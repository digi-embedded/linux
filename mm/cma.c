--- conflicted
+++ resolved
@@ -52,7 +52,6 @@
 {
 	return cma->name;
 }
-EXPORT_SYMBOL_GPL(cma_get_name);
 
 static unsigned long cma_bitmap_aligned_mask(const struct cma *cma,
 					     unsigned int align_order)
@@ -95,19 +94,12 @@
 
 static void __init cma_activate_area(struct cma *cma)
 {
-<<<<<<< HEAD
-	unsigned long base_pfn = cma->base_pfn, pfn = base_pfn;
-	unsigned i = cma->count >> pageblock_order;
-=======
 	unsigned long base_pfn = cma->base_pfn, pfn;
->>>>>>> c1084c27
 	struct zone *zone;
 
 	cma->bitmap = bitmap_zalloc(cma_bitmap_maxno(cma), GFP_KERNEL);
 	if (!cma->bitmap)
 		goto out_error;
-<<<<<<< HEAD
-=======
 
 	/*
 	 * alloc_contig_range() requires the pfn range specified to be in the
@@ -121,7 +113,6 @@
 		if (page_zone(pfn_to_page(pfn)) != zone)
 			goto not_in_zone;
 	}
->>>>>>> c1084c27
 
 	for (pfn = base_pfn; pfn < base_pfn + cma->count;
 	     pfn += pageblock_nr_pages)
@@ -139,13 +130,10 @@
 not_in_zone:
 	bitmap_free(cma->bitmap);
 out_error:
-<<<<<<< HEAD
-=======
 	/* Expose all pages to the buddy, they are useless for CMA. */
 	for (pfn = base_pfn; pfn < base_pfn + cma->count; pfn++)
 		free_reserved_page(pfn_to_page(pfn));
 	totalcma_pages -= cma->count;
->>>>>>> c1084c27
 	cma->count = 0;
 	pr_err("CMA area %s could not be activated\n", cma->name);
 	return;
@@ -582,5 +570,4 @@
 	}
 
 	return 0;
-}
-EXPORT_SYMBOL_GPL(cma_for_each_area);+}