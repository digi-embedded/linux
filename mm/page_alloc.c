/*
 *  linux/mm/page_alloc.c
 *
 *  Manages the free list, the system allocates free pages here.
 *  Note that kmalloc() lives in slab.c
 *
 *  Copyright (C) 1991, 1992, 1993, 1994  Linus Torvalds
 *  Swap reorganised 29.12.95, Stephen Tweedie
 *  Support of BIGMEM added by Gerhard Wichert, Siemens AG, July 1999
 *  Reshaped it to be a zoned allocator, Ingo Molnar, Red Hat, 1999
 *  Discontiguous memory support, Kanoj Sarcar, SGI, Nov 1999
 *  Zone balancing, Kanoj Sarcar, SGI, Jan 2000
 *  Per cpu hot/cold page lists, bulk allocation, Martin J. Bligh, Sept 2002
 *          (lots of bits borrowed from Ingo Molnar & Andrew Morton)
 */

#include <linux/stddef.h>
#include <linux/mm.h>
#include <linux/swap.h>
#include <linux/interrupt.h>
#include <linux/pagemap.h>
#include <linux/jiffies.h>
#include <linux/bootmem.h>
#include <linux/memblock.h>
#include <linux/compiler.h>
#include <linux/kernel.h>
#include <linux/kmemcheck.h>
#include <linux/kasan.h>
#include <linux/module.h>
#include <linux/suspend.h>
#include <linux/pagevec.h>
#include <linux/blkdev.h>
#include <linux/slab.h>
#include <linux/ratelimit.h>
#include <linux/oom.h>
#include <linux/notifier.h>
#include <linux/topology.h>
#include <linux/sysctl.h>
#include <linux/cpu.h>
#include <linux/cpuset.h>
#include <linux/memory_hotplug.h>
#include <linux/nodemask.h>
#include <linux/vmalloc.h>
#include <linux/vmstat.h>
#include <linux/mempolicy.h>
#include <linux/memremap.h>
#include <linux/stop_machine.h>
#include <linux/sort.h>
#include <linux/pfn.h>
#include <linux/backing-dev.h>
#include <linux/fault-inject.h>
#include <linux/page-isolation.h>
#include <linux/page_ext.h>
#include <linux/debugobjects.h>
#include <linux/kmemleak.h>
#include <linux/compaction.h>
#include <trace/events/kmem.h>
#include <linux/prefetch.h>
#include <linux/mm_inline.h>
#include <linux/migrate.h>
#include <linux/page_ext.h>
#include <linux/hugetlb.h>
#include <linux/sched/rt.h>
#include <linux/page_owner.h>
#include <linux/kthread.h>
#include <linux/memcontrol.h>

#include <asm/sections.h>
#include <asm/tlbflush.h>
#include <asm/div64.h>
#include "internal.h"

/* prevent >1 _updater_ of zone percpu pageset ->high and ->batch fields */
static DEFINE_MUTEX(pcp_batch_high_lock);
#define MIN_PERCPU_PAGELIST_FRACTION	(8)

#ifdef CONFIG_USE_PERCPU_NUMA_NODE_ID
DEFINE_PER_CPU(int, numa_node);
EXPORT_PER_CPU_SYMBOL(numa_node);
#endif

#ifdef CONFIG_HAVE_MEMORYLESS_NODES
/*
 * N.B., Do NOT reference the '_numa_mem_' per cpu variable directly.
 * It will not be defined when CONFIG_HAVE_MEMORYLESS_NODES is not defined.
 * Use the accessor functions set_numa_mem(), numa_mem_id() and cpu_to_mem()
 * defined in <linux/topology.h>.
 */
DEFINE_PER_CPU(int, _numa_mem_);		/* Kernel "local memory" node */
EXPORT_PER_CPU_SYMBOL(_numa_mem_);
int _node_numa_mem_[MAX_NUMNODES];
#endif

#ifdef CONFIG_GCC_PLUGIN_LATENT_ENTROPY
volatile unsigned long latent_entropy __latent_entropy;
EXPORT_SYMBOL(latent_entropy);
#endif

/*
 * Array of node states.
 */
nodemask_t node_states[NR_NODE_STATES] __read_mostly = {
	[N_POSSIBLE] = NODE_MASK_ALL,
	[N_ONLINE] = { { [0] = 1UL } },
#ifndef CONFIG_NUMA
	[N_NORMAL_MEMORY] = { { [0] = 1UL } },
#ifdef CONFIG_HIGHMEM
	[N_HIGH_MEMORY] = { { [0] = 1UL } },
#endif
#ifdef CONFIG_MOVABLE_NODE
	[N_MEMORY] = { { [0] = 1UL } },
#endif
	[N_CPU] = { { [0] = 1UL } },
#endif	/* NUMA */
};
EXPORT_SYMBOL(node_states);

/* Protect totalram_pages and zone->managed_pages */
static DEFINE_SPINLOCK(managed_page_count_lock);

unsigned long totalram_pages __read_mostly;
unsigned long totalreserve_pages __read_mostly;
unsigned long totalcma_pages __read_mostly;

int percpu_pagelist_fraction;
gfp_t gfp_allowed_mask __read_mostly = GFP_BOOT_MASK;

/*
 * A cached value of the page's pageblock's migratetype, used when the page is
 * put on a pcplist. Used to avoid the pageblock migratetype lookup when
 * freeing from pcplists in most cases, at the cost of possibly becoming stale.
 * Also the migratetype set in the page does not necessarily match the pcplist
 * index, e.g. page might have MIGRATE_CMA set but be on a pcplist with any
 * other index - this ensures that it will be put on the correct CMA freelist.
 */
static inline int get_pcppage_migratetype(struct page *page)
{
	return page->index;
}

static inline void set_pcppage_migratetype(struct page *page, int migratetype)
{
	page->index = migratetype;
}

#ifdef CONFIG_PM_SLEEP
/*
 * The following functions are used by the suspend/hibernate code to temporarily
 * change gfp_allowed_mask in order to avoid using I/O during memory allocations
 * while devices are suspended.  To avoid races with the suspend/hibernate code,
 * they should always be called with pm_mutex held (gfp_allowed_mask also should
 * only be modified with pm_mutex held, unless the suspend/hibernate code is
 * guaranteed not to run in parallel with that modification).
 */

static gfp_t saved_gfp_mask;

void pm_restore_gfp_mask(void)
{
	WARN_ON(!mutex_is_locked(&pm_mutex));
	if (saved_gfp_mask) {
		gfp_allowed_mask = saved_gfp_mask;
		saved_gfp_mask = 0;
	}
}

void pm_restrict_gfp_mask(void)
{
	WARN_ON(!mutex_is_locked(&pm_mutex));
	WARN_ON(saved_gfp_mask);
	saved_gfp_mask = gfp_allowed_mask;
	gfp_allowed_mask &= ~(__GFP_IO | __GFP_FS);
}

bool pm_suspended_storage(void)
{
	if ((gfp_allowed_mask & (__GFP_IO | __GFP_FS)) == (__GFP_IO | __GFP_FS))
		return false;
	return true;
}
#endif /* CONFIG_PM_SLEEP */

#ifdef CONFIG_HUGETLB_PAGE_SIZE_VARIABLE
unsigned int pageblock_order __read_mostly;
#endif

static void __free_pages_ok(struct page *page, unsigned int order);

/*
 * results with 256, 32 in the lowmem_reserve sysctl:
 *	1G machine -> (16M dma, 800M-16M normal, 1G-800M high)
 *	1G machine -> (16M dma, 784M normal, 224M high)
 *	NORMAL allocation will leave 784M/256 of ram reserved in the ZONE_DMA
 *	HIGHMEM allocation will leave 224M/32 of ram reserved in ZONE_NORMAL
 *	HIGHMEM allocation will leave (224M+784M)/256 of ram reserved in ZONE_DMA
 *
 * TBD: should special case ZONE_DMA32 machines here - in those we normally
 * don't need any ZONE_NORMAL reservation
 */
int sysctl_lowmem_reserve_ratio[MAX_NR_ZONES-1] = {
#ifdef CONFIG_ZONE_DMA
	 256,
#endif
#ifdef CONFIG_ZONE_DMA32
	 256,
#endif
#ifdef CONFIG_HIGHMEM
	 32,
#endif
	 32,
};

EXPORT_SYMBOL(totalram_pages);

static char * const zone_names[MAX_NR_ZONES] = {
#ifdef CONFIG_ZONE_DMA
	 "DMA",
#endif
#ifdef CONFIG_ZONE_DMA32
	 "DMA32",
#endif
	 "Normal",
#ifdef CONFIG_HIGHMEM
	 "HighMem",
#endif
	 "Movable",
#ifdef CONFIG_ZONE_DEVICE
	 "Device",
#endif
};

char * const migratetype_names[MIGRATE_TYPES] = {
	"Unmovable",
	"Movable",
	"Reclaimable",
	"HighAtomic",
#ifdef CONFIG_CMA
	"CMA",
#endif
#ifdef CONFIG_MEMORY_ISOLATION
	"Isolate",
#endif
};

compound_page_dtor * const compound_page_dtors[] = {
	NULL,
	free_compound_page,
#ifdef CONFIG_HUGETLB_PAGE
	free_huge_page,
#endif
#ifdef CONFIG_TRANSPARENT_HUGEPAGE
	free_transhuge_page,
#endif
};

int min_free_kbytes = 1024;
int user_min_free_kbytes = -1;
int watermark_scale_factor = 10;

static unsigned long __meminitdata nr_kernel_pages;
static unsigned long __meminitdata nr_all_pages;
static unsigned long __meminitdata dma_reserve;

#ifdef CONFIG_HAVE_MEMBLOCK_NODE_MAP
static unsigned long __meminitdata arch_zone_lowest_possible_pfn[MAX_NR_ZONES];
static unsigned long __meminitdata arch_zone_highest_possible_pfn[MAX_NR_ZONES];
static unsigned long __initdata required_kernelcore;
static unsigned long __initdata required_movablecore;
static unsigned long __meminitdata zone_movable_pfn[MAX_NUMNODES];
static bool mirrored_kernelcore;

/* movable_zone is the "real" zone pages in ZONE_MOVABLE are taken from */
int movable_zone;
EXPORT_SYMBOL(movable_zone);
#endif /* CONFIG_HAVE_MEMBLOCK_NODE_MAP */

#if MAX_NUMNODES > 1
int nr_node_ids __read_mostly = MAX_NUMNODES;
int nr_online_nodes __read_mostly = 1;
EXPORT_SYMBOL(nr_node_ids);
EXPORT_SYMBOL(nr_online_nodes);
#endif

int page_group_by_mobility_disabled __read_mostly;

#ifdef CONFIG_DEFERRED_STRUCT_PAGE_INIT
static inline void reset_deferred_meminit(pg_data_t *pgdat)
{
	pgdat->first_deferred_pfn = ULONG_MAX;
}

/* Returns true if the struct page for the pfn is uninitialised */
static inline bool __meminit early_page_uninitialised(unsigned long pfn)
{
	int nid = early_pfn_to_nid(pfn);

	if (node_online(nid) && pfn >= NODE_DATA(nid)->first_deferred_pfn)
		return true;

	return false;
}

/*
 * Returns false when the remaining initialisation should be deferred until
 * later in the boot cycle when it can be parallelised.
 */
static inline bool update_defer_init(pg_data_t *pgdat,
				unsigned long pfn, unsigned long zone_end,
				unsigned long *nr_initialised)
{
	unsigned long max_initialise;

	/* Always populate low zones for address-contrained allocations */
	if (zone_end < pgdat_end_pfn(pgdat))
		return true;
	/*
	 * Initialise at least 2G of a node but also take into account that
	 * two large system hashes that can take up 1GB for 0.25TB/node.
	 */
	max_initialise = max(2UL << (30 - PAGE_SHIFT),
		(pgdat->node_spanned_pages >> 8));

	(*nr_initialised)++;
	if ((*nr_initialised > max_initialise) &&
	    (pfn & (PAGES_PER_SECTION - 1)) == 0) {
		pgdat->first_deferred_pfn = pfn;
		return false;
	}

	return true;
}
#else
static inline void reset_deferred_meminit(pg_data_t *pgdat)
{
}

static inline bool early_page_uninitialised(unsigned long pfn)
{
	return false;
}

static inline bool update_defer_init(pg_data_t *pgdat,
				unsigned long pfn, unsigned long zone_end,
				unsigned long *nr_initialised)
{
	return true;
}
#endif

/* Return a pointer to the bitmap storing bits affecting a block of pages */
static inline unsigned long *get_pageblock_bitmap(struct page *page,
							unsigned long pfn)
{
#ifdef CONFIG_SPARSEMEM
	return __pfn_to_section(pfn)->pageblock_flags;
#else
	return page_zone(page)->pageblock_flags;
#endif /* CONFIG_SPARSEMEM */
}

static inline int pfn_to_bitidx(struct page *page, unsigned long pfn)
{
#ifdef CONFIG_SPARSEMEM
	pfn &= (PAGES_PER_SECTION-1);
	return (pfn >> pageblock_order) * NR_PAGEBLOCK_BITS;
#else
	pfn = pfn - round_down(page_zone(page)->zone_start_pfn, pageblock_nr_pages);
	return (pfn >> pageblock_order) * NR_PAGEBLOCK_BITS;
#endif /* CONFIG_SPARSEMEM */
}

/**
 * get_pfnblock_flags_mask - Return the requested group of flags for the pageblock_nr_pages block of pages
 * @page: The page within the block of interest
 * @pfn: The target page frame number
 * @end_bitidx: The last bit of interest to retrieve
 * @mask: mask of bits that the caller is interested in
 *
 * Return: pageblock_bits flags
 */
static __always_inline unsigned long __get_pfnblock_flags_mask(struct page *page,
					unsigned long pfn,
					unsigned long end_bitidx,
					unsigned long mask)
{
	unsigned long *bitmap;
	unsigned long bitidx, word_bitidx;
	unsigned long word;

	bitmap = get_pageblock_bitmap(page, pfn);
	bitidx = pfn_to_bitidx(page, pfn);
	word_bitidx = bitidx / BITS_PER_LONG;
	bitidx &= (BITS_PER_LONG-1);

	word = bitmap[word_bitidx];
	bitidx += end_bitidx;
	return (word >> (BITS_PER_LONG - bitidx - 1)) & mask;
}

unsigned long get_pfnblock_flags_mask(struct page *page, unsigned long pfn,
					unsigned long end_bitidx,
					unsigned long mask)
{
	return __get_pfnblock_flags_mask(page, pfn, end_bitidx, mask);
}

static __always_inline int get_pfnblock_migratetype(struct page *page, unsigned long pfn)
{
	return __get_pfnblock_flags_mask(page, pfn, PB_migrate_end, MIGRATETYPE_MASK);
}

/**
 * set_pfnblock_flags_mask - Set the requested group of flags for a pageblock_nr_pages block of pages
 * @page: The page within the block of interest
 * @flags: The flags to set
 * @pfn: The target page frame number
 * @end_bitidx: The last bit of interest
 * @mask: mask of bits that the caller is interested in
 */
void set_pfnblock_flags_mask(struct page *page, unsigned long flags,
					unsigned long pfn,
					unsigned long end_bitidx,
					unsigned long mask)
{
	unsigned long *bitmap;
	unsigned long bitidx, word_bitidx;
	unsigned long old_word, word;

	BUILD_BUG_ON(NR_PAGEBLOCK_BITS != 4);

	bitmap = get_pageblock_bitmap(page, pfn);
	bitidx = pfn_to_bitidx(page, pfn);
	word_bitidx = bitidx / BITS_PER_LONG;
	bitidx &= (BITS_PER_LONG-1);

	VM_BUG_ON_PAGE(!zone_spans_pfn(page_zone(page), pfn), page);

	bitidx += end_bitidx;
	mask <<= (BITS_PER_LONG - bitidx - 1);
	flags <<= (BITS_PER_LONG - bitidx - 1);

	word = READ_ONCE(bitmap[word_bitidx]);
	for (;;) {
		old_word = cmpxchg(&bitmap[word_bitidx], word, (word & ~mask) | flags);
		if (word == old_word)
			break;
		word = old_word;
	}
}

void set_pageblock_migratetype(struct page *page, int migratetype)
{
	if (unlikely(page_group_by_mobility_disabled &&
		     migratetype < MIGRATE_PCPTYPES))
		migratetype = MIGRATE_UNMOVABLE;

	set_pageblock_flags_group(page, (unsigned long)migratetype,
					PB_migrate, PB_migrate_end);
}

#ifdef CONFIG_DEBUG_VM
static int page_outside_zone_boundaries(struct zone *zone, struct page *page)
{
	int ret = 0;
	unsigned seq;
	unsigned long pfn = page_to_pfn(page);
	unsigned long sp, start_pfn;

	do {
		seq = zone_span_seqbegin(zone);
		start_pfn = zone->zone_start_pfn;
		sp = zone->spanned_pages;
		if (!zone_spans_pfn(zone, pfn))
			ret = 1;
	} while (zone_span_seqretry(zone, seq));

	if (ret)
		pr_err("page 0x%lx outside node %d zone %s [ 0x%lx - 0x%lx ]\n",
			pfn, zone_to_nid(zone), zone->name,
			start_pfn, start_pfn + sp);

	return ret;
}

static int page_is_consistent(struct zone *zone, struct page *page)
{
	if (!pfn_valid_within(page_to_pfn(page)))
		return 0;
	if (zone != page_zone(page))
		return 0;

	return 1;
}
/*
 * Temporary debugging check for pages not lying within a given zone.
 */
static int bad_range(struct zone *zone, struct page *page)
{
	if (page_outside_zone_boundaries(zone, page))
		return 1;
	if (!page_is_consistent(zone, page))
		return 1;

	return 0;
}
#else
static inline int bad_range(struct zone *zone, struct page *page)
{
	return 0;
}
#endif

static void bad_page(struct page *page, const char *reason,
		unsigned long bad_flags)
{
	static unsigned long resume;
	static unsigned long nr_shown;
	static unsigned long nr_unshown;

	/*
	 * Allow a burst of 60 reports, then keep quiet for that minute;
	 * or allow a steady drip of one report per second.
	 */
	if (nr_shown == 60) {
		if (time_before(jiffies, resume)) {
			nr_unshown++;
			goto out;
		}
		if (nr_unshown) {
			pr_alert(
			      "BUG: Bad page state: %lu messages suppressed\n",
				nr_unshown);
			nr_unshown = 0;
		}
		nr_shown = 0;
	}
	if (nr_shown++ == 0)
		resume = jiffies + 60 * HZ;

	pr_alert("BUG: Bad page state in process %s  pfn:%05lx\n",
		current->comm, page_to_pfn(page));
	__dump_page(page, reason);
	bad_flags &= page->flags;
	if (bad_flags)
		pr_alert("bad because of flags: %#lx(%pGp)\n",
						bad_flags, &bad_flags);
	dump_page_owner(page);

	print_modules();
	dump_stack();
out:
	/* Leave bad fields for debug, except PageBuddy could make trouble */
	page_mapcount_reset(page); /* remove PageBuddy */
	add_taint(TAINT_BAD_PAGE, LOCKDEP_NOW_UNRELIABLE);
}

/*
 * Higher-order pages are called "compound pages".  They are structured thusly:
 *
 * The first PAGE_SIZE page is called the "head page" and have PG_head set.
 *
 * The remaining PAGE_SIZE pages are called "tail pages". PageTail() is encoded
 * in bit 0 of page->compound_head. The rest of bits is pointer to head page.
 *
 * The first tail page's ->compound_dtor holds the offset in array of compound
 * page destructors. See compound_page_dtors.
 *
 * The first tail page's ->compound_order holds the order of allocation.
 * This usage means that zero-order pages may not be compound.
 */

void free_compound_page(struct page *page)
{
	__free_pages_ok(page, compound_order(page));
}

void prep_compound_page(struct page *page, unsigned int order)
{
	int i;
	int nr_pages = 1 << order;

	set_compound_page_dtor(page, COMPOUND_PAGE_DTOR);
	set_compound_order(page, order);
	__SetPageHead(page);
	for (i = 1; i < nr_pages; i++) {
		struct page *p = page + i;
		set_page_count(p, 0);
		p->mapping = TAIL_MAPPING;
		set_compound_head(p, page);
	}
	atomic_set(compound_mapcount_ptr(page), -1);
}

#ifdef CONFIG_DEBUG_PAGEALLOC
unsigned int _debug_guardpage_minorder;
bool _debug_pagealloc_enabled __read_mostly
			= IS_ENABLED(CONFIG_DEBUG_PAGEALLOC_ENABLE_DEFAULT);
EXPORT_SYMBOL(_debug_pagealloc_enabled);
bool _debug_guardpage_enabled __read_mostly;

static int __init early_debug_pagealloc(char *buf)
{
	if (!buf)
		return -EINVAL;
	return kstrtobool(buf, &_debug_pagealloc_enabled);
}
early_param("debug_pagealloc", early_debug_pagealloc);

static bool need_debug_guardpage(void)
{
	/* If we don't use debug_pagealloc, we don't need guard page */
	if (!debug_pagealloc_enabled())
		return false;

	if (!debug_guardpage_minorder())
		return false;

	return true;
}

static void init_debug_guardpage(void)
{
	if (!debug_pagealloc_enabled())
		return;

	if (!debug_guardpage_minorder())
		return;

	_debug_guardpage_enabled = true;
}

struct page_ext_operations debug_guardpage_ops = {
	.need = need_debug_guardpage,
	.init = init_debug_guardpage,
};

static int __init debug_guardpage_minorder_setup(char *buf)
{
	unsigned long res;

	if (kstrtoul(buf, 10, &res) < 0 ||  res > MAX_ORDER / 2) {
		pr_err("Bad debug_guardpage_minorder value\n");
		return 0;
	}
	_debug_guardpage_minorder = res;
	pr_info("Setting debug_guardpage_minorder to %lu\n", res);
	return 0;
}
early_param("debug_guardpage_minorder", debug_guardpage_minorder_setup);

static inline bool set_page_guard(struct zone *zone, struct page *page,
				unsigned int order, int migratetype)
{
	struct page_ext *page_ext;

	if (!debug_guardpage_enabled())
		return false;

	if (order >= debug_guardpage_minorder())
		return false;

	page_ext = lookup_page_ext(page);
	if (unlikely(!page_ext))
		return false;

	__set_bit(PAGE_EXT_DEBUG_GUARD, &page_ext->flags);

	INIT_LIST_HEAD(&page->lru);
	set_page_private(page, order);
	/* Guard pages are not available for any usage */
	__mod_zone_freepage_state(zone, -(1 << order), migratetype);

	return true;
}

static inline void clear_page_guard(struct zone *zone, struct page *page,
				unsigned int order, int migratetype)
{
	struct page_ext *page_ext;

	if (!debug_guardpage_enabled())
		return;

	page_ext = lookup_page_ext(page);
	if (unlikely(!page_ext))
		return;

	__clear_bit(PAGE_EXT_DEBUG_GUARD, &page_ext->flags);

	set_page_private(page, 0);
	if (!is_migrate_isolate(migratetype))
		__mod_zone_freepage_state(zone, (1 << order), migratetype);
}
#else
struct page_ext_operations debug_guardpage_ops;
static inline bool set_page_guard(struct zone *zone, struct page *page,
			unsigned int order, int migratetype) { return false; }
static inline void clear_page_guard(struct zone *zone, struct page *page,
				unsigned int order, int migratetype) {}
#endif

static inline void set_page_order(struct page *page, unsigned int order)
{
	set_page_private(page, order);
	__SetPageBuddy(page);
}

static inline void rmv_page_order(struct page *page)
{
	__ClearPageBuddy(page);
	set_page_private(page, 0);
}

/*
 * This function checks whether a page is free && is the buddy
 * we can do coalesce a page and its buddy if
 * (a) the buddy is not in a hole &&
 * (b) the buddy is in the buddy system &&
 * (c) a page and its buddy have the same order &&
 * (d) a page and its buddy are in the same zone.
 *
 * For recording whether a page is in the buddy system, we set ->_mapcount
 * PAGE_BUDDY_MAPCOUNT_VALUE.
 * Setting, clearing, and testing _mapcount PAGE_BUDDY_MAPCOUNT_VALUE is
 * serialized by zone->lock.
 *
 * For recording page's order, we use page_private(page).
 */
static inline int page_is_buddy(struct page *page, struct page *buddy,
							unsigned int order)
{
	if (!pfn_valid_within(page_to_pfn(buddy)))
		return 0;

	if (page_is_guard(buddy) && page_order(buddy) == order) {
		if (page_zone_id(page) != page_zone_id(buddy))
			return 0;

		VM_BUG_ON_PAGE(page_count(buddy) != 0, buddy);

		return 1;
	}

	if (PageBuddy(buddy) && page_order(buddy) == order) {
		/*
		 * zone check is done late to avoid uselessly
		 * calculating zone/node ids for pages that could
		 * never merge.
		 */
		if (page_zone_id(page) != page_zone_id(buddy))
			return 0;

		VM_BUG_ON_PAGE(page_count(buddy) != 0, buddy);

		return 1;
	}
	return 0;
}

/*
 * Freeing function for a buddy system allocator.
 *
 * The concept of a buddy system is to maintain direct-mapped table
 * (containing bit values) for memory blocks of various "orders".
 * The bottom level table contains the map for the smallest allocatable
 * units of memory (here, pages), and each level above it describes
 * pairs of units from the levels below, hence, "buddies".
 * At a high level, all that happens here is marking the table entry
 * at the bottom level available, and propagating the changes upward
 * as necessary, plus some accounting needed to play nicely with other
 * parts of the VM system.
 * At each level, we keep a list of pages, which are heads of continuous
 * free pages of length of (1 << order) and marked with _mapcount
 * PAGE_BUDDY_MAPCOUNT_VALUE. Page's order is recorded in page_private(page)
 * field.
 * So when we are allocating or freeing one, we can derive the state of the
 * other.  That is, if we allocate a small block, and both were
 * free, the remainder of the region must be split into blocks.
 * If a block is freed, and its buddy is also free, then this
 * triggers coalescing into a block of larger size.
 *
 * -- nyc
 */

static inline void __free_one_page(struct page *page,
		unsigned long pfn,
		struct zone *zone, unsigned int order,
		int migratetype)
{
	unsigned long page_idx;
	unsigned long combined_idx;
	unsigned long uninitialized_var(buddy_idx);
	struct page *buddy;
	unsigned int max_order;

	max_order = min_t(unsigned int, MAX_ORDER, pageblock_order + 1);

	VM_BUG_ON(!zone_is_initialized(zone));
	VM_BUG_ON_PAGE(page->flags & PAGE_FLAGS_CHECK_AT_PREP, page);

	VM_BUG_ON(migratetype == -1);
	if (likely(!is_migrate_isolate(migratetype)))
		__mod_zone_freepage_state(zone, 1 << order, migratetype);

	page_idx = pfn & ((1 << MAX_ORDER) - 1);

	VM_BUG_ON_PAGE(page_idx & ((1 << order) - 1), page);
	VM_BUG_ON_PAGE(bad_range(zone, page), page);

continue_merging:
	while (order < max_order - 1) {
		buddy_idx = __find_buddy_index(page_idx, order);
		buddy = page + (buddy_idx - page_idx);
		if (!page_is_buddy(page, buddy, order))
			goto done_merging;
		/*
		 * Our buddy is free or it is CONFIG_DEBUG_PAGEALLOC guard page,
		 * merge with it and move up one order.
		 */
		if (page_is_guard(buddy)) {
			clear_page_guard(zone, buddy, order, migratetype);
		} else {
			list_del(&buddy->lru);
			zone->free_area[order].nr_free--;
			rmv_page_order(buddy);
		}
		combined_idx = buddy_idx & page_idx;
		page = page + (combined_idx - page_idx);
		page_idx = combined_idx;
		order++;
	}
	if (max_order < MAX_ORDER) {
		/* If we are here, it means order is >= pageblock_order.
		 * We want to prevent merge between freepages on isolate
		 * pageblock and normal pageblock. Without this, pageblock
		 * isolation could cause incorrect freepage or CMA accounting.
		 *
		 * We don't want to hit this code for the more frequent
		 * low-order merging.
		 */
		if (unlikely(has_isolate_pageblock(zone))) {
			int buddy_mt;

			buddy_idx = __find_buddy_index(page_idx, order);
			buddy = page + (buddy_idx - page_idx);
			buddy_mt = get_pageblock_migratetype(buddy);

			if (migratetype != buddy_mt
					&& (is_migrate_isolate(migratetype) ||
						is_migrate_isolate(buddy_mt)))
				goto done_merging;
		}
		max_order++;
		goto continue_merging;
	}

done_merging:
	set_page_order(page, order);

	/*
	 * If this is not the largest possible page, check if the buddy
	 * of the next-highest order is free. If it is, it's possible
	 * that pages are being freed that will coalesce soon. In case,
	 * that is happening, add the free page to the tail of the list
	 * so it's less likely to be used soon and more likely to be merged
	 * as a higher order page
	 */
	if ((order < MAX_ORDER-2) && pfn_valid_within(page_to_pfn(buddy))) {
		struct page *higher_page, *higher_buddy;
		combined_idx = buddy_idx & page_idx;
		higher_page = page + (combined_idx - page_idx);
		buddy_idx = __find_buddy_index(combined_idx, order + 1);
		higher_buddy = higher_page + (buddy_idx - combined_idx);
		if (page_is_buddy(higher_page, higher_buddy, order + 1)) {
			list_add_tail(&page->lru,
				&zone->free_area[order].free_list[migratetype]);
			goto out;
		}
	}

	list_add(&page->lru, &zone->free_area[order].free_list[migratetype]);
out:
	zone->free_area[order].nr_free++;
}

/*
 * A bad page could be due to a number of fields. Instead of multiple branches,
 * try and check multiple fields with one check. The caller must do a detailed
 * check if necessary.
 */
static inline bool page_expected_state(struct page *page,
					unsigned long check_flags)
{
	if (unlikely(atomic_read(&page->_mapcount) != -1))
		return false;

	if (unlikely((unsigned long)page->mapping |
			page_ref_count(page) |
#ifdef CONFIG_MEMCG
			(unsigned long)page->mem_cgroup |
#endif
			(page->flags & check_flags)))
		return false;

	return true;
}

static void free_pages_check_bad(struct page *page)
{
	const char *bad_reason;
	unsigned long bad_flags;

	bad_reason = NULL;
	bad_flags = 0;

	if (unlikely(atomic_read(&page->_mapcount) != -1))
		bad_reason = "nonzero mapcount";
	if (unlikely(page->mapping != NULL))
		bad_reason = "non-NULL mapping";
	if (unlikely(page_ref_count(page) != 0))
		bad_reason = "nonzero _refcount";
	if (unlikely(page->flags & PAGE_FLAGS_CHECK_AT_FREE)) {
		bad_reason = "PAGE_FLAGS_CHECK_AT_FREE flag(s) set";
		bad_flags = PAGE_FLAGS_CHECK_AT_FREE;
	}
#ifdef CONFIG_MEMCG
	if (unlikely(page->mem_cgroup))
		bad_reason = "page still charged to cgroup";
#endif
	bad_page(page, bad_reason, bad_flags);
}

static inline int free_pages_check(struct page *page)
{
	if (likely(page_expected_state(page, PAGE_FLAGS_CHECK_AT_FREE)))
		return 0;

	/* Something has gone sideways, find it */
	free_pages_check_bad(page);
	return 1;
}

static int free_tail_pages_check(struct page *head_page, struct page *page)
{
	int ret = 1;

	/*
	 * We rely page->lru.next never has bit 0 set, unless the page
	 * is PageTail(). Let's make sure that's true even for poisoned ->lru.
	 */
	BUILD_BUG_ON((unsigned long)LIST_POISON1 & 1);

	if (!IS_ENABLED(CONFIG_DEBUG_VM)) {
		ret = 0;
		goto out;
	}
	switch (page - head_page) {
	case 1:
		/* the first tail page: ->mapping is compound_mapcount() */
		if (unlikely(compound_mapcount(page))) {
			bad_page(page, "nonzero compound_mapcount", 0);
			goto out;
		}
		break;
	case 2:
		/*
		 * the second tail page: ->mapping is
		 * page_deferred_list().next -- ignore value.
		 */
		break;
	default:
		if (page->mapping != TAIL_MAPPING) {
			bad_page(page, "corrupted mapping in tail page", 0);
			goto out;
		}
		break;
	}
	if (unlikely(!PageTail(page))) {
		bad_page(page, "PageTail not set", 0);
		goto out;
	}
	if (unlikely(compound_head(page) != head_page)) {
		bad_page(page, "compound_head not consistent", 0);
		goto out;
	}
	ret = 0;
out:
	page->mapping = NULL;
	clear_compound_head(page);
	return ret;
}

static __always_inline bool free_pages_prepare(struct page *page,
					unsigned int order, bool check_free)
{
	int bad = 0;

	VM_BUG_ON_PAGE(PageTail(page), page);

	trace_mm_page_free(page, order);
	kmemcheck_free_shadow(page, order);

	/*
	 * Check tail pages before head page information is cleared to
	 * avoid checking PageCompound for order-0 pages.
	 */
	if (unlikely(order)) {
		bool compound = PageCompound(page);
		int i;

		VM_BUG_ON_PAGE(compound && compound_order(page) != order, page);

		if (compound)
			ClearPageDoubleMap(page);
		for (i = 1; i < (1 << order); i++) {
			if (compound)
				bad += free_tail_pages_check(page, page + i);
			if (unlikely(free_pages_check(page + i))) {
				bad++;
				continue;
			}
			(page + i)->flags &= ~PAGE_FLAGS_CHECK_AT_PREP;
		}
	}
	if (PageMappingFlags(page))
		page->mapping = NULL;
	if (memcg_kmem_enabled() && PageKmemcg(page))
		memcg_kmem_uncharge(page, order);
	if (check_free)
		bad += free_pages_check(page);
	if (bad)
		return false;

	page_cpupid_reset_last(page);
	page->flags &= ~PAGE_FLAGS_CHECK_AT_PREP;
	reset_page_owner(page, order);

	if (!PageHighMem(page)) {
		debug_check_no_locks_freed(page_address(page),
					   PAGE_SIZE << order);
		debug_check_no_obj_freed(page_address(page),
					   PAGE_SIZE << order);
	}
	arch_free_page(page, order);
	kernel_poison_pages(page, 1 << order, 0);
	kernel_map_pages(page, 1 << order, 0);
	kasan_free_pages(page, order);

	return true;
}

#ifdef CONFIG_DEBUG_VM
static inline bool free_pcp_prepare(struct page *page)
{
	return free_pages_prepare(page, 0, true);
}

static inline bool bulkfree_pcp_prepare(struct page *page)
{
	return false;
}
#else
static bool free_pcp_prepare(struct page *page)
{
	return free_pages_prepare(page, 0, false);
}

static bool bulkfree_pcp_prepare(struct page *page)
{
	return free_pages_check(page);
}
#endif /* CONFIG_DEBUG_VM */

/*
 * Frees a number of pages from the PCP lists
 * Assumes all pages on list are in same zone, and of same order.
 * count is the number of pages to free.
 *
 * If the zone was previously in an "all pages pinned" state then look to
 * see if this freeing clears that state.
 *
 * And clear the zone's pages_scanned counter, to hold off the "all pages are
 * pinned" detection logic.
 */
static void free_pcppages_bulk(struct zone *zone, int count,
					struct per_cpu_pages *pcp)
{
	int migratetype = 0;
	int batch_free = 0;
	unsigned long nr_scanned;
	bool isolated_pageblocks;

	spin_lock(&zone->lock);
	isolated_pageblocks = has_isolate_pageblock(zone);
	nr_scanned = node_page_state(zone->zone_pgdat, NR_PAGES_SCANNED);
	if (nr_scanned)
		__mod_node_page_state(zone->zone_pgdat, NR_PAGES_SCANNED, -nr_scanned);

	while (count) {
		struct page *page;
		struct list_head *list;

		/*
		 * Remove pages from lists in a round-robin fashion. A
		 * batch_free count is maintained that is incremented when an
		 * empty list is encountered.  This is so more pages are freed
		 * off fuller lists instead of spinning excessively around empty
		 * lists
		 */
		do {
			batch_free++;
			if (++migratetype == MIGRATE_PCPTYPES)
				migratetype = 0;
			list = &pcp->lists[migratetype];
		} while (list_empty(list));

		/* This is the only non-empty list. Free them all. */
		if (batch_free == MIGRATE_PCPTYPES)
			batch_free = count;

		do {
			int mt;	/* migratetype of the to-be-freed page */

			page = list_last_entry(list, struct page, lru);
			/* must delete as __free_one_page list manipulates */
			list_del(&page->lru);

			mt = get_pcppage_migratetype(page);
			/* MIGRATE_ISOLATE page should not go to pcplists */
			VM_BUG_ON_PAGE(is_migrate_isolate(mt), page);
			/* Pageblock could have been isolated meanwhile */
			if (unlikely(isolated_pageblocks))
				mt = get_pageblock_migratetype(page);

			if (bulkfree_pcp_prepare(page))
				continue;

			__free_one_page(page, page_to_pfn(page), zone, 0, mt);
			trace_mm_page_pcpu_drain(page, 0, mt);
		} while (--count && --batch_free && !list_empty(list));
	}
	spin_unlock(&zone->lock);
}

static void free_one_page(struct zone *zone,
				struct page *page, unsigned long pfn,
				unsigned int order,
				int migratetype)
{
	unsigned long nr_scanned;
	spin_lock(&zone->lock);
	nr_scanned = node_page_state(zone->zone_pgdat, NR_PAGES_SCANNED);
	if (nr_scanned)
		__mod_node_page_state(zone->zone_pgdat, NR_PAGES_SCANNED, -nr_scanned);

	if (unlikely(has_isolate_pageblock(zone) ||
		is_migrate_isolate(migratetype))) {
		migratetype = get_pfnblock_migratetype(page, pfn);
	}
	__free_one_page(page, pfn, zone, order, migratetype);
	spin_unlock(&zone->lock);
}

static void __meminit __init_single_page(struct page *page, unsigned long pfn,
				unsigned long zone, int nid)
{
	set_page_links(page, zone, nid, pfn);
	init_page_count(page);
	page_mapcount_reset(page);
	page_cpupid_reset_last(page);

	INIT_LIST_HEAD(&page->lru);
#ifdef WANT_PAGE_VIRTUAL
	/* The shift won't overflow because ZONE_NORMAL is below 4G. */
	if (!is_highmem_idx(zone))
		set_page_address(page, __va(pfn << PAGE_SHIFT));
#endif
}

static void __meminit __init_single_pfn(unsigned long pfn, unsigned long zone,
					int nid)
{
	return __init_single_page(pfn_to_page(pfn), pfn, zone, nid);
}

#ifdef CONFIG_DEFERRED_STRUCT_PAGE_INIT
static void init_reserved_page(unsigned long pfn)
{
	pg_data_t *pgdat;
	int nid, zid;

	if (!early_page_uninitialised(pfn))
		return;

	nid = early_pfn_to_nid(pfn);
	pgdat = NODE_DATA(nid);

	for (zid = 0; zid < MAX_NR_ZONES; zid++) {
		struct zone *zone = &pgdat->node_zones[zid];

		if (pfn >= zone->zone_start_pfn && pfn < zone_end_pfn(zone))
			break;
	}
	__init_single_pfn(pfn, zid, nid);
}
#else
static inline void init_reserved_page(unsigned long pfn)
{
}
#endif /* CONFIG_DEFERRED_STRUCT_PAGE_INIT */

/*
 * Initialised pages do not have PageReserved set. This function is
 * called for each range allocated by the bootmem allocator and
 * marks the pages PageReserved. The remaining valid pages are later
 * sent to the buddy page allocator.
 */
void __meminit reserve_bootmem_region(phys_addr_t start, phys_addr_t end)
{
	unsigned long start_pfn = PFN_DOWN(start);
	unsigned long end_pfn = PFN_UP(end);

	for (; start_pfn < end_pfn; start_pfn++) {
		if (pfn_valid(start_pfn)) {
			struct page *page = pfn_to_page(start_pfn);

			init_reserved_page(start_pfn);

			/* Avoid false-positive PageTail() */
			INIT_LIST_HEAD(&page->lru);

			SetPageReserved(page);
		}
	}
}

static void __free_pages_ok(struct page *page, unsigned int order)
{
	unsigned long flags;
	int migratetype;
	unsigned long pfn = page_to_pfn(page);

	if (!free_pages_prepare(page, order, true))
		return;

	migratetype = get_pfnblock_migratetype(page, pfn);
	local_irq_save(flags);
	__count_vm_events(PGFREE, 1 << order);
	free_one_page(page_zone(page), page, pfn, order, migratetype);
	local_irq_restore(flags);
}

static void __init __free_pages_boot_core(struct page *page, unsigned int order)
{
	unsigned int nr_pages = 1 << order;
	struct page *p = page;
	unsigned int loop;

	prefetchw(p);
	for (loop = 0; loop < (nr_pages - 1); loop++, p++) {
		prefetchw(p + 1);
		__ClearPageReserved(p);
		set_page_count(p, 0);
	}
	__ClearPageReserved(p);
	set_page_count(p, 0);

	page_zone(page)->managed_pages += nr_pages;
	set_page_refcounted(page);
	__free_pages(page, order);
}

#if defined(CONFIG_HAVE_ARCH_EARLY_PFN_TO_NID) || \
	defined(CONFIG_HAVE_MEMBLOCK_NODE_MAP)

static struct mminit_pfnnid_cache early_pfnnid_cache __meminitdata;

int __meminit early_pfn_to_nid(unsigned long pfn)
{
	static DEFINE_SPINLOCK(early_pfn_lock);
	int nid;

	spin_lock(&early_pfn_lock);
	nid = __early_pfn_to_nid(pfn, &early_pfnnid_cache);
	if (nid < 0)
		nid = first_online_node;
	spin_unlock(&early_pfn_lock);

	return nid;
}
#endif

#ifdef CONFIG_NODES_SPAN_OTHER_NODES
static inline bool __meminit meminit_pfn_in_nid(unsigned long pfn, int node,
					struct mminit_pfnnid_cache *state)
{
	int nid;

	nid = __early_pfn_to_nid(pfn, state);
	if (nid >= 0 && nid != node)
		return false;
	return true;
}

/* Only safe to use early in boot when initialisation is single-threaded */
static inline bool __meminit early_pfn_in_nid(unsigned long pfn, int node)
{
	return meminit_pfn_in_nid(pfn, node, &early_pfnnid_cache);
}

#else

static inline bool __meminit early_pfn_in_nid(unsigned long pfn, int node)
{
	return true;
}
static inline bool __meminit meminit_pfn_in_nid(unsigned long pfn, int node,
					struct mminit_pfnnid_cache *state)
{
	return true;
}
#endif


void __init __free_pages_bootmem(struct page *page, unsigned long pfn,
							unsigned int order)
{
	if (early_page_uninitialised(pfn))
		return;
	return __free_pages_boot_core(page, order);
}

/*
 * Check that the whole (or subset of) a pageblock given by the interval of
 * [start_pfn, end_pfn) is valid and within the same zone, before scanning it
 * with the migration of free compaction scanner. The scanners then need to
 * use only pfn_valid_within() check for arches that allow holes within
 * pageblocks.
 *
 * Return struct page pointer of start_pfn, or NULL if checks were not passed.
 *
 * It's possible on some configurations to have a setup like node0 node1 node0
 * i.e. it's possible that all pages within a zones range of pages do not
 * belong to a single zone. We assume that a border between node0 and node1
 * can occur within a single pageblock, but not a node0 node1 node0
 * interleaving within a single pageblock. It is therefore sufficient to check
 * the first and last page of a pageblock and avoid checking each individual
 * page in a pageblock.
 */
struct page *__pageblock_pfn_to_page(unsigned long start_pfn,
				     unsigned long end_pfn, struct zone *zone)
{
	struct page *start_page;
	struct page *end_page;

	/* end_pfn is one past the range we are checking */
	end_pfn--;

	if (!pfn_valid(start_pfn) || !pfn_valid(end_pfn))
		return NULL;

	start_page = pfn_to_page(start_pfn);

	if (page_zone(start_page) != zone)
		return NULL;

	end_page = pfn_to_page(end_pfn);

	/* This gives a shorter code than deriving page_zone(end_page) */
	if (page_zone_id(start_page) != page_zone_id(end_page))
		return NULL;

	return start_page;
}

void set_zone_contiguous(struct zone *zone)
{
	unsigned long block_start_pfn = zone->zone_start_pfn;
	unsigned long block_end_pfn;

	block_end_pfn = ALIGN(block_start_pfn + 1, pageblock_nr_pages);
	for (; block_start_pfn < zone_end_pfn(zone);
			block_start_pfn = block_end_pfn,
			 block_end_pfn += pageblock_nr_pages) {

		block_end_pfn = min(block_end_pfn, zone_end_pfn(zone));

		if (!__pageblock_pfn_to_page(block_start_pfn,
					     block_end_pfn, zone))
			return;
	}

	/* We confirm that there is no hole */
	zone->contiguous = true;
}

void clear_zone_contiguous(struct zone *zone)
{
	zone->contiguous = false;
}

#ifdef CONFIG_DEFERRED_STRUCT_PAGE_INIT
static void __init deferred_free_range(struct page *page,
					unsigned long pfn, int nr_pages)
{
	int i;

	if (!page)
		return;

	/* Free a large naturally-aligned chunk if possible */
	if (nr_pages == pageblock_nr_pages &&
	    (pfn & (pageblock_nr_pages - 1)) == 0) {
		set_pageblock_migratetype(page, MIGRATE_MOVABLE);
		__free_pages_boot_core(page, pageblock_order);
		return;
	}

	for (i = 0; i < nr_pages; i++, page++, pfn++) {
		if ((pfn & (pageblock_nr_pages - 1)) == 0)
			set_pageblock_migratetype(page, MIGRATE_MOVABLE);
		__free_pages_boot_core(page, 0);
	}
}

/* Completion tracking for deferred_init_memmap() threads */
static atomic_t pgdat_init_n_undone __initdata;
static __initdata DECLARE_COMPLETION(pgdat_init_all_done_comp);

static inline void __init pgdat_init_report_one_done(void)
{
	if (atomic_dec_and_test(&pgdat_init_n_undone))
		complete(&pgdat_init_all_done_comp);
}

/* Initialise remaining memory on a node */
static int __init deferred_init_memmap(void *data)
{
	pg_data_t *pgdat = data;
	int nid = pgdat->node_id;
	struct mminit_pfnnid_cache nid_init_state = { };
	unsigned long start = jiffies;
	unsigned long nr_pages = 0;
	unsigned long walk_start, walk_end;
	int i, zid;
	struct zone *zone;
	unsigned long first_init_pfn = pgdat->first_deferred_pfn;
	const struct cpumask *cpumask = cpumask_of_node(pgdat->node_id);

	if (first_init_pfn == ULONG_MAX) {
		pgdat_init_report_one_done();
		return 0;
	}

	/* Bind memory initialisation thread to a local node if possible */
	if (!cpumask_empty(cpumask))
		set_cpus_allowed_ptr(current, cpumask);

	/* Sanity check boundaries */
	BUG_ON(pgdat->first_deferred_pfn < pgdat->node_start_pfn);
	BUG_ON(pgdat->first_deferred_pfn > pgdat_end_pfn(pgdat));
	pgdat->first_deferred_pfn = ULONG_MAX;

	/* Only the highest zone is deferred so find it */
	for (zid = 0; zid < MAX_NR_ZONES; zid++) {
		zone = pgdat->node_zones + zid;
		if (first_init_pfn < zone_end_pfn(zone))
			break;
	}

	for_each_mem_pfn_range(i, nid, &walk_start, &walk_end, NULL) {
		unsigned long pfn, end_pfn;
		struct page *page = NULL;
		struct page *free_base_page = NULL;
		unsigned long free_base_pfn = 0;
		int nr_to_free = 0;

		end_pfn = min(walk_end, zone_end_pfn(zone));
		pfn = first_init_pfn;
		if (pfn < walk_start)
			pfn = walk_start;
		if (pfn < zone->zone_start_pfn)
			pfn = zone->zone_start_pfn;

		for (; pfn < end_pfn; pfn++) {
			if (!pfn_valid_within(pfn))
				goto free_range;

			/*
			 * Ensure pfn_valid is checked every
			 * pageblock_nr_pages for memory holes
			 */
			if ((pfn & (pageblock_nr_pages - 1)) == 0) {
				if (!pfn_valid(pfn)) {
					page = NULL;
					goto free_range;
				}
			}

			if (!meminit_pfn_in_nid(pfn, nid, &nid_init_state)) {
				page = NULL;
				goto free_range;
			}

			/* Minimise pfn page lookups and scheduler checks */
			if (page && (pfn & (pageblock_nr_pages - 1)) != 0) {
				page++;
			} else {
				nr_pages += nr_to_free;
				deferred_free_range(free_base_page,
						free_base_pfn, nr_to_free);
				free_base_page = NULL;
				free_base_pfn = nr_to_free = 0;

				page = pfn_to_page(pfn);
				cond_resched();
			}

			if (page->flags) {
				VM_BUG_ON(page_zone(page) != zone);
				goto free_range;
			}

			__init_single_page(page, pfn, zid, nid);
			if (!free_base_page) {
				free_base_page = page;
				free_base_pfn = pfn;
				nr_to_free = 0;
			}
			nr_to_free++;

			/* Where possible, batch up pages for a single free */
			continue;
free_range:
			/* Free the current block of pages to allocator */
			nr_pages += nr_to_free;
			deferred_free_range(free_base_page, free_base_pfn,
								nr_to_free);
			free_base_page = NULL;
			free_base_pfn = nr_to_free = 0;
		}
		/* Free the last block of pages to allocator */
		nr_pages += nr_to_free;
		deferred_free_range(free_base_page, free_base_pfn, nr_to_free);

		first_init_pfn = max(end_pfn, first_init_pfn);
	}

	/* Sanity check that the next zone really is unpopulated */
	WARN_ON(++zid < MAX_NR_ZONES && populated_zone(++zone));

	pr_info("node %d initialised, %lu pages in %ums\n", nid, nr_pages,
					jiffies_to_msecs(jiffies - start));

	pgdat_init_report_one_done();
	return 0;
}
#endif /* CONFIG_DEFERRED_STRUCT_PAGE_INIT */

void __init page_alloc_init_late(void)
{
	struct zone *zone;

#ifdef CONFIG_DEFERRED_STRUCT_PAGE_INIT
	int nid;

	/* There will be num_node_state(N_MEMORY) threads */
	atomic_set(&pgdat_init_n_undone, num_node_state(N_MEMORY));
	for_each_node_state(nid, N_MEMORY) {
		kthread_run(deferred_init_memmap, NODE_DATA(nid), "pgdatinit%d", nid);
	}

	/* Block until all are initialised */
	wait_for_completion(&pgdat_init_all_done_comp);

	/* Reinit limits that are based on free pages after the kernel is up */
	files_maxfiles_init();
#endif

	for_each_populated_zone(zone)
		set_zone_contiguous(zone);
}

#ifdef CONFIG_CMA
/* Free whole pageblock and set its migration type to MIGRATE_CMA. */
void __init init_cma_reserved_pageblock(struct page *page)
{
	unsigned i = pageblock_nr_pages;
	struct page *p = page;

	do {
		__ClearPageReserved(p);
		set_page_count(p, 0);
	} while (++p, --i);

	set_pageblock_migratetype(page, MIGRATE_CMA);

	if (pageblock_order >= MAX_ORDER) {
		i = pageblock_nr_pages;
		p = page;
		do {
			set_page_refcounted(p);
			__free_pages(p, MAX_ORDER - 1);
			p += MAX_ORDER_NR_PAGES;
		} while (i -= MAX_ORDER_NR_PAGES);
	} else {
		set_page_refcounted(page);
		__free_pages(page, pageblock_order);
	}

	adjust_managed_page_count(page, pageblock_nr_pages);
}
#endif

/*
 * The order of subdivision here is critical for the IO subsystem.
 * Please do not alter this order without good reasons and regression
 * testing. Specifically, as large blocks of memory are subdivided,
 * the order in which smaller blocks are delivered depends on the order
 * they're subdivided in this function. This is the primary factor
 * influencing the order in which pages are delivered to the IO
 * subsystem according to empirical testing, and this is also justified
 * by considering the behavior of a buddy system containing a single
 * large block of memory acted on by a series of small allocations.
 * This behavior is a critical factor in sglist merging's success.
 *
 * -- nyc
 */
static inline void expand(struct zone *zone, struct page *page,
	int low, int high, struct free_area *area,
	int migratetype)
{
	unsigned long size = 1 << high;

	while (high > low) {
		area--;
		high--;
		size >>= 1;
		VM_BUG_ON_PAGE(bad_range(zone, &page[size]), &page[size]);

		/*
		 * Mark as guard pages (or page), that will allow to
		 * merge back to allocator when buddy will be freed.
		 * Corresponding page table entries will not be touched,
		 * pages will stay not present in virtual address space
		 */
		if (set_page_guard(zone, &page[size], high, migratetype))
			continue;

		list_add(&page[size].lru, &area->free_list[migratetype]);
		area->nr_free++;
		set_page_order(&page[size], high);
	}
}

static void check_new_page_bad(struct page *page)
{
	const char *bad_reason = NULL;
	unsigned long bad_flags = 0;

	if (unlikely(atomic_read(&page->_mapcount) != -1))
		bad_reason = "nonzero mapcount";
	if (unlikely(page->mapping != NULL))
		bad_reason = "non-NULL mapping";
	if (unlikely(page_ref_count(page) != 0))
		bad_reason = "nonzero _count";
	if (unlikely(page->flags & __PG_HWPOISON)) {
		bad_reason = "HWPoisoned (hardware-corrupted)";
		bad_flags = __PG_HWPOISON;
		/* Don't complain about hwpoisoned pages */
		page_mapcount_reset(page); /* remove PageBuddy */
		return;
	}
	if (unlikely(page->flags & PAGE_FLAGS_CHECK_AT_PREP)) {
		bad_reason = "PAGE_FLAGS_CHECK_AT_PREP flag set";
		bad_flags = PAGE_FLAGS_CHECK_AT_PREP;
	}
#ifdef CONFIG_MEMCG
	if (unlikely(page->mem_cgroup))
		bad_reason = "page still charged to cgroup";
#endif
	bad_page(page, bad_reason, bad_flags);
}

/*
 * This page is about to be returned from the page allocator
 */
static inline int check_new_page(struct page *page)
{
	if (likely(page_expected_state(page,
				PAGE_FLAGS_CHECK_AT_PREP|__PG_HWPOISON)))
		return 0;

	check_new_page_bad(page);
	return 1;
}

static inline bool free_pages_prezeroed(bool poisoned)
{
	return IS_ENABLED(CONFIG_PAGE_POISONING_ZERO) &&
		page_poisoning_enabled() && poisoned;
}

#ifdef CONFIG_DEBUG_VM
static bool check_pcp_refill(struct page *page)
{
	return false;
}

static bool check_new_pcp(struct page *page)
{
	return check_new_page(page);
}
#else
static bool check_pcp_refill(struct page *page)
{
	return check_new_page(page);
}
static bool check_new_pcp(struct page *page)
{
	return false;
}
#endif /* CONFIG_DEBUG_VM */

static bool check_new_pages(struct page *page, unsigned int order)
{
	int i;
	for (i = 0; i < (1 << order); i++) {
		struct page *p = page + i;

		if (unlikely(check_new_page(p)))
			return true;
	}

	return false;
}

inline void post_alloc_hook(struct page *page, unsigned int order,
				gfp_t gfp_flags)
{
	set_page_private(page, 0);
	set_page_refcounted(page);

	arch_alloc_page(page, order);
	kernel_map_pages(page, 1 << order, 1);
	kernel_poison_pages(page, 1 << order, 1);
	kasan_alloc_pages(page, order);
	set_page_owner(page, order, gfp_flags);
}

static void prep_new_page(struct page *page, unsigned int order, gfp_t gfp_flags,
							unsigned int alloc_flags)
{
	int i;
	bool poisoned = true;

	for (i = 0; i < (1 << order); i++) {
		struct page *p = page + i;
		if (poisoned)
			poisoned &= page_is_poisoned(p);
	}

	post_alloc_hook(page, order, gfp_flags);

	if (!free_pages_prezeroed(poisoned) && (gfp_flags & __GFP_ZERO))
		for (i = 0; i < (1 << order); i++)
			clear_highpage(page + i);

	if (order && (gfp_flags & __GFP_COMP))
		prep_compound_page(page, order);

	/*
	 * page is set pfmemalloc when ALLOC_NO_WATERMARKS was necessary to
	 * allocate the page. The expectation is that the caller is taking
	 * steps that will free more memory. The caller should avoid the page
	 * being used for !PFMEMALLOC purposes.
	 */
	if (alloc_flags & ALLOC_NO_WATERMARKS)
		set_page_pfmemalloc(page);
	else
		clear_page_pfmemalloc(page);
<<<<<<< HEAD

	return 0;
=======
>>>>>>> f2ed3bfc
}

/*
 * Go through the free lists for the given migratetype and remove
 * the smallest available page from the freelists
 */
static inline
struct page *__rmqueue_smallest(struct zone *zone, unsigned int order,
						int migratetype)
{
	unsigned int current_order;
	struct free_area *area;
	struct page *page;

	/* Find a page of the appropriate size in the preferred list */
	for (current_order = order; current_order < MAX_ORDER; ++current_order) {
		area = &(zone->free_area[current_order]);
		page = list_first_entry_or_null(&area->free_list[migratetype],
							struct page, lru);
		if (!page)
			continue;
		list_del(&page->lru);
		rmv_page_order(page);
		area->nr_free--;
		expand(zone, page, order, current_order, area, migratetype);
		set_pcppage_migratetype(page, migratetype);
		return page;
	}

	return NULL;
}


/*
 * This array describes the order lists are fallen back to when
 * the free lists for the desirable migrate type are depleted
 */
static int fallbacks[MIGRATE_TYPES][4] = {
	[MIGRATE_UNMOVABLE]   = { MIGRATE_RECLAIMABLE, MIGRATE_MOVABLE,   MIGRATE_TYPES },
	[MIGRATE_RECLAIMABLE] = { MIGRATE_UNMOVABLE,   MIGRATE_MOVABLE,   MIGRATE_TYPES },
	[MIGRATE_MOVABLE]     = { MIGRATE_RECLAIMABLE, MIGRATE_UNMOVABLE, MIGRATE_TYPES },
#ifdef CONFIG_CMA
	[MIGRATE_CMA]         = { MIGRATE_TYPES }, /* Never used */
#endif
#ifdef CONFIG_MEMORY_ISOLATION
	[MIGRATE_ISOLATE]     = { MIGRATE_TYPES }, /* Never used */
#endif
};

#ifdef CONFIG_CMA
static struct page *__rmqueue_cma_fallback(struct zone *zone,
					unsigned int order)
{
	return __rmqueue_smallest(zone, order, MIGRATE_CMA);
}
#else
static inline struct page *__rmqueue_cma_fallback(struct zone *zone,
					unsigned int order) { return NULL; }
#endif

/*
 * Move the free pages in a range to the free lists of the requested type.
 * Note that start_page and end_pages are not aligned on a pageblock
 * boundary. If alignment is required, use move_freepages_block()
 */
int move_freepages(struct zone *zone,
			  struct page *start_page, struct page *end_page,
			  int migratetype)
{
	struct page *page;
	unsigned int order;
	int pages_moved = 0;

#ifndef CONFIG_HOLES_IN_ZONE
	/*
	 * page_zone is not safe to call in this context when
	 * CONFIG_HOLES_IN_ZONE is set. This bug check is probably redundant
	 * anyway as we check zone boundaries in move_freepages_block().
	 * Remove at a later date when no bug reports exist related to
	 * grouping pages by mobility
	 */
	VM_BUG_ON(page_zone(start_page) != page_zone(end_page));
#endif

	for (page = start_page; page <= end_page;) {
		/* Make sure we are not inadvertently changing nodes */
		VM_BUG_ON_PAGE(page_to_nid(page) != zone_to_nid(zone), page);

		if (!pfn_valid_within(page_to_pfn(page))) {
			page++;
			continue;
		}

		if (!PageBuddy(page)) {
			page++;
			continue;
		}

		order = page_order(page);
		list_move(&page->lru,
			  &zone->free_area[order].free_list[migratetype]);
		page += 1 << order;
		pages_moved += 1 << order;
	}

	return pages_moved;
}

int move_freepages_block(struct zone *zone, struct page *page,
				int migratetype)
{
	unsigned long start_pfn, end_pfn;
	struct page *start_page, *end_page;

	start_pfn = page_to_pfn(page);
	start_pfn = start_pfn & ~(pageblock_nr_pages-1);
	start_page = pfn_to_page(start_pfn);
	end_page = start_page + pageblock_nr_pages - 1;
	end_pfn = start_pfn + pageblock_nr_pages - 1;

	/* Do not cross zone boundaries */
	if (!zone_spans_pfn(zone, start_pfn))
		start_page = page;
	if (!zone_spans_pfn(zone, end_pfn))
		return 0;

	return move_freepages(zone, start_page, end_page, migratetype);
}

static void change_pageblock_range(struct page *pageblock_page,
					int start_order, int migratetype)
{
	int nr_pageblocks = 1 << (start_order - pageblock_order);

	while (nr_pageblocks--) {
		set_pageblock_migratetype(pageblock_page, migratetype);
		pageblock_page += pageblock_nr_pages;
	}
}

/*
 * When we are falling back to another migratetype during allocation, try to
 * steal extra free pages from the same pageblocks to satisfy further
 * allocations, instead of polluting multiple pageblocks.
 *
 * If we are stealing a relatively large buddy page, it is likely there will
 * be more free pages in the pageblock, so try to steal them all. For
 * reclaimable and unmovable allocations, we steal regardless of page size,
 * as fragmentation caused by those allocations polluting movable pageblocks
 * is worse than movable allocations stealing from unmovable and reclaimable
 * pageblocks.
 */
static bool can_steal_fallback(unsigned int order, int start_mt)
{
	/*
	 * Leaving this order check is intended, although there is
	 * relaxed order check in next check. The reason is that
	 * we can actually steal whole pageblock if this condition met,
	 * but, below check doesn't guarantee it and that is just heuristic
	 * so could be changed anytime.
	 */
	if (order >= pageblock_order)
		return true;

	if (order >= pageblock_order / 2 ||
		start_mt == MIGRATE_RECLAIMABLE ||
		start_mt == MIGRATE_UNMOVABLE ||
		page_group_by_mobility_disabled)
		return true;

	return false;
}

/*
 * This function implements actual steal behaviour. If order is large enough,
 * we can steal whole pageblock. If not, we first move freepages in this
 * pageblock and check whether half of pages are moved or not. If half of
 * pages are moved, we can change migratetype of pageblock and permanently
 * use it's pages as requested migratetype in the future.
 */
static void steal_suitable_fallback(struct zone *zone, struct page *page,
							  int start_type)
{
	unsigned int current_order = page_order(page);
	int pages;

	/* Take ownership for orders >= pageblock_order */
	if (current_order >= pageblock_order) {
		change_pageblock_range(page, current_order, start_type);
		return;
	}

	pages = move_freepages_block(zone, page, start_type);

	/* Claim the whole block if over half of it is free */
	if (pages >= (1 << (pageblock_order-1)) ||
			page_group_by_mobility_disabled)
		set_pageblock_migratetype(page, start_type);
}

/*
 * Check whether there is a suitable fallback freepage with requested order.
 * If only_stealable is true, this function returns fallback_mt only if
 * we can steal other freepages all together. This would help to reduce
 * fragmentation due to mixed migratetype pages in one pageblock.
 */
int find_suitable_fallback(struct free_area *area, unsigned int order,
			int migratetype, bool only_stealable, bool *can_steal)
{
	int i;
	int fallback_mt;

	if (area->nr_free == 0)
		return -1;

	*can_steal = false;
	for (i = 0;; i++) {
		fallback_mt = fallbacks[migratetype][i];
		if (fallback_mt == MIGRATE_TYPES)
			break;

		if (list_empty(&area->free_list[fallback_mt]))
			continue;

		if (can_steal_fallback(order, migratetype))
			*can_steal = true;

		if (!only_stealable)
			return fallback_mt;

		if (*can_steal)
			return fallback_mt;
	}

	return -1;
}

/*
 * Reserve a pageblock for exclusive use of high-order atomic allocations if
 * there are no empty page blocks that contain a page with a suitable order
 */
static void reserve_highatomic_pageblock(struct page *page, struct zone *zone,
				unsigned int alloc_order)
{
	int mt;
	unsigned long max_managed, flags;

	/*
	 * Limit the number reserved to 1 pageblock or roughly 1% of a zone.
	 * Check is race-prone but harmless.
	 */
	max_managed = (zone->managed_pages / 100) + pageblock_nr_pages;
	if (zone->nr_reserved_highatomic >= max_managed)
		return;

	spin_lock_irqsave(&zone->lock, flags);

	/* Recheck the nr_reserved_highatomic limit under the lock */
	if (zone->nr_reserved_highatomic >= max_managed)
		goto out_unlock;

	/* Yoink! */
	mt = get_pageblock_migratetype(page);
	if (mt != MIGRATE_HIGHATOMIC &&
			!is_migrate_isolate(mt) && !is_migrate_cma(mt)) {
		zone->nr_reserved_highatomic += pageblock_nr_pages;
		set_pageblock_migratetype(page, MIGRATE_HIGHATOMIC);
		move_freepages_block(zone, page, MIGRATE_HIGHATOMIC);
	}

out_unlock:
	spin_unlock_irqrestore(&zone->lock, flags);
}

/*
 * Used when an allocation is about to fail under memory pressure. This
 * potentially hurts the reliability of high-order allocations when under
 * intense memory pressure but failed atomic allocations should be easier
 * to recover from than an OOM.
 */
static void unreserve_highatomic_pageblock(const struct alloc_context *ac)
{
	struct zonelist *zonelist = ac->zonelist;
	unsigned long flags;
	struct zoneref *z;
	struct zone *zone;
	struct page *page;
	int order;

	for_each_zone_zonelist_nodemask(zone, z, zonelist, ac->high_zoneidx,
								ac->nodemask) {
		/* Preserve at least one pageblock */
		if (zone->nr_reserved_highatomic <= pageblock_nr_pages)
			continue;

		spin_lock_irqsave(&zone->lock, flags);
		for (order = 0; order < MAX_ORDER; order++) {
			struct free_area *area = &(zone->free_area[order]);

			page = list_first_entry_or_null(
					&area->free_list[MIGRATE_HIGHATOMIC],
					struct page, lru);
			if (!page)
				continue;

			/*
			 * It should never happen but changes to locking could
			 * inadvertently allow a per-cpu drain to add pages
			 * to MIGRATE_HIGHATOMIC while unreserving so be safe
			 * and watch for underflows.
			 */
			zone->nr_reserved_highatomic -= min(pageblock_nr_pages,
				zone->nr_reserved_highatomic);

			/*
			 * Convert to ac->migratetype and avoid the normal
			 * pageblock stealing heuristics. Minimally, the caller
			 * is doing the work and needs the pages. More
			 * importantly, if the block was always converted to
			 * MIGRATE_UNMOVABLE or another type then the number
			 * of pageblocks that cannot be completely freed
			 * may increase.
			 */
			set_pageblock_migratetype(page, ac->migratetype);
			move_freepages_block(zone, page, ac->migratetype);
			spin_unlock_irqrestore(&zone->lock, flags);
			return;
		}
		spin_unlock_irqrestore(&zone->lock, flags);
	}
}

/* Remove an element from the buddy allocator from the fallback list */
static inline struct page *
__rmqueue_fallback(struct zone *zone, unsigned int order, int start_migratetype)
{
	struct free_area *area;
	unsigned int current_order;
	struct page *page;
	int fallback_mt;
	bool can_steal;

	/* Find the largest possible block of pages in the other list */
	for (current_order = MAX_ORDER-1;
				current_order >= order && current_order <= MAX_ORDER-1;
				--current_order) {
		area = &(zone->free_area[current_order]);
		fallback_mt = find_suitable_fallback(area, current_order,
				start_migratetype, false, &can_steal);
		if (fallback_mt == -1)
			continue;

		page = list_first_entry(&area->free_list[fallback_mt],
						struct page, lru);
		if (can_steal)
			steal_suitable_fallback(zone, page, start_migratetype);

		/* Remove the page from the freelists */
		area->nr_free--;
		list_del(&page->lru);
		rmv_page_order(page);

		expand(zone, page, order, current_order, area,
					start_migratetype);
		/*
		 * The pcppage_migratetype may differ from pageblock's
		 * migratetype depending on the decisions in
		 * find_suitable_fallback(). This is OK as long as it does not
		 * differ for MIGRATE_CMA pageblocks. Those can be used as
		 * fallback only via special __rmqueue_cma_fallback() function
		 */
		set_pcppage_migratetype(page, start_migratetype);

		trace_mm_page_alloc_extfrag(page, order, current_order,
			start_migratetype, fallback_mt);

		return page;
	}

	return NULL;
}

/*
 * Do the hard work of removing an element from the buddy allocator.
 * Call me with the zone->lock already held.
 */
static struct page *__rmqueue(struct zone *zone, unsigned int order,
				int migratetype)
{
	struct page *page;

	page = __rmqueue_smallest(zone, order, migratetype);
	if (unlikely(!page)) {
		if (migratetype == MIGRATE_MOVABLE)
			page = __rmqueue_cma_fallback(zone, order);

		if (!page)
			page = __rmqueue_fallback(zone, order, migratetype);
	}

	trace_mm_page_alloc_zone_locked(page, order, migratetype);
	return page;
}

/*
 * Obtain a specified number of elements from the buddy allocator, all under
 * a single hold of the lock, for efficiency.  Add them to the supplied list.
 * Returns the number of new pages which were placed at *list.
 */
static int rmqueue_bulk(struct zone *zone, unsigned int order,
			unsigned long count, struct list_head *list,
			int migratetype, bool cold)
{
	int i, alloced = 0;

	spin_lock(&zone->lock);
	for (i = 0; i < count; ++i) {
		struct page *page = __rmqueue(zone, order, migratetype);
		if (unlikely(page == NULL))
			break;

		if (unlikely(check_pcp_refill(page)))
			continue;

		/*
		 * Split buddy pages returned by expand() are received here
		 * in physical page order. The page is added to the callers and
		 * list and the list head then moves forward. From the callers
		 * perspective, the linked list is ordered by page number in
		 * some conditions. This is useful for IO devices that can
		 * merge IO requests if the physical pages are ordered
		 * properly.
		 */
		if (likely(!cold))
			list_add(&page->lru, list);
		else
			list_add_tail(&page->lru, list);
		list = &page->lru;
		alloced++;
		if (is_migrate_cma(get_pcppage_migratetype(page)))
			__mod_zone_page_state(zone, NR_FREE_CMA_PAGES,
					      -(1 << order));
	}

	/*
	 * i pages were removed from the buddy list even if some leak due
	 * to check_pcp_refill failing so adjust NR_FREE_PAGES based
	 * on i. Do not confuse with 'alloced' which is the number of
	 * pages added to the pcp list.
	 */
	__mod_zone_page_state(zone, NR_FREE_PAGES, -(i << order));
	spin_unlock(&zone->lock);
	return alloced;
}

#ifdef CONFIG_NUMA
/*
 * Called from the vmstat counter updater to drain pagesets of this
 * currently executing processor on remote nodes after they have
 * expired.
 *
 * Note that this function must be called with the thread pinned to
 * a single processor.
 */
void drain_zone_pages(struct zone *zone, struct per_cpu_pages *pcp)
{
	unsigned long flags;
	int to_drain, batch;

	local_irq_save(flags);
	batch = READ_ONCE(pcp->batch);
	to_drain = min(pcp->count, batch);
	if (to_drain > 0) {
		free_pcppages_bulk(zone, to_drain, pcp);
		pcp->count -= to_drain;
	}
	local_irq_restore(flags);
}
#endif

/*
 * Drain pcplists of the indicated processor and zone.
 *
 * The processor must either be the current processor and the
 * thread pinned to the current processor or a processor that
 * is not online.
 */
static void drain_pages_zone(unsigned int cpu, struct zone *zone)
{
	unsigned long flags;
	struct per_cpu_pageset *pset;
	struct per_cpu_pages *pcp;

	local_irq_save(flags);
	pset = per_cpu_ptr(zone->pageset, cpu);

	pcp = &pset->pcp;
	if (pcp->count) {
		free_pcppages_bulk(zone, pcp->count, pcp);
		pcp->count = 0;
	}
	local_irq_restore(flags);
}

/*
 * Drain pcplists of all zones on the indicated processor.
 *
 * The processor must either be the current processor and the
 * thread pinned to the current processor or a processor that
 * is not online.
 */
static void drain_pages(unsigned int cpu)
{
	struct zone *zone;

	for_each_populated_zone(zone) {
		drain_pages_zone(cpu, zone);
	}
}

/*
 * Spill all of this CPU's per-cpu pages back into the buddy allocator.
 *
 * The CPU has to be pinned. When zone parameter is non-NULL, spill just
 * the single zone's pages.
 */
void drain_local_pages(struct zone *zone)
{
	int cpu = smp_processor_id();

	if (zone)
		drain_pages_zone(cpu, zone);
	else
		drain_pages(cpu);
}

/*
 * Spill all the per-cpu pages from all CPUs back into the buddy allocator.
 *
 * When zone parameter is non-NULL, spill just the single zone's pages.
 *
 * Note that this code is protected against sending an IPI to an offline
 * CPU but does not guarantee sending an IPI to newly hotplugged CPUs:
 * on_each_cpu_mask() blocks hotplug and won't talk to offlined CPUs but
 * nothing keeps CPUs from showing up after we populated the cpumask and
 * before the call to on_each_cpu_mask().
 */
void drain_all_pages(struct zone *zone)
{
	int cpu;

	/*
	 * Allocate in the BSS so we wont require allocation in
	 * direct reclaim path for CONFIG_CPUMASK_OFFSTACK=y
	 */
	static cpumask_t cpus_with_pcps;

	/*
	 * We don't care about racing with CPU hotplug event
	 * as offline notification will cause the notified
	 * cpu to drain that CPU pcps and on_each_cpu_mask
	 * disables preemption as part of its processing
	 */
	for_each_online_cpu(cpu) {
		struct per_cpu_pageset *pcp;
		struct zone *z;
		bool has_pcps = false;

		if (zone) {
			pcp = per_cpu_ptr(zone->pageset, cpu);
			if (pcp->pcp.count)
				has_pcps = true;
		} else {
			for_each_populated_zone(z) {
				pcp = per_cpu_ptr(z->pageset, cpu);
				if (pcp->pcp.count) {
					has_pcps = true;
					break;
				}
			}
		}

		if (has_pcps)
			cpumask_set_cpu(cpu, &cpus_with_pcps);
		else
			cpumask_clear_cpu(cpu, &cpus_with_pcps);
	}
	on_each_cpu_mask(&cpus_with_pcps, (smp_call_func_t) drain_local_pages,
								zone, 1);
}

#ifdef CONFIG_HIBERNATION

void mark_free_pages(struct zone *zone)
{
	unsigned long pfn, max_zone_pfn;
	unsigned long flags;
	unsigned int order, t;
	struct page *page;

	if (zone_is_empty(zone))
		return;

	spin_lock_irqsave(&zone->lock, flags);

	max_zone_pfn = zone_end_pfn(zone);
	for (pfn = zone->zone_start_pfn; pfn < max_zone_pfn; pfn++)
		if (pfn_valid(pfn)) {
			page = pfn_to_page(pfn);

			if (page_zone(page) != zone)
				continue;

			if (!swsusp_page_is_forbidden(page))
				swsusp_unset_page_free(page);
		}

	for_each_migratetype_order(order, t) {
		list_for_each_entry(page,
				&zone->free_area[order].free_list[t], lru) {
			unsigned long i;

			pfn = page_to_pfn(page);
			for (i = 0; i < (1UL << order); i++)
				swsusp_set_page_free(pfn_to_page(pfn + i));
		}
	}
	spin_unlock_irqrestore(&zone->lock, flags);
}
#endif /* CONFIG_PM */

/*
 * Free a 0-order page
 * cold == true ? free a cold page : free a hot page
 */
void free_hot_cold_page(struct page *page, bool cold)
{
	struct zone *zone = page_zone(page);
	struct per_cpu_pages *pcp;
	unsigned long flags;
	unsigned long pfn = page_to_pfn(page);
	int migratetype;

	if (!free_pcp_prepare(page))
		return;

	migratetype = get_pfnblock_migratetype(page, pfn);
	set_pcppage_migratetype(page, migratetype);
	local_irq_save(flags);
	__count_vm_event(PGFREE);

	/*
	 * We only track unmovable, reclaimable and movable on pcp lists.
	 * Free ISOLATE pages back to the allocator because they are being
	 * offlined but treat RESERVE as movable pages so we can get those
	 * areas back if necessary. Otherwise, we may have to free
	 * excessively into the page allocator
	 */
	if (migratetype >= MIGRATE_PCPTYPES) {
		if (unlikely(is_migrate_isolate(migratetype))) {
			free_one_page(zone, page, pfn, 0, migratetype);
			goto out;
		}
		migratetype = MIGRATE_MOVABLE;
	}

	pcp = &this_cpu_ptr(zone->pageset)->pcp;
	if (!cold)
		list_add(&page->lru, &pcp->lists[migratetype]);
	else
		list_add_tail(&page->lru, &pcp->lists[migratetype]);
	pcp->count++;
	if (pcp->count >= pcp->high) {
		unsigned long batch = READ_ONCE(pcp->batch);
		free_pcppages_bulk(zone, batch, pcp);
		pcp->count -= batch;
	}

out:
	local_irq_restore(flags);
}

/*
 * Free a list of 0-order pages
 */
void free_hot_cold_page_list(struct list_head *list, bool cold)
{
	struct page *page, *next;

	list_for_each_entry_safe(page, next, list, lru) {
		trace_mm_page_free_batched(page, cold);
		free_hot_cold_page(page, cold);
	}
}

/*
 * split_page takes a non-compound higher-order page, and splits it into
 * n (1<<order) sub-pages: page[0..n]
 * Each sub-page must be freed individually.
 *
 * Note: this is probably too low level an operation for use in drivers.
 * Please consult with lkml before using this in your driver.
 */
void split_page(struct page *page, unsigned int order)
{
	int i;

	VM_BUG_ON_PAGE(PageCompound(page), page);
	VM_BUG_ON_PAGE(!page_count(page), page);

#ifdef CONFIG_KMEMCHECK
	/*
	 * Split shadow pages too, because free(page[0]) would
	 * otherwise free the whole shadow.
	 */
	if (kmemcheck_page_is_tracked(page))
		split_page(virt_to_page(page[0].shadow), order);
#endif

	for (i = 1; i < (1 << order); i++)
		set_page_refcounted(page + i);
	split_page_owner(page, order);
}
EXPORT_SYMBOL_GPL(split_page);

int __isolate_free_page(struct page *page, unsigned int order)
{
	unsigned long watermark;
	struct zone *zone;
	int mt;

	BUG_ON(!PageBuddy(page));

	zone = page_zone(page);
	mt = get_pageblock_migratetype(page);

	if (!is_migrate_isolate(mt)) {
		/*
		 * Obey watermarks as if the page was being allocated. We can
		 * emulate a high-order watermark check with a raised order-0
		 * watermark, because we already know our high-order page
		 * exists.
		 */
		watermark = min_wmark_pages(zone) + (1UL << order);
		if (!zone_watermark_ok(zone, 0, watermark, 0, ALLOC_CMA))
			return 0;

		__mod_zone_freepage_state(zone, -(1UL << order), mt);
	}

	/* Remove page from free list */
	list_del(&page->lru);
	zone->free_area[order].nr_free--;
	rmv_page_order(page);

	/*
	 * Set the pageblock if the isolated page is at least half of a
	 * pageblock
	 */
	if (order >= pageblock_order - 1) {
		struct page *endpage = page + (1 << order) - 1;
		for (; page < endpage; page += pageblock_nr_pages) {
			int mt = get_pageblock_migratetype(page);
			if (!is_migrate_isolate(mt) && !is_migrate_cma(mt))
				set_pageblock_migratetype(page,
							  MIGRATE_MOVABLE);
		}
	}


	return 1UL << order;
}

/*
 * Update NUMA hit/miss statistics
 *
 * Must be called with interrupts disabled.
 *
 * When __GFP_OTHER_NODE is set assume the node of the preferred
 * zone is the local node. This is useful for daemons who allocate
 * memory on behalf of other processes.
 */
static inline void zone_statistics(struct zone *preferred_zone, struct zone *z,
								gfp_t flags)
{
#ifdef CONFIG_NUMA
	int local_nid = numa_node_id();
	enum zone_stat_item local_stat = NUMA_LOCAL;

	if (unlikely(flags & __GFP_OTHER_NODE)) {
		local_stat = NUMA_OTHER;
		local_nid = preferred_zone->node;
	}

	if (z->node == local_nid) {
		__inc_zone_state(z, NUMA_HIT);
		__inc_zone_state(z, local_stat);
	} else {
		__inc_zone_state(z, NUMA_MISS);
		__inc_zone_state(preferred_zone, NUMA_FOREIGN);
	}
#endif
}

/*
 * Allocate a page from the given zone. Use pcplists for order-0 allocations.
 */
static inline
struct page *buffered_rmqueue(struct zone *preferred_zone,
			struct zone *zone, unsigned int order,
			gfp_t gfp_flags, unsigned int alloc_flags,
			int migratetype)
{
	unsigned long flags;
	struct page *page;
	bool cold = ((gfp_flags & __GFP_COLD) != 0);

	if (likely(order == 0)) {
		struct per_cpu_pages *pcp;
		struct list_head *list;

		local_irq_save(flags);
		do {
			pcp = &this_cpu_ptr(zone->pageset)->pcp;
			list = &pcp->lists[migratetype];
			if (list_empty(list)) {
				pcp->count += rmqueue_bulk(zone, 0,
						pcp->batch, list,
						migratetype, cold);
				if (unlikely(list_empty(list)))
					goto failed;
			}

			if (cold)
				page = list_last_entry(list, struct page, lru);
			else
				page = list_first_entry(list, struct page, lru);

			list_del(&page->lru);
			pcp->count--;

		} while (check_new_pcp(page));
	} else {
		/*
		 * We most definitely don't want callers attempting to
		 * allocate greater than order-1 page units with __GFP_NOFAIL.
		 */
		WARN_ON_ONCE((gfp_flags & __GFP_NOFAIL) && (order > 1));
		spin_lock_irqsave(&zone->lock, flags);

		do {
			page = NULL;
			if (alloc_flags & ALLOC_HARDER) {
				page = __rmqueue_smallest(zone, order, MIGRATE_HIGHATOMIC);
				if (page)
					trace_mm_page_alloc_zone_locked(page, order, migratetype);
			}
			if (!page)
				page = __rmqueue(zone, order, migratetype);
		} while (page && check_new_pages(page, order));
		spin_unlock(&zone->lock);
		if (!page)
			goto failed;
		__mod_zone_freepage_state(zone, -(1 << order),
					  get_pcppage_migratetype(page));
	}

	__count_zid_vm_events(PGALLOC, page_zonenum(page), 1 << order);
	zone_statistics(preferred_zone, zone, gfp_flags);
	local_irq_restore(flags);

	VM_BUG_ON_PAGE(bad_range(zone, page), page);
	return page;

failed:
	local_irq_restore(flags);
	return NULL;
}

#ifdef CONFIG_FAIL_PAGE_ALLOC

static struct {
	struct fault_attr attr;

	bool ignore_gfp_highmem;
	bool ignore_gfp_reclaim;
	u32 min_order;
} fail_page_alloc = {
	.attr = FAULT_ATTR_INITIALIZER,
	.ignore_gfp_reclaim = true,
	.ignore_gfp_highmem = true,
	.min_order = 1,
};

static int __init setup_fail_page_alloc(char *str)
{
	return setup_fault_attr(&fail_page_alloc.attr, str);
}
__setup("fail_page_alloc=", setup_fail_page_alloc);

static bool should_fail_alloc_page(gfp_t gfp_mask, unsigned int order)
{
	if (order < fail_page_alloc.min_order)
		return false;
	if (gfp_mask & __GFP_NOFAIL)
		return false;
	if (fail_page_alloc.ignore_gfp_highmem && (gfp_mask & __GFP_HIGHMEM))
		return false;
	if (fail_page_alloc.ignore_gfp_reclaim &&
			(gfp_mask & __GFP_DIRECT_RECLAIM))
		return false;

	return should_fail(&fail_page_alloc.attr, 1 << order);
}

#ifdef CONFIG_FAULT_INJECTION_DEBUG_FS

static int __init fail_page_alloc_debugfs(void)
{
	umode_t mode = S_IFREG | S_IRUSR | S_IWUSR;
	struct dentry *dir;

	dir = fault_create_debugfs_attr("fail_page_alloc", NULL,
					&fail_page_alloc.attr);
	if (IS_ERR(dir))
		return PTR_ERR(dir);

	if (!debugfs_create_bool("ignore-gfp-wait", mode, dir,
				&fail_page_alloc.ignore_gfp_reclaim))
		goto fail;
	if (!debugfs_create_bool("ignore-gfp-highmem", mode, dir,
				&fail_page_alloc.ignore_gfp_highmem))
		goto fail;
	if (!debugfs_create_u32("min-order", mode, dir,
				&fail_page_alloc.min_order))
		goto fail;

	return 0;
fail:
	debugfs_remove_recursive(dir);

	return -ENOMEM;
}

late_initcall(fail_page_alloc_debugfs);

#endif /* CONFIG_FAULT_INJECTION_DEBUG_FS */

#else /* CONFIG_FAIL_PAGE_ALLOC */

static inline bool should_fail_alloc_page(gfp_t gfp_mask, unsigned int order)
{
	return false;
}

#endif /* CONFIG_FAIL_PAGE_ALLOC */

/*
 * Return true if free base pages are above 'mark'. For high-order checks it
 * will return true of the order-0 watermark is reached and there is at least
 * one free page of a suitable size. Checking now avoids taking the zone lock
 * to check in the allocation paths if no pages are free.
 */
bool __zone_watermark_ok(struct zone *z, unsigned int order, unsigned long mark,
			 int classzone_idx, unsigned int alloc_flags,
			 long free_pages)
{
	long min = mark;
	int o;
	const bool alloc_harder = (alloc_flags & ALLOC_HARDER);

	/* free_pages may go negative - that's OK */
	free_pages -= (1 << order) - 1;

	if (alloc_flags & ALLOC_HIGH)
		min -= min / 2;

	/*
	 * If the caller does not have rights to ALLOC_HARDER then subtract
	 * the high-atomic reserves. This will over-estimate the size of the
	 * atomic reserve but it avoids a search.
	 */
	if (likely(!alloc_harder))
		free_pages -= z->nr_reserved_highatomic;
	else
		min -= min / 4;

#ifdef CONFIG_CMA
	/* If allocation can't use CMA areas don't use free CMA pages */
	if (!(alloc_flags & ALLOC_CMA))
		free_pages -= zone_page_state(z, NR_FREE_CMA_PAGES);
#endif

	/*
	 * Check watermarks for an order-0 allocation request. If these
	 * are not met, then a high-order request also cannot go ahead
	 * even if a suitable page happened to be free.
	 */
	if (free_pages <= min + z->lowmem_reserve[classzone_idx])
		return false;

	/* If this is an order-0 request then the watermark is fine */
	if (!order)
		return true;

	/* For a high-order request, check at least one suitable page is free */
	for (o = order; o < MAX_ORDER; o++) {
		struct free_area *area = &z->free_area[o];
		int mt;

		if (!area->nr_free)
			continue;

		if (alloc_harder)
			return true;

		for (mt = 0; mt < MIGRATE_PCPTYPES; mt++) {
			if (!list_empty(&area->free_list[mt]))
				return true;
		}

#ifdef CONFIG_CMA
		if ((alloc_flags & ALLOC_CMA) &&
		    !list_empty(&area->free_list[MIGRATE_CMA])) {
			return true;
		}
#endif
	}
	return false;
}

bool zone_watermark_ok(struct zone *z, unsigned int order, unsigned long mark,
		      int classzone_idx, unsigned int alloc_flags)
{
	return __zone_watermark_ok(z, order, mark, classzone_idx, alloc_flags,
					zone_page_state(z, NR_FREE_PAGES));
}

static inline bool zone_watermark_fast(struct zone *z, unsigned int order,
		unsigned long mark, int classzone_idx, unsigned int alloc_flags)
{
	long free_pages = zone_page_state(z, NR_FREE_PAGES);
	long cma_pages = 0;

#ifdef CONFIG_CMA
	/* If allocation can't use CMA areas don't use free CMA pages */
	if (!(alloc_flags & ALLOC_CMA))
		cma_pages = zone_page_state(z, NR_FREE_CMA_PAGES);
#endif

	/*
	 * Fast check for order-0 only. If this fails then the reserves
	 * need to be calculated. There is a corner case where the check
	 * passes but only the high-order atomic reserve are free. If
	 * the caller is !atomic then it'll uselessly search the free
	 * list. That corner case is then slower but it is harmless.
	 */
	if (!order && (free_pages - cma_pages) > mark + z->lowmem_reserve[classzone_idx])
		return true;

	return __zone_watermark_ok(z, order, mark, classzone_idx, alloc_flags,
					free_pages);
}

bool zone_watermark_ok_safe(struct zone *z, unsigned int order,
			unsigned long mark, int classzone_idx)
{
	long free_pages = zone_page_state(z, NR_FREE_PAGES);

	if (z->percpu_drift_mark && free_pages < z->percpu_drift_mark)
		free_pages = zone_page_state_snapshot(z, NR_FREE_PAGES);

	return __zone_watermark_ok(z, order, mark, classzone_idx, 0,
								free_pages);
}

#ifdef CONFIG_NUMA
static bool zone_allows_reclaim(struct zone *local_zone, struct zone *zone)
{
	return node_distance(zone_to_nid(local_zone), zone_to_nid(zone)) <
				RECLAIM_DISTANCE;
}
#else	/* CONFIG_NUMA */
static bool zone_allows_reclaim(struct zone *local_zone, struct zone *zone)
{
	return true;
}
#endif	/* CONFIG_NUMA */

/*
 * get_page_from_freelist goes through the zonelist trying to allocate
 * a page.
 */
static struct page *
get_page_from_freelist(gfp_t gfp_mask, unsigned int order, int alloc_flags,
						const struct alloc_context *ac)
{
	struct zoneref *z = ac->preferred_zoneref;
	struct zone *zone;
	struct pglist_data *last_pgdat_dirty_limit = NULL;

	/*
	 * Scan zonelist, looking for a zone with enough free.
	 * See also __cpuset_node_allowed() comment in kernel/cpuset.c.
	 */
	for_next_zone_zonelist_nodemask(zone, z, ac->zonelist, ac->high_zoneidx,
								ac->nodemask) {
		struct page *page;
		unsigned long mark;

		if (cpusets_enabled() &&
			(alloc_flags & ALLOC_CPUSET) &&
			!__cpuset_zone_allowed(zone, gfp_mask))
				continue;
		/*
		 * When allocating a page cache page for writing, we
		 * want to get it from a node that is within its dirty
		 * limit, such that no single node holds more than its
		 * proportional share of globally allowed dirty pages.
		 * The dirty limits take into account the node's
		 * lowmem reserves and high watermark so that kswapd
		 * should be able to balance it without having to
		 * write pages from its LRU list.
		 *
		 * XXX: For now, allow allocations to potentially
		 * exceed the per-node dirty limit in the slowpath
		 * (spread_dirty_pages unset) before going into reclaim,
		 * which is important when on a NUMA setup the allowed
		 * nodes are together not big enough to reach the
		 * global limit.  The proper fix for these situations
		 * will require awareness of nodes in the
		 * dirty-throttling and the flusher threads.
		 */
		if (ac->spread_dirty_pages) {
			if (last_pgdat_dirty_limit == zone->zone_pgdat)
				continue;

			if (!node_dirty_ok(zone->zone_pgdat)) {
				last_pgdat_dirty_limit = zone->zone_pgdat;
				continue;
			}
		}

		mark = zone->watermark[alloc_flags & ALLOC_WMARK_MASK];
		if (!zone_watermark_fast(zone, order, mark,
				       ac_classzone_idx(ac), alloc_flags)) {
			int ret;

			/* Checked here to keep the fast path fast */
			BUILD_BUG_ON(ALLOC_NO_WATERMARKS < NR_WMARK);
			if (alloc_flags & ALLOC_NO_WATERMARKS)
				goto try_this_zone;

			if (node_reclaim_mode == 0 ||
			    !zone_allows_reclaim(ac->preferred_zoneref->zone, zone))
				continue;

			ret = node_reclaim(zone->zone_pgdat, gfp_mask, order);
			switch (ret) {
			case NODE_RECLAIM_NOSCAN:
				/* did not scan */
				continue;
			case NODE_RECLAIM_FULL:
				/* scanned but unreclaimable */
				continue;
			default:
				/* did we reclaim enough */
				if (zone_watermark_ok(zone, order, mark,
						ac_classzone_idx(ac), alloc_flags))
					goto try_this_zone;

				continue;
			}
		}

try_this_zone:
		page = buffered_rmqueue(ac->preferred_zoneref->zone, zone, order,
				gfp_mask, alloc_flags, ac->migratetype);
		if (page) {
			prep_new_page(page, order, gfp_mask, alloc_flags);

			/*
			 * If this is a high-order atomic allocation then check
			 * if the pageblock should be reserved for the future
			 */
			if (unlikely(order && (alloc_flags & ALLOC_HARDER)))
				reserve_highatomic_pageblock(page, zone, order);

			return page;
		}
	}

	return NULL;
}

/*
 * Large machines with many possible nodes should not always dump per-node
 * meminfo in irq context.
 */
static inline bool should_suppress_show_mem(void)
{
	bool ret = false;

#if NODES_SHIFT > 8
	ret = in_interrupt();
#endif
	return ret;
}

static DEFINE_RATELIMIT_STATE(nopage_rs,
		DEFAULT_RATELIMIT_INTERVAL,
		DEFAULT_RATELIMIT_BURST);

void warn_alloc(gfp_t gfp_mask, const char *fmt, ...)
{
	unsigned int filter = SHOW_MEM_FILTER_NODES;
	struct va_format vaf;
	va_list args;

	if ((gfp_mask & __GFP_NOWARN) || !__ratelimit(&nopage_rs) ||
	    debug_guardpage_minorder() > 0)
		return;

	/*
	 * This documents exceptions given to allocations in certain
	 * contexts that are allowed to allocate outside current's set
	 * of allowed nodes.
	 */
	if (!(gfp_mask & __GFP_NOMEMALLOC))
		if (test_thread_flag(TIF_MEMDIE) ||
		    (current->flags & (PF_MEMALLOC | PF_EXITING)))
			filter &= ~SHOW_MEM_FILTER_NODES;
	if (in_interrupt() || !(gfp_mask & __GFP_DIRECT_RECLAIM))
		filter &= ~SHOW_MEM_FILTER_NODES;

	pr_warn("%s: ", current->comm);

	va_start(args, fmt);
	vaf.fmt = fmt;
	vaf.va = &args;
	pr_cont("%pV", &vaf);
	va_end(args);

	pr_cont(", mode:%#x(%pGg)\n", gfp_mask, &gfp_mask);

	dump_stack();
	if (!should_suppress_show_mem())
		show_mem(filter);
}

static inline struct page *
__alloc_pages_may_oom(gfp_t gfp_mask, unsigned int order,
	const struct alloc_context *ac, unsigned long *did_some_progress)
{
	struct oom_control oc = {
		.zonelist = ac->zonelist,
		.nodemask = ac->nodemask,
		.memcg = NULL,
		.gfp_mask = gfp_mask,
		.order = order,
	};
	struct page *page;

	*did_some_progress = 0;

	/*
	 * Acquire the oom lock.  If that fails, somebody else is
	 * making progress for us.
	 */
	if (!mutex_trylock(&oom_lock)) {
		*did_some_progress = 1;
		schedule_timeout_uninterruptible(1);
		return NULL;
	}

	/*
	 * Go through the zonelist yet one more time, keep very high watermark
	 * here, this is only to catch a parallel oom killing, we must fail if
	 * we're still under heavy pressure.
	 */
	page = get_page_from_freelist(gfp_mask | __GFP_HARDWALL, order,
					ALLOC_WMARK_HIGH|ALLOC_CPUSET, ac);
	if (page)
		goto out;

	if (!(gfp_mask & __GFP_NOFAIL)) {
		/* Coredumps can quickly deplete all memory reserves */
		if (current->flags & PF_DUMPCORE)
			goto out;
		/* The OOM killer will not help higher order allocs */
		if (order > PAGE_ALLOC_COSTLY_ORDER)
			goto out;
		/* The OOM killer does not needlessly kill tasks for lowmem */
		if (ac->high_zoneidx < ZONE_NORMAL)
			goto out;
		if (pm_suspended_storage())
			goto out;
		/*
		 * XXX: GFP_NOFS allocations should rather fail than rely on
		 * other request to make a forward progress.
		 * We are in an unfortunate situation where out_of_memory cannot
		 * do much for this context but let's try it to at least get
		 * access to memory reserved if the current task is killed (see
		 * out_of_memory). Once filesystems are ready to handle allocation
		 * failures more gracefully we should just bail out here.
		 */

		/* The OOM killer may not free memory on a specific node */
		if (gfp_mask & __GFP_THISNODE)
			goto out;
	}
	/* Exhausted what can be done so it's blamo time */
	if (out_of_memory(&oc) || WARN_ON_ONCE(gfp_mask & __GFP_NOFAIL)) {
		*did_some_progress = 1;

		if (gfp_mask & __GFP_NOFAIL) {
			page = get_page_from_freelist(gfp_mask, order,
					ALLOC_NO_WATERMARKS|ALLOC_CPUSET, ac);
			/*
			 * fallback to ignore cpuset restriction if our nodes
			 * are depleted
			 */
			if (!page)
				page = get_page_from_freelist(gfp_mask, order,
					ALLOC_NO_WATERMARKS, ac);
		}
	}
out:
	mutex_unlock(&oom_lock);
	return page;
}

/*
 * Maximum number of compaction retries wit a progress before OOM
 * killer is consider as the only way to move forward.
 */
#define MAX_COMPACT_RETRIES 16

#ifdef CONFIG_COMPACTION
/* Try memory compaction for high-order allocations before reclaim */
static struct page *
__alloc_pages_direct_compact(gfp_t gfp_mask, unsigned int order,
		unsigned int alloc_flags, const struct alloc_context *ac,
		enum compact_priority prio, enum compact_result *compact_result)
{
	struct page *page;

	if (!order)
		return NULL;

	current->flags |= PF_MEMALLOC;
	*compact_result = try_to_compact_pages(gfp_mask, order, alloc_flags, ac,
									prio);
	current->flags &= ~PF_MEMALLOC;

	if (*compact_result <= COMPACT_INACTIVE)
		return NULL;

	/*
	 * At least in one zone compaction wasn't deferred or skipped, so let's
	 * count a compaction stall
	 */
	count_vm_event(COMPACTSTALL);

	page = get_page_from_freelist(gfp_mask, order, alloc_flags, ac);

	if (page) {
		struct zone *zone = page_zone(page);

		zone->compact_blockskip_flush = false;
		compaction_defer_reset(zone, order, true);
		count_vm_event(COMPACTSUCCESS);
		return page;
	}

	/*
	 * It's bad if compaction run occurs and fails. The most likely reason
	 * is that pages exist, but not enough to satisfy watermarks.
	 */
	count_vm_event(COMPACTFAIL);

	cond_resched();

	return NULL;
}

static inline bool
should_compact_retry(struct alloc_context *ac, int order, int alloc_flags,
		     enum compact_result compact_result,
		     enum compact_priority *compact_priority,
		     int *compaction_retries)
{
	int max_retries = MAX_COMPACT_RETRIES;
	int min_priority;

	if (!order)
		return false;

	if (compaction_made_progress(compact_result))
		(*compaction_retries)++;

	/*
	 * compaction considers all the zone as desperately out of memory
	 * so it doesn't really make much sense to retry except when the
	 * failure could be caused by insufficient priority
	 */
	if (compaction_failed(compact_result))
		goto check_priority;

	/*
	 * make sure the compaction wasn't deferred or didn't bail out early
	 * due to locks contention before we declare that we should give up.
	 * But do not retry if the given zonelist is not suitable for
	 * compaction.
	 */
	if (compaction_withdrawn(compact_result))
		return compaction_zonelist_suitable(ac, order, alloc_flags);

	/*
	 * !costly requests are much more important than __GFP_REPEAT
	 * costly ones because they are de facto nofail and invoke OOM
	 * killer to move on while costly can fail and users are ready
	 * to cope with that. 1/4 retries is rather arbitrary but we
	 * would need much more detailed feedback from compaction to
	 * make a better decision.
	 */
	if (order > PAGE_ALLOC_COSTLY_ORDER)
		max_retries /= 4;
	if (*compaction_retries <= max_retries)
		return true;

	/*
	 * Make sure there are attempts at the highest priority if we exhausted
	 * all retries or failed at the lower priorities.
	 */
check_priority:
	min_priority = (order > PAGE_ALLOC_COSTLY_ORDER) ?
			MIN_COMPACT_COSTLY_PRIORITY : MIN_COMPACT_PRIORITY;
	if (*compact_priority > min_priority) {
		(*compact_priority)--;
		*compaction_retries = 0;
		return true;
	}
	return false;
}
#else
static inline struct page *
__alloc_pages_direct_compact(gfp_t gfp_mask, unsigned int order,
		unsigned int alloc_flags, const struct alloc_context *ac,
		enum compact_priority prio, enum compact_result *compact_result)
{
	*compact_result = COMPACT_SKIPPED;
	return NULL;
}

static inline bool
should_compact_retry(struct alloc_context *ac, unsigned int order, int alloc_flags,
		     enum compact_result compact_result,
		     enum compact_priority *compact_priority,
		     int *compaction_retries)
{
	struct zone *zone;
	struct zoneref *z;

	if (!order || order > PAGE_ALLOC_COSTLY_ORDER)
		return false;

	/*
	 * There are setups with compaction disabled which would prefer to loop
	 * inside the allocator rather than hit the oom killer prematurely.
	 * Let's give them a good hope and keep retrying while the order-0
	 * watermarks are OK.
	 */
	for_each_zone_zonelist_nodemask(zone, z, ac->zonelist, ac->high_zoneidx,
					ac->nodemask) {
		if (zone_watermark_ok(zone, 0, min_wmark_pages(zone),
					ac_classzone_idx(ac), alloc_flags))
			return true;
	}
	return false;
}
#endif /* CONFIG_COMPACTION */

/* Perform direct synchronous page reclaim */
static int
__perform_reclaim(gfp_t gfp_mask, unsigned int order,
					const struct alloc_context *ac)
{
	struct reclaim_state reclaim_state;
	int progress;

	cond_resched();

	/* We now go into synchronous reclaim */
	cpuset_memory_pressure_bump();
	current->flags |= PF_MEMALLOC;
	lockdep_set_current_reclaim_state(gfp_mask);
	reclaim_state.reclaimed_slab = 0;
	current->reclaim_state = &reclaim_state;

	progress = try_to_free_pages(ac->zonelist, order, gfp_mask,
								ac->nodemask);

	current->reclaim_state = NULL;
	lockdep_clear_current_reclaim_state();
	current->flags &= ~PF_MEMALLOC;

	cond_resched();

	return progress;
}

/* The really slow allocator path where we enter direct reclaim */
static inline struct page *
__alloc_pages_direct_reclaim(gfp_t gfp_mask, unsigned int order,
		unsigned int alloc_flags, const struct alloc_context *ac,
		unsigned long *did_some_progress)
{
	struct page *page = NULL;
	bool drained = false;

	*did_some_progress = __perform_reclaim(gfp_mask, order, ac);
	if (unlikely(!(*did_some_progress)))
		return NULL;

retry:
	page = get_page_from_freelist(gfp_mask, order, alloc_flags, ac);

	/*
	 * If an allocation failed after direct reclaim, it could be because
	 * pages are pinned on the per-cpu lists or in high alloc reserves.
	 * Shrink them them and try again
	 */
	if (!page && !drained) {
		unreserve_highatomic_pageblock(ac);
		drain_all_pages(NULL);
		drained = true;
		goto retry;
	}

	return page;
}

static void wake_all_kswapds(unsigned int order, const struct alloc_context *ac)
{
	struct zoneref *z;
	struct zone *zone;
	pg_data_t *last_pgdat = NULL;

	for_each_zone_zonelist_nodemask(zone, z, ac->zonelist,
					ac->high_zoneidx, ac->nodemask) {
		if (last_pgdat != zone->zone_pgdat)
			wakeup_kswapd(zone, order, ac->high_zoneidx);
		last_pgdat = zone->zone_pgdat;
	}
}

static inline unsigned int
gfp_to_alloc_flags(gfp_t gfp_mask)
{
	unsigned int alloc_flags = ALLOC_WMARK_MIN | ALLOC_CPUSET;

	/* __GFP_HIGH is assumed to be the same as ALLOC_HIGH to save a branch. */
	BUILD_BUG_ON(__GFP_HIGH != (__force gfp_t) ALLOC_HIGH);

	/*
	 * The caller may dip into page reserves a bit more if the caller
	 * cannot run direct reclaim, or if the caller has realtime scheduling
	 * policy or is asking for __GFP_HIGH memory.  GFP_ATOMIC requests will
	 * set both ALLOC_HARDER (__GFP_ATOMIC) and ALLOC_HIGH (__GFP_HIGH).
	 */
	alloc_flags |= (__force int) (gfp_mask & __GFP_HIGH);

	if (gfp_mask & __GFP_ATOMIC) {
		/*
		 * Not worth trying to allocate harder for __GFP_NOMEMALLOC even
		 * if it can't schedule.
		 */
		if (!(gfp_mask & __GFP_NOMEMALLOC))
			alloc_flags |= ALLOC_HARDER;
		/*
		 * Ignore cpuset mems for GFP_ATOMIC rather than fail, see the
		 * comment for __cpuset_node_allowed().
		 */
		alloc_flags &= ~ALLOC_CPUSET;
	} else if (unlikely(rt_task(current)) && !in_interrupt())
		alloc_flags |= ALLOC_HARDER;

#ifdef CONFIG_CMA
	if (gfpflags_to_migratetype(gfp_mask) == MIGRATE_MOVABLE)
		alloc_flags |= ALLOC_CMA;
#endif
	return alloc_flags;
}

bool gfp_pfmemalloc_allowed(gfp_t gfp_mask)
{
	if (unlikely(gfp_mask & __GFP_NOMEMALLOC))
		return false;

	if (gfp_mask & __GFP_MEMALLOC)
		return true;
	if (in_serving_softirq() && (current->flags & PF_MEMALLOC))
		return true;
	if (!in_interrupt() &&
			((current->flags & PF_MEMALLOC) ||
			 unlikely(test_thread_flag(TIF_MEMDIE))))
		return true;

	return false;
}

/*
 * Maximum number of reclaim retries without any progress before OOM killer
 * is consider as the only way to move forward.
 */
#define MAX_RECLAIM_RETRIES 16

/*
 * Checks whether it makes sense to retry the reclaim to make a forward progress
 * for the given allocation request.
 * The reclaim feedback represented by did_some_progress (any progress during
 * the last reclaim round) and no_progress_loops (number of reclaim rounds without
 * any progress in a row) is considered as well as the reclaimable pages on the
 * applicable zone list (with a backoff mechanism which is a function of
 * no_progress_loops).
 *
 * Returns true if a retry is viable or false to enter the oom path.
 */
static inline bool
should_reclaim_retry(gfp_t gfp_mask, unsigned order,
		     struct alloc_context *ac, int alloc_flags,
		     bool did_some_progress, int *no_progress_loops)
{
	struct zone *zone;
	struct zoneref *z;

	/*
	 * Costly allocations might have made a progress but this doesn't mean
	 * their order will become available due to high fragmentation so
	 * always increment the no progress counter for them
	 */
	if (did_some_progress && order <= PAGE_ALLOC_COSTLY_ORDER)
		*no_progress_loops = 0;
	else
		(*no_progress_loops)++;

	/*
	 * Make sure we converge to OOM if we cannot make any progress
	 * several times in the row.
	 */
	if (*no_progress_loops > MAX_RECLAIM_RETRIES)
		return false;

	/*
	 * Keep reclaiming pages while there is a chance this will lead
	 * somewhere.  If none of the target zones can satisfy our allocation
	 * request even if all reclaimable pages are considered then we are
	 * screwed and have to go OOM.
	 */
	for_each_zone_zonelist_nodemask(zone, z, ac->zonelist, ac->high_zoneidx,
					ac->nodemask) {
		unsigned long available;
		unsigned long reclaimable;

		available = reclaimable = zone_reclaimable_pages(zone);
		available -= DIV_ROUND_UP((*no_progress_loops) * available,
					  MAX_RECLAIM_RETRIES);
		available += zone_page_state_snapshot(zone, NR_FREE_PAGES);

		/*
		 * Would the allocation succeed if we reclaimed the whole
		 * available?
		 */
		if (__zone_watermark_ok(zone, order, min_wmark_pages(zone),
				ac_classzone_idx(ac), alloc_flags, available)) {
			/*
			 * If we didn't make any progress and have a lot of
			 * dirty + writeback pages then we should wait for
			 * an IO to complete to slow down the reclaim and
			 * prevent from pre mature OOM
			 */
			if (!did_some_progress) {
				unsigned long write_pending;

				write_pending = zone_page_state_snapshot(zone,
							NR_ZONE_WRITE_PENDING);

				if (2 * write_pending > reclaimable) {
					congestion_wait(BLK_RW_ASYNC, HZ/10);
					return true;
				}
			}

			/*
			 * Memory allocation/reclaim might be called from a WQ
			 * context and the current implementation of the WQ
			 * concurrency control doesn't recognize that
			 * a particular WQ is congested if the worker thread is
			 * looping without ever sleeping. Therefore we have to
			 * do a short sleep here rather than calling
			 * cond_resched().
			 */
			if (current->flags & PF_WQ_WORKER)
				schedule_timeout_uninterruptible(1);
			else
				cond_resched();

			return true;
		}
	}

	return false;
}

static inline struct page *
__alloc_pages_slowpath(gfp_t gfp_mask, unsigned int order,
						struct alloc_context *ac)
{
	bool can_direct_reclaim = gfp_mask & __GFP_DIRECT_RECLAIM;
	struct page *page = NULL;
	unsigned int alloc_flags;
	unsigned long did_some_progress;
	enum compact_priority compact_priority;
	enum compact_result compact_result;
	int compaction_retries;
	int no_progress_loops;
	unsigned long alloc_start = jiffies;
	unsigned int stall_timeout = 10 * HZ;
	unsigned int cpuset_mems_cookie;

	/*
	 * In the slowpath, we sanity check order to avoid ever trying to
	 * reclaim >= MAX_ORDER areas which will never succeed. Callers may
	 * be using allocators in order of preference for an area that is
	 * too large.
	 */
	if (order >= MAX_ORDER) {
		WARN_ON_ONCE(!(gfp_mask & __GFP_NOWARN));
		return NULL;
	}

	/*
	 * We also sanity check to catch abuse of atomic reserves being used by
	 * callers that are not in atomic context.
	 */
	if (WARN_ON_ONCE((gfp_mask & (__GFP_ATOMIC|__GFP_DIRECT_RECLAIM)) ==
				(__GFP_ATOMIC|__GFP_DIRECT_RECLAIM)))
		gfp_mask &= ~__GFP_ATOMIC;

retry_cpuset:
	compaction_retries = 0;
	no_progress_loops = 0;
	compact_priority = DEF_COMPACT_PRIORITY;
	cpuset_mems_cookie = read_mems_allowed_begin();
	/*
	 * We need to recalculate the starting point for the zonelist iterator
	 * because we might have used different nodemask in the fast path, or
	 * there was a cpuset modification and we are retrying - otherwise we
	 * could end up iterating over non-eligible zones endlessly.
	 */
	ac->preferred_zoneref = first_zones_zonelist(ac->zonelist,
					ac->high_zoneidx, ac->nodemask);
	if (!ac->preferred_zoneref->zone)
		goto nopage;


	/*
	 * The fast path uses conservative alloc_flags to succeed only until
	 * kswapd needs to be woken up, and to avoid the cost of setting up
	 * alloc_flags precisely. So we do that now.
	 */
	alloc_flags = gfp_to_alloc_flags(gfp_mask);

	if (gfp_mask & __GFP_KSWAPD_RECLAIM)
		wake_all_kswapds(order, ac);

	/*
	 * The adjusted alloc_flags might result in immediate success, so try
	 * that first
	 */
	page = get_page_from_freelist(gfp_mask, order, alloc_flags, ac);
	if (page)
		goto got_pg;

	/*
	 * For costly allocations, try direct compaction first, as it's likely
	 * that we have enough base pages and don't need to reclaim. Don't try
	 * that for allocations that are allowed to ignore watermarks, as the
	 * ALLOC_NO_WATERMARKS attempt didn't yet happen.
	 */
	if (can_direct_reclaim && order > PAGE_ALLOC_COSTLY_ORDER &&
		!gfp_pfmemalloc_allowed(gfp_mask)) {
		page = __alloc_pages_direct_compact(gfp_mask, order,
						alloc_flags, ac,
						INIT_COMPACT_PRIORITY,
						&compact_result);
		if (page)
			goto got_pg;

		/*
		 * Checks for costly allocations with __GFP_NORETRY, which
		 * includes THP page fault allocations
		 */
		if (gfp_mask & __GFP_NORETRY) {
			/*
			 * If compaction is deferred for high-order allocations,
			 * it is because sync compaction recently failed. If
			 * this is the case and the caller requested a THP
			 * allocation, we do not want to heavily disrupt the
			 * system, so we fail the allocation instead of entering
			 * direct reclaim.
			 */
			if (compact_result == COMPACT_DEFERRED)
				goto nopage;

			/*
			 * Looks like reclaim/compaction is worth trying, but
			 * sync compaction could be very expensive, so keep
			 * using async compaction.
			 */
			compact_priority = INIT_COMPACT_PRIORITY;
		}
	}

retry:
	/* Ensure kswapd doesn't accidentally go to sleep as long as we loop */
	if (gfp_mask & __GFP_KSWAPD_RECLAIM)
		wake_all_kswapds(order, ac);

	if (gfp_pfmemalloc_allowed(gfp_mask))
		alloc_flags = ALLOC_NO_WATERMARKS;

	/*
	 * Reset the zonelist iterators if memory policies can be ignored.
	 * These allocations are high priority and system rather than user
	 * orientated.
	 */
	if (!(alloc_flags & ALLOC_CPUSET) || (alloc_flags & ALLOC_NO_WATERMARKS)) {
		ac->zonelist = node_zonelist(numa_node_id(), gfp_mask);
		ac->preferred_zoneref = first_zones_zonelist(ac->zonelist,
					ac->high_zoneidx, ac->nodemask);
	}

	/* Attempt with potentially adjusted zonelist and alloc_flags */
	page = get_page_from_freelist(gfp_mask, order, alloc_flags, ac);
	if (page)
		goto got_pg;

	/* Caller is not willing to reclaim, we can't balance anything */
	if (!can_direct_reclaim) {
		/*
		 * All existing users of the __GFP_NOFAIL are blockable, so warn
		 * of any new users that actually allow this type of allocation
		 * to fail.
		 */
		WARN_ON_ONCE(gfp_mask & __GFP_NOFAIL);
		goto nopage;
	}

	/* Avoid recursion of direct reclaim */
	if (current->flags & PF_MEMALLOC) {
		/*
		 * __GFP_NOFAIL request from this context is rather bizarre
		 * because we cannot reclaim anything and only can loop waiting
		 * for somebody to do a work for us.
		 */
		if (WARN_ON_ONCE(gfp_mask & __GFP_NOFAIL)) {
			cond_resched();
			goto retry;
		}
		goto nopage;
	}

	/* Avoid allocations with no watermarks from looping endlessly */
	if (test_thread_flag(TIF_MEMDIE) && !(gfp_mask & __GFP_NOFAIL))
		goto nopage;


	/* Try direct reclaim and then allocating */
	page = __alloc_pages_direct_reclaim(gfp_mask, order, alloc_flags, ac,
							&did_some_progress);
	if (page)
		goto got_pg;

	/* Try direct compaction and then allocating */
	page = __alloc_pages_direct_compact(gfp_mask, order, alloc_flags, ac,
					compact_priority, &compact_result);
	if (page)
		goto got_pg;

	/* Do not loop if specifically requested */
	if (gfp_mask & __GFP_NORETRY)
		goto nopage;

	/*
	 * Do not retry costly high order allocations unless they are
	 * __GFP_REPEAT
	 */
	if (order > PAGE_ALLOC_COSTLY_ORDER && !(gfp_mask & __GFP_REPEAT))
		goto nopage;

	/* Make sure we know about allocations which stall for too long */
	if (time_after(jiffies, alloc_start + stall_timeout)) {
		warn_alloc(gfp_mask,
			"page allocation stalls for %ums, order:%u",
			jiffies_to_msecs(jiffies-alloc_start), order);
		stall_timeout += 10 * HZ;
	}

	if (should_reclaim_retry(gfp_mask, order, ac, alloc_flags,
				 did_some_progress > 0, &no_progress_loops))
		goto retry;

	/*
	 * It doesn't make any sense to retry for the compaction if the order-0
	 * reclaim is not able to make any progress because the current
	 * implementation of the compaction depends on the sufficient amount
	 * of free memory (see __compaction_suitable)
	 */
	if (did_some_progress > 0 &&
			should_compact_retry(ac, order, alloc_flags,
				compact_result, &compact_priority,
				&compaction_retries))
		goto retry;

	/*
	 * It's possible we raced with cpuset update so the OOM would be
	 * premature (see below the nopage: label for full explanation).
	 */
	if (read_mems_allowed_retry(cpuset_mems_cookie))
		goto retry_cpuset;

	/* Reclaim has failed us, start killing things */
	page = __alloc_pages_may_oom(gfp_mask, order, ac, &did_some_progress);
	if (page)
		goto got_pg;

	/* Retry as long as the OOM killer is making progress */
	if (did_some_progress) {
		no_progress_loops = 0;
		goto retry;
	}

nopage:
	/*
	 * When updating a task's mems_allowed or mempolicy nodemask, it is
	 * possible to race with parallel threads in such a way that our
	 * allocation can fail while the mask is being updated. If we are about
	 * to fail, check if the cpuset changed during allocation and if so,
	 * retry.
	 */
	if (read_mems_allowed_retry(cpuset_mems_cookie))
		goto retry_cpuset;

	warn_alloc(gfp_mask,
			"page allocation failure: order:%u", order);
got_pg:
	return page;
}

/*
 * This is the 'heart' of the zoned buddy allocator.
 */
struct page *
__alloc_pages_nodemask(gfp_t gfp_mask, unsigned int order,
			struct zonelist *zonelist, nodemask_t *nodemask)
{
	struct page *page;
	unsigned int alloc_flags = ALLOC_WMARK_LOW;
	gfp_t alloc_mask = gfp_mask; /* The gfp_t that was actually used for allocation */
	struct alloc_context ac = {
		.high_zoneidx = gfp_zone(gfp_mask),
		.zonelist = zonelist,
		.nodemask = nodemask,
		.migratetype = gfpflags_to_migratetype(gfp_mask),
	};

	if (cpusets_enabled()) {
		alloc_mask |= __GFP_HARDWALL;
		alloc_flags |= ALLOC_CPUSET;
		if (!ac.nodemask)
			ac.nodemask = &cpuset_current_mems_allowed;
	}

	gfp_mask &= gfp_allowed_mask;

	lockdep_trace_alloc(gfp_mask);

	might_sleep_if(gfp_mask & __GFP_DIRECT_RECLAIM);

	if (should_fail_alloc_page(gfp_mask, order))
		return NULL;

	/*
	 * Check the zones suitable for the gfp_mask contain at least one
	 * valid zone. It's possible to have an empty zonelist as a result
	 * of __GFP_THISNODE and a memoryless node
	 */
	if (unlikely(!zonelist->_zonerefs->zone))
		return NULL;

	if (IS_ENABLED(CONFIG_CMA) && ac.migratetype == MIGRATE_MOVABLE)
		alloc_flags |= ALLOC_CMA;

	/* Dirty zone balancing only done in the fast path */
	ac.spread_dirty_pages = (gfp_mask & __GFP_WRITE);

	/*
	 * The preferred zone is used for statistics but crucially it is
	 * also used as the starting point for the zonelist iterator. It
	 * may get reset for allocations that ignore memory policies.
	 */
	ac.preferred_zoneref = first_zones_zonelist(ac.zonelist,
					ac.high_zoneidx, ac.nodemask);
	if (!ac.preferred_zoneref->zone) {
		page = NULL;
		/*
		 * This might be due to race with cpuset_current_mems_allowed
		 * update, so make sure we retry with original nodemask in the
		 * slow path.
		 */
		goto no_zone;
	}

	/* First allocation attempt */
	page = get_page_from_freelist(alloc_mask, order, alloc_flags, &ac);
	if (likely(page))
		goto out;

no_zone:
	/*
	 * Runtime PM, block IO and its error handling path can deadlock
	 * because I/O on the device might not complete.
	 */
	alloc_mask = memalloc_noio_flags(gfp_mask);
	ac.spread_dirty_pages = false;

	/*
	 * Restore the original nodemask if it was potentially replaced with
	 * &cpuset_current_mems_allowed to optimize the fast-path attempt.
	 */
	if (unlikely(ac.nodemask != nodemask))
		ac.nodemask = nodemask;

	page = __alloc_pages_slowpath(alloc_mask, order, &ac);

out:
	if (memcg_kmem_enabled() && (gfp_mask & __GFP_ACCOUNT) && page &&
	    unlikely(memcg_kmem_charge(page, gfp_mask, order) != 0)) {
		__free_pages(page, order);
		page = NULL;
	}

	if (kmemcheck_enabled && page)
		kmemcheck_pagealloc_alloc(page, order, gfp_mask);

	trace_mm_page_alloc(page, order, alloc_mask, ac.migratetype);

	return page;
}
EXPORT_SYMBOL(__alloc_pages_nodemask);

/*
 * Common helper functions.
 */
unsigned long __get_free_pages(gfp_t gfp_mask, unsigned int order)
{
	struct page *page;

	/*
	 * __get_free_pages() returns a 32-bit address, which cannot represent
	 * a highmem page
	 */
	VM_BUG_ON((gfp_mask & __GFP_HIGHMEM) != 0);

	page = alloc_pages(gfp_mask, order);
	if (!page)
		return 0;
	return (unsigned long) page_address(page);
}
EXPORT_SYMBOL(__get_free_pages);

unsigned long get_zeroed_page(gfp_t gfp_mask)
{
	return __get_free_pages(gfp_mask | __GFP_ZERO, 0);
}
EXPORT_SYMBOL(get_zeroed_page);

void __free_pages(struct page *page, unsigned int order)
{
	if (put_page_testzero(page)) {
		if (order == 0)
			free_hot_cold_page(page, false);
		else
			__free_pages_ok(page, order);
	}
}

EXPORT_SYMBOL(__free_pages);

void free_pages(unsigned long addr, unsigned int order)
{
	if (addr != 0) {
		VM_BUG_ON(!virt_addr_valid((void *)addr));
		__free_pages(virt_to_page((void *)addr), order);
	}
}

EXPORT_SYMBOL(free_pages);

/*
 * Page Fragment:
 *  An arbitrary-length arbitrary-offset area of memory which resides
 *  within a 0 or higher order page.  Multiple fragments within that page
 *  are individually refcounted, in the page's reference counter.
 *
 * The page_frag functions below provide a simple allocation framework for
 * page fragments.  This is used by the network stack and network device
 * drivers to provide a backing region of memory for use as either an
 * sk_buff->head, or to be used in the "frags" portion of skb_shared_info.
 */
static struct page *__page_frag_refill(struct page_frag_cache *nc,
				       gfp_t gfp_mask)
{
	struct page *page = NULL;
	gfp_t gfp = gfp_mask;

#if (PAGE_SIZE < PAGE_FRAG_CACHE_MAX_SIZE)
	gfp_mask |= __GFP_COMP | __GFP_NOWARN | __GFP_NORETRY |
		    __GFP_NOMEMALLOC;
	page = alloc_pages_node(NUMA_NO_NODE, gfp_mask,
				PAGE_FRAG_CACHE_MAX_ORDER);
	nc->size = page ? PAGE_FRAG_CACHE_MAX_SIZE : PAGE_SIZE;
#endif
	if (unlikely(!page))
		page = alloc_pages_node(NUMA_NO_NODE, gfp, 0);

	nc->va = page ? page_address(page) : NULL;

	return page;
}

void *__alloc_page_frag(struct page_frag_cache *nc,
			unsigned int fragsz, gfp_t gfp_mask)
{
	unsigned int size = PAGE_SIZE;
	struct page *page;
	int offset;

	if (unlikely(!nc->va)) {
refill:
		page = __page_frag_refill(nc, gfp_mask);
		if (!page)
			return NULL;

#if (PAGE_SIZE < PAGE_FRAG_CACHE_MAX_SIZE)
		/* if size can vary use size else just use PAGE_SIZE */
		size = nc->size;
#endif
		/* Even if we own the page, we do not use atomic_set().
		 * This would break get_page_unless_zero() users.
		 */
		page_ref_add(page, size - 1);

		/* reset page count bias and offset to start of new frag */
		nc->pfmemalloc = page_is_pfmemalloc(page);
		nc->pagecnt_bias = size;
		nc->offset = size;
	}

	offset = nc->offset - fragsz;
	if (unlikely(offset < 0)) {
		page = virt_to_page(nc->va);

		if (!page_ref_sub_and_test(page, nc->pagecnt_bias))
			goto refill;

#if (PAGE_SIZE < PAGE_FRAG_CACHE_MAX_SIZE)
		/* if size can vary use size else just use PAGE_SIZE */
		size = nc->size;
#endif
		/* OK, page count is 0, we can safely set it */
		set_page_count(page, size);

		/* reset page count bias and offset to start of new frag */
		nc->pagecnt_bias = size;
		offset = size - fragsz;
	}

	nc->pagecnt_bias--;
	nc->offset = offset;

	return nc->va + offset;
}
EXPORT_SYMBOL(__alloc_page_frag);

/*
 * Frees a page fragment allocated out of either a compound or order 0 page.
 */
void __free_page_frag(void *addr)
{
	struct page *page = virt_to_head_page(addr);

	if (unlikely(put_page_testzero(page)))
		__free_pages_ok(page, compound_order(page));
}
EXPORT_SYMBOL(__free_page_frag);

static void *make_alloc_exact(unsigned long addr, unsigned int order,
		size_t size)
{
	if (addr) {
		unsigned long alloc_end = addr + (PAGE_SIZE << order);
		unsigned long used = addr + PAGE_ALIGN(size);

		split_page(virt_to_page((void *)addr), order);
		while (used < alloc_end) {
			free_page(used);
			used += PAGE_SIZE;
		}
	}
	return (void *)addr;
}

/**
 * alloc_pages_exact - allocate an exact number physically-contiguous pages.
 * @size: the number of bytes to allocate
 * @gfp_mask: GFP flags for the allocation
 *
 * This function is similar to alloc_pages(), except that it allocates the
 * minimum number of pages to satisfy the request.  alloc_pages() can only
 * allocate memory in power-of-two pages.
 *
 * This function is also limited by MAX_ORDER.
 *
 * Memory allocated by this function must be released by free_pages_exact().
 */
void *alloc_pages_exact(size_t size, gfp_t gfp_mask)
{
	unsigned int order = get_order(size);
	unsigned long addr;

	addr = __get_free_pages(gfp_mask, order);
	return make_alloc_exact(addr, order, size);
}
EXPORT_SYMBOL(alloc_pages_exact);

/**
 * alloc_pages_exact_nid - allocate an exact number of physically-contiguous
 *			   pages on a node.
 * @nid: the preferred node ID where memory should be allocated
 * @size: the number of bytes to allocate
 * @gfp_mask: GFP flags for the allocation
 *
 * Like alloc_pages_exact(), but try to allocate on node nid first before falling
 * back.
 */
void * __meminit alloc_pages_exact_nid(int nid, size_t size, gfp_t gfp_mask)
{
	unsigned int order = get_order(size);
	struct page *p = alloc_pages_node(nid, gfp_mask, order);
	if (!p)
		return NULL;
	return make_alloc_exact((unsigned long)page_address(p), order, size);
}

/**
 * free_pages_exact - release memory allocated via alloc_pages_exact()
 * @virt: the value returned by alloc_pages_exact.
 * @size: size of allocation, same value as passed to alloc_pages_exact().
 *
 * Release the memory allocated by a previous call to alloc_pages_exact.
 */
void free_pages_exact(void *virt, size_t size)
{
	unsigned long addr = (unsigned long)virt;
	unsigned long end = addr + PAGE_ALIGN(size);

	while (addr < end) {
		free_page(addr);
		addr += PAGE_SIZE;
	}
}
EXPORT_SYMBOL(free_pages_exact);

/**
 * nr_free_zone_pages - count number of pages beyond high watermark
 * @offset: The zone index of the highest zone
 *
 * nr_free_zone_pages() counts the number of counts pages which are beyond the
 * high watermark within all zones at or below a given zone index.  For each
 * zone, the number of pages is calculated as:
 *     managed_pages - high_pages
 */
static unsigned long nr_free_zone_pages(int offset)
{
	struct zoneref *z;
	struct zone *zone;

	/* Just pick one node, since fallback list is circular */
	unsigned long sum = 0;

	struct zonelist *zonelist = node_zonelist(numa_node_id(), GFP_KERNEL);

	for_each_zone_zonelist(zone, z, zonelist, offset) {
		unsigned long size = zone->managed_pages;
		unsigned long high = high_wmark_pages(zone);
		if (size > high)
			sum += size - high;
	}

	return sum;
}

/**
 * nr_free_buffer_pages - count number of pages beyond high watermark
 *
 * nr_free_buffer_pages() counts the number of pages which are beyond the high
 * watermark within ZONE_DMA and ZONE_NORMAL.
 */
unsigned long nr_free_buffer_pages(void)
{
	return nr_free_zone_pages(gfp_zone(GFP_USER));
}
EXPORT_SYMBOL_GPL(nr_free_buffer_pages);

/**
 * nr_free_pagecache_pages - count number of pages beyond high watermark
 *
 * nr_free_pagecache_pages() counts the number of pages which are beyond the
 * high watermark within all zones.
 */
unsigned long nr_free_pagecache_pages(void)
{
	return nr_free_zone_pages(gfp_zone(GFP_HIGHUSER_MOVABLE));
}

static inline void show_node(struct zone *zone)
{
	if (IS_ENABLED(CONFIG_NUMA))
		printk("Node %d ", zone_to_nid(zone));
}

long si_mem_available(void)
{
	long available;
	unsigned long pagecache;
	unsigned long wmark_low = 0;
	unsigned long pages[NR_LRU_LISTS];
	struct zone *zone;
	int lru;

	for (lru = LRU_BASE; lru < NR_LRU_LISTS; lru++)
		pages[lru] = global_node_page_state(NR_LRU_BASE + lru);

	for_each_zone(zone)
		wmark_low += zone->watermark[WMARK_LOW];

	/*
	 * Estimate the amount of memory available for userspace allocations,
	 * without causing swapping.
	 */
	available = global_page_state(NR_FREE_PAGES) - totalreserve_pages;

	/*
	 * Not all the page cache can be freed, otherwise the system will
	 * start swapping. Assume at least half of the page cache, or the
	 * low watermark worth of cache, needs to stay.
	 */
	pagecache = pages[LRU_ACTIVE_FILE] + pages[LRU_INACTIVE_FILE];
	pagecache -= min(pagecache / 2, wmark_low);
	available += pagecache;

	/*
	 * Part of the reclaimable slab consists of items that are in use,
	 * and cannot be freed. Cap this estimate at the low watermark.
	 */
	available += global_page_state(NR_SLAB_RECLAIMABLE) -
		     min(global_page_state(NR_SLAB_RECLAIMABLE) / 2, wmark_low);

	if (available < 0)
		available = 0;
	return available;
}
EXPORT_SYMBOL_GPL(si_mem_available);

void si_meminfo(struct sysinfo *val)
{
	val->totalram = totalram_pages;
	val->sharedram = global_node_page_state(NR_SHMEM);
	val->freeram = global_page_state(NR_FREE_PAGES);
	val->bufferram = nr_blockdev_pages();
	val->totalhigh = totalhigh_pages;
	val->freehigh = nr_free_highpages();
	val->mem_unit = PAGE_SIZE;
}

EXPORT_SYMBOL(si_meminfo);

#ifdef CONFIG_NUMA
void si_meminfo_node(struct sysinfo *val, int nid)
{
	int zone_type;		/* needs to be signed */
	unsigned long managed_pages = 0;
	unsigned long managed_highpages = 0;
	unsigned long free_highpages = 0;
	pg_data_t *pgdat = NODE_DATA(nid);

	for (zone_type = 0; zone_type < MAX_NR_ZONES; zone_type++)
		managed_pages += pgdat->node_zones[zone_type].managed_pages;
	val->totalram = managed_pages;
	val->sharedram = node_page_state(pgdat, NR_SHMEM);
	val->freeram = sum_zone_node_page_state(nid, NR_FREE_PAGES);
#ifdef CONFIG_HIGHMEM
	for (zone_type = 0; zone_type < MAX_NR_ZONES; zone_type++) {
		struct zone *zone = &pgdat->node_zones[zone_type];

		if (is_highmem(zone)) {
			managed_highpages += zone->managed_pages;
			free_highpages += zone_page_state(zone, NR_FREE_PAGES);
		}
	}
	val->totalhigh = managed_highpages;
	val->freehigh = free_highpages;
#else
	val->totalhigh = managed_highpages;
	val->freehigh = free_highpages;
#endif
	val->mem_unit = PAGE_SIZE;
}
#endif

/*
 * Determine whether the node should be displayed or not, depending on whether
 * SHOW_MEM_FILTER_NODES was passed to show_free_areas().
 */
bool skip_free_areas_node(unsigned int flags, int nid)
{
	bool ret = false;
	unsigned int cpuset_mems_cookie;

	if (!(flags & SHOW_MEM_FILTER_NODES))
		goto out;

	do {
		cpuset_mems_cookie = read_mems_allowed_begin();
		ret = !node_isset(nid, cpuset_current_mems_allowed);
	} while (read_mems_allowed_retry(cpuset_mems_cookie));
out:
	return ret;
}

#define K(x) ((x) << (PAGE_SHIFT-10))

static void show_migration_types(unsigned char type)
{
	static const char types[MIGRATE_TYPES] = {
		[MIGRATE_UNMOVABLE]	= 'U',
		[MIGRATE_MOVABLE]	= 'M',
		[MIGRATE_RECLAIMABLE]	= 'E',
		[MIGRATE_HIGHATOMIC]	= 'H',
#ifdef CONFIG_CMA
		[MIGRATE_CMA]		= 'C',
#endif
#ifdef CONFIG_MEMORY_ISOLATION
		[MIGRATE_ISOLATE]	= 'I',
#endif
	};
	char tmp[MIGRATE_TYPES + 1];
	char *p = tmp;
	int i;

	for (i = 0; i < MIGRATE_TYPES; i++) {
		if (type & (1 << i))
			*p++ = types[i];
	}

	*p = '\0';
	printk(KERN_CONT "(%s) ", tmp);
}

/*
 * Show free area list (used inside shift_scroll-lock stuff)
 * We also calculate the percentage fragmentation. We do this by counting the
 * memory on each free list with the exception of the first item on the list.
 *
 * Bits in @filter:
 * SHOW_MEM_FILTER_NODES: suppress nodes that are not allowed by current's
 *   cpuset.
 */
void show_free_areas(unsigned int filter)
{
	unsigned long free_pcp = 0;
	int cpu;
	struct zone *zone;
	pg_data_t *pgdat;

	for_each_populated_zone(zone) {
		if (skip_free_areas_node(filter, zone_to_nid(zone)))
			continue;

		for_each_online_cpu(cpu)
			free_pcp += per_cpu_ptr(zone->pageset, cpu)->pcp.count;
	}

	printk("active_anon:%lu inactive_anon:%lu isolated_anon:%lu\n"
		" active_file:%lu inactive_file:%lu isolated_file:%lu\n"
		" unevictable:%lu dirty:%lu writeback:%lu unstable:%lu\n"
		" slab_reclaimable:%lu slab_unreclaimable:%lu\n"
		" mapped:%lu shmem:%lu pagetables:%lu bounce:%lu\n"
		" free:%lu free_pcp:%lu free_cma:%lu\n",
		global_node_page_state(NR_ACTIVE_ANON),
		global_node_page_state(NR_INACTIVE_ANON),
		global_node_page_state(NR_ISOLATED_ANON),
		global_node_page_state(NR_ACTIVE_FILE),
		global_node_page_state(NR_INACTIVE_FILE),
		global_node_page_state(NR_ISOLATED_FILE),
		global_node_page_state(NR_UNEVICTABLE),
		global_node_page_state(NR_FILE_DIRTY),
		global_node_page_state(NR_WRITEBACK),
		global_node_page_state(NR_UNSTABLE_NFS),
		global_page_state(NR_SLAB_RECLAIMABLE),
		global_page_state(NR_SLAB_UNRECLAIMABLE),
		global_node_page_state(NR_FILE_MAPPED),
		global_node_page_state(NR_SHMEM),
		global_page_state(NR_PAGETABLE),
		global_page_state(NR_BOUNCE),
		global_page_state(NR_FREE_PAGES),
		free_pcp,
		global_page_state(NR_FREE_CMA_PAGES));

	for_each_online_pgdat(pgdat) {
		printk("Node %d"
			" active_anon:%lukB"
			" inactive_anon:%lukB"
			" active_file:%lukB"
			" inactive_file:%lukB"
			" unevictable:%lukB"
			" isolated(anon):%lukB"
			" isolated(file):%lukB"
			" mapped:%lukB"
			" dirty:%lukB"
			" writeback:%lukB"
			" shmem:%lukB"
#ifdef CONFIG_TRANSPARENT_HUGEPAGE
			" shmem_thp: %lukB"
			" shmem_pmdmapped: %lukB"
			" anon_thp: %lukB"
#endif
			" writeback_tmp:%lukB"
			" unstable:%lukB"
			" pages_scanned:%lu"
			" all_unreclaimable? %s"
			"\n",
			pgdat->node_id,
			K(node_page_state(pgdat, NR_ACTIVE_ANON)),
			K(node_page_state(pgdat, NR_INACTIVE_ANON)),
			K(node_page_state(pgdat, NR_ACTIVE_FILE)),
			K(node_page_state(pgdat, NR_INACTIVE_FILE)),
			K(node_page_state(pgdat, NR_UNEVICTABLE)),
			K(node_page_state(pgdat, NR_ISOLATED_ANON)),
			K(node_page_state(pgdat, NR_ISOLATED_FILE)),
			K(node_page_state(pgdat, NR_FILE_MAPPED)),
			K(node_page_state(pgdat, NR_FILE_DIRTY)),
			K(node_page_state(pgdat, NR_WRITEBACK)),
#ifdef CONFIG_TRANSPARENT_HUGEPAGE
			K(node_page_state(pgdat, NR_SHMEM_THPS) * HPAGE_PMD_NR),
			K(node_page_state(pgdat, NR_SHMEM_PMDMAPPED)
					* HPAGE_PMD_NR),
			K(node_page_state(pgdat, NR_ANON_THPS) * HPAGE_PMD_NR),
#endif
			K(node_page_state(pgdat, NR_SHMEM)),
			K(node_page_state(pgdat, NR_WRITEBACK_TEMP)),
			K(node_page_state(pgdat, NR_UNSTABLE_NFS)),
			node_page_state(pgdat, NR_PAGES_SCANNED),
			!pgdat_reclaimable(pgdat) ? "yes" : "no");
	}

	for_each_populated_zone(zone) {
		int i;

		if (skip_free_areas_node(filter, zone_to_nid(zone)))
			continue;

		free_pcp = 0;
		for_each_online_cpu(cpu)
			free_pcp += per_cpu_ptr(zone->pageset, cpu)->pcp.count;

		show_node(zone);
		printk(KERN_CONT
			"%s"
			" free:%lukB"
			" min:%lukB"
			" low:%lukB"
			" high:%lukB"
			" active_anon:%lukB"
			" inactive_anon:%lukB"
			" active_file:%lukB"
			" inactive_file:%lukB"
			" unevictable:%lukB"
			" writepending:%lukB"
			" present:%lukB"
			" managed:%lukB"
			" mlocked:%lukB"
			" slab_reclaimable:%lukB"
			" slab_unreclaimable:%lukB"
			" kernel_stack:%lukB"
			" pagetables:%lukB"
			" bounce:%lukB"
			" free_pcp:%lukB"
			" local_pcp:%ukB"
			" free_cma:%lukB"
			"\n",
			zone->name,
			K(zone_page_state(zone, NR_FREE_PAGES)),
			K(min_wmark_pages(zone)),
			K(low_wmark_pages(zone)),
			K(high_wmark_pages(zone)),
			K(zone_page_state(zone, NR_ZONE_ACTIVE_ANON)),
			K(zone_page_state(zone, NR_ZONE_INACTIVE_ANON)),
			K(zone_page_state(zone, NR_ZONE_ACTIVE_FILE)),
			K(zone_page_state(zone, NR_ZONE_INACTIVE_FILE)),
			K(zone_page_state(zone, NR_ZONE_UNEVICTABLE)),
			K(zone_page_state(zone, NR_ZONE_WRITE_PENDING)),
			K(zone->present_pages),
			K(zone->managed_pages),
			K(zone_page_state(zone, NR_MLOCK)),
			K(zone_page_state(zone, NR_SLAB_RECLAIMABLE)),
			K(zone_page_state(zone, NR_SLAB_UNRECLAIMABLE)),
			zone_page_state(zone, NR_KERNEL_STACK_KB),
			K(zone_page_state(zone, NR_PAGETABLE)),
			K(zone_page_state(zone, NR_BOUNCE)),
			K(free_pcp),
			K(this_cpu_read(zone->pageset->pcp.count)),
			K(zone_page_state(zone, NR_FREE_CMA_PAGES)));
		printk("lowmem_reserve[]:");
		for (i = 0; i < MAX_NR_ZONES; i++)
			printk(KERN_CONT " %ld", zone->lowmem_reserve[i]);
		printk(KERN_CONT "\n");
	}

	for_each_populated_zone(zone) {
		unsigned int order;
		unsigned long nr[MAX_ORDER], flags, total = 0;
		unsigned char types[MAX_ORDER];

		if (skip_free_areas_node(filter, zone_to_nid(zone)))
			continue;
		show_node(zone);
		printk(KERN_CONT "%s: ", zone->name);

		spin_lock_irqsave(&zone->lock, flags);
		for (order = 0; order < MAX_ORDER; order++) {
			struct free_area *area = &zone->free_area[order];
			int type;

			nr[order] = area->nr_free;
			total += nr[order] << order;

			types[order] = 0;
			for (type = 0; type < MIGRATE_TYPES; type++) {
				if (!list_empty(&area->free_list[type]))
					types[order] |= 1 << type;
			}
		}
		spin_unlock_irqrestore(&zone->lock, flags);
		for (order = 0; order < MAX_ORDER; order++) {
			printk(KERN_CONT "%lu*%lukB ",
			       nr[order], K(1UL) << order);
			if (nr[order])
				show_migration_types(types[order]);
		}
		printk(KERN_CONT "= %lukB\n", K(total));
	}

	hugetlb_show_meminfo();

	printk("%ld total pagecache pages\n", global_node_page_state(NR_FILE_PAGES));

	show_swap_cache_info();
}

static void zoneref_set_zone(struct zone *zone, struct zoneref *zoneref)
{
	zoneref->zone = zone;
	zoneref->zone_idx = zone_idx(zone);
}

/*
 * Builds allocation fallback zone lists.
 *
 * Add all populated zones of a node to the zonelist.
 */
static int build_zonelists_node(pg_data_t *pgdat, struct zonelist *zonelist,
				int nr_zones)
{
	struct zone *zone;
	enum zone_type zone_type = MAX_NR_ZONES;

	do {
		zone_type--;
		zone = pgdat->node_zones + zone_type;
		if (managed_zone(zone)) {
			zoneref_set_zone(zone,
				&zonelist->_zonerefs[nr_zones++]);
			check_highest_zone(zone_type);
		}
	} while (zone_type);

	return nr_zones;
}


/*
 *  zonelist_order:
 *  0 = automatic detection of better ordering.
 *  1 = order by ([node] distance, -zonetype)
 *  2 = order by (-zonetype, [node] distance)
 *
 *  If not NUMA, ZONELIST_ORDER_ZONE and ZONELIST_ORDER_NODE will create
 *  the same zonelist. So only NUMA can configure this param.
 */
#define ZONELIST_ORDER_DEFAULT  0
#define ZONELIST_ORDER_NODE     1
#define ZONELIST_ORDER_ZONE     2

/* zonelist order in the kernel.
 * set_zonelist_order() will set this to NODE or ZONE.
 */
static int current_zonelist_order = ZONELIST_ORDER_DEFAULT;
static char zonelist_order_name[3][8] = {"Default", "Node", "Zone"};


#ifdef CONFIG_NUMA
/* The value user specified ....changed by config */
static int user_zonelist_order = ZONELIST_ORDER_DEFAULT;
/* string for sysctl */
#define NUMA_ZONELIST_ORDER_LEN	16
char numa_zonelist_order[16] = "default";

/*
 * interface for configure zonelist ordering.
 * command line option "numa_zonelist_order"
 *	= "[dD]efault	- default, automatic configuration.
 *	= "[nN]ode 	- order by node locality, then by zone within node
 *	= "[zZ]one      - order by zone, then by locality within zone
 */

static int __parse_numa_zonelist_order(char *s)
{
	if (*s == 'd' || *s == 'D') {
		user_zonelist_order = ZONELIST_ORDER_DEFAULT;
	} else if (*s == 'n' || *s == 'N') {
		user_zonelist_order = ZONELIST_ORDER_NODE;
	} else if (*s == 'z' || *s == 'Z') {
		user_zonelist_order = ZONELIST_ORDER_ZONE;
	} else {
		pr_warn("Ignoring invalid numa_zonelist_order value:  %s\n", s);
		return -EINVAL;
	}
	return 0;
}

static __init int setup_numa_zonelist_order(char *s)
{
	int ret;

	if (!s)
		return 0;

	ret = __parse_numa_zonelist_order(s);
	if (ret == 0)
		strlcpy(numa_zonelist_order, s, NUMA_ZONELIST_ORDER_LEN);

	return ret;
}
early_param("numa_zonelist_order", setup_numa_zonelist_order);

/*
 * sysctl handler for numa_zonelist_order
 */
int numa_zonelist_order_handler(struct ctl_table *table, int write,
		void __user *buffer, size_t *length,
		loff_t *ppos)
{
	char saved_string[NUMA_ZONELIST_ORDER_LEN];
	int ret;
	static DEFINE_MUTEX(zl_order_mutex);

	mutex_lock(&zl_order_mutex);
	if (write) {
		if (strlen((char *)table->data) >= NUMA_ZONELIST_ORDER_LEN) {
			ret = -EINVAL;
			goto out;
		}
		strcpy(saved_string, (char *)table->data);
	}
	ret = proc_dostring(table, write, buffer, length, ppos);
	if (ret)
		goto out;
	if (write) {
		int oldval = user_zonelist_order;

		ret = __parse_numa_zonelist_order((char *)table->data);
		if (ret) {
			/*
			 * bogus value.  restore saved string
			 */
			strncpy((char *)table->data, saved_string,
				NUMA_ZONELIST_ORDER_LEN);
			user_zonelist_order = oldval;
		} else if (oldval != user_zonelist_order) {
			mutex_lock(&zonelists_mutex);
			build_all_zonelists(NULL, NULL);
			mutex_unlock(&zonelists_mutex);
		}
	}
out:
	mutex_unlock(&zl_order_mutex);
	return ret;
}


#define MAX_NODE_LOAD (nr_online_nodes)
static int node_load[MAX_NUMNODES];

/**
 * find_next_best_node - find the next node that should appear in a given node's fallback list
 * @node: node whose fallback list we're appending
 * @used_node_mask: nodemask_t of already used nodes
 *
 * We use a number of factors to determine which is the next node that should
 * appear on a given node's fallback list.  The node should not have appeared
 * already in @node's fallback list, and it should be the next closest node
 * according to the distance array (which contains arbitrary distance values
 * from each node to each node in the system), and should also prefer nodes
 * with no CPUs, since presumably they'll have very little allocation pressure
 * on them otherwise.
 * It returns -1 if no node is found.
 */
static int find_next_best_node(int node, nodemask_t *used_node_mask)
{
	int n, val;
	int min_val = INT_MAX;
	int best_node = NUMA_NO_NODE;
	const struct cpumask *tmp = cpumask_of_node(0);

	/* Use the local node if we haven't already */
	if (!node_isset(node, *used_node_mask)) {
		node_set(node, *used_node_mask);
		return node;
	}

	for_each_node_state(n, N_MEMORY) {

		/* Don't want a node to appear more than once */
		if (node_isset(n, *used_node_mask))
			continue;

		/* Use the distance array to find the distance */
		val = node_distance(node, n);

		/* Penalize nodes under us ("prefer the next node") */
		val += (n < node);

		/* Give preference to headless and unused nodes */
		tmp = cpumask_of_node(n);
		if (!cpumask_empty(tmp))
			val += PENALTY_FOR_NODE_WITH_CPUS;

		/* Slight preference for less loaded node */
		val *= (MAX_NODE_LOAD*MAX_NUMNODES);
		val += node_load[n];

		if (val < min_val) {
			min_val = val;
			best_node = n;
		}
	}

	if (best_node >= 0)
		node_set(best_node, *used_node_mask);

	return best_node;
}


/*
 * Build zonelists ordered by node and zones within node.
 * This results in maximum locality--normal zone overflows into local
 * DMA zone, if any--but risks exhausting DMA zone.
 */
static void build_zonelists_in_node_order(pg_data_t *pgdat, int node)
{
	int j;
	struct zonelist *zonelist;

	zonelist = &pgdat->node_zonelists[ZONELIST_FALLBACK];
	for (j = 0; zonelist->_zonerefs[j].zone != NULL; j++)
		;
	j = build_zonelists_node(NODE_DATA(node), zonelist, j);
	zonelist->_zonerefs[j].zone = NULL;
	zonelist->_zonerefs[j].zone_idx = 0;
}

/*
 * Build gfp_thisnode zonelists
 */
static void build_thisnode_zonelists(pg_data_t *pgdat)
{
	int j;
	struct zonelist *zonelist;

	zonelist = &pgdat->node_zonelists[ZONELIST_NOFALLBACK];
	j = build_zonelists_node(pgdat, zonelist, 0);
	zonelist->_zonerefs[j].zone = NULL;
	zonelist->_zonerefs[j].zone_idx = 0;
}

/*
 * Build zonelists ordered by zone and nodes within zones.
 * This results in conserving DMA zone[s] until all Normal memory is
 * exhausted, but results in overflowing to remote node while memory
 * may still exist in local DMA zone.
 */
static int node_order[MAX_NUMNODES];

static void build_zonelists_in_zone_order(pg_data_t *pgdat, int nr_nodes)
{
	int pos, j, node;
	int zone_type;		/* needs to be signed */
	struct zone *z;
	struct zonelist *zonelist;

	zonelist = &pgdat->node_zonelists[ZONELIST_FALLBACK];
	pos = 0;
	for (zone_type = MAX_NR_ZONES - 1; zone_type >= 0; zone_type--) {
		for (j = 0; j < nr_nodes; j++) {
			node = node_order[j];
			z = &NODE_DATA(node)->node_zones[zone_type];
			if (managed_zone(z)) {
				zoneref_set_zone(z,
					&zonelist->_zonerefs[pos++]);
				check_highest_zone(zone_type);
			}
		}
	}
	zonelist->_zonerefs[pos].zone = NULL;
	zonelist->_zonerefs[pos].zone_idx = 0;
}

#if defined(CONFIG_64BIT)
/*
 * Devices that require DMA32/DMA are relatively rare and do not justify a
 * penalty to every machine in case the specialised case applies. Default
 * to Node-ordering on 64-bit NUMA machines
 */
static int default_zonelist_order(void)
{
	return ZONELIST_ORDER_NODE;
}
#else
/*
 * On 32-bit, the Normal zone needs to be preserved for allocations accessible
 * by the kernel. If processes running on node 0 deplete the low memory zone
 * then reclaim will occur more frequency increasing stalls and potentially
 * be easier to OOM if a large percentage of the zone is under writeback or
 * dirty. The problem is significantly worse if CONFIG_HIGHPTE is not set.
 * Hence, default to zone ordering on 32-bit.
 */
static int default_zonelist_order(void)
{
	return ZONELIST_ORDER_ZONE;
}
#endif /* CONFIG_64BIT */

static void set_zonelist_order(void)
{
	if (user_zonelist_order == ZONELIST_ORDER_DEFAULT)
		current_zonelist_order = default_zonelist_order();
	else
		current_zonelist_order = user_zonelist_order;
}

static void build_zonelists(pg_data_t *pgdat)
{
	int i, node, load;
	nodemask_t used_mask;
	int local_node, prev_node;
	struct zonelist *zonelist;
	unsigned int order = current_zonelist_order;

	/* initialize zonelists */
	for (i = 0; i < MAX_ZONELISTS; i++) {
		zonelist = pgdat->node_zonelists + i;
		zonelist->_zonerefs[0].zone = NULL;
		zonelist->_zonerefs[0].zone_idx = 0;
	}

	/* NUMA-aware ordering of nodes */
	local_node = pgdat->node_id;
	load = nr_online_nodes;
	prev_node = local_node;
	nodes_clear(used_mask);

	memset(node_order, 0, sizeof(node_order));
	i = 0;

	while ((node = find_next_best_node(local_node, &used_mask)) >= 0) {
		/*
		 * We don't want to pressure a particular node.
		 * So adding penalty to the first node in same
		 * distance group to make it round-robin.
		 */
		if (node_distance(local_node, node) !=
		    node_distance(local_node, prev_node))
			node_load[node] = load;

		prev_node = node;
		load--;
		if (order == ZONELIST_ORDER_NODE)
			build_zonelists_in_node_order(pgdat, node);
		else
			node_order[i++] = node;	/* remember order */
	}

	if (order == ZONELIST_ORDER_ZONE) {
		/* calculate node order -- i.e., DMA last! */
		build_zonelists_in_zone_order(pgdat, i);
	}

	build_thisnode_zonelists(pgdat);
}

#ifdef CONFIG_HAVE_MEMORYLESS_NODES
/*
 * Return node id of node used for "local" allocations.
 * I.e., first node id of first zone in arg node's generic zonelist.
 * Used for initializing percpu 'numa_mem', which is used primarily
 * for kernel allocations, so use GFP_KERNEL flags to locate zonelist.
 */
int local_memory_node(int node)
{
	struct zoneref *z;

	z = first_zones_zonelist(node_zonelist(node, GFP_KERNEL),
				   gfp_zone(GFP_KERNEL),
				   NULL);
	return z->zone->node;
}
#endif

static void setup_min_unmapped_ratio(void);
static void setup_min_slab_ratio(void);
#else	/* CONFIG_NUMA */

static void set_zonelist_order(void)
{
	current_zonelist_order = ZONELIST_ORDER_ZONE;
}

static void build_zonelists(pg_data_t *pgdat)
{
	int node, local_node;
	enum zone_type j;
	struct zonelist *zonelist;

	local_node = pgdat->node_id;

	zonelist = &pgdat->node_zonelists[ZONELIST_FALLBACK];
	j = build_zonelists_node(pgdat, zonelist, 0);

	/*
	 * Now we build the zonelist so that it contains the zones
	 * of all the other nodes.
	 * We don't want to pressure a particular node, so when
	 * building the zones for node N, we make sure that the
	 * zones coming right after the local ones are those from
	 * node N+1 (modulo N)
	 */
	for (node = local_node + 1; node < MAX_NUMNODES; node++) {
		if (!node_online(node))
			continue;
		j = build_zonelists_node(NODE_DATA(node), zonelist, j);
	}
	for (node = 0; node < local_node; node++) {
		if (!node_online(node))
			continue;
		j = build_zonelists_node(NODE_DATA(node), zonelist, j);
	}

	zonelist->_zonerefs[j].zone = NULL;
	zonelist->_zonerefs[j].zone_idx = 0;
}

#endif	/* CONFIG_NUMA */

/*
 * Boot pageset table. One per cpu which is going to be used for all
 * zones and all nodes. The parameters will be set in such a way
 * that an item put on a list will immediately be handed over to
 * the buddy list. This is safe since pageset manipulation is done
 * with interrupts disabled.
 *
 * The boot_pagesets must be kept even after bootup is complete for
 * unused processors and/or zones. They do play a role for bootstrapping
 * hotplugged processors.
 *
 * zoneinfo_show() and maybe other functions do
 * not check if the processor is online before following the pageset pointer.
 * Other parts of the kernel may not check if the zone is available.
 */
static void setup_pageset(struct per_cpu_pageset *p, unsigned long batch);
static DEFINE_PER_CPU(struct per_cpu_pageset, boot_pageset);
static void setup_zone_pageset(struct zone *zone);

/*
 * Global mutex to protect against size modification of zonelists
 * as well as to serialize pageset setup for the new populated zone.
 */
DEFINE_MUTEX(zonelists_mutex);

/* return values int ....just for stop_machine() */
static int __build_all_zonelists(void *data)
{
	int nid;
	int cpu;
	pg_data_t *self = data;

#ifdef CONFIG_NUMA
	memset(node_load, 0, sizeof(node_load));
#endif

	if (self && !node_online(self->node_id)) {
		build_zonelists(self);
	}

	for_each_online_node(nid) {
		pg_data_t *pgdat = NODE_DATA(nid);

		build_zonelists(pgdat);
	}

	/*
	 * Initialize the boot_pagesets that are going to be used
	 * for bootstrapping processors. The real pagesets for
	 * each zone will be allocated later when the per cpu
	 * allocator is available.
	 *
	 * boot_pagesets are used also for bootstrapping offline
	 * cpus if the system is already booted because the pagesets
	 * are needed to initialize allocators on a specific cpu too.
	 * F.e. the percpu allocator needs the page allocator which
	 * needs the percpu allocator in order to allocate its pagesets
	 * (a chicken-egg dilemma).
	 */
	for_each_possible_cpu(cpu) {
		setup_pageset(&per_cpu(boot_pageset, cpu), 0);

#ifdef CONFIG_HAVE_MEMORYLESS_NODES
		/*
		 * We now know the "local memory node" for each node--
		 * i.e., the node of the first zone in the generic zonelist.
		 * Set up numa_mem percpu variable for on-line cpus.  During
		 * boot, only the boot cpu should be on-line;  we'll init the
		 * secondary cpus' numa_mem as they come on-line.  During
		 * node/memory hotplug, we'll fixup all on-line cpus.
		 */
		if (cpu_online(cpu))
			set_cpu_numa_mem(cpu, local_memory_node(cpu_to_node(cpu)));
#endif
	}

	return 0;
}

static noinline void __init
build_all_zonelists_init(void)
{
	__build_all_zonelists(NULL);
	mminit_verify_zonelist();
	cpuset_init_current_mems_allowed();
}

/*
 * Called with zonelists_mutex held always
 * unless system_state == SYSTEM_BOOTING.
 *
 * __ref due to (1) call of __meminit annotated setup_zone_pageset
 * [we're only called with non-NULL zone through __meminit paths] and
 * (2) call of __init annotated helper build_all_zonelists_init
 * [protected by SYSTEM_BOOTING].
 */
void __ref build_all_zonelists(pg_data_t *pgdat, struct zone *zone)
{
	set_zonelist_order();

	if (system_state == SYSTEM_BOOTING) {
		build_all_zonelists_init();
	} else {
#ifdef CONFIG_MEMORY_HOTPLUG
		if (zone)
			setup_zone_pageset(zone);
#endif
		/* we have to stop all cpus to guarantee there is no user
		   of zonelist */
		stop_machine(__build_all_zonelists, pgdat, NULL);
		/* cpuset refresh routine should be here */
	}
	vm_total_pages = nr_free_pagecache_pages();
	/*
	 * Disable grouping by mobility if the number of pages in the
	 * system is too low to allow the mechanism to work. It would be
	 * more accurate, but expensive to check per-zone. This check is
	 * made on memory-hotadd so a system can start with mobility
	 * disabled and enable it later
	 */
	if (vm_total_pages < (pageblock_nr_pages * MIGRATE_TYPES))
		page_group_by_mobility_disabled = 1;
	else
		page_group_by_mobility_disabled = 0;

	pr_info("Built %i zonelists in %s order, mobility grouping %s.  Total pages: %ld\n",
		nr_online_nodes,
		zonelist_order_name[current_zonelist_order],
		page_group_by_mobility_disabled ? "off" : "on",
		vm_total_pages);
#ifdef CONFIG_NUMA
	pr_info("Policy zone: %s\n", zone_names[policy_zone]);
#endif
}

/*
 * Initially all pages are reserved - free ones are freed
 * up by free_all_bootmem() once the early boot process is
 * done. Non-atomic initialization, single-pass.
 */
void __meminit memmap_init_zone(unsigned long size, int nid, unsigned long zone,
		unsigned long start_pfn, enum memmap_context context)
{
	struct vmem_altmap *altmap = to_vmem_altmap(__pfn_to_phys(start_pfn));
	unsigned long end_pfn = start_pfn + size;
	pg_data_t *pgdat = NODE_DATA(nid);
	unsigned long pfn;
	unsigned long nr_initialised = 0;
#ifdef CONFIG_HAVE_MEMBLOCK_NODE_MAP
	struct memblock_region *r = NULL, *tmp;
#endif

	if (highest_memmap_pfn < end_pfn - 1)
		highest_memmap_pfn = end_pfn - 1;

	/*
	 * Honor reservation requested by the driver for this ZONE_DEVICE
	 * memory
	 */
	if (altmap && start_pfn == altmap->base_pfn)
		start_pfn += altmap->reserve;

	for (pfn = start_pfn; pfn < end_pfn; pfn++) {
		/*
		 * There can be holes in boot-time mem_map[]s handed to this
		 * function.  They do not exist on hotplugged memory.
		 */
		if (context != MEMMAP_EARLY)
			goto not_early;

		if (!early_pfn_valid(pfn))
			continue;
		if (!early_pfn_in_nid(pfn, nid))
			continue;
		if (!update_defer_init(pgdat, pfn, end_pfn, &nr_initialised))
			break;

#ifdef CONFIG_HAVE_MEMBLOCK_NODE_MAP
		/*
		 * Check given memblock attribute by firmware which can affect
		 * kernel memory layout.  If zone==ZONE_MOVABLE but memory is
		 * mirrored, it's an overlapped memmap init. skip it.
		 */
		if (mirrored_kernelcore && zone == ZONE_MOVABLE) {
			if (!r || pfn >= memblock_region_memory_end_pfn(r)) {
				for_each_memblock(memory, tmp)
					if (pfn < memblock_region_memory_end_pfn(tmp))
						break;
				r = tmp;
			}
			if (pfn >= memblock_region_memory_base_pfn(r) &&
			    memblock_is_mirror(r)) {
				/* already initialized as NORMAL */
				pfn = memblock_region_memory_end_pfn(r);
				continue;
			}
		}
#endif

not_early:
		/*
		 * Mark the block movable so that blocks are reserved for
		 * movable at startup. This will force kernel allocations
		 * to reserve their blocks rather than leaking throughout
		 * the address space during boot when many long-lived
		 * kernel allocations are made.
		 *
		 * bitmap is created for zone's valid pfn range. but memmap
		 * can be created for invalid pages (for alignment)
		 * check here not to call set_pageblock_migratetype() against
		 * pfn out of zone.
		 */
		if (!(pfn & (pageblock_nr_pages - 1))) {
			struct page *page = pfn_to_page(pfn);

			__init_single_page(page, pfn, zone, nid);
			set_pageblock_migratetype(page, MIGRATE_MOVABLE);
		} else {
			__init_single_pfn(pfn, zone, nid);
		}
	}
}

static void __meminit zone_init_free_lists(struct zone *zone)
{
	unsigned int order, t;
	for_each_migratetype_order(order, t) {
		INIT_LIST_HEAD(&zone->free_area[order].free_list[t]);
		zone->free_area[order].nr_free = 0;
	}
}

#ifndef __HAVE_ARCH_MEMMAP_INIT
#define memmap_init(size, nid, zone, start_pfn) \
	memmap_init_zone((size), (nid), (zone), (start_pfn), MEMMAP_EARLY)
#endif

static int zone_batchsize(struct zone *zone)
{
#ifdef CONFIG_MMU
	int batch;

	/*
	 * The per-cpu-pages pools are set to around 1000th of the
	 * size of the zone.  But no more than 1/2 of a meg.
	 *
	 * OK, so we don't know how big the cache is.  So guess.
	 */
	batch = zone->managed_pages / 1024;
	if (batch * PAGE_SIZE > 512 * 1024)
		batch = (512 * 1024) / PAGE_SIZE;
	batch /= 4;		/* We effectively *= 4 below */
	if (batch < 1)
		batch = 1;

	/*
	 * Clamp the batch to a 2^n - 1 value. Having a power
	 * of 2 value was found to be more likely to have
	 * suboptimal cache aliasing properties in some cases.
	 *
	 * For example if 2 tasks are alternately allocating
	 * batches of pages, one task can end up with a lot
	 * of pages of one half of the possible page colors
	 * and the other with pages of the other colors.
	 */
	batch = rounddown_pow_of_two(batch + batch/2) - 1;

	return batch;

#else
	/* The deferral and batching of frees should be suppressed under NOMMU
	 * conditions.
	 *
	 * The problem is that NOMMU needs to be able to allocate large chunks
	 * of contiguous memory as there's no hardware page translation to
	 * assemble apparent contiguous memory from discontiguous pages.
	 *
	 * Queueing large contiguous runs of pages for batching, however,
	 * causes the pages to actually be freed in smaller chunks.  As there
	 * can be a significant delay between the individual batches being
	 * recycled, this leads to the once large chunks of space being
	 * fragmented and becoming unavailable for high-order allocations.
	 */
	return 0;
#endif
}

/*
 * pcp->high and pcp->batch values are related and dependent on one another:
 * ->batch must never be higher then ->high.
 * The following function updates them in a safe manner without read side
 * locking.
 *
 * Any new users of pcp->batch and pcp->high should ensure they can cope with
 * those fields changing asynchronously (acording the the above rule).
 *
 * mutex_is_locked(&pcp_batch_high_lock) required when calling this function
 * outside of boot time (or some other assurance that no concurrent updaters
 * exist).
 */
static void pageset_update(struct per_cpu_pages *pcp, unsigned long high,
		unsigned long batch)
{
       /* start with a fail safe value for batch */
	pcp->batch = 1;
	smp_wmb();

       /* Update high, then batch, in order */
	pcp->high = high;
	smp_wmb();

	pcp->batch = batch;
}

/* a companion to pageset_set_high() */
static void pageset_set_batch(struct per_cpu_pageset *p, unsigned long batch)
{
	pageset_update(&p->pcp, 6 * batch, max(1UL, 1 * batch));
}

static void pageset_init(struct per_cpu_pageset *p)
{
	struct per_cpu_pages *pcp;
	int migratetype;

	memset(p, 0, sizeof(*p));

	pcp = &p->pcp;
	pcp->count = 0;
	for (migratetype = 0; migratetype < MIGRATE_PCPTYPES; migratetype++)
		INIT_LIST_HEAD(&pcp->lists[migratetype]);
}

static void setup_pageset(struct per_cpu_pageset *p, unsigned long batch)
{
	pageset_init(p);
	pageset_set_batch(p, batch);
}

/*
 * pageset_set_high() sets the high water mark for hot per_cpu_pagelist
 * to the value high for the pageset p.
 */
static void pageset_set_high(struct per_cpu_pageset *p,
				unsigned long high)
{
	unsigned long batch = max(1UL, high / 4);
	if ((high / 4) > (PAGE_SHIFT * 8))
		batch = PAGE_SHIFT * 8;

	pageset_update(&p->pcp, high, batch);
}

static void pageset_set_high_and_batch(struct zone *zone,
				       struct per_cpu_pageset *pcp)
{
	if (percpu_pagelist_fraction)
		pageset_set_high(pcp,
			(zone->managed_pages /
				percpu_pagelist_fraction));
	else
		pageset_set_batch(pcp, zone_batchsize(zone));
}

static void __meminit zone_pageset_init(struct zone *zone, int cpu)
{
	struct per_cpu_pageset *pcp = per_cpu_ptr(zone->pageset, cpu);

	pageset_init(pcp);
	pageset_set_high_and_batch(zone, pcp);
}

static void __meminit setup_zone_pageset(struct zone *zone)
{
	int cpu;
	zone->pageset = alloc_percpu(struct per_cpu_pageset);
	for_each_possible_cpu(cpu)
		zone_pageset_init(zone, cpu);
}

/*
 * Allocate per cpu pagesets and initialize them.
 * Before this call only boot pagesets were available.
 */
void __init setup_per_cpu_pageset(void)
{
	struct pglist_data *pgdat;
	struct zone *zone;

	for_each_populated_zone(zone)
		setup_zone_pageset(zone);

	for_each_online_pgdat(pgdat)
		pgdat->per_cpu_nodestats =
			alloc_percpu(struct per_cpu_nodestat);
}

static __meminit void zone_pcp_init(struct zone *zone)
{
	/*
	 * per cpu subsystem is not up at this point. The following code
	 * relies on the ability of the linker to provide the
	 * offset of a (static) per cpu variable into the per cpu area.
	 */
	zone->pageset = &boot_pageset;

	if (populated_zone(zone))
		printk(KERN_DEBUG "  %s zone: %lu pages, LIFO batch:%u\n",
			zone->name, zone->present_pages,
					 zone_batchsize(zone));
}

int __meminit init_currently_empty_zone(struct zone *zone,
					unsigned long zone_start_pfn,
					unsigned long size)
{
	struct pglist_data *pgdat = zone->zone_pgdat;

	pgdat->nr_zones = zone_idx(zone) + 1;

	zone->zone_start_pfn = zone_start_pfn;

	mminit_dprintk(MMINIT_TRACE, "memmap_init",
			"Initialising map node %d zone %lu pfns %lu -> %lu\n",
			pgdat->node_id,
			(unsigned long)zone_idx(zone),
			zone_start_pfn, (zone_start_pfn + size));

	zone_init_free_lists(zone);
	zone->initialized = 1;

	return 0;
}

#ifdef CONFIG_HAVE_MEMBLOCK_NODE_MAP
#ifndef CONFIG_HAVE_ARCH_EARLY_PFN_TO_NID

/*
 * Required by SPARSEMEM. Given a PFN, return what node the PFN is on.
 */
int __meminit __early_pfn_to_nid(unsigned long pfn,
					struct mminit_pfnnid_cache *state)
{
	unsigned long start_pfn, end_pfn;
	int nid;

	if (state->last_start <= pfn && pfn < state->last_end)
		return state->last_nid;

	nid = memblock_search_pfn_nid(pfn, &start_pfn, &end_pfn);
	if (nid != -1) {
		state->last_start = start_pfn;
		state->last_end = end_pfn;
		state->last_nid = nid;
	}

	return nid;
}
#endif /* CONFIG_HAVE_ARCH_EARLY_PFN_TO_NID */

/**
 * free_bootmem_with_active_regions - Call memblock_free_early_nid for each active range
 * @nid: The node to free memory on. If MAX_NUMNODES, all nodes are freed.
 * @max_low_pfn: The highest PFN that will be passed to memblock_free_early_nid
 *
 * If an architecture guarantees that all ranges registered contain no holes
 * and may be freed, this this function may be used instead of calling
 * memblock_free_early_nid() manually.
 */
void __init free_bootmem_with_active_regions(int nid, unsigned long max_low_pfn)
{
	unsigned long start_pfn, end_pfn;
	int i, this_nid;

	for_each_mem_pfn_range(i, nid, &start_pfn, &end_pfn, &this_nid) {
		start_pfn = min(start_pfn, max_low_pfn);
		end_pfn = min(end_pfn, max_low_pfn);

		if (start_pfn < end_pfn)
			memblock_free_early_nid(PFN_PHYS(start_pfn),
					(end_pfn - start_pfn) << PAGE_SHIFT,
					this_nid);
	}
}

/**
 * sparse_memory_present_with_active_regions - Call memory_present for each active range
 * @nid: The node to call memory_present for. If MAX_NUMNODES, all nodes will be used.
 *
 * If an architecture guarantees that all ranges registered contain no holes and may
 * be freed, this function may be used instead of calling memory_present() manually.
 */
void __init sparse_memory_present_with_active_regions(int nid)
{
	unsigned long start_pfn, end_pfn;
	int i, this_nid;

	for_each_mem_pfn_range(i, nid, &start_pfn, &end_pfn, &this_nid)
		memory_present(this_nid, start_pfn, end_pfn);
}

/**
 * get_pfn_range_for_nid - Return the start and end page frames for a node
 * @nid: The nid to return the range for. If MAX_NUMNODES, the min and max PFN are returned.
 * @start_pfn: Passed by reference. On return, it will have the node start_pfn.
 * @end_pfn: Passed by reference. On return, it will have the node end_pfn.
 *
 * It returns the start and end page frame of a node based on information
 * provided by memblock_set_node(). If called for a node
 * with no available memory, a warning is printed and the start and end
 * PFNs will be 0.
 */
void __meminit get_pfn_range_for_nid(unsigned int nid,
			unsigned long *start_pfn, unsigned long *end_pfn)
{
	unsigned long this_start_pfn, this_end_pfn;
	int i;

	*start_pfn = -1UL;
	*end_pfn = 0;

	for_each_mem_pfn_range(i, nid, &this_start_pfn, &this_end_pfn, NULL) {
		*start_pfn = min(*start_pfn, this_start_pfn);
		*end_pfn = max(*end_pfn, this_end_pfn);
	}

	if (*start_pfn == -1UL)
		*start_pfn = 0;
}

/*
 * This finds a zone that can be used for ZONE_MOVABLE pages. The
 * assumption is made that zones within a node are ordered in monotonic
 * increasing memory addresses so that the "highest" populated zone is used
 */
static void __init find_usable_zone_for_movable(void)
{
	int zone_index;
	for (zone_index = MAX_NR_ZONES - 1; zone_index >= 0; zone_index--) {
		if (zone_index == ZONE_MOVABLE)
			continue;

		if (arch_zone_highest_possible_pfn[zone_index] >
				arch_zone_lowest_possible_pfn[zone_index])
			break;
	}

	VM_BUG_ON(zone_index == -1);
	movable_zone = zone_index;
}

/*
 * The zone ranges provided by the architecture do not include ZONE_MOVABLE
 * because it is sized independent of architecture. Unlike the other zones,
 * the starting point for ZONE_MOVABLE is not fixed. It may be different
 * in each node depending on the size of each node and how evenly kernelcore
 * is distributed. This helper function adjusts the zone ranges
 * provided by the architecture for a given node by using the end of the
 * highest usable zone for ZONE_MOVABLE. This preserves the assumption that
 * zones within a node are in order of monotonic increases memory addresses
 */
static void __meminit adjust_zone_range_for_zone_movable(int nid,
					unsigned long zone_type,
					unsigned long node_start_pfn,
					unsigned long node_end_pfn,
					unsigned long *zone_start_pfn,
					unsigned long *zone_end_pfn)
{
	/* Only adjust if ZONE_MOVABLE is on this node */
	if (zone_movable_pfn[nid]) {
		/* Size ZONE_MOVABLE */
		if (zone_type == ZONE_MOVABLE) {
			*zone_start_pfn = zone_movable_pfn[nid];
			*zone_end_pfn = min(node_end_pfn,
				arch_zone_highest_possible_pfn[movable_zone]);

		/* Adjust for ZONE_MOVABLE starting within this range */
		} else if (!mirrored_kernelcore &&
			*zone_start_pfn < zone_movable_pfn[nid] &&
			*zone_end_pfn > zone_movable_pfn[nid]) {
			*zone_end_pfn = zone_movable_pfn[nid];

		/* Check if this whole range is within ZONE_MOVABLE */
		} else if (*zone_start_pfn >= zone_movable_pfn[nid])
			*zone_start_pfn = *zone_end_pfn;
	}
}

/*
 * Return the number of pages a zone spans in a node, including holes
 * present_pages = zone_spanned_pages_in_node() - zone_absent_pages_in_node()
 */
static unsigned long __meminit zone_spanned_pages_in_node(int nid,
					unsigned long zone_type,
					unsigned long node_start_pfn,
					unsigned long node_end_pfn,
					unsigned long *zone_start_pfn,
					unsigned long *zone_end_pfn,
					unsigned long *ignored)
{
	/* When hotadd a new node from cpu_up(), the node should be empty */
	if (!node_start_pfn && !node_end_pfn)
		return 0;

	/* Get the start and end of the zone */
	*zone_start_pfn = arch_zone_lowest_possible_pfn[zone_type];
	*zone_end_pfn = arch_zone_highest_possible_pfn[zone_type];
	adjust_zone_range_for_zone_movable(nid, zone_type,
				node_start_pfn, node_end_pfn,
				zone_start_pfn, zone_end_pfn);

	/* Check that this node has pages within the zone's required range */
	if (*zone_end_pfn < node_start_pfn || *zone_start_pfn > node_end_pfn)
		return 0;

	/* Move the zone boundaries inside the node if necessary */
	*zone_end_pfn = min(*zone_end_pfn, node_end_pfn);
	*zone_start_pfn = max(*zone_start_pfn, node_start_pfn);

	/* Return the spanned pages */
	return *zone_end_pfn - *zone_start_pfn;
}

/*
 * Return the number of holes in a range on a node. If nid is MAX_NUMNODES,
 * then all holes in the requested range will be accounted for.
 */
unsigned long __meminit __absent_pages_in_range(int nid,
				unsigned long range_start_pfn,
				unsigned long range_end_pfn)
{
	unsigned long nr_absent = range_end_pfn - range_start_pfn;
	unsigned long start_pfn, end_pfn;
	int i;

	for_each_mem_pfn_range(i, nid, &start_pfn, &end_pfn, NULL) {
		start_pfn = clamp(start_pfn, range_start_pfn, range_end_pfn);
		end_pfn = clamp(end_pfn, range_start_pfn, range_end_pfn);
		nr_absent -= end_pfn - start_pfn;
	}
	return nr_absent;
}

/**
 * absent_pages_in_range - Return number of page frames in holes within a range
 * @start_pfn: The start PFN to start searching for holes
 * @end_pfn: The end PFN to stop searching for holes
 *
 * It returns the number of pages frames in memory holes within a range.
 */
unsigned long __init absent_pages_in_range(unsigned long start_pfn,
							unsigned long end_pfn)
{
	return __absent_pages_in_range(MAX_NUMNODES, start_pfn, end_pfn);
}

/* Return the number of page frames in holes in a zone on a node */
static unsigned long __meminit zone_absent_pages_in_node(int nid,
					unsigned long zone_type,
					unsigned long node_start_pfn,
					unsigned long node_end_pfn,
					unsigned long *ignored)
{
	unsigned long zone_low = arch_zone_lowest_possible_pfn[zone_type];
	unsigned long zone_high = arch_zone_highest_possible_pfn[zone_type];
	unsigned long zone_start_pfn, zone_end_pfn;
	unsigned long nr_absent;

	/* When hotadd a new node from cpu_up(), the node should be empty */
	if (!node_start_pfn && !node_end_pfn)
		return 0;

	zone_start_pfn = clamp(node_start_pfn, zone_low, zone_high);
	zone_end_pfn = clamp(node_end_pfn, zone_low, zone_high);

	adjust_zone_range_for_zone_movable(nid, zone_type,
			node_start_pfn, node_end_pfn,
			&zone_start_pfn, &zone_end_pfn);
	nr_absent = __absent_pages_in_range(nid, zone_start_pfn, zone_end_pfn);

	/*
	 * ZONE_MOVABLE handling.
	 * Treat pages to be ZONE_MOVABLE in ZONE_NORMAL as absent pages
	 * and vice versa.
	 */
	if (mirrored_kernelcore && zone_movable_pfn[nid]) {
		unsigned long start_pfn, end_pfn;
		struct memblock_region *r;

		for_each_memblock(memory, r) {
			start_pfn = clamp(memblock_region_memory_base_pfn(r),
					  zone_start_pfn, zone_end_pfn);
			end_pfn = clamp(memblock_region_memory_end_pfn(r),
					zone_start_pfn, zone_end_pfn);

			if (zone_type == ZONE_MOVABLE &&
			    memblock_is_mirror(r))
				nr_absent += end_pfn - start_pfn;

			if (zone_type == ZONE_NORMAL &&
			    !memblock_is_mirror(r))
				nr_absent += end_pfn - start_pfn;
		}
	}

	return nr_absent;
}

#else /* CONFIG_HAVE_MEMBLOCK_NODE_MAP */
static inline unsigned long __meminit zone_spanned_pages_in_node(int nid,
					unsigned long zone_type,
					unsigned long node_start_pfn,
					unsigned long node_end_pfn,
					unsigned long *zone_start_pfn,
					unsigned long *zone_end_pfn,
					unsigned long *zones_size)
{
	unsigned int zone;

	*zone_start_pfn = node_start_pfn;
	for (zone = 0; zone < zone_type; zone++)
		*zone_start_pfn += zones_size[zone];

	*zone_end_pfn = *zone_start_pfn + zones_size[zone_type];

	return zones_size[zone_type];
}

static inline unsigned long __meminit zone_absent_pages_in_node(int nid,
						unsigned long zone_type,
						unsigned long node_start_pfn,
						unsigned long node_end_pfn,
						unsigned long *zholes_size)
{
	if (!zholes_size)
		return 0;

	return zholes_size[zone_type];
}

#endif /* CONFIG_HAVE_MEMBLOCK_NODE_MAP */

static void __meminit calculate_node_totalpages(struct pglist_data *pgdat,
						unsigned long node_start_pfn,
						unsigned long node_end_pfn,
						unsigned long *zones_size,
						unsigned long *zholes_size)
{
	unsigned long realtotalpages = 0, totalpages = 0;
	enum zone_type i;

	for (i = 0; i < MAX_NR_ZONES; i++) {
		struct zone *zone = pgdat->node_zones + i;
		unsigned long zone_start_pfn, zone_end_pfn;
		unsigned long size, real_size;

		size = zone_spanned_pages_in_node(pgdat->node_id, i,
						  node_start_pfn,
						  node_end_pfn,
						  &zone_start_pfn,
						  &zone_end_pfn,
						  zones_size);
		real_size = size - zone_absent_pages_in_node(pgdat->node_id, i,
						  node_start_pfn, node_end_pfn,
						  zholes_size);
		if (size)
			zone->zone_start_pfn = zone_start_pfn;
		else
			zone->zone_start_pfn = 0;
		zone->spanned_pages = size;
		zone->present_pages = real_size;

		totalpages += size;
		realtotalpages += real_size;
	}

	pgdat->node_spanned_pages = totalpages;
	pgdat->node_present_pages = realtotalpages;
	printk(KERN_DEBUG "On node %d totalpages: %lu\n", pgdat->node_id,
							realtotalpages);
}

#ifndef CONFIG_SPARSEMEM
/*
 * Calculate the size of the zone->blockflags rounded to an unsigned long
 * Start by making sure zonesize is a multiple of pageblock_order by rounding
 * up. Then use 1 NR_PAGEBLOCK_BITS worth of bits per pageblock, finally
 * round what is now in bits to nearest long in bits, then return it in
 * bytes.
 */
static unsigned long __init usemap_size(unsigned long zone_start_pfn, unsigned long zonesize)
{
	unsigned long usemapsize;

	zonesize += zone_start_pfn & (pageblock_nr_pages-1);
	usemapsize = roundup(zonesize, pageblock_nr_pages);
	usemapsize = usemapsize >> pageblock_order;
	usemapsize *= NR_PAGEBLOCK_BITS;
	usemapsize = roundup(usemapsize, 8 * sizeof(unsigned long));

	return usemapsize / 8;
}

static void __init setup_usemap(struct pglist_data *pgdat,
				struct zone *zone,
				unsigned long zone_start_pfn,
				unsigned long zonesize)
{
	unsigned long usemapsize = usemap_size(zone_start_pfn, zonesize);
	zone->pageblock_flags = NULL;
	if (usemapsize)
		zone->pageblock_flags =
			memblock_virt_alloc_node_nopanic(usemapsize,
							 pgdat->node_id);
}
#else
static inline void setup_usemap(struct pglist_data *pgdat, struct zone *zone,
				unsigned long zone_start_pfn, unsigned long zonesize) {}
#endif /* CONFIG_SPARSEMEM */

#ifdef CONFIG_HUGETLB_PAGE_SIZE_VARIABLE

/* Initialise the number of pages represented by NR_PAGEBLOCK_BITS */
void __paginginit set_pageblock_order(void)
{
	unsigned int order;

	/* Check that pageblock_nr_pages has not already been setup */
	if (pageblock_order)
		return;

	if (HPAGE_SHIFT > PAGE_SHIFT)
		order = HUGETLB_PAGE_ORDER;
	else
		order = MAX_ORDER - 1;

	/*
	 * Assume the largest contiguous order of interest is a huge page.
	 * This value may be variable depending on boot parameters on IA64 and
	 * powerpc.
	 */
	pageblock_order = order;
}
#else /* CONFIG_HUGETLB_PAGE_SIZE_VARIABLE */

/*
 * When CONFIG_HUGETLB_PAGE_SIZE_VARIABLE is not set, set_pageblock_order()
 * is unused as pageblock_order is set at compile-time. See
 * include/linux/pageblock-flags.h for the values of pageblock_order based on
 * the kernel config
 */
void __paginginit set_pageblock_order(void)
{
}

#endif /* CONFIG_HUGETLB_PAGE_SIZE_VARIABLE */

static unsigned long __paginginit calc_memmap_size(unsigned long spanned_pages,
						   unsigned long present_pages)
{
	unsigned long pages = spanned_pages;

	/*
	 * Provide a more accurate estimation if there are holes within
	 * the zone and SPARSEMEM is in use. If there are holes within the
	 * zone, each populated memory region may cost us one or two extra
	 * memmap pages due to alignment because memmap pages for each
	 * populated regions may not naturally algined on page boundary.
	 * So the (present_pages >> 4) heuristic is a tradeoff for that.
	 */
	if (spanned_pages > present_pages + (present_pages >> 4) &&
	    IS_ENABLED(CONFIG_SPARSEMEM))
		pages = present_pages;

	return PAGE_ALIGN(pages * sizeof(struct page)) >> PAGE_SHIFT;
}

/*
 * Set up the zone data structures:
 *   - mark all pages reserved
 *   - mark all memory queues empty
 *   - clear the memory bitmaps
 *
 * NOTE: pgdat should get zeroed by caller.
 */
static void __paginginit free_area_init_core(struct pglist_data *pgdat)
{
	enum zone_type j;
	int nid = pgdat->node_id;
	int ret;

	pgdat_resize_init(pgdat);
#ifdef CONFIG_NUMA_BALANCING
	spin_lock_init(&pgdat->numabalancing_migrate_lock);
	pgdat->numabalancing_migrate_nr_pages = 0;
	pgdat->numabalancing_migrate_next_window = jiffies;
#endif
#ifdef CONFIG_TRANSPARENT_HUGEPAGE
	spin_lock_init(&pgdat->split_queue_lock);
	INIT_LIST_HEAD(&pgdat->split_queue);
	pgdat->split_queue_len = 0;
#endif
	init_waitqueue_head(&pgdat->kswapd_wait);
	init_waitqueue_head(&pgdat->pfmemalloc_wait);
#ifdef CONFIG_COMPACTION
	init_waitqueue_head(&pgdat->kcompactd_wait);
#endif
	pgdat_page_ext_init(pgdat);
	spin_lock_init(&pgdat->lru_lock);
	lruvec_init(node_lruvec(pgdat));

	for (j = 0; j < MAX_NR_ZONES; j++) {
		struct zone *zone = pgdat->node_zones + j;
		unsigned long size, realsize, freesize, memmap_pages;
		unsigned long zone_start_pfn = zone->zone_start_pfn;

		size = zone->spanned_pages;
		realsize = freesize = zone->present_pages;

		/*
		 * Adjust freesize so that it accounts for how much memory
		 * is used by this zone for memmap. This affects the watermark
		 * and per-cpu initialisations
		 */
		memmap_pages = calc_memmap_size(size, realsize);
		if (!is_highmem_idx(j)) {
			if (freesize >= memmap_pages) {
				freesize -= memmap_pages;
				if (memmap_pages)
					printk(KERN_DEBUG
					       "  %s zone: %lu pages used for memmap\n",
					       zone_names[j], memmap_pages);
			} else
				pr_warn("  %s zone: %lu pages exceeds freesize %lu\n",
					zone_names[j], memmap_pages, freesize);
		}

		/* Account for reserved pages */
		if (j == 0 && freesize > dma_reserve) {
			freesize -= dma_reserve;
			printk(KERN_DEBUG "  %s zone: %lu pages reserved\n",
					zone_names[0], dma_reserve);
		}

		if (!is_highmem_idx(j))
			nr_kernel_pages += freesize;
		/* Charge for highmem memmap if there are enough kernel pages */
		else if (nr_kernel_pages > memmap_pages * 2)
			nr_kernel_pages -= memmap_pages;
		nr_all_pages += freesize;

		/*
		 * Set an approximate value for lowmem here, it will be adjusted
		 * when the bootmem allocator frees pages into the buddy system.
		 * And all highmem pages will be managed by the buddy system.
		 */
		zone->managed_pages = is_highmem_idx(j) ? realsize : freesize;
#ifdef CONFIG_NUMA
		zone->node = nid;
#endif
		zone->name = zone_names[j];
		zone->zone_pgdat = pgdat;
		spin_lock_init(&zone->lock);
		zone_seqlock_init(zone);
		zone_pcp_init(zone);

		if (!size)
			continue;

		set_pageblock_order();
		setup_usemap(pgdat, zone, zone_start_pfn, size);
		ret = init_currently_empty_zone(zone, zone_start_pfn, size);
		BUG_ON(ret);
		memmap_init(size, nid, j, zone_start_pfn);
	}
}

static void __ref alloc_node_mem_map(struct pglist_data *pgdat)
{
	unsigned long __maybe_unused start = 0;
	unsigned long __maybe_unused offset = 0;

	/* Skip empty nodes */
	if (!pgdat->node_spanned_pages)
		return;

#ifdef CONFIG_FLAT_NODE_MEM_MAP
	start = pgdat->node_start_pfn & ~(MAX_ORDER_NR_PAGES - 1);
	offset = pgdat->node_start_pfn - start;
	/* ia64 gets its own node_mem_map, before this, without bootmem */
	if (!pgdat->node_mem_map) {
		unsigned long size, end;
		struct page *map;

		/*
		 * The zone's endpoints aren't required to be MAX_ORDER
		 * aligned but the node_mem_map endpoints must be in order
		 * for the buddy allocator to function correctly.
		 */
		end = pgdat_end_pfn(pgdat);
		end = ALIGN(end, MAX_ORDER_NR_PAGES);
		size =  (end - start) * sizeof(struct page);
		map = alloc_remap(pgdat->node_id, size);
		if (!map)
			map = memblock_virt_alloc_node_nopanic(size,
							       pgdat->node_id);
		pgdat->node_mem_map = map + offset;
	}
#ifndef CONFIG_NEED_MULTIPLE_NODES
	/*
	 * With no DISCONTIG, the global mem_map is just set as node 0's
	 */
	if (pgdat == NODE_DATA(0)) {
		mem_map = NODE_DATA(0)->node_mem_map;
#if defined(CONFIG_HAVE_MEMBLOCK_NODE_MAP) || defined(CONFIG_FLATMEM)
		if (page_to_pfn(mem_map) != pgdat->node_start_pfn)
			mem_map -= offset;
#endif /* CONFIG_HAVE_MEMBLOCK_NODE_MAP */
	}
#endif
#endif /* CONFIG_FLAT_NODE_MEM_MAP */
}

void __paginginit free_area_init_node(int nid, unsigned long *zones_size,
		unsigned long node_start_pfn, unsigned long *zholes_size)
{
	pg_data_t *pgdat = NODE_DATA(nid);
	unsigned long start_pfn = 0;
	unsigned long end_pfn = 0;

	/* pg_data_t should be reset to zero when it's allocated */
	WARN_ON(pgdat->nr_zones || pgdat->kswapd_classzone_idx);

	reset_deferred_meminit(pgdat);
	pgdat->node_id = nid;
	pgdat->node_start_pfn = node_start_pfn;
	pgdat->per_cpu_nodestats = NULL;
#ifdef CONFIG_HAVE_MEMBLOCK_NODE_MAP
	get_pfn_range_for_nid(nid, &start_pfn, &end_pfn);
	pr_info("Initmem setup node %d [mem %#018Lx-%#018Lx]\n", nid,
		(u64)start_pfn << PAGE_SHIFT,
		end_pfn ? ((u64)end_pfn << PAGE_SHIFT) - 1 : 0);
#else
	start_pfn = node_start_pfn;
#endif
	calculate_node_totalpages(pgdat, start_pfn, end_pfn,
				  zones_size, zholes_size);

	alloc_node_mem_map(pgdat);
#ifdef CONFIG_FLAT_NODE_MEM_MAP
	printk(KERN_DEBUG "free_area_init_node: node %d, pgdat %08lx, node_mem_map %08lx\n",
		nid, (unsigned long)pgdat,
		(unsigned long)pgdat->node_mem_map);
#endif

	free_area_init_core(pgdat);
}

#ifdef CONFIG_HAVE_MEMBLOCK_NODE_MAP

#if MAX_NUMNODES > 1
/*
 * Figure out the number of possible node ids.
 */
void __init setup_nr_node_ids(void)
{
	unsigned int highest;

	highest = find_last_bit(node_possible_map.bits, MAX_NUMNODES);
	nr_node_ids = highest + 1;
}
#endif

/**
 * node_map_pfn_alignment - determine the maximum internode alignment
 *
 * This function should be called after node map is populated and sorted.
 * It calculates the maximum power of two alignment which can distinguish
 * all the nodes.
 *
 * For example, if all nodes are 1GiB and aligned to 1GiB, the return value
 * would indicate 1GiB alignment with (1 << (30 - PAGE_SHIFT)).  If the
 * nodes are shifted by 256MiB, 256MiB.  Note that if only the last node is
 * shifted, 1GiB is enough and this function will indicate so.
 *
 * This is used to test whether pfn -> nid mapping of the chosen memory
 * model has fine enough granularity to avoid incorrect mapping for the
 * populated node map.
 *
 * Returns the determined alignment in pfn's.  0 if there is no alignment
 * requirement (single node).
 */
unsigned long __init node_map_pfn_alignment(void)
{
	unsigned long accl_mask = 0, last_end = 0;
	unsigned long start, end, mask;
	int last_nid = -1;
	int i, nid;

	for_each_mem_pfn_range(i, MAX_NUMNODES, &start, &end, &nid) {
		if (!start || last_nid < 0 || last_nid == nid) {
			last_nid = nid;
			last_end = end;
			continue;
		}

		/*
		 * Start with a mask granular enough to pin-point to the
		 * start pfn and tick off bits one-by-one until it becomes
		 * too coarse to separate the current node from the last.
		 */
		mask = ~((1 << __ffs(start)) - 1);
		while (mask && last_end <= (start & (mask << 1)))
			mask <<= 1;

		/* accumulate all internode masks */
		accl_mask |= mask;
	}

	/* convert mask to number of pages */
	return ~accl_mask + 1;
}

/* Find the lowest pfn for a node */
static unsigned long __init find_min_pfn_for_node(int nid)
{
	unsigned long min_pfn = ULONG_MAX;
	unsigned long start_pfn;
	int i;

	for_each_mem_pfn_range(i, nid, &start_pfn, NULL, NULL)
		min_pfn = min(min_pfn, start_pfn);

	if (min_pfn == ULONG_MAX) {
		pr_warn("Could not find start_pfn for node %d\n", nid);
		return 0;
	}

	return min_pfn;
}

/**
 * find_min_pfn_with_active_regions - Find the minimum PFN registered
 *
 * It returns the minimum PFN based on information provided via
 * memblock_set_node().
 */
unsigned long __init find_min_pfn_with_active_regions(void)
{
	return find_min_pfn_for_node(MAX_NUMNODES);
}

/*
 * early_calculate_totalpages()
 * Sum pages in active regions for movable zone.
 * Populate N_MEMORY for calculating usable_nodes.
 */
static unsigned long __init early_calculate_totalpages(void)
{
	unsigned long totalpages = 0;
	unsigned long start_pfn, end_pfn;
	int i, nid;

	for_each_mem_pfn_range(i, MAX_NUMNODES, &start_pfn, &end_pfn, &nid) {
		unsigned long pages = end_pfn - start_pfn;

		totalpages += pages;
		if (pages)
			node_set_state(nid, N_MEMORY);
	}
	return totalpages;
}

/*
 * Find the PFN the Movable zone begins in each node. Kernel memory
 * is spread evenly between nodes as long as the nodes have enough
 * memory. When they don't, some nodes will have more kernelcore than
 * others
 */
static void __init find_zone_movable_pfns_for_nodes(void)
{
	int i, nid;
	unsigned long usable_startpfn;
	unsigned long kernelcore_node, kernelcore_remaining;
	/* save the state before borrow the nodemask */
	nodemask_t saved_node_state = node_states[N_MEMORY];
	unsigned long totalpages = early_calculate_totalpages();
	int usable_nodes = nodes_weight(node_states[N_MEMORY]);
	struct memblock_region *r;

	/* Need to find movable_zone earlier when movable_node is specified. */
	find_usable_zone_for_movable();

	/*
	 * If movable_node is specified, ignore kernelcore and movablecore
	 * options.
	 */
	if (movable_node_is_enabled()) {
		for_each_memblock(memory, r) {
			if (!memblock_is_hotpluggable(r))
				continue;

			nid = r->nid;

			usable_startpfn = PFN_DOWN(r->base);
			zone_movable_pfn[nid] = zone_movable_pfn[nid] ?
				min(usable_startpfn, zone_movable_pfn[nid]) :
				usable_startpfn;
		}

		goto out2;
	}

	/*
	 * If kernelcore=mirror is specified, ignore movablecore option
	 */
	if (mirrored_kernelcore) {
		bool mem_below_4gb_not_mirrored = false;

		for_each_memblock(memory, r) {
			if (memblock_is_mirror(r))
				continue;

			nid = r->nid;

			usable_startpfn = memblock_region_memory_base_pfn(r);

			if (usable_startpfn < 0x100000) {
				mem_below_4gb_not_mirrored = true;
				continue;
			}

			zone_movable_pfn[nid] = zone_movable_pfn[nid] ?
				min(usable_startpfn, zone_movable_pfn[nid]) :
				usable_startpfn;
		}

		if (mem_below_4gb_not_mirrored)
			pr_warn("This configuration results in unmirrored kernel memory.");

		goto out2;
	}

	/*
	 * If movablecore=nn[KMG] was specified, calculate what size of
	 * kernelcore that corresponds so that memory usable for
	 * any allocation type is evenly spread. If both kernelcore
	 * and movablecore are specified, then the value of kernelcore
	 * will be used for required_kernelcore if it's greater than
	 * what movablecore would have allowed.
	 */
	if (required_movablecore) {
		unsigned long corepages;

		/*
		 * Round-up so that ZONE_MOVABLE is at least as large as what
		 * was requested by the user
		 */
		required_movablecore =
			roundup(required_movablecore, MAX_ORDER_NR_PAGES);
		required_movablecore = min(totalpages, required_movablecore);
		corepages = totalpages - required_movablecore;

		required_kernelcore = max(required_kernelcore, corepages);
	}

	/*
	 * If kernelcore was not specified or kernelcore size is larger
	 * than totalpages, there is no ZONE_MOVABLE.
	 */
	if (!required_kernelcore || required_kernelcore >= totalpages)
		goto out;

	/* usable_startpfn is the lowest possible pfn ZONE_MOVABLE can be at */
	usable_startpfn = arch_zone_lowest_possible_pfn[movable_zone];

restart:
	/* Spread kernelcore memory as evenly as possible throughout nodes */
	kernelcore_node = required_kernelcore / usable_nodes;
	for_each_node_state(nid, N_MEMORY) {
		unsigned long start_pfn, end_pfn;

		/*
		 * Recalculate kernelcore_node if the division per node
		 * now exceeds what is necessary to satisfy the requested
		 * amount of memory for the kernel
		 */
		if (required_kernelcore < kernelcore_node)
			kernelcore_node = required_kernelcore / usable_nodes;

		/*
		 * As the map is walked, we track how much memory is usable
		 * by the kernel using kernelcore_remaining. When it is
		 * 0, the rest of the node is usable by ZONE_MOVABLE
		 */
		kernelcore_remaining = kernelcore_node;

		/* Go through each range of PFNs within this node */
		for_each_mem_pfn_range(i, nid, &start_pfn, &end_pfn, NULL) {
			unsigned long size_pages;

			start_pfn = max(start_pfn, zone_movable_pfn[nid]);
			if (start_pfn >= end_pfn)
				continue;

			/* Account for what is only usable for kernelcore */
			if (start_pfn < usable_startpfn) {
				unsigned long kernel_pages;
				kernel_pages = min(end_pfn, usable_startpfn)
								- start_pfn;

				kernelcore_remaining -= min(kernel_pages,
							kernelcore_remaining);
				required_kernelcore -= min(kernel_pages,
							required_kernelcore);

				/* Continue if range is now fully accounted */
				if (end_pfn <= usable_startpfn) {

					/*
					 * Push zone_movable_pfn to the end so
					 * that if we have to rebalance
					 * kernelcore across nodes, we will
					 * not double account here
					 */
					zone_movable_pfn[nid] = end_pfn;
					continue;
				}
				start_pfn = usable_startpfn;
			}

			/*
			 * The usable PFN range for ZONE_MOVABLE is from
			 * start_pfn->end_pfn. Calculate size_pages as the
			 * number of pages used as kernelcore
			 */
			size_pages = end_pfn - start_pfn;
			if (size_pages > kernelcore_remaining)
				size_pages = kernelcore_remaining;
			zone_movable_pfn[nid] = start_pfn + size_pages;

			/*
			 * Some kernelcore has been met, update counts and
			 * break if the kernelcore for this node has been
			 * satisfied
			 */
			required_kernelcore -= min(required_kernelcore,
								size_pages);
			kernelcore_remaining -= size_pages;
			if (!kernelcore_remaining)
				break;
		}
	}

	/*
	 * If there is still required_kernelcore, we do another pass with one
	 * less node in the count. This will push zone_movable_pfn[nid] further
	 * along on the nodes that still have memory until kernelcore is
	 * satisfied
	 */
	usable_nodes--;
	if (usable_nodes && required_kernelcore > usable_nodes)
		goto restart;

out2:
	/* Align start of ZONE_MOVABLE on all nids to MAX_ORDER_NR_PAGES */
	for (nid = 0; nid < MAX_NUMNODES; nid++)
		zone_movable_pfn[nid] =
			roundup(zone_movable_pfn[nid], MAX_ORDER_NR_PAGES);

out:
	/* restore the node_state */
	node_states[N_MEMORY] = saved_node_state;
}

/* Any regular or high memory on that node ? */
static void check_for_memory(pg_data_t *pgdat, int nid)
{
	enum zone_type zone_type;

	if (N_MEMORY == N_NORMAL_MEMORY)
		return;

	for (zone_type = 0; zone_type <= ZONE_MOVABLE - 1; zone_type++) {
		struct zone *zone = &pgdat->node_zones[zone_type];
		if (populated_zone(zone)) {
			node_set_state(nid, N_HIGH_MEMORY);
			if (N_NORMAL_MEMORY != N_HIGH_MEMORY &&
			    zone_type <= ZONE_NORMAL)
				node_set_state(nid, N_NORMAL_MEMORY);
			break;
		}
	}
}

/**
 * free_area_init_nodes - Initialise all pg_data_t and zone data
 * @max_zone_pfn: an array of max PFNs for each zone
 *
 * This will call free_area_init_node() for each active node in the system.
 * Using the page ranges provided by memblock_set_node(), the size of each
 * zone in each node and their holes is calculated. If the maximum PFN
 * between two adjacent zones match, it is assumed that the zone is empty.
 * For example, if arch_max_dma_pfn == arch_max_dma32_pfn, it is assumed
 * that arch_max_dma32_pfn has no pages. It is also assumed that a zone
 * starts where the previous one ended. For example, ZONE_DMA32 starts
 * at arch_max_dma_pfn.
 */
void __init free_area_init_nodes(unsigned long *max_zone_pfn)
{
	unsigned long start_pfn, end_pfn;
	int i, nid;

	/* Record where the zone boundaries are */
	memset(arch_zone_lowest_possible_pfn, 0,
				sizeof(arch_zone_lowest_possible_pfn));
	memset(arch_zone_highest_possible_pfn, 0,
				sizeof(arch_zone_highest_possible_pfn));

	start_pfn = find_min_pfn_with_active_regions();

	for (i = 0; i < MAX_NR_ZONES; i++) {
		if (i == ZONE_MOVABLE)
			continue;

		end_pfn = max(max_zone_pfn[i], start_pfn);
		arch_zone_lowest_possible_pfn[i] = start_pfn;
		arch_zone_highest_possible_pfn[i] = end_pfn;

		start_pfn = end_pfn;
	}
	arch_zone_lowest_possible_pfn[ZONE_MOVABLE] = 0;
	arch_zone_highest_possible_pfn[ZONE_MOVABLE] = 0;

	/* Find the PFNs that ZONE_MOVABLE begins at in each node */
	memset(zone_movable_pfn, 0, sizeof(zone_movable_pfn));
	find_zone_movable_pfns_for_nodes();

	/* Print out the zone ranges */
	pr_info("Zone ranges:\n");
	for (i = 0; i < MAX_NR_ZONES; i++) {
		if (i == ZONE_MOVABLE)
			continue;
		pr_info("  %-8s ", zone_names[i]);
		if (arch_zone_lowest_possible_pfn[i] ==
				arch_zone_highest_possible_pfn[i])
			pr_cont("empty\n");
		else
			pr_cont("[mem %#018Lx-%#018Lx]\n",
				(u64)arch_zone_lowest_possible_pfn[i]
					<< PAGE_SHIFT,
				((u64)arch_zone_highest_possible_pfn[i]
					<< PAGE_SHIFT) - 1);
	}

	/* Print out the PFNs ZONE_MOVABLE begins at in each node */
	pr_info("Movable zone start for each node\n");
	for (i = 0; i < MAX_NUMNODES; i++) {
		if (zone_movable_pfn[i])
			pr_info("  Node %d: %#018Lx\n", i,
			       (u64)zone_movable_pfn[i] << PAGE_SHIFT);
	}

	/* Print out the early node map */
	pr_info("Early memory node ranges\n");
	for_each_mem_pfn_range(i, MAX_NUMNODES, &start_pfn, &end_pfn, &nid)
		pr_info("  node %3d: [mem %#018Lx-%#018Lx]\n", nid,
			(u64)start_pfn << PAGE_SHIFT,
			((u64)end_pfn << PAGE_SHIFT) - 1);

	/* Initialise every node */
	mminit_verify_pageflags_layout();
	setup_nr_node_ids();
	for_each_online_node(nid) {
		pg_data_t *pgdat = NODE_DATA(nid);
		free_area_init_node(nid, NULL,
				find_min_pfn_for_node(nid), NULL);

		/* Any memory on that node */
		if (pgdat->node_present_pages)
			node_set_state(nid, N_MEMORY);
		check_for_memory(pgdat, nid);
	}
}

static int __init cmdline_parse_core(char *p, unsigned long *core)
{
	unsigned long long coremem;
	if (!p)
		return -EINVAL;

	coremem = memparse(p, &p);
	*core = coremem >> PAGE_SHIFT;

	/* Paranoid check that UL is enough for the coremem value */
	WARN_ON((coremem >> PAGE_SHIFT) > ULONG_MAX);

	return 0;
}

/*
 * kernelcore=size sets the amount of memory for use for allocations that
 * cannot be reclaimed or migrated.
 */
static int __init cmdline_parse_kernelcore(char *p)
{
	/* parse kernelcore=mirror */
	if (parse_option_str(p, "mirror")) {
		mirrored_kernelcore = true;
		return 0;
	}

	return cmdline_parse_core(p, &required_kernelcore);
}

/*
 * movablecore=size sets the amount of memory for use for allocations that
 * can be reclaimed or migrated.
 */
static int __init cmdline_parse_movablecore(char *p)
{
	return cmdline_parse_core(p, &required_movablecore);
}

early_param("kernelcore", cmdline_parse_kernelcore);
early_param("movablecore", cmdline_parse_movablecore);

#endif /* CONFIG_HAVE_MEMBLOCK_NODE_MAP */

void adjust_managed_page_count(struct page *page, long count)
{
	spin_lock(&managed_page_count_lock);
	page_zone(page)->managed_pages += count;
	totalram_pages += count;
#ifdef CONFIG_HIGHMEM
	if (PageHighMem(page))
		totalhigh_pages += count;
#endif
	spin_unlock(&managed_page_count_lock);
}
EXPORT_SYMBOL(adjust_managed_page_count);

unsigned long free_reserved_area(void *start, void *end, int poison, char *s)
{
	void *pos;
	unsigned long pages = 0;

	start = (void *)PAGE_ALIGN((unsigned long)start);
	end = (void *)((unsigned long)end & PAGE_MASK);
	for (pos = start; pos < end; pos += PAGE_SIZE, pages++) {
		if ((unsigned int)poison <= 0xFF)
			memset(pos, poison, PAGE_SIZE);
		free_reserved_page(virt_to_page(pos));
	}

	if (pages && s)
		pr_info("Freeing %s memory: %ldK (%p - %p)\n",
			s, pages << (PAGE_SHIFT - 10), start, end);

	return pages;
}
EXPORT_SYMBOL(free_reserved_area);

#ifdef	CONFIG_HIGHMEM
void free_highmem_page(struct page *page)
{
	__free_reserved_page(page);
	totalram_pages++;
	page_zone(page)->managed_pages++;
	totalhigh_pages++;
}
#endif


void __init mem_init_print_info(const char *str)
{
	unsigned long physpages, codesize, datasize, rosize, bss_size;
	unsigned long init_code_size, init_data_size;

	physpages = get_num_physpages();
	codesize = _etext - _stext;
	datasize = _edata - _sdata;
	rosize = __end_rodata - __start_rodata;
	bss_size = __bss_stop - __bss_start;
	init_data_size = __init_end - __init_begin;
	init_code_size = _einittext - _sinittext;

	/*
	 * Detect special cases and adjust section sizes accordingly:
	 * 1) .init.* may be embedded into .data sections
	 * 2) .init.text.* may be out of [__init_begin, __init_end],
	 *    please refer to arch/tile/kernel/vmlinux.lds.S.
	 * 3) .rodata.* may be embedded into .text or .data sections.
	 */
#define adj_init_size(start, end, size, pos, adj) \
	do { \
		if (start <= pos && pos < end && size > adj) \
			size -= adj; \
	} while (0)

	adj_init_size(__init_begin, __init_end, init_data_size,
		     _sinittext, init_code_size);
	adj_init_size(_stext, _etext, codesize, _sinittext, init_code_size);
	adj_init_size(_sdata, _edata, datasize, __init_begin, init_data_size);
	adj_init_size(_stext, _etext, codesize, __start_rodata, rosize);
	adj_init_size(_sdata, _edata, datasize, __start_rodata, rosize);

#undef	adj_init_size

	pr_info("Memory: %luK/%luK available (%luK kernel code, %luK rwdata, %luK rodata, %luK init, %luK bss, %luK reserved, %luK cma-reserved"
#ifdef	CONFIG_HIGHMEM
		", %luK highmem"
#endif
		"%s%s)\n",
		nr_free_pages() << (PAGE_SHIFT - 10),
		physpages << (PAGE_SHIFT - 10),
		codesize >> 10, datasize >> 10, rosize >> 10,
		(init_data_size + init_code_size) >> 10, bss_size >> 10,
		(physpages - totalram_pages - totalcma_pages) << (PAGE_SHIFT - 10),
		totalcma_pages << (PAGE_SHIFT - 10),
#ifdef	CONFIG_HIGHMEM
		totalhigh_pages << (PAGE_SHIFT - 10),
#endif
		str ? ", " : "", str ? str : "");
}

/**
 * set_dma_reserve - set the specified number of pages reserved in the first zone
 * @new_dma_reserve: The number of pages to mark reserved
 *
 * The per-cpu batchsize and zone watermarks are determined by managed_pages.
 * In the DMA zone, a significant percentage may be consumed by kernel image
 * and other unfreeable allocations which can skew the watermarks badly. This
 * function may optionally be used to account for unfreeable pages in the
 * first zone (e.g., ZONE_DMA). The effect will be lower watermarks and
 * smaller per-cpu batchsize.
 */
void __init set_dma_reserve(unsigned long new_dma_reserve)
{
	dma_reserve = new_dma_reserve;
}

void __init free_area_init(unsigned long *zones_size)
{
	free_area_init_node(0, zones_size,
			__pa(PAGE_OFFSET) >> PAGE_SHIFT, NULL);
}

static int page_alloc_cpu_notify(struct notifier_block *self,
				 unsigned long action, void *hcpu)
{
	int cpu = (unsigned long)hcpu;

	if (action == CPU_DEAD || action == CPU_DEAD_FROZEN) {
		lru_add_drain_cpu(cpu);
		drain_pages(cpu);

		/*
		 * Spill the event counters of the dead processor
		 * into the current processors event counters.
		 * This artificially elevates the count of the current
		 * processor.
		 */
		vm_events_fold_cpu(cpu);

		/*
		 * Zero the differential counters of the dead processor
		 * so that the vm statistics are consistent.
		 *
		 * This is only okay since the processor is dead and cannot
		 * race with what we are doing.
		 */
		cpu_vm_stats_fold(cpu);
	}
	return NOTIFY_OK;
}

void __init page_alloc_init(void)
{
	hotcpu_notifier(page_alloc_cpu_notify, 0);
}

/*
 * calculate_totalreserve_pages - called when sysctl_lowmem_reserve_ratio
 *	or min_free_kbytes changes.
 */
static void calculate_totalreserve_pages(void)
{
	struct pglist_data *pgdat;
	unsigned long reserve_pages = 0;
	enum zone_type i, j;

	for_each_online_pgdat(pgdat) {

		pgdat->totalreserve_pages = 0;

		for (i = 0; i < MAX_NR_ZONES; i++) {
			struct zone *zone = pgdat->node_zones + i;
			long max = 0;

			/* Find valid and maximum lowmem_reserve in the zone */
			for (j = i; j < MAX_NR_ZONES; j++) {
				if (zone->lowmem_reserve[j] > max)
					max = zone->lowmem_reserve[j];
			}

			/* we treat the high watermark as reserved pages. */
			max += high_wmark_pages(zone);

			if (max > zone->managed_pages)
				max = zone->managed_pages;

			pgdat->totalreserve_pages += max;

			reserve_pages += max;
		}
	}
	totalreserve_pages = reserve_pages;
}

/*
 * setup_per_zone_lowmem_reserve - called whenever
 *	sysctl_lowmem_reserve_ratio changes.  Ensures that each zone
 *	has a correct pages reserved value, so an adequate number of
 *	pages are left in the zone after a successful __alloc_pages().
 */
static void setup_per_zone_lowmem_reserve(void)
{
	struct pglist_data *pgdat;
	enum zone_type j, idx;

	for_each_online_pgdat(pgdat) {
		for (j = 0; j < MAX_NR_ZONES; j++) {
			struct zone *zone = pgdat->node_zones + j;
			unsigned long managed_pages = zone->managed_pages;

			zone->lowmem_reserve[j] = 0;

			idx = j;
			while (idx) {
				struct zone *lower_zone;

				idx--;

				if (sysctl_lowmem_reserve_ratio[idx] < 1)
					sysctl_lowmem_reserve_ratio[idx] = 1;

				lower_zone = pgdat->node_zones + idx;
				lower_zone->lowmem_reserve[j] = managed_pages /
					sysctl_lowmem_reserve_ratio[idx];
				managed_pages += lower_zone->managed_pages;
			}
		}
	}

	/* update totalreserve_pages */
	calculate_totalreserve_pages();
}

static void __setup_per_zone_wmarks(void)
{
	unsigned long pages_min = min_free_kbytes >> (PAGE_SHIFT - 10);
	unsigned long lowmem_pages = 0;
	struct zone *zone;
	unsigned long flags;

	/* Calculate total number of !ZONE_HIGHMEM pages */
	for_each_zone(zone) {
		if (!is_highmem(zone))
			lowmem_pages += zone->managed_pages;
	}

	for_each_zone(zone) {
		u64 tmp;

		spin_lock_irqsave(&zone->lock, flags);
		tmp = (u64)pages_min * zone->managed_pages;
		do_div(tmp, lowmem_pages);
		if (is_highmem(zone)) {
			/*
			 * __GFP_HIGH and PF_MEMALLOC allocations usually don't
			 * need highmem pages, so cap pages_min to a small
			 * value here.
			 *
			 * The WMARK_HIGH-WMARK_LOW and (WMARK_LOW-WMARK_MIN)
			 * deltas control asynch page reclaim, and so should
			 * not be capped for highmem.
			 */
			unsigned long min_pages;

			min_pages = zone->managed_pages / 1024;
			min_pages = clamp(min_pages, SWAP_CLUSTER_MAX, 128UL);
			zone->watermark[WMARK_MIN] = min_pages;
		} else {
			/*
			 * If it's a lowmem zone, reserve a number of pages
			 * proportionate to the zone's size.
			 */
			zone->watermark[WMARK_MIN] = tmp;
		}

		/*
		 * Set the kswapd watermarks distance according to the
		 * scale factor in proportion to available memory, but
		 * ensure a minimum size on small systems.
		 */
		tmp = max_t(u64, tmp >> 2,
			    mult_frac(zone->managed_pages,
				      watermark_scale_factor, 10000));

		zone->watermark[WMARK_LOW]  = min_wmark_pages(zone) + tmp;
		zone->watermark[WMARK_HIGH] = min_wmark_pages(zone) + tmp * 2;

		spin_unlock_irqrestore(&zone->lock, flags);
	}

	/* update totalreserve_pages */
	calculate_totalreserve_pages();
}

/**
 * setup_per_zone_wmarks - called when min_free_kbytes changes
 * or when memory is hot-{added|removed}
 *
 * Ensures that the watermark[min,low,high] values for each zone are set
 * correctly with respect to min_free_kbytes.
 */
void setup_per_zone_wmarks(void)
{
	mutex_lock(&zonelists_mutex);
	__setup_per_zone_wmarks();
	mutex_unlock(&zonelists_mutex);
}

/*
 * Initialise min_free_kbytes.
 *
 * For small machines we want it small (128k min).  For large machines
 * we want it large (64MB max).  But it is not linear, because network
 * bandwidth does not increase linearly with machine size.  We use
 *
 *	min_free_kbytes = 4 * sqrt(lowmem_kbytes), for better accuracy:
 *	min_free_kbytes = sqrt(lowmem_kbytes * 16)
 *
 * which yields
 *
 * 16MB:	512k
 * 32MB:	724k
 * 64MB:	1024k
 * 128MB:	1448k
 * 256MB:	2048k
 * 512MB:	2896k
 * 1024MB:	4096k
 * 2048MB:	5792k
 * 4096MB:	8192k
 * 8192MB:	11584k
 * 16384MB:	16384k
 */
int __meminit init_per_zone_wmark_min(void)
{
	unsigned long lowmem_kbytes;
	int new_min_free_kbytes;

	lowmem_kbytes = nr_free_buffer_pages() * (PAGE_SIZE >> 10);
	new_min_free_kbytes = int_sqrt(lowmem_kbytes * 16);

	if (new_min_free_kbytes > user_min_free_kbytes) {
		min_free_kbytes = new_min_free_kbytes;
		if (min_free_kbytes < 128)
			min_free_kbytes = 128;
		if (min_free_kbytes > 65536)
			min_free_kbytes = 65536;
	} else {
		pr_warn("min_free_kbytes is not updated to %d because user defined value %d is preferred\n",
				new_min_free_kbytes, user_min_free_kbytes);
	}
	setup_per_zone_wmarks();
	refresh_zone_stat_thresholds();
	setup_per_zone_lowmem_reserve();

#ifdef CONFIG_NUMA
	setup_min_unmapped_ratio();
	setup_min_slab_ratio();
#endif

	return 0;
}
core_initcall(init_per_zone_wmark_min)

/*
 * min_free_kbytes_sysctl_handler - just a wrapper around proc_dointvec() so
 *	that we can call two helper functions whenever min_free_kbytes
 *	changes.
 */
int min_free_kbytes_sysctl_handler(struct ctl_table *table, int write,
	void __user *buffer, size_t *length, loff_t *ppos)
{
	int rc;

	rc = proc_dointvec_minmax(table, write, buffer, length, ppos);
	if (rc)
		return rc;

	if (write) {
		user_min_free_kbytes = min_free_kbytes;
		setup_per_zone_wmarks();
	}
	return 0;
}

int watermark_scale_factor_sysctl_handler(struct ctl_table *table, int write,
	void __user *buffer, size_t *length, loff_t *ppos)
{
	int rc;

	rc = proc_dointvec_minmax(table, write, buffer, length, ppos);
	if (rc)
		return rc;

	if (write)
		setup_per_zone_wmarks();

	return 0;
}

#ifdef CONFIG_NUMA
static void setup_min_unmapped_ratio(void)
{
	pg_data_t *pgdat;
	struct zone *zone;

	for_each_online_pgdat(pgdat)
		pgdat->min_unmapped_pages = 0;

	for_each_zone(zone)
		zone->zone_pgdat->min_unmapped_pages += (zone->managed_pages *
				sysctl_min_unmapped_ratio) / 100;
}


int sysctl_min_unmapped_ratio_sysctl_handler(struct ctl_table *table, int write,
	void __user *buffer, size_t *length, loff_t *ppos)
{
	int rc;

	rc = proc_dointvec_minmax(table, write, buffer, length, ppos);
	if (rc)
		return rc;

	setup_min_unmapped_ratio();

	return 0;
}

static void setup_min_slab_ratio(void)
{
	pg_data_t *pgdat;
	struct zone *zone;

	for_each_online_pgdat(pgdat)
		pgdat->min_slab_pages = 0;

	for_each_zone(zone)
		zone->zone_pgdat->min_slab_pages += (zone->managed_pages *
				sysctl_min_slab_ratio) / 100;
}

int sysctl_min_slab_ratio_sysctl_handler(struct ctl_table *table, int write,
	void __user *buffer, size_t *length, loff_t *ppos)
{
	int rc;

	rc = proc_dointvec_minmax(table, write, buffer, length, ppos);
	if (rc)
		return rc;

	setup_min_slab_ratio();

	return 0;
}
#endif

/*
 * lowmem_reserve_ratio_sysctl_handler - just a wrapper around
 *	proc_dointvec() so that we can call setup_per_zone_lowmem_reserve()
 *	whenever sysctl_lowmem_reserve_ratio changes.
 *
 * The reserve ratio obviously has absolutely no relation with the
 * minimum watermarks. The lowmem reserve ratio can only make sense
 * if in function of the boot time zone sizes.
 */
int lowmem_reserve_ratio_sysctl_handler(struct ctl_table *table, int write,
	void __user *buffer, size_t *length, loff_t *ppos)
{
	proc_dointvec_minmax(table, write, buffer, length, ppos);
	setup_per_zone_lowmem_reserve();
	return 0;
}

/*
 * percpu_pagelist_fraction - changes the pcp->high for each zone on each
 * cpu.  It is the fraction of total pages in each zone that a hot per cpu
 * pagelist can have before it gets flushed back to buddy allocator.
 */
int percpu_pagelist_fraction_sysctl_handler(struct ctl_table *table, int write,
	void __user *buffer, size_t *length, loff_t *ppos)
{
	struct zone *zone;
	int old_percpu_pagelist_fraction;
	int ret;

	mutex_lock(&pcp_batch_high_lock);
	old_percpu_pagelist_fraction = percpu_pagelist_fraction;

	ret = proc_dointvec_minmax(table, write, buffer, length, ppos);
	if (!write || ret < 0)
		goto out;

	/* Sanity checking to avoid pcp imbalance */
	if (percpu_pagelist_fraction &&
	    percpu_pagelist_fraction < MIN_PERCPU_PAGELIST_FRACTION) {
		percpu_pagelist_fraction = old_percpu_pagelist_fraction;
		ret = -EINVAL;
		goto out;
	}

	/* No change? */
	if (percpu_pagelist_fraction == old_percpu_pagelist_fraction)
		goto out;

	for_each_populated_zone(zone) {
		unsigned int cpu;

		for_each_possible_cpu(cpu)
			pageset_set_high_and_batch(zone,
					per_cpu_ptr(zone->pageset, cpu));
	}
out:
	mutex_unlock(&pcp_batch_high_lock);
	return ret;
}

#ifdef CONFIG_NUMA
int hashdist = HASHDIST_DEFAULT;

static int __init set_hashdist(char *str)
{
	if (!str)
		return 0;
	hashdist = simple_strtoul(str, &str, 0);
	return 1;
}
__setup("hashdist=", set_hashdist);
#endif

#ifndef __HAVE_ARCH_RESERVED_KERNEL_PAGES
/*
 * Returns the number of pages that arch has reserved but
 * is not known to alloc_large_system_hash().
 */
static unsigned long __init arch_reserved_kernel_pages(void)
{
	return 0;
}
#endif

/*
 * allocate a large system hash table from bootmem
 * - it is assumed that the hash table must contain an exact power-of-2
 *   quantity of entries
 * - limit is the number of hash buckets, not the total allocation size
 */
void *__init alloc_large_system_hash(const char *tablename,
				     unsigned long bucketsize,
				     unsigned long numentries,
				     int scale,
				     int flags,
				     unsigned int *_hash_shift,
				     unsigned int *_hash_mask,
				     unsigned long low_limit,
				     unsigned long high_limit)
{
	unsigned long long max = high_limit;
	unsigned long log2qty, size;
	void *table = NULL;

	/* allow the kernel cmdline to have a say */
	if (!numentries) {
		/* round applicable memory size up to nearest megabyte */
		numentries = nr_kernel_pages;
		numentries -= arch_reserved_kernel_pages();

		/* It isn't necessary when PAGE_SIZE >= 1MB */
		if (PAGE_SHIFT < 20)
			numentries = round_up(numentries, (1<<20)/PAGE_SIZE);

		/* limit to 1 bucket per 2^scale bytes of low memory */
		if (scale > PAGE_SHIFT)
			numentries >>= (scale - PAGE_SHIFT);
		else
			numentries <<= (PAGE_SHIFT - scale);

		/* Make sure we've got at least a 0-order allocation.. */
		if (unlikely(flags & HASH_SMALL)) {
			/* Makes no sense without HASH_EARLY */
			WARN_ON(!(flags & HASH_EARLY));
			if (!(numentries >> *_hash_shift)) {
				numentries = 1UL << *_hash_shift;
				BUG_ON(!numentries);
			}
		} else if (unlikely((numentries * bucketsize) < PAGE_SIZE))
			numentries = PAGE_SIZE / bucketsize;
	}
	numentries = roundup_pow_of_two(numentries);

	/* limit allocation size to 1/16 total memory by default */
	if (max == 0) {
		max = ((unsigned long long)nr_all_pages << PAGE_SHIFT) >> 4;
		do_div(max, bucketsize);
	}
	max = min(max, 0x80000000ULL);

	if (numentries < low_limit)
		numentries = low_limit;
	if (numentries > max)
		numentries = max;

	log2qty = ilog2(numentries);

	do {
		size = bucketsize << log2qty;
		if (flags & HASH_EARLY)
			table = memblock_virt_alloc_nopanic(size, 0);
		else if (hashdist)
			table = __vmalloc(size, GFP_ATOMIC, PAGE_KERNEL);
		else {
			/*
			 * If bucketsize is not a power-of-two, we may free
			 * some pages at the end of hash table which
			 * alloc_pages_exact() automatically does
			 */
			if (get_order(size) < MAX_ORDER) {
				table = alloc_pages_exact(size, GFP_ATOMIC);
				kmemleak_alloc(table, size, 1, GFP_ATOMIC);
			}
		}
	} while (!table && size > PAGE_SIZE && --log2qty);

	if (!table)
		panic("Failed to allocate %s hash table\n", tablename);

	pr_info("%s hash table entries: %ld (order: %d, %lu bytes)\n",
		tablename, 1UL << log2qty, ilog2(size) - PAGE_SHIFT, size);

	if (_hash_shift)
		*_hash_shift = log2qty;
	if (_hash_mask)
		*_hash_mask = (1 << log2qty) - 1;

	return table;
}

/*
 * This function checks whether pageblock includes unmovable pages or not.
 * If @count is not zero, it is okay to include less @count unmovable pages
 *
 * PageLRU check without isolation or lru_lock could race so that
 * MIGRATE_MOVABLE block might include unmovable pages. It means you can't
 * expect this function should be exact.
 */
bool has_unmovable_pages(struct zone *zone, struct page *page, int count,
			 bool skip_hwpoisoned_pages)
{
	unsigned long pfn, iter, found;
	int mt;

	/*
	 * For avoiding noise data, lru_add_drain_all() should be called
	 * If ZONE_MOVABLE, the zone never contains unmovable pages
	 */
	if (zone_idx(zone) == ZONE_MOVABLE)
		return false;
	mt = get_pageblock_migratetype(page);
	if (mt == MIGRATE_MOVABLE || is_migrate_cma(mt))
		return false;

	pfn = page_to_pfn(page);
	for (found = 0, iter = 0; iter < pageblock_nr_pages; iter++) {
		unsigned long check = pfn + iter;

		if (!pfn_valid_within(check))
			continue;

		page = pfn_to_page(check);

		/*
		 * Hugepages are not in LRU lists, but they're movable.
		 * We need not scan over tail pages bacause we don't
		 * handle each tail page individually in migration.
		 */
		if (PageHuge(page)) {
			iter = round_up(iter + 1, 1<<compound_order(page)) - 1;
			continue;
		}

		/*
		 * We can't use page_count without pin a page
		 * because another CPU can free compound page.
		 * This check already skips compound tails of THP
		 * because their page->_refcount is zero at all time.
		 */
		if (!page_ref_count(page)) {
			if (PageBuddy(page))
				iter += (1 << page_order(page)) - 1;
			continue;
		}

		/*
		 * The HWPoisoned page may be not in buddy system, and
		 * page_count() is not 0.
		 */
		if (skip_hwpoisoned_pages && PageHWPoison(page))
			continue;

		if (!PageLRU(page))
			found++;
		/*
		 * If there are RECLAIMABLE pages, we need to check
		 * it.  But now, memory offline itself doesn't call
		 * shrink_node_slabs() and it still to be fixed.
		 */
		/*
		 * If the page is not RAM, page_count()should be 0.
		 * we don't need more check. This is an _used_ not-movable page.
		 *
		 * The problematic thing here is PG_reserved pages. PG_reserved
		 * is set to both of a memory hole page and a _used_ kernel
		 * page at boot.
		 */
		if (found > count)
			return true;
	}
	return false;
}

bool is_pageblock_removable_nolock(struct page *page)
{
	struct zone *zone;
	unsigned long pfn;

	/*
	 * We have to be careful here because we are iterating over memory
	 * sections which are not zone aware so we might end up outside of
	 * the zone but still within the section.
	 * We have to take care about the node as well. If the node is offline
	 * its NODE_DATA will be NULL - see page_zone.
	 */
	if (!node_online(page_to_nid(page)))
		return false;

	zone = page_zone(page);
	pfn = page_to_pfn(page);
	if (!zone_spans_pfn(zone, pfn))
		return false;

	return !has_unmovable_pages(zone, page, 0, true);
}

#if (defined(CONFIG_MEMORY_ISOLATION) && defined(CONFIG_COMPACTION)) || defined(CONFIG_CMA)

static unsigned long pfn_max_align_down(unsigned long pfn)
{
	return pfn & ~(max_t(unsigned long, MAX_ORDER_NR_PAGES,
			     pageblock_nr_pages) - 1);
}

static unsigned long pfn_max_align_up(unsigned long pfn)
{
	return ALIGN(pfn, max_t(unsigned long, MAX_ORDER_NR_PAGES,
				pageblock_nr_pages));
}

/* [start, end) must belong to a single zone. */
static int __alloc_contig_migrate_range(struct compact_control *cc,
					unsigned long start, unsigned long end)
{
	/* This function is based on compact_zone() from compaction.c. */
	unsigned long nr_reclaimed;
	unsigned long pfn = start;
	unsigned int tries = 0;
	int ret = 0;

	migrate_prep();

	while (pfn < end || !list_empty(&cc->migratepages)) {
		if (fatal_signal_pending(current)) {
			ret = -EINTR;
			break;
		}

		if (list_empty(&cc->migratepages)) {
			cc->nr_migratepages = 0;
			pfn = isolate_migratepages_range(cc, pfn, end);
			if (!pfn) {
				ret = -EINTR;
				break;
			}
			tries = 0;
		} else if (++tries == 5) {
			ret = ret < 0 ? ret : -EBUSY;
			break;
		}

		nr_reclaimed = reclaim_clean_pages_from_list(cc->zone,
							&cc->migratepages);
		cc->nr_migratepages -= nr_reclaimed;

		ret = migrate_pages(&cc->migratepages, alloc_migrate_target,
				    NULL, 0, cc->mode, MR_CMA);
	}
	if (ret < 0) {
		putback_movable_pages(&cc->migratepages);
		return ret;
	}
	return 0;
}

/**
 * alloc_contig_range() -- tries to allocate given range of pages
 * @start:	start PFN to allocate
 * @end:	one-past-the-last PFN to allocate
 * @migratetype:	migratetype of the underlaying pageblocks (either
 *			#MIGRATE_MOVABLE or #MIGRATE_CMA).  All pageblocks
 *			in range must have the same migratetype and it must
 *			be either of the two.
 *
 * The PFN range does not have to be pageblock or MAX_ORDER_NR_PAGES
 * aligned, however it's the caller's responsibility to guarantee that
 * we are the only thread that changes migrate type of pageblocks the
 * pages fall in.
 *
 * The PFN range must belong to a single zone.
 *
 * Returns zero on success or negative error code.  On success all
 * pages which PFN is in [start, end) are allocated for the caller and
 * need to be freed with free_contig_range().
 */
int alloc_contig_range(unsigned long start, unsigned long end,
		       unsigned migratetype)
{
	unsigned long outer_start, outer_end;
	unsigned int order;
	int ret = 0;

	struct compact_control cc = {
		.nr_migratepages = 0,
		.order = -1,
		.zone = page_zone(pfn_to_page(start)),
		.mode = MIGRATE_SYNC,
		.ignore_skip_hint = true,
	};
	INIT_LIST_HEAD(&cc.migratepages);

	/*
	 * What we do here is we mark all pageblocks in range as
	 * MIGRATE_ISOLATE.  Because pageblock and max order pages may
	 * have different sizes, and due to the way page allocator
	 * work, we align the range to biggest of the two pages so
	 * that page allocator won't try to merge buddies from
	 * different pageblocks and change MIGRATE_ISOLATE to some
	 * other migration type.
	 *
	 * Once the pageblocks are marked as MIGRATE_ISOLATE, we
	 * migrate the pages from an unaligned range (ie. pages that
	 * we are interested in).  This will put all the pages in
	 * range back to page allocator as MIGRATE_ISOLATE.
	 *
	 * When this is done, we take the pages in range from page
	 * allocator removing them from the buddy system.  This way
	 * page allocator will never consider using them.
	 *
	 * This lets us mark the pageblocks back as
	 * MIGRATE_CMA/MIGRATE_MOVABLE so that free pages in the
	 * aligned range but not in the unaligned, original range are
	 * put back to page allocator so that buddy can use them.
	 */

	ret = start_isolate_page_range(pfn_max_align_down(start),
				       pfn_max_align_up(end), migratetype,
				       false);
	if (ret)
		return ret;

	/*
	 * In case of -EBUSY, we'd like to know which page causes problem.
	 * So, just fall through. We will check it in test_pages_isolated().
	 */
	ret = __alloc_contig_migrate_range(&cc, start, end);
	if (ret && ret != -EBUSY)
		goto done;

	/*
	 * Pages from [start, end) are within a MAX_ORDER_NR_PAGES
	 * aligned blocks that are marked as MIGRATE_ISOLATE.  What's
	 * more, all pages in [start, end) are free in page allocator.
	 * What we are going to do is to allocate all pages from
	 * [start, end) (that is remove them from page allocator).
	 *
	 * The only problem is that pages at the beginning and at the
	 * end of interesting range may be not aligned with pages that
	 * page allocator holds, ie. they can be part of higher order
	 * pages.  Because of this, we reserve the bigger range and
	 * once this is done free the pages we are not interested in.
	 *
	 * We don't have to hold zone->lock here because the pages are
	 * isolated thus they won't get removed from buddy.
	 */

	lru_add_drain_all();
	drain_all_pages(cc.zone);

	order = 0;
	outer_start = start;
	while (!PageBuddy(pfn_to_page(outer_start))) {
		if (++order >= MAX_ORDER) {
			outer_start = start;
			break;
		}
		outer_start &= ~0UL << order;
	}

	if (outer_start != start) {
		order = page_order(pfn_to_page(outer_start));

		/*
		 * outer_start page could be small order buddy page and
		 * it doesn't include start page. Adjust outer_start
		 * in this case to report failed page properly
		 * on tracepoint in test_pages_isolated()
		 */
		if (outer_start + (1UL << order) <= start)
			outer_start = start;
	}

	/* Make sure the range is really isolated. */
	if (test_pages_isolated(outer_start, end, false)) {
		pr_info("%s: [%lx, %lx) PFNs busy\n",
			__func__, outer_start, end);
		ret = -EBUSY;
		goto done;
	}

	/* Grab isolated pages from freelists. */
	outer_end = isolate_freepages_range(&cc, outer_start, end);
	if (!outer_end) {
		ret = -EBUSY;
		goto done;
	}

	/* Free head and tail (if any) */
	if (start != outer_start)
		free_contig_range(outer_start, start - outer_start);
	if (end != outer_end)
		free_contig_range(end, outer_end - end);

done:
	undo_isolate_page_range(pfn_max_align_down(start),
				pfn_max_align_up(end), migratetype);
	return ret;
}

void free_contig_range(unsigned long pfn, unsigned nr_pages)
{
	unsigned int count = 0;

	for (; nr_pages--; pfn++) {
		struct page *page = pfn_to_page(pfn);

		count += page_count(page) != 1;
		__free_page(page);
	}
	WARN(count != 0, "%d pages are still in use!\n", count);
}
#endif

#ifdef CONFIG_MEMORY_HOTPLUG
/*
 * The zone indicated has a new number of managed_pages; batch sizes and percpu
 * page high values need to be recalulated.
 */
void __meminit zone_pcp_update(struct zone *zone)
{
	unsigned cpu;
	mutex_lock(&pcp_batch_high_lock);
	for_each_possible_cpu(cpu)
		pageset_set_high_and_batch(zone,
				per_cpu_ptr(zone->pageset, cpu));
	mutex_unlock(&pcp_batch_high_lock);
}
#endif

void zone_pcp_reset(struct zone *zone)
{
	unsigned long flags;
	int cpu;
	struct per_cpu_pageset *pset;

	/* avoid races with drain_pages()  */
	local_irq_save(flags);
	if (zone->pageset != &boot_pageset) {
		for_each_online_cpu(cpu) {
			pset = per_cpu_ptr(zone->pageset, cpu);
			drain_zonestat(zone, pset);
		}
		free_percpu(zone->pageset);
		zone->pageset = &boot_pageset;
	}
	local_irq_restore(flags);
}

#ifdef CONFIG_MEMORY_HOTREMOVE
/*
 * All pages in the range must be in a single zone and isolated
 * before calling this.
 */
void
__offline_isolated_pages(unsigned long start_pfn, unsigned long end_pfn)
{
	struct page *page;
	struct zone *zone;
	unsigned int order, i;
	unsigned long pfn;
	unsigned long flags;
	/* find the first valid pfn */
	for (pfn = start_pfn; pfn < end_pfn; pfn++)
		if (pfn_valid(pfn))
			break;
	if (pfn == end_pfn)
		return;
	zone = page_zone(pfn_to_page(pfn));
	spin_lock_irqsave(&zone->lock, flags);
	pfn = start_pfn;
	while (pfn < end_pfn) {
		if (!pfn_valid(pfn)) {
			pfn++;
			continue;
		}
		page = pfn_to_page(pfn);
		/*
		 * The HWPoisoned page may be not in buddy system, and
		 * page_count() is not 0.
		 */
		if (unlikely(!PageBuddy(page) && PageHWPoison(page))) {
			pfn++;
			SetPageReserved(page);
			continue;
		}

		BUG_ON(page_count(page));
		BUG_ON(!PageBuddy(page));
		order = page_order(page);
#ifdef CONFIG_DEBUG_VM
		pr_info("remove from free list %lx %d %lx\n",
			pfn, 1 << order, end_pfn);
#endif
		list_del(&page->lru);
		rmv_page_order(page);
		zone->free_area[order].nr_free--;
		for (i = 0; i < (1 << order); i++)
			SetPageReserved((page+i));
		pfn += (1 << order);
	}
	spin_unlock_irqrestore(&zone->lock, flags);
}
#endif

bool is_free_buddy_page(struct page *page)
{
	struct zone *zone = page_zone(page);
	unsigned long pfn = page_to_pfn(page);
	unsigned long flags;
	unsigned int order;

	spin_lock_irqsave(&zone->lock, flags);
	for (order = 0; order < MAX_ORDER; order++) {
		struct page *page_head = page - (pfn & ((1 << order) - 1));

		if (PageBuddy(page_head) && page_order(page_head) >= order)
			break;
	}
	spin_unlock_irqrestore(&zone->lock, flags);

	return order < MAX_ORDER;
}<|MERGE_RESOLUTION|>--- conflicted
+++ resolved
@@ -1779,11 +1779,6 @@
 		set_page_pfmemalloc(page);
 	else
 		clear_page_pfmemalloc(page);
-<<<<<<< HEAD
-
-	return 0;
-=======
->>>>>>> f2ed3bfc
 }
 
 /*
