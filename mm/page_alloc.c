--- conflicted
+++ resolved
@@ -5089,16 +5089,6 @@
 	unsigned long flags;
 
 	/*
-<<<<<<< HEAD
-	 * Explicitly disable this CPU's interrupts before taking seqlock
-	 * to prevent any IRQ handler from calling into the page allocator
-	 * (e.g. GFP_ATOMIC) that could hit zonelist_iter_begin and livelock.
-	 */
-	local_irq_save(flags);
-	/*
-	 * Explicitly disable this CPU's synchronous printk() before taking
-	 * seqlock to prevent any printk() from trying to hold port->lock, for
-=======
 	 * The zonelist_update_seq must be acquired with irqsave because the
 	 * reader can be invoked from IRQ with GFP_ATOMIC.
 	 */
@@ -5106,15 +5096,10 @@
 	/*
 	 * Also disable synchronous printk() to prevent any printk() from
 	 * trying to hold port->lock, for
->>>>>>> ccf0a997
 	 * tty_insert_flip_string_and_push_buffer() on other CPU might be
 	 * calling kmalloc(GFP_ATOMIC | __GFP_NOWARN) with port->lock held.
 	 */
 	printk_deferred_enter();
-<<<<<<< HEAD
-	write_seqlock(&zonelist_update_seq);
-=======
->>>>>>> ccf0a997
 
 #ifdef CONFIG_NUMA
 	memset(node_load, 0, sizeof(node_load));
@@ -5151,14 +5136,8 @@
 #endif
 	}
 
-<<<<<<< HEAD
-	write_sequnlock(&zonelist_update_seq);
-	printk_deferred_exit();
-	local_irq_restore(flags);
-=======
 	printk_deferred_exit();
 	write_sequnlock_irqrestore(&zonelist_update_seq, flags);
->>>>>>> ccf0a997
 }
 
 static noinline void __init
