// SPDX-License-Identifier: GPL-2.0-or-later
/* memcontrol.c - Memory Controller
 *
 * Copyright IBM Corporation, 2007
 * Author Balbir Singh <balbir@linux.vnet.ibm.com>
 *
 * Copyright 2007 OpenVZ SWsoft Inc
 * Author: Pavel Emelianov <xemul@openvz.org>
 *
 * Memory thresholds
 * Copyright (C) 2009 Nokia Corporation
 * Author: Kirill A. Shutemov
 *
 * Kernel Memory Controller
 * Copyright (C) 2012 Parallels Inc. and Google Inc.
 * Authors: Glauber Costa and Suleiman Souhlal
 *
 * Native page reclaim
 * Charge lifetime sanitation
 * Lockless page tracking & accounting
 * Unified hierarchy configuration model
 * Copyright (C) 2015 Red Hat, Inc., Johannes Weiner
 *
 * Per memcg lru locking
 * Copyright (C) 2020 Alibaba, Inc, Alex Shi
 */

#include <linux/page_counter.h>
#include <linux/memcontrol.h>
#include <linux/cgroup.h>
#include <linux/pagewalk.h>
#include <linux/sched/mm.h>
#include <linux/shmem_fs.h>
#include <linux/hugetlb.h>
#include <linux/pagemap.h>
#include <linux/vm_event_item.h>
#include <linux/smp.h>
#include <linux/page-flags.h>
#include <linux/backing-dev.h>
#include <linux/bit_spinlock.h>
#include <linux/rcupdate.h>
#include <linux/limits.h>
#include <linux/export.h>
#include <linux/mutex.h>
#include <linux/rbtree.h>
#include <linux/slab.h>
#include <linux/swap.h>
#include <linux/swapops.h>
#include <linux/spinlock.h>
#include <linux/eventfd.h>
#include <linux/poll.h>
#include <linux/sort.h>
#include <linux/fs.h>
#include <linux/seq_file.h>
#include <linux/vmpressure.h>
#include <linux/mm_inline.h>
#include <linux/swap_cgroup.h>
#include <linux/cpu.h>
#include <linux/oom.h>
#include <linux/lockdep.h>
#include <linux/file.h>
#include <linux/tracehook.h>
#include <linux/psi.h>
#include <linux/seq_buf.h>
#include "internal.h"
#include <net/sock.h>
#include <net/ip.h>
#include "slab.h"

#include <linux/uaccess.h>

#include <trace/events/vmscan.h>

struct cgroup_subsys memory_cgrp_subsys __read_mostly;
EXPORT_SYMBOL(memory_cgrp_subsys);

struct mem_cgroup *root_mem_cgroup __read_mostly;

/* Active memory cgroup to use from an interrupt context */
DEFINE_PER_CPU(struct mem_cgroup *, int_active_memcg);
EXPORT_PER_CPU_SYMBOL_GPL(int_active_memcg);

/* Socket memory accounting disabled? */
static bool cgroup_memory_nosocket __ro_after_init;

/* Kernel memory accounting disabled? */
bool cgroup_memory_nokmem __ro_after_init;

/* Whether the swap controller is active */
#ifdef CONFIG_MEMCG_SWAP
bool cgroup_memory_noswap __ro_after_init;
#else
#define cgroup_memory_noswap		1
#endif

#ifdef CONFIG_CGROUP_WRITEBACK
static DECLARE_WAIT_QUEUE_HEAD(memcg_cgwb_frn_waitq);
#endif

/* Whether legacy memory+swap accounting is active */
static bool do_memsw_account(void)
{
	return !cgroup_subsys_on_dfl(memory_cgrp_subsys) && !cgroup_memory_noswap;
}

/* memcg and lruvec stats flushing */
static void flush_memcg_stats_dwork(struct work_struct *w);
static DECLARE_DEFERRABLE_WORK(stats_flush_dwork, flush_memcg_stats_dwork);
static DEFINE_SPINLOCK(stats_flush_lock);

#define THRESHOLDS_EVENTS_TARGET 128
#define SOFTLIMIT_EVENTS_TARGET 1024

/*
 * Cgroups above their limits are maintained in a RB-Tree, independent of
 * their hierarchy representation
 */

struct mem_cgroup_tree_per_node {
	struct rb_root rb_root;
	struct rb_node *rb_rightmost;
	spinlock_t lock;
};

struct mem_cgroup_tree {
	struct mem_cgroup_tree_per_node *rb_tree_per_node[MAX_NUMNODES];
};

static struct mem_cgroup_tree soft_limit_tree __read_mostly;

/* for OOM */
struct mem_cgroup_eventfd_list {
	struct list_head list;
	struct eventfd_ctx *eventfd;
};

/*
 * cgroup_event represents events which userspace want to receive.
 */
struct mem_cgroup_event {
	/*
	 * memcg which the event belongs to.
	 */
	struct mem_cgroup *memcg;
	/*
	 * eventfd to signal userspace about the event.
	 */
	struct eventfd_ctx *eventfd;
	/*
	 * Each of these stored in a list by the cgroup.
	 */
	struct list_head list;
	/*
	 * register_event() callback will be used to add new userspace
	 * waiter for changes related to this event.  Use eventfd_signal()
	 * on eventfd to send notification to userspace.
	 */
	int (*register_event)(struct mem_cgroup *memcg,
			      struct eventfd_ctx *eventfd, const char *args);
	/*
	 * unregister_event() callback will be called when userspace closes
	 * the eventfd or on cgroup removing.  This callback must be set,
	 * if you want provide notification functionality.
	 */
	void (*unregister_event)(struct mem_cgroup *memcg,
				 struct eventfd_ctx *eventfd);
	/*
	 * All fields below needed to unregister event when
	 * userspace closes eventfd.
	 */
	poll_table pt;
	wait_queue_head_t *wqh;
	wait_queue_entry_t wait;
	struct work_struct remove;
};

static void mem_cgroup_threshold(struct mem_cgroup *memcg);
static void mem_cgroup_oom_notify(struct mem_cgroup *memcg);

/* Stuffs for move charges at task migration. */
/*
 * Types of charges to be moved.
 */
#define MOVE_ANON	0x1U
#define MOVE_FILE	0x2U
#define MOVE_MASK	(MOVE_ANON | MOVE_FILE)

/* "mc" and its members are protected by cgroup_mutex */
static struct move_charge_struct {
	spinlock_t	  lock; /* for from, to */
	struct mm_struct  *mm;
	struct mem_cgroup *from;
	struct mem_cgroup *to;
	unsigned long flags;
	unsigned long precharge;
	unsigned long moved_charge;
	unsigned long moved_swap;
	struct task_struct *moving_task;	/* a task moving charges */
	wait_queue_head_t waitq;		/* a waitq for other context */
} mc = {
	.lock = __SPIN_LOCK_UNLOCKED(mc.lock),
	.waitq = __WAIT_QUEUE_HEAD_INITIALIZER(mc.waitq),
};

/*
 * Maximum loops in mem_cgroup_hierarchical_reclaim(), used for soft
 * limit reclaim to prevent infinite loops, if they ever occur.
 */
#define	MEM_CGROUP_MAX_RECLAIM_LOOPS		100
#define	MEM_CGROUP_MAX_SOFT_LIMIT_RECLAIM_LOOPS	2

/* for encoding cft->private value on file */
enum res_type {
	_MEM,
	_MEMSWAP,
	_OOM_TYPE,
	_KMEM,
	_TCP,
};

#define MEMFILE_PRIVATE(x, val)	((x) << 16 | (val))
#define MEMFILE_TYPE(val)	((val) >> 16 & 0xffff)
#define MEMFILE_ATTR(val)	((val) & 0xffff)
/* Used for OOM notifier */
#define OOM_CONTROL		(0)

/*
 * Iteration constructs for visiting all cgroups (under a tree).  If
 * loops are exited prematurely (break), mem_cgroup_iter_break() must
 * be used for reference counting.
 */
#define for_each_mem_cgroup_tree(iter, root)		\
	for (iter = mem_cgroup_iter(root, NULL, NULL);	\
	     iter != NULL;				\
	     iter = mem_cgroup_iter(root, iter, NULL))

#define for_each_mem_cgroup(iter)			\
	for (iter = mem_cgroup_iter(NULL, NULL, NULL);	\
	     iter != NULL;				\
	     iter = mem_cgroup_iter(NULL, iter, NULL))

static inline bool task_is_dying(void)
{
	return tsk_is_oom_victim(current) || fatal_signal_pending(current) ||
		(current->flags & PF_EXITING);
}

/* Some nice accessors for the vmpressure. */
struct vmpressure *memcg_to_vmpressure(struct mem_cgroup *memcg)
{
	if (!memcg)
		memcg = root_mem_cgroup;
	return &memcg->vmpressure;
}

struct mem_cgroup *vmpressure_to_memcg(struct vmpressure *vmpr)
{
	return container_of(vmpr, struct mem_cgroup, vmpressure);
}

#ifdef CONFIG_MEMCG_KMEM
extern spinlock_t css_set_lock;

bool mem_cgroup_kmem_disabled(void)
{
	return cgroup_memory_nokmem;
}

static void obj_cgroup_uncharge_pages(struct obj_cgroup *objcg,
				      unsigned int nr_pages);

static void obj_cgroup_release(struct percpu_ref *ref)
{
	struct obj_cgroup *objcg = container_of(ref, struct obj_cgroup, refcnt);
	unsigned int nr_bytes;
	unsigned int nr_pages;
	unsigned long flags;

	/*
	 * At this point all allocated objects are freed, and
	 * objcg->nr_charged_bytes can't have an arbitrary byte value.
	 * However, it can be PAGE_SIZE or (x * PAGE_SIZE).
	 *
	 * The following sequence can lead to it:
	 * 1) CPU0: objcg == stock->cached_objcg
	 * 2) CPU1: we do a small allocation (e.g. 92 bytes),
	 *          PAGE_SIZE bytes are charged
	 * 3) CPU1: a process from another memcg is allocating something,
	 *          the stock if flushed,
	 *          objcg->nr_charged_bytes = PAGE_SIZE - 92
	 * 5) CPU0: we do release this object,
	 *          92 bytes are added to stock->nr_bytes
	 * 6) CPU0: stock is flushed,
	 *          92 bytes are added to objcg->nr_charged_bytes
	 *
	 * In the result, nr_charged_bytes == PAGE_SIZE.
	 * This page will be uncharged in obj_cgroup_release().
	 */
	nr_bytes = atomic_read(&objcg->nr_charged_bytes);
	WARN_ON_ONCE(nr_bytes & (PAGE_SIZE - 1));
	nr_pages = nr_bytes >> PAGE_SHIFT;

	if (nr_pages)
		obj_cgroup_uncharge_pages(objcg, nr_pages);

	spin_lock_irqsave(&css_set_lock, flags);
	list_del(&objcg->list);
	spin_unlock_irqrestore(&css_set_lock, flags);

	percpu_ref_exit(ref);
	kfree_rcu(objcg, rcu);
}

static struct obj_cgroup *obj_cgroup_alloc(void)
{
	struct obj_cgroup *objcg;
	int ret;

	objcg = kzalloc(sizeof(struct obj_cgroup), GFP_KERNEL);
	if (!objcg)
		return NULL;

	ret = percpu_ref_init(&objcg->refcnt, obj_cgroup_release, 0,
			      GFP_KERNEL);
	if (ret) {
		kfree(objcg);
		return NULL;
	}
	INIT_LIST_HEAD(&objcg->list);
	return objcg;
}

static void memcg_reparent_objcgs(struct mem_cgroup *memcg,
				  struct mem_cgroup *parent)
{
	struct obj_cgroup *objcg, *iter;

	objcg = rcu_replace_pointer(memcg->objcg, NULL, true);

	spin_lock_irq(&css_set_lock);

	/* 1) Ready to reparent active objcg. */
	list_add(&objcg->list, &memcg->objcg_list);
	/* 2) Reparent active objcg and already reparented objcgs to parent. */
	list_for_each_entry(iter, &memcg->objcg_list, list)
		WRITE_ONCE(iter->memcg, parent);
	/* 3) Move already reparented objcgs to the parent's list */
	list_splice(&memcg->objcg_list, &parent->objcg_list);

	spin_unlock_irq(&css_set_lock);

	percpu_ref_kill(&objcg->refcnt);
}

/*
 * This will be used as a shrinker list's index.
 * The main reason for not using cgroup id for this:
 *  this works better in sparse environments, where we have a lot of memcgs,
 *  but only a few kmem-limited. Or also, if we have, for instance, 200
 *  memcgs, and none but the 200th is kmem-limited, we'd have to have a
 *  200 entry array for that.
 *
 * The current size of the caches array is stored in memcg_nr_cache_ids. It
 * will double each time we have to increase it.
 */
static DEFINE_IDA(memcg_cache_ida);
int memcg_nr_cache_ids;

/* Protects memcg_nr_cache_ids */
static DECLARE_RWSEM(memcg_cache_ids_sem);

void memcg_get_cache_ids(void)
{
	down_read(&memcg_cache_ids_sem);
}

void memcg_put_cache_ids(void)
{
	up_read(&memcg_cache_ids_sem);
}

/*
 * MIN_SIZE is different than 1, because we would like to avoid going through
 * the alloc/free process all the time. In a small machine, 4 kmem-limited
 * cgroups is a reasonable guess. In the future, it could be a parameter or
 * tunable, but that is strictly not necessary.
 *
 * MAX_SIZE should be as large as the number of cgrp_ids. Ideally, we could get
 * this constant directly from cgroup, but it is understandable that this is
 * better kept as an internal representation in cgroup.c. In any case, the
 * cgrp_id space is not getting any smaller, and we don't have to necessarily
 * increase ours as well if it increases.
 */
#define MEMCG_CACHES_MIN_SIZE 4
#define MEMCG_CACHES_MAX_SIZE MEM_CGROUP_ID_MAX

/*
 * A lot of the calls to the cache allocation functions are expected to be
 * inlined by the compiler. Since the calls to memcg_slab_pre_alloc_hook() are
 * conditional to this static branch, we'll have to allow modules that does
 * kmem_cache_alloc and the such to see this symbol as well
 */
DEFINE_STATIC_KEY_FALSE(memcg_kmem_enabled_key);
EXPORT_SYMBOL(memcg_kmem_enabled_key);
#endif

<<<<<<< HEAD
static int memcg_shrinker_map_size;
static DEFINE_MUTEX(memcg_shrinker_map_mutex);

static void memcg_free_shrinker_map_rcu(struct rcu_head *head)
{
	kvfree(container_of(head, struct memcg_shrinker_map, rcu));
}

static int memcg_expand_one_shrinker_map(struct mem_cgroup *memcg,
					 int size, int old_size)
{
	struct memcg_shrinker_map *new, *old;
	int nid;

	lockdep_assert_held(&memcg_shrinker_map_mutex);

	for_each_node(nid) {
		old = rcu_dereference_protected(
			mem_cgroup_nodeinfo(memcg, nid)->shrinker_map, true);
		/* Not yet online memcg */
		if (!old)
			return 0;

		new = kvmalloc(sizeof(*new) + size, GFP_KERNEL);
		if (!new)
			return -ENOMEM;

		/* Set all old bits, clear all new bits */
		memset(new->map, (int)0xff, old_size);
		memset((void *)new->map + old_size, 0, size - old_size);

		rcu_assign_pointer(memcg->nodeinfo[nid]->shrinker_map, new);
		call_rcu(&old->rcu, memcg_free_shrinker_map_rcu);
	}

	return 0;
}

static void memcg_free_shrinker_maps(struct mem_cgroup *memcg)
{
	struct mem_cgroup_per_node *pn;
	struct memcg_shrinker_map *map;
	int nid;

	if (mem_cgroup_is_root(memcg))
		return;

	for_each_node(nid) {
		pn = mem_cgroup_nodeinfo(memcg, nid);
		map = rcu_dereference_protected(pn->shrinker_map, true);
		if (map)
			kvfree(map);
		rcu_assign_pointer(pn->shrinker_map, NULL);
	}
}

static int memcg_alloc_shrinker_maps(struct mem_cgroup *memcg)
{
	struct memcg_shrinker_map *map;
	int nid, size, ret = 0;

	if (mem_cgroup_is_root(memcg))
		return 0;

	mutex_lock(&memcg_shrinker_map_mutex);
	size = memcg_shrinker_map_size;
	for_each_node(nid) {
		map = kvzalloc(sizeof(*map) + size, GFP_KERNEL);
		if (!map) {
			memcg_free_shrinker_maps(memcg);
			ret = -ENOMEM;
			break;
		}
		rcu_assign_pointer(memcg->nodeinfo[nid]->shrinker_map, map);
	}
	mutex_unlock(&memcg_shrinker_map_mutex);

	return ret;
}

int memcg_expand_shrinker_maps(int new_id)
{
	int size, old_size, ret = 0;
	struct mem_cgroup *memcg;

	size = DIV_ROUND_UP(new_id + 1, BITS_PER_LONG) * sizeof(unsigned long);
	old_size = memcg_shrinker_map_size;
	if (size <= old_size)
		return 0;

	mutex_lock(&memcg_shrinker_map_mutex);
	if (!root_mem_cgroup)
		goto unlock;

	for_each_mem_cgroup(memcg) {
		if (mem_cgroup_is_root(memcg))
			continue;
		ret = memcg_expand_one_shrinker_map(memcg, size, old_size);
		if (ret) {
			mem_cgroup_iter_break(NULL, memcg);
			goto unlock;
		}
	}
unlock:
	if (!ret)
		memcg_shrinker_map_size = size;
	mutex_unlock(&memcg_shrinker_map_mutex);
	return ret;
}

void memcg_set_shrinker_bit(struct mem_cgroup *memcg, int nid, int shrinker_id)
{
	if (shrinker_id >= 0 && memcg && !mem_cgroup_is_root(memcg)) {
		struct memcg_shrinker_map *map;

		rcu_read_lock();
		map = rcu_dereference(memcg->nodeinfo[nid]->shrinker_map);
		/* Pairs with smp mb in shrink_slab() */
		smp_mb__before_atomic();
		set_bit(shrinker_id, map->map);
		rcu_read_unlock();
	}
}

=======
>>>>>>> c1084c27
/**
 * mem_cgroup_css_from_page - css of the memcg associated with a page
 * @page: page of interest
 *
 * If memcg is bound to the default hierarchy, css of the memcg associated
 * with @page is returned.  The returned css remains associated with @page
 * until it is released.
 *
 * If memcg is bound to a traditional hierarchy, the css of root_mem_cgroup
 * is returned.
 */
struct cgroup_subsys_state *mem_cgroup_css_from_page(struct page *page)
{
	struct mem_cgroup *memcg;

	memcg = page_memcg(page);

	if (!memcg || !cgroup_subsys_on_dfl(memory_cgrp_subsys))
		memcg = root_mem_cgroup;

	return &memcg->css;
}

/**
 * page_cgroup_ino - return inode number of the memcg a page is charged to
 * @page: the page
 *
 * Look up the closest online ancestor of the memory cgroup @page is charged to
 * and return its inode number or 0 if @page is not charged to any cgroup. It
 * is safe to call this function without holding a reference to @page.
 *
 * Note, this function is inherently racy, because there is nothing to prevent
 * the cgroup inode from getting torn down and potentially reallocated a moment
 * after page_cgroup_ino() returns, so it only should be used by callers that
 * do not care (such as procfs interfaces).
 */
ino_t page_cgroup_ino(struct page *page)
{
	struct mem_cgroup *memcg;
	unsigned long ino = 0;

	rcu_read_lock();
	memcg = page_memcg_check(page);

	while (memcg && !(memcg->css.flags & CSS_ONLINE))
		memcg = parent_mem_cgroup(memcg);
	if (memcg)
		ino = cgroup_ino(memcg->css.cgroup);
	rcu_read_unlock();
	return ino;
}

static struct mem_cgroup_per_node *
mem_cgroup_page_nodeinfo(struct mem_cgroup *memcg, struct page *page)
{
	int nid = page_to_nid(page);

	return memcg->nodeinfo[nid];
}

static struct mem_cgroup_tree_per_node *
soft_limit_tree_node(int nid)
{
	return soft_limit_tree.rb_tree_per_node[nid];
}

static struct mem_cgroup_tree_per_node *
soft_limit_tree_from_page(struct page *page)
{
	int nid = page_to_nid(page);

	return soft_limit_tree.rb_tree_per_node[nid];
}

static void __mem_cgroup_insert_exceeded(struct mem_cgroup_per_node *mz,
					 struct mem_cgroup_tree_per_node *mctz,
					 unsigned long new_usage_in_excess)
{
	struct rb_node **p = &mctz->rb_root.rb_node;
	struct rb_node *parent = NULL;
	struct mem_cgroup_per_node *mz_node;
	bool rightmost = true;

	if (mz->on_tree)
		return;

	mz->usage_in_excess = new_usage_in_excess;
	if (!mz->usage_in_excess)
		return;
	while (*p) {
		parent = *p;
		mz_node = rb_entry(parent, struct mem_cgroup_per_node,
					tree_node);
		if (mz->usage_in_excess < mz_node->usage_in_excess) {
			p = &(*p)->rb_left;
			rightmost = false;
		} else {
			p = &(*p)->rb_right;
		}
	}

	if (rightmost)
		mctz->rb_rightmost = &mz->tree_node;

	rb_link_node(&mz->tree_node, parent, p);
	rb_insert_color(&mz->tree_node, &mctz->rb_root);
	mz->on_tree = true;
}

static void __mem_cgroup_remove_exceeded(struct mem_cgroup_per_node *mz,
					 struct mem_cgroup_tree_per_node *mctz)
{
	if (!mz->on_tree)
		return;

	if (&mz->tree_node == mctz->rb_rightmost)
		mctz->rb_rightmost = rb_prev(&mz->tree_node);

	rb_erase(&mz->tree_node, &mctz->rb_root);
	mz->on_tree = false;
}

static void mem_cgroup_remove_exceeded(struct mem_cgroup_per_node *mz,
				       struct mem_cgroup_tree_per_node *mctz)
{
	unsigned long flags;

	spin_lock_irqsave(&mctz->lock, flags);
	__mem_cgroup_remove_exceeded(mz, mctz);
	spin_unlock_irqrestore(&mctz->lock, flags);
}

static unsigned long soft_limit_excess(struct mem_cgroup *memcg)
{
	unsigned long nr_pages = page_counter_read(&memcg->memory);
	unsigned long soft_limit = READ_ONCE(memcg->soft_limit);
	unsigned long excess = 0;

	if (nr_pages > soft_limit)
		excess = nr_pages - soft_limit;

	return excess;
}

static void mem_cgroup_update_tree(struct mem_cgroup *memcg, struct page *page)
{
	unsigned long excess;
	struct mem_cgroup_per_node *mz;
	struct mem_cgroup_tree_per_node *mctz;

	mctz = soft_limit_tree_from_page(page);
	if (!mctz)
		return;
	/*
	 * Necessary to update all ancestors when hierarchy is used.
	 * because their event counter is not touched.
	 */
	for (; memcg; memcg = parent_mem_cgroup(memcg)) {
		mz = mem_cgroup_page_nodeinfo(memcg, page);
		excess = soft_limit_excess(memcg);
		/*
		 * We have to update the tree if mz is on RB-tree or
		 * mem is over its softlimit.
		 */
		if (excess || mz->on_tree) {
			unsigned long flags;

			spin_lock_irqsave(&mctz->lock, flags);
			/* if on-tree, remove it */
			if (mz->on_tree)
				__mem_cgroup_remove_exceeded(mz, mctz);
			/*
			 * Insert again. mz->usage_in_excess will be updated.
			 * If excess is 0, no tree ops.
			 */
			__mem_cgroup_insert_exceeded(mz, mctz, excess);
			spin_unlock_irqrestore(&mctz->lock, flags);
		}
	}
}

static void mem_cgroup_remove_from_trees(struct mem_cgroup *memcg)
{
	struct mem_cgroup_tree_per_node *mctz;
	struct mem_cgroup_per_node *mz;
	int nid;

	for_each_node(nid) {
		mz = memcg->nodeinfo[nid];
		mctz = soft_limit_tree_node(nid);
		if (mctz)
			mem_cgroup_remove_exceeded(mz, mctz);
	}
}

static struct mem_cgroup_per_node *
__mem_cgroup_largest_soft_limit_node(struct mem_cgroup_tree_per_node *mctz)
{
	struct mem_cgroup_per_node *mz;

retry:
	mz = NULL;
	if (!mctz->rb_rightmost)
		goto done;		/* Nothing to reclaim from */

	mz = rb_entry(mctz->rb_rightmost,
		      struct mem_cgroup_per_node, tree_node);
	/*
	 * Remove the node now but someone else can add it back,
	 * we will to add it back at the end of reclaim to its correct
	 * position in the tree.
	 */
	__mem_cgroup_remove_exceeded(mz, mctz);
	if (!soft_limit_excess(mz->memcg) ||
	    !css_tryget(&mz->memcg->css))
		goto retry;
done:
	return mz;
}

static struct mem_cgroup_per_node *
mem_cgroup_largest_soft_limit_node(struct mem_cgroup_tree_per_node *mctz)
{
	struct mem_cgroup_per_node *mz;

	spin_lock_irq(&mctz->lock);
	mz = __mem_cgroup_largest_soft_limit_node(mctz);
	spin_unlock_irq(&mctz->lock);
	return mz;
}

/**
 * __mod_memcg_state - update cgroup memory statistics
 * @memcg: the memory cgroup
 * @idx: the stat item - can be enum memcg_stat_item or enum node_stat_item
 * @val: delta to add to the counter, can be negative
 */
void __mod_memcg_state(struct mem_cgroup *memcg, int idx, int val)
{
	if (mem_cgroup_disabled())
		return;

	__this_cpu_add(memcg->vmstats_percpu->state[idx], val);
	cgroup_rstat_updated(memcg->css.cgroup, smp_processor_id());
}

/* idx can be of type enum memcg_stat_item or node_stat_item. */
static unsigned long memcg_page_state_local(struct mem_cgroup *memcg, int idx)
{
	long x = 0;
	int cpu;

	for_each_possible_cpu(cpu)
		x += per_cpu(memcg->vmstats_percpu->state[idx], cpu);
#ifdef CONFIG_SMP
	if (x < 0)
		x = 0;
#endif
	return x;
}

void __mod_memcg_lruvec_state(struct lruvec *lruvec, enum node_stat_item idx,
			      int val)
{
	struct mem_cgroup_per_node *pn;
	struct mem_cgroup *memcg;

	pn = container_of(lruvec, struct mem_cgroup_per_node, lruvec);
	memcg = pn->memcg;

	/* Update memcg */
	__mod_memcg_state(memcg, idx, val);

	/* Update lruvec */
	__this_cpu_add(pn->lruvec_stats_percpu->state[idx], val);
}

/**
 * __mod_lruvec_state - update lruvec memory statistics
 * @lruvec: the lruvec
 * @idx: the stat item
 * @val: delta to add to the counter, can be negative
 *
 * The lruvec is the intersection of the NUMA node and a cgroup. This
 * function updates the all three counters that are affected by a
 * change of state at this level: per-node, per-cgroup, per-lruvec.
 */
void __mod_lruvec_state(struct lruvec *lruvec, enum node_stat_item idx,
			int val)
{
	/* Update node */
	__mod_node_page_state(lruvec_pgdat(lruvec), idx, val);

	/* Update memcg and lruvec */
	if (!mem_cgroup_disabled())
		__mod_memcg_lruvec_state(lruvec, idx, val);
}

void __mod_lruvec_page_state(struct page *page, enum node_stat_item idx,
			     int val)
{
	struct page *head = compound_head(page); /* rmap on tail pages */
	struct mem_cgroup *memcg;
	pg_data_t *pgdat = page_pgdat(page);
	struct lruvec *lruvec;

	rcu_read_lock();
	memcg = page_memcg(head);
	/* Untracked pages have no memcg, no lruvec. Update only the node */
	if (!memcg) {
		rcu_read_unlock();
		__mod_node_page_state(pgdat, idx, val);
		return;
	}

	lruvec = mem_cgroup_lruvec(memcg, pgdat);
	__mod_lruvec_state(lruvec, idx, val);
	rcu_read_unlock();
}
EXPORT_SYMBOL(__mod_lruvec_page_state);

void __mod_lruvec_kmem_state(void *p, enum node_stat_item idx, int val)
{
	pg_data_t *pgdat = page_pgdat(virt_to_page(p));
	struct mem_cgroup *memcg;
	struct lruvec *lruvec;

	rcu_read_lock();
	memcg = mem_cgroup_from_obj(p);

	/*
	 * Untracked pages have no memcg, no lruvec. Update only the
	 * node. If we reparent the slab objects to the root memcg,
	 * when we free the slab object, we need to update the per-memcg
	 * vmstats to keep it correct for the root memcg.
	 */
	if (!memcg) {
		__mod_node_page_state(pgdat, idx, val);
	} else {
		lruvec = mem_cgroup_lruvec(memcg, pgdat);
		__mod_lruvec_state(lruvec, idx, val);
	}
	rcu_read_unlock();
}

<<<<<<< HEAD
void mod_memcg_obj_state(void *p, int idx, int val)
{
	struct mem_cgroup *memcg;

	rcu_read_lock();
	memcg = mem_cgroup_from_obj(p);
	if (memcg)
		mod_memcg_state(memcg, idx, val);
=======
/*
 * mod_objcg_mlstate() may be called with irq enabled, so
 * mod_memcg_lruvec_state() should be used.
 */
static inline void mod_objcg_mlstate(struct obj_cgroup *objcg,
				     struct pglist_data *pgdat,
				     enum node_stat_item idx, int nr)
{
	struct mem_cgroup *memcg;
	struct lruvec *lruvec;

	rcu_read_lock();
	memcg = obj_cgroup_memcg(objcg);
	lruvec = mem_cgroup_lruvec(memcg, pgdat);
	mod_memcg_lruvec_state(lruvec, idx, nr);
>>>>>>> c1084c27
	rcu_read_unlock();
}

/**
 * __count_memcg_events - account VM events in a cgroup
 * @memcg: the memory cgroup
 * @idx: the event item
 * @count: the number of events that occurred
 */
void __count_memcg_events(struct mem_cgroup *memcg, enum vm_event_item idx,
			  unsigned long count)
{
	if (mem_cgroup_disabled())
		return;

	__this_cpu_add(memcg->vmstats_percpu->events[idx], count);
	cgroup_rstat_updated(memcg->css.cgroup, smp_processor_id());
}

static unsigned long memcg_events(struct mem_cgroup *memcg, int event)
{
	return READ_ONCE(memcg->vmstats.events[event]);
}

static unsigned long memcg_events_local(struct mem_cgroup *memcg, int event)
{
	long x = 0;
	int cpu;

	for_each_possible_cpu(cpu)
		x += per_cpu(memcg->vmstats_percpu->events[event], cpu);
	return x;
}

static void mem_cgroup_charge_statistics(struct mem_cgroup *memcg,
					 struct page *page,
					 int nr_pages)
{
	/* pagein of a big page is an event. So, ignore page size */
	if (nr_pages > 0)
		__count_memcg_events(memcg, PGPGIN, 1);
	else {
		__count_memcg_events(memcg, PGPGOUT, 1);
		nr_pages = -nr_pages; /* for event */
	}

	__this_cpu_add(memcg->vmstats_percpu->nr_page_events, nr_pages);
}

static bool mem_cgroup_event_ratelimit(struct mem_cgroup *memcg,
				       enum mem_cgroup_events_target target)
{
	unsigned long val, next;

	val = __this_cpu_read(memcg->vmstats_percpu->nr_page_events);
	next = __this_cpu_read(memcg->vmstats_percpu->targets[target]);
	/* from time_after() in jiffies.h */
	if ((long)(next - val) < 0) {
		switch (target) {
		case MEM_CGROUP_TARGET_THRESH:
			next = val + THRESHOLDS_EVENTS_TARGET;
			break;
		case MEM_CGROUP_TARGET_SOFTLIMIT:
			next = val + SOFTLIMIT_EVENTS_TARGET;
			break;
		default:
			break;
		}
		__this_cpu_write(memcg->vmstats_percpu->targets[target], next);
		return true;
	}
	return false;
}

/*
 * Check events in order.
 *
 */
static void memcg_check_events(struct mem_cgroup *memcg, struct page *page)
{
	/* threshold event is triggered in finer grain than soft limit */
	if (unlikely(mem_cgroup_event_ratelimit(memcg,
						MEM_CGROUP_TARGET_THRESH))) {
		bool do_softlimit;

		do_softlimit = mem_cgroup_event_ratelimit(memcg,
						MEM_CGROUP_TARGET_SOFTLIMIT);
		mem_cgroup_threshold(memcg);
		if (unlikely(do_softlimit))
			mem_cgroup_update_tree(memcg, page);
	}
}

struct mem_cgroup *mem_cgroup_from_task(struct task_struct *p)
{
	/*
	 * mm_update_next_owner() may clear mm->owner to NULL
	 * if it races with swapoff, page migration, etc.
	 * So this can be called with p == NULL.
	 */
	if (unlikely(!p))
		return NULL;

	return mem_cgroup_from_css(task_css(p, memory_cgrp_id));
}
EXPORT_SYMBOL(mem_cgroup_from_task);

static __always_inline struct mem_cgroup *active_memcg(void)
{
	if (!in_task())
		return this_cpu_read(int_active_memcg);
	else
		return current->active_memcg;
}

/**
 * get_mem_cgroup_from_mm: Obtain a reference on given mm_struct's memcg.
 * @mm: mm from which memcg should be extracted. It can be NULL.
 *
 * Obtain a reference on mm->memcg and returns it if successful. If mm
 * is NULL, then the memcg is chosen as follows:
 * 1) The active memcg, if set.
 * 2) current->mm->memcg, if available
 * 3) root memcg
 * If mem_cgroup is disabled, NULL is returned.
 */
struct mem_cgroup *get_mem_cgroup_from_mm(struct mm_struct *mm)
{
	struct mem_cgroup *memcg;

	if (mem_cgroup_disabled())
		return NULL;

	/*
	 * Page cache insertions can happen without an
	 * actual mm context, e.g. during disk probing
	 * on boot, loopback IO, acct() writes etc.
	 *
	 * No need to css_get on root memcg as the reference
	 * counting is disabled on the root level in the
	 * cgroup core. See CSS_NO_REF.
	 */
	if (unlikely(!mm)) {
		memcg = active_memcg();
		if (unlikely(memcg)) {
			/* remote memcg must hold a ref */
			css_get(&memcg->css);
			return memcg;
		}
		mm = current->mm;
		if (unlikely(!mm))
			return root_mem_cgroup;
	}

	rcu_read_lock();
	do {
		memcg = mem_cgroup_from_task(rcu_dereference(mm->owner));
		if (unlikely(!memcg))
			memcg = root_mem_cgroup;
	} while (!css_tryget(&memcg->css));
	rcu_read_unlock();
	return memcg;
}
EXPORT_SYMBOL(get_mem_cgroup_from_mm);

static __always_inline bool memcg_kmem_bypass(void)
{
	/* Allow remote memcg charging from any context. */
	if (unlikely(active_memcg()))
		return false;

	/* Memcg to charge can't be determined. */
	if (!in_task() || !current->mm || (current->flags & PF_KTHREAD))
		return true;

	return false;
}

/**
 * mem_cgroup_iter - iterate over memory cgroup hierarchy
 * @root: hierarchy root
 * @prev: previously returned memcg, NULL on first invocation
 * @reclaim: cookie for shared reclaim walks, NULL for full walks
 *
 * Returns references to children of the hierarchy below @root, or
 * @root itself, or %NULL after a full round-trip.
 *
 * Caller must pass the return value in @prev on subsequent
 * invocations for reference counting, or use mem_cgroup_iter_break()
 * to cancel a hierarchy walk before the round-trip is complete.
 *
 * Reclaimers can specify a node in @reclaim to divide up the memcgs
 * in the hierarchy among all concurrent reclaimers operating on the
 * same node.
 */
struct mem_cgroup *mem_cgroup_iter(struct mem_cgroup *root,
				   struct mem_cgroup *prev,
				   struct mem_cgroup_reclaim_cookie *reclaim)
{
	struct mem_cgroup_reclaim_iter *iter;
	struct cgroup_subsys_state *css = NULL;
	struct mem_cgroup *memcg = NULL;
	struct mem_cgroup *pos = NULL;

	if (mem_cgroup_disabled())
		return NULL;

	if (!root)
		root = root_mem_cgroup;

	if (prev && !reclaim)
		pos = prev;

	rcu_read_lock();

	if (reclaim) {
		struct mem_cgroup_per_node *mz;

		mz = root->nodeinfo[reclaim->pgdat->node_id];
		iter = &mz->iter;

		if (prev && reclaim->generation != iter->generation)
			goto out_unlock;

		while (1) {
			pos = READ_ONCE(iter->position);
			if (!pos || css_tryget(&pos->css))
				break;
			/*
			 * css reference reached zero, so iter->position will
			 * be cleared by ->css_released. However, we should not
			 * rely on this happening soon, because ->css_released
			 * is called from a work queue, and by busy-waiting we
			 * might block it. So we clear iter->position right
			 * away.
			 */
			(void)cmpxchg(&iter->position, pos, NULL);
		}
	}

	if (pos)
		css = &pos->css;

	for (;;) {
		css = css_next_descendant_pre(css, &root->css);
		if (!css) {
			/*
			 * Reclaimers share the hierarchy walk, and a
			 * new one might jump in right at the end of
			 * the hierarchy - make sure they see at least
			 * one group and restart from the beginning.
			 */
			if (!prev)
				continue;
			break;
		}

		/*
		 * Verify the css and acquire a reference.  The root
		 * is provided by the caller, so we know it's alive
		 * and kicking, and don't take an extra reference.
		 */
		memcg = mem_cgroup_from_css(css);

		if (css == &root->css)
			break;

		if (css_tryget(css))
			break;

		memcg = NULL;
	}

	if (reclaim) {
		/*
		 * The position could have already been updated by a competing
		 * thread, so check that the value hasn't changed since we read
		 * it to avoid reclaiming from the same cgroup twice.
		 */
		(void)cmpxchg(&iter->position, pos, memcg);

		if (pos)
			css_put(&pos->css);

		if (!memcg)
			iter->generation++;
		else if (!prev)
			reclaim->generation = iter->generation;
	}

out_unlock:
	rcu_read_unlock();
	if (prev && prev != root)
		css_put(&prev->css);

	return memcg;
}

/**
 * mem_cgroup_iter_break - abort a hierarchy walk prematurely
 * @root: hierarchy root
 * @prev: last visited hierarchy member as returned by mem_cgroup_iter()
 */
void mem_cgroup_iter_break(struct mem_cgroup *root,
			   struct mem_cgroup *prev)
{
	if (!root)
		root = root_mem_cgroup;
	if (prev && prev != root)
		css_put(&prev->css);
}

static void __invalidate_reclaim_iterators(struct mem_cgroup *from,
					struct mem_cgroup *dead_memcg)
{
	struct mem_cgroup_reclaim_iter *iter;
	struct mem_cgroup_per_node *mz;
	int nid;

	for_each_node(nid) {
		mz = from->nodeinfo[nid];
		iter = &mz->iter;
		cmpxchg(&iter->position, dead_memcg, NULL);
	}
}

static void invalidate_reclaim_iterators(struct mem_cgroup *dead_memcg)
{
	struct mem_cgroup *memcg = dead_memcg;
	struct mem_cgroup *last;

	do {
		__invalidate_reclaim_iterators(memcg, dead_memcg);
		last = memcg;
	} while ((memcg = parent_mem_cgroup(memcg)));

	/*
	 * When cgruop1 non-hierarchy mode is used,
	 * parent_mem_cgroup() does not walk all the way up to the
	 * cgroup root (root_mem_cgroup). So we have to handle
	 * dead_memcg from cgroup root separately.
	 */
	if (last != root_mem_cgroup)
		__invalidate_reclaim_iterators(root_mem_cgroup,
						dead_memcg);
}

/**
 * mem_cgroup_scan_tasks - iterate over tasks of a memory cgroup hierarchy
 * @memcg: hierarchy root
 * @fn: function to call for each task
 * @arg: argument passed to @fn
 *
 * This function iterates over tasks attached to @memcg or to any of its
 * descendants and calls @fn for each task. If @fn returns a non-zero
 * value, the function breaks the iteration loop and returns the value.
 * Otherwise, it will iterate over all tasks and return 0.
 *
 * This function must not be called for the root memory cgroup.
 */
int mem_cgroup_scan_tasks(struct mem_cgroup *memcg,
			  int (*fn)(struct task_struct *, void *), void *arg)
{
	struct mem_cgroup *iter;
	int ret = 0;

	BUG_ON(memcg == root_mem_cgroup);

	for_each_mem_cgroup_tree(iter, memcg) {
		struct css_task_iter it;
		struct task_struct *task;

		css_task_iter_start(&iter->css, CSS_TASK_ITER_PROCS, &it);
		while (!ret && (task = css_task_iter_next(&it)))
			ret = fn(task, arg);
		css_task_iter_end(&it);
		if (ret) {
			mem_cgroup_iter_break(memcg, iter);
			break;
		}
	}
	return ret;
}

#ifdef CONFIG_DEBUG_VM
void lruvec_memcg_debug(struct lruvec *lruvec, struct page *page)
{
	struct mem_cgroup *memcg;

	if (mem_cgroup_disabled())
		return;

	memcg = page_memcg(page);

	if (!memcg)
		VM_BUG_ON_PAGE(lruvec_memcg(lruvec) != root_mem_cgroup, page);
	else
		VM_BUG_ON_PAGE(lruvec_memcg(lruvec) != memcg, page);
}
#endif

/**
 * lock_page_lruvec - lock and return lruvec for a given page.
 * @page: the page
 *
 * These functions are safe to use under any of the following conditions:
 * - page locked
 * - PageLRU cleared
 * - lock_page_memcg()
 * - page->_refcount is zero
 */
struct lruvec *lock_page_lruvec(struct page *page)
{
	struct lruvec *lruvec;

	lruvec = mem_cgroup_page_lruvec(page);
	spin_lock(&lruvec->lru_lock);

	lruvec_memcg_debug(lruvec, page);

	return lruvec;
}

struct lruvec *lock_page_lruvec_irq(struct page *page)
{
	struct lruvec *lruvec;

	lruvec = mem_cgroup_page_lruvec(page);
	spin_lock_irq(&lruvec->lru_lock);

	lruvec_memcg_debug(lruvec, page);

	return lruvec;
}

struct lruvec *lock_page_lruvec_irqsave(struct page *page, unsigned long *flags)
{
	struct lruvec *lruvec;

	lruvec = mem_cgroup_page_lruvec(page);
	spin_lock_irqsave(&lruvec->lru_lock, *flags);

	lruvec_memcg_debug(lruvec, page);

	return lruvec;
}

/**
 * mem_cgroup_update_lru_size - account for adding or removing an lru page
 * @lruvec: mem_cgroup per zone lru vector
 * @lru: index of lru list the page is sitting on
 * @zid: zone id of the accounted pages
 * @nr_pages: positive when adding or negative when removing
 *
 * This function must be called under lru_lock, just before a page is added
 * to or just after a page is removed from an lru list (that ordering being
 * so as to allow it to check that lru_size 0 is consistent with list_empty).
 */
void mem_cgroup_update_lru_size(struct lruvec *lruvec, enum lru_list lru,
				int zid, int nr_pages)
{
	struct mem_cgroup_per_node *mz;
	unsigned long *lru_size;
	long size;

	if (mem_cgroup_disabled())
		return;

	mz = container_of(lruvec, struct mem_cgroup_per_node, lruvec);
	lru_size = &mz->lru_zone_size[zid][lru];

	if (nr_pages < 0)
		*lru_size += nr_pages;

	size = *lru_size;
	if (WARN_ONCE(size < 0,
		"%s(%p, %d, %d): lru_size %ld\n",
		__func__, lruvec, lru, nr_pages, size)) {
		VM_BUG_ON(1);
		*lru_size = 0;
	}

	if (nr_pages > 0)
		*lru_size += nr_pages;
}

/**
 * mem_cgroup_margin - calculate chargeable space of a memory cgroup
 * @memcg: the memory cgroup
 *
 * Returns the maximum amount of memory @mem can be charged with, in
 * pages.
 */
static unsigned long mem_cgroup_margin(struct mem_cgroup *memcg)
{
	unsigned long margin = 0;
	unsigned long count;
	unsigned long limit;

	count = page_counter_read(&memcg->memory);
	limit = READ_ONCE(memcg->memory.max);
	if (count < limit)
		margin = limit - count;

	if (do_memsw_account()) {
		count = page_counter_read(&memcg->memsw);
		limit = READ_ONCE(memcg->memsw.max);
		if (count < limit)
			margin = min(margin, limit - count);
		else
			margin = 0;
	}

	return margin;
}

/*
 * A routine for checking "mem" is under move_account() or not.
 *
 * Checking a cgroup is mc.from or mc.to or under hierarchy of
 * moving cgroups. This is for waiting at high-memory pressure
 * caused by "move".
 */
static bool mem_cgroup_under_move(struct mem_cgroup *memcg)
{
	struct mem_cgroup *from;
	struct mem_cgroup *to;
	bool ret = false;
	/*
	 * Unlike task_move routines, we access mc.to, mc.from not under
	 * mutual exclusion by cgroup_mutex. Here, we take spinlock instead.
	 */
	spin_lock(&mc.lock);
	from = mc.from;
	to = mc.to;
	if (!from)
		goto unlock;

	ret = mem_cgroup_is_descendant(from, memcg) ||
		mem_cgroup_is_descendant(to, memcg);
unlock:
	spin_unlock(&mc.lock);
	return ret;
}

static bool mem_cgroup_wait_acct_move(struct mem_cgroup *memcg)
{
	if (mc.moving_task && current != mc.moving_task) {
		if (mem_cgroup_under_move(memcg)) {
			DEFINE_WAIT(wait);
			prepare_to_wait(&mc.waitq, &wait, TASK_INTERRUPTIBLE);
			/* moving charge context might have finished. */
			if (mc.moving_task)
				schedule();
			finish_wait(&mc.waitq, &wait);
			return true;
		}
	}
	return false;
}

struct memory_stat {
	const char *name;
	unsigned int idx;
};

static const struct memory_stat memory_stats[] = {
	{ "anon",			NR_ANON_MAPPED			},
	{ "file",			NR_FILE_PAGES			},
	{ "kernel_stack",		NR_KERNEL_STACK_KB		},
	{ "pagetables",			NR_PAGETABLE			},
	{ "percpu",			MEMCG_PERCPU_B			},
	{ "sock",			MEMCG_SOCK			},
	{ "shmem",			NR_SHMEM			},
	{ "file_mapped",		NR_FILE_MAPPED			},
	{ "file_dirty",			NR_FILE_DIRTY			},
	{ "file_writeback",		NR_WRITEBACK			},
#ifdef CONFIG_SWAP
	{ "swapcached",			NR_SWAPCACHE			},
#endif
#ifdef CONFIG_TRANSPARENT_HUGEPAGE
	{ "anon_thp",			NR_ANON_THPS			},
	{ "file_thp",			NR_FILE_THPS			},
	{ "shmem_thp",			NR_SHMEM_THPS			},
#endif
	{ "inactive_anon",		NR_INACTIVE_ANON		},
	{ "active_anon",		NR_ACTIVE_ANON			},
	{ "inactive_file",		NR_INACTIVE_FILE		},
	{ "active_file",		NR_ACTIVE_FILE			},
	{ "unevictable",		NR_UNEVICTABLE			},
	{ "slab_reclaimable",		NR_SLAB_RECLAIMABLE_B		},
	{ "slab_unreclaimable",		NR_SLAB_UNRECLAIMABLE_B		},

	/* The memory events */
	{ "workingset_refault_anon",	WORKINGSET_REFAULT_ANON		},
	{ "workingset_refault_file",	WORKINGSET_REFAULT_FILE		},
	{ "workingset_activate_anon",	WORKINGSET_ACTIVATE_ANON	},
	{ "workingset_activate_file",	WORKINGSET_ACTIVATE_FILE	},
	{ "workingset_restore_anon",	WORKINGSET_RESTORE_ANON		},
	{ "workingset_restore_file",	WORKINGSET_RESTORE_FILE		},
	{ "workingset_nodereclaim",	WORKINGSET_NODERECLAIM		},
};

/* Translate stat items to the correct unit for memory.stat output */
static int memcg_page_state_unit(int item)
{
	switch (item) {
	case MEMCG_PERCPU_B:
	case NR_SLAB_RECLAIMABLE_B:
	case NR_SLAB_UNRECLAIMABLE_B:
	case WORKINGSET_REFAULT_ANON:
	case WORKINGSET_REFAULT_FILE:
	case WORKINGSET_ACTIVATE_ANON:
	case WORKINGSET_ACTIVATE_FILE:
	case WORKINGSET_RESTORE_ANON:
	case WORKINGSET_RESTORE_FILE:
	case WORKINGSET_NODERECLAIM:
		return 1;
	case NR_KERNEL_STACK_KB:
		return SZ_1K;
	default:
		return PAGE_SIZE;
	}
}

static inline unsigned long memcg_page_state_output(struct mem_cgroup *memcg,
						    int item)
{
	return memcg_page_state(memcg, item) * memcg_page_state_unit(item);
}

static char *memory_stat_format(struct mem_cgroup *memcg)
{
	struct seq_buf s;
	int i;

	seq_buf_init(&s, kmalloc(PAGE_SIZE, GFP_KERNEL), PAGE_SIZE);
	if (!s.buffer)
		return NULL;

	/*
	 * Provide statistics on the state of the memory subsystem as
	 * well as cumulative event counters that show past behavior.
	 *
	 * This list is ordered following a combination of these gradients:
	 * 1) generic big picture -> specifics and details
	 * 2) reflecting userspace activity -> reflecting kernel heuristics
	 *
	 * Current memory state:
	 */
	cgroup_rstat_flush(memcg->css.cgroup);

	for (i = 0; i < ARRAY_SIZE(memory_stats); i++) {
		u64 size;

		size = memcg_page_state_output(memcg, memory_stats[i].idx);
		seq_buf_printf(&s, "%s %llu\n", memory_stats[i].name, size);

		if (unlikely(memory_stats[i].idx == NR_SLAB_UNRECLAIMABLE_B)) {
			size += memcg_page_state_output(memcg,
							NR_SLAB_RECLAIMABLE_B);
			seq_buf_printf(&s, "slab %llu\n", size);
		}
	}

	/* Accumulated memory events */

	seq_buf_printf(&s, "%s %lu\n", vm_event_name(PGFAULT),
		       memcg_events(memcg, PGFAULT));
	seq_buf_printf(&s, "%s %lu\n", vm_event_name(PGMAJFAULT),
		       memcg_events(memcg, PGMAJFAULT));
	seq_buf_printf(&s, "%s %lu\n",  vm_event_name(PGREFILL),
		       memcg_events(memcg, PGREFILL));
	seq_buf_printf(&s, "pgscan %lu\n",
		       memcg_events(memcg, PGSCAN_KSWAPD) +
		       memcg_events(memcg, PGSCAN_DIRECT));
	seq_buf_printf(&s, "pgsteal %lu\n",
		       memcg_events(memcg, PGSTEAL_KSWAPD) +
		       memcg_events(memcg, PGSTEAL_DIRECT));
	seq_buf_printf(&s, "%s %lu\n", vm_event_name(PGACTIVATE),
		       memcg_events(memcg, PGACTIVATE));
	seq_buf_printf(&s, "%s %lu\n", vm_event_name(PGDEACTIVATE),
		       memcg_events(memcg, PGDEACTIVATE));
	seq_buf_printf(&s, "%s %lu\n", vm_event_name(PGLAZYFREE),
		       memcg_events(memcg, PGLAZYFREE));
	seq_buf_printf(&s, "%s %lu\n", vm_event_name(PGLAZYFREED),
		       memcg_events(memcg, PGLAZYFREED));

#ifdef CONFIG_TRANSPARENT_HUGEPAGE
	seq_buf_printf(&s, "%s %lu\n", vm_event_name(THP_FAULT_ALLOC),
		       memcg_events(memcg, THP_FAULT_ALLOC));
	seq_buf_printf(&s, "%s %lu\n", vm_event_name(THP_COLLAPSE_ALLOC),
		       memcg_events(memcg, THP_COLLAPSE_ALLOC));
#endif /* CONFIG_TRANSPARENT_HUGEPAGE */

	/* The above should easily fit into one page */
	WARN_ON_ONCE(seq_buf_has_overflowed(&s));

	return s.buffer;
}

#define K(x) ((x) << (PAGE_SHIFT-10))
/**
 * mem_cgroup_print_oom_context: Print OOM information relevant to
 * memory controller.
 * @memcg: The memory cgroup that went over limit
 * @p: Task that is going to be killed
 *
 * NOTE: @memcg and @p's mem_cgroup can be different when hierarchy is
 * enabled
 */
void mem_cgroup_print_oom_context(struct mem_cgroup *memcg, struct task_struct *p)
{
	rcu_read_lock();

	if (memcg) {
		pr_cont(",oom_memcg=");
		pr_cont_cgroup_path(memcg->css.cgroup);
	} else
		pr_cont(",global_oom");
	if (p) {
		pr_cont(",task_memcg=");
		pr_cont_cgroup_path(task_cgroup(p, memory_cgrp_id));
	}
	rcu_read_unlock();
}

/**
 * mem_cgroup_print_oom_meminfo: Print OOM memory information relevant to
 * memory controller.
 * @memcg: The memory cgroup that went over limit
 */
void mem_cgroup_print_oom_meminfo(struct mem_cgroup *memcg)
{
	char *buf;

	pr_info("memory: usage %llukB, limit %llukB, failcnt %lu\n",
		K((u64)page_counter_read(&memcg->memory)),
		K((u64)READ_ONCE(memcg->memory.max)), memcg->memory.failcnt);
	if (cgroup_subsys_on_dfl(memory_cgrp_subsys))
		pr_info("swap: usage %llukB, limit %llukB, failcnt %lu\n",
			K((u64)page_counter_read(&memcg->swap)),
			K((u64)READ_ONCE(memcg->swap.max)), memcg->swap.failcnt);
	else {
		pr_info("memory+swap: usage %llukB, limit %llukB, failcnt %lu\n",
			K((u64)page_counter_read(&memcg->memsw)),
			K((u64)memcg->memsw.max), memcg->memsw.failcnt);
		pr_info("kmem: usage %llukB, limit %llukB, failcnt %lu\n",
			K((u64)page_counter_read(&memcg->kmem)),
			K((u64)memcg->kmem.max), memcg->kmem.failcnt);
	}

	pr_info("Memory cgroup stats for ");
	pr_cont_cgroup_path(memcg->css.cgroup);
	pr_cont(":");
	buf = memory_stat_format(memcg);
	if (!buf)
		return;
	pr_info("%s", buf);
	kfree(buf);
}

/*
 * Return the memory (and swap, if configured) limit for a memcg.
 */
unsigned long mem_cgroup_get_max(struct mem_cgroup *memcg)
{
	unsigned long max = READ_ONCE(memcg->memory.max);

	if (cgroup_subsys_on_dfl(memory_cgrp_subsys)) {
		if (mem_cgroup_swappiness(memcg))
			max += min(READ_ONCE(memcg->swap.max),
				   (unsigned long)total_swap_pages);
	} else { /* v1 */
		if (mem_cgroup_swappiness(memcg)) {
			/* Calculate swap excess capacity from memsw limit */
			unsigned long swap = READ_ONCE(memcg->memsw.max) - max;

			max += min(swap, (unsigned long)total_swap_pages);
		}
	}
	return max;
}

unsigned long mem_cgroup_size(struct mem_cgroup *memcg)
{
	return page_counter_read(&memcg->memory);
}

static bool mem_cgroup_out_of_memory(struct mem_cgroup *memcg, gfp_t gfp_mask,
				     int order)
{
	struct oom_control oc = {
		.zonelist = NULL,
		.nodemask = NULL,
		.memcg = memcg,
		.gfp_mask = gfp_mask,
		.order = order,
	};
	bool ret = true;

	if (mutex_lock_killable(&oom_lock))
		return true;

	if (mem_cgroup_margin(memcg) >= (1 << order))
		goto unlock;

	/*
	 * A few threads which were not waiting at mutex_lock_killable() can
	 * fail to bail out. Therefore, check again after holding oom_lock.
	 */
	ret = task_is_dying() || out_of_memory(&oc);

unlock:
	mutex_unlock(&oom_lock);
	return ret;
}

static int mem_cgroup_soft_reclaim(struct mem_cgroup *root_memcg,
				   pg_data_t *pgdat,
				   gfp_t gfp_mask,
				   unsigned long *total_scanned)
{
	struct mem_cgroup *victim = NULL;
	int total = 0;
	int loop = 0;
	unsigned long excess;
	unsigned long nr_scanned;
	struct mem_cgroup_reclaim_cookie reclaim = {
		.pgdat = pgdat,
	};

	excess = soft_limit_excess(root_memcg);

	while (1) {
		victim = mem_cgroup_iter(root_memcg, victim, &reclaim);
		if (!victim) {
			loop++;
			if (loop >= 2) {
				/*
				 * If we have not been able to reclaim
				 * anything, it might because there are
				 * no reclaimable pages under this hierarchy
				 */
				if (!total)
					break;
				/*
				 * We want to do more targeted reclaim.
				 * excess >> 2 is not to excessive so as to
				 * reclaim too much, nor too less that we keep
				 * coming back to reclaim from this cgroup
				 */
				if (total >= (excess >> 2) ||
					(loop > MEM_CGROUP_MAX_RECLAIM_LOOPS))
					break;
			}
			continue;
		}
		total += mem_cgroup_shrink_node(victim, gfp_mask, false,
					pgdat, &nr_scanned);
		*total_scanned += nr_scanned;
		if (!soft_limit_excess(root_memcg))
			break;
	}
	mem_cgroup_iter_break(root_memcg, victim);
	return total;
}

#ifdef CONFIG_LOCKDEP
static struct lockdep_map memcg_oom_lock_dep_map = {
	.name = "memcg_oom_lock",
};
#endif

static DEFINE_SPINLOCK(memcg_oom_lock);

/*
 * Check OOM-Killer is already running under our hierarchy.
 * If someone is running, return false.
 */
static bool mem_cgroup_oom_trylock(struct mem_cgroup *memcg)
{
	struct mem_cgroup *iter, *failed = NULL;

	spin_lock(&memcg_oom_lock);

	for_each_mem_cgroup_tree(iter, memcg) {
		if (iter->oom_lock) {
			/*
			 * this subtree of our hierarchy is already locked
			 * so we cannot give a lock.
			 */
			failed = iter;
			mem_cgroup_iter_break(memcg, iter);
			break;
		} else
			iter->oom_lock = true;
	}

	if (failed) {
		/*
		 * OK, we failed to lock the whole subtree so we have
		 * to clean up what we set up to the failing subtree
		 */
		for_each_mem_cgroup_tree(iter, memcg) {
			if (iter == failed) {
				mem_cgroup_iter_break(memcg, iter);
				break;
			}
			iter->oom_lock = false;
		}
	} else
		mutex_acquire(&memcg_oom_lock_dep_map, 0, 1, _RET_IP_);

	spin_unlock(&memcg_oom_lock);

	return !failed;
}

static void mem_cgroup_oom_unlock(struct mem_cgroup *memcg)
{
	struct mem_cgroup *iter;

	spin_lock(&memcg_oom_lock);
	mutex_release(&memcg_oom_lock_dep_map, _RET_IP_);
	for_each_mem_cgroup_tree(iter, memcg)
		iter->oom_lock = false;
	spin_unlock(&memcg_oom_lock);
}

static void mem_cgroup_mark_under_oom(struct mem_cgroup *memcg)
{
	struct mem_cgroup *iter;

	spin_lock(&memcg_oom_lock);
	for_each_mem_cgroup_tree(iter, memcg)
		iter->under_oom++;
	spin_unlock(&memcg_oom_lock);
}

static void mem_cgroup_unmark_under_oom(struct mem_cgroup *memcg)
{
	struct mem_cgroup *iter;

	/*
	 * Be careful about under_oom underflows because a child memcg
	 * could have been added after mem_cgroup_mark_under_oom.
	 */
	spin_lock(&memcg_oom_lock);
	for_each_mem_cgroup_tree(iter, memcg)
		if (iter->under_oom > 0)
			iter->under_oom--;
	spin_unlock(&memcg_oom_lock);
}

static DECLARE_WAIT_QUEUE_HEAD(memcg_oom_waitq);

struct oom_wait_info {
	struct mem_cgroup *memcg;
	wait_queue_entry_t	wait;
};

static int memcg_oom_wake_function(wait_queue_entry_t *wait,
	unsigned mode, int sync, void *arg)
{
	struct mem_cgroup *wake_memcg = (struct mem_cgroup *)arg;
	struct mem_cgroup *oom_wait_memcg;
	struct oom_wait_info *oom_wait_info;

	oom_wait_info = container_of(wait, struct oom_wait_info, wait);
	oom_wait_memcg = oom_wait_info->memcg;

	if (!mem_cgroup_is_descendant(wake_memcg, oom_wait_memcg) &&
	    !mem_cgroup_is_descendant(oom_wait_memcg, wake_memcg))
		return 0;
	return autoremove_wake_function(wait, mode, sync, arg);
}

static void memcg_oom_recover(struct mem_cgroup *memcg)
{
	/*
	 * For the following lockless ->under_oom test, the only required
	 * guarantee is that it must see the state asserted by an OOM when
	 * this function is called as a result of userland actions
	 * triggered by the notification of the OOM.  This is trivially
	 * achieved by invoking mem_cgroup_mark_under_oom() before
	 * triggering notification.
	 */
	if (memcg && memcg->under_oom)
		__wake_up(&memcg_oom_waitq, TASK_NORMAL, 0, memcg);
}

enum oom_status {
	OOM_SUCCESS,
	OOM_FAILED,
	OOM_ASYNC,
	OOM_SKIPPED
};

static enum oom_status mem_cgroup_oom(struct mem_cgroup *memcg, gfp_t mask, int order)
{
	enum oom_status ret;
	bool locked;

	if (order > PAGE_ALLOC_COSTLY_ORDER)
		return OOM_SKIPPED;

	memcg_memory_event(memcg, MEMCG_OOM);

	/*
	 * We are in the middle of the charge context here, so we
	 * don't want to block when potentially sitting on a callstack
	 * that holds all kinds of filesystem and mm locks.
	 *
	 * cgroup1 allows disabling the OOM killer and waiting for outside
	 * handling until the charge can succeed; remember the context and put
	 * the task to sleep at the end of the page fault when all locks are
	 * released.
	 *
	 * On the other hand, in-kernel OOM killer allows for an async victim
	 * memory reclaim (oom_reaper) and that means that we are not solely
	 * relying on the oom victim to make a forward progress and we can
	 * invoke the oom killer here.
	 *
	 * Please note that mem_cgroup_out_of_memory might fail to find a
	 * victim and then we have to bail out from the charge path.
	 */
	if (memcg->oom_kill_disable) {
		if (!current->in_user_fault)
			return OOM_SKIPPED;
		css_get(&memcg->css);
		current->memcg_in_oom = memcg;
		current->memcg_oom_gfp_mask = mask;
		current->memcg_oom_order = order;

		return OOM_ASYNC;
	}

	mem_cgroup_mark_under_oom(memcg);

	locked = mem_cgroup_oom_trylock(memcg);

	if (locked)
		mem_cgroup_oom_notify(memcg);

	mem_cgroup_unmark_under_oom(memcg);
	if (mem_cgroup_out_of_memory(memcg, mask, order))
		ret = OOM_SUCCESS;
	else
		ret = OOM_FAILED;

	if (locked)
		mem_cgroup_oom_unlock(memcg);

	return ret;
}

/**
 * mem_cgroup_oom_synchronize - complete memcg OOM handling
 * @handle: actually kill/wait or just clean up the OOM state
 *
 * This has to be called at the end of a page fault if the memcg OOM
 * handler was enabled.
 *
 * Memcg supports userspace OOM handling where failed allocations must
 * sleep on a waitqueue until the userspace task resolves the
 * situation.  Sleeping directly in the charge context with all kinds
 * of locks held is not a good idea, instead we remember an OOM state
 * in the task and mem_cgroup_oom_synchronize() has to be called at
 * the end of the page fault to complete the OOM handling.
 *
 * Returns %true if an ongoing memcg OOM situation was detected and
 * completed, %false otherwise.
 */
bool mem_cgroup_oom_synchronize(bool handle)
{
	struct mem_cgroup *memcg = current->memcg_in_oom;
	struct oom_wait_info owait;
	bool locked;

	/* OOM is global, do not handle */
	if (!memcg)
		return false;

	if (!handle)
		goto cleanup;

	owait.memcg = memcg;
	owait.wait.flags = 0;
	owait.wait.func = memcg_oom_wake_function;
	owait.wait.private = current;
	INIT_LIST_HEAD(&owait.wait.entry);

	prepare_to_wait(&memcg_oom_waitq, &owait.wait, TASK_KILLABLE);
	mem_cgroup_mark_under_oom(memcg);

	locked = mem_cgroup_oom_trylock(memcg);

	if (locked)
		mem_cgroup_oom_notify(memcg);

	if (locked && !memcg->oom_kill_disable) {
		mem_cgroup_unmark_under_oom(memcg);
		finish_wait(&memcg_oom_waitq, &owait.wait);
		mem_cgroup_out_of_memory(memcg, current->memcg_oom_gfp_mask,
					 current->memcg_oom_order);
	} else {
		schedule();
		mem_cgroup_unmark_under_oom(memcg);
		finish_wait(&memcg_oom_waitq, &owait.wait);
	}

	if (locked) {
		mem_cgroup_oom_unlock(memcg);
		/*
		 * There is no guarantee that an OOM-lock contender
		 * sees the wakeups triggered by the OOM kill
		 * uncharges.  Wake any sleepers explicitly.
		 */
		memcg_oom_recover(memcg);
	}
cleanup:
	current->memcg_in_oom = NULL;
	css_put(&memcg->css);
	return true;
}

/**
 * mem_cgroup_get_oom_group - get a memory cgroup to clean up after OOM
 * @victim: task to be killed by the OOM killer
 * @oom_domain: memcg in case of memcg OOM, NULL in case of system-wide OOM
 *
 * Returns a pointer to a memory cgroup, which has to be cleaned up
 * by killing all belonging OOM-killable tasks.
 *
 * Caller has to call mem_cgroup_put() on the returned non-NULL memcg.
 */
struct mem_cgroup *mem_cgroup_get_oom_group(struct task_struct *victim,
					    struct mem_cgroup *oom_domain)
{
	struct mem_cgroup *oom_group = NULL;
	struct mem_cgroup *memcg;

	if (!cgroup_subsys_on_dfl(memory_cgrp_subsys))
		return NULL;

	if (!oom_domain)
		oom_domain = root_mem_cgroup;

	rcu_read_lock();

	memcg = mem_cgroup_from_task(victim);
	if (memcg == root_mem_cgroup)
		goto out;

	/*
	 * If the victim task has been asynchronously moved to a different
	 * memory cgroup, we might end up killing tasks outside oom_domain.
	 * In this case it's better to ignore memory.group.oom.
	 */
	if (unlikely(!mem_cgroup_is_descendant(memcg, oom_domain)))
		goto out;

	/*
	 * Traverse the memory cgroup hierarchy from the victim task's
	 * cgroup up to the OOMing cgroup (or root) to find the
	 * highest-level memory cgroup with oom.group set.
	 */
	for (; memcg; memcg = parent_mem_cgroup(memcg)) {
		if (memcg->oom_group)
			oom_group = memcg;

		if (memcg == oom_domain)
			break;
	}

	if (oom_group)
		css_get(&oom_group->css);
out:
	rcu_read_unlock();

	return oom_group;
}

void mem_cgroup_print_oom_group(struct mem_cgroup *memcg)
{
	pr_info("Tasks in ");
	pr_cont_cgroup_path(memcg->css.cgroup);
	pr_cont(" are going to be killed due to memory.oom.group set\n");
}

/**
 * lock_page_memcg - lock a page and memcg binding
 * @page: the page
 *
 * This function protects unlocked LRU pages from being moved to
 * another cgroup.
 *
 * It ensures lifetime of the locked memcg. Caller is responsible
 * for the lifetime of the page.
 */
void lock_page_memcg(struct page *page)
{
	struct page *head = compound_head(page); /* rmap on tail pages */
	struct mem_cgroup *memcg;
	unsigned long flags;

	/*
	 * The RCU lock is held throughout the transaction.  The fast
	 * path can get away without acquiring the memcg->move_lock
	 * because page moving starts with an RCU grace period.
         */
	rcu_read_lock();

	if (mem_cgroup_disabled())
		return;
again:
	memcg = page_memcg(head);
	if (unlikely(!memcg))
		return;

#ifdef CONFIG_PROVE_LOCKING
	local_irq_save(flags);
	might_lock(&memcg->move_lock);
	local_irq_restore(flags);
#endif

	if (atomic_read(&memcg->moving_account) <= 0)
		return;

	spin_lock_irqsave(&memcg->move_lock, flags);
	if (memcg != page_memcg(head)) {
		spin_unlock_irqrestore(&memcg->move_lock, flags);
		goto again;
	}

	/*
	 * When charge migration first begins, we can have multiple
	 * critical sections holding the fast-path RCU lock and one
	 * holding the slowpath move_lock. Track the task who has the
	 * move_lock for unlock_page_memcg().
	 */
	memcg->move_lock_task = current;
	memcg->move_lock_flags = flags;
}
EXPORT_SYMBOL(lock_page_memcg);

static void __unlock_page_memcg(struct mem_cgroup *memcg)
{
	if (memcg && memcg->move_lock_task == current) {
		unsigned long flags = memcg->move_lock_flags;

		memcg->move_lock_task = NULL;
		memcg->move_lock_flags = 0;

		spin_unlock_irqrestore(&memcg->move_lock, flags);
	}

	rcu_read_unlock();
}

/**
 * unlock_page_memcg - unlock a page and memcg binding
 * @page: the page
 */
void unlock_page_memcg(struct page *page)
{
	struct page *head = compound_head(page);

	__unlock_page_memcg(page_memcg(head));
}
EXPORT_SYMBOL(unlock_page_memcg);

struct obj_stock {
#ifdef CONFIG_MEMCG_KMEM
	struct obj_cgroup *cached_objcg;
	struct pglist_data *cached_pgdat;
	unsigned int nr_bytes;
	int nr_slab_reclaimable_b;
	int nr_slab_unreclaimable_b;
#else
	int dummy[0];
#endif
};

struct memcg_stock_pcp {
	struct mem_cgroup *cached; /* this never be root cgroup */
	unsigned int nr_pages;
	struct obj_stock task_obj;
	struct obj_stock irq_obj;

	struct work_struct work;
	unsigned long flags;
#define FLUSHING_CACHED_CHARGE	0
};
static DEFINE_PER_CPU(struct memcg_stock_pcp, memcg_stock);
static DEFINE_MUTEX(percpu_charge_mutex);

#ifdef CONFIG_MEMCG_KMEM
static void drain_obj_stock(struct obj_stock *stock);
static bool obj_stock_flush_required(struct memcg_stock_pcp *stock,
				     struct mem_cgroup *root_memcg);

#else
static inline void drain_obj_stock(struct obj_stock *stock)
{
}
static bool obj_stock_flush_required(struct memcg_stock_pcp *stock,
				     struct mem_cgroup *root_memcg)
{
	return false;
}
#endif

/*
 * Most kmem_cache_alloc() calls are from user context. The irq disable/enable
 * sequence used in this case to access content from object stock is slow.
 * To optimize for user context access, there are now two object stocks for
 * task context and interrupt context access respectively.
 *
 * The task context object stock can be accessed by disabling preemption only
 * which is cheap in non-preempt kernel. The interrupt context object stock
 * can only be accessed after disabling interrupt. User context code can
 * access interrupt object stock, but not vice versa.
 */
static inline struct obj_stock *get_obj_stock(unsigned long *pflags)
{
	struct memcg_stock_pcp *stock;

	if (likely(in_task())) {
		*pflags = 0UL;
		preempt_disable();
		stock = this_cpu_ptr(&memcg_stock);
		return &stock->task_obj;
	}

	local_irq_save(*pflags);
	stock = this_cpu_ptr(&memcg_stock);
	return &stock->irq_obj;
}

static inline void put_obj_stock(unsigned long flags)
{
	if (likely(in_task()))
		preempt_enable();
	else
		local_irq_restore(flags);
}

/**
 * consume_stock: Try to consume stocked charge on this cpu.
 * @memcg: memcg to consume from.
 * @nr_pages: how many pages to charge.
 *
 * The charges will only happen if @memcg matches the current cpu's memcg
 * stock, and at least @nr_pages are available in that stock.  Failure to
 * service an allocation will refill the stock.
 *
 * returns true if successful, false otherwise.
 */
static bool consume_stock(struct mem_cgroup *memcg, unsigned int nr_pages)
{
	struct memcg_stock_pcp *stock;
	unsigned long flags;
	bool ret = false;

	if (nr_pages > MEMCG_CHARGE_BATCH)
		return ret;

	local_irq_save(flags);

	stock = this_cpu_ptr(&memcg_stock);
	if (memcg == stock->cached && stock->nr_pages >= nr_pages) {
		stock->nr_pages -= nr_pages;
		ret = true;
	}

	local_irq_restore(flags);

	return ret;
}

/*
 * Returns stocks cached in percpu and reset cached information.
 */
static void drain_stock(struct memcg_stock_pcp *stock)
{
	struct mem_cgroup *old = stock->cached;

	if (!old)
		return;

	if (stock->nr_pages) {
		page_counter_uncharge(&old->memory, stock->nr_pages);
		if (do_memsw_account())
			page_counter_uncharge(&old->memsw, stock->nr_pages);
		stock->nr_pages = 0;
	}

	css_put(&old->css);
	stock->cached = NULL;
}

static void drain_local_stock(struct work_struct *dummy)
{
	struct memcg_stock_pcp *stock;
	unsigned long flags;

	/*
	 * The only protection from cpu hotplug (memcg_hotplug_cpu_dead) vs.
	 * drain_stock races is that we always operate on local CPU stock
	 * here with IRQ disabled
	 */
	local_irq_save(flags);

	stock = this_cpu_ptr(&memcg_stock);
	drain_obj_stock(&stock->irq_obj);
	if (in_task())
		drain_obj_stock(&stock->task_obj);
	drain_stock(stock);
	clear_bit(FLUSHING_CACHED_CHARGE, &stock->flags);

	local_irq_restore(flags);
}

/*
 * Cache charges(val) to local per_cpu area.
 * This will be consumed by consume_stock() function, later.
 */
static void refill_stock(struct mem_cgroup *memcg, unsigned int nr_pages)
{
	struct memcg_stock_pcp *stock;
	unsigned long flags;

	local_irq_save(flags);

	stock = this_cpu_ptr(&memcg_stock);
	if (stock->cached != memcg) { /* reset if necessary */
		drain_stock(stock);
		css_get(&memcg->css);
		stock->cached = memcg;
	}
	stock->nr_pages += nr_pages;

	if (stock->nr_pages > MEMCG_CHARGE_BATCH)
		drain_stock(stock);

	local_irq_restore(flags);
}

/*
 * Drains all per-CPU charge caches for given root_memcg resp. subtree
 * of the hierarchy under it.
 */
static void drain_all_stock(struct mem_cgroup *root_memcg)
{
	int cpu, curcpu;

	/* If someone's already draining, avoid adding running more workers. */
	if (!mutex_trylock(&percpu_charge_mutex))
		return;
	/*
	 * Notify other cpus that system-wide "drain" is running
	 * We do not care about races with the cpu hotplug because cpu down
	 * as well as workers from this path always operate on the local
	 * per-cpu data. CPU up doesn't touch memcg_stock at all.
	 */
	curcpu = get_cpu();
	for_each_online_cpu(cpu) {
		struct memcg_stock_pcp *stock = &per_cpu(memcg_stock, cpu);
		struct mem_cgroup *memcg;
		bool flush = false;

		rcu_read_lock();
		memcg = stock->cached;
		if (memcg && stock->nr_pages &&
		    mem_cgroup_is_descendant(memcg, root_memcg))
			flush = true;
		else if (obj_stock_flush_required(stock, root_memcg))
			flush = true;
		rcu_read_unlock();

		if (flush &&
		    !test_and_set_bit(FLUSHING_CACHED_CHARGE, &stock->flags)) {
			if (cpu == curcpu)
				drain_local_stock(&stock->work);
			else
				schedule_work_on(cpu, &stock->work);
		}
	}
	put_cpu();
	mutex_unlock(&percpu_charge_mutex);
}

static int memcg_hotplug_cpu_dead(unsigned int cpu)
{
	struct memcg_stock_pcp *stock;

	stock = &per_cpu(memcg_stock, cpu);
	drain_stock(stock);

	return 0;
}

static unsigned long reclaim_high(struct mem_cgroup *memcg,
				  unsigned int nr_pages,
				  gfp_t gfp_mask)
{
	unsigned long nr_reclaimed = 0;

	do {
		unsigned long pflags;

		if (page_counter_read(&memcg->memory) <=
		    READ_ONCE(memcg->memory.high))
			continue;

		memcg_memory_event(memcg, MEMCG_HIGH);

		psi_memstall_enter(&pflags);
		nr_reclaimed += try_to_free_mem_cgroup_pages(memcg, nr_pages,
							     gfp_mask, true);
		psi_memstall_leave(&pflags);
	} while ((memcg = parent_mem_cgroup(memcg)) &&
		 !mem_cgroup_is_root(memcg));

	return nr_reclaimed;
}

static void high_work_func(struct work_struct *work)
{
	struct mem_cgroup *memcg;

	memcg = container_of(work, struct mem_cgroup, high_work);
	reclaim_high(memcg, MEMCG_CHARGE_BATCH, GFP_KERNEL);
}

/*
 * Clamp the maximum sleep time per allocation batch to 2 seconds. This is
 * enough to still cause a significant slowdown in most cases, while still
 * allowing diagnostics and tracing to proceed without becoming stuck.
 */
#define MEMCG_MAX_HIGH_DELAY_JIFFIES (2UL*HZ)

/*
 * When calculating the delay, we use these either side of the exponentiation to
 * maintain precision and scale to a reasonable number of jiffies (see the table
 * below.
 *
 * - MEMCG_DELAY_PRECISION_SHIFT: Extra precision bits while translating the
 *   overage ratio to a delay.
 * - MEMCG_DELAY_SCALING_SHIFT: The number of bits to scale down the
 *   proposed penalty in order to reduce to a reasonable number of jiffies, and
 *   to produce a reasonable delay curve.
 *
 * MEMCG_DELAY_SCALING_SHIFT just happens to be a number that produces a
 * reasonable delay curve compared to precision-adjusted overage, not
 * penalising heavily at first, but still making sure that growth beyond the
 * limit penalises misbehaviour cgroups by slowing them down exponentially. For
 * example, with a high of 100 megabytes:
 *
 *  +-------+------------------------+
 *  | usage | time to allocate in ms |
 *  +-------+------------------------+
 *  | 100M  |                      0 |
 *  | 101M  |                      6 |
 *  | 102M  |                     25 |
 *  | 103M  |                     57 |
 *  | 104M  |                    102 |
 *  | 105M  |                    159 |
 *  | 106M  |                    230 |
 *  | 107M  |                    313 |
 *  | 108M  |                    409 |
 *  | 109M  |                    518 |
 *  | 110M  |                    639 |
 *  | 111M  |                    774 |
 *  | 112M  |                    921 |
 *  | 113M  |                   1081 |
 *  | 114M  |                   1254 |
 *  | 115M  |                   1439 |
 *  | 116M  |                   1638 |
 *  | 117M  |                   1849 |
 *  | 118M  |                   2000 |
 *  | 119M  |                   2000 |
 *  | 120M  |                   2000 |
 *  +-------+------------------------+
 */
 #define MEMCG_DELAY_PRECISION_SHIFT 20
 #define MEMCG_DELAY_SCALING_SHIFT 14

static u64 calculate_overage(unsigned long usage, unsigned long high)
{
	u64 overage;

	if (usage <= high)
		return 0;

	/*
	 * Prevent division by 0 in overage calculation by acting as if
	 * it was a threshold of 1 page
	 */
	high = max(high, 1UL);

	overage = usage - high;
	overage <<= MEMCG_DELAY_PRECISION_SHIFT;
	return div64_u64(overage, high);
}

static u64 mem_find_max_overage(struct mem_cgroup *memcg)
{
	u64 overage, max_overage = 0;

	do {
		overage = calculate_overage(page_counter_read(&memcg->memory),
					    READ_ONCE(memcg->memory.high));
		max_overage = max(overage, max_overage);
	} while ((memcg = parent_mem_cgroup(memcg)) &&
		 !mem_cgroup_is_root(memcg));

	return max_overage;
}

static u64 swap_find_max_overage(struct mem_cgroup *memcg)
{
	u64 overage, max_overage = 0;

	do {
		overage = calculate_overage(page_counter_read(&memcg->swap),
					    READ_ONCE(memcg->swap.high));
		if (overage)
			memcg_memory_event(memcg, MEMCG_SWAP_HIGH);
		max_overage = max(overage, max_overage);
	} while ((memcg = parent_mem_cgroup(memcg)) &&
		 !mem_cgroup_is_root(memcg));

	return max_overage;
}

/*
 * Get the number of jiffies that we should penalise a mischievous cgroup which
 * is exceeding its memory.high by checking both it and its ancestors.
 */
static unsigned long calculate_high_delay(struct mem_cgroup *memcg,
					  unsigned int nr_pages,
					  u64 max_overage)
{
	unsigned long penalty_jiffies;

	if (!max_overage)
		return 0;

	/*
	 * We use overage compared to memory.high to calculate the number of
	 * jiffies to sleep (penalty_jiffies). Ideally this value should be
	 * fairly lenient on small overages, and increasingly harsh when the
	 * memcg in question makes it clear that it has no intention of stopping
	 * its crazy behaviour, so we exponentially increase the delay based on
	 * overage amount.
	 */
	penalty_jiffies = max_overage * max_overage * HZ;
	penalty_jiffies >>= MEMCG_DELAY_PRECISION_SHIFT;
	penalty_jiffies >>= MEMCG_DELAY_SCALING_SHIFT;

	/*
	 * Factor in the task's own contribution to the overage, such that four
	 * N-sized allocations are throttled approximately the same as one
	 * 4N-sized allocation.
	 *
	 * MEMCG_CHARGE_BATCH pages is nominal, so work out how much smaller or
	 * larger the current charge patch is than that.
	 */
	return penalty_jiffies * nr_pages / MEMCG_CHARGE_BATCH;
}

/*
 * Get the number of jiffies that we should penalise a mischievous cgroup which
 * is exceeding its memory.high by checking both it and its ancestors.
 */
static unsigned long calculate_high_delay(struct mem_cgroup *memcg,
					  unsigned int nr_pages)
{
	unsigned long penalty_jiffies;
<<<<<<< HEAD
	u64 max_overage = 0;
=======
	unsigned long pflags;
	unsigned long nr_reclaimed;
	unsigned int nr_pages = current->memcg_nr_pages_over_high;
	int nr_retries = MAX_RECLAIM_RETRIES;
	struct mem_cgroup *memcg;
	bool in_retry = false;
>>>>>>> c1084c27

	do {
		unsigned long usage, high;
		u64 overage;

<<<<<<< HEAD
		usage = page_counter_read(&memcg->memory);
		high = READ_ONCE(memcg->high);

		if (usage <= high)
			continue;

		/*
		 * Prevent division by 0 in overage calculation by acting as if
		 * it was a threshold of 1 page
		 */
		high = max(high, 1UL);

		overage = usage - high;
		overage <<= MEMCG_DELAY_PRECISION_SHIFT;
		overage = div64_u64(overage, high);

		if (overage > max_overage)
			max_overage = overage;
	} while ((memcg = parent_mem_cgroup(memcg)) &&
		 !mem_cgroup_is_root(memcg));

	if (!max_overage)
		return 0;
=======
	memcg = get_mem_cgroup_from_mm(current->mm);
	current->memcg_nr_pages_over_high = 0;
>>>>>>> c1084c27

retry_reclaim:
	/*
<<<<<<< HEAD
	 * We use overage compared to memory.high to calculate the number of
	 * jiffies to sleep (penalty_jiffies). Ideally this value should be
	 * fairly lenient on small overages, and increasingly harsh when the
	 * memcg in question makes it clear that it has no intention of stopping
	 * its crazy behaviour, so we exponentially increase the delay based on
	 * overage amount.
	 */
	penalty_jiffies = max_overage * max_overage * HZ;
	penalty_jiffies >>= MEMCG_DELAY_PRECISION_SHIFT;
	penalty_jiffies >>= MEMCG_DELAY_SCALING_SHIFT;

	/*
	 * Factor in the task's own contribution to the overage, such that four
	 * N-sized allocations are throttled approximately the same as one
	 * 4N-sized allocation.
	 *
	 * MEMCG_CHARGE_BATCH pages is nominal, so work out how much smaller or
	 * larger the current charge patch is than that.
	 */
	penalty_jiffies = penalty_jiffies * nr_pages / MEMCG_CHARGE_BATCH;
=======
	 * The allocating task should reclaim at least the batch size, but for
	 * subsequent retries we only want to do what's necessary to prevent oom
	 * or breaching resource isolation.
	 *
	 * This is distinct from memory.max or page allocator behaviour because
	 * memory.high is currently batched, whereas memory.max and the page
	 * allocator run every time an allocation is made.
	 */
	nr_reclaimed = reclaim_high(memcg,
				    in_retry ? SWAP_CLUSTER_MAX : nr_pages,
				    GFP_KERNEL);

	/*
	 * memory.high is breached and reclaim is unable to keep up. Throttle
	 * allocators proactively to slow down excessive growth.
	 */
	penalty_jiffies = calculate_high_delay(memcg, nr_pages,
					       mem_find_max_overage(memcg));

	penalty_jiffies += calculate_high_delay(memcg, nr_pages,
						swap_find_max_overage(memcg));
>>>>>>> c1084c27

	/*
	 * Clamp the max delay per usermode return so as to still keep the
	 * application moving forwards and also permit diagnostics, albeit
	 * extremely slowly.
	 */
	return min(penalty_jiffies, MEMCG_MAX_HIGH_DELAY_JIFFIES);
}

/*
 * Scheduled by try_charge() to be executed from the userland return path
 * and reclaims memory over the high limit.
 */
void mem_cgroup_handle_over_high(void)
{
	unsigned long penalty_jiffies;
	unsigned long pflags;
	unsigned int nr_pages = current->memcg_nr_pages_over_high;
	struct mem_cgroup *memcg;

	if (likely(!nr_pages))
		return;

	memcg = get_mem_cgroup_from_mm(current->mm);
	reclaim_high(memcg, nr_pages, GFP_KERNEL);
	current->memcg_nr_pages_over_high = 0;

	/*
	 * memory.high is breached and reclaim is unable to keep up. Throttle
	 * allocators proactively to slow down excessive growth.
	 */
	penalty_jiffies = calculate_high_delay(memcg, nr_pages);

	/*
	 * Don't sleep if the amount of jiffies this memcg owes us is so low
	 * that it's not even worth doing, in an attempt to be nice to those who
	 * go only a small amount over their memory.high value and maybe haven't
	 * been aggressively reclaimed enough yet.
	 */
	if (penalty_jiffies <= HZ / 100)
		goto out;

	/*
	 * If reclaim is making forward progress but we're still over
	 * memory.high, we want to encourage that rather than doing allocator
	 * throttling.
	 */
	if (nr_reclaimed || nr_retries--) {
		in_retry = true;
		goto retry_reclaim;
	}

	/*
	 * If we exit early, we're guaranteed to die (since
	 * schedule_timeout_killable sets TASK_KILLABLE). This means we don't
	 * need to account for any ill-begotten jiffies to pay them off later.
	 */
	psi_memstall_enter(&pflags);
	schedule_timeout_killable(penalty_jiffies);
	psi_memstall_leave(&pflags);

out:
	css_put(&memcg->css);
}

static int try_charge_memcg(struct mem_cgroup *memcg, gfp_t gfp_mask,
			unsigned int nr_pages)
{
	unsigned int batch = max(MEMCG_CHARGE_BATCH, nr_pages);
	int nr_retries = MAX_RECLAIM_RETRIES;
	struct mem_cgroup *mem_over_limit;
	struct page_counter *counter;
	enum oom_status oom_status;
	unsigned long nr_reclaimed;
	bool passed_oom = false;
	bool may_swap = true;
	bool drained = false;
	unsigned long pflags;

retry:
	if (consume_stock(memcg, nr_pages))
		return 0;

	if (!do_memsw_account() ||
	    page_counter_try_charge(&memcg->memsw, batch, &counter)) {
		if (page_counter_try_charge(&memcg->memory, batch, &counter))
			goto done_restock;
		if (do_memsw_account())
			page_counter_uncharge(&memcg->memsw, batch);
		mem_over_limit = mem_cgroup_from_counter(counter, memory);
	} else {
		mem_over_limit = mem_cgroup_from_counter(counter, memsw);
		may_swap = false;
	}

	if (batch > nr_pages) {
		batch = nr_pages;
		goto retry;
	}

	/*
	 * Memcg doesn't have a dedicated reserve for atomic
	 * allocations. But like the global atomic pool, we need to
	 * put the burden of reclaim on regular allocation requests
	 * and let these go through as privileged allocations.
	 */
	if (gfp_mask & __GFP_ATOMIC)
		goto force;

	/*
	 * Prevent unbounded recursion when reclaim operations need to
	 * allocate memory. This might exceed the limits temporarily,
	 * but we prefer facilitating memory reclaim and getting back
	 * under the limit over triggering OOM kills in these cases.
	 */
	if (unlikely(current->flags & PF_MEMALLOC))
		goto force;

	if (unlikely(task_in_memcg_oom(current)))
		goto nomem;

	if (!gfpflags_allow_blocking(gfp_mask))
		goto nomem;

	memcg_memory_event(mem_over_limit, MEMCG_MAX);

	psi_memstall_enter(&pflags);
	nr_reclaimed = try_to_free_mem_cgroup_pages(mem_over_limit, nr_pages,
						    gfp_mask, may_swap);
	psi_memstall_leave(&pflags);

	if (mem_cgroup_margin(mem_over_limit) >= nr_pages)
		goto retry;

	if (!drained) {
		drain_all_stock(mem_over_limit);
		drained = true;
		goto retry;
	}

	if (gfp_mask & __GFP_NORETRY)
		goto nomem;
	/*
	 * Even though the limit is exceeded at this point, reclaim
	 * may have been able to free some pages.  Retry the charge
	 * before killing the task.
	 *
	 * Only for regular pages, though: huge pages are rather
	 * unlikely to succeed so close to the limit, and we fall back
	 * to regular pages anyway in case of failure.
	 */
	if (nr_reclaimed && nr_pages <= (1 << PAGE_ALLOC_COSTLY_ORDER))
		goto retry;
	/*
	 * At task move, charge accounts can be doubly counted. So, it's
	 * better to wait until the end of task_move if something is going on.
	 */
	if (mem_cgroup_wait_acct_move(mem_over_limit))
		goto retry;

	if (nr_retries--)
		goto retry;

	if (gfp_mask & __GFP_RETRY_MAYFAIL)
		goto nomem;

	/* Avoid endless loop for tasks bypassed by the oom killer */
	if (passed_oom && task_is_dying())
		goto nomem;

	/*
	 * keep retrying as long as the memcg oom killer is able to make
	 * a forward progress or bypass the charge if the oom killer
	 * couldn't make any progress.
	 */
	oom_status = mem_cgroup_oom(mem_over_limit, gfp_mask,
		       get_order(nr_pages * PAGE_SIZE));
	if (oom_status == OOM_SUCCESS) {
		passed_oom = true;
		nr_retries = MAX_RECLAIM_RETRIES;
		goto retry;
	}
nomem:
	if (!(gfp_mask & __GFP_NOFAIL))
		return -ENOMEM;
force:
	/*
	 * The allocation either can't fail or will lead to more memory
	 * being freed very soon.  Allow memory usage go over the limit
	 * temporarily by force charging it.
	 */
	page_counter_charge(&memcg->memory, nr_pages);
	if (do_memsw_account())
		page_counter_charge(&memcg->memsw, nr_pages);

	return 0;

done_restock:
	if (batch > nr_pages)
		refill_stock(memcg, batch - nr_pages);

	/*
	 * If the hierarchy is above the normal consumption range, schedule
	 * reclaim on returning to userland.  We can perform reclaim here
	 * if __GFP_RECLAIM but let's always punt for simplicity and so that
	 * GFP_KERNEL can consistently be used during reclaim.  @memcg is
	 * not recorded as it most likely matches current's and won't
	 * change in the meantime.  As high limit is checked again before
	 * reclaim, the cost of mismatch is negligible.
	 */
	do {
		bool mem_high, swap_high;

		mem_high = page_counter_read(&memcg->memory) >
			READ_ONCE(memcg->memory.high);
		swap_high = page_counter_read(&memcg->swap) >
			READ_ONCE(memcg->swap.high);

		/* Don't bother a random interrupted task */
		if (in_interrupt()) {
			if (mem_high) {
				schedule_work(&memcg->high_work);
				break;
			}
			continue;
		}

		if (mem_high || swap_high) {
			/*
			 * The allocating tasks in this cgroup will need to do
			 * reclaim or be throttled to prevent further growth
			 * of the memory or swap footprints.
			 *
			 * Target some best-effort fairness between the tasks,
			 * and distribute reclaim work and delay penalties
			 * based on how much each task is actually allocating.
			 */
			current->memcg_nr_pages_over_high += batch;
			set_notify_resume(current);
			break;
		}
	} while ((memcg = parent_mem_cgroup(memcg)));

	return 0;
}

static inline int try_charge(struct mem_cgroup *memcg, gfp_t gfp_mask,
			     unsigned int nr_pages)
{
	if (mem_cgroup_is_root(memcg))
		return 0;

	return try_charge_memcg(memcg, gfp_mask, nr_pages);
}

#if defined(CONFIG_MEMCG_KMEM) || defined(CONFIG_MMU)
static void cancel_charge(struct mem_cgroup *memcg, unsigned int nr_pages)
{
	if (mem_cgroup_is_root(memcg))
		return;

	page_counter_uncharge(&memcg->memory, nr_pages);
	if (do_memsw_account())
		page_counter_uncharge(&memcg->memsw, nr_pages);
}
#endif

static void commit_charge(struct page *page, struct mem_cgroup *memcg)
{
	VM_BUG_ON_PAGE(page_memcg(page), page);
	/*
	 * Any of the following ensures page's memcg stability:
	 *
	 * - the page lock
	 * - LRU isolation
	 * - lock_page_memcg()
	 * - exclusive reference
	 */
	page->memcg_data = (unsigned long)memcg;
}

static struct mem_cgroup *get_mem_cgroup_from_objcg(struct obj_cgroup *objcg)
{
	struct mem_cgroup *memcg;

	rcu_read_lock();
retry:
	memcg = obj_cgroup_memcg(objcg);
	if (unlikely(!css_tryget(&memcg->css)))
		goto retry;
	rcu_read_unlock();

	return memcg;
}

#ifdef CONFIG_MEMCG_KMEM
/*
 * The allocated objcg pointers array is not accounted directly.
 * Moreover, it should not come from DMA buffer and is not readily
 * reclaimable. So those GFP bits should be masked off.
 */
#define OBJCGS_CLEAR_MASK	(__GFP_DMA | __GFP_RECLAIMABLE | __GFP_ACCOUNT)

int memcg_alloc_page_obj_cgroups(struct page *page, struct kmem_cache *s,
				 gfp_t gfp, bool new_page)
{
	unsigned int objects = objs_per_slab_page(s, page);
	unsigned long memcg_data;
	void *vec;

	gfp &= ~OBJCGS_CLEAR_MASK;
	vec = kcalloc_node(objects, sizeof(struct obj_cgroup *), gfp,
			   page_to_nid(page));
	if (!vec)
		return -ENOMEM;

	memcg_data = (unsigned long) vec | MEMCG_DATA_OBJCGS;
	if (new_page) {
		/*
		 * If the slab page is brand new and nobody can yet access
		 * it's memcg_data, no synchronization is required and
		 * memcg_data can be simply assigned.
		 */
		page->memcg_data = memcg_data;
	} else if (cmpxchg(&page->memcg_data, 0, memcg_data)) {
		/*
		 * If the slab page is already in use, somebody can allocate
		 * and assign obj_cgroups in parallel. In this case the existing
		 * objcg vector should be reused.
		 */
		kfree(vec);
		return 0;
	}

	kmemleak_not_leak(vec);
	return 0;
}

/*
 * Returns a pointer to the memory cgroup to which the kernel object is charged.
 *
 * A passed kernel object can be a slab object or a generic kernel page, so
 * different mechanisms for getting the memory cgroup pointer should be used.
 * In certain cases (e.g. kernel stacks or large kmallocs with SLUB) the caller
 * can not know for sure how the kernel object is implemented.
 * mem_cgroup_from_obj() can be safely used in such cases.
 *
 * The caller must ensure the memcg lifetime, e.g. by taking rcu_read_lock(),
 * cgroup_mutex, etc.
 */
struct mem_cgroup *mem_cgroup_from_obj(void *p)
{
	struct page *page;

	if (mem_cgroup_disabled())
		return NULL;

	page = virt_to_head_page(p);

	/*
	 * Slab objects are accounted individually, not per-page.
	 * Memcg membership data for each individual object is saved in
	 * the page->obj_cgroups.
	 */
	if (page_objcgs_check(page)) {
		struct obj_cgroup *objcg;
		unsigned int off;

		off = obj_to_index(page->slab_cache, page, p);
		objcg = page_objcgs(page)[off];
		if (objcg)
			return obj_cgroup_memcg(objcg);

		return NULL;
	}

	/*
	 * page_memcg_check() is used here, because page_has_obj_cgroups()
	 * check above could fail because the object cgroups vector wasn't set
	 * at that moment, but it can be set concurrently.
	 * page_memcg_check(page) will guarantee that a proper memory
	 * cgroup pointer or NULL will be returned.
	 */
	return page_memcg_check(page);
}

__always_inline struct obj_cgroup *get_obj_cgroup_from_current(void)
{
	struct obj_cgroup *objcg = NULL;
	struct mem_cgroup *memcg;

	if (memcg_kmem_bypass())
		return NULL;

	rcu_read_lock();
	if (unlikely(active_memcg()))
		memcg = active_memcg();
	else
		memcg = mem_cgroup_from_task(current);

	for (; memcg != root_mem_cgroup; memcg = parent_mem_cgroup(memcg)) {
		objcg = rcu_dereference(memcg->objcg);
		if (objcg && obj_cgroup_tryget(objcg))
			break;
		objcg = NULL;
	}
	rcu_read_unlock();

	return objcg;
}

<<<<<<< HEAD
#ifdef CONFIG_MEMCG_KMEM
/*
 * Returns a pointer to the memory cgroup to which the kernel object is charged.
 *
 * The caller must ensure the memcg lifetime, e.g. by taking rcu_read_lock(),
 * cgroup_mutex, etc.
 */
struct mem_cgroup *mem_cgroup_from_obj(void *p)
{
	struct page *page;

	if (mem_cgroup_disabled())
		return NULL;

	page = virt_to_head_page(p);

	/*
	 * Slab pages don't have page->mem_cgroup set because corresponding
	 * kmem caches can be reparented during the lifetime. That's why
	 * memcg_from_slab_page() should be used instead.
	 */
	if (PageSlab(page))
		return memcg_from_slab_page(page);

	/* All other pages use page->mem_cgroup */
	return page->mem_cgroup;
}

=======
>>>>>>> c1084c27
static int memcg_alloc_cache_id(void)
{
	int id, size;
	int err;

	id = ida_simple_get(&memcg_cache_ida,
			    0, MEMCG_CACHES_MAX_SIZE, GFP_KERNEL);
	if (id < 0)
		return id;

	if (id < memcg_nr_cache_ids)
		return id;

	/*
	 * There's no space for the new id in memcg_caches arrays,
	 * so we have to grow them.
	 */
	down_write(&memcg_cache_ids_sem);

	size = 2 * (id + 1);
	if (size < MEMCG_CACHES_MIN_SIZE)
		size = MEMCG_CACHES_MIN_SIZE;
	else if (size > MEMCG_CACHES_MAX_SIZE)
		size = MEMCG_CACHES_MAX_SIZE;

	err = memcg_update_all_list_lrus(size);
	if (!err)
		memcg_nr_cache_ids = size;

	up_write(&memcg_cache_ids_sem);

	if (err) {
		ida_simple_remove(&memcg_cache_ida, id);
		return err;
	}
	return id;
}

static void memcg_free_cache_id(int id)
{
	ida_simple_remove(&memcg_cache_ida, id);
}

/*
<<<<<<< HEAD
 * Enqueue the creation of a per-memcg kmem_cache.
 */
static void memcg_schedule_kmem_cache_create(struct mem_cgroup *memcg,
					       struct kmem_cache *cachep)
{
	struct memcg_kmem_cache_create_work *cw;

	if (!css_tryget_online(&memcg->css))
		return;

	cw = kmalloc(sizeof(*cw), GFP_NOWAIT | __GFP_NOWARN);
	if (!cw) {
		css_put(&memcg->css);
		return;
	}

	cw->memcg = memcg;
	cw->cachep = cachep;
	INIT_WORK(&cw->work, memcg_kmem_cache_create_func);

	queue_work(memcg_kmem_cache_wq, &cw->work);
}

static inline bool memcg_kmem_bypass(void)
{
	if (in_interrupt() || !current->mm || (current->flags & PF_KTHREAD))
		return true;
	return false;
}

/**
 * memcg_kmem_get_cache: select the correct per-memcg cache for allocation
 * @cachep: the original global kmem cache
 *
 * Return the kmem_cache we're supposed to use for a slab allocation.
 * We try to use the current memcg's version of the cache.
 *
 * If the cache does not exist yet, if we are the first user of it, we
 * create it asynchronously in a workqueue and let the current allocation
 * go through with the original cache.
 *
 * This function takes a reference to the cache it returns to assure it
 * won't get destroyed while we are working with it. Once the caller is
 * done with it, memcg_kmem_put_cache() must be called to release the
 * reference.
=======
 * obj_cgroup_uncharge_pages: uncharge a number of kernel pages from a objcg
 * @objcg: object cgroup to uncharge
 * @nr_pages: number of pages to uncharge
>>>>>>> c1084c27
 */
static void obj_cgroup_uncharge_pages(struct obj_cgroup *objcg,
				      unsigned int nr_pages)
{
	struct mem_cgroup *memcg;

	memcg = get_mem_cgroup_from_objcg(objcg);

	if (!cgroup_subsys_on_dfl(memory_cgrp_subsys))
		page_counter_uncharge(&memcg->kmem, nr_pages);
	refill_stock(memcg, nr_pages);

	css_put(&memcg->css);
}

/*
 * obj_cgroup_charge_pages: charge a number of kernel pages to a objcg
 * @objcg: object cgroup to charge
 * @gfp: reclaim mode
 * @nr_pages: number of pages to charge
 *
 * Returns 0 on success, an error code on failure.
 */
static int obj_cgroup_charge_pages(struct obj_cgroup *objcg, gfp_t gfp,
				   unsigned int nr_pages)
{
	struct page_counter *counter;
	struct mem_cgroup *memcg;
	int ret;

	memcg = get_mem_cgroup_from_objcg(objcg);

	ret = try_charge_memcg(memcg, gfp, nr_pages);
	if (ret)
		goto out;

	if (!cgroup_subsys_on_dfl(memory_cgrp_subsys) &&
	    !page_counter_try_charge(&memcg->kmem, nr_pages, &counter)) {

		/*
		 * Enforce __GFP_NOFAIL allocation because callers are not
		 * prepared to see failures and likely do not have any failure
		 * handling code.
		 */
		if (gfp & __GFP_NOFAIL) {
			page_counter_charge(&memcg->kmem, nr_pages);
			goto out;
		}
		cancel_charge(memcg, nr_pages);
		ret = -ENOMEM;
	}
out:
	css_put(&memcg->css);

	return ret;
}

/**
 * __memcg_kmem_charge_page: charge a kmem page to the current memory cgroup
 * @page: page to charge
 * @gfp: reclaim mode
 * @order: allocation order
 *
 * Returns 0 on success, an error code on failure.
 */
int __memcg_kmem_charge_page(struct page *page, gfp_t gfp, int order)
{
	struct obj_cgroup *objcg;
	int ret = 0;

	objcg = get_obj_cgroup_from_current();
	if (objcg) {
		ret = obj_cgroup_charge_pages(objcg, gfp, 1 << order);
		if (!ret) {
			page->memcg_data = (unsigned long)objcg |
				MEMCG_DATA_KMEM;
			return 0;
		}
		obj_cgroup_put(objcg);
	}
	return ret;
}

/**
 * __memcg_kmem_uncharge_page: uncharge a kmem page
 * @page: page to uncharge
 * @order: allocation order
 */
void __memcg_kmem_uncharge_page(struct page *page, int order)
{
	struct obj_cgroup *objcg;
	unsigned int nr_pages = 1 << order;

	if (!PageMemcgKmem(page))
		return;

	objcg = __page_objcg(page);
	obj_cgroup_uncharge_pages(objcg, nr_pages);
	page->memcg_data = 0;
	obj_cgroup_put(objcg);
}

void mod_objcg_state(struct obj_cgroup *objcg, struct pglist_data *pgdat,
		     enum node_stat_item idx, int nr)
{
	unsigned long flags;
	struct obj_stock *stock = get_obj_stock(&flags);
	int *bytes;

	/*
	 * Save vmstat data in stock and skip vmstat array update unless
	 * accumulating over a page of vmstat data or when pgdat or idx
	 * changes.
	 */
	if (stock->cached_objcg != objcg) {
		drain_obj_stock(stock);
		obj_cgroup_get(objcg);
		stock->nr_bytes = atomic_read(&objcg->nr_charged_bytes)
				? atomic_xchg(&objcg->nr_charged_bytes, 0) : 0;
		stock->cached_objcg = objcg;
		stock->cached_pgdat = pgdat;
	} else if (stock->cached_pgdat != pgdat) {
		/* Flush the existing cached vmstat data */
		struct pglist_data *oldpg = stock->cached_pgdat;

		if (stock->nr_slab_reclaimable_b) {
			mod_objcg_mlstate(objcg, oldpg, NR_SLAB_RECLAIMABLE_B,
					  stock->nr_slab_reclaimable_b);
			stock->nr_slab_reclaimable_b = 0;
		}
		if (stock->nr_slab_unreclaimable_b) {
			mod_objcg_mlstate(objcg, oldpg, NR_SLAB_UNRECLAIMABLE_B,
					  stock->nr_slab_unreclaimable_b);
			stock->nr_slab_unreclaimable_b = 0;
		}
		stock->cached_pgdat = pgdat;
	}

	bytes = (idx == NR_SLAB_RECLAIMABLE_B) ? &stock->nr_slab_reclaimable_b
					       : &stock->nr_slab_unreclaimable_b;
	/*
	 * Even for large object >= PAGE_SIZE, the vmstat data will still be
	 * cached locally at least once before pushing it out.
	 */
	if (!*bytes) {
		*bytes = nr;
		nr = 0;
	} else {
		*bytes += nr;
		if (abs(*bytes) > PAGE_SIZE) {
			nr = *bytes;
			*bytes = 0;
		} else {
			nr = 0;
		}
	}
	if (nr)
		mod_objcg_mlstate(objcg, pgdat, idx, nr);

	put_obj_stock(flags);
}

static bool consume_obj_stock(struct obj_cgroup *objcg, unsigned int nr_bytes)
{
	unsigned long flags;
	struct obj_stock *stock = get_obj_stock(&flags);
	bool ret = false;

	if (objcg == stock->cached_objcg && stock->nr_bytes >= nr_bytes) {
		stock->nr_bytes -= nr_bytes;
		ret = true;
	}

	put_obj_stock(flags);

	return ret;
}

static void drain_obj_stock(struct obj_stock *stock)
{
	struct obj_cgroup *old = stock->cached_objcg;

	if (!old)
		return;

	if (stock->nr_bytes) {
		unsigned int nr_pages = stock->nr_bytes >> PAGE_SHIFT;
		unsigned int nr_bytes = stock->nr_bytes & (PAGE_SIZE - 1);

		if (nr_pages)
			obj_cgroup_uncharge_pages(old, nr_pages);

		/*
		 * The leftover is flushed to the centralized per-memcg value.
		 * On the next attempt to refill obj stock it will be moved
		 * to a per-cpu stock (probably, on an other CPU), see
		 * refill_obj_stock().
		 *
		 * How often it's flushed is a trade-off between the memory
		 * limit enforcement accuracy and potential CPU contention,
		 * so it might be changed in the future.
		 */
		atomic_add(nr_bytes, &old->nr_charged_bytes);
		stock->nr_bytes = 0;
	}

	/*
	 * Flush the vmstat data in current stock
	 */
	if (stock->nr_slab_reclaimable_b || stock->nr_slab_unreclaimable_b) {
		if (stock->nr_slab_reclaimable_b) {
			mod_objcg_mlstate(old, stock->cached_pgdat,
					  NR_SLAB_RECLAIMABLE_B,
					  stock->nr_slab_reclaimable_b);
			stock->nr_slab_reclaimable_b = 0;
		}
		if (stock->nr_slab_unreclaimable_b) {
			mod_objcg_mlstate(old, stock->cached_pgdat,
					  NR_SLAB_UNRECLAIMABLE_B,
					  stock->nr_slab_unreclaimable_b);
			stock->nr_slab_unreclaimable_b = 0;
		}
		stock->cached_pgdat = NULL;
	}

	obj_cgroup_put(old);
	stock->cached_objcg = NULL;
}

static bool obj_stock_flush_required(struct memcg_stock_pcp *stock,
				     struct mem_cgroup *root_memcg)
{
	struct mem_cgroup *memcg;

	if (in_task() && stock->task_obj.cached_objcg) {
		memcg = obj_cgroup_memcg(stock->task_obj.cached_objcg);
		if (memcg && mem_cgroup_is_descendant(memcg, root_memcg))
			return true;
	}
	if (stock->irq_obj.cached_objcg) {
		memcg = obj_cgroup_memcg(stock->irq_obj.cached_objcg);
		if (memcg && mem_cgroup_is_descendant(memcg, root_memcg))
			return true;
	}

	return false;
}

static void refill_obj_stock(struct obj_cgroup *objcg, unsigned int nr_bytes,
			     bool allow_uncharge)
{
	unsigned long flags;
	struct obj_stock *stock = get_obj_stock(&flags);
	unsigned int nr_pages = 0;

	if (stock->cached_objcg != objcg) { /* reset if necessary */
		drain_obj_stock(stock);
		obj_cgroup_get(objcg);
		stock->cached_objcg = objcg;
		stock->nr_bytes = atomic_read(&objcg->nr_charged_bytes)
				? atomic_xchg(&objcg->nr_charged_bytes, 0) : 0;
		allow_uncharge = true;	/* Allow uncharge when objcg changes */
	}
	stock->nr_bytes += nr_bytes;

	if (allow_uncharge && (stock->nr_bytes > PAGE_SIZE)) {
		nr_pages = stock->nr_bytes >> PAGE_SHIFT;
		stock->nr_bytes &= (PAGE_SIZE - 1);
	}

	put_obj_stock(flags);

	if (nr_pages)
		obj_cgroup_uncharge_pages(objcg, nr_pages);
}

int obj_cgroup_charge(struct obj_cgroup *objcg, gfp_t gfp, size_t size)
{
	unsigned int nr_pages, nr_bytes;
	int ret;

	if (consume_obj_stock(objcg, size))
		return 0;

	/*
	 * In theory, objcg->nr_charged_bytes can have enough
	 * pre-charged bytes to satisfy the allocation. However,
	 * flushing objcg->nr_charged_bytes requires two atomic
	 * operations, and objcg->nr_charged_bytes can't be big.
	 * The shared objcg->nr_charged_bytes can also become a
	 * performance bottleneck if all tasks of the same memcg are
	 * trying to update it. So it's better to ignore it and try
	 * grab some new pages. The stock's nr_bytes will be flushed to
	 * objcg->nr_charged_bytes later on when objcg changes.
	 *
	 * The stock's nr_bytes may contain enough pre-charged bytes
	 * to allow one less page from being charged, but we can't rely
	 * on the pre-charged bytes not being changed outside of
	 * consume_obj_stock() or refill_obj_stock(). So ignore those
	 * pre-charged bytes as well when charging pages. To avoid a
	 * page uncharge right after a page charge, we set the
	 * allow_uncharge flag to false when calling refill_obj_stock()
	 * to temporarily allow the pre-charged bytes to exceed the page
	 * size limit. The maximum reachable value of the pre-charged
	 * bytes is (sizeof(object) + PAGE_SIZE - 2) if there is no data
	 * race.
	 */
	nr_pages = size >> PAGE_SHIFT;
	nr_bytes = size & (PAGE_SIZE - 1);

	if (nr_bytes)
		nr_pages += 1;

	ret = obj_cgroup_charge_pages(objcg, gfp, nr_pages);
	if (!ret && nr_bytes)
		refill_obj_stock(objcg, PAGE_SIZE - nr_bytes, false);

	return ret;
}

void obj_cgroup_uncharge(struct obj_cgroup *objcg, size_t size)
{
	refill_obj_stock(objcg, size, true);
}

#endif /* CONFIG_MEMCG_KMEM */

/*
 * Because page_memcg(head) is not set on tails, set it now.
 */
void split_page_memcg(struct page *head, unsigned int nr)
{
	struct mem_cgroup *memcg = page_memcg(head);
	int i;

	if (mem_cgroup_disabled() || !memcg)
		return;

	for (i = 1; i < nr; i++)
		head[i].memcg_data = head->memcg_data;

	if (PageMemcgKmem(head))
		obj_cgroup_get_many(__page_objcg(head), nr - 1);
	else
		css_get_many(&memcg->css, nr - 1);
}

#ifdef CONFIG_MEMCG_SWAP
/**
 * mem_cgroup_move_swap_account - move swap charge and swap_cgroup's record.
 * @entry: swap entry to be moved
 * @from:  mem_cgroup which the entry is moved from
 * @to:  mem_cgroup which the entry is moved to
 *
 * It succeeds only when the swap_cgroup's record for this entry is the same
 * as the mem_cgroup's id of @from.
 *
 * Returns 0 on success, -EINVAL on failure.
 *
 * The caller must have charged to @to, IOW, called page_counter_charge() about
 * both res and memsw, and called css_get().
 */
static int mem_cgroup_move_swap_account(swp_entry_t entry,
				struct mem_cgroup *from, struct mem_cgroup *to)
{
	unsigned short old_id, new_id;

	old_id = mem_cgroup_id(from);
	new_id = mem_cgroup_id(to);

	if (swap_cgroup_cmpxchg(entry, old_id, new_id) == old_id) {
		mod_memcg_state(from, MEMCG_SWAP, -1);
		mod_memcg_state(to, MEMCG_SWAP, 1);
		return 0;
	}
	return -EINVAL;
}
#else
static inline int mem_cgroup_move_swap_account(swp_entry_t entry,
				struct mem_cgroup *from, struct mem_cgroup *to)
{
	return -EINVAL;
}
#endif

static DEFINE_MUTEX(memcg_max_mutex);

static int mem_cgroup_resize_max(struct mem_cgroup *memcg,
				 unsigned long max, bool memsw)
{
	bool enlarge = false;
	bool drained = false;
	int ret;
	bool limits_invariant;
	struct page_counter *counter = memsw ? &memcg->memsw : &memcg->memory;

	do {
		if (signal_pending(current)) {
			ret = -EINTR;
			break;
		}

		mutex_lock(&memcg_max_mutex);
		/*
		 * Make sure that the new limit (memsw or memory limit) doesn't
		 * break our basic invariant rule memory.max <= memsw.max.
		 */
		limits_invariant = memsw ? max >= READ_ONCE(memcg->memory.max) :
					   max <= memcg->memsw.max;
		if (!limits_invariant) {
			mutex_unlock(&memcg_max_mutex);
			ret = -EINVAL;
			break;
		}
		if (max > counter->max)
			enlarge = true;
		ret = page_counter_set_max(counter, max);
		mutex_unlock(&memcg_max_mutex);

		if (!ret)
			break;

		if (!drained) {
			drain_all_stock(memcg);
			drained = true;
			continue;
		}

		if (!try_to_free_mem_cgroup_pages(memcg, 1,
					GFP_KERNEL, !memsw)) {
			ret = -EBUSY;
			break;
		}
	} while (true);

	if (!ret && enlarge)
		memcg_oom_recover(memcg);

	return ret;
}

unsigned long mem_cgroup_soft_limit_reclaim(pg_data_t *pgdat, int order,
					    gfp_t gfp_mask,
					    unsigned long *total_scanned)
{
	unsigned long nr_reclaimed = 0;
	struct mem_cgroup_per_node *mz, *next_mz = NULL;
	unsigned long reclaimed;
	int loop = 0;
	struct mem_cgroup_tree_per_node *mctz;
	unsigned long excess;
	unsigned long nr_scanned;

	if (order > 0)
		return 0;

	mctz = soft_limit_tree_node(pgdat->node_id);

	/*
	 * Do not even bother to check the largest node if the root
	 * is empty. Do it lockless to prevent lock bouncing. Races
	 * are acceptable as soft limit is best effort anyway.
	 */
	if (!mctz || RB_EMPTY_ROOT(&mctz->rb_root))
		return 0;

	/*
	 * This loop can run a while, specially if mem_cgroup's continuously
	 * keep exceeding their soft limit and putting the system under
	 * pressure
	 */
	do {
		if (next_mz)
			mz = next_mz;
		else
			mz = mem_cgroup_largest_soft_limit_node(mctz);
		if (!mz)
			break;

		nr_scanned = 0;
		reclaimed = mem_cgroup_soft_reclaim(mz->memcg, pgdat,
						    gfp_mask, &nr_scanned);
		nr_reclaimed += reclaimed;
		*total_scanned += nr_scanned;
		spin_lock_irq(&mctz->lock);
		__mem_cgroup_remove_exceeded(mz, mctz);

		/*
		 * If we failed to reclaim anything from this memory cgroup
		 * it is time to move on to the next cgroup
		 */
		next_mz = NULL;
		if (!reclaimed)
			next_mz = __mem_cgroup_largest_soft_limit_node(mctz);

		excess = soft_limit_excess(mz->memcg);
		/*
		 * One school of thought says that we should not add
		 * back the node to the tree if reclaim returns 0.
		 * But our reclaim could return 0, simply because due
		 * to priority we are exposing a smaller subset of
		 * memory to reclaim from. Consider this as a longer
		 * term TODO.
		 */
		/* If excess == 0, no tree ops */
		__mem_cgroup_insert_exceeded(mz, mctz, excess);
		spin_unlock_irq(&mctz->lock);
		css_put(&mz->memcg->css);
		loop++;
		/*
		 * Could not reclaim anything and there are no more
		 * mem cgroups to try or we seem to be looping without
		 * reclaiming anything.
		 */
		if (!nr_reclaimed &&
			(next_mz == NULL ||
			loop > MEM_CGROUP_MAX_SOFT_LIMIT_RECLAIM_LOOPS))
			break;
	} while (!nr_reclaimed);
	if (next_mz)
		css_put(&next_mz->memcg->css);
	return nr_reclaimed;
}

/*
 * Reclaims as many pages from the given memcg as possible.
 *
 * Caller is responsible for holding css reference for memcg.
 */
static int mem_cgroup_force_empty(struct mem_cgroup *memcg)
{
	int nr_retries = MAX_RECLAIM_RETRIES;

	/* we call try-to-free pages for make this cgroup empty */
	lru_add_drain_all();

	drain_all_stock(memcg);

	/* try to free all pages in this cgroup */
	while (nr_retries && page_counter_read(&memcg->memory)) {
		int progress;

		if (signal_pending(current))
			return -EINTR;

		progress = try_to_free_mem_cgroup_pages(memcg, 1,
							GFP_KERNEL, true);
		if (!progress) {
			nr_retries--;
			/* maybe some writeback is necessary */
			congestion_wait(BLK_RW_ASYNC, HZ/10);
		}

	}

	return 0;
}

static ssize_t mem_cgroup_force_empty_write(struct kernfs_open_file *of,
					    char *buf, size_t nbytes,
					    loff_t off)
{
	struct mem_cgroup *memcg = mem_cgroup_from_css(of_css(of));

	if (mem_cgroup_is_root(memcg))
		return -EINVAL;
	return mem_cgroup_force_empty(memcg) ?: nbytes;
}

static u64 mem_cgroup_hierarchy_read(struct cgroup_subsys_state *css,
				     struct cftype *cft)
{
	return 1;
}

static int mem_cgroup_hierarchy_write(struct cgroup_subsys_state *css,
				      struct cftype *cft, u64 val)
{
	if (val == 1)
		return 0;

	pr_warn_once("Non-hierarchical mode is deprecated. "
		     "Please report your usecase to linux-mm@kvack.org if you "
		     "depend on this functionality.\n");

	return -EINVAL;
}

static unsigned long mem_cgroup_usage(struct mem_cgroup *memcg, bool swap)
{
	unsigned long val;

	if (mem_cgroup_is_root(memcg)) {
		/* mem_cgroup_threshold() calls here from irqsafe context */
		cgroup_rstat_flush_irqsafe(memcg->css.cgroup);
		val = memcg_page_state(memcg, NR_FILE_PAGES) +
			memcg_page_state(memcg, NR_ANON_MAPPED);
		if (swap)
			val += memcg_page_state(memcg, MEMCG_SWAP);
	} else {
		if (!swap)
			val = page_counter_read(&memcg->memory);
		else
			val = page_counter_read(&memcg->memsw);
	}
	return val;
}

enum {
	RES_USAGE,
	RES_LIMIT,
	RES_MAX_USAGE,
	RES_FAILCNT,
	RES_SOFT_LIMIT,
};

static u64 mem_cgroup_read_u64(struct cgroup_subsys_state *css,
			       struct cftype *cft)
{
	struct mem_cgroup *memcg = mem_cgroup_from_css(css);
	struct page_counter *counter;

	switch (MEMFILE_TYPE(cft->private)) {
	case _MEM:
		counter = &memcg->memory;
		break;
	case _MEMSWAP:
		counter = &memcg->memsw;
		break;
	case _KMEM:
		counter = &memcg->kmem;
		break;
	case _TCP:
		counter = &memcg->tcpmem;
		break;
	default:
		BUG();
	}

	switch (MEMFILE_ATTR(cft->private)) {
	case RES_USAGE:
		if (counter == &memcg->memory)
			return (u64)mem_cgroup_usage(memcg, false) * PAGE_SIZE;
		if (counter == &memcg->memsw)
			return (u64)mem_cgroup_usage(memcg, true) * PAGE_SIZE;
		return (u64)page_counter_read(counter) * PAGE_SIZE;
	case RES_LIMIT:
		return (u64)counter->max * PAGE_SIZE;
	case RES_MAX_USAGE:
		return (u64)counter->watermark * PAGE_SIZE;
	case RES_FAILCNT:
		return counter->failcnt;
	case RES_SOFT_LIMIT:
		return (u64)memcg->soft_limit * PAGE_SIZE;
	default:
		BUG();
	}
}

<<<<<<< HEAD
static void memcg_flush_percpu_vmstats(struct mem_cgroup *memcg)
{
	unsigned long stat[MEMCG_NR_STAT] = {0};
	struct mem_cgroup *mi;
	int node, cpu, i;

	for_each_online_cpu(cpu)
		for (i = 0; i < MEMCG_NR_STAT; i++)
			stat[i] += per_cpu(memcg->vmstats_percpu->stat[i], cpu);

	for (mi = memcg; mi; mi = parent_mem_cgroup(mi))
		for (i = 0; i < MEMCG_NR_STAT; i++)
			atomic_long_add(stat[i], &mi->vmstats[i]);

	for_each_node(node) {
		struct mem_cgroup_per_node *pn = memcg->nodeinfo[node];
		struct mem_cgroup_per_node *pi;

		for (i = 0; i < NR_VM_NODE_STAT_ITEMS; i++)
			stat[i] = 0;

		for_each_online_cpu(cpu)
			for (i = 0; i < NR_VM_NODE_STAT_ITEMS; i++)
				stat[i] += per_cpu(
					pn->lruvec_stat_cpu->count[i], cpu);

		for (pi = pn; pi; pi = parent_nodeinfo(pi, node))
			for (i = 0; i < NR_VM_NODE_STAT_ITEMS; i++)
				atomic_long_add(stat[i], &pi->lruvec_stat[i]);
	}
}

static void memcg_flush_percpu_vmevents(struct mem_cgroup *memcg)
{
	unsigned long events[NR_VM_EVENT_ITEMS];
	struct mem_cgroup *mi;
	int cpu, i;

	for (i = 0; i < NR_VM_EVENT_ITEMS; i++)
		events[i] = 0;

	for_each_online_cpu(cpu)
		for (i = 0; i < NR_VM_EVENT_ITEMS; i++)
			events[i] += per_cpu(memcg->vmstats_percpu->events[i],
					     cpu);

	for (mi = memcg; mi; mi = parent_mem_cgroup(mi))
		for (i = 0; i < NR_VM_EVENT_ITEMS; i++)
			atomic_long_add(events[i], &mi->vmevents[i]);
}

=======
>>>>>>> c1084c27
#ifdef CONFIG_MEMCG_KMEM
static int memcg_online_kmem(struct mem_cgroup *memcg)
{
	struct obj_cgroup *objcg;
	int memcg_id;

	if (cgroup_memory_nokmem)
		return 0;

	BUG_ON(memcg->kmemcg_id >= 0);
	BUG_ON(memcg->kmem_state);

	memcg_id = memcg_alloc_cache_id();
	if (memcg_id < 0)
		return memcg_id;

	objcg = obj_cgroup_alloc();
	if (!objcg) {
		memcg_free_cache_id(memcg_id);
		return -ENOMEM;
	}
	objcg->memcg = memcg;
	rcu_assign_pointer(memcg->objcg, objcg);

	static_branch_enable(&memcg_kmem_enabled_key);

	memcg->kmemcg_id = memcg_id;
	memcg->kmem_state = KMEM_ONLINE;

	return 0;
}

static void memcg_offline_kmem(struct mem_cgroup *memcg)
{
	struct cgroup_subsys_state *css;
	struct mem_cgroup *parent, *child;
	int kmemcg_id;

	if (memcg->kmem_state != KMEM_ONLINE)
		return;

	memcg->kmem_state = KMEM_ALLOCATED;

	parent = parent_mem_cgroup(memcg);
	if (!parent)
		parent = root_mem_cgroup;

<<<<<<< HEAD
	/*
	 * Deactivate and reparent kmem_caches.
	 */
	memcg_deactivate_kmem_caches(memcg, parent);
=======
	memcg_reparent_objcgs(memcg, parent);
>>>>>>> c1084c27

	kmemcg_id = memcg->kmemcg_id;
	BUG_ON(kmemcg_id < 0);

	/*
	 * Change kmemcg_id of this cgroup and all its descendants to the
	 * parent's id, and then move all entries from this cgroup's list_lrus
	 * to ones of the parent. After we have finished, all list_lrus
	 * corresponding to this cgroup are guaranteed to remain empty. The
	 * ordering is imposed by list_lru_node->lock taken by
	 * memcg_drain_all_list_lrus().
	 */
	rcu_read_lock(); /* can be called from css_free w/o cgroup_mutex */
	css_for_each_descendant_pre(css, &memcg->css) {
		child = mem_cgroup_from_css(css);
		BUG_ON(child->kmemcg_id != kmemcg_id);
		child->kmemcg_id = parent->kmemcg_id;
	}
	rcu_read_unlock();

	memcg_drain_all_list_lrus(kmemcg_id, parent);

	memcg_free_cache_id(kmemcg_id);
}

static void memcg_free_kmem(struct mem_cgroup *memcg)
{
	/* css_alloc() failed, offlining didn't happen */
	if (unlikely(memcg->kmem_state == KMEM_ONLINE))
		memcg_offline_kmem(memcg);
}
#else
static int memcg_online_kmem(struct mem_cgroup *memcg)
{
	return 0;
}
static void memcg_offline_kmem(struct mem_cgroup *memcg)
{
}
static void memcg_free_kmem(struct mem_cgroup *memcg)
{
}
#endif /* CONFIG_MEMCG_KMEM */

static int memcg_update_kmem_max(struct mem_cgroup *memcg,
				 unsigned long max)
{
	int ret;

	mutex_lock(&memcg_max_mutex);
	ret = page_counter_set_max(&memcg->kmem, max);
	mutex_unlock(&memcg_max_mutex);
	return ret;
}

static int memcg_update_tcp_max(struct mem_cgroup *memcg, unsigned long max)
{
	int ret;

	mutex_lock(&memcg_max_mutex);

	ret = page_counter_set_max(&memcg->tcpmem, max);
	if (ret)
		goto out;

	if (!memcg->tcpmem_active) {
		/*
		 * The active flag needs to be written after the static_key
		 * update. This is what guarantees that the socket activation
		 * function is the last one to run. See mem_cgroup_sk_alloc()
		 * for details, and note that we don't mark any socket as
		 * belonging to this memcg until that flag is up.
		 *
		 * We need to do this, because static_keys will span multiple
		 * sites, but we can't control their order. If we mark a socket
		 * as accounted, but the accounting functions are not patched in
		 * yet, we'll lose accounting.
		 *
		 * We never race with the readers in mem_cgroup_sk_alloc(),
		 * because when this value change, the code to process it is not
		 * patched in yet.
		 */
		static_branch_inc(&memcg_sockets_enabled_key);
		memcg->tcpmem_active = true;
	}
out:
	mutex_unlock(&memcg_max_mutex);
	return ret;
}

/*
 * The user of this function is...
 * RES_LIMIT.
 */
static ssize_t mem_cgroup_write(struct kernfs_open_file *of,
				char *buf, size_t nbytes, loff_t off)
{
	struct mem_cgroup *memcg = mem_cgroup_from_css(of_css(of));
	unsigned long nr_pages;
	int ret;

	buf = strstrip(buf);
	ret = page_counter_memparse(buf, "-1", &nr_pages);
	if (ret)
		return ret;

	switch (MEMFILE_ATTR(of_cft(of)->private)) {
	case RES_LIMIT:
		if (mem_cgroup_is_root(memcg)) { /* Can't set limit on root */
			ret = -EINVAL;
			break;
		}
		switch (MEMFILE_TYPE(of_cft(of)->private)) {
		case _MEM:
			ret = mem_cgroup_resize_max(memcg, nr_pages, false);
			break;
		case _MEMSWAP:
			ret = mem_cgroup_resize_max(memcg, nr_pages, true);
			break;
		case _KMEM:
			pr_warn_once("kmem.limit_in_bytes is deprecated and will be removed. "
				     "Please report your usecase to linux-mm@kvack.org if you "
				     "depend on this functionality.\n");
			ret = memcg_update_kmem_max(memcg, nr_pages);
			break;
		case _TCP:
			ret = memcg_update_tcp_max(memcg, nr_pages);
			break;
		}
		break;
	case RES_SOFT_LIMIT:
		memcg->soft_limit = nr_pages;
		ret = 0;
		break;
	}
	return ret ?: nbytes;
}

static ssize_t mem_cgroup_reset(struct kernfs_open_file *of, char *buf,
				size_t nbytes, loff_t off)
{
	struct mem_cgroup *memcg = mem_cgroup_from_css(of_css(of));
	struct page_counter *counter;

	switch (MEMFILE_TYPE(of_cft(of)->private)) {
	case _MEM:
		counter = &memcg->memory;
		break;
	case _MEMSWAP:
		counter = &memcg->memsw;
		break;
	case _KMEM:
		counter = &memcg->kmem;
		break;
	case _TCP:
		counter = &memcg->tcpmem;
		break;
	default:
		BUG();
	}

	switch (MEMFILE_ATTR(of_cft(of)->private)) {
	case RES_MAX_USAGE:
		page_counter_reset_watermark(counter);
		break;
	case RES_FAILCNT:
		counter->failcnt = 0;
		break;
	default:
		BUG();
	}

	return nbytes;
}

static u64 mem_cgroup_move_charge_read(struct cgroup_subsys_state *css,
					struct cftype *cft)
{
	return mem_cgroup_from_css(css)->move_charge_at_immigrate;
}

#ifdef CONFIG_MMU
static int mem_cgroup_move_charge_write(struct cgroup_subsys_state *css,
					struct cftype *cft, u64 val)
{
	struct mem_cgroup *memcg = mem_cgroup_from_css(css);

	if (val & ~MOVE_MASK)
		return -EINVAL;

	/*
	 * No kind of locking is needed in here, because ->can_attach() will
	 * check this value once in the beginning of the process, and then carry
	 * on with stale data. This means that changes to this value will only
	 * affect task migrations starting after the change.
	 */
	memcg->move_charge_at_immigrate = val;
	return 0;
}
#else
static int mem_cgroup_move_charge_write(struct cgroup_subsys_state *css,
					struct cftype *cft, u64 val)
{
	return -ENOSYS;
}
#endif

#ifdef CONFIG_NUMA

#define LRU_ALL_FILE (BIT(LRU_INACTIVE_FILE) | BIT(LRU_ACTIVE_FILE))
#define LRU_ALL_ANON (BIT(LRU_INACTIVE_ANON) | BIT(LRU_ACTIVE_ANON))
#define LRU_ALL	     ((1 << NR_LRU_LISTS) - 1)

static unsigned long mem_cgroup_node_nr_lru_pages(struct mem_cgroup *memcg,
				int nid, unsigned int lru_mask, bool tree)
{
	struct lruvec *lruvec = mem_cgroup_lruvec(memcg, NODE_DATA(nid));
	unsigned long nr = 0;
	enum lru_list lru;

	VM_BUG_ON((unsigned)nid >= nr_node_ids);

	for_each_lru(lru) {
		if (!(BIT(lru) & lru_mask))
			continue;
		if (tree)
			nr += lruvec_page_state(lruvec, NR_LRU_BASE + lru);
		else
			nr += lruvec_page_state_local(lruvec, NR_LRU_BASE + lru);
	}
	return nr;
}

static unsigned long mem_cgroup_nr_lru_pages(struct mem_cgroup *memcg,
					     unsigned int lru_mask,
					     bool tree)
{
	unsigned long nr = 0;
	enum lru_list lru;

	for_each_lru(lru) {
		if (!(BIT(lru) & lru_mask))
			continue;
		if (tree)
			nr += memcg_page_state(memcg, NR_LRU_BASE + lru);
		else
			nr += memcg_page_state_local(memcg, NR_LRU_BASE + lru);
	}
	return nr;
}

static int memcg_numa_stat_show(struct seq_file *m, void *v)
{
	struct numa_stat {
		const char *name;
		unsigned int lru_mask;
	};

	static const struct numa_stat stats[] = {
		{ "total", LRU_ALL },
		{ "file", LRU_ALL_FILE },
		{ "anon", LRU_ALL_ANON },
		{ "unevictable", BIT(LRU_UNEVICTABLE) },
	};
	const struct numa_stat *stat;
	int nid;
	struct mem_cgroup *memcg = mem_cgroup_from_seq(m);

	cgroup_rstat_flush(memcg->css.cgroup);

	for (stat = stats; stat < stats + ARRAY_SIZE(stats); stat++) {
		seq_printf(m, "%s=%lu", stat->name,
			   mem_cgroup_nr_lru_pages(memcg, stat->lru_mask,
						   false));
		for_each_node_state(nid, N_MEMORY)
			seq_printf(m, " N%d=%lu", nid,
				   mem_cgroup_node_nr_lru_pages(memcg, nid,
							stat->lru_mask, false));
		seq_putc(m, '\n');
	}

	for (stat = stats; stat < stats + ARRAY_SIZE(stats); stat++) {

		seq_printf(m, "hierarchical_%s=%lu", stat->name,
			   mem_cgroup_nr_lru_pages(memcg, stat->lru_mask,
						   true));
		for_each_node_state(nid, N_MEMORY)
			seq_printf(m, " N%d=%lu", nid,
				   mem_cgroup_node_nr_lru_pages(memcg, nid,
							stat->lru_mask, true));
		seq_putc(m, '\n');
	}

	return 0;
}
#endif /* CONFIG_NUMA */

static const unsigned int memcg1_stats[] = {
	NR_FILE_PAGES,
	NR_ANON_MAPPED,
#ifdef CONFIG_TRANSPARENT_HUGEPAGE
	NR_ANON_THPS,
#endif
	NR_SHMEM,
	NR_FILE_MAPPED,
	NR_FILE_DIRTY,
	NR_WRITEBACK,
	MEMCG_SWAP,
};

static const char *const memcg1_stat_names[] = {
	"cache",
	"rss",
#ifdef CONFIG_TRANSPARENT_HUGEPAGE
	"rss_huge",
#endif
	"shmem",
	"mapped_file",
	"dirty",
	"writeback",
	"swap",
};

/* Universal VM events cgroup1 shows, original sort order */
static const unsigned int memcg1_events[] = {
	PGPGIN,
	PGPGOUT,
	PGFAULT,
	PGMAJFAULT,
};

static int memcg_stat_show(struct seq_file *m, void *v)
{
	struct mem_cgroup *memcg = mem_cgroup_from_seq(m);
	unsigned long memory, memsw;
	struct mem_cgroup *mi;
	unsigned int i;

	BUILD_BUG_ON(ARRAY_SIZE(memcg1_stat_names) != ARRAY_SIZE(memcg1_stats));

	cgroup_rstat_flush(memcg->css.cgroup);

	for (i = 0; i < ARRAY_SIZE(memcg1_stats); i++) {
		unsigned long nr;

		if (memcg1_stats[i] == MEMCG_SWAP && !do_memsw_account())
			continue;
		nr = memcg_page_state_local(memcg, memcg1_stats[i]);
		seq_printf(m, "%s %lu\n", memcg1_stat_names[i], nr * PAGE_SIZE);
	}

	for (i = 0; i < ARRAY_SIZE(memcg1_events); i++)
		seq_printf(m, "%s %lu\n", vm_event_name(memcg1_events[i]),
			   memcg_events_local(memcg, memcg1_events[i]));

	for (i = 0; i < NR_LRU_LISTS; i++)
		seq_printf(m, "%s %lu\n", lru_list_name(i),
			   memcg_page_state_local(memcg, NR_LRU_BASE + i) *
			   PAGE_SIZE);

	/* Hierarchical information */
	memory = memsw = PAGE_COUNTER_MAX;
	for (mi = memcg; mi; mi = parent_mem_cgroup(mi)) {
		memory = min(memory, READ_ONCE(mi->memory.max));
		memsw = min(memsw, READ_ONCE(mi->memsw.max));
	}
	seq_printf(m, "hierarchical_memory_limit %llu\n",
		   (u64)memory * PAGE_SIZE);
	if (do_memsw_account())
		seq_printf(m, "hierarchical_memsw_limit %llu\n",
			   (u64)memsw * PAGE_SIZE);

	for (i = 0; i < ARRAY_SIZE(memcg1_stats); i++) {
		unsigned long nr;

		if (memcg1_stats[i] == MEMCG_SWAP && !do_memsw_account())
			continue;
		nr = memcg_page_state(memcg, memcg1_stats[i]);
		seq_printf(m, "total_%s %llu\n", memcg1_stat_names[i],
						(u64)nr * PAGE_SIZE);
	}

	for (i = 0; i < ARRAY_SIZE(memcg1_events); i++)
		seq_printf(m, "total_%s %llu\n",
			   vm_event_name(memcg1_events[i]),
			   (u64)memcg_events(memcg, memcg1_events[i]));

	for (i = 0; i < NR_LRU_LISTS; i++)
		seq_printf(m, "total_%s %llu\n", lru_list_name(i),
			   (u64)memcg_page_state(memcg, NR_LRU_BASE + i) *
			   PAGE_SIZE);

#ifdef CONFIG_DEBUG_VM
	{
		pg_data_t *pgdat;
		struct mem_cgroup_per_node *mz;
		unsigned long anon_cost = 0;
		unsigned long file_cost = 0;

		for_each_online_pgdat(pgdat) {
			mz = memcg->nodeinfo[pgdat->node_id];

			anon_cost += mz->lruvec.anon_cost;
			file_cost += mz->lruvec.file_cost;
		}
		seq_printf(m, "anon_cost %lu\n", anon_cost);
		seq_printf(m, "file_cost %lu\n", file_cost);
	}
#endif

	return 0;
}

static u64 mem_cgroup_swappiness_read(struct cgroup_subsys_state *css,
				      struct cftype *cft)
{
	struct mem_cgroup *memcg = mem_cgroup_from_css(css);

	return mem_cgroup_swappiness(memcg);
}

static int mem_cgroup_swappiness_write(struct cgroup_subsys_state *css,
				       struct cftype *cft, u64 val)
{
	struct mem_cgroup *memcg = mem_cgroup_from_css(css);

	if (val > 200)
		return -EINVAL;

	if (!mem_cgroup_is_root(memcg))
		memcg->swappiness = val;
	else
		vm_swappiness = val;

	return 0;
}

static void __mem_cgroup_threshold(struct mem_cgroup *memcg, bool swap)
{
	struct mem_cgroup_threshold_ary *t;
	unsigned long usage;
	int i;

	rcu_read_lock();
	if (!swap)
		t = rcu_dereference(memcg->thresholds.primary);
	else
		t = rcu_dereference(memcg->memsw_thresholds.primary);

	if (!t)
		goto unlock;

	usage = mem_cgroup_usage(memcg, swap);

	/*
	 * current_threshold points to threshold just below or equal to usage.
	 * If it's not true, a threshold was crossed after last
	 * call of __mem_cgroup_threshold().
	 */
	i = t->current_threshold;

	/*
	 * Iterate backward over array of thresholds starting from
	 * current_threshold and check if a threshold is crossed.
	 * If none of thresholds below usage is crossed, we read
	 * only one element of the array here.
	 */
	for (; i >= 0 && unlikely(t->entries[i].threshold > usage); i--)
		eventfd_signal(t->entries[i].eventfd, 1);

	/* i = current_threshold + 1 */
	i++;

	/*
	 * Iterate forward over array of thresholds starting from
	 * current_threshold+1 and check if a threshold is crossed.
	 * If none of thresholds above usage is crossed, we read
	 * only one element of the array here.
	 */
	for (; i < t->size && unlikely(t->entries[i].threshold <= usage); i++)
		eventfd_signal(t->entries[i].eventfd, 1);

	/* Update current_threshold */
	t->current_threshold = i - 1;
unlock:
	rcu_read_unlock();
}

static void mem_cgroup_threshold(struct mem_cgroup *memcg)
{
	while (memcg) {
		__mem_cgroup_threshold(memcg, false);
		if (do_memsw_account())
			__mem_cgroup_threshold(memcg, true);

		memcg = parent_mem_cgroup(memcg);
	}
}

static int compare_thresholds(const void *a, const void *b)
{
	const struct mem_cgroup_threshold *_a = a;
	const struct mem_cgroup_threshold *_b = b;

	if (_a->threshold > _b->threshold)
		return 1;

	if (_a->threshold < _b->threshold)
		return -1;

	return 0;
}

static int mem_cgroup_oom_notify_cb(struct mem_cgroup *memcg)
{
	struct mem_cgroup_eventfd_list *ev;

	spin_lock(&memcg_oom_lock);

	list_for_each_entry(ev, &memcg->oom_notify, list)
		eventfd_signal(ev->eventfd, 1);

	spin_unlock(&memcg_oom_lock);
	return 0;
}

static void mem_cgroup_oom_notify(struct mem_cgroup *memcg)
{
	struct mem_cgroup *iter;

	for_each_mem_cgroup_tree(iter, memcg)
		mem_cgroup_oom_notify_cb(iter);
}

static int __mem_cgroup_usage_register_event(struct mem_cgroup *memcg,
	struct eventfd_ctx *eventfd, const char *args, enum res_type type)
{
	struct mem_cgroup_thresholds *thresholds;
	struct mem_cgroup_threshold_ary *new;
	unsigned long threshold;
	unsigned long usage;
	int i, size, ret;

	ret = page_counter_memparse(args, "-1", &threshold);
	if (ret)
		return ret;

	mutex_lock(&memcg->thresholds_lock);

	if (type == _MEM) {
		thresholds = &memcg->thresholds;
		usage = mem_cgroup_usage(memcg, false);
	} else if (type == _MEMSWAP) {
		thresholds = &memcg->memsw_thresholds;
		usage = mem_cgroup_usage(memcg, true);
	} else
		BUG();

	/* Check if a threshold crossed before adding a new one */
	if (thresholds->primary)
		__mem_cgroup_threshold(memcg, type == _MEMSWAP);

	size = thresholds->primary ? thresholds->primary->size + 1 : 1;

	/* Allocate memory for new array of thresholds */
	new = kmalloc(struct_size(new, entries, size), GFP_KERNEL);
	if (!new) {
		ret = -ENOMEM;
		goto unlock;
	}
	new->size = size;

	/* Copy thresholds (if any) to new array */
	if (thresholds->primary)
		memcpy(new->entries, thresholds->primary->entries,
		       flex_array_size(new, entries, size - 1));

	/* Add new threshold */
	new->entries[size - 1].eventfd = eventfd;
	new->entries[size - 1].threshold = threshold;

	/* Sort thresholds. Registering of new threshold isn't time-critical */
	sort(new->entries, size, sizeof(*new->entries),
			compare_thresholds, NULL);

	/* Find current threshold */
	new->current_threshold = -1;
	for (i = 0; i < size; i++) {
		if (new->entries[i].threshold <= usage) {
			/*
			 * new->current_threshold will not be used until
			 * rcu_assign_pointer(), so it's safe to increment
			 * it here.
			 */
			++new->current_threshold;
		} else
			break;
	}

	/* Free old spare buffer and save old primary buffer as spare */
	kfree(thresholds->spare);
	thresholds->spare = thresholds->primary;

	rcu_assign_pointer(thresholds->primary, new);

	/* To be sure that nobody uses thresholds */
	synchronize_rcu();

unlock:
	mutex_unlock(&memcg->thresholds_lock);

	return ret;
}

static int mem_cgroup_usage_register_event(struct mem_cgroup *memcg,
	struct eventfd_ctx *eventfd, const char *args)
{
	return __mem_cgroup_usage_register_event(memcg, eventfd, args, _MEM);
}

static int memsw_cgroup_usage_register_event(struct mem_cgroup *memcg,
	struct eventfd_ctx *eventfd, const char *args)
{
	return __mem_cgroup_usage_register_event(memcg, eventfd, args, _MEMSWAP);
}

static void __mem_cgroup_usage_unregister_event(struct mem_cgroup *memcg,
	struct eventfd_ctx *eventfd, enum res_type type)
{
	struct mem_cgroup_thresholds *thresholds;
	struct mem_cgroup_threshold_ary *new;
	unsigned long usage;
	int i, j, size, entries;

	mutex_lock(&memcg->thresholds_lock);

	if (type == _MEM) {
		thresholds = &memcg->thresholds;
		usage = mem_cgroup_usage(memcg, false);
	} else if (type == _MEMSWAP) {
		thresholds = &memcg->memsw_thresholds;
		usage = mem_cgroup_usage(memcg, true);
	} else
		BUG();

	if (!thresholds->primary)
		goto unlock;

	/* Check if a threshold crossed before removing */
	__mem_cgroup_threshold(memcg, type == _MEMSWAP);

	/* Calculate new number of threshold */
	size = entries = 0;
	for (i = 0; i < thresholds->primary->size; i++) {
		if (thresholds->primary->entries[i].eventfd != eventfd)
			size++;
		else
			entries++;
	}

	new = thresholds->spare;

	/* If no items related to eventfd have been cleared, nothing to do */
	if (!entries)
		goto unlock;

	/* Set thresholds array to NULL if we don't have thresholds */
	if (!size) {
		kfree(new);
		new = NULL;
		goto swap_buffers;
	}

	new->size = size;

	/* Copy thresholds and find current threshold */
	new->current_threshold = -1;
	for (i = 0, j = 0; i < thresholds->primary->size; i++) {
		if (thresholds->primary->entries[i].eventfd == eventfd)
			continue;

		new->entries[j] = thresholds->primary->entries[i];
		if (new->entries[j].threshold <= usage) {
			/*
			 * new->current_threshold will not be used
			 * until rcu_assign_pointer(), so it's safe to increment
			 * it here.
			 */
			++new->current_threshold;
		}
		j++;
	}

swap_buffers:
	/* Swap primary and spare array */
	thresholds->spare = thresholds->primary;

	rcu_assign_pointer(thresholds->primary, new);

	/* To be sure that nobody uses thresholds */
	synchronize_rcu();

	/* If all events are unregistered, free the spare array */
	if (!new) {
		kfree(thresholds->spare);
		thresholds->spare = NULL;
	}
unlock:
	mutex_unlock(&memcg->thresholds_lock);
}

static void mem_cgroup_usage_unregister_event(struct mem_cgroup *memcg,
	struct eventfd_ctx *eventfd)
{
	return __mem_cgroup_usage_unregister_event(memcg, eventfd, _MEM);
}

static void memsw_cgroup_usage_unregister_event(struct mem_cgroup *memcg,
	struct eventfd_ctx *eventfd)
{
	return __mem_cgroup_usage_unregister_event(memcg, eventfd, _MEMSWAP);
}

static int mem_cgroup_oom_register_event(struct mem_cgroup *memcg,
	struct eventfd_ctx *eventfd, const char *args)
{
	struct mem_cgroup_eventfd_list *event;

	event = kmalloc(sizeof(*event),	GFP_KERNEL);
	if (!event)
		return -ENOMEM;

	spin_lock(&memcg_oom_lock);

	event->eventfd = eventfd;
	list_add(&event->list, &memcg->oom_notify);

	/* already in OOM ? */
	if (memcg->under_oom)
		eventfd_signal(eventfd, 1);
	spin_unlock(&memcg_oom_lock);

	return 0;
}

static void mem_cgroup_oom_unregister_event(struct mem_cgroup *memcg,
	struct eventfd_ctx *eventfd)
{
	struct mem_cgroup_eventfd_list *ev, *tmp;

	spin_lock(&memcg_oom_lock);

	list_for_each_entry_safe(ev, tmp, &memcg->oom_notify, list) {
		if (ev->eventfd == eventfd) {
			list_del(&ev->list);
			kfree(ev);
		}
	}

	spin_unlock(&memcg_oom_lock);
}

static int mem_cgroup_oom_control_read(struct seq_file *sf, void *v)
{
	struct mem_cgroup *memcg = mem_cgroup_from_seq(sf);

	seq_printf(sf, "oom_kill_disable %d\n", memcg->oom_kill_disable);
	seq_printf(sf, "under_oom %d\n", (bool)memcg->under_oom);
	seq_printf(sf, "oom_kill %lu\n",
		   atomic_long_read(&memcg->memory_events[MEMCG_OOM_KILL]));
	return 0;
}

static int mem_cgroup_oom_control_write(struct cgroup_subsys_state *css,
	struct cftype *cft, u64 val)
{
	struct mem_cgroup *memcg = mem_cgroup_from_css(css);

	/* cannot set to root cgroup and only 0 and 1 are allowed */
	if (mem_cgroup_is_root(memcg) || !((val == 0) || (val == 1)))
		return -EINVAL;

	memcg->oom_kill_disable = val;
	if (!val)
		memcg_oom_recover(memcg);

	return 0;
}

#ifdef CONFIG_CGROUP_WRITEBACK

#include <trace/events/writeback.h>

static int memcg_wb_domain_init(struct mem_cgroup *memcg, gfp_t gfp)
{
	return wb_domain_init(&memcg->cgwb_domain, gfp);
}

static void memcg_wb_domain_exit(struct mem_cgroup *memcg)
{
	wb_domain_exit(&memcg->cgwb_domain);
}

static void memcg_wb_domain_size_changed(struct mem_cgroup *memcg)
{
	wb_domain_size_changed(&memcg->cgwb_domain);
}

struct wb_domain *mem_cgroup_wb_domain(struct bdi_writeback *wb)
{
	struct mem_cgroup *memcg = mem_cgroup_from_css(wb->memcg_css);

	if (!memcg->css.parent)
		return NULL;

	return &memcg->cgwb_domain;
}

/**
 * mem_cgroup_wb_stats - retrieve writeback related stats from its memcg
 * @wb: bdi_writeback in question
 * @pfilepages: out parameter for number of file pages
 * @pheadroom: out parameter for number of allocatable pages according to memcg
 * @pdirty: out parameter for number of dirty pages
 * @pwriteback: out parameter for number of pages under writeback
 *
 * Determine the numbers of file, headroom, dirty, and writeback pages in
 * @wb's memcg.  File, dirty and writeback are self-explanatory.  Headroom
 * is a bit more involved.
 *
 * A memcg's headroom is "min(max, high) - used".  In the hierarchy, the
 * headroom is calculated as the lowest headroom of itself and the
 * ancestors.  Note that this doesn't consider the actual amount of
 * available memory in the system.  The caller should further cap
 * *@pheadroom accordingly.
 */
void mem_cgroup_wb_stats(struct bdi_writeback *wb, unsigned long *pfilepages,
			 unsigned long *pheadroom, unsigned long *pdirty,
			 unsigned long *pwriteback)
{
	struct mem_cgroup *memcg = mem_cgroup_from_css(wb->memcg_css);
	struct mem_cgroup *parent;

	cgroup_rstat_flush_irqsafe(memcg->css.cgroup);

	*pdirty = memcg_page_state(memcg, NR_FILE_DIRTY);
	*pwriteback = memcg_page_state(memcg, NR_WRITEBACK);
	*pfilepages = memcg_page_state(memcg, NR_INACTIVE_FILE) +
			memcg_page_state(memcg, NR_ACTIVE_FILE);

	*pheadroom = PAGE_COUNTER_MAX;
	while ((parent = parent_mem_cgroup(memcg))) {
		unsigned long ceiling = min(READ_ONCE(memcg->memory.max),
					    READ_ONCE(memcg->memory.high));
		unsigned long used = page_counter_read(&memcg->memory);

		*pheadroom = min(*pheadroom, ceiling - min(ceiling, used));
		memcg = parent;
	}
}

/*
 * Foreign dirty flushing
 *
 * There's an inherent mismatch between memcg and writeback.  The former
 * tracks ownership per-page while the latter per-inode.  This was a
 * deliberate design decision because honoring per-page ownership in the
 * writeback path is complicated, may lead to higher CPU and IO overheads
 * and deemed unnecessary given that write-sharing an inode across
 * different cgroups isn't a common use-case.
 *
 * Combined with inode majority-writer ownership switching, this works well
 * enough in most cases but there are some pathological cases.  For
 * example, let's say there are two cgroups A and B which keep writing to
 * different but confined parts of the same inode.  B owns the inode and
 * A's memory is limited far below B's.  A's dirty ratio can rise enough to
 * trigger balance_dirty_pages() sleeps but B's can be low enough to avoid
 * triggering background writeback.  A will be slowed down without a way to
 * make writeback of the dirty pages happen.
 *
 * Conditions like the above can lead to a cgroup getting repeatedly and
 * severely throttled after making some progress after each
 * dirty_expire_interval while the underlying IO device is almost
 * completely idle.
 *
 * Solving this problem completely requires matching the ownership tracking
 * granularities between memcg and writeback in either direction.  However,
 * the more egregious behaviors can be avoided by simply remembering the
 * most recent foreign dirtying events and initiating remote flushes on
 * them when local writeback isn't enough to keep the memory clean enough.
 *
 * The following two functions implement such mechanism.  When a foreign
 * page - a page whose memcg and writeback ownerships don't match - is
 * dirtied, mem_cgroup_track_foreign_dirty() records the inode owning
 * bdi_writeback on the page owning memcg.  When balance_dirty_pages()
 * decides that the memcg needs to sleep due to high dirty ratio, it calls
 * mem_cgroup_flush_foreign() which queues writeback on the recorded
 * foreign bdi_writebacks which haven't expired.  Both the numbers of
 * recorded bdi_writebacks and concurrent in-flight foreign writebacks are
 * limited to MEMCG_CGWB_FRN_CNT.
 *
 * The mechanism only remembers IDs and doesn't hold any object references.
 * As being wrong occasionally doesn't matter, updates and accesses to the
 * records are lockless and racy.
 */
void mem_cgroup_track_foreign_dirty_slowpath(struct page *page,
					     struct bdi_writeback *wb)
{
	struct mem_cgroup *memcg = page_memcg(page);
	struct memcg_cgwb_frn *frn;
	u64 now = get_jiffies_64();
	u64 oldest_at = now;
	int oldest = -1;
	int i;

	trace_track_foreign_dirty(page, wb);

	/*
	 * Pick the slot to use.  If there is already a slot for @wb, keep
	 * using it.  If not replace the oldest one which isn't being
	 * written out.
	 */
	for (i = 0; i < MEMCG_CGWB_FRN_CNT; i++) {
		frn = &memcg->cgwb_frn[i];
		if (frn->bdi_id == wb->bdi->id &&
		    frn->memcg_id == wb->memcg_css->id)
			break;
		if (time_before64(frn->at, oldest_at) &&
		    atomic_read(&frn->done.cnt) == 1) {
			oldest = i;
			oldest_at = frn->at;
		}
	}

	if (i < MEMCG_CGWB_FRN_CNT) {
		/*
		 * Re-using an existing one.  Update timestamp lazily to
		 * avoid making the cacheline hot.  We want them to be
		 * reasonably up-to-date and significantly shorter than
		 * dirty_expire_interval as that's what expires the record.
		 * Use the shorter of 1s and dirty_expire_interval / 8.
		 */
		unsigned long update_intv =
			min_t(unsigned long, HZ,
			      msecs_to_jiffies(dirty_expire_interval * 10) / 8);

		if (time_before64(frn->at, now - update_intv))
			frn->at = now;
	} else if (oldest >= 0) {
		/* replace the oldest free one */
		frn = &memcg->cgwb_frn[oldest];
		frn->bdi_id = wb->bdi->id;
		frn->memcg_id = wb->memcg_css->id;
		frn->at = now;
	}
}

/* issue foreign writeback flushes for recorded foreign dirtying events */
void mem_cgroup_flush_foreign(struct bdi_writeback *wb)
{
	struct mem_cgroup *memcg = mem_cgroup_from_css(wb->memcg_css);
	unsigned long intv = msecs_to_jiffies(dirty_expire_interval * 10);
	u64 now = jiffies_64;
	int i;

	for (i = 0; i < MEMCG_CGWB_FRN_CNT; i++) {
		struct memcg_cgwb_frn *frn = &memcg->cgwb_frn[i];

		/*
		 * If the record is older than dirty_expire_interval,
		 * writeback on it has already started.  No need to kick it
		 * off again.  Also, don't start a new one if there's
		 * already one in flight.
		 */
		if (time_after64(frn->at, now - intv) &&
		    atomic_read(&frn->done.cnt) == 1) {
			frn->at = 0;
			trace_flush_foreign(wb, frn->bdi_id, frn->memcg_id);
			cgroup_writeback_by_id(frn->bdi_id, frn->memcg_id,
					       WB_REASON_FOREIGN_FLUSH,
					       &frn->done);
		}
	}
}

#else	/* CONFIG_CGROUP_WRITEBACK */

static int memcg_wb_domain_init(struct mem_cgroup *memcg, gfp_t gfp)
{
	return 0;
}

static void memcg_wb_domain_exit(struct mem_cgroup *memcg)
{
}

static void memcg_wb_domain_size_changed(struct mem_cgroup *memcg)
{
}

#endif	/* CONFIG_CGROUP_WRITEBACK */

/*
 * DO NOT USE IN NEW FILES.
 *
 * "cgroup.event_control" implementation.
 *
 * This is way over-engineered.  It tries to support fully configurable
 * events for each user.  Such level of flexibility is completely
 * unnecessary especially in the light of the planned unified hierarchy.
 *
 * Please deprecate this and replace with something simpler if at all
 * possible.
 */

/*
 * Unregister event and free resources.
 *
 * Gets called from workqueue.
 */
static void memcg_event_remove(struct work_struct *work)
{
	struct mem_cgroup_event *event =
		container_of(work, struct mem_cgroup_event, remove);
	struct mem_cgroup *memcg = event->memcg;

	remove_wait_queue(event->wqh, &event->wait);

	event->unregister_event(memcg, event->eventfd);

	/* Notify userspace the event is going away. */
	eventfd_signal(event->eventfd, 1);

	eventfd_ctx_put(event->eventfd);
	kfree(event);
	css_put(&memcg->css);
}

/*
 * Gets called on EPOLLHUP on eventfd when user closes it.
 *
 * Called with wqh->lock held and interrupts disabled.
 */
static int memcg_event_wake(wait_queue_entry_t *wait, unsigned mode,
			    int sync, void *key)
{
	struct mem_cgroup_event *event =
		container_of(wait, struct mem_cgroup_event, wait);
	struct mem_cgroup *memcg = event->memcg;
	__poll_t flags = key_to_poll(key);

	if (flags & EPOLLHUP) {
		/*
		 * If the event has been detached at cgroup removal, we
		 * can simply return knowing the other side will cleanup
		 * for us.
		 *
		 * We can't race against event freeing since the other
		 * side will require wqh->lock via remove_wait_queue(),
		 * which we hold.
		 */
		spin_lock(&memcg->event_list_lock);
		if (!list_empty(&event->list)) {
			list_del_init(&event->list);
			/*
			 * We are in atomic context, but cgroup_event_remove()
			 * may sleep, so we have to call it in workqueue.
			 */
			schedule_work(&event->remove);
		}
		spin_unlock(&memcg->event_list_lock);
	}

	return 0;
}

static void memcg_event_ptable_queue_proc(struct file *file,
		wait_queue_head_t *wqh, poll_table *pt)
{
	struct mem_cgroup_event *event =
		container_of(pt, struct mem_cgroup_event, pt);

	event->wqh = wqh;
	add_wait_queue(wqh, &event->wait);
}

/*
 * DO NOT USE IN NEW FILES.
 *
 * Parse input and register new cgroup event handler.
 *
 * Input must be in format '<event_fd> <control_fd> <args>'.
 * Interpretation of args is defined by control file implementation.
 */
static ssize_t memcg_write_event_control(struct kernfs_open_file *of,
					 char *buf, size_t nbytes, loff_t off)
{
	struct cgroup_subsys_state *css = of_css(of);
	struct mem_cgroup *memcg = mem_cgroup_from_css(css);
	struct mem_cgroup_event *event;
	struct cgroup_subsys_state *cfile_css;
	unsigned int efd, cfd;
	struct fd efile;
	struct fd cfile;
	const char *name;
	char *endp;
	int ret;

	buf = strstrip(buf);

	efd = simple_strtoul(buf, &endp, 10);
	if (*endp != ' ')
		return -EINVAL;
	buf = endp + 1;

	cfd = simple_strtoul(buf, &endp, 10);
	if ((*endp != ' ') && (*endp != '\0'))
		return -EINVAL;
	buf = endp + 1;

	event = kzalloc(sizeof(*event), GFP_KERNEL);
	if (!event)
		return -ENOMEM;

	event->memcg = memcg;
	INIT_LIST_HEAD(&event->list);
	init_poll_funcptr(&event->pt, memcg_event_ptable_queue_proc);
	init_waitqueue_func_entry(&event->wait, memcg_event_wake);
	INIT_WORK(&event->remove, memcg_event_remove);

	efile = fdget(efd);
	if (!efile.file) {
		ret = -EBADF;
		goto out_kfree;
	}

	event->eventfd = eventfd_ctx_fileget(efile.file);
	if (IS_ERR(event->eventfd)) {
		ret = PTR_ERR(event->eventfd);
		goto out_put_efile;
	}

	cfile = fdget(cfd);
	if (!cfile.file) {
		ret = -EBADF;
		goto out_put_eventfd;
	}

	/* the process need read permission on control file */
	/* AV: shouldn't we check that it's been opened for read instead? */
	ret = file_permission(cfile.file, MAY_READ);
	if (ret < 0)
		goto out_put_cfile;

	/*
	 * Determine the event callbacks and set them in @event.  This used
	 * to be done via struct cftype but cgroup core no longer knows
	 * about these events.  The following is crude but the whole thing
	 * is for compatibility anyway.
	 *
	 * DO NOT ADD NEW FILES.
	 */
	name = cfile.file->f_path.dentry->d_name.name;

	if (!strcmp(name, "memory.usage_in_bytes")) {
		event->register_event = mem_cgroup_usage_register_event;
		event->unregister_event = mem_cgroup_usage_unregister_event;
	} else if (!strcmp(name, "memory.oom_control")) {
		event->register_event = mem_cgroup_oom_register_event;
		event->unregister_event = mem_cgroup_oom_unregister_event;
	} else if (!strcmp(name, "memory.pressure_level")) {
		event->register_event = vmpressure_register_event;
		event->unregister_event = vmpressure_unregister_event;
	} else if (!strcmp(name, "memory.memsw.usage_in_bytes")) {
		event->register_event = memsw_cgroup_usage_register_event;
		event->unregister_event = memsw_cgroup_usage_unregister_event;
	} else {
		ret = -EINVAL;
		goto out_put_cfile;
	}

	/*
	 * Verify @cfile should belong to @css.  Also, remaining events are
	 * automatically removed on cgroup destruction but the removal is
	 * asynchronous, so take an extra ref on @css.
	 */
	cfile_css = css_tryget_online_from_dir(cfile.file->f_path.dentry->d_parent,
					       &memory_cgrp_subsys);
	ret = -EINVAL;
	if (IS_ERR(cfile_css))
		goto out_put_cfile;
	if (cfile_css != css) {
		css_put(cfile_css);
		goto out_put_cfile;
	}

	ret = event->register_event(memcg, event->eventfd, buf);
	if (ret)
		goto out_put_css;

	vfs_poll(efile.file, &event->pt);

	spin_lock_irq(&memcg->event_list_lock);
	list_add(&event->list, &memcg->event_list);
	spin_unlock_irq(&memcg->event_list_lock);

	fdput(cfile);
	fdput(efile);

	return nbytes;

out_put_css:
	css_put(css);
out_put_cfile:
	fdput(cfile);
out_put_eventfd:
	eventfd_ctx_put(event->eventfd);
out_put_efile:
	fdput(efile);
out_kfree:
	kfree(event);

	return ret;
}

static struct cftype mem_cgroup_legacy_files[] = {
	{
		.name = "usage_in_bytes",
		.private = MEMFILE_PRIVATE(_MEM, RES_USAGE),
		.read_u64 = mem_cgroup_read_u64,
	},
	{
		.name = "max_usage_in_bytes",
		.private = MEMFILE_PRIVATE(_MEM, RES_MAX_USAGE),
		.write = mem_cgroup_reset,
		.read_u64 = mem_cgroup_read_u64,
	},
	{
		.name = "limit_in_bytes",
		.private = MEMFILE_PRIVATE(_MEM, RES_LIMIT),
		.write = mem_cgroup_write,
		.read_u64 = mem_cgroup_read_u64,
	},
	{
		.name = "soft_limit_in_bytes",
		.private = MEMFILE_PRIVATE(_MEM, RES_SOFT_LIMIT),
		.write = mem_cgroup_write,
		.read_u64 = mem_cgroup_read_u64,
	},
	{
		.name = "failcnt",
		.private = MEMFILE_PRIVATE(_MEM, RES_FAILCNT),
		.write = mem_cgroup_reset,
		.read_u64 = mem_cgroup_read_u64,
	},
	{
		.name = "stat",
		.seq_show = memcg_stat_show,
	},
	{
		.name = "force_empty",
		.write = mem_cgroup_force_empty_write,
	},
	{
		.name = "use_hierarchy",
		.write_u64 = mem_cgroup_hierarchy_write,
		.read_u64 = mem_cgroup_hierarchy_read,
	},
	{
		.name = "cgroup.event_control",		/* XXX: for compat */
		.write = memcg_write_event_control,
		.flags = CFTYPE_NO_PREFIX | CFTYPE_WORLD_WRITABLE,
	},
	{
		.name = "swappiness",
		.read_u64 = mem_cgroup_swappiness_read,
		.write_u64 = mem_cgroup_swappiness_write,
	},
	{
		.name = "move_charge_at_immigrate",
		.read_u64 = mem_cgroup_move_charge_read,
		.write_u64 = mem_cgroup_move_charge_write,
	},
	{
		.name = "oom_control",
		.seq_show = mem_cgroup_oom_control_read,
		.write_u64 = mem_cgroup_oom_control_write,
		.private = MEMFILE_PRIVATE(_OOM_TYPE, OOM_CONTROL),
	},
	{
		.name = "pressure_level",
	},
#ifdef CONFIG_NUMA
	{
		.name = "numa_stat",
		.seq_show = memcg_numa_stat_show,
	},
#endif
	{
		.name = "kmem.limit_in_bytes",
		.private = MEMFILE_PRIVATE(_KMEM, RES_LIMIT),
		.write = mem_cgroup_write,
		.read_u64 = mem_cgroup_read_u64,
	},
	{
		.name = "kmem.usage_in_bytes",
		.private = MEMFILE_PRIVATE(_KMEM, RES_USAGE),
		.read_u64 = mem_cgroup_read_u64,
	},
	{
		.name = "kmem.failcnt",
		.private = MEMFILE_PRIVATE(_KMEM, RES_FAILCNT),
		.write = mem_cgroup_reset,
		.read_u64 = mem_cgroup_read_u64,
	},
	{
		.name = "kmem.max_usage_in_bytes",
		.private = MEMFILE_PRIVATE(_KMEM, RES_MAX_USAGE),
		.write = mem_cgroup_reset,
		.read_u64 = mem_cgroup_read_u64,
	},
#if defined(CONFIG_MEMCG_KMEM) && \
	(defined(CONFIG_SLAB) || defined(CONFIG_SLUB_DEBUG))
	{
		.name = "kmem.slabinfo",
		.seq_show = memcg_slab_show,
	},
#endif
	{
		.name = "kmem.tcp.limit_in_bytes",
		.private = MEMFILE_PRIVATE(_TCP, RES_LIMIT),
		.write = mem_cgroup_write,
		.read_u64 = mem_cgroup_read_u64,
	},
	{
		.name = "kmem.tcp.usage_in_bytes",
		.private = MEMFILE_PRIVATE(_TCP, RES_USAGE),
		.read_u64 = mem_cgroup_read_u64,
	},
	{
		.name = "kmem.tcp.failcnt",
		.private = MEMFILE_PRIVATE(_TCP, RES_FAILCNT),
		.write = mem_cgroup_reset,
		.read_u64 = mem_cgroup_read_u64,
	},
	{
		.name = "kmem.tcp.max_usage_in_bytes",
		.private = MEMFILE_PRIVATE(_TCP, RES_MAX_USAGE),
		.write = mem_cgroup_reset,
		.read_u64 = mem_cgroup_read_u64,
	},
	{ },	/* terminate */
};

/*
 * Private memory cgroup IDR
 *
 * Swap-out records and page cache shadow entries need to store memcg
 * references in constrained space, so we maintain an ID space that is
 * limited to 16 bit (MEM_CGROUP_ID_MAX), limiting the total number of
 * memory-controlled cgroups to 64k.
 *
 * However, there usually are many references to the offline CSS after
 * the cgroup has been destroyed, such as page cache or reclaimable
 * slab objects, that don't need to hang on to the ID. We want to keep
 * those dead CSS from occupying IDs, or we might quickly exhaust the
 * relatively small ID space and prevent the creation of new cgroups
 * even when there are much fewer than 64k cgroups - possibly none.
 *
 * Maintain a private 16-bit ID space for memcg, and allow the ID to
 * be freed and recycled when it's no longer needed, which is usually
 * when the CSS is offlined.
 *
 * The only exception to that are records of swapped out tmpfs/shmem
 * pages that need to be attributed to live ancestors on swapin. But
 * those references are manageable from userspace.
 */

static DEFINE_IDR(mem_cgroup_idr);

static void mem_cgroup_id_remove(struct mem_cgroup *memcg)
{
	if (memcg->id.id > 0) {
		idr_remove(&mem_cgroup_idr, memcg->id.id);
		memcg->id.id = 0;
	}
}

static void __maybe_unused mem_cgroup_id_get_many(struct mem_cgroup *memcg,
						  unsigned int n)
{
	refcount_add(n, &memcg->id.ref);
}

static void mem_cgroup_id_put_many(struct mem_cgroup *memcg, unsigned int n)
{
	if (refcount_sub_and_test(n, &memcg->id.ref)) {
		mem_cgroup_id_remove(memcg);

		/* Memcg ID pins CSS */
		css_put(&memcg->css);
	}
}

static inline void mem_cgroup_id_put(struct mem_cgroup *memcg)
{
	mem_cgroup_id_put_many(memcg, 1);
}

/**
 * mem_cgroup_from_id - look up a memcg from a memcg id
 * @id: the memcg id to look up
 *
 * Caller must hold rcu_read_lock().
 */
struct mem_cgroup *mem_cgroup_from_id(unsigned short id)
{
	WARN_ON_ONCE(!rcu_read_lock_held());
	return idr_find(&mem_cgroup_idr, id);
}

static int alloc_mem_cgroup_per_node_info(struct mem_cgroup *memcg, int node)
{
	struct mem_cgroup_per_node *pn;
	int tmp = node;
	/*
	 * This routine is called against possible nodes.
	 * But it's BUG to call kmalloc() against offline node.
	 *
	 * TODO: this routine can waste much memory for nodes which will
	 *       never be onlined. It's better to use memory hotplug callback
	 *       function.
	 */
	if (!node_state(node, N_NORMAL_MEMORY))
		tmp = -1;
	pn = kzalloc_node(sizeof(*pn), GFP_KERNEL, tmp);
	if (!pn)
		return 1;

	pn->lruvec_stats_percpu = alloc_percpu_gfp(struct lruvec_stats_percpu,
						   GFP_KERNEL_ACCOUNT);
	if (!pn->lruvec_stats_percpu) {
		kfree(pn);
		return 1;
	}

	lruvec_init(&pn->lruvec);
	pn->usage_in_excess = 0;
	pn->on_tree = false;
	pn->memcg = memcg;

	memcg->nodeinfo[node] = pn;
	return 0;
}

static void free_mem_cgroup_per_node_info(struct mem_cgroup *memcg, int node)
{
	struct mem_cgroup_per_node *pn = memcg->nodeinfo[node];

	if (!pn)
		return;

	free_percpu(pn->lruvec_stats_percpu);
	kfree(pn);
}

static void __mem_cgroup_free(struct mem_cgroup *memcg)
{
	int node;

	for_each_node(node)
		free_mem_cgroup_per_node_info(memcg, node);
	free_percpu(memcg->vmstats_percpu);
	kfree(memcg);
}

static void mem_cgroup_free(struct mem_cgroup *memcg)
{
	memcg_wb_domain_exit(memcg);
<<<<<<< HEAD
	/*
	 * Flush percpu vmstats and vmevents to guarantee the value correctness
	 * on parent's and all ancestor levels.
	 */
	memcg_flush_percpu_vmstats(memcg);
	memcg_flush_percpu_vmevents(memcg);
=======
>>>>>>> c1084c27
	__mem_cgroup_free(memcg);
}

static struct mem_cgroup *mem_cgroup_alloc(void)
{
	struct mem_cgroup *memcg;
	unsigned int size;
	int node;
	int __maybe_unused i;
	long error = -ENOMEM;

	size = sizeof(struct mem_cgroup);
	size += nr_node_ids * sizeof(struct mem_cgroup_per_node *);

	memcg = kzalloc(size, GFP_KERNEL);
	if (!memcg)
		return ERR_PTR(error);

	memcg->id.id = idr_alloc(&mem_cgroup_idr, NULL,
				 1, MEM_CGROUP_ID_MAX,
				 GFP_KERNEL);
	if (memcg->id.id < 0) {
		error = memcg->id.id;
<<<<<<< HEAD
		goto fail;
	}

	memcg->vmstats_local = alloc_percpu(struct memcg_vmstats_percpu);
	if (!memcg->vmstats_local)
=======
>>>>>>> c1084c27
		goto fail;
	}

	memcg->vmstats_percpu = alloc_percpu_gfp(struct memcg_vmstats_percpu,
						 GFP_KERNEL_ACCOUNT);
	if (!memcg->vmstats_percpu)
		goto fail;

	for_each_node(node)
		if (alloc_mem_cgroup_per_node_info(memcg, node))
			goto fail;

	if (memcg_wb_domain_init(memcg, GFP_KERNEL))
		goto fail;

	INIT_WORK(&memcg->high_work, high_work_func);
	INIT_LIST_HEAD(&memcg->oom_notify);
	mutex_init(&memcg->thresholds_lock);
	spin_lock_init(&memcg->move_lock);
	vmpressure_init(&memcg->vmpressure);
	INIT_LIST_HEAD(&memcg->event_list);
	spin_lock_init(&memcg->event_list_lock);
	memcg->socket_pressure = jiffies;
#ifdef CONFIG_MEMCG_KMEM
	memcg->kmemcg_id = -1;
	INIT_LIST_HEAD(&memcg->objcg_list);
#endif
#ifdef CONFIG_CGROUP_WRITEBACK
	INIT_LIST_HEAD(&memcg->cgwb_list);
	for (i = 0; i < MEMCG_CGWB_FRN_CNT; i++)
		memcg->cgwb_frn[i].done =
			__WB_COMPLETION_INIT(&memcg_cgwb_frn_waitq);
#endif
#ifdef CONFIG_TRANSPARENT_HUGEPAGE
	spin_lock_init(&memcg->deferred_split_queue.split_queue_lock);
	INIT_LIST_HEAD(&memcg->deferred_split_queue.split_queue);
	memcg->deferred_split_queue.split_queue_len = 0;
#endif
	idr_replace(&mem_cgroup_idr, memcg, memcg->id.id);
	return memcg;
fail:
	mem_cgroup_id_remove(memcg);
	__mem_cgroup_free(memcg);
	return ERR_PTR(error);
}

static struct cgroup_subsys_state * __ref
mem_cgroup_css_alloc(struct cgroup_subsys_state *parent_css)
{
	struct mem_cgroup *parent = mem_cgroup_from_css(parent_css);
	struct mem_cgroup *memcg, *old_memcg;
	long error = -ENOMEM;

	old_memcg = set_active_memcg(parent);
	memcg = mem_cgroup_alloc();
<<<<<<< HEAD
=======
	set_active_memcg(old_memcg);
>>>>>>> c1084c27
	if (IS_ERR(memcg))
		return ERR_CAST(memcg);

	page_counter_set_high(&memcg->memory, PAGE_COUNTER_MAX);
	memcg->soft_limit = PAGE_COUNTER_MAX;
	page_counter_set_high(&memcg->swap, PAGE_COUNTER_MAX);
	if (parent) {
		memcg->swappiness = mem_cgroup_swappiness(parent);
		memcg->oom_kill_disable = parent->oom_kill_disable;

		page_counter_init(&memcg->memory, &parent->memory);
		page_counter_init(&memcg->swap, &parent->swap);
		page_counter_init(&memcg->kmem, &parent->kmem);
		page_counter_init(&memcg->tcpmem, &parent->tcpmem);
	} else {
		page_counter_init(&memcg->memory, NULL);
		page_counter_init(&memcg->swap, NULL);
		page_counter_init(&memcg->kmem, NULL);
		page_counter_init(&memcg->tcpmem, NULL);

		root_mem_cgroup = memcg;
		return &memcg->css;
	}

	/* The following stuff does not apply to the root */
	error = memcg_online_kmem(memcg);
	if (error)
		goto fail;

	if (cgroup_subsys_on_dfl(memory_cgrp_subsys) && !cgroup_memory_nosocket)
		static_branch_inc(&memcg_sockets_enabled_key);

	return &memcg->css;
fail:
	mem_cgroup_id_remove(memcg);
	mem_cgroup_free(memcg);
	return ERR_PTR(error);
}

static int mem_cgroup_css_online(struct cgroup_subsys_state *css)
{
	struct mem_cgroup *memcg = mem_cgroup_from_css(css);

	/*
	 * A memcg must be visible for expand_shrinker_info()
	 * by the time the maps are allocated. So, we allocate maps
	 * here, when for_each_mem_cgroup() can't skip it.
	 */
	if (alloc_shrinker_info(memcg)) {
		mem_cgroup_id_remove(memcg);
		return -ENOMEM;
	}

	/* Online state pins memcg ID, memcg ID pins CSS */
	refcount_set(&memcg->id.ref, 1);
	css_get(css);

	if (unlikely(mem_cgroup_is_root(memcg)))
		queue_delayed_work(system_unbound_wq, &stats_flush_dwork,
				   2UL*HZ);
	return 0;
}

static void mem_cgroup_css_offline(struct cgroup_subsys_state *css)
{
	struct mem_cgroup *memcg = mem_cgroup_from_css(css);
	struct mem_cgroup_event *event, *tmp;

	/*
	 * Unregister events and notify userspace.
	 * Notify userspace about cgroup removing only after rmdir of cgroup
	 * directory to avoid race between userspace and kernelspace.
	 */
	spin_lock_irq(&memcg->event_list_lock);
	list_for_each_entry_safe(event, tmp, &memcg->event_list, list) {
		list_del_init(&event->list);
		schedule_work(&event->remove);
	}
	spin_unlock_irq(&memcg->event_list_lock);

	page_counter_set_min(&memcg->memory, 0);
	page_counter_set_low(&memcg->memory, 0);

	memcg_offline_kmem(memcg);
	reparent_shrinker_deferred(memcg);
	wb_memcg_offline(memcg);

	drain_all_stock(memcg);

	mem_cgroup_id_put(memcg);
}

static void mem_cgroup_css_released(struct cgroup_subsys_state *css)
{
	struct mem_cgroup *memcg = mem_cgroup_from_css(css);

	invalidate_reclaim_iterators(memcg);
}

static void mem_cgroup_css_free(struct cgroup_subsys_state *css)
{
	struct mem_cgroup *memcg = mem_cgroup_from_css(css);
	int __maybe_unused i;

#ifdef CONFIG_CGROUP_WRITEBACK
	for (i = 0; i < MEMCG_CGWB_FRN_CNT; i++)
		wb_wait_for_completion(&memcg->cgwb_frn[i].done);
#endif
	if (cgroup_subsys_on_dfl(memory_cgrp_subsys) && !cgroup_memory_nosocket)
		static_branch_dec(&memcg_sockets_enabled_key);

	if (!cgroup_subsys_on_dfl(memory_cgrp_subsys) && memcg->tcpmem_active)
		static_branch_dec(&memcg_sockets_enabled_key);

	vmpressure_cleanup(&memcg->vmpressure);
	cancel_work_sync(&memcg->high_work);
	mem_cgroup_remove_from_trees(memcg);
	free_shrinker_info(memcg);
	memcg_free_kmem(memcg);
	mem_cgroup_free(memcg);
}

/**
 * mem_cgroup_css_reset - reset the states of a mem_cgroup
 * @css: the target css
 *
 * Reset the states of the mem_cgroup associated with @css.  This is
 * invoked when the userland requests disabling on the default hierarchy
 * but the memcg is pinned through dependency.  The memcg should stop
 * applying policies and should revert to the vanilla state as it may be
 * made visible again.
 *
 * The current implementation only resets the essential configurations.
 * This needs to be expanded to cover all the visible parts.
 */
static void mem_cgroup_css_reset(struct cgroup_subsys_state *css)
{
	struct mem_cgroup *memcg = mem_cgroup_from_css(css);

	page_counter_set_max(&memcg->memory, PAGE_COUNTER_MAX);
	page_counter_set_max(&memcg->swap, PAGE_COUNTER_MAX);
	page_counter_set_max(&memcg->kmem, PAGE_COUNTER_MAX);
	page_counter_set_max(&memcg->tcpmem, PAGE_COUNTER_MAX);
	page_counter_set_min(&memcg->memory, 0);
	page_counter_set_low(&memcg->memory, 0);
	page_counter_set_high(&memcg->memory, PAGE_COUNTER_MAX);
	memcg->soft_limit = PAGE_COUNTER_MAX;
	page_counter_set_high(&memcg->swap, PAGE_COUNTER_MAX);
	memcg_wb_domain_size_changed(memcg);
}

void mem_cgroup_flush_stats(void)
{
	if (!spin_trylock(&stats_flush_lock))
		return;

	cgroup_rstat_flush_irqsafe(root_mem_cgroup->css.cgroup);
	spin_unlock(&stats_flush_lock);
}

static void flush_memcg_stats_dwork(struct work_struct *w)
{
	mem_cgroup_flush_stats();
	queue_delayed_work(system_unbound_wq, &stats_flush_dwork, 2UL*HZ);
}

static void mem_cgroup_css_rstat_flush(struct cgroup_subsys_state *css, int cpu)
{
	struct mem_cgroup *memcg = mem_cgroup_from_css(css);
	struct mem_cgroup *parent = parent_mem_cgroup(memcg);
	struct memcg_vmstats_percpu *statc;
	long delta, v;
	int i, nid;

	statc = per_cpu_ptr(memcg->vmstats_percpu, cpu);

	for (i = 0; i < MEMCG_NR_STAT; i++) {
		/*
		 * Collect the aggregated propagation counts of groups
		 * below us. We're in a per-cpu loop here and this is
		 * a global counter, so the first cycle will get them.
		 */
		delta = memcg->vmstats.state_pending[i];
		if (delta)
			memcg->vmstats.state_pending[i] = 0;

		/* Add CPU changes on this level since the last flush */
		v = READ_ONCE(statc->state[i]);
		if (v != statc->state_prev[i]) {
			delta += v - statc->state_prev[i];
			statc->state_prev[i] = v;
		}

		if (!delta)
			continue;

		/* Aggregate counts on this level and propagate upwards */
		memcg->vmstats.state[i] += delta;
		if (parent)
			parent->vmstats.state_pending[i] += delta;
	}

	for (i = 0; i < NR_VM_EVENT_ITEMS; i++) {
		delta = memcg->vmstats.events_pending[i];
		if (delta)
			memcg->vmstats.events_pending[i] = 0;

		v = READ_ONCE(statc->events[i]);
		if (v != statc->events_prev[i]) {
			delta += v - statc->events_prev[i];
			statc->events_prev[i] = v;
		}

		if (!delta)
			continue;

		memcg->vmstats.events[i] += delta;
		if (parent)
			parent->vmstats.events_pending[i] += delta;
	}

	for_each_node_state(nid, N_MEMORY) {
		struct mem_cgroup_per_node *pn = memcg->nodeinfo[nid];
		struct mem_cgroup_per_node *ppn = NULL;
		struct lruvec_stats_percpu *lstatc;

		if (parent)
			ppn = parent->nodeinfo[nid];

		lstatc = per_cpu_ptr(pn->lruvec_stats_percpu, cpu);

		for (i = 0; i < NR_VM_NODE_STAT_ITEMS; i++) {
			delta = pn->lruvec_stats.state_pending[i];
			if (delta)
				pn->lruvec_stats.state_pending[i] = 0;

			v = READ_ONCE(lstatc->state[i]);
			if (v != lstatc->state_prev[i]) {
				delta += v - lstatc->state_prev[i];
				lstatc->state_prev[i] = v;
			}

			if (!delta)
				continue;

			pn->lruvec_stats.state[i] += delta;
			if (ppn)
				ppn->lruvec_stats.state_pending[i] += delta;
		}
	}
}

#ifdef CONFIG_MMU
/* Handlers for move charge at task migration. */
static int mem_cgroup_do_precharge(unsigned long count)
{
	int ret;

	/* Try a single bulk charge without reclaim first, kswapd may wake */
	ret = try_charge(mc.to, GFP_KERNEL & ~__GFP_DIRECT_RECLAIM, count);
	if (!ret) {
		mc.precharge += count;
		return ret;
	}

	/* Try charges one by one with reclaim, but do not retry */
	while (count--) {
		ret = try_charge(mc.to, GFP_KERNEL | __GFP_NORETRY, 1);
		if (ret)
			return ret;
		mc.precharge++;
		cond_resched();
	}
	return 0;
}

union mc_target {
	struct page	*page;
	swp_entry_t	ent;
};

enum mc_target_type {
	MC_TARGET_NONE = 0,
	MC_TARGET_PAGE,
	MC_TARGET_SWAP,
	MC_TARGET_DEVICE,
};

static struct page *mc_handle_present_pte(struct vm_area_struct *vma,
						unsigned long addr, pte_t ptent)
{
	struct page *page = vm_normal_page(vma, addr, ptent);

	if (!page || !page_mapped(page))
		return NULL;
	if (PageAnon(page)) {
		if (!(mc.flags & MOVE_ANON))
			return NULL;
	} else {
		if (!(mc.flags & MOVE_FILE))
			return NULL;
	}
	if (!get_page_unless_zero(page))
		return NULL;

	return page;
}

#if defined(CONFIG_SWAP) || defined(CONFIG_DEVICE_PRIVATE)
static struct page *mc_handle_swap_pte(struct vm_area_struct *vma,
			pte_t ptent, swp_entry_t *entry)
{
	struct page *page = NULL;
	swp_entry_t ent = pte_to_swp_entry(ptent);

	if (!(mc.flags & MOVE_ANON))
		return NULL;

	/*
	 * Handle MEMORY_DEVICE_PRIVATE which are ZONE_DEVICE page belonging to
	 * a device and because they are not accessible by CPU they are store
	 * as special swap entry in the CPU page table.
	 */
	if (is_device_private_entry(ent)) {
		page = pfn_swap_entry_to_page(ent);
		/*
		 * MEMORY_DEVICE_PRIVATE means ZONE_DEVICE page and which have
		 * a refcount of 1 when free (unlike normal page)
		 */
		if (!page_ref_add_unless(page, 1, 1))
			return NULL;
		return page;
	}

	if (non_swap_entry(ent))
		return NULL;

	/*
	 * Because lookup_swap_cache() updates some statistics counter,
	 * we call find_get_page() with swapper_space directly.
	 */
	page = find_get_page(swap_address_space(ent), swp_offset(ent));
	entry->val = ent.val;

	return page;
}
#else
static struct page *mc_handle_swap_pte(struct vm_area_struct *vma,
			pte_t ptent, swp_entry_t *entry)
{
	return NULL;
}
#endif

static struct page *mc_handle_file_pte(struct vm_area_struct *vma,
			unsigned long addr, pte_t ptent, swp_entry_t *entry)
{
	if (!vma->vm_file) /* anonymous vma */
		return NULL;
	if (!(mc.flags & MOVE_FILE))
		return NULL;

	/* page is moved even if it's not RSS of this task(page-faulted). */
	/* shmem/tmpfs may report page out on swap: account for that too. */
	return find_get_incore_page(vma->vm_file->f_mapping,
			linear_page_index(vma, addr));
}

/**
 * mem_cgroup_move_account - move account of the page
 * @page: the page
 * @compound: charge the page as compound or small page
 * @from: mem_cgroup which the page is moved from.
 * @to:	mem_cgroup which the page is moved to. @from != @to.
 *
 * The caller must make sure the page is not on LRU (isolate_page() is useful.)
 *
 * This function doesn't do "charge" to new cgroup and doesn't do "uncharge"
 * from old cgroup.
 */
static int mem_cgroup_move_account(struct page *page,
				   bool compound,
				   struct mem_cgroup *from,
				   struct mem_cgroup *to)
{
	struct lruvec *from_vec, *to_vec;
	struct pglist_data *pgdat;
<<<<<<< HEAD
	unsigned int nr_pages = compound ? hpage_nr_pages(page) : 1;
=======
	unsigned int nr_pages = compound ? thp_nr_pages(page) : 1;
>>>>>>> c1084c27
	int ret;

	VM_BUG_ON(from == to);
	VM_BUG_ON_PAGE(PageLRU(page), page);
	VM_BUG_ON(compound && !PageTransHuge(page));

	/*
	 * Prevent mem_cgroup_migrate() from looking at
	 * page's memory cgroup of its source page while we change it.
	 */
	ret = -EBUSY;
	if (!trylock_page(page))
		goto out;

	ret = -EINVAL;
	if (page_memcg(page) != from)
		goto out_unlock;

	pgdat = page_pgdat(page);
	from_vec = mem_cgroup_lruvec(from, pgdat);
	to_vec = mem_cgroup_lruvec(to, pgdat);

	lock_page_memcg(page);

	if (PageAnon(page)) {
		if (page_mapped(page)) {
			__mod_lruvec_state(from_vec, NR_ANON_MAPPED, -nr_pages);
			__mod_lruvec_state(to_vec, NR_ANON_MAPPED, nr_pages);
			if (PageTransHuge(page)) {
				__mod_lruvec_state(from_vec, NR_ANON_THPS,
						   -nr_pages);
				__mod_lruvec_state(to_vec, NR_ANON_THPS,
						   nr_pages);
			}
		}
	} else {
		__mod_lruvec_state(from_vec, NR_FILE_PAGES, -nr_pages);
		__mod_lruvec_state(to_vec, NR_FILE_PAGES, nr_pages);

<<<<<<< HEAD
	if (!anon && PageDirty(page)) {
		struct address_space *mapping = page_mapping(page);
=======
		if (PageSwapBacked(page)) {
			__mod_lruvec_state(from_vec, NR_SHMEM, -nr_pages);
			__mod_lruvec_state(to_vec, NR_SHMEM, nr_pages);
		}

		if (page_mapped(page)) {
			__mod_lruvec_state(from_vec, NR_FILE_MAPPED, -nr_pages);
			__mod_lruvec_state(to_vec, NR_FILE_MAPPED, nr_pages);
		}
>>>>>>> c1084c27

		if (PageDirty(page)) {
			struct address_space *mapping = page_mapping(page);

			if (mapping_can_writeback(mapping)) {
				__mod_lruvec_state(from_vec, NR_FILE_DIRTY,
						   -nr_pages);
				__mod_lruvec_state(to_vec, NR_FILE_DIRTY,
						   nr_pages);
			}
		}
	}

	if (PageWriteback(page)) {
		__mod_lruvec_state(from_vec, NR_WRITEBACK, -nr_pages);
		__mod_lruvec_state(to_vec, NR_WRITEBACK, nr_pages);
	}

	/*
	 * All state has been migrated, let's switch to the new memcg.
	 *
<<<<<<< HEAD
	 * It is safe to change page->mem_cgroup here because the page
	 * is referenced, charged, isolated, and locked: we can't race
	 * with (un)charging, migration, LRU putback, or anything else
	 * that would rely on a stable page->mem_cgroup.
	 *
	 * Note that lock_page_memcg is a memcg lock, not a page lock,
	 * to save space. As soon as we switch page->mem_cgroup to a
=======
	 * It is safe to change page's memcg here because the page
	 * is referenced, charged, isolated, and locked: we can't race
	 * with (un)charging, migration, LRU putback, or anything else
	 * that would rely on a stable page's memory cgroup.
	 *
	 * Note that lock_page_memcg is a memcg lock, not a page lock,
	 * to save space. As soon as we switch page's memory cgroup to a
>>>>>>> c1084c27
	 * new memcg that isn't locked, the above state can change
	 * concurrently again. Make sure we're truly done with it.
	 */
	smp_mb();

<<<<<<< HEAD
	page->mem_cgroup = to; 	/* caller should have done css_get */
=======
	css_get(&to->css);
	css_put(&from->css);

	page->memcg_data = (unsigned long)to;
>>>>>>> c1084c27

	__unlock_page_memcg(from);

	ret = 0;

	local_irq_disable();
	mem_cgroup_charge_statistics(to, page, nr_pages);
	memcg_check_events(to, page);
	mem_cgroup_charge_statistics(from, page, -nr_pages);
	memcg_check_events(from, page);
	local_irq_enable();
out_unlock:
	unlock_page(page);
out:
	return ret;
}

/**
 * get_mctgt_type - get target type of moving charge
 * @vma: the vma the pte to be checked belongs
 * @addr: the address corresponding to the pte to be checked
 * @ptent: the pte to be checked
 * @target: the pointer the target page or swap ent will be stored(can be NULL)
 *
 * Returns
 *   0(MC_TARGET_NONE): if the pte is not a target for move charge.
 *   1(MC_TARGET_PAGE): if the page corresponding to this pte is a target for
 *     move charge. if @target is not NULL, the page is stored in target->page
 *     with extra refcnt got(Callers should handle it).
 *   2(MC_TARGET_SWAP): if the swap entry corresponding to this pte is a
 *     target for charge migration. if @target is not NULL, the entry is stored
 *     in target->ent.
 *   3(MC_TARGET_DEVICE): like MC_TARGET_PAGE  but page is MEMORY_DEVICE_PRIVATE
 *     (so ZONE_DEVICE page and thus not on the lru).
 *     For now we such page is charge like a regular page would be as for all
 *     intent and purposes it is just special memory taking the place of a
 *     regular page.
 *
 *     See Documentations/vm/hmm.txt and include/linux/hmm.h
 *
 * Called with pte lock held.
 */

static enum mc_target_type get_mctgt_type(struct vm_area_struct *vma,
		unsigned long addr, pte_t ptent, union mc_target *target)
{
	struct page *page = NULL;
	enum mc_target_type ret = MC_TARGET_NONE;
	swp_entry_t ent = { .val = 0 };

	if (pte_present(ptent))
		page = mc_handle_present_pte(vma, addr, ptent);
	else if (is_swap_pte(ptent))
		page = mc_handle_swap_pte(vma, ptent, &ent);
	else if (pte_none(ptent))
		page = mc_handle_file_pte(vma, addr, ptent, &ent);

	if (!page && !ent.val)
		return ret;
	if (page) {
		/*
		 * Do only loose check w/o serialization.
		 * mem_cgroup_move_account() checks the page is valid or
		 * not under LRU exclusion.
		 */
		if (page_memcg(page) == mc.from) {
			ret = MC_TARGET_PAGE;
			if (is_device_private_page(page))
				ret = MC_TARGET_DEVICE;
			if (target)
				target->page = page;
		}
		if (!ret || !target)
			put_page(page);
	}
	/*
	 * There is a swap entry and a page doesn't exist or isn't charged.
	 * But we cannot move a tail-page in a THP.
	 */
	if (ent.val && !ret && (!page || !PageTransCompound(page)) &&
	    mem_cgroup_id(mc.from) == lookup_swap_cgroup_id(ent)) {
		ret = MC_TARGET_SWAP;
		if (target)
			target->ent = ent;
	}
	return ret;
}

#ifdef CONFIG_TRANSPARENT_HUGEPAGE
/*
 * We don't consider PMD mapped swapping or file mapped pages because THP does
 * not support them for now.
 * Caller should make sure that pmd_trans_huge(pmd) is true.
 */
static enum mc_target_type get_mctgt_type_thp(struct vm_area_struct *vma,
		unsigned long addr, pmd_t pmd, union mc_target *target)
{
	struct page *page = NULL;
	enum mc_target_type ret = MC_TARGET_NONE;

	if (unlikely(is_swap_pmd(pmd))) {
		VM_BUG_ON(thp_migration_supported() &&
				  !is_pmd_migration_entry(pmd));
		return ret;
	}
	page = pmd_page(pmd);
	VM_BUG_ON_PAGE(!page || !PageHead(page), page);
	if (!(mc.flags & MOVE_ANON))
		return ret;
	if (page_memcg(page) == mc.from) {
		ret = MC_TARGET_PAGE;
		if (target) {
			get_page(page);
			target->page = page;
		}
	}
	return ret;
}
#else
static inline enum mc_target_type get_mctgt_type_thp(struct vm_area_struct *vma,
		unsigned long addr, pmd_t pmd, union mc_target *target)
{
	return MC_TARGET_NONE;
}
#endif

static int mem_cgroup_count_precharge_pte_range(pmd_t *pmd,
					unsigned long addr, unsigned long end,
					struct mm_walk *walk)
{
	struct vm_area_struct *vma = walk->vma;
	pte_t *pte;
	spinlock_t *ptl;

	ptl = pmd_trans_huge_lock(pmd, vma);
	if (ptl) {
		/*
		 * Note their can not be MC_TARGET_DEVICE for now as we do not
		 * support transparent huge page with MEMORY_DEVICE_PRIVATE but
		 * this might change.
		 */
		if (get_mctgt_type_thp(vma, addr, *pmd, NULL) == MC_TARGET_PAGE)
			mc.precharge += HPAGE_PMD_NR;
		spin_unlock(ptl);
		return 0;
	}

	if (pmd_trans_unstable(pmd))
		return 0;
	pte = pte_offset_map_lock(vma->vm_mm, pmd, addr, &ptl);
	for (; addr != end; pte++, addr += PAGE_SIZE)
		if (get_mctgt_type(vma, addr, *pte, NULL))
			mc.precharge++;	/* increment precharge temporarily */
	pte_unmap_unlock(pte - 1, ptl);
	cond_resched();

	return 0;
}

static const struct mm_walk_ops precharge_walk_ops = {
	.pmd_entry	= mem_cgroup_count_precharge_pte_range,
};

static unsigned long mem_cgroup_count_precharge(struct mm_struct *mm)
{
	unsigned long precharge;

	mmap_read_lock(mm);
	walk_page_range(mm, 0, mm->highest_vm_end, &precharge_walk_ops, NULL);
	mmap_read_unlock(mm);

	precharge = mc.precharge;
	mc.precharge = 0;

	return precharge;
}

static int mem_cgroup_precharge_mc(struct mm_struct *mm)
{
	unsigned long precharge = mem_cgroup_count_precharge(mm);

	VM_BUG_ON(mc.moving_task);
	mc.moving_task = current;
	return mem_cgroup_do_precharge(precharge);
}

/* cancels all extra charges on mc.from and mc.to, and wakes up all waiters. */
static void __mem_cgroup_clear_mc(void)
{
	struct mem_cgroup *from = mc.from;
	struct mem_cgroup *to = mc.to;

	/* we must uncharge all the leftover precharges from mc.to */
	if (mc.precharge) {
		cancel_charge(mc.to, mc.precharge);
		mc.precharge = 0;
	}
	/*
	 * we didn't uncharge from mc.from at mem_cgroup_move_account(), so
	 * we must uncharge here.
	 */
	if (mc.moved_charge) {
		cancel_charge(mc.from, mc.moved_charge);
		mc.moved_charge = 0;
	}
	/* we must fixup refcnts and charges */
	if (mc.moved_swap) {
		/* uncharge swap account from the old cgroup */
		if (!mem_cgroup_is_root(mc.from))
			page_counter_uncharge(&mc.from->memsw, mc.moved_swap);

		mem_cgroup_id_put_many(mc.from, mc.moved_swap);

		/*
		 * we charged both to->memory and to->memsw, so we
		 * should uncharge to->memory.
		 */
		if (!mem_cgroup_is_root(mc.to))
			page_counter_uncharge(&mc.to->memory, mc.moved_swap);

<<<<<<< HEAD
		css_put_many(&mc.to->css, mc.moved_swap);

=======
>>>>>>> c1084c27
		mc.moved_swap = 0;
	}
	memcg_oom_recover(from);
	memcg_oom_recover(to);
	wake_up_all(&mc.waitq);
}

static void mem_cgroup_clear_mc(void)
{
	struct mm_struct *mm = mc.mm;

	/*
	 * we must clear moving_task before waking up waiters at the end of
	 * task migration.
	 */
	mc.moving_task = NULL;
	__mem_cgroup_clear_mc();
	spin_lock(&mc.lock);
	mc.from = NULL;
	mc.to = NULL;
	mc.mm = NULL;
	spin_unlock(&mc.lock);

	mmput(mm);
}

static int mem_cgroup_can_attach(struct cgroup_taskset *tset)
{
	struct cgroup_subsys_state *css;
	struct mem_cgroup *memcg = NULL; /* unneeded init to make gcc happy */
	struct mem_cgroup *from;
	struct task_struct *leader, *p;
	struct mm_struct *mm;
	unsigned long move_flags;
	int ret = 0;

	/* charge immigration isn't supported on the default hierarchy */
	if (cgroup_subsys_on_dfl(memory_cgrp_subsys))
		return 0;

	/*
	 * Multi-process migrations only happen on the default hierarchy
	 * where charge immigration is not used.  Perform charge
	 * immigration if @tset contains a leader and whine if there are
	 * multiple.
	 */
	p = NULL;
	cgroup_taskset_for_each_leader(leader, css, tset) {
		WARN_ON_ONCE(p);
		p = leader;
		memcg = mem_cgroup_from_css(css);
	}
	if (!p)
		return 0;

	/*
	 * We are now committed to this value whatever it is. Changes in this
	 * tunable will only affect upcoming migrations, not the current one.
	 * So we need to save it, and keep it going.
	 */
	move_flags = READ_ONCE(memcg->move_charge_at_immigrate);
	if (!move_flags)
		return 0;

	from = mem_cgroup_from_task(p);

	VM_BUG_ON(from == memcg);

	mm = get_task_mm(p);
	if (!mm)
		return 0;
	/* We move charges only when we move a owner of the mm */
	if (mm->owner == p) {
		VM_BUG_ON(mc.from);
		VM_BUG_ON(mc.to);
		VM_BUG_ON(mc.precharge);
		VM_BUG_ON(mc.moved_charge);
		VM_BUG_ON(mc.moved_swap);

		spin_lock(&mc.lock);
		mc.mm = mm;
		mc.from = from;
		mc.to = memcg;
		mc.flags = move_flags;
		spin_unlock(&mc.lock);
		/* We set mc.moving_task later */

		ret = mem_cgroup_precharge_mc(mm);
		if (ret)
			mem_cgroup_clear_mc();
	} else {
		mmput(mm);
	}
	return ret;
}

static void mem_cgroup_cancel_attach(struct cgroup_taskset *tset)
{
	if (mc.to)
		mem_cgroup_clear_mc();
}

static int mem_cgroup_move_charge_pte_range(pmd_t *pmd,
				unsigned long addr, unsigned long end,
				struct mm_walk *walk)
{
	int ret = 0;
	struct vm_area_struct *vma = walk->vma;
	pte_t *pte;
	spinlock_t *ptl;
	enum mc_target_type target_type;
	union mc_target target;
	struct page *page;

	ptl = pmd_trans_huge_lock(pmd, vma);
	if (ptl) {
		if (mc.precharge < HPAGE_PMD_NR) {
			spin_unlock(ptl);
			return 0;
		}
		target_type = get_mctgt_type_thp(vma, addr, *pmd, &target);
		if (target_type == MC_TARGET_PAGE) {
			page = target.page;
			if (!isolate_lru_page(page)) {
				if (!mem_cgroup_move_account(page, true,
							     mc.from, mc.to)) {
					mc.precharge -= HPAGE_PMD_NR;
					mc.moved_charge += HPAGE_PMD_NR;
				}
				putback_lru_page(page);
			}
			put_page(page);
		} else if (target_type == MC_TARGET_DEVICE) {
			page = target.page;
			if (!mem_cgroup_move_account(page, true,
						     mc.from, mc.to)) {
				mc.precharge -= HPAGE_PMD_NR;
				mc.moved_charge += HPAGE_PMD_NR;
			}
			put_page(page);
		}
		spin_unlock(ptl);
		return 0;
	}

	if (pmd_trans_unstable(pmd))
		return 0;
retry:
	pte = pte_offset_map_lock(vma->vm_mm, pmd, addr, &ptl);
	for (; addr != end; addr += PAGE_SIZE) {
		pte_t ptent = *(pte++);
		bool device = false;
		swp_entry_t ent;

		if (!mc.precharge)
			break;

		switch (get_mctgt_type(vma, addr, ptent, &target)) {
		case MC_TARGET_DEVICE:
			device = true;
			fallthrough;
		case MC_TARGET_PAGE:
			page = target.page;
			/*
			 * We can have a part of the split pmd here. Moving it
			 * can be done but it would be too convoluted so simply
			 * ignore such a partial THP and keep it in original
			 * memcg. There should be somebody mapping the head.
			 */
			if (PageTransCompound(page))
				goto put;
			if (!device && isolate_lru_page(page))
				goto put;
			if (!mem_cgroup_move_account(page, false,
						mc.from, mc.to)) {
				mc.precharge--;
				/* we uncharge from mc.from later. */
				mc.moved_charge++;
			}
			if (!device)
				putback_lru_page(page);
put:			/* get_mctgt_type() gets the page */
			put_page(page);
			break;
		case MC_TARGET_SWAP:
			ent = target.ent;
			if (!mem_cgroup_move_swap_account(ent, mc.from, mc.to)) {
				mc.precharge--;
				mem_cgroup_id_get_many(mc.to, 1);
				/* we fixup other refcnts and charges later. */
				mc.moved_swap++;
			}
			break;
		default:
			break;
		}
	}
	pte_unmap_unlock(pte - 1, ptl);
	cond_resched();

	if (addr != end) {
		/*
		 * We have consumed all precharges we got in can_attach().
		 * We try charge one by one, but don't do any additional
		 * charges to mc.to if we have failed in charge once in attach()
		 * phase.
		 */
		ret = mem_cgroup_do_precharge(1);
		if (!ret)
			goto retry;
	}

	return ret;
}

static const struct mm_walk_ops charge_walk_ops = {
	.pmd_entry	= mem_cgroup_move_charge_pte_range,
};

static void mem_cgroup_move_charge(void)
{
	lru_add_drain_all();
	/*
	 * Signal lock_page_memcg() to take the memcg's move_lock
	 * while we're moving its pages to another memcg. Then wait
	 * for already started RCU-only updates to finish.
	 */
	atomic_inc(&mc.from->moving_account);
	synchronize_rcu();
retry:
	if (unlikely(!mmap_read_trylock(mc.mm))) {
		/*
		 * Someone who are holding the mmap_lock might be waiting in
		 * waitq. So we cancel all extra charges, wake up all waiters,
		 * and retry. Because we cancel precharges, we might not be able
		 * to move enough charges, but moving charge is a best-effort
		 * feature anyway, so it wouldn't be a big problem.
		 */
		__mem_cgroup_clear_mc();
		cond_resched();
		goto retry;
	}
	/*
	 * When we have consumed all precharges and failed in doing
	 * additional charge, the page walk just aborts.
	 */
	walk_page_range(mc.mm, 0, mc.mm->highest_vm_end, &charge_walk_ops,
			NULL);

	mmap_read_unlock(mc.mm);
	atomic_dec(&mc.from->moving_account);
}

static void mem_cgroup_move_task(void)
{
	if (mc.to) {
		mem_cgroup_move_charge();
		mem_cgroup_clear_mc();
	}
}
#else	/* !CONFIG_MMU */
static int mem_cgroup_can_attach(struct cgroup_taskset *tset)
{
	return 0;
}
static void mem_cgroup_cancel_attach(struct cgroup_taskset *tset)
{
}
static void mem_cgroup_move_task(void)
{
}
#endif

static int seq_puts_memcg_tunable(struct seq_file *m, unsigned long value)
{
	if (value == PAGE_COUNTER_MAX)
		seq_puts(m, "max\n");
	else
		seq_printf(m, "%llu\n", (u64)value * PAGE_SIZE);

	return 0;
}

static u64 memory_current_read(struct cgroup_subsys_state *css,
			       struct cftype *cft)
{
	struct mem_cgroup *memcg = mem_cgroup_from_css(css);

	return (u64)page_counter_read(&memcg->memory) * PAGE_SIZE;
}

static int memory_min_show(struct seq_file *m, void *v)
{
	return seq_puts_memcg_tunable(m,
		READ_ONCE(mem_cgroup_from_seq(m)->memory.min));
}

static ssize_t memory_min_write(struct kernfs_open_file *of,
				char *buf, size_t nbytes, loff_t off)
{
	struct mem_cgroup *memcg = mem_cgroup_from_css(of_css(of));
	unsigned long min;
	int err;

	buf = strstrip(buf);
	err = page_counter_memparse(buf, "max", &min);
	if (err)
		return err;

	page_counter_set_min(&memcg->memory, min);

	return nbytes;
}

static int memory_low_show(struct seq_file *m, void *v)
{
	return seq_puts_memcg_tunable(m,
		READ_ONCE(mem_cgroup_from_seq(m)->memory.low));
}

static ssize_t memory_low_write(struct kernfs_open_file *of,
				char *buf, size_t nbytes, loff_t off)
{
	struct mem_cgroup *memcg = mem_cgroup_from_css(of_css(of));
	unsigned long low;
	int err;

	buf = strstrip(buf);
	err = page_counter_memparse(buf, "max", &low);
	if (err)
		return err;

	page_counter_set_low(&memcg->memory, low);

	return nbytes;
}

static int memory_high_show(struct seq_file *m, void *v)
{
	return seq_puts_memcg_tunable(m,
		READ_ONCE(mem_cgroup_from_seq(m)->memory.high));
}

static ssize_t memory_high_write(struct kernfs_open_file *of,
				 char *buf, size_t nbytes, loff_t off)
{
	struct mem_cgroup *memcg = mem_cgroup_from_css(of_css(of));
	unsigned int nr_retries = MAX_RECLAIM_RETRIES;
	bool drained = false;
	unsigned long high;
	int err;

	buf = strstrip(buf);
	err = page_counter_memparse(buf, "max", &high);
	if (err)
		return err;

	page_counter_set_high(&memcg->memory, high);

	for (;;) {
		unsigned long nr_pages = page_counter_read(&memcg->memory);
		unsigned long reclaimed;

		if (nr_pages <= high)
			break;

		if (signal_pending(current))
			break;

		if (!drained) {
			drain_all_stock(memcg);
			drained = true;
			continue;
		}

		reclaimed = try_to_free_mem_cgroup_pages(memcg, nr_pages - high,
							 GFP_KERNEL, true);

		if (!reclaimed && !nr_retries--)
			break;
	}

	memcg_wb_domain_size_changed(memcg);
	return nbytes;
}

static int memory_max_show(struct seq_file *m, void *v)
{
	return seq_puts_memcg_tunable(m,
		READ_ONCE(mem_cgroup_from_seq(m)->memory.max));
}

static ssize_t memory_max_write(struct kernfs_open_file *of,
				char *buf, size_t nbytes, loff_t off)
{
	struct mem_cgroup *memcg = mem_cgroup_from_css(of_css(of));
	unsigned int nr_reclaims = MAX_RECLAIM_RETRIES;
	bool drained = false;
	unsigned long max;
	int err;

	buf = strstrip(buf);
	err = page_counter_memparse(buf, "max", &max);
	if (err)
		return err;

	xchg(&memcg->memory.max, max);

	for (;;) {
		unsigned long nr_pages = page_counter_read(&memcg->memory);

		if (nr_pages <= max)
			break;

		if (signal_pending(current))
			break;

		if (!drained) {
			drain_all_stock(memcg);
			drained = true;
			continue;
		}

		if (nr_reclaims) {
			if (!try_to_free_mem_cgroup_pages(memcg, nr_pages - max,
							  GFP_KERNEL, true))
				nr_reclaims--;
			continue;
		}

		memcg_memory_event(memcg, MEMCG_OOM);
		if (!mem_cgroup_out_of_memory(memcg, GFP_KERNEL, 0))
			break;
	}

	memcg_wb_domain_size_changed(memcg);
	return nbytes;
}

static void __memory_events_show(struct seq_file *m, atomic_long_t *events)
{
	seq_printf(m, "low %lu\n", atomic_long_read(&events[MEMCG_LOW]));
	seq_printf(m, "high %lu\n", atomic_long_read(&events[MEMCG_HIGH]));
	seq_printf(m, "max %lu\n", atomic_long_read(&events[MEMCG_MAX]));
	seq_printf(m, "oom %lu\n", atomic_long_read(&events[MEMCG_OOM]));
	seq_printf(m, "oom_kill %lu\n",
		   atomic_long_read(&events[MEMCG_OOM_KILL]));
}

static int memory_events_show(struct seq_file *m, void *v)
{
	struct mem_cgroup *memcg = mem_cgroup_from_seq(m);

	__memory_events_show(m, memcg->memory_events);
	return 0;
}

static int memory_events_local_show(struct seq_file *m, void *v)
{
	struct mem_cgroup *memcg = mem_cgroup_from_seq(m);

	__memory_events_show(m, memcg->memory_events_local);
	return 0;
}

static int memory_stat_show(struct seq_file *m, void *v)
{
	struct mem_cgroup *memcg = mem_cgroup_from_seq(m);
	char *buf;

	buf = memory_stat_format(memcg);
	if (!buf)
		return -ENOMEM;
	seq_puts(m, buf);
	kfree(buf);
	return 0;
}

#ifdef CONFIG_NUMA
static inline unsigned long lruvec_page_state_output(struct lruvec *lruvec,
						     int item)
{
	return lruvec_page_state(lruvec, item) * memcg_page_state_unit(item);
}

static int memory_numa_stat_show(struct seq_file *m, void *v)
{
	int i;
	struct mem_cgroup *memcg = mem_cgroup_from_seq(m);

	cgroup_rstat_flush(memcg->css.cgroup);

	for (i = 0; i < ARRAY_SIZE(memory_stats); i++) {
		int nid;

		if (memory_stats[i].idx >= NR_VM_NODE_STAT_ITEMS)
			continue;

		seq_printf(m, "%s", memory_stats[i].name);
		for_each_node_state(nid, N_MEMORY) {
			u64 size;
			struct lruvec *lruvec;

			lruvec = mem_cgroup_lruvec(memcg, NODE_DATA(nid));
			size = lruvec_page_state_output(lruvec,
							memory_stats[i].idx);
			seq_printf(m, " N%d=%llu", nid, size);
		}
		seq_putc(m, '\n');
	}

	return 0;
}
#endif

static int memory_oom_group_show(struct seq_file *m, void *v)
{
	struct mem_cgroup *memcg = mem_cgroup_from_seq(m);

	seq_printf(m, "%d\n", memcg->oom_group);

	return 0;
}

static ssize_t memory_oom_group_write(struct kernfs_open_file *of,
				      char *buf, size_t nbytes, loff_t off)
{
	struct mem_cgroup *memcg = mem_cgroup_from_css(of_css(of));
	int ret, oom_group;

	buf = strstrip(buf);
	if (!buf)
		return -EINVAL;

	ret = kstrtoint(buf, 0, &oom_group);
	if (ret)
		return ret;

	if (oom_group != 0 && oom_group != 1)
		return -EINVAL;

	memcg->oom_group = oom_group;

	return nbytes;
}

static struct cftype memory_files[] = {
	{
		.name = "current",
		.flags = CFTYPE_NOT_ON_ROOT,
		.read_u64 = memory_current_read,
	},
	{
		.name = "min",
		.flags = CFTYPE_NOT_ON_ROOT,
		.seq_show = memory_min_show,
		.write = memory_min_write,
	},
	{
		.name = "low",
		.flags = CFTYPE_NOT_ON_ROOT,
		.seq_show = memory_low_show,
		.write = memory_low_write,
	},
	{
		.name = "high",
		.flags = CFTYPE_NOT_ON_ROOT,
		.seq_show = memory_high_show,
		.write = memory_high_write,
	},
	{
		.name = "max",
		.flags = CFTYPE_NOT_ON_ROOT,
		.seq_show = memory_max_show,
		.write = memory_max_write,
	},
	{
		.name = "events",
		.flags = CFTYPE_NOT_ON_ROOT,
		.file_offset = offsetof(struct mem_cgroup, events_file),
		.seq_show = memory_events_show,
	},
	{
		.name = "events.local",
		.flags = CFTYPE_NOT_ON_ROOT,
		.file_offset = offsetof(struct mem_cgroup, events_local_file),
		.seq_show = memory_events_local_show,
	},
	{
		.name = "stat",
		.seq_show = memory_stat_show,
	},
#ifdef CONFIG_NUMA
	{
		.name = "numa_stat",
		.seq_show = memory_numa_stat_show,
	},
#endif
	{
		.name = "oom.group",
		.flags = CFTYPE_NOT_ON_ROOT | CFTYPE_NS_DELEGATABLE,
		.seq_show = memory_oom_group_show,
		.write = memory_oom_group_write,
	},
	{ }	/* terminate */
};

struct cgroup_subsys memory_cgrp_subsys = {
	.css_alloc = mem_cgroup_css_alloc,
	.css_online = mem_cgroup_css_online,
	.css_offline = mem_cgroup_css_offline,
	.css_released = mem_cgroup_css_released,
	.css_free = mem_cgroup_css_free,
	.css_reset = mem_cgroup_css_reset,
	.css_rstat_flush = mem_cgroup_css_rstat_flush,
	.can_attach = mem_cgroup_can_attach,
	.cancel_attach = mem_cgroup_cancel_attach,
	.post_attach = mem_cgroup_move_task,
	.dfl_cftypes = memory_files,
	.legacy_cftypes = mem_cgroup_legacy_files,
	.early_init = 0,
};

/*
 * This function calculates an individual cgroup's effective
 * protection which is derived from its own memory.min/low, its
 * parent's and siblings' settings, as well as the actual memory
 * distribution in the tree.
 *
 * The following rules apply to the effective protection values:
 *
 * 1. At the first level of reclaim, effective protection is equal to
 *    the declared protection in memory.min and memory.low.
 *
 * 2. To enable safe delegation of the protection configuration, at
 *    subsequent levels the effective protection is capped to the
 *    parent's effective protection.
 *
 * 3. To make complex and dynamic subtrees easier to configure, the
 *    user is allowed to overcommit the declared protection at a given
 *    level. If that is the case, the parent's effective protection is
 *    distributed to the children in proportion to how much protection
 *    they have declared and how much of it they are utilizing.
 *
 *    This makes distribution proportional, but also work-conserving:
 *    if one cgroup claims much more protection than it uses memory,
 *    the unused remainder is available to its siblings.
 *
 * 4. Conversely, when the declared protection is undercommitted at a
 *    given level, the distribution of the larger parental protection
 *    budget is NOT proportional. A cgroup's protection from a sibling
 *    is capped to its own memory.min/low setting.
 *
 * 5. However, to allow protecting recursive subtrees from each other
 *    without having to declare each individual cgroup's fixed share
 *    of the ancestor's claim to protection, any unutilized -
 *    "floating" - protection from up the tree is distributed in
 *    proportion to each cgroup's *usage*. This makes the protection
 *    neutral wrt sibling cgroups and lets them compete freely over
 *    the shared parental protection budget, but it protects the
 *    subtree as a whole from neighboring subtrees.
 *
 * Note that 4. and 5. are not in conflict: 4. is about protecting
 * against immediate siblings whereas 5. is about protecting against
 * neighboring subtrees.
 */
static unsigned long effective_protection(unsigned long usage,
					  unsigned long parent_usage,
					  unsigned long setting,
					  unsigned long parent_effective,
					  unsigned long siblings_protected)
{
	unsigned long protected;
	unsigned long ep;

	protected = min(usage, setting);
	/*
	 * If all cgroups at this level combined claim and use more
	 * protection then what the parent affords them, distribute
	 * shares in proportion to utilization.
	 *
	 * We are using actual utilization rather than the statically
	 * claimed protection in order to be work-conserving: claimed
	 * but unused protection is available to siblings that would
	 * otherwise get a smaller chunk than what they claimed.
	 */
	if (siblings_protected > parent_effective)
		return protected * parent_effective / siblings_protected;

	/*
	 * Ok, utilized protection of all children is within what the
	 * parent affords them, so we know whatever this child claims
	 * and utilizes is effectively protected.
	 *
	 * If there is unprotected usage beyond this value, reclaim
	 * will apply pressure in proportion to that amount.
	 *
	 * If there is unutilized protection, the cgroup will be fully
	 * shielded from reclaim, but we do return a smaller value for
	 * protection than what the group could enjoy in theory. This
	 * is okay. With the overcommit distribution above, effective
	 * protection is always dependent on how memory is actually
	 * consumed among the siblings anyway.
	 */
	ep = protected;

	/*
	 * If the children aren't claiming (all of) the protection
	 * afforded to them by the parent, distribute the remainder in
	 * proportion to the (unprotected) memory of each cgroup. That
	 * way, cgroups that aren't explicitly prioritized wrt each
	 * other compete freely over the allowance, but they are
	 * collectively protected from neighboring trees.
	 *
	 * We're using unprotected memory for the weight so that if
	 * some cgroups DO claim explicit protection, we don't protect
	 * the same bytes twice.
	 *
	 * Check both usage and parent_usage against the respective
	 * protected values. One should imply the other, but they
	 * aren't read atomically - make sure the division is sane.
	 */
	if (!(cgrp_dfl_root.flags & CGRP_ROOT_MEMORY_RECURSIVE_PROT))
		return ep;
	if (parent_effective > siblings_protected &&
	    parent_usage > siblings_protected &&
	    usage > protected) {
		unsigned long unclaimed;

		unclaimed = parent_effective - siblings_protected;
		unclaimed *= usage - protected;
		unclaimed /= parent_usage - siblings_protected;

		ep += unclaimed;
	}

	return ep;
}

/**
 * mem_cgroup_calculate_protection - check if memory consumption is in the normal range
 * @root: the top ancestor of the sub-tree being checked
 * @memcg: the memory cgroup to check
 *
 * WARNING: This function is not stateless! It can only be used as part
 *          of a top-down tree iteration, not for isolated queries.
 */
void mem_cgroup_calculate_protection(struct mem_cgroup *root,
				     struct mem_cgroup *memcg)
{
	unsigned long usage, parent_usage;
	struct mem_cgroup *parent;

	if (mem_cgroup_disabled())
		return;

	if (!root)
		root = root_mem_cgroup;

	/*
	 * Effective values of the reclaim targets are ignored so they
	 * can be stale. Have a look at mem_cgroup_protection for more
	 * details.
	 * TODO: calculation should be more robust so that we do not need
	 * that special casing.
	 */
	if (memcg == root)
		return;

	usage = page_counter_read(&memcg->memory);
	if (!usage)
		return;

	parent = parent_mem_cgroup(memcg);
	/* No parent means a non-hierarchical mode on v1 memcg */
	if (!parent)
		return;

	if (parent == root) {
		memcg->memory.emin = READ_ONCE(memcg->memory.min);
		memcg->memory.elow = READ_ONCE(memcg->memory.low);
		return;
	}

	parent_usage = page_counter_read(&parent->memory);

	WRITE_ONCE(memcg->memory.emin, effective_protection(usage, parent_usage,
			READ_ONCE(memcg->memory.min),
			READ_ONCE(parent->memory.emin),
			atomic_long_read(&parent->memory.children_min_usage)));

	WRITE_ONCE(memcg->memory.elow, effective_protection(usage, parent_usage,
			READ_ONCE(memcg->memory.low),
			READ_ONCE(parent->memory.elow),
			atomic_long_read(&parent->memory.children_low_usage)));
}

static int charge_memcg(struct page *page, struct mem_cgroup *memcg, gfp_t gfp)
{
	unsigned int nr_pages = thp_nr_pages(page);
	int ret;

	ret = try_charge(memcg, gfp, nr_pages);
	if (ret)
		goto out;

	css_get(&memcg->css);
	commit_charge(page, memcg);

	local_irq_disable();
	mem_cgroup_charge_statistics(memcg, page, nr_pages);
	memcg_check_events(memcg, page);
	local_irq_enable();
out:
	return ret;
}

/**
 * __mem_cgroup_charge - charge a newly allocated page to a cgroup
 * @page: page to charge
 * @mm: mm context of the victim
 * @gfp_mask: reclaim mode
 *
 * Try to charge @page to the memcg that @mm belongs to, reclaiming
 * pages according to @gfp_mask if necessary. if @mm is NULL, try to
 * charge to the active memcg.
 *
 * Do not use this for pages allocated for swapin.
 *
 * Returns 0 on success. Otherwise, an error code is returned.
 */
int __mem_cgroup_charge(struct page *page, struct mm_struct *mm,
			gfp_t gfp_mask)
{
	struct mem_cgroup *memcg;
	int ret;

	memcg = get_mem_cgroup_from_mm(mm);
	ret = charge_memcg(page, memcg, gfp_mask);
	css_put(&memcg->css);

	return ret;
}

/**
 * mem_cgroup_swapin_charge_page - charge a newly allocated page for swapin
 * @page: page to charge
 * @mm: mm context of the victim
 * @gfp: reclaim mode
 * @entry: swap entry for which the page is allocated
 *
 * This function charges a page allocated for swapin. Please call this before
 * adding the page to the swapcache.
 *
 * Returns 0 on success. Otherwise, an error code is returned.
 */
int mem_cgroup_swapin_charge_page(struct page *page, struct mm_struct *mm,
				  gfp_t gfp, swp_entry_t entry)
{
	struct mem_cgroup *memcg;
	unsigned short id;
	int ret;

	if (mem_cgroup_disabled())
		return 0;

	id = lookup_swap_cgroup_id(entry);
	rcu_read_lock();
	memcg = mem_cgroup_from_id(id);
	if (!memcg || !css_tryget_online(&memcg->css))
		memcg = get_mem_cgroup_from_mm(mm);
	rcu_read_unlock();

	ret = charge_memcg(page, memcg, gfp);

	css_put(&memcg->css);
	return ret;
}

/*
 * mem_cgroup_swapin_uncharge_swap - uncharge swap slot
 * @entry: swap entry for which the page is charged
 *
 * Call this function after successfully adding the charged page to swapcache.
 *
 * Note: This function assumes the page for which swap slot is being uncharged
 * is order 0 page.
 */
void mem_cgroup_swapin_uncharge_swap(swp_entry_t entry)
{
	/*
	 * Cgroup1's unified memory+swap counter has been charged with the
	 * new swapcache page, finish the transfer by uncharging the swap
	 * slot. The swap slot would also get uncharged when it dies, but
	 * it can stick around indefinitely and we'd count the page twice
	 * the entire time.
	 *
	 * Cgroup2 has separate resource counters for memory and swap,
	 * so this is a non-issue here. Memory and swap charge lifetimes
	 * correspond 1:1 to page and swap slot lifetimes: we charge the
	 * page to memory here, and uncharge swap when the slot is freed.
	 */
	if (!mem_cgroup_disabled() && do_memsw_account()) {
		/*
		 * The swap entry might not get freed for a long time,
		 * let's not wait for it.  The page already received a
		 * memory+swap charge, drop the swap entry duplicate.
		 */
		mem_cgroup_uncharge_swap(entry, 1);
	}
}

struct uncharge_gather {
	struct mem_cgroup *memcg;
	unsigned long nr_memory;
	unsigned long pgpgout;
	unsigned long nr_kmem;
	struct page *dummy_page;
};

static inline void uncharge_gather_clear(struct uncharge_gather *ug)
{
	memset(ug, 0, sizeof(*ug));
}

static void uncharge_batch(const struct uncharge_gather *ug)
{
	unsigned long flags;

	if (ug->nr_memory) {
		page_counter_uncharge(&ug->memcg->memory, ug->nr_memory);
		if (do_memsw_account())
			page_counter_uncharge(&ug->memcg->memsw, ug->nr_memory);
		if (!cgroup_subsys_on_dfl(memory_cgrp_subsys) && ug->nr_kmem)
			page_counter_uncharge(&ug->memcg->kmem, ug->nr_kmem);
		memcg_oom_recover(ug->memcg);
	}

	local_irq_save(flags);
	__count_memcg_events(ug->memcg, PGPGOUT, ug->pgpgout);
	__this_cpu_add(ug->memcg->vmstats_percpu->nr_page_events, ug->nr_memory);
	memcg_check_events(ug->memcg, ug->dummy_page);
	local_irq_restore(flags);

	/* drop reference from uncharge_page */
	css_put(&ug->memcg->css);
}

static void uncharge_page(struct page *page, struct uncharge_gather *ug)
{
	unsigned long nr_pages;
	struct mem_cgroup *memcg;
	struct obj_cgroup *objcg;
	bool use_objcg = PageMemcgKmem(page);

	VM_BUG_ON_PAGE(PageLRU(page), page);

	/*
	 * Nobody should be changing or seriously looking at
	 * page memcg or objcg at this point, we have fully
	 * exclusive access to the page.
	 */
	if (use_objcg) {
		objcg = __page_objcg(page);
		/*
		 * This get matches the put at the end of the function and
		 * kmem pages do not hold memcg references anymore.
		 */
		memcg = get_mem_cgroup_from_objcg(objcg);
	} else {
		memcg = __page_memcg(page);
	}

	if (!memcg)
		return;

	if (ug->memcg != memcg) {
		if (ug->memcg) {
			uncharge_batch(ug);
			uncharge_gather_clear(ug);
		}
		ug->memcg = memcg;
		ug->dummy_page = page;

		/* pairs with css_put in uncharge_batch */
		css_get(&memcg->css);
	}

	nr_pages = compound_nr(page);

	if (use_objcg) {
		ug->nr_memory += nr_pages;
		ug->nr_kmem += nr_pages;

		page->memcg_data = 0;
		obj_cgroup_put(objcg);
	} else {
		/* LRU pages aren't accounted at the root level */
		if (!mem_cgroup_is_root(memcg))
			ug->nr_memory += nr_pages;
		ug->pgpgout++;

		page->memcg_data = 0;
	}

	css_put(&memcg->css);
}

/**
 * __mem_cgroup_uncharge - uncharge a page
 * @page: page to uncharge
 *
 * Uncharge a page previously charged with __mem_cgroup_charge().
 */
void __mem_cgroup_uncharge(struct page *page)
{
	struct uncharge_gather ug;

	/* Don't touch page->lru of any random page, pre-check: */
	if (!page_memcg(page))
		return;

	uncharge_gather_clear(&ug);
	uncharge_page(page, &ug);
	uncharge_batch(&ug);
}

/**
 * __mem_cgroup_uncharge_list - uncharge a list of page
 * @page_list: list of pages to uncharge
 *
 * Uncharge a list of pages previously charged with
 * __mem_cgroup_charge().
 */
void __mem_cgroup_uncharge_list(struct list_head *page_list)
{
	struct uncharge_gather ug;
	struct page *page;

	uncharge_gather_clear(&ug);
	list_for_each_entry(page, page_list, lru)
		uncharge_page(page, &ug);
	if (ug.memcg)
		uncharge_batch(&ug);
}

/**
 * mem_cgroup_migrate - charge a page's replacement
 * @oldpage: currently circulating page
 * @newpage: replacement page
 *
 * Charge @newpage as a replacement page for @oldpage. @oldpage will
 * be uncharged upon free.
 *
 * Both pages must be locked, @newpage->mapping must be set up.
 */
void mem_cgroup_migrate(struct page *oldpage, struct page *newpage)
{
	struct mem_cgroup *memcg;
	unsigned int nr_pages;
	unsigned long flags;

	VM_BUG_ON_PAGE(!PageLocked(oldpage), oldpage);
	VM_BUG_ON_PAGE(!PageLocked(newpage), newpage);
	VM_BUG_ON_PAGE(PageAnon(oldpage) != PageAnon(newpage), newpage);
	VM_BUG_ON_PAGE(PageTransHuge(oldpage) != PageTransHuge(newpage),
		       newpage);

	if (mem_cgroup_disabled())
		return;

	/* Page cache replacement: new page already charged? */
	if (page_memcg(newpage))
		return;

	memcg = page_memcg(oldpage);
	VM_WARN_ON_ONCE_PAGE(!memcg, oldpage);
	if (!memcg)
		return;

	/* Force-charge the new page. The old one will be freed soon */
	nr_pages = thp_nr_pages(newpage);

	if (!mem_cgroup_is_root(memcg)) {
		page_counter_charge(&memcg->memory, nr_pages);
		if (do_memsw_account())
			page_counter_charge(&memcg->memsw, nr_pages);
	}

	css_get(&memcg->css);
	commit_charge(newpage, memcg);

	local_irq_save(flags);
	mem_cgroup_charge_statistics(memcg, newpage, nr_pages);
	memcg_check_events(memcg, newpage);
	local_irq_restore(flags);
}

DEFINE_STATIC_KEY_FALSE(memcg_sockets_enabled_key);
EXPORT_SYMBOL(memcg_sockets_enabled_key);

void mem_cgroup_sk_alloc(struct sock *sk)
{
	struct mem_cgroup *memcg;

	if (!mem_cgroup_sockets_enabled)
		return;

	/* Do not associate the sock with unrelated interrupted task's memcg. */
	if (in_interrupt())
		return;

	rcu_read_lock();
	memcg = mem_cgroup_from_task(current);
	if (memcg == root_mem_cgroup)
		goto out;
	if (!cgroup_subsys_on_dfl(memory_cgrp_subsys) && !memcg->tcpmem_active)
		goto out;
	if (css_tryget(&memcg->css))
		sk->sk_memcg = memcg;
out:
	rcu_read_unlock();
}

void mem_cgroup_sk_free(struct sock *sk)
{
	if (sk->sk_memcg)
		css_put(&sk->sk_memcg->css);
}

/**
 * mem_cgroup_charge_skmem - charge socket memory
 * @memcg: memcg to charge
 * @nr_pages: number of pages to charge
 * @gfp_mask: reclaim mode
 *
 * Charges @nr_pages to @memcg. Returns %true if the charge fit within
 * @memcg's configured limit, %false if it doesn't.
 */
bool mem_cgroup_charge_skmem(struct mem_cgroup *memcg, unsigned int nr_pages,
			     gfp_t gfp_mask)
{
	if (!cgroup_subsys_on_dfl(memory_cgrp_subsys)) {
		struct page_counter *fail;

		if (page_counter_try_charge(&memcg->tcpmem, nr_pages, &fail)) {
			memcg->tcpmem_pressure = 0;
			return true;
		}
		memcg->tcpmem_pressure = 1;
		if (gfp_mask & __GFP_NOFAIL) {
			page_counter_charge(&memcg->tcpmem, nr_pages);
			return true;
		}
		return false;
	}

	if (try_charge(memcg, gfp_mask, nr_pages) == 0) {
		mod_memcg_state(memcg, MEMCG_SOCK, nr_pages);
		return true;
	}

	return false;
}

/**
 * mem_cgroup_uncharge_skmem - uncharge socket memory
 * @memcg: memcg to uncharge
 * @nr_pages: number of pages to uncharge
 */
void mem_cgroup_uncharge_skmem(struct mem_cgroup *memcg, unsigned int nr_pages)
{
	if (!cgroup_subsys_on_dfl(memory_cgrp_subsys)) {
		page_counter_uncharge(&memcg->tcpmem, nr_pages);
		return;
	}

	mod_memcg_state(memcg, MEMCG_SOCK, -nr_pages);

	refill_stock(memcg, nr_pages);
}

static int __init cgroup_memory(char *s)
{
	char *token;

	while ((token = strsep(&s, ",")) != NULL) {
		if (!*token)
			continue;
		if (!strcmp(token, "nosocket"))
			cgroup_memory_nosocket = true;
		if (!strcmp(token, "nokmem"))
			cgroup_memory_nokmem = true;
	}
	return 0;
}
__setup("cgroup.memory=", cgroup_memory);

/*
 * subsys_initcall() for memory controller.
 *
 * Some parts like memcg_hotplug_cpu_dead() have to be initialized from this
 * context because of lock dependencies (cgroup_lock -> cpu hotplug) but
 * basically everything that doesn't depend on a specific mem_cgroup structure
 * should be initialized from here.
 */
static int __init mem_cgroup_init(void)
{
	int cpu, node;

	/*
	 * Currently s32 type (can refer to struct batched_lruvec_stat) is
	 * used for per-memcg-per-cpu caching of per-node statistics. In order
	 * to work fine, we should make sure that the overfill threshold can't
	 * exceed S32_MAX / PAGE_SIZE.
	 */
	BUILD_BUG_ON(MEMCG_CHARGE_BATCH > S32_MAX / PAGE_SIZE);

	cpuhp_setup_state_nocalls(CPUHP_MM_MEMCQ_DEAD, "mm/memctrl:dead", NULL,
				  memcg_hotplug_cpu_dead);

	for_each_possible_cpu(cpu)
		INIT_WORK(&per_cpu_ptr(&memcg_stock, cpu)->work,
			  drain_local_stock);

	for_each_node(node) {
		struct mem_cgroup_tree_per_node *rtpn;

		rtpn = kzalloc_node(sizeof(*rtpn), GFP_KERNEL,
				    node_online(node) ? node : NUMA_NO_NODE);

		rtpn->rb_root = RB_ROOT;
		rtpn->rb_rightmost = NULL;
		spin_lock_init(&rtpn->lock);
		soft_limit_tree.rb_tree_per_node[node] = rtpn;
	}

	return 0;
}
subsys_initcall(mem_cgroup_init);

#ifdef CONFIG_MEMCG_SWAP
static struct mem_cgroup *mem_cgroup_id_get_online(struct mem_cgroup *memcg)
{
	while (!refcount_inc_not_zero(&memcg->id.ref)) {
		/*
		 * The root cgroup cannot be destroyed, so it's refcount must
		 * always be >= 1.
		 */
		if (WARN_ON_ONCE(memcg == root_mem_cgroup)) {
			VM_BUG_ON(1);
			break;
		}
		memcg = parent_mem_cgroup(memcg);
		if (!memcg)
			memcg = root_mem_cgroup;
	}
	return memcg;
}

/**
 * mem_cgroup_swapout - transfer a memsw charge to swap
 * @page: page whose memsw charge to transfer
 * @entry: swap entry to move the charge to
 *
 * Transfer the memsw charge of @page to @entry.
 */
void mem_cgroup_swapout(struct page *page, swp_entry_t entry)
{
	struct mem_cgroup *memcg, *swap_memcg;
	unsigned int nr_entries;
	unsigned short oldid;

	VM_BUG_ON_PAGE(PageLRU(page), page);
	VM_BUG_ON_PAGE(page_count(page), page);

	if (mem_cgroup_disabled())
		return;

	if (cgroup_subsys_on_dfl(memory_cgrp_subsys))
		return;

	memcg = page_memcg(page);

	VM_WARN_ON_ONCE_PAGE(!memcg, page);
	if (!memcg)
		return;

	/*
	 * In case the memcg owning these pages has been offlined and doesn't
	 * have an ID allocated to it anymore, charge the closest online
	 * ancestor for the swap instead and transfer the memory+swap charge.
	 */
	swap_memcg = mem_cgroup_id_get_online(memcg);
	nr_entries = thp_nr_pages(page);
	/* Get references for the tail pages, too */
	if (nr_entries > 1)
		mem_cgroup_id_get_many(swap_memcg, nr_entries - 1);
	oldid = swap_cgroup_record(entry, mem_cgroup_id(swap_memcg),
				   nr_entries);
	VM_BUG_ON_PAGE(oldid, page);
	mod_memcg_state(swap_memcg, MEMCG_SWAP, nr_entries);

	page->memcg_data = 0;

	if (!mem_cgroup_is_root(memcg))
		page_counter_uncharge(&memcg->memory, nr_entries);

	if (!cgroup_memory_noswap && memcg != swap_memcg) {
		if (!mem_cgroup_is_root(swap_memcg))
			page_counter_charge(&swap_memcg->memsw, nr_entries);
		page_counter_uncharge(&memcg->memsw, nr_entries);
	}

	/*
	 * Interrupts should be disabled here because the caller holds the
	 * i_pages lock which is taken with interrupts-off. It is
	 * important here to have the interrupts disabled because it is the
	 * only synchronisation we have for updating the per-CPU variables.
	 */
	VM_BUG_ON(!irqs_disabled());
	mem_cgroup_charge_statistics(memcg, page, -nr_entries);
	memcg_check_events(memcg, page);

	css_put(&memcg->css);
}

/**
 * __mem_cgroup_try_charge_swap - try charging swap space for a page
 * @page: page being added to swap
 * @entry: swap entry to charge
 *
 * Try to charge @page's memcg for the swap space at @entry.
 *
 * Returns 0 on success, -ENOMEM on failure.
 */
int __mem_cgroup_try_charge_swap(struct page *page, swp_entry_t entry)
{
	unsigned int nr_pages = thp_nr_pages(page);
	struct page_counter *counter;
	struct mem_cgroup *memcg;
	unsigned short oldid;

	if (!cgroup_subsys_on_dfl(memory_cgrp_subsys))
		return 0;

	memcg = page_memcg(page);

	VM_WARN_ON_ONCE_PAGE(!memcg, page);
	if (!memcg)
		return 0;

	if (!entry.val) {
		memcg_memory_event(memcg, MEMCG_SWAP_FAIL);
		return 0;
	}

	memcg = mem_cgroup_id_get_online(memcg);

	if (!cgroup_memory_noswap && !mem_cgroup_is_root(memcg) &&
	    !page_counter_try_charge(&memcg->swap, nr_pages, &counter)) {
		memcg_memory_event(memcg, MEMCG_SWAP_MAX);
		memcg_memory_event(memcg, MEMCG_SWAP_FAIL);
		mem_cgroup_id_put(memcg);
		return -ENOMEM;
	}

	/* Get references for the tail pages, too */
	if (nr_pages > 1)
		mem_cgroup_id_get_many(memcg, nr_pages - 1);
	oldid = swap_cgroup_record(entry, mem_cgroup_id(memcg), nr_pages);
	VM_BUG_ON_PAGE(oldid, page);
	mod_memcg_state(memcg, MEMCG_SWAP, nr_pages);

	return 0;
}

/**
 * __mem_cgroup_uncharge_swap - uncharge swap space
 * @entry: swap entry to uncharge
 * @nr_pages: the amount of swap space to uncharge
 */
void __mem_cgroup_uncharge_swap(swp_entry_t entry, unsigned int nr_pages)
{
	struct mem_cgroup *memcg;
	unsigned short id;

	id = swap_cgroup_record(entry, 0, nr_pages);
	rcu_read_lock();
	memcg = mem_cgroup_from_id(id);
	if (memcg) {
		if (!cgroup_memory_noswap && !mem_cgroup_is_root(memcg)) {
			if (cgroup_subsys_on_dfl(memory_cgrp_subsys))
				page_counter_uncharge(&memcg->swap, nr_pages);
			else
				page_counter_uncharge(&memcg->memsw, nr_pages);
		}
		mod_memcg_state(memcg, MEMCG_SWAP, -nr_pages);
		mem_cgroup_id_put_many(memcg, nr_pages);
	}
	rcu_read_unlock();
}

long mem_cgroup_get_nr_swap_pages(struct mem_cgroup *memcg)
{
	long nr_swap_pages = get_nr_swap_pages();

	if (cgroup_memory_noswap || !cgroup_subsys_on_dfl(memory_cgrp_subsys))
		return nr_swap_pages;
	for (; memcg != root_mem_cgroup; memcg = parent_mem_cgroup(memcg))
		nr_swap_pages = min_t(long, nr_swap_pages,
				      READ_ONCE(memcg->swap.max) -
				      page_counter_read(&memcg->swap));
	return nr_swap_pages;
}

bool mem_cgroup_swap_full(struct page *page)
{
	struct mem_cgroup *memcg;

	VM_BUG_ON_PAGE(!PageLocked(page), page);

	if (vm_swap_full())
		return true;
	if (cgroup_memory_noswap || !cgroup_subsys_on_dfl(memory_cgrp_subsys))
		return false;

	memcg = page_memcg(page);
	if (!memcg)
		return false;

	for (; memcg != root_mem_cgroup; memcg = parent_mem_cgroup(memcg)) {
		unsigned long usage = page_counter_read(&memcg->swap);

		if (usage * 2 >= READ_ONCE(memcg->swap.high) ||
		    usage * 2 >= READ_ONCE(memcg->swap.max))
			return true;
	}

	return false;
}

static int __init setup_swap_account(char *s)
{
	if (!strcmp(s, "1"))
		cgroup_memory_noswap = false;
	else if (!strcmp(s, "0"))
		cgroup_memory_noswap = true;
	return 1;
}
__setup("swapaccount=", setup_swap_account);

static u64 swap_current_read(struct cgroup_subsys_state *css,
			     struct cftype *cft)
{
	struct mem_cgroup *memcg = mem_cgroup_from_css(css);

	return (u64)page_counter_read(&memcg->swap) * PAGE_SIZE;
}

static int swap_high_show(struct seq_file *m, void *v)
{
	return seq_puts_memcg_tunable(m,
		READ_ONCE(mem_cgroup_from_seq(m)->swap.high));
}

static ssize_t swap_high_write(struct kernfs_open_file *of,
			       char *buf, size_t nbytes, loff_t off)
{
	struct mem_cgroup *memcg = mem_cgroup_from_css(of_css(of));
	unsigned long high;
	int err;

	buf = strstrip(buf);
	err = page_counter_memparse(buf, "max", &high);
	if (err)
		return err;

	page_counter_set_high(&memcg->swap, high);

	return nbytes;
}

static int swap_max_show(struct seq_file *m, void *v)
{
	return seq_puts_memcg_tunable(m,
		READ_ONCE(mem_cgroup_from_seq(m)->swap.max));
}

static ssize_t swap_max_write(struct kernfs_open_file *of,
			      char *buf, size_t nbytes, loff_t off)
{
	struct mem_cgroup *memcg = mem_cgroup_from_css(of_css(of));
	unsigned long max;
	int err;

	buf = strstrip(buf);
	err = page_counter_memparse(buf, "max", &max);
	if (err)
		return err;

	xchg(&memcg->swap.max, max);

	return nbytes;
}

static int swap_events_show(struct seq_file *m, void *v)
{
	struct mem_cgroup *memcg = mem_cgroup_from_seq(m);

	seq_printf(m, "high %lu\n",
		   atomic_long_read(&memcg->memory_events[MEMCG_SWAP_HIGH]));
	seq_printf(m, "max %lu\n",
		   atomic_long_read(&memcg->memory_events[MEMCG_SWAP_MAX]));
	seq_printf(m, "fail %lu\n",
		   atomic_long_read(&memcg->memory_events[MEMCG_SWAP_FAIL]));

	return 0;
}

static struct cftype swap_files[] = {
	{
		.name = "swap.current",
		.flags = CFTYPE_NOT_ON_ROOT,
		.read_u64 = swap_current_read,
	},
	{
		.name = "swap.high",
		.flags = CFTYPE_NOT_ON_ROOT,
		.seq_show = swap_high_show,
		.write = swap_high_write,
	},
	{
		.name = "swap.max",
		.flags = CFTYPE_NOT_ON_ROOT,
		.seq_show = swap_max_show,
		.write = swap_max_write,
	},
	{
		.name = "swap.events",
		.flags = CFTYPE_NOT_ON_ROOT,
		.file_offset = offsetof(struct mem_cgroup, swap_events_file),
		.seq_show = swap_events_show,
	},
	{ }	/* terminate */
};

static struct cftype memsw_files[] = {
	{
		.name = "memsw.usage_in_bytes",
		.private = MEMFILE_PRIVATE(_MEMSWAP, RES_USAGE),
		.read_u64 = mem_cgroup_read_u64,
	},
	{
		.name = "memsw.max_usage_in_bytes",
		.private = MEMFILE_PRIVATE(_MEMSWAP, RES_MAX_USAGE),
		.write = mem_cgroup_reset,
		.read_u64 = mem_cgroup_read_u64,
	},
	{
		.name = "memsw.limit_in_bytes",
		.private = MEMFILE_PRIVATE(_MEMSWAP, RES_LIMIT),
		.write = mem_cgroup_write,
		.read_u64 = mem_cgroup_read_u64,
	},
	{
		.name = "memsw.failcnt",
		.private = MEMFILE_PRIVATE(_MEMSWAP, RES_FAILCNT),
		.write = mem_cgroup_reset,
		.read_u64 = mem_cgroup_read_u64,
	},
	{ },	/* terminate */
};

/*
 * If mem_cgroup_swap_init() is implemented as a subsys_initcall()
 * instead of a core_initcall(), this could mean cgroup_memory_noswap still
 * remains set to false even when memcg is disabled via "cgroup_disable=memory"
 * boot parameter. This may result in premature OOPS inside
 * mem_cgroup_get_nr_swap_pages() function in corner cases.
 */
static int __init mem_cgroup_swap_init(void)
{
	/* No memory control -> no swap control */
	if (mem_cgroup_disabled())
		cgroup_memory_noswap = true;

	if (cgroup_memory_noswap)
		return 0;

	WARN_ON(cgroup_add_dfl_cftypes(&memory_cgrp_subsys, swap_files));
	WARN_ON(cgroup_add_legacy_cftypes(&memory_cgrp_subsys, memsw_files));

	return 0;
}
core_initcall(mem_cgroup_swap_init);

#endif /* CONFIG_MEMCG_SWAP */<|MERGE_RESOLUTION|>--- conflicted
+++ resolved
@@ -404,133 +404,6 @@
 EXPORT_SYMBOL(memcg_kmem_enabled_key);
 #endif
 
-<<<<<<< HEAD
-static int memcg_shrinker_map_size;
-static DEFINE_MUTEX(memcg_shrinker_map_mutex);
-
-static void memcg_free_shrinker_map_rcu(struct rcu_head *head)
-{
-	kvfree(container_of(head, struct memcg_shrinker_map, rcu));
-}
-
-static int memcg_expand_one_shrinker_map(struct mem_cgroup *memcg,
-					 int size, int old_size)
-{
-	struct memcg_shrinker_map *new, *old;
-	int nid;
-
-	lockdep_assert_held(&memcg_shrinker_map_mutex);
-
-	for_each_node(nid) {
-		old = rcu_dereference_protected(
-			mem_cgroup_nodeinfo(memcg, nid)->shrinker_map, true);
-		/* Not yet online memcg */
-		if (!old)
-			return 0;
-
-		new = kvmalloc(sizeof(*new) + size, GFP_KERNEL);
-		if (!new)
-			return -ENOMEM;
-
-		/* Set all old bits, clear all new bits */
-		memset(new->map, (int)0xff, old_size);
-		memset((void *)new->map + old_size, 0, size - old_size);
-
-		rcu_assign_pointer(memcg->nodeinfo[nid]->shrinker_map, new);
-		call_rcu(&old->rcu, memcg_free_shrinker_map_rcu);
-	}
-
-	return 0;
-}
-
-static void memcg_free_shrinker_maps(struct mem_cgroup *memcg)
-{
-	struct mem_cgroup_per_node *pn;
-	struct memcg_shrinker_map *map;
-	int nid;
-
-	if (mem_cgroup_is_root(memcg))
-		return;
-
-	for_each_node(nid) {
-		pn = mem_cgroup_nodeinfo(memcg, nid);
-		map = rcu_dereference_protected(pn->shrinker_map, true);
-		if (map)
-			kvfree(map);
-		rcu_assign_pointer(pn->shrinker_map, NULL);
-	}
-}
-
-static int memcg_alloc_shrinker_maps(struct mem_cgroup *memcg)
-{
-	struct memcg_shrinker_map *map;
-	int nid, size, ret = 0;
-
-	if (mem_cgroup_is_root(memcg))
-		return 0;
-
-	mutex_lock(&memcg_shrinker_map_mutex);
-	size = memcg_shrinker_map_size;
-	for_each_node(nid) {
-		map = kvzalloc(sizeof(*map) + size, GFP_KERNEL);
-		if (!map) {
-			memcg_free_shrinker_maps(memcg);
-			ret = -ENOMEM;
-			break;
-		}
-		rcu_assign_pointer(memcg->nodeinfo[nid]->shrinker_map, map);
-	}
-	mutex_unlock(&memcg_shrinker_map_mutex);
-
-	return ret;
-}
-
-int memcg_expand_shrinker_maps(int new_id)
-{
-	int size, old_size, ret = 0;
-	struct mem_cgroup *memcg;
-
-	size = DIV_ROUND_UP(new_id + 1, BITS_PER_LONG) * sizeof(unsigned long);
-	old_size = memcg_shrinker_map_size;
-	if (size <= old_size)
-		return 0;
-
-	mutex_lock(&memcg_shrinker_map_mutex);
-	if (!root_mem_cgroup)
-		goto unlock;
-
-	for_each_mem_cgroup(memcg) {
-		if (mem_cgroup_is_root(memcg))
-			continue;
-		ret = memcg_expand_one_shrinker_map(memcg, size, old_size);
-		if (ret) {
-			mem_cgroup_iter_break(NULL, memcg);
-			goto unlock;
-		}
-	}
-unlock:
-	if (!ret)
-		memcg_shrinker_map_size = size;
-	mutex_unlock(&memcg_shrinker_map_mutex);
-	return ret;
-}
-
-void memcg_set_shrinker_bit(struct mem_cgroup *memcg, int nid, int shrinker_id)
-{
-	if (shrinker_id >= 0 && memcg && !mem_cgroup_is_root(memcg)) {
-		struct memcg_shrinker_map *map;
-
-		rcu_read_lock();
-		map = rcu_dereference(memcg->nodeinfo[nid]->shrinker_map);
-		/* Pairs with smp mb in shrink_slab() */
-		smp_mb__before_atomic();
-		set_bit(shrinker_id, map->map);
-		rcu_read_unlock();
-	}
-}
-
-=======
->>>>>>> c1084c27
 /**
  * mem_cgroup_css_from_page - css of the memcg associated with a page
  * @page: page of interest
@@ -876,16 +749,6 @@
 	rcu_read_unlock();
 }
 
-<<<<<<< HEAD
-void mod_memcg_obj_state(void *p, int idx, int val)
-{
-	struct mem_cgroup *memcg;
-
-	rcu_read_lock();
-	memcg = mem_cgroup_from_obj(p);
-	if (memcg)
-		mod_memcg_state(memcg, idx, val);
-=======
 /*
  * mod_objcg_mlstate() may be called with irq enabled, so
  * mod_memcg_lruvec_state() should be used.
@@ -901,7 +764,6 @@
 	memcg = obj_cgroup_memcg(objcg);
 	lruvec = mem_cgroup_lruvec(memcg, pgdat);
 	mod_memcg_lruvec_state(lruvec, idx, nr);
->>>>>>> c1084c27
 	rcu_read_unlock();
 }
 
@@ -2577,81 +2439,27 @@
 }
 
 /*
- * Get the number of jiffies that we should penalise a mischievous cgroup which
- * is exceeding its memory.high by checking both it and its ancestors.
- */
-static unsigned long calculate_high_delay(struct mem_cgroup *memcg,
-					  unsigned int nr_pages)
+ * Scheduled by try_charge() to be executed from the userland return path
+ * and reclaims memory over the high limit.
+ */
+void mem_cgroup_handle_over_high(void)
 {
 	unsigned long penalty_jiffies;
-<<<<<<< HEAD
-	u64 max_overage = 0;
-=======
 	unsigned long pflags;
 	unsigned long nr_reclaimed;
 	unsigned int nr_pages = current->memcg_nr_pages_over_high;
 	int nr_retries = MAX_RECLAIM_RETRIES;
 	struct mem_cgroup *memcg;
 	bool in_retry = false;
->>>>>>> c1084c27
-
-	do {
-		unsigned long usage, high;
-		u64 overage;
-
-<<<<<<< HEAD
-		usage = page_counter_read(&memcg->memory);
-		high = READ_ONCE(memcg->high);
-
-		if (usage <= high)
-			continue;
-
-		/*
-		 * Prevent division by 0 in overage calculation by acting as if
-		 * it was a threshold of 1 page
-		 */
-		high = max(high, 1UL);
-
-		overage = usage - high;
-		overage <<= MEMCG_DELAY_PRECISION_SHIFT;
-		overage = div64_u64(overage, high);
-
-		if (overage > max_overage)
-			max_overage = overage;
-	} while ((memcg = parent_mem_cgroup(memcg)) &&
-		 !mem_cgroup_is_root(memcg));
-
-	if (!max_overage)
-		return 0;
-=======
+
+	if (likely(!nr_pages))
+		return;
+
 	memcg = get_mem_cgroup_from_mm(current->mm);
 	current->memcg_nr_pages_over_high = 0;
->>>>>>> c1084c27
 
 retry_reclaim:
 	/*
-<<<<<<< HEAD
-	 * We use overage compared to memory.high to calculate the number of
-	 * jiffies to sleep (penalty_jiffies). Ideally this value should be
-	 * fairly lenient on small overages, and increasingly harsh when the
-	 * memcg in question makes it clear that it has no intention of stopping
-	 * its crazy behaviour, so we exponentially increase the delay based on
-	 * overage amount.
-	 */
-	penalty_jiffies = max_overage * max_overage * HZ;
-	penalty_jiffies >>= MEMCG_DELAY_PRECISION_SHIFT;
-	penalty_jiffies >>= MEMCG_DELAY_SCALING_SHIFT;
-
-	/*
-	 * Factor in the task's own contribution to the overage, such that four
-	 * N-sized allocations are throttled approximately the same as one
-	 * 4N-sized allocation.
-	 *
-	 * MEMCG_CHARGE_BATCH pages is nominal, so work out how much smaller or
-	 * larger the current charge patch is than that.
-	 */
-	penalty_jiffies = penalty_jiffies * nr_pages / MEMCG_CHARGE_BATCH;
-=======
 	 * The allocating task should reclaim at least the batch size, but for
 	 * subsequent retries we only want to do what's necessary to prevent oom
 	 * or breaching resource isolation.
@@ -2673,39 +2481,13 @@
 
 	penalty_jiffies += calculate_high_delay(memcg, nr_pages,
 						swap_find_max_overage(memcg));
->>>>>>> c1084c27
 
 	/*
 	 * Clamp the max delay per usermode return so as to still keep the
 	 * application moving forwards and also permit diagnostics, albeit
 	 * extremely slowly.
 	 */
-	return min(penalty_jiffies, MEMCG_MAX_HIGH_DELAY_JIFFIES);
-}
-
-/*
- * Scheduled by try_charge() to be executed from the userland return path
- * and reclaims memory over the high limit.
- */
-void mem_cgroup_handle_over_high(void)
-{
-	unsigned long penalty_jiffies;
-	unsigned long pflags;
-	unsigned int nr_pages = current->memcg_nr_pages_over_high;
-	struct mem_cgroup *memcg;
-
-	if (likely(!nr_pages))
-		return;
-
-	memcg = get_mem_cgroup_from_mm(current->mm);
-	reclaim_high(memcg, nr_pages, GFP_KERNEL);
-	current->memcg_nr_pages_over_high = 0;
-
-	/*
-	 * memory.high is breached and reclaim is unable to keep up. Throttle
-	 * allocators proactively to slow down excessive growth.
-	 */
-	penalty_jiffies = calculate_high_delay(memcg, nr_pages);
+	penalty_jiffies = min(penalty_jiffies, MEMCG_MAX_HIGH_DELAY_JIFFIES);
 
 	/*
 	 * Don't sleep if the amount of jiffies this memcg owes us is so low
@@ -3085,37 +2867,6 @@
 	return objcg;
 }
 
-<<<<<<< HEAD
-#ifdef CONFIG_MEMCG_KMEM
-/*
- * Returns a pointer to the memory cgroup to which the kernel object is charged.
- *
- * The caller must ensure the memcg lifetime, e.g. by taking rcu_read_lock(),
- * cgroup_mutex, etc.
- */
-struct mem_cgroup *mem_cgroup_from_obj(void *p)
-{
-	struct page *page;
-
-	if (mem_cgroup_disabled())
-		return NULL;
-
-	page = virt_to_head_page(p);
-
-	/*
-	 * Slab pages don't have page->mem_cgroup set because corresponding
-	 * kmem caches can be reparented during the lifetime. That's why
-	 * memcg_from_slab_page() should be used instead.
-	 */
-	if (PageSlab(page))
-		return memcg_from_slab_page(page);
-
-	/* All other pages use page->mem_cgroup */
-	return page->mem_cgroup;
-}
-
-=======
->>>>>>> c1084c27
 static int memcg_alloc_cache_id(void)
 {
 	int id, size;
@@ -3160,57 +2911,9 @@
 }
 
 /*
-<<<<<<< HEAD
- * Enqueue the creation of a per-memcg kmem_cache.
- */
-static void memcg_schedule_kmem_cache_create(struct mem_cgroup *memcg,
-					       struct kmem_cache *cachep)
-{
-	struct memcg_kmem_cache_create_work *cw;
-
-	if (!css_tryget_online(&memcg->css))
-		return;
-
-	cw = kmalloc(sizeof(*cw), GFP_NOWAIT | __GFP_NOWARN);
-	if (!cw) {
-		css_put(&memcg->css);
-		return;
-	}
-
-	cw->memcg = memcg;
-	cw->cachep = cachep;
-	INIT_WORK(&cw->work, memcg_kmem_cache_create_func);
-
-	queue_work(memcg_kmem_cache_wq, &cw->work);
-}
-
-static inline bool memcg_kmem_bypass(void)
-{
-	if (in_interrupt() || !current->mm || (current->flags & PF_KTHREAD))
-		return true;
-	return false;
-}
-
-/**
- * memcg_kmem_get_cache: select the correct per-memcg cache for allocation
- * @cachep: the original global kmem cache
- *
- * Return the kmem_cache we're supposed to use for a slab allocation.
- * We try to use the current memcg's version of the cache.
- *
- * If the cache does not exist yet, if we are the first user of it, we
- * create it asynchronously in a workqueue and let the current allocation
- * go through with the original cache.
- *
- * This function takes a reference to the cache it returns to assure it
- * won't get destroyed while we are working with it. Once the caller is
- * done with it, memcg_kmem_put_cache() must be called to release the
- * reference.
-=======
  * obj_cgroup_uncharge_pages: uncharge a number of kernel pages from a objcg
  * @objcg: object cgroup to uncharge
  * @nr_pages: number of pages to uncharge
->>>>>>> c1084c27
  */
 static void obj_cgroup_uncharge_pages(struct obj_cgroup *objcg,
 				      unsigned int nr_pages)
@@ -3870,60 +3573,6 @@
 	}
 }
 
-<<<<<<< HEAD
-static void memcg_flush_percpu_vmstats(struct mem_cgroup *memcg)
-{
-	unsigned long stat[MEMCG_NR_STAT] = {0};
-	struct mem_cgroup *mi;
-	int node, cpu, i;
-
-	for_each_online_cpu(cpu)
-		for (i = 0; i < MEMCG_NR_STAT; i++)
-			stat[i] += per_cpu(memcg->vmstats_percpu->stat[i], cpu);
-
-	for (mi = memcg; mi; mi = parent_mem_cgroup(mi))
-		for (i = 0; i < MEMCG_NR_STAT; i++)
-			atomic_long_add(stat[i], &mi->vmstats[i]);
-
-	for_each_node(node) {
-		struct mem_cgroup_per_node *pn = memcg->nodeinfo[node];
-		struct mem_cgroup_per_node *pi;
-
-		for (i = 0; i < NR_VM_NODE_STAT_ITEMS; i++)
-			stat[i] = 0;
-
-		for_each_online_cpu(cpu)
-			for (i = 0; i < NR_VM_NODE_STAT_ITEMS; i++)
-				stat[i] += per_cpu(
-					pn->lruvec_stat_cpu->count[i], cpu);
-
-		for (pi = pn; pi; pi = parent_nodeinfo(pi, node))
-			for (i = 0; i < NR_VM_NODE_STAT_ITEMS; i++)
-				atomic_long_add(stat[i], &pi->lruvec_stat[i]);
-	}
-}
-
-static void memcg_flush_percpu_vmevents(struct mem_cgroup *memcg)
-{
-	unsigned long events[NR_VM_EVENT_ITEMS];
-	struct mem_cgroup *mi;
-	int cpu, i;
-
-	for (i = 0; i < NR_VM_EVENT_ITEMS; i++)
-		events[i] = 0;
-
-	for_each_online_cpu(cpu)
-		for (i = 0; i < NR_VM_EVENT_ITEMS; i++)
-			events[i] += per_cpu(memcg->vmstats_percpu->events[i],
-					     cpu);
-
-	for (mi = memcg; mi; mi = parent_mem_cgroup(mi))
-		for (i = 0; i < NR_VM_EVENT_ITEMS; i++)
-			atomic_long_add(events[i], &mi->vmevents[i]);
-}
-
-=======
->>>>>>> c1084c27
 #ifdef CONFIG_MEMCG_KMEM
 static int memcg_online_kmem(struct mem_cgroup *memcg)
 {
@@ -3971,14 +3620,7 @@
 	if (!parent)
 		parent = root_mem_cgroup;
 
-<<<<<<< HEAD
-	/*
-	 * Deactivate and reparent kmem_caches.
-	 */
-	memcg_deactivate_kmem_caches(memcg, parent);
-=======
 	memcg_reparent_objcgs(memcg, parent);
->>>>>>> c1084c27
 
 	kmemcg_id = memcg->kmemcg_id;
 	BUG_ON(kmemcg_id < 0);
@@ -5458,15 +5100,6 @@
 static void mem_cgroup_free(struct mem_cgroup *memcg)
 {
 	memcg_wb_domain_exit(memcg);
-<<<<<<< HEAD
-	/*
-	 * Flush percpu vmstats and vmevents to guarantee the value correctness
-	 * on parent's and all ancestor levels.
-	 */
-	memcg_flush_percpu_vmstats(memcg);
-	memcg_flush_percpu_vmevents(memcg);
-=======
->>>>>>> c1084c27
 	__mem_cgroup_free(memcg);
 }
 
@@ -5490,14 +5123,6 @@
 				 GFP_KERNEL);
 	if (memcg->id.id < 0) {
 		error = memcg->id.id;
-<<<<<<< HEAD
-		goto fail;
-	}
-
-	memcg->vmstats_local = alloc_percpu(struct memcg_vmstats_percpu);
-	if (!memcg->vmstats_local)
-=======
->>>>>>> c1084c27
 		goto fail;
 	}
 
@@ -5553,10 +5178,7 @@
 
 	old_memcg = set_active_memcg(parent);
 	memcg = mem_cgroup_alloc();
-<<<<<<< HEAD
-=======
 	set_active_memcg(old_memcg);
->>>>>>> c1084c27
 	if (IS_ERR(memcg))
 		return ERR_CAST(memcg);
 
@@ -5944,11 +5566,7 @@
 {
 	struct lruvec *from_vec, *to_vec;
 	struct pglist_data *pgdat;
-<<<<<<< HEAD
-	unsigned int nr_pages = compound ? hpage_nr_pages(page) : 1;
-=======
 	unsigned int nr_pages = compound ? thp_nr_pages(page) : 1;
->>>>>>> c1084c27
 	int ret;
 
 	VM_BUG_ON(from == to);
@@ -5988,10 +5606,6 @@
 		__mod_lruvec_state(from_vec, NR_FILE_PAGES, -nr_pages);
 		__mod_lruvec_state(to_vec, NR_FILE_PAGES, nr_pages);
 
-<<<<<<< HEAD
-	if (!anon && PageDirty(page)) {
-		struct address_space *mapping = page_mapping(page);
-=======
 		if (PageSwapBacked(page)) {
 			__mod_lruvec_state(from_vec, NR_SHMEM, -nr_pages);
 			__mod_lruvec_state(to_vec, NR_SHMEM, nr_pages);
@@ -6001,7 +5615,6 @@
 			__mod_lruvec_state(from_vec, NR_FILE_MAPPED, -nr_pages);
 			__mod_lruvec_state(to_vec, NR_FILE_MAPPED, nr_pages);
 		}
->>>>>>> c1084c27
 
 		if (PageDirty(page)) {
 			struct address_space *mapping = page_mapping(page);
@@ -6023,15 +5636,6 @@
 	/*
 	 * All state has been migrated, let's switch to the new memcg.
 	 *
-<<<<<<< HEAD
-	 * It is safe to change page->mem_cgroup here because the page
-	 * is referenced, charged, isolated, and locked: we can't race
-	 * with (un)charging, migration, LRU putback, or anything else
-	 * that would rely on a stable page->mem_cgroup.
-	 *
-	 * Note that lock_page_memcg is a memcg lock, not a page lock,
-	 * to save space. As soon as we switch page->mem_cgroup to a
-=======
 	 * It is safe to change page's memcg here because the page
 	 * is referenced, charged, isolated, and locked: we can't race
 	 * with (un)charging, migration, LRU putback, or anything else
@@ -6039,20 +5643,15 @@
 	 *
 	 * Note that lock_page_memcg is a memcg lock, not a page lock,
 	 * to save space. As soon as we switch page's memory cgroup to a
->>>>>>> c1084c27
 	 * new memcg that isn't locked, the above state can change
 	 * concurrently again. Make sure we're truly done with it.
 	 */
 	smp_mb();
 
-<<<<<<< HEAD
-	page->mem_cgroup = to; 	/* caller should have done css_get */
-=======
 	css_get(&to->css);
 	css_put(&from->css);
 
 	page->memcg_data = (unsigned long)to;
->>>>>>> c1084c27
 
 	__unlock_page_memcg(from);
 
@@ -6273,11 +5872,6 @@
 		if (!mem_cgroup_is_root(mc.to))
 			page_counter_uncharge(&mc.to->memory, mc.moved_swap);
 
-<<<<<<< HEAD
-		css_put_many(&mc.to->css, mc.moved_swap);
-
-=======
->>>>>>> c1084c27
 		mc.moved_swap = 0;
 	}
 	memcg_oom_recover(from);
