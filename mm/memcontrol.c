--- conflicted
+++ resolved
@@ -3720,13 +3720,8 @@
 static void mem_cgroup_force_empty_list(struct mem_cgroup *memcg,
 				int node, int zid, enum lru_list lru)
 {
-<<<<<<< HEAD
 	struct lruvec *lruvec;
-	unsigned long flags, loop;
-=======
-	struct mem_cgroup_per_zone *mz;
 	unsigned long flags;
->>>>>>> 15ef4ffa
 	struct list_head *list;
 	struct page *busy;
 	struct zone *zone;
@@ -3735,12 +3730,6 @@
 	lruvec = mem_cgroup_zone_lruvec(zone, memcg);
 	list = &lruvec->lists[lru];
 
-<<<<<<< HEAD
-	loop = mem_cgroup_get_lru_size(lruvec, lru);
-	/* give some margin against EBUSY etc...*/
-	loop += 256;
-=======
->>>>>>> 15ef4ffa
 	busy = NULL;
 	do {
 		struct page_cgroup *pc;
