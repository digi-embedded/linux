// SPDX-License-Identifier: GPL-2.0
#define pr_fmt(fmt) KBUILD_MODNAME ": " fmt

#include <linux/mm.h>
#include <linux/sched.h>
#include <linux/sched/mm.h>
#include <linux/sched/coredump.h>
#include <linux/mmu_notifier.h>
#include <linux/rmap.h>
#include <linux/swap.h>
#include <linux/mm_inline.h>
#include <linux/kthread.h>
#include <linux/khugepaged.h>
#include <linux/freezer.h>
#include <linux/mman.h>
#include <linux/hashtable.h>
#include <linux/userfaultfd_k.h>
#include <linux/page_idle.h>
#include <linux/swapops.h>
#include <linux/shmem_fs.h>

#include <asm/tlb.h>
#include <asm/pgalloc.h>
#include "internal.h"

enum scan_result {
	SCAN_FAIL,
	SCAN_SUCCEED,
	SCAN_PMD_NULL,
	SCAN_EXCEED_NONE_PTE,
	SCAN_EXCEED_SWAP_PTE,
	SCAN_EXCEED_SHARED_PTE,
	SCAN_PTE_NON_PRESENT,
	SCAN_PTE_UFFD_WP,
	SCAN_PAGE_RO,
	SCAN_LACK_REFERENCED_PAGE,
	SCAN_PAGE_NULL,
	SCAN_SCAN_ABORT,
	SCAN_PAGE_COUNT,
	SCAN_PAGE_LRU,
	SCAN_PAGE_LOCK,
	SCAN_PAGE_ANON,
	SCAN_PAGE_COMPOUND,
	SCAN_ANY_PROCESS,
	SCAN_VMA_NULL,
	SCAN_VMA_CHECK,
	SCAN_ADDRESS_RANGE,
	SCAN_SWAP_CACHE_PAGE,
	SCAN_DEL_PAGE_LRU,
	SCAN_ALLOC_HUGE_PAGE_FAIL,
	SCAN_CGROUP_CHARGE_FAIL,
	SCAN_TRUNCATED,
	SCAN_PAGE_HAS_PRIVATE,
};

#define CREATE_TRACE_POINTS
#include <trace/events/huge_memory.h>

static struct task_struct *khugepaged_thread __read_mostly;
static DEFINE_MUTEX(khugepaged_mutex);

/* default scan 8*512 pte (or vmas) every 30 second */
static unsigned int khugepaged_pages_to_scan __read_mostly;
static unsigned int khugepaged_pages_collapsed;
static unsigned int khugepaged_full_scans;
static unsigned int khugepaged_scan_sleep_millisecs __read_mostly = 10000;
/* during fragmentation poll the hugepage allocator once every minute */
static unsigned int khugepaged_alloc_sleep_millisecs __read_mostly = 60000;
static unsigned long khugepaged_sleep_expire;
static DEFINE_SPINLOCK(khugepaged_mm_lock);
static DECLARE_WAIT_QUEUE_HEAD(khugepaged_wait);
/*
 * default collapse hugepages if there is at least one pte mapped like
 * it would have happened if the vma was large enough during page
 * fault.
 */
static unsigned int khugepaged_max_ptes_none __read_mostly;
static unsigned int khugepaged_max_ptes_swap __read_mostly;
static unsigned int khugepaged_max_ptes_shared __read_mostly;

#define MM_SLOTS_HASH_BITS 10
static __read_mostly DEFINE_HASHTABLE(mm_slots_hash, MM_SLOTS_HASH_BITS);

static struct kmem_cache *mm_slot_cache __read_mostly;

#define MAX_PTE_MAPPED_THP 8

/**
 * struct mm_slot - hash lookup from mm to mm_slot
 * @hash: hash collision list
 * @mm_node: khugepaged scan list headed in khugepaged_scan.mm_head
 * @mm: the mm that this information is valid for
 * @nr_pte_mapped_thp: number of pte mapped THP
 * @pte_mapped_thp: address array corresponding pte mapped THP
 */
struct mm_slot {
	struct hlist_node hash;
	struct list_head mm_node;
	struct mm_struct *mm;

	/* pte-mapped THP in this mm */
	int nr_pte_mapped_thp;
	unsigned long pte_mapped_thp[MAX_PTE_MAPPED_THP];
};

/**
 * struct khugepaged_scan - cursor for scanning
 * @mm_head: the head of the mm list to scan
 * @mm_slot: the current mm_slot we are scanning
 * @address: the next address inside that to be scanned
 *
 * There is only the one khugepaged_scan instance of this cursor structure.
 */
struct khugepaged_scan {
	struct list_head mm_head;
	struct mm_slot *mm_slot;
	unsigned long address;
};

static struct khugepaged_scan khugepaged_scan = {
	.mm_head = LIST_HEAD_INIT(khugepaged_scan.mm_head),
};

#ifdef CONFIG_SYSFS
static ssize_t scan_sleep_millisecs_show(struct kobject *kobj,
					 struct kobj_attribute *attr,
					 char *buf)
{
	return sysfs_emit(buf, "%u\n", khugepaged_scan_sleep_millisecs);
}

static ssize_t scan_sleep_millisecs_store(struct kobject *kobj,
					  struct kobj_attribute *attr,
					  const char *buf, size_t count)
{
	unsigned int msecs;
	int err;

	err = kstrtouint(buf, 10, &msecs);
	if (err)
		return -EINVAL;

	khugepaged_scan_sleep_millisecs = msecs;
	khugepaged_sleep_expire = 0;
	wake_up_interruptible(&khugepaged_wait);

	return count;
}
static struct kobj_attribute scan_sleep_millisecs_attr =
	__ATTR(scan_sleep_millisecs, 0644, scan_sleep_millisecs_show,
	       scan_sleep_millisecs_store);

static ssize_t alloc_sleep_millisecs_show(struct kobject *kobj,
					  struct kobj_attribute *attr,
					  char *buf)
{
	return sysfs_emit(buf, "%u\n", khugepaged_alloc_sleep_millisecs);
}

static ssize_t alloc_sleep_millisecs_store(struct kobject *kobj,
					   struct kobj_attribute *attr,
					   const char *buf, size_t count)
{
	unsigned int msecs;
	int err;

	err = kstrtouint(buf, 10, &msecs);
	if (err)
		return -EINVAL;

	khugepaged_alloc_sleep_millisecs = msecs;
	khugepaged_sleep_expire = 0;
	wake_up_interruptible(&khugepaged_wait);

	return count;
}
static struct kobj_attribute alloc_sleep_millisecs_attr =
	__ATTR(alloc_sleep_millisecs, 0644, alloc_sleep_millisecs_show,
	       alloc_sleep_millisecs_store);

static ssize_t pages_to_scan_show(struct kobject *kobj,
				  struct kobj_attribute *attr,
				  char *buf)
{
	return sysfs_emit(buf, "%u\n", khugepaged_pages_to_scan);
}
static ssize_t pages_to_scan_store(struct kobject *kobj,
				   struct kobj_attribute *attr,
				   const char *buf, size_t count)
{
	unsigned int pages;
	int err;

	err = kstrtouint(buf, 10, &pages);
	if (err || !pages)
		return -EINVAL;

	khugepaged_pages_to_scan = pages;

	return count;
}
static struct kobj_attribute pages_to_scan_attr =
	__ATTR(pages_to_scan, 0644, pages_to_scan_show,
	       pages_to_scan_store);

static ssize_t pages_collapsed_show(struct kobject *kobj,
				    struct kobj_attribute *attr,
				    char *buf)
{
	return sysfs_emit(buf, "%u\n", khugepaged_pages_collapsed);
}
static struct kobj_attribute pages_collapsed_attr =
	__ATTR_RO(pages_collapsed);

static ssize_t full_scans_show(struct kobject *kobj,
			       struct kobj_attribute *attr,
			       char *buf)
{
	return sysfs_emit(buf, "%u\n", khugepaged_full_scans);
}
static struct kobj_attribute full_scans_attr =
	__ATTR_RO(full_scans);

static ssize_t khugepaged_defrag_show(struct kobject *kobj,
				      struct kobj_attribute *attr, char *buf)
{
	return single_hugepage_flag_show(kobj, attr, buf,
					 TRANSPARENT_HUGEPAGE_DEFRAG_KHUGEPAGED_FLAG);
}
static ssize_t khugepaged_defrag_store(struct kobject *kobj,
				       struct kobj_attribute *attr,
				       const char *buf, size_t count)
{
	return single_hugepage_flag_store(kobj, attr, buf, count,
				 TRANSPARENT_HUGEPAGE_DEFRAG_KHUGEPAGED_FLAG);
}
static struct kobj_attribute khugepaged_defrag_attr =
	__ATTR(defrag, 0644, khugepaged_defrag_show,
	       khugepaged_defrag_store);

/*
 * max_ptes_none controls if khugepaged should collapse hugepages over
 * any unmapped ptes in turn potentially increasing the memory
 * footprint of the vmas. When max_ptes_none is 0 khugepaged will not
 * reduce the available free memory in the system as it
 * runs. Increasing max_ptes_none will instead potentially reduce the
 * free memory in the system during the khugepaged scan.
 */
static ssize_t khugepaged_max_ptes_none_show(struct kobject *kobj,
					     struct kobj_attribute *attr,
					     char *buf)
{
	return sysfs_emit(buf, "%u\n", khugepaged_max_ptes_none);
}
static ssize_t khugepaged_max_ptes_none_store(struct kobject *kobj,
					      struct kobj_attribute *attr,
					      const char *buf, size_t count)
{
	int err;
	unsigned long max_ptes_none;

	err = kstrtoul(buf, 10, &max_ptes_none);
	if (err || max_ptes_none > HPAGE_PMD_NR-1)
		return -EINVAL;

	khugepaged_max_ptes_none = max_ptes_none;

	return count;
}
static struct kobj_attribute khugepaged_max_ptes_none_attr =
	__ATTR(max_ptes_none, 0644, khugepaged_max_ptes_none_show,
	       khugepaged_max_ptes_none_store);

static ssize_t khugepaged_max_ptes_swap_show(struct kobject *kobj,
					     struct kobj_attribute *attr,
					     char *buf)
{
	return sysfs_emit(buf, "%u\n", khugepaged_max_ptes_swap);
}

static ssize_t khugepaged_max_ptes_swap_store(struct kobject *kobj,
					      struct kobj_attribute *attr,
					      const char *buf, size_t count)
{
	int err;
	unsigned long max_ptes_swap;

	err  = kstrtoul(buf, 10, &max_ptes_swap);
	if (err || max_ptes_swap > HPAGE_PMD_NR-1)
		return -EINVAL;

	khugepaged_max_ptes_swap = max_ptes_swap;

	return count;
}

static struct kobj_attribute khugepaged_max_ptes_swap_attr =
	__ATTR(max_ptes_swap, 0644, khugepaged_max_ptes_swap_show,
	       khugepaged_max_ptes_swap_store);

static ssize_t khugepaged_max_ptes_shared_show(struct kobject *kobj,
					       struct kobj_attribute *attr,
					       char *buf)
{
	return sysfs_emit(buf, "%u\n", khugepaged_max_ptes_shared);
}

static ssize_t khugepaged_max_ptes_shared_store(struct kobject *kobj,
					      struct kobj_attribute *attr,
					      const char *buf, size_t count)
{
	int err;
	unsigned long max_ptes_shared;

	err  = kstrtoul(buf, 10, &max_ptes_shared);
	if (err || max_ptes_shared > HPAGE_PMD_NR-1)
		return -EINVAL;

	khugepaged_max_ptes_shared = max_ptes_shared;

	return count;
}

static struct kobj_attribute khugepaged_max_ptes_shared_attr =
	__ATTR(max_ptes_shared, 0644, khugepaged_max_ptes_shared_show,
	       khugepaged_max_ptes_shared_store);

static struct attribute *khugepaged_attr[] = {
	&khugepaged_defrag_attr.attr,
	&khugepaged_max_ptes_none_attr.attr,
	&khugepaged_max_ptes_swap_attr.attr,
	&khugepaged_max_ptes_shared_attr.attr,
	&pages_to_scan_attr.attr,
	&pages_collapsed_attr.attr,
	&full_scans_attr.attr,
	&scan_sleep_millisecs_attr.attr,
	&alloc_sleep_millisecs_attr.attr,
	NULL,
};

struct attribute_group khugepaged_attr_group = {
	.attrs = khugepaged_attr,
	.name = "khugepaged",
};
#endif /* CONFIG_SYSFS */

int hugepage_madvise(struct vm_area_struct *vma,
		     unsigned long *vm_flags, int advice)
{
	switch (advice) {
	case MADV_HUGEPAGE:
#ifdef CONFIG_S390
		/*
		 * qemu blindly sets MADV_HUGEPAGE on all allocations, but s390
		 * can't handle this properly after s390_enable_sie, so we simply
		 * ignore the madvise to prevent qemu from causing a SIGSEGV.
		 */
		if (mm_has_pgste(vma->vm_mm))
			return 0;
#endif
		*vm_flags &= ~VM_NOHUGEPAGE;
		*vm_flags |= VM_HUGEPAGE;
		/*
		 * If the vma become good for khugepaged to scan,
		 * register it here without waiting a page fault that
		 * may not happen any time soon.
		 */
		if (!(*vm_flags & VM_NO_KHUGEPAGED) &&
				khugepaged_enter_vma_merge(vma, *vm_flags))
			return -ENOMEM;
		break;
	case MADV_NOHUGEPAGE:
		*vm_flags &= ~VM_HUGEPAGE;
		*vm_flags |= VM_NOHUGEPAGE;
		/*
		 * Setting VM_NOHUGEPAGE will prevent khugepaged from scanning
		 * this vma even if we leave the mm registered in khugepaged if
		 * it got registered before VM_NOHUGEPAGE was set.
		 */
		break;
	}

	return 0;
}

int __init khugepaged_init(void)
{
	mm_slot_cache = kmem_cache_create("khugepaged_mm_slot",
					  sizeof(struct mm_slot),
					  __alignof__(struct mm_slot), 0, NULL);
	if (!mm_slot_cache)
		return -ENOMEM;

	khugepaged_pages_to_scan = HPAGE_PMD_NR * 8;
	khugepaged_max_ptes_none = HPAGE_PMD_NR - 1;
	khugepaged_max_ptes_swap = HPAGE_PMD_NR / 8;
	khugepaged_max_ptes_shared = HPAGE_PMD_NR / 2;

	return 0;
}

void __init khugepaged_destroy(void)
{
	kmem_cache_destroy(mm_slot_cache);
}

static inline struct mm_slot *alloc_mm_slot(void)
{
	if (!mm_slot_cache)	/* initialization failed */
		return NULL;
	return kmem_cache_zalloc(mm_slot_cache, GFP_KERNEL);
}

static inline void free_mm_slot(struct mm_slot *mm_slot)
{
	kmem_cache_free(mm_slot_cache, mm_slot);
}

static struct mm_slot *get_mm_slot(struct mm_struct *mm)
{
	struct mm_slot *mm_slot;

	hash_for_each_possible(mm_slots_hash, mm_slot, hash, (unsigned long)mm)
		if (mm == mm_slot->mm)
			return mm_slot;

	return NULL;
}

static void insert_to_mm_slots_hash(struct mm_struct *mm,
				    struct mm_slot *mm_slot)
{
	mm_slot->mm = mm;
	hash_add(mm_slots_hash, &mm_slot->hash, (long)mm);
}

static inline int khugepaged_test_exit(struct mm_struct *mm)
{
	return atomic_read(&mm->mm_users) == 0 || !mmget_still_valid(mm);
}

static bool hugepage_vma_check(struct vm_area_struct *vma,
			       unsigned long vm_flags)
{
	if (!transhuge_vma_enabled(vma, vm_flags))
		return false;

	if (vma->vm_file && !IS_ALIGNED((vma->vm_start >> PAGE_SHIFT) -
				vma->vm_pgoff, HPAGE_PMD_NR))
		return false;

	/* Enabled via shmem mount options or sysfs settings. */
	if (shmem_file(vma->vm_file))
		return shmem_huge_enabled(vma);

	/* THP settings require madvise. */
	if (!(vm_flags & VM_HUGEPAGE) && !khugepaged_always())
		return false;

	/* Only regular file is valid */
	if (IS_ENABLED(CONFIG_READ_ONLY_THP_FOR_FS) && vma->vm_file &&
	    (vm_flags & VM_EXEC)) {
		struct inode *inode = vma->vm_file->f_inode;

		return !inode_is_open_for_write(inode) &&
			S_ISREG(inode->i_mode);
	}

	if (!vma->anon_vma || vma->vm_ops)
		return false;
	if (vma_is_temporary_stack(vma))
		return false;
	return !(vm_flags & VM_NO_KHUGEPAGED);
}

int __khugepaged_enter(struct mm_struct *mm)
{
	struct mm_slot *mm_slot;
	int wakeup;

	mm_slot = alloc_mm_slot();
	if (!mm_slot)
		return -ENOMEM;

	/* __khugepaged_exit() must not run from under us */
	VM_BUG_ON_MM(atomic_read(&mm->mm_users) == 0, mm);
	if (unlikely(test_and_set_bit(MMF_VM_HUGEPAGE, &mm->flags))) {
		free_mm_slot(mm_slot);
		return 0;
	}

	spin_lock(&khugepaged_mm_lock);
	insert_to_mm_slots_hash(mm, mm_slot);
	/*
	 * Insert just behind the scanning cursor, to let the area settle
	 * down a little.
	 */
	wakeup = list_empty(&khugepaged_scan.mm_head);
	list_add_tail(&mm_slot->mm_node, &khugepaged_scan.mm_head);
	spin_unlock(&khugepaged_mm_lock);

	mmgrab(mm);
	if (wakeup)
		wake_up_interruptible(&khugepaged_wait);

	return 0;
}

int khugepaged_enter_vma_merge(struct vm_area_struct *vma,
			       unsigned long vm_flags)
{
	unsigned long hstart, hend;

	/*
	 * khugepaged only supports read-only files for non-shmem files.
	 * khugepaged does not yet work on special mappings. And
	 * file-private shmem THP is not supported.
	 */
	if (!hugepage_vma_check(vma, vm_flags))
		return 0;

	hstart = (vma->vm_start + ~HPAGE_PMD_MASK) & HPAGE_PMD_MASK;
	hend = vma->vm_end & HPAGE_PMD_MASK;
	if (hstart < hend)
		return khugepaged_enter(vma, vm_flags);
	return 0;
}

void __khugepaged_exit(struct mm_struct *mm)
{
	struct mm_slot *mm_slot;
	int free = 0;

	spin_lock(&khugepaged_mm_lock);
	mm_slot = get_mm_slot(mm);
	if (mm_slot && khugepaged_scan.mm_slot != mm_slot) {
		hash_del(&mm_slot->hash);
		list_del(&mm_slot->mm_node);
		free = 1;
	}
	spin_unlock(&khugepaged_mm_lock);

	if (free) {
		clear_bit(MMF_VM_HUGEPAGE, &mm->flags);
		free_mm_slot(mm_slot);
		mmdrop(mm);
	} else if (mm_slot) {
		/*
		 * This is required to serialize against
		 * khugepaged_test_exit() (which is guaranteed to run
		 * under mmap sem read mode). Stop here (after we
		 * return all pagetables will be destroyed) until
		 * khugepaged has finished working on the pagetables
		 * under the mmap_lock.
		 */
		mmap_write_lock(mm);
		mmap_write_unlock(mm);
	}
}

static void release_pte_page(struct page *page)
{
	mod_node_page_state(page_pgdat(page),
			NR_ISOLATED_ANON + page_is_file_lru(page),
			-compound_nr(page));
	unlock_page(page);
	putback_lru_page(page);
}

static void release_pte_pages(pte_t *pte, pte_t *_pte,
		struct list_head *compound_pagelist)
{
	struct page *page, *tmp;

	while (--_pte >= pte) {
		pte_t pteval = *_pte;

		page = pte_page(pteval);
		if (!pte_none(pteval) && !is_zero_pfn(pte_pfn(pteval)) &&
				!PageCompound(page))
			release_pte_page(page);
	}

	list_for_each_entry_safe(page, tmp, compound_pagelist, lru) {
		list_del(&page->lru);
		release_pte_page(page);
	}
}

static bool is_refcount_suitable(struct page *page)
{
	int expected_refcount;

	expected_refcount = total_mapcount(page);
	if (PageSwapCache(page))
		expected_refcount += compound_nr(page);

	return page_count(page) == expected_refcount;
}

static int __collapse_huge_page_isolate(struct vm_area_struct *vma,
					unsigned long address,
					pte_t *pte,
					struct list_head *compound_pagelist)
{
	struct page *page = NULL;
	pte_t *_pte;
	int none_or_zero = 0, shared = 0, result = 0, referenced = 0;
	bool writable = false;

	for (_pte = pte; _pte < pte+HPAGE_PMD_NR;
	     _pte++, address += PAGE_SIZE) {
		pte_t pteval = *_pte;
		if (pte_none(pteval) || (pte_present(pteval) &&
				is_zero_pfn(pte_pfn(pteval)))) {
			if (!userfaultfd_armed(vma) &&
			    ++none_or_zero <= khugepaged_max_ptes_none) {
				continue;
			} else {
				result = SCAN_EXCEED_NONE_PTE;
				goto out;
			}
		}
		if (!pte_present(pteval)) {
			result = SCAN_PTE_NON_PRESENT;
			goto out;
		}
		page = vm_normal_page(vma, address, pteval);
		if (unlikely(!page)) {
			result = SCAN_PAGE_NULL;
			goto out;
		}

		VM_BUG_ON_PAGE(!PageAnon(page), page);

		if (page_mapcount(page) > 1 &&
				++shared > khugepaged_max_ptes_shared) {
			result = SCAN_EXCEED_SHARED_PTE;
			goto out;
		}

		if (PageCompound(page)) {
			struct page *p;
			page = compound_head(page);

			/*
			 * Check if we have dealt with the compound page
			 * already
			 */
			list_for_each_entry(p, compound_pagelist, lru) {
				if (page == p)
					goto next;
			}
		}

		/*
		 * We can do it before isolate_lru_page because the
		 * page can't be freed from under us. NOTE: PG_lock
		 * is needed to serialize against split_huge_page
		 * when invoked from the VM.
		 */
		if (!trylock_page(page)) {
			result = SCAN_PAGE_LOCK;
			goto out;
		}

		/*
		 * Check if the page has any GUP (or other external) pins.
		 *
		 * The page table that maps the page has been already unlinked
		 * from the page table tree and this process cannot get
		 * an additional pin on the page.
		 *
		 * New pins can come later if the page is shared across fork,
		 * but not from this process. The other process cannot write to
		 * the page, only trigger CoW.
		 */
		if (!is_refcount_suitable(page)) {
			unlock_page(page);
			result = SCAN_PAGE_COUNT;
			goto out;
		}
		if (!pte_write(pteval) && PageSwapCache(page) &&
				!reuse_swap_page(page, NULL)) {
			/*
			 * Page is in the swap cache and cannot be re-used.
			 * It cannot be collapsed into a THP.
			 */
			unlock_page(page);
			result = SCAN_SWAP_CACHE_PAGE;
			goto out;
		}

		/*
		 * Isolate the page to avoid collapsing an hugepage
		 * currently in use by the VM.
		 */
		if (isolate_lru_page(page)) {
			unlock_page(page);
			result = SCAN_DEL_PAGE_LRU;
			goto out;
		}
		mod_node_page_state(page_pgdat(page),
				NR_ISOLATED_ANON + page_is_file_lru(page),
				compound_nr(page));
		VM_BUG_ON_PAGE(!PageLocked(page), page);
		VM_BUG_ON_PAGE(PageLRU(page), page);

		if (PageCompound(page))
			list_add_tail(&page->lru, compound_pagelist);
next:
		/* There should be enough young pte to collapse the page */
		if (pte_young(pteval) ||
		    page_is_young(page) || PageReferenced(page) ||
		    mmu_notifier_test_young(vma->vm_mm, address))
			referenced++;

		if (pte_write(pteval))
			writable = true;
	}

	if (unlikely(!writable)) {
		result = SCAN_PAGE_RO;
	} else if (unlikely(!referenced)) {
		result = SCAN_LACK_REFERENCED_PAGE;
	} else {
		result = SCAN_SUCCEED;
		trace_mm_collapse_huge_page_isolate(page, none_or_zero,
						    referenced, writable, result);
		return 1;
	}
out:
	release_pte_pages(pte, _pte, compound_pagelist);
	trace_mm_collapse_huge_page_isolate(page, none_or_zero,
					    referenced, writable, result);
	return 0;
}

static void __collapse_huge_page_copy(pte_t *pte, struct page *page,
				      struct vm_area_struct *vma,
				      unsigned long address,
				      spinlock_t *ptl,
				      struct list_head *compound_pagelist)
{
	struct page *src_page, *tmp;
	pte_t *_pte;
	for (_pte = pte; _pte < pte + HPAGE_PMD_NR;
				_pte++, page++, address += PAGE_SIZE) {
		pte_t pteval = *_pte;

		if (pte_none(pteval) || is_zero_pfn(pte_pfn(pteval))) {
			clear_user_highpage(page, address);
			add_mm_counter(vma->vm_mm, MM_ANONPAGES, 1);
			if (is_zero_pfn(pte_pfn(pteval))) {
				/*
				 * ptl mostly unnecessary.
				 */
				spin_lock(ptl);
				/*
				 * paravirt calls inside pte_clear here are
				 * superfluous.
				 */
				pte_clear(vma->vm_mm, address, _pte);
				spin_unlock(ptl);
			}
		} else {
			src_page = pte_page(pteval);
			copy_user_highpage(page, src_page, address, vma);
			if (!PageCompound(src_page))
				release_pte_page(src_page);
			/*
			 * ptl mostly unnecessary, but preempt has to
			 * be disabled to update the per-cpu stats
			 * inside page_remove_rmap().
			 */
			spin_lock(ptl);
			/*
			 * paravirt calls inside pte_clear here are
			 * superfluous.
			 */
			pte_clear(vma->vm_mm, address, _pte);
			page_remove_rmap(src_page, false);
			spin_unlock(ptl);
			free_page_and_swap_cache(src_page);
		}
	}

	list_for_each_entry_safe(src_page, tmp, compound_pagelist, lru) {
		list_del(&src_page->lru);
		release_pte_page(src_page);
	}
}

static void khugepaged_alloc_sleep(void)
{
	DEFINE_WAIT(wait);

	add_wait_queue(&khugepaged_wait, &wait);
	freezable_schedule_timeout_interruptible(
		msecs_to_jiffies(khugepaged_alloc_sleep_millisecs));
	remove_wait_queue(&khugepaged_wait, &wait);
}

static int khugepaged_node_load[MAX_NUMNODES];

static bool khugepaged_scan_abort(int nid)
{
	int i;

	/*
	 * If node_reclaim_mode is disabled, then no extra effort is made to
	 * allocate memory locally.
	 */
	if (!node_reclaim_enabled())
		return false;

	/* If there is a count for this node already, it must be acceptable */
	if (khugepaged_node_load[nid])
		return false;

	for (i = 0; i < MAX_NUMNODES; i++) {
		if (!khugepaged_node_load[i])
			continue;
		if (node_distance(nid, i) > node_reclaim_distance)
			return true;
	}
	return false;
}

/* Defrag for khugepaged will enter direct reclaim/compaction if necessary */
static inline gfp_t alloc_hugepage_khugepaged_gfpmask(void)
{
	return khugepaged_defrag() ? GFP_TRANSHUGE : GFP_TRANSHUGE_LIGHT;
}

#ifdef CONFIG_NUMA
static int khugepaged_find_target_node(void)
{
	static int last_khugepaged_target_node = NUMA_NO_NODE;
	int nid, target_node = 0, max_value = 0;

	/* find first node with max normal pages hit */
	for (nid = 0; nid < MAX_NUMNODES; nid++)
		if (khugepaged_node_load[nid] > max_value) {
			max_value = khugepaged_node_load[nid];
			target_node = nid;
		}

	/* do some balance if several nodes have the same hit record */
	if (target_node <= last_khugepaged_target_node)
		for (nid = last_khugepaged_target_node + 1; nid < MAX_NUMNODES;
				nid++)
			if (max_value == khugepaged_node_load[nid]) {
				target_node = nid;
				break;
			}

	last_khugepaged_target_node = target_node;
	return target_node;
}

static bool khugepaged_prealloc_page(struct page **hpage, bool *wait)
{
	if (IS_ERR(*hpage)) {
		if (!*wait)
			return false;

		*wait = false;
		*hpage = NULL;
		khugepaged_alloc_sleep();
	} else if (*hpage) {
		put_page(*hpage);
		*hpage = NULL;
	}

	return true;
}

static struct page *
khugepaged_alloc_page(struct page **hpage, gfp_t gfp, int node)
{
	VM_BUG_ON_PAGE(*hpage, *hpage);

	*hpage = __alloc_pages_node(node, gfp, HPAGE_PMD_ORDER);
	if (unlikely(!*hpage)) {
		count_vm_event(THP_COLLAPSE_ALLOC_FAILED);
		*hpage = ERR_PTR(-ENOMEM);
		return NULL;
	}

	prep_transhuge_page(*hpage);
	count_vm_event(THP_COLLAPSE_ALLOC);
	return *hpage;
}
#else
static int khugepaged_find_target_node(void)
{
	return 0;
}

static inline struct page *alloc_khugepaged_hugepage(void)
{
	struct page *page;

	page = alloc_pages(alloc_hugepage_khugepaged_gfpmask(),
			   HPAGE_PMD_ORDER);
	if (page)
		prep_transhuge_page(page);
	return page;
}

static struct page *khugepaged_alloc_hugepage(bool *wait)
{
	struct page *hpage;

	do {
		hpage = alloc_khugepaged_hugepage();
		if (!hpage) {
			count_vm_event(THP_COLLAPSE_ALLOC_FAILED);
			if (!*wait)
				return NULL;

			*wait = false;
			khugepaged_alloc_sleep();
		} else
			count_vm_event(THP_COLLAPSE_ALLOC);
	} while (unlikely(!hpage) && likely(khugepaged_enabled()));

	return hpage;
}

static bool khugepaged_prealloc_page(struct page **hpage, bool *wait)
{
	/*
	 * If the hpage allocated earlier was briefly exposed in page cache
	 * before collapse_file() failed, it is possible that racing lookups
	 * have not yet completed, and would then be unpleasantly surprised by
	 * finding the hpage reused for the same mapping at a different offset.
	 * Just release the previous allocation if there is any danger of that.
	 */
	if (*hpage && page_count(*hpage) > 1) {
		put_page(*hpage);
		*hpage = NULL;
	}

	if (!*hpage)
		*hpage = khugepaged_alloc_hugepage(wait);

	if (unlikely(!*hpage))
		return false;

	return true;
}

static struct page *
khugepaged_alloc_page(struct page **hpage, gfp_t gfp, int node)
{
	VM_BUG_ON(!*hpage);

	return  *hpage;
}
#endif

/*
 * If mmap_lock temporarily dropped, revalidate vma
 * before taking mmap_lock.
 * Return 0 if succeeds, otherwise return none-zero
 * value (scan code).
 */

static int hugepage_vma_revalidate(struct mm_struct *mm, unsigned long address,
		struct vm_area_struct **vmap)
{
	struct vm_area_struct *vma;
	unsigned long hstart, hend;

	if (unlikely(khugepaged_test_exit(mm)))
		return SCAN_ANY_PROCESS;

	*vmap = vma = find_vma(mm, address);
	if (!vma)
		return SCAN_VMA_NULL;

	hstart = (vma->vm_start + ~HPAGE_PMD_MASK) & HPAGE_PMD_MASK;
	hend = vma->vm_end & HPAGE_PMD_MASK;
	if (address < hstart || address + HPAGE_PMD_SIZE > hend)
		return SCAN_ADDRESS_RANGE;
	if (!hugepage_vma_check(vma, vma->vm_flags))
		return SCAN_VMA_CHECK;
	/* Anon VMA expected */
	if (!vma->anon_vma || vma->vm_ops)
		return SCAN_VMA_CHECK;
	return 0;
}

/*
 * Bring missing pages in from swap, to complete THP collapse.
 * Only done if khugepaged_scan_pmd believes it is worthwhile.
 *
 * Called and returns without pte mapped or spinlocks held,
 * but with mmap_lock held to protect against vma changes.
 */

static bool __collapse_huge_page_swapin(struct mm_struct *mm,
					struct vm_area_struct *vma,
					unsigned long haddr, pmd_t *pmd,
					int referenced)
{
	int swapped_in = 0;
	vm_fault_t ret = 0;
	unsigned long address, end = haddr + (HPAGE_PMD_NR * PAGE_SIZE);

	for (address = haddr; address < end; address += PAGE_SIZE) {
		struct vm_fault vmf = {
			.vma = vma,
			.address = address,
			.pgoff = linear_page_index(vma, haddr),
			.flags = FAULT_FLAG_ALLOW_RETRY,
			.pmd = pmd,
		};

		vmf.pte = pte_offset_map(pmd, address);
		vmf.orig_pte = *vmf.pte;
		if (!is_swap_pte(vmf.orig_pte)) {
			pte_unmap(vmf.pte);
			continue;
		}
		swapped_in++;
		ret = do_swap_page(&vmf);

		/* do_swap_page returns VM_FAULT_RETRY with released mmap_lock */
		if (ret & VM_FAULT_RETRY) {
			mmap_read_lock(mm);
			if (hugepage_vma_revalidate(mm, haddr, &vma)) {
				/* vma is no longer available, don't continue to swapin */
				trace_mm_collapse_huge_page_swapin(mm, swapped_in, referenced, 0);
				return false;
			}
			/* check if the pmd is still valid */
			if (mm_find_pmd(mm, haddr) != pmd) {
				trace_mm_collapse_huge_page_swapin(mm, swapped_in, referenced, 0);
				return false;
			}
		}
		if (ret & VM_FAULT_ERROR) {
			trace_mm_collapse_huge_page_swapin(mm, swapped_in, referenced, 0);
			return false;
		}
	}

	/* Drain LRU add pagevec to remove extra pin on the swapped in pages */
	if (swapped_in)
		lru_add_drain();

	trace_mm_collapse_huge_page_swapin(mm, swapped_in, referenced, 1);
	return true;
}

static void collapse_huge_page(struct mm_struct *mm,
				   unsigned long address,
				   struct page **hpage,
				   int node, int referenced, int unmapped)
{
	LIST_HEAD(compound_pagelist);
	pmd_t *pmd, _pmd;
	pte_t *pte;
	pgtable_t pgtable;
	struct page *new_page;
	spinlock_t *pmd_ptl, *pte_ptl;
	int isolated = 0, result = 0;
	struct vm_area_struct *vma;
	struct mmu_notifier_range range;
	gfp_t gfp;

	VM_BUG_ON(address & ~HPAGE_PMD_MASK);

	/* Only allocate from the target node */
	gfp = alloc_hugepage_khugepaged_gfpmask() | __GFP_THISNODE;

	/*
	 * Before allocating the hugepage, release the mmap_lock read lock.
	 * The allocation can take potentially a long time if it involves
	 * sync compaction, and we do not need to hold the mmap_lock during
	 * that. We will recheck the vma after taking it again in write mode.
	 */
	mmap_read_unlock(mm);
	new_page = khugepaged_alloc_page(hpage, gfp, node);
	if (!new_page) {
		result = SCAN_ALLOC_HUGE_PAGE_FAIL;
		goto out_nolock;
	}

	if (unlikely(mem_cgroup_charge(new_page, mm, gfp))) {
		result = SCAN_CGROUP_CHARGE_FAIL;
		goto out_nolock;
	}
	count_memcg_page_event(new_page, THP_COLLAPSE_ALLOC);

	mmap_read_lock(mm);
	result = hugepage_vma_revalidate(mm, address, &vma);
	if (result) {
		mmap_read_unlock(mm);
		goto out_nolock;
	}

	pmd = mm_find_pmd(mm, address);
	if (!pmd) {
		result = SCAN_PMD_NULL;
		mmap_read_unlock(mm);
		goto out_nolock;
	}

	/*
	 * __collapse_huge_page_swapin always returns with mmap_lock locked.
	 * If it fails, we release mmap_lock and jump out_nolock.
	 * Continuing to collapse causes inconsistency.
	 */
	if (unmapped && !__collapse_huge_page_swapin(mm, vma, address,
						     pmd, referenced)) {
		mmap_read_unlock(mm);
		goto out_nolock;
	}

	mmap_read_unlock(mm);
	/*
	 * Prevent all access to pagetables with the exception of
	 * gup_fast later handled by the ptep_clear_flush and the VM
	 * handled by the anon_vma lock + PG_lock.
	 */
<<<<<<< HEAD
	down_write(&mm->mmap_sem);
=======
	mmap_write_lock(mm);
>>>>>>> c1084c27
	result = hugepage_vma_revalidate(mm, address, &vma);
	if (result)
		goto out_up_write;
	/* check if the pmd is still valid */
	if (mm_find_pmd(mm, address) != pmd)
		goto out_up_write;

	anon_vma_lock_write(vma->anon_vma);

	mmu_notifier_range_init(&range, MMU_NOTIFY_CLEAR, 0, NULL, mm,
				address, address + HPAGE_PMD_SIZE);
	mmu_notifier_invalidate_range_start(&range);

	pte = pte_offset_map(pmd, address);
	pte_ptl = pte_lockptr(mm, pmd);

	pmd_ptl = pmd_lock(mm, pmd); /* probably unnecessary */
	/*
	 * After this gup_fast can't run anymore. This also removes
	 * any huge TLB entry from the CPU so we won't allow
	 * huge and small TLB entries for the same virtual address
	 * to avoid the risk of CPU bugs in that area.
	 */
	_pmd = pmdp_collapse_flush(vma, address, pmd);
	spin_unlock(pmd_ptl);
	mmu_notifier_invalidate_range_end(&range);

	spin_lock(pte_ptl);
	isolated = __collapse_huge_page_isolate(vma, address, pte,
			&compound_pagelist);
	spin_unlock(pte_ptl);

	if (unlikely(!isolated)) {
		pte_unmap(pte);
		spin_lock(pmd_ptl);
		BUG_ON(!pmd_none(*pmd));
		/*
		 * We can only use set_pmd_at when establishing
		 * hugepmds and never for establishing regular pmds that
		 * points to regular pagetables. Use pmd_populate for that
		 */
		pmd_populate(mm, pmd, pmd_pgtable(_pmd));
		spin_unlock(pmd_ptl);
		anon_vma_unlock_write(vma->anon_vma);
		result = SCAN_FAIL;
		goto out_up_write;
	}

	/*
	 * All pages are isolated and locked so anon_vma rmap
	 * can't run anymore.
	 */
	anon_vma_unlock_write(vma->anon_vma);

	__collapse_huge_page_copy(pte, new_page, vma, address, pte_ptl,
			&compound_pagelist);
	pte_unmap(pte);
	/*
	 * spin_lock() below is not the equivalent of smp_wmb(), but
	 * the smp_wmb() inside __SetPageUptodate() can be reused to
	 * avoid the copy_huge_page writes to become visible after
	 * the set_pmd_at() write.
	 */
	__SetPageUptodate(new_page);
	pgtable = pmd_pgtable(_pmd);

	_pmd = mk_huge_pmd(new_page, vma->vm_page_prot);
	_pmd = maybe_pmd_mkwrite(pmd_mkdirty(_pmd), vma);

	spin_lock(pmd_ptl);
	BUG_ON(!pmd_none(*pmd));
	page_add_new_anon_rmap(new_page, vma, address, true);
	lru_cache_add_inactive_or_unevictable(new_page, vma);
	pgtable_trans_huge_deposit(mm, pmd, pgtable);
	set_pmd_at(mm, address, pmd, _pmd);
	update_mmu_cache_pmd(vma, address, pmd);
	spin_unlock(pmd_ptl);

	*hpage = NULL;

	khugepaged_pages_collapsed++;
	result = SCAN_SUCCEED;
out_up_write:
	mmap_write_unlock(mm);
out_nolock:
	if (!IS_ERR_OR_NULL(*hpage))
		mem_cgroup_uncharge(*hpage);
	trace_mm_collapse_huge_page(mm, isolated, result);
	return;
}

static int khugepaged_scan_pmd(struct mm_struct *mm,
			       struct vm_area_struct *vma,
			       unsigned long address,
			       struct page **hpage)
{
	pmd_t *pmd;
	pte_t *pte, *_pte;
	int ret = 0, result = 0, referenced = 0;
	int none_or_zero = 0, shared = 0;
	struct page *page = NULL;
	unsigned long _address;
	spinlock_t *ptl;
	int node = NUMA_NO_NODE, unmapped = 0;
	bool writable = false;

	VM_BUG_ON(address & ~HPAGE_PMD_MASK);

	pmd = mm_find_pmd(mm, address);
	if (!pmd) {
		result = SCAN_PMD_NULL;
		goto out;
	}

	memset(khugepaged_node_load, 0, sizeof(khugepaged_node_load));
	pte = pte_offset_map_lock(mm, pmd, address, &ptl);
	for (_address = address, _pte = pte; _pte < pte+HPAGE_PMD_NR;
	     _pte++, _address += PAGE_SIZE) {
		pte_t pteval = *_pte;
		if (is_swap_pte(pteval)) {
			if (++unmapped <= khugepaged_max_ptes_swap) {
				/*
				 * Always be strict with uffd-wp
				 * enabled swap entries.  Please see
				 * comment below for pte_uffd_wp().
				 */
				if (pte_swp_uffd_wp(pteval)) {
					result = SCAN_PTE_UFFD_WP;
					goto out_unmap;
				}
				continue;
			} else {
				result = SCAN_EXCEED_SWAP_PTE;
				goto out_unmap;
			}
		}
		if (pte_none(pteval) || is_zero_pfn(pte_pfn(pteval))) {
			if (!userfaultfd_armed(vma) &&
			    ++none_or_zero <= khugepaged_max_ptes_none) {
				continue;
			} else {
				result = SCAN_EXCEED_NONE_PTE;
				goto out_unmap;
			}
		}
		if (pte_uffd_wp(pteval)) {
			/*
			 * Don't collapse the page if any of the small
			 * PTEs are armed with uffd write protection.
			 * Here we can also mark the new huge pmd as
			 * write protected if any of the small ones is
			 * marked but that could bring unknown
			 * userfault messages that falls outside of
			 * the registered range.  So, just be simple.
			 */
			result = SCAN_PTE_UFFD_WP;
			goto out_unmap;
		}
		if (pte_write(pteval))
			writable = true;

		page = vm_normal_page(vma, _address, pteval);
		if (unlikely(!page)) {
			result = SCAN_PAGE_NULL;
			goto out_unmap;
		}

		if (page_mapcount(page) > 1 &&
				++shared > khugepaged_max_ptes_shared) {
			result = SCAN_EXCEED_SHARED_PTE;
			goto out_unmap;
		}

		page = compound_head(page);

		/*
		 * Record which node the original page is from and save this
		 * information to khugepaged_node_load[].
		 * Khupaged will allocate hugepage from the node has the max
		 * hit record.
		 */
		node = page_to_nid(page);
		if (khugepaged_scan_abort(node)) {
			result = SCAN_SCAN_ABORT;
			goto out_unmap;
		}
		khugepaged_node_load[node]++;
		if (!PageLRU(page)) {
			result = SCAN_PAGE_LRU;
			goto out_unmap;
		}
		if (PageLocked(page)) {
			result = SCAN_PAGE_LOCK;
			goto out_unmap;
		}
		if (!PageAnon(page)) {
			result = SCAN_PAGE_ANON;
			goto out_unmap;
		}

		/*
		 * Check if the page has any GUP (or other external) pins.
		 *
		 * Here the check is racy it may see totmal_mapcount > refcount
		 * in some cases.
		 * For example, one process with one forked child process.
		 * The parent has the PMD split due to MADV_DONTNEED, then
		 * the child is trying unmap the whole PMD, but khugepaged
		 * may be scanning the parent between the child has
		 * PageDoubleMap flag cleared and dec the mapcount.  So
		 * khugepaged may see total_mapcount > refcount.
		 *
		 * But such case is ephemeral we could always retry collapse
		 * later.  However it may report false positive if the page
		 * has excessive GUP pins (i.e. 512).  Anyway the same check
		 * will be done again later the risk seems low.
		 */
		if (!is_refcount_suitable(page)) {
			result = SCAN_PAGE_COUNT;
			goto out_unmap;
		}
		if (pte_young(pteval) ||
		    page_is_young(page) || PageReferenced(page) ||
		    mmu_notifier_test_young(vma->vm_mm, address))
			referenced++;
	}
	if (!writable) {
		result = SCAN_PAGE_RO;
	} else if (!referenced || (unmapped && referenced < HPAGE_PMD_NR/2)) {
		result = SCAN_LACK_REFERENCED_PAGE;
	} else {
		result = SCAN_SUCCEED;
		ret = 1;
	}
out_unmap:
	pte_unmap_unlock(pte, ptl);
	if (ret) {
		node = khugepaged_find_target_node();
		/* collapse_huge_page will return with the mmap_lock released */
		collapse_huge_page(mm, address, hpage, node,
				referenced, unmapped);
	}
out:
	trace_mm_khugepaged_scan_pmd(mm, page, writable, referenced,
				     none_or_zero, result, unmapped);
	return ret;
}

static void collect_mm_slot(struct mm_slot *mm_slot)
{
	struct mm_struct *mm = mm_slot->mm;

	lockdep_assert_held(&khugepaged_mm_lock);

	if (khugepaged_test_exit(mm)) {
		/* free mm_slot */
		hash_del(&mm_slot->hash);
		list_del(&mm_slot->mm_node);

		/*
		 * Not strictly needed because the mm exited already.
		 *
		 * clear_bit(MMF_VM_HUGEPAGE, &mm->flags);
		 */

		/* khugepaged_mm_lock actually not necessary for the below */
		free_mm_slot(mm_slot);
		mmdrop(mm);
	}
}

#ifdef CONFIG_SHMEM
/*
 * Notify khugepaged that given addr of the mm is pte-mapped THP. Then
 * khugepaged should try to collapse the page table.
 */
static int khugepaged_add_pte_mapped_thp(struct mm_struct *mm,
					 unsigned long addr)
{
	struct mm_slot *mm_slot;

	VM_BUG_ON(addr & ~HPAGE_PMD_MASK);

	spin_lock(&khugepaged_mm_lock);
	mm_slot = get_mm_slot(mm);
	if (likely(mm_slot && mm_slot->nr_pte_mapped_thp < MAX_PTE_MAPPED_THP))
		mm_slot->pte_mapped_thp[mm_slot->nr_pte_mapped_thp++] = addr;
	spin_unlock(&khugepaged_mm_lock);
	return 0;
}

/**
 * collapse_pte_mapped_thp - Try to collapse a pte-mapped THP for mm at
 * address haddr.
 *
 * @mm: process address space where collapse happens
 * @addr: THP collapse address
 *
 * This function checks whether all the PTEs in the PMD are pointing to the
 * right THP. If so, retract the page table so the THP can refault in with
 * as pmd-mapped.
 */
void collapse_pte_mapped_thp(struct mm_struct *mm, unsigned long addr)
{
	unsigned long haddr = addr & HPAGE_PMD_MASK;
	struct vm_area_struct *vma = find_vma(mm, haddr);
	struct page *hpage;
	pte_t *start_pte, *pte;
	pmd_t *pmd, _pmd;
	spinlock_t *ptl;
	int count = 0;
	int i;

	if (!vma || !vma->vm_file ||
	    !range_in_vma(vma, haddr, haddr + HPAGE_PMD_SIZE))
		return;

	/*
	 * This vm_flags may not have VM_HUGEPAGE if the page was not
	 * collapsed by this mm. But we can still collapse if the page is
	 * the valid THP. Add extra VM_HUGEPAGE so hugepage_vma_check()
	 * will not fail the vma for missing VM_HUGEPAGE
	 */
	if (!hugepage_vma_check(vma, vma->vm_flags | VM_HUGEPAGE))
		return;

	hpage = find_lock_page(vma->vm_file->f_mapping,
			       linear_page_index(vma, haddr));
	if (!hpage)
		return;

	if (!PageHead(hpage))
		goto drop_hpage;

	pmd = mm_find_pmd(mm, haddr);
	if (!pmd)
		goto drop_hpage;

	start_pte = pte_offset_map_lock(mm, pmd, haddr, &ptl);

	/* step 1: check all mapped PTEs are to the right huge page */
	for (i = 0, addr = haddr, pte = start_pte;
	     i < HPAGE_PMD_NR; i++, addr += PAGE_SIZE, pte++) {
		struct page *page;

		/* empty pte, skip */
		if (pte_none(*pte))
			continue;

		/* page swapped out, abort */
		if (!pte_present(*pte))
			goto abort;

		page = vm_normal_page(vma, addr, *pte);

		/*
		 * Note that uprobe, debugger, or MAP_PRIVATE may change the
		 * page table, but the new page will not be a subpage of hpage.
		 */
		if (hpage + i != page)
			goto abort;
		count++;
	}

	/* step 2: adjust rmap */
	for (i = 0, addr = haddr, pte = start_pte;
	     i < HPAGE_PMD_NR; i++, addr += PAGE_SIZE, pte++) {
		struct page *page;

		if (pte_none(*pte))
			continue;
		page = vm_normal_page(vma, addr, *pte);
		page_remove_rmap(page, false);
	}

	pte_unmap_unlock(start_pte, ptl);

	/* step 3: set proper refcount and mm_counters. */
	if (count) {
		page_ref_sub(hpage, count);
		add_mm_counter(vma->vm_mm, mm_counter_file(hpage), -count);
	}

	/* step 4: collapse pmd */
	ptl = pmd_lock(vma->vm_mm, pmd);
	_pmd = pmdp_collapse_flush(vma, haddr, pmd);
	spin_unlock(ptl);
	mm_dec_nr_ptes(mm);
	pte_free(mm, pmd_pgtable(_pmd));

drop_hpage:
	unlock_page(hpage);
	put_page(hpage);
	return;

abort:
	pte_unmap_unlock(start_pte, ptl);
	goto drop_hpage;
}

static void khugepaged_collapse_pte_mapped_thps(struct mm_slot *mm_slot)
{
	struct mm_struct *mm = mm_slot->mm;
	int i;

	if (likely(mm_slot->nr_pte_mapped_thp == 0))
		return;

	if (!mmap_write_trylock(mm))
		return;

	if (unlikely(khugepaged_test_exit(mm)))
		goto out;

	for (i = 0; i < mm_slot->nr_pte_mapped_thp; i++)
		collapse_pte_mapped_thp(mm, mm_slot->pte_mapped_thp[i]);

out:
	mm_slot->nr_pte_mapped_thp = 0;
	mmap_write_unlock(mm);
}

static void retract_page_tables(struct address_space *mapping, pgoff_t pgoff)
{
	struct vm_area_struct *vma;
	struct mm_struct *mm;
	unsigned long addr;
	pmd_t *pmd, _pmd;

	i_mmap_lock_write(mapping);
	vma_interval_tree_foreach(vma, &mapping->i_mmap, pgoff, pgoff) {
		/*
		 * Check vma->anon_vma to exclude MAP_PRIVATE mappings that
		 * got written to. These VMAs are likely not worth investing
		 * mmap_write_lock(mm) as PMD-mapping is likely to be split
		 * later.
		 *
		 * Not that vma->anon_vma check is racy: it can be set up after
		 * the check but before we took mmap_lock by the fault path.
		 * But page lock would prevent establishing any new ptes of the
		 * page, so we are safe.
		 *
		 * An alternative would be drop the check, but check that page
		 * table is clear before calling pmdp_collapse_flush() under
		 * ptl. It has higher chance to recover THP for the VMA, but
		 * has higher cost too.
		 */
		if (vma->anon_vma)
			continue;
		addr = vma->vm_start + ((pgoff - vma->vm_pgoff) << PAGE_SHIFT);
		if (addr & ~HPAGE_PMD_MASK)
			continue;
		if (vma->vm_end < addr + HPAGE_PMD_SIZE)
			continue;
		mm = vma->vm_mm;
		pmd = mm_find_pmd(mm, addr);
		if (!pmd)
			continue;
		/*
		 * We need exclusive mmap_lock to retract page table.
		 *
		 * We use trylock due to lock inversion: we need to acquire
		 * mmap_lock while holding page lock. Fault path does it in
		 * reverse order. Trylock is a way to avoid deadlock.
		 */
<<<<<<< HEAD
		if (down_write_trylock(&mm->mmap_sem)) {
=======
		if (mmap_write_trylock(mm)) {
>>>>>>> c1084c27
			if (!khugepaged_test_exit(mm)) {
				spinlock_t *ptl = pmd_lock(mm, pmd);
				/* assume page table is clear */
				_pmd = pmdp_collapse_flush(vma, addr, pmd);
				spin_unlock(ptl);
				mm_dec_nr_ptes(mm);
				pte_free(mm, pmd_pgtable(_pmd));
			}
<<<<<<< HEAD
			up_write(&mm->mmap_sem);
=======
			mmap_write_unlock(mm);
>>>>>>> c1084c27
		} else {
			/* Try again later */
			khugepaged_add_pte_mapped_thp(mm, addr);
		}
	}
	i_mmap_unlock_write(mapping);
}

/**
 * collapse_file - collapse filemap/tmpfs/shmem pages into huge one.
 *
 * @mm: process address space where collapse happens
 * @file: file that collapse on
 * @start: collapse start address
 * @hpage: new allocated huge page for collapse
 * @node: appointed node the new huge page allocate from
 *
 * Basic scheme is simple, details are more complex:
 *  - allocate and lock a new huge page;
 *  - scan page cache replacing old pages with the new one
 *    + swap/gup in pages if necessary;
 *    + fill in gaps;
 *    + keep old pages around in case rollback is required;
 *  - if replacing succeeds:
 *    + copy data over;
 *    + free old pages;
 *    + unlock huge page;
 *  - if replacing failed;
 *    + put all pages back and unfreeze them;
 *    + restore gaps in the page cache;
 *    + unlock and free huge page;
 */
static void collapse_file(struct mm_struct *mm,
		struct file *file, pgoff_t start,
		struct page **hpage, int node)
{
	struct address_space *mapping = file->f_mapping;
	gfp_t gfp;
	struct page *new_page;
	pgoff_t index, end = start + HPAGE_PMD_NR;
	LIST_HEAD(pagelist);
	XA_STATE_ORDER(xas, &mapping->i_pages, start, HPAGE_PMD_ORDER);
	int nr_none = 0, result = SCAN_SUCCEED;
	bool is_shmem = shmem_file(file);
	int nr;

	VM_BUG_ON(!IS_ENABLED(CONFIG_READ_ONLY_THP_FOR_FS) && !is_shmem);
	VM_BUG_ON(start & (HPAGE_PMD_NR - 1));

	/* Only allocate from the target node */
	gfp = alloc_hugepage_khugepaged_gfpmask() | __GFP_THISNODE;

	new_page = khugepaged_alloc_page(hpage, gfp, node);
	if (!new_page) {
		result = SCAN_ALLOC_HUGE_PAGE_FAIL;
		goto out;
	}

	if (unlikely(mem_cgroup_charge(new_page, mm, gfp))) {
		result = SCAN_CGROUP_CHARGE_FAIL;
		goto out;
	}
	count_memcg_page_event(new_page, THP_COLLAPSE_ALLOC);

	/* This will be less messy when we use multi-index entries */
	do {
		xas_lock_irq(&xas);
		xas_create_range(&xas);
		if (!xas_error(&xas))
			break;
		xas_unlock_irq(&xas);
		if (!xas_nomem(&xas, GFP_KERNEL)) {
			result = SCAN_FAIL;
			goto out;
		}
	} while (1);

	__SetPageLocked(new_page);
	if (is_shmem)
		__SetPageSwapBacked(new_page);
	new_page->index = start;
	new_page->mapping = mapping;

	/*
	 * At this point the new_page is locked and not up-to-date.
	 * It's safe to insert it into the page cache, because nobody would
	 * be able to map it or use it in another way until we unlock it.
	 */

	xas_set(&xas, start);
	for (index = start; index < end; index++) {
		struct page *page = xas_next(&xas);

		VM_BUG_ON(index != xas.xa_index);
		if (is_shmem) {
			if (!page) {
				/*
				 * Stop if extent has been truncated or
				 * hole-punched, and is now completely
				 * empty.
				 */
				if (index == start) {
					if (!xas_next_entry(&xas, end - 1)) {
						result = SCAN_TRUNCATED;
						goto xa_locked;
					}
					xas_set(&xas, index);
				}
				if (!shmem_charge(mapping->host, 1)) {
					result = SCAN_FAIL;
					goto xa_locked;
				}
				xas_store(&xas, new_page);
				nr_none++;
				continue;
			}

			if (xa_is_value(page) || !PageUptodate(page)) {
				xas_unlock_irq(&xas);
				/* swap in or instantiate fallocated page */
				if (shmem_getpage(mapping->host, index, &page,
						  SGP_NOALLOC)) {
					result = SCAN_FAIL;
					goto xa_unlocked;
				}
			} else if (trylock_page(page)) {
				get_page(page);
				xas_unlock_irq(&xas);
			} else {
				result = SCAN_PAGE_LOCK;
				goto xa_locked;
			}
		} else {	/* !is_shmem */
			if (!page || xa_is_value(page)) {
				xas_unlock_irq(&xas);
				page_cache_sync_readahead(mapping, &file->f_ra,
							  file, index,
							  end - index);
				/* drain pagevecs to help isolate_lru_page() */
				lru_add_drain();
				page = find_lock_page(mapping, index);
				if (unlikely(page == NULL)) {
					result = SCAN_FAIL;
					goto xa_unlocked;
				}
			} else if (PageDirty(page)) {
				/*
				 * khugepaged only works on read-only fd,
				 * so this page is dirty because it hasn't
				 * been flushed since first write. There
				 * won't be new dirty pages.
				 *
				 * Trigger async flush here and hope the
				 * writeback is done when khugepaged
				 * revisits this page.
				 *
				 * This is a one-off situation. We are not
				 * forcing writeback in loop.
				 */
				xas_unlock_irq(&xas);
				filemap_flush(mapping);
				result = SCAN_FAIL;
				goto xa_unlocked;
			} else if (PageWriteback(page)) {
				xas_unlock_irq(&xas);
				result = SCAN_FAIL;
				goto xa_unlocked;
			} else if (trylock_page(page)) {
				get_page(page);
				xas_unlock_irq(&xas);
			} else {
				result = SCAN_PAGE_LOCK;
				goto xa_locked;
			}
		}

		/*
		 * The page must be locked, so we can drop the i_pages lock
		 * without racing with truncate.
		 */
		VM_BUG_ON_PAGE(!PageLocked(page), page);

		/* make sure the page is up to date */
		if (unlikely(!PageUptodate(page))) {
			result = SCAN_FAIL;
			goto out_unlock;
		}

		/*
		 * If file was truncated then extended, or hole-punched, before
		 * we locked the first page, then a THP might be there already.
		 */
		if (PageTransCompound(page)) {
			result = SCAN_PAGE_COMPOUND;
			goto out_unlock;
		}

		if (page_mapping(page) != mapping) {
			result = SCAN_TRUNCATED;
			goto out_unlock;
		}

		if (!is_shmem && (PageDirty(page) ||
				  PageWriteback(page))) {
			/*
			 * khugepaged only works on read-only fd, so this
			 * page is dirty because it hasn't been flushed
			 * since first write.
			 */
			result = SCAN_FAIL;
			goto out_unlock;
		}

		if (isolate_lru_page(page)) {
			result = SCAN_DEL_PAGE_LRU;
			goto out_unlock;
		}

		if (page_has_private(page) &&
		    !try_to_release_page(page, GFP_KERNEL)) {
			result = SCAN_PAGE_HAS_PRIVATE;
			putback_lru_page(page);
			goto out_unlock;
		}

		if (page_mapped(page))
			unmap_mapping_pages(mapping, index, 1, false);

		xas_lock_irq(&xas);
		xas_set(&xas, index);

		VM_BUG_ON_PAGE(page != xas_load(&xas), page);
		VM_BUG_ON_PAGE(page_mapped(page), page);

		/*
		 * The page is expected to have page_count() == 3:
		 *  - we hold a pin on it;
		 *  - one reference from page cache;
		 *  - one from isolate_lru_page;
		 */
		if (!page_ref_freeze(page, 3)) {
			result = SCAN_PAGE_COUNT;
			xas_unlock_irq(&xas);
			putback_lru_page(page);
			goto out_unlock;
		}

		/*
		 * Add the page to the list to be able to undo the collapse if
		 * something go wrong.
		 */
		list_add_tail(&page->lru, &pagelist);

		/* Finally, replace with the new page. */
		xas_store(&xas, new_page);
		continue;
out_unlock:
		unlock_page(page);
		put_page(page);
		goto xa_unlocked;
	}
	nr = thp_nr_pages(new_page);

	if (is_shmem)
		__mod_lruvec_page_state(new_page, NR_SHMEM_THPS, nr);
	else {
		__mod_lruvec_page_state(new_page, NR_FILE_THPS, nr);
		filemap_nr_thps_inc(mapping);
		/*
		 * Paired with smp_mb() in do_dentry_open() to ensure
		 * i_writecount is up to date and the update to nr_thps is
		 * visible. Ensures the page cache will be truncated if the
		 * file is opened writable.
		 */
		smp_mb();
		if (inode_is_open_for_write(mapping->host)) {
			result = SCAN_FAIL;
			__mod_lruvec_page_state(new_page, NR_FILE_THPS, -nr);
			filemap_nr_thps_dec(mapping);
			goto xa_locked;
		}
	}

	if (nr_none) {
		__mod_lruvec_page_state(new_page, NR_FILE_PAGES, nr_none);
		if (is_shmem)
			__mod_lruvec_page_state(new_page, NR_SHMEM, nr_none);
	}

xa_locked:
	xas_unlock_irq(&xas);
xa_unlocked:

	if (result == SCAN_SUCCEED) {
		struct page *page, *tmp;

		/*
		 * Replacing old pages with new one has succeeded, now we
		 * need to copy the content and free the old pages.
		 */
		index = start;
		list_for_each_entry_safe(page, tmp, &pagelist, lru) {
			while (index < page->index) {
				clear_highpage(new_page + (index % HPAGE_PMD_NR));
				index++;
			}
			copy_highpage(new_page + (page->index % HPAGE_PMD_NR),
					page);
			list_del(&page->lru);
			page->mapping = NULL;
			page_ref_unfreeze(page, 1);
			ClearPageActive(page);
			ClearPageUnevictable(page);
			unlock_page(page);
			put_page(page);
			index++;
		}
		while (index < end) {
			clear_highpage(new_page + (index % HPAGE_PMD_NR));
			index++;
		}

		SetPageUptodate(new_page);
		page_ref_add(new_page, HPAGE_PMD_NR - 1);
		if (is_shmem)
			set_page_dirty(new_page);
		lru_cache_add(new_page);

		/*
		 * Remove pte page tables, so we can re-fault the page as huge.
		 */
		retract_page_tables(mapping, start);
		*hpage = NULL;

		khugepaged_pages_collapsed++;
	} else {
		struct page *page;

		/* Something went wrong: roll back page cache changes */
		xas_lock_irq(&xas);
		mapping->nrpages -= nr_none;

		if (is_shmem)
			shmem_uncharge(mapping->host, nr_none);

		xas_set(&xas, start);
		xas_for_each(&xas, page, end - 1) {
			page = list_first_entry_or_null(&pagelist,
					struct page, lru);
			if (!page || xas.xa_index < page->index) {
				if (!nr_none)
					break;
				nr_none--;
				/* Put holes back where they were */
				xas_store(&xas, NULL);
				continue;
			}

			VM_BUG_ON_PAGE(page->index != xas.xa_index, page);

			/* Unfreeze the page. */
			list_del(&page->lru);
			page_ref_unfreeze(page, 2);
			xas_store(&xas, page);
			xas_pause(&xas);
			xas_unlock_irq(&xas);
			unlock_page(page);
			putback_lru_page(page);
			xas_lock_irq(&xas);
		}
		VM_BUG_ON(nr_none);
		xas_unlock_irq(&xas);

		new_page->mapping = NULL;
	}

	unlock_page(new_page);
out:
	VM_BUG_ON(!list_empty(&pagelist));
	if (!IS_ERR_OR_NULL(*hpage))
		mem_cgroup_uncharge(*hpage);
	/* TODO: tracepoints */
}

static void khugepaged_scan_file(struct mm_struct *mm,
		struct file *file, pgoff_t start, struct page **hpage)
{
	struct page *page = NULL;
	struct address_space *mapping = file->f_mapping;
	XA_STATE(xas, &mapping->i_pages, start);
	int present, swap;
	int node = NUMA_NO_NODE;
	int result = SCAN_SUCCEED;

	present = 0;
	swap = 0;
	memset(khugepaged_node_load, 0, sizeof(khugepaged_node_load));
	rcu_read_lock();
	xas_for_each(&xas, page, start + HPAGE_PMD_NR - 1) {
		if (xas_retry(&xas, page))
			continue;

		if (xa_is_value(page)) {
			if (++swap > khugepaged_max_ptes_swap) {
				result = SCAN_EXCEED_SWAP_PTE;
				break;
			}
			continue;
		}

		if (PageTransCompound(page)) {
			result = SCAN_PAGE_COMPOUND;
			break;
		}

		node = page_to_nid(page);
		if (khugepaged_scan_abort(node)) {
			result = SCAN_SCAN_ABORT;
			break;
		}
		khugepaged_node_load[node]++;

		if (!PageLRU(page)) {
			result = SCAN_PAGE_LRU;
			break;
		}

		if (page_count(page) !=
		    1 + page_mapcount(page) + page_has_private(page)) {
			result = SCAN_PAGE_COUNT;
			break;
		}

		/*
		 * We probably should check if the page is referenced here, but
		 * nobody would transfer pte_young() to PageReferenced() for us.
		 * And rmap walk here is just too costly...
		 */

		present++;

		if (need_resched()) {
			xas_pause(&xas);
			cond_resched_rcu();
		}
	}
	rcu_read_unlock();

	if (result == SCAN_SUCCEED) {
		if (present < HPAGE_PMD_NR - khugepaged_max_ptes_none) {
			result = SCAN_EXCEED_NONE_PTE;
		} else {
			node = khugepaged_find_target_node();
			collapse_file(mm, file, start, hpage, node);
		}
	}

	/* TODO: tracepoints */
}
#else
static void khugepaged_scan_file(struct mm_struct *mm,
		struct file *file, pgoff_t start, struct page **hpage)
{
	BUILD_BUG();
}

static void khugepaged_collapse_pte_mapped_thps(struct mm_slot *mm_slot)
{
}
#endif

static unsigned int khugepaged_scan_mm_slot(unsigned int pages,
					    struct page **hpage)
	__releases(&khugepaged_mm_lock)
	__acquires(&khugepaged_mm_lock)
{
	struct mm_slot *mm_slot;
	struct mm_struct *mm;
	struct vm_area_struct *vma;
	int progress = 0;

	VM_BUG_ON(!pages);
	lockdep_assert_held(&khugepaged_mm_lock);

	if (khugepaged_scan.mm_slot)
		mm_slot = khugepaged_scan.mm_slot;
	else {
		mm_slot = list_entry(khugepaged_scan.mm_head.next,
				     struct mm_slot, mm_node);
		khugepaged_scan.address = 0;
		khugepaged_scan.mm_slot = mm_slot;
	}
	spin_unlock(&khugepaged_mm_lock);
	khugepaged_collapse_pte_mapped_thps(mm_slot);

	mm = mm_slot->mm;
	/*
	 * Don't wait for semaphore (to avoid long wait times).  Just move to
	 * the next mm on the list.
	 */
	vma = NULL;
	if (unlikely(!mmap_read_trylock(mm)))
		goto breakouterloop_mmap_lock;
	if (likely(!khugepaged_test_exit(mm)))
		vma = find_vma(mm, khugepaged_scan.address);

	progress++;
	for (; vma; vma = vma->vm_next) {
		unsigned long hstart, hend;

		cond_resched();
		if (unlikely(khugepaged_test_exit(mm))) {
			progress++;
			break;
		}
		if (!hugepage_vma_check(vma, vma->vm_flags)) {
skip:
			progress++;
			continue;
		}
		hstart = (vma->vm_start + ~HPAGE_PMD_MASK) & HPAGE_PMD_MASK;
		hend = vma->vm_end & HPAGE_PMD_MASK;
		if (hstart >= hend)
			goto skip;
		if (khugepaged_scan.address > hend)
			goto skip;
		if (khugepaged_scan.address < hstart)
			khugepaged_scan.address = hstart;
		VM_BUG_ON(khugepaged_scan.address & ~HPAGE_PMD_MASK);
		if (shmem_file(vma->vm_file) && !shmem_huge_enabled(vma))
			goto skip;

		while (khugepaged_scan.address < hend) {
			int ret;
			cond_resched();
			if (unlikely(khugepaged_test_exit(mm)))
				goto breakouterloop;

			VM_BUG_ON(khugepaged_scan.address < hstart ||
				  khugepaged_scan.address + HPAGE_PMD_SIZE >
				  hend);
			if (IS_ENABLED(CONFIG_SHMEM) && vma->vm_file) {
				struct file *file = get_file(vma->vm_file);
				pgoff_t pgoff = linear_page_index(vma,
						khugepaged_scan.address);

				mmap_read_unlock(mm);
				ret = 1;
				khugepaged_scan_file(mm, file, pgoff, hpage);
				fput(file);
			} else {
				ret = khugepaged_scan_pmd(mm, vma,
						khugepaged_scan.address,
						hpage);
			}
			/* move to next address */
			khugepaged_scan.address += HPAGE_PMD_SIZE;
			progress += HPAGE_PMD_NR;
			if (ret)
				/* we released mmap_lock so break loop */
				goto breakouterloop_mmap_lock;
			if (progress >= pages)
				goto breakouterloop;
		}
	}
breakouterloop:
	mmap_read_unlock(mm); /* exit_mmap will destroy ptes after this */
breakouterloop_mmap_lock:

	spin_lock(&khugepaged_mm_lock);
	VM_BUG_ON(khugepaged_scan.mm_slot != mm_slot);
	/*
	 * Release the current mm_slot if this mm is about to die, or
	 * if we scanned all vmas of this mm.
	 */
	if (khugepaged_test_exit(mm) || !vma) {
		/*
		 * Make sure that if mm_users is reaching zero while
		 * khugepaged runs here, khugepaged_exit will find
		 * mm_slot not pointing to the exiting mm.
		 */
		if (mm_slot->mm_node.next != &khugepaged_scan.mm_head) {
			khugepaged_scan.mm_slot = list_entry(
				mm_slot->mm_node.next,
				struct mm_slot, mm_node);
			khugepaged_scan.address = 0;
		} else {
			khugepaged_scan.mm_slot = NULL;
			khugepaged_full_scans++;
		}

		collect_mm_slot(mm_slot);
	}

	return progress;
}

static int khugepaged_has_work(void)
{
	return !list_empty(&khugepaged_scan.mm_head) &&
		khugepaged_enabled();
}

static int khugepaged_wait_event(void)
{
	return !list_empty(&khugepaged_scan.mm_head) ||
		kthread_should_stop();
}

static void khugepaged_do_scan(void)
{
	struct page *hpage = NULL;
	unsigned int progress = 0, pass_through_head = 0;
	unsigned int pages = READ_ONCE(khugepaged_pages_to_scan);
	bool wait = true;

	lru_add_drain_all();

	while (progress < pages) {
		if (!khugepaged_prealloc_page(&hpage, &wait))
			break;

		cond_resched();

		if (unlikely(kthread_should_stop() || try_to_freeze()))
			break;

		spin_lock(&khugepaged_mm_lock);
		if (!khugepaged_scan.mm_slot)
			pass_through_head++;
		if (khugepaged_has_work() &&
		    pass_through_head < 2)
			progress += khugepaged_scan_mm_slot(pages - progress,
							    &hpage);
		else
			progress = pages;
		spin_unlock(&khugepaged_mm_lock);
	}

	if (!IS_ERR_OR_NULL(hpage))
		put_page(hpage);
}

static bool khugepaged_should_wakeup(void)
{
	return kthread_should_stop() ||
	       time_after_eq(jiffies, khugepaged_sleep_expire);
}

static void khugepaged_wait_work(void)
{
	if (khugepaged_has_work()) {
		const unsigned long scan_sleep_jiffies =
			msecs_to_jiffies(khugepaged_scan_sleep_millisecs);

		if (!scan_sleep_jiffies)
			return;

		khugepaged_sleep_expire = jiffies + scan_sleep_jiffies;
		wait_event_freezable_timeout(khugepaged_wait,
					     khugepaged_should_wakeup(),
					     scan_sleep_jiffies);
		return;
	}

	if (khugepaged_enabled())
		wait_event_freezable(khugepaged_wait, khugepaged_wait_event());
}

static int khugepaged(void *none)
{
	struct mm_slot *mm_slot;

	set_freezable();
	set_user_nice(current, MAX_NICE);

	while (!kthread_should_stop()) {
		khugepaged_do_scan();
		khugepaged_wait_work();
	}

	spin_lock(&khugepaged_mm_lock);
	mm_slot = khugepaged_scan.mm_slot;
	khugepaged_scan.mm_slot = NULL;
	if (mm_slot)
		collect_mm_slot(mm_slot);
	spin_unlock(&khugepaged_mm_lock);
	return 0;
}

static void set_recommended_min_free_kbytes(void)
{
	struct zone *zone;
	int nr_zones = 0;
	unsigned long recommended_min;

	for_each_populated_zone(zone) {
		/*
		 * We don't need to worry about fragmentation of
		 * ZONE_MOVABLE since it only has movable pages.
		 */
		if (zone_idx(zone) > gfp_zone(GFP_USER))
			continue;

		nr_zones++;
	}

	/* Ensure 2 pageblocks are free to assist fragmentation avoidance */
	recommended_min = pageblock_nr_pages * nr_zones * 2;

	/*
	 * Make sure that on average at least two pageblocks are almost free
	 * of another type, one for a migratetype to fall back to and a
	 * second to avoid subsequent fallbacks of other types There are 3
	 * MIGRATE_TYPES we care about.
	 */
	recommended_min += pageblock_nr_pages * nr_zones *
			   MIGRATE_PCPTYPES * MIGRATE_PCPTYPES;

	/* don't ever allow to reserve more than 5% of the lowmem */
	recommended_min = min(recommended_min,
			      (unsigned long) nr_free_buffer_pages() / 20);
	recommended_min <<= (PAGE_SHIFT-10);

	if (recommended_min > min_free_kbytes) {
		if (user_min_free_kbytes >= 0)
			pr_info("raising min_free_kbytes from %d to %lu to help transparent hugepage allocations\n",
				min_free_kbytes, recommended_min);

		min_free_kbytes = recommended_min;
	}
	setup_per_zone_wmarks();
}

int start_stop_khugepaged(void)
{
	int err = 0;

	mutex_lock(&khugepaged_mutex);
	if (khugepaged_enabled()) {
		if (!khugepaged_thread)
			khugepaged_thread = kthread_run(khugepaged, NULL,
							"khugepaged");
		if (IS_ERR(khugepaged_thread)) {
			pr_err("khugepaged: kthread_run(khugepaged) failed\n");
			err = PTR_ERR(khugepaged_thread);
			khugepaged_thread = NULL;
			goto fail;
		}

		if (!list_empty(&khugepaged_scan.mm_head))
			wake_up_interruptible(&khugepaged_wait);

		set_recommended_min_free_kbytes();
	} else if (khugepaged_thread) {
		kthread_stop(khugepaged_thread);
		khugepaged_thread = NULL;
	}
fail:
	mutex_unlock(&khugepaged_mutex);
	return err;
}

void khugepaged_min_free_kbytes_update(void)
{
	mutex_lock(&khugepaged_mutex);
	if (khugepaged_enabled() && khugepaged_thread)
		set_recommended_min_free_kbytes();
	mutex_unlock(&khugepaged_mutex);
}<|MERGE_RESOLUTION|>--- conflicted
+++ resolved
@@ -436,7 +436,7 @@
 
 static inline int khugepaged_test_exit(struct mm_struct *mm)
 {
-	return atomic_read(&mm->mm_users) == 0 || !mmget_still_valid(mm);
+	return atomic_read(&mm->mm_users) == 0;
 }
 
 static bool hugepage_vma_check(struct vm_area_struct *vma,
@@ -483,7 +483,7 @@
 		return -ENOMEM;
 
 	/* __khugepaged_exit() must not run from under us */
-	VM_BUG_ON_MM(atomic_read(&mm->mm_users) == 0, mm);
+	VM_BUG_ON_MM(khugepaged_test_exit(mm), mm);
 	if (unlikely(test_and_set_bit(MMF_VM_HUGEPAGE, &mm->flags))) {
 		free_mm_slot(mm_slot);
 		return 0;
@@ -1127,11 +1127,7 @@
 	 * gup_fast later handled by the ptep_clear_flush and the VM
 	 * handled by the anon_vma lock + PG_lock.
 	 */
-<<<<<<< HEAD
-	down_write(&mm->mmap_sem);
-=======
 	mmap_write_lock(mm);
->>>>>>> c1084c27
 	result = hugepage_vma_revalidate(mm, address, &vma);
 	if (result)
 		goto out_up_write;
@@ -1597,11 +1593,7 @@
 		 * mmap_lock while holding page lock. Fault path does it in
 		 * reverse order. Trylock is a way to avoid deadlock.
 		 */
-<<<<<<< HEAD
-		if (down_write_trylock(&mm->mmap_sem)) {
-=======
 		if (mmap_write_trylock(mm)) {
->>>>>>> c1084c27
 			if (!khugepaged_test_exit(mm)) {
 				spinlock_t *ptl = pmd_lock(mm, pmd);
 				/* assume page table is clear */
@@ -1610,11 +1602,7 @@
 				mm_dec_nr_ptes(mm);
 				pte_free(mm, pmd_pgtable(_pmd));
 			}
-<<<<<<< HEAD
-			up_write(&mm->mmap_sem);
-=======
 			mmap_write_unlock(mm);
->>>>>>> c1084c27
 		} else {
 			/* Try again later */
 			khugepaged_add_pte_mapped_thp(mm, addr);
