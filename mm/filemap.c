--- conflicted
+++ resolved
@@ -2779,8 +2779,6 @@
 }
 EXPORT_SYMBOL(generic_file_read_iter);
 
-<<<<<<< HEAD
-=======
 static inline loff_t page_seek_hole_data(struct xa_state *xas,
 		struct address_space *mapping, struct page *page,
 		loff_t start, loff_t end, bool seek_data)
@@ -2885,7 +2883,6 @@
 	return start;
 }
 
->>>>>>> c1084c27
 #ifdef CONFIG_MMU
 #define MMAP_LOTSAMISS  (100)
 /*
