// SPDX-License-Identifier: GPL-2.0-only
/*
 * Generic hugetlb support.
 * (C) Nadia Yvette Chambers, April 2004
 */
#include <linux/list.h>
#include <linux/init.h>
#include <linux/mm.h>
#include <linux/seq_file.h>
#include <linux/sysctl.h>
#include <linux/highmem.h>
#include <linux/mmu_notifier.h>
#include <linux/nodemask.h>
#include <linux/pagemap.h>
#include <linux/mempolicy.h>
#include <linux/compiler.h>
#include <linux/cpuset.h>
#include <linux/mutex.h>
#include <linux/memblock.h>
#include <linux/sysfs.h>
#include <linux/slab.h>
#include <linux/sched/mm.h>
#include <linux/mmdebug.h>
#include <linux/sched/signal.h>
#include <linux/rmap.h>
#include <linux/string_helpers.h>
#include <linux/swap.h>
#include <linux/swapops.h>
#include <linux/jhash.h>
#include <linux/numa.h>
#include <linux/llist.h>
#include <linux/cma.h>
#include <linux/migrate.h>
#include <linux/nospec.h>
#include <linux/delayacct.h>
#include <linux/memory.h>

#include <asm/page.h>
#include <asm/pgalloc.h>
#include <asm/tlb.h>

#include <linux/io.h>
#include <linux/hugetlb.h>
#include <linux/hugetlb_cgroup.h>
#include <linux/node.h>
#include <linux/page_owner.h>
#include "internal.h"
#include "hugetlb_vmemmap.h"

int hugetlb_max_hstate __read_mostly;
unsigned int default_hstate_idx;
struct hstate hstates[HUGE_MAX_HSTATE];

#ifdef CONFIG_CMA
static struct cma *hugetlb_cma[MAX_NUMNODES];
static unsigned long hugetlb_cma_size_in_node[MAX_NUMNODES] __initdata;
static bool hugetlb_cma_page(struct page *page, unsigned int order)
{
	return cma_pages_valid(hugetlb_cma[page_to_nid(page)], page,
				1 << order);
}
#else
static bool hugetlb_cma_page(struct page *page, unsigned int order)
{
	return false;
}
#endif
static unsigned long hugetlb_cma_size __initdata;

__initdata LIST_HEAD(huge_boot_pages);

/* for command line parsing */
static struct hstate * __initdata parsed_hstate;
static unsigned long __initdata default_hstate_max_huge_pages;
static bool __initdata parsed_valid_hugepagesz = true;
static bool __initdata parsed_default_hugepagesz;
static unsigned int default_hugepages_in_node[MAX_NUMNODES] __initdata;

/*
 * Protects updates to hugepage_freelists, hugepage_activelist, nr_huge_pages,
 * free_huge_pages, and surplus_huge_pages.
 */
DEFINE_SPINLOCK(hugetlb_lock);

/*
 * Serializes faults on the same logical page.  This is used to
 * prevent spurious OOMs when the hugepage pool is fully utilized.
 */
static int num_fault_mutexes;
struct mutex *hugetlb_fault_mutex_table ____cacheline_aligned_in_smp;

/* Forward declaration */
static int hugetlb_acct_memory(struct hstate *h, long delta);
static void hugetlb_vma_lock_free(struct vm_area_struct *vma);
static void hugetlb_vma_lock_alloc(struct vm_area_struct *vma);
static void __hugetlb_vma_unlock_write_free(struct vm_area_struct *vma);

static inline bool subpool_is_free(struct hugepage_subpool *spool)
{
	if (spool->count)
		return false;
	if (spool->max_hpages != -1)
		return spool->used_hpages == 0;
	if (spool->min_hpages != -1)
		return spool->rsv_hpages == spool->min_hpages;

	return true;
}

static inline void unlock_or_release_subpool(struct hugepage_subpool *spool,
						unsigned long irq_flags)
{
	spin_unlock_irqrestore(&spool->lock, irq_flags);

	/* If no pages are used, and no other handles to the subpool
	 * remain, give up any reservations based on minimum size and
	 * free the subpool */
	if (subpool_is_free(spool)) {
		if (spool->min_hpages != -1)
			hugetlb_acct_memory(spool->hstate,
						-spool->min_hpages);
		kfree(spool);
	}
}

struct hugepage_subpool *hugepage_new_subpool(struct hstate *h, long max_hpages,
						long min_hpages)
{
	struct hugepage_subpool *spool;

	spool = kzalloc(sizeof(*spool), GFP_KERNEL);
	if (!spool)
		return NULL;

	spin_lock_init(&spool->lock);
	spool->count = 1;
	spool->max_hpages = max_hpages;
	spool->hstate = h;
	spool->min_hpages = min_hpages;

	if (min_hpages != -1 && hugetlb_acct_memory(h, min_hpages)) {
		kfree(spool);
		return NULL;
	}
	spool->rsv_hpages = min_hpages;

	return spool;
}

void hugepage_put_subpool(struct hugepage_subpool *spool)
{
	unsigned long flags;

	spin_lock_irqsave(&spool->lock, flags);
	BUG_ON(!spool->count);
	spool->count--;
	unlock_or_release_subpool(spool, flags);
}

/*
 * Subpool accounting for allocating and reserving pages.
 * Return -ENOMEM if there are not enough resources to satisfy the
 * request.  Otherwise, return the number of pages by which the
 * global pools must be adjusted (upward).  The returned value may
 * only be different than the passed value (delta) in the case where
 * a subpool minimum size must be maintained.
 */
static long hugepage_subpool_get_pages(struct hugepage_subpool *spool,
				      long delta)
{
	long ret = delta;

	if (!spool)
		return ret;

	spin_lock_irq(&spool->lock);

	if (spool->max_hpages != -1) {		/* maximum size accounting */
		if ((spool->used_hpages + delta) <= spool->max_hpages)
			spool->used_hpages += delta;
		else {
			ret = -ENOMEM;
			goto unlock_ret;
		}
	}

	/* minimum size accounting */
	if (spool->min_hpages != -1 && spool->rsv_hpages) {
		if (delta > spool->rsv_hpages) {
			/*
			 * Asking for more reserves than those already taken on
			 * behalf of subpool.  Return difference.
			 */
			ret = delta - spool->rsv_hpages;
			spool->rsv_hpages = 0;
		} else {
			ret = 0;	/* reserves already accounted for */
			spool->rsv_hpages -= delta;
		}
	}

unlock_ret:
	spin_unlock_irq(&spool->lock);
	return ret;
}

/*
 * Subpool accounting for freeing and unreserving pages.
 * Return the number of global page reservations that must be dropped.
 * The return value may only be different than the passed value (delta)
 * in the case where a subpool minimum size must be maintained.
 */
static long hugepage_subpool_put_pages(struct hugepage_subpool *spool,
				       long delta)
{
	long ret = delta;
	unsigned long flags;

	if (!spool)
		return delta;

	spin_lock_irqsave(&spool->lock, flags);

	if (spool->max_hpages != -1)		/* maximum size accounting */
		spool->used_hpages -= delta;

	 /* minimum size accounting */
	if (spool->min_hpages != -1 && spool->used_hpages < spool->min_hpages) {
		if (spool->rsv_hpages + delta <= spool->min_hpages)
			ret = 0;
		else
			ret = spool->rsv_hpages + delta - spool->min_hpages;

		spool->rsv_hpages += delta;
		if (spool->rsv_hpages > spool->min_hpages)
			spool->rsv_hpages = spool->min_hpages;
	}

	/*
	 * If hugetlbfs_put_super couldn't free spool due to an outstanding
	 * quota reference, free it now.
	 */
	unlock_or_release_subpool(spool, flags);

	return ret;
}

static inline struct hugepage_subpool *subpool_inode(struct inode *inode)
{
	return HUGETLBFS_SB(inode->i_sb)->spool;
}

static inline struct hugepage_subpool *subpool_vma(struct vm_area_struct *vma)
{
	return subpool_inode(file_inode(vma->vm_file));
}

/* Helper that removes a struct file_region from the resv_map cache and returns
 * it for use.
 */
static struct file_region *
get_file_region_entry_from_cache(struct resv_map *resv, long from, long to)
{
	struct file_region *nrg;

	VM_BUG_ON(resv->region_cache_count <= 0);

	resv->region_cache_count--;
	nrg = list_first_entry(&resv->region_cache, struct file_region, link);
	list_del(&nrg->link);

	nrg->from = from;
	nrg->to = to;

	return nrg;
}

static void copy_hugetlb_cgroup_uncharge_info(struct file_region *nrg,
					      struct file_region *rg)
{
#ifdef CONFIG_CGROUP_HUGETLB
	nrg->reservation_counter = rg->reservation_counter;
	nrg->css = rg->css;
	if (rg->css)
		css_get(rg->css);
#endif
}

/* Helper that records hugetlb_cgroup uncharge info. */
static void record_hugetlb_cgroup_uncharge_info(struct hugetlb_cgroup *h_cg,
						struct hstate *h,
						struct resv_map *resv,
						struct file_region *nrg)
{
#ifdef CONFIG_CGROUP_HUGETLB
	if (h_cg) {
		nrg->reservation_counter =
			&h_cg->rsvd_hugepage[hstate_index(h)];
		nrg->css = &h_cg->css;
		/*
		 * The caller will hold exactly one h_cg->css reference for the
		 * whole contiguous reservation region. But this area might be
		 * scattered when there are already some file_regions reside in
		 * it. As a result, many file_regions may share only one css
		 * reference. In order to ensure that one file_region must hold
		 * exactly one h_cg->css reference, we should do css_get for
		 * each file_region and leave the reference held by caller
		 * untouched.
		 */
		css_get(&h_cg->css);
		if (!resv->pages_per_hpage)
			resv->pages_per_hpage = pages_per_huge_page(h);
		/* pages_per_hpage should be the same for all entries in
		 * a resv_map.
		 */
		VM_BUG_ON(resv->pages_per_hpage != pages_per_huge_page(h));
	} else {
		nrg->reservation_counter = NULL;
		nrg->css = NULL;
	}
#endif
}

static void put_uncharge_info(struct file_region *rg)
{
#ifdef CONFIG_CGROUP_HUGETLB
	if (rg->css)
		css_put(rg->css);
#endif
}

static bool has_same_uncharge_info(struct file_region *rg,
				   struct file_region *org)
{
#ifdef CONFIG_CGROUP_HUGETLB
	return rg->reservation_counter == org->reservation_counter &&
	       rg->css == org->css;

#else
	return true;
#endif
}

static void coalesce_file_region(struct resv_map *resv, struct file_region *rg)
{
	struct file_region *nrg, *prg;

	prg = list_prev_entry(rg, link);
	if (&prg->link != &resv->regions && prg->to == rg->from &&
	    has_same_uncharge_info(prg, rg)) {
		prg->to = rg->to;

		list_del(&rg->link);
		put_uncharge_info(rg);
		kfree(rg);

		rg = prg;
	}

	nrg = list_next_entry(rg, link);
	if (&nrg->link != &resv->regions && nrg->from == rg->to &&
	    has_same_uncharge_info(nrg, rg)) {
		nrg->from = rg->from;

		list_del(&rg->link);
		put_uncharge_info(rg);
		kfree(rg);
	}
}

static inline long
hugetlb_resv_map_add(struct resv_map *map, struct list_head *rg, long from,
		     long to, struct hstate *h, struct hugetlb_cgroup *cg,
		     long *regions_needed)
{
	struct file_region *nrg;

	if (!regions_needed) {
		nrg = get_file_region_entry_from_cache(map, from, to);
		record_hugetlb_cgroup_uncharge_info(cg, h, map, nrg);
		list_add(&nrg->link, rg);
		coalesce_file_region(map, nrg);
	} else
		*regions_needed += 1;

	return to - from;
}

/*
 * Must be called with resv->lock held.
 *
 * Calling this with regions_needed != NULL will count the number of pages
 * to be added but will not modify the linked list. And regions_needed will
 * indicate the number of file_regions needed in the cache to carry out to add
 * the regions for this range.
 */
static long add_reservation_in_range(struct resv_map *resv, long f, long t,
				     struct hugetlb_cgroup *h_cg,
				     struct hstate *h, long *regions_needed)
{
	long add = 0;
	struct list_head *head = &resv->regions;
	long last_accounted_offset = f;
	struct file_region *iter, *trg = NULL;
	struct list_head *rg = NULL;

	if (regions_needed)
		*regions_needed = 0;

	/* In this loop, we essentially handle an entry for the range
	 * [last_accounted_offset, iter->from), at every iteration, with some
	 * bounds checking.
	 */
	list_for_each_entry_safe(iter, trg, head, link) {
		/* Skip irrelevant regions that start before our range. */
		if (iter->from < f) {
			/* If this region ends after the last accounted offset,
			 * then we need to update last_accounted_offset.
			 */
			if (iter->to > last_accounted_offset)
				last_accounted_offset = iter->to;
			continue;
		}

		/* When we find a region that starts beyond our range, we've
		 * finished.
		 */
		if (iter->from >= t) {
			rg = iter->link.prev;
			break;
		}

		/* Add an entry for last_accounted_offset -> iter->from, and
		 * update last_accounted_offset.
		 */
		if (iter->from > last_accounted_offset)
			add += hugetlb_resv_map_add(resv, iter->link.prev,
						    last_accounted_offset,
						    iter->from, h, h_cg,
						    regions_needed);

		last_accounted_offset = iter->to;
	}

	/* Handle the case where our range extends beyond
	 * last_accounted_offset.
	 */
	if (!rg)
		rg = head->prev;
	if (last_accounted_offset < t)
		add += hugetlb_resv_map_add(resv, rg, last_accounted_offset,
					    t, h, h_cg, regions_needed);

	return add;
}

/* Must be called with resv->lock acquired. Will drop lock to allocate entries.
 */
static int allocate_file_region_entries(struct resv_map *resv,
					int regions_needed)
	__must_hold(&resv->lock)
{
	LIST_HEAD(allocated_regions);
	int to_allocate = 0, i = 0;
	struct file_region *trg = NULL, *rg = NULL;

	VM_BUG_ON(regions_needed < 0);

	/*
	 * Check for sufficient descriptors in the cache to accommodate
	 * the number of in progress add operations plus regions_needed.
	 *
	 * This is a while loop because when we drop the lock, some other call
	 * to region_add or region_del may have consumed some region_entries,
	 * so we keep looping here until we finally have enough entries for
	 * (adds_in_progress + regions_needed).
	 */
	while (resv->region_cache_count <
	       (resv->adds_in_progress + regions_needed)) {
		to_allocate = resv->adds_in_progress + regions_needed -
			      resv->region_cache_count;

		/* At this point, we should have enough entries in the cache
		 * for all the existing adds_in_progress. We should only be
		 * needing to allocate for regions_needed.
		 */
		VM_BUG_ON(resv->region_cache_count < resv->adds_in_progress);

		spin_unlock(&resv->lock);
		for (i = 0; i < to_allocate; i++) {
			trg = kmalloc(sizeof(*trg), GFP_KERNEL);
			if (!trg)
				goto out_of_memory;
			list_add(&trg->link, &allocated_regions);
		}

		spin_lock(&resv->lock);

		list_splice(&allocated_regions, &resv->region_cache);
		resv->region_cache_count += to_allocate;
	}

	return 0;

out_of_memory:
	list_for_each_entry_safe(rg, trg, &allocated_regions, link) {
		list_del(&rg->link);
		kfree(rg);
	}
	return -ENOMEM;
}

/*
 * Add the huge page range represented by [f, t) to the reserve
 * map.  Regions will be taken from the cache to fill in this range.
 * Sufficient regions should exist in the cache due to the previous
 * call to region_chg with the same range, but in some cases the cache will not
 * have sufficient entries due to races with other code doing region_add or
 * region_del.  The extra needed entries will be allocated.
 *
 * regions_needed is the out value provided by a previous call to region_chg.
 *
 * Return the number of new huge pages added to the map.  This number is greater
 * than or equal to zero.  If file_region entries needed to be allocated for
 * this operation and we were not able to allocate, it returns -ENOMEM.
 * region_add of regions of length 1 never allocate file_regions and cannot
 * fail; region_chg will always allocate at least 1 entry and a region_add for
 * 1 page will only require at most 1 entry.
 */
static long region_add(struct resv_map *resv, long f, long t,
		       long in_regions_needed, struct hstate *h,
		       struct hugetlb_cgroup *h_cg)
{
	long add = 0, actual_regions_needed = 0;

	spin_lock(&resv->lock);
retry:

	/* Count how many regions are actually needed to execute this add. */
	add_reservation_in_range(resv, f, t, NULL, NULL,
				 &actual_regions_needed);

	/*
	 * Check for sufficient descriptors in the cache to accommodate
	 * this add operation. Note that actual_regions_needed may be greater
	 * than in_regions_needed, as the resv_map may have been modified since
	 * the region_chg call. In this case, we need to make sure that we
	 * allocate extra entries, such that we have enough for all the
	 * existing adds_in_progress, plus the excess needed for this
	 * operation.
	 */
	if (actual_regions_needed > in_regions_needed &&
	    resv->region_cache_count <
		    resv->adds_in_progress +
			    (actual_regions_needed - in_regions_needed)) {
		/* region_add operation of range 1 should never need to
		 * allocate file_region entries.
		 */
		VM_BUG_ON(t - f <= 1);

		if (allocate_file_region_entries(
			    resv, actual_regions_needed - in_regions_needed)) {
			return -ENOMEM;
		}

		goto retry;
	}

	add = add_reservation_in_range(resv, f, t, h_cg, h, NULL);

	resv->adds_in_progress -= in_regions_needed;

	spin_unlock(&resv->lock);
	return add;
}

/*
 * Examine the existing reserve map and determine how many
 * huge pages in the specified range [f, t) are NOT currently
 * represented.  This routine is called before a subsequent
 * call to region_add that will actually modify the reserve
 * map to add the specified range [f, t).  region_chg does
 * not change the number of huge pages represented by the
 * map.  A number of new file_region structures is added to the cache as a
 * placeholder, for the subsequent region_add call to use. At least 1
 * file_region structure is added.
 *
 * out_regions_needed is the number of regions added to the
 * resv->adds_in_progress.  This value needs to be provided to a follow up call
 * to region_add or region_abort for proper accounting.
 *
 * Returns the number of huge pages that need to be added to the existing
 * reservation map for the range [f, t).  This number is greater or equal to
 * zero.  -ENOMEM is returned if a new file_region structure or cache entry
 * is needed and can not be allocated.
 */
static long region_chg(struct resv_map *resv, long f, long t,
		       long *out_regions_needed)
{
	long chg = 0;

	spin_lock(&resv->lock);

	/* Count how many hugepages in this range are NOT represented. */
	chg = add_reservation_in_range(resv, f, t, NULL, NULL,
				       out_regions_needed);

	if (*out_regions_needed == 0)
		*out_regions_needed = 1;

	if (allocate_file_region_entries(resv, *out_regions_needed))
		return -ENOMEM;

	resv->adds_in_progress += *out_regions_needed;

	spin_unlock(&resv->lock);
	return chg;
}

/*
 * Abort the in progress add operation.  The adds_in_progress field
 * of the resv_map keeps track of the operations in progress between
 * calls to region_chg and region_add.  Operations are sometimes
 * aborted after the call to region_chg.  In such cases, region_abort
 * is called to decrement the adds_in_progress counter. regions_needed
 * is the value returned by the region_chg call, it is used to decrement
 * the adds_in_progress counter.
 *
 * NOTE: The range arguments [f, t) are not needed or used in this
 * routine.  They are kept to make reading the calling code easier as
 * arguments will match the associated region_chg call.
 */
static void region_abort(struct resv_map *resv, long f, long t,
			 long regions_needed)
{
	spin_lock(&resv->lock);
	VM_BUG_ON(!resv->region_cache_count);
	resv->adds_in_progress -= regions_needed;
	spin_unlock(&resv->lock);
}

/*
 * Delete the specified range [f, t) from the reserve map.  If the
 * t parameter is LONG_MAX, this indicates that ALL regions after f
 * should be deleted.  Locate the regions which intersect [f, t)
 * and either trim, delete or split the existing regions.
 *
 * Returns the number of huge pages deleted from the reserve map.
 * In the normal case, the return value is zero or more.  In the
 * case where a region must be split, a new region descriptor must
 * be allocated.  If the allocation fails, -ENOMEM will be returned.
 * NOTE: If the parameter t == LONG_MAX, then we will never split
 * a region and possibly return -ENOMEM.  Callers specifying
 * t == LONG_MAX do not need to check for -ENOMEM error.
 */
static long region_del(struct resv_map *resv, long f, long t)
{
	struct list_head *head = &resv->regions;
	struct file_region *rg, *trg;
	struct file_region *nrg = NULL;
	long del = 0;

retry:
	spin_lock(&resv->lock);
	list_for_each_entry_safe(rg, trg, head, link) {
		/*
		 * Skip regions before the range to be deleted.  file_region
		 * ranges are normally of the form [from, to).  However, there
		 * may be a "placeholder" entry in the map which is of the form
		 * (from, to) with from == to.  Check for placeholder entries
		 * at the beginning of the range to be deleted.
		 */
		if (rg->to <= f && (rg->to != rg->from || rg->to != f))
			continue;

		if (rg->from >= t)
			break;

		if (f > rg->from && t < rg->to) { /* Must split region */
			/*
			 * Check for an entry in the cache before dropping
			 * lock and attempting allocation.
			 */
			if (!nrg &&
			    resv->region_cache_count > resv->adds_in_progress) {
				nrg = list_first_entry(&resv->region_cache,
							struct file_region,
							link);
				list_del(&nrg->link);
				resv->region_cache_count--;
			}

			if (!nrg) {
				spin_unlock(&resv->lock);
				nrg = kmalloc(sizeof(*nrg), GFP_KERNEL);
				if (!nrg)
					return -ENOMEM;
				goto retry;
			}

			del += t - f;
			hugetlb_cgroup_uncharge_file_region(
				resv, rg, t - f, false);

			/* New entry for end of split region */
			nrg->from = t;
			nrg->to = rg->to;

			copy_hugetlb_cgroup_uncharge_info(nrg, rg);

			INIT_LIST_HEAD(&nrg->link);

			/* Original entry is trimmed */
			rg->to = f;

			list_add(&nrg->link, &rg->link);
			nrg = NULL;
			break;
		}

		if (f <= rg->from && t >= rg->to) { /* Remove entire region */
			del += rg->to - rg->from;
			hugetlb_cgroup_uncharge_file_region(resv, rg,
							    rg->to - rg->from, true);
			list_del(&rg->link);
			kfree(rg);
			continue;
		}

		if (f <= rg->from) {	/* Trim beginning of region */
			hugetlb_cgroup_uncharge_file_region(resv, rg,
							    t - rg->from, false);

			del += t - rg->from;
			rg->from = t;
		} else {		/* Trim end of region */
			hugetlb_cgroup_uncharge_file_region(resv, rg,
							    rg->to - f, false);

			del += rg->to - f;
			rg->to = f;
		}
	}

	spin_unlock(&resv->lock);
	kfree(nrg);
	return del;
}

/*
 * A rare out of memory error was encountered which prevented removal of
 * the reserve map region for a page.  The huge page itself was free'ed
 * and removed from the page cache.  This routine will adjust the subpool
 * usage count, and the global reserve count if needed.  By incrementing
 * these counts, the reserve map entry which could not be deleted will
 * appear as a "reserved" entry instead of simply dangling with incorrect
 * counts.
 */
void hugetlb_fix_reserve_counts(struct inode *inode)
{
	struct hugepage_subpool *spool = subpool_inode(inode);
	long rsv_adjust;
	bool reserved = false;

	rsv_adjust = hugepage_subpool_get_pages(spool, 1);
	if (rsv_adjust > 0) {
		struct hstate *h = hstate_inode(inode);

		if (!hugetlb_acct_memory(h, 1))
			reserved = true;
	} else if (!rsv_adjust) {
		reserved = true;
	}

	if (!reserved)
		pr_warn("hugetlb: Huge Page Reserved count may go negative.\n");
}

/*
 * Count and return the number of huge pages in the reserve map
 * that intersect with the range [f, t).
 */
static long region_count(struct resv_map *resv, long f, long t)
{
	struct list_head *head = &resv->regions;
	struct file_region *rg;
	long chg = 0;

	spin_lock(&resv->lock);
	/* Locate each segment we overlap with, and count that overlap. */
	list_for_each_entry(rg, head, link) {
		long seg_from;
		long seg_to;

		if (rg->to <= f)
			continue;
		if (rg->from >= t)
			break;

		seg_from = max(rg->from, f);
		seg_to = min(rg->to, t);

		chg += seg_to - seg_from;
	}
	spin_unlock(&resv->lock);

	return chg;
}

/*
 * Convert the address within this vma to the page offset within
 * the mapping, in pagecache page units; huge pages here.
 */
static pgoff_t vma_hugecache_offset(struct hstate *h,
			struct vm_area_struct *vma, unsigned long address)
{
	return ((address - vma->vm_start) >> huge_page_shift(h)) +
			(vma->vm_pgoff >> huge_page_order(h));
}

pgoff_t linear_hugepage_index(struct vm_area_struct *vma,
				     unsigned long address)
{
	return vma_hugecache_offset(hstate_vma(vma), vma, address);
}
EXPORT_SYMBOL_GPL(linear_hugepage_index);

/*
 * Return the size of the pages allocated when backing a VMA. In the majority
 * cases this will be same size as used by the page table entries.
 */
unsigned long vma_kernel_pagesize(struct vm_area_struct *vma)
{
	if (vma->vm_ops && vma->vm_ops->pagesize)
		return vma->vm_ops->pagesize(vma);
	return PAGE_SIZE;
}
EXPORT_SYMBOL_GPL(vma_kernel_pagesize);

/*
 * Return the page size being used by the MMU to back a VMA. In the majority
 * of cases, the page size used by the kernel matches the MMU size. On
 * architectures where it differs, an architecture-specific 'strong'
 * version of this symbol is required.
 */
__weak unsigned long vma_mmu_pagesize(struct vm_area_struct *vma)
{
	return vma_kernel_pagesize(vma);
}

/*
 * Flags for MAP_PRIVATE reservations.  These are stored in the bottom
 * bits of the reservation map pointer, which are always clear due to
 * alignment.
 */
#define HPAGE_RESV_OWNER    (1UL << 0)
#define HPAGE_RESV_UNMAPPED (1UL << 1)
#define HPAGE_RESV_MASK (HPAGE_RESV_OWNER | HPAGE_RESV_UNMAPPED)

/*
 * These helpers are used to track how many pages are reserved for
 * faults in a MAP_PRIVATE mapping. Only the process that called mmap()
 * is guaranteed to have their future faults succeed.
 *
 * With the exception of hugetlb_dup_vma_private() which is called at fork(),
 * the reserve counters are updated with the hugetlb_lock held. It is safe
 * to reset the VMA at fork() time as it is not in use yet and there is no
 * chance of the global counters getting corrupted as a result of the values.
 *
 * The private mapping reservation is represented in a subtly different
 * manner to a shared mapping.  A shared mapping has a region map associated
 * with the underlying file, this region map represents the backing file
 * pages which have ever had a reservation assigned which this persists even
 * after the page is instantiated.  A private mapping has a region map
 * associated with the original mmap which is attached to all VMAs which
 * reference it, this region map represents those offsets which have consumed
 * reservation ie. where pages have been instantiated.
 */
static unsigned long get_vma_private_data(struct vm_area_struct *vma)
{
	return (unsigned long)vma->vm_private_data;
}

static void set_vma_private_data(struct vm_area_struct *vma,
							unsigned long value)
{
	vma->vm_private_data = (void *)value;
}

static void
resv_map_set_hugetlb_cgroup_uncharge_info(struct resv_map *resv_map,
					  struct hugetlb_cgroup *h_cg,
					  struct hstate *h)
{
#ifdef CONFIG_CGROUP_HUGETLB
	if (!h_cg || !h) {
		resv_map->reservation_counter = NULL;
		resv_map->pages_per_hpage = 0;
		resv_map->css = NULL;
	} else {
		resv_map->reservation_counter =
			&h_cg->rsvd_hugepage[hstate_index(h)];
		resv_map->pages_per_hpage = pages_per_huge_page(h);
		resv_map->css = &h_cg->css;
	}
#endif
}

struct resv_map *resv_map_alloc(void)
{
	struct resv_map *resv_map = kmalloc(sizeof(*resv_map), GFP_KERNEL);
	struct file_region *rg = kmalloc(sizeof(*rg), GFP_KERNEL);

	if (!resv_map || !rg) {
		kfree(resv_map);
		kfree(rg);
		return NULL;
	}

	kref_init(&resv_map->refs);
	spin_lock_init(&resv_map->lock);
	INIT_LIST_HEAD(&resv_map->regions);

	resv_map->adds_in_progress = 0;
	/*
	 * Initialize these to 0. On shared mappings, 0's here indicate these
	 * fields don't do cgroup accounting. On private mappings, these will be
	 * re-initialized to the proper values, to indicate that hugetlb cgroup
	 * reservations are to be un-charged from here.
	 */
	resv_map_set_hugetlb_cgroup_uncharge_info(resv_map, NULL, NULL);

	INIT_LIST_HEAD(&resv_map->region_cache);
	list_add(&rg->link, &resv_map->region_cache);
	resv_map->region_cache_count = 1;

	return resv_map;
}

void resv_map_release(struct kref *ref)
{
	struct resv_map *resv_map = container_of(ref, struct resv_map, refs);
	struct list_head *head = &resv_map->region_cache;
	struct file_region *rg, *trg;

	/* Clear out any active regions before we release the map. */
	region_del(resv_map, 0, LONG_MAX);

	/* ... and any entries left in the cache */
	list_for_each_entry_safe(rg, trg, head, link) {
		list_del(&rg->link);
		kfree(rg);
	}

	VM_BUG_ON(resv_map->adds_in_progress);

	kfree(resv_map);
}

static inline struct resv_map *inode_resv_map(struct inode *inode)
{
	/*
	 * At inode evict time, i_mapping may not point to the original
	 * address space within the inode.  This original address space
	 * contains the pointer to the resv_map.  So, always use the
	 * address space embedded within the inode.
	 * The VERY common case is inode->mapping == &inode->i_data but,
	 * this may not be true for device special inodes.
	 */
	return (struct resv_map *)(&inode->i_data)->private_data;
}

static struct resv_map *vma_resv_map(struct vm_area_struct *vma)
{
	VM_BUG_ON_VMA(!is_vm_hugetlb_page(vma), vma);
	if (vma->vm_flags & VM_MAYSHARE) {
		struct address_space *mapping = vma->vm_file->f_mapping;
		struct inode *inode = mapping->host;

		return inode_resv_map(inode);

	} else {
		return (struct resv_map *)(get_vma_private_data(vma) &
							~HPAGE_RESV_MASK);
	}
}

static void set_vma_resv_map(struct vm_area_struct *vma, struct resv_map *map)
{
	VM_BUG_ON_VMA(!is_vm_hugetlb_page(vma), vma);
	VM_BUG_ON_VMA(vma->vm_flags & VM_MAYSHARE, vma);

	set_vma_private_data(vma, (get_vma_private_data(vma) &
				HPAGE_RESV_MASK) | (unsigned long)map);
}

static void set_vma_resv_flags(struct vm_area_struct *vma, unsigned long flags)
{
	VM_BUG_ON_VMA(!is_vm_hugetlb_page(vma), vma);
	VM_BUG_ON_VMA(vma->vm_flags & VM_MAYSHARE, vma);

	set_vma_private_data(vma, get_vma_private_data(vma) | flags);
}

static int is_vma_resv_set(struct vm_area_struct *vma, unsigned long flag)
{
	VM_BUG_ON_VMA(!is_vm_hugetlb_page(vma), vma);

	return (get_vma_private_data(vma) & flag) != 0;
}

void hugetlb_dup_vma_private(struct vm_area_struct *vma)
{
	VM_BUG_ON_VMA(!is_vm_hugetlb_page(vma), vma);
	/*
	 * Clear vm_private_data
	 * - For shared mappings this is a per-vma semaphore that may be
	 *   allocated in a subsequent call to hugetlb_vm_op_open.
	 *   Before clearing, make sure pointer is not associated with vma
	 *   as this will leak the structure.  This is the case when called
	 *   via clear_vma_resv_huge_pages() and hugetlb_vm_op_open has already
	 *   been called to allocate a new structure.
	 * - For MAP_PRIVATE mappings, this is the reserve map which does
	 *   not apply to children.  Faults generated by the children are
	 *   not guaranteed to succeed, even if read-only.
	 */
	if (vma->vm_flags & VM_MAYSHARE) {
		struct hugetlb_vma_lock *vma_lock = vma->vm_private_data;

		if (vma_lock && vma_lock->vma != vma)
			vma->vm_private_data = NULL;
	} else
		vma->vm_private_data = NULL;
}

/*
 * Reset and decrement one ref on hugepage private reservation.
 * Called with mm->mmap_sem writer semaphore held.
 * This function should be only used by move_vma() and operate on
 * same sized vma. It should never come here with last ref on the
 * reservation.
 */
void clear_vma_resv_huge_pages(struct vm_area_struct *vma)
{
	/*
	 * Clear the old hugetlb private page reservation.
	 * It has already been transferred to new_vma.
	 *
	 * During a mremap() operation of a hugetlb vma we call move_vma()
	 * which copies vma into new_vma and unmaps vma. After the copy
	 * operation both new_vma and vma share a reference to the resv_map
	 * struct, and at that point vma is about to be unmapped. We don't
	 * want to return the reservation to the pool at unmap of vma because
	 * the reservation still lives on in new_vma, so simply decrement the
	 * ref here and remove the resv_map reference from this vma.
	 */
	struct resv_map *reservations = vma_resv_map(vma);

	if (reservations && is_vma_resv_set(vma, HPAGE_RESV_OWNER)) {
		resv_map_put_hugetlb_cgroup_uncharge_info(reservations);
		kref_put(&reservations->refs, resv_map_release);
	}

	hugetlb_dup_vma_private(vma);
}

/* Returns true if the VMA has associated reserve pages */
static bool vma_has_reserves(struct vm_area_struct *vma, long chg)
{
	if (vma->vm_flags & VM_NORESERVE) {
		/*
		 * This address is already reserved by other process(chg == 0),
		 * so, we should decrement reserved count. Without decrementing,
		 * reserve count remains after releasing inode, because this
		 * allocated page will go into page cache and is regarded as
		 * coming from reserved pool in releasing step.  Currently, we
		 * don't have any other solution to deal with this situation
		 * properly, so add work-around here.
		 */
		if (vma->vm_flags & VM_MAYSHARE && chg == 0)
			return true;
		else
			return false;
	}

	/* Shared mappings always use reserves */
	if (vma->vm_flags & VM_MAYSHARE) {
		/*
		 * We know VM_NORESERVE is not set.  Therefore, there SHOULD
		 * be a region map for all pages.  The only situation where
		 * there is no region map is if a hole was punched via
		 * fallocate.  In this case, there really are no reserves to
		 * use.  This situation is indicated if chg != 0.
		 */
		if (chg)
			return false;
		else
			return true;
	}

	/*
	 * Only the process that called mmap() has reserves for
	 * private mappings.
	 */
	if (is_vma_resv_set(vma, HPAGE_RESV_OWNER)) {
		/*
		 * Like the shared case above, a hole punch or truncate
		 * could have been performed on the private mapping.
		 * Examine the value of chg to determine if reserves
		 * actually exist or were previously consumed.
		 * Very Subtle - The value of chg comes from a previous
		 * call to vma_needs_reserves().  The reserve map for
		 * private mappings has different (opposite) semantics
		 * than that of shared mappings.  vma_needs_reserves()
		 * has already taken this difference in semantics into
		 * account.  Therefore, the meaning of chg is the same
		 * as in the shared case above.  Code could easily be
		 * combined, but keeping it separate draws attention to
		 * subtle differences.
		 */
		if (chg)
			return false;
		else
			return true;
	}

	return false;
}

static void enqueue_huge_page(struct hstate *h, struct page *page)
{
	int nid = page_to_nid(page);

	lockdep_assert_held(&hugetlb_lock);
	VM_BUG_ON_PAGE(page_count(page), page);

	list_move(&page->lru, &h->hugepage_freelists[nid]);
	h->free_huge_pages++;
	h->free_huge_pages_node[nid]++;
	SetHPageFreed(page);
}

static struct page *dequeue_huge_page_node_exact(struct hstate *h, int nid)
{
	struct page *page;
	bool pin = !!(current->flags & PF_MEMALLOC_PIN);

	lockdep_assert_held(&hugetlb_lock);
	list_for_each_entry(page, &h->hugepage_freelists[nid], lru) {
		if (pin && !is_longterm_pinnable_page(page))
			continue;

		if (PageHWPoison(page))
			continue;

		list_move(&page->lru, &h->hugepage_activelist);
		set_page_refcounted(page);
		ClearHPageFreed(page);
		h->free_huge_pages--;
		h->free_huge_pages_node[nid]--;
		return page;
	}

	return NULL;
}

static struct page *dequeue_huge_page_nodemask(struct hstate *h, gfp_t gfp_mask, int nid,
		nodemask_t *nmask)
{
	unsigned int cpuset_mems_cookie;
	struct zonelist *zonelist;
	struct zone *zone;
	struct zoneref *z;
	int node = NUMA_NO_NODE;

	zonelist = node_zonelist(nid, gfp_mask);

retry_cpuset:
	cpuset_mems_cookie = read_mems_allowed_begin();
	for_each_zone_zonelist_nodemask(zone, z, zonelist, gfp_zone(gfp_mask), nmask) {
		struct page *page;

		if (!cpuset_zone_allowed(zone, gfp_mask))
			continue;
		/*
		 * no need to ask again on the same node. Pool is node rather than
		 * zone aware
		 */
		if (zone_to_nid(zone) == node)
			continue;
		node = zone_to_nid(zone);

		page = dequeue_huge_page_node_exact(h, node);
		if (page)
			return page;
	}
	if (unlikely(read_mems_allowed_retry(cpuset_mems_cookie)))
		goto retry_cpuset;

	return NULL;
}

static unsigned long available_huge_pages(struct hstate *h)
{
	return h->free_huge_pages - h->resv_huge_pages;
}

static struct page *dequeue_huge_page_vma(struct hstate *h,
				struct vm_area_struct *vma,
				unsigned long address, int avoid_reserve,
				long chg)
{
	struct page *page = NULL;
	struct mempolicy *mpol;
	gfp_t gfp_mask;
	nodemask_t *nodemask;
	int nid;

	/*
	 * A child process with MAP_PRIVATE mappings created by their parent
	 * have no page reserves. This check ensures that reservations are
	 * not "stolen". The child may still get SIGKILLed
	 */
	if (!vma_has_reserves(vma, chg) && !available_huge_pages(h))
		goto err;

	/* If reserves cannot be used, ensure enough pages are in the pool */
	if (avoid_reserve && !available_huge_pages(h))
		goto err;

	gfp_mask = htlb_alloc_mask(h);
	nid = huge_node(vma, address, gfp_mask, &mpol, &nodemask);

	if (mpol_is_preferred_many(mpol)) {
		page = dequeue_huge_page_nodemask(h, gfp_mask, nid, nodemask);

		/* Fallback to all nodes if page==NULL */
		nodemask = NULL;
	}

	if (!page)
		page = dequeue_huge_page_nodemask(h, gfp_mask, nid, nodemask);

	if (page && !avoid_reserve && vma_has_reserves(vma, chg)) {
		SetHPageRestoreReserve(page);
		h->resv_huge_pages--;
	}

	mpol_cond_put(mpol);
	return page;

err:
	return NULL;
}

/*
 * common helper functions for hstate_next_node_to_{alloc|free}.
 * We may have allocated or freed a huge page based on a different
 * nodes_allowed previously, so h->next_node_to_{alloc|free} might
 * be outside of *nodes_allowed.  Ensure that we use an allowed
 * node for alloc or free.
 */
static int next_node_allowed(int nid, nodemask_t *nodes_allowed)
{
	nid = next_node_in(nid, *nodes_allowed);
	VM_BUG_ON(nid >= MAX_NUMNODES);

	return nid;
}

static int get_valid_node_allowed(int nid, nodemask_t *nodes_allowed)
{
	if (!node_isset(nid, *nodes_allowed))
		nid = next_node_allowed(nid, nodes_allowed);
	return nid;
}

/*
 * returns the previously saved node ["this node"] from which to
 * allocate a persistent huge page for the pool and advance the
 * next node from which to allocate, handling wrap at end of node
 * mask.
 */
static int hstate_next_node_to_alloc(struct hstate *h,
					nodemask_t *nodes_allowed)
{
	int nid;

	VM_BUG_ON(!nodes_allowed);

	nid = get_valid_node_allowed(h->next_nid_to_alloc, nodes_allowed);
	h->next_nid_to_alloc = next_node_allowed(nid, nodes_allowed);

	return nid;
}

/*
 * helper for remove_pool_huge_page() - return the previously saved
 * node ["this node"] from which to free a huge page.  Advance the
 * next node id whether or not we find a free huge page to free so
 * that the next attempt to free addresses the next node.
 */
static int hstate_next_node_to_free(struct hstate *h, nodemask_t *nodes_allowed)
{
	int nid;

	VM_BUG_ON(!nodes_allowed);

	nid = get_valid_node_allowed(h->next_nid_to_free, nodes_allowed);
	h->next_nid_to_free = next_node_allowed(nid, nodes_allowed);

	return nid;
}

#define for_each_node_mask_to_alloc(hs, nr_nodes, node, mask)		\
	for (nr_nodes = nodes_weight(*mask);				\
		nr_nodes > 0 &&						\
		((node = hstate_next_node_to_alloc(hs, mask)) || 1);	\
		nr_nodes--)

#define for_each_node_mask_to_free(hs, nr_nodes, node, mask)		\
	for (nr_nodes = nodes_weight(*mask);				\
		nr_nodes > 0 &&						\
		((node = hstate_next_node_to_free(hs, mask)) || 1);	\
		nr_nodes--)

/* used to demote non-gigantic_huge pages as well */
static void __destroy_compound_gigantic_page(struct page *page,
					unsigned int order, bool demote)
{
	int i;
	int nr_pages = 1 << order;
	struct page *p;

	atomic_set(compound_mapcount_ptr(page), 0);
	atomic_set(compound_pincount_ptr(page), 0);

	for (i = 1; i < nr_pages; i++) {
		p = nth_page(page, i);
		p->mapping = NULL;
		clear_compound_head(p);
		if (!demote)
			set_page_refcounted(p);
	}

	set_compound_order(page, 0);
#ifdef CONFIG_64BIT
	page[1].compound_nr = 0;
#endif
	__ClearPageHead(page);
}

static void destroy_compound_hugetlb_page_for_demote(struct page *page,
					unsigned int order)
{
	__destroy_compound_gigantic_page(page, order, true);
}

#ifdef CONFIG_ARCH_HAS_GIGANTIC_PAGE
static void destroy_compound_gigantic_page(struct page *page,
					unsigned int order)
{
	__destroy_compound_gigantic_page(page, order, false);
}

static void free_gigantic_page(struct page *page, unsigned int order)
{
	/*
	 * If the page isn't allocated using the cma allocator,
	 * cma_release() returns false.
	 */
#ifdef CONFIG_CMA
	if (cma_release(hugetlb_cma[page_to_nid(page)], page, 1 << order))
		return;
#endif

	free_contig_range(page_to_pfn(page), 1 << order);
}

#ifdef CONFIG_CONTIG_ALLOC
static struct page *alloc_gigantic_page(struct hstate *h, gfp_t gfp_mask,
		int nid, nodemask_t *nodemask)
{
	unsigned long nr_pages = pages_per_huge_page(h);
	if (nid == NUMA_NO_NODE)
		nid = numa_mem_id();

#ifdef CONFIG_CMA
	{
		struct page *page;
		int node;

		if (hugetlb_cma[nid]) {
			page = cma_alloc(hugetlb_cma[nid], nr_pages,
					huge_page_order(h), true);
			if (page)
				return page;
		}

		if (!(gfp_mask & __GFP_THISNODE)) {
			for_each_node_mask(node, *nodemask) {
				if (node == nid || !hugetlb_cma[node])
					continue;

				page = cma_alloc(hugetlb_cma[node], nr_pages,
						huge_page_order(h), true);
				if (page)
					return page;
			}
		}
	}
#endif

	return alloc_contig_pages(nr_pages, gfp_mask, nid, nodemask);
}

#else /* !CONFIG_CONTIG_ALLOC */
static struct page *alloc_gigantic_page(struct hstate *h, gfp_t gfp_mask,
					int nid, nodemask_t *nodemask)
{
	return NULL;
}
#endif /* CONFIG_CONTIG_ALLOC */

#else /* !CONFIG_ARCH_HAS_GIGANTIC_PAGE */
static struct page *alloc_gigantic_page(struct hstate *h, gfp_t gfp_mask,
					int nid, nodemask_t *nodemask)
{
	return NULL;
}
static inline void free_gigantic_page(struct page *page, unsigned int order) { }
static inline void destroy_compound_gigantic_page(struct page *page,
						unsigned int order) { }
#endif

/*
 * Remove hugetlb page from lists, and update dtor so that page appears
 * as just a compound page.
 *
 * A reference is held on the page, except in the case of demote.
 *
 * Must be called with hugetlb lock held.
 */
static void __remove_hugetlb_page(struct hstate *h, struct page *page,
							bool adjust_surplus,
							bool demote)
{
	int nid = page_to_nid(page);

	VM_BUG_ON_PAGE(hugetlb_cgroup_from_page(page), page);
	VM_BUG_ON_PAGE(hugetlb_cgroup_from_page_rsvd(page), page);

	lockdep_assert_held(&hugetlb_lock);
	if (hstate_is_gigantic(h) && !gigantic_page_runtime_supported())
		return;

	list_del(&page->lru);

	if (HPageFreed(page)) {
		h->free_huge_pages--;
		h->free_huge_pages_node[nid]--;
	}
	if (adjust_surplus) {
		h->surplus_huge_pages--;
		h->surplus_huge_pages_node[nid]--;
	}

	/*
	 * Very subtle
	 *
	 * For non-gigantic pages set the destructor to the normal compound
	 * page dtor.  This is needed in case someone takes an additional
	 * temporary ref to the page, and freeing is delayed until they drop
	 * their reference.
	 *
	 * For gigantic pages set the destructor to the null dtor.  This
	 * destructor will never be called.  Before freeing the gigantic
	 * page destroy_compound_gigantic_page will turn the compound page
	 * into a simple group of pages.  After this the destructor does not
	 * apply.
	 *
	 * This handles the case where more than one ref is held when and
	 * after update_and_free_page is called.
	 *
	 * In the case of demote we do not ref count the page as it will soon
	 * be turned into a page of smaller size.
	 */
	if (!demote)
		set_page_refcounted(page);
	if (hstate_is_gigantic(h))
		set_compound_page_dtor(page, NULL_COMPOUND_DTOR);
	else
		set_compound_page_dtor(page, COMPOUND_PAGE_DTOR);

	h->nr_huge_pages--;
	h->nr_huge_pages_node[nid]--;
}

static void remove_hugetlb_page(struct hstate *h, struct page *page,
							bool adjust_surplus)
{
	__remove_hugetlb_page(h, page, adjust_surplus, false);
}

static void remove_hugetlb_page_for_demote(struct hstate *h, struct page *page,
							bool adjust_surplus)
{
	__remove_hugetlb_page(h, page, adjust_surplus, true);
}

static void add_hugetlb_page(struct hstate *h, struct page *page,
			     bool adjust_surplus)
{
	int zeroed;
	int nid = page_to_nid(page);

	VM_BUG_ON_PAGE(!HPageVmemmapOptimized(page), page);

	lockdep_assert_held(&hugetlb_lock);

	INIT_LIST_HEAD(&page->lru);
	h->nr_huge_pages++;
	h->nr_huge_pages_node[nid]++;

	if (adjust_surplus) {
		h->surplus_huge_pages++;
		h->surplus_huge_pages_node[nid]++;
	}

	set_compound_page_dtor(page, HUGETLB_PAGE_DTOR);
	set_page_private(page, 0);
	/*
	 * We have to set HPageVmemmapOptimized again as above
	 * set_page_private(page, 0) cleared it.
	 */
	SetHPageVmemmapOptimized(page);

	/*
	 * This page is about to be managed by the hugetlb allocator and
	 * should have no users.  Drop our reference, and check for others
	 * just in case.
	 */
	zeroed = put_page_testzero(page);
	if (!zeroed)
		/*
		 * It is VERY unlikely soneone else has taken a ref on
		 * the page.  In this case, we simply return as the
		 * hugetlb destructor (free_huge_page) will be called
		 * when this other ref is dropped.
		 */
		return;

	arch_clear_hugepage_flags(page);
	enqueue_huge_page(h, page);
}

static void __update_and_free_page(struct hstate *h, struct page *page)
{
	int i;
	struct page *subpage;

	if (hstate_is_gigantic(h) && !gigantic_page_runtime_supported())
		return;

	/*
	 * If we don't know which subpages are hwpoisoned, we can't free
	 * the hugepage, so it's leaked intentionally.
	 */
	if (HPageRawHwpUnreliable(page))
		return;

	if (hugetlb_vmemmap_restore(h, page)) {
		spin_lock_irq(&hugetlb_lock);
		/*
		 * If we cannot allocate vmemmap pages, just refuse to free the
		 * page and put the page back on the hugetlb free list and treat
		 * as a surplus page.
		 */
		add_hugetlb_page(h, page, true);
		spin_unlock_irq(&hugetlb_lock);
		return;
	}

	/*
	 * Move PageHWPoison flag from head page to the raw error pages,
	 * which makes any healthy subpages reusable.
	 */
	if (unlikely(PageHWPoison(page)))
		hugetlb_clear_page_hwpoison(page);

	for (i = 0; i < pages_per_huge_page(h); i++) {
		subpage = nth_page(page, i);
		subpage->flags &= ~(1 << PG_locked | 1 << PG_error |
				1 << PG_referenced | 1 << PG_dirty |
				1 << PG_active | 1 << PG_private |
				1 << PG_writeback);
	}

	/*
	 * Non-gigantic pages demoted from CMA allocated gigantic pages
	 * need to be given back to CMA in free_gigantic_page.
	 */
	if (hstate_is_gigantic(h) ||
	    hugetlb_cma_page(page, huge_page_order(h))) {
		destroy_compound_gigantic_page(page, huge_page_order(h));
		free_gigantic_page(page, huge_page_order(h));
	} else {
		__free_pages(page, huge_page_order(h));
	}
}

/*
 * As update_and_free_page() can be called under any context, so we cannot
 * use GFP_KERNEL to allocate vmemmap pages. However, we can defer the
 * actual freeing in a workqueue to prevent from using GFP_ATOMIC to allocate
 * the vmemmap pages.
 *
 * free_hpage_workfn() locklessly retrieves the linked list of pages to be
 * freed and frees them one-by-one. As the page->mapping pointer is going
 * to be cleared in free_hpage_workfn() anyway, it is reused as the llist_node
 * structure of a lockless linked list of huge pages to be freed.
 */
static LLIST_HEAD(hpage_freelist);

static void free_hpage_workfn(struct work_struct *work)
{
	struct llist_node *node;

	node = llist_del_all(&hpage_freelist);

	while (node) {
		struct page *page;
		struct hstate *h;

		page = container_of((struct address_space **)node,
				     struct page, mapping);
		node = node->next;
		page->mapping = NULL;
		/*
		 * The VM_BUG_ON_PAGE(!PageHuge(page), page) in page_hstate()
		 * is going to trigger because a previous call to
		 * remove_hugetlb_page() will set_compound_page_dtor(page,
		 * NULL_COMPOUND_DTOR), so do not use page_hstate() directly.
		 */
		h = size_to_hstate(page_size(page));

		__update_and_free_page(h, page);

		cond_resched();
	}
}
static DECLARE_WORK(free_hpage_work, free_hpage_workfn);

static inline void flush_free_hpage_work(struct hstate *h)
{
	if (hugetlb_vmemmap_optimizable(h))
		flush_work(&free_hpage_work);
}

static void update_and_free_page(struct hstate *h, struct page *page,
				 bool atomic)
{
	if (!HPageVmemmapOptimized(page) || !atomic) {
		__update_and_free_page(h, page);
		return;
	}

	/*
	 * Defer freeing to avoid using GFP_ATOMIC to allocate vmemmap pages.
	 *
	 * Only call schedule_work() if hpage_freelist is previously
	 * empty. Otherwise, schedule_work() had been called but the workfn
	 * hasn't retrieved the list yet.
	 */
	if (llist_add((struct llist_node *)&page->mapping, &hpage_freelist))
		schedule_work(&free_hpage_work);
}

static void update_and_free_pages_bulk(struct hstate *h, struct list_head *list)
{
	struct page *page, *t_page;

	list_for_each_entry_safe(page, t_page, list, lru) {
		update_and_free_page(h, page, false);
		cond_resched();
	}
}

struct hstate *size_to_hstate(unsigned long size)
{
	struct hstate *h;

	for_each_hstate(h) {
		if (huge_page_size(h) == size)
			return h;
	}
	return NULL;
}

void free_huge_page(struct page *page)
{
	/*
	 * Can't pass hstate in here because it is called from the
	 * compound page destructor.
	 */
	struct hstate *h = page_hstate(page);
	int nid = page_to_nid(page);
	struct hugepage_subpool *spool = hugetlb_page_subpool(page);
	bool restore_reserve;
	unsigned long flags;

	VM_BUG_ON_PAGE(page_count(page), page);
	VM_BUG_ON_PAGE(page_mapcount(page), page);

	hugetlb_set_page_subpool(page, NULL);
	if (PageAnon(page))
		__ClearPageAnonExclusive(page);
	page->mapping = NULL;
	restore_reserve = HPageRestoreReserve(page);
	ClearHPageRestoreReserve(page);

	/*
	 * If HPageRestoreReserve was set on page, page allocation consumed a
	 * reservation.  If the page was associated with a subpool, there
	 * would have been a page reserved in the subpool before allocation
	 * via hugepage_subpool_get_pages().  Since we are 'restoring' the
	 * reservation, do not call hugepage_subpool_put_pages() as this will
	 * remove the reserved page from the subpool.
	 */
	if (!restore_reserve) {
		/*
		 * A return code of zero implies that the subpool will be
		 * under its minimum size if the reservation is not restored
		 * after page is free.  Therefore, force restore_reserve
		 * operation.
		 */
		if (hugepage_subpool_put_pages(spool, 1) == 0)
			restore_reserve = true;
	}

	spin_lock_irqsave(&hugetlb_lock, flags);
	ClearHPageMigratable(page);
	hugetlb_cgroup_uncharge_page(hstate_index(h),
				     pages_per_huge_page(h), page);
	hugetlb_cgroup_uncharge_page_rsvd(hstate_index(h),
					  pages_per_huge_page(h), page);
	if (restore_reserve)
		h->resv_huge_pages++;

	if (HPageTemporary(page)) {
		remove_hugetlb_page(h, page, false);
		spin_unlock_irqrestore(&hugetlb_lock, flags);
		update_and_free_page(h, page, true);
	} else if (h->surplus_huge_pages_node[nid]) {
		/* remove the page from active list */
		remove_hugetlb_page(h, page, true);
		spin_unlock_irqrestore(&hugetlb_lock, flags);
		update_and_free_page(h, page, true);
	} else {
		arch_clear_hugepage_flags(page);
		enqueue_huge_page(h, page);
		spin_unlock_irqrestore(&hugetlb_lock, flags);
	}
}

/*
 * Must be called with the hugetlb lock held
 */
static void __prep_account_new_huge_page(struct hstate *h, int nid)
{
	lockdep_assert_held(&hugetlb_lock);
	h->nr_huge_pages++;
	h->nr_huge_pages_node[nid]++;
}

static void __prep_new_huge_page(struct hstate *h, struct page *page)
{
	hugetlb_vmemmap_optimize(h, page);
	INIT_LIST_HEAD(&page->lru);
	set_compound_page_dtor(page, HUGETLB_PAGE_DTOR);
	hugetlb_set_page_subpool(page, NULL);
	set_hugetlb_cgroup(page, NULL);
	set_hugetlb_cgroup_rsvd(page, NULL);
}

static void prep_new_huge_page(struct hstate *h, struct page *page, int nid)
{
	__prep_new_huge_page(h, page);
	spin_lock_irq(&hugetlb_lock);
	__prep_account_new_huge_page(h, nid);
	spin_unlock_irq(&hugetlb_lock);
}

static bool __prep_compound_gigantic_page(struct page *page, unsigned int order,
								bool demote)
{
	int i, j;
	int nr_pages = 1 << order;
	struct page *p;

	/* we rely on prep_new_huge_page to set the destructor */
	set_compound_order(page, order);
	__ClearPageReserved(page);
	__SetPageHead(page);
	for (i = 0; i < nr_pages; i++) {
		p = nth_page(page, i);

		/*
		 * For gigantic hugepages allocated through bootmem at
		 * boot, it's safer to be consistent with the not-gigantic
		 * hugepages and clear the PG_reserved bit from all tail pages
		 * too.  Otherwise drivers using get_user_pages() to access tail
		 * pages may get the reference counting wrong if they see
		 * PG_reserved set on a tail page (despite the head page not
		 * having PG_reserved set).  Enforcing this consistency between
		 * head and tail pages allows drivers to optimize away a check
		 * on the head page when they need know if put_page() is needed
		 * after get_user_pages().
		 */
		if (i != 0)	/* head page cleared above */
			__ClearPageReserved(p);
		/*
		 * Subtle and very unlikely
		 *
		 * Gigantic 'page allocators' such as memblock or cma will
		 * return a set of pages with each page ref counted.  We need
		 * to turn this set of pages into a compound page with tail
		 * page ref counts set to zero.  Code such as speculative page
		 * cache adding could take a ref on a 'to be' tail page.
		 * We need to respect any increased ref count, and only set
		 * the ref count to zero if count is currently 1.  If count
		 * is not 1, we return an error.  An error return indicates
		 * the set of pages can not be converted to a gigantic page.
		 * The caller who allocated the pages should then discard the
		 * pages using the appropriate free interface.
		 *
		 * In the case of demote, the ref count will be zero.
		 */
		if (!demote) {
			if (!page_ref_freeze(p, 1)) {
				pr_warn("HugeTLB page can not be used due to unexpected inflated ref count\n");
				goto out_error;
			}
		} else {
			VM_BUG_ON_PAGE(page_count(p), p);
		}
		if (i != 0)
			set_compound_head(p, page);
	}
	atomic_set(compound_mapcount_ptr(page), -1);
	atomic_set(compound_pincount_ptr(page), 0);
	return true;

out_error:
	/* undo page modifications made above */
	for (j = 0; j < i; j++) {
		p = nth_page(page, j);
		if (j != 0)
			clear_compound_head(p);
		set_page_refcounted(p);
	}
	/* need to clear PG_reserved on remaining tail pages  */
	for (; j < nr_pages; j++) {
		p = nth_page(page, j);
		__ClearPageReserved(p);
	}
	set_compound_order(page, 0);
#ifdef CONFIG_64BIT
	page[1].compound_nr = 0;
#endif
	__ClearPageHead(page);
	return false;
}

static bool prep_compound_gigantic_page(struct page *page, unsigned int order)
{
	return __prep_compound_gigantic_page(page, order, false);
}

static bool prep_compound_gigantic_page_for_demote(struct page *page,
							unsigned int order)
{
	return __prep_compound_gigantic_page(page, order, true);
}

/*
 * PageHuge() only returns true for hugetlbfs pages, but not for normal or
 * transparent huge pages.  See the PageTransHuge() documentation for more
 * details.
 */
int PageHuge(struct page *page)
{
	if (!PageCompound(page))
		return 0;

	page = compound_head(page);
	return page[1].compound_dtor == HUGETLB_PAGE_DTOR;
}
EXPORT_SYMBOL_GPL(PageHuge);

/*
 * PageHeadHuge() only returns true for hugetlbfs head page, but not for
 * normal or transparent huge pages.
 */
int PageHeadHuge(struct page *page_head)
{
	if (!PageHead(page_head))
		return 0;

	return page_head[1].compound_dtor == HUGETLB_PAGE_DTOR;
}
EXPORT_SYMBOL_GPL(PageHeadHuge);

/*
 * Find and lock address space (mapping) in write mode.
 *
 * Upon entry, the page is locked which means that page_mapping() is
 * stable.  Due to locking order, we can only trylock_write.  If we can
 * not get the lock, simply return NULL to caller.
 */
struct address_space *hugetlb_page_mapping_lock_write(struct page *hpage)
{
	struct address_space *mapping = page_mapping(hpage);

	if (!mapping)
		return mapping;

	if (i_mmap_trylock_write(mapping))
		return mapping;

	return NULL;
}

pgoff_t hugetlb_basepage_index(struct page *page)
{
	struct page *page_head = compound_head(page);
	pgoff_t index = page_index(page_head);
	unsigned long compound_idx;

	if (compound_order(page_head) >= MAX_ORDER)
		compound_idx = page_to_pfn(page) - page_to_pfn(page_head);
	else
		compound_idx = page - page_head;

	return (index << compound_order(page_head)) + compound_idx;
}

static struct page *alloc_buddy_huge_page(struct hstate *h,
		gfp_t gfp_mask, int nid, nodemask_t *nmask,
		nodemask_t *node_alloc_noretry)
{
	int order = huge_page_order(h);
	struct page *page;
	bool alloc_try_hard = true;
	bool retry = true;

	/*
	 * By default we always try hard to allocate the page with
	 * __GFP_RETRY_MAYFAIL flag.  However, if we are allocating pages in
	 * a loop (to adjust global huge page counts) and previous allocation
	 * failed, do not continue to try hard on the same node.  Use the
	 * node_alloc_noretry bitmap to manage this state information.
	 */
	if (node_alloc_noretry && node_isset(nid, *node_alloc_noretry))
		alloc_try_hard = false;
	gfp_mask |= __GFP_COMP|__GFP_NOWARN;
	if (alloc_try_hard)
		gfp_mask |= __GFP_RETRY_MAYFAIL;
	if (nid == NUMA_NO_NODE)
		nid = numa_mem_id();
retry:
	page = __alloc_pages(gfp_mask, order, nid, nmask);

	/* Freeze head page */
	if (page && !page_ref_freeze(page, 1)) {
		__free_pages(page, order);
		if (retry) {	/* retry once */
			retry = false;
			goto retry;
		}
		/* WOW!  twice in a row. */
		pr_warn("HugeTLB head page unexpected inflated ref count\n");
		page = NULL;
	}

	if (page)
		__count_vm_event(HTLB_BUDDY_PGALLOC);
	else
		__count_vm_event(HTLB_BUDDY_PGALLOC_FAIL);

	/*
	 * If we did not specify __GFP_RETRY_MAYFAIL, but still got a page this
	 * indicates an overall state change.  Clear bit so that we resume
	 * normal 'try hard' allocations.
	 */
	if (node_alloc_noretry && page && !alloc_try_hard)
		node_clear(nid, *node_alloc_noretry);

	/*
	 * If we tried hard to get a page but failed, set bit so that
	 * subsequent attempts will not try as hard until there is an
	 * overall state change.
	 */
	if (node_alloc_noretry && !page && alloc_try_hard)
		node_set(nid, *node_alloc_noretry);

	return page;
}

/*
 * Common helper to allocate a fresh hugetlb page. All specific allocators
 * should use this function to get new hugetlb pages
 *
 * Note that returned page is 'frozen':  ref count of head page and all tail
 * pages is zero.
 */
static struct page *alloc_fresh_huge_page(struct hstate *h,
		gfp_t gfp_mask, int nid, nodemask_t *nmask,
		nodemask_t *node_alloc_noretry)
{
	struct page *page;
	bool retry = false;

retry:
	if (hstate_is_gigantic(h))
		page = alloc_gigantic_page(h, gfp_mask, nid, nmask);
	else
		page = alloc_buddy_huge_page(h, gfp_mask,
				nid, nmask, node_alloc_noretry);
	if (!page)
		return NULL;

	if (hstate_is_gigantic(h)) {
		if (!prep_compound_gigantic_page(page, huge_page_order(h))) {
			/*
			 * Rare failure to convert pages to compound page.
			 * Free pages and try again - ONCE!
			 */
			free_gigantic_page(page, huge_page_order(h));
			if (!retry) {
				retry = true;
				goto retry;
			}
			return NULL;
		}
	}
	prep_new_huge_page(h, page, page_to_nid(page));

	return page;
}

/*
 * Allocates a fresh page to the hugetlb allocator pool in the node interleaved
 * manner.
 */
static int alloc_pool_huge_page(struct hstate *h, nodemask_t *nodes_allowed,
				nodemask_t *node_alloc_noretry)
{
	struct page *page;
	int nr_nodes, node;
	gfp_t gfp_mask = htlb_alloc_mask(h) | __GFP_THISNODE;

	for_each_node_mask_to_alloc(h, nr_nodes, node, nodes_allowed) {
		page = alloc_fresh_huge_page(h, gfp_mask, node, nodes_allowed,
						node_alloc_noretry);
		if (page)
			break;
	}

	if (!page)
		return 0;

	free_huge_page(page); /* free it into the hugepage allocator */

	return 1;
}

/*
 * Remove huge page from pool from next node to free.  Attempt to keep
 * persistent huge pages more or less balanced over allowed nodes.
 * This routine only 'removes' the hugetlb page.  The caller must make
 * an additional call to free the page to low level allocators.
 * Called with hugetlb_lock locked.
 */
static struct page *remove_pool_huge_page(struct hstate *h,
						nodemask_t *nodes_allowed,
						 bool acct_surplus)
{
	int nr_nodes, node;
	struct page *page = NULL;

	lockdep_assert_held(&hugetlb_lock);
	for_each_node_mask_to_free(h, nr_nodes, node, nodes_allowed) {
		/*
		 * If we're returning unused surplus pages, only examine
		 * nodes with surplus pages.
		 */
		if ((!acct_surplus || h->surplus_huge_pages_node[node]) &&
		    !list_empty(&h->hugepage_freelists[node])) {
			page = list_entry(h->hugepage_freelists[node].next,
					  struct page, lru);
			remove_hugetlb_page(h, page, acct_surplus);
			break;
		}
	}

	return page;
}

/*
 * Dissolve a given free hugepage into free buddy pages. This function does
 * nothing for in-use hugepages and non-hugepages.
 * This function returns values like below:
 *
 *  -ENOMEM: failed to allocate vmemmap pages to free the freed hugepages
 *           when the system is under memory pressure and the feature of
 *           freeing unused vmemmap pages associated with each hugetlb page
 *           is enabled.
 *  -EBUSY:  failed to dissolved free hugepages or the hugepage is in-use
 *           (allocated or reserved.)
 *       0:  successfully dissolved free hugepages or the page is not a
 *           hugepage (considered as already dissolved)
 */
int dissolve_free_huge_page(struct page *page)
{
	int rc = -EBUSY;

retry:
	/* Not to disrupt normal path by vainly holding hugetlb_lock */
	if (!PageHuge(page))
		return 0;

	spin_lock_irq(&hugetlb_lock);
	if (!PageHuge(page)) {
		rc = 0;
		goto out;
	}

	if (!page_count(page)) {
		struct page *head = compound_head(page);
		struct hstate *h = page_hstate(head);
		if (!available_huge_pages(h))
			goto out;

		/*
		 * We should make sure that the page is already on the free list
		 * when it is dissolved.
		 */
		if (unlikely(!HPageFreed(head))) {
			spin_unlock_irq(&hugetlb_lock);
			cond_resched();

			/*
			 * Theoretically, we should return -EBUSY when we
			 * encounter this race. In fact, we have a chance
			 * to successfully dissolve the page if we do a
			 * retry. Because the race window is quite small.
			 * If we seize this opportunity, it is an optimization
			 * for increasing the success rate of dissolving page.
			 */
			goto retry;
		}

		remove_hugetlb_page(h, head, false);
		h->max_huge_pages--;
		spin_unlock_irq(&hugetlb_lock);

		/*
		 * Normally update_and_free_page will allocate required vmemmmap
		 * before freeing the page.  update_and_free_page will fail to
		 * free the page if it can not allocate required vmemmap.  We
		 * need to adjust max_huge_pages if the page is not freed.
		 * Attempt to allocate vmemmmap here so that we can take
		 * appropriate action on failure.
		 */
		rc = hugetlb_vmemmap_restore(h, head);
		if (!rc) {
			update_and_free_page(h, head, false);
		} else {
			spin_lock_irq(&hugetlb_lock);
			add_hugetlb_page(h, head, false);
			h->max_huge_pages++;
			spin_unlock_irq(&hugetlb_lock);
		}

		return rc;
	}
out:
	spin_unlock_irq(&hugetlb_lock);
	return rc;
}

/*
 * Dissolve free hugepages in a given pfn range. Used by memory hotplug to
 * make specified memory blocks removable from the system.
 * Note that this will dissolve a free gigantic hugepage completely, if any
 * part of it lies within the given range.
 * Also note that if dissolve_free_huge_page() returns with an error, all
 * free hugepages that were dissolved before that error are lost.
 */
int dissolve_free_huge_pages(unsigned long start_pfn, unsigned long end_pfn)
{
	unsigned long pfn;
	struct page *page;
	int rc = 0;
	unsigned int order;
	struct hstate *h;

	if (!hugepages_supported())
		return rc;

	order = huge_page_order(&default_hstate);
	for_each_hstate(h)
		order = min(order, huge_page_order(h));

	for (pfn = start_pfn; pfn < end_pfn; pfn += 1 << order) {
		page = pfn_to_page(pfn);
		rc = dissolve_free_huge_page(page);
		if (rc)
			break;
	}

	return rc;
}

/*
 * Allocates a fresh surplus page from the page allocator.
 */
static struct page *alloc_surplus_huge_page(struct hstate *h, gfp_t gfp_mask,
						int nid, nodemask_t *nmask)
{
	struct page *page = NULL;

	if (hstate_is_gigantic(h))
		return NULL;

	spin_lock_irq(&hugetlb_lock);
	if (h->surplus_huge_pages >= h->nr_overcommit_huge_pages)
		goto out_unlock;
	spin_unlock_irq(&hugetlb_lock);

	page = alloc_fresh_huge_page(h, gfp_mask, nid, nmask, NULL);
	if (!page)
		return NULL;

	spin_lock_irq(&hugetlb_lock);
	/*
	 * We could have raced with the pool size change.
	 * Double check that and simply deallocate the new page
	 * if we would end up overcommiting the surpluses. Abuse
	 * temporary page to workaround the nasty free_huge_page
	 * codeflow
	 */
	if (h->surplus_huge_pages >= h->nr_overcommit_huge_pages) {
		SetHPageTemporary(page);
		spin_unlock_irq(&hugetlb_lock);
		free_huge_page(page);
		return NULL;
	}

	h->surplus_huge_pages++;
	h->surplus_huge_pages_node[page_to_nid(page)]++;

out_unlock:
	spin_unlock_irq(&hugetlb_lock);

	return page;
}

static struct page *alloc_migrate_huge_page(struct hstate *h, gfp_t gfp_mask,
				     int nid, nodemask_t *nmask)
{
	struct page *page;

	if (hstate_is_gigantic(h))
		return NULL;

	page = alloc_fresh_huge_page(h, gfp_mask, nid, nmask, NULL);
	if (!page)
		return NULL;

	/* fresh huge pages are frozen */
	set_page_refcounted(page);

	/*
	 * We do not account these pages as surplus because they are only
	 * temporary and will be released properly on the last reference
	 */
	SetHPageTemporary(page);

	return page;
}

/*
 * Use the VMA's mpolicy to allocate a huge page from the buddy.
 */
static
struct page *alloc_buddy_huge_page_with_mpol(struct hstate *h,
		struct vm_area_struct *vma, unsigned long addr)
{
	struct page *page = NULL;
	struct mempolicy *mpol;
	gfp_t gfp_mask = htlb_alloc_mask(h);
	int nid;
	nodemask_t *nodemask;

	nid = huge_node(vma, addr, gfp_mask, &mpol, &nodemask);
	if (mpol_is_preferred_many(mpol)) {
		gfp_t gfp = gfp_mask | __GFP_NOWARN;

		gfp &=  ~(__GFP_DIRECT_RECLAIM | __GFP_NOFAIL);
		page = alloc_surplus_huge_page(h, gfp, nid, nodemask);

		/* Fallback to all nodes if page==NULL */
		nodemask = NULL;
	}

	if (!page)
		page = alloc_surplus_huge_page(h, gfp_mask, nid, nodemask);
	mpol_cond_put(mpol);
	return page;
}

/* page migration callback function */
struct page *alloc_huge_page_nodemask(struct hstate *h, int preferred_nid,
		nodemask_t *nmask, gfp_t gfp_mask)
{
	spin_lock_irq(&hugetlb_lock);
	if (available_huge_pages(h)) {
		struct page *page;

		page = dequeue_huge_page_nodemask(h, gfp_mask, preferred_nid, nmask);
		if (page) {
			spin_unlock_irq(&hugetlb_lock);
			return page;
		}
	}
	spin_unlock_irq(&hugetlb_lock);

	return alloc_migrate_huge_page(h, gfp_mask, preferred_nid, nmask);
}

/* mempolicy aware migration callback */
struct page *alloc_huge_page_vma(struct hstate *h, struct vm_area_struct *vma,
		unsigned long address)
{
	struct mempolicy *mpol;
	nodemask_t *nodemask;
	struct page *page;
	gfp_t gfp_mask;
	int node;

	gfp_mask = htlb_alloc_mask(h);
	node = huge_node(vma, address, gfp_mask, &mpol, &nodemask);
	page = alloc_huge_page_nodemask(h, node, nodemask, gfp_mask);
	mpol_cond_put(mpol);

	return page;
}

/*
 * Increase the hugetlb pool such that it can accommodate a reservation
 * of size 'delta'.
 */
static int gather_surplus_pages(struct hstate *h, long delta)
	__must_hold(&hugetlb_lock)
{
	LIST_HEAD(surplus_list);
	struct page *page, *tmp;
	int ret;
	long i;
	long needed, allocated;
	bool alloc_ok = true;

	lockdep_assert_held(&hugetlb_lock);
	needed = (h->resv_huge_pages + delta) - h->free_huge_pages;
	if (needed <= 0) {
		h->resv_huge_pages += delta;
		return 0;
	}

	allocated = 0;

	ret = -ENOMEM;
retry:
	spin_unlock_irq(&hugetlb_lock);
	for (i = 0; i < needed; i++) {
		page = alloc_surplus_huge_page(h, htlb_alloc_mask(h),
				NUMA_NO_NODE, NULL);
		if (!page) {
			alloc_ok = false;
			break;
		}
		list_add(&page->lru, &surplus_list);
		cond_resched();
	}
	allocated += i;

	/*
	 * After retaking hugetlb_lock, we need to recalculate 'needed'
	 * because either resv_huge_pages or free_huge_pages may have changed.
	 */
	spin_lock_irq(&hugetlb_lock);
	needed = (h->resv_huge_pages + delta) -
			(h->free_huge_pages + allocated);
	if (needed > 0) {
		if (alloc_ok)
			goto retry;
		/*
		 * We were not able to allocate enough pages to
		 * satisfy the entire reservation so we free what
		 * we've allocated so far.
		 */
		goto free;
	}
	/*
	 * The surplus_list now contains _at_least_ the number of extra pages
	 * needed to accommodate the reservation.  Add the appropriate number
	 * of pages to the hugetlb pool and free the extras back to the buddy
	 * allocator.  Commit the entire reservation here to prevent another
	 * process from stealing the pages as they are added to the pool but
	 * before they are reserved.
	 */
	needed += allocated;
	h->resv_huge_pages += delta;
	ret = 0;

	/* Free the needed pages to the hugetlb pool */
	list_for_each_entry_safe(page, tmp, &surplus_list, lru) {
		if ((--needed) < 0)
			break;
		/* Add the page to the hugetlb allocator */
		enqueue_huge_page(h, page);
	}
free:
	spin_unlock_irq(&hugetlb_lock);

	/*
	 * Free unnecessary surplus pages to the buddy allocator.
	 * Pages have no ref count, call free_huge_page directly.
	 */
	list_for_each_entry_safe(page, tmp, &surplus_list, lru)
		free_huge_page(page);
	spin_lock_irq(&hugetlb_lock);

	return ret;
}

/*
 * This routine has two main purposes:
 * 1) Decrement the reservation count (resv_huge_pages) by the value passed
 *    in unused_resv_pages.  This corresponds to the prior adjustments made
 *    to the associated reservation map.
 * 2) Free any unused surplus pages that may have been allocated to satisfy
 *    the reservation.  As many as unused_resv_pages may be freed.
 */
static void return_unused_surplus_pages(struct hstate *h,
					unsigned long unused_resv_pages)
{
	unsigned long nr_pages;
	struct page *page;
	LIST_HEAD(page_list);

	lockdep_assert_held(&hugetlb_lock);
	/* Uncommit the reservation */
	h->resv_huge_pages -= unused_resv_pages;

	if (hstate_is_gigantic(h) && !gigantic_page_runtime_supported())
		goto out;

	/*
	 * Part (or even all) of the reservation could have been backed
	 * by pre-allocated pages. Only free surplus pages.
	 */
	nr_pages = min(unused_resv_pages, h->surplus_huge_pages);

	/*
	 * We want to release as many surplus pages as possible, spread
	 * evenly across all nodes with memory. Iterate across these nodes
	 * until we can no longer free unreserved surplus pages. This occurs
	 * when the nodes with surplus pages have no free pages.
	 * remove_pool_huge_page() will balance the freed pages across the
	 * on-line nodes with memory and will handle the hstate accounting.
	 */
	while (nr_pages--) {
		page = remove_pool_huge_page(h, &node_states[N_MEMORY], 1);
		if (!page)
			goto out;

		list_add(&page->lru, &page_list);
	}

out:
	spin_unlock_irq(&hugetlb_lock);
	update_and_free_pages_bulk(h, &page_list);
	spin_lock_irq(&hugetlb_lock);
}


/*
 * vma_needs_reservation, vma_commit_reservation and vma_end_reservation
 * are used by the huge page allocation routines to manage reservations.
 *
 * vma_needs_reservation is called to determine if the huge page at addr
 * within the vma has an associated reservation.  If a reservation is
 * needed, the value 1 is returned.  The caller is then responsible for
 * managing the global reservation and subpool usage counts.  After
 * the huge page has been allocated, vma_commit_reservation is called
 * to add the page to the reservation map.  If the page allocation fails,
 * the reservation must be ended instead of committed.  vma_end_reservation
 * is called in such cases.
 *
 * In the normal case, vma_commit_reservation returns the same value
 * as the preceding vma_needs_reservation call.  The only time this
 * is not the case is if a reserve map was changed between calls.  It
 * is the responsibility of the caller to notice the difference and
 * take appropriate action.
 *
 * vma_add_reservation is used in error paths where a reservation must
 * be restored when a newly allocated huge page must be freed.  It is
 * to be called after calling vma_needs_reservation to determine if a
 * reservation exists.
 *
 * vma_del_reservation is used in error paths where an entry in the reserve
 * map was created during huge page allocation and must be removed.  It is to
 * be called after calling vma_needs_reservation to determine if a reservation
 * exists.
 */
enum vma_resv_mode {
	VMA_NEEDS_RESV,
	VMA_COMMIT_RESV,
	VMA_END_RESV,
	VMA_ADD_RESV,
	VMA_DEL_RESV,
};
static long __vma_reservation_common(struct hstate *h,
				struct vm_area_struct *vma, unsigned long addr,
				enum vma_resv_mode mode)
{
	struct resv_map *resv;
	pgoff_t idx;
	long ret;
	long dummy_out_regions_needed;

	resv = vma_resv_map(vma);
	if (!resv)
		return 1;

	idx = vma_hugecache_offset(h, vma, addr);
	switch (mode) {
	case VMA_NEEDS_RESV:
		ret = region_chg(resv, idx, idx + 1, &dummy_out_regions_needed);
		/* We assume that vma_reservation_* routines always operate on
		 * 1 page, and that adding to resv map a 1 page entry can only
		 * ever require 1 region.
		 */
		VM_BUG_ON(dummy_out_regions_needed != 1);
		break;
	case VMA_COMMIT_RESV:
		ret = region_add(resv, idx, idx + 1, 1, NULL, NULL);
		/* region_add calls of range 1 should never fail. */
		VM_BUG_ON(ret < 0);
		break;
	case VMA_END_RESV:
		region_abort(resv, idx, idx + 1, 1);
		ret = 0;
		break;
	case VMA_ADD_RESV:
		if (vma->vm_flags & VM_MAYSHARE) {
			ret = region_add(resv, idx, idx + 1, 1, NULL, NULL);
			/* region_add calls of range 1 should never fail. */
			VM_BUG_ON(ret < 0);
		} else {
			region_abort(resv, idx, idx + 1, 1);
			ret = region_del(resv, idx, idx + 1);
		}
		break;
	case VMA_DEL_RESV:
		if (vma->vm_flags & VM_MAYSHARE) {
			region_abort(resv, idx, idx + 1, 1);
			ret = region_del(resv, idx, idx + 1);
		} else {
			ret = region_add(resv, idx, idx + 1, 1, NULL, NULL);
			/* region_add calls of range 1 should never fail. */
			VM_BUG_ON(ret < 0);
		}
		break;
	default:
		BUG();
	}

	if (vma->vm_flags & VM_MAYSHARE || mode == VMA_DEL_RESV)
		return ret;
	/*
	 * We know private mapping must have HPAGE_RESV_OWNER set.
	 *
	 * In most cases, reserves always exist for private mappings.
	 * However, a file associated with mapping could have been
	 * hole punched or truncated after reserves were consumed.
	 * As subsequent fault on such a range will not use reserves.
	 * Subtle - The reserve map for private mappings has the
	 * opposite meaning than that of shared mappings.  If NO
	 * entry is in the reserve map, it means a reservation exists.
	 * If an entry exists in the reserve map, it means the
	 * reservation has already been consumed.  As a result, the
	 * return value of this routine is the opposite of the
	 * value returned from reserve map manipulation routines above.
	 */
	if (ret > 0)
		return 0;
	if (ret == 0)
		return 1;
	return ret;
}

static long vma_needs_reservation(struct hstate *h,
			struct vm_area_struct *vma, unsigned long addr)
{
	return __vma_reservation_common(h, vma, addr, VMA_NEEDS_RESV);
}

static long vma_commit_reservation(struct hstate *h,
			struct vm_area_struct *vma, unsigned long addr)
{
	return __vma_reservation_common(h, vma, addr, VMA_COMMIT_RESV);
}

static void vma_end_reservation(struct hstate *h,
			struct vm_area_struct *vma, unsigned long addr)
{
	(void)__vma_reservation_common(h, vma, addr, VMA_END_RESV);
}

static long vma_add_reservation(struct hstate *h,
			struct vm_area_struct *vma, unsigned long addr)
{
	return __vma_reservation_common(h, vma, addr, VMA_ADD_RESV);
}

static long vma_del_reservation(struct hstate *h,
			struct vm_area_struct *vma, unsigned long addr)
{
	return __vma_reservation_common(h, vma, addr, VMA_DEL_RESV);
}

/*
 * This routine is called to restore reservation information on error paths.
 * It should ONLY be called for pages allocated via alloc_huge_page(), and
 * the hugetlb mutex should remain held when calling this routine.
 *
 * It handles two specific cases:
 * 1) A reservation was in place and the page consumed the reservation.
 *    HPageRestoreReserve is set in the page.
 * 2) No reservation was in place for the page, so HPageRestoreReserve is
 *    not set.  However, alloc_huge_page always updates the reserve map.
 *
 * In case 1, free_huge_page later in the error path will increment the
 * global reserve count.  But, free_huge_page does not have enough context
 * to adjust the reservation map.  This case deals primarily with private
 * mappings.  Adjust the reserve map here to be consistent with global
 * reserve count adjustments to be made by free_huge_page.  Make sure the
 * reserve map indicates there is a reservation present.
 *
 * In case 2, simply undo reserve map modifications done by alloc_huge_page.
 */
void restore_reserve_on_error(struct hstate *h, struct vm_area_struct *vma,
			unsigned long address, struct page *page)
{
	long rc = vma_needs_reservation(h, vma, address);

	if (HPageRestoreReserve(page)) {
		if (unlikely(rc < 0))
			/*
			 * Rare out of memory condition in reserve map
			 * manipulation.  Clear HPageRestoreReserve so that
			 * global reserve count will not be incremented
			 * by free_huge_page.  This will make it appear
			 * as though the reservation for this page was
			 * consumed.  This may prevent the task from
			 * faulting in the page at a later time.  This
			 * is better than inconsistent global huge page
			 * accounting of reserve counts.
			 */
			ClearHPageRestoreReserve(page);
		else if (rc)
			(void)vma_add_reservation(h, vma, address);
		else
			vma_end_reservation(h, vma, address);
	} else {
		if (!rc) {
			/*
			 * This indicates there is an entry in the reserve map
			 * not added by alloc_huge_page.  We know it was added
			 * before the alloc_huge_page call, otherwise
			 * HPageRestoreReserve would be set on the page.
			 * Remove the entry so that a subsequent allocation
			 * does not consume a reservation.
			 */
			rc = vma_del_reservation(h, vma, address);
			if (rc < 0)
				/*
				 * VERY rare out of memory condition.  Since
				 * we can not delete the entry, set
				 * HPageRestoreReserve so that the reserve
				 * count will be incremented when the page
				 * is freed.  This reserve will be consumed
				 * on a subsequent allocation.
				 */
				SetHPageRestoreReserve(page);
		} else if (rc < 0) {
			/*
			 * Rare out of memory condition from
			 * vma_needs_reservation call.  Memory allocation is
			 * only attempted if a new entry is needed.  Therefore,
			 * this implies there is not an entry in the
			 * reserve map.
			 *
			 * For shared mappings, no entry in the map indicates
			 * no reservation.  We are done.
			 */
			if (!(vma->vm_flags & VM_MAYSHARE))
				/*
				 * For private mappings, no entry indicates
				 * a reservation is present.  Since we can
				 * not add an entry, set SetHPageRestoreReserve
				 * on the page so reserve count will be
				 * incremented when freed.  This reserve will
				 * be consumed on a subsequent allocation.
				 */
				SetHPageRestoreReserve(page);
		} else
			/*
			 * No reservation present, do nothing
			 */
			 vma_end_reservation(h, vma, address);
	}
}

/*
 * alloc_and_dissolve_huge_page - Allocate a new page and dissolve the old one
 * @h: struct hstate old page belongs to
 * @old_page: Old page to dissolve
 * @list: List to isolate the page in case we need to
 * Returns 0 on success, otherwise negated error.
 */
static int alloc_and_dissolve_huge_page(struct hstate *h, struct page *old_page,
					struct list_head *list)
{
	gfp_t gfp_mask = htlb_alloc_mask(h) | __GFP_THISNODE;
	int nid = page_to_nid(old_page);
	struct page *new_page;
	int ret = 0;

	/*
	 * Before dissolving the page, we need to allocate a new one for the
	 * pool to remain stable.  Here, we allocate the page and 'prep' it
	 * by doing everything but actually updating counters and adding to
	 * the pool.  This simplifies and let us do most of the processing
	 * under the lock.
	 */
	new_page = alloc_buddy_huge_page(h, gfp_mask, nid, NULL, NULL);
	if (!new_page)
		return -ENOMEM;
	__prep_new_huge_page(h, new_page);

retry:
	spin_lock_irq(&hugetlb_lock);
	if (!PageHuge(old_page)) {
		/*
		 * Freed from under us. Drop new_page too.
		 */
		goto free_new;
	} else if (page_count(old_page)) {
		/*
		 * Someone has grabbed the page, try to isolate it here.
		 * Fail with -EBUSY if not possible.
		 */
		spin_unlock_irq(&hugetlb_lock);
		ret = isolate_hugetlb(old_page, list);
		spin_lock_irq(&hugetlb_lock);
		goto free_new;
	} else if (!HPageFreed(old_page)) {
		/*
		 * Page's refcount is 0 but it has not been enqueued in the
		 * freelist yet. Race window is small, so we can succeed here if
		 * we retry.
		 */
		spin_unlock_irq(&hugetlb_lock);
		cond_resched();
		goto retry;
	} else {
		/*
		 * Ok, old_page is still a genuine free hugepage. Remove it from
		 * the freelist and decrease the counters. These will be
		 * incremented again when calling __prep_account_new_huge_page()
		 * and enqueue_huge_page() for new_page. The counters will remain
		 * stable since this happens under the lock.
		 */
		remove_hugetlb_page(h, old_page, false);

		/*
		 * Ref count on new page is already zero as it was dropped
		 * earlier.  It can be directly added to the pool free list.
		 */
		__prep_account_new_huge_page(h, nid);
		enqueue_huge_page(h, new_page);

		/*
		 * Pages have been replaced, we can safely free the old one.
		 */
		spin_unlock_irq(&hugetlb_lock);
		update_and_free_page(h, old_page, false);
	}

	return ret;

free_new:
	spin_unlock_irq(&hugetlb_lock);
	/* Page has a zero ref count, but needs a ref to be freed */
	set_page_refcounted(new_page);
	update_and_free_page(h, new_page, false);

	return ret;
}

int isolate_or_dissolve_huge_page(struct page *page, struct list_head *list)
{
	struct hstate *h;
	struct page *head;
	int ret = -EBUSY;

	/*
	 * The page might have been dissolved from under our feet, so make sure
	 * to carefully check the state under the lock.
	 * Return success when racing as if we dissolved the page ourselves.
	 */
	spin_lock_irq(&hugetlb_lock);
	if (PageHuge(page)) {
		head = compound_head(page);
		h = page_hstate(head);
	} else {
		spin_unlock_irq(&hugetlb_lock);
		return 0;
	}
	spin_unlock_irq(&hugetlb_lock);

	/*
	 * Fence off gigantic pages as there is a cyclic dependency between
	 * alloc_contig_range and them. Return -ENOMEM as this has the effect
	 * of bailing out right away without further retrying.
	 */
	if (hstate_is_gigantic(h))
		return -ENOMEM;

	if (page_count(head) && !isolate_hugetlb(head, list))
		ret = 0;
	else if (!page_count(head))
		ret = alloc_and_dissolve_huge_page(h, head, list);

	return ret;
}

struct page *alloc_huge_page(struct vm_area_struct *vma,
				    unsigned long addr, int avoid_reserve)
{
	struct hugepage_subpool *spool = subpool_vma(vma);
	struct hstate *h = hstate_vma(vma);
	struct page *page;
	long map_chg, map_commit;
	long gbl_chg;
	int ret, idx;
	struct hugetlb_cgroup *h_cg;
	bool deferred_reserve;

	idx = hstate_index(h);
	/*
	 * Examine the region/reserve map to determine if the process
	 * has a reservation for the page to be allocated.  A return
	 * code of zero indicates a reservation exists (no change).
	 */
	map_chg = gbl_chg = vma_needs_reservation(h, vma, addr);
	if (map_chg < 0)
		return ERR_PTR(-ENOMEM);

	/*
	 * Processes that did not create the mapping will have no
	 * reserves as indicated by the region/reserve map. Check
	 * that the allocation will not exceed the subpool limit.
	 * Allocations for MAP_NORESERVE mappings also need to be
	 * checked against any subpool limit.
	 */
	if (map_chg || avoid_reserve) {
		gbl_chg = hugepage_subpool_get_pages(spool, 1);
		if (gbl_chg < 0) {
			vma_end_reservation(h, vma, addr);
			return ERR_PTR(-ENOSPC);
		}

		/*
		 * Even though there was no reservation in the region/reserve
		 * map, there could be reservations associated with the
		 * subpool that can be used.  This would be indicated if the
		 * return value of hugepage_subpool_get_pages() is zero.
		 * However, if avoid_reserve is specified we still avoid even
		 * the subpool reservations.
		 */
		if (avoid_reserve)
			gbl_chg = 1;
	}

	/* If this allocation is not consuming a reservation, charge it now.
	 */
	deferred_reserve = map_chg || avoid_reserve;
	if (deferred_reserve) {
		ret = hugetlb_cgroup_charge_cgroup_rsvd(
			idx, pages_per_huge_page(h), &h_cg);
		if (ret)
			goto out_subpool_put;
	}

	ret = hugetlb_cgroup_charge_cgroup(idx, pages_per_huge_page(h), &h_cg);
	if (ret)
		goto out_uncharge_cgroup_reservation;

	spin_lock_irq(&hugetlb_lock);
	/*
	 * glb_chg is passed to indicate whether or not a page must be taken
	 * from the global free pool (global change).  gbl_chg == 0 indicates
	 * a reservation exists for the allocation.
	 */
	page = dequeue_huge_page_vma(h, vma, addr, avoid_reserve, gbl_chg);
	if (!page) {
		spin_unlock_irq(&hugetlb_lock);
		page = alloc_buddy_huge_page_with_mpol(h, vma, addr);
		if (!page)
			goto out_uncharge_cgroup;
		spin_lock_irq(&hugetlb_lock);
		if (!avoid_reserve && vma_has_reserves(vma, gbl_chg)) {
			SetHPageRestoreReserve(page);
			h->resv_huge_pages--;
		}
		list_add(&page->lru, &h->hugepage_activelist);
		set_page_refcounted(page);
		/* Fall through */
	}
	hugetlb_cgroup_commit_charge(idx, pages_per_huge_page(h), h_cg, page);
	/* If allocation is not consuming a reservation, also store the
	 * hugetlb_cgroup pointer on the page.
	 */
	if (deferred_reserve) {
		hugetlb_cgroup_commit_charge_rsvd(idx, pages_per_huge_page(h),
						  h_cg, page);
	}

	spin_unlock_irq(&hugetlb_lock);

	hugetlb_set_page_subpool(page, spool);

	map_commit = vma_commit_reservation(h, vma, addr);
	if (unlikely(map_chg > map_commit)) {
		/*
		 * The page was added to the reservation map between
		 * vma_needs_reservation and vma_commit_reservation.
		 * This indicates a race with hugetlb_reserve_pages.
		 * Adjust for the subpool count incremented above AND
		 * in hugetlb_reserve_pages for the same page.  Also,
		 * the reservation count added in hugetlb_reserve_pages
		 * no longer applies.
		 */
		long rsv_adjust;

		rsv_adjust = hugepage_subpool_put_pages(spool, 1);
		hugetlb_acct_memory(h, -rsv_adjust);
		if (deferred_reserve)
			hugetlb_cgroup_uncharge_page_rsvd(hstate_index(h),
					pages_per_huge_page(h), page);
	}
	return page;

out_uncharge_cgroup:
	hugetlb_cgroup_uncharge_cgroup(idx, pages_per_huge_page(h), h_cg);
out_uncharge_cgroup_reservation:
	if (deferred_reserve)
		hugetlb_cgroup_uncharge_cgroup_rsvd(idx, pages_per_huge_page(h),
						    h_cg);
out_subpool_put:
	if (map_chg || avoid_reserve)
		hugepage_subpool_put_pages(spool, 1);
	vma_end_reservation(h, vma, addr);
	return ERR_PTR(-ENOSPC);
}

int alloc_bootmem_huge_page(struct hstate *h, int nid)
	__attribute__ ((weak, alias("__alloc_bootmem_huge_page")));
int __alloc_bootmem_huge_page(struct hstate *h, int nid)
{
	struct huge_bootmem_page *m = NULL; /* initialize for clang */
	int nr_nodes, node;

	/* do node specific alloc */
	if (nid != NUMA_NO_NODE) {
		m = memblock_alloc_try_nid_raw(huge_page_size(h), huge_page_size(h),
				0, MEMBLOCK_ALLOC_ACCESSIBLE, nid);
		if (!m)
			return 0;
		goto found;
	}
	/* allocate from next node when distributing huge pages */
	for_each_node_mask_to_alloc(h, nr_nodes, node, &node_states[N_MEMORY]) {
		m = memblock_alloc_try_nid_raw(
				huge_page_size(h), huge_page_size(h),
				0, MEMBLOCK_ALLOC_ACCESSIBLE, node);
		/*
		 * Use the beginning of the huge page to store the
		 * huge_bootmem_page struct (until gather_bootmem
		 * puts them into the mem_map).
		 */
		if (!m)
			return 0;
		goto found;
	}

found:
	/* Put them into a private list first because mem_map is not up yet */
	INIT_LIST_HEAD(&m->list);
	list_add(&m->list, &huge_boot_pages);
	m->hstate = h;
	return 1;
}

/*
 * Put bootmem huge pages into the standard lists after mem_map is up.
 * Note: This only applies to gigantic (order > MAX_ORDER) pages.
 */
static void __init gather_bootmem_prealloc(void)
{
	struct huge_bootmem_page *m;

	list_for_each_entry(m, &huge_boot_pages, list) {
		struct page *page = virt_to_page(m);
		struct hstate *h = m->hstate;

		VM_BUG_ON(!hstate_is_gigantic(h));
		WARN_ON(page_count(page) != 1);
		if (prep_compound_gigantic_page(page, huge_page_order(h))) {
			WARN_ON(PageReserved(page));
			prep_new_huge_page(h, page, page_to_nid(page));
			free_huge_page(page); /* add to the hugepage allocator */
		} else {
			/* VERY unlikely inflated ref count on a tail page */
			free_gigantic_page(page, huge_page_order(h));
		}

		/*
		 * We need to restore the 'stolen' pages to totalram_pages
		 * in order to fix confusing memory reports from free(1) and
		 * other side-effects, like CommitLimit going negative.
		 */
		adjust_managed_page_count(page, pages_per_huge_page(h));
		cond_resched();
	}
}
static void __init hugetlb_hstate_alloc_pages_onenode(struct hstate *h, int nid)
{
	unsigned long i;
	char buf[32];

	for (i = 0; i < h->max_huge_pages_node[nid]; ++i) {
		if (hstate_is_gigantic(h)) {
			if (!alloc_bootmem_huge_page(h, nid))
				break;
		} else {
			struct page *page;
			gfp_t gfp_mask = htlb_alloc_mask(h) | __GFP_THISNODE;

			page = alloc_fresh_huge_page(h, gfp_mask, nid,
					&node_states[N_MEMORY], NULL);
			if (!page)
				break;
			free_huge_page(page); /* free it into the hugepage allocator */
		}
		cond_resched();
	}
	if (i == h->max_huge_pages_node[nid])
		return;

	string_get_size(huge_page_size(h), 1, STRING_UNITS_2, buf, 32);
	pr_warn("HugeTLB: allocating %u of page size %s failed node%d.  Only allocated %lu hugepages.\n",
		h->max_huge_pages_node[nid], buf, nid, i);
	h->max_huge_pages -= (h->max_huge_pages_node[nid] - i);
	h->max_huge_pages_node[nid] = i;
}

static void __init hugetlb_hstate_alloc_pages(struct hstate *h)
{
	unsigned long i;
	nodemask_t *node_alloc_noretry;
	bool node_specific_alloc = false;

	/* skip gigantic hugepages allocation if hugetlb_cma enabled */
	if (hstate_is_gigantic(h) && hugetlb_cma_size) {
		pr_warn_once("HugeTLB: hugetlb_cma is enabled, skip boot time allocation\n");
		return;
	}

	/* do node specific alloc */
	for_each_online_node(i) {
		if (h->max_huge_pages_node[i] > 0) {
			hugetlb_hstate_alloc_pages_onenode(h, i);
			node_specific_alloc = true;
		}
	}

	if (node_specific_alloc)
		return;

	/* below will do all node balanced alloc */
	if (!hstate_is_gigantic(h)) {
		/*
		 * Bit mask controlling how hard we retry per-node allocations.
		 * Ignore errors as lower level routines can deal with
		 * node_alloc_noretry == NULL.  If this kmalloc fails at boot
		 * time, we are likely in bigger trouble.
		 */
		node_alloc_noretry = kmalloc(sizeof(*node_alloc_noretry),
						GFP_KERNEL);
	} else {
		/* allocations done at boot time */
		node_alloc_noretry = NULL;
	}

	/* bit mask controlling how hard we retry per-node allocations */
	if (node_alloc_noretry)
		nodes_clear(*node_alloc_noretry);

	for (i = 0; i < h->max_huge_pages; ++i) {
		if (hstate_is_gigantic(h)) {
			if (!alloc_bootmem_huge_page(h, NUMA_NO_NODE))
				break;
		} else if (!alloc_pool_huge_page(h,
					 &node_states[N_MEMORY],
					 node_alloc_noretry))
			break;
		cond_resched();
	}
	if (i < h->max_huge_pages) {
		char buf[32];

		string_get_size(huge_page_size(h), 1, STRING_UNITS_2, buf, 32);
		pr_warn("HugeTLB: allocating %lu of page size %s failed.  Only allocated %lu hugepages.\n",
			h->max_huge_pages, buf, i);
		h->max_huge_pages = i;
	}
	kfree(node_alloc_noretry);
}

static void __init hugetlb_init_hstates(void)
{
	struct hstate *h, *h2;

	for_each_hstate(h) {
		/* oversize hugepages were init'ed in early boot */
		if (!hstate_is_gigantic(h))
			hugetlb_hstate_alloc_pages(h);

		/*
		 * Set demote order for each hstate.  Note that
		 * h->demote_order is initially 0.
		 * - We can not demote gigantic pages if runtime freeing
		 *   is not supported, so skip this.
		 * - If CMA allocation is possible, we can not demote
		 *   HUGETLB_PAGE_ORDER or smaller size pages.
		 */
		if (hstate_is_gigantic(h) && !gigantic_page_runtime_supported())
			continue;
		if (hugetlb_cma_size && h->order <= HUGETLB_PAGE_ORDER)
			continue;
		for_each_hstate(h2) {
			if (h2 == h)
				continue;
			if (h2->order < h->order &&
			    h2->order > h->demote_order)
				h->demote_order = h2->order;
		}
	}
}

static void __init report_hugepages(void)
{
	struct hstate *h;

	for_each_hstate(h) {
		char buf[32];

		string_get_size(huge_page_size(h), 1, STRING_UNITS_2, buf, 32);
		pr_info("HugeTLB: registered %s page size, pre-allocated %ld pages\n",
			buf, h->free_huge_pages);
		pr_info("HugeTLB: %d KiB vmemmap can be freed for a %s page\n",
			hugetlb_vmemmap_optimizable_size(h) / SZ_1K, buf);
	}
}

#ifdef CONFIG_HIGHMEM
static void try_to_free_low(struct hstate *h, unsigned long count,
						nodemask_t *nodes_allowed)
{
	int i;
	LIST_HEAD(page_list);

	lockdep_assert_held(&hugetlb_lock);
	if (hstate_is_gigantic(h))
		return;

	/*
	 * Collect pages to be freed on a list, and free after dropping lock
	 */
	for_each_node_mask(i, *nodes_allowed) {
		struct page *page, *next;
		struct list_head *freel = &h->hugepage_freelists[i];
		list_for_each_entry_safe(page, next, freel, lru) {
			if (count >= h->nr_huge_pages)
				goto out;
			if (PageHighMem(page))
				continue;
			remove_hugetlb_page(h, page, false);
			list_add(&page->lru, &page_list);
		}
	}

out:
	spin_unlock_irq(&hugetlb_lock);
	update_and_free_pages_bulk(h, &page_list);
	spin_lock_irq(&hugetlb_lock);
}
#else
static inline void try_to_free_low(struct hstate *h, unsigned long count,
						nodemask_t *nodes_allowed)
{
}
#endif

/*
 * Increment or decrement surplus_huge_pages.  Keep node-specific counters
 * balanced by operating on them in a round-robin fashion.
 * Returns 1 if an adjustment was made.
 */
static int adjust_pool_surplus(struct hstate *h, nodemask_t *nodes_allowed,
				int delta)
{
	int nr_nodes, node;

	lockdep_assert_held(&hugetlb_lock);
	VM_BUG_ON(delta != -1 && delta != 1);

	if (delta < 0) {
		for_each_node_mask_to_alloc(h, nr_nodes, node, nodes_allowed) {
			if (h->surplus_huge_pages_node[node])
				goto found;
		}
	} else {
		for_each_node_mask_to_free(h, nr_nodes, node, nodes_allowed) {
			if (h->surplus_huge_pages_node[node] <
					h->nr_huge_pages_node[node])
				goto found;
		}
	}
	return 0;

found:
	h->surplus_huge_pages += delta;
	h->surplus_huge_pages_node[node] += delta;
	return 1;
}

#define persistent_huge_pages(h) (h->nr_huge_pages - h->surplus_huge_pages)
static int set_max_huge_pages(struct hstate *h, unsigned long count, int nid,
			      nodemask_t *nodes_allowed)
{
	unsigned long min_count, ret;
	struct page *page;
	LIST_HEAD(page_list);
	NODEMASK_ALLOC(nodemask_t, node_alloc_noretry, GFP_KERNEL);

	/*
	 * Bit mask controlling how hard we retry per-node allocations.
	 * If we can not allocate the bit mask, do not attempt to allocate
	 * the requested huge pages.
	 */
	if (node_alloc_noretry)
		nodes_clear(*node_alloc_noretry);
	else
		return -ENOMEM;

	/*
	 * resize_lock mutex prevents concurrent adjustments to number of
	 * pages in hstate via the proc/sysfs interfaces.
	 */
	mutex_lock(&h->resize_lock);
	flush_free_hpage_work(h);
	spin_lock_irq(&hugetlb_lock);

	/*
	 * Check for a node specific request.
	 * Changing node specific huge page count may require a corresponding
	 * change to the global count.  In any case, the passed node mask
	 * (nodes_allowed) will restrict alloc/free to the specified node.
	 */
	if (nid != NUMA_NO_NODE) {
		unsigned long old_count = count;

		count += h->nr_huge_pages - h->nr_huge_pages_node[nid];
		/*
		 * User may have specified a large count value which caused the
		 * above calculation to overflow.  In this case, they wanted
		 * to allocate as many huge pages as possible.  Set count to
		 * largest possible value to align with their intention.
		 */
		if (count < old_count)
			count = ULONG_MAX;
	}

	/*
	 * Gigantic pages runtime allocation depend on the capability for large
	 * page range allocation.
	 * If the system does not provide this feature, return an error when
	 * the user tries to allocate gigantic pages but let the user free the
	 * boottime allocated gigantic pages.
	 */
	if (hstate_is_gigantic(h) && !IS_ENABLED(CONFIG_CONTIG_ALLOC)) {
		if (count > persistent_huge_pages(h)) {
			spin_unlock_irq(&hugetlb_lock);
			mutex_unlock(&h->resize_lock);
			NODEMASK_FREE(node_alloc_noretry);
			return -EINVAL;
		}
		/* Fall through to decrease pool */
	}

	/*
	 * Increase the pool size
	 * First take pages out of surplus state.  Then make up the
	 * remaining difference by allocating fresh huge pages.
	 *
	 * We might race with alloc_surplus_huge_page() here and be unable
	 * to convert a surplus huge page to a normal huge page. That is
	 * not critical, though, it just means the overall size of the
	 * pool might be one hugepage larger than it needs to be, but
	 * within all the constraints specified by the sysctls.
	 */
	while (h->surplus_huge_pages && count > persistent_huge_pages(h)) {
		if (!adjust_pool_surplus(h, nodes_allowed, -1))
			break;
	}

	while (count > persistent_huge_pages(h)) {
		/*
		 * If this allocation races such that we no longer need the
		 * page, free_huge_page will handle it by freeing the page
		 * and reducing the surplus.
		 */
		spin_unlock_irq(&hugetlb_lock);

		/* yield cpu to avoid soft lockup */
		cond_resched();

		ret = alloc_pool_huge_page(h, nodes_allowed,
						node_alloc_noretry);
		spin_lock_irq(&hugetlb_lock);
		if (!ret)
			goto out;

		/* Bail for signals. Probably ctrl-c from user */
		if (signal_pending(current))
			goto out;
	}

	/*
	 * Decrease the pool size
	 * First return free pages to the buddy allocator (being careful
	 * to keep enough around to satisfy reservations).  Then place
	 * pages into surplus state as needed so the pool will shrink
	 * to the desired size as pages become free.
	 *
	 * By placing pages into the surplus state independent of the
	 * overcommit value, we are allowing the surplus pool size to
	 * exceed overcommit. There are few sane options here. Since
	 * alloc_surplus_huge_page() is checking the global counter,
	 * though, we'll note that we're not allowed to exceed surplus
	 * and won't grow the pool anywhere else. Not until one of the
	 * sysctls are changed, or the surplus pages go out of use.
	 */
	min_count = h->resv_huge_pages + h->nr_huge_pages - h->free_huge_pages;
	min_count = max(count, min_count);
	try_to_free_low(h, min_count, nodes_allowed);

	/*
	 * Collect pages to be removed on list without dropping lock
	 */
	while (min_count < persistent_huge_pages(h)) {
		page = remove_pool_huge_page(h, nodes_allowed, 0);
		if (!page)
			break;

		list_add(&page->lru, &page_list);
	}
	/* free the pages after dropping lock */
	spin_unlock_irq(&hugetlb_lock);
	update_and_free_pages_bulk(h, &page_list);
	flush_free_hpage_work(h);
	spin_lock_irq(&hugetlb_lock);

	while (count < persistent_huge_pages(h)) {
		if (!adjust_pool_surplus(h, nodes_allowed, 1))
			break;
	}
out:
	h->max_huge_pages = persistent_huge_pages(h);
	spin_unlock_irq(&hugetlb_lock);
	mutex_unlock(&h->resize_lock);

	NODEMASK_FREE(node_alloc_noretry);

	return 0;
}

static int demote_free_huge_page(struct hstate *h, struct page *page)
{
	int i, nid = page_to_nid(page);
	struct hstate *target_hstate;
	struct page *subpage;
	int rc = 0;

	target_hstate = size_to_hstate(PAGE_SIZE << h->demote_order);

	remove_hugetlb_page_for_demote(h, page, false);
	spin_unlock_irq(&hugetlb_lock);

	rc = hugetlb_vmemmap_restore(h, page);
	if (rc) {
		/* Allocation of vmemmmap failed, we can not demote page */
		spin_lock_irq(&hugetlb_lock);
		set_page_refcounted(page);
		add_hugetlb_page(h, page, false);
		return rc;
	}

	/*
	 * Use destroy_compound_hugetlb_page_for_demote for all huge page
	 * sizes as it will not ref count pages.
	 */
	destroy_compound_hugetlb_page_for_demote(page, huge_page_order(h));

	/*
	 * Taking target hstate mutex synchronizes with set_max_huge_pages.
	 * Without the mutex, pages added to target hstate could be marked
	 * as surplus.
	 *
	 * Note that we already hold h->resize_lock.  To prevent deadlock,
	 * use the convention of always taking larger size hstate mutex first.
	 */
	mutex_lock(&target_hstate->resize_lock);
	for (i = 0; i < pages_per_huge_page(h);
				i += pages_per_huge_page(target_hstate)) {
		subpage = nth_page(page, i);
		if (hstate_is_gigantic(target_hstate))
			prep_compound_gigantic_page_for_demote(subpage,
							target_hstate->order);
		else
			prep_compound_page(subpage, target_hstate->order);
		set_page_private(subpage, 0);
		prep_new_huge_page(target_hstate, subpage, nid);
		free_huge_page(subpage);
	}
	mutex_unlock(&target_hstate->resize_lock);

	spin_lock_irq(&hugetlb_lock);

	/*
	 * Not absolutely necessary, but for consistency update max_huge_pages
	 * based on pool changes for the demoted page.
	 */
	h->max_huge_pages--;
	target_hstate->max_huge_pages +=
		pages_per_huge_page(h) / pages_per_huge_page(target_hstate);

	return rc;
}

static int demote_pool_huge_page(struct hstate *h, nodemask_t *nodes_allowed)
	__must_hold(&hugetlb_lock)
{
	int nr_nodes, node;
	struct page *page;

	lockdep_assert_held(&hugetlb_lock);

	/* We should never get here if no demote order */
	if (!h->demote_order) {
		pr_warn("HugeTLB: NULL demote order passed to demote_pool_huge_page.\n");
		return -EINVAL;		/* internal error */
	}

	for_each_node_mask_to_free(h, nr_nodes, node, nodes_allowed) {
		list_for_each_entry(page, &h->hugepage_freelists[node], lru) {
			if (PageHWPoison(page))
				continue;

			return demote_free_huge_page(h, page);
		}
	}

	/*
	 * Only way to get here is if all pages on free lists are poisoned.
	 * Return -EBUSY so that caller will not retry.
	 */
	return -EBUSY;
}

#define HSTATE_ATTR_RO(_name) \
	static struct kobj_attribute _name##_attr = __ATTR_RO(_name)

#define HSTATE_ATTR_WO(_name) \
	static struct kobj_attribute _name##_attr = __ATTR_WO(_name)

#define HSTATE_ATTR(_name) \
	static struct kobj_attribute _name##_attr = __ATTR_RW(_name)

static struct kobject *hugepages_kobj;
static struct kobject *hstate_kobjs[HUGE_MAX_HSTATE];

static struct hstate *kobj_to_node_hstate(struct kobject *kobj, int *nidp);

static struct hstate *kobj_to_hstate(struct kobject *kobj, int *nidp)
{
	int i;

	for (i = 0; i < HUGE_MAX_HSTATE; i++)
		if (hstate_kobjs[i] == kobj) {
			if (nidp)
				*nidp = NUMA_NO_NODE;
			return &hstates[i];
		}

	return kobj_to_node_hstate(kobj, nidp);
}

static ssize_t nr_hugepages_show_common(struct kobject *kobj,
					struct kobj_attribute *attr, char *buf)
{
	struct hstate *h;
	unsigned long nr_huge_pages;
	int nid;

	h = kobj_to_hstate(kobj, &nid);
	if (nid == NUMA_NO_NODE)
		nr_huge_pages = h->nr_huge_pages;
	else
		nr_huge_pages = h->nr_huge_pages_node[nid];

	return sysfs_emit(buf, "%lu\n", nr_huge_pages);
}

static ssize_t __nr_hugepages_store_common(bool obey_mempolicy,
					   struct hstate *h, int nid,
					   unsigned long count, size_t len)
{
	int err;
	nodemask_t nodes_allowed, *n_mask;

	if (hstate_is_gigantic(h) && !gigantic_page_runtime_supported())
		return -EINVAL;

	if (nid == NUMA_NO_NODE) {
		/*
		 * global hstate attribute
		 */
		if (!(obey_mempolicy &&
				init_nodemask_of_mempolicy(&nodes_allowed)))
			n_mask = &node_states[N_MEMORY];
		else
			n_mask = &nodes_allowed;
	} else {
		/*
		 * Node specific request.  count adjustment happens in
		 * set_max_huge_pages() after acquiring hugetlb_lock.
		 */
		init_nodemask_of_node(&nodes_allowed, nid);
		n_mask = &nodes_allowed;
	}

	err = set_max_huge_pages(h, count, nid, n_mask);

	return err ? err : len;
}

static ssize_t nr_hugepages_store_common(bool obey_mempolicy,
					 struct kobject *kobj, const char *buf,
					 size_t len)
{
	struct hstate *h;
	unsigned long count;
	int nid;
	int err;

	err = kstrtoul(buf, 10, &count);
	if (err)
		return err;

	h = kobj_to_hstate(kobj, &nid);
	return __nr_hugepages_store_common(obey_mempolicy, h, nid, count, len);
}

static ssize_t nr_hugepages_show(struct kobject *kobj,
				       struct kobj_attribute *attr, char *buf)
{
	return nr_hugepages_show_common(kobj, attr, buf);
}

static ssize_t nr_hugepages_store(struct kobject *kobj,
	       struct kobj_attribute *attr, const char *buf, size_t len)
{
	return nr_hugepages_store_common(false, kobj, buf, len);
}
HSTATE_ATTR(nr_hugepages);

#ifdef CONFIG_NUMA

/*
 * hstate attribute for optionally mempolicy-based constraint on persistent
 * huge page alloc/free.
 */
static ssize_t nr_hugepages_mempolicy_show(struct kobject *kobj,
					   struct kobj_attribute *attr,
					   char *buf)
{
	return nr_hugepages_show_common(kobj, attr, buf);
}

static ssize_t nr_hugepages_mempolicy_store(struct kobject *kobj,
	       struct kobj_attribute *attr, const char *buf, size_t len)
{
	return nr_hugepages_store_common(true, kobj, buf, len);
}
HSTATE_ATTR(nr_hugepages_mempolicy);
#endif


static ssize_t nr_overcommit_hugepages_show(struct kobject *kobj,
					struct kobj_attribute *attr, char *buf)
{
	struct hstate *h = kobj_to_hstate(kobj, NULL);
	return sysfs_emit(buf, "%lu\n", h->nr_overcommit_huge_pages);
}

static ssize_t nr_overcommit_hugepages_store(struct kobject *kobj,
		struct kobj_attribute *attr, const char *buf, size_t count)
{
	int err;
	unsigned long input;
	struct hstate *h = kobj_to_hstate(kobj, NULL);

	if (hstate_is_gigantic(h))
		return -EINVAL;

	err = kstrtoul(buf, 10, &input);
	if (err)
		return err;

	spin_lock_irq(&hugetlb_lock);
	h->nr_overcommit_huge_pages = input;
	spin_unlock_irq(&hugetlb_lock);

	return count;
}
HSTATE_ATTR(nr_overcommit_hugepages);

static ssize_t free_hugepages_show(struct kobject *kobj,
					struct kobj_attribute *attr, char *buf)
{
	struct hstate *h;
	unsigned long free_huge_pages;
	int nid;

	h = kobj_to_hstate(kobj, &nid);
	if (nid == NUMA_NO_NODE)
		free_huge_pages = h->free_huge_pages;
	else
		free_huge_pages = h->free_huge_pages_node[nid];

	return sysfs_emit(buf, "%lu\n", free_huge_pages);
}
HSTATE_ATTR_RO(free_hugepages);

static ssize_t resv_hugepages_show(struct kobject *kobj,
					struct kobj_attribute *attr, char *buf)
{
	struct hstate *h = kobj_to_hstate(kobj, NULL);
	return sysfs_emit(buf, "%lu\n", h->resv_huge_pages);
}
HSTATE_ATTR_RO(resv_hugepages);

static ssize_t surplus_hugepages_show(struct kobject *kobj,
					struct kobj_attribute *attr, char *buf)
{
	struct hstate *h;
	unsigned long surplus_huge_pages;
	int nid;

	h = kobj_to_hstate(kobj, &nid);
	if (nid == NUMA_NO_NODE)
		surplus_huge_pages = h->surplus_huge_pages;
	else
		surplus_huge_pages = h->surplus_huge_pages_node[nid];

	return sysfs_emit(buf, "%lu\n", surplus_huge_pages);
}
HSTATE_ATTR_RO(surplus_hugepages);

static ssize_t demote_store(struct kobject *kobj,
	       struct kobj_attribute *attr, const char *buf, size_t len)
{
	unsigned long nr_demote;
	unsigned long nr_available;
	nodemask_t nodes_allowed, *n_mask;
	struct hstate *h;
	int err;
	int nid;

	err = kstrtoul(buf, 10, &nr_demote);
	if (err)
		return err;
	h = kobj_to_hstate(kobj, &nid);

	if (nid != NUMA_NO_NODE) {
		init_nodemask_of_node(&nodes_allowed, nid);
		n_mask = &nodes_allowed;
	} else {
		n_mask = &node_states[N_MEMORY];
	}

	/* Synchronize with other sysfs operations modifying huge pages */
	mutex_lock(&h->resize_lock);
	spin_lock_irq(&hugetlb_lock);

	while (nr_demote) {
		/*
		 * Check for available pages to demote each time thorough the
		 * loop as demote_pool_huge_page will drop hugetlb_lock.
		 */
		if (nid != NUMA_NO_NODE)
			nr_available = h->free_huge_pages_node[nid];
		else
			nr_available = h->free_huge_pages;
		nr_available -= h->resv_huge_pages;
		if (!nr_available)
			break;

		err = demote_pool_huge_page(h, n_mask);
		if (err)
			break;

		nr_demote--;
	}

	spin_unlock_irq(&hugetlb_lock);
	mutex_unlock(&h->resize_lock);

	if (err)
		return err;
	return len;
}
HSTATE_ATTR_WO(demote);

static ssize_t demote_size_show(struct kobject *kobj,
					struct kobj_attribute *attr, char *buf)
{
	struct hstate *h = kobj_to_hstate(kobj, NULL);
	unsigned long demote_size = (PAGE_SIZE << h->demote_order) / SZ_1K;

	return sysfs_emit(buf, "%lukB\n", demote_size);
}

static ssize_t demote_size_store(struct kobject *kobj,
					struct kobj_attribute *attr,
					const char *buf, size_t count)
{
	struct hstate *h, *demote_hstate;
	unsigned long demote_size;
	unsigned int demote_order;

	demote_size = (unsigned long)memparse(buf, NULL);

	demote_hstate = size_to_hstate(demote_size);
	if (!demote_hstate)
		return -EINVAL;
	demote_order = demote_hstate->order;
	if (demote_order < HUGETLB_PAGE_ORDER)
		return -EINVAL;

	/* demote order must be smaller than hstate order */
	h = kobj_to_hstate(kobj, NULL);
	if (demote_order >= h->order)
		return -EINVAL;

	/* resize_lock synchronizes access to demote size and writes */
	mutex_lock(&h->resize_lock);
	h->demote_order = demote_order;
	mutex_unlock(&h->resize_lock);

	return count;
}
HSTATE_ATTR(demote_size);

static struct attribute *hstate_attrs[] = {
	&nr_hugepages_attr.attr,
	&nr_overcommit_hugepages_attr.attr,
	&free_hugepages_attr.attr,
	&resv_hugepages_attr.attr,
	&surplus_hugepages_attr.attr,
#ifdef CONFIG_NUMA
	&nr_hugepages_mempolicy_attr.attr,
#endif
	NULL,
};

static const struct attribute_group hstate_attr_group = {
	.attrs = hstate_attrs,
};

static struct attribute *hstate_demote_attrs[] = {
	&demote_size_attr.attr,
	&demote_attr.attr,
	NULL,
};

static const struct attribute_group hstate_demote_attr_group = {
	.attrs = hstate_demote_attrs,
};

static int hugetlb_sysfs_add_hstate(struct hstate *h, struct kobject *parent,
				    struct kobject **hstate_kobjs,
				    const struct attribute_group *hstate_attr_group)
{
	int retval;
	int hi = hstate_index(h);

	hstate_kobjs[hi] = kobject_create_and_add(h->name, parent);
	if (!hstate_kobjs[hi])
		return -ENOMEM;

	retval = sysfs_create_group(hstate_kobjs[hi], hstate_attr_group);
	if (retval) {
		kobject_put(hstate_kobjs[hi]);
		hstate_kobjs[hi] = NULL;
		return retval;
	}

	if (h->demote_order) {
		retval = sysfs_create_group(hstate_kobjs[hi],
					    &hstate_demote_attr_group);
		if (retval) {
			pr_warn("HugeTLB unable to create demote interfaces for %s\n", h->name);
			sysfs_remove_group(hstate_kobjs[hi], hstate_attr_group);
			kobject_put(hstate_kobjs[hi]);
			hstate_kobjs[hi] = NULL;
			return retval;
		}
	}

	return 0;
}

#ifdef CONFIG_NUMA
static bool hugetlb_sysfs_initialized __ro_after_init;

/*
 * node_hstate/s - associate per node hstate attributes, via their kobjects,
 * with node devices in node_devices[] using a parallel array.  The array
 * index of a node device or _hstate == node id.
 * This is here to avoid any static dependency of the node device driver, in
 * the base kernel, on the hugetlb module.
 */
struct node_hstate {
	struct kobject		*hugepages_kobj;
	struct kobject		*hstate_kobjs[HUGE_MAX_HSTATE];
};
static struct node_hstate node_hstates[MAX_NUMNODES];

/*
 * A subset of global hstate attributes for node devices
 */
static struct attribute *per_node_hstate_attrs[] = {
	&nr_hugepages_attr.attr,
	&free_hugepages_attr.attr,
	&surplus_hugepages_attr.attr,
	NULL,
};

static const struct attribute_group per_node_hstate_attr_group = {
	.attrs = per_node_hstate_attrs,
};

/*
 * kobj_to_node_hstate - lookup global hstate for node device hstate attr kobj.
 * Returns node id via non-NULL nidp.
 */
static struct hstate *kobj_to_node_hstate(struct kobject *kobj, int *nidp)
{
	int nid;

	for (nid = 0; nid < nr_node_ids; nid++) {
		struct node_hstate *nhs = &node_hstates[nid];
		int i;
		for (i = 0; i < HUGE_MAX_HSTATE; i++)
			if (nhs->hstate_kobjs[i] == kobj) {
				if (nidp)
					*nidp = nid;
				return &hstates[i];
			}
	}

	BUG();
	return NULL;
}

/*
 * Unregister hstate attributes from a single node device.
 * No-op if no hstate attributes attached.
 */
void hugetlb_unregister_node(struct node *node)
{
	struct hstate *h;
	struct node_hstate *nhs = &node_hstates[node->dev.id];

	if (!nhs->hugepages_kobj)
		return;		/* no hstate attributes */

	for_each_hstate(h) {
		int idx = hstate_index(h);
		struct kobject *hstate_kobj = nhs->hstate_kobjs[idx];

		if (!hstate_kobj)
			continue;
		if (h->demote_order)
			sysfs_remove_group(hstate_kobj, &hstate_demote_attr_group);
		sysfs_remove_group(hstate_kobj, &per_node_hstate_attr_group);
		kobject_put(hstate_kobj);
		nhs->hstate_kobjs[idx] = NULL;
	}

	kobject_put(nhs->hugepages_kobj);
	nhs->hugepages_kobj = NULL;
}


/*
 * Register hstate attributes for a single node device.
 * No-op if attributes already registered.
 */
void hugetlb_register_node(struct node *node)
{
	struct hstate *h;
	struct node_hstate *nhs = &node_hstates[node->dev.id];
	int err;

	if (!hugetlb_sysfs_initialized)
		return;

	if (nhs->hugepages_kobj)
		return;		/* already allocated */

	nhs->hugepages_kobj = kobject_create_and_add("hugepages",
							&node->dev.kobj);
	if (!nhs->hugepages_kobj)
		return;

	for_each_hstate(h) {
		err = hugetlb_sysfs_add_hstate(h, nhs->hugepages_kobj,
						nhs->hstate_kobjs,
						&per_node_hstate_attr_group);
		if (err) {
			pr_err("HugeTLB: Unable to add hstate %s for node %d\n",
				h->name, node->dev.id);
			hugetlb_unregister_node(node);
			break;
		}
	}
}

/*
 * hugetlb init time:  register hstate attributes for all registered node
 * devices of nodes that have memory.  All on-line nodes should have
 * registered their associated device by this time.
 */
static void __init hugetlb_register_all_nodes(void)
{
	int nid;

	for_each_online_node(nid)
		hugetlb_register_node(node_devices[nid]);
}
#else	/* !CONFIG_NUMA */

static struct hstate *kobj_to_node_hstate(struct kobject *kobj, int *nidp)
{
	BUG();
	if (nidp)
		*nidp = -1;
	return NULL;
}

static void hugetlb_register_all_nodes(void) { }

#endif

#ifdef CONFIG_CMA
static void __init hugetlb_cma_check(void);
#else
static inline __init void hugetlb_cma_check(void)
{
}
#endif

static void __init hugetlb_sysfs_init(void)
{
	struct hstate *h;
	int err;

	hugepages_kobj = kobject_create_and_add("hugepages", mm_kobj);
	if (!hugepages_kobj)
		return;

	for_each_hstate(h) {
		err = hugetlb_sysfs_add_hstate(h, hugepages_kobj,
					 hstate_kobjs, &hstate_attr_group);
		if (err)
			pr_err("HugeTLB: Unable to add hstate %s", h->name);
	}

#ifdef CONFIG_NUMA
	hugetlb_sysfs_initialized = true;
#endif
	hugetlb_register_all_nodes();
}

static int __init hugetlb_init(void)
{
	int i;

	BUILD_BUG_ON(sizeof_field(struct page, private) * BITS_PER_BYTE <
			__NR_HPAGEFLAGS);

	if (!hugepages_supported()) {
		if (hugetlb_max_hstate || default_hstate_max_huge_pages)
			pr_warn("HugeTLB: huge pages not supported, ignoring associated command-line parameters\n");
		return 0;
	}

	/*
	 * Make sure HPAGE_SIZE (HUGETLB_PAGE_ORDER) hstate exists.  Some
	 * architectures depend on setup being done here.
	 */
	hugetlb_add_hstate(HUGETLB_PAGE_ORDER);
	if (!parsed_default_hugepagesz) {
		/*
		 * If we did not parse a default huge page size, set
		 * default_hstate_idx to HPAGE_SIZE hstate. And, if the
		 * number of huge pages for this default size was implicitly
		 * specified, set that here as well.
		 * Note that the implicit setting will overwrite an explicit
		 * setting.  A warning will be printed in this case.
		 */
		default_hstate_idx = hstate_index(size_to_hstate(HPAGE_SIZE));
		if (default_hstate_max_huge_pages) {
			if (default_hstate.max_huge_pages) {
				char buf[32];

				string_get_size(huge_page_size(&default_hstate),
					1, STRING_UNITS_2, buf, 32);
				pr_warn("HugeTLB: Ignoring hugepages=%lu associated with %s page size\n",
					default_hstate.max_huge_pages, buf);
				pr_warn("HugeTLB: Using hugepages=%lu for number of default huge pages\n",
					default_hstate_max_huge_pages);
			}
			default_hstate.max_huge_pages =
				default_hstate_max_huge_pages;

			for_each_online_node(i)
				default_hstate.max_huge_pages_node[i] =
					default_hugepages_in_node[i];
		}
	}

	hugetlb_cma_check();
	hugetlb_init_hstates();
	gather_bootmem_prealloc();
	report_hugepages();

	hugetlb_sysfs_init();
	hugetlb_cgroup_file_init();

#ifdef CONFIG_SMP
	num_fault_mutexes = roundup_pow_of_two(8 * num_possible_cpus());
#else
	num_fault_mutexes = 1;
#endif
	hugetlb_fault_mutex_table =
		kmalloc_array(num_fault_mutexes, sizeof(struct mutex),
			      GFP_KERNEL);
	BUG_ON(!hugetlb_fault_mutex_table);

	for (i = 0; i < num_fault_mutexes; i++)
		mutex_init(&hugetlb_fault_mutex_table[i]);
	return 0;
}
subsys_initcall(hugetlb_init);

/* Overwritten by architectures with more huge page sizes */
bool __init __attribute((weak)) arch_hugetlb_valid_size(unsigned long size)
{
	return size == HPAGE_SIZE;
}

void __init hugetlb_add_hstate(unsigned int order)
{
	struct hstate *h;
	unsigned long i;

	if (size_to_hstate(PAGE_SIZE << order)) {
		return;
	}
	BUG_ON(hugetlb_max_hstate >= HUGE_MAX_HSTATE);
	BUG_ON(order == 0);
	h = &hstates[hugetlb_max_hstate++];
	mutex_init(&h->resize_lock);
	h->order = order;
	h->mask = ~(huge_page_size(h) - 1);
	for (i = 0; i < MAX_NUMNODES; ++i)
		INIT_LIST_HEAD(&h->hugepage_freelists[i]);
	INIT_LIST_HEAD(&h->hugepage_activelist);
	h->next_nid_to_alloc = first_memory_node;
	h->next_nid_to_free = first_memory_node;
	snprintf(h->name, HSTATE_NAME_LEN, "hugepages-%lukB",
					huge_page_size(h)/SZ_1K);

	parsed_hstate = h;
}

bool __init __weak hugetlb_node_alloc_supported(void)
{
	return true;
}

static void __init hugepages_clear_pages_in_node(void)
{
	if (!hugetlb_max_hstate) {
		default_hstate_max_huge_pages = 0;
		memset(default_hugepages_in_node, 0,
			sizeof(default_hugepages_in_node));
	} else {
		parsed_hstate->max_huge_pages = 0;
		memset(parsed_hstate->max_huge_pages_node, 0,
			sizeof(parsed_hstate->max_huge_pages_node));
	}
}

/*
 * hugepages command line processing
 * hugepages normally follows a valid hugepagsz or default_hugepagsz
 * specification.  If not, ignore the hugepages value.  hugepages can also
 * be the first huge page command line  option in which case it implicitly
 * specifies the number of huge pages for the default size.
 */
static int __init hugepages_setup(char *s)
{
	unsigned long *mhp;
	static unsigned long *last_mhp;
	int node = NUMA_NO_NODE;
	int count;
	unsigned long tmp;
	char *p = s;

	if (!parsed_valid_hugepagesz) {
		pr_warn("HugeTLB: hugepages=%s does not follow a valid hugepagesz, ignoring\n", s);
		parsed_valid_hugepagesz = true;
		return 1;
	}

	/*
	 * !hugetlb_max_hstate means we haven't parsed a hugepagesz= parameter
	 * yet, so this hugepages= parameter goes to the "default hstate".
	 * Otherwise, it goes with the previously parsed hugepagesz or
	 * default_hugepagesz.
	 */
	else if (!hugetlb_max_hstate)
		mhp = &default_hstate_max_huge_pages;
	else
		mhp = &parsed_hstate->max_huge_pages;

	if (mhp == last_mhp) {
		pr_warn("HugeTLB: hugepages= specified twice without interleaving hugepagesz=, ignoring hugepages=%s\n", s);
		return 1;
	}

	while (*p) {
		count = 0;
		if (sscanf(p, "%lu%n", &tmp, &count) != 1)
			goto invalid;
		/* Parameter is node format */
		if (p[count] == ':') {
			if (!hugetlb_node_alloc_supported()) {
				pr_warn("HugeTLB: architecture can't support node specific alloc, ignoring!\n");
				return 1;
			}
			if (tmp >= MAX_NUMNODES || !node_online(tmp))
				goto invalid;
			node = array_index_nospec(tmp, MAX_NUMNODES);
			p += count + 1;
			/* Parse hugepages */
			if (sscanf(p, "%lu%n", &tmp, &count) != 1)
				goto invalid;
			if (!hugetlb_max_hstate)
				default_hugepages_in_node[node] = tmp;
			else
				parsed_hstate->max_huge_pages_node[node] = tmp;
			*mhp += tmp;
			/* Go to parse next node*/
			if (p[count] == ',')
				p += count + 1;
			else
				break;
		} else {
			if (p != s)
				goto invalid;
			*mhp = tmp;
			break;
		}
	}

	/*
	 * Global state is always initialized later in hugetlb_init.
	 * But we need to allocate gigantic hstates here early to still
	 * use the bootmem allocator.
	 */
	if (hugetlb_max_hstate && hstate_is_gigantic(parsed_hstate))
		hugetlb_hstate_alloc_pages(parsed_hstate);

	last_mhp = mhp;

	return 1;

invalid:
	pr_warn("HugeTLB: Invalid hugepages parameter %s\n", p);
	hugepages_clear_pages_in_node();
	return 1;
}
__setup("hugepages=", hugepages_setup);

/*
 * hugepagesz command line processing
 * A specific huge page size can only be specified once with hugepagesz.
 * hugepagesz is followed by hugepages on the command line.  The global
 * variable 'parsed_valid_hugepagesz' is used to determine if prior
 * hugepagesz argument was valid.
 */
static int __init hugepagesz_setup(char *s)
{
	unsigned long size;
	struct hstate *h;

	parsed_valid_hugepagesz = false;
	size = (unsigned long)memparse(s, NULL);

	if (!arch_hugetlb_valid_size(size)) {
		pr_err("HugeTLB: unsupported hugepagesz=%s\n", s);
		return 1;
	}

	h = size_to_hstate(size);
	if (h) {
		/*
		 * hstate for this size already exists.  This is normally
		 * an error, but is allowed if the existing hstate is the
		 * default hstate.  More specifically, it is only allowed if
		 * the number of huge pages for the default hstate was not
		 * previously specified.
		 */
		if (!parsed_default_hugepagesz ||  h != &default_hstate ||
		    default_hstate.max_huge_pages) {
			pr_warn("HugeTLB: hugepagesz=%s specified twice, ignoring\n", s);
			return 1;
		}

		/*
		 * No need to call hugetlb_add_hstate() as hstate already
		 * exists.  But, do set parsed_hstate so that a following
		 * hugepages= parameter will be applied to this hstate.
		 */
		parsed_hstate = h;
		parsed_valid_hugepagesz = true;
		return 1;
	}

	hugetlb_add_hstate(ilog2(size) - PAGE_SHIFT);
	parsed_valid_hugepagesz = true;
	return 1;
}
__setup("hugepagesz=", hugepagesz_setup);

/*
 * default_hugepagesz command line input
 * Only one instance of default_hugepagesz allowed on command line.
 */
static int __init default_hugepagesz_setup(char *s)
{
	unsigned long size;
	int i;

	parsed_valid_hugepagesz = false;
	if (parsed_default_hugepagesz) {
		pr_err("HugeTLB: default_hugepagesz previously specified, ignoring %s\n", s);
		return 1;
	}

	size = (unsigned long)memparse(s, NULL);

	if (!arch_hugetlb_valid_size(size)) {
		pr_err("HugeTLB: unsupported default_hugepagesz=%s\n", s);
		return 1;
	}

	hugetlb_add_hstate(ilog2(size) - PAGE_SHIFT);
	parsed_valid_hugepagesz = true;
	parsed_default_hugepagesz = true;
	default_hstate_idx = hstate_index(size_to_hstate(size));

	/*
	 * The number of default huge pages (for this size) could have been
	 * specified as the first hugetlb parameter: hugepages=X.  If so,
	 * then default_hstate_max_huge_pages is set.  If the default huge
	 * page size is gigantic (>= MAX_ORDER), then the pages must be
	 * allocated here from bootmem allocator.
	 */
	if (default_hstate_max_huge_pages) {
		default_hstate.max_huge_pages = default_hstate_max_huge_pages;
		for_each_online_node(i)
			default_hstate.max_huge_pages_node[i] =
				default_hugepages_in_node[i];
		if (hstate_is_gigantic(&default_hstate))
			hugetlb_hstate_alloc_pages(&default_hstate);
		default_hstate_max_huge_pages = 0;
	}

	return 1;
}
__setup("default_hugepagesz=", default_hugepagesz_setup);

static nodemask_t *policy_mbind_nodemask(gfp_t gfp)
{
#ifdef CONFIG_NUMA
	struct mempolicy *mpol = get_task_policy(current);

	/*
	 * Only enforce MPOL_BIND policy which overlaps with cpuset policy
	 * (from policy_nodemask) specifically for hugetlb case
	 */
	if (mpol->mode == MPOL_BIND &&
		(apply_policy_zone(mpol, gfp_zone(gfp)) &&
		 cpuset_nodemask_valid_mems_allowed(&mpol->nodes)))
		return &mpol->nodes;
#endif
	return NULL;
}

static unsigned int allowed_mems_nr(struct hstate *h)
{
	int node;
	unsigned int nr = 0;
	nodemask_t *mbind_nodemask;
	unsigned int *array = h->free_huge_pages_node;
	gfp_t gfp_mask = htlb_alloc_mask(h);

	mbind_nodemask = policy_mbind_nodemask(gfp_mask);
	for_each_node_mask(node, cpuset_current_mems_allowed) {
		if (!mbind_nodemask || node_isset(node, *mbind_nodemask))
			nr += array[node];
	}

	return nr;
}

#ifdef CONFIG_SYSCTL
static int proc_hugetlb_doulongvec_minmax(struct ctl_table *table, int write,
					  void *buffer, size_t *length,
					  loff_t *ppos, unsigned long *out)
{
	struct ctl_table dup_table;

	/*
	 * In order to avoid races with __do_proc_doulongvec_minmax(), we
	 * can duplicate the @table and alter the duplicate of it.
	 */
	dup_table = *table;
	dup_table.data = out;

	return proc_doulongvec_minmax(&dup_table, write, buffer, length, ppos);
}

static int hugetlb_sysctl_handler_common(bool obey_mempolicy,
			 struct ctl_table *table, int write,
			 void *buffer, size_t *length, loff_t *ppos)
{
	struct hstate *h = &default_hstate;
	unsigned long tmp = h->max_huge_pages;
	int ret;

	if (!hugepages_supported())
		return -EOPNOTSUPP;

	ret = proc_hugetlb_doulongvec_minmax(table, write, buffer, length, ppos,
					     &tmp);
	if (ret)
		goto out;

	if (write)
		ret = __nr_hugepages_store_common(obey_mempolicy, h,
						  NUMA_NO_NODE, tmp, *length);
out:
	return ret;
}

int hugetlb_sysctl_handler(struct ctl_table *table, int write,
			  void *buffer, size_t *length, loff_t *ppos)
{

	return hugetlb_sysctl_handler_common(false, table, write,
							buffer, length, ppos);
}

#ifdef CONFIG_NUMA
int hugetlb_mempolicy_sysctl_handler(struct ctl_table *table, int write,
			  void *buffer, size_t *length, loff_t *ppos)
{
	return hugetlb_sysctl_handler_common(true, table, write,
							buffer, length, ppos);
}
#endif /* CONFIG_NUMA */

int hugetlb_overcommit_handler(struct ctl_table *table, int write,
		void *buffer, size_t *length, loff_t *ppos)
{
	struct hstate *h = &default_hstate;
	unsigned long tmp;
	int ret;

	if (!hugepages_supported())
		return -EOPNOTSUPP;

	tmp = h->nr_overcommit_huge_pages;

	if (write && hstate_is_gigantic(h))
		return -EINVAL;

	ret = proc_hugetlb_doulongvec_minmax(table, write, buffer, length, ppos,
					     &tmp);
	if (ret)
		goto out;

	if (write) {
		spin_lock_irq(&hugetlb_lock);
		h->nr_overcommit_huge_pages = tmp;
		spin_unlock_irq(&hugetlb_lock);
	}
out:
	return ret;
}

#endif /* CONFIG_SYSCTL */

void hugetlb_report_meminfo(struct seq_file *m)
{
	struct hstate *h;
	unsigned long total = 0;

	if (!hugepages_supported())
		return;

	for_each_hstate(h) {
		unsigned long count = h->nr_huge_pages;

		total += huge_page_size(h) * count;

		if (h == &default_hstate)
			seq_printf(m,
				   "HugePages_Total:   %5lu\n"
				   "HugePages_Free:    %5lu\n"
				   "HugePages_Rsvd:    %5lu\n"
				   "HugePages_Surp:    %5lu\n"
				   "Hugepagesize:   %8lu kB\n",
				   count,
				   h->free_huge_pages,
				   h->resv_huge_pages,
				   h->surplus_huge_pages,
				   huge_page_size(h) / SZ_1K);
	}

	seq_printf(m, "Hugetlb:        %8lu kB\n", total / SZ_1K);
}

int hugetlb_report_node_meminfo(char *buf, int len, int nid)
{
	struct hstate *h = &default_hstate;

	if (!hugepages_supported())
		return 0;

	return sysfs_emit_at(buf, len,
			     "Node %d HugePages_Total: %5u\n"
			     "Node %d HugePages_Free:  %5u\n"
			     "Node %d HugePages_Surp:  %5u\n",
			     nid, h->nr_huge_pages_node[nid],
			     nid, h->free_huge_pages_node[nid],
			     nid, h->surplus_huge_pages_node[nid]);
}

void hugetlb_show_meminfo_node(int nid)
{
	struct hstate *h;

	if (!hugepages_supported())
		return;

	for_each_hstate(h)
		printk("Node %d hugepages_total=%u hugepages_free=%u hugepages_surp=%u hugepages_size=%lukB\n",
			nid,
			h->nr_huge_pages_node[nid],
			h->free_huge_pages_node[nid],
			h->surplus_huge_pages_node[nid],
			huge_page_size(h) / SZ_1K);
}

void hugetlb_report_usage(struct seq_file *m, struct mm_struct *mm)
{
	seq_printf(m, "HugetlbPages:\t%8lu kB\n",
		   atomic_long_read(&mm->hugetlb_usage) << (PAGE_SHIFT - 10));
}

/* Return the number pages of memory we physically have, in PAGE_SIZE units. */
unsigned long hugetlb_total_pages(void)
{
	struct hstate *h;
	unsigned long nr_total_pages = 0;

	for_each_hstate(h)
		nr_total_pages += h->nr_huge_pages * pages_per_huge_page(h);
	return nr_total_pages;
}

static int hugetlb_acct_memory(struct hstate *h, long delta)
{
	int ret = -ENOMEM;

	if (!delta)
		return 0;

	spin_lock_irq(&hugetlb_lock);
	/*
	 * When cpuset is configured, it breaks the strict hugetlb page
	 * reservation as the accounting is done on a global variable. Such
	 * reservation is completely rubbish in the presence of cpuset because
	 * the reservation is not checked against page availability for the
	 * current cpuset. Application can still potentially OOM'ed by kernel
	 * with lack of free htlb page in cpuset that the task is in.
	 * Attempt to enforce strict accounting with cpuset is almost
	 * impossible (or too ugly) because cpuset is too fluid that
	 * task or memory node can be dynamically moved between cpusets.
	 *
	 * The change of semantics for shared hugetlb mapping with cpuset is
	 * undesirable. However, in order to preserve some of the semantics,
	 * we fall back to check against current free page availability as
	 * a best attempt and hopefully to minimize the impact of changing
	 * semantics that cpuset has.
	 *
	 * Apart from cpuset, we also have memory policy mechanism that
	 * also determines from which node the kernel will allocate memory
	 * in a NUMA system. So similar to cpuset, we also should consider
	 * the memory policy of the current task. Similar to the description
	 * above.
	 */
	if (delta > 0) {
		if (gather_surplus_pages(h, delta) < 0)
			goto out;

		if (delta > allowed_mems_nr(h)) {
			return_unused_surplus_pages(h, delta);
			goto out;
		}
	}

	ret = 0;
	if (delta < 0)
		return_unused_surplus_pages(h, (unsigned long) -delta);

out:
	spin_unlock_irq(&hugetlb_lock);
	return ret;
}

static void hugetlb_vm_op_open(struct vm_area_struct *vma)
{
	struct resv_map *resv = vma_resv_map(vma);

	/*
	 * HPAGE_RESV_OWNER indicates a private mapping.
	 * This new VMA should share its siblings reservation map if present.
	 * The VMA will only ever have a valid reservation map pointer where
	 * it is being copied for another still existing VMA.  As that VMA
	 * has a reference to the reservation map it cannot disappear until
	 * after this open call completes.  It is therefore safe to take a
	 * new reference here without additional locking.
	 */
	if (resv && is_vma_resv_set(vma, HPAGE_RESV_OWNER)) {
		resv_map_dup_hugetlb_cgroup_uncharge_info(resv);
		kref_get(&resv->refs);
	}

	/*
	 * vma_lock structure for sharable mappings is vma specific.
	 * Clear old pointer (if copied via vm_area_dup) and allocate
	 * new structure.  Before clearing, make sure vma_lock is not
	 * for this vma.
	 */
	if (vma->vm_flags & VM_MAYSHARE) {
		struct hugetlb_vma_lock *vma_lock = vma->vm_private_data;

		if (vma_lock) {
			if (vma_lock->vma != vma) {
				vma->vm_private_data = NULL;
				hugetlb_vma_lock_alloc(vma);
			} else
				pr_warn("HugeTLB: vma_lock already exists in %s.\n", __func__);
		} else
			hugetlb_vma_lock_alloc(vma);
	}
}

static void hugetlb_vm_op_close(struct vm_area_struct *vma)
{
	struct hstate *h = hstate_vma(vma);
	struct resv_map *resv;
	struct hugepage_subpool *spool = subpool_vma(vma);
	unsigned long reserve, start, end;
	long gbl_reserve;

	hugetlb_vma_lock_free(vma);

	resv = vma_resv_map(vma);
	if (!resv || !is_vma_resv_set(vma, HPAGE_RESV_OWNER))
		return;

	start = vma_hugecache_offset(h, vma, vma->vm_start);
	end = vma_hugecache_offset(h, vma, vma->vm_end);

	reserve = (end - start) - region_count(resv, start, end);
	hugetlb_cgroup_uncharge_counter(resv, start, end);
	if (reserve) {
		/*
		 * Decrement reserve counts.  The global reserve count may be
		 * adjusted if the subpool has a minimum size.
		 */
		gbl_reserve = hugepage_subpool_put_pages(spool, reserve);
		hugetlb_acct_memory(h, -gbl_reserve);
	}

	kref_put(&resv->refs, resv_map_release);
}

static int hugetlb_vm_op_split(struct vm_area_struct *vma, unsigned long addr)
{
	if (addr & ~(huge_page_mask(hstate_vma(vma))))
		return -EINVAL;
	return 0;
}

static unsigned long hugetlb_vm_op_pagesize(struct vm_area_struct *vma)
{
	return huge_page_size(hstate_vma(vma));
}

/*
 * We cannot handle pagefaults against hugetlb pages at all.  They cause
 * handle_mm_fault() to try to instantiate regular-sized pages in the
 * hugepage VMA.  do_page_fault() is supposed to trap this, so BUG is we get
 * this far.
 */
static vm_fault_t hugetlb_vm_op_fault(struct vm_fault *vmf)
{
	BUG();
	return 0;
}

/*
 * When a new function is introduced to vm_operations_struct and added
 * to hugetlb_vm_ops, please consider adding the function to shm_vm_ops.
 * This is because under System V memory model, mappings created via
 * shmget/shmat with "huge page" specified are backed by hugetlbfs files,
 * their original vm_ops are overwritten with shm_vm_ops.
 */
const struct vm_operations_struct hugetlb_vm_ops = {
	.fault = hugetlb_vm_op_fault,
	.open = hugetlb_vm_op_open,
	.close = hugetlb_vm_op_close,
	.may_split = hugetlb_vm_op_split,
	.pagesize = hugetlb_vm_op_pagesize,
};

static pte_t make_huge_pte(struct vm_area_struct *vma, struct page *page,
				int writable)
{
	pte_t entry;
	unsigned int shift = huge_page_shift(hstate_vma(vma));

	if (writable) {
		entry = huge_pte_mkwrite(huge_pte_mkdirty(mk_huge_pte(page,
					 vma->vm_page_prot)));
	} else {
		entry = huge_pte_wrprotect(mk_huge_pte(page,
					   vma->vm_page_prot));
	}
	entry = pte_mkyoung(entry);
	entry = arch_make_huge_pte(entry, shift, vma->vm_flags);

	return entry;
}

static void set_huge_ptep_writable(struct vm_area_struct *vma,
				   unsigned long address, pte_t *ptep)
{
	pte_t entry;

	entry = huge_pte_mkwrite(huge_pte_mkdirty(huge_ptep_get(ptep)));
	if (huge_ptep_set_access_flags(vma, address, ptep, entry, 1))
		update_mmu_cache(vma, address, ptep);
}

bool is_hugetlb_entry_migration(pte_t pte)
{
	swp_entry_t swp;

	if (huge_pte_none(pte) || pte_present(pte))
		return false;
	swp = pte_to_swp_entry(pte);
	if (is_migration_entry(swp))
		return true;
	else
		return false;
}

static bool is_hugetlb_entry_hwpoisoned(pte_t pte)
{
	swp_entry_t swp;

	if (huge_pte_none(pte) || pte_present(pte))
		return false;
	swp = pte_to_swp_entry(pte);
	if (is_hwpoison_entry(swp))
		return true;
	else
		return false;
}

static void
hugetlb_install_page(struct vm_area_struct *vma, pte_t *ptep, unsigned long addr,
		     struct page *new_page)
{
	__SetPageUptodate(new_page);
	hugepage_add_new_anon_rmap(new_page, vma, addr);
	set_huge_pte_at(vma->vm_mm, addr, ptep, make_huge_pte(vma, new_page, 1));
	hugetlb_count_add(pages_per_huge_page(hstate_vma(vma)), vma->vm_mm);
	ClearHPageRestoreReserve(new_page);
	SetHPageMigratable(new_page);
}

int copy_hugetlb_page_range(struct mm_struct *dst, struct mm_struct *src,
			    struct vm_area_struct *dst_vma,
			    struct vm_area_struct *src_vma)
{
	pte_t *src_pte, *dst_pte, entry;
	struct page *ptepage;
	unsigned long addr;
	bool cow = is_cow_mapping(src_vma->vm_flags);
	struct hstate *h = hstate_vma(src_vma);
	unsigned long sz = huge_page_size(h);
	unsigned long npages = pages_per_huge_page(h);
	struct mmu_notifier_range range;
	unsigned long last_addr_mask;
	int ret = 0;

	if (cow) {
		mmu_notifier_range_init(&range, MMU_NOTIFY_CLEAR, 0, src_vma, src,
					src_vma->vm_start,
					src_vma->vm_end);
		mmu_notifier_invalidate_range_start(&range);
		mmap_assert_write_locked(src);
		raw_write_seqcount_begin(&src->write_protect_seq);
	} else {
		/*
		 * For shared mappings the vma lock must be held before
		 * calling huge_pte_offset in the src vma. Otherwise, the
		 * returned ptep could go away if part of a shared pmd and
		 * another thread calls huge_pmd_unshare.
		 */
		hugetlb_vma_lock_read(src_vma);
	}

	last_addr_mask = hugetlb_mask_last_page(h);
	for (addr = src_vma->vm_start; addr < src_vma->vm_end; addr += sz) {
		spinlock_t *src_ptl, *dst_ptl;
		src_pte = huge_pte_offset(src, addr, sz);
		if (!src_pte) {
			addr |= last_addr_mask;
			continue;
		}
		dst_pte = huge_pte_alloc(dst, dst_vma, addr, sz);
		if (!dst_pte) {
			ret = -ENOMEM;
			break;
		}

		/*
		 * If the pagetables are shared don't copy or take references.
		 *
		 * dst_pte == src_pte is the common case of src/dest sharing.
		 * However, src could have 'unshared' and dst shares with
		 * another vma. So page_count of ptep page is checked instead
		 * to reliably determine whether pte is shared.
		 */
		if (page_count(virt_to_page(dst_pte)) > 1) {
			addr |= last_addr_mask;
			continue;
		}

		dst_ptl = huge_pte_lock(h, dst, dst_pte);
		src_ptl = huge_pte_lockptr(h, src, src_pte);
		spin_lock_nested(src_ptl, SINGLE_DEPTH_NESTING);
		entry = huge_ptep_get(src_pte);
again:
		if (huge_pte_none(entry)) {
			/*
			 * Skip if src entry none.
			 */
			;
		} else if (unlikely(is_hugetlb_entry_hwpoisoned(entry))) {
			bool uffd_wp = huge_pte_uffd_wp(entry);

			if (!userfaultfd_wp(dst_vma) && uffd_wp)
				entry = huge_pte_clear_uffd_wp(entry);
			set_huge_pte_at(dst, addr, dst_pte, entry);
		} else if (unlikely(is_hugetlb_entry_migration(entry))) {
			swp_entry_t swp_entry = pte_to_swp_entry(entry);
			bool uffd_wp = huge_pte_uffd_wp(entry);

			if (!is_readable_migration_entry(swp_entry) && cow) {
				/*
				 * COW mappings require pages in both
				 * parent and child to be set to read.
				 */
				swp_entry = make_readable_migration_entry(
							swp_offset(swp_entry));
				entry = swp_entry_to_pte(swp_entry);
				if (userfaultfd_wp(src_vma) && uffd_wp)
					entry = huge_pte_mkuffd_wp(entry);
				set_huge_pte_at(src, addr, src_pte, entry);
			}
			if (!userfaultfd_wp(dst_vma) && uffd_wp)
				entry = huge_pte_clear_uffd_wp(entry);
			set_huge_pte_at(dst, addr, dst_pte, entry);
		} else if (unlikely(is_pte_marker(entry))) {
			/*
			 * We copy the pte marker only if the dst vma has
			 * uffd-wp enabled.
			 */
			if (userfaultfd_wp(dst_vma))
				set_huge_pte_at(dst, addr, dst_pte, entry);
		} else {
			entry = huge_ptep_get(src_pte);
			ptepage = pte_page(entry);
			get_page(ptepage);

			/*
			 * Failing to duplicate the anon rmap is a rare case
			 * where we see pinned hugetlb pages while they're
			 * prone to COW. We need to do the COW earlier during
			 * fork.
			 *
			 * When pre-allocating the page or copying data, we
			 * need to be without the pgtable locks since we could
			 * sleep during the process.
			 */
			if (!PageAnon(ptepage)) {
				page_dup_file_rmap(ptepage, true);
			} else if (page_try_dup_anon_rmap(ptepage, true,
							  src_vma)) {
				pte_t src_pte_old = entry;
				struct page *new;

				spin_unlock(src_ptl);
				spin_unlock(dst_ptl);
				/* Do not use reserve as it's private owned */
				new = alloc_huge_page(dst_vma, addr, 1);
				if (IS_ERR(new)) {
					put_page(ptepage);
					ret = PTR_ERR(new);
					break;
				}
				copy_user_huge_page(new, ptepage, addr, dst_vma,
						    npages);
				put_page(ptepage);

				/* Install the new huge page if src pte stable */
				dst_ptl = huge_pte_lock(h, dst, dst_pte);
				src_ptl = huge_pte_lockptr(h, src, src_pte);
				spin_lock_nested(src_ptl, SINGLE_DEPTH_NESTING);
				entry = huge_ptep_get(src_pte);
				if (!pte_same(src_pte_old, entry)) {
					restore_reserve_on_error(h, dst_vma, addr,
								new);
					put_page(new);
					/* huge_ptep of dst_pte won't change as in child */
					goto again;
				}
				hugetlb_install_page(dst_vma, dst_pte, addr, new);
				spin_unlock(src_ptl);
				spin_unlock(dst_ptl);
				continue;
			}

			if (cow) {
				/*
				 * No need to notify as we are downgrading page
				 * table protection not changing it to point
				 * to a new page.
				 *
				 * See Documentation/mm/mmu_notifier.rst
				 */
				huge_ptep_set_wrprotect(src, addr, src_pte);
				entry = huge_pte_wrprotect(entry);
			}

			set_huge_pte_at(dst, addr, dst_pte, entry);
			hugetlb_count_add(npages, dst);
		}
		spin_unlock(src_ptl);
		spin_unlock(dst_ptl);
	}

	if (cow) {
		raw_write_seqcount_end(&src->write_protect_seq);
		mmu_notifier_invalidate_range_end(&range);
	} else {
		hugetlb_vma_unlock_read(src_vma);
	}

	return ret;
}

static void move_huge_pte(struct vm_area_struct *vma, unsigned long old_addr,
			  unsigned long new_addr, pte_t *src_pte, pte_t *dst_pte)
{
	struct hstate *h = hstate_vma(vma);
	struct mm_struct *mm = vma->vm_mm;
	spinlock_t *src_ptl, *dst_ptl;
	pte_t pte;

	dst_ptl = huge_pte_lock(h, mm, dst_pte);
	src_ptl = huge_pte_lockptr(h, mm, src_pte);

	/*
	 * We don't have to worry about the ordering of src and dst ptlocks
	 * because exclusive mmap_sem (or the i_mmap_lock) prevents deadlock.
	 */
	if (src_ptl != dst_ptl)
		spin_lock_nested(src_ptl, SINGLE_DEPTH_NESTING);

	pte = huge_ptep_get_and_clear(mm, old_addr, src_pte);
	set_huge_pte_at(mm, new_addr, dst_pte, pte);

	if (src_ptl != dst_ptl)
		spin_unlock(src_ptl);
	spin_unlock(dst_ptl);
}

int move_hugetlb_page_tables(struct vm_area_struct *vma,
			     struct vm_area_struct *new_vma,
			     unsigned long old_addr, unsigned long new_addr,
			     unsigned long len)
{
	struct hstate *h = hstate_vma(vma);
	struct address_space *mapping = vma->vm_file->f_mapping;
	unsigned long sz = huge_page_size(h);
	struct mm_struct *mm = vma->vm_mm;
	unsigned long old_end = old_addr + len;
	unsigned long last_addr_mask;
	pte_t *src_pte, *dst_pte;
	struct mmu_notifier_range range;
	bool shared_pmd = false;

	mmu_notifier_range_init(&range, MMU_NOTIFY_CLEAR, 0, vma, mm, old_addr,
				old_end);
	adjust_range_if_pmd_sharing_possible(vma, &range.start, &range.end);
	/*
	 * In case of shared PMDs, we should cover the maximum possible
	 * range.
	 */
	flush_cache_range(vma, range.start, range.end);

	mmu_notifier_invalidate_range_start(&range);
	last_addr_mask = hugetlb_mask_last_page(h);
	/* Prevent race with file truncation */
	hugetlb_vma_lock_write(vma);
	i_mmap_lock_write(mapping);
	for (; old_addr < old_end; old_addr += sz, new_addr += sz) {
		src_pte = huge_pte_offset(mm, old_addr, sz);
		if (!src_pte) {
			old_addr |= last_addr_mask;
			new_addr |= last_addr_mask;
			continue;
		}
		if (huge_pte_none(huge_ptep_get(src_pte)))
			continue;

		if (huge_pmd_unshare(mm, vma, old_addr, src_pte)) {
			shared_pmd = true;
			old_addr |= last_addr_mask;
			new_addr |= last_addr_mask;
			continue;
		}

		dst_pte = huge_pte_alloc(mm, new_vma, new_addr, sz);
		if (!dst_pte)
			break;

		move_huge_pte(vma, old_addr, new_addr, src_pte, dst_pte);
	}

	if (shared_pmd)
		flush_tlb_range(vma, range.start, range.end);
	else
		flush_tlb_range(vma, old_end - len, old_end);
	mmu_notifier_invalidate_range_end(&range);
	i_mmap_unlock_write(mapping);
	hugetlb_vma_unlock_write(vma);

	return len + old_addr - old_end;
}

static void __unmap_hugepage_range(struct mmu_gather *tlb, struct vm_area_struct *vma,
				   unsigned long start, unsigned long end,
				   struct page *ref_page, zap_flags_t zap_flags)
{
	struct mm_struct *mm = vma->vm_mm;
	unsigned long address;
	pte_t *ptep;
	pte_t pte;
	spinlock_t *ptl;
	struct page *page;
	struct hstate *h = hstate_vma(vma);
	unsigned long sz = huge_page_size(h);
	struct mmu_notifier_range range;
<<<<<<< HEAD
=======
	unsigned long last_addr_mask;
>>>>>>> 29549c70
	bool force_flush = false;

	WARN_ON(!is_vm_hugetlb_page(vma));
	BUG_ON(start & ~huge_page_mask(h));
	BUG_ON(end & ~huge_page_mask(h));

	/*
	 * This is a hugetlb vma, all the pte entries should point
	 * to huge page.
	 */
	tlb_change_page_size(tlb, sz);
	tlb_start_vma(tlb, vma);

	/*
	 * If sharing possible, alert mmu notifiers of worst case.
	 */
	mmu_notifier_range_init(&range, MMU_NOTIFY_UNMAP, 0, vma, mm, start,
				end);
	adjust_range_if_pmd_sharing_possible(vma, &range.start, &range.end);
	mmu_notifier_invalidate_range_start(&range);
	last_addr_mask = hugetlb_mask_last_page(h);
	address = start;
	for (; address < end; address += sz) {
		ptep = huge_pte_offset(mm, address, sz);
		if (!ptep) {
			address |= last_addr_mask;
			continue;
		}

		ptl = huge_pte_lock(h, mm, ptep);
		if (huge_pmd_unshare(mm, vma, address, ptep)) {
			spin_unlock(ptl);
			tlb_flush_pmd_range(tlb, address & PUD_MASK, PUD_SIZE);
			force_flush = true;
<<<<<<< HEAD
=======
			address |= last_addr_mask;
>>>>>>> 29549c70
			continue;
		}

		pte = huge_ptep_get(ptep);
		if (huge_pte_none(pte)) {
			spin_unlock(ptl);
			continue;
		}

		/*
		 * Migrating hugepage or HWPoisoned hugepage is already
		 * unmapped and its refcount is dropped, so just clear pte here.
		 */
		if (unlikely(!pte_present(pte))) {
#ifdef CONFIG_PTE_MARKER_UFFD_WP
			/*
			 * If the pte was wr-protected by uffd-wp in any of the
			 * swap forms, meanwhile the caller does not want to
			 * drop the uffd-wp bit in this zap, then replace the
			 * pte with a marker.
			 */
			if (pte_swp_uffd_wp_any(pte) &&
			    !(zap_flags & ZAP_FLAG_DROP_MARKER))
				set_huge_pte_at(mm, address, ptep,
						make_pte_marker(PTE_MARKER_UFFD_WP));
			else
#endif
				huge_pte_clear(mm, address, ptep, sz);
			spin_unlock(ptl);
			continue;
		}

		page = pte_page(pte);
		/*
		 * If a reference page is supplied, it is because a specific
		 * page is being unmapped, not a range. Ensure the page we
		 * are about to unmap is the actual page of interest.
		 */
		if (ref_page) {
			if (page != ref_page) {
				spin_unlock(ptl);
				continue;
			}
			/*
			 * Mark the VMA as having unmapped its page so that
			 * future faults in this VMA will fail rather than
			 * looking like data was lost
			 */
			set_vma_resv_flags(vma, HPAGE_RESV_UNMAPPED);
		}

		pte = huge_ptep_get_and_clear(mm, address, ptep);
		tlb_remove_huge_tlb_entry(h, tlb, ptep, address);
		if (huge_pte_dirty(pte))
			set_page_dirty(page);
#ifdef CONFIG_PTE_MARKER_UFFD_WP
		/* Leave a uffd-wp pte marker if needed */
		if (huge_pte_uffd_wp(pte) &&
		    !(zap_flags & ZAP_FLAG_DROP_MARKER))
			set_huge_pte_at(mm, address, ptep,
					make_pte_marker(PTE_MARKER_UFFD_WP));
#endif
		hugetlb_count_sub(pages_per_huge_page(h), mm);
		page_remove_rmap(page, vma, true);

		spin_unlock(ptl);
		tlb_remove_page_size(tlb, page, huge_page_size(h));
		/*
		 * Bail out after unmapping reference page if supplied
		 */
		if (ref_page)
			break;
	}
	mmu_notifier_invalidate_range_end(&range);
	tlb_end_vma(tlb, vma);

	/*
	 * If we unshared PMDs, the TLB flush was not recorded in mmu_gather. We
	 * could defer the flush until now, since by holding i_mmap_rwsem we
	 * guaranteed that the last refernece would not be dropped. But we must
	 * do the flushing before we return, as otherwise i_mmap_rwsem will be
	 * dropped and the last reference to the shared PMDs page might be
	 * dropped as well.
	 *
	 * In theory we could defer the freeing of the PMD pages as well, but
	 * huge_pmd_unshare() relies on the exact page_count for the PMD page to
	 * detect sharing, so we cannot defer the release of the page either.
	 * Instead, do flush now.
	 */
	if (force_flush)
		tlb_flush_mmu_tlbonly(tlb);
}

void __unmap_hugepage_range_final(struct mmu_gather *tlb,
			  struct vm_area_struct *vma, unsigned long start,
			  unsigned long end, struct page *ref_page,
			  zap_flags_t zap_flags)
{
	hugetlb_vma_lock_write(vma);
	i_mmap_lock_write(vma->vm_file->f_mapping);

	__unmap_hugepage_range(tlb, vma, start, end, ref_page, zap_flags);

	if (zap_flags & ZAP_FLAG_UNMAP) {	/* final unmap */
		/*
		 * Unlock and free the vma lock before releasing i_mmap_rwsem.
		 * When the vma_lock is freed, this makes the vma ineligible
		 * for pmd sharing.  And, i_mmap_rwsem is required to set up
		 * pmd sharing.  This is important as page tables for this
		 * unmapped range will be asynchrously deleted.  If the page
		 * tables are shared, there will be issues when accessed by
		 * someone else.
		 */
		__hugetlb_vma_unlock_write_free(vma);
		i_mmap_unlock_write(vma->vm_file->f_mapping);
	} else {
		i_mmap_unlock_write(vma->vm_file->f_mapping);
		hugetlb_vma_unlock_write(vma);
	}
}

void unmap_hugepage_range(struct vm_area_struct *vma, unsigned long start,
			  unsigned long end, struct page *ref_page,
			  zap_flags_t zap_flags)
{
	struct mmu_gather tlb;

	tlb_gather_mmu(&tlb, vma->vm_mm);
	__unmap_hugepage_range(&tlb, vma, start, end, ref_page, zap_flags);
	tlb_finish_mmu(&tlb);
}

/*
 * This is called when the original mapper is failing to COW a MAP_PRIVATE
 * mapping it owns the reserve page for. The intention is to unmap the page
 * from other VMAs and let the children be SIGKILLed if they are faulting the
 * same region.
 */
static void unmap_ref_private(struct mm_struct *mm, struct vm_area_struct *vma,
			      struct page *page, unsigned long address)
{
	struct hstate *h = hstate_vma(vma);
	struct vm_area_struct *iter_vma;
	struct address_space *mapping;
	pgoff_t pgoff;

	/*
	 * vm_pgoff is in PAGE_SIZE units, hence the different calculation
	 * from page cache lookup which is in HPAGE_SIZE units.
	 */
	address = address & huge_page_mask(h);
	pgoff = ((address - vma->vm_start) >> PAGE_SHIFT) +
			vma->vm_pgoff;
	mapping = vma->vm_file->f_mapping;

	/*
	 * Take the mapping lock for the duration of the table walk. As
	 * this mapping should be shared between all the VMAs,
	 * __unmap_hugepage_range() is called as the lock is already held
	 */
	i_mmap_lock_write(mapping);
	vma_interval_tree_foreach(iter_vma, &mapping->i_mmap, pgoff, pgoff) {
		/* Do not unmap the current VMA */
		if (iter_vma == vma)
			continue;

		/*
		 * Shared VMAs have their own reserves and do not affect
		 * MAP_PRIVATE accounting but it is possible that a shared
		 * VMA is using the same page so check and skip such VMAs.
		 */
		if (iter_vma->vm_flags & VM_MAYSHARE)
			continue;

		/*
		 * Unmap the page from other VMAs without their own reserves.
		 * They get marked to be SIGKILLed if they fault in these
		 * areas. This is because a future no-page fault on this VMA
		 * could insert a zeroed page instead of the data existing
		 * from the time of fork. This would look like data corruption
		 */
		if (!is_vma_resv_set(iter_vma, HPAGE_RESV_OWNER))
			unmap_hugepage_range(iter_vma, address,
					     address + huge_page_size(h), page, 0);
	}
	i_mmap_unlock_write(mapping);
}

/*
 * hugetlb_wp() should be called with page lock of the original hugepage held.
 * Called with hugetlb_fault_mutex_table held and pte_page locked so we
 * cannot race with other handlers or page migration.
 * Keep the pte_same checks anyway to make transition from the mutex easier.
 */
static vm_fault_t hugetlb_wp(struct mm_struct *mm, struct vm_area_struct *vma,
		       unsigned long address, pte_t *ptep, unsigned int flags,
		       struct page *pagecache_page, spinlock_t *ptl)
{
	const bool unshare = flags & FAULT_FLAG_UNSHARE;
	pte_t pte;
	struct hstate *h = hstate_vma(vma);
	struct page *old_page, *new_page;
	int outside_reserve = 0;
	vm_fault_t ret = 0;
	unsigned long haddr = address & huge_page_mask(h);
	struct mmu_notifier_range range;

	VM_BUG_ON(unshare && (flags & FOLL_WRITE));
	VM_BUG_ON(!unshare && !(flags & FOLL_WRITE));

	/*
	 * hugetlb does not support FOLL_FORCE-style write faults that keep the
	 * PTE mapped R/O such as maybe_mkwrite() would do.
	 */
	if (WARN_ON_ONCE(!unshare && !(vma->vm_flags & VM_WRITE)))
		return VM_FAULT_SIGSEGV;

	/* Let's take out MAP_SHARED mappings first. */
	if (vma->vm_flags & VM_MAYSHARE) {
		if (unlikely(unshare))
			return 0;
		set_huge_ptep_writable(vma, haddr, ptep);
		return 0;
	}

	pte = huge_ptep_get(ptep);
	old_page = pte_page(pte);

	delayacct_wpcopy_start();

retry_avoidcopy:
	/*
	 * If no-one else is actually using this page, we're the exclusive
	 * owner and can reuse this page.
	 */
	if (page_mapcount(old_page) == 1 && PageAnon(old_page)) {
		if (!PageAnonExclusive(old_page))
			page_move_anon_rmap(old_page, vma);
		if (likely(!unshare))
			set_huge_ptep_writable(vma, haddr, ptep);

		delayacct_wpcopy_end();
		return 0;
	}
	VM_BUG_ON_PAGE(PageAnon(old_page) && PageAnonExclusive(old_page),
		       old_page);

	/*
	 * If the process that created a MAP_PRIVATE mapping is about to
	 * perform a COW due to a shared page count, attempt to satisfy
	 * the allocation without using the existing reserves. The pagecache
	 * page is used to determine if the reserve at this address was
	 * consumed or not. If reserves were used, a partial faulted mapping
	 * at the time of fork() could consume its reserves on COW instead
	 * of the full address range.
	 */
	if (is_vma_resv_set(vma, HPAGE_RESV_OWNER) &&
			old_page != pagecache_page)
		outside_reserve = 1;

	get_page(old_page);

	/*
	 * Drop page table lock as buddy allocator may be called. It will
	 * be acquired again before returning to the caller, as expected.
	 */
	spin_unlock(ptl);
	new_page = alloc_huge_page(vma, haddr, outside_reserve);

	if (IS_ERR(new_page)) {
		/*
		 * If a process owning a MAP_PRIVATE mapping fails to COW,
		 * it is due to references held by a child and an insufficient
		 * huge page pool. To guarantee the original mappers
		 * reliability, unmap the page from child processes. The child
		 * may get SIGKILLed if it later faults.
		 */
		if (outside_reserve) {
			struct address_space *mapping = vma->vm_file->f_mapping;
			pgoff_t idx;
			u32 hash;

			put_page(old_page);
			/*
			 * Drop hugetlb_fault_mutex and vma_lock before
			 * unmapping.  unmapping needs to hold vma_lock
			 * in write mode.  Dropping vma_lock in read mode
			 * here is OK as COW mappings do not interact with
			 * PMD sharing.
			 *
			 * Reacquire both after unmap operation.
			 */
			idx = vma_hugecache_offset(h, vma, haddr);
			hash = hugetlb_fault_mutex_hash(mapping, idx);
			hugetlb_vma_unlock_read(vma);
			mutex_unlock(&hugetlb_fault_mutex_table[hash]);

			unmap_ref_private(mm, vma, old_page, haddr);

			mutex_lock(&hugetlb_fault_mutex_table[hash]);
			hugetlb_vma_lock_read(vma);
			spin_lock(ptl);
			ptep = huge_pte_offset(mm, haddr, huge_page_size(h));
			if (likely(ptep &&
				   pte_same(huge_ptep_get(ptep), pte)))
				goto retry_avoidcopy;
			/*
			 * race occurs while re-acquiring page table
			 * lock, and our job is done.
			 */
			delayacct_wpcopy_end();
			return 0;
		}

		ret = vmf_error(PTR_ERR(new_page));
		goto out_release_old;
	}

	/*
	 * When the original hugepage is shared one, it does not have
	 * anon_vma prepared.
	 */
	if (unlikely(anon_vma_prepare(vma))) {
		ret = VM_FAULT_OOM;
		goto out_release_all;
	}

	copy_user_huge_page(new_page, old_page, address, vma,
			    pages_per_huge_page(h));
	__SetPageUptodate(new_page);

	mmu_notifier_range_init(&range, MMU_NOTIFY_CLEAR, 0, vma, mm, haddr,
				haddr + huge_page_size(h));
	mmu_notifier_invalidate_range_start(&range);

	/*
	 * Retake the page table lock to check for racing updates
	 * before the page tables are altered
	 */
	spin_lock(ptl);
	ptep = huge_pte_offset(mm, haddr, huge_page_size(h));
	if (likely(ptep && pte_same(huge_ptep_get(ptep), pte))) {
		ClearHPageRestoreReserve(new_page);

		/* Break COW or unshare */
		huge_ptep_clear_flush(vma, haddr, ptep);
		mmu_notifier_invalidate_range(mm, range.start, range.end);
		page_remove_rmap(old_page, vma, true);
		hugepage_add_new_anon_rmap(new_page, vma, haddr);
		set_huge_pte_at(mm, haddr, ptep,
				make_huge_pte(vma, new_page, !unshare));
		SetHPageMigratable(new_page);
		/* Make the old page be freed below */
		new_page = old_page;
	}
	spin_unlock(ptl);
	mmu_notifier_invalidate_range_end(&range);
out_release_all:
	/*
	 * No restore in case of successful pagetable update (Break COW or
	 * unshare)
	 */
	if (new_page != old_page)
		restore_reserve_on_error(h, vma, haddr, new_page);
	put_page(new_page);
out_release_old:
	put_page(old_page);

	spin_lock(ptl); /* Caller expects lock to be held */

	delayacct_wpcopy_end();
	return ret;
}

/*
 * Return whether there is a pagecache page to back given address within VMA.
 * Caller follow_hugetlb_page() holds page_table_lock so we cannot lock_page.
 */
static bool hugetlbfs_pagecache_present(struct hstate *h,
			struct vm_area_struct *vma, unsigned long address)
{
	struct address_space *mapping;
	pgoff_t idx;
	struct page *page;

	mapping = vma->vm_file->f_mapping;
	idx = vma_hugecache_offset(h, vma, address);

	page = find_get_page(mapping, idx);
	if (page)
		put_page(page);
	return page != NULL;
}

int hugetlb_add_to_page_cache(struct page *page, struct address_space *mapping,
			   pgoff_t idx)
{
	struct folio *folio = page_folio(page);
	struct inode *inode = mapping->host;
	struct hstate *h = hstate_inode(inode);
	int err;

	__folio_set_locked(folio);
	err = __filemap_add_folio(mapping, folio, idx, GFP_KERNEL, NULL);

	if (unlikely(err)) {
		__folio_clear_locked(folio);
		return err;
	}
	ClearHPageRestoreReserve(page);

	/*
	 * mark folio dirty so that it will not be removed from cache/file
	 * by non-hugetlbfs specific code paths.
	 */
	folio_mark_dirty(folio);

	spin_lock(&inode->i_lock);
	inode->i_blocks += blocks_per_huge_page(h);
	spin_unlock(&inode->i_lock);
	return 0;
}

static inline vm_fault_t hugetlb_handle_userfault(struct vm_area_struct *vma,
						  struct address_space *mapping,
						  pgoff_t idx,
						  unsigned int flags,
						  unsigned long haddr,
						  unsigned long addr,
						  unsigned long reason)
{
	u32 hash;
	struct vm_fault vmf = {
		.vma = vma,
		.address = haddr,
		.real_address = addr,
		.flags = flags,

		/*
		 * Hard to debug if it ends up being
		 * used by a callee that assumes
		 * something about the other
		 * uninitialized fields... same as in
		 * memory.c
		 */
	};

	/*
	 * vma_lock and hugetlb_fault_mutex must be dropped before handling
	 * userfault. Also mmap_lock could be dropped due to handling
	 * userfault, any vma operation should be careful from here.
	 */
	hugetlb_vma_unlock_read(vma);
	hash = hugetlb_fault_mutex_hash(mapping, idx);
	mutex_unlock(&hugetlb_fault_mutex_table[hash]);
	return handle_userfault(&vmf, reason);
}

/*
 * Recheck pte with pgtable lock.  Returns true if pte didn't change, or
 * false if pte changed or is changing.
 */
static bool hugetlb_pte_stable(struct hstate *h, struct mm_struct *mm,
			       pte_t *ptep, pte_t old_pte)
{
	spinlock_t *ptl;
	bool same;

	ptl = huge_pte_lock(h, mm, ptep);
	same = pte_same(huge_ptep_get(ptep), old_pte);
	spin_unlock(ptl);

	return same;
}

static vm_fault_t hugetlb_no_page(struct mm_struct *mm,
			struct vm_area_struct *vma,
			struct address_space *mapping, pgoff_t idx,
			unsigned long address, pte_t *ptep,
			pte_t old_pte, unsigned int flags)
{
	struct hstate *h = hstate_vma(vma);
	vm_fault_t ret = VM_FAULT_SIGBUS;
	int anon_rmap = 0;
	unsigned long size;
	struct page *page;
	pte_t new_pte;
	spinlock_t *ptl;
	unsigned long haddr = address & huge_page_mask(h);
	bool new_page, new_pagecache_page = false;
	u32 hash = hugetlb_fault_mutex_hash(mapping, idx);

	/*
	 * Currently, we are forced to kill the process in the event the
	 * original mapper has unmapped pages from the child due to a failed
	 * COW/unsharing. Warn that such a situation has occurred as it may not
	 * be obvious.
	 */
	if (is_vma_resv_set(vma, HPAGE_RESV_UNMAPPED)) {
		pr_warn_ratelimited("PID %d killed due to inadequate hugepage pool\n",
			   current->pid);
		goto out;
	}

	/*
	 * Use page lock to guard against racing truncation
	 * before we get page_table_lock.
	 */
	new_page = false;
	page = find_lock_page(mapping, idx);
	if (!page) {
		size = i_size_read(mapping->host) >> huge_page_shift(h);
		if (idx >= size)
			goto out;
		/* Check for page in userfault range */
		if (userfaultfd_missing(vma)) {
			/*
			 * Since hugetlb_no_page() was examining pte
			 * without pgtable lock, we need to re-test under
			 * lock because the pte may not be stable and could
			 * have changed from under us.  Try to detect
			 * either changed or during-changing ptes and retry
			 * properly when needed.
			 *
			 * Note that userfaultfd is actually fine with
			 * false positives (e.g. caused by pte changed),
			 * but not wrong logical events (e.g. caused by
			 * reading a pte during changing).  The latter can
			 * confuse the userspace, so the strictness is very
			 * much preferred.  E.g., MISSING event should
			 * never happen on the page after UFFDIO_COPY has
			 * correctly installed the page and returned.
			 */
			if (!hugetlb_pte_stable(h, mm, ptep, old_pte)) {
				ret = 0;
				goto out;
			}

			return hugetlb_handle_userfault(vma, mapping, idx, flags,
							haddr, address,
							VM_UFFD_MISSING);
		}

		page = alloc_huge_page(vma, haddr, 0);
		if (IS_ERR(page)) {
			/*
			 * Returning error will result in faulting task being
			 * sent SIGBUS.  The hugetlb fault mutex prevents two
			 * tasks from racing to fault in the same page which
			 * could result in false unable to allocate errors.
			 * Page migration does not take the fault mutex, but
			 * does a clear then write of pte's under page table
			 * lock.  Page fault code could race with migration,
			 * notice the clear pte and try to allocate a page
			 * here.  Before returning error, get ptl and make
			 * sure there really is no pte entry.
			 */
			if (hugetlb_pte_stable(h, mm, ptep, old_pte))
				ret = vmf_error(PTR_ERR(page));
			else
				ret = 0;
			goto out;
		}
		clear_huge_page(page, address, pages_per_huge_page(h));
		__SetPageUptodate(page);
		new_page = true;

		if (vma->vm_flags & VM_MAYSHARE) {
			int err = hugetlb_add_to_page_cache(page, mapping, idx);
			if (err) {
				/*
				 * err can't be -EEXIST which implies someone
				 * else consumed the reservation since hugetlb
				 * fault mutex is held when add a hugetlb page
				 * to the page cache. So it's safe to call
				 * restore_reserve_on_error() here.
				 */
				restore_reserve_on_error(h, vma, haddr, page);
				put_page(page);
				goto out;
			}
			new_pagecache_page = true;
		} else {
			lock_page(page);
			if (unlikely(anon_vma_prepare(vma))) {
				ret = VM_FAULT_OOM;
				goto backout_unlocked;
			}
			anon_rmap = 1;
		}
	} else {
		/*
		 * If memory error occurs between mmap() and fault, some process
		 * don't have hwpoisoned swap entry for errored virtual address.
		 * So we need to block hugepage fault by PG_hwpoison bit check.
		 */
		if (unlikely(PageHWPoison(page))) {
			ret = VM_FAULT_HWPOISON_LARGE |
				VM_FAULT_SET_HINDEX(hstate_index(h));
			goto backout_unlocked;
		}

		/* Check for page in userfault range. */
		if (userfaultfd_minor(vma)) {
			unlock_page(page);
			put_page(page);
			/* See comment in userfaultfd_missing() block above */
			if (!hugetlb_pte_stable(h, mm, ptep, old_pte)) {
				ret = 0;
				goto out;
			}
			return hugetlb_handle_userfault(vma, mapping, idx, flags,
							haddr, address,
							VM_UFFD_MINOR);
		}
	}

	/*
	 * If we are going to COW a private mapping later, we examine the
	 * pending reservations for this page now. This will ensure that
	 * any allocations necessary to record that reservation occur outside
	 * the spinlock.
	 */
	if ((flags & FAULT_FLAG_WRITE) && !(vma->vm_flags & VM_SHARED)) {
		if (vma_needs_reservation(h, vma, haddr) < 0) {
			ret = VM_FAULT_OOM;
			goto backout_unlocked;
		}
		/* Just decrements count, does not deallocate */
		vma_end_reservation(h, vma, haddr);
	}

	ptl = huge_pte_lock(h, mm, ptep);
	ret = 0;
	/* If pte changed from under us, retry */
	if (!pte_same(huge_ptep_get(ptep), old_pte))
		goto backout;

	if (anon_rmap) {
		ClearHPageRestoreReserve(page);
		hugepage_add_new_anon_rmap(page, vma, haddr);
	} else
		page_dup_file_rmap(page, true);
	new_pte = make_huge_pte(vma, page, ((vma->vm_flags & VM_WRITE)
				&& (vma->vm_flags & VM_SHARED)));
	/*
	 * If this pte was previously wr-protected, keep it wr-protected even
	 * if populated.
	 */
	if (unlikely(pte_marker_uffd_wp(old_pte)))
		new_pte = huge_pte_wrprotect(huge_pte_mkuffd_wp(new_pte));
	set_huge_pte_at(mm, haddr, ptep, new_pte);

	hugetlb_count_add(pages_per_huge_page(h), mm);
	if ((flags & FAULT_FLAG_WRITE) && !(vma->vm_flags & VM_SHARED)) {
		/* Optimization, do the COW without a second fault */
		ret = hugetlb_wp(mm, vma, address, ptep, flags, page, ptl);
	}

	spin_unlock(ptl);

	/*
	 * Only set HPageMigratable in newly allocated pages.  Existing pages
	 * found in the pagecache may not have HPageMigratableset if they have
	 * been isolated for migration.
	 */
	if (new_page)
		SetHPageMigratable(page);

	unlock_page(page);
out:
	hugetlb_vma_unlock_read(vma);
	mutex_unlock(&hugetlb_fault_mutex_table[hash]);
	return ret;

backout:
	spin_unlock(ptl);
backout_unlocked:
	if (new_page && !new_pagecache_page)
		restore_reserve_on_error(h, vma, haddr, page);

	unlock_page(page);
	put_page(page);
	goto out;
}

#ifdef CONFIG_SMP
u32 hugetlb_fault_mutex_hash(struct address_space *mapping, pgoff_t idx)
{
	unsigned long key[2];
	u32 hash;

	key[0] = (unsigned long) mapping;
	key[1] = idx;

	hash = jhash2((u32 *)&key, sizeof(key)/(sizeof(u32)), 0);

	return hash & (num_fault_mutexes - 1);
}
#else
/*
 * For uniprocessor systems we always use a single mutex, so just
 * return 0 and avoid the hashing overhead.
 */
u32 hugetlb_fault_mutex_hash(struct address_space *mapping, pgoff_t idx)
{
	return 0;
}
#endif

vm_fault_t hugetlb_fault(struct mm_struct *mm, struct vm_area_struct *vma,
			unsigned long address, unsigned int flags)
{
	pte_t *ptep, entry;
	spinlock_t *ptl;
	vm_fault_t ret;
	u32 hash;
	pgoff_t idx;
	struct page *page = NULL;
	struct page *pagecache_page = NULL;
	struct hstate *h = hstate_vma(vma);
	struct address_space *mapping;
	int need_wait_lock = 0;
	unsigned long haddr = address & huge_page_mask(h);

	ptep = huge_pte_offset(mm, haddr, huge_page_size(h));
	if (ptep) {
		/*
		 * Since we hold no locks, ptep could be stale.  That is
		 * OK as we are only making decisions based on content and
		 * not actually modifying content here.
		 */
		entry = huge_ptep_get(ptep);
		if (unlikely(is_hugetlb_entry_migration(entry))) {
			migration_entry_wait_huge(vma, ptep);
			return 0;
		} else if (unlikely(is_hugetlb_entry_hwpoisoned(entry)))
			return VM_FAULT_HWPOISON_LARGE |
				VM_FAULT_SET_HINDEX(hstate_index(h));
	}

	/*
	 * Serialize hugepage allocation and instantiation, so that we don't
	 * get spurious allocation failures if two CPUs race to instantiate
	 * the same page in the page cache.
	 */
	mapping = vma->vm_file->f_mapping;
	idx = vma_hugecache_offset(h, vma, haddr);
	hash = hugetlb_fault_mutex_hash(mapping, idx);
	mutex_lock(&hugetlb_fault_mutex_table[hash]);

	/*
	 * Acquire vma lock before calling huge_pte_alloc and hold
	 * until finished with ptep.  This prevents huge_pmd_unshare from
	 * being called elsewhere and making the ptep no longer valid.
	 *
	 * ptep could have already be assigned via huge_pte_offset.  That
	 * is OK, as huge_pte_alloc will return the same value unless
	 * something has changed.
	 */
	hugetlb_vma_lock_read(vma);
	ptep = huge_pte_alloc(mm, vma, haddr, huge_page_size(h));
	if (!ptep) {
		hugetlb_vma_unlock_read(vma);
		mutex_unlock(&hugetlb_fault_mutex_table[hash]);
		return VM_FAULT_OOM;
	}

	entry = huge_ptep_get(ptep);
	/* PTE markers should be handled the same way as none pte */
	if (huge_pte_none_mostly(entry))
		/*
		 * hugetlb_no_page will drop vma lock and hugetlb fault
		 * mutex internally, which make us return immediately.
		 */
		return hugetlb_no_page(mm, vma, mapping, idx, address, ptep,
				      entry, flags);

	ret = 0;

	/*
	 * entry could be a migration/hwpoison entry at this point, so this
	 * check prevents the kernel from going below assuming that we have
	 * an active hugepage in pagecache. This goto expects the 2nd page
	 * fault, and is_hugetlb_entry_(migration|hwpoisoned) check will
	 * properly handle it.
	 */
	if (!pte_present(entry))
		goto out_mutex;

	/*
	 * If we are going to COW/unshare the mapping later, we examine the
	 * pending reservations for this page now. This will ensure that any
	 * allocations necessary to record that reservation occur outside the
	 * spinlock. Also lookup the pagecache page now as it is used to
	 * determine if a reservation has been consumed.
	 */
	if ((flags & (FAULT_FLAG_WRITE|FAULT_FLAG_UNSHARE)) &&
	    !(vma->vm_flags & VM_MAYSHARE) && !huge_pte_write(entry)) {
		if (vma_needs_reservation(h, vma, haddr) < 0) {
			ret = VM_FAULT_OOM;
			goto out_mutex;
		}
		/* Just decrements count, does not deallocate */
		vma_end_reservation(h, vma, haddr);

		pagecache_page = find_lock_page(mapping, idx);
	}

	ptl = huge_pte_lock(h, mm, ptep);

	/* Check for a racing update before calling hugetlb_wp() */
	if (unlikely(!pte_same(entry, huge_ptep_get(ptep))))
		goto out_ptl;

	/* Handle userfault-wp first, before trying to lock more pages */
	if (userfaultfd_wp(vma) && huge_pte_uffd_wp(huge_ptep_get(ptep)) &&
	    (flags & FAULT_FLAG_WRITE) && !huge_pte_write(entry)) {
		struct vm_fault vmf = {
			.vma = vma,
			.address = haddr,
			.real_address = address,
			.flags = flags,
		};

		spin_unlock(ptl);
		if (pagecache_page) {
			unlock_page(pagecache_page);
			put_page(pagecache_page);
		}
		hugetlb_vma_unlock_read(vma);
		mutex_unlock(&hugetlb_fault_mutex_table[hash]);
		return handle_userfault(&vmf, VM_UFFD_WP);
	}

	/*
	 * hugetlb_wp() requires page locks of pte_page(entry) and
	 * pagecache_page, so here we need take the former one
	 * when page != pagecache_page or !pagecache_page.
	 */
	page = pte_page(entry);
	if (page != pagecache_page)
		if (!trylock_page(page)) {
			need_wait_lock = 1;
			goto out_ptl;
		}

	get_page(page);

	if (flags & (FAULT_FLAG_WRITE|FAULT_FLAG_UNSHARE)) {
		if (!huge_pte_write(entry)) {
			ret = hugetlb_wp(mm, vma, address, ptep, flags,
					 pagecache_page, ptl);
			goto out_put_page;
		} else if (likely(flags & FAULT_FLAG_WRITE)) {
			entry = huge_pte_mkdirty(entry);
		}
	}
	entry = pte_mkyoung(entry);
	if (huge_ptep_set_access_flags(vma, haddr, ptep, entry,
						flags & FAULT_FLAG_WRITE))
		update_mmu_cache(vma, haddr, ptep);
out_put_page:
	if (page != pagecache_page)
		unlock_page(page);
	put_page(page);
out_ptl:
	spin_unlock(ptl);

	if (pagecache_page) {
		unlock_page(pagecache_page);
		put_page(pagecache_page);
	}
out_mutex:
	hugetlb_vma_unlock_read(vma);
	mutex_unlock(&hugetlb_fault_mutex_table[hash]);
	/*
	 * Generally it's safe to hold refcount during waiting page lock. But
	 * here we just wait to defer the next page fault to avoid busy loop and
	 * the page is not used after unlocked before returning from the current
	 * page fault. So we are safe from accessing freed page, even if we wait
	 * here without taking refcount.
	 */
	if (need_wait_lock)
		wait_on_page_locked(page);
	return ret;
}

#ifdef CONFIG_USERFAULTFD
/*
 * Used by userfaultfd UFFDIO_COPY.  Based on mcopy_atomic_pte with
 * modifications for huge pages.
 */
int hugetlb_mcopy_atomic_pte(struct mm_struct *dst_mm,
			    pte_t *dst_pte,
			    struct vm_area_struct *dst_vma,
			    unsigned long dst_addr,
			    unsigned long src_addr,
			    enum mcopy_atomic_mode mode,
			    struct page **pagep,
			    bool wp_copy)
{
	bool is_continue = (mode == MCOPY_ATOMIC_CONTINUE);
	struct hstate *h = hstate_vma(dst_vma);
	struct address_space *mapping = dst_vma->vm_file->f_mapping;
	pgoff_t idx = vma_hugecache_offset(h, dst_vma, dst_addr);
	unsigned long size;
	int vm_shared = dst_vma->vm_flags & VM_SHARED;
	pte_t _dst_pte;
	spinlock_t *ptl;
	int ret = -ENOMEM;
	struct page *page;
	int writable;
	bool page_in_pagecache = false;

	if (is_continue) {
		ret = -EFAULT;
		page = find_lock_page(mapping, idx);
		if (!page)
			goto out;
		page_in_pagecache = true;
	} else if (!*pagep) {
		/* If a page already exists, then it's UFFDIO_COPY for
		 * a non-missing case. Return -EEXIST.
		 */
		if (vm_shared &&
		    hugetlbfs_pagecache_present(h, dst_vma, dst_addr)) {
			ret = -EEXIST;
			goto out;
		}

		page = alloc_huge_page(dst_vma, dst_addr, 0);
		if (IS_ERR(page)) {
			ret = -ENOMEM;
			goto out;
		}

		ret = copy_huge_page_from_user(page,
						(const void __user *) src_addr,
						pages_per_huge_page(h), false);

		/* fallback to copy_from_user outside mmap_lock */
		if (unlikely(ret)) {
			ret = -ENOENT;
			/* Free the allocated page which may have
			 * consumed a reservation.
			 */
			restore_reserve_on_error(h, dst_vma, dst_addr, page);
			put_page(page);

			/* Allocate a temporary page to hold the copied
			 * contents.
			 */
			page = alloc_huge_page_vma(h, dst_vma, dst_addr);
			if (!page) {
				ret = -ENOMEM;
				goto out;
			}
			*pagep = page;
			/* Set the outparam pagep and return to the caller to
			 * copy the contents outside the lock. Don't free the
			 * page.
			 */
			goto out;
		}
	} else {
		if (vm_shared &&
		    hugetlbfs_pagecache_present(h, dst_vma, dst_addr)) {
			put_page(*pagep);
			ret = -EEXIST;
			*pagep = NULL;
			goto out;
		}

		page = alloc_huge_page(dst_vma, dst_addr, 0);
		if (IS_ERR(page)) {
			put_page(*pagep);
			ret = -ENOMEM;
			*pagep = NULL;
			goto out;
		}
		copy_user_huge_page(page, *pagep, dst_addr, dst_vma,
				    pages_per_huge_page(h));
		put_page(*pagep);
		*pagep = NULL;
	}

	/*
	 * The memory barrier inside __SetPageUptodate makes sure that
	 * preceding stores to the page contents become visible before
	 * the set_pte_at() write.
	 */
	__SetPageUptodate(page);

	/* Add shared, newly allocated pages to the page cache. */
	if (vm_shared && !is_continue) {
		size = i_size_read(mapping->host) >> huge_page_shift(h);
		ret = -EFAULT;
		if (idx >= size)
			goto out_release_nounlock;

		/*
		 * Serialization between remove_inode_hugepages() and
		 * hugetlb_add_to_page_cache() below happens through the
		 * hugetlb_fault_mutex_table that here must be hold by
		 * the caller.
		 */
		ret = hugetlb_add_to_page_cache(page, mapping, idx);
		if (ret)
			goto out_release_nounlock;
		page_in_pagecache = true;
	}

	ptl = huge_pte_lock(h, dst_mm, dst_pte);

	ret = -EIO;
	if (PageHWPoison(page))
		goto out_release_unlock;

	/*
	 * We allow to overwrite a pte marker: consider when both MISSING|WP
	 * registered, we firstly wr-protect a none pte which has no page cache
	 * page backing it, then access the page.
	 */
	ret = -EEXIST;
	if (!huge_pte_none_mostly(huge_ptep_get(dst_pte)))
		goto out_release_unlock;

	if (page_in_pagecache) {
<<<<<<< HEAD
		page_dup_rmap(page, true);
=======
		page_dup_file_rmap(page, true);
>>>>>>> 29549c70
	} else {
		ClearHPageRestoreReserve(page);
		hugepage_add_new_anon_rmap(page, dst_vma, dst_addr);
	}

	/*
	 * For either: (1) CONTINUE on a non-shared VMA, or (2) UFFDIO_COPY
	 * with wp flag set, don't set pte write bit.
	 */
	if (wp_copy || (is_continue && !vm_shared))
		writable = 0;
	else
		writable = dst_vma->vm_flags & VM_WRITE;

	_dst_pte = make_huge_pte(dst_vma, page, writable);
	/*
	 * Always mark UFFDIO_COPY page dirty; note that this may not be
	 * extremely important for hugetlbfs for now since swapping is not
	 * supported, but we should still be clear in that this page cannot be
	 * thrown away at will, even if write bit not set.
	 */
	_dst_pte = huge_pte_mkdirty(_dst_pte);
	_dst_pte = pte_mkyoung(_dst_pte);

	if (wp_copy)
		_dst_pte = huge_pte_mkuffd_wp(_dst_pte);

	set_huge_pte_at(dst_mm, dst_addr, dst_pte, _dst_pte);

	hugetlb_count_add(pages_per_huge_page(h), dst_mm);

	/* No need to invalidate - it was non-present before */
	update_mmu_cache(dst_vma, dst_addr, dst_pte);

	spin_unlock(ptl);
	if (!is_continue)
		SetHPageMigratable(page);
	if (vm_shared || is_continue)
		unlock_page(page);
	ret = 0;
out:
	return ret;
out_release_unlock:
	spin_unlock(ptl);
	if (vm_shared || is_continue)
		unlock_page(page);
out_release_nounlock:
	if (!page_in_pagecache)
		restore_reserve_on_error(h, dst_vma, dst_addr, page);
	put_page(page);
	goto out;
}
#endif /* CONFIG_USERFAULTFD */

static void record_subpages_vmas(struct page *page, struct vm_area_struct *vma,
				 int refs, struct page **pages,
				 struct vm_area_struct **vmas)
{
	int nr;

	for (nr = 0; nr < refs; nr++) {
		if (likely(pages))
			pages[nr] = nth_page(page, nr);
		if (vmas)
			vmas[nr] = vma;
	}
}

static inline bool __follow_hugetlb_must_fault(unsigned int flags, pte_t *pte,
					       bool *unshare)
{
	pte_t pteval = huge_ptep_get(pte);

	*unshare = false;
	if (is_swap_pte(pteval))
		return true;
	if (huge_pte_write(pteval))
		return false;
	if (flags & FOLL_WRITE)
		return true;
	if (gup_must_unshare(flags, pte_page(pteval))) {
		*unshare = true;
		return true;
	}
	return false;
}

long follow_hugetlb_page(struct mm_struct *mm, struct vm_area_struct *vma,
			 struct page **pages, struct vm_area_struct **vmas,
			 unsigned long *position, unsigned long *nr_pages,
			 long i, unsigned int flags, int *locked)
{
	unsigned long pfn_offset;
	unsigned long vaddr = *position;
	unsigned long remainder = *nr_pages;
	struct hstate *h = hstate_vma(vma);
	int err = -EFAULT, refs;

	while (vaddr < vma->vm_end && remainder) {
		pte_t *pte;
		spinlock_t *ptl = NULL;
		bool unshare = false;
		int absent;
		struct page *page;

		/*
		 * If we have a pending SIGKILL, don't keep faulting pages and
		 * potentially allocating memory.
		 */
		if (fatal_signal_pending(current)) {
			remainder = 0;
			break;
		}

		/*
		 * Some archs (sparc64, sh*) have multiple pte_ts to
		 * each hugepage.  We have to make sure we get the
		 * first, for the page indexing below to work.
		 *
		 * Note that page table lock is not held when pte is null.
		 */
		pte = huge_pte_offset(mm, vaddr & huge_page_mask(h),
				      huge_page_size(h));
		if (pte)
			ptl = huge_pte_lock(h, mm, pte);
		absent = !pte || huge_pte_none(huge_ptep_get(pte));

		/*
		 * When coredumping, it suits get_dump_page if we just return
		 * an error where there's an empty slot with no huge pagecache
		 * to back it.  This way, we avoid allocating a hugepage, and
		 * the sparse dumpfile avoids allocating disk blocks, but its
		 * huge holes still show up with zeroes where they need to be.
		 */
		if (absent && (flags & FOLL_DUMP) &&
		    !hugetlbfs_pagecache_present(h, vma, vaddr)) {
			if (pte)
				spin_unlock(ptl);
			remainder = 0;
			break;
		}

		/*
		 * We need call hugetlb_fault for both hugepages under migration
		 * (in which case hugetlb_fault waits for the migration,) and
		 * hwpoisoned hugepages (in which case we need to prevent the
		 * caller from accessing to them.) In order to do this, we use
		 * here is_swap_pte instead of is_hugetlb_entry_migration and
		 * is_hugetlb_entry_hwpoisoned. This is because it simply covers
		 * both cases, and because we can't follow correct pages
		 * directly from any kind of swap entries.
		 */
		if (absent ||
		    __follow_hugetlb_must_fault(flags, pte, &unshare)) {
			vm_fault_t ret;
			unsigned int fault_flags = 0;

			if (pte)
				spin_unlock(ptl);
			if (flags & FOLL_WRITE)
				fault_flags |= FAULT_FLAG_WRITE;
			else if (unshare)
				fault_flags |= FAULT_FLAG_UNSHARE;
			if (locked)
				fault_flags |= FAULT_FLAG_ALLOW_RETRY |
					FAULT_FLAG_KILLABLE;
			if (flags & FOLL_NOWAIT)
				fault_flags |= FAULT_FLAG_ALLOW_RETRY |
					FAULT_FLAG_RETRY_NOWAIT;
			if (flags & FOLL_TRIED) {
				/*
				 * Note: FAULT_FLAG_ALLOW_RETRY and
				 * FAULT_FLAG_TRIED can co-exist
				 */
				fault_flags |= FAULT_FLAG_TRIED;
			}
			ret = hugetlb_fault(mm, vma, vaddr, fault_flags);
			if (ret & VM_FAULT_ERROR) {
				err = vm_fault_to_errno(ret, flags);
				remainder = 0;
				break;
			}
			if (ret & VM_FAULT_RETRY) {
				if (locked &&
				    !(fault_flags & FAULT_FLAG_RETRY_NOWAIT))
					*locked = 0;
				*nr_pages = 0;
				/*
				 * VM_FAULT_RETRY must not return an
				 * error, it will return zero
				 * instead.
				 *
				 * No need to update "position" as the
				 * caller will not check it after
				 * *nr_pages is set to 0.
				 */
				return i;
			}
			continue;
		}

		pfn_offset = (vaddr & ~huge_page_mask(h)) >> PAGE_SHIFT;
		page = pte_page(huge_ptep_get(pte));

		VM_BUG_ON_PAGE((flags & FOLL_PIN) && PageAnon(page) &&
			       !PageAnonExclusive(page), page);

		/*
		 * If subpage information not requested, update counters
		 * and skip the same_page loop below.
		 */
		if (!pages && !vmas && !pfn_offset &&
		    (vaddr + huge_page_size(h) < vma->vm_end) &&
		    (remainder >= pages_per_huge_page(h))) {
			vaddr += huge_page_size(h);
			remainder -= pages_per_huge_page(h);
			i += pages_per_huge_page(h);
			spin_unlock(ptl);
			continue;
		}

		/* vaddr may not be aligned to PAGE_SIZE */
		refs = min3(pages_per_huge_page(h) - pfn_offset, remainder,
		    (vma->vm_end - ALIGN_DOWN(vaddr, PAGE_SIZE)) >> PAGE_SHIFT);

		if (pages || vmas)
			record_subpages_vmas(nth_page(page, pfn_offset),
					     vma, refs,
					     likely(pages) ? pages + i : NULL,
					     vmas ? vmas + i : NULL);

		if (pages) {
			/*
			 * try_grab_folio() should always succeed here,
			 * because: a) we hold the ptl lock, and b) we've just
			 * checked that the huge page is present in the page
			 * tables. If the huge page is present, then the tail
			 * pages must also be present. The ptl prevents the
			 * head page and tail pages from being rearranged in
			 * any way. So this page must be available at this
			 * point, unless the page refcount overflowed:
			 */
			if (WARN_ON_ONCE(!try_grab_folio(pages[i], refs,
							 flags))) {
				spin_unlock(ptl);
				remainder = 0;
				err = -ENOMEM;
				break;
			}
		}

		vaddr += (refs << PAGE_SHIFT);
		remainder -= refs;
		i += refs;

		spin_unlock(ptl);
	}
	*nr_pages = remainder;
	/*
	 * setting position is actually required only if remainder is
	 * not zero but it's faster not to add a "if (remainder)"
	 * branch.
	 */
	*position = vaddr;

	return i ? i : err;
}

unsigned long hugetlb_change_protection(struct vm_area_struct *vma,
		unsigned long address, unsigned long end,
		pgprot_t newprot, unsigned long cp_flags)
{
	struct mm_struct *mm = vma->vm_mm;
	unsigned long start = address;
	pte_t *ptep;
	pte_t pte;
	struct hstate *h = hstate_vma(vma);
	unsigned long pages = 0, psize = huge_page_size(h);
	bool shared_pmd = false;
	struct mmu_notifier_range range;
	unsigned long last_addr_mask;
	bool uffd_wp = cp_flags & MM_CP_UFFD_WP;
	bool uffd_wp_resolve = cp_flags & MM_CP_UFFD_WP_RESOLVE;

	/*
	 * In the case of shared PMDs, the area to flush could be beyond
	 * start/end.  Set range.start/range.end to cover the maximum possible
	 * range if PMD sharing is possible.
	 */
	mmu_notifier_range_init(&range, MMU_NOTIFY_PROTECTION_VMA,
				0, vma, mm, start, end);
	adjust_range_if_pmd_sharing_possible(vma, &range.start, &range.end);

	BUG_ON(address >= end);
	flush_cache_range(vma, range.start, range.end);

	mmu_notifier_invalidate_range_start(&range);
	hugetlb_vma_lock_write(vma);
	i_mmap_lock_write(vma->vm_file->f_mapping);
	last_addr_mask = hugetlb_mask_last_page(h);
	for (; address < end; address += psize) {
		spinlock_t *ptl;
		ptep = huge_pte_offset(mm, address, psize);
		if (!ptep) {
			address |= last_addr_mask;
			continue;
		}
		ptl = huge_pte_lock(h, mm, ptep);
		if (huge_pmd_unshare(mm, vma, address, ptep)) {
			/*
			 * When uffd-wp is enabled on the vma, unshare
			 * shouldn't happen at all.  Warn about it if it
			 * happened due to some reason.
			 */
			WARN_ON_ONCE(uffd_wp || uffd_wp_resolve);
			pages++;
			spin_unlock(ptl);
			shared_pmd = true;
			address |= last_addr_mask;
			continue;
		}
		pte = huge_ptep_get(ptep);
		if (unlikely(is_hugetlb_entry_hwpoisoned(pte))) {
			spin_unlock(ptl);
			continue;
		}
		if (unlikely(is_hugetlb_entry_migration(pte))) {
			swp_entry_t entry = pte_to_swp_entry(pte);
			struct page *page = pfn_swap_entry_to_page(entry);

			if (!is_readable_migration_entry(entry)) {
				pte_t newpte;

				if (PageAnon(page))
					entry = make_readable_exclusive_migration_entry(
								swp_offset(entry));
				else
					entry = make_readable_migration_entry(
								swp_offset(entry));
				newpte = swp_entry_to_pte(entry);
				if (uffd_wp)
					newpte = pte_swp_mkuffd_wp(newpte);
				else if (uffd_wp_resolve)
					newpte = pte_swp_clear_uffd_wp(newpte);
				set_huge_pte_at(mm, address, ptep, newpte);
				pages++;
			}
			spin_unlock(ptl);
			continue;
		}
		if (unlikely(pte_marker_uffd_wp(pte))) {
			/*
			 * This is changing a non-present pte into a none pte,
			 * no need for huge_ptep_modify_prot_start/commit().
			 */
			if (uffd_wp_resolve)
				huge_pte_clear(mm, address, ptep, psize);
		}
		if (!huge_pte_none(pte)) {
			pte_t old_pte;
			unsigned int shift = huge_page_shift(hstate_vma(vma));

			old_pte = huge_ptep_modify_prot_start(vma, address, ptep);
			pte = huge_pte_modify(old_pte, newprot);
			pte = arch_make_huge_pte(pte, shift, vma->vm_flags);
			if (uffd_wp)
				pte = huge_pte_mkuffd_wp(huge_pte_wrprotect(pte));
			else if (uffd_wp_resolve)
				pte = huge_pte_clear_uffd_wp(pte);
			huge_ptep_modify_prot_commit(vma, address, ptep, old_pte, pte);
			pages++;
		} else {
			/* None pte */
			if (unlikely(uffd_wp))
				/* Safe to modify directly (none->non-present). */
				set_huge_pte_at(mm, address, ptep,
						make_pte_marker(PTE_MARKER_UFFD_WP));
		}
		spin_unlock(ptl);
	}
	/*
	 * Must flush TLB before releasing i_mmap_rwsem: x86's huge_pmd_unshare
	 * may have cleared our pud entry and done put_page on the page table:
	 * once we release i_mmap_rwsem, another task can do the final put_page
	 * and that page table be reused and filled with junk.  If we actually
	 * did unshare a page of pmds, flush the range corresponding to the pud.
	 */
	if (shared_pmd)
		flush_hugetlb_tlb_range(vma, range.start, range.end);
	else
		flush_hugetlb_tlb_range(vma, start, end);
	/*
	 * No need to call mmu_notifier_invalidate_range() we are downgrading
	 * page table protection not changing it to point to a new page.
	 *
	 * See Documentation/mm/mmu_notifier.rst
	 */
	i_mmap_unlock_write(vma->vm_file->f_mapping);
	hugetlb_vma_unlock_write(vma);
	mmu_notifier_invalidate_range_end(&range);

	return pages << h->order;
}

/* Return true if reservation was successful, false otherwise.  */
bool hugetlb_reserve_pages(struct inode *inode,
					long from, long to,
					struct vm_area_struct *vma,
					vm_flags_t vm_flags)
{
	long chg, add = -1;
	struct hstate *h = hstate_inode(inode);
	struct hugepage_subpool *spool = subpool_inode(inode);
	struct resv_map *resv_map;
	struct hugetlb_cgroup *h_cg = NULL;
	long gbl_reserve, regions_needed = 0;

	/* This should never happen */
	if (from > to) {
		VM_WARN(1, "%s called with a negative range\n", __func__);
		return false;
	}

	/*
	 * vma specific semaphore used for pmd sharing synchronization
	 */
	hugetlb_vma_lock_alloc(vma);

	/*
	 * Only apply hugepage reservation if asked. At fault time, an
	 * attempt will be made for VM_NORESERVE to allocate a page
	 * without using reserves
	 */
	if (vm_flags & VM_NORESERVE)
		return true;

	/*
	 * Shared mappings base their reservation on the number of pages that
	 * are already allocated on behalf of the file. Private mappings need
	 * to reserve the full area even if read-only as mprotect() may be
	 * called to make the mapping read-write. Assume !vma is a shm mapping
	 */
	if (!vma || vma->vm_flags & VM_MAYSHARE) {
		/*
		 * resv_map can not be NULL as hugetlb_reserve_pages is only
		 * called for inodes for which resv_maps were created (see
		 * hugetlbfs_get_inode).
		 */
		resv_map = inode_resv_map(inode);

		chg = region_chg(resv_map, from, to, &regions_needed);
	} else {
		/* Private mapping. */
		resv_map = resv_map_alloc();
		if (!resv_map)
			goto out_err;

		chg = to - from;

		set_vma_resv_map(vma, resv_map);
		set_vma_resv_flags(vma, HPAGE_RESV_OWNER);
	}

	if (chg < 0)
		goto out_err;

	if (hugetlb_cgroup_charge_cgroup_rsvd(hstate_index(h),
				chg * pages_per_huge_page(h), &h_cg) < 0)
		goto out_err;

	if (vma && !(vma->vm_flags & VM_MAYSHARE) && h_cg) {
		/* For private mappings, the hugetlb_cgroup uncharge info hangs
		 * of the resv_map.
		 */
		resv_map_set_hugetlb_cgroup_uncharge_info(resv_map, h_cg, h);
	}

	/*
	 * There must be enough pages in the subpool for the mapping. If
	 * the subpool has a minimum size, there may be some global
	 * reservations already in place (gbl_reserve).
	 */
	gbl_reserve = hugepage_subpool_get_pages(spool, chg);
	if (gbl_reserve < 0)
		goto out_uncharge_cgroup;

	/*
	 * Check enough hugepages are available for the reservation.
	 * Hand the pages back to the subpool if there are not
	 */
	if (hugetlb_acct_memory(h, gbl_reserve) < 0)
		goto out_put_pages;

	/*
	 * Account for the reservations made. Shared mappings record regions
	 * that have reservations as they are shared by multiple VMAs.
	 * When the last VMA disappears, the region map says how much
	 * the reservation was and the page cache tells how much of
	 * the reservation was consumed. Private mappings are per-VMA and
	 * only the consumed reservations are tracked. When the VMA
	 * disappears, the original reservation is the VMA size and the
	 * consumed reservations are stored in the map. Hence, nothing
	 * else has to be done for private mappings here
	 */
	if (!vma || vma->vm_flags & VM_MAYSHARE) {
		add = region_add(resv_map, from, to, regions_needed, h, h_cg);

		if (unlikely(add < 0)) {
			hugetlb_acct_memory(h, -gbl_reserve);
			goto out_put_pages;
		} else if (unlikely(chg > add)) {
			/*
			 * pages in this range were added to the reserve
			 * map between region_chg and region_add.  This
			 * indicates a race with alloc_huge_page.  Adjust
			 * the subpool and reserve counts modified above
			 * based on the difference.
			 */
			long rsv_adjust;

			/*
			 * hugetlb_cgroup_uncharge_cgroup_rsvd() will put the
			 * reference to h_cg->css. See comment below for detail.
			 */
			hugetlb_cgroup_uncharge_cgroup_rsvd(
				hstate_index(h),
				(chg - add) * pages_per_huge_page(h), h_cg);

			rsv_adjust = hugepage_subpool_put_pages(spool,
								chg - add);
			hugetlb_acct_memory(h, -rsv_adjust);
		} else if (h_cg) {
			/*
			 * The file_regions will hold their own reference to
			 * h_cg->css. So we should release the reference held
			 * via hugetlb_cgroup_charge_cgroup_rsvd() when we are
			 * done.
			 */
			hugetlb_cgroup_put_rsvd_cgroup(h_cg);
		}
	}
	return true;

out_put_pages:
	/* put back original number of pages, chg */
	(void)hugepage_subpool_put_pages(spool, chg);
out_uncharge_cgroup:
	hugetlb_cgroup_uncharge_cgroup_rsvd(hstate_index(h),
					    chg * pages_per_huge_page(h), h_cg);
out_err:
	hugetlb_vma_lock_free(vma);
	if (!vma || vma->vm_flags & VM_MAYSHARE)
		/* Only call region_abort if the region_chg succeeded but the
		 * region_add failed or didn't run.
		 */
		if (chg >= 0 && add < 0)
			region_abort(resv_map, from, to, regions_needed);
	if (vma && is_vma_resv_set(vma, HPAGE_RESV_OWNER))
		kref_put(&resv_map->refs, resv_map_release);
	return false;
}

long hugetlb_unreserve_pages(struct inode *inode, long start, long end,
								long freed)
{
	struct hstate *h = hstate_inode(inode);
	struct resv_map *resv_map = inode_resv_map(inode);
	long chg = 0;
	struct hugepage_subpool *spool = subpool_inode(inode);
	long gbl_reserve;

	/*
	 * Since this routine can be called in the evict inode path for all
	 * hugetlbfs inodes, resv_map could be NULL.
	 */
	if (resv_map) {
		chg = region_del(resv_map, start, end);
		/*
		 * region_del() can fail in the rare case where a region
		 * must be split and another region descriptor can not be
		 * allocated.  If end == LONG_MAX, it will not fail.
		 */
		if (chg < 0)
			return chg;
	}

	spin_lock(&inode->i_lock);
	inode->i_blocks -= (blocks_per_huge_page(h) * freed);
	spin_unlock(&inode->i_lock);

	/*
	 * If the subpool has a minimum size, the number of global
	 * reservations to be released may be adjusted.
	 *
	 * Note that !resv_map implies freed == 0. So (chg - freed)
	 * won't go negative.
	 */
	gbl_reserve = hugepage_subpool_put_pages(spool, (chg - freed));
	hugetlb_acct_memory(h, -gbl_reserve);

	return 0;
}

#ifdef CONFIG_ARCH_WANT_HUGE_PMD_SHARE
static unsigned long page_table_shareable(struct vm_area_struct *svma,
				struct vm_area_struct *vma,
				unsigned long addr, pgoff_t idx)
{
	unsigned long saddr = ((idx - svma->vm_pgoff) << PAGE_SHIFT) +
				svma->vm_start;
	unsigned long sbase = saddr & PUD_MASK;
	unsigned long s_end = sbase + PUD_SIZE;

	/* Allow segments to share if only one is marked locked */
	unsigned long vm_flags = vma->vm_flags & VM_LOCKED_CLEAR_MASK;
	unsigned long svm_flags = svma->vm_flags & VM_LOCKED_CLEAR_MASK;

	/*
	 * match the virtual addresses, permission and the alignment of the
	 * page table page.
	 *
	 * Also, vma_lock (vm_private_data) is required for sharing.
	 */
	if (pmd_index(addr) != pmd_index(saddr) ||
	    vm_flags != svm_flags ||
	    !range_in_vma(svma, sbase, s_end) ||
	    !svma->vm_private_data)
		return 0;

	return saddr;
}

bool want_pmd_share(struct vm_area_struct *vma, unsigned long addr)
{
	unsigned long start = addr & PUD_MASK;
	unsigned long end = start + PUD_SIZE;

#ifdef CONFIG_USERFAULTFD
	if (uffd_disable_huge_pmd_share(vma))
		return false;
#endif
	/*
	 * check on proper vm_flags and page table alignment
	 */
	if (!(vma->vm_flags & VM_MAYSHARE))
		return false;
	if (!vma->vm_private_data)	/* vma lock required for sharing */
		return false;
	if (!range_in_vma(vma, start, end))
		return false;
	return true;
}

/*
 * Determine if start,end range within vma could be mapped by shared pmd.
 * If yes, adjust start and end to cover range associated with possible
 * shared pmd mappings.
 */
void adjust_range_if_pmd_sharing_possible(struct vm_area_struct *vma,
				unsigned long *start, unsigned long *end)
{
	unsigned long v_start = ALIGN(vma->vm_start, PUD_SIZE),
		v_end = ALIGN_DOWN(vma->vm_end, PUD_SIZE);

	/*
	 * vma needs to span at least one aligned PUD size, and the range
	 * must be at least partially within in.
	 */
	if (!(vma->vm_flags & VM_MAYSHARE) || !(v_end > v_start) ||
		(*end <= v_start) || (*start >= v_end))
		return;

	/* Extend the range to be PUD aligned for a worst case scenario */
	if (*start > v_start)
		*start = ALIGN_DOWN(*start, PUD_SIZE);

	if (*end < v_end)
		*end = ALIGN(*end, PUD_SIZE);
}

static bool __vma_shareable_flags_pmd(struct vm_area_struct *vma)
{
	return vma->vm_flags & (VM_MAYSHARE | VM_SHARED) &&
		vma->vm_private_data;
}

void hugetlb_vma_lock_read(struct vm_area_struct *vma)
{
	if (__vma_shareable_flags_pmd(vma)) {
		struct hugetlb_vma_lock *vma_lock = vma->vm_private_data;

		down_read(&vma_lock->rw_sema);
	}
}

void hugetlb_vma_unlock_read(struct vm_area_struct *vma)
{
	if (__vma_shareable_flags_pmd(vma)) {
		struct hugetlb_vma_lock *vma_lock = vma->vm_private_data;

		up_read(&vma_lock->rw_sema);
	}
}

void hugetlb_vma_lock_write(struct vm_area_struct *vma)
{
	if (__vma_shareable_flags_pmd(vma)) {
		struct hugetlb_vma_lock *vma_lock = vma->vm_private_data;

		down_write(&vma_lock->rw_sema);
	}
}

void hugetlb_vma_unlock_write(struct vm_area_struct *vma)
{
	if (__vma_shareable_flags_pmd(vma)) {
		struct hugetlb_vma_lock *vma_lock = vma->vm_private_data;

		up_write(&vma_lock->rw_sema);
	}
}

int hugetlb_vma_trylock_write(struct vm_area_struct *vma)
{
	struct hugetlb_vma_lock *vma_lock = vma->vm_private_data;

	if (!__vma_shareable_flags_pmd(vma))
		return 1;

	return down_write_trylock(&vma_lock->rw_sema);
}

void hugetlb_vma_assert_locked(struct vm_area_struct *vma)
{
	if (__vma_shareable_flags_pmd(vma)) {
		struct hugetlb_vma_lock *vma_lock = vma->vm_private_data;

		lockdep_assert_held(&vma_lock->rw_sema);
	}
}

void hugetlb_vma_lock_release(struct kref *kref)
{
	struct hugetlb_vma_lock *vma_lock = container_of(kref,
			struct hugetlb_vma_lock, refs);

	kfree(vma_lock);
}

static void __hugetlb_vma_unlock_write_put(struct hugetlb_vma_lock *vma_lock)
{
	struct vm_area_struct *vma = vma_lock->vma;

	/*
	 * vma_lock structure may or not be released as a result of put,
	 * it certainly will no longer be attached to vma so clear pointer.
	 * Semaphore synchronizes access to vma_lock->vma field.
	 */
	vma_lock->vma = NULL;
	vma->vm_private_data = NULL;
	up_write(&vma_lock->rw_sema);
	kref_put(&vma_lock->refs, hugetlb_vma_lock_release);
}

static void __hugetlb_vma_unlock_write_free(struct vm_area_struct *vma)
{
	if (__vma_shareable_flags_pmd(vma)) {
		struct hugetlb_vma_lock *vma_lock = vma->vm_private_data;

		__hugetlb_vma_unlock_write_put(vma_lock);
	}
}

static void hugetlb_vma_lock_free(struct vm_area_struct *vma)
{
	/*
	 * Only present in sharable vmas.
	 */
	if (!vma || !__vma_shareable_flags_pmd(vma))
		return;

	if (vma->vm_private_data) {
		struct hugetlb_vma_lock *vma_lock = vma->vm_private_data;

		down_write(&vma_lock->rw_sema);
		__hugetlb_vma_unlock_write_put(vma_lock);
	}
}

static void hugetlb_vma_lock_alloc(struct vm_area_struct *vma)
{
	struct hugetlb_vma_lock *vma_lock;

	/* Only establish in (flags) sharable vmas */
	if (!vma || !(vma->vm_flags & VM_MAYSHARE))
		return;

	/* Should never get here with non-NULL vm_private_data */
	if (vma->vm_private_data)
		return;

	vma_lock = kmalloc(sizeof(*vma_lock), GFP_KERNEL);
	if (!vma_lock) {
		/*
		 * If we can not allocate structure, then vma can not
		 * participate in pmd sharing.  This is only a possible
		 * performance enhancement and memory saving issue.
		 * However, the lock is also used to synchronize page
		 * faults with truncation.  If the lock is not present,
		 * unlikely races could leave pages in a file past i_size
		 * until the file is removed.  Warn in the unlikely case of
		 * allocation failure.
		 */
		pr_warn_once("HugeTLB: unable to allocate vma specific lock\n");
		return;
	}

	kref_init(&vma_lock->refs);
	init_rwsem(&vma_lock->rw_sema);
	vma_lock->vma = vma;
	vma->vm_private_data = vma_lock;
}

/*
 * Search for a shareable pmd page for hugetlb. In any case calls pmd_alloc()
 * and returns the corresponding pte. While this is not necessary for the
 * !shared pmd case because we can allocate the pmd later as well, it makes the
 * code much cleaner. pmd allocation is essential for the shared case because
 * pud has to be populated inside the same i_mmap_rwsem section - otherwise
 * racing tasks could either miss the sharing (see huge_pte_offset) or select a
 * bad pmd for sharing.
 */
pte_t *huge_pmd_share(struct mm_struct *mm, struct vm_area_struct *vma,
		      unsigned long addr, pud_t *pud)
{
	struct address_space *mapping = vma->vm_file->f_mapping;
	pgoff_t idx = ((addr - vma->vm_start) >> PAGE_SHIFT) +
			vma->vm_pgoff;
	struct vm_area_struct *svma;
	unsigned long saddr;
	pte_t *spte = NULL;
	pte_t *pte;
	spinlock_t *ptl;

	i_mmap_lock_read(mapping);
	vma_interval_tree_foreach(svma, &mapping->i_mmap, idx, idx) {
		if (svma == vma)
			continue;

		saddr = page_table_shareable(svma, vma, addr, idx);
		if (saddr) {
			spte = huge_pte_offset(svma->vm_mm, saddr,
					       vma_mmu_pagesize(svma));
			if (spte) {
				get_page(virt_to_page(spte));
				break;
			}
		}
	}

	if (!spte)
		goto out;

	ptl = huge_pte_lock(hstate_vma(vma), mm, spte);
	if (pud_none(*pud)) {
		pud_populate(mm, pud,
				(pmd_t *)((unsigned long)spte & PAGE_MASK));
		mm_inc_nr_pmds(mm);
	} else {
		put_page(virt_to_page(spte));
	}
	spin_unlock(ptl);
out:
	pte = (pte_t *)pmd_alloc(mm, pud, addr);
	i_mmap_unlock_read(mapping);
	return pte;
}

/*
 * unmap huge page backed by shared pte.
 *
 * Hugetlb pte page is ref counted at the time of mapping.  If pte is shared
 * indicated by page_count > 1, unmap is achieved by clearing pud and
 * decrementing the ref count. If count == 1, the pte page is not shared.
 *
 * Called with page table lock held.
 *
 * returns: 1 successfully unmapped a shared pte page
 *	    0 the underlying pte page is not shared, or it is the last user
 */
int huge_pmd_unshare(struct mm_struct *mm, struct vm_area_struct *vma,
					unsigned long addr, pte_t *ptep)
{
	pgd_t *pgd = pgd_offset(mm, addr);
	p4d_t *p4d = p4d_offset(pgd, addr);
	pud_t *pud = pud_offset(p4d, addr);

	i_mmap_assert_write_locked(vma->vm_file->f_mapping);
	hugetlb_vma_assert_locked(vma);
	BUG_ON(page_count(virt_to_page(ptep)) == 0);
	if (page_count(virt_to_page(ptep)) == 1)
		return 0;

	pud_clear(pud);
	put_page(virt_to_page(ptep));
	mm_dec_nr_pmds(mm);
<<<<<<< HEAD
	/*
	 * This update of passed address optimizes loops sequentially
	 * processing addresses in increments of huge page size (PMD_SIZE
	 * in this case).  By clearing the pud, a PUD_SIZE area is unmapped.
	 * Update address to the 'last page' in the cleared area so that
	 * calling loop can move to first page past this area.
	 */
	*addr |= PUD_SIZE - PMD_SIZE;
=======
>>>>>>> 29549c70
	return 1;
}

#else /* !CONFIG_ARCH_WANT_HUGE_PMD_SHARE */

void hugetlb_vma_lock_read(struct vm_area_struct *vma)
{
}

void hugetlb_vma_unlock_read(struct vm_area_struct *vma)
{
}

void hugetlb_vma_lock_write(struct vm_area_struct *vma)
{
}

void hugetlb_vma_unlock_write(struct vm_area_struct *vma)
{
}

int hugetlb_vma_trylock_write(struct vm_area_struct *vma)
{
	return 1;
}

void hugetlb_vma_assert_locked(struct vm_area_struct *vma)
{
}

void hugetlb_vma_lock_release(struct kref *kref)
{
}

static void __hugetlb_vma_unlock_write_free(struct vm_area_struct *vma)
{
}

static void hugetlb_vma_lock_free(struct vm_area_struct *vma)
{
}

static void hugetlb_vma_lock_alloc(struct vm_area_struct *vma)
{
}

pte_t *huge_pmd_share(struct mm_struct *mm, struct vm_area_struct *vma,
		      unsigned long addr, pud_t *pud)
{
	return NULL;
}

int huge_pmd_unshare(struct mm_struct *mm, struct vm_area_struct *vma,
				unsigned long addr, pte_t *ptep)
{
	return 0;
}

void adjust_range_if_pmd_sharing_possible(struct vm_area_struct *vma,
				unsigned long *start, unsigned long *end)
{
}

bool want_pmd_share(struct vm_area_struct *vma, unsigned long addr)
{
	return false;
}
#endif /* CONFIG_ARCH_WANT_HUGE_PMD_SHARE */

#ifdef CONFIG_ARCH_WANT_GENERAL_HUGETLB
pte_t *huge_pte_alloc(struct mm_struct *mm, struct vm_area_struct *vma,
			unsigned long addr, unsigned long sz)
{
	pgd_t *pgd;
	p4d_t *p4d;
	pud_t *pud;
	pte_t *pte = NULL;

	pgd = pgd_offset(mm, addr);
	p4d = p4d_alloc(mm, pgd, addr);
	if (!p4d)
		return NULL;
	pud = pud_alloc(mm, p4d, addr);
	if (pud) {
		if (sz == PUD_SIZE) {
			pte = (pte_t *)pud;
		} else {
			BUG_ON(sz != PMD_SIZE);
			if (want_pmd_share(vma, addr) && pud_none(*pud))
				pte = huge_pmd_share(mm, vma, addr, pud);
			else
				pte = (pte_t *)pmd_alloc(mm, pud, addr);
		}
	}
	BUG_ON(pte && pte_present(*pte) && !pte_huge(*pte));

	return pte;
}

/*
 * huge_pte_offset() - Walk the page table to resolve the hugepage
 * entry at address @addr
 *
 * Return: Pointer to page table entry (PUD or PMD) for
 * address @addr, or NULL if a !p*d_present() entry is encountered and the
 * size @sz doesn't match the hugepage size at this level of the page
 * table.
 */
pte_t *huge_pte_offset(struct mm_struct *mm,
		       unsigned long addr, unsigned long sz)
{
	pgd_t *pgd;
	p4d_t *p4d;
	pud_t *pud;
	pmd_t *pmd;

	pgd = pgd_offset(mm, addr);
	if (!pgd_present(*pgd))
		return NULL;
	p4d = p4d_offset(pgd, addr);
	if (!p4d_present(*p4d))
		return NULL;

	pud = pud_offset(p4d, addr);
	if (sz == PUD_SIZE)
		/* must be pud huge, non-present or none */
		return (pte_t *)pud;
	if (!pud_present(*pud))
		return NULL;
	/* must have a valid entry and size to go further */

	pmd = pmd_offset(pud, addr);
	/* must be pmd huge, non-present or none */
	return (pte_t *)pmd;
}

/*
 * Return a mask that can be used to update an address to the last huge
 * page in a page table page mapping size.  Used to skip non-present
 * page table entries when linearly scanning address ranges.  Architectures
 * with unique huge page to page table relationships can define their own
 * version of this routine.
 */
unsigned long hugetlb_mask_last_page(struct hstate *h)
{
	unsigned long hp_size = huge_page_size(h);

	if (hp_size == PUD_SIZE)
		return P4D_SIZE - PUD_SIZE;
	else if (hp_size == PMD_SIZE)
		return PUD_SIZE - PMD_SIZE;
	else
		return 0UL;
}

#else

/* See description above.  Architectures can provide their own version. */
__weak unsigned long hugetlb_mask_last_page(struct hstate *h)
{
#ifdef CONFIG_ARCH_WANT_HUGE_PMD_SHARE
	if (huge_page_size(h) == PMD_SIZE)
		return PUD_SIZE - PMD_SIZE;
#endif
	return 0UL;
}

#endif /* CONFIG_ARCH_WANT_GENERAL_HUGETLB */

/*
 * These functions are overwritable if your architecture needs its own
 * behavior.
 */
struct page * __weak
follow_huge_addr(struct mm_struct *mm, unsigned long address,
			      int write)
{
	return ERR_PTR(-EINVAL);
}

struct page * __weak
follow_huge_pd(struct vm_area_struct *vma,
	       unsigned long address, hugepd_t hpd, int flags, int pdshift)
{
	WARN(1, "hugepd follow called with no support for hugepage directory format\n");
	return NULL;
}

struct page * __weak
follow_huge_pmd_pte(struct vm_area_struct *vma, unsigned long address, int flags)
{
	struct hstate *h = hstate_vma(vma);
	struct mm_struct *mm = vma->vm_mm;
	struct page *page = NULL;
	spinlock_t *ptl;
	pte_t *ptep, pte;

	/*
	 * FOLL_PIN is not supported for follow_page(). Ordinary GUP goes via
	 * follow_hugetlb_page().
	 */
	if (WARN_ON_ONCE(flags & FOLL_PIN))
		return NULL;

retry:
	ptep = huge_pte_offset(mm, address, huge_page_size(h));
	if (!ptep)
		return NULL;

	ptl = huge_pte_lock(h, mm, ptep);
	pte = huge_ptep_get(ptep);
	if (pte_present(pte)) {
		page = pte_page(pte) +
			((address & ~huge_page_mask(h)) >> PAGE_SHIFT);
		/*
		 * try_grab_page() should always succeed here, because: a) we
		 * hold the pmd (ptl) lock, and b) we've just checked that the
		 * huge pmd (head) page is present in the page tables. The ptl
		 * prevents the head page and tail pages from being rearranged
		 * in any way. So this page must be available at this point,
		 * unless the page refcount overflowed:
		 */
		if (WARN_ON_ONCE(!try_grab_page(page, flags))) {
			page = NULL;
			goto out;
		}
	} else {
		if (is_hugetlb_entry_migration(pte)) {
			spin_unlock(ptl);
			__migration_entry_wait_huge(ptep, ptl);
			goto retry;
		}
		/*
		 * hwpoisoned entry is treated as no_page_table in
		 * follow_page_mask().
		 */
	}
out:
	spin_unlock(ptl);
	return page;
}

struct page * __weak
follow_huge_pud(struct mm_struct *mm, unsigned long address,
		pud_t *pud, int flags)
{
	struct page *page = NULL;
	spinlock_t *ptl;
	pte_t pte;

	if (WARN_ON_ONCE(flags & FOLL_PIN))
		return NULL;

retry:
	ptl = huge_pte_lock(hstate_sizelog(PUD_SHIFT), mm, (pte_t *)pud);
	if (!pud_huge(*pud))
		goto out;
	pte = huge_ptep_get((pte_t *)pud);
	if (pte_present(pte)) {
		page = pud_page(*pud) + ((address & ~PUD_MASK) >> PAGE_SHIFT);
		if (WARN_ON_ONCE(!try_grab_page(page, flags))) {
			page = NULL;
			goto out;
		}
	} else {
		if (is_hugetlb_entry_migration(pte)) {
			spin_unlock(ptl);
			__migration_entry_wait(mm, (pte_t *)pud, ptl);
			goto retry;
		}
		/*
		 * hwpoisoned entry is treated as no_page_table in
		 * follow_page_mask().
		 */
	}
out:
	spin_unlock(ptl);
	return page;
}

struct page * __weak
follow_huge_pgd(struct mm_struct *mm, unsigned long address, pgd_t *pgd, int flags)
{
	if (flags & (FOLL_GET | FOLL_PIN))
		return NULL;

	return pte_page(*(pte_t *)pgd) + ((address & ~PGDIR_MASK) >> PAGE_SHIFT);
}

int isolate_hugetlb(struct page *page, struct list_head *list)
{
	int ret = 0;

	spin_lock_irq(&hugetlb_lock);
	if (!PageHeadHuge(page) ||
	    !HPageMigratable(page) ||
	    !get_page_unless_zero(page)) {
		ret = -EBUSY;
		goto unlock;
	}
	ClearHPageMigratable(page);
	list_move_tail(&page->lru, list);
unlock:
	spin_unlock_irq(&hugetlb_lock);
	return ret;
}

int get_hwpoison_huge_page(struct page *page, bool *hugetlb)
{
	int ret = 0;

	*hugetlb = false;
	spin_lock_irq(&hugetlb_lock);
	if (PageHeadHuge(page)) {
		*hugetlb = true;
		if (HPageFreed(page))
			ret = 0;
		else if (HPageMigratable(page))
			ret = get_page_unless_zero(page);
		else
			ret = -EBUSY;
	}
	spin_unlock_irq(&hugetlb_lock);
	return ret;
}

int get_huge_page_for_hwpoison(unsigned long pfn, int flags)
{
	int ret;

	spin_lock_irq(&hugetlb_lock);
	ret = __get_huge_page_for_hwpoison(pfn, flags);
	spin_unlock_irq(&hugetlb_lock);
	return ret;
}

void putback_active_hugepage(struct page *page)
{
	spin_lock_irq(&hugetlb_lock);
	SetHPageMigratable(page);
	list_move_tail(&page->lru, &(page_hstate(page))->hugepage_activelist);
	spin_unlock_irq(&hugetlb_lock);
	put_page(page);
}

void move_hugetlb_state(struct page *oldpage, struct page *newpage, int reason)
{
	struct hstate *h = page_hstate(oldpage);

	hugetlb_cgroup_migrate(oldpage, newpage);
	set_page_owner_migrate_reason(newpage, reason);

	/*
	 * transfer temporary state of the new huge page. This is
	 * reverse to other transitions because the newpage is going to
	 * be final while the old one will be freed so it takes over
	 * the temporary status.
	 *
	 * Also note that we have to transfer the per-node surplus state
	 * here as well otherwise the global surplus count will not match
	 * the per-node's.
	 */
	if (HPageTemporary(newpage)) {
		int old_nid = page_to_nid(oldpage);
		int new_nid = page_to_nid(newpage);

		SetHPageTemporary(oldpage);
		ClearHPageTemporary(newpage);

		/*
		 * There is no need to transfer the per-node surplus state
		 * when we do not cross the node.
		 */
		if (new_nid == old_nid)
			return;
		spin_lock_irq(&hugetlb_lock);
		if (h->surplus_huge_pages_node[old_nid]) {
			h->surplus_huge_pages_node[old_nid]--;
			h->surplus_huge_pages_node[new_nid]++;
		}
		spin_unlock_irq(&hugetlb_lock);
	}
}

/*
 * This function will unconditionally remove all the shared pmd pgtable entries
 * within the specific vma for a hugetlbfs memory range.
 */
void hugetlb_unshare_all_pmds(struct vm_area_struct *vma)
{
	struct hstate *h = hstate_vma(vma);
	unsigned long sz = huge_page_size(h);
	struct mm_struct *mm = vma->vm_mm;
	struct mmu_notifier_range range;
	unsigned long address, start, end;
	spinlock_t *ptl;
	pte_t *ptep;

	if (!(vma->vm_flags & VM_MAYSHARE))
		return;

	start = ALIGN(vma->vm_start, PUD_SIZE);
	end = ALIGN_DOWN(vma->vm_end, PUD_SIZE);

	if (start >= end)
		return;

	flush_cache_range(vma, start, end);
	/*
	 * No need to call adjust_range_if_pmd_sharing_possible(), because
	 * we have already done the PUD_SIZE alignment.
	 */
	mmu_notifier_range_init(&range, MMU_NOTIFY_CLEAR, 0, vma, mm,
				start, end);
	mmu_notifier_invalidate_range_start(&range);
	hugetlb_vma_lock_write(vma);
	i_mmap_lock_write(vma->vm_file->f_mapping);
	for (address = start; address < end; address += PUD_SIZE) {
		ptep = huge_pte_offset(mm, address, sz);
		if (!ptep)
			continue;
		ptl = huge_pte_lock(h, mm, ptep);
		huge_pmd_unshare(mm, vma, address, ptep);
		spin_unlock(ptl);
	}
	flush_hugetlb_tlb_range(vma, start, end);
	i_mmap_unlock_write(vma->vm_file->f_mapping);
	hugetlb_vma_unlock_write(vma);
	/*
	 * No need to call mmu_notifier_invalidate_range(), see
	 * Documentation/mm/mmu_notifier.rst.
	 */
	mmu_notifier_invalidate_range_end(&range);
}

#ifdef CONFIG_CMA
static bool cma_reserve_called __initdata;

static int __init cmdline_parse_hugetlb_cma(char *p)
{
	int nid, count = 0;
	unsigned long tmp;
	char *s = p;

	while (*s) {
		if (sscanf(s, "%lu%n", &tmp, &count) != 1)
			break;

		if (s[count] == ':') {
			if (tmp >= MAX_NUMNODES)
				break;
			nid = array_index_nospec(tmp, MAX_NUMNODES);

			s += count + 1;
			tmp = memparse(s, &s);
			hugetlb_cma_size_in_node[nid] = tmp;
			hugetlb_cma_size += tmp;

			/*
			 * Skip the separator if have one, otherwise
			 * break the parsing.
			 */
			if (*s == ',')
				s++;
			else
				break;
		} else {
			hugetlb_cma_size = memparse(p, &p);
			break;
		}
	}

	return 0;
}

early_param("hugetlb_cma", cmdline_parse_hugetlb_cma);

void __init hugetlb_cma_reserve(int order)
{
	unsigned long size, reserved, per_node;
	bool node_specific_cma_alloc = false;
	int nid;

	cma_reserve_called = true;

	if (!hugetlb_cma_size)
		return;

	for (nid = 0; nid < MAX_NUMNODES; nid++) {
		if (hugetlb_cma_size_in_node[nid] == 0)
			continue;

		if (!node_online(nid)) {
			pr_warn("hugetlb_cma: invalid node %d specified\n", nid);
			hugetlb_cma_size -= hugetlb_cma_size_in_node[nid];
			hugetlb_cma_size_in_node[nid] = 0;
			continue;
		}

		if (hugetlb_cma_size_in_node[nid] < (PAGE_SIZE << order)) {
			pr_warn("hugetlb_cma: cma area of node %d should be at least %lu MiB\n",
				nid, (PAGE_SIZE << order) / SZ_1M);
			hugetlb_cma_size -= hugetlb_cma_size_in_node[nid];
			hugetlb_cma_size_in_node[nid] = 0;
		} else {
			node_specific_cma_alloc = true;
		}
	}

	/* Validate the CMA size again in case some invalid nodes specified. */
	if (!hugetlb_cma_size)
		return;

	if (hugetlb_cma_size < (PAGE_SIZE << order)) {
		pr_warn("hugetlb_cma: cma area should be at least %lu MiB\n",
			(PAGE_SIZE << order) / SZ_1M);
		hugetlb_cma_size = 0;
		return;
	}

	if (!node_specific_cma_alloc) {
		/*
		 * If 3 GB area is requested on a machine with 4 numa nodes,
		 * let's allocate 1 GB on first three nodes and ignore the last one.
		 */
		per_node = DIV_ROUND_UP(hugetlb_cma_size, nr_online_nodes);
		pr_info("hugetlb_cma: reserve %lu MiB, up to %lu MiB per node\n",
			hugetlb_cma_size / SZ_1M, per_node / SZ_1M);
	}

	reserved = 0;
	for_each_online_node(nid) {
		int res;
		char name[CMA_MAX_NAME];

		if (node_specific_cma_alloc) {
			if (hugetlb_cma_size_in_node[nid] == 0)
				continue;

			size = hugetlb_cma_size_in_node[nid];
		} else {
			size = min(per_node, hugetlb_cma_size - reserved);
		}

		size = round_up(size, PAGE_SIZE << order);

		snprintf(name, sizeof(name), "hugetlb%d", nid);
		/*
		 * Note that 'order per bit' is based on smallest size that
		 * may be returned to CMA allocator in the case of
		 * huge page demotion.
		 */
		res = cma_declare_contiguous_nid(0, size, 0,
						PAGE_SIZE << HUGETLB_PAGE_ORDER,
						 0, false, name,
						 &hugetlb_cma[nid], nid);
		if (res) {
			pr_warn("hugetlb_cma: reservation failed: err %d, node %d",
				res, nid);
			continue;
		}

		reserved += size;
		pr_info("hugetlb_cma: reserved %lu MiB on node %d\n",
			size / SZ_1M, nid);

		if (reserved >= hugetlb_cma_size)
			break;
	}

	if (!reserved)
		/*
		 * hugetlb_cma_size is used to determine if allocations from
		 * cma are possible.  Set to zero if no cma regions are set up.
		 */
		hugetlb_cma_size = 0;
}

static void __init hugetlb_cma_check(void)
{
	if (!hugetlb_cma_size || cma_reserve_called)
		return;

	pr_warn("hugetlb_cma: the option isn't supported by current arch\n");
}

#endif /* CONFIG_CMA */<|MERGE_RESOLUTION|>--- conflicted
+++ resolved
@@ -5067,10 +5067,7 @@
 	struct hstate *h = hstate_vma(vma);
 	unsigned long sz = huge_page_size(h);
 	struct mmu_notifier_range range;
-<<<<<<< HEAD
-=======
 	unsigned long last_addr_mask;
->>>>>>> 29549c70
 	bool force_flush = false;
 
 	WARN_ON(!is_vm_hugetlb_page(vma));
@@ -5105,10 +5102,7 @@
 			spin_unlock(ptl);
 			tlb_flush_pmd_range(tlb, address & PUD_MASK, PUD_SIZE);
 			force_flush = true;
-<<<<<<< HEAD
-=======
 			address |= last_addr_mask;
->>>>>>> 29549c70
 			continue;
 		}
 
@@ -6138,11 +6132,7 @@
 		goto out_release_unlock;
 
 	if (page_in_pagecache) {
-<<<<<<< HEAD
-		page_dup_rmap(page, true);
-=======
 		page_dup_file_rmap(page, true);
->>>>>>> 29549c70
 	} else {
 		ClearHPageRestoreReserve(page);
 		hugepage_add_new_anon_rmap(page, dst_vma, dst_addr);
@@ -7049,17 +7039,6 @@
 	pud_clear(pud);
 	put_page(virt_to_page(ptep));
 	mm_dec_nr_pmds(mm);
-<<<<<<< HEAD
-	/*
-	 * This update of passed address optimizes loops sequentially
-	 * processing addresses in increments of huge page size (PMD_SIZE
-	 * in this case).  By clearing the pud, a PUD_SIZE area is unmapped.
-	 * Update address to the 'last page' in the cleared area so that
-	 * calling loop can move to first page past this area.
-	 */
-	*addr |= PUD_SIZE - PMD_SIZE;
-=======
->>>>>>> 29549c70
 	return 1;
 }
 
