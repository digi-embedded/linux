/*
 * Generic hugetlb support.
 * (C) Nadia Yvette Chambers, April 2004
 */
#include <linux/list.h>
#include <linux/init.h>
#include <linux/mm.h>
#include <linux/seq_file.h>
#include <linux/sysctl.h>
#include <linux/highmem.h>
#include <linux/mmu_notifier.h>
#include <linux/nodemask.h>
#include <linux/pagemap.h>
#include <linux/mempolicy.h>
#include <linux/compiler.h>
#include <linux/cpuset.h>
#include <linux/mutex.h>
#include <linux/bootmem.h>
#include <linux/sysfs.h>
#include <linux/slab.h>
#include <linux/rmap.h>
#include <linux/swap.h>
#include <linux/swapops.h>
#include <linux/page-isolation.h>
#include <linux/jhash.h>

#include <asm/page.h>
#include <asm/pgtable.h>
#include <asm/tlb.h>

#include <linux/io.h>
#include <linux/hugetlb.h>
#include <linux/hugetlb_cgroup.h>
#include <linux/node.h>
#include "internal.h"

int hugepages_treat_as_movable;

int hugetlb_max_hstate __read_mostly;
unsigned int default_hstate_idx;
struct hstate hstates[HUGE_MAX_HSTATE];
/*
 * Minimum page order among possible hugepage sizes, set to a proper value
 * at boot time.
 */
static unsigned int minimum_order __read_mostly = UINT_MAX;

__initdata LIST_HEAD(huge_boot_pages);

/* for command line parsing */
static struct hstate * __initdata parsed_hstate;
static unsigned long __initdata default_hstate_max_huge_pages;
static unsigned long __initdata default_hstate_size;
static bool __initdata parsed_valid_hugepagesz = true;

/*
 * Protects updates to hugepage_freelists, hugepage_activelist, nr_huge_pages,
 * free_huge_pages, and surplus_huge_pages.
 */
DEFINE_SPINLOCK(hugetlb_lock);

/*
 * Serializes faults on the same logical page.  This is used to
 * prevent spurious OOMs when the hugepage pool is fully utilized.
 */
static int num_fault_mutexes;
struct mutex *hugetlb_fault_mutex_table ____cacheline_aligned_in_smp;

/* Forward declaration */
static int hugetlb_acct_memory(struct hstate *h, long delta);

static inline void unlock_or_release_subpool(struct hugepage_subpool *spool)
{
	bool free = (spool->count == 0) && (spool->used_hpages == 0);

	spin_unlock(&spool->lock);

	/* If no pages are used, and no other handles to the subpool
	 * remain, give up any reservations mased on minimum size and
	 * free the subpool */
	if (free) {
		if (spool->min_hpages != -1)
			hugetlb_acct_memory(spool->hstate,
						-spool->min_hpages);
		kfree(spool);
	}
}

struct hugepage_subpool *hugepage_new_subpool(struct hstate *h, long max_hpages,
						long min_hpages)
{
	struct hugepage_subpool *spool;

	spool = kzalloc(sizeof(*spool), GFP_KERNEL);
	if (!spool)
		return NULL;

	spin_lock_init(&spool->lock);
	spool->count = 1;
	spool->max_hpages = max_hpages;
	spool->hstate = h;
	spool->min_hpages = min_hpages;

	if (min_hpages != -1 && hugetlb_acct_memory(h, min_hpages)) {
		kfree(spool);
		return NULL;
	}
	spool->rsv_hpages = min_hpages;

	return spool;
}

void hugepage_put_subpool(struct hugepage_subpool *spool)
{
	spin_lock(&spool->lock);
	BUG_ON(!spool->count);
	spool->count--;
	unlock_or_release_subpool(spool);
}

/*
 * Subpool accounting for allocating and reserving pages.
 * Return -ENOMEM if there are not enough resources to satisfy the
 * the request.  Otherwise, return the number of pages by which the
 * global pools must be adjusted (upward).  The returned value may
 * only be different than the passed value (delta) in the case where
 * a subpool minimum size must be manitained.
 */
static long hugepage_subpool_get_pages(struct hugepage_subpool *spool,
				      long delta)
{
	long ret = delta;

	if (!spool)
		return ret;

	spin_lock(&spool->lock);

	if (spool->max_hpages != -1) {		/* maximum size accounting */
		if ((spool->used_hpages + delta) <= spool->max_hpages)
			spool->used_hpages += delta;
		else {
			ret = -ENOMEM;
			goto unlock_ret;
		}
	}

	/* minimum size accounting */
	if (spool->min_hpages != -1 && spool->rsv_hpages) {
		if (delta > spool->rsv_hpages) {
			/*
			 * Asking for more reserves than those already taken on
			 * behalf of subpool.  Return difference.
			 */
			ret = delta - spool->rsv_hpages;
			spool->rsv_hpages = 0;
		} else {
			ret = 0;	/* reserves already accounted for */
			spool->rsv_hpages -= delta;
		}
	}

unlock_ret:
	spin_unlock(&spool->lock);
	return ret;
}

/*
 * Subpool accounting for freeing and unreserving pages.
 * Return the number of global page reservations that must be dropped.
 * The return value may only be different than the passed value (delta)
 * in the case where a subpool minimum size must be maintained.
 */
static long hugepage_subpool_put_pages(struct hugepage_subpool *spool,
				       long delta)
{
	long ret = delta;

	if (!spool)
		return delta;

	spin_lock(&spool->lock);

	if (spool->max_hpages != -1)		/* maximum size accounting */
		spool->used_hpages -= delta;

	 /* minimum size accounting */
	if (spool->min_hpages != -1 && spool->used_hpages < spool->min_hpages) {
		if (spool->rsv_hpages + delta <= spool->min_hpages)
			ret = 0;
		else
			ret = spool->rsv_hpages + delta - spool->min_hpages;

		spool->rsv_hpages += delta;
		if (spool->rsv_hpages > spool->min_hpages)
			spool->rsv_hpages = spool->min_hpages;
	}

	/*
	 * If hugetlbfs_put_super couldn't free spool due to an outstanding
	 * quota reference, free it now.
	 */
	unlock_or_release_subpool(spool);

	return ret;
}

static inline struct hugepage_subpool *subpool_inode(struct inode *inode)
{
	return HUGETLBFS_SB(inode->i_sb)->spool;
}

static inline struct hugepage_subpool *subpool_vma(struct vm_area_struct *vma)
{
	return subpool_inode(file_inode(vma->vm_file));
}

/*
 * Region tracking -- allows tracking of reservations and instantiated pages
 *                    across the pages in a mapping.
 *
 * The region data structures are embedded into a resv_map and protected
 * by a resv_map's lock.  The set of regions within the resv_map represent
 * reservations for huge pages, or huge pages that have already been
 * instantiated within the map.  The from and to elements are huge page
 * indicies into the associated mapping.  from indicates the starting index
 * of the region.  to represents the first index past the end of  the region.
 *
 * For example, a file region structure with from == 0 and to == 4 represents
 * four huge pages in a mapping.  It is important to note that the to element
 * represents the first element past the end of the region. This is used in
 * arithmetic as 4(to) - 0(from) = 4 huge pages in the region.
 *
 * Interval notation of the form [from, to) will be used to indicate that
 * the endpoint from is inclusive and to is exclusive.
 */
struct file_region {
	struct list_head link;
	long from;
	long to;
};

/*
 * Add the huge page range represented by [f, t) to the reserve
 * map.  In the normal case, existing regions will be expanded
 * to accommodate the specified range.  Sufficient regions should
 * exist for expansion due to the previous call to region_chg
 * with the same range.  However, it is possible that region_del
 * could have been called after region_chg and modifed the map
 * in such a way that no region exists to be expanded.  In this
 * case, pull a region descriptor from the cache associated with
 * the map and use that for the new range.
 *
 * Return the number of new huge pages added to the map.  This
 * number is greater than or equal to zero.
 */
static long region_add(struct resv_map *resv, long f, long t)
{
	struct list_head *head = &resv->regions;
	struct file_region *rg, *nrg, *trg;
	long add = 0;

	spin_lock(&resv->lock);
	/* Locate the region we are either in or before. */
	list_for_each_entry(rg, head, link)
		if (f <= rg->to)
			break;

	/*
	 * If no region exists which can be expanded to include the
	 * specified range, the list must have been modified by an
	 * interleving call to region_del().  Pull a region descriptor
	 * from the cache and use it for this range.
	 */
	if (&rg->link == head || t < rg->from) {
		VM_BUG_ON(resv->region_cache_count <= 0);

		resv->region_cache_count--;
		nrg = list_first_entry(&resv->region_cache, struct file_region,
					link);
		list_del(&nrg->link);

		nrg->from = f;
		nrg->to = t;
		list_add(&nrg->link, rg->link.prev);

		add += t - f;
		goto out_locked;
	}

	/* Round our left edge to the current segment if it encloses us. */
	if (f > rg->from)
		f = rg->from;

	/* Check for and consume any regions we now overlap with. */
	nrg = rg;
	list_for_each_entry_safe(rg, trg, rg->link.prev, link) {
		if (&rg->link == head)
			break;
		if (rg->from > t)
			break;

		/* If this area reaches higher then extend our area to
		 * include it completely.  If this is not the first area
		 * which we intend to reuse, free it. */
		if (rg->to > t)
			t = rg->to;
		if (rg != nrg) {
			/* Decrement return value by the deleted range.
			 * Another range will span this area so that by
			 * end of routine add will be >= zero
			 */
			add -= (rg->to - rg->from);
			list_del(&rg->link);
			kfree(rg);
		}
	}

	add += (nrg->from - f);		/* Added to beginning of region */
	nrg->from = f;
	add += t - nrg->to;		/* Added to end of region */
	nrg->to = t;

out_locked:
	resv->adds_in_progress--;
	spin_unlock(&resv->lock);
	VM_BUG_ON(add < 0);
	return add;
}

/*
 * Examine the existing reserve map and determine how many
 * huge pages in the specified range [f, t) are NOT currently
 * represented.  This routine is called before a subsequent
 * call to region_add that will actually modify the reserve
 * map to add the specified range [f, t).  region_chg does
 * not change the number of huge pages represented by the
 * map.  However, if the existing regions in the map can not
 * be expanded to represent the new range, a new file_region
 * structure is added to the map as a placeholder.  This is
 * so that the subsequent region_add call will have all the
 * regions it needs and will not fail.
 *
 * Upon entry, region_chg will also examine the cache of region descriptors
 * associated with the map.  If there are not enough descriptors cached, one
 * will be allocated for the in progress add operation.
 *
 * Returns the number of huge pages that need to be added to the existing
 * reservation map for the range [f, t).  This number is greater or equal to
 * zero.  -ENOMEM is returned if a new file_region structure or cache entry
 * is needed and can not be allocated.
 */
static long region_chg(struct resv_map *resv, long f, long t)
{
	struct list_head *head = &resv->regions;
	struct file_region *rg, *nrg = NULL;
	long chg = 0;

retry:
	spin_lock(&resv->lock);
retry_locked:
	resv->adds_in_progress++;

	/*
	 * Check for sufficient descriptors in the cache to accommodate
	 * the number of in progress add operations.
	 */
	if (resv->adds_in_progress > resv->region_cache_count) {
		struct file_region *trg;

		VM_BUG_ON(resv->adds_in_progress - resv->region_cache_count > 1);
		/* Must drop lock to allocate a new descriptor. */
		resv->adds_in_progress--;
		spin_unlock(&resv->lock);

		trg = kmalloc(sizeof(*trg), GFP_KERNEL);
		if (!trg) {
			kfree(nrg);
			return -ENOMEM;
		}

		spin_lock(&resv->lock);
		list_add(&trg->link, &resv->region_cache);
		resv->region_cache_count++;
		goto retry_locked;
	}

	/* Locate the region we are before or in. */
	list_for_each_entry(rg, head, link)
		if (f <= rg->to)
			break;

	/* If we are below the current region then a new region is required.
	 * Subtle, allocate a new region at the position but make it zero
	 * size such that we can guarantee to record the reservation. */
	if (&rg->link == head || t < rg->from) {
		if (!nrg) {
			resv->adds_in_progress--;
			spin_unlock(&resv->lock);
			nrg = kmalloc(sizeof(*nrg), GFP_KERNEL);
			if (!nrg)
				return -ENOMEM;

			nrg->from = f;
			nrg->to   = f;
			INIT_LIST_HEAD(&nrg->link);
			goto retry;
		}

		list_add(&nrg->link, rg->link.prev);
		chg = t - f;
		goto out_nrg;
	}

	/* Round our left edge to the current segment if it encloses us. */
	if (f > rg->from)
		f = rg->from;
	chg = t - f;

	/* Check for and consume any regions we now overlap with. */
	list_for_each_entry(rg, rg->link.prev, link) {
		if (&rg->link == head)
			break;
		if (rg->from > t)
			goto out;

		/* We overlap with this area, if it extends further than
		 * us then we must extend ourselves.  Account for its
		 * existing reservation. */
		if (rg->to > t) {
			chg += rg->to - t;
			t = rg->to;
		}
		chg -= rg->to - rg->from;
	}

out:
	spin_unlock(&resv->lock);
	/*  We already know we raced and no longer need the new region */
	kfree(nrg);
	return chg;
out_nrg:
	spin_unlock(&resv->lock);
	return chg;
}

/*
 * Abort the in progress add operation.  The adds_in_progress field
 * of the resv_map keeps track of the operations in progress between
 * calls to region_chg and region_add.  Operations are sometimes
 * aborted after the call to region_chg.  In such cases, region_abort
 * is called to decrement the adds_in_progress counter.
 *
 * NOTE: The range arguments [f, t) are not needed or used in this
 * routine.  They are kept to make reading the calling code easier as
 * arguments will match the associated region_chg call.
 */
static void region_abort(struct resv_map *resv, long f, long t)
{
	spin_lock(&resv->lock);
	VM_BUG_ON(!resv->region_cache_count);
	resv->adds_in_progress--;
	spin_unlock(&resv->lock);
}

/*
 * Delete the specified range [f, t) from the reserve map.  If the
 * t parameter is LONG_MAX, this indicates that ALL regions after f
 * should be deleted.  Locate the regions which intersect [f, t)
 * and either trim, delete or split the existing regions.
 *
 * Returns the number of huge pages deleted from the reserve map.
 * In the normal case, the return value is zero or more.  In the
 * case where a region must be split, a new region descriptor must
 * be allocated.  If the allocation fails, -ENOMEM will be returned.
 * NOTE: If the parameter t == LONG_MAX, then we will never split
 * a region and possibly return -ENOMEM.  Callers specifying
 * t == LONG_MAX do not need to check for -ENOMEM error.
 */
static long region_del(struct resv_map *resv, long f, long t)
{
	struct list_head *head = &resv->regions;
	struct file_region *rg, *trg;
	struct file_region *nrg = NULL;
	long del = 0;

retry:
	spin_lock(&resv->lock);
	list_for_each_entry_safe(rg, trg, head, link) {
		/*
		 * Skip regions before the range to be deleted.  file_region
		 * ranges are normally of the form [from, to).  However, there
		 * may be a "placeholder" entry in the map which is of the form
		 * (from, to) with from == to.  Check for placeholder entries
		 * at the beginning of the range to be deleted.
		 */
		if (rg->to <= f && (rg->to != rg->from || rg->to != f))
			continue;

		if (rg->from >= t)
			break;

		if (f > rg->from && t < rg->to) { /* Must split region */
			/*
			 * Check for an entry in the cache before dropping
			 * lock and attempting allocation.
			 */
			if (!nrg &&
			    resv->region_cache_count > resv->adds_in_progress) {
				nrg = list_first_entry(&resv->region_cache,
							struct file_region,
							link);
				list_del(&nrg->link);
				resv->region_cache_count--;
			}

			if (!nrg) {
				spin_unlock(&resv->lock);
				nrg = kmalloc(sizeof(*nrg), GFP_KERNEL);
				if (!nrg)
					return -ENOMEM;
				goto retry;
			}

			del += t - f;

			/* New entry for end of split region */
			nrg->from = t;
			nrg->to = rg->to;
			INIT_LIST_HEAD(&nrg->link);

			/* Original entry is trimmed */
			rg->to = f;

			list_add(&nrg->link, &rg->link);
			nrg = NULL;
			break;
		}

		if (f <= rg->from && t >= rg->to) { /* Remove entire region */
			del += rg->to - rg->from;
			list_del(&rg->link);
			kfree(rg);
			continue;
		}

		if (f <= rg->from) {	/* Trim beginning of region */
			del += t - rg->from;
			rg->from = t;
		} else {		/* Trim end of region */
			del += rg->to - f;
			rg->to = f;
		}
	}

	spin_unlock(&resv->lock);
	kfree(nrg);
	return del;
}

/*
 * A rare out of memory error was encountered which prevented removal of
 * the reserve map region for a page.  The huge page itself was free'ed
 * and removed from the page cache.  This routine will adjust the subpool
 * usage count, and the global reserve count if needed.  By incrementing
 * these counts, the reserve map entry which could not be deleted will
 * appear as a "reserved" entry instead of simply dangling with incorrect
 * counts.
 */
void hugetlb_fix_reserve_counts(struct inode *inode)
{
	struct hugepage_subpool *spool = subpool_inode(inode);
	long rsv_adjust;

	rsv_adjust = hugepage_subpool_get_pages(spool, 1);
	if (rsv_adjust) {
		struct hstate *h = hstate_inode(inode);

		hugetlb_acct_memory(h, 1);
	}
}

/*
 * Count and return the number of huge pages in the reserve map
 * that intersect with the range [f, t).
 */
static long region_count(struct resv_map *resv, long f, long t)
{
	struct list_head *head = &resv->regions;
	struct file_region *rg;
	long chg = 0;

	spin_lock(&resv->lock);
	/* Locate each segment we overlap with, and count that overlap. */
	list_for_each_entry(rg, head, link) {
		long seg_from;
		long seg_to;

		if (rg->to <= f)
			continue;
		if (rg->from >= t)
			break;

		seg_from = max(rg->from, f);
		seg_to = min(rg->to, t);

		chg += seg_to - seg_from;
	}
	spin_unlock(&resv->lock);

	return chg;
}

/*
 * Convert the address within this vma to the page offset within
 * the mapping, in pagecache page units; huge pages here.
 */
static pgoff_t vma_hugecache_offset(struct hstate *h,
			struct vm_area_struct *vma, unsigned long address)
{
	return ((address - vma->vm_start) >> huge_page_shift(h)) +
			(vma->vm_pgoff >> huge_page_order(h));
}

pgoff_t linear_hugepage_index(struct vm_area_struct *vma,
				     unsigned long address)
{
	return vma_hugecache_offset(hstate_vma(vma), vma, address);
}
EXPORT_SYMBOL_GPL(linear_hugepage_index);

/*
 * Return the size of the pages allocated when backing a VMA. In the majority
 * cases this will be same size as used by the page table entries.
 */
unsigned long vma_kernel_pagesize(struct vm_area_struct *vma)
{
	struct hstate *hstate;

	if (!is_vm_hugetlb_page(vma))
		return PAGE_SIZE;

	hstate = hstate_vma(vma);

	return 1UL << huge_page_shift(hstate);
}
EXPORT_SYMBOL_GPL(vma_kernel_pagesize);

/*
 * Return the page size being used by the MMU to back a VMA. In the majority
 * of cases, the page size used by the kernel matches the MMU size. On
 * architectures where it differs, an architecture-specific version of this
 * function is required.
 */
#ifndef vma_mmu_pagesize
unsigned long vma_mmu_pagesize(struct vm_area_struct *vma)
{
	return vma_kernel_pagesize(vma);
}
#endif

/*
 * Flags for MAP_PRIVATE reservations.  These are stored in the bottom
 * bits of the reservation map pointer, which are always clear due to
 * alignment.
 */
#define HPAGE_RESV_OWNER    (1UL << 0)
#define HPAGE_RESV_UNMAPPED (1UL << 1)
#define HPAGE_RESV_MASK (HPAGE_RESV_OWNER | HPAGE_RESV_UNMAPPED)

/*
 * These helpers are used to track how many pages are reserved for
 * faults in a MAP_PRIVATE mapping. Only the process that called mmap()
 * is guaranteed to have their future faults succeed.
 *
 * With the exception of reset_vma_resv_huge_pages() which is called at fork(),
 * the reserve counters are updated with the hugetlb_lock held. It is safe
 * to reset the VMA at fork() time as it is not in use yet and there is no
 * chance of the global counters getting corrupted as a result of the values.
 *
 * The private mapping reservation is represented in a subtly different
 * manner to a shared mapping.  A shared mapping has a region map associated
 * with the underlying file, this region map represents the backing file
 * pages which have ever had a reservation assigned which this persists even
 * after the page is instantiated.  A private mapping has a region map
 * associated with the original mmap which is attached to all VMAs which
 * reference it, this region map represents those offsets which have consumed
 * reservation ie. where pages have been instantiated.
 */
static unsigned long get_vma_private_data(struct vm_area_struct *vma)
{
	return (unsigned long)vma->vm_private_data;
}

static void set_vma_private_data(struct vm_area_struct *vma,
							unsigned long value)
{
	vma->vm_private_data = (void *)value;
}

struct resv_map *resv_map_alloc(void)
{
	struct resv_map *resv_map = kmalloc(sizeof(*resv_map), GFP_KERNEL);
	struct file_region *rg = kmalloc(sizeof(*rg), GFP_KERNEL);

	if (!resv_map || !rg) {
		kfree(resv_map);
		kfree(rg);
		return NULL;
	}

	kref_init(&resv_map->refs);
	spin_lock_init(&resv_map->lock);
	INIT_LIST_HEAD(&resv_map->regions);

	resv_map->adds_in_progress = 0;

	INIT_LIST_HEAD(&resv_map->region_cache);
	list_add(&rg->link, &resv_map->region_cache);
	resv_map->region_cache_count = 1;

	return resv_map;
}

void resv_map_release(struct kref *ref)
{
	struct resv_map *resv_map = container_of(ref, struct resv_map, refs);
	struct list_head *head = &resv_map->region_cache;
	struct file_region *rg, *trg;

	/* Clear out any active regions before we release the map. */
	region_del(resv_map, 0, LONG_MAX);

	/* ... and any entries left in the cache */
	list_for_each_entry_safe(rg, trg, head, link) {
		list_del(&rg->link);
		kfree(rg);
	}

	VM_BUG_ON(resv_map->adds_in_progress);

	kfree(resv_map);
}

static inline struct resv_map *inode_resv_map(struct inode *inode)
{
	return inode->i_mapping->private_data;
}

static struct resv_map *vma_resv_map(struct vm_area_struct *vma)
{
	VM_BUG_ON_VMA(!is_vm_hugetlb_page(vma), vma);
	if (vma->vm_flags & VM_MAYSHARE) {
		struct address_space *mapping = vma->vm_file->f_mapping;
		struct inode *inode = mapping->host;

		return inode_resv_map(inode);

	} else {
		return (struct resv_map *)(get_vma_private_data(vma) &
							~HPAGE_RESV_MASK);
	}
}

static void set_vma_resv_map(struct vm_area_struct *vma, struct resv_map *map)
{
	VM_BUG_ON_VMA(!is_vm_hugetlb_page(vma), vma);
	VM_BUG_ON_VMA(vma->vm_flags & VM_MAYSHARE, vma);

	set_vma_private_data(vma, (get_vma_private_data(vma) &
				HPAGE_RESV_MASK) | (unsigned long)map);
}

static void set_vma_resv_flags(struct vm_area_struct *vma, unsigned long flags)
{
	VM_BUG_ON_VMA(!is_vm_hugetlb_page(vma), vma);
	VM_BUG_ON_VMA(vma->vm_flags & VM_MAYSHARE, vma);

	set_vma_private_data(vma, get_vma_private_data(vma) | flags);
}

static int is_vma_resv_set(struct vm_area_struct *vma, unsigned long flag)
{
	VM_BUG_ON_VMA(!is_vm_hugetlb_page(vma), vma);

	return (get_vma_private_data(vma) & flag) != 0;
}

/* Reset counters to 0 and clear all HPAGE_RESV_* flags */
void reset_vma_resv_huge_pages(struct vm_area_struct *vma)
{
	VM_BUG_ON_VMA(!is_vm_hugetlb_page(vma), vma);
	if (!(vma->vm_flags & VM_MAYSHARE))
		vma->vm_private_data = (void *)0;
}

/* Returns true if the VMA has associated reserve pages */
static bool vma_has_reserves(struct vm_area_struct *vma, long chg)
{
	if (vma->vm_flags & VM_NORESERVE) {
		/*
		 * This address is already reserved by other process(chg == 0),
		 * so, we should decrement reserved count. Without decrementing,
		 * reserve count remains after releasing inode, because this
		 * allocated page will go into page cache and is regarded as
		 * coming from reserved pool in releasing step.  Currently, we
		 * don't have any other solution to deal with this situation
		 * properly, so add work-around here.
		 */
		if (vma->vm_flags & VM_MAYSHARE && chg == 0)
			return true;
		else
			return false;
	}

	/* Shared mappings always use reserves */
	if (vma->vm_flags & VM_MAYSHARE) {
		/*
		 * We know VM_NORESERVE is not set.  Therefore, there SHOULD
		 * be a region map for all pages.  The only situation where
		 * there is no region map is if a hole was punched via
		 * fallocate.  In this case, there really are no reverves to
		 * use.  This situation is indicated if chg != 0.
		 */
		if (chg)
			return false;
		else
			return true;
	}

	/*
	 * Only the process that called mmap() has reserves for
	 * private mappings.
	 */
	if (is_vma_resv_set(vma, HPAGE_RESV_OWNER)) {
		/*
		 * Like the shared case above, a hole punch or truncate
		 * could have been performed on the private mapping.
		 * Examine the value of chg to determine if reserves
		 * actually exist or were previously consumed.
		 * Very Subtle - The value of chg comes from a previous
		 * call to vma_needs_reserves().  The reserve map for
		 * private mappings has different (opposite) semantics
		 * than that of shared mappings.  vma_needs_reserves()
		 * has already taken this difference in semantics into
		 * account.  Therefore, the meaning of chg is the same
		 * as in the shared case above.  Code could easily be
		 * combined, but keeping it separate draws attention to
		 * subtle differences.
		 */
		if (chg)
			return false;
		else
			return true;
	}

	return false;
}

static void enqueue_huge_page(struct hstate *h, struct page *page)
{
	int nid = page_to_nid(page);
	list_move(&page->lru, &h->hugepage_freelists[nid]);
	h->free_huge_pages++;
	h->free_huge_pages_node[nid]++;
}

static struct page *dequeue_huge_page_node(struct hstate *h, int nid)
{
	struct page *page;

	list_for_each_entry(page, &h->hugepage_freelists[nid], lru)
		if (!is_migrate_isolate_page(page))
			break;
	/*
	 * if 'non-isolated free hugepage' not found on the list,
	 * the allocation fails.
	 */
	if (&h->hugepage_freelists[nid] == &page->lru)
		return NULL;
	list_move(&page->lru, &h->hugepage_activelist);
	set_page_refcounted(page);
	h->free_huge_pages--;
	h->free_huge_pages_node[nid]--;
	return page;
}

/* Movability of hugepages depends on migration support. */
static inline gfp_t htlb_alloc_mask(struct hstate *h)
{
	if (hugepages_treat_as_movable || hugepage_migration_supported(h))
		return GFP_HIGHUSER_MOVABLE;
	else
		return GFP_HIGHUSER;
}

static struct page *dequeue_huge_page_vma(struct hstate *h,
				struct vm_area_struct *vma,
				unsigned long address, int avoid_reserve,
				long chg)
{
	struct page *page = NULL;
	struct mempolicy *mpol;
	nodemask_t *nodemask;
	struct zonelist *zonelist;
	struct zone *zone;
	struct zoneref *z;
	unsigned int cpuset_mems_cookie;

	/*
	 * A child process with MAP_PRIVATE mappings created by their parent
	 * have no page reserves. This check ensures that reservations are
	 * not "stolen". The child may still get SIGKILLed
	 */
	if (!vma_has_reserves(vma, chg) &&
			h->free_huge_pages - h->resv_huge_pages == 0)
		goto err;

	/* If reserves cannot be used, ensure enough pages are in the pool */
	if (avoid_reserve && h->free_huge_pages - h->resv_huge_pages == 0)
		goto err;

retry_cpuset:
	cpuset_mems_cookie = read_mems_allowed_begin();
	zonelist = huge_zonelist(vma, address,
					htlb_alloc_mask(h), &mpol, &nodemask);

	for_each_zone_zonelist_nodemask(zone, z, zonelist,
						MAX_NR_ZONES - 1, nodemask) {
		if (cpuset_zone_allowed(zone, htlb_alloc_mask(h))) {
			page = dequeue_huge_page_node(h, zone_to_nid(zone));
			if (page) {
				if (avoid_reserve)
					break;
				if (!vma_has_reserves(vma, chg))
					break;

				SetPagePrivate(page);
				h->resv_huge_pages--;
				break;
			}
		}
	}

	mpol_cond_put(mpol);
	if (unlikely(!page && read_mems_allowed_retry(cpuset_mems_cookie)))
		goto retry_cpuset;
	return page;

err:
	return NULL;
}

/*
 * common helper functions for hstate_next_node_to_{alloc|free}.
 * We may have allocated or freed a huge page based on a different
 * nodes_allowed previously, so h->next_node_to_{alloc|free} might
 * be outside of *nodes_allowed.  Ensure that we use an allowed
 * node for alloc or free.
 */
static int next_node_allowed(int nid, nodemask_t *nodes_allowed)
{
	nid = next_node_in(nid, *nodes_allowed);
	VM_BUG_ON(nid >= MAX_NUMNODES);

	return nid;
}

static int get_valid_node_allowed(int nid, nodemask_t *nodes_allowed)
{
	if (!node_isset(nid, *nodes_allowed))
		nid = next_node_allowed(nid, nodes_allowed);
	return nid;
}

/*
 * returns the previously saved node ["this node"] from which to
 * allocate a persistent huge page for the pool and advance the
 * next node from which to allocate, handling wrap at end of node
 * mask.
 */
static int hstate_next_node_to_alloc(struct hstate *h,
					nodemask_t *nodes_allowed)
{
	int nid;

	VM_BUG_ON(!nodes_allowed);

	nid = get_valid_node_allowed(h->next_nid_to_alloc, nodes_allowed);
	h->next_nid_to_alloc = next_node_allowed(nid, nodes_allowed);

	return nid;
}

/*
 * helper for free_pool_huge_page() - return the previously saved
 * node ["this node"] from which to free a huge page.  Advance the
 * next node id whether or not we find a free huge page to free so
 * that the next attempt to free addresses the next node.
 */
static int hstate_next_node_to_free(struct hstate *h, nodemask_t *nodes_allowed)
{
	int nid;

	VM_BUG_ON(!nodes_allowed);

	nid = get_valid_node_allowed(h->next_nid_to_free, nodes_allowed);
	h->next_nid_to_free = next_node_allowed(nid, nodes_allowed);

	return nid;
}

#define for_each_node_mask_to_alloc(hs, nr_nodes, node, mask)		\
	for (nr_nodes = nodes_weight(*mask);				\
		nr_nodes > 0 &&						\
		((node = hstate_next_node_to_alloc(hs, mask)) || 1);	\
		nr_nodes--)

#define for_each_node_mask_to_free(hs, nr_nodes, node, mask)		\
	for (nr_nodes = nodes_weight(*mask);				\
		nr_nodes > 0 &&						\
		((node = hstate_next_node_to_free(hs, mask)) || 1);	\
		nr_nodes--)

#if defined(CONFIG_ARCH_HAS_GIGANTIC_PAGE) && \
	((defined(CONFIG_MEMORY_ISOLATION) && defined(CONFIG_COMPACTION)) || \
	defined(CONFIG_CMA))
static void destroy_compound_gigantic_page(struct page *page,
					unsigned int order)
{
	int i;
	int nr_pages = 1 << order;
	struct page *p = page + 1;

	atomic_set(compound_mapcount_ptr(page), 0);
	for (i = 1; i < nr_pages; i++, p = mem_map_next(p, page, i)) {
		clear_compound_head(p);
		set_page_refcounted(p);
	}

	set_compound_order(page, 0);
	__ClearPageHead(page);
}

static void free_gigantic_page(struct page *page, unsigned int order)
{
	free_contig_range(page_to_pfn(page), 1 << order);
}

static int __alloc_gigantic_page(unsigned long start_pfn,
				unsigned long nr_pages)
{
	unsigned long end_pfn = start_pfn + nr_pages;
	return alloc_contig_range(start_pfn, end_pfn, MIGRATE_MOVABLE);
}

static bool pfn_range_valid_gigantic(struct zone *z,
			unsigned long start_pfn, unsigned long nr_pages)
{
	unsigned long i, end_pfn = start_pfn + nr_pages;
	struct page *page;

	for (i = start_pfn; i < end_pfn; i++) {
		if (!pfn_valid(i))
			return false;

		page = pfn_to_page(i);

		if (page_zone(page) != z)
			return false;

		if (PageReserved(page))
			return false;

		if (page_count(page) > 0)
			return false;

		if (PageHuge(page))
			return false;
	}

	return true;
}

static bool zone_spans_last_pfn(const struct zone *zone,
			unsigned long start_pfn, unsigned long nr_pages)
{
	unsigned long last_pfn = start_pfn + nr_pages - 1;
	return zone_spans_pfn(zone, last_pfn);
}

static struct page *alloc_gigantic_page(int nid, unsigned int order)
{
	unsigned long nr_pages = 1 << order;
	unsigned long ret, pfn, flags;
	struct zone *z;

	z = NODE_DATA(nid)->node_zones;
	for (; z - NODE_DATA(nid)->node_zones < MAX_NR_ZONES; z++) {
		spin_lock_irqsave(&z->lock, flags);

		pfn = ALIGN(z->zone_start_pfn, nr_pages);
		while (zone_spans_last_pfn(z, pfn, nr_pages)) {
			if (pfn_range_valid_gigantic(z, pfn, nr_pages)) {
				/*
				 * We release the zone lock here because
				 * alloc_contig_range() will also lock the zone
				 * at some point. If there's an allocation
				 * spinning on this lock, it may win the race
				 * and cause alloc_contig_range() to fail...
				 */
				spin_unlock_irqrestore(&z->lock, flags);
				ret = __alloc_gigantic_page(pfn, nr_pages);
				if (!ret)
					return pfn_to_page(pfn);
				spin_lock_irqsave(&z->lock, flags);
			}
			pfn += nr_pages;
		}

		spin_unlock_irqrestore(&z->lock, flags);
	}

	return NULL;
}

static void prep_new_huge_page(struct hstate *h, struct page *page, int nid);
static void prep_compound_gigantic_page(struct page *page, unsigned int order);

static struct page *alloc_fresh_gigantic_page_node(struct hstate *h, int nid)
{
	struct page *page;

	page = alloc_gigantic_page(nid, huge_page_order(h));
	if (page) {
		prep_compound_gigantic_page(page, huge_page_order(h));
		prep_new_huge_page(h, page, nid);
	}

	return page;
}

static int alloc_fresh_gigantic_page(struct hstate *h,
				nodemask_t *nodes_allowed)
{
	struct page *page = NULL;
	int nr_nodes, node;

	for_each_node_mask_to_alloc(h, nr_nodes, node, nodes_allowed) {
		page = alloc_fresh_gigantic_page_node(h, node);
		if (page)
			return 1;
	}

	return 0;
}

static inline bool gigantic_page_supported(void) { return true; }
#else
static inline bool gigantic_page_supported(void) { return false; }
static inline void free_gigantic_page(struct page *page, unsigned int order) { }
static inline void destroy_compound_gigantic_page(struct page *page,
						unsigned int order) { }
static inline int alloc_fresh_gigantic_page(struct hstate *h,
					nodemask_t *nodes_allowed) { return 0; }
#endif

static void update_and_free_page(struct hstate *h, struct page *page)
{
	int i;

	if (hstate_is_gigantic(h) && !gigantic_page_supported())
		return;

	h->nr_huge_pages--;
	h->nr_huge_pages_node[page_to_nid(page)]--;
	for (i = 0; i < pages_per_huge_page(h); i++) {
		page[i].flags &= ~(1 << PG_locked | 1 << PG_error |
				1 << PG_referenced | 1 << PG_dirty |
				1 << PG_active | 1 << PG_private |
				1 << PG_writeback);
	}
	VM_BUG_ON_PAGE(hugetlb_cgroup_from_page(page), page);
	set_compound_page_dtor(page, NULL_COMPOUND_DTOR);
	set_page_refcounted(page);
	if (hstate_is_gigantic(h)) {
		destroy_compound_gigantic_page(page, huge_page_order(h));
		free_gigantic_page(page, huge_page_order(h));
	} else {
		__free_pages(page, huge_page_order(h));
	}
}

struct hstate *size_to_hstate(unsigned long size)
{
	struct hstate *h;

	for_each_hstate(h) {
		if (huge_page_size(h) == size)
			return h;
	}
	return NULL;
}

/*
 * Test to determine whether the hugepage is "active/in-use" (i.e. being linked
 * to hstate->hugepage_activelist.)
 *
 * This function can be called for tail pages, but never returns true for them.
 */
bool page_huge_active(struct page *page)
{
	VM_BUG_ON_PAGE(!PageHuge(page), page);
	return PageHead(page) && PagePrivate(&page[1]);
}

/* never called for tail page */
static void set_page_huge_active(struct page *page)
{
	VM_BUG_ON_PAGE(!PageHeadHuge(page), page);
	SetPagePrivate(&page[1]);
}

static void clear_page_huge_active(struct page *page)
{
	VM_BUG_ON_PAGE(!PageHeadHuge(page), page);
	ClearPagePrivate(&page[1]);
}

void free_huge_page(struct page *page)
{
	/*
	 * Can't pass hstate in here because it is called from the
	 * compound page destructor.
	 */
	struct hstate *h = page_hstate(page);
	int nid = page_to_nid(page);
	struct hugepage_subpool *spool =
		(struct hugepage_subpool *)page_private(page);
	bool restore_reserve;

	set_page_private(page, 0);
	page->mapping = NULL;
	VM_BUG_ON_PAGE(page_count(page), page);
	VM_BUG_ON_PAGE(page_mapcount(page), page);
	restore_reserve = PagePrivate(page);
	ClearPagePrivate(page);

	/*
	 * A return code of zero implies that the subpool will be under its
	 * minimum size if the reservation is not restored after page is free.
	 * Therefore, force restore_reserve operation.
	 */
	if (hugepage_subpool_put_pages(spool, 1) == 0)
		restore_reserve = true;

	spin_lock(&hugetlb_lock);
	clear_page_huge_active(page);
	hugetlb_cgroup_uncharge_page(hstate_index(h),
				     pages_per_huge_page(h), page);
	if (restore_reserve)
		h->resv_huge_pages++;

	if (h->surplus_huge_pages_node[nid]) {
		/* remove the page from active list */
		list_del(&page->lru);
		update_and_free_page(h, page);
		h->surplus_huge_pages--;
		h->surplus_huge_pages_node[nid]--;
	} else {
		arch_clear_hugepage_flags(page);
		enqueue_huge_page(h, page);
	}
	spin_unlock(&hugetlb_lock);
}

static void prep_new_huge_page(struct hstate *h, struct page *page, int nid)
{
	INIT_LIST_HEAD(&page->lru);
	set_compound_page_dtor(page, HUGETLB_PAGE_DTOR);
	spin_lock(&hugetlb_lock);
	set_hugetlb_cgroup(page, NULL);
	h->nr_huge_pages++;
	h->nr_huge_pages_node[nid]++;
	spin_unlock(&hugetlb_lock);
	put_page(page); /* free it into the hugepage allocator */
}

static void prep_compound_gigantic_page(struct page *page, unsigned int order)
{
	int i;
	int nr_pages = 1 << order;
	struct page *p = page + 1;

	/* we rely on prep_new_huge_page to set the destructor */
	set_compound_order(page, order);
	__ClearPageReserved(page);
	__SetPageHead(page);
	for (i = 1; i < nr_pages; i++, p = mem_map_next(p, page, i)) {
		/*
		 * For gigantic hugepages allocated through bootmem at
		 * boot, it's safer to be consistent with the not-gigantic
		 * hugepages and clear the PG_reserved bit from all tail pages
		 * too.  Otherwse drivers using get_user_pages() to access tail
		 * pages may get the reference counting wrong if they see
		 * PG_reserved set on a tail page (despite the head page not
		 * having PG_reserved set).  Enforcing this consistency between
		 * head and tail pages allows drivers to optimize away a check
		 * on the head page when they need know if put_page() is needed
		 * after get_user_pages().
		 */
		__ClearPageReserved(p);
		set_page_count(p, 0);
		set_compound_head(p, page);
	}
	atomic_set(compound_mapcount_ptr(page), -1);
}

/*
 * PageHuge() only returns true for hugetlbfs pages, but not for normal or
 * transparent huge pages.  See the PageTransHuge() documentation for more
 * details.
 */
int PageHuge(struct page *page)
{
	if (!PageCompound(page))
		return 0;

	page = compound_head(page);
	return page[1].compound_dtor == HUGETLB_PAGE_DTOR;
}
EXPORT_SYMBOL_GPL(PageHuge);

/*
 * PageHeadHuge() only returns true for hugetlbfs head page, but not for
 * normal or transparent huge pages.
 */
int PageHeadHuge(struct page *page_head)
{
	if (!PageHead(page_head))
		return 0;

	return get_compound_page_dtor(page_head) == free_huge_page;
}

pgoff_t __basepage_index(struct page *page)
{
	struct page *page_head = compound_head(page);
	pgoff_t index = page_index(page_head);
	unsigned long compound_idx;

	if (!PageHuge(page_head))
		return page_index(page);

	if (compound_order(page_head) >= MAX_ORDER)
		compound_idx = page_to_pfn(page) - page_to_pfn(page_head);
	else
		compound_idx = page - page_head;

	return (index << compound_order(page_head)) + compound_idx;
}

static struct page *alloc_fresh_huge_page_node(struct hstate *h, int nid)
{
	struct page *page;

	page = __alloc_pages_node(nid,
		htlb_alloc_mask(h)|__GFP_COMP|__GFP_THISNODE|
						__GFP_REPEAT|__GFP_NOWARN,
		huge_page_order(h));
	if (page) {
		prep_new_huge_page(h, page, nid);
	}

	return page;
}

static int alloc_fresh_huge_page(struct hstate *h, nodemask_t *nodes_allowed)
{
	struct page *page;
	int nr_nodes, node;
	int ret = 0;

	for_each_node_mask_to_alloc(h, nr_nodes, node, nodes_allowed) {
		page = alloc_fresh_huge_page_node(h, node);
		if (page) {
			ret = 1;
			break;
		}
	}

	if (ret)
		count_vm_event(HTLB_BUDDY_PGALLOC);
	else
		count_vm_event(HTLB_BUDDY_PGALLOC_FAIL);

	return ret;
}

/*
 * Free huge page from pool from next node to free.
 * Attempt to keep persistent huge pages more or less
 * balanced over allowed nodes.
 * Called with hugetlb_lock locked.
 */
static int free_pool_huge_page(struct hstate *h, nodemask_t *nodes_allowed,
							 bool acct_surplus)
{
	int nr_nodes, node;
	int ret = 0;

	for_each_node_mask_to_free(h, nr_nodes, node, nodes_allowed) {
		/*
		 * If we're returning unused surplus pages, only examine
		 * nodes with surplus pages.
		 */
		if ((!acct_surplus || h->surplus_huge_pages_node[node]) &&
		    !list_empty(&h->hugepage_freelists[node])) {
			struct page *page =
				list_entry(h->hugepage_freelists[node].next,
					  struct page, lru);
			list_del(&page->lru);
			h->free_huge_pages--;
			h->free_huge_pages_node[node]--;
			if (acct_surplus) {
				h->surplus_huge_pages--;
				h->surplus_huge_pages_node[node]--;
			}
			update_and_free_page(h, page);
			ret = 1;
			break;
		}
	}

	return ret;
}

/*
 * Dissolve a given free hugepage into free buddy pages. This function does
 * nothing for in-use (including surplus) hugepages. Returns -EBUSY if the
 * number of free hugepages would be reduced below the number of reserved
 * hugepages.
 */
static int dissolve_free_huge_page(struct page *page)
{
	int rc = 0;

	spin_lock(&hugetlb_lock);
	if (PageHuge(page) && !page_count(page)) {
		struct page *head = compound_head(page);
		struct hstate *h = page_hstate(head);
		int nid = page_to_nid(head);
		if (h->free_huge_pages - h->resv_huge_pages == 0) {
			rc = -EBUSY;
			goto out;
		}
		list_del(&head->lru);
		h->free_huge_pages--;
		h->free_huge_pages_node[nid]--;
		h->max_huge_pages--;
		update_and_free_page(h, head);
	}
out:
	spin_unlock(&hugetlb_lock);
	return rc;
}

/*
 * Dissolve free hugepages in a given pfn range. Used by memory hotplug to
 * make specified memory blocks removable from the system.
 * Note that this will dissolve a free gigantic hugepage completely, if any
 * part of it lies within the given range.
 * Also note that if dissolve_free_huge_page() returns with an error, all
 * free hugepages that were dissolved before that error are lost.
 */
int dissolve_free_huge_pages(unsigned long start_pfn, unsigned long end_pfn)
{
	unsigned long pfn;
<<<<<<< HEAD
=======
	struct page *page;
	int rc = 0;
>>>>>>> f2ed3bfc

	if (!hugepages_supported())
		return rc;

<<<<<<< HEAD
	VM_BUG_ON(!IS_ALIGNED(start_pfn, 1 << minimum_order));
	for (pfn = start_pfn; pfn < end_pfn; pfn += 1 << minimum_order)
		dissolve_free_huge_page(pfn_to_page(pfn));
=======
	for (pfn = start_pfn; pfn < end_pfn; pfn += 1 << minimum_order) {
		page = pfn_to_page(pfn);
		if (PageHuge(page) && !page_count(page)) {
			rc = dissolve_free_huge_page(page);
			if (rc)
				break;
		}
	}

	return rc;
>>>>>>> f2ed3bfc
}

/*
 * There are 3 ways this can get called:
 * 1. With vma+addr: we use the VMA's memory policy
 * 2. With !vma, but nid=NUMA_NO_NODE:  We try to allocate a huge
 *    page from any node, and let the buddy allocator itself figure
 *    it out.
 * 3. With !vma, but nid!=NUMA_NO_NODE.  We allocate a huge page
 *    strictly from 'nid'
 */
static struct page *__hugetlb_alloc_buddy_huge_page(struct hstate *h,
		struct vm_area_struct *vma, unsigned long addr, int nid)
{
	int order = huge_page_order(h);
	gfp_t gfp = htlb_alloc_mask(h)|__GFP_COMP|__GFP_REPEAT|__GFP_NOWARN;
	unsigned int cpuset_mems_cookie;

	/*
	 * We need a VMA to get a memory policy.  If we do not
	 * have one, we use the 'nid' argument.
	 *
	 * The mempolicy stuff below has some non-inlined bits
	 * and calls ->vm_ops.  That makes it hard to optimize at
	 * compile-time, even when NUMA is off and it does
	 * nothing.  This helps the compiler optimize it out.
	 */
	if (!IS_ENABLED(CONFIG_NUMA) || !vma) {
		/*
		 * If a specific node is requested, make sure to
		 * get memory from there, but only when a node
		 * is explicitly specified.
		 */
		if (nid != NUMA_NO_NODE)
			gfp |= __GFP_THISNODE;
		/*
		 * Make sure to call something that can handle
		 * nid=NUMA_NO_NODE
		 */
		return alloc_pages_node(nid, gfp, order);
	}

	/*
	 * OK, so we have a VMA.  Fetch the mempolicy and try to
	 * allocate a huge page with it.  We will only reach this
	 * when CONFIG_NUMA=y.
	 */
	do {
		struct page *page;
		struct mempolicy *mpol;
		struct zonelist *zl;
		nodemask_t *nodemask;

		cpuset_mems_cookie = read_mems_allowed_begin();
		zl = huge_zonelist(vma, addr, gfp, &mpol, &nodemask);
		mpol_cond_put(mpol);
		page = __alloc_pages_nodemask(gfp, order, zl, nodemask);
		if (page)
			return page;
	} while (read_mems_allowed_retry(cpuset_mems_cookie));

	return NULL;
}

/*
 * There are two ways to allocate a huge page:
 * 1. When you have a VMA and an address (like a fault)
 * 2. When you have no VMA (like when setting /proc/.../nr_hugepages)
 *
 * 'vma' and 'addr' are only for (1).  'nid' is always NUMA_NO_NODE in
 * this case which signifies that the allocation should be done with
 * respect for the VMA's memory policy.
 *
 * For (2), we ignore 'vma' and 'addr' and use 'nid' exclusively. This
 * implies that memory policies will not be taken in to account.
 */
static struct page *__alloc_buddy_huge_page(struct hstate *h,
		struct vm_area_struct *vma, unsigned long addr, int nid)
{
	struct page *page;
	unsigned int r_nid;

	if (hstate_is_gigantic(h))
		return NULL;

	/*
	 * Make sure that anyone specifying 'nid' is not also specifying a VMA.
	 * This makes sure the caller is picking _one_ of the modes with which
	 * we can call this function, not both.
	 */
	if (vma || (addr != -1)) {
		VM_WARN_ON_ONCE(addr == -1);
		VM_WARN_ON_ONCE(nid != NUMA_NO_NODE);
	}
	/*
	 * Assume we will successfully allocate the surplus page to
	 * prevent racing processes from causing the surplus to exceed
	 * overcommit
	 *
	 * This however introduces a different race, where a process B
	 * tries to grow the static hugepage pool while alloc_pages() is
	 * called by process A. B will only examine the per-node
	 * counters in determining if surplus huge pages can be
	 * converted to normal huge pages in adjust_pool_surplus(). A
	 * won't be able to increment the per-node counter, until the
	 * lock is dropped by B, but B doesn't drop hugetlb_lock until
	 * no more huge pages can be converted from surplus to normal
	 * state (and doesn't try to convert again). Thus, we have a
	 * case where a surplus huge page exists, the pool is grown, and
	 * the surplus huge page still exists after, even though it
	 * should just have been converted to a normal huge page. This
	 * does not leak memory, though, as the hugepage will be freed
	 * once it is out of use. It also does not allow the counters to
	 * go out of whack in adjust_pool_surplus() as we don't modify
	 * the node values until we've gotten the hugepage and only the
	 * per-node value is checked there.
	 */
	spin_lock(&hugetlb_lock);
	if (h->surplus_huge_pages >= h->nr_overcommit_huge_pages) {
		spin_unlock(&hugetlb_lock);
		return NULL;
	} else {
		h->nr_huge_pages++;
		h->surplus_huge_pages++;
	}
	spin_unlock(&hugetlb_lock);

	page = __hugetlb_alloc_buddy_huge_page(h, vma, addr, nid);

	spin_lock(&hugetlb_lock);
	if (page) {
		INIT_LIST_HEAD(&page->lru);
		r_nid = page_to_nid(page);
		set_compound_page_dtor(page, HUGETLB_PAGE_DTOR);
		set_hugetlb_cgroup(page, NULL);
		/*
		 * We incremented the global counters already
		 */
		h->nr_huge_pages_node[r_nid]++;
		h->surplus_huge_pages_node[r_nid]++;
		__count_vm_event(HTLB_BUDDY_PGALLOC);
	} else {
		h->nr_huge_pages--;
		h->surplus_huge_pages--;
		__count_vm_event(HTLB_BUDDY_PGALLOC_FAIL);
	}
	spin_unlock(&hugetlb_lock);

	return page;
}

/*
 * Allocate a huge page from 'nid'.  Note, 'nid' may be
 * NUMA_NO_NODE, which means that it may be allocated
 * anywhere.
 */
static
struct page *__alloc_buddy_huge_page_no_mpol(struct hstate *h, int nid)
{
	unsigned long addr = -1;

	return __alloc_buddy_huge_page(h, NULL, addr, nid);
}

/*
 * Use the VMA's mpolicy to allocate a huge page from the buddy.
 */
static
struct page *__alloc_buddy_huge_page_with_mpol(struct hstate *h,
		struct vm_area_struct *vma, unsigned long addr)
{
	return __alloc_buddy_huge_page(h, vma, addr, NUMA_NO_NODE);
}

/*
 * This allocation function is useful in the context where vma is irrelevant.
 * E.g. soft-offlining uses this function because it only cares physical
 * address of error page.
 */
struct page *alloc_huge_page_node(struct hstate *h, int nid)
{
	struct page *page = NULL;

	spin_lock(&hugetlb_lock);
	if (h->free_huge_pages - h->resv_huge_pages > 0)
		page = dequeue_huge_page_node(h, nid);
	spin_unlock(&hugetlb_lock);

	if (!page)
		page = __alloc_buddy_huge_page_no_mpol(h, nid);

	return page;
}

/*
 * Increase the hugetlb pool such that it can accommodate a reservation
 * of size 'delta'.
 */
static int gather_surplus_pages(struct hstate *h, int delta)
{
	struct list_head surplus_list;
	struct page *page, *tmp;
	int ret, i;
	int needed, allocated;
	bool alloc_ok = true;

	needed = (h->resv_huge_pages + delta) - h->free_huge_pages;
	if (needed <= 0) {
		h->resv_huge_pages += delta;
		return 0;
	}

	allocated = 0;
	INIT_LIST_HEAD(&surplus_list);

	ret = -ENOMEM;
retry:
	spin_unlock(&hugetlb_lock);
	for (i = 0; i < needed; i++) {
		page = __alloc_buddy_huge_page_no_mpol(h, NUMA_NO_NODE);
		if (!page) {
			alloc_ok = false;
			break;
		}
		list_add(&page->lru, &surplus_list);
	}
	allocated += i;

	/*
	 * After retaking hugetlb_lock, we need to recalculate 'needed'
	 * because either resv_huge_pages or free_huge_pages may have changed.
	 */
	spin_lock(&hugetlb_lock);
	needed = (h->resv_huge_pages + delta) -
			(h->free_huge_pages + allocated);
	if (needed > 0) {
		if (alloc_ok)
			goto retry;
		/*
		 * We were not able to allocate enough pages to
		 * satisfy the entire reservation so we free what
		 * we've allocated so far.
		 */
		goto free;
	}
	/*
	 * The surplus_list now contains _at_least_ the number of extra pages
	 * needed to accommodate the reservation.  Add the appropriate number
	 * of pages to the hugetlb pool and free the extras back to the buddy
	 * allocator.  Commit the entire reservation here to prevent another
	 * process from stealing the pages as they are added to the pool but
	 * before they are reserved.
	 */
	needed += allocated;
	h->resv_huge_pages += delta;
	ret = 0;

	/* Free the needed pages to the hugetlb pool */
	list_for_each_entry_safe(page, tmp, &surplus_list, lru) {
		if ((--needed) < 0)
			break;
		/*
		 * This page is now managed by the hugetlb allocator and has
		 * no users -- drop the buddy allocator's reference.
		 */
		put_page_testzero(page);
		VM_BUG_ON_PAGE(page_count(page), page);
		enqueue_huge_page(h, page);
	}
free:
	spin_unlock(&hugetlb_lock);

	/* Free unnecessary surplus pages to the buddy allocator */
	list_for_each_entry_safe(page, tmp, &surplus_list, lru)
		put_page(page);
	spin_lock(&hugetlb_lock);

	return ret;
}

/*
 * This routine has two main purposes:
 * 1) Decrement the reservation count (resv_huge_pages) by the value passed
 *    in unused_resv_pages.  This corresponds to the prior adjustments made
 *    to the associated reservation map.
 * 2) Free any unused surplus pages that may have been allocated to satisfy
 *    the reservation.  As many as unused_resv_pages may be freed.
 *
 * Called with hugetlb_lock held.  However, the lock could be dropped (and
 * reacquired) during calls to cond_resched_lock.  Whenever dropping the lock,
 * we must make sure nobody else can claim pages we are in the process of
 * freeing.  Do this by ensuring resv_huge_page always is greater than the
 * number of huge pages we plan to free when dropping the lock.
 */
static void return_unused_surplus_pages(struct hstate *h,
					unsigned long unused_resv_pages)
{
	unsigned long nr_pages;

	/* Cannot return gigantic pages currently */
	if (hstate_is_gigantic(h))
		goto out;

	/*
	 * Part (or even all) of the reservation could have been backed
	 * by pre-allocated pages. Only free surplus pages.
	 */
	nr_pages = min(unused_resv_pages, h->surplus_huge_pages);

	/*
	 * We want to release as many surplus pages as possible, spread
	 * evenly across all nodes with memory. Iterate across these nodes
	 * until we can no longer free unreserved surplus pages. This occurs
	 * when the nodes with surplus pages have no free pages.
	 * free_pool_huge_page() will balance the the freed pages across the
	 * on-line nodes with memory and will handle the hstate accounting.
	 *
	 * Note that we decrement resv_huge_pages as we free the pages.  If
	 * we drop the lock, resv_huge_pages will still be sufficiently large
	 * to cover subsequent pages we may free.
	 */
	while (nr_pages--) {
		h->resv_huge_pages--;
		unused_resv_pages--;
		if (!free_pool_huge_page(h, &node_states[N_MEMORY], 1))
			goto out;
		cond_resched_lock(&hugetlb_lock);
	}

out:
	/* Fully uncommit the reservation */
	h->resv_huge_pages -= unused_resv_pages;
}


/*
 * vma_needs_reservation, vma_commit_reservation and vma_end_reservation
 * are used by the huge page allocation routines to manage reservations.
 *
 * vma_needs_reservation is called to determine if the huge page at addr
 * within the vma has an associated reservation.  If a reservation is
 * needed, the value 1 is returned.  The caller is then responsible for
 * managing the global reservation and subpool usage counts.  After
 * the huge page has been allocated, vma_commit_reservation is called
 * to add the page to the reservation map.  If the page allocation fails,
 * the reservation must be ended instead of committed.  vma_end_reservation
 * is called in such cases.
 *
 * In the normal case, vma_commit_reservation returns the same value
 * as the preceding vma_needs_reservation call.  The only time this
 * is not the case is if a reserve map was changed between calls.  It
 * is the responsibility of the caller to notice the difference and
 * take appropriate action.
 *
 * vma_add_reservation is used in error paths where a reservation must
 * be restored when a newly allocated huge page must be freed.  It is
 * to be called after calling vma_needs_reservation to determine if a
 * reservation exists.
 */
enum vma_resv_mode {
	VMA_NEEDS_RESV,
	VMA_COMMIT_RESV,
	VMA_END_RESV,
	VMA_ADD_RESV,
};
static long __vma_reservation_common(struct hstate *h,
				struct vm_area_struct *vma, unsigned long addr,
				enum vma_resv_mode mode)
{
	struct resv_map *resv;
	pgoff_t idx;
	long ret;

	resv = vma_resv_map(vma);
	if (!resv)
		return 1;

	idx = vma_hugecache_offset(h, vma, addr);
	switch (mode) {
	case VMA_NEEDS_RESV:
		ret = region_chg(resv, idx, idx + 1);
		break;
	case VMA_COMMIT_RESV:
		ret = region_add(resv, idx, idx + 1);
		break;
	case VMA_END_RESV:
		region_abort(resv, idx, idx + 1);
		ret = 0;
		break;
	case VMA_ADD_RESV:
		if (vma->vm_flags & VM_MAYSHARE)
			ret = region_add(resv, idx, idx + 1);
		else {
			region_abort(resv, idx, idx + 1);
			ret = region_del(resv, idx, idx + 1);
		}
		break;
	default:
		BUG();
	}

	if (vma->vm_flags & VM_MAYSHARE)
		return ret;
	else if (is_vma_resv_set(vma, HPAGE_RESV_OWNER) && ret >= 0) {
		/*
		 * In most cases, reserves always exist for private mappings.
		 * However, a file associated with mapping could have been
		 * hole punched or truncated after reserves were consumed.
		 * As subsequent fault on such a range will not use reserves.
		 * Subtle - The reserve map for private mappings has the
		 * opposite meaning than that of shared mappings.  If NO
		 * entry is in the reserve map, it means a reservation exists.
		 * If an entry exists in the reserve map, it means the
		 * reservation has already been consumed.  As a result, the
		 * return value of this routine is the opposite of the
		 * value returned from reserve map manipulation routines above.
		 */
		if (ret)
			return 0;
		else
			return 1;
	}
	else
		return ret < 0 ? ret : 0;
}

static long vma_needs_reservation(struct hstate *h,
			struct vm_area_struct *vma, unsigned long addr)
{
	return __vma_reservation_common(h, vma, addr, VMA_NEEDS_RESV);
}

static long vma_commit_reservation(struct hstate *h,
			struct vm_area_struct *vma, unsigned long addr)
{
	return __vma_reservation_common(h, vma, addr, VMA_COMMIT_RESV);
}

static void vma_end_reservation(struct hstate *h,
			struct vm_area_struct *vma, unsigned long addr)
{
	(void)__vma_reservation_common(h, vma, addr, VMA_END_RESV);
}

static long vma_add_reservation(struct hstate *h,
			struct vm_area_struct *vma, unsigned long addr)
{
	return __vma_reservation_common(h, vma, addr, VMA_ADD_RESV);
}

/*
 * This routine is called to restore a reservation on error paths.  In the
 * specific error paths, a huge page was allocated (via alloc_huge_page)
 * and is about to be freed.  If a reservation for the page existed,
 * alloc_huge_page would have consumed the reservation and set PagePrivate
 * in the newly allocated page.  When the page is freed via free_huge_page,
 * the global reservation count will be incremented if PagePrivate is set.
 * However, free_huge_page can not adjust the reserve map.  Adjust the
 * reserve map here to be consistent with global reserve count adjustments
 * to be made by free_huge_page.
 */
static void restore_reserve_on_error(struct hstate *h,
			struct vm_area_struct *vma, unsigned long address,
			struct page *page)
{
	if (unlikely(PagePrivate(page))) {
		long rc = vma_needs_reservation(h, vma, address);

		if (unlikely(rc < 0)) {
			/*
			 * Rare out of memory condition in reserve map
			 * manipulation.  Clear PagePrivate so that
			 * global reserve count will not be incremented
			 * by free_huge_page.  This will make it appear
			 * as though the reservation for this page was
			 * consumed.  This may prevent the task from
			 * faulting in the page at a later time.  This
			 * is better than inconsistent global huge page
			 * accounting of reserve counts.
			 */
			ClearPagePrivate(page);
		} else if (rc) {
			rc = vma_add_reservation(h, vma, address);
			if (unlikely(rc < 0))
				/*
				 * See above comment about rare out of
				 * memory condition.
				 */
				ClearPagePrivate(page);
		} else
			vma_end_reservation(h, vma, address);
	}
}

struct page *alloc_huge_page(struct vm_area_struct *vma,
				    unsigned long addr, int avoid_reserve)
{
	struct hugepage_subpool *spool = subpool_vma(vma);
	struct hstate *h = hstate_vma(vma);
	struct page *page;
	long map_chg, map_commit;
	long gbl_chg;
	int ret, idx;
	struct hugetlb_cgroup *h_cg;

	idx = hstate_index(h);
	/*
	 * Examine the region/reserve map to determine if the process
	 * has a reservation for the page to be allocated.  A return
	 * code of zero indicates a reservation exists (no change).
	 */
	map_chg = gbl_chg = vma_needs_reservation(h, vma, addr);
	if (map_chg < 0)
		return ERR_PTR(-ENOMEM);

	/*
	 * Processes that did not create the mapping will have no
	 * reserves as indicated by the region/reserve map. Check
	 * that the allocation will not exceed the subpool limit.
	 * Allocations for MAP_NORESERVE mappings also need to be
	 * checked against any subpool limit.
	 */
	if (map_chg || avoid_reserve) {
		gbl_chg = hugepage_subpool_get_pages(spool, 1);
		if (gbl_chg < 0) {
			vma_end_reservation(h, vma, addr);
			return ERR_PTR(-ENOSPC);
		}

		/*
		 * Even though there was no reservation in the region/reserve
		 * map, there could be reservations associated with the
		 * subpool that can be used.  This would be indicated if the
		 * return value of hugepage_subpool_get_pages() is zero.
		 * However, if avoid_reserve is specified we still avoid even
		 * the subpool reservations.
		 */
		if (avoid_reserve)
			gbl_chg = 1;
	}

	ret = hugetlb_cgroup_charge_cgroup(idx, pages_per_huge_page(h), &h_cg);
	if (ret)
		goto out_subpool_put;

	spin_lock(&hugetlb_lock);
	/*
	 * glb_chg is passed to indicate whether or not a page must be taken
	 * from the global free pool (global change).  gbl_chg == 0 indicates
	 * a reservation exists for the allocation.
	 */
	page = dequeue_huge_page_vma(h, vma, addr, avoid_reserve, gbl_chg);
	if (!page) {
		spin_unlock(&hugetlb_lock);
		page = __alloc_buddy_huge_page_with_mpol(h, vma, addr);
		if (!page)
			goto out_uncharge_cgroup;
		if (!avoid_reserve && vma_has_reserves(vma, gbl_chg)) {
			SetPagePrivate(page);
			h->resv_huge_pages--;
		}
		spin_lock(&hugetlb_lock);
		list_move(&page->lru, &h->hugepage_activelist);
		/* Fall through */
	}
	hugetlb_cgroup_commit_charge(idx, pages_per_huge_page(h), h_cg, page);
	spin_unlock(&hugetlb_lock);

	set_page_private(page, (unsigned long)spool);

	map_commit = vma_commit_reservation(h, vma, addr);
	if (unlikely(map_chg > map_commit)) {
		/*
		 * The page was added to the reservation map between
		 * vma_needs_reservation and vma_commit_reservation.
		 * This indicates a race with hugetlb_reserve_pages.
		 * Adjust for the subpool count incremented above AND
		 * in hugetlb_reserve_pages for the same page.  Also,
		 * the reservation count added in hugetlb_reserve_pages
		 * no longer applies.
		 */
		long rsv_adjust;

		rsv_adjust = hugepage_subpool_put_pages(spool, 1);
		hugetlb_acct_memory(h, -rsv_adjust);
	}
	return page;

out_uncharge_cgroup:
	hugetlb_cgroup_uncharge_cgroup(idx, pages_per_huge_page(h), h_cg);
out_subpool_put:
	if (map_chg || avoid_reserve)
		hugepage_subpool_put_pages(spool, 1);
	vma_end_reservation(h, vma, addr);
	return ERR_PTR(-ENOSPC);
}

/*
 * alloc_huge_page()'s wrapper which simply returns the page if allocation
 * succeeds, otherwise NULL. This function is called from new_vma_page(),
 * where no ERR_VALUE is expected to be returned.
 */
struct page *alloc_huge_page_noerr(struct vm_area_struct *vma,
				unsigned long addr, int avoid_reserve)
{
	struct page *page = alloc_huge_page(vma, addr, avoid_reserve);
	if (IS_ERR(page))
		page = NULL;
	return page;
}

int __weak alloc_bootmem_huge_page(struct hstate *h)
{
	struct huge_bootmem_page *m;
	int nr_nodes, node;

	for_each_node_mask_to_alloc(h, nr_nodes, node, &node_states[N_MEMORY]) {
		void *addr;

		addr = memblock_virt_alloc_try_nid_nopanic(
				huge_page_size(h), huge_page_size(h),
				0, BOOTMEM_ALLOC_ACCESSIBLE, node);
		if (addr) {
			/*
			 * Use the beginning of the huge page to store the
			 * huge_bootmem_page struct (until gather_bootmem
			 * puts them into the mem_map).
			 */
			m = addr;
			goto found;
		}
	}
	return 0;

found:
	BUG_ON(!IS_ALIGNED(virt_to_phys(m), huge_page_size(h)));
	/* Put them into a private list first because mem_map is not up yet */
	list_add(&m->list, &huge_boot_pages);
	m->hstate = h;
	return 1;
}

static void __init prep_compound_huge_page(struct page *page,
		unsigned int order)
{
	if (unlikely(order > (MAX_ORDER - 1)))
		prep_compound_gigantic_page(page, order);
	else
		prep_compound_page(page, order);
}

/* Put bootmem huge pages into the standard lists after mem_map is up */
static void __init gather_bootmem_prealloc(void)
{
	struct huge_bootmem_page *m;

	list_for_each_entry(m, &huge_boot_pages, list) {
		struct hstate *h = m->hstate;
		struct page *page;

#ifdef CONFIG_HIGHMEM
		page = pfn_to_page(m->phys >> PAGE_SHIFT);
		memblock_free_late(__pa(m),
				   sizeof(struct huge_bootmem_page));
#else
		page = virt_to_page(m);
#endif
		WARN_ON(page_count(page) != 1);
		prep_compound_huge_page(page, h->order);
		WARN_ON(PageReserved(page));
		prep_new_huge_page(h, page, page_to_nid(page));
		/*
		 * If we had gigantic hugepages allocated at boot time, we need
		 * to restore the 'stolen' pages to totalram_pages in order to
		 * fix confusing memory reports from free(1) and another
		 * side-effects, like CommitLimit going negative.
		 */
		if (hstate_is_gigantic(h))
			adjust_managed_page_count(page, 1 << h->order);
	}
}

static void __init hugetlb_hstate_alloc_pages(struct hstate *h)
{
	unsigned long i;

	for (i = 0; i < h->max_huge_pages; ++i) {
		if (hstate_is_gigantic(h)) {
			if (!alloc_bootmem_huge_page(h))
				break;
		} else if (!alloc_fresh_huge_page(h,
					 &node_states[N_MEMORY]))
			break;
	}
	h->max_huge_pages = i;
}

static void __init hugetlb_init_hstates(void)
{
	struct hstate *h;

	for_each_hstate(h) {
		if (minimum_order > huge_page_order(h))
			minimum_order = huge_page_order(h);

		/* oversize hugepages were init'ed in early boot */
		if (!hstate_is_gigantic(h))
			hugetlb_hstate_alloc_pages(h);
	}
	VM_BUG_ON(minimum_order == UINT_MAX);
}

static char * __init memfmt(char *buf, unsigned long n)
{
	if (n >= (1UL << 30))
		sprintf(buf, "%lu GB", n >> 30);
	else if (n >= (1UL << 20))
		sprintf(buf, "%lu MB", n >> 20);
	else
		sprintf(buf, "%lu KB", n >> 10);
	return buf;
}

static void __init report_hugepages(void)
{
	struct hstate *h;

	for_each_hstate(h) {
		char buf[32];
		pr_info("HugeTLB registered %s page size, pre-allocated %ld pages\n",
			memfmt(buf, huge_page_size(h)),
			h->free_huge_pages);
	}
}

#ifdef CONFIG_HIGHMEM
static void try_to_free_low(struct hstate *h, unsigned long count,
						nodemask_t *nodes_allowed)
{
	int i;

	if (hstate_is_gigantic(h))
		return;

	for_each_node_mask(i, *nodes_allowed) {
		struct page *page, *next;
		struct list_head *freel = &h->hugepage_freelists[i];
		list_for_each_entry_safe(page, next, freel, lru) {
			if (count >= h->nr_huge_pages)
				return;
			if (PageHighMem(page))
				continue;
			list_del(&page->lru);
			update_and_free_page(h, page);
			h->free_huge_pages--;
			h->free_huge_pages_node[page_to_nid(page)]--;
		}
	}
}
#else
static inline void try_to_free_low(struct hstate *h, unsigned long count,
						nodemask_t *nodes_allowed)
{
}
#endif

/*
 * Increment or decrement surplus_huge_pages.  Keep node-specific counters
 * balanced by operating on them in a round-robin fashion.
 * Returns 1 if an adjustment was made.
 */
static int adjust_pool_surplus(struct hstate *h, nodemask_t *nodes_allowed,
				int delta)
{
	int nr_nodes, node;

	VM_BUG_ON(delta != -1 && delta != 1);

	if (delta < 0) {
		for_each_node_mask_to_alloc(h, nr_nodes, node, nodes_allowed) {
			if (h->surplus_huge_pages_node[node])
				goto found;
		}
	} else {
		for_each_node_mask_to_free(h, nr_nodes, node, nodes_allowed) {
			if (h->surplus_huge_pages_node[node] <
					h->nr_huge_pages_node[node])
				goto found;
		}
	}
	return 0;

found:
	h->surplus_huge_pages += delta;
	h->surplus_huge_pages_node[node] += delta;
	return 1;
}

#define persistent_huge_pages(h) (h->nr_huge_pages - h->surplus_huge_pages)
static unsigned long set_max_huge_pages(struct hstate *h, unsigned long count,
						nodemask_t *nodes_allowed)
{
	unsigned long min_count, ret;

	if (hstate_is_gigantic(h) && !gigantic_page_supported())
		return h->max_huge_pages;

	/*
	 * Increase the pool size
	 * First take pages out of surplus state.  Then make up the
	 * remaining difference by allocating fresh huge pages.
	 *
	 * We might race with __alloc_buddy_huge_page() here and be unable
	 * to convert a surplus huge page to a normal huge page. That is
	 * not critical, though, it just means the overall size of the
	 * pool might be one hugepage larger than it needs to be, but
	 * within all the constraints specified by the sysctls.
	 */
	spin_lock(&hugetlb_lock);
	while (h->surplus_huge_pages && count > persistent_huge_pages(h)) {
		if (!adjust_pool_surplus(h, nodes_allowed, -1))
			break;
	}

	while (count > persistent_huge_pages(h)) {
		/*
		 * If this allocation races such that we no longer need the
		 * page, free_huge_page will handle it by freeing the page
		 * and reducing the surplus.
		 */
		spin_unlock(&hugetlb_lock);

		/* yield cpu to avoid soft lockup */
		cond_resched();

		if (hstate_is_gigantic(h))
			ret = alloc_fresh_gigantic_page(h, nodes_allowed);
		else
			ret = alloc_fresh_huge_page(h, nodes_allowed);
		spin_lock(&hugetlb_lock);
		if (!ret)
			goto out;

		/* Bail for signals. Probably ctrl-c from user */
		if (signal_pending(current))
			goto out;
	}

	/*
	 * Decrease the pool size
	 * First return free pages to the buddy allocator (being careful
	 * to keep enough around to satisfy reservations).  Then place
	 * pages into surplus state as needed so the pool will shrink
	 * to the desired size as pages become free.
	 *
	 * By placing pages into the surplus state independent of the
	 * overcommit value, we are allowing the surplus pool size to
	 * exceed overcommit. There are few sane options here. Since
	 * __alloc_buddy_huge_page() is checking the global counter,
	 * though, we'll note that we're not allowed to exceed surplus
	 * and won't grow the pool anywhere else. Not until one of the
	 * sysctls are changed, or the surplus pages go out of use.
	 */
	min_count = h->resv_huge_pages + h->nr_huge_pages - h->free_huge_pages;
	min_count = max(count, min_count);
	try_to_free_low(h, min_count, nodes_allowed);
	while (min_count < persistent_huge_pages(h)) {
		if (!free_pool_huge_page(h, nodes_allowed, 0))
			break;
		cond_resched_lock(&hugetlb_lock);
	}
	while (count < persistent_huge_pages(h)) {
		if (!adjust_pool_surplus(h, nodes_allowed, 1))
			break;
	}
out:
	ret = persistent_huge_pages(h);
	spin_unlock(&hugetlb_lock);
	return ret;
}

#define HSTATE_ATTR_RO(_name) \
	static struct kobj_attribute _name##_attr = __ATTR_RO(_name)

#define HSTATE_ATTR(_name) \
	static struct kobj_attribute _name##_attr = \
		__ATTR(_name, 0644, _name##_show, _name##_store)

static struct kobject *hugepages_kobj;
static struct kobject *hstate_kobjs[HUGE_MAX_HSTATE];

static struct hstate *kobj_to_node_hstate(struct kobject *kobj, int *nidp);

static struct hstate *kobj_to_hstate(struct kobject *kobj, int *nidp)
{
	int i;

	for (i = 0; i < HUGE_MAX_HSTATE; i++)
		if (hstate_kobjs[i] == kobj) {
			if (nidp)
				*nidp = NUMA_NO_NODE;
			return &hstates[i];
		}

	return kobj_to_node_hstate(kobj, nidp);
}

static ssize_t nr_hugepages_show_common(struct kobject *kobj,
					struct kobj_attribute *attr, char *buf)
{
	struct hstate *h;
	unsigned long nr_huge_pages;
	int nid;

	h = kobj_to_hstate(kobj, &nid);
	if (nid == NUMA_NO_NODE)
		nr_huge_pages = h->nr_huge_pages;
	else
		nr_huge_pages = h->nr_huge_pages_node[nid];

	return sprintf(buf, "%lu\n", nr_huge_pages);
}

static ssize_t __nr_hugepages_store_common(bool obey_mempolicy,
					   struct hstate *h, int nid,
					   unsigned long count, size_t len)
{
	int err;
	NODEMASK_ALLOC(nodemask_t, nodes_allowed, GFP_KERNEL | __GFP_NORETRY);

	if (hstate_is_gigantic(h) && !gigantic_page_supported()) {
		err = -EINVAL;
		goto out;
	}

	if (nid == NUMA_NO_NODE) {
		/*
		 * global hstate attribute
		 */
		if (!(obey_mempolicy &&
				init_nodemask_of_mempolicy(nodes_allowed))) {
			NODEMASK_FREE(nodes_allowed);
			nodes_allowed = &node_states[N_MEMORY];
		}
	} else if (nodes_allowed) {
		/*
		 * per node hstate attribute: adjust count to global,
		 * but restrict alloc/free to the specified node.
		 */
		count += h->nr_huge_pages - h->nr_huge_pages_node[nid];
		init_nodemask_of_node(nodes_allowed, nid);
	} else
		nodes_allowed = &node_states[N_MEMORY];

	h->max_huge_pages = set_max_huge_pages(h, count, nodes_allowed);

	if (nodes_allowed != &node_states[N_MEMORY])
		NODEMASK_FREE(nodes_allowed);

	return len;
out:
	NODEMASK_FREE(nodes_allowed);
	return err;
}

static ssize_t nr_hugepages_store_common(bool obey_mempolicy,
					 struct kobject *kobj, const char *buf,
					 size_t len)
{
	struct hstate *h;
	unsigned long count;
	int nid;
	int err;

	err = kstrtoul(buf, 10, &count);
	if (err)
		return err;

	h = kobj_to_hstate(kobj, &nid);
	return __nr_hugepages_store_common(obey_mempolicy, h, nid, count, len);
}

static ssize_t nr_hugepages_show(struct kobject *kobj,
				       struct kobj_attribute *attr, char *buf)
{
	return nr_hugepages_show_common(kobj, attr, buf);
}

static ssize_t nr_hugepages_store(struct kobject *kobj,
	       struct kobj_attribute *attr, const char *buf, size_t len)
{
	return nr_hugepages_store_common(false, kobj, buf, len);
}
HSTATE_ATTR(nr_hugepages);

#ifdef CONFIG_NUMA

/*
 * hstate attribute for optionally mempolicy-based constraint on persistent
 * huge page alloc/free.
 */
static ssize_t nr_hugepages_mempolicy_show(struct kobject *kobj,
				       struct kobj_attribute *attr, char *buf)
{
	return nr_hugepages_show_common(kobj, attr, buf);
}

static ssize_t nr_hugepages_mempolicy_store(struct kobject *kobj,
	       struct kobj_attribute *attr, const char *buf, size_t len)
{
	return nr_hugepages_store_common(true, kobj, buf, len);
}
HSTATE_ATTR(nr_hugepages_mempolicy);
#endif


static ssize_t nr_overcommit_hugepages_show(struct kobject *kobj,
					struct kobj_attribute *attr, char *buf)
{
	struct hstate *h = kobj_to_hstate(kobj, NULL);
	return sprintf(buf, "%lu\n", h->nr_overcommit_huge_pages);
}

static ssize_t nr_overcommit_hugepages_store(struct kobject *kobj,
		struct kobj_attribute *attr, const char *buf, size_t count)
{
	int err;
	unsigned long input;
	struct hstate *h = kobj_to_hstate(kobj, NULL);

	if (hstate_is_gigantic(h))
		return -EINVAL;

	err = kstrtoul(buf, 10, &input);
	if (err)
		return err;

	spin_lock(&hugetlb_lock);
	h->nr_overcommit_huge_pages = input;
	spin_unlock(&hugetlb_lock);

	return count;
}
HSTATE_ATTR(nr_overcommit_hugepages);

static ssize_t free_hugepages_show(struct kobject *kobj,
					struct kobj_attribute *attr, char *buf)
{
	struct hstate *h;
	unsigned long free_huge_pages;
	int nid;

	h = kobj_to_hstate(kobj, &nid);
	if (nid == NUMA_NO_NODE)
		free_huge_pages = h->free_huge_pages;
	else
		free_huge_pages = h->free_huge_pages_node[nid];

	return sprintf(buf, "%lu\n", free_huge_pages);
}
HSTATE_ATTR_RO(free_hugepages);

static ssize_t resv_hugepages_show(struct kobject *kobj,
					struct kobj_attribute *attr, char *buf)
{
	struct hstate *h = kobj_to_hstate(kobj, NULL);
	return sprintf(buf, "%lu\n", h->resv_huge_pages);
}
HSTATE_ATTR_RO(resv_hugepages);

static ssize_t surplus_hugepages_show(struct kobject *kobj,
					struct kobj_attribute *attr, char *buf)
{
	struct hstate *h;
	unsigned long surplus_huge_pages;
	int nid;

	h = kobj_to_hstate(kobj, &nid);
	if (nid == NUMA_NO_NODE)
		surplus_huge_pages = h->surplus_huge_pages;
	else
		surplus_huge_pages = h->surplus_huge_pages_node[nid];

	return sprintf(buf, "%lu\n", surplus_huge_pages);
}
HSTATE_ATTR_RO(surplus_hugepages);

static struct attribute *hstate_attrs[] = {
	&nr_hugepages_attr.attr,
	&nr_overcommit_hugepages_attr.attr,
	&free_hugepages_attr.attr,
	&resv_hugepages_attr.attr,
	&surplus_hugepages_attr.attr,
#ifdef CONFIG_NUMA
	&nr_hugepages_mempolicy_attr.attr,
#endif
	NULL,
};

static struct attribute_group hstate_attr_group = {
	.attrs = hstate_attrs,
};

static int hugetlb_sysfs_add_hstate(struct hstate *h, struct kobject *parent,
				    struct kobject **hstate_kobjs,
				    struct attribute_group *hstate_attr_group)
{
	int retval;
	int hi = hstate_index(h);

	hstate_kobjs[hi] = kobject_create_and_add(h->name, parent);
	if (!hstate_kobjs[hi])
		return -ENOMEM;

	retval = sysfs_create_group(hstate_kobjs[hi], hstate_attr_group);
	if (retval)
		kobject_put(hstate_kobjs[hi]);

	return retval;
}

static void __init hugetlb_sysfs_init(void)
{
	struct hstate *h;
	int err;

	hugepages_kobj = kobject_create_and_add("hugepages", mm_kobj);
	if (!hugepages_kobj)
		return;

	for_each_hstate(h) {
		err = hugetlb_sysfs_add_hstate(h, hugepages_kobj,
					 hstate_kobjs, &hstate_attr_group);
		if (err)
			pr_err("Hugetlb: Unable to add hstate %s", h->name);
	}
}

#ifdef CONFIG_NUMA

/*
 * node_hstate/s - associate per node hstate attributes, via their kobjects,
 * with node devices in node_devices[] using a parallel array.  The array
 * index of a node device or _hstate == node id.
 * This is here to avoid any static dependency of the node device driver, in
 * the base kernel, on the hugetlb module.
 */
struct node_hstate {
	struct kobject		*hugepages_kobj;
	struct kobject		*hstate_kobjs[HUGE_MAX_HSTATE];
};
static struct node_hstate node_hstates[MAX_NUMNODES];

/*
 * A subset of global hstate attributes for node devices
 */
static struct attribute *per_node_hstate_attrs[] = {
	&nr_hugepages_attr.attr,
	&free_hugepages_attr.attr,
	&surplus_hugepages_attr.attr,
	NULL,
};

static struct attribute_group per_node_hstate_attr_group = {
	.attrs = per_node_hstate_attrs,
};

/*
 * kobj_to_node_hstate - lookup global hstate for node device hstate attr kobj.
 * Returns node id via non-NULL nidp.
 */
static struct hstate *kobj_to_node_hstate(struct kobject *kobj, int *nidp)
{
	int nid;

	for (nid = 0; nid < nr_node_ids; nid++) {
		struct node_hstate *nhs = &node_hstates[nid];
		int i;
		for (i = 0; i < HUGE_MAX_HSTATE; i++)
			if (nhs->hstate_kobjs[i] == kobj) {
				if (nidp)
					*nidp = nid;
				return &hstates[i];
			}
	}

	BUG();
	return NULL;
}

/*
 * Unregister hstate attributes from a single node device.
 * No-op if no hstate attributes attached.
 */
static void hugetlb_unregister_node(struct node *node)
{
	struct hstate *h;
	struct node_hstate *nhs = &node_hstates[node->dev.id];

	if (!nhs->hugepages_kobj)
		return;		/* no hstate attributes */

	for_each_hstate(h) {
		int idx = hstate_index(h);
		if (nhs->hstate_kobjs[idx]) {
			kobject_put(nhs->hstate_kobjs[idx]);
			nhs->hstate_kobjs[idx] = NULL;
		}
	}

	kobject_put(nhs->hugepages_kobj);
	nhs->hugepages_kobj = NULL;
}


/*
 * Register hstate attributes for a single node device.
 * No-op if attributes already registered.
 */
static void hugetlb_register_node(struct node *node)
{
	struct hstate *h;
	struct node_hstate *nhs = &node_hstates[node->dev.id];
	int err;

	if (nhs->hugepages_kobj)
		return;		/* already allocated */

	nhs->hugepages_kobj = kobject_create_and_add("hugepages",
							&node->dev.kobj);
	if (!nhs->hugepages_kobj)
		return;

	for_each_hstate(h) {
		err = hugetlb_sysfs_add_hstate(h, nhs->hugepages_kobj,
						nhs->hstate_kobjs,
						&per_node_hstate_attr_group);
		if (err) {
			pr_err("Hugetlb: Unable to add hstate %s for node %d\n",
				h->name, node->dev.id);
			hugetlb_unregister_node(node);
			break;
		}
	}
}

/*
 * hugetlb init time:  register hstate attributes for all registered node
 * devices of nodes that have memory.  All on-line nodes should have
 * registered their associated device by this time.
 */
static void __init hugetlb_register_all_nodes(void)
{
	int nid;

	for_each_node_state(nid, N_MEMORY) {
		struct node *node = node_devices[nid];
		if (node->dev.id == nid)
			hugetlb_register_node(node);
	}

	/*
	 * Let the node device driver know we're here so it can
	 * [un]register hstate attributes on node hotplug.
	 */
	register_hugetlbfs_with_node(hugetlb_register_node,
				     hugetlb_unregister_node);
}
#else	/* !CONFIG_NUMA */

static struct hstate *kobj_to_node_hstate(struct kobject *kobj, int *nidp)
{
	BUG();
	if (nidp)
		*nidp = -1;
	return NULL;
}

static void hugetlb_register_all_nodes(void) { }

#endif

static int __init hugetlb_init(void)
{
	int i;

	if (!hugepages_supported())
		return 0;

	if (!size_to_hstate(default_hstate_size)) {
		default_hstate_size = HPAGE_SIZE;
		if (!size_to_hstate(default_hstate_size))
			hugetlb_add_hstate(HUGETLB_PAGE_ORDER);
	}
	default_hstate_idx = hstate_index(size_to_hstate(default_hstate_size));
	if (default_hstate_max_huge_pages) {
		if (!default_hstate.max_huge_pages)
			default_hstate.max_huge_pages = default_hstate_max_huge_pages;
	}

	hugetlb_init_hstates();
	gather_bootmem_prealloc();
	report_hugepages();

	hugetlb_sysfs_init();
	hugetlb_register_all_nodes();
	hugetlb_cgroup_file_init();

#ifdef CONFIG_SMP
	num_fault_mutexes = roundup_pow_of_two(8 * num_possible_cpus());
#else
	num_fault_mutexes = 1;
#endif
	hugetlb_fault_mutex_table =
		kmalloc(sizeof(struct mutex) * num_fault_mutexes, GFP_KERNEL);
	BUG_ON(!hugetlb_fault_mutex_table);

	for (i = 0; i < num_fault_mutexes; i++)
		mutex_init(&hugetlb_fault_mutex_table[i]);
	return 0;
}
subsys_initcall(hugetlb_init);

/* Should be called on processing a hugepagesz=... option */
void __init hugetlb_bad_size(void)
{
	parsed_valid_hugepagesz = false;
}

void __init hugetlb_add_hstate(unsigned int order)
{
	struct hstate *h;
	unsigned long i;

	if (size_to_hstate(PAGE_SIZE << order)) {
		pr_warn("hugepagesz= specified twice, ignoring\n");
		return;
	}
	BUG_ON(hugetlb_max_hstate >= HUGE_MAX_HSTATE);
	BUG_ON(order == 0);
	h = &hstates[hugetlb_max_hstate++];
	h->order = order;
	h->mask = ~((1ULL << (order + PAGE_SHIFT)) - 1);
	h->nr_huge_pages = 0;
	h->free_huge_pages = 0;
	for (i = 0; i < MAX_NUMNODES; ++i)
		INIT_LIST_HEAD(&h->hugepage_freelists[i]);
	INIT_LIST_HEAD(&h->hugepage_activelist);
	h->next_nid_to_alloc = first_memory_node;
	h->next_nid_to_free = first_memory_node;
	snprintf(h->name, HSTATE_NAME_LEN, "hugepages-%lukB",
					huge_page_size(h)/1024);

	parsed_hstate = h;
}

static int __init hugetlb_nrpages_setup(char *s)
{
	unsigned long *mhp;
	static unsigned long *last_mhp;

	if (!parsed_valid_hugepagesz) {
		pr_warn("hugepages = %s preceded by "
			"an unsupported hugepagesz, ignoring\n", s);
		parsed_valid_hugepagesz = true;
		return 1;
	}
	/*
	 * !hugetlb_max_hstate means we haven't parsed a hugepagesz= parameter yet,
	 * so this hugepages= parameter goes to the "default hstate".
	 */
	else if (!hugetlb_max_hstate)
		mhp = &default_hstate_max_huge_pages;
	else
		mhp = &parsed_hstate->max_huge_pages;

	if (mhp == last_mhp) {
		pr_warn("hugepages= specified twice without interleaving hugepagesz=, ignoring\n");
		return 1;
	}

	if (sscanf(s, "%lu", mhp) <= 0)
		*mhp = 0;

	/*
	 * Global state is always initialized later in hugetlb_init.
	 * But we need to allocate >= MAX_ORDER hstates here early to still
	 * use the bootmem allocator.
	 */
	if (hugetlb_max_hstate && parsed_hstate->order >= MAX_ORDER)
		hugetlb_hstate_alloc_pages(parsed_hstate);

	last_mhp = mhp;

	return 1;
}
__setup("hugepages=", hugetlb_nrpages_setup);

static int __init hugetlb_default_setup(char *s)
{
	default_hstate_size = memparse(s, &s);
	return 1;
}
__setup("default_hugepagesz=", hugetlb_default_setup);

static unsigned int cpuset_mems_nr(unsigned int *array)
{
	int node;
	unsigned int nr = 0;

	for_each_node_mask(node, cpuset_current_mems_allowed)
		nr += array[node];

	return nr;
}

#ifdef CONFIG_SYSCTL
static int hugetlb_sysctl_handler_common(bool obey_mempolicy,
			 struct ctl_table *table, int write,
			 void __user *buffer, size_t *length, loff_t *ppos)
{
	struct hstate *h = &default_hstate;
	unsigned long tmp = h->max_huge_pages;
	int ret;

	if (!hugepages_supported())
		return -EOPNOTSUPP;

	table->data = &tmp;
	table->maxlen = sizeof(unsigned long);
	ret = proc_doulongvec_minmax(table, write, buffer, length, ppos);
	if (ret)
		goto out;

	if (write)
		ret = __nr_hugepages_store_common(obey_mempolicy, h,
						  NUMA_NO_NODE, tmp, *length);
out:
	return ret;
}

int hugetlb_sysctl_handler(struct ctl_table *table, int write,
			  void __user *buffer, size_t *length, loff_t *ppos)
{

	return hugetlb_sysctl_handler_common(false, table, write,
							buffer, length, ppos);
}

#ifdef CONFIG_NUMA
int hugetlb_mempolicy_sysctl_handler(struct ctl_table *table, int write,
			  void __user *buffer, size_t *length, loff_t *ppos)
{
	return hugetlb_sysctl_handler_common(true, table, write,
							buffer, length, ppos);
}
#endif /* CONFIG_NUMA */

int hugetlb_overcommit_handler(struct ctl_table *table, int write,
			void __user *buffer,
			size_t *length, loff_t *ppos)
{
	struct hstate *h = &default_hstate;
	unsigned long tmp;
	int ret;

	if (!hugepages_supported())
		return -EOPNOTSUPP;

	tmp = h->nr_overcommit_huge_pages;

	if (write && hstate_is_gigantic(h))
		return -EINVAL;

	table->data = &tmp;
	table->maxlen = sizeof(unsigned long);
	ret = proc_doulongvec_minmax(table, write, buffer, length, ppos);
	if (ret)
		goto out;

	if (write) {
		spin_lock(&hugetlb_lock);
		h->nr_overcommit_huge_pages = tmp;
		spin_unlock(&hugetlb_lock);
	}
out:
	return ret;
}

#endif /* CONFIG_SYSCTL */

void hugetlb_report_meminfo(struct seq_file *m)
{
	struct hstate *h = &default_hstate;
	if (!hugepages_supported())
		return;
	seq_printf(m,
			"HugePages_Total:   %5lu\n"
			"HugePages_Free:    %5lu\n"
			"HugePages_Rsvd:    %5lu\n"
			"HugePages_Surp:    %5lu\n"
			"Hugepagesize:   %8lu kB\n",
			h->nr_huge_pages,
			h->free_huge_pages,
			h->resv_huge_pages,
			h->surplus_huge_pages,
			1UL << (huge_page_order(h) + PAGE_SHIFT - 10));
}

int hugetlb_report_node_meminfo(int nid, char *buf)
{
	struct hstate *h = &default_hstate;
	if (!hugepages_supported())
		return 0;
	return sprintf(buf,
		"Node %d HugePages_Total: %5u\n"
		"Node %d HugePages_Free:  %5u\n"
		"Node %d HugePages_Surp:  %5u\n",
		nid, h->nr_huge_pages_node[nid],
		nid, h->free_huge_pages_node[nid],
		nid, h->surplus_huge_pages_node[nid]);
}

void hugetlb_show_meminfo(void)
{
	struct hstate *h;
	int nid;

	if (!hugepages_supported())
		return;

	for_each_node_state(nid, N_MEMORY)
		for_each_hstate(h)
			pr_info("Node %d hugepages_total=%u hugepages_free=%u hugepages_surp=%u hugepages_size=%lukB\n",
				nid,
				h->nr_huge_pages_node[nid],
				h->free_huge_pages_node[nid],
				h->surplus_huge_pages_node[nid],
				1UL << (huge_page_order(h) + PAGE_SHIFT - 10));
}

void hugetlb_report_usage(struct seq_file *m, struct mm_struct *mm)
{
	seq_printf(m, "HugetlbPages:\t%8lu kB\n",
		   atomic_long_read(&mm->hugetlb_usage) << (PAGE_SHIFT - 10));
}

/* Return the number pages of memory we physically have, in PAGE_SIZE units. */
unsigned long hugetlb_total_pages(void)
{
	struct hstate *h;
	unsigned long nr_total_pages = 0;

	for_each_hstate(h)
		nr_total_pages += h->nr_huge_pages * pages_per_huge_page(h);
	return nr_total_pages;
}

static int hugetlb_acct_memory(struct hstate *h, long delta)
{
	int ret = -ENOMEM;

	spin_lock(&hugetlb_lock);
	/*
	 * When cpuset is configured, it breaks the strict hugetlb page
	 * reservation as the accounting is done on a global variable. Such
	 * reservation is completely rubbish in the presence of cpuset because
	 * the reservation is not checked against page availability for the
	 * current cpuset. Application can still potentially OOM'ed by kernel
	 * with lack of free htlb page in cpuset that the task is in.
	 * Attempt to enforce strict accounting with cpuset is almost
	 * impossible (or too ugly) because cpuset is too fluid that
	 * task or memory node can be dynamically moved between cpusets.
	 *
	 * The change of semantics for shared hugetlb mapping with cpuset is
	 * undesirable. However, in order to preserve some of the semantics,
	 * we fall back to check against current free page availability as
	 * a best attempt and hopefully to minimize the impact of changing
	 * semantics that cpuset has.
	 */
	if (delta > 0) {
		if (gather_surplus_pages(h, delta) < 0)
			goto out;

		if (delta > cpuset_mems_nr(h->free_huge_pages_node)) {
			return_unused_surplus_pages(h, delta);
			goto out;
		}
	}

	ret = 0;
	if (delta < 0)
		return_unused_surplus_pages(h, (unsigned long) -delta);

out:
	spin_unlock(&hugetlb_lock);
	return ret;
}

static void hugetlb_vm_op_open(struct vm_area_struct *vma)
{
	struct resv_map *resv = vma_resv_map(vma);

	/*
	 * This new VMA should share its siblings reservation map if present.
	 * The VMA will only ever have a valid reservation map pointer where
	 * it is being copied for another still existing VMA.  As that VMA
	 * has a reference to the reservation map it cannot disappear until
	 * after this open call completes.  It is therefore safe to take a
	 * new reference here without additional locking.
	 */
	if (resv && is_vma_resv_set(vma, HPAGE_RESV_OWNER))
		kref_get(&resv->refs);
}

static void hugetlb_vm_op_close(struct vm_area_struct *vma)
{
	struct hstate *h = hstate_vma(vma);
	struct resv_map *resv = vma_resv_map(vma);
	struct hugepage_subpool *spool = subpool_vma(vma);
	unsigned long reserve, start, end;
	long gbl_reserve;

	if (!resv || !is_vma_resv_set(vma, HPAGE_RESV_OWNER))
		return;

	start = vma_hugecache_offset(h, vma, vma->vm_start);
	end = vma_hugecache_offset(h, vma, vma->vm_end);

	reserve = (end - start) - region_count(resv, start, end);

	kref_put(&resv->refs, resv_map_release);

	if (reserve) {
		/*
		 * Decrement reserve counts.  The global reserve count may be
		 * adjusted if the subpool has a minimum size.
		 */
		gbl_reserve = hugepage_subpool_put_pages(spool, reserve);
		hugetlb_acct_memory(h, -gbl_reserve);
	}
}

/*
 * We cannot handle pagefaults against hugetlb pages at all.  They cause
 * handle_mm_fault() to try to instantiate regular-sized pages in the
 * hugegpage VMA.  do_page_fault() is supposed to trap this, so BUG is we get
 * this far.
 */
static int hugetlb_vm_op_fault(struct vm_area_struct *vma, struct vm_fault *vmf)
{
	BUG();
	return 0;
}

const struct vm_operations_struct hugetlb_vm_ops = {
	.fault = hugetlb_vm_op_fault,
	.open = hugetlb_vm_op_open,
	.close = hugetlb_vm_op_close,
};

static pte_t make_huge_pte(struct vm_area_struct *vma, struct page *page,
				int writable)
{
	pte_t entry;

	if (writable) {
		entry = huge_pte_mkwrite(huge_pte_mkdirty(mk_huge_pte(page,
					 vma->vm_page_prot)));
	} else {
		entry = huge_pte_wrprotect(mk_huge_pte(page,
					   vma->vm_page_prot));
	}
	entry = pte_mkyoung(entry);
	entry = pte_mkhuge(entry);
	entry = arch_make_huge_pte(entry, vma, page, writable);

	return entry;
}

static void set_huge_ptep_writable(struct vm_area_struct *vma,
				   unsigned long address, pte_t *ptep)
{
	pte_t entry;

	entry = huge_pte_mkwrite(huge_pte_mkdirty(huge_ptep_get(ptep)));
	if (huge_ptep_set_access_flags(vma, address, ptep, entry, 1))
		update_mmu_cache(vma, address, ptep);
}

static int is_hugetlb_entry_migration(pte_t pte)
{
	swp_entry_t swp;

	if (huge_pte_none(pte) || pte_present(pte))
		return 0;
	swp = pte_to_swp_entry(pte);
	if (non_swap_entry(swp) && is_migration_entry(swp))
		return 1;
	else
		return 0;
}

static int is_hugetlb_entry_hwpoisoned(pte_t pte)
{
	swp_entry_t swp;

	if (huge_pte_none(pte) || pte_present(pte))
		return 0;
	swp = pte_to_swp_entry(pte);
	if (non_swap_entry(swp) && is_hwpoison_entry(swp))
		return 1;
	else
		return 0;
}

int copy_hugetlb_page_range(struct mm_struct *dst, struct mm_struct *src,
			    struct vm_area_struct *vma)
{
	pte_t *src_pte, *dst_pte, entry;
	struct page *ptepage;
	unsigned long addr;
	int cow;
	struct hstate *h = hstate_vma(vma);
	unsigned long sz = huge_page_size(h);
	unsigned long mmun_start;	/* For mmu_notifiers */
	unsigned long mmun_end;		/* For mmu_notifiers */
	int ret = 0;

	cow = (vma->vm_flags & (VM_SHARED | VM_MAYWRITE)) == VM_MAYWRITE;

	mmun_start = vma->vm_start;
	mmun_end = vma->vm_end;
	if (cow)
		mmu_notifier_invalidate_range_start(src, mmun_start, mmun_end);

	for (addr = vma->vm_start; addr < vma->vm_end; addr += sz) {
		spinlock_t *src_ptl, *dst_ptl;
		src_pte = huge_pte_offset(src, addr);
		if (!src_pte)
			continue;
		dst_pte = huge_pte_alloc(dst, addr, sz);
		if (!dst_pte) {
			ret = -ENOMEM;
			break;
		}

		/* If the pagetables are shared don't copy or take references */
		if (dst_pte == src_pte)
			continue;

		dst_ptl = huge_pte_lock(h, dst, dst_pte);
		src_ptl = huge_pte_lockptr(h, src, src_pte);
		spin_lock_nested(src_ptl, SINGLE_DEPTH_NESTING);
		entry = huge_ptep_get(src_pte);
		if (huge_pte_none(entry)) { /* skip none entry */
			;
		} else if (unlikely(is_hugetlb_entry_migration(entry) ||
				    is_hugetlb_entry_hwpoisoned(entry))) {
			swp_entry_t swp_entry = pte_to_swp_entry(entry);

			if (is_write_migration_entry(swp_entry) && cow) {
				/*
				 * COW mappings require pages in both
				 * parent and child to be set to read.
				 */
				make_migration_entry_read(&swp_entry);
				entry = swp_entry_to_pte(swp_entry);
				set_huge_pte_at(src, addr, src_pte, entry);
			}
			set_huge_pte_at(dst, addr, dst_pte, entry);
		} else {
			if (cow) {
				huge_ptep_set_wrprotect(src, addr, src_pte);
				mmu_notifier_invalidate_range(src, mmun_start,
								   mmun_end);
			}
			entry = huge_ptep_get(src_pte);
			ptepage = pte_page(entry);
			get_page(ptepage);
			page_dup_rmap(ptepage, true);
			set_huge_pte_at(dst, addr, dst_pte, entry);
			hugetlb_count_add(pages_per_huge_page(h), dst);
		}
		spin_unlock(src_ptl);
		spin_unlock(dst_ptl);
	}

	if (cow)
		mmu_notifier_invalidate_range_end(src, mmun_start, mmun_end);

	return ret;
}

void __unmap_hugepage_range(struct mmu_gather *tlb, struct vm_area_struct *vma,
			    unsigned long start, unsigned long end,
			    struct page *ref_page)
{
	struct mm_struct *mm = vma->vm_mm;
	unsigned long address;
	pte_t *ptep;
	pte_t pte;
	spinlock_t *ptl;
	struct page *page;
	struct hstate *h = hstate_vma(vma);
	unsigned long sz = huge_page_size(h);
	const unsigned long mmun_start = start;	/* For mmu_notifiers */
	const unsigned long mmun_end   = end;	/* For mmu_notifiers */

	WARN_ON(!is_vm_hugetlb_page(vma));
	BUG_ON(start & ~huge_page_mask(h));
	BUG_ON(end & ~huge_page_mask(h));

	tlb_start_vma(tlb, vma);
	mmu_notifier_invalidate_range_start(mm, mmun_start, mmun_end);
	address = start;
	for (; address < end; address += sz) {
		ptep = huge_pte_offset(mm, address);
		if (!ptep)
			continue;

		ptl = huge_pte_lock(h, mm, ptep);
		if (huge_pmd_unshare(mm, &address, ptep)) {
			spin_unlock(ptl);
			continue;
		}

		pte = huge_ptep_get(ptep);
		if (huge_pte_none(pte)) {
			spin_unlock(ptl);
			continue;
		}

		/*
		 * Migrating hugepage or HWPoisoned hugepage is already
		 * unmapped and its refcount is dropped, so just clear pte here.
		 */
		if (unlikely(!pte_present(pte))) {
			huge_pte_clear(mm, address, ptep);
			spin_unlock(ptl);
			continue;
		}

		page = pte_page(pte);
		/*
		 * If a reference page is supplied, it is because a specific
		 * page is being unmapped, not a range. Ensure the page we
		 * are about to unmap is the actual page of interest.
		 */
		if (ref_page) {
			if (page != ref_page) {
				spin_unlock(ptl);
				continue;
			}
			/*
			 * Mark the VMA as having unmapped its page so that
			 * future faults in this VMA will fail rather than
			 * looking like data was lost
			 */
			set_vma_resv_flags(vma, HPAGE_RESV_UNMAPPED);
		}

		pte = huge_ptep_get_and_clear(mm, address, ptep);
		tlb_remove_tlb_entry(tlb, ptep, address);
		if (huge_pte_dirty(pte))
			set_page_dirty(page);

		hugetlb_count_sub(pages_per_huge_page(h), mm);
		page_remove_rmap(page, true);

		spin_unlock(ptl);
		tlb_remove_page_size(tlb, page, huge_page_size(h));
		/*
		 * Bail out after unmapping reference page if supplied
		 */
		if (ref_page)
			break;
	}
	mmu_notifier_invalidate_range_end(mm, mmun_start, mmun_end);
	tlb_end_vma(tlb, vma);
}

void __unmap_hugepage_range_final(struct mmu_gather *tlb,
			  struct vm_area_struct *vma, unsigned long start,
			  unsigned long end, struct page *ref_page)
{
	__unmap_hugepage_range(tlb, vma, start, end, ref_page);

	/*
	 * Clear this flag so that x86's huge_pmd_share page_table_shareable
	 * test will fail on a vma being torn down, and not grab a page table
	 * on its way out.  We're lucky that the flag has such an appropriate
	 * name, and can in fact be safely cleared here. We could clear it
	 * before the __unmap_hugepage_range above, but all that's necessary
	 * is to clear it before releasing the i_mmap_rwsem. This works
	 * because in the context this is called, the VMA is about to be
	 * destroyed and the i_mmap_rwsem is held.
	 */
	vma->vm_flags &= ~VM_MAYSHARE;
}

void unmap_hugepage_range(struct vm_area_struct *vma, unsigned long start,
			  unsigned long end, struct page *ref_page)
{
	struct mm_struct *mm;
	struct mmu_gather tlb;

	mm = vma->vm_mm;

	tlb_gather_mmu(&tlb, mm, start, end);
	__unmap_hugepage_range(&tlb, vma, start, end, ref_page);
	tlb_finish_mmu(&tlb, start, end);
}

/*
 * This is called when the original mapper is failing to COW a MAP_PRIVATE
 * mappping it owns the reserve page for. The intention is to unmap the page
 * from other VMAs and let the children be SIGKILLed if they are faulting the
 * same region.
 */
static void unmap_ref_private(struct mm_struct *mm, struct vm_area_struct *vma,
			      struct page *page, unsigned long address)
{
	struct hstate *h = hstate_vma(vma);
	struct vm_area_struct *iter_vma;
	struct address_space *mapping;
	pgoff_t pgoff;

	/*
	 * vm_pgoff is in PAGE_SIZE units, hence the different calculation
	 * from page cache lookup which is in HPAGE_SIZE units.
	 */
	address = address & huge_page_mask(h);
	pgoff = ((address - vma->vm_start) >> PAGE_SHIFT) +
			vma->vm_pgoff;
	mapping = vma->vm_file->f_mapping;

	/*
	 * Take the mapping lock for the duration of the table walk. As
	 * this mapping should be shared between all the VMAs,
	 * __unmap_hugepage_range() is called as the lock is already held
	 */
	i_mmap_lock_write(mapping);
	vma_interval_tree_foreach(iter_vma, &mapping->i_mmap, pgoff, pgoff) {
		/* Do not unmap the current VMA */
		if (iter_vma == vma)
			continue;

		/*
		 * Shared VMAs have their own reserves and do not affect
		 * MAP_PRIVATE accounting but it is possible that a shared
		 * VMA is using the same page so check and skip such VMAs.
		 */
		if (iter_vma->vm_flags & VM_MAYSHARE)
			continue;

		/*
		 * Unmap the page from other VMAs without their own reserves.
		 * They get marked to be SIGKILLed if they fault in these
		 * areas. This is because a future no-page fault on this VMA
		 * could insert a zeroed page instead of the data existing
		 * from the time of fork. This would look like data corruption
		 */
		if (!is_vma_resv_set(iter_vma, HPAGE_RESV_OWNER))
			unmap_hugepage_range(iter_vma, address,
					     address + huge_page_size(h), page);
	}
	i_mmap_unlock_write(mapping);
}

/*
 * Hugetlb_cow() should be called with page lock of the original hugepage held.
 * Called with hugetlb_instantiation_mutex held and pte_page locked so we
 * cannot race with other handlers or page migration.
 * Keep the pte_same checks anyway to make transition from the mutex easier.
 */
static int hugetlb_cow(struct mm_struct *mm, struct vm_area_struct *vma,
		       unsigned long address, pte_t *ptep,
		       struct page *pagecache_page, spinlock_t *ptl)
{
	pte_t pte;
	struct hstate *h = hstate_vma(vma);
	struct page *old_page, *new_page;
	int ret = 0, outside_reserve = 0;
	unsigned long mmun_start;	/* For mmu_notifiers */
	unsigned long mmun_end;		/* For mmu_notifiers */

	pte = huge_ptep_get(ptep);
	old_page = pte_page(pte);

retry_avoidcopy:
	/* If no-one else is actually using this page, avoid the copy
	 * and just make the page writable */
	if (page_mapcount(old_page) == 1 && PageAnon(old_page)) {
		page_move_anon_rmap(old_page, vma);
		set_huge_ptep_writable(vma, address, ptep);
		return 0;
	}

	/*
	 * If the process that created a MAP_PRIVATE mapping is about to
	 * perform a COW due to a shared page count, attempt to satisfy
	 * the allocation without using the existing reserves. The pagecache
	 * page is used to determine if the reserve at this address was
	 * consumed or not. If reserves were used, a partial faulted mapping
	 * at the time of fork() could consume its reserves on COW instead
	 * of the full address range.
	 */
	if (is_vma_resv_set(vma, HPAGE_RESV_OWNER) &&
			old_page != pagecache_page)
		outside_reserve = 1;

	get_page(old_page);

	/*
	 * Drop page table lock as buddy allocator may be called. It will
	 * be acquired again before returning to the caller, as expected.
	 */
	spin_unlock(ptl);
	new_page = alloc_huge_page(vma, address, outside_reserve);

	if (IS_ERR(new_page)) {
		/*
		 * If a process owning a MAP_PRIVATE mapping fails to COW,
		 * it is due to references held by a child and an insufficient
		 * huge page pool. To guarantee the original mappers
		 * reliability, unmap the page from child processes. The child
		 * may get SIGKILLed if it later faults.
		 */
		if (outside_reserve) {
			put_page(old_page);
			BUG_ON(huge_pte_none(pte));
			unmap_ref_private(mm, vma, old_page, address);
			BUG_ON(huge_pte_none(pte));
			spin_lock(ptl);
			ptep = huge_pte_offset(mm, address & huge_page_mask(h));
			if (likely(ptep &&
				   pte_same(huge_ptep_get(ptep), pte)))
				goto retry_avoidcopy;
			/*
			 * race occurs while re-acquiring page table
			 * lock, and our job is done.
			 */
			return 0;
		}

		ret = (PTR_ERR(new_page) == -ENOMEM) ?
			VM_FAULT_OOM : VM_FAULT_SIGBUS;
		goto out_release_old;
	}

	/*
	 * When the original hugepage is shared one, it does not have
	 * anon_vma prepared.
	 */
	if (unlikely(anon_vma_prepare(vma))) {
		ret = VM_FAULT_OOM;
		goto out_release_all;
	}

	copy_user_huge_page(new_page, old_page, address, vma,
			    pages_per_huge_page(h));
	__SetPageUptodate(new_page);
	set_page_huge_active(new_page);

	mmun_start = address & huge_page_mask(h);
	mmun_end = mmun_start + huge_page_size(h);
	mmu_notifier_invalidate_range_start(mm, mmun_start, mmun_end);

	/*
	 * Retake the page table lock to check for racing updates
	 * before the page tables are altered
	 */
	spin_lock(ptl);
	ptep = huge_pte_offset(mm, address & huge_page_mask(h));
	if (likely(ptep && pte_same(huge_ptep_get(ptep), pte))) {
		ClearPagePrivate(new_page);

		/* Break COW */
		huge_ptep_clear_flush(vma, address, ptep);
		mmu_notifier_invalidate_range(mm, mmun_start, mmun_end);
		set_huge_pte_at(mm, address, ptep,
				make_huge_pte(vma, new_page, 1));
		page_remove_rmap(old_page, true);
		hugepage_add_new_anon_rmap(new_page, vma, address);
		/* Make the old page be freed below */
		new_page = old_page;
	}
	spin_unlock(ptl);
	mmu_notifier_invalidate_range_end(mm, mmun_start, mmun_end);
out_release_all:
	restore_reserve_on_error(h, vma, address, new_page);
	put_page(new_page);
out_release_old:
	put_page(old_page);

	spin_lock(ptl); /* Caller expects lock to be held */
	return ret;
}

/* Return the pagecache page at a given address within a VMA */
static struct page *hugetlbfs_pagecache_page(struct hstate *h,
			struct vm_area_struct *vma, unsigned long address)
{
	struct address_space *mapping;
	pgoff_t idx;

	mapping = vma->vm_file->f_mapping;
	idx = vma_hugecache_offset(h, vma, address);

	return find_lock_page(mapping, idx);
}

/*
 * Return whether there is a pagecache page to back given address within VMA.
 * Caller follow_hugetlb_page() holds page_table_lock so we cannot lock_page.
 */
static bool hugetlbfs_pagecache_present(struct hstate *h,
			struct vm_area_struct *vma, unsigned long address)
{
	struct address_space *mapping;
	pgoff_t idx;
	struct page *page;

	mapping = vma->vm_file->f_mapping;
	idx = vma_hugecache_offset(h, vma, address);

	page = find_get_page(mapping, idx);
	if (page)
		put_page(page);
	return page != NULL;
}

int huge_add_to_page_cache(struct page *page, struct address_space *mapping,
			   pgoff_t idx)
{
	struct inode *inode = mapping->host;
	struct hstate *h = hstate_inode(inode);
	int err = add_to_page_cache(page, mapping, idx, GFP_KERNEL);

	if (err)
		return err;
	ClearPagePrivate(page);

	spin_lock(&inode->i_lock);
	inode->i_blocks += blocks_per_huge_page(h);
	spin_unlock(&inode->i_lock);
	return 0;
}

static int hugetlb_no_page(struct mm_struct *mm, struct vm_area_struct *vma,
			   struct address_space *mapping, pgoff_t idx,
			   unsigned long address, pte_t *ptep, unsigned int flags)
{
	struct hstate *h = hstate_vma(vma);
	int ret = VM_FAULT_SIGBUS;
	int anon_rmap = 0;
	unsigned long size;
	struct page *page;
	pte_t new_pte;
	spinlock_t *ptl;

	/*
	 * Currently, we are forced to kill the process in the event the
	 * original mapper has unmapped pages from the child due to a failed
	 * COW. Warn that such a situation has occurred as it may not be obvious
	 */
	if (is_vma_resv_set(vma, HPAGE_RESV_UNMAPPED)) {
		pr_warn_ratelimited("PID %d killed due to inadequate hugepage pool\n",
			   current->pid);
		return ret;
	}

	/*
	 * Use page lock to guard against racing truncation
	 * before we get page_table_lock.
	 */
retry:
	page = find_lock_page(mapping, idx);
	if (!page) {
		size = i_size_read(mapping->host) >> huge_page_shift(h);
		if (idx >= size)
			goto out;
		page = alloc_huge_page(vma, address, 0);
		if (IS_ERR(page)) {
			ret = PTR_ERR(page);
			if (ret == -ENOMEM)
				ret = VM_FAULT_OOM;
			else
				ret = VM_FAULT_SIGBUS;
			goto out;
		}
		clear_huge_page(page, address, pages_per_huge_page(h));
		__SetPageUptodate(page);
		set_page_huge_active(page);

		if (vma->vm_flags & VM_MAYSHARE) {
			int err = huge_add_to_page_cache(page, mapping, idx);
			if (err) {
				put_page(page);
				if (err == -EEXIST)
					goto retry;
				goto out;
			}
		} else {
			lock_page(page);
			if (unlikely(anon_vma_prepare(vma))) {
				ret = VM_FAULT_OOM;
				goto backout_unlocked;
			}
			anon_rmap = 1;
		}
	} else {
		/*
		 * If memory error occurs between mmap() and fault, some process
		 * don't have hwpoisoned swap entry for errored virtual address.
		 * So we need to block hugepage fault by PG_hwpoison bit check.
		 */
		if (unlikely(PageHWPoison(page))) {
			ret = VM_FAULT_HWPOISON |
				VM_FAULT_SET_HINDEX(hstate_index(h));
			goto backout_unlocked;
		}
	}

	/*
	 * If we are going to COW a private mapping later, we examine the
	 * pending reservations for this page now. This will ensure that
	 * any allocations necessary to record that reservation occur outside
	 * the spinlock.
	 */
	if ((flags & FAULT_FLAG_WRITE) && !(vma->vm_flags & VM_SHARED)) {
		if (vma_needs_reservation(h, vma, address) < 0) {
			ret = VM_FAULT_OOM;
			goto backout_unlocked;
		}
		/* Just decrements count, does not deallocate */
		vma_end_reservation(h, vma, address);
	}

	ptl = huge_pte_lockptr(h, mm, ptep);
	spin_lock(ptl);
	size = i_size_read(mapping->host) >> huge_page_shift(h);
	if (idx >= size)
		goto backout;

	ret = 0;
	if (!huge_pte_none(huge_ptep_get(ptep)))
		goto backout;

	if (anon_rmap) {
		ClearPagePrivate(page);
		hugepage_add_new_anon_rmap(page, vma, address);
	} else
		page_dup_rmap(page, true);
	new_pte = make_huge_pte(vma, page, ((vma->vm_flags & VM_WRITE)
				&& (vma->vm_flags & VM_SHARED)));
	set_huge_pte_at(mm, address, ptep, new_pte);

	hugetlb_count_add(pages_per_huge_page(h), mm);
	if ((flags & FAULT_FLAG_WRITE) && !(vma->vm_flags & VM_SHARED)) {
		/* Optimization, do the COW without a second fault */
		ret = hugetlb_cow(mm, vma, address, ptep, page, ptl);
	}

	spin_unlock(ptl);
	unlock_page(page);
out:
	return ret;

backout:
	spin_unlock(ptl);
backout_unlocked:
	unlock_page(page);
	restore_reserve_on_error(h, vma, address, page);
	put_page(page);
	goto out;
}

#ifdef CONFIG_SMP
u32 hugetlb_fault_mutex_hash(struct hstate *h, struct mm_struct *mm,
			    struct vm_area_struct *vma,
			    struct address_space *mapping,
			    pgoff_t idx, unsigned long address)
{
	unsigned long key[2];
	u32 hash;

	if (vma->vm_flags & VM_SHARED) {
		key[0] = (unsigned long) mapping;
		key[1] = idx;
	} else {
		key[0] = (unsigned long) mm;
		key[1] = address >> huge_page_shift(h);
	}

	hash = jhash2((u32 *)&key, sizeof(key)/sizeof(u32), 0);

	return hash & (num_fault_mutexes - 1);
}
#else
/*
 * For uniprocesor systems we always use a single mutex, so just
 * return 0 and avoid the hashing overhead.
 */
u32 hugetlb_fault_mutex_hash(struct hstate *h, struct mm_struct *mm,
			    struct vm_area_struct *vma,
			    struct address_space *mapping,
			    pgoff_t idx, unsigned long address)
{
	return 0;
}
#endif

int hugetlb_fault(struct mm_struct *mm, struct vm_area_struct *vma,
			unsigned long address, unsigned int flags)
{
	pte_t *ptep, entry;
	spinlock_t *ptl;
	int ret;
	u32 hash;
	pgoff_t idx;
	struct page *page = NULL;
	struct page *pagecache_page = NULL;
	struct hstate *h = hstate_vma(vma);
	struct address_space *mapping;
	int need_wait_lock = 0;

	address &= huge_page_mask(h);

	ptep = huge_pte_offset(mm, address);
	if (ptep) {
		entry = huge_ptep_get(ptep);
		if (unlikely(is_hugetlb_entry_migration(entry))) {
			migration_entry_wait_huge(vma, mm, ptep);
			return 0;
		} else if (unlikely(is_hugetlb_entry_hwpoisoned(entry)))
			return VM_FAULT_HWPOISON_LARGE |
				VM_FAULT_SET_HINDEX(hstate_index(h));
	} else {
		ptep = huge_pte_alloc(mm, address, huge_page_size(h));
		if (!ptep)
			return VM_FAULT_OOM;
	}

	mapping = vma->vm_file->f_mapping;
	idx = vma_hugecache_offset(h, vma, address);

	/*
	 * Serialize hugepage allocation and instantiation, so that we don't
	 * get spurious allocation failures if two CPUs race to instantiate
	 * the same page in the page cache.
	 */
	hash = hugetlb_fault_mutex_hash(h, mm, vma, mapping, idx, address);
	mutex_lock(&hugetlb_fault_mutex_table[hash]);

	entry = huge_ptep_get(ptep);
	if (huge_pte_none(entry)) {
		ret = hugetlb_no_page(mm, vma, mapping, idx, address, ptep, flags);
		goto out_mutex;
	}

	ret = 0;

	/*
	 * entry could be a migration/hwpoison entry at this point, so this
	 * check prevents the kernel from going below assuming that we have
	 * a active hugepage in pagecache. This goto expects the 2nd page fault,
	 * and is_hugetlb_entry_(migration|hwpoisoned) check will properly
	 * handle it.
	 */
	if (!pte_present(entry))
		goto out_mutex;

	/*
	 * If we are going to COW the mapping later, we examine the pending
	 * reservations for this page now. This will ensure that any
	 * allocations necessary to record that reservation occur outside the
	 * spinlock. For private mappings, we also lookup the pagecache
	 * page now as it is used to determine if a reservation has been
	 * consumed.
	 */
	if ((flags & FAULT_FLAG_WRITE) && !huge_pte_write(entry)) {
		if (vma_needs_reservation(h, vma, address) < 0) {
			ret = VM_FAULT_OOM;
			goto out_mutex;
		}
		/* Just decrements count, does not deallocate */
		vma_end_reservation(h, vma, address);

		if (!(vma->vm_flags & VM_MAYSHARE))
			pagecache_page = hugetlbfs_pagecache_page(h,
								vma, address);
	}

	ptl = huge_pte_lock(h, mm, ptep);

	/* Check for a racing update before calling hugetlb_cow */
	if (unlikely(!pte_same(entry, huge_ptep_get(ptep))))
		goto out_ptl;

	/*
	 * hugetlb_cow() requires page locks of pte_page(entry) and
	 * pagecache_page, so here we need take the former one
	 * when page != pagecache_page or !pagecache_page.
	 */
	page = pte_page(entry);
	if (page != pagecache_page)
		if (!trylock_page(page)) {
			need_wait_lock = 1;
			goto out_ptl;
		}

	get_page(page);

	if (flags & FAULT_FLAG_WRITE) {
		if (!huge_pte_write(entry)) {
			ret = hugetlb_cow(mm, vma, address, ptep,
					  pagecache_page, ptl);
			goto out_put_page;
		}
		entry = huge_pte_mkdirty(entry);
	}
	entry = pte_mkyoung(entry);
	if (huge_ptep_set_access_flags(vma, address, ptep, entry,
						flags & FAULT_FLAG_WRITE))
		update_mmu_cache(vma, address, ptep);
out_put_page:
	if (page != pagecache_page)
		unlock_page(page);
	put_page(page);
out_ptl:
	spin_unlock(ptl);

	if (pagecache_page) {
		unlock_page(pagecache_page);
		put_page(pagecache_page);
	}
out_mutex:
	mutex_unlock(&hugetlb_fault_mutex_table[hash]);
	/*
	 * Generally it's safe to hold refcount during waiting page lock. But
	 * here we just wait to defer the next page fault to avoid busy loop and
	 * the page is not used after unlocked before returning from the current
	 * page fault. So we are safe from accessing freed page, even if we wait
	 * here without taking refcount.
	 */
	if (need_wait_lock)
		wait_on_page_locked(page);
	return ret;
}

long follow_hugetlb_page(struct mm_struct *mm, struct vm_area_struct *vma,
			 struct page **pages, struct vm_area_struct **vmas,
			 unsigned long *position, unsigned long *nr_pages,
			 long i, unsigned int flags)
{
	unsigned long pfn_offset;
	unsigned long vaddr = *position;
	unsigned long remainder = *nr_pages;
	struct hstate *h = hstate_vma(vma);

	while (vaddr < vma->vm_end && remainder) {
		pte_t *pte;
		spinlock_t *ptl = NULL;
		int absent;
		struct page *page;

		/*
		 * If we have a pending SIGKILL, don't keep faulting pages and
		 * potentially allocating memory.
		 */
		if (unlikely(fatal_signal_pending(current))) {
			remainder = 0;
			break;
		}

		/*
		 * Some archs (sparc64, sh*) have multiple pte_ts to
		 * each hugepage.  We have to make sure we get the
		 * first, for the page indexing below to work.
		 *
		 * Note that page table lock is not held when pte is null.
		 */
		pte = huge_pte_offset(mm, vaddr & huge_page_mask(h));
		if (pte)
			ptl = huge_pte_lock(h, mm, pte);
		absent = !pte || huge_pte_none(huge_ptep_get(pte));

		/*
		 * When coredumping, it suits get_dump_page if we just return
		 * an error where there's an empty slot with no huge pagecache
		 * to back it.  This way, we avoid allocating a hugepage, and
		 * the sparse dumpfile avoids allocating disk blocks, but its
		 * huge holes still show up with zeroes where they need to be.
		 */
		if (absent && (flags & FOLL_DUMP) &&
		    !hugetlbfs_pagecache_present(h, vma, vaddr)) {
			if (pte)
				spin_unlock(ptl);
			remainder = 0;
			break;
		}

		/*
		 * We need call hugetlb_fault for both hugepages under migration
		 * (in which case hugetlb_fault waits for the migration,) and
		 * hwpoisoned hugepages (in which case we need to prevent the
		 * caller from accessing to them.) In order to do this, we use
		 * here is_swap_pte instead of is_hugetlb_entry_migration and
		 * is_hugetlb_entry_hwpoisoned. This is because it simply covers
		 * both cases, and because we can't follow correct pages
		 * directly from any kind of swap entries.
		 */
		if (absent || is_swap_pte(huge_ptep_get(pte)) ||
		    ((flags & FOLL_WRITE) &&
		      !huge_pte_write(huge_ptep_get(pte)))) {
			int ret;

			if (pte)
				spin_unlock(ptl);
			ret = hugetlb_fault(mm, vma, vaddr,
				(flags & FOLL_WRITE) ? FAULT_FLAG_WRITE : 0);
			if (!(ret & VM_FAULT_ERROR))
				continue;

			remainder = 0;
			break;
		}

		pfn_offset = (vaddr & ~huge_page_mask(h)) >> PAGE_SHIFT;
		page = pte_page(huge_ptep_get(pte));
same_page:
		if (pages) {
			pages[i] = mem_map_offset(page, pfn_offset);
			get_page(pages[i]);
		}

		if (vmas)
			vmas[i] = vma;

		vaddr += PAGE_SIZE;
		++pfn_offset;
		--remainder;
		++i;
		if (vaddr < vma->vm_end && remainder &&
				pfn_offset < pages_per_huge_page(h)) {
			/*
			 * We use pfn_offset to avoid touching the pageframes
			 * of this compound page.
			 */
			goto same_page;
		}
		spin_unlock(ptl);
	}
	*nr_pages = remainder;
	*position = vaddr;

	return i ? i : -EFAULT;
}

#ifndef __HAVE_ARCH_FLUSH_HUGETLB_TLB_RANGE
/*
 * ARCHes with special requirements for evicting HUGETLB backing TLB entries can
 * implement this.
 */
#define flush_hugetlb_tlb_range(vma, addr, end)	flush_tlb_range(vma, addr, end)
#endif

unsigned long hugetlb_change_protection(struct vm_area_struct *vma,
		unsigned long address, unsigned long end, pgprot_t newprot)
{
	struct mm_struct *mm = vma->vm_mm;
	unsigned long start = address;
	pte_t *ptep;
	pte_t pte;
	struct hstate *h = hstate_vma(vma);
	unsigned long pages = 0;

	BUG_ON(address >= end);
	flush_cache_range(vma, address, end);

	mmu_notifier_invalidate_range_start(mm, start, end);
	i_mmap_lock_write(vma->vm_file->f_mapping);
	for (; address < end; address += huge_page_size(h)) {
		spinlock_t *ptl;
		ptep = huge_pte_offset(mm, address);
		if (!ptep)
			continue;
		ptl = huge_pte_lock(h, mm, ptep);
		if (huge_pmd_unshare(mm, &address, ptep)) {
			pages++;
			spin_unlock(ptl);
			continue;
		}
		pte = huge_ptep_get(ptep);
		if (unlikely(is_hugetlb_entry_hwpoisoned(pte))) {
			spin_unlock(ptl);
			continue;
		}
		if (unlikely(is_hugetlb_entry_migration(pte))) {
			swp_entry_t entry = pte_to_swp_entry(pte);

			if (is_write_migration_entry(entry)) {
				pte_t newpte;

				make_migration_entry_read(&entry);
				newpte = swp_entry_to_pte(entry);
				set_huge_pte_at(mm, address, ptep, newpte);
				pages++;
			}
			spin_unlock(ptl);
			continue;
		}
		if (!huge_pte_none(pte)) {
			pte = huge_ptep_get_and_clear(mm, address, ptep);
			pte = pte_mkhuge(huge_pte_modify(pte, newprot));
			pte = arch_make_huge_pte(pte, vma, NULL, 0);
			set_huge_pte_at(mm, address, ptep, pte);
			pages++;
		}
		spin_unlock(ptl);
	}
	/*
	 * Must flush TLB before releasing i_mmap_rwsem: x86's huge_pmd_unshare
	 * may have cleared our pud entry and done put_page on the page table:
	 * once we release i_mmap_rwsem, another task can do the final put_page
	 * and that page table be reused and filled with junk.
	 */
	flush_hugetlb_tlb_range(vma, start, end);
	mmu_notifier_invalidate_range(mm, start, end);
	i_mmap_unlock_write(vma->vm_file->f_mapping);
	mmu_notifier_invalidate_range_end(mm, start, end);

	return pages << h->order;
}

int hugetlb_reserve_pages(struct inode *inode,
					long from, long to,
					struct vm_area_struct *vma,
					vm_flags_t vm_flags)
{
	long ret, chg;
	struct hstate *h = hstate_inode(inode);
	struct hugepage_subpool *spool = subpool_inode(inode);
	struct resv_map *resv_map;
	long gbl_reserve;

	/*
	 * Only apply hugepage reservation if asked. At fault time, an
	 * attempt will be made for VM_NORESERVE to allocate a page
	 * without using reserves
	 */
	if (vm_flags & VM_NORESERVE)
		return 0;

	/*
	 * Shared mappings base their reservation on the number of pages that
	 * are already allocated on behalf of the file. Private mappings need
	 * to reserve the full area even if read-only as mprotect() may be
	 * called to make the mapping read-write. Assume !vma is a shm mapping
	 */
	if (!vma || vma->vm_flags & VM_MAYSHARE) {
		resv_map = inode_resv_map(inode);

		chg = region_chg(resv_map, from, to);

	} else {
		resv_map = resv_map_alloc();
		if (!resv_map)
			return -ENOMEM;

		chg = to - from;

		set_vma_resv_map(vma, resv_map);
		set_vma_resv_flags(vma, HPAGE_RESV_OWNER);
	}

	if (chg < 0) {
		ret = chg;
		goto out_err;
	}

	/*
	 * There must be enough pages in the subpool for the mapping. If
	 * the subpool has a minimum size, there may be some global
	 * reservations already in place (gbl_reserve).
	 */
	gbl_reserve = hugepage_subpool_get_pages(spool, chg);
	if (gbl_reserve < 0) {
		ret = -ENOSPC;
		goto out_err;
	}

	/*
	 * Check enough hugepages are available for the reservation.
	 * Hand the pages back to the subpool if there are not
	 */
	ret = hugetlb_acct_memory(h, gbl_reserve);
	if (ret < 0) {
		/* put back original number of pages, chg */
		(void)hugepage_subpool_put_pages(spool, chg);
		goto out_err;
	}

	/*
	 * Account for the reservations made. Shared mappings record regions
	 * that have reservations as they are shared by multiple VMAs.
	 * When the last VMA disappears, the region map says how much
	 * the reservation was and the page cache tells how much of
	 * the reservation was consumed. Private mappings are per-VMA and
	 * only the consumed reservations are tracked. When the VMA
	 * disappears, the original reservation is the VMA size and the
	 * consumed reservations are stored in the map. Hence, nothing
	 * else has to be done for private mappings here
	 */
	if (!vma || vma->vm_flags & VM_MAYSHARE) {
		long add = region_add(resv_map, from, to);

		if (unlikely(chg > add)) {
			/*
			 * pages in this range were added to the reserve
			 * map between region_chg and region_add.  This
			 * indicates a race with alloc_huge_page.  Adjust
			 * the subpool and reserve counts modified above
			 * based on the difference.
			 */
			long rsv_adjust;

			rsv_adjust = hugepage_subpool_put_pages(spool,
								chg - add);
			hugetlb_acct_memory(h, -rsv_adjust);
		}
	}
	return 0;
out_err:
	if (!vma || vma->vm_flags & VM_MAYSHARE)
		region_abort(resv_map, from, to);
	if (vma && is_vma_resv_set(vma, HPAGE_RESV_OWNER))
		kref_put(&resv_map->refs, resv_map_release);
	return ret;
}

long hugetlb_unreserve_pages(struct inode *inode, long start, long end,
								long freed)
{
	struct hstate *h = hstate_inode(inode);
	struct resv_map *resv_map = inode_resv_map(inode);
	long chg = 0;
	struct hugepage_subpool *spool = subpool_inode(inode);
	long gbl_reserve;

	if (resv_map) {
		chg = region_del(resv_map, start, end);
		/*
		 * region_del() can fail in the rare case where a region
		 * must be split and another region descriptor can not be
		 * allocated.  If end == LONG_MAX, it will not fail.
		 */
		if (chg < 0)
			return chg;
	}

	spin_lock(&inode->i_lock);
	inode->i_blocks -= (blocks_per_huge_page(h) * freed);
	spin_unlock(&inode->i_lock);

	/*
	 * If the subpool has a minimum size, the number of global
	 * reservations to be released may be adjusted.
	 */
	gbl_reserve = hugepage_subpool_put_pages(spool, (chg - freed));
	hugetlb_acct_memory(h, -gbl_reserve);

	return 0;
}

#ifdef CONFIG_ARCH_WANT_HUGE_PMD_SHARE
static unsigned long page_table_shareable(struct vm_area_struct *svma,
				struct vm_area_struct *vma,
				unsigned long addr, pgoff_t idx)
{
	unsigned long saddr = ((idx - svma->vm_pgoff) << PAGE_SHIFT) +
				svma->vm_start;
	unsigned long sbase = saddr & PUD_MASK;
	unsigned long s_end = sbase + PUD_SIZE;

	/* Allow segments to share if only one is marked locked */
	unsigned long vm_flags = vma->vm_flags & VM_LOCKED_CLEAR_MASK;
	unsigned long svm_flags = svma->vm_flags & VM_LOCKED_CLEAR_MASK;

	/*
	 * match the virtual addresses, permission and the alignment of the
	 * page table page.
	 */
	if (pmd_index(addr) != pmd_index(saddr) ||
	    vm_flags != svm_flags ||
	    sbase < svma->vm_start || svma->vm_end < s_end)
		return 0;

	return saddr;
}

static bool vma_shareable(struct vm_area_struct *vma, unsigned long addr)
{
	unsigned long base = addr & PUD_MASK;
	unsigned long end = base + PUD_SIZE;

	/*
	 * check on proper vm_flags and page table alignment
	 */
	if (vma->vm_flags & VM_MAYSHARE &&
	    vma->vm_start <= base && end <= vma->vm_end)
		return true;
	return false;
}

/*
 * Search for a shareable pmd page for hugetlb. In any case calls pmd_alloc()
 * and returns the corresponding pte. While this is not necessary for the
 * !shared pmd case because we can allocate the pmd later as well, it makes the
 * code much cleaner. pmd allocation is essential for the shared case because
 * pud has to be populated inside the same i_mmap_rwsem section - otherwise
 * racing tasks could either miss the sharing (see huge_pte_offset) or select a
 * bad pmd for sharing.
 */
pte_t *huge_pmd_share(struct mm_struct *mm, unsigned long addr, pud_t *pud)
{
	struct vm_area_struct *vma = find_vma(mm, addr);
	struct address_space *mapping = vma->vm_file->f_mapping;
	pgoff_t idx = ((addr - vma->vm_start) >> PAGE_SHIFT) +
			vma->vm_pgoff;
	struct vm_area_struct *svma;
	unsigned long saddr;
	pte_t *spte = NULL;
	pte_t *pte;
	spinlock_t *ptl;

	if (!vma_shareable(vma, addr))
		return (pte_t *)pmd_alloc(mm, pud, addr);

	i_mmap_lock_write(mapping);
	vma_interval_tree_foreach(svma, &mapping->i_mmap, idx, idx) {
		if (svma == vma)
			continue;

		saddr = page_table_shareable(svma, vma, addr, idx);
		if (saddr) {
			spte = huge_pte_offset(svma->vm_mm, saddr);
			if (spte) {
				get_page(virt_to_page(spte));
				break;
			}
		}
	}

	if (!spte)
		goto out;

	ptl = huge_pte_lockptr(hstate_vma(vma), mm, spte);
	spin_lock(ptl);
	if (pud_none(*pud)) {
		pud_populate(mm, pud,
				(pmd_t *)((unsigned long)spte & PAGE_MASK));
		mm_inc_nr_pmds(mm);
	} else {
		put_page(virt_to_page(spte));
	}
	spin_unlock(ptl);
out:
	pte = (pte_t *)pmd_alloc(mm, pud, addr);
	i_mmap_unlock_write(mapping);
	return pte;
}

/*
 * unmap huge page backed by shared pte.
 *
 * Hugetlb pte page is ref counted at the time of mapping.  If pte is shared
 * indicated by page_count > 1, unmap is achieved by clearing pud and
 * decrementing the ref count. If count == 1, the pte page is not shared.
 *
 * called with page table lock held.
 *
 * returns: 1 successfully unmapped a shared pte page
 *	    0 the underlying pte page is not shared, or it is the last user
 */
int huge_pmd_unshare(struct mm_struct *mm, unsigned long *addr, pte_t *ptep)
{
	pgd_t *pgd = pgd_offset(mm, *addr);
	pud_t *pud = pud_offset(pgd, *addr);

	BUG_ON(page_count(virt_to_page(ptep)) == 0);
	if (page_count(virt_to_page(ptep)) == 1)
		return 0;

	pud_clear(pud);
	put_page(virt_to_page(ptep));
	mm_dec_nr_pmds(mm);
	*addr = ALIGN(*addr, HPAGE_SIZE * PTRS_PER_PTE) - HPAGE_SIZE;
	return 1;
}
#define want_pmd_share()	(1)
#else /* !CONFIG_ARCH_WANT_HUGE_PMD_SHARE */
pte_t *huge_pmd_share(struct mm_struct *mm, unsigned long addr, pud_t *pud)
{
	return NULL;
}

int huge_pmd_unshare(struct mm_struct *mm, unsigned long *addr, pte_t *ptep)
{
	return 0;
}
#define want_pmd_share()	(0)
#endif /* CONFIG_ARCH_WANT_HUGE_PMD_SHARE */

#ifdef CONFIG_ARCH_WANT_GENERAL_HUGETLB
pte_t *huge_pte_alloc(struct mm_struct *mm,
			unsigned long addr, unsigned long sz)
{
	pgd_t *pgd;
	pud_t *pud;
	pte_t *pte = NULL;

	pgd = pgd_offset(mm, addr);
	pud = pud_alloc(mm, pgd, addr);
	if (pud) {
		if (sz == PUD_SIZE) {
			pte = (pte_t *)pud;
		} else {
			BUG_ON(sz != PMD_SIZE);
			if (want_pmd_share() && pud_none(*pud))
				pte = huge_pmd_share(mm, addr, pud);
			else
				pte = (pte_t *)pmd_alloc(mm, pud, addr);
		}
	}
	BUG_ON(pte && pte_present(*pte) && !pte_huge(*pte));

	return pte;
}

pte_t *huge_pte_offset(struct mm_struct *mm, unsigned long addr)
{
	pgd_t *pgd;
	pud_t *pud;
	pmd_t *pmd = NULL;

	pgd = pgd_offset(mm, addr);
	if (pgd_present(*pgd)) {
		pud = pud_offset(pgd, addr);
		if (pud_present(*pud)) {
			if (pud_huge(*pud))
				return (pte_t *)pud;
			pmd = pmd_offset(pud, addr);
		}
	}
	return (pte_t *) pmd;
}

#endif /* CONFIG_ARCH_WANT_GENERAL_HUGETLB */

/*
 * These functions are overwritable if your architecture needs its own
 * behavior.
 */
struct page * __weak
follow_huge_addr(struct mm_struct *mm, unsigned long address,
			      int write)
{
	return ERR_PTR(-EINVAL);
}

struct page * __weak
follow_huge_pmd(struct mm_struct *mm, unsigned long address,
		pmd_t *pmd, int flags)
{
	struct page *page = NULL;
	spinlock_t *ptl;
retry:
	ptl = pmd_lockptr(mm, pmd);
	spin_lock(ptl);
	/*
	 * make sure that the address range covered by this pmd is not
	 * unmapped from other threads.
	 */
	if (!pmd_huge(*pmd))
		goto out;
	if (pmd_present(*pmd)) {
		page = pmd_page(*pmd) + ((address & ~PMD_MASK) >> PAGE_SHIFT);
		if (flags & FOLL_GET)
			get_page(page);
	} else {
		if (is_hugetlb_entry_migration(huge_ptep_get((pte_t *)pmd))) {
			spin_unlock(ptl);
			__migration_entry_wait(mm, (pte_t *)pmd, ptl);
			goto retry;
		}
		/*
		 * hwpoisoned entry is treated as no_page_table in
		 * follow_page_mask().
		 */
	}
out:
	spin_unlock(ptl);
	return page;
}

struct page * __weak
follow_huge_pud(struct mm_struct *mm, unsigned long address,
		pud_t *pud, int flags)
{
	if (flags & FOLL_GET)
		return NULL;

	return pte_page(*(pte_t *)pud) + ((address & ~PUD_MASK) >> PAGE_SHIFT);
}

#ifdef CONFIG_MEMORY_FAILURE

/*
 * This function is called from memory failure code.
 */
int dequeue_hwpoisoned_huge_page(struct page *hpage)
{
	struct hstate *h = page_hstate(hpage);
	int nid = page_to_nid(hpage);
	int ret = -EBUSY;

	spin_lock(&hugetlb_lock);
	/*
	 * Just checking !page_huge_active is not enough, because that could be
	 * an isolated/hwpoisoned hugepage (which have >0 refcount).
	 */
	if (!page_huge_active(hpage) && !page_count(hpage)) {
		/*
		 * Hwpoisoned hugepage isn't linked to activelist or freelist,
		 * but dangling hpage->lru can trigger list-debug warnings
		 * (this happens when we call unpoison_memory() on it),
		 * so let it point to itself with list_del_init().
		 */
		list_del_init(&hpage->lru);
		set_page_refcounted(hpage);
		h->free_huge_pages--;
		h->free_huge_pages_node[nid]--;
		ret = 0;
	}
	spin_unlock(&hugetlb_lock);
	return ret;
}
#endif

bool isolate_huge_page(struct page *page, struct list_head *list)
{
	bool ret = true;

	VM_BUG_ON_PAGE(!PageHead(page), page);
	spin_lock(&hugetlb_lock);
	if (!page_huge_active(page) || !get_page_unless_zero(page)) {
		ret = false;
		goto unlock;
	}
	clear_page_huge_active(page);
	list_move_tail(&page->lru, list);
unlock:
	spin_unlock(&hugetlb_lock);
	return ret;
}

void putback_active_hugepage(struct page *page)
{
	VM_BUG_ON_PAGE(!PageHead(page), page);
	spin_lock(&hugetlb_lock);
	set_page_huge_active(page);
	list_move_tail(&page->lru, &(page_hstate(page))->hugepage_activelist);
	spin_unlock(&hugetlb_lock);
	put_page(page);
}<|MERGE_RESOLUTION|>--- conflicted
+++ resolved
@@ -1476,20 +1476,12 @@
 int dissolve_free_huge_pages(unsigned long start_pfn, unsigned long end_pfn)
 {
 	unsigned long pfn;
-<<<<<<< HEAD
-=======
 	struct page *page;
 	int rc = 0;
->>>>>>> f2ed3bfc
 
 	if (!hugepages_supported())
 		return rc;
 
-<<<<<<< HEAD
-	VM_BUG_ON(!IS_ALIGNED(start_pfn, 1 << minimum_order));
-	for (pfn = start_pfn; pfn < end_pfn; pfn += 1 << minimum_order)
-		dissolve_free_huge_page(pfn_to_page(pfn));
-=======
 	for (pfn = start_pfn; pfn < end_pfn; pfn += 1 << minimum_order) {
 		page = pfn_to_page(pfn);
 		if (PageHuge(page) && !page_count(page)) {
@@ -1500,7 +1492,6 @@
 	}
 
 	return rc;
->>>>>>> f2ed3bfc
 }
 
 /*
