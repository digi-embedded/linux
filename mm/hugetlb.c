--- conflicted
+++ resolved
@@ -97,10 +97,7 @@
 static void __hugetlb_vma_unlock_write_free(struct vm_area_struct *vma);
 static void hugetlb_unshare_pmds(struct vm_area_struct *vma,
 		unsigned long start, unsigned long end);
-<<<<<<< HEAD
-=======
 static struct resv_map *vma_resv_map(struct vm_area_struct *vma);
->>>>>>> ccf0a997
 
 static inline bool subpool_is_free(struct hugepage_subpool *spool)
 {
@@ -265,28 +262,16 @@
 /*
  * hugetlb vma_lock helper routines
  */
-<<<<<<< HEAD
-static bool __vma_shareable_lock(struct vm_area_struct *vma)
-{
-	return vma->vm_flags & (VM_MAYSHARE | VM_SHARED) &&
-		vma->vm_private_data;
-}
-
-=======
->>>>>>> ccf0a997
 void hugetlb_vma_lock_read(struct vm_area_struct *vma)
 {
 	if (__vma_shareable_lock(vma)) {
 		struct hugetlb_vma_lock *vma_lock = vma->vm_private_data;
 
 		down_read(&vma_lock->rw_sema);
-<<<<<<< HEAD
-=======
 	} else if (__vma_private_lock(vma)) {
 		struct resv_map *resv_map = vma_resv_map(vma);
 
 		down_read(&resv_map->rw_sema);
->>>>>>> ccf0a997
 	}
 }
 
@@ -296,13 +281,10 @@
 		struct hugetlb_vma_lock *vma_lock = vma->vm_private_data;
 
 		up_read(&vma_lock->rw_sema);
-<<<<<<< HEAD
-=======
 	} else if (__vma_private_lock(vma)) {
 		struct resv_map *resv_map = vma_resv_map(vma);
 
 		up_read(&resv_map->rw_sema);
->>>>>>> ccf0a997
 	}
 }
 
@@ -312,13 +294,10 @@
 		struct hugetlb_vma_lock *vma_lock = vma->vm_private_data;
 
 		down_write(&vma_lock->rw_sema);
-<<<<<<< HEAD
-=======
 	} else if (__vma_private_lock(vma)) {
 		struct resv_map *resv_map = vma_resv_map(vma);
 
 		down_write(&resv_map->rw_sema);
->>>>>>> ccf0a997
 	}
 }
 
@@ -328,26 +307,15 @@
 		struct hugetlb_vma_lock *vma_lock = vma->vm_private_data;
 
 		up_write(&vma_lock->rw_sema);
-<<<<<<< HEAD
-=======
 	} else if (__vma_private_lock(vma)) {
 		struct resv_map *resv_map = vma_resv_map(vma);
 
 		up_write(&resv_map->rw_sema);
->>>>>>> ccf0a997
 	}
 }
 
 int hugetlb_vma_trylock_write(struct vm_area_struct *vma)
 {
-<<<<<<< HEAD
-	struct hugetlb_vma_lock *vma_lock = vma->vm_private_data;
-
-	if (!__vma_shareable_lock(vma))
-		return 1;
-
-	return down_write_trylock(&vma_lock->rw_sema);
-=======
 
 	if (__vma_shareable_lock(vma)) {
 		struct hugetlb_vma_lock *vma_lock = vma->vm_private_data;
@@ -360,7 +328,6 @@
 	}
 
 	return 1;
->>>>>>> ccf0a997
 }
 
 void hugetlb_vma_assert_locked(struct vm_area_struct *vma)
@@ -369,13 +336,10 @@
 		struct hugetlb_vma_lock *vma_lock = vma->vm_private_data;
 
 		lockdep_assert_held(&vma_lock->rw_sema);
-<<<<<<< HEAD
-=======
 	} else if (__vma_private_lock(vma)) {
 		struct resv_map *resv_map = vma_resv_map(vma);
 
 		lockdep_assert_held(&resv_map->rw_sema);
->>>>>>> ccf0a997
 	}
 }
 
@@ -408,14 +372,11 @@
 		struct hugetlb_vma_lock *vma_lock = vma->vm_private_data;
 
 		__hugetlb_vma_unlock_write_put(vma_lock);
-<<<<<<< HEAD
-=======
 	} else if (__vma_private_lock(vma)) {
 		struct resv_map *resv_map = vma_resv_map(vma);
 
 		/* no free for anon vmas, but still need to unlock */
 		up_write(&resv_map->rw_sema);
->>>>>>> ccf0a997
 	}
 }
 
@@ -1658,36 +1619,6 @@
 #endif
 
 static inline void __clear_hugetlb_destructor(struct hstate *h,
-<<<<<<< HEAD
-						struct page *page)
-{
-	lockdep_assert_held(&hugetlb_lock);
-
-	/*
-	 * Very subtle
-	 *
-	 * For non-gigantic pages set the destructor to the normal compound
-	 * page dtor.  This is needed in case someone takes an additional
-	 * temporary ref to the page, and freeing is delayed until they drop
-	 * their reference.
-	 *
-	 * For gigantic pages set the destructor to the null dtor.  This
-	 * destructor will never be called.  Before freeing the gigantic
-	 * page destroy_compound_gigantic_folio will turn the folio into a
-	 * simple group of pages.  After this the destructor does not
-	 * apply.
-	 *
-	 */
-	if (hstate_is_gigantic(h))
-		set_compound_page_dtor(page, NULL_COMPOUND_DTOR);
-	else
-		set_compound_page_dtor(page, COMPOUND_PAGE_DTOR);
-}
-
-/*
- * Remove hugetlb page from lists.
- * If vmemmap exists for the page, update dtor so that the page appears
-=======
 						struct folio *folio)
 {
 	lockdep_assert_held(&hugetlb_lock);
@@ -1698,7 +1629,6 @@
 /*
  * Remove hugetlb folio from lists.
  * If vmemmap exists for the folio, update dtor so that the folio appears
->>>>>>> ccf0a997
  * as just a compound page.  Otherwise, wait until after allocating vmemmap
  * to update dtor.
  *
@@ -1735,24 +1665,15 @@
 	 * pages.  Otherwise, someone (memory error handling) may try to write
 	 * to tail struct pages.
 	 */
-<<<<<<< HEAD
-	if (!HPageVmemmapOptimized(page))
-		__clear_hugetlb_destructor(h, page);
-=======
 	if (!folio_test_hugetlb_vmemmap_optimized(folio))
 		__clear_hugetlb_destructor(h, folio);
->>>>>>> ccf0a997
 
 	 /*
 	  * In the case of demote we do not ref count the page as it will soon
 	  * be turned into a page of smaller size.
 	 */
 	if (!demote)
-<<<<<<< HEAD
-		set_page_refcounted(page);
-=======
 		folio_ref_unfreeze(folio, 1);
->>>>>>> ccf0a997
 
 	h->nr_huge_pages--;
 	h->nr_huge_pages_node[nid]--;
@@ -1819,13 +1740,7 @@
 static void __update_and_free_hugetlb_folio(struct hstate *h,
 						struct folio *folio)
 {
-<<<<<<< HEAD
-	int i;
-	struct page *subpage;
-	bool clear_dtor = HPageVmemmapOptimized(page);
-=======
 	bool clear_dtor = folio_test_hugetlb_vmemmap_optimized(folio);
->>>>>>> ccf0a997
 
 	if (hstate_is_gigantic(h) && !gigantic_page_runtime_supported())
 		return;
@@ -1862,21 +1777,8 @@
 	 */
 	if (clear_dtor) {
 		spin_lock_irq(&hugetlb_lock);
-<<<<<<< HEAD
-		__clear_hugetlb_destructor(h, page);
-		spin_unlock_irq(&hugetlb_lock);
-	}
-
-	for (i = 0; i < pages_per_huge_page(h); i++) {
-		subpage = nth_page(page, i);
-		subpage->flags &= ~(1 << PG_locked | 1 << PG_error |
-				1 << PG_referenced | 1 << PG_dirty |
-				1 << PG_active | 1 << PG_private |
-				1 << PG_writeback);
-=======
 		__clear_hugetlb_destructor(h, folio);
 		spin_unlock_irq(&hugetlb_lock);
->>>>>>> ccf0a997
 	}
 
 	/*
@@ -5681,17 +5583,6 @@
 		return 0;
 
 	/*
-	 * Never handle CoW for uffd-wp protected pages.  It should be only
-	 * handled when the uffd-wp protection is removed.
-	 *
-	 * Note that only the CoW optimization path (in hugetlb_no_page())
-	 * can trigger this, because hugetlb_fault() will always resolve
-	 * uffd-wp bit first.
-	 */
-	if (!unshare && huge_pte_uffd_wp(pte))
-		return 0;
-
-	/*
 	 * hugetlb does not support FOLL_FORCE-style write faults that keep the
 	 * PTE mapped R/O such as maybe_mkwrite() would do.
 	 */
@@ -5704,11 +5595,7 @@
 		return 0;
 	}
 
-<<<<<<< HEAD
-	old_page = pte_page(pte);
-=======
 	old_folio = page_folio(pte_page(pte));
->>>>>>> ccf0a997
 
 	delayacct_wpcopy_start();
 
@@ -6714,15 +6601,10 @@
 			 * pre-allocations to install pte markers.
 			 */
 			ptep = huge_pte_alloc(mm, vma, address, psize);
-<<<<<<< HEAD
-			if (!ptep)
-				break;
-=======
 			if (!ptep) {
 				pages = -ENOMEM;
 				break;
 			}
->>>>>>> ccf0a997
 		}
 		ptl = huge_pte_lock(h, mm, ptep);
 		if (huge_pmd_unshare(mm, vma, address, ptep)) {
@@ -6762,11 +6644,7 @@
 			else if (uffd_wp_resolve)
 				newpte = pte_swp_clear_uffd_wp(newpte);
 			if (!pte_same(pte, newpte))
-<<<<<<< HEAD
-				set_huge_pte_at(mm, address, ptep, newpte);
-=======
 				set_huge_pte_at(mm, address, ptep, newpte, psize);
->>>>>>> ccf0a997
 		} else if (unlikely(is_pte_marker(pte))) {
 			/* No other markers apply for now. */
 			WARN_ON_ONCE(!pte_marker_uffd_wp(pte));
