--- conflicted
+++ resolved
@@ -794,10 +794,7 @@
 void unregister_shrinker(struct shrinker *shrinker)
 {
 	struct dentry *debugfs_entry;
-<<<<<<< HEAD
-=======
 	int debugfs_id;
->>>>>>> ccf0a997
 
 	if (!(shrinker->flags & SHRINKER_REGISTERED))
 		return;
@@ -807,17 +804,10 @@
 	shrinker->flags &= ~SHRINKER_REGISTERED;
 	if (shrinker->flags & SHRINKER_MEMCG_AWARE)
 		unregister_memcg_shrinker(shrinker);
-<<<<<<< HEAD
-	debugfs_entry = shrinker_debugfs_remove(shrinker);
-	up_write(&shrinker_rwsem);
-
-	debugfs_remove_recursive(debugfs_entry);
-=======
 	debugfs_entry = shrinker_debugfs_detach(shrinker, &debugfs_id);
 	up_write(&shrinker_rwsem);
 
 	shrinker_debugfs_remove(debugfs_entry, debugfs_id);
->>>>>>> ccf0a997
 
 	kfree(shrinker->nr_deferred);
 	shrinker->nr_deferred = NULL;
@@ -4449,12 +4439,7 @@
 {
 	int prev, next;
 	int type, zone;
-<<<<<<< HEAD
-	struct lru_gen_struct *lrugen = &lruvec->lrugen;
-
-=======
 	struct lru_gen_folio *lrugen = &lruvec->lrugen;
->>>>>>> ccf0a997
 restart:
 	spin_lock_irq(&lruvec->lru_lock);
 
@@ -4961,13 +4946,6 @@
 
 	/* ineligible */
 	if (zone > sc->reclaim_idx || skip_cma(folio, sc)) {
-		gen = folio_inc_gen(lruvec, folio, false);
-		list_move_tail(&folio->lru, &lrugen->folios[gen][type][zone]);
-		return true;
-	}
-
-	/* ineligible */
-	if (zone > sc->reclaim_idx) {
 		gen = folio_inc_gen(lruvec, folio, false);
 		list_move_tail(&folio->lru, &lrugen->folios[gen][type][zone]);
 		return true;
