// SPDX-License-Identifier: GPL-2.0-only
/*
 * mm/mmap.c
 *
 * Written by obz.
 *
 * Address space accounting code	<alan@lxorguk.ukuu.org.uk>
 */

#define pr_fmt(fmt) KBUILD_MODNAME ": " fmt

#include <linux/kernel.h>
#include <linux/slab.h>
#include <linux/backing-dev.h>
#include <linux/mm.h>
#include <linux/mm_inline.h>
#include <linux/shm.h>
#include <linux/mman.h>
#include <linux/pagemap.h>
#include <linux/swap.h>
#include <linux/syscalls.h>
#include <linux/capability.h>
#include <linux/init.h>
#include <linux/file.h>
#include <linux/fs.h>
#include <linux/personality.h>
#include <linux/security.h>
#include <linux/hugetlb.h>
#include <linux/shmem_fs.h>
#include <linux/profile.h>
#include <linux/export.h>
#include <linux/mount.h>
#include <linux/mempolicy.h>
#include <linux/rmap.h>
#include <linux/mmu_notifier.h>
#include <linux/mmdebug.h>
#include <linux/perf_event.h>
#include <linux/audit.h>
#include <linux/khugepaged.h>
#include <linux/uprobes.h>
#include <linux/notifier.h>
#include <linux/memory.h>
#include <linux/printk.h>
#include <linux/userfaultfd_k.h>
#include <linux/moduleparam.h>
#include <linux/pkeys.h>
#include <linux/oom.h>
#include <linux/sched/mm.h>
#include <linux/ksm.h>

#include <linux/uaccess.h>
#include <asm/cacheflush.h>
#include <asm/tlb.h>
#include <asm/mmu_context.h>

#define CREATE_TRACE_POINTS
#include <trace/events/mmap.h>

#include "internal.h"

#ifndef arch_mmap_check
#define arch_mmap_check(addr, len, flags)	(0)
#endif

#ifdef CONFIG_HAVE_ARCH_MMAP_RND_BITS
const int mmap_rnd_bits_min = CONFIG_ARCH_MMAP_RND_BITS_MIN;
const int mmap_rnd_bits_max = CONFIG_ARCH_MMAP_RND_BITS_MAX;
int mmap_rnd_bits __read_mostly = CONFIG_ARCH_MMAP_RND_BITS;
#endif
#ifdef CONFIG_HAVE_ARCH_MMAP_RND_COMPAT_BITS
const int mmap_rnd_compat_bits_min = CONFIG_ARCH_MMAP_RND_COMPAT_BITS_MIN;
const int mmap_rnd_compat_bits_max = CONFIG_ARCH_MMAP_RND_COMPAT_BITS_MAX;
int mmap_rnd_compat_bits __read_mostly = CONFIG_ARCH_MMAP_RND_COMPAT_BITS;
#endif

static bool ignore_rlimit_data;
core_param(ignore_rlimit_data, ignore_rlimit_data, bool, 0644);

static void unmap_region(struct mm_struct *mm, struct ma_state *mas,
		struct vm_area_struct *vma, struct vm_area_struct *prev,
		struct vm_area_struct *next, unsigned long start,
		unsigned long end, unsigned long tree_end, bool mm_wr_locked);

static pgprot_t vm_pgprot_modify(pgprot_t oldprot, unsigned long vm_flags)
{
	return pgprot_modify(oldprot, vm_get_page_prot(vm_flags));
}

/* Update vma->vm_page_prot to reflect vma->vm_flags. */
void vma_set_page_prot(struct vm_area_struct *vma)
{
	unsigned long vm_flags = vma->vm_flags;
	pgprot_t vm_page_prot;

	vm_page_prot = vm_pgprot_modify(vma->vm_page_prot, vm_flags);
	if (vma_wants_writenotify(vma, vm_page_prot)) {
		vm_flags &= ~VM_SHARED;
		vm_page_prot = vm_pgprot_modify(vm_page_prot, vm_flags);
	}
	/* remove_protection_ptes reads vma->vm_page_prot without mmap_lock */
	WRITE_ONCE(vma->vm_page_prot, vm_page_prot);
}

/*
 * Requires inode->i_mapping->i_mmap_rwsem
 */
static void __remove_shared_vm_struct(struct vm_area_struct *vma,
		struct file *file, struct address_space *mapping)
{
	if (vma->vm_flags & VM_SHARED)
		mapping_unmap_writable(mapping);

	flush_dcache_mmap_lock(mapping);
	vma_interval_tree_remove(vma, &mapping->i_mmap);
	flush_dcache_mmap_unlock(mapping);
}

/*
 * Unlink a file-based vm structure from its interval tree, to hide
 * vma from rmap and vmtruncate before freeing its page tables.
 */
void unlink_file_vma(struct vm_area_struct *vma)
{
	struct file *file = vma->vm_file;

	if (file) {
		struct address_space *mapping = file->f_mapping;
		i_mmap_lock_write(mapping);
		__remove_shared_vm_struct(vma, file, mapping);
		i_mmap_unlock_write(mapping);
	}
}

/*
 * Close a vm structure and free it.
 */
static void remove_vma(struct vm_area_struct *vma, bool unreachable)
{
	might_sleep();
	if (vma->vm_ops && vma->vm_ops->close)
		vma->vm_ops->close(vma);
	if (vma->vm_file)
		fput(vma->vm_file);
	mpol_put(vma_policy(vma));
	if (unreachable)
		__vm_area_free(vma);
	else
		vm_area_free(vma);
}

static inline struct vm_area_struct *vma_prev_limit(struct vma_iterator *vmi,
						    unsigned long min)
{
	return mas_prev(&vmi->mas, min);
}

/*
 * check_brk_limits() - Use platform specific check of range & verify mlock
 * limits.
 * @addr: The address to check
 * @len: The size of increase.
 *
 * Return: 0 on success.
 */
static int check_brk_limits(unsigned long addr, unsigned long len)
{
	unsigned long mapped_addr;

	mapped_addr = get_unmapped_area(NULL, addr, len, 0, MAP_FIXED);
	if (IS_ERR_VALUE(mapped_addr))
		return mapped_addr;

	return mlock_future_ok(current->mm, current->mm->def_flags, len)
		? 0 : -EAGAIN;
}
static int do_brk_flags(struct vma_iterator *vmi, struct vm_area_struct *brkvma,
		unsigned long addr, unsigned long request, unsigned long flags);
SYSCALL_DEFINE1(brk, unsigned long, brk)
{
	unsigned long newbrk, oldbrk, origbrk;
	struct mm_struct *mm = current->mm;
	struct vm_area_struct *brkvma, *next = NULL;
	unsigned long min_brk;
	bool populate = false;
	LIST_HEAD(uf);
	struct vma_iterator vmi;

	if (mmap_write_lock_killable(mm))
		return -EINTR;

	origbrk = mm->brk;

#ifdef CONFIG_COMPAT_BRK
	/*
	 * CONFIG_COMPAT_BRK can still be overridden by setting
	 * randomize_va_space to 2, which will still cause mm->start_brk
	 * to be arbitrarily shifted
	 */
	if (current->brk_randomized)
		min_brk = mm->start_brk;
	else
		min_brk = mm->end_data;
#else
	min_brk = mm->start_brk;
#endif
	if (brk < min_brk)
		goto out;

	/*
	 * Check against rlimit here. If this check is done later after the test
	 * of oldbrk with newbrk then it can escape the test and let the data
	 * segment grow beyond its set limit the in case where the limit is
	 * not page aligned -Ram Gupta
	 */
	if (check_data_rlimit(rlimit(RLIMIT_DATA), brk, mm->start_brk,
			      mm->end_data, mm->start_data))
		goto out;

	newbrk = PAGE_ALIGN(brk);
	oldbrk = PAGE_ALIGN(mm->brk);
	if (oldbrk == newbrk) {
		mm->brk = brk;
		goto success;
	}

	/* Always allow shrinking brk. */
	if (brk <= mm->brk) {
		/* Search one past newbrk */
		vma_iter_init(&vmi, mm, newbrk);
		brkvma = vma_find(&vmi, oldbrk);
		if (!brkvma || brkvma->vm_start >= oldbrk)
			goto out; /* mapping intersects with an existing non-brk vma. */
		/*
		 * mm->brk must be protected by write mmap_lock.
		 * do_vma_munmap() will drop the lock on success,  so update it
		 * before calling do_vma_munmap().
		 */
		mm->brk = brk;
		if (do_vma_munmap(&vmi, brkvma, newbrk, oldbrk, &uf, true))
			goto out;

		goto success_unlocked;
	}

	if (check_brk_limits(oldbrk, newbrk - oldbrk))
		goto out;

	/*
	 * Only check if the next VMA is within the stack_guard_gap of the
	 * expansion area
	 */
	vma_iter_init(&vmi, mm, oldbrk);
	next = vma_find(&vmi, newbrk + PAGE_SIZE + stack_guard_gap);
	if (next && newbrk + PAGE_SIZE > vm_start_gap(next))
		goto out;

	brkvma = vma_prev_limit(&vmi, mm->start_brk);
	/* Ok, looks good - let it rip. */
	if (do_brk_flags(&vmi, brkvma, oldbrk, newbrk - oldbrk, 0) < 0)
		goto out;

	mm->brk = brk;
	if (mm->def_flags & VM_LOCKED)
		populate = true;

success:
	mmap_write_unlock(mm);
success_unlocked:
	userfaultfd_unmap_complete(mm, &uf);
	if (populate)
		mm_populate(oldbrk, newbrk - oldbrk);
	return brk;

out:
	mm->brk = origbrk;
	mmap_write_unlock(mm);
	return origbrk;
}

#if defined(CONFIG_DEBUG_VM_MAPLE_TREE)
static void validate_mm(struct mm_struct *mm)
{
	int bug = 0;
	int i = 0;
	struct vm_area_struct *vma;
	VMA_ITERATOR(vmi, mm, 0);

	mt_validate(&mm->mm_mt);
	for_each_vma(vmi, vma) {
#ifdef CONFIG_DEBUG_VM_RB
		struct anon_vma *anon_vma = vma->anon_vma;
		struct anon_vma_chain *avc;
#endif
		unsigned long vmi_start, vmi_end;
		bool warn = 0;

		vmi_start = vma_iter_addr(&vmi);
		vmi_end = vma_iter_end(&vmi);
		if (VM_WARN_ON_ONCE_MM(vma->vm_end != vmi_end, mm))
			warn = 1;

		if (VM_WARN_ON_ONCE_MM(vma->vm_start != vmi_start, mm))
			warn = 1;

		if (warn) {
			pr_emerg("issue in %s\n", current->comm);
			dump_stack();
			dump_vma(vma);
			pr_emerg("tree range: %px start %lx end %lx\n", vma,
				 vmi_start, vmi_end - 1);
			vma_iter_dump_tree(&vmi);
		}

#ifdef CONFIG_DEBUG_VM_RB
		if (anon_vma) {
			anon_vma_lock_read(anon_vma);
			list_for_each_entry(avc, &vma->anon_vma_chain, same_vma)
				anon_vma_interval_tree_verify(avc);
			anon_vma_unlock_read(anon_vma);
		}
#endif
		i++;
	}
	if (i != mm->map_count) {
		pr_emerg("map_count %d vma iterator %d\n", mm->map_count, i);
		bug = 1;
	}
	VM_BUG_ON_MM(bug, mm);
}

#else /* !CONFIG_DEBUG_VM_MAPLE_TREE */
#define validate_mm(mm) do { } while (0)
#endif /* CONFIG_DEBUG_VM_MAPLE_TREE */

/*
 * vma has some anon_vma assigned, and is already inserted on that
 * anon_vma's interval trees.
 *
 * Before updating the vma's vm_start / vm_end / vm_pgoff fields, the
 * vma must be removed from the anon_vma's interval trees using
 * anon_vma_interval_tree_pre_update_vma().
 *
 * After the update, the vma will be reinserted using
 * anon_vma_interval_tree_post_update_vma().
 *
 * The entire update must be protected by exclusive mmap_lock and by
 * the root anon_vma's mutex.
 */
static inline void
anon_vma_interval_tree_pre_update_vma(struct vm_area_struct *vma)
{
	struct anon_vma_chain *avc;

	list_for_each_entry(avc, &vma->anon_vma_chain, same_vma)
		anon_vma_interval_tree_remove(avc, &avc->anon_vma->rb_root);
}

static inline void
anon_vma_interval_tree_post_update_vma(struct vm_area_struct *vma)
{
	struct anon_vma_chain *avc;

	list_for_each_entry(avc, &vma->anon_vma_chain, same_vma)
		anon_vma_interval_tree_insert(avc, &avc->anon_vma->rb_root);
}

static unsigned long count_vma_pages_range(struct mm_struct *mm,
		unsigned long addr, unsigned long end)
{
	VMA_ITERATOR(vmi, mm, addr);
	struct vm_area_struct *vma;
	unsigned long nr_pages = 0;

	for_each_vma_range(vmi, vma, end) {
		unsigned long vm_start = max(addr, vma->vm_start);
		unsigned long vm_end = min(end, vma->vm_end);

		nr_pages += PHYS_PFN(vm_end - vm_start);
	}

	return nr_pages;
}

static void __vma_link_file(struct vm_area_struct *vma,
			    struct address_space *mapping)
{
	if (vma->vm_flags & VM_SHARED)
		mapping_allow_writable(mapping);

	flush_dcache_mmap_lock(mapping);
	vma_interval_tree_insert(vma, &mapping->i_mmap);
	flush_dcache_mmap_unlock(mapping);
}

static int vma_link(struct mm_struct *mm, struct vm_area_struct *vma)
{
	VMA_ITERATOR(vmi, mm, 0);
	struct address_space *mapping = NULL;

	vma_iter_config(&vmi, vma->vm_start, vma->vm_end);
	if (vma_iter_prealloc(&vmi, vma))
		return -ENOMEM;

	vma_start_write(vma);

	vma_iter_store(&vmi, vma);

	if (vma->vm_file) {
		mapping = vma->vm_file->f_mapping;
		i_mmap_lock_write(mapping);
		__vma_link_file(vma, mapping);
		i_mmap_unlock_write(mapping);
	}

	mm->map_count++;
	validate_mm(mm);
	return 0;
}

/*
 * init_multi_vma_prep() - Initializer for struct vma_prepare
 * @vp: The vma_prepare struct
 * @vma: The vma that will be altered once locked
 * @next: The next vma if it is to be adjusted
 * @remove: The first vma to be removed
 * @remove2: The second vma to be removed
 */
static inline void init_multi_vma_prep(struct vma_prepare *vp,
		struct vm_area_struct *vma, struct vm_area_struct *next,
		struct vm_area_struct *remove, struct vm_area_struct *remove2)
{
	memset(vp, 0, sizeof(struct vma_prepare));
	vp->vma = vma;
	vp->anon_vma = vma->anon_vma;
	vp->remove = remove;
	vp->remove2 = remove2;
	vp->adj_next = next;
	if (!vp->anon_vma && next)
		vp->anon_vma = next->anon_vma;

	vp->file = vma->vm_file;
	if (vp->file)
		vp->mapping = vma->vm_file->f_mapping;

}

/*
 * init_vma_prep() - Initializer wrapper for vma_prepare struct
 * @vp: The vma_prepare struct
 * @vma: The vma that will be altered once locked
 */
static inline void init_vma_prep(struct vma_prepare *vp,
				 struct vm_area_struct *vma)
{
	init_multi_vma_prep(vp, vma, NULL, NULL, NULL);
}


/*
 * vma_prepare() - Helper function for handling locking VMAs prior to altering
 * @vp: The initialized vma_prepare struct
 */
static inline void vma_prepare(struct vma_prepare *vp)
{
	if (vp->file) {
		uprobe_munmap(vp->vma, vp->vma->vm_start, vp->vma->vm_end);

		if (vp->adj_next)
			uprobe_munmap(vp->adj_next, vp->adj_next->vm_start,
				      vp->adj_next->vm_end);

		i_mmap_lock_write(vp->mapping);
		if (vp->insert && vp->insert->vm_file) {
			/*
			 * Put into interval tree now, so instantiated pages
			 * are visible to arm/parisc __flush_dcache_page
			 * throughout; but we cannot insert into address
			 * space until vma start or end is updated.
			 */
			__vma_link_file(vp->insert,
					vp->insert->vm_file->f_mapping);
		}
	}

	if (vp->anon_vma) {
		anon_vma_lock_write(vp->anon_vma);
		anon_vma_interval_tree_pre_update_vma(vp->vma);
		if (vp->adj_next)
			anon_vma_interval_tree_pre_update_vma(vp->adj_next);
	}

	if (vp->file) {
		flush_dcache_mmap_lock(vp->mapping);
		vma_interval_tree_remove(vp->vma, &vp->mapping->i_mmap);
		if (vp->adj_next)
			vma_interval_tree_remove(vp->adj_next,
						 &vp->mapping->i_mmap);
	}

}

/*
 * vma_complete- Helper function for handling the unlocking after altering VMAs,
 * or for inserting a VMA.
 *
 * @vp: The vma_prepare struct
 * @vmi: The vma iterator
 * @mm: The mm_struct
 */
static inline void vma_complete(struct vma_prepare *vp,
				struct vma_iterator *vmi, struct mm_struct *mm)
{
	if (vp->file) {
		if (vp->adj_next)
			vma_interval_tree_insert(vp->adj_next,
						 &vp->mapping->i_mmap);
		vma_interval_tree_insert(vp->vma, &vp->mapping->i_mmap);
		flush_dcache_mmap_unlock(vp->mapping);
	}

	if (vp->remove && vp->file) {
		__remove_shared_vm_struct(vp->remove, vp->file, vp->mapping);
		if (vp->remove2)
			__remove_shared_vm_struct(vp->remove2, vp->file,
						  vp->mapping);
	} else if (vp->insert) {
		/*
		 * split_vma has split insert from vma, and needs
		 * us to insert it before dropping the locks
		 * (it may either follow vma or precede it).
		 */
		vma_iter_store(vmi, vp->insert);
		mm->map_count++;
	}

	if (vp->anon_vma) {
		anon_vma_interval_tree_post_update_vma(vp->vma);
		if (vp->adj_next)
			anon_vma_interval_tree_post_update_vma(vp->adj_next);
		anon_vma_unlock_write(vp->anon_vma);
	}

	if (vp->file) {
		i_mmap_unlock_write(vp->mapping);
		uprobe_mmap(vp->vma);

		if (vp->adj_next)
			uprobe_mmap(vp->adj_next);
	}

	if (vp->remove) {
again:
		vma_mark_detached(vp->remove, true);
		if (vp->file) {
			uprobe_munmap(vp->remove, vp->remove->vm_start,
				      vp->remove->vm_end);
			fput(vp->file);
		}
		if (vp->remove->anon_vma)
			anon_vma_merge(vp->vma, vp->remove);
		mm->map_count--;
		mpol_put(vma_policy(vp->remove));
		if (!vp->remove2)
			WARN_ON_ONCE(vp->vma->vm_end < vp->remove->vm_end);
		vm_area_free(vp->remove);

		/*
		 * In mprotect's case 6 (see comments on vma_merge),
		 * we are removing both mid and next vmas
		 */
		if (vp->remove2) {
			vp->remove = vp->remove2;
			vp->remove2 = NULL;
			goto again;
		}
	}
	if (vp->insert && vp->file)
		uprobe_mmap(vp->insert);
	validate_mm(mm);
}

/*
 * dup_anon_vma() - Helper function to duplicate anon_vma
 * @dst: The destination VMA
 * @src: The source VMA
 * @dup: Pointer to the destination VMA when successful.
 *
 * Returns: 0 on success.
 */
static inline int dup_anon_vma(struct vm_area_struct *dst,
		struct vm_area_struct *src, struct vm_area_struct **dup)
{
	/*
	 * Easily overlooked: when mprotect shifts the boundary, make sure the
	 * expanding vma has anon_vma set if the shrinking vma had, to cover any
	 * anon pages imported.
	 */
	if (src->anon_vma && !dst->anon_vma) {
		int ret;

		vma_assert_write_locked(dst);
		dst->anon_vma = src->anon_vma;
		ret = anon_vma_clone(dst, src);
		if (ret)
			return ret;

		*dup = dst;
	}

	return 0;
}

/*
 * vma_expand - Expand an existing VMA
 *
 * @vmi: The vma iterator
 * @vma: The vma to expand
 * @start: The start of the vma
 * @end: The exclusive end of the vma
 * @pgoff: The page offset of vma
 * @next: The current of next vma.
 *
 * Expand @vma to @start and @end.  Can expand off the start and end.  Will
 * expand over @next if it's different from @vma and @end == @next->vm_end.
 * Checking if the @vma can expand and merge with @next needs to be handled by
 * the caller.
 *
 * Returns: 0 on success
 */
int vma_expand(struct vma_iterator *vmi, struct vm_area_struct *vma,
	       unsigned long start, unsigned long end, pgoff_t pgoff,
	       struct vm_area_struct *next)
{
	struct vm_area_struct *anon_dup = NULL;
	bool remove_next = false;
	struct vma_prepare vp;

	vma_start_write(vma);
	if (next && (vma != next) && (end == next->vm_end)) {
		int ret;

		remove_next = true;
		vma_start_write(next);
		ret = dup_anon_vma(vma, next, &anon_dup);
		if (ret)
			return ret;
	}

	init_multi_vma_prep(&vp, vma, NULL, remove_next ? next : NULL, NULL);
	/* Not merging but overwriting any part of next is not handled. */
	VM_WARN_ON(next && !vp.remove &&
		  next != vma && end > next->vm_start);
	/* Only handles expanding */
	VM_WARN_ON(vma->vm_start < start || vma->vm_end > end);

	/* Note: vma iterator must be pointing to 'start' */
	vma_iter_config(vmi, start, end);
	if (vma_iter_prealloc(vmi, vma))
		goto nomem;

	vma_prepare(&vp);
	vma_adjust_trans_huge(vma, start, end, 0);
	vma->vm_start = start;
	vma->vm_end = end;
	vma->vm_pgoff = pgoff;
	vma_iter_store(vmi, vma);

	vma_complete(&vp, vmi, vma->vm_mm);
	return 0;

nomem:
	if (anon_dup)
		unlink_anon_vmas(anon_dup);
	return -ENOMEM;
}

/*
 * vma_shrink() - Reduce an existing VMAs memory area
 * @vmi: The vma iterator
 * @vma: The VMA to modify
 * @start: The new start
 * @end: The new end
 *
 * Returns: 0 on success, -ENOMEM otherwise
 */
int vma_shrink(struct vma_iterator *vmi, struct vm_area_struct *vma,
	       unsigned long start, unsigned long end, pgoff_t pgoff)
{
	struct vma_prepare vp;

	WARN_ON((vma->vm_start != start) && (vma->vm_end != end));

	if (vma->vm_start < start)
		vma_iter_config(vmi, vma->vm_start, start);
	else
		vma_iter_config(vmi, end, vma->vm_end);

	if (vma_iter_prealloc(vmi, NULL))
		return -ENOMEM;

	vma_start_write(vma);

<<<<<<< HEAD
		if (adjust_next)
			uprobe_munmap(next, next->vm_start, next->vm_end);

		i_mmap_lock_write(mapping);
		if (insert && insert->vm_file) {
			/*
			 * Put into interval tree now, so instantiated pages
			 * are visible to arm/parisc __flush_dcache_page
			 * throughout; but we cannot insert into address
			 * space until vma start or end is updated.
			 */
			__vma_link_file(insert, insert->vm_file->f_mapping);
		}
	}

	anon_vma = vma->anon_vma;
	if (!anon_vma && adjust_next)
		anon_vma = next->anon_vma;
	if (anon_vma) {
		VM_WARN_ON(adjust_next && next->anon_vma &&
			   anon_vma != next->anon_vma);
		anon_vma_lock_write(anon_vma);
		anon_vma_interval_tree_pre_update_vma(vma);
		if (adjust_next)
			anon_vma_interval_tree_pre_update_vma(next);
	}

	if (file) {
		flush_dcache_mmap_lock(mapping);
		vma_interval_tree_remove(vma, root);
		if (adjust_next)
			vma_interval_tree_remove(next, root);
	}

	if (start != vma->vm_start) {
		if ((vma->vm_start < start) &&
		    (!insert || (insert->vm_end != start))) {
			vma_mas_szero(&mas, vma->vm_start, start);
			VM_WARN_ON(insert && insert->vm_start > vma->vm_start);
		} else {
			vma_changed = true;
		}
		vma->vm_start = start;
	}
	if (end != vma->vm_end) {
		if (vma->vm_end > end) {
			if ((vma->vm_end + adjust_next != end) &&
			    (!insert || (insert->vm_start != end))) {
				vma_mas_szero(&mas, end, vma->vm_end);
				mas_reset(&mas);
				VM_WARN_ON(insert &&
					   insert->vm_end < vma->vm_end);
			}
		} else {
			vma_changed = true;
		}
		vma->vm_end = end;
	}

	if (vma_changed)
		vma_mas_store(vma, &mas);
=======
	init_vma_prep(&vp, vma);
	vma_prepare(&vp);
	vma_adjust_trans_huge(vma, start, end, 0);
>>>>>>> ccf0a997

	vma_iter_clear(vmi);
	vma->vm_start = start;
	vma->vm_end = end;
	vma->vm_pgoff = pgoff;
	vma_complete(&vp, vmi, vma->vm_mm);
	return 0;
}

/*
 * If the vma has a ->close operation then the driver probably needs to release
 * per-vma resources, so we don't attempt to merge those if the caller indicates
 * the current vma may be removed as part of the merge.
 */
static inline bool is_mergeable_vma(struct vm_area_struct *vma,
		struct file *file, unsigned long vm_flags,
		struct vm_userfaultfd_ctx vm_userfaultfd_ctx,
		struct anon_vma_name *anon_name, bool may_remove_vma)
{
	/*
	 * VM_SOFTDIRTY should not prevent from VMA merging, if we
	 * match the flags but dirty bit -- the caller should mark
	 * merged VMA as dirty. If dirty bit won't be excluded from
	 * comparison, we increase pressure on the memory system forcing
	 * the kernel to generate new VMAs when old one could be
	 * extended instead.
	 */
	if ((vma->vm_flags ^ vm_flags) & ~VM_SOFTDIRTY)
		return false;
	if (vma->vm_file != file)
		return false;
	if (may_remove_vma && vma->vm_ops && vma->vm_ops->close)
		return false;
	if (!is_mergeable_vm_userfaultfd_ctx(vma, vm_userfaultfd_ctx))
		return false;
	if (!anon_vma_name_eq(anon_vma_name(vma), anon_name))
		return false;
	return true;
}

static inline bool is_mergeable_anon_vma(struct anon_vma *anon_vma1,
		 struct anon_vma *anon_vma2, struct vm_area_struct *vma)
{
	/*
	 * The list_is_singular() test is to avoid merging VMA cloned from
	 * parents. This can improve scalability caused by anon_vma lock.
	 */
	if ((!anon_vma1 || !anon_vma2) && (!vma ||
		list_is_singular(&vma->anon_vma_chain)))
		return true;
	return anon_vma1 == anon_vma2;
}

/*
 * Return true if we can merge this (vm_flags,anon_vma,file,vm_pgoff)
 * in front of (at a lower virtual address and file offset than) the vma.
 *
 * We cannot merge two vmas if they have differently assigned (non-NULL)
 * anon_vmas, nor if same anon_vma is assigned but offsets incompatible.
 *
 * We don't check here for the merged mmap wrapping around the end of pagecache
 * indices (16TB on ia32) because do_mmap() does not permit mmap's which
 * wrap, nor mmaps which cover the final page at index -1UL.
 *
 * We assume the vma may be removed as part of the merge.
 */
static bool
can_vma_merge_before(struct vm_area_struct *vma, unsigned long vm_flags,
		struct anon_vma *anon_vma, struct file *file,
		pgoff_t vm_pgoff, struct vm_userfaultfd_ctx vm_userfaultfd_ctx,
		struct anon_vma_name *anon_name)
{
	if (is_mergeable_vma(vma, file, vm_flags, vm_userfaultfd_ctx, anon_name, true) &&
	    is_mergeable_anon_vma(anon_vma, vma->anon_vma, vma)) {
		if (vma->vm_pgoff == vm_pgoff)
			return true;
	}
	return false;
}

/*
 * Return true if we can merge this (vm_flags,anon_vma,file,vm_pgoff)
 * beyond (at a higher virtual address and file offset than) the vma.
 *
 * We cannot merge two vmas if they have differently assigned (non-NULL)
 * anon_vmas, nor if same anon_vma is assigned but offsets incompatible.
 *
 * We assume that vma is not removed as part of the merge.
 */
static bool
can_vma_merge_after(struct vm_area_struct *vma, unsigned long vm_flags,
		struct anon_vma *anon_vma, struct file *file,
		pgoff_t vm_pgoff, struct vm_userfaultfd_ctx vm_userfaultfd_ctx,
		struct anon_vma_name *anon_name)
{
	if (is_mergeable_vma(vma, file, vm_flags, vm_userfaultfd_ctx, anon_name, false) &&
	    is_mergeable_anon_vma(anon_vma, vma->anon_vma, vma)) {
		pgoff_t vm_pglen;
		vm_pglen = vma_pages(vma);
		if (vma->vm_pgoff + vm_pglen == vm_pgoff)
			return true;
	}
	return false;
}

/*
 * Given a mapping request (addr,end,vm_flags,file,pgoff,anon_name),
 * figure out whether that can be merged with its predecessor or its
 * successor.  Or both (it neatly fills a hole).
 *
 * In most cases - when called for mmap, brk or mremap - [addr,end) is
 * certain not to be mapped by the time vma_merge is called; but when
 * called for mprotect, it is certain to be already mapped (either at
 * an offset within prev, or at the start of next), and the flags of
 * this area are about to be changed to vm_flags - and the no-change
 * case has already been eliminated.
 *
 * The following mprotect cases have to be considered, where **** is
 * the area passed down from mprotect_fixup, never extending beyond one
 * vma, PPPP is the previous vma, CCCC is a concurrent vma that starts
 * at the same address as **** and is of the same or larger span, and
 * NNNN the next vma after ****:
 *
 *     ****             ****                   ****
 *    PPPPPPNNNNNN    PPPPPPNNNNNN       PPPPPPCCCCCC
 *    cannot merge    might become       might become
 *                    PPNNNNNNNNNN       PPPPPPPPPPCC
 *    mmap, brk or    case 4 below       case 5 below
 *    mremap move:
 *                        ****               ****
 *                    PPPP    NNNN       PPPPCCCCNNNN
 *                    might become       might become
 *                    PPPPPPPPPPPP 1 or  PPPPPPPPPPPP 6 or
 *                    PPPPPPPPNNNN 2 or  PPPPPPPPNNNN 7 or
 *                    PPPPNNNNNNNN 3     PPPPNNNNNNNN 8
 *
 * It is important for case 8 that the vma CCCC overlapping the
 * region **** is never going to extended over NNNN. Instead NNNN must
 * be extended in region **** and CCCC must be removed. This way in
 * all cases where vma_merge succeeds, the moment vma_merge drops the
 * rmap_locks, the properties of the merged vma will be already
 * correct for the whole merged range. Some of those properties like
 * vm_page_prot/vm_flags may be accessed by rmap_walks and they must
 * be correct for the whole merged range immediately after the
 * rmap_locks are released. Otherwise if NNNN would be removed and
 * CCCC would be extended over the NNNN range, remove_migration_ptes
 * or other rmap walkers (if working on addresses beyond the "end"
 * parameter) may establish ptes with the wrong permissions of CCCC
 * instead of the right permissions of NNNN.
 *
 * In the code below:
 * PPPP is represented by *prev
 * CCCC is represented by *curr or not represented at all (NULL)
 * NNNN is represented by *next or not represented at all (NULL)
 * **** is not represented - it will be merged and the vma containing the
 *      area is returned, or the function will return NULL
 */
struct vm_area_struct *vma_merge(struct vma_iterator *vmi, struct mm_struct *mm,
			struct vm_area_struct *prev, unsigned long addr,
			unsigned long end, unsigned long vm_flags,
			struct anon_vma *anon_vma, struct file *file,
			pgoff_t pgoff, struct mempolicy *policy,
			struct vm_userfaultfd_ctx vm_userfaultfd_ctx,
			struct anon_vma_name *anon_name)
{
	struct vm_area_struct *curr, *next, *res;
	struct vm_area_struct *vma, *adjust, *remove, *remove2;
	struct vm_area_struct *anon_dup = NULL;
	struct vma_prepare vp;
	pgoff_t vma_pgoff;
	int err = 0;
	bool merge_prev = false;
	bool merge_next = false;
	bool vma_expanded = false;
	unsigned long vma_start = addr;
	unsigned long vma_end = end;
	pgoff_t pglen = (end - addr) >> PAGE_SHIFT;
	long adj_start = 0;

	/*
	 * We later require that vma->vm_flags == vm_flags,
	 * so this tests vma->vm_flags & VM_SPECIAL, too.
	 */
	if (vm_flags & VM_SPECIAL)
		return NULL;

	/* Does the input range span an existing VMA? (cases 5 - 8) */
	curr = find_vma_intersection(mm, prev ? prev->vm_end : 0, end);

	if (!curr ||			/* cases 1 - 4 */
	    end == curr->vm_end)	/* cases 6 - 8, adjacent VMA */
		next = vma_lookup(mm, end);
	else
		next = NULL;		/* case 5 */

	if (prev) {
		vma_start = prev->vm_start;
		vma_pgoff = prev->vm_pgoff;

		/* Can we merge the predecessor? */
		if (addr == prev->vm_end && mpol_equal(vma_policy(prev), policy)
		    && can_vma_merge_after(prev, vm_flags, anon_vma, file,
					   pgoff, vm_userfaultfd_ctx, anon_name)) {
			merge_prev = true;
			vma_prev(vmi);
		}
	}

	/* Can we merge the successor? */
	if (next && mpol_equal(policy, vma_policy(next)) &&
	    can_vma_merge_before(next, vm_flags, anon_vma, file, pgoff+pglen,
				 vm_userfaultfd_ctx, anon_name)) {
		merge_next = true;
	}

	/* Verify some invariant that must be enforced by the caller. */
	VM_WARN_ON(prev && addr <= prev->vm_start);
	VM_WARN_ON(curr && (addr != curr->vm_start || end > curr->vm_end));
	VM_WARN_ON(addr >= end);

	if (!merge_prev && !merge_next)
		return NULL; /* Not mergeable. */

	if (merge_prev)
		vma_start_write(prev);

	res = vma = prev;
	remove = remove2 = adjust = NULL;

	/* Can we merge both the predecessor and the successor? */
	if (merge_prev && merge_next &&
	    is_mergeable_anon_vma(prev->anon_vma, next->anon_vma, NULL)) {
		vma_start_write(next);
		remove = next;				/* case 1 */
		vma_end = next->vm_end;
		err = dup_anon_vma(prev, next, &anon_dup);
		if (curr) {				/* case 6 */
			vma_start_write(curr);
			remove = curr;
			remove2 = next;
			if (!next->anon_vma)
				err = dup_anon_vma(prev, curr, &anon_dup);
		}
	} else if (merge_prev) {			/* case 2 */
		if (curr) {
			vma_start_write(curr);
			err = dup_anon_vma(prev, curr, &anon_dup);
			if (end == curr->vm_end) {	/* case 7 */
				remove = curr;
			} else {			/* case 5 */
				adjust = curr;
				adj_start = (end - curr->vm_start);
			}
		}
	} else { /* merge_next */
		vma_start_write(next);
		res = next;
		if (prev && addr < prev->vm_end) {	/* case 4 */
			vma_start_write(prev);
			vma_end = addr;
			adjust = next;
			adj_start = -(prev->vm_end - addr);
			err = dup_anon_vma(next, prev, &anon_dup);
		} else {
			/*
			 * Note that cases 3 and 8 are the ONLY ones where prev
			 * is permitted to be (but is not necessarily) NULL.
			 */
			vma = next;			/* case 3 */
			vma_start = addr;
			vma_end = next->vm_end;
			vma_pgoff = next->vm_pgoff - pglen;
			if (curr) {			/* case 8 */
				vma_pgoff = curr->vm_pgoff;
				vma_start_write(curr);
				remove = curr;
				err = dup_anon_vma(next, curr, &anon_dup);
			}
		}
	}

	/* Error in anon_vma clone. */
	if (err)
		goto anon_vma_fail;

	if (vma_start < vma->vm_start || vma_end > vma->vm_end)
		vma_expanded = true;

	if (vma_expanded) {
		vma_iter_config(vmi, vma_start, vma_end);
	} else {
		vma_iter_config(vmi, adjust->vm_start + adj_start,
				adjust->vm_end);
	}

	if (vma_iter_prealloc(vmi, vma))
		goto prealloc_fail;

	init_multi_vma_prep(&vp, vma, adjust, remove, remove2);
	VM_WARN_ON(vp.anon_vma && adjust && adjust->anon_vma &&
		   vp.anon_vma != adjust->anon_vma);

	vma_prepare(&vp);
	vma_adjust_trans_huge(vma, vma_start, vma_end, adj_start);

	vma->vm_start = vma_start;
	vma->vm_end = vma_end;
	vma->vm_pgoff = vma_pgoff;

	if (vma_expanded)
		vma_iter_store(vmi, vma);

	if (adj_start) {
		adjust->vm_start += adj_start;
		adjust->vm_pgoff += adj_start >> PAGE_SHIFT;
		if (adj_start < 0) {
			WARN_ON(vma_expanded);
			vma_iter_store(vmi, next);
		}
	}

	vma_complete(&vp, vmi, mm);
	khugepaged_enter_vma(res, vm_flags);
	return res;

prealloc_fail:
	if (anon_dup)
		unlink_anon_vmas(anon_dup);

anon_vma_fail:
	vma_iter_set(vmi, addr);
	vma_iter_load(vmi);
	return NULL;
}

/*
 * Rough compatibility check to quickly see if it's even worth looking
 * at sharing an anon_vma.
 *
 * They need to have the same vm_file, and the flags can only differ
 * in things that mprotect may change.
 *
 * NOTE! The fact that we share an anon_vma doesn't _have_ to mean that
 * we can merge the two vma's. For example, we refuse to merge a vma if
 * there is a vm_ops->close() function, because that indicates that the
 * driver is doing some kind of reference counting. But that doesn't
 * really matter for the anon_vma sharing case.
 */
static int anon_vma_compatible(struct vm_area_struct *a, struct vm_area_struct *b)
{
	return a->vm_end == b->vm_start &&
		mpol_equal(vma_policy(a), vma_policy(b)) &&
		a->vm_file == b->vm_file &&
		!((a->vm_flags ^ b->vm_flags) & ~(VM_ACCESS_FLAGS | VM_SOFTDIRTY)) &&
		b->vm_pgoff == a->vm_pgoff + ((b->vm_start - a->vm_start) >> PAGE_SHIFT);
}

/*
 * Do some basic sanity checking to see if we can re-use the anon_vma
 * from 'old'. The 'a'/'b' vma's are in VM order - one of them will be
 * the same as 'old', the other will be the new one that is trying
 * to share the anon_vma.
 *
 * NOTE! This runs with mmap_lock held for reading, so it is possible that
 * the anon_vma of 'old' is concurrently in the process of being set up
 * by another page fault trying to merge _that_. But that's ok: if it
 * is being set up, that automatically means that it will be a singleton
 * acceptable for merging, so we can do all of this optimistically. But
 * we do that READ_ONCE() to make sure that we never re-load the pointer.
 *
 * IOW: that the "list_is_singular()" test on the anon_vma_chain only
 * matters for the 'stable anon_vma' case (ie the thing we want to avoid
 * is to return an anon_vma that is "complex" due to having gone through
 * a fork).
 *
 * We also make sure that the two vma's are compatible (adjacent,
 * and with the same memory policies). That's all stable, even with just
 * a read lock on the mmap_lock.
 */
static struct anon_vma *reusable_anon_vma(struct vm_area_struct *old, struct vm_area_struct *a, struct vm_area_struct *b)
{
	if (anon_vma_compatible(a, b)) {
		struct anon_vma *anon_vma = READ_ONCE(old->anon_vma);

		if (anon_vma && list_is_singular(&old->anon_vma_chain))
			return anon_vma;
	}
	return NULL;
}

/*
 * find_mergeable_anon_vma is used by anon_vma_prepare, to check
 * neighbouring vmas for a suitable anon_vma, before it goes off
 * to allocate a new anon_vma.  It checks because a repetitive
 * sequence of mprotects and faults may otherwise lead to distinct
 * anon_vmas being allocated, preventing vma merge in subsequent
 * mprotect.
 */
struct anon_vma *find_mergeable_anon_vma(struct vm_area_struct *vma)
{
	MA_STATE(mas, &vma->vm_mm->mm_mt, vma->vm_end, vma->vm_end);
	struct anon_vma *anon_vma = NULL;
	struct vm_area_struct *prev, *next;

	/* Try next first. */
	next = mas_walk(&mas);
	if (next) {
		anon_vma = reusable_anon_vma(next, vma, next);
		if (anon_vma)
			return anon_vma;
	}

	prev = mas_prev(&mas, 0);
	VM_BUG_ON_VMA(prev != vma, vma);
	prev = mas_prev(&mas, 0);
	/* Try prev next. */
	if (prev)
		anon_vma = reusable_anon_vma(prev, prev, vma);

	/*
	 * We might reach here with anon_vma == NULL if we can't find
	 * any reusable anon_vma.
	 * There's no absolute need to look only at touching neighbours:
	 * we could search further afield for "compatible" anon_vmas.
	 * But it would probably just be a waste of time searching,
	 * or lead to too many vmas hanging off the same anon_vma.
	 * We're trying to allow mprotect remerging later on,
	 * not trying to minimize memory used for anon_vmas.
	 */
	return anon_vma;
}

/*
 * If a hint addr is less than mmap_min_addr change hint to be as
 * low as possible but still greater than mmap_min_addr
 */
static inline unsigned long round_hint_to_min(unsigned long hint)
{
	hint &= PAGE_MASK;
	if (((void *)hint != NULL) &&
	    (hint < mmap_min_addr))
		return PAGE_ALIGN(mmap_min_addr);
	return hint;
}

bool mlock_future_ok(struct mm_struct *mm, unsigned long flags,
			unsigned long bytes)
{
	unsigned long locked_pages, limit_pages;

	if (!(flags & VM_LOCKED) || capable(CAP_IPC_LOCK))
		return true;

	locked_pages = bytes >> PAGE_SHIFT;
	locked_pages += mm->locked_vm;

	limit_pages = rlimit(RLIMIT_MEMLOCK);
	limit_pages >>= PAGE_SHIFT;

	return locked_pages <= limit_pages;
}

static inline u64 file_mmap_size_max(struct file *file, struct inode *inode)
{
	if (S_ISREG(inode->i_mode))
		return MAX_LFS_FILESIZE;

	if (S_ISBLK(inode->i_mode))
		return MAX_LFS_FILESIZE;

	if (S_ISSOCK(inode->i_mode))
		return MAX_LFS_FILESIZE;

	/* Special "we do even unsigned file positions" case */
	if (file->f_mode & FMODE_UNSIGNED_OFFSET)
		return 0;

	/* Yes, random drivers might want more. But I'm tired of buggy drivers */
	return ULONG_MAX;
}

static inline bool file_mmap_ok(struct file *file, struct inode *inode,
				unsigned long pgoff, unsigned long len)
{
	u64 maxsize = file_mmap_size_max(file, inode);

	if (maxsize && len > maxsize)
		return false;
	maxsize -= len;
	if (pgoff > maxsize >> PAGE_SHIFT)
		return false;
	return true;
}

/*
 * The caller must write-lock current->mm->mmap_lock.
 */
unsigned long do_mmap(struct file *file, unsigned long addr,
			unsigned long len, unsigned long prot,
			unsigned long flags, vm_flags_t vm_flags,
			unsigned long pgoff, unsigned long *populate,
			struct list_head *uf)
{
	struct mm_struct *mm = current->mm;
	int pkey = 0;

	*populate = 0;

	if (!len)
		return -EINVAL;

	/*
	 * Does the application expect PROT_READ to imply PROT_EXEC?
	 *
	 * (the exception is when the underlying filesystem is noexec
	 *  mounted, in which case we dont add PROT_EXEC.)
	 */
	if ((prot & PROT_READ) && (current->personality & READ_IMPLIES_EXEC))
		if (!(file && path_noexec(&file->f_path)))
			prot |= PROT_EXEC;

	/* force arch specific MAP_FIXED handling in get_unmapped_area */
	if (flags & MAP_FIXED_NOREPLACE)
		flags |= MAP_FIXED;

	if (!(flags & MAP_FIXED))
		addr = round_hint_to_min(addr);

	/* Careful about overflows.. */
	len = PAGE_ALIGN(len);
	if (!len)
		return -ENOMEM;

	/* offset overflow? */
	if ((pgoff + (len >> PAGE_SHIFT)) < pgoff)
		return -EOVERFLOW;

	/* Too many mappings? */
	if (mm->map_count > sysctl_max_map_count)
		return -ENOMEM;

	/* Obtain the address to map to. we verify (or select) it and ensure
	 * that it represents a valid section of the address space.
	 */
	addr = get_unmapped_area(file, addr, len, pgoff, flags);
	if (IS_ERR_VALUE(addr))
		return addr;

	if (flags & MAP_FIXED_NOREPLACE) {
		if (find_vma_intersection(mm, addr, addr + len))
			return -EEXIST;
	}

	if (prot == PROT_EXEC) {
		pkey = execute_only_pkey(mm);
		if (pkey < 0)
			pkey = 0;
	}

	/* Do simple checking here so the lower-level routines won't have
	 * to. we assume access permissions have been handled by the open
	 * of the memory object, so we don't do any here.
	 */
	vm_flags |= calc_vm_prot_bits(prot, pkey) | calc_vm_flag_bits(flags) |
			mm->def_flags | VM_MAYREAD | VM_MAYWRITE | VM_MAYEXEC;

	if (flags & MAP_LOCKED)
		if (!can_do_mlock())
			return -EPERM;

	if (!mlock_future_ok(mm, vm_flags, len))
		return -EAGAIN;

	if (file) {
		struct inode *inode = file_inode(file);
		unsigned long flags_mask;

		if (!file_mmap_ok(file, inode, pgoff, len))
			return -EOVERFLOW;

		flags_mask = LEGACY_MAP_MASK | file->f_op->mmap_supported_flags;

		switch (flags & MAP_TYPE) {
		case MAP_SHARED:
			/*
			 * Force use of MAP_SHARED_VALIDATE with non-legacy
			 * flags. E.g. MAP_SYNC is dangerous to use with
			 * MAP_SHARED as you don't know which consistency model
			 * you will get. We silently ignore unsupported flags
			 * with MAP_SHARED to preserve backward compatibility.
			 */
			flags &= LEGACY_MAP_MASK;
			fallthrough;
		case MAP_SHARED_VALIDATE:
			if (flags & ~flags_mask)
				return -EOPNOTSUPP;
			if (prot & PROT_WRITE) {
				if (!(file->f_mode & FMODE_WRITE))
					return -EACCES;
				if (IS_SWAPFILE(file->f_mapping->host))
					return -ETXTBSY;
			}

			/*
			 * Make sure we don't allow writing to an append-only
			 * file..
			 */
			if (IS_APPEND(inode) && (file->f_mode & FMODE_WRITE))
				return -EACCES;

			vm_flags |= VM_SHARED | VM_MAYSHARE;
			if (!(file->f_mode & FMODE_WRITE))
				vm_flags &= ~(VM_MAYWRITE | VM_SHARED);
			fallthrough;
		case MAP_PRIVATE:
			if (!(file->f_mode & FMODE_READ))
				return -EACCES;
			if (path_noexec(&file->f_path)) {
				if (vm_flags & VM_EXEC)
					return -EPERM;
				vm_flags &= ~VM_MAYEXEC;
			}

			if (!file->f_op->mmap)
				return -ENODEV;
			if (vm_flags & (VM_GROWSDOWN|VM_GROWSUP))
				return -EINVAL;
			break;

		default:
			return -EINVAL;
		}
	} else {
		switch (flags & MAP_TYPE) {
		case MAP_SHARED:
			if (vm_flags & (VM_GROWSDOWN|VM_GROWSUP))
				return -EINVAL;
			/*
			 * Ignore pgoff.
			 */
			pgoff = 0;
			vm_flags |= VM_SHARED | VM_MAYSHARE;
			break;
		case MAP_PRIVATE:
			/*
			 * Set pgoff according to addr for anon_vma.
			 */
			pgoff = addr >> PAGE_SHIFT;
			break;
		default:
			return -EINVAL;
		}
	}

	/*
	 * Set 'VM_NORESERVE' if we should not account for the
	 * memory use of this mapping.
	 */
	if (flags & MAP_NORESERVE) {
		/* We honor MAP_NORESERVE if allowed to overcommit */
		if (sysctl_overcommit_memory != OVERCOMMIT_NEVER)
			vm_flags |= VM_NORESERVE;

		/* hugetlb applies strict overcommit unless MAP_NORESERVE */
		if (file && is_file_hugepages(file))
			vm_flags |= VM_NORESERVE;
	}

	addr = mmap_region(file, addr, len, vm_flags, pgoff, uf);
	if (!IS_ERR_VALUE(addr) &&
	    ((vm_flags & VM_LOCKED) ||
	     (flags & (MAP_POPULATE | MAP_NONBLOCK)) == MAP_POPULATE))
		*populate = len;
	return addr;
}

unsigned long ksys_mmap_pgoff(unsigned long addr, unsigned long len,
			      unsigned long prot, unsigned long flags,
			      unsigned long fd, unsigned long pgoff)
{
	struct file *file = NULL;
	unsigned long retval;

	if (!(flags & MAP_ANONYMOUS)) {
		audit_mmap_fd(fd, flags);
		file = fget(fd);
		if (!file)
			return -EBADF;
		if (is_file_hugepages(file)) {
			len = ALIGN(len, huge_page_size(hstate_file(file)));
		} else if (unlikely(flags & MAP_HUGETLB)) {
			retval = -EINVAL;
			goto out_fput;
		}
	} else if (flags & MAP_HUGETLB) {
		struct hstate *hs;

		hs = hstate_sizelog((flags >> MAP_HUGE_SHIFT) & MAP_HUGE_MASK);
		if (!hs)
			return -EINVAL;

		len = ALIGN(len, huge_page_size(hs));
		/*
		 * VM_NORESERVE is used because the reservations will be
		 * taken when vm_ops->mmap() is called
		 */
		file = hugetlb_file_setup(HUGETLB_ANON_FILE, len,
				VM_NORESERVE,
				HUGETLB_ANONHUGE_INODE,
				(flags >> MAP_HUGE_SHIFT) & MAP_HUGE_MASK);
		if (IS_ERR(file))
			return PTR_ERR(file);
	}

	retval = vm_mmap_pgoff(file, addr, len, prot, flags, pgoff);
out_fput:
	if (file)
		fput(file);
	return retval;
}

SYSCALL_DEFINE6(mmap_pgoff, unsigned long, addr, unsigned long, len,
		unsigned long, prot, unsigned long, flags,
		unsigned long, fd, unsigned long, pgoff)
{
	return ksys_mmap_pgoff(addr, len, prot, flags, fd, pgoff);
}

#ifdef __ARCH_WANT_SYS_OLD_MMAP
struct mmap_arg_struct {
	unsigned long addr;
	unsigned long len;
	unsigned long prot;
	unsigned long flags;
	unsigned long fd;
	unsigned long offset;
};

SYSCALL_DEFINE1(old_mmap, struct mmap_arg_struct __user *, arg)
{
	struct mmap_arg_struct a;

	if (copy_from_user(&a, arg, sizeof(a)))
		return -EFAULT;
	if (offset_in_page(a.offset))
		return -EINVAL;

	return ksys_mmap_pgoff(a.addr, a.len, a.prot, a.flags, a.fd,
			       a.offset >> PAGE_SHIFT);
}
#endif /* __ARCH_WANT_SYS_OLD_MMAP */

static bool vm_ops_needs_writenotify(const struct vm_operations_struct *vm_ops)
{
	return vm_ops && (vm_ops->page_mkwrite || vm_ops->pfn_mkwrite);
}

static bool vma_is_shared_writable(struct vm_area_struct *vma)
{
	return (vma->vm_flags & (VM_WRITE | VM_SHARED)) ==
		(VM_WRITE | VM_SHARED);
}

static bool vma_fs_can_writeback(struct vm_area_struct *vma)
{
	/* No managed pages to writeback. */
	if (vma->vm_flags & VM_PFNMAP)
		return false;

	return vma->vm_file && vma->vm_file->f_mapping &&
		mapping_can_writeback(vma->vm_file->f_mapping);
}

/*
 * Does this VMA require the underlying folios to have their dirty state
 * tracked?
 */
bool vma_needs_dirty_tracking(struct vm_area_struct *vma)
{
	/* Only shared, writable VMAs require dirty tracking. */
	if (!vma_is_shared_writable(vma))
		return false;

	/* Does the filesystem need to be notified? */
	if (vm_ops_needs_writenotify(vma->vm_ops))
		return true;

	/*
	 * Even if the filesystem doesn't indicate a need for writenotify, if it
	 * can writeback, dirty tracking is still required.
	 */
	return vma_fs_can_writeback(vma);
}

/*
 * Some shared mappings will want the pages marked read-only
 * to track write events. If so, we'll downgrade vm_page_prot
 * to the private version (using protection_map[] without the
 * VM_SHARED bit).
 */
int vma_wants_writenotify(struct vm_area_struct *vma, pgprot_t vm_page_prot)
{
	/* If it was private or non-writable, the write bit is already clear */
	if (!vma_is_shared_writable(vma))
		return 0;

	/* The backer wishes to know when pages are first written to? */
	if (vm_ops_needs_writenotify(vma->vm_ops))
		return 1;

	/* The open routine did something to the protections that pgprot_modify
	 * won't preserve? */
	if (pgprot_val(vm_page_prot) !=
	    pgprot_val(vm_pgprot_modify(vm_page_prot, vma->vm_flags)))
		return 0;

	/*
	 * Do we need to track softdirty? hugetlb does not support softdirty
	 * tracking yet.
	 */
	if (vma_soft_dirty_enabled(vma) && !is_vm_hugetlb_page(vma))
		return 1;

	/* Do we need write faults for uffd-wp tracking? */
	if (userfaultfd_wp(vma))
		return 1;
<<<<<<< HEAD

	/* Specialty mapping? */
	if (vm_flags & VM_PFNMAP)
		return 0;
=======
>>>>>>> ccf0a997

	/* Can the mapping track the dirty pages? */
	return vma_fs_can_writeback(vma);
}

/*
 * We account for memory if it's a private writeable mapping,
 * not hugepages and VM_NORESERVE wasn't set.
 */
static inline int accountable_mapping(struct file *file, vm_flags_t vm_flags)
{
	/*
	 * hugetlb has its own accounting separate from the core VM
	 * VM_HUGETLB may not be set yet so we cannot check for that flag.
	 */
	if (file && is_file_hugepages(file))
		return 0;

	return (vm_flags & (VM_NORESERVE | VM_SHARED | VM_WRITE)) == VM_WRITE;
}

/**
 * unmapped_area() - Find an area between the low_limit and the high_limit with
 * the correct alignment and offset, all from @info. Note: current->mm is used
 * for the search.
 *
 * @info: The unmapped area information including the range [low_limit -
 * high_limit), the alignment offset and mask.
 *
 * Return: A memory address or -ENOMEM.
 */
static unsigned long unmapped_area(struct vm_unmapped_area_info *info)
{
<<<<<<< HEAD
	unsigned long length, gap, low_limit;
=======
	unsigned long length, gap;
	unsigned long low_limit, high_limit;
>>>>>>> ccf0a997
	struct vm_area_struct *tmp;

	MA_STATE(mas, &current->mm->mm_mt, 0, 0);

	/* Adjust search length to account for worst case alignment overhead */
	length = info->length + info->align_mask;
	if (length < info->length)
		return -ENOMEM;

	low_limit = info->low_limit;
<<<<<<< HEAD
retry:
	if (mas_empty_area(&mas, low_limit, info->high_limit - 1, length))
=======
	if (low_limit < mmap_min_addr)
		low_limit = mmap_min_addr;
	high_limit = info->high_limit;
retry:
	if (mas_empty_area(&mas, low_limit, high_limit - 1, length))
>>>>>>> ccf0a997
		return -ENOMEM;

	gap = mas.index;
	gap += (info->align_offset - gap) & info->align_mask;
	tmp = mas_next(&mas, ULONG_MAX);
<<<<<<< HEAD
	if (tmp && (tmp->vm_flags & VM_GROWSDOWN)) { /* Avoid prev check if possible */
=======
	if (tmp && (tmp->vm_flags & VM_STARTGAP_FLAGS)) { /* Avoid prev check if possible */
>>>>>>> ccf0a997
		if (vm_start_gap(tmp) < gap + length - 1) {
			low_limit = tmp->vm_end;
			mas_reset(&mas);
			goto retry;
		}
	} else {
		tmp = mas_prev(&mas, 0);
		if (tmp && vm_end_gap(tmp) > gap) {
			low_limit = vm_end_gap(tmp);
			mas_reset(&mas);
			goto retry;
		}
	}

	return gap;
}

/**
 * unmapped_area_topdown() - Find an area between the low_limit and the
 * high_limit with the correct alignment and offset at the highest available
 * address, all from @info. Note: current->mm is used for the search.
 *
 * @info: The unmapped area information including the range [low_limit -
 * high_limit), the alignment offset and mask.
 *
 * Return: A memory address or -ENOMEM.
 */
static unsigned long unmapped_area_topdown(struct vm_unmapped_area_info *info)
{
<<<<<<< HEAD
	unsigned long length, gap, high_limit, gap_end;
=======
	unsigned long length, gap, gap_end;
	unsigned long low_limit, high_limit;
>>>>>>> ccf0a997
	struct vm_area_struct *tmp;

	MA_STATE(mas, &current->mm->mm_mt, 0, 0);
	/* Adjust search length to account for worst case alignment overhead */
	length = info->length + info->align_mask;
	if (length < info->length)
		return -ENOMEM;

<<<<<<< HEAD
	high_limit = info->high_limit;
retry:
	if (mas_empty_area_rev(&mas, info->low_limit, high_limit - 1,
				length))
=======
	low_limit = info->low_limit;
	if (low_limit < mmap_min_addr)
		low_limit = mmap_min_addr;
	high_limit = info->high_limit;
retry:
	if (mas_empty_area_rev(&mas, low_limit, high_limit - 1, length))
>>>>>>> ccf0a997
		return -ENOMEM;

	gap = mas.last + 1 - info->length;
	gap -= (gap - info->align_offset) & info->align_mask;
	gap_end = mas.last;
	tmp = mas_next(&mas, ULONG_MAX);
<<<<<<< HEAD
	if (tmp && (tmp->vm_flags & VM_GROWSDOWN)) { /* Avoid prev check if possible */
=======
	if (tmp && (tmp->vm_flags & VM_STARTGAP_FLAGS)) { /* Avoid prev check if possible */
>>>>>>> ccf0a997
		if (vm_start_gap(tmp) <= gap_end) {
			high_limit = vm_start_gap(tmp);
			mas_reset(&mas);
			goto retry;
		}
	} else {
		tmp = mas_prev(&mas, 0);
		if (tmp && vm_end_gap(tmp) > gap) {
			high_limit = tmp->vm_start;
			mas_reset(&mas);
			goto retry;
		}
	}

	return gap;
}

/*
 * Search for an unmapped address range.
 *
 * We are looking for a range that:
 * - does not intersect with any VMA;
 * - is contained within the [low_limit, high_limit) interval;
 * - is at least the desired size.
 * - satisfies (begin_addr & align_mask) == (align_offset & align_mask)
 */
unsigned long vm_unmapped_area(struct vm_unmapped_area_info *info)
{
	unsigned long addr;

	if (info->flags & VM_UNMAPPED_AREA_TOPDOWN)
		addr = unmapped_area_topdown(info);
	else
		addr = unmapped_area(info);

	trace_vm_unmapped_area(addr, info);
	return addr;
}

/* Get an address range which is currently unmapped.
 * For shmat() with addr=0.
 *
 * Ugly calling convention alert:
 * Return value with the low bits set means error value,
 * ie
 *	if (ret & ~PAGE_MASK)
 *		error = ret;
 *
 * This function "knows" that -ENOMEM has the bits set.
 */
unsigned long
generic_get_unmapped_area(struct file *filp, unsigned long addr,
			  unsigned long len, unsigned long pgoff,
			  unsigned long flags)
{
	struct mm_struct *mm = current->mm;
	struct vm_area_struct *vma, *prev;
	struct vm_unmapped_area_info info;
	const unsigned long mmap_end = arch_get_mmap_end(addr, len, flags);

	if (len > mmap_end - mmap_min_addr)
		return -ENOMEM;

	if (flags & MAP_FIXED)
		return addr;

	if (addr) {
		addr = PAGE_ALIGN(addr);
		vma = find_vma_prev(mm, addr, &prev);
		if (mmap_end - len >= addr && addr >= mmap_min_addr &&
		    (!vma || addr + len <= vm_start_gap(vma)) &&
		    (!prev || addr >= vm_end_gap(prev)))
			return addr;
	}

	info.flags = 0;
	info.length = len;
	info.low_limit = mm->mmap_base;
	info.high_limit = mmap_end;
	info.align_mask = 0;
	info.align_offset = 0;
	return vm_unmapped_area(&info);
}

#ifndef HAVE_ARCH_UNMAPPED_AREA
unsigned long
arch_get_unmapped_area(struct file *filp, unsigned long addr,
		       unsigned long len, unsigned long pgoff,
		       unsigned long flags)
{
	return generic_get_unmapped_area(filp, addr, len, pgoff, flags);
}
#endif

/*
 * This mmap-allocator allocates new areas top-down from below the
 * stack's low limit (the base):
 */
unsigned long
generic_get_unmapped_area_topdown(struct file *filp, unsigned long addr,
				  unsigned long len, unsigned long pgoff,
				  unsigned long flags)
{
	struct vm_area_struct *vma, *prev;
	struct mm_struct *mm = current->mm;
	struct vm_unmapped_area_info info;
	const unsigned long mmap_end = arch_get_mmap_end(addr, len, flags);

	/* requested length too big for entire address space */
	if (len > mmap_end - mmap_min_addr)
		return -ENOMEM;

	if (flags & MAP_FIXED)
		return addr;

	/* requesting a specific address */
	if (addr) {
		addr = PAGE_ALIGN(addr);
		vma = find_vma_prev(mm, addr, &prev);
		if (mmap_end - len >= addr && addr >= mmap_min_addr &&
				(!vma || addr + len <= vm_start_gap(vma)) &&
				(!prev || addr >= vm_end_gap(prev)))
			return addr;
	}

	info.flags = VM_UNMAPPED_AREA_TOPDOWN;
	info.length = len;
	info.low_limit = PAGE_SIZE;
	info.high_limit = arch_get_mmap_base(addr, mm->mmap_base);
	info.align_mask = 0;
	info.align_offset = 0;
	addr = vm_unmapped_area(&info);

	/*
	 * A failed mmap() very likely causes application failure,
	 * so fall back to the bottom-up function here. This scenario
	 * can happen with large stack limits and large mmap()
	 * allocations.
	 */
	if (offset_in_page(addr)) {
		VM_BUG_ON(addr != -ENOMEM);
		info.flags = 0;
		info.low_limit = TASK_UNMAPPED_BASE;
		info.high_limit = mmap_end;
		addr = vm_unmapped_area(&info);
	}

	return addr;
}

#ifndef HAVE_ARCH_UNMAPPED_AREA_TOPDOWN
unsigned long
arch_get_unmapped_area_topdown(struct file *filp, unsigned long addr,
			       unsigned long len, unsigned long pgoff,
			       unsigned long flags)
{
	return generic_get_unmapped_area_topdown(filp, addr, len, pgoff, flags);
}
#endif

unsigned long
get_unmapped_area(struct file *file, unsigned long addr, unsigned long len,
		unsigned long pgoff, unsigned long flags)
{
	unsigned long (*get_area)(struct file *, unsigned long,
				  unsigned long, unsigned long, unsigned long);

	unsigned long error = arch_mmap_check(addr, len, flags);
	if (error)
		return error;

	/* Careful about overflows.. */
	if (len > TASK_SIZE)
		return -ENOMEM;

	get_area = current->mm->get_unmapped_area;
	if (file) {
		if (file->f_op->get_unmapped_area)
			get_area = file->f_op->get_unmapped_area;
	} else if (flags & MAP_SHARED) {
		/*
		 * mmap_region() will call shmem_zero_setup() to create a file,
		 * so use shmem's get_unmapped_area in case it can be huge.
		 * do_mmap() will clear pgoff, so match alignment.
		 */
		pgoff = 0;
		get_area = shmem_get_unmapped_area;
	}

	addr = get_area(file, addr, len, pgoff, flags);
	if (IS_ERR_VALUE(addr))
		return addr;

	if (addr > TASK_SIZE - len)
		return -ENOMEM;
	if (offset_in_page(addr))
		return -EINVAL;

	error = security_mmap_addr(addr);
	return error ? error : addr;
}

EXPORT_SYMBOL(get_unmapped_area);

/**
 * find_vma_intersection() - Look up the first VMA which intersects the interval
 * @mm: The process address space.
 * @start_addr: The inclusive start user address.
 * @end_addr: The exclusive end user address.
 *
 * Returns: The first VMA within the provided range, %NULL otherwise.  Assumes
 * start_addr < end_addr.
 */
struct vm_area_struct *find_vma_intersection(struct mm_struct *mm,
					     unsigned long start_addr,
					     unsigned long end_addr)
{
	unsigned long index = start_addr;

	mmap_assert_locked(mm);
	return mt_find(&mm->mm_mt, &index, end_addr - 1);
}
EXPORT_SYMBOL(find_vma_intersection);

/**
 * find_vma() - Find the VMA for a given address, or the next VMA.
 * @mm: The mm_struct to check
 * @addr: The address
 *
 * Returns: The VMA associated with addr, or the next VMA.
 * May return %NULL in the case of no VMA at addr or above.
 */
struct vm_area_struct *find_vma(struct mm_struct *mm, unsigned long addr)
{
	unsigned long index = addr;

	mmap_assert_locked(mm);
	return mt_find(&mm->mm_mt, &index, ULONG_MAX);
}
EXPORT_SYMBOL(find_vma);

/**
 * find_vma_prev() - Find the VMA for a given address, or the next vma and
 * set %pprev to the previous VMA, if any.
 * @mm: The mm_struct to check
 * @addr: The address
 * @pprev: The pointer to set to the previous VMA
 *
 * Note that RCU lock is missing here since the external mmap_lock() is used
 * instead.
 *
 * Returns: The VMA associated with @addr, or the next vma.
 * May return %NULL in the case of no vma at addr or above.
 */
struct vm_area_struct *
find_vma_prev(struct mm_struct *mm, unsigned long addr,
			struct vm_area_struct **pprev)
{
	struct vm_area_struct *vma;
	MA_STATE(mas, &mm->mm_mt, addr, addr);

	vma = mas_walk(&mas);
	*pprev = mas_prev(&mas, 0);
	if (!vma)
		vma = mas_next(&mas, ULONG_MAX);
	return vma;
}

/*
 * Verify that the stack growth is acceptable and
 * update accounting. This is shared with both the
 * grow-up and grow-down cases.
 */
static int acct_stack_growth(struct vm_area_struct *vma,
			     unsigned long size, unsigned long grow)
{
	struct mm_struct *mm = vma->vm_mm;
	unsigned long new_start;

	/* address space limit tests */
	if (!may_expand_vm(mm, vma->vm_flags, grow))
		return -ENOMEM;

	/* Stack limit test */
	if (size > rlimit(RLIMIT_STACK))
		return -ENOMEM;

	/* mlock limit tests */
	if (!mlock_future_ok(mm, vma->vm_flags, grow << PAGE_SHIFT))
		return -ENOMEM;

	/* Check to ensure the stack will not grow into a hugetlb-only region */
	new_start = (vma->vm_flags & VM_GROWSUP) ? vma->vm_start :
			vma->vm_end - size;
	if (is_hugepage_only_range(vma->vm_mm, new_start, size))
		return -EFAULT;

	/*
	 * Overcommit..  This must be the final test, as it will
	 * update security statistics.
	 */
	if (security_vm_enough_memory_mm(mm, grow))
		return -ENOMEM;

	return 0;
}

#if defined(CONFIG_STACK_GROWSUP) || defined(CONFIG_IA64)
/*
 * PA-RISC uses this for its stack; IA64 for its Register Backing Store.
 * vma is the last one with address > vma->vm_end.  Have to extend vma.
 */
static int expand_upwards(struct vm_area_struct *vma, unsigned long address)
{
	struct mm_struct *mm = vma->vm_mm;
	struct vm_area_struct *next;
	unsigned long gap_addr;
	int error = 0;
	MA_STATE(mas, &mm->mm_mt, vma->vm_start, address);

	if (!(vma->vm_flags & VM_GROWSUP))
		return -EFAULT;

	/* Guard against exceeding limits of the address space. */
	address &= PAGE_MASK;
	if (address >= (TASK_SIZE & PAGE_MASK))
		return -ENOMEM;
	address += PAGE_SIZE;

	/* Enforce stack_guard_gap */
	gap_addr = address + stack_guard_gap;

	/* Guard against overflow */
	if (gap_addr < address || gap_addr > TASK_SIZE)
		gap_addr = TASK_SIZE;

	next = find_vma_intersection(mm, vma->vm_end, gap_addr);
	if (next && vma_is_accessible(next)) {
		if (!(next->vm_flags & VM_GROWSUP))
			return -ENOMEM;
		/* Check that both stack segments have the same anon_vma? */
	}

	if (next)
		mas_prev_range(&mas, address);

	__mas_set_range(&mas, vma->vm_start, address - 1);
	if (mas_preallocate(&mas, vma, GFP_KERNEL))
		return -ENOMEM;

	/* We must make sure the anon_vma is allocated. */
	if (unlikely(anon_vma_prepare(vma))) {
		mas_destroy(&mas);
		return -ENOMEM;
	}

	/* Lock the VMA before expanding to prevent concurrent page faults */
	vma_start_write(vma);
	/*
	 * vma->vm_start/vm_end cannot change under us because the caller
	 * is required to hold the mmap_lock in read mode.  We need the
	 * anon_vma lock to serialize against concurrent expand_stacks.
	 */
	anon_vma_lock_write(vma->anon_vma);

	/* Somebody else might have raced and expanded it already */
	if (address > vma->vm_end) {
		unsigned long size, grow;

		size = address - vma->vm_start;
		grow = (address - vma->vm_end) >> PAGE_SHIFT;

		error = -ENOMEM;
		if (vma->vm_pgoff + (size >> PAGE_SHIFT) >= vma->vm_pgoff) {
			error = acct_stack_growth(vma, size, grow);
			if (!error) {
				/*
				 * We only hold a shared mmap_lock lock here, so
				 * we need to protect against concurrent vma
				 * expansions.  anon_vma_lock_write() doesn't
				 * help here, as we don't guarantee that all
				 * growable vmas in a mm share the same root
				 * anon vma.  So, we reuse mm->page_table_lock
				 * to guard against concurrent vma expansions.
				 */
				spin_lock(&mm->page_table_lock);
				if (vma->vm_flags & VM_LOCKED)
					mm->locked_vm += grow;
				vm_stat_account(mm, vma->vm_flags, grow);
				anon_vma_interval_tree_pre_update_vma(vma);
				vma->vm_end = address;
				/* Overwrite old entry in mtree. */
				mas_store_prealloc(&mas, vma);
				anon_vma_interval_tree_post_update_vma(vma);
				spin_unlock(&mm->page_table_lock);

				perf_event_mmap(vma);
			}
		}
	}
	anon_vma_unlock_write(vma->anon_vma);
	khugepaged_enter_vma(vma, vma->vm_flags);
	mas_destroy(&mas);
	validate_mm(mm);
	return error;
}
#endif /* CONFIG_STACK_GROWSUP || CONFIG_IA64 */

/*
 * vma is the first one with address < vma->vm_start.  Have to extend vma.
 * mmap_lock held for writing.
 */
int expand_downwards(struct vm_area_struct *vma, unsigned long address)
{
	struct mm_struct *mm = vma->vm_mm;
	MA_STATE(mas, &mm->mm_mt, vma->vm_start, vma->vm_start);
	struct vm_area_struct *prev;
	int error = 0;

	if (!(vma->vm_flags & VM_GROWSDOWN))
		return -EFAULT;

	address &= PAGE_MASK;
	if (address < mmap_min_addr || address < FIRST_USER_ADDRESS)
		return -EPERM;

	/* Enforce stack_guard_gap */
	prev = mas_prev(&mas, 0);
	/* Check that both stack segments have the same anon_vma? */
	if (prev) {
		if (!(prev->vm_flags & VM_GROWSDOWN) &&
		    vma_is_accessible(prev) &&
		    (address - prev->vm_end < stack_guard_gap))
			return -ENOMEM;
	}

	if (prev)
		mas_next_range(&mas, vma->vm_start);

	__mas_set_range(&mas, address, vma->vm_end - 1);
	if (mas_preallocate(&mas, vma, GFP_KERNEL))
		return -ENOMEM;

	/* We must make sure the anon_vma is allocated. */
	if (unlikely(anon_vma_prepare(vma))) {
		mas_destroy(&mas);
		return -ENOMEM;
	}

	/* Lock the VMA before expanding to prevent concurrent page faults */
	vma_start_write(vma);
	/*
	 * vma->vm_start/vm_end cannot change under us because the caller
	 * is required to hold the mmap_lock in read mode.  We need the
	 * anon_vma lock to serialize against concurrent expand_stacks.
	 */
	anon_vma_lock_write(vma->anon_vma);

	/* Somebody else might have raced and expanded it already */
	if (address < vma->vm_start) {
		unsigned long size, grow;

		size = vma->vm_end - address;
		grow = (vma->vm_start - address) >> PAGE_SHIFT;

		error = -ENOMEM;
		if (grow <= vma->vm_pgoff) {
			error = acct_stack_growth(vma, size, grow);
			if (!error) {
				/*
				 * We only hold a shared mmap_lock lock here, so
				 * we need to protect against concurrent vma
				 * expansions.  anon_vma_lock_write() doesn't
				 * help here, as we don't guarantee that all
				 * growable vmas in a mm share the same root
				 * anon vma.  So, we reuse mm->page_table_lock
				 * to guard against concurrent vma expansions.
				 */
				spin_lock(&mm->page_table_lock);
				if (vma->vm_flags & VM_LOCKED)
					mm->locked_vm += grow;
				vm_stat_account(mm, vma->vm_flags, grow);
				anon_vma_interval_tree_pre_update_vma(vma);
				vma->vm_start = address;
				vma->vm_pgoff -= grow;
				/* Overwrite old entry in mtree. */
				mas_store_prealloc(&mas, vma);
				anon_vma_interval_tree_post_update_vma(vma);
				spin_unlock(&mm->page_table_lock);

				perf_event_mmap(vma);
			}
		}
	}
	anon_vma_unlock_write(vma->anon_vma);
	khugepaged_enter_vma(vma, vma->vm_flags);
	mas_destroy(&mas);
	validate_mm(mm);
	return error;
}

/* enforced gap between the expanding stack and other mappings. */
unsigned long stack_guard_gap = 256UL<<PAGE_SHIFT;

static int __init cmdline_parse_stack_guard_gap(char *p)
{
	unsigned long val;
	char *endptr;

	val = simple_strtoul(p, &endptr, 10);
	if (!*endptr)
		stack_guard_gap = val << PAGE_SHIFT;

	return 1;
}
__setup("stack_guard_gap=", cmdline_parse_stack_guard_gap);

#ifdef CONFIG_STACK_GROWSUP
int expand_stack_locked(struct vm_area_struct *vma, unsigned long address)
{
	return expand_upwards(vma, address);
}

struct vm_area_struct *find_extend_vma_locked(struct mm_struct *mm, unsigned long addr)
{
	struct vm_area_struct *vma, *prev;

	addr &= PAGE_MASK;
	vma = find_vma_prev(mm, addr, &prev);
	if (vma && (vma->vm_start <= addr))
		return vma;
	if (!prev)
		return NULL;
	if (expand_stack_locked(prev, addr))
		return NULL;
	if (prev->vm_flags & VM_LOCKED)
		populate_vma_page_range(prev, addr, prev->vm_end, NULL);
	return prev;
}
#else
int expand_stack_locked(struct vm_area_struct *vma, unsigned long address)
{
	if (unlikely(!(vma->vm_flags & VM_GROWSDOWN)))
		return -EINVAL;
	return expand_downwards(vma, address);
}

struct vm_area_struct *find_extend_vma_locked(struct mm_struct *mm, unsigned long addr)
{
	struct vm_area_struct *vma;
	unsigned long start;

	addr &= PAGE_MASK;
	vma = find_vma(mm, addr);
	if (!vma)
		return NULL;
	if (vma->vm_start <= addr)
		return vma;
	start = vma->vm_start;
	if (expand_stack_locked(vma, addr))
		return NULL;
	if (vma->vm_flags & VM_LOCKED)
		populate_vma_page_range(vma, addr, start, NULL);
	return vma;
}
#endif

/*
 * IA64 has some horrid mapping rules: it can expand both up and down,
 * but with various special rules.
 *
 * We'll get rid of this architecture eventually, so the ugliness is
 * temporary.
 */
#ifdef CONFIG_IA64
static inline bool vma_expand_ok(struct vm_area_struct *vma, unsigned long addr)
{
	return REGION_NUMBER(addr) == REGION_NUMBER(vma->vm_start) &&
		REGION_OFFSET(addr) < RGN_MAP_LIMIT;
}

/*
 * IA64 stacks grow down, but there's a special register backing store
 * that can grow up. Only sequentially, though, so the new address must
 * match vm_end.
 */
static inline int vma_expand_up(struct vm_area_struct *vma, unsigned long addr)
{
	if (!vma_expand_ok(vma, addr))
		return -EFAULT;
	if (vma->vm_end != (addr & PAGE_MASK))
		return -EFAULT;
	return expand_upwards(vma, addr);
}

static inline bool vma_expand_down(struct vm_area_struct *vma, unsigned long addr)
{
	if (!vma_expand_ok(vma, addr))
		return -EFAULT;
	return expand_downwards(vma, addr);
}

#elif defined(CONFIG_STACK_GROWSUP)

#define vma_expand_up(vma,addr) expand_upwards(vma, addr)
#define vma_expand_down(vma, addr) (-EFAULT)

#else

#define vma_expand_up(vma,addr) (-EFAULT)
#define vma_expand_down(vma, addr) expand_downwards(vma, addr)

#endif

/*
 * expand_stack(): legacy interface for page faulting. Don't use unless
 * you have to.
 *
 * This is called with the mm locked for reading, drops the lock, takes
 * the lock for writing, tries to look up a vma again, expands it if
 * necessary, and downgrades the lock to reading again.
 *
 * If no vma is found or it can't be expanded, it returns NULL and has
 * dropped the lock.
 */
struct vm_area_struct *expand_stack(struct mm_struct *mm, unsigned long addr)
{
	struct vm_area_struct *vma, *prev;

	mmap_read_unlock(mm);
	if (mmap_write_lock_killable(mm))
		return NULL;

	vma = find_vma_prev(mm, addr, &prev);
	if (vma && vma->vm_start <= addr)
		goto success;

	if (prev && !vma_expand_up(prev, addr)) {
		vma = prev;
		goto success;
	}

	if (vma && !vma_expand_down(vma, addr))
		goto success;

	mmap_write_unlock(mm);
	return NULL;

success:
	mmap_write_downgrade(mm);
	return vma;
}

/*
 * Ok - we have the memory areas we should free on a maple tree so release them,
 * and do the vma updates.
 *
 * Called with the mm semaphore held.
 */
static inline void remove_mt(struct mm_struct *mm, struct ma_state *mas)
{
	unsigned long nr_accounted = 0;
	struct vm_area_struct *vma;

	/* Update high watermark before we lower total_vm */
	update_hiwater_vm(mm);
	mas_for_each(mas, vma, ULONG_MAX) {
		long nrpages = vma_pages(vma);

		if (vma->vm_flags & VM_ACCOUNT)
			nr_accounted += nrpages;
		vm_stat_account(mm, vma->vm_flags, -nrpages);
		remove_vma(vma, false);
	}
	vm_unacct_memory(nr_accounted);
}

/*
 * Get rid of page table information in the indicated region.
 *
 * Called with the mm semaphore held.
 */
static void unmap_region(struct mm_struct *mm, struct ma_state *mas,
		struct vm_area_struct *vma, struct vm_area_struct *prev,
		struct vm_area_struct *next, unsigned long start,
		unsigned long end, unsigned long tree_end, bool mm_wr_locked)
{
	struct mmu_gather tlb;
	unsigned long mt_start = mas->index;

	lru_add_drain();
	tlb_gather_mmu(&tlb, mm);
	update_hiwater_rss(mm);
	unmap_vmas(&tlb, mas, vma, start, end, tree_end, mm_wr_locked);
	mas_set(mas, mt_start);
	free_pgtables(&tlb, mas, vma, prev ? prev->vm_end : FIRST_USER_ADDRESS,
				 next ? next->vm_start : USER_PGTABLES_CEILING,
				 mm_wr_locked);
	tlb_finish_mmu(&tlb);
}

/*
 * __split_vma() bypasses sysctl_max_map_count checking.  We use this where it
 * has already been checked or doesn't make sense to fail.
 * VMA Iterator will point to the end VMA.
 */
int __split_vma(struct vma_iterator *vmi, struct vm_area_struct *vma,
		unsigned long addr, int new_below)
{
	struct vma_prepare vp;
	struct vm_area_struct *new;
	int err;

	WARN_ON(vma->vm_start >= addr);
	WARN_ON(vma->vm_end <= addr);

	if (vma->vm_ops && vma->vm_ops->may_split) {
		err = vma->vm_ops->may_split(vma, addr);
		if (err)
			return err;
	}

	new = vm_area_dup(vma);
	if (!new)
		return -ENOMEM;

	if (new_below) {
		new->vm_end = addr;
	} else {
		new->vm_start = addr;
		new->vm_pgoff += ((addr - vma->vm_start) >> PAGE_SHIFT);
	}

	err = -ENOMEM;
	vma_iter_config(vmi, new->vm_start, new->vm_end);
	if (vma_iter_prealloc(vmi, new))
		goto out_free_vma;

	err = vma_dup_policy(vma, new);
	if (err)
		goto out_free_vmi;

	err = anon_vma_clone(new, vma);
	if (err)
		goto out_free_mpol;

	if (new->vm_file)
		get_file(new->vm_file);

	if (new->vm_ops && new->vm_ops->open)
		new->vm_ops->open(new);

	vma_start_write(vma);
	vma_start_write(new);

	init_vma_prep(&vp, vma);
	vp.insert = new;
	vma_prepare(&vp);
	vma_adjust_trans_huge(vma, vma->vm_start, addr, 0);

	if (new_below) {
		vma->vm_start = addr;
		vma->vm_pgoff += (addr - new->vm_start) >> PAGE_SHIFT;
	} else {
		vma->vm_end = addr;
	}

	/* vma_complete stores the new vma */
	vma_complete(&vp, vmi, vma->vm_mm);

	/* Success. */
	if (new_below)
		vma_next(vmi);
	return 0;

out_free_mpol:
	mpol_put(vma_policy(new));
out_free_vmi:
	vma_iter_free(vmi);
out_free_vma:
	vm_area_free(new);
	return err;
}

/*
 * Split a vma into two pieces at address 'addr', a new vma is allocated
 * either for the first part or the tail.
 */
int split_vma(struct vma_iterator *vmi, struct vm_area_struct *vma,
	      unsigned long addr, int new_below)
{
<<<<<<< HEAD
	if (mm->map_count >= sysctl_max_map_count)
		return -ENOMEM;

	return __split_vma(mm, vma, addr, new_below);
=======
	if (vma->vm_mm->map_count >= sysctl_max_map_count)
		return -ENOMEM;

	return __split_vma(vmi, vma, addr, new_below);
>>>>>>> ccf0a997
}

/*
 * do_vmi_align_munmap() - munmap the aligned region from @start to @end.
 * @vmi: The vma iterator
 * @vma: The starting vm_area_struct
 * @mm: The mm_struct
 * @start: The aligned start address to munmap.
 * @end: The aligned end address to munmap.
 * @uf: The userfaultfd list_head
 * @unlock: Set to true to drop the mmap_lock.  unlocking only happens on
 * success.
 *
 * Return: 0 on success and drops the lock if so directed, error and leaves the
 * lock held otherwise.
 */
static int
do_vmi_align_munmap(struct vma_iterator *vmi, struct vm_area_struct *vma,
		    struct mm_struct *mm, unsigned long start,
		    unsigned long end, struct list_head *uf, bool unlock)
{
	struct vm_area_struct *prev, *next = NULL;
	struct maple_tree mt_detach;
	int count = 0;
	int error = -ENOMEM;
	unsigned long locked_vm = 0;
	MA_STATE(mas_detach, &mt_detach, 0, 0);
<<<<<<< HEAD
	mt_init_flags(&mt_detach, mas->tree->ma_flags & MT_FLAGS_LOCK_MASK);
	mt_set_external_lock(&mt_detach, &mm->mmap_lock);

	if (mas_preallocate(mas, vma, GFP_KERNEL))
		return -ENOMEM;
=======
	mt_init_flags(&mt_detach, vmi->mas.tree->ma_flags & MT_FLAGS_LOCK_MASK);
	mt_on_stack(mt_detach);
>>>>>>> ccf0a997

	/*
	 * If we need to split any vma, do it now to save pain later.
	 *
	 * Note: mremap's move_vma VM_ACCOUNT handling assumes a partially
	 * unmapped vm_area_struct will remain in use: so lower split_vma
	 * places tmp vma above, and higher split_vma places tmp vma below.
	 */

	/* Does it split the first one? */
	if (start > vma->vm_start) {

		/*
		 * Make sure that map_count on return from munmap() will
		 * not exceed its limit; but let map_count go just above
		 * its limit temporarily, to help free resources as expected.
		 */
		if (end < vma->vm_end && mm->map_count >= sysctl_max_map_count)
			goto map_count_exceeded;

		error = __split_vma(vmi, vma, start, 1);
		if (error)
			goto start_split_failed;
	}

	/*
	 * Detach a range of VMAs from the mm. Using next as a temp variable as
	 * it is always overwritten.
	 */
	next = vma;
	do {
		/* Does it split the end? */
		if (next->vm_end > end) {
			error = __split_vma(vmi, next, end, 0);
			if (error)
				goto end_split_failed;
<<<<<<< HEAD

			mas_set(mas, end);
			split = mas_prev(mas, 0);
			mas_set_range(&mas_detach, split->vm_start, split->vm_end - 1);
			error = mas_store_gfp(&mas_detach, split, GFP_KERNEL);
			if (error)
				goto munmap_gather_failed;
			if (split->vm_flags & VM_LOCKED)
				locked_vm += vma_pages(split);

			count++;
			if (vma == next)
				vma = split;
			break;
		}
		mas_set_range(&mas_detach, next->vm_start, next->vm_end - 1);
		error = mas_store_gfp(&mas_detach, next, GFP_KERNEL);
		if (error)
			goto munmap_gather_failed;
=======
		}
		vma_start_write(next);
		mas_set(&mas_detach, count);
		error = mas_store_gfp(&mas_detach, next, GFP_KERNEL);
		if (error)
			goto munmap_gather_failed;
		vma_mark_detached(next, true);
>>>>>>> ccf0a997
		if (next->vm_flags & VM_LOCKED)
			locked_vm += vma_pages(next);

		count++;
		if (unlikely(uf)) {
			/*
			 * If userfaultfd_unmap_prep returns an error the vmas
			 * will remain split, but userland will get a
			 * highly unexpected error anyway. This is no
			 * different than the case where the first of the two
			 * __split_vma fails, but we don't undo the first
			 * split, despite we could. This is unlikely enough
			 * failure that it's not worth optimizing it for.
			 */
			error = userfaultfd_unmap_prep(next, start, end, uf);

			if (error)
				goto userfaultfd_error;
		}
#ifdef CONFIG_DEBUG_VM_MAPLE_TREE
		BUG_ON(next->vm_start < start);
		BUG_ON(next->vm_start > end);
#endif
	} for_each_vma_range(*vmi, next, end);

#if defined(CONFIG_DEBUG_VM_MAPLE_TREE)
	/* Make sure no VMAs are about to be lost. */
	{
		MA_STATE(test, &mt_detach, 0, 0);
		struct vm_area_struct *vma_mas, *vma_test;
		int test_count = 0;

		vma_iter_set(vmi, start);
		rcu_read_lock();
		vma_test = mas_find(&test, count - 1);
		for_each_vma_range(*vmi, vma_mas, end) {
			BUG_ON(vma_mas != vma_test);
			test_count++;
			vma_test = mas_next(&test, count - 1);
		}
		rcu_read_unlock();
		BUG_ON(count != test_count);
	}
#endif
<<<<<<< HEAD
	/* Point of no return */
	mas_store_prealloc(mas, NULL);

=======

	while (vma_iter_addr(vmi) > start)
		vma_iter_prev_range(vmi);

	error = vma_iter_clear_gfp(vmi, start, end, GFP_KERNEL);
	if (error)
		goto clear_tree_failed;

	/* Point of no return */
>>>>>>> ccf0a997
	mm->locked_vm -= locked_vm;
	mm->map_count -= count;
	if (unlock)
		mmap_write_downgrade(mm);

	prev = vma_iter_prev_range(vmi);
	next = vma_next(vmi);
	if (next)
		vma_iter_prev_range(vmi);

	/*
	 * We can free page tables without write-locking mmap_lock because VMAs
	 * were isolated before we downgraded mmap_lock.
	 */
	mas_set(&mas_detach, 1);
	unmap_region(mm, &mas_detach, vma, prev, next, start, end, count,
		     !unlock);
	/* Statistics and freeing VMAs */
	mas_set(&mas_detach, 0);
	remove_mt(mm, &mas_detach);
	validate_mm(mm);
	if (unlock)
		mmap_read_unlock(mm);

	__mt_destroy(&mt_detach);
	return 0;

clear_tree_failed:
userfaultfd_error:
munmap_gather_failed:
end_split_failed:
	mas_set(&mas_detach, 0);
	mas_for_each(&mas_detach, next, end)
		vma_mark_detached(next, false);

	__mt_destroy(&mt_detach);
start_split_failed:
map_count_exceeded:
	validate_mm(mm);
	return error;
}

/*
 * do_vmi_munmap() - munmap a given range.
 * @vmi: The vma iterator
 * @mm: The mm_struct
 * @start: The start address to munmap
 * @len: The length of the range to munmap
 * @uf: The userfaultfd list_head
 * @unlock: set to true if the user wants to drop the mmap_lock on success
 *
 * This function takes a @mas that is either pointing to the previous VMA or set
 * to MA_START and sets it up to remove the mapping(s).  The @len will be
 * aligned and any arch_unmap work will be preformed.
 *
 * Return: 0 on success and drops the lock if so directed, error and leaves the
 * lock held otherwise.
 */
int do_vmi_munmap(struct vma_iterator *vmi, struct mm_struct *mm,
		  unsigned long start, size_t len, struct list_head *uf,
		  bool unlock)
{
	unsigned long end;
	struct vm_area_struct *vma;

	if ((offset_in_page(start)) || start > TASK_SIZE || len > TASK_SIZE-start)
		return -EINVAL;

	end = start + PAGE_ALIGN(len);
	if (end == start)
		return -EINVAL;

	 /* arch_unmap() might do unmaps itself.  */
	arch_unmap(mm, start, end);

	/* Find the first overlapping VMA */
	vma = vma_find(vmi, end);
	if (!vma) {
		if (unlock)
			mmap_write_unlock(mm);
		return 0;
	}

	return do_vmi_align_munmap(vmi, vma, mm, start, end, uf, unlock);
}

/* do_munmap() - Wrapper function for non-maple tree aware do_munmap() calls.
 * @mm: The mm_struct
 * @start: The start address to munmap
 * @len: The length to be munmapped.
 * @uf: The userfaultfd list_head
 *
 * Return: 0 on success, error otherwise.
 */
int do_munmap(struct mm_struct *mm, unsigned long start, size_t len,
	      struct list_head *uf)
{
	VMA_ITERATOR(vmi, mm, start);

	return do_vmi_munmap(&vmi, mm, start, len, uf, false);
}

unsigned long mmap_region(struct file *file, unsigned long addr,
		unsigned long len, vm_flags_t vm_flags, unsigned long pgoff,
		struct list_head *uf)
{
	struct mm_struct *mm = current->mm;
	struct vm_area_struct *vma = NULL;
	struct vm_area_struct *next, *prev, *merge;
	pgoff_t pglen = len >> PAGE_SHIFT;
	unsigned long charged = 0;
	unsigned long end = addr + len;
	unsigned long merge_start = addr, merge_end = end;
	pgoff_t vm_pgoff;
	int error;
	VMA_ITERATOR(vmi, mm, addr);

	/* Check against address space limit. */
	if (!may_expand_vm(mm, vm_flags, len >> PAGE_SHIFT)) {
		unsigned long nr_pages;

		/*
		 * MAP_FIXED may remove pages of mappings that intersects with
		 * requested mapping. Account for the pages it would unmap.
		 */
		nr_pages = count_vma_pages_range(mm, addr, end);

		if (!may_expand_vm(mm, vm_flags,
					(len >> PAGE_SHIFT) - nr_pages))
			return -ENOMEM;
	}

	/* Unmap any existing mapping in the area */
	if (do_vmi_munmap(&vmi, mm, addr, len, uf, false))
		return -ENOMEM;

	/*
	 * Private writable mapping: check memory availability
	 */
	if (accountable_mapping(file, vm_flags)) {
		charged = len >> PAGE_SHIFT;
		if (security_vm_enough_memory_mm(mm, charged))
			return -ENOMEM;
		vm_flags |= VM_ACCOUNT;
	}

	next = vma_next(&vmi);
	prev = vma_prev(&vmi);
	if (vm_flags & VM_SPECIAL) {
		if (prev)
			vma_iter_next_range(&vmi);
		goto cannot_expand;
	}

	/* Attempt to expand an old mapping */
	/* Check next */
	if (next && next->vm_start == end && !vma_policy(next) &&
	    can_vma_merge_before(next, vm_flags, NULL, file, pgoff+pglen,
				 NULL_VM_UFFD_CTX, NULL)) {
		merge_end = next->vm_end;
		vma = next;
		vm_pgoff = next->vm_pgoff - pglen;
	}

	/* Check prev */
	if (prev && prev->vm_end == addr && !vma_policy(prev) &&
	    (vma ? can_vma_merge_after(prev, vm_flags, vma->anon_vma, file,
				       pgoff, vma->vm_userfaultfd_ctx, NULL) :
		   can_vma_merge_after(prev, vm_flags, NULL, file, pgoff,
				       NULL_VM_UFFD_CTX, NULL))) {
		merge_start = prev->vm_start;
		vma = prev;
		vm_pgoff = prev->vm_pgoff;
	} else if (prev) {
		vma_iter_next_range(&vmi);
	}

	/* Actually expand, if possible */
	if (vma &&
	    !vma_expand(&vmi, vma, merge_start, merge_end, vm_pgoff, next)) {
		khugepaged_enter_vma(vma, vm_flags);
		goto expanded;
	}

	if (vma == prev)
		vma_iter_set(&vmi, addr);
cannot_expand:

	/*
	 * Determine the object being mapped and call the appropriate
	 * specific mapper. the address has already been validated, but
	 * not unmapped, but the maps are removed from the list.
	 */
	vma = vm_area_alloc(mm);
	if (!vma) {
		error = -ENOMEM;
		goto unacct_error;
	}

	vma_iter_config(&vmi, addr, end);
	vma->vm_start = addr;
	vma->vm_end = end;
	vm_flags_init(vma, vm_flags);
	vma->vm_page_prot = vm_get_page_prot(vm_flags);
	vma->vm_pgoff = pgoff;

	if (file) {
		if (vm_flags & VM_SHARED) {
			error = mapping_map_writable(file->f_mapping);
			if (error)
				goto free_vma;
		}

		vma->vm_file = get_file(file);
		error = call_mmap(file, vma);
		if (error)
			goto unmap_and_free_vma;

		/*
		 * Expansion is handled above, merging is handled below.
		 * Drivers should not alter the address of the VMA.
		 */
		error = -EINVAL;
		if (WARN_ON((addr != vma->vm_start)))
			goto close_and_free_vma;

		vma_iter_config(&vmi, addr, end);
		/*
		 * If vm_flags changed after call_mmap(), we should try merge
		 * vma again as we may succeed this time.
		 */
		if (unlikely(vm_flags != vma->vm_flags && prev)) {
			merge = vma_merge(&vmi, mm, prev, vma->vm_start,
				    vma->vm_end, vma->vm_flags, NULL,
				    vma->vm_file, vma->vm_pgoff, NULL,
				    NULL_VM_UFFD_CTX, NULL);
			if (merge) {
				/*
				 * ->mmap() can change vma->vm_file and fput
				 * the original file. So fput the vma->vm_file
				 * here or we would add an extra fput for file
				 * and cause general protection fault
				 * ultimately.
				 */
				fput(vma->vm_file);
				vm_area_free(vma);
				vma = merge;
				/* Update vm_flags to pick up the change. */
				vm_flags = vma->vm_flags;
				goto unmap_writable;
			}
		}

		vm_flags = vma->vm_flags;
	} else if (vm_flags & VM_SHARED) {
		error = shmem_zero_setup(vma);
		if (error)
			goto free_vma;
	} else {
		vma_set_anonymous(vma);
	}

	if (map_deny_write_exec(vma, vma->vm_flags)) {
		error = -EACCES;
		goto close_and_free_vma;
	}

	/* Allow architectures to sanity-check the vm_flags */
	error = -EINVAL;
	if (!arch_validate_flags(vma->vm_flags))
		goto close_and_free_vma;

	error = -ENOMEM;
	if (vma_iter_prealloc(&vmi, vma))
		goto close_and_free_vma;

	/* Lock the VMA since it is modified after insertion into VMA tree */
	vma_start_write(vma);
	vma_iter_store(&vmi, vma);
	mm->map_count++;
	if (vma->vm_file) {
		i_mmap_lock_write(vma->vm_file->f_mapping);
		if (vma->vm_flags & VM_SHARED)
			mapping_allow_writable(vma->vm_file->f_mapping);

		flush_dcache_mmap_lock(vma->vm_file->f_mapping);
		vma_interval_tree_insert(vma, &vma->vm_file->f_mapping->i_mmap);
		flush_dcache_mmap_unlock(vma->vm_file->f_mapping);
		i_mmap_unlock_write(vma->vm_file->f_mapping);
	}

	/*
	 * vma_merge() calls khugepaged_enter_vma() either, the below
	 * call covers the non-merge case.
	 */
	khugepaged_enter_vma(vma, vma->vm_flags);

	/* Once vma denies write, undo our temporary denial count */
unmap_writable:
	if (file && vm_flags & VM_SHARED)
		mapping_unmap_writable(file->f_mapping);
	file = vma->vm_file;
	ksm_add_vma(vma);
expanded:
	perf_event_mmap(vma);

	vm_stat_account(mm, vm_flags, len >> PAGE_SHIFT);
	if (vm_flags & VM_LOCKED) {
		if ((vm_flags & VM_SPECIAL) || vma_is_dax(vma) ||
					is_vm_hugetlb_page(vma) ||
					vma == get_gate_vma(current->mm))
			vm_flags_clear(vma, VM_LOCKED_MASK);
		else
			mm->locked_vm += (len >> PAGE_SHIFT);
	}

	if (file)
		uprobe_mmap(vma);

	/*
	 * New (or expanded) vma always get soft dirty status.
	 * Otherwise user-space soft-dirty page tracker won't
	 * be able to distinguish situation when vma area unmapped,
	 * then new mapped in-place (which must be aimed as
	 * a completely new data area).
	 */
	vm_flags_set(vma, VM_SOFTDIRTY);

	vma_set_page_prot(vma);

	validate_mm(mm);
	return addr;

close_and_free_vma:
	if (file && vma->vm_ops && vma->vm_ops->close)
		vma->vm_ops->close(vma);

	if (file || vma->vm_file) {
unmap_and_free_vma:
		fput(vma->vm_file);
		vma->vm_file = NULL;

		vma_iter_set(&vmi, vma->vm_end);
		/* Undo any partial mapping done by a device driver. */
		unmap_region(mm, &vmi.mas, vma, prev, next, vma->vm_start,
			     vma->vm_end, vma->vm_end, true);
	}
	if (file && (vm_flags & VM_SHARED))
		mapping_unmap_writable(file->f_mapping);
free_vma:
	vm_area_free(vma);
unacct_error:
	if (charged)
		vm_unacct_memory(charged);
	validate_mm(mm);
	return error;
}

static int __vm_munmap(unsigned long start, size_t len, bool unlock)
{
	int ret;
	struct mm_struct *mm = current->mm;
	LIST_HEAD(uf);
	VMA_ITERATOR(vmi, mm, start);

	if (mmap_write_lock_killable(mm))
		return -EINTR;

	ret = do_vmi_munmap(&vmi, mm, start, len, &uf, unlock);
	if (ret || !unlock)
		mmap_write_unlock(mm);

	userfaultfd_unmap_complete(mm, &uf);
	return ret;
}

int vm_munmap(unsigned long start, size_t len)
{
	return __vm_munmap(start, len, false);
}
EXPORT_SYMBOL(vm_munmap);

SYSCALL_DEFINE2(munmap, unsigned long, addr, size_t, len)
{
	addr = untagged_addr(addr);
	return __vm_munmap(addr, len, true);
}


/*
 * Emulation of deprecated remap_file_pages() syscall.
 */
SYSCALL_DEFINE5(remap_file_pages, unsigned long, start, unsigned long, size,
		unsigned long, prot, unsigned long, pgoff, unsigned long, flags)
{

	struct mm_struct *mm = current->mm;
	struct vm_area_struct *vma;
	unsigned long populate = 0;
	unsigned long ret = -EINVAL;
	struct file *file;

	pr_warn_once("%s (%d) uses deprecated remap_file_pages() syscall. See Documentation/mm/remap_file_pages.rst.\n",
		     current->comm, current->pid);

	if (prot)
		return ret;
	start = start & PAGE_MASK;
	size = size & PAGE_MASK;

	if (start + size <= start)
		return ret;

	/* Does pgoff wrap? */
	if (pgoff + (size >> PAGE_SHIFT) < pgoff)
		return ret;

	if (mmap_write_lock_killable(mm))
		return -EINTR;

	vma = vma_lookup(mm, start);

	if (!vma || !(vma->vm_flags & VM_SHARED))
		goto out;

	if (start + size > vma->vm_end) {
		VMA_ITERATOR(vmi, mm, vma->vm_end);
		struct vm_area_struct *next, *prev = vma;

		for_each_vma_range(vmi, next, start + size) {
			/* hole between vmas ? */
			if (next->vm_start != prev->vm_end)
				goto out;

			if (next->vm_file != vma->vm_file)
				goto out;

			if (next->vm_flags != vma->vm_flags)
				goto out;

			if (start + size <= next->vm_end)
				break;

			prev = next;
		}

		if (!next)
			goto out;
	}

	prot |= vma->vm_flags & VM_READ ? PROT_READ : 0;
	prot |= vma->vm_flags & VM_WRITE ? PROT_WRITE : 0;
	prot |= vma->vm_flags & VM_EXEC ? PROT_EXEC : 0;

	flags &= MAP_NONBLOCK;
	flags |= MAP_SHARED | MAP_FIXED | MAP_POPULATE;
	if (vma->vm_flags & VM_LOCKED)
		flags |= MAP_LOCKED;

	file = get_file(vma->vm_file);
	ret = do_mmap(vma->vm_file, start, size,
			prot, flags, 0, pgoff, &populate, NULL);
	fput(file);
out:
	mmap_write_unlock(mm);
	if (populate)
		mm_populate(ret, populate);
	if (!IS_ERR_VALUE(ret))
		ret = 0;
	return ret;
}

/*
 * do_vma_munmap() - Unmap a full or partial vma.
 * @vmi: The vma iterator pointing at the vma
 * @vma: The first vma to be munmapped
 * @start: the start of the address to unmap
 * @end: The end of the address to unmap
 * @uf: The userfaultfd list_head
 * @unlock: Drop the lock on success
 *
 * unmaps a VMA mapping when the vma iterator is already in position.
 * Does not handle alignment.
 *
 * Return: 0 on success drops the lock of so directed, error on failure and will
 * still hold the lock.
 */
int do_vma_munmap(struct vma_iterator *vmi, struct vm_area_struct *vma,
		unsigned long start, unsigned long end, struct list_head *uf,
		bool unlock)
{
	struct mm_struct *mm = vma->vm_mm;

	arch_unmap(mm, start, end);
	return do_vmi_align_munmap(vmi, vma, mm, start, end, uf, unlock);
}

/*
 * do_brk_flags() - Increase the brk vma if the flags match.
 * @vmi: The vma iterator
 * @addr: The start address
 * @len: The length of the increase
 * @vma: The vma,
 * @flags: The VMA Flags
 *
 * Extend the brk VMA from addr to addr + len.  If the VMA is NULL or the flags
 * do not match then create a new anonymous VMA.  Eventually we may be able to
 * do some brk-specific accounting here.
 */
static int do_brk_flags(struct vma_iterator *vmi, struct vm_area_struct *vma,
		unsigned long addr, unsigned long len, unsigned long flags)
{
	struct mm_struct *mm = current->mm;
	struct vma_prepare vp;

	/*
	 * Check against address space limits by the changed size
	 * Note: This happens *after* clearing old mappings in some code paths.
	 */
	flags |= VM_DATA_DEFAULT_FLAGS | VM_ACCOUNT | mm->def_flags;
	if (!may_expand_vm(mm, flags, len >> PAGE_SHIFT))
		return -ENOMEM;

	if (mm->map_count > sysctl_max_map_count)
		return -ENOMEM;

	if (security_vm_enough_memory_mm(mm, len >> PAGE_SHIFT))
		return -ENOMEM;

	/*
	 * Expand the existing vma if possible; Note that singular lists do not
	 * occur after forking, so the expand will only happen on new VMAs.
	 */
	if (vma && vma->vm_end == addr && !vma_policy(vma) &&
	    can_vma_merge_after(vma, flags, NULL, NULL,
				addr >> PAGE_SHIFT, NULL_VM_UFFD_CTX, NULL)) {
		vma_iter_config(vmi, vma->vm_start, addr + len);
		if (vma_iter_prealloc(vmi, vma))
			goto unacct_fail;

		vma_start_write(vma);

		init_vma_prep(&vp, vma);
		vma_prepare(&vp);
		vma_adjust_trans_huge(vma, vma->vm_start, addr + len, 0);
		vma->vm_end = addr + len;
		vm_flags_set(vma, VM_SOFTDIRTY);
		vma_iter_store(vmi, vma);

		vma_complete(&vp, vmi, mm);
		khugepaged_enter_vma(vma, flags);
		goto out;
	}

	if (vma)
		vma_iter_next_range(vmi);
	/* create a vma struct for an anonymous mapping */
	vma = vm_area_alloc(mm);
	if (!vma)
		goto unacct_fail;

	vma_set_anonymous(vma);
	vma->vm_start = addr;
	vma->vm_end = addr + len;
	vma->vm_pgoff = addr >> PAGE_SHIFT;
	vm_flags_init(vma, flags);
	vma->vm_page_prot = vm_get_page_prot(flags);
	vma_start_write(vma);
	if (vma_iter_store_gfp(vmi, vma, GFP_KERNEL))
		goto mas_store_fail;

	mm->map_count++;
	validate_mm(mm);
	ksm_add_vma(vma);
out:
	perf_event_mmap(vma);
	mm->total_vm += len >> PAGE_SHIFT;
	mm->data_vm += len >> PAGE_SHIFT;
	if (flags & VM_LOCKED)
		mm->locked_vm += (len >> PAGE_SHIFT);
	vm_flags_set(vma, VM_SOFTDIRTY);
	return 0;

mas_store_fail:
	vm_area_free(vma);
unacct_fail:
	vm_unacct_memory(len >> PAGE_SHIFT);
	return -ENOMEM;
}

int vm_brk_flags(unsigned long addr, unsigned long request, unsigned long flags)
{
	struct mm_struct *mm = current->mm;
	struct vm_area_struct *vma = NULL;
	unsigned long len;
	int ret;
	bool populate;
	LIST_HEAD(uf);
	VMA_ITERATOR(vmi, mm, addr);

	len = PAGE_ALIGN(request);
	if (len < request)
		return -ENOMEM;
	if (!len)
		return 0;

	/* Until we need other flags, refuse anything except VM_EXEC. */
	if ((flags & (~VM_EXEC)) != 0)
		return -EINVAL;

	if (mmap_write_lock_killable(mm))
		return -EINTR;

	ret = check_brk_limits(addr, len);
	if (ret)
		goto limits_failed;

	ret = do_vmi_munmap(&vmi, mm, addr, len, &uf, 0);
	if (ret)
		goto munmap_failed;

	vma = vma_prev(&vmi);
	ret = do_brk_flags(&vmi, vma, addr, len, flags);
	populate = ((mm->def_flags & VM_LOCKED) != 0);
	mmap_write_unlock(mm);
	userfaultfd_unmap_complete(mm, &uf);
	if (populate && !ret)
		mm_populate(addr, len);
	return ret;

munmap_failed:
limits_failed:
	mmap_write_unlock(mm);
	return ret;
}
EXPORT_SYMBOL(vm_brk_flags);

int vm_brk(unsigned long addr, unsigned long len)
{
	return vm_brk_flags(addr, len, 0);
}
EXPORT_SYMBOL(vm_brk);

/* Release all mmaps. */
void exit_mmap(struct mm_struct *mm)
{
	struct mmu_gather tlb;
	struct vm_area_struct *vma;
	unsigned long nr_accounted = 0;
	MA_STATE(mas, &mm->mm_mt, 0, 0);
	int count = 0;

	/* mm's last user has gone, and its about to be pulled down */
	mmu_notifier_release(mm);

	mmap_read_lock(mm);
	arch_exit_mmap(mm);

	vma = mas_find(&mas, ULONG_MAX);
	if (!vma) {
		/* Can happen if dup_mmap() received an OOM */
		mmap_read_unlock(mm);
		return;
	}

	lru_add_drain();
	flush_cache_mm(mm);
	tlb_gather_mmu_fullmm(&tlb, mm);
	/* update_hiwater_rss(mm) here? but nobody should be looking */
	/* Use ULONG_MAX here to ensure all VMAs in the mm are unmapped */
	unmap_vmas(&tlb, &mas, vma, 0, ULONG_MAX, ULONG_MAX, false);
	mmap_read_unlock(mm);

	/*
	 * Set MMF_OOM_SKIP to hide this task from the oom killer/reaper
	 * because the memory has been already freed.
	 */
	set_bit(MMF_OOM_SKIP, &mm->flags);
	mmap_write_lock(mm);
	mt_clear_in_rcu(&mm->mm_mt);
<<<<<<< HEAD
	free_pgtables(&tlb, &mm->mm_mt, vma, FIRST_USER_ADDRESS,
		      USER_PGTABLES_CEILING);
=======
	mas_set(&mas, vma->vm_end);
	free_pgtables(&tlb, &mas, vma, FIRST_USER_ADDRESS,
		      USER_PGTABLES_CEILING, true);
>>>>>>> ccf0a997
	tlb_finish_mmu(&tlb);

	/*
	 * Walk the list again, actually closing and freeing it, with preemption
	 * enabled, without holding any MM locks besides the unreachable
	 * mmap_write_lock.
	 */
	mas_set(&mas, vma->vm_end);
	do {
		if (vma->vm_flags & VM_ACCOUNT)
			nr_accounted += vma_pages(vma);
		remove_vma(vma, true);
		count++;
		cond_resched();
	} while ((vma = mas_find(&mas, ULONG_MAX)) != NULL);

	BUG_ON(count != mm->map_count);

	trace_exit_mmap(mm);
	__mt_destroy(&mm->mm_mt);
	mmap_write_unlock(mm);
	vm_unacct_memory(nr_accounted);
}

/* Insert vm structure into process list sorted by address
 * and into the inode's i_mmap tree.  If vm_file is non-NULL
 * then i_mmap_rwsem is taken here.
 */
int insert_vm_struct(struct mm_struct *mm, struct vm_area_struct *vma)
{
	unsigned long charged = vma_pages(vma);


	if (find_vma_intersection(mm, vma->vm_start, vma->vm_end))
		return -ENOMEM;

	if ((vma->vm_flags & VM_ACCOUNT) &&
	     security_vm_enough_memory_mm(mm, charged))
		return -ENOMEM;

	/*
	 * The vm_pgoff of a purely anonymous vma should be irrelevant
	 * until its first write fault, when page's anon_vma and index
	 * are set.  But now set the vm_pgoff it will almost certainly
	 * end up with (unless mremap moves it elsewhere before that
	 * first wfault), so /proc/pid/maps tells a consistent story.
	 *
	 * By setting it to reflect the virtual start address of the
	 * vma, merges and splits can happen in a seamless way, just
	 * using the existing file pgoff checks and manipulations.
	 * Similarly in do_mmap and in do_brk_flags.
	 */
	if (vma_is_anonymous(vma)) {
		BUG_ON(vma->anon_vma);
		vma->vm_pgoff = vma->vm_start >> PAGE_SHIFT;
	}

	if (vma_link(mm, vma)) {
		vm_unacct_memory(charged);
		return -ENOMEM;
	}

	return 0;
}

/*
 * Copy the vma structure to a new location in the same mm,
 * prior to moving page table entries, to effect an mremap move.
 */
struct vm_area_struct *copy_vma(struct vm_area_struct **vmap,
	unsigned long addr, unsigned long len, pgoff_t pgoff,
	bool *need_rmap_locks)
{
	struct vm_area_struct *vma = *vmap;
	unsigned long vma_start = vma->vm_start;
	struct mm_struct *mm = vma->vm_mm;
	struct vm_area_struct *new_vma, *prev;
	bool faulted_in_anon_vma = true;
	VMA_ITERATOR(vmi, mm, addr);

	/*
	 * If anonymous vma has not yet been faulted, update new pgoff
	 * to match new location, to increase its chance of merging.
	 */
	if (unlikely(vma_is_anonymous(vma) && !vma->anon_vma)) {
		pgoff = addr >> PAGE_SHIFT;
		faulted_in_anon_vma = false;
	}

	new_vma = find_vma_prev(mm, addr, &prev);
	if (new_vma && new_vma->vm_start < addr + len)
		return NULL;	/* should never get here */

	new_vma = vma_merge(&vmi, mm, prev, addr, addr + len, vma->vm_flags,
			    vma->anon_vma, vma->vm_file, pgoff, vma_policy(vma),
			    vma->vm_userfaultfd_ctx, anon_vma_name(vma));
	if (new_vma) {
		/*
		 * Source vma may have been merged into new_vma
		 */
		if (unlikely(vma_start >= new_vma->vm_start &&
			     vma_start < new_vma->vm_end)) {
			/*
			 * The only way we can get a vma_merge with
			 * self during an mremap is if the vma hasn't
			 * been faulted in yet and we were allowed to
			 * reset the dst vma->vm_pgoff to the
			 * destination address of the mremap to allow
			 * the merge to happen. mremap must change the
			 * vm_pgoff linearity between src and dst vmas
			 * (in turn preventing a vma_merge) to be
			 * safe. It is only safe to keep the vm_pgoff
			 * linear if there are no pages mapped yet.
			 */
			VM_BUG_ON_VMA(faulted_in_anon_vma, new_vma);
			*vmap = vma = new_vma;
		}
		*need_rmap_locks = (new_vma->vm_pgoff <= vma->vm_pgoff);
	} else {
		new_vma = vm_area_dup(vma);
		if (!new_vma)
			goto out;
		new_vma->vm_start = addr;
		new_vma->vm_end = addr + len;
		new_vma->vm_pgoff = pgoff;
		if (vma_dup_policy(vma, new_vma))
			goto out_free_vma;
		if (anon_vma_clone(new_vma, vma))
			goto out_free_mempol;
		if (new_vma->vm_file)
			get_file(new_vma->vm_file);
		if (new_vma->vm_ops && new_vma->vm_ops->open)
			new_vma->vm_ops->open(new_vma);
		if (vma_link(mm, new_vma))
			goto out_vma_link;
		*need_rmap_locks = false;
	}
	return new_vma;

out_vma_link:
	if (new_vma->vm_ops && new_vma->vm_ops->close)
		new_vma->vm_ops->close(new_vma);

	if (new_vma->vm_file)
		fput(new_vma->vm_file);

	unlink_anon_vmas(new_vma);
out_free_mempol:
	mpol_put(vma_policy(new_vma));
out_free_vma:
	vm_area_free(new_vma);
out:
	return NULL;
}

/*
 * Return true if the calling process may expand its vm space by the passed
 * number of pages
 */
bool may_expand_vm(struct mm_struct *mm, vm_flags_t flags, unsigned long npages)
{
	if (mm->total_vm + npages > rlimit(RLIMIT_AS) >> PAGE_SHIFT)
		return false;

	if (is_data_mapping(flags) &&
	    mm->data_vm + npages > rlimit(RLIMIT_DATA) >> PAGE_SHIFT) {
		/* Workaround for Valgrind */
		if (rlimit(RLIMIT_DATA) == 0 &&
		    mm->data_vm + npages <= rlimit_max(RLIMIT_DATA) >> PAGE_SHIFT)
			return true;

		pr_warn_once("%s (%d): VmData %lu exceed data ulimit %lu. Update limits%s.\n",
			     current->comm, current->pid,
			     (mm->data_vm + npages) << PAGE_SHIFT,
			     rlimit(RLIMIT_DATA),
			     ignore_rlimit_data ? "" : " or use boot option ignore_rlimit_data");

		if (!ignore_rlimit_data)
			return false;
	}

	return true;
}

void vm_stat_account(struct mm_struct *mm, vm_flags_t flags, long npages)
{
	WRITE_ONCE(mm->total_vm, READ_ONCE(mm->total_vm)+npages);

	if (is_exec_mapping(flags))
		mm->exec_vm += npages;
	else if (is_stack_mapping(flags))
		mm->stack_vm += npages;
	else if (is_data_mapping(flags))
		mm->data_vm += npages;
}

static vm_fault_t special_mapping_fault(struct vm_fault *vmf);

/*
 * Having a close hook prevents vma merging regardless of flags.
 */
static void special_mapping_close(struct vm_area_struct *vma)
{
}

static const char *special_mapping_name(struct vm_area_struct *vma)
{
	return ((struct vm_special_mapping *)vma->vm_private_data)->name;
}

static int special_mapping_mremap(struct vm_area_struct *new_vma)
{
	struct vm_special_mapping *sm = new_vma->vm_private_data;

	if (WARN_ON_ONCE(current->mm != new_vma->vm_mm))
		return -EFAULT;

	if (sm->mremap)
		return sm->mremap(sm, new_vma);

	return 0;
}

static int special_mapping_split(struct vm_area_struct *vma, unsigned long addr)
{
	/*
	 * Forbid splitting special mappings - kernel has expectations over
	 * the number of pages in mapping. Together with VM_DONTEXPAND
	 * the size of vma should stay the same over the special mapping's
	 * lifetime.
	 */
	return -EINVAL;
}

static const struct vm_operations_struct special_mapping_vmops = {
	.close = special_mapping_close,
	.fault = special_mapping_fault,
	.mremap = special_mapping_mremap,
	.name = special_mapping_name,
	/* vDSO code relies that VVAR can't be accessed remotely */
	.access = NULL,
	.may_split = special_mapping_split,
};

static const struct vm_operations_struct legacy_special_mapping_vmops = {
	.close = special_mapping_close,
	.fault = special_mapping_fault,
};

static vm_fault_t special_mapping_fault(struct vm_fault *vmf)
{
	struct vm_area_struct *vma = vmf->vma;
	pgoff_t pgoff;
	struct page **pages;

	if (vma->vm_ops == &legacy_special_mapping_vmops) {
		pages = vma->vm_private_data;
	} else {
		struct vm_special_mapping *sm = vma->vm_private_data;

		if (sm->fault)
			return sm->fault(sm, vmf->vma, vmf);

		pages = sm->pages;
	}

	for (pgoff = vmf->pgoff; pgoff && *pages; ++pages)
		pgoff--;

	if (*pages) {
		struct page *page = *pages;
		get_page(page);
		vmf->page = page;
		return 0;
	}

	return VM_FAULT_SIGBUS;
}

static struct vm_area_struct *__install_special_mapping(
	struct mm_struct *mm,
	unsigned long addr, unsigned long len,
	unsigned long vm_flags, void *priv,
	const struct vm_operations_struct *ops)
{
	int ret;
	struct vm_area_struct *vma;

	vma = vm_area_alloc(mm);
	if (unlikely(vma == NULL))
		return ERR_PTR(-ENOMEM);

	vma->vm_start = addr;
	vma->vm_end = addr + len;

	vm_flags_init(vma, (vm_flags | mm->def_flags |
		      VM_DONTEXPAND | VM_SOFTDIRTY) & ~VM_LOCKED_MASK);
	vma->vm_page_prot = vm_get_page_prot(vma->vm_flags);

	vma->vm_ops = ops;
	vma->vm_private_data = priv;

	ret = insert_vm_struct(mm, vma);
	if (ret)
		goto out;

	vm_stat_account(mm, vma->vm_flags, len >> PAGE_SHIFT);

	perf_event_mmap(vma);

	return vma;

out:
	vm_area_free(vma);
	return ERR_PTR(ret);
}

bool vma_is_special_mapping(const struct vm_area_struct *vma,
	const struct vm_special_mapping *sm)
{
	return vma->vm_private_data == sm &&
		(vma->vm_ops == &special_mapping_vmops ||
		 vma->vm_ops == &legacy_special_mapping_vmops);
}

/*
 * Called with mm->mmap_lock held for writing.
 * Insert a new vma covering the given region, with the given flags.
 * Its pages are supplied by the given array of struct page *.
 * The array can be shorter than len >> PAGE_SHIFT if it's null-terminated.
 * The region past the last page supplied will always produce SIGBUS.
 * The array pointer and the pages it points to are assumed to stay alive
 * for as long as this mapping might exist.
 */
struct vm_area_struct *_install_special_mapping(
	struct mm_struct *mm,
	unsigned long addr, unsigned long len,
	unsigned long vm_flags, const struct vm_special_mapping *spec)
{
	return __install_special_mapping(mm, addr, len, vm_flags, (void *)spec,
					&special_mapping_vmops);
}

int install_special_mapping(struct mm_struct *mm,
			    unsigned long addr, unsigned long len,
			    unsigned long vm_flags, struct page **pages)
{
	struct vm_area_struct *vma = __install_special_mapping(
		mm, addr, len, vm_flags, (void *)pages,
		&legacy_special_mapping_vmops);

	return PTR_ERR_OR_ZERO(vma);
}

static DEFINE_MUTEX(mm_all_locks_mutex);

static void vm_lock_anon_vma(struct mm_struct *mm, struct anon_vma *anon_vma)
{
	if (!test_bit(0, (unsigned long *) &anon_vma->root->rb_root.rb_root.rb_node)) {
		/*
		 * The LSB of head.next can't change from under us
		 * because we hold the mm_all_locks_mutex.
		 */
		down_write_nest_lock(&anon_vma->root->rwsem, &mm->mmap_lock);
		/*
		 * We can safely modify head.next after taking the
		 * anon_vma->root->rwsem. If some other vma in this mm shares
		 * the same anon_vma we won't take it again.
		 *
		 * No need of atomic instructions here, head.next
		 * can't change from under us thanks to the
		 * anon_vma->root->rwsem.
		 */
		if (__test_and_set_bit(0, (unsigned long *)
				       &anon_vma->root->rb_root.rb_root.rb_node))
			BUG();
	}
}

static void vm_lock_mapping(struct mm_struct *mm, struct address_space *mapping)
{
	if (!test_bit(AS_MM_ALL_LOCKS, &mapping->flags)) {
		/*
		 * AS_MM_ALL_LOCKS can't change from under us because
		 * we hold the mm_all_locks_mutex.
		 *
		 * Operations on ->flags have to be atomic because
		 * even if AS_MM_ALL_LOCKS is stable thanks to the
		 * mm_all_locks_mutex, there may be other cpus
		 * changing other bitflags in parallel to us.
		 */
		if (test_and_set_bit(AS_MM_ALL_LOCKS, &mapping->flags))
			BUG();
		down_write_nest_lock(&mapping->i_mmap_rwsem, &mm->mmap_lock);
	}
}

/*
 * This operation locks against the VM for all pte/vma/mm related
 * operations that could ever happen on a certain mm. This includes
 * vmtruncate, try_to_unmap, and all page faults.
 *
 * The caller must take the mmap_lock in write mode before calling
 * mm_take_all_locks(). The caller isn't allowed to release the
 * mmap_lock until mm_drop_all_locks() returns.
 *
 * mmap_lock in write mode is required in order to block all operations
 * that could modify pagetables and free pages without need of
 * altering the vma layout. It's also needed in write mode to avoid new
 * anon_vmas to be associated with existing vmas.
 *
 * A single task can't take more than one mm_take_all_locks() in a row
 * or it would deadlock.
 *
 * The LSB in anon_vma->rb_root.rb_node and the AS_MM_ALL_LOCKS bitflag in
 * mapping->flags avoid to take the same lock twice, if more than one
 * vma in this mm is backed by the same anon_vma or address_space.
 *
 * We take locks in following order, accordingly to comment at beginning
 * of mm/rmap.c:
 *   - all hugetlbfs_i_mmap_rwsem_key locks (aka mapping->i_mmap_rwsem for
 *     hugetlb mapping);
 *   - all vmas marked locked
 *   - all i_mmap_rwsem locks;
 *   - all anon_vma->rwseml
 *
 * We can take all locks within these types randomly because the VM code
 * doesn't nest them and we protected from parallel mm_take_all_locks() by
 * mm_all_locks_mutex.
 *
 * mm_take_all_locks() and mm_drop_all_locks are expensive operations
 * that may have to take thousand of locks.
 *
 * mm_take_all_locks() can fail if it's interrupted by signals.
 */
int mm_take_all_locks(struct mm_struct *mm)
{
	struct vm_area_struct *vma;
	struct anon_vma_chain *avc;
	MA_STATE(mas, &mm->mm_mt, 0, 0);

	mmap_assert_write_locked(mm);

	mutex_lock(&mm_all_locks_mutex);

	/*
	 * vma_start_write() does not have a complement in mm_drop_all_locks()
	 * because vma_start_write() is always asymmetrical; it marks a VMA as
	 * being written to until mmap_write_unlock() or mmap_write_downgrade()
	 * is reached.
	 */
	mas_for_each(&mas, vma, ULONG_MAX) {
		if (signal_pending(current))
			goto out_unlock;
		vma_start_write(vma);
	}

	mas_set(&mas, 0);
	mas_for_each(&mas, vma, ULONG_MAX) {
		if (signal_pending(current))
			goto out_unlock;
		if (vma->vm_file && vma->vm_file->f_mapping &&
				is_vm_hugetlb_page(vma))
			vm_lock_mapping(mm, vma->vm_file->f_mapping);
	}

	mas_set(&mas, 0);
	mas_for_each(&mas, vma, ULONG_MAX) {
		if (signal_pending(current))
			goto out_unlock;
		if (vma->vm_file && vma->vm_file->f_mapping &&
				!is_vm_hugetlb_page(vma))
			vm_lock_mapping(mm, vma->vm_file->f_mapping);
	}

	mas_set(&mas, 0);
	mas_for_each(&mas, vma, ULONG_MAX) {
		if (signal_pending(current))
			goto out_unlock;
		if (vma->anon_vma)
			list_for_each_entry(avc, &vma->anon_vma_chain, same_vma)
				vm_lock_anon_vma(mm, avc->anon_vma);
	}

	return 0;

out_unlock:
	mm_drop_all_locks(mm);
	return -EINTR;
}

static void vm_unlock_anon_vma(struct anon_vma *anon_vma)
{
	if (test_bit(0, (unsigned long *) &anon_vma->root->rb_root.rb_root.rb_node)) {
		/*
		 * The LSB of head.next can't change to 0 from under
		 * us because we hold the mm_all_locks_mutex.
		 *
		 * We must however clear the bitflag before unlocking
		 * the vma so the users using the anon_vma->rb_root will
		 * never see our bitflag.
		 *
		 * No need of atomic instructions here, head.next
		 * can't change from under us until we release the
		 * anon_vma->root->rwsem.
		 */
		if (!__test_and_clear_bit(0, (unsigned long *)
					  &anon_vma->root->rb_root.rb_root.rb_node))
			BUG();
		anon_vma_unlock_write(anon_vma);
	}
}

static void vm_unlock_mapping(struct address_space *mapping)
{
	if (test_bit(AS_MM_ALL_LOCKS, &mapping->flags)) {
		/*
		 * AS_MM_ALL_LOCKS can't change to 0 from under us
		 * because we hold the mm_all_locks_mutex.
		 */
		i_mmap_unlock_write(mapping);
		if (!test_and_clear_bit(AS_MM_ALL_LOCKS,
					&mapping->flags))
			BUG();
	}
}

/*
 * The mmap_lock cannot be released by the caller until
 * mm_drop_all_locks() returns.
 */
void mm_drop_all_locks(struct mm_struct *mm)
{
	struct vm_area_struct *vma;
	struct anon_vma_chain *avc;
	MA_STATE(mas, &mm->mm_mt, 0, 0);

	mmap_assert_write_locked(mm);
	BUG_ON(!mutex_is_locked(&mm_all_locks_mutex));

	mas_for_each(&mas, vma, ULONG_MAX) {
		if (vma->anon_vma)
			list_for_each_entry(avc, &vma->anon_vma_chain, same_vma)
				vm_unlock_anon_vma(avc->anon_vma);
		if (vma->vm_file && vma->vm_file->f_mapping)
			vm_unlock_mapping(vma->vm_file->f_mapping);
	}

	mutex_unlock(&mm_all_locks_mutex);
}

/*
 * initialise the percpu counter for VM
 */
void __init mmap_init(void)
{
	int ret;

	ret = percpu_counter_init(&vm_committed_as, 0, GFP_KERNEL);
	VM_BUG_ON(ret);
}

/*
 * Initialise sysctl_user_reserve_kbytes.
 *
 * This is intended to prevent a user from starting a single memory hogging
 * process, such that they cannot recover (kill the hog) in OVERCOMMIT_NEVER
 * mode.
 *
 * The default value is min(3% of free memory, 128MB)
 * 128MB is enough to recover with sshd/login, bash, and top/kill.
 */
static int init_user_reserve(void)
{
	unsigned long free_kbytes;

	free_kbytes = K(global_zone_page_state(NR_FREE_PAGES));

	sysctl_user_reserve_kbytes = min(free_kbytes / 32, 1UL << 17);
	return 0;
}
subsys_initcall(init_user_reserve);

/*
 * Initialise sysctl_admin_reserve_kbytes.
 *
 * The purpose of sysctl_admin_reserve_kbytes is to allow the sys admin
 * to log in and kill a memory hogging process.
 *
 * Systems with more than 256MB will reserve 8MB, enough to recover
 * with sshd, bash, and top in OVERCOMMIT_GUESS. Smaller systems will
 * only reserve 3% of free pages by default.
 */
static int init_admin_reserve(void)
{
	unsigned long free_kbytes;

	free_kbytes = K(global_zone_page_state(NR_FREE_PAGES));

	sysctl_admin_reserve_kbytes = min(free_kbytes / 32, 1UL << 13);
	return 0;
}
subsys_initcall(init_admin_reserve);

/*
 * Reinititalise user and admin reserves if memory is added or removed.
 *
 * The default user reserve max is 128MB, and the default max for the
 * admin reserve is 8MB. These are usually, but not always, enough to
 * enable recovery from a memory hogging process using login/sshd, a shell,
 * and tools like top. It may make sense to increase or even disable the
 * reserve depending on the existence of swap or variations in the recovery
 * tools. So, the admin may have changed them.
 *
 * If memory is added and the reserves have been eliminated or increased above
 * the default max, then we'll trust the admin.
 *
 * If memory is removed and there isn't enough free memory, then we
 * need to reset the reserves.
 *
 * Otherwise keep the reserve set by the admin.
 */
static int reserve_mem_notifier(struct notifier_block *nb,
			     unsigned long action, void *data)
{
	unsigned long tmp, free_kbytes;

	switch (action) {
	case MEM_ONLINE:
		/* Default max is 128MB. Leave alone if modified by operator. */
		tmp = sysctl_user_reserve_kbytes;
		if (0 < tmp && tmp < (1UL << 17))
			init_user_reserve();

		/* Default max is 8MB.  Leave alone if modified by operator. */
		tmp = sysctl_admin_reserve_kbytes;
		if (0 < tmp && tmp < (1UL << 13))
			init_admin_reserve();

		break;
	case MEM_OFFLINE:
		free_kbytes = K(global_zone_page_state(NR_FREE_PAGES));

		if (sysctl_user_reserve_kbytes > free_kbytes) {
			init_user_reserve();
			pr_info("vm.user_reserve_kbytes reset to %lu\n",
				sysctl_user_reserve_kbytes);
		}

		if (sysctl_admin_reserve_kbytes > free_kbytes) {
			init_admin_reserve();
			pr_info("vm.admin_reserve_kbytes reset to %lu\n",
				sysctl_admin_reserve_kbytes);
		}
		break;
	default:
		break;
	}
	return NOTIFY_OK;
}

static int __meminit init_reserve_notifier(void)
{
	if (hotplug_memory_notifier(reserve_mem_notifier, DEFAULT_CALLBACK_PRI))
		pr_err("Failed registering memory add/remove notifier for admin reserve\n");

	return 0;
}
subsys_initcall(init_reserve_notifier);<|MERGE_RESOLUTION|>--- conflicted
+++ resolved
@@ -700,73 +700,9 @@
 
 	vma_start_write(vma);
 
-<<<<<<< HEAD
-		if (adjust_next)
-			uprobe_munmap(next, next->vm_start, next->vm_end);
-
-		i_mmap_lock_write(mapping);
-		if (insert && insert->vm_file) {
-			/*
-			 * Put into interval tree now, so instantiated pages
-			 * are visible to arm/parisc __flush_dcache_page
-			 * throughout; but we cannot insert into address
-			 * space until vma start or end is updated.
-			 */
-			__vma_link_file(insert, insert->vm_file->f_mapping);
-		}
-	}
-
-	anon_vma = vma->anon_vma;
-	if (!anon_vma && adjust_next)
-		anon_vma = next->anon_vma;
-	if (anon_vma) {
-		VM_WARN_ON(adjust_next && next->anon_vma &&
-			   anon_vma != next->anon_vma);
-		anon_vma_lock_write(anon_vma);
-		anon_vma_interval_tree_pre_update_vma(vma);
-		if (adjust_next)
-			anon_vma_interval_tree_pre_update_vma(next);
-	}
-
-	if (file) {
-		flush_dcache_mmap_lock(mapping);
-		vma_interval_tree_remove(vma, root);
-		if (adjust_next)
-			vma_interval_tree_remove(next, root);
-	}
-
-	if (start != vma->vm_start) {
-		if ((vma->vm_start < start) &&
-		    (!insert || (insert->vm_end != start))) {
-			vma_mas_szero(&mas, vma->vm_start, start);
-			VM_WARN_ON(insert && insert->vm_start > vma->vm_start);
-		} else {
-			vma_changed = true;
-		}
-		vma->vm_start = start;
-	}
-	if (end != vma->vm_end) {
-		if (vma->vm_end > end) {
-			if ((vma->vm_end + adjust_next != end) &&
-			    (!insert || (insert->vm_start != end))) {
-				vma_mas_szero(&mas, end, vma->vm_end);
-				mas_reset(&mas);
-				VM_WARN_ON(insert &&
-					   insert->vm_end < vma->vm_end);
-			}
-		} else {
-			vma_changed = true;
-		}
-		vma->vm_end = end;
-	}
-
-	if (vma_changed)
-		vma_mas_store(vma, &mas);
-=======
 	init_vma_prep(&vp, vma);
 	vma_prepare(&vp);
 	vma_adjust_trans_huge(vma, start, end, 0);
->>>>>>> ccf0a997
 
 	vma_iter_clear(vmi);
 	vma->vm_start = start;
@@ -1593,13 +1529,6 @@
 	/* Do we need write faults for uffd-wp tracking? */
 	if (userfaultfd_wp(vma))
 		return 1;
-<<<<<<< HEAD
-
-	/* Specialty mapping? */
-	if (vm_flags & VM_PFNMAP)
-		return 0;
-=======
->>>>>>> ccf0a997
 
 	/* Can the mapping track the dirty pages? */
 	return vma_fs_can_writeback(vma);
@@ -1633,12 +1562,8 @@
  */
 static unsigned long unmapped_area(struct vm_unmapped_area_info *info)
 {
-<<<<<<< HEAD
-	unsigned long length, gap, low_limit;
-=======
 	unsigned long length, gap;
 	unsigned long low_limit, high_limit;
->>>>>>> ccf0a997
 	struct vm_area_struct *tmp;
 
 	MA_STATE(mas, &current->mm->mm_mt, 0, 0);
@@ -1649,26 +1574,17 @@
 		return -ENOMEM;
 
 	low_limit = info->low_limit;
-<<<<<<< HEAD
-retry:
-	if (mas_empty_area(&mas, low_limit, info->high_limit - 1, length))
-=======
 	if (low_limit < mmap_min_addr)
 		low_limit = mmap_min_addr;
 	high_limit = info->high_limit;
 retry:
 	if (mas_empty_area(&mas, low_limit, high_limit - 1, length))
->>>>>>> ccf0a997
 		return -ENOMEM;
 
 	gap = mas.index;
 	gap += (info->align_offset - gap) & info->align_mask;
 	tmp = mas_next(&mas, ULONG_MAX);
-<<<<<<< HEAD
-	if (tmp && (tmp->vm_flags & VM_GROWSDOWN)) { /* Avoid prev check if possible */
-=======
 	if (tmp && (tmp->vm_flags & VM_STARTGAP_FLAGS)) { /* Avoid prev check if possible */
->>>>>>> ccf0a997
 		if (vm_start_gap(tmp) < gap + length - 1) {
 			low_limit = tmp->vm_end;
 			mas_reset(&mas);
@@ -1698,12 +1614,8 @@
  */
 static unsigned long unmapped_area_topdown(struct vm_unmapped_area_info *info)
 {
-<<<<<<< HEAD
-	unsigned long length, gap, high_limit, gap_end;
-=======
 	unsigned long length, gap, gap_end;
 	unsigned long low_limit, high_limit;
->>>>>>> ccf0a997
 	struct vm_area_struct *tmp;
 
 	MA_STATE(mas, &current->mm->mm_mt, 0, 0);
@@ -1712,30 +1624,19 @@
 	if (length < info->length)
 		return -ENOMEM;
 
-<<<<<<< HEAD
-	high_limit = info->high_limit;
-retry:
-	if (mas_empty_area_rev(&mas, info->low_limit, high_limit - 1,
-				length))
-=======
 	low_limit = info->low_limit;
 	if (low_limit < mmap_min_addr)
 		low_limit = mmap_min_addr;
 	high_limit = info->high_limit;
 retry:
 	if (mas_empty_area_rev(&mas, low_limit, high_limit - 1, length))
->>>>>>> ccf0a997
 		return -ENOMEM;
 
 	gap = mas.last + 1 - info->length;
 	gap -= (gap - info->align_offset) & info->align_mask;
 	gap_end = mas.last;
 	tmp = mas_next(&mas, ULONG_MAX);
-<<<<<<< HEAD
-	if (tmp && (tmp->vm_flags & VM_GROWSDOWN)) { /* Avoid prev check if possible */
-=======
 	if (tmp && (tmp->vm_flags & VM_STARTGAP_FLAGS)) { /* Avoid prev check if possible */
->>>>>>> ccf0a997
 		if (vm_start_gap(tmp) <= gap_end) {
 			high_limit = vm_start_gap(tmp);
 			mas_reset(&mas);
@@ -2527,17 +2428,10 @@
 int split_vma(struct vma_iterator *vmi, struct vm_area_struct *vma,
 	      unsigned long addr, int new_below)
 {
-<<<<<<< HEAD
-	if (mm->map_count >= sysctl_max_map_count)
-		return -ENOMEM;
-
-	return __split_vma(mm, vma, addr, new_below);
-=======
 	if (vma->vm_mm->map_count >= sysctl_max_map_count)
 		return -ENOMEM;
 
 	return __split_vma(vmi, vma, addr, new_below);
->>>>>>> ccf0a997
 }
 
 /*
@@ -2565,16 +2459,8 @@
 	int error = -ENOMEM;
 	unsigned long locked_vm = 0;
 	MA_STATE(mas_detach, &mt_detach, 0, 0);
-<<<<<<< HEAD
-	mt_init_flags(&mt_detach, mas->tree->ma_flags & MT_FLAGS_LOCK_MASK);
-	mt_set_external_lock(&mt_detach, &mm->mmap_lock);
-
-	if (mas_preallocate(mas, vma, GFP_KERNEL))
-		return -ENOMEM;
-=======
 	mt_init_flags(&mt_detach, vmi->mas.tree->ma_flags & MT_FLAGS_LOCK_MASK);
 	mt_on_stack(mt_detach);
->>>>>>> ccf0a997
 
 	/*
 	 * If we need to split any vma, do it now to save pain later.
@@ -2611,27 +2497,6 @@
 			error = __split_vma(vmi, next, end, 0);
 			if (error)
 				goto end_split_failed;
-<<<<<<< HEAD
-
-			mas_set(mas, end);
-			split = mas_prev(mas, 0);
-			mas_set_range(&mas_detach, split->vm_start, split->vm_end - 1);
-			error = mas_store_gfp(&mas_detach, split, GFP_KERNEL);
-			if (error)
-				goto munmap_gather_failed;
-			if (split->vm_flags & VM_LOCKED)
-				locked_vm += vma_pages(split);
-
-			count++;
-			if (vma == next)
-				vma = split;
-			break;
-		}
-		mas_set_range(&mas_detach, next->vm_start, next->vm_end - 1);
-		error = mas_store_gfp(&mas_detach, next, GFP_KERNEL);
-		if (error)
-			goto munmap_gather_failed;
-=======
 		}
 		vma_start_write(next);
 		mas_set(&mas_detach, count);
@@ -2639,7 +2504,6 @@
 		if (error)
 			goto munmap_gather_failed;
 		vma_mark_detached(next, true);
->>>>>>> ccf0a997
 		if (next->vm_flags & VM_LOCKED)
 			locked_vm += vma_pages(next);
 
@@ -2684,11 +2548,6 @@
 		BUG_ON(count != test_count);
 	}
 #endif
-<<<<<<< HEAD
-	/* Point of no return */
-	mas_store_prealloc(mas, NULL);
-
-=======
 
 	while (vma_iter_addr(vmi) > start)
 		vma_iter_prev_range(vmi);
@@ -2698,7 +2557,6 @@
 		goto clear_tree_failed;
 
 	/* Point of no return */
->>>>>>> ccf0a997
 	mm->locked_vm -= locked_vm;
 	mm->map_count -= count;
 	if (unlock)
@@ -3379,14 +3237,9 @@
 	set_bit(MMF_OOM_SKIP, &mm->flags);
 	mmap_write_lock(mm);
 	mt_clear_in_rcu(&mm->mm_mt);
-<<<<<<< HEAD
-	free_pgtables(&tlb, &mm->mm_mt, vma, FIRST_USER_ADDRESS,
-		      USER_PGTABLES_CEILING);
-=======
 	mas_set(&mas, vma->vm_end);
 	free_pgtables(&tlb, &mas, vma, FIRST_USER_ADDRESS,
 		      USER_PGTABLES_CEILING, true);
->>>>>>> ccf0a997
 	tlb_finish_mmu(&tlb);
 
 	/*
