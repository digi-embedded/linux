--- conflicted
+++ resolved
@@ -2015,11 +2015,7 @@
 		nmask = policy_nodemask(gfp, pol);
 		if (!nmask || node_isset(hpage_node, *nmask)) {
 			mpol_cond_put(pol);
-<<<<<<< HEAD
-			page = alloc_pages_exact_node(hpage_node,
-=======
 			page = __alloc_pages_node(hpage_node,
->>>>>>> f2ed3bfc
 						gfp | __GFP_THISNODE, order);
 			goto out;
 		}
