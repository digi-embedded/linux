// SPDX-License-Identifier: GPL-2.0-only
/*
 *  Copyright (C) 1993  Linus Torvalds
 *  Support of BIGMEM added by Gerhard Wichert, Siemens AG, July 1999
 *  SMP-safe vmalloc/vfree/ioremap, Tigran Aivazian <tigran@veritas.com>, May 2000
 *  Major rework to support vmap/vunmap, Christoph Hellwig, SGI, August 2002
 *  Numa awareness, Christoph Lameter, SGI, June 2005
 *  Improving global KVA allocator, Uladzislau Rezki, Sony, May 2019
 */

#include <linux/vmalloc.h>
#include <linux/mm.h>
#include <linux/module.h>
#include <linux/highmem.h>
#include <linux/sched/signal.h>
#include <linux/slab.h>
#include <linux/spinlock.h>
#include <linux/interrupt.h>
#include <linux/proc_fs.h>
#include <linux/seq_file.h>
#include <linux/set_memory.h>
#include <linux/debugobjects.h>
#include <linux/kallsyms.h>
#include <linux/list.h>
#include <linux/notifier.h>
#include <linux/rbtree.h>
#include <linux/xarray.h>
#include <linux/io.h>
#include <linux/rcupdate.h>
#include <linux/pfn.h>
#include <linux/kmemleak.h>
#include <linux/atomic.h>
#include <linux/compiler.h>
#include <linux/memcontrol.h>
#include <linux/llist.h>
#include <linux/uio.h>
#include <linux/bitops.h>
#include <linux/rbtree_augmented.h>
#include <linux/overflow.h>
#include <linux/pgtable.h>
#include <linux/hugetlb.h>
#include <linux/sched/mm.h>
#include <asm/tlbflush.h>
#include <asm/shmparam.h>

#define CREATE_TRACE_POINTS
#include <trace/events/vmalloc.h>

#include "internal.h"
#include "pgalloc-track.h"

#ifdef CONFIG_HAVE_ARCH_HUGE_VMAP
static unsigned int __ro_after_init ioremap_max_page_shift = BITS_PER_LONG - 1;

static int __init set_nohugeiomap(char *str)
{
	ioremap_max_page_shift = PAGE_SHIFT;
	return 0;
}
early_param("nohugeiomap", set_nohugeiomap);
#else /* CONFIG_HAVE_ARCH_HUGE_VMAP */
static const unsigned int ioremap_max_page_shift = PAGE_SHIFT;
#endif	/* CONFIG_HAVE_ARCH_HUGE_VMAP */

#ifdef CONFIG_HAVE_ARCH_HUGE_VMALLOC
static bool __ro_after_init vmap_allow_huge = true;

static int __init set_nohugevmalloc(char *str)
{
	vmap_allow_huge = false;
	return 0;
}
early_param("nohugevmalloc", set_nohugevmalloc);
#else /* CONFIG_HAVE_ARCH_HUGE_VMALLOC */
static const bool vmap_allow_huge = false;
#endif	/* CONFIG_HAVE_ARCH_HUGE_VMALLOC */

bool is_vmalloc_addr(const void *x)
{
	unsigned long addr = (unsigned long)kasan_reset_tag(x);

	return addr >= VMALLOC_START && addr < VMALLOC_END;
}
EXPORT_SYMBOL(is_vmalloc_addr);

struct vfree_deferred {
	struct llist_head list;
	struct work_struct wq;
};
static DEFINE_PER_CPU(struct vfree_deferred, vfree_deferred);

/*** Page table manipulation functions ***/
static int vmap_pte_range(pmd_t *pmd, unsigned long addr, unsigned long end,
			phys_addr_t phys_addr, pgprot_t prot,
			unsigned int max_page_shift, pgtbl_mod_mask *mask)
{
	pte_t *pte;
	u64 pfn;
	unsigned long size = PAGE_SIZE;

	pfn = phys_addr >> PAGE_SHIFT;
	pte = pte_alloc_kernel_track(pmd, addr, mask);
	if (!pte)
		return -ENOMEM;
	do {
		BUG_ON(!pte_none(ptep_get(pte)));

#ifdef CONFIG_HUGETLB_PAGE
		size = arch_vmap_pte_range_map_size(addr, end, pfn, max_page_shift);
		if (size != PAGE_SIZE) {
			pte_t entry = pfn_pte(pfn, prot);

			entry = arch_make_huge_pte(entry, ilog2(size), 0);
			set_huge_pte_at(&init_mm, addr, pte, entry, size);
			pfn += PFN_DOWN(size);
			continue;
		}
#endif
		set_pte_at(&init_mm, addr, pte, pfn_pte(pfn, prot));
		pfn++;
	} while (pte += PFN_DOWN(size), addr += size, addr != end);
	*mask |= PGTBL_PTE_MODIFIED;
	return 0;
}

static int vmap_try_huge_pmd(pmd_t *pmd, unsigned long addr, unsigned long end,
			phys_addr_t phys_addr, pgprot_t prot,
			unsigned int max_page_shift)
{
	if (max_page_shift < PMD_SHIFT)
		return 0;

	if (!arch_vmap_pmd_supported(prot))
		return 0;

	if ((end - addr) != PMD_SIZE)
		return 0;

	if (!IS_ALIGNED(addr, PMD_SIZE))
		return 0;

	if (!IS_ALIGNED(phys_addr, PMD_SIZE))
		return 0;

	if (pmd_present(*pmd) && !pmd_free_pte_page(pmd, addr))
		return 0;

	return pmd_set_huge(pmd, phys_addr, prot);
}

static int vmap_pmd_range(pud_t *pud, unsigned long addr, unsigned long end,
			phys_addr_t phys_addr, pgprot_t prot,
			unsigned int max_page_shift, pgtbl_mod_mask *mask)
{
	pmd_t *pmd;
	unsigned long next;

	pmd = pmd_alloc_track(&init_mm, pud, addr, mask);
	if (!pmd)
		return -ENOMEM;
	do {
		next = pmd_addr_end(addr, end);

		if (vmap_try_huge_pmd(pmd, addr, next, phys_addr, prot,
					max_page_shift)) {
			*mask |= PGTBL_PMD_MODIFIED;
			continue;
		}

		if (vmap_pte_range(pmd, addr, next, phys_addr, prot, max_page_shift, mask))
			return -ENOMEM;
	} while (pmd++, phys_addr += (next - addr), addr = next, addr != end);
	return 0;
}

static int vmap_try_huge_pud(pud_t *pud, unsigned long addr, unsigned long end,
			phys_addr_t phys_addr, pgprot_t prot,
			unsigned int max_page_shift)
{
	if (max_page_shift < PUD_SHIFT)
		return 0;

	if (!arch_vmap_pud_supported(prot))
		return 0;

	if ((end - addr) != PUD_SIZE)
		return 0;

	if (!IS_ALIGNED(addr, PUD_SIZE))
		return 0;

	if (!IS_ALIGNED(phys_addr, PUD_SIZE))
		return 0;

	if (pud_present(*pud) && !pud_free_pmd_page(pud, addr))
		return 0;

	return pud_set_huge(pud, phys_addr, prot);
}

static int vmap_pud_range(p4d_t *p4d, unsigned long addr, unsigned long end,
			phys_addr_t phys_addr, pgprot_t prot,
			unsigned int max_page_shift, pgtbl_mod_mask *mask)
{
	pud_t *pud;
	unsigned long next;

	pud = pud_alloc_track(&init_mm, p4d, addr, mask);
	if (!pud)
		return -ENOMEM;
	do {
		next = pud_addr_end(addr, end);

		if (vmap_try_huge_pud(pud, addr, next, phys_addr, prot,
					max_page_shift)) {
			*mask |= PGTBL_PUD_MODIFIED;
			continue;
		}

		if (vmap_pmd_range(pud, addr, next, phys_addr, prot,
					max_page_shift, mask))
			return -ENOMEM;
	} while (pud++, phys_addr += (next - addr), addr = next, addr != end);
	return 0;
}

static int vmap_try_huge_p4d(p4d_t *p4d, unsigned long addr, unsigned long end,
			phys_addr_t phys_addr, pgprot_t prot,
			unsigned int max_page_shift)
{
	if (max_page_shift < P4D_SHIFT)
		return 0;

	if (!arch_vmap_p4d_supported(prot))
		return 0;

	if ((end - addr) != P4D_SIZE)
		return 0;

	if (!IS_ALIGNED(addr, P4D_SIZE))
		return 0;

	if (!IS_ALIGNED(phys_addr, P4D_SIZE))
		return 0;

	if (p4d_present(*p4d) && !p4d_free_pud_page(p4d, addr))
		return 0;

	return p4d_set_huge(p4d, phys_addr, prot);
}

static int vmap_p4d_range(pgd_t *pgd, unsigned long addr, unsigned long end,
			phys_addr_t phys_addr, pgprot_t prot,
			unsigned int max_page_shift, pgtbl_mod_mask *mask)
{
	p4d_t *p4d;
	unsigned long next;

	p4d = p4d_alloc_track(&init_mm, pgd, addr, mask);
	if (!p4d)
		return -ENOMEM;
	do {
		next = p4d_addr_end(addr, end);

		if (vmap_try_huge_p4d(p4d, addr, next, phys_addr, prot,
					max_page_shift)) {
			*mask |= PGTBL_P4D_MODIFIED;
			continue;
		}

		if (vmap_pud_range(p4d, addr, next, phys_addr, prot,
					max_page_shift, mask))
			return -ENOMEM;
	} while (p4d++, phys_addr += (next - addr), addr = next, addr != end);
	return 0;
}

static int vmap_range_noflush(unsigned long addr, unsigned long end,
			phys_addr_t phys_addr, pgprot_t prot,
			unsigned int max_page_shift)
{
	pgd_t *pgd;
	unsigned long start;
	unsigned long next;
	int err;
	pgtbl_mod_mask mask = 0;

	might_sleep();
	BUG_ON(addr >= end);

	start = addr;
	pgd = pgd_offset_k(addr);
	do {
		next = pgd_addr_end(addr, end);
		err = vmap_p4d_range(pgd, addr, next, phys_addr, prot,
					max_page_shift, &mask);
		if (err)
			break;
	} while (pgd++, phys_addr += (next - addr), addr = next, addr != end);

	if (mask & ARCH_PAGE_TABLE_SYNC_MASK)
		arch_sync_kernel_mappings(start, end);

	return err;
}

int ioremap_page_range(unsigned long addr, unsigned long end,
		phys_addr_t phys_addr, pgprot_t prot)
{
	int err;

	err = vmap_range_noflush(addr, end, phys_addr, prot,
				 ioremap_max_page_shift);
	flush_cache_vmap(addr, end);
	if (!err)
		err = kmsan_ioremap_page_range(addr, end, phys_addr, prot,
					       ioremap_max_page_shift);
	return err;
}
EXPORT_SYMBOL_GPL(ioremap_page_range);

static void vunmap_pte_range(pmd_t *pmd, unsigned long addr, unsigned long end,
			     pgtbl_mod_mask *mask)
{
	pte_t *pte;

	pte = pte_offset_kernel(pmd, addr);
	do {
		pte_t ptent = ptep_get_and_clear(&init_mm, addr, pte);
		WARN_ON(!pte_none(ptent) && !pte_present(ptent));
	} while (pte++, addr += PAGE_SIZE, addr != end);
	*mask |= PGTBL_PTE_MODIFIED;
}

static void vunmap_pmd_range(pud_t *pud, unsigned long addr, unsigned long end,
			     pgtbl_mod_mask *mask)
{
	pmd_t *pmd;
	unsigned long next;
	int cleared;

	pmd = pmd_offset(pud, addr);
	do {
		next = pmd_addr_end(addr, end);

		cleared = pmd_clear_huge(pmd);
		if (cleared || pmd_bad(*pmd))
			*mask |= PGTBL_PMD_MODIFIED;

		if (cleared)
			continue;
		if (pmd_none_or_clear_bad(pmd))
			continue;
		vunmap_pte_range(pmd, addr, next, mask);

		cond_resched();
	} while (pmd++, addr = next, addr != end);
}

static void vunmap_pud_range(p4d_t *p4d, unsigned long addr, unsigned long end,
			     pgtbl_mod_mask *mask)
{
	pud_t *pud;
	unsigned long next;
	int cleared;

	pud = pud_offset(p4d, addr);
	do {
		next = pud_addr_end(addr, end);

		cleared = pud_clear_huge(pud);
		if (cleared || pud_bad(*pud))
			*mask |= PGTBL_PUD_MODIFIED;

		if (cleared)
			continue;
		if (pud_none_or_clear_bad(pud))
			continue;
		vunmap_pmd_range(pud, addr, next, mask);
	} while (pud++, addr = next, addr != end);
}

static void vunmap_p4d_range(pgd_t *pgd, unsigned long addr, unsigned long end,
			     pgtbl_mod_mask *mask)
{
	p4d_t *p4d;
	unsigned long next;

	p4d = p4d_offset(pgd, addr);
	do {
		next = p4d_addr_end(addr, end);

		p4d_clear_huge(p4d);
		if (p4d_bad(*p4d))
			*mask |= PGTBL_P4D_MODIFIED;

		if (p4d_none_or_clear_bad(p4d))
			continue;
		vunmap_pud_range(p4d, addr, next, mask);
	} while (p4d++, addr = next, addr != end);
}

/*
 * vunmap_range_noflush is similar to vunmap_range, but does not
 * flush caches or TLBs.
 *
 * The caller is responsible for calling flush_cache_vmap() before calling
 * this function, and flush_tlb_kernel_range after it has returned
 * successfully (and before the addresses are expected to cause a page fault
 * or be re-mapped for something else, if TLB flushes are being delayed or
 * coalesced).
 *
 * This is an internal function only. Do not use outside mm/.
 */
void __vunmap_range_noflush(unsigned long start, unsigned long end)
{
	unsigned long next;
	pgd_t *pgd;
	unsigned long addr = start;
	pgtbl_mod_mask mask = 0;

	BUG_ON(addr >= end);
	pgd = pgd_offset_k(addr);
	do {
		next = pgd_addr_end(addr, end);
		if (pgd_bad(*pgd))
			mask |= PGTBL_PGD_MODIFIED;
		if (pgd_none_or_clear_bad(pgd))
			continue;
		vunmap_p4d_range(pgd, addr, next, &mask);
	} while (pgd++, addr = next, addr != end);

	if (mask & ARCH_PAGE_TABLE_SYNC_MASK)
		arch_sync_kernel_mappings(start, end);
}

void vunmap_range_noflush(unsigned long start, unsigned long end)
{
	kmsan_vunmap_range_noflush(start, end);
	__vunmap_range_noflush(start, end);
}

/**
 * vunmap_range - unmap kernel virtual addresses
 * @addr: start of the VM area to unmap
 * @end: end of the VM area to unmap (non-inclusive)
 *
 * Clears any present PTEs in the virtual address range, flushes TLBs and
 * caches. Any subsequent access to the address before it has been re-mapped
 * is a kernel bug.
 */
void vunmap_range(unsigned long addr, unsigned long end)
{
	flush_cache_vunmap(addr, end);
	vunmap_range_noflush(addr, end);
	flush_tlb_kernel_range(addr, end);
}

static int vmap_pages_pte_range(pmd_t *pmd, unsigned long addr,
		unsigned long end, pgprot_t prot, struct page **pages, int *nr,
		pgtbl_mod_mask *mask)
{
	pte_t *pte;

	/*
	 * nr is a running index into the array which helps higher level
	 * callers keep track of where we're up to.
	 */

	pte = pte_alloc_kernel_track(pmd, addr, mask);
	if (!pte)
		return -ENOMEM;
	do {
		struct page *page = pages[*nr];

		if (WARN_ON(!pte_none(ptep_get(pte))))
			return -EBUSY;
		if (WARN_ON(!page))
			return -ENOMEM;
		if (WARN_ON(!pfn_valid(page_to_pfn(page))))
			return -EINVAL;

		set_pte_at(&init_mm, addr, pte, mk_pte(page, prot));
		(*nr)++;
	} while (pte++, addr += PAGE_SIZE, addr != end);
	*mask |= PGTBL_PTE_MODIFIED;
	return 0;
}

static int vmap_pages_pmd_range(pud_t *pud, unsigned long addr,
		unsigned long end, pgprot_t prot, struct page **pages, int *nr,
		pgtbl_mod_mask *mask)
{
	pmd_t *pmd;
	unsigned long next;

	pmd = pmd_alloc_track(&init_mm, pud, addr, mask);
	if (!pmd)
		return -ENOMEM;
	do {
		next = pmd_addr_end(addr, end);
		if (vmap_pages_pte_range(pmd, addr, next, prot, pages, nr, mask))
			return -ENOMEM;
	} while (pmd++, addr = next, addr != end);
	return 0;
}

static int vmap_pages_pud_range(p4d_t *p4d, unsigned long addr,
		unsigned long end, pgprot_t prot, struct page **pages, int *nr,
		pgtbl_mod_mask *mask)
{
	pud_t *pud;
	unsigned long next;

	pud = pud_alloc_track(&init_mm, p4d, addr, mask);
	if (!pud)
		return -ENOMEM;
	do {
		next = pud_addr_end(addr, end);
		if (vmap_pages_pmd_range(pud, addr, next, prot, pages, nr, mask))
			return -ENOMEM;
	} while (pud++, addr = next, addr != end);
	return 0;
}

static int vmap_pages_p4d_range(pgd_t *pgd, unsigned long addr,
		unsigned long end, pgprot_t prot, struct page **pages, int *nr,
		pgtbl_mod_mask *mask)
{
	p4d_t *p4d;
	unsigned long next;

	p4d = p4d_alloc_track(&init_mm, pgd, addr, mask);
	if (!p4d)
		return -ENOMEM;
	do {
		next = p4d_addr_end(addr, end);
		if (vmap_pages_pud_range(p4d, addr, next, prot, pages, nr, mask))
			return -ENOMEM;
	} while (p4d++, addr = next, addr != end);
	return 0;
}

static int vmap_small_pages_range_noflush(unsigned long addr, unsigned long end,
		pgprot_t prot, struct page **pages)
{
	unsigned long start = addr;
	pgd_t *pgd;
	unsigned long next;
	int err = 0;
	int nr = 0;
	pgtbl_mod_mask mask = 0;

	BUG_ON(addr >= end);
	pgd = pgd_offset_k(addr);
	do {
		next = pgd_addr_end(addr, end);
		if (pgd_bad(*pgd))
			mask |= PGTBL_PGD_MODIFIED;
		err = vmap_pages_p4d_range(pgd, addr, next, prot, pages, &nr, &mask);
		if (err)
			return err;
	} while (pgd++, addr = next, addr != end);

	if (mask & ARCH_PAGE_TABLE_SYNC_MASK)
		arch_sync_kernel_mappings(start, end);

	return 0;
}

/*
 * vmap_pages_range_noflush is similar to vmap_pages_range, but does not
 * flush caches.
 *
 * The caller is responsible for calling flush_cache_vmap() after this
 * function returns successfully and before the addresses are accessed.
 *
 * This is an internal function only. Do not use outside mm/.
 */
int __vmap_pages_range_noflush(unsigned long addr, unsigned long end,
		pgprot_t prot, struct page **pages, unsigned int page_shift)
{
	unsigned int i, nr = (end - addr) >> PAGE_SHIFT;

	WARN_ON(page_shift < PAGE_SHIFT);

	if (!IS_ENABLED(CONFIG_HAVE_ARCH_HUGE_VMALLOC) ||
			page_shift == PAGE_SHIFT)
		return vmap_small_pages_range_noflush(addr, end, prot, pages);

	for (i = 0; i < nr; i += 1U << (page_shift - PAGE_SHIFT)) {
		int err;

		err = vmap_range_noflush(addr, addr + (1UL << page_shift),
					page_to_phys(pages[i]), prot,
					page_shift);
		if (err)
			return err;

		addr += 1UL << page_shift;
	}

	return 0;
}

int vmap_pages_range_noflush(unsigned long addr, unsigned long end,
		pgprot_t prot, struct page **pages, unsigned int page_shift)
{
	int ret = kmsan_vmap_pages_range_noflush(addr, end, prot, pages,
						 page_shift);

	if (ret)
		return ret;
	return __vmap_pages_range_noflush(addr, end, prot, pages, page_shift);
}

/**
 * vmap_pages_range - map pages to a kernel virtual address
 * @addr: start of the VM area to map
 * @end: end of the VM area to map (non-inclusive)
 * @prot: page protection flags to use
 * @pages: pages to map (always PAGE_SIZE pages)
 * @page_shift: maximum shift that the pages may be mapped with, @pages must
 * be aligned and contiguous up to at least this shift.
 *
 * RETURNS:
 * 0 on success, -errno on failure.
 */
static int vmap_pages_range(unsigned long addr, unsigned long end,
		pgprot_t prot, struct page **pages, unsigned int page_shift)
{
	int err;

	err = vmap_pages_range_noflush(addr, end, prot, pages, page_shift);
	flush_cache_vmap(addr, end);
	return err;
}

int is_vmalloc_or_module_addr(const void *x)
{
	/*
	 * ARM, x86-64 and sparc64 put modules in a special place,
	 * and fall back on vmalloc() if that fails. Others
	 * just put it in the vmalloc space.
	 */
#if defined(CONFIG_MODULES) && defined(MODULES_VADDR)
	unsigned long addr = (unsigned long)kasan_reset_tag(x);
	if (addr >= MODULES_VADDR && addr < MODULES_END)
		return 1;
#endif
	return is_vmalloc_addr(x);
}
EXPORT_SYMBOL_GPL(is_vmalloc_or_module_addr);

/*
 * Walk a vmap address to the struct page it maps. Huge vmap mappings will
 * return the tail page that corresponds to the base page address, which
 * matches small vmap mappings.
 */
struct page *vmalloc_to_page(const void *vmalloc_addr)
{
	unsigned long addr = (unsigned long) vmalloc_addr;
	struct page *page = NULL;
	pgd_t *pgd = pgd_offset_k(addr);
	p4d_t *p4d;
	pud_t *pud;
	pmd_t *pmd;
	pte_t *ptep, pte;

	/*
	 * XXX we might need to change this if we add VIRTUAL_BUG_ON for
	 * architectures that do not vmalloc module space
	 */
	VIRTUAL_BUG_ON(!is_vmalloc_or_module_addr(vmalloc_addr));

	if (pgd_none(*pgd))
		return NULL;
	if (WARN_ON_ONCE(pgd_leaf(*pgd)))
		return NULL; /* XXX: no allowance for huge pgd */
	if (WARN_ON_ONCE(pgd_bad(*pgd)))
		return NULL;

	p4d = p4d_offset(pgd, addr);
	if (p4d_none(*p4d))
		return NULL;
	if (p4d_leaf(*p4d))
		return p4d_page(*p4d) + ((addr & ~P4D_MASK) >> PAGE_SHIFT);
	if (WARN_ON_ONCE(p4d_bad(*p4d)))
		return NULL;

	pud = pud_offset(p4d, addr);
	if (pud_none(*pud))
		return NULL;
	if (pud_leaf(*pud))
		return pud_page(*pud) + ((addr & ~PUD_MASK) >> PAGE_SHIFT);
	if (WARN_ON_ONCE(pud_bad(*pud)))
		return NULL;

	pmd = pmd_offset(pud, addr);
	if (pmd_none(*pmd))
		return NULL;
	if (pmd_leaf(*pmd))
		return pmd_page(*pmd) + ((addr & ~PMD_MASK) >> PAGE_SHIFT);
	if (WARN_ON_ONCE(pmd_bad(*pmd)))
		return NULL;

	ptep = pte_offset_kernel(pmd, addr);
	pte = ptep_get(ptep);
	if (pte_present(pte))
		page = pte_page(pte);

	return page;
}
EXPORT_SYMBOL(vmalloc_to_page);

/*
 * Map a vmalloc()-space virtual address to the physical page frame number.
 */
unsigned long vmalloc_to_pfn(const void *vmalloc_addr)
{
	return page_to_pfn(vmalloc_to_page(vmalloc_addr));
}
EXPORT_SYMBOL(vmalloc_to_pfn);


/*** Global kva allocator ***/

#define DEBUG_AUGMENT_PROPAGATE_CHECK 0
#define DEBUG_AUGMENT_LOWEST_MATCH_CHECK 0


static DEFINE_SPINLOCK(vmap_area_lock);
static DEFINE_SPINLOCK(free_vmap_area_lock);
/* Export for kexec only */
LIST_HEAD(vmap_area_list);
static struct rb_root vmap_area_root = RB_ROOT;
static bool vmap_initialized __read_mostly;

static struct rb_root purge_vmap_area_root = RB_ROOT;
static LIST_HEAD(purge_vmap_area_list);
static DEFINE_SPINLOCK(purge_vmap_area_lock);

/*
 * This kmem_cache is used for vmap_area objects. Instead of
 * allocating from slab we reuse an object from this cache to
 * make things faster. Especially in "no edge" splitting of
 * free block.
 */
static struct kmem_cache *vmap_area_cachep;

/*
 * This linked list is used in pair with free_vmap_area_root.
 * It gives O(1) access to prev/next to perform fast coalescing.
 */
static LIST_HEAD(free_vmap_area_list);

/*
 * This augment red-black tree represents the free vmap space.
 * All vmap_area objects in this tree are sorted by va->va_start
 * address. It is used for allocation and merging when a vmap
 * object is released.
 *
 * Each vmap_area node contains a maximum available free block
 * of its sub-tree, right or left. Therefore it is possible to
 * find a lowest match of free area.
 */
static struct rb_root free_vmap_area_root = RB_ROOT;

/*
 * Preload a CPU with one object for "no edge" split case. The
 * aim is to get rid of allocations from the atomic context, thus
 * to use more permissive allocation masks.
 */
static DEFINE_PER_CPU(struct vmap_area *, ne_fit_preload_node);

static __always_inline unsigned long
va_size(struct vmap_area *va)
{
	return (va->va_end - va->va_start);
}

static __always_inline unsigned long
get_subtree_max_size(struct rb_node *node)
{
	struct vmap_area *va;

	va = rb_entry_safe(node, struct vmap_area, rb_node);
	return va ? va->subtree_max_size : 0;
}

RB_DECLARE_CALLBACKS_MAX(static, free_vmap_area_rb_augment_cb,
	struct vmap_area, rb_node, unsigned long, subtree_max_size, va_size)

static void reclaim_and_purge_vmap_areas(void);
static BLOCKING_NOTIFIER_HEAD(vmap_notify_list);
static void drain_vmap_area_work(struct work_struct *work);
static DECLARE_WORK(drain_vmap_work, drain_vmap_area_work);

static atomic_long_t nr_vmalloc_pages;

unsigned long vmalloc_nr_pages(void)
{
	return atomic_long_read(&nr_vmalloc_pages);
}

/* Look up the first VA which satisfies addr < va_end, NULL if none. */
static struct vmap_area *find_vmap_area_exceed_addr(unsigned long addr)
{
	struct vmap_area *va = NULL;
	struct rb_node *n = vmap_area_root.rb_node;

	addr = (unsigned long)kasan_reset_tag((void *)addr);

	while (n) {
		struct vmap_area *tmp;

		tmp = rb_entry(n, struct vmap_area, rb_node);
		if (tmp->va_end > addr) {
			va = tmp;
			if (tmp->va_start <= addr)
				break;

			n = n->rb_left;
		} else
			n = n->rb_right;
	}

	return va;
}

static struct vmap_area *__find_vmap_area(unsigned long addr, struct rb_root *root)
{
	struct rb_node *n = root->rb_node;

	addr = (unsigned long)kasan_reset_tag((void *)addr);

	while (n) {
		struct vmap_area *va;

		va = rb_entry(n, struct vmap_area, rb_node);
		if (addr < va->va_start)
			n = n->rb_left;
		else if (addr >= va->va_end)
			n = n->rb_right;
		else
			return va;
	}

	return NULL;
}

/*
 * This function returns back addresses of parent node
 * and its left or right link for further processing.
 *
 * Otherwise NULL is returned. In that case all further
 * steps regarding inserting of conflicting overlap range
 * have to be declined and actually considered as a bug.
 */
static __always_inline struct rb_node **
find_va_links(struct vmap_area *va,
	struct rb_root *root, struct rb_node *from,
	struct rb_node **parent)
{
	struct vmap_area *tmp_va;
	struct rb_node **link;

	if (root) {
		link = &root->rb_node;
		if (unlikely(!*link)) {
			*parent = NULL;
			return link;
		}
	} else {
		link = &from;
	}

	/*
	 * Go to the bottom of the tree. When we hit the last point
	 * we end up with parent rb_node and correct direction, i name
	 * it link, where the new va->rb_node will be attached to.
	 */
	do {
		tmp_va = rb_entry(*link, struct vmap_area, rb_node);

		/*
		 * During the traversal we also do some sanity check.
		 * Trigger the BUG() if there are sides(left/right)
		 * or full overlaps.
		 */
		if (va->va_end <= tmp_va->va_start)
			link = &(*link)->rb_left;
		else if (va->va_start >= tmp_va->va_end)
			link = &(*link)->rb_right;
		else {
			WARN(1, "vmalloc bug: 0x%lx-0x%lx overlaps with 0x%lx-0x%lx\n",
				va->va_start, va->va_end, tmp_va->va_start, tmp_va->va_end);

			return NULL;
		}
	} while (*link);

	*parent = &tmp_va->rb_node;
	return link;
}

static __always_inline struct list_head *
get_va_next_sibling(struct rb_node *parent, struct rb_node **link)
{
	struct list_head *list;

	if (unlikely(!parent))
		/*
		 * The red-black tree where we try to find VA neighbors
		 * before merging or inserting is empty, i.e. it means
		 * there is no free vmap space. Normally it does not
		 * happen but we handle this case anyway.
		 */
		return NULL;

	list = &rb_entry(parent, struct vmap_area, rb_node)->list;
	return (&parent->rb_right == link ? list->next : list);
}

static __always_inline void
__link_va(struct vmap_area *va, struct rb_root *root,
	struct rb_node *parent, struct rb_node **link,
	struct list_head *head, bool augment)
{
	/*
	 * VA is still not in the list, but we can
	 * identify its future previous list_head node.
	 */
	if (likely(parent)) {
		head = &rb_entry(parent, struct vmap_area, rb_node)->list;
		if (&parent->rb_right != link)
			head = head->prev;
	}

	/* Insert to the rb-tree */
	rb_link_node(&va->rb_node, parent, link);
	if (augment) {
		/*
		 * Some explanation here. Just perform simple insertion
		 * to the tree. We do not set va->subtree_max_size to
		 * its current size before calling rb_insert_augmented().
		 * It is because we populate the tree from the bottom
		 * to parent levels when the node _is_ in the tree.
		 *
		 * Therefore we set subtree_max_size to zero after insertion,
		 * to let __augment_tree_propagate_from() puts everything to
		 * the correct order later on.
		 */
		rb_insert_augmented(&va->rb_node,
			root, &free_vmap_area_rb_augment_cb);
		va->subtree_max_size = 0;
	} else {
		rb_insert_color(&va->rb_node, root);
	}

	/* Address-sort this list */
	list_add(&va->list, head);
}

static __always_inline void
link_va(struct vmap_area *va, struct rb_root *root,
	struct rb_node *parent, struct rb_node **link,
	struct list_head *head)
{
	__link_va(va, root, parent, link, head, false);
}

static __always_inline void
link_va_augment(struct vmap_area *va, struct rb_root *root,
	struct rb_node *parent, struct rb_node **link,
	struct list_head *head)
{
	__link_va(va, root, parent, link, head, true);
}

static __always_inline void
__unlink_va(struct vmap_area *va, struct rb_root *root, bool augment)
{
	if (WARN_ON(RB_EMPTY_NODE(&va->rb_node)))
		return;

	if (augment)
		rb_erase_augmented(&va->rb_node,
			root, &free_vmap_area_rb_augment_cb);
	else
		rb_erase(&va->rb_node, root);

	list_del_init(&va->list);
	RB_CLEAR_NODE(&va->rb_node);
}

static __always_inline void
unlink_va(struct vmap_area *va, struct rb_root *root)
{
	__unlink_va(va, root, false);
}

static __always_inline void
unlink_va_augment(struct vmap_area *va, struct rb_root *root)
{
	__unlink_va(va, root, true);
}

#if DEBUG_AUGMENT_PROPAGATE_CHECK
/*
 * Gets called when remove the node and rotate.
 */
static __always_inline unsigned long
compute_subtree_max_size(struct vmap_area *va)
{
	return max3(va_size(va),
		get_subtree_max_size(va->rb_node.rb_left),
		get_subtree_max_size(va->rb_node.rb_right));
}

static void
augment_tree_propagate_check(void)
{
	struct vmap_area *va;
	unsigned long computed_size;

	list_for_each_entry(va, &free_vmap_area_list, list) {
		computed_size = compute_subtree_max_size(va);
		if (computed_size != va->subtree_max_size)
			pr_emerg("tree is corrupted: %lu, %lu\n",
				va_size(va), va->subtree_max_size);
	}
}
#endif

/*
 * This function populates subtree_max_size from bottom to upper
 * levels starting from VA point. The propagation must be done
 * when VA size is modified by changing its va_start/va_end. Or
 * in case of newly inserting of VA to the tree.
 *
 * It means that __augment_tree_propagate_from() must be called:
 * - After VA has been inserted to the tree(free path);
 * - After VA has been shrunk(allocation path);
 * - After VA has been increased(merging path).
 *
 * Please note that, it does not mean that upper parent nodes
 * and their subtree_max_size are recalculated all the time up
 * to the root node.
 *
 *       4--8
 *        /\
 *       /  \
 *      /    \
 *    2--2  8--8
 *
 * For example if we modify the node 4, shrinking it to 2, then
 * no any modification is required. If we shrink the node 2 to 1
 * its subtree_max_size is updated only, and set to 1. If we shrink
 * the node 8 to 6, then its subtree_max_size is set to 6 and parent
 * node becomes 4--6.
 */
static __always_inline void
augment_tree_propagate_from(struct vmap_area *va)
{
	/*
	 * Populate the tree from bottom towards the root until
	 * the calculated maximum available size of checked node
	 * is equal to its current one.
	 */
	free_vmap_area_rb_augment_cb_propagate(&va->rb_node, NULL);

#if DEBUG_AUGMENT_PROPAGATE_CHECK
	augment_tree_propagate_check();
#endif
}

static void
insert_vmap_area(struct vmap_area *va,
	struct rb_root *root, struct list_head *head)
{
	struct rb_node **link;
	struct rb_node *parent;

	link = find_va_links(va, root, NULL, &parent);
	if (link)
		link_va(va, root, parent, link, head);
}

static void
insert_vmap_area_augment(struct vmap_area *va,
	struct rb_node *from, struct rb_root *root,
	struct list_head *head)
{
	struct rb_node **link;
	struct rb_node *parent;

	if (from)
		link = find_va_links(va, NULL, from, &parent);
	else
		link = find_va_links(va, root, NULL, &parent);

	if (link) {
		link_va_augment(va, root, parent, link, head);
		augment_tree_propagate_from(va);
	}
}

/*
 * Merge de-allocated chunk of VA memory with previous
 * and next free blocks. If coalesce is not done a new
 * free area is inserted. If VA has been merged, it is
 * freed.
 *
 * Please note, it can return NULL in case of overlap
 * ranges, followed by WARN() report. Despite it is a
 * buggy behaviour, a system can be alive and keep
 * ongoing.
 */
static __always_inline struct vmap_area *
__merge_or_add_vmap_area(struct vmap_area *va,
	struct rb_root *root, struct list_head *head, bool augment)
{
	struct vmap_area *sibling;
	struct list_head *next;
	struct rb_node **link;
	struct rb_node *parent;
	bool merged = false;

	/*
	 * Find a place in the tree where VA potentially will be
	 * inserted, unless it is merged with its sibling/siblings.
	 */
	link = find_va_links(va, root, NULL, &parent);
	if (!link)
		return NULL;

	/*
	 * Get next node of VA to check if merging can be done.
	 */
	next = get_va_next_sibling(parent, link);
	if (unlikely(next == NULL))
		goto insert;

	/*
	 * start            end
	 * |                |
	 * |<------VA------>|<-----Next----->|
	 *                  |                |
	 *                  start            end
	 */
	if (next != head) {
		sibling = list_entry(next, struct vmap_area, list);
		if (sibling->va_start == va->va_end) {
			sibling->va_start = va->va_start;

			/* Free vmap_area object. */
			kmem_cache_free(vmap_area_cachep, va);

			/* Point to the new merged area. */
			va = sibling;
			merged = true;
		}
	}

	/*
	 * start            end
	 * |                |
	 * |<-----Prev----->|<------VA------>|
	 *                  |                |
	 *                  start            end
	 */
	if (next->prev != head) {
		sibling = list_entry(next->prev, struct vmap_area, list);
		if (sibling->va_end == va->va_start) {
			/*
			 * If both neighbors are coalesced, it is important
			 * to unlink the "next" node first, followed by merging
			 * with "previous" one. Otherwise the tree might not be
			 * fully populated if a sibling's augmented value is
			 * "normalized" because of rotation operations.
			 */
			if (merged)
				__unlink_va(va, root, augment);

			sibling->va_end = va->va_end;

			/* Free vmap_area object. */
			kmem_cache_free(vmap_area_cachep, va);

			/* Point to the new merged area. */
			va = sibling;
			merged = true;
		}
	}

insert:
	if (!merged)
		__link_va(va, root, parent, link, head, augment);

	return va;
}

static __always_inline struct vmap_area *
merge_or_add_vmap_area(struct vmap_area *va,
	struct rb_root *root, struct list_head *head)
{
	return __merge_or_add_vmap_area(va, root, head, false);
}

static __always_inline struct vmap_area *
merge_or_add_vmap_area_augment(struct vmap_area *va,
	struct rb_root *root, struct list_head *head)
{
	va = __merge_or_add_vmap_area(va, root, head, true);
	if (va)
		augment_tree_propagate_from(va);

	return va;
}

static __always_inline bool
is_within_this_va(struct vmap_area *va, unsigned long size,
	unsigned long align, unsigned long vstart)
{
	unsigned long nva_start_addr;

	if (va->va_start > vstart)
		nva_start_addr = ALIGN(va->va_start, align);
	else
		nva_start_addr = ALIGN(vstart, align);

	/* Can be overflowed due to big size or alignment. */
	if (nva_start_addr + size < nva_start_addr ||
			nva_start_addr < vstart)
		return false;

	return (nva_start_addr + size <= va->va_end);
}

/*
 * Find the first free block(lowest start address) in the tree,
 * that will accomplish the request corresponding to passing
 * parameters. Please note, with an alignment bigger than PAGE_SIZE,
 * a search length is adjusted to account for worst case alignment
 * overhead.
 */
static __always_inline struct vmap_area *
find_vmap_lowest_match(struct rb_root *root, unsigned long size,
	unsigned long align, unsigned long vstart, bool adjust_search_size)
{
	struct vmap_area *va;
	struct rb_node *node;
	unsigned long length;

	/* Start from the root. */
	node = root->rb_node;

	/* Adjust the search size for alignment overhead. */
	length = adjust_search_size ? size + align - 1 : size;

	while (node) {
		va = rb_entry(node, struct vmap_area, rb_node);

		if (get_subtree_max_size(node->rb_left) >= length &&
				vstart < va->va_start) {
			node = node->rb_left;
		} else {
			if (is_within_this_va(va, size, align, vstart))
				return va;

			/*
			 * Does not make sense to go deeper towards the right
			 * sub-tree if it does not have a free block that is
			 * equal or bigger to the requested search length.
			 */
			if (get_subtree_max_size(node->rb_right) >= length) {
				node = node->rb_right;
				continue;
			}

			/*
			 * OK. We roll back and find the first right sub-tree,
			 * that will satisfy the search criteria. It can happen
			 * due to "vstart" restriction or an alignment overhead
			 * that is bigger then PAGE_SIZE.
			 */
			while ((node = rb_parent(node))) {
				va = rb_entry(node, struct vmap_area, rb_node);
				if (is_within_this_va(va, size, align, vstart))
					return va;

				if (get_subtree_max_size(node->rb_right) >= length &&
						vstart <= va->va_start) {
					/*
					 * Shift the vstart forward. Please note, we update it with
					 * parent's start address adding "1" because we do not want
					 * to enter same sub-tree after it has already been checked
					 * and no suitable free block found there.
					 */
					vstart = va->va_start + 1;
					node = node->rb_right;
					break;
				}
			}
		}
	}

	return NULL;
}

#if DEBUG_AUGMENT_LOWEST_MATCH_CHECK
#include <linux/random.h>

static struct vmap_area *
find_vmap_lowest_linear_match(struct list_head *head, unsigned long size,
	unsigned long align, unsigned long vstart)
{
	struct vmap_area *va;

	list_for_each_entry(va, head, list) {
		if (!is_within_this_va(va, size, align, vstart))
			continue;

		return va;
	}

	return NULL;
}

static void
find_vmap_lowest_match_check(struct rb_root *root, struct list_head *head,
			     unsigned long size, unsigned long align)
{
	struct vmap_area *va_1, *va_2;
	unsigned long vstart;
	unsigned int rnd;

	get_random_bytes(&rnd, sizeof(rnd));
	vstart = VMALLOC_START + rnd;

	va_1 = find_vmap_lowest_match(root, size, align, vstart, false);
	va_2 = find_vmap_lowest_linear_match(head, size, align, vstart);

	if (va_1 != va_2)
		pr_emerg("not lowest: t: 0x%p, l: 0x%p, v: 0x%lx\n",
			va_1, va_2, vstart);
}
#endif

enum fit_type {
	NOTHING_FIT = 0,
	FL_FIT_TYPE = 1,	/* full fit */
	LE_FIT_TYPE = 2,	/* left edge fit */
	RE_FIT_TYPE = 3,	/* right edge fit */
	NE_FIT_TYPE = 4		/* no edge fit */
};

static __always_inline enum fit_type
classify_va_fit_type(struct vmap_area *va,
	unsigned long nva_start_addr, unsigned long size)
{
	enum fit_type type;

	/* Check if it is within VA. */
	if (nva_start_addr < va->va_start ||
			nva_start_addr + size > va->va_end)
		return NOTHING_FIT;

	/* Now classify. */
	if (va->va_start == nva_start_addr) {
		if (va->va_end == nva_start_addr + size)
			type = FL_FIT_TYPE;
		else
			type = LE_FIT_TYPE;
	} else if (va->va_end == nva_start_addr + size) {
		type = RE_FIT_TYPE;
	} else {
		type = NE_FIT_TYPE;
	}

	return type;
}

static __always_inline int
adjust_va_to_fit_type(struct rb_root *root, struct list_head *head,
		      struct vmap_area *va, unsigned long nva_start_addr,
		      unsigned long size)
{
	struct vmap_area *lva = NULL;
	enum fit_type type = classify_va_fit_type(va, nva_start_addr, size);

	if (type == FL_FIT_TYPE) {
		/*
		 * No need to split VA, it fully fits.
		 *
		 * |               |
		 * V      NVA      V
		 * |---------------|
		 */
		unlink_va_augment(va, root);
		kmem_cache_free(vmap_area_cachep, va);
	} else if (type == LE_FIT_TYPE) {
		/*
		 * Split left edge of fit VA.
		 *
		 * |       |
		 * V  NVA  V   R
		 * |-------|-------|
		 */
		va->va_start += size;
	} else if (type == RE_FIT_TYPE) {
		/*
		 * Split right edge of fit VA.
		 *
		 *         |       |
		 *     L   V  NVA  V
		 * |-------|-------|
		 */
		va->va_end = nva_start_addr;
	} else if (type == NE_FIT_TYPE) {
		/*
		 * Split no edge of fit VA.
		 *
		 *     |       |
		 *   L V  NVA  V R
		 * |---|-------|---|
		 */
		lva = __this_cpu_xchg(ne_fit_preload_node, NULL);
		if (unlikely(!lva)) {
			/*
			 * For percpu allocator we do not do any pre-allocation
			 * and leave it as it is. The reason is it most likely
			 * never ends up with NE_FIT_TYPE splitting. In case of
			 * percpu allocations offsets and sizes are aligned to
			 * fixed align request, i.e. RE_FIT_TYPE and FL_FIT_TYPE
			 * are its main fitting cases.
			 *
			 * There are a few exceptions though, as an example it is
			 * a first allocation (early boot up) when we have "one"
			 * big free space that has to be split.
			 *
			 * Also we can hit this path in case of regular "vmap"
			 * allocations, if "this" current CPU was not preloaded.
			 * See the comment in alloc_vmap_area() why. If so, then
			 * GFP_NOWAIT is used instead to get an extra object for
			 * split purpose. That is rare and most time does not
			 * occur.
			 *
			 * What happens if an allocation gets failed. Basically,
			 * an "overflow" path is triggered to purge lazily freed
			 * areas to free some memory, then, the "retry" path is
			 * triggered to repeat one more time. See more details
			 * in alloc_vmap_area() function.
			 */
			lva = kmem_cache_alloc(vmap_area_cachep, GFP_NOWAIT);
			if (!lva)
				return -1;
		}

		/*
		 * Build the remainder.
		 */
		lva->va_start = va->va_start;
		lva->va_end = nva_start_addr;

		/*
		 * Shrink this VA to remaining size.
		 */
		va->va_start = nva_start_addr + size;
	} else {
		return -1;
	}

	if (type != FL_FIT_TYPE) {
		augment_tree_propagate_from(va);

		if (lva)	/* type == NE_FIT_TYPE */
			insert_vmap_area_augment(lva, &va->rb_node, root, head);
	}

	return 0;
}

/*
 * Returns a start address of the newly allocated area, if success.
 * Otherwise a vend is returned that indicates failure.
 */
static __always_inline unsigned long
__alloc_vmap_area(struct rb_root *root, struct list_head *head,
	unsigned long size, unsigned long align,
	unsigned long vstart, unsigned long vend)
{
	bool adjust_search_size = true;
	unsigned long nva_start_addr;
	struct vmap_area *va;
	int ret;

	/*
	 * Do not adjust when:
	 *   a) align <= PAGE_SIZE, because it does not make any sense.
	 *      All blocks(their start addresses) are at least PAGE_SIZE
	 *      aligned anyway;
	 *   b) a short range where a requested size corresponds to exactly
	 *      specified [vstart:vend] interval and an alignment > PAGE_SIZE.
	 *      With adjusted search length an allocation would not succeed.
	 */
	if (align <= PAGE_SIZE || (align > PAGE_SIZE && (vend - vstart) == size))
		adjust_search_size = false;

	va = find_vmap_lowest_match(root, size, align, vstart, adjust_search_size);
	if (unlikely(!va))
		return vend;

	if (va->va_start > vstart)
		nva_start_addr = ALIGN(va->va_start, align);
	else
		nva_start_addr = ALIGN(vstart, align);

	/* Check the "vend" restriction. */
	if (nva_start_addr + size > vend)
		return vend;

	/* Update the free vmap_area. */
	ret = adjust_va_to_fit_type(root, head, va, nva_start_addr, size);
	if (WARN_ON_ONCE(ret))
		return vend;

#if DEBUG_AUGMENT_LOWEST_MATCH_CHECK
	find_vmap_lowest_match_check(root, head, size, align);
#endif

	return nva_start_addr;
}

/*
 * Free a region of KVA allocated by alloc_vmap_area
 */
static void free_vmap_area(struct vmap_area *va)
{
	/*
	 * Remove from the busy tree/list.
	 */
	spin_lock(&vmap_area_lock);
	unlink_va(va, &vmap_area_root);
	spin_unlock(&vmap_area_lock);

	/*
	 * Insert/Merge it back to the free tree/list.
	 */
	spin_lock(&free_vmap_area_lock);
	merge_or_add_vmap_area_augment(va, &free_vmap_area_root, &free_vmap_area_list);
	spin_unlock(&free_vmap_area_lock);
}

static inline void
preload_this_cpu_lock(spinlock_t *lock, gfp_t gfp_mask, int node)
{
	struct vmap_area *va = NULL;

	/*
	 * Preload this CPU with one extra vmap_area object. It is used
	 * when fit type of free area is NE_FIT_TYPE. It guarantees that
	 * a CPU that does an allocation is preloaded.
	 *
	 * We do it in non-atomic context, thus it allows us to use more
	 * permissive allocation masks to be more stable under low memory
	 * condition and high memory pressure.
	 */
	if (!this_cpu_read(ne_fit_preload_node))
		va = kmem_cache_alloc_node(vmap_area_cachep, gfp_mask, node);

	spin_lock(lock);

	if (va && __this_cpu_cmpxchg(ne_fit_preload_node, NULL, va))
		kmem_cache_free(vmap_area_cachep, va);
}

/*
 * Allocate a region of KVA of the specified size and alignment, within the
 * vstart and vend.
 */
static struct vmap_area *alloc_vmap_area(unsigned long size,
				unsigned long align,
				unsigned long vstart, unsigned long vend,
				int node, gfp_t gfp_mask,
				unsigned long va_flags)
{
	struct vmap_area *va;
	unsigned long freed;
	unsigned long addr;
	int purged = 0;
	int ret;

	if (unlikely(!size || offset_in_page(size) || !is_power_of_2(align)))
		return ERR_PTR(-EINVAL);

	if (unlikely(!vmap_initialized))
		return ERR_PTR(-EBUSY);

	might_sleep();
	gfp_mask = gfp_mask & GFP_RECLAIM_MASK;

	va = kmem_cache_alloc_node(vmap_area_cachep, gfp_mask, node);
	if (unlikely(!va))
		return ERR_PTR(-ENOMEM);

	/*
	 * Only scan the relevant parts containing pointers to other objects
	 * to avoid false negatives.
	 */
	kmemleak_scan_area(&va->rb_node, SIZE_MAX, gfp_mask);

retry:
	preload_this_cpu_lock(&free_vmap_area_lock, gfp_mask, node);
	addr = __alloc_vmap_area(&free_vmap_area_root, &free_vmap_area_list,
		size, align, vstart, vend);
	spin_unlock(&free_vmap_area_lock);

	trace_alloc_vmap_area(addr, size, align, vstart, vend, addr == vend);

	/*
	 * If an allocation fails, the "vend" address is
	 * returned. Therefore trigger the overflow path.
	 */
	if (unlikely(addr == vend))
		goto overflow;

	va->va_start = addr;
	va->va_end = addr + size;
	va->vm = NULL;
	va->flags = va_flags;

	spin_lock(&vmap_area_lock);
	insert_vmap_area(va, &vmap_area_root, &vmap_area_list);
	spin_unlock(&vmap_area_lock);

	BUG_ON(!IS_ALIGNED(va->va_start, align));
	BUG_ON(va->va_start < vstart);
	BUG_ON(va->va_end > vend);

	ret = kasan_populate_vmalloc(addr, size);
	if (ret) {
		free_vmap_area(va);
		return ERR_PTR(ret);
	}

	return va;

overflow:
	if (!purged) {
		reclaim_and_purge_vmap_areas();
		purged = 1;
		goto retry;
	}

	freed = 0;
	blocking_notifier_call_chain(&vmap_notify_list, 0, &freed);

	if (freed > 0) {
		purged = 0;
		goto retry;
	}

	if (!(gfp_mask & __GFP_NOWARN) && printk_ratelimit())
		pr_warn("vmap allocation for size %lu failed: use vmalloc=<size> to increase size\n",
			size);

	kmem_cache_free(vmap_area_cachep, va);
	return ERR_PTR(-EBUSY);
}

int register_vmap_purge_notifier(struct notifier_block *nb)
{
	return blocking_notifier_chain_register(&vmap_notify_list, nb);
}
EXPORT_SYMBOL_GPL(register_vmap_purge_notifier);

int unregister_vmap_purge_notifier(struct notifier_block *nb)
{
	return blocking_notifier_chain_unregister(&vmap_notify_list, nb);
}
EXPORT_SYMBOL_GPL(unregister_vmap_purge_notifier);

/*
 * lazy_max_pages is the maximum amount of virtual address space we gather up
 * before attempting to purge with a TLB flush.
 *
 * There is a tradeoff here: a larger number will cover more kernel page tables
 * and take slightly longer to purge, but it will linearly reduce the number of
 * global TLB flushes that must be performed. It would seem natural to scale
 * this number up linearly with the number of CPUs (because vmapping activity
 * could also scale linearly with the number of CPUs), however it is likely
 * that in practice, workloads might be constrained in other ways that mean
 * vmap activity will not scale linearly with CPUs. Also, I want to be
 * conservative and not introduce a big latency on huge systems, so go with
 * a less aggressive log scale. It will still be an improvement over the old
 * code, and it will be simple to change the scale factor if we find that it
 * becomes a problem on bigger systems.
 */
static unsigned long lazy_max_pages(void)
{
	unsigned int log;

	log = fls(num_online_cpus());

	return log * (32UL * 1024 * 1024 / PAGE_SIZE);
}

static atomic_long_t vmap_lazy_nr = ATOMIC_LONG_INIT(0);

/*
 * Serialize vmap purging.  There is no actual critical section protected
 * by this lock, but we want to avoid concurrent calls for performance
 * reasons and to make the pcpu_get_vm_areas more deterministic.
 */
static DEFINE_MUTEX(vmap_purge_lock);

/* for per-CPU blocks */
static void purge_fragmented_blocks_allcpus(void);

/*
 * Purges all lazily-freed vmap areas.
 */
static bool __purge_vmap_area_lazy(unsigned long start, unsigned long end)
{
	unsigned long resched_threshold;
	unsigned int num_purged_areas = 0;
	struct list_head local_purge_list;
	struct vmap_area *va, *n_va;

	lockdep_assert_held(&vmap_purge_lock);

	spin_lock(&purge_vmap_area_lock);
	purge_vmap_area_root = RB_ROOT;
	list_replace_init(&purge_vmap_area_list, &local_purge_list);
	spin_unlock(&purge_vmap_area_lock);

	if (unlikely(list_empty(&local_purge_list)))
		goto out;

	start = min(start,
		list_first_entry(&local_purge_list,
			struct vmap_area, list)->va_start);

	end = max(end,
		list_last_entry(&local_purge_list,
			struct vmap_area, list)->va_end);

	flush_tlb_kernel_range(start, end);
	resched_threshold = lazy_max_pages() << 1;

	spin_lock(&free_vmap_area_lock);
	list_for_each_entry_safe(va, n_va, &local_purge_list, list) {
		unsigned long nr = (va->va_end - va->va_start) >> PAGE_SHIFT;
		unsigned long orig_start = va->va_start;
		unsigned long orig_end = va->va_end;

		/*
		 * Finally insert or merge lazily-freed area. It is
		 * detached and there is no need to "unlink" it from
		 * anything.
		 */
		va = merge_or_add_vmap_area_augment(va, &free_vmap_area_root,
				&free_vmap_area_list);

		if (!va)
			continue;

		if (is_vmalloc_or_module_addr((void *)orig_start))
			kasan_release_vmalloc(orig_start, orig_end,
					      va->va_start, va->va_end);

		atomic_long_sub(nr, &vmap_lazy_nr);
		num_purged_areas++;

		if (atomic_long_read(&vmap_lazy_nr) < resched_threshold)
			cond_resched_lock(&free_vmap_area_lock);
	}
	spin_unlock(&free_vmap_area_lock);

out:
	trace_purge_vmap_area_lazy(start, end, num_purged_areas);
	return num_purged_areas > 0;
}

/*
 * Reclaim vmap areas by purging fragmented blocks and purge_vmap_area_list.
 */
static void reclaim_and_purge_vmap_areas(void)

{
	mutex_lock(&vmap_purge_lock);
	purge_fragmented_blocks_allcpus();
	__purge_vmap_area_lazy(ULONG_MAX, 0);
	mutex_unlock(&vmap_purge_lock);
}

static void drain_vmap_area_work(struct work_struct *work)
{
	unsigned long nr_lazy;

	do {
		mutex_lock(&vmap_purge_lock);
		__purge_vmap_area_lazy(ULONG_MAX, 0);
		mutex_unlock(&vmap_purge_lock);

		/* Recheck if further work is required. */
		nr_lazy = atomic_long_read(&vmap_lazy_nr);
	} while (nr_lazy > lazy_max_pages());
}

/*
 * Free a vmap area, caller ensuring that the area has been unmapped,
 * unlinked and flush_cache_vunmap had been called for the correct
 * range previously.
 */
static void free_vmap_area_noflush(struct vmap_area *va)
{
	unsigned long nr_lazy_max = lazy_max_pages();
	unsigned long va_start = va->va_start;
	unsigned long nr_lazy;

	if (WARN_ON_ONCE(!list_empty(&va->list)))
		return;

	nr_lazy = atomic_long_add_return((va->va_end - va->va_start) >>
				PAGE_SHIFT, &vmap_lazy_nr);

	/*
	 * Merge or place it to the purge tree/list.
	 */
	spin_lock(&purge_vmap_area_lock);
	merge_or_add_vmap_area(va,
		&purge_vmap_area_root, &purge_vmap_area_list);
	spin_unlock(&purge_vmap_area_lock);

	trace_free_vmap_area_noflush(va_start, nr_lazy, nr_lazy_max);

	/* After this point, we may free va at any time */
	if (unlikely(nr_lazy > nr_lazy_max))
		schedule_work(&drain_vmap_work);
}

/*
 * Free and unmap a vmap area
 */
static void free_unmap_vmap_area(struct vmap_area *va)
{
	flush_cache_vunmap(va->va_start, va->va_end);
	vunmap_range_noflush(va->va_start, va->va_end);
	if (debug_pagealloc_enabled_static())
		flush_tlb_kernel_range(va->va_start, va->va_end);

	free_vmap_area_noflush(va);
}

struct vmap_area *find_vmap_area(unsigned long addr)
{
	struct vmap_area *va;

	spin_lock(&vmap_area_lock);
	va = __find_vmap_area(addr, &vmap_area_root);
	spin_unlock(&vmap_area_lock);

	return va;
}

static struct vmap_area *find_unlink_vmap_area(unsigned long addr)
{
	struct vmap_area *va;

	spin_lock(&vmap_area_lock);
	va = __find_vmap_area(addr, &vmap_area_root);
	if (va)
		unlink_va(va, &vmap_area_root);
	spin_unlock(&vmap_area_lock);

	return va;
}

/*** Per cpu kva allocator ***/

/*
 * vmap space is limited especially on 32 bit architectures. Ensure there is
 * room for at least 16 percpu vmap blocks per CPU.
 */
/*
 * If we had a constant VMALLOC_START and VMALLOC_END, we'd like to be able
 * to #define VMALLOC_SPACE		(VMALLOC_END-VMALLOC_START). Guess
 * instead (we just need a rough idea)
 */
#if BITS_PER_LONG == 32
#define VMALLOC_SPACE		(128UL*1024*1024)
#else
#define VMALLOC_SPACE		(128UL*1024*1024*1024)
#endif

#define VMALLOC_PAGES		(VMALLOC_SPACE / PAGE_SIZE)
#define VMAP_MAX_ALLOC		BITS_PER_LONG	/* 256K with 4K pages */
#define VMAP_BBMAP_BITS_MAX	1024	/* 4MB with 4K pages */
#define VMAP_BBMAP_BITS_MIN	(VMAP_MAX_ALLOC*2)
#define VMAP_MIN(x, y)		((x) < (y) ? (x) : (y)) /* can't use min() */
#define VMAP_MAX(x, y)		((x) > (y) ? (x) : (y)) /* can't use max() */
#define VMAP_BBMAP_BITS		\
		VMAP_MIN(VMAP_BBMAP_BITS_MAX,	\
		VMAP_MAX(VMAP_BBMAP_BITS_MIN,	\
			VMALLOC_PAGES / roundup_pow_of_two(NR_CPUS) / 16))

#define VMAP_BLOCK_SIZE		(VMAP_BBMAP_BITS * PAGE_SIZE)

/*
 * Purge threshold to prevent overeager purging of fragmented blocks for
 * regular operations: Purge if vb->free is less than 1/4 of the capacity.
 */
#define VMAP_PURGE_THRESHOLD	(VMAP_BBMAP_BITS / 4)

#define VMAP_RAM		0x1 /* indicates vm_map_ram area*/
#define VMAP_BLOCK		0x2 /* mark out the vmap_block sub-type*/
#define VMAP_FLAGS_MASK		0x3

struct vmap_block_queue {
	spinlock_t lock;
	struct list_head free;

	/*
	 * An xarray requires an extra memory dynamically to
	 * be allocated. If it is an issue, we can use rb-tree
	 * instead.
	 */
	struct xarray vmap_blocks;
};

struct vmap_block {
	spinlock_t lock;
	struct vmap_area *va;
	unsigned long free, dirty;
	DECLARE_BITMAP(used_map, VMAP_BBMAP_BITS);
	unsigned long dirty_min, dirty_max; /*< dirty range */
	struct list_head free_list;
	struct rcu_head rcu_head;
	struct list_head purge;
};

/* Queue of free and dirty vmap blocks, for allocation and flushing purposes */
static DEFINE_PER_CPU(struct vmap_block_queue, vmap_block_queue);

/*
 * In order to fast access to any "vmap_block" associated with a
 * specific address, we use a hash.
 *
 * A per-cpu vmap_block_queue is used in both ways, to serialize
 * an access to free block chains among CPUs(alloc path) and it
 * also acts as a vmap_block hash(alloc/free paths). It means we
 * overload it, since we already have the per-cpu array which is
 * used as a hash table. When used as a hash a 'cpu' passed to
 * per_cpu() is not actually a CPU but rather a hash index.
 *
 * A hash function is addr_to_vb_xa() which hashes any address
 * to a specific index(in a hash) it belongs to. This then uses a
 * per_cpu() macro to access an array with generated index.
 *
 * An example:
 *
 *  CPU_1  CPU_2  CPU_0
 *    |      |      |
 *    V      V      V
 * 0     10     20     30     40     50     60
 * |------|------|------|------|------|------|...<vmap address space>
 *   CPU0   CPU1   CPU2   CPU0   CPU1   CPU2
 *
 * - CPU_1 invokes vm_unmap_ram(6), 6 belongs to CPU0 zone, thus
 *   it access: CPU0/INDEX0 -> vmap_blocks -> xa_lock;
 *
 * - CPU_2 invokes vm_unmap_ram(11), 11 belongs to CPU1 zone, thus
 *   it access: CPU1/INDEX1 -> vmap_blocks -> xa_lock;
 *
 * - CPU_0 invokes vm_unmap_ram(20), 20 belongs to CPU2 zone, thus
 *   it access: CPU2/INDEX2 -> vmap_blocks -> xa_lock.
 *
 * This technique almost always avoids lock contention on insert/remove,
 * however xarray spinlocks protect against any contention that remains.
 */
static struct xarray *
addr_to_vb_xa(unsigned long addr)
{
	int index = (addr / VMAP_BLOCK_SIZE) % num_possible_cpus();

	return &per_cpu(vmap_block_queue, index).vmap_blocks;
}

/*
 * We should probably have a fallback mechanism to allocate virtual memory
 * out of partially filled vmap blocks. However vmap block sizing should be
 * fairly reasonable according to the vmalloc size, so it shouldn't be a
 * big problem.
 */

static unsigned long addr_to_vb_idx(unsigned long addr)
{
	addr -= VMALLOC_START & ~(VMAP_BLOCK_SIZE-1);
	addr /= VMAP_BLOCK_SIZE;
	return addr;
}

static void *vmap_block_vaddr(unsigned long va_start, unsigned long pages_off)
{
	unsigned long addr;

	addr = va_start + (pages_off << PAGE_SHIFT);
	BUG_ON(addr_to_vb_idx(addr) != addr_to_vb_idx(va_start));
	return (void *)addr;
}

/**
 * new_vmap_block - allocates new vmap_block and occupies 2^order pages in this
 *                  block. Of course pages number can't exceed VMAP_BBMAP_BITS
 * @order:    how many 2^order pages should be occupied in newly allocated block
 * @gfp_mask: flags for the page level allocator
 *
 * Return: virtual address in a newly allocated block or ERR_PTR(-errno)
 */
static void *new_vmap_block(unsigned int order, gfp_t gfp_mask)
{
	struct vmap_block_queue *vbq;
	struct vmap_block *vb;
	struct vmap_area *va;
	struct xarray *xa;
	unsigned long vb_idx;
	int node, err;
	void *vaddr;

	node = numa_node_id();

	vb = kmalloc_node(sizeof(struct vmap_block),
			gfp_mask & GFP_RECLAIM_MASK, node);
	if (unlikely(!vb))
		return ERR_PTR(-ENOMEM);

	va = alloc_vmap_area(VMAP_BLOCK_SIZE, VMAP_BLOCK_SIZE,
					VMALLOC_START, VMALLOC_END,
					node, gfp_mask,
					VMAP_RAM|VMAP_BLOCK);
	if (IS_ERR(va)) {
		kfree(vb);
		return ERR_CAST(va);
	}

	vaddr = vmap_block_vaddr(va->va_start, 0);
	spin_lock_init(&vb->lock);
	vb->va = va;
	/* At least something should be left free */
	BUG_ON(VMAP_BBMAP_BITS <= (1UL << order));
	bitmap_zero(vb->used_map, VMAP_BBMAP_BITS);
	vb->free = VMAP_BBMAP_BITS - (1UL << order);
	vb->dirty = 0;
	vb->dirty_min = VMAP_BBMAP_BITS;
	vb->dirty_max = 0;
	bitmap_set(vb->used_map, 0, (1UL << order));
	INIT_LIST_HEAD(&vb->free_list);

	xa = addr_to_vb_xa(va->va_start);
	vb_idx = addr_to_vb_idx(va->va_start);
	err = xa_insert(xa, vb_idx, vb, gfp_mask);
	if (err) {
		kfree(vb);
		free_vmap_area(va);
		return ERR_PTR(err);
	}

	vbq = raw_cpu_ptr(&vmap_block_queue);
	spin_lock(&vbq->lock);
	list_add_tail_rcu(&vb->free_list, &vbq->free);
	spin_unlock(&vbq->lock);

	return vaddr;
}

static void free_vmap_block(struct vmap_block *vb)
{
	struct vmap_block *tmp;
	struct xarray *xa;

	xa = addr_to_vb_xa(vb->va->va_start);
	tmp = xa_erase(xa, addr_to_vb_idx(vb->va->va_start));
	BUG_ON(tmp != vb);

	spin_lock(&vmap_area_lock);
	unlink_va(vb->va, &vmap_area_root);
	spin_unlock(&vmap_area_lock);

	free_vmap_area_noflush(vb->va);
	kfree_rcu(vb, rcu_head);
}

static bool purge_fragmented_block(struct vmap_block *vb,
		struct vmap_block_queue *vbq, struct list_head *purge_list,
		bool force_purge)
{
	if (vb->free + vb->dirty != VMAP_BBMAP_BITS ||
	    vb->dirty == VMAP_BBMAP_BITS)
		return false;

	/* Don't overeagerly purge usable blocks unless requested */
	if (!(force_purge || vb->free < VMAP_PURGE_THRESHOLD))
		return false;

	/* prevent further allocs after releasing lock */
	WRITE_ONCE(vb->free, 0);
	/* prevent purging it again */
	WRITE_ONCE(vb->dirty, VMAP_BBMAP_BITS);
	vb->dirty_min = 0;
	vb->dirty_max = VMAP_BBMAP_BITS;
	spin_lock(&vbq->lock);
	list_del_rcu(&vb->free_list);
	spin_unlock(&vbq->lock);
	list_add_tail(&vb->purge, purge_list);
	return true;
}

static void free_purged_blocks(struct list_head *purge_list)
{
	struct vmap_block *vb, *n_vb;

	list_for_each_entry_safe(vb, n_vb, purge_list, purge) {
		list_del(&vb->purge);
		free_vmap_block(vb);
	}
}

static void purge_fragmented_blocks(int cpu)
{
	LIST_HEAD(purge);
	struct vmap_block *vb;
	struct vmap_block_queue *vbq = &per_cpu(vmap_block_queue, cpu);

	rcu_read_lock();
	list_for_each_entry_rcu(vb, &vbq->free, free_list) {
		unsigned long free = READ_ONCE(vb->free);
		unsigned long dirty = READ_ONCE(vb->dirty);

		if (free + dirty != VMAP_BBMAP_BITS ||
		    dirty == VMAP_BBMAP_BITS)
			continue;

		spin_lock(&vb->lock);
		purge_fragmented_block(vb, vbq, &purge, true);
		spin_unlock(&vb->lock);
	}
	rcu_read_unlock();
	free_purged_blocks(&purge);
}

static void purge_fragmented_blocks_allcpus(void)
{
	int cpu;

	for_each_possible_cpu(cpu)
		purge_fragmented_blocks(cpu);
}

static void *vb_alloc(unsigned long size, gfp_t gfp_mask)
{
	struct vmap_block_queue *vbq;
	struct vmap_block *vb;
	void *vaddr = NULL;
	unsigned int order;

	BUG_ON(offset_in_page(size));
	BUG_ON(size > PAGE_SIZE*VMAP_MAX_ALLOC);
	if (WARN_ON(size == 0)) {
		/*
		 * Allocating 0 bytes isn't what caller wants since
		 * get_order(0) returns funny result. Just warn and terminate
		 * early.
		 */
		return NULL;
	}
	order = get_order(size);

	rcu_read_lock();
	vbq = raw_cpu_ptr(&vmap_block_queue);
	list_for_each_entry_rcu(vb, &vbq->free, free_list) {
		unsigned long pages_off;

		if (READ_ONCE(vb->free) < (1UL << order))
			continue;

		spin_lock(&vb->lock);
		if (vb->free < (1UL << order)) {
			spin_unlock(&vb->lock);
			continue;
		}

		pages_off = VMAP_BBMAP_BITS - vb->free;
		vaddr = vmap_block_vaddr(vb->va->va_start, pages_off);
		WRITE_ONCE(vb->free, vb->free - (1UL << order));
		bitmap_set(vb->used_map, pages_off, (1UL << order));
		if (vb->free == 0) {
			spin_lock(&vbq->lock);
			list_del_rcu(&vb->free_list);
			spin_unlock(&vbq->lock);
		}

		spin_unlock(&vb->lock);
		break;
	}

	rcu_read_unlock();

	/* Allocate new block if nothing was found */
	if (!vaddr)
		vaddr = new_vmap_block(order, gfp_mask);

	return vaddr;
}

static void vb_free(unsigned long addr, unsigned long size)
{
	unsigned long offset;
	unsigned int order;
	struct vmap_block *vb;
	struct xarray *xa;

	BUG_ON(offset_in_page(size));
	BUG_ON(size > PAGE_SIZE*VMAP_MAX_ALLOC);

	flush_cache_vunmap(addr, addr + size);

	order = get_order(size);
	offset = (addr & (VMAP_BLOCK_SIZE - 1)) >> PAGE_SHIFT;

	xa = addr_to_vb_xa(addr);
	vb = xa_load(xa, addr_to_vb_idx(addr));

	spin_lock(&vb->lock);
	bitmap_clear(vb->used_map, offset, (1UL << order));
	spin_unlock(&vb->lock);

	vunmap_range_noflush(addr, addr + size);

	if (debug_pagealloc_enabled_static())
		flush_tlb_kernel_range(addr, addr + size);

	spin_lock(&vb->lock);

	/* Expand the not yet TLB flushed dirty range */
	vb->dirty_min = min(vb->dirty_min, offset);
	vb->dirty_max = max(vb->dirty_max, offset + (1UL << order));

	WRITE_ONCE(vb->dirty, vb->dirty + (1UL << order));
	if (vb->dirty == VMAP_BBMAP_BITS) {
		BUG_ON(vb->free);
		spin_unlock(&vb->lock);
		free_vmap_block(vb);
	} else
		spin_unlock(&vb->lock);
}

static void _vm_unmap_aliases(unsigned long start, unsigned long end, int flush)
{
	LIST_HEAD(purge_list);
	int cpu;

	if (unlikely(!vmap_initialized))
		return;

	mutex_lock(&vmap_purge_lock);

	for_each_possible_cpu(cpu) {
		struct vmap_block_queue *vbq = &per_cpu(vmap_block_queue, cpu);
		struct vmap_block *vb;
		unsigned long idx;

		rcu_read_lock();
		xa_for_each(&vbq->vmap_blocks, idx, vb) {
			spin_lock(&vb->lock);

			/*
			 * Try to purge a fragmented block first. If it's
			 * not purgeable, check whether there is dirty
			 * space to be flushed.
			 */
			if (!purge_fragmented_block(vb, vbq, &purge_list, false) &&
			    vb->dirty_max && vb->dirty != VMAP_BBMAP_BITS) {
				unsigned long va_start = vb->va->va_start;
				unsigned long s, e;

				s = va_start + (vb->dirty_min << PAGE_SHIFT);
				e = va_start + (vb->dirty_max << PAGE_SHIFT);

				start = min(s, start);
				end   = max(e, end);

				/* Prevent that this is flushed again */
				vb->dirty_min = VMAP_BBMAP_BITS;
				vb->dirty_max = 0;

				flush = 1;
			}
			spin_unlock(&vb->lock);
		}
		rcu_read_unlock();
	}
	free_purged_blocks(&purge_list);

	if (!__purge_vmap_area_lazy(start, end) && flush)
		flush_tlb_kernel_range(start, end);
	mutex_unlock(&vmap_purge_lock);
}

/**
 * vm_unmap_aliases - unmap outstanding lazy aliases in the vmap layer
 *
 * The vmap/vmalloc layer lazily flushes kernel virtual mappings primarily
 * to amortize TLB flushing overheads. What this means is that any page you
 * have now, may, in a former life, have been mapped into kernel virtual
 * address by the vmap layer and so there might be some CPUs with TLB entries
 * still referencing that page (additional to the regular 1:1 kernel mapping).
 *
 * vm_unmap_aliases flushes all such lazy mappings. After it returns, we can
 * be sure that none of the pages we have control over will have any aliases
 * from the vmap layer.
 */
void vm_unmap_aliases(void)
{
	unsigned long start = ULONG_MAX, end = 0;
	int flush = 0;

	_vm_unmap_aliases(start, end, flush);
}
EXPORT_SYMBOL_GPL(vm_unmap_aliases);

/**
 * vm_unmap_ram - unmap linear kernel address space set up by vm_map_ram
 * @mem: the pointer returned by vm_map_ram
 * @count: the count passed to that vm_map_ram call (cannot unmap partial)
 */
void vm_unmap_ram(const void *mem, unsigned int count)
{
	unsigned long size = (unsigned long)count << PAGE_SHIFT;
	unsigned long addr = (unsigned long)kasan_reset_tag(mem);
	struct vmap_area *va;

	might_sleep();
	BUG_ON(!addr);
	BUG_ON(addr < VMALLOC_START);
	BUG_ON(addr > VMALLOC_END);
	BUG_ON(!PAGE_ALIGNED(addr));

	kasan_poison_vmalloc(mem, size);

	if (likely(count <= VMAP_MAX_ALLOC)) {
		debug_check_no_locks_freed(mem, size);
		vb_free(addr, size);
		return;
	}

	va = find_unlink_vmap_area(addr);
	if (WARN_ON_ONCE(!va))
		return;

	debug_check_no_locks_freed((void *)va->va_start,
				    (va->va_end - va->va_start));
	free_unmap_vmap_area(va);
}
EXPORT_SYMBOL(vm_unmap_ram);

/**
 * vm_map_ram - map pages linearly into kernel virtual address (vmalloc space)
 * @pages: an array of pointers to the pages to be mapped
 * @count: number of pages
 * @node: prefer to allocate data structures on this node
 *
 * If you use this function for less than VMAP_MAX_ALLOC pages, it could be
 * faster than vmap so it's good.  But if you mix long-life and short-life
 * objects with vm_map_ram(), it could consume lots of address space through
 * fragmentation (especially on a 32bit machine).  You could see failures in
 * the end.  Please use this function for short-lived objects.
 *
 * Returns: a pointer to the address that has been mapped, or %NULL on failure
 */
void *vm_map_ram(struct page **pages, unsigned int count, int node)
{
	unsigned long size = (unsigned long)count << PAGE_SHIFT;
	unsigned long addr;
	void *mem;

	if (likely(count <= VMAP_MAX_ALLOC)) {
		mem = vb_alloc(size, GFP_KERNEL);
		if (IS_ERR(mem))
			return NULL;
		addr = (unsigned long)mem;
	} else {
		struct vmap_area *va;
		va = alloc_vmap_area(size, PAGE_SIZE,
				VMALLOC_START, VMALLOC_END,
				node, GFP_KERNEL, VMAP_RAM);
		if (IS_ERR(va))
			return NULL;

		addr = va->va_start;
		mem = (void *)addr;
	}

	if (vmap_pages_range(addr, addr + size, PAGE_KERNEL,
				pages, PAGE_SHIFT) < 0) {
		vm_unmap_ram(mem, count);
		return NULL;
	}

	/*
	 * Mark the pages as accessible, now that they are mapped.
	 * With hardware tag-based KASAN, marking is skipped for
	 * non-VM_ALLOC mappings, see __kasan_unpoison_vmalloc().
	 */
	mem = kasan_unpoison_vmalloc(mem, size, KASAN_VMALLOC_PROT_NORMAL);

	return mem;
}
EXPORT_SYMBOL(vm_map_ram);

static struct vm_struct *vmlist __initdata;

static inline unsigned int vm_area_page_order(struct vm_struct *vm)
{
#ifdef CONFIG_HAVE_ARCH_HUGE_VMALLOC
	return vm->page_order;
#else
	return 0;
#endif
}

static inline void set_vm_area_page_order(struct vm_struct *vm, unsigned int order)
{
#ifdef CONFIG_HAVE_ARCH_HUGE_VMALLOC
	vm->page_order = order;
#else
	BUG_ON(order != 0);
#endif
}

/**
 * vm_area_add_early - add vmap area early during boot
 * @vm: vm_struct to add
 *
 * This function is used to add fixed kernel vm area to vmlist before
 * vmalloc_init() is called.  @vm->addr, @vm->size, and @vm->flags
 * should contain proper values and the other fields should be zero.
 *
 * DO NOT USE THIS FUNCTION UNLESS YOU KNOW WHAT YOU'RE DOING.
 */
void __init vm_area_add_early(struct vm_struct *vm)
{
	struct vm_struct *tmp, **p;

	BUG_ON(vmap_initialized);
	for (p = &vmlist; (tmp = *p) != NULL; p = &tmp->next) {
		if (tmp->addr >= vm->addr) {
			BUG_ON(tmp->addr < vm->addr + vm->size);
			break;
		} else
			BUG_ON(tmp->addr + tmp->size > vm->addr);
	}
	vm->next = *p;
	*p = vm;
}

/**
 * vm_area_register_early - register vmap area early during boot
 * @vm: vm_struct to register
 * @align: requested alignment
 *
 * This function is used to register kernel vm area before
 * vmalloc_init() is called.  @vm->size and @vm->flags should contain
 * proper values on entry and other fields should be zero.  On return,
 * vm->addr contains the allocated address.
 *
 * DO NOT USE THIS FUNCTION UNLESS YOU KNOW WHAT YOU'RE DOING.
 */
void __init vm_area_register_early(struct vm_struct *vm, size_t align)
{
	unsigned long addr = ALIGN(VMALLOC_START, align);
	struct vm_struct *cur, **p;

	BUG_ON(vmap_initialized);

	for (p = &vmlist; (cur = *p) != NULL; p = &cur->next) {
		if ((unsigned long)cur->addr - addr >= vm->size)
			break;
		addr = ALIGN((unsigned long)cur->addr + cur->size, align);
	}

	BUG_ON(addr > VMALLOC_END - vm->size);
	vm->addr = (void *)addr;
	vm->next = *p;
	*p = vm;
	kasan_populate_early_vm_area_shadow(vm->addr, vm->size);
}

static void vmap_init_free_space(void)
{
	unsigned long vmap_start = 1;
	const unsigned long vmap_end = ULONG_MAX;
	struct vmap_area *busy, *free;

	/*
	 *     B     F     B     B     B     F
	 * -|-----|.....|-----|-----|-----|.....|-
	 *  |           The KVA space           |
	 *  |<--------------------------------->|
	 */
	list_for_each_entry(busy, &vmap_area_list, list) {
		if (busy->va_start - vmap_start > 0) {
			free = kmem_cache_zalloc(vmap_area_cachep, GFP_NOWAIT);
			if (!WARN_ON_ONCE(!free)) {
				free->va_start = vmap_start;
				free->va_end = busy->va_start;

				insert_vmap_area_augment(free, NULL,
					&free_vmap_area_root,
						&free_vmap_area_list);
			}
		}

		vmap_start = busy->va_end;
	}

	if (vmap_end - vmap_start > 0) {
		free = kmem_cache_zalloc(vmap_area_cachep, GFP_NOWAIT);
		if (!WARN_ON_ONCE(!free)) {
			free->va_start = vmap_start;
			free->va_end = vmap_end;

			insert_vmap_area_augment(free, NULL,
				&free_vmap_area_root,
					&free_vmap_area_list);
		}
	}
}

static inline void setup_vmalloc_vm_locked(struct vm_struct *vm,
	struct vmap_area *va, unsigned long flags, const void *caller)
{
	vm->flags = flags;
	vm->addr = (void *)va->va_start;
	vm->size = va->va_end - va->va_start;
	vm->caller = caller;
	va->vm = vm;
}

static void setup_vmalloc_vm(struct vm_struct *vm, struct vmap_area *va,
			      unsigned long flags, const void *caller)
{
	spin_lock(&vmap_area_lock);
	setup_vmalloc_vm_locked(vm, va, flags, caller);
	spin_unlock(&vmap_area_lock);
}

static void clear_vm_uninitialized_flag(struct vm_struct *vm)
{
	/*
	 * Before removing VM_UNINITIALIZED,
	 * we should make sure that vm has proper values.
	 * Pair with smp_rmb() in show_numa_info().
	 */
	smp_wmb();
	vm->flags &= ~VM_UNINITIALIZED;
}

static struct vm_struct *__get_vm_area_node(unsigned long size,
		unsigned long align, unsigned long shift, unsigned long flags,
		unsigned long start, unsigned long end, int node,
		gfp_t gfp_mask, const void *caller)
{
	struct vmap_area *va;
	struct vm_struct *area;
	unsigned long requested_size = size;

	BUG_ON(in_interrupt());
	size = ALIGN(size, 1ul << shift);
	if (unlikely(!size))
		return NULL;

	if (flags & VM_IOREMAP)
		align = 1ul << clamp_t(int, get_count_order_long(size),
				       PAGE_SHIFT, IOREMAP_MAX_ORDER);

	area = kzalloc_node(sizeof(*area), gfp_mask & GFP_RECLAIM_MASK, node);
	if (unlikely(!area))
		return NULL;

	if (!(flags & VM_NO_GUARD))
		size += PAGE_SIZE;

	va = alloc_vmap_area(size, align, start, end, node, gfp_mask, 0);
	if (IS_ERR(va)) {
		kfree(area);
		return NULL;
	}

	setup_vmalloc_vm(area, va, flags, caller);

	/*
	 * Mark pages for non-VM_ALLOC mappings as accessible. Do it now as a
	 * best-effort approach, as they can be mapped outside of vmalloc code.
	 * For VM_ALLOC mappings, the pages are marked as accessible after
	 * getting mapped in __vmalloc_node_range().
	 * With hardware tag-based KASAN, marking is skipped for
	 * non-VM_ALLOC mappings, see __kasan_unpoison_vmalloc().
	 */
	if (!(flags & VM_ALLOC))
		area->addr = kasan_unpoison_vmalloc(area->addr, requested_size,
						    KASAN_VMALLOC_PROT_NORMAL);

	return area;
}

struct vm_struct *__get_vm_area_caller(unsigned long size, unsigned long flags,
				       unsigned long start, unsigned long end,
				       const void *caller)
{
	return __get_vm_area_node(size, 1, PAGE_SHIFT, flags, start, end,
				  NUMA_NO_NODE, GFP_KERNEL, caller);
}
EXPORT_SYMBOL_GPL(__get_vm_area_caller);

/**
 * get_vm_area - reserve a contiguous kernel virtual area
 * @size:	 size of the area
 * @flags:	 %VM_IOREMAP for I/O mappings or VM_ALLOC
 *
 * Search an area of @size in the kernel virtual mapping area,
 * and reserved it for out purposes.  Returns the area descriptor
 * on success or %NULL on failure.
 *
 * Return: the area descriptor on success or %NULL on failure.
 */
struct vm_struct *get_vm_area(unsigned long size, unsigned long flags)
{
	return __get_vm_area_node(size, 1, PAGE_SHIFT, flags,
				  VMALLOC_START, VMALLOC_END,
				  NUMA_NO_NODE, GFP_KERNEL,
				  __builtin_return_address(0));
}

struct vm_struct *get_vm_area_caller(unsigned long size, unsigned long flags,
				const void *caller)
{
	return __get_vm_area_node(size, 1, PAGE_SHIFT, flags,
				  VMALLOC_START, VMALLOC_END,
				  NUMA_NO_NODE, GFP_KERNEL, caller);
}

/**
 * find_vm_area - find a continuous kernel virtual area
 * @addr:	  base address
 *
 * Search for the kernel VM area starting at @addr, and return it.
 * It is up to the caller to do all required locking to keep the returned
 * pointer valid.
 *
 * Return: the area descriptor on success or %NULL on failure.
 */
struct vm_struct *find_vm_area(const void *addr)
{
	struct vmap_area *va;

	va = find_vmap_area((unsigned long)addr);
	if (!va)
		return NULL;

	return va->vm;
}

/**
 * remove_vm_area - find and remove a continuous kernel virtual area
 * @addr:	    base address
 *
 * Search for the kernel VM area starting at @addr, and remove it.
 * This function returns the found VM area, but using it is NOT safe
 * on SMP machines, except for its size or flags.
 *
 * Return: the area descriptor on success or %NULL on failure.
 */
struct vm_struct *remove_vm_area(const void *addr)
{
	struct vmap_area *va;
	struct vm_struct *vm;

	might_sleep();

	if (WARN(!PAGE_ALIGNED(addr), "Trying to vfree() bad address (%p)\n",
			addr))
		return NULL;

	va = find_unlink_vmap_area((unsigned long)addr);
	if (!va || !va->vm)
		return NULL;
	vm = va->vm;

	debug_check_no_locks_freed(vm->addr, get_vm_area_size(vm));
	debug_check_no_obj_freed(vm->addr, get_vm_area_size(vm));
	kasan_free_module_shadow(vm);
	kasan_poison_vmalloc(vm->addr, get_vm_area_size(vm));

	free_unmap_vmap_area(va);
	return vm;
}

static inline void set_area_direct_map(const struct vm_struct *area,
				       int (*set_direct_map)(struct page *page))
{
	int i;

	/* HUGE_VMALLOC passes small pages to set_direct_map */
	for (i = 0; i < area->nr_pages; i++)
		if (page_address(area->pages[i]))
			set_direct_map(area->pages[i]);
}

/*
 * Flush the vm mapping and reset the direct map.
 */
static void vm_reset_perms(struct vm_struct *area)
{
	unsigned long start = ULONG_MAX, end = 0;
	unsigned int page_order = vm_area_page_order(area);
	int flush_dmap = 0;
	int i;

	/*
	 * Find the start and end range of the direct mappings to make sure that
	 * the vm_unmap_aliases() flush includes the direct map.
	 */
	for (i = 0; i < area->nr_pages; i += 1U << page_order) {
		unsigned long addr = (unsigned long)page_address(area->pages[i]);

		if (addr) {
			unsigned long page_size;

			page_size = PAGE_SIZE << page_order;
			start = min(addr, start);
			end = max(addr + page_size, end);
			flush_dmap = 1;
		}
	}

	/*
	 * Set direct map to something invalid so that it won't be cached if
	 * there are any accesses after the TLB flush, then flush the TLB and
	 * reset the direct map permissions to the default.
	 */
	set_area_direct_map(area, set_direct_map_invalid_noflush);
	_vm_unmap_aliases(start, end, flush_dmap);
	set_area_direct_map(area, set_direct_map_default_noflush);
}

static void delayed_vfree_work(struct work_struct *w)
{
	struct vfree_deferred *p = container_of(w, struct vfree_deferred, wq);
	struct llist_node *t, *llnode;

	llist_for_each_safe(llnode, t, llist_del_all(&p->list))
		vfree(llnode);
}

/**
 * vfree_atomic - release memory allocated by vmalloc()
 * @addr:	  memory base address
 *
 * This one is just like vfree() but can be called in any atomic context
 * except NMIs.
 */
void vfree_atomic(const void *addr)
{
	struct vfree_deferred *p = raw_cpu_ptr(&vfree_deferred);

	BUG_ON(in_nmi());
	kmemleak_free(addr);

	/*
	 * Use raw_cpu_ptr() because this can be called from preemptible
	 * context. Preemption is absolutely fine here, because the llist_add()
	 * implementation is lockless, so it works even if we are adding to
	 * another cpu's list. schedule_work() should be fine with this too.
	 */
	if (addr && llist_add((struct llist_node *)addr, &p->list))
		schedule_work(&p->wq);
}

/**
 * vfree - Release memory allocated by vmalloc()
 * @addr:  Memory base address
 *
 * Free the virtually continuous memory area starting at @addr, as obtained
 * from one of the vmalloc() family of APIs.  This will usually also free the
 * physical memory underlying the virtual allocation, but that memory is
 * reference counted, so it will not be freed until the last user goes away.
 *
 * If @addr is NULL, no operation is performed.
 *
 * Context:
 * May sleep if called *not* from interrupt context.
 * Must not be called in NMI context (strictly speaking, it could be
 * if we have CONFIG_ARCH_HAVE_NMI_SAFE_CMPXCHG, but making the calling
 * conventions for vfree() arch-dependent would be a really bad idea).
 */
void vfree(const void *addr)
{
	struct vm_struct *vm;
	int i;

	if (unlikely(in_interrupt())) {
		vfree_atomic(addr);
		return;
	}

	BUG_ON(in_nmi());
	kmemleak_free(addr);
	might_sleep();

	if (!addr)
		return;

	vm = remove_vm_area(addr);
	if (unlikely(!vm)) {
		WARN(1, KERN_ERR "Trying to vfree() nonexistent vm area (%p)\n",
				addr);
		return;
	}

	if (unlikely(vm->flags & VM_FLUSH_RESET_PERMS))
		vm_reset_perms(vm);
	for (i = 0; i < vm->nr_pages; i++) {
		struct page *page = vm->pages[i];

		BUG_ON(!page);
		mod_memcg_page_state(page, MEMCG_VMALLOC, -1);
		/*
		 * High-order allocs for huge vmallocs are split, so
		 * can be freed as an array of order-0 allocations
		 */
		__free_page(page);
		cond_resched();
	}
	atomic_long_sub(vm->nr_pages, &nr_vmalloc_pages);
	kvfree(vm->pages);
	kfree(vm);
}
EXPORT_SYMBOL(vfree);

/**
 * vunmap - release virtual mapping obtained by vmap()
 * @addr:   memory base address
 *
 * Free the virtually contiguous memory area starting at @addr,
 * which was created from the page array passed to vmap().
 *
 * Must not be called in interrupt context.
 */
void vunmap(const void *addr)
{
	struct vm_struct *vm;

	BUG_ON(in_interrupt());
	might_sleep();

	if (!addr)
		return;
	vm = remove_vm_area(addr);
	if (unlikely(!vm)) {
		WARN(1, KERN_ERR "Trying to vunmap() nonexistent vm area (%p)\n",
				addr);
		return;
	}
	kfree(vm);
}
EXPORT_SYMBOL(vunmap);

/**
 * vmap - map an array of pages into virtually contiguous space
 * @pages: array of page pointers
 * @count: number of pages to map
 * @flags: vm_area->flags
 * @prot: page protection for the mapping
 *
 * Maps @count pages from @pages into contiguous kernel virtual space.
 * If @flags contains %VM_MAP_PUT_PAGES the ownership of the pages array itself
 * (which must be kmalloc or vmalloc memory) and one reference per pages in it
 * are transferred from the caller to vmap(), and will be freed / dropped when
 * vfree() is called on the return value.
 *
 * Return: the address of the area or %NULL on failure
 */
void *vmap(struct page **pages, unsigned int count,
	   unsigned long flags, pgprot_t prot)
{
	struct vm_struct *area;
	unsigned long addr;
	unsigned long size;		/* In bytes */

	might_sleep();

	if (WARN_ON_ONCE(flags & VM_FLUSH_RESET_PERMS))
		return NULL;

	/*
	 * Your top guard is someone else's bottom guard. Not having a top
	 * guard compromises someone else's mappings too.
	 */
	if (WARN_ON_ONCE(flags & VM_NO_GUARD))
		flags &= ~VM_NO_GUARD;

	if (count > totalram_pages())
		return NULL;

	size = (unsigned long)count << PAGE_SHIFT;
	area = get_vm_area_caller(size, flags, __builtin_return_address(0));
	if (!area)
		return NULL;

	addr = (unsigned long)area->addr;
	if (vmap_pages_range(addr, addr + size, pgprot_nx(prot),
				pages, PAGE_SHIFT) < 0) {
		vunmap(area->addr);
		return NULL;
	}

	if (flags & VM_MAP_PUT_PAGES) {
		area->pages = pages;
		area->nr_pages = count;
	}
	return area->addr;
}
EXPORT_SYMBOL(vmap);

#ifdef CONFIG_VMAP_PFN
struct vmap_pfn_data {
	unsigned long	*pfns;
	pgprot_t	prot;
	unsigned int	idx;
};

static int vmap_pfn_apply(pte_t *pte, unsigned long addr, void *private)
{
	struct vmap_pfn_data *data = private;
	unsigned long pfn = data->pfns[data->idx];
	pte_t ptent;

	if (WARN_ON_ONCE(pfn_valid(pfn)))
		return -EINVAL;

	ptent = pte_mkspecial(pfn_pte(pfn, data->prot));
	set_pte_at(&init_mm, addr, pte, ptent);

	data->idx++;
	return 0;
}

/**
 * vmap_pfn - map an array of PFNs into virtually contiguous space
 * @pfns: array of PFNs
 * @count: number of pages to map
 * @prot: page protection for the mapping
 *
 * Maps @count PFNs from @pfns into contiguous kernel virtual space and returns
 * the start address of the mapping.
 */
void *vmap_pfn(unsigned long *pfns, unsigned int count, pgprot_t prot)
{
	struct vmap_pfn_data data = { .pfns = pfns, .prot = pgprot_nx(prot) };
	struct vm_struct *area;

	area = get_vm_area_caller(count * PAGE_SIZE, VM_IOREMAP,
			__builtin_return_address(0));
	if (!area)
		return NULL;
	if (apply_to_page_range(&init_mm, (unsigned long)area->addr,
			count * PAGE_SIZE, vmap_pfn_apply, &data)) {
		free_vm_area(area);
		return NULL;
	}

	flush_cache_vmap((unsigned long)area->addr,
			 (unsigned long)area->addr + count * PAGE_SIZE);

	return area->addr;
}
EXPORT_SYMBOL_GPL(vmap_pfn);
#endif /* CONFIG_VMAP_PFN */

static inline unsigned int
vm_area_alloc_pages(gfp_t gfp, int nid,
		unsigned int order, unsigned int nr_pages, struct page **pages)
{
	unsigned int nr_allocated = 0;
	gfp_t alloc_gfp = gfp;
	bool nofail = false;
	struct page *page;
	int i;

	/*
	 * For order-0 pages we make use of bulk allocator, if
	 * the page array is partly or not at all populated due
	 * to fails, fallback to a single page allocator that is
	 * more permissive.
	 */
	if (!order) {
		/* bulk allocator doesn't support nofail req. officially */
		gfp_t bulk_gfp = gfp & ~__GFP_NOFAIL;

		while (nr_allocated < nr_pages) {
			unsigned int nr, nr_pages_request;

			/*
			 * A maximum allowed request is hard-coded and is 100
			 * pages per call. That is done in order to prevent a
			 * long preemption off scenario in the bulk-allocator
			 * so the range is [1:100].
			 */
			nr_pages_request = min(100U, nr_pages - nr_allocated);

			/* memory allocation should consider mempolicy, we can't
			 * wrongly use nearest node when nid == NUMA_NO_NODE,
			 * otherwise memory may be allocated in only one node,
			 * but mempolicy wants to alloc memory by interleaving.
			 */
			if (IS_ENABLED(CONFIG_NUMA) && nid == NUMA_NO_NODE)
				nr = alloc_pages_bulk_array_mempolicy(bulk_gfp,
							nr_pages_request,
							pages + nr_allocated);

			else
				nr = alloc_pages_bulk_array_node(bulk_gfp, nid,
							nr_pages_request,
							pages + nr_allocated);

			nr_allocated += nr;
			cond_resched();

			/*
			 * If zero or pages were obtained partly,
			 * fallback to a single page allocator.
			 */
			if (nr != nr_pages_request)
				break;
		}
	} else if (gfp & __GFP_NOFAIL) {
		/*
		 * Higher order nofail allocations are really expensive and
		 * potentially dangerous (pre-mature OOM, disruptive reclaim
		 * and compaction etc.
		 */
		alloc_gfp &= ~__GFP_NOFAIL;
		nofail = true;
	}

	/* High-order pages or fallback path if "bulk" fails. */
	while (nr_allocated < nr_pages) {
		if (fatal_signal_pending(current))
			break;

		if (nid == NUMA_NO_NODE)
			page = alloc_pages(alloc_gfp, order);
		else
			page = alloc_pages_node(nid, alloc_gfp, order);
		if (unlikely(!page)) {
			if (!nofail)
				break;

			/* fall back to the zero order allocations */
			alloc_gfp |= __GFP_NOFAIL;
			order = 0;
			continue;
		}

		/*
		 * Higher order allocations must be able to be treated as
		 * indepdenent small pages by callers (as they can with
		 * small-page vmallocs). Some drivers do their own refcounting
		 * on vmalloc_to_page() pages, some use page->mapping,
		 * page->lru, etc.
		 */
		if (order)
			split_page(page, order);

		/*
		 * Careful, we allocate and map page-order pages, but
		 * tracking is done per PAGE_SIZE page so as to keep the
		 * vm_struct APIs independent of the physical/mapped size.
		 */
		for (i = 0; i < (1U << order); i++)
			pages[nr_allocated + i] = page + i;

		cond_resched();
		nr_allocated += 1U << order;
	}

	return nr_allocated;
}

static void *__vmalloc_area_node(struct vm_struct *area, gfp_t gfp_mask,
				 pgprot_t prot, unsigned int page_shift,
				 int node)
{
	const gfp_t nested_gfp = (gfp_mask & GFP_RECLAIM_MASK) | __GFP_ZERO;
	bool nofail = gfp_mask & __GFP_NOFAIL;
	unsigned long addr = (unsigned long)area->addr;
	unsigned long size = get_vm_area_size(area);
	unsigned long array_size;
	unsigned int nr_small_pages = size >> PAGE_SHIFT;
	unsigned int page_order;
	unsigned int flags;
	int ret;

	array_size = (unsigned long)nr_small_pages * sizeof(struct page *);

	if (!(gfp_mask & (GFP_DMA | GFP_DMA32)))
		gfp_mask |= __GFP_HIGHMEM;

	/* Please note that the recursion is strictly bounded. */
	if (array_size > PAGE_SIZE) {
		area->pages = __vmalloc_node(array_size, 1, nested_gfp, node,
					area->caller);
	} else {
		area->pages = kmalloc_node(array_size, nested_gfp, node);
	}

	if (!area->pages) {
		warn_alloc(gfp_mask, NULL,
			"vmalloc error: size %lu, failed to allocated page array size %lu",
			nr_small_pages * PAGE_SIZE, array_size);
		free_vm_area(area);
		return NULL;
	}

	set_vm_area_page_order(area, page_shift - PAGE_SHIFT);
	page_order = vm_area_page_order(area);

	area->nr_pages = vm_area_alloc_pages(gfp_mask | __GFP_NOWARN,
		node, page_order, nr_small_pages, area->pages);

	atomic_long_add(area->nr_pages, &nr_vmalloc_pages);
	if (gfp_mask & __GFP_ACCOUNT) {
		int i;

		for (i = 0; i < area->nr_pages; i++)
			mod_memcg_page_state(area->pages[i], MEMCG_VMALLOC, 1);
	}

	/*
	 * If not enough pages were obtained to accomplish an
	 * allocation request, free them via vfree() if any.
	 */
	if (area->nr_pages != nr_small_pages) {
<<<<<<< HEAD
		/* vm_area_alloc_pages() can also fail due to a fatal signal */
		if (!fatal_signal_pending(current))
			warn_alloc(gfp_mask, NULL,
				"vmalloc error: size %lu, page order %u, failed to allocate pages",
				area->nr_pages * PAGE_SIZE, page_order);
=======
		/*
		 * vm_area_alloc_pages() can fail due to insufficient memory but
		 * also:-
		 *
		 * - a pending fatal signal
		 * - insufficient huge page-order pages
		 *
		 * Since we always retry allocations at order-0 in the huge page
		 * case a warning for either is spurious.
		 */
		if (!fatal_signal_pending(current) && page_order == 0)
			warn_alloc(gfp_mask, NULL,
				"vmalloc error: size %lu, failed to allocate pages",
				area->nr_pages * PAGE_SIZE);
>>>>>>> ccf0a997
		goto fail;
	}

	/*
	 * page tables allocations ignore external gfp mask, enforce it
	 * by the scope API
	 */
	if ((gfp_mask & (__GFP_FS | __GFP_IO)) == __GFP_IO)
		flags = memalloc_nofs_save();
	else if ((gfp_mask & (__GFP_FS | __GFP_IO)) == 0)
		flags = memalloc_noio_save();

	do {
		ret = vmap_pages_range(addr, addr + size, prot, area->pages,
			page_shift);
		if (nofail && (ret < 0))
			schedule_timeout_uninterruptible(1);
	} while (nofail && (ret < 0));

	if ((gfp_mask & (__GFP_FS | __GFP_IO)) == __GFP_IO)
		memalloc_nofs_restore(flags);
	else if ((gfp_mask & (__GFP_FS | __GFP_IO)) == 0)
		memalloc_noio_restore(flags);

	if (ret < 0) {
		warn_alloc(gfp_mask, NULL,
			"vmalloc error: size %lu, failed to map pages",
			area->nr_pages * PAGE_SIZE);
		goto fail;
	}

	return area->addr;

fail:
	vfree(area->addr);
	return NULL;
}

/**
 * __vmalloc_node_range - allocate virtually contiguous memory
 * @size:		  allocation size
 * @align:		  desired alignment
 * @start:		  vm area range start
 * @end:		  vm area range end
 * @gfp_mask:		  flags for the page level allocator
 * @prot:		  protection mask for the allocated pages
 * @vm_flags:		  additional vm area flags (e.g. %VM_NO_GUARD)
 * @node:		  node to use for allocation or NUMA_NO_NODE
 * @caller:		  caller's return address
 *
 * Allocate enough pages to cover @size from the page level
 * allocator with @gfp_mask flags. Please note that the full set of gfp
 * flags are not supported. GFP_KERNEL, GFP_NOFS and GFP_NOIO are all
 * supported.
 * Zone modifiers are not supported. From the reclaim modifiers
 * __GFP_DIRECT_RECLAIM is required (aka GFP_NOWAIT is not supported)
 * and only __GFP_NOFAIL is supported (i.e. __GFP_NORETRY and
 * __GFP_RETRY_MAYFAIL are not supported).
 *
 * __GFP_NOWARN can be used to suppress failures messages.
 *
 * Map them into contiguous kernel virtual space, using a pagetable
 * protection of @prot.
 *
 * Return: the address of the area or %NULL on failure
 */
void *__vmalloc_node_range(unsigned long size, unsigned long align,
			unsigned long start, unsigned long end, gfp_t gfp_mask,
			pgprot_t prot, unsigned long vm_flags, int node,
			const void *caller)
{
	struct vm_struct *area;
	void *ret;
	kasan_vmalloc_flags_t kasan_flags = KASAN_VMALLOC_NONE;
	unsigned long real_size = size;
	unsigned long real_align = align;
	unsigned int shift = PAGE_SHIFT;

	if (WARN_ON_ONCE(!size))
		return NULL;

	if ((size >> PAGE_SHIFT) > totalram_pages()) {
		warn_alloc(gfp_mask, NULL,
			"vmalloc error: size %lu, exceeds total pages",
			real_size);
		return NULL;
	}

	if (vmap_allow_huge && (vm_flags & VM_ALLOW_HUGE_VMAP)) {
		unsigned long size_per_node;

		/*
		 * Try huge pages. Only try for PAGE_KERNEL allocations,
		 * others like modules don't yet expect huge pages in
		 * their allocations due to apply_to_page_range not
		 * supporting them.
		 */

		size_per_node = size;
		if (node == NUMA_NO_NODE)
			size_per_node /= num_online_nodes();
		if (arch_vmap_pmd_supported(prot) && size_per_node >= PMD_SIZE)
			shift = PMD_SHIFT;
		else
			shift = arch_vmap_pte_supported_shift(size_per_node);

		align = max(real_align, 1UL << shift);
		size = ALIGN(real_size, 1UL << shift);
	}

again:
	area = __get_vm_area_node(real_size, align, shift, VM_ALLOC |
				  VM_UNINITIALIZED | vm_flags, start, end, node,
				  gfp_mask, caller);
	if (!area) {
		bool nofail = gfp_mask & __GFP_NOFAIL;
		warn_alloc(gfp_mask, NULL,
			"vmalloc error: size %lu, vm_struct allocation failed%s",
			real_size, (nofail) ? ". Retrying." : "");
		if (nofail) {
			schedule_timeout_uninterruptible(1);
			goto again;
		}
		goto fail;
	}

	/*
	 * Prepare arguments for __vmalloc_area_node() and
	 * kasan_unpoison_vmalloc().
	 */
	if (pgprot_val(prot) == pgprot_val(PAGE_KERNEL)) {
		if (kasan_hw_tags_enabled()) {
			/*
			 * Modify protection bits to allow tagging.
			 * This must be done before mapping.
			 */
			prot = arch_vmap_pgprot_tagged(prot);

			/*
			 * Skip page_alloc poisoning and zeroing for physical
			 * pages backing VM_ALLOC mapping. Memory is instead
			 * poisoned and zeroed by kasan_unpoison_vmalloc().
			 */
			gfp_mask |= __GFP_SKIP_KASAN | __GFP_SKIP_ZERO;
		}

		/* Take note that the mapping is PAGE_KERNEL. */
		kasan_flags |= KASAN_VMALLOC_PROT_NORMAL;
	}

	/* Allocate physical pages and map them into vmalloc space. */
	ret = __vmalloc_area_node(area, gfp_mask, prot, shift, node);
	if (!ret)
		goto fail;

	/*
	 * Mark the pages as accessible, now that they are mapped.
	 * The condition for setting KASAN_VMALLOC_INIT should complement the
	 * one in post_alloc_hook() with regards to the __GFP_SKIP_ZERO check
	 * to make sure that memory is initialized under the same conditions.
	 * Tag-based KASAN modes only assign tags to normal non-executable
	 * allocations, see __kasan_unpoison_vmalloc().
	 */
	kasan_flags |= KASAN_VMALLOC_VM_ALLOC;
	if (!want_init_on_free() && want_init_on_alloc(gfp_mask) &&
	    (gfp_mask & __GFP_SKIP_ZERO))
		kasan_flags |= KASAN_VMALLOC_INIT;
	/* KASAN_VMALLOC_PROT_NORMAL already set if required. */
	area->addr = kasan_unpoison_vmalloc(area->addr, real_size, kasan_flags);

	/*
	 * In this function, newly allocated vm_struct has VM_UNINITIALIZED
	 * flag. It means that vm_struct is not fully initialized.
	 * Now, it is fully initialized, so remove this flag here.
	 */
	clear_vm_uninitialized_flag(area);

	size = PAGE_ALIGN(size);
	if (!(vm_flags & VM_DEFER_KMEMLEAK))
		kmemleak_vmalloc(area, size, gfp_mask);

	return area->addr;

fail:
	if (shift > PAGE_SHIFT) {
		shift = PAGE_SHIFT;
		align = real_align;
		size = real_size;
		goto again;
	}

	return NULL;
}

/**
 * __vmalloc_node - allocate virtually contiguous memory
 * @size:	    allocation size
 * @align:	    desired alignment
 * @gfp_mask:	    flags for the page level allocator
 * @node:	    node to use for allocation or NUMA_NO_NODE
 * @caller:	    caller's return address
 *
 * Allocate enough pages to cover @size from the page level allocator with
 * @gfp_mask flags.  Map them into contiguous kernel virtual space.
 *
 * Reclaim modifiers in @gfp_mask - __GFP_NORETRY, __GFP_RETRY_MAYFAIL
 * and __GFP_NOFAIL are not supported
 *
 * Any use of gfp flags outside of GFP_KERNEL should be consulted
 * with mm people.
 *
 * Return: pointer to the allocated memory or %NULL on error
 */
void *__vmalloc_node(unsigned long size, unsigned long align,
			    gfp_t gfp_mask, int node, const void *caller)
{
	return __vmalloc_node_range(size, align, VMALLOC_START, VMALLOC_END,
				gfp_mask, PAGE_KERNEL, 0, node, caller);
}
/*
 * This is only for performance analysis of vmalloc and stress purpose.
 * It is required by vmalloc test module, therefore do not use it other
 * than that.
 */
#ifdef CONFIG_TEST_VMALLOC_MODULE
EXPORT_SYMBOL_GPL(__vmalloc_node);
#endif

void *__vmalloc(unsigned long size, gfp_t gfp_mask)
{
	return __vmalloc_node(size, 1, gfp_mask, NUMA_NO_NODE,
				__builtin_return_address(0));
}
EXPORT_SYMBOL(__vmalloc);

/**
 * vmalloc - allocate virtually contiguous memory
 * @size:    allocation size
 *
 * Allocate enough pages to cover @size from the page level
 * allocator and map them into contiguous kernel virtual space.
 *
 * For tight control over page level allocator and protection flags
 * use __vmalloc() instead.
 *
 * Return: pointer to the allocated memory or %NULL on error
 */
void *vmalloc(unsigned long size)
{
	return __vmalloc_node(size, 1, GFP_KERNEL, NUMA_NO_NODE,
				__builtin_return_address(0));
}
EXPORT_SYMBOL(vmalloc);

/**
 * vmalloc_huge - allocate virtually contiguous memory, allow huge pages
 * @size:      allocation size
 * @gfp_mask:  flags for the page level allocator
 *
 * Allocate enough pages to cover @size from the page level
 * allocator and map them into contiguous kernel virtual space.
 * If @size is greater than or equal to PMD_SIZE, allow using
 * huge pages for the memory
 *
 * Return: pointer to the allocated memory or %NULL on error
 */
void *vmalloc_huge(unsigned long size, gfp_t gfp_mask)
{
	return __vmalloc_node_range(size, 1, VMALLOC_START, VMALLOC_END,
				    gfp_mask, PAGE_KERNEL, VM_ALLOW_HUGE_VMAP,
				    NUMA_NO_NODE, __builtin_return_address(0));
}
EXPORT_SYMBOL_GPL(vmalloc_huge);

/**
 * vzalloc - allocate virtually contiguous memory with zero fill
 * @size:    allocation size
 *
 * Allocate enough pages to cover @size from the page level
 * allocator and map them into contiguous kernel virtual space.
 * The memory allocated is set to zero.
 *
 * For tight control over page level allocator and protection flags
 * use __vmalloc() instead.
 *
 * Return: pointer to the allocated memory or %NULL on error
 */
void *vzalloc(unsigned long size)
{
	return __vmalloc_node(size, 1, GFP_KERNEL | __GFP_ZERO, NUMA_NO_NODE,
				__builtin_return_address(0));
}
EXPORT_SYMBOL(vzalloc);

/**
 * vmalloc_user - allocate zeroed virtually contiguous memory for userspace
 * @size: allocation size
 *
 * The resulting memory area is zeroed so it can be mapped to userspace
 * without leaking data.
 *
 * Return: pointer to the allocated memory or %NULL on error
 */
void *vmalloc_user(unsigned long size)
{
	return __vmalloc_node_range(size, SHMLBA,  VMALLOC_START, VMALLOC_END,
				    GFP_KERNEL | __GFP_ZERO, PAGE_KERNEL,
				    VM_USERMAP, NUMA_NO_NODE,
				    __builtin_return_address(0));
}
EXPORT_SYMBOL(vmalloc_user);

/**
 * vmalloc_node - allocate memory on a specific node
 * @size:	  allocation size
 * @node:	  numa node
 *
 * Allocate enough pages to cover @size from the page level
 * allocator and map them into contiguous kernel virtual space.
 *
 * For tight control over page level allocator and protection flags
 * use __vmalloc() instead.
 *
 * Return: pointer to the allocated memory or %NULL on error
 */
void *vmalloc_node(unsigned long size, int node)
{
	return __vmalloc_node(size, 1, GFP_KERNEL, node,
			__builtin_return_address(0));
}
EXPORT_SYMBOL(vmalloc_node);

/**
 * vzalloc_node - allocate memory on a specific node with zero fill
 * @size:	allocation size
 * @node:	numa node
 *
 * Allocate enough pages to cover @size from the page level
 * allocator and map them into contiguous kernel virtual space.
 * The memory allocated is set to zero.
 *
 * Return: pointer to the allocated memory or %NULL on error
 */
void *vzalloc_node(unsigned long size, int node)
{
	return __vmalloc_node(size, 1, GFP_KERNEL | __GFP_ZERO, node,
				__builtin_return_address(0));
}
EXPORT_SYMBOL(vzalloc_node);

#if defined(CONFIG_64BIT) && defined(CONFIG_ZONE_DMA32)
#define GFP_VMALLOC32 (GFP_DMA32 | GFP_KERNEL)
#elif defined(CONFIG_64BIT) && defined(CONFIG_ZONE_DMA)
#define GFP_VMALLOC32 (GFP_DMA | GFP_KERNEL)
#else
/*
 * 64b systems should always have either DMA or DMA32 zones. For others
 * GFP_DMA32 should do the right thing and use the normal zone.
 */
#define GFP_VMALLOC32 (GFP_DMA32 | GFP_KERNEL)
#endif

/**
 * vmalloc_32 - allocate virtually contiguous memory (32bit addressable)
 * @size:	allocation size
 *
 * Allocate enough 32bit PA addressable pages to cover @size from the
 * page level allocator and map them into contiguous kernel virtual space.
 *
 * Return: pointer to the allocated memory or %NULL on error
 */
void *vmalloc_32(unsigned long size)
{
	return __vmalloc_node(size, 1, GFP_VMALLOC32, NUMA_NO_NODE,
			__builtin_return_address(0));
}
EXPORT_SYMBOL(vmalloc_32);

/**
 * vmalloc_32_user - allocate zeroed virtually contiguous 32bit memory
 * @size:	     allocation size
 *
 * The resulting memory area is 32bit addressable and zeroed so it can be
 * mapped to userspace without leaking data.
 *
 * Return: pointer to the allocated memory or %NULL on error
 */
void *vmalloc_32_user(unsigned long size)
{
	return __vmalloc_node_range(size, SHMLBA,  VMALLOC_START, VMALLOC_END,
				    GFP_VMALLOC32 | __GFP_ZERO, PAGE_KERNEL,
				    VM_USERMAP, NUMA_NO_NODE,
				    __builtin_return_address(0));
}
EXPORT_SYMBOL(vmalloc_32_user);

/*
 * Atomically zero bytes in the iterator.
 *
 * Returns the number of zeroed bytes.
 */
static size_t zero_iter(struct iov_iter *iter, size_t count)
{
	size_t remains = count;

	while (remains > 0) {
		size_t num, copied;

		num = min_t(size_t, remains, PAGE_SIZE);
		copied = copy_page_to_iter_nofault(ZERO_PAGE(0), 0, num, iter);
		remains -= copied;

		if (copied < num)
			break;
	}

	return count - remains;
}

/*
 * small helper routine, copy contents to iter from addr.
 * If the page is not present, fill zero.
 *
 * Returns the number of copied bytes.
 */
static size_t aligned_vread_iter(struct iov_iter *iter,
				 const char *addr, size_t count)
{
	size_t remains = count;
	struct page *page;

	while (remains > 0) {
		unsigned long offset, length;
		size_t copied = 0;

		offset = offset_in_page(addr);
		length = PAGE_SIZE - offset;
		if (length > remains)
			length = remains;
		page = vmalloc_to_page(addr);
		/*
		 * To do safe access to this _mapped_ area, we need lock. But
		 * adding lock here means that we need to add overhead of
		 * vmalloc()/vfree() calls for this _debug_ interface, rarely
		 * used. Instead of that, we'll use an local mapping via
		 * copy_page_to_iter_nofault() and accept a small overhead in
		 * this access function.
		 */
		if (page)
			copied = copy_page_to_iter_nofault(page, offset,
							   length, iter);
		else
			copied = zero_iter(iter, length);

		addr += copied;
		remains -= copied;

		if (copied != length)
			break;
	}

	return count - remains;
}

/*
 * Read from a vm_map_ram region of memory.
 *
 * Returns the number of copied bytes.
 */
static size_t vmap_ram_vread_iter(struct iov_iter *iter, const char *addr,
				  size_t count, unsigned long flags)
{
	char *start;
	struct vmap_block *vb;
	struct xarray *xa;
	unsigned long offset;
	unsigned int rs, re;
	size_t remains, n;

	/*
	 * If it's area created by vm_map_ram() interface directly, but
	 * not further subdividing and delegating management to vmap_block,
	 * handle it here.
	 */
	if (!(flags & VMAP_BLOCK))
		return aligned_vread_iter(iter, addr, count);

	remains = count;

	/*
	 * Area is split into regions and tracked with vmap_block, read out
	 * each region and zero fill the hole between regions.
	 */
	xa = addr_to_vb_xa((unsigned long) addr);
	vb = xa_load(xa, addr_to_vb_idx((unsigned long)addr));
	if (!vb)
		goto finished_zero;

	spin_lock(&vb->lock);
	if (bitmap_empty(vb->used_map, VMAP_BBMAP_BITS)) {
		spin_unlock(&vb->lock);
		goto finished_zero;
	}

	for_each_set_bitrange(rs, re, vb->used_map, VMAP_BBMAP_BITS) {
		size_t copied;

		if (remains == 0)
			goto finished;

		start = vmap_block_vaddr(vb->va->va_start, rs);

		if (addr < start) {
			size_t to_zero = min_t(size_t, start - addr, remains);
			size_t zeroed = zero_iter(iter, to_zero);

			addr += zeroed;
			remains -= zeroed;

			if (remains == 0 || zeroed != to_zero)
				goto finished;
		}

		/*it could start reading from the middle of used region*/
		offset = offset_in_page(addr);
		n = ((re - rs + 1) << PAGE_SHIFT) - offset;
		if (n > remains)
			n = remains;

		copied = aligned_vread_iter(iter, start + offset, n);

		addr += copied;
		remains -= copied;

		if (copied != n)
			goto finished;
	}

	spin_unlock(&vb->lock);

finished_zero:
	/* zero-fill the left dirty or free regions */
	return count - remains + zero_iter(iter, remains);
finished:
	/* We couldn't copy/zero everything */
	spin_unlock(&vb->lock);
	return count - remains;
}

/**
 * vread_iter() - read vmalloc area in a safe way to an iterator.
 * @iter:         the iterator to which data should be written.
 * @addr:         vm address.
 * @count:        number of bytes to be read.
 *
 * This function checks that addr is a valid vmalloc'ed area, and
 * copy data from that area to a given buffer. If the given memory range
 * of [addr...addr+count) includes some valid address, data is copied to
 * proper area of @buf. If there are memory holes, they'll be zero-filled.
 * IOREMAP area is treated as memory hole and no copy is done.
 *
 * If [addr...addr+count) doesn't includes any intersects with alive
 * vm_struct area, returns 0. @buf should be kernel's buffer.
 *
 * Note: In usual ops, vread() is never necessary because the caller
 * should know vmalloc() area is valid and can use memcpy().
 * This is for routines which have to access vmalloc area without
 * any information, as /proc/kcore.
 *
 * Return: number of bytes for which addr and buf should be increased
 * (same number as @count) or %0 if [addr...addr+count) doesn't
 * include any intersection with valid vmalloc area
 */
long vread_iter(struct iov_iter *iter, const char *addr, size_t count)
{
	struct vmap_area *va;
	struct vm_struct *vm;
	char *vaddr;
	size_t n, size, flags, remains;

	addr = kasan_reset_tag(addr);

	/* Don't allow overflow */
	if ((unsigned long) addr + count < count)
		count = -(unsigned long) addr;

	remains = count;

	spin_lock(&vmap_area_lock);
	va = find_vmap_area_exceed_addr((unsigned long)addr);
	if (!va)
		goto finished_zero;

	/* no intersects with alive vmap_area */
	if ((unsigned long)addr + remains <= va->va_start)
		goto finished_zero;

	list_for_each_entry_from(va, &vmap_area_list, list) {
		size_t copied;

		if (remains == 0)
			goto finished;

		vm = va->vm;
		flags = va->flags & VMAP_FLAGS_MASK;
		/*
		 * VMAP_BLOCK indicates a sub-type of vm_map_ram area, need
		 * be set together with VMAP_RAM.
		 */
		WARN_ON(flags == VMAP_BLOCK);

		if (!vm && !flags)
			continue;

		if (vm && (vm->flags & VM_UNINITIALIZED))
			continue;

		/* Pair with smp_wmb() in clear_vm_uninitialized_flag() */
		smp_rmb();

		vaddr = (char *) va->va_start;
		size = vm ? get_vm_area_size(vm) : va_size(va);

		if (addr >= vaddr + size)
			continue;

		if (addr < vaddr) {
			size_t to_zero = min_t(size_t, vaddr - addr, remains);
			size_t zeroed = zero_iter(iter, to_zero);

			addr += zeroed;
			remains -= zeroed;

			if (remains == 0 || zeroed != to_zero)
				goto finished;
		}

		n = vaddr + size - addr;
		if (n > remains)
			n = remains;

		if (flags & VMAP_RAM)
			copied = vmap_ram_vread_iter(iter, addr, n, flags);
		else if (!(vm->flags & VM_IOREMAP))
			copied = aligned_vread_iter(iter, addr, n);
		else /* IOREMAP area is treated as memory hole */
			copied = zero_iter(iter, n);

		addr += copied;
		remains -= copied;

		if (copied != n)
			goto finished;
	}

finished_zero:
	spin_unlock(&vmap_area_lock);
	/* zero-fill memory holes */
	return count - remains + zero_iter(iter, remains);
finished:
	/* Nothing remains, or We couldn't copy/zero everything. */
	spin_unlock(&vmap_area_lock);

	return count - remains;
}

/**
 * remap_vmalloc_range_partial - map vmalloc pages to userspace
 * @vma:		vma to cover
 * @uaddr:		target user address to start at
 * @kaddr:		virtual address of vmalloc kernel memory
 * @pgoff:		offset from @kaddr to start at
 * @size:		size of map area
 *
 * Returns:	0 for success, -Exxx on failure
 *
 * This function checks that @kaddr is a valid vmalloc'ed area,
 * and that it is big enough to cover the range starting at
 * @uaddr in @vma. Will return failure if that criteria isn't
 * met.
 *
 * Similar to remap_pfn_range() (see mm/memory.c)
 */
int remap_vmalloc_range_partial(struct vm_area_struct *vma, unsigned long uaddr,
				void *kaddr, unsigned long pgoff,
				unsigned long size)
{
	struct vm_struct *area;
	unsigned long off;
	unsigned long end_index;

	if (check_shl_overflow(pgoff, PAGE_SHIFT, &off))
		return -EINVAL;

	size = PAGE_ALIGN(size);

	if (!PAGE_ALIGNED(uaddr) || !PAGE_ALIGNED(kaddr))
		return -EINVAL;

	area = find_vm_area(kaddr);
	if (!area)
		return -EINVAL;

	if (!(area->flags & (VM_USERMAP | VM_DMA_COHERENT)))
		return -EINVAL;

	if (check_add_overflow(size, off, &end_index) ||
	    end_index > get_vm_area_size(area))
		return -EINVAL;
	kaddr += off;

	do {
		struct page *page = vmalloc_to_page(kaddr);
		int ret;

		ret = vm_insert_page(vma, uaddr, page);
		if (ret)
			return ret;

		uaddr += PAGE_SIZE;
		kaddr += PAGE_SIZE;
		size -= PAGE_SIZE;
	} while (size > 0);

	vm_flags_set(vma, VM_DONTEXPAND | VM_DONTDUMP);

	return 0;
}

/**
 * remap_vmalloc_range - map vmalloc pages to userspace
 * @vma:		vma to cover (map full range of vma)
 * @addr:		vmalloc memory
 * @pgoff:		number of pages into addr before first page to map
 *
 * Returns:	0 for success, -Exxx on failure
 *
 * This function checks that addr is a valid vmalloc'ed area, and
 * that it is big enough to cover the vma. Will return failure if
 * that criteria isn't met.
 *
 * Similar to remap_pfn_range() (see mm/memory.c)
 */
int remap_vmalloc_range(struct vm_area_struct *vma, void *addr,
						unsigned long pgoff)
{
	return remap_vmalloc_range_partial(vma, vma->vm_start,
					   addr, pgoff,
					   vma->vm_end - vma->vm_start);
}
EXPORT_SYMBOL(remap_vmalloc_range);

void free_vm_area(struct vm_struct *area)
{
	struct vm_struct *ret;
	ret = remove_vm_area(area->addr);
	BUG_ON(ret != area);
	kfree(area);
}
EXPORT_SYMBOL_GPL(free_vm_area);

#ifdef CONFIG_SMP
static struct vmap_area *node_to_va(struct rb_node *n)
{
	return rb_entry_safe(n, struct vmap_area, rb_node);
}

/**
 * pvm_find_va_enclose_addr - find the vmap_area @addr belongs to
 * @addr: target address
 *
 * Returns: vmap_area if it is found. If there is no such area
 *   the first highest(reverse order) vmap_area is returned
 *   i.e. va->va_start < addr && va->va_end < addr or NULL
 *   if there are no any areas before @addr.
 */
static struct vmap_area *
pvm_find_va_enclose_addr(unsigned long addr)
{
	struct vmap_area *va, *tmp;
	struct rb_node *n;

	n = free_vmap_area_root.rb_node;
	va = NULL;

	while (n) {
		tmp = rb_entry(n, struct vmap_area, rb_node);
		if (tmp->va_start <= addr) {
			va = tmp;
			if (tmp->va_end >= addr)
				break;

			n = n->rb_right;
		} else {
			n = n->rb_left;
		}
	}

	return va;
}

/**
 * pvm_determine_end_from_reverse - find the highest aligned address
 * of free block below VMALLOC_END
 * @va:
 *   in - the VA we start the search(reverse order);
 *   out - the VA with the highest aligned end address.
 * @align: alignment for required highest address
 *
 * Returns: determined end address within vmap_area
 */
static unsigned long
pvm_determine_end_from_reverse(struct vmap_area **va, unsigned long align)
{
	unsigned long vmalloc_end = VMALLOC_END & ~(align - 1);
	unsigned long addr;

	if (likely(*va)) {
		list_for_each_entry_from_reverse((*va),
				&free_vmap_area_list, list) {
			addr = min((*va)->va_end & ~(align - 1), vmalloc_end);
			if ((*va)->va_start < addr)
				return addr;
		}
	}

	return 0;
}

/**
 * pcpu_get_vm_areas - allocate vmalloc areas for percpu allocator
 * @offsets: array containing offset of each area
 * @sizes: array containing size of each area
 * @nr_vms: the number of areas to allocate
 * @align: alignment, all entries in @offsets and @sizes must be aligned to this
 *
 * Returns: kmalloc'd vm_struct pointer array pointing to allocated
 *	    vm_structs on success, %NULL on failure
 *
 * Percpu allocator wants to use congruent vm areas so that it can
 * maintain the offsets among percpu areas.  This function allocates
 * congruent vmalloc areas for it with GFP_KERNEL.  These areas tend to
 * be scattered pretty far, distance between two areas easily going up
 * to gigabytes.  To avoid interacting with regular vmallocs, these
 * areas are allocated from top.
 *
 * Despite its complicated look, this allocator is rather simple. It
 * does everything top-down and scans free blocks from the end looking
 * for matching base. While scanning, if any of the areas do not fit the
 * base address is pulled down to fit the area. Scanning is repeated till
 * all the areas fit and then all necessary data structures are inserted
 * and the result is returned.
 */
struct vm_struct **pcpu_get_vm_areas(const unsigned long *offsets,
				     const size_t *sizes, int nr_vms,
				     size_t align)
{
	const unsigned long vmalloc_start = ALIGN(VMALLOC_START, align);
	const unsigned long vmalloc_end = VMALLOC_END & ~(align - 1);
	struct vmap_area **vas, *va;
	struct vm_struct **vms;
	int area, area2, last_area, term_area;
	unsigned long base, start, size, end, last_end, orig_start, orig_end;
	bool purged = false;

	/* verify parameters and allocate data structures */
	BUG_ON(offset_in_page(align) || !is_power_of_2(align));
	for (last_area = 0, area = 0; area < nr_vms; area++) {
		start = offsets[area];
		end = start + sizes[area];

		/* is everything aligned properly? */
		BUG_ON(!IS_ALIGNED(offsets[area], align));
		BUG_ON(!IS_ALIGNED(sizes[area], align));

		/* detect the area with the highest address */
		if (start > offsets[last_area])
			last_area = area;

		for (area2 = area + 1; area2 < nr_vms; area2++) {
			unsigned long start2 = offsets[area2];
			unsigned long end2 = start2 + sizes[area2];

			BUG_ON(start2 < end && start < end2);
		}
	}
	last_end = offsets[last_area] + sizes[last_area];

	if (vmalloc_end - vmalloc_start < last_end) {
		WARN_ON(true);
		return NULL;
	}

	vms = kcalloc(nr_vms, sizeof(vms[0]), GFP_KERNEL);
	vas = kcalloc(nr_vms, sizeof(vas[0]), GFP_KERNEL);
	if (!vas || !vms)
		goto err_free2;

	for (area = 0; area < nr_vms; area++) {
		vas[area] = kmem_cache_zalloc(vmap_area_cachep, GFP_KERNEL);
		vms[area] = kzalloc(sizeof(struct vm_struct), GFP_KERNEL);
		if (!vas[area] || !vms[area])
			goto err_free;
	}
retry:
	spin_lock(&free_vmap_area_lock);

	/* start scanning - we scan from the top, begin with the last area */
	area = term_area = last_area;
	start = offsets[area];
	end = start + sizes[area];

	va = pvm_find_va_enclose_addr(vmalloc_end);
	base = pvm_determine_end_from_reverse(&va, align) - end;

	while (true) {
		/*
		 * base might have underflowed, add last_end before
		 * comparing.
		 */
		if (base + last_end < vmalloc_start + last_end)
			goto overflow;

		/*
		 * Fitting base has not been found.
		 */
		if (va == NULL)
			goto overflow;

		/*
		 * If required width exceeds current VA block, move
		 * base downwards and then recheck.
		 */
		if (base + end > va->va_end) {
			base = pvm_determine_end_from_reverse(&va, align) - end;
			term_area = area;
			continue;
		}

		/*
		 * If this VA does not fit, move base downwards and recheck.
		 */
		if (base + start < va->va_start) {
			va = node_to_va(rb_prev(&va->rb_node));
			base = pvm_determine_end_from_reverse(&va, align) - end;
			term_area = area;
			continue;
		}

		/*
		 * This area fits, move on to the previous one.  If
		 * the previous one is the terminal one, we're done.
		 */
		area = (area + nr_vms - 1) % nr_vms;
		if (area == term_area)
			break;

		start = offsets[area];
		end = start + sizes[area];
		va = pvm_find_va_enclose_addr(base + end);
	}

	/* we've found a fitting base, insert all va's */
	for (area = 0; area < nr_vms; area++) {
		int ret;

		start = base + offsets[area];
		size = sizes[area];

		va = pvm_find_va_enclose_addr(start);
		if (WARN_ON_ONCE(va == NULL))
			/* It is a BUG(), but trigger recovery instead. */
			goto recovery;

		ret = adjust_va_to_fit_type(&free_vmap_area_root,
					    &free_vmap_area_list,
					    va, start, size);
		if (WARN_ON_ONCE(unlikely(ret)))
			/* It is a BUG(), but trigger recovery instead. */
			goto recovery;

		/* Allocated area. */
		va = vas[area];
		va->va_start = start;
		va->va_end = start + size;
	}

	spin_unlock(&free_vmap_area_lock);

	/* populate the kasan shadow space */
	for (area = 0; area < nr_vms; area++) {
		if (kasan_populate_vmalloc(vas[area]->va_start, sizes[area]))
			goto err_free_shadow;
	}

	/* insert all vm's */
	spin_lock(&vmap_area_lock);
	for (area = 0; area < nr_vms; area++) {
		insert_vmap_area(vas[area], &vmap_area_root, &vmap_area_list);

		setup_vmalloc_vm_locked(vms[area], vas[area], VM_ALLOC,
				 pcpu_get_vm_areas);
	}
	spin_unlock(&vmap_area_lock);

	/*
	 * Mark allocated areas as accessible. Do it now as a best-effort
	 * approach, as they can be mapped outside of vmalloc code.
	 * With hardware tag-based KASAN, marking is skipped for
	 * non-VM_ALLOC mappings, see __kasan_unpoison_vmalloc().
	 */
	for (area = 0; area < nr_vms; area++)
		vms[area]->addr = kasan_unpoison_vmalloc(vms[area]->addr,
				vms[area]->size, KASAN_VMALLOC_PROT_NORMAL);

	kfree(vas);
	return vms;

recovery:
	/*
	 * Remove previously allocated areas. There is no
	 * need in removing these areas from the busy tree,
	 * because they are inserted only on the final step
	 * and when pcpu_get_vm_areas() is success.
	 */
	while (area--) {
		orig_start = vas[area]->va_start;
		orig_end = vas[area]->va_end;
		va = merge_or_add_vmap_area_augment(vas[area], &free_vmap_area_root,
				&free_vmap_area_list);
		if (va)
			kasan_release_vmalloc(orig_start, orig_end,
				va->va_start, va->va_end);
		vas[area] = NULL;
	}

overflow:
	spin_unlock(&free_vmap_area_lock);
	if (!purged) {
		reclaim_and_purge_vmap_areas();
		purged = true;

		/* Before "retry", check if we recover. */
		for (area = 0; area < nr_vms; area++) {
			if (vas[area])
				continue;

			vas[area] = kmem_cache_zalloc(
				vmap_area_cachep, GFP_KERNEL);
			if (!vas[area])
				goto err_free;
		}

		goto retry;
	}

err_free:
	for (area = 0; area < nr_vms; area++) {
		if (vas[area])
			kmem_cache_free(vmap_area_cachep, vas[area]);

		kfree(vms[area]);
	}
err_free2:
	kfree(vas);
	kfree(vms);
	return NULL;

err_free_shadow:
	spin_lock(&free_vmap_area_lock);
	/*
	 * We release all the vmalloc shadows, even the ones for regions that
	 * hadn't been successfully added. This relies on kasan_release_vmalloc
	 * being able to tolerate this case.
	 */
	for (area = 0; area < nr_vms; area++) {
		orig_start = vas[area]->va_start;
		orig_end = vas[area]->va_end;
		va = merge_or_add_vmap_area_augment(vas[area], &free_vmap_area_root,
				&free_vmap_area_list);
		if (va)
			kasan_release_vmalloc(orig_start, orig_end,
				va->va_start, va->va_end);
		vas[area] = NULL;
		kfree(vms[area]);
	}
	spin_unlock(&free_vmap_area_lock);
	kfree(vas);
	kfree(vms);
	return NULL;
}

/**
 * pcpu_free_vm_areas - free vmalloc areas for percpu allocator
 * @vms: vm_struct pointer array returned by pcpu_get_vm_areas()
 * @nr_vms: the number of allocated areas
 *
 * Free vm_structs and the array allocated by pcpu_get_vm_areas().
 */
void pcpu_free_vm_areas(struct vm_struct **vms, int nr_vms)
{
	int i;

	for (i = 0; i < nr_vms; i++)
		free_vm_area(vms[i]);
	kfree(vms);
}
#endif	/* CONFIG_SMP */

#ifdef CONFIG_PRINTK
bool vmalloc_dump_obj(void *object)
{
	void *objp = (void *)PAGE_ALIGN((unsigned long)object);
	const void *caller;
	struct vm_struct *vm;
	struct vmap_area *va;
	unsigned long addr;
	unsigned int nr_pages;

	if (!spin_trylock(&vmap_area_lock))
		return false;
	va = __find_vmap_area((unsigned long)objp, &vmap_area_root);
	if (!va) {
		spin_unlock(&vmap_area_lock);
		return false;
	}

	vm = va->vm;
	if (!vm) {
		spin_unlock(&vmap_area_lock);
		return false;
	}
	addr = (unsigned long)vm->addr;
	caller = vm->caller;
	nr_pages = vm->nr_pages;
	spin_unlock(&vmap_area_lock);
	pr_cont(" %u-page vmalloc region starting at %#lx allocated at %pS\n",
		nr_pages, addr, caller);
	return true;
}
#endif

#ifdef CONFIG_PROC_FS
static void *s_start(struct seq_file *m, loff_t *pos)
	__acquires(&vmap_purge_lock)
	__acquires(&vmap_area_lock)
{
	mutex_lock(&vmap_purge_lock);
	spin_lock(&vmap_area_lock);

	return seq_list_start(&vmap_area_list, *pos);
}

static void *s_next(struct seq_file *m, void *p, loff_t *pos)
{
	return seq_list_next(p, &vmap_area_list, pos);
}

static void s_stop(struct seq_file *m, void *p)
	__releases(&vmap_area_lock)
	__releases(&vmap_purge_lock)
{
	spin_unlock(&vmap_area_lock);
	mutex_unlock(&vmap_purge_lock);
}

static void show_numa_info(struct seq_file *m, struct vm_struct *v)
{
	if (IS_ENABLED(CONFIG_NUMA)) {
		unsigned int nr, *counters = m->private;
		unsigned int step = 1U << vm_area_page_order(v);

		if (!counters)
			return;

		if (v->flags & VM_UNINITIALIZED)
			return;
		/* Pair with smp_wmb() in clear_vm_uninitialized_flag() */
		smp_rmb();

		memset(counters, 0, nr_node_ids * sizeof(unsigned int));

		for (nr = 0; nr < v->nr_pages; nr += step)
			counters[page_to_nid(v->pages[nr])] += step;
		for_each_node_state(nr, N_HIGH_MEMORY)
			if (counters[nr])
				seq_printf(m, " N%u=%u", nr, counters[nr]);
	}
}

static void show_purge_info(struct seq_file *m)
{
	struct vmap_area *va;

	spin_lock(&purge_vmap_area_lock);
	list_for_each_entry(va, &purge_vmap_area_list, list) {
		seq_printf(m, "0x%pK-0x%pK %7ld unpurged vm_area\n",
			(void *)va->va_start, (void *)va->va_end,
			va->va_end - va->va_start);
	}
	spin_unlock(&purge_vmap_area_lock);
}

static int s_show(struct seq_file *m, void *p)
{
	struct vmap_area *va;
	struct vm_struct *v;

	va = list_entry(p, struct vmap_area, list);

	if (!va->vm) {
		if (va->flags & VMAP_RAM)
			seq_printf(m, "0x%pK-0x%pK %7ld vm_map_ram\n",
				(void *)va->va_start, (void *)va->va_end,
				va->va_end - va->va_start);

		goto final;
	}

	v = va->vm;

	seq_printf(m, "0x%pK-0x%pK %7ld",
		v->addr, v->addr + v->size, v->size);

	if (v->caller)
		seq_printf(m, " %pS", v->caller);

	if (v->nr_pages)
		seq_printf(m, " pages=%d", v->nr_pages);

	if (v->phys_addr)
		seq_printf(m, " phys=%pa", &v->phys_addr);

	if (v->flags & VM_IOREMAP)
		seq_puts(m, " ioremap");

	if (v->flags & VM_ALLOC)
		seq_puts(m, " vmalloc");

	if (v->flags & VM_MAP)
		seq_puts(m, " vmap");

	if (v->flags & VM_USERMAP)
		seq_puts(m, " user");

	if (v->flags & VM_DMA_COHERENT)
		seq_puts(m, " dma-coherent");

	if (is_vmalloc_addr(v->pages))
		seq_puts(m, " vpages");

	show_numa_info(m, v);
	seq_putc(m, '\n');

	/*
	 * As a final step, dump "unpurged" areas.
	 */
final:
	if (list_is_last(&va->list, &vmap_area_list))
		show_purge_info(m);

	return 0;
}

static const struct seq_operations vmalloc_op = {
	.start = s_start,
	.next = s_next,
	.stop = s_stop,
	.show = s_show,
};

static int __init proc_vmalloc_init(void)
{
	if (IS_ENABLED(CONFIG_NUMA))
		proc_create_seq_private("vmallocinfo", 0400, NULL,
				&vmalloc_op,
				nr_node_ids * sizeof(unsigned int), NULL);
	else
		proc_create_seq("vmallocinfo", 0400, NULL, &vmalloc_op);
	return 0;
}
module_init(proc_vmalloc_init);

#endif

void __init vmalloc_init(void)
{
	struct vmap_area *va;
	struct vm_struct *tmp;
	int i;

	/*
	 * Create the cache for vmap_area objects.
	 */
	vmap_area_cachep = KMEM_CACHE(vmap_area, SLAB_PANIC);

	for_each_possible_cpu(i) {
		struct vmap_block_queue *vbq;
		struct vfree_deferred *p;

		vbq = &per_cpu(vmap_block_queue, i);
		spin_lock_init(&vbq->lock);
		INIT_LIST_HEAD(&vbq->free);
		p = &per_cpu(vfree_deferred, i);
		init_llist_head(&p->list);
		INIT_WORK(&p->wq, delayed_vfree_work);
		xa_init(&vbq->vmap_blocks);
	}

	/* Import existing vmlist entries. */
	for (tmp = vmlist; tmp; tmp = tmp->next) {
		va = kmem_cache_zalloc(vmap_area_cachep, GFP_NOWAIT);
		if (WARN_ON_ONCE(!va))
			continue;

		va->va_start = (unsigned long)tmp->addr;
		va->va_end = va->va_start + tmp->size;
		va->vm = tmp;
		insert_vmap_area(va, &vmap_area_root, &vmap_area_list);
	}

	/*
	 * Now we can initialize a free vmap space.
	 */
	vmap_init_free_space();
	vmap_initialized = true;
}<|MERGE_RESOLUTION|>--- conflicted
+++ resolved
@@ -3154,13 +3154,6 @@
 	 * allocation request, free them via vfree() if any.
 	 */
 	if (area->nr_pages != nr_small_pages) {
-<<<<<<< HEAD
-		/* vm_area_alloc_pages() can also fail due to a fatal signal */
-		if (!fatal_signal_pending(current))
-			warn_alloc(gfp_mask, NULL,
-				"vmalloc error: size %lu, page order %u, failed to allocate pages",
-				area->nr_pages * PAGE_SIZE, page_order);
-=======
 		/*
 		 * vm_area_alloc_pages() can fail due to insufficient memory but
 		 * also:-
@@ -3175,7 +3168,6 @@
 			warn_alloc(gfp_mask, NULL,
 				"vmalloc error: size %lu, failed to allocate pages",
 				area->nr_pages * PAGE_SIZE);
->>>>>>> ccf0a997
 		goto fail;
 	}
 
