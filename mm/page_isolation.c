--- conflicted
+++ resolved
@@ -170,16 +170,6 @@
  *
  * Please note that there is no strong synchronization with the page allocator
  * either. Pages might be freed while their page blocks are marked ISOLATED.
-<<<<<<< HEAD
- * In some cases pages might still end up on pcp lists and that would allow
- * for their allocation even when they are in fact isolated already. Depending
- * on how strong of a guarantee the caller needs drain_all_pages might be needed
- * (e.g. __offline_pages will need to call it after check for isolated range for
- * a next retry).
- *
- * Return: the number of isolated pageblocks on success and -EBUSY if any part
- * of range cannot be isolated.
-=======
  * A call to drain_all_pages() after isolation can flush most of them. However
  * in some cases pages might still end up on pcp lists and that would allow
  * for their allocation even when they are in fact isolated already. Depending
@@ -188,7 +178,6 @@
  * unisolation.
  *
  * Return: 0 on success and -EBUSY if any part of range cannot be isolated.
->>>>>>> c1084c27
  */
 int start_isolate_page_range(unsigned long start_pfn, unsigned long end_pfn,
 			     unsigned migratetype, int flags)
