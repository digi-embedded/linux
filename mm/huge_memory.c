/*
 *  Copyright (C) 2009  Red Hat, Inc.
 *
 *  This work is licensed under the terms of the GNU GPL, version 2. See
 *  the COPYING file in the top-level directory.
 */

#define pr_fmt(fmt) KBUILD_MODNAME ": " fmt

#include <linux/mm.h>
#include <linux/sched.h>
#include <linux/highmem.h>
#include <linux/hugetlb.h>
#include <linux/mmu_notifier.h>
#include <linux/rmap.h>
#include <linux/swap.h>
#include <linux/shrinker.h>
#include <linux/mm_inline.h>
#include <linux/kthread.h>
#include <linux/khugepaged.h>
#include <linux/freezer.h>
#include <linux/mman.h>
#include <linux/pagemap.h>
#include <linux/migrate.h>
#include <linux/hashtable.h>

#include <asm/tlb.h>
#include <asm/pgalloc.h>
#include "internal.h"

/*
 * By default transparent hugepage support is disabled in order that avoid
 * to risk increase the memory footprint of applications without a guaranteed
 * benefit. When transparent hugepage support is enabled, is for all mappings,
 * and khugepaged scans all mappings.
 * Defrag is invoked by khugepaged hugepage allocations and by page faults
 * for all hugepage allocations.
 */
unsigned long transparent_hugepage_flags __read_mostly =
#ifdef CONFIG_TRANSPARENT_HUGEPAGE_ALWAYS
	(1<<TRANSPARENT_HUGEPAGE_FLAG)|
#endif
#ifdef CONFIG_TRANSPARENT_HUGEPAGE_MADVISE
	(1<<TRANSPARENT_HUGEPAGE_REQ_MADV_FLAG)|
#endif
	(1<<TRANSPARENT_HUGEPAGE_DEFRAG_FLAG)|
	(1<<TRANSPARENT_HUGEPAGE_DEFRAG_KHUGEPAGED_FLAG)|
	(1<<TRANSPARENT_HUGEPAGE_USE_ZERO_PAGE_FLAG);

/* default scan 8*512 pte (or vmas) every 30 second */
static unsigned int khugepaged_pages_to_scan __read_mostly = HPAGE_PMD_NR*8;
static unsigned int khugepaged_pages_collapsed;
static unsigned int khugepaged_full_scans;
static unsigned int khugepaged_scan_sleep_millisecs __read_mostly = 10000;
/* during fragmentation poll the hugepage allocator once every minute */
static unsigned int khugepaged_alloc_sleep_millisecs __read_mostly = 60000;
static struct task_struct *khugepaged_thread __read_mostly;
static DEFINE_MUTEX(khugepaged_mutex);
static DEFINE_SPINLOCK(khugepaged_mm_lock);
static DECLARE_WAIT_QUEUE_HEAD(khugepaged_wait);
/*
 * default collapse hugepages if there is at least one pte mapped like
 * it would have happened if the vma was large enough during page
 * fault.
 */
static unsigned int khugepaged_max_ptes_none __read_mostly = HPAGE_PMD_NR-1;

static int khugepaged(void *none);
static int khugepaged_slab_init(void);

#define MM_SLOTS_HASH_BITS 10
static __read_mostly DEFINE_HASHTABLE(mm_slots_hash, MM_SLOTS_HASH_BITS);

static struct kmem_cache *mm_slot_cache __read_mostly;

/**
 * struct mm_slot - hash lookup from mm to mm_slot
 * @hash: hash collision list
 * @mm_node: khugepaged scan list headed in khugepaged_scan.mm_head
 * @mm: the mm that this information is valid for
 */
struct mm_slot {
	struct hlist_node hash;
	struct list_head mm_node;
	struct mm_struct *mm;
};

/**
 * struct khugepaged_scan - cursor for scanning
 * @mm_head: the head of the mm list to scan
 * @mm_slot: the current mm_slot we are scanning
 * @address: the next address inside that to be scanned
 *
 * There is only the one khugepaged_scan instance of this cursor structure.
 */
struct khugepaged_scan {
	struct list_head mm_head;
	struct mm_slot *mm_slot;
	unsigned long address;
};
static struct khugepaged_scan khugepaged_scan = {
	.mm_head = LIST_HEAD_INIT(khugepaged_scan.mm_head),
};


static int set_recommended_min_free_kbytes(void)
{
	struct zone *zone;
	int nr_zones = 0;
	unsigned long recommended_min;

	if (!khugepaged_enabled())
		return 0;

	for_each_populated_zone(zone)
		nr_zones++;

	/* Make sure at least 2 hugepages are free for MIGRATE_RESERVE */
	recommended_min = pageblock_nr_pages * nr_zones * 2;

	/*
	 * Make sure that on average at least two pageblocks are almost free
	 * of another type, one for a migratetype to fall back to and a
	 * second to avoid subsequent fallbacks of other types There are 3
	 * MIGRATE_TYPES we care about.
	 */
	recommended_min += pageblock_nr_pages * nr_zones *
			   MIGRATE_PCPTYPES * MIGRATE_PCPTYPES;

	/* don't ever allow to reserve more than 5% of the lowmem */
	recommended_min = min(recommended_min,
			      (unsigned long) nr_free_buffer_pages() / 20);
	recommended_min <<= (PAGE_SHIFT-10);

	if (recommended_min > min_free_kbytes) {
		if (user_min_free_kbytes >= 0)
			pr_info("raising min_free_kbytes from %d to %lu "
				"to help transparent hugepage allocations\n",
				min_free_kbytes, recommended_min);

		min_free_kbytes = recommended_min;
	}
	setup_per_zone_wmarks();
	return 0;
}
late_initcall(set_recommended_min_free_kbytes);

static int start_khugepaged(void)
{
	int err = 0;
	if (khugepaged_enabled()) {
		if (!khugepaged_thread)
			khugepaged_thread = kthread_run(khugepaged, NULL,
							"khugepaged");
		if (unlikely(IS_ERR(khugepaged_thread))) {
			pr_err("khugepaged: kthread_run(khugepaged) failed\n");
			err = PTR_ERR(khugepaged_thread);
			khugepaged_thread = NULL;
		}

		if (!list_empty(&khugepaged_scan.mm_head))
			wake_up_interruptible(&khugepaged_wait);

		set_recommended_min_free_kbytes();
	} else if (khugepaged_thread) {
		kthread_stop(khugepaged_thread);
		khugepaged_thread = NULL;
	}

	return err;
}

static atomic_t huge_zero_refcount;
struct page *huge_zero_page __read_mostly;

static inline bool is_huge_zero_pmd(pmd_t pmd)
{
	return is_huge_zero_page(pmd_page(pmd));
}

static struct page *get_huge_zero_page(void)
{
	struct page *zero_page;
retry:
	if (likely(atomic_inc_not_zero(&huge_zero_refcount)))
		return ACCESS_ONCE(huge_zero_page);

	zero_page = alloc_pages((GFP_TRANSHUGE | __GFP_ZERO) & ~__GFP_MOVABLE,
			HPAGE_PMD_ORDER);
	if (!zero_page) {
		count_vm_event(THP_ZERO_PAGE_ALLOC_FAILED);
		return NULL;
	}
	count_vm_event(THP_ZERO_PAGE_ALLOC);
	preempt_disable();
	if (cmpxchg(&huge_zero_page, NULL, zero_page)) {
		preempt_enable();
		__free_pages(zero_page, compound_order(zero_page));
		goto retry;
	}

	/* We take additional reference here. It will be put back by shrinker */
	atomic_set(&huge_zero_refcount, 2);
	preempt_enable();
	return ACCESS_ONCE(huge_zero_page);
}

static void put_huge_zero_page(void)
{
	/*
	 * Counter should never go to zero here. Only shrinker can put
	 * last reference.
	 */
	BUG_ON(atomic_dec_and_test(&huge_zero_refcount));
}

static unsigned long shrink_huge_zero_page_count(struct shrinker *shrink,
					struct shrink_control *sc)
{
	/* we can free zero page only if last reference remains */
	return atomic_read(&huge_zero_refcount) == 1 ? HPAGE_PMD_NR : 0;
}

static unsigned long shrink_huge_zero_page_scan(struct shrinker *shrink,
				       struct shrink_control *sc)
{
	if (atomic_cmpxchg(&huge_zero_refcount, 1, 0) == 1) {
		struct page *zero_page = xchg(&huge_zero_page, NULL);
		BUG_ON(zero_page == NULL);
		__free_pages(zero_page, compound_order(zero_page));
		return HPAGE_PMD_NR;
	}

	return 0;
}

static struct shrinker huge_zero_page_shrinker = {
	.count_objects = shrink_huge_zero_page_count,
	.scan_objects = shrink_huge_zero_page_scan,
	.seeks = DEFAULT_SEEKS,
};

#ifdef CONFIG_SYSFS

static ssize_t double_flag_show(struct kobject *kobj,
				struct kobj_attribute *attr, char *buf,
				enum transparent_hugepage_flag enabled,
				enum transparent_hugepage_flag req_madv)
{
	if (test_bit(enabled, &transparent_hugepage_flags)) {
		VM_BUG_ON(test_bit(req_madv, &transparent_hugepage_flags));
		return sprintf(buf, "[always] madvise never\n");
	} else if (test_bit(req_madv, &transparent_hugepage_flags))
		return sprintf(buf, "always [madvise] never\n");
	else
		return sprintf(buf, "always madvise [never]\n");
}
static ssize_t double_flag_store(struct kobject *kobj,
				 struct kobj_attribute *attr,
				 const char *buf, size_t count,
				 enum transparent_hugepage_flag enabled,
				 enum transparent_hugepage_flag req_madv)
{
	if (!memcmp("always", buf,
		    min(sizeof("always")-1, count))) {
		set_bit(enabled, &transparent_hugepage_flags);
		clear_bit(req_madv, &transparent_hugepage_flags);
	} else if (!memcmp("madvise", buf,
			   min(sizeof("madvise")-1, count))) {
		clear_bit(enabled, &transparent_hugepage_flags);
		set_bit(req_madv, &transparent_hugepage_flags);
	} else if (!memcmp("never", buf,
			   min(sizeof("never")-1, count))) {
		clear_bit(enabled, &transparent_hugepage_flags);
		clear_bit(req_madv, &transparent_hugepage_flags);
	} else
		return -EINVAL;

	return count;
}

static ssize_t enabled_show(struct kobject *kobj,
			    struct kobj_attribute *attr, char *buf)
{
	return double_flag_show(kobj, attr, buf,
				TRANSPARENT_HUGEPAGE_FLAG,
				TRANSPARENT_HUGEPAGE_REQ_MADV_FLAG);
}
static ssize_t enabled_store(struct kobject *kobj,
			     struct kobj_attribute *attr,
			     const char *buf, size_t count)
{
	ssize_t ret;

	ret = double_flag_store(kobj, attr, buf, count,
				TRANSPARENT_HUGEPAGE_FLAG,
				TRANSPARENT_HUGEPAGE_REQ_MADV_FLAG);

	if (ret > 0) {
		int err;

		mutex_lock(&khugepaged_mutex);
		err = start_khugepaged();
		mutex_unlock(&khugepaged_mutex);

		if (err)
			ret = err;
	}

	return ret;
}
static struct kobj_attribute enabled_attr =
	__ATTR(enabled, 0644, enabled_show, enabled_store);

static ssize_t single_flag_show(struct kobject *kobj,
				struct kobj_attribute *attr, char *buf,
				enum transparent_hugepage_flag flag)
{
	return sprintf(buf, "%d\n",
		       !!test_bit(flag, &transparent_hugepage_flags));
}

static ssize_t single_flag_store(struct kobject *kobj,
				 struct kobj_attribute *attr,
				 const char *buf, size_t count,
				 enum transparent_hugepage_flag flag)
{
	unsigned long value;
	int ret;

	ret = kstrtoul(buf, 10, &value);
	if (ret < 0)
		return ret;
	if (value > 1)
		return -EINVAL;

	if (value)
		set_bit(flag, &transparent_hugepage_flags);
	else
		clear_bit(flag, &transparent_hugepage_flags);

	return count;
}

/*
 * Currently defrag only disables __GFP_NOWAIT for allocation. A blind
 * __GFP_REPEAT is too aggressive, it's never worth swapping tons of
 * memory just to allocate one more hugepage.
 */
static ssize_t defrag_show(struct kobject *kobj,
			   struct kobj_attribute *attr, char *buf)
{
	return double_flag_show(kobj, attr, buf,
				TRANSPARENT_HUGEPAGE_DEFRAG_FLAG,
				TRANSPARENT_HUGEPAGE_DEFRAG_REQ_MADV_FLAG);
}
static ssize_t defrag_store(struct kobject *kobj,
			    struct kobj_attribute *attr,
			    const char *buf, size_t count)
{
	return double_flag_store(kobj, attr, buf, count,
				 TRANSPARENT_HUGEPAGE_DEFRAG_FLAG,
				 TRANSPARENT_HUGEPAGE_DEFRAG_REQ_MADV_FLAG);
}
static struct kobj_attribute defrag_attr =
	__ATTR(defrag, 0644, defrag_show, defrag_store);

static ssize_t use_zero_page_show(struct kobject *kobj,
		struct kobj_attribute *attr, char *buf)
{
	return single_flag_show(kobj, attr, buf,
				TRANSPARENT_HUGEPAGE_USE_ZERO_PAGE_FLAG);
}
static ssize_t use_zero_page_store(struct kobject *kobj,
		struct kobj_attribute *attr, const char *buf, size_t count)
{
	return single_flag_store(kobj, attr, buf, count,
				 TRANSPARENT_HUGEPAGE_USE_ZERO_PAGE_FLAG);
}
static struct kobj_attribute use_zero_page_attr =
	__ATTR(use_zero_page, 0644, use_zero_page_show, use_zero_page_store);
#ifdef CONFIG_DEBUG_VM
static ssize_t debug_cow_show(struct kobject *kobj,
				struct kobj_attribute *attr, char *buf)
{
	return single_flag_show(kobj, attr, buf,
				TRANSPARENT_HUGEPAGE_DEBUG_COW_FLAG);
}
static ssize_t debug_cow_store(struct kobject *kobj,
			       struct kobj_attribute *attr,
			       const char *buf, size_t count)
{
	return single_flag_store(kobj, attr, buf, count,
				 TRANSPARENT_HUGEPAGE_DEBUG_COW_FLAG);
}
static struct kobj_attribute debug_cow_attr =
	__ATTR(debug_cow, 0644, debug_cow_show, debug_cow_store);
#endif /* CONFIG_DEBUG_VM */

static struct attribute *hugepage_attr[] = {
	&enabled_attr.attr,
	&defrag_attr.attr,
	&use_zero_page_attr.attr,
#ifdef CONFIG_DEBUG_VM
	&debug_cow_attr.attr,
#endif
	NULL,
};

static struct attribute_group hugepage_attr_group = {
	.attrs = hugepage_attr,
};

static ssize_t scan_sleep_millisecs_show(struct kobject *kobj,
					 struct kobj_attribute *attr,
					 char *buf)
{
	return sprintf(buf, "%u\n", khugepaged_scan_sleep_millisecs);
}

static ssize_t scan_sleep_millisecs_store(struct kobject *kobj,
					  struct kobj_attribute *attr,
					  const char *buf, size_t count)
{
	unsigned long msecs;
	int err;

	err = kstrtoul(buf, 10, &msecs);
	if (err || msecs > UINT_MAX)
		return -EINVAL;

	khugepaged_scan_sleep_millisecs = msecs;
	wake_up_interruptible(&khugepaged_wait);

	return count;
}
static struct kobj_attribute scan_sleep_millisecs_attr =
	__ATTR(scan_sleep_millisecs, 0644, scan_sleep_millisecs_show,
	       scan_sleep_millisecs_store);

static ssize_t alloc_sleep_millisecs_show(struct kobject *kobj,
					  struct kobj_attribute *attr,
					  char *buf)
{
	return sprintf(buf, "%u\n", khugepaged_alloc_sleep_millisecs);
}

static ssize_t alloc_sleep_millisecs_store(struct kobject *kobj,
					   struct kobj_attribute *attr,
					   const char *buf, size_t count)
{
	unsigned long msecs;
	int err;

	err = kstrtoul(buf, 10, &msecs);
	if (err || msecs > UINT_MAX)
		return -EINVAL;

	khugepaged_alloc_sleep_millisecs = msecs;
	wake_up_interruptible(&khugepaged_wait);

	return count;
}
static struct kobj_attribute alloc_sleep_millisecs_attr =
	__ATTR(alloc_sleep_millisecs, 0644, alloc_sleep_millisecs_show,
	       alloc_sleep_millisecs_store);

static ssize_t pages_to_scan_show(struct kobject *kobj,
				  struct kobj_attribute *attr,
				  char *buf)
{
	return sprintf(buf, "%u\n", khugepaged_pages_to_scan);
}
static ssize_t pages_to_scan_store(struct kobject *kobj,
				   struct kobj_attribute *attr,
				   const char *buf, size_t count)
{
	int err;
	unsigned long pages;

	err = kstrtoul(buf, 10, &pages);
	if (err || !pages || pages > UINT_MAX)
		return -EINVAL;

	khugepaged_pages_to_scan = pages;

	return count;
}
static struct kobj_attribute pages_to_scan_attr =
	__ATTR(pages_to_scan, 0644, pages_to_scan_show,
	       pages_to_scan_store);

static ssize_t pages_collapsed_show(struct kobject *kobj,
				    struct kobj_attribute *attr,
				    char *buf)
{
	return sprintf(buf, "%u\n", khugepaged_pages_collapsed);
}
static struct kobj_attribute pages_collapsed_attr =
	__ATTR_RO(pages_collapsed);

static ssize_t full_scans_show(struct kobject *kobj,
			       struct kobj_attribute *attr,
			       char *buf)
{
	return sprintf(buf, "%u\n", khugepaged_full_scans);
}
static struct kobj_attribute full_scans_attr =
	__ATTR_RO(full_scans);

static ssize_t khugepaged_defrag_show(struct kobject *kobj,
				      struct kobj_attribute *attr, char *buf)
{
	return single_flag_show(kobj, attr, buf,
				TRANSPARENT_HUGEPAGE_DEFRAG_KHUGEPAGED_FLAG);
}
static ssize_t khugepaged_defrag_store(struct kobject *kobj,
				       struct kobj_attribute *attr,
				       const char *buf, size_t count)
{
	return single_flag_store(kobj, attr, buf, count,
				 TRANSPARENT_HUGEPAGE_DEFRAG_KHUGEPAGED_FLAG);
}
static struct kobj_attribute khugepaged_defrag_attr =
	__ATTR(defrag, 0644, khugepaged_defrag_show,
	       khugepaged_defrag_store);

/*
 * max_ptes_none controls if khugepaged should collapse hugepages over
 * any unmapped ptes in turn potentially increasing the memory
 * footprint of the vmas. When max_ptes_none is 0 khugepaged will not
 * reduce the available free memory in the system as it
 * runs. Increasing max_ptes_none will instead potentially reduce the
 * free memory in the system during the khugepaged scan.
 */
static ssize_t khugepaged_max_ptes_none_show(struct kobject *kobj,
					     struct kobj_attribute *attr,
					     char *buf)
{
	return sprintf(buf, "%u\n", khugepaged_max_ptes_none);
}
static ssize_t khugepaged_max_ptes_none_store(struct kobject *kobj,
					      struct kobj_attribute *attr,
					      const char *buf, size_t count)
{
	int err;
	unsigned long max_ptes_none;

	err = kstrtoul(buf, 10, &max_ptes_none);
	if (err || max_ptes_none > HPAGE_PMD_NR-1)
		return -EINVAL;

	khugepaged_max_ptes_none = max_ptes_none;

	return count;
}
static struct kobj_attribute khugepaged_max_ptes_none_attr =
	__ATTR(max_ptes_none, 0644, khugepaged_max_ptes_none_show,
	       khugepaged_max_ptes_none_store);

static struct attribute *khugepaged_attr[] = {
	&khugepaged_defrag_attr.attr,
	&khugepaged_max_ptes_none_attr.attr,
	&pages_to_scan_attr.attr,
	&pages_collapsed_attr.attr,
	&full_scans_attr.attr,
	&scan_sleep_millisecs_attr.attr,
	&alloc_sleep_millisecs_attr.attr,
	NULL,
};

static struct attribute_group khugepaged_attr_group = {
	.attrs = khugepaged_attr,
	.name = "khugepaged",
};

static int __init hugepage_init_sysfs(struct kobject **hugepage_kobj)
{
	int err;

	*hugepage_kobj = kobject_create_and_add("transparent_hugepage", mm_kobj);
	if (unlikely(!*hugepage_kobj)) {
		pr_err("failed to create transparent hugepage kobject\n");
		return -ENOMEM;
	}

	err = sysfs_create_group(*hugepage_kobj, &hugepage_attr_group);
	if (err) {
		pr_err("failed to register transparent hugepage group\n");
		goto delete_obj;
	}

	err = sysfs_create_group(*hugepage_kobj, &khugepaged_attr_group);
	if (err) {
		pr_err("failed to register transparent hugepage group\n");
		goto remove_hp_group;
	}

	return 0;

remove_hp_group:
	sysfs_remove_group(*hugepage_kobj, &hugepage_attr_group);
delete_obj:
	kobject_put(*hugepage_kobj);
	return err;
}

static void __init hugepage_exit_sysfs(struct kobject *hugepage_kobj)
{
	sysfs_remove_group(hugepage_kobj, &khugepaged_attr_group);
	sysfs_remove_group(hugepage_kobj, &hugepage_attr_group);
	kobject_put(hugepage_kobj);
}
#else
static inline int hugepage_init_sysfs(struct kobject **hugepage_kobj)
{
	return 0;
}

static inline void hugepage_exit_sysfs(struct kobject *hugepage_kobj)
{
}
#endif /* CONFIG_SYSFS */

static int __init hugepage_init(void)
{
	int err;
	struct kobject *hugepage_kobj;

	if (!has_transparent_hugepage()) {
		transparent_hugepage_flags = 0;
		return -EINVAL;
	}

	err = hugepage_init_sysfs(&hugepage_kobj);
	if (err)
		return err;

	err = khugepaged_slab_init();
	if (err)
		goto out;

	register_shrinker(&huge_zero_page_shrinker);

	/*
	 * By default disable transparent hugepages on smaller systems,
	 * where the extra memory used could hurt more than TLB overhead
	 * is likely to save.  The admin can still enable it through /sys.
	 */
	if (totalram_pages < (512 << (20 - PAGE_SHIFT)))
		transparent_hugepage_flags = 0;

	start_khugepaged();

	return 0;
out:
	hugepage_exit_sysfs(hugepage_kobj);
	return err;
}
subsys_initcall(hugepage_init);

static int __init setup_transparent_hugepage(char *str)
{
	int ret = 0;
	if (!str)
		goto out;
	if (!strcmp(str, "always")) {
		set_bit(TRANSPARENT_HUGEPAGE_FLAG,
			&transparent_hugepage_flags);
		clear_bit(TRANSPARENT_HUGEPAGE_REQ_MADV_FLAG,
			  &transparent_hugepage_flags);
		ret = 1;
	} else if (!strcmp(str, "madvise")) {
		clear_bit(TRANSPARENT_HUGEPAGE_FLAG,
			  &transparent_hugepage_flags);
		set_bit(TRANSPARENT_HUGEPAGE_REQ_MADV_FLAG,
			&transparent_hugepage_flags);
		ret = 1;
	} else if (!strcmp(str, "never")) {
		clear_bit(TRANSPARENT_HUGEPAGE_FLAG,
			  &transparent_hugepage_flags);
		clear_bit(TRANSPARENT_HUGEPAGE_REQ_MADV_FLAG,
			  &transparent_hugepage_flags);
		ret = 1;
	}
out:
	if (!ret)
		pr_warn("transparent_hugepage= cannot parse, ignored\n");
	return ret;
}
__setup("transparent_hugepage=", setup_transparent_hugepage);

pmd_t maybe_pmd_mkwrite(pmd_t pmd, struct vm_area_struct *vma)
{
	if (likely(vma->vm_flags & VM_WRITE))
		pmd = pmd_mkwrite(pmd);
	return pmd;
}

static inline pmd_t mk_huge_pmd(struct page *page, pgprot_t prot)
{
	pmd_t entry;
	entry = mk_pmd(page, prot);
	entry = pmd_mkhuge(entry);
	return entry;
}

static int __do_huge_pmd_anonymous_page(struct mm_struct *mm,
					struct vm_area_struct *vma,
					unsigned long haddr, pmd_t *pmd,
					struct page *page)
{
	struct mem_cgroup *memcg;
	pgtable_t pgtable;
	spinlock_t *ptl;

	VM_BUG_ON_PAGE(!PageCompound(page), page);

	if (mem_cgroup_try_charge(page, mm, GFP_TRANSHUGE, &memcg))
		return VM_FAULT_OOM;

	pgtable = pte_alloc_one(mm, haddr);
	if (unlikely(!pgtable)) {
		mem_cgroup_cancel_charge(page, memcg);
		return VM_FAULT_OOM;
	}

	clear_huge_page(page, haddr, HPAGE_PMD_NR);
	/*
	 * The memory barrier inside __SetPageUptodate makes sure that
	 * clear_huge_page writes become visible before the set_pmd_at()
	 * write.
	 */
	__SetPageUptodate(page);

	ptl = pmd_lock(mm, pmd);
	if (unlikely(!pmd_none(*pmd))) {
		spin_unlock(ptl);
		mem_cgroup_cancel_charge(page, memcg);
		put_page(page);
		pte_free(mm, pgtable);
	} else {
		pmd_t entry;
		entry = mk_huge_pmd(page, vma->vm_page_prot);
		entry = maybe_pmd_mkwrite(pmd_mkdirty(entry), vma);
		page_add_new_anon_rmap(page, vma, haddr);
		mem_cgroup_commit_charge(page, memcg, false);
		lru_cache_add_active_or_unevictable(page, vma);
		pgtable_trans_huge_deposit(mm, pmd, pgtable);
		set_pmd_at(mm, haddr, pmd, entry);
		add_mm_counter(mm, MM_ANONPAGES, HPAGE_PMD_NR);
		atomic_long_inc(&mm->nr_ptes);
		spin_unlock(ptl);
	}

	return 0;
}

static inline gfp_t alloc_hugepage_gfpmask(int defrag, gfp_t extra_gfp)
{
	return (GFP_TRANSHUGE & ~(defrag ? 0 : __GFP_WAIT)) | extra_gfp;
}

/* Caller must hold page table lock. */
static bool set_huge_zero_page(pgtable_t pgtable, struct mm_struct *mm,
		struct vm_area_struct *vma, unsigned long haddr, pmd_t *pmd,
		struct page *zero_page)
{
	pmd_t entry;
	if (!pmd_none(*pmd))
		return false;
	entry = mk_pmd(zero_page, vma->vm_page_prot);
	entry = pmd_mkhuge(entry);
	pgtable_trans_huge_deposit(mm, pmd, pgtable);
	set_pmd_at(mm, haddr, pmd, entry);
	atomic_long_inc(&mm->nr_ptes);
	return true;
}

int do_huge_pmd_anonymous_page(struct mm_struct *mm, struct vm_area_struct *vma,
			       unsigned long address, pmd_t *pmd,
			       unsigned int flags)
{
	gfp_t gfp;
	struct page *page;
	unsigned long haddr = address & HPAGE_PMD_MASK;

	if (haddr < vma->vm_start || haddr + HPAGE_PMD_SIZE > vma->vm_end)
		return VM_FAULT_FALLBACK;
	if (unlikely(anon_vma_prepare(vma)))
		return VM_FAULT_OOM;
	if (unlikely(khugepaged_enter(vma, vma->vm_flags)))
		return VM_FAULT_OOM;
	if (!(flags & FAULT_FLAG_WRITE) && !mm_forbids_zeropage(mm) &&
			transparent_hugepage_use_zero_page()) {
		spinlock_t *ptl;
		pgtable_t pgtable;
		struct page *zero_page;
		bool set;
		pgtable = pte_alloc_one(mm, haddr);
		if (unlikely(!pgtable))
			return VM_FAULT_OOM;
		zero_page = get_huge_zero_page();
		if (unlikely(!zero_page)) {
			pte_free(mm, pgtable);
			count_vm_event(THP_FAULT_FALLBACK);
			return VM_FAULT_FALLBACK;
		}
		ptl = pmd_lock(mm, pmd);
		set = set_huge_zero_page(pgtable, mm, vma, haddr, pmd,
				zero_page);
		spin_unlock(ptl);
		if (!set) {
			pte_free(mm, pgtable);
			put_huge_zero_page();
		}
		return 0;
	}
	gfp = alloc_hugepage_gfpmask(transparent_hugepage_defrag(vma), 0);
	page = alloc_hugepage_vma(gfp, vma, haddr, HPAGE_PMD_ORDER);
	if (unlikely(!page)) {
		count_vm_event(THP_FAULT_FALLBACK);
		return VM_FAULT_FALLBACK;
	}
	if (unlikely(__do_huge_pmd_anonymous_page(mm, vma, haddr, pmd, page))) {
		put_page(page);
		count_vm_event(THP_FAULT_FALLBACK);
		return VM_FAULT_FALLBACK;
	}

	count_vm_event(THP_FAULT_ALLOC);
	return 0;
}

int copy_huge_pmd(struct mm_struct *dst_mm, struct mm_struct *src_mm,
		  pmd_t *dst_pmd, pmd_t *src_pmd, unsigned long addr,
		  struct vm_area_struct *vma)
{
	spinlock_t *dst_ptl, *src_ptl;
	struct page *src_page;
	pmd_t pmd;
	pgtable_t pgtable;
	int ret;

	ret = -ENOMEM;
	pgtable = pte_alloc_one(dst_mm, addr);
	if (unlikely(!pgtable))
		goto out;

	dst_ptl = pmd_lock(dst_mm, dst_pmd);
	src_ptl = pmd_lockptr(src_mm, src_pmd);
	spin_lock_nested(src_ptl, SINGLE_DEPTH_NESTING);

	ret = -EAGAIN;
	pmd = *src_pmd;
	if (unlikely(!pmd_trans_huge(pmd))) {
		pte_free(dst_mm, pgtable);
		goto out_unlock;
	}
	/*
	 * When page table lock is held, the huge zero pmd should not be
	 * under splitting since we don't split the page itself, only pmd to
	 * a page table.
	 */
	if (is_huge_zero_pmd(pmd)) {
		struct page *zero_page;
		bool set;
		/*
		 * get_huge_zero_page() will never allocate a new page here,
		 * since we already have a zero page to copy. It just takes a
		 * reference.
		 */
		zero_page = get_huge_zero_page();
		set = set_huge_zero_page(pgtable, dst_mm, vma, addr, dst_pmd,
				zero_page);
		BUG_ON(!set); /* unexpected !pmd_none(dst_pmd) */
		ret = 0;
		goto out_unlock;
	}

	if (unlikely(pmd_trans_splitting(pmd))) {
		/* split huge page running from under us */
		spin_unlock(src_ptl);
		spin_unlock(dst_ptl);
		pte_free(dst_mm, pgtable);

		wait_split_huge_page(vma->anon_vma, src_pmd); /* src_vma */
		goto out;
	}
	src_page = pmd_page(pmd);
	VM_BUG_ON_PAGE(!PageHead(src_page), src_page);
	get_page(src_page);
	page_dup_rmap(src_page);
	add_mm_counter(dst_mm, MM_ANONPAGES, HPAGE_PMD_NR);

	pmdp_set_wrprotect(src_mm, addr, src_pmd);
	pmd = pmd_mkold(pmd_wrprotect(pmd));
	pgtable_trans_huge_deposit(dst_mm, dst_pmd, pgtable);
	set_pmd_at(dst_mm, addr, dst_pmd, pmd);
	atomic_long_inc(&dst_mm->nr_ptes);

	ret = 0;
out_unlock:
	spin_unlock(src_ptl);
	spin_unlock(dst_ptl);
out:
	return ret;
}

void huge_pmd_set_accessed(struct mm_struct *mm,
			   struct vm_area_struct *vma,
			   unsigned long address,
			   pmd_t *pmd, pmd_t orig_pmd,
			   int dirty)
{
	spinlock_t *ptl;
	pmd_t entry;
	unsigned long haddr;

	ptl = pmd_lock(mm, pmd);
	if (unlikely(!pmd_same(*pmd, orig_pmd)))
		goto unlock;

	entry = pmd_mkyoung(orig_pmd);
	haddr = address & HPAGE_PMD_MASK;
	if (pmdp_set_access_flags(vma, haddr, pmd, entry, dirty))
		update_mmu_cache_pmd(vma, address, pmd);

unlock:
	spin_unlock(ptl);
}

/*
 * Save CONFIG_DEBUG_PAGEALLOC from faulting falsely on tail pages
 * during copy_user_huge_page()'s copy_page_rep(): in the case when
 * the source page gets split and a tail freed before copy completes.
 * Called under pmd_lock of checked pmd, so safe from splitting itself.
 */
static void get_user_huge_page(struct page *page)
{
	if (IS_ENABLED(CONFIG_DEBUG_PAGEALLOC)) {
		struct page *endpage = page + HPAGE_PMD_NR;

		atomic_add(HPAGE_PMD_NR, &page->_count);
		while (++page < endpage)
			get_huge_page_tail(page);
	} else {
		get_page(page);
	}
}

static void put_user_huge_page(struct page *page)
{
	if (IS_ENABLED(CONFIG_DEBUG_PAGEALLOC)) {
		struct page *endpage = page + HPAGE_PMD_NR;

		while (page < endpage)
			put_page(page++);
	} else {
		put_page(page);
	}
}

static int do_huge_pmd_wp_page_fallback(struct mm_struct *mm,
					struct vm_area_struct *vma,
					unsigned long address,
					pmd_t *pmd, pmd_t orig_pmd,
					struct page *page,
					unsigned long haddr)
{
	struct mem_cgroup *memcg;
	spinlock_t *ptl;
	pgtable_t pgtable;
	pmd_t _pmd;
	int ret = 0, i;
	struct page **pages;
	unsigned long mmun_start;	/* For mmu_notifiers */
	unsigned long mmun_end;		/* For mmu_notifiers */

	pages = kmalloc(sizeof(struct page *) * HPAGE_PMD_NR,
			GFP_KERNEL);
	if (unlikely(!pages)) {
		ret |= VM_FAULT_OOM;
		goto out;
	}

	for (i = 0; i < HPAGE_PMD_NR; i++) {
		pages[i] = alloc_page_vma_node(GFP_HIGHUSER_MOVABLE |
					       __GFP_OTHER_NODE,
					       vma, address, page_to_nid(page));
		if (unlikely(!pages[i] ||
			     mem_cgroup_try_charge(pages[i], mm, GFP_KERNEL,
						   &memcg))) {
			if (pages[i])
				put_page(pages[i]);
			while (--i >= 0) {
				memcg = (void *)page_private(pages[i]);
				set_page_private(pages[i], 0);
				mem_cgroup_cancel_charge(pages[i], memcg);
				put_page(pages[i]);
			}
			kfree(pages);
			ret |= VM_FAULT_OOM;
			goto out;
		}
		set_page_private(pages[i], (unsigned long)memcg);
	}

	for (i = 0; i < HPAGE_PMD_NR; i++) {
		copy_user_highpage(pages[i], page + i,
				   haddr + PAGE_SIZE * i, vma);
		__SetPageUptodate(pages[i]);
		cond_resched();
	}

	mmun_start = haddr;
	mmun_end   = haddr + HPAGE_PMD_SIZE;
	mmu_notifier_invalidate_range_start(mm, mmun_start, mmun_end);

	ptl = pmd_lock(mm, pmd);
	if (unlikely(!pmd_same(*pmd, orig_pmd)))
		goto out_free_pages;
	VM_BUG_ON_PAGE(!PageHead(page), page);

	pmdp_clear_flush_notify(vma, haddr, pmd);
	/* leave pmd empty until pte is filled */

	pgtable = pgtable_trans_huge_withdraw(mm, pmd);
	pmd_populate(mm, &_pmd, pgtable);

	for (i = 0; i < HPAGE_PMD_NR; i++, haddr += PAGE_SIZE) {
		pte_t *pte, entry;
		entry = mk_pte(pages[i], vma->vm_page_prot);
		entry = maybe_mkwrite(pte_mkdirty(entry), vma);
		memcg = (void *)page_private(pages[i]);
		set_page_private(pages[i], 0);
		page_add_new_anon_rmap(pages[i], vma, haddr);
		mem_cgroup_commit_charge(pages[i], memcg, false);
		lru_cache_add_active_or_unevictable(pages[i], vma);
		pte = pte_offset_map(&_pmd, haddr);
		VM_BUG_ON(!pte_none(*pte));
		set_pte_at(mm, haddr, pte, entry);
		pte_unmap(pte);
	}
	kfree(pages);

	smp_wmb(); /* make pte visible before pmd */
	pmd_populate(mm, pmd, pgtable);
	page_remove_rmap(page);
	spin_unlock(ptl);

	mmu_notifier_invalidate_range_end(mm, mmun_start, mmun_end);

	ret |= VM_FAULT_WRITE;
	put_page(page);

out:
	return ret;

out_free_pages:
	spin_unlock(ptl);
	mmu_notifier_invalidate_range_end(mm, mmun_start, mmun_end);
	for (i = 0; i < HPAGE_PMD_NR; i++) {
		memcg = (void *)page_private(pages[i]);
		set_page_private(pages[i], 0);
		mem_cgroup_cancel_charge(pages[i], memcg);
		put_page(pages[i]);
	}
	kfree(pages);
	goto out;
}

int do_huge_pmd_wp_page(struct mm_struct *mm, struct vm_area_struct *vma,
			unsigned long address, pmd_t *pmd, pmd_t orig_pmd)
{
	spinlock_t *ptl;
	int ret = 0;
	struct page *page = NULL, *new_page;
	struct mem_cgroup *memcg;
	unsigned long haddr;
	unsigned long mmun_start;	/* For mmu_notifiers */
	unsigned long mmun_end;		/* For mmu_notifiers */

	ptl = pmd_lockptr(mm, pmd);
	VM_BUG_ON_VMA(!vma->anon_vma, vma);
	haddr = address & HPAGE_PMD_MASK;
	if (is_huge_zero_pmd(orig_pmd))
		goto alloc;
	spin_lock(ptl);
	if (unlikely(!pmd_same(*pmd, orig_pmd)))
		goto out_unlock;

	page = pmd_page(orig_pmd);
	VM_BUG_ON_PAGE(!PageCompound(page) || !PageHead(page), page);
	if (page_mapcount(page) == 1) {
		pmd_t entry;
		entry = pmd_mkyoung(orig_pmd);
		entry = maybe_pmd_mkwrite(pmd_mkdirty(entry), vma);
		if (pmdp_set_access_flags(vma, haddr, pmd, entry,  1))
			update_mmu_cache_pmd(vma, address, pmd);
		ret |= VM_FAULT_WRITE;
		goto out_unlock;
	}
	get_user_huge_page(page);
	spin_unlock(ptl);
alloc:
	if (transparent_hugepage_enabled(vma) &&
	    !transparent_hugepage_debug_cow()) {
		gfp_t gfp;

		gfp = alloc_hugepage_gfpmask(transparent_hugepage_defrag(vma), 0);
		new_page = alloc_hugepage_vma(gfp, vma, haddr, HPAGE_PMD_ORDER);
	} else
		new_page = NULL;

	if (unlikely(!new_page)) {
		if (!page) {
			split_huge_page_pmd(vma, address, pmd);
			ret |= VM_FAULT_FALLBACK;
		} else {
			ret = do_huge_pmd_wp_page_fallback(mm, vma, address,
					pmd, orig_pmd, page, haddr);
			if (ret & VM_FAULT_OOM) {
				split_huge_page(page);
				ret |= VM_FAULT_FALLBACK;
			}
			put_user_huge_page(page);
		}
		count_vm_event(THP_FAULT_FALLBACK);
		goto out;
	}

	if (unlikely(mem_cgroup_try_charge(new_page, mm,
					   GFP_TRANSHUGE, &memcg))) {
		put_page(new_page);
		if (page) {
			split_huge_page(page);
			put_user_huge_page(page);
		} else
			split_huge_page_pmd(vma, address, pmd);
		ret |= VM_FAULT_FALLBACK;
		count_vm_event(THP_FAULT_FALLBACK);
		goto out;
	}

	count_vm_event(THP_FAULT_ALLOC);

	if (!page)
		clear_huge_page(new_page, haddr, HPAGE_PMD_NR);
	else
		copy_user_huge_page(new_page, page, haddr, vma, HPAGE_PMD_NR);
	__SetPageUptodate(new_page);

	mmun_start = haddr;
	mmun_end   = haddr + HPAGE_PMD_SIZE;
	mmu_notifier_invalidate_range_start(mm, mmun_start, mmun_end);

	spin_lock(ptl);
	if (page)
		put_user_huge_page(page);
	if (unlikely(!pmd_same(*pmd, orig_pmd))) {
		spin_unlock(ptl);
		mem_cgroup_cancel_charge(new_page, memcg);
		put_page(new_page);
		goto out_mn;
	} else {
		pmd_t entry;
		entry = mk_huge_pmd(new_page, vma->vm_page_prot);
		entry = maybe_pmd_mkwrite(pmd_mkdirty(entry), vma);
		pmdp_clear_flush_notify(vma, haddr, pmd);
		page_add_new_anon_rmap(new_page, vma, haddr);
		mem_cgroup_commit_charge(new_page, memcg, false);
		lru_cache_add_active_or_unevictable(new_page, vma);
		set_pmd_at(mm, haddr, pmd, entry);
		update_mmu_cache_pmd(vma, address, pmd);
		if (!page) {
			add_mm_counter(mm, MM_ANONPAGES, HPAGE_PMD_NR);
			put_huge_zero_page();
		} else {
			VM_BUG_ON_PAGE(!PageHead(page), page);
			page_remove_rmap(page);
			put_page(page);
		}
		ret |= VM_FAULT_WRITE;
	}
	spin_unlock(ptl);
out_mn:
	mmu_notifier_invalidate_range_end(mm, mmun_start, mmun_end);
out:
	return ret;
out_unlock:
	spin_unlock(ptl);
	return ret;
}

struct page *follow_trans_huge_pmd(struct vm_area_struct *vma,
				   unsigned long addr,
				   pmd_t *pmd,
				   unsigned int flags)
{
	struct mm_struct *mm = vma->vm_mm;
	struct page *page = NULL;

	assert_spin_locked(pmd_lockptr(mm, pmd));

	if (flags & FOLL_WRITE && !pmd_write(*pmd))
		goto out;

	/* Avoid dumping huge zero page */
	if ((flags & FOLL_DUMP) && is_huge_zero_pmd(*pmd))
		return ERR_PTR(-EFAULT);

	/* Full NUMA hinting faults to serialise migration in fault paths */
	if ((flags & FOLL_NUMA) && pmd_protnone(*pmd))
		goto out;

	page = pmd_page(*pmd);
	VM_BUG_ON_PAGE(!PageHead(page), page);
	if (flags & FOLL_TOUCH) {
		pmd_t _pmd;
		/*
		 * We should set the dirty bit only for FOLL_WRITE but
		 * for now the dirty bit in the pmd is meaningless.
		 * And if the dirty bit will become meaningful and
		 * we'll only set it with FOLL_WRITE, an atomic
		 * set_bit will be required on the pmd to set the
		 * young bit, instead of the current set_pmd_at.
		 */
		_pmd = pmd_mkyoung(pmd_mkdirty(*pmd));
		if (pmdp_set_access_flags(vma, addr & HPAGE_PMD_MASK,
					  pmd, _pmd,  1))
			update_mmu_cache_pmd(vma, addr, pmd);
	}
	if ((flags & FOLL_MLOCK) && (vma->vm_flags & VM_LOCKED)) {
		if (page->mapping && trylock_page(page)) {
			lru_add_drain();
			if (page->mapping)
				mlock_vma_page(page);
			unlock_page(page);
		}
	}
	page += (addr & ~HPAGE_PMD_MASK) >> PAGE_SHIFT;
	VM_BUG_ON_PAGE(!PageCompound(page), page);
	if (flags & FOLL_GET)
		get_page_foll(page);

out:
	return page;
}

/* NUMA hinting page fault entry point for trans huge pmds */
int do_huge_pmd_numa_page(struct mm_struct *mm, struct vm_area_struct *vma,
				unsigned long addr, pmd_t pmd, pmd_t *pmdp)
{
	spinlock_t *ptl;
	struct anon_vma *anon_vma = NULL;
	struct page *page;
	unsigned long haddr = addr & HPAGE_PMD_MASK;
	int page_nid = -1, this_nid = numa_node_id();
	int target_nid, last_cpupid = -1;
	bool page_locked;
	bool migrated = false;
	int flags = 0;

	/* A PROT_NONE fault should not end up here */
	BUG_ON(!(vma->vm_flags & (VM_READ | VM_EXEC | VM_WRITE)));

	ptl = pmd_lock(mm, pmdp);
	if (unlikely(!pmd_same(pmd, *pmdp)))
		goto out_unlock;

	/*
	 * If there are potential migrations, wait for completion and retry
	 * without disrupting NUMA hinting information. Do not relock and
	 * check_same as the page may no longer be mapped.
	 */
	if (unlikely(pmd_trans_migrating(*pmdp))) {
		page = pmd_page(*pmdp);
		spin_unlock(ptl);
		wait_on_page_locked(page);
		goto out;
	}

	page = pmd_page(pmd);
	BUG_ON(is_huge_zero_page(page));
	page_nid = page_to_nid(page);
	last_cpupid = page_cpupid_last(page);
	count_vm_numa_event(NUMA_HINT_FAULTS);
	if (page_nid == this_nid) {
		count_vm_numa_event(NUMA_HINT_FAULTS_LOCAL);
		flags |= TNF_FAULT_LOCAL;
	}

	/*
	 * Avoid grouping on DSO/COW pages in specific and RO pages
	 * in general, RO pages shouldn't hurt as much anyway since
	 * they can be in shared cache state.
	 *
	 * FIXME! This checks "pmd_dirty()" as an approximation of
	 * "is this a read-only page", since checking "pmd_write()"
	 * is even more broken. We haven't actually turned this into
	 * a writable page, so pmd_write() will always be false.
	 */
	if (!pmd_dirty(pmd))
		flags |= TNF_NO_GROUP;

	/*
	 * Acquire the page lock to serialise THP migrations but avoid dropping
	 * page_table_lock if at all possible
	 */
	page_locked = trylock_page(page);
	target_nid = mpol_misplaced(page, vma, haddr);
	if (target_nid == -1) {
		/* If the page was locked, there are no parallel migrations */
		if (page_locked)
			goto clear_pmdnuma;
	}

	/* Migration could have started since the pmd_trans_migrating check */
	if (!page_locked) {
		spin_unlock(ptl);
		wait_on_page_locked(page);
		page_nid = -1;
		goto out;
	}

	/*
	 * Page is misplaced. Page lock serialises migrations. Acquire anon_vma
	 * to serialises splits
	 */
	get_page(page);
	spin_unlock(ptl);
	anon_vma = page_lock_anon_vma_read(page);

	/* Confirm the PMD did not change while page_table_lock was released */
	spin_lock(ptl);
	if (unlikely(!pmd_same(pmd, *pmdp))) {
		unlock_page(page);
		put_page(page);
		page_nid = -1;
		goto out_unlock;
	}

	/* Bail if we fail to protect against THP splits for any reason */
	if (unlikely(!anon_vma)) {
		put_page(page);
		page_nid = -1;
		goto clear_pmdnuma;
	}

	/*
	 * Migrate the THP to the requested node, returns with page unlocked
	 * and access rights restored.
	 */
	spin_unlock(ptl);
	migrated = migrate_misplaced_transhuge_page(mm, vma,
				pmdp, pmd, addr, page, target_nid);
	if (migrated) {
		flags |= TNF_MIGRATED;
		page_nid = target_nid;
	}

	goto out;
clear_pmdnuma:
	BUG_ON(!PageLocked(page));
	pmd = pmd_modify(pmd, vma->vm_page_prot);
	set_pmd_at(mm, haddr, pmdp, pmd);
	update_mmu_cache_pmd(vma, addr, pmdp);
	unlock_page(page);
out_unlock:
	spin_unlock(ptl);

out:
	if (anon_vma)
		page_unlock_anon_vma_read(anon_vma);

	if (page_nid != -1)
		task_numa_fault(last_cpupid, page_nid, HPAGE_PMD_NR, flags);

	return 0;
}

int zap_huge_pmd(struct mmu_gather *tlb, struct vm_area_struct *vma,
		 pmd_t *pmd, unsigned long addr)
{
	spinlock_t *ptl;
	int ret = 0;

	if (__pmd_trans_huge_lock(pmd, vma, &ptl) == 1) {
		struct page *page;
		pgtable_t pgtable;
		pmd_t orig_pmd;
		/*
		 * For architectures like ppc64 we look at deposited pgtable
		 * when calling pmdp_get_and_clear. So do the
		 * pgtable_trans_huge_withdraw after finishing pmdp related
		 * operations.
		 */
		orig_pmd = pmdp_get_and_clear_full(tlb->mm, addr, pmd,
						   tlb->fullmm);
		tlb_remove_pmd_tlb_entry(tlb, pmd, addr);
		pgtable = pgtable_trans_huge_withdraw(tlb->mm, pmd);
		if (is_huge_zero_pmd(orig_pmd)) {
			atomic_long_dec(&tlb->mm->nr_ptes);
			spin_unlock(ptl);
			put_huge_zero_page();
		} else {
			page = pmd_page(orig_pmd);
			page_remove_rmap(page);
			VM_BUG_ON_PAGE(page_mapcount(page) < 0, page);
			add_mm_counter(tlb->mm, MM_ANONPAGES, -HPAGE_PMD_NR);
			VM_BUG_ON_PAGE(!PageHead(page), page);
			atomic_long_dec(&tlb->mm->nr_ptes);
			spin_unlock(ptl);
			tlb_remove_page(tlb, page);
		}
		pte_free(tlb->mm, pgtable);
		ret = 1;
	}
	return ret;
}

int move_huge_pmd(struct vm_area_struct *vma, struct vm_area_struct *new_vma,
		  unsigned long old_addr,
		  unsigned long new_addr, unsigned long old_end,
		  pmd_t *old_pmd, pmd_t *new_pmd)
{
	spinlock_t *old_ptl, *new_ptl;
	int ret = 0;
	pmd_t pmd;

	struct mm_struct *mm = vma->vm_mm;

	if ((old_addr & ~HPAGE_PMD_MASK) ||
	    (new_addr & ~HPAGE_PMD_MASK) ||
	    old_end - old_addr < HPAGE_PMD_SIZE ||
	    (new_vma->vm_flags & VM_NOHUGEPAGE))
		goto out;

	/*
	 * The destination pmd shouldn't be established, free_pgtables()
	 * should have release it.
	 */
	if (WARN_ON(!pmd_none(*new_pmd))) {
		VM_BUG_ON(pmd_trans_huge(*new_pmd));
		goto out;
	}

	/*
	 * We don't have to worry about the ordering of src and dst
	 * ptlocks because exclusive mmap_sem prevents deadlock.
	 */
	ret = __pmd_trans_huge_lock(old_pmd, vma, &old_ptl);
	if (ret == 1) {
		new_ptl = pmd_lockptr(mm, new_pmd);
		if (new_ptl != old_ptl)
			spin_lock_nested(new_ptl, SINGLE_DEPTH_NESTING);
		pmd = pmdp_get_and_clear(mm, old_addr, old_pmd);
		VM_BUG_ON(!pmd_none(*new_pmd));

		if (pmd_move_must_withdraw(new_ptl, old_ptl)) {
			pgtable_t pgtable;
			pgtable = pgtable_trans_huge_withdraw(mm, old_pmd);
			pgtable_trans_huge_deposit(mm, new_pmd, pgtable);
		}
		set_pmd_at(mm, new_addr, new_pmd, pmd_mksoft_dirty(pmd));
		if (new_ptl != old_ptl)
			spin_unlock(new_ptl);
		spin_unlock(old_ptl);
	}
out:
	return ret;
}

/*
 * Returns
 *  - 0 if PMD could not be locked
 *  - 1 if PMD was locked but protections unchange and TLB flush unnecessary
 *  - HPAGE_PMD_NR is protections changed and TLB flush necessary
 */
int change_huge_pmd(struct vm_area_struct *vma, pmd_t *pmd,
		unsigned long addr, pgprot_t newprot, int prot_numa)
{
	struct mm_struct *mm = vma->vm_mm;
	spinlock_t *ptl;
	int ret = 0;

	if (__pmd_trans_huge_lock(pmd, vma, &ptl) == 1) {
		pmd_t entry;
<<<<<<< HEAD
=======
		ret = 1;
>>>>>>> d525211f

		/*
		 * Avoid trapping faults against the zero page. The read-only
		 * data is likely to be read-cached on the local CPU and
		 * local/remote hits to the zero page are not interesting.
		 */
		if (prot_numa && is_huge_zero_pmd(*pmd)) {
			spin_unlock(ptl);
<<<<<<< HEAD
			return 0;
		}

		if (!prot_numa || !pmd_protnone(*pmd)) {
			ret = 1;
=======
			return ret;
		}

		if (!prot_numa || !pmd_protnone(*pmd)) {
>>>>>>> d525211f
			entry = pmdp_get_and_clear_notify(mm, addr, pmd);
			entry = pmd_modify(entry, newprot);
			ret = HPAGE_PMD_NR;
			set_pmd_at(mm, addr, pmd, entry);
			BUG_ON(pmd_write(entry));
		}
		spin_unlock(ptl);
	}

	return ret;
}

/*
 * Returns 1 if a given pmd maps a stable (not under splitting) thp.
 * Returns -1 if it maps a thp under splitting. Returns 0 otherwise.
 *
 * Note that if it returns 1, this routine returns without unlocking page
 * table locks. So callers must unlock them.
 */
int __pmd_trans_huge_lock(pmd_t *pmd, struct vm_area_struct *vma,
		spinlock_t **ptl)
{
	*ptl = pmd_lock(vma->vm_mm, pmd);
	if (likely(pmd_trans_huge(*pmd))) {
		if (unlikely(pmd_trans_splitting(*pmd))) {
			spin_unlock(*ptl);
			wait_split_huge_page(vma->anon_vma, pmd);
			return -1;
		} else {
			/* Thp mapped by 'pmd' is stable, so we can
			 * handle it as it is. */
			return 1;
		}
	}
	spin_unlock(*ptl);
	return 0;
}

/*
 * This function returns whether a given @page is mapped onto the @address
 * in the virtual space of @mm.
 *
 * When it's true, this function returns *pmd with holding the page table lock
 * and passing it back to the caller via @ptl.
 * If it's false, returns NULL without holding the page table lock.
 */
pmd_t *page_check_address_pmd(struct page *page,
			      struct mm_struct *mm,
			      unsigned long address,
			      enum page_check_address_pmd_flag flag,
			      spinlock_t **ptl)
{
	pgd_t *pgd;
	pud_t *pud;
	pmd_t *pmd;

	if (address & ~HPAGE_PMD_MASK)
		return NULL;

	pgd = pgd_offset(mm, address);
	if (!pgd_present(*pgd))
		return NULL;
	pud = pud_offset(pgd, address);
	if (!pud_present(*pud))
		return NULL;
	pmd = pmd_offset(pud, address);

	*ptl = pmd_lock(mm, pmd);
	if (!pmd_present(*pmd))
		goto unlock;
	if (pmd_page(*pmd) != page)
		goto unlock;
	/*
	 * split_vma() may create temporary aliased mappings. There is
	 * no risk as long as all huge pmd are found and have their
	 * splitting bit set before __split_huge_page_refcount
	 * runs. Finding the same huge pmd more than once during the
	 * same rmap walk is not a problem.
	 */
	if (flag == PAGE_CHECK_ADDRESS_PMD_NOTSPLITTING_FLAG &&
	    pmd_trans_splitting(*pmd))
		goto unlock;
	if (pmd_trans_huge(*pmd)) {
		VM_BUG_ON(flag == PAGE_CHECK_ADDRESS_PMD_SPLITTING_FLAG &&
			  !pmd_trans_splitting(*pmd));
		return pmd;
	}
unlock:
	spin_unlock(*ptl);
	return NULL;
}

static int __split_huge_page_splitting(struct page *page,
				       struct vm_area_struct *vma,
				       unsigned long address)
{
	struct mm_struct *mm = vma->vm_mm;
	spinlock_t *ptl;
	pmd_t *pmd;
	int ret = 0;
	/* For mmu_notifiers */
	const unsigned long mmun_start = address;
	const unsigned long mmun_end   = address + HPAGE_PMD_SIZE;

	mmu_notifier_invalidate_range_start(mm, mmun_start, mmun_end);
	pmd = page_check_address_pmd(page, mm, address,
			PAGE_CHECK_ADDRESS_PMD_NOTSPLITTING_FLAG, &ptl);
	if (pmd) {
		/*
		 * We can't temporarily set the pmd to null in order
		 * to split it, the pmd must remain marked huge at all
		 * times or the VM won't take the pmd_trans_huge paths
		 * and it won't wait on the anon_vma->root->rwsem to
		 * serialize against split_huge_page*.
		 */
		pmdp_splitting_flush(vma, address, pmd);

		ret = 1;
		spin_unlock(ptl);
	}
	mmu_notifier_invalidate_range_end(mm, mmun_start, mmun_end);

	return ret;
}

static void __split_huge_page_refcount(struct page *page,
				       struct list_head *list)
{
	int i;
	struct zone *zone = page_zone(page);
	struct lruvec *lruvec;
	int tail_count = 0;

	/* prevent PageLRU to go away from under us, and freeze lru stats */
	spin_lock_irq(&zone->lru_lock);
	lruvec = mem_cgroup_page_lruvec(page, zone);

	compound_lock(page);
	/* complete memcg works before add pages to LRU */
	mem_cgroup_split_huge_fixup(page);

	for (i = HPAGE_PMD_NR - 1; i >= 1; i--) {
		struct page *page_tail = page + i;

		/* tail_page->_mapcount cannot change */
		BUG_ON(page_mapcount(page_tail) < 0);
		tail_count += page_mapcount(page_tail);
		/* check for overflow */
		BUG_ON(tail_count < 0);
		BUG_ON(atomic_read(&page_tail->_count) != 0);
		/*
		 * tail_page->_count is zero and not changing from
		 * under us. But get_page_unless_zero() may be running
		 * from under us on the tail_page. If we used
		 * atomic_set() below instead of atomic_add(), we
		 * would then run atomic_set() concurrently with
		 * get_page_unless_zero(), and atomic_set() is
		 * implemented in C not using locked ops. spin_unlock
		 * on x86 sometime uses locked ops because of PPro
		 * errata 66, 92, so unless somebody can guarantee
		 * atomic_set() here would be safe on all archs (and
		 * not only on x86), it's safer to use atomic_add().
		 */
		atomic_add(page_mapcount(page) + page_mapcount(page_tail) + 1,
			   &page_tail->_count);

		/* after clearing PageTail the gup refcount can be released */
		smp_mb__after_atomic();

		/*
		 * retain hwpoison flag of the poisoned tail page:
		 *   fix for the unsuitable process killed on Guest Machine(KVM)
		 *   by the memory-failure.
		 */
		page_tail->flags &= ~PAGE_FLAGS_CHECK_AT_PREP | __PG_HWPOISON;
		page_tail->flags |= (page->flags &
				     ((1L << PG_referenced) |
				      (1L << PG_swapbacked) |
				      (1L << PG_mlocked) |
				      (1L << PG_uptodate) |
				      (1L << PG_active) |
				      (1L << PG_unevictable)));
		page_tail->flags |= (1L << PG_dirty);

		/* clear PageTail before overwriting first_page */
		smp_wmb();

		/*
		 * __split_huge_page_splitting() already set the
		 * splitting bit in all pmd that could map this
		 * hugepage, that will ensure no CPU can alter the
		 * mapcount on the head page. The mapcount is only
		 * accounted in the head page and it has to be
		 * transferred to all tail pages in the below code. So
		 * for this code to be safe, the split the mapcount
		 * can't change. But that doesn't mean userland can't
		 * keep changing and reading the page contents while
		 * we transfer the mapcount, so the pmd splitting
		 * status is achieved setting a reserved bit in the
		 * pmd, not by clearing the present bit.
		*/
		page_tail->_mapcount = page->_mapcount;

		BUG_ON(page_tail->mapping);
		page_tail->mapping = page->mapping;

		page_tail->index = page->index + i;
		page_cpupid_xchg_last(page_tail, page_cpupid_last(page));

		BUG_ON(!PageAnon(page_tail));
		BUG_ON(!PageUptodate(page_tail));
		BUG_ON(!PageDirty(page_tail));
		BUG_ON(!PageSwapBacked(page_tail));

		lru_add_page_tail(page, page_tail, lruvec, list);
	}
	atomic_sub(tail_count, &page->_count);
	BUG_ON(atomic_read(&page->_count) <= 0);

	__mod_zone_page_state(zone, NR_ANON_TRANSPARENT_HUGEPAGES, -1);

	ClearPageCompound(page);
	compound_unlock(page);
	spin_unlock_irq(&zone->lru_lock);

	for (i = 1; i < HPAGE_PMD_NR; i++) {
		struct page *page_tail = page + i;
		BUG_ON(page_count(page_tail) <= 0);
		/*
		 * Tail pages may be freed if there wasn't any mapping
		 * like if add_to_swap() is running on a lru page that
		 * had its mapping zapped. And freeing these pages
		 * requires taking the lru_lock so we do the put_page
		 * of the tail pages after the split is complete.
		 */
		put_page(page_tail);
	}

	/*
	 * Only the head page (now become a regular page) is required
	 * to be pinned by the caller.
	 */
	BUG_ON(page_count(page) <= 0);
}

static int __split_huge_page_map(struct page *page,
				 struct vm_area_struct *vma,
				 unsigned long address)
{
	struct mm_struct *mm = vma->vm_mm;
	spinlock_t *ptl;
	pmd_t *pmd, _pmd;
	int ret = 0, i;
	pgtable_t pgtable;
	unsigned long haddr;

	pmd = page_check_address_pmd(page, mm, address,
			PAGE_CHECK_ADDRESS_PMD_SPLITTING_FLAG, &ptl);
	if (pmd) {
		pgtable = pgtable_trans_huge_withdraw(mm, pmd);
		pmd_populate(mm, &_pmd, pgtable);
		if (pmd_write(*pmd))
			BUG_ON(page_mapcount(page) != 1);

		haddr = address;
		for (i = 0; i < HPAGE_PMD_NR; i++, haddr += PAGE_SIZE) {
			pte_t *pte, entry;
			BUG_ON(PageCompound(page+i));
			/*
			 * Note that NUMA hinting access restrictions are not
			 * transferred to avoid any possibility of altering
			 * permissions across VMAs.
			 */
			entry = mk_pte(page + i, vma->vm_page_prot);
			entry = maybe_mkwrite(pte_mkdirty(entry), vma);
			if (!pmd_write(*pmd))
				entry = pte_wrprotect(entry);
			if (!pmd_young(*pmd))
				entry = pte_mkold(entry);
			pte = pte_offset_map(&_pmd, haddr);
			BUG_ON(!pte_none(*pte));
			set_pte_at(mm, haddr, pte, entry);
			pte_unmap(pte);
		}

		smp_wmb(); /* make pte visible before pmd */
		/*
		 * Up to this point the pmd is present and huge and
		 * userland has the whole access to the hugepage
		 * during the split (which happens in place). If we
		 * overwrite the pmd with the not-huge version
		 * pointing to the pte here (which of course we could
		 * if all CPUs were bug free), userland could trigger
		 * a small page size TLB miss on the small sized TLB
		 * while the hugepage TLB entry is still established
		 * in the huge TLB. Some CPU doesn't like that. See
		 * http://support.amd.com/us/Processor_TechDocs/41322.pdf,
		 * Erratum 383 on page 93. Intel should be safe but is
		 * also warns that it's only safe if the permission
		 * and cache attributes of the two entries loaded in
		 * the two TLB is identical (which should be the case
		 * here). But it is generally safer to never allow
		 * small and huge TLB entries for the same virtual
		 * address to be loaded simultaneously. So instead of
		 * doing "pmd_populate(); flush_tlb_range();" we first
		 * mark the current pmd notpresent (atomically because
		 * here the pmd_trans_huge and pmd_trans_splitting
		 * must remain set at all times on the pmd until the
		 * split is complete for this pmd), then we flush the
		 * SMP TLB and finally we write the non-huge version
		 * of the pmd entry with pmd_populate.
		 */
		pmdp_invalidate(vma, address, pmd);
		pmd_populate(mm, pmd, pgtable);
		ret = 1;
		spin_unlock(ptl);
	}

	return ret;
}

/* must be called with anon_vma->root->rwsem held */
static void __split_huge_page(struct page *page,
			      struct anon_vma *anon_vma,
			      struct list_head *list)
{
	int mapcount, mapcount2;
	pgoff_t pgoff = page->index << (PAGE_CACHE_SHIFT - PAGE_SHIFT);
	struct anon_vma_chain *avc;

	BUG_ON(!PageHead(page));
	BUG_ON(PageTail(page));

	mapcount = 0;
	anon_vma_interval_tree_foreach(avc, &anon_vma->rb_root, pgoff, pgoff) {
		struct vm_area_struct *vma = avc->vma;
		unsigned long addr = vma_address(page, vma);
		BUG_ON(is_vma_temporary_stack(vma));
		mapcount += __split_huge_page_splitting(page, vma, addr);
	}
	/*
	 * It is critical that new vmas are added to the tail of the
	 * anon_vma list. This guarantes that if copy_huge_pmd() runs
	 * and establishes a child pmd before
	 * __split_huge_page_splitting() freezes the parent pmd (so if
	 * we fail to prevent copy_huge_pmd() from running until the
	 * whole __split_huge_page() is complete), we will still see
	 * the newly established pmd of the child later during the
	 * walk, to be able to set it as pmd_trans_splitting too.
	 */
	if (mapcount != page_mapcount(page)) {
		pr_err("mapcount %d page_mapcount %d\n",
			mapcount, page_mapcount(page));
		BUG();
	}

	__split_huge_page_refcount(page, list);

	mapcount2 = 0;
	anon_vma_interval_tree_foreach(avc, &anon_vma->rb_root, pgoff, pgoff) {
		struct vm_area_struct *vma = avc->vma;
		unsigned long addr = vma_address(page, vma);
		BUG_ON(is_vma_temporary_stack(vma));
		mapcount2 += __split_huge_page_map(page, vma, addr);
	}
	if (mapcount != mapcount2) {
		pr_err("mapcount %d mapcount2 %d page_mapcount %d\n",
			mapcount, mapcount2, page_mapcount(page));
		BUG();
	}
}

/*
 * Split a hugepage into normal pages. This doesn't change the position of head
 * page. If @list is null, tail pages will be added to LRU list, otherwise, to
 * @list. Both head page and tail pages will inherit mapping, flags, and so on
 * from the hugepage.
 * Return 0 if the hugepage is split successfully otherwise return 1.
 */
int split_huge_page_to_list(struct page *page, struct list_head *list)
{
	struct anon_vma *anon_vma;
	int ret = 1;

	BUG_ON(is_huge_zero_page(page));
	BUG_ON(!PageAnon(page));

	/*
	 * The caller does not necessarily hold an mmap_sem that would prevent
	 * the anon_vma disappearing so we first we take a reference to it
	 * and then lock the anon_vma for write. This is similar to
	 * page_lock_anon_vma_read except the write lock is taken to serialise
	 * against parallel split or collapse operations.
	 */
	anon_vma = page_get_anon_vma(page);
	if (!anon_vma)
		goto out;
	anon_vma_lock_write(anon_vma);

	ret = 0;
	if (!PageCompound(page))
		goto out_unlock;

	BUG_ON(!PageSwapBacked(page));
	__split_huge_page(page, anon_vma, list);
	count_vm_event(THP_SPLIT);

	BUG_ON(PageCompound(page));
out_unlock:
	anon_vma_unlock_write(anon_vma);
	put_anon_vma(anon_vma);
out:
	return ret;
}

#define VM_NO_THP (VM_SPECIAL | VM_HUGETLB | VM_SHARED | VM_MAYSHARE)

int hugepage_madvise(struct vm_area_struct *vma,
		     unsigned long *vm_flags, int advice)
{
	switch (advice) {
	case MADV_HUGEPAGE:
#ifdef CONFIG_S390
		/*
		 * qemu blindly sets MADV_HUGEPAGE on all allocations, but s390
		 * can't handle this properly after s390_enable_sie, so we simply
		 * ignore the madvise to prevent qemu from causing a SIGSEGV.
		 */
		if (mm_has_pgste(vma->vm_mm))
			return 0;
#endif
		/*
		 * Be somewhat over-protective like KSM for now!
		 */
		if (*vm_flags & (VM_HUGEPAGE | VM_NO_THP))
			return -EINVAL;
		*vm_flags &= ~VM_NOHUGEPAGE;
		*vm_flags |= VM_HUGEPAGE;
		/*
		 * If the vma become good for khugepaged to scan,
		 * register it here without waiting a page fault that
		 * may not happen any time soon.
		 */
		if (unlikely(khugepaged_enter_vma_merge(vma, *vm_flags)))
			return -ENOMEM;
		break;
	case MADV_NOHUGEPAGE:
		/*
		 * Be somewhat over-protective like KSM for now!
		 */
		if (*vm_flags & (VM_NOHUGEPAGE | VM_NO_THP))
			return -EINVAL;
		*vm_flags &= ~VM_HUGEPAGE;
		*vm_flags |= VM_NOHUGEPAGE;
		/*
		 * Setting VM_NOHUGEPAGE will prevent khugepaged from scanning
		 * this vma even if we leave the mm registered in khugepaged if
		 * it got registered before VM_NOHUGEPAGE was set.
		 */
		break;
	}

	return 0;
}

static int __init khugepaged_slab_init(void)
{
	mm_slot_cache = kmem_cache_create("khugepaged_mm_slot",
					  sizeof(struct mm_slot),
					  __alignof__(struct mm_slot), 0, NULL);
	if (!mm_slot_cache)
		return -ENOMEM;

	return 0;
}

static inline struct mm_slot *alloc_mm_slot(void)
{
	if (!mm_slot_cache)	/* initialization failed */
		return NULL;
	return kmem_cache_zalloc(mm_slot_cache, GFP_KERNEL);
}

static inline void free_mm_slot(struct mm_slot *mm_slot)
{
	kmem_cache_free(mm_slot_cache, mm_slot);
}

static struct mm_slot *get_mm_slot(struct mm_struct *mm)
{
	struct mm_slot *mm_slot;

	hash_for_each_possible(mm_slots_hash, mm_slot, hash, (unsigned long)mm)
		if (mm == mm_slot->mm)
			return mm_slot;

	return NULL;
}

static void insert_to_mm_slots_hash(struct mm_struct *mm,
				    struct mm_slot *mm_slot)
{
	mm_slot->mm = mm;
	hash_add(mm_slots_hash, &mm_slot->hash, (long)mm);
}

static inline int khugepaged_test_exit(struct mm_struct *mm)
{
	return atomic_read(&mm->mm_users) == 0;
}

int __khugepaged_enter(struct mm_struct *mm)
{
	struct mm_slot *mm_slot;
	int wakeup;

	mm_slot = alloc_mm_slot();
	if (!mm_slot)
		return -ENOMEM;

	/* __khugepaged_exit() must not run from under us */
	VM_BUG_ON_MM(khugepaged_test_exit(mm), mm);
	if (unlikely(test_and_set_bit(MMF_VM_HUGEPAGE, &mm->flags))) {
		free_mm_slot(mm_slot);
		return 0;
	}

	spin_lock(&khugepaged_mm_lock);
	insert_to_mm_slots_hash(mm, mm_slot);
	/*
	 * Insert just behind the scanning cursor, to let the area settle
	 * down a little.
	 */
	wakeup = list_empty(&khugepaged_scan.mm_head);
	list_add_tail(&mm_slot->mm_node, &khugepaged_scan.mm_head);
	spin_unlock(&khugepaged_mm_lock);

	atomic_inc(&mm->mm_count);
	if (wakeup)
		wake_up_interruptible(&khugepaged_wait);

	return 0;
}

int khugepaged_enter_vma_merge(struct vm_area_struct *vma,
			       unsigned long vm_flags)
{
	unsigned long hstart, hend;
	if (!vma->anon_vma)
		/*
		 * Not yet faulted in so we will register later in the
		 * page fault if needed.
		 */
		return 0;
	if (vma->vm_ops)
		/* khugepaged not yet working on file or special mappings */
		return 0;
	VM_BUG_ON_VMA(vm_flags & VM_NO_THP, vma);
	hstart = (vma->vm_start + ~HPAGE_PMD_MASK) & HPAGE_PMD_MASK;
	hend = vma->vm_end & HPAGE_PMD_MASK;
	if (hstart < hend)
		return khugepaged_enter(vma, vm_flags);
	return 0;
}

void __khugepaged_exit(struct mm_struct *mm)
{
	struct mm_slot *mm_slot;
	int free = 0;

	spin_lock(&khugepaged_mm_lock);
	mm_slot = get_mm_slot(mm);
	if (mm_slot && khugepaged_scan.mm_slot != mm_slot) {
		hash_del(&mm_slot->hash);
		list_del(&mm_slot->mm_node);
		free = 1;
	}
	spin_unlock(&khugepaged_mm_lock);

	if (free) {
		clear_bit(MMF_VM_HUGEPAGE, &mm->flags);
		free_mm_slot(mm_slot);
		mmdrop(mm);
	} else if (mm_slot) {
		/*
		 * This is required to serialize against
		 * khugepaged_test_exit() (which is guaranteed to run
		 * under mmap sem read mode). Stop here (after we
		 * return all pagetables will be destroyed) until
		 * khugepaged has finished working on the pagetables
		 * under the mmap_sem.
		 */
		down_write(&mm->mmap_sem);
		up_write(&mm->mmap_sem);
	}
}

static void release_pte_page(struct page *page)
{
	/* 0 stands for page_is_file_cache(page) == false */
	dec_zone_page_state(page, NR_ISOLATED_ANON + 0);
	unlock_page(page);
	putback_lru_page(page);
}

static void release_pte_pages(pte_t *pte, pte_t *_pte)
{
	while (--_pte >= pte) {
		pte_t pteval = *_pte;
		if (!pte_none(pteval))
			release_pte_page(pte_page(pteval));
	}
}

static int __collapse_huge_page_isolate(struct vm_area_struct *vma,
					unsigned long address,
					pte_t *pte)
{
	struct page *page;
	pte_t *_pte;
	int none = 0;
	bool referenced = false, writable = false;
	for (_pte = pte; _pte < pte+HPAGE_PMD_NR;
	     _pte++, address += PAGE_SIZE) {
		pte_t pteval = *_pte;
		if (pte_none(pteval)) {
			if (++none <= khugepaged_max_ptes_none)
				continue;
			else
				goto out;
		}
		if (!pte_present(pteval))
			goto out;
		page = vm_normal_page(vma, address, pteval);
		if (unlikely(!page))
			goto out;

		VM_BUG_ON_PAGE(PageCompound(page), page);
		VM_BUG_ON_PAGE(!PageAnon(page), page);
		VM_BUG_ON_PAGE(!PageSwapBacked(page), page);

		/*
		 * We can do it before isolate_lru_page because the
		 * page can't be freed from under us. NOTE: PG_lock
		 * is needed to serialize against split_huge_page
		 * when invoked from the VM.
		 */
		if (!trylock_page(page))
			goto out;

		/*
		 * cannot use mapcount: can't collapse if there's a gup pin.
		 * The page must only be referenced by the scanned process
		 * and page swap cache.
		 */
		if (page_count(page) != 1 + !!PageSwapCache(page)) {
			unlock_page(page);
			goto out;
		}
		if (pte_write(pteval)) {
			writable = true;
		} else {
			if (PageSwapCache(page) && !reuse_swap_page(page)) {
				unlock_page(page);
				goto out;
			}
			/*
			 * Page is not in the swap cache. It can be collapsed
			 * into a THP.
			 */
		}

		/*
		 * Isolate the page to avoid collapsing an hugepage
		 * currently in use by the VM.
		 */
		if (isolate_lru_page(page)) {
			unlock_page(page);
			goto out;
		}
		/* 0 stands for page_is_file_cache(page) == false */
		inc_zone_page_state(page, NR_ISOLATED_ANON + 0);
		VM_BUG_ON_PAGE(!PageLocked(page), page);
		VM_BUG_ON_PAGE(PageLRU(page), page);

		/* If there is no mapped pte young don't collapse the page */
		if (pte_young(pteval) || PageReferenced(page) ||
		    mmu_notifier_test_young(vma->vm_mm, address))
			referenced = true;
	}
	if (likely(referenced && writable))
		return 1;
out:
	release_pte_pages(pte, _pte);
	return 0;
}

static void __collapse_huge_page_copy(pte_t *pte, struct page *page,
				      struct vm_area_struct *vma,
				      unsigned long address,
				      spinlock_t *ptl)
{
	pte_t *_pte;
	for (_pte = pte; _pte < pte+HPAGE_PMD_NR; _pte++) {
		pte_t pteval = *_pte;
		struct page *src_page;

		if (pte_none(pteval)) {
			clear_user_highpage(page, address);
			add_mm_counter(vma->vm_mm, MM_ANONPAGES, 1);
		} else {
			src_page = pte_page(pteval);
			copy_user_highpage(page, src_page, address, vma);
			VM_BUG_ON_PAGE(page_mapcount(src_page) != 1, src_page);
			release_pte_page(src_page);
			/*
			 * ptl mostly unnecessary, but preempt has to
			 * be disabled to update the per-cpu stats
			 * inside page_remove_rmap().
			 */
			spin_lock(ptl);
			/*
			 * paravirt calls inside pte_clear here are
			 * superfluous.
			 */
			pte_clear(vma->vm_mm, address, _pte);
			page_remove_rmap(src_page);
			spin_unlock(ptl);
			free_page_and_swap_cache(src_page);
		}

		address += PAGE_SIZE;
		page++;
	}
}

static void khugepaged_alloc_sleep(void)
{
	wait_event_freezable_timeout(khugepaged_wait, false,
			msecs_to_jiffies(khugepaged_alloc_sleep_millisecs));
}

static int khugepaged_node_load[MAX_NUMNODES];

static bool khugepaged_scan_abort(int nid)
{
	int i;

	/*
	 * If zone_reclaim_mode is disabled, then no extra effort is made to
	 * allocate memory locally.
	 */
	if (!zone_reclaim_mode)
		return false;

	/* If there is a count for this node already, it must be acceptable */
	if (khugepaged_node_load[nid])
		return false;

	for (i = 0; i < MAX_NUMNODES; i++) {
		if (!khugepaged_node_load[i])
			continue;
		if (node_distance(nid, i) > RECLAIM_DISTANCE)
			return true;
	}
	return false;
}

#ifdef CONFIG_NUMA
static int khugepaged_find_target_node(void)
{
	static int last_khugepaged_target_node = NUMA_NO_NODE;
	int nid, target_node = 0, max_value = 0;

	/* find first node with max normal pages hit */
	for (nid = 0; nid < MAX_NUMNODES; nid++)
		if (khugepaged_node_load[nid] > max_value) {
			max_value = khugepaged_node_load[nid];
			target_node = nid;
		}

	/* do some balance if several nodes have the same hit record */
	if (target_node <= last_khugepaged_target_node)
		for (nid = last_khugepaged_target_node + 1; nid < MAX_NUMNODES;
				nid++)
			if (max_value == khugepaged_node_load[nid]) {
				target_node = nid;
				break;
			}

	last_khugepaged_target_node = target_node;
	return target_node;
}

static bool khugepaged_prealloc_page(struct page **hpage, bool *wait)
{
	if (IS_ERR(*hpage)) {
		if (!*wait)
			return false;

		*wait = false;
		*hpage = NULL;
		khugepaged_alloc_sleep();
	} else if (*hpage) {
		put_page(*hpage);
		*hpage = NULL;
	}

	return true;
}

static struct page
*khugepaged_alloc_page(struct page **hpage, struct mm_struct *mm,
		       struct vm_area_struct *vma, unsigned long address,
		       int node)
{
	VM_BUG_ON_PAGE(*hpage, *hpage);

	/*
	 * Before allocating the hugepage, release the mmap_sem read lock.
	 * The allocation can take potentially a long time if it involves
	 * sync compaction, and we do not need to hold the mmap_sem during
	 * that. We will recheck the vma after taking it again in write mode.
	 */
	up_read(&mm->mmap_sem);

	*hpage = alloc_pages_exact_node(node, alloc_hugepage_gfpmask(
		khugepaged_defrag(), __GFP_OTHER_NODE), HPAGE_PMD_ORDER);
	if (unlikely(!*hpage)) {
		count_vm_event(THP_COLLAPSE_ALLOC_FAILED);
		*hpage = ERR_PTR(-ENOMEM);
		return NULL;
	}

	count_vm_event(THP_COLLAPSE_ALLOC);
	return *hpage;
}
#else
static int khugepaged_find_target_node(void)
{
	return 0;
}

static inline struct page *alloc_hugepage(int defrag)
{
	return alloc_pages(alloc_hugepage_gfpmask(defrag, 0),
			   HPAGE_PMD_ORDER);
}

static struct page *khugepaged_alloc_hugepage(bool *wait)
{
	struct page *hpage;

	do {
		hpage = alloc_hugepage(khugepaged_defrag());
		if (!hpage) {
			count_vm_event(THP_COLLAPSE_ALLOC_FAILED);
			if (!*wait)
				return NULL;

			*wait = false;
			khugepaged_alloc_sleep();
		} else
			count_vm_event(THP_COLLAPSE_ALLOC);
	} while (unlikely(!hpage) && likely(khugepaged_enabled()));

	return hpage;
}

static bool khugepaged_prealloc_page(struct page **hpage, bool *wait)
{
	if (!*hpage)
		*hpage = khugepaged_alloc_hugepage(wait);

	if (unlikely(!*hpage))
		return false;

	return true;
}

static struct page
*khugepaged_alloc_page(struct page **hpage, struct mm_struct *mm,
		       struct vm_area_struct *vma, unsigned long address,
		       int node)
{
	up_read(&mm->mmap_sem);
	VM_BUG_ON(!*hpage);
	return  *hpage;
}
#endif

static bool hugepage_vma_check(struct vm_area_struct *vma)
{
	if ((!(vma->vm_flags & VM_HUGEPAGE) && !khugepaged_always()) ||
	    (vma->vm_flags & VM_NOHUGEPAGE))
		return false;

	if (!vma->anon_vma || vma->vm_ops)
		return false;
	if (is_vma_temporary_stack(vma))
		return false;
	VM_BUG_ON_VMA(vma->vm_flags & VM_NO_THP, vma);
	return true;
}

static void collapse_huge_page(struct mm_struct *mm,
				   unsigned long address,
				   struct page **hpage,
				   struct vm_area_struct *vma,
				   int node)
{
	pmd_t *pmd, _pmd;
	pte_t *pte;
	pgtable_t pgtable;
	struct page *new_page;
	spinlock_t *pmd_ptl, *pte_ptl;
	int isolated;
	unsigned long hstart, hend;
	struct mem_cgroup *memcg;
	unsigned long mmun_start;	/* For mmu_notifiers */
	unsigned long mmun_end;		/* For mmu_notifiers */

	VM_BUG_ON(address & ~HPAGE_PMD_MASK);

	/* release the mmap_sem read lock. */
	new_page = khugepaged_alloc_page(hpage, mm, vma, address, node);
	if (!new_page)
		return;

	if (unlikely(mem_cgroup_try_charge(new_page, mm,
					   GFP_TRANSHUGE, &memcg)))
		return;

	/*
	 * Prevent all access to pagetables with the exception of
	 * gup_fast later hanlded by the ptep_clear_flush and the VM
	 * handled by the anon_vma lock + PG_lock.
	 */
	down_write(&mm->mmap_sem);
	if (unlikely(khugepaged_test_exit(mm)))
		goto out;

	vma = find_vma(mm, address);
	if (!vma)
		goto out;
	hstart = (vma->vm_start + ~HPAGE_PMD_MASK) & HPAGE_PMD_MASK;
	hend = vma->vm_end & HPAGE_PMD_MASK;
	if (address < hstart || address + HPAGE_PMD_SIZE > hend)
		goto out;
	if (!hugepage_vma_check(vma))
		goto out;
	pmd = mm_find_pmd(mm, address);
	if (!pmd)
		goto out;

	anon_vma_lock_write(vma->anon_vma);

	pte = pte_offset_map(pmd, address);
	pte_ptl = pte_lockptr(mm, pmd);

	mmun_start = address;
	mmun_end   = address + HPAGE_PMD_SIZE;
	mmu_notifier_invalidate_range_start(mm, mmun_start, mmun_end);
	pmd_ptl = pmd_lock(mm, pmd); /* probably unnecessary */
	/*
	 * After this gup_fast can't run anymore. This also removes
	 * any huge TLB entry from the CPU so we won't allow
	 * huge and small TLB entries for the same virtual address
	 * to avoid the risk of CPU bugs in that area.
	 */
	_pmd = pmdp_clear_flush(vma, address, pmd);
	spin_unlock(pmd_ptl);
	mmu_notifier_invalidate_range_end(mm, mmun_start, mmun_end);

	spin_lock(pte_ptl);
	isolated = __collapse_huge_page_isolate(vma, address, pte);
	spin_unlock(pte_ptl);

	if (unlikely(!isolated)) {
		pte_unmap(pte);
		spin_lock(pmd_ptl);
		BUG_ON(!pmd_none(*pmd));
		/*
		 * We can only use set_pmd_at when establishing
		 * hugepmds and never for establishing regular pmds that
		 * points to regular pagetables. Use pmd_populate for that
		 */
		pmd_populate(mm, pmd, pmd_pgtable(_pmd));
		spin_unlock(pmd_ptl);
		anon_vma_unlock_write(vma->anon_vma);
		goto out;
	}

	/*
	 * All pages are isolated and locked so anon_vma rmap
	 * can't run anymore.
	 */
	anon_vma_unlock_write(vma->anon_vma);

	__collapse_huge_page_copy(pte, new_page, vma, address, pte_ptl);
	pte_unmap(pte);
	__SetPageUptodate(new_page);
	pgtable = pmd_pgtable(_pmd);

	_pmd = mk_huge_pmd(new_page, vma->vm_page_prot);
	_pmd = maybe_pmd_mkwrite(pmd_mkdirty(_pmd), vma);

	/*
	 * spin_lock() below is not the equivalent of smp_wmb(), so
	 * this is needed to avoid the copy_huge_page writes to become
	 * visible after the set_pmd_at() write.
	 */
	smp_wmb();

	spin_lock(pmd_ptl);
	BUG_ON(!pmd_none(*pmd));
	page_add_new_anon_rmap(new_page, vma, address);
	mem_cgroup_commit_charge(new_page, memcg, false);
	lru_cache_add_active_or_unevictable(new_page, vma);
	pgtable_trans_huge_deposit(mm, pmd, pgtable);
	set_pmd_at(mm, address, pmd, _pmd);
	update_mmu_cache_pmd(vma, address, pmd);
	spin_unlock(pmd_ptl);

	*hpage = NULL;

	khugepaged_pages_collapsed++;
out_up_write:
	up_write(&mm->mmap_sem);
	return;

out:
	mem_cgroup_cancel_charge(new_page, memcg);
	goto out_up_write;
}

static int khugepaged_scan_pmd(struct mm_struct *mm,
			       struct vm_area_struct *vma,
			       unsigned long address,
			       struct page **hpage)
{
	pmd_t *pmd;
	pte_t *pte, *_pte;
	int ret = 0, none = 0;
	struct page *page;
	unsigned long _address;
	spinlock_t *ptl;
	int node = NUMA_NO_NODE;
	bool writable = false, referenced = false;

	VM_BUG_ON(address & ~HPAGE_PMD_MASK);

	pmd = mm_find_pmd(mm, address);
	if (!pmd)
		goto out;

	memset(khugepaged_node_load, 0, sizeof(khugepaged_node_load));
	pte = pte_offset_map_lock(mm, pmd, address, &ptl);
	for (_address = address, _pte = pte; _pte < pte+HPAGE_PMD_NR;
	     _pte++, _address += PAGE_SIZE) {
		pte_t pteval = *_pte;
		if (pte_none(pteval)) {
			if (++none <= khugepaged_max_ptes_none)
				continue;
			else
				goto out_unmap;
		}
		if (!pte_present(pteval))
			goto out_unmap;
		if (pte_write(pteval))
			writable = true;

		page = vm_normal_page(vma, _address, pteval);
		if (unlikely(!page))
			goto out_unmap;
		/*
		 * Record which node the original page is from and save this
		 * information to khugepaged_node_load[].
		 * Khupaged will allocate hugepage from the node has the max
		 * hit record.
		 */
		node = page_to_nid(page);
		if (khugepaged_scan_abort(node))
			goto out_unmap;
		khugepaged_node_load[node]++;
		VM_BUG_ON_PAGE(PageCompound(page), page);
		if (!PageLRU(page) || PageLocked(page) || !PageAnon(page))
			goto out_unmap;
		/*
		 * cannot use mapcount: can't collapse if there's a gup pin.
		 * The page must only be referenced by the scanned process
		 * and page swap cache.
		 */
		if (page_count(page) != 1 + !!PageSwapCache(page))
			goto out_unmap;
		if (pte_young(pteval) || PageReferenced(page) ||
		    mmu_notifier_test_young(vma->vm_mm, address))
			referenced = true;
	}
	if (referenced && writable)
		ret = 1;
out_unmap:
	pte_unmap_unlock(pte, ptl);
	if (ret) {
		node = khugepaged_find_target_node();
		/* collapse_huge_page will return with the mmap_sem released */
		collapse_huge_page(mm, address, hpage, vma, node);
	}
out:
	return ret;
}

static void collect_mm_slot(struct mm_slot *mm_slot)
{
	struct mm_struct *mm = mm_slot->mm;

	VM_BUG_ON(NR_CPUS != 1 && !spin_is_locked(&khugepaged_mm_lock));

	if (khugepaged_test_exit(mm)) {
		/* free mm_slot */
		hash_del(&mm_slot->hash);
		list_del(&mm_slot->mm_node);

		/*
		 * Not strictly needed because the mm exited already.
		 *
		 * clear_bit(MMF_VM_HUGEPAGE, &mm->flags);
		 */

		/* khugepaged_mm_lock actually not necessary for the below */
		free_mm_slot(mm_slot);
		mmdrop(mm);
	}
}

static unsigned int khugepaged_scan_mm_slot(unsigned int pages,
					    struct page **hpage)
	__releases(&khugepaged_mm_lock)
	__acquires(&khugepaged_mm_lock)
{
	struct mm_slot *mm_slot;
	struct mm_struct *mm;
	struct vm_area_struct *vma;
	int progress = 0;

	VM_BUG_ON(!pages);
	VM_BUG_ON(NR_CPUS != 1 && !spin_is_locked(&khugepaged_mm_lock));

	if (khugepaged_scan.mm_slot)
		mm_slot = khugepaged_scan.mm_slot;
	else {
		mm_slot = list_entry(khugepaged_scan.mm_head.next,
				     struct mm_slot, mm_node);
		khugepaged_scan.address = 0;
		khugepaged_scan.mm_slot = mm_slot;
	}
	spin_unlock(&khugepaged_mm_lock);

	mm = mm_slot->mm;
	down_read(&mm->mmap_sem);
	if (unlikely(khugepaged_test_exit(mm)))
		vma = NULL;
	else
		vma = find_vma(mm, khugepaged_scan.address);

	progress++;
	for (; vma; vma = vma->vm_next) {
		unsigned long hstart, hend;

		cond_resched();
		if (unlikely(khugepaged_test_exit(mm))) {
			progress++;
			break;
		}
		if (!hugepage_vma_check(vma)) {
skip:
			progress++;
			continue;
		}
		hstart = (vma->vm_start + ~HPAGE_PMD_MASK) & HPAGE_PMD_MASK;
		hend = vma->vm_end & HPAGE_PMD_MASK;
		if (hstart >= hend)
			goto skip;
		if (khugepaged_scan.address > hend)
			goto skip;
		if (khugepaged_scan.address < hstart)
			khugepaged_scan.address = hstart;
		VM_BUG_ON(khugepaged_scan.address & ~HPAGE_PMD_MASK);

		while (khugepaged_scan.address < hend) {
			int ret;
			cond_resched();
			if (unlikely(khugepaged_test_exit(mm)))
				goto breakouterloop;

			VM_BUG_ON(khugepaged_scan.address < hstart ||
				  khugepaged_scan.address + HPAGE_PMD_SIZE >
				  hend);
			ret = khugepaged_scan_pmd(mm, vma,
						  khugepaged_scan.address,
						  hpage);
			/* move to next address */
			khugepaged_scan.address += HPAGE_PMD_SIZE;
			progress += HPAGE_PMD_NR;
			if (ret)
				/* we released mmap_sem so break loop */
				goto breakouterloop_mmap_sem;
			if (progress >= pages)
				goto breakouterloop;
		}
	}
breakouterloop:
	up_read(&mm->mmap_sem); /* exit_mmap will destroy ptes after this */
breakouterloop_mmap_sem:

	spin_lock(&khugepaged_mm_lock);
	VM_BUG_ON(khugepaged_scan.mm_slot != mm_slot);
	/*
	 * Release the current mm_slot if this mm is about to die, or
	 * if we scanned all vmas of this mm.
	 */
	if (khugepaged_test_exit(mm) || !vma) {
		/*
		 * Make sure that if mm_users is reaching zero while
		 * khugepaged runs here, khugepaged_exit will find
		 * mm_slot not pointing to the exiting mm.
		 */
		if (mm_slot->mm_node.next != &khugepaged_scan.mm_head) {
			khugepaged_scan.mm_slot = list_entry(
				mm_slot->mm_node.next,
				struct mm_slot, mm_node);
			khugepaged_scan.address = 0;
		} else {
			khugepaged_scan.mm_slot = NULL;
			khugepaged_full_scans++;
		}

		collect_mm_slot(mm_slot);
	}

	return progress;
}

static int khugepaged_has_work(void)
{
	return !list_empty(&khugepaged_scan.mm_head) &&
		khugepaged_enabled();
}

static int khugepaged_wait_event(void)
{
	return !list_empty(&khugepaged_scan.mm_head) ||
		kthread_should_stop();
}

static void khugepaged_do_scan(void)
{
	struct page *hpage = NULL;
	unsigned int progress = 0, pass_through_head = 0;
	unsigned int pages = khugepaged_pages_to_scan;
	bool wait = true;

	barrier(); /* write khugepaged_pages_to_scan to local stack */

	while (progress < pages) {
		if (!khugepaged_prealloc_page(&hpage, &wait))
			break;

		cond_resched();

		if (unlikely(kthread_should_stop() || freezing(current)))
			break;

		spin_lock(&khugepaged_mm_lock);
		if (!khugepaged_scan.mm_slot)
			pass_through_head++;
		if (khugepaged_has_work() &&
		    pass_through_head < 2)
			progress += khugepaged_scan_mm_slot(pages - progress,
							    &hpage);
		else
			progress = pages;
		spin_unlock(&khugepaged_mm_lock);
	}

	if (!IS_ERR_OR_NULL(hpage))
		put_page(hpage);
}

static void khugepaged_wait_work(void)
{
	try_to_freeze();

	if (khugepaged_has_work()) {
		if (!khugepaged_scan_sleep_millisecs)
			return;

		wait_event_freezable_timeout(khugepaged_wait,
					     kthread_should_stop(),
			msecs_to_jiffies(khugepaged_scan_sleep_millisecs));
		return;
	}

	if (khugepaged_enabled())
		wait_event_freezable(khugepaged_wait, khugepaged_wait_event());
}

static int khugepaged(void *none)
{
	struct mm_slot *mm_slot;

	set_freezable();
	set_user_nice(current, MAX_NICE);

	while (!kthread_should_stop()) {
		khugepaged_do_scan();
		khugepaged_wait_work();
	}

	spin_lock(&khugepaged_mm_lock);
	mm_slot = khugepaged_scan.mm_slot;
	khugepaged_scan.mm_slot = NULL;
	if (mm_slot)
		collect_mm_slot(mm_slot);
	spin_unlock(&khugepaged_mm_lock);
	return 0;
}

static void __split_huge_zero_page_pmd(struct vm_area_struct *vma,
		unsigned long haddr, pmd_t *pmd)
{
	struct mm_struct *mm = vma->vm_mm;
	pgtable_t pgtable;
	pmd_t _pmd;
	int i;

	pmdp_clear_flush_notify(vma, haddr, pmd);
	/* leave pmd empty until pte is filled */

	pgtable = pgtable_trans_huge_withdraw(mm, pmd);
	pmd_populate(mm, &_pmd, pgtable);

	for (i = 0; i < HPAGE_PMD_NR; i++, haddr += PAGE_SIZE) {
		pte_t *pte, entry;
		entry = pfn_pte(my_zero_pfn(haddr), vma->vm_page_prot);
		entry = pte_mkspecial(entry);
		pte = pte_offset_map(&_pmd, haddr);
		VM_BUG_ON(!pte_none(*pte));
		set_pte_at(mm, haddr, pte, entry);
		pte_unmap(pte);
	}
	smp_wmb(); /* make pte visible before pmd */
	pmd_populate(mm, pmd, pgtable);
	put_huge_zero_page();
}

void __split_huge_page_pmd(struct vm_area_struct *vma, unsigned long address,
		pmd_t *pmd)
{
	spinlock_t *ptl;
	struct page *page;
	struct mm_struct *mm = vma->vm_mm;
	unsigned long haddr = address & HPAGE_PMD_MASK;
	unsigned long mmun_start;	/* For mmu_notifiers */
	unsigned long mmun_end;		/* For mmu_notifiers */

	BUG_ON(vma->vm_start > haddr || vma->vm_end < haddr + HPAGE_PMD_SIZE);

	mmun_start = haddr;
	mmun_end   = haddr + HPAGE_PMD_SIZE;
again:
	mmu_notifier_invalidate_range_start(mm, mmun_start, mmun_end);
	ptl = pmd_lock(mm, pmd);
	if (unlikely(!pmd_trans_huge(*pmd))) {
		spin_unlock(ptl);
		mmu_notifier_invalidate_range_end(mm, mmun_start, mmun_end);
		return;
	}
	if (is_huge_zero_pmd(*pmd)) {
		__split_huge_zero_page_pmd(vma, haddr, pmd);
		spin_unlock(ptl);
		mmu_notifier_invalidate_range_end(mm, mmun_start, mmun_end);
		return;
	}
	page = pmd_page(*pmd);
	VM_BUG_ON_PAGE(!page_count(page), page);
	get_page(page);
	spin_unlock(ptl);
	mmu_notifier_invalidate_range_end(mm, mmun_start, mmun_end);

	split_huge_page(page);

	put_page(page);

	/*
	 * We don't always have down_write of mmap_sem here: a racing
	 * do_huge_pmd_wp_page() might have copied-on-write to another
	 * huge page before our split_huge_page() got the anon_vma lock.
	 */
	if (unlikely(pmd_trans_huge(*pmd)))
		goto again;
}

void split_huge_page_pmd_mm(struct mm_struct *mm, unsigned long address,
		pmd_t *pmd)
{
	struct vm_area_struct *vma;

	vma = find_vma(mm, address);
	BUG_ON(vma == NULL);
	split_huge_page_pmd(vma, address, pmd);
}

static void split_huge_page_address(struct mm_struct *mm,
				    unsigned long address)
{
	pgd_t *pgd;
	pud_t *pud;
	pmd_t *pmd;

	VM_BUG_ON(!(address & ~HPAGE_PMD_MASK));

	pgd = pgd_offset(mm, address);
	if (!pgd_present(*pgd))
		return;

	pud = pud_offset(pgd, address);
	if (!pud_present(*pud))
		return;

	pmd = pmd_offset(pud, address);
	if (!pmd_present(*pmd))
		return;
	/*
	 * Caller holds the mmap_sem write mode, so a huge pmd cannot
	 * materialize from under us.
	 */
	split_huge_page_pmd_mm(mm, address, pmd);
}

void __vma_adjust_trans_huge(struct vm_area_struct *vma,
			     unsigned long start,
			     unsigned long end,
			     long adjust_next)
{
	/*
	 * If the new start address isn't hpage aligned and it could
	 * previously contain an hugepage: check if we need to split
	 * an huge pmd.
	 */
	if (start & ~HPAGE_PMD_MASK &&
	    (start & HPAGE_PMD_MASK) >= vma->vm_start &&
	    (start & HPAGE_PMD_MASK) + HPAGE_PMD_SIZE <= vma->vm_end)
		split_huge_page_address(vma->vm_mm, start);

	/*
	 * If the new end address isn't hpage aligned and it could
	 * previously contain an hugepage: check if we need to split
	 * an huge pmd.
	 */
	if (end & ~HPAGE_PMD_MASK &&
	    (end & HPAGE_PMD_MASK) >= vma->vm_start &&
	    (end & HPAGE_PMD_MASK) + HPAGE_PMD_SIZE <= vma->vm_end)
		split_huge_page_address(vma->vm_mm, end);

	/*
	 * If we're also updating the vma->vm_next->vm_start, if the new
	 * vm_next->vm_start isn't page aligned and it could previously
	 * contain an hugepage: check if we need to split an huge pmd.
	 */
	if (adjust_next > 0) {
		struct vm_area_struct *next = vma->vm_next;
		unsigned long nstart = next->vm_start;
		nstart += adjust_next << PAGE_SHIFT;
		if (nstart & ~HPAGE_PMD_MASK &&
		    (nstart & HPAGE_PMD_MASK) >= next->vm_start &&
		    (nstart & HPAGE_PMD_MASK) + HPAGE_PMD_SIZE <= next->vm_end)
			split_huge_page_address(next->vm_mm, nstart);
	}
}<|MERGE_RESOLUTION|>--- conflicted
+++ resolved
@@ -1487,10 +1487,7 @@
 
 	if (__pmd_trans_huge_lock(pmd, vma, &ptl) == 1) {
 		pmd_t entry;
-<<<<<<< HEAD
-=======
 		ret = 1;
->>>>>>> d525211f
 
 		/*
 		 * Avoid trapping faults against the zero page. The read-only
@@ -1499,18 +1496,10 @@
 		 */
 		if (prot_numa && is_huge_zero_pmd(*pmd)) {
 			spin_unlock(ptl);
-<<<<<<< HEAD
-			return 0;
-		}
-
-		if (!prot_numa || !pmd_protnone(*pmd)) {
-			ret = 1;
-=======
 			return ret;
 		}
 
 		if (!prot_numa || !pmd_protnone(*pmd)) {
->>>>>>> d525211f
 			entry = pmdp_get_and_clear_notify(mm, addr, pmd);
 			entry = pmd_modify(entry, newprot);
 			ret = HPAGE_PMD_NR;
