--- conflicted
+++ resolved
@@ -9,11 +9,6 @@
  *        Andrey Konovalov <andreyknvl@gmail.com>
  */
 
-<<<<<<< HEAD
-#define pr_fmt(fmt) KBUILD_MODNAME ": " fmt
-
-=======
->>>>>>> c1084c27
 #include <linux/export.h>
 #include <linux/interrupt.h>
 #include <linux/init.h>
