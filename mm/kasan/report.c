--- conflicted
+++ resolved
@@ -223,15 +223,11 @@
 	spin_unlock_irqrestore(&report_lock, *flags);
 	if (!test_bit(KASAN_BIT_MULTI_SHOT, &kasan_flags))
 		check_panic_on_warn("KASAN");
-<<<<<<< HEAD
-	if (kasan_arg_fault == KASAN_ARG_FAULT_PANIC)
-=======
 	switch (kasan_arg_fault) {
 	case KASAN_ARG_FAULT_DEFAULT:
 	case KASAN_ARG_FAULT_REPORT:
 		break;
 	case KASAN_ARG_FAULT_PANIC:
->>>>>>> ccf0a997
 		panic("kasan.fault=panic set ...\n");
 		break;
 	case KASAN_ARG_FAULT_PANIC_ON_WRITE:
