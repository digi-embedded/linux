--- conflicted
+++ resolved
@@ -48,11 +48,7 @@
 
 inject:
 	pr_info("Injecting memory failure at pfn %#lx\n", pfn);
-<<<<<<< HEAD
-	err = memory_failure(pfn, 0);
-=======
 	err = memory_failure(pfn, MF_SW_SIMULATED);
->>>>>>> 29549c70
 	return (err == -EOPNOTSUPP) ? 0 : err;
 }
 
