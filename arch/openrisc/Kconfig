--- conflicted
+++ resolved
@@ -30,12 +30,6 @@
 config MMU
 	def_bool y
 
-<<<<<<< HEAD
-config HAVE_DMA_ATTRS
-	def_bool y
-
-=======
->>>>>>> f2ed3bfc
 config RWSEM_GENERIC_SPINLOCK
 	def_bool y
 
