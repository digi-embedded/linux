--- conflicted
+++ resolved
@@ -185,11 +185,7 @@
  * Copy architecture-specific thread state
  */
 int
-<<<<<<< HEAD
-copy_thread_tls(unsigned long clone_flags, unsigned long usp,
-=======
 copy_thread(unsigned long clone_flags, unsigned long usp,
->>>>>>> c1084c27
 	    unsigned long kthread_arg, struct task_struct *p, unsigned long tls)
 {
 	struct pt_regs *cregs = &(p->thread.regs);
