--- conflicted
+++ resolved
@@ -827,11 +827,7 @@
 
 	/* 64bit CAS */
 #ifdef CONFIG_64BIT
-<<<<<<< HEAD
-19:	ldd,ma	0(%sr3,%r26), %r29
-=======
 19:	ldd,ma	0(%r26), %r29
->>>>>>> f2ed3bfc
 	sub,*=	%r29, %r25, %r0
 	b,n	cas2_end
 20:	std,ma	%r24, 0(%r26)
