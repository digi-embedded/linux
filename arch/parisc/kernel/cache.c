--- conflicted
+++ resolved
@@ -369,10 +369,7 @@
 {
 	unsigned long rangetime, alltime;
 	unsigned long size, start;
-<<<<<<< HEAD
-=======
 	unsigned long threshold;
->>>>>>> f2ed3bfc
 
 	alltime = mfctl(16);
 	flush_data_cache();
@@ -405,15 +402,9 @@
 		goto set_tlb_threshold;
 	}
 
-<<<<<<< HEAD
-	parisc_cache_flush_threshold = L1_CACHE_ALIGN(parisc_cache_flush_threshold);
-	if (!parisc_cache_flush_threshold)
-		parisc_cache_flush_threshold = FLUSH_THRESHOLD;
-=======
 	alltime = mfctl(16);
 	flush_tlb_all();
 	alltime = mfctl(16) - alltime;
->>>>>>> f2ed3bfc
 
 	size = 0;
 	start = (unsigned long) _text;
@@ -428,44 +419,12 @@
 	printk(KERN_DEBUG "Whole TLB flush %lu cycles, flushing %lu bytes %lu cycles\n",
 		alltime, size, rangetime);
 
-<<<<<<< HEAD
-	printk(KERN_INFO "Setting cache flush threshold to %lu kB\n",
-		parisc_cache_flush_threshold/1024);
-
-	/* calculate TLB flush threshold */
-
-	alltime = mfctl(16);
-	flush_tlb_all();
-	alltime = mfctl(16) - alltime;
-
-	size = PAGE_SIZE;
-	start = (unsigned long) _text;
-	rangetime = mfctl(16);
-	while (start < (unsigned long) _end) {
-		flush_tlb_kernel_range(start, start + PAGE_SIZE);
-		start += PAGE_SIZE;
-		size += PAGE_SIZE;
-	}
-	rangetime = mfctl(16) - rangetime;
-
-	printk(KERN_DEBUG "Whole TLB flush %lu cycles, flushing %lu bytes %lu cycles\n",
-		alltime, size, rangetime);
-
-	parisc_tlb_flush_threshold = size * alltime / rangetime;
-	parisc_tlb_flush_threshold *= num_online_cpus();
-	parisc_tlb_flush_threshold = PAGE_ALIGN(parisc_tlb_flush_threshold);
-	if (!parisc_tlb_flush_threshold)
-		parisc_tlb_flush_threshold = FLUSH_TLB_THRESHOLD;
-
-	printk(KERN_INFO "Setting TLB flush threshold to %lu kB\n",
-=======
 	threshold = PAGE_ALIGN(num_online_cpus() * size * alltime / rangetime);
 
 set_tlb_threshold:
 	if (threshold)
 		parisc_tlb_flush_threshold = threshold;
 	printk(KERN_INFO "TLB flush threshold set to %lu KiB\n",
->>>>>>> f2ed3bfc
 		parisc_tlb_flush_threshold/1024);
 }
 
@@ -512,7 +471,6 @@
 		flush_tlb_all();
 		return 1;
 	}
-<<<<<<< HEAD
 
 	/* Purge TLB entries for small ranges using the pdtlb and
 	   pitlb instructions.  These instructions execute locally
@@ -528,23 +486,6 @@
 		return 0;
 	}
 
-=======
-
-	/* Purge TLB entries for small ranges using the pdtlb and
-	   pitlb instructions.  These instructions execute locally
-	   but cause a purge request to be broadcast to other TLBs.  */
-	if (likely(!split_tlb)) {
-		while (start < end) {
-			purge_tlb_start(flags);
-			mtsp(sid, 1);
-			pdtlb(start);
-			purge_tlb_end(flags);
-			start += PAGE_SIZE;
-		}
-		return 0;
-	}
-
->>>>>>> f2ed3bfc
 	/* split TLB case */
 	while (start < end) {
 		purge_tlb_start(flags);
