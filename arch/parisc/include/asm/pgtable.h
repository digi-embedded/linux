#ifndef _PARISC_PGTABLE_H
#define _PARISC_PGTABLE_H

#include <asm-generic/4level-fixup.h>

#include <asm/fixmap.h>

#ifndef __ASSEMBLY__
/*
 * we simulate an x86-style page table for the linux mm code
 */

#include <linux/bitops.h>
#include <linux/spinlock.h>
#include <linux/mm_types.h>
#include <asm/processor.h>
#include <asm/cache.h>

extern spinlock_t pa_tlb_lock;

/*
 * kern_addr_valid(ADDR) tests if ADDR is pointing to valid kernel
 * memory.  For the return value to be meaningful, ADDR must be >=
 * PAGE_OFFSET.  This operation can be relatively expensive (e.g.,
 * require a hash-, or multi-level tree-lookup or something of that
 * sort) but it guarantees to return TRUE only if accessing the page
 * at that address does not cause an error.  Note that there may be
 * addresses for which kern_addr_valid() returns FALSE even though an
 * access would not cause an error (e.g., this is typically true for
 * memory mapped I/O regions.
 *
 * XXX Need to implement this for parisc.
 */
#define kern_addr_valid(addr)	(1)

/* Purge data and instruction TLB entries.  Must be called holding
 * the pa_tlb_lock.  The TLB purge instructions are slow on SMP
 * machines since the purge must be broadcast to all CPUs.
 */

static inline void purge_tlb_entries(struct mm_struct *mm, unsigned long addr)
{
	mtsp(mm->context, 1);
	pdtlb(addr);
	if (unlikely(split_tlb))
		pitlb(addr);
}

/* Certain architectures need to do special things when PTEs
 * within a page table are directly modified.  Thus, the following
 * hook is made available.
 */
#define set_pte(pteptr, pteval)                                 \
        do{                                                     \
                *(pteptr) = (pteval);                           \
        } while(0)

#define pte_inserted(x)						\
	((pte_val(x) & (_PAGE_PRESENT|_PAGE_ACCESSED))		\
	 == (_PAGE_PRESENT|_PAGE_ACCESSED))

#define set_pte_at(mm, addr, ptep, pteval)			\
	do {							\
		pte_t old_pte;					\
		unsigned long flags;				\
		spin_lock_irqsave(&pa_tlb_lock, flags);		\
		old_pte = *ptep;				\
<<<<<<< HEAD
		set_pte(ptep, pteval);				\
		if (pte_inserted(old_pte))			\
			purge_tlb_entries(mm, addr);		\
=======
		if (pte_inserted(old_pte))			\
			purge_tlb_entries(mm, addr);		\
		set_pte(ptep, pteval);				\
>>>>>>> f2ed3bfc
		spin_unlock_irqrestore(&pa_tlb_lock, flags);	\
	} while (0)

#endif /* !__ASSEMBLY__ */

#include <asm/page.h>

#define pte_ERROR(e) \
	printk("%s:%d: bad pte %08lx.\n", __FILE__, __LINE__, pte_val(e))
#define pmd_ERROR(e) \
	printk("%s:%d: bad pmd %08lx.\n", __FILE__, __LINE__, (unsigned long)pmd_val(e))
#define pgd_ERROR(e) \
	printk("%s:%d: bad pgd %08lx.\n", __FILE__, __LINE__, (unsigned long)pgd_val(e))

/* This is the size of the initially mapped kernel memory */
#if defined(CONFIG_64BIT)
#define KERNEL_INITIAL_ORDER	26	/* 1<<26 = 64MB */
#else
#define KERNEL_INITIAL_ORDER	25	/* 1<<25 = 32MB */
#endif
#define KERNEL_INITIAL_SIZE	(1 << KERNEL_INITIAL_ORDER)

#if CONFIG_PGTABLE_LEVELS == 3
#define PGD_ORDER	1 /* Number of pages per pgd */
#define PMD_ORDER	1 /* Number of pages per pmd */
#define PGD_ALLOC_ORDER	2 /* first pgd contains pmd */
#else
#define PGD_ORDER	1 /* Number of pages per pgd */
#define PGD_ALLOC_ORDER	PGD_ORDER
#endif

/* Definitions for 3rd level (we use PLD here for Page Lower directory
 * because PTE_SHIFT is used lower down to mean shift that has to be
 * done to get usable bits out of the PTE) */
#define PLD_SHIFT	PAGE_SHIFT
#define PLD_SIZE	PAGE_SIZE
#define BITS_PER_PTE	(PAGE_SHIFT - BITS_PER_PTE_ENTRY)
#define PTRS_PER_PTE    (1UL << BITS_PER_PTE)

/* Definitions for 2nd level */
#define pgtable_cache_init()	do { } while (0)

#define PMD_SHIFT       (PLD_SHIFT + BITS_PER_PTE)
#define PMD_SIZE	(1UL << PMD_SHIFT)
#define PMD_MASK	(~(PMD_SIZE-1))
#if CONFIG_PGTABLE_LEVELS == 3
#define BITS_PER_PMD	(PAGE_SHIFT + PMD_ORDER - BITS_PER_PMD_ENTRY)
#else
#define __PAGETABLE_PMD_FOLDED
#define BITS_PER_PMD	0
#endif
#define PTRS_PER_PMD    (1UL << BITS_PER_PMD)

/* Definitions for 1st level */
#define PGDIR_SHIFT	(PMD_SHIFT + BITS_PER_PMD)
#if (PGDIR_SHIFT + PAGE_SHIFT + PGD_ORDER - BITS_PER_PGD_ENTRY) > BITS_PER_LONG
#define BITS_PER_PGD	(BITS_PER_LONG - PGDIR_SHIFT)
#else
#define BITS_PER_PGD	(PAGE_SHIFT + PGD_ORDER - BITS_PER_PGD_ENTRY)
#endif
#define PGDIR_SIZE	(1UL << PGDIR_SHIFT)
#define PGDIR_MASK	(~(PGDIR_SIZE-1))
#define PTRS_PER_PGD    (1UL << BITS_PER_PGD)
#define USER_PTRS_PER_PGD       PTRS_PER_PGD

#ifdef CONFIG_64BIT
#define MAX_ADDRBITS	(PGDIR_SHIFT + BITS_PER_PGD)
#define MAX_ADDRESS	(1UL << MAX_ADDRBITS)
#define SPACEID_SHIFT	(MAX_ADDRBITS - 32)
#else
#define MAX_ADDRBITS	(BITS_PER_LONG)
#define MAX_ADDRESS	(1UL << MAX_ADDRBITS)
#define SPACEID_SHIFT	0
#endif

/* This calculates the number of initial pages we need for the initial
 * page tables */
#if (KERNEL_INITIAL_ORDER) >= (PMD_SHIFT)
# define PT_INITIAL	(1 << (KERNEL_INITIAL_ORDER - PMD_SHIFT))
#else
# define PT_INITIAL	(1)  /* all initial PTEs fit into one page */
#endif

/*
 * pgd entries used up by user/kernel:
 */

#define FIRST_USER_ADDRESS	0UL

/* NB: The tlb miss handlers make certain assumptions about the order */
/*     of the following bits, so be careful (One example, bits 25-31  */
/*     are moved together in one instruction).                        */

#define _PAGE_READ_BIT     31   /* (0x001) read access allowed */
#define _PAGE_WRITE_BIT    30   /* (0x002) write access allowed */
#define _PAGE_EXEC_BIT     29   /* (0x004) execute access allowed */
#define _PAGE_GATEWAY_BIT  28   /* (0x008) privilege promotion allowed */
#define _PAGE_DMB_BIT      27   /* (0x010) Data Memory Break enable (B bit) */
#define _PAGE_DIRTY_BIT    26   /* (0x020) Page Dirty (D bit) */
#define _PAGE_REFTRAP_BIT  25   /* (0x040) Page Ref. Trap enable (T bit) */
#define _PAGE_NO_CACHE_BIT 24   /* (0x080) Uncached Page (U bit) */
#define _PAGE_ACCESSED_BIT 23   /* (0x100) Software: Page Accessed */
#define _PAGE_PRESENT_BIT  22   /* (0x200) Software: translation valid */
#define _PAGE_HPAGE_BIT    21   /* (0x400) Software: Huge Page */
#define _PAGE_USER_BIT     20   /* (0x800) Software: User accessible page */

/* N.B. The bits are defined in terms of a 32 bit word above, so the */
/*      following macro is ok for both 32 and 64 bit.                */

#define xlate_pabit(x) (31 - x)

/* this defines the shift to the usable bits in the PTE it is set so
 * that the valid bits _PAGE_PRESENT_BIT and _PAGE_USER_BIT are set
 * to zero */
#define PTE_SHIFT	   	xlate_pabit(_PAGE_USER_BIT)

/* PFN_PTE_SHIFT defines the shift of a PTE value to access the PFN field */
#define PFN_PTE_SHIFT		12

#define _PAGE_READ     (1 << xlate_pabit(_PAGE_READ_BIT))
#define _PAGE_WRITE    (1 << xlate_pabit(_PAGE_WRITE_BIT))
#define _PAGE_RW       (_PAGE_READ | _PAGE_WRITE)
#define _PAGE_EXEC     (1 << xlate_pabit(_PAGE_EXEC_BIT))
#define _PAGE_GATEWAY  (1 << xlate_pabit(_PAGE_GATEWAY_BIT))
#define _PAGE_DMB      (1 << xlate_pabit(_PAGE_DMB_BIT))
#define _PAGE_DIRTY    (1 << xlate_pabit(_PAGE_DIRTY_BIT))
#define _PAGE_REFTRAP  (1 << xlate_pabit(_PAGE_REFTRAP_BIT))
#define _PAGE_NO_CACHE (1 << xlate_pabit(_PAGE_NO_CACHE_BIT))
#define _PAGE_ACCESSED (1 << xlate_pabit(_PAGE_ACCESSED_BIT))
#define _PAGE_PRESENT  (1 << xlate_pabit(_PAGE_PRESENT_BIT))
#define _PAGE_HUGE     (1 << xlate_pabit(_PAGE_HPAGE_BIT))
#define _PAGE_USER     (1 << xlate_pabit(_PAGE_USER_BIT))

#define _PAGE_TABLE	(_PAGE_PRESENT | _PAGE_READ | _PAGE_WRITE |  _PAGE_DIRTY | _PAGE_ACCESSED)
#define _PAGE_CHG_MASK	(PAGE_MASK | _PAGE_ACCESSED | _PAGE_DIRTY)
#define _PAGE_KERNEL_RO	(_PAGE_PRESENT | _PAGE_READ | _PAGE_DIRTY | _PAGE_ACCESSED)
#define _PAGE_KERNEL_EXEC	(_PAGE_KERNEL_RO | _PAGE_EXEC)
#define _PAGE_KERNEL_RWX	(_PAGE_KERNEL_EXEC | _PAGE_WRITE)
#define _PAGE_KERNEL		(_PAGE_KERNEL_RO | _PAGE_WRITE)

/* The pgd/pmd contains a ptr (in phys addr space); since all pgds/pmds
 * are page-aligned, we don't care about the PAGE_OFFSET bits, except
 * for a few meta-information bits, so we shift the address to be
 * able to effectively address 40/42/44-bits of physical address space
 * depending on 4k/16k/64k PAGE_SIZE */
#define _PxD_PRESENT_BIT   31
#define _PxD_ATTACHED_BIT  30
#define _PxD_VALID_BIT     29

#define PxD_FLAG_PRESENT  (1 << xlate_pabit(_PxD_PRESENT_BIT))
#define PxD_FLAG_ATTACHED (1 << xlate_pabit(_PxD_ATTACHED_BIT))
#define PxD_FLAG_VALID    (1 << xlate_pabit(_PxD_VALID_BIT))
#define PxD_FLAG_MASK     (0xf)
#define PxD_FLAG_SHIFT    (4)
#define PxD_VALUE_SHIFT   (PFN_PTE_SHIFT-PxD_FLAG_SHIFT)

#ifndef __ASSEMBLY__

#define PAGE_NONE	__pgprot(_PAGE_PRESENT | _PAGE_USER | _PAGE_ACCESSED)
#define PAGE_SHARED	__pgprot(_PAGE_PRESENT | _PAGE_USER | _PAGE_READ | _PAGE_WRITE | _PAGE_ACCESSED)
/* Others seem to make this executable, I don't know if that's correct
   or not.  The stack is mapped this way though so this is necessary
   in the short term - dhd@linuxcare.com, 2000-08-08 */
#define PAGE_READONLY	__pgprot(_PAGE_PRESENT | _PAGE_USER | _PAGE_READ | _PAGE_ACCESSED)
#define PAGE_WRITEONLY  __pgprot(_PAGE_PRESENT | _PAGE_USER | _PAGE_WRITE | _PAGE_ACCESSED)
#define PAGE_EXECREAD   __pgprot(_PAGE_PRESENT | _PAGE_USER | _PAGE_READ | _PAGE_EXEC |_PAGE_ACCESSED)
#define PAGE_COPY       PAGE_EXECREAD
#define PAGE_RWX        __pgprot(_PAGE_PRESENT | _PAGE_USER | _PAGE_READ | _PAGE_WRITE | _PAGE_EXEC |_PAGE_ACCESSED)
#define PAGE_KERNEL	__pgprot(_PAGE_KERNEL)
#define PAGE_KERNEL_EXEC	__pgprot(_PAGE_KERNEL_EXEC)
#define PAGE_KERNEL_RWX	__pgprot(_PAGE_KERNEL_RWX)
#define PAGE_KERNEL_RO	__pgprot(_PAGE_KERNEL_RO)
#define PAGE_KERNEL_UNC	__pgprot(_PAGE_KERNEL | _PAGE_NO_CACHE)
#define PAGE_GATEWAY    __pgprot(_PAGE_PRESENT | _PAGE_USER | _PAGE_ACCESSED | _PAGE_GATEWAY| _PAGE_READ)


/*
 * We could have an execute only page using "gateway - promote to priv
 * level 3", but that is kind of silly. So, the way things are defined
 * now, we must always have read permission for pages with execute
 * permission. For the fun of it we'll go ahead and support write only
 * pages.
 */

	 /*xwr*/
#define __P000  PAGE_NONE
#define __P001  PAGE_READONLY
#define __P010  __P000 /* copy on write */
#define __P011  __P001 /* copy on write */
#define __P100  PAGE_EXECREAD
#define __P101  PAGE_EXECREAD
#define __P110  __P100 /* copy on write */
#define __P111  __P101 /* copy on write */

#define __S000  PAGE_NONE
#define __S001  PAGE_READONLY
#define __S010  PAGE_WRITEONLY
#define __S011  PAGE_SHARED
#define __S100  PAGE_EXECREAD
#define __S101  PAGE_EXECREAD
#define __S110  PAGE_RWX
#define __S111  PAGE_RWX


extern pgd_t swapper_pg_dir[]; /* declared in init_task.c */

/* initial page tables for 0-8MB for kernel */

extern pte_t pg0[];

/* zero page used for uninitialized stuff */

extern unsigned long *empty_zero_page;

/*
 * ZERO_PAGE is a global shared page that is always zero: used
 * for zero-mapped memory areas etc..
 */

#define ZERO_PAGE(vaddr) (virt_to_page(empty_zero_page))

#define pte_none(x)     (pte_val(x) == 0)
#define pte_present(x)	(pte_val(x) & _PAGE_PRESENT)
#define pte_clear(mm, addr, xp)  set_pte_at(mm, addr, xp, __pte(0))

#define pmd_flag(x)	(pmd_val(x) & PxD_FLAG_MASK)
#define pmd_address(x)	((unsigned long)(pmd_val(x) &~ PxD_FLAG_MASK) << PxD_VALUE_SHIFT)
#define pgd_flag(x)	(pgd_val(x) & PxD_FLAG_MASK)
#define pgd_address(x)	((unsigned long)(pgd_val(x) &~ PxD_FLAG_MASK) << PxD_VALUE_SHIFT)

#if CONFIG_PGTABLE_LEVELS == 3
/* The first entry of the permanent pmd is not there if it contains
 * the gateway marker */
#define pmd_none(x)	(!pmd_val(x) || pmd_flag(x) == PxD_FLAG_ATTACHED)
#else
#define pmd_none(x)	(!pmd_val(x))
#endif
#define pmd_bad(x)	(!(pmd_flag(x) & PxD_FLAG_VALID))
#define pmd_present(x)	(pmd_flag(x) & PxD_FLAG_PRESENT)
static inline void pmd_clear(pmd_t *pmd) {
#if CONFIG_PGTABLE_LEVELS == 3
	if (pmd_flag(*pmd) & PxD_FLAG_ATTACHED)
		/* This is the entry pointing to the permanent pmd
		 * attached to the pgd; cannot clear it */
		__pmd_val_set(*pmd, PxD_FLAG_ATTACHED);
	else
#endif
		__pmd_val_set(*pmd,  0);
}



#if CONFIG_PGTABLE_LEVELS == 3
#define pgd_page_vaddr(pgd) ((unsigned long) __va(pgd_address(pgd)))
#define pgd_page(pgd)	virt_to_page((void *)pgd_page_vaddr(pgd))

/* For 64 bit we have three level tables */

#define pgd_none(x)     (!pgd_val(x))
#define pgd_bad(x)      (!(pgd_flag(x) & PxD_FLAG_VALID))
#define pgd_present(x)  (pgd_flag(x) & PxD_FLAG_PRESENT)
static inline void pgd_clear(pgd_t *pgd) {
#if CONFIG_PGTABLE_LEVELS == 3
	if(pgd_flag(*pgd) & PxD_FLAG_ATTACHED)
		/* This is the permanent pmd attached to the pgd; cannot
		 * free it */
		return;
#endif
	__pgd_val_set(*pgd, 0);
}
#else
/*
 * The "pgd_xxx()" functions here are trivial for a folded two-level
 * setup: the pgd is never bad, and a pmd always exists (as it's folded
 * into the pgd entry)
 */
static inline int pgd_none(pgd_t pgd)		{ return 0; }
static inline int pgd_bad(pgd_t pgd)		{ return 0; }
static inline int pgd_present(pgd_t pgd)	{ return 1; }
static inline void pgd_clear(pgd_t * pgdp)	{ }
#endif

/*
 * The following only work if pte_present() is true.
 * Undefined behaviour if not..
 */
static inline int pte_dirty(pte_t pte)		{ return pte_val(pte) & _PAGE_DIRTY; }
static inline int pte_young(pte_t pte)		{ return pte_val(pte) & _PAGE_ACCESSED; }
static inline int pte_write(pte_t pte)		{ return pte_val(pte) & _PAGE_WRITE; }
static inline int pte_special(pte_t pte)	{ return 0; }

static inline pte_t pte_mkclean(pte_t pte)	{ pte_val(pte) &= ~_PAGE_DIRTY; return pte; }
static inline pte_t pte_mkold(pte_t pte)	{ pte_val(pte) &= ~_PAGE_ACCESSED; return pte; }
static inline pte_t pte_wrprotect(pte_t pte)	{ pte_val(pte) &= ~_PAGE_WRITE; return pte; }
static inline pte_t pte_mkdirty(pte_t pte)	{ pte_val(pte) |= _PAGE_DIRTY; return pte; }
static inline pte_t pte_mkyoung(pte_t pte)	{ pte_val(pte) |= _PAGE_ACCESSED; return pte; }
static inline pte_t pte_mkwrite(pte_t pte)	{ pte_val(pte) |= _PAGE_WRITE; return pte; }
static inline pte_t pte_mkspecial(pte_t pte)	{ return pte; }

/*
 * Huge pte definitions.
 */
#ifdef CONFIG_HUGETLB_PAGE
#define pte_huge(pte)           (pte_val(pte) & _PAGE_HUGE)
#define pte_mkhuge(pte)         (__pte(pte_val(pte) | \
				 (parisc_requires_coherency() ? 0 : _PAGE_HUGE)))
#else
#define pte_huge(pte)           (0)
#define pte_mkhuge(pte)         (pte)
#endif


/*
 * Conversion functions: convert a page and protection to a page entry,
 * and a page entry and page directory to the page they refer to.
 */
#define __mk_pte(addr,pgprot) \
({									\
	pte_t __pte;							\
									\
	pte_val(__pte) = ((((addr)>>PAGE_SHIFT)<<PFN_PTE_SHIFT) + pgprot_val(pgprot));	\
									\
	__pte;								\
})

#define mk_pte(page, pgprot)	pfn_pte(page_to_pfn(page), (pgprot))

static inline pte_t pfn_pte(unsigned long pfn, pgprot_t pgprot)
{
	pte_t pte;
	pte_val(pte) = (pfn << PFN_PTE_SHIFT) | pgprot_val(pgprot);
	return pte;
}

static inline pte_t pte_modify(pte_t pte, pgprot_t newprot)
{ pte_val(pte) = (pte_val(pte) & _PAGE_CHG_MASK) | pgprot_val(newprot); return pte; }

/* Permanent address of a page.  On parisc we don't have highmem. */

#define pte_pfn(x)		(pte_val(x) >> PFN_PTE_SHIFT)

#define pte_page(pte)		(pfn_to_page(pte_pfn(pte)))

#define pmd_page_vaddr(pmd)	((unsigned long) __va(pmd_address(pmd)))

#define __pmd_page(pmd) ((unsigned long) __va(pmd_address(pmd)))
#define pmd_page(pmd)	virt_to_page((void *)__pmd_page(pmd))

#define pgd_index(address) ((address) >> PGDIR_SHIFT)

/* to find an entry in a page-table-directory */
#define pgd_offset(mm, address) \
((mm)->pgd + ((address) >> PGDIR_SHIFT))

/* to find an entry in a kernel page-table-directory */
#define pgd_offset_k(address) pgd_offset(&init_mm, address)

/* Find an entry in the second-level page table.. */

#if CONFIG_PGTABLE_LEVELS == 3
#define pmd_index(addr)         (((addr) >> PMD_SHIFT) & (PTRS_PER_PMD - 1))
#define pmd_offset(dir,address) \
((pmd_t *) pgd_page_vaddr(*(dir)) + pmd_index(address))
#else
#define pmd_offset(dir,addr) ((pmd_t *) dir)
#endif

/* Find an entry in the third-level page table.. */ 
#define pte_index(address) (((address) >> PAGE_SHIFT) & (PTRS_PER_PTE-1))
#define pte_offset_kernel(pmd, address) \
	((pte_t *) pmd_page_vaddr(*(pmd)) + pte_index(address))
#define pte_offset_map(pmd, address) pte_offset_kernel(pmd, address)
#define pte_unmap(pte) do { } while (0)

#define pte_unmap(pte)			do { } while (0)
#define pte_unmap_nested(pte)		do { } while (0)

extern void paging_init (void);

/* Used for deferring calls to flush_dcache_page() */

#define PG_dcache_dirty         PG_arch_1

extern void update_mmu_cache(struct vm_area_struct *, unsigned long, pte_t *);

/* Encode and de-code a swap entry */

#define __swp_type(x)                     ((x).val & 0x1f)
#define __swp_offset(x)                   ( (((x).val >> 6) &  0x7) | \
					  (((x).val >> 8) & ~0x7) )
#define __swp_entry(type, offset)         ((swp_entry_t) { (type) | \
					    ((offset &  0x7) << 6) | \
					    ((offset & ~0x7) << 8) })
#define __pte_to_swp_entry(pte)		((swp_entry_t) { pte_val(pte) })
#define __swp_entry_to_pte(x)		((pte_t) { (x).val })

static inline int ptep_test_and_clear_young(struct vm_area_struct *vma, unsigned long addr, pte_t *ptep)
{
	pte_t pte;
	unsigned long flags;

	if (!pte_young(*ptep))
		return 0;

	spin_lock_irqsave(&pa_tlb_lock, flags);
	pte = *ptep;
	if (!pte_young(pte)) {
		spin_unlock_irqrestore(&pa_tlb_lock, flags);
		return 0;
	}
	purge_tlb_entries(vma->vm_mm, addr);
<<<<<<< HEAD
=======
	set_pte(ptep, pte_mkold(pte));
>>>>>>> f2ed3bfc
	spin_unlock_irqrestore(&pa_tlb_lock, flags);
	return 1;
}

struct mm_struct;
static inline pte_t ptep_get_and_clear(struct mm_struct *mm, unsigned long addr, pte_t *ptep)
{
	pte_t old_pte;
	unsigned long flags;

	spin_lock_irqsave(&pa_tlb_lock, flags);
	old_pte = *ptep;
<<<<<<< HEAD
	set_pte(ptep, __pte(0));
	if (pte_inserted(old_pte))
		purge_tlb_entries(mm, addr);
=======
	if (pte_inserted(old_pte))
		purge_tlb_entries(mm, addr);
	set_pte(ptep, __pte(0));
>>>>>>> f2ed3bfc
	spin_unlock_irqrestore(&pa_tlb_lock, flags);

	return old_pte;
}

static inline void ptep_set_wrprotect(struct mm_struct *mm, unsigned long addr, pte_t *ptep)
{
	unsigned long flags;
	spin_lock_irqsave(&pa_tlb_lock, flags);
<<<<<<< HEAD
	set_pte(ptep, pte_wrprotect(*ptep));
	purge_tlb_entries(mm, addr);
=======
	purge_tlb_entries(mm, addr);
	set_pte(ptep, pte_wrprotect(*ptep));
>>>>>>> f2ed3bfc
	spin_unlock_irqrestore(&pa_tlb_lock, flags);
}

#define pte_same(A,B)	(pte_val(A) == pte_val(B))

#endif /* !__ASSEMBLY__ */


/* TLB page size encoding - see table 3-1 in parisc20.pdf */
#define _PAGE_SIZE_ENCODING_4K		0
#define _PAGE_SIZE_ENCODING_16K		1
#define _PAGE_SIZE_ENCODING_64K		2
#define _PAGE_SIZE_ENCODING_256K	3
#define _PAGE_SIZE_ENCODING_1M		4
#define _PAGE_SIZE_ENCODING_4M		5
#define _PAGE_SIZE_ENCODING_16M		6
#define _PAGE_SIZE_ENCODING_64M		7

#if defined(CONFIG_PARISC_PAGE_SIZE_4KB)
# define _PAGE_SIZE_ENCODING_DEFAULT _PAGE_SIZE_ENCODING_4K
#elif defined(CONFIG_PARISC_PAGE_SIZE_16KB)
# define _PAGE_SIZE_ENCODING_DEFAULT _PAGE_SIZE_ENCODING_16K
#elif defined(CONFIG_PARISC_PAGE_SIZE_64KB)
# define _PAGE_SIZE_ENCODING_DEFAULT _PAGE_SIZE_ENCODING_64K
#endif


#define pgprot_noncached(prot) __pgprot(pgprot_val(prot) | _PAGE_NO_CACHE)

/* We provide our own get_unmapped_area to provide cache coherency */

#define HAVE_ARCH_UNMAPPED_AREA
#define HAVE_ARCH_UNMAPPED_AREA_TOPDOWN

#define __HAVE_ARCH_PTEP_TEST_AND_CLEAR_YOUNG
#define __HAVE_ARCH_PTEP_GET_AND_CLEAR
#define __HAVE_ARCH_PTEP_SET_WRPROTECT
#define __HAVE_ARCH_PTE_SAME
#include <asm-generic/pgtable.h>

#endif /* _PARISC_PGTABLE_H */<|MERGE_RESOLUTION|>--- conflicted
+++ resolved
@@ -65,15 +65,9 @@
 		unsigned long flags;				\
 		spin_lock_irqsave(&pa_tlb_lock, flags);		\
 		old_pte = *ptep;				\
-<<<<<<< HEAD
-		set_pte(ptep, pteval);				\
-		if (pte_inserted(old_pte))			\
-			purge_tlb_entries(mm, addr);		\
-=======
 		if (pte_inserted(old_pte))			\
 			purge_tlb_entries(mm, addr);		\
 		set_pte(ptep, pteval);				\
->>>>>>> f2ed3bfc
 		spin_unlock_irqrestore(&pa_tlb_lock, flags);	\
 	} while (0)
 
@@ -485,10 +479,7 @@
 		return 0;
 	}
 	purge_tlb_entries(vma->vm_mm, addr);
-<<<<<<< HEAD
-=======
 	set_pte(ptep, pte_mkold(pte));
->>>>>>> f2ed3bfc
 	spin_unlock_irqrestore(&pa_tlb_lock, flags);
 	return 1;
 }
@@ -501,15 +492,9 @@
 
 	spin_lock_irqsave(&pa_tlb_lock, flags);
 	old_pte = *ptep;
-<<<<<<< HEAD
-	set_pte(ptep, __pte(0));
-	if (pte_inserted(old_pte))
-		purge_tlb_entries(mm, addr);
-=======
 	if (pte_inserted(old_pte))
 		purge_tlb_entries(mm, addr);
 	set_pte(ptep, __pte(0));
->>>>>>> f2ed3bfc
 	spin_unlock_irqrestore(&pa_tlb_lock, flags);
 
 	return old_pte;
@@ -519,13 +504,8 @@
 {
 	unsigned long flags;
 	spin_lock_irqsave(&pa_tlb_lock, flags);
-<<<<<<< HEAD
-	set_pte(ptep, pte_wrprotect(*ptep));
-	purge_tlb_entries(mm, addr);
-=======
 	purge_tlb_entries(mm, addr);
 	set_pte(ptep, pte_wrprotect(*ptep));
->>>>>>> f2ed3bfc
 	spin_unlock_irqrestore(&pa_tlb_lock, flags);
 }
 
