--- conflicted
+++ resolved
@@ -291,13 +291,8 @@
 SYM_INNER_LABEL(srso_safe_ret, SYM_L_GLOBAL)
 	lea 8(%_ASM_SP), %_ASM_SP
 	ret
-<<<<<<< HEAD
-	int3
-	int3
-=======
-	int3
-	int3
->>>>>>> ccf0a997
+	int3
+	int3
 	/* end of movabs */
 	lfence
 	call srso_safe_ret
@@ -312,7 +307,6 @@
 	call srso_safe_ret
 	ud2
 SYM_CODE_END(srso_return_thunk)
-<<<<<<< HEAD
 
 SYM_FUNC_START(entry_untrain_ret)
 	ALTERNATIVE_2 "jmp retbleed_untrain_ret", \
@@ -321,16 +315,6 @@
 SYM_FUNC_END(entry_untrain_ret)
 __EXPORT_THUNK(entry_untrain_ret)
 
-=======
-
-SYM_FUNC_START(entry_untrain_ret)
-	ALTERNATIVE_2 "jmp retbleed_untrain_ret", \
-		      "jmp srso_untrain_ret", X86_FEATURE_SRSO, \
-		      "jmp srso_alias_untrain_ret", X86_FEATURE_SRSO_ALIAS
-SYM_FUNC_END(entry_untrain_ret)
-__EXPORT_THUNK(entry_untrain_ret)
-
->>>>>>> ccf0a997
 SYM_CODE_START(__x86_return_thunk)
 	UNWIND_HINT_FUNC
 	ANNOTATE_NOENDBR
