--- conflicted
+++ resolved
@@ -78,10 +78,6 @@
 	xorl %eax, %eax
 .L_done:
 	RET
-<<<<<<< HEAD
-SYM_FUNC_END(copy_mc_fragile)
-=======
->>>>>>> 29549c70
 
 	/*
 	 * Return number of bytes not copied for any failure. Note that
@@ -135,10 +131,6 @@
 	/* Copy successful. Return zero */
 	xorl %eax, %eax
 	RET
-<<<<<<< HEAD
-SYM_FUNC_END(copy_mc_enhanced_fast_string)
-=======
->>>>>>> 29549c70
 
 .E_copy:
 	/*
