// SPDX-License-Identifier: GPL-2.0-only

/*
 * Local APIC virtualization
 *
 * Copyright (C) 2006 Qumranet, Inc.
 * Copyright (C) 2007 Novell
 * Copyright (C) 2007 Intel
 * Copyright 2009 Red Hat, Inc. and/or its affiliates.
 *
 * Authors:
 *   Dor Laor <dor.laor@qumranet.com>
 *   Gregory Haskins <ghaskins@novell.com>
 *   Yaozu (Eddie) Dong <eddie.dong@intel.com>
 *
 * Based on Xen 3.1 code, Copyright (c) 2004, Intel Corporation.
 */

#include <linux/kvm_host.h>
#include <linux/kvm.h>
#include <linux/mm.h>
#include <linux/highmem.h>
#include <linux/smp.h>
#include <linux/hrtimer.h>
#include <linux/io.h>
#include <linux/export.h>
#include <linux/math64.h>
#include <linux/slab.h>
#include <asm/processor.h>
#include <asm/msr.h>
#include <asm/page.h>
#include <asm/current.h>
#include <asm/apicdef.h>
#include <asm/delay.h>
#include <linux/atomic.h>
#include <linux/jump_label.h>
#include "kvm_cache_regs.h"
#include "irq.h"
#include "ioapic.h"
#include "trace.h"
#include "x86.h"
#include "cpuid.h"
#include "hyperv.h"

#ifndef CONFIG_X86_64
#define mod_64(x, y) ((x) - (y) * div64_u64(x, y))
#else
#define mod_64(x, y) ((x) % (y))
#endif

#define PRId64 "d"
#define PRIx64 "llx"
#define PRIu64 "u"
#define PRIo64 "o"

/* 14 is the version for Xeon and Pentium 8.4.8*/
#define APIC_VERSION			(0x14UL | ((KVM_APIC_LVT_NUM - 1) << 16))
#define LAPIC_MMIO_LENGTH		(1 << 12)
/* followed define is not in apicdef.h */
#define MAX_APIC_VECTOR			256
#define APIC_VECTORS_PER_REG		32

static bool lapic_timer_advance_dynamic __read_mostly;
#define LAPIC_TIMER_ADVANCE_ADJUST_MIN	100	/* clock cycles */
#define LAPIC_TIMER_ADVANCE_ADJUST_MAX	10000	/* clock cycles */
#define LAPIC_TIMER_ADVANCE_NS_INIT	1000
#define LAPIC_TIMER_ADVANCE_NS_MAX     5000
/* step-by-step approximation to mitigate fluctuation */
#define LAPIC_TIMER_ADVANCE_ADJUST_STEP 8

static inline int apic_test_vector(int vec, void *bitmap)
{
	return test_bit(VEC_POS(vec), (bitmap) + REG_POS(vec));
}

bool kvm_apic_pending_eoi(struct kvm_vcpu *vcpu, int vector)
{
	struct kvm_lapic *apic = vcpu->arch.apic;

	return apic_test_vector(vector, apic->regs + APIC_ISR) ||
		apic_test_vector(vector, apic->regs + APIC_IRR);
}

static inline int __apic_test_and_set_vector(int vec, void *bitmap)
{
	return __test_and_set_bit(VEC_POS(vec), (bitmap) + REG_POS(vec));
}

static inline int __apic_test_and_clear_vector(int vec, void *bitmap)
{
	return __test_and_clear_bit(VEC_POS(vec), (bitmap) + REG_POS(vec));
}

__read_mostly DEFINE_STATIC_KEY_DEFERRED_FALSE(apic_hw_disabled, HZ);
__read_mostly DEFINE_STATIC_KEY_DEFERRED_FALSE(apic_sw_disabled, HZ);

static inline int apic_enabled(struct kvm_lapic *apic)
{
	return kvm_apic_sw_enabled(apic) &&	kvm_apic_hw_enabled(apic);
}

#define LVT_MASK	\
	(APIC_LVT_MASKED | APIC_SEND_PENDING | APIC_VECTOR_MASK)

#define LINT_MASK	\
	(LVT_MASK | APIC_MODE_MASK | APIC_INPUT_POLARITY | \
	 APIC_LVT_REMOTE_IRR | APIC_LVT_LEVEL_TRIGGER)

static inline u32 kvm_x2apic_id(struct kvm_lapic *apic)
{
	return apic->vcpu->vcpu_id;
}

static bool kvm_can_post_timer_interrupt(struct kvm_vcpu *vcpu)
{
	return pi_inject_timer && kvm_vcpu_apicv_active(vcpu);
}

bool kvm_can_use_hv_timer(struct kvm_vcpu *vcpu)
{
	return kvm_x86_ops.set_hv_timer
	       && !(kvm_mwait_in_guest(vcpu->kvm) ||
		    kvm_can_post_timer_interrupt(vcpu));
}
EXPORT_SYMBOL_GPL(kvm_can_use_hv_timer);

static bool kvm_use_posted_timer_interrupt(struct kvm_vcpu *vcpu)
{
	return kvm_can_post_timer_interrupt(vcpu) && vcpu->mode == IN_GUEST_MODE;
}

static inline bool kvm_apic_map_get_logical_dest(struct kvm_apic_map *map,
		u32 dest_id, struct kvm_lapic ***cluster, u16 *mask) {
	switch (map->mode) {
	case KVM_APIC_MODE_X2APIC: {
		u32 offset = (dest_id >> 16) * 16;
		u32 max_apic_id = map->max_apic_id;

		if (offset <= max_apic_id) {
			u8 cluster_size = min(max_apic_id - offset + 1, 16U);

			offset = array_index_nospec(offset, map->max_apic_id + 1);
			*cluster = &map->phys_map[offset];
			*mask = dest_id & (0xffff >> (16 - cluster_size));
		} else {
			*mask = 0;
		}

		return true;
		}
	case KVM_APIC_MODE_XAPIC_FLAT:
		*cluster = map->xapic_flat_map;
		*mask = dest_id & 0xff;
		return true;
	case KVM_APIC_MODE_XAPIC_CLUSTER:
		*cluster = map->xapic_cluster_map[(dest_id >> 4) & 0xf];
		*mask = dest_id & 0xf;
		return true;
	default:
		/* Not optimized. */
		return false;
	}
}

static void kvm_apic_map_free(struct rcu_head *rcu)
{
	struct kvm_apic_map *map = container_of(rcu, struct kvm_apic_map, rcu);

	kvfree(map);
}

/*
 * CLEAN -> DIRTY and UPDATE_IN_PROGRESS -> DIRTY changes happen without a lock.
 *
 * DIRTY -> UPDATE_IN_PROGRESS and UPDATE_IN_PROGRESS -> CLEAN happen with
 * apic_map_lock_held.
 */
enum {
	CLEAN,
	UPDATE_IN_PROGRESS,
	DIRTY
};

void kvm_recalculate_apic_map(struct kvm *kvm)
{
	struct kvm_apic_map *new, *old = NULL;
	struct kvm_vcpu *vcpu;
	int i;
	u32 max_id = 255; /* enough space for any xAPIC ID */

	/* Read kvm->arch.apic_map_dirty before kvm->arch.apic_map.  */
	if (atomic_read_acquire(&kvm->arch.apic_map_dirty) == CLEAN)
		return;

	WARN_ONCE(!irqchip_in_kernel(kvm),
		  "Dirty APIC map without an in-kernel local APIC");

	mutex_lock(&kvm->arch.apic_map_lock);
	/*
	 * Read kvm->arch.apic_map_dirty before kvm->arch.apic_map
	 * (if clean) or the APIC registers (if dirty).
	 */
	if (atomic_cmpxchg_acquire(&kvm->arch.apic_map_dirty,
				   DIRTY, UPDATE_IN_PROGRESS) == CLEAN) {
		/* Someone else has updated the map. */
		mutex_unlock(&kvm->arch.apic_map_lock);
		return;
	}

	kvm_for_each_vcpu(i, vcpu, kvm)
		if (kvm_apic_present(vcpu))
			max_id = max(max_id, kvm_x2apic_id(vcpu->arch.apic));

	new = kvzalloc(sizeof(struct kvm_apic_map) +
	                   sizeof(struct kvm_lapic *) * ((u64)max_id + 1),
			   GFP_KERNEL_ACCOUNT);

	if (!new)
		goto out;

	new->max_apic_id = max_id;

	kvm_for_each_vcpu(i, vcpu, kvm) {
		struct kvm_lapic *apic = vcpu->arch.apic;
		struct kvm_lapic **cluster;
		u16 mask;
		u32 ldr;
		u8 xapic_id;
		u32 x2apic_id;

		if (!kvm_apic_present(vcpu))
			continue;

		xapic_id = kvm_xapic_id(apic);
		x2apic_id = kvm_x2apic_id(apic);

		/* Hotplug hack: see kvm_apic_match_physical_addr(), ... */
		if ((apic_x2apic_mode(apic) || x2apic_id > 0xff) &&
				x2apic_id <= new->max_apic_id)
			new->phys_map[x2apic_id] = apic;
		/*
		 * ... xAPIC ID of VCPUs with APIC ID > 0xff will wrap-around,
		 * prevent them from masking VCPUs with APIC ID <= 0xff.
		 */
		if (!apic_x2apic_mode(apic) && !new->phys_map[xapic_id])
			new->phys_map[xapic_id] = apic;

		if (!kvm_apic_sw_enabled(apic))
			continue;

		ldr = kvm_lapic_get_reg(apic, APIC_LDR);

		if (apic_x2apic_mode(apic)) {
			new->mode |= KVM_APIC_MODE_X2APIC;
		} else if (ldr) {
			ldr = GET_APIC_LOGICAL_ID(ldr);
			if (kvm_lapic_get_reg(apic, APIC_DFR) == APIC_DFR_FLAT)
				new->mode |= KVM_APIC_MODE_XAPIC_FLAT;
			else
				new->mode |= KVM_APIC_MODE_XAPIC_CLUSTER;
		}

		if (!kvm_apic_map_get_logical_dest(new, ldr, &cluster, &mask))
			continue;

		if (mask)
			cluster[ffs(mask) - 1] = apic;
	}
out:
	old = rcu_dereference_protected(kvm->arch.apic_map,
			lockdep_is_held(&kvm->arch.apic_map_lock));
	rcu_assign_pointer(kvm->arch.apic_map, new);
	/*
	 * Write kvm->arch.apic_map before clearing apic->apic_map_dirty.
	 * If another update has come in, leave it DIRTY.
	 */
	atomic_cmpxchg_release(&kvm->arch.apic_map_dirty,
			       UPDATE_IN_PROGRESS, CLEAN);
	mutex_unlock(&kvm->arch.apic_map_lock);

	if (old)
		call_rcu(&old->rcu, kvm_apic_map_free);

	kvm_make_scan_ioapic_request(kvm);
}

static inline void apic_set_spiv(struct kvm_lapic *apic, u32 val)
{
	bool enabled = val & APIC_SPIV_APIC_ENABLED;

	kvm_lapic_set_reg(apic, APIC_SPIV, val);

	if (enabled != apic->sw_enabled) {
		apic->sw_enabled = enabled;
		if (enabled)
			static_branch_slow_dec_deferred(&apic_sw_disabled);
		else
			static_branch_inc(&apic_sw_disabled.key);

		atomic_set_release(&apic->vcpu->kvm->arch.apic_map_dirty, DIRTY);
	}

	/* Check if there are APF page ready requests pending */
	if (enabled)
		kvm_make_request(KVM_REQ_APF_READY, apic->vcpu);
}

static inline void kvm_apic_set_xapic_id(struct kvm_lapic *apic, u8 id)
{
	kvm_lapic_set_reg(apic, APIC_ID, id << 24);
	atomic_set_release(&apic->vcpu->kvm->arch.apic_map_dirty, DIRTY);
}

static inline void kvm_apic_set_ldr(struct kvm_lapic *apic, u32 id)
{
	kvm_lapic_set_reg(apic, APIC_LDR, id);
	atomic_set_release(&apic->vcpu->kvm->arch.apic_map_dirty, DIRTY);
}

static inline void kvm_apic_set_dfr(struct kvm_lapic *apic, u32 val)
{
	kvm_lapic_set_reg(apic, APIC_DFR, val);
	atomic_set_release(&apic->vcpu->kvm->arch.apic_map_dirty, DIRTY);
}

static inline u32 kvm_apic_calc_x2apic_ldr(u32 id)
{
	return ((id >> 4) << 16) | (1 << (id & 0xf));
}

static inline void kvm_apic_set_x2apic_id(struct kvm_lapic *apic, u32 id)
{
	u32 ldr = kvm_apic_calc_x2apic_ldr(id);

	WARN_ON_ONCE(id != apic->vcpu->vcpu_id);

	kvm_lapic_set_reg(apic, APIC_ID, id);
	kvm_lapic_set_reg(apic, APIC_LDR, ldr);
	atomic_set_release(&apic->vcpu->kvm->arch.apic_map_dirty, DIRTY);
}

static inline int apic_lvt_enabled(struct kvm_lapic *apic, int lvt_type)
{
	return !(kvm_lapic_get_reg(apic, lvt_type) & APIC_LVT_MASKED);
}

static inline int apic_lvtt_oneshot(struct kvm_lapic *apic)
{
	return apic->lapic_timer.timer_mode == APIC_LVT_TIMER_ONESHOT;
}

static inline int apic_lvtt_period(struct kvm_lapic *apic)
{
	return apic->lapic_timer.timer_mode == APIC_LVT_TIMER_PERIODIC;
}

static inline int apic_lvtt_tscdeadline(struct kvm_lapic *apic)
{
	return apic->lapic_timer.timer_mode == APIC_LVT_TIMER_TSCDEADLINE;
}

static inline int apic_lvt_nmi_mode(u32 lvt_val)
{
	return (lvt_val & (APIC_MODE_MASK | APIC_LVT_MASKED)) == APIC_DM_NMI;
}

void kvm_apic_set_version(struct kvm_vcpu *vcpu)
{
	struct kvm_lapic *apic = vcpu->arch.apic;
	u32 v = APIC_VERSION;

	if (!lapic_in_kernel(vcpu))
		return;

	/*
	 * KVM emulates 82093AA datasheet (with in-kernel IOAPIC implementation)
	 * which doesn't have EOI register; Some buggy OSes (e.g. Windows with
	 * Hyper-V role) disable EOI broadcast in lapic not checking for IOAPIC
	 * version first and level-triggered interrupts never get EOIed in
	 * IOAPIC.
	 */
	if (guest_cpuid_has(vcpu, X86_FEATURE_X2APIC) &&
	    !ioapic_in_kernel(vcpu->kvm))
		v |= APIC_LVR_DIRECTED_EOI;
	kvm_lapic_set_reg(apic, APIC_LVR, v);
}

static const unsigned int apic_lvt_mask[KVM_APIC_LVT_NUM] = {
	LVT_MASK ,      /* part LVTT mask, timer mode mask added at runtime */
	LVT_MASK | APIC_MODE_MASK,	/* LVTTHMR */
	LVT_MASK | APIC_MODE_MASK,	/* LVTPC */
	LINT_MASK, LINT_MASK,	/* LVT0-1 */
	LVT_MASK		/* LVTERR */
};

static int find_highest_vector(void *bitmap)
{
	int vec;
	u32 *reg;

	for (vec = MAX_APIC_VECTOR - APIC_VECTORS_PER_REG;
	     vec >= 0; vec -= APIC_VECTORS_PER_REG) {
		reg = bitmap + REG_POS(vec);
		if (*reg)
			return __fls(*reg) + vec;
	}

	return -1;
}

static u8 count_vectors(void *bitmap)
{
	int vec;
	u32 *reg;
	u8 count = 0;

	for (vec = 0; vec < MAX_APIC_VECTOR; vec += APIC_VECTORS_PER_REG) {
		reg = bitmap + REG_POS(vec);
		count += hweight32(*reg);
	}

	return count;
}

bool __kvm_apic_update_irr(u32 *pir, void *regs, int *max_irr)
{
	u32 i, vec;
	u32 pir_val, irr_val, prev_irr_val;
	int max_updated_irr;

	max_updated_irr = -1;
	*max_irr = -1;

	for (i = vec = 0; i <= 7; i++, vec += 32) {
		pir_val = READ_ONCE(pir[i]);
		irr_val = *((u32 *)(regs + APIC_IRR + i * 0x10));
		if (pir_val) {
			prev_irr_val = irr_val;
			irr_val |= xchg(&pir[i], 0);
			*((u32 *)(regs + APIC_IRR + i * 0x10)) = irr_val;
			if (prev_irr_val != irr_val) {
				max_updated_irr =
					__fls(irr_val ^ prev_irr_val) + vec;
			}
		}
		if (irr_val)
			*max_irr = __fls(irr_val) + vec;
	}

	return ((max_updated_irr != -1) &&
		(max_updated_irr == *max_irr));
}
EXPORT_SYMBOL_GPL(__kvm_apic_update_irr);

bool kvm_apic_update_irr(struct kvm_vcpu *vcpu, u32 *pir, int *max_irr)
{
	struct kvm_lapic *apic = vcpu->arch.apic;

	return __kvm_apic_update_irr(pir, apic->regs, max_irr);
}
EXPORT_SYMBOL_GPL(kvm_apic_update_irr);

static inline int apic_search_irr(struct kvm_lapic *apic)
{
	return find_highest_vector(apic->regs + APIC_IRR);
}

static inline int apic_find_highest_irr(struct kvm_lapic *apic)
{
	int result;

	/*
	 * Note that irr_pending is just a hint. It will be always
	 * true with virtual interrupt delivery enabled.
	 */
	if (!apic->irr_pending)
		return -1;

	result = apic_search_irr(apic);
	ASSERT(result == -1 || result >= 16);

	return result;
}

static inline void apic_clear_irr(int vec, struct kvm_lapic *apic)
{
	struct kvm_vcpu *vcpu;

	vcpu = apic->vcpu;

	if (unlikely(vcpu->arch.apicv_active)) {
		/* need to update RVI */
		kvm_lapic_clear_vector(vec, apic->regs + APIC_IRR);
		static_call(kvm_x86_hwapic_irr_update)(vcpu,
				apic_find_highest_irr(apic));
	} else {
		apic->irr_pending = false;
		kvm_lapic_clear_vector(vec, apic->regs + APIC_IRR);
		if (apic_search_irr(apic) != -1)
			apic->irr_pending = true;
	}
}

void kvm_apic_clear_irr(struct kvm_vcpu *vcpu, int vec)
{
	apic_clear_irr(vec, vcpu->arch.apic);
}
EXPORT_SYMBOL_GPL(kvm_apic_clear_irr);

static inline void apic_set_isr(int vec, struct kvm_lapic *apic)
{
	struct kvm_vcpu *vcpu;

	if (__apic_test_and_set_vector(vec, apic->regs + APIC_ISR))
		return;

	vcpu = apic->vcpu;

	/*
	 * With APIC virtualization enabled, all caching is disabled
	 * because the processor can modify ISR under the hood.  Instead
	 * just set SVI.
	 */
	if (unlikely(vcpu->arch.apicv_active))
		static_call(kvm_x86_hwapic_isr_update)(vcpu, vec);
	else {
		++apic->isr_count;
		BUG_ON(apic->isr_count > MAX_APIC_VECTOR);
		/*
		 * ISR (in service register) bit is set when injecting an interrupt.
		 * The highest vector is injected. Thus the latest bit set matches
		 * the highest bit in ISR.
		 */
		apic->highest_isr_cache = vec;
	}
}

static inline int apic_find_highest_isr(struct kvm_lapic *apic)
{
	int result;

	/*
	 * Note that isr_count is always 1, and highest_isr_cache
	 * is always -1, with APIC virtualization enabled.
	 */
	if (!apic->isr_count)
		return -1;
	if (likely(apic->highest_isr_cache != -1))
		return apic->highest_isr_cache;

	result = find_highest_vector(apic->regs + APIC_ISR);
	ASSERT(result == -1 || result >= 16);

	return result;
}

static inline void apic_clear_isr(int vec, struct kvm_lapic *apic)
{
	struct kvm_vcpu *vcpu;
	if (!__apic_test_and_clear_vector(vec, apic->regs + APIC_ISR))
		return;

	vcpu = apic->vcpu;

	/*
	 * We do get here for APIC virtualization enabled if the guest
	 * uses the Hyper-V APIC enlightenment.  In this case we may need
	 * to trigger a new interrupt delivery by writing the SVI field;
	 * on the other hand isr_count and highest_isr_cache are unused
	 * and must be left alone.
	 */
	if (unlikely(vcpu->arch.apicv_active))
		static_call(kvm_x86_hwapic_isr_update)(vcpu,
						apic_find_highest_isr(apic));
	else {
		--apic->isr_count;
		BUG_ON(apic->isr_count < 0);
		apic->highest_isr_cache = -1;
	}
}

int kvm_lapic_find_highest_irr(struct kvm_vcpu *vcpu)
{
	/* This may race with setting of irr in __apic_accept_irq() and
	 * value returned may be wrong, but kvm_vcpu_kick() in __apic_accept_irq
	 * will cause vmexit immediately and the value will be recalculated
	 * on the next vmentry.
	 */
	return apic_find_highest_irr(vcpu->arch.apic);
}
EXPORT_SYMBOL_GPL(kvm_lapic_find_highest_irr);

static int __apic_accept_irq(struct kvm_lapic *apic, int delivery_mode,
			     int vector, int level, int trig_mode,
			     struct dest_map *dest_map);

int kvm_apic_set_irq(struct kvm_vcpu *vcpu, struct kvm_lapic_irq *irq,
		     struct dest_map *dest_map)
{
	struct kvm_lapic *apic = vcpu->arch.apic;

	return __apic_accept_irq(apic, irq->delivery_mode, irq->vector,
			irq->level, irq->trig_mode, dest_map);
}

static int __pv_send_ipi(unsigned long *ipi_bitmap, struct kvm_apic_map *map,
			 struct kvm_lapic_irq *irq, u32 min)
{
	int i, count = 0;
	struct kvm_vcpu *vcpu;

	if (min > map->max_apic_id)
		return 0;

	for_each_set_bit(i, ipi_bitmap,
		min((u32)BITS_PER_LONG, (map->max_apic_id - min + 1))) {
		if (map->phys_map[min + i]) {
			vcpu = map->phys_map[min + i]->vcpu;
			count += kvm_apic_set_irq(vcpu, irq, NULL);
		}
	}

	return count;
}

int kvm_pv_send_ipi(struct kvm *kvm, unsigned long ipi_bitmap_low,
		    unsigned long ipi_bitmap_high, u32 min,
		    unsigned long icr, int op_64_bit)
{
	struct kvm_apic_map *map;
	struct kvm_lapic_irq irq = {0};
	int cluster_size = op_64_bit ? 64 : 32;
	int count;

	if (icr & (APIC_DEST_MASK | APIC_SHORT_MASK))
		return -KVM_EINVAL;

	irq.vector = icr & APIC_VECTOR_MASK;
	irq.delivery_mode = icr & APIC_MODE_MASK;
	irq.level = (icr & APIC_INT_ASSERT) != 0;
	irq.trig_mode = icr & APIC_INT_LEVELTRIG;

	rcu_read_lock();
	map = rcu_dereference(kvm->arch.apic_map);

	count = -EOPNOTSUPP;
	if (likely(map)) {
		count = __pv_send_ipi(&ipi_bitmap_low, map, &irq, min);
		min += cluster_size;
		count += __pv_send_ipi(&ipi_bitmap_high, map, &irq, min);
	}

	rcu_read_unlock();
	return count;
}

static int pv_eoi_put_user(struct kvm_vcpu *vcpu, u8 val)
{

	return kvm_write_guest_cached(vcpu->kvm, &vcpu->arch.pv_eoi.data, &val,
				      sizeof(val));
}

static int pv_eoi_get_user(struct kvm_vcpu *vcpu, u8 *val)
{

	return kvm_read_guest_cached(vcpu->kvm, &vcpu->arch.pv_eoi.data, val,
				      sizeof(*val));
}

static inline bool pv_eoi_enabled(struct kvm_vcpu *vcpu)
{
	return vcpu->arch.pv_eoi.msr_val & KVM_MSR_ENABLED;
}

static bool pv_eoi_get_pending(struct kvm_vcpu *vcpu)
{
	u8 val;
	if (pv_eoi_get_user(vcpu, &val) < 0) {
		printk(KERN_WARNING "Can't read EOI MSR value: 0x%llx\n",
			   (unsigned long long)vcpu->arch.pv_eoi.msr_val);
		return false;
	}
<<<<<<< HEAD
	return val & 0x1;
=======
	return val & KVM_PV_EOI_ENABLED;
>>>>>>> c1084c27
}

static void pv_eoi_set_pending(struct kvm_vcpu *vcpu)
{
	if (pv_eoi_put_user(vcpu, KVM_PV_EOI_ENABLED) < 0) {
		printk(KERN_WARNING "Can't set EOI MSR value: 0x%llx\n",
			   (unsigned long long)vcpu->arch.pv_eoi.msr_val);
		return;
	}
	__set_bit(KVM_APIC_PV_EOI_PENDING, &vcpu->arch.apic_attention);
}

static void pv_eoi_clr_pending(struct kvm_vcpu *vcpu)
{
	if (pv_eoi_put_user(vcpu, KVM_PV_EOI_DISABLED) < 0) {
		printk(KERN_WARNING "Can't clear EOI MSR value: 0x%llx\n",
			   (unsigned long long)vcpu->arch.pv_eoi.msr_val);
		return;
	}
	__clear_bit(KVM_APIC_PV_EOI_PENDING, &vcpu->arch.apic_attention);
}

static int apic_has_interrupt_for_ppr(struct kvm_lapic *apic, u32 ppr)
{
	int highest_irr;
	if (apic->vcpu->arch.apicv_active)
		highest_irr = static_call(kvm_x86_sync_pir_to_irr)(apic->vcpu);
	else
		highest_irr = apic_find_highest_irr(apic);
	if (highest_irr == -1 || (highest_irr & 0xF0) <= ppr)
		return -1;
	return highest_irr;
}

static bool __apic_update_ppr(struct kvm_lapic *apic, u32 *new_ppr)
{
	u32 tpr, isrv, ppr, old_ppr;
	int isr;

	old_ppr = kvm_lapic_get_reg(apic, APIC_PROCPRI);
	tpr = kvm_lapic_get_reg(apic, APIC_TASKPRI);
	isr = apic_find_highest_isr(apic);
	isrv = (isr != -1) ? isr : 0;

	if ((tpr & 0xf0) >= (isrv & 0xf0))
		ppr = tpr & 0xff;
	else
		ppr = isrv & 0xf0;

	*new_ppr = ppr;
	if (old_ppr != ppr)
		kvm_lapic_set_reg(apic, APIC_PROCPRI, ppr);

	return ppr < old_ppr;
}

static void apic_update_ppr(struct kvm_lapic *apic)
{
	u32 ppr;

	if (__apic_update_ppr(apic, &ppr) &&
	    apic_has_interrupt_for_ppr(apic, ppr) != -1)
		kvm_make_request(KVM_REQ_EVENT, apic->vcpu);
}

void kvm_apic_update_ppr(struct kvm_vcpu *vcpu)
{
	apic_update_ppr(vcpu->arch.apic);
}
EXPORT_SYMBOL_GPL(kvm_apic_update_ppr);

static void apic_set_tpr(struct kvm_lapic *apic, u32 tpr)
{
	kvm_lapic_set_reg(apic, APIC_TASKPRI, tpr);
	apic_update_ppr(apic);
}

static bool kvm_apic_broadcast(struct kvm_lapic *apic, u32 mda)
{
	return mda == (apic_x2apic_mode(apic) ?
			X2APIC_BROADCAST : APIC_BROADCAST);
}

static bool kvm_apic_match_physical_addr(struct kvm_lapic *apic, u32 mda)
{
	if (kvm_apic_broadcast(apic, mda))
		return true;

	if (apic_x2apic_mode(apic))
		return mda == kvm_x2apic_id(apic);

	/*
	 * Hotplug hack: Make LAPIC in xAPIC mode also accept interrupts as if
	 * it were in x2APIC mode.  Hotplugged VCPUs start in xAPIC mode and
	 * this allows unique addressing of VCPUs with APIC ID over 0xff.
	 * The 0xff condition is needed because writeable xAPIC ID.
	 */
	if (kvm_x2apic_id(apic) > 0xff && mda == kvm_x2apic_id(apic))
		return true;

	return mda == kvm_xapic_id(apic);
}

static bool kvm_apic_match_logical_addr(struct kvm_lapic *apic, u32 mda)
{
	u32 logical_id;

	if (kvm_apic_broadcast(apic, mda))
		return true;

	logical_id = kvm_lapic_get_reg(apic, APIC_LDR);

	if (apic_x2apic_mode(apic))
		return ((logical_id >> 16) == (mda >> 16))
		       && (logical_id & mda & 0xffff) != 0;

	logical_id = GET_APIC_LOGICAL_ID(logical_id);

	switch (kvm_lapic_get_reg(apic, APIC_DFR)) {
	case APIC_DFR_FLAT:
		return (logical_id & mda) != 0;
	case APIC_DFR_CLUSTER:
		return ((logical_id >> 4) == (mda >> 4))
		       && (logical_id & mda & 0xf) != 0;
	default:
		return false;
	}
}

/* The KVM local APIC implementation has two quirks:
 *
 *  - Real hardware delivers interrupts destined to x2APIC ID > 0xff to LAPICs
 *    in xAPIC mode if the "destination & 0xff" matches its xAPIC ID.
 *    KVM doesn't do that aliasing.
 *
 *  - in-kernel IOAPIC messages have to be delivered directly to
 *    x2APIC, because the kernel does not support interrupt remapping.
 *    In order to support broadcast without interrupt remapping, x2APIC
 *    rewrites the destination of non-IPI messages from APIC_BROADCAST
 *    to X2APIC_BROADCAST.
 *
 * The broadcast quirk can be disabled with KVM_CAP_X2APIC_API.  This is
 * important when userspace wants to use x2APIC-format MSIs, because
 * APIC_BROADCAST (0xff) is a legal route for "cluster 0, CPUs 0-7".
 */
static u32 kvm_apic_mda(struct kvm_vcpu *vcpu, unsigned int dest_id,
		struct kvm_lapic *source, struct kvm_lapic *target)
{
	bool ipi = source != NULL;

	if (!vcpu->kvm->arch.x2apic_broadcast_quirk_disabled &&
	    !ipi && dest_id == APIC_BROADCAST && apic_x2apic_mode(target))
		return X2APIC_BROADCAST;

	return dest_id;
}

bool kvm_apic_match_dest(struct kvm_vcpu *vcpu, struct kvm_lapic *source,
			   int shorthand, unsigned int dest, int dest_mode)
{
	struct kvm_lapic *target = vcpu->arch.apic;
	u32 mda = kvm_apic_mda(vcpu, dest, source, target);

	ASSERT(target);
	switch (shorthand) {
	case APIC_DEST_NOSHORT:
		if (dest_mode == APIC_DEST_PHYSICAL)
			return kvm_apic_match_physical_addr(target, mda);
		else
			return kvm_apic_match_logical_addr(target, mda);
	case APIC_DEST_SELF:
		return target == source;
	case APIC_DEST_ALLINC:
		return true;
	case APIC_DEST_ALLBUT:
		return target != source;
	default:
		return false;
	}
}
EXPORT_SYMBOL_GPL(kvm_apic_match_dest);

int kvm_vector_to_index(u32 vector, u32 dest_vcpus,
		       const unsigned long *bitmap, u32 bitmap_size)
{
	u32 mod;
	int i, idx = -1;

	mod = vector % dest_vcpus;

	for (i = 0; i <= mod; i++) {
		idx = find_next_bit(bitmap, bitmap_size, idx + 1);
		BUG_ON(idx == bitmap_size);
	}

	return idx;
}

static void kvm_apic_disabled_lapic_found(struct kvm *kvm)
{
	if (!kvm->arch.disabled_lapic_found) {
		kvm->arch.disabled_lapic_found = true;
		printk(KERN_INFO
		       "Disabled LAPIC found during irq injection\n");
	}
}

static bool kvm_apic_is_broadcast_dest(struct kvm *kvm, struct kvm_lapic **src,
		struct kvm_lapic_irq *irq, struct kvm_apic_map *map)
{
	if (kvm->arch.x2apic_broadcast_quirk_disabled) {
		if ((irq->dest_id == APIC_BROADCAST &&
				map->mode != KVM_APIC_MODE_X2APIC))
			return true;
		if (irq->dest_id == X2APIC_BROADCAST)
			return true;
	} else {
		bool x2apic_ipi = src && *src && apic_x2apic_mode(*src);
		if (irq->dest_id == (x2apic_ipi ?
		                     X2APIC_BROADCAST : APIC_BROADCAST))
			return true;
	}

	return false;
}

/* Return true if the interrupt can be handled by using *bitmap as index mask
 * for valid destinations in *dst array.
 * Return false if kvm_apic_map_get_dest_lapic did nothing useful.
 * Note: we may have zero kvm_lapic destinations when we return true, which
 * means that the interrupt should be dropped.  In this case, *bitmap would be
 * zero and *dst undefined.
 */
static inline bool kvm_apic_map_get_dest_lapic(struct kvm *kvm,
		struct kvm_lapic **src, struct kvm_lapic_irq *irq,
		struct kvm_apic_map *map, struct kvm_lapic ***dst,
		unsigned long *bitmap)
{
	int i, lowest;

	if (irq->shorthand == APIC_DEST_SELF && src) {
		*dst = src;
		*bitmap = 1;
		return true;
	} else if (irq->shorthand)
		return false;

	if (!map || kvm_apic_is_broadcast_dest(kvm, src, irq, map))
		return false;

	if (irq->dest_mode == APIC_DEST_PHYSICAL) {
		if (irq->dest_id > map->max_apic_id) {
			*bitmap = 0;
		} else {
			u32 dest_id = array_index_nospec(irq->dest_id, map->max_apic_id + 1);
			*dst = &map->phys_map[dest_id];
			*bitmap = 1;
		}
		return true;
	}

	*bitmap = 0;
	if (!kvm_apic_map_get_logical_dest(map, irq->dest_id, dst,
				(u16 *)bitmap))
		return false;

	if (!kvm_lowest_prio_delivery(irq))
		return true;

	if (!kvm_vector_hashing_enabled()) {
		lowest = -1;
		for_each_set_bit(i, bitmap, 16) {
			if (!(*dst)[i])
				continue;
			if (lowest < 0)
				lowest = i;
			else if (kvm_apic_compare_prio((*dst)[i]->vcpu,
						(*dst)[lowest]->vcpu) < 0)
				lowest = i;
		}
	} else {
		if (!*bitmap)
			return true;

		lowest = kvm_vector_to_index(irq->vector, hweight16(*bitmap),
				bitmap, 16);

		if (!(*dst)[lowest]) {
			kvm_apic_disabled_lapic_found(kvm);
			*bitmap = 0;
			return true;
		}
	}

	*bitmap = (lowest >= 0) ? 1 << lowest : 0;

	return true;
}

bool kvm_irq_delivery_to_apic_fast(struct kvm *kvm, struct kvm_lapic *src,
		struct kvm_lapic_irq *irq, int *r, struct dest_map *dest_map)
{
	struct kvm_apic_map *map;
	unsigned long bitmap;
	struct kvm_lapic **dst = NULL;
	int i;
	bool ret;

	*r = -1;

	if (irq->shorthand == APIC_DEST_SELF) {
		*r = kvm_apic_set_irq(src->vcpu, irq, dest_map);
		return true;
	}

	rcu_read_lock();
	map = rcu_dereference(kvm->arch.apic_map);

	ret = kvm_apic_map_get_dest_lapic(kvm, &src, irq, map, &dst, &bitmap);
	if (ret) {
		*r = 0;
		for_each_set_bit(i, &bitmap, 16) {
			if (!dst[i])
				continue;
			*r += kvm_apic_set_irq(dst[i]->vcpu, irq, dest_map);
		}
	}

	rcu_read_unlock();
	return ret;
}

/*
 * This routine tries to handle interrupts in posted mode, here is how
 * it deals with different cases:
 * - For single-destination interrupts, handle it in posted mode
 * - Else if vector hashing is enabled and it is a lowest-priority
 *   interrupt, handle it in posted mode and use the following mechanism
 *   to find the destination vCPU.
 *	1. For lowest-priority interrupts, store all the possible
 *	   destination vCPUs in an array.
 *	2. Use "guest vector % max number of destination vCPUs" to find
 *	   the right destination vCPU in the array for the lowest-priority
 *	   interrupt.
 * - Otherwise, use remapped mode to inject the interrupt.
 */
bool kvm_intr_is_single_vcpu_fast(struct kvm *kvm, struct kvm_lapic_irq *irq,
			struct kvm_vcpu **dest_vcpu)
{
	struct kvm_apic_map *map;
	unsigned long bitmap;
	struct kvm_lapic **dst = NULL;
	bool ret = false;

	if (irq->shorthand)
		return false;

	rcu_read_lock();
	map = rcu_dereference(kvm->arch.apic_map);

	if (kvm_apic_map_get_dest_lapic(kvm, NULL, irq, map, &dst, &bitmap) &&
			hweight16(bitmap) == 1) {
		unsigned long i = find_first_bit(&bitmap, 16);

		if (dst[i]) {
			*dest_vcpu = dst[i]->vcpu;
			ret = true;
		}
	}

	rcu_read_unlock();
	return ret;
}

/*
 * Add a pending IRQ into lapic.
 * Return 1 if successfully added and 0 if discarded.
 */
static int __apic_accept_irq(struct kvm_lapic *apic, int delivery_mode,
			     int vector, int level, int trig_mode,
			     struct dest_map *dest_map)
{
	int result = 0;
	struct kvm_vcpu *vcpu = apic->vcpu;

	trace_kvm_apic_accept_irq(vcpu->vcpu_id, delivery_mode,
				  trig_mode, vector);
	switch (delivery_mode) {
	case APIC_DM_LOWEST:
		vcpu->arch.apic_arb_prio++;
		fallthrough;
	case APIC_DM_FIXED:
		if (unlikely(trig_mode && !level))
			break;

		/* FIXME add logic for vcpu on reset */
		if (unlikely(!apic_enabled(apic)))
			break;

		result = 1;

		if (dest_map) {
			__set_bit(vcpu->vcpu_id, dest_map->map);
			dest_map->vectors[vcpu->vcpu_id] = vector;
		}

		if (apic_test_vector(vector, apic->regs + APIC_TMR) != !!trig_mode) {
			if (trig_mode)
				kvm_lapic_set_vector(vector,
						     apic->regs + APIC_TMR);
			else
				kvm_lapic_clear_vector(vector,
						       apic->regs + APIC_TMR);
		}

<<<<<<< HEAD
		if (kvm_x86_ops->deliver_posted_interrupt(vcpu, vector)) {
=======
		if (static_call(kvm_x86_deliver_posted_interrupt)(vcpu, vector)) {
>>>>>>> c1084c27
			kvm_lapic_set_irr(vector, apic);
			kvm_make_request(KVM_REQ_EVENT, vcpu);
			kvm_vcpu_kick(vcpu);
		}
		break;

	case APIC_DM_REMRD:
		result = 1;
		vcpu->arch.pv.pv_unhalted = 1;
		kvm_make_request(KVM_REQ_EVENT, vcpu);
		kvm_vcpu_kick(vcpu);
		break;

	case APIC_DM_SMI:
		result = 1;
		kvm_make_request(KVM_REQ_SMI, vcpu);
		kvm_vcpu_kick(vcpu);
		break;

	case APIC_DM_NMI:
		result = 1;
		kvm_inject_nmi(vcpu);
		kvm_vcpu_kick(vcpu);
		break;

	case APIC_DM_INIT:
		if (!trig_mode || level) {
			result = 1;
			/* assumes that there are only KVM_APIC_INIT/SIPI */
			apic->pending_events = (1UL << KVM_APIC_INIT);
			kvm_make_request(KVM_REQ_EVENT, vcpu);
			kvm_vcpu_kick(vcpu);
		}
		break;

	case APIC_DM_STARTUP:
		result = 1;
		apic->sipi_vector = vector;
		/* make sure sipi_vector is visible for the receiver */
		smp_wmb();
		set_bit(KVM_APIC_SIPI, &apic->pending_events);
		kvm_make_request(KVM_REQ_EVENT, vcpu);
		kvm_vcpu_kick(vcpu);
		break;

	case APIC_DM_EXTINT:
		/*
		 * Should only be called by kvm_apic_local_deliver() with LVT0,
		 * before NMI watchdog was enabled. Already handled by
		 * kvm_apic_accept_pic_intr().
		 */
		break;

	default:
		printk(KERN_ERR "TODO: unsupported delivery mode %x\n",
		       delivery_mode);
		break;
	}
	return result;
}

/*
 * This routine identifies the destination vcpus mask meant to receive the
 * IOAPIC interrupts. It either uses kvm_apic_map_get_dest_lapic() to find
 * out the destination vcpus array and set the bitmap or it traverses to
 * each available vcpu to identify the same.
 */
void kvm_bitmap_or_dest_vcpus(struct kvm *kvm, struct kvm_lapic_irq *irq,
			      unsigned long *vcpu_bitmap)
{
	struct kvm_lapic **dest_vcpu = NULL;
	struct kvm_lapic *src = NULL;
	struct kvm_apic_map *map;
	struct kvm_vcpu *vcpu;
	unsigned long bitmap;
	int i, vcpu_idx;
	bool ret;

	rcu_read_lock();
	map = rcu_dereference(kvm->arch.apic_map);

	ret = kvm_apic_map_get_dest_lapic(kvm, &src, irq, map, &dest_vcpu,
					  &bitmap);
	if (ret) {
		for_each_set_bit(i, &bitmap, 16) {
			if (!dest_vcpu[i])
				continue;
			vcpu_idx = dest_vcpu[i]->vcpu->vcpu_idx;
			__set_bit(vcpu_idx, vcpu_bitmap);
		}
	} else {
		kvm_for_each_vcpu(i, vcpu, kvm) {
			if (!kvm_apic_present(vcpu))
				continue;
			if (!kvm_apic_match_dest(vcpu, NULL,
						 irq->shorthand,
						 irq->dest_id,
						 irq->dest_mode))
				continue;
			__set_bit(i, vcpu_bitmap);
		}
	}
	rcu_read_unlock();
}

int kvm_apic_compare_prio(struct kvm_vcpu *vcpu1, struct kvm_vcpu *vcpu2)
{
	return vcpu1->arch.apic_arb_prio - vcpu2->arch.apic_arb_prio;
}

static bool kvm_ioapic_handles_vector(struct kvm_lapic *apic, int vector)
{
	return test_bit(vector, apic->vcpu->arch.ioapic_handled_vectors);
}

static void kvm_ioapic_send_eoi(struct kvm_lapic *apic, int vector)
{
	int trigger_mode;

	/* Eoi the ioapic only if the ioapic doesn't own the vector. */
	if (!kvm_ioapic_handles_vector(apic, vector))
		return;

	/* Request a KVM exit to inform the userspace IOAPIC. */
	if (irqchip_split(apic->vcpu->kvm)) {
		apic->vcpu->arch.pending_ioapic_eoi = vector;
		kvm_make_request(KVM_REQ_IOAPIC_EOI_EXIT, apic->vcpu);
		return;
	}

	if (apic_test_vector(vector, apic->regs + APIC_TMR))
		trigger_mode = IOAPIC_LEVEL_TRIG;
	else
		trigger_mode = IOAPIC_EDGE_TRIG;

	kvm_ioapic_update_eoi(apic->vcpu, vector, trigger_mode);
}

static int apic_set_eoi(struct kvm_lapic *apic)
{
	int vector = apic_find_highest_isr(apic);

	trace_kvm_eoi(apic, vector);

	/*
	 * Not every write EOI will has corresponding ISR,
	 * one example is when Kernel check timer on setup_IO_APIC
	 */
	if (vector == -1)
		return vector;

	apic_clear_isr(vector, apic);
	apic_update_ppr(apic);

	if (to_hv_vcpu(apic->vcpu) &&
	    test_bit(vector, to_hv_synic(apic->vcpu)->vec_bitmap))
		kvm_hv_synic_send_eoi(apic->vcpu, vector);

	kvm_ioapic_send_eoi(apic, vector);
	kvm_make_request(KVM_REQ_EVENT, apic->vcpu);
	return vector;
}

/*
 * this interface assumes a trap-like exit, which has already finished
 * desired side effect including vISR and vPPR update.
 */
void kvm_apic_set_eoi_accelerated(struct kvm_vcpu *vcpu, int vector)
{
	struct kvm_lapic *apic = vcpu->arch.apic;

	trace_kvm_eoi(apic, vector);

	kvm_ioapic_send_eoi(apic, vector);
	kvm_make_request(KVM_REQ_EVENT, apic->vcpu);
}
EXPORT_SYMBOL_GPL(kvm_apic_set_eoi_accelerated);

void kvm_apic_send_ipi(struct kvm_lapic *apic, u32 icr_low, u32 icr_high)
{
	struct kvm_lapic_irq irq;

	irq.vector = icr_low & APIC_VECTOR_MASK;
	irq.delivery_mode = icr_low & APIC_MODE_MASK;
	irq.dest_mode = icr_low & APIC_DEST_MASK;
	irq.level = (icr_low & APIC_INT_ASSERT) != 0;
	irq.trig_mode = icr_low & APIC_INT_LEVELTRIG;
	irq.shorthand = icr_low & APIC_SHORT_MASK;
	irq.msi_redir_hint = false;
	if (apic_x2apic_mode(apic))
		irq.dest_id = icr_high;
	else
		irq.dest_id = GET_APIC_DEST_FIELD(icr_high);

	trace_kvm_apic_ipi(icr_low, irq.dest_id);

	kvm_irq_delivery_to_apic(apic->vcpu->kvm, apic, &irq, NULL);
}

static u32 apic_get_tmcct(struct kvm_lapic *apic)
{
	ktime_t remaining, now;
	s64 ns;
	u32 tmcct;

	ASSERT(apic != NULL);

	/* if initial count is 0, current count should also be 0 */
	if (kvm_lapic_get_reg(apic, APIC_TMICT) == 0 ||
		apic->lapic_timer.period == 0)
		return 0;

	now = ktime_get();
	remaining = ktime_sub(apic->lapic_timer.target_expiration, now);
	if (ktime_to_ns(remaining) < 0)
		remaining = 0;

	ns = mod_64(ktime_to_ns(remaining), apic->lapic_timer.period);
	tmcct = div64_u64(ns,
			 (APIC_BUS_CYCLE_NS * apic->divide_count));

	return tmcct;
}

static void __report_tpr_access(struct kvm_lapic *apic, bool write)
{
	struct kvm_vcpu *vcpu = apic->vcpu;
	struct kvm_run *run = vcpu->run;

	kvm_make_request(KVM_REQ_REPORT_TPR_ACCESS, vcpu);
	run->tpr_access.rip = kvm_rip_read(vcpu);
	run->tpr_access.is_write = write;
}

static inline void report_tpr_access(struct kvm_lapic *apic, bool write)
{
	if (apic->vcpu->arch.tpr_access_reporting)
		__report_tpr_access(apic, write);
}

static u32 __apic_read(struct kvm_lapic *apic, unsigned int offset)
{
	u32 val = 0;

	if (offset >= LAPIC_MMIO_LENGTH)
		return 0;

	switch (offset) {
	case APIC_ARBPRI:
		break;

	case APIC_TMCCT:	/* Timer CCR */
		if (apic_lvtt_tscdeadline(apic))
			return 0;

		val = apic_get_tmcct(apic);
		break;
	case APIC_PROCPRI:
		apic_update_ppr(apic);
		val = kvm_lapic_get_reg(apic, offset);
		break;
	case APIC_TASKPRI:
		report_tpr_access(apic, false);
		fallthrough;
	default:
		val = kvm_lapic_get_reg(apic, offset);
		break;
	}

	return val;
}

static inline struct kvm_lapic *to_lapic(struct kvm_io_device *dev)
{
	return container_of(dev, struct kvm_lapic, dev);
}

#define APIC_REG_MASK(reg)	(1ull << ((reg) >> 4))
#define APIC_REGS_MASK(first, count) \
	(APIC_REG_MASK(first) * ((1ull << (count)) - 1))

int kvm_lapic_reg_read(struct kvm_lapic *apic, u32 offset, int len,
		void *data)
{
	unsigned char alignment = offset & 0xf;
	u32 result;
	/* this bitmask has a bit cleared for each reserved register */
	u64 valid_reg_mask =
		APIC_REG_MASK(APIC_ID) |
		APIC_REG_MASK(APIC_LVR) |
		APIC_REG_MASK(APIC_TASKPRI) |
		APIC_REG_MASK(APIC_PROCPRI) |
		APIC_REG_MASK(APIC_LDR) |
		APIC_REG_MASK(APIC_DFR) |
		APIC_REG_MASK(APIC_SPIV) |
		APIC_REGS_MASK(APIC_ISR, APIC_ISR_NR) |
		APIC_REGS_MASK(APIC_TMR, APIC_ISR_NR) |
		APIC_REGS_MASK(APIC_IRR, APIC_ISR_NR) |
		APIC_REG_MASK(APIC_ESR) |
		APIC_REG_MASK(APIC_ICR) |
		APIC_REG_MASK(APIC_ICR2) |
		APIC_REG_MASK(APIC_LVTT) |
		APIC_REG_MASK(APIC_LVTTHMR) |
		APIC_REG_MASK(APIC_LVTPC) |
		APIC_REG_MASK(APIC_LVT0) |
		APIC_REG_MASK(APIC_LVT1) |
		APIC_REG_MASK(APIC_LVTERR) |
		APIC_REG_MASK(APIC_TMICT) |
		APIC_REG_MASK(APIC_TMCCT) |
		APIC_REG_MASK(APIC_TDCR);

	/* ARBPRI is not valid on x2APIC */
	if (!apic_x2apic_mode(apic))
		valid_reg_mask |= APIC_REG_MASK(APIC_ARBPRI);

	if (alignment + len > 4)
		return 1;

	if (offset > 0x3f0 || !(valid_reg_mask & APIC_REG_MASK(offset)))
		return 1;

	result = __apic_read(apic, offset & ~0xf);

	trace_kvm_apic_read(offset, result);

	switch (len) {
	case 1:
	case 2:
	case 4:
		memcpy(data, (char *)&result + alignment, len);
		break;
	default:
		printk(KERN_ERR "Local APIC read with len = %x, "
		       "should be 1,2, or 4 instead\n", len);
		break;
	}
	return 0;
}
EXPORT_SYMBOL_GPL(kvm_lapic_reg_read);

static int apic_mmio_in_range(struct kvm_lapic *apic, gpa_t addr)
{
	return addr >= apic->base_address &&
		addr < apic->base_address + LAPIC_MMIO_LENGTH;
}

static int apic_mmio_read(struct kvm_vcpu *vcpu, struct kvm_io_device *this,
			   gpa_t address, int len, void *data)
{
	struct kvm_lapic *apic = to_lapic(this);
	u32 offset = address - apic->base_address;

	if (!apic_mmio_in_range(apic, address))
		return -EOPNOTSUPP;

	if (!kvm_apic_hw_enabled(apic) || apic_x2apic_mode(apic)) {
		if (!kvm_check_has_quirk(vcpu->kvm,
					 KVM_X86_QUIRK_LAPIC_MMIO_HOLE))
			return -EOPNOTSUPP;

		memset(data, 0xff, len);
		return 0;
	}

	kvm_lapic_reg_read(apic, offset, len, data);

	return 0;
}

static void update_divide_count(struct kvm_lapic *apic)
{
	u32 tmp1, tmp2, tdcr;

	tdcr = kvm_lapic_get_reg(apic, APIC_TDCR);
	tmp1 = tdcr & 0xf;
	tmp2 = ((tmp1 & 0x3) | ((tmp1 & 0x8) >> 1)) + 1;
	apic->divide_count = 0x1 << (tmp2 & 0x7);
}

static void limit_periodic_timer_frequency(struct kvm_lapic *apic)
{
	/*
	 * Do not allow the guest to program periodic timers with small
	 * interval, since the hrtimers are not throttled by the host
	 * scheduler.
	 */
	if (apic_lvtt_period(apic) && apic->lapic_timer.period) {
		s64 min_period = min_timer_period_us * 1000LL;

		if (apic->lapic_timer.period < min_period) {
			pr_info_ratelimited(
			    "kvm: vcpu %i: requested %lld ns "
			    "lapic timer period limited to %lld ns\n",
			    apic->vcpu->vcpu_id,
			    apic->lapic_timer.period, min_period);
			apic->lapic_timer.period = min_period;
		}
	}
}

static void cancel_hv_timer(struct kvm_lapic *apic);

static void cancel_apic_timer(struct kvm_lapic *apic)
{
	hrtimer_cancel(&apic->lapic_timer.timer);
	preempt_disable();
	if (apic->lapic_timer.hv_timer_in_use)
		cancel_hv_timer(apic);
	preempt_enable();
}

static void apic_update_lvtt(struct kvm_lapic *apic)
{
	u32 timer_mode = kvm_lapic_get_reg(apic, APIC_LVTT) &
			apic->lapic_timer.timer_mode_mask;

	if (apic->lapic_timer.timer_mode != timer_mode) {
		if (apic_lvtt_tscdeadline(apic) != (timer_mode ==
				APIC_LVT_TIMER_TSCDEADLINE)) {
			cancel_apic_timer(apic);
			kvm_lapic_set_reg(apic, APIC_TMICT, 0);
			apic->lapic_timer.period = 0;
			apic->lapic_timer.tscdeadline = 0;
		}
		apic->lapic_timer.timer_mode = timer_mode;
		limit_periodic_timer_frequency(apic);
	}
}

/*
 * On APICv, this test will cause a busy wait
 * during a higher-priority task.
 */

static bool lapic_timer_int_injected(struct kvm_vcpu *vcpu)
{
	struct kvm_lapic *apic = vcpu->arch.apic;
	u32 reg = kvm_lapic_get_reg(apic, APIC_LVTT);

	if (kvm_apic_hw_enabled(apic)) {
		int vec = reg & APIC_VECTOR_MASK;
		void *bitmap = apic->regs + APIC_ISR;

		if (vcpu->arch.apicv_active)
			bitmap = apic->regs + APIC_IRR;

		if (apic_test_vector(vec, bitmap))
			return true;
	}
	return false;
}

static inline void __wait_lapic_expire(struct kvm_vcpu *vcpu, u64 guest_cycles)
{
	u64 timer_advance_ns = vcpu->arch.apic->lapic_timer.timer_advance_ns;

	/*
	 * If the guest TSC is running at a different ratio than the host, then
	 * convert the delay to nanoseconds to achieve an accurate delay.  Note
	 * that __delay() uses delay_tsc whenever the hardware has TSC, thus
	 * always for VMX enabled hardware.
	 */
	if (vcpu->arch.tsc_scaling_ratio == kvm_default_tsc_scaling_ratio) {
		__delay(min(guest_cycles,
			nsec_to_cycles(vcpu, timer_advance_ns)));
	} else {
		u64 delay_ns = guest_cycles * 1000000ULL;
		do_div(delay_ns, vcpu->arch.virtual_tsc_khz);
		ndelay(min_t(u32, delay_ns, timer_advance_ns));
	}
}

static inline void adjust_lapic_timer_advance(struct kvm_vcpu *vcpu,
					      s64 advance_expire_delta)
{
	struct kvm_lapic *apic = vcpu->arch.apic;
	u32 timer_advance_ns = apic->lapic_timer.timer_advance_ns;
	u64 ns;

	/* Do not adjust for tiny fluctuations or large random spikes. */
	if (abs(advance_expire_delta) > LAPIC_TIMER_ADVANCE_ADJUST_MAX ||
	    abs(advance_expire_delta) < LAPIC_TIMER_ADVANCE_ADJUST_MIN)
		return;

	/* too early */
	if (advance_expire_delta < 0) {
		ns = -advance_expire_delta * 1000000ULL;
		do_div(ns, vcpu->arch.virtual_tsc_khz);
		timer_advance_ns -= ns/LAPIC_TIMER_ADVANCE_ADJUST_STEP;
	} else {
	/* too late */
		ns = advance_expire_delta * 1000000ULL;
		do_div(ns, vcpu->arch.virtual_tsc_khz);
		timer_advance_ns += ns/LAPIC_TIMER_ADVANCE_ADJUST_STEP;
	}

	if (unlikely(timer_advance_ns > LAPIC_TIMER_ADVANCE_NS_MAX))
		timer_advance_ns = LAPIC_TIMER_ADVANCE_NS_INIT;
	apic->lapic_timer.timer_advance_ns = timer_advance_ns;
}

static void __kvm_wait_lapic_expire(struct kvm_vcpu *vcpu)
{
	struct kvm_lapic *apic = vcpu->arch.apic;
	u64 guest_tsc, tsc_deadline;

	tsc_deadline = apic->lapic_timer.expired_tscdeadline;
	apic->lapic_timer.expired_tscdeadline = 0;
	guest_tsc = kvm_read_l1_tsc(vcpu, rdtsc());
	apic->lapic_timer.advance_expire_delta = guest_tsc - tsc_deadline;

	if (lapic_timer_advance_dynamic) {
		adjust_lapic_timer_advance(vcpu, apic->lapic_timer.advance_expire_delta);
		/*
		 * If the timer fired early, reread the TSC to account for the
		 * overhead of the above adjustment to avoid waiting longer
		 * than is necessary.
		 */
		if (guest_tsc < tsc_deadline)
			guest_tsc = kvm_read_l1_tsc(vcpu, rdtsc());
	}

	if (guest_tsc < tsc_deadline)
		__wait_lapic_expire(vcpu, tsc_deadline - guest_tsc);
}

void kvm_wait_lapic_expire(struct kvm_vcpu *vcpu)
{
	if (lapic_in_kernel(vcpu) &&
	    vcpu->arch.apic->lapic_timer.expired_tscdeadline &&
	    vcpu->arch.apic->lapic_timer.timer_advance_ns &&
	    lapic_timer_int_injected(vcpu))
		__kvm_wait_lapic_expire(vcpu);
}
EXPORT_SYMBOL_GPL(kvm_wait_lapic_expire);

static void kvm_apic_inject_pending_timer_irqs(struct kvm_lapic *apic)
{
	struct kvm_timer *ktimer = &apic->lapic_timer;

	kvm_apic_local_deliver(apic, APIC_LVTT);
	if (apic_lvtt_tscdeadline(apic)) {
		ktimer->tscdeadline = 0;
	} else if (apic_lvtt_oneshot(apic)) {
		ktimer->tscdeadline = 0;
		ktimer->target_expiration = 0;
	}
}

static void apic_timer_expired(struct kvm_lapic *apic, bool from_timer_fn)
{
	struct kvm_vcpu *vcpu = apic->vcpu;
	struct kvm_timer *ktimer = &apic->lapic_timer;

	if (atomic_read(&apic->lapic_timer.pending))
		return;

	if (apic_lvtt_tscdeadline(apic) || ktimer->hv_timer_in_use)
		ktimer->expired_tscdeadline = ktimer->tscdeadline;

	if (!from_timer_fn && vcpu->arch.apicv_active) {
		WARN_ON(kvm_get_running_vcpu() != vcpu);
		kvm_apic_inject_pending_timer_irqs(apic);
		return;
	}

	if (kvm_use_posted_timer_interrupt(apic->vcpu)) {
		/*
		 * Ensure the guest's timer has truly expired before posting an
		 * interrupt.  Open code the relevant checks to avoid querying
		 * lapic_timer_int_injected(), which will be false since the
		 * interrupt isn't yet injected.  Waiting until after injecting
		 * is not an option since that won't help a posted interrupt.
		 */
		if (vcpu->arch.apic->lapic_timer.expired_tscdeadline &&
		    vcpu->arch.apic->lapic_timer.timer_advance_ns)
			__kvm_wait_lapic_expire(vcpu);
		kvm_apic_inject_pending_timer_irqs(apic);
		return;
	}

	atomic_inc(&apic->lapic_timer.pending);
	kvm_make_request(KVM_REQ_UNBLOCK, vcpu);
	if (from_timer_fn)
		kvm_vcpu_kick(vcpu);
}

static void start_sw_tscdeadline(struct kvm_lapic *apic)
{
	struct kvm_timer *ktimer = &apic->lapic_timer;
	u64 guest_tsc, tscdeadline = ktimer->tscdeadline;
	u64 ns = 0;
	ktime_t expire;
	struct kvm_vcpu *vcpu = apic->vcpu;
	unsigned long this_tsc_khz = vcpu->arch.virtual_tsc_khz;
	unsigned long flags;
	ktime_t now;

	if (unlikely(!tscdeadline || !this_tsc_khz))
		return;

	local_irq_save(flags);

	now = ktime_get();
	guest_tsc = kvm_read_l1_tsc(vcpu, rdtsc());

	ns = (tscdeadline - guest_tsc) * 1000000ULL;
	do_div(ns, this_tsc_khz);

	if (likely(tscdeadline > guest_tsc) &&
	    likely(ns > apic->lapic_timer.timer_advance_ns)) {
		expire = ktime_add_ns(now, ns);
		expire = ktime_sub_ns(expire, ktimer->timer_advance_ns);
		hrtimer_start(&ktimer->timer, expire, HRTIMER_MODE_ABS_HARD);
	} else
		apic_timer_expired(apic, false);

	local_irq_restore(flags);
}

static inline u64 tmict_to_ns(struct kvm_lapic *apic, u32 tmict)
{
	return (u64)tmict * APIC_BUS_CYCLE_NS * (u64)apic->divide_count;
}

static void update_target_expiration(struct kvm_lapic *apic, uint32_t old_divisor)
{
	ktime_t now, remaining;
	u64 ns_remaining_old, ns_remaining_new;

	apic->lapic_timer.period =
			tmict_to_ns(apic, kvm_lapic_get_reg(apic, APIC_TMICT));
	limit_periodic_timer_frequency(apic);

	now = ktime_get();
	remaining = ktime_sub(apic->lapic_timer.target_expiration, now);
	if (ktime_to_ns(remaining) < 0)
		remaining = 0;

	ns_remaining_old = ktime_to_ns(remaining);
	ns_remaining_new = mul_u64_u32_div(ns_remaining_old,
	                                   apic->divide_count, old_divisor);

	apic->lapic_timer.tscdeadline +=
		nsec_to_cycles(apic->vcpu, ns_remaining_new) -
		nsec_to_cycles(apic->vcpu, ns_remaining_old);
	apic->lapic_timer.target_expiration = ktime_add_ns(now, ns_remaining_new);
}

static bool set_target_expiration(struct kvm_lapic *apic, u32 count_reg)
{
	ktime_t now;
	u64 tscl = rdtsc();
	s64 deadline;

	now = ktime_get();
	apic->lapic_timer.period =
			tmict_to_ns(apic, kvm_lapic_get_reg(apic, APIC_TMICT));

	if (!apic->lapic_timer.period) {
		apic->lapic_timer.tscdeadline = 0;
		return false;
	}

	limit_periodic_timer_frequency(apic);
	deadline = apic->lapic_timer.period;

	if (apic_lvtt_period(apic) || apic_lvtt_oneshot(apic)) {
		if (unlikely(count_reg != APIC_TMICT)) {
			deadline = tmict_to_ns(apic,
				     kvm_lapic_get_reg(apic, count_reg));
			if (unlikely(deadline <= 0))
				deadline = apic->lapic_timer.period;
			else if (unlikely(deadline > apic->lapic_timer.period)) {
				pr_info_ratelimited(
				    "kvm: vcpu %i: requested lapic timer restore with "
				    "starting count register %#x=%u (%lld ns) > initial count (%lld ns). "
				    "Using initial count to start timer.\n",
				    apic->vcpu->vcpu_id,
				    count_reg,
				    kvm_lapic_get_reg(apic, count_reg),
				    deadline, apic->lapic_timer.period);
				kvm_lapic_set_reg(apic, count_reg, 0);
				deadline = apic->lapic_timer.period;
			}
		}
	}

	apic->lapic_timer.tscdeadline = kvm_read_l1_tsc(apic->vcpu, tscl) +
		nsec_to_cycles(apic->vcpu, deadline);
	apic->lapic_timer.target_expiration = ktime_add_ns(now, deadline);

	return true;
}

static void advance_periodic_target_expiration(struct kvm_lapic *apic)
{
	ktime_t now = ktime_get();
	u64 tscl = rdtsc();
	ktime_t delta;

	/*
	 * Synchronize both deadlines to the same time source or
	 * differences in the periods (caused by differences in the
	 * underlying clocks or numerical approximation errors) will
	 * cause the two to drift apart over time as the errors
	 * accumulate.
	 */
	apic->lapic_timer.target_expiration =
		ktime_add_ns(apic->lapic_timer.target_expiration,
				apic->lapic_timer.period);
	delta = ktime_sub(apic->lapic_timer.target_expiration, now);
	apic->lapic_timer.tscdeadline = kvm_read_l1_tsc(apic->vcpu, tscl) +
		nsec_to_cycles(apic->vcpu, delta);
}

static void start_sw_period(struct kvm_lapic *apic)
{
	if (!apic->lapic_timer.period)
		return;

	if (ktime_after(ktime_get(),
			apic->lapic_timer.target_expiration)) {
		apic_timer_expired(apic, false);

		if (apic_lvtt_oneshot(apic))
			return;

		advance_periodic_target_expiration(apic);
	}

	hrtimer_start(&apic->lapic_timer.timer,
		apic->lapic_timer.target_expiration,
		HRTIMER_MODE_ABS_HARD);
}

bool kvm_lapic_hv_timer_in_use(struct kvm_vcpu *vcpu)
{
	if (!lapic_in_kernel(vcpu))
		return false;

	return vcpu->arch.apic->lapic_timer.hv_timer_in_use;
}
EXPORT_SYMBOL_GPL(kvm_lapic_hv_timer_in_use);

static void cancel_hv_timer(struct kvm_lapic *apic)
{
	WARN_ON(preemptible());
	WARN_ON(!apic->lapic_timer.hv_timer_in_use);
	static_call(kvm_x86_cancel_hv_timer)(apic->vcpu);
	apic->lapic_timer.hv_timer_in_use = false;
}

static bool start_hv_timer(struct kvm_lapic *apic)
{
	struct kvm_timer *ktimer = &apic->lapic_timer;
	struct kvm_vcpu *vcpu = apic->vcpu;
	bool expired;

	WARN_ON(preemptible());
	if (!kvm_can_use_hv_timer(vcpu))
		return false;

	if (!ktimer->tscdeadline)
		return false;

	if (static_call(kvm_x86_set_hv_timer)(vcpu, ktimer->tscdeadline, &expired))
		return false;

	ktimer->hv_timer_in_use = true;
	hrtimer_cancel(&ktimer->timer);

	/*
	 * To simplify handling the periodic timer, leave the hv timer running
	 * even if the deadline timer has expired, i.e. rely on the resulting
	 * VM-Exit to recompute the periodic timer's target expiration.
	 */
	if (!apic_lvtt_period(apic)) {
		/*
		 * Cancel the hv timer if the sw timer fired while the hv timer
		 * was being programmed, or if the hv timer itself expired.
		 */
		if (atomic_read(&ktimer->pending)) {
			cancel_hv_timer(apic);
		} else if (expired) {
			apic_timer_expired(apic, false);
			cancel_hv_timer(apic);
		}
	}

	trace_kvm_hv_timer_state(vcpu->vcpu_id, ktimer->hv_timer_in_use);

	return true;
}

static void start_sw_timer(struct kvm_lapic *apic)
{
	struct kvm_timer *ktimer = &apic->lapic_timer;

	WARN_ON(preemptible());
	if (apic->lapic_timer.hv_timer_in_use)
		cancel_hv_timer(apic);
	if (!apic_lvtt_period(apic) && atomic_read(&ktimer->pending))
		return;

	if (apic_lvtt_period(apic) || apic_lvtt_oneshot(apic))
		start_sw_period(apic);
	else if (apic_lvtt_tscdeadline(apic))
		start_sw_tscdeadline(apic);
	trace_kvm_hv_timer_state(apic->vcpu->vcpu_id, false);
}

static void restart_apic_timer(struct kvm_lapic *apic)
{
	preempt_disable();

	if (!apic_lvtt_period(apic) && atomic_read(&apic->lapic_timer.pending))
		goto out;

	if (!start_hv_timer(apic))
		start_sw_timer(apic);
out:
	preempt_enable();
}

void kvm_lapic_expired_hv_timer(struct kvm_vcpu *vcpu)
{
	struct kvm_lapic *apic = vcpu->arch.apic;

	preempt_disable();
	/* If the preempt notifier has already run, it also called apic_timer_expired */
	if (!apic->lapic_timer.hv_timer_in_use)
		goto out;
	WARN_ON(rcuwait_active(&vcpu->wait));
	apic_timer_expired(apic, false);
	cancel_hv_timer(apic);

	if (apic_lvtt_period(apic) && apic->lapic_timer.period) {
		advance_periodic_target_expiration(apic);
		restart_apic_timer(apic);
	}
out:
	preempt_enable();
}
EXPORT_SYMBOL_GPL(kvm_lapic_expired_hv_timer);

void kvm_lapic_switch_to_hv_timer(struct kvm_vcpu *vcpu)
{
	restart_apic_timer(vcpu->arch.apic);
}
EXPORT_SYMBOL_GPL(kvm_lapic_switch_to_hv_timer);

void kvm_lapic_switch_to_sw_timer(struct kvm_vcpu *vcpu)
{
	struct kvm_lapic *apic = vcpu->arch.apic;

	preempt_disable();
	/* Possibly the TSC deadline timer is not enabled yet */
	if (apic->lapic_timer.hv_timer_in_use)
		start_sw_timer(apic);
	preempt_enable();
}
EXPORT_SYMBOL_GPL(kvm_lapic_switch_to_sw_timer);

void kvm_lapic_restart_hv_timer(struct kvm_vcpu *vcpu)
{
	struct kvm_lapic *apic = vcpu->arch.apic;

	WARN_ON(!apic->lapic_timer.hv_timer_in_use);
	restart_apic_timer(apic);
}

static void __start_apic_timer(struct kvm_lapic *apic, u32 count_reg)
{
	atomic_set(&apic->lapic_timer.pending, 0);

	if ((apic_lvtt_period(apic) || apic_lvtt_oneshot(apic))
	    && !set_target_expiration(apic, count_reg))
		return;

	restart_apic_timer(apic);
}

static void start_apic_timer(struct kvm_lapic *apic)
{
	__start_apic_timer(apic, APIC_TMICT);
}

static void apic_manage_nmi_watchdog(struct kvm_lapic *apic, u32 lvt0_val)
{
	bool lvt0_in_nmi_mode = apic_lvt_nmi_mode(lvt0_val);

	if (apic->lvt0_in_nmi_mode != lvt0_in_nmi_mode) {
		apic->lvt0_in_nmi_mode = lvt0_in_nmi_mode;
		if (lvt0_in_nmi_mode) {
			atomic_inc(&apic->vcpu->kvm->arch.vapics_in_nmi_mode);
		} else
			atomic_dec(&apic->vcpu->kvm->arch.vapics_in_nmi_mode);
	}
}

int kvm_lapic_reg_write(struct kvm_lapic *apic, u32 reg, u32 val)
{
	int ret = 0;

	trace_kvm_apic_write(reg, val);

	switch (reg) {
	case APIC_ID:		/* Local APIC ID */
		if (!apic_x2apic_mode(apic))
			kvm_apic_set_xapic_id(apic, val >> 24);
		else
			ret = 1;
		break;

	case APIC_TASKPRI:
		report_tpr_access(apic, true);
		apic_set_tpr(apic, val & 0xff);
		break;

	case APIC_EOI:
		apic_set_eoi(apic);
		break;

	case APIC_LDR:
		if (!apic_x2apic_mode(apic))
			kvm_apic_set_ldr(apic, val & APIC_LDR_MASK);
		else
			ret = 1;
		break;

	case APIC_DFR:
		if (!apic_x2apic_mode(apic))
			kvm_apic_set_dfr(apic, val | 0x0FFFFFFF);
		else
			ret = 1;
		break;

	case APIC_SPIV: {
		u32 mask = 0x3ff;
		if (kvm_lapic_get_reg(apic, APIC_LVR) & APIC_LVR_DIRECTED_EOI)
			mask |= APIC_SPIV_DIRECTED_EOI;
		apic_set_spiv(apic, val & mask);
		if (!(val & APIC_SPIV_APIC_ENABLED)) {
			int i;
			u32 lvt_val;

			for (i = 0; i < KVM_APIC_LVT_NUM; i++) {
				lvt_val = kvm_lapic_get_reg(apic,
						       APIC_LVTT + 0x10 * i);
				kvm_lapic_set_reg(apic, APIC_LVTT + 0x10 * i,
					     lvt_val | APIC_LVT_MASKED);
			}
			apic_update_lvtt(apic);
			atomic_set(&apic->lapic_timer.pending, 0);

		}
		break;
	}
	case APIC_ICR:
		/* No delay here, so we always clear the pending bit */
		val &= ~(1 << 12);
		kvm_apic_send_ipi(apic, val, kvm_lapic_get_reg(apic, APIC_ICR2));
		kvm_lapic_set_reg(apic, APIC_ICR, val);
		break;

	case APIC_ICR2:
		if (!apic_x2apic_mode(apic))
			val &= 0xff000000;
		kvm_lapic_set_reg(apic, APIC_ICR2, val);
		break;

	case APIC_LVT0:
		apic_manage_nmi_watchdog(apic, val);
		fallthrough;
	case APIC_LVTTHMR:
	case APIC_LVTPC:
	case APIC_LVT1:
	case APIC_LVTERR: {
		/* TODO: Check vector */
		size_t size;
		u32 index;

		if (!kvm_apic_sw_enabled(apic))
			val |= APIC_LVT_MASKED;
		size = ARRAY_SIZE(apic_lvt_mask);
		index = array_index_nospec(
				(reg - APIC_LVTT) >> 4, size);
		val &= apic_lvt_mask[index];
		kvm_lapic_set_reg(apic, reg, val);
		break;
	}

	case APIC_LVTT:
		if (!kvm_apic_sw_enabled(apic))
			val |= APIC_LVT_MASKED;
		val &= (apic_lvt_mask[0] | apic->lapic_timer.timer_mode_mask);
		kvm_lapic_set_reg(apic, APIC_LVTT, val);
		apic_update_lvtt(apic);
		break;

	case APIC_TMICT:
		if (apic_lvtt_tscdeadline(apic))
			break;

		cancel_apic_timer(apic);
		kvm_lapic_set_reg(apic, APIC_TMICT, val);
		start_apic_timer(apic);
		break;

	case APIC_TDCR: {
		uint32_t old_divisor = apic->divide_count;

		kvm_lapic_set_reg(apic, APIC_TDCR, val & 0xb);
		update_divide_count(apic);
		if (apic->divide_count != old_divisor &&
				apic->lapic_timer.period) {
			hrtimer_cancel(&apic->lapic_timer.timer);
			update_target_expiration(apic, old_divisor);
			restart_apic_timer(apic);
		}
		break;
	}
	case APIC_ESR:
		if (apic_x2apic_mode(apic) && val != 0)
			ret = 1;
		break;

	case APIC_SELF_IPI:
		if (apic_x2apic_mode(apic)) {
			kvm_lapic_reg_write(apic, APIC_ICR,
					    APIC_DEST_SELF | (val & APIC_VECTOR_MASK));
		} else
			ret = 1;
		break;
	default:
		ret = 1;
		break;
	}

	kvm_recalculate_apic_map(apic->vcpu->kvm);

	return ret;
}
EXPORT_SYMBOL_GPL(kvm_lapic_reg_write);

static int apic_mmio_write(struct kvm_vcpu *vcpu, struct kvm_io_device *this,
			    gpa_t address, int len, const void *data)
{
	struct kvm_lapic *apic = to_lapic(this);
	unsigned int offset = address - apic->base_address;
	u32 val;

	if (!apic_mmio_in_range(apic, address))
		return -EOPNOTSUPP;

	if (!kvm_apic_hw_enabled(apic) || apic_x2apic_mode(apic)) {
		if (!kvm_check_has_quirk(vcpu->kvm,
					 KVM_X86_QUIRK_LAPIC_MMIO_HOLE))
			return -EOPNOTSUPP;

		return 0;
	}

	/*
	 * APIC register must be aligned on 128-bits boundary.
	 * 32/64/128 bits registers must be accessed thru 32 bits.
	 * Refer SDM 8.4.1
	 */
	if (len != 4 || (offset & 0xf))
		return 0;

	val = *(u32*)data;

	kvm_lapic_reg_write(apic, offset & 0xff0, val);

	return 0;
}

void kvm_lapic_set_eoi(struct kvm_vcpu *vcpu)
{
	kvm_lapic_reg_write(vcpu->arch.apic, APIC_EOI, 0);
}
EXPORT_SYMBOL_GPL(kvm_lapic_set_eoi);

/* emulate APIC access in a trap manner */
void kvm_apic_write_nodecode(struct kvm_vcpu *vcpu, u32 offset)
{
	u32 val = 0;

	/* hw has done the conditional check and inst decode */
	offset &= 0xff0;

	kvm_lapic_reg_read(vcpu->arch.apic, offset, 4, &val);

	/* TODO: optimize to just emulate side effect w/o one more write */
	kvm_lapic_reg_write(vcpu->arch.apic, offset, val);
}
EXPORT_SYMBOL_GPL(kvm_apic_write_nodecode);

void kvm_free_lapic(struct kvm_vcpu *vcpu)
{
	struct kvm_lapic *apic = vcpu->arch.apic;

	if (!vcpu->arch.apic)
		return;

	hrtimer_cancel(&apic->lapic_timer.timer);

	if (!(vcpu->arch.apic_base & MSR_IA32_APICBASE_ENABLE))
		static_branch_slow_dec_deferred(&apic_hw_disabled);

	if (!apic->sw_enabled)
		static_branch_slow_dec_deferred(&apic_sw_disabled);

	if (apic->regs)
		free_page((unsigned long)apic->regs);

	kfree(apic);
}

/*
 *----------------------------------------------------------------------
 * LAPIC interface
 *----------------------------------------------------------------------
 */
u64 kvm_get_lapic_tscdeadline_msr(struct kvm_vcpu *vcpu)
{
	struct kvm_lapic *apic = vcpu->arch.apic;

	if (!kvm_apic_present(vcpu) || !apic_lvtt_tscdeadline(apic))
		return 0;

	return apic->lapic_timer.tscdeadline;
}

void kvm_set_lapic_tscdeadline_msr(struct kvm_vcpu *vcpu, u64 data)
{
	struct kvm_lapic *apic = vcpu->arch.apic;

<<<<<<< HEAD
	if (!kvm_apic_present(vcpu) || apic_lvtt_oneshot(apic) ||
			apic_lvtt_period(apic))
=======
	if (!kvm_apic_present(vcpu) || !apic_lvtt_tscdeadline(apic))
>>>>>>> c1084c27
		return;

	hrtimer_cancel(&apic->lapic_timer.timer);
	apic->lapic_timer.tscdeadline = data;
	start_apic_timer(apic);
}

void kvm_lapic_set_tpr(struct kvm_vcpu *vcpu, unsigned long cr8)
{
	struct kvm_lapic *apic = vcpu->arch.apic;

	apic_set_tpr(apic, ((cr8 & 0x0f) << 4)
		     | (kvm_lapic_get_reg(apic, APIC_TASKPRI) & 4));
}

u64 kvm_lapic_get_cr8(struct kvm_vcpu *vcpu)
{
	u64 tpr;

	tpr = (u64) kvm_lapic_get_reg(vcpu->arch.apic, APIC_TASKPRI);

	return (tpr & 0xf0) >> 4;
}

void kvm_lapic_set_base(struct kvm_vcpu *vcpu, u64 value)
{
	u64 old_value = vcpu->arch.apic_base;
	struct kvm_lapic *apic = vcpu->arch.apic;

	vcpu->arch.apic_base = value;

	if ((old_value ^ value) & MSR_IA32_APICBASE_ENABLE)
		kvm_update_cpuid_runtime(vcpu);

	if (!apic)
		return;

	/* update jump label if enable bit changes */
	if ((old_value ^ value) & MSR_IA32_APICBASE_ENABLE) {
		if (value & MSR_IA32_APICBASE_ENABLE) {
			kvm_apic_set_xapic_id(apic, vcpu->vcpu_id);
			static_branch_slow_dec_deferred(&apic_hw_disabled);
			/* Check if there are APF page ready requests pending */
			kvm_make_request(KVM_REQ_APF_READY, vcpu);
		} else {
			static_branch_inc(&apic_hw_disabled.key);
			atomic_set_release(&apic->vcpu->kvm->arch.apic_map_dirty, DIRTY);
		}
	}

	if (((old_value ^ value) & X2APIC_ENABLE) && (value & X2APIC_ENABLE))
		kvm_apic_set_x2apic_id(apic, vcpu->vcpu_id);

	if ((old_value ^ value) & (MSR_IA32_APICBASE_ENABLE | X2APIC_ENABLE))
		static_call(kvm_x86_set_virtual_apic_mode)(vcpu);

	apic->base_address = apic->vcpu->arch.apic_base &
			     MSR_IA32_APICBASE_BASE;

	if ((value & MSR_IA32_APICBASE_ENABLE) &&
	     apic->base_address != APIC_DEFAULT_PHYS_BASE)
		pr_warn_once("APIC base relocation is unsupported by KVM");
}

void kvm_apic_update_apicv(struct kvm_vcpu *vcpu)
{
	struct kvm_lapic *apic = vcpu->arch.apic;

	if (vcpu->arch.apicv_active) {
		/* irr_pending is always true when apicv is activated. */
		apic->irr_pending = true;
		apic->isr_count = 1;
	} else {
		apic->irr_pending = (apic_search_irr(apic) != -1);
		apic->isr_count = count_vectors(apic->regs + APIC_ISR);
	}
}
EXPORT_SYMBOL_GPL(kvm_apic_update_apicv);

void kvm_lapic_reset(struct kvm_vcpu *vcpu, bool init_event)
{
	struct kvm_lapic *apic = vcpu->arch.apic;
	u64 msr_val;
	int i;

	if (!init_event) {
		msr_val = APIC_DEFAULT_PHYS_BASE | MSR_IA32_APICBASE_ENABLE;
		if (kvm_vcpu_is_reset_bsp(vcpu))
			msr_val |= MSR_IA32_APICBASE_BSP;
		kvm_lapic_set_base(vcpu, msr_val);
	}

	if (!apic)
		return;

	/* Stop the timer in case it's a reset to an active apic */
	hrtimer_cancel(&apic->lapic_timer.timer);

	/* The xAPIC ID is set at RESET even if the APIC was already enabled. */
	if (!init_event)
		kvm_apic_set_xapic_id(apic, vcpu->vcpu_id);
	kvm_apic_set_version(apic->vcpu);

	for (i = 0; i < KVM_APIC_LVT_NUM; i++)
		kvm_lapic_set_reg(apic, APIC_LVTT + 0x10 * i, APIC_LVT_MASKED);
	apic_update_lvtt(apic);
	if (kvm_vcpu_is_reset_bsp(vcpu) &&
	    kvm_check_has_quirk(vcpu->kvm, KVM_X86_QUIRK_LINT0_REENABLED))
		kvm_lapic_set_reg(apic, APIC_LVT0,
			     SET_APIC_DELIVERY_MODE(0, APIC_MODE_EXTINT));
	apic_manage_nmi_watchdog(apic, kvm_lapic_get_reg(apic, APIC_LVT0));

	kvm_apic_set_dfr(apic, 0xffffffffU);
	apic_set_spiv(apic, 0xff);
	kvm_lapic_set_reg(apic, APIC_TASKPRI, 0);
	if (!apic_x2apic_mode(apic))
		kvm_apic_set_ldr(apic, 0);
	kvm_lapic_set_reg(apic, APIC_ESR, 0);
	kvm_lapic_set_reg(apic, APIC_ICR, 0);
	kvm_lapic_set_reg(apic, APIC_ICR2, 0);
	kvm_lapic_set_reg(apic, APIC_TDCR, 0);
	kvm_lapic_set_reg(apic, APIC_TMICT, 0);
	for (i = 0; i < 8; i++) {
		kvm_lapic_set_reg(apic, APIC_IRR + 0x10 * i, 0);
		kvm_lapic_set_reg(apic, APIC_ISR + 0x10 * i, 0);
		kvm_lapic_set_reg(apic, APIC_TMR + 0x10 * i, 0);
	}
	kvm_apic_update_apicv(vcpu);
	apic->highest_isr_cache = -1;
	update_divide_count(apic);
	atomic_set(&apic->lapic_timer.pending, 0);

	vcpu->arch.pv_eoi.msr_val = 0;
	apic_update_ppr(apic);
	if (vcpu->arch.apicv_active) {
		static_call(kvm_x86_apicv_post_state_restore)(vcpu);
		static_call(kvm_x86_hwapic_irr_update)(vcpu, -1);
		static_call(kvm_x86_hwapic_isr_update)(vcpu, -1);
	}

	vcpu->arch.apic_arb_prio = 0;
	vcpu->arch.apic_attention = 0;

	kvm_recalculate_apic_map(vcpu->kvm);
}

/*
 *----------------------------------------------------------------------
 * timer interface
 *----------------------------------------------------------------------
 */

static bool lapic_is_periodic(struct kvm_lapic *apic)
{
	return apic_lvtt_period(apic);
}

int apic_has_pending_timer(struct kvm_vcpu *vcpu)
{
	struct kvm_lapic *apic = vcpu->arch.apic;

	if (apic_enabled(apic) && apic_lvt_enabled(apic, APIC_LVTT))
		return atomic_read(&apic->lapic_timer.pending);

	return 0;
}

int kvm_apic_local_deliver(struct kvm_lapic *apic, int lvt_type)
{
	u32 reg = kvm_lapic_get_reg(apic, lvt_type);
	int vector, mode, trig_mode;

	if (kvm_apic_hw_enabled(apic) && !(reg & APIC_LVT_MASKED)) {
		vector = reg & APIC_VECTOR_MASK;
		mode = reg & APIC_MODE_MASK;
		trig_mode = reg & APIC_LVT_LEVEL_TRIGGER;
		return __apic_accept_irq(apic, mode, vector, 1, trig_mode,
					NULL);
	}
	return 0;
}

void kvm_apic_nmi_wd_deliver(struct kvm_vcpu *vcpu)
{
	struct kvm_lapic *apic = vcpu->arch.apic;

	if (apic)
		kvm_apic_local_deliver(apic, APIC_LVT0);
}

static const struct kvm_io_device_ops apic_mmio_ops = {
	.read     = apic_mmio_read,
	.write    = apic_mmio_write,
};

static enum hrtimer_restart apic_timer_fn(struct hrtimer *data)
{
	struct kvm_timer *ktimer = container_of(data, struct kvm_timer, timer);
	struct kvm_lapic *apic = container_of(ktimer, struct kvm_lapic, lapic_timer);

	apic_timer_expired(apic, true);

	if (lapic_is_periodic(apic)) {
		advance_periodic_target_expiration(apic);
		hrtimer_add_expires_ns(&ktimer->timer, ktimer->period);
		return HRTIMER_RESTART;
	} else
		return HRTIMER_NORESTART;
}

int kvm_create_lapic(struct kvm_vcpu *vcpu, int timer_advance_ns)
{
	struct kvm_lapic *apic;

	ASSERT(vcpu != NULL);

	apic = kzalloc(sizeof(*apic), GFP_KERNEL_ACCOUNT);
	if (!apic)
		goto nomem;

	vcpu->arch.apic = apic;

	apic->regs = (void *)get_zeroed_page(GFP_KERNEL_ACCOUNT);
	if (!apic->regs) {
		printk(KERN_ERR "malloc apic regs error for vcpu %x\n",
		       vcpu->vcpu_id);
		goto nomem_free_apic;
	}
	apic->vcpu = vcpu;

	hrtimer_init(&apic->lapic_timer.timer, CLOCK_MONOTONIC,
		     HRTIMER_MODE_ABS_HARD);
	apic->lapic_timer.timer.function = apic_timer_fn;
	if (timer_advance_ns == -1) {
		apic->lapic_timer.timer_advance_ns = LAPIC_TIMER_ADVANCE_NS_INIT;
		lapic_timer_advance_dynamic = true;
	} else {
		apic->lapic_timer.timer_advance_ns = timer_advance_ns;
		lapic_timer_advance_dynamic = false;
	}

	/*
	 * Stuff the APIC ENABLE bit in lieu of temporarily incrementing
	 * apic_hw_disabled; the full RESET value is set by kvm_lapic_reset().
	 */
	vcpu->arch.apic_base = MSR_IA32_APICBASE_ENABLE;
	static_branch_inc(&apic_sw_disabled.key); /* sw disabled at reset */
	kvm_iodevice_init(&apic->dev, &apic_mmio_ops);

	return 0;
nomem_free_apic:
	kfree(apic);
	vcpu->arch.apic = NULL;
nomem:
	return -ENOMEM;
}

int kvm_apic_has_interrupt(struct kvm_vcpu *vcpu)
{
	struct kvm_lapic *apic = vcpu->arch.apic;
	u32 ppr;

	if (!kvm_apic_present(vcpu))
		return -1;

	__apic_update_ppr(apic, &ppr);
	return apic_has_interrupt_for_ppr(apic, ppr);
}
EXPORT_SYMBOL_GPL(kvm_apic_has_interrupt);

int kvm_apic_accept_pic_intr(struct kvm_vcpu *vcpu)
{
	u32 lvt0 = kvm_lapic_get_reg(vcpu->arch.apic, APIC_LVT0);

	if (!kvm_apic_hw_enabled(vcpu->arch.apic))
		return 1;
	if ((lvt0 & APIC_LVT_MASKED) == 0 &&
	    GET_APIC_DELIVERY_MODE(lvt0) == APIC_MODE_EXTINT)
		return 1;
	return 0;
}

void kvm_inject_apic_timer_irqs(struct kvm_vcpu *vcpu)
{
	struct kvm_lapic *apic = vcpu->arch.apic;

	if (atomic_read(&apic->lapic_timer.pending) > 0) {
		kvm_apic_inject_pending_timer_irqs(apic);
		atomic_set(&apic->lapic_timer.pending, 0);
	}
}

int kvm_get_apic_interrupt(struct kvm_vcpu *vcpu)
{
	int vector = kvm_apic_has_interrupt(vcpu);
	struct kvm_lapic *apic = vcpu->arch.apic;
	u32 ppr;

	if (vector == -1)
		return -1;

	/*
	 * We get here even with APIC virtualization enabled, if doing
	 * nested virtualization and L1 runs with the "acknowledge interrupt
	 * on exit" mode.  Then we cannot inject the interrupt via RVI,
	 * because the process would deliver it through the IDT.
	 */

	apic_clear_irr(vector, apic);
	if (to_hv_vcpu(vcpu) && test_bit(vector, to_hv_synic(vcpu)->auto_eoi_bitmap)) {
		/*
		 * For auto-EOI interrupts, there might be another pending
		 * interrupt above PPR, so check whether to raise another
		 * KVM_REQ_EVENT.
		 */
		apic_update_ppr(apic);
	} else {
		/*
		 * For normal interrupts, PPR has been raised and there cannot
		 * be a higher-priority pending interrupt---except if there was
		 * a concurrent interrupt injection, but that would have
		 * triggered KVM_REQ_EVENT already.
		 */
		apic_set_isr(vector, apic);
		__apic_update_ppr(apic, &ppr);
	}

	return vector;
}

static int kvm_apic_state_fixup(struct kvm_vcpu *vcpu,
		struct kvm_lapic_state *s, bool set)
{
	if (apic_x2apic_mode(vcpu->arch.apic)) {
		u32 *id = (u32 *)(s->regs + APIC_ID);
		u32 *ldr = (u32 *)(s->regs + APIC_LDR);

		if (vcpu->kvm->arch.x2apic_format) {
			if (*id != vcpu->vcpu_id)
				return -EINVAL;
		} else {
			if (set)
				*id >>= 24;
			else
				*id <<= 24;
		}

		/* In x2APIC mode, the LDR is fixed and based on the id */
		if (set)
			*ldr = kvm_apic_calc_x2apic_ldr(*id);
	}

	return 0;
}

int kvm_apic_get_state(struct kvm_vcpu *vcpu, struct kvm_lapic_state *s)
{
	memcpy(s->regs, vcpu->arch.apic->regs, sizeof(*s));

	/*
	 * Get calculated timer current count for remaining timer period (if
	 * any) and store it in the returned register set.
	 */
	__kvm_lapic_set_reg(s->regs, APIC_TMCCT,
			    __apic_read(vcpu->arch.apic, APIC_TMCCT));

	return kvm_apic_state_fixup(vcpu, s, false);
}

int kvm_apic_set_state(struct kvm_vcpu *vcpu, struct kvm_lapic_state *s)
{
	struct kvm_lapic *apic = vcpu->arch.apic;
	int r;

	kvm_lapic_set_base(vcpu, vcpu->arch.apic_base);
	/* set SPIV separately to get count of SW disabled APICs right */
	apic_set_spiv(apic, *((u32 *)(s->regs + APIC_SPIV)));

	r = kvm_apic_state_fixup(vcpu, s, true);
	if (r) {
		kvm_recalculate_apic_map(vcpu->kvm);
		return r;
	}
	memcpy(vcpu->arch.apic->regs, s->regs, sizeof(*s));

	atomic_set_release(&apic->vcpu->kvm->arch.apic_map_dirty, DIRTY);
	kvm_recalculate_apic_map(vcpu->kvm);
	kvm_apic_set_version(vcpu);

	apic_update_ppr(apic);
	hrtimer_cancel(&apic->lapic_timer.timer);
	apic->lapic_timer.expired_tscdeadline = 0;
	apic_update_lvtt(apic);
	apic_manage_nmi_watchdog(apic, kvm_lapic_get_reg(apic, APIC_LVT0));
	update_divide_count(apic);
	__start_apic_timer(apic, APIC_TMCCT);
	kvm_lapic_set_reg(apic, APIC_TMCCT, 0);
	kvm_apic_update_apicv(vcpu);
	apic->highest_isr_cache = -1;
	if (vcpu->arch.apicv_active) {
		static_call(kvm_x86_apicv_post_state_restore)(vcpu);
		static_call(kvm_x86_hwapic_irr_update)(vcpu,
				apic_find_highest_irr(apic));
		static_call(kvm_x86_hwapic_isr_update)(vcpu,
				apic_find_highest_isr(apic));
	}
	kvm_make_request(KVM_REQ_EVENT, vcpu);
	if (ioapic_in_kernel(vcpu->kvm))
		kvm_rtc_eoi_tracking_restore_one(vcpu);

	vcpu->arch.apic_arb_prio = 0;

	return 0;
}

void __kvm_migrate_apic_timer(struct kvm_vcpu *vcpu)
{
	struct hrtimer *timer;

	if (!lapic_in_kernel(vcpu) ||
		kvm_can_post_timer_interrupt(vcpu))
		return;

	timer = &vcpu->arch.apic->lapic_timer.timer;
	if (hrtimer_cancel(timer))
		hrtimer_start_expires(timer, HRTIMER_MODE_ABS_HARD);
}

/*
 * apic_sync_pv_eoi_from_guest - called on vmexit or cancel interrupt
 *
 * Detect whether guest triggered PV EOI since the
 * last entry. If yes, set EOI on guests's behalf.
 * Clear PV EOI in guest memory in any case.
 */
static void apic_sync_pv_eoi_from_guest(struct kvm_vcpu *vcpu,
					struct kvm_lapic *apic)
{
	bool pending;
	int vector;
	/*
	 * PV EOI state is derived from KVM_APIC_PV_EOI_PENDING in host
	 * and KVM_PV_EOI_ENABLED in guest memory as follows:
	 *
	 * KVM_APIC_PV_EOI_PENDING is unset:
	 * 	-> host disabled PV EOI.
	 * KVM_APIC_PV_EOI_PENDING is set, KVM_PV_EOI_ENABLED is set:
	 * 	-> host enabled PV EOI, guest did not execute EOI yet.
	 * KVM_APIC_PV_EOI_PENDING is set, KVM_PV_EOI_ENABLED is unset:
	 * 	-> host enabled PV EOI, guest executed EOI.
	 */
	BUG_ON(!pv_eoi_enabled(vcpu));
	pending = pv_eoi_get_pending(vcpu);
	/*
	 * Clear pending bit in any case: it will be set again on vmentry.
	 * While this might not be ideal from performance point of view,
	 * this makes sure pv eoi is only enabled when we know it's safe.
	 */
	pv_eoi_clr_pending(vcpu);
	if (pending)
		return;
	vector = apic_set_eoi(apic);
	trace_kvm_pv_eoi(apic, vector);
}

void kvm_lapic_sync_from_vapic(struct kvm_vcpu *vcpu)
{
	u32 data;

	if (test_bit(KVM_APIC_PV_EOI_PENDING, &vcpu->arch.apic_attention))
		apic_sync_pv_eoi_from_guest(vcpu, vcpu->arch.apic);

	if (!test_bit(KVM_APIC_CHECK_VAPIC, &vcpu->arch.apic_attention))
		return;

	if (kvm_read_guest_cached(vcpu->kvm, &vcpu->arch.apic->vapic_cache, &data,
				  sizeof(u32)))
		return;

	apic_set_tpr(vcpu->arch.apic, data & 0xff);
}

/*
 * apic_sync_pv_eoi_to_guest - called before vmentry
 *
 * Detect whether it's safe to enable PV EOI and
 * if yes do so.
 */
static void apic_sync_pv_eoi_to_guest(struct kvm_vcpu *vcpu,
					struct kvm_lapic *apic)
{
	if (!pv_eoi_enabled(vcpu) ||
	    /* IRR set or many bits in ISR: could be nested. */
	    apic->irr_pending ||
	    /* Cache not set: could be safe but we don't bother. */
	    apic->highest_isr_cache == -1 ||
	    /* Need EOI to update ioapic. */
	    kvm_ioapic_handles_vector(apic, apic->highest_isr_cache)) {
		/*
		 * PV EOI was disabled by apic_sync_pv_eoi_from_guest
		 * so we need not do anything here.
		 */
		return;
	}

	pv_eoi_set_pending(apic->vcpu);
}

void kvm_lapic_sync_to_vapic(struct kvm_vcpu *vcpu)
{
	u32 data, tpr;
	int max_irr, max_isr;
	struct kvm_lapic *apic = vcpu->arch.apic;

	apic_sync_pv_eoi_to_guest(vcpu, apic);

	if (!test_bit(KVM_APIC_CHECK_VAPIC, &vcpu->arch.apic_attention))
		return;

	tpr = kvm_lapic_get_reg(apic, APIC_TASKPRI) & 0xff;
	max_irr = apic_find_highest_irr(apic);
	if (max_irr < 0)
		max_irr = 0;
	max_isr = apic_find_highest_isr(apic);
	if (max_isr < 0)
		max_isr = 0;
	data = (tpr & 0xff) | ((max_isr & 0xf0) << 8) | (max_irr << 24);

	kvm_write_guest_cached(vcpu->kvm, &vcpu->arch.apic->vapic_cache, &data,
				sizeof(u32));
}

int kvm_lapic_set_vapic_addr(struct kvm_vcpu *vcpu, gpa_t vapic_addr)
{
	if (vapic_addr) {
		if (kvm_gfn_to_hva_cache_init(vcpu->kvm,
					&vcpu->arch.apic->vapic_cache,
					vapic_addr, sizeof(u32)))
			return -EINVAL;
		__set_bit(KVM_APIC_CHECK_VAPIC, &vcpu->arch.apic_attention);
	} else {
		__clear_bit(KVM_APIC_CHECK_VAPIC, &vcpu->arch.apic_attention);
	}

	vcpu->arch.apic->vapic_addr = vapic_addr;
	return 0;
}

int kvm_x2apic_msr_write(struct kvm_vcpu *vcpu, u32 msr, u64 data)
{
	struct kvm_lapic *apic = vcpu->arch.apic;
	u32 reg = (msr - APIC_BASE_MSR) << 4;

	if (!lapic_in_kernel(vcpu) || !apic_x2apic_mode(apic))
		return 1;

	if (reg == APIC_ICR2)
		return 1;

	/* if this is ICR write vector before command */
	if (reg == APIC_ICR)
		kvm_lapic_reg_write(apic, APIC_ICR2, (u32)(data >> 32));
	return kvm_lapic_reg_write(apic, reg, (u32)data);
}

int kvm_x2apic_msr_read(struct kvm_vcpu *vcpu, u32 msr, u64 *data)
{
	struct kvm_lapic *apic = vcpu->arch.apic;
	u32 reg = (msr - APIC_BASE_MSR) << 4, low, high = 0;

	if (!lapic_in_kernel(vcpu) || !apic_x2apic_mode(apic))
		return 1;

	if (reg == APIC_DFR || reg == APIC_ICR2)
		return 1;

	if (kvm_lapic_reg_read(apic, reg, 4, &low))
		return 1;
	if (reg == APIC_ICR)
		kvm_lapic_reg_read(apic, APIC_ICR2, 4, &high);

	*data = (((u64)high) << 32) | low;

	return 0;
}

int kvm_hv_vapic_msr_write(struct kvm_vcpu *vcpu, u32 reg, u64 data)
{
	struct kvm_lapic *apic = vcpu->arch.apic;

	if (!lapic_in_kernel(vcpu))
		return 1;

	/* if this is ICR write vector before command */
	if (reg == APIC_ICR)
		kvm_lapic_reg_write(apic, APIC_ICR2, (u32)(data >> 32));
	return kvm_lapic_reg_write(apic, reg, (u32)data);
}

int kvm_hv_vapic_msr_read(struct kvm_vcpu *vcpu, u32 reg, u64 *data)
{
	struct kvm_lapic *apic = vcpu->arch.apic;
	u32 low, high = 0;

	if (!lapic_in_kernel(vcpu))
		return 1;

	if (kvm_lapic_reg_read(apic, reg, 4, &low))
		return 1;
	if (reg == APIC_ICR)
		kvm_lapic_reg_read(apic, APIC_ICR2, 4, &high);

	*data = (((u64)high) << 32) | low;

	return 0;
}

int kvm_lapic_enable_pv_eoi(struct kvm_vcpu *vcpu, u64 data, unsigned long len)
{
	u64 addr = data & ~KVM_MSR_ENABLED;
	struct gfn_to_hva_cache *ghc = &vcpu->arch.pv_eoi.data;
	unsigned long new_len;

	if (!IS_ALIGNED(addr, 4))
		return 1;

	vcpu->arch.pv_eoi.msr_val = data;
	if (!pv_eoi_enabled(vcpu))
		return 0;

	if (addr == ghc->gpa && len <= ghc->len)
		new_len = ghc->len;
	else
		new_len = len;

	return kvm_gfn_to_hva_cache_init(vcpu->kvm, ghc, addr, new_len);
}

int kvm_apic_accept_events(struct kvm_vcpu *vcpu)
{
	struct kvm_lapic *apic = vcpu->arch.apic;
	u8 sipi_vector;
	int r;
	unsigned long pe;

	if (!lapic_in_kernel(vcpu))
		return 0;

	/*
	 * Read pending events before calling the check_events
	 * callback.
	 */
	pe = smp_load_acquire(&apic->pending_events);
	if (!pe)
		return 0;

	if (is_guest_mode(vcpu)) {
		r = kvm_check_nested_events(vcpu);
		if (r < 0)
			return r == -EBUSY ? 0 : r;
		/*
		 * If an event has happened and caused a vmexit,
		 * we know INITs are latched and therefore
		 * we will not incorrectly deliver an APIC
		 * event instead of a vmexit.
		 */
	}

	/*
	 * INITs are latched while CPU is in specific states
	 * (SMM, VMX root mode, SVM with GIF=0).
	 * Because a CPU cannot be in these states immediately
	 * after it has processed an INIT signal (and thus in
	 * KVM_MP_STATE_INIT_RECEIVED state), just eat SIPIs
	 * and leave the INIT pending.
	 */
	if (kvm_vcpu_latch_init(vcpu)) {
		WARN_ON_ONCE(vcpu->arch.mp_state == KVM_MP_STATE_INIT_RECEIVED);
		if (test_bit(KVM_APIC_SIPI, &pe))
			clear_bit(KVM_APIC_SIPI, &apic->pending_events);
		return 0;
	}

	if (test_bit(KVM_APIC_INIT, &pe)) {
		clear_bit(KVM_APIC_INIT, &apic->pending_events);
		kvm_vcpu_reset(vcpu, true);
		if (kvm_vcpu_is_bsp(apic->vcpu))
			vcpu->arch.mp_state = KVM_MP_STATE_RUNNABLE;
		else
			vcpu->arch.mp_state = KVM_MP_STATE_INIT_RECEIVED;
	}
	if (test_bit(KVM_APIC_SIPI, &pe)) {
		clear_bit(KVM_APIC_SIPI, &apic->pending_events);
		if (vcpu->arch.mp_state == KVM_MP_STATE_INIT_RECEIVED) {
			/* evaluate pending_events before reading the vector */
			smp_rmb();
			sipi_vector = apic->sipi_vector;
			kvm_x86_ops.vcpu_deliver_sipi_vector(vcpu, sipi_vector);
			vcpu->arch.mp_state = KVM_MP_STATE_RUNNABLE;
		}
	}
	return 0;
}

void kvm_lapic_exit(void)
{
	static_key_deferred_flush(&apic_hw_disabled);
	WARN_ON(static_branch_unlikely(&apic_hw_disabled.key));
	static_key_deferred_flush(&apic_sw_disabled);
	WARN_ON(static_branch_unlikely(&apic_sw_disabled.key));
}<|MERGE_RESOLUTION|>--- conflicted
+++ resolved
@@ -681,11 +681,7 @@
 			   (unsigned long long)vcpu->arch.pv_eoi.msr_val);
 		return false;
 	}
-<<<<<<< HEAD
-	return val & 0x1;
-=======
 	return val & KVM_PV_EOI_ENABLED;
->>>>>>> c1084c27
 }
 
 static void pv_eoi_set_pending(struct kvm_vcpu *vcpu)
@@ -1101,11 +1097,7 @@
 						       apic->regs + APIC_TMR);
 		}
 
-<<<<<<< HEAD
-		if (kvm_x86_ops->deliver_posted_interrupt(vcpu, vector)) {
-=======
 		if (static_call(kvm_x86_deliver_posted_interrupt)(vcpu, vector)) {
->>>>>>> c1084c27
 			kvm_lapic_set_irr(vector, apic);
 			kvm_make_request(KVM_REQ_EVENT, vcpu);
 			kvm_vcpu_kick(vcpu);
@@ -2246,12 +2238,7 @@
 {
 	struct kvm_lapic *apic = vcpu->arch.apic;
 
-<<<<<<< HEAD
-	if (!kvm_apic_present(vcpu) || apic_lvtt_oneshot(apic) ||
-			apic_lvtt_period(apic))
-=======
 	if (!kvm_apic_present(vcpu) || !apic_lvtt_tscdeadline(apic))
->>>>>>> c1084c27
 		return;
 
 	hrtimer_cancel(&apic->lapic_timer.timer);
