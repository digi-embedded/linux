--- conflicted
+++ resolved
@@ -354,13 +354,6 @@
 	struct kvm_lapic *apic = vcpu->arch.apic;
 
 	__kvm_apic_update_irr(pir, apic->regs);
-<<<<<<< HEAD
-
-	kvm_make_request(KVM_REQ_EVENT, vcpu);
-}
-EXPORT_SYMBOL_GPL(kvm_apic_update_irr);
-=======
->>>>>>> f2ed3bfc
 
 	kvm_make_request(KVM_REQ_EVENT, vcpu);
 }
@@ -1490,15 +1483,9 @@
 			apic_debug("Receive NMI setting on APIC_LVT0 "
 				   "for cpu %d\n", apic->vcpu->vcpu_id);
 			atomic_inc(&apic->vcpu->kvm->arch.vapics_in_nmi_mode);
-<<<<<<< HEAD
-		}
-	} else if (nmi_wd_enabled)
-		atomic_dec(&apic->vcpu->kvm->arch.vapics_in_nmi_mode);
-=======
 		} else
 			atomic_dec(&apic->vcpu->kvm->arch.vapics_in_nmi_mode);
 	}
->>>>>>> f2ed3bfc
 }
 
 int kvm_lapic_reg_write(struct kvm_lapic *apic, u32 reg, u32 val)
@@ -2084,11 +2071,7 @@
 	apic_update_ppr(apic);
 	hrtimer_cancel(&apic->lapic_timer.timer);
 	apic_update_lvtt(apic);
-<<<<<<< HEAD
-	apic_manage_nmi_watchdog(apic, kvm_apic_get_reg(apic, APIC_LVT0));
-=======
 	apic_manage_nmi_watchdog(apic, kvm_lapic_get_reg(apic, APIC_LVT0));
->>>>>>> f2ed3bfc
 	update_divide_count(apic);
 	start_apic_timer(apic);
 	apic->irr_pending = true;
