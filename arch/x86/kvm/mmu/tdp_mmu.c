// SPDX-License-Identifier: GPL-2.0
#define pr_fmt(fmt) KBUILD_MODNAME ": " fmt

#include "mmu.h"
#include "mmu_internal.h"
#include "mmutrace.h"
#include "tdp_iter.h"
#include "tdp_mmu.h"
#include "spte.h"

#include <asm/cmpxchg.h>
#include <trace/events/kvm.h>

/* Initializes the TDP MMU for the VM, if enabled. */
void kvm_mmu_init_tdp_mmu(struct kvm *kvm)
{
	INIT_LIST_HEAD(&kvm->arch.tdp_mmu_roots);
	spin_lock_init(&kvm->arch.tdp_mmu_pages_lock);
}

/* Arbitrarily returns true so that this may be used in if statements. */
static __always_inline bool kvm_lockdep_assert_mmu_lock_held(struct kvm *kvm,
							     bool shared)
{
	if (shared)
		lockdep_assert_held_read(&kvm->mmu_lock);
	else
		lockdep_assert_held_write(&kvm->mmu_lock);

	return true;
}

void kvm_mmu_uninit_tdp_mmu(struct kvm *kvm)
{
<<<<<<< HEAD
	if (!kvm->arch.tdp_mmu_enabled)
		return;

=======
>>>>>>> ccf0a997
	/*
	 * Invalidate all roots, which besides the obvious, schedules all roots
	 * for zapping and thus puts the TDP MMU's reference to each root, i.e.
	 * ultimately frees all roots.
	 */
	kvm_tdp_mmu_invalidate_all_roots(kvm);
<<<<<<< HEAD

	/*
	 * Destroying a workqueue also first flushes the workqueue, i.e. no
	 * need to invoke kvm_tdp_mmu_zap_invalidated_roots().
	 */
	destroy_workqueue(kvm->arch.tdp_mmu_zap_wq);
=======
	kvm_tdp_mmu_zap_invalidated_roots(kvm);
>>>>>>> ccf0a997

	WARN_ON(atomic64_read(&kvm->arch.tdp_mmu_pages));
	WARN_ON(!list_empty(&kvm->arch.tdp_mmu_roots));

	/*
	 * Ensure that all the outstanding RCU callbacks to free shadow pages
	 * can run before the VM is torn down.  Putting the last reference to
	 * zapped roots will create new callbacks.
	 */
	rcu_barrier();
}

static void tdp_mmu_free_sp(struct kvm_mmu_page *sp)
{
	free_page((unsigned long)sp->spt);
	kmem_cache_free(mmu_page_header_cache, sp);
}

/*
 * This is called through call_rcu in order to free TDP page table memory
 * safely with respect to other kernel threads that may be operating on
 * the memory.
 * By only accessing TDP MMU page table memory in an RCU read critical
 * section, and freeing it after a grace period, lockless access to that
 * memory won't use it after it is freed.
 */
static void tdp_mmu_free_sp_rcu_callback(struct rcu_head *head)
{
	struct kvm_mmu_page *sp = container_of(head, struct kvm_mmu_page,
					       rcu_head);

	tdp_mmu_free_sp(sp);
}

<<<<<<< HEAD
static void tdp_mmu_zap_root(struct kvm *kvm, struct kvm_mmu_page *root,
			     bool shared);

static void tdp_mmu_zap_root_work(struct work_struct *work)
{
	struct kvm_mmu_page *root = container_of(work, struct kvm_mmu_page,
						 tdp_mmu_async_work);
	struct kvm *kvm = root->tdp_mmu_async_data;

	read_lock(&kvm->mmu_lock);

	/*
	 * A TLB flush is not necessary as KVM performs a local TLB flush when
	 * allocating a new root (see kvm_mmu_load()), and when migrating vCPU
	 * to a different pCPU.  Note, the local TLB flush on reuse also
	 * invalidates any paging-structure-cache entries, i.e. TLB entries for
	 * intermediate paging structures, that may be zapped, as such entries
	 * are associated with the ASID on both VMX and SVM.
	 */
	tdp_mmu_zap_root(kvm, root, true);

	/*
	 * Drop the refcount using kvm_tdp_mmu_put_root() to test its logic for
	 * avoiding an infinite loop.  By design, the root is reachable while
	 * it's being asynchronously zapped, thus a different task can put its
	 * last reference, i.e. flowing through kvm_tdp_mmu_put_root() for an
	 * asynchronously zapped root is unavoidable.
	 */
	kvm_tdp_mmu_put_root(kvm, root, true);

	read_unlock(&kvm->mmu_lock);
}

static void tdp_mmu_schedule_zap_root(struct kvm *kvm, struct kvm_mmu_page *root)
{
	root->tdp_mmu_async_data = kvm;
	INIT_WORK(&root->tdp_mmu_async_work, tdp_mmu_zap_root_work);
	queue_work(kvm->arch.tdp_mmu_zap_wq, &root->tdp_mmu_async_work);
}

=======
>>>>>>> ccf0a997
void kvm_tdp_mmu_put_root(struct kvm *kvm, struct kvm_mmu_page *root,
			  bool shared)
{
	kvm_lockdep_assert_mmu_lock_held(kvm, shared);

	if (!refcount_dec_and_test(&root->tdp_mmu_root_count))
		return;

	/*
	 * The TDP MMU itself holds a reference to each root until the root is
	 * explicitly invalidated, i.e. the final reference should be never be
	 * put for a valid root.
	 */
	KVM_BUG_ON(!is_tdp_mmu_page(root) || !root->role.invalid, kvm);

	spin_lock(&kvm->arch.tdp_mmu_pages_lock);
	list_del_rcu(&root->link);
	spin_unlock(&kvm->arch.tdp_mmu_pages_lock);
	call_rcu(&root->rcu_head, tdp_mmu_free_sp_rcu_callback);
}

/*
 * Returns the next root after @prev_root (or the first root if @prev_root is
 * NULL).  A reference to the returned root is acquired, and the reference to
 * @prev_root is released (the caller obviously must hold a reference to
 * @prev_root if it's non-NULL).
 *
 * If @only_valid is true, invalid roots are skipped.
 *
 * Returns NULL if the end of tdp_mmu_roots was reached.
 */
static struct kvm_mmu_page *tdp_mmu_next_root(struct kvm *kvm,
					      struct kvm_mmu_page *prev_root,
					      bool shared, bool only_valid)
{
	struct kvm_mmu_page *next_root;

	rcu_read_lock();

	if (prev_root)
		next_root = list_next_or_null_rcu(&kvm->arch.tdp_mmu_roots,
						  &prev_root->link,
						  typeof(*prev_root), link);
	else
		next_root = list_first_or_null_rcu(&kvm->arch.tdp_mmu_roots,
						   typeof(*next_root), link);

	while (next_root) {
		if ((!only_valid || !next_root->role.invalid) &&
		    kvm_tdp_mmu_get_root(next_root))
			break;

		next_root = list_next_or_null_rcu(&kvm->arch.tdp_mmu_roots,
				&next_root->link, typeof(*next_root), link);
	}

	rcu_read_unlock();

	if (prev_root)
		kvm_tdp_mmu_put_root(kvm, prev_root, shared);

	return next_root;
}

/*
 * Note: this iterator gets and puts references to the roots it iterates over.
 * This makes it safe to release the MMU lock and yield within the loop, but
 * if exiting the loop early, the caller must drop the reference to the most
 * recent root. (Unless keeping a live reference is desirable.)
 *
 * If shared is set, this function is operating under the MMU lock in read
 * mode. In the unlikely event that this thread must free a root, the lock
 * will be temporarily dropped and reacquired in write mode.
 */
#define __for_each_tdp_mmu_root_yield_safe(_kvm, _root, _as_id, _shared, _only_valid)\
	for (_root = tdp_mmu_next_root(_kvm, NULL, _shared, _only_valid);	\
	     _root;								\
	     _root = tdp_mmu_next_root(_kvm, _root, _shared, _only_valid))	\
		if (kvm_lockdep_assert_mmu_lock_held(_kvm, _shared) &&		\
		    kvm_mmu_page_as_id(_root) != _as_id) {			\
		} else

#define for_each_valid_tdp_mmu_root_yield_safe(_kvm, _root, _as_id, _shared)	\
	__for_each_tdp_mmu_root_yield_safe(_kvm, _root, _as_id, _shared, true)

#define for_each_tdp_mmu_root_yield_safe(_kvm, _root, _shared)			\
	for (_root = tdp_mmu_next_root(_kvm, NULL, _shared, false);		\
	     _root;								\
	     _root = tdp_mmu_next_root(_kvm, _root, _shared, false))		\
		if (!kvm_lockdep_assert_mmu_lock_held(_kvm, _shared)) {		\
		} else

/*
 * Iterate over all TDP MMU roots.  Requires that mmu_lock be held for write,
 * the implication being that any flow that holds mmu_lock for read is
 * inherently yield-friendly and should use the yield-safe variant above.
 * Holding mmu_lock for write obviates the need for RCU protection as the list
 * is guaranteed to be stable.
 */
#define for_each_tdp_mmu_root(_kvm, _root, _as_id)			\
	list_for_each_entry(_root, &_kvm->arch.tdp_mmu_roots, link)	\
		if (kvm_lockdep_assert_mmu_lock_held(_kvm, false) &&	\
		    kvm_mmu_page_as_id(_root) != _as_id) {		\
		} else

static struct kvm_mmu_page *tdp_mmu_alloc_sp(struct kvm_vcpu *vcpu)
{
	struct kvm_mmu_page *sp;

	sp = kvm_mmu_memory_cache_alloc(&vcpu->arch.mmu_page_header_cache);
	sp->spt = kvm_mmu_memory_cache_alloc(&vcpu->arch.mmu_shadow_page_cache);

	return sp;
}

static void tdp_mmu_init_sp(struct kvm_mmu_page *sp, tdp_ptep_t sptep,
			    gfn_t gfn, union kvm_mmu_page_role role)
{
	INIT_LIST_HEAD(&sp->possible_nx_huge_page_link);

	set_page_private(virt_to_page(sp->spt), (unsigned long)sp);

	sp->role = role;
	sp->gfn = gfn;
	sp->ptep = sptep;
	sp->tdp_mmu_page = true;

	trace_kvm_mmu_get_page(sp, true);
}

static void tdp_mmu_init_child_sp(struct kvm_mmu_page *child_sp,
				  struct tdp_iter *iter)
{
	struct kvm_mmu_page *parent_sp;
	union kvm_mmu_page_role role;

	parent_sp = sptep_to_sp(rcu_dereference(iter->sptep));

	role = parent_sp->role;
	role.level--;

	tdp_mmu_init_sp(child_sp, iter->sptep, iter->gfn, role);
}

hpa_t kvm_tdp_mmu_get_vcpu_root_hpa(struct kvm_vcpu *vcpu)
{
	union kvm_mmu_page_role role = vcpu->arch.mmu->root_role;
	struct kvm *kvm = vcpu->kvm;
	struct kvm_mmu_page *root;

	lockdep_assert_held_write(&kvm->mmu_lock);

	/*
	 * Check for an existing root before allocating a new one.  Note, the
	 * role check prevents consuming an invalid root.
	 */
	for_each_tdp_mmu_root(kvm, root, kvm_mmu_role_as_id(role)) {
		if (root->role.word == role.word &&
		    kvm_tdp_mmu_get_root(root))
			goto out;
	}

	root = tdp_mmu_alloc_sp(vcpu);
	tdp_mmu_init_sp(root, NULL, 0, role);

	/*
	 * TDP MMU roots are kept until they are explicitly invalidated, either
	 * by a memslot update or by the destruction of the VM.  Initialize the
	 * refcount to two; one reference for the vCPU, and one reference for
	 * the TDP MMU itself, which is held until the root is invalidated and
<<<<<<< HEAD
	 * is ultimately put by tdp_mmu_zap_root_work().
=======
	 * is ultimately put by kvm_tdp_mmu_zap_invalidated_roots().
>>>>>>> ccf0a997
	 */
	refcount_set(&root->tdp_mmu_root_count, 2);

	spin_lock(&kvm->arch.tdp_mmu_pages_lock);
	list_add_rcu(&root->link, &kvm->arch.tdp_mmu_roots);
	spin_unlock(&kvm->arch.tdp_mmu_pages_lock);

out:
	return __pa(root->spt);
}

static void handle_changed_spte(struct kvm *kvm, int as_id, gfn_t gfn,
				u64 old_spte, u64 new_spte, int level,
				bool shared);

static void tdp_account_mmu_page(struct kvm *kvm, struct kvm_mmu_page *sp)
{
	kvm_account_pgtable_pages((void *)sp->spt, +1);
	atomic64_inc(&kvm->arch.tdp_mmu_pages);
}

static void tdp_unaccount_mmu_page(struct kvm *kvm, struct kvm_mmu_page *sp)
{
	kvm_account_pgtable_pages((void *)sp->spt, -1);
	atomic64_dec(&kvm->arch.tdp_mmu_pages);
}

/**
 * tdp_mmu_unlink_sp() - Remove a shadow page from the list of used pages
 *
 * @kvm: kvm instance
 * @sp: the page to be removed
 * @shared: This operation may not be running under the exclusive use of
 *	    the MMU lock and the operation must synchronize with other
 *	    threads that might be adding or removing pages.
 */
static void tdp_mmu_unlink_sp(struct kvm *kvm, struct kvm_mmu_page *sp,
			      bool shared)
{
	tdp_unaccount_mmu_page(kvm, sp);

	if (!sp->nx_huge_page_disallowed)
		return;

	if (shared)
		spin_lock(&kvm->arch.tdp_mmu_pages_lock);
	else
		lockdep_assert_held_write(&kvm->mmu_lock);

	sp->nx_huge_page_disallowed = false;
	untrack_possible_nx_huge_page(kvm, sp);

	if (shared)
		spin_unlock(&kvm->arch.tdp_mmu_pages_lock);
}

/**
 * handle_removed_pt() - handle a page table removed from the TDP structure
 *
 * @kvm: kvm instance
 * @pt: the page removed from the paging structure
 * @shared: This operation may not be running under the exclusive use
 *	    of the MMU lock and the operation must synchronize with other
 *	    threads that might be modifying SPTEs.
 *
 * Given a page table that has been removed from the TDP paging structure,
 * iterates through the page table to clear SPTEs and free child page tables.
 *
 * Note that pt is passed in as a tdp_ptep_t, but it does not need RCU
 * protection. Since this thread removed it from the paging structure,
 * this thread will be responsible for ensuring the page is freed. Hence the
 * early rcu_dereferences in the function.
 */
static void handle_removed_pt(struct kvm *kvm, tdp_ptep_t pt, bool shared)
{
	struct kvm_mmu_page *sp = sptep_to_sp(rcu_dereference(pt));
	int level = sp->role.level;
	gfn_t base_gfn = sp->gfn;
	int i;

	trace_kvm_mmu_prepare_zap_page(sp);

	tdp_mmu_unlink_sp(kvm, sp, shared);

	for (i = 0; i < SPTE_ENT_PER_PAGE; i++) {
		tdp_ptep_t sptep = pt + i;
		gfn_t gfn = base_gfn + i * KVM_PAGES_PER_HPAGE(level);
		u64 old_spte;

		if (shared) {
			/*
			 * Set the SPTE to a nonpresent value that other
			 * threads will not overwrite. If the SPTE was
			 * already marked as removed then another thread
			 * handling a page fault could overwrite it, so
			 * set the SPTE until it is set from some other
			 * value to the removed SPTE value.
			 */
			for (;;) {
				old_spte = kvm_tdp_mmu_write_spte_atomic(sptep, REMOVED_SPTE);
				if (!is_removed_spte(old_spte))
					break;
				cpu_relax();
			}
		} else {
			/*
			 * If the SPTE is not MMU-present, there is no backing
			 * page associated with the SPTE and so no side effects
			 * that need to be recorded, and exclusive ownership of
			 * mmu_lock ensures the SPTE can't be made present.
			 * Note, zapping MMIO SPTEs is also unnecessary as they
			 * are guarded by the memslots generation, not by being
			 * unreachable.
			 */
			old_spte = kvm_tdp_mmu_read_spte(sptep);
			if (!is_shadow_present_pte(old_spte))
				continue;

			/*
			 * Use the common helper instead of a raw WRITE_ONCE as
			 * the SPTE needs to be updated atomically if it can be
			 * modified by a different vCPU outside of mmu_lock.
			 * Even though the parent SPTE is !PRESENT, the TLB
			 * hasn't yet been flushed, and both Intel and AMD
			 * document that A/D assists can use upper-level PxE
			 * entries that are cached in the TLB, i.e. the CPU can
			 * still access the page and mark it dirty.
			 *
			 * No retry is needed in the atomic update path as the
			 * sole concern is dropping a Dirty bit, i.e. no other
			 * task can zap/remove the SPTE as mmu_lock is held for
			 * write.  Marking the SPTE as a removed SPTE is not
			 * strictly necessary for the same reason, but using
			 * the remove SPTE value keeps the shared/exclusive
			 * paths consistent and allows the handle_changed_spte()
			 * call below to hardcode the new value to REMOVED_SPTE.
			 *
			 * Note, even though dropping a Dirty bit is the only
			 * scenario where a non-atomic update could result in a
			 * functional bug, simply checking the Dirty bit isn't
			 * sufficient as a fast page fault could read the upper
			 * level SPTE before it is zapped, and then make this
			 * target SPTE writable, resume the guest, and set the
			 * Dirty bit between reading the SPTE above and writing
			 * it here.
			 */
			old_spte = kvm_tdp_mmu_write_spte(sptep, old_spte,
							  REMOVED_SPTE, level);
		}
		handle_changed_spte(kvm, kvm_mmu_page_as_id(sp), gfn,
				    old_spte, REMOVED_SPTE, level, shared);
	}

	call_rcu(&sp->rcu_head, tdp_mmu_free_sp_rcu_callback);
}

/**
 * handle_changed_spte - handle bookkeeping associated with an SPTE change
 * @kvm: kvm instance
 * @as_id: the address space of the paging structure the SPTE was a part of
 * @gfn: the base GFN that was mapped by the SPTE
 * @old_spte: The value of the SPTE before the change
 * @new_spte: The value of the SPTE after the change
 * @level: the level of the PT the SPTE is part of in the paging structure
 * @shared: This operation may not be running under the exclusive use of
 *	    the MMU lock and the operation must synchronize with other
 *	    threads that might be modifying SPTEs.
 *
 * Handle bookkeeping that might result from the modification of a SPTE.  Note,
 * dirty logging updates are handled in common code, not here (see make_spte()
 * and fast_pf_fix_direct_spte()).
 */
static void handle_changed_spte(struct kvm *kvm, int as_id, gfn_t gfn,
				u64 old_spte, u64 new_spte, int level,
				bool shared)
{
	bool was_present = is_shadow_present_pte(old_spte);
	bool is_present = is_shadow_present_pte(new_spte);
	bool was_leaf = was_present && is_last_spte(old_spte, level);
	bool is_leaf = is_present && is_last_spte(new_spte, level);
	bool pfn_changed = spte_to_pfn(old_spte) != spte_to_pfn(new_spte);

	WARN_ON_ONCE(level > PT64_ROOT_MAX_LEVEL);
	WARN_ON_ONCE(level < PG_LEVEL_4K);
	WARN_ON_ONCE(gfn & (KVM_PAGES_PER_HPAGE(level) - 1));

	/*
	 * If this warning were to trigger it would indicate that there was a
	 * missing MMU notifier or a race with some notifier handler.
	 * A present, leaf SPTE should never be directly replaced with another
	 * present leaf SPTE pointing to a different PFN. A notifier handler
	 * should be zapping the SPTE before the main MM's page table is
	 * changed, or the SPTE should be zeroed, and the TLBs flushed by the
	 * thread before replacement.
	 */
	if (was_leaf && is_leaf && pfn_changed) {
		pr_err("Invalid SPTE change: cannot replace a present leaf\n"
		       "SPTE with another present leaf SPTE mapping a\n"
		       "different PFN!\n"
		       "as_id: %d gfn: %llx old_spte: %llx new_spte: %llx level: %d",
		       as_id, gfn, old_spte, new_spte, level);

		/*
		 * Crash the host to prevent error propagation and guest data
		 * corruption.
		 */
		BUG();
	}

	if (old_spte == new_spte)
		return;

	trace_kvm_tdp_mmu_spte_changed(as_id, gfn, level, old_spte, new_spte);

	if (is_leaf)
		check_spte_writable_invariants(new_spte);

	/*
	 * The only times a SPTE should be changed from a non-present to
	 * non-present state is when an MMIO entry is installed/modified/
	 * removed. In that case, there is nothing to do here.
	 */
	if (!was_present && !is_present) {
		/*
		 * If this change does not involve a MMIO SPTE or removed SPTE,
		 * it is unexpected. Log the change, though it should not
		 * impact the guest since both the former and current SPTEs
		 * are nonpresent.
		 */
		if (WARN_ON_ONCE(!is_mmio_spte(old_spte) &&
				 !is_mmio_spte(new_spte) &&
				 !is_removed_spte(new_spte)))
			pr_err("Unexpected SPTE change! Nonpresent SPTEs\n"
			       "should not be replaced with another,\n"
			       "different nonpresent SPTE, unless one or both\n"
			       "are MMIO SPTEs, or the new SPTE is\n"
			       "a temporary removed SPTE.\n"
			       "as_id: %d gfn: %llx old_spte: %llx new_spte: %llx level: %d",
			       as_id, gfn, old_spte, new_spte, level);
		return;
	}

	if (is_leaf != was_leaf)
		kvm_update_page_stats(kvm, level, is_leaf ? 1 : -1);

	if (was_leaf && is_dirty_spte(old_spte) &&
	    (!is_present || !is_dirty_spte(new_spte) || pfn_changed))
		kvm_set_pfn_dirty(spte_to_pfn(old_spte));

	/*
	 * Recursively handle child PTs if the change removed a subtree from
	 * the paging structure.  Note the WARN on the PFN changing without the
	 * SPTE being converted to a hugepage (leaf) or being zapped.  Shadow
	 * pages are kernel allocations and should never be migrated.
	 */
	if (was_present && !was_leaf &&
	    (is_leaf || !is_present || WARN_ON_ONCE(pfn_changed)))
		handle_removed_pt(kvm, spte_to_child_pt(old_spte, level), shared);

	if (was_leaf && is_accessed_spte(old_spte) &&
	    (!is_present || !is_accessed_spte(new_spte) || pfn_changed))
		kvm_set_pfn_accessed(spte_to_pfn(old_spte));
}

/*
 * tdp_mmu_set_spte_atomic - Set a TDP MMU SPTE atomically
 * and handle the associated bookkeeping.  Do not mark the page dirty
 * in KVM's dirty bitmaps.
 *
 * If setting the SPTE fails because it has changed, iter->old_spte will be
 * refreshed to the current value of the spte.
 *
 * @kvm: kvm instance
 * @iter: a tdp_iter instance currently on the SPTE that should be set
 * @new_spte: The value the SPTE should be set to
 * Return:
 * * 0      - If the SPTE was set.
 * * -EBUSY - If the SPTE cannot be set. In this case this function will have
 *            no side-effects other than setting iter->old_spte to the last
 *            known value of the spte.
 */
static inline int tdp_mmu_set_spte_atomic(struct kvm *kvm,
					  struct tdp_iter *iter,
					  u64 new_spte)
{
	u64 *sptep = rcu_dereference(iter->sptep);

	/*
	 * The caller is responsible for ensuring the old SPTE is not a REMOVED
	 * SPTE.  KVM should never attempt to zap or manipulate a REMOVED SPTE,
	 * and pre-checking before inserting a new SPTE is advantageous as it
	 * avoids unnecessary work.
	 */
	WARN_ON_ONCE(iter->yielded || is_removed_spte(iter->old_spte));

	lockdep_assert_held_read(&kvm->mmu_lock);

	/*
	 * Note, fast_pf_fix_direct_spte() can also modify TDP MMU SPTEs and
	 * does not hold the mmu_lock.  On failure, i.e. if a different logical
	 * CPU modified the SPTE, try_cmpxchg64() updates iter->old_spte with
	 * the current value, so the caller operates on fresh data, e.g. if it
	 * retries tdp_mmu_set_spte_atomic()
	 */
	if (!try_cmpxchg64(sptep, &iter->old_spte, new_spte))
		return -EBUSY;

	handle_changed_spte(kvm, iter->as_id, iter->gfn, iter->old_spte,
			    new_spte, iter->level, true);

	return 0;
}

static inline int tdp_mmu_zap_spte_atomic(struct kvm *kvm,
					  struct tdp_iter *iter)
{
	int ret;

	/*
	 * Freeze the SPTE by setting it to a special,
	 * non-present value. This will stop other threads from
	 * immediately installing a present entry in its place
	 * before the TLBs are flushed.
	 */
	ret = tdp_mmu_set_spte_atomic(kvm, iter, REMOVED_SPTE);
	if (ret)
		return ret;

	kvm_flush_remote_tlbs_gfn(kvm, iter->gfn, iter->level);

	/*
	 * No other thread can overwrite the removed SPTE as they must either
	 * wait on the MMU lock or use tdp_mmu_set_spte_atomic() which will not
	 * overwrite the special removed SPTE value. No bookkeeping is needed
	 * here since the SPTE is going from non-present to non-present.  Use
	 * the raw write helper to avoid an unnecessary check on volatile bits.
	 */
	__kvm_tdp_mmu_write_spte(iter->sptep, 0);

	return 0;
}


/*
 * tdp_mmu_set_spte - Set a TDP MMU SPTE and handle the associated bookkeeping
 * @kvm:	      KVM instance
 * @as_id:	      Address space ID, i.e. regular vs. SMM
 * @sptep:	      Pointer to the SPTE
 * @old_spte:	      The current value of the SPTE
 * @new_spte:	      The new value that will be set for the SPTE
 * @gfn:	      The base GFN that was (or will be) mapped by the SPTE
 * @level:	      The level _containing_ the SPTE (its parent PT's level)
 *
 * Returns the old SPTE value, which _may_ be different than @old_spte if the
 * SPTE had voldatile bits.
 */
static u64 tdp_mmu_set_spte(struct kvm *kvm, int as_id, tdp_ptep_t sptep,
			    u64 old_spte, u64 new_spte, gfn_t gfn, int level)
{
	lockdep_assert_held_write(&kvm->mmu_lock);

	/*
	 * No thread should be using this function to set SPTEs to or from the
	 * temporary removed SPTE value.
	 * If operating under the MMU lock in read mode, tdp_mmu_set_spte_atomic
	 * should be used. If operating under the MMU lock in write mode, the
	 * use of the removed SPTE should not be necessary.
	 */
	WARN_ON_ONCE(is_removed_spte(old_spte) || is_removed_spte(new_spte));

	old_spte = kvm_tdp_mmu_write_spte(sptep, old_spte, new_spte, level);

	handle_changed_spte(kvm, as_id, gfn, old_spte, new_spte, level, false);
	return old_spte;
}

static inline void tdp_mmu_iter_set_spte(struct kvm *kvm, struct tdp_iter *iter,
					 u64 new_spte)
{
	WARN_ON_ONCE(iter->yielded);
	iter->old_spte = tdp_mmu_set_spte(kvm, iter->as_id, iter->sptep,
					  iter->old_spte, new_spte,
					  iter->gfn, iter->level);
}

#define tdp_root_for_each_pte(_iter, _root, _start, _end) \
	for_each_tdp_pte(_iter, _root, _start, _end)

#define tdp_root_for_each_leaf_pte(_iter, _root, _start, _end)	\
	tdp_root_for_each_pte(_iter, _root, _start, _end)		\
		if (!is_shadow_present_pte(_iter.old_spte) ||		\
		    !is_last_spte(_iter.old_spte, _iter.level))		\
			continue;					\
		else

#define tdp_mmu_for_each_pte(_iter, _mmu, _start, _end)		\
	for_each_tdp_pte(_iter, root_to_sp(_mmu->root.hpa), _start, _end)

/*
 * Yield if the MMU lock is contended or this thread needs to return control
 * to the scheduler.
 *
 * If this function should yield and flush is set, it will perform a remote
 * TLB flush before yielding.
 *
 * If this function yields, iter->yielded is set and the caller must skip to
 * the next iteration, where tdp_iter_next() will reset the tdp_iter's walk
 * over the paging structures to allow the iterator to continue its traversal
 * from the paging structure root.
 *
 * Returns true if this function yielded.
 */
static inline bool __must_check tdp_mmu_iter_cond_resched(struct kvm *kvm,
							  struct tdp_iter *iter,
							  bool flush, bool shared)
{
	WARN_ON_ONCE(iter->yielded);

	/* Ensure forward progress has been made before yielding. */
	if (iter->next_last_level_gfn == iter->yielded_gfn)
		return false;

	if (need_resched() || rwlock_needbreak(&kvm->mmu_lock)) {
		if (flush)
			kvm_flush_remote_tlbs(kvm);

		rcu_read_unlock();

		if (shared)
			cond_resched_rwlock_read(&kvm->mmu_lock);
		else
			cond_resched_rwlock_write(&kvm->mmu_lock);

		rcu_read_lock();

		WARN_ON_ONCE(iter->gfn > iter->next_last_level_gfn);

		iter->yielded = true;
	}

	return iter->yielded;
}

static inline gfn_t tdp_mmu_max_gfn_exclusive(void)
{
	/*
	 * Bound TDP MMU walks at host.MAXPHYADDR.  KVM disallows memslots with
	 * a gpa range that would exceed the max gfn, and KVM does not create
	 * MMIO SPTEs for "impossible" gfns, instead sending such accesses down
	 * the slow emulation path every time.
	 */
	return kvm_mmu_max_gfn() + 1;
}

static void __tdp_mmu_zap_root(struct kvm *kvm, struct kvm_mmu_page *root,
			       bool shared, int zap_level)
{
	struct tdp_iter iter;

	gfn_t end = tdp_mmu_max_gfn_exclusive();
	gfn_t start = 0;

	for_each_tdp_pte_min_level(iter, root, zap_level, start, end) {
retry:
		if (tdp_mmu_iter_cond_resched(kvm, &iter, false, shared))
			continue;

		if (!is_shadow_present_pte(iter.old_spte))
			continue;

		if (iter.level > zap_level)
			continue;

		if (!shared)
			tdp_mmu_iter_set_spte(kvm, &iter, 0);
		else if (tdp_mmu_set_spte_atomic(kvm, &iter, 0))
			goto retry;
	}
}

static void tdp_mmu_zap_root(struct kvm *kvm, struct kvm_mmu_page *root,
			     bool shared)
{

	/*
	 * The root must have an elevated refcount so that it's reachable via
	 * mmu_notifier callbacks, which allows this path to yield and drop
	 * mmu_lock.  When handling an unmap/release mmu_notifier command, KVM
	 * must drop all references to relevant pages prior to completing the
	 * callback.  Dropping mmu_lock with an unreachable root would result
	 * in zapping SPTEs after a relevant mmu_notifier callback completes
	 * and lead to use-after-free as zapping a SPTE triggers "writeback" of
	 * dirty accessed bits to the SPTE's associated struct page.
	 */
	WARN_ON_ONCE(!refcount_read(&root->tdp_mmu_root_count));

	kvm_lockdep_assert_mmu_lock_held(kvm, shared);

	rcu_read_lock();

	/*
	 * To avoid RCU stalls due to recursively removing huge swaths of SPs,
	 * split the zap into two passes.  On the first pass, zap at the 1gb
	 * level, and then zap top-level SPs on the second pass.  "1gb" is not
	 * arbitrary, as KVM must be able to zap a 1gb shadow page without
	 * inducing a stall to allow in-place replacement with a 1gb hugepage.
	 *
	 * Because zapping a SP recurses on its children, stepping down to
	 * PG_LEVEL_4K in the iterator itself is unnecessary.
	 */
	__tdp_mmu_zap_root(kvm, root, shared, PG_LEVEL_1G);
	__tdp_mmu_zap_root(kvm, root, shared, root->role.level);

	rcu_read_unlock();
}

bool kvm_tdp_mmu_zap_sp(struct kvm *kvm, struct kvm_mmu_page *sp)
{
	u64 old_spte;

	/*
	 * This helper intentionally doesn't allow zapping a root shadow page,
	 * which doesn't have a parent page table and thus no associated entry.
	 */
	if (WARN_ON_ONCE(!sp->ptep))
		return false;

	old_spte = kvm_tdp_mmu_read_spte(sp->ptep);
	if (WARN_ON_ONCE(!is_shadow_present_pte(old_spte)))
		return false;

	tdp_mmu_set_spte(kvm, kvm_mmu_page_as_id(sp), sp->ptep, old_spte, 0,
			 sp->gfn, sp->role.level + 1);

	return true;
}

/*
 * If can_yield is true, will release the MMU lock and reschedule if the
 * scheduler needs the CPU or there is contention on the MMU lock. If this
 * function cannot yield, it will not release the MMU lock or reschedule and
 * the caller must ensure it does not supply too large a GFN range, or the
 * operation can cause a soft lockup.
 */
static bool tdp_mmu_zap_leafs(struct kvm *kvm, struct kvm_mmu_page *root,
			      gfn_t start, gfn_t end, bool can_yield, bool flush)
{
	struct tdp_iter iter;

	end = min(end, tdp_mmu_max_gfn_exclusive());

	lockdep_assert_held_write(&kvm->mmu_lock);

	rcu_read_lock();

	for_each_tdp_pte_min_level(iter, root, PG_LEVEL_4K, start, end) {
		if (can_yield &&
		    tdp_mmu_iter_cond_resched(kvm, &iter, flush, false)) {
			flush = false;
			continue;
		}

		if (!is_shadow_present_pte(iter.old_spte) ||
		    !is_last_spte(iter.old_spte, iter.level))
			continue;

		tdp_mmu_iter_set_spte(kvm, &iter, 0);
		flush = true;
	}

	rcu_read_unlock();

	/*
	 * Because this flow zaps _only_ leaf SPTEs, the caller doesn't need
	 * to provide RCU protection as no 'struct kvm_mmu_page' will be freed.
	 */
	return flush;
}

/*
 * Zap leaf SPTEs for the range of gfns, [start, end), for all roots. Returns
 * true if a TLB flush is needed before releasing the MMU lock, i.e. if one or
 * more SPTEs were zapped since the MMU lock was last acquired.
 */
bool kvm_tdp_mmu_zap_leafs(struct kvm *kvm, gfn_t start, gfn_t end, bool flush)
{
	struct kvm_mmu_page *root;

	for_each_tdp_mmu_root_yield_safe(kvm, root, false)
		flush = tdp_mmu_zap_leafs(kvm, root, start, end, true, flush);

	return flush;
}

void kvm_tdp_mmu_zap_all(struct kvm *kvm)
{
	struct kvm_mmu_page *root;

	/*
	 * Zap all roots, including invalid roots, as all SPTEs must be dropped
	 * before returning to the caller.  Zap directly even if the root is
	 * also being zapped by a worker.  Walking zapped top-level SPTEs isn't
	 * all that expensive and mmu_lock is already held, which means the
	 * worker has yielded, i.e. flushing the work instead of zapping here
	 * isn't guaranteed to be any faster.
	 *
	 * A TLB flush is unnecessary, KVM zaps everything if and only the VM
	 * is being destroyed or the userspace VMM has exited.  In both cases,
	 * KVM_RUN is unreachable, i.e. no vCPUs will ever service the request.
	 */
	for_each_tdp_mmu_root_yield_safe(kvm, root, false)
		tdp_mmu_zap_root(kvm, root, false);
}

/*
 * Zap all invalidated roots to ensure all SPTEs are dropped before the "fast
 * zap" completes.
 */
void kvm_tdp_mmu_zap_invalidated_roots(struct kvm *kvm)
{
	struct kvm_mmu_page *root;

	read_lock(&kvm->mmu_lock);

	for_each_tdp_mmu_root_yield_safe(kvm, root, true) {
		if (!root->tdp_mmu_scheduled_root_to_zap)
			continue;

		root->tdp_mmu_scheduled_root_to_zap = false;
		KVM_BUG_ON(!root->role.invalid, kvm);

		/*
		 * A TLB flush is not necessary as KVM performs a local TLB
		 * flush when allocating a new root (see kvm_mmu_load()), and
		 * when migrating a vCPU to a different pCPU.  Note, the local
		 * TLB flush on reuse also invalidates paging-structure-cache
		 * entries, i.e. TLB entries for intermediate paging structures,
		 * that may be zapped, as such entries are associated with the
		 * ASID on both VMX and SVM.
		 */
		tdp_mmu_zap_root(kvm, root, true);

		/*
		 * The referenced needs to be put *after* zapping the root, as
		 * the root must be reachable by mmu_notifiers while it's being
		 * zapped
		 */
		kvm_tdp_mmu_put_root(kvm, root, true);
	}

	read_unlock(&kvm->mmu_lock);
}

/*
 * Mark each TDP MMU root as invalid to prevent vCPUs from reusing a root that
 * is about to be zapped, e.g. in response to a memslots update.  The actual
<<<<<<< HEAD
 * zapping is performed asynchronously.  Using a separate workqueue makes it
 * easy to ensure that the destruction is performed before the "fast zap"
 * completes, without keeping a separate list of invalidated roots; the list is
 * effectively the list of work items in the workqueue.
 *
 * Note, the asynchronous worker is gifted the TDP MMU's reference.
=======
 * zapping is done separately so that it happens with mmu_lock with read,
 * whereas invalidating roots must be done with mmu_lock held for write (unless
 * the VM is being destroyed).
 *
 * Note, kvm_tdp_mmu_zap_invalidated_roots() is gifted the TDP MMU's reference.
>>>>>>> ccf0a997
 * See kvm_tdp_mmu_get_vcpu_root_hpa().
 */
void kvm_tdp_mmu_invalidate_all_roots(struct kvm *kvm)
{
	struct kvm_mmu_page *root;

	/*
	 * mmu_lock must be held for write to ensure that a root doesn't become
	 * invalid while there are active readers (invalidating a root while
	 * there are active readers may or may not be problematic in practice,
	 * but it's uncharted territory and not supported).
	 *
	 * Waive the assertion if there are no users of @kvm, i.e. the VM is
	 * being destroyed after all references have been put, or if no vCPUs
	 * have been created (which means there are no roots), i.e. the VM is
	 * being destroyed in an error path of KVM_CREATE_VM.
	 */
	if (IS_ENABLED(CONFIG_PROVE_LOCKING) &&
	    refcount_read(&kvm->users_count) && kvm->created_vcpus)
		lockdep_assert_held_write(&kvm->mmu_lock);

	/*
	 * As above, mmu_lock isn't held when destroying the VM!  There can't
	 * be other references to @kvm, i.e. nothing else can invalidate roots
<<<<<<< HEAD
	 * or be consuming roots, but walking the list of roots does need to be
	 * guarded against roots being deleted by the asynchronous zap worker.
	 */
	rcu_read_lock();

	list_for_each_entry_rcu(root, &kvm->arch.tdp_mmu_roots, link) {
		if (!root->role.invalid) {
=======
	 * or get/put references to roots.
	 */
	list_for_each_entry(root, &kvm->arch.tdp_mmu_roots, link) {
		/*
		 * Note, invalid roots can outlive a memslot update!  Invalid
		 * roots must be *zapped* before the memslot update completes,
		 * but a different task can acquire a reference and keep the
		 * root alive after its been zapped.
		 */
		if (!root->role.invalid) {
			root->tdp_mmu_scheduled_root_to_zap = true;
>>>>>>> ccf0a997
			root->role.invalid = true;
		}
	}

	rcu_read_unlock();
}

/*
 * Installs a last-level SPTE to handle a TDP page fault.
 * (NPT/EPT violation/misconfiguration)
 */
static int tdp_mmu_map_handle_target_level(struct kvm_vcpu *vcpu,
					  struct kvm_page_fault *fault,
					  struct tdp_iter *iter)
{
	struct kvm_mmu_page *sp = sptep_to_sp(rcu_dereference(iter->sptep));
	u64 new_spte;
	int ret = RET_PF_FIXED;
	bool wrprot = false;

	if (WARN_ON_ONCE(sp->role.level != fault->goal_level))
		return RET_PF_RETRY;

	if (unlikely(!fault->slot))
		new_spte = make_mmio_spte(vcpu, iter->gfn, ACC_ALL);
	else
		wrprot = make_spte(vcpu, sp, fault->slot, ACC_ALL, iter->gfn,
					 fault->pfn, iter->old_spte, fault->prefetch, true,
					 fault->map_writable, &new_spte);

	if (new_spte == iter->old_spte)
		ret = RET_PF_SPURIOUS;
	else if (tdp_mmu_set_spte_atomic(vcpu->kvm, iter, new_spte))
		return RET_PF_RETRY;
	else if (is_shadow_present_pte(iter->old_spte) &&
		 !is_last_spte(iter->old_spte, iter->level))
		kvm_flush_remote_tlbs_gfn(vcpu->kvm, iter->gfn, iter->level);

	/*
	 * If the page fault was caused by a write but the page is write
	 * protected, emulation is needed. If the emulation was skipped,
	 * the vCPU would have the same fault again.
	 */
	if (wrprot) {
		if (fault->write)
			ret = RET_PF_EMULATE;
	}

	/* If a MMIO SPTE is installed, the MMIO will need to be emulated. */
	if (unlikely(is_mmio_spte(new_spte))) {
		vcpu->stat.pf_mmio_spte_created++;
		trace_mark_mmio_spte(rcu_dereference(iter->sptep), iter->gfn,
				     new_spte);
		ret = RET_PF_EMULATE;
	} else {
		trace_kvm_mmu_set_spte(iter->level, iter->gfn,
				       rcu_dereference(iter->sptep));
	}

	return ret;
}

/*
 * tdp_mmu_link_sp - Replace the given spte with an spte pointing to the
 * provided page table.
 *
 * @kvm: kvm instance
 * @iter: a tdp_iter instance currently on the SPTE that should be set
 * @sp: The new TDP page table to install.
 * @shared: This operation is running under the MMU lock in read mode.
 *
 * Returns: 0 if the new page table was installed. Non-0 if the page table
 *          could not be installed (e.g. the atomic compare-exchange failed).
 */
static int tdp_mmu_link_sp(struct kvm *kvm, struct tdp_iter *iter,
			   struct kvm_mmu_page *sp, bool shared)
{
	u64 spte = make_nonleaf_spte(sp->spt, !kvm_ad_enabled());
	int ret = 0;

	if (shared) {
		ret = tdp_mmu_set_spte_atomic(kvm, iter, spte);
		if (ret)
			return ret;
	} else {
		tdp_mmu_iter_set_spte(kvm, iter, spte);
	}

	tdp_account_mmu_page(kvm, sp);

	return 0;
}

static int tdp_mmu_split_huge_page(struct kvm *kvm, struct tdp_iter *iter,
				   struct kvm_mmu_page *sp, bool shared);

/*
 * Handle a TDP page fault (NPT/EPT violation/misconfiguration) by installing
 * page tables and SPTEs to translate the faulting guest physical address.
 */
int kvm_tdp_mmu_map(struct kvm_vcpu *vcpu, struct kvm_page_fault *fault)
{
	struct kvm_mmu *mmu = vcpu->arch.mmu;
	struct kvm *kvm = vcpu->kvm;
	struct tdp_iter iter;
	struct kvm_mmu_page *sp;
	int ret = RET_PF_RETRY;

	kvm_mmu_hugepage_adjust(vcpu, fault);

	trace_kvm_mmu_spte_requested(fault);

	rcu_read_lock();

	tdp_mmu_for_each_pte(iter, mmu, fault->gfn, fault->gfn + 1) {
		int r;

		if (fault->nx_huge_page_workaround_enabled)
			disallowed_hugepage_adjust(fault, iter.old_spte, iter.level);

		/*
		 * If SPTE has been frozen by another thread, just give up and
		 * retry, avoiding unnecessary page table allocation and free.
		 */
		if (is_removed_spte(iter.old_spte))
			goto retry;

		if (iter.level == fault->goal_level)
			goto map_target_level;

		/* Step down into the lower level page table if it exists. */
		if (is_shadow_present_pte(iter.old_spte) &&
		    !is_large_pte(iter.old_spte))
			continue;

		/*
		 * The SPTE is either non-present or points to a huge page that
		 * needs to be split.
		 */
		sp = tdp_mmu_alloc_sp(vcpu);
		tdp_mmu_init_child_sp(sp, &iter);

		sp->nx_huge_page_disallowed = fault->huge_page_disallowed;

		if (is_shadow_present_pte(iter.old_spte))
			r = tdp_mmu_split_huge_page(kvm, &iter, sp, true);
		else
			r = tdp_mmu_link_sp(kvm, &iter, sp, true);

		/*
		 * Force the guest to retry if installing an upper level SPTE
		 * failed, e.g. because a different task modified the SPTE.
		 */
		if (r) {
			tdp_mmu_free_sp(sp);
			goto retry;
		}

		if (fault->huge_page_disallowed &&
		    fault->req_level >= iter.level) {
			spin_lock(&kvm->arch.tdp_mmu_pages_lock);
			if (sp->nx_huge_page_disallowed)
				track_possible_nx_huge_page(kvm, sp);
			spin_unlock(&kvm->arch.tdp_mmu_pages_lock);
		}
	}

	/*
	 * The walk aborted before reaching the target level, e.g. because the
	 * iterator detected an upper level SPTE was frozen during traversal.
	 */
	WARN_ON_ONCE(iter.level == fault->goal_level);
	goto retry;

map_target_level:
	ret = tdp_mmu_map_handle_target_level(vcpu, fault, &iter);

retry:
	rcu_read_unlock();
	return ret;
}

bool kvm_tdp_mmu_unmap_gfn_range(struct kvm *kvm, struct kvm_gfn_range *range,
				 bool flush)
{
	struct kvm_mmu_page *root;

	__for_each_tdp_mmu_root_yield_safe(kvm, root, range->slot->as_id, false, false)
		flush = tdp_mmu_zap_leafs(kvm, root, range->start, range->end,
					  range->may_block, flush);

	return flush;
}

typedef bool (*tdp_handler_t)(struct kvm *kvm, struct tdp_iter *iter,
			      struct kvm_gfn_range *range);

static __always_inline bool kvm_tdp_mmu_handle_gfn(struct kvm *kvm,
						   struct kvm_gfn_range *range,
						   tdp_handler_t handler)
{
	struct kvm_mmu_page *root;
	struct tdp_iter iter;
	bool ret = false;

	/*
	 * Don't support rescheduling, none of the MMU notifiers that funnel
	 * into this helper allow blocking; it'd be dead, wasteful code.
	 */
	for_each_tdp_mmu_root(kvm, root, range->slot->as_id) {
		rcu_read_lock();

		tdp_root_for_each_leaf_pte(iter, root, range->start, range->end)
			ret |= handler(kvm, &iter, range);

		rcu_read_unlock();
	}

	return ret;
}

/*
 * Mark the SPTEs range of GFNs [start, end) unaccessed and return non-zero
 * if any of the GFNs in the range have been accessed.
 *
 * No need to mark the corresponding PFN as accessed as this call is coming
 * from the clear_young() or clear_flush_young() notifier, which uses the
 * return value to determine if the page has been accessed.
 */
static bool age_gfn_range(struct kvm *kvm, struct tdp_iter *iter,
			  struct kvm_gfn_range *range)
{
	u64 new_spte;

	/* If we have a non-accessed entry we don't need to change the pte. */
	if (!is_accessed_spte(iter->old_spte))
		return false;

	if (spte_ad_enabled(iter->old_spte)) {
		iter->old_spte = tdp_mmu_clear_spte_bits(iter->sptep,
							 iter->old_spte,
							 shadow_accessed_mask,
							 iter->level);
		new_spte = iter->old_spte & ~shadow_accessed_mask;
	} else {
		/*
		 * Capture the dirty status of the page, so that it doesn't get
		 * lost when the SPTE is marked for access tracking.
		 */
		if (is_writable_pte(iter->old_spte))
			kvm_set_pfn_dirty(spte_to_pfn(iter->old_spte));

		new_spte = mark_spte_for_access_track(iter->old_spte);
		iter->old_spte = kvm_tdp_mmu_write_spte(iter->sptep,
							iter->old_spte, new_spte,
							iter->level);
	}

	trace_kvm_tdp_mmu_spte_changed(iter->as_id, iter->gfn, iter->level,
				       iter->old_spte, new_spte);
	return true;
}

bool kvm_tdp_mmu_age_gfn_range(struct kvm *kvm, struct kvm_gfn_range *range)
{
	return kvm_tdp_mmu_handle_gfn(kvm, range, age_gfn_range);
}

static bool test_age_gfn(struct kvm *kvm, struct tdp_iter *iter,
			 struct kvm_gfn_range *range)
{
	return is_accessed_spte(iter->old_spte);
}

bool kvm_tdp_mmu_test_age_gfn(struct kvm *kvm, struct kvm_gfn_range *range)
{
	return kvm_tdp_mmu_handle_gfn(kvm, range, test_age_gfn);
}

static bool set_spte_gfn(struct kvm *kvm, struct tdp_iter *iter,
			 struct kvm_gfn_range *range)
{
	u64 new_spte;

	/* Huge pages aren't expected to be modified without first being zapped. */
	WARN_ON_ONCE(pte_huge(range->arg.pte) || range->start + 1 != range->end);

	if (iter->level != PG_LEVEL_4K ||
	    !is_shadow_present_pte(iter->old_spte))
		return false;

	/*
	 * Note, when changing a read-only SPTE, it's not strictly necessary to
	 * zero the SPTE before setting the new PFN, but doing so preserves the
	 * invariant that the PFN of a present * leaf SPTE can never change.
	 * See handle_changed_spte().
	 */
	tdp_mmu_iter_set_spte(kvm, iter, 0);

	if (!pte_write(range->arg.pte)) {
		new_spte = kvm_mmu_changed_pte_notifier_make_spte(iter->old_spte,
								  pte_pfn(range->arg.pte));

		tdp_mmu_iter_set_spte(kvm, iter, new_spte);
	}

	return true;
}

/*
 * Handle the changed_pte MMU notifier for the TDP MMU.
 * data is a pointer to the new pte_t mapping the HVA specified by the MMU
 * notifier.
 * Returns non-zero if a flush is needed before releasing the MMU lock.
 */
bool kvm_tdp_mmu_set_spte_gfn(struct kvm *kvm, struct kvm_gfn_range *range)
{
	/*
	 * No need to handle the remote TLB flush under RCU protection, the
	 * target SPTE _must_ be a leaf SPTE, i.e. cannot result in freeing a
	 * shadow page. See the WARN on pfn_changed in handle_changed_spte().
	 */
	return kvm_tdp_mmu_handle_gfn(kvm, range, set_spte_gfn);
}

/*
 * Remove write access from all SPTEs at or above min_level that map GFNs
 * [start, end). Returns true if an SPTE has been changed and the TLBs need to
 * be flushed.
 */
static bool wrprot_gfn_range(struct kvm *kvm, struct kvm_mmu_page *root,
			     gfn_t start, gfn_t end, int min_level)
{
	struct tdp_iter iter;
	u64 new_spte;
	bool spte_set = false;

	rcu_read_lock();

	BUG_ON(min_level > KVM_MAX_HUGEPAGE_LEVEL);

	for_each_tdp_pte_min_level(iter, root, min_level, start, end) {
retry:
		if (tdp_mmu_iter_cond_resched(kvm, &iter, false, true))
			continue;

		if (!is_shadow_present_pte(iter.old_spte) ||
		    !is_last_spte(iter.old_spte, iter.level) ||
		    !(iter.old_spte & PT_WRITABLE_MASK))
			continue;

		new_spte = iter.old_spte & ~PT_WRITABLE_MASK;

		if (tdp_mmu_set_spte_atomic(kvm, &iter, new_spte))
			goto retry;

		spte_set = true;
	}

	rcu_read_unlock();
	return spte_set;
}

/*
 * Remove write access from all the SPTEs mapping GFNs in the memslot. Will
 * only affect leaf SPTEs down to min_level.
 * Returns true if an SPTE has been changed and the TLBs need to be flushed.
 */
bool kvm_tdp_mmu_wrprot_slot(struct kvm *kvm,
			     const struct kvm_memory_slot *slot, int min_level)
{
	struct kvm_mmu_page *root;
	bool spte_set = false;

	lockdep_assert_held_read(&kvm->mmu_lock);

	for_each_valid_tdp_mmu_root_yield_safe(kvm, root, slot->as_id, true)
		spte_set |= wrprot_gfn_range(kvm, root, slot->base_gfn,
			     slot->base_gfn + slot->npages, min_level);

	return spte_set;
}

static struct kvm_mmu_page *__tdp_mmu_alloc_sp_for_split(gfp_t gfp)
{
	struct kvm_mmu_page *sp;

	gfp |= __GFP_ZERO;

	sp = kmem_cache_alloc(mmu_page_header_cache, gfp);
	if (!sp)
		return NULL;

	sp->spt = (void *)__get_free_page(gfp);
	if (!sp->spt) {
		kmem_cache_free(mmu_page_header_cache, sp);
		return NULL;
	}

	return sp;
}

static struct kvm_mmu_page *tdp_mmu_alloc_sp_for_split(struct kvm *kvm,
						       struct tdp_iter *iter,
						       bool shared)
{
	struct kvm_mmu_page *sp;

	/*
	 * Since we are allocating while under the MMU lock we have to be
	 * careful about GFP flags. Use GFP_NOWAIT to avoid blocking on direct
	 * reclaim and to avoid making any filesystem callbacks (which can end
	 * up invoking KVM MMU notifiers, resulting in a deadlock).
	 *
	 * If this allocation fails we drop the lock and retry with reclaim
	 * allowed.
	 */
	sp = __tdp_mmu_alloc_sp_for_split(GFP_NOWAIT | __GFP_ACCOUNT);
	if (sp)
		return sp;

	rcu_read_unlock();

	if (shared)
		read_unlock(&kvm->mmu_lock);
	else
		write_unlock(&kvm->mmu_lock);

	iter->yielded = true;
	sp = __tdp_mmu_alloc_sp_for_split(GFP_KERNEL_ACCOUNT);

	if (shared)
		read_lock(&kvm->mmu_lock);
	else
		write_lock(&kvm->mmu_lock);

	rcu_read_lock();

	return sp;
}

/* Note, the caller is responsible for initializing @sp. */
static int tdp_mmu_split_huge_page(struct kvm *kvm, struct tdp_iter *iter,
				   struct kvm_mmu_page *sp, bool shared)
{
	const u64 huge_spte = iter->old_spte;
	const int level = iter->level;
	int ret, i;

	/*
	 * No need for atomics when writing to sp->spt since the page table has
	 * not been linked in yet and thus is not reachable from any other CPU.
	 */
	for (i = 0; i < SPTE_ENT_PER_PAGE; i++)
		sp->spt[i] = make_huge_page_split_spte(kvm, huge_spte, sp->role, i);

	/*
	 * Replace the huge spte with a pointer to the populated lower level
	 * page table. Since we are making this change without a TLB flush vCPUs
	 * will see a mix of the split mappings and the original huge mapping,
	 * depending on what's currently in their TLB. This is fine from a
	 * correctness standpoint since the translation will be the same either
	 * way.
	 */
	ret = tdp_mmu_link_sp(kvm, iter, sp, shared);
	if (ret)
		goto out;

	/*
	 * tdp_mmu_link_sp_atomic() will handle subtracting the huge page we
	 * are overwriting from the page stats. But we have to manually update
	 * the page stats with the new present child pages.
	 */
	kvm_update_page_stats(kvm, level - 1, SPTE_ENT_PER_PAGE);

out:
	trace_kvm_mmu_split_huge_page(iter->gfn, huge_spte, level, ret);
	return ret;
}

static int tdp_mmu_split_huge_pages_root(struct kvm *kvm,
					 struct kvm_mmu_page *root,
					 gfn_t start, gfn_t end,
					 int target_level, bool shared)
{
	struct kvm_mmu_page *sp = NULL;
	struct tdp_iter iter;
	int ret = 0;

	rcu_read_lock();

	/*
	 * Traverse the page table splitting all huge pages above the target
	 * level into one lower level. For example, if we encounter a 1GB page
	 * we split it into 512 2MB pages.
	 *
	 * Since the TDP iterator uses a pre-order traversal, we are guaranteed
	 * to visit an SPTE before ever visiting its children, which means we
	 * will correctly recursively split huge pages that are more than one
	 * level above the target level (e.g. splitting a 1GB to 512 2MB pages,
	 * and then splitting each of those to 512 4KB pages).
	 */
	for_each_tdp_pte_min_level(iter, root, target_level + 1, start, end) {
retry:
		if (tdp_mmu_iter_cond_resched(kvm, &iter, false, shared))
			continue;

		if (!is_shadow_present_pte(iter.old_spte) || !is_large_pte(iter.old_spte))
			continue;

		if (!sp) {
			sp = tdp_mmu_alloc_sp_for_split(kvm, &iter, shared);
			if (!sp) {
				ret = -ENOMEM;
				trace_kvm_mmu_split_huge_page(iter.gfn,
							      iter.old_spte,
							      iter.level, ret);
				break;
			}

			if (iter.yielded)
				continue;
		}

		tdp_mmu_init_child_sp(sp, &iter);

		if (tdp_mmu_split_huge_page(kvm, &iter, sp, shared))
			goto retry;

		sp = NULL;
	}

	rcu_read_unlock();

	/*
	 * It's possible to exit the loop having never used the last sp if, for
	 * example, a vCPU doing HugePage NX splitting wins the race and
	 * installs its own sp in place of the last sp we tried to split.
	 */
	if (sp)
		tdp_mmu_free_sp(sp);

	return ret;
}


/*
 * Try to split all huge pages mapped by the TDP MMU down to the target level.
 */
void kvm_tdp_mmu_try_split_huge_pages(struct kvm *kvm,
				      const struct kvm_memory_slot *slot,
				      gfn_t start, gfn_t end,
				      int target_level, bool shared)
{
	struct kvm_mmu_page *root;
	int r = 0;

	kvm_lockdep_assert_mmu_lock_held(kvm, shared);

	for_each_valid_tdp_mmu_root_yield_safe(kvm, root, slot->as_id, shared) {
		r = tdp_mmu_split_huge_pages_root(kvm, root, start, end, target_level, shared);
		if (r) {
			kvm_tdp_mmu_put_root(kvm, root, shared);
			break;
		}
	}
}

/*
 * Clear the dirty status of all the SPTEs mapping GFNs in the memslot. If
 * AD bits are enabled, this will involve clearing the dirty bit on each SPTE.
 * If AD bits are not enabled, this will require clearing the writable bit on
 * each SPTE. Returns true if an SPTE has been changed and the TLBs need to
 * be flushed.
 */
static bool clear_dirty_gfn_range(struct kvm *kvm, struct kvm_mmu_page *root,
			   gfn_t start, gfn_t end)
{
	u64 dbit = kvm_ad_enabled() ? shadow_dirty_mask : PT_WRITABLE_MASK;
	struct tdp_iter iter;
	bool spte_set = false;

	rcu_read_lock();

	tdp_root_for_each_leaf_pte(iter, root, start, end) {
retry:
		if (tdp_mmu_iter_cond_resched(kvm, &iter, false, true))
			continue;

		if (!is_shadow_present_pte(iter.old_spte))
			continue;

		KVM_MMU_WARN_ON(kvm_ad_enabled() &&
				spte_ad_need_write_protect(iter.old_spte));

		if (!(iter.old_spte & dbit))
			continue;

		if (tdp_mmu_set_spte_atomic(kvm, &iter, iter.old_spte & ~dbit))
			goto retry;

		spte_set = true;
	}

	rcu_read_unlock();
	return spte_set;
}

/*
 * Clear the dirty status of all the SPTEs mapping GFNs in the memslot. If
 * AD bits are enabled, this will involve clearing the dirty bit on each SPTE.
 * If AD bits are not enabled, this will require clearing the writable bit on
 * each SPTE. Returns true if an SPTE has been changed and the TLBs need to
 * be flushed.
 */
bool kvm_tdp_mmu_clear_dirty_slot(struct kvm *kvm,
				  const struct kvm_memory_slot *slot)
{
	struct kvm_mmu_page *root;
	bool spte_set = false;

	lockdep_assert_held_read(&kvm->mmu_lock);

	for_each_valid_tdp_mmu_root_yield_safe(kvm, root, slot->as_id, true)
		spte_set |= clear_dirty_gfn_range(kvm, root, slot->base_gfn,
				slot->base_gfn + slot->npages);

	return spte_set;
}

/*
 * Clears the dirty status of all the 4k SPTEs mapping GFNs for which a bit is
 * set in mask, starting at gfn. The given memslot is expected to contain all
 * the GFNs represented by set bits in the mask. If AD bits are enabled,
 * clearing the dirty status will involve clearing the dirty bit on each SPTE
 * or, if AD bits are not enabled, clearing the writable bit on each SPTE.
 */
static void clear_dirty_pt_masked(struct kvm *kvm, struct kvm_mmu_page *root,
				  gfn_t gfn, unsigned long mask, bool wrprot)
{
	u64 dbit = (wrprot || !kvm_ad_enabled()) ? PT_WRITABLE_MASK :
						   shadow_dirty_mask;
	struct tdp_iter iter;

	lockdep_assert_held_write(&kvm->mmu_lock);

	rcu_read_lock();

	tdp_root_for_each_leaf_pte(iter, root, gfn + __ffs(mask),
				    gfn + BITS_PER_LONG) {
		if (!mask)
			break;

		KVM_MMU_WARN_ON(kvm_ad_enabled() &&
				spte_ad_need_write_protect(iter.old_spte));

		if (iter.level > PG_LEVEL_4K ||
		    !(mask & (1UL << (iter.gfn - gfn))))
			continue;

		mask &= ~(1UL << (iter.gfn - gfn));

		if (!(iter.old_spte & dbit))
			continue;

		iter.old_spte = tdp_mmu_clear_spte_bits(iter.sptep,
							iter.old_spte, dbit,
							iter.level);

		trace_kvm_tdp_mmu_spte_changed(iter.as_id, iter.gfn, iter.level,
					       iter.old_spte,
					       iter.old_spte & ~dbit);
		kvm_set_pfn_dirty(spte_to_pfn(iter.old_spte));
	}

	rcu_read_unlock();
}

/*
 * Clears the dirty status of all the 4k SPTEs mapping GFNs for which a bit is
 * set in mask, starting at gfn. The given memslot is expected to contain all
 * the GFNs represented by set bits in the mask. If AD bits are enabled,
 * clearing the dirty status will involve clearing the dirty bit on each SPTE
 * or, if AD bits are not enabled, clearing the writable bit on each SPTE.
 */
void kvm_tdp_mmu_clear_dirty_pt_masked(struct kvm *kvm,
				       struct kvm_memory_slot *slot,
				       gfn_t gfn, unsigned long mask,
				       bool wrprot)
{
	struct kvm_mmu_page *root;

	for_each_tdp_mmu_root(kvm, root, slot->as_id)
		clear_dirty_pt_masked(kvm, root, gfn, mask, wrprot);
}

static void zap_collapsible_spte_range(struct kvm *kvm,
				       struct kvm_mmu_page *root,
				       const struct kvm_memory_slot *slot)
{
	gfn_t start = slot->base_gfn;
	gfn_t end = start + slot->npages;
	struct tdp_iter iter;
	int max_mapping_level;

	rcu_read_lock();

	for_each_tdp_pte_min_level(iter, root, PG_LEVEL_2M, start, end) {
retry:
		if (tdp_mmu_iter_cond_resched(kvm, &iter, false, true))
			continue;

		if (iter.level > KVM_MAX_HUGEPAGE_LEVEL ||
		    !is_shadow_present_pte(iter.old_spte))
			continue;

		/*
		 * Don't zap leaf SPTEs, if a leaf SPTE could be replaced with
		 * a large page size, then its parent would have been zapped
		 * instead of stepping down.
		 */
		if (is_last_spte(iter.old_spte, iter.level))
			continue;

		/*
		 * If iter.gfn resides outside of the slot, i.e. the page for
		 * the current level overlaps but is not contained by the slot,
		 * then the SPTE can't be made huge.  More importantly, trying
		 * to query that info from slot->arch.lpage_info will cause an
		 * out-of-bounds access.
		 */
		if (iter.gfn < start || iter.gfn >= end)
			continue;

		max_mapping_level = kvm_mmu_max_mapping_level(kvm, slot,
							      iter.gfn, PG_LEVEL_NUM);
		if (max_mapping_level < iter.level)
			continue;

		/* Note, a successful atomic zap also does a remote TLB flush. */
		if (tdp_mmu_zap_spte_atomic(kvm, &iter))
			goto retry;
	}

	rcu_read_unlock();
}

/*
 * Zap non-leaf SPTEs (and free their associated page tables) which could
 * be replaced by huge pages, for GFNs within the slot.
 */
void kvm_tdp_mmu_zap_collapsible_sptes(struct kvm *kvm,
				       const struct kvm_memory_slot *slot)
{
	struct kvm_mmu_page *root;

	lockdep_assert_held_read(&kvm->mmu_lock);

	for_each_valid_tdp_mmu_root_yield_safe(kvm, root, slot->as_id, true)
		zap_collapsible_spte_range(kvm, root, slot);
}

/*
 * Removes write access on the last level SPTE mapping this GFN and unsets the
 * MMU-writable bit to ensure future writes continue to be intercepted.
 * Returns true if an SPTE was set and a TLB flush is needed.
 */
static bool write_protect_gfn(struct kvm *kvm, struct kvm_mmu_page *root,
			      gfn_t gfn, int min_level)
{
	struct tdp_iter iter;
	u64 new_spte;
	bool spte_set = false;

	BUG_ON(min_level > KVM_MAX_HUGEPAGE_LEVEL);

	rcu_read_lock();

	for_each_tdp_pte_min_level(iter, root, min_level, gfn, gfn + 1) {
		if (!is_shadow_present_pte(iter.old_spte) ||
		    !is_last_spte(iter.old_spte, iter.level))
			continue;

		new_spte = iter.old_spte &
			~(PT_WRITABLE_MASK | shadow_mmu_writable_mask);

		if (new_spte == iter.old_spte)
			break;

		tdp_mmu_iter_set_spte(kvm, &iter, new_spte);
		spte_set = true;
	}

	rcu_read_unlock();

	return spte_set;
}

/*
 * Removes write access on the last level SPTE mapping this GFN and unsets the
 * MMU-writable bit to ensure future writes continue to be intercepted.
 * Returns true if an SPTE was set and a TLB flush is needed.
 */
bool kvm_tdp_mmu_write_protect_gfn(struct kvm *kvm,
				   struct kvm_memory_slot *slot, gfn_t gfn,
				   int min_level)
{
	struct kvm_mmu_page *root;
	bool spte_set = false;

	lockdep_assert_held_write(&kvm->mmu_lock);
	for_each_tdp_mmu_root(kvm, root, slot->as_id)
		spte_set |= write_protect_gfn(kvm, root, gfn, min_level);

	return spte_set;
}

/*
 * Return the level of the lowest level SPTE added to sptes.
 * That SPTE may be non-present.
 *
 * Must be called between kvm_tdp_mmu_walk_lockless_{begin,end}.
 */
int kvm_tdp_mmu_get_walk(struct kvm_vcpu *vcpu, u64 addr, u64 *sptes,
			 int *root_level)
{
	struct tdp_iter iter;
	struct kvm_mmu *mmu = vcpu->arch.mmu;
	gfn_t gfn = addr >> PAGE_SHIFT;
	int leaf = -1;

	*root_level = vcpu->arch.mmu->root_role.level;

	tdp_mmu_for_each_pte(iter, mmu, gfn, gfn + 1) {
		leaf = iter.level;
		sptes[leaf] = iter.old_spte;
	}

	return leaf;
}

/*
 * Returns the last level spte pointer of the shadow page walk for the given
 * gpa, and sets *spte to the spte value. This spte may be non-preset. If no
 * walk could be performed, returns NULL and *spte does not contain valid data.
 *
 * Contract:
 *  - Must be called between kvm_tdp_mmu_walk_lockless_{begin,end}.
 *  - The returned sptep must not be used after kvm_tdp_mmu_walk_lockless_end.
 *
 * WARNING: This function is only intended to be called during fast_page_fault.
 */
u64 *kvm_tdp_mmu_fast_pf_get_last_sptep(struct kvm_vcpu *vcpu, u64 addr,
					u64 *spte)
{
	struct tdp_iter iter;
	struct kvm_mmu *mmu = vcpu->arch.mmu;
	gfn_t gfn = addr >> PAGE_SHIFT;
	tdp_ptep_t sptep = NULL;

	tdp_mmu_for_each_pte(iter, mmu, gfn, gfn + 1) {
		*spte = iter.old_spte;
		sptep = iter.sptep;
	}

	/*
	 * Perform the rcu_dereference to get the raw spte pointer value since
	 * we are passing it up to fast_page_fault, which is shared with the
	 * legacy MMU and thus does not retain the TDP MMU-specific __rcu
	 * annotation.
	 *
	 * This is safe since fast_page_fault obeys the contracts of this
	 * function as well as all TDP MMU contracts around modifying SPTEs
	 * outside of mmu_lock.
	 */
	return rcu_dereference(sptep);
}<|MERGE_RESOLUTION|>--- conflicted
+++ resolved
@@ -32,28 +32,13 @@
 
 void kvm_mmu_uninit_tdp_mmu(struct kvm *kvm)
 {
-<<<<<<< HEAD
-	if (!kvm->arch.tdp_mmu_enabled)
-		return;
-
-=======
->>>>>>> ccf0a997
 	/*
 	 * Invalidate all roots, which besides the obvious, schedules all roots
 	 * for zapping and thus puts the TDP MMU's reference to each root, i.e.
 	 * ultimately frees all roots.
 	 */
 	kvm_tdp_mmu_invalidate_all_roots(kvm);
-<<<<<<< HEAD
-
-	/*
-	 * Destroying a workqueue also first flushes the workqueue, i.e. no
-	 * need to invoke kvm_tdp_mmu_zap_invalidated_roots().
-	 */
-	destroy_workqueue(kvm->arch.tdp_mmu_zap_wq);
-=======
 	kvm_tdp_mmu_zap_invalidated_roots(kvm);
->>>>>>> ccf0a997
 
 	WARN_ON(atomic64_read(&kvm->arch.tdp_mmu_pages));
 	WARN_ON(!list_empty(&kvm->arch.tdp_mmu_roots));
@@ -88,49 +73,6 @@
 	tdp_mmu_free_sp(sp);
 }
 
-<<<<<<< HEAD
-static void tdp_mmu_zap_root(struct kvm *kvm, struct kvm_mmu_page *root,
-			     bool shared);
-
-static void tdp_mmu_zap_root_work(struct work_struct *work)
-{
-	struct kvm_mmu_page *root = container_of(work, struct kvm_mmu_page,
-						 tdp_mmu_async_work);
-	struct kvm *kvm = root->tdp_mmu_async_data;
-
-	read_lock(&kvm->mmu_lock);
-
-	/*
-	 * A TLB flush is not necessary as KVM performs a local TLB flush when
-	 * allocating a new root (see kvm_mmu_load()), and when migrating vCPU
-	 * to a different pCPU.  Note, the local TLB flush on reuse also
-	 * invalidates any paging-structure-cache entries, i.e. TLB entries for
-	 * intermediate paging structures, that may be zapped, as such entries
-	 * are associated with the ASID on both VMX and SVM.
-	 */
-	tdp_mmu_zap_root(kvm, root, true);
-
-	/*
-	 * Drop the refcount using kvm_tdp_mmu_put_root() to test its logic for
-	 * avoiding an infinite loop.  By design, the root is reachable while
-	 * it's being asynchronously zapped, thus a different task can put its
-	 * last reference, i.e. flowing through kvm_tdp_mmu_put_root() for an
-	 * asynchronously zapped root is unavoidable.
-	 */
-	kvm_tdp_mmu_put_root(kvm, root, true);
-
-	read_unlock(&kvm->mmu_lock);
-}
-
-static void tdp_mmu_schedule_zap_root(struct kvm *kvm, struct kvm_mmu_page *root)
-{
-	root->tdp_mmu_async_data = kvm;
-	INIT_WORK(&root->tdp_mmu_async_work, tdp_mmu_zap_root_work);
-	queue_work(kvm->arch.tdp_mmu_zap_wq, &root->tdp_mmu_async_work);
-}
-
-=======
->>>>>>> ccf0a997
 void kvm_tdp_mmu_put_root(struct kvm *kvm, struct kvm_mmu_page *root,
 			  bool shared)
 {
@@ -301,11 +243,7 @@
 	 * by a memslot update or by the destruction of the VM.  Initialize the
 	 * refcount to two; one reference for the vCPU, and one reference for
 	 * the TDP MMU itself, which is held until the root is invalidated and
-<<<<<<< HEAD
-	 * is ultimately put by tdp_mmu_zap_root_work().
-=======
 	 * is ultimately put by kvm_tdp_mmu_zap_invalidated_roots().
->>>>>>> ccf0a997
 	 */
 	refcount_set(&root->tdp_mmu_root_count, 2);
 
@@ -962,20 +900,11 @@
 /*
  * Mark each TDP MMU root as invalid to prevent vCPUs from reusing a root that
  * is about to be zapped, e.g. in response to a memslots update.  The actual
-<<<<<<< HEAD
- * zapping is performed asynchronously.  Using a separate workqueue makes it
- * easy to ensure that the destruction is performed before the "fast zap"
- * completes, without keeping a separate list of invalidated roots; the list is
- * effectively the list of work items in the workqueue.
- *
- * Note, the asynchronous worker is gifted the TDP MMU's reference.
-=======
  * zapping is done separately so that it happens with mmu_lock with read,
  * whereas invalidating roots must be done with mmu_lock held for write (unless
  * the VM is being destroyed).
  *
  * Note, kvm_tdp_mmu_zap_invalidated_roots() is gifted the TDP MMU's reference.
->>>>>>> ccf0a997
  * See kvm_tdp_mmu_get_vcpu_root_hpa().
  */
 void kvm_tdp_mmu_invalidate_all_roots(struct kvm *kvm)
@@ -1000,15 +929,6 @@
 	/*
 	 * As above, mmu_lock isn't held when destroying the VM!  There can't
 	 * be other references to @kvm, i.e. nothing else can invalidate roots
-<<<<<<< HEAD
-	 * or be consuming roots, but walking the list of roots does need to be
-	 * guarded against roots being deleted by the asynchronous zap worker.
-	 */
-	rcu_read_lock();
-
-	list_for_each_entry_rcu(root, &kvm->arch.tdp_mmu_roots, link) {
-		if (!root->role.invalid) {
-=======
 	 * or get/put references to roots.
 	 */
 	list_for_each_entry(root, &kvm->arch.tdp_mmu_roots, link) {
@@ -1020,12 +940,9 @@
 		 */
 		if (!root->role.invalid) {
 			root->tdp_mmu_scheduled_root_to_zap = true;
->>>>>>> ccf0a997
 			root->role.invalid = true;
 		}
 	}
-
-	rcu_read_unlock();
 }
 
 /*
