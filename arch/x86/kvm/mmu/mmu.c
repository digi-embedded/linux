--- conflicted
+++ resolved
@@ -256,23 +256,6 @@
 }
 
 static unsigned long get_guest_cr3(struct kvm_vcpu *vcpu)
-<<<<<<< HEAD
-{
-	return kvm_read_cr3(vcpu);
-}
-
-static inline unsigned long kvm_mmu_get_guest_pgd(struct kvm_vcpu *vcpu,
-						  struct kvm_mmu *mmu)
-{
-	if (IS_ENABLED(CONFIG_RETPOLINE) && mmu->get_guest_pgd == get_guest_cr3)
-		return kvm_read_cr3(vcpu);
-
-	return mmu->get_guest_pgd(vcpu);
-}
-
-static inline bool kvm_available_flush_tlb_with_range(void)
-=======
->>>>>>> ccf0a997
 {
 	return kvm_read_cr3(vcpu);
 }
@@ -4355,12 +4338,7 @@
  * root was invalidated by a memslot update or a relevant mmu_notifier fired.
  */
 static bool is_page_fault_stale(struct kvm_vcpu *vcpu,
-<<<<<<< HEAD
-				struct kvm_page_fault *fault,
-				unsigned long mmu_seq)
-=======
 				struct kvm_page_fault *fault)
->>>>>>> ccf0a997
 {
 	struct kvm_mmu_page *sp = root_to_sp(vcpu->arch.mmu->root.hpa);
 
@@ -4678,15 +4656,12 @@
 	if (!new_role.direct) {
 		struct kvm_mmu_page *sp = root_to_sp(vcpu->arch.mmu->root.hpa);
 
-<<<<<<< HEAD
-=======
 		if (!WARN_ON_ONCE(!sp))
 			__clear_sp_write_flooding_count(sp);
 	}
 }
 EXPORT_SYMBOL_GPL(kvm_mmu_new_pgd);
 
->>>>>>> ccf0a997
 static bool sync_mmio_spte(struct kvm_vcpu *vcpu, u64 *sptep, gfn_t gfn,
 			   unsigned int access)
 {
@@ -5175,11 +5150,7 @@
 void __kvm_mmu_refresh_passthrough_bits(struct kvm_vcpu *vcpu,
 					struct kvm_mmu *mmu)
 {
-<<<<<<< HEAD
-	const bool cr0_wp = !!kvm_read_cr0_bits(vcpu, X86_CR0_WP);
-=======
 	const bool cr0_wp = kvm_is_cr0_bit_set(vcpu, X86_CR0_WP);
->>>>>>> ccf0a997
 
 	BUILD_BUG_ON((KVM_MMU_CR0_ROLE_BITS & KVM_POSSIBLE_CR0_GUEST_BITS) != X86_CR0_WP);
 	BUILD_BUG_ON((KVM_MMU_CR4_ROLE_BITS & KVM_POSSIBLE_CR4_GUEST_BITS));
@@ -5236,12 +5207,7 @@
 	context->cpu_role.as_u64 = cpu_role.as_u64;
 	context->root_role.word = root_role.word;
 	context->page_fault = kvm_tdp_page_fault;
-<<<<<<< HEAD
-	context->sync_page = nonpaging_sync_page;
-	context->invlpg = NULL;
-=======
 	context->sync_spte = NULL;
->>>>>>> ccf0a997
 	context->get_guest_pgd = get_guest_cr3;
 	context->get_pdptr = kvm_pdptr_read;
 	context->inject_page_fault = kvm_inject_page_fault;
@@ -6834,11 +6800,7 @@
 static int get_nx_huge_pages(char *buffer, const struct kernel_param *kp)
 {
 	if (nx_hugepage_mitigation_hard_disabled)
-<<<<<<< HEAD
-		return sprintf(buffer, "never\n");
-=======
 		return sysfs_emit(buffer, "never\n");
->>>>>>> ccf0a997
 
 	return param_get_bool(buffer, kp);
 }
@@ -7183,11 +7145,7 @@
 	if (nx_hugepage_mitigation_hard_disabled)
 		return 0;
 
-<<<<<<< HEAD
-	err = kvm_vm_create_worker_thread(kvm, kvm_nx_lpage_recovery_worker, 0,
-=======
 	err = kvm_vm_create_worker_thread(kvm, kvm_nx_huge_page_recovery_worker, 0,
->>>>>>> ccf0a997
 					  "kvm-nx-lpage-recovery",
 					  &kvm->arch.nx_huge_page_recovery_thread);
 	if (!err)
