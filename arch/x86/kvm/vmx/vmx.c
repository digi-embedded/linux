// SPDX-License-Identifier: GPL-2.0-only
/*
 * Kernel-based Virtual Machine driver for Linux
 *
 * This module enables machines with Intel VT-x extensions to run virtual
 * machines without emulation or binary translation.
 *
 * Copyright (C) 2006 Qumranet, Inc.
 * Copyright 2010 Red Hat, Inc. and/or its affiliates.
 *
 * Authors:
 *   Avi Kivity   <avi@qumranet.com>
 *   Yaniv Kamay  <yaniv@qumranet.com>
 */

#include <linux/highmem.h>
#include <linux/hrtimer.h>
#include <linux/kernel.h>
#include <linux/kvm_host.h>
#include <linux/module.h>
#include <linux/moduleparam.h>
#include <linux/mod_devicetable.h>
#include <linux/mm.h>
#include <linux/objtool.h>
#include <linux/sched.h>
#include <linux/sched/smt.h>
#include <linux/slab.h>
#include <linux/tboot.h>
#include <linux/trace_events.h>
#include <linux/entry-kvm.h>

#include <asm/apic.h>
#include <asm/asm.h>
#include <asm/cpu.h>
#include <asm/cpu_device_id.h>
#include <asm/debugreg.h>
#include <asm/desc.h>
#include <asm/fpu/api.h>
#include <asm/fpu/xstate.h>
#include <asm/idtentry.h>
#include <asm/io.h>
#include <asm/irq_remapping.h>
#include <asm/kexec.h>
#include <asm/perf_event.h>
#include <asm/mmu_context.h>
#include <asm/mshyperv.h>
#include <asm/mwait.h>
#include <asm/spec-ctrl.h>
#include <asm/virtext.h>
#include <asm/vmx.h>

#include "capabilities.h"
#include "cpuid.h"
#include "evmcs.h"
#include "hyperv.h"
#include "kvm_onhyperv.h"
#include "irq.h"
#include "kvm_cache_regs.h"
#include "lapic.h"
#include "mmu.h"
#include "nested.h"
#include "pmu.h"
#include "sgx.h"
#include "trace.h"
#include "vmcs.h"
#include "vmcs12.h"
#include "vmx.h"
#include "x86.h"

MODULE_AUTHOR("Qumranet");
MODULE_LICENSE("GPL");

#ifdef MODULE
static const struct x86_cpu_id vmx_cpu_id[] = {
	X86_MATCH_FEATURE(X86_FEATURE_VMX, NULL),
	{}
};
MODULE_DEVICE_TABLE(x86cpu, vmx_cpu_id);
#endif

bool __read_mostly enable_vpid = 1;
module_param_named(vpid, enable_vpid, bool, 0444);

static bool __read_mostly enable_vnmi = 1;
module_param_named(vnmi, enable_vnmi, bool, S_IRUGO);

bool __read_mostly flexpriority_enabled = 1;
module_param_named(flexpriority, flexpriority_enabled, bool, S_IRUGO);

bool __read_mostly enable_ept = 1;
module_param_named(ept, enable_ept, bool, S_IRUGO);

bool __read_mostly enable_unrestricted_guest = 1;
module_param_named(unrestricted_guest,
			enable_unrestricted_guest, bool, S_IRUGO);

bool __read_mostly enable_ept_ad_bits = 1;
module_param_named(eptad, enable_ept_ad_bits, bool, S_IRUGO);

static bool __read_mostly emulate_invalid_guest_state = true;
module_param(emulate_invalid_guest_state, bool, S_IRUGO);

static bool __read_mostly fasteoi = 1;
module_param(fasteoi, bool, S_IRUGO);

module_param(enable_apicv, bool, S_IRUGO);

bool __read_mostly enable_ipiv = true;
module_param(enable_ipiv, bool, 0444);

/*
 * If nested=1, nested virtualization is supported, i.e., guests may use
 * VMX and be a hypervisor for its own guests. If nested=0, guests may not
 * use VMX instructions.
 */
static bool __read_mostly nested = 1;
module_param(nested, bool, S_IRUGO);

bool __read_mostly enable_pml = 1;
module_param_named(pml, enable_pml, bool, S_IRUGO);

static bool __read_mostly error_on_inconsistent_vmcs_config = true;
module_param(error_on_inconsistent_vmcs_config, bool, 0444);

static bool __read_mostly dump_invalid_vmcs = 0;
module_param(dump_invalid_vmcs, bool, 0644);

#define MSR_BITMAP_MODE_X2APIC		1
#define MSR_BITMAP_MODE_X2APIC_APICV	2

#define KVM_VMX_TSC_MULTIPLIER_MAX     0xffffffffffffffffULL

/* Guest_tsc -> host_tsc conversion requires 64-bit division.  */
static int __read_mostly cpu_preemption_timer_multi;
static bool __read_mostly enable_preemption_timer = 1;
#ifdef CONFIG_X86_64
module_param_named(preemption_timer, enable_preemption_timer, bool, S_IRUGO);
#endif

extern bool __read_mostly allow_smaller_maxphyaddr;
module_param(allow_smaller_maxphyaddr, bool, S_IRUGO);

#define KVM_VM_CR0_ALWAYS_OFF (X86_CR0_NW | X86_CR0_CD)
#define KVM_VM_CR0_ALWAYS_ON_UNRESTRICTED_GUEST X86_CR0_NE
#define KVM_VM_CR0_ALWAYS_ON				\
	(KVM_VM_CR0_ALWAYS_ON_UNRESTRICTED_GUEST | X86_CR0_PG | X86_CR0_PE)

#define KVM_VM_CR4_ALWAYS_ON_UNRESTRICTED_GUEST X86_CR4_VMXE
#define KVM_PMODE_VM_CR4_ALWAYS_ON (X86_CR4_PAE | X86_CR4_VMXE)
#define KVM_RMODE_VM_CR4_ALWAYS_ON (X86_CR4_VME | X86_CR4_PAE | X86_CR4_VMXE)

#define RMODE_GUEST_OWNED_EFLAGS_BITS (~(X86_EFLAGS_IOPL | X86_EFLAGS_VM))

#define MSR_IA32_RTIT_STATUS_MASK (~(RTIT_STATUS_FILTEREN | \
	RTIT_STATUS_CONTEXTEN | RTIT_STATUS_TRIGGEREN | \
	RTIT_STATUS_ERROR | RTIT_STATUS_STOPPED | \
	RTIT_STATUS_BYTECNT))

/*
 * List of MSRs that can be directly passed to the guest.
 * In addition to these x2apic and PT MSRs are handled specially.
 */
static u32 vmx_possible_passthrough_msrs[MAX_POSSIBLE_PASSTHROUGH_MSRS] = {
	MSR_IA32_SPEC_CTRL,
	MSR_IA32_PRED_CMD,
	MSR_IA32_TSC,
#ifdef CONFIG_X86_64
	MSR_FS_BASE,
	MSR_GS_BASE,
	MSR_KERNEL_GS_BASE,
	MSR_IA32_XFD,
	MSR_IA32_XFD_ERR,
#endif
	MSR_IA32_SYSENTER_CS,
	MSR_IA32_SYSENTER_ESP,
	MSR_IA32_SYSENTER_EIP,
	MSR_CORE_C1_RES,
	MSR_CORE_C3_RESIDENCY,
	MSR_CORE_C6_RESIDENCY,
	MSR_CORE_C7_RESIDENCY,
};

/*
 * These 2 parameters are used to config the controls for Pause-Loop Exiting:
 * ple_gap:    upper bound on the amount of time between two successive
 *             executions of PAUSE in a loop. Also indicate if ple enabled.
 *             According to test, this time is usually smaller than 128 cycles.
 * ple_window: upper bound on the amount of time a guest is allowed to execute
 *             in a PAUSE loop. Tests indicate that most spinlocks are held for
 *             less than 2^12 cycles
 * Time is measured based on a counter that runs at the same rate as the TSC,
 * refer SDM volume 3b section 21.6.13 & 22.1.3.
 */
static unsigned int ple_gap = KVM_DEFAULT_PLE_GAP;
module_param(ple_gap, uint, 0444);

static unsigned int ple_window = KVM_VMX_DEFAULT_PLE_WINDOW;
module_param(ple_window, uint, 0444);

/* Default doubles per-vcpu window every exit. */
static unsigned int ple_window_grow = KVM_DEFAULT_PLE_WINDOW_GROW;
module_param(ple_window_grow, uint, 0444);

/* Default resets per-vcpu window every exit to ple_window. */
static unsigned int ple_window_shrink = KVM_DEFAULT_PLE_WINDOW_SHRINK;
module_param(ple_window_shrink, uint, 0444);

/* Default is to compute the maximum so we can never overflow. */
static unsigned int ple_window_max        = KVM_VMX_DEFAULT_PLE_WINDOW_MAX;
module_param(ple_window_max, uint, 0444);

/* Default is SYSTEM mode, 1 for host-guest mode */
int __read_mostly pt_mode = PT_MODE_SYSTEM;
module_param(pt_mode, int, S_IRUGO);

static DEFINE_STATIC_KEY_FALSE(vmx_l1d_should_flush);
static DEFINE_STATIC_KEY_FALSE(vmx_l1d_flush_cond);
static DEFINE_MUTEX(vmx_l1d_flush_mutex);

/* Storage for pre module init parameter parsing */
static enum vmx_l1d_flush_state __read_mostly vmentry_l1d_flush_param = VMENTER_L1D_FLUSH_AUTO;

static const struct {
	const char *option;
	bool for_parse;
} vmentry_l1d_param[] = {
	[VMENTER_L1D_FLUSH_AUTO]	 = {"auto", true},
	[VMENTER_L1D_FLUSH_NEVER]	 = {"never", true},
	[VMENTER_L1D_FLUSH_COND]	 = {"cond", true},
	[VMENTER_L1D_FLUSH_ALWAYS]	 = {"always", true},
	[VMENTER_L1D_FLUSH_EPT_DISABLED] = {"EPT disabled", false},
	[VMENTER_L1D_FLUSH_NOT_REQUIRED] = {"not required", false},
};

#define L1D_CACHE_ORDER 4
static void *vmx_l1d_flush_pages;

/* Control for disabling CPU Fill buffer clear */
static bool __read_mostly vmx_fb_clear_ctrl_available;

static int vmx_setup_l1d_flush(enum vmx_l1d_flush_state l1tf)
{
	struct page *page;
	unsigned int i;

	if (!boot_cpu_has_bug(X86_BUG_L1TF)) {
		l1tf_vmx_mitigation = VMENTER_L1D_FLUSH_NOT_REQUIRED;
		return 0;
	}

	if (!enable_ept) {
		l1tf_vmx_mitigation = VMENTER_L1D_FLUSH_EPT_DISABLED;
		return 0;
	}

	if (boot_cpu_has(X86_FEATURE_ARCH_CAPABILITIES)) {
		u64 msr;

		rdmsrl(MSR_IA32_ARCH_CAPABILITIES, msr);
		if (msr & ARCH_CAP_SKIP_VMENTRY_L1DFLUSH) {
			l1tf_vmx_mitigation = VMENTER_L1D_FLUSH_NOT_REQUIRED;
			return 0;
		}
	}

	/* If set to auto use the default l1tf mitigation method */
	if (l1tf == VMENTER_L1D_FLUSH_AUTO) {
		switch (l1tf_mitigation) {
		case L1TF_MITIGATION_OFF:
			l1tf = VMENTER_L1D_FLUSH_NEVER;
			break;
		case L1TF_MITIGATION_FLUSH_NOWARN:
		case L1TF_MITIGATION_FLUSH:
		case L1TF_MITIGATION_FLUSH_NOSMT:
			l1tf = VMENTER_L1D_FLUSH_COND;
			break;
		case L1TF_MITIGATION_FULL:
		case L1TF_MITIGATION_FULL_FORCE:
			l1tf = VMENTER_L1D_FLUSH_ALWAYS;
			break;
		}
	} else if (l1tf_mitigation == L1TF_MITIGATION_FULL_FORCE) {
		l1tf = VMENTER_L1D_FLUSH_ALWAYS;
	}

	if (l1tf != VMENTER_L1D_FLUSH_NEVER && !vmx_l1d_flush_pages &&
	    !boot_cpu_has(X86_FEATURE_FLUSH_L1D)) {
		/*
		 * This allocation for vmx_l1d_flush_pages is not tied to a VM
		 * lifetime and so should not be charged to a memcg.
		 */
		page = alloc_pages(GFP_KERNEL, L1D_CACHE_ORDER);
		if (!page)
			return -ENOMEM;
		vmx_l1d_flush_pages = page_address(page);

		/*
		 * Initialize each page with a different pattern in
		 * order to protect against KSM in the nested
		 * virtualization case.
		 */
		for (i = 0; i < 1u << L1D_CACHE_ORDER; ++i) {
			memset(vmx_l1d_flush_pages + i * PAGE_SIZE, i + 1,
			       PAGE_SIZE);
		}
	}

	l1tf_vmx_mitigation = l1tf;

	if (l1tf != VMENTER_L1D_FLUSH_NEVER)
		static_branch_enable(&vmx_l1d_should_flush);
	else
		static_branch_disable(&vmx_l1d_should_flush);

	if (l1tf == VMENTER_L1D_FLUSH_COND)
		static_branch_enable(&vmx_l1d_flush_cond);
	else
		static_branch_disable(&vmx_l1d_flush_cond);
	return 0;
}

static int vmentry_l1d_flush_parse(const char *s)
{
	unsigned int i;

	if (s) {
		for (i = 0; i < ARRAY_SIZE(vmentry_l1d_param); i++) {
			if (vmentry_l1d_param[i].for_parse &&
			    sysfs_streq(s, vmentry_l1d_param[i].option))
				return i;
		}
	}
	return -EINVAL;
}

static int vmentry_l1d_flush_set(const char *s, const struct kernel_param *kp)
{
	int l1tf, ret;

	l1tf = vmentry_l1d_flush_parse(s);
	if (l1tf < 0)
		return l1tf;

	if (!boot_cpu_has(X86_BUG_L1TF))
		return 0;

	/*
	 * Has vmx_init() run already? If not then this is the pre init
	 * parameter parsing. In that case just store the value and let
	 * vmx_init() do the proper setup after enable_ept has been
	 * established.
	 */
	if (l1tf_vmx_mitigation == VMENTER_L1D_FLUSH_AUTO) {
		vmentry_l1d_flush_param = l1tf;
		return 0;
	}

	mutex_lock(&vmx_l1d_flush_mutex);
	ret = vmx_setup_l1d_flush(l1tf);
	mutex_unlock(&vmx_l1d_flush_mutex);
	return ret;
}

static int vmentry_l1d_flush_get(char *s, const struct kernel_param *kp)
{
	if (WARN_ON_ONCE(l1tf_vmx_mitigation >= ARRAY_SIZE(vmentry_l1d_param)))
		return sprintf(s, "???\n");

	return sprintf(s, "%s\n", vmentry_l1d_param[l1tf_vmx_mitigation].option);
}

static void vmx_setup_fb_clear_ctrl(void)
{
	u64 msr;

	if (boot_cpu_has(X86_FEATURE_ARCH_CAPABILITIES) &&
	    !boot_cpu_has_bug(X86_BUG_MDS) &&
	    !boot_cpu_has_bug(X86_BUG_TAA)) {
		rdmsrl(MSR_IA32_ARCH_CAPABILITIES, msr);
		if (msr & ARCH_CAP_FB_CLEAR_CTRL)
			vmx_fb_clear_ctrl_available = true;
	}
}

static __always_inline void vmx_disable_fb_clear(struct vcpu_vmx *vmx)
{
	u64 msr;

	if (!vmx->disable_fb_clear)
		return;

	msr = __rdmsr(MSR_IA32_MCU_OPT_CTRL);
	msr |= FB_CLEAR_DIS;
	native_wrmsrl(MSR_IA32_MCU_OPT_CTRL, msr);
	/* Cache the MSR value to avoid reading it later */
	vmx->msr_ia32_mcu_opt_ctrl = msr;
}

static __always_inline void vmx_enable_fb_clear(struct vcpu_vmx *vmx)
{
	if (!vmx->disable_fb_clear)
		return;

	vmx->msr_ia32_mcu_opt_ctrl &= ~FB_CLEAR_DIS;
	native_wrmsrl(MSR_IA32_MCU_OPT_CTRL, vmx->msr_ia32_mcu_opt_ctrl);
}

static void vmx_update_fb_clear_dis(struct kvm_vcpu *vcpu, struct vcpu_vmx *vmx)
{
	vmx->disable_fb_clear = vmx_fb_clear_ctrl_available;

	/*
	 * If guest will not execute VERW, there is no need to set FB_CLEAR_DIS
	 * at VMEntry. Skip the MSR read/write when a guest has no use case to
	 * execute VERW.
	 */
	if ((vcpu->arch.arch_capabilities & ARCH_CAP_FB_CLEAR) ||
	   ((vcpu->arch.arch_capabilities & ARCH_CAP_MDS_NO) &&
	    (vcpu->arch.arch_capabilities & ARCH_CAP_TAA_NO) &&
	    (vcpu->arch.arch_capabilities & ARCH_CAP_PSDP_NO) &&
	    (vcpu->arch.arch_capabilities & ARCH_CAP_FBSDP_NO) &&
	    (vcpu->arch.arch_capabilities & ARCH_CAP_SBDR_SSDP_NO)))
		vmx->disable_fb_clear = false;
}

static const struct kernel_param_ops vmentry_l1d_flush_ops = {
	.set = vmentry_l1d_flush_set,
	.get = vmentry_l1d_flush_get,
};
module_param_cb(vmentry_l1d_flush, &vmentry_l1d_flush_ops, NULL, 0644);

static u32 vmx_segment_access_rights(struct kvm_segment *var);

void vmx_vmexit(void);

#define vmx_insn_failed(fmt...)		\
do {					\
	WARN_ONCE(1, fmt);		\
	pr_warn_ratelimited(fmt);	\
} while (0)

void vmread_error(unsigned long field, bool fault)
{
	if (fault)
		kvm_spurious_fault();
	else
		vmx_insn_failed("kvm: vmread failed: field=%lx\n", field);
}

noinline void vmwrite_error(unsigned long field, unsigned long value)
{
	vmx_insn_failed("kvm: vmwrite failed: field=%lx val=%lx err=%u\n",
			field, value, vmcs_read32(VM_INSTRUCTION_ERROR));
}

noinline void vmclear_error(struct vmcs *vmcs, u64 phys_addr)
{
	vmx_insn_failed("kvm: vmclear failed: %p/%llx err=%u\n",
			vmcs, phys_addr, vmcs_read32(VM_INSTRUCTION_ERROR));
}

noinline void vmptrld_error(struct vmcs *vmcs, u64 phys_addr)
{
	vmx_insn_failed("kvm: vmptrld failed: %p/%llx err=%u\n",
			vmcs, phys_addr, vmcs_read32(VM_INSTRUCTION_ERROR));
}

noinline void invvpid_error(unsigned long ext, u16 vpid, gva_t gva)
{
	vmx_insn_failed("kvm: invvpid failed: ext=0x%lx vpid=%u gva=0x%lx\n",
			ext, vpid, gva);
}

noinline void invept_error(unsigned long ext, u64 eptp, gpa_t gpa)
{
	vmx_insn_failed("kvm: invept failed: ext=0x%lx eptp=%llx gpa=0x%llx\n",
			ext, eptp, gpa);
}

static DEFINE_PER_CPU(struct vmcs *, vmxarea);
DEFINE_PER_CPU(struct vmcs *, current_vmcs);
/*
 * We maintain a per-CPU linked-list of VMCS loaded on that CPU. This is needed
 * when a CPU is brought down, and we need to VMCLEAR all VMCSs loaded on it.
 */
static DEFINE_PER_CPU(struct list_head, loaded_vmcss_on_cpu);

static DECLARE_BITMAP(vmx_vpid_bitmap, VMX_NR_VPIDS);
static DEFINE_SPINLOCK(vmx_vpid_lock);

struct vmcs_config vmcs_config;
struct vmx_capability vmx_capability;

#define VMX_SEGMENT_FIELD(seg)					\
	[VCPU_SREG_##seg] = {                                   \
		.selector = GUEST_##seg##_SELECTOR,		\
		.base = GUEST_##seg##_BASE,		   	\
		.limit = GUEST_##seg##_LIMIT,		   	\
		.ar_bytes = GUEST_##seg##_AR_BYTES,	   	\
	}

static const struct kvm_vmx_segment_field {
	unsigned selector;
	unsigned base;
	unsigned limit;
	unsigned ar_bytes;
} kvm_vmx_segment_fields[] = {
	VMX_SEGMENT_FIELD(CS),
	VMX_SEGMENT_FIELD(DS),
	VMX_SEGMENT_FIELD(ES),
	VMX_SEGMENT_FIELD(FS),
	VMX_SEGMENT_FIELD(GS),
	VMX_SEGMENT_FIELD(SS),
	VMX_SEGMENT_FIELD(TR),
	VMX_SEGMENT_FIELD(LDTR),
};

static inline void vmx_segment_cache_clear(struct vcpu_vmx *vmx)
{
	vmx->segment_cache.bitmask = 0;
}

static unsigned long host_idt_base;

#if IS_ENABLED(CONFIG_HYPERV)
static bool __read_mostly enlightened_vmcs = true;
module_param(enlightened_vmcs, bool, 0444);

static int hv_enable_direct_tlbflush(struct kvm_vcpu *vcpu)
{
	struct hv_enlightened_vmcs *evmcs;
	struct hv_partition_assist_pg **p_hv_pa_pg =
			&to_kvm_hv(vcpu->kvm)->hv_pa_pg;
	/*
	 * Synthetic VM-Exit is not enabled in current code and so All
	 * evmcs in singe VM shares same assist page.
	 */
	if (!*p_hv_pa_pg)
		*p_hv_pa_pg = kzalloc(PAGE_SIZE, GFP_KERNEL_ACCOUNT);

	if (!*p_hv_pa_pg)
		return -ENOMEM;

	evmcs = (struct hv_enlightened_vmcs *)to_vmx(vcpu)->loaded_vmcs->vmcs;

	evmcs->partition_assist_page =
		__pa(*p_hv_pa_pg);
	evmcs->hv_vm_id = (unsigned long)vcpu->kvm;
	evmcs->hv_enlightenments_control.nested_flush_hypercall = 1;

	return 0;
}

#endif /* IS_ENABLED(CONFIG_HYPERV) */

/*
 * Comment's format: document - errata name - stepping - processor name.
 * Refer from
 * https://www.virtualbox.org/svn/vbox/trunk/src/VBox/VMM/VMMR0/HMR0.cpp
 */
static u32 vmx_preemption_cpu_tfms[] = {
/* 323344.pdf - BA86   - D0 - Xeon 7500 Series */
0x000206E6,
/* 323056.pdf - AAX65  - C2 - Xeon L3406 */
/* 322814.pdf - AAT59  - C2 - i7-600, i5-500, i5-400 and i3-300 Mobile */
/* 322911.pdf - AAU65  - C2 - i5-600, i3-500 Desktop and Pentium G6950 */
0x00020652,
/* 322911.pdf - AAU65  - K0 - i5-600, i3-500 Desktop and Pentium G6950 */
0x00020655,
/* 322373.pdf - AAO95  - B1 - Xeon 3400 Series */
/* 322166.pdf - AAN92  - B1 - i7-800 and i5-700 Desktop */
/*
 * 320767.pdf - AAP86  - B1 -
 * i7-900 Mobile Extreme, i7-800 and i7-700 Mobile
 */
0x000106E5,
/* 321333.pdf - AAM126 - C0 - Xeon 3500 */
0x000106A0,
/* 321333.pdf - AAM126 - C1 - Xeon 3500 */
0x000106A1,
/* 320836.pdf - AAJ124 - C0 - i7-900 Desktop Extreme and i7-900 Desktop */
0x000106A4,
 /* 321333.pdf - AAM126 - D0 - Xeon 3500 */
 /* 321324.pdf - AAK139 - D0 - Xeon 5500 */
 /* 320836.pdf - AAJ124 - D0 - i7-900 Extreme and i7-900 Desktop */
0x000106A5,
 /* Xeon E3-1220 V2 */
0x000306A8,
};

static inline bool cpu_has_broken_vmx_preemption_timer(void)
{
	u32 eax = cpuid_eax(0x00000001), i;

	/* Clear the reserved bits */
	eax &= ~(0x3U << 14 | 0xfU << 28);
	for (i = 0; i < ARRAY_SIZE(vmx_preemption_cpu_tfms); i++)
		if (eax == vmx_preemption_cpu_tfms[i])
			return true;

	return false;
}

static inline bool cpu_need_virtualize_apic_accesses(struct kvm_vcpu *vcpu)
{
	return flexpriority_enabled && lapic_in_kernel(vcpu);
}

static int possible_passthrough_msr_slot(u32 msr)
{
	u32 i;

	for (i = 0; i < ARRAY_SIZE(vmx_possible_passthrough_msrs); i++)
		if (vmx_possible_passthrough_msrs[i] == msr)
			return i;

	return -ENOENT;
}

static bool is_valid_passthrough_msr(u32 msr)
{
	bool r;

	switch (msr) {
	case 0x800 ... 0x8ff:
		/* x2APIC MSRs. These are handled in vmx_update_msr_bitmap_x2apic() */
		return true;
	case MSR_IA32_RTIT_STATUS:
	case MSR_IA32_RTIT_OUTPUT_BASE:
	case MSR_IA32_RTIT_OUTPUT_MASK:
	case MSR_IA32_RTIT_CR3_MATCH:
	case MSR_IA32_RTIT_ADDR0_A ... MSR_IA32_RTIT_ADDR3_B:
		/* PT MSRs. These are handled in pt_update_intercept_for_msr() */
	case MSR_LBR_SELECT:
	case MSR_LBR_TOS:
	case MSR_LBR_INFO_0 ... MSR_LBR_INFO_0 + 31:
	case MSR_LBR_NHM_FROM ... MSR_LBR_NHM_FROM + 31:
	case MSR_LBR_NHM_TO ... MSR_LBR_NHM_TO + 31:
	case MSR_LBR_CORE_FROM ... MSR_LBR_CORE_FROM + 8:
	case MSR_LBR_CORE_TO ... MSR_LBR_CORE_TO + 8:
		/* LBR MSRs. These are handled in vmx_update_intercept_for_lbr_msrs() */
		return true;
	}

	r = possible_passthrough_msr_slot(msr) != -ENOENT;

	WARN(!r, "Invalid MSR %x, please adapt vmx_possible_passthrough_msrs[]", msr);

	return r;
}

struct vmx_uret_msr *vmx_find_uret_msr(struct vcpu_vmx *vmx, u32 msr)
{
	int i;

	i = kvm_find_user_return_msr(msr);
	if (i >= 0)
		return &vmx->guest_uret_msrs[i];
	return NULL;
}

static int vmx_set_guest_uret_msr(struct vcpu_vmx *vmx,
				  struct vmx_uret_msr *msr, u64 data)
{
	unsigned int slot = msr - vmx->guest_uret_msrs;
	int ret = 0;

	if (msr->load_into_hardware) {
		preempt_disable();
		ret = kvm_set_user_return_msr(slot, data, msr->mask);
		preempt_enable();
	}
	if (!ret)
		msr->data = data;
	return ret;
}

#ifdef CONFIG_KEXEC_CORE
static void crash_vmclear_local_loaded_vmcss(void)
{
	int cpu = raw_smp_processor_id();
	struct loaded_vmcs *v;

	list_for_each_entry(v, &per_cpu(loaded_vmcss_on_cpu, cpu),
			    loaded_vmcss_on_cpu_link)
		vmcs_clear(v->vmcs);
}
#endif /* CONFIG_KEXEC_CORE */

static void __loaded_vmcs_clear(void *arg)
{
	struct loaded_vmcs *loaded_vmcs = arg;
	int cpu = raw_smp_processor_id();

	if (loaded_vmcs->cpu != cpu)
		return; /* vcpu migration can race with cpu offline */
	if (per_cpu(current_vmcs, cpu) == loaded_vmcs->vmcs)
		per_cpu(current_vmcs, cpu) = NULL;

	vmcs_clear(loaded_vmcs->vmcs);
	if (loaded_vmcs->shadow_vmcs && loaded_vmcs->launched)
		vmcs_clear(loaded_vmcs->shadow_vmcs);

	list_del(&loaded_vmcs->loaded_vmcss_on_cpu_link);

	/*
	 * Ensure all writes to loaded_vmcs, including deleting it from its
	 * current percpu list, complete before setting loaded_vmcs->cpu to
	 * -1, otherwise a different cpu can see loaded_vmcs->cpu == -1 first
	 * and add loaded_vmcs to its percpu list before it's deleted from this
	 * cpu's list. Pairs with the smp_rmb() in vmx_vcpu_load_vmcs().
	 */
	smp_wmb();

	loaded_vmcs->cpu = -1;
	loaded_vmcs->launched = 0;
}

void loaded_vmcs_clear(struct loaded_vmcs *loaded_vmcs)
{
	int cpu = loaded_vmcs->cpu;

	if (cpu != -1)
		smp_call_function_single(cpu,
			 __loaded_vmcs_clear, loaded_vmcs, 1);
}

static bool vmx_segment_cache_test_set(struct vcpu_vmx *vmx, unsigned seg,
				       unsigned field)
{
	bool ret;
	u32 mask = 1 << (seg * SEG_FIELD_NR + field);

	if (!kvm_register_is_available(&vmx->vcpu, VCPU_EXREG_SEGMENTS)) {
		kvm_register_mark_available(&vmx->vcpu, VCPU_EXREG_SEGMENTS);
		vmx->segment_cache.bitmask = 0;
	}
	ret = vmx->segment_cache.bitmask & mask;
	vmx->segment_cache.bitmask |= mask;
	return ret;
}

static u16 vmx_read_guest_seg_selector(struct vcpu_vmx *vmx, unsigned seg)
{
	u16 *p = &vmx->segment_cache.seg[seg].selector;

	if (!vmx_segment_cache_test_set(vmx, seg, SEG_FIELD_SEL))
		*p = vmcs_read16(kvm_vmx_segment_fields[seg].selector);
	return *p;
}

static ulong vmx_read_guest_seg_base(struct vcpu_vmx *vmx, unsigned seg)
{
	ulong *p = &vmx->segment_cache.seg[seg].base;

	if (!vmx_segment_cache_test_set(vmx, seg, SEG_FIELD_BASE))
		*p = vmcs_readl(kvm_vmx_segment_fields[seg].base);
	return *p;
}

static u32 vmx_read_guest_seg_limit(struct vcpu_vmx *vmx, unsigned seg)
{
	u32 *p = &vmx->segment_cache.seg[seg].limit;

	if (!vmx_segment_cache_test_set(vmx, seg, SEG_FIELD_LIMIT))
		*p = vmcs_read32(kvm_vmx_segment_fields[seg].limit);
	return *p;
}

static u32 vmx_read_guest_seg_ar(struct vcpu_vmx *vmx, unsigned seg)
{
	u32 *p = &vmx->segment_cache.seg[seg].ar;

	if (!vmx_segment_cache_test_set(vmx, seg, SEG_FIELD_AR))
		*p = vmcs_read32(kvm_vmx_segment_fields[seg].ar_bytes);
	return *p;
}

void vmx_update_exception_bitmap(struct kvm_vcpu *vcpu)
{
	u32 eb;

	eb = (1u << PF_VECTOR) | (1u << UD_VECTOR) | (1u << MC_VECTOR) |
	     (1u << DB_VECTOR) | (1u << AC_VECTOR);
	/*
	 * Guest access to VMware backdoor ports could legitimately
	 * trigger #GP because of TSS I/O permission bitmap.
	 * We intercept those #GP and allow access to them anyway
	 * as VMware does.
	 */
	if (enable_vmware_backdoor)
		eb |= (1u << GP_VECTOR);
	if ((vcpu->guest_debug &
	     (KVM_GUESTDBG_ENABLE | KVM_GUESTDBG_USE_SW_BP)) ==
	    (KVM_GUESTDBG_ENABLE | KVM_GUESTDBG_USE_SW_BP))
		eb |= 1u << BP_VECTOR;
	if (to_vmx(vcpu)->rmode.vm86_active)
		eb = ~0;
	if (!vmx_need_pf_intercept(vcpu))
		eb &= ~(1u << PF_VECTOR);

	/* When we are running a nested L2 guest and L1 specified for it a
	 * certain exception bitmap, we must trap the same exceptions and pass
	 * them to L1. When running L2, we will only handle the exceptions
	 * specified above if L1 did not want them.
	 */
	if (is_guest_mode(vcpu))
		eb |= get_vmcs12(vcpu)->exception_bitmap;
        else {
		int mask = 0, match = 0;

		if (enable_ept && (eb & (1u << PF_VECTOR))) {
			/*
			 * If EPT is enabled, #PF is currently only intercepted
			 * if MAXPHYADDR is smaller on the guest than on the
			 * host.  In that case we only care about present,
			 * non-reserved faults.  For vmcs02, however, PFEC_MASK
			 * and PFEC_MATCH are set in prepare_vmcs02_rare.
			 */
			mask = PFERR_PRESENT_MASK | PFERR_RSVD_MASK;
			match = PFERR_PRESENT_MASK;
		}
		vmcs_write32(PAGE_FAULT_ERROR_CODE_MASK, mask);
		vmcs_write32(PAGE_FAULT_ERROR_CODE_MATCH, match);
	}

	/*
	 * Disabling xfd interception indicates that dynamic xfeatures
	 * might be used in the guest. Always trap #NM in this case
	 * to save guest xfd_err timely.
	 */
	if (vcpu->arch.xfd_no_write_intercept)
		eb |= (1u << NM_VECTOR);

	vmcs_write32(EXCEPTION_BITMAP, eb);
}

/*
 * Check if MSR is intercepted for currently loaded MSR bitmap.
 */
static bool msr_write_intercepted(struct vcpu_vmx *vmx, u32 msr)
{
	if (!(exec_controls_get(vmx) & CPU_BASED_USE_MSR_BITMAPS))
		return true;

	return vmx_test_msr_bitmap_write(vmx->loaded_vmcs->msr_bitmap, msr);
}

unsigned int __vmx_vcpu_run_flags(struct vcpu_vmx *vmx)
{
	unsigned int flags = 0;

	if (vmx->loaded_vmcs->launched)
		flags |= VMX_RUN_VMRESUME;

	/*
	 * If writes to the SPEC_CTRL MSR aren't intercepted, the guest is free
	 * to change it directly without causing a vmexit.  In that case read
	 * it after vmexit and store it in vmx->spec_ctrl.
	 */
	if (unlikely(!msr_write_intercepted(vmx, MSR_IA32_SPEC_CTRL)))
		flags |= VMX_RUN_SAVE_SPEC_CTRL;

	return flags;
}

static __always_inline void clear_atomic_switch_msr_special(struct vcpu_vmx *vmx,
		unsigned long entry, unsigned long exit)
{
	vm_entry_controls_clearbit(vmx, entry);
	vm_exit_controls_clearbit(vmx, exit);
}

int vmx_find_loadstore_msr_slot(struct vmx_msrs *m, u32 msr)
{
	unsigned int i;

	for (i = 0; i < m->nr; ++i) {
		if (m->val[i].index == msr)
			return i;
	}
	return -ENOENT;
}

static void clear_atomic_switch_msr(struct vcpu_vmx *vmx, unsigned msr)
{
	int i;
	struct msr_autoload *m = &vmx->msr_autoload;

	switch (msr) {
	case MSR_EFER:
		if (cpu_has_load_ia32_efer()) {
			clear_atomic_switch_msr_special(vmx,
					VM_ENTRY_LOAD_IA32_EFER,
					VM_EXIT_LOAD_IA32_EFER);
			return;
		}
		break;
	case MSR_CORE_PERF_GLOBAL_CTRL:
		if (cpu_has_load_perf_global_ctrl()) {
			clear_atomic_switch_msr_special(vmx,
					VM_ENTRY_LOAD_IA32_PERF_GLOBAL_CTRL,
					VM_EXIT_LOAD_IA32_PERF_GLOBAL_CTRL);
			return;
		}
		break;
	}
	i = vmx_find_loadstore_msr_slot(&m->guest, msr);
	if (i < 0)
		goto skip_guest;
	--m->guest.nr;
	m->guest.val[i] = m->guest.val[m->guest.nr];
	vmcs_write32(VM_ENTRY_MSR_LOAD_COUNT, m->guest.nr);

skip_guest:
	i = vmx_find_loadstore_msr_slot(&m->host, msr);
	if (i < 0)
		return;

	--m->host.nr;
	m->host.val[i] = m->host.val[m->host.nr];
	vmcs_write32(VM_EXIT_MSR_LOAD_COUNT, m->host.nr);
}

static __always_inline void add_atomic_switch_msr_special(struct vcpu_vmx *vmx,
		unsigned long entry, unsigned long exit,
		unsigned long guest_val_vmcs, unsigned long host_val_vmcs,
		u64 guest_val, u64 host_val)
{
	vmcs_write64(guest_val_vmcs, guest_val);
	if (host_val_vmcs != HOST_IA32_EFER)
		vmcs_write64(host_val_vmcs, host_val);
	vm_entry_controls_setbit(vmx, entry);
	vm_exit_controls_setbit(vmx, exit);
}

static void add_atomic_switch_msr(struct vcpu_vmx *vmx, unsigned msr,
				  u64 guest_val, u64 host_val, bool entry_only)
{
	int i, j = 0;
	struct msr_autoload *m = &vmx->msr_autoload;

	switch (msr) {
	case MSR_EFER:
		if (cpu_has_load_ia32_efer()) {
			add_atomic_switch_msr_special(vmx,
					VM_ENTRY_LOAD_IA32_EFER,
					VM_EXIT_LOAD_IA32_EFER,
					GUEST_IA32_EFER,
					HOST_IA32_EFER,
					guest_val, host_val);
			return;
		}
		break;
	case MSR_CORE_PERF_GLOBAL_CTRL:
		if (cpu_has_load_perf_global_ctrl()) {
			add_atomic_switch_msr_special(vmx,
					VM_ENTRY_LOAD_IA32_PERF_GLOBAL_CTRL,
					VM_EXIT_LOAD_IA32_PERF_GLOBAL_CTRL,
					GUEST_IA32_PERF_GLOBAL_CTRL,
					HOST_IA32_PERF_GLOBAL_CTRL,
					guest_val, host_val);
			return;
		}
		break;
	case MSR_IA32_PEBS_ENABLE:
		/* PEBS needs a quiescent period after being disabled (to write
		 * a record).  Disabling PEBS through VMX MSR swapping doesn't
		 * provide that period, so a CPU could write host's record into
		 * guest's memory.
		 */
		wrmsrl(MSR_IA32_PEBS_ENABLE, 0);
	}

	i = vmx_find_loadstore_msr_slot(&m->guest, msr);
	if (!entry_only)
		j = vmx_find_loadstore_msr_slot(&m->host, msr);

	if ((i < 0 && m->guest.nr == MAX_NR_LOADSTORE_MSRS) ||
	    (j < 0 &&  m->host.nr == MAX_NR_LOADSTORE_MSRS)) {
		printk_once(KERN_WARNING "Not enough msr switch entries. "
				"Can't add msr %x\n", msr);
		return;
	}
	if (i < 0) {
		i = m->guest.nr++;
		vmcs_write32(VM_ENTRY_MSR_LOAD_COUNT, m->guest.nr);
	}
	m->guest.val[i].index = msr;
	m->guest.val[i].value = guest_val;

	if (entry_only)
		return;

	if (j < 0) {
		j = m->host.nr++;
		vmcs_write32(VM_EXIT_MSR_LOAD_COUNT, m->host.nr);
	}
	m->host.val[j].index = msr;
	m->host.val[j].value = host_val;
}

static bool update_transition_efer(struct vcpu_vmx *vmx)
{
	u64 guest_efer = vmx->vcpu.arch.efer;
	u64 ignore_bits = 0;
	int i;

	/* Shadow paging assumes NX to be available.  */
	if (!enable_ept)
		guest_efer |= EFER_NX;

	/*
	 * LMA and LME handled by hardware; SCE meaningless outside long mode.
	 */
	ignore_bits |= EFER_SCE;
#ifdef CONFIG_X86_64
	ignore_bits |= EFER_LMA | EFER_LME;
	/* SCE is meaningful only in long mode on Intel */
	if (guest_efer & EFER_LMA)
		ignore_bits &= ~(u64)EFER_SCE;
#endif

	/*
	 * On EPT, we can't emulate NX, so we must switch EFER atomically.
	 * On CPUs that support "load IA32_EFER", always switch EFER
	 * atomically, since it's faster than switching it manually.
	 */
	if (cpu_has_load_ia32_efer() ||
	    (enable_ept && ((vmx->vcpu.arch.efer ^ host_efer) & EFER_NX))) {
		if (!(guest_efer & EFER_LMA))
			guest_efer &= ~EFER_LME;
		if (guest_efer != host_efer)
			add_atomic_switch_msr(vmx, MSR_EFER,
					      guest_efer, host_efer, false);
		else
			clear_atomic_switch_msr(vmx, MSR_EFER);
		return false;
	}

	i = kvm_find_user_return_msr(MSR_EFER);
	if (i < 0)
		return false;

	clear_atomic_switch_msr(vmx, MSR_EFER);

	guest_efer &= ~ignore_bits;
	guest_efer |= host_efer & ignore_bits;

	vmx->guest_uret_msrs[i].data = guest_efer;
	vmx->guest_uret_msrs[i].mask = ~ignore_bits;

	return true;
}

#ifdef CONFIG_X86_32
/*
 * On 32-bit kernels, VM exits still load the FS and GS bases from the
 * VMCS rather than the segment table.  KVM uses this helper to figure
 * out the current bases to poke them into the VMCS before entry.
 */
static unsigned long segment_base(u16 selector)
{
	struct desc_struct *table;
	unsigned long v;

	if (!(selector & ~SEGMENT_RPL_MASK))
		return 0;

	table = get_current_gdt_ro();

	if ((selector & SEGMENT_TI_MASK) == SEGMENT_LDT) {
		u16 ldt_selector = kvm_read_ldt();

		if (!(ldt_selector & ~SEGMENT_RPL_MASK))
			return 0;

		table = (struct desc_struct *)segment_base(ldt_selector);
	}
	v = get_desc_base(&table[selector >> 3]);
	return v;
}
#endif

static inline bool pt_can_write_msr(struct vcpu_vmx *vmx)
{
	return vmx_pt_mode_is_host_guest() &&
	       !(vmx->pt_desc.guest.ctl & RTIT_CTL_TRACEEN);
}

static inline bool pt_output_base_valid(struct kvm_vcpu *vcpu, u64 base)
{
	/* The base must be 128-byte aligned and a legal physical address. */
	return kvm_vcpu_is_legal_aligned_gpa(vcpu, base, 128);
}

static inline void pt_load_msr(struct pt_ctx *ctx, u32 addr_range)
{
	u32 i;

	wrmsrl(MSR_IA32_RTIT_STATUS, ctx->status);
	wrmsrl(MSR_IA32_RTIT_OUTPUT_BASE, ctx->output_base);
	wrmsrl(MSR_IA32_RTIT_OUTPUT_MASK, ctx->output_mask);
	wrmsrl(MSR_IA32_RTIT_CR3_MATCH, ctx->cr3_match);
	for (i = 0; i < addr_range; i++) {
		wrmsrl(MSR_IA32_RTIT_ADDR0_A + i * 2, ctx->addr_a[i]);
		wrmsrl(MSR_IA32_RTIT_ADDR0_B + i * 2, ctx->addr_b[i]);
	}
}

static inline void pt_save_msr(struct pt_ctx *ctx, u32 addr_range)
{
	u32 i;

	rdmsrl(MSR_IA32_RTIT_STATUS, ctx->status);
	rdmsrl(MSR_IA32_RTIT_OUTPUT_BASE, ctx->output_base);
	rdmsrl(MSR_IA32_RTIT_OUTPUT_MASK, ctx->output_mask);
	rdmsrl(MSR_IA32_RTIT_CR3_MATCH, ctx->cr3_match);
	for (i = 0; i < addr_range; i++) {
		rdmsrl(MSR_IA32_RTIT_ADDR0_A + i * 2, ctx->addr_a[i]);
		rdmsrl(MSR_IA32_RTIT_ADDR0_B + i * 2, ctx->addr_b[i]);
	}
}

static void pt_guest_enter(struct vcpu_vmx *vmx)
{
	if (vmx_pt_mode_is_system())
		return;

	/*
	 * GUEST_IA32_RTIT_CTL is already set in the VMCS.
	 * Save host state before VM entry.
	 */
	rdmsrl(MSR_IA32_RTIT_CTL, vmx->pt_desc.host.ctl);
	if (vmx->pt_desc.guest.ctl & RTIT_CTL_TRACEEN) {
		wrmsrl(MSR_IA32_RTIT_CTL, 0);
		pt_save_msr(&vmx->pt_desc.host, vmx->pt_desc.num_address_ranges);
		pt_load_msr(&vmx->pt_desc.guest, vmx->pt_desc.num_address_ranges);
	}
}

static void pt_guest_exit(struct vcpu_vmx *vmx)
{
	if (vmx_pt_mode_is_system())
		return;

	if (vmx->pt_desc.guest.ctl & RTIT_CTL_TRACEEN) {
		pt_save_msr(&vmx->pt_desc.guest, vmx->pt_desc.num_address_ranges);
		pt_load_msr(&vmx->pt_desc.host, vmx->pt_desc.num_address_ranges);
	}

	/*
	 * KVM requires VM_EXIT_CLEAR_IA32_RTIT_CTL to expose PT to the guest,
	 * i.e. RTIT_CTL is always cleared on VM-Exit.  Restore it if necessary.
	 */
	if (vmx->pt_desc.host.ctl)
		wrmsrl(MSR_IA32_RTIT_CTL, vmx->pt_desc.host.ctl);
}

void vmx_set_host_fs_gs(struct vmcs_host_state *host, u16 fs_sel, u16 gs_sel,
			unsigned long fs_base, unsigned long gs_base)
{
	if (unlikely(fs_sel != host->fs_sel)) {
		if (!(fs_sel & 7))
			vmcs_write16(HOST_FS_SELECTOR, fs_sel);
		else
			vmcs_write16(HOST_FS_SELECTOR, 0);
		host->fs_sel = fs_sel;
	}
	if (unlikely(gs_sel != host->gs_sel)) {
		if (!(gs_sel & 7))
			vmcs_write16(HOST_GS_SELECTOR, gs_sel);
		else
			vmcs_write16(HOST_GS_SELECTOR, 0);
		host->gs_sel = gs_sel;
	}
	if (unlikely(fs_base != host->fs_base)) {
		vmcs_writel(HOST_FS_BASE, fs_base);
		host->fs_base = fs_base;
	}
	if (unlikely(gs_base != host->gs_base)) {
		vmcs_writel(HOST_GS_BASE, gs_base);
		host->gs_base = gs_base;
	}
}

void vmx_prepare_switch_to_guest(struct kvm_vcpu *vcpu)
{
	struct vcpu_vmx *vmx = to_vmx(vcpu);
	struct vmcs_host_state *host_state;
#ifdef CONFIG_X86_64
	int cpu = raw_smp_processor_id();
#endif
	unsigned long fs_base, gs_base;
	u16 fs_sel, gs_sel;
	int i;

	vmx->req_immediate_exit = false;

	/*
	 * Note that guest MSRs to be saved/restored can also be changed
	 * when guest state is loaded. This happens when guest transitions
	 * to/from long-mode by setting MSR_EFER.LMA.
	 */
	if (!vmx->guest_uret_msrs_loaded) {
		vmx->guest_uret_msrs_loaded = true;
		for (i = 0; i < kvm_nr_uret_msrs; ++i) {
			if (!vmx->guest_uret_msrs[i].load_into_hardware)
				continue;

			kvm_set_user_return_msr(i,
						vmx->guest_uret_msrs[i].data,
						vmx->guest_uret_msrs[i].mask);
		}
	}

    	if (vmx->nested.need_vmcs12_to_shadow_sync)
		nested_sync_vmcs12_to_shadow(vcpu);

	if (vmx->guest_state_loaded)
		return;

	host_state = &vmx->loaded_vmcs->host_state;

	/*
	 * Set host fs and gs selectors.  Unfortunately, 22.2.3 does not
	 * allow segment selectors with cpl > 0 or ti == 1.
	 */
	host_state->ldt_sel = kvm_read_ldt();

#ifdef CONFIG_X86_64
	savesegment(ds, host_state->ds_sel);
	savesegment(es, host_state->es_sel);

	gs_base = cpu_kernelmode_gs_base(cpu);
	if (likely(is_64bit_mm(current->mm))) {
		current_save_fsgs();
		fs_sel = current->thread.fsindex;
		gs_sel = current->thread.gsindex;
		fs_base = current->thread.fsbase;
		vmx->msr_host_kernel_gs_base = current->thread.gsbase;
	} else {
		savesegment(fs, fs_sel);
		savesegment(gs, gs_sel);
		fs_base = read_msr(MSR_FS_BASE);
		vmx->msr_host_kernel_gs_base = read_msr(MSR_KERNEL_GS_BASE);
	}

	wrmsrl(MSR_KERNEL_GS_BASE, vmx->msr_guest_kernel_gs_base);
#else
	savesegment(fs, fs_sel);
	savesegment(gs, gs_sel);
	fs_base = segment_base(fs_sel);
	gs_base = segment_base(gs_sel);
#endif

	vmx_set_host_fs_gs(host_state, fs_sel, gs_sel, fs_base, gs_base);
	vmx->guest_state_loaded = true;
}

static void vmx_prepare_switch_to_host(struct vcpu_vmx *vmx)
{
	struct vmcs_host_state *host_state;

	if (!vmx->guest_state_loaded)
		return;

	host_state = &vmx->loaded_vmcs->host_state;

	++vmx->vcpu.stat.host_state_reload;

#ifdef CONFIG_X86_64
	rdmsrl(MSR_KERNEL_GS_BASE, vmx->msr_guest_kernel_gs_base);
#endif
	if (host_state->ldt_sel || (host_state->gs_sel & 7)) {
		kvm_load_ldt(host_state->ldt_sel);
#ifdef CONFIG_X86_64
		load_gs_index(host_state->gs_sel);
#else
		loadsegment(gs, host_state->gs_sel);
#endif
	}
	if (host_state->fs_sel & 7)
		loadsegment(fs, host_state->fs_sel);
#ifdef CONFIG_X86_64
	if (unlikely(host_state->ds_sel | host_state->es_sel)) {
		loadsegment(ds, host_state->ds_sel);
		loadsegment(es, host_state->es_sel);
	}
#endif
	invalidate_tss_limit();
#ifdef CONFIG_X86_64
	wrmsrl(MSR_KERNEL_GS_BASE, vmx->msr_host_kernel_gs_base);
#endif
	load_fixmap_gdt(raw_smp_processor_id());
	vmx->guest_state_loaded = false;
	vmx->guest_uret_msrs_loaded = false;
}

#ifdef CONFIG_X86_64
static u64 vmx_read_guest_kernel_gs_base(struct vcpu_vmx *vmx)
{
	preempt_disable();
	if (vmx->guest_state_loaded)
		rdmsrl(MSR_KERNEL_GS_BASE, vmx->msr_guest_kernel_gs_base);
	preempt_enable();
	return vmx->msr_guest_kernel_gs_base;
}

static void vmx_write_guest_kernel_gs_base(struct vcpu_vmx *vmx, u64 data)
{
	preempt_disable();
	if (vmx->guest_state_loaded)
		wrmsrl(MSR_KERNEL_GS_BASE, data);
	preempt_enable();
	vmx->msr_guest_kernel_gs_base = data;
}
#endif

void vmx_vcpu_load_vmcs(struct kvm_vcpu *vcpu, int cpu,
			struct loaded_vmcs *buddy)
{
	struct vcpu_vmx *vmx = to_vmx(vcpu);
	bool already_loaded = vmx->loaded_vmcs->cpu == cpu;
	struct vmcs *prev;

	if (!already_loaded) {
		loaded_vmcs_clear(vmx->loaded_vmcs);
		local_irq_disable();

		/*
		 * Ensure loaded_vmcs->cpu is read before adding loaded_vmcs to
		 * this cpu's percpu list, otherwise it may not yet be deleted
		 * from its previous cpu's percpu list.  Pairs with the
		 * smb_wmb() in __loaded_vmcs_clear().
		 */
		smp_rmb();

		list_add(&vmx->loaded_vmcs->loaded_vmcss_on_cpu_link,
			 &per_cpu(loaded_vmcss_on_cpu, cpu));
		local_irq_enable();
	}

	prev = per_cpu(current_vmcs, cpu);
	if (prev != vmx->loaded_vmcs->vmcs) {
		per_cpu(current_vmcs, cpu) = vmx->loaded_vmcs->vmcs;
		vmcs_load(vmx->loaded_vmcs->vmcs);

		/*
		 * No indirect branch prediction barrier needed when switching
		 * the active VMCS within a guest, e.g. on nested VM-Enter.
		 * The L1 VMM can protect itself with retpolines, IBPB or IBRS.
		 */
		if (!buddy || WARN_ON_ONCE(buddy->vmcs != prev))
			indirect_branch_prediction_barrier();
	}

	if (!already_loaded) {
		void *gdt = get_current_gdt_ro();

		/*
		 * Flush all EPTP/VPID contexts, the new pCPU may have stale
		 * TLB entries from its previous association with the vCPU.
		 */
		kvm_make_request(KVM_REQ_TLB_FLUSH, vcpu);

		/*
		 * Linux uses per-cpu TSS and GDT, so set these when switching
		 * processors.  See 22.2.4.
		 */
		vmcs_writel(HOST_TR_BASE,
			    (unsigned long)&get_cpu_entry_area(cpu)->tss.x86_tss);
		vmcs_writel(HOST_GDTR_BASE, (unsigned long)gdt);   /* 22.2.4 */

		if (IS_ENABLED(CONFIG_IA32_EMULATION) || IS_ENABLED(CONFIG_X86_32)) {
			/* 22.2.3 */
			vmcs_writel(HOST_IA32_SYSENTER_ESP,
				    (unsigned long)(cpu_entry_stack(cpu) + 1));
		}

		vmx->loaded_vmcs->cpu = cpu;
	}
}

/*
 * Switches to specified vcpu, until a matching vcpu_put(), but assumes
 * vcpu mutex is already taken.
 */
static void vmx_vcpu_load(struct kvm_vcpu *vcpu, int cpu)
{
	struct vcpu_vmx *vmx = to_vmx(vcpu);

	vmx_vcpu_load_vmcs(vcpu, cpu, NULL);

	vmx_vcpu_pi_load(vcpu, cpu);

	vmx->host_debugctlmsr = get_debugctlmsr();
}

static void vmx_vcpu_put(struct kvm_vcpu *vcpu)
{
	vmx_vcpu_pi_put(vcpu);

	vmx_prepare_switch_to_host(to_vmx(vcpu));
}

bool vmx_emulation_required(struct kvm_vcpu *vcpu)
{
	return emulate_invalid_guest_state && !vmx_guest_state_valid(vcpu);
}

unsigned long vmx_get_rflags(struct kvm_vcpu *vcpu)
{
	struct vcpu_vmx *vmx = to_vmx(vcpu);
	unsigned long rflags, save_rflags;

	if (!kvm_register_is_available(vcpu, VCPU_EXREG_RFLAGS)) {
		kvm_register_mark_available(vcpu, VCPU_EXREG_RFLAGS);
		rflags = vmcs_readl(GUEST_RFLAGS);
		if (vmx->rmode.vm86_active) {
			rflags &= RMODE_GUEST_OWNED_EFLAGS_BITS;
			save_rflags = vmx->rmode.save_rflags;
			rflags |= save_rflags & ~RMODE_GUEST_OWNED_EFLAGS_BITS;
		}
		vmx->rflags = rflags;
	}
	return vmx->rflags;
}

void vmx_set_rflags(struct kvm_vcpu *vcpu, unsigned long rflags)
{
	struct vcpu_vmx *vmx = to_vmx(vcpu);
	unsigned long old_rflags;

	if (is_unrestricted_guest(vcpu)) {
		kvm_register_mark_available(vcpu, VCPU_EXREG_RFLAGS);
		vmx->rflags = rflags;
		vmcs_writel(GUEST_RFLAGS, rflags);
		return;
	}

	old_rflags = vmx_get_rflags(vcpu);
	vmx->rflags = rflags;
	if (vmx->rmode.vm86_active) {
		vmx->rmode.save_rflags = rflags;
		rflags |= X86_EFLAGS_IOPL | X86_EFLAGS_VM;
	}
	vmcs_writel(GUEST_RFLAGS, rflags);

	if ((old_rflags ^ vmx->rflags) & X86_EFLAGS_VM)
		vmx->emulation_required = vmx_emulation_required(vcpu);
}

static bool vmx_get_if_flag(struct kvm_vcpu *vcpu)
{
	return vmx_get_rflags(vcpu) & X86_EFLAGS_IF;
}

u32 vmx_get_interrupt_shadow(struct kvm_vcpu *vcpu)
{
	u32 interruptibility = vmcs_read32(GUEST_INTERRUPTIBILITY_INFO);
	int ret = 0;

	if (interruptibility & GUEST_INTR_STATE_STI)
		ret |= KVM_X86_SHADOW_INT_STI;
	if (interruptibility & GUEST_INTR_STATE_MOV_SS)
		ret |= KVM_X86_SHADOW_INT_MOV_SS;

	return ret;
}

void vmx_set_interrupt_shadow(struct kvm_vcpu *vcpu, int mask)
{
	u32 interruptibility_old = vmcs_read32(GUEST_INTERRUPTIBILITY_INFO);
	u32 interruptibility = interruptibility_old;

	interruptibility &= ~(GUEST_INTR_STATE_STI | GUEST_INTR_STATE_MOV_SS);

	if (mask & KVM_X86_SHADOW_INT_MOV_SS)
		interruptibility |= GUEST_INTR_STATE_MOV_SS;
	else if (mask & KVM_X86_SHADOW_INT_STI)
		interruptibility |= GUEST_INTR_STATE_STI;

	if ((interruptibility != interruptibility_old))
		vmcs_write32(GUEST_INTERRUPTIBILITY_INFO, interruptibility);
}

static int vmx_rtit_ctl_check(struct kvm_vcpu *vcpu, u64 data)
{
	struct vcpu_vmx *vmx = to_vmx(vcpu);
	unsigned long value;

	/*
	 * Any MSR write that attempts to change bits marked reserved will
	 * case a #GP fault.
	 */
	if (data & vmx->pt_desc.ctl_bitmask)
		return 1;

	/*
	 * Any attempt to modify IA32_RTIT_CTL while TraceEn is set will
	 * result in a #GP unless the same write also clears TraceEn.
	 */
	if ((vmx->pt_desc.guest.ctl & RTIT_CTL_TRACEEN) &&
		((vmx->pt_desc.guest.ctl ^ data) & ~RTIT_CTL_TRACEEN))
		return 1;

	/*
	 * WRMSR to IA32_RTIT_CTL that sets TraceEn but clears this bit
	 * and FabricEn would cause #GP, if
	 * CPUID.(EAX=14H, ECX=0):ECX.SNGLRGNOUT[bit 2] = 0
	 */
	if ((data & RTIT_CTL_TRACEEN) && !(data & RTIT_CTL_TOPA) &&
		!(data & RTIT_CTL_FABRIC_EN) &&
		!intel_pt_validate_cap(vmx->pt_desc.caps,
					PT_CAP_single_range_output))
		return 1;

	/*
	 * MTCFreq, CycThresh and PSBFreq encodings check, any MSR write that
	 * utilize encodings marked reserved will cause a #GP fault.
	 */
	value = intel_pt_validate_cap(vmx->pt_desc.caps, PT_CAP_mtc_periods);
	if (intel_pt_validate_cap(vmx->pt_desc.caps, PT_CAP_mtc) &&
			!test_bit((data & RTIT_CTL_MTC_RANGE) >>
			RTIT_CTL_MTC_RANGE_OFFSET, &value))
		return 1;
	value = intel_pt_validate_cap(vmx->pt_desc.caps,
						PT_CAP_cycle_thresholds);
	if (intel_pt_validate_cap(vmx->pt_desc.caps, PT_CAP_psb_cyc) &&
			!test_bit((data & RTIT_CTL_CYC_THRESH) >>
			RTIT_CTL_CYC_THRESH_OFFSET, &value))
		return 1;
	value = intel_pt_validate_cap(vmx->pt_desc.caps, PT_CAP_psb_periods);
	if (intel_pt_validate_cap(vmx->pt_desc.caps, PT_CAP_psb_cyc) &&
			!test_bit((data & RTIT_CTL_PSB_FREQ) >>
			RTIT_CTL_PSB_FREQ_OFFSET, &value))
		return 1;

	/*
	 * If ADDRx_CFG is reserved or the encodings is >2 will
	 * cause a #GP fault.
	 */
	value = (data & RTIT_CTL_ADDR0) >> RTIT_CTL_ADDR0_OFFSET;
	if ((value && (vmx->pt_desc.num_address_ranges < 1)) || (value > 2))
		return 1;
	value = (data & RTIT_CTL_ADDR1) >> RTIT_CTL_ADDR1_OFFSET;
	if ((value && (vmx->pt_desc.num_address_ranges < 2)) || (value > 2))
		return 1;
	value = (data & RTIT_CTL_ADDR2) >> RTIT_CTL_ADDR2_OFFSET;
	if ((value && (vmx->pt_desc.num_address_ranges < 3)) || (value > 2))
		return 1;
	value = (data & RTIT_CTL_ADDR3) >> RTIT_CTL_ADDR3_OFFSET;
	if ((value && (vmx->pt_desc.num_address_ranges < 4)) || (value > 2))
		return 1;

	return 0;
}

static bool vmx_can_emulate_instruction(struct kvm_vcpu *vcpu, int emul_type,
					void *insn, int insn_len)
{
	/*
	 * Emulation of instructions in SGX enclaves is impossible as RIP does
	 * not point at the failing instruction, and even if it did, the code
	 * stream is inaccessible.  Inject #UD instead of exiting to userspace
	 * so that guest userspace can't DoS the guest simply by triggering
	 * emulation (enclaves are CPL3 only).
	 */
	if (to_vmx(vcpu)->exit_reason.enclave_mode) {
		kvm_queue_exception(vcpu, UD_VECTOR);
		return false;
	}
	return true;
}

static int skip_emulated_instruction(struct kvm_vcpu *vcpu)
{
	union vmx_exit_reason exit_reason = to_vmx(vcpu)->exit_reason;
	unsigned long rip, orig_rip;
	u32 instr_len;

	/*
	 * Using VMCS.VM_EXIT_INSTRUCTION_LEN on EPT misconfig depends on
	 * undefined behavior: Intel's SDM doesn't mandate the VMCS field be
	 * set when EPT misconfig occurs.  In practice, real hardware updates
	 * VM_EXIT_INSTRUCTION_LEN on EPT misconfig, but other hypervisors
	 * (namely Hyper-V) don't set it due to it being undefined behavior,
	 * i.e. we end up advancing IP with some random value.
	 */
	if (!static_cpu_has(X86_FEATURE_HYPERVISOR) ||
	    exit_reason.basic != EXIT_REASON_EPT_MISCONFIG) {
		instr_len = vmcs_read32(VM_EXIT_INSTRUCTION_LEN);

		/*
		 * Emulating an enclave's instructions isn't supported as KVM
		 * cannot access the enclave's memory or its true RIP, e.g. the
		 * vmcs.GUEST_RIP points at the exit point of the enclave, not
		 * the RIP that actually triggered the VM-Exit.  But, because
		 * most instructions that cause VM-Exit will #UD in an enclave,
		 * most instruction-based VM-Exits simply do not occur.
		 *
		 * There are a few exceptions, notably the debug instructions
		 * INT1ICEBRK and INT3, as they are allowed in debug enclaves
		 * and generate #DB/#BP as expected, which KVM might intercept.
		 * But again, the CPU does the dirty work and saves an instr
		 * length of zero so VMMs don't shoot themselves in the foot.
		 * WARN if KVM tries to skip a non-zero length instruction on
		 * a VM-Exit from an enclave.
		 */
		if (!instr_len)
			goto rip_updated;

		WARN(exit_reason.enclave_mode,
		     "KVM: skipping instruction after SGX enclave VM-Exit");

		orig_rip = kvm_rip_read(vcpu);
		rip = orig_rip + instr_len;
#ifdef CONFIG_X86_64
		/*
		 * We need to mask out the high 32 bits of RIP if not in 64-bit
		 * mode, but just finding out that we are in 64-bit mode is
		 * quite expensive.  Only do it if there was a carry.
		 */
		if (unlikely(((rip ^ orig_rip) >> 31) == 3) && !is_64_bit_mode(vcpu))
			rip = (u32)rip;
#endif
		kvm_rip_write(vcpu, rip);
	} else {
		if (!kvm_emulate_instruction(vcpu, EMULTYPE_SKIP))
			return 0;
	}

rip_updated:
	/* skipping an emulated instruction also counts */
	vmx_set_interrupt_shadow(vcpu, 0);

	return 1;
}

/*
 * Recognizes a pending MTF VM-exit and records the nested state for later
 * delivery.
 */
static void vmx_update_emulated_instruction(struct kvm_vcpu *vcpu)
{
	struct vmcs12 *vmcs12 = get_vmcs12(vcpu);
	struct vcpu_vmx *vmx = to_vmx(vcpu);

	if (!is_guest_mode(vcpu))
		return;

	/*
	 * Per the SDM, MTF takes priority over debug-trap exceptions besides
	 * TSS T-bit traps and ICEBP (INT1).  KVM doesn't emulate T-bit traps
	 * or ICEBP (in the emulator proper), and skipping of ICEBP after an
	 * intercepted #DB deliberately avoids single-step #DB and MTF updates
	 * as ICEBP is higher priority than both.  As instruction emulation is
	 * completed at this point (i.e. KVM is at the instruction boundary),
	 * any #DB exception pending delivery must be a debug-trap of lower
	 * priority than MTF.  Record the pending MTF state to be delivered in
	 * vmx_check_nested_events().
	 */
	if (nested_cpu_has_mtf(vmcs12) &&
	    (!vcpu->arch.exception.pending ||
	     vcpu->arch.exception.vector == DB_VECTOR) &&
	    (!vcpu->arch.exception_vmexit.pending ||
	     vcpu->arch.exception_vmexit.vector == DB_VECTOR)) {
		vmx->nested.mtf_pending = true;
		kvm_make_request(KVM_REQ_EVENT, vcpu);
	} else {
		vmx->nested.mtf_pending = false;
	}
}

static int vmx_skip_emulated_instruction(struct kvm_vcpu *vcpu)
{
	vmx_update_emulated_instruction(vcpu);
	return skip_emulated_instruction(vcpu);
}

static void vmx_clear_hlt(struct kvm_vcpu *vcpu)
{
	/*
	 * Ensure that we clear the HLT state in the VMCS.  We don't need to
	 * explicitly skip the instruction because if the HLT state is set,
	 * then the instruction is already executing and RIP has already been
	 * advanced.
	 */
	if (kvm_hlt_in_guest(vcpu->kvm) &&
			vmcs_read32(GUEST_ACTIVITY_STATE) == GUEST_ACTIVITY_HLT)
		vmcs_write32(GUEST_ACTIVITY_STATE, GUEST_ACTIVITY_ACTIVE);
}

static void vmx_inject_exception(struct kvm_vcpu *vcpu)
{
	struct kvm_queued_exception *ex = &vcpu->arch.exception;
	u32 intr_info = ex->vector | INTR_INFO_VALID_MASK;
	struct vcpu_vmx *vmx = to_vmx(vcpu);

	kvm_deliver_exception_payload(vcpu, ex);

	if (ex->has_error_code) {
		/*
		 * Despite the error code being architecturally defined as 32
		 * bits, and the VMCS field being 32 bits, Intel CPUs and thus
		 * VMX don't actually supporting setting bits 31:16.  Hardware
		 * will (should) never provide a bogus error code, but AMD CPUs
		 * do generate error codes with bits 31:16 set, and so KVM's
		 * ABI lets userspace shove in arbitrary 32-bit values.  Drop
		 * the upper bits to avoid VM-Fail, losing information that
		 * does't really exist is preferable to killing the VM.
		 */
		vmcs_write32(VM_ENTRY_EXCEPTION_ERROR_CODE, (u16)ex->error_code);
		intr_info |= INTR_INFO_DELIVER_CODE_MASK;
	}

	if (vmx->rmode.vm86_active) {
		int inc_eip = 0;
		if (kvm_exception_is_soft(ex->vector))
			inc_eip = vcpu->arch.event_exit_inst_len;
		kvm_inject_realmode_interrupt(vcpu, ex->vector, inc_eip);
		return;
	}

	WARN_ON_ONCE(vmx->emulation_required);

	if (kvm_exception_is_soft(ex->vector)) {
		vmcs_write32(VM_ENTRY_INSTRUCTION_LEN,
			     vmx->vcpu.arch.event_exit_inst_len);
		intr_info |= INTR_TYPE_SOFT_EXCEPTION;
	} else
		intr_info |= INTR_TYPE_HARD_EXCEPTION;

	vmcs_write32(VM_ENTRY_INTR_INFO_FIELD, intr_info);

	vmx_clear_hlt(vcpu);
}

static void vmx_setup_uret_msr(struct vcpu_vmx *vmx, unsigned int msr,
			       bool load_into_hardware)
{
	struct vmx_uret_msr *uret_msr;

	uret_msr = vmx_find_uret_msr(vmx, msr);
	if (!uret_msr)
		return;

	uret_msr->load_into_hardware = load_into_hardware;
}

/*
 * Configuring user return MSRs to automatically save, load, and restore MSRs
 * that need to be shoved into hardware when running the guest.  Note, omitting
 * an MSR here does _NOT_ mean it's not emulated, only that it will not be
 * loaded into hardware when running the guest.
 */
static void vmx_setup_uret_msrs(struct vcpu_vmx *vmx)
{
#ifdef CONFIG_X86_64
	bool load_syscall_msrs;

	/*
	 * The SYSCALL MSRs are only needed on long mode guests, and only
	 * when EFER.SCE is set.
	 */
	load_syscall_msrs = is_long_mode(&vmx->vcpu) &&
			    (vmx->vcpu.arch.efer & EFER_SCE);

	vmx_setup_uret_msr(vmx, MSR_STAR, load_syscall_msrs);
	vmx_setup_uret_msr(vmx, MSR_LSTAR, load_syscall_msrs);
	vmx_setup_uret_msr(vmx, MSR_SYSCALL_MASK, load_syscall_msrs);
#endif
	vmx_setup_uret_msr(vmx, MSR_EFER, update_transition_efer(vmx));

	vmx_setup_uret_msr(vmx, MSR_TSC_AUX,
			   guest_cpuid_has(&vmx->vcpu, X86_FEATURE_RDTSCP) ||
			   guest_cpuid_has(&vmx->vcpu, X86_FEATURE_RDPID));

	/*
	 * hle=0, rtm=0, tsx_ctrl=1 can be found with some combinations of new
	 * kernel and old userspace.  If those guests run on a tsx=off host, do
	 * allow guests to use TSX_CTRL, but don't change the value in hardware
	 * so that TSX remains always disabled.
	 */
	vmx_setup_uret_msr(vmx, MSR_IA32_TSX_CTRL, boot_cpu_has(X86_FEATURE_RTM));

	/*
	 * The set of MSRs to load may have changed, reload MSRs before the
	 * next VM-Enter.
	 */
	vmx->guest_uret_msrs_loaded = false;
}

u64 vmx_get_l2_tsc_offset(struct kvm_vcpu *vcpu)
{
	struct vmcs12 *vmcs12 = get_vmcs12(vcpu);

	if (nested_cpu_has(vmcs12, CPU_BASED_USE_TSC_OFFSETTING))
		return vmcs12->tsc_offset;

	return 0;
}

u64 vmx_get_l2_tsc_multiplier(struct kvm_vcpu *vcpu)
{
	struct vmcs12 *vmcs12 = get_vmcs12(vcpu);

	if (nested_cpu_has(vmcs12, CPU_BASED_USE_TSC_OFFSETTING) &&
	    nested_cpu_has2(vmcs12, SECONDARY_EXEC_TSC_SCALING))
		return vmcs12->tsc_multiplier;

	return kvm_caps.default_tsc_scaling_ratio;
}

static void vmx_write_tsc_offset(struct kvm_vcpu *vcpu, u64 offset)
{
	vmcs_write64(TSC_OFFSET, offset);
}

static void vmx_write_tsc_multiplier(struct kvm_vcpu *vcpu, u64 multiplier)
{
	vmcs_write64(TSC_MULTIPLIER, multiplier);
}

/*
 * nested_vmx_allowed() checks whether a guest should be allowed to use VMX
 * instructions and MSRs (i.e., nested VMX). Nested VMX is disabled for
 * all guests if the "nested" module option is off, and can also be disabled
 * for a single guest by disabling its VMX cpuid bit.
 */
bool nested_vmx_allowed(struct kvm_vcpu *vcpu)
{
	return nested && guest_cpuid_has(vcpu, X86_FEATURE_VMX);
}

static inline bool vmx_feature_control_msr_valid(struct kvm_vcpu *vcpu,
						 uint64_t val)
{
	uint64_t valid_bits = to_vmx(vcpu)->msr_ia32_feature_control_valid_bits;

	return !(val & ~valid_bits);
}

static int vmx_get_msr_feature(struct kvm_msr_entry *msr)
{
	switch (msr->index) {
	case MSR_IA32_VMX_BASIC ... MSR_IA32_VMX_VMFUNC:
		if (!nested)
			return 1;
		return vmx_get_vmx_msr(&vmcs_config.nested, msr->index, &msr->data);
	case MSR_IA32_PERF_CAPABILITIES:
		msr->data = vmx_get_perf_capabilities();
		return 0;
	default:
		return KVM_MSR_RET_INVALID;
	}
}

/*
 * Reads an msr value (of 'msr_info->index') into 'msr_info->data'.
 * Returns 0 on success, non-0 otherwise.
 * Assumes vcpu_load() was already called.
 */
static int vmx_get_msr(struct kvm_vcpu *vcpu, struct msr_data *msr_info)
{
	struct vcpu_vmx *vmx = to_vmx(vcpu);
	struct vmx_uret_msr *msr;
	u32 index;

	switch (msr_info->index) {
#ifdef CONFIG_X86_64
	case MSR_FS_BASE:
		msr_info->data = vmcs_readl(GUEST_FS_BASE);
		break;
	case MSR_GS_BASE:
		msr_info->data = vmcs_readl(GUEST_GS_BASE);
		break;
	case MSR_KERNEL_GS_BASE:
		msr_info->data = vmx_read_guest_kernel_gs_base(vmx);
		break;
#endif
	case MSR_EFER:
		return kvm_get_msr_common(vcpu, msr_info);
	case MSR_IA32_TSX_CTRL:
		if (!msr_info->host_initiated &&
		    !(vcpu->arch.arch_capabilities & ARCH_CAP_TSX_CTRL_MSR))
			return 1;
		goto find_uret_msr;
	case MSR_IA32_UMWAIT_CONTROL:
		if (!msr_info->host_initiated && !vmx_has_waitpkg(vmx))
			return 1;

		msr_info->data = vmx->msr_ia32_umwait_control;
		break;
	case MSR_IA32_SPEC_CTRL:
		if (!msr_info->host_initiated &&
		    !guest_has_spec_ctrl_msr(vcpu))
			return 1;

		msr_info->data = to_vmx(vcpu)->spec_ctrl;
		break;
	case MSR_IA32_SYSENTER_CS:
		msr_info->data = vmcs_read32(GUEST_SYSENTER_CS);
		break;
	case MSR_IA32_SYSENTER_EIP:
		msr_info->data = vmcs_readl(GUEST_SYSENTER_EIP);
		break;
	case MSR_IA32_SYSENTER_ESP:
		msr_info->data = vmcs_readl(GUEST_SYSENTER_ESP);
		break;
	case MSR_IA32_BNDCFGS:
		if (!kvm_mpx_supported() ||
		    (!msr_info->host_initiated &&
		     !guest_cpuid_has(vcpu, X86_FEATURE_MPX)))
			return 1;
		msr_info->data = vmcs_read64(GUEST_BNDCFGS);
		break;
	case MSR_IA32_MCG_EXT_CTL:
		if (!msr_info->host_initiated &&
		    !(vmx->msr_ia32_feature_control &
		      FEAT_CTL_LMCE_ENABLED))
			return 1;
		msr_info->data = vcpu->arch.mcg_ext_ctl;
		break;
	case MSR_IA32_FEAT_CTL:
		msr_info->data = vmx->msr_ia32_feature_control;
		break;
	case MSR_IA32_SGXLEPUBKEYHASH0 ... MSR_IA32_SGXLEPUBKEYHASH3:
		if (!msr_info->host_initiated &&
		    !guest_cpuid_has(vcpu, X86_FEATURE_SGX_LC))
			return 1;
		msr_info->data = to_vmx(vcpu)->msr_ia32_sgxlepubkeyhash
			[msr_info->index - MSR_IA32_SGXLEPUBKEYHASH0];
		break;
	case MSR_IA32_VMX_BASIC ... MSR_IA32_VMX_VMFUNC:
		if (!nested_vmx_allowed(vcpu))
			return 1;
		if (vmx_get_vmx_msr(&vmx->nested.msrs, msr_info->index,
				    &msr_info->data))
			return 1;
		/*
		 * Enlightened VMCS v1 doesn't have certain VMCS fields but
		 * instead of just ignoring the features, different Hyper-V
		 * versions are either trying to use them and fail or do some
		 * sanity checking and refuse to boot. Filter all unsupported
		 * features out.
		 */
		if (!msr_info->host_initiated && guest_cpuid_has_evmcs(vcpu))
			nested_evmcs_filter_control_msr(vcpu, msr_info->index,
							&msr_info->data);
		break;
	case MSR_IA32_RTIT_CTL:
		if (!vmx_pt_mode_is_host_guest())
			return 1;
		msr_info->data = vmx->pt_desc.guest.ctl;
		break;
	case MSR_IA32_RTIT_STATUS:
		if (!vmx_pt_mode_is_host_guest())
			return 1;
		msr_info->data = vmx->pt_desc.guest.status;
		break;
	case MSR_IA32_RTIT_CR3_MATCH:
		if (!vmx_pt_mode_is_host_guest() ||
			!intel_pt_validate_cap(vmx->pt_desc.caps,
						PT_CAP_cr3_filtering))
			return 1;
		msr_info->data = vmx->pt_desc.guest.cr3_match;
		break;
	case MSR_IA32_RTIT_OUTPUT_BASE:
		if (!vmx_pt_mode_is_host_guest() ||
			(!intel_pt_validate_cap(vmx->pt_desc.caps,
					PT_CAP_topa_output) &&
			 !intel_pt_validate_cap(vmx->pt_desc.caps,
					PT_CAP_single_range_output)))
			return 1;
		msr_info->data = vmx->pt_desc.guest.output_base;
		break;
	case MSR_IA32_RTIT_OUTPUT_MASK:
		if (!vmx_pt_mode_is_host_guest() ||
			(!intel_pt_validate_cap(vmx->pt_desc.caps,
					PT_CAP_topa_output) &&
			 !intel_pt_validate_cap(vmx->pt_desc.caps,
					PT_CAP_single_range_output)))
			return 1;
		msr_info->data = vmx->pt_desc.guest.output_mask;
		break;
	case MSR_IA32_RTIT_ADDR0_A ... MSR_IA32_RTIT_ADDR3_B:
		index = msr_info->index - MSR_IA32_RTIT_ADDR0_A;
		if (!vmx_pt_mode_is_host_guest() ||
		    (index >= 2 * vmx->pt_desc.num_address_ranges))
			return 1;
		if (index % 2)
			msr_info->data = vmx->pt_desc.guest.addr_b[index / 2];
		else
			msr_info->data = vmx->pt_desc.guest.addr_a[index / 2];
		break;
	case MSR_IA32_DEBUGCTLMSR:
		msr_info->data = vmcs_read64(GUEST_IA32_DEBUGCTL);
		break;
	default:
	find_uret_msr:
		msr = vmx_find_uret_msr(vmx, msr_info->index);
		if (msr) {
			msr_info->data = msr->data;
			break;
		}
		return kvm_get_msr_common(vcpu, msr_info);
	}

	return 0;
}

static u64 nested_vmx_truncate_sysenter_addr(struct kvm_vcpu *vcpu,
						    u64 data)
{
#ifdef CONFIG_X86_64
	if (!guest_cpuid_has(vcpu, X86_FEATURE_LM))
		return (u32)data;
#endif
	return (unsigned long)data;
}

static u64 vmx_get_supported_debugctl(struct kvm_vcpu *vcpu, bool host_initiated)
{
	u64 debugctl = 0;

	if (boot_cpu_has(X86_FEATURE_BUS_LOCK_DETECT) &&
	    (host_initiated || guest_cpuid_has(vcpu, X86_FEATURE_BUS_LOCK_DETECT)))
		debugctl |= DEBUGCTLMSR_BUS_LOCK_DETECT;

	if ((vmx_get_perf_capabilities() & PMU_CAP_LBR_FMT) &&
	    (host_initiated || intel_pmu_lbr_is_enabled(vcpu)))
		debugctl |= DEBUGCTLMSR_LBR | DEBUGCTLMSR_FREEZE_LBRS_ON_PMI;

	return debugctl;
}

/*
 * Writes msr value into the appropriate "register".
 * Returns 0 on success, non-0 otherwise.
 * Assumes vcpu_load() was already called.
 */
static int vmx_set_msr(struct kvm_vcpu *vcpu, struct msr_data *msr_info)
{
	struct vcpu_vmx *vmx = to_vmx(vcpu);
	struct vmx_uret_msr *msr;
	int ret = 0;
	u32 msr_index = msr_info->index;
	u64 data = msr_info->data;
	u32 index;

	switch (msr_index) {
	case MSR_EFER:
		ret = kvm_set_msr_common(vcpu, msr_info);
		break;
#ifdef CONFIG_X86_64
	case MSR_FS_BASE:
		vmx_segment_cache_clear(vmx);
		vmcs_writel(GUEST_FS_BASE, data);
		break;
	case MSR_GS_BASE:
		vmx_segment_cache_clear(vmx);
		vmcs_writel(GUEST_GS_BASE, data);
		break;
	case MSR_KERNEL_GS_BASE:
		vmx_write_guest_kernel_gs_base(vmx, data);
		break;
	case MSR_IA32_XFD:
		ret = kvm_set_msr_common(vcpu, msr_info);
		/*
		 * Always intercepting WRMSR could incur non-negligible
		 * overhead given xfd might be changed frequently in
		 * guest context switch. Disable write interception
		 * upon the first write with a non-zero value (indicating
		 * potential usage on dynamic xfeatures). Also update
		 * exception bitmap to trap #NM for proper virtualization
		 * of guest xfd_err.
		 */
		if (!ret && data) {
			vmx_disable_intercept_for_msr(vcpu, MSR_IA32_XFD,
						      MSR_TYPE_RW);
			vcpu->arch.xfd_no_write_intercept = true;
			vmx_update_exception_bitmap(vcpu);
		}
		break;
#endif
	case MSR_IA32_SYSENTER_CS:
		if (is_guest_mode(vcpu))
			get_vmcs12(vcpu)->guest_sysenter_cs = data;
		vmcs_write32(GUEST_SYSENTER_CS, data);
		break;
	case MSR_IA32_SYSENTER_EIP:
		if (is_guest_mode(vcpu)) {
			data = nested_vmx_truncate_sysenter_addr(vcpu, data);
			get_vmcs12(vcpu)->guest_sysenter_eip = data;
		}
		vmcs_writel(GUEST_SYSENTER_EIP, data);
		break;
	case MSR_IA32_SYSENTER_ESP:
		if (is_guest_mode(vcpu)) {
			data = nested_vmx_truncate_sysenter_addr(vcpu, data);
			get_vmcs12(vcpu)->guest_sysenter_esp = data;
		}
		vmcs_writel(GUEST_SYSENTER_ESP, data);
		break;
	case MSR_IA32_DEBUGCTLMSR: {
		u64 invalid;

		invalid = data & ~vmx_get_supported_debugctl(vcpu, msr_info->host_initiated);
		if (invalid & (DEBUGCTLMSR_BTF|DEBUGCTLMSR_LBR)) {
			if (report_ignored_msrs)
				vcpu_unimpl(vcpu, "%s: BTF|LBR in IA32_DEBUGCTLMSR 0x%llx, nop\n",
					    __func__, data);
			data &= ~(DEBUGCTLMSR_BTF|DEBUGCTLMSR_LBR);
			invalid &= ~(DEBUGCTLMSR_BTF|DEBUGCTLMSR_LBR);
		}

		if (invalid)
			return 1;

		if (is_guest_mode(vcpu) && get_vmcs12(vcpu)->vm_exit_controls &
						VM_EXIT_SAVE_DEBUG_CONTROLS)
			get_vmcs12(vcpu)->guest_ia32_debugctl = data;

		vmcs_write64(GUEST_IA32_DEBUGCTL, data);
		if (intel_pmu_lbr_is_enabled(vcpu) && !to_vmx(vcpu)->lbr_desc.event &&
		    (data & DEBUGCTLMSR_LBR))
			intel_pmu_create_guest_lbr_event(vcpu);
		return 0;
	}
	case MSR_IA32_BNDCFGS:
		if (!kvm_mpx_supported() ||
		    (!msr_info->host_initiated &&
		     !guest_cpuid_has(vcpu, X86_FEATURE_MPX)))
			return 1;
		if (is_noncanonical_address(data & PAGE_MASK, vcpu) ||
		    (data & MSR_IA32_BNDCFGS_RSVD))
			return 1;

		if (is_guest_mode(vcpu) &&
		    ((vmx->nested.msrs.entry_ctls_high & VM_ENTRY_LOAD_BNDCFGS) ||
		     (vmx->nested.msrs.exit_ctls_high & VM_EXIT_CLEAR_BNDCFGS)))
			get_vmcs12(vcpu)->guest_bndcfgs = data;

		vmcs_write64(GUEST_BNDCFGS, data);
		break;
	case MSR_IA32_UMWAIT_CONTROL:
		if (!msr_info->host_initiated && !vmx_has_waitpkg(vmx))
			return 1;

		/* The reserved bit 1 and non-32 bit [63:32] should be zero */
		if (data & (BIT_ULL(1) | GENMASK_ULL(63, 32)))
			return 1;

		vmx->msr_ia32_umwait_control = data;
		break;
	case MSR_IA32_SPEC_CTRL:
		if (!msr_info->host_initiated &&
		    !guest_has_spec_ctrl_msr(vcpu))
			return 1;

		if (kvm_spec_ctrl_test_value(data))
			return 1;

		vmx->spec_ctrl = data;
		if (!data)
			break;

		/*
		 * For non-nested:
		 * When it's written (to non-zero) for the first time, pass
		 * it through.
		 *
		 * For nested:
		 * The handling of the MSR bitmap for L2 guests is done in
		 * nested_vmx_prepare_msr_bitmap. We should not touch the
		 * vmcs02.msr_bitmap here since it gets completely overwritten
		 * in the merging. We update the vmcs01 here for L1 as well
		 * since it will end up touching the MSR anyway now.
		 */
		vmx_disable_intercept_for_msr(vcpu,
					      MSR_IA32_SPEC_CTRL,
					      MSR_TYPE_RW);
		break;
	case MSR_IA32_TSX_CTRL:
		if (!msr_info->host_initiated &&
		    !(vcpu->arch.arch_capabilities & ARCH_CAP_TSX_CTRL_MSR))
			return 1;
		if (data & ~(TSX_CTRL_RTM_DISABLE | TSX_CTRL_CPUID_CLEAR))
			return 1;
		goto find_uret_msr;
	case MSR_IA32_PRED_CMD:
		if (!msr_info->host_initiated &&
		    !guest_has_pred_cmd_msr(vcpu))
			return 1;

		if (data & ~PRED_CMD_IBPB)
			return 1;
		if (!boot_cpu_has(X86_FEATURE_IBPB))
			return 1;
		if (!data)
			break;

		wrmsrl(MSR_IA32_PRED_CMD, PRED_CMD_IBPB);

		/*
		 * For non-nested:
		 * When it's written (to non-zero) for the first time, pass
		 * it through.
		 *
		 * For nested:
		 * The handling of the MSR bitmap for L2 guests is done in
		 * nested_vmx_prepare_msr_bitmap. We should not touch the
		 * vmcs02.msr_bitmap here since it gets completely overwritten
		 * in the merging.
		 */
		vmx_disable_intercept_for_msr(vcpu, MSR_IA32_PRED_CMD, MSR_TYPE_W);
		break;
	case MSR_IA32_CR_PAT:
		if (!kvm_pat_valid(data))
			return 1;

		if (is_guest_mode(vcpu) &&
		    get_vmcs12(vcpu)->vm_exit_controls & VM_EXIT_SAVE_IA32_PAT)
			get_vmcs12(vcpu)->guest_ia32_pat = data;

		if (vmcs_config.vmentry_ctrl & VM_ENTRY_LOAD_IA32_PAT) {
			vmcs_write64(GUEST_IA32_PAT, data);
			vcpu->arch.pat = data;
			break;
		}
		ret = kvm_set_msr_common(vcpu, msr_info);
		break;
	case MSR_IA32_MCG_EXT_CTL:
		if ((!msr_info->host_initiated &&
		     !(to_vmx(vcpu)->msr_ia32_feature_control &
		       FEAT_CTL_LMCE_ENABLED)) ||
		    (data & ~MCG_EXT_CTL_LMCE_EN))
			return 1;
		vcpu->arch.mcg_ext_ctl = data;
		break;
	case MSR_IA32_FEAT_CTL:
		if (!vmx_feature_control_msr_valid(vcpu, data) ||
		    (to_vmx(vcpu)->msr_ia32_feature_control &
		     FEAT_CTL_LOCKED && !msr_info->host_initiated))
			return 1;
		vmx->msr_ia32_feature_control = data;
		if (msr_info->host_initiated && data == 0)
			vmx_leave_nested(vcpu);

		/* SGX may be enabled/disabled by guest's firmware */
		vmx_write_encls_bitmap(vcpu, NULL);
		break;
	case MSR_IA32_SGXLEPUBKEYHASH0 ... MSR_IA32_SGXLEPUBKEYHASH3:
		/*
		 * On real hardware, the LE hash MSRs are writable before
		 * the firmware sets bit 0 in MSR 0x7a ("activating" SGX),
		 * at which point SGX related bits in IA32_FEATURE_CONTROL
		 * become writable.
		 *
		 * KVM does not emulate SGX activation for simplicity, so
		 * allow writes to the LE hash MSRs if IA32_FEATURE_CONTROL
		 * is unlocked.  This is technically not architectural
		 * behavior, but it's close enough.
		 */
		if (!msr_info->host_initiated &&
		    (!guest_cpuid_has(vcpu, X86_FEATURE_SGX_LC) ||
		    ((vmx->msr_ia32_feature_control & FEAT_CTL_LOCKED) &&
		    !(vmx->msr_ia32_feature_control & FEAT_CTL_SGX_LC_ENABLED))))
			return 1;
		vmx->msr_ia32_sgxlepubkeyhash
			[msr_index - MSR_IA32_SGXLEPUBKEYHASH0] = data;
		break;
	case MSR_IA32_VMX_BASIC ... MSR_IA32_VMX_VMFUNC:
		if (!msr_info->host_initiated)
			return 1; /* they are read-only */
		if (!nested_vmx_allowed(vcpu))
			return 1;
		return vmx_set_vmx_msr(vcpu, msr_index, data);
	case MSR_IA32_RTIT_CTL:
		if (!vmx_pt_mode_is_host_guest() ||
			vmx_rtit_ctl_check(vcpu, data) ||
			vmx->nested.vmxon)
			return 1;
		vmcs_write64(GUEST_IA32_RTIT_CTL, data);
		vmx->pt_desc.guest.ctl = data;
		pt_update_intercept_for_msr(vcpu);
		break;
	case MSR_IA32_RTIT_STATUS:
		if (!pt_can_write_msr(vmx))
			return 1;
		if (data & MSR_IA32_RTIT_STATUS_MASK)
			return 1;
		vmx->pt_desc.guest.status = data;
		break;
	case MSR_IA32_RTIT_CR3_MATCH:
		if (!pt_can_write_msr(vmx))
			return 1;
		if (!intel_pt_validate_cap(vmx->pt_desc.caps,
					   PT_CAP_cr3_filtering))
			return 1;
		vmx->pt_desc.guest.cr3_match = data;
		break;
	case MSR_IA32_RTIT_OUTPUT_BASE:
		if (!pt_can_write_msr(vmx))
			return 1;
		if (!intel_pt_validate_cap(vmx->pt_desc.caps,
					   PT_CAP_topa_output) &&
		    !intel_pt_validate_cap(vmx->pt_desc.caps,
					   PT_CAP_single_range_output))
			return 1;
		if (!pt_output_base_valid(vcpu, data))
			return 1;
		vmx->pt_desc.guest.output_base = data;
		break;
	case MSR_IA32_RTIT_OUTPUT_MASK:
		if (!pt_can_write_msr(vmx))
			return 1;
		if (!intel_pt_validate_cap(vmx->pt_desc.caps,
					   PT_CAP_topa_output) &&
		    !intel_pt_validate_cap(vmx->pt_desc.caps,
					   PT_CAP_single_range_output))
			return 1;
		vmx->pt_desc.guest.output_mask = data;
		break;
	case MSR_IA32_RTIT_ADDR0_A ... MSR_IA32_RTIT_ADDR3_B:
		if (!pt_can_write_msr(vmx))
			return 1;
		index = msr_info->index - MSR_IA32_RTIT_ADDR0_A;
		if (index >= 2 * vmx->pt_desc.num_address_ranges)
			return 1;
		if (is_noncanonical_address(data, vcpu))
			return 1;
		if (index % 2)
			vmx->pt_desc.guest.addr_b[index / 2] = data;
		else
			vmx->pt_desc.guest.addr_a[index / 2] = data;
		break;
	case MSR_IA32_PERF_CAPABILITIES:
		if (data && !vcpu_to_pmu(vcpu)->version)
			return 1;
		if (data & PMU_CAP_LBR_FMT) {
			if ((data & PMU_CAP_LBR_FMT) !=
			    (vmx_get_perf_capabilities() & PMU_CAP_LBR_FMT))
				return 1;
			if (!cpuid_model_is_consistent(vcpu))
				return 1;
		}
		if (data & PERF_CAP_PEBS_FORMAT) {
			if ((data & PERF_CAP_PEBS_MASK) !=
			    (vmx_get_perf_capabilities() & PERF_CAP_PEBS_MASK))
				return 1;
			if (!guest_cpuid_has(vcpu, X86_FEATURE_DS))
				return 1;
			if (!guest_cpuid_has(vcpu, X86_FEATURE_DTES64))
				return 1;
			if (!cpuid_model_is_consistent(vcpu))
				return 1;
		}
		ret = kvm_set_msr_common(vcpu, msr_info);
		break;

	default:
	find_uret_msr:
		msr = vmx_find_uret_msr(vmx, msr_index);
		if (msr)
			ret = vmx_set_guest_uret_msr(vmx, msr, data);
		else
			ret = kvm_set_msr_common(vcpu, msr_info);
	}

	/* FB_CLEAR may have changed, also update the FB_CLEAR_DIS behavior */
	if (msr_index == MSR_IA32_ARCH_CAPABILITIES)
		vmx_update_fb_clear_dis(vcpu, vmx);

	return ret;
}

static void vmx_cache_reg(struct kvm_vcpu *vcpu, enum kvm_reg reg)
{
	unsigned long guest_owned_bits;

	kvm_register_mark_available(vcpu, reg);

	switch (reg) {
	case VCPU_REGS_RSP:
		vcpu->arch.regs[VCPU_REGS_RSP] = vmcs_readl(GUEST_RSP);
		break;
	case VCPU_REGS_RIP:
		vcpu->arch.regs[VCPU_REGS_RIP] = vmcs_readl(GUEST_RIP);
		break;
	case VCPU_EXREG_PDPTR:
		if (enable_ept)
			ept_save_pdptrs(vcpu);
		break;
	case VCPU_EXREG_CR0:
		guest_owned_bits = vcpu->arch.cr0_guest_owned_bits;

		vcpu->arch.cr0 &= ~guest_owned_bits;
		vcpu->arch.cr0 |= vmcs_readl(GUEST_CR0) & guest_owned_bits;
		break;
	case VCPU_EXREG_CR3:
		/*
		 * When intercepting CR3 loads, e.g. for shadowing paging, KVM's
		 * CR3 is loaded into hardware, not the guest's CR3.
		 */
		if (!(exec_controls_get(to_vmx(vcpu)) & CPU_BASED_CR3_LOAD_EXITING))
			vcpu->arch.cr3 = vmcs_readl(GUEST_CR3);
		break;
	case VCPU_EXREG_CR4:
		guest_owned_bits = vcpu->arch.cr4_guest_owned_bits;

		vcpu->arch.cr4 &= ~guest_owned_bits;
		vcpu->arch.cr4 |= vmcs_readl(GUEST_CR4) & guest_owned_bits;
		break;
	default:
		KVM_BUG_ON(1, vcpu->kvm);
		break;
	}
}

static __init int cpu_has_kvm_support(void)
{
	return cpu_has_vmx();
}

static __init int vmx_disabled_by_bios(void)
{
	return !boot_cpu_has(X86_FEATURE_MSR_IA32_FEAT_CTL) ||
	       !boot_cpu_has(X86_FEATURE_VMX);
}

static int kvm_cpu_vmxon(u64 vmxon_pointer)
{
	u64 msr;

	cr4_set_bits(X86_CR4_VMXE);

	asm_volatile_goto("1: vmxon %[vmxon_pointer]\n\t"
			  _ASM_EXTABLE(1b, %l[fault])
			  : : [vmxon_pointer] "m"(vmxon_pointer)
			  : : fault);
	return 0;

fault:
	WARN_ONCE(1, "VMXON faulted, MSR_IA32_FEAT_CTL (0x3a) = 0x%llx\n",
		  rdmsrl_safe(MSR_IA32_FEAT_CTL, &msr) ? 0xdeadbeef : msr);
	cr4_clear_bits(X86_CR4_VMXE);

	return -EFAULT;
}

static int vmx_hardware_enable(void)
{
	int cpu = raw_smp_processor_id();
	u64 phys_addr = __pa(per_cpu(vmxarea, cpu));
	int r;

	if (cr4_read_shadow() & X86_CR4_VMXE)
		return -EBUSY;

	/*
	 * This can happen if we hot-added a CPU but failed to allocate
	 * VP assist page for it.
	 */
	if (static_branch_unlikely(&enable_evmcs) &&
	    !hv_get_vp_assist_page(cpu))
		return -EFAULT;

	intel_pt_handle_vmx(1);

	r = kvm_cpu_vmxon(phys_addr);
	if (r) {
		intel_pt_handle_vmx(0);
		return r;
	}

	if (enable_ept)
		ept_sync_global();

	return 0;
}

static void vmclear_local_loaded_vmcss(void)
{
	int cpu = raw_smp_processor_id();
	struct loaded_vmcs *v, *n;

	list_for_each_entry_safe(v, n, &per_cpu(loaded_vmcss_on_cpu, cpu),
				 loaded_vmcss_on_cpu_link)
		__loaded_vmcs_clear(v);
}

static void vmx_hardware_disable(void)
{
	vmclear_local_loaded_vmcss();

	if (cpu_vmxoff())
		kvm_spurious_fault();

	intel_pt_handle_vmx(0);
}

/*
 * There is no X86_FEATURE for SGX yet, but anyway we need to query CPUID
 * directly instead of going through cpu_has(), to ensure KVM is trapping
 * ENCLS whenever it's supported in hardware.  It does not matter whether
 * the host OS supports or has enabled SGX.
 */
static bool cpu_has_sgx(void)
{
	return cpuid_eax(0) >= 0x12 && (cpuid_eax(0x12) & BIT(0));
}

/*
 * Some cpus support VM_{ENTRY,EXIT}_IA32_PERF_GLOBAL_CTRL but they
 * can't be used due to errata where VM Exit may incorrectly clear
 * IA32_PERF_GLOBAL_CTRL[34:32]. Work around the errata by using the
 * MSR load mechanism to switch IA32_PERF_GLOBAL_CTRL.
 */
static bool cpu_has_perf_global_ctrl_bug(void)
{
	if (boot_cpu_data.x86 == 0x6) {
		switch (boot_cpu_data.x86_model) {
		case INTEL_FAM6_NEHALEM_EP:	/* AAK155 */
		case INTEL_FAM6_NEHALEM:	/* AAP115 */
		case INTEL_FAM6_WESTMERE:	/* AAT100 */
		case INTEL_FAM6_WESTMERE_EP:	/* BC86,AAY89,BD102 */
		case INTEL_FAM6_NEHALEM_EX:	/* BA97 */
			return true;
		default:
			break;
		}
	}

	return false;
}

static __init int adjust_vmx_controls(u32 ctl_min, u32 ctl_opt,
				      u32 msr, u32 *result)
{
	u32 vmx_msr_low, vmx_msr_high;
	u32 ctl = ctl_min | ctl_opt;

	rdmsr(msr, vmx_msr_low, vmx_msr_high);

	ctl &= vmx_msr_high; /* bit == 0 in high word ==> must be zero */
	ctl |= vmx_msr_low;  /* bit == 1 in low word  ==> must be one  */

	/* Ensure minimum (required) set of control bits are supported. */
	if (ctl_min & ~ctl)
		return -EIO;

	*result = ctl;
	return 0;
}

static __init u64 adjust_vmx_controls64(u64 ctl_opt, u32 msr)
{
	u64 allowed;

	rdmsrl(msr, allowed);

	return  ctl_opt & allowed;
}

static __init int setup_vmcs_config(struct vmcs_config *vmcs_conf,
				    struct vmx_capability *vmx_cap)
{
	u32 vmx_msr_low, vmx_msr_high;
	u32 _pin_based_exec_control = 0;
	u32 _cpu_based_exec_control = 0;
	u32 _cpu_based_2nd_exec_control = 0;
	u64 _cpu_based_3rd_exec_control = 0;
	u32 _vmexit_control = 0;
	u32 _vmentry_control = 0;
	u64 misc_msr;
	int i;

	/*
	 * LOAD/SAVE_DEBUG_CONTROLS are absent because both are mandatory.
	 * SAVE_IA32_PAT and SAVE_IA32_EFER are absent because KVM always
	 * intercepts writes to PAT and EFER, i.e. never enables those controls.
	 */
	struct {
		u32 entry_control;
		u32 exit_control;
	} const vmcs_entry_exit_pairs[] = {
		{ VM_ENTRY_LOAD_IA32_PERF_GLOBAL_CTRL,	VM_EXIT_LOAD_IA32_PERF_GLOBAL_CTRL },
		{ VM_ENTRY_LOAD_IA32_PAT,		VM_EXIT_LOAD_IA32_PAT },
		{ VM_ENTRY_LOAD_IA32_EFER,		VM_EXIT_LOAD_IA32_EFER },
		{ VM_ENTRY_LOAD_BNDCFGS,		VM_EXIT_CLEAR_BNDCFGS },
		{ VM_ENTRY_LOAD_IA32_RTIT_CTL,		VM_EXIT_CLEAR_IA32_RTIT_CTL },
	};

	memset(vmcs_conf, 0, sizeof(*vmcs_conf));

	if (adjust_vmx_controls(KVM_REQUIRED_VMX_CPU_BASED_VM_EXEC_CONTROL,
				KVM_OPTIONAL_VMX_CPU_BASED_VM_EXEC_CONTROL,
				MSR_IA32_VMX_PROCBASED_CTLS,
				&_cpu_based_exec_control))
		return -EIO;
	if (_cpu_based_exec_control & CPU_BASED_ACTIVATE_SECONDARY_CONTROLS) {
		if (adjust_vmx_controls(KVM_REQUIRED_VMX_SECONDARY_VM_EXEC_CONTROL,
					KVM_OPTIONAL_VMX_SECONDARY_VM_EXEC_CONTROL,
					MSR_IA32_VMX_PROCBASED_CTLS2,
					&_cpu_based_2nd_exec_control))
			return -EIO;
	}
#ifndef CONFIG_X86_64
	if (!(_cpu_based_2nd_exec_control &
				SECONDARY_EXEC_VIRTUALIZE_APIC_ACCESSES))
		_cpu_based_exec_control &= ~CPU_BASED_TPR_SHADOW;
#endif

	if (!(_cpu_based_exec_control & CPU_BASED_TPR_SHADOW))
		_cpu_based_2nd_exec_control &= ~(
				SECONDARY_EXEC_APIC_REGISTER_VIRT |
				SECONDARY_EXEC_VIRTUALIZE_X2APIC_MODE |
				SECONDARY_EXEC_VIRTUAL_INTR_DELIVERY);

	rdmsr_safe(MSR_IA32_VMX_EPT_VPID_CAP,
		&vmx_cap->ept, &vmx_cap->vpid);

	if (!(_cpu_based_2nd_exec_control & SECONDARY_EXEC_ENABLE_EPT) &&
	    vmx_cap->ept) {
		pr_warn_once("EPT CAP should not exist if not support "
				"1-setting enable EPT VM-execution control\n");

		if (error_on_inconsistent_vmcs_config)
			return -EIO;

		vmx_cap->ept = 0;
	}
	if (!(_cpu_based_2nd_exec_control & SECONDARY_EXEC_ENABLE_VPID) &&
	    vmx_cap->vpid) {
		pr_warn_once("VPID CAP should not exist if not support "
				"1-setting enable VPID VM-execution control\n");

		if (error_on_inconsistent_vmcs_config)
			return -EIO;

		vmx_cap->vpid = 0;
	}

	if (!cpu_has_sgx())
		_cpu_based_2nd_exec_control &= ~SECONDARY_EXEC_ENCLS_EXITING;

	if (_cpu_based_exec_control & CPU_BASED_ACTIVATE_TERTIARY_CONTROLS)
		_cpu_based_3rd_exec_control =
			adjust_vmx_controls64(KVM_OPTIONAL_VMX_TERTIARY_VM_EXEC_CONTROL,
					      MSR_IA32_VMX_PROCBASED_CTLS3);

	if (adjust_vmx_controls(KVM_REQUIRED_VMX_VM_EXIT_CONTROLS,
				KVM_OPTIONAL_VMX_VM_EXIT_CONTROLS,
				MSR_IA32_VMX_EXIT_CTLS,
				&_vmexit_control))
		return -EIO;

	if (adjust_vmx_controls(KVM_REQUIRED_VMX_PIN_BASED_VM_EXEC_CONTROL,
				KVM_OPTIONAL_VMX_PIN_BASED_VM_EXEC_CONTROL,
				MSR_IA32_VMX_PINBASED_CTLS,
				&_pin_based_exec_control))
		return -EIO;

	if (cpu_has_broken_vmx_preemption_timer())
		_pin_based_exec_control &= ~PIN_BASED_VMX_PREEMPTION_TIMER;
	if (!(_cpu_based_2nd_exec_control &
		SECONDARY_EXEC_VIRTUAL_INTR_DELIVERY))
		_pin_based_exec_control &= ~PIN_BASED_POSTED_INTR;

	if (adjust_vmx_controls(KVM_REQUIRED_VMX_VM_ENTRY_CONTROLS,
				KVM_OPTIONAL_VMX_VM_ENTRY_CONTROLS,
				MSR_IA32_VMX_ENTRY_CTLS,
				&_vmentry_control))
		return -EIO;

	for (i = 0; i < ARRAY_SIZE(vmcs_entry_exit_pairs); i++) {
		u32 n_ctrl = vmcs_entry_exit_pairs[i].entry_control;
		u32 x_ctrl = vmcs_entry_exit_pairs[i].exit_control;

		if (!(_vmentry_control & n_ctrl) == !(_vmexit_control & x_ctrl))
			continue;

		pr_warn_once("Inconsistent VM-Entry/VM-Exit pair, entry = %x, exit = %x\n",
			     _vmentry_control & n_ctrl, _vmexit_control & x_ctrl);

		if (error_on_inconsistent_vmcs_config)
			return -EIO;

		_vmentry_control &= ~n_ctrl;
		_vmexit_control &= ~x_ctrl;
	}

	rdmsr(MSR_IA32_VMX_BASIC, vmx_msr_low, vmx_msr_high);

	/* IA-32 SDM Vol 3B: VMCS size is never greater than 4kB. */
	if ((vmx_msr_high & 0x1fff) > PAGE_SIZE)
		return -EIO;

#ifdef CONFIG_X86_64
	/* IA-32 SDM Vol 3B: 64-bit CPUs always have VMX_BASIC_MSR[48]==0. */
	if (vmx_msr_high & (1u<<16))
		return -EIO;
#endif

	/* Require Write-Back (WB) memory type for VMCS accesses. */
	if (((vmx_msr_high >> 18) & 15) != 6)
		return -EIO;

	rdmsrl(MSR_IA32_VMX_MISC, misc_msr);

	vmcs_conf->size = vmx_msr_high & 0x1fff;
	vmcs_conf->basic_cap = vmx_msr_high & ~0x1fff;

	vmcs_conf->revision_id = vmx_msr_low;

	vmcs_conf->pin_based_exec_ctrl = _pin_based_exec_control;
	vmcs_conf->cpu_based_exec_ctrl = _cpu_based_exec_control;
	vmcs_conf->cpu_based_2nd_exec_ctrl = _cpu_based_2nd_exec_control;
	vmcs_conf->cpu_based_3rd_exec_ctrl = _cpu_based_3rd_exec_control;
	vmcs_conf->vmexit_ctrl         = _vmexit_control;
	vmcs_conf->vmentry_ctrl        = _vmentry_control;
	vmcs_conf->misc	= misc_msr;

	return 0;
}

struct vmcs *alloc_vmcs_cpu(bool shadow, int cpu, gfp_t flags)
{
	int node = cpu_to_node(cpu);
	struct page *pages;
	struct vmcs *vmcs;

	pages = __alloc_pages_node(node, flags, 0);
	if (!pages)
		return NULL;
	vmcs = page_address(pages);
	memset(vmcs, 0, vmcs_config.size);

	/* KVM supports Enlightened VMCS v1 only */
	if (static_branch_unlikely(&enable_evmcs))
		vmcs->hdr.revision_id = KVM_EVMCS_VERSION;
	else
		vmcs->hdr.revision_id = vmcs_config.revision_id;

	if (shadow)
		vmcs->hdr.shadow_vmcs = 1;
	return vmcs;
}

void free_vmcs(struct vmcs *vmcs)
{
	free_page((unsigned long)vmcs);
}

/*
 * Free a VMCS, but before that VMCLEAR it on the CPU where it was last loaded
 */
void free_loaded_vmcs(struct loaded_vmcs *loaded_vmcs)
{
	if (!loaded_vmcs->vmcs)
		return;
	loaded_vmcs_clear(loaded_vmcs);
	free_vmcs(loaded_vmcs->vmcs);
	loaded_vmcs->vmcs = NULL;
	if (loaded_vmcs->msr_bitmap)
		free_page((unsigned long)loaded_vmcs->msr_bitmap);
	WARN_ON(loaded_vmcs->shadow_vmcs != NULL);
}

int alloc_loaded_vmcs(struct loaded_vmcs *loaded_vmcs)
{
	loaded_vmcs->vmcs = alloc_vmcs(false);
	if (!loaded_vmcs->vmcs)
		return -ENOMEM;

	vmcs_clear(loaded_vmcs->vmcs);

	loaded_vmcs->shadow_vmcs = NULL;
	loaded_vmcs->hv_timer_soft_disabled = false;
	loaded_vmcs->cpu = -1;
	loaded_vmcs->launched = 0;

	if (cpu_has_vmx_msr_bitmap()) {
		loaded_vmcs->msr_bitmap = (unsigned long *)
				__get_free_page(GFP_KERNEL_ACCOUNT);
		if (!loaded_vmcs->msr_bitmap)
			goto out_vmcs;
		memset(loaded_vmcs->msr_bitmap, 0xff, PAGE_SIZE);
	}

	memset(&loaded_vmcs->host_state, 0, sizeof(struct vmcs_host_state));
	memset(&loaded_vmcs->controls_shadow, 0,
		sizeof(struct vmcs_controls_shadow));

	return 0;

out_vmcs:
	free_loaded_vmcs(loaded_vmcs);
	return -ENOMEM;
}

static void free_kvm_area(void)
{
	int cpu;

	for_each_possible_cpu(cpu) {
		free_vmcs(per_cpu(vmxarea, cpu));
		per_cpu(vmxarea, cpu) = NULL;
	}
}

static __init int alloc_kvm_area(void)
{
	int cpu;

	for_each_possible_cpu(cpu) {
		struct vmcs *vmcs;

		vmcs = alloc_vmcs_cpu(false, cpu, GFP_KERNEL);
		if (!vmcs) {
			free_kvm_area();
			return -ENOMEM;
		}

		/*
		 * When eVMCS is enabled, alloc_vmcs_cpu() sets
		 * vmcs->revision_id to KVM_EVMCS_VERSION instead of
		 * revision_id reported by MSR_IA32_VMX_BASIC.
		 *
		 * However, even though not explicitly documented by
		 * TLFS, VMXArea passed as VMXON argument should
		 * still be marked with revision_id reported by
		 * physical CPU.
		 */
		if (static_branch_unlikely(&enable_evmcs))
			vmcs->hdr.revision_id = vmcs_config.revision_id;

		per_cpu(vmxarea, cpu) = vmcs;
	}
	return 0;
}

static void fix_pmode_seg(struct kvm_vcpu *vcpu, int seg,
		struct kvm_segment *save)
{
	if (!emulate_invalid_guest_state) {
		/*
		 * CS and SS RPL should be equal during guest entry according
		 * to VMX spec, but in reality it is not always so. Since vcpu
		 * is in the middle of the transition from real mode to
		 * protected mode it is safe to assume that RPL 0 is a good
		 * default value.
		 */
		if (seg == VCPU_SREG_CS || seg == VCPU_SREG_SS)
			save->selector &= ~SEGMENT_RPL_MASK;
		save->dpl = save->selector & SEGMENT_RPL_MASK;
		save->s = 1;
	}
	__vmx_set_segment(vcpu, save, seg);
}

static void enter_pmode(struct kvm_vcpu *vcpu)
{
	unsigned long flags;
	struct vcpu_vmx *vmx = to_vmx(vcpu);

	/*
	 * Update real mode segment cache. It may be not up-to-date if segment
	 * register was written while vcpu was in a guest mode.
	 */
	vmx_get_segment(vcpu, &vmx->rmode.segs[VCPU_SREG_ES], VCPU_SREG_ES);
	vmx_get_segment(vcpu, &vmx->rmode.segs[VCPU_SREG_DS], VCPU_SREG_DS);
	vmx_get_segment(vcpu, &vmx->rmode.segs[VCPU_SREG_FS], VCPU_SREG_FS);
	vmx_get_segment(vcpu, &vmx->rmode.segs[VCPU_SREG_GS], VCPU_SREG_GS);
	vmx_get_segment(vcpu, &vmx->rmode.segs[VCPU_SREG_SS], VCPU_SREG_SS);
	vmx_get_segment(vcpu, &vmx->rmode.segs[VCPU_SREG_CS], VCPU_SREG_CS);

	vmx->rmode.vm86_active = 0;

	__vmx_set_segment(vcpu, &vmx->rmode.segs[VCPU_SREG_TR], VCPU_SREG_TR);

	flags = vmcs_readl(GUEST_RFLAGS);
	flags &= RMODE_GUEST_OWNED_EFLAGS_BITS;
	flags |= vmx->rmode.save_rflags & ~RMODE_GUEST_OWNED_EFLAGS_BITS;
	vmcs_writel(GUEST_RFLAGS, flags);

	vmcs_writel(GUEST_CR4, (vmcs_readl(GUEST_CR4) & ~X86_CR4_VME) |
			(vmcs_readl(CR4_READ_SHADOW) & X86_CR4_VME));

	vmx_update_exception_bitmap(vcpu);

	fix_pmode_seg(vcpu, VCPU_SREG_CS, &vmx->rmode.segs[VCPU_SREG_CS]);
	fix_pmode_seg(vcpu, VCPU_SREG_SS, &vmx->rmode.segs[VCPU_SREG_SS]);
	fix_pmode_seg(vcpu, VCPU_SREG_ES, &vmx->rmode.segs[VCPU_SREG_ES]);
	fix_pmode_seg(vcpu, VCPU_SREG_DS, &vmx->rmode.segs[VCPU_SREG_DS]);
	fix_pmode_seg(vcpu, VCPU_SREG_FS, &vmx->rmode.segs[VCPU_SREG_FS]);
	fix_pmode_seg(vcpu, VCPU_SREG_GS, &vmx->rmode.segs[VCPU_SREG_GS]);
}

static void fix_rmode_seg(int seg, struct kvm_segment *save)
{
	const struct kvm_vmx_segment_field *sf = &kvm_vmx_segment_fields[seg];
	struct kvm_segment var = *save;

	var.dpl = 0x3;
	if (seg == VCPU_SREG_CS)
		var.type = 0x3;

	if (!emulate_invalid_guest_state) {
		var.selector = var.base >> 4;
		var.base = var.base & 0xffff0;
		var.limit = 0xffff;
		var.g = 0;
		var.db = 0;
		var.present = 1;
		var.s = 1;
		var.l = 0;
		var.unusable = 0;
		var.type = 0x3;
		var.avl = 0;
		if (save->base & 0xf)
			printk_once(KERN_WARNING "kvm: segment base is not "
					"paragraph aligned when entering "
					"protected mode (seg=%d)", seg);
	}

	vmcs_write16(sf->selector, var.selector);
	vmcs_writel(sf->base, var.base);
	vmcs_write32(sf->limit, var.limit);
	vmcs_write32(sf->ar_bytes, vmx_segment_access_rights(&var));
}

static void enter_rmode(struct kvm_vcpu *vcpu)
{
	unsigned long flags;
	struct vcpu_vmx *vmx = to_vmx(vcpu);
	struct kvm_vmx *kvm_vmx = to_kvm_vmx(vcpu->kvm);

	vmx_get_segment(vcpu, &vmx->rmode.segs[VCPU_SREG_TR], VCPU_SREG_TR);
	vmx_get_segment(vcpu, &vmx->rmode.segs[VCPU_SREG_ES], VCPU_SREG_ES);
	vmx_get_segment(vcpu, &vmx->rmode.segs[VCPU_SREG_DS], VCPU_SREG_DS);
	vmx_get_segment(vcpu, &vmx->rmode.segs[VCPU_SREG_FS], VCPU_SREG_FS);
	vmx_get_segment(vcpu, &vmx->rmode.segs[VCPU_SREG_GS], VCPU_SREG_GS);
	vmx_get_segment(vcpu, &vmx->rmode.segs[VCPU_SREG_SS], VCPU_SREG_SS);
	vmx_get_segment(vcpu, &vmx->rmode.segs[VCPU_SREG_CS], VCPU_SREG_CS);

	vmx->rmode.vm86_active = 1;

	/*
	 * Very old userspace does not call KVM_SET_TSS_ADDR before entering
	 * vcpu. Warn the user that an update is overdue.
	 */
	if (!kvm_vmx->tss_addr)
		printk_once(KERN_WARNING "kvm: KVM_SET_TSS_ADDR need to be "
			     "called before entering vcpu\n");

	vmx_segment_cache_clear(vmx);

	vmcs_writel(GUEST_TR_BASE, kvm_vmx->tss_addr);
	vmcs_write32(GUEST_TR_LIMIT, RMODE_TSS_SIZE - 1);
	vmcs_write32(GUEST_TR_AR_BYTES, 0x008b);

	flags = vmcs_readl(GUEST_RFLAGS);
	vmx->rmode.save_rflags = flags;

	flags |= X86_EFLAGS_IOPL | X86_EFLAGS_VM;

	vmcs_writel(GUEST_RFLAGS, flags);
	vmcs_writel(GUEST_CR4, vmcs_readl(GUEST_CR4) | X86_CR4_VME);
	vmx_update_exception_bitmap(vcpu);

	fix_rmode_seg(VCPU_SREG_SS, &vmx->rmode.segs[VCPU_SREG_SS]);
	fix_rmode_seg(VCPU_SREG_CS, &vmx->rmode.segs[VCPU_SREG_CS]);
	fix_rmode_seg(VCPU_SREG_ES, &vmx->rmode.segs[VCPU_SREG_ES]);
	fix_rmode_seg(VCPU_SREG_DS, &vmx->rmode.segs[VCPU_SREG_DS]);
	fix_rmode_seg(VCPU_SREG_GS, &vmx->rmode.segs[VCPU_SREG_GS]);
	fix_rmode_seg(VCPU_SREG_FS, &vmx->rmode.segs[VCPU_SREG_FS]);
}

int vmx_set_efer(struct kvm_vcpu *vcpu, u64 efer)
{
	struct vcpu_vmx *vmx = to_vmx(vcpu);

	/* Nothing to do if hardware doesn't support EFER. */
	if (!vmx_find_uret_msr(vmx, MSR_EFER))
		return 0;

	vcpu->arch.efer = efer;
#ifdef CONFIG_X86_64
	if (efer & EFER_LMA)
		vm_entry_controls_setbit(vmx, VM_ENTRY_IA32E_MODE);
	else
		vm_entry_controls_clearbit(vmx, VM_ENTRY_IA32E_MODE);
#else
	if (KVM_BUG_ON(efer & EFER_LMA, vcpu->kvm))
		return 1;
#endif

	vmx_setup_uret_msrs(vmx);
	return 0;
}

#ifdef CONFIG_X86_64

static void enter_lmode(struct kvm_vcpu *vcpu)
{
	u32 guest_tr_ar;

	vmx_segment_cache_clear(to_vmx(vcpu));

	guest_tr_ar = vmcs_read32(GUEST_TR_AR_BYTES);
	if ((guest_tr_ar & VMX_AR_TYPE_MASK) != VMX_AR_TYPE_BUSY_64_TSS) {
		pr_debug_ratelimited("%s: tss fixup for long mode. \n",
				     __func__);
		vmcs_write32(GUEST_TR_AR_BYTES,
			     (guest_tr_ar & ~VMX_AR_TYPE_MASK)
			     | VMX_AR_TYPE_BUSY_64_TSS);
	}
	vmx_set_efer(vcpu, vcpu->arch.efer | EFER_LMA);
}

static void exit_lmode(struct kvm_vcpu *vcpu)
{
	vmx_set_efer(vcpu, vcpu->arch.efer & ~EFER_LMA);
}

#endif

static void vmx_flush_tlb_all(struct kvm_vcpu *vcpu)
{
	struct vcpu_vmx *vmx = to_vmx(vcpu);

	/*
	 * INVEPT must be issued when EPT is enabled, irrespective of VPID, as
	 * the CPU is not required to invalidate guest-physical mappings on
	 * VM-Entry, even if VPID is disabled.  Guest-physical mappings are
	 * associated with the root EPT structure and not any particular VPID
	 * (INVVPID also isn't required to invalidate guest-physical mappings).
	 */
	if (enable_ept) {
		ept_sync_global();
	} else if (enable_vpid) {
		if (cpu_has_vmx_invvpid_global()) {
			vpid_sync_vcpu_global();
		} else {
			vpid_sync_vcpu_single(vmx->vpid);
			vpid_sync_vcpu_single(vmx->nested.vpid02);
		}
	}
}

static inline int vmx_get_current_vpid(struct kvm_vcpu *vcpu)
{
	if (is_guest_mode(vcpu))
		return nested_get_vpid02(vcpu);
	return to_vmx(vcpu)->vpid;
}

static void vmx_flush_tlb_current(struct kvm_vcpu *vcpu)
{
	struct kvm_mmu *mmu = vcpu->arch.mmu;
	u64 root_hpa = mmu->root.hpa;

	/* No flush required if the current context is invalid. */
	if (!VALID_PAGE(root_hpa))
		return;

	if (enable_ept)
		ept_sync_context(construct_eptp(vcpu, root_hpa,
<<<<<<< HEAD
						mmu->shadow_root_level));
=======
						mmu->root_role.level));
>>>>>>> 29549c70
	else
		vpid_sync_context(vmx_get_current_vpid(vcpu));
}

static void vmx_flush_tlb_gva(struct kvm_vcpu *vcpu, gva_t addr)
{
	/*
	 * vpid_sync_vcpu_addr() is a nop if vpid==0, see the comment in
	 * vmx_flush_tlb_guest() for an explanation of why this is ok.
	 */
	vpid_sync_vcpu_addr(vmx_get_current_vpid(vcpu), addr);
}

static void vmx_flush_tlb_guest(struct kvm_vcpu *vcpu)
{
	/*
	 * vpid_sync_context() is a nop if vpid==0, e.g. if enable_vpid==0 or a
	 * vpid couldn't be allocated for this vCPU.  VM-Enter and VM-Exit are
	 * required to flush GVA->{G,H}PA mappings from the TLB if vpid is
	 * disabled (VM-Enter with vpid enabled and vpid==0 is disallowed),
	 * i.e. no explicit INVVPID is necessary.
	 */
	vpid_sync_context(vmx_get_current_vpid(vcpu));
}

void vmx_ept_load_pdptrs(struct kvm_vcpu *vcpu)
{
	struct kvm_mmu *mmu = vcpu->arch.walk_mmu;

	if (!kvm_register_is_dirty(vcpu, VCPU_EXREG_PDPTR))
		return;

	if (is_pae_paging(vcpu)) {
		vmcs_write64(GUEST_PDPTR0, mmu->pdptrs[0]);
		vmcs_write64(GUEST_PDPTR1, mmu->pdptrs[1]);
		vmcs_write64(GUEST_PDPTR2, mmu->pdptrs[2]);
		vmcs_write64(GUEST_PDPTR3, mmu->pdptrs[3]);
	}
}

void ept_save_pdptrs(struct kvm_vcpu *vcpu)
{
	struct kvm_mmu *mmu = vcpu->arch.walk_mmu;

	if (WARN_ON_ONCE(!is_pae_paging(vcpu)))
		return;

	mmu->pdptrs[0] = vmcs_read64(GUEST_PDPTR0);
	mmu->pdptrs[1] = vmcs_read64(GUEST_PDPTR1);
	mmu->pdptrs[2] = vmcs_read64(GUEST_PDPTR2);
	mmu->pdptrs[3] = vmcs_read64(GUEST_PDPTR3);

	kvm_register_mark_available(vcpu, VCPU_EXREG_PDPTR);
}

#define CR3_EXITING_BITS (CPU_BASED_CR3_LOAD_EXITING | \
			  CPU_BASED_CR3_STORE_EXITING)

void vmx_set_cr0(struct kvm_vcpu *vcpu, unsigned long cr0)
{
	struct vcpu_vmx *vmx = to_vmx(vcpu);
	unsigned long hw_cr0, old_cr0_pg;
	u32 tmp;

	old_cr0_pg = kvm_read_cr0_bits(vcpu, X86_CR0_PG);

	hw_cr0 = (cr0 & ~KVM_VM_CR0_ALWAYS_OFF);
	if (is_unrestricted_guest(vcpu))
		hw_cr0 |= KVM_VM_CR0_ALWAYS_ON_UNRESTRICTED_GUEST;
	else {
		hw_cr0 |= KVM_VM_CR0_ALWAYS_ON;
		if (!enable_ept)
			hw_cr0 |= X86_CR0_WP;

		if (vmx->rmode.vm86_active && (cr0 & X86_CR0_PE))
			enter_pmode(vcpu);

		if (!vmx->rmode.vm86_active && !(cr0 & X86_CR0_PE))
			enter_rmode(vcpu);
	}

	vmcs_writel(CR0_READ_SHADOW, cr0);
	vmcs_writel(GUEST_CR0, hw_cr0);
	vcpu->arch.cr0 = cr0;
	kvm_register_mark_available(vcpu, VCPU_EXREG_CR0);

#ifdef CONFIG_X86_64
	if (vcpu->arch.efer & EFER_LME) {
		if (!old_cr0_pg && (cr0 & X86_CR0_PG))
			enter_lmode(vcpu);
		else if (old_cr0_pg && !(cr0 & X86_CR0_PG))
			exit_lmode(vcpu);
	}
#endif

	if (enable_ept && !is_unrestricted_guest(vcpu)) {
		/*
		 * Ensure KVM has an up-to-date snapshot of the guest's CR3.  If
		 * the below code _enables_ CR3 exiting, vmx_cache_reg() will
		 * (correctly) stop reading vmcs.GUEST_CR3 because it thinks
		 * KVM's CR3 is installed.
		 */
		if (!kvm_register_is_available(vcpu, VCPU_EXREG_CR3))
			vmx_cache_reg(vcpu, VCPU_EXREG_CR3);

		/*
		 * When running with EPT but not unrestricted guest, KVM must
		 * intercept CR3 accesses when paging is _disabled_.  This is
		 * necessary because restricted guests can't actually run with
		 * paging disabled, and so KVM stuffs its own CR3 in order to
		 * run the guest when identity mapped page tables.
		 *
		 * Do _NOT_ check the old CR0.PG, e.g. to optimize away the
		 * update, it may be stale with respect to CR3 interception,
		 * e.g. after nested VM-Enter.
		 *
		 * Lastly, honor L1's desires, i.e. intercept CR3 loads and/or
		 * stores to forward them to L1, even if KVM does not need to
		 * intercept them to preserve its identity mapped page tables.
		 */
		if (!(cr0 & X86_CR0_PG)) {
			exec_controls_setbit(vmx, CR3_EXITING_BITS);
		} else if (!is_guest_mode(vcpu)) {
			exec_controls_clearbit(vmx, CR3_EXITING_BITS);
		} else {
			tmp = exec_controls_get(vmx);
			tmp &= ~CR3_EXITING_BITS;
			tmp |= get_vmcs12(vcpu)->cpu_based_vm_exec_control & CR3_EXITING_BITS;
			exec_controls_set(vmx, tmp);
		}

		/* Note, vmx_set_cr4() consumes the new vcpu->arch.cr0. */
		if ((old_cr0_pg ^ cr0) & X86_CR0_PG)
			vmx_set_cr4(vcpu, kvm_read_cr4(vcpu));

		/*
		 * When !CR0_PG -> CR0_PG, vcpu->arch.cr3 becomes active, but
		 * GUEST_CR3 is still vmx->ept_identity_map_addr if EPT + !URG.
		 */
		if (!(old_cr0_pg & X86_CR0_PG) && (cr0 & X86_CR0_PG))
			kvm_register_mark_dirty(vcpu, VCPU_EXREG_CR3);
	}

	/* depends on vcpu->arch.cr0 to be set to a new value */
	vmx->emulation_required = vmx_emulation_required(vcpu);
}

static int vmx_get_max_tdp_level(void)
{
	if (cpu_has_vmx_ept_5levels())
		return 5;
	return 4;
}

u64 construct_eptp(struct kvm_vcpu *vcpu, hpa_t root_hpa, int root_level)
{
	u64 eptp = VMX_EPTP_MT_WB;

	eptp |= (root_level == 5) ? VMX_EPTP_PWL_5 : VMX_EPTP_PWL_4;

	if (enable_ept_ad_bits &&
	    (!is_guest_mode(vcpu) || nested_ept_ad_enabled(vcpu)))
		eptp |= VMX_EPTP_AD_ENABLE_BIT;
	eptp |= root_hpa;

	return eptp;
}

static void vmx_load_mmu_pgd(struct kvm_vcpu *vcpu, hpa_t root_hpa,
			     int root_level)
{
	struct kvm *kvm = vcpu->kvm;
	bool update_guest_cr3 = true;
	unsigned long guest_cr3;
	u64 eptp;

	if (enable_ept) {
		eptp = construct_eptp(vcpu, root_hpa, root_level);
		vmcs_write64(EPT_POINTER, eptp);

		hv_track_root_tdp(vcpu, root_hpa);

		if (!enable_unrestricted_guest && !is_paging(vcpu))
			guest_cr3 = to_kvm_vmx(kvm)->ept_identity_map_addr;
		else if (kvm_register_is_dirty(vcpu, VCPU_EXREG_CR3))
			guest_cr3 = vcpu->arch.cr3;
		else /* vmcs.GUEST_CR3 is already up-to-date. */
			update_guest_cr3 = false;
		vmx_ept_load_pdptrs(vcpu);
	} else {
		guest_cr3 = root_hpa | kvm_get_active_pcid(vcpu);
	}

	if (update_guest_cr3)
		vmcs_writel(GUEST_CR3, guest_cr3);
}


static bool vmx_is_valid_cr4(struct kvm_vcpu *vcpu, unsigned long cr4)
{
	/*
	 * We operate under the default treatment of SMM, so VMX cannot be
	 * enabled under SMM.  Note, whether or not VMXE is allowed at all,
	 * i.e. is a reserved bit, is handled by common x86 code.
	 */
	if ((cr4 & X86_CR4_VMXE) && is_smm(vcpu))
		return false;

	if (to_vmx(vcpu)->nested.vmxon && !nested_cr4_valid(vcpu, cr4))
		return false;

	return true;
}

void vmx_set_cr4(struct kvm_vcpu *vcpu, unsigned long cr4)
{
	unsigned long old_cr4 = vcpu->arch.cr4;
	struct vcpu_vmx *vmx = to_vmx(vcpu);
	/*
	 * Pass through host's Machine Check Enable value to hw_cr4, which
	 * is in force while we are in guest mode.  Do not let guests control
	 * this bit, even if host CR4.MCE == 0.
	 */
	unsigned long hw_cr4;

	hw_cr4 = (cr4_read_shadow() & X86_CR4_MCE) | (cr4 & ~X86_CR4_MCE);
	if (is_unrestricted_guest(vcpu))
		hw_cr4 |= KVM_VM_CR4_ALWAYS_ON_UNRESTRICTED_GUEST;
	else if (vmx->rmode.vm86_active)
		hw_cr4 |= KVM_RMODE_VM_CR4_ALWAYS_ON;
	else
		hw_cr4 |= KVM_PMODE_VM_CR4_ALWAYS_ON;

	if (!boot_cpu_has(X86_FEATURE_UMIP) && vmx_umip_emulated()) {
		if (cr4 & X86_CR4_UMIP) {
			secondary_exec_controls_setbit(vmx, SECONDARY_EXEC_DESC);
			hw_cr4 &= ~X86_CR4_UMIP;
		} else if (!is_guest_mode(vcpu) ||
			!nested_cpu_has2(get_vmcs12(vcpu), SECONDARY_EXEC_DESC)) {
			secondary_exec_controls_clearbit(vmx, SECONDARY_EXEC_DESC);
		}
	}

	vcpu->arch.cr4 = cr4;
	kvm_register_mark_available(vcpu, VCPU_EXREG_CR4);

	if (!is_unrestricted_guest(vcpu)) {
		if (enable_ept) {
			if (!is_paging(vcpu)) {
				hw_cr4 &= ~X86_CR4_PAE;
				hw_cr4 |= X86_CR4_PSE;
			} else if (!(cr4 & X86_CR4_PAE)) {
				hw_cr4 &= ~X86_CR4_PAE;
			}
		}

		/*
		 * SMEP/SMAP/PKU is disabled if CPU is in non-paging mode in
		 * hardware.  To emulate this behavior, SMEP/SMAP/PKU needs
		 * to be manually disabled when guest switches to non-paging
		 * mode.
		 *
		 * If !enable_unrestricted_guest, the CPU is always running
		 * with CR0.PG=1 and CR4 needs to be modified.
		 * If enable_unrestricted_guest, the CPU automatically
		 * disables SMEP/SMAP/PKU when the guest sets CR0.PG=0.
		 */
		if (!is_paging(vcpu))
			hw_cr4 &= ~(X86_CR4_SMEP | X86_CR4_SMAP | X86_CR4_PKE);
	}

	vmcs_writel(CR4_READ_SHADOW, cr4);
	vmcs_writel(GUEST_CR4, hw_cr4);

	if ((cr4 ^ old_cr4) & (X86_CR4_OSXSAVE | X86_CR4_PKE))
		kvm_update_cpuid_runtime(vcpu);
}

void vmx_get_segment(struct kvm_vcpu *vcpu, struct kvm_segment *var, int seg)
{
	struct vcpu_vmx *vmx = to_vmx(vcpu);
	u32 ar;

	if (vmx->rmode.vm86_active && seg != VCPU_SREG_LDTR) {
		*var = vmx->rmode.segs[seg];
		if (seg == VCPU_SREG_TR
		    || var->selector == vmx_read_guest_seg_selector(vmx, seg))
			return;
		var->base = vmx_read_guest_seg_base(vmx, seg);
		var->selector = vmx_read_guest_seg_selector(vmx, seg);
		return;
	}
	var->base = vmx_read_guest_seg_base(vmx, seg);
	var->limit = vmx_read_guest_seg_limit(vmx, seg);
	var->selector = vmx_read_guest_seg_selector(vmx, seg);
	ar = vmx_read_guest_seg_ar(vmx, seg);
	var->unusable = (ar >> 16) & 1;
	var->type = ar & 15;
	var->s = (ar >> 4) & 1;
	var->dpl = (ar >> 5) & 3;
	/*
	 * Some userspaces do not preserve unusable property. Since usable
	 * segment has to be present according to VMX spec we can use present
	 * property to amend userspace bug by making unusable segment always
	 * nonpresent. vmx_segment_access_rights() already marks nonpresent
	 * segment as unusable.
	 */
	var->present = !var->unusable;
	var->avl = (ar >> 12) & 1;
	var->l = (ar >> 13) & 1;
	var->db = (ar >> 14) & 1;
	var->g = (ar >> 15) & 1;
}

static u64 vmx_get_segment_base(struct kvm_vcpu *vcpu, int seg)
{
	struct kvm_segment s;

	if (to_vmx(vcpu)->rmode.vm86_active) {
		vmx_get_segment(vcpu, &s, seg);
		return s.base;
	}
	return vmx_read_guest_seg_base(to_vmx(vcpu), seg);
}

int vmx_get_cpl(struct kvm_vcpu *vcpu)
{
	struct vcpu_vmx *vmx = to_vmx(vcpu);

	if (unlikely(vmx->rmode.vm86_active))
		return 0;
	else {
		int ar = vmx_read_guest_seg_ar(vmx, VCPU_SREG_SS);
		return VMX_AR_DPL(ar);
	}
}

static u32 vmx_segment_access_rights(struct kvm_segment *var)
{
	u32 ar;

	if (var->unusable || !var->present)
		ar = 1 << 16;
	else {
		ar = var->type & 15;
		ar |= (var->s & 1) << 4;
		ar |= (var->dpl & 3) << 5;
		ar |= (var->present & 1) << 7;
		ar |= (var->avl & 1) << 12;
		ar |= (var->l & 1) << 13;
		ar |= (var->db & 1) << 14;
		ar |= (var->g & 1) << 15;
	}

	return ar;
}

void __vmx_set_segment(struct kvm_vcpu *vcpu, struct kvm_segment *var, int seg)
{
	struct vcpu_vmx *vmx = to_vmx(vcpu);
	const struct kvm_vmx_segment_field *sf = &kvm_vmx_segment_fields[seg];

	vmx_segment_cache_clear(vmx);

	if (vmx->rmode.vm86_active && seg != VCPU_SREG_LDTR) {
		vmx->rmode.segs[seg] = *var;
		if (seg == VCPU_SREG_TR)
			vmcs_write16(sf->selector, var->selector);
		else if (var->s)
			fix_rmode_seg(seg, &vmx->rmode.segs[seg]);
		return;
	}

	vmcs_writel(sf->base, var->base);
	vmcs_write32(sf->limit, var->limit);
	vmcs_write16(sf->selector, var->selector);

	/*
	 *   Fix the "Accessed" bit in AR field of segment registers for older
	 * qemu binaries.
	 *   IA32 arch specifies that at the time of processor reset the
	 * "Accessed" bit in the AR field of segment registers is 1. And qemu
	 * is setting it to 0 in the userland code. This causes invalid guest
	 * state vmexit when "unrestricted guest" mode is turned on.
	 *    Fix for this setup issue in cpu_reset is being pushed in the qemu
	 * tree. Newer qemu binaries with that qemu fix would not need this
	 * kvm hack.
	 */
	if (is_unrestricted_guest(vcpu) && (seg != VCPU_SREG_LDTR))
		var->type |= 0x1; /* Accessed */

	vmcs_write32(sf->ar_bytes, vmx_segment_access_rights(var));
}

static void vmx_set_segment(struct kvm_vcpu *vcpu, struct kvm_segment *var, int seg)
{
	__vmx_set_segment(vcpu, var, seg);

	to_vmx(vcpu)->emulation_required = vmx_emulation_required(vcpu);
}

static void vmx_get_cs_db_l_bits(struct kvm_vcpu *vcpu, int *db, int *l)
{
	u32 ar = vmx_read_guest_seg_ar(to_vmx(vcpu), VCPU_SREG_CS);

	*db = (ar >> 14) & 1;
	*l = (ar >> 13) & 1;
}

static void vmx_get_idt(struct kvm_vcpu *vcpu, struct desc_ptr *dt)
{
	dt->size = vmcs_read32(GUEST_IDTR_LIMIT);
	dt->address = vmcs_readl(GUEST_IDTR_BASE);
}

static void vmx_set_idt(struct kvm_vcpu *vcpu, struct desc_ptr *dt)
{
	vmcs_write32(GUEST_IDTR_LIMIT, dt->size);
	vmcs_writel(GUEST_IDTR_BASE, dt->address);
}

static void vmx_get_gdt(struct kvm_vcpu *vcpu, struct desc_ptr *dt)
{
	dt->size = vmcs_read32(GUEST_GDTR_LIMIT);
	dt->address = vmcs_readl(GUEST_GDTR_BASE);
}

static void vmx_set_gdt(struct kvm_vcpu *vcpu, struct desc_ptr *dt)
{
	vmcs_write32(GUEST_GDTR_LIMIT, dt->size);
	vmcs_writel(GUEST_GDTR_BASE, dt->address);
}

static bool rmode_segment_valid(struct kvm_vcpu *vcpu, int seg)
{
	struct kvm_segment var;
	u32 ar;

	vmx_get_segment(vcpu, &var, seg);
	var.dpl = 0x3;
	if (seg == VCPU_SREG_CS)
		var.type = 0x3;
	ar = vmx_segment_access_rights(&var);

	if (var.base != (var.selector << 4))
		return false;
	if (var.limit != 0xffff)
		return false;
	if (ar != 0xf3)
		return false;

	return true;
}

static bool code_segment_valid(struct kvm_vcpu *vcpu)
{
	struct kvm_segment cs;
	unsigned int cs_rpl;

	vmx_get_segment(vcpu, &cs, VCPU_SREG_CS);
	cs_rpl = cs.selector & SEGMENT_RPL_MASK;

	if (cs.unusable)
		return false;
	if (~cs.type & (VMX_AR_TYPE_CODE_MASK|VMX_AR_TYPE_ACCESSES_MASK))
		return false;
	if (!cs.s)
		return false;
	if (cs.type & VMX_AR_TYPE_WRITEABLE_MASK) {
		if (cs.dpl > cs_rpl)
			return false;
	} else {
		if (cs.dpl != cs_rpl)
			return false;
	}
	if (!cs.present)
		return false;

	/* TODO: Add Reserved field check, this'll require a new member in the kvm_segment_field structure */
	return true;
}

static bool stack_segment_valid(struct kvm_vcpu *vcpu)
{
	struct kvm_segment ss;
	unsigned int ss_rpl;

	vmx_get_segment(vcpu, &ss, VCPU_SREG_SS);
	ss_rpl = ss.selector & SEGMENT_RPL_MASK;

	if (ss.unusable)
		return true;
	if (ss.type != 3 && ss.type != 7)
		return false;
	if (!ss.s)
		return false;
	if (ss.dpl != ss_rpl) /* DPL != RPL */
		return false;
	if (!ss.present)
		return false;

	return true;
}

static bool data_segment_valid(struct kvm_vcpu *vcpu, int seg)
{
	struct kvm_segment var;
	unsigned int rpl;

	vmx_get_segment(vcpu, &var, seg);
	rpl = var.selector & SEGMENT_RPL_MASK;

	if (var.unusable)
		return true;
	if (!var.s)
		return false;
	if (!var.present)
		return false;
	if (~var.type & (VMX_AR_TYPE_CODE_MASK|VMX_AR_TYPE_WRITEABLE_MASK)) {
		if (var.dpl < rpl) /* DPL < RPL */
			return false;
	}

	/* TODO: Add other members to kvm_segment_field to allow checking for other access
	 * rights flags
	 */
	return true;
}

static bool tr_valid(struct kvm_vcpu *vcpu)
{
	struct kvm_segment tr;

	vmx_get_segment(vcpu, &tr, VCPU_SREG_TR);

	if (tr.unusable)
		return false;
	if (tr.selector & SEGMENT_TI_MASK)	/* TI = 1 */
		return false;
	if (tr.type != 3 && tr.type != 11) /* TODO: Check if guest is in IA32e mode */
		return false;
	if (!tr.present)
		return false;

	return true;
}

static bool ldtr_valid(struct kvm_vcpu *vcpu)
{
	struct kvm_segment ldtr;

	vmx_get_segment(vcpu, &ldtr, VCPU_SREG_LDTR);

	if (ldtr.unusable)
		return true;
	if (ldtr.selector & SEGMENT_TI_MASK)	/* TI = 1 */
		return false;
	if (ldtr.type != 2)
		return false;
	if (!ldtr.present)
		return false;

	return true;
}

static bool cs_ss_rpl_check(struct kvm_vcpu *vcpu)
{
	struct kvm_segment cs, ss;

	vmx_get_segment(vcpu, &cs, VCPU_SREG_CS);
	vmx_get_segment(vcpu, &ss, VCPU_SREG_SS);

	return ((cs.selector & SEGMENT_RPL_MASK) ==
		 (ss.selector & SEGMENT_RPL_MASK));
}

/*
 * Check if guest state is valid. Returns true if valid, false if
 * not.
 * We assume that registers are always usable
 */
bool __vmx_guest_state_valid(struct kvm_vcpu *vcpu)
{
	/* real mode guest state checks */
	if (!is_protmode(vcpu) || (vmx_get_rflags(vcpu) & X86_EFLAGS_VM)) {
		if (!rmode_segment_valid(vcpu, VCPU_SREG_CS))
			return false;
		if (!rmode_segment_valid(vcpu, VCPU_SREG_SS))
			return false;
		if (!rmode_segment_valid(vcpu, VCPU_SREG_DS))
			return false;
		if (!rmode_segment_valid(vcpu, VCPU_SREG_ES))
			return false;
		if (!rmode_segment_valid(vcpu, VCPU_SREG_FS))
			return false;
		if (!rmode_segment_valid(vcpu, VCPU_SREG_GS))
			return false;
	} else {
	/* protected mode guest state checks */
		if (!cs_ss_rpl_check(vcpu))
			return false;
		if (!code_segment_valid(vcpu))
			return false;
		if (!stack_segment_valid(vcpu))
			return false;
		if (!data_segment_valid(vcpu, VCPU_SREG_DS))
			return false;
		if (!data_segment_valid(vcpu, VCPU_SREG_ES))
			return false;
		if (!data_segment_valid(vcpu, VCPU_SREG_FS))
			return false;
		if (!data_segment_valid(vcpu, VCPU_SREG_GS))
			return false;
		if (!tr_valid(vcpu))
			return false;
		if (!ldtr_valid(vcpu))
			return false;
	}
	/* TODO:
	 * - Add checks on RIP
	 * - Add checks on RFLAGS
	 */

	return true;
}

static int init_rmode_tss(struct kvm *kvm, void __user *ua)
{
	const void *zero_page = (const void *) __va(page_to_phys(ZERO_PAGE(0)));
	u16 data;
	int i;

	for (i = 0; i < 3; i++) {
		if (__copy_to_user(ua + PAGE_SIZE * i, zero_page, PAGE_SIZE))
			return -EFAULT;
	}

	data = TSS_BASE_SIZE + TSS_REDIRECTION_SIZE;
	if (__copy_to_user(ua + TSS_IOPB_BASE_OFFSET, &data, sizeof(u16)))
		return -EFAULT;

	data = ~0;
	if (__copy_to_user(ua + RMODE_TSS_SIZE - 1, &data, sizeof(u8)))
		return -EFAULT;

	return 0;
}

static int init_rmode_identity_map(struct kvm *kvm)
{
	struct kvm_vmx *kvm_vmx = to_kvm_vmx(kvm);
	int i, r = 0;
	void __user *uaddr;
	u32 tmp;

	/* Protect kvm_vmx->ept_identity_pagetable_done. */
	mutex_lock(&kvm->slots_lock);

	if (likely(kvm_vmx->ept_identity_pagetable_done))
		goto out;

	if (!kvm_vmx->ept_identity_map_addr)
		kvm_vmx->ept_identity_map_addr = VMX_EPT_IDENTITY_PAGETABLE_ADDR;

	uaddr = __x86_set_memory_region(kvm,
					IDENTITY_PAGETABLE_PRIVATE_MEMSLOT,
					kvm_vmx->ept_identity_map_addr,
					PAGE_SIZE);
	if (IS_ERR(uaddr)) {
		r = PTR_ERR(uaddr);
		goto out;
	}

	/* Set up identity-mapping pagetable for EPT in real mode */
	for (i = 0; i < (PAGE_SIZE / sizeof(tmp)); i++) {
		tmp = (i << 22) + (_PAGE_PRESENT | _PAGE_RW | _PAGE_USER |
			_PAGE_ACCESSED | _PAGE_DIRTY | _PAGE_PSE);
		if (__copy_to_user(uaddr + i * sizeof(tmp), &tmp, sizeof(tmp))) {
			r = -EFAULT;
			goto out;
		}
	}
	kvm_vmx->ept_identity_pagetable_done = true;

out:
	mutex_unlock(&kvm->slots_lock);
	return r;
}

static void seg_setup(int seg)
{
	const struct kvm_vmx_segment_field *sf = &kvm_vmx_segment_fields[seg];
	unsigned int ar;

	vmcs_write16(sf->selector, 0);
	vmcs_writel(sf->base, 0);
	vmcs_write32(sf->limit, 0xffff);
	ar = 0x93;
	if (seg == VCPU_SREG_CS)
		ar |= 0x08; /* code segment */

	vmcs_write32(sf->ar_bytes, ar);
}

static int alloc_apic_access_page(struct kvm *kvm)
{
	struct page *page;
	void __user *hva;
	int ret = 0;

	mutex_lock(&kvm->slots_lock);
	if (kvm->arch.apic_access_memslot_enabled)
		goto out;
	hva = __x86_set_memory_region(kvm, APIC_ACCESS_PAGE_PRIVATE_MEMSLOT,
				      APIC_DEFAULT_PHYS_BASE, PAGE_SIZE);
	if (IS_ERR(hva)) {
		ret = PTR_ERR(hva);
		goto out;
	}

	page = gfn_to_page(kvm, APIC_DEFAULT_PHYS_BASE >> PAGE_SHIFT);
	if (is_error_page(page)) {
		ret = -EFAULT;
		goto out;
	}

	/*
	 * Do not pin the page in memory, so that memory hot-unplug
	 * is able to migrate it.
	 */
	put_page(page);
	kvm->arch.apic_access_memslot_enabled = true;
out:
	mutex_unlock(&kvm->slots_lock);
	return ret;
}

int allocate_vpid(void)
{
	int vpid;

	if (!enable_vpid)
		return 0;
	spin_lock(&vmx_vpid_lock);
	vpid = find_first_zero_bit(vmx_vpid_bitmap, VMX_NR_VPIDS);
	if (vpid < VMX_NR_VPIDS)
		__set_bit(vpid, vmx_vpid_bitmap);
	else
		vpid = 0;
	spin_unlock(&vmx_vpid_lock);
	return vpid;
}

void free_vpid(int vpid)
{
	if (!enable_vpid || vpid == 0)
		return;
	spin_lock(&vmx_vpid_lock);
	__clear_bit(vpid, vmx_vpid_bitmap);
	spin_unlock(&vmx_vpid_lock);
}

<<<<<<< HEAD
=======
static void vmx_msr_bitmap_l01_changed(struct vcpu_vmx *vmx)
{
	/*
	 * When KVM is a nested hypervisor on top of Hyper-V and uses
	 * 'Enlightened MSR Bitmap' feature L0 needs to know that MSR
	 * bitmap has changed.
	 */
	if (static_branch_unlikely(&enable_evmcs))
		evmcs_touch_msr_bitmap();

	vmx->nested.force_msr_bitmap_recalc = true;
}

>>>>>>> 29549c70
void vmx_disable_intercept_for_msr(struct kvm_vcpu *vcpu, u32 msr, int type)
{
	struct vcpu_vmx *vmx = to_vmx(vcpu);
	unsigned long *msr_bitmap = vmx->vmcs01.msr_bitmap;

	if (!cpu_has_vmx_msr_bitmap())
		return;

	vmx_msr_bitmap_l01_changed(vmx);

	/*
	 * Mark the desired intercept state in shadow bitmap, this is needed
	 * for resync when the MSR filters change.
	*/
	if (is_valid_passthrough_msr(msr)) {
		int idx = possible_passthrough_msr_slot(msr);

		if (idx != -ENOENT) {
			if (type & MSR_TYPE_R)
				clear_bit(idx, vmx->shadow_msr_intercept.read);
			if (type & MSR_TYPE_W)
				clear_bit(idx, vmx->shadow_msr_intercept.write);
		}
	}

	if ((type & MSR_TYPE_R) &&
	    !kvm_msr_allowed(vcpu, msr, KVM_MSR_FILTER_READ)) {
		vmx_set_msr_bitmap_read(msr_bitmap, msr);
		type &= ~MSR_TYPE_R;
	}

	if ((type & MSR_TYPE_W) &&
	    !kvm_msr_allowed(vcpu, msr, KVM_MSR_FILTER_WRITE)) {
		vmx_set_msr_bitmap_write(msr_bitmap, msr);
		type &= ~MSR_TYPE_W;
	}

	if (type & MSR_TYPE_R)
		vmx_clear_msr_bitmap_read(msr_bitmap, msr);

	if (type & MSR_TYPE_W)
		vmx_clear_msr_bitmap_write(msr_bitmap, msr);
}

void vmx_enable_intercept_for_msr(struct kvm_vcpu *vcpu, u32 msr, int type)
{
	struct vcpu_vmx *vmx = to_vmx(vcpu);
	unsigned long *msr_bitmap = vmx->vmcs01.msr_bitmap;

	if (!cpu_has_vmx_msr_bitmap())
		return;

	vmx_msr_bitmap_l01_changed(vmx);

	/*
	 * Mark the desired intercept state in shadow bitmap, this is needed
	 * for resync when the MSR filter changes.
	*/
	if (is_valid_passthrough_msr(msr)) {
		int idx = possible_passthrough_msr_slot(msr);

		if (idx != -ENOENT) {
			if (type & MSR_TYPE_R)
				set_bit(idx, vmx->shadow_msr_intercept.read);
			if (type & MSR_TYPE_W)
				set_bit(idx, vmx->shadow_msr_intercept.write);
		}
	}

	if (type & MSR_TYPE_R)
		vmx_set_msr_bitmap_read(msr_bitmap, msr);

	if (type & MSR_TYPE_W)
		vmx_set_msr_bitmap_write(msr_bitmap, msr);
}

static void vmx_reset_x2apic_msrs(struct kvm_vcpu *vcpu, u8 mode)
{
	unsigned long *msr_bitmap = to_vmx(vcpu)->vmcs01.msr_bitmap;
	unsigned long read_intercept;
	int msr;

	read_intercept = (mode & MSR_BITMAP_MODE_X2APIC_APICV) ? 0 : ~0;

	for (msr = 0x800; msr <= 0x8ff; msr += BITS_PER_LONG) {
		unsigned int read_idx = msr / BITS_PER_LONG;
		unsigned int write_idx = read_idx + (0x800 / sizeof(long));

		msr_bitmap[read_idx] = read_intercept;
		msr_bitmap[write_idx] = ~0ul;
	}
}

static void vmx_update_msr_bitmap_x2apic(struct kvm_vcpu *vcpu)
{
	struct vcpu_vmx *vmx = to_vmx(vcpu);
	u8 mode;

	if (!cpu_has_vmx_msr_bitmap())
		return;

	if (cpu_has_secondary_exec_ctrls() &&
	    (secondary_exec_controls_get(vmx) &
	     SECONDARY_EXEC_VIRTUALIZE_X2APIC_MODE)) {
		mode = MSR_BITMAP_MODE_X2APIC;
		if (enable_apicv && kvm_vcpu_apicv_active(vcpu))
			mode |= MSR_BITMAP_MODE_X2APIC_APICV;
	} else {
		mode = 0;
	}

	if (mode == vmx->x2apic_msr_bitmap_mode)
		return;

	vmx->x2apic_msr_bitmap_mode = mode;

	vmx_reset_x2apic_msrs(vcpu, mode);

	/*
	 * TPR reads and writes can be virtualized even if virtual interrupt
	 * delivery is not in use.
	 */
	vmx_set_intercept_for_msr(vcpu, X2APIC_MSR(APIC_TASKPRI), MSR_TYPE_RW,
				  !(mode & MSR_BITMAP_MODE_X2APIC));

	if (mode & MSR_BITMAP_MODE_X2APIC_APICV) {
		vmx_enable_intercept_for_msr(vcpu, X2APIC_MSR(APIC_TMCCT), MSR_TYPE_RW);
		vmx_disable_intercept_for_msr(vcpu, X2APIC_MSR(APIC_EOI), MSR_TYPE_W);
		vmx_disable_intercept_for_msr(vcpu, X2APIC_MSR(APIC_SELF_IPI), MSR_TYPE_W);
		if (enable_ipiv)
			vmx_disable_intercept_for_msr(vcpu, X2APIC_MSR(APIC_ICR), MSR_TYPE_RW);
	}
}

void pt_update_intercept_for_msr(struct kvm_vcpu *vcpu)
{
	struct vcpu_vmx *vmx = to_vmx(vcpu);
	bool flag = !(vmx->pt_desc.guest.ctl & RTIT_CTL_TRACEEN);
	u32 i;

	vmx_set_intercept_for_msr(vcpu, MSR_IA32_RTIT_STATUS, MSR_TYPE_RW, flag);
	vmx_set_intercept_for_msr(vcpu, MSR_IA32_RTIT_OUTPUT_BASE, MSR_TYPE_RW, flag);
	vmx_set_intercept_for_msr(vcpu, MSR_IA32_RTIT_OUTPUT_MASK, MSR_TYPE_RW, flag);
	vmx_set_intercept_for_msr(vcpu, MSR_IA32_RTIT_CR3_MATCH, MSR_TYPE_RW, flag);
	for (i = 0; i < vmx->pt_desc.num_address_ranges; i++) {
		vmx_set_intercept_for_msr(vcpu, MSR_IA32_RTIT_ADDR0_A + i * 2, MSR_TYPE_RW, flag);
		vmx_set_intercept_for_msr(vcpu, MSR_IA32_RTIT_ADDR0_B + i * 2, MSR_TYPE_RW, flag);
	}
}

static bool vmx_guest_apic_has_interrupt(struct kvm_vcpu *vcpu)
{
	struct vcpu_vmx *vmx = to_vmx(vcpu);
	void *vapic_page;
	u32 vppr;
	int rvi;

	if (WARN_ON_ONCE(!is_guest_mode(vcpu)) ||
		!nested_cpu_has_vid(get_vmcs12(vcpu)) ||
		WARN_ON_ONCE(!vmx->nested.virtual_apic_map.gfn))
		return false;

	rvi = vmx_get_rvi();

	vapic_page = vmx->nested.virtual_apic_map.hva;
	vppr = *((u32 *)(vapic_page + APIC_PROCPRI));

	return ((rvi & 0xf0) > (vppr & 0xf0));
}

static void vmx_msr_filter_changed(struct kvm_vcpu *vcpu)
{
	struct vcpu_vmx *vmx = to_vmx(vcpu);
	u32 i;

	/*
	 * Redo intercept permissions for MSRs that KVM is passing through to
	 * the guest.  Disabling interception will check the new MSR filter and
	 * ensure that KVM enables interception if usersepace wants to filter
	 * the MSR.  MSRs that KVM is already intercepting don't need to be
	 * refreshed since KVM is going to intercept them regardless of what
	 * userspace wants.
	 */
	for (i = 0; i < ARRAY_SIZE(vmx_possible_passthrough_msrs); i++) {
		u32 msr = vmx_possible_passthrough_msrs[i];

		if (!test_bit(i, vmx->shadow_msr_intercept.read))
			vmx_disable_intercept_for_msr(vcpu, msr, MSR_TYPE_R);

		if (!test_bit(i, vmx->shadow_msr_intercept.write))
			vmx_disable_intercept_for_msr(vcpu, msr, MSR_TYPE_W);
	}

	/* PT MSRs can be passed through iff PT is exposed to the guest. */
	if (vmx_pt_mode_is_host_guest())
		pt_update_intercept_for_msr(vcpu);
}

static inline void kvm_vcpu_trigger_posted_interrupt(struct kvm_vcpu *vcpu,
						     int pi_vec)
{
#ifdef CONFIG_SMP
	if (vcpu->mode == IN_GUEST_MODE) {
		/*
		 * The vector of the virtual has already been set in the PIR.
		 * Send a notification event to deliver the virtual interrupt
		 * unless the vCPU is the currently running vCPU, i.e. the
		 * event is being sent from a fastpath VM-Exit handler, in
		 * which case the PIR will be synced to the vIRR before
		 * re-entering the guest.
		 *
		 * When the target is not the running vCPU, the following
		 * possibilities emerge:
		 *
		 * Case 1: vCPU stays in non-root mode. Sending a notification
		 * event posts the interrupt to the vCPU.
		 *
		 * Case 2: vCPU exits to root mode and is still runnable. The
		 * PIR will be synced to the vIRR before re-entering the guest.
		 * Sending a notification event is ok as the host IRQ handler
		 * will ignore the spurious event.
		 *
		 * Case 3: vCPU exits to root mode and is blocked. vcpu_block()
		 * has already synced PIR to vIRR and never blocks the vCPU if
		 * the vIRR is not empty. Therefore, a blocked vCPU here does
		 * not wait for any requested interrupts in PIR, and sending a
		 * notification event also results in a benign, spurious event.
		 */

		if (vcpu != kvm_get_running_vcpu())
			apic->send_IPI_mask(get_cpu_mask(vcpu->cpu), pi_vec);
		return;
	}
#endif
	/*
	 * The vCPU isn't in the guest; wake the vCPU in case it is blocking,
	 * otherwise do nothing as KVM will grab the highest priority pending
	 * IRQ via ->sync_pir_to_irr() in vcpu_enter_guest().
	 */
	kvm_vcpu_wake_up(vcpu);
}

static int vmx_deliver_nested_posted_interrupt(struct kvm_vcpu *vcpu,
						int vector)
{
	struct vcpu_vmx *vmx = to_vmx(vcpu);

	if (is_guest_mode(vcpu) &&
	    vector == vmx->nested.posted_intr_nv) {
		/*
		 * If a posted intr is not recognized by hardware,
		 * we will accomplish it in the next vmentry.
		 */
		vmx->nested.pi_pending = true;
		kvm_make_request(KVM_REQ_EVENT, vcpu);

		/*
		 * This pairs with the smp_mb_*() after setting vcpu->mode in
		 * vcpu_enter_guest() to guarantee the vCPU sees the event
		 * request if triggering a posted interrupt "fails" because
		 * vcpu->mode != IN_GUEST_MODE.  The extra barrier is needed as
		 * the smb_wmb() in kvm_make_request() only ensures everything
		 * done before making the request is visible when the request
		 * is visible, it doesn't ensure ordering between the store to
		 * vcpu->requests and the load from vcpu->mode.
		 */
		smp_mb__after_atomic();

		/* the PIR and ON have been set by L1. */
		kvm_vcpu_trigger_posted_interrupt(vcpu, POSTED_INTR_NESTED_VECTOR);
		return 0;
	}
	return -1;
}
/*
 * Send interrupt to vcpu via posted interrupt way.
 * 1. If target vcpu is running(non-root mode), send posted interrupt
 * notification to vcpu and hardware will sync PIR to vIRR atomically.
 * 2. If target vcpu isn't running(root mode), kick it to pick up the
 * interrupt from PIR in next vmentry.
 */
static int vmx_deliver_posted_interrupt(struct kvm_vcpu *vcpu, int vector)
{
	struct vcpu_vmx *vmx = to_vmx(vcpu);
	int r;

	r = vmx_deliver_nested_posted_interrupt(vcpu, vector);
	if (!r)
		return 0;

	/* Note, this is called iff the local APIC is in-kernel. */
	if (!vcpu->arch.apic->apicv_active)
		return -1;

	if (pi_test_and_set_pir(vector, &vmx->pi_desc))
		return 0;

	/* If a previous notification has sent the IPI, nothing to do.  */
	if (pi_test_and_set_on(&vmx->pi_desc))
		return 0;

<<<<<<< HEAD
	if (!kvm_vcpu_trigger_posted_interrupt(vcpu, false))
		kvm_vcpu_kick(vcpu);

=======
	/*
	 * The implied barrier in pi_test_and_set_on() pairs with the smp_mb_*()
	 * after setting vcpu->mode in vcpu_enter_guest(), thus the vCPU is
	 * guaranteed to see PID.ON=1 and sync the PIR to IRR if triggering a
	 * posted interrupt "fails" because vcpu->mode != IN_GUEST_MODE.
	 */
	kvm_vcpu_trigger_posted_interrupt(vcpu, POSTED_INTR_VECTOR);
>>>>>>> 29549c70
	return 0;
}

static void vmx_deliver_interrupt(struct kvm_lapic *apic, int delivery_mode,
				  int trig_mode, int vector)
{
	struct kvm_vcpu *vcpu = apic->vcpu;

	if (vmx_deliver_posted_interrupt(vcpu, vector)) {
		kvm_lapic_set_irr(vector, apic);
		kvm_make_request(KVM_REQ_EVENT, vcpu);
		kvm_vcpu_kick(vcpu);
	} else {
		trace_kvm_apicv_accept_irq(vcpu->vcpu_id, delivery_mode,
					   trig_mode, vector);
	}
}

/*
 * Set up the vmcs's constant host-state fields, i.e., host-state fields that
 * will not change in the lifetime of the guest.
 * Note that host-state that does change is set elsewhere. E.g., host-state
 * that is set differently for each CPU is set in vmx_vcpu_load(), not here.
 */
void vmx_set_constant_host_state(struct vcpu_vmx *vmx)
{
	u32 low32, high32;
	unsigned long tmpl;
	unsigned long cr0, cr3, cr4;

	cr0 = read_cr0();
	WARN_ON(cr0 & X86_CR0_TS);
	vmcs_writel(HOST_CR0, cr0);  /* 22.2.3 */

	/*
	 * Save the most likely value for this task's CR3 in the VMCS.
	 * We can't use __get_current_cr3_fast() because we're not atomic.
	 */
	cr3 = __read_cr3();
	vmcs_writel(HOST_CR3, cr3);		/* 22.2.3  FIXME: shadow tables */
	vmx->loaded_vmcs->host_state.cr3 = cr3;

	/* Save the most likely value for this task's CR4 in the VMCS. */
	cr4 = cr4_read_shadow();
	vmcs_writel(HOST_CR4, cr4);			/* 22.2.3, 22.2.5 */
	vmx->loaded_vmcs->host_state.cr4 = cr4;

	vmcs_write16(HOST_CS_SELECTOR, __KERNEL_CS);  /* 22.2.4 */
#ifdef CONFIG_X86_64
	/*
	 * Load null selectors, so we can avoid reloading them in
	 * vmx_prepare_switch_to_host(), in case userspace uses
	 * the null selectors too (the expected case).
	 */
	vmcs_write16(HOST_DS_SELECTOR, 0);
	vmcs_write16(HOST_ES_SELECTOR, 0);
#else
	vmcs_write16(HOST_DS_SELECTOR, __KERNEL_DS);  /* 22.2.4 */
	vmcs_write16(HOST_ES_SELECTOR, __KERNEL_DS);  /* 22.2.4 */
#endif
	vmcs_write16(HOST_SS_SELECTOR, __KERNEL_DS);  /* 22.2.4 */
	vmcs_write16(HOST_TR_SELECTOR, GDT_ENTRY_TSS*8);  /* 22.2.4 */

	vmcs_writel(HOST_IDTR_BASE, host_idt_base);   /* 22.2.4 */

	vmcs_writel(HOST_RIP, (unsigned long)vmx_vmexit); /* 22.2.5 */

	rdmsr(MSR_IA32_SYSENTER_CS, low32, high32);
	vmcs_write32(HOST_IA32_SYSENTER_CS, low32);

	/*
	 * SYSENTER is used for 32-bit system calls on either 32-bit or
	 * 64-bit kernels.  It is always zero If neither is allowed, otherwise
	 * vmx_vcpu_load_vmcs loads it with the per-CPU entry stack (and may
	 * have already done so!).
	 */
	if (!IS_ENABLED(CONFIG_IA32_EMULATION) && !IS_ENABLED(CONFIG_X86_32))
		vmcs_writel(HOST_IA32_SYSENTER_ESP, 0);

	rdmsrl(MSR_IA32_SYSENTER_EIP, tmpl);
	vmcs_writel(HOST_IA32_SYSENTER_EIP, tmpl);   /* 22.2.3 */

	if (vmcs_config.vmexit_ctrl & VM_EXIT_LOAD_IA32_PAT) {
		rdmsr(MSR_IA32_CR_PAT, low32, high32);
		vmcs_write64(HOST_IA32_PAT, low32 | ((u64) high32 << 32));
	}

	if (cpu_has_load_ia32_efer())
		vmcs_write64(HOST_IA32_EFER, host_efer);
}

void set_cr4_guest_host_mask(struct vcpu_vmx *vmx)
{
	struct kvm_vcpu *vcpu = &vmx->vcpu;

	vcpu->arch.cr4_guest_owned_bits = KVM_POSSIBLE_CR4_GUEST_BITS &
					  ~vcpu->arch.cr4_guest_rsvd_bits;
	if (!enable_ept) {
		vcpu->arch.cr4_guest_owned_bits &= ~X86_CR4_TLBFLUSH_BITS;
		vcpu->arch.cr4_guest_owned_bits &= ~X86_CR4_PDPTR_BITS;
	}
	if (is_guest_mode(&vmx->vcpu))
		vcpu->arch.cr4_guest_owned_bits &=
			~get_vmcs12(vcpu)->cr4_guest_host_mask;
	vmcs_writel(CR4_GUEST_HOST_MASK, ~vcpu->arch.cr4_guest_owned_bits);
}

static u32 vmx_pin_based_exec_ctrl(struct vcpu_vmx *vmx)
{
	u32 pin_based_exec_ctrl = vmcs_config.pin_based_exec_ctrl;

	if (!kvm_vcpu_apicv_active(&vmx->vcpu))
		pin_based_exec_ctrl &= ~PIN_BASED_POSTED_INTR;

	if (!enable_vnmi)
		pin_based_exec_ctrl &= ~PIN_BASED_VIRTUAL_NMIS;

	if (!enable_preemption_timer)
		pin_based_exec_ctrl &= ~PIN_BASED_VMX_PREEMPTION_TIMER;

	return pin_based_exec_ctrl;
}

static u32 vmx_vmentry_ctrl(void)
{
	u32 vmentry_ctrl = vmcs_config.vmentry_ctrl;

	if (vmx_pt_mode_is_system())
		vmentry_ctrl &= ~(VM_ENTRY_PT_CONCEAL_PIP |
				  VM_ENTRY_LOAD_IA32_RTIT_CTL);
	/*
	 * IA32e mode, and loading of EFER and PERF_GLOBAL_CTRL are toggled dynamically.
	 */
	vmentry_ctrl &= ~(VM_ENTRY_LOAD_IA32_PERF_GLOBAL_CTRL |
			  VM_ENTRY_LOAD_IA32_EFER |
			  VM_ENTRY_IA32E_MODE);

	if (cpu_has_perf_global_ctrl_bug())
		vmentry_ctrl &= ~VM_ENTRY_LOAD_IA32_PERF_GLOBAL_CTRL;

	return vmentry_ctrl;
}

static u32 vmx_vmexit_ctrl(void)
{
	u32 vmexit_ctrl = vmcs_config.vmexit_ctrl;

	/*
	 * Not used by KVM and never set in vmcs01 or vmcs02, but emulated for
	 * nested virtualization and thus allowed to be set in vmcs12.
	 */
	vmexit_ctrl &= ~(VM_EXIT_SAVE_IA32_PAT | VM_EXIT_SAVE_IA32_EFER |
			 VM_EXIT_SAVE_VMX_PREEMPTION_TIMER);

	if (vmx_pt_mode_is_system())
		vmexit_ctrl &= ~(VM_EXIT_PT_CONCEAL_PIP |
				 VM_EXIT_CLEAR_IA32_RTIT_CTL);

	if (cpu_has_perf_global_ctrl_bug())
		vmexit_ctrl &= ~VM_EXIT_LOAD_IA32_PERF_GLOBAL_CTRL;

	/* Loading of EFER and PERF_GLOBAL_CTRL are toggled dynamically */
	return vmexit_ctrl &
		~(VM_EXIT_LOAD_IA32_PERF_GLOBAL_CTRL | VM_EXIT_LOAD_IA32_EFER);
}

static void vmx_refresh_apicv_exec_ctrl(struct kvm_vcpu *vcpu)
{
	struct vcpu_vmx *vmx = to_vmx(vcpu);

	if (is_guest_mode(vcpu)) {
		vmx->nested.update_vmcs01_apicv_status = true;
		return;
	}

	pin_controls_set(vmx, vmx_pin_based_exec_ctrl(vmx));

	if (kvm_vcpu_apicv_active(vcpu)) {
		secondary_exec_controls_setbit(vmx,
					       SECONDARY_EXEC_APIC_REGISTER_VIRT |
					       SECONDARY_EXEC_VIRTUAL_INTR_DELIVERY);
		if (enable_ipiv)
			tertiary_exec_controls_setbit(vmx, TERTIARY_EXEC_IPI_VIRT);
	} else {
		secondary_exec_controls_clearbit(vmx,
						 SECONDARY_EXEC_APIC_REGISTER_VIRT |
						 SECONDARY_EXEC_VIRTUAL_INTR_DELIVERY);
		if (enable_ipiv)
			tertiary_exec_controls_clearbit(vmx, TERTIARY_EXEC_IPI_VIRT);
	}

	vmx_update_msr_bitmap_x2apic(vcpu);
}

static u32 vmx_exec_control(struct vcpu_vmx *vmx)
{
	u32 exec_control = vmcs_config.cpu_based_exec_ctrl;

	/*
	 * Not used by KVM, but fully supported for nesting, i.e. are allowed in
	 * vmcs12 and propagated to vmcs02 when set in vmcs12.
	 */
	exec_control &= ~(CPU_BASED_RDTSC_EXITING |
			  CPU_BASED_USE_IO_BITMAPS |
			  CPU_BASED_MONITOR_TRAP_FLAG |
			  CPU_BASED_PAUSE_EXITING);

	/* INTR_WINDOW_EXITING and NMI_WINDOW_EXITING are toggled dynamically */
	exec_control &= ~(CPU_BASED_INTR_WINDOW_EXITING |
			  CPU_BASED_NMI_WINDOW_EXITING);

	if (vmx->vcpu.arch.switch_db_regs & KVM_DEBUGREG_WONT_EXIT)
		exec_control &= ~CPU_BASED_MOV_DR_EXITING;

	if (!cpu_need_tpr_shadow(&vmx->vcpu))
		exec_control &= ~CPU_BASED_TPR_SHADOW;

#ifdef CONFIG_X86_64
	if (exec_control & CPU_BASED_TPR_SHADOW)
		exec_control &= ~(CPU_BASED_CR8_LOAD_EXITING |
				  CPU_BASED_CR8_STORE_EXITING);
	else
		exec_control |= CPU_BASED_CR8_STORE_EXITING |
				CPU_BASED_CR8_LOAD_EXITING;
#endif
	/* No need to intercept CR3 access or INVPLG when using EPT. */
	if (enable_ept)
		exec_control &= ~(CPU_BASED_CR3_LOAD_EXITING |
				  CPU_BASED_CR3_STORE_EXITING |
				  CPU_BASED_INVLPG_EXITING);
	if (kvm_mwait_in_guest(vmx->vcpu.kvm))
		exec_control &= ~(CPU_BASED_MWAIT_EXITING |
				CPU_BASED_MONITOR_EXITING);
	if (kvm_hlt_in_guest(vmx->vcpu.kvm))
		exec_control &= ~CPU_BASED_HLT_EXITING;
	return exec_control;
}

static u64 vmx_tertiary_exec_control(struct vcpu_vmx *vmx)
{
	u64 exec_control = vmcs_config.cpu_based_3rd_exec_ctrl;

	/*
	 * IPI virtualization relies on APICv. Disable IPI virtualization if
	 * APICv is inhibited.
	 */
	if (!enable_ipiv || !kvm_vcpu_apicv_active(&vmx->vcpu))
		exec_control &= ~TERTIARY_EXEC_IPI_VIRT;

	return exec_control;
}

/*
 * Adjust a single secondary execution control bit to intercept/allow an
 * instruction in the guest.  This is usually done based on whether or not a
 * feature has been exposed to the guest in order to correctly emulate faults.
 */
static inline void
vmx_adjust_secondary_exec_control(struct vcpu_vmx *vmx, u32 *exec_control,
				  u32 control, bool enabled, bool exiting)
{
	/*
	 * If the control is for an opt-in feature, clear the control if the
	 * feature is not exposed to the guest, i.e. not enabled.  If the
	 * control is opt-out, i.e. an exiting control, clear the control if
	 * the feature _is_ exposed to the guest, i.e. exiting/interception is
	 * disabled for the associated instruction.  Note, the caller is
	 * responsible presetting exec_control to set all supported bits.
	 */
	if (enabled == exiting)
		*exec_control &= ~control;

	/*
	 * Update the nested MSR settings so that a nested VMM can/can't set
	 * controls for features that are/aren't exposed to the guest.
	 */
	if (nested) {
		if (enabled)
			vmx->nested.msrs.secondary_ctls_high |= control;
		else
			vmx->nested.msrs.secondary_ctls_high &= ~control;
	}
}

/*
 * Wrapper macro for the common case of adjusting a secondary execution control
 * based on a single guest CPUID bit, with a dedicated feature bit.  This also
 * verifies that the control is actually supported by KVM and hardware.
 */
#define vmx_adjust_sec_exec_control(vmx, exec_control, name, feat_name, ctrl_name, exiting) \
({									 \
	bool __enabled;							 \
									 \
	if (cpu_has_vmx_##name()) {					 \
		__enabled = guest_cpuid_has(&(vmx)->vcpu,		 \
					    X86_FEATURE_##feat_name);	 \
		vmx_adjust_secondary_exec_control(vmx, exec_control,	 \
			SECONDARY_EXEC_##ctrl_name, __enabled, exiting); \
	}								 \
})

/* More macro magic for ENABLE_/opt-in versus _EXITING/opt-out controls. */
#define vmx_adjust_sec_exec_feature(vmx, exec_control, lname, uname) \
	vmx_adjust_sec_exec_control(vmx, exec_control, lname, uname, ENABLE_##uname, false)

#define vmx_adjust_sec_exec_exiting(vmx, exec_control, lname, uname) \
	vmx_adjust_sec_exec_control(vmx, exec_control, lname, uname, uname##_EXITING, true)

static u32 vmx_secondary_exec_control(struct vcpu_vmx *vmx)
{
	struct kvm_vcpu *vcpu = &vmx->vcpu;

	u32 exec_control = vmcs_config.cpu_based_2nd_exec_ctrl;

	if (vmx_pt_mode_is_system())
		exec_control &= ~(SECONDARY_EXEC_PT_USE_GPA | SECONDARY_EXEC_PT_CONCEAL_VMX);
	if (!cpu_need_virtualize_apic_accesses(vcpu))
		exec_control &= ~SECONDARY_EXEC_VIRTUALIZE_APIC_ACCESSES;
	if (vmx->vpid == 0)
		exec_control &= ~SECONDARY_EXEC_ENABLE_VPID;
	if (!enable_ept) {
		exec_control &= ~SECONDARY_EXEC_ENABLE_EPT;
		enable_unrestricted_guest = 0;
	}
	if (!enable_unrestricted_guest)
		exec_control &= ~SECONDARY_EXEC_UNRESTRICTED_GUEST;
	if (kvm_pause_in_guest(vmx->vcpu.kvm))
		exec_control &= ~SECONDARY_EXEC_PAUSE_LOOP_EXITING;
	if (!kvm_vcpu_apicv_active(vcpu))
		exec_control &= ~(SECONDARY_EXEC_APIC_REGISTER_VIRT |
				  SECONDARY_EXEC_VIRTUAL_INTR_DELIVERY);
	exec_control &= ~SECONDARY_EXEC_VIRTUALIZE_X2APIC_MODE;

	/* SECONDARY_EXEC_DESC is enabled/disabled on writes to CR4.UMIP,
	 * in vmx_set_cr4.  */
	exec_control &= ~SECONDARY_EXEC_DESC;

	/* SECONDARY_EXEC_SHADOW_VMCS is enabled when L1 executes VMPTRLD
	   (handle_vmptrld).
	   We can NOT enable shadow_vmcs here because we don't have yet
	   a current VMCS12
	*/
	exec_control &= ~SECONDARY_EXEC_SHADOW_VMCS;

	/*
	 * PML is enabled/disabled when dirty logging of memsmlots changes, but
	 * it needs to be set here when dirty logging is already active, e.g.
	 * if this vCPU was created after dirty logging was enabled.
	 */
	if (!vcpu->kvm->arch.cpu_dirty_logging_count)
		exec_control &= ~SECONDARY_EXEC_ENABLE_PML;

	if (cpu_has_vmx_xsaves()) {
		/* Exposing XSAVES only when XSAVE is exposed */
		bool xsaves_enabled =
			boot_cpu_has(X86_FEATURE_XSAVE) &&
			guest_cpuid_has(vcpu, X86_FEATURE_XSAVE) &&
			guest_cpuid_has(vcpu, X86_FEATURE_XSAVES);

		vcpu->arch.xsaves_enabled = xsaves_enabled;

		vmx_adjust_secondary_exec_control(vmx, &exec_control,
						  SECONDARY_EXEC_XSAVES,
						  xsaves_enabled, false);
	}

	/*
	 * RDPID is also gated by ENABLE_RDTSCP, turn on the control if either
	 * feature is exposed to the guest.  This creates a virtualization hole
	 * if both are supported in hardware but only one is exposed to the
	 * guest, but letting the guest execute RDTSCP or RDPID when either one
	 * is advertised is preferable to emulating the advertised instruction
	 * in KVM on #UD, and obviously better than incorrectly injecting #UD.
	 */
	if (cpu_has_vmx_rdtscp()) {
		bool rdpid_or_rdtscp_enabled =
			guest_cpuid_has(vcpu, X86_FEATURE_RDTSCP) ||
			guest_cpuid_has(vcpu, X86_FEATURE_RDPID);

		vmx_adjust_secondary_exec_control(vmx, &exec_control,
						  SECONDARY_EXEC_ENABLE_RDTSCP,
						  rdpid_or_rdtscp_enabled, false);
	}
	vmx_adjust_sec_exec_feature(vmx, &exec_control, invpcid, INVPCID);

	vmx_adjust_sec_exec_exiting(vmx, &exec_control, rdrand, RDRAND);
	vmx_adjust_sec_exec_exiting(vmx, &exec_control, rdseed, RDSEED);

	vmx_adjust_sec_exec_control(vmx, &exec_control, waitpkg, WAITPKG,
				    ENABLE_USR_WAIT_PAUSE, false);

	if (!vcpu->kvm->arch.bus_lock_detection_enabled)
		exec_control &= ~SECONDARY_EXEC_BUS_LOCK_DETECTION;

	if (!kvm_notify_vmexit_enabled(vcpu->kvm))
		exec_control &= ~SECONDARY_EXEC_NOTIFY_VM_EXITING;

	return exec_control;
}

static inline int vmx_get_pid_table_order(struct kvm *kvm)
{
	return get_order(kvm->arch.max_vcpu_ids * sizeof(*to_kvm_vmx(kvm)->pid_table));
}

static int vmx_alloc_ipiv_pid_table(struct kvm *kvm)
{
	struct page *pages;
	struct kvm_vmx *kvm_vmx = to_kvm_vmx(kvm);

	if (!irqchip_in_kernel(kvm) || !enable_ipiv)
		return 0;

	if (kvm_vmx->pid_table)
		return 0;

	pages = alloc_pages(GFP_KERNEL | __GFP_ZERO, vmx_get_pid_table_order(kvm));
	if (!pages)
		return -ENOMEM;

	kvm_vmx->pid_table = (void *)page_address(pages);
	return 0;
}

static int vmx_vcpu_precreate(struct kvm *kvm)
{
	return vmx_alloc_ipiv_pid_table(kvm);
}

#define VMX_XSS_EXIT_BITMAP 0

static void init_vmcs(struct vcpu_vmx *vmx)
{
	struct kvm *kvm = vmx->vcpu.kvm;
	struct kvm_vmx *kvm_vmx = to_kvm_vmx(kvm);

	if (nested)
		nested_vmx_set_vmcs_shadowing_bitmap();

	if (cpu_has_vmx_msr_bitmap())
		vmcs_write64(MSR_BITMAP, __pa(vmx->vmcs01.msr_bitmap));

	vmcs_write64(VMCS_LINK_POINTER, INVALID_GPA); /* 22.3.1.5 */

	/* Control */
	pin_controls_set(vmx, vmx_pin_based_exec_ctrl(vmx));

	exec_controls_set(vmx, vmx_exec_control(vmx));

	if (cpu_has_secondary_exec_ctrls())
		secondary_exec_controls_set(vmx, vmx_secondary_exec_control(vmx));

	if (cpu_has_tertiary_exec_ctrls())
		tertiary_exec_controls_set(vmx, vmx_tertiary_exec_control(vmx));

	if (enable_apicv && lapic_in_kernel(&vmx->vcpu)) {
		vmcs_write64(EOI_EXIT_BITMAP0, 0);
		vmcs_write64(EOI_EXIT_BITMAP1, 0);
		vmcs_write64(EOI_EXIT_BITMAP2, 0);
		vmcs_write64(EOI_EXIT_BITMAP3, 0);

		vmcs_write16(GUEST_INTR_STATUS, 0);

		vmcs_write16(POSTED_INTR_NV, POSTED_INTR_VECTOR);
		vmcs_write64(POSTED_INTR_DESC_ADDR, __pa((&vmx->pi_desc)));
	}

	if (vmx_can_use_ipiv(&vmx->vcpu)) {
		vmcs_write64(PID_POINTER_TABLE, __pa(kvm_vmx->pid_table));
		vmcs_write16(LAST_PID_POINTER_INDEX, kvm->arch.max_vcpu_ids - 1);
	}

	if (!kvm_pause_in_guest(kvm)) {
		vmcs_write32(PLE_GAP, ple_gap);
		vmx->ple_window = ple_window;
		vmx->ple_window_dirty = true;
	}

	if (kvm_notify_vmexit_enabled(kvm))
		vmcs_write32(NOTIFY_WINDOW, kvm->arch.notify_window);

	vmcs_write32(PAGE_FAULT_ERROR_CODE_MASK, 0);
	vmcs_write32(PAGE_FAULT_ERROR_CODE_MATCH, 0);
	vmcs_write32(CR3_TARGET_COUNT, 0);           /* 22.2.1 */

	vmcs_write16(HOST_FS_SELECTOR, 0);            /* 22.2.4 */
	vmcs_write16(HOST_GS_SELECTOR, 0);            /* 22.2.4 */
	vmx_set_constant_host_state(vmx);
	vmcs_writel(HOST_FS_BASE, 0); /* 22.2.4 */
	vmcs_writel(HOST_GS_BASE, 0); /* 22.2.4 */

	if (cpu_has_vmx_vmfunc())
		vmcs_write64(VM_FUNCTION_CONTROL, 0);

	vmcs_write32(VM_EXIT_MSR_STORE_COUNT, 0);
	vmcs_write32(VM_EXIT_MSR_LOAD_COUNT, 0);
	vmcs_write64(VM_EXIT_MSR_LOAD_ADDR, __pa(vmx->msr_autoload.host.val));
	vmcs_write32(VM_ENTRY_MSR_LOAD_COUNT, 0);
	vmcs_write64(VM_ENTRY_MSR_LOAD_ADDR, __pa(vmx->msr_autoload.guest.val));

	if (vmcs_config.vmentry_ctrl & VM_ENTRY_LOAD_IA32_PAT)
		vmcs_write64(GUEST_IA32_PAT, vmx->vcpu.arch.pat);

	vm_exit_controls_set(vmx, vmx_vmexit_ctrl());

	/* 22.2.1, 20.8.1 */
	vm_entry_controls_set(vmx, vmx_vmentry_ctrl());

	vmx->vcpu.arch.cr0_guest_owned_bits = KVM_POSSIBLE_CR0_GUEST_BITS;
	vmcs_writel(CR0_GUEST_HOST_MASK, ~vmx->vcpu.arch.cr0_guest_owned_bits);

	set_cr4_guest_host_mask(vmx);

	if (vmx->vpid != 0)
		vmcs_write16(VIRTUAL_PROCESSOR_ID, vmx->vpid);

	if (cpu_has_vmx_xsaves())
		vmcs_write64(XSS_EXIT_BITMAP, VMX_XSS_EXIT_BITMAP);

	if (enable_pml) {
		vmcs_write64(PML_ADDRESS, page_to_phys(vmx->pml_pg));
		vmcs_write16(GUEST_PML_INDEX, PML_ENTITY_NUM - 1);
	}

	vmx_write_encls_bitmap(&vmx->vcpu, NULL);

	if (vmx_pt_mode_is_host_guest()) {
		memset(&vmx->pt_desc, 0, sizeof(vmx->pt_desc));
		/* Bit[6~0] are forced to 1, writes are ignored. */
		vmx->pt_desc.guest.output_mask = 0x7F;
		vmcs_write64(GUEST_IA32_RTIT_CTL, 0);
	}

	vmcs_write32(GUEST_SYSENTER_CS, 0);
	vmcs_writel(GUEST_SYSENTER_ESP, 0);
	vmcs_writel(GUEST_SYSENTER_EIP, 0);
	vmcs_write64(GUEST_IA32_DEBUGCTL, 0);

	if (cpu_has_vmx_tpr_shadow()) {
		vmcs_write64(VIRTUAL_APIC_PAGE_ADDR, 0);
		if (cpu_need_tpr_shadow(&vmx->vcpu))
			vmcs_write64(VIRTUAL_APIC_PAGE_ADDR,
				     __pa(vmx->vcpu.arch.apic->regs));
		vmcs_write32(TPR_THRESHOLD, 0);
	}

	vmx_setup_uret_msrs(vmx);
}

static void __vmx_vcpu_reset(struct kvm_vcpu *vcpu)
{
	struct vcpu_vmx *vmx = to_vmx(vcpu);

	init_vmcs(vmx);

	if (nested)
		memcpy(&vmx->nested.msrs, &vmcs_config.nested, sizeof(vmx->nested.msrs));

	vcpu_setup_sgx_lepubkeyhash(vcpu);

	vmx->nested.posted_intr_nv = -1;
	vmx->nested.vmxon_ptr = INVALID_GPA;
	vmx->nested.current_vmptr = INVALID_GPA;
	vmx->nested.hv_evmcs_vmptr = EVMPTR_INVALID;

	vcpu->arch.microcode_version = 0x100000000ULL;
	vmx->msr_ia32_feature_control_valid_bits = FEAT_CTL_LOCKED;

	/*
	 * Enforce invariant: pi_desc.nv is always either POSTED_INTR_VECTOR
	 * or POSTED_INTR_WAKEUP_VECTOR.
	 */
	vmx->pi_desc.nv = POSTED_INTR_VECTOR;
	vmx->pi_desc.sn = 1;
}

static void vmx_vcpu_reset(struct kvm_vcpu *vcpu, bool init_event)
{
	struct vcpu_vmx *vmx = to_vmx(vcpu);

	if (!init_event)
		__vmx_vcpu_reset(vcpu);

	vmx->rmode.vm86_active = 0;
	vmx->spec_ctrl = 0;

	vmx->msr_ia32_umwait_control = 0;

	vmx->hv_deadline_tsc = -1;
	kvm_set_cr8(vcpu, 0);

	vmx_segment_cache_clear(vmx);
	kvm_register_mark_available(vcpu, VCPU_EXREG_SEGMENTS);

	seg_setup(VCPU_SREG_CS);
	vmcs_write16(GUEST_CS_SELECTOR, 0xf000);
	vmcs_writel(GUEST_CS_BASE, 0xffff0000ul);

	seg_setup(VCPU_SREG_DS);
	seg_setup(VCPU_SREG_ES);
	seg_setup(VCPU_SREG_FS);
	seg_setup(VCPU_SREG_GS);
	seg_setup(VCPU_SREG_SS);

	vmcs_write16(GUEST_TR_SELECTOR, 0);
	vmcs_writel(GUEST_TR_BASE, 0);
	vmcs_write32(GUEST_TR_LIMIT, 0xffff);
	vmcs_write32(GUEST_TR_AR_BYTES, 0x008b);

	vmcs_write16(GUEST_LDTR_SELECTOR, 0);
	vmcs_writel(GUEST_LDTR_BASE, 0);
	vmcs_write32(GUEST_LDTR_LIMIT, 0xffff);
	vmcs_write32(GUEST_LDTR_AR_BYTES, 0x00082);

	vmcs_writel(GUEST_GDTR_BASE, 0);
	vmcs_write32(GUEST_GDTR_LIMIT, 0xffff);

	vmcs_writel(GUEST_IDTR_BASE, 0);
	vmcs_write32(GUEST_IDTR_LIMIT, 0xffff);

	vmcs_write32(GUEST_ACTIVITY_STATE, GUEST_ACTIVITY_ACTIVE);
	vmcs_write32(GUEST_INTERRUPTIBILITY_INFO, 0);
	vmcs_writel(GUEST_PENDING_DBG_EXCEPTIONS, 0);
	if (kvm_mpx_supported())
		vmcs_write64(GUEST_BNDCFGS, 0);

	vmcs_write32(VM_ENTRY_INTR_INFO_FIELD, 0);  /* 22.2.1 */

	kvm_make_request(KVM_REQ_APIC_PAGE_RELOAD, vcpu);

	vpid_sync_context(vmx->vpid);

	vmx_update_fb_clear_dis(vcpu, vmx);
}

static void vmx_enable_irq_window(struct kvm_vcpu *vcpu)
{
	exec_controls_setbit(to_vmx(vcpu), CPU_BASED_INTR_WINDOW_EXITING);
}

static void vmx_enable_nmi_window(struct kvm_vcpu *vcpu)
{
	if (!enable_vnmi ||
	    vmcs_read32(GUEST_INTERRUPTIBILITY_INFO) & GUEST_INTR_STATE_STI) {
		vmx_enable_irq_window(vcpu);
		return;
	}

	exec_controls_setbit(to_vmx(vcpu), CPU_BASED_NMI_WINDOW_EXITING);
}

static void vmx_inject_irq(struct kvm_vcpu *vcpu, bool reinjected)
{
	struct vcpu_vmx *vmx = to_vmx(vcpu);
	uint32_t intr;
	int irq = vcpu->arch.interrupt.nr;

	trace_kvm_inj_virq(irq, vcpu->arch.interrupt.soft, reinjected);

	++vcpu->stat.irq_injections;
	if (vmx->rmode.vm86_active) {
		int inc_eip = 0;
		if (vcpu->arch.interrupt.soft)
			inc_eip = vcpu->arch.event_exit_inst_len;
		kvm_inject_realmode_interrupt(vcpu, irq, inc_eip);
		return;
	}
	intr = irq | INTR_INFO_VALID_MASK;
	if (vcpu->arch.interrupt.soft) {
		intr |= INTR_TYPE_SOFT_INTR;
		vmcs_write32(VM_ENTRY_INSTRUCTION_LEN,
			     vmx->vcpu.arch.event_exit_inst_len);
	} else
		intr |= INTR_TYPE_EXT_INTR;
	vmcs_write32(VM_ENTRY_INTR_INFO_FIELD, intr);

	vmx_clear_hlt(vcpu);
}

static void vmx_inject_nmi(struct kvm_vcpu *vcpu)
{
	struct vcpu_vmx *vmx = to_vmx(vcpu);

	if (!enable_vnmi) {
		/*
		 * Tracking the NMI-blocked state in software is built upon
		 * finding the next open IRQ window. This, in turn, depends on
		 * well-behaving guests: They have to keep IRQs disabled at
		 * least as long as the NMI handler runs. Otherwise we may
		 * cause NMI nesting, maybe breaking the guest. But as this is
		 * highly unlikely, we can live with the residual risk.
		 */
		vmx->loaded_vmcs->soft_vnmi_blocked = 1;
		vmx->loaded_vmcs->vnmi_blocked_time = 0;
	}

	++vcpu->stat.nmi_injections;
	vmx->loaded_vmcs->nmi_known_unmasked = false;

	if (vmx->rmode.vm86_active) {
		kvm_inject_realmode_interrupt(vcpu, NMI_VECTOR, 0);
		return;
	}

	vmcs_write32(VM_ENTRY_INTR_INFO_FIELD,
			INTR_TYPE_NMI_INTR | INTR_INFO_VALID_MASK | NMI_VECTOR);

	vmx_clear_hlt(vcpu);
}

bool vmx_get_nmi_mask(struct kvm_vcpu *vcpu)
{
	struct vcpu_vmx *vmx = to_vmx(vcpu);
	bool masked;

	if (!enable_vnmi)
		return vmx->loaded_vmcs->soft_vnmi_blocked;
	if (vmx->loaded_vmcs->nmi_known_unmasked)
		return false;
	masked = vmcs_read32(GUEST_INTERRUPTIBILITY_INFO) & GUEST_INTR_STATE_NMI;
	vmx->loaded_vmcs->nmi_known_unmasked = !masked;
	return masked;
}

void vmx_set_nmi_mask(struct kvm_vcpu *vcpu, bool masked)
{
	struct vcpu_vmx *vmx = to_vmx(vcpu);

	if (!enable_vnmi) {
		if (vmx->loaded_vmcs->soft_vnmi_blocked != masked) {
			vmx->loaded_vmcs->soft_vnmi_blocked = masked;
			vmx->loaded_vmcs->vnmi_blocked_time = 0;
		}
	} else {
		vmx->loaded_vmcs->nmi_known_unmasked = !masked;
		if (masked)
			vmcs_set_bits(GUEST_INTERRUPTIBILITY_INFO,
				      GUEST_INTR_STATE_NMI);
		else
			vmcs_clear_bits(GUEST_INTERRUPTIBILITY_INFO,
					GUEST_INTR_STATE_NMI);
	}
}

bool vmx_nmi_blocked(struct kvm_vcpu *vcpu)
{
	if (is_guest_mode(vcpu) && nested_exit_on_nmi(vcpu))
		return false;

	if (!enable_vnmi && to_vmx(vcpu)->loaded_vmcs->soft_vnmi_blocked)
		return true;

	return (vmcs_read32(GUEST_INTERRUPTIBILITY_INFO) &
		(GUEST_INTR_STATE_MOV_SS | GUEST_INTR_STATE_STI |
		 GUEST_INTR_STATE_NMI));
}

static int vmx_nmi_allowed(struct kvm_vcpu *vcpu, bool for_injection)
{
	if (to_vmx(vcpu)->nested.nested_run_pending)
		return -EBUSY;

	/* An NMI must not be injected into L2 if it's supposed to VM-Exit.  */
	if (for_injection && is_guest_mode(vcpu) && nested_exit_on_nmi(vcpu))
		return -EBUSY;

	return !vmx_nmi_blocked(vcpu);
}

bool vmx_interrupt_blocked(struct kvm_vcpu *vcpu)
{
	if (is_guest_mode(vcpu) && nested_exit_on_intr(vcpu))
		return false;

	return !(vmx_get_rflags(vcpu) & X86_EFLAGS_IF) ||
	       (vmcs_read32(GUEST_INTERRUPTIBILITY_INFO) &
		(GUEST_INTR_STATE_STI | GUEST_INTR_STATE_MOV_SS));
}

static int vmx_interrupt_allowed(struct kvm_vcpu *vcpu, bool for_injection)
{
	if (to_vmx(vcpu)->nested.nested_run_pending)
		return -EBUSY;

       /*
        * An IRQ must not be injected into L2 if it's supposed to VM-Exit,
        * e.g. if the IRQ arrived asynchronously after checking nested events.
        */
	if (for_injection && is_guest_mode(vcpu) && nested_exit_on_intr(vcpu))
		return -EBUSY;

	return !vmx_interrupt_blocked(vcpu);
}

static int vmx_set_tss_addr(struct kvm *kvm, unsigned int addr)
{
	void __user *ret;

	if (enable_unrestricted_guest)
		return 0;

	mutex_lock(&kvm->slots_lock);
	ret = __x86_set_memory_region(kvm, TSS_PRIVATE_MEMSLOT, addr,
				      PAGE_SIZE * 3);
	mutex_unlock(&kvm->slots_lock);

	if (IS_ERR(ret))
		return PTR_ERR(ret);

	to_kvm_vmx(kvm)->tss_addr = addr;

	return init_rmode_tss(kvm, ret);
}

static int vmx_set_identity_map_addr(struct kvm *kvm, u64 ident_addr)
{
	to_kvm_vmx(kvm)->ept_identity_map_addr = ident_addr;
	return 0;
}

static bool rmode_exception(struct kvm_vcpu *vcpu, int vec)
{
	switch (vec) {
	case BP_VECTOR:
		/*
		 * Update instruction length as we may reinject the exception
		 * from user space while in guest debugging mode.
		 */
		to_vmx(vcpu)->vcpu.arch.event_exit_inst_len =
			vmcs_read32(VM_EXIT_INSTRUCTION_LEN);
		if (vcpu->guest_debug & KVM_GUESTDBG_USE_SW_BP)
			return false;
		fallthrough;
	case DB_VECTOR:
		return !(vcpu->guest_debug &
			(KVM_GUESTDBG_SINGLESTEP | KVM_GUESTDBG_USE_HW_BP));
	case DE_VECTOR:
	case OF_VECTOR:
	case BR_VECTOR:
	case UD_VECTOR:
	case DF_VECTOR:
	case SS_VECTOR:
	case GP_VECTOR:
	case MF_VECTOR:
		return true;
	}
	return false;
}

static int handle_rmode_exception(struct kvm_vcpu *vcpu,
				  int vec, u32 err_code)
{
	/*
	 * Instruction with address size override prefix opcode 0x67
	 * Cause the #SS fault with 0 error code in VM86 mode.
	 */
	if (((vec == GP_VECTOR) || (vec == SS_VECTOR)) && err_code == 0) {
		if (kvm_emulate_instruction(vcpu, 0)) {
			if (vcpu->arch.halt_request) {
				vcpu->arch.halt_request = 0;
				return kvm_emulate_halt_noskip(vcpu);
			}
			return 1;
		}
		return 0;
	}

	/*
	 * Forward all other exceptions that are valid in real mode.
	 * FIXME: Breaks guest debugging in real mode, needs to be fixed with
	 *        the required debugging infrastructure rework.
	 */
	kvm_queue_exception(vcpu, vec);
	return 1;
}

static int handle_machine_check(struct kvm_vcpu *vcpu)
{
	/* handled by vmx_vcpu_run() */
	return 1;
}

/*
 * If the host has split lock detection disabled, then #AC is
 * unconditionally injected into the guest, which is the pre split lock
 * detection behaviour.
 *
 * If the host has split lock detection enabled then #AC is
 * only injected into the guest when:
 *  - Guest CPL == 3 (user mode)
 *  - Guest has #AC detection enabled in CR0
 *  - Guest EFLAGS has AC bit set
 */
bool vmx_guest_inject_ac(struct kvm_vcpu *vcpu)
{
	if (!boot_cpu_has(X86_FEATURE_SPLIT_LOCK_DETECT))
		return true;

	return vmx_get_cpl(vcpu) == 3 && kvm_read_cr0_bits(vcpu, X86_CR0_AM) &&
	       (kvm_get_rflags(vcpu) & X86_EFLAGS_AC);
}

static int handle_exception_nmi(struct kvm_vcpu *vcpu)
{
	struct vcpu_vmx *vmx = to_vmx(vcpu);
	struct kvm_run *kvm_run = vcpu->run;
	u32 intr_info, ex_no, error_code;
	unsigned long cr2, dr6;
	u32 vect_info;

	vect_info = vmx->idt_vectoring_info;
	intr_info = vmx_get_intr_info(vcpu);

	if (is_machine_check(intr_info) || is_nmi(intr_info))
		return 1; /* handled by handle_exception_nmi_irqoff() */

	/*
	 * Queue the exception here instead of in handle_nm_fault_irqoff().
	 * This ensures the nested_vmx check is not skipped so vmexit can
	 * be reflected to L1 (when it intercepts #NM) before reaching this
	 * point.
	 */
	if (is_nm_fault(intr_info)) {
		kvm_queue_exception(vcpu, NM_VECTOR);
		return 1;
	}

	if (is_invalid_opcode(intr_info))
		return handle_ud(vcpu);

	error_code = 0;
	if (intr_info & INTR_INFO_DELIVER_CODE_MASK)
		error_code = vmcs_read32(VM_EXIT_INTR_ERROR_CODE);

	if (!vmx->rmode.vm86_active && is_gp_fault(intr_info)) {
		WARN_ON_ONCE(!enable_vmware_backdoor);

		/*
		 * VMware backdoor emulation on #GP interception only handles
		 * IN{S}, OUT{S}, and RDPMC, none of which generate a non-zero
		 * error code on #GP.
		 */
		if (error_code) {
			kvm_queue_exception_e(vcpu, GP_VECTOR, error_code);
			return 1;
		}
		return kvm_emulate_instruction(vcpu, EMULTYPE_VMWARE_GP);
	}

	/*
	 * The #PF with PFEC.RSVD = 1 indicates the guest is accessing
	 * MMIO, it is better to report an internal error.
	 * See the comments in vmx_handle_exit.
	 */
	if ((vect_info & VECTORING_INFO_VALID_MASK) &&
	    !(is_page_fault(intr_info) && !(error_code & PFERR_RSVD_MASK))) {
		vcpu->run->exit_reason = KVM_EXIT_INTERNAL_ERROR;
		vcpu->run->internal.suberror = KVM_INTERNAL_ERROR_SIMUL_EX;
		vcpu->run->internal.ndata = 4;
		vcpu->run->internal.data[0] = vect_info;
		vcpu->run->internal.data[1] = intr_info;
		vcpu->run->internal.data[2] = error_code;
		vcpu->run->internal.data[3] = vcpu->arch.last_vmentry_cpu;
		return 0;
	}

	if (is_page_fault(intr_info)) {
		cr2 = vmx_get_exit_qual(vcpu);
		if (enable_ept && !vcpu->arch.apf.host_apf_flags) {
			/*
			 * EPT will cause page fault only if we need to
			 * detect illegal GPAs.
			 */
			WARN_ON_ONCE(!allow_smaller_maxphyaddr);
			kvm_fixup_and_inject_pf_error(vcpu, cr2, error_code);
			return 1;
		} else
			return kvm_handle_page_fault(vcpu, error_code, cr2, NULL, 0);
	}

	ex_no = intr_info & INTR_INFO_VECTOR_MASK;

	if (vmx->rmode.vm86_active && rmode_exception(vcpu, ex_no))
		return handle_rmode_exception(vcpu, ex_no, error_code);

	switch (ex_no) {
	case DB_VECTOR:
		dr6 = vmx_get_exit_qual(vcpu);
		if (!(vcpu->guest_debug &
		      (KVM_GUESTDBG_SINGLESTEP | KVM_GUESTDBG_USE_HW_BP))) {
			/*
			 * If the #DB was due to ICEBP, a.k.a. INT1, skip the
			 * instruction.  ICEBP generates a trap-like #DB, but
			 * despite its interception control being tied to #DB,
			 * is an instruction intercept, i.e. the VM-Exit occurs
<<<<<<< HEAD
			 * on the ICEBP itself.  Note, skipping ICEBP also
			 * clears STI and MOVSS blocking.
=======
			 * on the ICEBP itself.  Use the inner "skip" helper to
			 * avoid single-step #DB and MTF updates, as ICEBP is
			 * higher priority.  Note, skipping ICEBP still clears
			 * STI and MOVSS blocking.
>>>>>>> 29549c70
			 *
			 * For all other #DBs, set vmcs.PENDING_DBG_EXCEPTIONS.BS
			 * if single-step is enabled in RFLAGS and STI or MOVSS
			 * blocking is active, as the CPU doesn't set the bit
			 * on VM-Exit due to #DB interception.  VM-Entry has a
			 * consistency check that a single-step #DB is pending
			 * in this scenario as the previous instruction cannot
			 * have toggled RFLAGS.TF 0=>1 (because STI and POP/MOV
			 * don't modify RFLAGS), therefore the one instruction
			 * delay when activating single-step breakpoints must
			 * have already expired.  Note, the CPU sets/clears BS
			 * as appropriate for all other VM-Exits types.
			 */
			if (is_icebp(intr_info))
				WARN_ON(!skip_emulated_instruction(vcpu));
			else if ((vmx_get_rflags(vcpu) & X86_EFLAGS_TF) &&
				 (vmcs_read32(GUEST_INTERRUPTIBILITY_INFO) &
				  (GUEST_INTR_STATE_STI | GUEST_INTR_STATE_MOV_SS)))
				vmcs_writel(GUEST_PENDING_DBG_EXCEPTIONS,
					    vmcs_readl(GUEST_PENDING_DBG_EXCEPTIONS) | DR6_BS);

			kvm_queue_exception_p(vcpu, DB_VECTOR, dr6);
			return 1;
		}
		kvm_run->debug.arch.dr6 = dr6 | DR6_ACTIVE_LOW;
		kvm_run->debug.arch.dr7 = vmcs_readl(GUEST_DR7);
		fallthrough;
	case BP_VECTOR:
		/*
		 * Update instruction length as we may reinject #BP from
		 * user space while in guest debugging mode. Reading it for
		 * #DB as well causes no harm, it is not used in that case.
		 */
		vmx->vcpu.arch.event_exit_inst_len =
			vmcs_read32(VM_EXIT_INSTRUCTION_LEN);
		kvm_run->exit_reason = KVM_EXIT_DEBUG;
		kvm_run->debug.arch.pc = kvm_get_linear_rip(vcpu);
		kvm_run->debug.arch.exception = ex_no;
		break;
	case AC_VECTOR:
		if (vmx_guest_inject_ac(vcpu)) {
			kvm_queue_exception_e(vcpu, AC_VECTOR, error_code);
			return 1;
		}

		/*
		 * Handle split lock. Depending on detection mode this will
		 * either warn and disable split lock detection for this
		 * task or force SIGBUS on it.
		 */
		if (handle_guest_split_lock(kvm_rip_read(vcpu)))
			return 1;
		fallthrough;
	default:
		kvm_run->exit_reason = KVM_EXIT_EXCEPTION;
		kvm_run->ex.exception = ex_no;
		kvm_run->ex.error_code = error_code;
		break;
	}
	return 0;
}

static __always_inline int handle_external_interrupt(struct kvm_vcpu *vcpu)
{
	++vcpu->stat.irq_exits;
	return 1;
}

static int handle_triple_fault(struct kvm_vcpu *vcpu)
{
	vcpu->run->exit_reason = KVM_EXIT_SHUTDOWN;
	vcpu->mmio_needed = 0;
	return 0;
}

static int handle_io(struct kvm_vcpu *vcpu)
{
	unsigned long exit_qualification;
	int size, in, string;
	unsigned port;

	exit_qualification = vmx_get_exit_qual(vcpu);
	string = (exit_qualification & 16) != 0;

	++vcpu->stat.io_exits;

	if (string)
		return kvm_emulate_instruction(vcpu, 0);

	port = exit_qualification >> 16;
	size = (exit_qualification & 7) + 1;
	in = (exit_qualification & 8) != 0;

	return kvm_fast_pio(vcpu, size, port, in);
}

static void
vmx_patch_hypercall(struct kvm_vcpu *vcpu, unsigned char *hypercall)
{
	/*
	 * Patch in the VMCALL instruction:
	 */
	hypercall[0] = 0x0f;
	hypercall[1] = 0x01;
	hypercall[2] = 0xc1;
}

/* called to set cr0 as appropriate for a mov-to-cr0 exit. */
static int handle_set_cr0(struct kvm_vcpu *vcpu, unsigned long val)
{
	if (is_guest_mode(vcpu)) {
		struct vmcs12 *vmcs12 = get_vmcs12(vcpu);
		unsigned long orig_val = val;

		/*
		 * We get here when L2 changed cr0 in a way that did not change
		 * any of L1's shadowed bits (see nested_vmx_exit_handled_cr),
		 * but did change L0 shadowed bits. So we first calculate the
		 * effective cr0 value that L1 would like to write into the
		 * hardware. It consists of the L2-owned bits from the new
		 * value combined with the L1-owned bits from L1's guest_cr0.
		 */
		val = (val & ~vmcs12->cr0_guest_host_mask) |
			(vmcs12->guest_cr0 & vmcs12->cr0_guest_host_mask);

		if (!nested_guest_cr0_valid(vcpu, val))
			return 1;

		if (kvm_set_cr0(vcpu, val))
			return 1;
		vmcs_writel(CR0_READ_SHADOW, orig_val);
		return 0;
	} else {
		if (to_vmx(vcpu)->nested.vmxon &&
		    !nested_host_cr0_valid(vcpu, val))
			return 1;

		return kvm_set_cr0(vcpu, val);
	}
}

static int handle_set_cr4(struct kvm_vcpu *vcpu, unsigned long val)
{
	if (is_guest_mode(vcpu)) {
		struct vmcs12 *vmcs12 = get_vmcs12(vcpu);
		unsigned long orig_val = val;

		/* analogously to handle_set_cr0 */
		val = (val & ~vmcs12->cr4_guest_host_mask) |
			(vmcs12->guest_cr4 & vmcs12->cr4_guest_host_mask);
		if (kvm_set_cr4(vcpu, val))
			return 1;
		vmcs_writel(CR4_READ_SHADOW, orig_val);
		return 0;
	} else
		return kvm_set_cr4(vcpu, val);
}

static int handle_desc(struct kvm_vcpu *vcpu)
{
	WARN_ON(!(vcpu->arch.cr4 & X86_CR4_UMIP));
	return kvm_emulate_instruction(vcpu, 0);
}

static int handle_cr(struct kvm_vcpu *vcpu)
{
	unsigned long exit_qualification, val;
	int cr;
	int reg;
	int err;
	int ret;

	exit_qualification = vmx_get_exit_qual(vcpu);
	cr = exit_qualification & 15;
	reg = (exit_qualification >> 8) & 15;
	switch ((exit_qualification >> 4) & 3) {
	case 0: /* mov to cr */
		val = kvm_register_read(vcpu, reg);
		trace_kvm_cr_write(cr, val);
		switch (cr) {
		case 0:
			err = handle_set_cr0(vcpu, val);
			return kvm_complete_insn_gp(vcpu, err);
		case 3:
			WARN_ON_ONCE(enable_unrestricted_guest);

			err = kvm_set_cr3(vcpu, val);
			return kvm_complete_insn_gp(vcpu, err);
		case 4:
			err = handle_set_cr4(vcpu, val);
			return kvm_complete_insn_gp(vcpu, err);
		case 8: {
				u8 cr8_prev = kvm_get_cr8(vcpu);
				u8 cr8 = (u8)val;
				err = kvm_set_cr8(vcpu, cr8);
				ret = kvm_complete_insn_gp(vcpu, err);
				if (lapic_in_kernel(vcpu))
					return ret;
				if (cr8_prev <= cr8)
					return ret;
				/*
				 * TODO: we might be squashing a
				 * KVM_GUESTDBG_SINGLESTEP-triggered
				 * KVM_EXIT_DEBUG here.
				 */
				vcpu->run->exit_reason = KVM_EXIT_SET_TPR;
				return 0;
			}
		}
		break;
	case 2: /* clts */
		KVM_BUG(1, vcpu->kvm, "Guest always owns CR0.TS");
		return -EIO;
	case 1: /*mov from cr*/
		switch (cr) {
		case 3:
			WARN_ON_ONCE(enable_unrestricted_guest);

			val = kvm_read_cr3(vcpu);
			kvm_register_write(vcpu, reg, val);
			trace_kvm_cr_read(cr, val);
			return kvm_skip_emulated_instruction(vcpu);
		case 8:
			val = kvm_get_cr8(vcpu);
			kvm_register_write(vcpu, reg, val);
			trace_kvm_cr_read(cr, val);
			return kvm_skip_emulated_instruction(vcpu);
		}
		break;
	case 3: /* lmsw */
		val = (exit_qualification >> LMSW_SOURCE_DATA_SHIFT) & 0x0f;
		trace_kvm_cr_write(0, (kvm_read_cr0(vcpu) & ~0xful) | val);
		kvm_lmsw(vcpu, val);

		return kvm_skip_emulated_instruction(vcpu);
	default:
		break;
	}
	vcpu->run->exit_reason = 0;
	vcpu_unimpl(vcpu, "unhandled control register: op %d cr %d\n",
	       (int)(exit_qualification >> 4) & 3, cr);
	return 0;
}

static int handle_dr(struct kvm_vcpu *vcpu)
{
	unsigned long exit_qualification;
	int dr, dr7, reg;
	int err = 1;

	exit_qualification = vmx_get_exit_qual(vcpu);
	dr = exit_qualification & DEBUG_REG_ACCESS_NUM;

	/* First, if DR does not exist, trigger UD */
	if (!kvm_require_dr(vcpu, dr))
		return 1;

	if (vmx_get_cpl(vcpu) > 0)
		goto out;

	dr7 = vmcs_readl(GUEST_DR7);
	if (dr7 & DR7_GD) {
		/*
		 * As the vm-exit takes precedence over the debug trap, we
		 * need to emulate the latter, either for the host or the
		 * guest debugging itself.
		 */
		if (vcpu->guest_debug & KVM_GUESTDBG_USE_HW_BP) {
			vcpu->run->debug.arch.dr6 = DR6_BD | DR6_ACTIVE_LOW;
			vcpu->run->debug.arch.dr7 = dr7;
			vcpu->run->debug.arch.pc = kvm_get_linear_rip(vcpu);
			vcpu->run->debug.arch.exception = DB_VECTOR;
			vcpu->run->exit_reason = KVM_EXIT_DEBUG;
			return 0;
		} else {
			kvm_queue_exception_p(vcpu, DB_VECTOR, DR6_BD);
			return 1;
		}
	}

	if (vcpu->guest_debug == 0) {
		exec_controls_clearbit(to_vmx(vcpu), CPU_BASED_MOV_DR_EXITING);

		/*
		 * No more DR vmexits; force a reload of the debug registers
		 * and reenter on this instruction.  The next vmexit will
		 * retrieve the full state of the debug registers.
		 */
		vcpu->arch.switch_db_regs |= KVM_DEBUGREG_WONT_EXIT;
		return 1;
	}

	reg = DEBUG_REG_ACCESS_REG(exit_qualification);
	if (exit_qualification & TYPE_MOV_FROM_DR) {
		unsigned long val;

		kvm_get_dr(vcpu, dr, &val);
		kvm_register_write(vcpu, reg, val);
		err = 0;
	} else {
		err = kvm_set_dr(vcpu, dr, kvm_register_read(vcpu, reg));
	}

out:
	return kvm_complete_insn_gp(vcpu, err);
}

static void vmx_sync_dirty_debug_regs(struct kvm_vcpu *vcpu)
{
	get_debugreg(vcpu->arch.db[0], 0);
	get_debugreg(vcpu->arch.db[1], 1);
	get_debugreg(vcpu->arch.db[2], 2);
	get_debugreg(vcpu->arch.db[3], 3);
	get_debugreg(vcpu->arch.dr6, 6);
	vcpu->arch.dr7 = vmcs_readl(GUEST_DR7);

	vcpu->arch.switch_db_regs &= ~KVM_DEBUGREG_WONT_EXIT;
	exec_controls_setbit(to_vmx(vcpu), CPU_BASED_MOV_DR_EXITING);

	/*
	 * exc_debug expects dr6 to be cleared after it runs, avoid that it sees
	 * a stale dr6 from the guest.
	 */
	set_debugreg(DR6_RESERVED, 6);
}

static void vmx_set_dr7(struct kvm_vcpu *vcpu, unsigned long val)
{
	vmcs_writel(GUEST_DR7, val);
}

static int handle_tpr_below_threshold(struct kvm_vcpu *vcpu)
{
	kvm_apic_update_ppr(vcpu);
	return 1;
}

static int handle_interrupt_window(struct kvm_vcpu *vcpu)
{
	exec_controls_clearbit(to_vmx(vcpu), CPU_BASED_INTR_WINDOW_EXITING);

	kvm_make_request(KVM_REQ_EVENT, vcpu);

	++vcpu->stat.irq_window_exits;
	return 1;
}

static int handle_invlpg(struct kvm_vcpu *vcpu)
{
	unsigned long exit_qualification = vmx_get_exit_qual(vcpu);

	kvm_mmu_invlpg(vcpu, exit_qualification);
	return kvm_skip_emulated_instruction(vcpu);
}

static int handle_apic_access(struct kvm_vcpu *vcpu)
{
	if (likely(fasteoi)) {
		unsigned long exit_qualification = vmx_get_exit_qual(vcpu);
		int access_type, offset;

		access_type = exit_qualification & APIC_ACCESS_TYPE;
		offset = exit_qualification & APIC_ACCESS_OFFSET;
		/*
		 * Sane guest uses MOV to write EOI, with written value
		 * not cared. So make a short-circuit here by avoiding
		 * heavy instruction emulation.
		 */
		if ((access_type == TYPE_LINEAR_APIC_INST_WRITE) &&
		    (offset == APIC_EOI)) {
			kvm_lapic_set_eoi(vcpu);
			return kvm_skip_emulated_instruction(vcpu);
		}
	}
	return kvm_emulate_instruction(vcpu, 0);
}

static int handle_apic_eoi_induced(struct kvm_vcpu *vcpu)
{
	unsigned long exit_qualification = vmx_get_exit_qual(vcpu);
	int vector = exit_qualification & 0xff;

	/* EOI-induced VM exit is trap-like and thus no need to adjust IP */
	kvm_apic_set_eoi_accelerated(vcpu, vector);
	return 1;
}

static int handle_apic_write(struct kvm_vcpu *vcpu)
{
	unsigned long exit_qualification = vmx_get_exit_qual(vcpu);

	/*
	 * APIC-write VM-Exit is trap-like, KVM doesn't need to advance RIP and
	 * hardware has done any necessary aliasing, offset adjustments, etc...
	 * for the access.  I.e. the correct value has already been  written to
	 * the vAPIC page for the correct 16-byte chunk.  KVM needs only to
	 * retrieve the register value and emulate the access.
	 */
	u32 offset = exit_qualification & 0xff0;

	kvm_apic_write_nodecode(vcpu, offset);
	return 1;
}

static int handle_task_switch(struct kvm_vcpu *vcpu)
{
	struct vcpu_vmx *vmx = to_vmx(vcpu);
	unsigned long exit_qualification;
	bool has_error_code = false;
	u32 error_code = 0;
	u16 tss_selector;
	int reason, type, idt_v, idt_index;

	idt_v = (vmx->idt_vectoring_info & VECTORING_INFO_VALID_MASK);
	idt_index = (vmx->idt_vectoring_info & VECTORING_INFO_VECTOR_MASK);
	type = (vmx->idt_vectoring_info & VECTORING_INFO_TYPE_MASK);

	exit_qualification = vmx_get_exit_qual(vcpu);

	reason = (u32)exit_qualification >> 30;
	if (reason == TASK_SWITCH_GATE && idt_v) {
		switch (type) {
		case INTR_TYPE_NMI_INTR:
			vcpu->arch.nmi_injected = false;
			vmx_set_nmi_mask(vcpu, true);
			break;
		case INTR_TYPE_EXT_INTR:
		case INTR_TYPE_SOFT_INTR:
			kvm_clear_interrupt_queue(vcpu);
			break;
		case INTR_TYPE_HARD_EXCEPTION:
			if (vmx->idt_vectoring_info &
			    VECTORING_INFO_DELIVER_CODE_MASK) {
				has_error_code = true;
				error_code =
					vmcs_read32(IDT_VECTORING_ERROR_CODE);
			}
			fallthrough;
		case INTR_TYPE_SOFT_EXCEPTION:
			kvm_clear_exception_queue(vcpu);
			break;
		default:
			break;
		}
	}
	tss_selector = exit_qualification;

	if (!idt_v || (type != INTR_TYPE_HARD_EXCEPTION &&
		       type != INTR_TYPE_EXT_INTR &&
		       type != INTR_TYPE_NMI_INTR))
		WARN_ON(!skip_emulated_instruction(vcpu));

	/*
	 * TODO: What about debug traps on tss switch?
	 *       Are we supposed to inject them and update dr6?
	 */
	return kvm_task_switch(vcpu, tss_selector,
			       type == INTR_TYPE_SOFT_INTR ? idt_index : -1,
			       reason, has_error_code, error_code);
}

static int handle_ept_violation(struct kvm_vcpu *vcpu)
{
	unsigned long exit_qualification;
	gpa_t gpa;
	u64 error_code;

	exit_qualification = vmx_get_exit_qual(vcpu);

	/*
	 * EPT violation happened while executing iret from NMI,
	 * "blocked by NMI" bit has to be set before next VM entry.
	 * There are errata that may cause this bit to not be set:
	 * AAK134, BY25.
	 */
	if (!(to_vmx(vcpu)->idt_vectoring_info & VECTORING_INFO_VALID_MASK) &&
			enable_vnmi &&
			(exit_qualification & INTR_INFO_UNBLOCK_NMI))
		vmcs_set_bits(GUEST_INTERRUPTIBILITY_INFO, GUEST_INTR_STATE_NMI);

	gpa = vmcs_read64(GUEST_PHYSICAL_ADDRESS);
	trace_kvm_page_fault(vcpu, gpa, exit_qualification);

	/* Is it a read fault? */
	error_code = (exit_qualification & EPT_VIOLATION_ACC_READ)
		     ? PFERR_USER_MASK : 0;
	/* Is it a write fault? */
	error_code |= (exit_qualification & EPT_VIOLATION_ACC_WRITE)
		      ? PFERR_WRITE_MASK : 0;
	/* Is it a fetch fault? */
	error_code |= (exit_qualification & EPT_VIOLATION_ACC_INSTR)
		      ? PFERR_FETCH_MASK : 0;
	/* ept page table entry is present? */
	error_code |= (exit_qualification & EPT_VIOLATION_RWX_MASK)
		      ? PFERR_PRESENT_MASK : 0;

	error_code |= (exit_qualification & EPT_VIOLATION_GVA_TRANSLATED) != 0 ?
	       PFERR_GUEST_FINAL_MASK : PFERR_GUEST_PAGE_MASK;

	vcpu->arch.exit_qualification = exit_qualification;

	/*
	 * Check that the GPA doesn't exceed physical memory limits, as that is
	 * a guest page fault.  We have to emulate the instruction here, because
	 * if the illegal address is that of a paging structure, then
	 * EPT_VIOLATION_ACC_WRITE bit is set.  Alternatively, if supported we
	 * would also use advanced VM-exit information for EPT violations to
	 * reconstruct the page fault error code.
	 */
	if (unlikely(allow_smaller_maxphyaddr && kvm_vcpu_is_illegal_gpa(vcpu, gpa)))
		return kvm_emulate_instruction(vcpu, 0);

	return kvm_mmu_page_fault(vcpu, gpa, error_code, NULL, 0);
}

static int handle_ept_misconfig(struct kvm_vcpu *vcpu)
{
	gpa_t gpa;

	if (!vmx_can_emulate_instruction(vcpu, EMULTYPE_PF, NULL, 0))
		return 1;

	/*
	 * A nested guest cannot optimize MMIO vmexits, because we have an
	 * nGPA here instead of the required GPA.
	 */
	gpa = vmcs_read64(GUEST_PHYSICAL_ADDRESS);
	if (!is_guest_mode(vcpu) &&
	    !kvm_io_bus_write(vcpu, KVM_FAST_MMIO_BUS, gpa, 0, NULL)) {
		trace_kvm_fast_mmio(gpa);
		return kvm_skip_emulated_instruction(vcpu);
	}

	return kvm_mmu_page_fault(vcpu, gpa, PFERR_RSVD_MASK, NULL, 0);
}

static int handle_nmi_window(struct kvm_vcpu *vcpu)
{
	if (KVM_BUG_ON(!enable_vnmi, vcpu->kvm))
		return -EIO;

	exec_controls_clearbit(to_vmx(vcpu), CPU_BASED_NMI_WINDOW_EXITING);
	++vcpu->stat.nmi_window_exits;
	kvm_make_request(KVM_REQ_EVENT, vcpu);

	return 1;
}

static bool vmx_emulation_required_with_pending_exception(struct kvm_vcpu *vcpu)
{
	struct vcpu_vmx *vmx = to_vmx(vcpu);

	return vmx->emulation_required && !vmx->rmode.vm86_active &&
	       (kvm_is_exception_pending(vcpu) || vcpu->arch.exception.injected);
}

static int handle_invalid_guest_state(struct kvm_vcpu *vcpu)
{
	struct vcpu_vmx *vmx = to_vmx(vcpu);
	bool intr_window_requested;
	unsigned count = 130;

	intr_window_requested = exec_controls_get(vmx) &
				CPU_BASED_INTR_WINDOW_EXITING;

	while (vmx->emulation_required && count-- != 0) {
		if (intr_window_requested && !vmx_interrupt_blocked(vcpu))
			return handle_interrupt_window(&vmx->vcpu);

		if (kvm_test_request(KVM_REQ_EVENT, vcpu))
			return 1;

		if (!kvm_emulate_instruction(vcpu, 0))
			return 0;

		if (vmx_emulation_required_with_pending_exception(vcpu)) {
			kvm_prepare_emulation_failure_exit(vcpu);
			return 0;
		}

		if (vcpu->arch.halt_request) {
			vcpu->arch.halt_request = 0;
			return kvm_emulate_halt_noskip(vcpu);
		}

		/*
		 * Note, return 1 and not 0, vcpu_run() will invoke
		 * xfer_to_guest_mode() which will create a proper return
		 * code.
		 */
		if (__xfer_to_guest_mode_work_pending())
			return 1;
	}

	return 1;
}

static int vmx_vcpu_pre_run(struct kvm_vcpu *vcpu)
{
	if (vmx_emulation_required_with_pending_exception(vcpu)) {
		kvm_prepare_emulation_failure_exit(vcpu);
		return 0;
	}

	return 1;
}

static void grow_ple_window(struct kvm_vcpu *vcpu)
{
	struct vcpu_vmx *vmx = to_vmx(vcpu);
	unsigned int old = vmx->ple_window;

	vmx->ple_window = __grow_ple_window(old, ple_window,
					    ple_window_grow,
					    ple_window_max);

	if (vmx->ple_window != old) {
		vmx->ple_window_dirty = true;
		trace_kvm_ple_window_update(vcpu->vcpu_id,
					    vmx->ple_window, old);
	}
}

static void shrink_ple_window(struct kvm_vcpu *vcpu)
{
	struct vcpu_vmx *vmx = to_vmx(vcpu);
	unsigned int old = vmx->ple_window;

	vmx->ple_window = __shrink_ple_window(old, ple_window,
					      ple_window_shrink,
					      ple_window);

	if (vmx->ple_window != old) {
		vmx->ple_window_dirty = true;
		trace_kvm_ple_window_update(vcpu->vcpu_id,
					    vmx->ple_window, old);
	}
}

/*
 * Indicate a busy-waiting vcpu in spinlock. We do not enable the PAUSE
 * exiting, so only get here on cpu with PAUSE-Loop-Exiting.
 */
static int handle_pause(struct kvm_vcpu *vcpu)
{
	if (!kvm_pause_in_guest(vcpu->kvm))
		grow_ple_window(vcpu);

	/*
	 * Intel sdm vol3 ch-25.1.3 says: The "PAUSE-loop exiting"
	 * VM-execution control is ignored if CPL > 0. OTOH, KVM
	 * never set PAUSE_EXITING and just set PLE if supported,
	 * so the vcpu must be CPL=0 if it gets a PAUSE exit.
	 */
	kvm_vcpu_on_spin(vcpu, true);
	return kvm_skip_emulated_instruction(vcpu);
}

static int handle_monitor_trap(struct kvm_vcpu *vcpu)
{
	return 1;
}

static int handle_invpcid(struct kvm_vcpu *vcpu)
{
	u32 vmx_instruction_info;
	unsigned long type;
	gva_t gva;
	struct {
		u64 pcid;
		u64 gla;
	} operand;
	int gpr_index;

	if (!guest_cpuid_has(vcpu, X86_FEATURE_INVPCID)) {
		kvm_queue_exception(vcpu, UD_VECTOR);
		return 1;
	}

	vmx_instruction_info = vmcs_read32(VMX_INSTRUCTION_INFO);
	gpr_index = vmx_get_instr_info_reg2(vmx_instruction_info);
	type = kvm_register_read(vcpu, gpr_index);

	/* According to the Intel instruction reference, the memory operand
	 * is read even if it isn't needed (e.g., for type==all)
	 */
	if (get_vmx_mem_address(vcpu, vmx_get_exit_qual(vcpu),
				vmx_instruction_info, false,
				sizeof(operand), &gva))
		return 1;

	return kvm_handle_invpcid(vcpu, type, gva);
}

static int handle_pml_full(struct kvm_vcpu *vcpu)
{
	unsigned long exit_qualification;

	trace_kvm_pml_full(vcpu->vcpu_id);

	exit_qualification = vmx_get_exit_qual(vcpu);

	/*
	 * PML buffer FULL happened while executing iret from NMI,
	 * "blocked by NMI" bit has to be set before next VM entry.
	 */
	if (!(to_vmx(vcpu)->idt_vectoring_info & VECTORING_INFO_VALID_MASK) &&
			enable_vnmi &&
			(exit_qualification & INTR_INFO_UNBLOCK_NMI))
		vmcs_set_bits(GUEST_INTERRUPTIBILITY_INFO,
				GUEST_INTR_STATE_NMI);

	/*
	 * PML buffer already flushed at beginning of VMEXIT. Nothing to do
	 * here.., and there's no userspace involvement needed for PML.
	 */
	return 1;
}

static fastpath_t handle_fastpath_preemption_timer(struct kvm_vcpu *vcpu)
{
	struct vcpu_vmx *vmx = to_vmx(vcpu);

	if (!vmx->req_immediate_exit &&
	    !unlikely(vmx->loaded_vmcs->hv_timer_soft_disabled)) {
		kvm_lapic_expired_hv_timer(vcpu);
		return EXIT_FASTPATH_REENTER_GUEST;
	}

	return EXIT_FASTPATH_NONE;
}

static int handle_preemption_timer(struct kvm_vcpu *vcpu)
{
	handle_fastpath_preemption_timer(vcpu);
	return 1;
}

/*
 * When nested=0, all VMX instruction VM Exits filter here.  The handlers
 * are overwritten by nested_vmx_setup() when nested=1.
 */
static int handle_vmx_instruction(struct kvm_vcpu *vcpu)
{
	kvm_queue_exception(vcpu, UD_VECTOR);
	return 1;
}

#ifndef CONFIG_X86_SGX_KVM
static int handle_encls(struct kvm_vcpu *vcpu)
{
	/*
	 * SGX virtualization is disabled.  There is no software enable bit for
	 * SGX, so KVM intercepts all ENCLS leafs and injects a #UD to prevent
	 * the guest from executing ENCLS (when SGX is supported by hardware).
	 */
	kvm_queue_exception(vcpu, UD_VECTOR);
	return 1;
}
#endif /* CONFIG_X86_SGX_KVM */

static int handle_bus_lock_vmexit(struct kvm_vcpu *vcpu)
{
	/*
	 * Hardware may or may not set the BUS_LOCK_DETECTED flag on BUS_LOCK
	 * VM-Exits. Unconditionally set the flag here and leave the handling to
	 * vmx_handle_exit().
	 */
	to_vmx(vcpu)->exit_reason.bus_lock_detected = true;
	return 1;
}

static int handle_notify(struct kvm_vcpu *vcpu)
{
	unsigned long exit_qual = vmx_get_exit_qual(vcpu);
	bool context_invalid = exit_qual & NOTIFY_VM_CONTEXT_INVALID;

	++vcpu->stat.notify_window_exits;

	/*
	 * Notify VM exit happened while executing iret from NMI,
	 * "blocked by NMI" bit has to be set before next VM entry.
	 */
	if (enable_vnmi && (exit_qual & INTR_INFO_UNBLOCK_NMI))
		vmcs_set_bits(GUEST_INTERRUPTIBILITY_INFO,
			      GUEST_INTR_STATE_NMI);

	if (vcpu->kvm->arch.notify_vmexit_flags & KVM_X86_NOTIFY_VMEXIT_USER ||
	    context_invalid) {
		vcpu->run->exit_reason = KVM_EXIT_NOTIFY;
		vcpu->run->notify.flags = context_invalid ?
					  KVM_NOTIFY_CONTEXT_INVALID : 0;
		return 0;
	}

	return 1;
}

/*
 * The exit handlers return 1 if the exit was handled fully and guest execution
 * may resume.  Otherwise they set the kvm_run parameter to indicate what needs
 * to be done to userspace and return 0.
 */
static int (*kvm_vmx_exit_handlers[])(struct kvm_vcpu *vcpu) = {
	[EXIT_REASON_EXCEPTION_NMI]           = handle_exception_nmi,
	[EXIT_REASON_EXTERNAL_INTERRUPT]      = handle_external_interrupt,
	[EXIT_REASON_TRIPLE_FAULT]            = handle_triple_fault,
	[EXIT_REASON_NMI_WINDOW]	      = handle_nmi_window,
	[EXIT_REASON_IO_INSTRUCTION]          = handle_io,
	[EXIT_REASON_CR_ACCESS]               = handle_cr,
	[EXIT_REASON_DR_ACCESS]               = handle_dr,
	[EXIT_REASON_CPUID]                   = kvm_emulate_cpuid,
	[EXIT_REASON_MSR_READ]                = kvm_emulate_rdmsr,
	[EXIT_REASON_MSR_WRITE]               = kvm_emulate_wrmsr,
	[EXIT_REASON_INTERRUPT_WINDOW]        = handle_interrupt_window,
	[EXIT_REASON_HLT]                     = kvm_emulate_halt,
	[EXIT_REASON_INVD]		      = kvm_emulate_invd,
	[EXIT_REASON_INVLPG]		      = handle_invlpg,
	[EXIT_REASON_RDPMC]                   = kvm_emulate_rdpmc,
	[EXIT_REASON_VMCALL]                  = kvm_emulate_hypercall,
	[EXIT_REASON_VMCLEAR]		      = handle_vmx_instruction,
	[EXIT_REASON_VMLAUNCH]		      = handle_vmx_instruction,
	[EXIT_REASON_VMPTRLD]		      = handle_vmx_instruction,
	[EXIT_REASON_VMPTRST]		      = handle_vmx_instruction,
	[EXIT_REASON_VMREAD]		      = handle_vmx_instruction,
	[EXIT_REASON_VMRESUME]		      = handle_vmx_instruction,
	[EXIT_REASON_VMWRITE]		      = handle_vmx_instruction,
	[EXIT_REASON_VMOFF]		      = handle_vmx_instruction,
	[EXIT_REASON_VMON]		      = handle_vmx_instruction,
	[EXIT_REASON_TPR_BELOW_THRESHOLD]     = handle_tpr_below_threshold,
	[EXIT_REASON_APIC_ACCESS]             = handle_apic_access,
	[EXIT_REASON_APIC_WRITE]              = handle_apic_write,
	[EXIT_REASON_EOI_INDUCED]             = handle_apic_eoi_induced,
	[EXIT_REASON_WBINVD]                  = kvm_emulate_wbinvd,
	[EXIT_REASON_XSETBV]                  = kvm_emulate_xsetbv,
	[EXIT_REASON_TASK_SWITCH]             = handle_task_switch,
	[EXIT_REASON_MCE_DURING_VMENTRY]      = handle_machine_check,
	[EXIT_REASON_GDTR_IDTR]		      = handle_desc,
	[EXIT_REASON_LDTR_TR]		      = handle_desc,
	[EXIT_REASON_EPT_VIOLATION]	      = handle_ept_violation,
	[EXIT_REASON_EPT_MISCONFIG]           = handle_ept_misconfig,
	[EXIT_REASON_PAUSE_INSTRUCTION]       = handle_pause,
	[EXIT_REASON_MWAIT_INSTRUCTION]	      = kvm_emulate_mwait,
	[EXIT_REASON_MONITOR_TRAP_FLAG]       = handle_monitor_trap,
	[EXIT_REASON_MONITOR_INSTRUCTION]     = kvm_emulate_monitor,
	[EXIT_REASON_INVEPT]                  = handle_vmx_instruction,
	[EXIT_REASON_INVVPID]                 = handle_vmx_instruction,
	[EXIT_REASON_RDRAND]                  = kvm_handle_invalid_op,
	[EXIT_REASON_RDSEED]                  = kvm_handle_invalid_op,
	[EXIT_REASON_PML_FULL]		      = handle_pml_full,
	[EXIT_REASON_INVPCID]                 = handle_invpcid,
	[EXIT_REASON_VMFUNC]		      = handle_vmx_instruction,
	[EXIT_REASON_PREEMPTION_TIMER]	      = handle_preemption_timer,
	[EXIT_REASON_ENCLS]		      = handle_encls,
	[EXIT_REASON_BUS_LOCK]                = handle_bus_lock_vmexit,
	[EXIT_REASON_NOTIFY]		      = handle_notify,
};

static const int kvm_vmx_max_exit_handlers =
	ARRAY_SIZE(kvm_vmx_exit_handlers);

static void vmx_get_exit_info(struct kvm_vcpu *vcpu, u32 *reason,
			      u64 *info1, u64 *info2,
			      u32 *intr_info, u32 *error_code)
{
	struct vcpu_vmx *vmx = to_vmx(vcpu);

	*reason = vmx->exit_reason.full;
	*info1 = vmx_get_exit_qual(vcpu);
	if (!(vmx->exit_reason.failed_vmentry)) {
		*info2 = vmx->idt_vectoring_info;
		*intr_info = vmx_get_intr_info(vcpu);
		if (is_exception_with_error_code(*intr_info))
			*error_code = vmcs_read32(VM_EXIT_INTR_ERROR_CODE);
		else
			*error_code = 0;
	} else {
		*info2 = 0;
		*intr_info = 0;
		*error_code = 0;
	}
}

static void vmx_destroy_pml_buffer(struct vcpu_vmx *vmx)
{
	if (vmx->pml_pg) {
		__free_page(vmx->pml_pg);
		vmx->pml_pg = NULL;
	}
}

static void vmx_flush_pml_buffer(struct kvm_vcpu *vcpu)
{
	struct vcpu_vmx *vmx = to_vmx(vcpu);
	u64 *pml_buf;
	u16 pml_idx;

	pml_idx = vmcs_read16(GUEST_PML_INDEX);

	/* Do nothing if PML buffer is empty */
	if (pml_idx == (PML_ENTITY_NUM - 1))
		return;

	/* PML index always points to next available PML buffer entity */
	if (pml_idx >= PML_ENTITY_NUM)
		pml_idx = 0;
	else
		pml_idx++;

	pml_buf = page_address(vmx->pml_pg);
	for (; pml_idx < PML_ENTITY_NUM; pml_idx++) {
		u64 gpa;

		gpa = pml_buf[pml_idx];
		WARN_ON(gpa & (PAGE_SIZE - 1));
		kvm_vcpu_mark_page_dirty(vcpu, gpa >> PAGE_SHIFT);
	}

	/* reset PML index */
	vmcs_write16(GUEST_PML_INDEX, PML_ENTITY_NUM - 1);
}

static void vmx_dump_sel(char *name, uint32_t sel)
{
	pr_err("%s sel=0x%04x, attr=0x%05x, limit=0x%08x, base=0x%016lx\n",
	       name, vmcs_read16(sel),
	       vmcs_read32(sel + GUEST_ES_AR_BYTES - GUEST_ES_SELECTOR),
	       vmcs_read32(sel + GUEST_ES_LIMIT - GUEST_ES_SELECTOR),
	       vmcs_readl(sel + GUEST_ES_BASE - GUEST_ES_SELECTOR));
}

static void vmx_dump_dtsel(char *name, uint32_t limit)
{
	pr_err("%s                           limit=0x%08x, base=0x%016lx\n",
	       name, vmcs_read32(limit),
	       vmcs_readl(limit + GUEST_GDTR_BASE - GUEST_GDTR_LIMIT));
}

static void vmx_dump_msrs(char *name, struct vmx_msrs *m)
{
	unsigned int i;
	struct vmx_msr_entry *e;

	pr_err("MSR %s:\n", name);
	for (i = 0, e = m->val; i < m->nr; ++i, ++e)
		pr_err("  %2d: msr=0x%08x value=0x%016llx\n", i, e->index, e->value);
}

void dump_vmcs(struct kvm_vcpu *vcpu)
{
	struct vcpu_vmx *vmx = to_vmx(vcpu);
	u32 vmentry_ctl, vmexit_ctl;
	u32 cpu_based_exec_ctrl, pin_based_exec_ctrl, secondary_exec_control;
	u64 tertiary_exec_control;
	unsigned long cr4;
	int efer_slot;

	if (!dump_invalid_vmcs) {
		pr_warn_ratelimited("set kvm_intel.dump_invalid_vmcs=1 to dump internal KVM state.\n");
		return;
	}

	vmentry_ctl = vmcs_read32(VM_ENTRY_CONTROLS);
	vmexit_ctl = vmcs_read32(VM_EXIT_CONTROLS);
	cpu_based_exec_ctrl = vmcs_read32(CPU_BASED_VM_EXEC_CONTROL);
	pin_based_exec_ctrl = vmcs_read32(PIN_BASED_VM_EXEC_CONTROL);
	cr4 = vmcs_readl(GUEST_CR4);

	if (cpu_has_secondary_exec_ctrls())
		secondary_exec_control = vmcs_read32(SECONDARY_VM_EXEC_CONTROL);
	else
		secondary_exec_control = 0;

	if (cpu_has_tertiary_exec_ctrls())
		tertiary_exec_control = vmcs_read64(TERTIARY_VM_EXEC_CONTROL);
	else
		tertiary_exec_control = 0;

	pr_err("VMCS %p, last attempted VM-entry on CPU %d\n",
	       vmx->loaded_vmcs->vmcs, vcpu->arch.last_vmentry_cpu);
	pr_err("*** Guest State ***\n");
	pr_err("CR0: actual=0x%016lx, shadow=0x%016lx, gh_mask=%016lx\n",
	       vmcs_readl(GUEST_CR0), vmcs_readl(CR0_READ_SHADOW),
	       vmcs_readl(CR0_GUEST_HOST_MASK));
	pr_err("CR4: actual=0x%016lx, shadow=0x%016lx, gh_mask=%016lx\n",
	       cr4, vmcs_readl(CR4_READ_SHADOW), vmcs_readl(CR4_GUEST_HOST_MASK));
	pr_err("CR3 = 0x%016lx\n", vmcs_readl(GUEST_CR3));
	if (cpu_has_vmx_ept()) {
		pr_err("PDPTR0 = 0x%016llx  PDPTR1 = 0x%016llx\n",
		       vmcs_read64(GUEST_PDPTR0), vmcs_read64(GUEST_PDPTR1));
		pr_err("PDPTR2 = 0x%016llx  PDPTR3 = 0x%016llx\n",
		       vmcs_read64(GUEST_PDPTR2), vmcs_read64(GUEST_PDPTR3));
	}
	pr_err("RSP = 0x%016lx  RIP = 0x%016lx\n",
	       vmcs_readl(GUEST_RSP), vmcs_readl(GUEST_RIP));
	pr_err("RFLAGS=0x%08lx         DR7 = 0x%016lx\n",
	       vmcs_readl(GUEST_RFLAGS), vmcs_readl(GUEST_DR7));
	pr_err("Sysenter RSP=%016lx CS:RIP=%04x:%016lx\n",
	       vmcs_readl(GUEST_SYSENTER_ESP),
	       vmcs_read32(GUEST_SYSENTER_CS), vmcs_readl(GUEST_SYSENTER_EIP));
	vmx_dump_sel("CS:  ", GUEST_CS_SELECTOR);
	vmx_dump_sel("DS:  ", GUEST_DS_SELECTOR);
	vmx_dump_sel("SS:  ", GUEST_SS_SELECTOR);
	vmx_dump_sel("ES:  ", GUEST_ES_SELECTOR);
	vmx_dump_sel("FS:  ", GUEST_FS_SELECTOR);
	vmx_dump_sel("GS:  ", GUEST_GS_SELECTOR);
	vmx_dump_dtsel("GDTR:", GUEST_GDTR_LIMIT);
	vmx_dump_sel("LDTR:", GUEST_LDTR_SELECTOR);
	vmx_dump_dtsel("IDTR:", GUEST_IDTR_LIMIT);
	vmx_dump_sel("TR:  ", GUEST_TR_SELECTOR);
	efer_slot = vmx_find_loadstore_msr_slot(&vmx->msr_autoload.guest, MSR_EFER);
	if (vmentry_ctl & VM_ENTRY_LOAD_IA32_EFER)
		pr_err("EFER= 0x%016llx\n", vmcs_read64(GUEST_IA32_EFER));
	else if (efer_slot >= 0)
		pr_err("EFER= 0x%016llx (autoload)\n",
		       vmx->msr_autoload.guest.val[efer_slot].value);
	else if (vmentry_ctl & VM_ENTRY_IA32E_MODE)
		pr_err("EFER= 0x%016llx (effective)\n",
		       vcpu->arch.efer | (EFER_LMA | EFER_LME));
	else
		pr_err("EFER= 0x%016llx (effective)\n",
		       vcpu->arch.efer & ~(EFER_LMA | EFER_LME));
	if (vmentry_ctl & VM_ENTRY_LOAD_IA32_PAT)
		pr_err("PAT = 0x%016llx\n", vmcs_read64(GUEST_IA32_PAT));
	pr_err("DebugCtl = 0x%016llx  DebugExceptions = 0x%016lx\n",
	       vmcs_read64(GUEST_IA32_DEBUGCTL),
	       vmcs_readl(GUEST_PENDING_DBG_EXCEPTIONS));
	if (cpu_has_load_perf_global_ctrl() &&
	    vmentry_ctl & VM_ENTRY_LOAD_IA32_PERF_GLOBAL_CTRL)
		pr_err("PerfGlobCtl = 0x%016llx\n",
		       vmcs_read64(GUEST_IA32_PERF_GLOBAL_CTRL));
	if (vmentry_ctl & VM_ENTRY_LOAD_BNDCFGS)
		pr_err("BndCfgS = 0x%016llx\n", vmcs_read64(GUEST_BNDCFGS));
	pr_err("Interruptibility = %08x  ActivityState = %08x\n",
	       vmcs_read32(GUEST_INTERRUPTIBILITY_INFO),
	       vmcs_read32(GUEST_ACTIVITY_STATE));
	if (secondary_exec_control & SECONDARY_EXEC_VIRTUAL_INTR_DELIVERY)
		pr_err("InterruptStatus = %04x\n",
		       vmcs_read16(GUEST_INTR_STATUS));
	if (vmcs_read32(VM_ENTRY_MSR_LOAD_COUNT) > 0)
		vmx_dump_msrs("guest autoload", &vmx->msr_autoload.guest);
	if (vmcs_read32(VM_EXIT_MSR_STORE_COUNT) > 0)
		vmx_dump_msrs("guest autostore", &vmx->msr_autostore.guest);

	pr_err("*** Host State ***\n");
	pr_err("RIP = 0x%016lx  RSP = 0x%016lx\n",
	       vmcs_readl(HOST_RIP), vmcs_readl(HOST_RSP));
	pr_err("CS=%04x SS=%04x DS=%04x ES=%04x FS=%04x GS=%04x TR=%04x\n",
	       vmcs_read16(HOST_CS_SELECTOR), vmcs_read16(HOST_SS_SELECTOR),
	       vmcs_read16(HOST_DS_SELECTOR), vmcs_read16(HOST_ES_SELECTOR),
	       vmcs_read16(HOST_FS_SELECTOR), vmcs_read16(HOST_GS_SELECTOR),
	       vmcs_read16(HOST_TR_SELECTOR));
	pr_err("FSBase=%016lx GSBase=%016lx TRBase=%016lx\n",
	       vmcs_readl(HOST_FS_BASE), vmcs_readl(HOST_GS_BASE),
	       vmcs_readl(HOST_TR_BASE));
	pr_err("GDTBase=%016lx IDTBase=%016lx\n",
	       vmcs_readl(HOST_GDTR_BASE), vmcs_readl(HOST_IDTR_BASE));
	pr_err("CR0=%016lx CR3=%016lx CR4=%016lx\n",
	       vmcs_readl(HOST_CR0), vmcs_readl(HOST_CR3),
	       vmcs_readl(HOST_CR4));
	pr_err("Sysenter RSP=%016lx CS:RIP=%04x:%016lx\n",
	       vmcs_readl(HOST_IA32_SYSENTER_ESP),
	       vmcs_read32(HOST_IA32_SYSENTER_CS),
	       vmcs_readl(HOST_IA32_SYSENTER_EIP));
	if (vmexit_ctl & VM_EXIT_LOAD_IA32_EFER)
		pr_err("EFER= 0x%016llx\n", vmcs_read64(HOST_IA32_EFER));
	if (vmexit_ctl & VM_EXIT_LOAD_IA32_PAT)
		pr_err("PAT = 0x%016llx\n", vmcs_read64(HOST_IA32_PAT));
	if (cpu_has_load_perf_global_ctrl() &&
	    vmexit_ctl & VM_EXIT_LOAD_IA32_PERF_GLOBAL_CTRL)
		pr_err("PerfGlobCtl = 0x%016llx\n",
		       vmcs_read64(HOST_IA32_PERF_GLOBAL_CTRL));
	if (vmcs_read32(VM_EXIT_MSR_LOAD_COUNT) > 0)
		vmx_dump_msrs("host autoload", &vmx->msr_autoload.host);

	pr_err("*** Control State ***\n");
	pr_err("CPUBased=0x%08x SecondaryExec=0x%08x TertiaryExec=0x%016llx\n",
	       cpu_based_exec_ctrl, secondary_exec_control, tertiary_exec_control);
	pr_err("PinBased=0x%08x EntryControls=%08x ExitControls=%08x\n",
	       pin_based_exec_ctrl, vmentry_ctl, vmexit_ctl);
	pr_err("ExceptionBitmap=%08x PFECmask=%08x PFECmatch=%08x\n",
	       vmcs_read32(EXCEPTION_BITMAP),
	       vmcs_read32(PAGE_FAULT_ERROR_CODE_MASK),
	       vmcs_read32(PAGE_FAULT_ERROR_CODE_MATCH));
	pr_err("VMEntry: intr_info=%08x errcode=%08x ilen=%08x\n",
	       vmcs_read32(VM_ENTRY_INTR_INFO_FIELD),
	       vmcs_read32(VM_ENTRY_EXCEPTION_ERROR_CODE),
	       vmcs_read32(VM_ENTRY_INSTRUCTION_LEN));
	pr_err("VMExit: intr_info=%08x errcode=%08x ilen=%08x\n",
	       vmcs_read32(VM_EXIT_INTR_INFO),
	       vmcs_read32(VM_EXIT_INTR_ERROR_CODE),
	       vmcs_read32(VM_EXIT_INSTRUCTION_LEN));
	pr_err("        reason=%08x qualification=%016lx\n",
	       vmcs_read32(VM_EXIT_REASON), vmcs_readl(EXIT_QUALIFICATION));
	pr_err("IDTVectoring: info=%08x errcode=%08x\n",
	       vmcs_read32(IDT_VECTORING_INFO_FIELD),
	       vmcs_read32(IDT_VECTORING_ERROR_CODE));
	pr_err("TSC Offset = 0x%016llx\n", vmcs_read64(TSC_OFFSET));
	if (secondary_exec_control & SECONDARY_EXEC_TSC_SCALING)
		pr_err("TSC Multiplier = 0x%016llx\n",
		       vmcs_read64(TSC_MULTIPLIER));
	if (cpu_based_exec_ctrl & CPU_BASED_TPR_SHADOW) {
		if (secondary_exec_control & SECONDARY_EXEC_VIRTUAL_INTR_DELIVERY) {
			u16 status = vmcs_read16(GUEST_INTR_STATUS);
			pr_err("SVI|RVI = %02x|%02x ", status >> 8, status & 0xff);
		}
		pr_cont("TPR Threshold = 0x%02x\n", vmcs_read32(TPR_THRESHOLD));
		if (secondary_exec_control & SECONDARY_EXEC_VIRTUALIZE_APIC_ACCESSES)
			pr_err("APIC-access addr = 0x%016llx ", vmcs_read64(APIC_ACCESS_ADDR));
		pr_cont("virt-APIC addr = 0x%016llx\n", vmcs_read64(VIRTUAL_APIC_PAGE_ADDR));
	}
	if (pin_based_exec_ctrl & PIN_BASED_POSTED_INTR)
		pr_err("PostedIntrVec = 0x%02x\n", vmcs_read16(POSTED_INTR_NV));
	if ((secondary_exec_control & SECONDARY_EXEC_ENABLE_EPT))
		pr_err("EPT pointer = 0x%016llx\n", vmcs_read64(EPT_POINTER));
	if (secondary_exec_control & SECONDARY_EXEC_PAUSE_LOOP_EXITING)
		pr_err("PLE Gap=%08x Window=%08x\n",
		       vmcs_read32(PLE_GAP), vmcs_read32(PLE_WINDOW));
	if (secondary_exec_control & SECONDARY_EXEC_ENABLE_VPID)
		pr_err("Virtual processor ID = 0x%04x\n",
		       vmcs_read16(VIRTUAL_PROCESSOR_ID));
}

/*
 * The guest has exited.  See if we can fix it or if we need userspace
 * assistance.
 */
static int __vmx_handle_exit(struct kvm_vcpu *vcpu, fastpath_t exit_fastpath)
{
	struct vcpu_vmx *vmx = to_vmx(vcpu);
	union vmx_exit_reason exit_reason = vmx->exit_reason;
	u32 vectoring_info = vmx->idt_vectoring_info;
	u16 exit_handler_index;

	/*
	 * Flush logged GPAs PML buffer, this will make dirty_bitmap more
	 * updated. Another good is, in kvm_vm_ioctl_get_dirty_log, before
	 * querying dirty_bitmap, we only need to kick all vcpus out of guest
	 * mode as if vcpus is in root mode, the PML buffer must has been
	 * flushed already.  Note, PML is never enabled in hardware while
	 * running L2.
	 */
	if (enable_pml && !is_guest_mode(vcpu))
		vmx_flush_pml_buffer(vcpu);

	/*
	 * KVM should never reach this point with a pending nested VM-Enter.
	 * More specifically, short-circuiting VM-Entry to emulate L2 due to
	 * invalid guest state should never happen as that means KVM knowingly
	 * allowed a nested VM-Enter with an invalid vmcs12.  More below.
	 */
	if (KVM_BUG_ON(vmx->nested.nested_run_pending, vcpu->kvm))
		return -EIO;

	if (is_guest_mode(vcpu)) {
		/*
		 * PML is never enabled when running L2, bail immediately if a
		 * PML full exit occurs as something is horribly wrong.
		 */
		if (exit_reason.basic == EXIT_REASON_PML_FULL)
			goto unexpected_vmexit;

		/*
		 * The host physical addresses of some pages of guest memory
		 * are loaded into the vmcs02 (e.g. vmcs12's Virtual APIC
		 * Page). The CPU may write to these pages via their host
		 * physical address while L2 is running, bypassing any
		 * address-translation-based dirty tracking (e.g. EPT write
		 * protection).
		 *
		 * Mark them dirty on every exit from L2 to prevent them from
		 * getting out of sync with dirty tracking.
		 */
		nested_mark_vmcs12_pages_dirty(vcpu);

		/*
		 * Synthesize a triple fault if L2 state is invalid.  In normal
		 * operation, nested VM-Enter rejects any attempt to enter L2
		 * with invalid state.  However, those checks are skipped if
		 * state is being stuffed via RSM or KVM_SET_NESTED_STATE.  If
		 * L2 state is invalid, it means either L1 modified SMRAM state
		 * or userspace provided bad state.  Synthesize TRIPLE_FAULT as
		 * doing so is architecturally allowed in the RSM case, and is
		 * the least awful solution for the userspace case without
		 * risking false positives.
		 */
		if (vmx->emulation_required) {
			nested_vmx_vmexit(vcpu, EXIT_REASON_TRIPLE_FAULT, 0, 0);
			return 1;
		}

		if (nested_vmx_reflect_vmexit(vcpu))
			return 1;
	}

	/* If guest state is invalid, start emulating.  L2 is handled above. */
	if (vmx->emulation_required)
		return handle_invalid_guest_state(vcpu);

	if (exit_reason.failed_vmentry) {
		dump_vmcs(vcpu);
		vcpu->run->exit_reason = KVM_EXIT_FAIL_ENTRY;
		vcpu->run->fail_entry.hardware_entry_failure_reason
			= exit_reason.full;
		vcpu->run->fail_entry.cpu = vcpu->arch.last_vmentry_cpu;
		return 0;
	}

	if (unlikely(vmx->fail)) {
		dump_vmcs(vcpu);
		vcpu->run->exit_reason = KVM_EXIT_FAIL_ENTRY;
		vcpu->run->fail_entry.hardware_entry_failure_reason
			= vmcs_read32(VM_INSTRUCTION_ERROR);
		vcpu->run->fail_entry.cpu = vcpu->arch.last_vmentry_cpu;
		return 0;
	}

	/*
	 * Note:
	 * Do not try to fix EXIT_REASON_EPT_MISCONFIG if it caused by
	 * delivery event since it indicates guest is accessing MMIO.
	 * The vm-exit can be triggered again after return to guest that
	 * will cause infinite loop.
	 */
	if ((vectoring_info & VECTORING_INFO_VALID_MASK) &&
	    (exit_reason.basic != EXIT_REASON_EXCEPTION_NMI &&
	     exit_reason.basic != EXIT_REASON_EPT_VIOLATION &&
	     exit_reason.basic != EXIT_REASON_PML_FULL &&
	     exit_reason.basic != EXIT_REASON_APIC_ACCESS &&
	     exit_reason.basic != EXIT_REASON_TASK_SWITCH &&
	     exit_reason.basic != EXIT_REASON_NOTIFY)) {
		int ndata = 3;

		vcpu->run->exit_reason = KVM_EXIT_INTERNAL_ERROR;
		vcpu->run->internal.suberror = KVM_INTERNAL_ERROR_DELIVERY_EV;
		vcpu->run->internal.data[0] = vectoring_info;
		vcpu->run->internal.data[1] = exit_reason.full;
		vcpu->run->internal.data[2] = vcpu->arch.exit_qualification;
		if (exit_reason.basic == EXIT_REASON_EPT_MISCONFIG) {
			vcpu->run->internal.data[ndata++] =
				vmcs_read64(GUEST_PHYSICAL_ADDRESS);
		}
		vcpu->run->internal.data[ndata++] = vcpu->arch.last_vmentry_cpu;
		vcpu->run->internal.ndata = ndata;
		return 0;
	}

	if (unlikely(!enable_vnmi &&
		     vmx->loaded_vmcs->soft_vnmi_blocked)) {
		if (!vmx_interrupt_blocked(vcpu)) {
			vmx->loaded_vmcs->soft_vnmi_blocked = 0;
		} else if (vmx->loaded_vmcs->vnmi_blocked_time > 1000000000LL &&
			   vcpu->arch.nmi_pending) {
			/*
			 * This CPU don't support us in finding the end of an
			 * NMI-blocked window if the guest runs with IRQs
			 * disabled. So we pull the trigger after 1 s of
			 * futile waiting, but inform the user about this.
			 */
			printk(KERN_WARNING "%s: Breaking out of NMI-blocked "
			       "state on VCPU %d after 1 s timeout\n",
			       __func__, vcpu->vcpu_id);
			vmx->loaded_vmcs->soft_vnmi_blocked = 0;
		}
	}

	if (exit_fastpath != EXIT_FASTPATH_NONE)
		return 1;

	if (exit_reason.basic >= kvm_vmx_max_exit_handlers)
		goto unexpected_vmexit;
#ifdef CONFIG_RETPOLINE
	if (exit_reason.basic == EXIT_REASON_MSR_WRITE)
		return kvm_emulate_wrmsr(vcpu);
	else if (exit_reason.basic == EXIT_REASON_PREEMPTION_TIMER)
		return handle_preemption_timer(vcpu);
	else if (exit_reason.basic == EXIT_REASON_INTERRUPT_WINDOW)
		return handle_interrupt_window(vcpu);
	else if (exit_reason.basic == EXIT_REASON_EXTERNAL_INTERRUPT)
		return handle_external_interrupt(vcpu);
	else if (exit_reason.basic == EXIT_REASON_HLT)
		return kvm_emulate_halt(vcpu);
	else if (exit_reason.basic == EXIT_REASON_EPT_MISCONFIG)
		return handle_ept_misconfig(vcpu);
#endif

	exit_handler_index = array_index_nospec((u16)exit_reason.basic,
						kvm_vmx_max_exit_handlers);
	if (!kvm_vmx_exit_handlers[exit_handler_index])
		goto unexpected_vmexit;

	return kvm_vmx_exit_handlers[exit_handler_index](vcpu);

unexpected_vmexit:
	vcpu_unimpl(vcpu, "vmx: unexpected exit reason 0x%x\n",
		    exit_reason.full);
	dump_vmcs(vcpu);
	vcpu->run->exit_reason = KVM_EXIT_INTERNAL_ERROR;
	vcpu->run->internal.suberror =
			KVM_INTERNAL_ERROR_UNEXPECTED_EXIT_REASON;
	vcpu->run->internal.ndata = 2;
	vcpu->run->internal.data[0] = exit_reason.full;
	vcpu->run->internal.data[1] = vcpu->arch.last_vmentry_cpu;
	return 0;
}

static int vmx_handle_exit(struct kvm_vcpu *vcpu, fastpath_t exit_fastpath)
{
	int ret = __vmx_handle_exit(vcpu, exit_fastpath);

	/*
	 * Exit to user space when bus lock detected to inform that there is
	 * a bus lock in guest.
	 */
	if (to_vmx(vcpu)->exit_reason.bus_lock_detected) {
		if (ret > 0)
			vcpu->run->exit_reason = KVM_EXIT_X86_BUS_LOCK;

		vcpu->run->flags |= KVM_RUN_X86_BUS_LOCK;
		return 0;
	}
	return ret;
}

/*
 * Software based L1D cache flush which is used when microcode providing
 * the cache control MSR is not loaded.
 *
 * The L1D cache is 32 KiB on Nehalem and later microarchitectures, but to
 * flush it is required to read in 64 KiB because the replacement algorithm
 * is not exactly LRU. This could be sized at runtime via topology
 * information but as all relevant affected CPUs have 32KiB L1D cache size
 * there is no point in doing so.
 */
static noinstr void vmx_l1d_flush(struct kvm_vcpu *vcpu)
{
	int size = PAGE_SIZE << L1D_CACHE_ORDER;

	/*
	 * This code is only executed when the flush mode is 'cond' or
	 * 'always'
	 */
	if (static_branch_likely(&vmx_l1d_flush_cond)) {
		bool flush_l1d;

		/*
		 * Clear the per-vcpu flush bit, it gets set again
		 * either from vcpu_run() or from one of the unsafe
		 * VMEXIT handlers.
		 */
		flush_l1d = vcpu->arch.l1tf_flush_l1d;
		vcpu->arch.l1tf_flush_l1d = false;

		/*
		 * Clear the per-cpu flush bit, it gets set again from
		 * the interrupt handlers.
		 */
		flush_l1d |= kvm_get_cpu_l1tf_flush_l1d();
		kvm_clear_cpu_l1tf_flush_l1d();

		if (!flush_l1d)
			return;
	}

	vcpu->stat.l1d_flush++;

	if (static_cpu_has(X86_FEATURE_FLUSH_L1D)) {
		native_wrmsrl(MSR_IA32_FLUSH_CMD, L1D_FLUSH);
		return;
	}

	asm volatile(
		/* First ensure the pages are in the TLB */
		"xorl	%%eax, %%eax\n"
		".Lpopulate_tlb:\n\t"
		"movzbl	(%[flush_pages], %%" _ASM_AX "), %%ecx\n\t"
		"addl	$4096, %%eax\n\t"
		"cmpl	%%eax, %[size]\n\t"
		"jne	.Lpopulate_tlb\n\t"
		"xorl	%%eax, %%eax\n\t"
		"cpuid\n\t"
		/* Now fill the cache */
		"xorl	%%eax, %%eax\n"
		".Lfill_cache:\n"
		"movzbl	(%[flush_pages], %%" _ASM_AX "), %%ecx\n\t"
		"addl	$64, %%eax\n\t"
		"cmpl	%%eax, %[size]\n\t"
		"jne	.Lfill_cache\n\t"
		"lfence\n"
		:: [flush_pages] "r" (vmx_l1d_flush_pages),
		    [size] "r" (size)
		: "eax", "ebx", "ecx", "edx");
}

static void vmx_update_cr8_intercept(struct kvm_vcpu *vcpu, int tpr, int irr)
{
	struct vmcs12 *vmcs12 = get_vmcs12(vcpu);
	int tpr_threshold;

	if (is_guest_mode(vcpu) &&
		nested_cpu_has(vmcs12, CPU_BASED_TPR_SHADOW))
		return;

	tpr_threshold = (irr == -1 || tpr < irr) ? 0 : irr;
	if (is_guest_mode(vcpu))
		to_vmx(vcpu)->nested.l1_tpr_threshold = tpr_threshold;
	else
		vmcs_write32(TPR_THRESHOLD, tpr_threshold);
}

void vmx_set_virtual_apic_mode(struct kvm_vcpu *vcpu)
{
	struct vcpu_vmx *vmx = to_vmx(vcpu);
	u32 sec_exec_control;

	if (!lapic_in_kernel(vcpu))
		return;

	if (!flexpriority_enabled &&
	    !cpu_has_vmx_virtualize_x2apic_mode())
		return;

	/* Postpone execution until vmcs01 is the current VMCS. */
	if (is_guest_mode(vcpu)) {
		vmx->nested.change_vmcs01_virtual_apic_mode = true;
		return;
	}

	sec_exec_control = secondary_exec_controls_get(vmx);
	sec_exec_control &= ~(SECONDARY_EXEC_VIRTUALIZE_APIC_ACCESSES |
			      SECONDARY_EXEC_VIRTUALIZE_X2APIC_MODE);

	switch (kvm_get_apic_mode(vcpu)) {
	case LAPIC_MODE_INVALID:
		WARN_ONCE(true, "Invalid local APIC state");
		break;
	case LAPIC_MODE_DISABLED:
		break;
	case LAPIC_MODE_XAPIC:
		if (flexpriority_enabled) {
			sec_exec_control |=
				SECONDARY_EXEC_VIRTUALIZE_APIC_ACCESSES;
			kvm_make_request(KVM_REQ_APIC_PAGE_RELOAD, vcpu);

			/*
			 * Flush the TLB, reloading the APIC access page will
			 * only do so if its physical address has changed, but
			 * the guest may have inserted a non-APIC mapping into
			 * the TLB while the APIC access page was disabled.
			 */
			kvm_make_request(KVM_REQ_TLB_FLUSH_CURRENT, vcpu);
		}
		break;
	case LAPIC_MODE_X2APIC:
		if (cpu_has_vmx_virtualize_x2apic_mode())
			sec_exec_control |=
				SECONDARY_EXEC_VIRTUALIZE_X2APIC_MODE;
		break;
	}
	secondary_exec_controls_set(vmx, sec_exec_control);

	vmx_update_msr_bitmap_x2apic(vcpu);
}

static void vmx_set_apic_access_page_addr(struct kvm_vcpu *vcpu)
{
	struct page *page;

	/* Defer reload until vmcs01 is the current VMCS. */
	if (is_guest_mode(vcpu)) {
		to_vmx(vcpu)->nested.reload_vmcs01_apic_access_page = true;
		return;
	}

	if (!(secondary_exec_controls_get(to_vmx(vcpu)) &
	    SECONDARY_EXEC_VIRTUALIZE_APIC_ACCESSES))
		return;

	page = gfn_to_page(vcpu->kvm, APIC_DEFAULT_PHYS_BASE >> PAGE_SHIFT);
	if (is_error_page(page))
		return;

	vmcs_write64(APIC_ACCESS_ADDR, page_to_phys(page));
	vmx_flush_tlb_current(vcpu);

	/*
	 * Do not pin apic access page in memory, the MMU notifier
	 * will call us again if it is migrated or swapped out.
	 */
	put_page(page);
}

static void vmx_hwapic_isr_update(int max_isr)
{
	u16 status;
	u8 old;

	if (max_isr == -1)
		max_isr = 0;

	status = vmcs_read16(GUEST_INTR_STATUS);
	old = status >> 8;
	if (max_isr != old) {
		status &= 0xff;
		status |= max_isr << 8;
		vmcs_write16(GUEST_INTR_STATUS, status);
	}
}

static void vmx_set_rvi(int vector)
{
	u16 status;
	u8 old;

	if (vector == -1)
		vector = 0;

	status = vmcs_read16(GUEST_INTR_STATUS);
	old = (u8)status & 0xff;
	if ((u8)vector != old) {
		status &= ~0xff;
		status |= (u8)vector;
		vmcs_write16(GUEST_INTR_STATUS, status);
	}
}

static void vmx_hwapic_irr_update(struct kvm_vcpu *vcpu, int max_irr)
{
	/*
	 * When running L2, updating RVI is only relevant when
	 * vmcs12 virtual-interrupt-delivery enabled.
	 * However, it can be enabled only when L1 also
	 * intercepts external-interrupts and in that case
	 * we should not update vmcs02 RVI but instead intercept
	 * interrupt. Therefore, do nothing when running L2.
	 */
	if (!is_guest_mode(vcpu))
		vmx_set_rvi(max_irr);
}

static int vmx_sync_pir_to_irr(struct kvm_vcpu *vcpu)
{
	struct vcpu_vmx *vmx = to_vmx(vcpu);
	int max_irr;
	bool got_posted_interrupt;

	if (KVM_BUG_ON(!enable_apicv, vcpu->kvm))
		return -EIO;

	if (pi_test_on(&vmx->pi_desc)) {
		pi_clear_on(&vmx->pi_desc);
		/*
		 * IOMMU can write to PID.ON, so the barrier matters even on UP.
		 * But on x86 this is just a compiler barrier anyway.
		 */
		smp_mb__after_atomic();
		got_posted_interrupt =
			kvm_apic_update_irr(vcpu, vmx->pi_desc.pir, &max_irr);
	} else {
		max_irr = kvm_lapic_find_highest_irr(vcpu);
		got_posted_interrupt = false;
	}

	/*
	 * Newly recognized interrupts are injected via either virtual interrupt
	 * delivery (RVI) or KVM_REQ_EVENT.  Virtual interrupt delivery is
	 * disabled in two cases:
	 *
	 * 1) If L2 is running and the vCPU has a new pending interrupt.  If L1
	 * wants to exit on interrupts, KVM_REQ_EVENT is needed to synthesize a
	 * VM-Exit to L1.  If L1 doesn't want to exit, the interrupt is injected
	 * into L2, but KVM doesn't use virtual interrupt delivery to inject
	 * interrupts into L2, and so KVM_REQ_EVENT is again needed.
	 *
	 * 2) If APICv is disabled for this vCPU, assigned devices may still
	 * attempt to post interrupts.  The posted interrupt vector will cause
	 * a VM-Exit and the subsequent entry will call sync_pir_to_irr.
	 */
	if (!is_guest_mode(vcpu) && kvm_vcpu_apicv_active(vcpu))
		vmx_set_rvi(max_irr);
	else if (got_posted_interrupt)
		kvm_make_request(KVM_REQ_EVENT, vcpu);

	return max_irr;
}

static void vmx_load_eoi_exitmap(struct kvm_vcpu *vcpu, u64 *eoi_exit_bitmap)
{
	if (!kvm_vcpu_apicv_active(vcpu))
		return;

	vmcs_write64(EOI_EXIT_BITMAP0, eoi_exit_bitmap[0]);
	vmcs_write64(EOI_EXIT_BITMAP1, eoi_exit_bitmap[1]);
	vmcs_write64(EOI_EXIT_BITMAP2, eoi_exit_bitmap[2]);
	vmcs_write64(EOI_EXIT_BITMAP3, eoi_exit_bitmap[3]);
}

static void vmx_apicv_post_state_restore(struct kvm_vcpu *vcpu)
{
	struct vcpu_vmx *vmx = to_vmx(vcpu);

	pi_clear_on(&vmx->pi_desc);
	memset(vmx->pi_desc.pir, 0, sizeof(vmx->pi_desc.pir));
}

void vmx_do_interrupt_nmi_irqoff(unsigned long entry);

static void handle_interrupt_nmi_irqoff(struct kvm_vcpu *vcpu,
					unsigned long entry)
{
	bool is_nmi = entry == (unsigned long)asm_exc_nmi_noist;

	kvm_before_interrupt(vcpu, is_nmi ? KVM_HANDLING_NMI : KVM_HANDLING_IRQ);
	vmx_do_interrupt_nmi_irqoff(entry);
	kvm_after_interrupt(vcpu);
}

static void handle_nm_fault_irqoff(struct kvm_vcpu *vcpu)
{
	/*
	 * Save xfd_err to guest_fpu before interrupt is enabled, so the
	 * MSR value is not clobbered by the host activity before the guest
	 * has chance to consume it.
	 *
	 * Do not blindly read xfd_err here, since this exception might
	 * be caused by L1 interception on a platform which doesn't
	 * support xfd at all.
	 *
	 * Do it conditionally upon guest_fpu::xfd. xfd_err matters
	 * only when xfd contains a non-zero value.
	 *
	 * Queuing exception is done in vmx_handle_exit. See comment there.
	 */
	if (vcpu->arch.guest_fpu.fpstate->xfd)
		rdmsrl(MSR_IA32_XFD_ERR, vcpu->arch.guest_fpu.xfd_err);
}

static void handle_exception_nmi_irqoff(struct vcpu_vmx *vmx)
{
	const unsigned long nmi_entry = (unsigned long)asm_exc_nmi_noist;
	u32 intr_info = vmx_get_intr_info(&vmx->vcpu);

	/* if exit due to PF check for async PF */
	if (is_page_fault(intr_info))
		vmx->vcpu.arch.apf.host_apf_flags = kvm_read_and_reset_apf_flags();
	/* if exit due to NM, handle before interrupts are enabled */
	else if (is_nm_fault(intr_info))
		handle_nm_fault_irqoff(&vmx->vcpu);
	/* Handle machine checks before interrupts are enabled */
	else if (is_machine_check(intr_info))
		kvm_machine_check();
	/* We need to handle NMIs before interrupts are enabled */
	else if (is_nmi(intr_info))
		handle_interrupt_nmi_irqoff(&vmx->vcpu, nmi_entry);
}

static void handle_external_interrupt_irqoff(struct kvm_vcpu *vcpu)
{
	u32 intr_info = vmx_get_intr_info(vcpu);
	unsigned int vector = intr_info & INTR_INFO_VECTOR_MASK;
	gate_desc *desc = (gate_desc *)host_idt_base + vector;

	if (KVM_BUG(!is_external_intr(intr_info), vcpu->kvm,
	    "KVM: unexpected VM-Exit interrupt info: 0x%x", intr_info))
		return;

	handle_interrupt_nmi_irqoff(vcpu, gate_offset(desc));
	vcpu->arch.at_instruction_boundary = true;
}

static void vmx_handle_exit_irqoff(struct kvm_vcpu *vcpu)
{
	struct vcpu_vmx *vmx = to_vmx(vcpu);

	if (vmx->emulation_required)
		return;

	if (vmx->exit_reason.basic == EXIT_REASON_EXTERNAL_INTERRUPT)
		handle_external_interrupt_irqoff(vcpu);
	else if (vmx->exit_reason.basic == EXIT_REASON_EXCEPTION_NMI)
		handle_exception_nmi_irqoff(vmx);
}

/*
 * The kvm parameter can be NULL (module initialization, or invocation before
 * VM creation). Be sure to check the kvm parameter before using it.
 */
static bool vmx_has_emulated_msr(struct kvm *kvm, u32 index)
{
	switch (index) {
	case MSR_IA32_SMBASE:
		/*
		 * We cannot do SMM unless we can run the guest in big
		 * real mode.
		 */
		return enable_unrestricted_guest || emulate_invalid_guest_state;
	case MSR_IA32_VMX_BASIC ... MSR_IA32_VMX_VMFUNC:
		return nested;
	case MSR_AMD64_VIRT_SPEC_CTRL:
	case MSR_AMD64_TSC_RATIO:
		/* This is AMD only.  */
		return false;
	default:
		return true;
	}
}

static void vmx_recover_nmi_blocking(struct vcpu_vmx *vmx)
{
	u32 exit_intr_info;
	bool unblock_nmi;
	u8 vector;
	bool idtv_info_valid;

	idtv_info_valid = vmx->idt_vectoring_info & VECTORING_INFO_VALID_MASK;

	if (enable_vnmi) {
		if (vmx->loaded_vmcs->nmi_known_unmasked)
			return;

		exit_intr_info = vmx_get_intr_info(&vmx->vcpu);
		unblock_nmi = (exit_intr_info & INTR_INFO_UNBLOCK_NMI) != 0;
		vector = exit_intr_info & INTR_INFO_VECTOR_MASK;
		/*
		 * SDM 3: 27.7.1.2 (September 2008)
		 * Re-set bit "block by NMI" before VM entry if vmexit caused by
		 * a guest IRET fault.
		 * SDM 3: 23.2.2 (September 2008)
		 * Bit 12 is undefined in any of the following cases:
		 *  If the VM exit sets the valid bit in the IDT-vectoring
		 *   information field.
		 *  If the VM exit is due to a double fault.
		 */
		if ((exit_intr_info & INTR_INFO_VALID_MASK) && unblock_nmi &&
		    vector != DF_VECTOR && !idtv_info_valid)
			vmcs_set_bits(GUEST_INTERRUPTIBILITY_INFO,
				      GUEST_INTR_STATE_NMI);
		else
			vmx->loaded_vmcs->nmi_known_unmasked =
				!(vmcs_read32(GUEST_INTERRUPTIBILITY_INFO)
				  & GUEST_INTR_STATE_NMI);
	} else if (unlikely(vmx->loaded_vmcs->soft_vnmi_blocked))
		vmx->loaded_vmcs->vnmi_blocked_time +=
			ktime_to_ns(ktime_sub(ktime_get(),
					      vmx->loaded_vmcs->entry_time));
}

static void __vmx_complete_interrupts(struct kvm_vcpu *vcpu,
				      u32 idt_vectoring_info,
				      int instr_len_field,
				      int error_code_field)
{
	u8 vector;
	int type;
	bool idtv_info_valid;

	idtv_info_valid = idt_vectoring_info & VECTORING_INFO_VALID_MASK;

	vcpu->arch.nmi_injected = false;
	kvm_clear_exception_queue(vcpu);
	kvm_clear_interrupt_queue(vcpu);

	if (!idtv_info_valid)
		return;

	kvm_make_request(KVM_REQ_EVENT, vcpu);

	vector = idt_vectoring_info & VECTORING_INFO_VECTOR_MASK;
	type = idt_vectoring_info & VECTORING_INFO_TYPE_MASK;

	switch (type) {
	case INTR_TYPE_NMI_INTR:
		vcpu->arch.nmi_injected = true;
		/*
		 * SDM 3: 27.7.1.2 (September 2008)
		 * Clear bit "block by NMI" before VM entry if a NMI
		 * delivery faulted.
		 */
		vmx_set_nmi_mask(vcpu, false);
		break;
	case INTR_TYPE_SOFT_EXCEPTION:
		vcpu->arch.event_exit_inst_len = vmcs_read32(instr_len_field);
		fallthrough;
	case INTR_TYPE_HARD_EXCEPTION:
		if (idt_vectoring_info & VECTORING_INFO_DELIVER_CODE_MASK) {
			u32 err = vmcs_read32(error_code_field);
			kvm_requeue_exception_e(vcpu, vector, err);
		} else
			kvm_requeue_exception(vcpu, vector);
		break;
	case INTR_TYPE_SOFT_INTR:
		vcpu->arch.event_exit_inst_len = vmcs_read32(instr_len_field);
		fallthrough;
	case INTR_TYPE_EXT_INTR:
		kvm_queue_interrupt(vcpu, vector, type == INTR_TYPE_SOFT_INTR);
		break;
	default:
		break;
	}
}

static void vmx_complete_interrupts(struct vcpu_vmx *vmx)
{
	__vmx_complete_interrupts(&vmx->vcpu, vmx->idt_vectoring_info,
				  VM_EXIT_INSTRUCTION_LEN,
				  IDT_VECTORING_ERROR_CODE);
}

static void vmx_cancel_injection(struct kvm_vcpu *vcpu)
{
	__vmx_complete_interrupts(vcpu,
				  vmcs_read32(VM_ENTRY_INTR_INFO_FIELD),
				  VM_ENTRY_INSTRUCTION_LEN,
				  VM_ENTRY_EXCEPTION_ERROR_CODE);

	vmcs_write32(VM_ENTRY_INTR_INFO_FIELD, 0);
}

static void atomic_switch_perf_msrs(struct vcpu_vmx *vmx)
{
	int i, nr_msrs;
	struct perf_guest_switch_msr *msrs;
	struct kvm_pmu *pmu = vcpu_to_pmu(&vmx->vcpu);

	pmu->host_cross_mapped_mask = 0;
	if (pmu->pebs_enable & pmu->global_ctrl)
		intel_pmu_cross_mapped_check(pmu);

	/* Note, nr_msrs may be garbage if perf_guest_get_msrs() returns NULL. */
	msrs = perf_guest_get_msrs(&nr_msrs, (void *)pmu);
	if (!msrs)
		return;

	for (i = 0; i < nr_msrs; i++)
		if (msrs[i].host == msrs[i].guest)
			clear_atomic_switch_msr(vmx, msrs[i].msr);
		else
			add_atomic_switch_msr(vmx, msrs[i].msr, msrs[i].guest,
					msrs[i].host, false);
}

static void vmx_update_hv_timer(struct kvm_vcpu *vcpu)
{
	struct vcpu_vmx *vmx = to_vmx(vcpu);
	u64 tscl;
	u32 delta_tsc;

	if (vmx->req_immediate_exit) {
		vmcs_write32(VMX_PREEMPTION_TIMER_VALUE, 0);
		vmx->loaded_vmcs->hv_timer_soft_disabled = false;
	} else if (vmx->hv_deadline_tsc != -1) {
		tscl = rdtsc();
		if (vmx->hv_deadline_tsc > tscl)
			/* set_hv_timer ensures the delta fits in 32-bits */
			delta_tsc = (u32)((vmx->hv_deadline_tsc - tscl) >>
				cpu_preemption_timer_multi);
		else
			delta_tsc = 0;

		vmcs_write32(VMX_PREEMPTION_TIMER_VALUE, delta_tsc);
		vmx->loaded_vmcs->hv_timer_soft_disabled = false;
	} else if (!vmx->loaded_vmcs->hv_timer_soft_disabled) {
		vmcs_write32(VMX_PREEMPTION_TIMER_VALUE, -1);
		vmx->loaded_vmcs->hv_timer_soft_disabled = true;
	}
}

void noinstr vmx_update_host_rsp(struct vcpu_vmx *vmx, unsigned long host_rsp)
{
	if (unlikely(host_rsp != vmx->loaded_vmcs->host_state.rsp)) {
		vmx->loaded_vmcs->host_state.rsp = host_rsp;
		vmcs_writel(HOST_RSP, host_rsp);
	}
}

void noinstr vmx_spec_ctrl_restore_host(struct vcpu_vmx *vmx,
					unsigned int flags)
{
	u64 hostval = this_cpu_read(x86_spec_ctrl_current);

	if (!cpu_feature_enabled(X86_FEATURE_MSR_SPEC_CTRL))
		return;

	if (flags & VMX_RUN_SAVE_SPEC_CTRL)
		vmx->spec_ctrl = __rdmsr(MSR_IA32_SPEC_CTRL);

	/*
	 * If the guest/host SPEC_CTRL values differ, restore the host value.
	 *
	 * For legacy IBRS, the IBRS bit always needs to be written after
	 * transitioning from a less privileged predictor mode, regardless of
	 * whether the guest/host values differ.
	 */
	if (cpu_feature_enabled(X86_FEATURE_KERNEL_IBRS) ||
	    vmx->spec_ctrl != hostval)
		native_wrmsrl(MSR_IA32_SPEC_CTRL, hostval);

	barrier_nospec();
}

static fastpath_t vmx_exit_handlers_fastpath(struct kvm_vcpu *vcpu)
{
	switch (to_vmx(vcpu)->exit_reason.basic) {
	case EXIT_REASON_MSR_WRITE:
		return handle_fastpath_set_msr_irqoff(vcpu);
	case EXIT_REASON_PREEMPTION_TIMER:
		return handle_fastpath_preemption_timer(vcpu);
	default:
		return EXIT_FASTPATH_NONE;
	}
}

static noinstr void vmx_vcpu_enter_exit(struct kvm_vcpu *vcpu,
					struct vcpu_vmx *vmx,
					unsigned long flags)
{
	guest_state_enter_irqoff();

	/* L1D Flush includes CPU buffer clear to mitigate MDS */
	if (static_branch_unlikely(&vmx_l1d_should_flush))
		vmx_l1d_flush(vcpu);
	else if (static_branch_unlikely(&mds_user_clear))
		mds_clear_cpu_buffers();
	else if (static_branch_unlikely(&mmio_stale_data_clear) &&
		 kvm_arch_has_assigned_device(vcpu->kvm))
		mds_clear_cpu_buffers();

	vmx_disable_fb_clear(vmx);

	if (vcpu->arch.cr2 != native_read_cr2())
		native_write_cr2(vcpu->arch.cr2);

	vmx->fail = __vmx_vcpu_run(vmx, (unsigned long *)&vcpu->arch.regs,
				   flags);

	vcpu->arch.cr2 = native_read_cr2();

	vmx_enable_fb_clear(vmx);

<<<<<<< HEAD
	kvm_guest_exit_irqoff();
=======
	guest_state_exit_irqoff();
>>>>>>> 29549c70
}

static fastpath_t vmx_vcpu_run(struct kvm_vcpu *vcpu)
{
	struct vcpu_vmx *vmx = to_vmx(vcpu);
	unsigned long cr3, cr4;

	/* Record the guest's net vcpu time for enforced NMI injections. */
	if (unlikely(!enable_vnmi &&
		     vmx->loaded_vmcs->soft_vnmi_blocked))
		vmx->loaded_vmcs->entry_time = ktime_get();

	/*
	 * Don't enter VMX if guest state is invalid, let the exit handler
	 * start emulation until we arrive back to a valid state.  Synthesize a
	 * consistency check VM-Exit due to invalid guest state and bail.
	 */
	if (unlikely(vmx->emulation_required)) {
		vmx->fail = 0;

		vmx->exit_reason.full = EXIT_REASON_INVALID_STATE;
		vmx->exit_reason.failed_vmentry = 1;
		kvm_register_mark_available(vcpu, VCPU_EXREG_EXIT_INFO_1);
		vmx->exit_qualification = ENTRY_FAIL_DEFAULT;
		kvm_register_mark_available(vcpu, VCPU_EXREG_EXIT_INFO_2);
		vmx->exit_intr_info = 0;
		return EXIT_FASTPATH_NONE;
	}

	trace_kvm_entry(vcpu);

	if (vmx->ple_window_dirty) {
		vmx->ple_window_dirty = false;
		vmcs_write32(PLE_WINDOW, vmx->ple_window);
	}

	/*
	 * We did this in prepare_switch_to_guest, because it needs to
	 * be within srcu_read_lock.
	 */
	WARN_ON_ONCE(vmx->nested.need_vmcs12_to_shadow_sync);

	if (kvm_register_is_dirty(vcpu, VCPU_REGS_RSP))
		vmcs_writel(GUEST_RSP, vcpu->arch.regs[VCPU_REGS_RSP]);
	if (kvm_register_is_dirty(vcpu, VCPU_REGS_RIP))
		vmcs_writel(GUEST_RIP, vcpu->arch.regs[VCPU_REGS_RIP]);
	vcpu->arch.regs_dirty = 0;

	/*
	 * Refresh vmcs.HOST_CR3 if necessary.  This must be done immediately
	 * prior to VM-Enter, as the kernel may load a new ASID (PCID) any time
	 * it switches back to the current->mm, which can occur in KVM context
	 * when switching to a temporary mm to patch kernel code, e.g. if KVM
	 * toggles a static key while handling a VM-Exit.
	 */
	cr3 = __get_current_cr3_fast();
	if (unlikely(cr3 != vmx->loaded_vmcs->host_state.cr3)) {
		vmcs_writel(HOST_CR3, cr3);
		vmx->loaded_vmcs->host_state.cr3 = cr3;
	}

	cr4 = cr4_read_shadow();
	if (unlikely(cr4 != vmx->loaded_vmcs->host_state.cr4)) {
		vmcs_writel(HOST_CR4, cr4);
		vmx->loaded_vmcs->host_state.cr4 = cr4;
	}

	/* When KVM_DEBUGREG_WONT_EXIT, dr6 is accessible in guest. */
	if (unlikely(vcpu->arch.switch_db_regs & KVM_DEBUGREG_WONT_EXIT))
		set_debugreg(vcpu->arch.dr6, 6);

	/* When single-stepping over STI and MOV SS, we must clear the
	 * corresponding interruptibility bits in the guest state. Otherwise
	 * vmentry fails as it then expects bit 14 (BS) in pending debug
	 * exceptions being set, but that's not correct for the guest debugging
	 * case. */
	if (vcpu->guest_debug & KVM_GUESTDBG_SINGLESTEP)
		vmx_set_interrupt_shadow(vcpu, 0);

	kvm_load_guest_xsave_state(vcpu);

	pt_guest_enter(vmx);

	atomic_switch_perf_msrs(vmx);
	if (intel_pmu_lbr_is_enabled(vcpu))
		vmx_passthrough_lbr_msrs(vcpu);

	if (enable_preemption_timer)
		vmx_update_hv_timer(vcpu);

	kvm_wait_lapic_expire(vcpu);

	/* The actual VMENTER/EXIT is in the .noinstr.text section. */
	vmx_vcpu_enter_exit(vcpu, vmx, __vmx_vcpu_run_flags(vmx));

	/* All fields are clean at this point */
	if (static_branch_unlikely(&enable_evmcs)) {
		current_evmcs->hv_clean_fields |=
			HV_VMX_ENLIGHTENED_CLEAN_FIELD_ALL;

		current_evmcs->hv_vp_id = kvm_hv_get_vpindex(vcpu);
	}

	/* MSR_IA32_DEBUGCTLMSR is zeroed on vmexit. Restore it if needed */
	if (vmx->host_debugctlmsr)
		update_debugctlmsr(vmx->host_debugctlmsr);

#ifndef CONFIG_X86_64
	/*
	 * The sysexit path does not restore ds/es, so we must set them to
	 * a reasonable value ourselves.
	 *
	 * We can't defer this to vmx_prepare_switch_to_host() since that
	 * function may be executed in interrupt context, which saves and
	 * restore segments around it, nullifying its effect.
	 */
	loadsegment(ds, __USER_DS);
	loadsegment(es, __USER_DS);
#endif

	vcpu->arch.regs_avail &= ~VMX_REGS_LAZY_LOAD_SET;

	pt_guest_exit(vmx);

	kvm_load_host_xsave_state(vcpu);

	if (is_guest_mode(vcpu)) {
		/*
		 * Track VMLAUNCH/VMRESUME that have made past guest state
		 * checking.
		 */
		if (vmx->nested.nested_run_pending &&
		    !vmx->exit_reason.failed_vmentry)
			++vcpu->stat.nested_run;

		vmx->nested.nested_run_pending = 0;
	}

	vmx->idt_vectoring_info = 0;

	if (unlikely(vmx->fail)) {
		vmx->exit_reason.full = 0xdead;
		return EXIT_FASTPATH_NONE;
	}

	vmx->exit_reason.full = vmcs_read32(VM_EXIT_REASON);
	if (unlikely((u16)vmx->exit_reason.basic == EXIT_REASON_MCE_DURING_VMENTRY))
		kvm_machine_check();

	if (likely(!vmx->exit_reason.failed_vmentry))
		vmx->idt_vectoring_info = vmcs_read32(IDT_VECTORING_INFO_FIELD);

	trace_kvm_exit(vcpu, KVM_ISA_VMX);

	if (unlikely(vmx->exit_reason.failed_vmentry))
		return EXIT_FASTPATH_NONE;

	vmx->loaded_vmcs->launched = 1;

	vmx_recover_nmi_blocking(vmx);
	vmx_complete_interrupts(vmx);

	if (is_guest_mode(vcpu))
		return EXIT_FASTPATH_NONE;

	return vmx_exit_handlers_fastpath(vcpu);
}

static void vmx_vcpu_free(struct kvm_vcpu *vcpu)
{
	struct vcpu_vmx *vmx = to_vmx(vcpu);

	if (enable_pml)
		vmx_destroy_pml_buffer(vmx);
	free_vpid(vmx->vpid);
	nested_vmx_free_vcpu(vcpu);
	free_loaded_vmcs(vmx->loaded_vmcs);
}

static int vmx_vcpu_create(struct kvm_vcpu *vcpu)
{
	struct vmx_uret_msr *tsx_ctrl;
	struct vcpu_vmx *vmx;
	int i, err;

	BUILD_BUG_ON(offsetof(struct vcpu_vmx, vcpu) != 0);
	vmx = to_vmx(vcpu);

	INIT_LIST_HEAD(&vmx->pi_wakeup_list);

	err = -ENOMEM;

	vmx->vpid = allocate_vpid();

	/*
	 * If PML is turned on, failure on enabling PML just results in failure
	 * of creating the vcpu, therefore we can simplify PML logic (by
	 * avoiding dealing with cases, such as enabling PML partially on vcpus
	 * for the guest), etc.
	 */
	if (enable_pml) {
		vmx->pml_pg = alloc_page(GFP_KERNEL_ACCOUNT | __GFP_ZERO);
		if (!vmx->pml_pg)
			goto free_vpid;
	}

	for (i = 0; i < kvm_nr_uret_msrs; ++i)
		vmx->guest_uret_msrs[i].mask = -1ull;
	if (boot_cpu_has(X86_FEATURE_RTM)) {
		/*
		 * TSX_CTRL_CPUID_CLEAR is handled in the CPUID interception.
		 * Keep the host value unchanged to avoid changing CPUID bits
		 * under the host kernel's feet.
		 */
		tsx_ctrl = vmx_find_uret_msr(vmx, MSR_IA32_TSX_CTRL);
		if (tsx_ctrl)
			tsx_ctrl->mask = ~(u64)TSX_CTRL_CPUID_CLEAR;
	}

	err = alloc_loaded_vmcs(&vmx->vmcs01);
	if (err < 0)
		goto free_pml;

	/*
	 * Use Hyper-V 'Enlightened MSR Bitmap' feature when KVM runs as a
	 * nested (L1) hypervisor and Hyper-V in L0 supports it. Enable the
	 * feature only for vmcs01, KVM currently isn't equipped to realize any
	 * performance benefits from enabling it for vmcs02.
	 */
	if (IS_ENABLED(CONFIG_HYPERV) && static_branch_unlikely(&enable_evmcs) &&
	    (ms_hyperv.nested_features & HV_X64_NESTED_MSR_BITMAP)) {
		struct hv_enlightened_vmcs *evmcs = (void *)vmx->vmcs01.vmcs;

		evmcs->hv_enlightenments_control.msr_bitmap = 1;
	}

	/* The MSR bitmap starts with all ones */
	bitmap_fill(vmx->shadow_msr_intercept.read, MAX_POSSIBLE_PASSTHROUGH_MSRS);
	bitmap_fill(vmx->shadow_msr_intercept.write, MAX_POSSIBLE_PASSTHROUGH_MSRS);

	vmx_disable_intercept_for_msr(vcpu, MSR_IA32_TSC, MSR_TYPE_R);
#ifdef CONFIG_X86_64
	vmx_disable_intercept_for_msr(vcpu, MSR_FS_BASE, MSR_TYPE_RW);
	vmx_disable_intercept_for_msr(vcpu, MSR_GS_BASE, MSR_TYPE_RW);
	vmx_disable_intercept_for_msr(vcpu, MSR_KERNEL_GS_BASE, MSR_TYPE_RW);
#endif
	vmx_disable_intercept_for_msr(vcpu, MSR_IA32_SYSENTER_CS, MSR_TYPE_RW);
	vmx_disable_intercept_for_msr(vcpu, MSR_IA32_SYSENTER_ESP, MSR_TYPE_RW);
	vmx_disable_intercept_for_msr(vcpu, MSR_IA32_SYSENTER_EIP, MSR_TYPE_RW);
	if (kvm_cstate_in_guest(vcpu->kvm)) {
		vmx_disable_intercept_for_msr(vcpu, MSR_CORE_C1_RES, MSR_TYPE_R);
		vmx_disable_intercept_for_msr(vcpu, MSR_CORE_C3_RESIDENCY, MSR_TYPE_R);
		vmx_disable_intercept_for_msr(vcpu, MSR_CORE_C6_RESIDENCY, MSR_TYPE_R);
		vmx_disable_intercept_for_msr(vcpu, MSR_CORE_C7_RESIDENCY, MSR_TYPE_R);
	}

	vmx->loaded_vmcs = &vmx->vmcs01;

	if (cpu_need_virtualize_apic_accesses(vcpu)) {
		err = alloc_apic_access_page(vcpu->kvm);
		if (err)
			goto free_vmcs;
	}

	if (enable_ept && !enable_unrestricted_guest) {
		err = init_rmode_identity_map(vcpu->kvm);
		if (err)
			goto free_vmcs;
	}

	if (vmx_can_use_ipiv(vcpu))
		WRITE_ONCE(to_kvm_vmx(vcpu->kvm)->pid_table[vcpu->vcpu_id],
			   __pa(&vmx->pi_desc) | PID_TABLE_ENTRY_VALID);

	return 0;

free_vmcs:
	free_loaded_vmcs(vmx->loaded_vmcs);
free_pml:
	vmx_destroy_pml_buffer(vmx);
free_vpid:
	free_vpid(vmx->vpid);
	return err;
}

#define L1TF_MSG_SMT "L1TF CPU bug present and SMT on, data leak possible. See CVE-2018-3646 and https://www.kernel.org/doc/html/latest/admin-guide/hw-vuln/l1tf.html for details.\n"
#define L1TF_MSG_L1D "L1TF CPU bug present and virtualization mitigation disabled, data leak possible. See CVE-2018-3646 and https://www.kernel.org/doc/html/latest/admin-guide/hw-vuln/l1tf.html for details.\n"

static int vmx_vm_init(struct kvm *kvm)
{
	if (!ple_gap)
		kvm->arch.pause_in_guest = true;

	if (boot_cpu_has(X86_BUG_L1TF) && enable_ept) {
		switch (l1tf_mitigation) {
		case L1TF_MITIGATION_OFF:
		case L1TF_MITIGATION_FLUSH_NOWARN:
			/* 'I explicitly don't care' is set */
			break;
		case L1TF_MITIGATION_FLUSH:
		case L1TF_MITIGATION_FLUSH_NOSMT:
		case L1TF_MITIGATION_FULL:
			/*
			 * Warn upon starting the first VM in a potentially
			 * insecure environment.
			 */
			if (sched_smt_active())
				pr_warn_once(L1TF_MSG_SMT);
			if (l1tf_vmx_mitigation == VMENTER_L1D_FLUSH_NEVER)
				pr_warn_once(L1TF_MSG_L1D);
			break;
		case L1TF_MITIGATION_FULL_FORCE:
			/* Flush is enforced */
			break;
		}
	}
	return 0;
}

static int __init vmx_check_processor_compat(void)
{
	struct vmcs_config vmcs_conf;
	struct vmx_capability vmx_cap;

	if (!this_cpu_has(X86_FEATURE_MSR_IA32_FEAT_CTL) ||
	    !this_cpu_has(X86_FEATURE_VMX)) {
		pr_err("kvm: VMX is disabled on CPU %d\n", smp_processor_id());
		return -EIO;
	}

	if (setup_vmcs_config(&vmcs_conf, &vmx_cap) < 0)
		return -EIO;
	if (nested)
		nested_vmx_setup_ctls_msrs(&vmcs_conf, vmx_cap.ept);
	if (memcmp(&vmcs_config, &vmcs_conf, sizeof(struct vmcs_config)) != 0) {
		printk(KERN_ERR "kvm: CPU %d feature inconsistency!\n",
				smp_processor_id());
		return -EIO;
	}
	return 0;
}

static u8 vmx_get_mt_mask(struct kvm_vcpu *vcpu, gfn_t gfn, bool is_mmio)
{
	u8 cache;

	/* We wanted to honor guest CD/MTRR/PAT, but doing so could result in
	 * memory aliases with conflicting memory types and sometimes MCEs.
	 * We have to be careful as to what are honored and when.
	 *
	 * For MMIO, guest CD/MTRR are ignored.  The EPT memory type is set to
	 * UC.  The effective memory type is UC or WC depending on guest PAT.
	 * This was historically the source of MCEs and we want to be
	 * conservative.
	 *
	 * When there is no need to deal with noncoherent DMA (e.g., no VT-d
	 * or VT-d has snoop control), guest CD/MTRR/PAT are all ignored.  The
	 * EPT memory type is set to WB.  The effective memory type is forced
	 * WB.
	 *
	 * Otherwise, we trust guest.  Guest CD/MTRR/PAT are all honored.  The
	 * EPT memory type is used to emulate guest CD/MTRR.
	 */

	if (is_mmio)
		return MTRR_TYPE_UNCACHABLE << VMX_EPT_MT_EPTE_SHIFT;

	if (!kvm_arch_has_noncoherent_dma(vcpu->kvm))
		return (MTRR_TYPE_WRBACK << VMX_EPT_MT_EPTE_SHIFT) | VMX_EPT_IPAT_BIT;

	if (kvm_read_cr0(vcpu) & X86_CR0_CD) {
		if (kvm_check_has_quirk(vcpu->kvm, KVM_X86_QUIRK_CD_NW_CLEARED))
			cache = MTRR_TYPE_WRBACK;
		else
			cache = MTRR_TYPE_UNCACHABLE;

		return (cache << VMX_EPT_MT_EPTE_SHIFT) | VMX_EPT_IPAT_BIT;
	}

	return kvm_mtrr_get_guest_memory_type(vcpu, gfn) << VMX_EPT_MT_EPTE_SHIFT;
}

static void vmcs_set_secondary_exec_control(struct vcpu_vmx *vmx, u32 new_ctl)
{
	/*
	 * These bits in the secondary execution controls field
	 * are dynamic, the others are mostly based on the hypervisor
	 * architecture and the guest's CPUID.  Do not touch the
	 * dynamic bits.
	 */
	u32 mask =
		SECONDARY_EXEC_SHADOW_VMCS |
		SECONDARY_EXEC_VIRTUALIZE_X2APIC_MODE |
		SECONDARY_EXEC_VIRTUALIZE_APIC_ACCESSES |
		SECONDARY_EXEC_DESC;

	u32 cur_ctl = secondary_exec_controls_get(vmx);

	secondary_exec_controls_set(vmx, (new_ctl & ~mask) | (cur_ctl & mask));
}

/*
 * Generate MSR_IA32_VMX_CR{0,4}_FIXED1 according to CPUID. Only set bits
 * (indicating "allowed-1") if they are supported in the guest's CPUID.
 */
static void nested_vmx_cr_fixed1_bits_update(struct kvm_vcpu *vcpu)
{
	struct vcpu_vmx *vmx = to_vmx(vcpu);
	struct kvm_cpuid_entry2 *entry;

	vmx->nested.msrs.cr0_fixed1 = 0xffffffff;
	vmx->nested.msrs.cr4_fixed1 = X86_CR4_PCE;

#define cr4_fixed1_update(_cr4_mask, _reg, _cpuid_mask) do {		\
	if (entry && (entry->_reg & (_cpuid_mask)))			\
		vmx->nested.msrs.cr4_fixed1 |= (_cr4_mask);	\
} while (0)

	entry = kvm_find_cpuid_entry(vcpu, 0x1);
	cr4_fixed1_update(X86_CR4_VME,        edx, feature_bit(VME));
	cr4_fixed1_update(X86_CR4_PVI,        edx, feature_bit(VME));
	cr4_fixed1_update(X86_CR4_TSD,        edx, feature_bit(TSC));
	cr4_fixed1_update(X86_CR4_DE,         edx, feature_bit(DE));
	cr4_fixed1_update(X86_CR4_PSE,        edx, feature_bit(PSE));
	cr4_fixed1_update(X86_CR4_PAE,        edx, feature_bit(PAE));
	cr4_fixed1_update(X86_CR4_MCE,        edx, feature_bit(MCE));
	cr4_fixed1_update(X86_CR4_PGE,        edx, feature_bit(PGE));
	cr4_fixed1_update(X86_CR4_OSFXSR,     edx, feature_bit(FXSR));
	cr4_fixed1_update(X86_CR4_OSXMMEXCPT, edx, feature_bit(XMM));
	cr4_fixed1_update(X86_CR4_VMXE,       ecx, feature_bit(VMX));
	cr4_fixed1_update(X86_CR4_SMXE,       ecx, feature_bit(SMX));
	cr4_fixed1_update(X86_CR4_PCIDE,      ecx, feature_bit(PCID));
	cr4_fixed1_update(X86_CR4_OSXSAVE,    ecx, feature_bit(XSAVE));

	entry = kvm_find_cpuid_entry_index(vcpu, 0x7, 0);
	cr4_fixed1_update(X86_CR4_FSGSBASE,   ebx, feature_bit(FSGSBASE));
	cr4_fixed1_update(X86_CR4_SMEP,       ebx, feature_bit(SMEP));
	cr4_fixed1_update(X86_CR4_SMAP,       ebx, feature_bit(SMAP));
	cr4_fixed1_update(X86_CR4_PKE,        ecx, feature_bit(PKU));
	cr4_fixed1_update(X86_CR4_UMIP,       ecx, feature_bit(UMIP));
	cr4_fixed1_update(X86_CR4_LA57,       ecx, feature_bit(LA57));

#undef cr4_fixed1_update
}

static void update_intel_pt_cfg(struct kvm_vcpu *vcpu)
{
	struct vcpu_vmx *vmx = to_vmx(vcpu);
	struct kvm_cpuid_entry2 *best = NULL;
	int i;

	for (i = 0; i < PT_CPUID_LEAVES; i++) {
		best = kvm_find_cpuid_entry_index(vcpu, 0x14, i);
		if (!best)
			return;
		vmx->pt_desc.caps[CPUID_EAX + i*PT_CPUID_REGS_NUM] = best->eax;
		vmx->pt_desc.caps[CPUID_EBX + i*PT_CPUID_REGS_NUM] = best->ebx;
		vmx->pt_desc.caps[CPUID_ECX + i*PT_CPUID_REGS_NUM] = best->ecx;
		vmx->pt_desc.caps[CPUID_EDX + i*PT_CPUID_REGS_NUM] = best->edx;
	}

	/* Get the number of configurable Address Ranges for filtering */
	vmx->pt_desc.num_address_ranges = intel_pt_validate_cap(vmx->pt_desc.caps,
						PT_CAP_num_address_ranges);

	/* Initialize and clear the no dependency bits */
	vmx->pt_desc.ctl_bitmask = ~(RTIT_CTL_TRACEEN | RTIT_CTL_OS |
			RTIT_CTL_USR | RTIT_CTL_TSC_EN | RTIT_CTL_DISRETC |
			RTIT_CTL_BRANCH_EN);

	/*
	 * If CPUID.(EAX=14H,ECX=0):EBX[0]=1 CR3Filter can be set otherwise
	 * will inject an #GP
	 */
	if (intel_pt_validate_cap(vmx->pt_desc.caps, PT_CAP_cr3_filtering))
		vmx->pt_desc.ctl_bitmask &= ~RTIT_CTL_CR3EN;

	/*
	 * If CPUID.(EAX=14H,ECX=0):EBX[1]=1 CYCEn, CycThresh and
	 * PSBFreq can be set
	 */
	if (intel_pt_validate_cap(vmx->pt_desc.caps, PT_CAP_psb_cyc))
		vmx->pt_desc.ctl_bitmask &= ~(RTIT_CTL_CYCLEACC |
				RTIT_CTL_CYC_THRESH | RTIT_CTL_PSB_FREQ);

	/*
	 * If CPUID.(EAX=14H,ECX=0):EBX[3]=1 MTCEn and MTCFreq can be set
	 */
	if (intel_pt_validate_cap(vmx->pt_desc.caps, PT_CAP_mtc))
		vmx->pt_desc.ctl_bitmask &= ~(RTIT_CTL_MTC_EN |
					      RTIT_CTL_MTC_RANGE);

	/* If CPUID.(EAX=14H,ECX=0):EBX[4]=1 FUPonPTW and PTWEn can be set */
	if (intel_pt_validate_cap(vmx->pt_desc.caps, PT_CAP_ptwrite))
		vmx->pt_desc.ctl_bitmask &= ~(RTIT_CTL_FUP_ON_PTW |
							RTIT_CTL_PTW_EN);

	/* If CPUID.(EAX=14H,ECX=0):EBX[5]=1 PwrEvEn can be set */
	if (intel_pt_validate_cap(vmx->pt_desc.caps, PT_CAP_power_event_trace))
		vmx->pt_desc.ctl_bitmask &= ~RTIT_CTL_PWR_EVT_EN;

	/* If CPUID.(EAX=14H,ECX=0):ECX[0]=1 ToPA can be set */
	if (intel_pt_validate_cap(vmx->pt_desc.caps, PT_CAP_topa_output))
		vmx->pt_desc.ctl_bitmask &= ~RTIT_CTL_TOPA;

	/* If CPUID.(EAX=14H,ECX=0):ECX[3]=1 FabricEn can be set */
	if (intel_pt_validate_cap(vmx->pt_desc.caps, PT_CAP_output_subsys))
		vmx->pt_desc.ctl_bitmask &= ~RTIT_CTL_FABRIC_EN;

	/* unmask address range configure area */
	for (i = 0; i < vmx->pt_desc.num_address_ranges; i++)
		vmx->pt_desc.ctl_bitmask &= ~(0xfULL << (32 + i * 4));
}

static void vmx_vcpu_after_set_cpuid(struct kvm_vcpu *vcpu)
{
	struct vcpu_vmx *vmx = to_vmx(vcpu);

	/* xsaves_enabled is recomputed in vmx_compute_secondary_exec_control(). */
	vcpu->arch.xsaves_enabled = false;

	vmx_setup_uret_msrs(vmx);

	if (cpu_has_secondary_exec_ctrls())
		vmcs_set_secondary_exec_control(vmx,
						vmx_secondary_exec_control(vmx));

	if (nested_vmx_allowed(vcpu))
		vmx->msr_ia32_feature_control_valid_bits |=
			FEAT_CTL_VMX_ENABLED_INSIDE_SMX |
			FEAT_CTL_VMX_ENABLED_OUTSIDE_SMX;
	else
		vmx->msr_ia32_feature_control_valid_bits &=
			~(FEAT_CTL_VMX_ENABLED_INSIDE_SMX |
			  FEAT_CTL_VMX_ENABLED_OUTSIDE_SMX);

	if (nested_vmx_allowed(vcpu))
		nested_vmx_cr_fixed1_bits_update(vcpu);

	if (boot_cpu_has(X86_FEATURE_INTEL_PT) &&
			guest_cpuid_has(vcpu, X86_FEATURE_INTEL_PT))
		update_intel_pt_cfg(vcpu);

	if (boot_cpu_has(X86_FEATURE_RTM)) {
		struct vmx_uret_msr *msr;
		msr = vmx_find_uret_msr(vmx, MSR_IA32_TSX_CTRL);
		if (msr) {
			bool enabled = guest_cpuid_has(vcpu, X86_FEATURE_RTM);
			vmx_set_guest_uret_msr(vmx, msr, enabled ? 0 : TSX_CTRL_RTM_DISABLE);
		}
	}

	if (kvm_cpu_cap_has(X86_FEATURE_XFD))
		vmx_set_intercept_for_msr(vcpu, MSR_IA32_XFD_ERR, MSR_TYPE_R,
					  !guest_cpuid_has(vcpu, X86_FEATURE_XFD));


	set_cr4_guest_host_mask(vmx);

	vmx_write_encls_bitmap(vcpu, NULL);
	if (guest_cpuid_has(vcpu, X86_FEATURE_SGX))
		vmx->msr_ia32_feature_control_valid_bits |= FEAT_CTL_SGX_ENABLED;
	else
		vmx->msr_ia32_feature_control_valid_bits &= ~FEAT_CTL_SGX_ENABLED;

	if (guest_cpuid_has(vcpu, X86_FEATURE_SGX_LC))
		vmx->msr_ia32_feature_control_valid_bits |=
			FEAT_CTL_SGX_LC_ENABLED;
	else
		vmx->msr_ia32_feature_control_valid_bits &=
			~FEAT_CTL_SGX_LC_ENABLED;

	/* Refresh #PF interception to account for MAXPHYADDR changes. */
	vmx_update_exception_bitmap(vcpu);
}

static __init void vmx_set_cpu_caps(void)
{
	kvm_set_cpu_caps();

	/* CPUID 0x1 */
	if (nested)
		kvm_cpu_cap_set(X86_FEATURE_VMX);

	/* CPUID 0x7 */
	if (kvm_mpx_supported())
		kvm_cpu_cap_check_and_set(X86_FEATURE_MPX);
	if (!cpu_has_vmx_invpcid())
		kvm_cpu_cap_clear(X86_FEATURE_INVPCID);
	if (vmx_pt_mode_is_host_guest())
		kvm_cpu_cap_check_and_set(X86_FEATURE_INTEL_PT);
	if (vmx_pebs_supported()) {
		kvm_cpu_cap_check_and_set(X86_FEATURE_DS);
		kvm_cpu_cap_check_and_set(X86_FEATURE_DTES64);
	}

	if (!enable_pmu)
		kvm_cpu_cap_clear(X86_FEATURE_PDCM);

	if (!enable_sgx) {
		kvm_cpu_cap_clear(X86_FEATURE_SGX);
		kvm_cpu_cap_clear(X86_FEATURE_SGX_LC);
		kvm_cpu_cap_clear(X86_FEATURE_SGX1);
		kvm_cpu_cap_clear(X86_FEATURE_SGX2);
	}

	if (vmx_umip_emulated())
		kvm_cpu_cap_set(X86_FEATURE_UMIP);

	/* CPUID 0xD.1 */
	kvm_caps.supported_xss = 0;
	if (!cpu_has_vmx_xsaves())
		kvm_cpu_cap_clear(X86_FEATURE_XSAVES);

	/* CPUID 0x80000001 and 0x7 (RDPID) */
	if (!cpu_has_vmx_rdtscp()) {
		kvm_cpu_cap_clear(X86_FEATURE_RDTSCP);
		kvm_cpu_cap_clear(X86_FEATURE_RDPID);
	}

	if (cpu_has_vmx_waitpkg())
		kvm_cpu_cap_check_and_set(X86_FEATURE_WAITPKG);
}

static void vmx_request_immediate_exit(struct kvm_vcpu *vcpu)
{
	to_vmx(vcpu)->req_immediate_exit = true;
}

static int vmx_check_intercept_io(struct kvm_vcpu *vcpu,
				  struct x86_instruction_info *info)
{
	struct vmcs12 *vmcs12 = get_vmcs12(vcpu);
	unsigned short port;
	bool intercept;
	int size;

	if (info->intercept == x86_intercept_in ||
	    info->intercept == x86_intercept_ins) {
		port = info->src_val;
		size = info->dst_bytes;
	} else {
		port = info->dst_val;
		size = info->src_bytes;
	}

	/*
	 * If the 'use IO bitmaps' VM-execution control is 0, IO instruction
	 * VM-exits depend on the 'unconditional IO exiting' VM-execution
	 * control.
	 *
	 * Otherwise, IO instruction VM-exits are controlled by the IO bitmaps.
	 */
	if (!nested_cpu_has(vmcs12, CPU_BASED_USE_IO_BITMAPS))
		intercept = nested_cpu_has(vmcs12,
					   CPU_BASED_UNCOND_IO_EXITING);
	else
		intercept = nested_vmx_check_io_bitmaps(vcpu, port, size);

	/* FIXME: produce nested vmexit and return X86EMUL_INTERCEPTED.  */
	return intercept ? X86EMUL_UNHANDLEABLE : X86EMUL_CONTINUE;
}

static int vmx_check_intercept(struct kvm_vcpu *vcpu,
			       struct x86_instruction_info *info,
			       enum x86_intercept_stage stage,
			       struct x86_exception *exception)
{
	struct vmcs12 *vmcs12 = get_vmcs12(vcpu);

	switch (info->intercept) {
	/*
	 * RDPID causes #UD if disabled through secondary execution controls.
	 * Because it is marked as EmulateOnUD, we need to intercept it here.
	 * Note, RDPID is hidden behind ENABLE_RDTSCP.
	 */
	case x86_intercept_rdpid:
		if (!nested_cpu_has2(vmcs12, SECONDARY_EXEC_ENABLE_RDTSCP)) {
			exception->vector = UD_VECTOR;
			exception->error_code_valid = false;
			return X86EMUL_PROPAGATE_FAULT;
		}
		break;

	case x86_intercept_in:
	case x86_intercept_ins:
	case x86_intercept_out:
	case x86_intercept_outs:
		return vmx_check_intercept_io(vcpu, info);

	case x86_intercept_lgdt:
	case x86_intercept_lidt:
	case x86_intercept_lldt:
	case x86_intercept_ltr:
	case x86_intercept_sgdt:
	case x86_intercept_sidt:
	case x86_intercept_sldt:
	case x86_intercept_str:
		if (!nested_cpu_has2(vmcs12, SECONDARY_EXEC_DESC))
			return X86EMUL_CONTINUE;

		/* FIXME: produce nested vmexit and return X86EMUL_INTERCEPTED.  */
		break;

	/* TODO: check more intercepts... */
	default:
		break;
	}

	return X86EMUL_UNHANDLEABLE;
}

#ifdef CONFIG_X86_64
/* (a << shift) / divisor, return 1 if overflow otherwise 0 */
static inline int u64_shl_div_u64(u64 a, unsigned int shift,
				  u64 divisor, u64 *result)
{
	u64 low = a << shift, high = a >> (64 - shift);

	/* To avoid the overflow on divq */
	if (high >= divisor)
		return 1;

	/* Low hold the result, high hold rem which is discarded */
	asm("divq %2\n\t" : "=a" (low), "=d" (high) :
	    "rm" (divisor), "0" (low), "1" (high));
	*result = low;

	return 0;
}

static int vmx_set_hv_timer(struct kvm_vcpu *vcpu, u64 guest_deadline_tsc,
			    bool *expired)
{
	struct vcpu_vmx *vmx;
	u64 tscl, guest_tscl, delta_tsc, lapic_timer_advance_cycles;
	struct kvm_timer *ktimer = &vcpu->arch.apic->lapic_timer;

	vmx = to_vmx(vcpu);
	tscl = rdtsc();
	guest_tscl = kvm_read_l1_tsc(vcpu, tscl);
	delta_tsc = max(guest_deadline_tsc, guest_tscl) - guest_tscl;
	lapic_timer_advance_cycles = nsec_to_cycles(vcpu,
						    ktimer->timer_advance_ns);

	if (delta_tsc > lapic_timer_advance_cycles)
		delta_tsc -= lapic_timer_advance_cycles;
	else
		delta_tsc = 0;

	/* Convert to host delta tsc if tsc scaling is enabled */
	if (vcpu->arch.l1_tsc_scaling_ratio != kvm_caps.default_tsc_scaling_ratio &&
	    delta_tsc && u64_shl_div_u64(delta_tsc,
				kvm_caps.tsc_scaling_ratio_frac_bits,
				vcpu->arch.l1_tsc_scaling_ratio, &delta_tsc))
		return -ERANGE;

	/*
	 * If the delta tsc can't fit in the 32 bit after the multi shift,
	 * we can't use the preemption timer.
	 * It's possible that it fits on later vmentries, but checking
	 * on every vmentry is costly so we just use an hrtimer.
	 */
	if (delta_tsc >> (cpu_preemption_timer_multi + 32))
		return -ERANGE;

	vmx->hv_deadline_tsc = tscl + delta_tsc;
	*expired = !delta_tsc;
	return 0;
}

static void vmx_cancel_hv_timer(struct kvm_vcpu *vcpu)
{
	to_vmx(vcpu)->hv_deadline_tsc = -1;
}
#endif

static void vmx_sched_in(struct kvm_vcpu *vcpu, int cpu)
{
	if (!kvm_pause_in_guest(vcpu->kvm))
		shrink_ple_window(vcpu);
}

void vmx_update_cpu_dirty_logging(struct kvm_vcpu *vcpu)
{
	struct vcpu_vmx *vmx = to_vmx(vcpu);

	if (is_guest_mode(vcpu)) {
		vmx->nested.update_vmcs01_cpu_dirty_logging = true;
		return;
	}

	/*
	 * Note, cpu_dirty_logging_count can be changed concurrent with this
	 * code, but in that case another update request will be made and so
	 * the guest will never run with a stale PML value.
	 */
	if (vcpu->kvm->arch.cpu_dirty_logging_count)
		secondary_exec_controls_setbit(vmx, SECONDARY_EXEC_ENABLE_PML);
	else
		secondary_exec_controls_clearbit(vmx, SECONDARY_EXEC_ENABLE_PML);
}

static void vmx_setup_mce(struct kvm_vcpu *vcpu)
{
	if (vcpu->arch.mcg_cap & MCG_LMCE_P)
		to_vmx(vcpu)->msr_ia32_feature_control_valid_bits |=
			FEAT_CTL_LMCE_ENABLED;
	else
		to_vmx(vcpu)->msr_ia32_feature_control_valid_bits &=
			~FEAT_CTL_LMCE_ENABLED;
}

static int vmx_smi_allowed(struct kvm_vcpu *vcpu, bool for_injection)
{
	/* we need a nested vmexit to enter SMM, postpone if run is pending */
	if (to_vmx(vcpu)->nested.nested_run_pending)
		return -EBUSY;
	return !is_smm(vcpu);
}

static int vmx_enter_smm(struct kvm_vcpu *vcpu, char *smstate)
{
	struct vcpu_vmx *vmx = to_vmx(vcpu);

	/*
	 * TODO: Implement custom flows for forcing the vCPU out/in of L2 on
	 * SMI and RSM.  Using the common VM-Exit + VM-Enter routines is wrong
	 * SMI and RSM only modify state that is saved and restored via SMRAM.
	 * E.g. most MSRs are left untouched, but many are modified by VM-Exit
	 * and VM-Enter, and thus L2's values may be corrupted on SMI+RSM.
	 */
	vmx->nested.smm.guest_mode = is_guest_mode(vcpu);
	if (vmx->nested.smm.guest_mode)
		nested_vmx_vmexit(vcpu, -1, 0, 0);

	vmx->nested.smm.vmxon = vmx->nested.vmxon;
	vmx->nested.vmxon = false;
	vmx_clear_hlt(vcpu);
	return 0;
}

static int vmx_leave_smm(struct kvm_vcpu *vcpu, const char *smstate)
{
	struct vcpu_vmx *vmx = to_vmx(vcpu);
	int ret;

	if (vmx->nested.smm.vmxon) {
		vmx->nested.vmxon = true;
		vmx->nested.smm.vmxon = false;
	}

	if (vmx->nested.smm.guest_mode) {
		ret = nested_vmx_enter_non_root_mode(vcpu, false);
		if (ret)
			return ret;

		vmx->nested.nested_run_pending = 1;
		vmx->nested.smm.guest_mode = false;
	}
	return 0;
}

static void vmx_enable_smi_window(struct kvm_vcpu *vcpu)
{
	/* RSM will cause a vmexit anyway.  */
}

static bool vmx_apic_init_signal_blocked(struct kvm_vcpu *vcpu)
{
	return to_vmx(vcpu)->nested.vmxon && !is_guest_mode(vcpu);
}

static void vmx_migrate_timers(struct kvm_vcpu *vcpu)
{
	if (is_guest_mode(vcpu)) {
		struct hrtimer *timer = &to_vmx(vcpu)->nested.preemption_timer;

		if (hrtimer_try_to_cancel(timer) == 1)
			hrtimer_start_expires(timer, HRTIMER_MODE_ABS_PINNED);
	}
}

static void vmx_hardware_unsetup(void)
{
	kvm_set_posted_intr_wakeup_handler(NULL);

	if (nested)
		nested_vmx_hardware_unsetup();

	free_kvm_area();
}

static bool vmx_check_apicv_inhibit_reasons(enum kvm_apicv_inhibit reason)
{
	ulong supported = BIT(APICV_INHIBIT_REASON_DISABLE) |
			  BIT(APICV_INHIBIT_REASON_ABSENT) |
			  BIT(APICV_INHIBIT_REASON_HYPERV) |
			  BIT(APICV_INHIBIT_REASON_BLOCKIRQ) |
			  BIT(APICV_INHIBIT_REASON_APIC_ID_MODIFIED) |
			  BIT(APICV_INHIBIT_REASON_APIC_BASE_MODIFIED);

	return supported & BIT(reason);
}

static void vmx_vm_destroy(struct kvm *kvm)
{
	struct kvm_vmx *kvm_vmx = to_kvm_vmx(kvm);

	free_pages((unsigned long)kvm_vmx->pid_table, vmx_get_pid_table_order(kvm));
}

static struct kvm_x86_ops vmx_x86_ops __initdata = {
	.name = "kvm_intel",

	.hardware_unsetup = vmx_hardware_unsetup,

	.hardware_enable = vmx_hardware_enable,
	.hardware_disable = vmx_hardware_disable,
	.has_emulated_msr = vmx_has_emulated_msr,

	.vm_size = sizeof(struct kvm_vmx),
	.vm_init = vmx_vm_init,
	.vm_destroy = vmx_vm_destroy,

	.vcpu_precreate = vmx_vcpu_precreate,
	.vcpu_create = vmx_vcpu_create,
	.vcpu_free = vmx_vcpu_free,
	.vcpu_reset = vmx_vcpu_reset,

	.prepare_switch_to_guest = vmx_prepare_switch_to_guest,
	.vcpu_load = vmx_vcpu_load,
	.vcpu_put = vmx_vcpu_put,

	.update_exception_bitmap = vmx_update_exception_bitmap,
	.get_msr_feature = vmx_get_msr_feature,
	.get_msr = vmx_get_msr,
	.set_msr = vmx_set_msr,
	.get_segment_base = vmx_get_segment_base,
	.get_segment = vmx_get_segment,
	.set_segment = vmx_set_segment,
	.get_cpl = vmx_get_cpl,
	.get_cs_db_l_bits = vmx_get_cs_db_l_bits,
	.set_cr0 = vmx_set_cr0,
	.is_valid_cr4 = vmx_is_valid_cr4,
	.set_cr4 = vmx_set_cr4,
	.set_efer = vmx_set_efer,
	.get_idt = vmx_get_idt,
	.set_idt = vmx_set_idt,
	.get_gdt = vmx_get_gdt,
	.set_gdt = vmx_set_gdt,
	.set_dr7 = vmx_set_dr7,
	.sync_dirty_debug_regs = vmx_sync_dirty_debug_regs,
	.cache_reg = vmx_cache_reg,
	.get_rflags = vmx_get_rflags,
	.set_rflags = vmx_set_rflags,
	.get_if_flag = vmx_get_if_flag,

	.flush_tlb_all = vmx_flush_tlb_all,
	.flush_tlb_current = vmx_flush_tlb_current,
	.flush_tlb_gva = vmx_flush_tlb_gva,
	.flush_tlb_guest = vmx_flush_tlb_guest,

	.vcpu_pre_run = vmx_vcpu_pre_run,
	.vcpu_run = vmx_vcpu_run,
	.handle_exit = vmx_handle_exit,
	.skip_emulated_instruction = vmx_skip_emulated_instruction,
	.update_emulated_instruction = vmx_update_emulated_instruction,
	.set_interrupt_shadow = vmx_set_interrupt_shadow,
	.get_interrupt_shadow = vmx_get_interrupt_shadow,
	.patch_hypercall = vmx_patch_hypercall,
	.inject_irq = vmx_inject_irq,
	.inject_nmi = vmx_inject_nmi,
	.inject_exception = vmx_inject_exception,
	.cancel_injection = vmx_cancel_injection,
	.interrupt_allowed = vmx_interrupt_allowed,
	.nmi_allowed = vmx_nmi_allowed,
	.get_nmi_mask = vmx_get_nmi_mask,
	.set_nmi_mask = vmx_set_nmi_mask,
	.enable_nmi_window = vmx_enable_nmi_window,
	.enable_irq_window = vmx_enable_irq_window,
	.update_cr8_intercept = vmx_update_cr8_intercept,
	.set_virtual_apic_mode = vmx_set_virtual_apic_mode,
	.set_apic_access_page_addr = vmx_set_apic_access_page_addr,
	.refresh_apicv_exec_ctrl = vmx_refresh_apicv_exec_ctrl,
	.load_eoi_exitmap = vmx_load_eoi_exitmap,
	.apicv_post_state_restore = vmx_apicv_post_state_restore,
	.check_apicv_inhibit_reasons = vmx_check_apicv_inhibit_reasons,
	.hwapic_irr_update = vmx_hwapic_irr_update,
	.hwapic_isr_update = vmx_hwapic_isr_update,
	.guest_apic_has_interrupt = vmx_guest_apic_has_interrupt,
	.sync_pir_to_irr = vmx_sync_pir_to_irr,
	.deliver_interrupt = vmx_deliver_interrupt,
	.dy_apicv_has_pending_interrupt = pi_has_pending_interrupt,

	.set_tss_addr = vmx_set_tss_addr,
	.set_identity_map_addr = vmx_set_identity_map_addr,
	.get_mt_mask = vmx_get_mt_mask,

	.get_exit_info = vmx_get_exit_info,

	.vcpu_after_set_cpuid = vmx_vcpu_after_set_cpuid,

	.has_wbinvd_exit = cpu_has_vmx_wbinvd_exit,

	.get_l2_tsc_offset = vmx_get_l2_tsc_offset,
	.get_l2_tsc_multiplier = vmx_get_l2_tsc_multiplier,
	.write_tsc_offset = vmx_write_tsc_offset,
	.write_tsc_multiplier = vmx_write_tsc_multiplier,

	.load_mmu_pgd = vmx_load_mmu_pgd,

	.check_intercept = vmx_check_intercept,
	.handle_exit_irqoff = vmx_handle_exit_irqoff,

	.request_immediate_exit = vmx_request_immediate_exit,

	.sched_in = vmx_sched_in,

	.cpu_dirty_log_size = PML_ENTITY_NUM,
	.update_cpu_dirty_logging = vmx_update_cpu_dirty_logging,

	.nested_ops = &vmx_nested_ops,

	.pi_update_irte = vmx_pi_update_irte,
	.pi_start_assignment = vmx_pi_start_assignment,

#ifdef CONFIG_X86_64
	.set_hv_timer = vmx_set_hv_timer,
	.cancel_hv_timer = vmx_cancel_hv_timer,
#endif

	.setup_mce = vmx_setup_mce,

	.smi_allowed = vmx_smi_allowed,
	.enter_smm = vmx_enter_smm,
	.leave_smm = vmx_leave_smm,
	.enable_smi_window = vmx_enable_smi_window,

	.can_emulate_instruction = vmx_can_emulate_instruction,
	.apic_init_signal_blocked = vmx_apic_init_signal_blocked,
	.migrate_timers = vmx_migrate_timers,

	.msr_filter_changed = vmx_msr_filter_changed,
	.complete_emulated_msr = kvm_complete_insn_gp,

	.vcpu_deliver_sipi_vector = kvm_vcpu_deliver_sipi_vector,
};

static unsigned int vmx_handle_intel_pt_intr(void)
{
	struct kvm_vcpu *vcpu = kvm_get_running_vcpu();

	/* '0' on failure so that the !PT case can use a RET0 static call. */
	if (!vcpu || !kvm_handling_nmi_from_guest(vcpu))
		return 0;

	kvm_make_request(KVM_REQ_PMI, vcpu);
	__set_bit(MSR_CORE_PERF_GLOBAL_OVF_CTRL_TRACE_TOPA_PMI_BIT,
		  (unsigned long *)&vcpu->arch.pmu.global_status);
	return 1;
}

static __init void vmx_setup_user_return_msrs(void)
{

	/*
	 * Though SYSCALL is only supported in 64-bit mode on Intel CPUs, kvm
	 * will emulate SYSCALL in legacy mode if the vendor string in guest
	 * CPUID.0:{EBX,ECX,EDX} is "AuthenticAMD" or "AMDisbetter!" To
	 * support this emulation, MSR_STAR is included in the list for i386,
	 * but is never loaded into hardware.  MSR_CSTAR is also never loaded
	 * into hardware and is here purely for emulation purposes.
	 */
	const u32 vmx_uret_msrs_list[] = {
	#ifdef CONFIG_X86_64
		MSR_SYSCALL_MASK, MSR_LSTAR, MSR_CSTAR,
	#endif
		MSR_EFER, MSR_TSC_AUX, MSR_STAR,
		MSR_IA32_TSX_CTRL,
	};
	int i;

	BUILD_BUG_ON(ARRAY_SIZE(vmx_uret_msrs_list) != MAX_NR_USER_RETURN_MSRS);

	for (i = 0; i < ARRAY_SIZE(vmx_uret_msrs_list); ++i)
		kvm_add_user_return_msr(vmx_uret_msrs_list[i]);
}

static void __init vmx_setup_me_spte_mask(void)
{
	u64 me_mask = 0;

	/*
	 * kvm_get_shadow_phys_bits() returns shadow_phys_bits.  Use
	 * the former to avoid exposing shadow_phys_bits.
	 *
	 * On pre-MKTME system, boot_cpu_data.x86_phys_bits equals to
	 * shadow_phys_bits.  On MKTME and/or TDX capable systems,
	 * boot_cpu_data.x86_phys_bits holds the actual physical address
	 * w/o the KeyID bits, and shadow_phys_bits equals to MAXPHYADDR
	 * reported by CPUID.  Those bits between are KeyID bits.
	 */
	if (boot_cpu_data.x86_phys_bits != kvm_get_shadow_phys_bits())
		me_mask = rsvd_bits(boot_cpu_data.x86_phys_bits,
			kvm_get_shadow_phys_bits() - 1);
	/*
	 * Unlike SME, host kernel doesn't support setting up any
	 * MKTME KeyID on Intel platforms.  No memory encryption
	 * bits should be included into the SPTE.
	 */
	kvm_mmu_set_me_spte_mask(0, me_mask);
}

static struct kvm_x86_init_ops vmx_init_ops __initdata;

static __init int hardware_setup(void)
{
	unsigned long host_bndcfgs;
	struct desc_ptr dt;
	int r;

	store_idt(&dt);
	host_idt_base = dt.address;

	vmx_setup_user_return_msrs();

	if (setup_vmcs_config(&vmcs_config, &vmx_capability) < 0)
		return -EIO;

	if (cpu_has_perf_global_ctrl_bug())
		pr_warn_once("kvm: VM_EXIT_LOAD_IA32_PERF_GLOBAL_CTRL "
			     "does not work properly. Using workaround\n");

	if (boot_cpu_has(X86_FEATURE_NX))
		kvm_enable_efer_bits(EFER_NX);

	if (boot_cpu_has(X86_FEATURE_MPX)) {
		rdmsrl(MSR_IA32_BNDCFGS, host_bndcfgs);
		WARN_ONCE(host_bndcfgs, "KVM: BNDCFGS in host will be lost");
	}

	if (!cpu_has_vmx_mpx())
		kvm_caps.supported_xcr0 &= ~(XFEATURE_MASK_BNDREGS |
					     XFEATURE_MASK_BNDCSR);

	if (!cpu_has_vmx_vpid() || !cpu_has_vmx_invvpid() ||
	    !(cpu_has_vmx_invvpid_single() || cpu_has_vmx_invvpid_global()))
		enable_vpid = 0;

	if (!cpu_has_vmx_ept() ||
	    !cpu_has_vmx_ept_4levels() ||
	    !cpu_has_vmx_ept_mt_wb() ||
	    !cpu_has_vmx_invept_global())
		enable_ept = 0;

	/* NX support is required for shadow paging. */
	if (!enable_ept && !boot_cpu_has(X86_FEATURE_NX)) {
		pr_err_ratelimited("kvm: NX (Execute Disable) not supported\n");
		return -EOPNOTSUPP;
	}

	if (!cpu_has_vmx_ept_ad_bits() || !enable_ept)
		enable_ept_ad_bits = 0;

	if (!cpu_has_vmx_unrestricted_guest() || !enable_ept)
		enable_unrestricted_guest = 0;

	if (!cpu_has_vmx_flexpriority())
		flexpriority_enabled = 0;

	if (!cpu_has_virtual_nmis())
		enable_vnmi = 0;

#ifdef CONFIG_X86_SGX_KVM
	if (!cpu_has_vmx_encls_vmexit())
		enable_sgx = false;
#endif

	/*
	 * set_apic_access_page_addr() is used to reload apic access
	 * page upon invalidation.  No need to do anything if not
	 * using the APIC_ACCESS_ADDR VMCS field.
	 */
	if (!flexpriority_enabled)
		vmx_x86_ops.set_apic_access_page_addr = NULL;

	if (!cpu_has_vmx_tpr_shadow())
		vmx_x86_ops.update_cr8_intercept = NULL;

#if IS_ENABLED(CONFIG_HYPERV)
	if (ms_hyperv.nested_features & HV_X64_NESTED_GUEST_MAPPING_FLUSH
	    && enable_ept) {
		vmx_x86_ops.tlb_remote_flush = hv_remote_flush_tlb;
		vmx_x86_ops.tlb_remote_flush_with_range =
				hv_remote_flush_tlb_with_range;
	}
#endif

	if (!cpu_has_vmx_ple()) {
		ple_gap = 0;
		ple_window = 0;
		ple_window_grow = 0;
		ple_window_max = 0;
		ple_window_shrink = 0;
	}

	if (!cpu_has_vmx_apicv())
		enable_apicv = 0;
	if (!enable_apicv)
		vmx_x86_ops.sync_pir_to_irr = NULL;

	if (!enable_apicv || !cpu_has_vmx_ipiv())
		enable_ipiv = false;

	if (cpu_has_vmx_tsc_scaling())
		kvm_caps.has_tsc_control = true;

	kvm_caps.max_tsc_scaling_ratio = KVM_VMX_TSC_MULTIPLIER_MAX;
	kvm_caps.tsc_scaling_ratio_frac_bits = 48;
	kvm_caps.has_bus_lock_exit = cpu_has_vmx_bus_lock_detection();
	kvm_caps.has_notify_vmexit = cpu_has_notify_vmexit();

	set_bit(0, vmx_vpid_bitmap); /* 0 is reserved for host */

	if (enable_ept)
		kvm_mmu_set_ept_masks(enable_ept_ad_bits,
				      cpu_has_vmx_ept_execute_only());

	/*
	 * Setup shadow_me_value/shadow_me_mask to include MKTME KeyID
	 * bits to shadow_zero_check.
	 */
	vmx_setup_me_spte_mask();

	kvm_configure_mmu(enable_ept, 0, vmx_get_max_tdp_level(),
			  ept_caps_to_lpage_level(vmx_capability.ept));

	/*
	 * Only enable PML when hardware supports PML feature, and both EPT
	 * and EPT A/D bit features are enabled -- PML depends on them to work.
	 */
	if (!enable_ept || !enable_ept_ad_bits || !cpu_has_vmx_pml())
		enable_pml = 0;

	if (!enable_pml)
		vmx_x86_ops.cpu_dirty_log_size = 0;

	if (!cpu_has_vmx_preemption_timer())
		enable_preemption_timer = false;

	if (enable_preemption_timer) {
		u64 use_timer_freq = 5000ULL * 1000 * 1000;

		cpu_preemption_timer_multi =
			vmcs_config.misc & VMX_MISC_PREEMPTION_TIMER_RATE_MASK;

		if (tsc_khz)
			use_timer_freq = (u64)tsc_khz * 1000;
		use_timer_freq >>= cpu_preemption_timer_multi;

		/*
		 * KVM "disables" the preemption timer by setting it to its max
		 * value.  Don't use the timer if it might cause spurious exits
		 * at a rate faster than 0.1 Hz (of uninterrupted guest time).
		 */
		if (use_timer_freq > 0xffffffffu / 10)
			enable_preemption_timer = false;
	}

	if (!enable_preemption_timer) {
		vmx_x86_ops.set_hv_timer = NULL;
		vmx_x86_ops.cancel_hv_timer = NULL;
		vmx_x86_ops.request_immediate_exit = __kvm_request_immediate_exit;
	}

<<<<<<< HEAD
	kvm_mce_cap_supported |= MCG_LMCE_P;
=======
	kvm_caps.supported_mce_cap |= MCG_LMCE_P;
	kvm_caps.supported_mce_cap |= MCG_CMCI_P;
>>>>>>> 29549c70

	if (pt_mode != PT_MODE_SYSTEM && pt_mode != PT_MODE_HOST_GUEST)
		return -EINVAL;
	if (!enable_ept || !enable_pmu || !cpu_has_vmx_intel_pt())
		pt_mode = PT_MODE_SYSTEM;
	if (pt_mode == PT_MODE_HOST_GUEST)
		vmx_init_ops.handle_intel_pt_intr = vmx_handle_intel_pt_intr;
	else
		vmx_init_ops.handle_intel_pt_intr = NULL;

	setup_default_sgx_lepubkeyhash();

	if (nested) {
		nested_vmx_setup_ctls_msrs(&vmcs_config, vmx_capability.ept);

		r = nested_vmx_hardware_setup(kvm_vmx_exit_handlers);
		if (r)
			return r;
	}

	vmx_set_cpu_caps();

	r = alloc_kvm_area();
	if (r && nested)
		nested_vmx_hardware_unsetup();

	kvm_set_posted_intr_wakeup_handler(pi_wakeup_handler);

	return r;
}

static struct kvm_x86_init_ops vmx_init_ops __initdata = {
	.cpu_has_kvm_support = cpu_has_kvm_support,
	.disabled_by_bios = vmx_disabled_by_bios,
	.check_processor_compatibility = vmx_check_processor_compat,
	.hardware_setup = hardware_setup,
<<<<<<< HEAD
	.intel_pt_intr_in_guest = vmx_pt_mode_is_host_guest,
=======
	.handle_intel_pt_intr = NULL,
>>>>>>> 29549c70

	.runtime_ops = &vmx_x86_ops,
	.pmu_ops = &intel_pmu_ops,
};

static void vmx_cleanup_l1d_flush(void)
{
	if (vmx_l1d_flush_pages) {
		free_pages((unsigned long)vmx_l1d_flush_pages, L1D_CACHE_ORDER);
		vmx_l1d_flush_pages = NULL;
	}
	/* Restore state so sysfs ignores VMX */
	l1tf_vmx_mitigation = VMENTER_L1D_FLUSH_AUTO;
}

static void vmx_exit(void)
{
#ifdef CONFIG_KEXEC_CORE
	RCU_INIT_POINTER(crash_vmclear_loaded_vmcss, NULL);
	synchronize_rcu();
#endif

	kvm_exit();

#if IS_ENABLED(CONFIG_HYPERV)
	if (static_branch_unlikely(&enable_evmcs)) {
		int cpu;
		struct hv_vp_assist_page *vp_ap;
		/*
		 * Reset everything to support using non-enlightened VMCS
		 * access later (e.g. when we reload the module with
		 * enlightened_vmcs=0)
		 */
		for_each_online_cpu(cpu) {
			vp_ap =	hv_get_vp_assist_page(cpu);

			if (!vp_ap)
				continue;

			vp_ap->nested_control.features.directhypercall = 0;
			vp_ap->current_nested_vmcs = 0;
			vp_ap->enlighten_vmentry = 0;
		}

		static_branch_disable(&enable_evmcs);
	}
#endif
	vmx_cleanup_l1d_flush();

	allow_smaller_maxphyaddr = false;
}
module_exit(vmx_exit);

static int __init vmx_init(void)
{
	int r, cpu;

#if IS_ENABLED(CONFIG_HYPERV)
	/*
	 * Enlightened VMCS usage should be recommended and the host needs
	 * to support eVMCS v1 or above. We can also disable eVMCS support
	 * with module parameter.
	 */
	if (enlightened_vmcs &&
	    ms_hyperv.hints & HV_X64_ENLIGHTENED_VMCS_RECOMMENDED &&
	    (ms_hyperv.nested_features & HV_X64_ENLIGHTENED_VMCS_VERSION) >=
	    KVM_EVMCS_VERSION) {

		/* Check that we have assist pages on all online CPUs */
		for_each_online_cpu(cpu) {
			if (!hv_get_vp_assist_page(cpu)) {
				enlightened_vmcs = false;
				break;
			}
		}

		if (enlightened_vmcs) {
			pr_info("KVM: vmx: using Hyper-V Enlightened VMCS\n");
			static_branch_enable(&enable_evmcs);
		}

		if (ms_hyperv.nested_features & HV_X64_NESTED_DIRECT_FLUSH)
			vmx_x86_ops.enable_direct_tlbflush
				= hv_enable_direct_tlbflush;

	} else {
		enlightened_vmcs = false;
	}
#endif

	r = kvm_init(&vmx_init_ops, sizeof(struct vcpu_vmx),
		     __alignof__(struct vcpu_vmx), THIS_MODULE);
	if (r)
		return r;

	/*
	 * Must be called after kvm_init() so enable_ept is properly set
	 * up. Hand the parameter mitigation value in which was stored in
	 * the pre module init parser. If no parameter was given, it will
	 * contain 'auto' which will be turned into the default 'cond'
	 * mitigation mode.
	 */
	r = vmx_setup_l1d_flush(vmentry_l1d_flush_param);
	if (r) {
		vmx_exit();
		return r;
	}

	vmx_setup_fb_clear_ctrl();

	for_each_possible_cpu(cpu) {
		INIT_LIST_HEAD(&per_cpu(loaded_vmcss_on_cpu, cpu));

		pi_init_cpu(cpu);
	}

#ifdef CONFIG_KEXEC_CORE
	rcu_assign_pointer(crash_vmclear_loaded_vmcss,
			   crash_vmclear_local_loaded_vmcss);
#endif
	vmx_check_vmcs12_offsets();

	/*
	 * Shadow paging doesn't have a (further) performance penalty
	 * from GUEST_MAXPHYADDR < HOST_MAXPHYADDR so enable it
	 * by default
	 */
	if (!enable_ept)
		allow_smaller_maxphyaddr = true;

	return 0;
}
module_init(vmx_init);<|MERGE_RESOLUTION|>--- conflicted
+++ resolved
@@ -3070,11 +3070,7 @@
 
 	if (enable_ept)
 		ept_sync_context(construct_eptp(vcpu, root_hpa,
-<<<<<<< HEAD
-						mmu->shadow_root_level));
-=======
 						mmu->root_role.level));
->>>>>>> 29549c70
 	else
 		vpid_sync_context(vmx_get_current_vpid(vcpu));
 }
@@ -3837,8 +3833,6 @@
 	spin_unlock(&vmx_vpid_lock);
 }
 
-<<<<<<< HEAD
-=======
 static void vmx_msr_bitmap_l01_changed(struct vcpu_vmx *vmx)
 {
 	/*
@@ -3852,7 +3846,6 @@
 	vmx->nested.force_msr_bitmap_recalc = true;
 }
 
->>>>>>> 29549c70
 void vmx_disable_intercept_for_msr(struct kvm_vcpu *vcpu, u32 msr, int type)
 {
 	struct vcpu_vmx *vmx = to_vmx(vcpu);
@@ -4154,11 +4147,6 @@
 	if (pi_test_and_set_on(&vmx->pi_desc))
 		return 0;
 
-<<<<<<< HEAD
-	if (!kvm_vcpu_trigger_posted_interrupt(vcpu, false))
-		kvm_vcpu_kick(vcpu);
-
-=======
 	/*
 	 * The implied barrier in pi_test_and_set_on() pairs with the smp_mb_*()
 	 * after setting vcpu->mode in vcpu_enter_guest(), thus the vCPU is
@@ -4166,7 +4154,6 @@
 	 * posted interrupt "fails" because vcpu->mode != IN_GUEST_MODE.
 	 */
 	kvm_vcpu_trigger_posted_interrupt(vcpu, POSTED_INTR_VECTOR);
->>>>>>> 29549c70
 	return 0;
 }
 
@@ -5162,15 +5149,10 @@
 			 * instruction.  ICEBP generates a trap-like #DB, but
 			 * despite its interception control being tied to #DB,
 			 * is an instruction intercept, i.e. the VM-Exit occurs
-<<<<<<< HEAD
-			 * on the ICEBP itself.  Note, skipping ICEBP also
-			 * clears STI and MOVSS blocking.
-=======
 			 * on the ICEBP itself.  Use the inner "skip" helper to
 			 * avoid single-step #DB and MTF updates, as ICEBP is
 			 * higher priority.  Note, skipping ICEBP still clears
 			 * STI and MOVSS blocking.
->>>>>>> 29549c70
 			 *
 			 * For all other #DBs, set vmcs.PENDING_DBG_EXCEPTIONS.BS
 			 * if single-step is enabled in RFLAGS and STI or MOVSS
@@ -7110,11 +7092,7 @@
 
 	vmx_enable_fb_clear(vmx);
 
-<<<<<<< HEAD
-	kvm_guest_exit_irqoff();
-=======
 	guest_state_exit_irqoff();
->>>>>>> 29549c70
 }
 
 static fastpath_t vmx_vcpu_run(struct kvm_vcpu *vcpu)
@@ -8391,12 +8369,8 @@
 		vmx_x86_ops.request_immediate_exit = __kvm_request_immediate_exit;
 	}
 
-<<<<<<< HEAD
-	kvm_mce_cap_supported |= MCG_LMCE_P;
-=======
 	kvm_caps.supported_mce_cap |= MCG_LMCE_P;
 	kvm_caps.supported_mce_cap |= MCG_CMCI_P;
->>>>>>> 29549c70
 
 	if (pt_mode != PT_MODE_SYSTEM && pt_mode != PT_MODE_HOST_GUEST)
 		return -EINVAL;
@@ -8433,11 +8407,7 @@
 	.disabled_by_bios = vmx_disabled_by_bios,
 	.check_processor_compatibility = vmx_check_processor_compat,
 	.hardware_setup = hardware_setup,
-<<<<<<< HEAD
-	.intel_pt_intr_in_guest = vmx_pt_mode_is_host_guest,
-=======
 	.handle_intel_pt_intr = NULL,
->>>>>>> 29549c70
 
 	.runtime_ops = &vmx_x86_ops,
 	.pmu_ops = &intel_pmu_ops,
