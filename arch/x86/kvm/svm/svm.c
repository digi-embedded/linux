--- conflicted
+++ resolved
@@ -432,24 +432,6 @@
 
 	rip = kvm_rip_read(vcpu);
 
-<<<<<<< HEAD
-		/*
-		 * For guest debugging where we have to reinject #BP if some
-		 * INT3 is guest-owned:
-		 * Emulate nRIP by moving RIP forward. Will fail if injection
-		 * raises a fault that is not intercepted. Still better than
-		 * failing in all cases.
-		 */
-		(void)skip_emulated_instruction(vcpu);
-		rip = kvm_rip_read(vcpu);
-
-		if (boot_cpu_has(X86_FEATURE_NRIPS))
-			svm->vmcb->control.next_rip = rip;
-
-		svm->int3_rip = rip + svm->vmcb->save.cs.base;
-		svm->int3_injected = rip - old_rip;
-	}
-=======
 	/*
 	 * Save the injection information, even when using next_rip, as the
 	 * VMCB's next_rip will be lost (cleared on VM-Exit) if the injection
@@ -472,7 +454,6 @@
 
 	return 0;
 }
->>>>>>> 29549c70
 
 static void svm_inject_exception(struct kvm_vcpu *vcpu)
 {
@@ -3497,9 +3478,6 @@
 	struct vcpu_svm *svm = to_svm(vcpu);
 	u32 type;
 
-<<<<<<< HEAD
-	trace_kvm_inj_virq(vcpu->arch.interrupt.nr);
-=======
 	if (vcpu->arch.interrupt.soft) {
 		if (svm_update_soft_interrupt_rip(vcpu))
 			return;
@@ -3511,7 +3489,6 @@
 
 	trace_kvm_inj_virq(vcpu->arch.interrupt.nr,
 			   vcpu->arch.interrupt.soft, reinjected);
->>>>>>> 29549c70
 	++vcpu->stat.irq_injections;
 
 	svm->vmcb->control.event_inj = vcpu->arch.interrupt.nr |
@@ -3860,22 +3837,8 @@
 	vector = exitintinfo & SVM_EXITINTINFO_VEC_MASK;
 	type = exitintinfo & SVM_EXITINTINFO_TYPE_MASK;
 
-<<<<<<< HEAD
-	/*
-	 * If NextRIP isn't enabled, KVM must manually advance RIP prior to
-	 * injecting the soft exception/interrupt.  That advancement needs to
-	 * be unwound if vectoring didn't complete.  Note, the new event may
-	 * not be the injected event, e.g. if KVM injected an INTn, the INTn
-	 * hit a #NP in the guest, and the #NP encountered a #PF, the #NP will
-	 * be the reported vectored event, but RIP still needs to be unwound.
-	 */
-	if (int3_injected && type == SVM_EXITINTINFO_TYPE_EXEPT &&
-	   kvm_is_linear_rip(vcpu, svm->int3_rip))
-		kvm_rip_write(vcpu, kvm_rip_read(vcpu) - int3_injected);
-=======
 	if (soft_int_injected)
 		svm_complete_soft_interrupt(vcpu, vector, type);
->>>>>>> 29549c70
 
 	switch (type) {
 	case SVM_EXITINTINFO_TYPE_NMI:
@@ -3889,16 +3852,6 @@
 		if (vector == X86_TRAP_VC)
 			break;
 
-<<<<<<< HEAD
-		/*
-		 * In case of software exceptions, do not reinject the vector,
-		 * but re-execute the instruction instead.
-		 */
-		if (kvm_exception_is_soft(vector))
-			break;
-
-=======
->>>>>>> 29549c70
 		if (exitintinfo & SVM_EXITINTINFO_VALID_ERR) {
 			u32 err = svm->vmcb->control.exit_int_info_err;
 			kvm_requeue_exception_e(vcpu, vector, err);
@@ -4571,10 +4524,6 @@
 				  EMULTYPE_TRAP_UD_FORCED |
 				  EMULTYPE_VMWARE_GP));
 
-	/* Emulation is always possible when KVM has access to all guest state. */
-	if (!sev_guest(vcpu->kvm))
-		return true;
-
 	/*
 	 * Emulation is impossible for SEV-ES guests as KVM doesn't have access
 	 * to guest register state.
@@ -4651,14 +4600,9 @@
 	 * In addition, don't apply the erratum workaround if the #NPF occurred
 	 * while translating guest page tables (see below).
 	 */
-<<<<<<< HEAD
-	if (likely(!insn || insn_len))
-		return true;
-=======
 	error_code = to_svm(vcpu)->vmcb->control.exit_info_1;
 	if (error_code & (PFERR_GUEST_PAGE_MASK | PFERR_FETCH_MASK))
 		goto resume_guest;
->>>>>>> 29549c70
 
 	cr4 = kvm_read_cr4(vcpu);
 	smep = cr4 & X86_CR4_SMEP;
@@ -4807,24 +4751,10 @@
 	.enable_nmi_window = svm_enable_nmi_window,
 	.enable_irq_window = svm_enable_irq_window,
 	.update_cr8_intercept = svm_update_cr8_intercept,
-<<<<<<< HEAD
-	.set_virtual_apic_mode = svm_set_virtual_apic_mode,
-	.refresh_apicv_exec_ctrl = svm_refresh_apicv_exec_ctrl,
-	.check_apicv_inhibit_reasons = svm_check_apicv_inhibit_reasons,
-	.load_eoi_exitmap = svm_load_eoi_exitmap,
-	.hwapic_irr_update = svm_hwapic_irr_update,
-	.hwapic_isr_update = svm_hwapic_isr_update,
-	.apicv_post_state_restore = avic_post_state_restore,
-
-	.set_tss_addr = svm_set_tss_addr,
-	.set_identity_map_addr = svm_set_identity_map_addr,
-	.get_mt_mask = svm_get_mt_mask,
-=======
 	.set_virtual_apic_mode = avic_set_virtual_apic_mode,
 	.refresh_apicv_exec_ctrl = avic_refresh_apicv_exec_ctrl,
 	.check_apicv_inhibit_reasons = avic_check_apicv_inhibit_reasons,
 	.apicv_post_state_restore = avic_apicv_post_state_restore,
->>>>>>> 29549c70
 
 	.get_exit_info = svm_get_exit_info,
 
@@ -4857,15 +4787,9 @@
 	.leave_smm = svm_leave_smm,
 	.enable_smi_window = svm_enable_smi_window,
 
-<<<<<<< HEAD
-	.mem_enc_op = svm_mem_enc_op,
-	.mem_enc_reg_region = svm_register_enc_region,
-	.mem_enc_unreg_region = svm_unregister_enc_region,
-=======
 	.mem_enc_ioctl = sev_mem_enc_ioctl,
 	.mem_enc_register_region = sev_mem_enc_register_region,
 	.mem_enc_unregister_region = sev_mem_enc_unregister_region,
->>>>>>> 29549c70
 	.guest_memory_reclaimed = sev_guest_memory_reclaimed,
 
 	.vm_copy_enc_context_from = sev_vm_copy_enc_context_from,
