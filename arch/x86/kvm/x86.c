// SPDX-License-Identifier: GPL-2.0-only
/*
 * Kernel-based Virtual Machine driver for Linux
 *
 * derived from drivers/kvm/kvm_main.c
 *
 * Copyright (C) 2006 Qumranet, Inc.
 * Copyright (C) 2008 Qumranet, Inc.
 * Copyright IBM Corporation, 2008
 * Copyright 2010 Red Hat, Inc. and/or its affiliates.
 *
 * Authors:
 *   Avi Kivity   <avi@qumranet.com>
 *   Yaniv Kamay  <yaniv@qumranet.com>
 *   Amit Shah    <amit.shah@qumranet.com>
 *   Ben-Ami Yassour <benami@il.ibm.com>
 */

#include <linux/kvm_host.h>
#include "irq.h"
#include "ioapic.h"
#include "mmu.h"
#include "i8254.h"
#include "tss.h"
#include "kvm_cache_regs.h"
#include "kvm_emulate.h"
#include "x86.h"
#include "cpuid.h"
#include "pmu.h"
#include "hyperv.h"
#include "lapic.h"
#include "xen.h"

#include <linux/clocksource.h>
#include <linux/interrupt.h>
#include <linux/kvm.h>
#include <linux/fs.h>
#include <linux/vmalloc.h>
#include <linux/export.h>
#include <linux/moduleparam.h>
#include <linux/mman.h>
#include <linux/highmem.h>
#include <linux/iommu.h>
#include <linux/intel-iommu.h>
#include <linux/cpufreq.h>
#include <linux/user-return-notifier.h>
#include <linux/srcu.h>
#include <linux/slab.h>
#include <linux/perf_event.h>
#include <linux/uaccess.h>
#include <linux/hash.h>
#include <linux/pci.h>
#include <linux/timekeeper_internal.h>
#include <linux/pvclock_gtod.h>
#include <linux/kvm_irqfd.h>
#include <linux/irqbypass.h>
#include <linux/sched/stat.h>
#include <linux/sched/isolation.h>
#include <linux/mem_encrypt.h>
#include <linux/entry-kvm.h>
#include <linux/suspend.h>

#include <trace/events/kvm.h>

#include <asm/debugreg.h>
#include <asm/msr.h>
#include <asm/desc.h>
#include <asm/mce.h>
#include <asm/pkru.h>
#include <linux/kernel_stat.h>
#include <asm/fpu/internal.h> /* Ugh! */
#include <asm/pvclock.h>
#include <asm/div64.h>
#include <asm/irq_remapping.h>
#include <asm/mshyperv.h>
#include <asm/hypervisor.h>
#include <asm/tlbflush.h>
#include <asm/intel_pt.h>
#include <asm/emulate_prefix.h>
#include <asm/sgx.h>
#include <clocksource/hyperv_timer.h>

#define CREATE_TRACE_POINTS
#include "trace.h"

#define MAX_IO_MSRS 256
#define KVM_MAX_MCE_BANKS 32
u64 __read_mostly kvm_mce_cap_supported = MCG_CTL_P | MCG_SER_P;
EXPORT_SYMBOL_GPL(kvm_mce_cap_supported);

#define emul_to_vcpu(ctxt) \
	((struct kvm_vcpu *)(ctxt)->vcpu)

/* EFER defaults:
 * - enable syscall per default because its emulated by KVM
 * - enable LME and LMA per default on 64 bit KVM
 */
#ifdef CONFIG_X86_64
static
u64 __read_mostly efer_reserved_bits = ~((u64)(EFER_SCE | EFER_LME | EFER_LMA));
#else
static u64 __read_mostly efer_reserved_bits = ~((u64)EFER_SCE);
#endif

static u64 __read_mostly cr4_reserved_bits = CR4_RESERVED_BITS;

<<<<<<< HEAD
#define VM_STAT(x, ...) offsetof(struct kvm, stat.x), KVM_STAT_VM, ## __VA_ARGS__
#define VCPU_STAT(x, ...) offsetof(struct kvm_vcpu, stat.x), KVM_STAT_VCPU, ## __VA_ARGS__
=======
#define KVM_EXIT_HYPERCALL_VALID_MASK (1 << KVM_HC_MAP_GPA_RANGE)
>>>>>>> c1084c27

#define KVM_X2APIC_API_VALID_FLAGS (KVM_X2APIC_API_USE_32BIT_IDS | \
                                    KVM_X2APIC_API_DISABLE_BROADCAST_QUIRK)

static void update_cr8_intercept(struct kvm_vcpu *vcpu);
static void process_nmi(struct kvm_vcpu *vcpu);
static void process_smi(struct kvm_vcpu *vcpu);
static void enter_smm(struct kvm_vcpu *vcpu);
static void __kvm_set_rflags(struct kvm_vcpu *vcpu, unsigned long rflags);
static void store_regs(struct kvm_vcpu *vcpu);
static int sync_regs(struct kvm_vcpu *vcpu);

static int __set_sregs2(struct kvm_vcpu *vcpu, struct kvm_sregs2 *sregs2);
static void __get_sregs2(struct kvm_vcpu *vcpu, struct kvm_sregs2 *sregs2);

struct kvm_x86_ops kvm_x86_ops __read_mostly;
EXPORT_SYMBOL_GPL(kvm_x86_ops);

#define KVM_X86_OP(func)					     \
	DEFINE_STATIC_CALL_NULL(kvm_x86_##func,			     \
				*(((struct kvm_x86_ops *)0)->func));
#define KVM_X86_OP_NULL KVM_X86_OP
#include <asm/kvm-x86-ops.h>
EXPORT_STATIC_CALL_GPL(kvm_x86_get_cs_db_l_bits);
EXPORT_STATIC_CALL_GPL(kvm_x86_cache_reg);
EXPORT_STATIC_CALL_GPL(kvm_x86_tlb_flush_current);

static bool __read_mostly ignore_msrs = 0;
module_param(ignore_msrs, bool, S_IRUGO | S_IWUSR);

bool __read_mostly report_ignored_msrs = true;
module_param(report_ignored_msrs, bool, S_IRUGO | S_IWUSR);
EXPORT_SYMBOL_GPL(report_ignored_msrs);

unsigned int min_timer_period_us = 200;
module_param(min_timer_period_us, uint, S_IRUGO | S_IWUSR);

static bool __read_mostly kvmclock_periodic_sync = true;
module_param(kvmclock_periodic_sync, bool, S_IRUGO);

bool __read_mostly kvm_has_tsc_control;
EXPORT_SYMBOL_GPL(kvm_has_tsc_control);
u32  __read_mostly kvm_max_guest_tsc_khz;
EXPORT_SYMBOL_GPL(kvm_max_guest_tsc_khz);
u8   __read_mostly kvm_tsc_scaling_ratio_frac_bits;
EXPORT_SYMBOL_GPL(kvm_tsc_scaling_ratio_frac_bits);
u64  __read_mostly kvm_max_tsc_scaling_ratio;
EXPORT_SYMBOL_GPL(kvm_max_tsc_scaling_ratio);
u64 __read_mostly kvm_default_tsc_scaling_ratio;
EXPORT_SYMBOL_GPL(kvm_default_tsc_scaling_ratio);
bool __read_mostly kvm_has_bus_lock_exit;
EXPORT_SYMBOL_GPL(kvm_has_bus_lock_exit);

/* tsc tolerance in parts per million - default to 1/2 of the NTP threshold */
static u32 __read_mostly tsc_tolerance_ppm = 250;
module_param(tsc_tolerance_ppm, uint, S_IRUGO | S_IWUSR);

/*
 * lapic timer advance (tscdeadline mode only) in nanoseconds.  '-1' enables
 * adaptive tuning starting from default advancement of 1000ns.  '0' disables
 * advancement entirely.  Any other value is used as-is and disables adaptive
 * tuning, i.e. allows privileged userspace to set an exact advancement time.
 */
static int __read_mostly lapic_timer_advance_ns = -1;
module_param(lapic_timer_advance_ns, int, S_IRUGO | S_IWUSR);

static bool __read_mostly vector_hashing = true;
module_param(vector_hashing, bool, S_IRUGO);

bool __read_mostly enable_vmware_backdoor = false;
module_param(enable_vmware_backdoor, bool, S_IRUGO);
EXPORT_SYMBOL_GPL(enable_vmware_backdoor);

static bool __read_mostly force_emulation_prefix = false;
module_param(force_emulation_prefix, bool, S_IRUGO);

int __read_mostly pi_inject_timer = -1;
module_param(pi_inject_timer, bint, S_IRUGO | S_IWUSR);

/*
 * Restoring the host value for MSRs that are only consumed when running in
 * usermode, e.g. SYSCALL MSRs and TSC_AUX, can be deferred until the CPU
 * returns to userspace, i.e. the kernel can run with the guest's value.
 */
#define KVM_MAX_NR_USER_RETURN_MSRS 16

struct kvm_user_return_msrs {
	struct user_return_notifier urn;
	bool registered;
	struct kvm_user_return_msr_values {
		u64 host;
		u64 curr;
	} values[KVM_MAX_NR_USER_RETURN_MSRS];
};

u32 __read_mostly kvm_nr_uret_msrs;
EXPORT_SYMBOL_GPL(kvm_nr_uret_msrs);
static u32 __read_mostly kvm_uret_msrs_list[KVM_MAX_NR_USER_RETURN_MSRS];
static struct kvm_user_return_msrs __percpu *user_return_msrs;

#define KVM_SUPPORTED_XCR0     (XFEATURE_MASK_FP | XFEATURE_MASK_SSE \
				| XFEATURE_MASK_YMM | XFEATURE_MASK_BNDREGS \
				| XFEATURE_MASK_BNDCSR | XFEATURE_MASK_AVX512 \
				| XFEATURE_MASK_PKRU)

u64 __read_mostly host_efer;
EXPORT_SYMBOL_GPL(host_efer);

bool __read_mostly allow_smaller_maxphyaddr = 0;
EXPORT_SYMBOL_GPL(allow_smaller_maxphyaddr);

bool __read_mostly enable_apicv = true;
EXPORT_SYMBOL_GPL(enable_apicv);

u64 __read_mostly host_xss;
EXPORT_SYMBOL_GPL(host_xss);
u64 __read_mostly supported_xss;
EXPORT_SYMBOL_GPL(supported_xss);

const struct _kvm_stats_desc kvm_vm_stats_desc[] = {
	KVM_GENERIC_VM_STATS(),
	STATS_DESC_COUNTER(VM, mmu_shadow_zapped),
	STATS_DESC_COUNTER(VM, mmu_pte_write),
	STATS_DESC_COUNTER(VM, mmu_pde_zapped),
	STATS_DESC_COUNTER(VM, mmu_flooded),
	STATS_DESC_COUNTER(VM, mmu_recycled),
	STATS_DESC_COUNTER(VM, mmu_cache_miss),
	STATS_DESC_ICOUNTER(VM, mmu_unsync),
	STATS_DESC_ICOUNTER(VM, pages_4k),
	STATS_DESC_ICOUNTER(VM, pages_2m),
	STATS_DESC_ICOUNTER(VM, pages_1g),
	STATS_DESC_ICOUNTER(VM, nx_lpage_splits),
	STATS_DESC_PCOUNTER(VM, max_mmu_rmap_size),
	STATS_DESC_PCOUNTER(VM, max_mmu_page_hash_collisions)
};

const struct kvm_stats_header kvm_vm_stats_header = {
	.name_size = KVM_STATS_NAME_SIZE,
	.num_desc = ARRAY_SIZE(kvm_vm_stats_desc),
	.id_offset = sizeof(struct kvm_stats_header),
	.desc_offset = sizeof(struct kvm_stats_header) + KVM_STATS_NAME_SIZE,
	.data_offset = sizeof(struct kvm_stats_header) + KVM_STATS_NAME_SIZE +
		       sizeof(kvm_vm_stats_desc),
};

const struct _kvm_stats_desc kvm_vcpu_stats_desc[] = {
	KVM_GENERIC_VCPU_STATS(),
	STATS_DESC_COUNTER(VCPU, pf_fixed),
	STATS_DESC_COUNTER(VCPU, pf_guest),
	STATS_DESC_COUNTER(VCPU, tlb_flush),
	STATS_DESC_COUNTER(VCPU, invlpg),
	STATS_DESC_COUNTER(VCPU, exits),
	STATS_DESC_COUNTER(VCPU, io_exits),
	STATS_DESC_COUNTER(VCPU, mmio_exits),
	STATS_DESC_COUNTER(VCPU, signal_exits),
	STATS_DESC_COUNTER(VCPU, irq_window_exits),
	STATS_DESC_COUNTER(VCPU, nmi_window_exits),
	STATS_DESC_COUNTER(VCPU, l1d_flush),
	STATS_DESC_COUNTER(VCPU, halt_exits),
	STATS_DESC_COUNTER(VCPU, request_irq_exits),
	STATS_DESC_COUNTER(VCPU, irq_exits),
	STATS_DESC_COUNTER(VCPU, host_state_reload),
	STATS_DESC_COUNTER(VCPU, fpu_reload),
	STATS_DESC_COUNTER(VCPU, insn_emulation),
	STATS_DESC_COUNTER(VCPU, insn_emulation_fail),
	STATS_DESC_COUNTER(VCPU, hypercalls),
	STATS_DESC_COUNTER(VCPU, irq_injections),
	STATS_DESC_COUNTER(VCPU, nmi_injections),
	STATS_DESC_COUNTER(VCPU, req_event),
	STATS_DESC_COUNTER(VCPU, nested_run),
	STATS_DESC_COUNTER(VCPU, directed_yield_attempted),
	STATS_DESC_COUNTER(VCPU, directed_yield_successful),
	STATS_DESC_ICOUNTER(VCPU, guest_mode)
};

const struct kvm_stats_header kvm_vcpu_stats_header = {
	.name_size = KVM_STATS_NAME_SIZE,
	.num_desc = ARRAY_SIZE(kvm_vcpu_stats_desc),
	.id_offset = sizeof(struct kvm_stats_header),
	.desc_offset = sizeof(struct kvm_stats_header) + KVM_STATS_NAME_SIZE,
	.data_offset = sizeof(struct kvm_stats_header) + KVM_STATS_NAME_SIZE +
		       sizeof(kvm_vcpu_stats_desc),
};

u64 __read_mostly host_xcr0;
u64 __read_mostly supported_xcr0;
EXPORT_SYMBOL_GPL(supported_xcr0);

static struct kmem_cache *x86_fpu_cache;

static struct kmem_cache *x86_emulator_cache;

/*
 * When called, it means the previous get/set msr reached an invalid msr.
 * Return true if we want to ignore/silent this failed msr access.
 */
static bool kvm_msr_ignored_check(u32 msr, u64 data, bool write)
{
	const char *op = write ? "wrmsr" : "rdmsr";

	if (ignore_msrs) {
		if (report_ignored_msrs)
			kvm_pr_unimpl("ignored %s: 0x%x data 0x%llx\n",
				      op, msr, data);
		/* Mask the error */
		return true;
	} else {
		kvm_debug_ratelimited("unhandled %s: 0x%x data 0x%llx\n",
				      op, msr, data);
		return false;
	}
}

static struct kmem_cache *kvm_alloc_emulator_cache(void)
{
	unsigned int useroffset = offsetof(struct x86_emulate_ctxt, src);
	unsigned int size = sizeof(struct x86_emulate_ctxt);

	return kmem_cache_create_usercopy("x86_emulator", size,
					  __alignof__(struct x86_emulate_ctxt),
					  SLAB_ACCOUNT, useroffset,
					  size - useroffset, NULL);
}

static int emulator_fix_hypercall(struct x86_emulate_ctxt *ctxt);

static inline void kvm_async_pf_hash_reset(struct kvm_vcpu *vcpu)
{
	int i;
	for (i = 0; i < ASYNC_PF_PER_VCPU; i++)
		vcpu->arch.apf.gfns[i] = ~0;
}

static void kvm_on_user_return(struct user_return_notifier *urn)
{
	unsigned slot;
	struct kvm_user_return_msrs *msrs
		= container_of(urn, struct kvm_user_return_msrs, urn);
	struct kvm_user_return_msr_values *values;
	unsigned long flags;

	/*
	 * Disabling irqs at this point since the following code could be
	 * interrupted and executed through kvm_arch_hardware_disable()
	 */
	local_irq_save(flags);
	if (msrs->registered) {
		msrs->registered = false;
		user_return_notifier_unregister(urn);
	}
	local_irq_restore(flags);
	for (slot = 0; slot < kvm_nr_uret_msrs; ++slot) {
		values = &msrs->values[slot];
		if (values->host != values->curr) {
			wrmsrl(kvm_uret_msrs_list[slot], values->host);
			values->curr = values->host;
		}
	}
}

static int kvm_probe_user_return_msr(u32 msr)
{
	u64 val;
	int ret;

	preempt_disable();
	ret = rdmsrl_safe(msr, &val);
	if (ret)
		goto out;
	ret = wrmsrl_safe(msr, val);
out:
	preempt_enable();
	return ret;
}

int kvm_add_user_return_msr(u32 msr)
{
	BUG_ON(kvm_nr_uret_msrs >= KVM_MAX_NR_USER_RETURN_MSRS);

	if (kvm_probe_user_return_msr(msr))
		return -1;

	kvm_uret_msrs_list[kvm_nr_uret_msrs] = msr;
	return kvm_nr_uret_msrs++;
}
EXPORT_SYMBOL_GPL(kvm_add_user_return_msr);

int kvm_find_user_return_msr(u32 msr)
{
	int i;

	for (i = 0; i < kvm_nr_uret_msrs; ++i) {
		if (kvm_uret_msrs_list[i] == msr)
			return i;
	}
	return -1;
}
EXPORT_SYMBOL_GPL(kvm_find_user_return_msr);

static void kvm_user_return_msr_cpu_online(void)
{
	unsigned int cpu = smp_processor_id();
	struct kvm_user_return_msrs *msrs = per_cpu_ptr(user_return_msrs, cpu);
	u64 value;
	int i;

	for (i = 0; i < kvm_nr_uret_msrs; ++i) {
		rdmsrl_safe(kvm_uret_msrs_list[i], &value);
		msrs->values[i].host = value;
		msrs->values[i].curr = value;
	}
}

int kvm_set_user_return_msr(unsigned slot, u64 value, u64 mask)
{
	unsigned int cpu = smp_processor_id();
	struct kvm_user_return_msrs *msrs = per_cpu_ptr(user_return_msrs, cpu);
	int err;

<<<<<<< HEAD
	value = (value & mask) | (smsr->values[slot].host & ~mask);
	if (value == smsr->values[slot].curr)
		return 0;
	err = wrmsrl_safe(shared_msrs_global.msrs[slot], value);
	if (err)
		return 1;

	smsr->values[slot].curr = value;
	if (!smsr->registered) {
		smsr->urn.on_user_return = kvm_on_user_return;
		user_return_notifier_register(&smsr->urn);
		smsr->registered = true;
=======
	value = (value & mask) | (msrs->values[slot].host & ~mask);
	if (value == msrs->values[slot].curr)
		return 0;
	err = wrmsrl_safe(kvm_uret_msrs_list[slot], value);
	if (err)
		return 1;

	msrs->values[slot].curr = value;
	if (!msrs->registered) {
		msrs->urn.on_user_return = kvm_on_user_return;
		user_return_notifier_register(&msrs->urn);
		msrs->registered = true;
>>>>>>> c1084c27
	}
	return 0;
}
EXPORT_SYMBOL_GPL(kvm_set_user_return_msr);

static void drop_user_return_notifiers(void)
{
	unsigned int cpu = smp_processor_id();
	struct kvm_user_return_msrs *msrs = per_cpu_ptr(user_return_msrs, cpu);

	if (msrs->registered)
		kvm_on_user_return(&msrs->urn);
}

u64 kvm_get_apic_base(struct kvm_vcpu *vcpu)
{
	return vcpu->arch.apic_base;
}
EXPORT_SYMBOL_GPL(kvm_get_apic_base);

enum lapic_mode kvm_get_apic_mode(struct kvm_vcpu *vcpu)
{
	return kvm_apic_mode(kvm_get_apic_base(vcpu));
}
EXPORT_SYMBOL_GPL(kvm_get_apic_mode);

int kvm_set_apic_base(struct kvm_vcpu *vcpu, struct msr_data *msr_info)
{
	enum lapic_mode old_mode = kvm_get_apic_mode(vcpu);
	enum lapic_mode new_mode = kvm_apic_mode(msr_info->data);
	u64 reserved_bits = kvm_vcpu_reserved_gpa_bits_raw(vcpu) | 0x2ff |
		(guest_cpuid_has(vcpu, X86_FEATURE_X2APIC) ? 0 : X2APIC_ENABLE);

	if ((msr_info->data & reserved_bits) != 0 || new_mode == LAPIC_MODE_INVALID)
		return 1;
	if (!msr_info->host_initiated) {
		if (old_mode == LAPIC_MODE_X2APIC && new_mode == LAPIC_MODE_XAPIC)
			return 1;
		if (old_mode == LAPIC_MODE_DISABLED && new_mode == LAPIC_MODE_X2APIC)
			return 1;
	}

	kvm_lapic_set_base(vcpu, msr_info->data);
	kvm_recalculate_apic_map(vcpu->kvm);
	return 0;
}
EXPORT_SYMBOL_GPL(kvm_set_apic_base);

/*
 * Handle a fault on a hardware virtualization (VMX or SVM) instruction.
 *
 * Hardware virtualization extension instructions may fault if a reboot turns
 * off virtualization while processes are running.  Usually after catching the
 * fault we just panic; during reboot instead the instruction is ignored.
 */
noinstr void kvm_spurious_fault(void)
{
	/* Fault while not rebooting.  We want the trace. */
	BUG_ON(!kvm_rebooting);
}
EXPORT_SYMBOL_GPL(kvm_spurious_fault);

#define EXCPT_BENIGN		0
#define EXCPT_CONTRIBUTORY	1
#define EXCPT_PF		2

static int exception_class(int vector)
{
	switch (vector) {
	case PF_VECTOR:
		return EXCPT_PF;
	case DE_VECTOR:
	case TS_VECTOR:
	case NP_VECTOR:
	case SS_VECTOR:
	case GP_VECTOR:
		return EXCPT_CONTRIBUTORY;
	default:
		break;
	}
	return EXCPT_BENIGN;
}

#define EXCPT_FAULT		0
#define EXCPT_TRAP		1
#define EXCPT_ABORT		2
#define EXCPT_INTERRUPT		3

static int exception_type(int vector)
{
	unsigned int mask;

	if (WARN_ON(vector > 31 || vector == NMI_VECTOR))
		return EXCPT_INTERRUPT;

	mask = 1 << vector;

	/* #DB is trap, as instruction watchpoints are handled elsewhere */
	if (mask & ((1 << DB_VECTOR) | (1 << BP_VECTOR) | (1 << OF_VECTOR)))
		return EXCPT_TRAP;

	if (mask & ((1 << DF_VECTOR) | (1 << MC_VECTOR)))
		return EXCPT_ABORT;

	/* Reserved exceptions will result in fault */
	return EXCPT_FAULT;
}

void kvm_deliver_exception_payload(struct kvm_vcpu *vcpu)
{
	unsigned nr = vcpu->arch.exception.nr;
	bool has_payload = vcpu->arch.exception.has_payload;
	unsigned long payload = vcpu->arch.exception.payload;

	if (!has_payload)
		return;

	switch (nr) {
	case DB_VECTOR:
		/*
		 * "Certain debug exceptions may clear bit 0-3.  The
		 * remaining contents of the DR6 register are never
		 * cleared by the processor".
		 */
		vcpu->arch.dr6 &= ~DR_TRAP_BITS;
		/*
		 * In order to reflect the #DB exception payload in guest
		 * dr6, three components need to be considered: active low
		 * bit, FIXED_1 bits and active high bits (e.g. DR6_BD,
		 * DR6_BS and DR6_BT)
		 * DR6_ACTIVE_LOW contains the FIXED_1 and active low bits.
		 * In the target guest dr6:
		 * FIXED_1 bits should always be set.
		 * Active low bits should be cleared if 1-setting in payload.
		 * Active high bits should be set if 1-setting in payload.
		 *
		 * Note, the payload is compatible with the pending debug
		 * exceptions/exit qualification under VMX, that active_low bits
		 * are active high in payload.
		 * So they need to be flipped for DR6.
		 */
		vcpu->arch.dr6 |= DR6_ACTIVE_LOW;
		vcpu->arch.dr6 |= payload;
		vcpu->arch.dr6 ^= payload & DR6_ACTIVE_LOW;

		/*
		 * The #DB payload is defined as compatible with the 'pending
		 * debug exceptions' field under VMX, not DR6. While bit 12 is
		 * defined in the 'pending debug exceptions' field (enabled
		 * breakpoint), it is reserved and must be zero in DR6.
		 */
<<<<<<< HEAD
		vcpu->arch.dr6 ^= payload & DR6_RTM;

		/*
		 * The #DB payload is defined as compatible with the 'pending
		 * debug exceptions' field under VMX, not DR6. While bit 12 is
		 * defined in the 'pending debug exceptions' field (enabled
		 * breakpoint), it is reserved and must be zero in DR6.
		 */
=======
>>>>>>> c1084c27
		vcpu->arch.dr6 &= ~BIT(12);
		break;
	case PF_VECTOR:
		vcpu->arch.cr2 = payload;
		break;
	}

	vcpu->arch.exception.has_payload = false;
	vcpu->arch.exception.payload = 0;
}
EXPORT_SYMBOL_GPL(kvm_deliver_exception_payload);

static void kvm_multiple_exception(struct kvm_vcpu *vcpu,
		unsigned nr, bool has_error, u32 error_code,
	        bool has_payload, unsigned long payload, bool reinject)
{
	u32 prev_nr;
	int class1, class2;

	kvm_make_request(KVM_REQ_EVENT, vcpu);

	if (!vcpu->arch.exception.pending && !vcpu->arch.exception.injected) {
	queue:
		if (reinject) {
			/*
			 * On vmentry, vcpu->arch.exception.pending is only
			 * true if an event injection was blocked by
			 * nested_run_pending.  In that case, however,
			 * vcpu_enter_guest requests an immediate exit,
			 * and the guest shouldn't proceed far enough to
			 * need reinjection.
			 */
			WARN_ON_ONCE(vcpu->arch.exception.pending);
			vcpu->arch.exception.injected = true;
			if (WARN_ON_ONCE(has_payload)) {
				/*
				 * A reinjected event has already
				 * delivered its payload.
				 */
				has_payload = false;
				payload = 0;
			}
		} else {
			vcpu->arch.exception.pending = true;
			vcpu->arch.exception.injected = false;
		}
		vcpu->arch.exception.has_error_code = has_error;
		vcpu->arch.exception.nr = nr;
		vcpu->arch.exception.error_code = error_code;
		vcpu->arch.exception.has_payload = has_payload;
		vcpu->arch.exception.payload = payload;
		if (!is_guest_mode(vcpu))
			kvm_deliver_exception_payload(vcpu);
		return;
	}

	/* to check exception */
	prev_nr = vcpu->arch.exception.nr;
	if (prev_nr == DF_VECTOR) {
		/* triple fault -> shutdown */
		kvm_make_request(KVM_REQ_TRIPLE_FAULT, vcpu);
		return;
	}
	class1 = exception_class(prev_nr);
	class2 = exception_class(nr);
	if ((class1 == EXCPT_CONTRIBUTORY && class2 == EXCPT_CONTRIBUTORY)
		|| (class1 == EXCPT_PF && class2 != EXCPT_BENIGN)) {
		/*
		 * Generate double fault per SDM Table 5-5.  Set
		 * exception.pending = true so that the double fault
		 * can trigger a nested vmexit.
		 */
		vcpu->arch.exception.pending = true;
		vcpu->arch.exception.injected = false;
		vcpu->arch.exception.has_error_code = true;
		vcpu->arch.exception.nr = DF_VECTOR;
		vcpu->arch.exception.error_code = 0;
		vcpu->arch.exception.has_payload = false;
		vcpu->arch.exception.payload = 0;
	} else
		/* replace previous exception with a new one in a hope
		   that instruction re-execution will regenerate lost
		   exception */
		goto queue;
}

void kvm_queue_exception(struct kvm_vcpu *vcpu, unsigned nr)
{
	kvm_multiple_exception(vcpu, nr, false, 0, false, 0, false);
}
EXPORT_SYMBOL_GPL(kvm_queue_exception);

void kvm_requeue_exception(struct kvm_vcpu *vcpu, unsigned nr)
{
	kvm_multiple_exception(vcpu, nr, false, 0, false, 0, true);
}
EXPORT_SYMBOL_GPL(kvm_requeue_exception);

void kvm_queue_exception_p(struct kvm_vcpu *vcpu, unsigned nr,
			   unsigned long payload)
{
	kvm_multiple_exception(vcpu, nr, false, 0, true, payload, false);
}
EXPORT_SYMBOL_GPL(kvm_queue_exception_p);

static void kvm_queue_exception_e_p(struct kvm_vcpu *vcpu, unsigned nr,
				    u32 error_code, unsigned long payload)
{
	kvm_multiple_exception(vcpu, nr, true, error_code,
			       true, payload, false);
}

int kvm_complete_insn_gp(struct kvm_vcpu *vcpu, int err)
{
	if (err)
		kvm_inject_gp(vcpu, 0);
	else
		return kvm_skip_emulated_instruction(vcpu);

	return 1;
}
EXPORT_SYMBOL_GPL(kvm_complete_insn_gp);

void kvm_inject_page_fault(struct kvm_vcpu *vcpu, struct x86_exception *fault)
{
	++vcpu->stat.pf_guest;
	vcpu->arch.exception.nested_apf =
		is_guest_mode(vcpu) && fault->async_page_fault;
	if (vcpu->arch.exception.nested_apf) {
		vcpu->arch.apf.nested_apf_token = fault->address;
		kvm_queue_exception_e(vcpu, PF_VECTOR, fault->error_code);
	} else {
		kvm_queue_exception_e_p(vcpu, PF_VECTOR, fault->error_code,
					fault->address);
	}
}
EXPORT_SYMBOL_GPL(kvm_inject_page_fault);

bool kvm_inject_emulated_page_fault(struct kvm_vcpu *vcpu,
				    struct x86_exception *fault)
{
	struct kvm_mmu *fault_mmu;
	WARN_ON_ONCE(fault->vector != PF_VECTOR);

	fault_mmu = fault->nested_page_fault ? vcpu->arch.mmu :
					       vcpu->arch.walk_mmu;

	/*
	 * Invalidate the TLB entry for the faulting address, if it exists,
	 * else the access will fault indefinitely (and to emulate hardware).
	 */
	if ((fault->error_code & PFERR_PRESENT_MASK) &&
	    !(fault->error_code & PFERR_RSVD_MASK))
		kvm_mmu_invalidate_gva(vcpu, fault_mmu, fault->address,
				       fault_mmu->root_hpa);

	fault_mmu->inject_page_fault(vcpu, fault);
	return fault->nested_page_fault;
}
EXPORT_SYMBOL_GPL(kvm_inject_emulated_page_fault);

void kvm_inject_nmi(struct kvm_vcpu *vcpu)
{
	atomic_inc(&vcpu->arch.nmi_queued);
	kvm_make_request(KVM_REQ_NMI, vcpu);
}
EXPORT_SYMBOL_GPL(kvm_inject_nmi);

void kvm_queue_exception_e(struct kvm_vcpu *vcpu, unsigned nr, u32 error_code)
{
	kvm_multiple_exception(vcpu, nr, true, error_code, false, 0, false);
}
EXPORT_SYMBOL_GPL(kvm_queue_exception_e);

void kvm_requeue_exception_e(struct kvm_vcpu *vcpu, unsigned nr, u32 error_code)
{
	kvm_multiple_exception(vcpu, nr, true, error_code, false, 0, true);
}
EXPORT_SYMBOL_GPL(kvm_requeue_exception_e);

/*
 * Checks if cpl <= required_cpl; if true, return true.  Otherwise queue
 * a #GP and return false.
 */
bool kvm_require_cpl(struct kvm_vcpu *vcpu, int required_cpl)
{
	if (static_call(kvm_x86_get_cpl)(vcpu) <= required_cpl)
		return true;
	kvm_queue_exception_e(vcpu, GP_VECTOR, 0);
	return false;
}
EXPORT_SYMBOL_GPL(kvm_require_cpl);

bool kvm_require_dr(struct kvm_vcpu *vcpu, int dr)
{
	if ((dr != 4 && dr != 5) || !kvm_read_cr4_bits(vcpu, X86_CR4_DE))
		return true;

	kvm_queue_exception(vcpu, UD_VECTOR);
	return false;
}
EXPORT_SYMBOL_GPL(kvm_require_dr);

/*
 * This function will be used to read from the physical memory of the currently
 * running guest. The difference to kvm_vcpu_read_guest_page is that this function
 * can read from guest physical or from the guest's guest physical memory.
 */
int kvm_read_guest_page_mmu(struct kvm_vcpu *vcpu, struct kvm_mmu *mmu,
			    gfn_t ngfn, void *data, int offset, int len,
			    u32 access)
{
	struct x86_exception exception;
	gfn_t real_gfn;
	gpa_t ngpa;

	ngpa     = gfn_to_gpa(ngfn);
	real_gfn = mmu->translate_gpa(vcpu, ngpa, access, &exception);
	if (real_gfn == UNMAPPED_GVA)
		return -EFAULT;

	real_gfn = gpa_to_gfn(real_gfn);

	return kvm_vcpu_read_guest_page(vcpu, real_gfn, data, offset, len);
}
EXPORT_SYMBOL_GPL(kvm_read_guest_page_mmu);

static inline u64 pdptr_rsvd_bits(struct kvm_vcpu *vcpu)
{
	return vcpu->arch.reserved_gpa_bits | rsvd_bits(5, 8) | rsvd_bits(1, 2);
}

/*
 * Load the pae pdptrs.  Return 1 if they are all valid, 0 otherwise.
 */
int load_pdptrs(struct kvm_vcpu *vcpu, struct kvm_mmu *mmu, unsigned long cr3)
{
	gfn_t pdpt_gfn = cr3 >> PAGE_SHIFT;
	unsigned offset = ((cr3 & (PAGE_SIZE-1)) >> 5) << 2;
	int i;
	int ret;
	u64 pdpte[ARRAY_SIZE(mmu->pdptrs)];

	ret = kvm_read_guest_page_mmu(vcpu, mmu, pdpt_gfn, pdpte,
				      offset * sizeof(u64), sizeof(pdpte),
				      PFERR_USER_MASK|PFERR_WRITE_MASK);
	if (ret < 0) {
		ret = 0;
		goto out;
	}
	for (i = 0; i < ARRAY_SIZE(pdpte); ++i) {
		if ((pdpte[i] & PT_PRESENT_MASK) &&
		    (pdpte[i] & pdptr_rsvd_bits(vcpu))) {
			ret = 0;
			goto out;
		}
	}
	ret = 1;

	memcpy(mmu->pdptrs, pdpte, sizeof(mmu->pdptrs));
	kvm_register_mark_dirty(vcpu, VCPU_EXREG_PDPTR);
	vcpu->arch.pdptrs_from_userspace = false;

out:

	return ret;
}
EXPORT_SYMBOL_GPL(load_pdptrs);

void kvm_post_set_cr0(struct kvm_vcpu *vcpu, unsigned long old_cr0, unsigned long cr0)
{
	if ((cr0 ^ old_cr0) & X86_CR0_PG) {
		kvm_clear_async_pf_completion_queue(vcpu);
		kvm_async_pf_hash_reset(vcpu);
	}

	if ((cr0 ^ old_cr0) & KVM_MMU_CR0_ROLE_BITS)
		kvm_mmu_reset_context(vcpu);

	if (((cr0 ^ old_cr0) & X86_CR0_CD) &&
	    kvm_arch_has_noncoherent_dma(vcpu->kvm) &&
	    !kvm_check_has_quirk(vcpu->kvm, KVM_X86_QUIRK_CD_NW_CLEARED))
		kvm_zap_gfn_range(vcpu->kvm, 0, ~0ULL);
}
EXPORT_SYMBOL_GPL(kvm_post_set_cr0);

int kvm_set_cr0(struct kvm_vcpu *vcpu, unsigned long cr0)
{
	unsigned long old_cr0 = kvm_read_cr0(vcpu);
	unsigned long pdptr_bits = X86_CR0_CD | X86_CR0_NW | X86_CR0_PG;

	cr0 |= X86_CR0_ET;

#ifdef CONFIG_X86_64
	if (cr0 & 0xffffffff00000000UL)
		return 1;
#endif

	cr0 &= ~CR0_RESERVED_BITS;

	if ((cr0 & X86_CR0_NW) && !(cr0 & X86_CR0_CD))
		return 1;

	if ((cr0 & X86_CR0_PG) && !(cr0 & X86_CR0_PE))
		return 1;

#ifdef CONFIG_X86_64
	if ((vcpu->arch.efer & EFER_LME) && !is_paging(vcpu) &&
	    (cr0 & X86_CR0_PG)) {
		int cs_db, cs_l;

		if (!is_pae(vcpu))
			return 1;
		static_call(kvm_x86_get_cs_db_l_bits)(vcpu, &cs_db, &cs_l);
		if (cs_l)
			return 1;
	}
#endif
	if (!(vcpu->arch.efer & EFER_LME) && (cr0 & X86_CR0_PG) &&
	    is_pae(vcpu) && ((cr0 ^ old_cr0) & pdptr_bits) &&
	    !load_pdptrs(vcpu, vcpu->arch.walk_mmu, kvm_read_cr3(vcpu)))
		return 1;

	if (!(cr0 & X86_CR0_PG) && kvm_read_cr4_bits(vcpu, X86_CR4_PCIDE))
		return 1;

	static_call(kvm_x86_set_cr0)(vcpu, cr0);

	kvm_post_set_cr0(vcpu, old_cr0, cr0);

	return 0;
}
EXPORT_SYMBOL_GPL(kvm_set_cr0);

void kvm_lmsw(struct kvm_vcpu *vcpu, unsigned long msw)
{
	(void)kvm_set_cr0(vcpu, kvm_read_cr0_bits(vcpu, ~0x0eul) | (msw & 0x0f));
}
EXPORT_SYMBOL_GPL(kvm_lmsw);

void kvm_load_guest_xsave_state(struct kvm_vcpu *vcpu)
{
	if (vcpu->arch.guest_state_protected)
		return;

	if (kvm_read_cr4_bits(vcpu, X86_CR4_OSXSAVE)) {

		if (vcpu->arch.xcr0 != host_xcr0)
			xsetbv(XCR_XFEATURE_ENABLED_MASK, vcpu->arch.xcr0);

		if (vcpu->arch.xsaves_enabled &&
		    vcpu->arch.ia32_xss != host_xss)
			wrmsrl(MSR_IA32_XSS, vcpu->arch.ia32_xss);
	}

	if (static_cpu_has(X86_FEATURE_PKU) &&
	    (kvm_read_cr4_bits(vcpu, X86_CR4_PKE) ||
	     (vcpu->arch.xcr0 & XFEATURE_MASK_PKRU)) &&
	    vcpu->arch.pkru != vcpu->arch.host_pkru)
<<<<<<< HEAD
		__write_pkru(vcpu->arch.pkru);
=======
		write_pkru(vcpu->arch.pkru);
>>>>>>> c1084c27
}
EXPORT_SYMBOL_GPL(kvm_load_guest_xsave_state);

void kvm_load_host_xsave_state(struct kvm_vcpu *vcpu)
{
<<<<<<< HEAD
=======
	if (vcpu->arch.guest_state_protected)
		return;

>>>>>>> c1084c27
	if (static_cpu_has(X86_FEATURE_PKU) &&
	    (kvm_read_cr4_bits(vcpu, X86_CR4_PKE) ||
	     (vcpu->arch.xcr0 & XFEATURE_MASK_PKRU))) {
		vcpu->arch.pkru = rdpkru();
		if (vcpu->arch.pkru != vcpu->arch.host_pkru)
<<<<<<< HEAD
			__write_pkru(vcpu->arch.host_pkru);
	}

	if (vcpu->guest_xcr0_loaded) {
=======
			write_pkru(vcpu->arch.host_pkru);
	}

	if (kvm_read_cr4_bits(vcpu, X86_CR4_OSXSAVE)) {

>>>>>>> c1084c27
		if (vcpu->arch.xcr0 != host_xcr0)
			xsetbv(XCR_XFEATURE_ENABLED_MASK, host_xcr0);

		if (vcpu->arch.xsaves_enabled &&
		    vcpu->arch.ia32_xss != host_xss)
			wrmsrl(MSR_IA32_XSS, host_xss);
	}

}
EXPORT_SYMBOL_GPL(kvm_load_host_xsave_state);

static int __kvm_set_xcr(struct kvm_vcpu *vcpu, u32 index, u64 xcr)
{
	u64 xcr0 = xcr;
	u64 old_xcr0 = vcpu->arch.xcr0;
	u64 valid_bits;

	/* Only support XCR_XFEATURE_ENABLED_MASK(xcr0) now  */
	if (index != XCR_XFEATURE_ENABLED_MASK)
		return 1;
	if (!(xcr0 & XFEATURE_MASK_FP))
		return 1;
	if ((xcr0 & XFEATURE_MASK_YMM) && !(xcr0 & XFEATURE_MASK_SSE))
		return 1;

	/*
	 * Do not allow the guest to set bits that we do not support
	 * saving.  However, xcr0 bit 0 is always set, even if the
	 * emulated CPU does not support XSAVE (see fx_init).
	 */
	valid_bits = vcpu->arch.guest_supported_xcr0 | XFEATURE_MASK_FP;
	if (xcr0 & ~valid_bits)
		return 1;

	if ((!(xcr0 & XFEATURE_MASK_BNDREGS)) !=
	    (!(xcr0 & XFEATURE_MASK_BNDCSR)))
		return 1;

	if (xcr0 & XFEATURE_MASK_AVX512) {
		if (!(xcr0 & XFEATURE_MASK_YMM))
			return 1;
		if ((xcr0 & XFEATURE_MASK_AVX512) != XFEATURE_MASK_AVX512)
			return 1;
	}
	vcpu->arch.xcr0 = xcr0;

	if ((xcr0 ^ old_xcr0) & XFEATURE_MASK_EXTEND)
		kvm_update_cpuid_runtime(vcpu);
	return 0;
}

int kvm_emulate_xsetbv(struct kvm_vcpu *vcpu)
{
	if (static_call(kvm_x86_get_cpl)(vcpu) != 0 ||
	    __kvm_set_xcr(vcpu, kvm_rcx_read(vcpu), kvm_read_edx_eax(vcpu))) {
		kvm_inject_gp(vcpu, 0);
		return 1;
	}

	return kvm_skip_emulated_instruction(vcpu);
}
EXPORT_SYMBOL_GPL(kvm_emulate_xsetbv);

<<<<<<< HEAD
static u64 kvm_host_cr4_reserved_bits(struct cpuinfo_x86 *c)
{
	u64 reserved_bits = CR4_RESERVED_BITS;

	if (!cpu_has(c, X86_FEATURE_XSAVE))
		reserved_bits |= X86_CR4_OSXSAVE;

	if (!cpu_has(c, X86_FEATURE_SMEP))
		reserved_bits |= X86_CR4_SMEP;

	if (!cpu_has(c, X86_FEATURE_SMAP))
		reserved_bits |= X86_CR4_SMAP;

	if (!cpu_has(c, X86_FEATURE_FSGSBASE))
		reserved_bits |= X86_CR4_FSGSBASE;

	if (!cpu_has(c, X86_FEATURE_PKU))
		reserved_bits |= X86_CR4_PKE;

	if (!cpu_has(c, X86_FEATURE_LA57) &&
	    !(cpuid_ecx(0x7) & bit(X86_FEATURE_LA57)))
		reserved_bits |= X86_CR4_LA57;

	if (!cpu_has(c, X86_FEATURE_UMIP) && !kvm_x86_ops->umip_emulated())
		reserved_bits |= X86_CR4_UMIP;

	return reserved_bits;
}

static int kvm_valid_cr4(struct kvm_vcpu *vcpu, unsigned long cr4)
{
	if (cr4 & cr4_reserved_bits)
		return -EINVAL;

	if (!guest_cpuid_has(vcpu, X86_FEATURE_XSAVE) && (cr4 & X86_CR4_OSXSAVE))
		return -EINVAL;

	if (!guest_cpuid_has(vcpu, X86_FEATURE_SMEP) && (cr4 & X86_CR4_SMEP))
		return -EINVAL;

	if (!guest_cpuid_has(vcpu, X86_FEATURE_SMAP) && (cr4 & X86_CR4_SMAP))
		return -EINVAL;

	if (!guest_cpuid_has(vcpu, X86_FEATURE_FSGSBASE) && (cr4 & X86_CR4_FSGSBASE))
		return -EINVAL;

	if (!guest_cpuid_has(vcpu, X86_FEATURE_PKU) && (cr4 & X86_CR4_PKE))
		return -EINVAL;
=======
bool kvm_is_valid_cr4(struct kvm_vcpu *vcpu, unsigned long cr4)
{
	if (cr4 & cr4_reserved_bits)
		return false;
>>>>>>> c1084c27

	if (cr4 & vcpu->arch.cr4_guest_rsvd_bits)
		return false;

	return static_call(kvm_x86_is_valid_cr4)(vcpu, cr4);
}
EXPORT_SYMBOL_GPL(kvm_is_valid_cr4);

void kvm_post_set_cr4(struct kvm_vcpu *vcpu, unsigned long old_cr4, unsigned long cr4)
{
	if (((cr4 ^ old_cr4) & KVM_MMU_CR4_ROLE_BITS) ||
	    (!(cr4 & X86_CR4_PCIDE) && (old_cr4 & X86_CR4_PCIDE)))
		kvm_mmu_reset_context(vcpu);
}
EXPORT_SYMBOL_GPL(kvm_post_set_cr4);

int kvm_set_cr4(struct kvm_vcpu *vcpu, unsigned long cr4)
{
	unsigned long old_cr4 = kvm_read_cr4(vcpu);
	unsigned long pdptr_bits = X86_CR4_PGE | X86_CR4_PSE | X86_CR4_PAE |
				   X86_CR4_SMEP;
<<<<<<< HEAD
	unsigned long mmu_role_bits = pdptr_bits | X86_CR4_SMAP | X86_CR4_PKE;
=======
>>>>>>> c1084c27

	if (!kvm_is_valid_cr4(vcpu, cr4))
		return 1;

	if (is_long_mode(vcpu)) {
		if (!(cr4 & X86_CR4_PAE))
			return 1;
		if ((cr4 ^ old_cr4) & X86_CR4_LA57)
			return 1;
	} else if (is_paging(vcpu) && (cr4 & X86_CR4_PAE)
		   && ((cr4 ^ old_cr4) & pdptr_bits)
		   && !load_pdptrs(vcpu, vcpu->arch.walk_mmu,
				   kvm_read_cr3(vcpu)))
		return 1;

	if ((cr4 & X86_CR4_PCIDE) && !(old_cr4 & X86_CR4_PCIDE)) {
		if (!guest_cpuid_has(vcpu, X86_FEATURE_PCID))
			return 1;

		/* PCID can not be enabled when cr3[11:0]!=000H or EFER.LMA=0 */
		if ((kvm_read_cr3(vcpu) & X86_CR3_PCID_MASK) || !is_long_mode(vcpu))
			return 1;
	}

<<<<<<< HEAD
	if (kvm_x86_ops->set_cr4(vcpu, cr4))
		return 1;

	if (((cr4 ^ old_cr4) & mmu_role_bits) ||
	    (!(cr4 & X86_CR4_PCIDE) && (old_cr4 & X86_CR4_PCIDE)))
		kvm_mmu_reset_context(vcpu);
=======
	static_call(kvm_x86_set_cr4)(vcpu, cr4);
>>>>>>> c1084c27

	kvm_post_set_cr4(vcpu, old_cr4, cr4);

	return 0;
}
EXPORT_SYMBOL_GPL(kvm_set_cr4);

static void kvm_invalidate_pcid(struct kvm_vcpu *vcpu, unsigned long pcid)
{
	struct kvm_mmu *mmu = vcpu->arch.mmu;
	unsigned long roots_to_free = 0;
	int i;

	/*
	 * If neither the current CR3 nor any of the prev_roots use the given
	 * PCID, then nothing needs to be done here because a resync will
	 * happen anyway before switching to any other CR3.
	 */
	if (kvm_get_active_pcid(vcpu) == pcid) {
		kvm_make_request(KVM_REQ_MMU_SYNC, vcpu);
		kvm_make_request(KVM_REQ_TLB_FLUSH_CURRENT, vcpu);
	}

	for (i = 0; i < KVM_MMU_NUM_PREV_ROOTS; i++)
		if (kvm_get_pcid(vcpu, mmu->prev_roots[i].pgd) == pcid)
			roots_to_free |= KVM_MMU_ROOT_PREVIOUS(i);

	kvm_mmu_free_roots(vcpu, mmu, roots_to_free);
}

int kvm_set_cr3(struct kvm_vcpu *vcpu, unsigned long cr3)
{
	bool skip_tlb_flush = false;
	unsigned long pcid = 0;
#ifdef CONFIG_X86_64
	bool pcid_enabled = kvm_read_cr4_bits(vcpu, X86_CR4_PCIDE);

	if (pcid_enabled) {
		skip_tlb_flush = cr3 & X86_CR3_PCID_NOFLUSH;
		cr3 &= ~X86_CR3_PCID_NOFLUSH;
		pcid = cr3 & X86_CR3_PCID_MASK;
	}
#endif

	/* PDPTRs are always reloaded for PAE paging. */
	if (cr3 == kvm_read_cr3(vcpu) && !is_pae_paging(vcpu))
		goto handle_tlb_flush;

	/*
	 * Do not condition the GPA check on long mode, this helper is used to
	 * stuff CR3, e.g. for RSM emulation, and there is no guarantee that
	 * the current vCPU mode is accurate.
	 */
	if (kvm_vcpu_is_illegal_gpa(vcpu, cr3))
		return 1;

	if (is_pae_paging(vcpu) && !load_pdptrs(vcpu, vcpu->arch.walk_mmu, cr3))
		return 1;

	if (cr3 != kvm_read_cr3(vcpu))
		kvm_mmu_new_pgd(vcpu, cr3);

	vcpu->arch.cr3 = cr3;
	kvm_register_mark_available(vcpu, VCPU_EXREG_CR3);

handle_tlb_flush:
	/*
	 * A load of CR3 that flushes the TLB flushes only the current PCID,
	 * even if PCID is disabled, in which case PCID=0 is flushed.  It's a
	 * moot point in the end because _disabling_ PCID will flush all PCIDs,
	 * and it's impossible to use a non-zero PCID when PCID is disabled,
	 * i.e. only PCID=0 can be relevant.
	 */
	if (!skip_tlb_flush)
		kvm_invalidate_pcid(vcpu, pcid);

	return 0;
}
EXPORT_SYMBOL_GPL(kvm_set_cr3);

int kvm_set_cr8(struct kvm_vcpu *vcpu, unsigned long cr8)
{
	if (cr8 & CR8_RESERVED_BITS)
		return 1;
	if (lapic_in_kernel(vcpu))
		kvm_lapic_set_tpr(vcpu, cr8);
	else
		vcpu->arch.cr8 = cr8;
	return 0;
}
EXPORT_SYMBOL_GPL(kvm_set_cr8);

unsigned long kvm_get_cr8(struct kvm_vcpu *vcpu)
{
	if (lapic_in_kernel(vcpu))
		return kvm_lapic_get_cr8(vcpu);
	else
		return vcpu->arch.cr8;
}
EXPORT_SYMBOL_GPL(kvm_get_cr8);

static void kvm_update_dr0123(struct kvm_vcpu *vcpu)
{
	int i;

	if (!(vcpu->guest_debug & KVM_GUESTDBG_USE_HW_BP)) {
		for (i = 0; i < KVM_NR_DB_REGS; i++)
			vcpu->arch.eff_db[i] = vcpu->arch.db[i];
	}
}

void kvm_update_dr7(struct kvm_vcpu *vcpu)
{
	unsigned long dr7;

	if (vcpu->guest_debug & KVM_GUESTDBG_USE_HW_BP)
		dr7 = vcpu->arch.guest_debug_dr7;
	else
		dr7 = vcpu->arch.dr7;
	static_call(kvm_x86_set_dr7)(vcpu, dr7);
	vcpu->arch.switch_db_regs &= ~KVM_DEBUGREG_BP_ENABLED;
	if (dr7 & DR7_BP_EN_MASK)
		vcpu->arch.switch_db_regs |= KVM_DEBUGREG_BP_ENABLED;
}
EXPORT_SYMBOL_GPL(kvm_update_dr7);

static u64 kvm_dr6_fixed(struct kvm_vcpu *vcpu)
{
	u64 fixed = DR6_FIXED_1;

	if (!guest_cpuid_has(vcpu, X86_FEATURE_RTM))
		fixed |= DR6_RTM;

	if (!guest_cpuid_has(vcpu, X86_FEATURE_BUS_LOCK_DETECT))
		fixed |= DR6_BUS_LOCK;
	return fixed;
}

int kvm_set_dr(struct kvm_vcpu *vcpu, int dr, unsigned long val)
{
	size_t size = ARRAY_SIZE(vcpu->arch.db);

	switch (dr) {
	case 0 ... 3:
		vcpu->arch.db[array_index_nospec(dr, size)] = val;
		if (!(vcpu->guest_debug & KVM_GUESTDBG_USE_HW_BP))
			vcpu->arch.eff_db[dr] = val;
		break;
	case 4:
	case 6:
		if (!kvm_dr6_valid(val))
			return 1; /* #GP */
		vcpu->arch.dr6 = (val & DR6_VOLATILE) | kvm_dr6_fixed(vcpu);
		break;
	case 5:
	default: /* 7 */
		if (!kvm_dr7_valid(val))
			return 1; /* #GP */
		vcpu->arch.dr7 = (val & DR7_VOLATILE) | DR7_FIXED_1;
		kvm_update_dr7(vcpu);
		break;
	}

	return 0;
}
EXPORT_SYMBOL_GPL(kvm_set_dr);

void kvm_get_dr(struct kvm_vcpu *vcpu, int dr, unsigned long *val)
{
	size_t size = ARRAY_SIZE(vcpu->arch.db);

	switch (dr) {
	case 0 ... 3:
		*val = vcpu->arch.db[array_index_nospec(dr, size)];
		break;
	case 4:
	case 6:
		*val = vcpu->arch.dr6;
		break;
	case 5:
	default: /* 7 */
		*val = vcpu->arch.dr7;
		break;
	}
}
EXPORT_SYMBOL_GPL(kvm_get_dr);

int kvm_emulate_rdpmc(struct kvm_vcpu *vcpu)
{
	u32 ecx = kvm_rcx_read(vcpu);
	u64 data;

	if (kvm_pmu_rdpmc(vcpu, ecx, &data)) {
		kvm_inject_gp(vcpu, 0);
		return 1;
	}

	kvm_rax_write(vcpu, (u32)data);
	kvm_rdx_write(vcpu, data >> 32);
	return kvm_skip_emulated_instruction(vcpu);
}
EXPORT_SYMBOL_GPL(kvm_emulate_rdpmc);

/*
 * List of msr numbers which we expose to userspace through KVM_GET_MSRS
 * and KVM_SET_MSRS, and KVM_GET_MSR_INDEX_LIST.
 *
 * The three MSR lists(msrs_to_save, emulated_msrs, msr_based_features)
 * extract the supported MSRs from the related const lists.
 * msrs_to_save is selected from the msrs_to_save_all to reflect the
 * capabilities of the host cpu. This capabilities test skips MSRs that are
 * kvm-specific. Those are put in emulated_msrs_all; filtering of emulated_msrs
 * may depend on host virtualization features rather than host cpu features.
 */

static const u32 msrs_to_save_all[] = {
	MSR_IA32_SYSENTER_CS, MSR_IA32_SYSENTER_ESP, MSR_IA32_SYSENTER_EIP,
	MSR_STAR,
#ifdef CONFIG_X86_64
	MSR_CSTAR, MSR_KERNEL_GS_BASE, MSR_SYSCALL_MASK, MSR_LSTAR,
#endif
	MSR_IA32_TSC, MSR_IA32_CR_PAT, MSR_VM_HSAVE_PA,
	MSR_IA32_FEAT_CTL, MSR_IA32_BNDCFGS, MSR_TSC_AUX,
	MSR_IA32_SPEC_CTRL,
	MSR_IA32_RTIT_CTL, MSR_IA32_RTIT_STATUS, MSR_IA32_RTIT_CR3_MATCH,
	MSR_IA32_RTIT_OUTPUT_BASE, MSR_IA32_RTIT_OUTPUT_MASK,
	MSR_IA32_RTIT_ADDR0_A, MSR_IA32_RTIT_ADDR0_B,
	MSR_IA32_RTIT_ADDR1_A, MSR_IA32_RTIT_ADDR1_B,
	MSR_IA32_RTIT_ADDR2_A, MSR_IA32_RTIT_ADDR2_B,
	MSR_IA32_RTIT_ADDR3_A, MSR_IA32_RTIT_ADDR3_B,
	MSR_IA32_UMWAIT_CONTROL,

	MSR_ARCH_PERFMON_FIXED_CTR0, MSR_ARCH_PERFMON_FIXED_CTR1,
	MSR_ARCH_PERFMON_FIXED_CTR0 + 2, MSR_ARCH_PERFMON_FIXED_CTR0 + 3,
	MSR_CORE_PERF_FIXED_CTR_CTRL, MSR_CORE_PERF_GLOBAL_STATUS,
	MSR_CORE_PERF_GLOBAL_CTRL, MSR_CORE_PERF_GLOBAL_OVF_CTRL,
	MSR_ARCH_PERFMON_PERFCTR0, MSR_ARCH_PERFMON_PERFCTR1,
	MSR_ARCH_PERFMON_PERFCTR0 + 2, MSR_ARCH_PERFMON_PERFCTR0 + 3,
	MSR_ARCH_PERFMON_PERFCTR0 + 4, MSR_ARCH_PERFMON_PERFCTR0 + 5,
	MSR_ARCH_PERFMON_PERFCTR0 + 6, MSR_ARCH_PERFMON_PERFCTR0 + 7,
	MSR_ARCH_PERFMON_PERFCTR0 + 8, MSR_ARCH_PERFMON_PERFCTR0 + 9,
	MSR_ARCH_PERFMON_PERFCTR0 + 10, MSR_ARCH_PERFMON_PERFCTR0 + 11,
	MSR_ARCH_PERFMON_PERFCTR0 + 12, MSR_ARCH_PERFMON_PERFCTR0 + 13,
	MSR_ARCH_PERFMON_PERFCTR0 + 14, MSR_ARCH_PERFMON_PERFCTR0 + 15,
	MSR_ARCH_PERFMON_PERFCTR0 + 16, MSR_ARCH_PERFMON_PERFCTR0 + 17,
	MSR_ARCH_PERFMON_EVENTSEL0, MSR_ARCH_PERFMON_EVENTSEL1,
	MSR_ARCH_PERFMON_EVENTSEL0 + 2, MSR_ARCH_PERFMON_EVENTSEL0 + 3,
	MSR_ARCH_PERFMON_EVENTSEL0 + 4, MSR_ARCH_PERFMON_EVENTSEL0 + 5,
	MSR_ARCH_PERFMON_EVENTSEL0 + 6, MSR_ARCH_PERFMON_EVENTSEL0 + 7,
	MSR_ARCH_PERFMON_EVENTSEL0 + 8, MSR_ARCH_PERFMON_EVENTSEL0 + 9,
	MSR_ARCH_PERFMON_EVENTSEL0 + 10, MSR_ARCH_PERFMON_EVENTSEL0 + 11,
	MSR_ARCH_PERFMON_EVENTSEL0 + 12, MSR_ARCH_PERFMON_EVENTSEL0 + 13,
	MSR_ARCH_PERFMON_EVENTSEL0 + 14, MSR_ARCH_PERFMON_EVENTSEL0 + 15,
	MSR_ARCH_PERFMON_EVENTSEL0 + 16, MSR_ARCH_PERFMON_EVENTSEL0 + 17,

	MSR_K7_EVNTSEL0, MSR_K7_EVNTSEL1, MSR_K7_EVNTSEL2, MSR_K7_EVNTSEL3,
	MSR_K7_PERFCTR0, MSR_K7_PERFCTR1, MSR_K7_PERFCTR2, MSR_K7_PERFCTR3,
	MSR_F15H_PERF_CTL0, MSR_F15H_PERF_CTL1, MSR_F15H_PERF_CTL2,
	MSR_F15H_PERF_CTL3, MSR_F15H_PERF_CTL4, MSR_F15H_PERF_CTL5,
	MSR_F15H_PERF_CTR0, MSR_F15H_PERF_CTR1, MSR_F15H_PERF_CTR2,
	MSR_F15H_PERF_CTR3, MSR_F15H_PERF_CTR4, MSR_F15H_PERF_CTR5,
};

static u32 msrs_to_save[ARRAY_SIZE(msrs_to_save_all)];
static unsigned num_msrs_to_save;

static const u32 emulated_msrs_all[] = {
	MSR_KVM_SYSTEM_TIME, MSR_KVM_WALL_CLOCK,
	MSR_KVM_SYSTEM_TIME_NEW, MSR_KVM_WALL_CLOCK_NEW,
	HV_X64_MSR_GUEST_OS_ID, HV_X64_MSR_HYPERCALL,
	HV_X64_MSR_TIME_REF_COUNT, HV_X64_MSR_REFERENCE_TSC,
	HV_X64_MSR_TSC_FREQUENCY, HV_X64_MSR_APIC_FREQUENCY,
	HV_X64_MSR_CRASH_P0, HV_X64_MSR_CRASH_P1, HV_X64_MSR_CRASH_P2,
	HV_X64_MSR_CRASH_P3, HV_X64_MSR_CRASH_P4, HV_X64_MSR_CRASH_CTL,
	HV_X64_MSR_RESET,
	HV_X64_MSR_VP_INDEX,
	HV_X64_MSR_VP_RUNTIME,
	HV_X64_MSR_SCONTROL,
	HV_X64_MSR_STIMER0_CONFIG,
	HV_X64_MSR_VP_ASSIST_PAGE,
	HV_X64_MSR_REENLIGHTENMENT_CONTROL, HV_X64_MSR_TSC_EMULATION_CONTROL,
	HV_X64_MSR_TSC_EMULATION_STATUS,
	HV_X64_MSR_SYNDBG_OPTIONS,
	HV_X64_MSR_SYNDBG_CONTROL, HV_X64_MSR_SYNDBG_STATUS,
	HV_X64_MSR_SYNDBG_SEND_BUFFER, HV_X64_MSR_SYNDBG_RECV_BUFFER,
	HV_X64_MSR_SYNDBG_PENDING_BUFFER,

	MSR_KVM_ASYNC_PF_EN, MSR_KVM_STEAL_TIME,
	MSR_KVM_PV_EOI_EN, MSR_KVM_ASYNC_PF_INT, MSR_KVM_ASYNC_PF_ACK,

	MSR_IA32_TSC_ADJUST,
	MSR_IA32_TSC_DEADLINE,
	MSR_IA32_ARCH_CAPABILITIES,
	MSR_IA32_PERF_CAPABILITIES,
	MSR_IA32_MISC_ENABLE,
	MSR_IA32_MCG_STATUS,
	MSR_IA32_MCG_CTL,
	MSR_IA32_MCG_EXT_CTL,
	MSR_IA32_SMBASE,
	MSR_SMI_COUNT,
	MSR_PLATFORM_INFO,
	MSR_MISC_FEATURES_ENABLES,
	MSR_AMD64_VIRT_SPEC_CTRL,
	MSR_IA32_POWER_CTL,
	MSR_IA32_UCODE_REV,

	/*
	 * The following list leaves out MSRs whose values are determined
	 * by arch/x86/kvm/vmx/nested.c based on CPUID or other MSRs.
	 * We always support the "true" VMX control MSRs, even if the host
	 * processor does not, so I am putting these registers here rather
	 * than in msrs_to_save_all.
	 */
	MSR_IA32_VMX_BASIC,
	MSR_IA32_VMX_TRUE_PINBASED_CTLS,
	MSR_IA32_VMX_TRUE_PROCBASED_CTLS,
	MSR_IA32_VMX_TRUE_EXIT_CTLS,
	MSR_IA32_VMX_TRUE_ENTRY_CTLS,
	MSR_IA32_VMX_MISC,
	MSR_IA32_VMX_CR0_FIXED0,
	MSR_IA32_VMX_CR4_FIXED0,
	MSR_IA32_VMX_VMCS_ENUM,
	MSR_IA32_VMX_PROCBASED_CTLS2,
	MSR_IA32_VMX_EPT_VPID_CAP,
	MSR_IA32_VMX_VMFUNC,

	MSR_K7_HWCR,
	MSR_KVM_POLL_CONTROL,
};

static u32 emulated_msrs[ARRAY_SIZE(emulated_msrs_all)];
static unsigned num_emulated_msrs;

/*
 * List of msr numbers which are used to expose MSR-based features that
 * can be used by a hypervisor to validate requested CPU features.
 */
static const u32 msr_based_features_all[] = {
	MSR_IA32_VMX_BASIC,
	MSR_IA32_VMX_TRUE_PINBASED_CTLS,
	MSR_IA32_VMX_PINBASED_CTLS,
	MSR_IA32_VMX_TRUE_PROCBASED_CTLS,
	MSR_IA32_VMX_PROCBASED_CTLS,
	MSR_IA32_VMX_TRUE_EXIT_CTLS,
	MSR_IA32_VMX_EXIT_CTLS,
	MSR_IA32_VMX_TRUE_ENTRY_CTLS,
	MSR_IA32_VMX_ENTRY_CTLS,
	MSR_IA32_VMX_MISC,
	MSR_IA32_VMX_CR0_FIXED0,
	MSR_IA32_VMX_CR0_FIXED1,
	MSR_IA32_VMX_CR4_FIXED0,
	MSR_IA32_VMX_CR4_FIXED1,
	MSR_IA32_VMX_VMCS_ENUM,
	MSR_IA32_VMX_PROCBASED_CTLS2,
	MSR_IA32_VMX_EPT_VPID_CAP,
	MSR_IA32_VMX_VMFUNC,

	MSR_F10H_DECFG,
	MSR_IA32_UCODE_REV,
	MSR_IA32_ARCH_CAPABILITIES,
	MSR_IA32_PERF_CAPABILITIES,
};

static u32 msr_based_features[ARRAY_SIZE(msr_based_features_all)];
static unsigned int num_msr_based_features;

static u64 kvm_get_arch_capabilities(void)
{
	u64 data = 0;

	if (boot_cpu_has(X86_FEATURE_ARCH_CAPABILITIES))
		rdmsrl(MSR_IA32_ARCH_CAPABILITIES, data);

	/*
	 * If nx_huge_pages is enabled, KVM's shadow paging will ensure that
	 * the nested hypervisor runs with NX huge pages.  If it is not,
	 * L1 is anyway vulnerable to ITLB_MULTIHIT exploits from other
	 * L1 guests, so it need not worry about its own (L2) guests.
	 */
	data |= ARCH_CAP_PSCHANGE_MC_NO;

	/*
	 * If we're doing cache flushes (either "always" or "cond")
	 * we will do one whenever the guest does a vmlaunch/vmresume.
	 * If an outer hypervisor is doing the cache flush for us
	 * (VMENTER_L1D_FLUSH_NESTED_VM), we can safely pass that
	 * capability to the guest too, and if EPT is disabled we're not
	 * vulnerable.  Overall, only VMENTER_L1D_FLUSH_NEVER will
	 * require a nested hypervisor to do a flush of its own.
	 */
	if (l1tf_vmx_mitigation != VMENTER_L1D_FLUSH_NEVER)
		data |= ARCH_CAP_SKIP_VMENTRY_L1DFLUSH;

	if (!boot_cpu_has_bug(X86_BUG_CPU_MELTDOWN))
		data |= ARCH_CAP_RDCL_NO;
	if (!boot_cpu_has_bug(X86_BUG_SPEC_STORE_BYPASS))
		data |= ARCH_CAP_SSB_NO;
	if (!boot_cpu_has_bug(X86_BUG_MDS))
		data |= ARCH_CAP_MDS_NO;

<<<<<<< HEAD
	/*
	 * On TAA affected systems, export MDS_NO=0 when:
	 *	- TSX is enabled on the host, i.e. X86_FEATURE_RTM=1.
	 *	- Updated microcode is present. This is detected by
	 *	  the presence of ARCH_CAP_TSX_CTRL_MSR and ensures
	 *	  that VERW clears CPU buffers.
	 *
	 * When MDS_NO=0 is exported, guests deploy clear CPU buffer
	 * mitigation and don't complain:
	 *
	 *	"Vulnerable: Clear CPU buffers attempted, no microcode"
	 *
	 * If TSX is disabled on the system, guests are also mitigated against
	 * TAA and clear CPU buffer mitigation is not required for guests.
	 */
	if (!boot_cpu_has(X86_FEATURE_RTM))
		data &= ~ARCH_CAP_TAA_NO;
	else if (!boot_cpu_has_bug(X86_BUG_TAA))
		data |= ARCH_CAP_TAA_NO;
	else if (data & ARCH_CAP_TSX_CTRL_MSR)
		data &= ~ARCH_CAP_MDS_NO;
=======
	if (!boot_cpu_has(X86_FEATURE_RTM)) {
		/*
		 * If RTM=0 because the kernel has disabled TSX, the host might
		 * have TAA_NO or TSX_CTRL.  Clear TAA_NO (the guest sees RTM=0
		 * and therefore knows that there cannot be TAA) but keep
		 * TSX_CTRL: some buggy userspaces leave it set on tsx=on hosts,
		 * and we want to allow migrating those guests to tsx=off hosts.
		 */
		data &= ~ARCH_CAP_TAA_NO;
	} else if (!boot_cpu_has_bug(X86_BUG_TAA)) {
		data |= ARCH_CAP_TAA_NO;
	} else {
		/*
		 * Nothing to do here; we emulate TSX_CTRL if present on the
		 * host so the guest can choose between disabling TSX or
		 * using VERW to clear CPU buffers.
		 */
	}
>>>>>>> c1084c27

	/* KVM does not emulate MSR_IA32_TSX_CTRL.  */
	data &= ~ARCH_CAP_TSX_CTRL_MSR;
	return data;
}

static int kvm_get_msr_feature(struct kvm_msr_entry *msr)
{
	switch (msr->index) {
	case MSR_IA32_ARCH_CAPABILITIES:
		msr->data = kvm_get_arch_capabilities();
		break;
	case MSR_IA32_UCODE_REV:
		rdmsrl_safe(msr->index, &msr->data);
		break;
	default:
		return static_call(kvm_x86_get_msr_feature)(msr);
	}
	return 0;
}

static int do_get_msr_feature(struct kvm_vcpu *vcpu, unsigned index, u64 *data)
{
	struct kvm_msr_entry msr;
	int r;

	msr.index = index;
	r = kvm_get_msr_feature(&msr);

	if (r == KVM_MSR_RET_INVALID) {
		/* Unconditionally clear the output for simplicity */
		*data = 0;
		if (kvm_msr_ignored_check(index, 0, false))
			r = 0;
	}

	if (r)
		return r;

	*data = msr.data;

	return 0;
}

static bool __kvm_valid_efer(struct kvm_vcpu *vcpu, u64 efer)
{
	if (efer & EFER_FFXSR && !guest_cpuid_has(vcpu, X86_FEATURE_FXSR_OPT))
		return false;

	if (efer & EFER_SVME && !guest_cpuid_has(vcpu, X86_FEATURE_SVM))
		return false;

	if (efer & (EFER_LME | EFER_LMA) &&
	    !guest_cpuid_has(vcpu, X86_FEATURE_LM))
		return false;

	if (efer & EFER_NX && !guest_cpuid_has(vcpu, X86_FEATURE_NX))
		return false;

	return true;

}
bool kvm_valid_efer(struct kvm_vcpu *vcpu, u64 efer)
{
	if (efer & efer_reserved_bits)
		return false;

	return __kvm_valid_efer(vcpu, efer);
}
EXPORT_SYMBOL_GPL(kvm_valid_efer);

static int set_efer(struct kvm_vcpu *vcpu, struct msr_data *msr_info)
{
	u64 old_efer = vcpu->arch.efer;
	u64 efer = msr_info->data;
	int r;

	if (efer & efer_reserved_bits)
		return 1;

	if (!msr_info->host_initiated) {
		if (!__kvm_valid_efer(vcpu, efer))
			return 1;

		if (is_paging(vcpu) &&
		    (vcpu->arch.efer & EFER_LME) != (efer & EFER_LME))
			return 1;
	}

	efer &= ~EFER_LMA;
	efer |= vcpu->arch.efer & EFER_LMA;

	r = static_call(kvm_x86_set_efer)(vcpu, efer);
	if (r) {
		WARN_ON(r > 0);
		return r;
	}

	/* Update reserved bits */
	if ((efer ^ old_efer) & EFER_NX)
		kvm_mmu_reset_context(vcpu);

	return 0;
}

void kvm_enable_efer_bits(u64 mask)
{
       efer_reserved_bits &= ~mask;
}
EXPORT_SYMBOL_GPL(kvm_enable_efer_bits);

bool kvm_msr_allowed(struct kvm_vcpu *vcpu, u32 index, u32 type)
{
	struct kvm_x86_msr_filter *msr_filter;
	struct msr_bitmap_range *ranges;
	struct kvm *kvm = vcpu->kvm;
	bool allowed;
	int idx;
	u32 i;

	/* x2APIC MSRs do not support filtering. */
	if (index >= 0x800 && index <= 0x8ff)
		return true;

	idx = srcu_read_lock(&kvm->srcu);

	msr_filter = srcu_dereference(kvm->arch.msr_filter, &kvm->srcu);
	if (!msr_filter) {
		allowed = true;
		goto out;
	}

	allowed = msr_filter->default_allow;
	ranges = msr_filter->ranges;

	for (i = 0; i < msr_filter->count; i++) {
		u32 start = ranges[i].base;
		u32 end = start + ranges[i].nmsrs;
		u32 flags = ranges[i].flags;
		unsigned long *bitmap = ranges[i].bitmap;

		if ((index >= start) && (index < end) && (flags & type)) {
			allowed = !!test_bit(index - start, bitmap);
			break;
		}
	}

out:
	srcu_read_unlock(&kvm->srcu, idx);

	return allowed;
}
EXPORT_SYMBOL_GPL(kvm_msr_allowed);

/*
 * Write @data into the MSR specified by @index.  Select MSR specific fault
 * checks are bypassed if @host_initiated is %true.
 * Returns 0 on success, non-0 otherwise.
 * Assumes vcpu_load() was already called.
 */
static int __kvm_set_msr(struct kvm_vcpu *vcpu, u32 index, u64 data,
			 bool host_initiated)
{
	struct msr_data msr;

	if (!host_initiated && !kvm_msr_allowed(vcpu, index, KVM_MSR_FILTER_WRITE))
		return KVM_MSR_RET_FILTERED;

	switch (index) {
	case MSR_FS_BASE:
	case MSR_GS_BASE:
	case MSR_KERNEL_GS_BASE:
	case MSR_CSTAR:
	case MSR_LSTAR:
		if (is_noncanonical_address(data, vcpu))
			return 1;
		break;
	case MSR_IA32_SYSENTER_EIP:
	case MSR_IA32_SYSENTER_ESP:
		/*
		 * IA32_SYSENTER_ESP and IA32_SYSENTER_EIP cause #GP if
		 * non-canonical address is written on Intel but not on
		 * AMD (which ignores the top 32-bits, because it does
		 * not implement 64-bit SYSENTER).
		 *
		 * 64-bit code should hence be able to write a non-canonical
		 * value on AMD.  Making the address canonical ensures that
		 * vmentry does not fail on Intel after writing a non-canonical
		 * value, and that something deterministic happens if the guest
		 * invokes 64-bit SYSENTER.
		 */
		data = get_canonical(data, vcpu_virt_addr_bits(vcpu));
		break;
	case MSR_TSC_AUX:
		if (!kvm_is_supported_user_return_msr(MSR_TSC_AUX))
			return 1;

		if (!host_initiated &&
		    !guest_cpuid_has(vcpu, X86_FEATURE_RDTSCP) &&
		    !guest_cpuid_has(vcpu, X86_FEATURE_RDPID))
			return 1;

		/*
		 * Per Intel's SDM, bits 63:32 are reserved, but AMD's APM has
		 * incomplete and conflicting architectural behavior.  Current
		 * AMD CPUs completely ignore bits 63:32, i.e. they aren't
		 * reserved and always read as zeros.  Enforce Intel's reserved
		 * bits check if and only if the guest CPU is Intel, and clear
		 * the bits in all other cases.  This ensures cross-vendor
		 * migration will provide consistent behavior for the guest.
		 */
		if (guest_cpuid_is_intel(vcpu) && (data >> 32) != 0)
			return 1;

		data = (u32)data;
		break;
	}

	msr.data = data;
	msr.index = index;
	msr.host_initiated = host_initiated;

	return static_call(kvm_x86_set_msr)(vcpu, &msr);
}

static int kvm_set_msr_ignored_check(struct kvm_vcpu *vcpu,
				     u32 index, u64 data, bool host_initiated)
{
	int ret = __kvm_set_msr(vcpu, index, data, host_initiated);

	if (ret == KVM_MSR_RET_INVALID)
		if (kvm_msr_ignored_check(index, data, true))
			ret = 0;

	return ret;
}

/*
 * Read the MSR specified by @index into @data.  Select MSR specific fault
 * checks are bypassed if @host_initiated is %true.
 * Returns 0 on success, non-0 otherwise.
 * Assumes vcpu_load() was already called.
 */
int __kvm_get_msr(struct kvm_vcpu *vcpu, u32 index, u64 *data,
		  bool host_initiated)
{
	struct msr_data msr;
	int ret;

	if (!host_initiated && !kvm_msr_allowed(vcpu, index, KVM_MSR_FILTER_READ))
		return KVM_MSR_RET_FILTERED;

	switch (index) {
	case MSR_TSC_AUX:
		if (!kvm_is_supported_user_return_msr(MSR_TSC_AUX))
			return 1;

		if (!host_initiated &&
		    !guest_cpuid_has(vcpu, X86_FEATURE_RDTSCP) &&
		    !guest_cpuid_has(vcpu, X86_FEATURE_RDPID))
			return 1;
		break;
	}

	msr.index = index;
	msr.host_initiated = host_initiated;

	ret = static_call(kvm_x86_get_msr)(vcpu, &msr);
	if (!ret)
		*data = msr.data;
	return ret;
}

static int kvm_get_msr_ignored_check(struct kvm_vcpu *vcpu,
				     u32 index, u64 *data, bool host_initiated)
{
	int ret = __kvm_get_msr(vcpu, index, data, host_initiated);

	if (ret == KVM_MSR_RET_INVALID) {
		/* Unconditionally clear *data for simplicity */
		*data = 0;
		if (kvm_msr_ignored_check(index, 0, false))
			ret = 0;
	}

	return ret;
}

int kvm_get_msr(struct kvm_vcpu *vcpu, u32 index, u64 *data)
{
	return kvm_get_msr_ignored_check(vcpu, index, data, false);
}
EXPORT_SYMBOL_GPL(kvm_get_msr);

int kvm_set_msr(struct kvm_vcpu *vcpu, u32 index, u64 data)
{
	return kvm_set_msr_ignored_check(vcpu, index, data, false);
}
EXPORT_SYMBOL_GPL(kvm_set_msr);

static int complete_emulated_rdmsr(struct kvm_vcpu *vcpu)
{
	int err = vcpu->run->msr.error;
	if (!err) {
		kvm_rax_write(vcpu, (u32)vcpu->run->msr.data);
		kvm_rdx_write(vcpu, vcpu->run->msr.data >> 32);
	}

	return static_call(kvm_x86_complete_emulated_msr)(vcpu, err);
}

static int complete_emulated_wrmsr(struct kvm_vcpu *vcpu)
{
	return static_call(kvm_x86_complete_emulated_msr)(vcpu, vcpu->run->msr.error);
}

static u64 kvm_msr_reason(int r)
{
	switch (r) {
	case KVM_MSR_RET_INVALID:
		return KVM_MSR_EXIT_REASON_UNKNOWN;
	case KVM_MSR_RET_FILTERED:
		return KVM_MSR_EXIT_REASON_FILTER;
	default:
		return KVM_MSR_EXIT_REASON_INVAL;
	}
}

static int kvm_msr_user_space(struct kvm_vcpu *vcpu, u32 index,
			      u32 exit_reason, u64 data,
			      int (*completion)(struct kvm_vcpu *vcpu),
			      int r)
{
	u64 msr_reason = kvm_msr_reason(r);

	/* Check if the user wanted to know about this MSR fault */
	if (!(vcpu->kvm->arch.user_space_msr_mask & msr_reason))
		return 0;

	vcpu->run->exit_reason = exit_reason;
	vcpu->run->msr.error = 0;
	memset(vcpu->run->msr.pad, 0, sizeof(vcpu->run->msr.pad));
	vcpu->run->msr.reason = msr_reason;
	vcpu->run->msr.index = index;
	vcpu->run->msr.data = data;
	vcpu->arch.complete_userspace_io = completion;

	return 1;
}

static int kvm_get_msr_user_space(struct kvm_vcpu *vcpu, u32 index, int r)
{
	return kvm_msr_user_space(vcpu, index, KVM_EXIT_X86_RDMSR, 0,
				   complete_emulated_rdmsr, r);
}

static int kvm_set_msr_user_space(struct kvm_vcpu *vcpu, u32 index, u64 data, int r)
{
	return kvm_msr_user_space(vcpu, index, KVM_EXIT_X86_WRMSR, data,
				   complete_emulated_wrmsr, r);
}

int kvm_emulate_rdmsr(struct kvm_vcpu *vcpu)
{
	u32 ecx = kvm_rcx_read(vcpu);
	u64 data;
	int r;

	r = kvm_get_msr(vcpu, ecx, &data);

	/* MSR read failed? See if we should ask user space */
	if (r && kvm_get_msr_user_space(vcpu, ecx, r)) {
		/* Bounce to user space */
		return 0;
	}

	if (!r) {
		trace_kvm_msr_read(ecx, data);

		kvm_rax_write(vcpu, data & -1u);
		kvm_rdx_write(vcpu, (data >> 32) & -1u);
	} else {
		trace_kvm_msr_read_ex(ecx);
	}

	return static_call(kvm_x86_complete_emulated_msr)(vcpu, r);
}
EXPORT_SYMBOL_GPL(kvm_emulate_rdmsr);

int kvm_emulate_wrmsr(struct kvm_vcpu *vcpu)
{
	u32 ecx = kvm_rcx_read(vcpu);
	u64 data = kvm_read_edx_eax(vcpu);
	int r;

	r = kvm_set_msr(vcpu, ecx, data);

	/* MSR write failed? See if we should ask user space */
	if (r && kvm_set_msr_user_space(vcpu, ecx, data, r))
		/* Bounce to user space */
		return 0;

	/* Signal all other negative errors to userspace */
	if (r < 0)
		return r;

	if (!r)
		trace_kvm_msr_write(ecx, data);
	else
		trace_kvm_msr_write_ex(ecx, data);

	return static_call(kvm_x86_complete_emulated_msr)(vcpu, r);
}
EXPORT_SYMBOL_GPL(kvm_emulate_wrmsr);

int kvm_emulate_as_nop(struct kvm_vcpu *vcpu)
{
	return kvm_skip_emulated_instruction(vcpu);
}
EXPORT_SYMBOL_GPL(kvm_emulate_as_nop);

int kvm_emulate_invd(struct kvm_vcpu *vcpu)
{
	/* Treat an INVD instruction as a NOP and just skip it. */
	return kvm_emulate_as_nop(vcpu);
}
EXPORT_SYMBOL_GPL(kvm_emulate_invd);

int kvm_emulate_mwait(struct kvm_vcpu *vcpu)
{
	pr_warn_once("kvm: MWAIT instruction emulated as NOP!\n");
	return kvm_emulate_as_nop(vcpu);
}
EXPORT_SYMBOL_GPL(kvm_emulate_mwait);

int kvm_handle_invalid_op(struct kvm_vcpu *vcpu)
{
	kvm_queue_exception(vcpu, UD_VECTOR);
	return 1;
}
EXPORT_SYMBOL_GPL(kvm_handle_invalid_op);

int kvm_emulate_monitor(struct kvm_vcpu *vcpu)
{
	pr_warn_once("kvm: MONITOR instruction emulated as NOP!\n");
	return kvm_emulate_as_nop(vcpu);
}
EXPORT_SYMBOL_GPL(kvm_emulate_monitor);

static inline bool kvm_vcpu_exit_request(struct kvm_vcpu *vcpu)
{
	xfer_to_guest_mode_prepare();
	return vcpu->mode == EXITING_GUEST_MODE || kvm_request_pending(vcpu) ||
		xfer_to_guest_mode_work_pending();
}

/*
 * The fast path for frequent and performance sensitive wrmsr emulation,
 * i.e. the sending of IPI, sending IPI early in the VM-Exit flow reduces
 * the latency of virtual IPI by avoiding the expensive bits of transitioning
 * from guest to host, e.g. reacquiring KVM's SRCU lock. In contrast to the
 * other cases which must be called after interrupts are enabled on the host.
 */
static int handle_fastpath_set_x2apic_icr_irqoff(struct kvm_vcpu *vcpu, u64 data)
{
	if (!lapic_in_kernel(vcpu) || !apic_x2apic_mode(vcpu->arch.apic))
		return 1;

	if (((data & APIC_SHORT_MASK) == APIC_DEST_NOSHORT) &&
		((data & APIC_DEST_MASK) == APIC_DEST_PHYSICAL) &&
		((data & APIC_MODE_MASK) == APIC_DM_FIXED) &&
		((u32)(data >> 32) != X2APIC_BROADCAST)) {

		data &= ~(1 << 12);
		kvm_apic_send_ipi(vcpu->arch.apic, (u32)data, (u32)(data >> 32));
		kvm_lapic_set_reg(vcpu->arch.apic, APIC_ICR2, (u32)(data >> 32));
		kvm_lapic_set_reg(vcpu->arch.apic, APIC_ICR, (u32)data);
		trace_kvm_apic_write(APIC_ICR, (u32)data);
		return 0;
	}

	return 1;
}

static int handle_fastpath_set_tscdeadline(struct kvm_vcpu *vcpu, u64 data)
{
	if (!kvm_can_use_hv_timer(vcpu))
		return 1;

	kvm_set_lapic_tscdeadline_msr(vcpu, data);
	return 0;
}

fastpath_t handle_fastpath_set_msr_irqoff(struct kvm_vcpu *vcpu)
{
	u32 msr = kvm_rcx_read(vcpu);
	u64 data;
	fastpath_t ret = EXIT_FASTPATH_NONE;

	switch (msr) {
	case APIC_BASE_MSR + (APIC_ICR >> 4):
		data = kvm_read_edx_eax(vcpu);
		if (!handle_fastpath_set_x2apic_icr_irqoff(vcpu, data)) {
			kvm_skip_emulated_instruction(vcpu);
			ret = EXIT_FASTPATH_EXIT_HANDLED;
		}
		break;
	case MSR_IA32_TSC_DEADLINE:
		data = kvm_read_edx_eax(vcpu);
		if (!handle_fastpath_set_tscdeadline(vcpu, data)) {
			kvm_skip_emulated_instruction(vcpu);
			ret = EXIT_FASTPATH_REENTER_GUEST;
		}
		break;
	default:
		break;
	}

	if (ret != EXIT_FASTPATH_NONE)
		trace_kvm_msr_write(msr, data);

	return ret;
}
EXPORT_SYMBOL_GPL(handle_fastpath_set_msr_irqoff);

/*
 * Adapt set_msr() to msr_io()'s calling convention
 */
static int do_get_msr(struct kvm_vcpu *vcpu, unsigned index, u64 *data)
{
	return kvm_get_msr_ignored_check(vcpu, index, data, true);
}

static int do_set_msr(struct kvm_vcpu *vcpu, unsigned index, u64 *data)
{
	return kvm_set_msr_ignored_check(vcpu, index, *data, true);
}

#ifdef CONFIG_X86_64
struct pvclock_clock {
	int vclock_mode;
	u64 cycle_last;
	u64 mask;
	u32 mult;
	u32 shift;
	u64 base_cycles;
	u64 offset;
};

struct pvclock_gtod_data {
	seqcount_t	seq;

	struct pvclock_clock clock; /* extract of a clocksource struct */
	struct pvclock_clock raw_clock; /* extract of a clocksource struct */

	ktime_t		offs_boot;
	u64		wall_time_sec;
};

static struct pvclock_gtod_data pvclock_gtod_data;

static void update_pvclock_gtod(struct timekeeper *tk)
{
	struct pvclock_gtod_data *vdata = &pvclock_gtod_data;

	write_seqcount_begin(&vdata->seq);

	/* copy pvclock gtod data */
	vdata->clock.vclock_mode	= tk->tkr_mono.clock->vdso_clock_mode;
	vdata->clock.cycle_last		= tk->tkr_mono.cycle_last;
	vdata->clock.mask		= tk->tkr_mono.mask;
	vdata->clock.mult		= tk->tkr_mono.mult;
	vdata->clock.shift		= tk->tkr_mono.shift;
	vdata->clock.base_cycles	= tk->tkr_mono.xtime_nsec;
	vdata->clock.offset		= tk->tkr_mono.base;

	vdata->raw_clock.vclock_mode	= tk->tkr_raw.clock->vdso_clock_mode;
	vdata->raw_clock.cycle_last	= tk->tkr_raw.cycle_last;
	vdata->raw_clock.mask		= tk->tkr_raw.mask;
	vdata->raw_clock.mult		= tk->tkr_raw.mult;
	vdata->raw_clock.shift		= tk->tkr_raw.shift;
	vdata->raw_clock.base_cycles	= tk->tkr_raw.xtime_nsec;
	vdata->raw_clock.offset		= tk->tkr_raw.base;

	vdata->wall_time_sec            = tk->xtime_sec;

	vdata->offs_boot		= tk->offs_boot;

	write_seqcount_end(&vdata->seq);
}

static s64 get_kvmclock_base_ns(void)
{
	/* Count up from boot time, but with the frequency of the raw clock.  */
	return ktime_to_ns(ktime_add(ktime_get_raw(), pvclock_gtod_data.offs_boot));
}
#else
static s64 get_kvmclock_base_ns(void)
{
	/* Master clock not used, so we can just use CLOCK_BOOTTIME.  */
	return ktime_get_boottime_ns();
}
#endif

void kvm_write_wall_clock(struct kvm *kvm, gpa_t wall_clock, int sec_hi_ofs)
{
	int version;
	int r;
	struct pvclock_wall_clock wc;
	u32 wc_sec_hi;
	u64 wall_nsec;

	if (!wall_clock)
		return;

	r = kvm_read_guest(kvm, wall_clock, &version, sizeof(version));
	if (r)
		return;

	if (version & 1)
		++version;  /* first time write, random junk */

	++version;

	if (kvm_write_guest(kvm, wall_clock, &version, sizeof(version)))
		return;

	/*
	 * The guest calculates current wall clock time by adding
	 * system time (updated by kvm_guest_time_update below) to the
	 * wall clock specified here.  We do the reverse here.
	 */
	wall_nsec = ktime_get_real_ns() - get_kvmclock_ns(kvm);

	wc.nsec = do_div(wall_nsec, 1000000000);
	wc.sec = (u32)wall_nsec; /* overflow in 2106 guest time */
	wc.version = version;

	kvm_write_guest(kvm, wall_clock, &wc, sizeof(wc));

	if (sec_hi_ofs) {
		wc_sec_hi = wall_nsec >> 32;
		kvm_write_guest(kvm, wall_clock + sec_hi_ofs,
				&wc_sec_hi, sizeof(wc_sec_hi));
	}

	version++;
	kvm_write_guest(kvm, wall_clock, &version, sizeof(version));
}

static void kvm_write_system_time(struct kvm_vcpu *vcpu, gpa_t system_time,
				  bool old_msr, bool host_initiated)
{
	struct kvm_arch *ka = &vcpu->kvm->arch;

	if (vcpu->vcpu_id == 0 && !host_initiated) {
		if (ka->boot_vcpu_runs_old_kvmclock != old_msr)
			kvm_make_request(KVM_REQ_MASTERCLOCK_UPDATE, vcpu);

		ka->boot_vcpu_runs_old_kvmclock = old_msr;
	}

	vcpu->arch.time = system_time;
	kvm_make_request(KVM_REQ_GLOBAL_CLOCK_UPDATE, vcpu);

	/* we verify if the enable bit is set... */
	vcpu->arch.pv_time_enabled = false;
	if (!(system_time & 1))
		return;

	if (!kvm_gfn_to_hva_cache_init(vcpu->kvm,
				       &vcpu->arch.pv_time, system_time & ~1ULL,
				       sizeof(struct pvclock_vcpu_time_info)))
		vcpu->arch.pv_time_enabled = true;

	return;
}

static uint32_t div_frac(uint32_t dividend, uint32_t divisor)
{
	do_shl32_div32(dividend, divisor);
	return dividend;
}

static void kvm_get_time_scale(uint64_t scaled_hz, uint64_t base_hz,
			       s8 *pshift, u32 *pmultiplier)
{
	uint64_t scaled64;
	int32_t  shift = 0;
	uint64_t tps64;
	uint32_t tps32;

	tps64 = base_hz;
	scaled64 = scaled_hz;
	while (tps64 > scaled64*2 || tps64 & 0xffffffff00000000ULL) {
		tps64 >>= 1;
		shift--;
	}

	tps32 = (uint32_t)tps64;
	while (tps32 <= scaled64 || scaled64 & 0xffffffff00000000ULL) {
		if (scaled64 & 0xffffffff00000000ULL || tps32 & 0x80000000)
			scaled64 >>= 1;
		else
			tps32 <<= 1;
		shift++;
	}

	*pshift = shift;
	*pmultiplier = div_frac(scaled64, tps32);
}

#ifdef CONFIG_X86_64
static atomic_t kvm_guest_has_master_clock = ATOMIC_INIT(0);
#endif

static DEFINE_PER_CPU(unsigned long, cpu_tsc_khz);
static unsigned long max_tsc_khz;

static u32 adjust_tsc_khz(u32 khz, s32 ppm)
{
	u64 v = (u64)khz * (1000000 + ppm);
	do_div(v, 1000000);
	return v;
}

static void kvm_vcpu_write_tsc_multiplier(struct kvm_vcpu *vcpu, u64 l1_multiplier);

static int set_tsc_khz(struct kvm_vcpu *vcpu, u32 user_tsc_khz, bool scale)
{
	u64 ratio;

	/* Guest TSC same frequency as host TSC? */
	if (!scale) {
		kvm_vcpu_write_tsc_multiplier(vcpu, kvm_default_tsc_scaling_ratio);
		return 0;
	}

	/* TSC scaling supported? */
	if (!kvm_has_tsc_control) {
		if (user_tsc_khz > tsc_khz) {
			vcpu->arch.tsc_catchup = 1;
			vcpu->arch.tsc_always_catchup = 1;
			return 0;
		} else {
			pr_warn_ratelimited("user requested TSC rate below hardware speed\n");
			return -1;
		}
	}

	/* TSC scaling required  - calculate ratio */
	ratio = mul_u64_u32_div(1ULL << kvm_tsc_scaling_ratio_frac_bits,
				user_tsc_khz, tsc_khz);

	if (ratio == 0 || ratio >= kvm_max_tsc_scaling_ratio) {
		pr_warn_ratelimited("Invalid TSC scaling ratio - virtual-tsc-khz=%u\n",
			            user_tsc_khz);
		return -1;
	}

	kvm_vcpu_write_tsc_multiplier(vcpu, ratio);
	return 0;
}

static int kvm_set_tsc_khz(struct kvm_vcpu *vcpu, u32 user_tsc_khz)
{
	u32 thresh_lo, thresh_hi;
	int use_scaling = 0;

	/* tsc_khz can be zero if TSC calibration fails */
	if (user_tsc_khz == 0) {
		/* set tsc_scaling_ratio to a safe value */
		kvm_vcpu_write_tsc_multiplier(vcpu, kvm_default_tsc_scaling_ratio);
		return -1;
	}

	/* Compute a scale to convert nanoseconds in TSC cycles */
	kvm_get_time_scale(user_tsc_khz * 1000LL, NSEC_PER_SEC,
			   &vcpu->arch.virtual_tsc_shift,
			   &vcpu->arch.virtual_tsc_mult);
	vcpu->arch.virtual_tsc_khz = user_tsc_khz;

	/*
	 * Compute the variation in TSC rate which is acceptable
	 * within the range of tolerance and decide if the
	 * rate being applied is within that bounds of the hardware
	 * rate.  If so, no scaling or compensation need be done.
	 */
	thresh_lo = adjust_tsc_khz(tsc_khz, -tsc_tolerance_ppm);
	thresh_hi = adjust_tsc_khz(tsc_khz, tsc_tolerance_ppm);
	if (user_tsc_khz < thresh_lo || user_tsc_khz > thresh_hi) {
		pr_debug("kvm: requested TSC rate %u falls outside tolerance [%u,%u]\n", user_tsc_khz, thresh_lo, thresh_hi);
		use_scaling = 1;
	}
	return set_tsc_khz(vcpu, user_tsc_khz, use_scaling);
}

static u64 compute_guest_tsc(struct kvm_vcpu *vcpu, s64 kernel_ns)
{
	u64 tsc = pvclock_scale_delta(kernel_ns-vcpu->arch.this_tsc_nsec,
				      vcpu->arch.virtual_tsc_mult,
				      vcpu->arch.virtual_tsc_shift);
	tsc += vcpu->arch.this_tsc_write;
	return tsc;
}

static inline int gtod_is_based_on_tsc(int mode)
{
	return mode == VDSO_CLOCKMODE_TSC || mode == VDSO_CLOCKMODE_HVCLOCK;
}

static void kvm_track_tsc_matching(struct kvm_vcpu *vcpu)
{
#ifdef CONFIG_X86_64
	bool vcpus_matched;
	struct kvm_arch *ka = &vcpu->kvm->arch;
	struct pvclock_gtod_data *gtod = &pvclock_gtod_data;

	vcpus_matched = (ka->nr_vcpus_matched_tsc + 1 ==
			 atomic_read(&vcpu->kvm->online_vcpus));

	/*
	 * Once the masterclock is enabled, always perform request in
	 * order to update it.
	 *
	 * In order to enable masterclock, the host clocksource must be TSC
	 * and the vcpus need to have matched TSCs.  When that happens,
	 * perform request to enable masterclock.
	 */
	if (ka->use_master_clock ||
	    (gtod_is_based_on_tsc(gtod->clock.vclock_mode) && vcpus_matched))
		kvm_make_request(KVM_REQ_MASTERCLOCK_UPDATE, vcpu);

	trace_kvm_track_tsc(vcpu->vcpu_id, ka->nr_vcpus_matched_tsc,
			    atomic_read(&vcpu->kvm->online_vcpus),
		            ka->use_master_clock, gtod->clock.vclock_mode);
#endif
}

/*
 * Multiply tsc by a fixed point number represented by ratio.
 *
 * The most significant 64-N bits (mult) of ratio represent the
 * integral part of the fixed point number; the remaining N bits
 * (frac) represent the fractional part, ie. ratio represents a fixed
 * point number (mult + frac * 2^(-N)).
 *
 * N equals to kvm_tsc_scaling_ratio_frac_bits.
 */
static inline u64 __scale_tsc(u64 ratio, u64 tsc)
{
	return mul_u64_u64_shr(tsc, ratio, kvm_tsc_scaling_ratio_frac_bits);
}

u64 kvm_scale_tsc(struct kvm_vcpu *vcpu, u64 tsc, u64 ratio)
{
	u64 _tsc = tsc;

	if (ratio != kvm_default_tsc_scaling_ratio)
		_tsc = __scale_tsc(ratio, tsc);

	return _tsc;
}
EXPORT_SYMBOL_GPL(kvm_scale_tsc);

static u64 kvm_compute_l1_tsc_offset(struct kvm_vcpu *vcpu, u64 target_tsc)
{
	u64 tsc;

	tsc = kvm_scale_tsc(vcpu, rdtsc(), vcpu->arch.l1_tsc_scaling_ratio);

	return target_tsc - tsc;
}

u64 kvm_read_l1_tsc(struct kvm_vcpu *vcpu, u64 host_tsc)
{
	return vcpu->arch.l1_tsc_offset +
		kvm_scale_tsc(vcpu, host_tsc, vcpu->arch.l1_tsc_scaling_ratio);
}
EXPORT_SYMBOL_GPL(kvm_read_l1_tsc);

u64 kvm_calc_nested_tsc_offset(u64 l1_offset, u64 l2_offset, u64 l2_multiplier)
{
	u64 nested_offset;

	if (l2_multiplier == kvm_default_tsc_scaling_ratio)
		nested_offset = l1_offset;
	else
		nested_offset = mul_s64_u64_shr((s64) l1_offset, l2_multiplier,
						kvm_tsc_scaling_ratio_frac_bits);

	nested_offset += l2_offset;
	return nested_offset;
}
EXPORT_SYMBOL_GPL(kvm_calc_nested_tsc_offset);

u64 kvm_calc_nested_tsc_multiplier(u64 l1_multiplier, u64 l2_multiplier)
{
	if (l2_multiplier != kvm_default_tsc_scaling_ratio)
		return mul_u64_u64_shr(l1_multiplier, l2_multiplier,
				       kvm_tsc_scaling_ratio_frac_bits);

	return l1_multiplier;
}
EXPORT_SYMBOL_GPL(kvm_calc_nested_tsc_multiplier);

static void kvm_vcpu_write_tsc_offset(struct kvm_vcpu *vcpu, u64 l1_offset)
{
	trace_kvm_write_tsc_offset(vcpu->vcpu_id,
				   vcpu->arch.l1_tsc_offset,
				   l1_offset);

	vcpu->arch.l1_tsc_offset = l1_offset;

	/*
	 * If we are here because L1 chose not to trap WRMSR to TSC then
	 * according to the spec this should set L1's TSC (as opposed to
	 * setting L1's offset for L2).
	 */
	if (is_guest_mode(vcpu))
		vcpu->arch.tsc_offset = kvm_calc_nested_tsc_offset(
			l1_offset,
			static_call(kvm_x86_get_l2_tsc_offset)(vcpu),
			static_call(kvm_x86_get_l2_tsc_multiplier)(vcpu));
	else
		vcpu->arch.tsc_offset = l1_offset;

	static_call(kvm_x86_write_tsc_offset)(vcpu, vcpu->arch.tsc_offset);
}

static void kvm_vcpu_write_tsc_multiplier(struct kvm_vcpu *vcpu, u64 l1_multiplier)
{
	vcpu->arch.l1_tsc_scaling_ratio = l1_multiplier;

	/* Userspace is changing the multiplier while L2 is active */
	if (is_guest_mode(vcpu))
		vcpu->arch.tsc_scaling_ratio = kvm_calc_nested_tsc_multiplier(
			l1_multiplier,
			static_call(kvm_x86_get_l2_tsc_multiplier)(vcpu));
	else
		vcpu->arch.tsc_scaling_ratio = l1_multiplier;

	if (kvm_has_tsc_control)
		static_call(kvm_x86_write_tsc_multiplier)(
			vcpu, vcpu->arch.tsc_scaling_ratio);
}

static inline bool kvm_check_tsc_unstable(void)
{
#ifdef CONFIG_X86_64
	/*
	 * TSC is marked unstable when we're running on Hyper-V,
	 * 'TSC page' clocksource is good.
	 */
	if (pvclock_gtod_data.clock.vclock_mode == VDSO_CLOCKMODE_HVCLOCK)
		return false;
#endif
	return check_tsc_unstable();
}

static void kvm_synchronize_tsc(struct kvm_vcpu *vcpu, u64 data)
{
	struct kvm *kvm = vcpu->kvm;
	u64 offset, ns, elapsed;
	unsigned long flags;
	bool matched;
	bool already_matched;
	bool synchronizing = false;

	raw_spin_lock_irqsave(&kvm->arch.tsc_write_lock, flags);
	offset = kvm_compute_l1_tsc_offset(vcpu, data);
	ns = get_kvmclock_base_ns();
	elapsed = ns - kvm->arch.last_tsc_nsec;

	if (vcpu->arch.virtual_tsc_khz) {
		if (data == 0) {
			/*
			 * detection of vcpu initialization -- need to sync
			 * with other vCPUs. This particularly helps to keep
			 * kvm_clock stable after CPU hotplug
			 */
			synchronizing = true;
		} else {
			u64 tsc_exp = kvm->arch.last_tsc_write +
						nsec_to_cycles(vcpu, elapsed);
			u64 tsc_hz = vcpu->arch.virtual_tsc_khz * 1000LL;
			/*
			 * Special case: TSC write with a small delta (1 second)
			 * of virtual cycle time against real time is
			 * interpreted as an attempt to synchronize the CPU.
			 */
			synchronizing = data < tsc_exp + tsc_hz &&
					data + tsc_hz > tsc_exp;
		}
	}

	/*
	 * For a reliable TSC, we can match TSC offsets, and for an unstable
	 * TSC, we add elapsed time in this computation.  We could let the
	 * compensation code attempt to catch up if we fall behind, but
	 * it's better to try to match offsets from the beginning.
         */
	if (synchronizing &&
	    vcpu->arch.virtual_tsc_khz == kvm->arch.last_tsc_khz) {
		if (!kvm_check_tsc_unstable()) {
			offset = kvm->arch.cur_tsc_offset;
		} else {
			u64 delta = nsec_to_cycles(vcpu, elapsed);
			data += delta;
			offset = kvm_compute_l1_tsc_offset(vcpu, data);
		}
		matched = true;
		already_matched = (vcpu->arch.this_tsc_generation == kvm->arch.cur_tsc_generation);
	} else {
		/*
		 * We split periods of matched TSC writes into generations.
		 * For each generation, we track the original measured
		 * nanosecond time, offset, and write, so if TSCs are in
		 * sync, we can match exact offset, and if not, we can match
		 * exact software computation in compute_guest_tsc()
		 *
		 * These values are tracked in kvm->arch.cur_xxx variables.
		 */
		kvm->arch.cur_tsc_generation++;
		kvm->arch.cur_tsc_nsec = ns;
		kvm->arch.cur_tsc_write = data;
		kvm->arch.cur_tsc_offset = offset;
		matched = false;
	}

	/*
	 * We also track th most recent recorded KHZ, write and time to
	 * allow the matching interval to be extended at each write.
	 */
	kvm->arch.last_tsc_nsec = ns;
	kvm->arch.last_tsc_write = data;
	kvm->arch.last_tsc_khz = vcpu->arch.virtual_tsc_khz;

	vcpu->arch.last_guest_tsc = data;

	/* Keep track of which generation this VCPU has synchronized to */
	vcpu->arch.this_tsc_generation = kvm->arch.cur_tsc_generation;
	vcpu->arch.this_tsc_nsec = kvm->arch.cur_tsc_nsec;
	vcpu->arch.this_tsc_write = kvm->arch.cur_tsc_write;

	kvm_vcpu_write_tsc_offset(vcpu, offset);
	raw_spin_unlock_irqrestore(&kvm->arch.tsc_write_lock, flags);

	raw_spin_lock_irqsave(&kvm->arch.pvclock_gtod_sync_lock, flags);
	if (!matched) {
		kvm->arch.nr_vcpus_matched_tsc = 0;
	} else if (!already_matched) {
		kvm->arch.nr_vcpus_matched_tsc++;
	}

	kvm_track_tsc_matching(vcpu);
	raw_spin_unlock_irqrestore(&kvm->arch.pvclock_gtod_sync_lock, flags);
}

static inline void adjust_tsc_offset_guest(struct kvm_vcpu *vcpu,
					   s64 adjustment)
{
	u64 tsc_offset = vcpu->arch.l1_tsc_offset;
	kvm_vcpu_write_tsc_offset(vcpu, tsc_offset + adjustment);
}

static inline void adjust_tsc_offset_host(struct kvm_vcpu *vcpu, s64 adjustment)
{
	if (vcpu->arch.l1_tsc_scaling_ratio != kvm_default_tsc_scaling_ratio)
		WARN_ON(adjustment < 0);
	adjustment = kvm_scale_tsc(vcpu, (u64) adjustment,
				   vcpu->arch.l1_tsc_scaling_ratio);
	adjust_tsc_offset_guest(vcpu, adjustment);
}

#ifdef CONFIG_X86_64

static u64 read_tsc(void)
{
	u64 ret = (u64)rdtsc_ordered();
	u64 last = pvclock_gtod_data.clock.cycle_last;

	if (likely(ret >= last))
		return ret;

	/*
	 * GCC likes to generate cmov here, but this branch is extremely
	 * predictable (it's just a function of time and the likely is
	 * very likely) and there's a data dependence, so force GCC
	 * to generate a branch instead.  I don't barrier() because
	 * we don't actually need a barrier, and if this function
	 * ever gets inlined it will generate worse code.
	 */
	asm volatile ("");
	return last;
}

static inline u64 vgettsc(struct pvclock_clock *clock, u64 *tsc_timestamp,
			  int *mode)
{
	long v;
	u64 tsc_pg_val;

	switch (clock->vclock_mode) {
	case VDSO_CLOCKMODE_HVCLOCK:
		tsc_pg_val = hv_read_tsc_page_tsc(hv_get_tsc_page(),
						  tsc_timestamp);
		if (tsc_pg_val != U64_MAX) {
			/* TSC page valid */
			*mode = VDSO_CLOCKMODE_HVCLOCK;
			v = (tsc_pg_val - clock->cycle_last) &
				clock->mask;
		} else {
			/* TSC page invalid */
			*mode = VDSO_CLOCKMODE_NONE;
		}
		break;
	case VDSO_CLOCKMODE_TSC:
		*mode = VDSO_CLOCKMODE_TSC;
		*tsc_timestamp = read_tsc();
		v = (*tsc_timestamp - clock->cycle_last) &
			clock->mask;
		break;
	default:
		*mode = VDSO_CLOCKMODE_NONE;
	}

	if (*mode == VDSO_CLOCKMODE_NONE)
		*tsc_timestamp = v = 0;

	return v * clock->mult;
}

static int do_monotonic_raw(s64 *t, u64 *tsc_timestamp)
{
	struct pvclock_gtod_data *gtod = &pvclock_gtod_data;
	unsigned long seq;
	int mode;
	u64 ns;

	do {
		seq = read_seqcount_begin(&gtod->seq);
		ns = gtod->raw_clock.base_cycles;
		ns += vgettsc(&gtod->raw_clock, tsc_timestamp, &mode);
		ns >>= gtod->raw_clock.shift;
		ns += ktime_to_ns(ktime_add(gtod->raw_clock.offset, gtod->offs_boot));
	} while (unlikely(read_seqcount_retry(&gtod->seq, seq)));
	*t = ns;

	return mode;
}

static int do_realtime(struct timespec64 *ts, u64 *tsc_timestamp)
{
	struct pvclock_gtod_data *gtod = &pvclock_gtod_data;
	unsigned long seq;
	int mode;
	u64 ns;

	do {
		seq = read_seqcount_begin(&gtod->seq);
		ts->tv_sec = gtod->wall_time_sec;
		ns = gtod->clock.base_cycles;
		ns += vgettsc(&gtod->clock, tsc_timestamp, &mode);
		ns >>= gtod->clock.shift;
	} while (unlikely(read_seqcount_retry(&gtod->seq, seq)));

	ts->tv_sec += __iter_div_u64_rem(ns, NSEC_PER_SEC, &ns);
	ts->tv_nsec = ns;

	return mode;
}

/* returns true if host is using TSC based clocksource */
static bool kvm_get_time_and_clockread(s64 *kernel_ns, u64 *tsc_timestamp)
{
	/* checked again under seqlock below */
	if (!gtod_is_based_on_tsc(pvclock_gtod_data.clock.vclock_mode))
		return false;

	return gtod_is_based_on_tsc(do_monotonic_raw(kernel_ns,
						      tsc_timestamp));
}

/* returns true if host is using TSC based clocksource */
static bool kvm_get_walltime_and_clockread(struct timespec64 *ts,
					   u64 *tsc_timestamp)
{
	/* checked again under seqlock below */
	if (!gtod_is_based_on_tsc(pvclock_gtod_data.clock.vclock_mode))
		return false;

	return gtod_is_based_on_tsc(do_realtime(ts, tsc_timestamp));
}
#endif

/*
 *
 * Assuming a stable TSC across physical CPUS, and a stable TSC
 * across virtual CPUs, the following condition is possible.
 * Each numbered line represents an event visible to both
 * CPUs at the next numbered event.
 *
 * "timespecX" represents host monotonic time. "tscX" represents
 * RDTSC value.
 *
 * 		VCPU0 on CPU0		|	VCPU1 on CPU1
 *
 * 1.  read timespec0,tsc0
 * 2.					| timespec1 = timespec0 + N
 * 					| tsc1 = tsc0 + M
 * 3. transition to guest		| transition to guest
 * 4. ret0 = timespec0 + (rdtsc - tsc0) |
 * 5.				        | ret1 = timespec1 + (rdtsc - tsc1)
 * 				        | ret1 = timespec0 + N + (rdtsc - (tsc0 + M))
 *
 * Since ret0 update is visible to VCPU1 at time 5, to obey monotonicity:
 *
 * 	- ret0 < ret1
 *	- timespec0 + (rdtsc - tsc0) < timespec0 + N + (rdtsc - (tsc0 + M))
 *		...
 *	- 0 < N - M => M < N
 *
 * That is, when timespec0 != timespec1, M < N. Unfortunately that is not
 * always the case (the difference between two distinct xtime instances
 * might be smaller then the difference between corresponding TSC reads,
 * when updating guest vcpus pvclock areas).
 *
 * To avoid that problem, do not allow visibility of distinct
 * system_timestamp/tsc_timestamp values simultaneously: use a master
 * copy of host monotonic time values. Update that master copy
 * in lockstep.
 *
 * Rely on synchronization of host TSCs and guest TSCs for monotonicity.
 *
 */

static void pvclock_update_vm_gtod_copy(struct kvm *kvm)
{
#ifdef CONFIG_X86_64
	struct kvm_arch *ka = &kvm->arch;
	int vclock_mode;
	bool host_tsc_clocksource, vcpus_matched;

	vcpus_matched = (ka->nr_vcpus_matched_tsc + 1 ==
			atomic_read(&kvm->online_vcpus));

	/*
	 * If the host uses TSC clock, then passthrough TSC as stable
	 * to the guest.
	 */
	host_tsc_clocksource = kvm_get_time_and_clockread(
					&ka->master_kernel_ns,
					&ka->master_cycle_now);

	ka->use_master_clock = host_tsc_clocksource && vcpus_matched
				&& !ka->backwards_tsc_observed
				&& !ka->boot_vcpu_runs_old_kvmclock;

	if (ka->use_master_clock)
		atomic_set(&kvm_guest_has_master_clock, 1);

	vclock_mode = pvclock_gtod_data.clock.vclock_mode;
	trace_kvm_update_master_clock(ka->use_master_clock, vclock_mode,
					vcpus_matched);
#endif
}

void kvm_make_mclock_inprogress_request(struct kvm *kvm)
{
	kvm_make_all_cpus_request(kvm, KVM_REQ_MCLOCK_INPROGRESS);
}

static void kvm_gen_update_masterclock(struct kvm *kvm)
{
#ifdef CONFIG_X86_64
	int i;
	struct kvm_vcpu *vcpu;
	struct kvm_arch *ka = &kvm->arch;
	unsigned long flags;

	kvm_hv_invalidate_tsc_page(kvm);

	kvm_make_mclock_inprogress_request(kvm);

	/* no guest entries from this point */
	raw_spin_lock_irqsave(&ka->pvclock_gtod_sync_lock, flags);
	pvclock_update_vm_gtod_copy(kvm);
	raw_spin_unlock_irqrestore(&ka->pvclock_gtod_sync_lock, flags);

	kvm_for_each_vcpu(i, vcpu, kvm)
		kvm_make_request(KVM_REQ_CLOCK_UPDATE, vcpu);

	/* guest entries allowed */
	kvm_for_each_vcpu(i, vcpu, kvm)
		kvm_clear_request(KVM_REQ_MCLOCK_INPROGRESS, vcpu);
#endif
}

u64 get_kvmclock_ns(struct kvm *kvm)
{
	struct kvm_arch *ka = &kvm->arch;
	struct pvclock_vcpu_time_info hv_clock;
	unsigned long flags;
	u64 ret;

	raw_spin_lock_irqsave(&ka->pvclock_gtod_sync_lock, flags);
	if (!ka->use_master_clock) {
		raw_spin_unlock_irqrestore(&ka->pvclock_gtod_sync_lock, flags);
		return get_kvmclock_base_ns() + ka->kvmclock_offset;
	}

	hv_clock.tsc_timestamp = ka->master_cycle_now;
	hv_clock.system_time = ka->master_kernel_ns + ka->kvmclock_offset;
	raw_spin_unlock_irqrestore(&ka->pvclock_gtod_sync_lock, flags);

	/* both __this_cpu_read() and rdtsc() should be on the same cpu */
	get_cpu();

	if (__this_cpu_read(cpu_tsc_khz)) {
		kvm_get_time_scale(NSEC_PER_SEC, __this_cpu_read(cpu_tsc_khz) * 1000LL,
				   &hv_clock.tsc_shift,
				   &hv_clock.tsc_to_system_mul);
		ret = __pvclock_read_cycles(&hv_clock, rdtsc());
	} else
		ret = get_kvmclock_base_ns() + ka->kvmclock_offset;

	put_cpu();

	return ret;
}

static void kvm_setup_pvclock_page(struct kvm_vcpu *v,
				   struct gfn_to_hva_cache *cache,
				   unsigned int offset)
{
	struct kvm_vcpu_arch *vcpu = &v->arch;
	struct pvclock_vcpu_time_info guest_hv_clock;

	if (unlikely(kvm_read_guest_offset_cached(v->kvm, cache,
		&guest_hv_clock, offset, sizeof(guest_hv_clock))))
		return;

	/* This VCPU is paused, but it's legal for a guest to read another
	 * VCPU's kvmclock, so we really have to follow the specification where
	 * it says that version is odd if data is being modified, and even after
	 * it is consistent.
	 *
	 * Version field updates must be kept separate.  This is because
	 * kvm_write_guest_cached might use a "rep movs" instruction, and
	 * writes within a string instruction are weakly ordered.  So there
	 * are three writes overall.
	 *
	 * As a small optimization, only write the version field in the first
	 * and third write.  The vcpu->pv_time cache is still valid, because the
	 * version field is the first in the struct.
	 */
	BUILD_BUG_ON(offsetof(struct pvclock_vcpu_time_info, version) != 0);

	if (guest_hv_clock.version & 1)
		++guest_hv_clock.version;  /* first time write, random junk */

	vcpu->hv_clock.version = guest_hv_clock.version + 1;
	kvm_write_guest_offset_cached(v->kvm, cache,
				      &vcpu->hv_clock, offset,
				      sizeof(vcpu->hv_clock.version));

	smp_wmb();

	/* retain PVCLOCK_GUEST_STOPPED if set in guest copy */
	vcpu->hv_clock.flags |= (guest_hv_clock.flags & PVCLOCK_GUEST_STOPPED);

	if (vcpu->pvclock_set_guest_stopped_request) {
		vcpu->hv_clock.flags |= PVCLOCK_GUEST_STOPPED;
		vcpu->pvclock_set_guest_stopped_request = false;
	}

	trace_kvm_pvclock_update(v->vcpu_id, &vcpu->hv_clock);

	kvm_write_guest_offset_cached(v->kvm, cache,
				      &vcpu->hv_clock, offset,
				      sizeof(vcpu->hv_clock));

	smp_wmb();

	vcpu->hv_clock.version++;
	kvm_write_guest_offset_cached(v->kvm, cache,
				     &vcpu->hv_clock, offset,
				     sizeof(vcpu->hv_clock.version));
}

static int kvm_guest_time_update(struct kvm_vcpu *v)
{
	unsigned long flags, tgt_tsc_khz;
	struct kvm_vcpu_arch *vcpu = &v->arch;
	struct kvm_arch *ka = &v->kvm->arch;
	s64 kernel_ns;
	u64 tsc_timestamp, host_tsc;
	u8 pvclock_flags;
	bool use_master_clock;

	kernel_ns = 0;
	host_tsc = 0;

	/*
	 * If the host uses TSC clock, then passthrough TSC as stable
	 * to the guest.
	 */
	raw_spin_lock_irqsave(&ka->pvclock_gtod_sync_lock, flags);
	use_master_clock = ka->use_master_clock;
	if (use_master_clock) {
		host_tsc = ka->master_cycle_now;
		kernel_ns = ka->master_kernel_ns;
	}
	raw_spin_unlock_irqrestore(&ka->pvclock_gtod_sync_lock, flags);

	/* Keep irq disabled to prevent changes to the clock */
	local_irq_save(flags);
	tgt_tsc_khz = __this_cpu_read(cpu_tsc_khz);
	if (unlikely(tgt_tsc_khz == 0)) {
		local_irq_restore(flags);
		kvm_make_request(KVM_REQ_CLOCK_UPDATE, v);
		return 1;
	}
	if (!use_master_clock) {
		host_tsc = rdtsc();
		kernel_ns = get_kvmclock_base_ns();
	}

	tsc_timestamp = kvm_read_l1_tsc(v, host_tsc);

	/*
	 * We may have to catch up the TSC to match elapsed wall clock
	 * time for two reasons, even if kvmclock is used.
	 *   1) CPU could have been running below the maximum TSC rate
	 *   2) Broken TSC compensation resets the base at each VCPU
	 *      entry to avoid unknown leaps of TSC even when running
	 *      again on the same CPU.  This may cause apparent elapsed
	 *      time to disappear, and the guest to stand still or run
	 *	very slowly.
	 */
	if (vcpu->tsc_catchup) {
		u64 tsc = compute_guest_tsc(v, kernel_ns);
		if (tsc > tsc_timestamp) {
			adjust_tsc_offset_guest(v, tsc - tsc_timestamp);
			tsc_timestamp = tsc;
		}
	}

	local_irq_restore(flags);

	/* With all the info we got, fill in the values */

	if (kvm_has_tsc_control)
		tgt_tsc_khz = kvm_scale_tsc(v, tgt_tsc_khz,
					    v->arch.l1_tsc_scaling_ratio);

	if (unlikely(vcpu->hw_tsc_khz != tgt_tsc_khz)) {
		kvm_get_time_scale(NSEC_PER_SEC, tgt_tsc_khz * 1000LL,
				   &vcpu->hv_clock.tsc_shift,
				   &vcpu->hv_clock.tsc_to_system_mul);
		vcpu->hw_tsc_khz = tgt_tsc_khz;
	}

	vcpu->hv_clock.tsc_timestamp = tsc_timestamp;
	vcpu->hv_clock.system_time = kernel_ns + v->kvm->arch.kvmclock_offset;
	vcpu->last_guest_tsc = tsc_timestamp;

	/* If the host uses TSC clocksource, then it is stable */
	pvclock_flags = 0;
	if (use_master_clock)
		pvclock_flags |= PVCLOCK_TSC_STABLE_BIT;

	vcpu->hv_clock.flags = pvclock_flags;

	if (vcpu->pv_time_enabled)
		kvm_setup_pvclock_page(v, &vcpu->pv_time, 0);
	if (vcpu->xen.vcpu_info_set)
		kvm_setup_pvclock_page(v, &vcpu->xen.vcpu_info_cache,
				       offsetof(struct compat_vcpu_info, time));
	if (vcpu->xen.vcpu_time_info_set)
		kvm_setup_pvclock_page(v, &vcpu->xen.vcpu_time_info_cache, 0);
	if (!v->vcpu_idx)
		kvm_hv_setup_tsc_page(v->kvm, &vcpu->hv_clock);
	return 0;
}

/*
 * kvmclock updates which are isolated to a given vcpu, such as
 * vcpu->cpu migration, should not allow system_timestamp from
 * the rest of the vcpus to remain static. Otherwise ntp frequency
 * correction applies to one vcpu's system_timestamp but not
 * the others.
 *
 * So in those cases, request a kvmclock update for all vcpus.
 * We need to rate-limit these requests though, as they can
 * considerably slow guests that have a large number of vcpus.
 * The time for a remote vcpu to update its kvmclock is bound
 * by the delay we use to rate-limit the updates.
 */

#define KVMCLOCK_UPDATE_DELAY msecs_to_jiffies(100)

static void kvmclock_update_fn(struct work_struct *work)
{
	int i;
	struct delayed_work *dwork = to_delayed_work(work);
	struct kvm_arch *ka = container_of(dwork, struct kvm_arch,
					   kvmclock_update_work);
	struct kvm *kvm = container_of(ka, struct kvm, arch);
	struct kvm_vcpu *vcpu;

	kvm_for_each_vcpu(i, vcpu, kvm) {
		kvm_make_request(KVM_REQ_CLOCK_UPDATE, vcpu);
		kvm_vcpu_kick(vcpu);
	}
}

static void kvm_gen_kvmclock_update(struct kvm_vcpu *v)
{
	struct kvm *kvm = v->kvm;

	kvm_make_request(KVM_REQ_CLOCK_UPDATE, v);
	schedule_delayed_work(&kvm->arch.kvmclock_update_work,
					KVMCLOCK_UPDATE_DELAY);
}

#define KVMCLOCK_SYNC_PERIOD (300 * HZ)

static void kvmclock_sync_fn(struct work_struct *work)
{
	struct delayed_work *dwork = to_delayed_work(work);
	struct kvm_arch *ka = container_of(dwork, struct kvm_arch,
					   kvmclock_sync_work);
	struct kvm *kvm = container_of(ka, struct kvm, arch);

	if (!kvmclock_periodic_sync)
		return;

	schedule_delayed_work(&kvm->arch.kvmclock_update_work, 0);
	schedule_delayed_work(&kvm->arch.kvmclock_sync_work,
					KVMCLOCK_SYNC_PERIOD);
}

/*
 * On AMD, HWCR[McStatusWrEn] controls whether setting MCi_STATUS results in #GP.
 */
static bool can_set_mci_status(struct kvm_vcpu *vcpu)
{
	/* McStatusWrEn enabled? */
	if (guest_cpuid_is_amd_or_hygon(vcpu))
		return !!(vcpu->arch.msr_hwcr & BIT_ULL(18));

	return false;
}

static int set_msr_mce(struct kvm_vcpu *vcpu, struct msr_data *msr_info)
{
	u64 mcg_cap = vcpu->arch.mcg_cap;
	unsigned bank_num = mcg_cap & 0xff;
	u32 msr = msr_info->index;
	u64 data = msr_info->data;

	switch (msr) {
	case MSR_IA32_MCG_STATUS:
		vcpu->arch.mcg_status = data;
		break;
	case MSR_IA32_MCG_CTL:
		if (!(mcg_cap & MCG_CTL_P) &&
		    (data || !msr_info->host_initiated))
			return 1;
		if (data != 0 && data != ~(u64)0)
			return 1;
		vcpu->arch.mcg_ctl = data;
		break;
	default:
		if (msr >= MSR_IA32_MC0_CTL &&
		    msr < MSR_IA32_MCx_CTL(bank_num)) {
			u32 offset = array_index_nospec(
				msr - MSR_IA32_MC0_CTL,
				MSR_IA32_MCx_CTL(bank_num) - MSR_IA32_MC0_CTL);

			/* only 0 or all 1s can be written to IA32_MCi_CTL
			 * some Linux kernels though clear bit 10 in bank 4 to
			 * workaround a BIOS/GART TBL issue on AMD K8s, ignore
			 * this to avoid an uncatched #GP in the guest
			 */
			if ((offset & 0x3) == 0 &&
			    data != 0 && (data | (1 << 10)) != ~(u64)0)
				return -1;

			/* MCi_STATUS */
			if (!msr_info->host_initiated &&
			    (offset & 0x3) == 1 && data != 0) {
				if (!can_set_mci_status(vcpu))
					return -1;
			}

			vcpu->arch.mce_banks[offset] = data;
			break;
		}
		return 1;
	}
	return 0;
}

static inline bool kvm_pv_async_pf_enabled(struct kvm_vcpu *vcpu)
{
	u64 mask = KVM_ASYNC_PF_ENABLED | KVM_ASYNC_PF_DELIVERY_AS_INT;

	return (vcpu->arch.apf.msr_en_val & mask) == mask;
}

static int kvm_pv_enable_async_pf(struct kvm_vcpu *vcpu, u64 data)
{
	gpa_t gpa = data & ~0x3f;

	/* Bits 4:5 are reserved, Should be zero */
	if (data & 0x30)
		return 1;

	if (!guest_pv_has(vcpu, KVM_FEATURE_ASYNC_PF_VMEXIT) &&
	    (data & KVM_ASYNC_PF_DELIVERY_AS_PF_VMEXIT))
		return 1;

	if (!guest_pv_has(vcpu, KVM_FEATURE_ASYNC_PF_INT) &&
	    (data & KVM_ASYNC_PF_DELIVERY_AS_INT))
		return 1;

	if (!lapic_in_kernel(vcpu))
		return data ? 1 : 0;

	vcpu->arch.apf.msr_en_val = data;

	if (!kvm_pv_async_pf_enabled(vcpu)) {
		kvm_clear_async_pf_completion_queue(vcpu);
		kvm_async_pf_hash_reset(vcpu);
		return 0;
	}

	if (kvm_gfn_to_hva_cache_init(vcpu->kvm, &vcpu->arch.apf.data, gpa,
					sizeof(u64)))
		return 1;

	vcpu->arch.apf.send_user_only = !(data & KVM_ASYNC_PF_SEND_ALWAYS);
	vcpu->arch.apf.delivery_as_pf_vmexit = data & KVM_ASYNC_PF_DELIVERY_AS_PF_VMEXIT;

	kvm_async_pf_wakeup_all(vcpu);

	return 0;
}

static int kvm_pv_enable_async_pf_int(struct kvm_vcpu *vcpu, u64 data)
{
	/* Bits 8-63 are reserved */
	if (data >> 8)
		return 1;

	if (!lapic_in_kernel(vcpu))
		return 1;

	vcpu->arch.apf.msr_int_val = data;

	vcpu->arch.apf.vec = data & KVM_ASYNC_PF_VEC_MASK;

	return 0;
}

static void kvmclock_reset(struct kvm_vcpu *vcpu)
{
	vcpu->arch.pv_time_enabled = false;
	vcpu->arch.time = 0;
}

static void kvm_vcpu_flush_tlb_all(struct kvm_vcpu *vcpu)
{
	++vcpu->stat.tlb_flush;
	static_call(kvm_x86_tlb_flush_all)(vcpu);
}

static void kvm_vcpu_flush_tlb_guest(struct kvm_vcpu *vcpu)
{
	++vcpu->stat.tlb_flush;

	if (!tdp_enabled) {
               /*
		 * A TLB flush on behalf of the guest is equivalent to
		 * INVPCID(all), toggling CR4.PGE, etc., which requires
		 * a forced sync of the shadow page tables.  Unload the
		 * entire MMU here and the subsequent load will sync the
		 * shadow page tables, and also flush the TLB.
		 */
		kvm_mmu_unload(vcpu);
		return;
	}

	static_call(kvm_x86_tlb_flush_guest)(vcpu);
}

static void record_steal_time(struct kvm_vcpu *vcpu)
{
<<<<<<< HEAD
	struct kvm_host_map map;
	struct kvm_steal_time *st;
=======
	struct gfn_to_hva_cache *ghc = &vcpu->arch.st.cache;
	struct kvm_steal_time __user *st;
	struct kvm_memslots *slots;
	u64 steal;
	u32 version;

	if (kvm_xen_msr_enabled(vcpu->kvm)) {
		kvm_xen_runstate_set_running(vcpu);
		return;
	}
>>>>>>> c1084c27

	if (!(vcpu->arch.st.msr_val & KVM_MSR_ENABLED))
		return;

<<<<<<< HEAD
	/* -EAGAIN is returned in atomic context so we can just return. */
	if (kvm_map_gfn(vcpu, vcpu->arch.st.msr_val >> PAGE_SHIFT,
			&map, &vcpu->arch.st.cache, false))
		return;

	st = map.hva +
		offset_in_page(vcpu->arch.st.msr_val & KVM_STEAL_VALID_BITS);

=======
	if (WARN_ON_ONCE(current->mm != vcpu->kvm->mm))
		return;

	slots = kvm_memslots(vcpu->kvm);

	if (unlikely(slots->generation != ghc->generation ||
		     kvm_is_error_hva(ghc->hva) || !ghc->memslot)) {
		gfn_t gfn = vcpu->arch.st.msr_val & KVM_STEAL_VALID_BITS;

		/* We rely on the fact that it fits in a single page. */
		BUILD_BUG_ON((sizeof(*st) - 1) & KVM_STEAL_VALID_BITS);

		if (kvm_gfn_to_hva_cache_init(vcpu->kvm, ghc, gfn, sizeof(*st)) ||
		    kvm_is_error_hva(ghc->hva) || !ghc->memslot)
			return;
	}

	st = (struct kvm_steal_time __user *)ghc->hva;
>>>>>>> c1084c27
	/*
	 * Doing a TLB flush here, on the guest's behalf, can avoid
	 * expensive IPIs.
	 */
<<<<<<< HEAD
	trace_kvm_pv_tlb_flush(vcpu->vcpu_id,
		st->preempted & KVM_VCPU_FLUSH_TLB);
	if (xchg(&st->preempted, 0) & KVM_VCPU_FLUSH_TLB)
		kvm_vcpu_flush_tlb(vcpu, false);

	vcpu->arch.st.preempted = 0;

	if (st->version & 1)
		st->version += 1;  /* first time write, random junk */

	st->version += 1;
=======
	if (guest_pv_has(vcpu, KVM_FEATURE_PV_TLB_FLUSH)) {
		u8 st_preempted = 0;
		int err = -EFAULT;

		if (!user_access_begin(st, sizeof(*st)))
			return;

		asm volatile("1: xchgb %0, %2\n"
			     "xor %1, %1\n"
			     "2:\n"
			     _ASM_EXTABLE_UA(1b, 2b)
			     : "+q" (st_preempted),
			       "+&r" (err),
			       "+m" (st->preempted));
		if (err)
			goto out;

		user_access_end();

		vcpu->arch.st.preempted = 0;

		trace_kvm_pv_tlb_flush(vcpu->vcpu_id,
				       st_preempted & KVM_VCPU_FLUSH_TLB);
		if (st_preempted & KVM_VCPU_FLUSH_TLB)
			kvm_vcpu_flush_tlb_guest(vcpu);
>>>>>>> c1084c27

		if (!user_access_begin(st, sizeof(*st)))
			goto dirty;
	} else {
		if (!user_access_begin(st, sizeof(*st)))
			return;

<<<<<<< HEAD
	st->steal += current->sched_info.run_delay -
		vcpu->arch.st.last_steal;
	vcpu->arch.st.last_steal = current->sched_info.run_delay;

	smp_wmb();

	st->version += 1;

	kvm_unmap_gfn(vcpu, &map, &vcpu->arch.st.cache, true, false);
=======
		unsafe_put_user(0, &st->preempted, out);
		vcpu->arch.st.preempted = 0;
	}

	unsafe_get_user(version, &st->version, out);
	if (version & 1)
		version += 1;  /* first time write, random junk */

	version += 1;
	unsafe_put_user(version, &st->version, out);

	smp_wmb();

	unsafe_get_user(steal, &st->steal, out);
	steal += current->sched_info.run_delay -
		vcpu->arch.st.last_steal;
	vcpu->arch.st.last_steal = current->sched_info.run_delay;
	unsafe_put_user(steal, &st->steal, out);

	version += 1;
	unsafe_put_user(version, &st->version, out);

 out:
	user_access_end();
 dirty:
	mark_page_dirty_in_slot(vcpu->kvm, ghc->memslot, gpa_to_gfn(ghc->gpa));
>>>>>>> c1084c27
}

int kvm_set_msr_common(struct kvm_vcpu *vcpu, struct msr_data *msr_info)
{
	bool pr = false;
	u32 msr = msr_info->index;
	u64 data = msr_info->data;

	if (msr && msr == vcpu->kvm->arch.xen_hvm_config.msr)
		return kvm_xen_write_hypercall_page(vcpu, data);

	switch (msr) {
	case MSR_AMD64_NB_CFG:
	case MSR_IA32_UCODE_WRITE:
	case MSR_VM_HSAVE_PA:
	case MSR_AMD64_PATCH_LOADER:
	case MSR_AMD64_BU_CFG2:
	case MSR_AMD64_DC_CFG:
	case MSR_F15H_EX_CFG:
		break;

	case MSR_IA32_UCODE_REV:
		if (msr_info->host_initiated)
			vcpu->arch.microcode_version = data;
		break;
	case MSR_IA32_ARCH_CAPABILITIES:
		if (!msr_info->host_initiated)
			return 1;
		vcpu->arch.arch_capabilities = data;
		break;
	case MSR_IA32_PERF_CAPABILITIES: {
		struct kvm_msr_entry msr_ent = {.index = msr, .data = 0};

		if (!msr_info->host_initiated)
			return 1;
		if (guest_cpuid_has(vcpu, X86_FEATURE_PDCM) && kvm_get_msr_feature(&msr_ent))
			return 1;
		if (data & ~msr_ent.data)
			return 1;

		vcpu->arch.perf_capabilities = data;

		return 0;
		}
	case MSR_EFER:
		return set_efer(vcpu, msr_info);
	case MSR_K7_HWCR:
		data &= ~(u64)0x40;	/* ignore flush filter disable */
		data &= ~(u64)0x100;	/* ignore ignne emulation enable */
		data &= ~(u64)0x8;	/* ignore TLB cache disable */

		/* Handle McStatusWrEn */
		if (data == BIT_ULL(18)) {
			vcpu->arch.msr_hwcr = data;
		} else if (data != 0) {
			vcpu_unimpl(vcpu, "unimplemented HWCR wrmsr: 0x%llx\n",
				    data);
			return 1;
		}
		break;
	case MSR_FAM10H_MMIO_CONF_BASE:
		if (data != 0) {
			vcpu_unimpl(vcpu, "unimplemented MMIO_CONF_BASE wrmsr: "
				    "0x%llx\n", data);
			return 1;
		}
		break;
	case 0x200 ... 0x2ff:
		return kvm_mtrr_set_msr(vcpu, msr, data);
	case MSR_IA32_APICBASE:
		return kvm_set_apic_base(vcpu, msr_info);
	case APIC_BASE_MSR ... APIC_BASE_MSR + 0xff:
		return kvm_x2apic_msr_write(vcpu, msr, data);
	case MSR_IA32_TSC_DEADLINE:
		kvm_set_lapic_tscdeadline_msr(vcpu, data);
		break;
	case MSR_IA32_TSC_ADJUST:
		if (guest_cpuid_has(vcpu, X86_FEATURE_TSC_ADJUST)) {
			if (!msr_info->host_initiated) {
				s64 adj = data - vcpu->arch.ia32_tsc_adjust_msr;
				adjust_tsc_offset_guest(vcpu, adj);
				/* Before back to guest, tsc_timestamp must be adjusted
				 * as well, otherwise guest's percpu pvclock time could jump.
				 */
				kvm_make_request(KVM_REQ_CLOCK_UPDATE, vcpu);
			}
			vcpu->arch.ia32_tsc_adjust_msr = data;
		}
		break;
	case MSR_IA32_MISC_ENABLE:
		if (!kvm_check_has_quirk(vcpu->kvm, KVM_X86_QUIRK_MISC_ENABLE_NO_MWAIT) &&
		    ((vcpu->arch.ia32_misc_enable_msr ^ data) & MSR_IA32_MISC_ENABLE_MWAIT)) {
			if (!guest_cpuid_has(vcpu, X86_FEATURE_XMM3))
				return 1;
			vcpu->arch.ia32_misc_enable_msr = data;
			kvm_update_cpuid_runtime(vcpu);
		} else {
			vcpu->arch.ia32_misc_enable_msr = data;
		}
		break;
	case MSR_IA32_SMBASE:
		if (!msr_info->host_initiated)
			return 1;
		vcpu->arch.smbase = data;
		break;
	case MSR_IA32_POWER_CTL:
		vcpu->arch.msr_ia32_power_ctl = data;
		break;
	case MSR_IA32_TSC:
		if (msr_info->host_initiated) {
			kvm_synchronize_tsc(vcpu, data);
		} else {
			u64 adj = kvm_compute_l1_tsc_offset(vcpu, data) - vcpu->arch.l1_tsc_offset;
			adjust_tsc_offset_guest(vcpu, adj);
			vcpu->arch.ia32_tsc_adjust_msr += adj;
		}
		break;
	case MSR_IA32_XSS:
		if (!msr_info->host_initiated &&
		    !guest_cpuid_has(vcpu, X86_FEATURE_XSAVES))
			return 1;
		/*
		 * KVM supports exposing PT to the guest, but does not support
		 * IA32_XSS[bit 8]. Guests have to use RDMSR/WRMSR rather than
		 * XSAVES/XRSTORS to save/restore PT MSRs.
		 */
		if (data & ~supported_xss)
			return 1;
		vcpu->arch.ia32_xss = data;
		break;
	case MSR_SMI_COUNT:
		if (!msr_info->host_initiated)
			return 1;
		vcpu->arch.smi_count = data;
		break;
	case MSR_KVM_WALL_CLOCK_NEW:
		if (!guest_pv_has(vcpu, KVM_FEATURE_CLOCKSOURCE2))
			return 1;

		vcpu->kvm->arch.wall_clock = data;
		kvm_write_wall_clock(vcpu->kvm, data, 0);
		break;
	case MSR_KVM_WALL_CLOCK:
		if (!guest_pv_has(vcpu, KVM_FEATURE_CLOCKSOURCE))
			return 1;

		vcpu->kvm->arch.wall_clock = data;
		kvm_write_wall_clock(vcpu->kvm, data, 0);
		break;
	case MSR_KVM_SYSTEM_TIME_NEW:
		if (!guest_pv_has(vcpu, KVM_FEATURE_CLOCKSOURCE2))
			return 1;

		kvm_write_system_time(vcpu, data, false, msr_info->host_initiated);
		break;
	case MSR_KVM_SYSTEM_TIME:
		if (!guest_pv_has(vcpu, KVM_FEATURE_CLOCKSOURCE))
			return 1;

		kvm_write_system_time(vcpu, data, true,  msr_info->host_initiated);
		break;
	case MSR_KVM_ASYNC_PF_EN:
		if (!guest_pv_has(vcpu, KVM_FEATURE_ASYNC_PF))
			return 1;

		if (kvm_pv_enable_async_pf(vcpu, data))
			return 1;
		break;
	case MSR_KVM_ASYNC_PF_INT:
		if (!guest_pv_has(vcpu, KVM_FEATURE_ASYNC_PF_INT))
			return 1;

		if (kvm_pv_enable_async_pf_int(vcpu, data))
			return 1;
		break;
	case MSR_KVM_ASYNC_PF_ACK:
		if (!guest_pv_has(vcpu, KVM_FEATURE_ASYNC_PF_INT))
			return 1;
		if (data & 0x1) {
			vcpu->arch.apf.pageready_pending = false;
			kvm_check_async_pf_completion(vcpu);
		}
		break;
	case MSR_KVM_STEAL_TIME:
		if (!guest_pv_has(vcpu, KVM_FEATURE_STEAL_TIME))
			return 1;

		if (unlikely(!sched_info_on()))
			return 1;

		if (data & KVM_STEAL_RESERVED_MASK)
			return 1;

		vcpu->arch.st.msr_val = data;

		if (!(data & KVM_MSR_ENABLED))
			break;

		kvm_make_request(KVM_REQ_STEAL_UPDATE, vcpu);

		break;
	case MSR_KVM_PV_EOI_EN:
		if (!guest_pv_has(vcpu, KVM_FEATURE_PV_EOI))
			return 1;

		if (kvm_lapic_enable_pv_eoi(vcpu, data, sizeof(u8)))
			return 1;
		break;

	case MSR_KVM_POLL_CONTROL:
		if (!guest_pv_has(vcpu, KVM_FEATURE_POLL_CONTROL))
			return 1;

		/* only enable bit supported */
		if (data & (-1ULL << 1))
			return 1;

		vcpu->arch.msr_kvm_poll_control = data;
		break;

	case MSR_IA32_MCG_CTL:
	case MSR_IA32_MCG_STATUS:
	case MSR_IA32_MC0_CTL ... MSR_IA32_MCx_CTL(KVM_MAX_MCE_BANKS) - 1:
		return set_msr_mce(vcpu, msr_info);

	case MSR_K7_PERFCTR0 ... MSR_K7_PERFCTR3:
	case MSR_P6_PERFCTR0 ... MSR_P6_PERFCTR1:
		pr = true;
		fallthrough;
	case MSR_K7_EVNTSEL0 ... MSR_K7_EVNTSEL3:
	case MSR_P6_EVNTSEL0 ... MSR_P6_EVNTSEL1:
		if (kvm_pmu_is_valid_msr(vcpu, msr))
			return kvm_pmu_set_msr(vcpu, msr_info);

		if (pr || data != 0)
			vcpu_unimpl(vcpu, "disabled perfctr wrmsr: "
				    "0x%x data 0x%llx\n", msr, data);
		break;
	case MSR_K7_CLK_CTL:
		/*
		 * Ignore all writes to this no longer documented MSR.
		 * Writes are only relevant for old K7 processors,
		 * all pre-dating SVM, but a recommended workaround from
		 * AMD for these chips. It is possible to specify the
		 * affected processor models on the command line, hence
		 * the need to ignore the workaround.
		 */
		break;
	case HV_X64_MSR_GUEST_OS_ID ... HV_X64_MSR_SINT15:
	case HV_X64_MSR_SYNDBG_CONTROL ... HV_X64_MSR_SYNDBG_PENDING_BUFFER:
	case HV_X64_MSR_SYNDBG_OPTIONS:
	case HV_X64_MSR_CRASH_P0 ... HV_X64_MSR_CRASH_P4:
	case HV_X64_MSR_CRASH_CTL:
	case HV_X64_MSR_STIMER0_CONFIG ... HV_X64_MSR_STIMER3_COUNT:
	case HV_X64_MSR_REENLIGHTENMENT_CONTROL:
	case HV_X64_MSR_TSC_EMULATION_CONTROL:
	case HV_X64_MSR_TSC_EMULATION_STATUS:
		return kvm_hv_set_msr_common(vcpu, msr, data,
					     msr_info->host_initiated);
	case MSR_IA32_BBL_CR_CTL3:
		/* Drop writes to this legacy MSR -- see rdmsr
		 * counterpart for further detail.
		 */
		if (report_ignored_msrs)
			vcpu_unimpl(vcpu, "ignored wrmsr: 0x%x data 0x%llx\n",
				msr, data);
		break;
	case MSR_AMD64_OSVW_ID_LENGTH:
		if (!guest_cpuid_has(vcpu, X86_FEATURE_OSVW))
			return 1;
		vcpu->arch.osvw.length = data;
		break;
	case MSR_AMD64_OSVW_STATUS:
		if (!guest_cpuid_has(vcpu, X86_FEATURE_OSVW))
			return 1;
		vcpu->arch.osvw.status = data;
		break;
	case MSR_PLATFORM_INFO:
		if (!msr_info->host_initiated ||
		    (!(data & MSR_PLATFORM_INFO_CPUID_FAULT) &&
		     cpuid_fault_enabled(vcpu)))
			return 1;
		vcpu->arch.msr_platform_info = data;
		break;
	case MSR_MISC_FEATURES_ENABLES:
		if (data & ~MSR_MISC_FEATURES_ENABLES_CPUID_FAULT ||
		    (data & MSR_MISC_FEATURES_ENABLES_CPUID_FAULT &&
		     !supports_cpuid_fault(vcpu)))
			return 1;
		vcpu->arch.msr_misc_features_enables = data;
		break;
	default:
		if (kvm_pmu_is_valid_msr(vcpu, msr))
			return kvm_pmu_set_msr(vcpu, msr_info);
		return KVM_MSR_RET_INVALID;
	}
	return 0;
}
EXPORT_SYMBOL_GPL(kvm_set_msr_common);

static int get_msr_mce(struct kvm_vcpu *vcpu, u32 msr, u64 *pdata, bool host)
{
	u64 data;
	u64 mcg_cap = vcpu->arch.mcg_cap;
	unsigned bank_num = mcg_cap & 0xff;

	switch (msr) {
	case MSR_IA32_P5_MC_ADDR:
	case MSR_IA32_P5_MC_TYPE:
		data = 0;
		break;
	case MSR_IA32_MCG_CAP:
		data = vcpu->arch.mcg_cap;
		break;
	case MSR_IA32_MCG_CTL:
		if (!(mcg_cap & MCG_CTL_P) && !host)
			return 1;
		data = vcpu->arch.mcg_ctl;
		break;
	case MSR_IA32_MCG_STATUS:
		data = vcpu->arch.mcg_status;
		break;
	default:
		if (msr >= MSR_IA32_MC0_CTL &&
		    msr < MSR_IA32_MCx_CTL(bank_num)) {
			u32 offset = array_index_nospec(
				msr - MSR_IA32_MC0_CTL,
				MSR_IA32_MCx_CTL(bank_num) - MSR_IA32_MC0_CTL);

			data = vcpu->arch.mce_banks[offset];
			break;
		}
		return 1;
	}
	*pdata = data;
	return 0;
}

int kvm_get_msr_common(struct kvm_vcpu *vcpu, struct msr_data *msr_info)
{
	switch (msr_info->index) {
	case MSR_IA32_PLATFORM_ID:
	case MSR_IA32_EBL_CR_POWERON:
	case MSR_IA32_LASTBRANCHFROMIP:
	case MSR_IA32_LASTBRANCHTOIP:
	case MSR_IA32_LASTINTFROMIP:
	case MSR_IA32_LASTINTTOIP:
	case MSR_AMD64_SYSCFG:
	case MSR_K8_TSEG_ADDR:
	case MSR_K8_TSEG_MASK:
	case MSR_VM_HSAVE_PA:
	case MSR_K8_INT_PENDING_MSG:
	case MSR_AMD64_NB_CFG:
	case MSR_FAM10H_MMIO_CONF_BASE:
	case MSR_AMD64_BU_CFG2:
	case MSR_IA32_PERF_CTL:
	case MSR_AMD64_DC_CFG:
	case MSR_F15H_EX_CFG:
	/*
	 * Intel Sandy Bridge CPUs must support the RAPL (running average power
	 * limit) MSRs. Just return 0, as we do not want to expose the host
	 * data here. Do not conditionalize this on CPUID, as KVM does not do
	 * so for existing CPU-specific MSRs.
	 */
	case MSR_RAPL_POWER_UNIT:
	case MSR_PP0_ENERGY_STATUS:	/* Power plane 0 (core) */
	case MSR_PP1_ENERGY_STATUS:	/* Power plane 1 (graphics uncore) */
	case MSR_PKG_ENERGY_STATUS:	/* Total package */
	case MSR_DRAM_ENERGY_STATUS:	/* DRAM controller */
		msr_info->data = 0;
		break;
	case MSR_F15H_PERF_CTL0 ... MSR_F15H_PERF_CTR5:
		if (kvm_pmu_is_valid_msr(vcpu, msr_info->index))
			return kvm_pmu_get_msr(vcpu, msr_info);
		if (!msr_info->host_initiated)
			return 1;
		msr_info->data = 0;
		break;
	case MSR_K7_EVNTSEL0 ... MSR_K7_EVNTSEL3:
	case MSR_K7_PERFCTR0 ... MSR_K7_PERFCTR3:
	case MSR_P6_PERFCTR0 ... MSR_P6_PERFCTR1:
	case MSR_P6_EVNTSEL0 ... MSR_P6_EVNTSEL1:
		if (kvm_pmu_is_valid_msr(vcpu, msr_info->index))
			return kvm_pmu_get_msr(vcpu, msr_info);
		msr_info->data = 0;
		break;
	case MSR_IA32_UCODE_REV:
		msr_info->data = vcpu->arch.microcode_version;
		break;
	case MSR_IA32_ARCH_CAPABILITIES:
		if (!msr_info->host_initiated &&
		    !guest_cpuid_has(vcpu, X86_FEATURE_ARCH_CAPABILITIES))
			return 1;
		msr_info->data = vcpu->arch.arch_capabilities;
		break;
	case MSR_IA32_PERF_CAPABILITIES:
		if (!msr_info->host_initiated &&
		    !guest_cpuid_has(vcpu, X86_FEATURE_PDCM))
			return 1;
		msr_info->data = vcpu->arch.perf_capabilities;
		break;
	case MSR_IA32_POWER_CTL:
		msr_info->data = vcpu->arch.msr_ia32_power_ctl;
		break;
	case MSR_IA32_TSC: {
		/*
		 * Intel SDM states that MSR_IA32_TSC read adds the TSC offset
		 * even when not intercepted. AMD manual doesn't explicitly
		 * state this but appears to behave the same.
		 *
		 * On userspace reads and writes, however, we unconditionally
		 * return L1's TSC value to ensure backwards-compatible
		 * behavior for migration.
		 */
		u64 offset, ratio;

		if (msr_info->host_initiated) {
			offset = vcpu->arch.l1_tsc_offset;
			ratio = vcpu->arch.l1_tsc_scaling_ratio;
		} else {
			offset = vcpu->arch.tsc_offset;
			ratio = vcpu->arch.tsc_scaling_ratio;
		}

		msr_info->data = kvm_scale_tsc(vcpu, rdtsc(), ratio) + offset;
		break;
	}
	case MSR_MTRRcap:
	case 0x200 ... 0x2ff:
		return kvm_mtrr_get_msr(vcpu, msr_info->index, &msr_info->data);
	case 0xcd: /* fsb frequency */
		msr_info->data = 3;
		break;
		/*
		 * MSR_EBC_FREQUENCY_ID
		 * Conservative value valid for even the basic CPU models.
		 * Models 0,1: 000 in bits 23:21 indicating a bus speed of
		 * 100MHz, model 2 000 in bits 18:16 indicating 100MHz,
		 * and 266MHz for model 3, or 4. Set Core Clock
		 * Frequency to System Bus Frequency Ratio to 1 (bits
		 * 31:24) even though these are only valid for CPU
		 * models > 2, however guests may end up dividing or
		 * multiplying by zero otherwise.
		 */
	case MSR_EBC_FREQUENCY_ID:
		msr_info->data = 1 << 24;
		break;
	case MSR_IA32_APICBASE:
		msr_info->data = kvm_get_apic_base(vcpu);
		break;
	case APIC_BASE_MSR ... APIC_BASE_MSR + 0xff:
		return kvm_x2apic_msr_read(vcpu, msr_info->index, &msr_info->data);
	case MSR_IA32_TSC_DEADLINE:
		msr_info->data = kvm_get_lapic_tscdeadline_msr(vcpu);
		break;
	case MSR_IA32_TSC_ADJUST:
		msr_info->data = (u64)vcpu->arch.ia32_tsc_adjust_msr;
		break;
	case MSR_IA32_MISC_ENABLE:
		msr_info->data = vcpu->arch.ia32_misc_enable_msr;
		break;
	case MSR_IA32_SMBASE:
		if (!msr_info->host_initiated)
			return 1;
		msr_info->data = vcpu->arch.smbase;
		break;
	case MSR_SMI_COUNT:
		msr_info->data = vcpu->arch.smi_count;
		break;
	case MSR_IA32_PERF_STATUS:
		/* TSC increment by tick */
		msr_info->data = 1000ULL;
		/* CPU multiplier */
		msr_info->data |= (((uint64_t)4ULL) << 40);
		break;
	case MSR_EFER:
		msr_info->data = vcpu->arch.efer;
		break;
	case MSR_KVM_WALL_CLOCK:
		if (!guest_pv_has(vcpu, KVM_FEATURE_CLOCKSOURCE))
			return 1;

		msr_info->data = vcpu->kvm->arch.wall_clock;
		break;
	case MSR_KVM_WALL_CLOCK_NEW:
		if (!guest_pv_has(vcpu, KVM_FEATURE_CLOCKSOURCE2))
			return 1;

		msr_info->data = vcpu->kvm->arch.wall_clock;
		break;
	case MSR_KVM_SYSTEM_TIME:
		if (!guest_pv_has(vcpu, KVM_FEATURE_CLOCKSOURCE))
			return 1;

		msr_info->data = vcpu->arch.time;
		break;
	case MSR_KVM_SYSTEM_TIME_NEW:
		if (!guest_pv_has(vcpu, KVM_FEATURE_CLOCKSOURCE2))
			return 1;

		msr_info->data = vcpu->arch.time;
		break;
	case MSR_KVM_ASYNC_PF_EN:
		if (!guest_pv_has(vcpu, KVM_FEATURE_ASYNC_PF))
			return 1;

		msr_info->data = vcpu->arch.apf.msr_en_val;
		break;
	case MSR_KVM_ASYNC_PF_INT:
		if (!guest_pv_has(vcpu, KVM_FEATURE_ASYNC_PF_INT))
			return 1;

		msr_info->data = vcpu->arch.apf.msr_int_val;
		break;
	case MSR_KVM_ASYNC_PF_ACK:
		if (!guest_pv_has(vcpu, KVM_FEATURE_ASYNC_PF_INT))
			return 1;

		msr_info->data = 0;
		break;
	case MSR_KVM_STEAL_TIME:
		if (!guest_pv_has(vcpu, KVM_FEATURE_STEAL_TIME))
			return 1;

		msr_info->data = vcpu->arch.st.msr_val;
		break;
	case MSR_KVM_PV_EOI_EN:
		if (!guest_pv_has(vcpu, KVM_FEATURE_PV_EOI))
			return 1;

		msr_info->data = vcpu->arch.pv_eoi.msr_val;
		break;
	case MSR_KVM_POLL_CONTROL:
		if (!guest_pv_has(vcpu, KVM_FEATURE_POLL_CONTROL))
			return 1;

		msr_info->data = vcpu->arch.msr_kvm_poll_control;
		break;
	case MSR_IA32_P5_MC_ADDR:
	case MSR_IA32_P5_MC_TYPE:
	case MSR_IA32_MCG_CAP:
	case MSR_IA32_MCG_CTL:
	case MSR_IA32_MCG_STATUS:
	case MSR_IA32_MC0_CTL ... MSR_IA32_MCx_CTL(KVM_MAX_MCE_BANKS) - 1:
		return get_msr_mce(vcpu, msr_info->index, &msr_info->data,
				   msr_info->host_initiated);
	case MSR_IA32_XSS:
		if (!msr_info->host_initiated &&
		    !guest_cpuid_has(vcpu, X86_FEATURE_XSAVES))
			return 1;
		msr_info->data = vcpu->arch.ia32_xss;
		break;
	case MSR_K7_CLK_CTL:
		/*
		 * Provide expected ramp-up count for K7. All other
		 * are set to zero, indicating minimum divisors for
		 * every field.
		 *
		 * This prevents guest kernels on AMD host with CPU
		 * type 6, model 8 and higher from exploding due to
		 * the rdmsr failing.
		 */
		msr_info->data = 0x20000000;
		break;
	case HV_X64_MSR_GUEST_OS_ID ... HV_X64_MSR_SINT15:
	case HV_X64_MSR_SYNDBG_CONTROL ... HV_X64_MSR_SYNDBG_PENDING_BUFFER:
	case HV_X64_MSR_SYNDBG_OPTIONS:
	case HV_X64_MSR_CRASH_P0 ... HV_X64_MSR_CRASH_P4:
	case HV_X64_MSR_CRASH_CTL:
	case HV_X64_MSR_STIMER0_CONFIG ... HV_X64_MSR_STIMER3_COUNT:
	case HV_X64_MSR_REENLIGHTENMENT_CONTROL:
	case HV_X64_MSR_TSC_EMULATION_CONTROL:
	case HV_X64_MSR_TSC_EMULATION_STATUS:
		return kvm_hv_get_msr_common(vcpu,
					     msr_info->index, &msr_info->data,
					     msr_info->host_initiated);
	case MSR_IA32_BBL_CR_CTL3:
		/* This legacy MSR exists but isn't fully documented in current
		 * silicon.  It is however accessed by winxp in very narrow
		 * scenarios where it sets bit #19, itself documented as
		 * a "reserved" bit.  Best effort attempt to source coherent
		 * read data here should the balance of the register be
		 * interpreted by the guest:
		 *
		 * L2 cache control register 3: 64GB range, 256KB size,
		 * enabled, latency 0x1, configured
		 */
		msr_info->data = 0xbe702111;
		break;
	case MSR_AMD64_OSVW_ID_LENGTH:
		if (!guest_cpuid_has(vcpu, X86_FEATURE_OSVW))
			return 1;
		msr_info->data = vcpu->arch.osvw.length;
		break;
	case MSR_AMD64_OSVW_STATUS:
		if (!guest_cpuid_has(vcpu, X86_FEATURE_OSVW))
			return 1;
		msr_info->data = vcpu->arch.osvw.status;
		break;
	case MSR_PLATFORM_INFO:
		if (!msr_info->host_initiated &&
		    !vcpu->kvm->arch.guest_can_read_msr_platform_info)
			return 1;
		msr_info->data = vcpu->arch.msr_platform_info;
		break;
	case MSR_MISC_FEATURES_ENABLES:
		msr_info->data = vcpu->arch.msr_misc_features_enables;
		break;
	case MSR_K7_HWCR:
		msr_info->data = vcpu->arch.msr_hwcr;
		break;
	default:
		if (kvm_pmu_is_valid_msr(vcpu, msr_info->index))
			return kvm_pmu_get_msr(vcpu, msr_info);
		return KVM_MSR_RET_INVALID;
	}
	return 0;
}
EXPORT_SYMBOL_GPL(kvm_get_msr_common);

/*
 * Read or write a bunch of msrs. All parameters are kernel addresses.
 *
 * @return number of msrs set successfully.
 */
static int __msr_io(struct kvm_vcpu *vcpu, struct kvm_msrs *msrs,
		    struct kvm_msr_entry *entries,
		    int (*do_msr)(struct kvm_vcpu *vcpu,
				  unsigned index, u64 *data))
{
	int i;

	for (i = 0; i < msrs->nmsrs; ++i)
		if (do_msr(vcpu, entries[i].index, &entries[i].data))
			break;

	return i;
}

/*
 * Read or write a bunch of msrs. Parameters are user addresses.
 *
 * @return number of msrs set successfully.
 */
static int msr_io(struct kvm_vcpu *vcpu, struct kvm_msrs __user *user_msrs,
		  int (*do_msr)(struct kvm_vcpu *vcpu,
				unsigned index, u64 *data),
		  int writeback)
{
	struct kvm_msrs msrs;
	struct kvm_msr_entry *entries;
	int r, n;
	unsigned size;

	r = -EFAULT;
	if (copy_from_user(&msrs, user_msrs, sizeof(msrs)))
		goto out;

	r = -E2BIG;
	if (msrs.nmsrs >= MAX_IO_MSRS)
		goto out;

	size = sizeof(struct kvm_msr_entry) * msrs.nmsrs;
	entries = memdup_user(user_msrs->entries, size);
	if (IS_ERR(entries)) {
		r = PTR_ERR(entries);
		goto out;
	}

	r = n = __msr_io(vcpu, &msrs, entries, do_msr);
	if (r < 0)
		goto out_free;

	r = -EFAULT;
	if (writeback && copy_to_user(user_msrs->entries, entries, size))
		goto out_free;

	r = n;

out_free:
	kfree(entries);
out:
	return r;
}

static inline bool kvm_can_mwait_in_guest(void)
{
	return boot_cpu_has(X86_FEATURE_MWAIT) &&
		!boot_cpu_has_bug(X86_BUG_MONITOR) &&
		boot_cpu_has(X86_FEATURE_ARAT);
}

static int kvm_ioctl_get_supported_hv_cpuid(struct kvm_vcpu *vcpu,
					    struct kvm_cpuid2 __user *cpuid_arg)
{
	struct kvm_cpuid2 cpuid;
	int r;

	r = -EFAULT;
	if (copy_from_user(&cpuid, cpuid_arg, sizeof(cpuid)))
		return r;

	r = kvm_get_hv_cpuid(vcpu, &cpuid, cpuid_arg->entries);
	if (r)
		return r;

	r = -EFAULT;
	if (copy_to_user(cpuid_arg, &cpuid, sizeof(cpuid)))
		return r;

	return 0;
}

int kvm_vm_ioctl_check_extension(struct kvm *kvm, long ext)
{
	int r = 0;

	switch (ext) {
	case KVM_CAP_IRQCHIP:
	case KVM_CAP_HLT:
	case KVM_CAP_MMU_SHADOW_CACHE_CONTROL:
	case KVM_CAP_SET_TSS_ADDR:
	case KVM_CAP_EXT_CPUID:
	case KVM_CAP_EXT_EMUL_CPUID:
	case KVM_CAP_CLOCKSOURCE:
	case KVM_CAP_PIT:
	case KVM_CAP_NOP_IO_DELAY:
	case KVM_CAP_MP_STATE:
	case KVM_CAP_SYNC_MMU:
	case KVM_CAP_USER_NMI:
	case KVM_CAP_REINJECT_CONTROL:
	case KVM_CAP_IRQ_INJECT_STATUS:
	case KVM_CAP_IOEVENTFD:
	case KVM_CAP_IOEVENTFD_NO_LENGTH:
	case KVM_CAP_PIT2:
	case KVM_CAP_PIT_STATE2:
	case KVM_CAP_SET_IDENTITY_MAP_ADDR:
	case KVM_CAP_VCPU_EVENTS:
	case KVM_CAP_HYPERV:
	case KVM_CAP_HYPERV_VAPIC:
	case KVM_CAP_HYPERV_SPIN:
	case KVM_CAP_HYPERV_SYNIC:
	case KVM_CAP_HYPERV_SYNIC2:
	case KVM_CAP_HYPERV_VP_INDEX:
	case KVM_CAP_HYPERV_EVENTFD:
	case KVM_CAP_HYPERV_TLBFLUSH:
	case KVM_CAP_HYPERV_SEND_IPI:
	case KVM_CAP_HYPERV_CPUID:
	case KVM_CAP_HYPERV_ENFORCE_CPUID:
	case KVM_CAP_SYS_HYPERV_CPUID:
	case KVM_CAP_PCI_SEGMENT:
	case KVM_CAP_DEBUGREGS:
	case KVM_CAP_X86_ROBUST_SINGLESTEP:
	case KVM_CAP_XSAVE:
	case KVM_CAP_ASYNC_PF:
	case KVM_CAP_ASYNC_PF_INT:
	case KVM_CAP_GET_TSC_KHZ:
	case KVM_CAP_KVMCLOCK_CTRL:
	case KVM_CAP_READONLY_MEM:
	case KVM_CAP_HYPERV_TIME:
	case KVM_CAP_IOAPIC_POLARITY_IGNORED:
	case KVM_CAP_TSC_DEADLINE_TIMER:
	case KVM_CAP_DISABLE_QUIRKS:
	case KVM_CAP_SET_BOOT_CPU_ID:
 	case KVM_CAP_SPLIT_IRQCHIP:
	case KVM_CAP_IMMEDIATE_EXIT:
	case KVM_CAP_PMU_EVENT_FILTER:
	case KVM_CAP_GET_MSR_FEATURES:
	case KVM_CAP_MSR_PLATFORM_INFO:
	case KVM_CAP_EXCEPTION_PAYLOAD:
	case KVM_CAP_SET_GUEST_DEBUG:
	case KVM_CAP_LAST_CPU:
	case KVM_CAP_X86_USER_SPACE_MSR:
	case KVM_CAP_X86_MSR_FILTER:
	case KVM_CAP_ENFORCE_PV_FEATURE_CPUID:
#ifdef CONFIG_X86_SGX_KVM
	case KVM_CAP_SGX_ATTRIBUTE:
#endif
	case KVM_CAP_VM_COPY_ENC_CONTEXT_FROM:
	case KVM_CAP_SREGS2:
	case KVM_CAP_EXIT_ON_EMULATION_FAILURE:
		r = 1;
		break;
	case KVM_CAP_EXIT_HYPERCALL:
		r = KVM_EXIT_HYPERCALL_VALID_MASK;
		break;
	case KVM_CAP_SET_GUEST_DEBUG2:
		return KVM_GUESTDBG_VALID_MASK;
#ifdef CONFIG_KVM_XEN
	case KVM_CAP_XEN_HVM:
		r = KVM_XEN_HVM_CONFIG_HYPERCALL_MSR |
		    KVM_XEN_HVM_CONFIG_INTERCEPT_HCALL |
		    KVM_XEN_HVM_CONFIG_SHARED_INFO;
		if (sched_info_on())
			r |= KVM_XEN_HVM_CONFIG_RUNSTATE;
		break;
#endif
	case KVM_CAP_SYNC_REGS:
		r = KVM_SYNC_X86_VALID_FIELDS;
		break;
	case KVM_CAP_ADJUST_CLOCK:
		r = KVM_CLOCK_TSC_STABLE;
		break;
	case KVM_CAP_X86_DISABLE_EXITS:
		r |=  KVM_X86_DISABLE_EXITS_HLT | KVM_X86_DISABLE_EXITS_PAUSE |
		      KVM_X86_DISABLE_EXITS_CSTATE;
		if(kvm_can_mwait_in_guest())
			r |= KVM_X86_DISABLE_EXITS_MWAIT;
		break;
	case KVM_CAP_X86_SMM:
		/* SMBASE is usually relocated above 1M on modern chipsets,
		 * and SMM handlers might indeed rely on 4G segment limits,
		 * so do not report SMM to be available if real mode is
		 * emulated via vm86 mode.  Still, do not go to great lengths
		 * to avoid userspace's usage of the feature, because it is a
		 * fringe case that is not enabled except via specific settings
		 * of the module parameters.
		 */
		r = static_call(kvm_x86_has_emulated_msr)(kvm, MSR_IA32_SMBASE);
		break;
	case KVM_CAP_VAPIC:
		r = !static_call(kvm_x86_cpu_has_accelerated_tpr)();
		break;
	case KVM_CAP_NR_VCPUS:
		r = KVM_SOFT_MAX_VCPUS;
		break;
	case KVM_CAP_MAX_VCPUS:
		r = KVM_MAX_VCPUS;
		break;
	case KVM_CAP_MAX_VCPU_ID:
		r = KVM_MAX_VCPU_ID;
		break;
	case KVM_CAP_PV_MMU:	/* obsolete */
		r = 0;
		break;
	case KVM_CAP_MCE:
		r = KVM_MAX_MCE_BANKS;
		break;
	case KVM_CAP_XCRS:
		r = boot_cpu_has(X86_FEATURE_XSAVE);
		break;
	case KVM_CAP_TSC_CONTROL:
		r = kvm_has_tsc_control;
		break;
	case KVM_CAP_X2APIC_API:
		r = KVM_X2APIC_API_VALID_FLAGS;
		break;
	case KVM_CAP_NESTED_STATE:
		r = kvm_x86_ops.nested_ops->get_state ?
			kvm_x86_ops.nested_ops->get_state(NULL, NULL, 0) : 0;
		break;
	case KVM_CAP_HYPERV_DIRECT_TLBFLUSH:
		r = kvm_x86_ops.enable_direct_tlbflush != NULL;
		break;
	case KVM_CAP_HYPERV_ENLIGHTENED_VMCS:
		r = kvm_x86_ops.nested_ops->enable_evmcs != NULL;
		break;
	case KVM_CAP_SMALLER_MAXPHYADDR:
		r = (int) allow_smaller_maxphyaddr;
		break;
	case KVM_CAP_STEAL_TIME:
		r = sched_info_on();
		break;
	case KVM_CAP_X86_BUS_LOCK_EXIT:
		if (kvm_has_bus_lock_exit)
			r = KVM_BUS_LOCK_DETECTION_OFF |
			    KVM_BUS_LOCK_DETECTION_EXIT;
		else
			r = 0;
		break;
	default:
		break;
	}
	return r;

}

long kvm_arch_dev_ioctl(struct file *filp,
			unsigned int ioctl, unsigned long arg)
{
	void __user *argp = (void __user *)arg;
	long r;

	switch (ioctl) {
	case KVM_GET_MSR_INDEX_LIST: {
		struct kvm_msr_list __user *user_msr_list = argp;
		struct kvm_msr_list msr_list;
		unsigned n;

		r = -EFAULT;
		if (copy_from_user(&msr_list, user_msr_list, sizeof(msr_list)))
			goto out;
		n = msr_list.nmsrs;
		msr_list.nmsrs = num_msrs_to_save + num_emulated_msrs;
		if (copy_to_user(user_msr_list, &msr_list, sizeof(msr_list)))
			goto out;
		r = -E2BIG;
		if (n < msr_list.nmsrs)
			goto out;
		r = -EFAULT;
		if (copy_to_user(user_msr_list->indices, &msrs_to_save,
				 num_msrs_to_save * sizeof(u32)))
			goto out;
		if (copy_to_user(user_msr_list->indices + num_msrs_to_save,
				 &emulated_msrs,
				 num_emulated_msrs * sizeof(u32)))
			goto out;
		r = 0;
		break;
	}
	case KVM_GET_SUPPORTED_CPUID:
	case KVM_GET_EMULATED_CPUID: {
		struct kvm_cpuid2 __user *cpuid_arg = argp;
		struct kvm_cpuid2 cpuid;

		r = -EFAULT;
		if (copy_from_user(&cpuid, cpuid_arg, sizeof(cpuid)))
			goto out;

		r = kvm_dev_ioctl_get_cpuid(&cpuid, cpuid_arg->entries,
					    ioctl);
		if (r)
			goto out;

		r = -EFAULT;
		if (copy_to_user(cpuid_arg, &cpuid, sizeof(cpuid)))
			goto out;
		r = 0;
		break;
	}
	case KVM_X86_GET_MCE_CAP_SUPPORTED:
		r = -EFAULT;
		if (copy_to_user(argp, &kvm_mce_cap_supported,
				 sizeof(kvm_mce_cap_supported)))
			goto out;
		r = 0;
		break;
	case KVM_GET_MSR_FEATURE_INDEX_LIST: {
		struct kvm_msr_list __user *user_msr_list = argp;
		struct kvm_msr_list msr_list;
		unsigned int n;

		r = -EFAULT;
		if (copy_from_user(&msr_list, user_msr_list, sizeof(msr_list)))
			goto out;
		n = msr_list.nmsrs;
		msr_list.nmsrs = num_msr_based_features;
		if (copy_to_user(user_msr_list, &msr_list, sizeof(msr_list)))
			goto out;
		r = -E2BIG;
		if (n < msr_list.nmsrs)
			goto out;
		r = -EFAULT;
		if (copy_to_user(user_msr_list->indices, &msr_based_features,
				 num_msr_based_features * sizeof(u32)))
			goto out;
		r = 0;
		break;
	}
	case KVM_GET_MSRS:
		r = msr_io(NULL, argp, do_get_msr_feature, 1);
		break;
	case KVM_GET_SUPPORTED_HV_CPUID:
		r = kvm_ioctl_get_supported_hv_cpuid(NULL, argp);
		break;
	default:
		r = -EINVAL;
		break;
	}
out:
	return r;
}

static void wbinvd_ipi(void *garbage)
{
	wbinvd();
}

static bool need_emulate_wbinvd(struct kvm_vcpu *vcpu)
{
	return kvm_arch_has_noncoherent_dma(vcpu->kvm);
}

void kvm_arch_vcpu_load(struct kvm_vcpu *vcpu, int cpu)
{
	/* Address WBINVD may be executed by guest */
	if (need_emulate_wbinvd(vcpu)) {
		if (static_call(kvm_x86_has_wbinvd_exit)())
			cpumask_set_cpu(cpu, vcpu->arch.wbinvd_dirty_mask);
		else if (vcpu->cpu != -1 && vcpu->cpu != cpu)
			smp_call_function_single(vcpu->cpu,
					wbinvd_ipi, NULL, 1);
	}

	static_call(kvm_x86_vcpu_load)(vcpu, cpu);

<<<<<<< HEAD
=======
	/* Save host pkru register if supported */
	vcpu->arch.host_pkru = read_pkru();

>>>>>>> c1084c27
	/* Apply any externally detected TSC adjustments (due to suspend) */
	if (unlikely(vcpu->arch.tsc_offset_adjustment)) {
		adjust_tsc_offset_host(vcpu, vcpu->arch.tsc_offset_adjustment);
		vcpu->arch.tsc_offset_adjustment = 0;
		kvm_make_request(KVM_REQ_CLOCK_UPDATE, vcpu);
	}

	if (unlikely(vcpu->cpu != cpu) || kvm_check_tsc_unstable()) {
		s64 tsc_delta = !vcpu->arch.last_host_tsc ? 0 :
				rdtsc() - vcpu->arch.last_host_tsc;
		if (tsc_delta < 0)
			mark_tsc_unstable("KVM discovered backwards TSC");

		if (kvm_check_tsc_unstable()) {
			u64 offset = kvm_compute_l1_tsc_offset(vcpu,
						vcpu->arch.last_guest_tsc);
			kvm_vcpu_write_tsc_offset(vcpu, offset);
			vcpu->arch.tsc_catchup = 1;
		}

		if (kvm_lapic_hv_timer_in_use(vcpu))
			kvm_lapic_restart_hv_timer(vcpu);

		/*
		 * On a host with synchronized TSC, there is no need to update
		 * kvmclock on vcpu->cpu migration
		 */
		if (!vcpu->kvm->arch.use_master_clock || vcpu->cpu == -1)
			kvm_make_request(KVM_REQ_GLOBAL_CLOCK_UPDATE, vcpu);
		if (vcpu->cpu != cpu)
			kvm_make_request(KVM_REQ_MIGRATE_TIMER, vcpu);
		vcpu->cpu = cpu;
	}

	kvm_make_request(KVM_REQ_STEAL_UPDATE, vcpu);
}

static void kvm_steal_time_set_preempted(struct kvm_vcpu *vcpu)
{
<<<<<<< HEAD
	struct kvm_host_map map;
	struct kvm_steal_time *st;
=======
	struct gfn_to_hva_cache *ghc = &vcpu->arch.st.cache;
	struct kvm_steal_time __user *st;
	struct kvm_memslots *slots;
	static const u8 preempted = KVM_VCPU_PREEMPTED;
>>>>>>> c1084c27

	if (!(vcpu->arch.st.msr_val & KVM_MSR_ENABLED))
		return;

	if (vcpu->arch.st.preempted)
		return;

<<<<<<< HEAD
	if (kvm_map_gfn(vcpu, vcpu->arch.st.msr_val >> PAGE_SHIFT, &map,
			&vcpu->arch.st.cache, true))
		return;

	st = map.hva +
		offset_in_page(vcpu->arch.st.msr_val & KVM_STEAL_VALID_BITS);

	st->preempted = vcpu->arch.st.preempted = KVM_VCPU_PREEMPTED;

	kvm_unmap_gfn(vcpu, &map, &vcpu->arch.st.cache, true, true);
=======
	/* This happens on process exit */
	if (unlikely(current->mm != vcpu->kvm->mm))
		return;

	slots = kvm_memslots(vcpu->kvm);

	if (unlikely(slots->generation != ghc->generation ||
		     kvm_is_error_hva(ghc->hva) || !ghc->memslot))
		return;

	st = (struct kvm_steal_time __user *)ghc->hva;
	BUILD_BUG_ON(sizeof(st->preempted) != sizeof(preempted));

	if (!copy_to_user_nofault(&st->preempted, &preempted, sizeof(preempted)))
		vcpu->arch.st.preempted = KVM_VCPU_PREEMPTED;

	mark_page_dirty_in_slot(vcpu->kvm, ghc->memslot, gpa_to_gfn(ghc->gpa));
>>>>>>> c1084c27
}

void kvm_arch_vcpu_put(struct kvm_vcpu *vcpu)
{
	int idx;

	if (vcpu->preempted && !vcpu->arch.guest_state_protected)
		vcpu->arch.preempted_in_kernel = !static_call(kvm_x86_get_cpl)(vcpu);

	/*
	 * Take the srcu lock as memslots will be accessed to check the gfn
	 * cache generation against the memslots generation.
	 */
	idx = srcu_read_lock(&vcpu->kvm->srcu);
	if (kvm_xen_msr_enabled(vcpu->kvm))
		kvm_xen_runstate_set_preempted(vcpu);
	else
		kvm_steal_time_set_preempted(vcpu);
	srcu_read_unlock(&vcpu->kvm->srcu, idx);

	static_call(kvm_x86_vcpu_put)(vcpu);
	vcpu->arch.last_host_tsc = rdtsc();
}

static int kvm_vcpu_ioctl_get_lapic(struct kvm_vcpu *vcpu,
				    struct kvm_lapic_state *s)
{
	if (vcpu->arch.apicv_active)
		static_call(kvm_x86_sync_pir_to_irr)(vcpu);

	return kvm_apic_get_state(vcpu, s);
}

static int kvm_vcpu_ioctl_set_lapic(struct kvm_vcpu *vcpu,
				    struct kvm_lapic_state *s)
{
	int r;

	r = kvm_apic_set_state(vcpu, s);
	if (r)
		return r;
	update_cr8_intercept(vcpu);

	return 0;
}

static int kvm_cpu_accept_dm_intr(struct kvm_vcpu *vcpu)
{
	/*
	 * We can accept userspace's request for interrupt injection
	 * as long as we have a place to store the interrupt number.
	 * The actual injection will happen when the CPU is able to
	 * deliver the interrupt.
	 */
	if (kvm_cpu_has_extint(vcpu))
		return false;

	/* Acknowledging ExtINT does not happen if LINT0 is masked.  */
	return (!lapic_in_kernel(vcpu) ||
		kvm_apic_accept_pic_intr(vcpu));
}

static int kvm_vcpu_ready_for_interrupt_injection(struct kvm_vcpu *vcpu)
{
	/*
	 * Do not cause an interrupt window exit if an exception
	 * is pending or an event needs reinjection; userspace
	 * might want to inject the interrupt manually using KVM_SET_REGS
	 * or KVM_SET_SREGS.  For that to work, we must be at an
	 * instruction boundary and with no events half-injected.
	 */
	return (kvm_arch_interrupt_allowed(vcpu) &&
		kvm_cpu_accept_dm_intr(vcpu) &&
		!kvm_event_needs_reinjection(vcpu) &&
		!vcpu->arch.exception.pending);
}

static int kvm_vcpu_ioctl_interrupt(struct kvm_vcpu *vcpu,
				    struct kvm_interrupt *irq)
{
	if (irq->irq >= KVM_NR_INTERRUPTS)
		return -EINVAL;

	if (!irqchip_in_kernel(vcpu->kvm)) {
		kvm_queue_interrupt(vcpu, irq->irq, false);
		kvm_make_request(KVM_REQ_EVENT, vcpu);
		return 0;
	}

	/*
	 * With in-kernel LAPIC, we only use this to inject EXTINT, so
	 * fail for in-kernel 8259.
	 */
	if (pic_in_kernel(vcpu->kvm))
		return -ENXIO;

	if (vcpu->arch.pending_external_vector != -1)
		return -EEXIST;

	vcpu->arch.pending_external_vector = irq->irq;
	kvm_make_request(KVM_REQ_EVENT, vcpu);
	return 0;
}

static int kvm_vcpu_ioctl_nmi(struct kvm_vcpu *vcpu)
{
	kvm_inject_nmi(vcpu);

	return 0;
}

static int kvm_vcpu_ioctl_smi(struct kvm_vcpu *vcpu)
{
	kvm_make_request(KVM_REQ_SMI, vcpu);

	return 0;
}

static int vcpu_ioctl_tpr_access_reporting(struct kvm_vcpu *vcpu,
					   struct kvm_tpr_access_ctl *tac)
{
	if (tac->flags)
		return -EINVAL;
	vcpu->arch.tpr_access_reporting = !!tac->enabled;
	return 0;
}

static int kvm_vcpu_ioctl_x86_setup_mce(struct kvm_vcpu *vcpu,
					u64 mcg_cap)
{
	int r;
	unsigned bank_num = mcg_cap & 0xff, bank;

	r = -EINVAL;
	if (!bank_num || bank_num > KVM_MAX_MCE_BANKS)
		goto out;
	if (mcg_cap & ~(kvm_mce_cap_supported | 0xff | 0xff0000))
		goto out;
	r = 0;
	vcpu->arch.mcg_cap = mcg_cap;
	/* Init IA32_MCG_CTL to all 1s */
	if (mcg_cap & MCG_CTL_P)
		vcpu->arch.mcg_ctl = ~(u64)0;
	/* Init IA32_MCi_CTL to all 1s */
	for (bank = 0; bank < bank_num; bank++)
		vcpu->arch.mce_banks[bank*4] = ~(u64)0;

	static_call(kvm_x86_setup_mce)(vcpu);
out:
	return r;
}

static int kvm_vcpu_ioctl_x86_set_mce(struct kvm_vcpu *vcpu,
				      struct kvm_x86_mce *mce)
{
	u64 mcg_cap = vcpu->arch.mcg_cap;
	unsigned bank_num = mcg_cap & 0xff;
	u64 *banks = vcpu->arch.mce_banks;

	if (mce->bank >= bank_num || !(mce->status & MCI_STATUS_VAL))
		return -EINVAL;
	/*
	 * if IA32_MCG_CTL is not all 1s, the uncorrected error
	 * reporting is disabled
	 */
	if ((mce->status & MCI_STATUS_UC) && (mcg_cap & MCG_CTL_P) &&
	    vcpu->arch.mcg_ctl != ~(u64)0)
		return 0;
	banks += 4 * mce->bank;
	/*
	 * if IA32_MCi_CTL is not all 1s, the uncorrected error
	 * reporting is disabled for the bank
	 */
	if ((mce->status & MCI_STATUS_UC) && banks[0] != ~(u64)0)
		return 0;
	if (mce->status & MCI_STATUS_UC) {
		if ((vcpu->arch.mcg_status & MCG_STATUS_MCIP) ||
		    !kvm_read_cr4_bits(vcpu, X86_CR4_MCE)) {
			kvm_make_request(KVM_REQ_TRIPLE_FAULT, vcpu);
			return 0;
		}
		if (banks[1] & MCI_STATUS_VAL)
			mce->status |= MCI_STATUS_OVER;
		banks[2] = mce->addr;
		banks[3] = mce->misc;
		vcpu->arch.mcg_status = mce->mcg_status;
		banks[1] = mce->status;
		kvm_queue_exception(vcpu, MC_VECTOR);
	} else if (!(banks[1] & MCI_STATUS_VAL)
		   || !(banks[1] & MCI_STATUS_UC)) {
		if (banks[1] & MCI_STATUS_VAL)
			mce->status |= MCI_STATUS_OVER;
		banks[2] = mce->addr;
		banks[3] = mce->misc;
		banks[1] = mce->status;
	} else
		banks[1] |= MCI_STATUS_OVER;
	return 0;
}

static void kvm_vcpu_ioctl_x86_get_vcpu_events(struct kvm_vcpu *vcpu,
					       struct kvm_vcpu_events *events)
{
	process_nmi(vcpu);

	if (kvm_check_request(KVM_REQ_SMI, vcpu))
		process_smi(vcpu);

	/*
	 * In guest mode, payload delivery should be deferred,
	 * so that the L1 hypervisor can intercept #PF before
	 * CR2 is modified (or intercept #DB before DR6 is
	 * modified under nVMX). Unless the per-VM capability,
	 * KVM_CAP_EXCEPTION_PAYLOAD, is set, we may not defer the delivery of
	 * an exception payload and handle after a KVM_GET_VCPU_EVENTS. Since we
	 * opportunistically defer the exception payload, deliver it if the
	 * capability hasn't been requested before processing a
	 * KVM_GET_VCPU_EVENTS.
	 */
	if (!vcpu->kvm->arch.exception_payload_enabled &&
	    vcpu->arch.exception.pending && vcpu->arch.exception.has_payload)
		kvm_deliver_exception_payload(vcpu);

	/*
	 * The API doesn't provide the instruction length for software
	 * exceptions, so don't report them. As long as the guest RIP
	 * isn't advanced, we should expect to encounter the exception
	 * again.
	 */
	if (kvm_exception_is_soft(vcpu->arch.exception.nr)) {
		events->exception.injected = 0;
		events->exception.pending = 0;
	} else {
		events->exception.injected = vcpu->arch.exception.injected;
		events->exception.pending = vcpu->arch.exception.pending;
		/*
		 * For ABI compatibility, deliberately conflate
		 * pending and injected exceptions when
		 * KVM_CAP_EXCEPTION_PAYLOAD isn't enabled.
		 */
		if (!vcpu->kvm->arch.exception_payload_enabled)
			events->exception.injected |=
				vcpu->arch.exception.pending;
	}
	events->exception.nr = vcpu->arch.exception.nr;
	events->exception.has_error_code = vcpu->arch.exception.has_error_code;
	events->exception.error_code = vcpu->arch.exception.error_code;
	events->exception_has_payload = vcpu->arch.exception.has_payload;
	events->exception_payload = vcpu->arch.exception.payload;

	events->interrupt.injected =
		vcpu->arch.interrupt.injected && !vcpu->arch.interrupt.soft;
	events->interrupt.nr = vcpu->arch.interrupt.nr;
	events->interrupt.soft = 0;
	events->interrupt.shadow = static_call(kvm_x86_get_interrupt_shadow)(vcpu);

	events->nmi.injected = vcpu->arch.nmi_injected;
	events->nmi.pending = vcpu->arch.nmi_pending != 0;
	events->nmi.masked = static_call(kvm_x86_get_nmi_mask)(vcpu);
	events->nmi.pad = 0;

	events->sipi_vector = 0; /* never valid when reporting to user space */

	events->smi.smm = is_smm(vcpu);
	events->smi.pending = vcpu->arch.smi_pending;
	events->smi.smm_inside_nmi =
		!!(vcpu->arch.hflags & HF_SMM_INSIDE_NMI_MASK);
	events->smi.latched_init = kvm_lapic_latched_init(vcpu);

	events->flags = (KVM_VCPUEVENT_VALID_NMI_PENDING
			 | KVM_VCPUEVENT_VALID_SHADOW
			 | KVM_VCPUEVENT_VALID_SMM);
	if (vcpu->kvm->arch.exception_payload_enabled)
		events->flags |= KVM_VCPUEVENT_VALID_PAYLOAD;

	memset(&events->reserved, 0, sizeof(events->reserved));
}

static void kvm_smm_changed(struct kvm_vcpu *vcpu, bool entering_smm);

static int kvm_vcpu_ioctl_x86_set_vcpu_events(struct kvm_vcpu *vcpu,
					      struct kvm_vcpu_events *events)
{
	if (events->flags & ~(KVM_VCPUEVENT_VALID_NMI_PENDING
			      | KVM_VCPUEVENT_VALID_SIPI_VECTOR
			      | KVM_VCPUEVENT_VALID_SHADOW
			      | KVM_VCPUEVENT_VALID_SMM
			      | KVM_VCPUEVENT_VALID_PAYLOAD))
		return -EINVAL;

	if (events->flags & KVM_VCPUEVENT_VALID_PAYLOAD) {
		if (!vcpu->kvm->arch.exception_payload_enabled)
			return -EINVAL;
		if (events->exception.pending)
			events->exception.injected = 0;
		else
			events->exception_has_payload = 0;
	} else {
		events->exception.pending = 0;
		events->exception_has_payload = 0;
	}

	if ((events->exception.injected || events->exception.pending) &&
	    (events->exception.nr > 31 || events->exception.nr == NMI_VECTOR))
		return -EINVAL;

	/* INITs are latched while in SMM */
	if (events->flags & KVM_VCPUEVENT_VALID_SMM &&
	    (events->smi.smm || events->smi.pending) &&
	    vcpu->arch.mp_state == KVM_MP_STATE_INIT_RECEIVED)
		return -EINVAL;

	process_nmi(vcpu);
	vcpu->arch.exception.injected = events->exception.injected;
	vcpu->arch.exception.pending = events->exception.pending;
	vcpu->arch.exception.nr = events->exception.nr;
	vcpu->arch.exception.has_error_code = events->exception.has_error_code;
	vcpu->arch.exception.error_code = events->exception.error_code;
	vcpu->arch.exception.has_payload = events->exception_has_payload;
	vcpu->arch.exception.payload = events->exception_payload;

	vcpu->arch.interrupt.injected = events->interrupt.injected;
	vcpu->arch.interrupt.nr = events->interrupt.nr;
	vcpu->arch.interrupt.soft = events->interrupt.soft;
	if (events->flags & KVM_VCPUEVENT_VALID_SHADOW)
		static_call(kvm_x86_set_interrupt_shadow)(vcpu,
						events->interrupt.shadow);

	vcpu->arch.nmi_injected = events->nmi.injected;
	if (events->flags & KVM_VCPUEVENT_VALID_NMI_PENDING)
		vcpu->arch.nmi_pending = events->nmi.pending;
	static_call(kvm_x86_set_nmi_mask)(vcpu, events->nmi.masked);

	if (events->flags & KVM_VCPUEVENT_VALID_SIPI_VECTOR &&
	    lapic_in_kernel(vcpu))
		vcpu->arch.apic->sipi_vector = events->sipi_vector;

	if (events->flags & KVM_VCPUEVENT_VALID_SMM) {
		if (!!(vcpu->arch.hflags & HF_SMM_MASK) != events->smi.smm)
			kvm_smm_changed(vcpu, events->smi.smm);

		vcpu->arch.smi_pending = events->smi.pending;

		if (events->smi.smm) {
			if (events->smi.smm_inside_nmi)
				vcpu->arch.hflags |= HF_SMM_INSIDE_NMI_MASK;
			else
				vcpu->arch.hflags &= ~HF_SMM_INSIDE_NMI_MASK;
		}

		if (lapic_in_kernel(vcpu)) {
			if (events->smi.latched_init)
				set_bit(KVM_APIC_INIT, &vcpu->arch.apic->pending_events);
			else
				clear_bit(KVM_APIC_INIT, &vcpu->arch.apic->pending_events);
		}
	}

	kvm_make_request(KVM_REQ_EVENT, vcpu);

	return 0;
}

static void kvm_vcpu_ioctl_x86_get_debugregs(struct kvm_vcpu *vcpu,
					     struct kvm_debugregs *dbgregs)
{
	unsigned long val;

	memcpy(dbgregs->db, vcpu->arch.db, sizeof(vcpu->arch.db));
	kvm_get_dr(vcpu, 6, &val);
	dbgregs->dr6 = val;
	dbgregs->dr7 = vcpu->arch.dr7;
	dbgregs->flags = 0;
	memset(&dbgregs->reserved, 0, sizeof(dbgregs->reserved));
}

static int kvm_vcpu_ioctl_x86_set_debugregs(struct kvm_vcpu *vcpu,
					    struct kvm_debugregs *dbgregs)
{
	if (dbgregs->flags)
		return -EINVAL;

	if (!kvm_dr6_valid(dbgregs->dr6))
		return -EINVAL;
	if (!kvm_dr7_valid(dbgregs->dr7))
		return -EINVAL;

	memcpy(vcpu->arch.db, dbgregs->db, sizeof(vcpu->arch.db));
	kvm_update_dr0123(vcpu);
	vcpu->arch.dr6 = dbgregs->dr6;
	vcpu->arch.dr7 = dbgregs->dr7;
	kvm_update_dr7(vcpu);

	return 0;
}

#define XSTATE_COMPACTION_ENABLED (1ULL << 63)

static void fill_xsave(u8 *dest, struct kvm_vcpu *vcpu)
{
	struct xregs_state *xsave = &vcpu->arch.guest_fpu->state.xsave;
	u64 xstate_bv = xsave->header.xfeatures;
	u64 valid;

	/*
	 * Copy legacy XSAVE area, to avoid complications with CPUID
	 * leaves 0 and 1 in the loop below.
	 */
	memcpy(dest, xsave, XSAVE_HDR_OFFSET);

	/* Set XSTATE_BV */
	xstate_bv &= vcpu->arch.guest_supported_xcr0 | XFEATURE_MASK_FPSSE;
	*(u64 *)(dest + XSAVE_HDR_OFFSET) = xstate_bv;

	/*
	 * Copy each region from the possibly compacted offset to the
	 * non-compacted offset.
	 */
	valid = xstate_bv & ~XFEATURE_MASK_FPSSE;
	while (valid) {
		u32 size, offset, ecx, edx;
		u64 xfeature_mask = valid & -valid;
		int xfeature_nr = fls64(xfeature_mask) - 1;
		void *src;

		cpuid_count(XSTATE_CPUID, xfeature_nr,
			    &size, &offset, &ecx, &edx);

		if (xfeature_nr == XFEATURE_PKRU) {
			memcpy(dest + offset, &vcpu->arch.pkru,
			       sizeof(vcpu->arch.pkru));
		} else {
			src = get_xsave_addr(xsave, xfeature_nr);
			if (src)
				memcpy(dest + offset, src, size);
		}

		valid -= xfeature_mask;
	}
}

static void load_xsave(struct kvm_vcpu *vcpu, u8 *src)
{
	struct xregs_state *xsave = &vcpu->arch.guest_fpu->state.xsave;
	u64 xstate_bv = *(u64 *)(src + XSAVE_HDR_OFFSET);
	u64 valid;

	/*
	 * Copy legacy XSAVE area, to avoid complications with CPUID
	 * leaves 0 and 1 in the loop below.
	 */
	memcpy(xsave, src, XSAVE_HDR_OFFSET);

	/* Set XSTATE_BV and possibly XCOMP_BV.  */
	xsave->header.xfeatures = xstate_bv;
	if (boot_cpu_has(X86_FEATURE_XSAVES))
		xsave->header.xcomp_bv = host_xcr0 | XSTATE_COMPACTION_ENABLED;

	/*
	 * Copy each region from the non-compacted offset to the
	 * possibly compacted offset.
	 */
	valid = xstate_bv & ~XFEATURE_MASK_FPSSE;
	while (valid) {
		u32 size, offset, ecx, edx;
		u64 xfeature_mask = valid & -valid;
		int xfeature_nr = fls64(xfeature_mask) - 1;

		cpuid_count(XSTATE_CPUID, xfeature_nr,
			    &size, &offset, &ecx, &edx);

		if (xfeature_nr == XFEATURE_PKRU) {
			memcpy(&vcpu->arch.pkru, src + offset,
			       sizeof(vcpu->arch.pkru));
		} else {
			void *dest = get_xsave_addr(xsave, xfeature_nr);

			if (dest)
				memcpy(dest, src + offset, size);
		}

		valid -= xfeature_mask;
	}
}

static void kvm_vcpu_ioctl_x86_get_xsave(struct kvm_vcpu *vcpu,
					 struct kvm_xsave *guest_xsave)
{
	if (!vcpu->arch.guest_fpu)
		return;

	if (boot_cpu_has(X86_FEATURE_XSAVE)) {
		memset(guest_xsave, 0, sizeof(struct kvm_xsave));
		fill_xsave((u8 *) guest_xsave->region, vcpu);
	} else {
		memcpy(guest_xsave->region,
			&vcpu->arch.guest_fpu->state.fxsave,
			sizeof(struct fxregs_state));
		*(u64 *)&guest_xsave->region[XSAVE_HDR_OFFSET / sizeof(u32)] =
			XFEATURE_MASK_FPSSE;
	}
}

#define XSAVE_MXCSR_OFFSET 24

static int kvm_vcpu_ioctl_x86_set_xsave(struct kvm_vcpu *vcpu,
					struct kvm_xsave *guest_xsave)
{
	u64 xstate_bv;
	u32 mxcsr;

	if (!vcpu->arch.guest_fpu)
		return 0;

	xstate_bv = *(u64 *)&guest_xsave->region[XSAVE_HDR_OFFSET / sizeof(u32)];
	mxcsr = *(u32 *)&guest_xsave->region[XSAVE_MXCSR_OFFSET / sizeof(u32)];

	if (boot_cpu_has(X86_FEATURE_XSAVE)) {
		/*
		 * Here we allow setting states that are not present in
		 * CPUID leaf 0xD, index 0, EDX:EAX.  This is for compatibility
		 * with old userspace.
		 */
		if (xstate_bv & ~supported_xcr0 || mxcsr & ~mxcsr_feature_mask)
			return -EINVAL;
		load_xsave(vcpu, (u8 *)guest_xsave->region);
	} else {
		if (xstate_bv & ~XFEATURE_MASK_FPSSE ||
			mxcsr & ~mxcsr_feature_mask)
			return -EINVAL;
		memcpy(&vcpu->arch.guest_fpu->state.fxsave,
			guest_xsave->region, sizeof(struct fxregs_state));
	}
	return 0;
}

static void kvm_vcpu_ioctl_x86_get_xcrs(struct kvm_vcpu *vcpu,
					struct kvm_xcrs *guest_xcrs)
{
	if (!boot_cpu_has(X86_FEATURE_XSAVE)) {
		guest_xcrs->nr_xcrs = 0;
		return;
	}

	guest_xcrs->nr_xcrs = 1;
	guest_xcrs->flags = 0;
	guest_xcrs->xcrs[0].xcr = XCR_XFEATURE_ENABLED_MASK;
	guest_xcrs->xcrs[0].value = vcpu->arch.xcr0;
}

static int kvm_vcpu_ioctl_x86_set_xcrs(struct kvm_vcpu *vcpu,
				       struct kvm_xcrs *guest_xcrs)
{
	int i, r = 0;

	if (!boot_cpu_has(X86_FEATURE_XSAVE))
		return -EINVAL;

	if (guest_xcrs->nr_xcrs > KVM_MAX_XCRS || guest_xcrs->flags)
		return -EINVAL;

	for (i = 0; i < guest_xcrs->nr_xcrs; i++)
		/* Only support XCR0 currently */
		if (guest_xcrs->xcrs[i].xcr == XCR_XFEATURE_ENABLED_MASK) {
			r = __kvm_set_xcr(vcpu, XCR_XFEATURE_ENABLED_MASK,
				guest_xcrs->xcrs[i].value);
			break;
		}
	if (r)
		r = -EINVAL;
	return r;
}

/*
 * kvm_set_guest_paused() indicates to the guest kernel that it has been
 * stopped by the hypervisor.  This function will be called from the host only.
 * EINVAL is returned when the host attempts to set the flag for a guest that
 * does not support pv clocks.
 */
static int kvm_set_guest_paused(struct kvm_vcpu *vcpu)
{
	if (!vcpu->arch.pv_time_enabled)
		return -EINVAL;
	vcpu->arch.pvclock_set_guest_stopped_request = true;
	kvm_make_request(KVM_REQ_CLOCK_UPDATE, vcpu);
	return 0;
}

static int kvm_vcpu_ioctl_enable_cap(struct kvm_vcpu *vcpu,
				     struct kvm_enable_cap *cap)
{
	int r;
	uint16_t vmcs_version;
	void __user *user_ptr;

	if (cap->flags)
		return -EINVAL;

	switch (cap->cap) {
	case KVM_CAP_HYPERV_SYNIC2:
		if (cap->args[0])
			return -EINVAL;
		fallthrough;

	case KVM_CAP_HYPERV_SYNIC:
		if (!irqchip_in_kernel(vcpu->kvm))
			return -EINVAL;
		return kvm_hv_activate_synic(vcpu, cap->cap ==
					     KVM_CAP_HYPERV_SYNIC2);
	case KVM_CAP_HYPERV_ENLIGHTENED_VMCS:
		if (!kvm_x86_ops.nested_ops->enable_evmcs)
			return -ENOTTY;
		r = kvm_x86_ops.nested_ops->enable_evmcs(vcpu, &vmcs_version);
		if (!r) {
			user_ptr = (void __user *)(uintptr_t)cap->args[0];
			if (copy_to_user(user_ptr, &vmcs_version,
					 sizeof(vmcs_version)))
				r = -EFAULT;
		}
		return r;
	case KVM_CAP_HYPERV_DIRECT_TLBFLUSH:
		if (!kvm_x86_ops.enable_direct_tlbflush)
			return -ENOTTY;

		return static_call(kvm_x86_enable_direct_tlbflush)(vcpu);

	case KVM_CAP_HYPERV_ENFORCE_CPUID:
		return kvm_hv_set_enforce_cpuid(vcpu, cap->args[0]);

	case KVM_CAP_ENFORCE_PV_FEATURE_CPUID:
		vcpu->arch.pv_cpuid.enforce = cap->args[0];
		if (vcpu->arch.pv_cpuid.enforce)
			kvm_update_pv_runtime(vcpu);

		return 0;
	default:
		return -EINVAL;
	}
}

long kvm_arch_vcpu_ioctl(struct file *filp,
			 unsigned int ioctl, unsigned long arg)
{
	struct kvm_vcpu *vcpu = filp->private_data;
	void __user *argp = (void __user *)arg;
	int r;
	union {
		struct kvm_sregs2 *sregs2;
		struct kvm_lapic_state *lapic;
		struct kvm_xsave *xsave;
		struct kvm_xcrs *xcrs;
		void *buffer;
	} u;

	vcpu_load(vcpu);

	u.buffer = NULL;
	switch (ioctl) {
	case KVM_GET_LAPIC: {
		r = -EINVAL;
		if (!lapic_in_kernel(vcpu))
			goto out;
		u.lapic = kzalloc(sizeof(struct kvm_lapic_state),
				GFP_KERNEL_ACCOUNT);

		r = -ENOMEM;
		if (!u.lapic)
			goto out;
		r = kvm_vcpu_ioctl_get_lapic(vcpu, u.lapic);
		if (r)
			goto out;
		r = -EFAULT;
		if (copy_to_user(argp, u.lapic, sizeof(struct kvm_lapic_state)))
			goto out;
		r = 0;
		break;
	}
	case KVM_SET_LAPIC: {
		r = -EINVAL;
		if (!lapic_in_kernel(vcpu))
			goto out;
		u.lapic = memdup_user(argp, sizeof(*u.lapic));
		if (IS_ERR(u.lapic)) {
			r = PTR_ERR(u.lapic);
			goto out_nofree;
		}

		r = kvm_vcpu_ioctl_set_lapic(vcpu, u.lapic);
		break;
	}
	case KVM_INTERRUPT: {
		struct kvm_interrupt irq;

		r = -EFAULT;
		if (copy_from_user(&irq, argp, sizeof(irq)))
			goto out;
		r = kvm_vcpu_ioctl_interrupt(vcpu, &irq);
		break;
	}
	case KVM_NMI: {
		r = kvm_vcpu_ioctl_nmi(vcpu);
		break;
	}
	case KVM_SMI: {
		r = kvm_vcpu_ioctl_smi(vcpu);
		break;
	}
	case KVM_SET_CPUID: {
		struct kvm_cpuid __user *cpuid_arg = argp;
		struct kvm_cpuid cpuid;

		r = -EFAULT;
		if (copy_from_user(&cpuid, cpuid_arg, sizeof(cpuid)))
			goto out;
		r = kvm_vcpu_ioctl_set_cpuid(vcpu, &cpuid, cpuid_arg->entries);
		break;
	}
	case KVM_SET_CPUID2: {
		struct kvm_cpuid2 __user *cpuid_arg = argp;
		struct kvm_cpuid2 cpuid;

		r = -EFAULT;
		if (copy_from_user(&cpuid, cpuid_arg, sizeof(cpuid)))
			goto out;
		r = kvm_vcpu_ioctl_set_cpuid2(vcpu, &cpuid,
					      cpuid_arg->entries);
		break;
	}
	case KVM_GET_CPUID2: {
		struct kvm_cpuid2 __user *cpuid_arg = argp;
		struct kvm_cpuid2 cpuid;

		r = -EFAULT;
		if (copy_from_user(&cpuid, cpuid_arg, sizeof(cpuid)))
			goto out;
		r = kvm_vcpu_ioctl_get_cpuid2(vcpu, &cpuid,
					      cpuid_arg->entries);
		if (r)
			goto out;
		r = -EFAULT;
		if (copy_to_user(cpuid_arg, &cpuid, sizeof(cpuid)))
			goto out;
		r = 0;
		break;
	}
	case KVM_GET_MSRS: {
		int idx = srcu_read_lock(&vcpu->kvm->srcu);
		r = msr_io(vcpu, argp, do_get_msr, 1);
		srcu_read_unlock(&vcpu->kvm->srcu, idx);
		break;
	}
	case KVM_SET_MSRS: {
		int idx = srcu_read_lock(&vcpu->kvm->srcu);
		r = msr_io(vcpu, argp, do_set_msr, 0);
		srcu_read_unlock(&vcpu->kvm->srcu, idx);
		break;
	}
	case KVM_TPR_ACCESS_REPORTING: {
		struct kvm_tpr_access_ctl tac;

		r = -EFAULT;
		if (copy_from_user(&tac, argp, sizeof(tac)))
			goto out;
		r = vcpu_ioctl_tpr_access_reporting(vcpu, &tac);
		if (r)
			goto out;
		r = -EFAULT;
		if (copy_to_user(argp, &tac, sizeof(tac)))
			goto out;
		r = 0;
		break;
	};
	case KVM_SET_VAPIC_ADDR: {
		struct kvm_vapic_addr va;
		int idx;

		r = -EINVAL;
		if (!lapic_in_kernel(vcpu))
			goto out;
		r = -EFAULT;
		if (copy_from_user(&va, argp, sizeof(va)))
			goto out;
		idx = srcu_read_lock(&vcpu->kvm->srcu);
		r = kvm_lapic_set_vapic_addr(vcpu, va.vapic_addr);
		srcu_read_unlock(&vcpu->kvm->srcu, idx);
		break;
	}
	case KVM_X86_SETUP_MCE: {
		u64 mcg_cap;

		r = -EFAULT;
		if (copy_from_user(&mcg_cap, argp, sizeof(mcg_cap)))
			goto out;
		r = kvm_vcpu_ioctl_x86_setup_mce(vcpu, mcg_cap);
		break;
	}
	case KVM_X86_SET_MCE: {
		struct kvm_x86_mce mce;

		r = -EFAULT;
		if (copy_from_user(&mce, argp, sizeof(mce)))
			goto out;
		r = kvm_vcpu_ioctl_x86_set_mce(vcpu, &mce);
		break;
	}
	case KVM_GET_VCPU_EVENTS: {
		struct kvm_vcpu_events events;

		kvm_vcpu_ioctl_x86_get_vcpu_events(vcpu, &events);

		r = -EFAULT;
		if (copy_to_user(argp, &events, sizeof(struct kvm_vcpu_events)))
			break;
		r = 0;
		break;
	}
	case KVM_SET_VCPU_EVENTS: {
		struct kvm_vcpu_events events;

		r = -EFAULT;
		if (copy_from_user(&events, argp, sizeof(struct kvm_vcpu_events)))
			break;

		r = kvm_vcpu_ioctl_x86_set_vcpu_events(vcpu, &events);
		break;
	}
	case KVM_GET_DEBUGREGS: {
		struct kvm_debugregs dbgregs;

		kvm_vcpu_ioctl_x86_get_debugregs(vcpu, &dbgregs);

		r = -EFAULT;
		if (copy_to_user(argp, &dbgregs,
				 sizeof(struct kvm_debugregs)))
			break;
		r = 0;
		break;
	}
	case KVM_SET_DEBUGREGS: {
		struct kvm_debugregs dbgregs;

		r = -EFAULT;
		if (copy_from_user(&dbgregs, argp,
				   sizeof(struct kvm_debugregs)))
			break;

		r = kvm_vcpu_ioctl_x86_set_debugregs(vcpu, &dbgregs);
		break;
	}
	case KVM_GET_XSAVE: {
		u.xsave = kzalloc(sizeof(struct kvm_xsave), GFP_KERNEL_ACCOUNT);
		r = -ENOMEM;
		if (!u.xsave)
			break;

		kvm_vcpu_ioctl_x86_get_xsave(vcpu, u.xsave);

		r = -EFAULT;
		if (copy_to_user(argp, u.xsave, sizeof(struct kvm_xsave)))
			break;
		r = 0;
		break;
	}
	case KVM_SET_XSAVE: {
		u.xsave = memdup_user(argp, sizeof(*u.xsave));
		if (IS_ERR(u.xsave)) {
			r = PTR_ERR(u.xsave);
			goto out_nofree;
		}

		r = kvm_vcpu_ioctl_x86_set_xsave(vcpu, u.xsave);
		break;
	}
	case KVM_GET_XCRS: {
		u.xcrs = kzalloc(sizeof(struct kvm_xcrs), GFP_KERNEL_ACCOUNT);
		r = -ENOMEM;
		if (!u.xcrs)
			break;

		kvm_vcpu_ioctl_x86_get_xcrs(vcpu, u.xcrs);

		r = -EFAULT;
		if (copy_to_user(argp, u.xcrs,
				 sizeof(struct kvm_xcrs)))
			break;
		r = 0;
		break;
	}
	case KVM_SET_XCRS: {
		u.xcrs = memdup_user(argp, sizeof(*u.xcrs));
		if (IS_ERR(u.xcrs)) {
			r = PTR_ERR(u.xcrs);
			goto out_nofree;
		}

		r = kvm_vcpu_ioctl_x86_set_xcrs(vcpu, u.xcrs);
		break;
	}
	case KVM_SET_TSC_KHZ: {
		u32 user_tsc_khz;

		r = -EINVAL;
		user_tsc_khz = (u32)arg;

		if (kvm_has_tsc_control &&
		    user_tsc_khz >= kvm_max_guest_tsc_khz)
			goto out;

		if (user_tsc_khz == 0)
			user_tsc_khz = tsc_khz;

		if (!kvm_set_tsc_khz(vcpu, user_tsc_khz))
			r = 0;

		goto out;
	}
	case KVM_GET_TSC_KHZ: {
		r = vcpu->arch.virtual_tsc_khz;
		goto out;
	}
	case KVM_KVMCLOCK_CTRL: {
		r = kvm_set_guest_paused(vcpu);
		goto out;
	}
	case KVM_ENABLE_CAP: {
		struct kvm_enable_cap cap;

		r = -EFAULT;
		if (copy_from_user(&cap, argp, sizeof(cap)))
			goto out;
		r = kvm_vcpu_ioctl_enable_cap(vcpu, &cap);
		break;
	}
	case KVM_GET_NESTED_STATE: {
		struct kvm_nested_state __user *user_kvm_nested_state = argp;
		u32 user_data_size;

		r = -EINVAL;
		if (!kvm_x86_ops.nested_ops->get_state)
			break;

		BUILD_BUG_ON(sizeof(user_data_size) != sizeof(user_kvm_nested_state->size));
		r = -EFAULT;
		if (get_user(user_data_size, &user_kvm_nested_state->size))
			break;

		r = kvm_x86_ops.nested_ops->get_state(vcpu, user_kvm_nested_state,
						     user_data_size);
		if (r < 0)
			break;

		if (r > user_data_size) {
			if (put_user(r, &user_kvm_nested_state->size))
				r = -EFAULT;
			else
				r = -E2BIG;
			break;
		}

		r = 0;
		break;
	}
	case KVM_SET_NESTED_STATE: {
		struct kvm_nested_state __user *user_kvm_nested_state = argp;
		struct kvm_nested_state kvm_state;
		int idx;

		r = -EINVAL;
		if (!kvm_x86_ops.nested_ops->set_state)
			break;

		r = -EFAULT;
		if (copy_from_user(&kvm_state, user_kvm_nested_state, sizeof(kvm_state)))
			break;

		r = -EINVAL;
		if (kvm_state.size < sizeof(kvm_state))
			break;

		if (kvm_state.flags &
		    ~(KVM_STATE_NESTED_RUN_PENDING | KVM_STATE_NESTED_GUEST_MODE
		      | KVM_STATE_NESTED_EVMCS | KVM_STATE_NESTED_MTF_PENDING
		      | KVM_STATE_NESTED_GIF_SET))
			break;

		/* nested_run_pending implies guest_mode.  */
		if ((kvm_state.flags & KVM_STATE_NESTED_RUN_PENDING)
		    && !(kvm_state.flags & KVM_STATE_NESTED_GUEST_MODE))
			break;

		idx = srcu_read_lock(&vcpu->kvm->srcu);
<<<<<<< HEAD
		r = kvm_x86_ops->set_nested_state(vcpu, user_kvm_nested_state, &kvm_state);
=======
		r = kvm_x86_ops.nested_ops->set_state(vcpu, user_kvm_nested_state, &kvm_state);
>>>>>>> c1084c27
		srcu_read_unlock(&vcpu->kvm->srcu, idx);
		break;
	}
	case KVM_GET_SUPPORTED_HV_CPUID:
		r = kvm_ioctl_get_supported_hv_cpuid(vcpu, argp);
		break;
#ifdef CONFIG_KVM_XEN
	case KVM_XEN_VCPU_GET_ATTR: {
		struct kvm_xen_vcpu_attr xva;

		r = -EFAULT;
		if (copy_from_user(&xva, argp, sizeof(xva)))
			goto out;
		r = kvm_xen_vcpu_get_attr(vcpu, &xva);
		if (!r && copy_to_user(argp, &xva, sizeof(xva)))
			r = -EFAULT;
		break;
	}
	case KVM_XEN_VCPU_SET_ATTR: {
		struct kvm_xen_vcpu_attr xva;

		r = -EFAULT;
		if (copy_from_user(&xva, argp, sizeof(xva)))
			goto out;
		r = kvm_xen_vcpu_set_attr(vcpu, &xva);
		break;
	}
#endif
	case KVM_GET_SREGS2: {
		u.sregs2 = kzalloc(sizeof(struct kvm_sregs2), GFP_KERNEL);
		r = -ENOMEM;
		if (!u.sregs2)
			goto out;
		__get_sregs2(vcpu, u.sregs2);
		r = -EFAULT;
		if (copy_to_user(argp, u.sregs2, sizeof(struct kvm_sregs2)))
			goto out;
		r = 0;
		break;
	}
	case KVM_SET_SREGS2: {
		u.sregs2 = memdup_user(argp, sizeof(struct kvm_sregs2));
		if (IS_ERR(u.sregs2)) {
			r = PTR_ERR(u.sregs2);
			u.sregs2 = NULL;
			goto out;
		}
		r = __set_sregs2(vcpu, u.sregs2);
		break;
	}
	default:
		r = -EINVAL;
	}
out:
	kfree(u.buffer);
out_nofree:
	vcpu_put(vcpu);
	return r;
}

vm_fault_t kvm_arch_vcpu_fault(struct kvm_vcpu *vcpu, struct vm_fault *vmf)
{
	return VM_FAULT_SIGBUS;
}

static int kvm_vm_ioctl_set_tss_addr(struct kvm *kvm, unsigned long addr)
{
	int ret;

	if (addr > (unsigned int)(-3 * PAGE_SIZE))
		return -EINVAL;
	ret = static_call(kvm_x86_set_tss_addr)(kvm, addr);
	return ret;
}

static int kvm_vm_ioctl_set_identity_map_addr(struct kvm *kvm,
					      u64 ident_addr)
{
	return static_call(kvm_x86_set_identity_map_addr)(kvm, ident_addr);
}

static int kvm_vm_ioctl_set_nr_mmu_pages(struct kvm *kvm,
					 unsigned long kvm_nr_mmu_pages)
{
	if (kvm_nr_mmu_pages < KVM_MIN_ALLOC_MMU_PAGES)
		return -EINVAL;

	mutex_lock(&kvm->slots_lock);

	kvm_mmu_change_mmu_pages(kvm, kvm_nr_mmu_pages);
	kvm->arch.n_requested_mmu_pages = kvm_nr_mmu_pages;

	mutex_unlock(&kvm->slots_lock);
	return 0;
}

static unsigned long kvm_vm_ioctl_get_nr_mmu_pages(struct kvm *kvm)
{
	return kvm->arch.n_max_mmu_pages;
}

static int kvm_vm_ioctl_get_irqchip(struct kvm *kvm, struct kvm_irqchip *chip)
{
	struct kvm_pic *pic = kvm->arch.vpic;
	int r;

	r = 0;
	switch (chip->chip_id) {
	case KVM_IRQCHIP_PIC_MASTER:
		memcpy(&chip->chip.pic, &pic->pics[0],
			sizeof(struct kvm_pic_state));
		break;
	case KVM_IRQCHIP_PIC_SLAVE:
		memcpy(&chip->chip.pic, &pic->pics[1],
			sizeof(struct kvm_pic_state));
		break;
	case KVM_IRQCHIP_IOAPIC:
		kvm_get_ioapic(kvm, &chip->chip.ioapic);
		break;
	default:
		r = -EINVAL;
		break;
	}
	return r;
}

static int kvm_vm_ioctl_set_irqchip(struct kvm *kvm, struct kvm_irqchip *chip)
{
	struct kvm_pic *pic = kvm->arch.vpic;
	int r;

	r = 0;
	switch (chip->chip_id) {
	case KVM_IRQCHIP_PIC_MASTER:
		spin_lock(&pic->lock);
		memcpy(&pic->pics[0], &chip->chip.pic,
			sizeof(struct kvm_pic_state));
		spin_unlock(&pic->lock);
		break;
	case KVM_IRQCHIP_PIC_SLAVE:
		spin_lock(&pic->lock);
		memcpy(&pic->pics[1], &chip->chip.pic,
			sizeof(struct kvm_pic_state));
		spin_unlock(&pic->lock);
		break;
	case KVM_IRQCHIP_IOAPIC:
		kvm_set_ioapic(kvm, &chip->chip.ioapic);
		break;
	default:
		r = -EINVAL;
		break;
	}
	kvm_pic_update_irq(pic);
	return r;
}

static int kvm_vm_ioctl_get_pit(struct kvm *kvm, struct kvm_pit_state *ps)
{
	struct kvm_kpit_state *kps = &kvm->arch.vpit->pit_state;

	BUILD_BUG_ON(sizeof(*ps) != sizeof(kps->channels));

	mutex_lock(&kps->lock);
	memcpy(ps, &kps->channels, sizeof(*ps));
	mutex_unlock(&kps->lock);
	return 0;
}

static int kvm_vm_ioctl_set_pit(struct kvm *kvm, struct kvm_pit_state *ps)
{
	int i;
	struct kvm_pit *pit = kvm->arch.vpit;

	mutex_lock(&pit->pit_state.lock);
	memcpy(&pit->pit_state.channels, ps, sizeof(*ps));
	for (i = 0; i < 3; i++)
		kvm_pit_load_count(pit, i, ps->channels[i].count, 0);
	mutex_unlock(&pit->pit_state.lock);
	return 0;
}

static int kvm_vm_ioctl_get_pit2(struct kvm *kvm, struct kvm_pit_state2 *ps)
{
	mutex_lock(&kvm->arch.vpit->pit_state.lock);
	memcpy(ps->channels, &kvm->arch.vpit->pit_state.channels,
		sizeof(ps->channels));
	ps->flags = kvm->arch.vpit->pit_state.flags;
	mutex_unlock(&kvm->arch.vpit->pit_state.lock);
	memset(&ps->reserved, 0, sizeof(ps->reserved));
	return 0;
}

static int kvm_vm_ioctl_set_pit2(struct kvm *kvm, struct kvm_pit_state2 *ps)
{
	int start = 0;
	int i;
	u32 prev_legacy, cur_legacy;
	struct kvm_pit *pit = kvm->arch.vpit;

	mutex_lock(&pit->pit_state.lock);
	prev_legacy = pit->pit_state.flags & KVM_PIT_FLAGS_HPET_LEGACY;
	cur_legacy = ps->flags & KVM_PIT_FLAGS_HPET_LEGACY;
	if (!prev_legacy && cur_legacy)
		start = 1;
	memcpy(&pit->pit_state.channels, &ps->channels,
	       sizeof(pit->pit_state.channels));
	pit->pit_state.flags = ps->flags;
	for (i = 0; i < 3; i++)
		kvm_pit_load_count(pit, i, pit->pit_state.channels[i].count,
				   start && i == 0);
	mutex_unlock(&pit->pit_state.lock);
	return 0;
}

static int kvm_vm_ioctl_reinject(struct kvm *kvm,
				 struct kvm_reinject_control *control)
{
	struct kvm_pit *pit = kvm->arch.vpit;

	/* pit->pit_state.lock was overloaded to prevent userspace from getting
	 * an inconsistent state after running multiple KVM_REINJECT_CONTROL
	 * ioctls in parallel.  Use a separate lock if that ioctl isn't rare.
	 */
	mutex_lock(&pit->pit_state.lock);
	kvm_pit_set_reinject(pit, control->pit_reinject);
	mutex_unlock(&pit->pit_state.lock);

	return 0;
}

void kvm_arch_sync_dirty_log(struct kvm *kvm, struct kvm_memory_slot *memslot)
{

	/*
	 * Flush all CPUs' dirty log buffers to the  dirty_bitmap.  Called
	 * before reporting dirty_bitmap to userspace.  KVM flushes the buffers
	 * on all VM-Exits, thus we only need to kick running vCPUs to force a
	 * VM-Exit.
	 */
	struct kvm_vcpu *vcpu;
	int i;

	kvm_for_each_vcpu(i, vcpu, kvm)
		kvm_vcpu_kick(vcpu);
}

int kvm_vm_ioctl_irq_line(struct kvm *kvm, struct kvm_irq_level *irq_event,
			bool line_status)
{
	if (!irqchip_in_kernel(kvm))
		return -ENXIO;

	irq_event->status = kvm_set_irq(kvm, KVM_USERSPACE_IRQ_SOURCE_ID,
					irq_event->irq, irq_event->level,
					line_status);
	return 0;
}

int kvm_vm_ioctl_enable_cap(struct kvm *kvm,
			    struct kvm_enable_cap *cap)
{
	int r;

	if (cap->flags)
		return -EINVAL;

	switch (cap->cap) {
	case KVM_CAP_DISABLE_QUIRKS:
		kvm->arch.disabled_quirks = cap->args[0];
		r = 0;
		break;
	case KVM_CAP_SPLIT_IRQCHIP: {
		mutex_lock(&kvm->lock);
		r = -EINVAL;
		if (cap->args[0] > MAX_NR_RESERVED_IOAPIC_PINS)
			goto split_irqchip_unlock;
		r = -EEXIST;
		if (irqchip_in_kernel(kvm))
			goto split_irqchip_unlock;
		if (kvm->created_vcpus)
			goto split_irqchip_unlock;
		r = kvm_setup_empty_irq_routing(kvm);
		if (r)
			goto split_irqchip_unlock;
		/* Pairs with irqchip_in_kernel. */
		smp_wmb();
		kvm->arch.irqchip_mode = KVM_IRQCHIP_SPLIT;
		kvm->arch.nr_reserved_ioapic_pins = cap->args[0];
		r = 0;
split_irqchip_unlock:
		mutex_unlock(&kvm->lock);
		break;
	}
	case KVM_CAP_X2APIC_API:
		r = -EINVAL;
		if (cap->args[0] & ~KVM_X2APIC_API_VALID_FLAGS)
			break;

		if (cap->args[0] & KVM_X2APIC_API_USE_32BIT_IDS)
			kvm->arch.x2apic_format = true;
		if (cap->args[0] & KVM_X2APIC_API_DISABLE_BROADCAST_QUIRK)
			kvm->arch.x2apic_broadcast_quirk_disabled = true;

		r = 0;
		break;
	case KVM_CAP_X86_DISABLE_EXITS:
		r = -EINVAL;
		if (cap->args[0] & ~KVM_X86_DISABLE_VALID_EXITS)
			break;

		if ((cap->args[0] & KVM_X86_DISABLE_EXITS_MWAIT) &&
			kvm_can_mwait_in_guest())
			kvm->arch.mwait_in_guest = true;
		if (cap->args[0] & KVM_X86_DISABLE_EXITS_HLT)
			kvm->arch.hlt_in_guest = true;
		if (cap->args[0] & KVM_X86_DISABLE_EXITS_PAUSE)
			kvm->arch.pause_in_guest = true;
		if (cap->args[0] & KVM_X86_DISABLE_EXITS_CSTATE)
			kvm->arch.cstate_in_guest = true;
		r = 0;
		break;
	case KVM_CAP_MSR_PLATFORM_INFO:
		kvm->arch.guest_can_read_msr_platform_info = cap->args[0];
		r = 0;
		break;
	case KVM_CAP_EXCEPTION_PAYLOAD:
		kvm->arch.exception_payload_enabled = cap->args[0];
		r = 0;
		break;
	case KVM_CAP_X86_USER_SPACE_MSR:
		kvm->arch.user_space_msr_mask = cap->args[0];
		r = 0;
		break;
	case KVM_CAP_X86_BUS_LOCK_EXIT:
		r = -EINVAL;
		if (cap->args[0] & ~KVM_BUS_LOCK_DETECTION_VALID_MODE)
			break;

		if ((cap->args[0] & KVM_BUS_LOCK_DETECTION_OFF) &&
		    (cap->args[0] & KVM_BUS_LOCK_DETECTION_EXIT))
			break;

		if (kvm_has_bus_lock_exit &&
		    cap->args[0] & KVM_BUS_LOCK_DETECTION_EXIT)
			kvm->arch.bus_lock_detection_enabled = true;
		r = 0;
		break;
#ifdef CONFIG_X86_SGX_KVM
	case KVM_CAP_SGX_ATTRIBUTE: {
		unsigned long allowed_attributes = 0;

		r = sgx_set_attribute(&allowed_attributes, cap->args[0]);
		if (r)
			break;

		/* KVM only supports the PROVISIONKEY privileged attribute. */
		if ((allowed_attributes & SGX_ATTR_PROVISIONKEY) &&
		    !(allowed_attributes & ~SGX_ATTR_PROVISIONKEY))
			kvm->arch.sgx_provisioning_allowed = true;
		else
			r = -EINVAL;
		break;
	}
#endif
	case KVM_CAP_VM_COPY_ENC_CONTEXT_FROM:
		r = -EINVAL;
		if (kvm_x86_ops.vm_copy_enc_context_from)
			r = kvm_x86_ops.vm_copy_enc_context_from(kvm, cap->args[0]);
		return r;
	case KVM_CAP_EXIT_HYPERCALL:
		if (cap->args[0] & ~KVM_EXIT_HYPERCALL_VALID_MASK) {
			r = -EINVAL;
			break;
		}
		kvm->arch.hypercall_exit_enabled = cap->args[0];
		r = 0;
		break;
	case KVM_CAP_EXIT_ON_EMULATION_FAILURE:
		r = -EINVAL;
		if (cap->args[0] & ~1)
			break;
		kvm->arch.exit_on_emulation_error = cap->args[0];
		r = 0;
		break;
	default:
		r = -EINVAL;
		break;
	}
	return r;
}

static struct kvm_x86_msr_filter *kvm_alloc_msr_filter(bool default_allow)
{
	struct kvm_x86_msr_filter *msr_filter;

	msr_filter = kzalloc(sizeof(*msr_filter), GFP_KERNEL_ACCOUNT);
	if (!msr_filter)
		return NULL;

	msr_filter->default_allow = default_allow;
	return msr_filter;
}

static void kvm_free_msr_filter(struct kvm_x86_msr_filter *msr_filter)
{
	u32 i;

	if (!msr_filter)
		return;

	for (i = 0; i < msr_filter->count; i++)
		kfree(msr_filter->ranges[i].bitmap);

	kfree(msr_filter);
}

static int kvm_add_msr_filter(struct kvm_x86_msr_filter *msr_filter,
			      struct kvm_msr_filter_range *user_range)
{
	unsigned long *bitmap = NULL;
	size_t bitmap_size;

	if (!user_range->nmsrs)
		return 0;

	if (user_range->flags & ~(KVM_MSR_FILTER_READ | KVM_MSR_FILTER_WRITE))
		return -EINVAL;

	if (!user_range->flags)
		return -EINVAL;

	bitmap_size = BITS_TO_LONGS(user_range->nmsrs) * sizeof(long);
	if (!bitmap_size || bitmap_size > KVM_MSR_FILTER_MAX_BITMAP_SIZE)
		return -EINVAL;

	bitmap = memdup_user((__user u8*)user_range->bitmap, bitmap_size);
	if (IS_ERR(bitmap))
		return PTR_ERR(bitmap);

	msr_filter->ranges[msr_filter->count] = (struct msr_bitmap_range) {
		.flags = user_range->flags,
		.base = user_range->base,
		.nmsrs = user_range->nmsrs,
		.bitmap = bitmap,
	};

	msr_filter->count++;
	return 0;
}

static int kvm_vm_ioctl_set_msr_filter(struct kvm *kvm, void __user *argp)
{
	struct kvm_msr_filter __user *user_msr_filter = argp;
	struct kvm_x86_msr_filter *new_filter, *old_filter;
	struct kvm_msr_filter filter;
	bool default_allow;
	bool empty = true;
	int r = 0;
	u32 i;

	if (copy_from_user(&filter, user_msr_filter, sizeof(filter)))
		return -EFAULT;

	for (i = 0; i < ARRAY_SIZE(filter.ranges); i++)
		empty &= !filter.ranges[i].nmsrs;

	default_allow = !(filter.flags & KVM_MSR_FILTER_DEFAULT_DENY);
	if (empty && !default_allow)
		return -EINVAL;

	new_filter = kvm_alloc_msr_filter(default_allow);
	if (!new_filter)
		return -ENOMEM;

	for (i = 0; i < ARRAY_SIZE(filter.ranges); i++) {
		r = kvm_add_msr_filter(new_filter, &filter.ranges[i]);
		if (r) {
			kvm_free_msr_filter(new_filter);
			return r;
		}
	}

	mutex_lock(&kvm->lock);

	/* The per-VM filter is protected by kvm->lock... */
	old_filter = srcu_dereference_check(kvm->arch.msr_filter, &kvm->srcu, 1);

	rcu_assign_pointer(kvm->arch.msr_filter, new_filter);
	synchronize_srcu(&kvm->srcu);

	kvm_free_msr_filter(old_filter);

	kvm_make_all_cpus_request(kvm, KVM_REQ_MSR_FILTER_CHANGED);
	mutex_unlock(&kvm->lock);

	return 0;
}

#ifdef CONFIG_HAVE_KVM_PM_NOTIFIER
static int kvm_arch_suspend_notifier(struct kvm *kvm)
{
	struct kvm_vcpu *vcpu;
	int i, ret = 0;

	mutex_lock(&kvm->lock);
	kvm_for_each_vcpu(i, vcpu, kvm) {
		if (!vcpu->arch.pv_time_enabled)
			continue;

		ret = kvm_set_guest_paused(vcpu);
		if (ret) {
			kvm_err("Failed to pause guest VCPU%d: %d\n",
				vcpu->vcpu_id, ret);
			break;
		}
	}
	mutex_unlock(&kvm->lock);

	return ret ? NOTIFY_BAD : NOTIFY_DONE;
}

int kvm_arch_pm_notifier(struct kvm *kvm, unsigned long state)
{
	switch (state) {
	case PM_HIBERNATION_PREPARE:
	case PM_SUSPEND_PREPARE:
		return kvm_arch_suspend_notifier(kvm);
	}

	return NOTIFY_DONE;
}
#endif /* CONFIG_HAVE_KVM_PM_NOTIFIER */

long kvm_arch_vm_ioctl(struct file *filp,
		       unsigned int ioctl, unsigned long arg)
{
	struct kvm *kvm = filp->private_data;
	void __user *argp = (void __user *)arg;
	int r = -ENOTTY;
	/*
	 * This union makes it completely explicit to gcc-3.x
	 * that these two variables' stack usage should be
	 * combined, not added together.
	 */
	union {
		struct kvm_pit_state ps;
		struct kvm_pit_state2 ps2;
		struct kvm_pit_config pit_config;
	} u;

	switch (ioctl) {
	case KVM_SET_TSS_ADDR:
		r = kvm_vm_ioctl_set_tss_addr(kvm, arg);
		break;
	case KVM_SET_IDENTITY_MAP_ADDR: {
		u64 ident_addr;

		mutex_lock(&kvm->lock);
		r = -EINVAL;
		if (kvm->created_vcpus)
			goto set_identity_unlock;
		r = -EFAULT;
		if (copy_from_user(&ident_addr, argp, sizeof(ident_addr)))
			goto set_identity_unlock;
		r = kvm_vm_ioctl_set_identity_map_addr(kvm, ident_addr);
set_identity_unlock:
		mutex_unlock(&kvm->lock);
		break;
	}
	case KVM_SET_NR_MMU_PAGES:
		r = kvm_vm_ioctl_set_nr_mmu_pages(kvm, arg);
		break;
	case KVM_GET_NR_MMU_PAGES:
		r = kvm_vm_ioctl_get_nr_mmu_pages(kvm);
		break;
	case KVM_CREATE_IRQCHIP: {
		mutex_lock(&kvm->lock);

		r = -EEXIST;
		if (irqchip_in_kernel(kvm))
			goto create_irqchip_unlock;

		r = -EINVAL;
		if (kvm->created_vcpus)
			goto create_irqchip_unlock;

		r = kvm_pic_init(kvm);
		if (r)
			goto create_irqchip_unlock;

		r = kvm_ioapic_init(kvm);
		if (r) {
			kvm_pic_destroy(kvm);
			goto create_irqchip_unlock;
		}

		r = kvm_setup_default_irq_routing(kvm);
		if (r) {
			kvm_ioapic_destroy(kvm);
			kvm_pic_destroy(kvm);
			goto create_irqchip_unlock;
		}
		/* Write kvm->irq_routing before enabling irqchip_in_kernel. */
		smp_wmb();
		kvm->arch.irqchip_mode = KVM_IRQCHIP_KERNEL;
	create_irqchip_unlock:
		mutex_unlock(&kvm->lock);
		break;
	}
	case KVM_CREATE_PIT:
		u.pit_config.flags = KVM_PIT_SPEAKER_DUMMY;
		goto create_pit;
	case KVM_CREATE_PIT2:
		r = -EFAULT;
		if (copy_from_user(&u.pit_config, argp,
				   sizeof(struct kvm_pit_config)))
			goto out;
	create_pit:
		mutex_lock(&kvm->lock);
		r = -EEXIST;
		if (kvm->arch.vpit)
			goto create_pit_unlock;
		r = -ENOMEM;
		kvm->arch.vpit = kvm_create_pit(kvm, u.pit_config.flags);
		if (kvm->arch.vpit)
			r = 0;
	create_pit_unlock:
		mutex_unlock(&kvm->lock);
		break;
	case KVM_GET_IRQCHIP: {
		/* 0: PIC master, 1: PIC slave, 2: IOAPIC */
		struct kvm_irqchip *chip;

		chip = memdup_user(argp, sizeof(*chip));
		if (IS_ERR(chip)) {
			r = PTR_ERR(chip);
			goto out;
		}

		r = -ENXIO;
		if (!irqchip_kernel(kvm))
			goto get_irqchip_out;
		r = kvm_vm_ioctl_get_irqchip(kvm, chip);
		if (r)
			goto get_irqchip_out;
		r = -EFAULT;
		if (copy_to_user(argp, chip, sizeof(*chip)))
			goto get_irqchip_out;
		r = 0;
	get_irqchip_out:
		kfree(chip);
		break;
	}
	case KVM_SET_IRQCHIP: {
		/* 0: PIC master, 1: PIC slave, 2: IOAPIC */
		struct kvm_irqchip *chip;

		chip = memdup_user(argp, sizeof(*chip));
		if (IS_ERR(chip)) {
			r = PTR_ERR(chip);
			goto out;
		}

		r = -ENXIO;
		if (!irqchip_kernel(kvm))
			goto set_irqchip_out;
		r = kvm_vm_ioctl_set_irqchip(kvm, chip);
	set_irqchip_out:
		kfree(chip);
		break;
	}
	case KVM_GET_PIT: {
		r = -EFAULT;
		if (copy_from_user(&u.ps, argp, sizeof(struct kvm_pit_state)))
			goto out;
		r = -ENXIO;
		if (!kvm->arch.vpit)
			goto out;
		r = kvm_vm_ioctl_get_pit(kvm, &u.ps);
		if (r)
			goto out;
		r = -EFAULT;
		if (copy_to_user(argp, &u.ps, sizeof(struct kvm_pit_state)))
			goto out;
		r = 0;
		break;
	}
	case KVM_SET_PIT: {
		r = -EFAULT;
		if (copy_from_user(&u.ps, argp, sizeof(u.ps)))
			goto out;
		mutex_lock(&kvm->lock);
		r = -ENXIO;
		if (!kvm->arch.vpit)
			goto set_pit_out;
		r = kvm_vm_ioctl_set_pit(kvm, &u.ps);
set_pit_out:
		mutex_unlock(&kvm->lock);
		break;
	}
	case KVM_GET_PIT2: {
		r = -ENXIO;
		if (!kvm->arch.vpit)
			goto out;
		r = kvm_vm_ioctl_get_pit2(kvm, &u.ps2);
		if (r)
			goto out;
		r = -EFAULT;
		if (copy_to_user(argp, &u.ps2, sizeof(u.ps2)))
			goto out;
		r = 0;
		break;
	}
	case KVM_SET_PIT2: {
		r = -EFAULT;
		if (copy_from_user(&u.ps2, argp, sizeof(u.ps2)))
			goto out;
		mutex_lock(&kvm->lock);
		r = -ENXIO;
		if (!kvm->arch.vpit)
			goto set_pit2_out;
		r = kvm_vm_ioctl_set_pit2(kvm, &u.ps2);
set_pit2_out:
		mutex_unlock(&kvm->lock);
		break;
	}
	case KVM_REINJECT_CONTROL: {
		struct kvm_reinject_control control;
		r =  -EFAULT;
		if (copy_from_user(&control, argp, sizeof(control)))
			goto out;
		r = -ENXIO;
		if (!kvm->arch.vpit)
			goto out;
		r = kvm_vm_ioctl_reinject(kvm, &control);
		break;
	}
	case KVM_SET_BOOT_CPU_ID:
		r = 0;
		mutex_lock(&kvm->lock);
		if (kvm->created_vcpus)
			r = -EBUSY;
		else
			kvm->arch.bsp_vcpu_id = arg;
		mutex_unlock(&kvm->lock);
		break;
#ifdef CONFIG_KVM_XEN
	case KVM_XEN_HVM_CONFIG: {
		struct kvm_xen_hvm_config xhc;
		r = -EFAULT;
		if (copy_from_user(&xhc, argp, sizeof(xhc)))
			goto out;
		r = kvm_xen_hvm_config(kvm, &xhc);
		break;
	}
	case KVM_XEN_HVM_GET_ATTR: {
		struct kvm_xen_hvm_attr xha;

		r = -EFAULT;
		if (copy_from_user(&xha, argp, sizeof(xha)))
			goto out;
		r = kvm_xen_hvm_get_attr(kvm, &xha);
		if (!r && copy_to_user(argp, &xha, sizeof(xha)))
			r = -EFAULT;
		break;
	}
	case KVM_XEN_HVM_SET_ATTR: {
		struct kvm_xen_hvm_attr xha;

		r = -EFAULT;
		if (copy_from_user(&xha, argp, sizeof(xha)))
			goto out;
		r = kvm_xen_hvm_set_attr(kvm, &xha);
		break;
	}
#endif
	case KVM_SET_CLOCK: {
		struct kvm_arch *ka = &kvm->arch;
		struct kvm_clock_data user_ns;
		u64 now_ns;

		r = -EFAULT;
		if (copy_from_user(&user_ns, argp, sizeof(user_ns)))
			goto out;

		r = -EINVAL;
		if (user_ns.flags)
			goto out;

		r = 0;
		/*
		 * TODO: userspace has to take care of races with VCPU_RUN, so
		 * kvm_gen_update_masterclock() can be cut down to locked
		 * pvclock_update_vm_gtod_copy().
		 */
		kvm_gen_update_masterclock(kvm);

		/*
		 * This pairs with kvm_guest_time_update(): when masterclock is
		 * in use, we use master_kernel_ns + kvmclock_offset to set
		 * unsigned 'system_time' so if we use get_kvmclock_ns() (which
		 * is slightly ahead) here we risk going negative on unsigned
		 * 'system_time' when 'user_ns.clock' is very small.
		 */
		raw_spin_lock_irq(&ka->pvclock_gtod_sync_lock);
		if (kvm->arch.use_master_clock)
			now_ns = ka->master_kernel_ns;
		else
			now_ns = get_kvmclock_base_ns();
		ka->kvmclock_offset = user_ns.clock - now_ns;
		raw_spin_unlock_irq(&ka->pvclock_gtod_sync_lock);

		kvm_make_all_cpus_request(kvm, KVM_REQ_CLOCK_UPDATE);
		break;
	}
	case KVM_GET_CLOCK: {
		struct kvm_clock_data user_ns;
		u64 now_ns;

		now_ns = get_kvmclock_ns(kvm);
		user_ns.clock = now_ns;
		user_ns.flags = kvm->arch.use_master_clock ? KVM_CLOCK_TSC_STABLE : 0;
		memset(&user_ns.pad, 0, sizeof(user_ns.pad));

		r = -EFAULT;
		if (copy_to_user(argp, &user_ns, sizeof(user_ns)))
			goto out;
		r = 0;
		break;
	}
	case KVM_MEMORY_ENCRYPT_OP: {
		r = -ENOTTY;
		if (kvm_x86_ops.mem_enc_op)
			r = static_call(kvm_x86_mem_enc_op)(kvm, argp);
		break;
	}
	case KVM_MEMORY_ENCRYPT_REG_REGION: {
		struct kvm_enc_region region;

		r = -EFAULT;
		if (copy_from_user(&region, argp, sizeof(region)))
			goto out;

		r = -ENOTTY;
		if (kvm_x86_ops.mem_enc_reg_region)
			r = static_call(kvm_x86_mem_enc_reg_region)(kvm, &region);
		break;
	}
	case KVM_MEMORY_ENCRYPT_UNREG_REGION: {
		struct kvm_enc_region region;

		r = -EFAULT;
		if (copy_from_user(&region, argp, sizeof(region)))
			goto out;

		r = -ENOTTY;
		if (kvm_x86_ops.mem_enc_unreg_region)
			r = static_call(kvm_x86_mem_enc_unreg_region)(kvm, &region);
		break;
	}
	case KVM_HYPERV_EVENTFD: {
		struct kvm_hyperv_eventfd hvevfd;

		r = -EFAULT;
		if (copy_from_user(&hvevfd, argp, sizeof(hvevfd)))
			goto out;
		r = kvm_vm_ioctl_hv_eventfd(kvm, &hvevfd);
		break;
	}
	case KVM_SET_PMU_EVENT_FILTER:
		r = kvm_vm_ioctl_set_pmu_event_filter(kvm, argp);
		break;
	case KVM_X86_SET_MSR_FILTER:
		r = kvm_vm_ioctl_set_msr_filter(kvm, argp);
		break;
	default:
		r = -ENOTTY;
	}
out:
	return r;
}

static void kvm_init_msr_list(void)
{
	struct x86_pmu_capability x86_pmu;
	u32 dummy[2];
	unsigned i;

	BUILD_BUG_ON_MSG(INTEL_PMC_MAX_FIXED != 4,
			 "Please update the fixed PMCs in msrs_to_saved_all[]");

	perf_get_x86_pmu_capability(&x86_pmu);

	num_msrs_to_save = 0;
	num_emulated_msrs = 0;
	num_msr_based_features = 0;

	for (i = 0; i < ARRAY_SIZE(msrs_to_save_all); i++) {
		if (rdmsr_safe(msrs_to_save_all[i], &dummy[0], &dummy[1]) < 0)
			continue;

		/*
		 * Even MSRs that are valid in the host may not be exposed
		 * to the guests in some cases.
		 */
		switch (msrs_to_save_all[i]) {
		case MSR_IA32_BNDCFGS:
			if (!kvm_mpx_supported())
				continue;
			break;
		case MSR_TSC_AUX:
			if (!kvm_cpu_cap_has(X86_FEATURE_RDTSCP) &&
			    !kvm_cpu_cap_has(X86_FEATURE_RDPID))
				continue;
			break;
		case MSR_IA32_UMWAIT_CONTROL:
			if (!kvm_cpu_cap_has(X86_FEATURE_WAITPKG))
				continue;
			break;
		case MSR_IA32_RTIT_CTL:
		case MSR_IA32_RTIT_STATUS:
			if (!kvm_cpu_cap_has(X86_FEATURE_INTEL_PT))
				continue;
			break;
		case MSR_IA32_RTIT_CR3_MATCH:
			if (!kvm_cpu_cap_has(X86_FEATURE_INTEL_PT) ||
			    !intel_pt_validate_hw_cap(PT_CAP_cr3_filtering))
				continue;
			break;
		case MSR_IA32_RTIT_OUTPUT_BASE:
		case MSR_IA32_RTIT_OUTPUT_MASK:
			if (!kvm_cpu_cap_has(X86_FEATURE_INTEL_PT) ||
				(!intel_pt_validate_hw_cap(PT_CAP_topa_output) &&
				 !intel_pt_validate_hw_cap(PT_CAP_single_range_output)))
				continue;
			break;
		case MSR_IA32_RTIT_ADDR0_A ... MSR_IA32_RTIT_ADDR3_B:
			if (!kvm_cpu_cap_has(X86_FEATURE_INTEL_PT) ||
				msrs_to_save_all[i] - MSR_IA32_RTIT_ADDR0_A >=
				intel_pt_validate_hw_cap(PT_CAP_num_address_ranges) * 2)
				continue;
			break;
		case MSR_ARCH_PERFMON_PERFCTR0 ... MSR_ARCH_PERFMON_PERFCTR0 + 17:
			if (msrs_to_save_all[i] - MSR_ARCH_PERFMON_PERFCTR0 >=
			    min(INTEL_PMC_MAX_GENERIC, x86_pmu.num_counters_gp))
				continue;
			break;
		case MSR_ARCH_PERFMON_EVENTSEL0 ... MSR_ARCH_PERFMON_EVENTSEL0 + 17:
			if (msrs_to_save_all[i] - MSR_ARCH_PERFMON_EVENTSEL0 >=
			    min(INTEL_PMC_MAX_GENERIC, x86_pmu.num_counters_gp))
				continue;
			break;
		default:
			break;
		}

		msrs_to_save[num_msrs_to_save++] = msrs_to_save_all[i];
	}

	for (i = 0; i < ARRAY_SIZE(emulated_msrs_all); i++) {
		if (!static_call(kvm_x86_has_emulated_msr)(NULL, emulated_msrs_all[i]))
			continue;

		emulated_msrs[num_emulated_msrs++] = emulated_msrs_all[i];
	}

	for (i = 0; i < ARRAY_SIZE(msr_based_features_all); i++) {
		struct kvm_msr_entry msr;

		msr.index = msr_based_features_all[i];
		if (kvm_get_msr_feature(&msr))
			continue;

		msr_based_features[num_msr_based_features++] = msr_based_features_all[i];
	}
}

static int vcpu_mmio_write(struct kvm_vcpu *vcpu, gpa_t addr, int len,
			   const void *v)
{
	int handled = 0;
	int n;

	do {
		n = min(len, 8);
		if (!(lapic_in_kernel(vcpu) &&
		      !kvm_iodevice_write(vcpu, &vcpu->arch.apic->dev, addr, n, v))
		    && kvm_io_bus_write(vcpu, KVM_MMIO_BUS, addr, n, v))
			break;
		handled += n;
		addr += n;
		len -= n;
		v += n;
	} while (len);

	return handled;
}

static int vcpu_mmio_read(struct kvm_vcpu *vcpu, gpa_t addr, int len, void *v)
{
	int handled = 0;
	int n;

	do {
		n = min(len, 8);
		if (!(lapic_in_kernel(vcpu) &&
		      !kvm_iodevice_read(vcpu, &vcpu->arch.apic->dev,
					 addr, n, v))
		    && kvm_io_bus_read(vcpu, KVM_MMIO_BUS, addr, n, v))
			break;
		trace_kvm_mmio(KVM_TRACE_MMIO_READ, n, addr, v);
		handled += n;
		addr += n;
		len -= n;
		v += n;
	} while (len);

	return handled;
}

static void kvm_set_segment(struct kvm_vcpu *vcpu,
			struct kvm_segment *var, int seg)
{
	static_call(kvm_x86_set_segment)(vcpu, var, seg);
}

void kvm_get_segment(struct kvm_vcpu *vcpu,
		     struct kvm_segment *var, int seg)
{
	static_call(kvm_x86_get_segment)(vcpu, var, seg);
}

gpa_t translate_nested_gpa(struct kvm_vcpu *vcpu, gpa_t gpa, u32 access,
			   struct x86_exception *exception)
{
	gpa_t t_gpa;

	BUG_ON(!mmu_is_nested(vcpu));

	/* NPT walks are always user-walks */
	access |= PFERR_USER_MASK;
	t_gpa  = vcpu->arch.mmu->gva_to_gpa(vcpu, gpa, access, exception);

	return t_gpa;
}

gpa_t kvm_mmu_gva_to_gpa_read(struct kvm_vcpu *vcpu, gva_t gva,
			      struct x86_exception *exception)
{
	u32 access = (static_call(kvm_x86_get_cpl)(vcpu) == 3) ? PFERR_USER_MASK : 0;
	return vcpu->arch.walk_mmu->gva_to_gpa(vcpu, gva, access, exception);
}
EXPORT_SYMBOL_GPL(kvm_mmu_gva_to_gpa_read);

 gpa_t kvm_mmu_gva_to_gpa_fetch(struct kvm_vcpu *vcpu, gva_t gva,
				struct x86_exception *exception)
{
	u32 access = (static_call(kvm_x86_get_cpl)(vcpu) == 3) ? PFERR_USER_MASK : 0;
	access |= PFERR_FETCH_MASK;
	return vcpu->arch.walk_mmu->gva_to_gpa(vcpu, gva, access, exception);
}

gpa_t kvm_mmu_gva_to_gpa_write(struct kvm_vcpu *vcpu, gva_t gva,
			       struct x86_exception *exception)
{
	u32 access = (static_call(kvm_x86_get_cpl)(vcpu) == 3) ? PFERR_USER_MASK : 0;
	access |= PFERR_WRITE_MASK;
	return vcpu->arch.walk_mmu->gva_to_gpa(vcpu, gva, access, exception);
}
EXPORT_SYMBOL_GPL(kvm_mmu_gva_to_gpa_write);

/* uses this to access any guest's mapped memory without checking CPL */
gpa_t kvm_mmu_gva_to_gpa_system(struct kvm_vcpu *vcpu, gva_t gva,
				struct x86_exception *exception)
{
	return vcpu->arch.walk_mmu->gva_to_gpa(vcpu, gva, 0, exception);
}

static int kvm_read_guest_virt_helper(gva_t addr, void *val, unsigned int bytes,
				      struct kvm_vcpu *vcpu, u32 access,
				      struct x86_exception *exception)
{
	void *data = val;
	int r = X86EMUL_CONTINUE;

	while (bytes) {
		gpa_t gpa = vcpu->arch.walk_mmu->gva_to_gpa(vcpu, addr, access,
							    exception);
		unsigned offset = addr & (PAGE_SIZE-1);
		unsigned toread = min(bytes, (unsigned)PAGE_SIZE - offset);
		int ret;

		if (gpa == UNMAPPED_GVA)
			return X86EMUL_PROPAGATE_FAULT;
		ret = kvm_vcpu_read_guest_page(vcpu, gpa >> PAGE_SHIFT, data,
					       offset, toread);
		if (ret < 0) {
			r = X86EMUL_IO_NEEDED;
			goto out;
		}

		bytes -= toread;
		data += toread;
		addr += toread;
	}
out:
	return r;
}

/* used for instruction fetching */
static int kvm_fetch_guest_virt(struct x86_emulate_ctxt *ctxt,
				gva_t addr, void *val, unsigned int bytes,
				struct x86_exception *exception)
{
	struct kvm_vcpu *vcpu = emul_to_vcpu(ctxt);
	u32 access = (static_call(kvm_x86_get_cpl)(vcpu) == 3) ? PFERR_USER_MASK : 0;
	unsigned offset;
	int ret;

	/* Inline kvm_read_guest_virt_helper for speed.  */
	gpa_t gpa = vcpu->arch.walk_mmu->gva_to_gpa(vcpu, addr, access|PFERR_FETCH_MASK,
						    exception);
	if (unlikely(gpa == UNMAPPED_GVA))
		return X86EMUL_PROPAGATE_FAULT;

	offset = addr & (PAGE_SIZE-1);
	if (WARN_ON(offset + bytes > PAGE_SIZE))
		bytes = (unsigned)PAGE_SIZE - offset;
	ret = kvm_vcpu_read_guest_page(vcpu, gpa >> PAGE_SHIFT, val,
				       offset, bytes);
	if (unlikely(ret < 0))
		return X86EMUL_IO_NEEDED;

	return X86EMUL_CONTINUE;
}

int kvm_read_guest_virt(struct kvm_vcpu *vcpu,
			       gva_t addr, void *val, unsigned int bytes,
			       struct x86_exception *exception)
{
	u32 access = (static_call(kvm_x86_get_cpl)(vcpu) == 3) ? PFERR_USER_MASK : 0;

	/*
	 * FIXME: this should call handle_emulation_failure if X86EMUL_IO_NEEDED
	 * is returned, but our callers are not ready for that and they blindly
	 * call kvm_inject_page_fault.  Ensure that they at least do not leak
	 * uninitialized kernel stack memory into cr2 and error code.
	 */
	memset(exception, 0, sizeof(*exception));
	return kvm_read_guest_virt_helper(addr, val, bytes, vcpu, access,
					  exception);
}
EXPORT_SYMBOL_GPL(kvm_read_guest_virt);

static int emulator_read_std(struct x86_emulate_ctxt *ctxt,
			     gva_t addr, void *val, unsigned int bytes,
			     struct x86_exception *exception, bool system)
{
	struct kvm_vcpu *vcpu = emul_to_vcpu(ctxt);
	u32 access = 0;

	if (!system && static_call(kvm_x86_get_cpl)(vcpu) == 3)
		access |= PFERR_USER_MASK;

	return kvm_read_guest_virt_helper(addr, val, bytes, vcpu, access, exception);
}

static int kvm_read_guest_phys_system(struct x86_emulate_ctxt *ctxt,
		unsigned long addr, void *val, unsigned int bytes)
{
	struct kvm_vcpu *vcpu = emul_to_vcpu(ctxt);
	int r = kvm_vcpu_read_guest(vcpu, addr, val, bytes);

	return r < 0 ? X86EMUL_IO_NEEDED : X86EMUL_CONTINUE;
}

static int kvm_write_guest_virt_helper(gva_t addr, void *val, unsigned int bytes,
				      struct kvm_vcpu *vcpu, u32 access,
				      struct x86_exception *exception)
{
	void *data = val;
	int r = X86EMUL_CONTINUE;

	while (bytes) {
		gpa_t gpa =  vcpu->arch.walk_mmu->gva_to_gpa(vcpu, addr,
							     access,
							     exception);
		unsigned offset = addr & (PAGE_SIZE-1);
		unsigned towrite = min(bytes, (unsigned)PAGE_SIZE - offset);
		int ret;

		if (gpa == UNMAPPED_GVA)
			return X86EMUL_PROPAGATE_FAULT;
		ret = kvm_vcpu_write_guest(vcpu, gpa, data, towrite);
		if (ret < 0) {
			r = X86EMUL_IO_NEEDED;
			goto out;
		}

		bytes -= towrite;
		data += towrite;
		addr += towrite;
	}
out:
	return r;
}

static int emulator_write_std(struct x86_emulate_ctxt *ctxt, gva_t addr, void *val,
			      unsigned int bytes, struct x86_exception *exception,
			      bool system)
{
	struct kvm_vcpu *vcpu = emul_to_vcpu(ctxt);
	u32 access = PFERR_WRITE_MASK;

	if (!system && static_call(kvm_x86_get_cpl)(vcpu) == 3)
		access |= PFERR_USER_MASK;

	return kvm_write_guest_virt_helper(addr, val, bytes, vcpu,
					   access, exception);
}

int kvm_write_guest_virt_system(struct kvm_vcpu *vcpu, gva_t addr, void *val,
				unsigned int bytes, struct x86_exception *exception)
{
	/* kvm_write_guest_virt_system can pull in tons of pages. */
	vcpu->arch.l1tf_flush_l1d = true;

	return kvm_write_guest_virt_helper(addr, val, bytes, vcpu,
					   PFERR_WRITE_MASK, exception);
}
EXPORT_SYMBOL_GPL(kvm_write_guest_virt_system);

int handle_ud(struct kvm_vcpu *vcpu)
{
	static const char kvm_emulate_prefix[] = { __KVM_EMULATE_PREFIX };
	int emul_type = EMULTYPE_TRAP_UD;
	char sig[5]; /* ud2; .ascii "kvm" */
	struct x86_exception e;

	if (unlikely(!static_call(kvm_x86_can_emulate_instruction)(vcpu, NULL, 0)))
		return 1;

	if (force_emulation_prefix &&
	    kvm_read_guest_virt(vcpu, kvm_get_linear_rip(vcpu),
				sig, sizeof(sig), &e) == 0 &&
	    memcmp(sig, kvm_emulate_prefix, sizeof(sig)) == 0) {
		kvm_rip_write(vcpu, kvm_rip_read(vcpu) + sizeof(sig));
		emul_type = EMULTYPE_TRAP_UD_FORCED;
	}

	return kvm_emulate_instruction(vcpu, emul_type);
}
EXPORT_SYMBOL_GPL(handle_ud);

static int vcpu_is_mmio_gpa(struct kvm_vcpu *vcpu, unsigned long gva,
			    gpa_t gpa, bool write)
{
	/* For APIC access vmexit */
	if ((gpa & PAGE_MASK) == APIC_DEFAULT_PHYS_BASE)
		return 1;

	if (vcpu_match_mmio_gpa(vcpu, gpa)) {
		trace_vcpu_match_mmio(gva, gpa, write, true);
		return 1;
	}

	return 0;
}

static int vcpu_mmio_gva_to_gpa(struct kvm_vcpu *vcpu, unsigned long gva,
				gpa_t *gpa, struct x86_exception *exception,
				bool write)
{
	u32 access = ((static_call(kvm_x86_get_cpl)(vcpu) == 3) ? PFERR_USER_MASK : 0)
		| (write ? PFERR_WRITE_MASK : 0);

	/*
	 * currently PKRU is only applied to ept enabled guest so
	 * there is no pkey in EPT page table for L1 guest or EPT
	 * shadow page table for L2 guest.
	 */
	if (vcpu_match_mmio_gva(vcpu, gva) && (!is_paging(vcpu) ||
	    !permission_fault(vcpu, vcpu->arch.walk_mmu,
			      vcpu->arch.mmio_access, 0, access))) {
		*gpa = vcpu->arch.mmio_gfn << PAGE_SHIFT |
					(gva & (PAGE_SIZE - 1));
		trace_vcpu_match_mmio(gva, *gpa, write, false);
		return 1;
	}

	*gpa = vcpu->arch.walk_mmu->gva_to_gpa(vcpu, gva, access, exception);

	if (*gpa == UNMAPPED_GVA)
		return -1;

	return vcpu_is_mmio_gpa(vcpu, gva, *gpa, write);
}

int emulator_write_phys(struct kvm_vcpu *vcpu, gpa_t gpa,
			const void *val, int bytes)
{
	int ret;

	ret = kvm_vcpu_write_guest(vcpu, gpa, val, bytes);
	if (ret < 0)
		return 0;
	kvm_page_track_write(vcpu, gpa, val, bytes);
	return 1;
}

struct read_write_emulator_ops {
	int (*read_write_prepare)(struct kvm_vcpu *vcpu, void *val,
				  int bytes);
	int (*read_write_emulate)(struct kvm_vcpu *vcpu, gpa_t gpa,
				  void *val, int bytes);
	int (*read_write_mmio)(struct kvm_vcpu *vcpu, gpa_t gpa,
			       int bytes, void *val);
	int (*read_write_exit_mmio)(struct kvm_vcpu *vcpu, gpa_t gpa,
				    void *val, int bytes);
	bool write;
};

static int read_prepare(struct kvm_vcpu *vcpu, void *val, int bytes)
{
	if (vcpu->mmio_read_completed) {
		trace_kvm_mmio(KVM_TRACE_MMIO_READ, bytes,
			       vcpu->mmio_fragments[0].gpa, val);
		vcpu->mmio_read_completed = 0;
		return 1;
	}

	return 0;
}

static int read_emulate(struct kvm_vcpu *vcpu, gpa_t gpa,
			void *val, int bytes)
{
	return !kvm_vcpu_read_guest(vcpu, gpa, val, bytes);
}

static int write_emulate(struct kvm_vcpu *vcpu, gpa_t gpa,
			 void *val, int bytes)
{
	return emulator_write_phys(vcpu, gpa, val, bytes);
}

static int write_mmio(struct kvm_vcpu *vcpu, gpa_t gpa, int bytes, void *val)
{
	trace_kvm_mmio(KVM_TRACE_MMIO_WRITE, bytes, gpa, val);
	return vcpu_mmio_write(vcpu, gpa, bytes, val);
}

static int read_exit_mmio(struct kvm_vcpu *vcpu, gpa_t gpa,
			  void *val, int bytes)
{
	trace_kvm_mmio(KVM_TRACE_MMIO_READ_UNSATISFIED, bytes, gpa, NULL);
	return X86EMUL_IO_NEEDED;
}

static int write_exit_mmio(struct kvm_vcpu *vcpu, gpa_t gpa,
			   void *val, int bytes)
{
	struct kvm_mmio_fragment *frag = &vcpu->mmio_fragments[0];

	memcpy(vcpu->run->mmio.data, frag->data, min(8u, frag->len));
	return X86EMUL_CONTINUE;
}

static const struct read_write_emulator_ops read_emultor = {
	.read_write_prepare = read_prepare,
	.read_write_emulate = read_emulate,
	.read_write_mmio = vcpu_mmio_read,
	.read_write_exit_mmio = read_exit_mmio,
};

static const struct read_write_emulator_ops write_emultor = {
	.read_write_emulate = write_emulate,
	.read_write_mmio = write_mmio,
	.read_write_exit_mmio = write_exit_mmio,
	.write = true,
};

static int emulator_read_write_onepage(unsigned long addr, void *val,
				       unsigned int bytes,
				       struct x86_exception *exception,
				       struct kvm_vcpu *vcpu,
				       const struct read_write_emulator_ops *ops)
{
	gpa_t gpa;
	int handled, ret;
	bool write = ops->write;
	struct kvm_mmio_fragment *frag;
	struct x86_emulate_ctxt *ctxt = vcpu->arch.emulate_ctxt;

	/*
	 * If the exit was due to a NPF we may already have a GPA.
	 * If the GPA is present, use it to avoid the GVA to GPA table walk.
	 * Note, this cannot be used on string operations since string
	 * operation using rep will only have the initial GPA from the NPF
	 * occurred.
	 */
	if (ctxt->gpa_available && emulator_can_use_gpa(ctxt) &&
	    (addr & ~PAGE_MASK) == (ctxt->gpa_val & ~PAGE_MASK)) {
		gpa = ctxt->gpa_val;
		ret = vcpu_is_mmio_gpa(vcpu, addr, gpa, write);
	} else {
		ret = vcpu_mmio_gva_to_gpa(vcpu, addr, &gpa, exception, write);
		if (ret < 0)
			return X86EMUL_PROPAGATE_FAULT;
	}

	if (!ret && ops->read_write_emulate(vcpu, gpa, val, bytes))
		return X86EMUL_CONTINUE;

	/*
	 * Is this MMIO handled locally?
	 */
	handled = ops->read_write_mmio(vcpu, gpa, bytes, val);
	if (handled == bytes)
		return X86EMUL_CONTINUE;

	gpa += handled;
	bytes -= handled;
	val += handled;

	WARN_ON(vcpu->mmio_nr_fragments >= KVM_MAX_MMIO_FRAGMENTS);
	frag = &vcpu->mmio_fragments[vcpu->mmio_nr_fragments++];
	frag->gpa = gpa;
	frag->data = val;
	frag->len = bytes;
	return X86EMUL_CONTINUE;
}

static int emulator_read_write(struct x86_emulate_ctxt *ctxt,
			unsigned long addr,
			void *val, unsigned int bytes,
			struct x86_exception *exception,
			const struct read_write_emulator_ops *ops)
{
	struct kvm_vcpu *vcpu = emul_to_vcpu(ctxt);
	gpa_t gpa;
	int rc;

	if (ops->read_write_prepare &&
		  ops->read_write_prepare(vcpu, val, bytes))
		return X86EMUL_CONTINUE;

	vcpu->mmio_nr_fragments = 0;

	/* Crossing a page boundary? */
	if (((addr + bytes - 1) ^ addr) & PAGE_MASK) {
		int now;

		now = -addr & ~PAGE_MASK;
		rc = emulator_read_write_onepage(addr, val, now, exception,
						 vcpu, ops);

		if (rc != X86EMUL_CONTINUE)
			return rc;
		addr += now;
		if (ctxt->mode != X86EMUL_MODE_PROT64)
			addr = (u32)addr;
		val += now;
		bytes -= now;
	}

	rc = emulator_read_write_onepage(addr, val, bytes, exception,
					 vcpu, ops);
	if (rc != X86EMUL_CONTINUE)
		return rc;

	if (!vcpu->mmio_nr_fragments)
		return rc;

	gpa = vcpu->mmio_fragments[0].gpa;

	vcpu->mmio_needed = 1;
	vcpu->mmio_cur_fragment = 0;

	vcpu->run->mmio.len = min(8u, vcpu->mmio_fragments[0].len);
	vcpu->run->mmio.is_write = vcpu->mmio_is_write = ops->write;
	vcpu->run->exit_reason = KVM_EXIT_MMIO;
	vcpu->run->mmio.phys_addr = gpa;

	return ops->read_write_exit_mmio(vcpu, gpa, val, bytes);
}

static int emulator_read_emulated(struct x86_emulate_ctxt *ctxt,
				  unsigned long addr,
				  void *val,
				  unsigned int bytes,
				  struct x86_exception *exception)
{
	return emulator_read_write(ctxt, addr, val, bytes,
				   exception, &read_emultor);
}

static int emulator_write_emulated(struct x86_emulate_ctxt *ctxt,
			    unsigned long addr,
			    const void *val,
			    unsigned int bytes,
			    struct x86_exception *exception)
{
	return emulator_read_write(ctxt, addr, (void *)val, bytes,
				   exception, &write_emultor);
}

#define CMPXCHG_TYPE(t, ptr, old, new) \
	(cmpxchg((t *)(ptr), *(t *)(old), *(t *)(new)) == *(t *)(old))

#ifdef CONFIG_X86_64
#  define CMPXCHG64(ptr, old, new) CMPXCHG_TYPE(u64, ptr, old, new)
#else
#  define CMPXCHG64(ptr, old, new) \
	(cmpxchg64((u64 *)(ptr), *(u64 *)(old), *(u64 *)(new)) == *(u64 *)(old))
#endif

static int emulator_cmpxchg_emulated(struct x86_emulate_ctxt *ctxt,
				     unsigned long addr,
				     const void *old,
				     const void *new,
				     unsigned int bytes,
				     struct x86_exception *exception)
{
	struct kvm_host_map map;
	struct kvm_vcpu *vcpu = emul_to_vcpu(ctxt);
	u64 page_line_mask;
	gpa_t gpa;
	char *kaddr;
	bool exchanged;

	/* guests cmpxchg8b have to be emulated atomically */
	if (bytes > 8 || (bytes & (bytes - 1)))
		goto emul_write;

	gpa = kvm_mmu_gva_to_gpa_write(vcpu, addr, NULL);

	if (gpa == UNMAPPED_GVA ||
	    (gpa & PAGE_MASK) == APIC_DEFAULT_PHYS_BASE)
		goto emul_write;

	/*
	 * Emulate the atomic as a straight write to avoid #AC if SLD is
	 * enabled in the host and the access splits a cache line.
	 */
	if (boot_cpu_has(X86_FEATURE_SPLIT_LOCK_DETECT))
		page_line_mask = ~(cache_line_size() - 1);
	else
		page_line_mask = PAGE_MASK;

	if (((gpa + bytes - 1) & page_line_mask) != (gpa & page_line_mask))
		goto emul_write;

	if (kvm_vcpu_map(vcpu, gpa_to_gfn(gpa), &map))
		goto emul_write;

	kaddr = map.hva + offset_in_page(gpa);

	switch (bytes) {
	case 1:
		exchanged = CMPXCHG_TYPE(u8, kaddr, old, new);
		break;
	case 2:
		exchanged = CMPXCHG_TYPE(u16, kaddr, old, new);
		break;
	case 4:
		exchanged = CMPXCHG_TYPE(u32, kaddr, old, new);
		break;
	case 8:
		exchanged = CMPXCHG64(kaddr, old, new);
		break;
	default:
		BUG();
	}

	kvm_vcpu_unmap(vcpu, &map, true);

	if (!exchanged)
		return X86EMUL_CMPXCHG_FAILED;

	kvm_page_track_write(vcpu, gpa, new, bytes);

	return X86EMUL_CONTINUE;

emul_write:
	printk_once(KERN_WARNING "kvm: emulating exchange as write\n");

	return emulator_write_emulated(ctxt, addr, new, bytes, exception);
}

static int kernel_pio(struct kvm_vcpu *vcpu, void *pd)
{
	int r = 0, i;

	for (i = 0; i < vcpu->arch.pio.count; i++) {
		if (vcpu->arch.pio.in)
			r = kvm_io_bus_read(vcpu, KVM_PIO_BUS, vcpu->arch.pio.port,
					    vcpu->arch.pio.size, pd);
		else
			r = kvm_io_bus_write(vcpu, KVM_PIO_BUS,
					     vcpu->arch.pio.port, vcpu->arch.pio.size,
					     pd);
		if (r)
			break;
		pd += vcpu->arch.pio.size;
	}
	return r;
}

static int emulator_pio_in_out(struct kvm_vcpu *vcpu, int size,
			       unsigned short port,
			       unsigned int count, bool in)
{
	vcpu->arch.pio.port = port;
	vcpu->arch.pio.in = in;
	vcpu->arch.pio.count  = count;
	vcpu->arch.pio.size = size;

	if (!kernel_pio(vcpu, vcpu->arch.pio_data))
		return 1;

	vcpu->run->exit_reason = KVM_EXIT_IO;
	vcpu->run->io.direction = in ? KVM_EXIT_IO_IN : KVM_EXIT_IO_OUT;
	vcpu->run->io.size = size;
	vcpu->run->io.data_offset = KVM_PIO_PAGE_OFFSET * PAGE_SIZE;
	vcpu->run->io.count = count;
	vcpu->run->io.port = port;

	return 0;
}

static int __emulator_pio_in(struct kvm_vcpu *vcpu, int size,
			     unsigned short port, unsigned int count)
{
	WARN_ON(vcpu->arch.pio.count);
	memset(vcpu->arch.pio_data, 0, size * count);
	return emulator_pio_in_out(vcpu, size, port, count, true);
}

static void complete_emulator_pio_in(struct kvm_vcpu *vcpu, void *val)
{
	int size = vcpu->arch.pio.size;
	unsigned count = vcpu->arch.pio.count;
	memcpy(val, vcpu->arch.pio_data, size * count);
	trace_kvm_pio(KVM_PIO_IN, vcpu->arch.pio.port, size, count, vcpu->arch.pio_data);
	vcpu->arch.pio.count = 0;
}

static int emulator_pio_in(struct kvm_vcpu *vcpu, int size,
			   unsigned short port, void *val, unsigned int count)
{
	if (vcpu->arch.pio.count) {
		/* Complete previous iteration.  */
	} else {
		int r = __emulator_pio_in(vcpu, size, port, count);
		if (!r)
			return r;

		/* Results already available, fall through.  */
	}

	WARN_ON(count != vcpu->arch.pio.count);
	complete_emulator_pio_in(vcpu, val);
	return 1;
}

static int emulator_pio_in_emulated(struct x86_emulate_ctxt *ctxt,
				    int size, unsigned short port, void *val,
				    unsigned int count)
{
	return emulator_pio_in(emul_to_vcpu(ctxt), size, port, val, count);

}

static int emulator_pio_out(struct kvm_vcpu *vcpu, int size,
			    unsigned short port, const void *val,
			    unsigned int count)
{
	int ret;

	memcpy(vcpu->arch.pio_data, val, size * count);
	trace_kvm_pio(KVM_PIO_OUT, port, size, count, vcpu->arch.pio_data);
	ret = emulator_pio_in_out(vcpu, size, port, count, false);
	if (ret)
                vcpu->arch.pio.count = 0;

        return ret;
}

static int emulator_pio_out_emulated(struct x86_emulate_ctxt *ctxt,
				     int size, unsigned short port,
				     const void *val, unsigned int count)
{
	return emulator_pio_out(emul_to_vcpu(ctxt), size, port, val, count);
}

static unsigned long get_segment_base(struct kvm_vcpu *vcpu, int seg)
{
	return static_call(kvm_x86_get_segment_base)(vcpu, seg);
}

static void emulator_invlpg(struct x86_emulate_ctxt *ctxt, ulong address)
{
	kvm_mmu_invlpg(emul_to_vcpu(ctxt), address);
}

static int kvm_emulate_wbinvd_noskip(struct kvm_vcpu *vcpu)
{
	if (!need_emulate_wbinvd(vcpu))
		return X86EMUL_CONTINUE;

	if (static_call(kvm_x86_has_wbinvd_exit)()) {
		int cpu = get_cpu();

		cpumask_set_cpu(cpu, vcpu->arch.wbinvd_dirty_mask);
		on_each_cpu_mask(vcpu->arch.wbinvd_dirty_mask,
				wbinvd_ipi, NULL, 1);
		put_cpu();
		cpumask_clear(vcpu->arch.wbinvd_dirty_mask);
	} else
		wbinvd();
	return X86EMUL_CONTINUE;
}

int kvm_emulate_wbinvd(struct kvm_vcpu *vcpu)
{
	kvm_emulate_wbinvd_noskip(vcpu);
	return kvm_skip_emulated_instruction(vcpu);
}
EXPORT_SYMBOL_GPL(kvm_emulate_wbinvd);



static void emulator_wbinvd(struct x86_emulate_ctxt *ctxt)
{
	kvm_emulate_wbinvd_noskip(emul_to_vcpu(ctxt));
}

static void emulator_get_dr(struct x86_emulate_ctxt *ctxt, int dr,
			    unsigned long *dest)
{
	kvm_get_dr(emul_to_vcpu(ctxt), dr, dest);
}

static int emulator_set_dr(struct x86_emulate_ctxt *ctxt, int dr,
			   unsigned long value)
{

	return kvm_set_dr(emul_to_vcpu(ctxt), dr, value);
}

static u64 mk_cr_64(u64 curr_cr, u32 new_val)
{
	return (curr_cr & ~((1ULL << 32) - 1)) | new_val;
}

static unsigned long emulator_get_cr(struct x86_emulate_ctxt *ctxt, int cr)
{
	struct kvm_vcpu *vcpu = emul_to_vcpu(ctxt);
	unsigned long value;

	switch (cr) {
	case 0:
		value = kvm_read_cr0(vcpu);
		break;
	case 2:
		value = vcpu->arch.cr2;
		break;
	case 3:
		value = kvm_read_cr3(vcpu);
		break;
	case 4:
		value = kvm_read_cr4(vcpu);
		break;
	case 8:
		value = kvm_get_cr8(vcpu);
		break;
	default:
		kvm_err("%s: unexpected cr %u\n", __func__, cr);
		return 0;
	}

	return value;
}

static int emulator_set_cr(struct x86_emulate_ctxt *ctxt, int cr, ulong val)
{
	struct kvm_vcpu *vcpu = emul_to_vcpu(ctxt);
	int res = 0;

	switch (cr) {
	case 0:
		res = kvm_set_cr0(vcpu, mk_cr_64(kvm_read_cr0(vcpu), val));
		break;
	case 2:
		vcpu->arch.cr2 = val;
		break;
	case 3:
		res = kvm_set_cr3(vcpu, val);
		break;
	case 4:
		res = kvm_set_cr4(vcpu, mk_cr_64(kvm_read_cr4(vcpu), val));
		break;
	case 8:
		res = kvm_set_cr8(vcpu, val);
		break;
	default:
		kvm_err("%s: unexpected cr %u\n", __func__, cr);
		res = -1;
	}

	return res;
}

static int emulator_get_cpl(struct x86_emulate_ctxt *ctxt)
{
	return static_call(kvm_x86_get_cpl)(emul_to_vcpu(ctxt));
}

static void emulator_get_gdt(struct x86_emulate_ctxt *ctxt, struct desc_ptr *dt)
{
	static_call(kvm_x86_get_gdt)(emul_to_vcpu(ctxt), dt);
}

static void emulator_get_idt(struct x86_emulate_ctxt *ctxt, struct desc_ptr *dt)
{
	static_call(kvm_x86_get_idt)(emul_to_vcpu(ctxt), dt);
}

static void emulator_set_gdt(struct x86_emulate_ctxt *ctxt, struct desc_ptr *dt)
{
	static_call(kvm_x86_set_gdt)(emul_to_vcpu(ctxt), dt);
}

static void emulator_set_idt(struct x86_emulate_ctxt *ctxt, struct desc_ptr *dt)
{
	static_call(kvm_x86_set_idt)(emul_to_vcpu(ctxt), dt);
}

static unsigned long emulator_get_cached_segment_base(
	struct x86_emulate_ctxt *ctxt, int seg)
{
	return get_segment_base(emul_to_vcpu(ctxt), seg);
}

static bool emulator_get_segment(struct x86_emulate_ctxt *ctxt, u16 *selector,
				 struct desc_struct *desc, u32 *base3,
				 int seg)
{
	struct kvm_segment var;

	kvm_get_segment(emul_to_vcpu(ctxt), &var, seg);
	*selector = var.selector;

	if (var.unusable) {
		memset(desc, 0, sizeof(*desc));
		if (base3)
			*base3 = 0;
		return false;
	}

	if (var.g)
		var.limit >>= 12;
	set_desc_limit(desc, var.limit);
	set_desc_base(desc, (unsigned long)var.base);
#ifdef CONFIG_X86_64
	if (base3)
		*base3 = var.base >> 32;
#endif
	desc->type = var.type;
	desc->s = var.s;
	desc->dpl = var.dpl;
	desc->p = var.present;
	desc->avl = var.avl;
	desc->l = var.l;
	desc->d = var.db;
	desc->g = var.g;

	return true;
}

static void emulator_set_segment(struct x86_emulate_ctxt *ctxt, u16 selector,
				 struct desc_struct *desc, u32 base3,
				 int seg)
{
	struct kvm_vcpu *vcpu = emul_to_vcpu(ctxt);
	struct kvm_segment var;

	var.selector = selector;
	var.base = get_desc_base(desc);
#ifdef CONFIG_X86_64
	var.base |= ((u64)base3) << 32;
#endif
	var.limit = get_desc_limit(desc);
	if (desc->g)
		var.limit = (var.limit << 12) | 0xfff;
	var.type = desc->type;
	var.dpl = desc->dpl;
	var.db = desc->d;
	var.s = desc->s;
	var.l = desc->l;
	var.g = desc->g;
	var.avl = desc->avl;
	var.present = desc->p;
	var.unusable = !var.present;
	var.padding = 0;

	kvm_set_segment(vcpu, &var, seg);
	return;
}

static int emulator_get_msr(struct x86_emulate_ctxt *ctxt,
			    u32 msr_index, u64 *pdata)
{
	struct kvm_vcpu *vcpu = emul_to_vcpu(ctxt);
	int r;

	r = kvm_get_msr(vcpu, msr_index, pdata);

	if (r && kvm_get_msr_user_space(vcpu, msr_index, r)) {
		/* Bounce to user space */
		return X86EMUL_IO_NEEDED;
	}

	return r;
}

static int emulator_set_msr(struct x86_emulate_ctxt *ctxt,
			    u32 msr_index, u64 data)
{
	struct kvm_vcpu *vcpu = emul_to_vcpu(ctxt);
	int r;

	r = kvm_set_msr(vcpu, msr_index, data);

	if (r && kvm_set_msr_user_space(vcpu, msr_index, data, r)) {
		/* Bounce to user space */
		return X86EMUL_IO_NEEDED;
	}

	return r;
}

static u64 emulator_get_smbase(struct x86_emulate_ctxt *ctxt)
{
	struct kvm_vcpu *vcpu = emul_to_vcpu(ctxt);

	return vcpu->arch.smbase;
}

static void emulator_set_smbase(struct x86_emulate_ctxt *ctxt, u64 smbase)
{
	struct kvm_vcpu *vcpu = emul_to_vcpu(ctxt);

	vcpu->arch.smbase = smbase;
}

static int emulator_check_pmc(struct x86_emulate_ctxt *ctxt,
			      u32 pmc)
{
	return kvm_pmu_is_valid_rdpmc_ecx(emul_to_vcpu(ctxt), pmc);
}

static int emulator_read_pmc(struct x86_emulate_ctxt *ctxt,
			     u32 pmc, u64 *pdata)
{
	return kvm_pmu_rdpmc(emul_to_vcpu(ctxt), pmc, pdata);
}

static void emulator_halt(struct x86_emulate_ctxt *ctxt)
{
	emul_to_vcpu(ctxt)->arch.halt_request = 1;
}

static int emulator_intercept(struct x86_emulate_ctxt *ctxt,
			      struct x86_instruction_info *info,
			      enum x86_intercept_stage stage)
{
	return static_call(kvm_x86_check_intercept)(emul_to_vcpu(ctxt), info, stage,
					    &ctxt->exception);
}

static bool emulator_get_cpuid(struct x86_emulate_ctxt *ctxt,
			      u32 *eax, u32 *ebx, u32 *ecx, u32 *edx,
			      bool exact_only)
{
	return kvm_cpuid(emul_to_vcpu(ctxt), eax, ebx, ecx, edx, exact_only);
}

static bool emulator_guest_has_long_mode(struct x86_emulate_ctxt *ctxt)
{
	return guest_cpuid_has(emul_to_vcpu(ctxt), X86_FEATURE_LM);
}

static bool emulator_guest_has_movbe(struct x86_emulate_ctxt *ctxt)
{
	return guest_cpuid_has(emul_to_vcpu(ctxt), X86_FEATURE_MOVBE);
}

static bool emulator_guest_has_fxsr(struct x86_emulate_ctxt *ctxt)
{
	return guest_cpuid_has(emul_to_vcpu(ctxt), X86_FEATURE_FXSR);
}

static ulong emulator_read_gpr(struct x86_emulate_ctxt *ctxt, unsigned reg)
{
	return kvm_register_read_raw(emul_to_vcpu(ctxt), reg);
}

static void emulator_write_gpr(struct x86_emulate_ctxt *ctxt, unsigned reg, ulong val)
{
	kvm_register_write_raw(emul_to_vcpu(ctxt), reg, val);
}

static void emulator_set_nmi_mask(struct x86_emulate_ctxt *ctxt, bool masked)
{
	static_call(kvm_x86_set_nmi_mask)(emul_to_vcpu(ctxt), masked);
}

static unsigned emulator_get_hflags(struct x86_emulate_ctxt *ctxt)
{
	return emul_to_vcpu(ctxt)->arch.hflags;
}

static void emulator_exiting_smm(struct x86_emulate_ctxt *ctxt)
{
	struct kvm_vcpu *vcpu = emul_to_vcpu(ctxt);

	kvm_smm_changed(vcpu, false);
}

static int emulator_leave_smm(struct x86_emulate_ctxt *ctxt,
				  const char *smstate)
{
	return static_call(kvm_x86_leave_smm)(emul_to_vcpu(ctxt), smstate);
}

static void emulator_triple_fault(struct x86_emulate_ctxt *ctxt)
{
	kvm_make_request(KVM_REQ_TRIPLE_FAULT, emul_to_vcpu(ctxt));
}

static int emulator_set_xcr(struct x86_emulate_ctxt *ctxt, u32 index, u64 xcr)
{
	return __kvm_set_xcr(emul_to_vcpu(ctxt), index, xcr);
}

static const struct x86_emulate_ops emulate_ops = {
	.read_gpr            = emulator_read_gpr,
	.write_gpr           = emulator_write_gpr,
	.read_std            = emulator_read_std,
	.write_std           = emulator_write_std,
	.read_phys           = kvm_read_guest_phys_system,
	.fetch               = kvm_fetch_guest_virt,
	.read_emulated       = emulator_read_emulated,
	.write_emulated      = emulator_write_emulated,
	.cmpxchg_emulated    = emulator_cmpxchg_emulated,
	.invlpg              = emulator_invlpg,
	.pio_in_emulated     = emulator_pio_in_emulated,
	.pio_out_emulated    = emulator_pio_out_emulated,
	.get_segment         = emulator_get_segment,
	.set_segment         = emulator_set_segment,
	.get_cached_segment_base = emulator_get_cached_segment_base,
	.get_gdt             = emulator_get_gdt,
	.get_idt	     = emulator_get_idt,
	.set_gdt             = emulator_set_gdt,
	.set_idt	     = emulator_set_idt,
	.get_cr              = emulator_get_cr,
	.set_cr              = emulator_set_cr,
	.cpl                 = emulator_get_cpl,
	.get_dr              = emulator_get_dr,
	.set_dr              = emulator_set_dr,
	.get_smbase          = emulator_get_smbase,
	.set_smbase          = emulator_set_smbase,
	.set_msr             = emulator_set_msr,
	.get_msr             = emulator_get_msr,
	.check_pmc	     = emulator_check_pmc,
	.read_pmc            = emulator_read_pmc,
	.halt                = emulator_halt,
	.wbinvd              = emulator_wbinvd,
	.fix_hypercall       = emulator_fix_hypercall,
	.intercept           = emulator_intercept,
	.get_cpuid           = emulator_get_cpuid,
	.guest_has_long_mode = emulator_guest_has_long_mode,
	.guest_has_movbe     = emulator_guest_has_movbe,
	.guest_has_fxsr      = emulator_guest_has_fxsr,
	.set_nmi_mask        = emulator_set_nmi_mask,
	.get_hflags          = emulator_get_hflags,
	.exiting_smm         = emulator_exiting_smm,
	.leave_smm           = emulator_leave_smm,
	.triple_fault        = emulator_triple_fault,
	.set_xcr             = emulator_set_xcr,
};

static void toggle_interruptibility(struct kvm_vcpu *vcpu, u32 mask)
{
	u32 int_shadow = static_call(kvm_x86_get_interrupt_shadow)(vcpu);
	/*
	 * an sti; sti; sequence only disable interrupts for the first
	 * instruction. So, if the last instruction, be it emulated or
	 * not, left the system with the INT_STI flag enabled, it
	 * means that the last instruction is an sti. We should not
	 * leave the flag on in this case. The same goes for mov ss
	 */
	if (int_shadow & mask)
		mask = 0;
	if (unlikely(int_shadow || mask)) {
		static_call(kvm_x86_set_interrupt_shadow)(vcpu, mask);
		if (!mask)
			kvm_make_request(KVM_REQ_EVENT, vcpu);
	}
}

static bool inject_emulated_exception(struct kvm_vcpu *vcpu)
{
	struct x86_emulate_ctxt *ctxt = vcpu->arch.emulate_ctxt;
	if (ctxt->exception.vector == PF_VECTOR)
		return kvm_inject_emulated_page_fault(vcpu, &ctxt->exception);

	if (ctxt->exception.error_code_valid)
		kvm_queue_exception_e(vcpu, ctxt->exception.vector,
				      ctxt->exception.error_code);
	else
		kvm_queue_exception(vcpu, ctxt->exception.vector);
	return false;
}

static struct x86_emulate_ctxt *alloc_emulate_ctxt(struct kvm_vcpu *vcpu)
{
	struct x86_emulate_ctxt *ctxt;

	ctxt = kmem_cache_zalloc(x86_emulator_cache, GFP_KERNEL_ACCOUNT);
	if (!ctxt) {
		pr_err("kvm: failed to allocate vcpu's emulator\n");
		return NULL;
	}

	ctxt->vcpu = vcpu;
	ctxt->ops = &emulate_ops;
	vcpu->arch.emulate_ctxt = ctxt;

	return ctxt;
}

static void init_emulate_ctxt(struct kvm_vcpu *vcpu)
{
	struct x86_emulate_ctxt *ctxt = vcpu->arch.emulate_ctxt;
	int cs_db, cs_l;

	static_call(kvm_x86_get_cs_db_l_bits)(vcpu, &cs_db, &cs_l);

	ctxt->gpa_available = false;
	ctxt->eflags = kvm_get_rflags(vcpu);
	ctxt->tf = (ctxt->eflags & X86_EFLAGS_TF) != 0;

	ctxt->eip = kvm_rip_read(vcpu);
	ctxt->mode = (!is_protmode(vcpu))		? X86EMUL_MODE_REAL :
		     (ctxt->eflags & X86_EFLAGS_VM)	? X86EMUL_MODE_VM86 :
		     (cs_l && is_long_mode(vcpu))	? X86EMUL_MODE_PROT64 :
		     cs_db				? X86EMUL_MODE_PROT32 :
							  X86EMUL_MODE_PROT16;
	BUILD_BUG_ON(HF_GUEST_MASK != X86EMUL_GUEST_MASK);
	BUILD_BUG_ON(HF_SMM_MASK != X86EMUL_SMM_MASK);
	BUILD_BUG_ON(HF_SMM_INSIDE_NMI_MASK != X86EMUL_SMM_INSIDE_NMI_MASK);

	ctxt->interruptibility = 0;
	ctxt->have_exception = false;
	ctxt->exception.vector = -1;
	ctxt->perm_ok = false;

	init_decode_cache(ctxt);
	vcpu->arch.emulate_regs_need_sync_from_vcpu = false;
}

void kvm_inject_realmode_interrupt(struct kvm_vcpu *vcpu, int irq, int inc_eip)
{
	struct x86_emulate_ctxt *ctxt = vcpu->arch.emulate_ctxt;
	int ret;

	init_emulate_ctxt(vcpu);

	ctxt->op_bytes = 2;
	ctxt->ad_bytes = 2;
	ctxt->_eip = ctxt->eip + inc_eip;
	ret = emulate_int_real(ctxt, irq);

	if (ret != X86EMUL_CONTINUE) {
		kvm_make_request(KVM_REQ_TRIPLE_FAULT, vcpu);
	} else {
		ctxt->eip = ctxt->_eip;
		kvm_rip_write(vcpu, ctxt->eip);
		kvm_set_rflags(vcpu, ctxt->eflags);
	}
}
EXPORT_SYMBOL_GPL(kvm_inject_realmode_interrupt);

static void prepare_emulation_failure_exit(struct kvm_vcpu *vcpu)
{
	struct x86_emulate_ctxt *ctxt = vcpu->arch.emulate_ctxt;
	u32 insn_size = ctxt->fetch.end - ctxt->fetch.data;
	struct kvm_run *run = vcpu->run;

	run->exit_reason = KVM_EXIT_INTERNAL_ERROR;
	run->emulation_failure.suberror = KVM_INTERNAL_ERROR_EMULATION;
	run->emulation_failure.ndata = 0;
	run->emulation_failure.flags = 0;

	if (insn_size) {
		run->emulation_failure.ndata = 3;
		run->emulation_failure.flags |=
			KVM_INTERNAL_ERROR_EMULATION_FLAG_INSTRUCTION_BYTES;
		run->emulation_failure.insn_size = insn_size;
		memset(run->emulation_failure.insn_bytes, 0x90,
		       sizeof(run->emulation_failure.insn_bytes));
		memcpy(run->emulation_failure.insn_bytes,
		       ctxt->fetch.data, insn_size);
	}
}

static int handle_emulation_failure(struct kvm_vcpu *vcpu, int emulation_type)
{
	struct kvm *kvm = vcpu->kvm;

	++vcpu->stat.insn_emulation_fail;
	trace_kvm_emulate_insn_failed(vcpu);

	if (emulation_type & EMULTYPE_VMWARE_GP) {
		kvm_queue_exception_e(vcpu, GP_VECTOR, 0);
		return 1;
	}

	if (kvm->arch.exit_on_emulation_error ||
	    (emulation_type & EMULTYPE_SKIP)) {
		prepare_emulation_failure_exit(vcpu);
		return 0;
	}

	kvm_queue_exception(vcpu, UD_VECTOR);

	if (!is_guest_mode(vcpu) && static_call(kvm_x86_get_cpl)(vcpu) == 0) {
		vcpu->run->exit_reason = KVM_EXIT_INTERNAL_ERROR;
		vcpu->run->internal.suberror = KVM_INTERNAL_ERROR_EMULATION;
		vcpu->run->internal.ndata = 0;
		return 0;
	}

	return 1;
}

static bool reexecute_instruction(struct kvm_vcpu *vcpu, gpa_t cr2_or_gpa,
				  bool write_fault_to_shadow_pgtable,
				  int emulation_type)
{
	gpa_t gpa = cr2_or_gpa;
	kvm_pfn_t pfn;

	if (!(emulation_type & EMULTYPE_ALLOW_RETRY_PF))
		return false;

	if (WARN_ON_ONCE(is_guest_mode(vcpu)) ||
	    WARN_ON_ONCE(!(emulation_type & EMULTYPE_PF)))
		return false;

	if (!vcpu->arch.mmu->direct_map) {
		/*
		 * Write permission should be allowed since only
		 * write access need to be emulated.
		 */
		gpa = kvm_mmu_gva_to_gpa_write(vcpu, cr2_or_gpa, NULL);

		/*
		 * If the mapping is invalid in guest, let cpu retry
		 * it to generate fault.
		 */
		if (gpa == UNMAPPED_GVA)
			return true;
	}

	/*
	 * Do not retry the unhandleable instruction if it faults on the
	 * readonly host memory, otherwise it will goto a infinite loop:
	 * retry instruction -> write #PF -> emulation fail -> retry
	 * instruction -> ...
	 */
	pfn = gfn_to_pfn(vcpu->kvm, gpa_to_gfn(gpa));

	/*
	 * If the instruction failed on the error pfn, it can not be fixed,
	 * report the error to userspace.
	 */
	if (is_error_noslot_pfn(pfn))
		return false;

	kvm_release_pfn_clean(pfn);

	/* The instructions are well-emulated on direct mmu. */
	if (vcpu->arch.mmu->direct_map) {
		unsigned int indirect_shadow_pages;

		write_lock(&vcpu->kvm->mmu_lock);
		indirect_shadow_pages = vcpu->kvm->arch.indirect_shadow_pages;
		write_unlock(&vcpu->kvm->mmu_lock);

		if (indirect_shadow_pages)
			kvm_mmu_unprotect_page(vcpu->kvm, gpa_to_gfn(gpa));

		return true;
	}

	/*
	 * if emulation was due to access to shadowed page table
	 * and it failed try to unshadow page and re-enter the
	 * guest to let CPU execute the instruction.
	 */
	kvm_mmu_unprotect_page(vcpu->kvm, gpa_to_gfn(gpa));

	/*
	 * If the access faults on its page table, it can not
	 * be fixed by unprotecting shadow page and it should
	 * be reported to userspace.
	 */
	return !write_fault_to_shadow_pgtable;
}

static bool retry_instruction(struct x86_emulate_ctxt *ctxt,
			      gpa_t cr2_or_gpa,  int emulation_type)
{
	struct kvm_vcpu *vcpu = emul_to_vcpu(ctxt);
	unsigned long last_retry_eip, last_retry_addr, gpa = cr2_or_gpa;

	last_retry_eip = vcpu->arch.last_retry_eip;
	last_retry_addr = vcpu->arch.last_retry_addr;

	/*
	 * If the emulation is caused by #PF and it is non-page_table
	 * writing instruction, it means the VM-EXIT is caused by shadow
	 * page protected, we can zap the shadow page and retry this
	 * instruction directly.
	 *
	 * Note: if the guest uses a non-page-table modifying instruction
	 * on the PDE that points to the instruction, then we will unmap
	 * the instruction and go to an infinite loop. So, we cache the
	 * last retried eip and the last fault address, if we meet the eip
	 * and the address again, we can break out of the potential infinite
	 * loop.
	 */
	vcpu->arch.last_retry_eip = vcpu->arch.last_retry_addr = 0;

	if (!(emulation_type & EMULTYPE_ALLOW_RETRY_PF))
		return false;

	if (WARN_ON_ONCE(is_guest_mode(vcpu)) ||
	    WARN_ON_ONCE(!(emulation_type & EMULTYPE_PF)))
		return false;

	if (x86_page_table_writing_insn(ctxt))
		return false;

	if (ctxt->eip == last_retry_eip && last_retry_addr == cr2_or_gpa)
		return false;

	vcpu->arch.last_retry_eip = ctxt->eip;
	vcpu->arch.last_retry_addr = cr2_or_gpa;

	if (!vcpu->arch.mmu->direct_map)
		gpa = kvm_mmu_gva_to_gpa_write(vcpu, cr2_or_gpa, NULL);

	kvm_mmu_unprotect_page(vcpu->kvm, gpa_to_gfn(gpa));

	return true;
}

static int complete_emulated_mmio(struct kvm_vcpu *vcpu);
static int complete_emulated_pio(struct kvm_vcpu *vcpu);

static void kvm_smm_changed(struct kvm_vcpu *vcpu, bool entering_smm)
{
	trace_kvm_smm_transition(vcpu->vcpu_id, vcpu->arch.smbase, entering_smm);

	if (entering_smm) {
		vcpu->arch.hflags |= HF_SMM_MASK;
	} else {
		vcpu->arch.hflags &= ~(HF_SMM_MASK | HF_SMM_INSIDE_NMI_MASK);

		/* Process a latched INIT or SMI, if any.  */
		kvm_make_request(KVM_REQ_EVENT, vcpu);

		/*
		 * Even if KVM_SET_SREGS2 loaded PDPTRs out of band,
		 * on SMM exit we still need to reload them from
		 * guest memory
		 */
		vcpu->arch.pdptrs_from_userspace = false;
	}

	kvm_mmu_reset_context(vcpu);
}

static int kvm_vcpu_check_hw_bp(unsigned long addr, u32 type, u32 dr7,
				unsigned long *db)
{
	u32 dr6 = 0;
	int i;
	u32 enable, rwlen;

	enable = dr7;
	rwlen = dr7 >> 16;
	for (i = 0; i < 4; i++, enable >>= 2, rwlen >>= 4)
		if ((enable & 3) && (rwlen & 15) == type && db[i] == addr)
			dr6 |= (1 << i);
	return dr6;
}

static int kvm_vcpu_do_singlestep(struct kvm_vcpu *vcpu)
{
	struct kvm_run *kvm_run = vcpu->run;

	if (vcpu->guest_debug & KVM_GUESTDBG_SINGLESTEP) {
		kvm_run->debug.arch.dr6 = DR6_BS | DR6_ACTIVE_LOW;
		kvm_run->debug.arch.pc = kvm_get_linear_rip(vcpu);
		kvm_run->debug.arch.exception = DB_VECTOR;
		kvm_run->exit_reason = KVM_EXIT_DEBUG;
		return 0;
	}
	kvm_queue_exception_p(vcpu, DB_VECTOR, DR6_BS);
	return 1;
}

int kvm_skip_emulated_instruction(struct kvm_vcpu *vcpu)
{
	unsigned long rflags = static_call(kvm_x86_get_rflags)(vcpu);
	int r;

	r = static_call(kvm_x86_skip_emulated_instruction)(vcpu);
	if (unlikely(!r))
		return 0;

	/*
	 * rflags is the old, "raw" value of the flags.  The new value has
	 * not been saved yet.
	 *
	 * This is correct even for TF set by the guest, because "the
	 * processor will not generate this exception after the instruction
	 * that sets the TF flag".
	 */
	if (unlikely(rflags & X86_EFLAGS_TF))
		r = kvm_vcpu_do_singlestep(vcpu);
	return r;
}
EXPORT_SYMBOL_GPL(kvm_skip_emulated_instruction);

static bool kvm_vcpu_check_breakpoint(struct kvm_vcpu *vcpu, int *r)
{
	if (unlikely(vcpu->guest_debug & KVM_GUESTDBG_USE_HW_BP) &&
	    (vcpu->arch.guest_debug_dr7 & DR7_BP_EN_MASK)) {
		struct kvm_run *kvm_run = vcpu->run;
		unsigned long eip = kvm_get_linear_rip(vcpu);
		u32 dr6 = kvm_vcpu_check_hw_bp(eip, 0,
					   vcpu->arch.guest_debug_dr7,
					   vcpu->arch.eff_db);

		if (dr6 != 0) {
			kvm_run->debug.arch.dr6 = dr6 | DR6_ACTIVE_LOW;
			kvm_run->debug.arch.pc = eip;
			kvm_run->debug.arch.exception = DB_VECTOR;
			kvm_run->exit_reason = KVM_EXIT_DEBUG;
			*r = 0;
			return true;
		}
	}

	if (unlikely(vcpu->arch.dr7 & DR7_BP_EN_MASK) &&
	    !(kvm_get_rflags(vcpu) & X86_EFLAGS_RF)) {
		unsigned long eip = kvm_get_linear_rip(vcpu);
		u32 dr6 = kvm_vcpu_check_hw_bp(eip, 0,
					   vcpu->arch.dr7,
					   vcpu->arch.db);

		if (dr6 != 0) {
			kvm_queue_exception_p(vcpu, DB_VECTOR, dr6);
			*r = 1;
			return true;
		}
	}

	return false;
}

static bool is_vmware_backdoor_opcode(struct x86_emulate_ctxt *ctxt)
{
	switch (ctxt->opcode_len) {
	case 1:
		switch (ctxt->b) {
		case 0xe4:	/* IN */
		case 0xe5:
		case 0xec:
		case 0xed:
		case 0xe6:	/* OUT */
		case 0xe7:
		case 0xee:
		case 0xef:
		case 0x6c:	/* INS */
		case 0x6d:
		case 0x6e:	/* OUTS */
		case 0x6f:
			return true;
		}
		break;
	case 2:
		switch (ctxt->b) {
		case 0x33:	/* RDPMC */
			return true;
		}
		break;
	}

	return false;
}

<<<<<<< HEAD
=======
/*
 * Decode to be emulated instruction. Return EMULATION_OK if success.
 */
int x86_decode_emulated_instruction(struct kvm_vcpu *vcpu, int emulation_type,
				    void *insn, int insn_len)
{
	int r = EMULATION_OK;
	struct x86_emulate_ctxt *ctxt = vcpu->arch.emulate_ctxt;

	init_emulate_ctxt(vcpu);

	/*
	 * We will reenter on the same instruction since we do not set
	 * complete_userspace_io. This does not handle watchpoints yet,
	 * those would be handled in the emulate_ops.
	 */
	if (!(emulation_type & EMULTYPE_SKIP) &&
	    kvm_vcpu_check_breakpoint(vcpu, &r))
		return r;

	r = x86_decode_insn(ctxt, insn, insn_len, emulation_type);

	trace_kvm_emulate_insn_start(vcpu);
	++vcpu->stat.insn_emulation;

	return r;
}
EXPORT_SYMBOL_GPL(x86_decode_emulated_instruction);

>>>>>>> c1084c27
int x86_emulate_instruction(struct kvm_vcpu *vcpu, gpa_t cr2_or_gpa,
			    int emulation_type, void *insn, int insn_len)
{
	int r;
	struct x86_emulate_ctxt *ctxt = vcpu->arch.emulate_ctxt;
	bool writeback = true;
	bool write_fault_to_spt;

	if (unlikely(!static_call(kvm_x86_can_emulate_instruction)(vcpu, insn, insn_len)))
		return 1;

	vcpu->arch.l1tf_flush_l1d = true;

	/*
	 * Clear write_fault_to_shadow_pgtable here to ensure it is
	 * never reused.
	 */
	write_fault_to_spt = vcpu->arch.write_fault_to_shadow_pgtable;
	vcpu->arch.write_fault_to_shadow_pgtable = false;

	if (!(emulation_type & EMULTYPE_NO_DECODE)) {
		kvm_clear_exception_queue(vcpu);

		r = x86_decode_emulated_instruction(vcpu, emulation_type,
						    insn, insn_len);
		if (r != EMULATION_OK)  {
			if ((emulation_type & EMULTYPE_TRAP_UD) ||
			    (emulation_type & EMULTYPE_TRAP_UD_FORCED)) {
				kvm_queue_exception(vcpu, UD_VECTOR);
				return 1;
			}
			if (reexecute_instruction(vcpu, cr2_or_gpa,
						  write_fault_to_spt,
						  emulation_type))
				return 1;
			if (ctxt->have_exception) {
				/*
				 * #UD should result in just EMULATION_FAILED, and trap-like
				 * exception should not be encountered during decode.
				 */
				WARN_ON_ONCE(ctxt->exception.vector == UD_VECTOR ||
					     exception_type(ctxt->exception.vector) == EXCPT_TRAP);
				inject_emulated_exception(vcpu);
				return 1;
			}
			return handle_emulation_failure(vcpu, emulation_type);
		}
	}

	if ((emulation_type & EMULTYPE_VMWARE_GP) &&
	    !is_vmware_backdoor_opcode(ctxt)) {
		kvm_queue_exception_e(vcpu, GP_VECTOR, 0);
		return 1;
	}

	/*
	 * Note, EMULTYPE_SKIP is intended for use *only* by vendor callbacks
	 * for kvm_skip_emulated_instruction().  The caller is responsible for
	 * updating interruptibility state and injecting single-step #DBs.
	 */
	if (emulation_type & EMULTYPE_SKIP) {
		kvm_rip_write(vcpu, ctxt->_eip);
		if (ctxt->eflags & X86_EFLAGS_RF)
			kvm_set_rflags(vcpu, ctxt->eflags & ~X86_EFLAGS_RF);
		return 1;
	}

	if (retry_instruction(ctxt, cr2_or_gpa, emulation_type))
		return 1;

	/* this is needed for vmware backdoor interface to work since it
	   changes registers values  during IO operation */
	if (vcpu->arch.emulate_regs_need_sync_from_vcpu) {
		vcpu->arch.emulate_regs_need_sync_from_vcpu = false;
		emulator_invalidate_register_cache(ctxt);
	}

restart:
<<<<<<< HEAD
	/* Save the faulting GPA (cr2) in the address field */
	ctxt->exception.address = cr2_or_gpa;
=======
	if (emulation_type & EMULTYPE_PF) {
		/* Save the faulting GPA (cr2) in the address field */
		ctxt->exception.address = cr2_or_gpa;

		/* With shadow page tables, cr2 contains a GVA or nGPA. */
		if (vcpu->arch.mmu->direct_map) {
			ctxt->gpa_available = true;
			ctxt->gpa_val = cr2_or_gpa;
		}
	} else {
		/* Sanitize the address out of an abundance of paranoia. */
		ctxt->exception.address = 0;
	}
>>>>>>> c1084c27

	r = x86_emulate_insn(ctxt);

	if (r == EMULATION_INTERCEPTED)
		return 1;

	if (r == EMULATION_FAILED) {
		if (reexecute_instruction(vcpu, cr2_or_gpa, write_fault_to_spt,
					emulation_type))
			return 1;

		return handle_emulation_failure(vcpu, emulation_type);
	}

	if (ctxt->have_exception) {
		r = 1;
		if (inject_emulated_exception(vcpu))
			return r;
	} else if (vcpu->arch.pio.count) {
		if (!vcpu->arch.pio.in) {
			/* FIXME: return into emulator if single-stepping.  */
			vcpu->arch.pio.count = 0;
		} else {
			writeback = false;
			vcpu->arch.complete_userspace_io = complete_emulated_pio;
		}
		r = 0;
	} else if (vcpu->mmio_needed) {
		++vcpu->stat.mmio_exits;

		if (!vcpu->mmio_is_write)
			writeback = false;
		r = 0;
		vcpu->arch.complete_userspace_io = complete_emulated_mmio;
	} else if (r == EMULATION_RESTART)
		goto restart;
	else
		r = 1;

	if (writeback) {
		unsigned long rflags = static_call(kvm_x86_get_rflags)(vcpu);
		toggle_interruptibility(vcpu, ctxt->interruptibility);
		vcpu->arch.emulate_regs_need_sync_to_vcpu = false;
		if (!ctxt->have_exception ||
		    exception_type(ctxt->exception.vector) == EXCPT_TRAP) {
			kvm_rip_write(vcpu, ctxt->eip);
			if (r && (ctxt->tf || (vcpu->guest_debug & KVM_GUESTDBG_SINGLESTEP)))
				r = kvm_vcpu_do_singlestep(vcpu);
			if (kvm_x86_ops.update_emulated_instruction)
				static_call(kvm_x86_update_emulated_instruction)(vcpu);
			__kvm_set_rflags(vcpu, ctxt->eflags);
		}

		/*
		 * For STI, interrupts are shadowed; so KVM_REQ_EVENT will
		 * do nothing, and it will be requested again as soon as
		 * the shadow expires.  But we still need to check here,
		 * because POPF has no interrupt shadow.
		 */
		if (unlikely((ctxt->eflags & ~rflags) & X86_EFLAGS_IF))
			kvm_make_request(KVM_REQ_EVENT, vcpu);
	} else
		vcpu->arch.emulate_regs_need_sync_to_vcpu = true;

	return r;
}

int kvm_emulate_instruction(struct kvm_vcpu *vcpu, int emulation_type)
{
	return x86_emulate_instruction(vcpu, 0, emulation_type, NULL, 0);
}
EXPORT_SYMBOL_GPL(kvm_emulate_instruction);

int kvm_emulate_instruction_from_buffer(struct kvm_vcpu *vcpu,
					void *insn, int insn_len)
{
	return x86_emulate_instruction(vcpu, 0, 0, insn, insn_len);
}
EXPORT_SYMBOL_GPL(kvm_emulate_instruction_from_buffer);

static int complete_fast_pio_out_port_0x7e(struct kvm_vcpu *vcpu)
{
	vcpu->arch.pio.count = 0;
	return 1;
}

static int complete_fast_pio_out(struct kvm_vcpu *vcpu)
{
	vcpu->arch.pio.count = 0;

	if (unlikely(!kvm_is_linear_rip(vcpu, vcpu->arch.pio.linear_rip)))
		return 1;

	return kvm_skip_emulated_instruction(vcpu);
}

static int kvm_fast_pio_out(struct kvm_vcpu *vcpu, int size,
			    unsigned short port)
{
	unsigned long val = kvm_rax_read(vcpu);
	int ret = emulator_pio_out(vcpu, size, port, &val, 1);

	if (ret)
		return ret;

	/*
	 * Workaround userspace that relies on old KVM behavior of %rip being
	 * incremented prior to exiting to userspace to handle "OUT 0x7e".
	 */
	if (port == 0x7e &&
	    kvm_check_has_quirk(vcpu->kvm, KVM_X86_QUIRK_OUT_7E_INC_RIP)) {
		vcpu->arch.complete_userspace_io =
			complete_fast_pio_out_port_0x7e;
		kvm_skip_emulated_instruction(vcpu);
	} else {
		vcpu->arch.pio.linear_rip = kvm_get_linear_rip(vcpu);
		vcpu->arch.complete_userspace_io = complete_fast_pio_out;
	}
	return 0;
}

static int complete_fast_pio_in(struct kvm_vcpu *vcpu)
{
	unsigned long val;

	/* We should only ever be called with arch.pio.count equal to 1 */
	BUG_ON(vcpu->arch.pio.count != 1);

	if (unlikely(!kvm_is_linear_rip(vcpu, vcpu->arch.pio.linear_rip))) {
		vcpu->arch.pio.count = 0;
		return 1;
	}

	/* For size less than 4 we merge, else we zero extend */
	val = (vcpu->arch.pio.size < 4) ? kvm_rax_read(vcpu) : 0;

	/*
	 * Since vcpu->arch.pio.count == 1 let emulator_pio_in perform
	 * the copy and tracing
	 */
	emulator_pio_in(vcpu, vcpu->arch.pio.size, vcpu->arch.pio.port, &val, 1);
	kvm_rax_write(vcpu, val);

	return kvm_skip_emulated_instruction(vcpu);
}

static int kvm_fast_pio_in(struct kvm_vcpu *vcpu, int size,
			   unsigned short port)
{
	unsigned long val;
	int ret;

	/* For size less than 4 we merge, else we zero extend */
	val = (size < 4) ? kvm_rax_read(vcpu) : 0;

	ret = emulator_pio_in(vcpu, size, port, &val, 1);
	if (ret) {
		kvm_rax_write(vcpu, val);
		return ret;
	}

	vcpu->arch.pio.linear_rip = kvm_get_linear_rip(vcpu);
	vcpu->arch.complete_userspace_io = complete_fast_pio_in;

	return 0;
}

int kvm_fast_pio(struct kvm_vcpu *vcpu, int size, unsigned short port, int in)
{
	int ret;

	if (in)
		ret = kvm_fast_pio_in(vcpu, size, port);
	else
		ret = kvm_fast_pio_out(vcpu, size, port);
	return ret && kvm_skip_emulated_instruction(vcpu);
}
EXPORT_SYMBOL_GPL(kvm_fast_pio);

static int kvmclock_cpu_down_prep(unsigned int cpu)
{
	__this_cpu_write(cpu_tsc_khz, 0);
	return 0;
}

static void tsc_khz_changed(void *data)
{
	struct cpufreq_freqs *freq = data;
	unsigned long khz = 0;

	if (data)
		khz = freq->new;
	else if (!boot_cpu_has(X86_FEATURE_CONSTANT_TSC))
		khz = cpufreq_quick_get(raw_smp_processor_id());
	if (!khz)
		khz = tsc_khz;
	__this_cpu_write(cpu_tsc_khz, khz);
}

#ifdef CONFIG_X86_64
static void kvm_hyperv_tsc_notifier(void)
{
	struct kvm *kvm;
	struct kvm_vcpu *vcpu;
	int cpu;
	unsigned long flags;

	mutex_lock(&kvm_lock);
	list_for_each_entry(kvm, &vm_list, vm_list)
		kvm_make_mclock_inprogress_request(kvm);

	hyperv_stop_tsc_emulation();

	/* TSC frequency always matches when on Hyper-V */
	for_each_present_cpu(cpu)
		per_cpu(cpu_tsc_khz, cpu) = tsc_khz;
	kvm_max_guest_tsc_khz = tsc_khz;

	list_for_each_entry(kvm, &vm_list, vm_list) {
		struct kvm_arch *ka = &kvm->arch;

		raw_spin_lock_irqsave(&ka->pvclock_gtod_sync_lock, flags);
		pvclock_update_vm_gtod_copy(kvm);
		raw_spin_unlock_irqrestore(&ka->pvclock_gtod_sync_lock, flags);

		kvm_for_each_vcpu(cpu, vcpu, kvm)
			kvm_make_request(KVM_REQ_CLOCK_UPDATE, vcpu);

		kvm_for_each_vcpu(cpu, vcpu, kvm)
			kvm_clear_request(KVM_REQ_MCLOCK_INPROGRESS, vcpu);
	}
	mutex_unlock(&kvm_lock);
}
#endif

static void __kvmclock_cpufreq_notifier(struct cpufreq_freqs *freq, int cpu)
{
	struct kvm *kvm;
	struct kvm_vcpu *vcpu;
	int i, send_ipi = 0;

	/*
	 * We allow guests to temporarily run on slowing clocks,
	 * provided we notify them after, or to run on accelerating
	 * clocks, provided we notify them before.  Thus time never
	 * goes backwards.
	 *
	 * However, we have a problem.  We can't atomically update
	 * the frequency of a given CPU from this function; it is
	 * merely a notifier, which can be called from any CPU.
	 * Changing the TSC frequency at arbitrary points in time
	 * requires a recomputation of local variables related to
	 * the TSC for each VCPU.  We must flag these local variables
	 * to be updated and be sure the update takes place with the
	 * new frequency before any guests proceed.
	 *
	 * Unfortunately, the combination of hotplug CPU and frequency
	 * change creates an intractable locking scenario; the order
	 * of when these callouts happen is undefined with respect to
	 * CPU hotplug, and they can race with each other.  As such,
	 * merely setting per_cpu(cpu_tsc_khz) = X during a hotadd is
	 * undefined; you can actually have a CPU frequency change take
	 * place in between the computation of X and the setting of the
	 * variable.  To protect against this problem, all updates of
	 * the per_cpu tsc_khz variable are done in an interrupt
	 * protected IPI, and all callers wishing to update the value
	 * must wait for a synchronous IPI to complete (which is trivial
	 * if the caller is on the CPU already).  This establishes the
	 * necessary total order on variable updates.
	 *
	 * Note that because a guest time update may take place
	 * anytime after the setting of the VCPU's request bit, the
	 * correct TSC value must be set before the request.  However,
	 * to ensure the update actually makes it to any guest which
	 * starts running in hardware virtualization between the set
	 * and the acquisition of the spinlock, we must also ping the
	 * CPU after setting the request bit.
	 *
	 */

	smp_call_function_single(cpu, tsc_khz_changed, freq, 1);

	mutex_lock(&kvm_lock);
	list_for_each_entry(kvm, &vm_list, vm_list) {
		kvm_for_each_vcpu(i, vcpu, kvm) {
			if (vcpu->cpu != cpu)
				continue;
			kvm_make_request(KVM_REQ_CLOCK_UPDATE, vcpu);
			if (vcpu->cpu != raw_smp_processor_id())
				send_ipi = 1;
		}
	}
	mutex_unlock(&kvm_lock);

	if (freq->old < freq->new && send_ipi) {
		/*
		 * We upscale the frequency.  Must make the guest
		 * doesn't see old kvmclock values while running with
		 * the new frequency, otherwise we risk the guest sees
		 * time go backwards.
		 *
		 * In case we update the frequency for another cpu
		 * (which might be in guest context) send an interrupt
		 * to kick the cpu out of guest context.  Next time
		 * guest context is entered kvmclock will be updated,
		 * so the guest will not see stale values.
		 */
		smp_call_function_single(cpu, tsc_khz_changed, freq, 1);
	}
}

static int kvmclock_cpufreq_notifier(struct notifier_block *nb, unsigned long val,
				     void *data)
{
	struct cpufreq_freqs *freq = data;
	int cpu;

	if (val == CPUFREQ_PRECHANGE && freq->old > freq->new)
		return 0;
	if (val == CPUFREQ_POSTCHANGE && freq->old < freq->new)
		return 0;

	for_each_cpu(cpu, freq->policy->cpus)
		__kvmclock_cpufreq_notifier(freq, cpu);

	return 0;
}

static struct notifier_block kvmclock_cpufreq_notifier_block = {
	.notifier_call  = kvmclock_cpufreq_notifier
};

static int kvmclock_cpu_online(unsigned int cpu)
{
	tsc_khz_changed(NULL);
	return 0;
}

static void kvm_timer_init(void)
{
	max_tsc_khz = tsc_khz;

	if (!boot_cpu_has(X86_FEATURE_CONSTANT_TSC)) {
#ifdef CONFIG_CPU_FREQ
		struct cpufreq_policy *policy;
		int cpu;

		cpu = get_cpu();
		policy = cpufreq_cpu_get(cpu);
		if (policy) {
			if (policy->cpuinfo.max_freq)
				max_tsc_khz = policy->cpuinfo.max_freq;
			cpufreq_cpu_put(policy);
		}
		put_cpu();
#endif
		cpufreq_register_notifier(&kvmclock_cpufreq_notifier_block,
					  CPUFREQ_TRANSITION_NOTIFIER);
	}

	cpuhp_setup_state(CPUHP_AP_X86_KVM_CLK_ONLINE, "x86/kvm/clk:online",
			  kvmclock_cpu_online, kvmclock_cpu_down_prep);
}

DEFINE_PER_CPU(struct kvm_vcpu *, current_vcpu);
EXPORT_PER_CPU_SYMBOL_GPL(current_vcpu);

int kvm_is_in_guest(void)
{
	return __this_cpu_read(current_vcpu) != NULL;
}

static int kvm_is_user_mode(void)
{
	int user_mode = 3;

	if (__this_cpu_read(current_vcpu))
		user_mode = static_call(kvm_x86_get_cpl)(__this_cpu_read(current_vcpu));

	return user_mode != 0;
}

static unsigned long kvm_get_guest_ip(void)
{
	unsigned long ip = 0;

	if (__this_cpu_read(current_vcpu))
		ip = kvm_rip_read(__this_cpu_read(current_vcpu));

	return ip;
}

static void kvm_handle_intel_pt_intr(void)
{
	struct kvm_vcpu *vcpu = __this_cpu_read(current_vcpu);

	kvm_make_request(KVM_REQ_PMI, vcpu);
	__set_bit(MSR_CORE_PERF_GLOBAL_OVF_CTRL_TRACE_TOPA_PMI_BIT,
			(unsigned long *)&vcpu->arch.pmu.global_status);
}

static struct perf_guest_info_callbacks kvm_guest_cbs = {
	.is_in_guest		= kvm_is_in_guest,
	.is_user_mode		= kvm_is_user_mode,
	.get_guest_ip		= kvm_get_guest_ip,
	.handle_intel_pt_intr	= kvm_handle_intel_pt_intr,
};

#ifdef CONFIG_X86_64
static void pvclock_gtod_update_fn(struct work_struct *work)
{
	struct kvm *kvm;

	struct kvm_vcpu *vcpu;
	int i;

	mutex_lock(&kvm_lock);
	list_for_each_entry(kvm, &vm_list, vm_list)
		kvm_for_each_vcpu(i, vcpu, kvm)
			kvm_make_request(KVM_REQ_MASTERCLOCK_UPDATE, vcpu);
	atomic_set(&kvm_guest_has_master_clock, 0);
	mutex_unlock(&kvm_lock);
}

static DECLARE_WORK(pvclock_gtod_work, pvclock_gtod_update_fn);

/*
 * Indirection to move queue_work() out of the tk_core.seq write held
 * region to prevent possible deadlocks against time accessors which
 * are invoked with work related locks held.
 */
static void pvclock_irq_work_fn(struct irq_work *w)
{
	queue_work(system_long_wq, &pvclock_gtod_work);
}

static DEFINE_IRQ_WORK(pvclock_irq_work, pvclock_irq_work_fn);

/*
 * Notification about pvclock gtod data update.
 */
static int pvclock_gtod_notify(struct notifier_block *nb, unsigned long unused,
			       void *priv)
{
	struct pvclock_gtod_data *gtod = &pvclock_gtod_data;
	struct timekeeper *tk = priv;

	update_pvclock_gtod(tk);

	/*
	 * Disable master clock if host does not trust, or does not use,
	 * TSC based clocksource. Delegate queue_work() to irq_work as
	 * this is invoked with tk_core.seq write held.
	 */
	if (!gtod_is_based_on_tsc(gtod->clock.vclock_mode) &&
	    atomic_read(&kvm_guest_has_master_clock) != 0)
		irq_work_queue(&pvclock_irq_work);
	return 0;
}

static struct notifier_block pvclock_gtod_notifier = {
	.notifier_call = pvclock_gtod_notify,
};
#endif

int kvm_arch_init(void *opaque)
{
	struct kvm_x86_init_ops *ops = opaque;
	int r;

	if (kvm_x86_ops.hardware_enable) {
		printk(KERN_ERR "kvm: already loaded the other module\n");
		r = -EEXIST;
		goto out;
	}

	if (!ops->cpu_has_kvm_support()) {
		pr_err_ratelimited("kvm: no hardware support\n");
		r = -EOPNOTSUPP;
		goto out;
	}
	if (ops->disabled_by_bios()) {
		pr_err_ratelimited("kvm: disabled by bios\n");
		r = -EOPNOTSUPP;
		goto out;
	}

	/*
	 * KVM explicitly assumes that the guest has an FPU and
	 * FXSAVE/FXRSTOR. For example, the KVM_GET_FPU explicitly casts the
	 * vCPU's FPU state as a fxregs_state struct.
	 */
	if (!boot_cpu_has(X86_FEATURE_FPU) || !boot_cpu_has(X86_FEATURE_FXSR)) {
		printk(KERN_ERR "kvm: inadequate fpu\n");
		r = -EOPNOTSUPP;
		goto out;
	}

	r = -ENOMEM;
	x86_fpu_cache = kmem_cache_create("x86_fpu", sizeof(struct fpu),
					  __alignof__(struct fpu), SLAB_ACCOUNT,
					  NULL);
	if (!x86_fpu_cache) {
		printk(KERN_ERR "kvm: failed to allocate cache for x86 fpu\n");
		goto out;
	}

	x86_emulator_cache = kvm_alloc_emulator_cache();
	if (!x86_emulator_cache) {
		pr_err("kvm: failed to allocate cache for x86 emulator\n");
		goto out_free_x86_fpu_cache;
	}

	user_return_msrs = alloc_percpu(struct kvm_user_return_msrs);
	if (!user_return_msrs) {
		printk(KERN_ERR "kvm: failed to allocate percpu kvm_user_return_msrs\n");
		goto out_free_x86_emulator_cache;
	}
	kvm_nr_uret_msrs = 0;

	r = kvm_mmu_module_init();
	if (r)
		goto out_free_percpu;

	kvm_timer_init();

	perf_register_guest_info_callbacks(&kvm_guest_cbs);

	if (boot_cpu_has(X86_FEATURE_XSAVE)) {
		host_xcr0 = xgetbv(XCR_XFEATURE_ENABLED_MASK);
		supported_xcr0 = host_xcr0 & KVM_SUPPORTED_XCR0;
	}

	if (pi_inject_timer == -1)
		pi_inject_timer = housekeeping_enabled(HK_FLAG_TIMER);
#ifdef CONFIG_X86_64
	pvclock_gtod_register_notifier(&pvclock_gtod_notifier);

	if (hypervisor_is_type(X86_HYPER_MS_HYPERV))
		set_hv_tscchange_cb(kvm_hyperv_tsc_notifier);
#endif

	return 0;

out_free_percpu:
	free_percpu(user_return_msrs);
out_free_x86_emulator_cache:
	kmem_cache_destroy(x86_emulator_cache);
out_free_x86_fpu_cache:
	kmem_cache_destroy(x86_fpu_cache);
out:
	return r;
}

void kvm_arch_exit(void)
{
#ifdef CONFIG_X86_64
	if (hypervisor_is_type(X86_HYPER_MS_HYPERV))
		clear_hv_tscchange_cb();
#endif
	kvm_lapic_exit();
	perf_unregister_guest_info_callbacks(&kvm_guest_cbs);

	if (!boot_cpu_has(X86_FEATURE_CONSTANT_TSC))
		cpufreq_unregister_notifier(&kvmclock_cpufreq_notifier_block,
					    CPUFREQ_TRANSITION_NOTIFIER);
	cpuhp_remove_state_nocalls(CPUHP_AP_X86_KVM_CLK_ONLINE);
#ifdef CONFIG_X86_64
	pvclock_gtod_unregister_notifier(&pvclock_gtod_notifier);
	irq_work_sync(&pvclock_irq_work);
	cancel_work_sync(&pvclock_gtod_work);
#endif
	kvm_x86_ops.hardware_enable = NULL;
	kvm_mmu_module_exit();
	free_percpu(user_return_msrs);
	kmem_cache_destroy(x86_emulator_cache);
	kmem_cache_destroy(x86_fpu_cache);
#ifdef CONFIG_KVM_XEN
	static_key_deferred_flush(&kvm_xen_enabled);
	WARN_ON(static_branch_unlikely(&kvm_xen_enabled.key));
#endif
}

static int __kvm_vcpu_halt(struct kvm_vcpu *vcpu, int state, int reason)
{
	++vcpu->stat.halt_exits;
	if (lapic_in_kernel(vcpu)) {
		vcpu->arch.mp_state = state;
		return 1;
	} else {
		vcpu->run->exit_reason = reason;
		return 0;
	}
}

int kvm_vcpu_halt(struct kvm_vcpu *vcpu)
{
	return __kvm_vcpu_halt(vcpu, KVM_MP_STATE_HALTED, KVM_EXIT_HLT);
}
EXPORT_SYMBOL_GPL(kvm_vcpu_halt);

int kvm_emulate_halt(struct kvm_vcpu *vcpu)
{
	int ret = kvm_skip_emulated_instruction(vcpu);
	/*
	 * TODO: we might be squashing a GUESTDBG_SINGLESTEP-triggered
	 * KVM_EXIT_DEBUG here.
	 */
	return kvm_vcpu_halt(vcpu) && ret;
}
EXPORT_SYMBOL_GPL(kvm_emulate_halt);

int kvm_emulate_ap_reset_hold(struct kvm_vcpu *vcpu)
{
	int ret = kvm_skip_emulated_instruction(vcpu);

	return __kvm_vcpu_halt(vcpu, KVM_MP_STATE_AP_RESET_HOLD, KVM_EXIT_AP_RESET_HOLD) && ret;
}
EXPORT_SYMBOL_GPL(kvm_emulate_ap_reset_hold);

#ifdef CONFIG_X86_64
static int kvm_pv_clock_pairing(struct kvm_vcpu *vcpu, gpa_t paddr,
			        unsigned long clock_type)
{
	struct kvm_clock_pairing clock_pairing;
	struct timespec64 ts;
	u64 cycle;
	int ret;

	if (clock_type != KVM_CLOCK_PAIRING_WALLCLOCK)
		return -KVM_EOPNOTSUPP;

	if (!kvm_get_walltime_and_clockread(&ts, &cycle))
		return -KVM_EOPNOTSUPP;

	clock_pairing.sec = ts.tv_sec;
	clock_pairing.nsec = ts.tv_nsec;
	clock_pairing.tsc = kvm_read_l1_tsc(vcpu, cycle);
	clock_pairing.flags = 0;
	memset(&clock_pairing.pad, 0, sizeof(clock_pairing.pad));

	ret = 0;
	if (kvm_write_guest(vcpu->kvm, paddr, &clock_pairing,
			    sizeof(struct kvm_clock_pairing)))
		ret = -KVM_EFAULT;

	return ret;
}
#endif

/*
 * kvm_pv_kick_cpu_op:  Kick a vcpu.
 *
 * @apicid - apicid of vcpu to be kicked.
 */
static void kvm_pv_kick_cpu_op(struct kvm *kvm, unsigned long flags, int apicid)
{
	struct kvm_lapic_irq lapic_irq;

	lapic_irq.shorthand = APIC_DEST_NOSHORT;
	lapic_irq.dest_mode = APIC_DEST_PHYSICAL;
	lapic_irq.level = 0;
	lapic_irq.dest_id = apicid;
	lapic_irq.msi_redir_hint = false;

	lapic_irq.delivery_mode = APIC_DM_REMRD;
	kvm_irq_delivery_to_apic(kvm, NULL, &lapic_irq, NULL);
}

bool kvm_apicv_activated(struct kvm *kvm)
{
	return (READ_ONCE(kvm->arch.apicv_inhibit_reasons) == 0);
}
EXPORT_SYMBOL_GPL(kvm_apicv_activated);

static void kvm_apicv_init(struct kvm *kvm)
{
	mutex_init(&kvm->arch.apicv_update_lock);

	if (enable_apicv)
		clear_bit(APICV_INHIBIT_REASON_DISABLE,
			  &kvm->arch.apicv_inhibit_reasons);
	else
		set_bit(APICV_INHIBIT_REASON_DISABLE,
			&kvm->arch.apicv_inhibit_reasons);
}

static void kvm_sched_yield(struct kvm_vcpu *vcpu, unsigned long dest_id)
{
	struct kvm_vcpu *target = NULL;
	struct kvm_apic_map *map;

	vcpu->stat.directed_yield_attempted++;

	if (single_task_running())
		goto no_yield;

	rcu_read_lock();
	map = rcu_dereference(vcpu->kvm->arch.apic_map);

	if (likely(map) && dest_id <= map->max_apic_id && map->phys_map[dest_id])
		target = map->phys_map[dest_id]->vcpu;

	rcu_read_unlock();

	if (!target || !READ_ONCE(target->ready))
		goto no_yield;

	/* Ignore requests to yield to self */
	if (vcpu == target)
		goto no_yield;

	if (kvm_vcpu_yield_to(target) <= 0)
		goto no_yield;

	vcpu->stat.directed_yield_successful++;

no_yield:
	return;
}

static int complete_hypercall_exit(struct kvm_vcpu *vcpu)
{
	u64 ret = vcpu->run->hypercall.ret;

	if (!is_64_bit_mode(vcpu))
		ret = (u32)ret;
	kvm_rax_write(vcpu, ret);
	++vcpu->stat.hypercalls;
	return kvm_skip_emulated_instruction(vcpu);
}

int kvm_emulate_hypercall(struct kvm_vcpu *vcpu)
{
	unsigned long nr, a0, a1, a2, a3, ret;
	int op_64_bit;

	if (kvm_xen_hypercall_enabled(vcpu->kvm))
		return kvm_xen_hypercall(vcpu);

	if (kvm_hv_hypercall_enabled(vcpu))
		return kvm_hv_hypercall(vcpu);

	nr = kvm_rax_read(vcpu);
	a0 = kvm_rbx_read(vcpu);
	a1 = kvm_rcx_read(vcpu);
	a2 = kvm_rdx_read(vcpu);
	a3 = kvm_rsi_read(vcpu);

	trace_kvm_hypercall(nr, a0, a1, a2, a3);

	op_64_bit = is_64_bit_hypercall(vcpu);
	if (!op_64_bit) {
		nr &= 0xFFFFFFFF;
		a0 &= 0xFFFFFFFF;
		a1 &= 0xFFFFFFFF;
		a2 &= 0xFFFFFFFF;
		a3 &= 0xFFFFFFFF;
	}

	if (static_call(kvm_x86_get_cpl)(vcpu) != 0) {
		ret = -KVM_EPERM;
		goto out;
	}

	ret = -KVM_ENOSYS;

	switch (nr) {
	case KVM_HC_VAPIC_POLL_IRQ:
		ret = 0;
		break;
	case KVM_HC_KICK_CPU:
		if (!guest_pv_has(vcpu, KVM_FEATURE_PV_UNHALT))
			break;

		kvm_pv_kick_cpu_op(vcpu->kvm, a0, a1);
		kvm_sched_yield(vcpu, a1);
		ret = 0;
		break;
#ifdef CONFIG_X86_64
	case KVM_HC_CLOCK_PAIRING:
		ret = kvm_pv_clock_pairing(vcpu, a0, a1);
		break;
#endif
	case KVM_HC_SEND_IPI:
		if (!guest_pv_has(vcpu, KVM_FEATURE_PV_SEND_IPI))
			break;

		ret = kvm_pv_send_ipi(vcpu->kvm, a0, a1, a2, a3, op_64_bit);
		break;
	case KVM_HC_SCHED_YIELD:
		if (!guest_pv_has(vcpu, KVM_FEATURE_PV_SCHED_YIELD))
			break;

		kvm_sched_yield(vcpu, a0);
		ret = 0;
		break;
	case KVM_HC_MAP_GPA_RANGE: {
		u64 gpa = a0, npages = a1, attrs = a2;

		ret = -KVM_ENOSYS;
		if (!(vcpu->kvm->arch.hypercall_exit_enabled & (1 << KVM_HC_MAP_GPA_RANGE)))
			break;

		if (!PAGE_ALIGNED(gpa) || !npages ||
		    gpa_to_gfn(gpa) + npages <= gpa_to_gfn(gpa)) {
			ret = -KVM_EINVAL;
			break;
		}

		vcpu->run->exit_reason        = KVM_EXIT_HYPERCALL;
		vcpu->run->hypercall.nr       = KVM_HC_MAP_GPA_RANGE;
		vcpu->run->hypercall.args[0]  = gpa;
		vcpu->run->hypercall.args[1]  = npages;
		vcpu->run->hypercall.args[2]  = attrs;
		vcpu->run->hypercall.longmode = op_64_bit;
		vcpu->arch.complete_userspace_io = complete_hypercall_exit;
		return 0;
	}
	default:
		ret = -KVM_ENOSYS;
		break;
	}
out:
	if (!op_64_bit)
		ret = (u32)ret;
	kvm_rax_write(vcpu, ret);

	++vcpu->stat.hypercalls;
	return kvm_skip_emulated_instruction(vcpu);
}
EXPORT_SYMBOL_GPL(kvm_emulate_hypercall);

static int emulator_fix_hypercall(struct x86_emulate_ctxt *ctxt)
{
	struct kvm_vcpu *vcpu = emul_to_vcpu(ctxt);
	char instruction[3];
	unsigned long rip = kvm_rip_read(vcpu);

	static_call(kvm_x86_patch_hypercall)(vcpu, instruction);

	return emulator_write_emulated(ctxt, rip, instruction, 3,
		&ctxt->exception);
}

static int dm_request_for_irq_injection(struct kvm_vcpu *vcpu)
{
	return vcpu->run->request_interrupt_window &&
		likely(!pic_in_kernel(vcpu->kvm));
}

static void post_kvm_run_save(struct kvm_vcpu *vcpu)
{
	struct kvm_run *kvm_run = vcpu->run;

	/*
	 * if_flag is obsolete and useless, so do not bother
	 * setting it for SEV-ES guests.  Userspace can just
	 * use kvm_run->ready_for_interrupt_injection.
	 */
	kvm_run->if_flag = !vcpu->arch.guest_state_protected
		&& (kvm_get_rflags(vcpu) & X86_EFLAGS_IF) != 0;

	kvm_run->cr8 = kvm_get_cr8(vcpu);
	kvm_run->apic_base = kvm_get_apic_base(vcpu);

	/*
	 * The call to kvm_ready_for_interrupt_injection() may end up in
	 * kvm_xen_has_interrupt() which may require the srcu lock to be
	 * held, to protect against changes in the vcpu_info address.
	 */
	vcpu->srcu_idx = srcu_read_lock(&vcpu->kvm->srcu);
	kvm_run->ready_for_interrupt_injection =
		pic_in_kernel(vcpu->kvm) ||
		kvm_vcpu_ready_for_interrupt_injection(vcpu);
	srcu_read_unlock(&vcpu->kvm->srcu, vcpu->srcu_idx);

	if (is_smm(vcpu))
		kvm_run->flags |= KVM_RUN_X86_SMM;
}

static void update_cr8_intercept(struct kvm_vcpu *vcpu)
{
	int max_irr, tpr;

	if (!kvm_x86_ops.update_cr8_intercept)
		return;

	if (!lapic_in_kernel(vcpu))
		return;

	if (vcpu->arch.apicv_active)
		return;

	if (!vcpu->arch.apic->vapic_addr)
		max_irr = kvm_lapic_find_highest_irr(vcpu);
	else
		max_irr = -1;

	if (max_irr != -1)
		max_irr >>= 4;

	tpr = kvm_lapic_get_cr8(vcpu);

	static_call(kvm_x86_update_cr8_intercept)(vcpu, tpr, max_irr);
}


int kvm_check_nested_events(struct kvm_vcpu *vcpu)
{
	if (kvm_check_request(KVM_REQ_TRIPLE_FAULT, vcpu)) {
		kvm_x86_ops.nested_ops->triple_fault(vcpu);
		return 1;
	}

	return kvm_x86_ops.nested_ops->check_events(vcpu);
}

static void kvm_inject_exception(struct kvm_vcpu *vcpu)
{
	if (vcpu->arch.exception.error_code && !is_protmode(vcpu))
		vcpu->arch.exception.error_code = false;
	static_call(kvm_x86_queue_exception)(vcpu);
}

<<<<<<< HEAD
static int inject_pending_event(struct kvm_vcpu *vcpu)
=======
static int inject_pending_event(struct kvm_vcpu *vcpu, bool *req_immediate_exit)
>>>>>>> c1084c27
{
	int r;
	bool can_inject = true;

	/* try to reinject previous events if any */

	if (vcpu->arch.exception.injected) {
		kvm_inject_exception(vcpu);
		can_inject = false;
	}
	/*
	 * Do not inject an NMI or interrupt if there is a pending
	 * exception.  Exceptions and interrupts are recognized at
	 * instruction boundaries, i.e. the start of an instruction.
	 * Trap-like exceptions, e.g. #DB, have higher priority than
	 * NMIs and interrupts, i.e. traps are recognized before an
	 * NMI/interrupt that's pending on the same instruction.
	 * Fault-like exceptions, e.g. #GP and #PF, are the lowest
	 * priority, but are only generated (pended) during instruction
	 * execution, i.e. a pending fault-like exception means the
	 * fault occurred on the *previous* instruction and must be
	 * serviced prior to recognizing any new events in order to
	 * fully complete the previous instruction.
	 */
	else if (!vcpu->arch.exception.pending) {
		if (vcpu->arch.nmi_injected) {
			static_call(kvm_x86_set_nmi)(vcpu);
			can_inject = false;
		} else if (vcpu->arch.interrupt.injected) {
			static_call(kvm_x86_set_irq)(vcpu);
			can_inject = false;
		}
	}

	WARN_ON_ONCE(vcpu->arch.exception.injected &&
		     vcpu->arch.exception.pending);

	/*
	 * Call check_nested_events() even if we reinjected a previous event
	 * in order for caller to determine if it should require immediate-exit
	 * from L2 to L1 due to pending L1 events which require exit
	 * from L2 to L1.
	 */
<<<<<<< HEAD
	if (is_guest_mode(vcpu) && kvm_x86_ops->check_nested_events) {
		r = kvm_x86_ops->check_nested_events(vcpu);
		if (r != 0)
			return r;
=======
	if (is_guest_mode(vcpu)) {
		r = kvm_check_nested_events(vcpu);
		if (r < 0)
			goto out;
>>>>>>> c1084c27
	}

	/* try to inject new event if pending */
	if (vcpu->arch.exception.pending) {
		trace_kvm_inj_exception(vcpu->arch.exception.nr,
					vcpu->arch.exception.has_error_code,
					vcpu->arch.exception.error_code);

		vcpu->arch.exception.pending = false;
		vcpu->arch.exception.injected = true;

		if (exception_type(vcpu->arch.exception.nr) == EXCPT_FAULT)
			__kvm_set_rflags(vcpu, kvm_get_rflags(vcpu) |
					     X86_EFLAGS_RF);

		if (vcpu->arch.exception.nr == DB_VECTOR) {
			kvm_deliver_exception_payload(vcpu);
			if (vcpu->arch.dr7 & DR7_GD) {
				vcpu->arch.dr7 &= ~DR7_GD;
				kvm_update_dr7(vcpu);
			}
		}

		kvm_inject_exception(vcpu);
		can_inject = false;
	}

	/* Don't inject interrupts if the user asked to avoid doing so */
	if (vcpu->guest_debug & KVM_GUESTDBG_BLOCKIRQ)
		return 0;

<<<<<<< HEAD
	if (vcpu->arch.smi_pending && !is_smm(vcpu) &&
	    kvm_x86_ops->smi_allowed(vcpu)) {
		vcpu->arch.smi_pending = false;
		++vcpu->arch.smi_count;
		enter_smm(vcpu);
	} else if (vcpu->arch.nmi_pending && kvm_x86_ops->nmi_allowed(vcpu)) {
		--vcpu->arch.nmi_pending;
		vcpu->arch.nmi_injected = true;
		kvm_x86_ops->set_nmi(vcpu);
	} else if (kvm_cpu_has_injectable_intr(vcpu)) {
		/*
		 * Because interrupts can be injected asynchronously, we are
		 * calling check_nested_events again here to avoid a race condition.
		 * See https://lkml.org/lkml/2014/7/2/60 for discussion about this
		 * proposal and current concerns.  Perhaps we should be setting
		 * KVM_REQ_EVENT only on certain events and not unconditionally?
		 */
		if (is_guest_mode(vcpu) && kvm_x86_ops->check_nested_events) {
			r = kvm_x86_ops->check_nested_events(vcpu);
			if (r != 0)
				return r;
=======
	/*
	 * Finally, inject interrupt events.  If an event cannot be injected
	 * due to architectural conditions (e.g. IF=0) a window-open exit
	 * will re-request KVM_REQ_EVENT.  Sometimes however an event is pending
	 * and can architecturally be injected, but we cannot do it right now:
	 * an interrupt could have arrived just now and we have to inject it
	 * as a vmexit, or there could already an event in the queue, which is
	 * indicated by can_inject.  In that case we request an immediate exit
	 * in order to make progress and get back here for another iteration.
	 * The kvm_x86_ops hooks communicate this by returning -EBUSY.
	 */
	if (vcpu->arch.smi_pending) {
		r = can_inject ? static_call(kvm_x86_smi_allowed)(vcpu, true) : -EBUSY;
		if (r < 0)
			goto out;
		if (r) {
			vcpu->arch.smi_pending = false;
			++vcpu->arch.smi_count;
			enter_smm(vcpu);
			can_inject = false;
		} else
			static_call(kvm_x86_enable_smi_window)(vcpu);
	}

	if (vcpu->arch.nmi_pending) {
		r = can_inject ? static_call(kvm_x86_nmi_allowed)(vcpu, true) : -EBUSY;
		if (r < 0)
			goto out;
		if (r) {
			--vcpu->arch.nmi_pending;
			vcpu->arch.nmi_injected = true;
			static_call(kvm_x86_set_nmi)(vcpu);
			can_inject = false;
			WARN_ON(static_call(kvm_x86_nmi_allowed)(vcpu, true) < 0);
>>>>>>> c1084c27
		}
		if (vcpu->arch.nmi_pending)
			static_call(kvm_x86_enable_nmi_window)(vcpu);
	}

	if (kvm_cpu_has_injectable_intr(vcpu)) {
		r = can_inject ? static_call(kvm_x86_interrupt_allowed)(vcpu, true) : -EBUSY;
		if (r < 0)
			goto out;
		if (r) {
			kvm_queue_interrupt(vcpu, kvm_cpu_get_interrupt(vcpu), false);
			static_call(kvm_x86_set_irq)(vcpu);
			WARN_ON(static_call(kvm_x86_interrupt_allowed)(vcpu, true) < 0);
		}
		if (kvm_cpu_has_injectable_intr(vcpu))
			static_call(kvm_x86_enable_irq_window)(vcpu);
	}

	if (is_guest_mode(vcpu) &&
	    kvm_x86_ops.nested_ops->hv_timer_pending &&
	    kvm_x86_ops.nested_ops->hv_timer_pending(vcpu))
		*req_immediate_exit = true;

	WARN_ON(vcpu->arch.exception.pending);
	return 0;

out:
	if (r == -EBUSY) {
		*req_immediate_exit = true;
		r = 0;
	}
	return r;
}

static void process_nmi(struct kvm_vcpu *vcpu)
{
	unsigned limit = 2;

	/*
	 * x86 is limited to one NMI running, and one NMI pending after it.
	 * If an NMI is already in progress, limit further NMIs to just one.
	 * Otherwise, allow two (and we'll inject the first one immediately).
	 */
	if (static_call(kvm_x86_get_nmi_mask)(vcpu) || vcpu->arch.nmi_injected)
		limit = 1;

	vcpu->arch.nmi_pending += atomic_xchg(&vcpu->arch.nmi_queued, 0);
	vcpu->arch.nmi_pending = min(vcpu->arch.nmi_pending, limit);
	kvm_make_request(KVM_REQ_EVENT, vcpu);
}

static u32 enter_smm_get_segment_flags(struct kvm_segment *seg)
{
	u32 flags = 0;
	flags |= seg->g       << 23;
	flags |= seg->db      << 22;
	flags |= seg->l       << 21;
	flags |= seg->avl     << 20;
	flags |= seg->present << 15;
	flags |= seg->dpl     << 13;
	flags |= seg->s       << 12;
	flags |= seg->type    << 8;
	return flags;
}

static void enter_smm_save_seg_32(struct kvm_vcpu *vcpu, char *buf, int n)
{
	struct kvm_segment seg;
	int offset;

	kvm_get_segment(vcpu, &seg, n);
	put_smstate(u32, buf, 0x7fa8 + n * 4, seg.selector);

	if (n < 3)
		offset = 0x7f84 + n * 12;
	else
		offset = 0x7f2c + (n - 3) * 12;

	put_smstate(u32, buf, offset + 8, seg.base);
	put_smstate(u32, buf, offset + 4, seg.limit);
	put_smstate(u32, buf, offset, enter_smm_get_segment_flags(&seg));
}

#ifdef CONFIG_X86_64
static void enter_smm_save_seg_64(struct kvm_vcpu *vcpu, char *buf, int n)
{
	struct kvm_segment seg;
	int offset;
	u16 flags;

	kvm_get_segment(vcpu, &seg, n);
	offset = 0x7e00 + n * 16;

	flags = enter_smm_get_segment_flags(&seg) >> 8;
	put_smstate(u16, buf, offset, seg.selector);
	put_smstate(u16, buf, offset + 2, flags);
	put_smstate(u32, buf, offset + 4, seg.limit);
	put_smstate(u64, buf, offset + 8, seg.base);
}
#endif

static void enter_smm_save_state_32(struct kvm_vcpu *vcpu, char *buf)
{
	struct desc_ptr dt;
	struct kvm_segment seg;
	unsigned long val;
	int i;

	put_smstate(u32, buf, 0x7ffc, kvm_read_cr0(vcpu));
	put_smstate(u32, buf, 0x7ff8, kvm_read_cr3(vcpu));
	put_smstate(u32, buf, 0x7ff4, kvm_get_rflags(vcpu));
	put_smstate(u32, buf, 0x7ff0, kvm_rip_read(vcpu));

	for (i = 0; i < 8; i++)
		put_smstate(u32, buf, 0x7fd0 + i * 4, kvm_register_read_raw(vcpu, i));

	kvm_get_dr(vcpu, 6, &val);
	put_smstate(u32, buf, 0x7fcc, (u32)val);
	kvm_get_dr(vcpu, 7, &val);
	put_smstate(u32, buf, 0x7fc8, (u32)val);

	kvm_get_segment(vcpu, &seg, VCPU_SREG_TR);
	put_smstate(u32, buf, 0x7fc4, seg.selector);
	put_smstate(u32, buf, 0x7f64, seg.base);
	put_smstate(u32, buf, 0x7f60, seg.limit);
	put_smstate(u32, buf, 0x7f5c, enter_smm_get_segment_flags(&seg));

	kvm_get_segment(vcpu, &seg, VCPU_SREG_LDTR);
	put_smstate(u32, buf, 0x7fc0, seg.selector);
	put_smstate(u32, buf, 0x7f80, seg.base);
	put_smstate(u32, buf, 0x7f7c, seg.limit);
	put_smstate(u32, buf, 0x7f78, enter_smm_get_segment_flags(&seg));

	static_call(kvm_x86_get_gdt)(vcpu, &dt);
	put_smstate(u32, buf, 0x7f74, dt.address);
	put_smstate(u32, buf, 0x7f70, dt.size);

	static_call(kvm_x86_get_idt)(vcpu, &dt);
	put_smstate(u32, buf, 0x7f58, dt.address);
	put_smstate(u32, buf, 0x7f54, dt.size);

	for (i = 0; i < 6; i++)
		enter_smm_save_seg_32(vcpu, buf, i);

	put_smstate(u32, buf, 0x7f14, kvm_read_cr4(vcpu));

	/* revision id */
	put_smstate(u32, buf, 0x7efc, 0x00020000);
	put_smstate(u32, buf, 0x7ef8, vcpu->arch.smbase);
}

#ifdef CONFIG_X86_64
static void enter_smm_save_state_64(struct kvm_vcpu *vcpu, char *buf)
{
	struct desc_ptr dt;
	struct kvm_segment seg;
	unsigned long val;
	int i;

	for (i = 0; i < 16; i++)
		put_smstate(u64, buf, 0x7ff8 - i * 8, kvm_register_read_raw(vcpu, i));

	put_smstate(u64, buf, 0x7f78, kvm_rip_read(vcpu));
	put_smstate(u32, buf, 0x7f70, kvm_get_rflags(vcpu));

	kvm_get_dr(vcpu, 6, &val);
	put_smstate(u64, buf, 0x7f68, val);
	kvm_get_dr(vcpu, 7, &val);
	put_smstate(u64, buf, 0x7f60, val);

	put_smstate(u64, buf, 0x7f58, kvm_read_cr0(vcpu));
	put_smstate(u64, buf, 0x7f50, kvm_read_cr3(vcpu));
	put_smstate(u64, buf, 0x7f48, kvm_read_cr4(vcpu));

	put_smstate(u32, buf, 0x7f00, vcpu->arch.smbase);

	/* revision id */
	put_smstate(u32, buf, 0x7efc, 0x00020064);

	put_smstate(u64, buf, 0x7ed0, vcpu->arch.efer);

	kvm_get_segment(vcpu, &seg, VCPU_SREG_TR);
	put_smstate(u16, buf, 0x7e90, seg.selector);
	put_smstate(u16, buf, 0x7e92, enter_smm_get_segment_flags(&seg) >> 8);
	put_smstate(u32, buf, 0x7e94, seg.limit);
	put_smstate(u64, buf, 0x7e98, seg.base);

	static_call(kvm_x86_get_idt)(vcpu, &dt);
	put_smstate(u32, buf, 0x7e84, dt.size);
	put_smstate(u64, buf, 0x7e88, dt.address);

	kvm_get_segment(vcpu, &seg, VCPU_SREG_LDTR);
	put_smstate(u16, buf, 0x7e70, seg.selector);
	put_smstate(u16, buf, 0x7e72, enter_smm_get_segment_flags(&seg) >> 8);
	put_smstate(u32, buf, 0x7e74, seg.limit);
	put_smstate(u64, buf, 0x7e78, seg.base);

	static_call(kvm_x86_get_gdt)(vcpu, &dt);
	put_smstate(u32, buf, 0x7e64, dt.size);
	put_smstate(u64, buf, 0x7e68, dt.address);

	for (i = 0; i < 6; i++)
		enter_smm_save_seg_64(vcpu, buf, i);
}
#endif

static void enter_smm(struct kvm_vcpu *vcpu)
{
	struct kvm_segment cs, ds;
	struct desc_ptr dt;
	unsigned long cr0;
	char buf[512];

	memset(buf, 0, 512);
#ifdef CONFIG_X86_64
	if (guest_cpuid_has(vcpu, X86_FEATURE_LM))
		enter_smm_save_state_64(vcpu, buf);
	else
#endif
		enter_smm_save_state_32(vcpu, buf);

	/*
	 * Give enter_smm() a chance to make ISA-specific changes to the vCPU
	 * state (e.g. leave guest mode) after we've saved the state into the
	 * SMM state-save area.
	 */
	static_call(kvm_x86_enter_smm)(vcpu, buf);

	kvm_smm_changed(vcpu, true);
	kvm_vcpu_write_guest(vcpu, vcpu->arch.smbase + 0xfe00, buf, sizeof(buf));

	if (static_call(kvm_x86_get_nmi_mask)(vcpu))
		vcpu->arch.hflags |= HF_SMM_INSIDE_NMI_MASK;
	else
		static_call(kvm_x86_set_nmi_mask)(vcpu, true);

	kvm_set_rflags(vcpu, X86_EFLAGS_FIXED);
	kvm_rip_write(vcpu, 0x8000);

	cr0 = vcpu->arch.cr0 & ~(X86_CR0_PE | X86_CR0_EM | X86_CR0_TS | X86_CR0_PG);
	static_call(kvm_x86_set_cr0)(vcpu, cr0);
	vcpu->arch.cr0 = cr0;

	static_call(kvm_x86_set_cr4)(vcpu, 0);

	/* Undocumented: IDT limit is set to zero on entry to SMM.  */
	dt.address = dt.size = 0;
	static_call(kvm_x86_set_idt)(vcpu, &dt);

	kvm_set_dr(vcpu, 7, DR7_FIXED_1);

	cs.selector = (vcpu->arch.smbase >> 4) & 0xffff;
	cs.base = vcpu->arch.smbase;

	ds.selector = 0;
	ds.base = 0;

	cs.limit    = ds.limit = 0xffffffff;
	cs.type     = ds.type = 0x3;
	cs.dpl      = ds.dpl = 0;
	cs.db       = ds.db = 0;
	cs.s        = ds.s = 1;
	cs.l        = ds.l = 0;
	cs.g        = ds.g = 1;
	cs.avl      = ds.avl = 0;
	cs.present  = ds.present = 1;
	cs.unusable = ds.unusable = 0;
	cs.padding  = ds.padding = 0;

	kvm_set_segment(vcpu, &cs, VCPU_SREG_CS);
	kvm_set_segment(vcpu, &ds, VCPU_SREG_DS);
	kvm_set_segment(vcpu, &ds, VCPU_SREG_ES);
	kvm_set_segment(vcpu, &ds, VCPU_SREG_FS);
	kvm_set_segment(vcpu, &ds, VCPU_SREG_GS);
	kvm_set_segment(vcpu, &ds, VCPU_SREG_SS);

#ifdef CONFIG_X86_64
	if (guest_cpuid_has(vcpu, X86_FEATURE_LM))
		static_call(kvm_x86_set_efer)(vcpu, 0);
#endif

	kvm_update_cpuid_runtime(vcpu);
	kvm_mmu_reset_context(vcpu);
}

static void process_smi(struct kvm_vcpu *vcpu)
{
	vcpu->arch.smi_pending = true;
	kvm_make_request(KVM_REQ_EVENT, vcpu);
}

void kvm_make_scan_ioapic_request_mask(struct kvm *kvm,
				       unsigned long *vcpu_bitmap)
{
	cpumask_var_t cpus;

	zalloc_cpumask_var(&cpus, GFP_ATOMIC);

	kvm_make_vcpus_request_mask(kvm, KVM_REQ_SCAN_IOAPIC,
				    NULL, vcpu_bitmap, cpus);

	free_cpumask_var(cpus);
}

void kvm_make_scan_ioapic_request(struct kvm *kvm)
{
	kvm_make_all_cpus_request(kvm, KVM_REQ_SCAN_IOAPIC);
}

void kvm_vcpu_update_apicv(struct kvm_vcpu *vcpu)
{
	bool activate;

	if (!lapic_in_kernel(vcpu))
		return;

	mutex_lock(&vcpu->kvm->arch.apicv_update_lock);

	activate = kvm_apicv_activated(vcpu->kvm);
	if (vcpu->arch.apicv_active == activate)
		goto out;

	vcpu->arch.apicv_active = activate;
	kvm_apic_update_apicv(vcpu);
	static_call(kvm_x86_refresh_apicv_exec_ctrl)(vcpu);

	/*
	 * When APICv gets disabled, we may still have injected interrupts
	 * pending. At the same time, KVM_REQ_EVENT may not be set as APICv was
	 * still active when the interrupt got accepted. Make sure
	 * inject_pending_event() is called to check for that.
	 */
	if (!vcpu->arch.apicv_active)
		kvm_make_request(KVM_REQ_EVENT, vcpu);

out:
	mutex_unlock(&vcpu->kvm->arch.apicv_update_lock);
}
EXPORT_SYMBOL_GPL(kvm_vcpu_update_apicv);

void __kvm_request_apicv_update(struct kvm *kvm, bool activate, ulong bit)
{
	unsigned long old, new;

	if (!kvm_x86_ops.check_apicv_inhibit_reasons ||
	    !static_call(kvm_x86_check_apicv_inhibit_reasons)(bit))
		return;

	old = new = kvm->arch.apicv_inhibit_reasons;

	if (activate)
		__clear_bit(bit, &new);
	else
		__set_bit(bit, &new);

	if (!!old != !!new) {
		trace_kvm_apicv_update_request(activate, bit);
		kvm_make_all_cpus_request(kvm, KVM_REQ_APICV_UPDATE);
		kvm->arch.apicv_inhibit_reasons = new;
		if (new) {
			unsigned long gfn = gpa_to_gfn(APIC_DEFAULT_PHYS_BASE);
			kvm_zap_gfn_range(kvm, gfn, gfn+1);
		}
	} else
		kvm->arch.apicv_inhibit_reasons = new;
}
EXPORT_SYMBOL_GPL(__kvm_request_apicv_update);

void kvm_request_apicv_update(struct kvm *kvm, bool activate, ulong bit)
{
	mutex_lock(&kvm->arch.apicv_update_lock);
	__kvm_request_apicv_update(kvm, activate, bit);
	mutex_unlock(&kvm->arch.apicv_update_lock);
}
EXPORT_SYMBOL_GPL(kvm_request_apicv_update);

static void vcpu_scan_ioapic(struct kvm_vcpu *vcpu)
{
	if (!kvm_apic_present(vcpu))
		return;

	bitmap_zero(vcpu->arch.ioapic_handled_vectors, 256);

	if (irqchip_split(vcpu->kvm))
		kvm_scan_ioapic_routes(vcpu, vcpu->arch.ioapic_handled_vectors);
	else {
		if (vcpu->arch.apicv_active)
			static_call(kvm_x86_sync_pir_to_irr)(vcpu);
		if (ioapic_in_kernel(vcpu->kvm))
			kvm_ioapic_scan_entry(vcpu, vcpu->arch.ioapic_handled_vectors);
	}

	if (is_guest_mode(vcpu))
		vcpu->arch.load_eoi_exitmap_pending = true;
	else
		kvm_make_request(KVM_REQ_LOAD_EOI_EXITMAP, vcpu);
}

static void vcpu_load_eoi_exitmap(struct kvm_vcpu *vcpu)
{
	u64 eoi_exit_bitmap[4];

	if (!kvm_apic_hw_enabled(vcpu->arch.apic))
		return;

	if (to_hv_vcpu(vcpu)) {
		bitmap_or((ulong *)eoi_exit_bitmap,
			  vcpu->arch.ioapic_handled_vectors,
			  to_hv_synic(vcpu)->vec_bitmap, 256);
		static_call(kvm_x86_load_eoi_exitmap)(vcpu, eoi_exit_bitmap);
		return;
	}

	static_call(kvm_x86_load_eoi_exitmap)(
		vcpu, (u64 *)vcpu->arch.ioapic_handled_vectors);
}

void kvm_arch_mmu_notifier_invalidate_range(struct kvm *kvm,
					    unsigned long start, unsigned long end)
{
	unsigned long apic_address;

	/*
	 * The physical address of apic access page is stored in the VMCS.
	 * Update it when it becomes invalid.
	 */
	apic_address = gfn_to_hva(kvm, APIC_DEFAULT_PHYS_BASE >> PAGE_SHIFT);
	if (start <= apic_address && apic_address < end)
		kvm_make_all_cpus_request(kvm, KVM_REQ_APIC_PAGE_RELOAD);
}

void kvm_vcpu_reload_apic_access_page(struct kvm_vcpu *vcpu)
{
	if (!lapic_in_kernel(vcpu))
		return;

	if (!kvm_x86_ops.set_apic_access_page_addr)
		return;

	static_call(kvm_x86_set_apic_access_page_addr)(vcpu);
}

void __kvm_request_immediate_exit(struct kvm_vcpu *vcpu)
{
	smp_send_reschedule(vcpu->cpu);
}
EXPORT_SYMBOL_GPL(__kvm_request_immediate_exit);

/*
 * Returns 1 to let vcpu_run() continue the guest execution loop without
 * exiting to the userspace.  Otherwise, the value will be returned to the
 * userspace.
 */
static int vcpu_enter_guest(struct kvm_vcpu *vcpu)
{
	int r;
	bool req_int_win =
		dm_request_for_irq_injection(vcpu) &&
		kvm_cpu_accept_dm_intr(vcpu);
	fastpath_t exit_fastpath;

	bool req_immediate_exit = false;

	/* Forbid vmenter if vcpu dirty ring is soft-full */
	if (unlikely(vcpu->kvm->dirty_ring_size &&
		     kvm_dirty_ring_soft_full(&vcpu->dirty_ring))) {
		vcpu->run->exit_reason = KVM_EXIT_DIRTY_RING_FULL;
		trace_kvm_dirty_ring_exit(vcpu);
		r = 0;
		goto out;
	}

	if (kvm_request_pending(vcpu)) {
		if (kvm_check_request(KVM_REQ_VM_BUGGED, vcpu)) {
			r = -EIO;
			goto out;
		}
		if (kvm_check_request(KVM_REQ_GET_NESTED_STATE_PAGES, vcpu)) {
			if (unlikely(!kvm_x86_ops.nested_ops->get_nested_state_pages(vcpu))) {
				r = 0;
				goto out;
			}
		}
		if (kvm_check_request(KVM_REQ_MMU_RELOAD, vcpu))
			kvm_mmu_unload(vcpu);
		if (kvm_check_request(KVM_REQ_MIGRATE_TIMER, vcpu))
			__kvm_migrate_timers(vcpu);
		if (kvm_check_request(KVM_REQ_MASTERCLOCK_UPDATE, vcpu))
			kvm_gen_update_masterclock(vcpu->kvm);
		if (kvm_check_request(KVM_REQ_GLOBAL_CLOCK_UPDATE, vcpu))
			kvm_gen_kvmclock_update(vcpu);
		if (kvm_check_request(KVM_REQ_CLOCK_UPDATE, vcpu)) {
			r = kvm_guest_time_update(vcpu);
			if (unlikely(r))
				goto out;
		}
		if (kvm_check_request(KVM_REQ_MMU_SYNC, vcpu))
			kvm_mmu_sync_roots(vcpu);
		if (kvm_check_request(KVM_REQ_LOAD_MMU_PGD, vcpu))
			kvm_mmu_load_pgd(vcpu);
		if (kvm_check_request(KVM_REQ_TLB_FLUSH, vcpu)) {
			kvm_vcpu_flush_tlb_all(vcpu);

			/* Flushing all ASIDs flushes the current ASID... */
			kvm_clear_request(KVM_REQ_TLB_FLUSH_CURRENT, vcpu);
		}
		if (kvm_check_request(KVM_REQ_TLB_FLUSH_CURRENT, vcpu))
			kvm_vcpu_flush_tlb_current(vcpu);
		if (kvm_check_request(KVM_REQ_TLB_FLUSH_GUEST, vcpu))
			kvm_vcpu_flush_tlb_guest(vcpu);

		if (kvm_check_request(KVM_REQ_REPORT_TPR_ACCESS, vcpu)) {
			vcpu->run->exit_reason = KVM_EXIT_TPR_ACCESS;
			r = 0;
			goto out;
		}
		if (kvm_check_request(KVM_REQ_TRIPLE_FAULT, vcpu)) {
			if (is_guest_mode(vcpu)) {
				kvm_x86_ops.nested_ops->triple_fault(vcpu);
			} else {
				vcpu->run->exit_reason = KVM_EXIT_SHUTDOWN;
				vcpu->mmio_needed = 0;
				r = 0;
				goto out;
			}
		}
		if (kvm_check_request(KVM_REQ_APF_HALT, vcpu)) {
			/* Page is swapped out. Do synthetic halt */
			vcpu->arch.apf.halted = true;
			r = 1;
			goto out;
		}
		if (kvm_check_request(KVM_REQ_STEAL_UPDATE, vcpu))
			record_steal_time(vcpu);
		if (kvm_check_request(KVM_REQ_SMI, vcpu))
			process_smi(vcpu);
		if (kvm_check_request(KVM_REQ_NMI, vcpu))
			process_nmi(vcpu);
		if (kvm_check_request(KVM_REQ_PMU, vcpu))
			kvm_pmu_handle_event(vcpu);
		if (kvm_check_request(KVM_REQ_PMI, vcpu))
			kvm_pmu_deliver_pmi(vcpu);
		if (kvm_check_request(KVM_REQ_IOAPIC_EOI_EXIT, vcpu)) {
			BUG_ON(vcpu->arch.pending_ioapic_eoi > 255);
			if (test_bit(vcpu->arch.pending_ioapic_eoi,
				     vcpu->arch.ioapic_handled_vectors)) {
				vcpu->run->exit_reason = KVM_EXIT_IOAPIC_EOI;
				vcpu->run->eoi.vector =
						vcpu->arch.pending_ioapic_eoi;
				r = 0;
				goto out;
			}
		}
		if (kvm_check_request(KVM_REQ_SCAN_IOAPIC, vcpu))
			vcpu_scan_ioapic(vcpu);
		if (kvm_check_request(KVM_REQ_LOAD_EOI_EXITMAP, vcpu))
			vcpu_load_eoi_exitmap(vcpu);
		if (kvm_check_request(KVM_REQ_APIC_PAGE_RELOAD, vcpu))
			kvm_vcpu_reload_apic_access_page(vcpu);
		if (kvm_check_request(KVM_REQ_HV_CRASH, vcpu)) {
			vcpu->run->exit_reason = KVM_EXIT_SYSTEM_EVENT;
			vcpu->run->system_event.type = KVM_SYSTEM_EVENT_CRASH;
			r = 0;
			goto out;
		}
		if (kvm_check_request(KVM_REQ_HV_RESET, vcpu)) {
			vcpu->run->exit_reason = KVM_EXIT_SYSTEM_EVENT;
			vcpu->run->system_event.type = KVM_SYSTEM_EVENT_RESET;
			r = 0;
			goto out;
		}
		if (kvm_check_request(KVM_REQ_HV_EXIT, vcpu)) {
			struct kvm_vcpu_hv *hv_vcpu = to_hv_vcpu(vcpu);

			vcpu->run->exit_reason = KVM_EXIT_HYPERV;
			vcpu->run->hyperv = hv_vcpu->exit;
			r = 0;
			goto out;
		}

		/*
		 * KVM_REQ_HV_STIMER has to be processed after
		 * KVM_REQ_CLOCK_UPDATE, because Hyper-V SynIC timers
		 * depend on the guest clock being up-to-date
		 */
		if (kvm_check_request(KVM_REQ_HV_STIMER, vcpu))
			kvm_hv_process_stimers(vcpu);
		if (kvm_check_request(KVM_REQ_APICV_UPDATE, vcpu))
			kvm_vcpu_update_apicv(vcpu);
		if (kvm_check_request(KVM_REQ_APF_READY, vcpu))
			kvm_check_async_pf_completion(vcpu);
		if (kvm_check_request(KVM_REQ_MSR_FILTER_CHANGED, vcpu))
			static_call(kvm_x86_msr_filter_changed)(vcpu);

		if (kvm_check_request(KVM_REQ_UPDATE_CPU_DIRTY_LOGGING, vcpu))
			static_call(kvm_x86_update_cpu_dirty_logging)(vcpu);
	}

	if (kvm_check_request(KVM_REQ_EVENT, vcpu) || req_int_win ||
	    kvm_xen_has_interrupt(vcpu)) {
		++vcpu->stat.req_event;
		r = kvm_apic_accept_events(vcpu);
		if (r < 0) {
			r = 0;
			goto out;
		}
		if (vcpu->arch.mp_state == KVM_MP_STATE_INIT_RECEIVED) {
			r = 1;
			goto out;
		}

<<<<<<< HEAD
		if (inject_pending_event(vcpu) != 0)
			req_immediate_exit = true;
		else {
			/* Enable SMI/NMI/IRQ window open exits if needed.
			 *
			 * SMIs have three cases:
			 * 1) They can be nested, and then there is nothing to
			 *    do here because RSM will cause a vmexit anyway.
			 * 2) There is an ISA-specific reason why SMI cannot be
			 *    injected, and the moment when this changes can be
			 *    intercepted.
			 * 3) Or the SMI can be pending because
			 *    inject_pending_event has completed the injection
			 *    of an IRQ or NMI from the previous vmexit, and
			 *    then we request an immediate exit to inject the
			 *    SMI.
			 */
			if (vcpu->arch.smi_pending && !is_smm(vcpu))
				if (!kvm_x86_ops->enable_smi_window(vcpu))
					req_immediate_exit = true;
			if (vcpu->arch.nmi_pending)
				kvm_x86_ops->enable_nmi_window(vcpu);
			if (kvm_cpu_has_injectable_intr(vcpu) || req_int_win)
				kvm_x86_ops->enable_irq_window(vcpu);
			WARN_ON(vcpu->arch.exception.pending);
=======
		r = inject_pending_event(vcpu, &req_immediate_exit);
		if (r < 0) {
			r = 0;
			goto out;
>>>>>>> c1084c27
		}
		if (req_int_win)
			static_call(kvm_x86_enable_irq_window)(vcpu);

		if (kvm_lapic_enabled(vcpu)) {
			update_cr8_intercept(vcpu);
			kvm_lapic_sync_to_vapic(vcpu);
		}
	}

	r = kvm_mmu_reload(vcpu);
	if (unlikely(r)) {
		goto cancel_injection;
	}

	preempt_disable();

	static_call(kvm_x86_prepare_guest_switch)(vcpu);

	/*
	 * Disable IRQs before setting IN_GUEST_MODE.  Posted interrupt
	 * IPI are then delayed after guest entry, which ensures that they
	 * result in virtual interrupt delivery.
	 */
	local_irq_disable();
	vcpu->mode = IN_GUEST_MODE;

	srcu_read_unlock(&vcpu->kvm->srcu, vcpu->srcu_idx);

	/*
	 * 1) We should set ->mode before checking ->requests.  Please see
	 * the comment in kvm_vcpu_exiting_guest_mode().
	 *
	 * 2) For APICv, we should set ->mode before checking PID.ON. This
	 * pairs with the memory barrier implicit in pi_test_and_set_on
	 * (see vmx_deliver_posted_interrupt).
	 *
	 * 3) This also orders the write to mode from any reads to the page
	 * tables done while the VCPU is running.  Please see the comment
	 * in kvm_flush_remote_tlbs.
	 */
	smp_mb__after_srcu_read_unlock();

	/*
	 * This handles the case where a posted interrupt was
	 * notified with kvm_vcpu_kick.
	 */
	if (kvm_lapic_enabled(vcpu) && vcpu->arch.apicv_active)
		static_call(kvm_x86_sync_pir_to_irr)(vcpu);

	if (kvm_vcpu_exit_request(vcpu)) {
		vcpu->mode = OUTSIDE_GUEST_MODE;
		smp_wmb();
		local_irq_enable();
		preempt_enable();
		vcpu->srcu_idx = srcu_read_lock(&vcpu->kvm->srcu);
		r = 1;
		goto cancel_injection;
	}

	if (req_immediate_exit) {
		kvm_make_request(KVM_REQ_EVENT, vcpu);
		static_call(kvm_x86_request_immediate_exit)(vcpu);
	}

<<<<<<< HEAD
	trace_kvm_entry(vcpu->vcpu_id);
	guest_enter_irqoff();

	/* Save host pkru register if supported */
	vcpu->arch.host_pkru = read_pkru();

=======
>>>>>>> c1084c27
	fpregs_assert_state_consistent();
	if (test_thread_flag(TIF_NEED_FPU_LOAD))
		switch_fpu_return();

	if (unlikely(vcpu->arch.switch_db_regs)) {
		set_debugreg(0, 7);
		set_debugreg(vcpu->arch.eff_db[0], 0);
		set_debugreg(vcpu->arch.eff_db[1], 1);
		set_debugreg(vcpu->arch.eff_db[2], 2);
		set_debugreg(vcpu->arch.eff_db[3], 3);
	} else if (unlikely(hw_breakpoint_active())) {
		set_debugreg(0, 7);
	}

	for (;;) {
		exit_fastpath = static_call(kvm_x86_run)(vcpu);
		if (likely(exit_fastpath != EXIT_FASTPATH_REENTER_GUEST))
			break;

		if (vcpu->arch.apicv_active)
			static_call(kvm_x86_sync_pir_to_irr)(vcpu);

		if (unlikely(kvm_vcpu_exit_request(vcpu))) {
			exit_fastpath = EXIT_FASTPATH_EXIT_HANDLED;
			break;
		}
	}

	/*
	 * Do this here before restoring debug registers on the host.  And
	 * since we do this before handling the vmexit, a DR access vmexit
	 * can (a) read the correct value of the debug registers, (b) set
	 * KVM_DEBUGREG_WONT_EXIT again.
	 */
	if (unlikely(vcpu->arch.switch_db_regs & KVM_DEBUGREG_WONT_EXIT)) {
		WARN_ON(vcpu->guest_debug & KVM_GUESTDBG_USE_HW_BP);
		static_call(kvm_x86_sync_dirty_debug_regs)(vcpu);
		kvm_update_dr0123(vcpu);
		kvm_update_dr7(vcpu);
	}

	/*
	 * If the guest has used debug registers, at least dr7
	 * will be disabled while returning to the host.
	 * If we don't have active breakpoints in the host, we don't
	 * care about the messed up debug address registers. But if
	 * we have some of them active, restore the old state.
	 */
	if (hw_breakpoint_active())
		hw_breakpoint_restore();

	vcpu->arch.last_vmentry_cpu = vcpu->cpu;
	vcpu->arch.last_guest_tsc = kvm_read_l1_tsc(vcpu, rdtsc());

	vcpu->mode = OUTSIDE_GUEST_MODE;
	smp_wmb();

	static_call(kvm_x86_handle_exit_irqoff)(vcpu);

	/*
	 * Consume any pending interrupts, including the possible source of
	 * VM-Exit on SVM and any ticks that occur between VM-Exit and now.
	 * An instruction is required after local_irq_enable() to fully unblock
	 * interrupts on processors that implement an interrupt shadow, the
	 * stat.exits increment will do nicely.
	 */
	kvm_before_interrupt(vcpu);
	local_irq_enable();
	++vcpu->stat.exits;
	local_irq_disable();
	kvm_after_interrupt(vcpu);

	/*
	 * Wait until after servicing IRQs to account guest time so that any
	 * ticks that occurred while running the guest are properly accounted
	 * to the guest.  Waiting until IRQs are enabled degrades the accuracy
	 * of accounting via context tracking, but the loss of accuracy is
	 * acceptable for all known use cases.
	 */
	vtime_account_guest_exit();

	if (lapic_in_kernel(vcpu)) {
		s64 delta = vcpu->arch.apic->lapic_timer.advance_expire_delta;
		if (delta != S64_MIN) {
			trace_kvm_wait_lapic_expire(vcpu->vcpu_id, delta);
			vcpu->arch.apic->lapic_timer.advance_expire_delta = S64_MIN;
		}
	}

	local_irq_enable();
	preempt_enable();

	vcpu->srcu_idx = srcu_read_lock(&vcpu->kvm->srcu);

	/*
	 * Profile KVM exit RIPs:
	 */
	if (unlikely(prof_on == KVM_PROFILING)) {
		unsigned long rip = kvm_rip_read(vcpu);
		profile_hit(KVM_PROFILING, (void *)rip);
	}

	if (unlikely(vcpu->arch.tsc_always_catchup))
		kvm_make_request(KVM_REQ_CLOCK_UPDATE, vcpu);

	if (vcpu->arch.apic_attention)
		kvm_lapic_sync_from_vapic(vcpu);

	r = static_call(kvm_x86_handle_exit)(vcpu, exit_fastpath);
	return r;

cancel_injection:
	if (req_immediate_exit)
		kvm_make_request(KVM_REQ_EVENT, vcpu);
	static_call(kvm_x86_cancel_injection)(vcpu);
	if (unlikely(vcpu->arch.apic_attention))
		kvm_lapic_sync_from_vapic(vcpu);
out:
	return r;
}

static inline int vcpu_block(struct kvm *kvm, struct kvm_vcpu *vcpu)
{
	if (!kvm_arch_vcpu_runnable(vcpu) &&
	    (!kvm_x86_ops.pre_block || static_call(kvm_x86_pre_block)(vcpu) == 0)) {
		srcu_read_unlock(&kvm->srcu, vcpu->srcu_idx);
		kvm_vcpu_block(vcpu);
		vcpu->srcu_idx = srcu_read_lock(&kvm->srcu);

		if (kvm_x86_ops.post_block)
			static_call(kvm_x86_post_block)(vcpu);

		if (!kvm_check_request(KVM_REQ_UNHALT, vcpu))
			return 1;
	}

	if (kvm_apic_accept_events(vcpu) < 0)
		return 0;
	switch(vcpu->arch.mp_state) {
	case KVM_MP_STATE_HALTED:
	case KVM_MP_STATE_AP_RESET_HOLD:
		vcpu->arch.pv.pv_unhalted = false;
		vcpu->arch.mp_state =
			KVM_MP_STATE_RUNNABLE;
		fallthrough;
	case KVM_MP_STATE_RUNNABLE:
		vcpu->arch.apf.halted = false;
		break;
	case KVM_MP_STATE_INIT_RECEIVED:
		break;
	default:
		return -EINTR;
	}
	return 1;
}

static inline bool kvm_vcpu_running(struct kvm_vcpu *vcpu)
{
<<<<<<< HEAD
	if (is_guest_mode(vcpu) && kvm_x86_ops->check_nested_events)
		kvm_x86_ops->check_nested_events(vcpu);
=======
	if (is_guest_mode(vcpu))
		kvm_check_nested_events(vcpu);
>>>>>>> c1084c27

	return (vcpu->arch.mp_state == KVM_MP_STATE_RUNNABLE &&
		!vcpu->arch.apf.halted);
}

static int vcpu_run(struct kvm_vcpu *vcpu)
{
	int r;
	struct kvm *kvm = vcpu->kvm;

	vcpu->srcu_idx = srcu_read_lock(&kvm->srcu);
	vcpu->arch.l1tf_flush_l1d = true;

	for (;;) {
		if (kvm_vcpu_running(vcpu)) {
			r = vcpu_enter_guest(vcpu);
		} else {
			r = vcpu_block(kvm, vcpu);
		}

		if (r <= 0)
			break;

		kvm_clear_request(KVM_REQ_UNBLOCK, vcpu);
		if (kvm_cpu_has_pending_timer(vcpu))
			kvm_inject_pending_timer_irqs(vcpu);

		if (dm_request_for_irq_injection(vcpu) &&
			kvm_vcpu_ready_for_interrupt_injection(vcpu)) {
			r = 0;
			vcpu->run->exit_reason = KVM_EXIT_IRQ_WINDOW_OPEN;
			++vcpu->stat.request_irq_exits;
			break;
		}

		if (__xfer_to_guest_mode_work_pending()) {
			srcu_read_unlock(&kvm->srcu, vcpu->srcu_idx);
			r = xfer_to_guest_mode_handle_work(vcpu);
			if (r)
				return r;
			vcpu->srcu_idx = srcu_read_lock(&kvm->srcu);
		}
	}

	srcu_read_unlock(&kvm->srcu, vcpu->srcu_idx);

	return r;
}

static inline int complete_emulated_io(struct kvm_vcpu *vcpu)
{
	int r;

	vcpu->srcu_idx = srcu_read_lock(&vcpu->kvm->srcu);
	r = kvm_emulate_instruction(vcpu, EMULTYPE_NO_DECODE);
	srcu_read_unlock(&vcpu->kvm->srcu, vcpu->srcu_idx);
	return r;
}

static int complete_emulated_pio(struct kvm_vcpu *vcpu)
{
	BUG_ON(!vcpu->arch.pio.count);

	return complete_emulated_io(vcpu);
}

/*
 * Implements the following, as a state machine:
 *
 * read:
 *   for each fragment
 *     for each mmio piece in the fragment
 *       write gpa, len
 *       exit
 *       copy data
 *   execute insn
 *
 * write:
 *   for each fragment
 *     for each mmio piece in the fragment
 *       write gpa, len
 *       copy data
 *       exit
 */
static int complete_emulated_mmio(struct kvm_vcpu *vcpu)
{
	struct kvm_run *run = vcpu->run;
	struct kvm_mmio_fragment *frag;
	unsigned len;

	BUG_ON(!vcpu->mmio_needed);

	/* Complete previous fragment */
	frag = &vcpu->mmio_fragments[vcpu->mmio_cur_fragment];
	len = min(8u, frag->len);
	if (!vcpu->mmio_is_write)
		memcpy(frag->data, run->mmio.data, len);

	if (frag->len <= 8) {
		/* Switch to the next fragment. */
		frag++;
		vcpu->mmio_cur_fragment++;
	} else {
		/* Go forward to the next mmio piece. */
		frag->data += len;
		frag->gpa += len;
		frag->len -= len;
	}

	if (vcpu->mmio_cur_fragment >= vcpu->mmio_nr_fragments) {
		vcpu->mmio_needed = 0;

		/* FIXME: return into emulator if single-stepping.  */
		if (vcpu->mmio_is_write)
			return 1;
		vcpu->mmio_read_completed = 1;
		return complete_emulated_io(vcpu);
	}

	run->exit_reason = KVM_EXIT_MMIO;
	run->mmio.phys_addr = frag->gpa;
	if (vcpu->mmio_is_write)
		memcpy(run->mmio.data, frag->data, min(8u, frag->len));
	run->mmio.len = min(8u, frag->len);
	run->mmio.is_write = vcpu->mmio_is_write;
	vcpu->arch.complete_userspace_io = complete_emulated_mmio;
	return 0;
}

static void kvm_save_current_fpu(struct fpu *fpu)
{
	/*
	 * If the target FPU state is not resident in the CPU registers, just
	 * memcpy() from current, else save CPU state directly to the target.
	 */
	if (test_thread_flag(TIF_NEED_FPU_LOAD))
		memcpy(&fpu->state, &current->thread.fpu.state,
		       fpu_kernel_xstate_size);
	else
<<<<<<< HEAD
		copy_fpregs_to_fpstate(fpu);
=======
		save_fpregs_to_fpstate(fpu);
>>>>>>> c1084c27
}

/* Swap (qemu) user FPU context for the guest FPU context. */
static void kvm_load_guest_fpu(struct kvm_vcpu *vcpu)
{
	fpregs_lock();

	kvm_save_current_fpu(vcpu->arch.user_fpu);
<<<<<<< HEAD

	/* PKRU is separately restored in kvm_x86_ops->run.  */
	__copy_kernel_to_fpregs(&vcpu->arch.guest_fpu->state,
				~XFEATURE_MASK_PKRU);
=======
>>>>>>> c1084c27

	/*
	 * Guests with protected state can't have it set by the hypervisor,
	 * so skip trying to set it.
	 */
	if (vcpu->arch.guest_fpu)
		/* PKRU is separately restored in kvm_x86_ops.run. */
		__restore_fpregs_from_fpstate(&vcpu->arch.guest_fpu->state,
					~XFEATURE_MASK_PKRU);

	fpregs_mark_activate();
	fpregs_unlock();

	trace_kvm_fpu(1);
}

/* When vcpu_run ends, restore user space FPU context. */
static void kvm_put_guest_fpu(struct kvm_vcpu *vcpu)
{
	fpregs_lock();

<<<<<<< HEAD
	kvm_save_current_fpu(vcpu->arch.guest_fpu);

	copy_kernel_to_fpregs(&vcpu->arch.user_fpu->state);
=======
	/*
	 * Guests with protected state can't have it read by the hypervisor,
	 * so skip trying to save it.
	 */
	if (vcpu->arch.guest_fpu)
		kvm_save_current_fpu(vcpu->arch.guest_fpu);

	restore_fpregs_from_fpstate(&vcpu->arch.user_fpu->state);
>>>>>>> c1084c27

	fpregs_mark_activate();
	fpregs_unlock();

	++vcpu->stat.fpu_reload;
	trace_kvm_fpu(0);
}

int kvm_arch_vcpu_ioctl_run(struct kvm_vcpu *vcpu)
{
	struct kvm_run *kvm_run = vcpu->run;
	int r;

	vcpu_load(vcpu);
	kvm_sigset_activate(vcpu);
	kvm_run->flags = 0;
	kvm_load_guest_fpu(vcpu);

	if (unlikely(vcpu->arch.mp_state == KVM_MP_STATE_UNINITIALIZED)) {
		if (kvm_run->immediate_exit) {
			r = -EINTR;
			goto out;
		}
		kvm_vcpu_block(vcpu);
		if (kvm_apic_accept_events(vcpu) < 0) {
			r = 0;
			goto out;
		}
		kvm_clear_request(KVM_REQ_UNHALT, vcpu);
		r = -EAGAIN;
		if (signal_pending(current)) {
			r = -EINTR;
			kvm_run->exit_reason = KVM_EXIT_INTR;
			++vcpu->stat.signal_exits;
		}
		goto out;
	}

	if ((kvm_run->kvm_valid_regs & ~KVM_SYNC_X86_VALID_FIELDS) ||
	    (kvm_run->kvm_dirty_regs & ~KVM_SYNC_X86_VALID_FIELDS)) {
		r = -EINVAL;
		goto out;
	}

	if (kvm_run->kvm_dirty_regs) {
		r = sync_regs(vcpu);
		if (r != 0)
			goto out;
	}

	/* re-sync apic's tpr */
	if (!lapic_in_kernel(vcpu)) {
		if (kvm_set_cr8(vcpu, kvm_run->cr8) != 0) {
			r = -EINVAL;
			goto out;
		}
	}

	if (unlikely(vcpu->arch.complete_userspace_io)) {
		int (*cui)(struct kvm_vcpu *) = vcpu->arch.complete_userspace_io;
		vcpu->arch.complete_userspace_io = NULL;
		r = cui(vcpu);
		if (r <= 0)
			goto out;
	} else
		WARN_ON(vcpu->arch.pio.count || vcpu->mmio_needed);

	if (kvm_run->immediate_exit)
		r = -EINTR;
	else
		r = vcpu_run(vcpu);

out:
	kvm_put_guest_fpu(vcpu);
	if (kvm_run->kvm_valid_regs)
		store_regs(vcpu);
	post_kvm_run_save(vcpu);
	kvm_sigset_deactivate(vcpu);

	vcpu_put(vcpu);
	return r;
}

static void __get_regs(struct kvm_vcpu *vcpu, struct kvm_regs *regs)
{
	if (vcpu->arch.emulate_regs_need_sync_to_vcpu) {
		/*
		 * We are here if userspace calls get_regs() in the middle of
		 * instruction emulation. Registers state needs to be copied
		 * back from emulation context to vcpu. Userspace shouldn't do
		 * that usually, but some bad designed PV devices (vmware
		 * backdoor interface) need this to work
		 */
		emulator_writeback_register_cache(vcpu->arch.emulate_ctxt);
		vcpu->arch.emulate_regs_need_sync_to_vcpu = false;
	}
	regs->rax = kvm_rax_read(vcpu);
	regs->rbx = kvm_rbx_read(vcpu);
	regs->rcx = kvm_rcx_read(vcpu);
	regs->rdx = kvm_rdx_read(vcpu);
	regs->rsi = kvm_rsi_read(vcpu);
	regs->rdi = kvm_rdi_read(vcpu);
	regs->rsp = kvm_rsp_read(vcpu);
	regs->rbp = kvm_rbp_read(vcpu);
#ifdef CONFIG_X86_64
	regs->r8 = kvm_r8_read(vcpu);
	regs->r9 = kvm_r9_read(vcpu);
	regs->r10 = kvm_r10_read(vcpu);
	regs->r11 = kvm_r11_read(vcpu);
	regs->r12 = kvm_r12_read(vcpu);
	regs->r13 = kvm_r13_read(vcpu);
	regs->r14 = kvm_r14_read(vcpu);
	regs->r15 = kvm_r15_read(vcpu);
#endif

	regs->rip = kvm_rip_read(vcpu);
	regs->rflags = kvm_get_rflags(vcpu);
}

int kvm_arch_vcpu_ioctl_get_regs(struct kvm_vcpu *vcpu, struct kvm_regs *regs)
{
	vcpu_load(vcpu);
	__get_regs(vcpu, regs);
	vcpu_put(vcpu);
	return 0;
}

static void __set_regs(struct kvm_vcpu *vcpu, struct kvm_regs *regs)
{
	vcpu->arch.emulate_regs_need_sync_from_vcpu = true;
	vcpu->arch.emulate_regs_need_sync_to_vcpu = false;

	kvm_rax_write(vcpu, regs->rax);
	kvm_rbx_write(vcpu, regs->rbx);
	kvm_rcx_write(vcpu, regs->rcx);
	kvm_rdx_write(vcpu, regs->rdx);
	kvm_rsi_write(vcpu, regs->rsi);
	kvm_rdi_write(vcpu, regs->rdi);
	kvm_rsp_write(vcpu, regs->rsp);
	kvm_rbp_write(vcpu, regs->rbp);
#ifdef CONFIG_X86_64
	kvm_r8_write(vcpu, regs->r8);
	kvm_r9_write(vcpu, regs->r9);
	kvm_r10_write(vcpu, regs->r10);
	kvm_r11_write(vcpu, regs->r11);
	kvm_r12_write(vcpu, regs->r12);
	kvm_r13_write(vcpu, regs->r13);
	kvm_r14_write(vcpu, regs->r14);
	kvm_r15_write(vcpu, regs->r15);
#endif

	kvm_rip_write(vcpu, regs->rip);
	kvm_set_rflags(vcpu, regs->rflags | X86_EFLAGS_FIXED);

	vcpu->arch.exception.pending = false;

	kvm_make_request(KVM_REQ_EVENT, vcpu);
}

int kvm_arch_vcpu_ioctl_set_regs(struct kvm_vcpu *vcpu, struct kvm_regs *regs)
{
	vcpu_load(vcpu);
	__set_regs(vcpu, regs);
	vcpu_put(vcpu);
	return 0;
}

void kvm_get_cs_db_l_bits(struct kvm_vcpu *vcpu, int *db, int *l)
{
	struct kvm_segment cs;

	kvm_get_segment(vcpu, &cs, VCPU_SREG_CS);
	*db = cs.db;
	*l = cs.l;
}
EXPORT_SYMBOL_GPL(kvm_get_cs_db_l_bits);

static void __get_sregs_common(struct kvm_vcpu *vcpu, struct kvm_sregs *sregs)
{
	struct desc_ptr dt;

	if (vcpu->arch.guest_state_protected)
		goto skip_protected_regs;

	kvm_get_segment(vcpu, &sregs->cs, VCPU_SREG_CS);
	kvm_get_segment(vcpu, &sregs->ds, VCPU_SREG_DS);
	kvm_get_segment(vcpu, &sregs->es, VCPU_SREG_ES);
	kvm_get_segment(vcpu, &sregs->fs, VCPU_SREG_FS);
	kvm_get_segment(vcpu, &sregs->gs, VCPU_SREG_GS);
	kvm_get_segment(vcpu, &sregs->ss, VCPU_SREG_SS);

	kvm_get_segment(vcpu, &sregs->tr, VCPU_SREG_TR);
	kvm_get_segment(vcpu, &sregs->ldt, VCPU_SREG_LDTR);

	static_call(kvm_x86_get_idt)(vcpu, &dt);
	sregs->idt.limit = dt.size;
	sregs->idt.base = dt.address;
	static_call(kvm_x86_get_gdt)(vcpu, &dt);
	sregs->gdt.limit = dt.size;
	sregs->gdt.base = dt.address;

	sregs->cr2 = vcpu->arch.cr2;
	sregs->cr3 = kvm_read_cr3(vcpu);

skip_protected_regs:
	sregs->cr0 = kvm_read_cr0(vcpu);
	sregs->cr4 = kvm_read_cr4(vcpu);
	sregs->cr8 = kvm_get_cr8(vcpu);
	sregs->efer = vcpu->arch.efer;
	sregs->apic_base = kvm_get_apic_base(vcpu);
}

static void __get_sregs(struct kvm_vcpu *vcpu, struct kvm_sregs *sregs)
{
	__get_sregs_common(vcpu, sregs);

	if (vcpu->arch.guest_state_protected)
		return;

	if (vcpu->arch.interrupt.injected && !vcpu->arch.interrupt.soft)
		set_bit(vcpu->arch.interrupt.nr,
			(unsigned long *)sregs->interrupt_bitmap);
}

static void __get_sregs2(struct kvm_vcpu *vcpu, struct kvm_sregs2 *sregs2)
{
	int i;

	__get_sregs_common(vcpu, (struct kvm_sregs *)sregs2);

	if (vcpu->arch.guest_state_protected)
		return;

	if (is_pae_paging(vcpu)) {
		for (i = 0 ; i < 4 ; i++)
			sregs2->pdptrs[i] = kvm_pdptr_read(vcpu, i);
		sregs2->flags |= KVM_SREGS2_FLAGS_PDPTRS_VALID;
	}
}

int kvm_arch_vcpu_ioctl_get_sregs(struct kvm_vcpu *vcpu,
				  struct kvm_sregs *sregs)
{
	vcpu_load(vcpu);
	__get_sregs(vcpu, sregs);
	vcpu_put(vcpu);
	return 0;
}

int kvm_arch_vcpu_ioctl_get_mpstate(struct kvm_vcpu *vcpu,
				    struct kvm_mp_state *mp_state)
{
	int r;

	vcpu_load(vcpu);
	if (kvm_mpx_supported())
		kvm_load_guest_fpu(vcpu);
<<<<<<< HEAD
=======

	r = kvm_apic_accept_events(vcpu);
	if (r < 0)
		goto out;
	r = 0;
>>>>>>> c1084c27

	if ((vcpu->arch.mp_state == KVM_MP_STATE_HALTED ||
	     vcpu->arch.mp_state == KVM_MP_STATE_AP_RESET_HOLD) &&
	    vcpu->arch.pv.pv_unhalted)
		mp_state->mp_state = KVM_MP_STATE_RUNNABLE;
	else
		mp_state->mp_state = vcpu->arch.mp_state;

<<<<<<< HEAD
=======
out:
>>>>>>> c1084c27
	if (kvm_mpx_supported())
		kvm_put_guest_fpu(vcpu);
	vcpu_put(vcpu);
	return r;
}

int kvm_arch_vcpu_ioctl_set_mpstate(struct kvm_vcpu *vcpu,
				    struct kvm_mp_state *mp_state)
{
	int ret = -EINVAL;

	vcpu_load(vcpu);

	if (!lapic_in_kernel(vcpu) &&
	    mp_state->mp_state != KVM_MP_STATE_RUNNABLE)
		goto out;

	/*
	 * KVM_MP_STATE_INIT_RECEIVED means the processor is in
	 * INIT state; latched init should be reported using
	 * KVM_SET_VCPU_EVENTS, so reject it here.
	 */
	if ((kvm_vcpu_latch_init(vcpu) || vcpu->arch.smi_pending) &&
	    (mp_state->mp_state == KVM_MP_STATE_SIPI_RECEIVED ||
	     mp_state->mp_state == KVM_MP_STATE_INIT_RECEIVED))
		goto out;

	if (mp_state->mp_state == KVM_MP_STATE_SIPI_RECEIVED) {
		vcpu->arch.mp_state = KVM_MP_STATE_INIT_RECEIVED;
		set_bit(KVM_APIC_SIPI, &vcpu->arch.apic->pending_events);
	} else
		vcpu->arch.mp_state = mp_state->mp_state;
	kvm_make_request(KVM_REQ_EVENT, vcpu);

	ret = 0;
out:
	vcpu_put(vcpu);
	return ret;
}

int kvm_task_switch(struct kvm_vcpu *vcpu, u16 tss_selector, int idt_index,
		    int reason, bool has_error_code, u32 error_code)
{
	struct x86_emulate_ctxt *ctxt = vcpu->arch.emulate_ctxt;
	int ret;

	init_emulate_ctxt(vcpu);

	ret = emulator_task_switch(ctxt, tss_selector, idt_index, reason,
				   has_error_code, error_code);
	if (ret) {
		vcpu->run->exit_reason = KVM_EXIT_INTERNAL_ERROR;
		vcpu->run->internal.suberror = KVM_INTERNAL_ERROR_EMULATION;
		vcpu->run->internal.ndata = 0;
		return 0;
	}

	kvm_rip_write(vcpu, ctxt->eip);
	kvm_set_rflags(vcpu, ctxt->eflags);
	return 1;
}
EXPORT_SYMBOL_GPL(kvm_task_switch);

static bool kvm_is_valid_sregs(struct kvm_vcpu *vcpu, struct kvm_sregs *sregs)
{
	if ((sregs->efer & EFER_LME) && (sregs->cr0 & X86_CR0_PG)) {
		/*
		 * When EFER.LME and CR0.PG are set, the processor is in
		 * 64-bit mode (though maybe in a 32-bit code segment).
		 * CR4.PAE and EFER.LMA must be set.
		 */
		if (!(sregs->cr4 & X86_CR4_PAE) || !(sregs->efer & EFER_LMA))
			return false;
		if (kvm_vcpu_is_illegal_gpa(vcpu, sregs->cr3))
			return false;
	} else {
		/*
		 * Not in 64-bit mode: EFER.LMA is clear and the code
		 * segment cannot be 64-bit.
		 */
		if (sregs->efer & EFER_LMA || sregs->cs.l)
			return false;
	}

	return kvm_is_valid_cr4(vcpu, sregs->cr4);
}

static int __set_sregs_common(struct kvm_vcpu *vcpu, struct kvm_sregs *sregs,
		int *mmu_reset_needed, bool update_pdptrs)
{
	struct msr_data apic_base_msr;
	int idx;
	struct desc_ptr dt;

	if (!kvm_is_valid_sregs(vcpu, sregs))
		return -EINVAL;

	apic_base_msr.data = sregs->apic_base;
	apic_base_msr.host_initiated = true;
	if (kvm_set_apic_base(vcpu, &apic_base_msr))
		return -EINVAL;

	if (vcpu->arch.guest_state_protected)
		return 0;

	dt.size = sregs->idt.limit;
	dt.address = sregs->idt.base;
	static_call(kvm_x86_set_idt)(vcpu, &dt);
	dt.size = sregs->gdt.limit;
	dt.address = sregs->gdt.base;
	static_call(kvm_x86_set_gdt)(vcpu, &dt);

	vcpu->arch.cr2 = sregs->cr2;
	*mmu_reset_needed |= kvm_read_cr3(vcpu) != sregs->cr3;
	vcpu->arch.cr3 = sregs->cr3;
	kvm_register_mark_available(vcpu, VCPU_EXREG_CR3);

	kvm_set_cr8(vcpu, sregs->cr8);

	*mmu_reset_needed |= vcpu->arch.efer != sregs->efer;
	static_call(kvm_x86_set_efer)(vcpu, sregs->efer);

	*mmu_reset_needed |= kvm_read_cr0(vcpu) != sregs->cr0;
	static_call(kvm_x86_set_cr0)(vcpu, sregs->cr0);
	vcpu->arch.cr0 = sregs->cr0;

	*mmu_reset_needed |= kvm_read_cr4(vcpu) != sregs->cr4;
	static_call(kvm_x86_set_cr4)(vcpu, sregs->cr4);

	if (update_pdptrs) {
		idx = srcu_read_lock(&vcpu->kvm->srcu);
		if (is_pae_paging(vcpu)) {
			load_pdptrs(vcpu, vcpu->arch.walk_mmu, kvm_read_cr3(vcpu));
			*mmu_reset_needed = 1;
		}
		srcu_read_unlock(&vcpu->kvm->srcu, idx);
	}

	kvm_set_segment(vcpu, &sregs->cs, VCPU_SREG_CS);
	kvm_set_segment(vcpu, &sregs->ds, VCPU_SREG_DS);
	kvm_set_segment(vcpu, &sregs->es, VCPU_SREG_ES);
	kvm_set_segment(vcpu, &sregs->fs, VCPU_SREG_FS);
	kvm_set_segment(vcpu, &sregs->gs, VCPU_SREG_GS);
	kvm_set_segment(vcpu, &sregs->ss, VCPU_SREG_SS);

	kvm_set_segment(vcpu, &sregs->tr, VCPU_SREG_TR);
	kvm_set_segment(vcpu, &sregs->ldt, VCPU_SREG_LDTR);

	update_cr8_intercept(vcpu);

	/* Older userspace won't unhalt the vcpu on reset. */
	if (kvm_vcpu_is_bsp(vcpu) && kvm_rip_read(vcpu) == 0xfff0 &&
	    sregs->cs.selector == 0xf000 && sregs->cs.base == 0xffff0000 &&
	    !is_protmode(vcpu))
		vcpu->arch.mp_state = KVM_MP_STATE_RUNNABLE;

	return 0;
}

static int __set_sregs(struct kvm_vcpu *vcpu, struct kvm_sregs *sregs)
{
	int pending_vec, max_bits;
	int mmu_reset_needed = 0;
	int ret = __set_sregs_common(vcpu, sregs, &mmu_reset_needed, true);

	if (ret)
		return ret;

	if (mmu_reset_needed)
		kvm_mmu_reset_context(vcpu);

	max_bits = KVM_NR_INTERRUPTS;
	pending_vec = find_first_bit(
		(const unsigned long *)sregs->interrupt_bitmap, max_bits);

	if (pending_vec < max_bits) {
		kvm_queue_interrupt(vcpu, pending_vec, false);
		pr_debug("Set back pending irq %d\n", pending_vec);
		kvm_make_request(KVM_REQ_EVENT, vcpu);
	}
	return 0;
}

static int __set_sregs2(struct kvm_vcpu *vcpu, struct kvm_sregs2 *sregs2)
{
	int mmu_reset_needed = 0;
	bool valid_pdptrs = sregs2->flags & KVM_SREGS2_FLAGS_PDPTRS_VALID;
	bool pae = (sregs2->cr0 & X86_CR0_PG) && (sregs2->cr4 & X86_CR4_PAE) &&
		!(sregs2->efer & EFER_LMA);
	int i, ret;

	if (sregs2->flags & ~KVM_SREGS2_FLAGS_PDPTRS_VALID)
		return -EINVAL;

	if (valid_pdptrs && (!pae || vcpu->arch.guest_state_protected))
		return -EINVAL;

	ret = __set_sregs_common(vcpu, (struct kvm_sregs *)sregs2,
				 &mmu_reset_needed, !valid_pdptrs);
	if (ret)
		return ret;

	if (valid_pdptrs) {
		for (i = 0; i < 4 ; i++)
			kvm_pdptr_write(vcpu, i, sregs2->pdptrs[i]);

		kvm_register_mark_dirty(vcpu, VCPU_EXREG_PDPTR);
		mmu_reset_needed = 1;
		vcpu->arch.pdptrs_from_userspace = true;
	}
	if (mmu_reset_needed)
		kvm_mmu_reset_context(vcpu);
	return 0;
}

int kvm_arch_vcpu_ioctl_set_sregs(struct kvm_vcpu *vcpu,
				  struct kvm_sregs *sregs)
{
	int ret;

	vcpu_load(vcpu);
	ret = __set_sregs(vcpu, sregs);
	vcpu_put(vcpu);
	return ret;
}

int kvm_arch_vcpu_ioctl_set_guest_debug(struct kvm_vcpu *vcpu,
					struct kvm_guest_debug *dbg)
{
	unsigned long rflags;
	int i, r;

	if (vcpu->arch.guest_state_protected)
		return -EINVAL;

	vcpu_load(vcpu);

	if (dbg->control & (KVM_GUESTDBG_INJECT_DB | KVM_GUESTDBG_INJECT_BP)) {
		r = -EBUSY;
		if (vcpu->arch.exception.pending)
			goto out;
		if (dbg->control & KVM_GUESTDBG_INJECT_DB)
			kvm_queue_exception(vcpu, DB_VECTOR);
		else
			kvm_queue_exception(vcpu, BP_VECTOR);
	}

	/*
	 * Read rflags as long as potentially injected trace flags are still
	 * filtered out.
	 */
	rflags = kvm_get_rflags(vcpu);

	vcpu->guest_debug = dbg->control;
	if (!(vcpu->guest_debug & KVM_GUESTDBG_ENABLE))
		vcpu->guest_debug = 0;

	if (vcpu->guest_debug & KVM_GUESTDBG_USE_HW_BP) {
		for (i = 0; i < KVM_NR_DB_REGS; ++i)
			vcpu->arch.eff_db[i] = dbg->arch.debugreg[i];
		vcpu->arch.guest_debug_dr7 = dbg->arch.debugreg[7];
	} else {
		for (i = 0; i < KVM_NR_DB_REGS; i++)
			vcpu->arch.eff_db[i] = vcpu->arch.db[i];
	}
	kvm_update_dr7(vcpu);

	if (vcpu->guest_debug & KVM_GUESTDBG_SINGLESTEP)
		vcpu->arch.singlestep_rip = kvm_get_linear_rip(vcpu);

	/*
	 * Trigger an rflags update that will inject or remove the trace
	 * flags.
	 */
	kvm_set_rflags(vcpu, rflags);

	static_call(kvm_x86_update_exception_bitmap)(vcpu);

	r = 0;

out:
	vcpu_put(vcpu);
	return r;
}

/*
 * Translate a guest virtual address to a guest physical address.
 */
int kvm_arch_vcpu_ioctl_translate(struct kvm_vcpu *vcpu,
				    struct kvm_translation *tr)
{
	unsigned long vaddr = tr->linear_address;
	gpa_t gpa;
	int idx;

	vcpu_load(vcpu);

	idx = srcu_read_lock(&vcpu->kvm->srcu);
	gpa = kvm_mmu_gva_to_gpa_system(vcpu, vaddr, NULL);
	srcu_read_unlock(&vcpu->kvm->srcu, idx);
	tr->physical_address = gpa;
	tr->valid = gpa != UNMAPPED_GVA;
	tr->writeable = 1;
	tr->usermode = 0;

	vcpu_put(vcpu);
	return 0;
}

int kvm_arch_vcpu_ioctl_get_fpu(struct kvm_vcpu *vcpu, struct kvm_fpu *fpu)
{
	struct fxregs_state *fxsave;

	if (!vcpu->arch.guest_fpu)
		return 0;

	vcpu_load(vcpu);

	fxsave = &vcpu->arch.guest_fpu->state.fxsave;
	memcpy(fpu->fpr, fxsave->st_space, 128);
	fpu->fcw = fxsave->cwd;
	fpu->fsw = fxsave->swd;
	fpu->ftwx = fxsave->twd;
	fpu->last_opcode = fxsave->fop;
	fpu->last_ip = fxsave->rip;
	fpu->last_dp = fxsave->rdp;
	memcpy(fpu->xmm, fxsave->xmm_space, sizeof(fxsave->xmm_space));

	vcpu_put(vcpu);
	return 0;
}

int kvm_arch_vcpu_ioctl_set_fpu(struct kvm_vcpu *vcpu, struct kvm_fpu *fpu)
{
	struct fxregs_state *fxsave;

	if (!vcpu->arch.guest_fpu)
		return 0;

	vcpu_load(vcpu);

	fxsave = &vcpu->arch.guest_fpu->state.fxsave;

	memcpy(fxsave->st_space, fpu->fpr, 128);
	fxsave->cwd = fpu->fcw;
	fxsave->swd = fpu->fsw;
	fxsave->twd = fpu->ftwx;
	fxsave->fop = fpu->last_opcode;
	fxsave->rip = fpu->last_ip;
	fxsave->rdp = fpu->last_dp;
	memcpy(fxsave->xmm_space, fpu->xmm, sizeof(fxsave->xmm_space));

	vcpu_put(vcpu);
	return 0;
}

static void store_regs(struct kvm_vcpu *vcpu)
{
	BUILD_BUG_ON(sizeof(struct kvm_sync_regs) > SYNC_REGS_SIZE_BYTES);

	if (vcpu->run->kvm_valid_regs & KVM_SYNC_X86_REGS)
		__get_regs(vcpu, &vcpu->run->s.regs.regs);

	if (vcpu->run->kvm_valid_regs & KVM_SYNC_X86_SREGS)
		__get_sregs(vcpu, &vcpu->run->s.regs.sregs);

	if (vcpu->run->kvm_valid_regs & KVM_SYNC_X86_EVENTS)
		kvm_vcpu_ioctl_x86_get_vcpu_events(
				vcpu, &vcpu->run->s.regs.events);
}

static int sync_regs(struct kvm_vcpu *vcpu)
{
	if (vcpu->run->kvm_dirty_regs & KVM_SYNC_X86_REGS) {
		__set_regs(vcpu, &vcpu->run->s.regs.regs);
		vcpu->run->kvm_dirty_regs &= ~KVM_SYNC_X86_REGS;
	}
	if (vcpu->run->kvm_dirty_regs & KVM_SYNC_X86_SREGS) {
		if (__set_sregs(vcpu, &vcpu->run->s.regs.sregs))
			return -EINVAL;
		vcpu->run->kvm_dirty_regs &= ~KVM_SYNC_X86_SREGS;
	}
	if (vcpu->run->kvm_dirty_regs & KVM_SYNC_X86_EVENTS) {
		if (kvm_vcpu_ioctl_x86_set_vcpu_events(
				vcpu, &vcpu->run->s.regs.events))
			return -EINVAL;
		vcpu->run->kvm_dirty_regs &= ~KVM_SYNC_X86_EVENTS;
	}

	return 0;
}

static void fx_init(struct kvm_vcpu *vcpu)
{
	if (!vcpu->arch.guest_fpu)
		return;

	fpstate_init(&vcpu->arch.guest_fpu->state);
	if (boot_cpu_has(X86_FEATURE_XSAVES))
		vcpu->arch.guest_fpu->state.xsave.header.xcomp_bv =
			host_xcr0 | XSTATE_COMPACTION_ENABLED;

	/*
	 * Ensure guest xcr0 is valid for loading
	 */
	vcpu->arch.xcr0 = XFEATURE_MASK_FP;

	vcpu->arch.cr0 |= X86_CR0_ET;
}

void kvm_free_guest_fpu(struct kvm_vcpu *vcpu)
{
<<<<<<< HEAD
	void *wbinvd_dirty_mask = vcpu->arch.wbinvd_dirty_mask;
	struct gfn_to_pfn_cache *cache = &vcpu->arch.st.cache;

	kvm_release_pfn(cache->pfn, cache->dirty, cache);
=======
	if (vcpu->arch.guest_fpu) {
		kmem_cache_free(x86_fpu_cache, vcpu->arch.guest_fpu);
		vcpu->arch.guest_fpu = NULL;
	}
}
EXPORT_SYMBOL_GPL(kvm_free_guest_fpu);
>>>>>>> c1084c27

int kvm_arch_vcpu_precreate(struct kvm *kvm, unsigned int id)
{
	if (kvm_check_tsc_unstable() && atomic_read(&kvm->online_vcpus) != 0)
		pr_warn_once("kvm: SMP vm created on host with unstable TSC; "
			     "guest TSC will not be reliable\n");

	return 0;
}

int kvm_arch_vcpu_create(struct kvm_vcpu *vcpu)
{
	struct page *page;
	int r;

	vcpu->arch.last_vmentry_cpu = -1;
	vcpu->arch.regs_avail = ~0;
	vcpu->arch.regs_dirty = ~0;

	if (!irqchip_in_kernel(vcpu->kvm) || kvm_vcpu_is_reset_bsp(vcpu))
		vcpu->arch.mp_state = KVM_MP_STATE_RUNNABLE;
	else
		vcpu->arch.mp_state = KVM_MP_STATE_UNINITIALIZED;

	r = kvm_mmu_create(vcpu);
	if (r < 0)
		return r;

	if (irqchip_in_kernel(vcpu->kvm)) {
		r = kvm_create_lapic(vcpu, lapic_timer_advance_ns);
		if (r < 0)
			goto fail_mmu_destroy;
		if (kvm_apicv_activated(vcpu->kvm))
			vcpu->arch.apicv_active = true;
	} else
		static_branch_inc(&kvm_has_noapic_vcpu);

	r = -ENOMEM;

	page = alloc_page(GFP_KERNEL_ACCOUNT | __GFP_ZERO);
	if (!page)
		goto fail_free_lapic;
	vcpu->arch.pio_data = page_address(page);

	vcpu->arch.mce_banks = kzalloc(KVM_MAX_MCE_BANKS * sizeof(u64) * 4,
				       GFP_KERNEL_ACCOUNT);
	if (!vcpu->arch.mce_banks)
		goto fail_free_pio_data;
	vcpu->arch.mcg_cap = KVM_MAX_MCE_BANKS;

	if (!zalloc_cpumask_var(&vcpu->arch.wbinvd_dirty_mask,
				GFP_KERNEL_ACCOUNT))
		goto fail_free_mce_banks;

	if (!alloc_emulate_ctxt(vcpu))
		goto free_wbinvd_dirty_mask;

	vcpu->arch.user_fpu = kmem_cache_zalloc(x86_fpu_cache,
						GFP_KERNEL_ACCOUNT);
	if (!vcpu->arch.user_fpu) {
		pr_err("kvm: failed to allocate userspace's fpu\n");
		goto free_emulate_ctxt;
	}

	vcpu->arch.guest_fpu = kmem_cache_zalloc(x86_fpu_cache,
						 GFP_KERNEL_ACCOUNT);
	if (!vcpu->arch.guest_fpu) {
		pr_err("kvm: failed to allocate vcpu's fpu\n");
		goto free_user_fpu;
	}
	fx_init(vcpu);

	vcpu->arch.maxphyaddr = cpuid_query_maxphyaddr(vcpu);
	vcpu->arch.reserved_gpa_bits = kvm_vcpu_reserved_gpa_bits_raw(vcpu);

	vcpu->arch.pat = MSR_IA32_CR_PAT_DEFAULT;

	kvm_async_pf_hash_reset(vcpu);
	kvm_pmu_init(vcpu);

	vcpu->arch.pending_external_vector = -1;
	vcpu->arch.preempted_in_kernel = false;

#if IS_ENABLED(CONFIG_HYPERV)
	vcpu->arch.hv_root_tdp = INVALID_PAGE;
#endif

	r = static_call(kvm_x86_vcpu_create)(vcpu);
	if (r)
		goto free_guest_fpu;

	vcpu->arch.arch_capabilities = kvm_get_arch_capabilities();
	vcpu->arch.msr_platform_info = MSR_PLATFORM_INFO_CPUID_FAULT;
	kvm_vcpu_mtrr_init(vcpu);
	vcpu_load(vcpu);
	kvm_set_tsc_khz(vcpu, max_tsc_khz);
	kvm_vcpu_reset(vcpu, false);
	kvm_init_mmu(vcpu);
	vcpu_put(vcpu);
	return 0;

free_guest_fpu:
	kvm_free_guest_fpu(vcpu);
free_user_fpu:
	kmem_cache_free(x86_fpu_cache, vcpu->arch.user_fpu);
free_emulate_ctxt:
	kmem_cache_free(x86_emulator_cache, vcpu->arch.emulate_ctxt);
free_wbinvd_dirty_mask:
	free_cpumask_var(vcpu->arch.wbinvd_dirty_mask);
fail_free_mce_banks:
	kfree(vcpu->arch.mce_banks);
fail_free_pio_data:
	free_page((unsigned long)vcpu->arch.pio_data);
fail_free_lapic:
	kvm_free_lapic(vcpu);
fail_mmu_destroy:
	kvm_mmu_destroy(vcpu);
	return r;
}

void kvm_arch_vcpu_postcreate(struct kvm_vcpu *vcpu)
{
	struct kvm *kvm = vcpu->kvm;

	if (mutex_lock_killable(&vcpu->mutex))
		return;
	vcpu_load(vcpu);
	kvm_synchronize_tsc(vcpu, 0);
	vcpu_put(vcpu);

	/* poll control enabled by default */
	vcpu->arch.msr_kvm_poll_control = 1;

	mutex_unlock(&vcpu->mutex);

	if (kvmclock_periodic_sync && vcpu->vcpu_idx == 0)
		schedule_delayed_work(&kvm->arch.kvmclock_sync_work,
						KVMCLOCK_SYNC_PERIOD);
}

void kvm_arch_vcpu_destroy(struct kvm_vcpu *vcpu)
{
<<<<<<< HEAD
	kvm_arch_vcpu_free(vcpu);
=======
	int idx;

	kvmclock_reset(vcpu);

	static_call(kvm_x86_vcpu_free)(vcpu);

	kmem_cache_free(x86_emulator_cache, vcpu->arch.emulate_ctxt);
	free_cpumask_var(vcpu->arch.wbinvd_dirty_mask);
	kmem_cache_free(x86_fpu_cache, vcpu->arch.user_fpu);
	kvm_free_guest_fpu(vcpu);

	kvm_hv_vcpu_uninit(vcpu);
	kvm_pmu_destroy(vcpu);
	kfree(vcpu->arch.mce_banks);
	kvm_free_lapic(vcpu);
	idx = srcu_read_lock(&vcpu->kvm->srcu);
	kvm_mmu_destroy(vcpu);
	srcu_read_unlock(&vcpu->kvm->srcu, idx);
	free_page((unsigned long)vcpu->arch.pio_data);
	kvfree(vcpu->arch.cpuid_entries);
	if (!lapic_in_kernel(vcpu))
		static_branch_dec(&kvm_has_noapic_vcpu);
>>>>>>> c1084c27
}

void kvm_vcpu_reset(struct kvm_vcpu *vcpu, bool init_event)
{
	unsigned long old_cr0 = kvm_read_cr0(vcpu);
	unsigned long new_cr0;
	u32 eax, dummy;

	kvm_lapic_reset(vcpu, init_event);

	vcpu->arch.hflags = 0;

	vcpu->arch.smi_pending = 0;
	vcpu->arch.smi_count = 0;
	atomic_set(&vcpu->arch.nmi_queued, 0);
	vcpu->arch.nmi_pending = 0;
	vcpu->arch.nmi_injected = false;
	kvm_clear_interrupt_queue(vcpu);
	kvm_clear_exception_queue(vcpu);

	memset(vcpu->arch.db, 0, sizeof(vcpu->arch.db));
	kvm_update_dr0123(vcpu);
	vcpu->arch.dr6 = DR6_ACTIVE_LOW;
	vcpu->arch.dr7 = DR7_FIXED_1;
	kvm_update_dr7(vcpu);

	vcpu->arch.cr2 = 0;

	kvm_make_request(KVM_REQ_EVENT, vcpu);
	vcpu->arch.apf.msr_en_val = 0;
	vcpu->arch.apf.msr_int_val = 0;
	vcpu->arch.st.msr_val = 0;

	kvmclock_reset(vcpu);

	kvm_clear_async_pf_completion_queue(vcpu);
	kvm_async_pf_hash_reset(vcpu);
	vcpu->arch.apf.halted = false;

	if (vcpu->arch.guest_fpu && kvm_mpx_supported()) {
		void *mpx_state_buffer;

		/*
		 * To avoid have the INIT path from kvm_apic_has_events() that be
		 * called with loaded FPU and does not let userspace fix the state.
		 */
		if (init_event)
			kvm_put_guest_fpu(vcpu);
		mpx_state_buffer = get_xsave_addr(&vcpu->arch.guest_fpu->state.xsave,
					XFEATURE_BNDREGS);
		if (mpx_state_buffer)
			memset(mpx_state_buffer, 0, sizeof(struct mpx_bndreg_state));
		mpx_state_buffer = get_xsave_addr(&vcpu->arch.guest_fpu->state.xsave,
					XFEATURE_BNDCSR);
		if (mpx_state_buffer)
			memset(mpx_state_buffer, 0, sizeof(struct mpx_bndcsr));
		if (init_event)
			kvm_load_guest_fpu(vcpu);
	}

	if (!init_event) {
		kvm_pmu_reset(vcpu);
		vcpu->arch.smbase = 0x30000;

		vcpu->arch.msr_misc_features_enables = 0;

		vcpu->arch.xcr0 = XFEATURE_MASK_FP;
	}

	memset(vcpu->arch.regs, 0, sizeof(vcpu->arch.regs));
	vcpu->arch.regs_avail = ~0;
	vcpu->arch.regs_dirty = ~0;

	/*
	 * Fall back to KVM's default Family/Model/Stepping of 0x600 (P6/Athlon)
	 * if no CPUID match is found.  Note, it's impossible to get a match at
	 * RESET since KVM emulates RESET before exposing the vCPU to userspace,
	 * i.e. it'simpossible for kvm_cpuid() to find a valid entry on RESET.
	 * But, go through the motions in case that's ever remedied.
	 */
	eax = 1;
	if (!kvm_cpuid(vcpu, &eax, &dummy, &dummy, &dummy, true))
		eax = 0x600;
	kvm_rdx_write(vcpu, eax);

	vcpu->arch.ia32_xss = 0;

	static_call(kvm_x86_vcpu_reset)(vcpu, init_event);

	kvm_set_rflags(vcpu, X86_EFLAGS_FIXED);
	kvm_rip_write(vcpu, 0xfff0);

	vcpu->arch.cr3 = 0;
	kvm_register_mark_dirty(vcpu, VCPU_EXREG_CR3);

	/*
	 * CR0.CD/NW are set on RESET, preserved on INIT.  Note, some versions
	 * of Intel's SDM list CD/NW as being set on INIT, but they contradict
	 * (or qualify) that with a footnote stating that CD/NW are preserved.
	 */
	new_cr0 = X86_CR0_ET;
	if (init_event)
		new_cr0 |= (old_cr0 & (X86_CR0_NW | X86_CR0_CD));
	else
		new_cr0 |= X86_CR0_NW | X86_CR0_CD;

	static_call(kvm_x86_set_cr0)(vcpu, new_cr0);
	static_call(kvm_x86_set_cr4)(vcpu, 0);
	static_call(kvm_x86_set_efer)(vcpu, 0);
	static_call(kvm_x86_update_exception_bitmap)(vcpu);

	/*
	 * Reset the MMU context if paging was enabled prior to INIT (which is
	 * implied if CR0.PG=1 as CR0 will be '0' prior to RESET).  Unlike the
	 * standard CR0/CR4/EFER modification paths, only CR0.PG needs to be
	 * checked because it is unconditionally cleared on INIT and all other
	 * paging related bits are ignored if paging is disabled, i.e. CR0.WP,
	 * CR4, and EFER changes are all irrelevant if CR0.PG was '0'.
	 */
	if (old_cr0 & X86_CR0_PG)
		kvm_mmu_reset_context(vcpu);

	/*
	 * Intel's SDM states that all TLB entries are flushed on INIT.  AMD's
	 * APM states the TLBs are untouched by INIT, but it also states that
	 * the TLBs are flushed on "External initialization of the processor."
	 * Flush the guest TLB regardless of vendor, there is no meaningful
	 * benefit in relying on the guest to flush the TLB immediately after
	 * INIT.  A spurious TLB flush is benign and likely negligible from a
	 * performance perspective.
	 */
	if (init_event)
		kvm_make_request(KVM_REQ_TLB_FLUSH_GUEST, vcpu);
}
EXPORT_SYMBOL_GPL(kvm_vcpu_reset);

void kvm_vcpu_deliver_sipi_vector(struct kvm_vcpu *vcpu, u8 vector)
{
	struct kvm_segment cs;

	kvm_get_segment(vcpu, &cs, VCPU_SREG_CS);
	cs.selector = vector << 8;
	cs.base = vector << 12;
	kvm_set_segment(vcpu, &cs, VCPU_SREG_CS);
	kvm_rip_write(vcpu, 0);
}
EXPORT_SYMBOL_GPL(kvm_vcpu_deliver_sipi_vector);

int kvm_arch_hardware_enable(void)
{
	struct kvm *kvm;
	struct kvm_vcpu *vcpu;
	int i;
	int ret;
	u64 local_tsc;
	u64 max_tsc = 0;
	bool stable, backwards_tsc = false;

	kvm_user_return_msr_cpu_online();
	ret = static_call(kvm_x86_hardware_enable)();
	if (ret != 0)
		return ret;

	local_tsc = rdtsc();
	stable = !kvm_check_tsc_unstable();
	list_for_each_entry(kvm, &vm_list, vm_list) {
		kvm_for_each_vcpu(i, vcpu, kvm) {
			if (!stable && vcpu->cpu == smp_processor_id())
				kvm_make_request(KVM_REQ_CLOCK_UPDATE, vcpu);
			if (stable && vcpu->arch.last_host_tsc > local_tsc) {
				backwards_tsc = true;
				if (vcpu->arch.last_host_tsc > max_tsc)
					max_tsc = vcpu->arch.last_host_tsc;
			}
		}
	}

	/*
	 * Sometimes, even reliable TSCs go backwards.  This happens on
	 * platforms that reset TSC during suspend or hibernate actions, but
	 * maintain synchronization.  We must compensate.  Fortunately, we can
	 * detect that condition here, which happens early in CPU bringup,
	 * before any KVM threads can be running.  Unfortunately, we can't
	 * bring the TSCs fully up to date with real time, as we aren't yet far
	 * enough into CPU bringup that we know how much real time has actually
	 * elapsed; our helper function, ktime_get_boottime_ns() will be using boot
	 * variables that haven't been updated yet.
	 *
	 * So we simply find the maximum observed TSC above, then record the
	 * adjustment to TSC in each VCPU.  When the VCPU later gets loaded,
	 * the adjustment will be applied.  Note that we accumulate
	 * adjustments, in case multiple suspend cycles happen before some VCPU
	 * gets a chance to run again.  In the event that no KVM threads get a
	 * chance to run, we will miss the entire elapsed period, as we'll have
	 * reset last_host_tsc, so VCPUs will not have the TSC adjusted and may
	 * loose cycle time.  This isn't too big a deal, since the loss will be
	 * uniform across all VCPUs (not to mention the scenario is extremely
	 * unlikely). It is possible that a second hibernate recovery happens
	 * much faster than a first, causing the observed TSC here to be
	 * smaller; this would require additional padding adjustment, which is
	 * why we set last_host_tsc to the local tsc observed here.
	 *
	 * N.B. - this code below runs only on platforms with reliable TSC,
	 * as that is the only way backwards_tsc is set above.  Also note
	 * that this runs for ALL vcpus, which is not a bug; all VCPUs should
	 * have the same delta_cyc adjustment applied if backwards_tsc
	 * is detected.  Note further, this adjustment is only done once,
	 * as we reset last_host_tsc on all VCPUs to stop this from being
	 * called multiple times (one for each physical CPU bringup).
	 *
	 * Platforms with unreliable TSCs don't have to deal with this, they
	 * will be compensated by the logic in vcpu_load, which sets the TSC to
	 * catchup mode.  This will catchup all VCPUs to real time, but cannot
	 * guarantee that they stay in perfect synchronization.
	 */
	if (backwards_tsc) {
		u64 delta_cyc = max_tsc - local_tsc;
		list_for_each_entry(kvm, &vm_list, vm_list) {
			kvm->arch.backwards_tsc_observed = true;
			kvm_for_each_vcpu(i, vcpu, kvm) {
				vcpu->arch.tsc_offset_adjustment += delta_cyc;
				vcpu->arch.last_host_tsc = local_tsc;
				kvm_make_request(KVM_REQ_MASTERCLOCK_UPDATE, vcpu);
			}

			/*
			 * We have to disable TSC offset matching.. if you were
			 * booting a VM while issuing an S4 host suspend....
			 * you may have some problem.  Solving this issue is
			 * left as an exercise to the reader.
			 */
			kvm->arch.last_tsc_nsec = 0;
			kvm->arch.last_tsc_write = 0;
		}

	}
	return 0;
}

void kvm_arch_hardware_disable(void)
{
	static_call(kvm_x86_hardware_disable)();
	drop_user_return_notifiers();
}

int kvm_arch_hardware_setup(void *opaque)
{
	struct kvm_x86_init_ops *ops = opaque;
	int r;

	rdmsrl_safe(MSR_EFER, &host_efer);

	if (boot_cpu_has(X86_FEATURE_XSAVES))
		rdmsrl(MSR_IA32_XSS, host_xss);

	r = ops->hardware_setup();
	if (r != 0)
		return r;

<<<<<<< HEAD
	cr4_reserved_bits = kvm_host_cr4_reserved_bits(&boot_cpu_data);
=======
	memcpy(&kvm_x86_ops, ops->runtime_ops, sizeof(kvm_x86_ops));
	kvm_ops_static_call_update();

	if (!kvm_cpu_cap_has(X86_FEATURE_XSAVES))
		supported_xss = 0;

#define __kvm_cpu_cap_has(UNUSED_, f) kvm_cpu_cap_has(f)
	cr4_reserved_bits = __cr4_reserved_bits(__kvm_cpu_cap_has, UNUSED_);
#undef __kvm_cpu_cap_has
>>>>>>> c1084c27

	if (kvm_has_tsc_control) {
		/*
		 * Make sure the user can only configure tsc_khz values that
		 * fit into a signed integer.
		 * A min value is not calculated because it will always
		 * be 1 on all machines.
		 */
		u64 max = min(0x7fffffffULL,
			      __scale_tsc(kvm_max_tsc_scaling_ratio, tsc_khz));
		kvm_max_guest_tsc_khz = max;

		kvm_default_tsc_scaling_ratio = 1ULL << kvm_tsc_scaling_ratio_frac_bits;
	}

	kvm_init_msr_list();
	return 0;
}

void kvm_arch_hardware_unsetup(void)
{
	static_call(kvm_x86_hardware_unsetup)();
}

int kvm_arch_check_processor_compat(void *opaque)
{
	struct cpuinfo_x86 *c = &cpu_data(smp_processor_id());
	struct kvm_x86_init_ops *ops = opaque;

	WARN_ON(!irqs_disabled());

	if (__cr4_reserved_bits(cpu_has, c) !=
	    __cr4_reserved_bits(cpu_has, &boot_cpu_data))
		return -EIO;

	return ops->check_processor_compatibility();
}

bool kvm_vcpu_is_reset_bsp(struct kvm_vcpu *vcpu)
{
	return vcpu->kvm->arch.bsp_vcpu_id == vcpu->vcpu_id;
}
EXPORT_SYMBOL_GPL(kvm_vcpu_is_reset_bsp);

bool kvm_vcpu_is_bsp(struct kvm_vcpu *vcpu)
{
	return (vcpu->arch.apic_base & MSR_IA32_APICBASE_BSP) != 0;
}

__read_mostly DEFINE_STATIC_KEY_FALSE(kvm_has_noapic_vcpu);
EXPORT_SYMBOL_GPL(kvm_has_noapic_vcpu);

void kvm_arch_sched_in(struct kvm_vcpu *vcpu, int cpu)
{
	struct kvm_pmu *pmu = vcpu_to_pmu(vcpu);

	vcpu->arch.l1tf_flush_l1d = true;
	if (pmu->version && unlikely(pmu->event_count)) {
		pmu->need_cleanup = true;
		kvm_make_request(KVM_REQ_PMU, vcpu);
	}
	static_call(kvm_x86_sched_in)(vcpu, cpu);
}

void kvm_arch_free_vm(struct kvm *kvm)
{
	kfree(to_kvm_hv(kvm)->hv_pa_pg);
	vfree(kvm);
}


int kvm_arch_init_vm(struct kvm *kvm, unsigned long type)
{
	int ret;

	if (type)
		return -EINVAL;

	ret = kvm_page_track_init(kvm);
	if (ret)
		return ret;

	INIT_HLIST_HEAD(&kvm->arch.mask_notifier_list);
	INIT_LIST_HEAD(&kvm->arch.active_mmu_pages);
	INIT_LIST_HEAD(&kvm->arch.zapped_obsolete_pages);
	INIT_LIST_HEAD(&kvm->arch.lpage_disallowed_mmu_pages);
	INIT_LIST_HEAD(&kvm->arch.assigned_dev_head);
	atomic_set(&kvm->arch.noncoherent_dma_count, 0);

	/* Reserve bit 0 of irq_sources_bitmap for userspace irq source */
	set_bit(KVM_USERSPACE_IRQ_SOURCE_ID, &kvm->arch.irq_sources_bitmap);
	/* Reserve bit 1 of irq_sources_bitmap for irqfd-resampler */
	set_bit(KVM_IRQFD_RESAMPLE_IRQ_SOURCE_ID,
		&kvm->arch.irq_sources_bitmap);

	raw_spin_lock_init(&kvm->arch.tsc_write_lock);
	mutex_init(&kvm->arch.apic_map_lock);
	raw_spin_lock_init(&kvm->arch.pvclock_gtod_sync_lock);

	kvm->arch.kvmclock_offset = -get_kvmclock_base_ns();
	pvclock_update_vm_gtod_copy(kvm);

	kvm->arch.guest_can_read_msr_platform_info = true;

#if IS_ENABLED(CONFIG_HYPERV)
	spin_lock_init(&kvm->arch.hv_root_tdp_lock);
	kvm->arch.hv_root_tdp = INVALID_PAGE;
#endif

	INIT_DELAYED_WORK(&kvm->arch.kvmclock_update_work, kvmclock_update_fn);
	INIT_DELAYED_WORK(&kvm->arch.kvmclock_sync_work, kvmclock_sync_fn);

	kvm_apicv_init(kvm);
	kvm_hv_init_vm(kvm);
	kvm_mmu_init_vm(kvm);
	kvm_xen_init_vm(kvm);

	return static_call(kvm_x86_vm_init)(kvm);
}

int kvm_arch_post_init_vm(struct kvm *kvm)
{
	return kvm_mmu_post_init_vm(kvm);
}

static void kvm_unload_vcpu_mmu(struct kvm_vcpu *vcpu)
{
	vcpu_load(vcpu);
	kvm_mmu_unload(vcpu);
	vcpu_put(vcpu);
}

static void kvm_free_vcpus(struct kvm *kvm)
{
	unsigned int i;
	struct kvm_vcpu *vcpu;

	/*
	 * Unpin any mmu pages first.
	 */
	kvm_for_each_vcpu(i, vcpu, kvm) {
		kvm_clear_async_pf_completion_queue(vcpu);
		kvm_unload_vcpu_mmu(vcpu);
	}
	kvm_for_each_vcpu(i, vcpu, kvm)
		kvm_vcpu_destroy(vcpu);

	mutex_lock(&kvm->lock);
	for (i = 0; i < atomic_read(&kvm->online_vcpus); i++)
		kvm->vcpus[i] = NULL;

	atomic_set(&kvm->online_vcpus, 0);
	mutex_unlock(&kvm->lock);
}

void kvm_arch_sync_events(struct kvm *kvm)
{
	cancel_delayed_work_sync(&kvm->arch.kvmclock_sync_work);
	cancel_delayed_work_sync(&kvm->arch.kvmclock_update_work);
	kvm_free_pit(kvm);
}

#define  ERR_PTR_USR(e)  ((void __user *)ERR_PTR(e))

/**
 * __x86_set_memory_region: Setup KVM internal memory slot
 *
 * @kvm: the kvm pointer to the VM.
 * @id: the slot ID to setup.
 * @gpa: the GPA to install the slot (unused when @size == 0).
 * @size: the size of the slot. Set to zero to uninstall a slot.
 *
 * This function helps to setup a KVM internal memory slot.  Specify
 * @size > 0 to install a new slot, while @size == 0 to uninstall a
 * slot.  The return code can be one of the following:
 *
 *   HVA:           on success (uninstall will return a bogus HVA)
 *   -errno:        on error
 *
 * The caller should always use IS_ERR() to check the return value
 * before use.  Note, the KVM internal memory slots are guaranteed to
 * remain valid and unchanged until the VM is destroyed, i.e., the
 * GPA->HVA translation will not change.  However, the HVA is a user
 * address, i.e. its accessibility is not guaranteed, and must be
 * accessed via __copy_{to,from}_user().
 */
void __user * __x86_set_memory_region(struct kvm *kvm, int id, gpa_t gpa,
				      u32 size)
{
	int i, r;
	unsigned long hva, old_npages;
	struct kvm_memslots *slots = kvm_memslots(kvm);
	struct kvm_memory_slot *slot;

	/* Called with kvm->slots_lock held.  */
	if (WARN_ON(id >= KVM_MEM_SLOTS_NUM))
		return ERR_PTR_USR(-EINVAL);

	slot = id_to_memslot(slots, id);
	if (size) {
		if (slot && slot->npages)
			return ERR_PTR_USR(-EEXIST);

		/*
		 * MAP_SHARED to prevent internal slot pages from being moved
		 * by fork()/COW.
		 */
		hva = vm_mmap(NULL, 0, size, PROT_READ | PROT_WRITE,
			      MAP_SHARED | MAP_ANONYMOUS, 0);
		if (IS_ERR((void *)hva))
			return (void __user *)hva;
	} else {
		if (!slot || !slot->npages)
			return NULL;

		old_npages = slot->npages;
		hva = slot->userspace_addr;
	}

	for (i = 0; i < KVM_ADDRESS_SPACE_NUM; i++) {
		struct kvm_userspace_memory_region m;

		m.slot = id | (i << 16);
		m.flags = 0;
		m.guest_phys_addr = gpa;
		m.userspace_addr = hva;
		m.memory_size = size;
		r = __kvm_set_memory_region(kvm, &m);
		if (r < 0)
			return ERR_PTR_USR(r);
	}

	if (!size)
		vm_munmap(hva, old_npages * PAGE_SIZE);

	return (void __user *)hva;
}
EXPORT_SYMBOL_GPL(__x86_set_memory_region);

void kvm_arch_pre_destroy_vm(struct kvm *kvm)
{
	kvm_mmu_pre_destroy_vm(kvm);
}

void kvm_arch_destroy_vm(struct kvm *kvm)
{
	if (current->mm == kvm->mm) {
		/*
		 * Free memory regions allocated on behalf of userspace,
		 * unless the the memory map has changed due to process exit
		 * or fd copying.
		 */
		mutex_lock(&kvm->slots_lock);
		__x86_set_memory_region(kvm, APIC_ACCESS_PAGE_PRIVATE_MEMSLOT,
					0, 0);
		__x86_set_memory_region(kvm, IDENTITY_PAGETABLE_PRIVATE_MEMSLOT,
					0, 0);
		__x86_set_memory_region(kvm, TSS_PRIVATE_MEMSLOT, 0, 0);
		mutex_unlock(&kvm->slots_lock);
	}
	static_call_cond(kvm_x86_vm_destroy)(kvm);
	kvm_free_msr_filter(srcu_dereference_check(kvm->arch.msr_filter, &kvm->srcu, 1));
	kvm_pic_destroy(kvm);
	kvm_ioapic_destroy(kvm);
	kvm_free_vcpus(kvm);
	kvfree(rcu_dereference_check(kvm->arch.apic_map, 1));
	kfree(srcu_dereference_check(kvm->arch.pmu_event_filter, &kvm->srcu, 1));
	kvm_mmu_uninit_vm(kvm);
	kvm_page_track_cleanup(kvm);
	kvm_xen_destroy_vm(kvm);
	kvm_hv_destroy_vm(kvm);
}

static void memslot_rmap_free(struct kvm_memory_slot *slot)
{
	int i;

	for (i = 0; i < KVM_NR_PAGE_SIZES; ++i) {
		kvfree(slot->arch.rmap[i]);
		slot->arch.rmap[i] = NULL;
	}
}

void kvm_arch_free_memslot(struct kvm *kvm, struct kvm_memory_slot *slot)
{
	int i;

	memslot_rmap_free(slot);

	for (i = 1; i < KVM_NR_PAGE_SIZES; ++i) {
		kvfree(slot->arch.lpage_info[i - 1]);
		slot->arch.lpage_info[i - 1] = NULL;
	}

	kvm_page_track_free_memslot(slot);
}

static int memslot_rmap_alloc(struct kvm_memory_slot *slot,
			      unsigned long npages)
{
	const int sz = sizeof(*slot->arch.rmap[0]);
	int i;

	/*
	 * Clear out the previous array pointers for the KVM_MR_MOVE case.  The
	 * old arrays will be freed by __kvm_set_memory_region() if installing
	 * the new memslot is successful.
	 */
	memset(&slot->arch, 0, sizeof(slot->arch));

	for (i = 0; i < KVM_NR_PAGE_SIZES; ++i) {
		int level = i + 1;
		int lpages = __kvm_mmu_slot_lpages(slot, npages, level);

		if (slot->arch.rmap[i])
			continue;

		slot->arch.rmap[i] = kvcalloc(lpages, sz, GFP_KERNEL_ACCOUNT);
		if (!slot->arch.rmap[i]) {
			memslot_rmap_free(slot);
			return -ENOMEM;
		}
	}

	return 0;
}

int alloc_all_memslots_rmaps(struct kvm *kvm)
{
	struct kvm_memslots *slots;
	struct kvm_memory_slot *slot;
	int r, i;

	/*
	 * Check if memslots alreday have rmaps early before acquiring
	 * the slots_arch_lock below.
	 */
	if (kvm_memslots_have_rmaps(kvm))
		return 0;

	mutex_lock(&kvm->slots_arch_lock);

	/*
	 * Read memslots_have_rmaps again, under the slots arch lock,
	 * before allocating the rmaps
	 */
	if (kvm_memslots_have_rmaps(kvm)) {
		mutex_unlock(&kvm->slots_arch_lock);
		return 0;
	}

	for (i = 0; i < KVM_ADDRESS_SPACE_NUM; i++) {
		slots = __kvm_memslots(kvm, i);
		kvm_for_each_memslot(slot, slots) {
			r = memslot_rmap_alloc(slot, slot->npages);
			if (r) {
				mutex_unlock(&kvm->slots_arch_lock);
				return r;
			}
		}
	}

	/*
	 * Ensure that memslots_have_rmaps becomes true strictly after
	 * all the rmap pointers are set.
	 */
	smp_store_release(&kvm->arch.memslots_have_rmaps, true);
	mutex_unlock(&kvm->slots_arch_lock);
	return 0;
}

static int kvm_alloc_memslot_metadata(struct kvm *kvm,
				      struct kvm_memory_slot *slot,
				      unsigned long npages)
{
	int i, r;

	/*
	 * Clear out the previous array pointers for the KVM_MR_MOVE case.  The
	 * old arrays will be freed by __kvm_set_memory_region() if installing
	 * the new memslot is successful.
	 */
	memset(&slot->arch, 0, sizeof(slot->arch));

	if (kvm_memslots_have_rmaps(kvm)) {
		r = memslot_rmap_alloc(slot, npages);
		if (r)
			return r;
	}

	for (i = 1; i < KVM_NR_PAGE_SIZES; ++i) {
		struct kvm_lpage_info *linfo;
		unsigned long ugfn;
		int lpages;
		int level = i + 1;

		lpages = __kvm_mmu_slot_lpages(slot, npages, level);

		linfo = kvcalloc(lpages, sizeof(*linfo), GFP_KERNEL_ACCOUNT);
		if (!linfo)
			goto out_free;

		slot->arch.lpage_info[i - 1] = linfo;

		if (slot->base_gfn & (KVM_PAGES_PER_HPAGE(level) - 1))
			linfo[0].disallow_lpage = 1;
		if ((slot->base_gfn + npages) & (KVM_PAGES_PER_HPAGE(level) - 1))
			linfo[lpages - 1].disallow_lpage = 1;
		ugfn = slot->userspace_addr >> PAGE_SHIFT;
		/*
		 * If the gfn and userspace address are not aligned wrt each
		 * other, disable large page support for this slot.
		 */
		if ((slot->base_gfn ^ ugfn) & (KVM_PAGES_PER_HPAGE(level) - 1)) {
			unsigned long j;

			for (j = 0; j < lpages; ++j)
				linfo[j].disallow_lpage = 1;
		}
	}

	if (kvm_page_track_create_memslot(slot, npages))
		goto out_free;

	return 0;

out_free:
	memslot_rmap_free(slot);

	for (i = 1; i < KVM_NR_PAGE_SIZES; ++i) {
		kvfree(slot->arch.lpage_info[i - 1]);
		slot->arch.lpage_info[i - 1] = NULL;
	}
	return -ENOMEM;
}

void kvm_arch_memslots_updated(struct kvm *kvm, u64 gen)
{
	struct kvm_vcpu *vcpu;
	int i;

	/*
	 * memslots->generation has been incremented.
	 * mmio generation may have reached its maximum value.
	 */
	kvm_mmu_invalidate_mmio_sptes(kvm, gen);

	/* Force re-initialization of steal_time cache */
	kvm_for_each_vcpu(i, vcpu, kvm)
		kvm_vcpu_kick(vcpu);
}

int kvm_arch_prepare_memory_region(struct kvm *kvm,
				struct kvm_memory_slot *memslot,
				const struct kvm_userspace_memory_region *mem,
				enum kvm_mr_change change)
{
<<<<<<< HEAD
	if (change == KVM_MR_MOVE)
		return kvm_arch_create_memslot(kvm, memslot,
					       mem->memory_size >> PAGE_SHIFT);

=======
	if (change == KVM_MR_CREATE || change == KVM_MR_MOVE)
		return kvm_alloc_memslot_metadata(kvm, memslot,
						  mem->memory_size >> PAGE_SHIFT);
>>>>>>> c1084c27
	return 0;
}


static void kvm_mmu_update_cpu_dirty_logging(struct kvm *kvm, bool enable)
{
	struct kvm_arch *ka = &kvm->arch;

	if (!kvm_x86_ops.cpu_dirty_log_size)
		return;

	if ((enable && ++ka->cpu_dirty_logging_count == 1) ||
	    (!enable && --ka->cpu_dirty_logging_count == 0))
		kvm_make_all_cpus_request(kvm, KVM_REQ_UPDATE_CPU_DIRTY_LOGGING);

	WARN_ON_ONCE(ka->cpu_dirty_logging_count < 0);
}

static void kvm_mmu_slot_apply_flags(struct kvm *kvm,
				     struct kvm_memory_slot *old,
				     const struct kvm_memory_slot *new,
				     enum kvm_mr_change change)
{
	bool log_dirty_pages = new->flags & KVM_MEM_LOG_DIRTY_PAGES;

	/*
	 * Update CPU dirty logging if dirty logging is being toggled.  This
	 * applies to all operations.
	 */
	if ((old->flags ^ new->flags) & KVM_MEM_LOG_DIRTY_PAGES)
		kvm_mmu_update_cpu_dirty_logging(kvm, log_dirty_pages);

	/*
	 * Nothing more to do for RO slots (which can't be dirtied and can't be
	 * made writable) or CREATE/MOVE/DELETE of a slot.
	 *
	 * For a memslot with dirty logging disabled:
	 * CREATE:      No dirty mappings will already exist.
	 * MOVE/DELETE: The old mappings will already have been cleaned up by
	 *		kvm_arch_flush_shadow_memslot()
	 *
	 * For a memslot with dirty logging enabled:
	 * CREATE:      No shadow pages exist, thus nothing to write-protect
	 *		and no dirty bits to clear.
	 * MOVE/DELETE: The old mappings will already have been cleaned up by
	 *		kvm_arch_flush_shadow_memslot().
	 */
	if ((change != KVM_MR_FLAGS_ONLY) || (new->flags & KVM_MEM_READONLY))
		return;

	/*
	 * READONLY and non-flags changes were filtered out above, and the only
	 * other flag is LOG_DIRTY_PAGES, i.e. something is wrong if dirty
	 * logging isn't being toggled on or off.
	 */
	if (WARN_ON_ONCE(!((old->flags ^ new->flags) & KVM_MEM_LOG_DIRTY_PAGES)))
		return;

	if (!log_dirty_pages) {
		/*
		 * Dirty logging tracks sptes in 4k granularity, meaning that
		 * large sptes have to be split.  If live migration succeeds,
		 * the guest in the source machine will be destroyed and large
		 * sptes will be created in the destination.  However, if the
		 * guest continues to run in the source machine (for example if
		 * live migration fails), small sptes will remain around and
		 * cause bad performance.
		 *
		 * Scan sptes if dirty logging has been stopped, dropping those
		 * which can be collapsed into a single large-page spte.  Later
		 * page faults will create the large-page sptes.
		 */
		kvm_mmu_zap_collapsible_sptes(kvm, new);
	} else {
		/*
		 * Initially-all-set does not require write protecting any page,
		 * because they're all assumed to be dirty.
		 */
		if (kvm_dirty_log_manual_protect_and_init_set(kvm))
			return;

		if (kvm_x86_ops.cpu_dirty_log_size) {
			kvm_mmu_slot_leaf_clear_dirty(kvm, new);
			kvm_mmu_slot_remove_write_access(kvm, new, PG_LEVEL_2M);
		} else {
			kvm_mmu_slot_remove_write_access(kvm, new, PG_LEVEL_4K);
		}
	}
}

void kvm_arch_commit_memory_region(struct kvm *kvm,
				const struct kvm_userspace_memory_region *mem,
				struct kvm_memory_slot *old,
				const struct kvm_memory_slot *new,
				enum kvm_mr_change change)
{
	if (!kvm->arch.n_requested_mmu_pages)
		kvm_mmu_change_mmu_pages(kvm,
				kvm_mmu_calculate_default_mmu_pages(kvm));

	kvm_mmu_slot_apply_flags(kvm, old, new, change);

	/* Free the arrays associated with the old memslot. */
	if (change == KVM_MR_MOVE)
		kvm_arch_free_memslot(kvm, old);
}

void kvm_arch_flush_shadow_all(struct kvm *kvm)
{
	kvm_mmu_zap_all(kvm);
}

void kvm_arch_flush_shadow_memslot(struct kvm *kvm,
				   struct kvm_memory_slot *slot)
{
	kvm_page_track_flush_slot(kvm, slot);
}

static inline bool kvm_guest_apic_has_interrupt(struct kvm_vcpu *vcpu)
{
	return (is_guest_mode(vcpu) &&
			kvm_x86_ops.guest_apic_has_interrupt &&
			static_call(kvm_x86_guest_apic_has_interrupt)(vcpu));
}

static inline bool kvm_vcpu_has_events(struct kvm_vcpu *vcpu)
{
	if (!list_empty_careful(&vcpu->async_pf.done))
		return true;

	if (kvm_apic_has_events(vcpu))
		return true;

	if (vcpu->arch.pv.pv_unhalted)
		return true;

	if (vcpu->arch.exception.pending)
		return true;

	if (kvm_test_request(KVM_REQ_NMI, vcpu) ||
	    (vcpu->arch.nmi_pending &&
	     static_call(kvm_x86_nmi_allowed)(vcpu, false)))
		return true;

	if (kvm_test_request(KVM_REQ_SMI, vcpu) ||
	    (vcpu->arch.smi_pending &&
	     static_call(kvm_x86_smi_allowed)(vcpu, false)))
		return true;

	if (kvm_arch_interrupt_allowed(vcpu) &&
	    (kvm_cpu_has_interrupt(vcpu) ||
	    kvm_guest_apic_has_interrupt(vcpu)))
		return true;

	if (kvm_hv_has_stimer_pending(vcpu))
		return true;

	if (is_guest_mode(vcpu) &&
	    kvm_x86_ops.nested_ops->hv_timer_pending &&
	    kvm_x86_ops.nested_ops->hv_timer_pending(vcpu))
		return true;

	return false;
}

int kvm_arch_vcpu_runnable(struct kvm_vcpu *vcpu)
{
	return kvm_vcpu_running(vcpu) || kvm_vcpu_has_events(vcpu);
}

bool kvm_arch_dy_has_pending_interrupt(struct kvm_vcpu *vcpu)
{
	if (vcpu->arch.apicv_active && static_call(kvm_x86_dy_apicv_has_pending_interrupt)(vcpu))
		return true;

	return false;
}

bool kvm_arch_dy_runnable(struct kvm_vcpu *vcpu)
{
	if (READ_ONCE(vcpu->arch.pv.pv_unhalted))
		return true;

	if (kvm_test_request(KVM_REQ_NMI, vcpu) ||
		kvm_test_request(KVM_REQ_SMI, vcpu) ||
		 kvm_test_request(KVM_REQ_EVENT, vcpu))
		return true;

	return kvm_arch_dy_has_pending_interrupt(vcpu);
}

bool kvm_arch_vcpu_in_kernel(struct kvm_vcpu *vcpu)
{
	if (vcpu->arch.guest_state_protected)
		return true;

	return vcpu->arch.preempted_in_kernel;
}

int kvm_arch_vcpu_should_kick(struct kvm_vcpu *vcpu)
{
	return kvm_vcpu_exiting_guest_mode(vcpu) == IN_GUEST_MODE;
}

int kvm_arch_interrupt_allowed(struct kvm_vcpu *vcpu)
{
	return static_call(kvm_x86_interrupt_allowed)(vcpu, false);
}

unsigned long kvm_get_linear_rip(struct kvm_vcpu *vcpu)
{
	/* Can't read the RIP when guest state is protected, just return 0 */
	if (vcpu->arch.guest_state_protected)
		return 0;

	if (is_64_bit_mode(vcpu))
		return kvm_rip_read(vcpu);
	return (u32)(get_segment_base(vcpu, VCPU_SREG_CS) +
		     kvm_rip_read(vcpu));
}
EXPORT_SYMBOL_GPL(kvm_get_linear_rip);

bool kvm_is_linear_rip(struct kvm_vcpu *vcpu, unsigned long linear_rip)
{
	return kvm_get_linear_rip(vcpu) == linear_rip;
}
EXPORT_SYMBOL_GPL(kvm_is_linear_rip);

unsigned long kvm_get_rflags(struct kvm_vcpu *vcpu)
{
	unsigned long rflags;

	rflags = static_call(kvm_x86_get_rflags)(vcpu);
	if (vcpu->guest_debug & KVM_GUESTDBG_SINGLESTEP)
		rflags &= ~X86_EFLAGS_TF;
	return rflags;
}
EXPORT_SYMBOL_GPL(kvm_get_rflags);

static void __kvm_set_rflags(struct kvm_vcpu *vcpu, unsigned long rflags)
{
	if (vcpu->guest_debug & KVM_GUESTDBG_SINGLESTEP &&
	    kvm_is_linear_rip(vcpu, vcpu->arch.singlestep_rip))
		rflags |= X86_EFLAGS_TF;
	static_call(kvm_x86_set_rflags)(vcpu, rflags);
}

void kvm_set_rflags(struct kvm_vcpu *vcpu, unsigned long rflags)
{
	__kvm_set_rflags(vcpu, rflags);
	kvm_make_request(KVM_REQ_EVENT, vcpu);
}
EXPORT_SYMBOL_GPL(kvm_set_rflags);

void kvm_arch_async_page_ready(struct kvm_vcpu *vcpu, struct kvm_async_pf *work)
{
	int r;

	if ((vcpu->arch.mmu->direct_map != work->arch.direct_map) ||
	      work->wakeup_all)
		return;

	r = kvm_mmu_reload(vcpu);
	if (unlikely(r))
		return;

	if (!vcpu->arch.mmu->direct_map &&
	      work->arch.cr3 != vcpu->arch.mmu->get_guest_pgd(vcpu))
		return;

<<<<<<< HEAD
	vcpu->arch.mmu->page_fault(vcpu, work->cr2_or_gpa, 0, true);
=======
	kvm_mmu_do_page_fault(vcpu, work->cr2_or_gpa, 0, true);
>>>>>>> c1084c27
}

static inline u32 kvm_async_pf_hash_fn(gfn_t gfn)
{
	BUILD_BUG_ON(!is_power_of_2(ASYNC_PF_PER_VCPU));

	return hash_32(gfn & 0xffffffff, order_base_2(ASYNC_PF_PER_VCPU));
}

static inline u32 kvm_async_pf_next_probe(u32 key)
{
	return (key + 1) & (ASYNC_PF_PER_VCPU - 1);
}

static void kvm_add_async_pf_gfn(struct kvm_vcpu *vcpu, gfn_t gfn)
{
	u32 key = kvm_async_pf_hash_fn(gfn);

	while (vcpu->arch.apf.gfns[key] != ~0)
		key = kvm_async_pf_next_probe(key);

	vcpu->arch.apf.gfns[key] = gfn;
}

static u32 kvm_async_pf_gfn_slot(struct kvm_vcpu *vcpu, gfn_t gfn)
{
	int i;
	u32 key = kvm_async_pf_hash_fn(gfn);

	for (i = 0; i < ASYNC_PF_PER_VCPU &&
		     (vcpu->arch.apf.gfns[key] != gfn &&
		      vcpu->arch.apf.gfns[key] != ~0); i++)
		key = kvm_async_pf_next_probe(key);

	return key;
}

bool kvm_find_async_pf_gfn(struct kvm_vcpu *vcpu, gfn_t gfn)
{
	return vcpu->arch.apf.gfns[kvm_async_pf_gfn_slot(vcpu, gfn)] == gfn;
}

static void kvm_del_async_pf_gfn(struct kvm_vcpu *vcpu, gfn_t gfn)
{
	u32 i, j, k;

	i = j = kvm_async_pf_gfn_slot(vcpu, gfn);

	if (WARN_ON_ONCE(vcpu->arch.apf.gfns[i] != gfn))
		return;

	while (true) {
		vcpu->arch.apf.gfns[i] = ~0;
		do {
			j = kvm_async_pf_next_probe(j);
			if (vcpu->arch.apf.gfns[j] == ~0)
				return;
			k = kvm_async_pf_hash_fn(vcpu->arch.apf.gfns[j]);
			/*
			 * k lies cyclically in ]i,j]
			 * |    i.k.j |
			 * |....j i.k.| or  |.k..j i...|
			 */
		} while ((i <= j) ? (i < k && k <= j) : (i < k || k <= j));
		vcpu->arch.apf.gfns[i] = vcpu->arch.apf.gfns[j];
		i = j;
	}
}

static inline int apf_put_user_notpresent(struct kvm_vcpu *vcpu)
{
	u32 reason = KVM_PV_REASON_PAGE_NOT_PRESENT;

	return kvm_write_guest_cached(vcpu->kvm, &vcpu->arch.apf.data, &reason,
				      sizeof(reason));
}

static inline int apf_put_user_ready(struct kvm_vcpu *vcpu, u32 token)
{
	unsigned int offset = offsetof(struct kvm_vcpu_pv_apf_data, token);

	return kvm_write_guest_offset_cached(vcpu->kvm, &vcpu->arch.apf.data,
					     &token, offset, sizeof(token));
}

static inline bool apf_pageready_slot_free(struct kvm_vcpu *vcpu)
{
	unsigned int offset = offsetof(struct kvm_vcpu_pv_apf_data, token);
	u32 val;

	if (kvm_read_guest_offset_cached(vcpu->kvm, &vcpu->arch.apf.data,
					 &val, offset, sizeof(val)))
		return false;

	return !val;
}

static bool kvm_can_deliver_async_pf(struct kvm_vcpu *vcpu)
{
	if (!vcpu->arch.apf.delivery_as_pf_vmexit && is_guest_mode(vcpu))
		return false;

	if (!kvm_pv_async_pf_enabled(vcpu) ||
	    (vcpu->arch.apf.send_user_only && static_call(kvm_x86_get_cpl)(vcpu) == 0))
		return false;

	return true;
}

bool kvm_can_do_async_pf(struct kvm_vcpu *vcpu)
{
	if (unlikely(!lapic_in_kernel(vcpu) ||
		     kvm_event_needs_reinjection(vcpu) ||
		     vcpu->arch.exception.pending))
		return false;

	if (kvm_hlt_in_guest(vcpu->kvm) && !kvm_can_deliver_async_pf(vcpu))
		return false;

	/*
	 * If interrupts are off we cannot even use an artificial
	 * halt state.
	 */
	return kvm_arch_interrupt_allowed(vcpu);
}

bool kvm_arch_async_page_not_present(struct kvm_vcpu *vcpu,
				     struct kvm_async_pf *work)
{
	struct x86_exception fault;

	trace_kvm_async_pf_not_present(work->arch.token, work->cr2_or_gpa);
	kvm_add_async_pf_gfn(vcpu, work->arch.gfn);

	if (kvm_can_deliver_async_pf(vcpu) &&
	    !apf_put_user_notpresent(vcpu)) {
		fault.vector = PF_VECTOR;
		fault.error_code_valid = true;
		fault.error_code = 0;
		fault.nested_page_fault = false;
		fault.address = work->arch.token;
		fault.async_page_fault = true;
		kvm_inject_page_fault(vcpu, &fault);
		return true;
	} else {
		/*
		 * It is not possible to deliver a paravirtualized asynchronous
		 * page fault, but putting the guest in an artificial halt state
		 * can be beneficial nevertheless: if an interrupt arrives, we
		 * can deliver it timely and perhaps the guest will schedule
		 * another process.  When the instruction that triggered a page
		 * fault is retried, hopefully the page will be ready in the host.
		 */
		kvm_make_request(KVM_REQ_APF_HALT, vcpu);
		return false;
	}
}

void kvm_arch_async_page_present(struct kvm_vcpu *vcpu,
				 struct kvm_async_pf *work)
{
	struct kvm_lapic_irq irq = {
		.delivery_mode = APIC_DM_FIXED,
		.vector = vcpu->arch.apf.vec
	};

	if (work->wakeup_all)
		work->arch.token = ~0; /* broadcast wakeup */
	else
		kvm_del_async_pf_gfn(vcpu, work->arch.gfn);
	trace_kvm_async_pf_ready(work->arch.token, work->cr2_or_gpa);

<<<<<<< HEAD
	if (vcpu->arch.apf.msr_val & KVM_ASYNC_PF_ENABLED &&
	    !apf_get_user(vcpu, &val)) {
		if (val == KVM_PV_REASON_PAGE_NOT_PRESENT &&
		    vcpu->arch.exception.pending &&
		    vcpu->arch.exception.nr == PF_VECTOR &&
		    !apf_put_user(vcpu, 0)) {
			vcpu->arch.exception.injected = false;
			vcpu->arch.exception.pending = false;
			vcpu->arch.exception.nr = 0;
			vcpu->arch.exception.has_error_code = false;
			vcpu->arch.exception.error_code = 0;
			vcpu->arch.exception.has_payload = false;
			vcpu->arch.exception.payload = 0;
		} else if (!apf_put_user(vcpu, KVM_PV_REASON_PAGE_READY)) {
			fault.vector = PF_VECTOR;
			fault.error_code_valid = true;
			fault.error_code = 0;
			fault.nested_page_fault = false;
			fault.address = work->arch.token;
			fault.async_page_fault = true;
			kvm_inject_page_fault(vcpu, &fault);
		}
=======
	if ((work->wakeup_all || work->notpresent_injected) &&
	    kvm_pv_async_pf_enabled(vcpu) &&
	    !apf_put_user_ready(vcpu, work->arch.token)) {
		vcpu->arch.apf.pageready_pending = true;
		kvm_apic_set_irq(vcpu, &irq, NULL);
>>>>>>> c1084c27
	}

	vcpu->arch.apf.halted = false;
	vcpu->arch.mp_state = KVM_MP_STATE_RUNNABLE;
}

void kvm_arch_async_page_present_queued(struct kvm_vcpu *vcpu)
{
	kvm_make_request(KVM_REQ_APF_READY, vcpu);
	if (!vcpu->arch.apf.pageready_pending)
		kvm_vcpu_kick(vcpu);
}

bool kvm_arch_can_dequeue_async_page_present(struct kvm_vcpu *vcpu)
{
	if (!kvm_pv_async_pf_enabled(vcpu))
		return true;
	else
		return kvm_lapic_enabled(vcpu) && apf_pageready_slot_free(vcpu);
}

void kvm_arch_start_assignment(struct kvm *kvm)
{
	if (atomic_inc_return(&kvm->arch.assigned_device_count) == 1)
		static_call_cond(kvm_x86_start_assignment)(kvm);
}
EXPORT_SYMBOL_GPL(kvm_arch_start_assignment);

void kvm_arch_end_assignment(struct kvm *kvm)
{
	atomic_dec(&kvm->arch.assigned_device_count);
}
EXPORT_SYMBOL_GPL(kvm_arch_end_assignment);

bool kvm_arch_has_assigned_device(struct kvm *kvm)
{
	return atomic_read(&kvm->arch.assigned_device_count);
}
EXPORT_SYMBOL_GPL(kvm_arch_has_assigned_device);

void kvm_arch_register_noncoherent_dma(struct kvm *kvm)
{
	atomic_inc(&kvm->arch.noncoherent_dma_count);
}
EXPORT_SYMBOL_GPL(kvm_arch_register_noncoherent_dma);

void kvm_arch_unregister_noncoherent_dma(struct kvm *kvm)
{
	atomic_dec(&kvm->arch.noncoherent_dma_count);
}
EXPORT_SYMBOL_GPL(kvm_arch_unregister_noncoherent_dma);

bool kvm_arch_has_noncoherent_dma(struct kvm *kvm)
{
	return atomic_read(&kvm->arch.noncoherent_dma_count);
}
EXPORT_SYMBOL_GPL(kvm_arch_has_noncoherent_dma);

bool kvm_arch_has_irq_bypass(void)
{
	return true;
}

int kvm_arch_irq_bypass_add_producer(struct irq_bypass_consumer *cons,
				      struct irq_bypass_producer *prod)
{
	struct kvm_kernel_irqfd *irqfd =
		container_of(cons, struct kvm_kernel_irqfd, consumer);
	int ret;

	irqfd->producer = prod;
	kvm_arch_start_assignment(irqfd->kvm);
	ret = static_call(kvm_x86_update_pi_irte)(irqfd->kvm,
					 prod->irq, irqfd->gsi, 1);

	if (ret)
		kvm_arch_end_assignment(irqfd->kvm);

	return ret;
}

void kvm_arch_irq_bypass_del_producer(struct irq_bypass_consumer *cons,
				      struct irq_bypass_producer *prod)
{
	int ret;
	struct kvm_kernel_irqfd *irqfd =
		container_of(cons, struct kvm_kernel_irqfd, consumer);

	WARN_ON(irqfd->producer != prod);
	irqfd->producer = NULL;

	/*
	 * When producer of consumer is unregistered, we change back to
	 * remapped mode, so we can re-use the current implementation
	 * when the irq is masked/disabled or the consumer side (KVM
	 * int this case doesn't want to receive the interrupts.
	*/
	ret = static_call(kvm_x86_update_pi_irte)(irqfd->kvm, prod->irq, irqfd->gsi, 0);
	if (ret)
		printk(KERN_INFO "irq bypass consumer (token %p) unregistration"
		       " fails: %d\n", irqfd->consumer.token, ret);

	kvm_arch_end_assignment(irqfd->kvm);
}

int kvm_arch_update_irqfd_routing(struct kvm *kvm, unsigned int host_irq,
				   uint32_t guest_irq, bool set)
{
	return static_call(kvm_x86_update_pi_irte)(kvm, host_irq, guest_irq, set);
}

bool kvm_vector_hashing_enabled(void)
{
	return vector_hashing;
}

bool kvm_arch_no_poll(struct kvm_vcpu *vcpu)
{
	return (vcpu->arch.msr_kvm_poll_control & 1) == 0;
}
EXPORT_SYMBOL_GPL(kvm_arch_no_poll);


int kvm_spec_ctrl_test_value(u64 value)
{
	/*
	 * test that setting IA32_SPEC_CTRL to given value
	 * is allowed by the host processor
	 */

	u64 saved_value;
	unsigned long flags;
	int ret = 0;

	local_irq_save(flags);

	if (rdmsrl_safe(MSR_IA32_SPEC_CTRL, &saved_value))
		ret = 1;
	else if (wrmsrl_safe(MSR_IA32_SPEC_CTRL, value))
		ret = 1;
	else
		wrmsrl(MSR_IA32_SPEC_CTRL, saved_value);

	local_irq_restore(flags);

	return ret;
}
EXPORT_SYMBOL_GPL(kvm_spec_ctrl_test_value);

void kvm_fixup_and_inject_pf_error(struct kvm_vcpu *vcpu, gva_t gva, u16 error_code)
{
	struct x86_exception fault;
	u32 access = error_code &
		(PFERR_WRITE_MASK | PFERR_FETCH_MASK | PFERR_USER_MASK);

	if (!(error_code & PFERR_PRESENT_MASK) ||
	    vcpu->arch.walk_mmu->gva_to_gpa(vcpu, gva, access, &fault) != UNMAPPED_GVA) {
		/*
		 * If vcpu->arch.walk_mmu->gva_to_gpa succeeded, the page
		 * tables probably do not match the TLB.  Just proceed
		 * with the error code that the processor gave.
		 */
		fault.vector = PF_VECTOR;
		fault.error_code_valid = true;
		fault.error_code = error_code;
		fault.nested_page_fault = false;
		fault.address = gva;
	}
	vcpu->arch.walk_mmu->inject_page_fault(vcpu, &fault);
}
EXPORT_SYMBOL_GPL(kvm_fixup_and_inject_pf_error);

/*
 * Handles kvm_read/write_guest_virt*() result and either injects #PF or returns
 * KVM_EXIT_INTERNAL_ERROR for cases not currently handled by KVM. Return value
 * indicates whether exit to userspace is needed.
 */
int kvm_handle_memory_failure(struct kvm_vcpu *vcpu, int r,
			      struct x86_exception *e)
{
	if (r == X86EMUL_PROPAGATE_FAULT) {
		kvm_inject_emulated_page_fault(vcpu, e);
		return 1;
	}

	/*
	 * In case kvm_read/write_guest_virt*() failed with X86EMUL_IO_NEEDED
	 * while handling a VMX instruction KVM could've handled the request
	 * correctly by exiting to userspace and performing I/O but there
	 * doesn't seem to be a real use-case behind such requests, just return
	 * KVM_EXIT_INTERNAL_ERROR for now.
	 */
	vcpu->run->exit_reason = KVM_EXIT_INTERNAL_ERROR;
	vcpu->run->internal.suberror = KVM_INTERNAL_ERROR_EMULATION;
	vcpu->run->internal.ndata = 0;

	return 0;
}
EXPORT_SYMBOL_GPL(kvm_handle_memory_failure);

int kvm_handle_invpcid(struct kvm_vcpu *vcpu, unsigned long type, gva_t gva)
{
	bool pcid_enabled;
	struct x86_exception e;
	struct {
		u64 pcid;
		u64 gla;
	} operand;
	int r;

	r = kvm_read_guest_virt(vcpu, gva, &operand, sizeof(operand), &e);
	if (r != X86EMUL_CONTINUE)
		return kvm_handle_memory_failure(vcpu, r, &e);

	if (operand.pcid >> 12 != 0) {
		kvm_inject_gp(vcpu, 0);
		return 1;
	}

	pcid_enabled = kvm_read_cr4_bits(vcpu, X86_CR4_PCIDE);

	switch (type) {
	case INVPCID_TYPE_INDIV_ADDR:
		if ((!pcid_enabled && (operand.pcid != 0)) ||
		    is_noncanonical_address(operand.gla, vcpu)) {
			kvm_inject_gp(vcpu, 0);
			return 1;
		}
		kvm_mmu_invpcid_gva(vcpu, operand.gla, operand.pcid);
		return kvm_skip_emulated_instruction(vcpu);

	case INVPCID_TYPE_SINGLE_CTXT:
		if (!pcid_enabled && (operand.pcid != 0)) {
			kvm_inject_gp(vcpu, 0);
			return 1;
		}

		kvm_invalidate_pcid(vcpu, operand.pcid);
		return kvm_skip_emulated_instruction(vcpu);

	case INVPCID_TYPE_ALL_NON_GLOBAL:
		/*
		 * Currently, KVM doesn't mark global entries in the shadow
		 * page tables, so a non-global flush just degenerates to a
		 * global flush. If needed, we could optimize this later by
		 * keeping track of global entries in shadow page tables.
		 */

		fallthrough;
	case INVPCID_TYPE_ALL_INCL_GLOBAL:
		kvm_make_request(KVM_REQ_TLB_FLUSH_GUEST, vcpu);
		return kvm_skip_emulated_instruction(vcpu);

	default:
		BUG(); /* We have already checked above that type <= 3 */
	}
}
EXPORT_SYMBOL_GPL(kvm_handle_invpcid);

static int complete_sev_es_emulated_mmio(struct kvm_vcpu *vcpu)
{
	struct kvm_run *run = vcpu->run;
	struct kvm_mmio_fragment *frag;
	unsigned int len;

	BUG_ON(!vcpu->mmio_needed);

	/* Complete previous fragment */
	frag = &vcpu->mmio_fragments[vcpu->mmio_cur_fragment];
	len = min(8u, frag->len);
	if (!vcpu->mmio_is_write)
		memcpy(frag->data, run->mmio.data, len);

	if (frag->len <= 8) {
		/* Switch to the next fragment. */
		frag++;
		vcpu->mmio_cur_fragment++;
	} else {
		/* Go forward to the next mmio piece. */
		frag->data += len;
		frag->gpa += len;
		frag->len -= len;
	}

	if (vcpu->mmio_cur_fragment >= vcpu->mmio_nr_fragments) {
		vcpu->mmio_needed = 0;

		// VMG change, at this point, we're always done
		// RIP has already been advanced
		return 1;
	}

	// More MMIO is needed
	run->mmio.phys_addr = frag->gpa;
	run->mmio.len = min(8u, frag->len);
	run->mmio.is_write = vcpu->mmio_is_write;
	if (run->mmio.is_write)
		memcpy(run->mmio.data, frag->data, min(8u, frag->len));
	run->exit_reason = KVM_EXIT_MMIO;

	vcpu->arch.complete_userspace_io = complete_sev_es_emulated_mmio;

	return 0;
}

int kvm_sev_es_mmio_write(struct kvm_vcpu *vcpu, gpa_t gpa, unsigned int bytes,
			  void *data)
{
	int handled;
	struct kvm_mmio_fragment *frag;

	if (!data)
		return -EINVAL;

	handled = write_emultor.read_write_mmio(vcpu, gpa, bytes, data);
	if (handled == bytes)
		return 1;

	bytes -= handled;
	gpa += handled;
	data += handled;

	/*TODO: Check if need to increment number of frags */
	frag = vcpu->mmio_fragments;
	vcpu->mmio_nr_fragments = 1;
	frag->len = bytes;
	frag->gpa = gpa;
	frag->data = data;

	vcpu->mmio_needed = 1;
	vcpu->mmio_cur_fragment = 0;

	vcpu->run->mmio.phys_addr = gpa;
	vcpu->run->mmio.len = min(8u, frag->len);
	vcpu->run->mmio.is_write = 1;
	memcpy(vcpu->run->mmio.data, frag->data, min(8u, frag->len));
	vcpu->run->exit_reason = KVM_EXIT_MMIO;

	vcpu->arch.complete_userspace_io = complete_sev_es_emulated_mmio;

	return 0;
}
EXPORT_SYMBOL_GPL(kvm_sev_es_mmio_write);

int kvm_sev_es_mmio_read(struct kvm_vcpu *vcpu, gpa_t gpa, unsigned int bytes,
			 void *data)
{
	int handled;
	struct kvm_mmio_fragment *frag;

	if (!data)
		return -EINVAL;

	handled = read_emultor.read_write_mmio(vcpu, gpa, bytes, data);
	if (handled == bytes)
		return 1;

	bytes -= handled;
	gpa += handled;
	data += handled;

	/*TODO: Check if need to increment number of frags */
	frag = vcpu->mmio_fragments;
	vcpu->mmio_nr_fragments = 1;
	frag->len = bytes;
	frag->gpa = gpa;
	frag->data = data;

	vcpu->mmio_needed = 1;
	vcpu->mmio_cur_fragment = 0;

	vcpu->run->mmio.phys_addr = gpa;
	vcpu->run->mmio.len = min(8u, frag->len);
	vcpu->run->mmio.is_write = 0;
	vcpu->run->exit_reason = KVM_EXIT_MMIO;

	vcpu->arch.complete_userspace_io = complete_sev_es_emulated_mmio;

	return 0;
}
EXPORT_SYMBOL_GPL(kvm_sev_es_mmio_read);

static int kvm_sev_es_outs(struct kvm_vcpu *vcpu, unsigned int size,
			   unsigned int port);

static int complete_sev_es_emulated_outs(struct kvm_vcpu *vcpu)
{
	int size = vcpu->arch.pio.size;
	int port = vcpu->arch.pio.port;

	vcpu->arch.pio.count = 0;
	if (vcpu->arch.sev_pio_count)
		return kvm_sev_es_outs(vcpu, size, port);
	return 1;
}

static int kvm_sev_es_outs(struct kvm_vcpu *vcpu, unsigned int size,
			   unsigned int port)
{
	for (;;) {
		unsigned int count =
			min_t(unsigned int, PAGE_SIZE / size, vcpu->arch.sev_pio_count);
		int ret = emulator_pio_out(vcpu, size, port, vcpu->arch.sev_pio_data, count);

		/* memcpy done already by emulator_pio_out.  */
		vcpu->arch.sev_pio_count -= count;
		vcpu->arch.sev_pio_data += count * vcpu->arch.pio.size;
		if (!ret)
			break;

		/* Emulation done by the kernel.  */
		if (!vcpu->arch.sev_pio_count)
			return 1;
	}

	vcpu->arch.complete_userspace_io = complete_sev_es_emulated_outs;
	return 0;
}

static int kvm_sev_es_ins(struct kvm_vcpu *vcpu, unsigned int size,
			  unsigned int port);

static void advance_sev_es_emulated_ins(struct kvm_vcpu *vcpu)
{
	unsigned count = vcpu->arch.pio.count;
	complete_emulator_pio_in(vcpu, vcpu->arch.sev_pio_data);
	vcpu->arch.sev_pio_count -= count;
	vcpu->arch.sev_pio_data += count * vcpu->arch.pio.size;
}

static int complete_sev_es_emulated_ins(struct kvm_vcpu *vcpu)
{
	int size = vcpu->arch.pio.size;
	int port = vcpu->arch.pio.port;

	advance_sev_es_emulated_ins(vcpu);
	if (vcpu->arch.sev_pio_count)
		return kvm_sev_es_ins(vcpu, size, port);
	return 1;
}

static int kvm_sev_es_ins(struct kvm_vcpu *vcpu, unsigned int size,
			  unsigned int port)
{
	for (;;) {
		unsigned int count =
			min_t(unsigned int, PAGE_SIZE / size, vcpu->arch.sev_pio_count);
		if (!__emulator_pio_in(vcpu, size, port, count))
			break;

		/* Emulation done by the kernel.  */
		advance_sev_es_emulated_ins(vcpu);
		if (!vcpu->arch.sev_pio_count)
			return 1;
	}

	vcpu->arch.complete_userspace_io = complete_sev_es_emulated_ins;
	return 0;
}

int kvm_sev_es_string_io(struct kvm_vcpu *vcpu, unsigned int size,
			 unsigned int port, void *data,  unsigned int count,
			 int in)
{
	vcpu->arch.sev_pio_data = data;
	vcpu->arch.sev_pio_count = count;
	return in ? kvm_sev_es_ins(vcpu, size, port)
		  : kvm_sev_es_outs(vcpu, size, port);
}
EXPORT_SYMBOL_GPL(kvm_sev_es_string_io);

EXPORT_TRACEPOINT_SYMBOL_GPL(kvm_entry);
EXPORT_TRACEPOINT_SYMBOL_GPL(kvm_exit);
EXPORT_TRACEPOINT_SYMBOL_GPL(kvm_fast_mmio);
EXPORT_TRACEPOINT_SYMBOL_GPL(kvm_inj_virq);
EXPORT_TRACEPOINT_SYMBOL_GPL(kvm_page_fault);
EXPORT_TRACEPOINT_SYMBOL_GPL(kvm_msr);
EXPORT_TRACEPOINT_SYMBOL_GPL(kvm_cr);
EXPORT_TRACEPOINT_SYMBOL_GPL(kvm_nested_vmrun);
EXPORT_TRACEPOINT_SYMBOL_GPL(kvm_nested_vmexit);
EXPORT_TRACEPOINT_SYMBOL_GPL(kvm_nested_vmexit_inject);
EXPORT_TRACEPOINT_SYMBOL_GPL(kvm_nested_intr_vmexit);
EXPORT_TRACEPOINT_SYMBOL_GPL(kvm_nested_vmenter_failed);
EXPORT_TRACEPOINT_SYMBOL_GPL(kvm_invlpga);
EXPORT_TRACEPOINT_SYMBOL_GPL(kvm_skinit);
EXPORT_TRACEPOINT_SYMBOL_GPL(kvm_nested_intercepts);
EXPORT_TRACEPOINT_SYMBOL_GPL(kvm_write_tsc_offset);
EXPORT_TRACEPOINT_SYMBOL_GPL(kvm_ple_window_update);
EXPORT_TRACEPOINT_SYMBOL_GPL(kvm_pml_full);
EXPORT_TRACEPOINT_SYMBOL_GPL(kvm_pi_irte_update);
EXPORT_TRACEPOINT_SYMBOL_GPL(kvm_avic_unaccelerated_access);
EXPORT_TRACEPOINT_SYMBOL_GPL(kvm_avic_incomplete_ipi);
EXPORT_TRACEPOINT_SYMBOL_GPL(kvm_avic_ga_log);
EXPORT_TRACEPOINT_SYMBOL_GPL(kvm_apicv_update_request);
EXPORT_TRACEPOINT_SYMBOL_GPL(kvm_vmgexit_enter);
EXPORT_TRACEPOINT_SYMBOL_GPL(kvm_vmgexit_exit);
EXPORT_TRACEPOINT_SYMBOL_GPL(kvm_vmgexit_msr_protocol_enter);
EXPORT_TRACEPOINT_SYMBOL_GPL(kvm_vmgexit_msr_protocol_exit);<|MERGE_RESOLUTION|>--- conflicted
+++ resolved
@@ -104,12 +104,7 @@
 
 static u64 __read_mostly cr4_reserved_bits = CR4_RESERVED_BITS;
 
-<<<<<<< HEAD
-#define VM_STAT(x, ...) offsetof(struct kvm, stat.x), KVM_STAT_VM, ## __VA_ARGS__
-#define VCPU_STAT(x, ...) offsetof(struct kvm_vcpu, stat.x), KVM_STAT_VCPU, ## __VA_ARGS__
-=======
 #define KVM_EXIT_HYPERCALL_VALID_MASK (1 << KVM_HC_MAP_GPA_RANGE)
->>>>>>> c1084c27
 
 #define KVM_X2APIC_API_VALID_FLAGS (KVM_X2APIC_API_USE_32BIT_IDS | \
                                     KVM_X2APIC_API_DISABLE_BROADCAST_QUIRK)
@@ -429,20 +424,6 @@
 	struct kvm_user_return_msrs *msrs = per_cpu_ptr(user_return_msrs, cpu);
 	int err;
 
-<<<<<<< HEAD
-	value = (value & mask) | (smsr->values[slot].host & ~mask);
-	if (value == smsr->values[slot].curr)
-		return 0;
-	err = wrmsrl_safe(shared_msrs_global.msrs[slot], value);
-	if (err)
-		return 1;
-
-	smsr->values[slot].curr = value;
-	if (!smsr->registered) {
-		smsr->urn.on_user_return = kvm_on_user_return;
-		user_return_notifier_register(&smsr->urn);
-		smsr->registered = true;
-=======
 	value = (value & mask) | (msrs->values[slot].host & ~mask);
 	if (value == msrs->values[slot].curr)
 		return 0;
@@ -455,7 +436,6 @@
 		msrs->urn.on_user_return = kvm_on_user_return;
 		user_return_notifier_register(&msrs->urn);
 		msrs->registered = true;
->>>>>>> c1084c27
 	}
 	return 0;
 }
@@ -607,17 +587,6 @@
 		 * defined in the 'pending debug exceptions' field (enabled
 		 * breakpoint), it is reserved and must be zero in DR6.
 		 */
-<<<<<<< HEAD
-		vcpu->arch.dr6 ^= payload & DR6_RTM;
-
-		/*
-		 * The #DB payload is defined as compatible with the 'pending
-		 * debug exceptions' field under VMX, not DR6. While bit 12 is
-		 * defined in the 'pending debug exceptions' field (enabled
-		 * breakpoint), it is reserved and must be zero in DR6.
-		 */
-=======
->>>>>>> c1084c27
 		vcpu->arch.dr6 &= ~BIT(12);
 		break;
 	case PF_VECTOR:
@@ -977,39 +946,25 @@
 	    (kvm_read_cr4_bits(vcpu, X86_CR4_PKE) ||
 	     (vcpu->arch.xcr0 & XFEATURE_MASK_PKRU)) &&
 	    vcpu->arch.pkru != vcpu->arch.host_pkru)
-<<<<<<< HEAD
-		__write_pkru(vcpu->arch.pkru);
-=======
 		write_pkru(vcpu->arch.pkru);
->>>>>>> c1084c27
 }
 EXPORT_SYMBOL_GPL(kvm_load_guest_xsave_state);
 
 void kvm_load_host_xsave_state(struct kvm_vcpu *vcpu)
 {
-<<<<<<< HEAD
-=======
 	if (vcpu->arch.guest_state_protected)
 		return;
 
->>>>>>> c1084c27
 	if (static_cpu_has(X86_FEATURE_PKU) &&
 	    (kvm_read_cr4_bits(vcpu, X86_CR4_PKE) ||
 	     (vcpu->arch.xcr0 & XFEATURE_MASK_PKRU))) {
 		vcpu->arch.pkru = rdpkru();
 		if (vcpu->arch.pkru != vcpu->arch.host_pkru)
-<<<<<<< HEAD
-			__write_pkru(vcpu->arch.host_pkru);
-	}
-
-	if (vcpu->guest_xcr0_loaded) {
-=======
 			write_pkru(vcpu->arch.host_pkru);
 	}
 
 	if (kvm_read_cr4_bits(vcpu, X86_CR4_OSXSAVE)) {
 
->>>>>>> c1084c27
 		if (vcpu->arch.xcr0 != host_xcr0)
 			xsetbv(XCR_XFEATURE_ENABLED_MASK, host_xcr0);
 
@@ -1073,61 +1028,10 @@
 }
 EXPORT_SYMBOL_GPL(kvm_emulate_xsetbv);
 
-<<<<<<< HEAD
-static u64 kvm_host_cr4_reserved_bits(struct cpuinfo_x86 *c)
-{
-	u64 reserved_bits = CR4_RESERVED_BITS;
-
-	if (!cpu_has(c, X86_FEATURE_XSAVE))
-		reserved_bits |= X86_CR4_OSXSAVE;
-
-	if (!cpu_has(c, X86_FEATURE_SMEP))
-		reserved_bits |= X86_CR4_SMEP;
-
-	if (!cpu_has(c, X86_FEATURE_SMAP))
-		reserved_bits |= X86_CR4_SMAP;
-
-	if (!cpu_has(c, X86_FEATURE_FSGSBASE))
-		reserved_bits |= X86_CR4_FSGSBASE;
-
-	if (!cpu_has(c, X86_FEATURE_PKU))
-		reserved_bits |= X86_CR4_PKE;
-
-	if (!cpu_has(c, X86_FEATURE_LA57) &&
-	    !(cpuid_ecx(0x7) & bit(X86_FEATURE_LA57)))
-		reserved_bits |= X86_CR4_LA57;
-
-	if (!cpu_has(c, X86_FEATURE_UMIP) && !kvm_x86_ops->umip_emulated())
-		reserved_bits |= X86_CR4_UMIP;
-
-	return reserved_bits;
-}
-
-static int kvm_valid_cr4(struct kvm_vcpu *vcpu, unsigned long cr4)
-{
-	if (cr4 & cr4_reserved_bits)
-		return -EINVAL;
-
-	if (!guest_cpuid_has(vcpu, X86_FEATURE_XSAVE) && (cr4 & X86_CR4_OSXSAVE))
-		return -EINVAL;
-
-	if (!guest_cpuid_has(vcpu, X86_FEATURE_SMEP) && (cr4 & X86_CR4_SMEP))
-		return -EINVAL;
-
-	if (!guest_cpuid_has(vcpu, X86_FEATURE_SMAP) && (cr4 & X86_CR4_SMAP))
-		return -EINVAL;
-
-	if (!guest_cpuid_has(vcpu, X86_FEATURE_FSGSBASE) && (cr4 & X86_CR4_FSGSBASE))
-		return -EINVAL;
-
-	if (!guest_cpuid_has(vcpu, X86_FEATURE_PKU) && (cr4 & X86_CR4_PKE))
-		return -EINVAL;
-=======
 bool kvm_is_valid_cr4(struct kvm_vcpu *vcpu, unsigned long cr4)
 {
 	if (cr4 & cr4_reserved_bits)
 		return false;
->>>>>>> c1084c27
 
 	if (cr4 & vcpu->arch.cr4_guest_rsvd_bits)
 		return false;
@@ -1149,10 +1053,6 @@
 	unsigned long old_cr4 = kvm_read_cr4(vcpu);
 	unsigned long pdptr_bits = X86_CR4_PGE | X86_CR4_PSE | X86_CR4_PAE |
 				   X86_CR4_SMEP;
-<<<<<<< HEAD
-	unsigned long mmu_role_bits = pdptr_bits | X86_CR4_SMAP | X86_CR4_PKE;
-=======
->>>>>>> c1084c27
 
 	if (!kvm_is_valid_cr4(vcpu, cr4))
 		return 1;
@@ -1177,16 +1077,7 @@
 			return 1;
 	}
 
-<<<<<<< HEAD
-	if (kvm_x86_ops->set_cr4(vcpu, cr4))
-		return 1;
-
-	if (((cr4 ^ old_cr4) & mmu_role_bits) ||
-	    (!(cr4 & X86_CR4_PCIDE) && (old_cr4 & X86_CR4_PCIDE)))
-		kvm_mmu_reset_context(vcpu);
-=======
 	static_call(kvm_x86_set_cr4)(vcpu, cr4);
->>>>>>> c1084c27
 
 	kvm_post_set_cr4(vcpu, old_cr4, cr4);
 
@@ -1587,29 +1478,6 @@
 	if (!boot_cpu_has_bug(X86_BUG_MDS))
 		data |= ARCH_CAP_MDS_NO;
 
-<<<<<<< HEAD
-	/*
-	 * On TAA affected systems, export MDS_NO=0 when:
-	 *	- TSX is enabled on the host, i.e. X86_FEATURE_RTM=1.
-	 *	- Updated microcode is present. This is detected by
-	 *	  the presence of ARCH_CAP_TSX_CTRL_MSR and ensures
-	 *	  that VERW clears CPU buffers.
-	 *
-	 * When MDS_NO=0 is exported, guests deploy clear CPU buffer
-	 * mitigation and don't complain:
-	 *
-	 *	"Vulnerable: Clear CPU buffers attempted, no microcode"
-	 *
-	 * If TSX is disabled on the system, guests are also mitigated against
-	 * TAA and clear CPU buffer mitigation is not required for guests.
-	 */
-	if (!boot_cpu_has(X86_FEATURE_RTM))
-		data &= ~ARCH_CAP_TAA_NO;
-	else if (!boot_cpu_has_bug(X86_BUG_TAA))
-		data |= ARCH_CAP_TAA_NO;
-	else if (data & ARCH_CAP_TSX_CTRL_MSR)
-		data &= ~ARCH_CAP_MDS_NO;
-=======
 	if (!boot_cpu_has(X86_FEATURE_RTM)) {
 		/*
 		 * If RTM=0 because the kernel has disabled TSX, the host might
@@ -1628,10 +1496,7 @@
 		 * using VERW to clear CPU buffers.
 		 */
 	}
->>>>>>> c1084c27
-
-	/* KVM does not emulate MSR_IA32_TSX_CTRL.  */
-	data &= ~ARCH_CAP_TSX_CTRL_MSR;
+
 	return data;
 }
 
@@ -3330,10 +3195,6 @@
 
 static void record_steal_time(struct kvm_vcpu *vcpu)
 {
-<<<<<<< HEAD
-	struct kvm_host_map map;
-	struct kvm_steal_time *st;
-=======
 	struct gfn_to_hva_cache *ghc = &vcpu->arch.st.cache;
 	struct kvm_steal_time __user *st;
 	struct kvm_memslots *slots;
@@ -3344,21 +3205,10 @@
 		kvm_xen_runstate_set_running(vcpu);
 		return;
 	}
->>>>>>> c1084c27
 
 	if (!(vcpu->arch.st.msr_val & KVM_MSR_ENABLED))
 		return;
 
-<<<<<<< HEAD
-	/* -EAGAIN is returned in atomic context so we can just return. */
-	if (kvm_map_gfn(vcpu, vcpu->arch.st.msr_val >> PAGE_SHIFT,
-			&map, &vcpu->arch.st.cache, false))
-		return;
-
-	st = map.hva +
-		offset_in_page(vcpu->arch.st.msr_val & KVM_STEAL_VALID_BITS);
-
-=======
 	if (WARN_ON_ONCE(current->mm != vcpu->kvm->mm))
 		return;
 
@@ -3377,24 +3227,10 @@
 	}
 
 	st = (struct kvm_steal_time __user *)ghc->hva;
->>>>>>> c1084c27
 	/*
 	 * Doing a TLB flush here, on the guest's behalf, can avoid
 	 * expensive IPIs.
 	 */
-<<<<<<< HEAD
-	trace_kvm_pv_tlb_flush(vcpu->vcpu_id,
-		st->preempted & KVM_VCPU_FLUSH_TLB);
-	if (xchg(&st->preempted, 0) & KVM_VCPU_FLUSH_TLB)
-		kvm_vcpu_flush_tlb(vcpu, false);
-
-	vcpu->arch.st.preempted = 0;
-
-	if (st->version & 1)
-		st->version += 1;  /* first time write, random junk */
-
-	st->version += 1;
-=======
 	if (guest_pv_has(vcpu, KVM_FEATURE_PV_TLB_FLUSH)) {
 		u8 st_preempted = 0;
 		int err = -EFAULT;
@@ -3420,7 +3256,6 @@
 				       st_preempted & KVM_VCPU_FLUSH_TLB);
 		if (st_preempted & KVM_VCPU_FLUSH_TLB)
 			kvm_vcpu_flush_tlb_guest(vcpu);
->>>>>>> c1084c27
 
 		if (!user_access_begin(st, sizeof(*st)))
 			goto dirty;
@@ -3428,17 +3263,6 @@
 		if (!user_access_begin(st, sizeof(*st)))
 			return;
 
-<<<<<<< HEAD
-	st->steal += current->sched_info.run_delay -
-		vcpu->arch.st.last_steal;
-	vcpu->arch.st.last_steal = current->sched_info.run_delay;
-
-	smp_wmb();
-
-	st->version += 1;
-
-	kvm_unmap_gfn(vcpu, &map, &vcpu->arch.st.cache, true, false);
-=======
 		unsafe_put_user(0, &st->preempted, out);
 		vcpu->arch.st.preempted = 0;
 	}
@@ -3465,7 +3289,6 @@
 	user_access_end();
  dirty:
 	mark_page_dirty_in_slot(vcpu->kvm, ghc->memslot, gpa_to_gfn(ghc->gpa));
->>>>>>> c1084c27
 }
 
 int kvm_set_msr_common(struct kvm_vcpu *vcpu, struct msr_data *msr_info)
@@ -4462,12 +4285,9 @@
 
 	static_call(kvm_x86_vcpu_load)(vcpu, cpu);
 
-<<<<<<< HEAD
-=======
 	/* Save host pkru register if supported */
 	vcpu->arch.host_pkru = read_pkru();
 
->>>>>>> c1084c27
 	/* Apply any externally detected TSC adjustments (due to suspend) */
 	if (unlikely(vcpu->arch.tsc_offset_adjustment)) {
 		adjust_tsc_offset_host(vcpu, vcpu->arch.tsc_offset_adjustment);
@@ -4507,15 +4327,10 @@
 
 static void kvm_steal_time_set_preempted(struct kvm_vcpu *vcpu)
 {
-<<<<<<< HEAD
-	struct kvm_host_map map;
-	struct kvm_steal_time *st;
-=======
 	struct gfn_to_hva_cache *ghc = &vcpu->arch.st.cache;
 	struct kvm_steal_time __user *st;
 	struct kvm_memslots *slots;
 	static const u8 preempted = KVM_VCPU_PREEMPTED;
->>>>>>> c1084c27
 
 	if (!(vcpu->arch.st.msr_val & KVM_MSR_ENABLED))
 		return;
@@ -4523,18 +4338,6 @@
 	if (vcpu->arch.st.preempted)
 		return;
 
-<<<<<<< HEAD
-	if (kvm_map_gfn(vcpu, vcpu->arch.st.msr_val >> PAGE_SHIFT, &map,
-			&vcpu->arch.st.cache, true))
-		return;
-
-	st = map.hva +
-		offset_in_page(vcpu->arch.st.msr_val & KVM_STEAL_VALID_BITS);
-
-	st->preempted = vcpu->arch.st.preempted = KVM_VCPU_PREEMPTED;
-
-	kvm_unmap_gfn(vcpu, &map, &vcpu->arch.st.cache, true, true);
-=======
 	/* This happens on process exit */
 	if (unlikely(current->mm != vcpu->kvm->mm))
 		return;
@@ -4552,7 +4355,6 @@
 		vcpu->arch.st.preempted = KVM_VCPU_PREEMPTED;
 
 	mark_page_dirty_in_slot(vcpu->kvm, ghc->memslot, gpa_to_gfn(ghc->gpa));
->>>>>>> c1084c27
 }
 
 void kvm_arch_vcpu_put(struct kvm_vcpu *vcpu)
@@ -5544,11 +5346,7 @@
 			break;
 
 		idx = srcu_read_lock(&vcpu->kvm->srcu);
-<<<<<<< HEAD
-		r = kvm_x86_ops->set_nested_state(vcpu, user_kvm_nested_state, &kvm_state);
-=======
 		r = kvm_x86_ops.nested_ops->set_state(vcpu, user_kvm_nested_state, &kvm_state);
->>>>>>> c1084c27
 		srcu_read_unlock(&vcpu->kvm->srcu, idx);
 		break;
 	}
@@ -8068,8 +7866,6 @@
 	return false;
 }
 
-<<<<<<< HEAD
-=======
 /*
  * Decode to be emulated instruction. Return EMULATION_OK if success.
  */
@@ -8099,7 +7895,6 @@
 }
 EXPORT_SYMBOL_GPL(x86_decode_emulated_instruction);
 
->>>>>>> c1084c27
 int x86_emulate_instruction(struct kvm_vcpu *vcpu, gpa_t cr2_or_gpa,
 			    int emulation_type, void *insn, int insn_len)
 {
@@ -8178,10 +7973,6 @@
 	}
 
 restart:
-<<<<<<< HEAD
-	/* Save the faulting GPA (cr2) in the address field */
-	ctxt->exception.address = cr2_or_gpa;
-=======
 	if (emulation_type & EMULTYPE_PF) {
 		/* Save the faulting GPA (cr2) in the address field */
 		ctxt->exception.address = cr2_or_gpa;
@@ -8195,7 +7986,6 @@
 		/* Sanitize the address out of an abundance of paranoia. */
 		ctxt->exception.address = 0;
 	}
->>>>>>> c1084c27
 
 	r = x86_emulate_insn(ctxt);
 
@@ -9121,11 +8911,7 @@
 	static_call(kvm_x86_queue_exception)(vcpu);
 }
 
-<<<<<<< HEAD
-static int inject_pending_event(struct kvm_vcpu *vcpu)
-=======
 static int inject_pending_event(struct kvm_vcpu *vcpu, bool *req_immediate_exit)
->>>>>>> c1084c27
 {
 	int r;
 	bool can_inject = true;
@@ -9169,17 +8955,10 @@
 	 * from L2 to L1 due to pending L1 events which require exit
 	 * from L2 to L1.
 	 */
-<<<<<<< HEAD
-	if (is_guest_mode(vcpu) && kvm_x86_ops->check_nested_events) {
-		r = kvm_x86_ops->check_nested_events(vcpu);
-		if (r != 0)
-			return r;
-=======
 	if (is_guest_mode(vcpu)) {
 		r = kvm_check_nested_events(vcpu);
 		if (r < 0)
 			goto out;
->>>>>>> c1084c27
 	}
 
 	/* try to inject new event if pending */
@@ -9211,29 +8990,6 @@
 	if (vcpu->guest_debug & KVM_GUESTDBG_BLOCKIRQ)
 		return 0;
 
-<<<<<<< HEAD
-	if (vcpu->arch.smi_pending && !is_smm(vcpu) &&
-	    kvm_x86_ops->smi_allowed(vcpu)) {
-		vcpu->arch.smi_pending = false;
-		++vcpu->arch.smi_count;
-		enter_smm(vcpu);
-	} else if (vcpu->arch.nmi_pending && kvm_x86_ops->nmi_allowed(vcpu)) {
-		--vcpu->arch.nmi_pending;
-		vcpu->arch.nmi_injected = true;
-		kvm_x86_ops->set_nmi(vcpu);
-	} else if (kvm_cpu_has_injectable_intr(vcpu)) {
-		/*
-		 * Because interrupts can be injected asynchronously, we are
-		 * calling check_nested_events again here to avoid a race condition.
-		 * See https://lkml.org/lkml/2014/7/2/60 for discussion about this
-		 * proposal and current concerns.  Perhaps we should be setting
-		 * KVM_REQ_EVENT only on certain events and not unconditionally?
-		 */
-		if (is_guest_mode(vcpu) && kvm_x86_ops->check_nested_events) {
-			r = kvm_x86_ops->check_nested_events(vcpu);
-			if (r != 0)
-				return r;
-=======
 	/*
 	 * Finally, inject interrupt events.  If an event cannot be injected
 	 * due to architectural conditions (e.g. IF=0) a window-open exit
@@ -9268,7 +9024,6 @@
 			static_call(kvm_x86_set_nmi)(vcpu);
 			can_inject = false;
 			WARN_ON(static_call(kvm_x86_nmi_allowed)(vcpu, true) < 0);
->>>>>>> c1084c27
 		}
 		if (vcpu->arch.nmi_pending)
 			static_call(kvm_x86_enable_nmi_window)(vcpu);
@@ -9880,38 +9635,10 @@
 			goto out;
 		}
 
-<<<<<<< HEAD
-		if (inject_pending_event(vcpu) != 0)
-			req_immediate_exit = true;
-		else {
-			/* Enable SMI/NMI/IRQ window open exits if needed.
-			 *
-			 * SMIs have three cases:
-			 * 1) They can be nested, and then there is nothing to
-			 *    do here because RSM will cause a vmexit anyway.
-			 * 2) There is an ISA-specific reason why SMI cannot be
-			 *    injected, and the moment when this changes can be
-			 *    intercepted.
-			 * 3) Or the SMI can be pending because
-			 *    inject_pending_event has completed the injection
-			 *    of an IRQ or NMI from the previous vmexit, and
-			 *    then we request an immediate exit to inject the
-			 *    SMI.
-			 */
-			if (vcpu->arch.smi_pending && !is_smm(vcpu))
-				if (!kvm_x86_ops->enable_smi_window(vcpu))
-					req_immediate_exit = true;
-			if (vcpu->arch.nmi_pending)
-				kvm_x86_ops->enable_nmi_window(vcpu);
-			if (kvm_cpu_has_injectable_intr(vcpu) || req_int_win)
-				kvm_x86_ops->enable_irq_window(vcpu);
-			WARN_ON(vcpu->arch.exception.pending);
-=======
 		r = inject_pending_event(vcpu, &req_immediate_exit);
 		if (r < 0) {
 			r = 0;
 			goto out;
->>>>>>> c1084c27
 		}
 		if (req_int_win)
 			static_call(kvm_x86_enable_irq_window)(vcpu);
@@ -9977,15 +9704,6 @@
 		static_call(kvm_x86_request_immediate_exit)(vcpu);
 	}
 
-<<<<<<< HEAD
-	trace_kvm_entry(vcpu->vcpu_id);
-	guest_enter_irqoff();
-
-	/* Save host pkru register if supported */
-	vcpu->arch.host_pkru = read_pkru();
-
-=======
->>>>>>> c1084c27
 	fpregs_assert_state_consistent();
 	if (test_thread_flag(TIF_NEED_FPU_LOAD))
 		switch_fpu_return();
@@ -10144,13 +9862,8 @@
 
 static inline bool kvm_vcpu_running(struct kvm_vcpu *vcpu)
 {
-<<<<<<< HEAD
-	if (is_guest_mode(vcpu) && kvm_x86_ops->check_nested_events)
-		kvm_x86_ops->check_nested_events(vcpu);
-=======
 	if (is_guest_mode(vcpu))
 		kvm_check_nested_events(vcpu);
->>>>>>> c1084c27
 
 	return (vcpu->arch.mp_state == KVM_MP_STATE_RUNNABLE &&
 		!vcpu->arch.apf.halted);
@@ -10290,11 +10003,7 @@
 		memcpy(&fpu->state, &current->thread.fpu.state,
 		       fpu_kernel_xstate_size);
 	else
-<<<<<<< HEAD
-		copy_fpregs_to_fpstate(fpu);
-=======
 		save_fpregs_to_fpstate(fpu);
->>>>>>> c1084c27
 }
 
 /* Swap (qemu) user FPU context for the guest FPU context. */
@@ -10303,13 +10012,6 @@
 	fpregs_lock();
 
 	kvm_save_current_fpu(vcpu->arch.user_fpu);
-<<<<<<< HEAD
-
-	/* PKRU is separately restored in kvm_x86_ops->run.  */
-	__copy_kernel_to_fpregs(&vcpu->arch.guest_fpu->state,
-				~XFEATURE_MASK_PKRU);
-=======
->>>>>>> c1084c27
 
 	/*
 	 * Guests with protected state can't have it set by the hypervisor,
@@ -10331,11 +10033,6 @@
 {
 	fpregs_lock();
 
-<<<<<<< HEAD
-	kvm_save_current_fpu(vcpu->arch.guest_fpu);
-
-	copy_kernel_to_fpregs(&vcpu->arch.user_fpu->state);
-=======
 	/*
 	 * Guests with protected state can't have it read by the hypervisor,
 	 * so skip trying to save it.
@@ -10344,7 +10041,6 @@
 		kvm_save_current_fpu(vcpu->arch.guest_fpu);
 
 	restore_fpregs_from_fpstate(&vcpu->arch.user_fpu->state);
->>>>>>> c1084c27
 
 	fpregs_mark_activate();
 	fpregs_unlock();
@@ -10602,14 +10298,11 @@
 	vcpu_load(vcpu);
 	if (kvm_mpx_supported())
 		kvm_load_guest_fpu(vcpu);
-<<<<<<< HEAD
-=======
 
 	r = kvm_apic_accept_events(vcpu);
 	if (r < 0)
 		goto out;
 	r = 0;
->>>>>>> c1084c27
 
 	if ((vcpu->arch.mp_state == KVM_MP_STATE_HALTED ||
 	     vcpu->arch.mp_state == KVM_MP_STATE_AP_RESET_HOLD) &&
@@ -10618,10 +10311,7 @@
 	else
 		mp_state->mp_state = vcpu->arch.mp_state;
 
-<<<<<<< HEAD
-=======
 out:
->>>>>>> c1084c27
 	if (kvm_mpx_supported())
 		kvm_put_guest_fpu(vcpu);
 	vcpu_put(vcpu);
@@ -11034,19 +10724,12 @@
 
 void kvm_free_guest_fpu(struct kvm_vcpu *vcpu)
 {
-<<<<<<< HEAD
-	void *wbinvd_dirty_mask = vcpu->arch.wbinvd_dirty_mask;
-	struct gfn_to_pfn_cache *cache = &vcpu->arch.st.cache;
-
-	kvm_release_pfn(cache->pfn, cache->dirty, cache);
-=======
 	if (vcpu->arch.guest_fpu) {
 		kmem_cache_free(x86_fpu_cache, vcpu->arch.guest_fpu);
 		vcpu->arch.guest_fpu = NULL;
 	}
 }
 EXPORT_SYMBOL_GPL(kvm_free_guest_fpu);
->>>>>>> c1084c27
 
 int kvm_arch_vcpu_precreate(struct kvm *kvm, unsigned int id)
 {
@@ -11189,9 +10872,6 @@
 
 void kvm_arch_vcpu_destroy(struct kvm_vcpu *vcpu)
 {
-<<<<<<< HEAD
-	kvm_arch_vcpu_free(vcpu);
-=======
 	int idx;
 
 	kvmclock_reset(vcpu);
@@ -11214,7 +10894,6 @@
 	kvfree(vcpu->arch.cpuid_entries);
 	if (!lapic_in_kernel(vcpu))
 		static_branch_dec(&kvm_has_noapic_vcpu);
->>>>>>> c1084c27
 }
 
 void kvm_vcpu_reset(struct kvm_vcpu *vcpu, bool init_event)
@@ -11474,9 +11153,6 @@
 	if (r != 0)
 		return r;
 
-<<<<<<< HEAD
-	cr4_reserved_bits = kvm_host_cr4_reserved_bits(&boot_cpu_data);
-=======
 	memcpy(&kvm_x86_ops, ops->runtime_ops, sizeof(kvm_x86_ops));
 	kvm_ops_static_call_update();
 
@@ -11486,7 +11162,6 @@
 #define __kvm_cpu_cap_has(UNUSED_, f) kvm_cpu_cap_has(f)
 	cr4_reserved_bits = __cr4_reserved_bits(__kvm_cpu_cap_has, UNUSED_);
 #undef __kvm_cpu_cap_has
->>>>>>> c1084c27
 
 	if (kvm_has_tsc_control) {
 		/*
@@ -11790,13 +11465,6 @@
 	const int sz = sizeof(*slot->arch.rmap[0]);
 	int i;
 
-	/*
-	 * Clear out the previous array pointers for the KVM_MR_MOVE case.  The
-	 * old arrays will be freed by __kvm_set_memory_region() if installing
-	 * the new memslot is successful.
-	 */
-	memset(&slot->arch, 0, sizeof(slot->arch));
-
 	for (i = 0; i < KVM_NR_PAGE_SIZES; ++i) {
 		int level = i + 1;
 		int lpages = __kvm_mmu_slot_lpages(slot, npages, level);
@@ -11944,16 +11612,9 @@
 				const struct kvm_userspace_memory_region *mem,
 				enum kvm_mr_change change)
 {
-<<<<<<< HEAD
-	if (change == KVM_MR_MOVE)
-		return kvm_arch_create_memslot(kvm, memslot,
-					       mem->memory_size >> PAGE_SHIFT);
-
-=======
 	if (change == KVM_MR_CREATE || change == KVM_MR_MOVE)
 		return kvm_alloc_memslot_metadata(kvm, memslot,
 						  mem->memory_size >> PAGE_SHIFT);
->>>>>>> c1084c27
 	return 0;
 }
 
@@ -12224,11 +11885,7 @@
 	      work->arch.cr3 != vcpu->arch.mmu->get_guest_pgd(vcpu))
 		return;
 
-<<<<<<< HEAD
-	vcpu->arch.mmu->page_fault(vcpu, work->cr2_or_gpa, 0, true);
-=======
 	kvm_mmu_do_page_fault(vcpu, work->cr2_or_gpa, 0, true);
->>>>>>> c1084c27
 }
 
 static inline u32 kvm_async_pf_hash_fn(gfn_t gfn)
@@ -12401,36 +12058,11 @@
 		kvm_del_async_pf_gfn(vcpu, work->arch.gfn);
 	trace_kvm_async_pf_ready(work->arch.token, work->cr2_or_gpa);
 
-<<<<<<< HEAD
-	if (vcpu->arch.apf.msr_val & KVM_ASYNC_PF_ENABLED &&
-	    !apf_get_user(vcpu, &val)) {
-		if (val == KVM_PV_REASON_PAGE_NOT_PRESENT &&
-		    vcpu->arch.exception.pending &&
-		    vcpu->arch.exception.nr == PF_VECTOR &&
-		    !apf_put_user(vcpu, 0)) {
-			vcpu->arch.exception.injected = false;
-			vcpu->arch.exception.pending = false;
-			vcpu->arch.exception.nr = 0;
-			vcpu->arch.exception.has_error_code = false;
-			vcpu->arch.exception.error_code = 0;
-			vcpu->arch.exception.has_payload = false;
-			vcpu->arch.exception.payload = 0;
-		} else if (!apf_put_user(vcpu, KVM_PV_REASON_PAGE_READY)) {
-			fault.vector = PF_VECTOR;
-			fault.error_code_valid = true;
-			fault.error_code = 0;
-			fault.nested_page_fault = false;
-			fault.address = work->arch.token;
-			fault.async_page_fault = true;
-			kvm_inject_page_fault(vcpu, &fault);
-		}
-=======
 	if ((work->wakeup_all || work->notpresent_injected) &&
 	    kvm_pv_async_pf_enabled(vcpu) &&
 	    !apf_put_user_ready(vcpu, work->arch.token)) {
 		vcpu->arch.apf.pageready_pending = true;
 		kvm_apic_set_irq(vcpu, &irq, NULL);
->>>>>>> c1084c27
 	}
 
 	vcpu->arch.apf.halted = false;
