// SPDX-License-Identifier: GPL-2.0-only
/*
 * KVM Microsoft Hyper-V emulation
 *
 * derived from arch/x86/kvm/x86.c
 *
 * Copyright (C) 2006 Qumranet, Inc.
 * Copyright (C) 2008 Qumranet, Inc.
 * Copyright IBM Corporation, 2008
 * Copyright 2010 Red Hat, Inc. and/or its affiliates.
 * Copyright (C) 2015 Andrey Smetanin <asmetanin@virtuozzo.com>
 *
 * Authors:
 *   Avi Kivity   <avi@qumranet.com>
 *   Yaniv Kamay  <yaniv@qumranet.com>
 *   Amit Shah    <amit.shah@qumranet.com>
 *   Ben-Ami Yassour <benami@il.ibm.com>
 *   Andrey Smetanin <asmetanin@virtuozzo.com>
 */

#include "x86.h"
#include "lapic.h"
#include "ioapic.h"
#include "cpuid.h"
#include "hyperv.h"
#include "xen.h"

#include <linux/cpu.h>
#include <linux/kvm_host.h>
#include <linux/highmem.h>
#include <linux/sched/cputime.h>
#include <linux/eventfd.h>

#include <asm/apicdef.h>
#include <trace/events/kvm.h>

#include "trace.h"
#include "irq.h"
#include "fpu.h"

/* "Hv#1" signature */
#define HYPERV_CPUID_SIGNATURE_EAX 0x31237648

#define KVM_HV_MAX_SPARSE_VCPU_SET_BITS DIV_ROUND_UP(KVM_MAX_VCPUS, 64)

static void stimer_mark_pending(struct kvm_vcpu_hv_stimer *stimer,
				bool vcpu_kick);

static inline u64 synic_read_sint(struct kvm_vcpu_hv_synic *synic, int sint)
{
	return atomic64_read(&synic->sint[sint]);
}

static inline int synic_get_sint_vector(u64 sint_value)
{
	if (sint_value & HV_SYNIC_SINT_MASKED)
		return -1;
	return sint_value & HV_SYNIC_SINT_VECTOR_MASK;
}

static bool synic_has_vector_connected(struct kvm_vcpu_hv_synic *synic,
				      int vector)
{
	int i;

	for (i = 0; i < ARRAY_SIZE(synic->sint); i++) {
		if (synic_get_sint_vector(synic_read_sint(synic, i)) == vector)
			return true;
	}
	return false;
}

static bool synic_has_vector_auto_eoi(struct kvm_vcpu_hv_synic *synic,
				     int vector)
{
	int i;
	u64 sint_value;

	for (i = 0; i < ARRAY_SIZE(synic->sint); i++) {
		sint_value = synic_read_sint(synic, i);
		if (synic_get_sint_vector(sint_value) == vector &&
		    sint_value & HV_SYNIC_SINT_AUTO_EOI)
			return true;
	}
	return false;
}

static void synic_update_vector(struct kvm_vcpu_hv_synic *synic,
				int vector)
{
	struct kvm_vcpu *vcpu = hv_synic_to_vcpu(synic);
	struct kvm_hv *hv = to_kvm_hv(vcpu->kvm);
	int auto_eoi_old, auto_eoi_new;

	if (vector < HV_SYNIC_FIRST_VALID_VECTOR)
		return;

	if (synic_has_vector_connected(synic, vector))
		__set_bit(vector, synic->vec_bitmap);
	else
		__clear_bit(vector, synic->vec_bitmap);

	auto_eoi_old = bitmap_weight(synic->auto_eoi_bitmap, 256);

	if (synic_has_vector_auto_eoi(synic, vector))
		__set_bit(vector, synic->auto_eoi_bitmap);
	else
		__clear_bit(vector, synic->auto_eoi_bitmap);

	auto_eoi_new = bitmap_weight(synic->auto_eoi_bitmap, 256);

	if (!!auto_eoi_old == !!auto_eoi_new)
		return;

	mutex_lock(&vcpu->kvm->arch.apicv_update_lock);

	if (auto_eoi_new)
		hv->synic_auto_eoi_used++;
	else
		hv->synic_auto_eoi_used--;

	__kvm_request_apicv_update(vcpu->kvm,
				   !hv->synic_auto_eoi_used,
				   APICV_INHIBIT_REASON_HYPERV);

	mutex_unlock(&vcpu->kvm->arch.apicv_update_lock);
}

static int synic_set_sint(struct kvm_vcpu_hv_synic *synic, int sint,
			  u64 data, bool host)
{
	int vector, old_vector;
	bool masked;

	vector = data & HV_SYNIC_SINT_VECTOR_MASK;
	masked = data & HV_SYNIC_SINT_MASKED;

	/*
	 * Valid vectors are 16-255, however, nested Hyper-V attempts to write
	 * default '0x10000' value on boot and this should not #GP. We need to
	 * allow zero-initing the register from host as well.
	 */
	if (vector < HV_SYNIC_FIRST_VALID_VECTOR && !host && !masked)
		return 1;
	/*
	 * Guest may configure multiple SINTs to use the same vector, so
	 * we maintain a bitmap of vectors handled by synic, and a
	 * bitmap of vectors with auto-eoi behavior.  The bitmaps are
	 * updated here, and atomically queried on fast paths.
	 */
	old_vector = synic_read_sint(synic, sint) & HV_SYNIC_SINT_VECTOR_MASK;

	atomic64_set(&synic->sint[sint], data);

	synic_update_vector(synic, old_vector);

	synic_update_vector(synic, vector);

	/* Load SynIC vectors into EOI exit bitmap */
	kvm_make_request(KVM_REQ_SCAN_IOAPIC, hv_synic_to_vcpu(synic));
	return 0;
}

static struct kvm_vcpu *get_vcpu_by_vpidx(struct kvm *kvm, u32 vpidx)
{
	struct kvm_vcpu *vcpu = NULL;
	int i;

	if (vpidx >= KVM_MAX_VCPUS)
		return NULL;

	vcpu = kvm_get_vcpu(kvm, vpidx);
	if (vcpu && kvm_hv_get_vpindex(vcpu) == vpidx)
		return vcpu;
	kvm_for_each_vcpu(i, vcpu, kvm)
		if (kvm_hv_get_vpindex(vcpu) == vpidx)
			return vcpu;
	return NULL;
}

static struct kvm_vcpu_hv_synic *synic_get(struct kvm *kvm, u32 vpidx)
{
	struct kvm_vcpu *vcpu;
	struct kvm_vcpu_hv_synic *synic;

	vcpu = get_vcpu_by_vpidx(kvm, vpidx);
	if (!vcpu || !to_hv_vcpu(vcpu))
		return NULL;
	synic = to_hv_synic(vcpu);
	return (synic->active) ? synic : NULL;
}

static void kvm_hv_notify_acked_sint(struct kvm_vcpu *vcpu, u32 sint)
{
	struct kvm *kvm = vcpu->kvm;
	struct kvm_vcpu_hv_synic *synic = to_hv_synic(vcpu);
	struct kvm_vcpu_hv *hv_vcpu = to_hv_vcpu(vcpu);
	struct kvm_vcpu_hv_stimer *stimer;
	int gsi, idx;

	trace_kvm_hv_notify_acked_sint(vcpu->vcpu_id, sint);

	/* Try to deliver pending Hyper-V SynIC timers messages */
	for (idx = 0; idx < ARRAY_SIZE(hv_vcpu->stimer); idx++) {
		stimer = &hv_vcpu->stimer[idx];
		if (stimer->msg_pending && stimer->config.enable &&
		    !stimer->config.direct_mode &&
		    stimer->config.sintx == sint)
			stimer_mark_pending(stimer, false);
	}

	idx = srcu_read_lock(&kvm->irq_srcu);
	gsi = atomic_read(&synic->sint_to_gsi[sint]);
	if (gsi != -1)
		kvm_notify_acked_gsi(kvm, gsi);
	srcu_read_unlock(&kvm->irq_srcu, idx);
}

static void synic_exit(struct kvm_vcpu_hv_synic *synic, u32 msr)
{
	struct kvm_vcpu *vcpu = hv_synic_to_vcpu(synic);
	struct kvm_vcpu_hv *hv_vcpu = to_hv_vcpu(vcpu);

	hv_vcpu->exit.type = KVM_EXIT_HYPERV_SYNIC;
	hv_vcpu->exit.u.synic.msr = msr;
	hv_vcpu->exit.u.synic.control = synic->control;
	hv_vcpu->exit.u.synic.evt_page = synic->evt_page;
	hv_vcpu->exit.u.synic.msg_page = synic->msg_page;

	kvm_make_request(KVM_REQ_HV_EXIT, vcpu);
}

static int synic_set_msr(struct kvm_vcpu_hv_synic *synic,
			 u32 msr, u64 data, bool host)
{
	struct kvm_vcpu *vcpu = hv_synic_to_vcpu(synic);
	int ret;

	if (!synic->active && !host)
		return 1;

	trace_kvm_hv_synic_set_msr(vcpu->vcpu_id, msr, data, host);

	ret = 0;
	switch (msr) {
	case HV_X64_MSR_SCONTROL:
		synic->control = data;
		if (!host)
			synic_exit(synic, msr);
		break;
	case HV_X64_MSR_SVERSION:
		if (!host) {
			ret = 1;
			break;
		}
		synic->version = data;
		break;
	case HV_X64_MSR_SIEFP:
		if ((data & HV_SYNIC_SIEFP_ENABLE) && !host &&
		    !synic->dont_zero_synic_pages)
			if (kvm_clear_guest(vcpu->kvm,
					    data & PAGE_MASK, PAGE_SIZE)) {
				ret = 1;
				break;
			}
		synic->evt_page = data;
		if (!host)
			synic_exit(synic, msr);
		break;
	case HV_X64_MSR_SIMP:
		if ((data & HV_SYNIC_SIMP_ENABLE) && !host &&
		    !synic->dont_zero_synic_pages)
			if (kvm_clear_guest(vcpu->kvm,
					    data & PAGE_MASK, PAGE_SIZE)) {
				ret = 1;
				break;
			}
		synic->msg_page = data;
		if (!host)
			synic_exit(synic, msr);
		break;
	case HV_X64_MSR_EOM: {
		int i;

		for (i = 0; i < ARRAY_SIZE(synic->sint); i++)
			kvm_hv_notify_acked_sint(vcpu, i);
		break;
	}
	case HV_X64_MSR_SINT0 ... HV_X64_MSR_SINT15:
		ret = synic_set_sint(synic, msr - HV_X64_MSR_SINT0, data, host);
		break;
	default:
		ret = 1;
		break;
	}
	return ret;
}

static bool kvm_hv_is_syndbg_enabled(struct kvm_vcpu *vcpu)
{
	struct kvm_vcpu_hv *hv_vcpu = to_hv_vcpu(vcpu);

	return hv_vcpu->cpuid_cache.syndbg_cap_eax &
		HV_X64_SYNDBG_CAP_ALLOW_KERNEL_DEBUGGING;
}

static int kvm_hv_syndbg_complete_userspace(struct kvm_vcpu *vcpu)
{
	struct kvm_hv *hv = to_kvm_hv(vcpu->kvm);

	if (vcpu->run->hyperv.u.syndbg.msr == HV_X64_MSR_SYNDBG_CONTROL)
		hv->hv_syndbg.control.status =
			vcpu->run->hyperv.u.syndbg.status;
	return 1;
}

static void syndbg_exit(struct kvm_vcpu *vcpu, u32 msr)
{
	struct kvm_hv_syndbg *syndbg = to_hv_syndbg(vcpu);
	struct kvm_vcpu_hv *hv_vcpu = to_hv_vcpu(vcpu);

	hv_vcpu->exit.type = KVM_EXIT_HYPERV_SYNDBG;
	hv_vcpu->exit.u.syndbg.msr = msr;
	hv_vcpu->exit.u.syndbg.control = syndbg->control.control;
	hv_vcpu->exit.u.syndbg.send_page = syndbg->control.send_page;
	hv_vcpu->exit.u.syndbg.recv_page = syndbg->control.recv_page;
	hv_vcpu->exit.u.syndbg.pending_page = syndbg->control.pending_page;
	vcpu->arch.complete_userspace_io =
			kvm_hv_syndbg_complete_userspace;

	kvm_make_request(KVM_REQ_HV_EXIT, vcpu);
}

static int syndbg_set_msr(struct kvm_vcpu *vcpu, u32 msr, u64 data, bool host)
{
	struct kvm_hv_syndbg *syndbg = to_hv_syndbg(vcpu);

	if (!kvm_hv_is_syndbg_enabled(vcpu) && !host)
		return 1;

	trace_kvm_hv_syndbg_set_msr(vcpu->vcpu_id,
				    to_hv_vcpu(vcpu)->vp_index, msr, data);
	switch (msr) {
	case HV_X64_MSR_SYNDBG_CONTROL:
		syndbg->control.control = data;
		if (!host)
			syndbg_exit(vcpu, msr);
		break;
	case HV_X64_MSR_SYNDBG_STATUS:
		syndbg->control.status = data;
		break;
	case HV_X64_MSR_SYNDBG_SEND_BUFFER:
		syndbg->control.send_page = data;
		break;
	case HV_X64_MSR_SYNDBG_RECV_BUFFER:
		syndbg->control.recv_page = data;
		break;
	case HV_X64_MSR_SYNDBG_PENDING_BUFFER:
		syndbg->control.pending_page = data;
		if (!host)
			syndbg_exit(vcpu, msr);
		break;
	case HV_X64_MSR_SYNDBG_OPTIONS:
		syndbg->options = data;
		break;
	default:
		break;
	}

	return 0;
}

static int syndbg_get_msr(struct kvm_vcpu *vcpu, u32 msr, u64 *pdata, bool host)
{
	struct kvm_hv_syndbg *syndbg = to_hv_syndbg(vcpu);

	if (!kvm_hv_is_syndbg_enabled(vcpu) && !host)
		return 1;

	switch (msr) {
	case HV_X64_MSR_SYNDBG_CONTROL:
		*pdata = syndbg->control.control;
		break;
	case HV_X64_MSR_SYNDBG_STATUS:
		*pdata = syndbg->control.status;
		break;
	case HV_X64_MSR_SYNDBG_SEND_BUFFER:
		*pdata = syndbg->control.send_page;
		break;
	case HV_X64_MSR_SYNDBG_RECV_BUFFER:
		*pdata = syndbg->control.recv_page;
		break;
	case HV_X64_MSR_SYNDBG_PENDING_BUFFER:
		*pdata = syndbg->control.pending_page;
		break;
	case HV_X64_MSR_SYNDBG_OPTIONS:
		*pdata = syndbg->options;
		break;
	default:
		break;
	}

	trace_kvm_hv_syndbg_get_msr(vcpu->vcpu_id, kvm_hv_get_vpindex(vcpu), msr, *pdata);

	return 0;
}

static int synic_get_msr(struct kvm_vcpu_hv_synic *synic, u32 msr, u64 *pdata,
			 bool host)
{
	int ret;

	if (!synic->active && !host)
		return 1;

	ret = 0;
	switch (msr) {
	case HV_X64_MSR_SCONTROL:
		*pdata = synic->control;
		break;
	case HV_X64_MSR_SVERSION:
		*pdata = synic->version;
		break;
	case HV_X64_MSR_SIEFP:
		*pdata = synic->evt_page;
		break;
	case HV_X64_MSR_SIMP:
		*pdata = synic->msg_page;
		break;
	case HV_X64_MSR_EOM:
		*pdata = 0;
		break;
	case HV_X64_MSR_SINT0 ... HV_X64_MSR_SINT15:
		*pdata = atomic64_read(&synic->sint[msr - HV_X64_MSR_SINT0]);
		break;
	default:
		ret = 1;
		break;
	}
	return ret;
}

static int synic_set_irq(struct kvm_vcpu_hv_synic *synic, u32 sint)
{
	struct kvm_vcpu *vcpu = hv_synic_to_vcpu(synic);
	struct kvm_lapic_irq irq;
	int ret, vector;

	if (sint >= ARRAY_SIZE(synic->sint))
		return -EINVAL;

	vector = synic_get_sint_vector(synic_read_sint(synic, sint));
	if (vector < 0)
		return -ENOENT;

	memset(&irq, 0, sizeof(irq));
	irq.shorthand = APIC_DEST_SELF;
	irq.dest_mode = APIC_DEST_PHYSICAL;
	irq.delivery_mode = APIC_DM_FIXED;
	irq.vector = vector;
	irq.level = 1;

	ret = kvm_irq_delivery_to_apic(vcpu->kvm, vcpu->arch.apic, &irq, NULL);
	trace_kvm_hv_synic_set_irq(vcpu->vcpu_id, sint, irq.vector, ret);
	return ret;
}

int kvm_hv_synic_set_irq(struct kvm *kvm, u32 vpidx, u32 sint)
{
	struct kvm_vcpu_hv_synic *synic;

	synic = synic_get(kvm, vpidx);
	if (!synic)
		return -EINVAL;

	return synic_set_irq(synic, sint);
}

void kvm_hv_synic_send_eoi(struct kvm_vcpu *vcpu, int vector)
{
	struct kvm_vcpu_hv_synic *synic = to_hv_synic(vcpu);
	int i;

	trace_kvm_hv_synic_send_eoi(vcpu->vcpu_id, vector);

	for (i = 0; i < ARRAY_SIZE(synic->sint); i++)
		if (synic_get_sint_vector(synic_read_sint(synic, i)) == vector)
			kvm_hv_notify_acked_sint(vcpu, i);
}

static int kvm_hv_set_sint_gsi(struct kvm *kvm, u32 vpidx, u32 sint, int gsi)
{
	struct kvm_vcpu_hv_synic *synic;

	synic = synic_get(kvm, vpidx);
	if (!synic)
		return -EINVAL;

	if (sint >= ARRAY_SIZE(synic->sint_to_gsi))
		return -EINVAL;

	atomic_set(&synic->sint_to_gsi[sint], gsi);
	return 0;
}

void kvm_hv_irq_routing_update(struct kvm *kvm)
{
	struct kvm_irq_routing_table *irq_rt;
	struct kvm_kernel_irq_routing_entry *e;
	u32 gsi;

	irq_rt = srcu_dereference_check(kvm->irq_routing, &kvm->irq_srcu,
					lockdep_is_held(&kvm->irq_lock));

	for (gsi = 0; gsi < irq_rt->nr_rt_entries; gsi++) {
		hlist_for_each_entry(e, &irq_rt->map[gsi], link) {
			if (e->type == KVM_IRQ_ROUTING_HV_SINT)
				kvm_hv_set_sint_gsi(kvm, e->hv_sint.vcpu,
						    e->hv_sint.sint, gsi);
		}
	}
}

static void synic_init(struct kvm_vcpu_hv_synic *synic)
{
	int i;

	memset(synic, 0, sizeof(*synic));
	synic->version = HV_SYNIC_VERSION_1;
	for (i = 0; i < ARRAY_SIZE(synic->sint); i++) {
		atomic64_set(&synic->sint[i], HV_SYNIC_SINT_MASKED);
		atomic_set(&synic->sint_to_gsi[i], -1);
	}
}

static u64 get_time_ref_counter(struct kvm *kvm)
{
	struct kvm_hv *hv = to_kvm_hv(kvm);
	struct kvm_vcpu *vcpu;
	u64 tsc;

	/*
	 * Fall back to get_kvmclock_ns() when TSC page hasn't been set up,
	 * is broken, disabled or being updated.
	 */
	if (hv->hv_tsc_page_status != HV_TSC_PAGE_SET)
		return div_u64(get_kvmclock_ns(kvm), 100);

	vcpu = kvm_get_vcpu(kvm, 0);
	tsc = kvm_read_l1_tsc(vcpu, rdtsc());
	return mul_u64_u64_shr(tsc, hv->tsc_ref.tsc_scale, 64)
		+ hv->tsc_ref.tsc_offset;
}

static void stimer_mark_pending(struct kvm_vcpu_hv_stimer *stimer,
				bool vcpu_kick)
{
	struct kvm_vcpu *vcpu = hv_stimer_to_vcpu(stimer);

	set_bit(stimer->index,
		to_hv_vcpu(vcpu)->stimer_pending_bitmap);
	kvm_make_request(KVM_REQ_HV_STIMER, vcpu);
	if (vcpu_kick)
		kvm_vcpu_kick(vcpu);
}

static void stimer_cleanup(struct kvm_vcpu_hv_stimer *stimer)
{
	struct kvm_vcpu *vcpu = hv_stimer_to_vcpu(stimer);

	trace_kvm_hv_stimer_cleanup(hv_stimer_to_vcpu(stimer)->vcpu_id,
				    stimer->index);

	hrtimer_cancel(&stimer->timer);
	clear_bit(stimer->index,
		  to_hv_vcpu(vcpu)->stimer_pending_bitmap);
	stimer->msg_pending = false;
	stimer->exp_time = 0;
}

static enum hrtimer_restart stimer_timer_callback(struct hrtimer *timer)
{
	struct kvm_vcpu_hv_stimer *stimer;

	stimer = container_of(timer, struct kvm_vcpu_hv_stimer, timer);
	trace_kvm_hv_stimer_callback(hv_stimer_to_vcpu(stimer)->vcpu_id,
				     stimer->index);
	stimer_mark_pending(stimer, true);

	return HRTIMER_NORESTART;
}

/*
 * stimer_start() assumptions:
 * a) stimer->count is not equal to 0
 * b) stimer->config has HV_STIMER_ENABLE flag
 */
static int stimer_start(struct kvm_vcpu_hv_stimer *stimer)
{
	u64 time_now;
	ktime_t ktime_now;

	time_now = get_time_ref_counter(hv_stimer_to_vcpu(stimer)->kvm);
	ktime_now = ktime_get();

	if (stimer->config.periodic) {
		if (stimer->exp_time) {
			if (time_now >= stimer->exp_time) {
				u64 remainder;

				div64_u64_rem(time_now - stimer->exp_time,
					      stimer->count, &remainder);
				stimer->exp_time =
					time_now + (stimer->count - remainder);
			}
		} else
			stimer->exp_time = time_now + stimer->count;

		trace_kvm_hv_stimer_start_periodic(
					hv_stimer_to_vcpu(stimer)->vcpu_id,
					stimer->index,
					time_now, stimer->exp_time);

		hrtimer_start(&stimer->timer,
			      ktime_add_ns(ktime_now,
					   100 * (stimer->exp_time - time_now)),
			      HRTIMER_MODE_ABS);
		return 0;
	}
	stimer->exp_time = stimer->count;
	if (time_now >= stimer->count) {
		/*
		 * Expire timer according to Hypervisor Top-Level Functional
		 * specification v4(15.3.1):
		 * "If a one shot is enabled and the specified count is in
		 * the past, it will expire immediately."
		 */
		stimer_mark_pending(stimer, false);
		return 0;
	}

	trace_kvm_hv_stimer_start_one_shot(hv_stimer_to_vcpu(stimer)->vcpu_id,
					   stimer->index,
					   time_now, stimer->count);

	hrtimer_start(&stimer->timer,
		      ktime_add_ns(ktime_now, 100 * (stimer->count - time_now)),
		      HRTIMER_MODE_ABS);
	return 0;
}

static int stimer_set_config(struct kvm_vcpu_hv_stimer *stimer, u64 config,
			     bool host)
{
	union hv_stimer_config new_config = {.as_uint64 = config},
		old_config = {.as_uint64 = stimer->config.as_uint64};
	struct kvm_vcpu *vcpu = hv_stimer_to_vcpu(stimer);
	struct kvm_vcpu_hv *hv_vcpu = to_hv_vcpu(vcpu);
	struct kvm_vcpu_hv_synic *synic = to_hv_synic(vcpu);

	if (!synic->active && !host)
		return 1;

	if (unlikely(!host && hv_vcpu->enforce_cpuid && new_config.direct_mode &&
		     !(hv_vcpu->cpuid_cache.features_edx &
		       HV_STIMER_DIRECT_MODE_AVAILABLE)))
		return 1;

	trace_kvm_hv_stimer_set_config(hv_stimer_to_vcpu(stimer)->vcpu_id,
				       stimer->index, config, host);

	stimer_cleanup(stimer);
	if (old_config.enable &&
	    !new_config.direct_mode && new_config.sintx == 0)
		new_config.enable = 0;
	stimer->config.as_uint64 = new_config.as_uint64;

	if (stimer->config.enable)
		stimer_mark_pending(stimer, false);

	return 0;
}

static int stimer_set_count(struct kvm_vcpu_hv_stimer *stimer, u64 count,
			    bool host)
{
	struct kvm_vcpu *vcpu = hv_stimer_to_vcpu(stimer);
	struct kvm_vcpu_hv_synic *synic = to_hv_synic(vcpu);

	if (!synic->active && !host)
		return 1;

	trace_kvm_hv_stimer_set_count(hv_stimer_to_vcpu(stimer)->vcpu_id,
				      stimer->index, count, host);

	stimer_cleanup(stimer);
	stimer->count = count;
	if (stimer->count == 0)
		stimer->config.enable = 0;
	else if (stimer->config.auto_enable)
		stimer->config.enable = 1;

	if (stimer->config.enable)
		stimer_mark_pending(stimer, false);

	return 0;
}

static int stimer_get_config(struct kvm_vcpu_hv_stimer *stimer, u64 *pconfig)
{
	*pconfig = stimer->config.as_uint64;
	return 0;
}

static int stimer_get_count(struct kvm_vcpu_hv_stimer *stimer, u64 *pcount)
{
	*pcount = stimer->count;
	return 0;
}

static int synic_deliver_msg(struct kvm_vcpu_hv_synic *synic, u32 sint,
			     struct hv_message *src_msg, bool no_retry)
{
	struct kvm_vcpu *vcpu = hv_synic_to_vcpu(synic);
	int msg_off = offsetof(struct hv_message_page, sint_message[sint]);
	gfn_t msg_page_gfn;
	struct hv_message_header hv_hdr;
	int r;

	if (!(synic->msg_page & HV_SYNIC_SIMP_ENABLE))
		return -ENOENT;

	msg_page_gfn = synic->msg_page >> PAGE_SHIFT;

	/*
	 * Strictly following the spec-mandated ordering would assume setting
	 * .msg_pending before checking .message_type.  However, this function
	 * is only called in vcpu context so the entire update is atomic from
	 * guest POV and thus the exact order here doesn't matter.
	 */
	r = kvm_vcpu_read_guest_page(vcpu, msg_page_gfn, &hv_hdr.message_type,
				     msg_off + offsetof(struct hv_message,
							header.message_type),
				     sizeof(hv_hdr.message_type));
	if (r < 0)
		return r;

	if (hv_hdr.message_type != HVMSG_NONE) {
		if (no_retry)
			return 0;

		hv_hdr.message_flags.msg_pending = 1;
		r = kvm_vcpu_write_guest_page(vcpu, msg_page_gfn,
					      &hv_hdr.message_flags,
					      msg_off +
					      offsetof(struct hv_message,
						       header.message_flags),
					      sizeof(hv_hdr.message_flags));
		if (r < 0)
			return r;
		return -EAGAIN;
	}

	r = kvm_vcpu_write_guest_page(vcpu, msg_page_gfn, src_msg, msg_off,
				      sizeof(src_msg->header) +
				      src_msg->header.payload_size);
	if (r < 0)
		return r;

	r = synic_set_irq(synic, sint);
	if (r < 0)
		return r;
	if (r == 0)
		return -EFAULT;
	return 0;
}

static int stimer_send_msg(struct kvm_vcpu_hv_stimer *stimer)
{
	struct kvm_vcpu *vcpu = hv_stimer_to_vcpu(stimer);
	struct hv_message *msg = &stimer->msg;
	struct hv_timer_message_payload *payload =
			(struct hv_timer_message_payload *)&msg->u.payload;

	/*
	 * To avoid piling up periodic ticks, don't retry message
	 * delivery for them (within "lazy" lost ticks policy).
	 */
	bool no_retry = stimer->config.periodic;

	payload->expiration_time = stimer->exp_time;
	payload->delivery_time = get_time_ref_counter(vcpu->kvm);
	return synic_deliver_msg(to_hv_synic(vcpu),
				 stimer->config.sintx, msg,
				 no_retry);
}

static int stimer_notify_direct(struct kvm_vcpu_hv_stimer *stimer)
{
	struct kvm_vcpu *vcpu = hv_stimer_to_vcpu(stimer);
	struct kvm_lapic_irq irq = {
		.delivery_mode = APIC_DM_FIXED,
		.vector = stimer->config.apic_vector
	};

	if (lapic_in_kernel(vcpu))
		return !kvm_apic_set_irq(vcpu, &irq, NULL);
	return 0;
}

static void stimer_expiration(struct kvm_vcpu_hv_stimer *stimer)
{
	int r, direct = stimer->config.direct_mode;

	stimer->msg_pending = true;
	if (!direct)
		r = stimer_send_msg(stimer);
	else
		r = stimer_notify_direct(stimer);
	trace_kvm_hv_stimer_expiration(hv_stimer_to_vcpu(stimer)->vcpu_id,
				       stimer->index, direct, r);
	if (!r) {
		stimer->msg_pending = false;
		if (!(stimer->config.periodic))
			stimer->config.enable = 0;
	}
}

void kvm_hv_process_stimers(struct kvm_vcpu *vcpu)
{
	struct kvm_vcpu_hv *hv_vcpu = to_hv_vcpu(vcpu);
	struct kvm_vcpu_hv_stimer *stimer;
	u64 time_now, exp_time;
	int i;

	if (!hv_vcpu)
		return;

	for (i = 0; i < ARRAY_SIZE(hv_vcpu->stimer); i++)
		if (test_and_clear_bit(i, hv_vcpu->stimer_pending_bitmap)) {
			stimer = &hv_vcpu->stimer[i];
			if (stimer->config.enable) {
				exp_time = stimer->exp_time;

				if (exp_time) {
					time_now =
						get_time_ref_counter(vcpu->kvm);
					if (time_now >= exp_time)
						stimer_expiration(stimer);
				}

				if ((stimer->config.enable) &&
				    stimer->count) {
					if (!stimer->msg_pending)
						stimer_start(stimer);
				} else
					stimer_cleanup(stimer);
			}
		}
}

void kvm_hv_vcpu_uninit(struct kvm_vcpu *vcpu)
{
	struct kvm_vcpu_hv *hv_vcpu = to_hv_vcpu(vcpu);
	int i;

	if (!hv_vcpu)
		return;

	for (i = 0; i < ARRAY_SIZE(hv_vcpu->stimer); i++)
		stimer_cleanup(&hv_vcpu->stimer[i]);

	kfree(hv_vcpu);
	vcpu->arch.hyperv = NULL;
}

bool kvm_hv_assist_page_enabled(struct kvm_vcpu *vcpu)
{
	struct kvm_vcpu_hv *hv_vcpu = to_hv_vcpu(vcpu);

	if (!hv_vcpu)
		return false;

	if (!(hv_vcpu->hv_vapic & HV_X64_MSR_VP_ASSIST_PAGE_ENABLE))
		return false;
	return vcpu->arch.pv_eoi.msr_val & KVM_MSR_ENABLED;
}
EXPORT_SYMBOL_GPL(kvm_hv_assist_page_enabled);

bool kvm_hv_get_assist_page(struct kvm_vcpu *vcpu,
			    struct hv_vp_assist_page *assist_page)
{
	if (!kvm_hv_assist_page_enabled(vcpu))
		return false;
	return !kvm_read_guest_cached(vcpu->kvm, &vcpu->arch.pv_eoi.data,
				      assist_page, sizeof(*assist_page));
}
EXPORT_SYMBOL_GPL(kvm_hv_get_assist_page);

static void stimer_prepare_msg(struct kvm_vcpu_hv_stimer *stimer)
{
	struct hv_message *msg = &stimer->msg;
	struct hv_timer_message_payload *payload =
			(struct hv_timer_message_payload *)&msg->u.payload;

	memset(&msg->header, 0, sizeof(msg->header));
	msg->header.message_type = HVMSG_TIMER_EXPIRED;
	msg->header.payload_size = sizeof(*payload);

	payload->timer_index = stimer->index;
	payload->expiration_time = 0;
	payload->delivery_time = 0;
}

static void stimer_init(struct kvm_vcpu_hv_stimer *stimer, int timer_index)
{
	memset(stimer, 0, sizeof(*stimer));
	stimer->index = timer_index;
	hrtimer_init(&stimer->timer, CLOCK_MONOTONIC, HRTIMER_MODE_ABS);
	stimer->timer.function = stimer_timer_callback;
	stimer_prepare_msg(stimer);
}

static int kvm_hv_vcpu_init(struct kvm_vcpu *vcpu)
{
	struct kvm_vcpu_hv *hv_vcpu;
	int i;

	hv_vcpu = kzalloc(sizeof(struct kvm_vcpu_hv), GFP_KERNEL_ACCOUNT);
	if (!hv_vcpu)
		return -ENOMEM;

	vcpu->arch.hyperv = hv_vcpu;
	hv_vcpu->vcpu = vcpu;

	synic_init(&hv_vcpu->synic);

	bitmap_zero(hv_vcpu->stimer_pending_bitmap, HV_SYNIC_STIMER_COUNT);
	for (i = 0; i < ARRAY_SIZE(hv_vcpu->stimer); i++)
		stimer_init(&hv_vcpu->stimer[i], i);

	hv_vcpu->vp_index = vcpu->vcpu_idx;

	return 0;
}

int kvm_hv_activate_synic(struct kvm_vcpu *vcpu, bool dont_zero_synic_pages)
{
	struct kvm_vcpu_hv_synic *synic;
	int r;

	if (!to_hv_vcpu(vcpu)) {
		r = kvm_hv_vcpu_init(vcpu);
		if (r)
			return r;
	}

	synic = to_hv_synic(vcpu);

	synic->active = true;
	synic->dont_zero_synic_pages = dont_zero_synic_pages;
	synic->control = HV_SYNIC_CONTROL_ENABLE;
	return 0;
}

static bool kvm_hv_msr_partition_wide(u32 msr)
{
	bool r = false;

	switch (msr) {
	case HV_X64_MSR_GUEST_OS_ID:
	case HV_X64_MSR_HYPERCALL:
	case HV_X64_MSR_REFERENCE_TSC:
	case HV_X64_MSR_TIME_REF_COUNT:
	case HV_X64_MSR_CRASH_CTL:
	case HV_X64_MSR_CRASH_P0 ... HV_X64_MSR_CRASH_P4:
	case HV_X64_MSR_RESET:
	case HV_X64_MSR_REENLIGHTENMENT_CONTROL:
	case HV_X64_MSR_TSC_EMULATION_CONTROL:
	case HV_X64_MSR_TSC_EMULATION_STATUS:
	case HV_X64_MSR_SYNDBG_OPTIONS:
	case HV_X64_MSR_SYNDBG_CONTROL ... HV_X64_MSR_SYNDBG_PENDING_BUFFER:
		r = true;
		break;
	}

	return r;
}

static int kvm_hv_msr_get_crash_data(struct kvm *kvm, u32 index, u64 *pdata)
{
<<<<<<< HEAD
	struct kvm_hv *hv = &vcpu->kvm->arch.hyperv;
=======
	struct kvm_hv *hv = to_kvm_hv(kvm);
>>>>>>> c1084c27
	size_t size = ARRAY_SIZE(hv->hv_crash_param);

	if (WARN_ON_ONCE(index >= size))
		return -EINVAL;

	*pdata = hv->hv_crash_param[array_index_nospec(index, size)];
	return 0;
}

static int kvm_hv_msr_get_crash_ctl(struct kvm *kvm, u64 *pdata)
{
	struct kvm_hv *hv = to_kvm_hv(kvm);

	*pdata = hv->hv_crash_ctl;
	return 0;
}

static int kvm_hv_msr_set_crash_ctl(struct kvm *kvm, u64 data)
{
	struct kvm_hv *hv = to_kvm_hv(kvm);

	hv->hv_crash_ctl = data & HV_CRASH_CTL_CRASH_NOTIFY;

	return 0;
}

static int kvm_hv_msr_set_crash_data(struct kvm *kvm, u32 index, u64 data)
{
<<<<<<< HEAD
	struct kvm_hv *hv = &vcpu->kvm->arch.hyperv;
=======
	struct kvm_hv *hv = to_kvm_hv(kvm);
>>>>>>> c1084c27
	size_t size = ARRAY_SIZE(hv->hv_crash_param);

	if (WARN_ON_ONCE(index >= size))
		return -EINVAL;

	hv->hv_crash_param[array_index_nospec(index, size)] = data;
	return 0;
}

/*
 * The kvmclock and Hyper-V TSC page use similar formulas, and converting
 * between them is possible:
 *
 * kvmclock formula:
 *    nsec = (ticks - tsc_timestamp) * tsc_to_system_mul * 2^(tsc_shift-32)
 *           + system_time
 *
 * Hyper-V formula:
 *    nsec/100 = ticks * scale / 2^64 + offset
 *
 * When tsc_timestamp = system_time = 0, offset is zero in the Hyper-V formula.
 * By dividing the kvmclock formula by 100 and equating what's left we get:
 *    ticks * scale / 2^64 = ticks * tsc_to_system_mul * 2^(tsc_shift-32) / 100
 *            scale / 2^64 =         tsc_to_system_mul * 2^(tsc_shift-32) / 100
 *            scale        =         tsc_to_system_mul * 2^(32+tsc_shift) / 100
 *
 * Now expand the kvmclock formula and divide by 100:
 *    nsec = ticks * tsc_to_system_mul * 2^(tsc_shift-32)
 *           - tsc_timestamp * tsc_to_system_mul * 2^(tsc_shift-32)
 *           + system_time
 *    nsec/100 = ticks * tsc_to_system_mul * 2^(tsc_shift-32) / 100
 *               - tsc_timestamp * tsc_to_system_mul * 2^(tsc_shift-32) / 100
 *               + system_time / 100
 *
 * Replace tsc_to_system_mul * 2^(tsc_shift-32) / 100 by scale / 2^64:
 *    nsec/100 = ticks * scale / 2^64
 *               - tsc_timestamp * scale / 2^64
 *               + system_time / 100
 *
 * Equate with the Hyper-V formula so that ticks * scale / 2^64 cancels out:
 *    offset = system_time / 100 - tsc_timestamp * scale / 2^64
 *
 * These two equivalencies are implemented in this function.
 */
static bool compute_tsc_page_parameters(struct pvclock_vcpu_time_info *hv_clock,
					struct ms_hyperv_tsc_page *tsc_ref)
{
	u64 max_mul;

	if (!(hv_clock->flags & PVCLOCK_TSC_STABLE_BIT))
		return false;

	/*
	 * check if scale would overflow, if so we use the time ref counter
	 *    tsc_to_system_mul * 2^(tsc_shift+32) / 100 >= 2^64
	 *    tsc_to_system_mul / 100 >= 2^(32-tsc_shift)
	 *    tsc_to_system_mul >= 100 * 2^(32-tsc_shift)
	 */
	max_mul = 100ull << (32 - hv_clock->tsc_shift);
	if (hv_clock->tsc_to_system_mul >= max_mul)
		return false;

	/*
	 * Otherwise compute the scale and offset according to the formulas
	 * derived above.
	 */
	tsc_ref->tsc_scale =
		mul_u64_u32_div(1ULL << (32 + hv_clock->tsc_shift),
				hv_clock->tsc_to_system_mul,
				100);

	tsc_ref->tsc_offset = hv_clock->system_time;
	do_div(tsc_ref->tsc_offset, 100);
	tsc_ref->tsc_offset -=
		mul_u64_u64_shr(hv_clock->tsc_timestamp, tsc_ref->tsc_scale, 64);
	return true;
}

/*
 * Don't touch TSC page values if the guest has opted for TSC emulation after
 * migration. KVM doesn't fully support reenlightenment notifications and TSC
 * access emulation and Hyper-V is known to expect the values in TSC page to
 * stay constant before TSC access emulation is disabled from guest side
 * (HV_X64_MSR_TSC_EMULATION_STATUS). KVM userspace is expected to preserve TSC
 * frequency and guest visible TSC value across migration (and prevent it when
 * TSC scaling is unsupported).
 */
static inline bool tsc_page_update_unsafe(struct kvm_hv *hv)
{
	return (hv->hv_tsc_page_status != HV_TSC_PAGE_GUEST_CHANGED) &&
		hv->hv_tsc_emulation_control;
}

void kvm_hv_setup_tsc_page(struct kvm *kvm,
			   struct pvclock_vcpu_time_info *hv_clock)
{
	struct kvm_hv *hv = to_kvm_hv(kvm);
	u32 tsc_seq;
	u64 gfn;

	BUILD_BUG_ON(sizeof(tsc_seq) != sizeof(hv->tsc_ref.tsc_sequence));
	BUILD_BUG_ON(offsetof(struct ms_hyperv_tsc_page, tsc_sequence) != 0);

	if (hv->hv_tsc_page_status == HV_TSC_PAGE_BROKEN ||
	    hv->hv_tsc_page_status == HV_TSC_PAGE_UNSET)
		return;

	mutex_lock(&hv->hv_lock);
	if (!(hv->hv_tsc_page & HV_X64_MSR_TSC_REFERENCE_ENABLE))
		goto out_unlock;

	gfn = hv->hv_tsc_page >> HV_X64_MSR_TSC_REFERENCE_ADDRESS_SHIFT;
	/*
	 * Because the TSC parameters only vary when there is a
	 * change in the master clock, do not bother with caching.
	 */
	if (unlikely(kvm_read_guest(kvm, gfn_to_gpa(gfn),
				    &tsc_seq, sizeof(tsc_seq))))
		goto out_err;

	if (tsc_seq && tsc_page_update_unsafe(hv)) {
		if (kvm_read_guest(kvm, gfn_to_gpa(gfn), &hv->tsc_ref, sizeof(hv->tsc_ref)))
			goto out_err;

		hv->hv_tsc_page_status = HV_TSC_PAGE_SET;
		goto out_unlock;
	}

	/*
	 * While we're computing and writing the parameters, force the
	 * guest to use the time reference count MSR.
	 */
	hv->tsc_ref.tsc_sequence = 0;
	if (kvm_write_guest(kvm, gfn_to_gpa(gfn),
			    &hv->tsc_ref, sizeof(hv->tsc_ref.tsc_sequence)))
		goto out_err;

	if (!compute_tsc_page_parameters(hv_clock, &hv->tsc_ref))
		goto out_err;

	/* Ensure sequence is zero before writing the rest of the struct.  */
	smp_wmb();
	if (kvm_write_guest(kvm, gfn_to_gpa(gfn), &hv->tsc_ref, sizeof(hv->tsc_ref)))
		goto out_err;

	/*
	 * Now switch to the TSC page mechanism by writing the sequence.
	 */
	tsc_seq++;
	if (tsc_seq == 0xFFFFFFFF || tsc_seq == 0)
		tsc_seq = 1;

	/* Write the struct entirely before the non-zero sequence.  */
	smp_wmb();

	hv->tsc_ref.tsc_sequence = tsc_seq;
	if (kvm_write_guest(kvm, gfn_to_gpa(gfn),
			    &hv->tsc_ref, sizeof(hv->tsc_ref.tsc_sequence)))
		goto out_err;

	hv->hv_tsc_page_status = HV_TSC_PAGE_SET;
	goto out_unlock;

out_err:
	hv->hv_tsc_page_status = HV_TSC_PAGE_BROKEN;
out_unlock:
	mutex_unlock(&hv->hv_lock);
}

void kvm_hv_invalidate_tsc_page(struct kvm *kvm)
{
	struct kvm_hv *hv = to_kvm_hv(kvm);
	u64 gfn;
	int idx;

	if (hv->hv_tsc_page_status == HV_TSC_PAGE_BROKEN ||
	    hv->hv_tsc_page_status == HV_TSC_PAGE_UNSET ||
	    tsc_page_update_unsafe(hv))
		return;

	mutex_lock(&hv->hv_lock);

	if (!(hv->hv_tsc_page & HV_X64_MSR_TSC_REFERENCE_ENABLE))
		goto out_unlock;

	/* Preserve HV_TSC_PAGE_GUEST_CHANGED/HV_TSC_PAGE_HOST_CHANGED states */
	if (hv->hv_tsc_page_status == HV_TSC_PAGE_SET)
		hv->hv_tsc_page_status = HV_TSC_PAGE_UPDATING;

	gfn = hv->hv_tsc_page >> HV_X64_MSR_TSC_REFERENCE_ADDRESS_SHIFT;

	hv->tsc_ref.tsc_sequence = 0;

	/*
	 * Take the srcu lock as memslots will be accessed to check the gfn
	 * cache generation against the memslots generation.
	 */
	idx = srcu_read_lock(&kvm->srcu);
	if (kvm_write_guest(kvm, gfn_to_gpa(gfn),
			    &hv->tsc_ref, sizeof(hv->tsc_ref.tsc_sequence)))
		hv->hv_tsc_page_status = HV_TSC_PAGE_BROKEN;
	srcu_read_unlock(&kvm->srcu, idx);

out_unlock:
	mutex_unlock(&hv->hv_lock);
}


static bool hv_check_msr_access(struct kvm_vcpu_hv *hv_vcpu, u32 msr)
{
	if (!hv_vcpu->enforce_cpuid)
		return true;

	switch (msr) {
	case HV_X64_MSR_GUEST_OS_ID:
	case HV_X64_MSR_HYPERCALL:
		return hv_vcpu->cpuid_cache.features_eax &
			HV_MSR_HYPERCALL_AVAILABLE;
	case HV_X64_MSR_VP_RUNTIME:
		return hv_vcpu->cpuid_cache.features_eax &
			HV_MSR_VP_RUNTIME_AVAILABLE;
	case HV_X64_MSR_TIME_REF_COUNT:
		return hv_vcpu->cpuid_cache.features_eax &
			HV_MSR_TIME_REF_COUNT_AVAILABLE;
	case HV_X64_MSR_VP_INDEX:
		return hv_vcpu->cpuid_cache.features_eax &
			HV_MSR_VP_INDEX_AVAILABLE;
	case HV_X64_MSR_RESET:
		return hv_vcpu->cpuid_cache.features_eax &
			HV_MSR_RESET_AVAILABLE;
	case HV_X64_MSR_REFERENCE_TSC:
		return hv_vcpu->cpuid_cache.features_eax &
			HV_MSR_REFERENCE_TSC_AVAILABLE;
	case HV_X64_MSR_SCONTROL:
	case HV_X64_MSR_SVERSION:
	case HV_X64_MSR_SIEFP:
	case HV_X64_MSR_SIMP:
	case HV_X64_MSR_EOM:
	case HV_X64_MSR_SINT0 ... HV_X64_MSR_SINT15:
		return hv_vcpu->cpuid_cache.features_eax &
			HV_MSR_SYNIC_AVAILABLE;
	case HV_X64_MSR_STIMER0_CONFIG:
	case HV_X64_MSR_STIMER1_CONFIG:
	case HV_X64_MSR_STIMER2_CONFIG:
	case HV_X64_MSR_STIMER3_CONFIG:
	case HV_X64_MSR_STIMER0_COUNT:
	case HV_X64_MSR_STIMER1_COUNT:
	case HV_X64_MSR_STIMER2_COUNT:
	case HV_X64_MSR_STIMER3_COUNT:
		return hv_vcpu->cpuid_cache.features_eax &
			HV_MSR_SYNTIMER_AVAILABLE;
	case HV_X64_MSR_EOI:
	case HV_X64_MSR_ICR:
	case HV_X64_MSR_TPR:
	case HV_X64_MSR_VP_ASSIST_PAGE:
		return hv_vcpu->cpuid_cache.features_eax &
			HV_MSR_APIC_ACCESS_AVAILABLE;
		break;
	case HV_X64_MSR_TSC_FREQUENCY:
	case HV_X64_MSR_APIC_FREQUENCY:
		return hv_vcpu->cpuid_cache.features_eax &
			HV_ACCESS_FREQUENCY_MSRS;
	case HV_X64_MSR_REENLIGHTENMENT_CONTROL:
	case HV_X64_MSR_TSC_EMULATION_CONTROL:
	case HV_X64_MSR_TSC_EMULATION_STATUS:
		return hv_vcpu->cpuid_cache.features_eax &
			HV_ACCESS_REENLIGHTENMENT;
	case HV_X64_MSR_CRASH_P0 ... HV_X64_MSR_CRASH_P4:
	case HV_X64_MSR_CRASH_CTL:
		return hv_vcpu->cpuid_cache.features_edx &
			HV_FEATURE_GUEST_CRASH_MSR_AVAILABLE;
	case HV_X64_MSR_SYNDBG_OPTIONS:
	case HV_X64_MSR_SYNDBG_CONTROL ... HV_X64_MSR_SYNDBG_PENDING_BUFFER:
		return hv_vcpu->cpuid_cache.features_edx &
			HV_FEATURE_DEBUG_MSRS_AVAILABLE;
	default:
		break;
	}

	return false;
}

static int kvm_hv_set_msr_pw(struct kvm_vcpu *vcpu, u32 msr, u64 data,
			     bool host)
{
	struct kvm *kvm = vcpu->kvm;
	struct kvm_hv *hv = to_kvm_hv(kvm);

	if (unlikely(!host && !hv_check_msr_access(to_hv_vcpu(vcpu), msr)))
		return 1;

	switch (msr) {
	case HV_X64_MSR_GUEST_OS_ID:
		hv->hv_guest_os_id = data;
		/* setting guest os id to zero disables hypercall page */
		if (!hv->hv_guest_os_id)
			hv->hv_hypercall &= ~HV_X64_MSR_HYPERCALL_ENABLE;
		break;
	case HV_X64_MSR_HYPERCALL: {
		u8 instructions[9];
		int i = 0;
		u64 addr;

		/* if guest os id is not set hypercall should remain disabled */
		if (!hv->hv_guest_os_id)
			break;
		if (!(data & HV_X64_MSR_HYPERCALL_ENABLE)) {
			hv->hv_hypercall = data;
			break;
		}

		/*
		 * If Xen and Hyper-V hypercalls are both enabled, disambiguate
		 * the same way Xen itself does, by setting the bit 31 of EAX
		 * which is RsvdZ in the 32-bit Hyper-V hypercall ABI and just
		 * going to be clobbered on 64-bit.
		 */
		if (kvm_xen_hypercall_enabled(kvm)) {
			/* orl $0x80000000, %eax */
			instructions[i++] = 0x0d;
			instructions[i++] = 0x00;
			instructions[i++] = 0x00;
			instructions[i++] = 0x00;
			instructions[i++] = 0x80;
		}

		/* vmcall/vmmcall */
		static_call(kvm_x86_patch_hypercall)(vcpu, instructions + i);
		i += 3;

		/* ret */
		((unsigned char *)instructions)[i++] = 0xc3;

		addr = data & HV_X64_MSR_HYPERCALL_PAGE_ADDRESS_MASK;
		if (kvm_vcpu_write_guest(vcpu, addr, instructions, i))
			return 1;
		hv->hv_hypercall = data;
		break;
	}
	case HV_X64_MSR_REFERENCE_TSC:
		hv->hv_tsc_page = data;
		if (hv->hv_tsc_page & HV_X64_MSR_TSC_REFERENCE_ENABLE) {
			if (!host)
				hv->hv_tsc_page_status = HV_TSC_PAGE_GUEST_CHANGED;
			else
				hv->hv_tsc_page_status = HV_TSC_PAGE_HOST_CHANGED;
			kvm_make_request(KVM_REQ_MASTERCLOCK_UPDATE, vcpu);
		} else {
			hv->hv_tsc_page_status = HV_TSC_PAGE_UNSET;
		}
		break;
	case HV_X64_MSR_CRASH_P0 ... HV_X64_MSR_CRASH_P4:
		return kvm_hv_msr_set_crash_data(kvm,
						 msr - HV_X64_MSR_CRASH_P0,
						 data);
	case HV_X64_MSR_CRASH_CTL:
		if (host)
			return kvm_hv_msr_set_crash_ctl(kvm, data);

		if (data & HV_CRASH_CTL_CRASH_NOTIFY) {
			vcpu_debug(vcpu, "hv crash (0x%llx 0x%llx 0x%llx 0x%llx 0x%llx)\n",
				   hv->hv_crash_param[0],
				   hv->hv_crash_param[1],
				   hv->hv_crash_param[2],
				   hv->hv_crash_param[3],
				   hv->hv_crash_param[4]);

			/* Send notification about crash to user space */
			kvm_make_request(KVM_REQ_HV_CRASH, vcpu);
		}
		break;
	case HV_X64_MSR_RESET:
		if (data == 1) {
			vcpu_debug(vcpu, "hyper-v reset requested\n");
			kvm_make_request(KVM_REQ_HV_RESET, vcpu);
		}
		break;
	case HV_X64_MSR_REENLIGHTENMENT_CONTROL:
		hv->hv_reenlightenment_control = data;
		break;
	case HV_X64_MSR_TSC_EMULATION_CONTROL:
		hv->hv_tsc_emulation_control = data;
		break;
	case HV_X64_MSR_TSC_EMULATION_STATUS:
		if (data && !host)
			return 1;

		hv->hv_tsc_emulation_status = data;
		break;
	case HV_X64_MSR_TIME_REF_COUNT:
		/* read-only, but still ignore it if host-initiated */
		if (!host)
			return 1;
		break;
	case HV_X64_MSR_SYNDBG_OPTIONS:
	case HV_X64_MSR_SYNDBG_CONTROL ... HV_X64_MSR_SYNDBG_PENDING_BUFFER:
		return syndbg_set_msr(vcpu, msr, data, host);
	default:
		vcpu_unimpl(vcpu, "Hyper-V unhandled wrmsr: 0x%x data 0x%llx\n",
			    msr, data);
		return 1;
	}
	return 0;
}

/* Calculate cpu time spent by current task in 100ns units */
static u64 current_task_runtime_100ns(void)
{
	u64 utime, stime;

	task_cputime_adjusted(current, &utime, &stime);

	return div_u64(utime + stime, 100);
}

static int kvm_hv_set_msr(struct kvm_vcpu *vcpu, u32 msr, u64 data, bool host)
{
	struct kvm_vcpu_hv *hv_vcpu = to_hv_vcpu(vcpu);

	if (unlikely(!host && !hv_check_msr_access(hv_vcpu, msr)))
		return 1;

	switch (msr) {
	case HV_X64_MSR_VP_INDEX: {
		struct kvm_hv *hv = to_kvm_hv(vcpu->kvm);
		u32 new_vp_index = (u32)data;

		if (!host || new_vp_index >= KVM_MAX_VCPUS)
			return 1;

		if (new_vp_index == hv_vcpu->vp_index)
			return 0;

		/*
		 * The VP index is initialized to vcpu_index by
		 * kvm_hv_vcpu_postcreate so they initially match.  Now the
		 * VP index is changing, adjust num_mismatched_vp_indexes if
		 * it now matches or no longer matches vcpu_idx.
		 */
		if (hv_vcpu->vp_index == vcpu->vcpu_idx)
			atomic_inc(&hv->num_mismatched_vp_indexes);
		else if (new_vp_index == vcpu->vcpu_idx)
			atomic_dec(&hv->num_mismatched_vp_indexes);

		hv_vcpu->vp_index = new_vp_index;
		break;
	}
	case HV_X64_MSR_VP_ASSIST_PAGE: {
		u64 gfn;
		unsigned long addr;

		if (!(data & HV_X64_MSR_VP_ASSIST_PAGE_ENABLE)) {
			hv_vcpu->hv_vapic = data;
			if (kvm_lapic_enable_pv_eoi(vcpu, 0, 0))
				return 1;
			break;
		}
		gfn = data >> HV_X64_MSR_VP_ASSIST_PAGE_ADDRESS_SHIFT;
		addr = kvm_vcpu_gfn_to_hva(vcpu, gfn);
		if (kvm_is_error_hva(addr))
			return 1;

		/*
		 * Clear apic_assist portion of struct hv_vp_assist_page
		 * only, there can be valuable data in the rest which needs
		 * to be preserved e.g. on migration.
		 */
		if (__put_user(0, (u32 __user *)addr))
			return 1;
		hv_vcpu->hv_vapic = data;
		kvm_vcpu_mark_page_dirty(vcpu, gfn);
		if (kvm_lapic_enable_pv_eoi(vcpu,
					    gfn_to_gpa(gfn) | KVM_MSR_ENABLED,
					    sizeof(struct hv_vp_assist_page)))
			return 1;
		break;
	}
	case HV_X64_MSR_EOI:
		return kvm_hv_vapic_msr_write(vcpu, APIC_EOI, data);
	case HV_X64_MSR_ICR:
		return kvm_hv_vapic_msr_write(vcpu, APIC_ICR, data);
	case HV_X64_MSR_TPR:
		return kvm_hv_vapic_msr_write(vcpu, APIC_TASKPRI, data);
	case HV_X64_MSR_VP_RUNTIME:
		if (!host)
			return 1;
		hv_vcpu->runtime_offset = data - current_task_runtime_100ns();
		break;
	case HV_X64_MSR_SCONTROL:
	case HV_X64_MSR_SVERSION:
	case HV_X64_MSR_SIEFP:
	case HV_X64_MSR_SIMP:
	case HV_X64_MSR_EOM:
	case HV_X64_MSR_SINT0 ... HV_X64_MSR_SINT15:
		return synic_set_msr(to_hv_synic(vcpu), msr, data, host);
	case HV_X64_MSR_STIMER0_CONFIG:
	case HV_X64_MSR_STIMER1_CONFIG:
	case HV_X64_MSR_STIMER2_CONFIG:
	case HV_X64_MSR_STIMER3_CONFIG: {
		int timer_index = (msr - HV_X64_MSR_STIMER0_CONFIG)/2;

		return stimer_set_config(to_hv_stimer(vcpu, timer_index),
					 data, host);
	}
	case HV_X64_MSR_STIMER0_COUNT:
	case HV_X64_MSR_STIMER1_COUNT:
	case HV_X64_MSR_STIMER2_COUNT:
	case HV_X64_MSR_STIMER3_COUNT: {
		int timer_index = (msr - HV_X64_MSR_STIMER0_COUNT)/2;

		return stimer_set_count(to_hv_stimer(vcpu, timer_index),
					data, host);
	}
	case HV_X64_MSR_TSC_FREQUENCY:
	case HV_X64_MSR_APIC_FREQUENCY:
		/* read-only, but still ignore it if host-initiated */
		if (!host)
			return 1;
		break;
	default:
		vcpu_unimpl(vcpu, "Hyper-V unhandled wrmsr: 0x%x data 0x%llx\n",
			    msr, data);
		return 1;
	}

	return 0;
}

static int kvm_hv_get_msr_pw(struct kvm_vcpu *vcpu, u32 msr, u64 *pdata,
			     bool host)
{
	u64 data = 0;
	struct kvm *kvm = vcpu->kvm;
	struct kvm_hv *hv = to_kvm_hv(kvm);

	if (unlikely(!host && !hv_check_msr_access(to_hv_vcpu(vcpu), msr)))
		return 1;

	switch (msr) {
	case HV_X64_MSR_GUEST_OS_ID:
		data = hv->hv_guest_os_id;
		break;
	case HV_X64_MSR_HYPERCALL:
		data = hv->hv_hypercall;
		break;
	case HV_X64_MSR_TIME_REF_COUNT:
		data = get_time_ref_counter(kvm);
		break;
	case HV_X64_MSR_REFERENCE_TSC:
		data = hv->hv_tsc_page;
		break;
	case HV_X64_MSR_CRASH_P0 ... HV_X64_MSR_CRASH_P4:
		return kvm_hv_msr_get_crash_data(kvm,
						 msr - HV_X64_MSR_CRASH_P0,
						 pdata);
	case HV_X64_MSR_CRASH_CTL:
		return kvm_hv_msr_get_crash_ctl(kvm, pdata);
	case HV_X64_MSR_RESET:
		data = 0;
		break;
	case HV_X64_MSR_REENLIGHTENMENT_CONTROL:
		data = hv->hv_reenlightenment_control;
		break;
	case HV_X64_MSR_TSC_EMULATION_CONTROL:
		data = hv->hv_tsc_emulation_control;
		break;
	case HV_X64_MSR_TSC_EMULATION_STATUS:
		data = hv->hv_tsc_emulation_status;
		break;
	case HV_X64_MSR_SYNDBG_OPTIONS:
	case HV_X64_MSR_SYNDBG_CONTROL ... HV_X64_MSR_SYNDBG_PENDING_BUFFER:
		return syndbg_get_msr(vcpu, msr, pdata, host);
	default:
		vcpu_unimpl(vcpu, "Hyper-V unhandled rdmsr: 0x%x\n", msr);
		return 1;
	}

	*pdata = data;
	return 0;
}

static int kvm_hv_get_msr(struct kvm_vcpu *vcpu, u32 msr, u64 *pdata,
			  bool host)
{
	u64 data = 0;
	struct kvm_vcpu_hv *hv_vcpu = to_hv_vcpu(vcpu);

	if (unlikely(!host && !hv_check_msr_access(hv_vcpu, msr)))
		return 1;

	switch (msr) {
	case HV_X64_MSR_VP_INDEX:
		data = hv_vcpu->vp_index;
		break;
	case HV_X64_MSR_EOI:
		return kvm_hv_vapic_msr_read(vcpu, APIC_EOI, pdata);
	case HV_X64_MSR_ICR:
		return kvm_hv_vapic_msr_read(vcpu, APIC_ICR, pdata);
	case HV_X64_MSR_TPR:
		return kvm_hv_vapic_msr_read(vcpu, APIC_TASKPRI, pdata);
	case HV_X64_MSR_VP_ASSIST_PAGE:
		data = hv_vcpu->hv_vapic;
		break;
	case HV_X64_MSR_VP_RUNTIME:
		data = current_task_runtime_100ns() + hv_vcpu->runtime_offset;
		break;
	case HV_X64_MSR_SCONTROL:
	case HV_X64_MSR_SVERSION:
	case HV_X64_MSR_SIEFP:
	case HV_X64_MSR_SIMP:
	case HV_X64_MSR_EOM:
	case HV_X64_MSR_SINT0 ... HV_X64_MSR_SINT15:
		return synic_get_msr(to_hv_synic(vcpu), msr, pdata, host);
	case HV_X64_MSR_STIMER0_CONFIG:
	case HV_X64_MSR_STIMER1_CONFIG:
	case HV_X64_MSR_STIMER2_CONFIG:
	case HV_X64_MSR_STIMER3_CONFIG: {
		int timer_index = (msr - HV_X64_MSR_STIMER0_CONFIG)/2;

		return stimer_get_config(to_hv_stimer(vcpu, timer_index),
					 pdata);
	}
	case HV_X64_MSR_STIMER0_COUNT:
	case HV_X64_MSR_STIMER1_COUNT:
	case HV_X64_MSR_STIMER2_COUNT:
	case HV_X64_MSR_STIMER3_COUNT: {
		int timer_index = (msr - HV_X64_MSR_STIMER0_COUNT)/2;

		return stimer_get_count(to_hv_stimer(vcpu, timer_index),
					pdata);
	}
	case HV_X64_MSR_TSC_FREQUENCY:
		data = (u64)vcpu->arch.virtual_tsc_khz * 1000;
		break;
	case HV_X64_MSR_APIC_FREQUENCY:
		data = APIC_BUS_FREQUENCY;
		break;
	default:
		vcpu_unimpl(vcpu, "Hyper-V unhandled rdmsr: 0x%x\n", msr);
		return 1;
	}
	*pdata = data;
	return 0;
}

int kvm_hv_set_msr_common(struct kvm_vcpu *vcpu, u32 msr, u64 data, bool host)
{
	struct kvm_hv *hv = to_kvm_hv(vcpu->kvm);

	if (!host && !vcpu->arch.hyperv_enabled)
		return 1;

	if (!to_hv_vcpu(vcpu)) {
		if (kvm_hv_vcpu_init(vcpu))
			return 1;
	}

	if (kvm_hv_msr_partition_wide(msr)) {
		int r;

		mutex_lock(&hv->hv_lock);
		r = kvm_hv_set_msr_pw(vcpu, msr, data, host);
		mutex_unlock(&hv->hv_lock);
		return r;
	} else
		return kvm_hv_set_msr(vcpu, msr, data, host);
}

int kvm_hv_get_msr_common(struct kvm_vcpu *vcpu, u32 msr, u64 *pdata, bool host)
{
	struct kvm_hv *hv = to_kvm_hv(vcpu->kvm);

	if (!host && !vcpu->arch.hyperv_enabled)
		return 1;

	if (!to_hv_vcpu(vcpu)) {
		if (kvm_hv_vcpu_init(vcpu))
			return 1;
	}

	if (kvm_hv_msr_partition_wide(msr)) {
		int r;

		mutex_lock(&hv->hv_lock);
		r = kvm_hv_get_msr_pw(vcpu, msr, pdata, host);
		mutex_unlock(&hv->hv_lock);
		return r;
	} else
		return kvm_hv_get_msr(vcpu, msr, pdata, host);
}

static __always_inline unsigned long *sparse_set_to_vcpu_mask(
	struct kvm *kvm, u64 *sparse_banks, u64 valid_bank_mask,
	u64 *vp_bitmap, unsigned long *vcpu_bitmap)
{
	struct kvm_hv *hv = to_kvm_hv(kvm);
	struct kvm_vcpu *vcpu;
	int i, bank, sbank = 0;

	memset(vp_bitmap, 0,
	       KVM_HV_MAX_SPARSE_VCPU_SET_BITS * sizeof(*vp_bitmap));
	for_each_set_bit(bank, (unsigned long *)&valid_bank_mask,
			 KVM_HV_MAX_SPARSE_VCPU_SET_BITS)
		vp_bitmap[bank] = sparse_banks[sbank++];

	if (likely(!atomic_read(&hv->num_mismatched_vp_indexes))) {
		/* for all vcpus vp_index == vcpu_idx */
		return (unsigned long *)vp_bitmap;
	}

	bitmap_zero(vcpu_bitmap, KVM_MAX_VCPUS);
	kvm_for_each_vcpu(i, vcpu, kvm) {
		if (test_bit(kvm_hv_get_vpindex(vcpu), (unsigned long *)vp_bitmap))
			__set_bit(i, vcpu_bitmap);
	}
	return vcpu_bitmap;
}

struct kvm_hv_hcall {
	u64 param;
	u64 ingpa;
	u64 outgpa;
	u16 code;
	u16 rep_cnt;
	u16 rep_idx;
	bool fast;
	bool rep;
	sse128_t xmm[HV_HYPERCALL_MAX_XMM_REGISTERS];
};

static u64 kvm_hv_flush_tlb(struct kvm_vcpu *vcpu, struct kvm_hv_hcall *hc, bool ex)
{
	int i;
	gpa_t gpa;
	struct kvm *kvm = vcpu->kvm;
	struct kvm_vcpu_hv *hv_vcpu = to_hv_vcpu(vcpu);
	struct hv_tlb_flush_ex flush_ex;
	struct hv_tlb_flush flush;
	u64 vp_bitmap[KVM_HV_MAX_SPARSE_VCPU_SET_BITS];
	DECLARE_BITMAP(vcpu_bitmap, KVM_MAX_VCPUS);
	unsigned long *vcpu_mask;
	u64 valid_bank_mask;
	u64 sparse_banks[64];
	int sparse_banks_len;
	bool all_cpus;

	if (!ex) {
		if (hc->fast) {
			flush.address_space = hc->ingpa;
			flush.flags = hc->outgpa;
			flush.processor_mask = sse128_lo(hc->xmm[0]);
		} else {
			if (unlikely(kvm_read_guest(kvm, hc->ingpa,
						    &flush, sizeof(flush))))
				return HV_STATUS_INVALID_HYPERCALL_INPUT;
		}

		trace_kvm_hv_flush_tlb(flush.processor_mask,
				       flush.address_space, flush.flags);

		valid_bank_mask = BIT_ULL(0);
		sparse_banks[0] = flush.processor_mask;

		/*
		 * Work around possible WS2012 bug: it sends hypercalls
		 * with processor_mask = 0x0 and HV_FLUSH_ALL_PROCESSORS clear,
		 * while also expecting us to flush something and crashing if
		 * we don't. Let's treat processor_mask == 0 same as
		 * HV_FLUSH_ALL_PROCESSORS.
		 */
		all_cpus = (flush.flags & HV_FLUSH_ALL_PROCESSORS) ||
			flush.processor_mask == 0;
	} else {
		if (hc->fast) {
			flush_ex.address_space = hc->ingpa;
			flush_ex.flags = hc->outgpa;
			memcpy(&flush_ex.hv_vp_set,
			       &hc->xmm[0], sizeof(hc->xmm[0]));
		} else {
			if (unlikely(kvm_read_guest(kvm, hc->ingpa, &flush_ex,
						    sizeof(flush_ex))))
				return HV_STATUS_INVALID_HYPERCALL_INPUT;
		}

		trace_kvm_hv_flush_tlb_ex(flush_ex.hv_vp_set.valid_bank_mask,
					  flush_ex.hv_vp_set.format,
					  flush_ex.address_space,
					  flush_ex.flags);

		valid_bank_mask = flush_ex.hv_vp_set.valid_bank_mask;
		all_cpus = flush_ex.hv_vp_set.format !=
			HV_GENERIC_SET_SPARSE_4K;

		sparse_banks_len = bitmap_weight((unsigned long *)&valid_bank_mask, 64);

		if (!sparse_banks_len && !all_cpus)
			goto ret_success;

		if (!all_cpus) {
			if (hc->fast) {
				if (sparse_banks_len > HV_HYPERCALL_MAX_XMM_REGISTERS - 1)
					return HV_STATUS_INVALID_HYPERCALL_INPUT;
				for (i = 0; i < sparse_banks_len; i += 2) {
					sparse_banks[i] = sse128_lo(hc->xmm[i / 2 + 1]);
					sparse_banks[i + 1] = sse128_hi(hc->xmm[i / 2 + 1]);
				}
			} else {
				gpa = hc->ingpa + offsetof(struct hv_tlb_flush_ex,
							   hv_vp_set.bank_contents);
				if (unlikely(kvm_read_guest(kvm, gpa, sparse_banks,
							    sparse_banks_len *
							    sizeof(sparse_banks[0]))))
					return HV_STATUS_INVALID_HYPERCALL_INPUT;
			}
		}
	}

	cpumask_clear(&hv_vcpu->tlb_flush);

	vcpu_mask = all_cpus ? NULL :
		sparse_set_to_vcpu_mask(kvm, sparse_banks, valid_bank_mask,
					vp_bitmap, vcpu_bitmap);

	/*
	 * vcpu->arch.cr3 may not be up-to-date for running vCPUs so we can't
	 * analyze it here, flush TLB regardless of the specified address space.
	 */
	kvm_make_vcpus_request_mask(kvm, KVM_REQ_TLB_FLUSH_GUEST,
				    NULL, vcpu_mask, &hv_vcpu->tlb_flush);

ret_success:
	/* We always do full TLB flush, set 'Reps completed' = 'Rep Count' */
	return (u64)HV_STATUS_SUCCESS |
		((u64)hc->rep_cnt << HV_HYPERCALL_REP_COMP_OFFSET);
}

static void kvm_send_ipi_to_many(struct kvm *kvm, u32 vector,
				 unsigned long *vcpu_bitmap)
{
	struct kvm_lapic_irq irq = {
		.delivery_mode = APIC_DM_FIXED,
		.vector = vector
	};
	struct kvm_vcpu *vcpu;
	int i;

	kvm_for_each_vcpu(i, vcpu, kvm) {
		if (vcpu_bitmap && !test_bit(i, vcpu_bitmap))
			continue;

		/* We fail only when APIC is disabled */
		kvm_apic_set_irq(vcpu, &irq, NULL);
	}
}

static u64 kvm_hv_send_ipi(struct kvm_vcpu *vcpu, struct kvm_hv_hcall *hc, bool ex)
{
	struct kvm *kvm = vcpu->kvm;
	struct hv_send_ipi_ex send_ipi_ex;
	struct hv_send_ipi send_ipi;
	u64 vp_bitmap[KVM_HV_MAX_SPARSE_VCPU_SET_BITS];
	DECLARE_BITMAP(vcpu_bitmap, KVM_MAX_VCPUS);
	unsigned long *vcpu_mask;
	unsigned long valid_bank_mask;
	u64 sparse_banks[64];
	int sparse_banks_len;
	u32 vector;
	bool all_cpus;

	if (!ex) {
		if (!hc->fast) {
			if (unlikely(kvm_read_guest(kvm, hc->ingpa, &send_ipi,
						    sizeof(send_ipi))))
				return HV_STATUS_INVALID_HYPERCALL_INPUT;
			sparse_banks[0] = send_ipi.cpu_mask;
			vector = send_ipi.vector;
		} else {
			/* 'reserved' part of hv_send_ipi should be 0 */
			if (unlikely(hc->ingpa >> 32 != 0))
				return HV_STATUS_INVALID_HYPERCALL_INPUT;
			sparse_banks[0] = hc->outgpa;
			vector = (u32)hc->ingpa;
		}
		all_cpus = false;
		valid_bank_mask = BIT_ULL(0);

		trace_kvm_hv_send_ipi(vector, sparse_banks[0]);
	} else {
		if (unlikely(kvm_read_guest(kvm, hc->ingpa, &send_ipi_ex,
					    sizeof(send_ipi_ex))))
			return HV_STATUS_INVALID_HYPERCALL_INPUT;

		trace_kvm_hv_send_ipi_ex(send_ipi_ex.vector,
					 send_ipi_ex.vp_set.format,
					 send_ipi_ex.vp_set.valid_bank_mask);

		vector = send_ipi_ex.vector;
		valid_bank_mask = send_ipi_ex.vp_set.valid_bank_mask;
		sparse_banks_len = bitmap_weight(&valid_bank_mask, 64) *
			sizeof(sparse_banks[0]);

		all_cpus = send_ipi_ex.vp_set.format == HV_GENERIC_SET_ALL;

		if (!sparse_banks_len)
			goto ret_success;

		if (!all_cpus &&
		    kvm_read_guest(kvm,
				   hc->ingpa + offsetof(struct hv_send_ipi_ex,
							vp_set.bank_contents),
				   sparse_banks,
				   sparse_banks_len))
			return HV_STATUS_INVALID_HYPERCALL_INPUT;
	}

	if ((vector < HV_IPI_LOW_VECTOR) || (vector > HV_IPI_HIGH_VECTOR))
		return HV_STATUS_INVALID_HYPERCALL_INPUT;

	vcpu_mask = all_cpus ? NULL :
		sparse_set_to_vcpu_mask(kvm, sparse_banks, valid_bank_mask,
					vp_bitmap, vcpu_bitmap);

	kvm_send_ipi_to_many(kvm, vector, vcpu_mask);

ret_success:
	return HV_STATUS_SUCCESS;
}

void kvm_hv_set_cpuid(struct kvm_vcpu *vcpu)
{
	struct kvm_cpuid_entry2 *entry;
	struct kvm_vcpu_hv *hv_vcpu;

	entry = kvm_find_cpuid_entry(vcpu, HYPERV_CPUID_INTERFACE, 0);
	if (entry && entry->eax == HYPERV_CPUID_SIGNATURE_EAX) {
		vcpu->arch.hyperv_enabled = true;
	} else {
		vcpu->arch.hyperv_enabled = false;
		return;
	}

	if (!to_hv_vcpu(vcpu) && kvm_hv_vcpu_init(vcpu))
		return;

	hv_vcpu = to_hv_vcpu(vcpu);

	entry = kvm_find_cpuid_entry(vcpu, HYPERV_CPUID_FEATURES, 0);
	if (entry) {
		hv_vcpu->cpuid_cache.features_eax = entry->eax;
		hv_vcpu->cpuid_cache.features_ebx = entry->ebx;
		hv_vcpu->cpuid_cache.features_edx = entry->edx;
	} else {
		hv_vcpu->cpuid_cache.features_eax = 0;
		hv_vcpu->cpuid_cache.features_ebx = 0;
		hv_vcpu->cpuid_cache.features_edx = 0;
	}

	entry = kvm_find_cpuid_entry(vcpu, HYPERV_CPUID_ENLIGHTMENT_INFO, 0);
	if (entry) {
		hv_vcpu->cpuid_cache.enlightenments_eax = entry->eax;
		hv_vcpu->cpuid_cache.enlightenments_ebx = entry->ebx;
	} else {
		hv_vcpu->cpuid_cache.enlightenments_eax = 0;
		hv_vcpu->cpuid_cache.enlightenments_ebx = 0;
	}

	entry = kvm_find_cpuid_entry(vcpu, HYPERV_CPUID_SYNDBG_PLATFORM_CAPABILITIES, 0);
	if (entry)
		hv_vcpu->cpuid_cache.syndbg_cap_eax = entry->eax;
	else
		hv_vcpu->cpuid_cache.syndbg_cap_eax = 0;
}

int kvm_hv_set_enforce_cpuid(struct kvm_vcpu *vcpu, bool enforce)
{
	struct kvm_vcpu_hv *hv_vcpu;
	int ret = 0;

	if (!to_hv_vcpu(vcpu)) {
		if (enforce) {
			ret = kvm_hv_vcpu_init(vcpu);
			if (ret)
				return ret;
		} else {
			return 0;
		}
	}

	hv_vcpu = to_hv_vcpu(vcpu);
	hv_vcpu->enforce_cpuid = enforce;

	return ret;
}

bool kvm_hv_hypercall_enabled(struct kvm_vcpu *vcpu)
{
	return vcpu->arch.hyperv_enabled && to_kvm_hv(vcpu->kvm)->hv_guest_os_id;
}

static void kvm_hv_hypercall_set_result(struct kvm_vcpu *vcpu, u64 result)
{
	bool longmode;

	longmode = is_64_bit_hypercall(vcpu);
	if (longmode)
		kvm_rax_write(vcpu, result);
	else {
		kvm_rdx_write(vcpu, result >> 32);
		kvm_rax_write(vcpu, result & 0xffffffff);
	}
}

static int kvm_hv_hypercall_complete(struct kvm_vcpu *vcpu, u64 result)
{
	trace_kvm_hv_hypercall_done(result);
	kvm_hv_hypercall_set_result(vcpu, result);
	++vcpu->stat.hypercalls;
	return kvm_skip_emulated_instruction(vcpu);
}

static int kvm_hv_hypercall_complete_userspace(struct kvm_vcpu *vcpu)
{
	return kvm_hv_hypercall_complete(vcpu, vcpu->run->hyperv.u.hcall.result);
}

static u16 kvm_hvcall_signal_event(struct kvm_vcpu *vcpu, struct kvm_hv_hcall *hc)
{
	struct kvm_hv *hv = to_kvm_hv(vcpu->kvm);
	struct eventfd_ctx *eventfd;

	if (unlikely(!hc->fast)) {
		int ret;
		gpa_t gpa = hc->ingpa;

		if ((gpa & (__alignof__(hc->ingpa) - 1)) ||
		    offset_in_page(gpa) + sizeof(hc->ingpa) > PAGE_SIZE)
			return HV_STATUS_INVALID_ALIGNMENT;

		ret = kvm_vcpu_read_guest(vcpu, gpa,
					  &hc->ingpa, sizeof(hc->ingpa));
		if (ret < 0)
			return HV_STATUS_INVALID_ALIGNMENT;
	}

	/*
	 * Per spec, bits 32-47 contain the extra "flag number".  However, we
	 * have no use for it, and in all known usecases it is zero, so just
	 * report lookup failure if it isn't.
	 */
	if (hc->ingpa & 0xffff00000000ULL)
		return HV_STATUS_INVALID_PORT_ID;
	/* remaining bits are reserved-zero */
	if (hc->ingpa & ~KVM_HYPERV_CONN_ID_MASK)
		return HV_STATUS_INVALID_HYPERCALL_INPUT;

	/* the eventfd is protected by vcpu->kvm->srcu, but conn_to_evt isn't */
	rcu_read_lock();
	eventfd = idr_find(&hv->conn_to_evt, hc->ingpa);
	rcu_read_unlock();
	if (!eventfd)
		return HV_STATUS_INVALID_PORT_ID;

	eventfd_signal(eventfd, 1);
	return HV_STATUS_SUCCESS;
}

static bool is_xmm_fast_hypercall(struct kvm_hv_hcall *hc)
{
	switch (hc->code) {
	case HVCALL_FLUSH_VIRTUAL_ADDRESS_LIST:
	case HVCALL_FLUSH_VIRTUAL_ADDRESS_SPACE:
	case HVCALL_FLUSH_VIRTUAL_ADDRESS_LIST_EX:
	case HVCALL_FLUSH_VIRTUAL_ADDRESS_SPACE_EX:
		return true;
	}

	return false;
}

static void kvm_hv_hypercall_read_xmm(struct kvm_hv_hcall *hc)
{
	int reg;

	kvm_fpu_get();
	for (reg = 0; reg < HV_HYPERCALL_MAX_XMM_REGISTERS; reg++)
		_kvm_read_sse_reg(reg, &hc->xmm[reg]);
	kvm_fpu_put();
}

static bool hv_check_hypercall_access(struct kvm_vcpu_hv *hv_vcpu, u16 code)
{
	if (!hv_vcpu->enforce_cpuid)
		return true;

	switch (code) {
	case HVCALL_NOTIFY_LONG_SPIN_WAIT:
		return hv_vcpu->cpuid_cache.enlightenments_ebx &&
			hv_vcpu->cpuid_cache.enlightenments_ebx != U32_MAX;
	case HVCALL_POST_MESSAGE:
		return hv_vcpu->cpuid_cache.features_ebx & HV_POST_MESSAGES;
	case HVCALL_SIGNAL_EVENT:
		return hv_vcpu->cpuid_cache.features_ebx & HV_SIGNAL_EVENTS;
	case HVCALL_POST_DEBUG_DATA:
	case HVCALL_RETRIEVE_DEBUG_DATA:
	case HVCALL_RESET_DEBUG_SESSION:
		/*
		 * Return 'true' when SynDBG is disabled so the resulting code
		 * will be HV_STATUS_INVALID_HYPERCALL_CODE.
		 */
		return !kvm_hv_is_syndbg_enabled(hv_vcpu->vcpu) ||
			hv_vcpu->cpuid_cache.features_ebx & HV_DEBUGGING;
	case HVCALL_FLUSH_VIRTUAL_ADDRESS_LIST_EX:
	case HVCALL_FLUSH_VIRTUAL_ADDRESS_SPACE_EX:
		if (!(hv_vcpu->cpuid_cache.enlightenments_eax &
		      HV_X64_EX_PROCESSOR_MASKS_RECOMMENDED))
			return false;
		fallthrough;
	case HVCALL_FLUSH_VIRTUAL_ADDRESS_LIST:
	case HVCALL_FLUSH_VIRTUAL_ADDRESS_SPACE:
		return hv_vcpu->cpuid_cache.enlightenments_eax &
			HV_X64_REMOTE_TLB_FLUSH_RECOMMENDED;
	case HVCALL_SEND_IPI_EX:
		if (!(hv_vcpu->cpuid_cache.enlightenments_eax &
		      HV_X64_EX_PROCESSOR_MASKS_RECOMMENDED))
			return false;
		fallthrough;
	case HVCALL_SEND_IPI:
		return hv_vcpu->cpuid_cache.enlightenments_eax &
			HV_X64_CLUSTER_IPI_RECOMMENDED;
	default:
		break;
	}

	return true;
}

int kvm_hv_hypercall(struct kvm_vcpu *vcpu)
{
	struct kvm_vcpu_hv *hv_vcpu = to_hv_vcpu(vcpu);
	struct kvm_hv_hcall hc;
	u64 ret = HV_STATUS_SUCCESS;

	/*
	 * hypercall generates UD from non zero cpl and real mode
	 * per HYPER-V spec
	 */
	if (static_call(kvm_x86_get_cpl)(vcpu) != 0 || !is_protmode(vcpu)) {
		kvm_queue_exception(vcpu, UD_VECTOR);
		return 1;
	}

#ifdef CONFIG_X86_64
	if (is_64_bit_hypercall(vcpu)) {
		hc.param = kvm_rcx_read(vcpu);
		hc.ingpa = kvm_rdx_read(vcpu);
		hc.outgpa = kvm_r8_read(vcpu);
	} else
#endif
	{
		hc.param = ((u64)kvm_rdx_read(vcpu) << 32) |
			    (kvm_rax_read(vcpu) & 0xffffffff);
		hc.ingpa = ((u64)kvm_rbx_read(vcpu) << 32) |
			    (kvm_rcx_read(vcpu) & 0xffffffff);
		hc.outgpa = ((u64)kvm_rdi_read(vcpu) << 32) |
			     (kvm_rsi_read(vcpu) & 0xffffffff);
	}

	hc.code = hc.param & 0xffff;
	hc.fast = !!(hc.param & HV_HYPERCALL_FAST_BIT);
	hc.rep_cnt = (hc.param >> HV_HYPERCALL_REP_COMP_OFFSET) & 0xfff;
	hc.rep_idx = (hc.param >> HV_HYPERCALL_REP_START_OFFSET) & 0xfff;
	hc.rep = !!(hc.rep_cnt || hc.rep_idx);

	trace_kvm_hv_hypercall(hc.code, hc.fast, hc.rep_cnt, hc.rep_idx,
			       hc.ingpa, hc.outgpa);

	if (unlikely(!hv_check_hypercall_access(hv_vcpu, hc.code))) {
		ret = HV_STATUS_ACCESS_DENIED;
		goto hypercall_complete;
	}

	if (hc.fast && is_xmm_fast_hypercall(&hc)) {
		if (unlikely(hv_vcpu->enforce_cpuid &&
			     !(hv_vcpu->cpuid_cache.features_edx &
			       HV_X64_HYPERCALL_XMM_INPUT_AVAILABLE))) {
			kvm_queue_exception(vcpu, UD_VECTOR);
			return 1;
		}

		kvm_hv_hypercall_read_xmm(&hc);
	}

	switch (hc.code) {
	case HVCALL_NOTIFY_LONG_SPIN_WAIT:
		if (unlikely(hc.rep)) {
			ret = HV_STATUS_INVALID_HYPERCALL_INPUT;
			break;
		}
		kvm_vcpu_on_spin(vcpu, true);
		break;
	case HVCALL_SIGNAL_EVENT:
		if (unlikely(hc.rep)) {
			ret = HV_STATUS_INVALID_HYPERCALL_INPUT;
			break;
		}
		ret = kvm_hvcall_signal_event(vcpu, &hc);
		if (ret != HV_STATUS_INVALID_PORT_ID)
			break;
		fallthrough;	/* maybe userspace knows this conn_id */
	case HVCALL_POST_MESSAGE:
		/* don't bother userspace if it has no way to handle it */
		if (unlikely(hc.rep || !to_hv_synic(vcpu)->active)) {
			ret = HV_STATUS_INVALID_HYPERCALL_INPUT;
			break;
		}
		vcpu->run->exit_reason = KVM_EXIT_HYPERV;
		vcpu->run->hyperv.type = KVM_EXIT_HYPERV_HCALL;
		vcpu->run->hyperv.u.hcall.input = hc.param;
		vcpu->run->hyperv.u.hcall.params[0] = hc.ingpa;
		vcpu->run->hyperv.u.hcall.params[1] = hc.outgpa;
		vcpu->arch.complete_userspace_io =
				kvm_hv_hypercall_complete_userspace;
		return 0;
	case HVCALL_FLUSH_VIRTUAL_ADDRESS_LIST:
		if (unlikely(!hc.rep_cnt || hc.rep_idx)) {
			ret = HV_STATUS_INVALID_HYPERCALL_INPUT;
			break;
		}
		ret = kvm_hv_flush_tlb(vcpu, &hc, false);
		break;
	case HVCALL_FLUSH_VIRTUAL_ADDRESS_SPACE:
		if (unlikely(hc.rep)) {
			ret = HV_STATUS_INVALID_HYPERCALL_INPUT;
			break;
		}
		ret = kvm_hv_flush_tlb(vcpu, &hc, false);
		break;
	case HVCALL_FLUSH_VIRTUAL_ADDRESS_LIST_EX:
		if (unlikely(!hc.rep_cnt || hc.rep_idx)) {
			ret = HV_STATUS_INVALID_HYPERCALL_INPUT;
			break;
		}
		ret = kvm_hv_flush_tlb(vcpu, &hc, true);
		break;
	case HVCALL_FLUSH_VIRTUAL_ADDRESS_SPACE_EX:
		if (unlikely(hc.rep)) {
			ret = HV_STATUS_INVALID_HYPERCALL_INPUT;
			break;
		}
		ret = kvm_hv_flush_tlb(vcpu, &hc, true);
		break;
	case HVCALL_SEND_IPI:
		if (unlikely(hc.rep)) {
			ret = HV_STATUS_INVALID_HYPERCALL_INPUT;
			break;
		}
		ret = kvm_hv_send_ipi(vcpu, &hc, false);
		break;
	case HVCALL_SEND_IPI_EX:
		if (unlikely(hc.fast || hc.rep)) {
			ret = HV_STATUS_INVALID_HYPERCALL_INPUT;
			break;
		}
		ret = kvm_hv_send_ipi(vcpu, &hc, true);
		break;
	case HVCALL_POST_DEBUG_DATA:
	case HVCALL_RETRIEVE_DEBUG_DATA:
		if (unlikely(hc.fast)) {
			ret = HV_STATUS_INVALID_PARAMETER;
			break;
		}
		fallthrough;
	case HVCALL_RESET_DEBUG_SESSION: {
		struct kvm_hv_syndbg *syndbg = to_hv_syndbg(vcpu);

		if (!kvm_hv_is_syndbg_enabled(vcpu)) {
			ret = HV_STATUS_INVALID_HYPERCALL_CODE;
			break;
		}

		if (!(syndbg->options & HV_X64_SYNDBG_OPTION_USE_HCALLS)) {
			ret = HV_STATUS_OPERATION_DENIED;
			break;
		}
		vcpu->run->exit_reason = KVM_EXIT_HYPERV;
		vcpu->run->hyperv.type = KVM_EXIT_HYPERV_HCALL;
		vcpu->run->hyperv.u.hcall.input = hc.param;
		vcpu->run->hyperv.u.hcall.params[0] = hc.ingpa;
		vcpu->run->hyperv.u.hcall.params[1] = hc.outgpa;
		vcpu->arch.complete_userspace_io =
				kvm_hv_hypercall_complete_userspace;
		return 0;
	}
	default:
		ret = HV_STATUS_INVALID_HYPERCALL_CODE;
		break;
	}

hypercall_complete:
	return kvm_hv_hypercall_complete(vcpu, ret);
}

void kvm_hv_init_vm(struct kvm *kvm)
{
	struct kvm_hv *hv = to_kvm_hv(kvm);

	mutex_init(&hv->hv_lock);
	idr_init(&hv->conn_to_evt);
}

void kvm_hv_destroy_vm(struct kvm *kvm)
{
	struct kvm_hv *hv = to_kvm_hv(kvm);
	struct eventfd_ctx *eventfd;
	int i;

	idr_for_each_entry(&hv->conn_to_evt, eventfd, i)
		eventfd_ctx_put(eventfd);
	idr_destroy(&hv->conn_to_evt);
}

static int kvm_hv_eventfd_assign(struct kvm *kvm, u32 conn_id, int fd)
{
	struct kvm_hv *hv = to_kvm_hv(kvm);
	struct eventfd_ctx *eventfd;
	int ret;

	eventfd = eventfd_ctx_fdget(fd);
	if (IS_ERR(eventfd))
		return PTR_ERR(eventfd);

	mutex_lock(&hv->hv_lock);
	ret = idr_alloc(&hv->conn_to_evt, eventfd, conn_id, conn_id + 1,
			GFP_KERNEL_ACCOUNT);
	mutex_unlock(&hv->hv_lock);

	if (ret >= 0)
		return 0;

	if (ret == -ENOSPC)
		ret = -EEXIST;
	eventfd_ctx_put(eventfd);
	return ret;
}

static int kvm_hv_eventfd_deassign(struct kvm *kvm, u32 conn_id)
{
	struct kvm_hv *hv = to_kvm_hv(kvm);
	struct eventfd_ctx *eventfd;

	mutex_lock(&hv->hv_lock);
	eventfd = idr_remove(&hv->conn_to_evt, conn_id);
	mutex_unlock(&hv->hv_lock);

	if (!eventfd)
		return -ENOENT;

	synchronize_srcu(&kvm->srcu);
	eventfd_ctx_put(eventfd);
	return 0;
}

int kvm_vm_ioctl_hv_eventfd(struct kvm *kvm, struct kvm_hyperv_eventfd *args)
{
	if ((args->flags & ~KVM_HYPERV_EVENTFD_DEASSIGN) ||
	    (args->conn_id & ~KVM_HYPERV_CONN_ID_MASK))
		return -EINVAL;

	if (args->flags == KVM_HYPERV_EVENTFD_DEASSIGN)
		return kvm_hv_eventfd_deassign(kvm, args->conn_id);
	return kvm_hv_eventfd_assign(kvm, args->conn_id, args->fd);
}

int kvm_get_hv_cpuid(struct kvm_vcpu *vcpu, struct kvm_cpuid2 *cpuid,
		     struct kvm_cpuid_entry2 __user *entries)
{
	uint16_t evmcs_ver = 0;
	struct kvm_cpuid_entry2 cpuid_entries[] = {
		{ .function = HYPERV_CPUID_VENDOR_AND_MAX_FUNCTIONS },
		{ .function = HYPERV_CPUID_INTERFACE },
		{ .function = HYPERV_CPUID_VERSION },
		{ .function = HYPERV_CPUID_FEATURES },
		{ .function = HYPERV_CPUID_ENLIGHTMENT_INFO },
		{ .function = HYPERV_CPUID_IMPLEMENT_LIMITS },
		{ .function = HYPERV_CPUID_SYNDBG_VENDOR_AND_MAX_FUNCTIONS },
		{ .function = HYPERV_CPUID_SYNDBG_INTERFACE },
		{ .function = HYPERV_CPUID_SYNDBG_PLATFORM_CAPABILITIES	},
		{ .function = HYPERV_CPUID_NESTED_FEATURES },
	};
	int i, nent = ARRAY_SIZE(cpuid_entries);

	if (kvm_x86_ops.nested_ops->get_evmcs_version)
		evmcs_ver = kvm_x86_ops.nested_ops->get_evmcs_version(vcpu);

	/* Skip NESTED_FEATURES if eVMCS is not supported */
	if (!evmcs_ver)
		--nent;

	if (cpuid->nent < nent)
		return -E2BIG;

	if (cpuid->nent > nent)
		cpuid->nent = nent;

	for (i = 0; i < nent; i++) {
		struct kvm_cpuid_entry2 *ent = &cpuid_entries[i];
		u32 signature[3];

		switch (ent->function) {
		case HYPERV_CPUID_VENDOR_AND_MAX_FUNCTIONS:
			memcpy(signature, "Linux KVM Hv", 12);

			ent->eax = HYPERV_CPUID_SYNDBG_PLATFORM_CAPABILITIES;
			ent->ebx = signature[0];
			ent->ecx = signature[1];
			ent->edx = signature[2];
			break;

		case HYPERV_CPUID_INTERFACE:
			ent->eax = HYPERV_CPUID_SIGNATURE_EAX;
			break;

		case HYPERV_CPUID_VERSION:
			/*
			 * We implement some Hyper-V 2016 functions so let's use
			 * this version.
			 */
			ent->eax = 0x00003839;
			ent->ebx = 0x000A0000;
			break;

		case HYPERV_CPUID_FEATURES:
			ent->eax |= HV_MSR_VP_RUNTIME_AVAILABLE;
			ent->eax |= HV_MSR_TIME_REF_COUNT_AVAILABLE;
			ent->eax |= HV_MSR_SYNIC_AVAILABLE;
			ent->eax |= HV_MSR_SYNTIMER_AVAILABLE;
			ent->eax |= HV_MSR_APIC_ACCESS_AVAILABLE;
			ent->eax |= HV_MSR_HYPERCALL_AVAILABLE;
			ent->eax |= HV_MSR_VP_INDEX_AVAILABLE;
			ent->eax |= HV_MSR_RESET_AVAILABLE;
			ent->eax |= HV_MSR_REFERENCE_TSC_AVAILABLE;
			ent->eax |= HV_ACCESS_FREQUENCY_MSRS;
			ent->eax |= HV_ACCESS_REENLIGHTENMENT;

			ent->ebx |= HV_POST_MESSAGES;
			ent->ebx |= HV_SIGNAL_EVENTS;

			ent->edx |= HV_X64_HYPERCALL_XMM_INPUT_AVAILABLE;
			ent->edx |= HV_FEATURE_FREQUENCY_MSRS_AVAILABLE;
			ent->edx |= HV_FEATURE_GUEST_CRASH_MSR_AVAILABLE;

			ent->ebx |= HV_DEBUGGING;
			ent->edx |= HV_X64_GUEST_DEBUGGING_AVAILABLE;
			ent->edx |= HV_FEATURE_DEBUG_MSRS_AVAILABLE;

			/*
			 * Direct Synthetic timers only make sense with in-kernel
			 * LAPIC
			 */
			if (!vcpu || lapic_in_kernel(vcpu))
				ent->edx |= HV_STIMER_DIRECT_MODE_AVAILABLE;

			break;

		case HYPERV_CPUID_ENLIGHTMENT_INFO:
			ent->eax |= HV_X64_REMOTE_TLB_FLUSH_RECOMMENDED;
			ent->eax |= HV_X64_APIC_ACCESS_RECOMMENDED;
			ent->eax |= HV_X64_RELAXED_TIMING_RECOMMENDED;
			ent->eax |= HV_X64_CLUSTER_IPI_RECOMMENDED;
			ent->eax |= HV_X64_EX_PROCESSOR_MASKS_RECOMMENDED;
			if (evmcs_ver)
				ent->eax |= HV_X64_ENLIGHTENED_VMCS_RECOMMENDED;
			if (!cpu_smt_possible())
				ent->eax |= HV_X64_NO_NONARCH_CORESHARING;

			ent->eax |= HV_DEPRECATING_AEOI_RECOMMENDED;
			/*
			 * Default number of spinlock retry attempts, matches
			 * HyperV 2016.
			 */
			ent->ebx = 0x00000FFF;

			break;

		case HYPERV_CPUID_IMPLEMENT_LIMITS:
			/* Maximum number of virtual processors */
			ent->eax = KVM_MAX_VCPUS;
			/*
			 * Maximum number of logical processors, matches
			 * HyperV 2016.
			 */
			ent->ebx = 64;

			break;

		case HYPERV_CPUID_NESTED_FEATURES:
			ent->eax = evmcs_ver;

			break;

		case HYPERV_CPUID_SYNDBG_VENDOR_AND_MAX_FUNCTIONS:
			memcpy(signature, "Linux KVM Hv", 12);

			ent->eax = 0;
			ent->ebx = signature[0];
			ent->ecx = signature[1];
			ent->edx = signature[2];
			break;

		case HYPERV_CPUID_SYNDBG_INTERFACE:
			memcpy(signature, "VS#1\0\0\0\0\0\0\0\0", 12);
			ent->eax = signature[0];
			break;

		case HYPERV_CPUID_SYNDBG_PLATFORM_CAPABILITIES:
			ent->eax |= HV_X64_SYNDBG_CAP_ALLOW_KERNEL_DEBUGGING;
			break;

		default:
			break;
		}
	}

	if (copy_to_user(entries, cpuid_entries,
			 nent * sizeof(struct kvm_cpuid_entry2)))
		return -EFAULT;

	return 0;
}<|MERGE_RESOLUTION|>--- conflicted
+++ resolved
@@ -989,11 +989,7 @@
 
 static int kvm_hv_msr_get_crash_data(struct kvm *kvm, u32 index, u64 *pdata)
 {
-<<<<<<< HEAD
-	struct kvm_hv *hv = &vcpu->kvm->arch.hyperv;
-=======
 	struct kvm_hv *hv = to_kvm_hv(kvm);
->>>>>>> c1084c27
 	size_t size = ARRAY_SIZE(hv->hv_crash_param);
 
 	if (WARN_ON_ONCE(index >= size))
@@ -1022,11 +1018,7 @@
 
 static int kvm_hv_msr_set_crash_data(struct kvm *kvm, u32 index, u64 data)
 {
-<<<<<<< HEAD
-	struct kvm_hv *hv = &vcpu->kvm->arch.hyperv;
-=======
 	struct kvm_hv *hv = to_kvm_hv(kvm);
->>>>>>> c1084c27
 	size_t size = ARRAY_SIZE(hv->hv_crash_param);
 
 	if (WARN_ON_ONCE(index >= size))
