# SPDX-License-Identifier: GPL-2.0
OBJECT_FILES_NON_STANDARD := y

purgatory-y := purgatory.o stack.o setup-x86_$(BITS).o sha256.o entry64.o string.o

targets += $(purgatory-y)
PURGATORY_OBJS = $(addprefix $(obj)/,$(purgatory-y))

$(obj)/string.o: $(srctree)/arch/x86/boot/compressed/string.c FORCE
	$(call if_changed_rule,cc_o_c)

$(obj)/sha256.o: $(srctree)/lib/crypto/sha256.c FORCE
	$(call if_changed_rule,cc_o_c)

CFLAGS_sha256.o := -D__DISABLE_EXPORTS

<<<<<<< HEAD
LDFLAGS_purgatory.ro := -e purgatory_start -r --no-undefined -nostdlib -z nodefaultlib
targets += purgatory.ro
=======
# When linking purgatory.ro with -r unresolved symbols are not checked,
# also link a purgatory.chk binary without -r to check for unresolved symbols.
PURGATORY_LDFLAGS := -e purgatory_start -nostdlib -z nodefaultlib
LDFLAGS_purgatory.ro := -r $(PURGATORY_LDFLAGS)
LDFLAGS_purgatory.chk := $(PURGATORY_LDFLAGS)
targets += purgatory.ro purgatory.chk
>>>>>>> c1084c27

# Sanitizer, etc. runtimes are unavailable and cannot be linked here.
GCOV_PROFILE	:= n
KASAN_SANITIZE	:= n
UBSAN_SANITIZE	:= n
<<<<<<< HEAD
=======
KCSAN_SANITIZE	:= n
>>>>>>> c1084c27
KCOV_INSTRUMENT := n

# These are adjustments to the compiler flags used for objects that
# make up the standalone purgatory.ro

PURGATORY_CFLAGS_REMOVE := -mcmodel=kernel
<<<<<<< HEAD
PURGATORY_CFLAGS := -mcmodel=large -ffreestanding -fno-zero-initialized-in-bss
PURGATORY_CFLAGS += $(DISABLE_STACKLEAK_PLUGIN) -DDISABLE_BRANCH_PROFILING
=======
PURGATORY_CFLAGS := -mcmodel=large -ffreestanding -fno-zero-initialized-in-bss -g0
PURGATORY_CFLAGS += $(DISABLE_STACKLEAK_PLUGIN) -DDISABLE_BRANCH_PROFILING
PURGATORY_CFLAGS += -fno-stack-protector
>>>>>>> c1084c27

# Default KBUILD_CFLAGS can have -pg option set when FTRACE is enabled. That
# in turn leaves some undefined symbols like __fentry__ in purgatory and not
# sure how to relocate those.
ifdef CONFIG_FUNCTION_TRACER
PURGATORY_CFLAGS_REMOVE		+= $(CC_FLAGS_FTRACE)
endif

ifdef CONFIG_STACKPROTECTOR
PURGATORY_CFLAGS_REMOVE		+= -fstack-protector
endif

ifdef CONFIG_STACKPROTECTOR_STRONG
PURGATORY_CFLAGS_REMOVE		+= -fstack-protector-strong
endif

ifdef CONFIG_RETPOLINE
PURGATORY_CFLAGS_REMOVE		+= $(RETPOLINE_CFLAGS)
endif

CFLAGS_REMOVE_purgatory.o	+= $(PURGATORY_CFLAGS_REMOVE)
CFLAGS_purgatory.o		+= $(PURGATORY_CFLAGS)

CFLAGS_REMOVE_sha256.o		+= $(PURGATORY_CFLAGS_REMOVE)
CFLAGS_sha256.o			+= $(PURGATORY_CFLAGS)

CFLAGS_REMOVE_string.o		+= $(PURGATORY_CFLAGS_REMOVE)
CFLAGS_string.o			+= $(PURGATORY_CFLAGS)

AFLAGS_REMOVE_setup-x86_$(BITS).o	+= -Wa,-gdwarf-2
AFLAGS_REMOVE_entry64.o			+= -Wa,-gdwarf-2

$(obj)/purgatory.ro: $(PURGATORY_OBJS) FORCE
		$(call if_changed,ld)

$(obj)/purgatory.chk: $(obj)/purgatory.ro FORCE
		$(call if_changed,ld)

targets += kexec-purgatory.c

quiet_cmd_bin2c = BIN2C   $@
      cmd_bin2c = $(objtree)/scripts/bin2c kexec_purgatory < $< > $@

$(obj)/kexec-purgatory.c: $(obj)/purgatory.ro $(obj)/purgatory.chk FORCE
	$(call if_changed,bin2c)

obj-$(CONFIG_KEXEC_FILE)	+= kexec-purgatory.o<|MERGE_RESOLUTION|>--- conflicted
+++ resolved
@@ -14,40 +14,27 @@
 
 CFLAGS_sha256.o := -D__DISABLE_EXPORTS
 
-<<<<<<< HEAD
-LDFLAGS_purgatory.ro := -e purgatory_start -r --no-undefined -nostdlib -z nodefaultlib
-targets += purgatory.ro
-=======
 # When linking purgatory.ro with -r unresolved symbols are not checked,
 # also link a purgatory.chk binary without -r to check for unresolved symbols.
 PURGATORY_LDFLAGS := -e purgatory_start -nostdlib -z nodefaultlib
 LDFLAGS_purgatory.ro := -r $(PURGATORY_LDFLAGS)
 LDFLAGS_purgatory.chk := $(PURGATORY_LDFLAGS)
 targets += purgatory.ro purgatory.chk
->>>>>>> c1084c27
 
 # Sanitizer, etc. runtimes are unavailable and cannot be linked here.
 GCOV_PROFILE	:= n
 KASAN_SANITIZE	:= n
 UBSAN_SANITIZE	:= n
-<<<<<<< HEAD
-=======
 KCSAN_SANITIZE	:= n
->>>>>>> c1084c27
 KCOV_INSTRUMENT := n
 
 # These are adjustments to the compiler flags used for objects that
 # make up the standalone purgatory.ro
 
 PURGATORY_CFLAGS_REMOVE := -mcmodel=kernel
-<<<<<<< HEAD
-PURGATORY_CFLAGS := -mcmodel=large -ffreestanding -fno-zero-initialized-in-bss
-PURGATORY_CFLAGS += $(DISABLE_STACKLEAK_PLUGIN) -DDISABLE_BRANCH_PROFILING
-=======
 PURGATORY_CFLAGS := -mcmodel=large -ffreestanding -fno-zero-initialized-in-bss -g0
 PURGATORY_CFLAGS += $(DISABLE_STACKLEAK_PLUGIN) -DDISABLE_BRANCH_PROFILING
 PURGATORY_CFLAGS += -fno-stack-protector
->>>>>>> c1084c27
 
 # Default KBUILD_CFLAGS can have -pg option set when FTRACE is enabled. That
 # in turn leaves some undefined symbols like __fentry__ in purgatory and not
