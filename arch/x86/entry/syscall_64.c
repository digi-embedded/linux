// SPDX-License-Identifier: GPL-2.0
/* System call table for x86-64. */

#include <linux/linkage.h>
#include <linux/sys.h>
#include <linux/cache.h>
#include <linux/syscalls.h>
<<<<<<< HEAD
#include <asm/asm-offsets.h>
#include <asm/syscall.h>

extern asmlinkage long sys_ni_syscall(void);

SYSCALL_DEFINE0(ni_syscall)
{
	return sys_ni_syscall();
}

#define __SYSCALL_64(nr, sym, qual) extern asmlinkage long sym(const struct pt_regs *);
#define __SYSCALL_X32(nr, sym, qual) __SYSCALL_64(nr, sym, qual)
=======
#include <asm/syscall.h>

#define __SYSCALL(nr, sym) extern long __x64_##sym(const struct pt_regs *);
>>>>>>> c1084c27
#include <asm/syscalls_64.h>
#undef __SYSCALL

#define __SYSCALL(nr, sym) __x64_##sym,

<<<<<<< HEAD
asmlinkage const sys_call_ptr_t sys_call_table[__NR_syscall_max+1] = {
	/*
	 * Smells like a compiler bug -- it doesn't work
	 * when the & below is removed.
	 */
	[0 ... __NR_syscall_max] = &__x64_sys_ni_syscall,
#include <asm/syscalls_64.h>
};

#undef __SYSCALL_64
#undef __SYSCALL_X32

#ifdef CONFIG_X86_X32_ABI

#define __SYSCALL_64(nr, sym, qual)
#define __SYSCALL_X32(nr, sym, qual) [nr] = sym,

asmlinkage const sys_call_ptr_t x32_sys_call_table[__NR_syscall_x32_max+1] = {
	/*
	 * Smells like a compiler bug -- it doesn't work
	 * when the & below is removed.
	 */
	[0 ... __NR_syscall_x32_max] = &__x64_sys_ni_syscall,
#include <asm/syscalls_64.h>
};

#undef __SYSCALL_64
#undef __SYSCALL_X32

#endif
=======
asmlinkage const sys_call_ptr_t sys_call_table[] = {
#include <asm/syscalls_64.h>
};
>>>>>>> c1084c27
<|MERGE_RESOLUTION|>--- conflicted
+++ resolved
@@ -5,62 +5,14 @@
 #include <linux/sys.h>
 #include <linux/cache.h>
 #include <linux/syscalls.h>
-<<<<<<< HEAD
-#include <asm/asm-offsets.h>
-#include <asm/syscall.h>
-
-extern asmlinkage long sys_ni_syscall(void);
-
-SYSCALL_DEFINE0(ni_syscall)
-{
-	return sys_ni_syscall();
-}
-
-#define __SYSCALL_64(nr, sym, qual) extern asmlinkage long sym(const struct pt_regs *);
-#define __SYSCALL_X32(nr, sym, qual) __SYSCALL_64(nr, sym, qual)
-=======
 #include <asm/syscall.h>
 
 #define __SYSCALL(nr, sym) extern long __x64_##sym(const struct pt_regs *);
->>>>>>> c1084c27
 #include <asm/syscalls_64.h>
 #undef __SYSCALL
 
 #define __SYSCALL(nr, sym) __x64_##sym,
 
-<<<<<<< HEAD
-asmlinkage const sys_call_ptr_t sys_call_table[__NR_syscall_max+1] = {
-	/*
-	 * Smells like a compiler bug -- it doesn't work
-	 * when the & below is removed.
-	 */
-	[0 ... __NR_syscall_max] = &__x64_sys_ni_syscall,
-#include <asm/syscalls_64.h>
-};
-
-#undef __SYSCALL_64
-#undef __SYSCALL_X32
-
-#ifdef CONFIG_X86_X32_ABI
-
-#define __SYSCALL_64(nr, sym, qual)
-#define __SYSCALL_X32(nr, sym, qual) [nr] = sym,
-
-asmlinkage const sys_call_ptr_t x32_sys_call_table[__NR_syscall_x32_max+1] = {
-	/*
-	 * Smells like a compiler bug -- it doesn't work
-	 * when the & below is removed.
-	 */
-	[0 ... __NR_syscall_x32_max] = &__x64_sys_ni_syscall,
-#include <asm/syscalls_64.h>
-};
-
-#undef __SYSCALL_64
-#undef __SYSCALL_X32
-
-#endif
-=======
 asmlinkage const sys_call_ptr_t sys_call_table[] = {
 #include <asm/syscalls_64.h>
-};
->>>>>>> c1084c27
+};