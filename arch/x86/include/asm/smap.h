--- conflicted
+++ resolved
@@ -55,14 +55,8 @@
 	unsigned long flags;
 
 	asm volatile ("# smap_save\n\t"
-<<<<<<< HEAD
-		      ALTERNATIVE("jmp 1f", "", X86_FEATURE_SMAP)
-		      "pushf; pop %0; " __ASM_CLAC "\n\t"
-		      "1:"
-=======
 		      ALTERNATIVE("", "pushf; pop %0; " __ASM_CLAC "\n\t",
 				  X86_FEATURE_SMAP)
->>>>>>> c1084c27
 		      : "=rm" (flags) : : "memory", "cc");
 
 	return flags;
@@ -71,14 +65,8 @@
 static __always_inline void smap_restore(unsigned long flags)
 {
 	asm volatile ("# smap_restore\n\t"
-<<<<<<< HEAD
-		      ALTERNATIVE("jmp 1f", "", X86_FEATURE_SMAP)
-		      "push %0; popf\n\t"
-		      "1:"
-=======
 		      ALTERNATIVE("", "push %0; popf\n\t",
 				  X86_FEATURE_SMAP)
->>>>>>> c1084c27
 		      : : "g" (flags) : "memory", "cc");
 }
 
