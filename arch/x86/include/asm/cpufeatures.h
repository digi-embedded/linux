--- conflicted
+++ resolved
@@ -304,12 +304,9 @@
 #define X86_FEATURE_UNRET		(11*32+15) /* "" AMD BTB untrain return */
 #define X86_FEATURE_USE_IBPB_FW		(11*32+16) /* "" Use IBPB during runtime firmware calls */
 #define X86_FEATURE_RSB_VMEXIT_LITE	(11*32+17) /* "" Fill RSB on VM exit when EIBRS is enabled */
-<<<<<<< HEAD
-=======
 
 
 #define X86_FEATURE_MSR_TSX_CTRL	(11*32+20) /* "" MSR IA32_TSX_CTRL (Intel) implemented */
->>>>>>> 29549c70
 
 /* Intel-defined CPU features, CPUID level 0x00000007:1 (EAX), word 12 */
 #define X86_FEATURE_AVX_VNNI		(12*32+ 4) /* AVX VNNI instructions */
@@ -329,13 +326,9 @@
 #define X86_FEATURE_AMD_SSBD		(13*32+24) /* "" Speculative Store Bypass Disable */
 #define X86_FEATURE_VIRT_SSBD		(13*32+25) /* Virtualized Speculative Store Bypass Disable */
 #define X86_FEATURE_AMD_SSB_NO		(13*32+26) /* "" Speculative Store Bypass is fixed in hardware. */
-<<<<<<< HEAD
-#define X86_FEATURE_BTC_NO		(13*32+29) /* "" Not vulnerable to Branch Type Confusion */
-=======
 #define X86_FEATURE_CPPC		(13*32+27) /* Collaborative Processor Performance Control */
 #define X86_FEATURE_BTC_NO		(13*32+29) /* "" Not vulnerable to Branch Type Confusion */
 #define X86_FEATURE_BRS			(13*32+31) /* Branch Sampling available */
->>>>>>> 29549c70
 
 /* Thermal and Power Management Leaf, CPUID level 0x00000006 (EAX), word 14 */
 #define X86_FEATURE_DTHERM		(14*32+ 0) /* Digital Thermal Sensor */
