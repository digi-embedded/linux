#ifndef _ASM_X86_SIGCONTEXT_H
#define _ASM_X86_SIGCONTEXT_H

/* This is a legacy header - all kernel code includes <uapi/asm/sigcontext.h> directly. */

<<<<<<< HEAD
	/*
	 * fpstate is really (struct _fpstate *) or (struct _xstate *)
	 * depending on the FP_XSTATE_MAGIC1 encoded in the SW reserved
	 * bytes of (struct _fpstate) and FP_XSTATE_MAGIC2 present at the end
	 * of extended memory layout. See comments at the definition of
	 * (struct _fpx_sw_bytes)
	 */
	void __user *fpstate;		/* zero when no FPU/extended context */
	unsigned long oldmask;
	unsigned long cr2;
};
#else /* __i386__ */
struct sigcontext {
	unsigned long r8;
	unsigned long r9;
	unsigned long r10;
	unsigned long r11;
	unsigned long r12;
	unsigned long r13;
	unsigned long r14;
	unsigned long r15;
	unsigned long di;
	unsigned long si;
	unsigned long bp;
	unsigned long bx;
	unsigned long dx;
	unsigned long ax;
	unsigned long cx;
	unsigned long sp;
	unsigned long ip;
	unsigned long flags;
	unsigned short cs;
	unsigned short gs;
	unsigned short fs;
	unsigned short __pad0;
	unsigned long err;
	unsigned long trapno;
	unsigned long oldmask;
	unsigned long cr2;
=======
#include <uapi/asm/sigcontext.h>
>>>>>>> f2ed3bfc

#endif /* _ASM_X86_SIGCONTEXT_H */<|MERGE_RESOLUTION|>--- conflicted
+++ resolved
@@ -3,48 +3,6 @@
 
 /* This is a legacy header - all kernel code includes <uapi/asm/sigcontext.h> directly. */
 
-<<<<<<< HEAD
-	/*
-	 * fpstate is really (struct _fpstate *) or (struct _xstate *)
-	 * depending on the FP_XSTATE_MAGIC1 encoded in the SW reserved
-	 * bytes of (struct _fpstate) and FP_XSTATE_MAGIC2 present at the end
-	 * of extended memory layout. See comments at the definition of
-	 * (struct _fpx_sw_bytes)
-	 */
-	void __user *fpstate;		/* zero when no FPU/extended context */
-	unsigned long oldmask;
-	unsigned long cr2;
-};
-#else /* __i386__ */
-struct sigcontext {
-	unsigned long r8;
-	unsigned long r9;
-	unsigned long r10;
-	unsigned long r11;
-	unsigned long r12;
-	unsigned long r13;
-	unsigned long r14;
-	unsigned long r15;
-	unsigned long di;
-	unsigned long si;
-	unsigned long bp;
-	unsigned long bx;
-	unsigned long dx;
-	unsigned long ax;
-	unsigned long cx;
-	unsigned long sp;
-	unsigned long ip;
-	unsigned long flags;
-	unsigned short cs;
-	unsigned short gs;
-	unsigned short fs;
-	unsigned short __pad0;
-	unsigned long err;
-	unsigned long trapno;
-	unsigned long oldmask;
-	unsigned long cr2;
-=======
 #include <uapi/asm/sigcontext.h>
->>>>>>> f2ed3bfc
 
 #endif /* _ASM_X86_SIGCONTEXT_H */