// SPDX-License-Identifier: GPL-2.0
/*
 *  Copyright (C) 1995  Linus Torvalds
 *  Copyright (C) 2001, 2002 Andi Kleen, SuSE Labs.
 *  Copyright (C) 2008-2009, Red Hat Inc., Ingo Molnar
 */
#include <linux/sched.h>		/* test_thread_flag(), ...	*/
#include <linux/sched/task_stack.h>	/* task_stack_*(), ...		*/
#include <linux/kdebug.h>		/* oops_begin/end, ...		*/
#include <linux/extable.h>		/* search_exception_tables	*/
#include <linux/memblock.h>		/* max_low_pfn			*/
#include <linux/kfence.h>		/* kfence_handle_page_fault	*/
#include <linux/kprobes.h>		/* NOKPROBE_SYMBOL, ...		*/
#include <linux/mmiotrace.h>		/* kmmio_handler, ...		*/
#include <linux/perf_event.h>		/* perf_sw_event		*/
#include <linux/hugetlb.h>		/* hstate_index_to_shift	*/
#include <linux/prefetch.h>		/* prefetchw			*/
#include <linux/context_tracking.h>	/* exception_enter(), ...	*/
#include <linux/uaccess.h>		/* faulthandler_disabled()	*/
#include <linux/efi.h>			/* efi_crash_gracefully_on_page_fault()*/
#include <linux/mm_types.h>
#include <linux/mm.h>			/* find_and_lock_vma() */

#include <asm/cpufeature.h>		/* boot_cpu_has, ...		*/
#include <asm/traps.h>			/* dotraplinkage, ...		*/
#include <asm/fixmap.h>			/* VSYSCALL_ADDR		*/
#include <asm/vsyscall.h>		/* emulate_vsyscall		*/
#include <asm/vm86.h>			/* struct vm86			*/
#include <asm/mmu_context.h>		/* vma_pkey()			*/
#include <asm/efi.h>			/* efi_crash_gracefully_on_page_fault()*/
#include <asm/desc.h>			/* store_idt(), ...		*/
#include <asm/cpu_entry_area.h>		/* exception stack		*/
#include <asm/pgtable_areas.h>		/* VMALLOC_START, ...		*/
#include <asm/kvm_para.h>		/* kvm_handle_async_pf		*/
#include <asm/vdso.h>			/* fixup_vdso_exception()	*/
#include <asm/irq_stack.h>

#define CREATE_TRACE_POINTS
#include <asm/trace/exceptions.h>

/*
 * Returns 0 if mmiotrace is disabled, or if the fault is not
 * handled by mmiotrace:
 */
static nokprobe_inline int
kmmio_fault(struct pt_regs *regs, unsigned long addr)
{
	if (unlikely(is_kmmio_active()))
		if (kmmio_handler(regs, addr) == 1)
			return -1;
	return 0;
}

/*
 * Prefetch quirks:
 *
 * 32-bit mode:
 *
 *   Sometimes AMD Athlon/Opteron CPUs report invalid exceptions on prefetch.
 *   Check that here and ignore it.  This is AMD erratum #91.
 *
 * 64-bit mode:
 *
 *   Sometimes the CPU reports invalid exceptions on prefetch.
 *   Check that here and ignore it.
 *
 * Opcode checker based on code by Richard Brunner.
 */
static inline int
check_prefetch_opcode(struct pt_regs *regs, unsigned char *instr,
		      unsigned char opcode, int *prefetch)
{
	unsigned char instr_hi = opcode & 0xf0;
	unsigned char instr_lo = opcode & 0x0f;

	switch (instr_hi) {
	case 0x20:
	case 0x30:
		/*
		 * Values 0x26,0x2E,0x36,0x3E are valid x86 prefixes.
		 * In X86_64 long mode, the CPU will signal invalid
		 * opcode if some of these prefixes are present so
		 * X86_64 will never get here anyway
		 */
		return ((instr_lo & 7) == 0x6);
#ifdef CONFIG_X86_64
	case 0x40:
		/*
		 * In 64-bit mode 0x40..0x4F are valid REX prefixes
		 */
		return (!user_mode(regs) || user_64bit_mode(regs));
#endif
	case 0x60:
		/* 0x64 thru 0x67 are valid prefixes in all modes. */
		return (instr_lo & 0xC) == 0x4;
	case 0xF0:
		/* 0xF0, 0xF2, 0xF3 are valid prefixes in all modes. */
		return !instr_lo || (instr_lo>>1) == 1;
	case 0x00:
		/* Prefetch instruction is 0x0F0D or 0x0F18 */
		if (get_kernel_nofault(opcode, instr))
			return 0;

		*prefetch = (instr_lo == 0xF) &&
			(opcode == 0x0D || opcode == 0x18);
		return 0;
	default:
		return 0;
	}
}

static bool is_amd_k8_pre_npt(void)
{
	struct cpuinfo_x86 *c = &boot_cpu_data;

	return unlikely(IS_ENABLED(CONFIG_CPU_SUP_AMD) &&
			c->x86_vendor == X86_VENDOR_AMD &&
			c->x86 == 0xf && c->x86_model < 0x40);
}

static int
is_prefetch(struct pt_regs *regs, unsigned long error_code, unsigned long addr)
{
	unsigned char *max_instr;
	unsigned char *instr;
	int prefetch = 0;

	/* Erratum #91 affects AMD K8, pre-NPT CPUs */
	if (!is_amd_k8_pre_npt())
		return 0;

	/*
	 * If it was a exec (instruction fetch) fault on NX page, then
	 * do not ignore the fault:
	 */
	if (error_code & X86_PF_INSTR)
		return 0;

	instr = (void *)convert_ip_to_linear(current, regs);
	max_instr = instr + 15;

	/*
	 * This code has historically always bailed out if IP points to a
	 * not-present page (e.g. due to a race).  No one has ever
	 * complained about this.
	 */
	pagefault_disable();

	while (instr < max_instr) {
		unsigned char opcode;

		if (user_mode(regs)) {
			if (get_user(opcode, (unsigned char __user *) instr))
				break;
		} else {
			if (get_kernel_nofault(opcode, instr))
				break;
		}

		instr++;

		if (!check_prefetch_opcode(regs, instr, opcode, &prefetch))
			break;
	}

	pagefault_enable();
	return prefetch;
}

DEFINE_SPINLOCK(pgd_lock);
LIST_HEAD(pgd_list);

#ifdef CONFIG_X86_32
static inline pmd_t *vmalloc_sync_one(pgd_t *pgd, unsigned long address)
{
	unsigned index = pgd_index(address);
	pgd_t *pgd_k;
	p4d_t *p4d, *p4d_k;
	pud_t *pud, *pud_k;
	pmd_t *pmd, *pmd_k;

	pgd += index;
	pgd_k = init_mm.pgd + index;

	if (!pgd_present(*pgd_k))
		return NULL;

	/*
	 * set_pgd(pgd, *pgd_k); here would be useless on PAE
	 * and redundant with the set_pmd() on non-PAE. As would
	 * set_p4d/set_pud.
	 */
	p4d = p4d_offset(pgd, address);
	p4d_k = p4d_offset(pgd_k, address);
	if (!p4d_present(*p4d_k))
		return NULL;

	pud = pud_offset(p4d, address);
	pud_k = pud_offset(p4d_k, address);
	if (!pud_present(*pud_k))
		return NULL;

	pmd = pmd_offset(pud, address);
	pmd_k = pmd_offset(pud_k, address);

	if (pmd_present(*pmd) != pmd_present(*pmd_k))
		set_pmd(pmd, *pmd_k);

	if (!pmd_present(*pmd_k))
		return NULL;
	else
		BUG_ON(pmd_pfn(*pmd) != pmd_pfn(*pmd_k));

	return pmd_k;
}

/*
 *   Handle a fault on the vmalloc or module mapping area
 *
 *   This is needed because there is a race condition between the time
 *   when the vmalloc mapping code updates the PMD to the point in time
 *   where it synchronizes this update with the other page-tables in the
 *   system.
 *
 *   In this race window another thread/CPU can map an area on the same
 *   PMD, finds it already present and does not synchronize it with the
 *   rest of the system yet. As a result v[mz]alloc might return areas
 *   which are not mapped in every page-table in the system, causing an
 *   unhandled page-fault when they are accessed.
 */
static noinline int vmalloc_fault(unsigned long address)
{
	unsigned long pgd_paddr;
	pmd_t *pmd_k;
	pte_t *pte_k;

	/* Make sure we are in vmalloc area: */
	if (!(address >= VMALLOC_START && address < VMALLOC_END))
		return -1;

	/*
	 * Synchronize this task's top level page-table
	 * with the 'reference' page table.
	 *
	 * Do _not_ use "current" here. We might be inside
	 * an interrupt in the middle of a task switch..
	 */
	pgd_paddr = read_cr3_pa();
	pmd_k = vmalloc_sync_one(__va(pgd_paddr), address);
	if (!pmd_k)
		return -1;

	if (pmd_large(*pmd_k))
		return 0;

	pte_k = pte_offset_kernel(pmd_k, address);
	if (!pte_present(*pte_k))
		return -1;

	return 0;
}
NOKPROBE_SYMBOL(vmalloc_fault);

void arch_sync_kernel_mappings(unsigned long start, unsigned long end)
{
	unsigned long addr;

	for (addr = start & PMD_MASK;
	     addr >= TASK_SIZE_MAX && addr < VMALLOC_END;
	     addr += PMD_SIZE) {
		struct page *page;

		spin_lock(&pgd_lock);
		list_for_each_entry(page, &pgd_list, lru) {
			spinlock_t *pgt_lock;

			/* the pgt_lock only for Xen */
			pgt_lock = &pgd_page_get_mm(page)->page_table_lock;

			spin_lock(pgt_lock);
			vmalloc_sync_one(page_address(page), addr);
			spin_unlock(pgt_lock);
		}
		spin_unlock(&pgd_lock);
	}
}

static bool low_pfn(unsigned long pfn)
{
	return pfn < max_low_pfn;
}

static void dump_pagetable(unsigned long address)
{
	pgd_t *base = __va(read_cr3_pa());
	pgd_t *pgd = &base[pgd_index(address)];
	p4d_t *p4d;
	pud_t *pud;
	pmd_t *pmd;
	pte_t *pte;

#ifdef CONFIG_X86_PAE
	pr_info("*pdpt = %016Lx ", pgd_val(*pgd));
	if (!low_pfn(pgd_val(*pgd) >> PAGE_SHIFT) || !pgd_present(*pgd))
		goto out;
#define pr_pde pr_cont
#else
#define pr_pde pr_info
#endif
	p4d = p4d_offset(pgd, address);
	pud = pud_offset(p4d, address);
	pmd = pmd_offset(pud, address);
	pr_pde("*pde = %0*Lx ", sizeof(*pmd) * 2, (u64)pmd_val(*pmd));
#undef pr_pde

	/*
	 * We must not directly access the pte in the highpte
	 * case if the page table is located in highmem.
	 * And let's rather not kmap-atomic the pte, just in case
	 * it's allocated already:
	 */
	if (!low_pfn(pmd_pfn(*pmd)) || !pmd_present(*pmd) || pmd_large(*pmd))
		goto out;

	pte = pte_offset_kernel(pmd, address);
	pr_cont("*pte = %0*Lx ", sizeof(*pte) * 2, (u64)pte_val(*pte));
out:
	pr_cont("\n");
}

#else /* CONFIG_X86_64: */

#ifdef CONFIG_CPU_SUP_AMD
static const char errata93_warning[] =
KERN_ERR 
"******* Your BIOS seems to not contain a fix for K8 errata #93\n"
"******* Working around it, but it may cause SEGVs or burn power.\n"
"******* Please consider a BIOS update.\n"
"******* Disabling USB legacy in the BIOS may also help.\n";
#endif

static int bad_address(void *p)
{
	unsigned long dummy;

	return get_kernel_nofault(dummy, (unsigned long *)p);
}

static void dump_pagetable(unsigned long address)
{
	pgd_t *base = __va(read_cr3_pa());
	pgd_t *pgd = base + pgd_index(address);
	p4d_t *p4d;
	pud_t *pud;
	pmd_t *pmd;
	pte_t *pte;

	if (bad_address(pgd))
		goto bad;

	pr_info("PGD %lx ", pgd_val(*pgd));

	if (!pgd_present(*pgd))
		goto out;

	p4d = p4d_offset(pgd, address);
	if (bad_address(p4d))
		goto bad;

	pr_cont("P4D %lx ", p4d_val(*p4d));
	if (!p4d_present(*p4d) || p4d_large(*p4d))
		goto out;

	pud = pud_offset(p4d, address);
	if (bad_address(pud))
		goto bad;

	pr_cont("PUD %lx ", pud_val(*pud));
	if (!pud_present(*pud) || pud_large(*pud))
		goto out;

	pmd = pmd_offset(pud, address);
	if (bad_address(pmd))
		goto bad;

	pr_cont("PMD %lx ", pmd_val(*pmd));
	if (!pmd_present(*pmd) || pmd_large(*pmd))
		goto out;

	pte = pte_offset_kernel(pmd, address);
	if (bad_address(pte))
		goto bad;

	pr_cont("PTE %lx", pte_val(*pte));
out:
	pr_cont("\n");
	return;
bad:
	pr_info("BAD\n");
}

#endif /* CONFIG_X86_64 */

/*
 * Workaround for K8 erratum #93 & buggy BIOS.
 *
 * BIOS SMM functions are required to use a specific workaround
 * to avoid corruption of the 64bit RIP register on C stepping K8.
 *
 * A lot of BIOS that didn't get tested properly miss this.
 *
 * The OS sees this as a page fault with the upper 32bits of RIP cleared.
 * Try to work around it here.
 *
 * Note we only handle faults in kernel here.
 * Does nothing on 32-bit.
 */
static int is_errata93(struct pt_regs *regs, unsigned long address)
{
#if defined(CONFIG_X86_64) && defined(CONFIG_CPU_SUP_AMD)
	if (boot_cpu_data.x86_vendor != X86_VENDOR_AMD
	    || boot_cpu_data.x86 != 0xf)
		return 0;

	if (user_mode(regs))
		return 0;

	if (address != regs->ip)
		return 0;

	if ((address >> 32) != 0)
		return 0;

	address |= 0xffffffffUL << 32;
	if ((address >= (u64)_stext && address <= (u64)_etext) ||
	    (address >= MODULES_VADDR && address <= MODULES_END)) {
		printk_once(errata93_warning);
		regs->ip = address;
		return 1;
	}
#endif
	return 0;
}

/*
 * Work around K8 erratum #100 K8 in compat mode occasionally jumps
 * to illegal addresses >4GB.
 *
 * We catch this in the page fault handler because these addresses
 * are not reachable. Just detect this case and return.  Any code
 * segment in LDT is compatibility mode.
 */
static int is_errata100(struct pt_regs *regs, unsigned long address)
{
#ifdef CONFIG_X86_64
	if ((regs->cs == __USER32_CS || (regs->cs & (1<<2))) && (address >> 32))
		return 1;
#endif
	return 0;
}

/* Pentium F0 0F C7 C8 bug workaround: */
static int is_f00f_bug(struct pt_regs *regs, unsigned long error_code,
		       unsigned long address)
{
#ifdef CONFIG_X86_F00F_BUG
	if (boot_cpu_has_bug(X86_BUG_F00F) && !(error_code & X86_PF_USER) &&
	    idt_is_f00f_address(address)) {
		handle_invalid_op(regs);
		return 1;
	}
#endif
	return 0;
}

static void show_ldttss(const struct desc_ptr *gdt, const char *name, u16 index)
{
	u32 offset = (index >> 3) * sizeof(struct desc_struct);
	unsigned long addr;
	struct ldttss_desc desc;

	if (index == 0) {
		pr_alert("%s: NULL\n", name);
		return;
	}

	if (offset + sizeof(struct ldttss_desc) >= gdt->size) {
		pr_alert("%s: 0x%hx -- out of bounds\n", name, index);
		return;
	}

	if (copy_from_kernel_nofault(&desc, (void *)(gdt->address + offset),
			      sizeof(struct ldttss_desc))) {
		pr_alert("%s: 0x%hx -- GDT entry is not readable\n",
			 name, index);
		return;
	}

	addr = desc.base0 | (desc.base1 << 16) | ((unsigned long)desc.base2 << 24);
#ifdef CONFIG_X86_64
	addr |= ((u64)desc.base3 << 32);
#endif
	pr_alert("%s: 0x%hx -- base=0x%lx limit=0x%x\n",
		 name, index, addr, (desc.limit0 | (desc.limit1 << 16)));
}

static void
show_fault_oops(struct pt_regs *regs, unsigned long error_code, unsigned long address)
{
	if (!oops_may_print())
		return;

	if (error_code & X86_PF_INSTR) {
		unsigned int level;
		pgd_t *pgd;
		pte_t *pte;

		pgd = __va(read_cr3_pa());
		pgd += pgd_index(address);

		pte = lookup_address_in_pgd(pgd, address, &level);

		if (pte && pte_present(*pte) && !pte_exec(*pte))
			pr_crit("kernel tried to execute NX-protected page - exploit attempt? (uid: %d)\n",
				from_kuid(&init_user_ns, current_uid()));
		if (pte && pte_present(*pte) && pte_exec(*pte) &&
				(pgd_flags(*pgd) & _PAGE_USER) &&
				(__read_cr4() & X86_CR4_SMEP))
			pr_crit("unable to execute userspace code (SMEP?) (uid: %d)\n",
				from_kuid(&init_user_ns, current_uid()));
	}

	if (address < PAGE_SIZE && !user_mode(regs))
		pr_alert("BUG: kernel NULL pointer dereference, address: %px\n",
			(void *)address);
	else
		pr_alert("BUG: unable to handle page fault for address: %px\n",
			(void *)address);

	pr_alert("#PF: %s %s in %s mode\n",
		 (error_code & X86_PF_USER)  ? "user" : "supervisor",
		 (error_code & X86_PF_INSTR) ? "instruction fetch" :
		 (error_code & X86_PF_WRITE) ? "write access" :
					       "read access",
			     user_mode(regs) ? "user" : "kernel");
	pr_alert("#PF: error_code(0x%04lx) - %s\n", error_code,
		 !(error_code & X86_PF_PROT) ? "not-present page" :
		 (error_code & X86_PF_RSVD)  ? "reserved bit violation" :
		 (error_code & X86_PF_PK)    ? "protection keys violation" :
					       "permissions violation");

	if (!(error_code & X86_PF_USER) && user_mode(regs)) {
		struct desc_ptr idt, gdt;
		u16 ldtr, tr;

		/*
		 * This can happen for quite a few reasons.  The more obvious
		 * ones are faults accessing the GDT, or LDT.  Perhaps
		 * surprisingly, if the CPU tries to deliver a benign or
		 * contributory exception from user code and gets a page fault
		 * during delivery, the page fault can be delivered as though
		 * it originated directly from user code.  This could happen
		 * due to wrong permissions on the IDT, GDT, LDT, TSS, or
		 * kernel or IST stack.
		 */
		store_idt(&idt);

		/* Usable even on Xen PV -- it's just slow. */
		native_store_gdt(&gdt);

		pr_alert("IDT: 0x%lx (limit=0x%hx) GDT: 0x%lx (limit=0x%hx)\n",
			 idt.address, idt.size, gdt.address, gdt.size);

		store_ldt(ldtr);
		show_ldttss(&gdt, "LDTR", ldtr);

		store_tr(tr);
		show_ldttss(&gdt, "TR", tr);
	}

	dump_pagetable(address);
}

static noinline void
pgtable_bad(struct pt_regs *regs, unsigned long error_code,
	    unsigned long address)
{
	struct task_struct *tsk;
	unsigned long flags;
	int sig;

	flags = oops_begin();
	tsk = current;
	sig = SIGKILL;

	printk(KERN_ALERT "%s: Corrupted page table at address %lx\n",
	       tsk->comm, address);
	dump_pagetable(address);

	if (__die("Bad pagetable", regs, error_code))
		sig = 0;

	oops_end(flags, regs, sig);
}

static void sanitize_error_code(unsigned long address,
				unsigned long *error_code)
{
	/*
	 * To avoid leaking information about the kernel page
	 * table layout, pretend that user-mode accesses to
	 * kernel addresses are always protection faults.
	 *
	 * NB: This means that failed vsyscalls with vsyscall=none
	 * will have the PROT bit.  This doesn't leak any
	 * information and does not appear to cause any problems.
	 */
	if (address >= TASK_SIZE_MAX)
		*error_code |= X86_PF_PROT;
}

static void set_signal_archinfo(unsigned long address,
				unsigned long error_code)
{
	struct task_struct *tsk = current;

	tsk->thread.trap_nr = X86_TRAP_PF;
	tsk->thread.error_code = error_code | X86_PF_USER;
	tsk->thread.cr2 = address;
}

static noinline void
page_fault_oops(struct pt_regs *regs, unsigned long error_code,
		unsigned long address)
{
#ifdef CONFIG_VMAP_STACK
	struct stack_info info;
#endif
	unsigned long flags;
	int sig;

	if (user_mode(regs)) {
		/*
		 * Implicit kernel access from user mode?  Skip the stack
		 * overflow and EFI special cases.
		 */
		goto oops;
	}

#ifdef CONFIG_VMAP_STACK
	/*
	 * Stack overflow?  During boot, we can fault near the initial
	 * stack in the direct map, but that's not an overflow -- check
	 * that we're in vmalloc space to avoid this.
	 */
	if (is_vmalloc_addr((void *)address) &&
	    get_stack_guard_info((void *)address, &info)) {
		/*
		 * We're likely to be running with very little stack space
		 * left.  It's plausible that we'd hit this condition but
		 * double-fault even before we get this far, in which case
		 * we're fine: the double-fault handler will deal with it.
		 *
		 * We don't want to make it all the way into the oops code
		 * and then double-fault, though, because we're likely to
		 * break the console driver and lose most of the stack dump.
		 */
		call_on_stack(__this_cpu_ist_top_va(DF) - sizeof(void*),
			      handle_stack_overflow,
			      ASM_CALL_ARG3,
			      , [arg1] "r" (regs), [arg2] "r" (address), [arg3] "r" (&info));

		unreachable();
	}
#endif

	/*
	 * Buggy firmware could access regions which might page fault.  If
	 * this happens, EFI has a special OOPS path that will try to
	 * avoid hanging the system.
	 */
	if (IS_ENABLED(CONFIG_EFI))
		efi_crash_gracefully_on_page_fault(address);

	/* Only not-present faults should be handled by KFENCE. */
	if (!(error_code & X86_PF_PROT) &&
	    kfence_handle_page_fault(address, error_code & X86_PF_WRITE, regs))
		return;

oops:
	/*
	 * Oops. The kernel tried to access some bad page. We'll have to
	 * terminate things with extreme prejudice:
	 */
	flags = oops_begin();

	show_fault_oops(regs, error_code, address);

	if (task_stack_end_corrupted(current))
		printk(KERN_EMERG "Thread overran stack, or stack corrupted\n");

	sig = SIGKILL;
	if (__die("Oops", regs, error_code))
		sig = 0;

	/* Executive summary in case the body of the oops scrolled away */
	printk(KERN_DEFAULT "CR2: %016lx\n", address);

	oops_end(flags, regs, sig);
}

static noinline void
kernelmode_fixup_or_oops(struct pt_regs *regs, unsigned long error_code,
			 unsigned long address, int signal, int si_code,
			 u32 pkey)
{
	WARN_ON_ONCE(user_mode(regs));

	/* Are we prepared to handle this kernel fault? */
	if (fixup_exception(regs, X86_TRAP_PF, error_code, address)) {
		/*
		 * Any interrupt that takes a fault gets the fixup. This makes
		 * the below recursive fault logic only apply to a faults from
		 * task context.
		 */
		if (in_interrupt())
			return;

		/*
		 * Per the above we're !in_interrupt(), aka. task context.
		 *
		 * In this case we need to make sure we're not recursively
		 * faulting through the emulate_vsyscall() logic.
		 */
		if (current->thread.sig_on_uaccess_err && signal) {
			sanitize_error_code(address, &error_code);

			set_signal_archinfo(address, error_code);

			if (si_code == SEGV_PKUERR) {
				force_sig_pkuerr((void __user *)address, pkey);
			} else {
				/* XXX: hwpoison faults will set the wrong code. */
				force_sig_fault(signal, si_code, (void __user *)address);
			}
		}

		/*
		 * Barring that, we can do the fixup and be happy.
		 */
		return;
	}

	/*
	 * AMD erratum #91 manifests as a spurious page fault on a PREFETCH
	 * instruction.
	 */
	if (is_prefetch(regs, error_code, address))
		return;

	page_fault_oops(regs, error_code, address);
}

/*
 * Print out info about fatal segfaults, if the show_unhandled_signals
 * sysctl is set:
 */
static inline void
show_signal_msg(struct pt_regs *regs, unsigned long error_code,
		unsigned long address, struct task_struct *tsk)
{
	const char *loglvl = task_pid_nr(tsk) > 1 ? KERN_INFO : KERN_EMERG;
	/* This is a racy snapshot, but it's better than nothing. */
	int cpu = raw_smp_processor_id();

	if (!unhandled_signal(tsk, SIGSEGV))
		return;

	if (!printk_ratelimit())
		return;

	printk("%s%s[%d]: segfault at %lx ip %px sp %px error %lx",
		loglvl, tsk->comm, task_pid_nr(tsk), address,
		(void *)regs->ip, (void *)regs->sp, error_code);

	print_vma_addr(KERN_CONT " in ", regs->ip);

	/*
	 * Dump the likely CPU where the fatal segfault happened.
	 * This can help identify faulty hardware.
	 */
	printk(KERN_CONT " likely on CPU %d (core %d, socket %d)", cpu,
	       topology_core_id(cpu), topology_physical_package_id(cpu));


	printk(KERN_CONT "\n");

	show_opcodes(regs, loglvl);
}

/*
 * The (legacy) vsyscall page is the long page in the kernel portion
 * of the address space that has user-accessible permissions.
 */
static bool is_vsyscall_vaddr(unsigned long vaddr)
{
	return unlikely((vaddr & PAGE_MASK) == VSYSCALL_ADDR);
}

static void
__bad_area_nosemaphore(struct pt_regs *regs, unsigned long error_code,
		       unsigned long address, u32 pkey, int si_code)
{
	struct task_struct *tsk = current;

	if (!user_mode(regs)) {
		kernelmode_fixup_or_oops(regs, error_code, address,
					 SIGSEGV, si_code, pkey);
		return;
	}

	if (!(error_code & X86_PF_USER)) {
		/* Implicit user access to kernel memory -- just oops */
		page_fault_oops(regs, error_code, address);
		return;
	}

	/*
	 * User mode accesses just cause a SIGSEGV.
	 * It's possible to have interrupts off here:
	 */
	local_irq_enable();

	/*
	 * Valid to do another page fault here because this one came
	 * from user space:
	 */
	if (is_prefetch(regs, error_code, address))
		return;

	if (is_errata100(regs, address))
		return;

	sanitize_error_code(address, &error_code);

	if (fixup_vdso_exception(regs, X86_TRAP_PF, error_code, address))
		return;

	if (likely(show_unhandled_signals))
		show_signal_msg(regs, error_code, address, tsk);

	set_signal_archinfo(address, error_code);

	if (si_code == SEGV_PKUERR)
		force_sig_pkuerr((void __user *)address, pkey);
	else
		force_sig_fault(SIGSEGV, si_code, (void __user *)address);

	local_irq_disable();
}

static noinline void
bad_area_nosemaphore(struct pt_regs *regs, unsigned long error_code,
		     unsigned long address)
{
	__bad_area_nosemaphore(regs, error_code, address, 0, SEGV_MAPERR);
}

static void
__bad_area(struct pt_regs *regs, unsigned long error_code,
	   unsigned long address, u32 pkey, int si_code)
{
	struct mm_struct *mm = current->mm;
	/*
	 * Something tried to access memory that isn't in our memory map..
	 * Fix it, but check if it's kernel or user first..
	 */
	mmap_read_unlock(mm);

	__bad_area_nosemaphore(regs, error_code, address, pkey, si_code);
}

static inline bool bad_area_access_from_pkeys(unsigned long error_code,
		struct vm_area_struct *vma)
{
	/* This code is always called on the current mm */
	bool foreign = false;

	if (!cpu_feature_enabled(X86_FEATURE_OSPKE))
		return false;
	if (error_code & X86_PF_PK)
		return true;
	/* this checks permission keys on the VMA: */
	if (!arch_vma_access_permitted(vma, (error_code & X86_PF_WRITE),
				       (error_code & X86_PF_INSTR), foreign))
		return true;
	return false;
}

static noinline void
bad_area_access_error(struct pt_regs *regs, unsigned long error_code,
		      unsigned long address, struct vm_area_struct *vma)
{
	/*
	 * This OSPKE check is not strictly necessary at runtime.
	 * But, doing it this way allows compiler optimizations
	 * if pkeys are compiled out.
	 */
	if (bad_area_access_from_pkeys(error_code, vma)) {
		/*
		 * A protection key fault means that the PKRU value did not allow
		 * access to some PTE.  Userspace can figure out what PKRU was
		 * from the XSAVE state.  This function captures the pkey from
		 * the vma and passes it to userspace so userspace can discover
		 * which protection key was set on the PTE.
		 *
		 * If we get here, we know that the hardware signaled a X86_PF_PK
		 * fault and that there was a VMA once we got in the fault
		 * handler.  It does *not* guarantee that the VMA we find here
		 * was the one that we faulted on.
		 *
		 * 1. T1   : mprotect_key(foo, PAGE_SIZE, pkey=4);
		 * 2. T1   : set PKRU to deny access to pkey=4, touches page
		 * 3. T1   : faults...
		 * 4.    T2: mprotect_key(foo, PAGE_SIZE, pkey=5);
		 * 5. T1   : enters fault handler, takes mmap_lock, etc...
		 * 6. T1   : reaches here, sees vma_pkey(vma)=5, when we really
		 *	     faulted on a pte with its pkey=4.
		 */
		u32 pkey = vma_pkey(vma);

		__bad_area(regs, error_code, address, pkey, SEGV_PKUERR);
	} else {
		__bad_area(regs, error_code, address, 0, SEGV_ACCERR);
	}
}

static void
do_sigbus(struct pt_regs *regs, unsigned long error_code, unsigned long address,
	  vm_fault_t fault)
{
	/* Kernel mode? Handle exceptions or die: */
	if (!user_mode(regs)) {
		kernelmode_fixup_or_oops(regs, error_code, address,
					 SIGBUS, BUS_ADRERR, ARCH_DEFAULT_PKEY);
		return;
	}

	/* User-space => ok to do another page fault: */
	if (is_prefetch(regs, error_code, address))
		return;

	sanitize_error_code(address, &error_code);

	if (fixup_vdso_exception(regs, X86_TRAP_PF, error_code, address))
		return;

	set_signal_archinfo(address, error_code);

#ifdef CONFIG_MEMORY_FAILURE
	if (fault & (VM_FAULT_HWPOISON|VM_FAULT_HWPOISON_LARGE)) {
		struct task_struct *tsk = current;
		unsigned lsb = 0;

		pr_err(
	"MCE: Killing %s:%d due to hardware memory corruption fault at %lx\n",
			tsk->comm, tsk->pid, address);
		if (fault & VM_FAULT_HWPOISON_LARGE)
			lsb = hstate_index_to_shift(VM_FAULT_GET_HINDEX(fault));
		if (fault & VM_FAULT_HWPOISON)
			lsb = PAGE_SHIFT;
		force_sig_mceerr(BUS_MCEERR_AR, (void __user *)address, lsb);
		return;
	}
#endif
	force_sig_fault(SIGBUS, BUS_ADRERR, (void __user *)address);
}

static int spurious_kernel_fault_check(unsigned long error_code, pte_t *pte)
{
	if ((error_code & X86_PF_WRITE) && !pte_write(*pte))
		return 0;

	if ((error_code & X86_PF_INSTR) && !pte_exec(*pte))
		return 0;

	return 1;
}

/*
 * Handle a spurious fault caused by a stale TLB entry.
 *
 * This allows us to lazily refresh the TLB when increasing the
 * permissions of a kernel page (RO -> RW or NX -> X).  Doing it
 * eagerly is very expensive since that implies doing a full
 * cross-processor TLB flush, even if no stale TLB entries exist
 * on other processors.
 *
 * Spurious faults may only occur if the TLB contains an entry with
 * fewer permission than the page table entry.  Non-present (P = 0)
 * and reserved bit (R = 1) faults are never spurious.
 *
 * There are no security implications to leaving a stale TLB when
 * increasing the permissions on a page.
 *
 * Returns non-zero if a spurious fault was handled, zero otherwise.
 *
 * See Intel Developer's Manual Vol 3 Section 4.10.4.3, bullet 3
 * (Optional Invalidation).
 */
static noinline int
spurious_kernel_fault(unsigned long error_code, unsigned long address)
{
	pgd_t *pgd;
	p4d_t *p4d;
	pud_t *pud;
	pmd_t *pmd;
	pte_t *pte;
	int ret;

	/*
	 * Only writes to RO or instruction fetches from NX may cause
	 * spurious faults.
	 *
	 * These could be from user or supervisor accesses but the TLB
	 * is only lazily flushed after a kernel mapping protection
	 * change, so user accesses are not expected to cause spurious
	 * faults.
	 */
	if (error_code != (X86_PF_WRITE | X86_PF_PROT) &&
	    error_code != (X86_PF_INSTR | X86_PF_PROT))
		return 0;

	pgd = init_mm.pgd + pgd_index(address);
	if (!pgd_present(*pgd))
		return 0;

	p4d = p4d_offset(pgd, address);
	if (!p4d_present(*p4d))
		return 0;

	if (p4d_large(*p4d))
		return spurious_kernel_fault_check(error_code, (pte_t *) p4d);

	pud = pud_offset(p4d, address);
	if (!pud_present(*pud))
		return 0;

	if (pud_large(*pud))
		return spurious_kernel_fault_check(error_code, (pte_t *) pud);

	pmd = pmd_offset(pud, address);
	if (!pmd_present(*pmd))
		return 0;

	if (pmd_large(*pmd))
		return spurious_kernel_fault_check(error_code, (pte_t *) pmd);

	pte = pte_offset_kernel(pmd, address);
	if (!pte_present(*pte))
		return 0;

	ret = spurious_kernel_fault_check(error_code, pte);
	if (!ret)
		return 0;

	/*
	 * Make sure we have permissions in PMD.
	 * If not, then there's a bug in the page tables:
	 */
	ret = spurious_kernel_fault_check(error_code, (pte_t *) pmd);
	WARN_ONCE(!ret, "PMD has incorrect permission bits\n");

	return ret;
}
NOKPROBE_SYMBOL(spurious_kernel_fault);

int show_unhandled_signals = 1;

static inline int
access_error(unsigned long error_code, struct vm_area_struct *vma)
{
	/* This is only called for the current mm, so: */
	bool foreign = false;

	/*
	 * Read or write was blocked by protection keys.  This is
	 * always an unconditional error and can never result in
	 * a follow-up action to resolve the fault, like a COW.
	 */
	if (error_code & X86_PF_PK)
		return 1;

	/*
	 * SGX hardware blocked the access.  This usually happens
	 * when the enclave memory contents have been destroyed, like
	 * after a suspend/resume cycle. In any case, the kernel can't
	 * fix the cause of the fault.  Handle the fault as an access
	 * error even in cases where no actual access violation
	 * occurred.  This allows userspace to rebuild the enclave in
	 * response to the signal.
	 */
	if (unlikely(error_code & X86_PF_SGX))
		return 1;

	/*
	 * Make sure to check the VMA so that we do not perform
	 * faults just to hit a X86_PF_PK as soon as we fill in a
	 * page.
	 */
	if (!arch_vma_access_permitted(vma, (error_code & X86_PF_WRITE),
				       (error_code & X86_PF_INSTR), foreign))
		return 1;

	/*
	 * Shadow stack accesses (PF_SHSTK=1) are only permitted to
	 * shadow stack VMAs. All other accesses result in an error.
	 */
	if (error_code & X86_PF_SHSTK) {
		if (unlikely(!(vma->vm_flags & VM_SHADOW_STACK)))
			return 1;
		if (unlikely(!(vma->vm_flags & VM_WRITE)))
			return 1;
		return 0;
	}

	if (error_code & X86_PF_WRITE) {
		/* write, present and write, not present: */
		if (unlikely(vma->vm_flags & VM_SHADOW_STACK))
			return 1;
		if (unlikely(!(vma->vm_flags & VM_WRITE)))
			return 1;
		return 0;
	}

	/* read, present: */
	if (unlikely(error_code & X86_PF_PROT))
		return 1;

	/* read, not present: */
	if (unlikely(!vma_is_accessible(vma)))
		return 1;

	return 0;
}

bool fault_in_kernel_space(unsigned long address)
{
	/*
	 * On 64-bit systems, the vsyscall page is at an address above
	 * TASK_SIZE_MAX, but is not considered part of the kernel
	 * address space.
	 */
	if (IS_ENABLED(CONFIG_X86_64) && is_vsyscall_vaddr(address))
		return false;

	return address >= TASK_SIZE_MAX;
}

/*
 * Called for all faults where 'address' is part of the kernel address
 * space.  Might get called for faults that originate from *code* that
 * ran in userspace or the kernel.
 */
static void
do_kern_addr_fault(struct pt_regs *regs, unsigned long hw_error_code,
		   unsigned long address)
{
	/*
	 * Protection keys exceptions only happen on user pages.  We
	 * have no user pages in the kernel portion of the address
	 * space, so do not expect them here.
	 */
	WARN_ON_ONCE(hw_error_code & X86_PF_PK);

#ifdef CONFIG_X86_32
	/*
	 * We can fault-in kernel-space virtual memory on-demand. The
	 * 'reference' page table is init_mm.pgd.
	 *
	 * NOTE! We MUST NOT take any locks for this case. We may
	 * be in an interrupt or a critical region, and should
	 * only copy the information from the master page table,
	 * nothing more.
	 *
	 * Before doing this on-demand faulting, ensure that the
	 * fault is not any of the following:
	 * 1. A fault on a PTE with a reserved bit set.
	 * 2. A fault caused by a user-mode access.  (Do not demand-
	 *    fault kernel memory due to user-mode accesses).
	 * 3. A fault caused by a page-level protection violation.
	 *    (A demand fault would be on a non-present page which
	 *     would have X86_PF_PROT==0).
	 *
	 * This is only needed to close a race condition on x86-32 in
	 * the vmalloc mapping/unmapping code. See the comment above
	 * vmalloc_fault() for details. On x86-64 the race does not
	 * exist as the vmalloc mappings don't need to be synchronized
	 * there.
	 */
	if (!(hw_error_code & (X86_PF_RSVD | X86_PF_USER | X86_PF_PROT))) {
		if (vmalloc_fault(address) >= 0)
			return;
	}
#endif

	if (is_f00f_bug(regs, hw_error_code, address))
		return;

	/* Was the fault spurious, caused by lazy TLB invalidation? */
	if (spurious_kernel_fault(hw_error_code, address))
		return;

	/* kprobes don't want to hook the spurious faults: */
	if (WARN_ON_ONCE(kprobe_page_fault(regs, X86_TRAP_PF)))
		return;

	/*
	 * Note, despite being a "bad area", there are quite a few
	 * acceptable reasons to get here, such as erratum fixups
	 * and handling kernel code that can fault, like get_user().
	 *
	 * Don't take the mm semaphore here. If we fixup a prefetch
	 * fault we could otherwise deadlock:
	 */
	bad_area_nosemaphore(regs, hw_error_code, address);
}
NOKPROBE_SYMBOL(do_kern_addr_fault);

/*
 * Handle faults in the user portion of the address space.  Nothing in here
 * should check X86_PF_USER without a specific justification: for almost
 * all purposes, we should treat a normal kernel access to user memory
 * (e.g. get_user(), put_user(), etc.) the same as the WRUSS instruction.
 * The one exception is AC flag handling, which is, per the x86
 * architecture, special for WRUSS.
 */
static inline
void do_user_addr_fault(struct pt_regs *regs,
			unsigned long error_code,
			unsigned long address)
{
	struct vm_area_struct *vma;
	struct task_struct *tsk;
	struct mm_struct *mm;
	vm_fault_t fault;
	unsigned int flags = FAULT_FLAG_DEFAULT;

	tsk = current;
	mm = tsk->mm;

	if (unlikely((error_code & (X86_PF_USER | X86_PF_INSTR)) == X86_PF_INSTR)) {
		/*
		 * Whoops, this is kernel mode code trying to execute from
		 * user memory.  Unless this is AMD erratum #93, which
		 * corrupts RIP such that it looks like a user address,
		 * this is unrecoverable.  Don't even try to look up the
		 * VMA or look for extable entries.
		 */
		if (is_errata93(regs, address))
			return;

		page_fault_oops(regs, error_code, address);
		return;
	}

	/* kprobes don't want to hook the spurious faults: */
	if (WARN_ON_ONCE(kprobe_page_fault(regs, X86_TRAP_PF)))
		return;

	/*
	 * Reserved bits are never expected to be set on
	 * entries in the user portion of the page tables.
	 */
	if (unlikely(error_code & X86_PF_RSVD))
		pgtable_bad(regs, error_code, address);

	/*
	 * If SMAP is on, check for invalid kernel (supervisor) access to user
	 * pages in the user address space.  The odd case here is WRUSS,
	 * which, according to the preliminary documentation, does not respect
	 * SMAP and will have the USER bit set so, in all cases, SMAP
	 * enforcement appears to be consistent with the USER bit.
	 */
	if (unlikely(cpu_feature_enabled(X86_FEATURE_SMAP) &&
		     !(error_code & X86_PF_USER) &&
		     !(regs->flags & X86_EFLAGS_AC))) {
		/*
		 * No extable entry here.  This was a kernel access to an
		 * invalid pointer.  get_kernel_nofault() will not get here.
		 */
		page_fault_oops(regs, error_code, address);
		return;
	}

	/*
	 * If we're in an interrupt, have no user context or are running
	 * in a region with pagefaults disabled then we must not take the fault
	 */
	if (unlikely(faulthandler_disabled() || !mm)) {
		bad_area_nosemaphore(regs, error_code, address);
		return;
	}

	/*
	 * It's safe to allow irq's after cr2 has been saved and the
	 * vmalloc fault has been handled.
	 *
	 * User-mode registers count as a user access even for any
	 * potential system fault or CPU buglet:
	 */
	if (user_mode(regs)) {
		local_irq_enable();
		flags |= FAULT_FLAG_USER;
	} else {
		if (regs->flags & X86_EFLAGS_IF)
			local_irq_enable();
	}

	perf_sw_event(PERF_COUNT_SW_PAGE_FAULTS, 1, regs, address);

	/*
	 * Read-only permissions can not be expressed in shadow stack PTEs.
	 * Treat all shadow stack accesses as WRITE faults. This ensures
	 * that the MM will prepare everything (e.g., break COW) such that
	 * maybe_mkwrite() can create a proper shadow stack PTE.
	 */
	if (error_code & X86_PF_SHSTK)
		flags |= FAULT_FLAG_WRITE;
	if (error_code & X86_PF_WRITE)
		flags |= FAULT_FLAG_WRITE;
	if (error_code & X86_PF_INSTR)
		flags |= FAULT_FLAG_INSTRUCTION;

#ifdef CONFIG_X86_64
	/*
	 * Faults in the vsyscall page might need emulation.  The
	 * vsyscall page is at a high address (>PAGE_OFFSET), but is
	 * considered to be part of the user address space.
	 *
	 * The vsyscall page does not have a "real" VMA, so do this
	 * emulation before we go searching for VMAs.
	 *
	 * PKRU never rejects instruction fetches, so we don't need
	 * to consider the PF_PK bit.
	 */
	if (is_vsyscall_vaddr(address)) {
		if (emulate_vsyscall(error_code, regs, address))
			return;
	}
#endif

<<<<<<< HEAD
=======
	if (!(flags & FAULT_FLAG_USER))
		goto lock_mmap;

	vma = lock_vma_under_rcu(mm, address);
	if (!vma)
		goto lock_mmap;

	if (unlikely(access_error(error_code, vma))) {
		vma_end_read(vma);
		goto lock_mmap;
	}
	fault = handle_mm_fault(vma, address, flags | FAULT_FLAG_VMA_LOCK, regs);
	if (!(fault & (VM_FAULT_RETRY | VM_FAULT_COMPLETED)))
		vma_end_read(vma);

	if (!(fault & VM_FAULT_RETRY)) {
		count_vm_vma_lock_event(VMA_LOCK_SUCCESS);
		goto done;
	}
	count_vm_vma_lock_event(VMA_LOCK_RETRY);

	/* Quick path to respond to signals */
	if (fault_signal_pending(fault, regs)) {
		if (!user_mode(regs))
			kernelmode_fixup_or_oops(regs, error_code, address,
						 SIGBUS, BUS_ADRERR,
						 ARCH_DEFAULT_PKEY);
		return;
	}
lock_mmap:

>>>>>>> ccf0a997
retry:
	vma = lock_mm_and_find_vma(mm, address, regs);
	if (unlikely(!vma)) {
		bad_area_nosemaphore(regs, error_code, address);
		return;
	}

	/*
	 * Ok, we have a good vm_area for this memory access, so
	 * we can handle it..
	 */
	if (unlikely(access_error(error_code, vma))) {
		bad_area_access_error(regs, error_code, address, vma);
		return;
	}

	/*
	 * If for any reason at all we couldn't handle the fault,
	 * make sure we exit gracefully rather than endlessly redo
	 * the fault.  Since we never set FAULT_FLAG_RETRY_NOWAIT, if
	 * we get VM_FAULT_RETRY back, the mmap_lock has been unlocked.
	 *
	 * Note that handle_userfault() may also release and reacquire mmap_lock
	 * (and not return with VM_FAULT_RETRY), when returning to userland to
	 * repeat the page fault later with a VM_FAULT_NOPAGE retval
	 * (potentially after handling any pending signal during the return to
	 * userland). The return to userland is identified whenever
	 * FAULT_FLAG_USER|FAULT_FLAG_KILLABLE are both set in flags.
	 */
	fault = handle_mm_fault(vma, address, flags, regs);

	if (fault_signal_pending(fault, regs)) {
		/*
		 * Quick path to respond to signals.  The core mm code
		 * has unlocked the mm for us if we get here.
		 */
		if (!user_mode(regs))
			kernelmode_fixup_or_oops(regs, error_code, address,
						 SIGBUS, BUS_ADRERR,
						 ARCH_DEFAULT_PKEY);
		return;
	}

	/* The fault is fully completed (including releasing mmap lock) */
	if (fault & VM_FAULT_COMPLETED)
		return;

	/*
	 * If we need to retry the mmap_lock has already been released,
	 * and if there is a fatal signal pending there is no guarantee
	 * that we made any progress. Handle this case first.
	 */
	if (unlikely(fault & VM_FAULT_RETRY)) {
		flags |= FAULT_FLAG_TRIED;
		goto retry;
	}

	mmap_read_unlock(mm);
done:
	if (likely(!(fault & VM_FAULT_ERROR)))
		return;

	if (fatal_signal_pending(current) && !user_mode(regs)) {
		kernelmode_fixup_or_oops(regs, error_code, address,
					 0, 0, ARCH_DEFAULT_PKEY);
		return;
	}

	if (fault & VM_FAULT_OOM) {
		/* Kernel mode? Handle exceptions or die: */
		if (!user_mode(regs)) {
			kernelmode_fixup_or_oops(regs, error_code, address,
						 SIGSEGV, SEGV_MAPERR,
						 ARCH_DEFAULT_PKEY);
			return;
		}

		/*
		 * We ran out of memory, call the OOM killer, and return the
		 * userspace (which will retry the fault, or kill us if we got
		 * oom-killed):
		 */
		pagefault_out_of_memory();
	} else {
		if (fault & (VM_FAULT_SIGBUS|VM_FAULT_HWPOISON|
			     VM_FAULT_HWPOISON_LARGE))
			do_sigbus(regs, error_code, address, fault);
		else if (fault & VM_FAULT_SIGSEGV)
			bad_area_nosemaphore(regs, error_code, address);
		else
			BUG();
	}
}
NOKPROBE_SYMBOL(do_user_addr_fault);

static __always_inline void
trace_page_fault_entries(struct pt_regs *regs, unsigned long error_code,
			 unsigned long address)
{
	if (!trace_pagefault_enabled())
		return;

	if (user_mode(regs))
		trace_page_fault_user(address, regs, error_code);
	else
		trace_page_fault_kernel(address, regs, error_code);
}

static __always_inline void
handle_page_fault(struct pt_regs *regs, unsigned long error_code,
			      unsigned long address)
{
	trace_page_fault_entries(regs, error_code, address);

	if (unlikely(kmmio_fault(regs, address)))
		return;

	/* Was the fault on kernel-controlled part of the address space? */
	if (unlikely(fault_in_kernel_space(address))) {
		do_kern_addr_fault(regs, error_code, address);
	} else {
		do_user_addr_fault(regs, error_code, address);
		/*
		 * User address page fault handling might have reenabled
		 * interrupts. Fixing up all potential exit points of
		 * do_user_addr_fault() and its leaf functions is just not
		 * doable w/o creating an unholy mess or turning the code
		 * upside down.
		 */
		local_irq_disable();
	}
}

DEFINE_IDTENTRY_RAW_ERRORCODE(exc_page_fault)
{
	unsigned long address = read_cr2();
	irqentry_state_t state;

	prefetchw(&current->mm->mmap_lock);

	/*
	 * KVM uses #PF vector to deliver 'page not present' events to guests
	 * (asynchronous page fault mechanism). The event happens when a
	 * userspace task is trying to access some valid (from guest's point of
	 * view) memory which is not currently mapped by the host (e.g. the
	 * memory is swapped out). Note, the corresponding "page ready" event
	 * which is injected when the memory becomes available, is delivered via
	 * an interrupt mechanism and not a #PF exception
	 * (see arch/x86/kernel/kvm.c: sysvec_kvm_asyncpf_interrupt()).
	 *
	 * We are relying on the interrupted context being sane (valid RSP,
	 * relevant locks not held, etc.), which is fine as long as the
	 * interrupted context had IF=1.  We are also relying on the KVM
	 * async pf type field and CR2 being read consistently instead of
	 * getting values from real and async page faults mixed up.
	 *
	 * Fingers crossed.
	 *
	 * The async #PF handling code takes care of idtentry handling
	 * itself.
	 */
	if (kvm_handle_async_pf(regs, (u32)address))
		return;

	/*
	 * Entry handling for valid #PF from kernel mode is slightly
	 * different: RCU is already watching and ct_irq_enter() must not
	 * be invoked because a kernel fault on a user space address might
	 * sleep.
	 *
	 * In case the fault hit a RCU idle region the conditional entry
	 * code reenabled RCU to avoid subsequent wreckage which helps
	 * debuggability.
	 */
	state = irqentry_enter(regs);

	instrumentation_begin();
	handle_page_fault(regs, error_code, address);
	instrumentation_end();

	irqentry_exit(regs, state);
}<|MERGE_RESOLUTION|>--- conflicted
+++ resolved
@@ -1350,8 +1350,6 @@
 	}
 #endif
 
-<<<<<<< HEAD
-=======
 	if (!(flags & FAULT_FLAG_USER))
 		goto lock_mmap;
 
@@ -1383,7 +1381,6 @@
 	}
 lock_mmap:
 
->>>>>>> ccf0a997
 retry:
 	vma = lock_mm_and_find_vma(mm, address, regs);
 	if (unlikely(!vma)) {
