--- conflicted
+++ resolved
@@ -197,13 +197,19 @@
 	file_sz = sz + i + ((sys_size * 16) - sz);
 
 	pe_header = get_unaligned_le32(&buf[0x3c]);
-<<<<<<< HEAD
+
+	/* Size of image */
+	put_unaligned_le32(file_sz, &buf[pe_header + 0x50]);
+
+	/*
+	 * Subtract the size of the first section (512 bytes) which
+	 * includes the header and .reloc section. The remaining size
+	 * is that of the .text section.
+	 */
+	file_sz -= 512;
 
 	/* Size of code */
 	put_unaligned_le32(file_sz, &buf[pe_header + 0x1c]);
-
-	/* Size of image */
-	put_unaligned_le32(file_sz, &buf[pe_header + 0x50]);
 
 #ifdef CONFIG_X86_32
 	/*
@@ -217,39 +223,14 @@
 	/* .text size */
 	put_unaligned_le32(file_sz, &buf[pe_header + 0xb0]);
 
+	/* .text vma */
+	put_unaligned_le32(0x200, &buf[pe_header + 0xb4]);
+
 	/* .text size of initialised data */
 	put_unaligned_le32(file_sz, &buf[pe_header + 0xb8]);
-=======
-
-	/* Size of image */
-	put_unaligned_le32(file_sz, &buf[pe_header + 0x50]);
-
-	/*
-	 * Subtract the size of the first section (512 bytes) which
-	 * includes the header and .reloc section. The remaining size
-	 * is that of the .text section.
-	 */
-	file_sz -= 512;
-
-	/* Size of code */
-	put_unaligned_le32(file_sz, &buf[pe_header + 0x1c]);
-
-#ifdef CONFIG_X86_32
-	/* Address of entry point */
-	put_unaligned_le32(i, &buf[pe_header + 0x28]);
-
-	/* .text size */
-	put_unaligned_le32(file_sz, &buf[pe_header + 0xb0]);
-
-	/* .text vma */
-	put_unaligned_le32(0x200, &buf[pe_header + 0xb4]);
-
-	/* .text size of initialised data */
-	put_unaligned_le32(file_sz, &buf[pe_header + 0xb8]);
 
 	/* .text file offset */
 	put_unaligned_le32(0x200, &buf[pe_header + 0xbc]);
->>>>>>> a9aff3ea
 #else
 	/*
 	 * Address of entry point. startup_32 is at the beginning and
@@ -258,29 +239,19 @@
 	 * the first instruction allows legacy loaders to jump over
 	 * the EFI stub initialisation
 	 */
-<<<<<<< HEAD
 	put_unaligned_le32(i + 528, &buf[pe_header + 0x28]);
 
 	/* .text size */
 	put_unaligned_le32(file_sz, &buf[pe_header + 0xc0]);
-=======
-	put_unaligned_le32(i + 512, &buf[pe_header + 0x28]);
-
-	/* .text size */
-	put_unaligned_le32(file_sz, &buf[pe_header + 0xc0]);
 
 	/* .text vma */
 	put_unaligned_le32(0x200, &buf[pe_header + 0xc4]);
->>>>>>> a9aff3ea
 
 	/* .text size of initialised data */
 	put_unaligned_le32(file_sz, &buf[pe_header + 0xc8]);
 
-<<<<<<< HEAD
-=======
 	/* .text file offset */
 	put_unaligned_le32(0x200, &buf[pe_header + 0xcc]);
->>>>>>> a9aff3ea
 #endif /* CONFIG_X86_32 */
 #endif /* CONFIG_EFI_STUB */
 
