--- conflicted
+++ resolved
@@ -537,299 +537,6 @@
 	efi_call_early(free_pool, pci_handle);
 }
 
-<<<<<<< HEAD
-static void
-setup_pixel_info(struct screen_info *si, u32 pixels_per_scan_line,
-		 struct efi_pixel_bitmask pixel_info, int pixel_format)
-{
-	if (pixel_format == PIXEL_RGB_RESERVED_8BIT_PER_COLOR) {
-		si->lfb_depth = 32;
-		si->lfb_linelength = pixels_per_scan_line * 4;
-		si->red_size = 8;
-		si->red_pos = 0;
-		si->green_size = 8;
-		si->green_pos = 8;
-		si->blue_size = 8;
-		si->blue_pos = 16;
-		si->rsvd_size = 8;
-		si->rsvd_pos = 24;
-	} else if (pixel_format == PIXEL_BGR_RESERVED_8BIT_PER_COLOR) {
-		si->lfb_depth = 32;
-		si->lfb_linelength = pixels_per_scan_line * 4;
-		si->red_size = 8;
-		si->red_pos = 16;
-		si->green_size = 8;
-		si->green_pos = 8;
-		si->blue_size = 8;
-		si->blue_pos = 0;
-		si->rsvd_size = 8;
-		si->rsvd_pos = 24;
-	} else if (pixel_format == PIXEL_BIT_MASK) {
-		find_bits(pixel_info.red_mask, &si->red_pos, &si->red_size);
-		find_bits(pixel_info.green_mask, &si->green_pos,
-			  &si->green_size);
-		find_bits(pixel_info.blue_mask, &si->blue_pos, &si->blue_size);
-		find_bits(pixel_info.reserved_mask, &si->rsvd_pos,
-			  &si->rsvd_size);
-		si->lfb_depth = si->red_size + si->green_size +
-			si->blue_size + si->rsvd_size;
-		si->lfb_linelength = (pixels_per_scan_line * si->lfb_depth) / 8;
-	} else {
-		si->lfb_depth = 4;
-		si->lfb_linelength = si->lfb_width / 2;
-		si->red_size = 0;
-		si->red_pos = 0;
-		si->green_size = 0;
-		si->green_pos = 0;
-		si->blue_size = 0;
-		si->blue_pos = 0;
-		si->rsvd_size = 0;
-		si->rsvd_pos = 0;
-	}
-}
-
-static efi_status_t
-__gop_query32(struct efi_graphics_output_protocol_32 *gop32,
-	      struct efi_graphics_output_mode_info **info,
-	      unsigned long *size, u32 *fb_base)
-{
-	struct efi_graphics_output_protocol_mode_32 *mode;
-	efi_status_t status;
-	unsigned long m;
-
-	m = gop32->mode;
-	mode = (struct efi_graphics_output_protocol_mode_32 *)m;
-
-	status = efi_early->call(gop32->query_mode, gop32,
-				 mode->mode, size, info);
-	if (status != EFI_SUCCESS)
-		return status;
-
-	*fb_base = mode->frame_buffer_base;
-	return status;
-}
-
-static efi_status_t
-setup_gop32(struct screen_info *si, efi_guid_t *proto,
-	    unsigned long size, void **gop_handle)
-{
-	struct efi_graphics_output_protocol_32 *gop32, *first_gop;
-	unsigned long nr_gops;
-	u16 width, height;
-	u32 pixels_per_scan_line;
-	u32 fb_base;
-	struct efi_pixel_bitmask pixel_info;
-	int pixel_format;
-	efi_status_t status;
-	u32 *handles = (u32 *)(unsigned long)gop_handle;
-	int i;
-
-	first_gop = NULL;
-	gop32 = NULL;
-
-	nr_gops = size / sizeof(u32);
-	for (i = 0; i < nr_gops; i++) {
-		struct efi_graphics_output_mode_info *info = NULL;
-		efi_guid_t conout_proto = EFI_CONSOLE_OUT_DEVICE_GUID;
-		bool conout_found = false;
-		void *dummy = NULL;
-		u32 h = handles[i];
-		u32 current_fb_base;
-
-		status = efi_call_early(handle_protocol, h,
-					proto, (void **)&gop32);
-		if (status != EFI_SUCCESS)
-			continue;
-
-		status = efi_call_early(handle_protocol, h,
-					&conout_proto, &dummy);
-		if (status == EFI_SUCCESS)
-			conout_found = true;
-
-		status = __gop_query32(gop32, &info, &size, &current_fb_base);
-		if (status == EFI_SUCCESS && (!first_gop || conout_found)) {
-			/*
-			 * Systems that use the UEFI Console Splitter may
-			 * provide multiple GOP devices, not all of which are
-			 * backed by real hardware. The workaround is to search
-			 * for a GOP implementing the ConOut protocol, and if
-			 * one isn't found, to just fall back to the first GOP.
-			 */
-			width = info->horizontal_resolution;
-			height = info->vertical_resolution;
-			pixel_format = info->pixel_format;
-			pixel_info = info->pixel_information;
-			pixels_per_scan_line = info->pixels_per_scan_line;
-			fb_base = current_fb_base;
-
-			/*
-			 * Once we've found a GOP supporting ConOut,
-			 * don't bother looking any further.
-			 */
-			first_gop = gop32;
-			if (conout_found)
-				break;
-		}
-	}
-
-	/* Did we find any GOPs? */
-	if (!first_gop)
-		goto out;
-
-	/* EFI framebuffer */
-	si->orig_video_isVGA = VIDEO_TYPE_EFI;
-
-	si->lfb_width = width;
-	si->lfb_height = height;
-	si->lfb_base = fb_base;
-	si->pages = 1;
-
-	setup_pixel_info(si, pixels_per_scan_line, pixel_info, pixel_format);
-
-	si->lfb_size = si->lfb_linelength * si->lfb_height;
-
-	si->capabilities |= VIDEO_CAPABILITY_SKIP_QUIRKS;
-out:
-	return status;
-}
-
-static efi_status_t
-__gop_query64(struct efi_graphics_output_protocol_64 *gop64,
-	      struct efi_graphics_output_mode_info **info,
-	      unsigned long *size, u32 *fb_base)
-{
-	struct efi_graphics_output_protocol_mode_64 *mode;
-	efi_status_t status;
-	unsigned long m;
-
-	m = gop64->mode;
-	mode = (struct efi_graphics_output_protocol_mode_64 *)m;
-
-	status = efi_early->call(gop64->query_mode, gop64,
-				 mode->mode, size, info);
-	if (status != EFI_SUCCESS)
-		return status;
-
-	*fb_base = mode->frame_buffer_base;
-	return status;
-}
-
-static efi_status_t
-setup_gop64(struct screen_info *si, efi_guid_t *proto,
-	    unsigned long size, void **gop_handle)
-{
-	struct efi_graphics_output_protocol_64 *gop64, *first_gop;
-	unsigned long nr_gops;
-	u16 width, height;
-	u32 pixels_per_scan_line;
-	u32 fb_base;
-	struct efi_pixel_bitmask pixel_info;
-	int pixel_format;
-	efi_status_t status;
-	u64 *handles = (u64 *)(unsigned long)gop_handle;
-	int i;
-
-	first_gop = NULL;
-	gop64 = NULL;
-
-	nr_gops = size / sizeof(u64);
-	for (i = 0; i < nr_gops; i++) {
-		struct efi_graphics_output_mode_info *info = NULL;
-		efi_guid_t conout_proto = EFI_CONSOLE_OUT_DEVICE_GUID;
-		bool conout_found = false;
-		void *dummy = NULL;
-		u64 h = handles[i];
-		u32 current_fb_base;
-
-		status = efi_call_early(handle_protocol, h,
-					proto, (void **)&gop64);
-		if (status != EFI_SUCCESS)
-			continue;
-
-		status = efi_call_early(handle_protocol, h,
-					&conout_proto, &dummy);
-		if (status == EFI_SUCCESS)
-			conout_found = true;
-
-		status = __gop_query64(gop64, &info, &size, &current_fb_base);
-		if (status == EFI_SUCCESS && (!first_gop || conout_found)) {
-			/*
-			 * Systems that use the UEFI Console Splitter may
-			 * provide multiple GOP devices, not all of which are
-			 * backed by real hardware. The workaround is to search
-			 * for a GOP implementing the ConOut protocol, and if
-			 * one isn't found, to just fall back to the first GOP.
-			 */
-			width = info->horizontal_resolution;
-			height = info->vertical_resolution;
-			pixel_format = info->pixel_format;
-			pixel_info = info->pixel_information;
-			pixels_per_scan_line = info->pixels_per_scan_line;
-			fb_base = current_fb_base;
-
-			/*
-			 * Once we've found a GOP supporting ConOut,
-			 * don't bother looking any further.
-			 */
-			first_gop = gop64;
-			if (conout_found)
-				break;
-		}
-	}
-
-	/* Did we find any GOPs? */
-	if (!first_gop)
-		goto out;
-
-	/* EFI framebuffer */
-	si->orig_video_isVGA = VIDEO_TYPE_EFI;
-
-	si->lfb_width = width;
-	si->lfb_height = height;
-	si->lfb_base = fb_base;
-	si->pages = 1;
-
-	setup_pixel_info(si, pixels_per_scan_line, pixel_info, pixel_format);
-
-	si->lfb_size = si->lfb_linelength * si->lfb_height;
-
-	si->capabilities |= VIDEO_CAPABILITY_SKIP_QUIRKS;
-out:
-	return status;
-}
-
-/*
- * See if we have Graphics Output Protocol
- */
-static efi_status_t setup_gop(struct screen_info *si, efi_guid_t *proto,
-			      unsigned long size)
-{
-	efi_status_t status;
-	void **gop_handle = NULL;
-
-	status = efi_call_early(allocate_pool, EFI_LOADER_DATA,
-				size, (void **)&gop_handle);
-	if (status != EFI_SUCCESS)
-		return status;
-
-	status = efi_call_early(locate_handle,
-				EFI_LOCATE_BY_PROTOCOL,
-				proto, NULL, &size, gop_handle);
-	if (status != EFI_SUCCESS)
-		goto free_handle;
-
-	if (efi_early->is64)
-		status = setup_gop64(si, proto, size, gop_handle);
-	else
-		status = setup_gop32(si, proto, size, gop_handle);
-
-free_handle:
-	efi_call_early(free_pool, gop_handle);
-	return status;
-}
-
-=======
->>>>>>> f2ed3bfc
 static efi_status_t
 setup_uga32(void **uga_handle, unsigned long size, u32 *width, u32 *height)
 {
