// SPDX-License-Identifier: GPL-2.0
#define pr_fmt(fmt) KBUILD_MODNAME ": " fmt

#include <linux/errno.h>
#include <linux/kernel.h>
#include <linux/mm.h>
#include <linux/smp.h>
#include <linux/prctl.h>
#include <linux/slab.h>
#include <linux/sched.h>
#include <linux/sched/idle.h>
#include <linux/sched/debug.h>
#include <linux/sched/task.h>
#include <linux/sched/task_stack.h>
#include <linux/init.h>
#include <linux/export.h>
#include <linux/pm.h>
#include <linux/tick.h>
#include <linux/random.h>
#include <linux/user-return-notifier.h>
#include <linux/dmi.h>
#include <linux/utsname.h>
#include <linux/stackprotector.h>
#include <linux/cpuidle.h>
#include <linux/acpi.h>
#include <linux/elf-randomize.h>
#include <trace/events/power.h>
#include <linux/hw_breakpoint.h>
#include <asm/cpu.h>
#include <asm/apic.h>
#include <linux/uaccess.h>
#include <asm/mwait.h>
#include <asm/fpu/api.h>
#include <asm/fpu/sched.h>
#include <asm/fpu/xstate.h>
#include <asm/debugreg.h>
#include <asm/nmi.h>
#include <asm/tlbflush.h>
#include <asm/mce.h>
#include <asm/vm86.h>
#include <asm/switch_to.h>
#include <asm/desc.h>
#include <asm/prctl.h>
#include <asm/spec-ctrl.h>
#include <asm/io_bitmap.h>
#include <asm/proto.h>
#include <asm/frame.h>
#include <asm/unwind.h>
#include <asm/tdx.h>

#include "process.h"

/*
 * per-CPU TSS segments. Threads are completely 'soft' on Linux,
 * no more per-task TSS's. The TSS size is kept cacheline-aligned
 * so they are allowed to end up in the .data..cacheline_aligned
 * section. Since TSS's are completely CPU-local, we want them
 * on exact cacheline boundaries, to eliminate cacheline ping-pong.
 */
__visible DEFINE_PER_CPU_PAGE_ALIGNED(struct tss_struct, cpu_tss_rw) = {
	.x86_tss = {
		/*
		 * .sp0 is only used when entering ring 0 from a lower
		 * privilege level.  Since the init task never runs anything
		 * but ring 0 code, there is no need for a valid value here.
		 * Poison it.
		 */
		.sp0 = (1UL << (BITS_PER_LONG-1)) + 1,

#ifdef CONFIG_X86_32
		.sp1 = TOP_OF_INIT_STACK,

		.ss0 = __KERNEL_DS,
		.ss1 = __KERNEL_CS,
#endif
		.io_bitmap_base	= IO_BITMAP_OFFSET_INVALID,
	 },
};
EXPORT_PER_CPU_SYMBOL(cpu_tss_rw);

DEFINE_PER_CPU(bool, __tss_limit_invalid);
EXPORT_PER_CPU_SYMBOL_GPL(__tss_limit_invalid);

/*
 * this gets called so that we can store lazy state into memory and copy the
 * current task into the new thread.
 */
int arch_dup_task_struct(struct task_struct *dst, struct task_struct *src)
{
	memcpy(dst, src, arch_task_struct_size);
#ifdef CONFIG_VM86
	dst->thread.vm86 = NULL;
#endif
	/* Drop the copied pointer to current's fpstate */
	dst->thread.fpu.fpstate = NULL;

	return 0;
}

#ifdef CONFIG_X86_64
void arch_release_task_struct(struct task_struct *tsk)
{
	if (fpu_state_size_dynamic())
		fpstate_free(&tsk->thread.fpu);
}
#endif

/*
 * Free thread data structures etc..
 */
void exit_thread(struct task_struct *tsk)
{
	struct thread_struct *t = &tsk->thread;
	struct fpu *fpu = &t->fpu;

	if (test_thread_flag(TIF_IO_BITMAP))
		io_bitmap_exit(tsk);

	free_vm86(t);

	fpu__drop(fpu);
}

static int set_new_tls(struct task_struct *p, unsigned long tls)
{
	struct user_desc __user *utls = (struct user_desc __user *)tls;

	if (in_ia32_syscall())
		return do_set_thread_area(p, -1, utls, 0);
	else
		return do_set_thread_area_64(p, ARCH_SET_FS, tls);
}

int copy_thread(struct task_struct *p, const struct kernel_clone_args *args)
{
	unsigned long clone_flags = args->flags;
	unsigned long sp = args->stack;
	unsigned long tls = args->tls;
	struct inactive_task_frame *frame;
	struct fork_frame *fork_frame;
	struct pt_regs *childregs;
	int ret = 0;

	childregs = task_pt_regs(p);
	fork_frame = container_of(childregs, struct fork_frame, regs);
	frame = &fork_frame->frame;

	frame->bp = encode_frame_pointer(childregs);
	frame->ret_addr = (unsigned long) ret_from_fork;
	p->thread.sp = (unsigned long) fork_frame;
	p->thread.io_bitmap = NULL;
	p->thread.iopl_warn = 0;
	memset(p->thread.ptrace_bps, 0, sizeof(p->thread.ptrace_bps));

#ifdef CONFIG_X86_64
	current_save_fsgs();
	p->thread.fsindex = current->thread.fsindex;
	p->thread.fsbase = current->thread.fsbase;
	p->thread.gsindex = current->thread.gsindex;
	p->thread.gsbase = current->thread.gsbase;

	savesegment(es, p->thread.es);
	savesegment(ds, p->thread.ds);
#else
	p->thread.sp0 = (unsigned long) (childregs + 1);
	savesegment(gs, p->thread.gs);
	/*
	 * Clear all status flags including IF and set fixed bit. 64bit
	 * does not have this initialization as the frame does not contain
	 * flags. The flags consistency (especially vs. AC) is there
	 * ensured via objtool, which lacks 32bit support.
	 */
	frame->flags = X86_EFLAGS_FIXED;
#endif

	fpu_clone(p, clone_flags, args->fn);

	/* Kernel thread ? */
	if (unlikely(p->flags & PF_KTHREAD)) {
		p->thread.pkru = pkru_get_init_value();
		memset(childregs, 0, sizeof(struct pt_regs));
		kthread_frame_init(frame, args->fn, args->fn_arg);
		return 0;
	}

	/*
	 * Clone current's PKRU value from hardware. tsk->thread.pkru
	 * is only valid when scheduled out.
	 */
	p->thread.pkru = read_pkru();

	frame->bx = 0;
	*childregs = *current_pt_regs();
	childregs->ax = 0;
	if (sp)
		childregs->sp = sp;

	if (unlikely(args->fn)) {
		/*
		 * A user space thread, but it doesn't return to
		 * ret_after_fork().
		 *
		 * In order to indicate that to tools like gdb,
		 * we reset the stack and instruction pointers.
		 *
		 * It does the same kernel frame setup to return to a kernel
		 * function that a kernel thread does.
		 */
		childregs->sp = 0;
		childregs->ip = 0;
		kthread_frame_init(frame, args->fn, args->fn_arg);
		return 0;
	}

	/* Set a new TLS for the child thread? */
	if (clone_flags & CLONE_SETTLS)
		ret = set_new_tls(p, tls);

	if (!ret && unlikely(test_tsk_thread_flag(current, TIF_IO_BITMAP)))
		io_bitmap_share(p);

	return ret;
}

static void pkru_flush_thread(void)
{
	/*
	 * If PKRU is enabled the default PKRU value has to be loaded into
	 * the hardware right here (similar to context switch).
	 */
	pkru_write_default();
}

void flush_thread(void)
{
	struct task_struct *tsk = current;

	flush_ptrace_hw_breakpoint(tsk);
	memset(tsk->thread.tls_array, 0, sizeof(tsk->thread.tls_array));

	fpu_flush_thread();
	pkru_flush_thread();
}

void disable_TSC(void)
{
	preempt_disable();
	if (!test_and_set_thread_flag(TIF_NOTSC))
		/*
		 * Must flip the CPU state synchronously with
		 * TIF_NOTSC in the current running context.
		 */
		cr4_set_bits(X86_CR4_TSD);
	preempt_enable();
}

static void enable_TSC(void)
{
	preempt_disable();
	if (test_and_clear_thread_flag(TIF_NOTSC))
		/*
		 * Must flip the CPU state synchronously with
		 * TIF_NOTSC in the current running context.
		 */
		cr4_clear_bits(X86_CR4_TSD);
	preempt_enable();
}

int get_tsc_mode(unsigned long adr)
{
	unsigned int val;

	if (test_thread_flag(TIF_NOTSC))
		val = PR_TSC_SIGSEGV;
	else
		val = PR_TSC_ENABLE;

	return put_user(val, (unsigned int __user *)adr);
}

int set_tsc_mode(unsigned int val)
{
	if (val == PR_TSC_SIGSEGV)
		disable_TSC();
	else if (val == PR_TSC_ENABLE)
		enable_TSC();
	else
		return -EINVAL;

	return 0;
}

DEFINE_PER_CPU(u64, msr_misc_features_shadow);

static void set_cpuid_faulting(bool on)
{
	u64 msrval;

	msrval = this_cpu_read(msr_misc_features_shadow);
	msrval &= ~MSR_MISC_FEATURES_ENABLES_CPUID_FAULT;
	msrval |= (on << MSR_MISC_FEATURES_ENABLES_CPUID_FAULT_BIT);
	this_cpu_write(msr_misc_features_shadow, msrval);
	wrmsrl(MSR_MISC_FEATURES_ENABLES, msrval);
}

static void disable_cpuid(void)
{
	preempt_disable();
	if (!test_and_set_thread_flag(TIF_NOCPUID)) {
		/*
		 * Must flip the CPU state synchronously with
		 * TIF_NOCPUID in the current running context.
		 */
		set_cpuid_faulting(true);
	}
	preempt_enable();
}

static void enable_cpuid(void)
{
	preempt_disable();
	if (test_and_clear_thread_flag(TIF_NOCPUID)) {
		/*
		 * Must flip the CPU state synchronously with
		 * TIF_NOCPUID in the current running context.
		 */
		set_cpuid_faulting(false);
	}
	preempt_enable();
}

static int get_cpuid_mode(void)
{
	return !test_thread_flag(TIF_NOCPUID);
}

static int set_cpuid_mode(unsigned long cpuid_enabled)
{
	if (!boot_cpu_has(X86_FEATURE_CPUID_FAULT))
		return -ENODEV;

	if (cpuid_enabled)
		enable_cpuid();
	else
		disable_cpuid();

	return 0;
}

/*
 * Called immediately after a successful exec.
 */
void arch_setup_new_exec(void)
{
	/* If cpuid was previously disabled for this task, re-enable it. */
	if (test_thread_flag(TIF_NOCPUID))
		enable_cpuid();

	/*
	 * Don't inherit TIF_SSBD across exec boundary when
	 * PR_SPEC_DISABLE_NOEXEC is used.
	 */
	if (test_thread_flag(TIF_SSBD) &&
	    task_spec_ssb_noexec(current)) {
		clear_thread_flag(TIF_SSBD);
		task_clear_spec_ssb_disable(current);
		task_clear_spec_ssb_noexec(current);
		speculation_ctrl_update(read_thread_flags());
	}
}

#ifdef CONFIG_X86_IOPL_IOPERM
static inline void switch_to_bitmap(unsigned long tifp)
{
	/*
	 * Invalidate I/O bitmap if the previous task used it. This prevents
	 * any possible leakage of an active I/O bitmap.
	 *
	 * If the next task has an I/O bitmap it will handle it on exit to
	 * user mode.
	 */
	if (tifp & _TIF_IO_BITMAP)
		tss_invalidate_io_bitmap();
}

static void tss_copy_io_bitmap(struct tss_struct *tss, struct io_bitmap *iobm)
{
	/*
	 * Copy at least the byte range of the incoming tasks bitmap which
	 * covers the permitted I/O ports.
	 *
	 * If the previous task which used an I/O bitmap had more bits
	 * permitted, then the copy needs to cover those as well so they
	 * get turned off.
	 */
	memcpy(tss->io_bitmap.bitmap, iobm->bitmap,
	       max(tss->io_bitmap.prev_max, iobm->max));

	/*
	 * Store the new max and the sequence number of this bitmap
	 * and a pointer to the bitmap itself.
	 */
	tss->io_bitmap.prev_max = iobm->max;
	tss->io_bitmap.prev_sequence = iobm->sequence;
}

/**
 * native_tss_update_io_bitmap - Update I/O bitmap before exiting to user mode
 */
void native_tss_update_io_bitmap(void)
{
	struct tss_struct *tss = this_cpu_ptr(&cpu_tss_rw);
	struct thread_struct *t = &current->thread;
	u16 *base = &tss->x86_tss.io_bitmap_base;

	if (!test_thread_flag(TIF_IO_BITMAP)) {
		native_tss_invalidate_io_bitmap();
		return;
	}

	if (IS_ENABLED(CONFIG_X86_IOPL_IOPERM) && t->iopl_emul == 3) {
		*base = IO_BITMAP_OFFSET_VALID_ALL;
	} else {
		struct io_bitmap *iobm = t->io_bitmap;

		/*
		 * Only copy bitmap data when the sequence number differs. The
		 * update time is accounted to the incoming task.
		 */
		if (tss->io_bitmap.prev_sequence != iobm->sequence)
			tss_copy_io_bitmap(tss, iobm);

		/* Enable the bitmap */
		*base = IO_BITMAP_OFFSET_VALID_MAP;
	}

	/*
	 * Make sure that the TSS limit is covering the IO bitmap. It might have
	 * been cut down by a VMEXIT to 0x67 which would cause a subsequent I/O
	 * access from user space to trigger a #GP because tbe bitmap is outside
	 * the TSS limit.
	 */
	refresh_tss_limit();
}
#else /* CONFIG_X86_IOPL_IOPERM */
static inline void switch_to_bitmap(unsigned long tifp) { }
#endif

#ifdef CONFIG_SMP

struct ssb_state {
	struct ssb_state	*shared_state;
	raw_spinlock_t		lock;
	unsigned int		disable_state;
	unsigned long		local_state;
};

#define LSTATE_SSB	0

static DEFINE_PER_CPU(struct ssb_state, ssb_state);

void speculative_store_bypass_ht_init(void)
{
	struct ssb_state *st = this_cpu_ptr(&ssb_state);
	unsigned int this_cpu = smp_processor_id();
	unsigned int cpu;

	st->local_state = 0;

	/*
	 * Shared state setup happens once on the first bringup
	 * of the CPU. It's not destroyed on CPU hotunplug.
	 */
	if (st->shared_state)
		return;

	raw_spin_lock_init(&st->lock);

	/*
	 * Go over HT siblings and check whether one of them has set up the
	 * shared state pointer already.
	 */
	for_each_cpu(cpu, topology_sibling_cpumask(this_cpu)) {
		if (cpu == this_cpu)
			continue;

		if (!per_cpu(ssb_state, cpu).shared_state)
			continue;

		/* Link it to the state of the sibling: */
		st->shared_state = per_cpu(ssb_state, cpu).shared_state;
		return;
	}

	/*
	 * First HT sibling to come up on the core.  Link shared state of
	 * the first HT sibling to itself. The siblings on the same core
	 * which come up later will see the shared state pointer and link
	 * themselves to the state of this CPU.
	 */
	st->shared_state = st;
}

/*
 * Logic is: First HT sibling enables SSBD for both siblings in the core
 * and last sibling to disable it, disables it for the whole core. This how
 * MSR_SPEC_CTRL works in "hardware":
 *
 *  CORE_SPEC_CTRL = THREAD0_SPEC_CTRL | THREAD1_SPEC_CTRL
 */
static __always_inline void amd_set_core_ssb_state(unsigned long tifn)
{
	struct ssb_state *st = this_cpu_ptr(&ssb_state);
	u64 msr = x86_amd_ls_cfg_base;

	if (!static_cpu_has(X86_FEATURE_ZEN)) {
		msr |= ssbd_tif_to_amd_ls_cfg(tifn);
		wrmsrl(MSR_AMD64_LS_CFG, msr);
		return;
	}

	if (tifn & _TIF_SSBD) {
		/*
		 * Since this can race with prctl(), block reentry on the
		 * same CPU.
		 */
		if (__test_and_set_bit(LSTATE_SSB, &st->local_state))
			return;

		msr |= x86_amd_ls_cfg_ssbd_mask;

		raw_spin_lock(&st->shared_state->lock);
		/* First sibling enables SSBD: */
		if (!st->shared_state->disable_state)
			wrmsrl(MSR_AMD64_LS_CFG, msr);
		st->shared_state->disable_state++;
		raw_spin_unlock(&st->shared_state->lock);
	} else {
		if (!__test_and_clear_bit(LSTATE_SSB, &st->local_state))
			return;

		raw_spin_lock(&st->shared_state->lock);
		st->shared_state->disable_state--;
		if (!st->shared_state->disable_state)
			wrmsrl(MSR_AMD64_LS_CFG, msr);
		raw_spin_unlock(&st->shared_state->lock);
	}
}
#else
static __always_inline void amd_set_core_ssb_state(unsigned long tifn)
{
	u64 msr = x86_amd_ls_cfg_base | ssbd_tif_to_amd_ls_cfg(tifn);

	wrmsrl(MSR_AMD64_LS_CFG, msr);
}
#endif

static __always_inline void amd_set_ssb_virt_state(unsigned long tifn)
{
	/*
	 * SSBD has the same definition in SPEC_CTRL and VIRT_SPEC_CTRL,
	 * so ssbd_tif_to_spec_ctrl() just works.
	 */
	wrmsrl(MSR_AMD64_VIRT_SPEC_CTRL, ssbd_tif_to_spec_ctrl(tifn));
}

/*
 * Update the MSRs managing speculation control, during context switch.
 *
 * tifp: Previous task's thread flags
 * tifn: Next task's thread flags
 */
static __always_inline void __speculation_ctrl_update(unsigned long tifp,
						      unsigned long tifn)
{
	unsigned long tif_diff = tifp ^ tifn;
	u64 msr = x86_spec_ctrl_base;
	bool updmsr = false;

	lockdep_assert_irqs_disabled();

	/* Handle change of TIF_SSBD depending on the mitigation method. */
	if (static_cpu_has(X86_FEATURE_VIRT_SSBD)) {
		if (tif_diff & _TIF_SSBD)
			amd_set_ssb_virt_state(tifn);
	} else if (static_cpu_has(X86_FEATURE_LS_CFG_SSBD)) {
		if (tif_diff & _TIF_SSBD)
			amd_set_core_ssb_state(tifn);
	} else if (static_cpu_has(X86_FEATURE_SPEC_CTRL_SSBD) ||
		   static_cpu_has(X86_FEATURE_AMD_SSBD)) {
		updmsr |= !!(tif_diff & _TIF_SSBD);
		msr |= ssbd_tif_to_spec_ctrl(tifn);
	}

	/* Only evaluate TIF_SPEC_IB if conditional STIBP is enabled. */
	if (IS_ENABLED(CONFIG_SMP) &&
	    static_branch_unlikely(&switch_to_cond_stibp)) {
		updmsr |= !!(tif_diff & _TIF_SPEC_IB);
		msr |= stibp_tif_to_spec_ctrl(tifn);
	}

	if (updmsr)
<<<<<<< HEAD
		write_spec_ctrl_current(msr, false);
=======
		update_spec_ctrl_cond(msr);
>>>>>>> 29549c70
}

static unsigned long speculation_ctrl_update_tif(struct task_struct *tsk)
{
	if (test_and_clear_tsk_thread_flag(tsk, TIF_SPEC_FORCE_UPDATE)) {
		if (task_spec_ssb_disable(tsk))
			set_tsk_thread_flag(tsk, TIF_SSBD);
		else
			clear_tsk_thread_flag(tsk, TIF_SSBD);

		if (task_spec_ib_disable(tsk))
			set_tsk_thread_flag(tsk, TIF_SPEC_IB);
		else
			clear_tsk_thread_flag(tsk, TIF_SPEC_IB);
	}
	/* Return the updated threadinfo flags*/
	return read_task_thread_flags(tsk);
}

void speculation_ctrl_update(unsigned long tif)
{
	unsigned long flags;

	/* Forced update. Make sure all relevant TIF flags are different */
	local_irq_save(flags);
	__speculation_ctrl_update(~tif, tif);
	local_irq_restore(flags);
}

/* Called from seccomp/prctl update */
void speculation_ctrl_update_current(void)
{
	preempt_disable();
	speculation_ctrl_update(speculation_ctrl_update_tif(current));
	preempt_enable();
}

static inline void cr4_toggle_bits_irqsoff(unsigned long mask)
{
	unsigned long newval, cr4 = this_cpu_read(cpu_tlbstate.cr4);

	newval = cr4 ^ mask;
	if (newval != cr4) {
		this_cpu_write(cpu_tlbstate.cr4, newval);
		__write_cr4(newval);
	}
}

void __switch_to_xtra(struct task_struct *prev_p, struct task_struct *next_p)
{
	unsigned long tifp, tifn;

	tifn = read_task_thread_flags(next_p);
	tifp = read_task_thread_flags(prev_p);

	switch_to_bitmap(tifp);

	propagate_user_return_notify(prev_p, next_p);

	if ((tifp & _TIF_BLOCKSTEP || tifn & _TIF_BLOCKSTEP) &&
	    arch_has_block_step()) {
		unsigned long debugctl, msk;

		rdmsrl(MSR_IA32_DEBUGCTLMSR, debugctl);
		debugctl &= ~DEBUGCTLMSR_BTF;
		msk = tifn & _TIF_BLOCKSTEP;
		debugctl |= (msk >> TIF_BLOCKSTEP) << DEBUGCTLMSR_BTF_SHIFT;
		wrmsrl(MSR_IA32_DEBUGCTLMSR, debugctl);
	}

	if ((tifp ^ tifn) & _TIF_NOTSC)
		cr4_toggle_bits_irqsoff(X86_CR4_TSD);

	if ((tifp ^ tifn) & _TIF_NOCPUID)
		set_cpuid_faulting(!!(tifn & _TIF_NOCPUID));

	if (likely(!((tifp | tifn) & _TIF_SPEC_FORCE_UPDATE))) {
		__speculation_ctrl_update(tifp, tifn);
	} else {
		speculation_ctrl_update_tif(prev_p);
		tifn = speculation_ctrl_update_tif(next_p);

		/* Enforce MSR update to ensure consistent state */
		__speculation_ctrl_update(~tifn, tifn);
	}
}

/*
 * Idle related variables and functions
 */
unsigned long boot_option_idle_override = IDLE_NO_OVERRIDE;
EXPORT_SYMBOL(boot_option_idle_override);

static void (*x86_idle)(void);

#ifndef CONFIG_SMP
static inline void play_dead(void)
{
	BUG();
}
#endif

void arch_cpu_idle_enter(void)
{
	tsc_verify_tsc_adjust(false);
	local_touch_nmi();
}

void arch_cpu_idle_dead(void)
{
	play_dead();
}

/*
 * Called from the generic idle code.
 */
void arch_cpu_idle(void)
{
	x86_idle();
}

/*
 * We use this if we don't have any better idle routine..
 */
void __cpuidle default_idle(void)
{
	raw_safe_halt();
}
#if defined(CONFIG_APM_MODULE) || defined(CONFIG_HALTPOLL_CPUIDLE_MODULE)
EXPORT_SYMBOL(default_idle);
#endif

#ifdef CONFIG_XEN
bool xen_set_default_idle(void)
{
	bool ret = !!x86_idle;

	x86_idle = default_idle;

	return ret;
}
#endif

void __noreturn stop_this_cpu(void *dummy)
{
	local_irq_disable();
	/*
	 * Remove this CPU:
	 */
	set_cpu_online(smp_processor_id(), false);
	disable_local_APIC();
	mcheck_cpu_clear(this_cpu_ptr(&cpu_info));

	/*
	 * Use wbinvd on processors that support SME. This provides support
	 * for performing a successful kexec when going from SME inactive
	 * to SME active (or vice-versa). The cache must be cleared so that
	 * if there are entries with the same physical address, both with and
	 * without the encryption bit, they don't race each other when flushed
	 * and potentially end up with the wrong entry being committed to
	 * memory.
	 *
	 * Test the CPUID bit directly because the machine might've cleared
	 * X86_FEATURE_SME due to cmdline options.
	 */
	if (cpuid_eax(0x8000001f) & BIT(0))
		native_wbinvd();
	for (;;) {
		/*
		 * Use native_halt() so that memory contents don't change
		 * (stack usage and variables) after possibly issuing the
		 * native_wbinvd() above.
		 */
		native_halt();
	}
}

/*
 * AMD Erratum 400 aware idle routine. We handle it the same way as C3 power
 * states (local apic timer and TSC stop).
 *
 * XXX this function is completely buggered vs RCU and tracing.
 */
static void amd_e400_idle(void)
{
	/*
	 * We cannot use static_cpu_has_bug() here because X86_BUG_AMD_APIC_C1E
	 * gets set after static_cpu_has() places have been converted via
	 * alternatives.
	 */
	if (!boot_cpu_has_bug(X86_BUG_AMD_APIC_C1E)) {
		default_idle();
		return;
	}

	tick_broadcast_enter();

	default_idle();

	/*
	 * The switch back from broadcast mode needs to be called with
	 * interrupts disabled.
	 */
	raw_local_irq_disable();
	tick_broadcast_exit();
	raw_local_irq_enable();
}

/*
 * Prefer MWAIT over HALT if MWAIT is supported, MWAIT_CPUID leaf
 * exists and whenever MONITOR/MWAIT extensions are present there is at
 * least one C1 substate.
 *
 * Do not prefer MWAIT if MONITOR instruction has a bug or idle=nomwait
 * is passed to kernel commandline parameter.
 */
static int prefer_mwait_c1_over_halt(const struct cpuinfo_x86 *c)
{
<<<<<<< HEAD
=======
	u32 eax, ebx, ecx, edx;

>>>>>>> 29549c70
	/* User has disallowed the use of MWAIT. Fallback to HALT */
	if (boot_option_idle_override == IDLE_NOMWAIT)
		return 0;

<<<<<<< HEAD
	if (c->x86_vendor != X86_VENDOR_INTEL)
=======
	/* MWAIT is not supported on this platform. Fallback to HALT */
	if (!cpu_has(c, X86_FEATURE_MWAIT))
>>>>>>> 29549c70
		return 0;

	/* Monitor has a bug. Fallback to HALT */
	if (boot_cpu_has_bug(X86_BUG_MONITOR))
		return 0;

	cpuid(CPUID_MWAIT_LEAF, &eax, &ebx, &ecx, &edx);

	/*
	 * If MWAIT extensions are not available, it is safe to use MWAIT
	 * with EAX=0, ECX=0.
	 */
	if (!(ecx & CPUID5_ECX_EXTENSIONS_SUPPORTED))
		return 1;

	/*
	 * If MWAIT extensions are available, there should be at least one
	 * MWAIT C1 substate present.
	 */
	return (edx & MWAIT_C1_SUBSTATE_MASK);
}

/*
 * MONITOR/MWAIT with no hints, used for default C1 state. This invokes MWAIT
 * with interrupts enabled and no flags, which is backwards compatible with the
 * original MWAIT implementation.
 */
static __cpuidle void mwait_idle(void)
{
	if (!current_set_polling_and_test()) {
		if (this_cpu_has(X86_BUG_CLFLUSH_MONITOR)) {
			mb(); /* quirk */
			clflush((void *)&current_thread_info()->flags);
			mb(); /* quirk */
		}

		__monitor((void *)&current_thread_info()->flags, 0, 0);
		if (!need_resched())
			__sti_mwait(0, 0);
		else
			raw_local_irq_enable();
	} else {
		raw_local_irq_enable();
	}
	__current_clr_polling();
}

void select_idle_routine(const struct cpuinfo_x86 *c)
{
#ifdef CONFIG_SMP
	if (boot_option_idle_override == IDLE_POLL && smp_num_siblings > 1)
		pr_warn_once("WARNING: polling idle and HT enabled, performance may degrade\n");
#endif
	if (x86_idle || boot_option_idle_override == IDLE_POLL)
		return;

	if (boot_cpu_has_bug(X86_BUG_AMD_E400)) {
		pr_info("using AMD E400 aware idle routine\n");
		x86_idle = amd_e400_idle;
	} else if (prefer_mwait_c1_over_halt(c)) {
		pr_info("using mwait in idle threads\n");
		x86_idle = mwait_idle;
	} else if (cpu_feature_enabled(X86_FEATURE_TDX_GUEST)) {
		pr_info("using TDX aware idle routine\n");
		x86_idle = tdx_safe_halt;
	} else
		x86_idle = default_idle;
}

void amd_e400_c1e_apic_setup(void)
{
	if (boot_cpu_has_bug(X86_BUG_AMD_APIC_C1E)) {
		pr_info("Switch to broadcast mode on CPU%d\n", smp_processor_id());
		local_irq_disable();
		tick_broadcast_force();
		local_irq_enable();
	}
}

void __init arch_post_acpi_subsys_init(void)
{
	u32 lo, hi;

	if (!boot_cpu_has_bug(X86_BUG_AMD_E400))
		return;

	/*
	 * AMD E400 detection needs to happen after ACPI has been enabled. If
	 * the machine is affected K8_INTP_C1E_ACTIVE_MASK bits are set in
	 * MSR_K8_INT_PENDING_MSG.
	 */
	rdmsr(MSR_K8_INT_PENDING_MSG, lo, hi);
	if (!(lo & K8_INTP_C1E_ACTIVE_MASK))
		return;

	boot_cpu_set_bug(X86_BUG_AMD_APIC_C1E);

	if (!boot_cpu_has(X86_FEATURE_NONSTOP_TSC))
		mark_tsc_unstable("TSC halt in AMD C1E");
	pr_info("System has AMD C1E enabled\n");
}

static int __init idle_setup(char *str)
{
	if (!str)
		return -EINVAL;

	if (!strcmp(str, "poll")) {
		pr_info("using polling idle threads\n");
		boot_option_idle_override = IDLE_POLL;
		cpu_idle_poll_ctrl(true);
	} else if (!strcmp(str, "halt")) {
		/*
		 * When the boot option of idle=halt is added, halt is
		 * forced to be used for CPU idle. In such case CPU C2/C3
		 * won't be used again.
		 * To continue to load the CPU idle driver, don't touch
		 * the boot_option_idle_override.
		 */
		x86_idle = default_idle;
		boot_option_idle_override = IDLE_HALT;
	} else if (!strcmp(str, "nomwait")) {
		/*
		 * If the boot option of "idle=nomwait" is added,
		 * it means that mwait will be disabled for CPU C1/C2/C3
		 * states.
		 */
		boot_option_idle_override = IDLE_NOMWAIT;
	} else
		return -1;

	return 0;
}
early_param("idle", idle_setup);

unsigned long arch_align_stack(unsigned long sp)
{
	if (!(current->personality & ADDR_NO_RANDOMIZE) && randomize_va_space)
		sp -= prandom_u32_max(8192);
	return sp & ~0xf;
}

unsigned long arch_randomize_brk(struct mm_struct *mm)
{
	return randomize_page(mm->brk, 0x02000000);
}

/*
 * Called from fs/proc with a reference on @p to find the function
 * which called into schedule(). This needs to be done carefully
 * because the task might wake up and we might look at a stack
 * changing under us.
 */
unsigned long __get_wchan(struct task_struct *p)
{
	struct unwind_state state;
	unsigned long addr = 0;

	if (!try_get_task_stack(p))
		return 0;

	for (unwind_start(&state, p, NULL, NULL); !unwind_done(&state);
	     unwind_next_frame(&state)) {
		addr = unwind_get_return_address(&state);
		if (!addr)
			break;
		if (in_sched_functions(addr))
			continue;
		break;
	}

	put_task_stack(p);

	return addr;
}

long do_arch_prctl_common(int option, unsigned long arg2)
{
	switch (option) {
	case ARCH_GET_CPUID:
		return get_cpuid_mode();
	case ARCH_SET_CPUID:
		return set_cpuid_mode(arg2);
	case ARCH_GET_XCOMP_SUPP:
	case ARCH_GET_XCOMP_PERM:
	case ARCH_REQ_XCOMP_PERM:
	case ARCH_GET_XCOMP_GUEST_PERM:
	case ARCH_REQ_XCOMP_GUEST_PERM:
		return fpu_xstate_prctl(option, arg2);
	}

	return -EINVAL;
}<|MERGE_RESOLUTION|>--- conflicted
+++ resolved
@@ -600,11 +600,7 @@
 	}
 
 	if (updmsr)
-<<<<<<< HEAD
-		write_spec_ctrl_current(msr, false);
-=======
 		update_spec_ctrl_cond(msr);
->>>>>>> 29549c70
 }
 
 static unsigned long speculation_ctrl_update_tif(struct task_struct *tsk)
@@ -823,21 +819,14 @@
  */
 static int prefer_mwait_c1_over_halt(const struct cpuinfo_x86 *c)
 {
-<<<<<<< HEAD
-=======
 	u32 eax, ebx, ecx, edx;
 
->>>>>>> 29549c70
 	/* User has disallowed the use of MWAIT. Fallback to HALT */
 	if (boot_option_idle_override == IDLE_NOMWAIT)
 		return 0;
 
-<<<<<<< HEAD
-	if (c->x86_vendor != X86_VENDOR_INTEL)
-=======
 	/* MWAIT is not supported on this platform. Fallback to HALT */
 	if (!cpu_has(c, X86_FEATURE_MWAIT))
->>>>>>> 29549c70
 		return 0;
 
 	/* Monitor has a bug. Fallback to HALT */
