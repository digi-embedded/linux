--- conflicted
+++ resolved
@@ -66,9 +66,6 @@
 	 * tables and then reload them.
 	 */
 
-	/* Sanitize CPU configuration */
-	call verify_cpu
-
 	/*
 	 * Setup stack for verify_cpu(). "-8" because initial_stack is defined
 	 * this way, see below. Our best guess is a NULL ptr for stack
@@ -304,8 +301,6 @@
 	pushq	%rax		# target address in negative space
 	lretq
 ENDPROC(secondary_startup_64)
-
-#include "verify_cpu.S"
 
 #include "verify_cpu.S"
 
@@ -492,17 +487,11 @@
 ENTRY(phys_base)
 	/* This must match the first entry in level2_kernel_pgt */
 	.quad   0x0000000000000000
-<<<<<<< HEAD
-=======
 EXPORT_SYMBOL(phys_base)
->>>>>>> f2ed3bfc
 
 #include "../../x86/xen/xen-head.S"
 	
 	__PAGE_ALIGNED_BSS
 NEXT_PAGE(empty_zero_page)
 	.skip PAGE_SIZE
-<<<<<<< HEAD
-=======
 EXPORT_SYMBOL(empty_zero_page)
->>>>>>> f2ed3bfc
