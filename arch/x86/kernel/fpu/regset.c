--- conflicted
+++ resolved
@@ -115,15 +115,9 @@
 	memcpy(&fpu->fpstate->regs.fxsave, &newstate, sizeof(newstate));
 
 	/* Clear xmm8..15 for 32-bit callers */
-<<<<<<< HEAD
-	BUILD_BUG_ON(sizeof(fpu->state.fxsave.xmm_space) != 16 * 16);
-	if (in_ia32_syscall())
-		memset(&fpu->state.fxsave.xmm_space[8*4], 0, 8 * 16);
-=======
 	BUILD_BUG_ON(sizeof(fpu->__fpstate.regs.fxsave.xmm_space) != 16 * 16);
 	if (in_ia32_syscall())
 		memset(&fpu->fpstate->regs.fxsave.xmm_space[8*4], 0, 8 * 16);
->>>>>>> 29549c70
 
 	/* Mark FP and SSE as in use when XSAVE is enabled */
 	if (use_xsave())
