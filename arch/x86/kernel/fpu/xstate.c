// SPDX-License-Identifier: GPL-2.0-only
/*
 * xsave/xrstor support.
 *
 * Author: Suresh Siddha <suresh.b.siddha@intel.com>
 */
#include <linux/compat.h>
#include <linux/cpu.h>
#include <linux/mman.h>
#include <linux/pkeys.h>
#include <linux/seq_file.h>
#include <linux/proc_fs.h>

#include <asm/fpu/api.h>
#include <asm/fpu/internal.h>
#include <asm/fpu/signal.h>
#include <asm/fpu/regset.h>
#include <asm/fpu/xstate.h>

#include <asm/tlbflush.h>
#include <asm/cpufeature.h>

/*
 * Although we spell it out in here, the Processor Trace
 * xfeature is completely unused.  We use other mechanisms
 * to save/restore PT state in Linux.
 */
static const char *xfeature_names[] =
{
	"x87 floating point registers"	,
	"SSE registers"			,
	"AVX registers"			,
	"MPX bounds registers"		,
	"MPX CSR"			,
	"AVX-512 opmask"		,
	"AVX-512 Hi256"			,
	"AVX-512 ZMM_Hi256"		,
	"Processor Trace (unused)"	,
	"Protection Keys User registers",
	"PASID state",
	"unknown xstate feature"	,
};

static short xsave_cpuid_features[] __initdata = {
	X86_FEATURE_FPU,
	X86_FEATURE_XMM,
	X86_FEATURE_AVX,
	X86_FEATURE_MPX,
	X86_FEATURE_MPX,
	X86_FEATURE_AVX512F,
	X86_FEATURE_AVX512F,
	X86_FEATURE_AVX512F,
	X86_FEATURE_INTEL_PT,
	X86_FEATURE_PKU,
	X86_FEATURE_ENQCMD,
};

/*
 * This represents the full set of bits that should ever be set in a kernel
 * XSAVE buffer, both supervisor and user xstates.
 */
u64 xfeatures_mask_all __ro_after_init;
EXPORT_SYMBOL_GPL(xfeatures_mask_all);

static unsigned int xstate_offsets[XFEATURE_MAX] __ro_after_init =
	{ [ 0 ... XFEATURE_MAX - 1] = -1};
static unsigned int xstate_sizes[XFEATURE_MAX] __ro_after_init =
	{ [ 0 ... XFEATURE_MAX - 1] = -1};
static unsigned int xstate_comp_offsets[XFEATURE_MAX] __ro_after_init =
	{ [ 0 ... XFEATURE_MAX - 1] = -1};
static unsigned int xstate_supervisor_only_offsets[XFEATURE_MAX] __ro_after_init =
	{ [ 0 ... XFEATURE_MAX - 1] = -1};

/*
 * The XSAVE area of kernel can be in standard or compacted format;
 * it is always in standard format for user mode. This is the user
 * mode standard format size used for signal and ptrace frames.
 */
unsigned int fpu_user_xstate_size __ro_after_init;

/*
 * Return whether the system supports a given xfeature.
 *
 * Also return the name of the (most advanced) feature that the caller requested:
 */
int cpu_has_xfeatures(u64 xfeatures_needed, const char **feature_name)
{
	u64 xfeatures_missing = xfeatures_needed & ~xfeatures_mask_all;

	if (unlikely(feature_name)) {
		long xfeature_idx, max_idx;
		u64 xfeatures_print;
		/*
		 * So we use FLS here to be able to print the most advanced
		 * feature that was requested but is missing. So if a driver
		 * asks about "XFEATURE_MASK_SSE | XFEATURE_MASK_YMM" we'll print the
		 * missing AVX feature - this is the most informative message
		 * to users:
		 */
		if (xfeatures_missing)
			xfeatures_print = xfeatures_missing;
		else
			xfeatures_print = xfeatures_needed;

		xfeature_idx = fls64(xfeatures_print)-1;
		max_idx = ARRAY_SIZE(xfeature_names)-1;
		xfeature_idx = min(xfeature_idx, max_idx);

		*feature_name = xfeature_names[xfeature_idx];
	}

	if (xfeatures_missing)
		return 0;

	return 1;
}
EXPORT_SYMBOL_GPL(cpu_has_xfeatures);

static bool xfeature_is_supervisor(int xfeature_nr)
{
	/*
	 * Extended State Enumeration Sub-leaves (EAX = 0DH, ECX = n, n > 1)
	 * returns ECX[0] set to (1) for a supervisor state, and cleared (0)
	 * for a user state.
	 */
	u32 eax, ebx, ecx, edx;

	cpuid_count(XSTATE_CPUID, xfeature_nr, &eax, &ebx, &ecx, &edx);
	return ecx & 1;
}

/*
 * Enable the extended processor state save/restore feature.
 * Called once per CPU onlining.
 */
void fpu__init_cpu_xstate(void)
{
	if (!boot_cpu_has(X86_FEATURE_XSAVE) || !xfeatures_mask_all)
		return;

	cr4_set_bits(X86_CR4_OSXSAVE);

	/*
	 * XCR_XFEATURE_ENABLED_MASK (aka. XCR0) sets user features
	 * managed by XSAVE{C, OPT, S} and XRSTOR{S}.  Only XSAVE user
	 * states can be set here.
	 */
	xsetbv(XCR_XFEATURE_ENABLED_MASK, xfeatures_mask_uabi());

	/*
	 * MSR_IA32_XSS sets supervisor states managed by XSAVES.
	 */
	if (boot_cpu_has(X86_FEATURE_XSAVES)) {
		wrmsrl(MSR_IA32_XSS, xfeatures_mask_supervisor() |
				     xfeatures_mask_independent());
	}
}

static bool xfeature_enabled(enum xfeature xfeature)
{
	return xfeatures_mask_all & BIT_ULL(xfeature);
}

/*
 * Record the offsets and sizes of various xstates contained
 * in the XSAVE state memory layout.
 */
static void __init setup_xstate_features(void)
{
	u32 eax, ebx, ecx, edx, i;
	/* start at the beginning of the "extended state" */
	unsigned int last_good_offset = offsetof(struct xregs_state,
						 extended_state_area);
	/*
	 * The FP xstates and SSE xstates are legacy states. They are always
	 * in the fixed offsets in the xsave area in either compacted form
	 * or standard form.
	 */
	xstate_offsets[XFEATURE_FP]	= 0;
	xstate_sizes[XFEATURE_FP]	= offsetof(struct fxregs_state,
						   xmm_space);

	xstate_offsets[XFEATURE_SSE]	= xstate_sizes[XFEATURE_FP];
	xstate_sizes[XFEATURE_SSE]	= sizeof_field(struct fxregs_state,
						       xmm_space);

	for (i = FIRST_EXTENDED_XFEATURE; i < XFEATURE_MAX; i++) {
		if (!xfeature_enabled(i))
			continue;

		cpuid_count(XSTATE_CPUID, i, &eax, &ebx, &ecx, &edx);

		xstate_sizes[i] = eax;

		/*
		 * If an xfeature is supervisor state, the offset in EBX is
		 * invalid, leave it to -1.
		 */
		if (xfeature_is_supervisor(i))
			continue;

		xstate_offsets[i] = ebx;

		/*
		 * In our xstate size checks, we assume that the highest-numbered
		 * xstate feature has the highest offset in the buffer.  Ensure
		 * it does.
		 */
		WARN_ONCE(last_good_offset > xstate_offsets[i],
			  "x86/fpu: misordered xstate at %d\n", last_good_offset);

		last_good_offset = xstate_offsets[i];
	}
}

static void __init print_xstate_feature(u64 xstate_mask)
{
	const char *feature_name;

	if (cpu_has_xfeatures(xstate_mask, &feature_name))
		pr_info("x86/fpu: Supporting XSAVE feature 0x%03Lx: '%s'\n", xstate_mask, feature_name);
}

/*
 * Print out all the supported xstate features:
 */
static void __init print_xstate_features(void)
{
	print_xstate_feature(XFEATURE_MASK_FP);
	print_xstate_feature(XFEATURE_MASK_SSE);
	print_xstate_feature(XFEATURE_MASK_YMM);
	print_xstate_feature(XFEATURE_MASK_BNDREGS);
	print_xstate_feature(XFEATURE_MASK_BNDCSR);
	print_xstate_feature(XFEATURE_MASK_OPMASK);
	print_xstate_feature(XFEATURE_MASK_ZMM_Hi256);
	print_xstate_feature(XFEATURE_MASK_Hi16_ZMM);
	print_xstate_feature(XFEATURE_MASK_PKRU);
	print_xstate_feature(XFEATURE_MASK_PASID);
}

/*
 * This check is important because it is easy to get XSTATE_*
 * confused with XSTATE_BIT_*.
 */
#define CHECK_XFEATURE(nr) do {		\
	WARN_ON(nr < FIRST_EXTENDED_XFEATURE);	\
	WARN_ON(nr >= XFEATURE_MAX);	\
} while (0)

/*
 * We could cache this like xstate_size[], but we only use
 * it here, so it would be a waste of space.
 */
static int xfeature_is_aligned(int xfeature_nr)
{
	u32 eax, ebx, ecx, edx;

	CHECK_XFEATURE(xfeature_nr);

	if (!xfeature_enabled(xfeature_nr)) {
		WARN_ONCE(1, "Checking alignment of disabled xfeature %d\n",
			  xfeature_nr);
		return 0;
	}

	cpuid_count(XSTATE_CPUID, xfeature_nr, &eax, &ebx, &ecx, &edx);
	/*
	 * The value returned by ECX[1] indicates the alignment
	 * of state component 'i' when the compacted format
	 * of the extended region of an XSAVE area is used:
	 */
	return !!(ecx & 2);
}

/*
 * This function sets up offsets and sizes of all extended states in
 * xsave area. This supports both standard format and compacted format
 * of the xsave area.
 */
static void __init setup_xstate_comp_offsets(void)
{
	unsigned int next_offset;
	int i;

	/*
	 * The FP xstates and SSE xstates are legacy states. They are always
	 * in the fixed offsets in the xsave area in either compacted form
	 * or standard form.
	 */
	xstate_comp_offsets[XFEATURE_FP] = 0;
	xstate_comp_offsets[XFEATURE_SSE] = offsetof(struct fxregs_state,
						     xmm_space);

	if (!boot_cpu_has(X86_FEATURE_XSAVES)) {
		for (i = FIRST_EXTENDED_XFEATURE; i < XFEATURE_MAX; i++) {
			if (xfeature_enabled(i))
				xstate_comp_offsets[i] = xstate_offsets[i];
		}
		return;
	}

	next_offset = FXSAVE_SIZE + XSAVE_HDR_SIZE;

	for (i = FIRST_EXTENDED_XFEATURE; i < XFEATURE_MAX; i++) {
		if (!xfeature_enabled(i))
			continue;

		if (xfeature_is_aligned(i))
			next_offset = ALIGN(next_offset, 64);

		xstate_comp_offsets[i] = next_offset;
		next_offset += xstate_sizes[i];
	}
}

/*
 * Setup offsets of a supervisor-state-only XSAVES buffer:
 *
 * The offsets stored in xstate_comp_offsets[] only work for one specific
 * value of the Requested Feature BitMap (RFBM).  In cases where a different
 * RFBM value is used, a different set of offsets is required.  This set of
 * offsets is for when RFBM=xfeatures_mask_supervisor().
 */
static void __init setup_supervisor_only_offsets(void)
{
	unsigned int next_offset;
	int i;

	next_offset = FXSAVE_SIZE + XSAVE_HDR_SIZE;

	for (i = FIRST_EXTENDED_XFEATURE; i < XFEATURE_MAX; i++) {
		if (!xfeature_enabled(i) || !xfeature_is_supervisor(i))
			continue;

		if (xfeature_is_aligned(i))
			next_offset = ALIGN(next_offset, 64);

		xstate_supervisor_only_offsets[i] = next_offset;
		next_offset += xstate_sizes[i];
	}
}

/*
 * Print out xstate component offsets and sizes
 */
static void __init print_xstate_offset_size(void)
{
	int i;

	for (i = FIRST_EXTENDED_XFEATURE; i < XFEATURE_MAX; i++) {
		if (!xfeature_enabled(i))
			continue;
		pr_info("x86/fpu: xstate_offset[%d]: %4d, xstate_sizes[%d]: %4d\n",
			 i, xstate_comp_offsets[i], i, xstate_sizes[i]);
	}
}

/*
 * All supported features have either init state all zeros or are
 * handled in setup_init_fpu() individually. This is an explicit
 * feature list and does not use XFEATURE_MASK*SUPPORTED to catch
 * newly added supported features at build time and make people
 * actually look at the init state for the new feature.
 */
#define XFEATURES_INIT_FPSTATE_HANDLED		\
	(XFEATURE_MASK_FP |			\
	 XFEATURE_MASK_SSE |			\
	 XFEATURE_MASK_YMM |			\
	 XFEATURE_MASK_OPMASK |			\
	 XFEATURE_MASK_ZMM_Hi256 |		\
	 XFEATURE_MASK_Hi16_ZMM	 |		\
	 XFEATURE_MASK_PKRU |			\
	 XFEATURE_MASK_BNDREGS |		\
	 XFEATURE_MASK_BNDCSR |			\
	 XFEATURE_MASK_PASID)

/*
 * setup the xstate image representing the init state
 */
static void __init setup_init_fpu_buf(void)
{
	static int on_boot_cpu __initdata = 1;

	BUILD_BUG_ON((XFEATURE_MASK_USER_SUPPORTED |
		      XFEATURE_MASK_SUPERVISOR_SUPPORTED) !=
		     XFEATURES_INIT_FPSTATE_HANDLED);

	WARN_ON_FPU(!on_boot_cpu);
	on_boot_cpu = 0;

	if (!boot_cpu_has(X86_FEATURE_XSAVE))
		return;

	setup_xstate_features();
	print_xstate_features();

	if (boot_cpu_has(X86_FEATURE_XSAVES))
		init_fpstate.xsave.header.xcomp_bv = XCOMP_BV_COMPACTED_FORMAT |
						     xfeatures_mask_all;

	/*
	 * Init all the features state with header.xfeatures being 0x0
	 */
	os_xrstor_booting(&init_fpstate.xsave);

	/*
	 * All components are now in init state. Read the state back so
	 * that init_fpstate contains all non-zero init state. This only
	 * works with XSAVE, but not with XSAVEOPT and XSAVES because
	 * those use the init optimization which skips writing data for
	 * components in init state.
	 *
	 * XSAVE could be used, but that would require to reshuffle the
	 * data when XSAVES is available because XSAVES uses xstate
	 * compaction. But doing so is a pointless exercise because most
	 * components have an all zeros init state except for the legacy
	 * ones (FP and SSE). Those can be saved with FXSAVE into the
	 * legacy area. Adding new features requires to ensure that init
	 * state is all zeroes or if not to add the necessary handling
	 * here.
	 */
	fxsave(&init_fpstate.fxsave);
}

static int xfeature_uncompacted_offset(int xfeature_nr)
{
	u32 eax, ebx, ecx, edx;

	/*
	 * Only XSAVES supports supervisor states and it uses compacted
	 * format. Checking a supervisor state's uncompacted offset is
	 * an error.
	 */
	if (XFEATURE_MASK_SUPERVISOR_ALL & BIT_ULL(xfeature_nr)) {
		WARN_ONCE(1, "No fixed offset for xstate %d\n", xfeature_nr);
		return -1;
	}

	CHECK_XFEATURE(xfeature_nr);
	cpuid_count(XSTATE_CPUID, xfeature_nr, &eax, &ebx, &ecx, &edx);
	return ebx;
}

int xfeature_size(int xfeature_nr)
{
	u32 eax, ebx, ecx, edx;

	CHECK_XFEATURE(xfeature_nr);
	cpuid_count(XSTATE_CPUID, xfeature_nr, &eax, &ebx, &ecx, &edx);
	return eax;
}

/* Validate an xstate header supplied by userspace (ptrace or sigreturn) */
static int validate_user_xstate_header(const struct xstate_header *hdr)
{
	/* No unknown or supervisor features may be set */
	if (hdr->xfeatures & ~xfeatures_mask_uabi())
		return -EINVAL;

	/* Userspace must use the uncompacted format */
	if (hdr->xcomp_bv)
		return -EINVAL;

	/*
	 * If 'reserved' is shrunken to add a new field, make sure to validate
	 * that new field here!
	 */
	BUILD_BUG_ON(sizeof(hdr->reserved) != 48);

	/* No reserved bits may be set */
	if (memchr_inv(hdr->reserved, 0, sizeof(hdr->reserved)))
		return -EINVAL;

	return 0;
}

static void __xstate_dump_leaves(void)
{
	int i;
	u32 eax, ebx, ecx, edx;
	static int should_dump = 1;

	if (!should_dump)
		return;
	should_dump = 0;
	/*
	 * Dump out a few leaves past the ones that we support
	 * just in case there are some goodies up there
	 */
	for (i = 0; i < XFEATURE_MAX + 10; i++) {
		cpuid_count(XSTATE_CPUID, i, &eax, &ebx, &ecx, &edx);
		pr_warn("CPUID[%02x, %02x]: eax=%08x ebx=%08x ecx=%08x edx=%08x\n",
			XSTATE_CPUID, i, eax, ebx, ecx, edx);
	}
}

#define XSTATE_WARN_ON(x) do {							\
	if (WARN_ONCE(x, "XSAVE consistency problem, dumping leaves")) {	\
		__xstate_dump_leaves();						\
	}									\
} while (0)

#define XCHECK_SZ(sz, nr, nr_macro, __struct) do {			\
	if ((nr == nr_macro) &&						\
	    WARN_ONCE(sz != sizeof(__struct),				\
		"%s: struct is %zu bytes, cpu state %d bytes\n",	\
		__stringify(nr_macro), sizeof(__struct), sz)) {		\
		__xstate_dump_leaves();					\
	}								\
} while (0)

/*
 * We have a C struct for each 'xstate'.  We need to ensure
 * that our software representation matches what the CPU
 * tells us about the state's size.
 */
static void check_xstate_against_struct(int nr)
{
	/*
	 * Ask the CPU for the size of the state.
	 */
	int sz = xfeature_size(nr);
	/*
	 * Match each CPU state with the corresponding software
	 * structure.
	 */
	XCHECK_SZ(sz, nr, XFEATURE_YMM,       struct ymmh_struct);
	XCHECK_SZ(sz, nr, XFEATURE_BNDREGS,   struct mpx_bndreg_state);
	XCHECK_SZ(sz, nr, XFEATURE_BNDCSR,    struct mpx_bndcsr_state);
	XCHECK_SZ(sz, nr, XFEATURE_OPMASK,    struct avx_512_opmask_state);
	XCHECK_SZ(sz, nr, XFEATURE_ZMM_Hi256, struct avx_512_zmm_uppers_state);
	XCHECK_SZ(sz, nr, XFEATURE_Hi16_ZMM,  struct avx_512_hi16_state);
	XCHECK_SZ(sz, nr, XFEATURE_PKRU,      struct pkru_state);
	XCHECK_SZ(sz, nr, XFEATURE_PASID,     struct ia32_pasid_state);

	/*
	 * Make *SURE* to add any feature numbers in below if
	 * there are "holes" in the xsave state component
	 * numbers.
	 */
	if ((nr < XFEATURE_YMM) ||
	    (nr >= XFEATURE_MAX) ||
	    (nr == XFEATURE_PT_UNIMPLEMENTED_SO_FAR) ||
	    ((nr >= XFEATURE_RSRVD_COMP_11) && (nr <= XFEATURE_LBR))) {
		WARN_ONCE(1, "no structure for xstate: %d\n", nr);
		XSTATE_WARN_ON(1);
	}
}

/*
 * This essentially double-checks what the cpu told us about
 * how large the XSAVE buffer needs to be.  We are recalculating
 * it to be safe.
 *
 * Independent XSAVE features allocate their own buffers and are not
 * covered by these checks. Only the size of the buffer for task->fpu
 * is checked here.
 */
static void do_extra_xstate_size_checks(void)
{
	int paranoid_xstate_size = FXSAVE_SIZE + XSAVE_HDR_SIZE;
	int i;

	for (i = FIRST_EXTENDED_XFEATURE; i < XFEATURE_MAX; i++) {
		if (!xfeature_enabled(i))
			continue;

		check_xstate_against_struct(i);
		/*
		 * Supervisor state components can be managed only by
		 * XSAVES.
		 */
		if (!cpu_feature_enabled(X86_FEATURE_XSAVES))
			XSTATE_WARN_ON(xfeature_is_supervisor(i));

		/* Align from the end of the previous feature */
		if (xfeature_is_aligned(i))
			paranoid_xstate_size = ALIGN(paranoid_xstate_size, 64);
		/*
		 * The offset of a given state in the non-compacted
		 * format is given to us in a CPUID leaf.  We check
		 * them for being ordered (increasing offsets) in
		 * setup_xstate_features(). XSAVES uses compacted format.
		 */
		if (!cpu_feature_enabled(X86_FEATURE_XSAVES))
			paranoid_xstate_size = xfeature_uncompacted_offset(i);
		/*
		 * The compacted-format offset always depends on where
		 * the previous state ended.
		 */
		paranoid_xstate_size += xfeature_size(i);
	}
	XSTATE_WARN_ON(paranoid_xstate_size != fpu_kernel_xstate_size);
}


/*
 * Get total size of enabled xstates in XCR0 | IA32_XSS.
 *
 * Note the SDM's wording here.  "sub-function 0" only enumerates
 * the size of the *user* states.  If we use it to size a buffer
 * that we use 'XSAVES' on, we could potentially overflow the
 * buffer because 'XSAVES' saves system states too.
 */
static unsigned int __init get_xsaves_size(void)
{
	unsigned int eax, ebx, ecx, edx;
	/*
	 * - CPUID function 0DH, sub-function 1:
	 *    EBX enumerates the size (in bytes) required by
	 *    the XSAVES instruction for an XSAVE area
	 *    containing all the state components
	 *    corresponding to bits currently set in
	 *    XCR0 | IA32_XSS.
	 */
	cpuid_count(XSTATE_CPUID, 1, &eax, &ebx, &ecx, &edx);
	return ebx;
}

/*
 * Get the total size of the enabled xstates without the independent supervisor
 * features.
 */
static unsigned int __init get_xsaves_size_no_independent(void)
{
	u64 mask = xfeatures_mask_independent();
	unsigned int size;

	if (!mask)
		return get_xsaves_size();

	/* Disable independent features. */
	wrmsrl(MSR_IA32_XSS, xfeatures_mask_supervisor());

	/*
	 * Ask the hardware what size is required of the buffer.
	 * This is the size required for the task->fpu buffer.
	 */
	size = get_xsaves_size();

	/* Re-enable independent features so XSAVES will work on them again. */
	wrmsrl(MSR_IA32_XSS, xfeatures_mask_supervisor() | mask);

	return size;
}

static unsigned int __init get_xsave_size(void)
{
	unsigned int eax, ebx, ecx, edx;
	/*
	 * - CPUID function 0DH, sub-function 0:
	 *    EBX enumerates the size (in bytes) required by
	 *    the XSAVE instruction for an XSAVE area
	 *    containing all the *user* state components
	 *    corresponding to bits currently set in XCR0.
	 */
	cpuid_count(XSTATE_CPUID, 0, &eax, &ebx, &ecx, &edx);
	return ebx;
}

/*
 * Will the runtime-enumerated 'xstate_size' fit in the init
 * task's statically-allocated buffer?
 */
static bool is_supported_xstate_size(unsigned int test_xstate_size)
{
	if (test_xstate_size <= sizeof(union fpregs_state))
		return true;

	pr_warn("x86/fpu: xstate buffer too small (%zu < %d), disabling xsave\n",
			sizeof(union fpregs_state), test_xstate_size);
	return false;
}

static int __init init_xstate_size(void)
{
	/* Recompute the context size for enabled features: */
	unsigned int possible_xstate_size;
	unsigned int xsave_size;

	xsave_size = get_xsave_size();

	if (boot_cpu_has(X86_FEATURE_XSAVES))
		possible_xstate_size = get_xsaves_size_no_independent();
	else
		possible_xstate_size = xsave_size;

	/* Ensure we have the space to store all enabled: */
	if (!is_supported_xstate_size(possible_xstate_size))
		return -EINVAL;

	/*
	 * The size is OK, we are definitely going to use xsave,
	 * make it known to the world that we need more space.
	 */
	fpu_kernel_xstate_size = possible_xstate_size;
	do_extra_xstate_size_checks();

	/*
	 * User space is always in standard format.
	 */
	fpu_user_xstate_size = xsave_size;
	return 0;
}

/*
 * We enabled the XSAVE hardware, but something went wrong and
 * we can not use it.  Disable it.
 */
static void fpu__init_disable_system_xstate(void)
{
	xfeatures_mask_all = 0;
	cr4_clear_bits(X86_CR4_OSXSAVE);
	setup_clear_cpu_cap(X86_FEATURE_XSAVE);
}

/*
 * Enable and initialize the xsave feature.
 * Called once per system bootup.
 */
void __init fpu__init_system_xstate(void)
{
	unsigned int eax, ebx, ecx, edx;
	static int on_boot_cpu __initdata = 1;
	u64 xfeatures;
	int err;
	int i;

	WARN_ON_FPU(!on_boot_cpu);
	on_boot_cpu = 0;

	if (!boot_cpu_has(X86_FEATURE_FPU)) {
		pr_info("x86/fpu: No FPU detected\n");
		return;
	}

	if (!boot_cpu_has(X86_FEATURE_XSAVE)) {
		pr_info("x86/fpu: x87 FPU will use %s\n",
			boot_cpu_has(X86_FEATURE_FXSR) ? "FXSAVE" : "FSAVE");
		return;
	}

	if (boot_cpu_data.cpuid_level < XSTATE_CPUID) {
		WARN_ON_FPU(1);
		return;
	}

	/*
	 * Find user xstates supported by the processor.
	 */
	cpuid_count(XSTATE_CPUID, 0, &eax, &ebx, &ecx, &edx);
	xfeatures_mask_all = eax + ((u64)edx << 32);

	/*
	 * Find supervisor xstates supported by the processor.
	 */
	cpuid_count(XSTATE_CPUID, 1, &eax, &ebx, &ecx, &edx);
	xfeatures_mask_all |= ecx + ((u64)edx << 32);

	if ((xfeatures_mask_uabi() & XFEATURE_MASK_FPSSE) != XFEATURE_MASK_FPSSE) {
		/*
		 * This indicates that something really unexpected happened
		 * with the enumeration.  Disable XSAVE and try to continue
		 * booting without it.  This is too early to BUG().
		 */
		pr_err("x86/fpu: FP/SSE not present amongst the CPU's xstate features: 0x%llx.\n",
		       xfeatures_mask_all);
		goto out_disable;
	}

	/*
	 * Clear XSAVE features that are disabled in the normal CPUID.
	 */
	for (i = 0; i < ARRAY_SIZE(xsave_cpuid_features); i++) {
		if (!boot_cpu_has(xsave_cpuid_features[i]))
			xfeatures_mask_all &= ~BIT_ULL(i);
	}

	xfeatures_mask_all &= XFEATURE_MASK_USER_SUPPORTED |
			      XFEATURE_MASK_SUPERVISOR_SUPPORTED;

	/* Store it for paranoia check at the end */
	xfeatures = xfeatures_mask_all;

	/* Enable xstate instructions to be able to continue with initialization: */
	fpu__init_cpu_xstate();
	err = init_xstate_size();
	if (err)
		goto out_disable;

	/*
	 * Update info used for ptrace frames; use standard-format size and no
	 * supervisor xstates:
	 */
	update_regset_xstate_info(fpu_user_xstate_size, xfeatures_mask_uabi());

	fpu__init_prepare_fx_sw_frame();
	setup_init_fpu_buf();
	setup_xstate_comp_offsets();
	setup_supervisor_only_offsets();

	/*
	 * Paranoia check whether something in the setup modified the
	 * xfeatures mask.
	 */
	if (xfeatures != xfeatures_mask_all) {
		pr_err("x86/fpu: xfeatures modified from 0x%016llx to 0x%016llx during init, disabling XSAVE\n",
		       xfeatures, xfeatures_mask_all);
		goto out_disable;
	}

	print_xstate_offset_size();
	pr_info("x86/fpu: Enabled xstate features 0x%llx, context size is %d bytes, using '%s' format.\n",
		xfeatures_mask_all,
		fpu_kernel_xstate_size,
		boot_cpu_has(X86_FEATURE_XSAVES) ? "compacted" : "standard");
	return;

out_disable:
	/* something went wrong, try to boot without any XSAVE support */
	fpu__init_disable_system_xstate();
}

/*
 * Restore minimal FPU state after suspend:
 */
void fpu__resume_cpu(void)
{
	/*
	 * Restore XCR0 on xsave capable CPUs:
	 */
	if (cpu_feature_enabled(X86_FEATURE_XSAVE))
		xsetbv(XCR_XFEATURE_ENABLED_MASK, xfeatures_mask_uabi());

	/*
	 * Restore IA32_XSS. The same CPUID bit enumerates support
	 * of XSAVES and MSR_IA32_XSS.
	 */
	if (cpu_feature_enabled(X86_FEATURE_XSAVES)) {
		wrmsrl(MSR_IA32_XSS, xfeatures_mask_supervisor()  |
				     xfeatures_mask_independent());
	}
}

/*
 * Given an xstate feature nr, calculate where in the xsave
 * buffer the state is.  Callers should ensure that the buffer
 * is valid.
 */
static void *__raw_xsave_addr(struct xregs_state *xsave, int xfeature_nr)
{
	if (!xfeature_enabled(xfeature_nr)) {
		WARN_ON_FPU(1);
		return NULL;
	}

	return (void *)xsave + xstate_comp_offsets[xfeature_nr];
}
/*
 * Given the xsave area and a state inside, this function returns the
 * address of the state.
 *
 * This is the API that is called to get xstate address in either
 * standard format or compacted format of xsave area.
 *
 * Note that if there is no data for the field in the xsave buffer
 * this will return NULL.
 *
 * Inputs:
 *	xstate: the thread's storage area for all FPU data
 *	xfeature_nr: state which is defined in xsave.h (e.g. XFEATURE_FP,
 *	XFEATURE_SSE, etc...)
 * Output:
 *	address of the state in the xsave area, or NULL if the
 *	field is not present in the xsave buffer.
 */
void *get_xsave_addr(struct xregs_state *xsave, int xfeature_nr)
{
	/*
	 * Do we even *have* xsave state?
	 */
	if (!boot_cpu_has(X86_FEATURE_XSAVE))
		return NULL;

	/*
	 * We should not ever be requesting features that we
	 * have not enabled.
	 */
	WARN_ONCE(!(xfeatures_mask_all & BIT_ULL(xfeature_nr)),
		  "get of unsupported state");
	/*
	 * This assumes the last 'xsave*' instruction to
	 * have requested that 'xfeature_nr' be saved.
	 * If it did not, we might be seeing and old value
	 * of the field in the buffer.
	 *
	 * This can happen because the last 'xsave' did not
	 * request that this feature be saved (unlikely)
	 * or because the "init optimization" caused it
	 * to not be saved.
	 */
	if (!(xsave->header.xfeatures & BIT_ULL(xfeature_nr)))
		return NULL;

	return __raw_xsave_addr(xsave, xfeature_nr);
}
EXPORT_SYMBOL_GPL(get_xsave_addr);

#ifdef CONFIG_ARCH_HAS_PKEYS

/*
 * This will go out and modify PKRU register to set the access
 * rights for @pkey to @init_val.
 */
int arch_set_user_pkey_access(struct task_struct *tsk, int pkey,
			      unsigned long init_val)
{
	u32 old_pkru, new_pkru_bits = 0;
	int pkey_shift;

	/*
	 * This check implies XSAVE support.  OSPKE only gets
	 * set if we enable XSAVE and we enable PKU in XCR0.
	 */
	if (!cpu_feature_enabled(X86_FEATURE_OSPKE))
		return -EINVAL;

	/*
	 * This code should only be called with valid 'pkey'
	 * values originating from in-kernel users.  Complain
	 * if a bad value is observed.
	 */
	if (WARN_ON_ONCE(pkey >= arch_max_pkey()))
		return -EINVAL;

	/*
	 * This code should only be called with valid 'pkey'
	 * values originating from in-kernel users.  Complain
	 * if a bad value is observed.
	 */
	WARN_ON_ONCE(pkey >= arch_max_pkey());

	/* Set the bits we need in PKRU:  */
	if (init_val & PKEY_DISABLE_ACCESS)
		new_pkru_bits |= PKRU_AD_BIT;
	if (init_val & PKEY_DISABLE_WRITE)
		new_pkru_bits |= PKRU_WD_BIT;

	/* Shift the bits in to the correct place in PKRU for pkey: */
	pkey_shift = pkey * PKRU_BITS_PER_PKEY;
	new_pkru_bits <<= pkey_shift;

	/* Get old PKRU and mask off any old bits in place: */
	old_pkru = read_pkru();
	old_pkru &= ~((PKRU_AD_BIT|PKRU_WD_BIT) << pkey_shift);

	/* Write old part along with new part: */
	write_pkru(old_pkru | new_pkru_bits);

	return 0;
}
#endif /* ! CONFIG_ARCH_HAS_PKEYS */

static void copy_feature(bool from_xstate, struct membuf *to, void *xstate,
			 void *init_xstate, unsigned int size)
{
	membuf_write(to, from_xstate ? xstate : init_xstate, size);
}

<<<<<<< HEAD
static void fill_gap(unsigned to, void **kbuf, unsigned *pos, unsigned *count)
{
	if (*pos < to) {
		unsigned size = to - *pos;

		if (size > *count)
			size = *count;
		memcpy(*kbuf, (void *)&init_fpstate.xsave + *pos, size);
		*kbuf += size;
		*pos += size;
		*count -= size;
	}
}

static void copy_part(unsigned offset, unsigned size, void *from,
			void **kbuf, unsigned *pos, unsigned *count)
{
	fill_gap(offset, kbuf, pos, count);
	if (size > *count)
		size = *count;
	if (size) {
		memcpy(*kbuf, from, size);
		*kbuf += size;
		*pos += size;
		*count -= size;
	}
}

/*
 * Convert from kernel XSAVES compacted format to standard format and copy
 * to a kernel-space ptrace buffer.
=======
/**
 * copy_xstate_to_uabi_buf - Copy kernel saved xstate to a UABI buffer
 * @to:		membuf descriptor
 * @tsk:	The task from which to copy the saved xstate
 * @copy_mode:	The requested copy mode
 *
 * Converts from kernel XSAVE or XSAVES compacted format to UABI conforming
 * format, i.e. from the kernel internal hardware dependent storage format
 * to the requested @mode. UABI XSTATE is always uncompacted!
>>>>>>> c1084c27
 *
 * It supports partial copy but @to.pos always starts from zero.
 */
void copy_xstate_to_uabi_buf(struct membuf to, struct task_struct *tsk,
			     enum xstate_copy_mode copy_mode)
{
<<<<<<< HEAD
	struct xstate_header header;
	const unsigned off_mxcsr = offsetof(struct fxregs_state, mxcsr);
	unsigned count = size_total;
=======
	const unsigned int off_mxcsr = offsetof(struct fxregs_state, mxcsr);
	struct xregs_state *xsave = &tsk->thread.fpu.state.xsave;
	struct xregs_state *xinit = &init_fpstate.xsave;
	struct xstate_header header;
	unsigned int zerofrom;
>>>>>>> c1084c27
	int i;

	memset(&header, 0, sizeof(header));
	header.xfeatures = xsave->header.xfeatures;
<<<<<<< HEAD
	header.xfeatures &= ~XFEATURE_MASK_SUPERVISOR;

	if (header.xfeatures & XFEATURE_MASK_FP)
		copy_part(0, off_mxcsr,
			  &xsave->i387, &kbuf, &offset_start, &count);
	if (header.xfeatures & (XFEATURE_MASK_SSE | XFEATURE_MASK_YMM))
		copy_part(off_mxcsr, MXCSR_AND_FLAGS_SIZE,
			  &xsave->i387.mxcsr, &kbuf, &offset_start, &count);
	if (header.xfeatures & XFEATURE_MASK_FP)
		copy_part(offsetof(struct fxregs_state, st_space), 128,
			  &xsave->i387.st_space, &kbuf, &offset_start, &count);
	if (header.xfeatures & XFEATURE_MASK_SSE)
		copy_part(xstate_offsets[XFEATURE_SSE], 256,
			  &xsave->i387.xmm_space, &kbuf, &offset_start, &count);
	/*
	 * Fill xsave->i387.sw_reserved value for ptrace frame:
	 */
	copy_part(offsetof(struct fxregs_state, sw_reserved), 48,
		  xstate_fx_sw_bytes, &kbuf, &offset_start, &count);
	/*
	 * Copy xregs_state->header:
	 */
	copy_part(offsetof(struct xregs_state, header), sizeof(header),
		  &header, &kbuf, &offset_start, &count);

	for (i = FIRST_EXTENDED_XFEATURE; i < XFEATURE_MAX; i++) {
		/*
		 * Copy only in-use xstates:
		 */
		if ((header.xfeatures >> i) & 1) {
			void *src = __raw_xsave_addr(xsave, i);

			copy_part(xstate_offsets[i], xstate_sizes[i],
				  src, &kbuf, &offset_start, &count);
		}
=======

	/* Mask out the feature bits depending on copy mode */
	switch (copy_mode) {
	case XSTATE_COPY_FP:
		header.xfeatures &= XFEATURE_MASK_FP;
		break;

	case XSTATE_COPY_FX:
		header.xfeatures &= XFEATURE_MASK_FP | XFEATURE_MASK_SSE;
		break;
>>>>>>> c1084c27

	case XSTATE_COPY_XSAVE:
		header.xfeatures &= xfeatures_mask_uabi();
		break;
	}
<<<<<<< HEAD
	fill_gap(size_total, &kbuf, &offset_start, &count);
=======

	/* Copy FP state up to MXCSR */
	copy_feature(header.xfeatures & XFEATURE_MASK_FP, &to, &xsave->i387,
		     &xinit->i387, off_mxcsr);

	/* Copy MXCSR when SSE or YMM are set in the feature mask */
	copy_feature(header.xfeatures & (XFEATURE_MASK_SSE | XFEATURE_MASK_YMM),
		     &to, &xsave->i387.mxcsr, &xinit->i387.mxcsr,
		     MXCSR_AND_FLAGS_SIZE);

	/* Copy the remaining FP state */
	copy_feature(header.xfeatures & XFEATURE_MASK_FP,
		     &to, &xsave->i387.st_space, &xinit->i387.st_space,
		     sizeof(xsave->i387.st_space));
>>>>>>> c1084c27

	/* Copy the SSE state - shared with YMM, but independently managed */
	copy_feature(header.xfeatures & XFEATURE_MASK_SSE,
		     &to, &xsave->i387.xmm_space, &xinit->i387.xmm_space,
		     sizeof(xsave->i387.xmm_space));

	if (copy_mode != XSTATE_COPY_XSAVE)
		goto out;

	/* Zero the padding area */
	membuf_zero(&to, sizeof(xsave->i387.padding));

	/* Copy xsave->i387.sw_reserved */
	membuf_write(&to, xstate_fx_sw_bytes, sizeof(xsave->i387.sw_reserved));

	/* Copy the user space relevant state of @xsave->header */
	membuf_write(&to, &header, sizeof(header));

	zerofrom = offsetof(struct xregs_state, extended_state_area);

	for (i = FIRST_EXTENDED_XFEATURE; i < XFEATURE_MAX; i++) {
		/*
		 * The ptrace buffer is in non-compacted XSAVE format.
		 * In non-compacted format disabled features still occupy
		 * state space, but there is no state to copy from in the
		 * compacted init_fpstate. The gap tracking will zero this
		 * later.
		 */
		if (!(xfeatures_mask_uabi() & BIT_ULL(i)))
			continue;

		/*
		 * If there was a feature or alignment gap, zero the space
		 * in the destination buffer.
		 */
		if (zerofrom < xstate_offsets[i])
			membuf_zero(&to, xstate_offsets[i] - zerofrom);

		if (i == XFEATURE_PKRU) {
			struct pkru_state pkru = {0};
			/*
			 * PKRU is not necessarily up to date in the
			 * thread's XSAVE buffer.  Fill this part from the
			 * per-thread storage.
			 */
			pkru.pkru = tsk->thread.pkru;
			membuf_write(&to, &pkru, sizeof(pkru));
		} else {
			copy_feature(header.xfeatures & BIT_ULL(i), &to,
				     __raw_xsave_addr(xsave, i),
				     __raw_xsave_addr(xinit, i),
				     xstate_sizes[i]);
		}
		/*
		 * Keep track of the last copied state in the non-compacted
		 * target buffer for gap zeroing.
		 */
		zerofrom = xstate_offsets[i] + xstate_sizes[i];
	}

out:
	if (to.left)
		membuf_zero(&to, to.left);
}

static int copy_from_buffer(void *dst, unsigned int offset, unsigned int size,
			    const void *kbuf, const void __user *ubuf)
{
	if (kbuf) {
		memcpy(dst, kbuf + offset, size);
	} else {
		if (copy_from_user(dst, ubuf + offset, size))
			return -EFAULT;
	}
	return 0;
}


static int copy_uabi_to_xstate(struct xregs_state *xsave, const void *kbuf,
			       const void __user *ubuf)
{
	unsigned int offset, size;
	struct xstate_header hdr;
	u64 mask;
	int i;

	offset = offsetof(struct xregs_state, header);
	if (copy_from_buffer(&hdr, offset, sizeof(hdr), kbuf, ubuf))
		return -EFAULT;

	if (validate_user_xstate_header(&hdr))
		return -EINVAL;

	/* Validate MXCSR when any of the related features is in use */
	mask = XFEATURE_MASK_FP | XFEATURE_MASK_SSE | XFEATURE_MASK_YMM;
	if (hdr.xfeatures & mask) {
		u32 mxcsr[2];

		offset = offsetof(struct fxregs_state, mxcsr);
		if (copy_from_buffer(mxcsr, offset, sizeof(mxcsr), kbuf, ubuf))
			return -EFAULT;

		/* Reserved bits in MXCSR must be zero. */
		if (mxcsr[0] & ~mxcsr_feature_mask)
			return -EINVAL;

		/* SSE and YMM require MXCSR even when FP is not in use. */
		if (!(hdr.xfeatures & XFEATURE_MASK_FP)) {
			xsave->i387.mxcsr = mxcsr[0];
			xsave->i387.mxcsr_mask = mxcsr[1];
		}
	}

	for (i = 0; i < XFEATURE_MAX; i++) {
		u64 mask = ((u64)1 << i);

		if (hdr.xfeatures & mask) {
			void *dst = __raw_xsave_addr(xsave, i);

			offset = xstate_offsets[i];
			size = xstate_sizes[i];

			if (copy_from_buffer(dst, offset, size, kbuf, ubuf))
				return -EFAULT;
		}
	}

	/*
	 * The state that came in from userspace was user-state only.
	 * Mask all the user states out of 'xfeatures':
	 */
	xsave->header.xfeatures &= XFEATURE_MASK_SUPERVISOR_ALL;

	/*
	 * Add back in the features that came in from userspace:
	 */
	xsave->header.xfeatures |= hdr.xfeatures;

	return 0;
}

/*
 * Convert from a ptrace standard-format kernel buffer to kernel XSAVE[S]
 * format and copy to the target thread. This is called from
 * xstateregs_set().
 */
int copy_uabi_from_kernel_to_xstate(struct xregs_state *xsave, const void *kbuf)
{
	return copy_uabi_to_xstate(xsave, kbuf, NULL);
}

/*
 * Convert from a sigreturn standard-format user-space buffer to kernel
 * XSAVE[S] format and copy to the target thread. This is called from the
 * sigreturn() and rt_sigreturn() system calls.
 */
int copy_sigframe_from_user_to_xstate(struct xregs_state *xsave,
				      const void __user *ubuf)
{
	return copy_uabi_to_xstate(xsave, NULL, ubuf);
}

static bool validate_xsaves_xrstors(u64 mask)
{
	u64 xchk;

	if (WARN_ON_FPU(!cpu_feature_enabled(X86_FEATURE_XSAVES)))
		return false;
	/*
	 * Validate that this is either a task->fpstate related component
	 * subset or an independent one.
	 */
	if (mask & xfeatures_mask_independent())
		xchk = ~xfeatures_mask_independent();
	else
		xchk = ~xfeatures_mask_all;

	if (WARN_ON_ONCE(!mask || mask & xchk))
		return false;

	return true;
}

/**
 * xsaves - Save selected components to a kernel xstate buffer
 * @xstate:	Pointer to the buffer
 * @mask:	Feature mask to select the components to save
 *
 * The @xstate buffer must be 64 byte aligned and correctly initialized as
 * XSAVES does not write the full xstate header. Before first use the
 * buffer should be zeroed otherwise a consecutive XRSTORS from that buffer
 * can #GP.
 *
 * The feature mask must either be a subset of the independent features or
 * a subset of the task->fpstate related features.
 */
void xsaves(struct xregs_state *xstate, u64 mask)
{
	int err;

	if (!validate_xsaves_xrstors(mask))
		return;

	XSTATE_OP(XSAVES, xstate, (u32)mask, (u32)(mask >> 32), err);
	WARN_ON_ONCE(err);
}

/**
 * xrstors - Restore selected components from a kernel xstate buffer
 * @xstate:	Pointer to the buffer
 * @mask:	Feature mask to select the components to restore
 *
 * The @xstate buffer must be 64 byte aligned and correctly initialized
 * otherwise XRSTORS from that buffer can #GP.
 *
 * Proper usage is to restore the state which was saved with
 * xsaves() into @xstate.
 *
 * The feature mask must either be a subset of the independent features or
 * a subset of the task->fpstate related features.
 */
void xrstors(struct xregs_state *xstate, u64 mask)
{
	int err;

	if (!validate_xsaves_xrstors(mask))
		return;

	XSTATE_OP(XRSTORS, xstate, (u32)mask, (u32)(mask >> 32), err);
	WARN_ON_ONCE(err);
}

#ifdef CONFIG_PROC_PID_ARCH_STATUS
/*
 * Report the amount of time elapsed in millisecond since last AVX512
 * use in the task.
 */
static void avx512_status(struct seq_file *m, struct task_struct *task)
{
	unsigned long timestamp = READ_ONCE(task->thread.fpu.avx512_timestamp);
	long delta;

	if (!timestamp) {
		/*
		 * Report -1 if no AVX512 usage
		 */
		delta = -1;
	} else {
		delta = (long)(jiffies - timestamp);
		/*
		 * Cap to LONG_MAX if time difference > LONG_MAX
		 */
		if (delta < 0)
			delta = LONG_MAX;
		delta = jiffies_to_msecs(delta);
	}

	seq_put_decimal_ll(m, "AVX512_elapsed_ms:\t", delta);
	seq_putc(m, '\n');
}

/*
 * Report architecture specific information
 */
int proc_pid_arch_status(struct seq_file *m, struct pid_namespace *ns,
			struct pid *pid, struct task_struct *task)
{
	/*
	 * Report AVX512 state if the processor and build option supported.
	 */
	if (cpu_feature_enabled(X86_FEATURE_AVX512F))
		avx512_status(m, task);

	return 0;
}
#endif /* CONFIG_PROC_PID_ARCH_STATUS */<|MERGE_RESOLUTION|>--- conflicted
+++ resolved
@@ -933,13 +933,6 @@
 	if (WARN_ON_ONCE(pkey >= arch_max_pkey()))
 		return -EINVAL;
 
-	/*
-	 * This code should only be called with valid 'pkey'
-	 * values originating from in-kernel users.  Complain
-	 * if a bad value is observed.
-	 */
-	WARN_ON_ONCE(pkey >= arch_max_pkey());
-
 	/* Set the bits we need in PKRU:  */
 	if (init_val & PKEY_DISABLE_ACCESS)
 		new_pkru_bits |= PKRU_AD_BIT;
@@ -967,39 +960,6 @@
 	membuf_write(to, from_xstate ? xstate : init_xstate, size);
 }
 
-<<<<<<< HEAD
-static void fill_gap(unsigned to, void **kbuf, unsigned *pos, unsigned *count)
-{
-	if (*pos < to) {
-		unsigned size = to - *pos;
-
-		if (size > *count)
-			size = *count;
-		memcpy(*kbuf, (void *)&init_fpstate.xsave + *pos, size);
-		*kbuf += size;
-		*pos += size;
-		*count -= size;
-	}
-}
-
-static void copy_part(unsigned offset, unsigned size, void *from,
-			void **kbuf, unsigned *pos, unsigned *count)
-{
-	fill_gap(offset, kbuf, pos, count);
-	if (size > *count)
-		size = *count;
-	if (size) {
-		memcpy(*kbuf, from, size);
-		*kbuf += size;
-		*pos += size;
-		*count -= size;
-	}
-}
-
-/*
- * Convert from kernel XSAVES compacted format to standard format and copy
- * to a kernel-space ptrace buffer.
-=======
 /**
  * copy_xstate_to_uabi_buf - Copy kernel saved xstate to a UABI buffer
  * @to:		membuf descriptor
@@ -1009,65 +969,21 @@
  * Converts from kernel XSAVE or XSAVES compacted format to UABI conforming
  * format, i.e. from the kernel internal hardware dependent storage format
  * to the requested @mode. UABI XSTATE is always uncompacted!
->>>>>>> c1084c27
  *
  * It supports partial copy but @to.pos always starts from zero.
  */
 void copy_xstate_to_uabi_buf(struct membuf to, struct task_struct *tsk,
 			     enum xstate_copy_mode copy_mode)
 {
-<<<<<<< HEAD
-	struct xstate_header header;
-	const unsigned off_mxcsr = offsetof(struct fxregs_state, mxcsr);
-	unsigned count = size_total;
-=======
 	const unsigned int off_mxcsr = offsetof(struct fxregs_state, mxcsr);
 	struct xregs_state *xsave = &tsk->thread.fpu.state.xsave;
 	struct xregs_state *xinit = &init_fpstate.xsave;
 	struct xstate_header header;
 	unsigned int zerofrom;
->>>>>>> c1084c27
 	int i;
 
 	memset(&header, 0, sizeof(header));
 	header.xfeatures = xsave->header.xfeatures;
-<<<<<<< HEAD
-	header.xfeatures &= ~XFEATURE_MASK_SUPERVISOR;
-
-	if (header.xfeatures & XFEATURE_MASK_FP)
-		copy_part(0, off_mxcsr,
-			  &xsave->i387, &kbuf, &offset_start, &count);
-	if (header.xfeatures & (XFEATURE_MASK_SSE | XFEATURE_MASK_YMM))
-		copy_part(off_mxcsr, MXCSR_AND_FLAGS_SIZE,
-			  &xsave->i387.mxcsr, &kbuf, &offset_start, &count);
-	if (header.xfeatures & XFEATURE_MASK_FP)
-		copy_part(offsetof(struct fxregs_state, st_space), 128,
-			  &xsave->i387.st_space, &kbuf, &offset_start, &count);
-	if (header.xfeatures & XFEATURE_MASK_SSE)
-		copy_part(xstate_offsets[XFEATURE_SSE], 256,
-			  &xsave->i387.xmm_space, &kbuf, &offset_start, &count);
-	/*
-	 * Fill xsave->i387.sw_reserved value for ptrace frame:
-	 */
-	copy_part(offsetof(struct fxregs_state, sw_reserved), 48,
-		  xstate_fx_sw_bytes, &kbuf, &offset_start, &count);
-	/*
-	 * Copy xregs_state->header:
-	 */
-	copy_part(offsetof(struct xregs_state, header), sizeof(header),
-		  &header, &kbuf, &offset_start, &count);
-
-	for (i = FIRST_EXTENDED_XFEATURE; i < XFEATURE_MAX; i++) {
-		/*
-		 * Copy only in-use xstates:
-		 */
-		if ((header.xfeatures >> i) & 1) {
-			void *src = __raw_xsave_addr(xsave, i);
-
-			copy_part(xstate_offsets[i], xstate_sizes[i],
-				  src, &kbuf, &offset_start, &count);
-		}
-=======
 
 	/* Mask out the feature bits depending on copy mode */
 	switch (copy_mode) {
@@ -1078,15 +994,11 @@
 	case XSTATE_COPY_FX:
 		header.xfeatures &= XFEATURE_MASK_FP | XFEATURE_MASK_SSE;
 		break;
->>>>>>> c1084c27
 
 	case XSTATE_COPY_XSAVE:
 		header.xfeatures &= xfeatures_mask_uabi();
 		break;
 	}
-<<<<<<< HEAD
-	fill_gap(size_total, &kbuf, &offset_start, &count);
-=======
 
 	/* Copy FP state up to MXCSR */
 	copy_feature(header.xfeatures & XFEATURE_MASK_FP, &to, &xsave->i387,
@@ -1101,7 +1013,6 @@
 	copy_feature(header.xfeatures & XFEATURE_MASK_FP,
 		     &to, &xsave->i387.st_space, &xinit->i387.st_space,
 		     sizeof(xsave->i387.st_space));
->>>>>>> c1084c27
 
 	/* Copy the SSE state - shared with YMM, but independently managed */
 	copy_feature(header.xfeatures & XFEATURE_MASK_SSE,
