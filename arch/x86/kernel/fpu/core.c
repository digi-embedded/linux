--- conflicted
+++ resolved
@@ -167,18 +167,11 @@
 	}
 	__cpu_invalidate_fpregs_state();
 
-<<<<<<< HEAD
-	if (boot_cpu_has(X86_FEATURE_XMM))
-		ldmxcsr(MXCSR_DEFAULT);
-
-	if (boot_cpu_has(X86_FEATURE_FPU))
-=======
 	/* Put sane initial values into the control registers. */
 	if (likely(kfpu_mask & KFPU_MXCSR) && boot_cpu_has(X86_FEATURE_XMM))
 		ldmxcsr(MXCSR_DEFAULT);
 
 	if (unlikely(kfpu_mask & KFPU_387) && boot_cpu_has(X86_FEATURE_FPU))
->>>>>>> c1084c27
 		asm volatile ("fninit");
 }
 EXPORT_SYMBOL_GPL(kernel_fpu_begin_mask);
