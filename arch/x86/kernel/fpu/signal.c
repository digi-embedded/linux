// SPDX-License-Identifier: GPL-2.0
/*
 * FPU signal frame handling routines.
 */

#include <linux/compat.h>
#include <linux/cpu.h>
#include <linux/pagemap.h>

#include <asm/fpu/internal.h>
#include <asm/fpu/signal.h>
#include <asm/fpu/regset.h>
#include <asm/fpu/xstate.h>

#include <asm/sigframe.h>
#include <asm/trace/fpu.h>

static struct _fpx_sw_bytes fx_sw_reserved __ro_after_init;
static struct _fpx_sw_bytes fx_sw_reserved_ia32 __ro_after_init;

/*
 * Check for the presence of extended state information in the
 * user fpstate pointer in the sigcontext.
 */
static inline int check_xstate_in_sigframe(struct fxregs_state __user *fxbuf,
					   struct _fpx_sw_bytes *fx_sw)
{
	int min_xstate_size = sizeof(struct fxregs_state) +
			      sizeof(struct xstate_header);
	void __user *fpstate = fxbuf;
	unsigned int magic2;

	if (__copy_from_user(fx_sw, &fxbuf->sw_reserved[0], sizeof(*fx_sw)))
		return -EFAULT;

	/* Check for the first magic field and other error scenarios. */
	if (fx_sw->magic1 != FP_XSTATE_MAGIC1 ||
	    fx_sw->xstate_size < min_xstate_size ||
	    fx_sw->xstate_size > fpu_user_xstate_size ||
	    fx_sw->xstate_size > fx_sw->extended_size)
		goto setfx;

	/*
	 * Check for the presence of second magic word at the end of memory
	 * layout. This detects the case where the user just copied the legacy
	 * fpstate layout with out copying the extended state information
	 * in the memory layout.
	 */
	if (__get_user(magic2, (__u32 __user *)(fpstate + fx_sw->xstate_size)))
		return -EFAULT;

	if (likely(magic2 == FP_XSTATE_MAGIC2))
		return 0;
setfx:
	trace_x86_fpu_xstate_check_failed(&current->thread.fpu);

	/* Set the parameters for fx only state */
	fx_sw->magic1 = 0;
	fx_sw->xstate_size = sizeof(struct fxregs_state);
	fx_sw->xfeatures = XFEATURE_MASK_FPSSE;
	return 0;
}

/*
 * Signal frame handlers.
 */
static inline int save_fsave_header(struct task_struct *tsk, void __user *buf)
{
	if (use_fxsr()) {
		struct xregs_state *xsave = &tsk->thread.fpu.state.xsave;
		struct user_i387_ia32_struct env;
		struct _fpstate_32 __user *fp = buf;

		fpregs_lock();
		if (!test_thread_flag(TIF_NEED_FPU_LOAD))
			fxsave(&tsk->thread.fpu.state.fxsave);
		fpregs_unlock();

		convert_from_fxsr(&env, tsk);

		if (__copy_to_user(buf, &env, sizeof(env)) ||
		    __put_user(xsave->i387.swd, &fp->status) ||
		    __put_user(X86_FXSR_MAGIC, &fp->magic))
			return -1;
	} else {
		struct fregs_state __user *fp = buf;
		u32 swd;
		if (__get_user(swd, &fp->swd) || __put_user(swd, &fp->status))
			return -1;
	}

	return 0;
}

static inline int save_xstate_epilog(void __user *buf, int ia32_frame)
{
	struct xregs_state __user *x = buf;
	struct _fpx_sw_bytes *sw_bytes;
	u32 xfeatures;
	int err;

	/* Setup the bytes not touched by the [f]xsave and reserved for SW. */
	sw_bytes = ia32_frame ? &fx_sw_reserved_ia32 : &fx_sw_reserved;
	err = __copy_to_user(&x->i387.sw_reserved, sw_bytes, sizeof(*sw_bytes));

	if (!use_xsave())
		return err;

	err |= __put_user(FP_XSTATE_MAGIC2,
			  (__u32 __user *)(buf + fpu_user_xstate_size));

	/*
	 * Read the xfeatures which we copied (directly from the cpu or
	 * from the state in task struct) to the user buffers.
	 */
	err |= __get_user(xfeatures, (__u32 __user *)&x->header.xfeatures);

	/*
	 * For legacy compatible, we always set FP/SSE bits in the bit
	 * vector while saving the state to the user context. This will
	 * enable us capturing any changes(during sigreturn) to
	 * the FP/SSE bits by the legacy applications which don't touch
	 * xfeatures in the xsave header.
	 *
	 * xsave aware apps can change the xfeatures in the xsave
	 * header as well as change any contents in the memory layout.
	 * xrestore as part of sigreturn will capture all the changes.
	 */
	xfeatures |= XFEATURE_MASK_FPSSE;

	err |= __put_user(xfeatures, (__u32 __user *)&x->header.xfeatures);

	return err;
}

static inline int copy_fpregs_to_sigframe(struct xregs_state __user *buf)
{
	int err;

	if (use_xsave())
		err = xsave_to_user_sigframe(buf);
	else if (use_fxsr())
		err = fxsave_to_user_sigframe((struct fxregs_state __user *) buf);
	else
		err = fnsave_to_user_sigframe((struct fregs_state __user *) buf);

	if (unlikely(err) && __clear_user(buf, fpu_user_xstate_size))
		err = -EFAULT;
	return err;
}

/*
 * Save the fpu, extended register state to the user signal frame.
 *
 * 'buf_fx' is the 64-byte aligned pointer at which the [f|fx|x]save
 *  state is copied.
 *  'buf' points to the 'buf_fx' or to the fsave header followed by 'buf_fx'.
 *
 *	buf == buf_fx for 64-bit frames and 32-bit fsave frame.
 *	buf != buf_fx for 32-bit frames with fxstate.
 *
 * Try to save it directly to the user frame with disabled page fault handler.
 * If this fails then do the slow path where the FPU state is first saved to
 * task's fpu->state and then copy it to the user frame pointed to by the
 * aligned pointer 'buf_fx'.
 *
 * If this is a 32-bit frame with fxstate, put a fsave header before
 * the aligned state at 'buf_fx'.
 *
 * For [f]xsave state, update the SW reserved fields in the [f]xsave frame
 * indicating the absence/presence of the extended state to the user.
 */
int copy_fpstate_to_sigframe(void __user *buf, void __user *buf_fx, int size)
{
	struct task_struct *tsk = current;
	int ia32_fxstate = (buf != buf_fx);
	int ret;

	ia32_fxstate &= (IS_ENABLED(CONFIG_X86_32) ||
			 IS_ENABLED(CONFIG_IA32_EMULATION));

	if (!static_cpu_has(X86_FEATURE_FPU)) {
		struct user_i387_ia32_struct fp;
		fpregs_soft_get(current, NULL, (struct membuf){.p = &fp,
						.left = sizeof(fp)});
		return copy_to_user(buf, &fp, sizeof(fp)) ? -EFAULT : 0;
	}

	if (!access_ok(buf, size))
		return -EACCES;
retry:
	/*
	 * Load the FPU registers if they are not valid for the current task.
	 * With a valid FPU state we can attempt to save the state directly to
	 * userland's stack frame which will likely succeed. If it does not,
	 * resolve the fault in the user memory and try again.
	 */
	fpregs_lock();
	if (test_thread_flag(TIF_NEED_FPU_LOAD))
		fpregs_restore_userregs();

	pagefault_disable();
	ret = copy_fpregs_to_sigframe(buf_fx);
	pagefault_enable();
	fpregs_unlock();

	if (ret) {
		if (!fault_in_pages_writeable(buf_fx, fpu_user_xstate_size))
			goto retry;
		return -EFAULT;
	}

	/* Save the fsave header for the 32-bit frames. */
	if ((ia32_fxstate || !use_fxsr()) && save_fsave_header(tsk, buf))
		return -1;

	if (use_fxsr() && save_xstate_epilog(buf_fx, ia32_fxstate))
		return -1;

	return 0;
}

static int __restore_fpregs_from_user(void __user *buf, u64 xrestore,
				      bool fx_only)
{
	if (use_xsave()) {
		u64 init_bv = xfeatures_mask_uabi() & ~xrestore;
		int ret;

		if (likely(!fx_only))
			ret = xrstor_from_user_sigframe(buf, xrestore);
		else
			ret = fxrstor_from_user_sigframe(buf);

		if (!ret && unlikely(init_bv))
			os_xrstor(&init_fpstate.xsave, init_bv);
		return ret;
	} else if (use_fxsr()) {
		return fxrstor_from_user_sigframe(buf);
	} else {
		return frstor_from_user_sigframe(buf);
	}
}

/*
 * Attempt to restore the FPU registers directly from user memory.
 * Pagefaults are handled and any errors returned are fatal.
 */
static int restore_fpregs_from_user(void __user *buf, u64 xrestore,
				    bool fx_only, unsigned int size)
{
	struct fpu *fpu = &current->thread.fpu;
	int ret;

retry:
	fpregs_lock();
	pagefault_disable();
	ret = __restore_fpregs_from_user(buf, xrestore, fx_only);
	pagefault_enable();

	if (unlikely(ret)) {
		/*
		 * The above did an FPU restore operation, restricted to
		 * the user portion of the registers, and failed, but the
		 * microcode might have modified the FPU registers
		 * nevertheless.
		 *
		 * If the FPU registers do not belong to current, then
		 * invalidate the FPU register state otherwise the task
		 * might preempt current and return to user space with
		 * corrupted FPU registers.
		 */
		if (test_thread_flag(TIF_NEED_FPU_LOAD))
			__cpu_invalidate_fpregs_state();
		fpregs_unlock();

		/* Try to handle #PF, but anything else is fatal. */
		if (ret != -EFAULT)
			return -EINVAL;

		ret = fault_in_pages_readable(buf, size);
		if (!ret)
			goto retry;
		return ret;
	}

	/*
	 * Restore supervisor states: previous context switch etc has done
	 * XSAVES and saved the supervisor states in the kernel buffer from
	 * which they can be restored now.
	 *
	 * It would be optimal to handle this with a single XRSTORS, but
	 * this does not work because the rest of the FPU registers have
	 * been restored from a user buffer directly.
	 */
	if (test_thread_flag(TIF_NEED_FPU_LOAD) && xfeatures_mask_supervisor())
		os_xrstor(&fpu->state.xsave, xfeatures_mask_supervisor());

	fpregs_mark_activate();
	fpregs_unlock();
	return 0;
}

static int __fpu_restore_sig(void __user *buf, void __user *buf_fx,
			     bool ia32_fxstate)
{
	int state_size = fpu_kernel_xstate_size;
	struct task_struct *tsk = current;
	struct fpu *fpu = &tsk->thread.fpu;
	struct user_i387_ia32_struct env;
	u64 user_xfeatures = 0;
	bool fx_only = false;
	int ret;

	if (use_xsave()) {
		struct _fpx_sw_bytes fx_sw_user;

		ret = check_xstate_in_sigframe(buf_fx, &fx_sw_user);
		if (unlikely(ret))
			return ret;

		fx_only = !fx_sw_user.magic1;
		state_size = fx_sw_user.xstate_size;
		user_xfeatures = fx_sw_user.xfeatures;
	} else {
		user_xfeatures = XFEATURE_MASK_FPSSE;
	}

	if (likely(!ia32_fxstate)) {
		/*
		 * Attempt to restore the FPU registers directly from user
		 * memory. For that to succeed, the user access cannot cause page
		 * faults. If it does, fall back to the slow path below, going
		 * through the kernel buffer with the enabled pagefault handler.
		 */
		return restore_fpregs_from_user(buf_fx, user_xfeatures, fx_only,
						state_size);
	}

	/*
	 * Copy the legacy state because the FP portion of the FX frame has
	 * to be ignored for histerical raisins. The legacy state is folded
	 * in once the larger state has been copied.
	 */
	ret = __copy_from_user(&env, buf, sizeof(env));
	if (ret)
		return ret;

	/*
	 * By setting TIF_NEED_FPU_LOAD it is ensured that our xstate is
	 * not modified on context switch and that the xstate is considered
	 * to be loaded again on return to userland (overriding last_cpu avoids
	 * the optimisation).
	 */
	fpregs_lock();
	if (!test_thread_flag(TIF_NEED_FPU_LOAD)) {
		/*
		 * If supervisor states are available then save the
		 * hardware state in current's fpstate so that the
		 * supervisor state is preserved. Save the full state for
		 * simplicity. There is no point in optimizing this by only
		 * saving the supervisor states and then shuffle them to
		 * the right place in memory. It's ia32 mode. Shrug.
		 */
<<<<<<< HEAD
		fpregs_lock();
		pagefault_disable();
		ret = copy_user_to_fpregs_zeroing(buf_fx, xfeatures, fx_only);
		pagefault_enable();
		if (!ret) {
			fpregs_mark_activate();
			fpregs_unlock();
			return 0;
		}
		fpregs_deactivate(fpu);
		fpregs_unlock();
=======
		if (xfeatures_mask_supervisor())
			os_xsave(&fpu->state.xsave);
		set_thread_flag(TIF_NEED_FPU_LOAD);
>>>>>>> c1084c27
	}
	__fpu_invalidate_fpregs_state(fpu);
	__cpu_invalidate_fpregs_state();
	fpregs_unlock();

	if (use_xsave() && !fx_only) {
		ret = copy_sigframe_from_user_to_xstate(&fpu->state.xsave, buf_fx);
		if (ret)
			return ret;
	} else {
		if (__copy_from_user(&fpu->state.fxsave, buf_fx,
				     sizeof(fpu->state.fxsave)))
			return -EFAULT;

		if (IS_ENABLED(CONFIG_X86_64)) {
			/* Reject invalid MXCSR values. */
			if (fpu->state.fxsave.mxcsr & ~mxcsr_feature_mask)
				return -EINVAL;
		} else {
			/* Mask invalid bits out for historical reasons (broken hardware). */
			fpu->state.fxsave.mxcsr &= mxcsr_feature_mask;
		}

		/* Enforce XFEATURE_MASK_FPSSE when XSAVE is enabled */
		if (use_xsave())
			fpu->state.xsave.header.xfeatures |= XFEATURE_MASK_FPSSE;
	}

	/* Fold the legacy FP storage */
	convert_to_fxsr(&fpu->state.fxsave, &env);

	fpregs_lock();
	if (use_xsave()) {
		/*
		 * Remove all UABI feature bits not set in user_xfeatures
		 * from the memory xstate header which makes the full
		 * restore below bring them into init state. This works for
		 * fx_only mode as well because that has only FP and SSE
		 * set in user_xfeatures.
		 *
		 * Preserve supervisor states!
		 */
		u64 mask = user_xfeatures | xfeatures_mask_supervisor();

		fpu->state.xsave.header.xfeatures &= mask;
		ret = os_xrstor_safe(&fpu->state.xsave, xfeatures_mask_all);
	} else {
		ret = fxrstor_safe(&fpu->state.fxsave);
	}

	if (likely(!ret))
		fpregs_mark_activate();
<<<<<<< HEAD
	else
		fpregs_deactivate(fpu);
	fpregs_unlock();
=======
>>>>>>> c1084c27

	fpregs_unlock();
	return ret;
}
static inline int xstate_sigframe_size(void)
{
	return use_xsave() ? fpu_user_xstate_size + FP_XSTATE_MAGIC2_SIZE :
			fpu_user_xstate_size;
}

/*
 * Restore FPU state from a sigframe:
 */
int fpu__restore_sig(void __user *buf, int ia32_frame)
{
	unsigned int size = xstate_sigframe_size();
	struct fpu *fpu = &current->thread.fpu;
	void __user *buf_fx = buf;
	bool ia32_fxstate = false;
	int ret;

	if (unlikely(!buf)) {
		fpu__clear_user_states(fpu);
		return 0;
	}

	ia32_frame &= (IS_ENABLED(CONFIG_X86_32) ||
		       IS_ENABLED(CONFIG_IA32_EMULATION));

	/*
	 * Only FXSR enabled systems need the FX state quirk.
	 * FRSTOR does not need it and can use the fast path.
	 */
	if (ia32_frame && use_fxsr()) {
		buf_fx = buf + sizeof(struct fregs_state);
		size += sizeof(struct fregs_state);
		ia32_fxstate = true;
	}

	if (!access_ok(buf, size)) {
		ret = -EACCES;
		goto out;
	}

	if (!IS_ENABLED(CONFIG_X86_64) && !cpu_feature_enabled(X86_FEATURE_FPU)) {
		ret = fpregs_soft_set(current, NULL, 0,
				      sizeof(struct user_i387_ia32_struct),
				      NULL, buf);
	} else {
		ret = __fpu_restore_sig(buf, buf_fx, ia32_fxstate);
	}

out:
	if (unlikely(ret))
		fpu__clear_user_states(fpu);
	return ret;
}

unsigned long
fpu__alloc_mathframe(unsigned long sp, int ia32_frame,
		     unsigned long *buf_fx, unsigned long *size)
{
	unsigned long frame_size = xstate_sigframe_size();

	*buf_fx = sp = round_down(sp - frame_size, 64);
	if (ia32_frame && use_fxsr()) {
		frame_size += sizeof(struct fregs_state);
		sp -= sizeof(struct fregs_state);
	}

	*size = frame_size;

	return sp;
}

unsigned long fpu__get_fpstate_size(void)
{
	unsigned long ret = xstate_sigframe_size();

	/*
	 * This space is needed on (most) 32-bit kernels, or when a 32-bit
	 * app is running on a 64-bit kernel. To keep things simple, just
	 * assume the worst case and always include space for 'freg_state',
	 * even for 64-bit apps on 64-bit kernels. This wastes a bit of
	 * space, but keeps the code simple.
	 */
	if ((IS_ENABLED(CONFIG_IA32_EMULATION) ||
	     IS_ENABLED(CONFIG_X86_32)) && use_fxsr())
		ret += sizeof(struct fregs_state);

	return ret;
}

/*
 * Prepare the SW reserved portion of the fxsave memory layout, indicating
 * the presence of the extended state information in the memory layout
 * pointed by the fpstate pointer in the sigcontext.
 * This will be saved when ever the FP and extended state context is
 * saved on the user stack during the signal handler delivery to the user.
 */
void fpu__init_prepare_fx_sw_frame(void)
{
	int size = fpu_user_xstate_size + FP_XSTATE_MAGIC2_SIZE;

	fx_sw_reserved.magic1 = FP_XSTATE_MAGIC1;
	fx_sw_reserved.extended_size = size;
	fx_sw_reserved.xfeatures = xfeatures_mask_uabi();
	fx_sw_reserved.xstate_size = fpu_user_xstate_size;

	if (IS_ENABLED(CONFIG_IA32_EMULATION) ||
	    IS_ENABLED(CONFIG_X86_32)) {
		int fsave_header_size = sizeof(struct fregs_state);

		fx_sw_reserved_ia32 = fx_sw_reserved;
		fx_sw_reserved_ia32.extended_size = size + fsave_header_size;
	}
}
<|MERGE_RESOLUTION|>--- conflicted
+++ resolved
@@ -362,23 +362,9 @@
 		 * saving the supervisor states and then shuffle them to
 		 * the right place in memory. It's ia32 mode. Shrug.
 		 */
-<<<<<<< HEAD
-		fpregs_lock();
-		pagefault_disable();
-		ret = copy_user_to_fpregs_zeroing(buf_fx, xfeatures, fx_only);
-		pagefault_enable();
-		if (!ret) {
-			fpregs_mark_activate();
-			fpregs_unlock();
-			return 0;
-		}
-		fpregs_deactivate(fpu);
-		fpregs_unlock();
-=======
 		if (xfeatures_mask_supervisor())
 			os_xsave(&fpu->state.xsave);
 		set_thread_flag(TIF_NEED_FPU_LOAD);
->>>>>>> c1084c27
 	}
 	__fpu_invalidate_fpregs_state(fpu);
 	__cpu_invalidate_fpregs_state();
@@ -431,12 +417,6 @@
 
 	if (likely(!ret))
 		fpregs_mark_activate();
-<<<<<<< HEAD
-	else
-		fpregs_deactivate(fpu);
-	fpregs_unlock();
-=======
->>>>>>> c1084c27
 
 	fpregs_unlock();
 	return ret;
