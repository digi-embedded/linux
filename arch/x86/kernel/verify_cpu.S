--- conflicted
+++ resolved
@@ -48,11 +48,7 @@
 	pushfl
 	popl	%eax
 	cmpl	%eax,%ebx
-<<<<<<< HEAD
-	jz	verify_cpu_no_longmode	# cpu has no cpuid
-=======
 	jz	.Lverify_cpu_no_longmode	# cpu has no cpuid
->>>>>>> f2ed3bfc
 #endif
 
 	movl	$0x0,%eax		# See if cpuid 1 is implemented
@@ -135,19 +131,11 @@
 	xor	%di,%di			# don't loop
 	jmp	.Lverify_cpu_sse_test	# try again
 
-<<<<<<< HEAD
-verify_cpu_no_longmode:
-	popf				# Restore caller passed flags
-	movl $1,%eax
-	ret
-verify_cpu_sse_ok:
-=======
 .Lverify_cpu_no_longmode:
 	popf				# Restore caller passed flags
 	movl $1,%eax
 	ret
 .Lverify_cpu_sse_ok:
->>>>>>> f2ed3bfc
 	popf				# Restore caller passed flags
 	xorl %eax, %eax
 	ret