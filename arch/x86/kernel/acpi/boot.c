// SPDX-License-Identifier: GPL-2.0-or-later
/*
 *  boot.c - Architecture-Specific Low-Level ACPI Boot Support
 *
 *  Copyright (C) 2001, 2002 Paul Diefenbaugh <paul.s.diefenbaugh@intel.com>
 *  Copyright (C) 2001 Jun Nakajima <jun.nakajima@intel.com>
 */
#define pr_fmt(fmt) "ACPI: " fmt

#include <linux/init.h>
#include <linux/acpi.h>
#include <linux/acpi_pmtmr.h>
#include <linux/efi.h>
#include <linux/cpumask.h>
#include <linux/export.h>
#include <linux/dmi.h>
#include <linux/irq.h>
#include <linux/slab.h>
#include <linux/memblock.h>
#include <linux/ioport.h>
#include <linux/pci.h>
#include <linux/efi-bgrt.h>
#include <linux/serial_core.h>
#include <linux/pgtable.h>

#include <asm/e820/api.h>
#include <asm/irqdomain.h>
#include <asm/pci_x86.h>
#include <asm/io_apic.h>
#include <asm/apic.h>
#include <asm/io.h>
#include <asm/mpspec.h>
#include <asm/smp.h>
#include <asm/i8259.h>
#include <asm/setup.h>

#include "sleep.h" /* To include x86_acpi_suspend_lowlevel */
static int __initdata acpi_force = 0;
int acpi_disabled;
EXPORT_SYMBOL(acpi_disabled);

#ifdef	CONFIG_X86_64
# include <asm/proto.h>
#endif				/* X86 */

int acpi_noirq;				/* skip ACPI IRQ initialization */
static int acpi_nobgrt;			/* skip ACPI BGRT */
int acpi_pci_disabled;		/* skip ACPI PCI scan and IRQ initialization */
EXPORT_SYMBOL(acpi_pci_disabled);

int acpi_lapic;
int acpi_ioapic;
int acpi_strict;
int acpi_disable_cmcff;
bool acpi_int_src_ovr[NR_IRQS_LEGACY];

/* ACPI SCI override configuration */
u8 acpi_sci_flags __initdata;
u32 acpi_sci_override_gsi __initdata = INVALID_ACPI_IRQ;
int acpi_skip_timer_override __initdata;
int acpi_use_timer_override __initdata;
int acpi_fix_pin2_polarity __initdata;

#ifdef CONFIG_X86_LOCAL_APIC
static u64 acpi_lapic_addr __initdata = APIC_DEFAULT_PHYS_BASE;
static bool acpi_support_online_capable;
#endif

#ifdef CONFIG_X86_64
/* Physical address of the Multiprocessor Wakeup Structure mailbox */
static u64 acpi_mp_wake_mailbox_paddr;
/* Virtual address of the Multiprocessor Wakeup Structure mailbox */
static struct acpi_madt_multiproc_wakeup_mailbox *acpi_mp_wake_mailbox;
#endif

#ifdef CONFIG_X86_IO_APIC
/*
 * Locks related to IOAPIC hotplug
 * Hotplug side:
 *	->device_hotplug_lock
 *		->acpi_ioapic_lock
 *			->ioapic_lock
 * Interrupt mapping side:
 *	->acpi_ioapic_lock
 *		->ioapic_mutex
 *			->ioapic_lock
 */
static DEFINE_MUTEX(acpi_ioapic_lock);
#endif

/* --------------------------------------------------------------------------
                              Boot-time Configuration
   -------------------------------------------------------------------------- */

/*
 * The default interrupt routing model is PIC (8259).  This gets
 * overridden if IOAPICs are enumerated (below).
 */
enum acpi_irq_model_id acpi_irq_model = ACPI_IRQ_MODEL_PIC;


/*
 * ISA irqs by default are the first 16 gsis but can be
 * any gsi as specified by an interrupt source override.
 */
static u32 isa_irq_to_gsi[NR_IRQS_LEGACY] __read_mostly = {
	0, 1, 2, 3, 4, 5, 6, 7, 8, 9, 10, 11, 12, 13, 14, 15
};

/*
 * This is just a simple wrapper around early_memremap(),
 * with sanity checks for phys == 0 and size == 0.
 */
void __init __iomem *__acpi_map_table(unsigned long phys, unsigned long size)
{

	if (!phys || !size)
		return NULL;

	return early_memremap(phys, size);
}

void __init __acpi_unmap_table(void __iomem *map, unsigned long size)
{
	if (!map || !size)
		return;

	early_memunmap(map, size);
}

#ifdef CONFIG_X86_LOCAL_APIC
static int __init acpi_parse_madt(struct acpi_table_header *table)
{
	struct acpi_table_madt *madt = NULL;

	if (!boot_cpu_has(X86_FEATURE_APIC))
		return -EINVAL;

	madt = (struct acpi_table_madt *)table;
	if (!madt) {
		pr_warn("Unable to map MADT\n");
		return -ENODEV;
	}

	if (madt->address) {
		acpi_lapic_addr = (u64) madt->address;

		pr_debug("Local APIC address 0x%08x\n", madt->address);
	}

<<<<<<< HEAD
=======
	if (madt->flags & ACPI_MADT_PCAT_COMPAT)
		legacy_pic_pcat_compat();

>>>>>>> ccf0a997
	/* ACPI 6.3 and newer support the online capable bit. */
	if (acpi_gbl_FADT.header.revision > 6 ||
	    (acpi_gbl_FADT.header.revision == 6 &&
	     acpi_gbl_FADT.minor_revision >= 3))
		acpi_support_online_capable = true;

	default_acpi_madt_oem_check(madt->header.oem_id,
				    madt->header.oem_table_id);

	return 0;
}

/**
 * acpi_register_lapic - register a local apic and generates a logic cpu number
 * @id: local apic id to register
 * @acpiid: ACPI id to register
 * @enabled: this cpu is enabled or not
 *
 * Returns the logic cpu number which maps to the local apic
 */
static int acpi_register_lapic(int id, u32 acpiid, u8 enabled)
{
	int cpu;

	if (id >= MAX_LOCAL_APIC) {
		pr_info("skipped apicid that is too big\n");
		return -EINVAL;
	}

	if (!enabled) {
		++disabled_cpus;
		return -EINVAL;
	}

	cpu = generic_processor_info(id);
	if (cpu >= 0)
		early_per_cpu(x86_cpu_to_acpiid, cpu) = acpiid;

	return cpu;
}

static bool __init acpi_is_processor_usable(u32 lapic_flags)
{
	if (lapic_flags & ACPI_MADT_ENABLED)
		return true;

	if (!acpi_support_online_capable ||
	    (lapic_flags & ACPI_MADT_ONLINE_CAPABLE))
		return true;

	return false;
}

static int __init
acpi_parse_x2apic(union acpi_subtable_headers *header, const unsigned long end)
{
	struct acpi_madt_local_x2apic *processor = NULL;
#ifdef CONFIG_X86_X2APIC
	u32 apic_id;
	u8 enabled;
#endif

	processor = (struct acpi_madt_local_x2apic *)header;

	if (BAD_MADT_ENTRY(processor, end))
		return -EINVAL;

	acpi_table_print_madt_entry(&header->common);

#ifdef CONFIG_X86_X2APIC
	apic_id = processor->local_apic_id;
	enabled = processor->lapic_flags & ACPI_MADT_ENABLED;

	/* Ignore invalid ID */
	if (apic_id == 0xffffffff)
		return 0;

	/* don't register processors that cannot be onlined */
	if (!acpi_is_processor_usable(processor->lapic_flags))
		return 0;

	/*
	 * We need to register disabled CPU as well to permit
	 * counting disabled CPUs. This allows us to size
	 * cpus_possible_map more accurately, to permit
	 * to not preallocating memory for all NR_CPUS
	 * when we use CPU hotplug.
	 */
	if (!apic_id_valid(apic_id)) {
		if (enabled)
			pr_warn("x2apic entry ignored\n");
		return 0;
	}

	acpi_register_lapic(apic_id, processor->uid, enabled);
#else
	pr_warn("x2apic entry ignored\n");
#endif

	return 0;
}

static int __init
acpi_parse_lapic(union acpi_subtable_headers * header, const unsigned long end)
{
	struct acpi_madt_local_apic *processor = NULL;

	processor = (struct acpi_madt_local_apic *)header;

	if (BAD_MADT_ENTRY(processor, end))
		return -EINVAL;

	acpi_table_print_madt_entry(&header->common);

	/* Ignore invalid ID */
	if (processor->id == 0xff)
		return 0;

	/* don't register processors that can not be onlined */
	if (!acpi_is_processor_usable(processor->lapic_flags))
		return 0;

	/*
	 * We need to register disabled CPU as well to permit
	 * counting disabled CPUs. This allows us to size
	 * cpus_possible_map more accurately, to permit
	 * to not preallocating memory for all NR_CPUS
	 * when we use CPU hotplug.
	 */
	acpi_register_lapic(processor->id,	/* APIC ID */
			    processor->processor_id, /* ACPI ID */
			    processor->lapic_flags & ACPI_MADT_ENABLED);

	return 0;
}

static int __init
acpi_parse_sapic(union acpi_subtable_headers *header, const unsigned long end)
{
	struct acpi_madt_local_sapic *processor = NULL;

	processor = (struct acpi_madt_local_sapic *)header;

	if (BAD_MADT_ENTRY(processor, end))
		return -EINVAL;

	acpi_table_print_madt_entry(&header->common);

	acpi_register_lapic((processor->id << 8) | processor->eid,/* APIC ID */
			    processor->processor_id, /* ACPI ID */
			    processor->lapic_flags & ACPI_MADT_ENABLED);

	return 0;
}

static int __init
acpi_parse_lapic_addr_ovr(union acpi_subtable_headers * header,
			  const unsigned long end)
{
	struct acpi_madt_local_apic_override *lapic_addr_ovr = NULL;

	lapic_addr_ovr = (struct acpi_madt_local_apic_override *)header;

	if (BAD_MADT_ENTRY(lapic_addr_ovr, end))
		return -EINVAL;

	acpi_table_print_madt_entry(&header->common);

	acpi_lapic_addr = lapic_addr_ovr->address;

	return 0;
}

static int __init
acpi_parse_x2apic_nmi(union acpi_subtable_headers *header,
		      const unsigned long end)
{
	struct acpi_madt_local_x2apic_nmi *x2apic_nmi = NULL;

	x2apic_nmi = (struct acpi_madt_local_x2apic_nmi *)header;

	if (BAD_MADT_ENTRY(x2apic_nmi, end))
		return -EINVAL;

	acpi_table_print_madt_entry(&header->common);

	if (x2apic_nmi->lint != 1)
		pr_warn("NMI not connected to LINT 1!\n");

	return 0;
}

static int __init
acpi_parse_lapic_nmi(union acpi_subtable_headers * header, const unsigned long end)
{
	struct acpi_madt_local_apic_nmi *lapic_nmi = NULL;

	lapic_nmi = (struct acpi_madt_local_apic_nmi *)header;

	if (BAD_MADT_ENTRY(lapic_nmi, end))
		return -EINVAL;

	acpi_table_print_madt_entry(&header->common);

	if (lapic_nmi->lint != 1)
		pr_warn("NMI not connected to LINT 1!\n");

	return 0;
}

#ifdef CONFIG_X86_64
static int acpi_wakeup_cpu(int apicid, unsigned long start_ip)
{
	/*
	 * Remap mailbox memory only for the first call to acpi_wakeup_cpu().
	 *
	 * Wakeup of secondary CPUs is fully serialized in the core code.
	 * No need to protect acpi_mp_wake_mailbox from concurrent accesses.
	 */
	if (!acpi_mp_wake_mailbox) {
		acpi_mp_wake_mailbox = memremap(acpi_mp_wake_mailbox_paddr,
						sizeof(*acpi_mp_wake_mailbox),
						MEMREMAP_WB);
	}

	/*
	 * Mailbox memory is shared between the firmware and OS. Firmware will
	 * listen on mailbox command address, and once it receives the wakeup
	 * command, the CPU associated with the given apicid will be booted.
	 *
	 * The value of 'apic_id' and 'wakeup_vector' must be visible to the
	 * firmware before the wakeup command is visible.  smp_store_release()
	 * ensures ordering and visibility.
	 */
	acpi_mp_wake_mailbox->apic_id	    = apicid;
	acpi_mp_wake_mailbox->wakeup_vector = start_ip;
	smp_store_release(&acpi_mp_wake_mailbox->command,
			  ACPI_MP_WAKE_COMMAND_WAKEUP);

	/*
	 * Wait for the CPU to wake up.
	 *
	 * The CPU being woken up is essentially in a spin loop waiting to be
	 * woken up. It should not take long for it wake up and acknowledge by
	 * zeroing out ->command.
	 *
	 * ACPI specification doesn't provide any guidance on how long kernel
	 * has to wait for a wake up acknowledgement. It also doesn't provide
	 * a way to cancel a wake up request if it takes too long.
	 *
	 * In TDX environment, the VMM has control over how long it takes to
	 * wake up secondary. It can postpone scheduling secondary vCPU
	 * indefinitely. Giving up on wake up request and reporting error opens
	 * possible attack vector for VMM: it can wake up a secondary CPU when
	 * kernel doesn't expect it. Wait until positive result of the wake up
	 * request.
	 */
	while (READ_ONCE(acpi_mp_wake_mailbox->command))
		cpu_relax();

	return 0;
}
#endif /* CONFIG_X86_64 */
#endif /* CONFIG_X86_LOCAL_APIC */

#ifdef CONFIG_X86_IO_APIC
#define MP_ISA_BUS		0

static int __init mp_register_ioapic_irq(u8 bus_irq, u8 polarity,
						u8 trigger, u32 gsi);

static void __init mp_override_legacy_irq(u8 bus_irq, u8 polarity, u8 trigger,
					  u32 gsi)
{
	/*
	 * Check bus_irq boundary.
	 */
	if (bus_irq >= NR_IRQS_LEGACY) {
		pr_warn("Invalid bus_irq %u for legacy override\n", bus_irq);
		return;
	}

	/*
	 * TBD: This check is for faulty timer entries, where the override
	 *      erroneously sets the trigger to level, resulting in a HUGE
	 *      increase of timer interrupts!
	 */
	if ((bus_irq == 0) && (trigger == 3))
		trigger = 1;

	if (mp_register_ioapic_irq(bus_irq, polarity, trigger, gsi) < 0)
		return;
	/*
	 * Reset default identity mapping if gsi is also an legacy IRQ,
	 * otherwise there will be more than one entry with the same GSI
	 * and acpi_isa_irq_to_gsi() may give wrong result.
	 */
	if (gsi < nr_legacy_irqs() && isa_irq_to_gsi[gsi] == gsi)
		isa_irq_to_gsi[gsi] = INVALID_ACPI_IRQ;
	isa_irq_to_gsi[bus_irq] = gsi;
}

static void mp_config_acpi_gsi(struct device *dev, u32 gsi, int trigger,
			int polarity)
{
#ifdef CONFIG_X86_MPPARSE
	struct mpc_intsrc mp_irq;
	struct pci_dev *pdev;
	unsigned char number;
	unsigned int devfn;
	int ioapic;
	u8 pin;

	if (!acpi_ioapic)
		return;
	if (!dev || !dev_is_pci(dev))
		return;

	pdev = to_pci_dev(dev);
	number = pdev->bus->number;
	devfn = pdev->devfn;
	pin = pdev->pin;
	/* print the entry should happen on mptable identically */
	mp_irq.type = MP_INTSRC;
	mp_irq.irqtype = mp_INT;
	mp_irq.irqflag = (trigger == ACPI_EDGE_SENSITIVE ? 4 : 0x0c) |
				(polarity == ACPI_ACTIVE_HIGH ? 1 : 3);
	mp_irq.srcbus = number;
	mp_irq.srcbusirq = (((devfn >> 3) & 0x1f) << 2) | ((pin - 1) & 3);
	ioapic = mp_find_ioapic(gsi);
	mp_irq.dstapic = mpc_ioapic_id(ioapic);
	mp_irq.dstirq = mp_find_ioapic_pin(ioapic, gsi);

	mp_save_irq(&mp_irq);
#endif
}

static int __init mp_register_ioapic_irq(u8 bus_irq, u8 polarity,
						u8 trigger, u32 gsi)
{
	struct mpc_intsrc mp_irq;
	int ioapic, pin;

	/* Convert 'gsi' to 'ioapic.pin'(INTIN#) */
	ioapic = mp_find_ioapic(gsi);
	if (ioapic < 0) {
		pr_warn("Failed to find ioapic for gsi : %u\n", gsi);
		return ioapic;
	}

	pin = mp_find_ioapic_pin(ioapic, gsi);

	mp_irq.type = MP_INTSRC;
	mp_irq.irqtype = mp_INT;
	mp_irq.irqflag = (trigger << 2) | polarity;
	mp_irq.srcbus = MP_ISA_BUS;
	mp_irq.srcbusirq = bus_irq;
	mp_irq.dstapic = mpc_ioapic_id(ioapic);
	mp_irq.dstirq = pin;

	mp_save_irq(&mp_irq);

	return 0;
}

static int __init
acpi_parse_ioapic(union acpi_subtable_headers * header, const unsigned long end)
{
	struct acpi_madt_io_apic *ioapic = NULL;
	struct ioapic_domain_cfg cfg = {
		.type = IOAPIC_DOMAIN_DYNAMIC,
		.ops = &mp_ioapic_irqdomain_ops,
	};

	ioapic = (struct acpi_madt_io_apic *)header;

	if (BAD_MADT_ENTRY(ioapic, end))
		return -EINVAL;

	acpi_table_print_madt_entry(&header->common);

	/* Statically assign IRQ numbers for IOAPICs hosting legacy IRQs */
	if (ioapic->global_irq_base < nr_legacy_irqs())
		cfg.type = IOAPIC_DOMAIN_LEGACY;

	mp_register_ioapic(ioapic->id, ioapic->address, ioapic->global_irq_base,
			   &cfg);

	return 0;
}

/*
 * Parse Interrupt Source Override for the ACPI SCI
 */
static void __init acpi_sci_ioapic_setup(u8 bus_irq, u16 polarity, u16 trigger, u32 gsi)
{
	if (trigger == 0)	/* compatible SCI trigger is level */
		trigger = 3;

	if (polarity == 0)	/* compatible SCI polarity is low */
		polarity = 3;

	/* Command-line over-ride via acpi_sci= */
	if (acpi_sci_flags & ACPI_MADT_TRIGGER_MASK)
		trigger = (acpi_sci_flags & ACPI_MADT_TRIGGER_MASK) >> 2;

	if (acpi_sci_flags & ACPI_MADT_POLARITY_MASK)
		polarity = acpi_sci_flags & ACPI_MADT_POLARITY_MASK;

	if (bus_irq < NR_IRQS_LEGACY)
		mp_override_legacy_irq(bus_irq, polarity, trigger, gsi);
	else
		mp_register_ioapic_irq(bus_irq, polarity, trigger, gsi);

	acpi_penalize_sci_irq(bus_irq, trigger, polarity);

	/*
	 * stash over-ride to indicate we've been here
	 * and for later update of acpi_gbl_FADT
	 */
	acpi_sci_override_gsi = gsi;
	return;
}

static int __init
acpi_parse_int_src_ovr(union acpi_subtable_headers * header,
		       const unsigned long end)
{
	struct acpi_madt_interrupt_override *intsrc = NULL;

	intsrc = (struct acpi_madt_interrupt_override *)header;

	if (BAD_MADT_ENTRY(intsrc, end))
		return -EINVAL;

	acpi_table_print_madt_entry(&header->common);

	if (intsrc->source_irq < NR_IRQS_LEGACY)
		acpi_int_src_ovr[intsrc->source_irq] = true;

	if (intsrc->source_irq == acpi_gbl_FADT.sci_interrupt) {
		acpi_sci_ioapic_setup(intsrc->source_irq,
				      intsrc->inti_flags & ACPI_MADT_POLARITY_MASK,
				      (intsrc->inti_flags & ACPI_MADT_TRIGGER_MASK) >> 2,
				      intsrc->global_irq);
		return 0;
	}

	if (intsrc->source_irq == 0) {
		if (acpi_skip_timer_override) {
			pr_warn("BIOS IRQ0 override ignored.\n");
			return 0;
		}

		if ((intsrc->global_irq == 2) && acpi_fix_pin2_polarity
			&& (intsrc->inti_flags & ACPI_MADT_POLARITY_MASK)) {
			intsrc->inti_flags &= ~ACPI_MADT_POLARITY_MASK;
			pr_warn("BIOS IRQ0 pin2 override: forcing polarity to high active.\n");
		}
	}

	mp_override_legacy_irq(intsrc->source_irq,
				intsrc->inti_flags & ACPI_MADT_POLARITY_MASK,
				(intsrc->inti_flags & ACPI_MADT_TRIGGER_MASK) >> 2,
				intsrc->global_irq);

	return 0;
}

static int __init
acpi_parse_nmi_src(union acpi_subtable_headers * header, const unsigned long end)
{
	struct acpi_madt_nmi_source *nmi_src = NULL;

	nmi_src = (struct acpi_madt_nmi_source *)header;

	if (BAD_MADT_ENTRY(nmi_src, end))
		return -EINVAL;

	acpi_table_print_madt_entry(&header->common);

	/* TBD: Support nimsrc entries? */

	return 0;
}

#endif				/* CONFIG_X86_IO_APIC */

/*
 * acpi_pic_sci_set_trigger()
 *
 * use ELCR to set PIC-mode trigger type for SCI
 *
 * If a PIC-mode SCI is not recognized or gives spurious IRQ7's
 * it may require Edge Trigger -- use "acpi_sci=edge"
 *
 * Port 0x4d0-4d1 are ELCR1 and ELCR2, the Edge/Level Control Registers
 * for the 8259 PIC.  bit[n] = 1 means irq[n] is Level, otherwise Edge.
 * ELCR1 is IRQs 0-7 (IRQ 0, 1, 2 must be 0)
 * ELCR2 is IRQs 8-15 (IRQ 8, 13 must be 0)
 */

void __init acpi_pic_sci_set_trigger(unsigned int irq, u16 trigger)
{
	unsigned int mask = 1 << irq;
	unsigned int old, new;

	/* Real old ELCR mask */
	old = inb(PIC_ELCR1) | (inb(PIC_ELCR2) << 8);

	/*
	 * If we use ACPI to set PCI IRQs, then we should clear ELCR
	 * since we will set it correctly as we enable the PCI irq
	 * routing.
	 */
	new = acpi_noirq ? old : 0;

	/*
	 * Update SCI information in the ELCR, it isn't in the PCI
	 * routing tables..
	 */
	switch (trigger) {
	case 1:		/* Edge - clear */
		new &= ~mask;
		break;
	case 3:		/* Level - set */
		new |= mask;
		break;
	}

	if (old == new)
		return;

	pr_warn("setting ELCR to %04x (from %04x)\n", new, old);
	outb(new, PIC_ELCR1);
	outb(new >> 8, PIC_ELCR2);
}

int acpi_gsi_to_irq(u32 gsi, unsigned int *irqp)
{
	int rc, irq, trigger, polarity;

	if (acpi_irq_model == ACPI_IRQ_MODEL_PIC) {
		*irqp = gsi;
		return 0;
	}

	rc = acpi_get_override_irq(gsi, &trigger, &polarity);
	if (rc)
		return rc;

	trigger = trigger ? ACPI_LEVEL_SENSITIVE : ACPI_EDGE_SENSITIVE;
	polarity = polarity ? ACPI_ACTIVE_LOW : ACPI_ACTIVE_HIGH;
	irq = acpi_register_gsi(NULL, gsi, trigger, polarity);
	if (irq < 0)
		return irq;

	*irqp = irq;
	return 0;
}
EXPORT_SYMBOL_GPL(acpi_gsi_to_irq);

int acpi_isa_irq_to_gsi(unsigned isa_irq, u32 *gsi)
{
	if (isa_irq < nr_legacy_irqs() &&
	    isa_irq_to_gsi[isa_irq] != INVALID_ACPI_IRQ) {
		*gsi = isa_irq_to_gsi[isa_irq];
		return 0;
	}

	return -1;
}

static int acpi_register_gsi_pic(struct device *dev, u32 gsi,
				 int trigger, int polarity)
{
#ifdef CONFIG_PCI
	/*
	 * Make sure all (legacy) PCI IRQs are set as level-triggered.
	 */
	if (trigger == ACPI_LEVEL_SENSITIVE)
		elcr_set_level_irq(gsi);
#endif

	return gsi;
}

#ifdef CONFIG_X86_LOCAL_APIC
static int acpi_register_gsi_ioapic(struct device *dev, u32 gsi,
				    int trigger, int polarity)
{
	int irq = gsi;
#ifdef CONFIG_X86_IO_APIC
	int node;
	struct irq_alloc_info info;

	node = dev ? dev_to_node(dev) : NUMA_NO_NODE;
	trigger = trigger == ACPI_EDGE_SENSITIVE ? 0 : 1;
	polarity = polarity == ACPI_ACTIVE_HIGH ? 0 : 1;
	ioapic_set_alloc_attr(&info, node, trigger, polarity);

	mutex_lock(&acpi_ioapic_lock);
	irq = mp_map_gsi_to_irq(gsi, IOAPIC_MAP_ALLOC, &info);
	/* Don't set up the ACPI SCI because it's already set up */
	if (irq >= 0 && enable_update_mptable && gsi != acpi_gbl_FADT.sci_interrupt)
		mp_config_acpi_gsi(dev, gsi, trigger, polarity);
	mutex_unlock(&acpi_ioapic_lock);
#endif

	return irq;
}

static void acpi_unregister_gsi_ioapic(u32 gsi)
{
#ifdef CONFIG_X86_IO_APIC
	int irq;

	mutex_lock(&acpi_ioapic_lock);
	irq = mp_map_gsi_to_irq(gsi, 0, NULL);
	if (irq > 0)
		mp_unmap_irq(irq);
	mutex_unlock(&acpi_ioapic_lock);
#endif
}
#endif

int (*__acpi_register_gsi)(struct device *dev, u32 gsi,
			   int trigger, int polarity) = acpi_register_gsi_pic;
void (*__acpi_unregister_gsi)(u32 gsi) = NULL;

#ifdef CONFIG_ACPI_SLEEP
int (*acpi_suspend_lowlevel)(void) = x86_acpi_suspend_lowlevel;
#else
int (*acpi_suspend_lowlevel)(void);
#endif

/*
 * success: return IRQ number (>=0)
 * failure: return < 0
 */
int acpi_register_gsi(struct device *dev, u32 gsi, int trigger, int polarity)
{
	return __acpi_register_gsi(dev, gsi, trigger, polarity);
}
EXPORT_SYMBOL_GPL(acpi_register_gsi);

void acpi_unregister_gsi(u32 gsi)
{
	if (__acpi_unregister_gsi)
		__acpi_unregister_gsi(gsi);
}
EXPORT_SYMBOL_GPL(acpi_unregister_gsi);

#ifdef CONFIG_X86_LOCAL_APIC
static void __init acpi_set_irq_model_ioapic(void)
{
	acpi_irq_model = ACPI_IRQ_MODEL_IOAPIC;
	__acpi_register_gsi = acpi_register_gsi_ioapic;
	__acpi_unregister_gsi = acpi_unregister_gsi_ioapic;
	acpi_ioapic = 1;
}
#endif

/*
 *  ACPI based hotplug support for CPU
 */
#ifdef CONFIG_ACPI_HOTPLUG_CPU
#include <acpi/processor.h>

static int acpi_map_cpu2node(acpi_handle handle, int cpu, int physid)
{
#ifdef CONFIG_ACPI_NUMA
	int nid;

	nid = acpi_get_node(handle);
	if (nid != NUMA_NO_NODE) {
		set_apicid_to_node(physid, nid);
		numa_set_node(cpu, nid);
	}
#endif
	return 0;
}

int acpi_map_cpu(acpi_handle handle, phys_cpuid_t physid, u32 acpi_id,
		 int *pcpu)
{
	int cpu;

	cpu = acpi_register_lapic(physid, acpi_id, ACPI_MADT_ENABLED);
	if (cpu < 0) {
		pr_info("Unable to map lapic to logical cpu number\n");
		return cpu;
	}

	acpi_processor_set_pdc(handle);
	acpi_map_cpu2node(handle, cpu, physid);

	*pcpu = cpu;
	return 0;
}
EXPORT_SYMBOL(acpi_map_cpu);

int acpi_unmap_cpu(int cpu)
{
#ifdef CONFIG_ACPI_NUMA
	set_apicid_to_node(per_cpu(x86_cpu_to_apicid, cpu), NUMA_NO_NODE);
#endif

	per_cpu(x86_cpu_to_apicid, cpu) = -1;
	set_cpu_present(cpu, false);
	num_processors--;

	return (0);
}
EXPORT_SYMBOL(acpi_unmap_cpu);
#endif				/* CONFIG_ACPI_HOTPLUG_CPU */

int acpi_register_ioapic(acpi_handle handle, u64 phys_addr, u32 gsi_base)
{
	int ret = -ENOSYS;
#ifdef CONFIG_ACPI_HOTPLUG_IOAPIC
	int ioapic_id;
	u64 addr;
	struct ioapic_domain_cfg cfg = {
		.type = IOAPIC_DOMAIN_DYNAMIC,
		.ops = &mp_ioapic_irqdomain_ops,
	};

	ioapic_id = acpi_get_ioapic_id(handle, gsi_base, &addr);
	if (ioapic_id < 0) {
		unsigned long long uid;
		acpi_status status;

		status = acpi_evaluate_integer(handle, METHOD_NAME__UID,
					       NULL, &uid);
		if (ACPI_FAILURE(status)) {
			acpi_handle_warn(handle, "failed to get IOAPIC ID.\n");
			return -EINVAL;
		}
		ioapic_id = (int)uid;
	}

	mutex_lock(&acpi_ioapic_lock);
	ret  = mp_register_ioapic(ioapic_id, phys_addr, gsi_base, &cfg);
	mutex_unlock(&acpi_ioapic_lock);
#endif

	return ret;
}
EXPORT_SYMBOL(acpi_register_ioapic);

int acpi_unregister_ioapic(acpi_handle handle, u32 gsi_base)
{
	int ret = -ENOSYS;

#ifdef CONFIG_ACPI_HOTPLUG_IOAPIC
	mutex_lock(&acpi_ioapic_lock);
	ret  = mp_unregister_ioapic(gsi_base);
	mutex_unlock(&acpi_ioapic_lock);
#endif

	return ret;
}
EXPORT_SYMBOL(acpi_unregister_ioapic);

/**
 * acpi_ioapic_registered - Check whether IOAPIC associated with @gsi_base
 *			    has been registered
 * @handle:	ACPI handle of the IOAPIC device
 * @gsi_base:	GSI base associated with the IOAPIC
 *
 * Assume caller holds some type of lock to serialize acpi_ioapic_registered()
 * with acpi_register_ioapic()/acpi_unregister_ioapic().
 */
int acpi_ioapic_registered(acpi_handle handle, u32 gsi_base)
{
	int ret = 0;

#ifdef CONFIG_ACPI_HOTPLUG_IOAPIC
	mutex_lock(&acpi_ioapic_lock);
	ret  = mp_ioapic_registered(gsi_base);
	mutex_unlock(&acpi_ioapic_lock);
#endif

	return ret;
}

static int __init acpi_parse_sbf(struct acpi_table_header *table)
{
	struct acpi_table_boot *sb = (struct acpi_table_boot *)table;

	sbf_port = sb->cmos_index;	/* Save CMOS port */

	return 0;
}

#ifdef CONFIG_HPET_TIMER
#include <asm/hpet.h>

static struct resource *hpet_res __initdata;

static int __init acpi_parse_hpet(struct acpi_table_header *table)
{
	struct acpi_table_hpet *hpet_tbl = (struct acpi_table_hpet *)table;

	if (hpet_tbl->address.space_id != ACPI_SPACE_MEM) {
		pr_warn("HPET timers must be located in memory.\n");
		return -1;
	}

	hpet_address = hpet_tbl->address.address;
	hpet_blockid = hpet_tbl->sequence;

	/*
	 * Some broken BIOSes advertise HPET at 0x0. We really do not
	 * want to allocate a resource there.
	 */
	if (!hpet_address) {
		pr_warn("HPET id: %#x base: %#lx is invalid\n", hpet_tbl->id, hpet_address);
		return 0;
	}
#ifdef CONFIG_X86_64
	/*
	 * Some even more broken BIOSes advertise HPET at
	 * 0xfed0000000000000 instead of 0xfed00000. Fix it up and add
	 * some noise:
	 */
	if (hpet_address == 0xfed0000000000000UL) {
		if (!hpet_force_user) {
			pr_warn("HPET id: %#x base: 0xfed0000000000000 is bogus, try hpet=force on the kernel command line to fix it up to 0xfed00000.\n",
				hpet_tbl->id);
			hpet_address = 0;
			return 0;
		}
		pr_warn("HPET id: %#x base: 0xfed0000000000000 fixed up to 0xfed00000.\n",
			hpet_tbl->id);
		hpet_address >>= 32;
	}
#endif
	pr_info("HPET id: %#x base: %#lx\n", hpet_tbl->id, hpet_address);

	/*
	 * Allocate and initialize the HPET firmware resource for adding into
	 * the resource tree during the lateinit timeframe.
	 */
#define HPET_RESOURCE_NAME_SIZE 9
	hpet_res = memblock_alloc(sizeof(*hpet_res) + HPET_RESOURCE_NAME_SIZE,
				  SMP_CACHE_BYTES);
	if (!hpet_res)
		panic("%s: Failed to allocate %zu bytes\n", __func__,
		      sizeof(*hpet_res) + HPET_RESOURCE_NAME_SIZE);

	hpet_res->name = (void *)&hpet_res[1];
	hpet_res->flags = IORESOURCE_MEM;
	snprintf((char *)hpet_res->name, HPET_RESOURCE_NAME_SIZE, "HPET %u",
		 hpet_tbl->sequence);

	hpet_res->start = hpet_address;
	hpet_res->end = hpet_address + (1 * 1024) - 1;

	return 0;
}

/*
 * hpet_insert_resource inserts the HPET resources used into the resource
 * tree.
 */
static __init int hpet_insert_resource(void)
{
	if (!hpet_res)
		return 1;

	return insert_resource(&iomem_resource, hpet_res);
}

late_initcall(hpet_insert_resource);

#else
#define	acpi_parse_hpet	NULL
#endif

static int __init acpi_parse_fadt(struct acpi_table_header *table)
{
	if (!(acpi_gbl_FADT.boot_flags & ACPI_FADT_LEGACY_DEVICES)) {
		pr_debug("no legacy devices present\n");
		x86_platform.legacy.devices.pnpbios = 0;
	}

	if (acpi_gbl_FADT.header.revision >= FADT2_REVISION_ID &&
	    !(acpi_gbl_FADT.boot_flags & ACPI_FADT_8042) &&
	    x86_platform.legacy.i8042 != X86_LEGACY_I8042_PLATFORM_ABSENT) {
		pr_debug("i8042 controller is absent\n");
		x86_platform.legacy.i8042 = X86_LEGACY_I8042_FIRMWARE_ABSENT;
	}

	if (acpi_gbl_FADT.boot_flags & ACPI_FADT_NO_CMOS_RTC) {
		pr_debug("not registering RTC platform device\n");
		x86_platform.legacy.rtc = 0;
	}

	if (acpi_gbl_FADT.boot_flags & ACPI_FADT_NO_VGA) {
		pr_debug("probing for VGA not safe\n");
		x86_platform.legacy.no_vga = 1;
	}

#ifdef CONFIG_X86_PM_TIMER
	/* detect the location of the ACPI PM Timer */
	if (acpi_gbl_FADT.header.revision >= FADT2_REVISION_ID) {
		/* FADT rev. 2 */
		if (acpi_gbl_FADT.xpm_timer_block.space_id !=
		    ACPI_ADR_SPACE_SYSTEM_IO)
			return 0;

		pmtmr_ioport = acpi_gbl_FADT.xpm_timer_block.address;
		/*
		 * "X" fields are optional extensions to the original V1.0
		 * fields, so we must selectively expand V1.0 fields if the
		 * corresponding X field is zero.
	 	 */
		if (!pmtmr_ioport)
			pmtmr_ioport = acpi_gbl_FADT.pm_timer_block;
	} else {
		/* FADT rev. 1 */
		pmtmr_ioport = acpi_gbl_FADT.pm_timer_block;
	}
	if (pmtmr_ioport)
		pr_info("PM-Timer IO Port: %#x\n", pmtmr_ioport);
#endif
	return 0;
}

#ifdef	CONFIG_X86_LOCAL_APIC
/*
 * Parse LAPIC entries in MADT
 * returns 0 on success, < 0 on error
 */

static int __init early_acpi_parse_madt_lapic_addr_ovr(void)
{
	int count;

	if (!boot_cpu_has(X86_FEATURE_APIC))
		return -ENODEV;

	/*
	 * Note that the LAPIC address is obtained from the MADT (32-bit value)
	 * and (optionally) overridden by a LAPIC_ADDR_OVR entry (64-bit value).
	 */

	count = acpi_table_parse_madt(ACPI_MADT_TYPE_LOCAL_APIC_OVERRIDE,
				      acpi_parse_lapic_addr_ovr, 0);
	if (count < 0) {
		pr_err("Error parsing LAPIC address override entry\n");
		return count;
	}

	register_lapic_address(acpi_lapic_addr);

	return count;
}

static int __init acpi_parse_madt_lapic_entries(void)
{
	int count;
	int x2count = 0;
	int ret;
	struct acpi_subtable_proc madt_proc[2];

	if (!boot_cpu_has(X86_FEATURE_APIC))
		return -ENODEV;

	count = acpi_table_parse_madt(ACPI_MADT_TYPE_LOCAL_SAPIC,
				      acpi_parse_sapic, MAX_LOCAL_APIC);

	if (!count) {
		memset(madt_proc, 0, sizeof(madt_proc));
		madt_proc[0].id = ACPI_MADT_TYPE_LOCAL_APIC;
		madt_proc[0].handler = acpi_parse_lapic;
		madt_proc[1].id = ACPI_MADT_TYPE_LOCAL_X2APIC;
		madt_proc[1].handler = acpi_parse_x2apic;
		ret = acpi_table_parse_entries_array(ACPI_SIG_MADT,
				sizeof(struct acpi_table_madt),
				madt_proc, ARRAY_SIZE(madt_proc), MAX_LOCAL_APIC);
		if (ret < 0) {
			pr_err("Error parsing LAPIC/X2APIC entries\n");
			return ret;
		}

		count = madt_proc[0].count;
		x2count = madt_proc[1].count;
	}
	if (!count && !x2count) {
		pr_err("No LAPIC entries present\n");
		/* TBD: Cleanup to allow fallback to MPS */
		return -ENODEV;
	} else if (count < 0 || x2count < 0) {
		pr_err("Error parsing LAPIC entry\n");
		/* TBD: Cleanup to allow fallback to MPS */
		return count;
	}

	x2count = acpi_table_parse_madt(ACPI_MADT_TYPE_LOCAL_X2APIC_NMI,
					acpi_parse_x2apic_nmi, 0);
	count = acpi_table_parse_madt(ACPI_MADT_TYPE_LOCAL_APIC_NMI,
				      acpi_parse_lapic_nmi, 0);
	if (count < 0 || x2count < 0) {
		pr_err("Error parsing LAPIC NMI entry\n");
		/* TBD: Cleanup to allow fallback to MPS */
		return count;
	}
	return 0;
}

#ifdef CONFIG_X86_64
static int __init acpi_parse_mp_wake(union acpi_subtable_headers *header,
				     const unsigned long end)
{
	struct acpi_madt_multiproc_wakeup *mp_wake;

	if (!IS_ENABLED(CONFIG_SMP))
		return -ENODEV;

	mp_wake = (struct acpi_madt_multiproc_wakeup *)header;
	if (BAD_MADT_ENTRY(mp_wake, end))
		return -EINVAL;

	acpi_table_print_madt_entry(&header->common);

	acpi_mp_wake_mailbox_paddr = mp_wake->base_address;

	apic_update_callback(wakeup_secondary_cpu_64, acpi_wakeup_cpu);

	return 0;
}
#endif				/* CONFIG_X86_64 */
#endif				/* CONFIG_X86_LOCAL_APIC */

#ifdef	CONFIG_X86_IO_APIC
static void __init mp_config_acpi_legacy_irqs(void)
{
	int i;
	struct mpc_intsrc mp_irq;

#ifdef CONFIG_EISA
	/*
	 * Fabricate the legacy ISA bus (bus #31).
	 */
	mp_bus_id_to_type[MP_ISA_BUS] = MP_BUS_ISA;
#endif
	set_bit(MP_ISA_BUS, mp_bus_not_pci);
	pr_debug("Bus #%d is ISA (nIRQs: %d)\n", MP_ISA_BUS, nr_legacy_irqs());

	/*
	 * Use the default configuration for the IRQs 0-15.  Unless
	 * overridden by (MADT) interrupt source override entries.
	 */
	for (i = 0; i < nr_legacy_irqs(); i++) {
		int ioapic, pin;
		unsigned int dstapic;
		int idx;
		u32 gsi;

		/* Locate the gsi that irq i maps to. */
		if (acpi_isa_irq_to_gsi(i, &gsi))
			continue;

		/*
		 * Locate the IOAPIC that manages the ISA IRQ.
		 */
		ioapic = mp_find_ioapic(gsi);
		if (ioapic < 0)
			continue;
		pin = mp_find_ioapic_pin(ioapic, gsi);
		dstapic = mpc_ioapic_id(ioapic);

		for (idx = 0; idx < mp_irq_entries; idx++) {
			struct mpc_intsrc *irq = mp_irqs + idx;

			/* Do we already have a mapping for this ISA IRQ? */
			if (irq->srcbus == MP_ISA_BUS && irq->srcbusirq == i)
				break;

			/* Do we already have a mapping for this IOAPIC pin */
			if (irq->dstapic == dstapic && irq->dstirq == pin)
				break;
		}

		if (idx != mp_irq_entries) {
			pr_debug("ACPI: IRQ%d used by override.\n", i);
			continue;	/* IRQ already used */
		}

		mp_irq.type = MP_INTSRC;
		mp_irq.irqflag = 0;	/* Conforming */
		mp_irq.srcbus = MP_ISA_BUS;
		mp_irq.dstapic = dstapic;
		mp_irq.irqtype = mp_INT;
		mp_irq.srcbusirq = i; /* Identity mapped */
		mp_irq.dstirq = pin;

		mp_save_irq(&mp_irq);
	}
}

/*
 * Parse IOAPIC related entries in MADT
 * returns 0 on success, < 0 on error
 */
static int __init acpi_parse_madt_ioapic_entries(void)
{
	int count;

	/*
	 * ACPI interpreter is required to complete interrupt setup,
	 * so if it is off, don't enumerate the io-apics with ACPI.
	 * If MPS is present, it will handle them,
	 * otherwise the system will stay in PIC mode
	 */
	if (acpi_disabled || acpi_noirq)
		return -ENODEV;

	if (!boot_cpu_has(X86_FEATURE_APIC))
		return -ENODEV;

	/*
	 * if "noapic" boot option, don't look for IO-APICs
	 */
	if (ioapic_is_disabled) {
		pr_info("Skipping IOAPIC probe due to 'noapic' option.\n");
		return -ENODEV;
	}

	count = acpi_table_parse_madt(ACPI_MADT_TYPE_IO_APIC, acpi_parse_ioapic,
				      MAX_IO_APICS);
	if (!count) {
		pr_err("No IOAPIC entries present\n");
		return -ENODEV;
	} else if (count < 0) {
		pr_err("Error parsing IOAPIC entry\n");
		return count;
	}

	count = acpi_table_parse_madt(ACPI_MADT_TYPE_INTERRUPT_OVERRIDE,
				      acpi_parse_int_src_ovr, nr_irqs);
	if (count < 0) {
		pr_err("Error parsing interrupt source overrides entry\n");
		/* TBD: Cleanup to allow fallback to MPS */
		return count;
	}

	/*
	 * If BIOS did not supply an INT_SRC_OVR for the SCI
	 * pretend we got one so we can set the SCI flags.
	 * But ignore setting up SCI on hardware reduced platforms.
	 */
	if (acpi_sci_override_gsi == INVALID_ACPI_IRQ && !acpi_gbl_reduced_hardware)
		acpi_sci_ioapic_setup(acpi_gbl_FADT.sci_interrupt, 0, 0,
				      acpi_gbl_FADT.sci_interrupt);

	/* Fill in identity legacy mappings where no override */
	mp_config_acpi_legacy_irqs();

	count = acpi_table_parse_madt(ACPI_MADT_TYPE_NMI_SOURCE,
				      acpi_parse_nmi_src, nr_irqs);
	if (count < 0) {
		pr_err("Error parsing NMI SRC entry\n");
		/* TBD: Cleanup to allow fallback to MPS */
		return count;
	}

	return 0;
}
#else
static inline int acpi_parse_madt_ioapic_entries(void)
{
	return -1;
}
#endif	/* !CONFIG_X86_IO_APIC */

static void __init early_acpi_process_madt(void)
{
#ifdef CONFIG_X86_LOCAL_APIC
	int error;

	if (!acpi_table_parse(ACPI_SIG_MADT, acpi_parse_madt)) {

		/*
		 * Parse MADT LAPIC entries
		 */
		error = early_acpi_parse_madt_lapic_addr_ovr();
		if (!error) {
			acpi_lapic = 1;
			smp_found_config = 1;
		}
		if (error == -EINVAL) {
			/*
			 * Dell Precision Workstation 410, 610 come here.
			 */
			pr_err("Invalid BIOS MADT, disabling ACPI\n");
			disable_acpi();
		}
	}
#endif
}

static void __init acpi_process_madt(void)
{
#ifdef CONFIG_X86_LOCAL_APIC
	int error;

	if (!acpi_table_parse(ACPI_SIG_MADT, acpi_parse_madt)) {

		/*
		 * Parse MADT LAPIC entries
		 */
		error = acpi_parse_madt_lapic_entries();
		if (!error) {
			acpi_lapic = 1;

			/*
			 * Parse MADT IO-APIC entries
			 */
			mutex_lock(&acpi_ioapic_lock);
			error = acpi_parse_madt_ioapic_entries();
			mutex_unlock(&acpi_ioapic_lock);
			if (!error) {
				acpi_set_irq_model_ioapic();

				smp_found_config = 1;
			}

#ifdef CONFIG_X86_64
			/*
			 * Parse MADT MP Wake entry.
			 */
			acpi_table_parse_madt(ACPI_MADT_TYPE_MULTIPROC_WAKEUP,
					      acpi_parse_mp_wake, 1);
#endif
		}
		if (error == -EINVAL) {
			/*
			 * Dell Precision Workstation 410, 610 come here.
			 */
			pr_err("Invalid BIOS MADT, disabling ACPI\n");
			disable_acpi();
		}
	} else {
		/*
 		 * ACPI found no MADT, and so ACPI wants UP PIC mode.
 		 * In the event an MPS table was found, forget it.
 		 * Boot with "acpi=off" to use MPS on such a system.
 		 */
		if (smp_found_config) {
			pr_warn("No APIC-table, disabling MPS\n");
			smp_found_config = 0;
		}
	}

	/*
	 * ACPI supports both logical (e.g. Hyper-Threading) and physical
	 * processors, where MPS only supports physical.
	 */
	if (acpi_lapic && acpi_ioapic)
		pr_info("Using ACPI (MADT) for SMP configuration information\n");
	else if (acpi_lapic)
		pr_info("Using ACPI for processor (LAPIC) configuration information\n");
#endif
	return;
}

static int __init disable_acpi_irq(const struct dmi_system_id *d)
{
	if (!acpi_force) {
		pr_notice("%s detected: force use of acpi=noirq\n", d->ident);
		acpi_noirq_set();
	}
	return 0;
}

static int __init disable_acpi_pci(const struct dmi_system_id *d)
{
	if (!acpi_force) {
		pr_notice("%s detected: force use of pci=noacpi\n", d->ident);
		acpi_disable_pci();
	}
	return 0;
}

static int __init disable_acpi_xsdt(const struct dmi_system_id *d)
{
	if (!acpi_force) {
		pr_notice("%s detected: force use of acpi=rsdt\n", d->ident);
		acpi_gbl_do_not_use_xsdt = TRUE;
	} else {
		pr_notice("Warning: DMI blacklist says broken, but acpi XSDT forced\n");
	}
	return 0;
}

static int __init dmi_disable_acpi(const struct dmi_system_id *d)
{
	if (!acpi_force) {
		pr_notice("%s detected: acpi off\n", d->ident);
		disable_acpi();
	} else {
		pr_notice("Warning: DMI blacklist says broken, but acpi forced\n");
	}
	return 0;
}

/*
 * Force ignoring BIOS IRQ0 override
 */
static int __init dmi_ignore_irq0_timer_override(const struct dmi_system_id *d)
{
	if (!acpi_skip_timer_override) {
		pr_notice("%s detected: Ignoring BIOS IRQ0 override\n",
			d->ident);
		acpi_skip_timer_override = 1;
	}
	return 0;
}

/*
 * ACPI offers an alternative platform interface model that removes
 * ACPI hardware requirements for platforms that do not implement
 * the PC Architecture.
 *
 * We initialize the Hardware-reduced ACPI model here:
 */
void __init acpi_generic_reduced_hw_init(void)
{
	/*
	 * Override x86_init functions and bypass legacy PIC in
	 * hardware reduced ACPI mode.
	 */
	x86_init.timers.timer_init	= x86_init_noop;
	x86_init.irqs.pre_vector_init	= x86_init_noop;
	legacy_pic			= &null_legacy_pic;
}

static void __init acpi_reduced_hw_init(void)
{
	if (acpi_gbl_reduced_hardware)
		x86_init.acpi.reduced_hw_early_init();
}

/*
 * If your system is blacklisted here, but you find that acpi=force
 * works for you, please contact linux-acpi@vger.kernel.org
 */
static const struct dmi_system_id acpi_dmi_table[] __initconst = {
	/*
	 * Boxes that need ACPI disabled
	 */
	{
	 .callback = dmi_disable_acpi,
	 .ident = "IBM Thinkpad",
	 .matches = {
		     DMI_MATCH(DMI_BOARD_VENDOR, "IBM"),
		     DMI_MATCH(DMI_BOARD_NAME, "2629H1G"),
		     },
	 },

	/*
	 * Boxes that need ACPI PCI IRQ routing disabled
	 */
	{
	 .callback = disable_acpi_irq,
	 .ident = "ASUS A7V",
	 .matches = {
		     DMI_MATCH(DMI_BOARD_VENDOR, "ASUSTeK Computer INC"),
		     DMI_MATCH(DMI_BOARD_NAME, "<A7V>"),
		     /* newer BIOS, Revision 1011, does work */
		     DMI_MATCH(DMI_BIOS_VERSION,
			       "ASUS A7V ACPI BIOS Revision 1007"),
		     },
	 },
	{
		/*
		 * Latest BIOS for IBM 600E (1.16) has bad pcinum
		 * for LPC bridge, which is needed for the PCI
		 * interrupt links to work. DSDT fix is in bug 5966.
		 * 2645, 2646 model numbers are shared with 600/600E/600X
		 */
	 .callback = disable_acpi_irq,
	 .ident = "IBM Thinkpad 600 Series 2645",
	 .matches = {
		     DMI_MATCH(DMI_BOARD_VENDOR, "IBM"),
		     DMI_MATCH(DMI_BOARD_NAME, "2645"),
		     },
	 },
	{
	 .callback = disable_acpi_irq,
	 .ident = "IBM Thinkpad 600 Series 2646",
	 .matches = {
		     DMI_MATCH(DMI_BOARD_VENDOR, "IBM"),
		     DMI_MATCH(DMI_BOARD_NAME, "2646"),
		     },
	 },
	/*
	 * Boxes that need ACPI PCI IRQ routing and PCI scan disabled
	 */
	{			/* _BBN 0 bug */
	 .callback = disable_acpi_pci,
	 .ident = "ASUS PR-DLS",
	 .matches = {
		     DMI_MATCH(DMI_BOARD_VENDOR, "ASUSTeK Computer INC."),
		     DMI_MATCH(DMI_BOARD_NAME, "PR-DLS"),
		     DMI_MATCH(DMI_BIOS_VERSION,
			       "ASUS PR-DLS ACPI BIOS Revision 1010"),
		     DMI_MATCH(DMI_BIOS_DATE, "03/21/2003")
		     },
	 },
	{
	 .callback = disable_acpi_pci,
	 .ident = "Acer TravelMate 36x Laptop",
	 .matches = {
		     DMI_MATCH(DMI_SYS_VENDOR, "Acer"),
		     DMI_MATCH(DMI_PRODUCT_NAME, "TravelMate 360"),
		     },
	 },
	/*
	 * Boxes that need ACPI XSDT use disabled due to corrupted tables
	 */
	{
	 .callback = disable_acpi_xsdt,
	 .ident = "Advantech DAC-BJ01",
	 .matches = {
		     DMI_MATCH(DMI_SYS_VENDOR, "NEC"),
		     DMI_MATCH(DMI_PRODUCT_NAME, "Bearlake CRB Board"),
		     DMI_MATCH(DMI_BIOS_VERSION, "V1.12"),
		     DMI_MATCH(DMI_BIOS_DATE, "02/01/2011"),
		     },
	 },
	{}
};

/* second table for DMI checks that should run after early-quirks */
static const struct dmi_system_id acpi_dmi_table_late[] __initconst = {
	/*
	 * HP laptops which use a DSDT reporting as HP/SB400/10000,
	 * which includes some code which overrides all temperature
	 * trip points to 16C if the INTIN2 input of the I/O APIC
	 * is enabled.  This input is incorrectly designated the
	 * ISA IRQ 0 via an interrupt source override even though
	 * it is wired to the output of the master 8259A and INTIN0
	 * is not connected at all.  Force ignoring BIOS IRQ0
	 * override in that cases.
	 */
	{
	 .callback = dmi_ignore_irq0_timer_override,
	 .ident = "HP nx6115 laptop",
	 .matches = {
		     DMI_MATCH(DMI_SYS_VENDOR, "Hewlett-Packard"),
		     DMI_MATCH(DMI_PRODUCT_NAME, "HP Compaq nx6115"),
		     },
	 },
	{
	 .callback = dmi_ignore_irq0_timer_override,
	 .ident = "HP NX6125 laptop",
	 .matches = {
		     DMI_MATCH(DMI_SYS_VENDOR, "Hewlett-Packard"),
		     DMI_MATCH(DMI_PRODUCT_NAME, "HP Compaq nx6125"),
		     },
	 },
	{
	 .callback = dmi_ignore_irq0_timer_override,
	 .ident = "HP NX6325 laptop",
	 .matches = {
		     DMI_MATCH(DMI_SYS_VENDOR, "Hewlett-Packard"),
		     DMI_MATCH(DMI_PRODUCT_NAME, "HP Compaq nx6325"),
		     },
	 },
	{
	 .callback = dmi_ignore_irq0_timer_override,
	 .ident = "HP 6715b laptop",
	 .matches = {
		     DMI_MATCH(DMI_SYS_VENDOR, "Hewlett-Packard"),
		     DMI_MATCH(DMI_PRODUCT_NAME, "HP Compaq 6715b"),
		     },
	 },
	{
	 .callback = dmi_ignore_irq0_timer_override,
	 .ident = "FUJITSU SIEMENS",
	 .matches = {
		     DMI_MATCH(DMI_SYS_VENDOR, "FUJITSU SIEMENS"),
		     DMI_MATCH(DMI_PRODUCT_NAME, "AMILO PRO V2030"),
		     },
	 },
	{}
};

/*
 * acpi_boot_table_init() and acpi_boot_init()
 *  called from setup_arch(), always.
 *	1. checksums all tables
 *	2. enumerates lapics
 *	3. enumerates io-apics
 *
 * acpi_table_init() is separate to allow reading SRAT without
 * other side effects.
 *
 * side effects of acpi_boot_init:
 *	acpi_lapic = 1 if LAPIC found
 *	acpi_ioapic = 1 if IOAPIC found
 *	if (acpi_lapic && acpi_ioapic) smp_found_config = 1;
 *	if acpi_blacklisted() acpi_disabled = 1;
 *	acpi_irq_model=...
 *	...
 */

void __init acpi_boot_table_init(void)
{
	dmi_check_system(acpi_dmi_table);

	/*
	 * If acpi_disabled, bail out
	 */
	if (acpi_disabled)
		return;

	/*
	 * Initialize the ACPI boot-time table parser.
	 */
	if (acpi_locate_initial_tables())
		disable_acpi();
	else
		acpi_reserve_initial_tables();
}

int __init early_acpi_boot_init(void)
{
	if (acpi_disabled)
		return 1;

	acpi_table_init_complete();

	acpi_table_parse(ACPI_SIG_BOOT, acpi_parse_sbf);

	/*
	 * blacklist may disable ACPI entirely
	 */
	if (acpi_blacklisted()) {
		if (acpi_force) {
			pr_warn("acpi=force override\n");
		} else {
			pr_warn("Disabling ACPI support\n");
			disable_acpi();
			return 1;
		}
	}

	/*
	 * Process the Multiple APIC Description Table (MADT), if present
	 */
	early_acpi_process_madt();

	/*
	 * Hardware-reduced ACPI mode initialization:
	 */
	acpi_reduced_hw_init();

	return 0;
}

int __init acpi_boot_init(void)
{
	/* those are executed after early-quirks are executed */
	dmi_check_system(acpi_dmi_table_late);

	/*
	 * If acpi_disabled, bail out
	 */
	if (acpi_disabled)
		return 1;

	acpi_table_parse(ACPI_SIG_BOOT, acpi_parse_sbf);

	/*
	 * set sci_int and PM timer address
	 */
	acpi_table_parse(ACPI_SIG_FADT, acpi_parse_fadt);

	/*
	 * Process the Multiple APIC Description Table (MADT), if present
	 */
	acpi_process_madt();

	acpi_table_parse(ACPI_SIG_HPET, acpi_parse_hpet);
	if (IS_ENABLED(CONFIG_ACPI_BGRT) && !acpi_nobgrt)
		acpi_table_parse(ACPI_SIG_BGRT, acpi_parse_bgrt);

	if (!acpi_noirq)
		x86_init.pci.init = pci_acpi_init;

	/* Do not enable ACPI SPCR console by default */
	acpi_parse_spcr(earlycon_acpi_spcr_enable, false);
	return 0;
}

static int __init parse_acpi(char *arg)
{
	if (!arg)
		return -EINVAL;

	/* "acpi=off" disables both ACPI table parsing and interpreter */
	if (strcmp(arg, "off") == 0) {
		disable_acpi();
	}
	/* acpi=force to over-ride black-list */
	else if (strcmp(arg, "force") == 0) {
		acpi_force = 1;
		acpi_disabled = 0;
	}
	/* acpi=strict disables out-of-spec workarounds */
	else if (strcmp(arg, "strict") == 0) {
		acpi_strict = 1;
	}
	/* acpi=rsdt use RSDT instead of XSDT */
	else if (strcmp(arg, "rsdt") == 0) {
		acpi_gbl_do_not_use_xsdt = TRUE;
	}
	/* "acpi=noirq" disables ACPI interrupt routing */
	else if (strcmp(arg, "noirq") == 0) {
		acpi_noirq_set();
	}
	/* "acpi=copy_dsdt" copies DSDT */
	else if (strcmp(arg, "copy_dsdt") == 0) {
		acpi_gbl_copy_dsdt_locally = 1;
	}
	/* "acpi=nocmcff" disables FF mode for corrected errors */
	else if (strcmp(arg, "nocmcff") == 0) {
		acpi_disable_cmcff = 1;
	} else {
		/* Core will printk when we return error. */
		return -EINVAL;
	}
	return 0;
}
early_param("acpi", parse_acpi);

static int __init parse_acpi_bgrt(char *arg)
{
	acpi_nobgrt = true;
	return 0;
}
early_param("bgrt_disable", parse_acpi_bgrt);

/* FIXME: Using pci= for an ACPI parameter is a travesty. */
static int __init parse_pci(char *arg)
{
	if (arg && strcmp(arg, "noacpi") == 0)
		acpi_disable_pci();
	return 0;
}
early_param("pci", parse_pci);

int __init acpi_mps_check(void)
{
#if defined(CONFIG_X86_LOCAL_APIC) && !defined(CONFIG_X86_MPPARSE)
/* mptable code is not built-in*/
	if (acpi_disabled || acpi_noirq) {
		pr_warn("MPS support code is not built-in, using acpi=off or acpi=noirq or pci=noacpi may have problem\n");
		return 1;
	}
#endif
	return 0;
}

#ifdef CONFIG_X86_IO_APIC
static int __init parse_acpi_skip_timer_override(char *arg)
{
	acpi_skip_timer_override = 1;
	return 0;
}
early_param("acpi_skip_timer_override", parse_acpi_skip_timer_override);

static int __init parse_acpi_use_timer_override(char *arg)
{
	acpi_use_timer_override = 1;
	return 0;
}
early_param("acpi_use_timer_override", parse_acpi_use_timer_override);
#endif /* CONFIG_X86_IO_APIC */

static int __init setup_acpi_sci(char *s)
{
	if (!s)
		return -EINVAL;
	if (!strcmp(s, "edge"))
		acpi_sci_flags =  ACPI_MADT_TRIGGER_EDGE |
			(acpi_sci_flags & ~ACPI_MADT_TRIGGER_MASK);
	else if (!strcmp(s, "level"))
		acpi_sci_flags = ACPI_MADT_TRIGGER_LEVEL |
			(acpi_sci_flags & ~ACPI_MADT_TRIGGER_MASK);
	else if (!strcmp(s, "high"))
		acpi_sci_flags = ACPI_MADT_POLARITY_ACTIVE_HIGH |
			(acpi_sci_flags & ~ACPI_MADT_POLARITY_MASK);
	else if (!strcmp(s, "low"))
		acpi_sci_flags = ACPI_MADT_POLARITY_ACTIVE_LOW |
			(acpi_sci_flags & ~ACPI_MADT_POLARITY_MASK);
	else
		return -EINVAL;
	return 0;
}
early_param("acpi_sci", setup_acpi_sci);

int __acpi_acquire_global_lock(unsigned int *lock)
{
	unsigned int old, new, val;

	old = READ_ONCE(*lock);
	do {
		val = (old >> 1) & 0x1;
		new = (old & ~0x3) + 2 + val;
	} while (!try_cmpxchg(lock, &old, new));

	if (val)
		return 0;

	return -1;
}

int __acpi_release_global_lock(unsigned int *lock)
{
	unsigned int old, new;

	old = READ_ONCE(*lock);
	do {
		new = old & ~0x3;
	} while (!try_cmpxchg(lock, &old, new));
	return old & 0x1;
}

void __init arch_reserve_mem_area(acpi_physical_address addr, size_t size)
{
	e820__range_add(addr, size, E820_TYPE_NVS);
	e820__update_table_print();
}

void x86_default_set_root_pointer(u64 addr)
{
	boot_params.acpi_rsdp_addr = addr;
}

u64 x86_default_get_root_pointer(void)
{
	return boot_params.acpi_rsdp_addr;
}<|MERGE_RESOLUTION|>--- conflicted
+++ resolved
@@ -148,12 +148,9 @@
 		pr_debug("Local APIC address 0x%08x\n", madt->address);
 	}
 
-<<<<<<< HEAD
-=======
 	if (madt->flags & ACPI_MADT_PCAT_COMPAT)
 		legacy_pic_pcat_compat();
 
->>>>>>> ccf0a997
 	/* ACPI 6.3 and newer support the online capable bit. */
 	if (acpi_gbl_FADT.header.revision > 6 ||
 	    (acpi_gbl_FADT.header.revision == 6 &&
