// SPDX-License-Identifier: GPL-2.0-or-later
/*
 * KVM paravirt_ops implementation
 *
 * Copyright (C) 2007, Red Hat, Inc., Ingo Molnar <mingo@redhat.com>
 * Copyright IBM Corporation, 2007
 *   Authors: Anthony Liguori <aliguori@us.ibm.com>
 */

#define pr_fmt(fmt) "kvm-guest: " fmt

#include <linux/context_tracking.h>
#include <linux/init.h>
#include <linux/irq.h>
#include <linux/kernel.h>
#include <linux/kvm_para.h>
#include <linux/cpu.h>
#include <linux/mm.h>
#include <linux/highmem.h>
#include <linux/hardirq.h>
#include <linux/notifier.h>
#include <linux/reboot.h>
#include <linux/hash.h>
#include <linux/sched.h>
#include <linux/slab.h>
#include <linux/kprobes.h>
#include <linux/nmi.h>
#include <linux/swait.h>
#include <linux/syscore_ops.h>
#include <linux/cc_platform.h>
#include <linux/efi.h>
#include <asm/timer.h>
#include <asm/cpu.h>
#include <asm/traps.h>
#include <asm/desc.h>
#include <asm/tlbflush.h>
#include <asm/apic.h>
#include <asm/apicdef.h>
#include <asm/hypervisor.h>
#include <asm/tlb.h>
#include <asm/cpuidle_haltpoll.h>
#include <asm/ptrace.h>
#include <asm/reboot.h>
#include <asm/svm.h>
#include <asm/e820/api.h>

DEFINE_STATIC_KEY_FALSE(kvm_async_pf_enabled);

static int kvmapf = 1;

static int __init parse_no_kvmapf(char *arg)
{
        kvmapf = 0;
        return 0;
}

early_param("no-kvmapf", parse_no_kvmapf);

static int steal_acc = 1;
static int __init parse_no_stealacc(char *arg)
{
        steal_acc = 0;
        return 0;
}

early_param("no-steal-acc", parse_no_stealacc);

static DEFINE_PER_CPU_DECRYPTED(struct kvm_vcpu_pv_apf_data, apf_reason) __aligned(64);
DEFINE_PER_CPU_DECRYPTED(struct kvm_steal_time, steal_time) __aligned(64) __visible;
static int has_steal_clock = 0;

static int has_guest_poll = 0;
/*
 * No need for any "IO delay" on KVM
 */
static void kvm_io_delay(void)
{
}

#define KVM_TASK_SLEEP_HASHBITS 8
#define KVM_TASK_SLEEP_HASHSIZE (1<<KVM_TASK_SLEEP_HASHBITS)

struct kvm_task_sleep_node {
	struct hlist_node link;
	struct swait_queue_head wq;
	u32 token;
	int cpu;
};

static struct kvm_task_sleep_head {
	raw_spinlock_t lock;
	struct hlist_head list;
} async_pf_sleepers[KVM_TASK_SLEEP_HASHSIZE];

static struct kvm_task_sleep_node *_find_apf_task(struct kvm_task_sleep_head *b,
						  u32 token)
{
	struct hlist_node *p;

	hlist_for_each(p, &b->list) {
		struct kvm_task_sleep_node *n =
			hlist_entry(p, typeof(*n), link);
		if (n->token == token)
			return n;
	}

	return NULL;
}

static bool kvm_async_pf_queue_task(u32 token, struct kvm_task_sleep_node *n)
{
	u32 key = hash_32(token, KVM_TASK_SLEEP_HASHBITS);
	struct kvm_task_sleep_head *b = &async_pf_sleepers[key];
	struct kvm_task_sleep_node *e;

	raw_spin_lock(&b->lock);
	e = _find_apf_task(b, token);
	if (e) {
		/* dummy entry exist -> wake up was delivered ahead of PF */
		hlist_del(&e->link);
		raw_spin_unlock(&b->lock);
		kfree(e);
		return false;
	}

	n->token = token;
	n->cpu = smp_processor_id();
	init_swait_queue_head(&n->wq);
	hlist_add_head(&n->link, &b->list);
	raw_spin_unlock(&b->lock);
	return true;
}

/*
 * kvm_async_pf_task_wait_schedule - Wait for pagefault to be handled
 * @token:	Token to identify the sleep node entry
 *
 * Invoked from the async pagefault handling code or from the VM exit page
 * fault handler. In both cases RCU is watching.
 */
void kvm_async_pf_task_wait_schedule(u32 token)
{
	struct kvm_task_sleep_node n;
	DECLARE_SWAITQUEUE(wait);

	lockdep_assert_irqs_disabled();

	if (!kvm_async_pf_queue_task(token, &n))
		return;

	for (;;) {
		prepare_to_swait_exclusive(&n.wq, &wait, TASK_UNINTERRUPTIBLE);
		if (hlist_unhashed(&n.link))
			break;

		local_irq_enable();
		schedule();
		local_irq_disable();
	}
	finish_swait(&n.wq, &wait);
}
EXPORT_SYMBOL_GPL(kvm_async_pf_task_wait_schedule);

static void apf_task_wake_one(struct kvm_task_sleep_node *n)
{
	hlist_del_init(&n->link);
	if (swq_has_sleeper(&n->wq))
		swake_up_one(&n->wq);
}

static void apf_task_wake_all(void)
{
	int i;

	for (i = 0; i < KVM_TASK_SLEEP_HASHSIZE; i++) {
		struct kvm_task_sleep_head *b = &async_pf_sleepers[i];
		struct kvm_task_sleep_node *n;
		struct hlist_node *p, *next;

		raw_spin_lock(&b->lock);
		hlist_for_each_safe(p, next, &b->list) {
			n = hlist_entry(p, typeof(*n), link);
			if (n->cpu == smp_processor_id())
				apf_task_wake_one(n);
		}
		raw_spin_unlock(&b->lock);
	}
}

void kvm_async_pf_task_wake(u32 token)
{
	u32 key = hash_32(token, KVM_TASK_SLEEP_HASHBITS);
	struct kvm_task_sleep_head *b = &async_pf_sleepers[key];
	struct kvm_task_sleep_node *n, *dummy = NULL;

	if (token == ~0) {
		apf_task_wake_all();
		return;
	}

again:
	raw_spin_lock(&b->lock);
	n = _find_apf_task(b, token);
	if (!n) {
		/*
		 * Async #PF not yet handled, add a dummy entry for the token.
		 * Allocating the token must be down outside of the raw lock
		 * as the allocator is preemptible on PREEMPT_RT kernels.
		 */
		if (!dummy) {
			raw_spin_unlock(&b->lock);
			dummy = kzalloc(sizeof(*dummy), GFP_ATOMIC);

			/*
			 * Continue looping on allocation failure, eventually
			 * the async #PF will be handled and allocating a new
			 * node will be unnecessary.
			 */
			if (!dummy)
				cpu_relax();

			/*
			 * Recheck for async #PF completion before enqueueing
			 * the dummy token to avoid duplicate list entries.
			 */
			goto again;
		}
		dummy->token = token;
		dummy->cpu = smp_processor_id();
		init_swait_queue_head(&dummy->wq);
		hlist_add_head(&dummy->link, &b->list);
		dummy = NULL;
	} else {
		apf_task_wake_one(n);
	}
	raw_spin_unlock(&b->lock);

	/* A dummy token might be allocated and ultimately not used.  */
<<<<<<< HEAD
	if (dummy)
		kfree(dummy);
=======
	kfree(dummy);
>>>>>>> 29549c70
}
EXPORT_SYMBOL_GPL(kvm_async_pf_task_wake);

noinstr u32 kvm_read_and_reset_apf_flags(void)
{
	u32 flags = 0;

	if (__this_cpu_read(apf_reason.enabled)) {
		flags = __this_cpu_read(apf_reason.flags);
		__this_cpu_write(apf_reason.flags, 0);
	}

	return flags;
}
EXPORT_SYMBOL_GPL(kvm_read_and_reset_apf_flags);

noinstr bool __kvm_handle_async_pf(struct pt_regs *regs, u32 token)
{
	u32 flags = kvm_read_and_reset_apf_flags();
	irqentry_state_t state;

	if (!flags)
		return false;

	state = irqentry_enter(regs);
	instrumentation_begin();

	/*
	 * If the host managed to inject an async #PF into an interrupt
	 * disabled region, then die hard as this is not going to end well
	 * and the host side is seriously broken.
	 */
	if (unlikely(!(regs->flags & X86_EFLAGS_IF)))
		panic("Host injected async #PF in interrupt disabled region\n");

	if (flags & KVM_PV_REASON_PAGE_NOT_PRESENT) {
		if (unlikely(!(user_mode(regs))))
			panic("Host injected async #PF in kernel mode\n");
		/* Page is swapped out by the host. */
		kvm_async_pf_task_wait_schedule(token);
	} else {
		WARN_ONCE(1, "Unexpected async PF flags: %x\n", flags);
	}

	instrumentation_end();
	irqentry_exit(regs, state);
	return true;
}

DEFINE_IDTENTRY_SYSVEC(sysvec_kvm_asyncpf_interrupt)
{
	struct pt_regs *old_regs = set_irq_regs(regs);
	u32 token;

	ack_APIC_irq();

	inc_irq_stat(irq_hv_callback_count);

	if (__this_cpu_read(apf_reason.enabled)) {
		token = __this_cpu_read(apf_reason.token);
		kvm_async_pf_task_wake(token);
		__this_cpu_write(apf_reason.token, 0);
		wrmsrl(MSR_KVM_ASYNC_PF_ACK, 1);
	}

	set_irq_regs(old_regs);
}

static void __init paravirt_ops_setup(void)
{
	pv_info.name = "KVM";

	if (kvm_para_has_feature(KVM_FEATURE_NOP_IO_DELAY))
		pv_ops.cpu.io_delay = kvm_io_delay;

#ifdef CONFIG_X86_IO_APIC
	no_timer_check = 1;
#endif
}

static void kvm_register_steal_time(void)
{
	int cpu = smp_processor_id();
	struct kvm_steal_time *st = &per_cpu(steal_time, cpu);

	if (!has_steal_clock)
		return;

	wrmsrl(MSR_KVM_STEAL_TIME, (slow_virt_to_phys(st) | KVM_MSR_ENABLED));
	pr_debug("stealtime: cpu %d, msr %llx\n", cpu,
		(unsigned long long) slow_virt_to_phys(st));
}

static DEFINE_PER_CPU_DECRYPTED(unsigned long, kvm_apic_eoi) = KVM_PV_EOI_DISABLED;

static notrace void kvm_guest_apic_eoi_write(u32 reg, u32 val)
{
	/**
	 * This relies on __test_and_clear_bit to modify the memory
	 * in a way that is atomic with respect to the local CPU.
	 * The hypervisor only accesses this memory from the local CPU so
	 * there's no need for lock or memory barriers.
	 * An optimization barrier is implied in apic write.
	 */
	if (__test_and_clear_bit(KVM_PV_EOI_BIT, this_cpu_ptr(&kvm_apic_eoi)))
		return;
	apic->native_eoi_write(APIC_EOI, APIC_EOI_ACK);
}

static void kvm_guest_cpu_init(void)
{
	if (kvm_para_has_feature(KVM_FEATURE_ASYNC_PF_INT) && kvmapf) {
		u64 pa = slow_virt_to_phys(this_cpu_ptr(&apf_reason));

		WARN_ON_ONCE(!static_branch_likely(&kvm_async_pf_enabled));

		pa = slow_virt_to_phys(this_cpu_ptr(&apf_reason));
		pa |= KVM_ASYNC_PF_ENABLED | KVM_ASYNC_PF_DELIVERY_AS_INT;

		if (kvm_para_has_feature(KVM_FEATURE_ASYNC_PF_VMEXIT))
			pa |= KVM_ASYNC_PF_DELIVERY_AS_PF_VMEXIT;

		wrmsrl(MSR_KVM_ASYNC_PF_INT, HYPERVISOR_CALLBACK_VECTOR);

		wrmsrl(MSR_KVM_ASYNC_PF_EN, pa);
		__this_cpu_write(apf_reason.enabled, 1);
		pr_debug("setup async PF for cpu %d\n", smp_processor_id());
	}

	if (kvm_para_has_feature(KVM_FEATURE_PV_EOI)) {
		unsigned long pa;

		/* Size alignment is implied but just to make it explicit. */
		BUILD_BUG_ON(__alignof__(kvm_apic_eoi) < 4);
		__this_cpu_write(kvm_apic_eoi, 0);
		pa = slow_virt_to_phys(this_cpu_ptr(&kvm_apic_eoi))
			| KVM_MSR_ENABLED;
		wrmsrl(MSR_KVM_PV_EOI_EN, pa);
	}

	if (has_steal_clock)
		kvm_register_steal_time();
}

static void kvm_pv_disable_apf(void)
{
	if (!__this_cpu_read(apf_reason.enabled))
		return;

	wrmsrl(MSR_KVM_ASYNC_PF_EN, 0);
	__this_cpu_write(apf_reason.enabled, 0);

	pr_debug("disable async PF for cpu %d\n", smp_processor_id());
}

static void kvm_disable_steal_time(void)
{
	if (!has_steal_clock)
		return;

	wrmsr(MSR_KVM_STEAL_TIME, 0, 0);
}

static u64 kvm_steal_clock(int cpu)
{
	u64 steal;
	struct kvm_steal_time *src;
	int version;

	src = &per_cpu(steal_time, cpu);
	do {
		version = src->version;
		virt_rmb();
		steal = src->steal;
		virt_rmb();
	} while ((version & 1) || (version != src->version));

	return steal;
}

static inline void __set_percpu_decrypted(void *ptr, unsigned long size)
{
	early_set_memory_decrypted((unsigned long) ptr, size);
}

/*
 * Iterate through all possible CPUs and map the memory region pointed
 * by apf_reason, steal_time and kvm_apic_eoi as decrypted at once.
 *
 * Note: we iterate through all possible CPUs to ensure that CPUs
 * hotplugged will have their per-cpu variable already mapped as
 * decrypted.
 */
static void __init sev_map_percpu_data(void)
{
	int cpu;

	if (!cc_platform_has(CC_ATTR_GUEST_MEM_ENCRYPT))
		return;

	for_each_possible_cpu(cpu) {
		__set_percpu_decrypted(&per_cpu(apf_reason, cpu), sizeof(apf_reason));
		__set_percpu_decrypted(&per_cpu(steal_time, cpu), sizeof(steal_time));
		__set_percpu_decrypted(&per_cpu(kvm_apic_eoi, cpu), sizeof(kvm_apic_eoi));
	}
}

static void kvm_guest_cpu_offline(bool shutdown)
{
	kvm_disable_steal_time();
	if (kvm_para_has_feature(KVM_FEATURE_PV_EOI))
		wrmsrl(MSR_KVM_PV_EOI_EN, 0);
	if (kvm_para_has_feature(KVM_FEATURE_MIGRATION_CONTROL))
		wrmsrl(MSR_KVM_MIGRATION_CONTROL, 0);
	kvm_pv_disable_apf();
	if (!shutdown)
		apf_task_wake_all();
	kvmclock_disable();
}

static int kvm_cpu_online(unsigned int cpu)
{
	unsigned long flags;

	local_irq_save(flags);
	kvm_guest_cpu_init();
	local_irq_restore(flags);
	return 0;
}

#ifdef CONFIG_SMP

static DEFINE_PER_CPU(cpumask_var_t, __pv_cpu_mask);

static bool pv_tlb_flush_supported(void)
{
	return (kvm_para_has_feature(KVM_FEATURE_PV_TLB_FLUSH) &&
		!kvm_para_has_hint(KVM_HINTS_REALTIME) &&
		kvm_para_has_feature(KVM_FEATURE_STEAL_TIME) &&
<<<<<<< HEAD
=======
		!boot_cpu_has(X86_FEATURE_MWAIT) &&
>>>>>>> 29549c70
		(num_possible_cpus() != 1));
}

static bool pv_ipi_supported(void)
{
	return (kvm_para_has_feature(KVM_FEATURE_PV_SEND_IPI) &&
	       (num_possible_cpus() != 1));
}

static bool pv_sched_yield_supported(void)
{
	return (kvm_para_has_feature(KVM_FEATURE_PV_SCHED_YIELD) &&
		!kvm_para_has_hint(KVM_HINTS_REALTIME) &&
	    kvm_para_has_feature(KVM_FEATURE_STEAL_TIME) &&
<<<<<<< HEAD
=======
	    !boot_cpu_has(X86_FEATURE_MWAIT) &&
>>>>>>> 29549c70
	    (num_possible_cpus() != 1));
}

#define KVM_IPI_CLUSTER_SIZE	(2 * BITS_PER_LONG)

static void __send_ipi_mask(const struct cpumask *mask, int vector)
{
	unsigned long flags;
	int cpu, apic_id, icr;
	int min = 0, max = 0;
#ifdef CONFIG_X86_64
	__uint128_t ipi_bitmap = 0;
#else
	u64 ipi_bitmap = 0;
#endif
	long ret;

	if (cpumask_empty(mask))
		return;

	local_irq_save(flags);

	switch (vector) {
	default:
		icr = APIC_DM_FIXED | vector;
		break;
	case NMI_VECTOR:
		icr = APIC_DM_NMI;
		break;
	}

	for_each_cpu(cpu, mask) {
		apic_id = per_cpu(x86_cpu_to_apicid, cpu);
		if (!ipi_bitmap) {
			min = max = apic_id;
		} else if (apic_id < min && max - apic_id < KVM_IPI_CLUSTER_SIZE) {
			ipi_bitmap <<= min - apic_id;
			min = apic_id;
		} else if (apic_id > min && apic_id < min + KVM_IPI_CLUSTER_SIZE) {
			max = apic_id < max ? max : apic_id;
		} else {
			ret = kvm_hypercall4(KVM_HC_SEND_IPI, (unsigned long)ipi_bitmap,
				(unsigned long)(ipi_bitmap >> BITS_PER_LONG), min, icr);
			WARN_ONCE(ret < 0, "kvm-guest: failed to send PV IPI: %ld",
				  ret);
			min = max = apic_id;
			ipi_bitmap = 0;
		}
		__set_bit(apic_id - min, (unsigned long *)&ipi_bitmap);
	}

	if (ipi_bitmap) {
		ret = kvm_hypercall4(KVM_HC_SEND_IPI, (unsigned long)ipi_bitmap,
			(unsigned long)(ipi_bitmap >> BITS_PER_LONG), min, icr);
		WARN_ONCE(ret < 0, "kvm-guest: failed to send PV IPI: %ld",
			  ret);
	}

	local_irq_restore(flags);
}

static void kvm_send_ipi_mask(const struct cpumask *mask, int vector)
{
	__send_ipi_mask(mask, vector);
}

static void kvm_send_ipi_mask_allbutself(const struct cpumask *mask, int vector)
{
	unsigned int this_cpu = smp_processor_id();
	struct cpumask *new_mask = this_cpu_cpumask_var_ptr(__pv_cpu_mask);
	const struct cpumask *local_mask;

	cpumask_copy(new_mask, mask);
	cpumask_clear_cpu(this_cpu, new_mask);
	local_mask = new_mask;
	__send_ipi_mask(local_mask, vector);
}

static int __init setup_efi_kvm_sev_migration(void)
{
	efi_char16_t efi_sev_live_migration_enabled[] = L"SevLiveMigrationEnabled";
	efi_guid_t efi_variable_guid = AMD_SEV_MEM_ENCRYPT_GUID;
	efi_status_t status;
	unsigned long size;
	bool enabled;

	if (!cc_platform_has(CC_ATTR_GUEST_MEM_ENCRYPT) ||
	    !kvm_para_has_feature(KVM_FEATURE_MIGRATION_CONTROL))
		return 0;

	if (!efi_enabled(EFI_BOOT))
		return 0;

	if (!efi_enabled(EFI_RUNTIME_SERVICES)) {
		pr_info("%s : EFI runtime services are not enabled\n", __func__);
		return 0;
	}

	size = sizeof(enabled);

	/* Get variable contents into buffer */
	status = efi.get_variable(efi_sev_live_migration_enabled,
				  &efi_variable_guid, NULL, &size, &enabled);

	if (status == EFI_NOT_FOUND) {
		pr_info("%s : EFI live migration variable not found\n", __func__);
		return 0;
	}

	if (status != EFI_SUCCESS) {
		pr_info("%s : EFI variable retrieval failed\n", __func__);
		return 0;
	}

	if (enabled == 0) {
		pr_info("%s: live migration disabled in EFI\n", __func__);
		return 0;
	}

	pr_info("%s : live migration enabled in EFI\n", __func__);
	wrmsrl(MSR_KVM_MIGRATION_CONTROL, KVM_MIGRATION_READY);

	return 1;
}

late_initcall(setup_efi_kvm_sev_migration);

/*
 * Set the IPI entry points
 */
static void kvm_setup_pv_ipi(void)
{
	apic->send_IPI_mask = kvm_send_ipi_mask;
	apic->send_IPI_mask_allbutself = kvm_send_ipi_mask_allbutself;
	pr_info("setup PV IPIs\n");
}

static void kvm_smp_send_call_func_ipi(const struct cpumask *mask)
{
	int cpu;

	native_send_call_func_ipi(mask);

	/* Make sure other vCPUs get a chance to run if they need to. */
	for_each_cpu(cpu, mask) {
		if (!idle_cpu(cpu) && vcpu_is_preempted(cpu)) {
			kvm_hypercall1(KVM_HC_SCHED_YIELD, per_cpu(x86_cpu_to_apicid, cpu));
			break;
		}
	}
}

static void kvm_flush_tlb_multi(const struct cpumask *cpumask,
			const struct flush_tlb_info *info)
{
	u8 state;
	int cpu;
	struct kvm_steal_time *src;
	struct cpumask *flushmask = this_cpu_cpumask_var_ptr(__pv_cpu_mask);

	cpumask_copy(flushmask, cpumask);
	/*
	 * We have to call flush only on online vCPUs. And
	 * queue flush_on_enter for pre-empted vCPUs
	 */
	for_each_cpu(cpu, flushmask) {
		/*
		 * The local vCPU is never preempted, so we do not explicitly
		 * skip check for local vCPU - it will never be cleared from
		 * flushmask.
		 */
		src = &per_cpu(steal_time, cpu);
		state = READ_ONCE(src->preempted);
		if ((state & KVM_VCPU_PREEMPTED)) {
			if (try_cmpxchg(&src->preempted, &state,
					state | KVM_VCPU_FLUSH_TLB))
				__cpumask_clear_cpu(cpu, flushmask);
		}
	}

	native_flush_tlb_multi(flushmask, info);
}

static __init int kvm_alloc_cpumask(void)
{
	int cpu;

	if (!kvm_para_available() || nopv)
		return 0;

	if (pv_tlb_flush_supported() || pv_ipi_supported())
		for_each_possible_cpu(cpu) {
			zalloc_cpumask_var_node(per_cpu_ptr(&__pv_cpu_mask, cpu),
				GFP_KERNEL, cpu_to_node(cpu));
		}

	return 0;
}
arch_initcall(kvm_alloc_cpumask);

static void __init kvm_smp_prepare_boot_cpu(void)
{
	/*
	 * Map the per-cpu variables as decrypted before kvm_guest_cpu_init()
	 * shares the guest physical address with the hypervisor.
	 */
	sev_map_percpu_data();

	kvm_guest_cpu_init();
	native_smp_prepare_boot_cpu();
	kvm_spinlock_init();
}

static int kvm_cpu_down_prepare(unsigned int cpu)
{
	unsigned long flags;

	local_irq_save(flags);
	kvm_guest_cpu_offline(false);
	local_irq_restore(flags);
	return 0;
}

#endif

static int kvm_suspend(void)
{
	u64 val = 0;

	kvm_guest_cpu_offline(false);

#ifdef CONFIG_ARCH_CPUIDLE_HALTPOLL
	if (kvm_para_has_feature(KVM_FEATURE_POLL_CONTROL))
		rdmsrl(MSR_KVM_POLL_CONTROL, val);
	has_guest_poll = !(val & 1);
#endif
	return 0;
}

static void kvm_resume(void)
{
	kvm_cpu_online(raw_smp_processor_id());

#ifdef CONFIG_ARCH_CPUIDLE_HALTPOLL
	if (kvm_para_has_feature(KVM_FEATURE_POLL_CONTROL) && has_guest_poll)
		wrmsrl(MSR_KVM_POLL_CONTROL, 0);
#endif
}

static struct syscore_ops kvm_syscore_ops = {
	.suspend	= kvm_suspend,
	.resume		= kvm_resume,
};

static void kvm_pv_guest_cpu_reboot(void *unused)
{
	kvm_guest_cpu_offline(true);
}

static int kvm_pv_reboot_notify(struct notifier_block *nb,
				unsigned long code, void *unused)
{
	if (code == SYS_RESTART)
		on_each_cpu(kvm_pv_guest_cpu_reboot, NULL, 1);
	return NOTIFY_DONE;
}

static struct notifier_block kvm_pv_reboot_nb = {
	.notifier_call = kvm_pv_reboot_notify,
};

/*
 * After a PV feature is registered, the host will keep writing to the
 * registered memory location. If the guest happens to shutdown, this memory
 * won't be valid. In cases like kexec, in which you install a new kernel, this
 * means a random memory location will be kept being written.
 */
#ifdef CONFIG_KEXEC_CORE
static void kvm_crash_shutdown(struct pt_regs *regs)
{
	kvm_guest_cpu_offline(true);
	native_machine_crash_shutdown(regs);
}
#endif

#if defined(CONFIG_X86_32) || !defined(CONFIG_SMP)
bool __kvm_vcpu_is_preempted(long cpu);

__visible bool __kvm_vcpu_is_preempted(long cpu)
{
	struct kvm_steal_time *src = &per_cpu(steal_time, cpu);

	return !!(src->preempted & KVM_VCPU_PREEMPTED);
}
PV_CALLEE_SAVE_REGS_THUNK(__kvm_vcpu_is_preempted);

#else

#include <asm/asm-offsets.h>

extern bool __raw_callee_save___kvm_vcpu_is_preempted(long);

/*
 * Hand-optimize version for x86-64 to avoid 8 64-bit register saving and
 * restoring to/from the stack.
 */
asm(
".pushsection .text;"
".global __raw_callee_save___kvm_vcpu_is_preempted;"
".type __raw_callee_save___kvm_vcpu_is_preempted, @function;"
"__raw_callee_save___kvm_vcpu_is_preempted:"
ASM_ENDBR
"movq	__per_cpu_offset(,%rdi,8), %rax;"
"cmpb	$0, " __stringify(KVM_STEAL_TIME_preempted) "+steal_time(%rax);"
"setne	%al;"
ASM_RET
".size __raw_callee_save___kvm_vcpu_is_preempted, .-__raw_callee_save___kvm_vcpu_is_preempted;"
".popsection");

#endif

static void __init kvm_guest_init(void)
{
	int i;

	paravirt_ops_setup();
	register_reboot_notifier(&kvm_pv_reboot_nb);
	for (i = 0; i < KVM_TASK_SLEEP_HASHSIZE; i++)
		raw_spin_lock_init(&async_pf_sleepers[i].lock);

	if (kvm_para_has_feature(KVM_FEATURE_STEAL_TIME)) {
		has_steal_clock = 1;
		static_call_update(pv_steal_clock, kvm_steal_clock);

		pv_ops.lock.vcpu_is_preempted =
			PV_CALLEE_SAVE(__kvm_vcpu_is_preempted);
	}

	if (kvm_para_has_feature(KVM_FEATURE_PV_EOI))
		apic_set_eoi_write(kvm_guest_apic_eoi_write);

	if (kvm_para_has_feature(KVM_FEATURE_ASYNC_PF_INT) && kvmapf) {
		static_branch_enable(&kvm_async_pf_enabled);
		alloc_intr_gate(HYPERVISOR_CALLBACK_VECTOR, asm_sysvec_kvm_asyncpf_interrupt);
	}

#ifdef CONFIG_SMP
	if (pv_tlb_flush_supported()) {
		pv_ops.mmu.flush_tlb_multi = kvm_flush_tlb_multi;
		pv_ops.mmu.tlb_remove_table = tlb_remove_table;
		pr_info("KVM setup pv remote TLB flush\n");
	}

	smp_ops.smp_prepare_boot_cpu = kvm_smp_prepare_boot_cpu;
	if (pv_sched_yield_supported()) {
		smp_ops.send_call_func_ipi = kvm_smp_send_call_func_ipi;
		pr_info("setup PV sched yield\n");
	}
	if (cpuhp_setup_state_nocalls(CPUHP_AP_ONLINE_DYN, "x86/kvm:online",
				      kvm_cpu_online, kvm_cpu_down_prepare) < 0)
		pr_err("failed to install cpu hotplug callbacks\n");
#else
	sev_map_percpu_data();
	kvm_guest_cpu_init();
#endif

#ifdef CONFIG_KEXEC_CORE
	machine_ops.crash_shutdown = kvm_crash_shutdown;
#endif

	register_syscore_ops(&kvm_syscore_ops);

	/*
	 * Hard lockup detection is enabled by default. Disable it, as guests
	 * can get false positives too easily, for example if the host is
	 * overcommitted.
	 */
	hardlockup_detector_disable();
}

static noinline uint32_t __kvm_cpuid_base(void)
{
	if (boot_cpu_data.cpuid_level < 0)
		return 0;	/* So we don't blow up on old processors */

	if (boot_cpu_has(X86_FEATURE_HYPERVISOR))
		return hypervisor_cpuid_base(KVM_SIGNATURE, 0);

	return 0;
}

static inline uint32_t kvm_cpuid_base(void)
{
	static int kvm_cpuid_base = -1;

	if (kvm_cpuid_base == -1)
		kvm_cpuid_base = __kvm_cpuid_base();

	return kvm_cpuid_base;
}

bool kvm_para_available(void)
{
	return kvm_cpuid_base() != 0;
}
EXPORT_SYMBOL_GPL(kvm_para_available);

unsigned int kvm_arch_para_features(void)
{
	return cpuid_eax(kvm_cpuid_base() | KVM_CPUID_FEATURES);
}

unsigned int kvm_arch_para_hints(void)
{
	return cpuid_edx(kvm_cpuid_base() | KVM_CPUID_FEATURES);
}
EXPORT_SYMBOL_GPL(kvm_arch_para_hints);

static uint32_t __init kvm_detect(void)
{
	return kvm_cpuid_base();
}

static void __init kvm_apic_init(void)
{
#ifdef CONFIG_SMP
	if (pv_ipi_supported())
		kvm_setup_pv_ipi();
#endif
}

static bool __init kvm_msi_ext_dest_id(void)
{
	return kvm_para_has_feature(KVM_FEATURE_MSI_EXT_DEST_ID);
}

static void kvm_sev_hc_page_enc_status(unsigned long pfn, int npages, bool enc)
{
	kvm_sev_hypercall3(KVM_HC_MAP_GPA_RANGE, pfn << PAGE_SHIFT, npages,
			   KVM_MAP_GPA_RANGE_ENC_STAT(enc) | KVM_MAP_GPA_RANGE_PAGE_SZ_4K);
}

static void __init kvm_init_platform(void)
{
	if (cc_platform_has(CC_ATTR_GUEST_MEM_ENCRYPT) &&
	    kvm_para_has_feature(KVM_FEATURE_MIGRATION_CONTROL)) {
		unsigned long nr_pages;
		int i;

		pv_ops.mmu.notify_page_enc_status_changed =
			kvm_sev_hc_page_enc_status;

		/*
		 * Reset the host's shared pages list related to kernel
		 * specific page encryption status settings before we load a
		 * new kernel by kexec. Reset the page encryption status
		 * during early boot intead of just before kexec to avoid SMP
		 * races during kvm_pv_guest_cpu_reboot().
		 * NOTE: We cannot reset the complete shared pages list
		 * here as we need to retain the UEFI/OVMF firmware
		 * specific settings.
		 */

		for (i = 0; i < e820_table->nr_entries; i++) {
			struct e820_entry *entry = &e820_table->entries[i];

			if (entry->type != E820_TYPE_RAM)
				continue;

			nr_pages = DIV_ROUND_UP(entry->size, PAGE_SIZE);

			kvm_sev_hypercall3(KVM_HC_MAP_GPA_RANGE, entry->addr,
				       nr_pages,
				       KVM_MAP_GPA_RANGE_ENCRYPTED | KVM_MAP_GPA_RANGE_PAGE_SZ_4K);
		}

		/*
		 * Ensure that _bss_decrypted section is marked as decrypted in the
		 * shared pages list.
		 */
		nr_pages = DIV_ROUND_UP(__end_bss_decrypted - __start_bss_decrypted,
					PAGE_SIZE);
		early_set_mem_enc_dec_hypercall((unsigned long)__start_bss_decrypted,
						nr_pages, 0);

		/*
		 * If not booted using EFI, enable Live migration support.
		 */
		if (!efi_enabled(EFI_BOOT))
			wrmsrl(MSR_KVM_MIGRATION_CONTROL,
			       KVM_MIGRATION_READY);
	}
	kvmclock_init();
	x86_platform.apic_post_init = kvm_apic_init;
}

#if defined(CONFIG_AMD_MEM_ENCRYPT)
static void kvm_sev_es_hcall_prepare(struct ghcb *ghcb, struct pt_regs *regs)
{
	/* RAX and CPL are already in the GHCB */
	ghcb_set_rbx(ghcb, regs->bx);
	ghcb_set_rcx(ghcb, regs->cx);
	ghcb_set_rdx(ghcb, regs->dx);
	ghcb_set_rsi(ghcb, regs->si);
}

static bool kvm_sev_es_hcall_finish(struct ghcb *ghcb, struct pt_regs *regs)
{
	/* No checking of the return state needed */
	return true;
}
#endif

const __initconst struct hypervisor_x86 x86_hyper_kvm = {
	.name				= "KVM",
	.detect				= kvm_detect,
	.type				= X86_HYPER_KVM,
	.init.guest_late_init		= kvm_guest_init,
	.init.x2apic_available		= kvm_para_available,
	.init.msi_ext_dest_id		= kvm_msi_ext_dest_id,
	.init.init_platform		= kvm_init_platform,
#if defined(CONFIG_AMD_MEM_ENCRYPT)
	.runtime.sev_es_hcall_prepare	= kvm_sev_es_hcall_prepare,
	.runtime.sev_es_hcall_finish	= kvm_sev_es_hcall_finish,
#endif
};

static __init int activate_jump_labels(void)
{
	if (has_steal_clock) {
		static_key_slow_inc(&paravirt_steal_enabled);
		if (steal_acc)
			static_key_slow_inc(&paravirt_steal_rq_enabled);
	}

	return 0;
}
arch_initcall(activate_jump_labels);

#ifdef CONFIG_PARAVIRT_SPINLOCKS

/* Kick a cpu by its apicid. Used to wake up a halted vcpu */
static void kvm_kick_cpu(int cpu)
{
	int apicid;
	unsigned long flags = 0;

	apicid = per_cpu(x86_cpu_to_apicid, cpu);
	kvm_hypercall2(KVM_HC_KICK_CPU, flags, apicid);
}

#include <asm/qspinlock.h>

static void kvm_wait(u8 *ptr, u8 val)
{
	if (in_nmi())
		return;

	/*
	 * halt until it's our turn and kicked. Note that we do safe halt
	 * for irq enabled case to avoid hang when lock info is overwritten
	 * in irq spinlock slowpath and no spurious interrupt occur to save us.
	 */
	if (irqs_disabled()) {
		if (READ_ONCE(*ptr) == val)
			halt();
	} else {
		local_irq_disable();

		/* safe_halt() will enable IRQ */
		if (READ_ONCE(*ptr) == val)
			safe_halt();
		else
			local_irq_enable();
	}
}

<<<<<<< HEAD
#ifdef CONFIG_X86_32
__visible bool __kvm_vcpu_is_preempted(long cpu)
{
	struct kvm_steal_time *src = &per_cpu(steal_time, cpu);

	return !!(src->preempted & KVM_VCPU_PREEMPTED);
}
PV_CALLEE_SAVE_REGS_THUNK(__kvm_vcpu_is_preempted);

#else

#include <asm/asm-offsets.h>

extern bool __raw_callee_save___kvm_vcpu_is_preempted(long);

/*
 * Hand-optimize version for x86-64 to avoid 8 64-bit register saving and
 * restoring to/from the stack.
 */
asm(
".pushsection .text;"
".global __raw_callee_save___kvm_vcpu_is_preempted;"
".type __raw_callee_save___kvm_vcpu_is_preempted, @function;"
"__raw_callee_save___kvm_vcpu_is_preempted:"
"movq	__per_cpu_offset(,%rdi,8), %rax;"
"cmpb	$0, " __stringify(KVM_STEAL_TIME_preempted) "+steal_time(%rax);"
"setne	%al;"
ASM_RET
".size __raw_callee_save___kvm_vcpu_is_preempted, .-__raw_callee_save___kvm_vcpu_is_preempted;"
".popsection");

#endif

=======
>>>>>>> 29549c70
/*
 * Setup pv_lock_ops to exploit KVM_FEATURE_PV_UNHALT if present.
 */
void __init kvm_spinlock_init(void)
{
	/*
	 * In case host doesn't support KVM_FEATURE_PV_UNHALT there is still an
	 * advantage of keeping virt_spin_lock_key enabled: virt_spin_lock() is
	 * preferred over native qspinlock when vCPU is preempted.
	 */
	if (!kvm_para_has_feature(KVM_FEATURE_PV_UNHALT)) {
		pr_info("PV spinlocks disabled, no host support\n");
		return;
	}

	/*
	 * Disable PV spinlocks and use native qspinlock when dedicated pCPUs
	 * are available.
	 */
	if (kvm_para_has_hint(KVM_HINTS_REALTIME)) {
		pr_info("PV spinlocks disabled with KVM_HINTS_REALTIME hints\n");
		goto out;
	}

	if (num_possible_cpus() == 1) {
		pr_info("PV spinlocks disabled, single CPU\n");
		goto out;
	}

	if (nopvspin) {
		pr_info("PV spinlocks disabled, forced by \"nopvspin\" parameter\n");
		goto out;
	}

	pr_info("PV spinlocks enabled\n");

	__pv_init_lock_hash();
	pv_ops.lock.queued_spin_lock_slowpath = __pv_queued_spin_lock_slowpath;
	pv_ops.lock.queued_spin_unlock =
		PV_CALLEE_SAVE(__pv_queued_spin_unlock);
	pv_ops.lock.wait = kvm_wait;
	pv_ops.lock.kick = kvm_kick_cpu;

	/*
	 * When PV spinlock is enabled which is preferred over
	 * virt_spin_lock(), virt_spin_lock_key's value is meaningless.
	 * Just disable it anyway.
	 */
out:
	static_branch_disable(&virt_spin_lock_key);
}

#endif	/* CONFIG_PARAVIRT_SPINLOCKS */

#ifdef CONFIG_ARCH_CPUIDLE_HALTPOLL

static void kvm_disable_host_haltpoll(void *i)
{
	wrmsrl(MSR_KVM_POLL_CONTROL, 0);
}

static void kvm_enable_host_haltpoll(void *i)
{
	wrmsrl(MSR_KVM_POLL_CONTROL, 1);
}

void arch_haltpoll_enable(unsigned int cpu)
{
	if (!kvm_para_has_feature(KVM_FEATURE_POLL_CONTROL)) {
		pr_err_once("host does not support poll control\n");
		pr_err_once("host upgrade recommended\n");
		return;
	}

	/* Enable guest halt poll disables host halt poll */
	smp_call_function_single(cpu, kvm_disable_host_haltpoll, NULL, 1);
}
EXPORT_SYMBOL_GPL(arch_haltpoll_enable);

void arch_haltpoll_disable(unsigned int cpu)
{
	if (!kvm_para_has_feature(KVM_FEATURE_POLL_CONTROL))
		return;

	/* Disable guest halt poll enables host halt poll */
	smp_call_function_single(cpu, kvm_enable_host_haltpoll, NULL, 1);
}
EXPORT_SYMBOL_GPL(arch_haltpoll_disable);
#endif<|MERGE_RESOLUTION|>--- conflicted
+++ resolved
@@ -236,12 +236,7 @@
 	raw_spin_unlock(&b->lock);
 
 	/* A dummy token might be allocated and ultimately not used.  */
-<<<<<<< HEAD
-	if (dummy)
-		kfree(dummy);
-=======
 	kfree(dummy);
->>>>>>> 29549c70
 }
 EXPORT_SYMBOL_GPL(kvm_async_pf_task_wake);
 
@@ -481,10 +476,7 @@
 	return (kvm_para_has_feature(KVM_FEATURE_PV_TLB_FLUSH) &&
 		!kvm_para_has_hint(KVM_HINTS_REALTIME) &&
 		kvm_para_has_feature(KVM_FEATURE_STEAL_TIME) &&
-<<<<<<< HEAD
-=======
 		!boot_cpu_has(X86_FEATURE_MWAIT) &&
->>>>>>> 29549c70
 		(num_possible_cpus() != 1));
 }
 
@@ -499,10 +491,7 @@
 	return (kvm_para_has_feature(KVM_FEATURE_PV_SCHED_YIELD) &&
 		!kvm_para_has_hint(KVM_HINTS_REALTIME) &&
 	    kvm_para_has_feature(KVM_FEATURE_STEAL_TIME) &&
-<<<<<<< HEAD
-=======
 	    !boot_cpu_has(X86_FEATURE_MWAIT) &&
->>>>>>> 29549c70
 	    (num_possible_cpus() != 1));
 }
 
@@ -1080,42 +1069,6 @@
 	}
 }
 
-<<<<<<< HEAD
-#ifdef CONFIG_X86_32
-__visible bool __kvm_vcpu_is_preempted(long cpu)
-{
-	struct kvm_steal_time *src = &per_cpu(steal_time, cpu);
-
-	return !!(src->preempted & KVM_VCPU_PREEMPTED);
-}
-PV_CALLEE_SAVE_REGS_THUNK(__kvm_vcpu_is_preempted);
-
-#else
-
-#include <asm/asm-offsets.h>
-
-extern bool __raw_callee_save___kvm_vcpu_is_preempted(long);
-
-/*
- * Hand-optimize version for x86-64 to avoid 8 64-bit register saving and
- * restoring to/from the stack.
- */
-asm(
-".pushsection .text;"
-".global __raw_callee_save___kvm_vcpu_is_preempted;"
-".type __raw_callee_save___kvm_vcpu_is_preempted, @function;"
-"__raw_callee_save___kvm_vcpu_is_preempted:"
-"movq	__per_cpu_offset(,%rdi,8), %rax;"
-"cmpb	$0, " __stringify(KVM_STEAL_TIME_preempted) "+steal_time(%rax);"
-"setne	%al;"
-ASM_RET
-".size __raw_callee_save___kvm_vcpu_is_preempted, .-__raw_callee_save___kvm_vcpu_is_preempted;"
-".popsection");
-
-#endif
-
-=======
->>>>>>> 29549c70
 /*
  * Setup pv_lock_ops to exploit KVM_FEATURE_PV_UNHALT if present.
  */
