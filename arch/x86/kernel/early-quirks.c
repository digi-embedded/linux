// SPDX-License-Identifier: GPL-2.0
/* Various workarounds for chipset bugs.
   This code runs very early and can't use the regular PCI subsystem
   The entries are keyed to PCI bridges which usually identify chipsets
   uniquely.
   This is only for whole classes of chipsets with specific problems which
   need early invasive action (e.g. before the timers are initialized).
   Most PCI device specific workarounds can be done later and should be
   in standard PCI quirks
   Mainboard specific bugs should be handled by DMI entries.
   CPU specific bugs in setup.c */

#include <linux/pci.h>
#include <linux/acpi.h>
#include <linux/delay.h>
#include <linux/pci_ids.h>
#include <linux/bcma/bcma.h>
#include <linux/bcma/bcma_regs.h>
#include <linux/platform_data/x86/apple.h>
#include <drm/i915_drm.h>
#include <asm/pci-direct.h>
#include <asm/dma.h>
#include <asm/io_apic.h>
#include <asm/apic.h>
#include <asm/hpet.h>
#include <asm/iommu.h>
#include <asm/gart.h>
#include <asm/irq_remapping.h>
#include <asm/early_ioremap.h>

static void __init fix_hypertransport_config(int num, int slot, int func)
{
	u32 htcfg;
	/*
	 * we found a hypertransport bus
	 * make sure that we are broadcasting
	 * interrupts to all cpus on the ht bus
	 * if we're using extended apic ids
	 */
	htcfg = read_pci_config(num, slot, func, 0x68);
	if (htcfg & (1 << 18)) {
		printk(KERN_INFO "Detected use of extended apic ids "
				 "on hypertransport bus\n");
		if ((htcfg & (1 << 17)) == 0) {
			printk(KERN_INFO "Enabling hypertransport extended "
					 "apic interrupt broadcast\n");
			printk(KERN_INFO "Note this is a bios bug, "
					 "please contact your hw vendor\n");
			htcfg |= (1 << 17);
			write_pci_config(num, slot, func, 0x68, htcfg);
		}
	}


}

static void __init via_bugs(int  num, int slot, int func)
{
#ifdef CONFIG_GART_IOMMU
	if ((max_pfn > MAX_DMA32_PFN ||  force_iommu) &&
	    !gart_iommu_aperture_allowed) {
		printk(KERN_INFO
		       "Looks like a VIA chipset. Disabling IOMMU."
		       " Override with iommu=allowed\n");
		gart_iommu_aperture_disabled = 1;
	}
#endif
}

#ifdef CONFIG_ACPI
#ifdef CONFIG_X86_IO_APIC

static int __init nvidia_hpet_check(struct acpi_table_header *header)
{
	return 0;
}
#endif /* CONFIG_X86_IO_APIC */
#endif /* CONFIG_ACPI */

static void __init nvidia_bugs(int num, int slot, int func)
{
#ifdef CONFIG_ACPI
#ifdef CONFIG_X86_IO_APIC
	/*
	 * Only applies to Nvidia root ports (bus 0) and not to
	 * Nvidia graphics cards with PCI ports on secondary buses.
	 */
	if (num)
		return;

	/*
	 * All timer overrides on Nvidia are
	 * wrong unless HPET is enabled.
	 * Unfortunately that's not true on many Asus boards.
	 * We don't know yet how to detect this automatically, but
	 * at least allow a command line override.
	 */
	if (acpi_use_timer_override)
		return;

	if (acpi_table_parse(ACPI_SIG_HPET, nvidia_hpet_check)) {
		acpi_skip_timer_override = 1;
		printk(KERN_INFO "Nvidia board "
		       "detected. Ignoring ACPI "
		       "timer override.\n");
		printk(KERN_INFO "If you got timer trouble "
			"try acpi_use_timer_override\n");
	}
#endif
#endif
	/* RED-PEN skip them on mptables too? */

}

#if defined(CONFIG_ACPI) && defined(CONFIG_X86_IO_APIC)
static u32 __init ati_ixp4x0_rev(int num, int slot, int func)
{
	u32 d;
	u8  b;

	b = read_pci_config_byte(num, slot, func, 0xac);
	b &= ~(1<<5);
	write_pci_config_byte(num, slot, func, 0xac, b);

	d = read_pci_config(num, slot, func, 0x70);
	d |= 1<<8;
	write_pci_config(num, slot, func, 0x70, d);

	d = read_pci_config(num, slot, func, 0x8);
	d &= 0xff;
	return d;
}

static void __init ati_bugs(int num, int slot, int func)
{
	u32 d;
	u8  b;

	if (acpi_use_timer_override)
		return;

	d = ati_ixp4x0_rev(num, slot, func);
	if (d  < 0x82)
		acpi_skip_timer_override = 1;
	else {
		/* check for IRQ0 interrupt swap */
		outb(0x72, 0xcd6); b = inb(0xcd7);
		if (!(b & 0x2))
			acpi_skip_timer_override = 1;
	}

	if (acpi_skip_timer_override) {
		printk(KERN_INFO "SB4X0 revision 0x%x\n", d);
		printk(KERN_INFO "Ignoring ACPI timer override.\n");
		printk(KERN_INFO "If you got timer trouble "
		       "try acpi_use_timer_override\n");
	}
}

static u32 __init ati_sbx00_rev(int num, int slot, int func)
{
	u32 d;

	d = read_pci_config(num, slot, func, 0x8);
	d &= 0xff;

	return d;
}

static void __init ati_bugs_contd(int num, int slot, int func)
{
	u32 d, rev;

	rev = ati_sbx00_rev(num, slot, func);
	if (rev >= 0x40)
		acpi_fix_pin2_polarity = 1;

	/*
	 * SB600: revisions 0x11, 0x12, 0x13, 0x14, ...
	 * SB700: revisions 0x39, 0x3a, ...
	 * SB800: revisions 0x40, 0x41, ...
	 */
	if (rev >= 0x39)
		return;

	if (acpi_use_timer_override)
		return;

	/* check for IRQ0 interrupt swap */
	d = read_pci_config(num, slot, func, 0x64);
	if (!(d & (1<<14)))
		acpi_skip_timer_override = 1;

	if (acpi_skip_timer_override) {
		printk(KERN_INFO "SB600 revision 0x%x\n", rev);
		printk(KERN_INFO "Ignoring ACPI timer override.\n");
		printk(KERN_INFO "If you got timer trouble "
		       "try acpi_use_timer_override\n");
	}
}
#else
static void __init ati_bugs(int num, int slot, int func)
{
}

static void __init ati_bugs_contd(int num, int slot, int func)
{
}
#endif

static void __init intel_remapping_check(int num, int slot, int func)
{
	u8 revision;
	u16 device;

	device = read_pci_config_16(num, slot, func, PCI_DEVICE_ID);
	revision = read_pci_config_byte(num, slot, func, PCI_REVISION_ID);

	/*
	 * Revision <= 13 of all triggering devices id in this quirk
	 * have a problem draining interrupts when irq remapping is
	 * enabled, and should be flagged as broken. Additionally
	 * revision 0x22 of device id 0x3405 has this problem.
	 */
	if (revision <= 0x13)
		set_irq_remapping_broken();
	else if (device == 0x3405 && revision == 0x22)
		set_irq_remapping_broken();
}

/*
 * Systems with Intel graphics controllers set aside memory exclusively
 * for gfx driver use.  This memory is not marked in the E820 as reserved
 * or as RAM, and so is subject to overlap from E820 manipulation later
 * in the boot process.  On some systems, MMIO space is allocated on top,
 * despite the efforts of the "RAM buffer" approach, which simply rounds
 * memory boundaries up to 64M to try to catch space that may decode
 * as RAM and so is not suitable for MMIO.
 */

#define KB(x)	((x) * 1024UL)
#define MB(x)	(KB (KB (x)))

static resource_size_t __init i830_tseg_size(void)
{
	u8 esmramc = read_pci_config_byte(0, 0, 0, I830_ESMRAMC);

	if (!(esmramc & TSEG_ENABLE))
		return 0;

	if (esmramc & I830_TSEG_SIZE_1M)
		return MB(1);
	else
		return KB(512);
}

static resource_size_t __init i845_tseg_size(void)
{
	u8 esmramc = read_pci_config_byte(0, 0, 0, I845_ESMRAMC);
	u8 tseg_size = esmramc & I845_TSEG_SIZE_MASK;

	if (!(esmramc & TSEG_ENABLE))
		return 0;

	switch (tseg_size) {
	case I845_TSEG_SIZE_512K:	return KB(512);
	case I845_TSEG_SIZE_1M:		return MB(1);
	default:
		WARN(1, "Unknown ESMRAMC value: %x!\n", esmramc);
	}
	return 0;
}

static resource_size_t __init i85x_tseg_size(void)
{
	u8 esmramc = read_pci_config_byte(0, 0, 0, I85X_ESMRAMC);

	if (!(esmramc & TSEG_ENABLE))
		return 0;

	return MB(1);
}

static resource_size_t __init i830_mem_size(void)
{
	return read_pci_config_byte(0, 0, 0, I830_DRB3) * MB(32);
}

static resource_size_t __init i85x_mem_size(void)
{
	return read_pci_config_byte(0, 0, 1, I85X_DRB3) * MB(32);
}

/*
 * On 830/845/85x the stolen memory base isn't available in any
 * register. We need to calculate it as TOM-TSEG_SIZE-stolen_size.
 */
static resource_size_t __init i830_stolen_base(int num, int slot, int func,
					       resource_size_t stolen_size)
{
	return i830_mem_size() - i830_tseg_size() - stolen_size;
}

static resource_size_t __init i845_stolen_base(int num, int slot, int func,
					       resource_size_t stolen_size)
{
	return i830_mem_size() - i845_tseg_size() - stolen_size;
}

static resource_size_t __init i85x_stolen_base(int num, int slot, int func,
					       resource_size_t stolen_size)
{
	return i85x_mem_size() - i85x_tseg_size() - stolen_size;
}

static resource_size_t __init i865_stolen_base(int num, int slot, int func,
					       resource_size_t stolen_size)
{
	u16 toud = 0;

	toud = read_pci_config_16(0, 0, 0, I865_TOUD);

	return toud * KB(64) + i845_tseg_size();
}

static resource_size_t __init gen3_stolen_base(int num, int slot, int func,
					       resource_size_t stolen_size)
{
	u32 bsm;

	/* Almost universally we can find the Graphics Base of Stolen Memory
	 * at register BSM (0x5c) in the igfx configuration space. On a few
	 * (desktop) machines this is also mirrored in the bridge device at
	 * different locations, or in the MCHBAR.
	 */
	bsm = read_pci_config(num, slot, func, INTEL_BSM);

	return bsm & INTEL_BSM_MASK;
}

static resource_size_t __init gen11_stolen_base(int num, int slot, int func,
						resource_size_t stolen_size)
{
	u64 bsm;

	bsm = read_pci_config(num, slot, func, INTEL_GEN11_BSM_DW0);
	bsm &= INTEL_BSM_MASK;
	bsm |= (u64)read_pci_config(num, slot, func, INTEL_GEN11_BSM_DW1) << 32;

	return bsm;
}

static resource_size_t __init i830_stolen_size(int num, int slot, int func)
{
	u16 gmch_ctrl;
	u16 gms;

	gmch_ctrl = read_pci_config_16(0, 0, 0, I830_GMCH_CTRL);
	gms = gmch_ctrl & I830_GMCH_GMS_MASK;

	switch (gms) {
	case I830_GMCH_GMS_STOLEN_512:	return KB(512);
	case I830_GMCH_GMS_STOLEN_1024:	return MB(1);
	case I830_GMCH_GMS_STOLEN_8192:	return MB(8);
	/* local memory isn't part of the normal address space */
	case I830_GMCH_GMS_LOCAL:	return 0;
	default:
		WARN(1, "Unknown GMCH_CTRL value: %x!\n", gmch_ctrl);
	}

	return 0;
}

static resource_size_t __init gen3_stolen_size(int num, int slot, int func)
{
	u16 gmch_ctrl;
	u16 gms;

	gmch_ctrl = read_pci_config_16(0, 0, 0, I830_GMCH_CTRL);
	gms = gmch_ctrl & I855_GMCH_GMS_MASK;

	switch (gms) {
	case I855_GMCH_GMS_STOLEN_1M:	return MB(1);
	case I855_GMCH_GMS_STOLEN_4M:	return MB(4);
	case I855_GMCH_GMS_STOLEN_8M:	return MB(8);
	case I855_GMCH_GMS_STOLEN_16M:	return MB(16);
	case I855_GMCH_GMS_STOLEN_32M:	return MB(32);
	case I915_GMCH_GMS_STOLEN_48M:	return MB(48);
	case I915_GMCH_GMS_STOLEN_64M:	return MB(64);
	case G33_GMCH_GMS_STOLEN_128M:	return MB(128);
	case G33_GMCH_GMS_STOLEN_256M:	return MB(256);
	case INTEL_GMCH_GMS_STOLEN_96M:	return MB(96);
	case INTEL_GMCH_GMS_STOLEN_160M:return MB(160);
	case INTEL_GMCH_GMS_STOLEN_224M:return MB(224);
	case INTEL_GMCH_GMS_STOLEN_352M:return MB(352);
	default:
		WARN(1, "Unknown GMCH_CTRL value: %x!\n", gmch_ctrl);
	}

	return 0;
}

static resource_size_t __init gen6_stolen_size(int num, int slot, int func)
{
	u16 gmch_ctrl;
	u16 gms;

	gmch_ctrl = read_pci_config_16(num, slot, func, SNB_GMCH_CTRL);
	gms = (gmch_ctrl >> SNB_GMCH_GMS_SHIFT) & SNB_GMCH_GMS_MASK;

	return gms * MB(32);
}

static resource_size_t __init gen8_stolen_size(int num, int slot, int func)
{
	u16 gmch_ctrl;
	u16 gms;

	gmch_ctrl = read_pci_config_16(num, slot, func, SNB_GMCH_CTRL);
	gms = (gmch_ctrl >> BDW_GMCH_GMS_SHIFT) & BDW_GMCH_GMS_MASK;

	return gms * MB(32);
}

static resource_size_t __init chv_stolen_size(int num, int slot, int func)
{
	u16 gmch_ctrl;
	u16 gms;

	gmch_ctrl = read_pci_config_16(num, slot, func, SNB_GMCH_CTRL);
	gms = (gmch_ctrl >> SNB_GMCH_GMS_SHIFT) & SNB_GMCH_GMS_MASK;

	/*
	 * 0x0  to 0x10: 32MB increments starting at 0MB
	 * 0x11 to 0x16: 4MB increments starting at 8MB
	 * 0x17 to 0x1d: 4MB increments start at 36MB
	 */
	if (gms < 0x11)
		return gms * MB(32);
	else if (gms < 0x17)
		return (gms - 0x11) * MB(4) + MB(8);
	else
		return (gms - 0x17) * MB(4) + MB(36);
}

static resource_size_t __init gen9_stolen_size(int num, int slot, int func)
{
	u16 gmch_ctrl;
	u16 gms;

	gmch_ctrl = read_pci_config_16(num, slot, func, SNB_GMCH_CTRL);
	gms = (gmch_ctrl >> BDW_GMCH_GMS_SHIFT) & BDW_GMCH_GMS_MASK;

	/* 0x0  to 0xef: 32MB increments starting at 0MB */
	/* 0xf0 to 0xfe: 4MB increments starting at 4MB */
	if (gms < 0xf0)
		return gms * MB(32);
	else
		return (gms - 0xf0) * MB(4) + MB(4);
}

struct intel_early_ops {
	resource_size_t (*stolen_size)(int num, int slot, int func);
	resource_size_t (*stolen_base)(int num, int slot, int func,
				       resource_size_t size);
};

static const struct intel_early_ops i830_early_ops __initconst = {
	.stolen_base = i830_stolen_base,
	.stolen_size = i830_stolen_size,
};

static const struct intel_early_ops i845_early_ops __initconst = {
	.stolen_base = i845_stolen_base,
	.stolen_size = i830_stolen_size,
};

static const struct intel_early_ops i85x_early_ops __initconst = {
	.stolen_base = i85x_stolen_base,
	.stolen_size = gen3_stolen_size,
};

static const struct intel_early_ops i865_early_ops __initconst = {
	.stolen_base = i865_stolen_base,
	.stolen_size = gen3_stolen_size,
};

static const struct intel_early_ops gen3_early_ops __initconst = {
	.stolen_base = gen3_stolen_base,
	.stolen_size = gen3_stolen_size,
};

static const struct intel_early_ops gen6_early_ops __initconst = {
	.stolen_base = gen3_stolen_base,
	.stolen_size = gen6_stolen_size,
};

static const struct intel_early_ops gen8_early_ops __initconst = {
	.stolen_base = gen3_stolen_base,
	.stolen_size = gen8_stolen_size,
};

static const struct intel_early_ops gen9_early_ops __initconst = {
	.stolen_base = gen3_stolen_base,
	.stolen_size = gen9_stolen_size,
};

static const struct intel_early_ops chv_early_ops __initconst = {
	.stolen_base = gen3_stolen_base,
	.stolen_size = chv_stolen_size,
};

static const struct intel_early_ops gen11_early_ops __initconst = {
	.stolen_base = gen11_stolen_base,
	.stolen_size = gen9_stolen_size,
};

static const struct pci_device_id intel_early_ids[] __initconst = {
	INTEL_I830_IDS(&i830_early_ops),
	INTEL_I845G_IDS(&i845_early_ops),
	INTEL_I85X_IDS(&i85x_early_ops),
	INTEL_I865G_IDS(&i865_early_ops),
	INTEL_I915G_IDS(&gen3_early_ops),
	INTEL_I915GM_IDS(&gen3_early_ops),
	INTEL_I945G_IDS(&gen3_early_ops),
	INTEL_I945GM_IDS(&gen3_early_ops),
	INTEL_VLV_IDS(&gen6_early_ops),
	INTEL_PINEVIEW_G_IDS(&gen3_early_ops),
	INTEL_PINEVIEW_M_IDS(&gen3_early_ops),
	INTEL_I965G_IDS(&gen3_early_ops),
	INTEL_G33_IDS(&gen3_early_ops),
	INTEL_I965GM_IDS(&gen3_early_ops),
	INTEL_GM45_IDS(&gen3_early_ops),
	INTEL_G45_IDS(&gen3_early_ops),
	INTEL_IRONLAKE_D_IDS(&gen3_early_ops),
	INTEL_IRONLAKE_M_IDS(&gen3_early_ops),
	INTEL_SNB_D_IDS(&gen6_early_ops),
	INTEL_SNB_M_IDS(&gen6_early_ops),
	INTEL_IVB_M_IDS(&gen6_early_ops),
	INTEL_IVB_D_IDS(&gen6_early_ops),
	INTEL_HSW_IDS(&gen6_early_ops),
	INTEL_BDW_IDS(&gen8_early_ops),
	INTEL_CHV_IDS(&chv_early_ops),
	INTEL_SKL_IDS(&gen9_early_ops),
	INTEL_BXT_IDS(&gen9_early_ops),
	INTEL_KBL_IDS(&gen9_early_ops),
	INTEL_CFL_IDS(&gen9_early_ops),
	INTEL_GLK_IDS(&gen9_early_ops),
	INTEL_CNL_IDS(&gen9_early_ops),
	INTEL_ICL_11_IDS(&gen11_early_ops),
	INTEL_EHL_IDS(&gen11_early_ops),
	INTEL_JSL_IDS(&gen11_early_ops),
	INTEL_TGL_12_IDS(&gen11_early_ops),
	INTEL_RKL_IDS(&gen11_early_ops),
	INTEL_ADLS_IDS(&gen11_early_ops),
	INTEL_ADLP_IDS(&gen11_early_ops),
};

struct resource intel_graphics_stolen_res __ro_after_init = DEFINE_RES_MEM(0, 0);
EXPORT_SYMBOL(intel_graphics_stolen_res);

static void __init
intel_graphics_stolen(int num, int slot, int func,
		      const struct intel_early_ops *early_ops)
{
	resource_size_t base, size;
	resource_size_t end;

	size = early_ops->stolen_size(num, slot, func);
	base = early_ops->stolen_base(num, slot, func, size);

	if (!size || !base)
		return;

	end = base + size - 1;

	intel_graphics_stolen_res.start = base;
	intel_graphics_stolen_res.end = end;

	printk(KERN_INFO "Reserving Intel graphics memory at %pR\n",
	       &intel_graphics_stolen_res);

	/* Mark this space as reserved */
	e820__range_add(base, size, E820_TYPE_RESERVED);
	e820__update_table(e820_table);
}

static void __init intel_graphics_quirks(int num, int slot, int func)
{
	const struct intel_early_ops *early_ops;
	u16 device;
	int i;

	device = read_pci_config_16(num, slot, func, PCI_DEVICE_ID);

	for (i = 0; i < ARRAY_SIZE(intel_early_ids); i++) {
		kernel_ulong_t driver_data = intel_early_ids[i].driver_data;

		if (intel_early_ids[i].device != device)
			continue;

		early_ops = (typeof(early_ops))driver_data;

		intel_graphics_stolen(num, slot, func, early_ops);

		return;
	}
}

static void __init force_disable_hpet(int num, int slot, int func)
{
#ifdef CONFIG_HPET_TIMER
	boot_hpet_disable = true;
	pr_info("x86/hpet: Will disable the HPET for this platform because it's not reliable\n");
#endif
}

#define BCM4331_MMIO_SIZE	16384
#define BCM4331_PM_CAP		0x40
#define bcma_aread32(reg)	ioread32(mmio + 1 * BCMA_CORE_SIZE + reg)
#define bcma_awrite32(reg, val)	iowrite32(val, mmio + 1 * BCMA_CORE_SIZE + reg)

static void __init apple_airport_reset(int bus, int slot, int func)
{
	void __iomem *mmio;
	u16 pmcsr;
	u64 addr;
	int i;

	if (!x86_apple_machine)
		return;

	/* Card may have been put into PCI_D3hot by grub quirk */
	pmcsr = read_pci_config_16(bus, slot, func, BCM4331_PM_CAP + PCI_PM_CTRL);

	if ((pmcsr & PCI_PM_CTRL_STATE_MASK) != PCI_D0) {
		pmcsr &= ~PCI_PM_CTRL_STATE_MASK;
		write_pci_config_16(bus, slot, func, BCM4331_PM_CAP + PCI_PM_CTRL, pmcsr);
		mdelay(10);

		pmcsr = read_pci_config_16(bus, slot, func, BCM4331_PM_CAP + PCI_PM_CTRL);
		if ((pmcsr & PCI_PM_CTRL_STATE_MASK) != PCI_D0) {
			pr_err("pci 0000:%02x:%02x.%d: Cannot power up Apple AirPort card\n",
			       bus, slot, func);
			return;
		}
	}

	addr  =      read_pci_config(bus, slot, func, PCI_BASE_ADDRESS_0);
	addr |= (u64)read_pci_config(bus, slot, func, PCI_BASE_ADDRESS_1) << 32;
	addr &= PCI_BASE_ADDRESS_MEM_MASK;

	mmio = early_ioremap(addr, BCM4331_MMIO_SIZE);
	if (!mmio) {
		pr_err("pci 0000:%02x:%02x.%d: Cannot iomap Apple AirPort card\n",
		       bus, slot, func);
		return;
	}

	pr_info("Resetting Apple AirPort card (left enabled by EFI)\n");

	for (i = 0; bcma_aread32(BCMA_RESET_ST) && i < 30; i++)
		udelay(10);

	bcma_awrite32(BCMA_RESET_CTL, BCMA_RESET_CTL_RESET);
	bcma_aread32(BCMA_RESET_CTL);
	udelay(1);

	bcma_awrite32(BCMA_RESET_CTL, 0);
	bcma_aread32(BCMA_RESET_CTL);
	udelay(10);

	early_iounmap(mmio, BCM4331_MMIO_SIZE);
}

#define QFLAG_APPLY_ONCE 	0x1
#define QFLAG_APPLIED		0x2
#define QFLAG_DONE		(QFLAG_APPLY_ONCE|QFLAG_APPLIED)
struct chipset {
	u32 vendor;
	u32 device;
	u32 class;
	u32 class_mask;
	u32 flags;
	void (*f)(int num, int slot, int func);
};

static struct chipset early_qrk[] __initdata = {
	{ PCI_VENDOR_ID_NVIDIA, PCI_ANY_ID,
	  PCI_CLASS_BRIDGE_PCI, PCI_ANY_ID, QFLAG_APPLY_ONCE, nvidia_bugs },
	{ PCI_VENDOR_ID_VIA, PCI_ANY_ID,
	  PCI_CLASS_BRIDGE_PCI, PCI_ANY_ID, QFLAG_APPLY_ONCE, via_bugs },
	{ PCI_VENDOR_ID_AMD, PCI_DEVICE_ID_AMD_K8_NB,
	  PCI_CLASS_BRIDGE_HOST, PCI_ANY_ID, 0, fix_hypertransport_config },
	{ PCI_VENDOR_ID_ATI, PCI_DEVICE_ID_ATI_IXP400_SMBUS,
	  PCI_CLASS_SERIAL_SMBUS, PCI_ANY_ID, 0, ati_bugs },
	{ PCI_VENDOR_ID_ATI, PCI_DEVICE_ID_ATI_SBX00_SMBUS,
	  PCI_CLASS_SERIAL_SMBUS, PCI_ANY_ID, 0, ati_bugs_contd },
	{ PCI_VENDOR_ID_INTEL, 0x3403, PCI_CLASS_BRIDGE_HOST,
	  PCI_BASE_CLASS_BRIDGE, 0, intel_remapping_check },
	{ PCI_VENDOR_ID_INTEL, 0x3405, PCI_CLASS_BRIDGE_HOST,
	  PCI_BASE_CLASS_BRIDGE, 0, intel_remapping_check },
	{ PCI_VENDOR_ID_INTEL, 0x3406, PCI_CLASS_BRIDGE_HOST,
	  PCI_BASE_CLASS_BRIDGE, 0, intel_remapping_check },
	{ PCI_VENDOR_ID_INTEL, PCI_ANY_ID, PCI_CLASS_DISPLAY_VGA, PCI_ANY_ID,
	  QFLAG_APPLY_ONCE, intel_graphics_quirks },
	/*
	 * HPET on the current version of the Baytrail platform has accuracy
	 * problems: it will halt in deep idle state - so we disable it.
	 *
	 * More details can be found in section 18.10.1.3 of the datasheet:
	 *
	 *    http://www.intel.com/content/dam/www/public/us/en/documents/datasheets/atom-z8000-datasheet-vol-1.pdf
	 */
	{ PCI_VENDOR_ID_INTEL, 0x0f00,
		PCI_CLASS_BRIDGE_HOST, PCI_ANY_ID, 0, force_disable_hpet},
<<<<<<< HEAD
	{ PCI_VENDOR_ID_INTEL, 0x3e20,
		PCI_CLASS_BRIDGE_HOST, PCI_ANY_ID, 0, force_disable_hpet},
	{ PCI_VENDOR_ID_INTEL, 0x3ec4,
		PCI_CLASS_BRIDGE_HOST, PCI_ANY_ID, 0, force_disable_hpet},
	{ PCI_VENDOR_ID_INTEL, 0x8a12,
		PCI_CLASS_BRIDGE_HOST, PCI_ANY_ID, 0, force_disable_hpet},
=======
>>>>>>> c1084c27
	{ PCI_VENDOR_ID_BROADCOM, 0x4331,
	  PCI_CLASS_NETWORK_OTHER, PCI_ANY_ID, 0, apple_airport_reset},
	{}
};

static void __init early_pci_scan_bus(int bus);

/**
 * check_dev_quirk - apply early quirks to a given PCI device
 * @num: bus number
 * @slot: slot number
 * @func: PCI function
 *
 * Check the vendor & device ID against the early quirks table.
 *
 * If the device is single function, let early_pci_scan_bus() know so we don't
 * poke at this device again.
 */
static int __init check_dev_quirk(int num, int slot, int func)
{
	u16 class;
	u16 vendor;
	u16 device;
	u8 type;
	u8 sec;
	int i;

	class = read_pci_config_16(num, slot, func, PCI_CLASS_DEVICE);

	if (class == 0xffff)
		return -1; /* no class, treat as single function */

	vendor = read_pci_config_16(num, slot, func, PCI_VENDOR_ID);

	device = read_pci_config_16(num, slot, func, PCI_DEVICE_ID);

	for (i = 0; early_qrk[i].f != NULL; i++) {
		if (((early_qrk[i].vendor == PCI_ANY_ID) ||
			(early_qrk[i].vendor == vendor)) &&
			((early_qrk[i].device == PCI_ANY_ID) ||
			(early_qrk[i].device == device)) &&
			(!((early_qrk[i].class ^ class) &
			    early_qrk[i].class_mask))) {
				if ((early_qrk[i].flags &
				     QFLAG_DONE) != QFLAG_DONE)
					early_qrk[i].f(num, slot, func);
				early_qrk[i].flags |= QFLAG_APPLIED;
			}
	}

	type = read_pci_config_byte(num, slot, func,
				    PCI_HEADER_TYPE);

	if ((type & 0x7f) == PCI_HEADER_TYPE_BRIDGE) {
		sec = read_pci_config_byte(num, slot, func, PCI_SECONDARY_BUS);
		if (sec > num)
			early_pci_scan_bus(sec);
	}

	if (!(type & 0x80))
		return -1;

	return 0;
}

static void __init early_pci_scan_bus(int bus)
{
	int slot, func;

	/* Poor man's PCI discovery */
	for (slot = 0; slot < 32; slot++)
		for (func = 0; func < 8; func++) {
			/* Only probe function 0 on single fn devices */
			if (check_dev_quirk(bus, slot, func))
				break;
		}
}

void __init early_quirks(void)
{
	if (!early_pci_allowed())
		return;

	early_pci_scan_bus(0);
}<|MERGE_RESOLUTION|>--- conflicted
+++ resolved
@@ -714,15 +714,6 @@
 	 */
 	{ PCI_VENDOR_ID_INTEL, 0x0f00,
 		PCI_CLASS_BRIDGE_HOST, PCI_ANY_ID, 0, force_disable_hpet},
-<<<<<<< HEAD
-	{ PCI_VENDOR_ID_INTEL, 0x3e20,
-		PCI_CLASS_BRIDGE_HOST, PCI_ANY_ID, 0, force_disable_hpet},
-	{ PCI_VENDOR_ID_INTEL, 0x3ec4,
-		PCI_CLASS_BRIDGE_HOST, PCI_ANY_ID, 0, force_disable_hpet},
-	{ PCI_VENDOR_ID_INTEL, 0x8a12,
-		PCI_CLASS_BRIDGE_HOST, PCI_ANY_ID, 0, force_disable_hpet},
-=======
->>>>>>> c1084c27
 	{ PCI_VENDOR_ID_BROADCOM, 0x4331,
 	  PCI_CLASS_NETWORK_OTHER, PCI_ANY_ID, 0, apple_airport_reset},
 	{}
