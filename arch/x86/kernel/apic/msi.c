--- conflicted
+++ resolved
@@ -22,28 +22,6 @@
 
 struct irq_domain *x86_pci_msi_default_domain __ro_after_init;
 
-<<<<<<< HEAD
-static void __irq_msi_compose_msg(struct irq_cfg *cfg, struct msi_msg *msg)
-{
-	msg->address_hi = MSI_ADDR_BASE_HI;
-
-	if (x2apic_enabled())
-		msg->address_hi |= MSI_ADDR_EXT_DEST_ID(cfg->dest_apicid);
-
-	msg->address_lo =
-		MSI_ADDR_BASE_LO |
-		((apic->irq_dest_mode == 0) ?
-			MSI_ADDR_DEST_MODE_PHYSICAL :
-			MSI_ADDR_DEST_MODE_LOGICAL) |
-		MSI_ADDR_REDIRECTION_CPU |
-		MSI_ADDR_DEST_ID(cfg->dest_apicid);
-
-	msg->data =
-		MSI_DATA_TRIGGER_EDGE |
-		MSI_DATA_LEVEL_ASSERT |
-		MSI_DATA_DELIVERY_FIXED |
-		MSI_DATA_VECTOR(cfg->vector);
-=======
 static void irq_msi_update_msg(struct irq_data *irqd, struct irq_cfg *cfg)
 {
 	struct msi_msg msg[2] = { [1] = { }, };
@@ -161,128 +139,6 @@
 		irq_data_get_irq_chip(irqd)->irq_retrigger(irqd);
 
 	return ret;
->>>>>>> c1084c27
-}
-
-static void irq_msi_compose_msg(struct irq_data *data, struct msi_msg *msg)
-{
-	__irq_msi_compose_msg(irqd_cfg(data), msg);
-}
-
-static void irq_msi_update_msg(struct irq_data *irqd, struct irq_cfg *cfg)
-{
-	struct msi_msg msg[2] = { [1] = { }, };
-
-	__irq_msi_compose_msg(cfg, msg);
-	irq_data_get_irq_chip(irqd)->irq_write_msi_msg(irqd, msg);
-}
-
-static int
-msi_set_affinity(struct irq_data *irqd, const struct cpumask *mask, bool force)
-{
-	struct irq_cfg old_cfg, *cfg = irqd_cfg(irqd);
-	struct irq_data *parent = irqd->parent_data;
-	unsigned int cpu;
-	int ret;
-
-	/* Save the current configuration */
-	cpu = cpumask_first(irq_data_get_effective_affinity_mask(irqd));
-	old_cfg = *cfg;
-
-	/* Allocate a new target vector */
-	ret = parent->chip->irq_set_affinity(parent, mask, force);
-	if (ret < 0 || ret == IRQ_SET_MASK_OK_DONE)
-		return ret;
-
-	/*
-	 * For non-maskable and non-remapped MSI interrupts the migration
-	 * to a different destination CPU and a different vector has to be
-	 * done careful to handle the possible stray interrupt which can be
-	 * caused by the non-atomic update of the address/data pair.
-	 *
-	 * Direct update is possible when:
-	 * - The MSI is maskable (remapped MSI does not use this code path)).
-	 *   The quirk bit is not set in this case.
-	 * - The new vector is the same as the old vector
-	 * - The old vector is MANAGED_IRQ_SHUTDOWN_VECTOR (interrupt starts up)
-	 * - The new destination CPU is the same as the old destination CPU
-	 */
-	if (!irqd_msi_nomask_quirk(irqd) ||
-	    cfg->vector == old_cfg.vector ||
-	    old_cfg.vector == MANAGED_IRQ_SHUTDOWN_VECTOR ||
-	    cfg->dest_apicid == old_cfg.dest_apicid) {
-		irq_msi_update_msg(irqd, cfg);
-		return ret;
-	}
-
-	/*
-	 * Paranoia: Validate that the interrupt target is the local
-	 * CPU.
-	 */
-	if (WARN_ON_ONCE(cpu != smp_processor_id())) {
-		irq_msi_update_msg(irqd, cfg);
-		return ret;
-	}
-
-	/*
-	 * Redirect the interrupt to the new vector on the current CPU
-	 * first. This might cause a spurious interrupt on this vector if
-	 * the device raises an interrupt right between this update and the
-	 * update to the final destination CPU.
-	 *
-	 * If the vector is in use then the installed device handler will
-	 * denote it as spurious which is no harm as this is a rare event
-	 * and interrupt handlers have to cope with spurious interrupts
-	 * anyway. If the vector is unused, then it is marked so it won't
-	 * trigger the 'No irq handler for vector' warning in do_IRQ().
-	 *
-	 * This requires to hold vector lock to prevent concurrent updates to
-	 * the affected vector.
-	 */
-	lock_vector_lock();
-
-	/*
-	 * Mark the new target vector on the local CPU if it is currently
-	 * unused. Reuse the VECTOR_RETRIGGERED state which is also used in
-	 * the CPU hotplug path for a similar purpose. This cannot be
-	 * undone here as the current CPU has interrupts disabled and
-	 * cannot handle the interrupt before the whole set_affinity()
-	 * section is done. In the CPU unplug case, the current CPU is
-	 * about to vanish and will not handle any interrupts anymore. The
-	 * vector is cleaned up when the CPU comes online again.
-	 */
-	if (IS_ERR_OR_NULL(this_cpu_read(vector_irq[cfg->vector])))
-		this_cpu_write(vector_irq[cfg->vector], VECTOR_RETRIGGERED);
-
-	/* Redirect it to the new vector on the local CPU temporarily */
-	old_cfg.vector = cfg->vector;
-	irq_msi_update_msg(irqd, &old_cfg);
-
-	/* Now transition it to the target CPU */
-	irq_msi_update_msg(irqd, cfg);
-
-	/*
-	 * All interrupts after this point are now targeted at the new
-	 * vector/CPU.
-	 *
-	 * Drop vector lock before testing whether the temporary assignment
-	 * to the local CPU was hit by an interrupt raised in the device,
-	 * because the retrigger function acquires vector lock again.
-	 */
-	unlock_vector_lock();
-
-	/*
-	 * Check whether the transition raced with a device interrupt and
-	 * is pending in the local APICs IRR. It is safe to do this outside
-	 * of vector lock as the irq_desc::lock of this interrupt is still
-	 * held and interrupts are disabled: The check is not accessing the
-	 * underlying vector store. It's just checking the local APIC's
-	 * IRR.
-	 */
-	if (lapic_vector_set_in_irr(cfg->vector))
-		irq_data_get_irq_chip(irqd)->irq_retrigger(irqd);
-
-	return ret;
 }
 
 /*
@@ -295,15 +151,9 @@
 	.irq_mask		= pci_msi_mask_irq,
 	.irq_ack		= irq_chip_ack_parent,
 	.irq_retrigger		= irq_chip_retrigger_hierarchy,
-<<<<<<< HEAD
-	.irq_compose_msi_msg	= irq_msi_compose_msg,
-	.irq_set_affinity	= msi_set_affinity,
-	.flags			= IRQCHIP_SKIP_SET_WAKE,
-=======
 	.irq_set_affinity	= msi_set_affinity,
 	.flags			= IRQCHIP_SKIP_SET_WAKE |
 				  IRQCHIP_AFFINITY_PRE_STARTUP,
->>>>>>> c1084c27
 };
 
 int pci_msi_prepare(struct irq_domain *domain, struct device *dev, int nvec,
@@ -346,19 +196,6 @@
 		return NULL;
 
 	fn = irq_domain_alloc_named_fwnode("PCI-MSI");
-<<<<<<< HEAD
-	if (fn) {
-		msi_default_domain =
-			pci_msi_create_irq_domain(fn, &pci_msi_domain_info,
-						  parent);
-	}
-	if (!msi_default_domain) {
-		irq_domain_free_fwnode(fn);
-		pr_warn("failed to initialize irqdomain for MSI/MSI-x.\n");
-	} else {
-		msi_default_domain->flags |= IRQ_DOMAIN_MSI_NOMASK_QUIRK;
-	}
-=======
 	if (!fn)
 		return NULL;
 
@@ -376,7 +213,6 @@
 void __init x86_create_pci_msi_domain(void)
 {
 	x86_pci_msi_default_domain = x86_init.irqs.create_pci_msi_domain();
->>>>>>> c1084c27
 }
 
 #ifdef CONFIG_IRQ_REMAP
@@ -508,125 +344,4 @@
 {
 	irq_domain_free_irqs(irq, 1);
 }
-<<<<<<< HEAD
-#endif
-
-/*
- * MSI message composition
- */
-#ifdef CONFIG_HPET_TIMER
-static inline int hpet_dev_id(struct irq_domain *domain)
-{
-	struct msi_domain_info *info = msi_get_domain_info(domain);
-
-	return (int)(long)info->data;
-}
-
-static void hpet_msi_write_msg(struct irq_data *data, struct msi_msg *msg)
-{
-	hpet_msi_write(irq_data_get_irq_handler_data(data), msg);
-}
-
-static struct irq_chip hpet_msi_controller __ro_after_init = {
-	.name = "HPET-MSI",
-	.irq_unmask = hpet_msi_unmask,
-	.irq_mask = hpet_msi_mask,
-	.irq_ack = irq_chip_ack_parent,
-	.irq_set_affinity = msi_domain_set_affinity,
-	.irq_retrigger = irq_chip_retrigger_hierarchy,
-	.irq_compose_msi_msg = irq_msi_compose_msg,
-	.irq_write_msi_msg = hpet_msi_write_msg,
-	.flags = IRQCHIP_SKIP_SET_WAKE,
-};
-
-static irq_hw_number_t hpet_msi_get_hwirq(struct msi_domain_info *info,
-					  msi_alloc_info_t *arg)
-{
-	return arg->hpet_index;
-}
-
-static int hpet_msi_init(struct irq_domain *domain,
-			 struct msi_domain_info *info, unsigned int virq,
-			 irq_hw_number_t hwirq, msi_alloc_info_t *arg)
-{
-	irq_set_status_flags(virq, IRQ_MOVE_PCNTXT);
-	irq_domain_set_info(domain, virq, arg->hpet_index, info->chip, NULL,
-			    handle_edge_irq, arg->hpet_data, "edge");
-
-	return 0;
-}
-
-static void hpet_msi_free(struct irq_domain *domain,
-			  struct msi_domain_info *info, unsigned int virq)
-{
-	irq_clear_status_flags(virq, IRQ_MOVE_PCNTXT);
-}
-
-static struct msi_domain_ops hpet_msi_domain_ops = {
-	.get_hwirq	= hpet_msi_get_hwirq,
-	.msi_init	= hpet_msi_init,
-	.msi_free	= hpet_msi_free,
-};
-
-static struct msi_domain_info hpet_msi_domain_info = {
-	.ops		= &hpet_msi_domain_ops,
-	.chip		= &hpet_msi_controller,
-};
-
-struct irq_domain *hpet_create_irq_domain(int hpet_id)
-{
-	struct msi_domain_info *domain_info;
-	struct irq_domain *parent, *d;
-	struct irq_alloc_info info;
-	struct fwnode_handle *fn;
-
-	if (x86_vector_domain == NULL)
-		return NULL;
-
-	domain_info = kzalloc(sizeof(*domain_info), GFP_KERNEL);
-	if (!domain_info)
-		return NULL;
-
-	*domain_info = hpet_msi_domain_info;
-	domain_info->data = (void *)(long)hpet_id;
-
-	init_irq_alloc_info(&info, NULL);
-	info.type = X86_IRQ_ALLOC_TYPE_HPET;
-	info.hpet_id = hpet_id;
-	parent = irq_remapping_get_ir_irq_domain(&info);
-	if (parent == NULL)
-		parent = x86_vector_domain;
-	else
-		hpet_msi_controller.name = "IR-HPET-MSI";
-
-	fn = irq_domain_alloc_named_id_fwnode(hpet_msi_controller.name,
-					      hpet_id);
-	if (!fn) {
-		kfree(domain_info);
-		return NULL;
-	}
-
-	d = msi_create_irq_domain(fn, domain_info, parent);
-	if (!d) {
-		irq_domain_free_fwnode(fn);
-		kfree(domain_info);
-	}
-	return d;
-}
-
-int hpet_assign_irq(struct irq_domain *domain, struct hpet_channel *hc,
-		    int dev_num)
-{
-	struct irq_alloc_info info;
-
-	init_irq_alloc_info(&info, NULL);
-	info.type = X86_IRQ_ALLOC_TYPE_HPET;
-	info.hpet_data = hc;
-	info.hpet_id = hpet_dev_id(domain);
-	info.hpet_index = dev_num;
-
-	return irq_domain_alloc_irqs(domain, 1, NUMA_NO_NODE, &info);
-}
-=======
->>>>>>> c1084c27
 #endif