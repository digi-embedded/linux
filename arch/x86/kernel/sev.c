--- conflicted
+++ resolved
@@ -682,29 +682,8 @@
 	return ret;
 }
 
-<<<<<<< HEAD
-static void pvalidate_pages(unsigned long vaddr, unsigned long npages, bool validate)
-{
-	unsigned long vaddr_end;
-	int rc;
-
-	vaddr = vaddr & PAGE_MASK;
-	vaddr_end = vaddr + (npages << PAGE_SHIFT);
-
-	while (vaddr < vaddr_end) {
-		rc = pvalidate(vaddr, RMP_PG_SIZE_4K, validate);
-		if (WARN(rc, "Failed to validate address 0x%lx ret %d", vaddr, rc))
-			sev_es_terminate(SEV_TERM_SET_LINUX, GHCB_TERM_PVALIDATE);
-
-		vaddr = vaddr + PAGE_SIZE;
-	}
-}
-
-static void __init early_set_pages_state(unsigned long paddr, unsigned long npages, enum psc_op op)
-=======
 static void early_set_pages_state(unsigned long vaddr, unsigned long paddr,
 				  unsigned long npages, enum psc_op op)
->>>>>>> ccf0a997
 {
 	unsigned long paddr_end;
 	u64 val;
@@ -2196,12 +2175,7 @@
 	struct ghcb *ghcb;
 	int ret;
 
-<<<<<<< HEAD
-	if (!fw_err)
-		return -EINVAL;
-=======
 	rio->exitinfo2 = SEV_RET_NO_FW_CALL;
->>>>>>> ccf0a997
 
 	/*
 	 * __sev_get_ghcb() needs to run with IRQs disabled because it is using
@@ -2226,18 +2200,6 @@
 	if (ret)
 		goto e_put;
 
-<<<<<<< HEAD
-	*fw_err = ghcb->save.sw_exit_info_2;
-	switch (*fw_err) {
-	case 0:
-		break;
-
-	case SNP_GUEST_REQ_ERR_BUSY:
-		ret = -EAGAIN;
-		break;
-
-	case SNP_GUEST_REQ_INVALID_LEN:
-=======
 	rio->exitinfo2 = ghcb->save.sw_exit_info_2;
 	switch (rio->exitinfo2) {
 	case 0:
@@ -2248,7 +2210,6 @@
 		break;
 
 	case SNP_GUEST_VMM_ERR(SNP_GUEST_VMM_ERR_INVALID_LEN):
->>>>>>> ccf0a997
 		/* Number of expected pages are returned in RBX */
 		if (exit_code == SVM_VMGEXIT_EXT_GUEST_REQUEST) {
 			input->data_npages = ghcb_get_rbx(ghcb);
