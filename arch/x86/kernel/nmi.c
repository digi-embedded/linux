--- conflicted
+++ resolved
@@ -103,17 +103,7 @@
 
 static void nmi_check_duration(struct nmiaction *action, u64 duration)
 {
-<<<<<<< HEAD
-	u64 whole_msecs = READ_ONCE(action->max_duration);
 	int remainder_ns, decimal_msecs;
-
-	if (duration < nmi_longest_ns || duration < action->max_duration)
-		return;
-
-	action->max_duration = duration;
-=======
-	int remainder_ns, decimal_msecs;
->>>>>>> c1084c27
 
 	if (duration < nmi_longest_ns || duration < action->max_duration)
 		return;
@@ -125,11 +115,7 @@
 
 	printk_ratelimited(KERN_INFO
 		"INFO: NMI handler (%ps) took too long to run: %lld.%03d msecs\n",
-<<<<<<< HEAD
-		action->handler, whole_msecs, decimal_msecs);
-=======
 		action->handler, duration, decimal_msecs);
->>>>>>> c1084c27
 }
 
 static int nmi_handle(unsigned int type, struct pt_regs *regs)
