// SPDX-License-Identifier: GPL-2.0
/*
 *  Copyright (C) 1994  Linus Torvalds
 *
 *  Cyrix stuff, June 1998 by:
 *	- Rafael R. Reilova (moved everything from head.S),
 *        <rreilova@ececs.uc.edu>
 *	- Channing Corn (tests & fixes),
 *	- Andrew D. Balsa (code cleanup).
 */
#include <linux/init.h>
#include <linux/utsname.h>
#include <linux/cpu.h>
#include <linux/module.h>
#include <linux/nospec.h>
#include <linux/prctl.h>
#include <linux/sched/smt.h>
#include <linux/pgtable.h>
#include <linux/bpf.h>

#include <asm/spec-ctrl.h>
#include <asm/cmdline.h>
#include <asm/bugs.h>
#include <asm/processor.h>
#include <asm/processor-flags.h>
#include <asm/fpu/api.h>
#include <asm/msr.h>
#include <asm/vmx.h>
#include <asm/paravirt.h>
#include <asm/alternative.h>
#include <asm/set_memory.h>
#include <asm/intel-family.h>
#include <asm/e820/api.h>
#include <asm/hypervisor.h>
#include <asm/tlbflush.h>

#include "cpu.h"

static void __init spectre_v1_select_mitigation(void);
static void __init spectre_v2_select_mitigation(void);
static void __init retbleed_select_mitigation(void);
static void __init spectre_v2_user_select_mitigation(void);
static void __init ssb_select_mitigation(void);
static void __init l1tf_select_mitigation(void);
static void __init mds_select_mitigation(void);
static void __init md_clear_update_mitigation(void);
static void __init md_clear_select_mitigation(void);
static void __init taa_select_mitigation(void);
static void __init mmio_select_mitigation(void);
static void __init srbds_select_mitigation(void);
static void __init l1d_flush_select_mitigation(void);

/* The base value of the SPEC_CTRL MSR without task-specific bits set */
u64 x86_spec_ctrl_base;
EXPORT_SYMBOL_GPL(x86_spec_ctrl_base);

/* The current value of the SPEC_CTRL MSR with task-specific bits set */
DEFINE_PER_CPU(u64, x86_spec_ctrl_current);
EXPORT_SYMBOL_GPL(x86_spec_ctrl_current);

static DEFINE_MUTEX(spec_ctrl_mutex);

/* Update SPEC_CTRL MSR and its cached copy unconditionally */
static void update_spec_ctrl(u64 val)
{
	this_cpu_write(x86_spec_ctrl_current, val);
	wrmsrl(MSR_IA32_SPEC_CTRL, val);
}

/*
 * Keep track of the SPEC_CTRL MSR value for the current task, which may differ
 * from x86_spec_ctrl_base due to STIBP/SSB in __speculation_ctrl_update().
 */
<<<<<<< HEAD
void write_spec_ctrl_current(u64 val, bool force)
=======
void update_spec_ctrl_cond(u64 val)
>>>>>>> 29549c70
{
	if (this_cpu_read(x86_spec_ctrl_current) == val)
		return;

	this_cpu_write(x86_spec_ctrl_current, val);

	/*
	 * When KERNEL_IBRS this MSR is written on return-to-user, unless
	 * forced the update can be delayed until that time.
	 */
<<<<<<< HEAD
	if (force || !cpu_feature_enabled(X86_FEATURE_KERNEL_IBRS))
=======
	if (!cpu_feature_enabled(X86_FEATURE_KERNEL_IBRS))
>>>>>>> 29549c70
		wrmsrl(MSR_IA32_SPEC_CTRL, val);
}

u64 spec_ctrl_current(void)
{
	return this_cpu_read(x86_spec_ctrl_current);
}
EXPORT_SYMBOL_GPL(spec_ctrl_current);

/*
 * AMD specific MSR info for Speculative Store Bypass control.
 * x86_amd_ls_cfg_ssbd_mask is initialized in identify_boot_cpu().
 */
u64 __ro_after_init x86_amd_ls_cfg_base;
u64 __ro_after_init x86_amd_ls_cfg_ssbd_mask;

/* Control conditional STIBP in switch_to() */
DEFINE_STATIC_KEY_FALSE(switch_to_cond_stibp);
/* Control conditional IBPB in switch_mm() */
DEFINE_STATIC_KEY_FALSE(switch_mm_cond_ibpb);
/* Control unconditional IBPB in switch_mm() */
DEFINE_STATIC_KEY_FALSE(switch_mm_always_ibpb);

/* Control MDS CPU buffer clear before returning to user space */
DEFINE_STATIC_KEY_FALSE(mds_user_clear);
EXPORT_SYMBOL_GPL(mds_user_clear);
/* Control MDS CPU buffer clear before idling (halt, mwait) */
DEFINE_STATIC_KEY_FALSE(mds_idle_clear);
EXPORT_SYMBOL_GPL(mds_idle_clear);

/*
 * Controls whether l1d flush based mitigations are enabled,
 * based on hw features and admin setting via boot parameter
 * defaults to false
 */
DEFINE_STATIC_KEY_FALSE(switch_mm_cond_l1d_flush);

/* Controls CPU Fill buffer clear before KVM guest MMIO accesses */
DEFINE_STATIC_KEY_FALSE(mmio_stale_data_clear);
EXPORT_SYMBOL_GPL(mmio_stale_data_clear);

void __init check_bugs(void)
{
	identify_boot_cpu();

	/*
	 * identify_boot_cpu() initialized SMT support information, let the
	 * core code know.
	 */
	cpu_smt_check_topology();

	if (!IS_ENABLED(CONFIG_SMP)) {
		pr_info("CPU: ");
		print_cpu_info(&boot_cpu_data);
	}

	/*
	 * Read the SPEC_CTRL MSR to account for reserved bits which may
	 * have unknown values. AMD64_LS_CFG MSR is cached in the early AMD
	 * init code as it is not enumerated and depends on the family.
	 */
	if (boot_cpu_has(X86_FEATURE_MSR_SPEC_CTRL))
		rdmsrl(MSR_IA32_SPEC_CTRL, x86_spec_ctrl_base);

	/* Select the proper CPU mitigations before patching alternatives: */
	spectre_v1_select_mitigation();
	spectre_v2_select_mitigation();
	/*
	 * retbleed_select_mitigation() relies on the state set by
	 * spectre_v2_select_mitigation(); specifically it wants to know about
	 * spectre_v2=ibrs.
	 */
	retbleed_select_mitigation();
	/*
	 * spectre_v2_user_select_mitigation() relies on the state set by
	 * retbleed_select_mitigation(); specifically the STIBP selection is
	 * forced for UNRET or IBPB.
	 */
	spectre_v2_user_select_mitigation();
	ssb_select_mitigation();
	l1tf_select_mitigation();
	md_clear_select_mitigation();
	srbds_select_mitigation();
	l1d_flush_select_mitigation();

	arch_smt_update();

#ifdef CONFIG_X86_32
	/*
	 * Check whether we are able to run this kernel safely on SMP.
	 *
	 * - i386 is no longer supported.
	 * - In order to run on anything without a TSC, we need to be
	 *   compiled for a i486.
	 */
	if (boot_cpu_data.x86 < 4)
		panic("Kernel requires i486+ for 'invlpg' and other features");

	init_utsname()->machine[1] =
		'0' + (boot_cpu_data.x86 > 6 ? 6 : boot_cpu_data.x86);
	alternative_instructions();

	fpu__init_check_bugs();
#else /* CONFIG_X86_64 */
	alternative_instructions();

	/*
	 * Make sure the first 2MB area is not mapped by huge pages
	 * There are typically fixed size MTRRs in there and overlapping
	 * MTRRs into large pages causes slow downs.
	 *
	 * Right now we don't do that with gbpages because there seems
	 * very little benefit for that case.
	 */
	if (!direct_gbpages)
		set_memory_4k((unsigned long)__va(0), 1);
#endif
}

/*
<<<<<<< HEAD
 * NOTE: For VMX, this function is not called in the vmexit path.
 * It uses vmx_spec_ctrl_restore_host() instead.
=======
 * NOTE: This function is *only* called for SVM, since Intel uses
 * MSR_IA32_SPEC_CTRL for SSBD.
>>>>>>> 29549c70
 */
void
x86_virt_spec_ctrl(u64 guest_virt_spec_ctrl, bool setguest)
{
<<<<<<< HEAD
	u64 msrval, guestval = guest_spec_ctrl, hostval = spec_ctrl_current();
	struct thread_info *ti = current_thread_info();

	if (static_cpu_has(X86_FEATURE_MSR_SPEC_CTRL)) {
		if (hostval != guestval) {
			msrval = setguest ? guestval : hostval;
			wrmsrl(MSR_IA32_SPEC_CTRL, msrval);
		}
	}

=======
	u64 guestval, hostval;
	struct thread_info *ti = current_thread_info();

>>>>>>> 29549c70
	/*
	 * If SSBD is not handled in MSR_SPEC_CTRL on AMD, update
	 * MSR_AMD64_L2_CFG or MSR_VIRT_SPEC_CTRL if supported.
	 */
	if (!static_cpu_has(X86_FEATURE_LS_CFG_SSBD) &&
	    !static_cpu_has(X86_FEATURE_VIRT_SSBD))
		return;

	/*
	 * If the host has SSBD mitigation enabled, force it in the host's
	 * virtual MSR value. If its not permanently enabled, evaluate
	 * current's TIF_SSBD thread flag.
	 */
	if (static_cpu_has(X86_FEATURE_SPEC_STORE_BYPASS_DISABLE))
		hostval = SPEC_CTRL_SSBD;
	else
		hostval = ssbd_tif_to_spec_ctrl(ti->flags);

	/* Sanitize the guest value */
	guestval = guest_virt_spec_ctrl & SPEC_CTRL_SSBD;

	if (hostval != guestval) {
		unsigned long tif;

		tif = setguest ? ssbd_spec_ctrl_to_tif(guestval) :
				 ssbd_spec_ctrl_to_tif(hostval);

		speculation_ctrl_update(tif);
	}
}
EXPORT_SYMBOL_GPL(x86_virt_spec_ctrl);

static void x86_amd_ssb_disable(void)
{
	u64 msrval = x86_amd_ls_cfg_base | x86_amd_ls_cfg_ssbd_mask;

	if (boot_cpu_has(X86_FEATURE_VIRT_SSBD))
		wrmsrl(MSR_AMD64_VIRT_SPEC_CTRL, SPEC_CTRL_SSBD);
	else if (boot_cpu_has(X86_FEATURE_LS_CFG_SSBD))
		wrmsrl(MSR_AMD64_LS_CFG, msrval);
}

#undef pr_fmt
#define pr_fmt(fmt)	"MDS: " fmt

/* Default mitigation for MDS-affected CPUs */
static enum mds_mitigations mds_mitigation __ro_after_init = MDS_MITIGATION_FULL;
static bool mds_nosmt __ro_after_init = false;

static const char * const mds_strings[] = {
	[MDS_MITIGATION_OFF]	= "Vulnerable",
	[MDS_MITIGATION_FULL]	= "Mitigation: Clear CPU buffers",
	[MDS_MITIGATION_VMWERV]	= "Vulnerable: Clear CPU buffers attempted, no microcode",
};

static void __init mds_select_mitigation(void)
{
	if (!boot_cpu_has_bug(X86_BUG_MDS) || cpu_mitigations_off()) {
		mds_mitigation = MDS_MITIGATION_OFF;
		return;
	}

	if (mds_mitigation == MDS_MITIGATION_FULL) {
		if (!boot_cpu_has(X86_FEATURE_MD_CLEAR))
			mds_mitigation = MDS_MITIGATION_VMWERV;

		static_branch_enable(&mds_user_clear);

		if (!boot_cpu_has(X86_BUG_MSBDS_ONLY) &&
		    (mds_nosmt || cpu_mitigations_auto_nosmt()))
			cpu_smt_disable(false);
	}
}

static int __init mds_cmdline(char *str)
{
	if (!boot_cpu_has_bug(X86_BUG_MDS))
		return 0;

	if (!str)
		return -EINVAL;

	if (!strcmp(str, "off"))
		mds_mitigation = MDS_MITIGATION_OFF;
	else if (!strcmp(str, "full"))
		mds_mitigation = MDS_MITIGATION_FULL;
	else if (!strcmp(str, "full,nosmt")) {
		mds_mitigation = MDS_MITIGATION_FULL;
		mds_nosmt = true;
	}

	return 0;
}
early_param("mds", mds_cmdline);

#undef pr_fmt
#define pr_fmt(fmt)	"TAA: " fmt

enum taa_mitigations {
	TAA_MITIGATION_OFF,
	TAA_MITIGATION_UCODE_NEEDED,
	TAA_MITIGATION_VERW,
	TAA_MITIGATION_TSX_DISABLED,
};

/* Default mitigation for TAA-affected CPUs */
static enum taa_mitigations taa_mitigation __ro_after_init = TAA_MITIGATION_VERW;
static bool taa_nosmt __ro_after_init;

static const char * const taa_strings[] = {
	[TAA_MITIGATION_OFF]		= "Vulnerable",
	[TAA_MITIGATION_UCODE_NEEDED]	= "Vulnerable: Clear CPU buffers attempted, no microcode",
	[TAA_MITIGATION_VERW]		= "Mitigation: Clear CPU buffers",
	[TAA_MITIGATION_TSX_DISABLED]	= "Mitigation: TSX disabled",
};

static void __init taa_select_mitigation(void)
{
	u64 ia32_cap;

	if (!boot_cpu_has_bug(X86_BUG_TAA)) {
		taa_mitigation = TAA_MITIGATION_OFF;
		return;
	}

	/* TSX previously disabled by tsx=off */
	if (!boot_cpu_has(X86_FEATURE_RTM)) {
		taa_mitigation = TAA_MITIGATION_TSX_DISABLED;
		return;
	}

	if (cpu_mitigations_off()) {
		taa_mitigation = TAA_MITIGATION_OFF;
		return;
	}

	/*
	 * TAA mitigation via VERW is turned off if both
	 * tsx_async_abort=off and mds=off are specified.
	 */
	if (taa_mitigation == TAA_MITIGATION_OFF &&
	    mds_mitigation == MDS_MITIGATION_OFF)
		return;

	if (boot_cpu_has(X86_FEATURE_MD_CLEAR))
		taa_mitigation = TAA_MITIGATION_VERW;
	else
		taa_mitigation = TAA_MITIGATION_UCODE_NEEDED;

	/*
	 * VERW doesn't clear the CPU buffers when MD_CLEAR=1 and MDS_NO=1.
	 * A microcode update fixes this behavior to clear CPU buffers. It also
	 * adds support for MSR_IA32_TSX_CTRL which is enumerated by the
	 * ARCH_CAP_TSX_CTRL_MSR bit.
	 *
	 * On MDS_NO=1 CPUs if ARCH_CAP_TSX_CTRL_MSR is not set, microcode
	 * update is required.
	 */
	ia32_cap = x86_read_arch_cap_msr();
	if ( (ia32_cap & ARCH_CAP_MDS_NO) &&
	    !(ia32_cap & ARCH_CAP_TSX_CTRL_MSR))
		taa_mitigation = TAA_MITIGATION_UCODE_NEEDED;

	/*
	 * TSX is enabled, select alternate mitigation for TAA which is
	 * the same as MDS. Enable MDS static branch to clear CPU buffers.
	 *
	 * For guests that can't determine whether the correct microcode is
	 * present on host, enable the mitigation for UCODE_NEEDED as well.
	 */
	static_branch_enable(&mds_user_clear);

	if (taa_nosmt || cpu_mitigations_auto_nosmt())
		cpu_smt_disable(false);
}

static int __init tsx_async_abort_parse_cmdline(char *str)
{
	if (!boot_cpu_has_bug(X86_BUG_TAA))
		return 0;

	if (!str)
		return -EINVAL;

	if (!strcmp(str, "off")) {
		taa_mitigation = TAA_MITIGATION_OFF;
	} else if (!strcmp(str, "full")) {
		taa_mitigation = TAA_MITIGATION_VERW;
	} else if (!strcmp(str, "full,nosmt")) {
		taa_mitigation = TAA_MITIGATION_VERW;
		taa_nosmt = true;
	}

	return 0;
}
early_param("tsx_async_abort", tsx_async_abort_parse_cmdline);

#undef pr_fmt
#define pr_fmt(fmt)	"MMIO Stale Data: " fmt

enum mmio_mitigations {
	MMIO_MITIGATION_OFF,
	MMIO_MITIGATION_UCODE_NEEDED,
	MMIO_MITIGATION_VERW,
};

/* Default mitigation for Processor MMIO Stale Data vulnerabilities */
static enum mmio_mitigations mmio_mitigation __ro_after_init = MMIO_MITIGATION_VERW;
static bool mmio_nosmt __ro_after_init = false;

static const char * const mmio_strings[] = {
	[MMIO_MITIGATION_OFF]		= "Vulnerable",
	[MMIO_MITIGATION_UCODE_NEEDED]	= "Vulnerable: Clear CPU buffers attempted, no microcode",
	[MMIO_MITIGATION_VERW]		= "Mitigation: Clear CPU buffers",
};

static void __init mmio_select_mitigation(void)
{
	u64 ia32_cap;

	if (!boot_cpu_has_bug(X86_BUG_MMIO_STALE_DATA) ||
	     boot_cpu_has_bug(X86_BUG_MMIO_UNKNOWN) ||
	     cpu_mitigations_off()) {
		mmio_mitigation = MMIO_MITIGATION_OFF;
		return;
	}

	if (mmio_mitigation == MMIO_MITIGATION_OFF)
		return;

	ia32_cap = x86_read_arch_cap_msr();

	/*
	 * Enable CPU buffer clear mitigation for host and VMM, if also affected
	 * by MDS or TAA. Otherwise, enable mitigation for VMM only.
	 */
	if (boot_cpu_has_bug(X86_BUG_MDS) || (boot_cpu_has_bug(X86_BUG_TAA) &&
					      boot_cpu_has(X86_FEATURE_RTM)))
		static_branch_enable(&mds_user_clear);
	else
		static_branch_enable(&mmio_stale_data_clear);

	/*
	 * If Processor-MMIO-Stale-Data bug is present and Fill Buffer data can
	 * be propagated to uncore buffers, clearing the Fill buffers on idle
	 * is required irrespective of SMT state.
	 */
	if (!(ia32_cap & ARCH_CAP_FBSDP_NO))
		static_branch_enable(&mds_idle_clear);

	/*
	 * Check if the system has the right microcode.
	 *
	 * CPU Fill buffer clear mitigation is enumerated by either an explicit
	 * FB_CLEAR or by the presence of both MD_CLEAR and L1D_FLUSH on MDS
	 * affected systems.
	 */
	if ((ia32_cap & ARCH_CAP_FB_CLEAR) ||
	    (boot_cpu_has(X86_FEATURE_MD_CLEAR) &&
	     boot_cpu_has(X86_FEATURE_FLUSH_L1D) &&
	     !(ia32_cap & ARCH_CAP_MDS_NO)))
		mmio_mitigation = MMIO_MITIGATION_VERW;
	else
		mmio_mitigation = MMIO_MITIGATION_UCODE_NEEDED;

	if (mmio_nosmt || cpu_mitigations_auto_nosmt())
		cpu_smt_disable(false);
}

static int __init mmio_stale_data_parse_cmdline(char *str)
{
	if (!boot_cpu_has_bug(X86_BUG_MMIO_STALE_DATA))
		return 0;

	if (!str)
		return -EINVAL;

	if (!strcmp(str, "off")) {
		mmio_mitigation = MMIO_MITIGATION_OFF;
	} else if (!strcmp(str, "full")) {
		mmio_mitigation = MMIO_MITIGATION_VERW;
	} else if (!strcmp(str, "full,nosmt")) {
		mmio_mitigation = MMIO_MITIGATION_VERW;
		mmio_nosmt = true;
	}

	return 0;
}
early_param("mmio_stale_data", mmio_stale_data_parse_cmdline);

#undef pr_fmt
#define pr_fmt(fmt)     "" fmt

static void __init md_clear_update_mitigation(void)
{
	if (cpu_mitigations_off())
		return;

	if (!static_key_enabled(&mds_user_clear))
		goto out;

	/*
	 * mds_user_clear is now enabled. Update MDS, TAA and MMIO Stale Data
	 * mitigation, if necessary.
	 */
	if (mds_mitigation == MDS_MITIGATION_OFF &&
	    boot_cpu_has_bug(X86_BUG_MDS)) {
		mds_mitigation = MDS_MITIGATION_FULL;
		mds_select_mitigation();
	}
	if (taa_mitigation == TAA_MITIGATION_OFF &&
	    boot_cpu_has_bug(X86_BUG_TAA)) {
		taa_mitigation = TAA_MITIGATION_VERW;
		taa_select_mitigation();
	}
	if (mmio_mitigation == MMIO_MITIGATION_OFF &&
	    boot_cpu_has_bug(X86_BUG_MMIO_STALE_DATA)) {
		mmio_mitigation = MMIO_MITIGATION_VERW;
		mmio_select_mitigation();
	}
out:
	if (boot_cpu_has_bug(X86_BUG_MDS))
		pr_info("MDS: %s\n", mds_strings[mds_mitigation]);
	if (boot_cpu_has_bug(X86_BUG_TAA))
		pr_info("TAA: %s\n", taa_strings[taa_mitigation]);
	if (boot_cpu_has_bug(X86_BUG_MMIO_STALE_DATA))
		pr_info("MMIO Stale Data: %s\n", mmio_strings[mmio_mitigation]);
	else if (boot_cpu_has_bug(X86_BUG_MMIO_UNKNOWN))
		pr_info("MMIO Stale Data: Unknown: No mitigations\n");
}

static void __init md_clear_select_mitigation(void)
{
	mds_select_mitigation();
	taa_select_mitigation();
	mmio_select_mitigation();

	/*
	 * As MDS, TAA and MMIO Stale Data mitigations are inter-related, update
	 * and print their mitigation after MDS, TAA and MMIO Stale Data
	 * mitigation selection is done.
	 */
	md_clear_update_mitigation();
}

#undef pr_fmt
#define pr_fmt(fmt)	"SRBDS: " fmt

enum srbds_mitigations {
	SRBDS_MITIGATION_OFF,
	SRBDS_MITIGATION_UCODE_NEEDED,
	SRBDS_MITIGATION_FULL,
	SRBDS_MITIGATION_TSX_OFF,
	SRBDS_MITIGATION_HYPERVISOR,
};

static enum srbds_mitigations srbds_mitigation __ro_after_init = SRBDS_MITIGATION_FULL;

static const char * const srbds_strings[] = {
	[SRBDS_MITIGATION_OFF]		= "Vulnerable",
	[SRBDS_MITIGATION_UCODE_NEEDED]	= "Vulnerable: No microcode",
	[SRBDS_MITIGATION_FULL]		= "Mitigation: Microcode",
	[SRBDS_MITIGATION_TSX_OFF]	= "Mitigation: TSX disabled",
	[SRBDS_MITIGATION_HYPERVISOR]	= "Unknown: Dependent on hypervisor status",
};

static bool srbds_off;

void update_srbds_msr(void)
{
	u64 mcu_ctrl;

	if (!boot_cpu_has_bug(X86_BUG_SRBDS))
		return;

	if (boot_cpu_has(X86_FEATURE_HYPERVISOR))
		return;

	if (srbds_mitigation == SRBDS_MITIGATION_UCODE_NEEDED)
		return;

	/*
	 * A MDS_NO CPU for which SRBDS mitigation is not needed due to TSX
	 * being disabled and it hasn't received the SRBDS MSR microcode.
	 */
	if (!boot_cpu_has(X86_FEATURE_SRBDS_CTRL))
		return;

	rdmsrl(MSR_IA32_MCU_OPT_CTRL, mcu_ctrl);

	switch (srbds_mitigation) {
	case SRBDS_MITIGATION_OFF:
	case SRBDS_MITIGATION_TSX_OFF:
		mcu_ctrl |= RNGDS_MITG_DIS;
		break;
	case SRBDS_MITIGATION_FULL:
		mcu_ctrl &= ~RNGDS_MITG_DIS;
		break;
	default:
		break;
	}

	wrmsrl(MSR_IA32_MCU_OPT_CTRL, mcu_ctrl);
}

static void __init srbds_select_mitigation(void)
{
	u64 ia32_cap;

	if (!boot_cpu_has_bug(X86_BUG_SRBDS))
		return;

	/*
	 * Check to see if this is one of the MDS_NO systems supporting TSX that
	 * are only exposed to SRBDS when TSX is enabled or when CPU is affected
	 * by Processor MMIO Stale Data vulnerability.
	 */
	ia32_cap = x86_read_arch_cap_msr();
	if ((ia32_cap & ARCH_CAP_MDS_NO) && !boot_cpu_has(X86_FEATURE_RTM) &&
	    !boot_cpu_has_bug(X86_BUG_MMIO_STALE_DATA))
		srbds_mitigation = SRBDS_MITIGATION_TSX_OFF;
	else if (boot_cpu_has(X86_FEATURE_HYPERVISOR))
		srbds_mitigation = SRBDS_MITIGATION_HYPERVISOR;
	else if (!boot_cpu_has(X86_FEATURE_SRBDS_CTRL))
		srbds_mitigation = SRBDS_MITIGATION_UCODE_NEEDED;
	else if (cpu_mitigations_off() || srbds_off)
		srbds_mitigation = SRBDS_MITIGATION_OFF;

	update_srbds_msr();
	pr_info("%s\n", srbds_strings[srbds_mitigation]);
}

static int __init srbds_parse_cmdline(char *str)
{
	if (!str)
		return -EINVAL;

	if (!boot_cpu_has_bug(X86_BUG_SRBDS))
		return 0;

	srbds_off = !strcmp(str, "off");
	return 0;
}
early_param("srbds", srbds_parse_cmdline);

#undef pr_fmt
#define pr_fmt(fmt)     "L1D Flush : " fmt

enum l1d_flush_mitigations {
	L1D_FLUSH_OFF = 0,
	L1D_FLUSH_ON,
};

static enum l1d_flush_mitigations l1d_flush_mitigation __initdata = L1D_FLUSH_OFF;

static void __init l1d_flush_select_mitigation(void)
{
	if (!l1d_flush_mitigation || !boot_cpu_has(X86_FEATURE_FLUSH_L1D))
		return;

	static_branch_enable(&switch_mm_cond_l1d_flush);
	pr_info("Conditional flush on switch_mm() enabled\n");
}

static int __init l1d_flush_parse_cmdline(char *str)
{
	if (!strcmp(str, "on"))
		l1d_flush_mitigation = L1D_FLUSH_ON;

	return 0;
}
early_param("l1d_flush", l1d_flush_parse_cmdline);

#undef pr_fmt
#define pr_fmt(fmt)     "Spectre V1 : " fmt

enum spectre_v1_mitigation {
	SPECTRE_V1_MITIGATION_NONE,
	SPECTRE_V1_MITIGATION_AUTO,
};

static enum spectre_v1_mitigation spectre_v1_mitigation __ro_after_init =
	SPECTRE_V1_MITIGATION_AUTO;

static const char * const spectre_v1_strings[] = {
	[SPECTRE_V1_MITIGATION_NONE] = "Vulnerable: __user pointer sanitization and usercopy barriers only; no swapgs barriers",
	[SPECTRE_V1_MITIGATION_AUTO] = "Mitigation: usercopy/swapgs barriers and __user pointer sanitization",
};

/*
 * Does SMAP provide full mitigation against speculative kernel access to
 * userspace?
 */
static bool smap_works_speculatively(void)
{
	if (!boot_cpu_has(X86_FEATURE_SMAP))
		return false;

	/*
	 * On CPUs which are vulnerable to Meltdown, SMAP does not
	 * prevent speculative access to user data in the L1 cache.
	 * Consider SMAP to be non-functional as a mitigation on these
	 * CPUs.
	 */
	if (boot_cpu_has(X86_BUG_CPU_MELTDOWN))
		return false;

	return true;
}

static void __init spectre_v1_select_mitigation(void)
{
	if (!boot_cpu_has_bug(X86_BUG_SPECTRE_V1) || cpu_mitigations_off()) {
		spectre_v1_mitigation = SPECTRE_V1_MITIGATION_NONE;
		return;
	}

	if (spectre_v1_mitigation == SPECTRE_V1_MITIGATION_AUTO) {
		/*
		 * With Spectre v1, a user can speculatively control either
		 * path of a conditional swapgs with a user-controlled GS
		 * value.  The mitigation is to add lfences to both code paths.
		 *
		 * If FSGSBASE is enabled, the user can put a kernel address in
		 * GS, in which case SMAP provides no protection.
		 *
		 * If FSGSBASE is disabled, the user can only put a user space
		 * address in GS.  That makes an attack harder, but still
		 * possible if there's no SMAP protection.
		 */
		if (boot_cpu_has(X86_FEATURE_FSGSBASE) ||
		    !smap_works_speculatively()) {
			/*
			 * Mitigation can be provided from SWAPGS itself or
			 * PTI as the CR3 write in the Meltdown mitigation
			 * is serializing.
			 *
			 * If neither is there, mitigate with an LFENCE to
			 * stop speculation through swapgs.
			 */
			if (boot_cpu_has_bug(X86_BUG_SWAPGS) &&
			    !boot_cpu_has(X86_FEATURE_PTI))
				setup_force_cpu_cap(X86_FEATURE_FENCE_SWAPGS_USER);

			/*
			 * Enable lfences in the kernel entry (non-swapgs)
			 * paths, to prevent user entry from speculatively
			 * skipping swapgs.
			 */
			setup_force_cpu_cap(X86_FEATURE_FENCE_SWAPGS_KERNEL);
		}
	}

	pr_info("%s\n", spectre_v1_strings[spectre_v1_mitigation]);
}

static int __init nospectre_v1_cmdline(char *str)
{
	spectre_v1_mitigation = SPECTRE_V1_MITIGATION_NONE;
	return 0;
}
early_param("nospectre_v1", nospectre_v1_cmdline);

static enum spectre_v2_mitigation spectre_v2_enabled __ro_after_init =
	SPECTRE_V2_NONE;

#undef pr_fmt
#define pr_fmt(fmt)     "RETBleed: " fmt

enum retbleed_mitigation {
	RETBLEED_MITIGATION_NONE,
	RETBLEED_MITIGATION_UNRET,
	RETBLEED_MITIGATION_IBPB,
	RETBLEED_MITIGATION_IBRS,
	RETBLEED_MITIGATION_EIBRS,
};

enum retbleed_mitigation_cmd {
	RETBLEED_CMD_OFF,
	RETBLEED_CMD_AUTO,
	RETBLEED_CMD_UNRET,
	RETBLEED_CMD_IBPB,
};

<<<<<<< HEAD
const char * const retbleed_strings[] = {
=======
static const char * const retbleed_strings[] = {
>>>>>>> 29549c70
	[RETBLEED_MITIGATION_NONE]	= "Vulnerable",
	[RETBLEED_MITIGATION_UNRET]	= "Mitigation: untrained return thunk",
	[RETBLEED_MITIGATION_IBPB]	= "Mitigation: IBPB",
	[RETBLEED_MITIGATION_IBRS]	= "Mitigation: IBRS",
	[RETBLEED_MITIGATION_EIBRS]	= "Mitigation: Enhanced IBRS",
};

static enum retbleed_mitigation retbleed_mitigation __ro_after_init =
	RETBLEED_MITIGATION_NONE;
static enum retbleed_mitigation_cmd retbleed_cmd __ro_after_init =
	RETBLEED_CMD_AUTO;

static int __ro_after_init retbleed_nosmt = false;

static int __init retbleed_parse_cmdline(char *str)
{
	if (!str)
		return -EINVAL;

	while (str) {
		char *next = strchr(str, ',');
		if (next) {
			*next = 0;
			next++;
		}

		if (!strcmp(str, "off")) {
			retbleed_cmd = RETBLEED_CMD_OFF;
		} else if (!strcmp(str, "auto")) {
			retbleed_cmd = RETBLEED_CMD_AUTO;
		} else if (!strcmp(str, "unret")) {
			retbleed_cmd = RETBLEED_CMD_UNRET;
		} else if (!strcmp(str, "ibpb")) {
			retbleed_cmd = RETBLEED_CMD_IBPB;
		} else if (!strcmp(str, "nosmt")) {
			retbleed_nosmt = true;
		} else {
			pr_err("Ignoring unknown retbleed option (%s).", str);
		}

		str = next;
	}

	return 0;
}
early_param("retbleed", retbleed_parse_cmdline);

#define RETBLEED_UNTRAIN_MSG "WARNING: BTB untrained return thunk mitigation is only effective on AMD/Hygon!\n"
#define RETBLEED_INTEL_MSG "WARNING: Spectre v2 mitigation leaves CPU vulnerable to RETBleed attacks, data leaks possible!\n"

static void __init retbleed_select_mitigation(void)
{
	bool mitigate_smt = false;

	if (!boot_cpu_has_bug(X86_BUG_RETBLEED) || cpu_mitigations_off())
		return;

	switch (retbleed_cmd) {
	case RETBLEED_CMD_OFF:
		return;

	case RETBLEED_CMD_UNRET:
		if (IS_ENABLED(CONFIG_CPU_UNRET_ENTRY)) {
			retbleed_mitigation = RETBLEED_MITIGATION_UNRET;
		} else {
			pr_err("WARNING: kernel not compiled with CPU_UNRET_ENTRY.\n");
			goto do_cmd_auto;
		}
		break;

	case RETBLEED_CMD_IBPB:
		if (!boot_cpu_has(X86_FEATURE_IBPB)) {
			pr_err("WARNING: CPU does not support IBPB.\n");
			goto do_cmd_auto;
		} else if (IS_ENABLED(CONFIG_CPU_IBPB_ENTRY)) {
			retbleed_mitigation = RETBLEED_MITIGATION_IBPB;
		} else {
			pr_err("WARNING: kernel not compiled with CPU_IBPB_ENTRY.\n");
			goto do_cmd_auto;
		}
		break;

do_cmd_auto:
	case RETBLEED_CMD_AUTO:
	default:
		if (boot_cpu_data.x86_vendor == X86_VENDOR_AMD ||
		    boot_cpu_data.x86_vendor == X86_VENDOR_HYGON) {
			if (IS_ENABLED(CONFIG_CPU_UNRET_ENTRY))
				retbleed_mitigation = RETBLEED_MITIGATION_UNRET;
			else if (IS_ENABLED(CONFIG_CPU_IBPB_ENTRY) && boot_cpu_has(X86_FEATURE_IBPB))
				retbleed_mitigation = RETBLEED_MITIGATION_IBPB;
		}

		/*
		 * The Intel mitigation (IBRS or eIBRS) was already selected in
		 * spectre_v2_select_mitigation().  'retbleed_mitigation' will
		 * be set accordingly below.
		 */

		break;
	}

	switch (retbleed_mitigation) {
	case RETBLEED_MITIGATION_UNRET:
		setup_force_cpu_cap(X86_FEATURE_RETHUNK);
		setup_force_cpu_cap(X86_FEATURE_UNRET);

		if (boot_cpu_data.x86_vendor != X86_VENDOR_AMD &&
		    boot_cpu_data.x86_vendor != X86_VENDOR_HYGON)
			pr_err(RETBLEED_UNTRAIN_MSG);

		mitigate_smt = true;
		break;

	case RETBLEED_MITIGATION_IBPB:
		setup_force_cpu_cap(X86_FEATURE_ENTRY_IBPB);
		mitigate_smt = true;
		break;

	default:
		break;
	}

	if (mitigate_smt && !boot_cpu_has(X86_FEATURE_STIBP) &&
	    (retbleed_nosmt || cpu_mitigations_auto_nosmt()))
		cpu_smt_disable(false);

	/*
	 * Let IBRS trump all on Intel without affecting the effects of the
	 * retbleed= cmdline option.
	 */
	if (boot_cpu_data.x86_vendor == X86_VENDOR_INTEL) {
		switch (spectre_v2_enabled) {
		case SPECTRE_V2_IBRS:
			retbleed_mitigation = RETBLEED_MITIGATION_IBRS;
			break;
		case SPECTRE_V2_EIBRS:
		case SPECTRE_V2_EIBRS_RETPOLINE:
		case SPECTRE_V2_EIBRS_LFENCE:
			retbleed_mitigation = RETBLEED_MITIGATION_EIBRS;
			break;
		default:
			pr_err(RETBLEED_INTEL_MSG);
		}
	}

	pr_info("%s\n", retbleed_strings[retbleed_mitigation]);
}

#undef pr_fmt
#define pr_fmt(fmt)     "Spectre V2 : " fmt

static enum spectre_v2_user_mitigation spectre_v2_user_stibp __ro_after_init =
	SPECTRE_V2_USER_NONE;
static enum spectre_v2_user_mitigation spectre_v2_user_ibpb __ro_after_init =
	SPECTRE_V2_USER_NONE;

#ifdef CONFIG_RETPOLINE
static bool spectre_v2_bad_module;

bool retpoline_module_ok(bool has_retpoline)
{
	if (spectre_v2_enabled == SPECTRE_V2_NONE || has_retpoline)
		return true;

	pr_err("System may be vulnerable to spectre v2\n");
	spectre_v2_bad_module = true;
	return false;
}

static inline const char *spectre_v2_module_string(void)
{
	return spectre_v2_bad_module ? " - vulnerable module loaded" : "";
}
#else
static inline const char *spectre_v2_module_string(void) { return ""; }
#endif

#define SPECTRE_V2_LFENCE_MSG "WARNING: LFENCE mitigation is not recommended for this CPU, data leaks possible!\n"
#define SPECTRE_V2_EIBRS_EBPF_MSG "WARNING: Unprivileged eBPF is enabled with eIBRS on, data leaks possible via Spectre v2 BHB attacks!\n"
#define SPECTRE_V2_EIBRS_LFENCE_EBPF_SMT_MSG "WARNING: Unprivileged eBPF is enabled with eIBRS+LFENCE mitigation and SMT, data leaks possible via Spectre v2 BHB attacks!\n"
#define SPECTRE_V2_IBRS_PERF_MSG "WARNING: IBRS mitigation selected on Enhanced IBRS CPU, this may cause unnecessary performance loss\n"

#ifdef CONFIG_BPF_SYSCALL
void unpriv_ebpf_notify(int new_state)
{
	if (new_state)
		return;

	/* Unprivileged eBPF is enabled */

	switch (spectre_v2_enabled) {
	case SPECTRE_V2_EIBRS:
		pr_err(SPECTRE_V2_EIBRS_EBPF_MSG);
		break;
	case SPECTRE_V2_EIBRS_LFENCE:
		if (sched_smt_active())
			pr_err(SPECTRE_V2_EIBRS_LFENCE_EBPF_SMT_MSG);
		break;
	default:
		break;
	}
}
#endif

static inline bool match_option(const char *arg, int arglen, const char *opt)
{
	int len = strlen(opt);

	return len == arglen && !strncmp(arg, opt, len);
}

/* The kernel command line selection for spectre v2 */
enum spectre_v2_mitigation_cmd {
	SPECTRE_V2_CMD_NONE,
	SPECTRE_V2_CMD_AUTO,
	SPECTRE_V2_CMD_FORCE,
	SPECTRE_V2_CMD_RETPOLINE,
	SPECTRE_V2_CMD_RETPOLINE_GENERIC,
	SPECTRE_V2_CMD_RETPOLINE_LFENCE,
	SPECTRE_V2_CMD_EIBRS,
	SPECTRE_V2_CMD_EIBRS_RETPOLINE,
	SPECTRE_V2_CMD_EIBRS_LFENCE,
	SPECTRE_V2_CMD_IBRS,
};

enum spectre_v2_user_cmd {
	SPECTRE_V2_USER_CMD_NONE,
	SPECTRE_V2_USER_CMD_AUTO,
	SPECTRE_V2_USER_CMD_FORCE,
	SPECTRE_V2_USER_CMD_PRCTL,
	SPECTRE_V2_USER_CMD_PRCTL_IBPB,
	SPECTRE_V2_USER_CMD_SECCOMP,
	SPECTRE_V2_USER_CMD_SECCOMP_IBPB,
};

static const char * const spectre_v2_user_strings[] = {
	[SPECTRE_V2_USER_NONE]			= "User space: Vulnerable",
	[SPECTRE_V2_USER_STRICT]		= "User space: Mitigation: STIBP protection",
	[SPECTRE_V2_USER_STRICT_PREFERRED]	= "User space: Mitigation: STIBP always-on protection",
	[SPECTRE_V2_USER_PRCTL]			= "User space: Mitigation: STIBP via prctl",
	[SPECTRE_V2_USER_SECCOMP]		= "User space: Mitigation: STIBP via seccomp and prctl",
};

static const struct {
	const char			*option;
	enum spectre_v2_user_cmd	cmd;
	bool				secure;
} v2_user_options[] __initconst = {
	{ "auto",		SPECTRE_V2_USER_CMD_AUTO,		false },
	{ "off",		SPECTRE_V2_USER_CMD_NONE,		false },
	{ "on",			SPECTRE_V2_USER_CMD_FORCE,		true  },
	{ "prctl",		SPECTRE_V2_USER_CMD_PRCTL,		false },
	{ "prctl,ibpb",		SPECTRE_V2_USER_CMD_PRCTL_IBPB,		false },
	{ "seccomp",		SPECTRE_V2_USER_CMD_SECCOMP,		false },
	{ "seccomp,ibpb",	SPECTRE_V2_USER_CMD_SECCOMP_IBPB,	false },
};

static void __init spec_v2_user_print_cond(const char *reason, bool secure)
{
	if (boot_cpu_has_bug(X86_BUG_SPECTRE_V2) != secure)
		pr_info("spectre_v2_user=%s forced on command line.\n", reason);
}

static __ro_after_init enum spectre_v2_mitigation_cmd spectre_v2_cmd;

static enum spectre_v2_user_cmd __init
spectre_v2_parse_user_cmdline(void)
{
	char arg[20];
	int ret, i;

	switch (spectre_v2_cmd) {
	case SPECTRE_V2_CMD_NONE:
		return SPECTRE_V2_USER_CMD_NONE;
	case SPECTRE_V2_CMD_FORCE:
		return SPECTRE_V2_USER_CMD_FORCE;
	default:
		break;
	}

	ret = cmdline_find_option(boot_command_line, "spectre_v2_user",
				  arg, sizeof(arg));
	if (ret < 0)
		return SPECTRE_V2_USER_CMD_AUTO;

	for (i = 0; i < ARRAY_SIZE(v2_user_options); i++) {
		if (match_option(arg, ret, v2_user_options[i].option)) {
			spec_v2_user_print_cond(v2_user_options[i].option,
						v2_user_options[i].secure);
			return v2_user_options[i].cmd;
		}
	}

	pr_err("Unknown user space protection option (%s). Switching to AUTO select\n", arg);
	return SPECTRE_V2_USER_CMD_AUTO;
}

static inline bool spectre_v2_in_ibrs_mode(enum spectre_v2_mitigation mode)
{
	return mode == SPECTRE_V2_IBRS ||
	       mode == SPECTRE_V2_EIBRS ||
	       mode == SPECTRE_V2_EIBRS_RETPOLINE ||
	       mode == SPECTRE_V2_EIBRS_LFENCE;
}

static void __init
spectre_v2_user_select_mitigation(void)
{
	enum spectre_v2_user_mitigation mode = SPECTRE_V2_USER_NONE;
	bool smt_possible = IS_ENABLED(CONFIG_SMP);
	enum spectre_v2_user_cmd cmd;

	if (!boot_cpu_has(X86_FEATURE_IBPB) && !boot_cpu_has(X86_FEATURE_STIBP))
		return;

	if (cpu_smt_control == CPU_SMT_FORCE_DISABLED ||
	    cpu_smt_control == CPU_SMT_NOT_SUPPORTED)
		smt_possible = false;

	cmd = spectre_v2_parse_user_cmdline();
	switch (cmd) {
	case SPECTRE_V2_USER_CMD_NONE:
		goto set_mode;
	case SPECTRE_V2_USER_CMD_FORCE:
		mode = SPECTRE_V2_USER_STRICT;
		break;
	case SPECTRE_V2_USER_CMD_AUTO:
	case SPECTRE_V2_USER_CMD_PRCTL:
	case SPECTRE_V2_USER_CMD_PRCTL_IBPB:
		mode = SPECTRE_V2_USER_PRCTL;
		break;
	case SPECTRE_V2_USER_CMD_SECCOMP:
	case SPECTRE_V2_USER_CMD_SECCOMP_IBPB:
		if (IS_ENABLED(CONFIG_SECCOMP))
			mode = SPECTRE_V2_USER_SECCOMP;
		else
			mode = SPECTRE_V2_USER_PRCTL;
		break;
	}

	/* Initialize Indirect Branch Prediction Barrier */
	if (boot_cpu_has(X86_FEATURE_IBPB)) {
		setup_force_cpu_cap(X86_FEATURE_USE_IBPB);

		spectre_v2_user_ibpb = mode;
		switch (cmd) {
		case SPECTRE_V2_USER_CMD_FORCE:
		case SPECTRE_V2_USER_CMD_PRCTL_IBPB:
		case SPECTRE_V2_USER_CMD_SECCOMP_IBPB:
			static_branch_enable(&switch_mm_always_ibpb);
			spectre_v2_user_ibpb = SPECTRE_V2_USER_STRICT;
			break;
		case SPECTRE_V2_USER_CMD_PRCTL:
		case SPECTRE_V2_USER_CMD_AUTO:
		case SPECTRE_V2_USER_CMD_SECCOMP:
			static_branch_enable(&switch_mm_cond_ibpb);
			break;
		default:
			break;
		}

		pr_info("mitigation: Enabling %s Indirect Branch Prediction Barrier\n",
			static_key_enabled(&switch_mm_always_ibpb) ?
			"always-on" : "conditional");
	}

	/*
	 * If no STIBP, IBRS or enhanced IBRS is enabled, or SMT impossible,
	 * STIBP is not required.
	 */
	if (!boot_cpu_has(X86_FEATURE_STIBP) ||
	    !smt_possible ||
	    spectre_v2_in_ibrs_mode(spectre_v2_enabled))
		return;

	/*
	 * At this point, an STIBP mode other than "off" has been set.
	 * If STIBP support is not being forced, check if STIBP always-on
	 * is preferred.
	 */
	if (mode != SPECTRE_V2_USER_STRICT &&
	    boot_cpu_has(X86_FEATURE_AMD_STIBP_ALWAYS_ON))
		mode = SPECTRE_V2_USER_STRICT_PREFERRED;

	if (retbleed_mitigation == RETBLEED_MITIGATION_UNRET ||
	    retbleed_mitigation == RETBLEED_MITIGATION_IBPB) {
		if (mode != SPECTRE_V2_USER_STRICT &&
		    mode != SPECTRE_V2_USER_STRICT_PREFERRED)
			pr_info("Selecting STIBP always-on mode to complement retbleed mitigation\n");
		mode = SPECTRE_V2_USER_STRICT_PREFERRED;
	}

	spectre_v2_user_stibp = mode;

set_mode:
	pr_info("%s\n", spectre_v2_user_strings[mode]);
}

static const char * const spectre_v2_strings[] = {
	[SPECTRE_V2_NONE]			= "Vulnerable",
	[SPECTRE_V2_RETPOLINE]			= "Mitigation: Retpolines",
	[SPECTRE_V2_LFENCE]			= "Mitigation: LFENCE",
	[SPECTRE_V2_EIBRS]			= "Mitigation: Enhanced IBRS",
	[SPECTRE_V2_EIBRS_LFENCE]		= "Mitigation: Enhanced IBRS + LFENCE",
	[SPECTRE_V2_EIBRS_RETPOLINE]		= "Mitigation: Enhanced IBRS + Retpolines",
	[SPECTRE_V2_IBRS]			= "Mitigation: IBRS",
};

static const struct {
	const char *option;
	enum spectre_v2_mitigation_cmd cmd;
	bool secure;
} mitigation_options[] __initconst = {
	{ "off",		SPECTRE_V2_CMD_NONE,		  false },
	{ "on",			SPECTRE_V2_CMD_FORCE,		  true  },
	{ "retpoline",		SPECTRE_V2_CMD_RETPOLINE,	  false },
	{ "retpoline,amd",	SPECTRE_V2_CMD_RETPOLINE_LFENCE,  false },
	{ "retpoline,lfence",	SPECTRE_V2_CMD_RETPOLINE_LFENCE,  false },
	{ "retpoline,generic",	SPECTRE_V2_CMD_RETPOLINE_GENERIC, false },
	{ "eibrs",		SPECTRE_V2_CMD_EIBRS,		  false },
	{ "eibrs,lfence",	SPECTRE_V2_CMD_EIBRS_LFENCE,	  false },
	{ "eibrs,retpoline",	SPECTRE_V2_CMD_EIBRS_RETPOLINE,	  false },
	{ "auto",		SPECTRE_V2_CMD_AUTO,		  false },
	{ "ibrs",		SPECTRE_V2_CMD_IBRS,              false },
};

static void __init spec_v2_print_cond(const char *reason, bool secure)
{
	if (boot_cpu_has_bug(X86_BUG_SPECTRE_V2) != secure)
		pr_info("%s selected on command line.\n", reason);
}

static enum spectre_v2_mitigation_cmd __init spectre_v2_parse_cmdline(void)
{
	enum spectre_v2_mitigation_cmd cmd = SPECTRE_V2_CMD_AUTO;
	char arg[20];
	int ret, i;

	if (cmdline_find_option_bool(boot_command_line, "nospectre_v2") ||
	    cpu_mitigations_off())
		return SPECTRE_V2_CMD_NONE;

	ret = cmdline_find_option(boot_command_line, "spectre_v2", arg, sizeof(arg));
	if (ret < 0)
		return SPECTRE_V2_CMD_AUTO;

	for (i = 0; i < ARRAY_SIZE(mitigation_options); i++) {
		if (!match_option(arg, ret, mitigation_options[i].option))
			continue;
		cmd = mitigation_options[i].cmd;
		break;
	}

	if (i >= ARRAY_SIZE(mitigation_options)) {
		pr_err("unknown option (%s). Switching to AUTO select\n", arg);
		return SPECTRE_V2_CMD_AUTO;
	}

	if ((cmd == SPECTRE_V2_CMD_RETPOLINE ||
	     cmd == SPECTRE_V2_CMD_RETPOLINE_LFENCE ||
	     cmd == SPECTRE_V2_CMD_RETPOLINE_GENERIC ||
	     cmd == SPECTRE_V2_CMD_EIBRS_LFENCE ||
	     cmd == SPECTRE_V2_CMD_EIBRS_RETPOLINE) &&
	    !IS_ENABLED(CONFIG_RETPOLINE)) {
		pr_err("%s selected but not compiled in. Switching to AUTO select\n",
		       mitigation_options[i].option);
		return SPECTRE_V2_CMD_AUTO;
	}

	if ((cmd == SPECTRE_V2_CMD_EIBRS ||
	     cmd == SPECTRE_V2_CMD_EIBRS_LFENCE ||
	     cmd == SPECTRE_V2_CMD_EIBRS_RETPOLINE) &&
	    !boot_cpu_has(X86_FEATURE_IBRS_ENHANCED)) {
		pr_err("%s selected but CPU doesn't have eIBRS. Switching to AUTO select\n",
		       mitigation_options[i].option);
<<<<<<< HEAD
		return SPECTRE_V2_CMD_AUTO;
	}

	if ((cmd == SPECTRE_V2_CMD_RETPOLINE_LFENCE ||
	     cmd == SPECTRE_V2_CMD_EIBRS_LFENCE) &&
	    !boot_cpu_has(X86_FEATURE_LFENCE_RDTSC)) {
		pr_err("%s selected, but CPU doesn't have a serializing LFENCE. Switching to AUTO select\n",
		       mitigation_options[i].option);
		return SPECTRE_V2_CMD_AUTO;
	}

=======
		return SPECTRE_V2_CMD_AUTO;
	}

	if ((cmd == SPECTRE_V2_CMD_RETPOLINE_LFENCE ||
	     cmd == SPECTRE_V2_CMD_EIBRS_LFENCE) &&
	    !boot_cpu_has(X86_FEATURE_LFENCE_RDTSC)) {
		pr_err("%s selected, but CPU doesn't have a serializing LFENCE. Switching to AUTO select\n",
		       mitigation_options[i].option);
		return SPECTRE_V2_CMD_AUTO;
	}

>>>>>>> 29549c70
	if (cmd == SPECTRE_V2_CMD_IBRS && !IS_ENABLED(CONFIG_CPU_IBRS_ENTRY)) {
		pr_err("%s selected but not compiled in. Switching to AUTO select\n",
		       mitigation_options[i].option);
		return SPECTRE_V2_CMD_AUTO;
	}

	if (cmd == SPECTRE_V2_CMD_IBRS && boot_cpu_data.x86_vendor != X86_VENDOR_INTEL) {
		pr_err("%s selected but not Intel CPU. Switching to AUTO select\n",
		       mitigation_options[i].option);
		return SPECTRE_V2_CMD_AUTO;
	}

	if (cmd == SPECTRE_V2_CMD_IBRS && !boot_cpu_has(X86_FEATURE_IBRS)) {
		pr_err("%s selected but CPU doesn't have IBRS. Switching to AUTO select\n",
		       mitigation_options[i].option);
		return SPECTRE_V2_CMD_AUTO;
	}

	if (cmd == SPECTRE_V2_CMD_IBRS && boot_cpu_has(X86_FEATURE_XENPV)) {
		pr_err("%s selected but running as XenPV guest. Switching to AUTO select\n",
		       mitigation_options[i].option);
		return SPECTRE_V2_CMD_AUTO;
	}

	spec_v2_print_cond(mitigation_options[i].option,
			   mitigation_options[i].secure);
	return cmd;
}

static enum spectre_v2_mitigation __init spectre_v2_select_retpoline(void)
{
	if (!IS_ENABLED(CONFIG_RETPOLINE)) {
		pr_err("Kernel not compiled with retpoline; no mitigation available!");
		return SPECTRE_V2_NONE;
	}

	return SPECTRE_V2_RETPOLINE;
}

/* Disable in-kernel use of non-RSB RET predictors */
static void __init spec_ctrl_disable_kernel_rrsba(void)
{
	u64 ia32_cap;

	if (!boot_cpu_has(X86_FEATURE_RRSBA_CTRL))
		return;

	ia32_cap = x86_read_arch_cap_msr();

	if (ia32_cap & ARCH_CAP_RRSBA) {
		x86_spec_ctrl_base |= SPEC_CTRL_RRSBA_DIS_S;
<<<<<<< HEAD
		write_spec_ctrl_current(x86_spec_ctrl_base, true);
=======
		update_spec_ctrl(x86_spec_ctrl_base);
>>>>>>> 29549c70
	}
}

static void __init spectre_v2_determine_rsb_fill_type_at_vmexit(enum spectre_v2_mitigation mode)
{
	/*
	 * Similar to context switches, there are two types of RSB attacks
	 * after VM exit:
	 *
	 * 1) RSB underflow
	 *
	 * 2) Poisoned RSB entry
	 *
	 * When retpoline is enabled, both are mitigated by filling/clearing
	 * the RSB.
	 *
	 * When IBRS is enabled, while #1 would be mitigated by the IBRS branch
	 * prediction isolation protections, RSB still needs to be cleared
	 * because of #2.  Note that SMEP provides no protection here, unlike
	 * user-space-poisoned RSB entries.
	 *
	 * eIBRS should protect against RSB poisoning, but if the EIBRS_PBRSB
	 * bug is present then a LITE version of RSB protection is required,
	 * just a single call needs to retire before a RET is executed.
	 */
	switch (mode) {
	case SPECTRE_V2_NONE:
		return;

	case SPECTRE_V2_EIBRS_LFENCE:
	case SPECTRE_V2_EIBRS:
		if (boot_cpu_has_bug(X86_BUG_EIBRS_PBRSB)) {
			setup_force_cpu_cap(X86_FEATURE_RSB_VMEXIT_LITE);
			pr_info("Spectre v2 / PBRSB-eIBRS: Retire a single CALL on VMEXIT\n");
		}
		return;

	case SPECTRE_V2_EIBRS_RETPOLINE:
	case SPECTRE_V2_RETPOLINE:
	case SPECTRE_V2_LFENCE:
	case SPECTRE_V2_IBRS:
		setup_force_cpu_cap(X86_FEATURE_RSB_VMEXIT);
		pr_info("Spectre v2 / SpectreRSB : Filling RSB on VMEXIT\n");
		return;
	}

	pr_warn_once("Unknown Spectre v2 mode, disabling RSB mitigation at VM exit");
	dump_stack();
}

static void __init spectre_v2_select_mitigation(void)
{
	enum spectre_v2_mitigation_cmd cmd = spectre_v2_parse_cmdline();
	enum spectre_v2_mitigation mode = SPECTRE_V2_NONE;

	/*
	 * If the CPU is not affected and the command line mode is NONE or AUTO
	 * then nothing to do.
	 */
	if (!boot_cpu_has_bug(X86_BUG_SPECTRE_V2) &&
	    (cmd == SPECTRE_V2_CMD_NONE || cmd == SPECTRE_V2_CMD_AUTO))
		return;

	switch (cmd) {
	case SPECTRE_V2_CMD_NONE:
		return;

	case SPECTRE_V2_CMD_FORCE:
	case SPECTRE_V2_CMD_AUTO:
		if (boot_cpu_has(X86_FEATURE_IBRS_ENHANCED)) {
			mode = SPECTRE_V2_EIBRS;
			break;
<<<<<<< HEAD
		}

		if (IS_ENABLED(CONFIG_CPU_IBRS_ENTRY) &&
		    boot_cpu_has_bug(X86_BUG_RETBLEED) &&
		    retbleed_cmd != RETBLEED_CMD_OFF &&
		    boot_cpu_has(X86_FEATURE_IBRS) &&
		    boot_cpu_data.x86_vendor == X86_VENDOR_INTEL) {
			mode = SPECTRE_V2_IBRS;
			break;
		}

=======
		}

		if (IS_ENABLED(CONFIG_CPU_IBRS_ENTRY) &&
		    boot_cpu_has_bug(X86_BUG_RETBLEED) &&
		    retbleed_cmd != RETBLEED_CMD_OFF &&
		    boot_cpu_has(X86_FEATURE_IBRS) &&
		    boot_cpu_data.x86_vendor == X86_VENDOR_INTEL) {
			mode = SPECTRE_V2_IBRS;
			break;
		}

>>>>>>> 29549c70
		mode = spectre_v2_select_retpoline();
		break;

	case SPECTRE_V2_CMD_RETPOLINE_LFENCE:
		pr_err(SPECTRE_V2_LFENCE_MSG);
		mode = SPECTRE_V2_LFENCE;
		break;

	case SPECTRE_V2_CMD_RETPOLINE_GENERIC:
		mode = SPECTRE_V2_RETPOLINE;
		break;

	case SPECTRE_V2_CMD_RETPOLINE:
		mode = spectre_v2_select_retpoline();
		break;

	case SPECTRE_V2_CMD_IBRS:
		mode = SPECTRE_V2_IBRS;
		break;

	case SPECTRE_V2_CMD_EIBRS:
		mode = SPECTRE_V2_EIBRS;
		break;

	case SPECTRE_V2_CMD_EIBRS_LFENCE:
		mode = SPECTRE_V2_EIBRS_LFENCE;
		break;

	case SPECTRE_V2_CMD_EIBRS_RETPOLINE:
		mode = SPECTRE_V2_EIBRS_RETPOLINE;
		break;
	}

	if (mode == SPECTRE_V2_EIBRS && unprivileged_ebpf_enabled())
		pr_err(SPECTRE_V2_EIBRS_EBPF_MSG);

	if (spectre_v2_in_ibrs_mode(mode)) {
		x86_spec_ctrl_base |= SPEC_CTRL_IBRS;
<<<<<<< HEAD
		write_spec_ctrl_current(x86_spec_ctrl_base, true);
=======
		update_spec_ctrl(x86_spec_ctrl_base);
>>>>>>> 29549c70
	}

	switch (mode) {
	case SPECTRE_V2_NONE:
	case SPECTRE_V2_EIBRS:
		break;

	case SPECTRE_V2_IBRS:
		setup_force_cpu_cap(X86_FEATURE_KERNEL_IBRS);
		if (boot_cpu_has(X86_FEATURE_IBRS_ENHANCED))
			pr_warn(SPECTRE_V2_IBRS_PERF_MSG);
		break;

	case SPECTRE_V2_LFENCE:
	case SPECTRE_V2_EIBRS_LFENCE:
		setup_force_cpu_cap(X86_FEATURE_RETPOLINE_LFENCE);
		fallthrough;

	case SPECTRE_V2_RETPOLINE:
	case SPECTRE_V2_EIBRS_RETPOLINE:
		setup_force_cpu_cap(X86_FEATURE_RETPOLINE);
		break;
	}

	/*
	 * Disable alternate RSB predictions in kernel when indirect CALLs and
	 * JMPs gets protection against BHI and Intramode-BTI, but RET
	 * prediction from a non-RSB predictor is still a risk.
	 */
	if (mode == SPECTRE_V2_EIBRS_LFENCE ||
	    mode == SPECTRE_V2_EIBRS_RETPOLINE ||
	    mode == SPECTRE_V2_RETPOLINE)
		spec_ctrl_disable_kernel_rrsba();

	spectre_v2_enabled = mode;
	pr_info("%s\n", spectre_v2_strings[mode]);

	/*
	 * If Spectre v2 protection has been enabled, fill the RSB during a
	 * context switch.  In general there are two types of RSB attacks
	 * across context switches, for which the CALLs/RETs may be unbalanced.
	 *
	 * 1) RSB underflow
	 *
	 *    Some Intel parts have "bottomless RSB".  When the RSB is empty,
	 *    speculated return targets may come from the branch predictor,
	 *    which could have a user-poisoned BTB or BHB entry.
	 *
	 *    AMD has it even worse: *all* returns are speculated from the BTB,
	 *    regardless of the state of the RSB.
	 *
	 *    When IBRS or eIBRS is enabled, the "user -> kernel" attack
	 *    scenario is mitigated by the IBRS branch prediction isolation
	 *    properties, so the RSB buffer filling wouldn't be necessary to
	 *    protect against this type of attack.
	 *
	 *    The "user -> user" attack scenario is mitigated by RSB filling.
	 *
	 * 2) Poisoned RSB entry
	 *
	 *    If the 'next' in-kernel return stack is shorter than 'prev',
	 *    'next' could be tricked into speculating with a user-poisoned RSB
	 *    entry.
	 *
	 *    The "user -> kernel" attack scenario is mitigated by SMEP and
	 *    eIBRS.
	 *
	 *    The "user -> user" scenario, also known as SpectreBHB, requires
	 *    RSB clearing.
	 *
	 * So to mitigate all cases, unconditionally fill RSB on context
	 * switches.
	 *
	 * FIXME: Is this pointless for retbleed-affected AMD?
	 */
	setup_force_cpu_cap(X86_FEATURE_RSB_CTXSW);
	pr_info("Spectre v2 / SpectreRSB mitigation: Filling RSB on context switch\n");

	spectre_v2_determine_rsb_fill_type_at_vmexit(mode);

	/*
	 * Retpoline protects the kernel, but doesn't protect firmware.  IBRS
	 * and Enhanced IBRS protect firmware too, so enable IBRS around
	 * firmware calls only when IBRS / Enhanced IBRS aren't otherwise
	 * enabled.
	 *
	 * Use "mode" to check Enhanced IBRS instead of boot_cpu_has(), because
	 * the user might select retpoline on the kernel command line and if
	 * the CPU supports Enhanced IBRS, kernel might un-intentionally not
	 * enable IBRS around firmware calls.
	 */
	if (boot_cpu_has_bug(X86_BUG_RETBLEED) &&
	    boot_cpu_has(X86_FEATURE_IBPB) &&
	    (boot_cpu_data.x86_vendor == X86_VENDOR_AMD ||
	     boot_cpu_data.x86_vendor == X86_VENDOR_HYGON)) {

		if (retbleed_cmd != RETBLEED_CMD_IBPB) {
			setup_force_cpu_cap(X86_FEATURE_USE_IBPB_FW);
			pr_info("Enabling Speculation Barrier for firmware calls\n");
		}

	} else if (boot_cpu_has(X86_FEATURE_IBRS) && !spectre_v2_in_ibrs_mode(mode)) {
		setup_force_cpu_cap(X86_FEATURE_USE_IBRS_FW);
		pr_info("Enabling Restricted Speculation for firmware calls\n");
	}

	/* Set up IBPB and STIBP depending on the general spectre V2 command */
	spectre_v2_cmd = cmd;
}

static void update_stibp_msr(void * __unused)
{
	u64 val = spec_ctrl_current() | (x86_spec_ctrl_base & SPEC_CTRL_STIBP);
<<<<<<< HEAD
	write_spec_ctrl_current(val, true);
=======
	update_spec_ctrl(val);
>>>>>>> 29549c70
}

/* Update x86_spec_ctrl_base in case SMT state changed. */
static void update_stibp_strict(void)
{
	u64 mask = x86_spec_ctrl_base & ~SPEC_CTRL_STIBP;

	if (sched_smt_active())
		mask |= SPEC_CTRL_STIBP;

	if (mask == x86_spec_ctrl_base)
		return;

	pr_info("Update user space SMT mitigation: STIBP %s\n",
		mask & SPEC_CTRL_STIBP ? "always-on" : "off");
	x86_spec_ctrl_base = mask;
	on_each_cpu(update_stibp_msr, NULL, 1);
}

/* Update the static key controlling the evaluation of TIF_SPEC_IB */
static void update_indir_branch_cond(void)
{
	if (sched_smt_active())
		static_branch_enable(&switch_to_cond_stibp);
	else
		static_branch_disable(&switch_to_cond_stibp);
}

#undef pr_fmt
#define pr_fmt(fmt) fmt

/* Update the static key controlling the MDS CPU buffer clear in idle */
static void update_mds_branch_idle(void)
{
	u64 ia32_cap = x86_read_arch_cap_msr();

	/*
	 * Enable the idle clearing if SMT is active on CPUs which are
	 * affected only by MSBDS and not any other MDS variant.
	 *
	 * The other variants cannot be mitigated when SMT is enabled, so
	 * clearing the buffers on idle just to prevent the Store Buffer
	 * repartitioning leak would be a window dressing exercise.
	 */
	if (!boot_cpu_has_bug(X86_BUG_MSBDS_ONLY))
		return;

	if (sched_smt_active()) {
		static_branch_enable(&mds_idle_clear);
	} else if (mmio_mitigation == MMIO_MITIGATION_OFF ||
		   (ia32_cap & ARCH_CAP_FBSDP_NO)) {
		static_branch_disable(&mds_idle_clear);
	}
}

#define MDS_MSG_SMT "MDS CPU bug present and SMT on, data leak possible. See https://www.kernel.org/doc/html/latest/admin-guide/hw-vuln/mds.html for more details.\n"
#define TAA_MSG_SMT "TAA CPU bug present and SMT on, data leak possible. See https://www.kernel.org/doc/html/latest/admin-guide/hw-vuln/tsx_async_abort.html for more details.\n"
#define MMIO_MSG_SMT "MMIO Stale Data CPU bug present and SMT on, data leak possible. See https://www.kernel.org/doc/html/latest/admin-guide/hw-vuln/processor_mmio_stale_data.html for more details.\n"

void cpu_bugs_smt_update(void)
{
	mutex_lock(&spec_ctrl_mutex);

	if (sched_smt_active() && unprivileged_ebpf_enabled() &&
	    spectre_v2_enabled == SPECTRE_V2_EIBRS_LFENCE)
		pr_warn_once(SPECTRE_V2_EIBRS_LFENCE_EBPF_SMT_MSG);

	switch (spectre_v2_user_stibp) {
	case SPECTRE_V2_USER_NONE:
		break;
	case SPECTRE_V2_USER_STRICT:
	case SPECTRE_V2_USER_STRICT_PREFERRED:
		update_stibp_strict();
		break;
	case SPECTRE_V2_USER_PRCTL:
	case SPECTRE_V2_USER_SECCOMP:
		update_indir_branch_cond();
		break;
	}

	switch (mds_mitigation) {
	case MDS_MITIGATION_FULL:
	case MDS_MITIGATION_VMWERV:
		if (sched_smt_active() && !boot_cpu_has(X86_BUG_MSBDS_ONLY))
			pr_warn_once(MDS_MSG_SMT);
		update_mds_branch_idle();
		break;
	case MDS_MITIGATION_OFF:
		break;
	}

	switch (taa_mitigation) {
	case TAA_MITIGATION_VERW:
	case TAA_MITIGATION_UCODE_NEEDED:
		if (sched_smt_active())
			pr_warn_once(TAA_MSG_SMT);
		break;
	case TAA_MITIGATION_TSX_DISABLED:
	case TAA_MITIGATION_OFF:
		break;
	}

	switch (mmio_mitigation) {
	case MMIO_MITIGATION_VERW:
	case MMIO_MITIGATION_UCODE_NEEDED:
		if (sched_smt_active())
			pr_warn_once(MMIO_MSG_SMT);
		break;
	case MMIO_MITIGATION_OFF:
		break;
	}

	mutex_unlock(&spec_ctrl_mutex);
}

#undef pr_fmt
#define pr_fmt(fmt)	"Speculative Store Bypass: " fmt

static enum ssb_mitigation ssb_mode __ro_after_init = SPEC_STORE_BYPASS_NONE;

/* The kernel command line selection */
enum ssb_mitigation_cmd {
	SPEC_STORE_BYPASS_CMD_NONE,
	SPEC_STORE_BYPASS_CMD_AUTO,
	SPEC_STORE_BYPASS_CMD_ON,
	SPEC_STORE_BYPASS_CMD_PRCTL,
	SPEC_STORE_BYPASS_CMD_SECCOMP,
};

static const char * const ssb_strings[] = {
	[SPEC_STORE_BYPASS_NONE]	= "Vulnerable",
	[SPEC_STORE_BYPASS_DISABLE]	= "Mitigation: Speculative Store Bypass disabled",
	[SPEC_STORE_BYPASS_PRCTL]	= "Mitigation: Speculative Store Bypass disabled via prctl",
	[SPEC_STORE_BYPASS_SECCOMP]	= "Mitigation: Speculative Store Bypass disabled via prctl and seccomp",
};

static const struct {
	const char *option;
	enum ssb_mitigation_cmd cmd;
} ssb_mitigation_options[]  __initconst = {
	{ "auto",	SPEC_STORE_BYPASS_CMD_AUTO },    /* Platform decides */
	{ "on",		SPEC_STORE_BYPASS_CMD_ON },      /* Disable Speculative Store Bypass */
	{ "off",	SPEC_STORE_BYPASS_CMD_NONE },    /* Don't touch Speculative Store Bypass */
	{ "prctl",	SPEC_STORE_BYPASS_CMD_PRCTL },   /* Disable Speculative Store Bypass via prctl */
	{ "seccomp",	SPEC_STORE_BYPASS_CMD_SECCOMP }, /* Disable Speculative Store Bypass via prctl and seccomp */
};

static enum ssb_mitigation_cmd __init ssb_parse_cmdline(void)
{
	enum ssb_mitigation_cmd cmd = SPEC_STORE_BYPASS_CMD_AUTO;
	char arg[20];
	int ret, i;

	if (cmdline_find_option_bool(boot_command_line, "nospec_store_bypass_disable") ||
	    cpu_mitigations_off()) {
		return SPEC_STORE_BYPASS_CMD_NONE;
	} else {
		ret = cmdline_find_option(boot_command_line, "spec_store_bypass_disable",
					  arg, sizeof(arg));
		if (ret < 0)
			return SPEC_STORE_BYPASS_CMD_AUTO;

		for (i = 0; i < ARRAY_SIZE(ssb_mitigation_options); i++) {
			if (!match_option(arg, ret, ssb_mitigation_options[i].option))
				continue;

			cmd = ssb_mitigation_options[i].cmd;
			break;
		}

		if (i >= ARRAY_SIZE(ssb_mitigation_options)) {
			pr_err("unknown option (%s). Switching to AUTO select\n", arg);
			return SPEC_STORE_BYPASS_CMD_AUTO;
		}
	}

	return cmd;
}

static enum ssb_mitigation __init __ssb_select_mitigation(void)
{
	enum ssb_mitigation mode = SPEC_STORE_BYPASS_NONE;
	enum ssb_mitigation_cmd cmd;

	if (!boot_cpu_has(X86_FEATURE_SSBD))
		return mode;

	cmd = ssb_parse_cmdline();
	if (!boot_cpu_has_bug(X86_BUG_SPEC_STORE_BYPASS) &&
	    (cmd == SPEC_STORE_BYPASS_CMD_NONE ||
	     cmd == SPEC_STORE_BYPASS_CMD_AUTO))
		return mode;

	switch (cmd) {
	case SPEC_STORE_BYPASS_CMD_SECCOMP:
		/*
		 * Choose prctl+seccomp as the default mode if seccomp is
		 * enabled.
		 */
		if (IS_ENABLED(CONFIG_SECCOMP))
			mode = SPEC_STORE_BYPASS_SECCOMP;
		else
			mode = SPEC_STORE_BYPASS_PRCTL;
		break;
	case SPEC_STORE_BYPASS_CMD_ON:
		mode = SPEC_STORE_BYPASS_DISABLE;
		break;
	case SPEC_STORE_BYPASS_CMD_AUTO:
	case SPEC_STORE_BYPASS_CMD_PRCTL:
		mode = SPEC_STORE_BYPASS_PRCTL;
		break;
	case SPEC_STORE_BYPASS_CMD_NONE:
		break;
	}

	/*
	 * We have three CPU feature flags that are in play here:
	 *  - X86_BUG_SPEC_STORE_BYPASS - CPU is susceptible.
	 *  - X86_FEATURE_SSBD - CPU is able to turn off speculative store bypass
	 *  - X86_FEATURE_SPEC_STORE_BYPASS_DISABLE - engage the mitigation
	 */
	if (mode == SPEC_STORE_BYPASS_DISABLE) {
		setup_force_cpu_cap(X86_FEATURE_SPEC_STORE_BYPASS_DISABLE);
		/*
		 * Intel uses the SPEC CTRL MSR Bit(2) for this, while AMD may
		 * use a completely different MSR and bit dependent on family.
		 */
		if (!static_cpu_has(X86_FEATURE_SPEC_CTRL_SSBD) &&
		    !static_cpu_has(X86_FEATURE_AMD_SSBD)) {
			x86_amd_ssb_disable();
		} else {
			x86_spec_ctrl_base |= SPEC_CTRL_SSBD;
<<<<<<< HEAD
			write_spec_ctrl_current(x86_spec_ctrl_base, true);
=======
			update_spec_ctrl(x86_spec_ctrl_base);
>>>>>>> 29549c70
		}
	}

	return mode;
}

static void ssb_select_mitigation(void)
{
	ssb_mode = __ssb_select_mitigation();

	if (boot_cpu_has_bug(X86_BUG_SPEC_STORE_BYPASS))
		pr_info("%s\n", ssb_strings[ssb_mode]);
}

#undef pr_fmt
#define pr_fmt(fmt)     "Speculation prctl: " fmt

static void task_update_spec_tif(struct task_struct *tsk)
{
	/* Force the update of the real TIF bits */
	set_tsk_thread_flag(tsk, TIF_SPEC_FORCE_UPDATE);

	/*
	 * Immediately update the speculation control MSRs for the current
	 * task, but for a non-current task delay setting the CPU
	 * mitigation until it is scheduled next.
	 *
	 * This can only happen for SECCOMP mitigation. For PRCTL it's
	 * always the current task.
	 */
	if (tsk == current)
		speculation_ctrl_update_current();
}

static int l1d_flush_prctl_set(struct task_struct *task, unsigned long ctrl)
{

	if (!static_branch_unlikely(&switch_mm_cond_l1d_flush))
		return -EPERM;

	switch (ctrl) {
	case PR_SPEC_ENABLE:
		set_ti_thread_flag(&task->thread_info, TIF_SPEC_L1D_FLUSH);
		return 0;
	case PR_SPEC_DISABLE:
		clear_ti_thread_flag(&task->thread_info, TIF_SPEC_L1D_FLUSH);
		return 0;
	default:
		return -ERANGE;
	}
}

static int ssb_prctl_set(struct task_struct *task, unsigned long ctrl)
{
	if (ssb_mode != SPEC_STORE_BYPASS_PRCTL &&
	    ssb_mode != SPEC_STORE_BYPASS_SECCOMP)
		return -ENXIO;

	switch (ctrl) {
	case PR_SPEC_ENABLE:
		/* If speculation is force disabled, enable is not allowed */
		if (task_spec_ssb_force_disable(task))
			return -EPERM;
		task_clear_spec_ssb_disable(task);
		task_clear_spec_ssb_noexec(task);
		task_update_spec_tif(task);
		break;
	case PR_SPEC_DISABLE:
		task_set_spec_ssb_disable(task);
		task_clear_spec_ssb_noexec(task);
		task_update_spec_tif(task);
		break;
	case PR_SPEC_FORCE_DISABLE:
		task_set_spec_ssb_disable(task);
		task_set_spec_ssb_force_disable(task);
		task_clear_spec_ssb_noexec(task);
		task_update_spec_tif(task);
		break;
	case PR_SPEC_DISABLE_NOEXEC:
		if (task_spec_ssb_force_disable(task))
			return -EPERM;
		task_set_spec_ssb_disable(task);
		task_set_spec_ssb_noexec(task);
		task_update_spec_tif(task);
		break;
	default:
		return -ERANGE;
	}
	return 0;
}

static bool is_spec_ib_user_controlled(void)
{
	return spectre_v2_user_ibpb == SPECTRE_V2_USER_PRCTL ||
		spectre_v2_user_ibpb == SPECTRE_V2_USER_SECCOMP ||
		spectre_v2_user_stibp == SPECTRE_V2_USER_PRCTL ||
		spectre_v2_user_stibp == SPECTRE_V2_USER_SECCOMP;
}

static int ib_prctl_set(struct task_struct *task, unsigned long ctrl)
{
	switch (ctrl) {
	case PR_SPEC_ENABLE:
		if (spectre_v2_user_ibpb == SPECTRE_V2_USER_NONE &&
		    spectre_v2_user_stibp == SPECTRE_V2_USER_NONE)
			return 0;

		/*
		 * With strict mode for both IBPB and STIBP, the instruction
		 * code paths avoid checking this task flag and instead,
		 * unconditionally run the instruction. However, STIBP and IBPB
		 * are independent and either can be set to conditionally
		 * enabled regardless of the mode of the other.
		 *
		 * If either is set to conditional, allow the task flag to be
		 * updated, unless it was force-disabled by a previous prctl
		 * call. Currently, this is possible on an AMD CPU which has the
		 * feature X86_FEATURE_AMD_STIBP_ALWAYS_ON. In this case, if the
		 * kernel is booted with 'spectre_v2_user=seccomp', then
		 * spectre_v2_user_ibpb == SPECTRE_V2_USER_SECCOMP and
		 * spectre_v2_user_stibp == SPECTRE_V2_USER_STRICT_PREFERRED.
		 */
		if (!is_spec_ib_user_controlled() ||
		    task_spec_ib_force_disable(task))
			return -EPERM;

		task_clear_spec_ib_disable(task);
		task_update_spec_tif(task);
		break;
	case PR_SPEC_DISABLE:
	case PR_SPEC_FORCE_DISABLE:
		/*
		 * Indirect branch speculation is always allowed when
		 * mitigation is force disabled.
		 */
		if (spectre_v2_user_ibpb == SPECTRE_V2_USER_NONE &&
		    spectre_v2_user_stibp == SPECTRE_V2_USER_NONE)
			return -EPERM;

		if (!is_spec_ib_user_controlled())
			return 0;

		task_set_spec_ib_disable(task);
		if (ctrl == PR_SPEC_FORCE_DISABLE)
			task_set_spec_ib_force_disable(task);
		task_update_spec_tif(task);
		break;
	default:
		return -ERANGE;
	}
	return 0;
}

int arch_prctl_spec_ctrl_set(struct task_struct *task, unsigned long which,
			     unsigned long ctrl)
{
	switch (which) {
	case PR_SPEC_STORE_BYPASS:
		return ssb_prctl_set(task, ctrl);
	case PR_SPEC_INDIRECT_BRANCH:
		return ib_prctl_set(task, ctrl);
	case PR_SPEC_L1D_FLUSH:
		return l1d_flush_prctl_set(task, ctrl);
	default:
		return -ENODEV;
	}
}

#ifdef CONFIG_SECCOMP
void arch_seccomp_spec_mitigate(struct task_struct *task)
{
	if (ssb_mode == SPEC_STORE_BYPASS_SECCOMP)
		ssb_prctl_set(task, PR_SPEC_FORCE_DISABLE);
	if (spectre_v2_user_ibpb == SPECTRE_V2_USER_SECCOMP ||
	    spectre_v2_user_stibp == SPECTRE_V2_USER_SECCOMP)
		ib_prctl_set(task, PR_SPEC_FORCE_DISABLE);
}
#endif

static int l1d_flush_prctl_get(struct task_struct *task)
{
	if (!static_branch_unlikely(&switch_mm_cond_l1d_flush))
		return PR_SPEC_FORCE_DISABLE;

	if (test_ti_thread_flag(&task->thread_info, TIF_SPEC_L1D_FLUSH))
		return PR_SPEC_PRCTL | PR_SPEC_ENABLE;
	else
		return PR_SPEC_PRCTL | PR_SPEC_DISABLE;
}

static int ssb_prctl_get(struct task_struct *task)
{
	switch (ssb_mode) {
	case SPEC_STORE_BYPASS_DISABLE:
		return PR_SPEC_DISABLE;
	case SPEC_STORE_BYPASS_SECCOMP:
	case SPEC_STORE_BYPASS_PRCTL:
		if (task_spec_ssb_force_disable(task))
			return PR_SPEC_PRCTL | PR_SPEC_FORCE_DISABLE;
		if (task_spec_ssb_noexec(task))
			return PR_SPEC_PRCTL | PR_SPEC_DISABLE_NOEXEC;
		if (task_spec_ssb_disable(task))
			return PR_SPEC_PRCTL | PR_SPEC_DISABLE;
		return PR_SPEC_PRCTL | PR_SPEC_ENABLE;
	default:
		if (boot_cpu_has_bug(X86_BUG_SPEC_STORE_BYPASS))
			return PR_SPEC_ENABLE;
		return PR_SPEC_NOT_AFFECTED;
	}
}

static int ib_prctl_get(struct task_struct *task)
{
	if (!boot_cpu_has_bug(X86_BUG_SPECTRE_V2))
		return PR_SPEC_NOT_AFFECTED;

	if (spectre_v2_user_ibpb == SPECTRE_V2_USER_NONE &&
	    spectre_v2_user_stibp == SPECTRE_V2_USER_NONE)
		return PR_SPEC_ENABLE;
	else if (is_spec_ib_user_controlled()) {
		if (task_spec_ib_force_disable(task))
			return PR_SPEC_PRCTL | PR_SPEC_FORCE_DISABLE;
		if (task_spec_ib_disable(task))
			return PR_SPEC_PRCTL | PR_SPEC_DISABLE;
		return PR_SPEC_PRCTL | PR_SPEC_ENABLE;
	} else if (spectre_v2_user_ibpb == SPECTRE_V2_USER_STRICT ||
	    spectre_v2_user_stibp == SPECTRE_V2_USER_STRICT ||
	    spectre_v2_user_stibp == SPECTRE_V2_USER_STRICT_PREFERRED)
		return PR_SPEC_DISABLE;
	else
		return PR_SPEC_NOT_AFFECTED;
}

int arch_prctl_spec_ctrl_get(struct task_struct *task, unsigned long which)
{
	switch (which) {
	case PR_SPEC_STORE_BYPASS:
		return ssb_prctl_get(task);
	case PR_SPEC_INDIRECT_BRANCH:
		return ib_prctl_get(task);
	case PR_SPEC_L1D_FLUSH:
		return l1d_flush_prctl_get(task);
	default:
		return -ENODEV;
	}
}

void x86_spec_ctrl_setup_ap(void)
{
	if (boot_cpu_has(X86_FEATURE_MSR_SPEC_CTRL))
<<<<<<< HEAD
		write_spec_ctrl_current(x86_spec_ctrl_base, true);
=======
		update_spec_ctrl(x86_spec_ctrl_base);
>>>>>>> 29549c70

	if (ssb_mode == SPEC_STORE_BYPASS_DISABLE)
		x86_amd_ssb_disable();
}

bool itlb_multihit_kvm_mitigation;
EXPORT_SYMBOL_GPL(itlb_multihit_kvm_mitigation);

#undef pr_fmt
#define pr_fmt(fmt)	"L1TF: " fmt

/* Default mitigation for L1TF-affected CPUs */
enum l1tf_mitigations l1tf_mitigation __ro_after_init = L1TF_MITIGATION_FLUSH;
#if IS_ENABLED(CONFIG_KVM_INTEL)
EXPORT_SYMBOL_GPL(l1tf_mitigation);
#endif
enum vmx_l1d_flush_state l1tf_vmx_mitigation = VMENTER_L1D_FLUSH_AUTO;
EXPORT_SYMBOL_GPL(l1tf_vmx_mitigation);

/*
 * These CPUs all support 44bits physical address space internally in the
 * cache but CPUID can report a smaller number of physical address bits.
 *
 * The L1TF mitigation uses the top most address bit for the inversion of
 * non present PTEs. When the installed memory reaches into the top most
 * address bit due to memory holes, which has been observed on machines
 * which report 36bits physical address bits and have 32G RAM installed,
 * then the mitigation range check in l1tf_select_mitigation() triggers.
 * This is a false positive because the mitigation is still possible due to
 * the fact that the cache uses 44bit internally. Use the cache bits
 * instead of the reported physical bits and adjust them on the affected
 * machines to 44bit if the reported bits are less than 44.
 */
static void override_cache_bits(struct cpuinfo_x86 *c)
{
	if (c->x86 != 6)
		return;

	switch (c->x86_model) {
	case INTEL_FAM6_NEHALEM:
	case INTEL_FAM6_WESTMERE:
	case INTEL_FAM6_SANDYBRIDGE:
	case INTEL_FAM6_IVYBRIDGE:
	case INTEL_FAM6_HASWELL:
	case INTEL_FAM6_HASWELL_L:
	case INTEL_FAM6_HASWELL_G:
	case INTEL_FAM6_BROADWELL:
	case INTEL_FAM6_BROADWELL_G:
	case INTEL_FAM6_SKYLAKE_L:
	case INTEL_FAM6_SKYLAKE:
	case INTEL_FAM6_KABYLAKE_L:
	case INTEL_FAM6_KABYLAKE:
		if (c->x86_cache_bits < 44)
			c->x86_cache_bits = 44;
		break;
	}
}

static void __init l1tf_select_mitigation(void)
{
	u64 half_pa;

	if (!boot_cpu_has_bug(X86_BUG_L1TF))
		return;

	if (cpu_mitigations_off())
		l1tf_mitigation = L1TF_MITIGATION_OFF;
	else if (cpu_mitigations_auto_nosmt())
		l1tf_mitigation = L1TF_MITIGATION_FLUSH_NOSMT;

	override_cache_bits(&boot_cpu_data);

	switch (l1tf_mitigation) {
	case L1TF_MITIGATION_OFF:
	case L1TF_MITIGATION_FLUSH_NOWARN:
	case L1TF_MITIGATION_FLUSH:
		break;
	case L1TF_MITIGATION_FLUSH_NOSMT:
	case L1TF_MITIGATION_FULL:
		cpu_smt_disable(false);
		break;
	case L1TF_MITIGATION_FULL_FORCE:
		cpu_smt_disable(true);
		break;
	}

#if CONFIG_PGTABLE_LEVELS == 2
	pr_warn("Kernel not compiled for PAE. No mitigation for L1TF\n");
	return;
#endif

	half_pa = (u64)l1tf_pfn_limit() << PAGE_SHIFT;
	if (l1tf_mitigation != L1TF_MITIGATION_OFF &&
			e820__mapped_any(half_pa, ULLONG_MAX - half_pa, E820_TYPE_RAM)) {
		pr_warn("System has more than MAX_PA/2 memory. L1TF mitigation not effective.\n");
		pr_info("You may make it effective by booting the kernel with mem=%llu parameter.\n",
				half_pa);
		pr_info("However, doing so will make a part of your RAM unusable.\n");
		pr_info("Reading https://www.kernel.org/doc/html/latest/admin-guide/hw-vuln/l1tf.html might help you decide.\n");
		return;
	}

	setup_force_cpu_cap(X86_FEATURE_L1TF_PTEINV);
}

static int __init l1tf_cmdline(char *str)
{
	if (!boot_cpu_has_bug(X86_BUG_L1TF))
		return 0;

	if (!str)
		return -EINVAL;

	if (!strcmp(str, "off"))
		l1tf_mitigation = L1TF_MITIGATION_OFF;
	else if (!strcmp(str, "flush,nowarn"))
		l1tf_mitigation = L1TF_MITIGATION_FLUSH_NOWARN;
	else if (!strcmp(str, "flush"))
		l1tf_mitigation = L1TF_MITIGATION_FLUSH;
	else if (!strcmp(str, "flush,nosmt"))
		l1tf_mitigation = L1TF_MITIGATION_FLUSH_NOSMT;
	else if (!strcmp(str, "full"))
		l1tf_mitigation = L1TF_MITIGATION_FULL;
	else if (!strcmp(str, "full,force"))
		l1tf_mitigation = L1TF_MITIGATION_FULL_FORCE;

	return 0;
}
early_param("l1tf", l1tf_cmdline);

#undef pr_fmt
#define pr_fmt(fmt) fmt

#ifdef CONFIG_SYSFS

#define L1TF_DEFAULT_MSG "Mitigation: PTE Inversion"

#if IS_ENABLED(CONFIG_KVM_INTEL)
static const char * const l1tf_vmx_states[] = {
	[VMENTER_L1D_FLUSH_AUTO]		= "auto",
	[VMENTER_L1D_FLUSH_NEVER]		= "vulnerable",
	[VMENTER_L1D_FLUSH_COND]		= "conditional cache flushes",
	[VMENTER_L1D_FLUSH_ALWAYS]		= "cache flushes",
	[VMENTER_L1D_FLUSH_EPT_DISABLED]	= "EPT disabled",
	[VMENTER_L1D_FLUSH_NOT_REQUIRED]	= "flush not necessary"
};

static ssize_t l1tf_show_state(char *buf)
{
	if (l1tf_vmx_mitigation == VMENTER_L1D_FLUSH_AUTO)
		return sprintf(buf, "%s\n", L1TF_DEFAULT_MSG);

	if (l1tf_vmx_mitigation == VMENTER_L1D_FLUSH_EPT_DISABLED ||
	    (l1tf_vmx_mitigation == VMENTER_L1D_FLUSH_NEVER &&
	     sched_smt_active())) {
		return sprintf(buf, "%s; VMX: %s\n", L1TF_DEFAULT_MSG,
			       l1tf_vmx_states[l1tf_vmx_mitigation]);
	}

	return sprintf(buf, "%s; VMX: %s, SMT %s\n", L1TF_DEFAULT_MSG,
		       l1tf_vmx_states[l1tf_vmx_mitigation],
		       sched_smt_active() ? "vulnerable" : "disabled");
}

static ssize_t itlb_multihit_show_state(char *buf)
{
	if (!boot_cpu_has(X86_FEATURE_MSR_IA32_FEAT_CTL) ||
	    !boot_cpu_has(X86_FEATURE_VMX))
		return sprintf(buf, "KVM: Mitigation: VMX unsupported\n");
	else if (!(cr4_read_shadow() & X86_CR4_VMXE))
		return sprintf(buf, "KVM: Mitigation: VMX disabled\n");
	else if (itlb_multihit_kvm_mitigation)
		return sprintf(buf, "KVM: Mitigation: Split huge pages\n");
	else
		return sprintf(buf, "KVM: Vulnerable\n");
}
#else
static ssize_t l1tf_show_state(char *buf)
{
	return sprintf(buf, "%s\n", L1TF_DEFAULT_MSG);
}

static ssize_t itlb_multihit_show_state(char *buf)
{
	return sprintf(buf, "Processor vulnerable\n");
}
#endif

static ssize_t mds_show_state(char *buf)
{
	if (boot_cpu_has(X86_FEATURE_HYPERVISOR)) {
		return sprintf(buf, "%s; SMT Host state unknown\n",
			       mds_strings[mds_mitigation]);
	}

	if (boot_cpu_has(X86_BUG_MSBDS_ONLY)) {
		return sprintf(buf, "%s; SMT %s\n", mds_strings[mds_mitigation],
			       (mds_mitigation == MDS_MITIGATION_OFF ? "vulnerable" :
			        sched_smt_active() ? "mitigated" : "disabled"));
	}

	return sprintf(buf, "%s; SMT %s\n", mds_strings[mds_mitigation],
		       sched_smt_active() ? "vulnerable" : "disabled");
}

static ssize_t tsx_async_abort_show_state(char *buf)
{
	if ((taa_mitigation == TAA_MITIGATION_TSX_DISABLED) ||
	    (taa_mitigation == TAA_MITIGATION_OFF))
		return sprintf(buf, "%s\n", taa_strings[taa_mitigation]);

	if (boot_cpu_has(X86_FEATURE_HYPERVISOR)) {
		return sprintf(buf, "%s; SMT Host state unknown\n",
			       taa_strings[taa_mitigation]);
	}

	return sprintf(buf, "%s; SMT %s\n", taa_strings[taa_mitigation],
		       sched_smt_active() ? "vulnerable" : "disabled");
}

static ssize_t mmio_stale_data_show_state(char *buf)
{
	if (boot_cpu_has_bug(X86_BUG_MMIO_UNKNOWN))
		return sysfs_emit(buf, "Unknown: No mitigations\n");

	if (mmio_mitigation == MMIO_MITIGATION_OFF)
		return sysfs_emit(buf, "%s\n", mmio_strings[mmio_mitigation]);

	if (boot_cpu_has(X86_FEATURE_HYPERVISOR)) {
		return sysfs_emit(buf, "%s; SMT Host state unknown\n",
				  mmio_strings[mmio_mitigation]);
	}

	return sysfs_emit(buf, "%s; SMT %s\n", mmio_strings[mmio_mitigation],
			  sched_smt_active() ? "vulnerable" : "disabled");
}

static char *stibp_state(void)
{
	if (spectre_v2_in_ibrs_mode(spectre_v2_enabled))
		return "";

	switch (spectre_v2_user_stibp) {
	case SPECTRE_V2_USER_NONE:
		return ", STIBP: disabled";
	case SPECTRE_V2_USER_STRICT:
		return ", STIBP: forced";
	case SPECTRE_V2_USER_STRICT_PREFERRED:
		return ", STIBP: always-on";
	case SPECTRE_V2_USER_PRCTL:
	case SPECTRE_V2_USER_SECCOMP:
		if (static_key_enabled(&switch_to_cond_stibp))
			return ", STIBP: conditional";
	}
	return "";
}

static char *ibpb_state(void)
{
	if (boot_cpu_has(X86_FEATURE_IBPB)) {
		if (static_key_enabled(&switch_mm_always_ibpb))
			return ", IBPB: always-on";
		if (static_key_enabled(&switch_mm_cond_ibpb))
			return ", IBPB: conditional";
		return ", IBPB: disabled";
	}
	return "";
}

static char *pbrsb_eibrs_state(void)
{
	if (boot_cpu_has_bug(X86_BUG_EIBRS_PBRSB)) {
		if (boot_cpu_has(X86_FEATURE_RSB_VMEXIT_LITE) ||
		    boot_cpu_has(X86_FEATURE_RSB_VMEXIT))
			return ", PBRSB-eIBRS: SW sequence";
		else
			return ", PBRSB-eIBRS: Vulnerable";
	} else {
		return ", PBRSB-eIBRS: Not affected";
	}
}

static ssize_t spectre_v2_show_state(char *buf)
{
	if (spectre_v2_enabled == SPECTRE_V2_LFENCE)
		return sprintf(buf, "Vulnerable: LFENCE\n");

	if (spectre_v2_enabled == SPECTRE_V2_EIBRS && unprivileged_ebpf_enabled())
		return sprintf(buf, "Vulnerable: eIBRS with unprivileged eBPF\n");

	if (sched_smt_active() && unprivileged_ebpf_enabled() &&
	    spectre_v2_enabled == SPECTRE_V2_EIBRS_LFENCE)
		return sprintf(buf, "Vulnerable: eIBRS+LFENCE with unprivileged eBPF and SMT\n");

	return sprintf(buf, "%s%s%s%s%s%s%s\n",
		       spectre_v2_strings[spectre_v2_enabled],
		       ibpb_state(),
		       boot_cpu_has(X86_FEATURE_USE_IBRS_FW) ? ", IBRS_FW" : "",
		       stibp_state(),
		       boot_cpu_has(X86_FEATURE_RSB_CTXSW) ? ", RSB filling" : "",
		       pbrsb_eibrs_state(),
		       spectre_v2_module_string());
}

static ssize_t srbds_show_state(char *buf)
{
	return sprintf(buf, "%s\n", srbds_strings[srbds_mitigation]);
}

static ssize_t retbleed_show_state(char *buf)
{
	if (retbleed_mitigation == RETBLEED_MITIGATION_UNRET ||
	    retbleed_mitigation == RETBLEED_MITIGATION_IBPB) {
	    if (boot_cpu_data.x86_vendor != X86_VENDOR_AMD &&
		boot_cpu_data.x86_vendor != X86_VENDOR_HYGON)
		    return sprintf(buf, "Vulnerable: untrained return thunk / IBPB on non-AMD based uarch\n");

	    return sprintf(buf, "%s; SMT %s\n",
			   retbleed_strings[retbleed_mitigation],
			   !sched_smt_active() ? "disabled" :
			   spectre_v2_user_stibp == SPECTRE_V2_USER_STRICT ||
			   spectre_v2_user_stibp == SPECTRE_V2_USER_STRICT_PREFERRED ?
			   "enabled with STIBP protection" : "vulnerable");
	}

	return sprintf(buf, "%s\n", retbleed_strings[retbleed_mitigation]);
}

static ssize_t cpu_show_common(struct device *dev, struct device_attribute *attr,
			       char *buf, unsigned int bug)
{
	if (!boot_cpu_has_bug(bug))
		return sprintf(buf, "Not affected\n");

	switch (bug) {
	case X86_BUG_CPU_MELTDOWN:
		if (boot_cpu_has(X86_FEATURE_PTI))
			return sprintf(buf, "Mitigation: PTI\n");

		if (hypervisor_is_type(X86_HYPER_XEN_PV))
			return sprintf(buf, "Unknown (XEN PV detected, hypervisor mitigation required)\n");

		break;

	case X86_BUG_SPECTRE_V1:
		return sprintf(buf, "%s\n", spectre_v1_strings[spectre_v1_mitigation]);

	case X86_BUG_SPECTRE_V2:
		return spectre_v2_show_state(buf);

	case X86_BUG_SPEC_STORE_BYPASS:
		return sprintf(buf, "%s\n", ssb_strings[ssb_mode]);

	case X86_BUG_L1TF:
		if (boot_cpu_has(X86_FEATURE_L1TF_PTEINV))
			return l1tf_show_state(buf);
		break;

	case X86_BUG_MDS:
		return mds_show_state(buf);

	case X86_BUG_TAA:
		return tsx_async_abort_show_state(buf);

	case X86_BUG_ITLB_MULTIHIT:
		return itlb_multihit_show_state(buf);

	case X86_BUG_SRBDS:
		return srbds_show_state(buf);

	case X86_BUG_MMIO_STALE_DATA:
	case X86_BUG_MMIO_UNKNOWN:
		return mmio_stale_data_show_state(buf);

	case X86_BUG_RETBLEED:
		return retbleed_show_state(buf);

	default:
		break;
	}

	return sprintf(buf, "Vulnerable\n");
}

ssize_t cpu_show_meltdown(struct device *dev, struct device_attribute *attr, char *buf)
{
	return cpu_show_common(dev, attr, buf, X86_BUG_CPU_MELTDOWN);
}

ssize_t cpu_show_spectre_v1(struct device *dev, struct device_attribute *attr, char *buf)
{
	return cpu_show_common(dev, attr, buf, X86_BUG_SPECTRE_V1);
}

ssize_t cpu_show_spectre_v2(struct device *dev, struct device_attribute *attr, char *buf)
{
	return cpu_show_common(dev, attr, buf, X86_BUG_SPECTRE_V2);
}

ssize_t cpu_show_spec_store_bypass(struct device *dev, struct device_attribute *attr, char *buf)
{
	return cpu_show_common(dev, attr, buf, X86_BUG_SPEC_STORE_BYPASS);
}

ssize_t cpu_show_l1tf(struct device *dev, struct device_attribute *attr, char *buf)
{
	return cpu_show_common(dev, attr, buf, X86_BUG_L1TF);
}

ssize_t cpu_show_mds(struct device *dev, struct device_attribute *attr, char *buf)
{
	return cpu_show_common(dev, attr, buf, X86_BUG_MDS);
}

ssize_t cpu_show_tsx_async_abort(struct device *dev, struct device_attribute *attr, char *buf)
{
	return cpu_show_common(dev, attr, buf, X86_BUG_TAA);
}

ssize_t cpu_show_itlb_multihit(struct device *dev, struct device_attribute *attr, char *buf)
{
	return cpu_show_common(dev, attr, buf, X86_BUG_ITLB_MULTIHIT);
}

ssize_t cpu_show_srbds(struct device *dev, struct device_attribute *attr, char *buf)
{
	return cpu_show_common(dev, attr, buf, X86_BUG_SRBDS);
}

ssize_t cpu_show_mmio_stale_data(struct device *dev, struct device_attribute *attr, char *buf)
{
	if (boot_cpu_has_bug(X86_BUG_MMIO_UNKNOWN))
		return cpu_show_common(dev, attr, buf, X86_BUG_MMIO_UNKNOWN);
	else
		return cpu_show_common(dev, attr, buf, X86_BUG_MMIO_STALE_DATA);
}

ssize_t cpu_show_retbleed(struct device *dev, struct device_attribute *attr, char *buf)
{
	return cpu_show_common(dev, attr, buf, X86_BUG_RETBLEED);
}
#endif<|MERGE_RESOLUTION|>--- conflicted
+++ resolved
@@ -71,11 +71,7 @@
  * Keep track of the SPEC_CTRL MSR value for the current task, which may differ
  * from x86_spec_ctrl_base due to STIBP/SSB in __speculation_ctrl_update().
  */
-<<<<<<< HEAD
-void write_spec_ctrl_current(u64 val, bool force)
-=======
 void update_spec_ctrl_cond(u64 val)
->>>>>>> 29549c70
 {
 	if (this_cpu_read(x86_spec_ctrl_current) == val)
 		return;
@@ -86,11 +82,7 @@
 	 * When KERNEL_IBRS this MSR is written on return-to-user, unless
 	 * forced the update can be delayed until that time.
 	 */
-<<<<<<< HEAD
-	if (force || !cpu_feature_enabled(X86_FEATURE_KERNEL_IBRS))
-=======
 	if (!cpu_feature_enabled(X86_FEATURE_KERNEL_IBRS))
->>>>>>> 29549c70
 		wrmsrl(MSR_IA32_SPEC_CTRL, val);
 }
 
@@ -211,33 +203,15 @@
 }
 
 /*
-<<<<<<< HEAD
- * NOTE: For VMX, this function is not called in the vmexit path.
- * It uses vmx_spec_ctrl_restore_host() instead.
-=======
  * NOTE: This function is *only* called for SVM, since Intel uses
  * MSR_IA32_SPEC_CTRL for SSBD.
->>>>>>> 29549c70
  */
 void
 x86_virt_spec_ctrl(u64 guest_virt_spec_ctrl, bool setguest)
 {
-<<<<<<< HEAD
-	u64 msrval, guestval = guest_spec_ctrl, hostval = spec_ctrl_current();
-	struct thread_info *ti = current_thread_info();
-
-	if (static_cpu_has(X86_FEATURE_MSR_SPEC_CTRL)) {
-		if (hostval != guestval) {
-			msrval = setguest ? guestval : hostval;
-			wrmsrl(MSR_IA32_SPEC_CTRL, msrval);
-		}
-	}
-
-=======
 	u64 guestval, hostval;
 	struct thread_info *ti = current_thread_info();
 
->>>>>>> 29549c70
 	/*
 	 * If SSBD is not handled in MSR_SPEC_CTRL on AMD, update
 	 * MSR_AMD64_L2_CFG or MSR_VIRT_SPEC_CTRL if supported.
@@ -822,11 +796,7 @@
 	RETBLEED_CMD_IBPB,
 };
 
-<<<<<<< HEAD
-const char * const retbleed_strings[] = {
-=======
 static const char * const retbleed_strings[] = {
->>>>>>> 29549c70
 	[RETBLEED_MITIGATION_NONE]	= "Vulnerable",
 	[RETBLEED_MITIGATION_UNRET]	= "Mitigation: untrained return thunk",
 	[RETBLEED_MITIGATION_IBPB]	= "Mitigation: IBPB",
@@ -1303,7 +1273,6 @@
 	    !boot_cpu_has(X86_FEATURE_IBRS_ENHANCED)) {
 		pr_err("%s selected but CPU doesn't have eIBRS. Switching to AUTO select\n",
 		       mitigation_options[i].option);
-<<<<<<< HEAD
 		return SPECTRE_V2_CMD_AUTO;
 	}
 
@@ -1315,19 +1284,6 @@
 		return SPECTRE_V2_CMD_AUTO;
 	}
 
-=======
-		return SPECTRE_V2_CMD_AUTO;
-	}
-
-	if ((cmd == SPECTRE_V2_CMD_RETPOLINE_LFENCE ||
-	     cmd == SPECTRE_V2_CMD_EIBRS_LFENCE) &&
-	    !boot_cpu_has(X86_FEATURE_LFENCE_RDTSC)) {
-		pr_err("%s selected, but CPU doesn't have a serializing LFENCE. Switching to AUTO select\n",
-		       mitigation_options[i].option);
-		return SPECTRE_V2_CMD_AUTO;
-	}
-
->>>>>>> 29549c70
 	if (cmd == SPECTRE_V2_CMD_IBRS && !IS_ENABLED(CONFIG_CPU_IBRS_ENTRY)) {
 		pr_err("%s selected but not compiled in. Switching to AUTO select\n",
 		       mitigation_options[i].option);
@@ -1379,11 +1335,7 @@
 
 	if (ia32_cap & ARCH_CAP_RRSBA) {
 		x86_spec_ctrl_base |= SPEC_CTRL_RRSBA_DIS_S;
-<<<<<<< HEAD
-		write_spec_ctrl_current(x86_spec_ctrl_base, true);
-=======
 		update_spec_ctrl(x86_spec_ctrl_base);
->>>>>>> 29549c70
 	}
 }
 
@@ -1456,7 +1408,6 @@
 		if (boot_cpu_has(X86_FEATURE_IBRS_ENHANCED)) {
 			mode = SPECTRE_V2_EIBRS;
 			break;
-<<<<<<< HEAD
 		}
 
 		if (IS_ENABLED(CONFIG_CPU_IBRS_ENTRY) &&
@@ -1468,19 +1419,6 @@
 			break;
 		}
 
-=======
-		}
-
-		if (IS_ENABLED(CONFIG_CPU_IBRS_ENTRY) &&
-		    boot_cpu_has_bug(X86_BUG_RETBLEED) &&
-		    retbleed_cmd != RETBLEED_CMD_OFF &&
-		    boot_cpu_has(X86_FEATURE_IBRS) &&
-		    boot_cpu_data.x86_vendor == X86_VENDOR_INTEL) {
-			mode = SPECTRE_V2_IBRS;
-			break;
-		}
-
->>>>>>> 29549c70
 		mode = spectre_v2_select_retpoline();
 		break;
 
@@ -1519,11 +1457,7 @@
 
 	if (spectre_v2_in_ibrs_mode(mode)) {
 		x86_spec_ctrl_base |= SPEC_CTRL_IBRS;
-<<<<<<< HEAD
-		write_spec_ctrl_current(x86_spec_ctrl_base, true);
-=======
 		update_spec_ctrl(x86_spec_ctrl_base);
->>>>>>> 29549c70
 	}
 
 	switch (mode) {
@@ -1637,11 +1571,7 @@
 static void update_stibp_msr(void * __unused)
 {
 	u64 val = spec_ctrl_current() | (x86_spec_ctrl_base & SPEC_CTRL_STIBP);
-<<<<<<< HEAD
-	write_spec_ctrl_current(val, true);
-=======
 	update_spec_ctrl(val);
->>>>>>> 29549c70
 }
 
 /* Update x86_spec_ctrl_base in case SMT state changed. */
@@ -1874,11 +1804,7 @@
 			x86_amd_ssb_disable();
 		} else {
 			x86_spec_ctrl_base |= SPEC_CTRL_SSBD;
-<<<<<<< HEAD
-			write_spec_ctrl_current(x86_spec_ctrl_base, true);
-=======
 			update_spec_ctrl(x86_spec_ctrl_base);
->>>>>>> 29549c70
 		}
 	}
 
@@ -2129,11 +2055,7 @@
 void x86_spec_ctrl_setup_ap(void)
 {
 	if (boot_cpu_has(X86_FEATURE_MSR_SPEC_CTRL))
-<<<<<<< HEAD
-		write_spec_ctrl_current(x86_spec_ctrl_base, true);
-=======
 		update_spec_ctrl(x86_spec_ctrl_base);
->>>>>>> 29549c70
 
 	if (ssb_mode == SPEC_STORE_BYPASS_DISABLE)
 		x86_amd_ssb_disable();
