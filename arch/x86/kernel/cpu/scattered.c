--- conflicted
+++ resolved
@@ -26,10 +26,7 @@
 static const struct cpuid_bit cpuid_bits[] = {
 	{ X86_FEATURE_APERFMPERF,       CPUID_ECX,  0, 0x00000006, 0 },
 	{ X86_FEATURE_EPB,		CPUID_ECX,  3, 0x00000006, 0 },
-<<<<<<< HEAD
-=======
 	{ X86_FEATURE_INTEL_PPIN,	CPUID_EBX,  0, 0x00000007, 1 },
->>>>>>> 29549c70
 	{ X86_FEATURE_RRSBA_CTRL,	CPUID_EDX,  2, 0x00000007, 2 },
 	{ X86_FEATURE_CQM_LLC,		CPUID_EDX,  1, 0x0000000f, 0 },
 	{ X86_FEATURE_CQM_OCCUP_LLC,	CPUID_EDX,  0, 0x0000000f, 1 },
