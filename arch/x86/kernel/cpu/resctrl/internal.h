--- conflicted
+++ resolved
@@ -32,12 +32,7 @@
 
 #define CQM_LIMBOCHECK_INTERVAL	1000
 
-<<<<<<< HEAD
-#define MBM_CNTR_WIDTH			24
-#define MBM_CNTR_WIDTH_AMD		44
-=======
 #define MBM_CNTR_WIDTH_BASE		24
->>>>>>> c1084c27
 #define MBM_OVERFLOW_INTERVAL		1000
 #define MAX_MBA_BW			100u
 #define MBA_IS_LINEAR			0x4
@@ -337,53 +332,8 @@
  */
 struct msr_param {
 	struct rdt_resource	*res;
-<<<<<<< HEAD
-	int			low;
-	int			high;
-};
-
-/**
- * struct rdt_cache - Cache allocation related data
- * @cbm_len:		Length of the cache bit mask
- * @min_cbm_bits:	Minimum number of consecutive bits to be set
- * @cbm_idx_mult:	Multiplier of CBM index
- * @cbm_idx_offset:	Offset of CBM index. CBM index is computed by:
- *			closid * cbm_idx_multi + cbm_idx_offset
- *			in a cache bit mask
- * @shareable_bits:	Bitmask of shareable resource with other
- *			executing entities
- */
-struct rdt_cache {
-	unsigned int	cbm_len;
-	unsigned int	min_cbm_bits;
-	unsigned int	cbm_idx_mult;
-	unsigned int	cbm_idx_offset;
-	unsigned int	shareable_bits;
-};
-
-/**
- * struct rdt_membw - Memory bandwidth allocation related data
- * @max_delay:		Max throttle delay. Delay is the hardware
- *			representation for memory bandwidth.
- * @min_bw:		Minimum memory bandwidth percentage user can request
- * @bw_gran:		Granularity at which the memory bandwidth is allocated
- * @delay_linear:	True if memory B/W delay is in linear scale
- * @mbm_width:		memory B/W monitor counter width
- * @mba_sc:		True if MBA software controller(mba_sc) is enabled
- * @mb_map:		Mapping of memory B/W percentage to memory B/W delay
- */
-struct rdt_membw {
-	u32		max_delay;
-	u32		min_bw;
-	u32		bw_gran;
-	u32		delay_linear;
-	u32		mbm_width;
-	bool		mba_sc;
-	u32		*mb_map;
-=======
 	u32			low;
 	u32			high;
->>>>>>> c1084c27
 };
 
 static inline bool is_llc_occupancy_enabled(void)
@@ -598,13 +548,7 @@
 void cqm_handle_limbo(struct work_struct *work);
 bool has_busy_rmid(struct rdt_resource *r, struct rdt_domain *d);
 void __check_limbo(struct rdt_domain *d, bool force_free);
-<<<<<<< HEAD
-bool cbm_validate_intel(char *buf, u32 *data, struct rdt_resource *r);
-bool cbm_validate_amd(char *buf, u32 *data, struct rdt_resource *r);
-void rdt_domain_reconfigure_cdp(struct rdt_resource *r);
-=======
 void rdt_domain_reconfigure_cdp(struct rdt_resource *r);
 void __init thread_throttle_mode_init(void);
->>>>>>> c1084c27
 
 #endif /* _ASM_X86_RESCTRL_INTERNAL_H */