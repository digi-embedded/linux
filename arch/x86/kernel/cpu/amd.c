// SPDX-License-Identifier: GPL-2.0-only
#include <linux/export.h>
#include <linux/bitops.h>
#include <linux/elf.h>
#include <linux/mm.h>

#include <linux/io.h>
#include <linux/sched.h>
#include <linux/sched/clock.h>
#include <linux/random.h>
#include <linux/topology.h>
#include <asm/processor.h>
#include <asm/apic.h>
#include <asm/cacheinfo.h>
#include <asm/cpu.h>
#include <asm/spec-ctrl.h>
#include <asm/smp.h>
#include <asm/numa.h>
#include <asm/pci-direct.h>
#include <asm/delay.h>
#include <asm/debugreg.h>
#include <asm/resctrl.h>

#ifdef CONFIG_X86_64
# include <asm/mmconfig.h>
#endif

#include "cpu.h"

/*
 * nodes_per_socket: Stores the number of nodes per socket.
 * Refer to Fam15h Models 00-0fh BKDG - CPUID Fn8000_001E_ECX
 * Node Identifiers[10:8]
 */
static u32 nodes_per_socket = 1;

/*
 * AMD errata checking
 *
 * Errata are defined as arrays of ints using the AMD_LEGACY_ERRATUM() or
 * AMD_OSVW_ERRATUM() macros. The latter is intended for newer errata that
 * have an OSVW id assigned, which it takes as first argument. Both take a
 * variable number of family-specific model-stepping ranges created by
 * AMD_MODEL_RANGE().
 *
 * Example:
 *
 * const int amd_erratum_319[] =
 *	AMD_LEGACY_ERRATUM(AMD_MODEL_RANGE(0x10, 0x2, 0x1, 0x4, 0x2),
 *			   AMD_MODEL_RANGE(0x10, 0x8, 0x0, 0x8, 0x0),
 *			   AMD_MODEL_RANGE(0x10, 0x9, 0x0, 0x9, 0x0));
 */

#define AMD_LEGACY_ERRATUM(...)		{ -1, __VA_ARGS__, 0 }
#define AMD_OSVW_ERRATUM(osvw_id, ...)	{ osvw_id, __VA_ARGS__, 0 }
#define AMD_MODEL_RANGE(f, m_start, s_start, m_end, s_end) \
	((f << 24) | (m_start << 16) | (s_start << 12) | (m_end << 4) | (s_end))
#define AMD_MODEL_RANGE_FAMILY(range)	(((range) >> 24) & 0xff)
#define AMD_MODEL_RANGE_START(range)	(((range) >> 12) & 0xfff)
#define AMD_MODEL_RANGE_END(range)	((range) & 0xfff)

static const int amd_erratum_400[] =
	AMD_OSVW_ERRATUM(1, AMD_MODEL_RANGE(0xf, 0x41, 0x2, 0xff, 0xf),
			    AMD_MODEL_RANGE(0x10, 0x2, 0x1, 0xff, 0xf));

static const int amd_erratum_383[] =
	AMD_OSVW_ERRATUM(3, AMD_MODEL_RANGE(0x10, 0, 0, 0xff, 0xf));

/* #1054: Instructions Retired Performance Counter May Be Inaccurate */
static const int amd_erratum_1054[] =
	AMD_LEGACY_ERRATUM(AMD_MODEL_RANGE(0x17, 0, 0, 0x2f, 0xf));

static const int amd_zenbleed[] =
	AMD_LEGACY_ERRATUM(AMD_MODEL_RANGE(0x17, 0x30, 0x0, 0x4f, 0xf),
			   AMD_MODEL_RANGE(0x17, 0x60, 0x0, 0x7f, 0xf),
			   AMD_MODEL_RANGE(0x17, 0x90, 0x0, 0x91, 0xf),
			   AMD_MODEL_RANGE(0x17, 0xa0, 0x0, 0xaf, 0xf));

static const int amd_div0[] =
	AMD_LEGACY_ERRATUM(AMD_MODEL_RANGE(0x17, 0x00, 0x0, 0x2f, 0xf),
			   AMD_MODEL_RANGE(0x17, 0x50, 0x0, 0x5f, 0xf));

<<<<<<< HEAD
=======
static const int amd_erratum_1485[] =
	AMD_LEGACY_ERRATUM(AMD_MODEL_RANGE(0x19, 0x10, 0x0, 0x1f, 0xf),
			   AMD_MODEL_RANGE(0x19, 0x60, 0x0, 0xaf, 0xf));

>>>>>>> ccf0a997
static bool cpu_has_amd_erratum(struct cpuinfo_x86 *cpu, const int *erratum)
{
	int osvw_id = *erratum++;
	u32 range;
	u32 ms;

	if (osvw_id >= 0 && osvw_id < 65536 &&
	    cpu_has(cpu, X86_FEATURE_OSVW)) {
		u64 osvw_len;

		rdmsrl(MSR_AMD64_OSVW_ID_LENGTH, osvw_len);
		if (osvw_id < osvw_len) {
			u64 osvw_bits;

			rdmsrl(MSR_AMD64_OSVW_STATUS + (osvw_id >> 6),
			    osvw_bits);
			return osvw_bits & (1ULL << (osvw_id & 0x3f));
		}
	}

	/* OSVW unavailable or ID unknown, match family-model-stepping range */
	ms = (cpu->x86_model << 4) | cpu->x86_stepping;
	while ((range = *erratum++))
		if ((cpu->x86 == AMD_MODEL_RANGE_FAMILY(range)) &&
		    (ms >= AMD_MODEL_RANGE_START(range)) &&
		    (ms <= AMD_MODEL_RANGE_END(range)))
			return true;

	return false;
}

static inline int rdmsrl_amd_safe(unsigned msr, unsigned long long *p)
{
	u32 gprs[8] = { 0 };
	int err;

	WARN_ONCE((boot_cpu_data.x86 != 0xf),
		  "%s should only be used on K8!\n", __func__);

	gprs[1] = msr;
	gprs[7] = 0x9c5a203a;

	err = rdmsr_safe_regs(gprs);

	*p = gprs[0] | ((u64)gprs[2] << 32);

	return err;
}

static inline int wrmsrl_amd_safe(unsigned msr, unsigned long long val)
{
	u32 gprs[8] = { 0 };

	WARN_ONCE((boot_cpu_data.x86 != 0xf),
		  "%s should only be used on K8!\n", __func__);

	gprs[0] = (u32)val;
	gprs[1] = msr;
	gprs[2] = val >> 32;
	gprs[7] = 0x9c5a203a;

	return wrmsr_safe_regs(gprs);
}

/*
 *	B step AMD K6 before B 9730xxxx have hardware bugs that can cause
 *	misexecution of code under Linux. Owners of such processors should
 *	contact AMD for precise details and a CPU swap.
 *
 *	See	http://www.multimania.com/poulot/k6bug.html
 *	and	section 2.6.2 of "AMD-K6 Processor Revision Guide - Model 6"
 *		(Publication # 21266  Issue Date: August 1998)
 *
 *	The following test is erm.. interesting. AMD neglected to up
 *	the chip setting when fixing the bug but they also tweaked some
 *	performance at the same time..
 */

#ifdef CONFIG_X86_32
extern __visible void vide(void);
__asm__(".text\n"
	".globl vide\n"
	".type vide, @function\n"
	".align 4\n"
	"vide: ret\n");
#endif

static void init_amd_k5(struct cpuinfo_x86 *c)
{
#ifdef CONFIG_X86_32
/*
 * General Systems BIOSen alias the cpu frequency registers
 * of the Elan at 0x000df000. Unfortunately, one of the Linux
 * drivers subsequently pokes it, and changes the CPU speed.
 * Workaround : Remove the unneeded alias.
 */
#define CBAR		(0xfffc) /* Configuration Base Address  (32-bit) */
#define CBAR_ENB	(0x80000000)
#define CBAR_KEY	(0X000000CB)
	if (c->x86_model == 9 || c->x86_model == 10) {
		if (inl(CBAR) & CBAR_ENB)
			outl(0 | CBAR_KEY, CBAR);
	}
#endif
}

static void init_amd_k6(struct cpuinfo_x86 *c)
{
#ifdef CONFIG_X86_32
	u32 l, h;
	int mbytes = get_num_physpages() >> (20-PAGE_SHIFT);

	if (c->x86_model < 6) {
		/* Based on AMD doc 20734R - June 2000 */
		if (c->x86_model == 0) {
			clear_cpu_cap(c, X86_FEATURE_APIC);
			set_cpu_cap(c, X86_FEATURE_PGE);
		}
		return;
	}

	if (c->x86_model == 6 && c->x86_stepping == 1) {
		const int K6_BUG_LOOP = 1000000;
		int n;
		void (*f_vide)(void);
		u64 d, d2;

		pr_info("AMD K6 stepping B detected - ");

		/*
		 * It looks like AMD fixed the 2.6.2 bug and improved indirect
		 * calls at the same time.
		 */

		n = K6_BUG_LOOP;
		f_vide = vide;
		OPTIMIZER_HIDE_VAR(f_vide);
		d = rdtsc();
		while (n--)
			f_vide();
		d2 = rdtsc();
		d = d2-d;

		if (d > 20*K6_BUG_LOOP)
			pr_cont("system stability may be impaired when more than 32 MB are used.\n");
		else
			pr_cont("probably OK (after B9730xxxx).\n");
	}

	/* K6 with old style WHCR */
	if (c->x86_model < 8 ||
	   (c->x86_model == 8 && c->x86_stepping < 8)) {
		/* We can only write allocate on the low 508Mb */
		if (mbytes > 508)
			mbytes = 508;

		rdmsr(MSR_K6_WHCR, l, h);
		if ((l&0x0000FFFF) == 0) {
			unsigned long flags;
			l = (1<<0)|((mbytes/4)<<1);
			local_irq_save(flags);
			wbinvd();
			wrmsr(MSR_K6_WHCR, l, h);
			local_irq_restore(flags);
			pr_info("Enabling old style K6 write allocation for %d Mb\n",
				mbytes);
		}
		return;
	}

	if ((c->x86_model == 8 && c->x86_stepping > 7) ||
	     c->x86_model == 9 || c->x86_model == 13) {
		/* The more serious chips .. */

		if (mbytes > 4092)
			mbytes = 4092;

		rdmsr(MSR_K6_WHCR, l, h);
		if ((l&0xFFFF0000) == 0) {
			unsigned long flags;
			l = ((mbytes>>2)<<22)|(1<<16);
			local_irq_save(flags);
			wbinvd();
			wrmsr(MSR_K6_WHCR, l, h);
			local_irq_restore(flags);
			pr_info("Enabling new style K6 write allocation for %d Mb\n",
				mbytes);
		}

		return;
	}

	if (c->x86_model == 10) {
		/* AMD Geode LX is model 10 */
		/* placeholder for any needed mods */
		return;
	}
#endif
}

static void init_amd_k7(struct cpuinfo_x86 *c)
{
#ifdef CONFIG_X86_32
	u32 l, h;

	/*
	 * Bit 15 of Athlon specific MSR 15, needs to be 0
	 * to enable SSE on Palomino/Morgan/Barton CPU's.
	 * If the BIOS didn't enable it already, enable it here.
	 */
	if (c->x86_model >= 6 && c->x86_model <= 10) {
		if (!cpu_has(c, X86_FEATURE_XMM)) {
			pr_info("Enabling disabled K7/SSE Support.\n");
			msr_clear_bit(MSR_K7_HWCR, 15);
			set_cpu_cap(c, X86_FEATURE_XMM);
		}
	}

	/*
	 * It's been determined by AMD that Athlons since model 8 stepping 1
	 * are more robust with CLK_CTL set to 200xxxxx instead of 600xxxxx
	 * As per AMD technical note 27212 0.2
	 */
	if ((c->x86_model == 8 && c->x86_stepping >= 1) || (c->x86_model > 8)) {
		rdmsr(MSR_K7_CLK_CTL, l, h);
		if ((l & 0xfff00000) != 0x20000000) {
			pr_info("CPU: CLK_CTL MSR was %x. Reprogramming to %x\n",
				l, ((l & 0x000fffff)|0x20000000));
			wrmsr(MSR_K7_CLK_CTL, (l & 0x000fffff)|0x20000000, h);
		}
	}

	/* calling is from identify_secondary_cpu() ? */
	if (!c->cpu_index)
		return;

	/*
	 * Certain Athlons might work (for various values of 'work') in SMP
	 * but they are not certified as MP capable.
	 */
	/* Athlon 660/661 is valid. */
	if ((c->x86_model == 6) && ((c->x86_stepping == 0) ||
	    (c->x86_stepping == 1)))
		return;

	/* Duron 670 is valid */
	if ((c->x86_model == 7) && (c->x86_stepping == 0))
		return;

	/*
	 * Athlon 662, Duron 671, and Athlon >model 7 have capability
	 * bit. It's worth noting that the A5 stepping (662) of some
	 * Athlon XP's have the MP bit set.
	 * See http://www.heise.de/newsticker/data/jow-18.10.01-000 for
	 * more.
	 */
	if (((c->x86_model == 6) && (c->x86_stepping >= 2)) ||
	    ((c->x86_model == 7) && (c->x86_stepping >= 1)) ||
	     (c->x86_model > 7))
		if (cpu_has(c, X86_FEATURE_MP))
			return;

	/* If we get here, not a certified SMP capable AMD system. */

	/*
	 * Don't taint if we are running SMP kernel on a single non-MP
	 * approved Athlon
	 */
	WARN_ONCE(1, "WARNING: This combination of AMD"
		" processors is not suitable for SMP.\n");
	add_taint(TAINT_CPU_OUT_OF_SPEC, LOCKDEP_NOW_UNRELIABLE);
#endif
}

#ifdef CONFIG_NUMA
/*
 * To workaround broken NUMA config.  Read the comment in
 * srat_detect_node().
 */
static int nearby_node(int apicid)
{
	int i, node;

	for (i = apicid - 1; i >= 0; i--) {
		node = __apicid_to_node[i];
		if (node != NUMA_NO_NODE && node_online(node))
			return node;
	}
	for (i = apicid + 1; i < MAX_LOCAL_APIC; i++) {
		node = __apicid_to_node[i];
		if (node != NUMA_NO_NODE && node_online(node))
			return node;
	}
	return first_node(node_online_map); /* Shouldn't happen */
}
#endif

/*
 * Fix up cpu_core_id for pre-F17h systems to be in the
 * [0 .. cores_per_node - 1] range. Not really needed but
 * kept so as not to break existing setups.
 */
static void legacy_fixup_core_id(struct cpuinfo_x86 *c)
{
	u32 cus_per_node;

	if (c->x86 >= 0x17)
		return;

	cus_per_node = c->x86_max_cores / nodes_per_socket;
	c->cpu_core_id %= cus_per_node;
}

/*
 * Fixup core topology information for
 * (1) AMD multi-node processors
 *     Assumption: Number of cores in each internal node is the same.
 * (2) AMD processors supporting compute units
 */
static void amd_get_topology(struct cpuinfo_x86 *c)
{
	int cpu = smp_processor_id();

	/* get information required for multi-node processors */
	if (boot_cpu_has(X86_FEATURE_TOPOEXT)) {
		int err;
		u32 eax, ebx, ecx, edx;

		cpuid(0x8000001e, &eax, &ebx, &ecx, &edx);

		c->cpu_die_id  = ecx & 0xff;

		if (c->x86 == 0x15)
			c->cu_id = ebx & 0xff;

		if (c->x86 >= 0x17) {
			c->cpu_core_id = ebx & 0xff;

			if (smp_num_siblings > 1)
				c->x86_max_cores /= smp_num_siblings;
		}

		/*
		 * In case leaf B is available, use it to derive
		 * topology information.
		 */
		err = detect_extended_topology(c);
		if (!err)
			c->x86_coreid_bits = get_count_order(c->x86_max_cores);

		cacheinfo_amd_init_llc_id(c, cpu);

	} else if (cpu_has(c, X86_FEATURE_NODEID_MSR)) {
		u64 value;

		rdmsrl(MSR_FAM10H_NODE_ID, value);
		c->cpu_die_id = value & 7;

		per_cpu(cpu_llc_id, cpu) = c->cpu_die_id;
	} else
		return;

	if (nodes_per_socket > 1) {
		set_cpu_cap(c, X86_FEATURE_AMD_DCM);
		legacy_fixup_core_id(c);
	}
}

/*
 * On a AMD dual core setup the lower bits of the APIC id distinguish the cores.
 * Assumes number of cores is a power of two.
 */
static void amd_detect_cmp(struct cpuinfo_x86 *c)
{
	unsigned bits;
	int cpu = smp_processor_id();

	bits = c->x86_coreid_bits;
	/* Low order bits define the core id (index of core in socket) */
	c->cpu_core_id = c->initial_apicid & ((1 << bits)-1);
	/* Convert the initial APIC ID into the socket ID */
	c->phys_proc_id = c->initial_apicid >> bits;
	/* use socket ID also for last level cache */
	per_cpu(cpu_llc_id, cpu) = c->cpu_die_id = c->phys_proc_id;
}

u32 amd_get_nodes_per_socket(void)
{
	return nodes_per_socket;
}
EXPORT_SYMBOL_GPL(amd_get_nodes_per_socket);

static void srat_detect_node(struct cpuinfo_x86 *c)
{
#ifdef CONFIG_NUMA
	int cpu = smp_processor_id();
	int node;
	unsigned apicid = c->apicid;

	node = numa_cpu_node(cpu);
	if (node == NUMA_NO_NODE)
		node = get_llc_id(cpu);

	/*
	 * On multi-fabric platform (e.g. Numascale NumaChip) a
	 * platform-specific handler needs to be called to fixup some
	 * IDs of the CPU.
	 */
	if (x86_cpuinit.fixup_cpu_id)
		x86_cpuinit.fixup_cpu_id(c, node);

	if (!node_online(node)) {
		/*
		 * Two possibilities here:
		 *
		 * - The CPU is missing memory and no node was created.  In
		 *   that case try picking one from a nearby CPU.
		 *
		 * - The APIC IDs differ from the HyperTransport node IDs
		 *   which the K8 northbridge parsing fills in.  Assume
		 *   they are all increased by a constant offset, but in
		 *   the same order as the HT nodeids.  If that doesn't
		 *   result in a usable node fall back to the path for the
		 *   previous case.
		 *
		 * This workaround operates directly on the mapping between
		 * APIC ID and NUMA node, assuming certain relationship
		 * between APIC ID, HT node ID and NUMA topology.  As going
		 * through CPU mapping may alter the outcome, directly
		 * access __apicid_to_node[].
		 */
		int ht_nodeid = c->initial_apicid;

		if (__apicid_to_node[ht_nodeid] != NUMA_NO_NODE)
			node = __apicid_to_node[ht_nodeid];
		/* Pick a nearby node */
		if (!node_online(node))
			node = nearby_node(apicid);
	}
	numa_set_node(cpu, node);
#endif
}

static void early_init_amd_mc(struct cpuinfo_x86 *c)
{
#ifdef CONFIG_SMP
	unsigned bits, ecx;

	/* Multi core CPU? */
	if (c->extended_cpuid_level < 0x80000008)
		return;

	ecx = cpuid_ecx(0x80000008);

	c->x86_max_cores = (ecx & 0xff) + 1;

	/* CPU telling us the core id bits shift? */
	bits = (ecx >> 12) & 0xF;

	/* Otherwise recompute */
	if (bits == 0) {
		while ((1 << bits) < c->x86_max_cores)
			bits++;
	}

	c->x86_coreid_bits = bits;
#endif
}

static void bsp_init_amd(struct cpuinfo_x86 *c)
{
	if (cpu_has(c, X86_FEATURE_CONSTANT_TSC)) {

		if (c->x86 > 0x10 ||
		    (c->x86 == 0x10 && c->x86_model >= 0x2)) {
			u64 val;

			rdmsrl(MSR_K7_HWCR, val);
			if (!(val & BIT(24)))
				pr_warn(FW_BUG "TSC doesn't count with P0 frequency!\n");
		}
	}

	if (c->x86 == 0x15) {
		unsigned long upperbit;
		u32 cpuid, assoc;

		cpuid	 = cpuid_edx(0x80000005);
		assoc	 = cpuid >> 16 & 0xff;
		upperbit = ((cpuid >> 24) << 10) / assoc;

		va_align.mask	  = (upperbit - 1) & PAGE_MASK;
		va_align.flags    = ALIGN_VA_32 | ALIGN_VA_64;

		/* A random value per boot for bit slice [12:upper_bit) */
		va_align.bits = get_random_u32() & va_align.mask;
	}

	if (cpu_has(c, X86_FEATURE_MWAITX))
		use_mwaitx_delay();

	if (boot_cpu_has(X86_FEATURE_TOPOEXT)) {
		u32 ecx;

		ecx = cpuid_ecx(0x8000001e);
		__max_die_per_package = nodes_per_socket = ((ecx >> 8) & 7) + 1;
	} else if (boot_cpu_has(X86_FEATURE_NODEID_MSR)) {
		u64 value;

		rdmsrl(MSR_FAM10H_NODE_ID, value);
		__max_die_per_package = nodes_per_socket = ((value >> 3) & 7) + 1;
	}

	if (!boot_cpu_has(X86_FEATURE_AMD_SSBD) &&
	    !boot_cpu_has(X86_FEATURE_VIRT_SSBD) &&
	    c->x86 >= 0x15 && c->x86 <= 0x17) {
		unsigned int bit;

		switch (c->x86) {
		case 0x15: bit = 54; break;
		case 0x16: bit = 33; break;
		case 0x17: bit = 10; break;
		default: return;
		}
		/*
		 * Try to cache the base value so further operations can
		 * avoid RMW. If that faults, do not enable SSBD.
		 */
		if (!rdmsrl_safe(MSR_AMD64_LS_CFG, &x86_amd_ls_cfg_base)) {
			setup_force_cpu_cap(X86_FEATURE_LS_CFG_SSBD);
			setup_force_cpu_cap(X86_FEATURE_SSBD);
			x86_amd_ls_cfg_ssbd_mask = 1ULL << bit;
		}
	}

	resctrl_cpu_detect(c);
}

static void early_detect_mem_encrypt(struct cpuinfo_x86 *c)
{
	u64 msr;

	/*
	 * BIOS support is required for SME and SEV.
	 *   For SME: If BIOS has enabled SME then adjust x86_phys_bits by
	 *	      the SME physical address space reduction value.
	 *	      If BIOS has not enabled SME then don't advertise the
	 *	      SME feature (set in scattered.c).
	 *	      If the kernel has not enabled SME via any means then
	 *	      don't advertise the SME feature.
	 *   For SEV: If BIOS has not enabled SEV then don't advertise the
	 *            SEV and SEV_ES feature (set in scattered.c).
	 *
	 *   In all cases, since support for SME and SEV requires long mode,
	 *   don't advertise the feature under CONFIG_X86_32.
	 */
	if (cpu_has(c, X86_FEATURE_SME) || cpu_has(c, X86_FEATURE_SEV)) {
		/* Check if memory encryption is enabled */
		rdmsrl(MSR_AMD64_SYSCFG, msr);
		if (!(msr & MSR_AMD64_SYSCFG_MEM_ENCRYPT))
			goto clear_all;

		/*
		 * Always adjust physical address bits. Even though this
		 * will be a value above 32-bits this is still done for
		 * CONFIG_X86_32 so that accurate values are reported.
		 */
		c->x86_phys_bits -= (cpuid_ebx(0x8000001f) >> 6) & 0x3f;

		if (IS_ENABLED(CONFIG_X86_32))
			goto clear_all;

		if (!sme_me_mask)
			setup_clear_cpu_cap(X86_FEATURE_SME);

		rdmsrl(MSR_K7_HWCR, msr);
		if (!(msr & MSR_K7_HWCR_SMMLOCK))
			goto clear_sev;

		return;

clear_all:
		setup_clear_cpu_cap(X86_FEATURE_SME);
clear_sev:
		setup_clear_cpu_cap(X86_FEATURE_SEV);
		setup_clear_cpu_cap(X86_FEATURE_SEV_ES);
	}
}

static void early_init_amd(struct cpuinfo_x86 *c)
{
	u64 value;
	u32 dummy;

	early_init_amd_mc(c);

	if (c->x86 >= 0xf)
		set_cpu_cap(c, X86_FEATURE_K8);

	rdmsr_safe(MSR_AMD64_PATCH_LEVEL, &c->microcode, &dummy);

	/*
	 * c->x86_power is 8000_0007 edx. Bit 8 is TSC runs at constant rate
	 * with P/T states and does not stop in deep C-states
	 */
	if (c->x86_power & (1 << 8)) {
		set_cpu_cap(c, X86_FEATURE_CONSTANT_TSC);
		set_cpu_cap(c, X86_FEATURE_NONSTOP_TSC);
	}

	/* Bit 12 of 8000_0007 edx is accumulated power mechanism. */
	if (c->x86_power & BIT(12))
		set_cpu_cap(c, X86_FEATURE_ACC_POWER);

	/* Bit 14 indicates the Runtime Average Power Limit interface. */
	if (c->x86_power & BIT(14))
		set_cpu_cap(c, X86_FEATURE_RAPL);

#ifdef CONFIG_X86_64
	set_cpu_cap(c, X86_FEATURE_SYSCALL32);
#else
	/*  Set MTRR capability flag if appropriate */
	if (c->x86 == 5)
		if (c->x86_model == 13 || c->x86_model == 9 ||
		    (c->x86_model == 8 && c->x86_stepping >= 8))
			set_cpu_cap(c, X86_FEATURE_K6_MTRR);
#endif
#if defined(CONFIG_X86_LOCAL_APIC) && defined(CONFIG_PCI)
	/*
	 * ApicID can always be treated as an 8-bit value for AMD APIC versions
	 * >= 0x10, but even old K8s came out of reset with version 0x10. So, we
	 * can safely set X86_FEATURE_EXTD_APICID unconditionally for families
	 * after 16h.
	 */
	if (boot_cpu_has(X86_FEATURE_APIC)) {
		if (c->x86 > 0x16)
			set_cpu_cap(c, X86_FEATURE_EXTD_APICID);
		else if (c->x86 >= 0xf) {
			/* check CPU config space for extended APIC ID */
			unsigned int val;

			val = read_pci_config(0, 24, 0, 0x68);
			if ((val >> 17 & 0x3) == 0x3)
				set_cpu_cap(c, X86_FEATURE_EXTD_APICID);
		}
	}
#endif

	/*
	 * This is only needed to tell the kernel whether to use VMCALL
	 * and VMMCALL.  VMMCALL is never executed except under virt, so
	 * we can set it unconditionally.
	 */
	set_cpu_cap(c, X86_FEATURE_VMMCALL);

	/* F16h erratum 793, CVE-2013-6885 */
	if (c->x86 == 0x16 && c->x86_model <= 0xf)
		msr_set_bit(MSR_AMD64_LS_CFG, 15);

	/*
	 * Check whether the machine is affected by erratum 400. This is
	 * used to select the proper idle routine and to enable the check
	 * whether the machine is affected in arch_post_acpi_init(), which
	 * sets the X86_BUG_AMD_APIC_C1E bug depending on the MSR check.
	 */
	if (cpu_has_amd_erratum(c, amd_erratum_400))
		set_cpu_bug(c, X86_BUG_AMD_E400);

	early_detect_mem_encrypt(c);

	/* Re-enable TopologyExtensions if switched off by BIOS */
	if (c->x86 == 0x15 &&
	    (c->x86_model >= 0x10 && c->x86_model <= 0x6f) &&
	    !cpu_has(c, X86_FEATURE_TOPOEXT)) {

		if (msr_set_bit(0xc0011005, 54) > 0) {
			rdmsrl(0xc0011005, value);
			if (value & BIT_64(54)) {
				set_cpu_cap(c, X86_FEATURE_TOPOEXT);
				pr_info_once(FW_INFO "CPU: Re-enabling disabled Topology Extensions Support.\n");
			}
		}
	}

	if (cpu_has(c, X86_FEATURE_TOPOEXT))
		smp_num_siblings = ((cpuid_ebx(0x8000001e) >> 8) & 0xff) + 1;

	if (!cpu_has(c, X86_FEATURE_HYPERVISOR) && !cpu_has(c, X86_FEATURE_IBPB_BRTYPE)) {
		if (c->x86 == 0x17 && boot_cpu_has(X86_FEATURE_AMD_IBPB))
			setup_force_cpu_cap(X86_FEATURE_IBPB_BRTYPE);
		else if (c->x86 >= 0x19 && !wrmsrl_safe(MSR_IA32_PRED_CMD, PRED_CMD_SBPB)) {
			setup_force_cpu_cap(X86_FEATURE_IBPB_BRTYPE);
			setup_force_cpu_cap(X86_FEATURE_SBPB);
		}
	}
}

static void init_amd_k8(struct cpuinfo_x86 *c)
{
	u32 level;
	u64 value;

	/* On C+ stepping K8 rep microcode works well for copy/memset */
	level = cpuid_eax(1);
	if ((level >= 0x0f48 && level < 0x0f50) || level >= 0x0f58)
		set_cpu_cap(c, X86_FEATURE_REP_GOOD);

	/*
	 * Some BIOSes incorrectly force this feature, but only K8 revision D
	 * (model = 0x14) and later actually support it.
	 * (AMD Erratum #110, docId: 25759).
	 */
	if (c->x86_model < 0x14 && cpu_has(c, X86_FEATURE_LAHF_LM)) {
		clear_cpu_cap(c, X86_FEATURE_LAHF_LM);
		if (!rdmsrl_amd_safe(0xc001100d, &value)) {
			value &= ~BIT_64(32);
			wrmsrl_amd_safe(0xc001100d, value);
		}
	}

	if (!c->x86_model_id[0])
		strcpy(c->x86_model_id, "Hammer");

#ifdef CONFIG_SMP
	/*
	 * Disable TLB flush filter by setting HWCR.FFDIS on K8
	 * bit 6 of msr C001_0015
	 *
	 * Errata 63 for SH-B3 steppings
	 * Errata 122 for all steppings (F+ have it disabled by default)
	 */
	msr_set_bit(MSR_K7_HWCR, 6);
#endif
	set_cpu_bug(c, X86_BUG_SWAPGS_FENCE);
}

static void init_amd_gh(struct cpuinfo_x86 *c)
{
#ifdef CONFIG_MMCONF_FAM10H
	/* do this for boot cpu */
	if (c == &boot_cpu_data)
		check_enable_amd_mmconf_dmi();

	fam10h_check_enable_mmcfg();
#endif

	/*
	 * Disable GART TLB Walk Errors on Fam10h. We do this here because this
	 * is always needed when GART is enabled, even in a kernel which has no
	 * MCE support built in. BIOS should disable GartTlbWlk Errors already.
	 * If it doesn't, we do it here as suggested by the BKDG.
	 *
	 * Fixes: https://bugzilla.kernel.org/show_bug.cgi?id=33012
	 */
	msr_set_bit(MSR_AMD64_MCx_MASK(4), 10);

	/*
	 * On family 10h BIOS may not have properly enabled WC+ support, causing
	 * it to be converted to CD memtype. This may result in performance
	 * degradation for certain nested-paging guests. Prevent this conversion
	 * by clearing bit 24 in MSR_AMD64_BU_CFG2.
	 *
	 * NOTE: we want to use the _safe accessors so as not to #GP kvm
	 * guests on older kvm hosts.
	 */
	msr_clear_bit(MSR_AMD64_BU_CFG2, 24);

	if (cpu_has_amd_erratum(c, amd_erratum_383))
		set_cpu_bug(c, X86_BUG_AMD_TLB_MMATCH);
}

static void init_amd_ln(struct cpuinfo_x86 *c)
{
	/*
	 * Apply erratum 665 fix unconditionally so machines without a BIOS
	 * fix work.
	 */
	msr_set_bit(MSR_AMD64_DE_CFG, 31);
}

static bool rdrand_force;

static int __init rdrand_cmdline(char *str)
{
	if (!str)
		return -EINVAL;

	if (!strcmp(str, "force"))
		rdrand_force = true;
	else
		return -EINVAL;

	return 0;
}
early_param("rdrand", rdrand_cmdline);

static void clear_rdrand_cpuid_bit(struct cpuinfo_x86 *c)
{
	/*
	 * Saving of the MSR used to hide the RDRAND support during
	 * suspend/resume is done by arch/x86/power/cpu.c, which is
	 * dependent on CONFIG_PM_SLEEP.
	 */
	if (!IS_ENABLED(CONFIG_PM_SLEEP))
		return;

	/*
	 * The self-test can clear X86_FEATURE_RDRAND, so check for
	 * RDRAND support using the CPUID function directly.
	 */
	if (!(cpuid_ecx(1) & BIT(30)) || rdrand_force)
		return;

	msr_clear_bit(MSR_AMD64_CPUID_FN_1, 62);

	/*
	 * Verify that the CPUID change has occurred in case the kernel is
	 * running virtualized and the hypervisor doesn't support the MSR.
	 */
	if (cpuid_ecx(1) & BIT(30)) {
		pr_info_once("BIOS may not properly restore RDRAND after suspend, but hypervisor does not support hiding RDRAND via CPUID.\n");
		return;
	}

	clear_cpu_cap(c, X86_FEATURE_RDRAND);
	pr_info_once("BIOS may not properly restore RDRAND after suspend, hiding RDRAND via CPUID. Use rdrand=force to reenable.\n");
}

static void init_amd_jg(struct cpuinfo_x86 *c)
{
	/*
	 * Some BIOS implementations do not restore proper RDRAND support
	 * across suspend and resume. Check on whether to hide the RDRAND
	 * instruction support via CPUID.
	 */
	clear_rdrand_cpuid_bit(c);
}

static void init_amd_bd(struct cpuinfo_x86 *c)
{
	u64 value;

	/*
	 * The way access filter has a performance penalty on some workloads.
	 * Disable it on the affected CPUs.
	 */
	if ((c->x86_model >= 0x02) && (c->x86_model < 0x20)) {
		if (!rdmsrl_safe(MSR_F15H_IC_CFG, &value) && !(value & 0x1E)) {
			value |= 0x1E;
			wrmsrl_safe(MSR_F15H_IC_CFG, value);
		}
	}

	/*
	 * Some BIOS implementations do not restore proper RDRAND support
	 * across suspend and resume. Check on whether to hide the RDRAND
	 * instruction support via CPUID.
	 */
	clear_rdrand_cpuid_bit(c);
}

void init_spectral_chicken(struct cpuinfo_x86 *c)
{
#ifdef CONFIG_CPU_UNRET_ENTRY
	u64 value;

	/*
	 * On Zen2 we offer this chicken (bit) on the altar of Speculation.
	 *
	 * This suppresses speculation from the middle of a basic block, i.e. it
	 * suppresses non-branch predictions.
	 *
	 * We use STIBP as a heuristic to filter out Zen2 from the rest of F17H
	 */
	if (!cpu_has(c, X86_FEATURE_HYPERVISOR) && cpu_has(c, X86_FEATURE_AMD_STIBP)) {
		if (!rdmsrl_safe(MSR_ZEN2_SPECTRAL_CHICKEN, &value)) {
			value |= MSR_ZEN2_SPECTRAL_CHICKEN_BIT;
			wrmsrl_safe(MSR_ZEN2_SPECTRAL_CHICKEN, value);
		}
	}
#endif
	/*
	 * Work around Erratum 1386.  The XSAVES instruction malfunctions in
	 * certain circumstances on Zen1/2 uarch, and not all parts have had
	 * updated microcode at the time of writing (March 2023).
	 *
	 * Affected parts all have no supervisor XSAVE states, meaning that
	 * the XSAVEC instruction (which works fine) is equivalent.
	 */
	clear_cpu_cap(c, X86_FEATURE_XSAVES);
}

static void init_amd_zn(struct cpuinfo_x86 *c)
{
	set_cpu_cap(c, X86_FEATURE_ZEN);

#ifdef CONFIG_NUMA
	node_reclaim_distance = 32;
#endif

	/* Fix up CPUID bits, but only if not virtualised. */
	if (!cpu_has(c, X86_FEATURE_HYPERVISOR)) {

		/* Erratum 1076: CPB feature bit not being set in CPUID. */
		if (!cpu_has(c, X86_FEATURE_CPB))
			set_cpu_cap(c, X86_FEATURE_CPB);

		/*
		 * Zen3 (Fam19 model < 0x10) parts are not susceptible to
		 * Branch Type Confusion, but predate the allocation of the
		 * BTC_NO bit.
		 */
		if (c->x86 == 0x19 && !cpu_has(c, X86_FEATURE_BTC_NO))
			set_cpu_cap(c, X86_FEATURE_BTC_NO);
	}
}

static bool cpu_has_zenbleed_microcode(void)
{
	u32 good_rev = 0;

	switch (boot_cpu_data.x86_model) {
	case 0x30 ... 0x3f: good_rev = 0x0830107a; break;
	case 0x60 ... 0x67: good_rev = 0x0860010b; break;
	case 0x68 ... 0x6f: good_rev = 0x08608105; break;
	case 0x70 ... 0x7f: good_rev = 0x08701032; break;
	case 0xa0 ... 0xaf: good_rev = 0x08a00008; break;

	default:
		return false;
		break;
	}

	if (boot_cpu_data.microcode < good_rev)
		return false;

	return true;
}

static void zenbleed_check(struct cpuinfo_x86 *c)
{
	if (!cpu_has_amd_erratum(c, amd_zenbleed))
		return;

	if (cpu_has(c, X86_FEATURE_HYPERVISOR))
		return;

	if (!cpu_has(c, X86_FEATURE_AVX))
		return;

	if (!cpu_has_zenbleed_microcode()) {
		pr_notice_once("Zenbleed: please update your microcode for the most optimal fix\n");
		msr_set_bit(MSR_AMD64_DE_CFG, MSR_AMD64_DE_CFG_ZEN2_FP_BACKUP_FIX_BIT);
	} else {
		msr_clear_bit(MSR_AMD64_DE_CFG, MSR_AMD64_DE_CFG_ZEN2_FP_BACKUP_FIX_BIT);
	}
}

static void init_amd(struct cpuinfo_x86 *c)
{
	early_init_amd(c);

	/*
	 * Bit 31 in normal CPUID used for nonstandard 3DNow ID;
	 * 3DNow is IDd by bit 31 in extended CPUID (1*32+31) anyway
	 */
	clear_cpu_cap(c, 0*32+31);

	if (c->x86 >= 0x10)
		set_cpu_cap(c, X86_FEATURE_REP_GOOD);

	/* AMD FSRM also implies FSRS */
	if (cpu_has(c, X86_FEATURE_FSRM))
		set_cpu_cap(c, X86_FEATURE_FSRS);

	/* get apicid instead of initial apic id from cpuid */
	c->apicid = read_apic_id();

	/* K6s reports MCEs but don't actually have all the MSRs */
	if (c->x86 < 6)
		clear_cpu_cap(c, X86_FEATURE_MCE);

	switch (c->x86) {
	case 4:    init_amd_k5(c); break;
	case 5:    init_amd_k6(c); break;
	case 6:	   init_amd_k7(c); break;
	case 0xf:  init_amd_k8(c); break;
	case 0x10: init_amd_gh(c); break;
	case 0x12: init_amd_ln(c); break;
	case 0x15: init_amd_bd(c); break;
	case 0x16: init_amd_jg(c); break;
	case 0x17: init_spectral_chicken(c);
		   fallthrough;
	case 0x19: init_amd_zn(c); break;
	}

	/*
	 * Enable workaround for FXSAVE leak on CPUs
	 * without a XSaveErPtr feature
	 */
	if ((c->x86 >= 6) && (!cpu_has(c, X86_FEATURE_XSAVEERPTR)))
		set_cpu_bug(c, X86_BUG_FXSAVE_LEAK);

	cpu_detect_cache_sizes(c);

	amd_detect_cmp(c);
	amd_get_topology(c);
	srat_detect_node(c);

	init_amd_cacheinfo(c);

	if (!cpu_has(c, X86_FEATURE_LFENCE_RDTSC) && cpu_has(c, X86_FEATURE_XMM2)) {
		/*
		 * Use LFENCE for execution serialization.  On families which
		 * don't have that MSR, LFENCE is already serializing.
		 * msr_set_bit() uses the safe accessors, too, even if the MSR
		 * is not present.
		 */
		msr_set_bit(MSR_AMD64_DE_CFG,
			    MSR_AMD64_DE_CFG_LFENCE_SERIALIZE_BIT);

		/* A serializing LFENCE stops RDTSC speculation */
		set_cpu_cap(c, X86_FEATURE_LFENCE_RDTSC);
	}

	/*
	 * Family 0x12 and above processors have APIC timer
	 * running in deep C states.
	 */
	if (c->x86 > 0x11)
		set_cpu_cap(c, X86_FEATURE_ARAT);

	/* 3DNow or LM implies PREFETCHW */
	if (!cpu_has(c, X86_FEATURE_3DNOWPREFETCH))
		if (cpu_has(c, X86_FEATURE_3DNOW) || cpu_has(c, X86_FEATURE_LM))
			set_cpu_cap(c, X86_FEATURE_3DNOWPREFETCH);

	/* AMD CPUs don't reset SS attributes on SYSRET, Xen does. */
	if (!cpu_feature_enabled(X86_FEATURE_XENPV))
		set_cpu_bug(c, X86_BUG_SYSRET_SS_ATTRS);

	/*
	 * Turn on the Instructions Retired free counter on machines not
	 * susceptible to erratum #1054 "Instructions Retired Performance
	 * Counter May Be Inaccurate".
	 */
	if (cpu_has(c, X86_FEATURE_IRPERF) &&
	    !cpu_has_amd_erratum(c, amd_erratum_1054))
		msr_set_bit(MSR_K7_HWCR, MSR_K7_HWCR_IRPERF_EN_BIT);

	check_null_seg_clears_base(c);

<<<<<<< HEAD
=======
	/*
	 * Make sure EFER[AIBRSE - Automatic IBRS Enable] is set. The APs are brought up
	 * using the trampoline code and as part of it, MSR_EFER gets prepared there in
	 * order to be replicated onto them. Regardless, set it here again, if not set,
	 * to protect against any future refactoring/code reorganization which might
	 * miss setting this important bit.
	 */
	if (spectre_v2_in_eibrs_mode(spectre_v2_enabled) &&
	    cpu_has(c, X86_FEATURE_AUTOIBRS))
		WARN_ON_ONCE(msr_set_bit(MSR_EFER, _EFER_AUTOIBRS));

>>>>>>> ccf0a997
	zenbleed_check(c);

	if (cpu_has_amd_erratum(c, amd_div0)) {
		pr_notice_once("AMD Zen1 DIV0 bug detected. Disable SMT for full protection.\n");
		setup_force_cpu_bug(X86_BUG_DIV0);
	}
<<<<<<< HEAD
=======

	if (!cpu_has(c, X86_FEATURE_HYPERVISOR) &&
	     cpu_has_amd_erratum(c, amd_erratum_1485))
		msr_set_bit(MSR_ZEN4_BP_CFG, MSR_ZEN4_BP_CFG_SHARED_BTB_FIX_BIT);
>>>>>>> ccf0a997
}

#ifdef CONFIG_X86_32
static unsigned int amd_size_cache(struct cpuinfo_x86 *c, unsigned int size)
{
	/* AMD errata T13 (order #21922) */
	if (c->x86 == 6) {
		/* Duron Rev A0 */
		if (c->x86_model == 3 && c->x86_stepping == 0)
			size = 64;
		/* Tbird rev A1/A2 */
		if (c->x86_model == 4 &&
			(c->x86_stepping == 0 || c->x86_stepping == 1))
			size = 256;
	}
	return size;
}
#endif

static void cpu_detect_tlb_amd(struct cpuinfo_x86 *c)
{
	u32 ebx, eax, ecx, edx;
	u16 mask = 0xfff;

	if (c->x86 < 0xf)
		return;

	if (c->extended_cpuid_level < 0x80000006)
		return;

	cpuid(0x80000006, &eax, &ebx, &ecx, &edx);

	tlb_lld_4k[ENTRIES] = (ebx >> 16) & mask;
	tlb_lli_4k[ENTRIES] = ebx & mask;

	/*
	 * K8 doesn't have 2M/4M entries in the L2 TLB so read out the L1 TLB
	 * characteristics from the CPUID function 0x80000005 instead.
	 */
	if (c->x86 == 0xf) {
		cpuid(0x80000005, &eax, &ebx, &ecx, &edx);
		mask = 0xff;
	}

	/* Handle DTLB 2M and 4M sizes, fall back to L1 if L2 is disabled */
	if (!((eax >> 16) & mask))
		tlb_lld_2m[ENTRIES] = (cpuid_eax(0x80000005) >> 16) & 0xff;
	else
		tlb_lld_2m[ENTRIES] = (eax >> 16) & mask;

	/* a 4M entry uses two 2M entries */
	tlb_lld_4m[ENTRIES] = tlb_lld_2m[ENTRIES] >> 1;

	/* Handle ITLB 2M and 4M sizes, fall back to L1 if L2 is disabled */
	if (!(eax & mask)) {
		/* Erratum 658 */
		if (c->x86 == 0x15 && c->x86_model <= 0x1f) {
			tlb_lli_2m[ENTRIES] = 1024;
		} else {
			cpuid(0x80000005, &eax, &ebx, &ecx, &edx);
			tlb_lli_2m[ENTRIES] = eax & 0xff;
		}
	} else
		tlb_lli_2m[ENTRIES] = eax & mask;

	tlb_lli_4m[ENTRIES] = tlb_lli_2m[ENTRIES] >> 1;
}

static const struct cpu_dev amd_cpu_dev = {
	.c_vendor	= "AMD",
	.c_ident	= { "AuthenticAMD" },
#ifdef CONFIG_X86_32
	.legacy_models = {
		{ .family = 4, .model_names =
		  {
			  [3] = "486 DX/2",
			  [7] = "486 DX/2-WB",
			  [8] = "486 DX/4",
			  [9] = "486 DX/4-WB",
			  [14] = "Am5x86-WT",
			  [15] = "Am5x86-WB"
		  }
		},
	},
	.legacy_cache_size = amd_size_cache,
#endif
	.c_early_init   = early_init_amd,
	.c_detect_tlb	= cpu_detect_tlb_amd,
	.c_bsp_init	= bsp_init_amd,
	.c_init		= init_amd,
	.c_x86_vendor	= X86_VENDOR_AMD,
};

cpu_dev_register(amd_cpu_dev);

<<<<<<< HEAD
void set_dr_addr_mask(unsigned long mask, int dr)
=======
static DEFINE_PER_CPU_READ_MOSTLY(unsigned long[4], amd_dr_addr_mask);

static unsigned int amd_msr_dr_addr_masks[] = {
	MSR_F16H_DR0_ADDR_MASK,
	MSR_F16H_DR1_ADDR_MASK,
	MSR_F16H_DR1_ADDR_MASK + 1,
	MSR_F16H_DR1_ADDR_MASK + 2
};

void amd_set_dr_addr_mask(unsigned long mask, unsigned int dr)
{
	int cpu = smp_processor_id();

	if (!cpu_feature_enabled(X86_FEATURE_BPEXT))
		return;

	if (WARN_ON_ONCE(dr >= ARRAY_SIZE(amd_msr_dr_addr_masks)))
		return;

	if (per_cpu(amd_dr_addr_mask, cpu)[dr] == mask)
		return;

	wrmsr(amd_msr_dr_addr_masks[dr], mask, 0);
	per_cpu(amd_dr_addr_mask, cpu)[dr] = mask;
}

unsigned long amd_get_dr_addr_mask(unsigned int dr)
>>>>>>> ccf0a997
{
	if (!cpu_feature_enabled(X86_FEATURE_BPEXT))
		return 0;

	if (WARN_ON_ONCE(dr >= ARRAY_SIZE(amd_msr_dr_addr_masks)))
		return 0;

	return per_cpu(amd_dr_addr_mask[dr], smp_processor_id());
}
EXPORT_SYMBOL_GPL(amd_get_dr_addr_mask);

u32 amd_get_highest_perf(void)
{
	struct cpuinfo_x86 *c = &boot_cpu_data;

	if (c->x86 == 0x17 && ((c->x86_model >= 0x30 && c->x86_model < 0x40) ||
			       (c->x86_model >= 0x70 && c->x86_model < 0x80)))
		return 166;

	if (c->x86 == 0x19 && ((c->x86_model >= 0x20 && c->x86_model < 0x30) ||
			       (c->x86_model >= 0x40 && c->x86_model < 0x70)))
		return 166;

	return 255;
}
EXPORT_SYMBOL_GPL(amd_get_highest_perf);

<<<<<<< HEAD
bool cpu_has_ibpb_brtype_microcode(void)
{
	switch (boot_cpu_data.x86) {
	/* Zen1/2 IBPB flushes branch type predictions too. */
	case 0x17:
		return boot_cpu_has(X86_FEATURE_AMD_IBPB);
	case 0x19:
		/* Poke the MSR bit on Zen3/4 to check its presence. */
		if (!wrmsrl_safe(MSR_IA32_PRED_CMD, PRED_CMD_SBPB)) {
			setup_force_cpu_cap(X86_FEATURE_SBPB);
			return true;
		} else {
			return false;
		}
	default:
		return false;
	}
}

=======
>>>>>>> ccf0a997
static void zenbleed_check_cpu(void *unused)
{
	struct cpuinfo_x86 *c = &cpu_data(smp_processor_id());

	zenbleed_check(c);
}

void amd_check_microcode(void)
{
	on_each_cpu(zenbleed_check_cpu, NULL, 1);
}

/*
 * Issue a DIV 0/1 insn to clear any division data from previous DIV
 * operations.
 */
void noinstr amd_clear_divider(void)
{
	asm volatile(ALTERNATIVE("", "div %2\n\t", X86_BUG_DIV0)
		     :: "a" (0), "d" (0), "r" (1));
}
EXPORT_SYMBOL_GPL(amd_clear_divider);<|MERGE_RESOLUTION|>--- conflicted
+++ resolved
@@ -80,13 +80,10 @@
 	AMD_LEGACY_ERRATUM(AMD_MODEL_RANGE(0x17, 0x00, 0x0, 0x2f, 0xf),
 			   AMD_MODEL_RANGE(0x17, 0x50, 0x0, 0x5f, 0xf));
 
-<<<<<<< HEAD
-=======
 static const int amd_erratum_1485[] =
 	AMD_LEGACY_ERRATUM(AMD_MODEL_RANGE(0x19, 0x10, 0x0, 0x1f, 0xf),
 			   AMD_MODEL_RANGE(0x19, 0x60, 0x0, 0xaf, 0xf));
 
->>>>>>> ccf0a997
 static bool cpu_has_amd_erratum(struct cpuinfo_x86 *cpu, const int *erratum)
 {
 	int osvw_id = *erratum++;
@@ -1139,8 +1136,6 @@
 
 	check_null_seg_clears_base(c);
 
-<<<<<<< HEAD
-=======
 	/*
 	 * Make sure EFER[AIBRSE - Automatic IBRS Enable] is set. The APs are brought up
 	 * using the trampoline code and as part of it, MSR_EFER gets prepared there in
@@ -1152,20 +1147,16 @@
 	    cpu_has(c, X86_FEATURE_AUTOIBRS))
 		WARN_ON_ONCE(msr_set_bit(MSR_EFER, _EFER_AUTOIBRS));
 
->>>>>>> ccf0a997
 	zenbleed_check(c);
 
 	if (cpu_has_amd_erratum(c, amd_div0)) {
 		pr_notice_once("AMD Zen1 DIV0 bug detected. Disable SMT for full protection.\n");
 		setup_force_cpu_bug(X86_BUG_DIV0);
 	}
-<<<<<<< HEAD
-=======
 
 	if (!cpu_has(c, X86_FEATURE_HYPERVISOR) &&
 	     cpu_has_amd_erratum(c, amd_erratum_1485))
 		msr_set_bit(MSR_ZEN4_BP_CFG, MSR_ZEN4_BP_CFG_SHARED_BTB_FIX_BIT);
->>>>>>> ccf0a997
 }
 
 #ifdef CONFIG_X86_32
@@ -1261,9 +1252,6 @@
 
 cpu_dev_register(amd_cpu_dev);
 
-<<<<<<< HEAD
-void set_dr_addr_mask(unsigned long mask, int dr)
-=======
 static DEFINE_PER_CPU_READ_MOSTLY(unsigned long[4], amd_dr_addr_mask);
 
 static unsigned int amd_msr_dr_addr_masks[] = {
@@ -1291,7 +1279,6 @@
 }
 
 unsigned long amd_get_dr_addr_mask(unsigned int dr)
->>>>>>> ccf0a997
 {
 	if (!cpu_feature_enabled(X86_FEATURE_BPEXT))
 		return 0;
@@ -1319,28 +1306,6 @@
 }
 EXPORT_SYMBOL_GPL(amd_get_highest_perf);
 
-<<<<<<< HEAD
-bool cpu_has_ibpb_brtype_microcode(void)
-{
-	switch (boot_cpu_data.x86) {
-	/* Zen1/2 IBPB flushes branch type predictions too. */
-	case 0x17:
-		return boot_cpu_has(X86_FEATURE_AMD_IBPB);
-	case 0x19:
-		/* Poke the MSR bit on Zen3/4 to check its presence. */
-		if (!wrmsrl_safe(MSR_IA32_PRED_CMD, PRED_CMD_SBPB)) {
-			setup_force_cpu_cap(X86_FEATURE_SBPB);
-			return true;
-		} else {
-			return false;
-		}
-	default:
-		return false;
-	}
-}
-
-=======
->>>>>>> ccf0a997
 static void zenbleed_check_cpu(void *unused)
 {
 	struct cpuinfo_x86 *c = &cpu_data(smp_processor_id());
