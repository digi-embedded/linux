/* SPDX-License-Identifier: GPL-2.0 */
#ifndef __X86_MCE_INTERNAL_H__
#define __X86_MCE_INTERNAL_H__

#undef pr_fmt
#define pr_fmt(fmt) "mce: " fmt

#include <linux/device.h>
#include <asm/mce.h>

enum severity_level {
	MCE_NO_SEVERITY,
	MCE_DEFERRED_SEVERITY,
	MCE_UCNA_SEVERITY = MCE_DEFERRED_SEVERITY,
	MCE_KEEP_SEVERITY,
	MCE_SOME_SEVERITY,
	MCE_AO_SEVERITY,
	MCE_UC_SEVERITY,
	MCE_AR_SEVERITY,
	MCE_PANIC_SEVERITY,
};

extern struct blocking_notifier_head x86_mce_decoder_chain;

#define INITIAL_CHECK_INTERVAL	5 * 60 /* 5 minutes */

struct mce_evt_llist {
	struct llist_node llnode;
	struct mce mce;
};

void mce_gen_pool_process(struct work_struct *__unused);
bool mce_gen_pool_empty(void);
int mce_gen_pool_add(struct mce *mce);
int mce_gen_pool_init(void);
struct llist_node *mce_gen_pool_prepare_records(void);

int mce_severity(struct mce *a, struct pt_regs *regs, char **msg, bool is_excp);
struct dentry *mce_get_debugfs_dir(void);

extern mce_banks_t mce_banks_ce_disabled;

#ifdef CONFIG_X86_MCE_INTEL
unsigned long cmci_intel_adjust_timer(unsigned long interval);
bool mce_intel_cmci_poll(void);
void mce_intel_hcpu_update(unsigned long cpu);
void cmci_disable_bank(int bank);
void intel_init_cmci(void);
void intel_init_lmce(void);
void intel_clear_lmce(void);
bool intel_filter_mce(struct mce *m);
#else
# define cmci_intel_adjust_timer mce_adjust_timer_default
static inline bool mce_intel_cmci_poll(void) { return false; }
static inline void mce_intel_hcpu_update(unsigned long cpu) { }
static inline void cmci_disable_bank(int bank) { }
static inline void intel_init_cmci(void) { }
static inline void intel_init_lmce(void) { }
static inline void intel_clear_lmce(void) { }
static inline bool intel_filter_mce(struct mce *m) { return false; }
#endif

void mce_timer_kick(unsigned long interval);

#ifdef CONFIG_ACPI_APEI
int apei_write_mce(struct mce *m);
ssize_t apei_read_mce(struct mce *m, u64 *record_id);
int apei_check_mce(void);
int apei_clear_mce(u64 record_id);
#else
static inline int apei_write_mce(struct mce *m)
{
	return -EINVAL;
}
static inline ssize_t apei_read_mce(struct mce *m, u64 *record_id)
{
	return 0;
}
static inline int apei_check_mce(void)
{
	return 0;
}
static inline int apei_clear_mce(u64 record_id)
{
	return -EINVAL;
}
#endif

/*
 * We consider records to be equivalent if bank+status+addr+misc all match.
 * This is only used when the system is going down because of a fatal error
 * to avoid cluttering the console log with essentially repeated information.
 * In normal processing all errors seen are logged.
 */
static inline bool mce_cmp(struct mce *m1, struct mce *m2)
{
	return m1->bank != m2->bank ||
		m1->status != m2->status ||
		m1->addr != m2->addr ||
		m1->misc != m2->misc;
}

extern struct device_attribute dev_attr_trigger;

#ifdef CONFIG_X86_MCELOG_LEGACY
void mce_work_trigger(void);
void mce_register_injector_chain(struct notifier_block *nb);
void mce_unregister_injector_chain(struct notifier_block *nb);
#else
static inline void mce_work_trigger(void)	{ }
static inline void mce_register_injector_chain(struct notifier_block *nb)	{ }
static inline void mce_unregister_injector_chain(struct notifier_block *nb)	{ }
#endif

struct mca_config {
	__u64 lmce_disabled		: 1,
	      disabled			: 1,
	      ser			: 1,
	      recovery			: 1,
	      bios_cmci_threshold	: 1,
	      /* Proper #MC exception handler is set */
	      initialized		: 1,
	      __reserved		: 58;

	bool dont_log_ce;
	bool cmci_disabled;
	bool ignore_ce;
	bool print_all;

	int monarch_timeout;
	int panic_timeout;
	u32 rip_msr;
	s8 bootlog;
};

extern struct mca_config mca_cfg;
DECLARE_PER_CPU_READ_MOSTLY(unsigned int, mce_num_banks);

struct mce_vendor_flags {
	/*
	 * Indicates that overflow conditions are not fatal, when set.
	 */
	__u64 overflow_recov	: 1,

	/*
	 * (AMD) SUCCOR stands for S/W UnCorrectable error COntainment and
	 * Recovery. It indicates support for data poisoning in HW and deferred
	 * error interrupts.
	 */
	succor			: 1,

	/*
	 * (AMD) SMCA: This bit indicates support for Scalable MCA which expands
	 * the register space for each MCA bank and also increases number of
	 * banks. Also, to accommodate the new banks and registers, the MCA
	 * register space is moved to a new MSR range.
	 */
	smca			: 1,

	/* AMD-style error thresholding banks present. */
	amd_threshold		: 1,

	/* Pentium, family 5-style MCA */
	p5			: 1,

	/* Centaur Winchip C6-style MCA */
	winchip			: 1,

	/* SandyBridge IFU quirk */
	snb_ifu_quirk		: 1,

	/* Skylake, Cascade Lake, Cooper Lake REP;MOVS* quirk */
	skx_repmov_quirk	: 1,

	__reserved_0		: 56;
};

extern struct mce_vendor_flags mce_flags;

enum mca_msr {
	MCA_CTL,
	MCA_STATUS,
	MCA_ADDR,
	MCA_MISC,
};

/* Decide whether to add MCE record to MCE event pool or filter it out. */
extern bool filter_mce(struct mce *m);

#ifdef CONFIG_X86_MCE_AMD
extern bool amd_filter_mce(struct mce *m);
#else
static inline bool amd_filter_mce(struct mce *m) { return false; }
#endif

#ifdef CONFIG_X86_ANCIENT_MCE
void intel_p5_mcheck_init(struct cpuinfo_x86 *c);
void winchip_mcheck_init(struct cpuinfo_x86 *c);
noinstr void pentium_machine_check(struct pt_regs *regs);
noinstr void winchip_machine_check(struct pt_regs *regs);
static inline void enable_p5_mce(void) { mce_p5_enabled = 1; }
#else
static inline void intel_p5_mcheck_init(struct cpuinfo_x86 *c) {}
static inline void winchip_mcheck_init(struct cpuinfo_x86 *c) {}
static inline void enable_p5_mce(void) {}
static inline void pentium_machine_check(struct pt_regs *regs) {}
static inline void winchip_machine_check(struct pt_regs *regs) {}
#endif

<<<<<<< HEAD
=======
noinstr u64 mce_rdmsrl(u32 msr);

static __always_inline u32 mca_msr_reg(int bank, enum mca_msr reg)
{
	if (cpu_feature_enabled(X86_FEATURE_SMCA)) {
		switch (reg) {
		case MCA_CTL:	 return MSR_AMD64_SMCA_MCx_CTL(bank);
		case MCA_ADDR:	 return MSR_AMD64_SMCA_MCx_ADDR(bank);
		case MCA_MISC:	 return MSR_AMD64_SMCA_MCx_MISC(bank);
		case MCA_STATUS: return MSR_AMD64_SMCA_MCx_STATUS(bank);
		}
	}

	switch (reg) {
	case MCA_CTL:	 return MSR_IA32_MCx_CTL(bank);
	case MCA_ADDR:	 return MSR_IA32_MCx_ADDR(bank);
	case MCA_MISC:	 return MSR_IA32_MCx_MISC(bank);
	case MCA_STATUS: return MSR_IA32_MCx_STATUS(bank);
	}

	return 0;
}

>>>>>>> 29549c70
#endif /* __X86_MCE_INTERNAL_H__ */<|MERGE_RESOLUTION|>--- conflicted
+++ resolved
@@ -207,8 +207,6 @@
 static inline void winchip_machine_check(struct pt_regs *regs) {}
 #endif
 
-<<<<<<< HEAD
-=======
 noinstr u64 mce_rdmsrl(u32 msr);
 
 static __always_inline u32 mca_msr_reg(int bank, enum mca_msr reg)
@@ -232,5 +230,4 @@
 	return 0;
 }
 
->>>>>>> 29549c70
 #endif /* __X86_MCE_INTERNAL_H__ */