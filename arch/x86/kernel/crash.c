// SPDX-License-Identifier: GPL-2.0-only
/*
 * Architecture specific (i386/x86_64) functions for kexec based crash dumps.
 *
 * Created by: Hariprasad Nellitheertha (hari@in.ibm.com)
 *
 * Copyright (C) IBM Corporation, 2004. All rights reserved.
 * Copyright (C) Red Hat Inc., 2014. All rights reserved.
 * Authors:
 *      Vivek Goyal <vgoyal@redhat.com>
 *
 */

#define pr_fmt(fmt)	"kexec: " fmt

#include <linux/types.h>
#include <linux/kernel.h>
#include <linux/smp.h>
#include <linux/reboot.h>
#include <linux/kexec.h>
#include <linux/delay.h>
#include <linux/elf.h>
#include <linux/elfcore.h>
#include <linux/export.h>
#include <linux/slab.h>
#include <linux/vmalloc.h>
#include <linux/memblock.h>

#include <asm/processor.h>
#include <asm/hardirq.h>
#include <asm/nmi.h>
#include <asm/hw_irq.h>
#include <asm/apic.h>
#include <asm/e820/types.h>
#include <asm/io_apic.h>
#include <asm/hpet.h>
#include <linux/kdebug.h>
#include <asm/cpu.h>
#include <asm/reboot.h>
#include <asm/intel_pt.h>
#include <asm/crash.h>
#include <asm/cmdline.h>

/* Used while preparing memory map entries for second kernel */
struct crash_memmap_data {
	struct boot_params *params;
	/* Type of memory */
	unsigned int type;
};

#if defined(CONFIG_SMP) && defined(CONFIG_X86_LOCAL_APIC)

static void kdump_nmi_callback(int cpu, struct pt_regs *regs)
{
	crash_save_cpu(regs, cpu);

	/*
<<<<<<< HEAD
	 * VMCLEAR VMCSs loaded on all cpus if needed.
	 */
	cpu_crash_vmclear_loaded_vmcss();

	/*
=======
>>>>>>> ccf0a997
	 * Disable Intel PT to stop its logging
	 */
	cpu_emergency_stop_pt();

	disable_local_APIC();
}

void kdump_nmi_shootdown_cpus(void)
{
	nmi_shootdown_cpus(kdump_nmi_callback);

	disable_local_APIC();
}

/* Override the weak function in kernel/panic.c */
void crash_smp_send_stop(void)
{
	static int cpus_stopped;

	if (cpus_stopped)
		return;

	if (smp_ops.crash_stop_other_cpus)
		smp_ops.crash_stop_other_cpus();
	else
		smp_send_stop();

	cpus_stopped = 1;
}

#else
void crash_smp_send_stop(void)
{
	/* There are no cpus to shootdown */
}
#endif

void native_machine_crash_shutdown(struct pt_regs *regs)
{
	/* This function is only called after the system
	 * has panicked or is otherwise in a critical state.
	 * The minimum amount of code to allow a kexec'd kernel
	 * to run successfully needs to happen here.
	 *
	 * In practice this means shooting down the other cpus in
	 * an SMP system.
	 */
	/* The kernel is broken so disable interrupts */
	local_irq_disable();

	crash_smp_send_stop();

<<<<<<< HEAD
	/*
	 * VMCLEAR VMCSs loaded on this cpu if needed.
	 */
	cpu_crash_vmclear_loaded_vmcss();

=======
>>>>>>> ccf0a997
	cpu_emergency_disable_virtualization();

	/*
	 * Disable Intel PT to stop its logging
	 */
	cpu_emergency_stop_pt();

#ifdef CONFIG_X86_IO_APIC
	/* Prevent crash_kexec() from deadlocking on ioapic_lock. */
	ioapic_zap_locks();
	clear_IO_APIC();
#endif
	lapic_shutdown();
	restore_boot_irq_mode();
#ifdef CONFIG_HPET_TIMER
	hpet_disable();
#endif
	crash_save_cpu(regs, safe_smp_processor_id());
}

#if defined(CONFIG_KEXEC_FILE) || defined(CONFIG_CRASH_HOTPLUG)
static int get_nr_ram_ranges_callback(struct resource *res, void *arg)
{
	unsigned int *nr_ranges = arg;

	(*nr_ranges)++;
	return 0;
}

/* Gather all the required information to prepare elf headers for ram regions */
static struct crash_mem *fill_up_crash_elf_data(void)
{
	unsigned int nr_ranges = 0;
	struct crash_mem *cmem;

	walk_system_ram_res(0, -1, &nr_ranges, get_nr_ram_ranges_callback);
	if (!nr_ranges)
		return NULL;

	/*
	 * Exclusion of crash region and/or crashk_low_res may cause
	 * another range split. So add extra two slots here.
	 */
	nr_ranges += 2;
	cmem = vzalloc(struct_size(cmem, ranges, nr_ranges));
	if (!cmem)
		return NULL;

	cmem->max_nr_ranges = nr_ranges;
	cmem->nr_ranges = 0;

	return cmem;
}

/*
 * Look for any unwanted ranges between mstart, mend and remove them. This
 * might lead to split and split ranges are put in cmem->ranges[] array
 */
static int elf_header_exclude_ranges(struct crash_mem *cmem)
{
	int ret = 0;

	/* Exclude the low 1M because it is always reserved */
	ret = crash_exclude_mem_range(cmem, 0, (1<<20)-1);
	if (ret)
		return ret;

	/* Exclude crashkernel region */
	ret = crash_exclude_mem_range(cmem, crashk_res.start, crashk_res.end);
	if (ret)
		return ret;

	if (crashk_low_res.end)
		ret = crash_exclude_mem_range(cmem, crashk_low_res.start,
					      crashk_low_res.end);

	return ret;
}

static int prepare_elf64_ram_headers_callback(struct resource *res, void *arg)
{
	struct crash_mem *cmem = arg;

	cmem->ranges[cmem->nr_ranges].start = res->start;
	cmem->ranges[cmem->nr_ranges].end = res->end;
	cmem->nr_ranges++;

	return 0;
}

/* Prepare elf headers. Return addr and size */
static int prepare_elf_headers(struct kimage *image, void **addr,
					unsigned long *sz, unsigned long *nr_mem_ranges)
{
	struct crash_mem *cmem;
	int ret;

	cmem = fill_up_crash_elf_data();
	if (!cmem)
		return -ENOMEM;

	ret = walk_system_ram_res(0, -1, cmem, prepare_elf64_ram_headers_callback);
	if (ret)
		goto out;

	/* Exclude unwanted mem ranges */
	ret = elf_header_exclude_ranges(cmem);
	if (ret)
		goto out;

	/* Return the computed number of memory ranges, for hotplug usage */
	*nr_mem_ranges = cmem->nr_ranges;

	/* By default prepare 64bit headers */
	ret =  crash_prepare_elf64_headers(cmem, IS_ENABLED(CONFIG_X86_64), addr, sz);

out:
	vfree(cmem);
	return ret;
}
#endif

#ifdef CONFIG_KEXEC_FILE
static int add_e820_entry(struct boot_params *params, struct e820_entry *entry)
{
	unsigned int nr_e820_entries;

	nr_e820_entries = params->e820_entries;
	if (nr_e820_entries >= E820_MAX_ENTRIES_ZEROPAGE)
		return 1;

	memcpy(&params->e820_table[nr_e820_entries], entry, sizeof(struct e820_entry));
	params->e820_entries++;
	return 0;
}

static int memmap_entry_callback(struct resource *res, void *arg)
{
	struct crash_memmap_data *cmd = arg;
	struct boot_params *params = cmd->params;
	struct e820_entry ei;

	ei.addr = res->start;
	ei.size = resource_size(res);
	ei.type = cmd->type;
	add_e820_entry(params, &ei);

	return 0;
}

static int memmap_exclude_ranges(struct kimage *image, struct crash_mem *cmem,
				 unsigned long long mstart,
				 unsigned long long mend)
{
	unsigned long start, end;

	cmem->ranges[0].start = mstart;
	cmem->ranges[0].end = mend;
	cmem->nr_ranges = 1;

	/* Exclude elf header region */
	start = image->elf_load_addr;
	end = start + image->elf_headers_sz - 1;
	return crash_exclude_mem_range(cmem, start, end);
}

/* Prepare memory map for crash dump kernel */
int crash_setup_memmap_entries(struct kimage *image, struct boot_params *params)
{
	int i, ret = 0;
	unsigned long flags;
	struct e820_entry ei;
	struct crash_memmap_data cmd;
	struct crash_mem *cmem;

	cmem = vzalloc(struct_size(cmem, ranges, 1));
	if (!cmem)
		return -ENOMEM;

	memset(&cmd, 0, sizeof(struct crash_memmap_data));
	cmd.params = params;

	/* Add the low 1M */
	cmd.type = E820_TYPE_RAM;
	flags = IORESOURCE_SYSTEM_RAM | IORESOURCE_BUSY;
	walk_iomem_res_desc(IORES_DESC_NONE, flags, 0, (1<<20)-1, &cmd,
			    memmap_entry_callback);

	/* Add ACPI tables */
	cmd.type = E820_TYPE_ACPI;
	flags = IORESOURCE_MEM | IORESOURCE_BUSY;
	walk_iomem_res_desc(IORES_DESC_ACPI_TABLES, flags, 0, -1, &cmd,
			    memmap_entry_callback);

	/* Add ACPI Non-volatile Storage */
	cmd.type = E820_TYPE_NVS;
	walk_iomem_res_desc(IORES_DESC_ACPI_NV_STORAGE, flags, 0, -1, &cmd,
			    memmap_entry_callback);

	/* Add e820 reserved ranges */
	cmd.type = E820_TYPE_RESERVED;
	flags = IORESOURCE_MEM;
	walk_iomem_res_desc(IORES_DESC_RESERVED, flags, 0, -1, &cmd,
			    memmap_entry_callback);

	/* Add crashk_low_res region */
	if (crashk_low_res.end) {
		ei.addr = crashk_low_res.start;
		ei.size = resource_size(&crashk_low_res);
		ei.type = E820_TYPE_RAM;
		add_e820_entry(params, &ei);
	}

	/* Exclude some ranges from crashk_res and add rest to memmap */
	ret = memmap_exclude_ranges(image, cmem, crashk_res.start, crashk_res.end);
	if (ret)
		goto out;

	for (i = 0; i < cmem->nr_ranges; i++) {
		ei.size = cmem->ranges[i].end - cmem->ranges[i].start + 1;

		/* If entry is less than a page, skip it */
		if (ei.size < PAGE_SIZE)
			continue;
		ei.addr = cmem->ranges[i].start;
		ei.type = E820_TYPE_RAM;
		add_e820_entry(params, &ei);
	}

out:
	vfree(cmem);
	return ret;
}

int crash_load_segments(struct kimage *image)
{
	int ret;
	unsigned long pnum = 0;
	struct kexec_buf kbuf = { .image = image, .buf_min = 0,
				  .buf_max = ULONG_MAX, .top_down = false };

	/* Prepare elf headers and add a segment */
	ret = prepare_elf_headers(image, &kbuf.buffer, &kbuf.bufsz, &pnum);
	if (ret)
		return ret;

	image->elf_headers	= kbuf.buffer;
	image->elf_headers_sz	= kbuf.bufsz;
	kbuf.memsz		= kbuf.bufsz;

#ifdef CONFIG_CRASH_HOTPLUG
	/*
	 * The elfcorehdr segment size accounts for VMCOREINFO, kernel_map,
	 * maximum CPUs and maximum memory ranges.
	 */
	if (IS_ENABLED(CONFIG_MEMORY_HOTPLUG))
		pnum = 2 + CONFIG_NR_CPUS_DEFAULT + CONFIG_CRASH_MAX_MEMORY_RANGES;
	else
		pnum += 2 + CONFIG_NR_CPUS_DEFAULT;

	if (pnum < (unsigned long)PN_XNUM) {
		kbuf.memsz = pnum * sizeof(Elf64_Phdr);
		kbuf.memsz += sizeof(Elf64_Ehdr);

		image->elfcorehdr_index = image->nr_segments;

		/* Mark as usable to crash kernel, else crash kernel fails on boot */
		image->elf_headers_sz = kbuf.memsz;
	} else {
		pr_err("number of Phdrs %lu exceeds max\n", pnum);
	}
#endif

	kbuf.buf_align = ELF_CORE_HEADER_ALIGN;
	kbuf.mem = KEXEC_BUF_MEM_UNKNOWN;
	ret = kexec_add_buffer(&kbuf);
	if (ret)
		return ret;
	image->elf_load_addr = kbuf.mem;
	pr_debug("Loaded ELF headers at 0x%lx bufsz=0x%lx memsz=0x%lx\n",
		 image->elf_load_addr, kbuf.bufsz, kbuf.memsz);

	return ret;
}
#endif /* CONFIG_KEXEC_FILE */

#ifdef CONFIG_CRASH_HOTPLUG

#undef pr_fmt
#define pr_fmt(fmt) "crash hp: " fmt

/* These functions provide the value for the sysfs crash_hotplug nodes */
#ifdef CONFIG_HOTPLUG_CPU
int arch_crash_hotplug_cpu_support(void)
{
	return crash_check_update_elfcorehdr();
}
#endif

#ifdef CONFIG_MEMORY_HOTPLUG
int arch_crash_hotplug_memory_support(void)
{
	return crash_check_update_elfcorehdr();
}
#endif

unsigned int arch_crash_get_elfcorehdr_size(void)
{
	unsigned int sz;

	/* kernel_map, VMCOREINFO and maximum CPUs */
	sz = 2 + CONFIG_NR_CPUS_DEFAULT;
	if (IS_ENABLED(CONFIG_MEMORY_HOTPLUG))
		sz += CONFIG_CRASH_MAX_MEMORY_RANGES;
	sz *= sizeof(Elf64_Phdr);
	return sz;
}

/**
 * arch_crash_handle_hotplug_event() - Handle hotplug elfcorehdr changes
 * @image: a pointer to kexec_crash_image
 *
 * Prepare the new elfcorehdr and replace the existing elfcorehdr.
 */
void arch_crash_handle_hotplug_event(struct kimage *image)
{
	void *elfbuf = NULL, *old_elfcorehdr;
	unsigned long nr_mem_ranges;
	unsigned long mem, memsz;
	unsigned long elfsz = 0;

	/*
	 * As crash_prepare_elf64_headers() has already described all
	 * possible CPUs, there is no need to update the elfcorehdr
	 * for additional CPU changes.
	 */
	if ((image->file_mode || image->elfcorehdr_updated) &&
		((image->hp_action == KEXEC_CRASH_HP_ADD_CPU) ||
		(image->hp_action == KEXEC_CRASH_HP_REMOVE_CPU)))
		return;

	/*
	 * Create the new elfcorehdr reflecting the changes to CPU and/or
	 * memory resources.
	 */
	if (prepare_elf_headers(image, &elfbuf, &elfsz, &nr_mem_ranges)) {
		pr_err("unable to create new elfcorehdr");
		goto out;
	}

	/*
	 * Obtain address and size of the elfcorehdr segment, and
	 * check it against the new elfcorehdr buffer.
	 */
	mem = image->segment[image->elfcorehdr_index].mem;
	memsz = image->segment[image->elfcorehdr_index].memsz;
	if (elfsz > memsz) {
		pr_err("update elfcorehdr elfsz %lu > memsz %lu",
			elfsz, memsz);
		goto out;
	}

	/*
	 * Copy new elfcorehdr over the old elfcorehdr at destination.
	 */
	old_elfcorehdr = kmap_local_page(pfn_to_page(mem >> PAGE_SHIFT));
	if (!old_elfcorehdr) {
		pr_err("mapping elfcorehdr segment failed\n");
		goto out;
	}

	/*
	 * Temporarily invalidate the crash image while the
	 * elfcorehdr is updated.
	 */
	xchg(&kexec_crash_image, NULL);
	memcpy_flushcache(old_elfcorehdr, elfbuf, elfsz);
	xchg(&kexec_crash_image, image);
	kunmap_local(old_elfcorehdr);
	pr_debug("updated elfcorehdr\n");

out:
	vfree(elfbuf);
}
#endif<|MERGE_RESOLUTION|>--- conflicted
+++ resolved
@@ -55,14 +55,6 @@
 	crash_save_cpu(regs, cpu);
 
 	/*
-<<<<<<< HEAD
-	 * VMCLEAR VMCSs loaded on all cpus if needed.
-	 */
-	cpu_crash_vmclear_loaded_vmcss();
-
-	/*
-=======
->>>>>>> ccf0a997
 	 * Disable Intel PT to stop its logging
 	 */
 	cpu_emergency_stop_pt();
@@ -115,14 +107,6 @@
 
 	crash_smp_send_stop();
 
-<<<<<<< HEAD
-	/*
-	 * VMCLEAR VMCSs loaded on this cpu if needed.
-	 */
-	cpu_crash_vmclear_loaded_vmcss();
-
-=======
->>>>>>> ccf0a997
 	cpu_emergency_disable_virtualization();
 
 	/*
