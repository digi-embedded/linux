--- conflicted
+++ resolved
@@ -126,15 +126,8 @@
 		COPY(r15);
 #endif /* CONFIG_X86_64 */
 
-#ifdef CONFIG_X86_32
 		COPY_SEG_CPL3(cs);
 		COPY_SEG_CPL3(ss);
-#else /* !CONFIG_X86_32 */
-		/* Kernel saves and restores only the CS segment register on signals,
-		 * which is the bare minimum needed to allow mixed 32/64-bit code.
-		 * App's signal handler can save/restore other segments if needed. */
-		COPY_SEG_CPL3(cs);
-#endif /* CONFIG_X86_32 */
 
 #ifdef CONFIG_X86_64
 		/*
@@ -207,10 +200,7 @@
 		put_user_ex(regs->cs, &sc->cs);
 		put_user_ex(0, &sc->gs);
 		put_user_ex(0, &sc->fs);
-<<<<<<< HEAD
-=======
 		put_user_ex(regs->ss, &sc->ss);
->>>>>>> f2ed3bfc
 #endif /* CONFIG_X86_32 */
 
 		put_user_ex(fpstate, &sc->fpstate);
@@ -516,11 +506,6 @@
 
 	regs->sp = (unsigned long)frame;
 
-<<<<<<< HEAD
-	/* Set up the CS register to run signal handlers in 64-bit mode,
-	   even if the handler happens to be interrupting 32-bit code. */
-	regs->cs = __USER_CS;
-=======
 	/*
 	 * Set up the CS and SS registers to run signal handlers in
 	 * 64-bit mode, even if the handler happens to be interrupting
@@ -542,7 +527,6 @@
 
 	if (unlikely(regs->ss != __USER_DS))
 		force_valid_ss(regs);
->>>>>>> f2ed3bfc
 
 	return 0;
 }
