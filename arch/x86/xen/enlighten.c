--- conflicted
+++ resolved
@@ -35,10 +35,6 @@
 #include <linux/frame.h>
 
 #include <linux/kexec.h>
-
-#ifdef CONFIG_KEXEC
-#include <linux/kexec.h>
-#endif
 
 #include <xen/xen.h>
 #include <xen/events.h>
@@ -533,13 +529,7 @@
 
 	preempt_disable();
 
-<<<<<<< HEAD
-	pagefault_disable();	/* Avoid warnings due to being atomic. */
-	__get_user(dummy, (unsigned char __user __force *)v);
-	pagefault_enable();
-=======
 	probe_kernel_read(&dummy, v, 1);
->>>>>>> f2ed3bfc
 
 	if (HYPERVISOR_update_va_mapping((unsigned long)v, pte, 0))
 		BUG();
@@ -1914,21 +1904,6 @@
 }
 #endif
 
-#ifdef CONFIG_KEXEC
-static void xen_hvm_shutdown(void)
-{
-	native_machine_shutdown();
-	if (kexec_in_progress)
-		xen_reboot(SHUTDOWN_soft_reset);
-}
-
-static void xen_hvm_crash_shutdown(struct pt_regs *regs)
-{
-	native_machine_crash_shutdown(regs);
-	xen_reboot(SHUTDOWN_soft_reset);
-}
-#endif
-
 static void __init xen_hvm_guest_init(void)
 {
 	if (xen_pv_domain())
@@ -1948,11 +1923,7 @@
 	x86_init.irqs.intr_init = xen_init_IRQ;
 	xen_hvm_init_time_ops();
 	xen_hvm_init_mmu_ops();
-<<<<<<< HEAD
-#ifdef CONFIG_KEXEC
-=======
 #ifdef CONFIG_KEXEC_CORE
->>>>>>> f2ed3bfc
 	machine_ops.shutdown = xen_hvm_shutdown;
 	machine_ops.crash_shutdown = xen_hvm_crash_shutdown;
 #endif
