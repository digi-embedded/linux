--- conflicted
+++ resolved
@@ -911,23 +911,9 @@
 
 void xen_enable_sysenter(void)
 {
-<<<<<<< HEAD
-	int ret;
-	unsigned sysenter_feature;
-
-	sysenter_feature = X86_FEATURE_SYSENTER32;
-
-	if (!boot_cpu_has(sysenter_feature))
-		return;
-
-	ret = register_callback(CALLBACKTYPE_sysenter, xen_entry_SYSENTER_compat);
-	if(ret != 0)
-		setup_clear_cpu_cap(sysenter_feature);
-=======
 	if (cpu_feature_enabled(X86_FEATURE_SYSENTER32) &&
 	    register_callback(CALLBACKTYPE_sysenter, xen_entry_SYSENTER_compat))
 		setup_clear_cpu_cap(X86_FEATURE_SYSENTER32);
->>>>>>> 29549c70
 }
 
 void xen_enable_syscall(void)
@@ -941,18 +927,9 @@
 		   mechanism for syscalls. */
 	}
 
-<<<<<<< HEAD
-	if (boot_cpu_has(X86_FEATURE_SYSCALL32)) {
-		ret = register_callback(CALLBACKTYPE_syscall32,
-					xen_entry_SYSCALL_compat);
-		if (ret != 0)
-			setup_clear_cpu_cap(X86_FEATURE_SYSCALL32);
-	}
-=======
 	if (cpu_feature_enabled(X86_FEATURE_SYSCALL32) &&
 	    register_callback(CALLBACKTYPE_syscall32, xen_entry_SYSCALL_compat))
 		setup_clear_cpu_cap(X86_FEATURE_SYSCALL32);
->>>>>>> 29549c70
 }
 
 static void __init xen_pvmmu_arch_setup(void)
