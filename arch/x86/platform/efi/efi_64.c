--- conflicted
+++ resolved
@@ -234,11 +234,7 @@
 		return 1;
 	}
 
-<<<<<<< HEAD
-	efi_scratch.phys_stack = page_to_phys(page + 1); /* stack grows down */
-=======
 	efi_mixed_mode_stack_pa = page_to_phys(page + 1); /* stack grows down */
->>>>>>> c1084c27
 
 	npages = (_etext - _text) >> PAGE_SHIFT;
 	text = __pa(_text);
