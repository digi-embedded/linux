/*
 * BPF Jit compiler for s390.
 *
 * Minimum build requirements:
 *
 *  - HAVE_MARCH_Z196_FEATURES: laal, laalg
 *  - HAVE_MARCH_Z10_FEATURES: msfi, cgrj, clgrj
 *  - HAVE_MARCH_Z9_109_FEATURES: alfi, llilf, clfi, oilf, nilf
 *  - PACK_STACK
 *  - 64BIT
 *
 * Copyright IBM Corp. 2012,2015
 *
 * Author(s): Martin Schwidefsky <schwidefsky@de.ibm.com>
 *	      Michael Holzheu <holzheu@linux.vnet.ibm.com>
 */

#define KMSG_COMPONENT "bpf_jit"
#define pr_fmt(fmt) KMSG_COMPONENT ": " fmt

#include <linux/netdevice.h>
#include <linux/filter.h>
#include <linux/init.h>
#include <linux/bpf.h>
#include <asm/cacheflush.h>
#include <asm/dis.h>
#include "bpf_jit.h"

int bpf_jit_enable __read_mostly;

struct bpf_jit {
	u32 seen;		/* Flags to remember seen eBPF instructions */
	u32 seen_reg[16];	/* Array to remember which registers are used */
	u32 *addrs;		/* Array with relative instruction addresses */
	u8 *prg_buf;		/* Start of program */
	int size;		/* Size of program and literal pool */
	int size_prg;		/* Size of program */
	int prg;		/* Current position in program */
	int lit_start;		/* Start of literal pool */
	int lit;		/* Current position in literal pool */
	int base_ip;		/* Base address for literal pool */
	int ret0_ip;		/* Address of return 0 */
	int exit_ip;		/* Address of exit */
	int tail_call_start;	/* Tail call start offset */
	int labels[1];		/* Labels for local jumps */
};

#define BPF_SIZE_MAX	0xffff	/* Max size for program (16 bit branches) */

#define SEEN_SKB	1	/* skb access */
#define SEEN_MEM	2	/* use mem[] for temporary storage */
#define SEEN_RET0	4	/* ret0_ip points to a valid return 0 */
#define SEEN_LITERAL	8	/* code uses literals */
#define SEEN_FUNC	16	/* calls C functions */
#define SEEN_TAIL_CALL	32	/* code uses tail calls */
#define SEEN_SKB_CHANGE	64	/* code changes skb data */
#define SEEN_REG_AX	128	/* code uses constant blinding */
#define SEEN_STACK	(SEEN_FUNC | SEEN_MEM | SEEN_SKB)

/*
 * s390 registers
 */
#define REG_W0		(MAX_BPF_JIT_REG + 0)	/* Work register 1 (even) */
#define REG_W1		(MAX_BPF_JIT_REG + 1)	/* Work register 2 (odd) */
#define REG_SKB_DATA	(MAX_BPF_JIT_REG + 2)	/* SKB data register */
#define REG_L		(MAX_BPF_JIT_REG + 3)	/* Literal pool register */
#define REG_15		(MAX_BPF_JIT_REG + 4)	/* Register 15 */
#define REG_0		REG_W0			/* Register 0 */
#define REG_1		REG_W1			/* Register 1 */
#define REG_2		BPF_REG_1		/* Register 2 */
#define REG_14		BPF_REG_0		/* Register 14 */

/*
 * Mapping of BPF registers to s390 registers
 */
static const int reg2hex[] = {
	/* Return code */
	[BPF_REG_0]	= 14,
	/* Function parameters */
	[BPF_REG_1]	= 2,
	[BPF_REG_2]	= 3,
	[BPF_REG_3]	= 4,
	[BPF_REG_4]	= 5,
	[BPF_REG_5]	= 6,
	/* Call saved registers */
	[BPF_REG_6]	= 7,
	[BPF_REG_7]	= 8,
	[BPF_REG_8]	= 9,
	[BPF_REG_9]	= 10,
	/* BPF stack pointer */
	[BPF_REG_FP]	= 13,
	/* Register for blinding (shared with REG_SKB_DATA) */
	[BPF_REG_AX]	= 12,
	/* SKB data pointer */
	[REG_SKB_DATA]	= 12,
	/* Work registers for s390x backend */
	[REG_W0]	= 0,
	[REG_W1]	= 1,
	[REG_L]		= 11,
	[REG_15]	= 15,
};

static inline u32 reg(u32 dst_reg, u32 src_reg)
{
	return reg2hex[dst_reg] << 4 | reg2hex[src_reg];
}

static inline u32 reg_high(u32 reg)
{
	return reg2hex[reg] << 4;
}

static inline void reg_set_seen(struct bpf_jit *jit, u32 b1)
{
	u32 r1 = reg2hex[b1];

	if (!jit->seen_reg[r1] && r1 >= 6 && r1 <= 15)
		jit->seen_reg[r1] = 1;
}

#define REG_SET_SEEN(b1)					\
({								\
	reg_set_seen(jit, b1);					\
})

#define REG_SEEN(b1) jit->seen_reg[reg2hex[(b1)]]

/*
 * EMIT macros for code generation
 */

#define _EMIT2(op)						\
({								\
	if (jit->prg_buf)					\
		*(u16 *) (jit->prg_buf + jit->prg) = op;	\
	jit->prg += 2;						\
})

#define EMIT2(op, b1, b2)					\
({								\
	_EMIT2(op | reg(b1, b2));				\
	REG_SET_SEEN(b1);					\
	REG_SET_SEEN(b2);					\
})

#define _EMIT4(op)						\
({								\
	if (jit->prg_buf)					\
		*(u32 *) (jit->prg_buf + jit->prg) = op;	\
	jit->prg += 4;						\
})

#define EMIT4(op, b1, b2)					\
({								\
	_EMIT4(op | reg(b1, b2));				\
	REG_SET_SEEN(b1);					\
	REG_SET_SEEN(b2);					\
})

#define EMIT4_RRF(op, b1, b2, b3)				\
({								\
	_EMIT4(op | reg_high(b3) << 8 | reg(b1, b2));		\
	REG_SET_SEEN(b1);					\
	REG_SET_SEEN(b2);					\
	REG_SET_SEEN(b3);					\
})

#define _EMIT4_DISP(op, disp)					\
({								\
	unsigned int __disp = (disp) & 0xfff;			\
	_EMIT4(op | __disp);					\
})

#define EMIT4_DISP(op, b1, b2, disp)				\
({								\
	_EMIT4_DISP(op | reg_high(b1) << 16 |			\
		    reg_high(b2) << 8, disp);			\
	REG_SET_SEEN(b1);					\
	REG_SET_SEEN(b2);					\
})

#define EMIT4_IMM(op, b1, imm)					\
({								\
	unsigned int __imm = (imm) & 0xffff;			\
	_EMIT4(op | reg_high(b1) << 16 | __imm);		\
	REG_SET_SEEN(b1);					\
})

#define EMIT4_PCREL(op, pcrel)					\
({								\
	long __pcrel = ((pcrel) >> 1) & 0xffff;			\
	_EMIT4(op | __pcrel);					\
})

#define _EMIT6(op1, op2)					\
({								\
	if (jit->prg_buf) {					\
		*(u32 *) (jit->prg_buf + jit->prg) = op1;	\
		*(u16 *) (jit->prg_buf + jit->prg + 4) = op2;	\
	}							\
	jit->prg += 6;						\
})

#define _EMIT6_DISP(op1, op2, disp)				\
({								\
	unsigned int __disp = (disp) & 0xfff;			\
	_EMIT6(op1 | __disp, op2);				\
})

#define _EMIT6_DISP_LH(op1, op2, disp)				\
({								\
	u32 _disp = (u32) disp;					\
	unsigned int __disp_h = _disp & 0xff000;		\
	unsigned int __disp_l = _disp & 0x00fff;		\
	_EMIT6(op1 | __disp_l, op2 | __disp_h >> 4);		\
})

#define EMIT6_DISP_LH(op1, op2, b1, b2, b3, disp)		\
({								\
	_EMIT6_DISP_LH(op1 | reg(b1, b2) << 16 |		\
		       reg_high(b3) << 8, op2, disp);		\
	REG_SET_SEEN(b1);					\
	REG_SET_SEEN(b2);					\
	REG_SET_SEEN(b3);					\
})

#define EMIT6_PCREL_LABEL(op1, op2, b1, b2, label, mask)	\
({								\
	int rel = (jit->labels[label] - jit->prg) >> 1;		\
	_EMIT6(op1 | reg(b1, b2) << 16 | (rel & 0xffff),	\
	       op2 | mask << 12);				\
	REG_SET_SEEN(b1);					\
	REG_SET_SEEN(b2);					\
})

#define EMIT6_PCREL_IMM_LABEL(op1, op2, b1, imm, label, mask)	\
({								\
	int rel = (jit->labels[label] - jit->prg) >> 1;		\
	_EMIT6(op1 | (reg_high(b1) | mask) << 16 |		\
		(rel & 0xffff), op2 | (imm & 0xff) << 8);	\
	REG_SET_SEEN(b1);					\
	BUILD_BUG_ON(((unsigned long) imm) > 0xff);		\
})

#define EMIT6_PCREL(op1, op2, b1, b2, i, off, mask)		\
({								\
	/* Branch instruction needs 6 bytes */			\
	int rel = (addrs[i + off + 1] - (addrs[i + 1] - 6)) / 2;\
	_EMIT6(op1 | reg(b1, b2) << 16 | (rel & 0xffff), op2 | mask);	\
	REG_SET_SEEN(b1);					\
	REG_SET_SEEN(b2);					\
})

#define _EMIT6_IMM(op, imm)					\
({								\
	unsigned int __imm = (imm);				\
	_EMIT6(op | (__imm >> 16), __imm & 0xffff);		\
})

#define EMIT6_IMM(op, b1, imm)					\
({								\
	_EMIT6_IMM(op | reg_high(b1) << 16, imm);		\
	REG_SET_SEEN(b1);					\
})

#define EMIT_CONST_U32(val)					\
({								\
	unsigned int ret;					\
	ret = jit->lit - jit->base_ip;				\
	jit->seen |= SEEN_LITERAL;				\
	if (jit->prg_buf)					\
		*(u32 *) (jit->prg_buf + jit->lit) = (u32) val;	\
	jit->lit += 4;						\
	ret;							\
})

#define EMIT_CONST_U64(val)					\
({								\
	unsigned int ret;					\
	ret = jit->lit - jit->base_ip;				\
	jit->seen |= SEEN_LITERAL;				\
	if (jit->prg_buf)					\
		*(u64 *) (jit->prg_buf + jit->lit) = (u64) val;	\
	jit->lit += 8;						\
	ret;							\
})

#define EMIT_ZERO(b1)						\
({								\
	/* llgfr %dst,%dst (zero extend to 64 bit) */		\
	EMIT4(0xb9160000, b1, b1);				\
	REG_SET_SEEN(b1);					\
})

/*
 * Fill whole space with illegal instructions
 */
static void jit_fill_hole(void *area, unsigned int size)
{
	memset(area, 0, size);
}

/*
 * Save registers from "rs" (register start) to "re" (register end) on stack
 */
static void save_regs(struct bpf_jit *jit, u32 rs, u32 re)
{
	u32 off = STK_OFF_R6 + (rs - 6) * 8;

	if (rs == re)
		/* stg %rs,off(%r15) */
		_EMIT6(0xe300f000 | rs << 20 | off, 0x0024);
	else
		/* stmg %rs,%re,off(%r15) */
		_EMIT6_DISP(0xeb00f000 | rs << 20 | re << 16, 0x0024, off);
}

/*
 * Restore registers from "rs" (register start) to "re" (register end) on stack
 */
static void restore_regs(struct bpf_jit *jit, u32 rs, u32 re)
{
	u32 off = STK_OFF_R6 + (rs - 6) * 8;

	if (jit->seen & SEEN_STACK)
		off += STK_OFF;

	if (rs == re)
		/* lg %rs,off(%r15) */
		_EMIT6(0xe300f000 | rs << 20 | off, 0x0004);
	else
		/* lmg %rs,%re,off(%r15) */
		_EMIT6_DISP(0xeb00f000 | rs << 20 | re << 16, 0x0004, off);
}

/*
 * Return first seen register (from start)
 */
static int get_start(struct bpf_jit *jit, int start)
{
	int i;

	for (i = start; i <= 15; i++) {
		if (jit->seen_reg[i])
			return i;
	}
	return 0;
}

/*
 * Return last seen register (from start) (gap >= 2)
 */
static int get_end(struct bpf_jit *jit, int start)
{
	int i;

	for (i = start; i < 15; i++) {
		if (!jit->seen_reg[i] && !jit->seen_reg[i + 1])
			return i - 1;
	}
	return jit->seen_reg[15] ? 15 : 14;
}

#define REGS_SAVE	1
#define REGS_RESTORE	0
/*
 * Save and restore clobbered registers (6-15) on stack.
 * We save/restore registers in chunks with gap >= 2 registers.
 */
static void save_restore_regs(struct bpf_jit *jit, int op)
{

	int re = 6, rs;

	do {
		rs = get_start(jit, re);
		if (!rs)
			break;
		re = get_end(jit, rs + 1);
		if (op == REGS_SAVE)
			save_regs(jit, rs, re);
		else
			restore_regs(jit, rs, re);
		re++;
	} while (re <= 15);
}

/*
 * For SKB access %b1 contains the SKB pointer. For "bpf_jit.S"
 * we store the SKB header length on the stack and the SKB data
 * pointer in REG_SKB_DATA if BPF_REG_AX is not used.
 */
static void emit_load_skb_data_hlen(struct bpf_jit *jit)
{
	/* Header length: llgf %w1,<len>(%b1) */
	EMIT6_DISP_LH(0xe3000000, 0x0016, REG_W1, REG_0, BPF_REG_1,
		      offsetof(struct sk_buff, len));
	/* s %w1,<data_len>(%b1) */
	EMIT4_DISP(0x5b000000, REG_W1, BPF_REG_1,
		   offsetof(struct sk_buff, data_len));
	/* stg %w1,ST_OFF_HLEN(%r0,%r15) */
	EMIT6_DISP_LH(0xe3000000, 0x0024, REG_W1, REG_0, REG_15, STK_OFF_HLEN);
	if (!(jit->seen & SEEN_REG_AX))
		/* lg %skb_data,data_off(%b1) */
		EMIT6_DISP_LH(0xe3000000, 0x0004, REG_SKB_DATA, REG_0,
			      BPF_REG_1, offsetof(struct sk_buff, data));
}

/*
 * Emit function prologue
 *
 * Save registers and create stack frame if necessary.
 * See stack frame layout desription in "bpf_jit.h"!
 */
static void bpf_jit_prologue(struct bpf_jit *jit)
{
	if (jit->seen & SEEN_TAIL_CALL) {
		/* xc STK_OFF_TCCNT(4,%r15),STK_OFF_TCCNT(%r15) */
		_EMIT6(0xd703f000 | STK_OFF_TCCNT, 0xf000 | STK_OFF_TCCNT);
	} else {
		/* j tail_call_start: NOP if no tail calls are used */
		EMIT4_PCREL(0xa7f40000, 6);
		_EMIT2(0);
	}
	/* Tail calls have to skip above initialization */
	jit->tail_call_start = jit->prg;
	/* Save registers */
	save_restore_regs(jit, REGS_SAVE);
	/* Setup literal pool */
	if (jit->seen & SEEN_LITERAL) {
		/* basr %r13,0 */
		EMIT2(0x0d00, REG_L, REG_0);
		jit->base_ip = jit->prg;
	}
	/* Setup stack and backchain */
	if (jit->seen & SEEN_STACK) {
		if (jit->seen & SEEN_FUNC)
			/* lgr %w1,%r15 (backchain) */
			EMIT4(0xb9040000, REG_W1, REG_15);
		/* la %bfp,STK_160_UNUSED(%r15) (BPF frame pointer) */
		EMIT4_DISP(0x41000000, BPF_REG_FP, REG_15, STK_160_UNUSED);
		/* aghi %r15,-STK_OFF */
		EMIT4_IMM(0xa70b0000, REG_15, -STK_OFF);
		if (jit->seen & SEEN_FUNC)
			/* stg %w1,152(%r15) (backchain) */
			EMIT6_DISP_LH(0xe3000000, 0x0024, REG_W1, REG_0,
				      REG_15, 152);
	}
<<<<<<< HEAD
	/*
	 * For SKB access %b1 contains the SKB pointer. For "bpf_jit.S"
	 * we store the SKB header length on the stack and the SKB data
	 * pointer in REG_SKB_DATA.
	 */
	if (jit->seen & SEEN_SKB) {
		/* Header length: llgf %w1,<len>(%b1) */
		EMIT6_DISP_LH(0xe3000000, 0x0016, REG_W1, REG_0, BPF_REG_1,
			      offsetof(struct sk_buff, len));
		/* s %w1,<data_len>(%b1) */
		EMIT4_DISP(0x5b000000, REG_W1, BPF_REG_1,
			   offsetof(struct sk_buff, data_len));
		/* stg %w1,ST_OFF_HLEN(%r0,%r15) */
		EMIT6_DISP_LH(0xe3000000, 0x0024, REG_W1, REG_0, REG_15,
			      STK_OFF_HLEN);
		/* lg %skb_data,data_off(%b1) */
		EMIT6_DISP_LH(0xe3000000, 0x0004, REG_SKB_DATA, REG_0,
			      BPF_REG_1, offsetof(struct sk_buff, data));
	}
	/* BPF compatibility: clear A (%b0) and X (%b7) registers */
	if (REG_SEEN(BPF_REG_A))
		/* lghi %ba,0 */
		EMIT4_IMM(0xa7090000, BPF_REG_A, 0);
	if (REG_SEEN(BPF_REG_X))
		/* lghi %bx,0 */
		EMIT4_IMM(0xa7090000, BPF_REG_X, 0);
=======
	if (jit->seen & SEEN_SKB)
		emit_load_skb_data_hlen(jit);
	if (jit->seen & SEEN_SKB_CHANGE)
		/* stg %b1,ST_OFF_SKBP(%r0,%r15) */
		EMIT6_DISP_LH(0xe3000000, 0x0024, BPF_REG_1, REG_0, REG_15,
			      STK_OFF_SKBP);
>>>>>>> f2ed3bfc
}

/*
 * Function epilogue
 */
static void bpf_jit_epilogue(struct bpf_jit *jit)
{
	/* Return 0 */
	if (jit->seen & SEEN_RET0) {
		jit->ret0_ip = jit->prg;
		/* lghi %b0,0 */
		EMIT4_IMM(0xa7090000, BPF_REG_0, 0);
	}
	jit->exit_ip = jit->prg;
	/* Load exit code: lgr %r2,%b0 */
	EMIT4(0xb9040000, REG_2, BPF_REG_0);
	/* Restore registers */
	save_restore_regs(jit, REGS_RESTORE);
	/* br %r14 */
	_EMIT2(0x07fe);
}

/*
 * Compile one eBPF instruction into s390x code
 *
 * NOTE: Use noinline because for gcov (-fprofile-arcs) gcc allocates a lot of
 * stack space for the large switch statement.
 */
static noinline int bpf_jit_insn(struct bpf_jit *jit, struct bpf_prog *fp, int i)
{
	struct bpf_insn *insn = &fp->insnsi[i];
	int jmp_off, last, insn_count = 1;
	unsigned int func_addr, mask;
	u32 dst_reg = insn->dst_reg;
	u32 src_reg = insn->src_reg;
	u32 *addrs = jit->addrs;
	s32 imm = insn->imm;
	s16 off = insn->off;

	if (dst_reg == BPF_REG_AX || src_reg == BPF_REG_AX)
		jit->seen |= SEEN_REG_AX;
	switch (insn->code) {
	/*
	 * BPF_MOV
	 */
	case BPF_ALU | BPF_MOV | BPF_X: /* dst = (u32) src */
		/* llgfr %dst,%src */
		EMIT4(0xb9160000, dst_reg, src_reg);
		break;
	case BPF_ALU64 | BPF_MOV | BPF_X: /* dst = src */
		/* lgr %dst,%src */
		EMIT4(0xb9040000, dst_reg, src_reg);
		break;
	case BPF_ALU | BPF_MOV | BPF_K: /* dst = (u32) imm */
		/* llilf %dst,imm */
		EMIT6_IMM(0xc00f0000, dst_reg, imm);
		break;
	case BPF_ALU64 | BPF_MOV | BPF_K: /* dst = imm */
		/* lgfi %dst,imm */
		EMIT6_IMM(0xc0010000, dst_reg, imm);
		break;
	/*
	 * BPF_LD 64
	 */
	case BPF_LD | BPF_IMM | BPF_DW: /* dst = (u64) imm */
	{
		/* 16 byte instruction that uses two 'struct bpf_insn' */
		u64 imm64;

		imm64 = (u64)(u32) insn[0].imm | ((u64)(u32) insn[1].imm) << 32;
		/* lg %dst,<d(imm)>(%l) */
		EMIT6_DISP_LH(0xe3000000, 0x0004, dst_reg, REG_0, REG_L,
			      EMIT_CONST_U64(imm64));
		insn_count = 2;
		break;
	}
	/*
	 * BPF_ADD
	 */
	case BPF_ALU | BPF_ADD | BPF_X: /* dst = (u32) dst + (u32) src */
		/* ar %dst,%src */
		EMIT2(0x1a00, dst_reg, src_reg);
		EMIT_ZERO(dst_reg);
		break;
	case BPF_ALU64 | BPF_ADD | BPF_X: /* dst = dst + src */
		/* agr %dst,%src */
		EMIT4(0xb9080000, dst_reg, src_reg);
		break;
	case BPF_ALU | BPF_ADD | BPF_K: /* dst = (u32) dst + (u32) imm */
		if (!imm)
			break;
		/* alfi %dst,imm */
		EMIT6_IMM(0xc20b0000, dst_reg, imm);
		EMIT_ZERO(dst_reg);
		break;
	case BPF_ALU64 | BPF_ADD | BPF_K: /* dst = dst + imm */
		if (!imm)
			break;
		/* agfi %dst,imm */
		EMIT6_IMM(0xc2080000, dst_reg, imm);
		break;
	/*
	 * BPF_SUB
	 */
	case BPF_ALU | BPF_SUB | BPF_X: /* dst = (u32) dst - (u32) src */
		/* sr %dst,%src */
		EMIT2(0x1b00, dst_reg, src_reg);
		EMIT_ZERO(dst_reg);
		break;
	case BPF_ALU64 | BPF_SUB | BPF_X: /* dst = dst - src */
		/* sgr %dst,%src */
		EMIT4(0xb9090000, dst_reg, src_reg);
		break;
	case BPF_ALU | BPF_SUB | BPF_K: /* dst = (u32) dst - (u32) imm */
		if (!imm)
			break;
		/* alfi %dst,-imm */
		EMIT6_IMM(0xc20b0000, dst_reg, -imm);
		EMIT_ZERO(dst_reg);
		break;
	case BPF_ALU64 | BPF_SUB | BPF_K: /* dst = dst - imm */
		if (!imm)
			break;
		/* agfi %dst,-imm */
		EMIT6_IMM(0xc2080000, dst_reg, -imm);
		break;
	/*
	 * BPF_MUL
	 */
	case BPF_ALU | BPF_MUL | BPF_X: /* dst = (u32) dst * (u32) src */
		/* msr %dst,%src */
		EMIT4(0xb2520000, dst_reg, src_reg);
		EMIT_ZERO(dst_reg);
		break;
	case BPF_ALU64 | BPF_MUL | BPF_X: /* dst = dst * src */
		/* msgr %dst,%src */
		EMIT4(0xb90c0000, dst_reg, src_reg);
		break;
	case BPF_ALU | BPF_MUL | BPF_K: /* dst = (u32) dst * (u32) imm */
		if (imm == 1)
			break;
		/* msfi %r5,imm */
		EMIT6_IMM(0xc2010000, dst_reg, imm);
		EMIT_ZERO(dst_reg);
		break;
	case BPF_ALU64 | BPF_MUL | BPF_K: /* dst = dst * imm */
		if (imm == 1)
			break;
		/* msgfi %dst,imm */
		EMIT6_IMM(0xc2000000, dst_reg, imm);
		break;
	/*
	 * BPF_DIV / BPF_MOD
	 */
	case BPF_ALU | BPF_DIV | BPF_X: /* dst = (u32) dst / (u32) src */
	case BPF_ALU | BPF_MOD | BPF_X: /* dst = (u32) dst % (u32) src */
	{
		int rc_reg = BPF_OP(insn->code) == BPF_DIV ? REG_W1 : REG_W0;

		jit->seen |= SEEN_RET0;
		/* ltr %src,%src (if src == 0 goto fail) */
		EMIT2(0x1200, src_reg, src_reg);
		/* jz <ret0> */
		EMIT4_PCREL(0xa7840000, jit->ret0_ip - jit->prg);
		/* lhi %w0,0 */
		EMIT4_IMM(0xa7080000, REG_W0, 0);
		/* lr %w1,%dst */
		EMIT2(0x1800, REG_W1, dst_reg);
		/* dlr %w0,%src */
		EMIT4(0xb9970000, REG_W0, src_reg);
		/* llgfr %dst,%rc */
		EMIT4(0xb9160000, dst_reg, rc_reg);
		break;
	}
	case BPF_ALU64 | BPF_DIV | BPF_X: /* dst = dst / src */
	case BPF_ALU64 | BPF_MOD | BPF_X: /* dst = dst % src */
	{
		int rc_reg = BPF_OP(insn->code) == BPF_DIV ? REG_W1 : REG_W0;

		jit->seen |= SEEN_RET0;
		/* ltgr %src,%src (if src == 0 goto fail) */
		EMIT4(0xb9020000, src_reg, src_reg);
		/* jz <ret0> */
		EMIT4_PCREL(0xa7840000, jit->ret0_ip - jit->prg);
		/* lghi %w0,0 */
		EMIT4_IMM(0xa7090000, REG_W0, 0);
		/* lgr %w1,%dst */
		EMIT4(0xb9040000, REG_W1, dst_reg);
		/* dlgr %w0,%dst */
		EMIT4(0xb9870000, REG_W0, src_reg);
		/* lgr %dst,%rc */
		EMIT4(0xb9040000, dst_reg, rc_reg);
		break;
	}
	case BPF_ALU | BPF_DIV | BPF_K: /* dst = (u32) dst / (u32) imm */
	case BPF_ALU | BPF_MOD | BPF_K: /* dst = (u32) dst % (u32) imm */
	{
		int rc_reg = BPF_OP(insn->code) == BPF_DIV ? REG_W1 : REG_W0;

		if (imm == 1) {
			if (BPF_OP(insn->code) == BPF_MOD)
				/* lhgi %dst,0 */
				EMIT4_IMM(0xa7090000, dst_reg, 0);
			break;
		}
		/* lhi %w0,0 */
		EMIT4_IMM(0xa7080000, REG_W0, 0);
		/* lr %w1,%dst */
		EMIT2(0x1800, REG_W1, dst_reg);
		/* dl %w0,<d(imm)>(%l) */
		EMIT6_DISP_LH(0xe3000000, 0x0097, REG_W0, REG_0, REG_L,
			      EMIT_CONST_U32(imm));
		/* llgfr %dst,%rc */
		EMIT4(0xb9160000, dst_reg, rc_reg);
		break;
	}
	case BPF_ALU64 | BPF_DIV | BPF_K: /* dst = dst / imm */
	case BPF_ALU64 | BPF_MOD | BPF_K: /* dst = dst % imm */
	{
		int rc_reg = BPF_OP(insn->code) == BPF_DIV ? REG_W1 : REG_W0;

		if (imm == 1) {
			if (BPF_OP(insn->code) == BPF_MOD)
				/* lhgi %dst,0 */
				EMIT4_IMM(0xa7090000, dst_reg, 0);
			break;
		}
		/* lghi %w0,0 */
		EMIT4_IMM(0xa7090000, REG_W0, 0);
		/* lgr %w1,%dst */
		EMIT4(0xb9040000, REG_W1, dst_reg);
		/* dlg %w0,<d(imm)>(%l) */
		EMIT6_DISP_LH(0xe3000000, 0x0087, REG_W0, REG_0, REG_L,
			      EMIT_CONST_U64(imm));
		/* lgr %dst,%rc */
		EMIT4(0xb9040000, dst_reg, rc_reg);
		break;
	}
	/*
	 * BPF_AND
	 */
	case BPF_ALU | BPF_AND | BPF_X: /* dst = (u32) dst & (u32) src */
		/* nr %dst,%src */
		EMIT2(0x1400, dst_reg, src_reg);
		EMIT_ZERO(dst_reg);
		break;
	case BPF_ALU64 | BPF_AND | BPF_X: /* dst = dst & src */
		/* ngr %dst,%src */
		EMIT4(0xb9800000, dst_reg, src_reg);
		break;
	case BPF_ALU | BPF_AND | BPF_K: /* dst = (u32) dst & (u32) imm */
		/* nilf %dst,imm */
		EMIT6_IMM(0xc00b0000, dst_reg, imm);
		EMIT_ZERO(dst_reg);
		break;
	case BPF_ALU64 | BPF_AND | BPF_K: /* dst = dst & imm */
		/* ng %dst,<d(imm)>(%l) */
		EMIT6_DISP_LH(0xe3000000, 0x0080, dst_reg, REG_0, REG_L,
			      EMIT_CONST_U64(imm));
		break;
	/*
	 * BPF_OR
	 */
	case BPF_ALU | BPF_OR | BPF_X: /* dst = (u32) dst | (u32) src */
		/* or %dst,%src */
		EMIT2(0x1600, dst_reg, src_reg);
		EMIT_ZERO(dst_reg);
		break;
	case BPF_ALU64 | BPF_OR | BPF_X: /* dst = dst | src */
		/* ogr %dst,%src */
		EMIT4(0xb9810000, dst_reg, src_reg);
		break;
	case BPF_ALU | BPF_OR | BPF_K: /* dst = (u32) dst | (u32) imm */
		/* oilf %dst,imm */
		EMIT6_IMM(0xc00d0000, dst_reg, imm);
		EMIT_ZERO(dst_reg);
		break;
	case BPF_ALU64 | BPF_OR | BPF_K: /* dst = dst | imm */
		/* og %dst,<d(imm)>(%l) */
		EMIT6_DISP_LH(0xe3000000, 0x0081, dst_reg, REG_0, REG_L,
			      EMIT_CONST_U64(imm));
		break;
	/*
	 * BPF_XOR
	 */
	case BPF_ALU | BPF_XOR | BPF_X: /* dst = (u32) dst ^ (u32) src */
		/* xr %dst,%src */
		EMIT2(0x1700, dst_reg, src_reg);
		EMIT_ZERO(dst_reg);
		break;
	case BPF_ALU64 | BPF_XOR | BPF_X: /* dst = dst ^ src */
		/* xgr %dst,%src */
		EMIT4(0xb9820000, dst_reg, src_reg);
		break;
	case BPF_ALU | BPF_XOR | BPF_K: /* dst = (u32) dst ^ (u32) imm */
		if (!imm)
			break;
		/* xilf %dst,imm */
		EMIT6_IMM(0xc0070000, dst_reg, imm);
		EMIT_ZERO(dst_reg);
		break;
	case BPF_ALU64 | BPF_XOR | BPF_K: /* dst = dst ^ imm */
		/* xg %dst,<d(imm)>(%l) */
		EMIT6_DISP_LH(0xe3000000, 0x0082, dst_reg, REG_0, REG_L,
			      EMIT_CONST_U64(imm));
		break;
	/*
	 * BPF_LSH
	 */
	case BPF_ALU | BPF_LSH | BPF_X: /* dst = (u32) dst << (u32) src */
		/* sll %dst,0(%src) */
		EMIT4_DISP(0x89000000, dst_reg, src_reg, 0);
		EMIT_ZERO(dst_reg);
		break;
	case BPF_ALU64 | BPF_LSH | BPF_X: /* dst = dst << src */
		/* sllg %dst,%dst,0(%src) */
		EMIT6_DISP_LH(0xeb000000, 0x000d, dst_reg, dst_reg, src_reg, 0);
		break;
	case BPF_ALU | BPF_LSH | BPF_K: /* dst = (u32) dst << (u32) imm */
		if (imm == 0)
			break;
		/* sll %dst,imm(%r0) */
		EMIT4_DISP(0x89000000, dst_reg, REG_0, imm);
		EMIT_ZERO(dst_reg);
		break;
	case BPF_ALU64 | BPF_LSH | BPF_K: /* dst = dst << imm */
		if (imm == 0)
			break;
		/* sllg %dst,%dst,imm(%r0) */
		EMIT6_DISP_LH(0xeb000000, 0x000d, dst_reg, dst_reg, REG_0, imm);
		break;
	/*
	 * BPF_RSH
	 */
	case BPF_ALU | BPF_RSH | BPF_X: /* dst = (u32) dst >> (u32) src */
		/* srl %dst,0(%src) */
		EMIT4_DISP(0x88000000, dst_reg, src_reg, 0);
		EMIT_ZERO(dst_reg);
		break;
	case BPF_ALU64 | BPF_RSH | BPF_X: /* dst = dst >> src */
		/* srlg %dst,%dst,0(%src) */
		EMIT6_DISP_LH(0xeb000000, 0x000c, dst_reg, dst_reg, src_reg, 0);
		break;
	case BPF_ALU | BPF_RSH | BPF_K: /* dst = (u32) dst >> (u32) imm */
		if (imm == 0)
			break;
		/* srl %dst,imm(%r0) */
		EMIT4_DISP(0x88000000, dst_reg, REG_0, imm);
		EMIT_ZERO(dst_reg);
		break;
	case BPF_ALU64 | BPF_RSH | BPF_K: /* dst = dst >> imm */
		if (imm == 0)
			break;
		/* srlg %dst,%dst,imm(%r0) */
		EMIT6_DISP_LH(0xeb000000, 0x000c, dst_reg, dst_reg, REG_0, imm);
		break;
	/*
	 * BPF_ARSH
	 */
	case BPF_ALU64 | BPF_ARSH | BPF_X: /* ((s64) dst) >>= src */
		/* srag %dst,%dst,0(%src) */
		EMIT6_DISP_LH(0xeb000000, 0x000a, dst_reg, dst_reg, src_reg, 0);
		break;
	case BPF_ALU64 | BPF_ARSH | BPF_K: /* ((s64) dst) >>= imm */
		if (imm == 0)
			break;
		/* srag %dst,%dst,imm(%r0) */
		EMIT6_DISP_LH(0xeb000000, 0x000a, dst_reg, dst_reg, REG_0, imm);
		break;
	/*
	 * BPF_NEG
	 */
	case BPF_ALU | BPF_NEG: /* dst = (u32) -dst */
		/* lcr %dst,%dst */
		EMIT2(0x1300, dst_reg, dst_reg);
		EMIT_ZERO(dst_reg);
		break;
	case BPF_ALU64 | BPF_NEG: /* dst = -dst */
		/* lcgr %dst,%dst */
		EMIT4(0xb9130000, dst_reg, dst_reg);
		break;
	/*
	 * BPF_FROM_BE/LE
	 */
	case BPF_ALU | BPF_END | BPF_FROM_BE:
		/* s390 is big endian, therefore only clear high order bytes */
		switch (imm) {
		case 16: /* dst = (u16) cpu_to_be16(dst) */
			/* llghr %dst,%dst */
			EMIT4(0xb9850000, dst_reg, dst_reg);
			break;
		case 32: /* dst = (u32) cpu_to_be32(dst) */
			/* llgfr %dst,%dst */
			EMIT4(0xb9160000, dst_reg, dst_reg);
			break;
		case 64: /* dst = (u64) cpu_to_be64(dst) */
			break;
		}
		break;
	case BPF_ALU | BPF_END | BPF_FROM_LE:
		switch (imm) {
		case 16: /* dst = (u16) cpu_to_le16(dst) */
			/* lrvr %dst,%dst */
			EMIT4(0xb91f0000, dst_reg, dst_reg);
			/* srl %dst,16(%r0) */
			EMIT4_DISP(0x88000000, dst_reg, REG_0, 16);
			/* llghr %dst,%dst */
			EMIT4(0xb9850000, dst_reg, dst_reg);
			break;
		case 32: /* dst = (u32) cpu_to_le32(dst) */
			/* lrvr %dst,%dst */
			EMIT4(0xb91f0000, dst_reg, dst_reg);
			/* llgfr %dst,%dst */
			EMIT4(0xb9160000, dst_reg, dst_reg);
			break;
		case 64: /* dst = (u64) cpu_to_le64(dst) */
			/* lrvgr %dst,%dst */
			EMIT4(0xb90f0000, dst_reg, dst_reg);
			break;
		}
		break;
	/*
	 * BPF_ST(X)
	 */
	case BPF_STX | BPF_MEM | BPF_B: /* *(u8 *)(dst + off) = src_reg */
		/* stcy %src,off(%dst) */
		EMIT6_DISP_LH(0xe3000000, 0x0072, src_reg, dst_reg, REG_0, off);
		jit->seen |= SEEN_MEM;
		break;
	case BPF_STX | BPF_MEM | BPF_H: /* (u16 *)(dst + off) = src */
		/* sthy %src,off(%dst) */
		EMIT6_DISP_LH(0xe3000000, 0x0070, src_reg, dst_reg, REG_0, off);
		jit->seen |= SEEN_MEM;
		break;
	case BPF_STX | BPF_MEM | BPF_W: /* *(u32 *)(dst + off) = src */
		/* sty %src,off(%dst) */
		EMIT6_DISP_LH(0xe3000000, 0x0050, src_reg, dst_reg, REG_0, off);
		jit->seen |= SEEN_MEM;
		break;
	case BPF_STX | BPF_MEM | BPF_DW: /* (u64 *)(dst + off) = src */
		/* stg %src,off(%dst) */
		EMIT6_DISP_LH(0xe3000000, 0x0024, src_reg, dst_reg, REG_0, off);
		jit->seen |= SEEN_MEM;
		break;
	case BPF_ST | BPF_MEM | BPF_B: /* *(u8 *)(dst + off) = imm */
		/* lhi %w0,imm */
		EMIT4_IMM(0xa7080000, REG_W0, (u8) imm);
		/* stcy %w0,off(dst) */
		EMIT6_DISP_LH(0xe3000000, 0x0072, REG_W0, dst_reg, REG_0, off);
		jit->seen |= SEEN_MEM;
		break;
	case BPF_ST | BPF_MEM | BPF_H: /* (u16 *)(dst + off) = imm */
		/* lhi %w0,imm */
		EMIT4_IMM(0xa7080000, REG_W0, (u16) imm);
		/* sthy %w0,off(dst) */
		EMIT6_DISP_LH(0xe3000000, 0x0070, REG_W0, dst_reg, REG_0, off);
		jit->seen |= SEEN_MEM;
		break;
	case BPF_ST | BPF_MEM | BPF_W: /* *(u32 *)(dst + off) = imm */
		/* llilf %w0,imm  */
		EMIT6_IMM(0xc00f0000, REG_W0, (u32) imm);
		/* sty %w0,off(%dst) */
		EMIT6_DISP_LH(0xe3000000, 0x0050, REG_W0, dst_reg, REG_0, off);
		jit->seen |= SEEN_MEM;
		break;
	case BPF_ST | BPF_MEM | BPF_DW: /* *(u64 *)(dst + off) = imm */
		/* lgfi %w0,imm */
		EMIT6_IMM(0xc0010000, REG_W0, imm);
		/* stg %w0,off(%dst) */
		EMIT6_DISP_LH(0xe3000000, 0x0024, REG_W0, dst_reg, REG_0, off);
		jit->seen |= SEEN_MEM;
		break;
	/*
	 * BPF_STX XADD (atomic_add)
	 */
	case BPF_STX | BPF_XADD | BPF_W: /* *(u32 *)(dst + off) += src */
		/* laal %w0,%src,off(%dst) */
		EMIT6_DISP_LH(0xeb000000, 0x00fa, REG_W0, src_reg,
			      dst_reg, off);
		jit->seen |= SEEN_MEM;
		break;
	case BPF_STX | BPF_XADD | BPF_DW: /* *(u64 *)(dst + off) += src */
		/* laalg %w0,%src,off(%dst) */
		EMIT6_DISP_LH(0xeb000000, 0x00ea, REG_W0, src_reg,
			      dst_reg, off);
		jit->seen |= SEEN_MEM;
		break;
	/*
	 * BPF_LDX
	 */
	case BPF_LDX | BPF_MEM | BPF_B: /* dst = *(u8 *)(ul) (src + off) */
		/* llgc %dst,0(off,%src) */
		EMIT6_DISP_LH(0xe3000000, 0x0090, dst_reg, src_reg, REG_0, off);
		jit->seen |= SEEN_MEM;
		break;
	case BPF_LDX | BPF_MEM | BPF_H: /* dst = *(u16 *)(ul) (src + off) */
		/* llgh %dst,0(off,%src) */
		EMIT6_DISP_LH(0xe3000000, 0x0091, dst_reg, src_reg, REG_0, off);
		jit->seen |= SEEN_MEM;
		break;
	case BPF_LDX | BPF_MEM | BPF_W: /* dst = *(u32 *)(ul) (src + off) */
		/* llgf %dst,off(%src) */
		jit->seen |= SEEN_MEM;
		EMIT6_DISP_LH(0xe3000000, 0x0016, dst_reg, src_reg, REG_0, off);
		break;
	case BPF_LDX | BPF_MEM | BPF_DW: /* dst = *(u64 *)(ul) (src + off) */
		/* lg %dst,0(off,%src) */
		jit->seen |= SEEN_MEM;
		EMIT6_DISP_LH(0xe3000000, 0x0004, dst_reg, src_reg, REG_0, off);
		break;
	/*
	 * BPF_JMP / CALL
	 */
	case BPF_JMP | BPF_CALL:
	{
		/*
		 * b0 = (__bpf_call_base + imm)(b1, b2, b3, b4, b5)
		 */
		const u64 func = (u64)__bpf_call_base + imm;

		REG_SET_SEEN(BPF_REG_5);
		jit->seen |= SEEN_FUNC;
		/* lg %w1,<d(imm)>(%l) */
		EMIT6_DISP_LH(0xe3000000, 0x0004, REG_W1, REG_0, REG_L,
			      EMIT_CONST_U64(func));
		/* basr %r14,%w1 */
		EMIT2(0x0d00, REG_14, REG_W1);
		/* lgr %b0,%r2: load return value into %b0 */
		EMIT4(0xb9040000, BPF_REG_0, REG_2);
		if (bpf_helper_changes_skb_data((void *)func)) {
			jit->seen |= SEEN_SKB_CHANGE;
			/* lg %b1,ST_OFF_SKBP(%r15) */
			EMIT6_DISP_LH(0xe3000000, 0x0004, BPF_REG_1, REG_0,
				      REG_15, STK_OFF_SKBP);
			emit_load_skb_data_hlen(jit);
		}
		break;
	}
	case BPF_JMP | BPF_CALL | BPF_X:
		/*
		 * Implicit input:
		 *  B1: pointer to ctx
		 *  B2: pointer to bpf_array
		 *  B3: index in bpf_array
		 */
		jit->seen |= SEEN_TAIL_CALL;

		/*
		 * if (index >= array->map.max_entries)
		 *         goto out;
		 */

		/* llgf %w1,map.max_entries(%b2) */
		EMIT6_DISP_LH(0xe3000000, 0x0016, REG_W1, REG_0, BPF_REG_2,
			      offsetof(struct bpf_array, map.max_entries));
		/* clgrj %b3,%w1,0xa,label0: if %b3 >= %w1 goto out */
		EMIT6_PCREL_LABEL(0xec000000, 0x0065, BPF_REG_3,
				  REG_W1, 0, 0xa);

		/*
		 * if (tail_call_cnt++ > MAX_TAIL_CALL_CNT)
		 *         goto out;
		 */

		if (jit->seen & SEEN_STACK)
			off = STK_OFF_TCCNT + STK_OFF;
		else
			off = STK_OFF_TCCNT;
		/* lhi %w0,1 */
		EMIT4_IMM(0xa7080000, REG_W0, 1);
		/* laal %w1,%w0,off(%r15) */
		EMIT6_DISP_LH(0xeb000000, 0x00fa, REG_W1, REG_W0, REG_15, off);
		/* clij %w1,MAX_TAIL_CALL_CNT,0x2,label0 */
		EMIT6_PCREL_IMM_LABEL(0xec000000, 0x007f, REG_W1,
				      MAX_TAIL_CALL_CNT, 0, 0x2);

		/*
		 * prog = array->ptrs[index];
		 * if (prog == NULL)
		 *         goto out;
		 */

		/* sllg %r1,%b3,3: %r1 = index * 8 */
		EMIT6_DISP_LH(0xeb000000, 0x000d, REG_1, BPF_REG_3, REG_0, 3);
		/* lg %r1,prog(%b2,%r1) */
		EMIT6_DISP_LH(0xe3000000, 0x0004, REG_1, BPF_REG_2,
			      REG_1, offsetof(struct bpf_array, ptrs));
		/* clgij %r1,0,0x8,label0 */
		EMIT6_PCREL_IMM_LABEL(0xec000000, 0x007d, REG_1, 0, 0, 0x8);

		/*
		 * Restore registers before calling function
		 */
		save_restore_regs(jit, REGS_RESTORE);

		/*
		 * goto *(prog->bpf_func + tail_call_start);
		 */

		/* lg %r1,bpf_func(%r1) */
		EMIT6_DISP_LH(0xe3000000, 0x0004, REG_1, REG_1, REG_0,
			      offsetof(struct bpf_prog, bpf_func));
		/* bc 0xf,tail_call_start(%r1) */
		_EMIT4(0x47f01000 + jit->tail_call_start);
		/* out: */
		jit->labels[0] = jit->prg;
		break;
	case BPF_JMP | BPF_EXIT: /* return b0 */
		last = (i == fp->len - 1) ? 1 : 0;
		if (last && !(jit->seen & SEEN_RET0))
			break;
		/* j <exit> */
		EMIT4_PCREL(0xa7f40000, jit->exit_ip - jit->prg);
		break;
	/*
	 * Branch relative (number of skipped instructions) to offset on
	 * condition.
	 *
	 * Condition code to mask mapping:
	 *
	 * CC | Description	   | Mask
	 * ------------------------------
	 * 0  | Operands equal	   |	8
	 * 1  | First operand low  |	4
	 * 2  | First operand high |	2
	 * 3  | Unused		   |	1
	 *
	 * For s390x relative branches: ip = ip + off_bytes
	 * For BPF relative branches:	insn = insn + off_insns + 1
	 *
	 * For example for s390x with offset 0 we jump to the branch
	 * instruction itself (loop) and for BPF with offset 0 we
	 * branch to the instruction behind the branch.
	 */
	case BPF_JMP | BPF_JA: /* if (true) */
		mask = 0xf000; /* j */
		goto branch_oc;
	case BPF_JMP | BPF_JSGT | BPF_K: /* ((s64) dst > (s64) imm) */
		mask = 0x2000; /* jh */
		goto branch_ks;
	case BPF_JMP | BPF_JSGE | BPF_K: /* ((s64) dst >= (s64) imm) */
		mask = 0xa000; /* jhe */
		goto branch_ks;
	case BPF_JMP | BPF_JGT | BPF_K: /* (dst_reg > imm) */
		mask = 0x2000; /* jh */
		goto branch_ku;
	case BPF_JMP | BPF_JGE | BPF_K: /* (dst_reg >= imm) */
		mask = 0xa000; /* jhe */
		goto branch_ku;
	case BPF_JMP | BPF_JNE | BPF_K: /* (dst_reg != imm) */
		mask = 0x7000; /* jne */
		goto branch_ku;
	case BPF_JMP | BPF_JEQ | BPF_K: /* (dst_reg == imm) */
		mask = 0x8000; /* je */
		goto branch_ku;
	case BPF_JMP | BPF_JSET | BPF_K: /* (dst_reg & imm) */
		mask = 0x7000; /* jnz */
		/* lgfi %w1,imm (load sign extend imm) */
		EMIT6_IMM(0xc0010000, REG_W1, imm);
		/* ngr %w1,%dst */
		EMIT4(0xb9800000, REG_W1, dst_reg);
		goto branch_oc;

	case BPF_JMP | BPF_JSGT | BPF_X: /* ((s64) dst > (s64) src) */
		mask = 0x2000; /* jh */
		goto branch_xs;
	case BPF_JMP | BPF_JSGE | BPF_X: /* ((s64) dst >= (s64) src) */
		mask = 0xa000; /* jhe */
		goto branch_xs;
	case BPF_JMP | BPF_JGT | BPF_X: /* (dst > src) */
		mask = 0x2000; /* jh */
		goto branch_xu;
	case BPF_JMP | BPF_JGE | BPF_X: /* (dst >= src) */
		mask = 0xa000; /* jhe */
		goto branch_xu;
	case BPF_JMP | BPF_JNE | BPF_X: /* (dst != src) */
		mask = 0x7000; /* jne */
		goto branch_xu;
	case BPF_JMP | BPF_JEQ | BPF_X: /* (dst == src) */
		mask = 0x8000; /* je */
		goto branch_xu;
	case BPF_JMP | BPF_JSET | BPF_X: /* (dst & src) */
		mask = 0x7000; /* jnz */
		/* ngrk %w1,%dst,%src */
		EMIT4_RRF(0xb9e40000, REG_W1, dst_reg, src_reg);
		goto branch_oc;
branch_ks:
		/* lgfi %w1,imm (load sign extend imm) */
		EMIT6_IMM(0xc0010000, REG_W1, imm);
		/* cgrj %dst,%w1,mask,off */
		EMIT6_PCREL(0xec000000, 0x0064, dst_reg, REG_W1, i, off, mask);
		break;
branch_ku:
		/* lgfi %w1,imm (load sign extend imm) */
		EMIT6_IMM(0xc0010000, REG_W1, imm);
		/* clgrj %dst,%w1,mask,off */
		EMIT6_PCREL(0xec000000, 0x0065, dst_reg, REG_W1, i, off, mask);
		break;
branch_xs:
		/* cgrj %dst,%src,mask,off */
		EMIT6_PCREL(0xec000000, 0x0064, dst_reg, src_reg, i, off, mask);
		break;
branch_xu:
		/* clgrj %dst,%src,mask,off */
		EMIT6_PCREL(0xec000000, 0x0065, dst_reg, src_reg, i, off, mask);
		break;
branch_oc:
		/* brc mask,jmp_off (branch instruction needs 4 bytes) */
		jmp_off = addrs[i + off + 1] - (addrs[i + 1] - 4);
		EMIT4_PCREL(0xa7040000 | mask << 8, jmp_off);
		break;
	/*
	 * BPF_LD
	 */
	case BPF_LD | BPF_ABS | BPF_B: /* b0 = *(u8 *) (skb->data+imm) */
	case BPF_LD | BPF_IND | BPF_B: /* b0 = *(u8 *) (skb->data+imm+src) */
		if ((BPF_MODE(insn->code) == BPF_ABS) && (imm >= 0))
			func_addr = __pa(sk_load_byte_pos);
		else
			func_addr = __pa(sk_load_byte);
		goto call_fn;
	case BPF_LD | BPF_ABS | BPF_H: /* b0 = *(u16 *) (skb->data+imm) */
	case BPF_LD | BPF_IND | BPF_H: /* b0 = *(u16 *) (skb->data+imm+src) */
		if ((BPF_MODE(insn->code) == BPF_ABS) && (imm >= 0))
			func_addr = __pa(sk_load_half_pos);
		else
			func_addr = __pa(sk_load_half);
		goto call_fn;
	case BPF_LD | BPF_ABS | BPF_W: /* b0 = *(u32 *) (skb->data+imm) */
	case BPF_LD | BPF_IND | BPF_W: /* b0 = *(u32 *) (skb->data+imm+src) */
		if ((BPF_MODE(insn->code) == BPF_ABS) && (imm >= 0))
			func_addr = __pa(sk_load_word_pos);
		else
			func_addr = __pa(sk_load_word);
		goto call_fn;
call_fn:
		jit->seen |= SEEN_SKB | SEEN_RET0 | SEEN_FUNC;
		REG_SET_SEEN(REG_14); /* Return address of possible func call */

		/*
		 * Implicit input:
		 *  BPF_REG_6	 (R7) : skb pointer
		 *  REG_SKB_DATA (R12): skb data pointer (if no BPF_REG_AX)
		 *
		 * Calculated input:
		 *  BPF_REG_2	 (R3) : offset of byte(s) to fetch in skb
		 *  BPF_REG_5	 (R6) : return address
		 *
		 * Output:
		 *  BPF_REG_0	 (R14): data read from skb
		 *
		 * Scratch registers (BPF_REG_1-5)
		 */

		/* Call function: llilf %w1,func_addr  */
		EMIT6_IMM(0xc00f0000, REG_W1, func_addr);

		/* Offset: lgfi %b2,imm */
		EMIT6_IMM(0xc0010000, BPF_REG_2, imm);
		if (BPF_MODE(insn->code) == BPF_IND)
			/* agfr %b2,%src (%src is s32 here) */
			EMIT4(0xb9180000, BPF_REG_2, src_reg);

		/* Reload REG_SKB_DATA if BPF_REG_AX is used */
		if (jit->seen & SEEN_REG_AX)
			/* lg %skb_data,data_off(%b6) */
			EMIT6_DISP_LH(0xe3000000, 0x0004, REG_SKB_DATA, REG_0,
				      BPF_REG_6, offsetof(struct sk_buff, data));
		/* basr %b5,%w1 (%b5 is call saved) */
		EMIT2(0x0d00, BPF_REG_5, REG_W1);

		/*
		 * Note: For fast access we jump directly after the
		 * jnz instruction from bpf_jit.S
		 */
		/* jnz <ret0> */
		EMIT4_PCREL(0xa7740000, jit->ret0_ip - jit->prg);
		break;
	default: /* too complex, give up */
		pr_err("Unknown opcode %02x\n", insn->code);
		return -1;
	}
	return insn_count;
}

/*
 * Compile eBPF program into s390x code
 */
static int bpf_jit_prog(struct bpf_jit *jit, struct bpf_prog *fp)
{
	int i, insn_count;

	jit->lit = jit->lit_start;
	jit->prg = 0;

	bpf_jit_prologue(jit);
	for (i = 0; i < fp->len; i += insn_count) {
		insn_count = bpf_jit_insn(jit, fp, i);
		if (insn_count < 0)
			return -1;
		jit->addrs[i + 1] = jit->prg; /* Next instruction address */
	}
	bpf_jit_epilogue(jit);

	jit->lit_start = jit->prg;
	jit->size = jit->lit;
	jit->size_prg = jit->prg;
	return 0;
}

/*
 * Classic BPF function stub. BPF programs will be converted into
 * eBPF and then bpf_int_jit_compile() will be called.
 */
void bpf_jit_compile(struct bpf_prog *fp)
{
}

/*
 * Compile eBPF program "fp"
 */
struct bpf_prog *bpf_int_jit_compile(struct bpf_prog *fp)
{
	struct bpf_prog *tmp, *orig_fp = fp;
	struct bpf_binary_header *header;
	bool tmp_blinded = false;
	struct bpf_jit jit;
	int pass;

	if (!bpf_jit_enable)
		return orig_fp;

	tmp = bpf_jit_blind_constants(fp);
	/*
	 * If blinding was requested and we failed during blinding,
	 * we must fall back to the interpreter.
	 */
	if (IS_ERR(tmp))
		return orig_fp;
	if (tmp != fp) {
		tmp_blinded = true;
		fp = tmp;
	}

	memset(&jit, 0, sizeof(jit));
	jit.addrs = kcalloc(fp->len + 1, sizeof(*jit.addrs), GFP_KERNEL);
	if (jit.addrs == NULL) {
		fp = orig_fp;
		goto out;
	}
	/*
	 * Three initial passes:
	 *   - 1/2: Determine clobbered registers
	 *   - 3:   Calculate program size and addrs arrray
	 */
	for (pass = 1; pass <= 3; pass++) {
		if (bpf_jit_prog(&jit, fp)) {
			fp = orig_fp;
			goto free_addrs;
		}
	}
	/*
	 * Final pass: Allocate and generate program
	 */
	if (jit.size >= BPF_SIZE_MAX) {
		fp = orig_fp;
		goto free_addrs;
	}
	header = bpf_jit_binary_alloc(jit.size, &jit.prg_buf, 2, jit_fill_hole);
	if (!header) {
		fp = orig_fp;
		goto free_addrs;
	}
	if (bpf_jit_prog(&jit, fp)) {
		fp = orig_fp;
		goto free_addrs;
	}
	if (bpf_jit_enable > 1) {
		bpf_jit_dump(fp->len, jit.size, pass, jit.prg_buf);
		if (jit.prg_buf)
			print_fn_code(jit.prg_buf, jit.size_prg);
	}
	if (jit.prg_buf) {
		set_memory_ro((unsigned long)header, header->pages);
		fp->bpf_func = (void *) jit.prg_buf;
		fp->jited = 1;
	}
free_addrs:
	kfree(jit.addrs);
out:
	if (tmp_blinded)
		bpf_jit_prog_release_other(fp, fp == orig_fp ?
					   tmp : orig_fp);
	return fp;
}

/*
 * Free eBPF program
 */
void bpf_jit_free(struct bpf_prog *fp)
{
	unsigned long addr = (unsigned long)fp->bpf_func & PAGE_MASK;
	struct bpf_binary_header *header = (void *)addr;

	if (!fp->jited)
		goto free_filter;

	set_memory_rw(addr, header->pages);
	bpf_jit_binary_free(header);

free_filter:
	bpf_prog_unlock_free(fp);
}<|MERGE_RESOLUTION|>--- conflicted
+++ resolved
@@ -446,41 +446,12 @@
 			EMIT6_DISP_LH(0xe3000000, 0x0024, REG_W1, REG_0,
 				      REG_15, 152);
 	}
-<<<<<<< HEAD
-	/*
-	 * For SKB access %b1 contains the SKB pointer. For "bpf_jit.S"
-	 * we store the SKB header length on the stack and the SKB data
-	 * pointer in REG_SKB_DATA.
-	 */
-	if (jit->seen & SEEN_SKB) {
-		/* Header length: llgf %w1,<len>(%b1) */
-		EMIT6_DISP_LH(0xe3000000, 0x0016, REG_W1, REG_0, BPF_REG_1,
-			      offsetof(struct sk_buff, len));
-		/* s %w1,<data_len>(%b1) */
-		EMIT4_DISP(0x5b000000, REG_W1, BPF_REG_1,
-			   offsetof(struct sk_buff, data_len));
-		/* stg %w1,ST_OFF_HLEN(%r0,%r15) */
-		EMIT6_DISP_LH(0xe3000000, 0x0024, REG_W1, REG_0, REG_15,
-			      STK_OFF_HLEN);
-		/* lg %skb_data,data_off(%b1) */
-		EMIT6_DISP_LH(0xe3000000, 0x0004, REG_SKB_DATA, REG_0,
-			      BPF_REG_1, offsetof(struct sk_buff, data));
-	}
-	/* BPF compatibility: clear A (%b0) and X (%b7) registers */
-	if (REG_SEEN(BPF_REG_A))
-		/* lghi %ba,0 */
-		EMIT4_IMM(0xa7090000, BPF_REG_A, 0);
-	if (REG_SEEN(BPF_REG_X))
-		/* lghi %bx,0 */
-		EMIT4_IMM(0xa7090000, BPF_REG_X, 0);
-=======
 	if (jit->seen & SEEN_SKB)
 		emit_load_skb_data_hlen(jit);
 	if (jit->seen & SEEN_SKB_CHANGE)
 		/* stg %b1,ST_OFF_SKBP(%r0,%r15) */
 		EMIT6_DISP_LH(0xe3000000, 0x0024, BPF_REG_1, REG_0, REG_15,
 			      STK_OFF_SKBP);
->>>>>>> f2ed3bfc
 }
 
 /*
