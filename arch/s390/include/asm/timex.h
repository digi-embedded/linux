/* SPDX-License-Identifier: GPL-2.0 */
/*
 *  S390 version
 *    Copyright IBM Corp. 1999
 *
 *  Derived from "include/asm-i386/timex.h"
 *    Copyright (C) 1992, Linus Torvalds
 */

#ifndef _ASM_S390_TIMEX_H
#define _ASM_S390_TIMEX_H

#include <linux/preempt.h>
#include <linux/time64.h>
#include <asm/lowcore.h>

/* The value of the TOD clock for 1.1.1970. */
#define TOD_UNIX_EPOCH 0x7d91048bca000000ULL

extern u64 clock_comparator_max;

union tod_clock {
	__uint128_t val;
	struct {
		__uint128_t ei	:  8; /* epoch index */
		__uint128_t tod : 64; /* bits 0-63 of tod clock */
		__uint128_t	: 40;
		__uint128_t pf	: 16; /* programmable field */
	};
	struct {
		__uint128_t eitod : 72; /* epoch index + bits 0-63 tod clock */
		__uint128_t	  : 56;
	};
	struct {
		__uint128_t us	: 60; /* micro-seconds */
		__uint128_t sus	: 12; /* sub-microseconds */
		__uint128_t	: 56;
	};
} __packed;

/* Inline functions for clock register access. */
static inline int set_tod_clock(__u64 time)
{
	int cc;

	asm volatile(
		"   sck   %1\n"
		"   ipm   %0\n"
		"   srl   %0,28\n"
		: "=d" (cc) : "Q" (time) : "cc");
	return cc;
}

static inline int store_tod_clock_ext_cc(union tod_clock *clk)
{
	int cc;

	asm volatile(
		"   stcke  %1\n"
		"   ipm   %0\n"
		"   srl   %0,28\n"
		: "=d" (cc), "=Q" (*clk) : : "cc");
	return cc;
}

static inline void store_tod_clock_ext(union tod_clock *tod)
{
	asm volatile("stcke %0" : "=Q" (*tod) : : "cc");
}

static inline void set_clock_comparator(__u64 time)
{
	asm volatile("sckc %0" : : "Q" (time));
}

static inline void set_tod_programmable_field(u16 val)
{
	asm volatile(
		"	lgr	0,%[val]\n"
		"	sckpf\n"
		:
		: [val] "d" ((unsigned long)val)
		: "0");
}

void clock_comparator_work(void);

void __init time_early_init(void);

extern unsigned char ptff_function_mask[16];

/* Function codes for the ptff instruction. */
#define PTFF_QAF	0x00	/* query available functions */
#define PTFF_QTO	0x01	/* query tod offset */
#define PTFF_QSI	0x02	/* query steering information */
#define PTFF_QUI	0x04	/* query UTC information */
#define PTFF_ATO	0x40	/* adjust tod offset */
#define PTFF_STO	0x41	/* set tod offset */
#define PTFF_SFS	0x42	/* set fine steering rate */
#define PTFF_SGS	0x43	/* set gross steering rate */

/* Query TOD offset result */
struct ptff_qto {
	unsigned long physical_clock;
	unsigned long tod_offset;
	unsigned long logical_tod_offset;
	unsigned long tod_epoch_difference;
} __packed;

static inline int ptff_query(unsigned int nr)
{
	unsigned char *ptr;

	ptr = ptff_function_mask + (nr >> 3);
	return (*ptr & (0x80 >> (nr & 7))) != 0;
}

/* Query UTC information result */
struct ptff_qui {
	unsigned int tm : 2;
	unsigned int ts : 2;
	unsigned int : 28;
	unsigned int pad_0x04;
	unsigned long leap_event;
	short old_leap;
	short new_leap;
	unsigned int pad_0x14;
	unsigned long prt[5];
	unsigned long cst[3];
	unsigned int skew;
	unsigned int pad_0x5c[41];
} __packed;

/*
 * ptff - Perform timing facility function
 * @ptff_block: Pointer to ptff parameter block
 * @len: Length of parameter block
 * @func: Function code
 * Returns: Condition code (0 on success)
 */
#define ptff(ptff_block, len, func)					\
({									\
	struct addrtype { char _[len]; };				\
	unsigned int reg0 = func;					\
	unsigned long reg1 = (unsigned long)(ptff_block);		\
	int rc;								\
									\
	asm volatile(							\
		"	lgr	0,%[reg0]\n"				\
		"	lgr	1,%[reg1]\n"				\
		"	.insn	e,0x0104\n"				\
		"	ipm	%[rc]\n"				\
		"	srl	%[rc],28\n"				\
		: [rc] "=&d" (rc), "+m" (*(struct addrtype *)reg1)	\
		: [reg0] "d" (reg0), [reg1] "d" (reg1)			\
		: "cc", "0", "1");					\
	rc;								\
})

static inline unsigned long local_tick_disable(void)
{
	unsigned long old;

	old = S390_lowcore.clock_comparator;
	S390_lowcore.clock_comparator = clock_comparator_max;
	set_clock_comparator(S390_lowcore.clock_comparator);
	return old;
}

static inline void local_tick_enable(unsigned long comp)
{
	S390_lowcore.clock_comparator = comp;
	set_clock_comparator(S390_lowcore.clock_comparator);
}

#define CLOCK_TICK_RATE		1193180 /* Underlying HZ */

typedef unsigned long cycles_t;

static inline unsigned long get_tod_clock(void)
{
<<<<<<< HEAD
	char clk[STORE_CLOCK_EXT_SIZE];
=======
	union tod_clock clk;
>>>>>>> c1084c27

	store_tod_clock_ext(&clk);
	return clk.tod;
}

static inline unsigned long get_tod_clock_fast(void)
{
#ifdef CONFIG_HAVE_MARCH_Z9_109_FEATURES
	unsigned long clk;

	asm volatile("stckf %0" : "=Q" (clk) : : "cc");
	return clk;
#else
	return get_tod_clock();
#endif
}

static inline cycles_t get_cycles(void)
{
	return (cycles_t) get_tod_clock() >> 2;
}

int get_phys_clock(unsigned long *clock);
void init_cpu_timer(void);

extern union tod_clock tod_clock_base;

/**
 * get_clock_monotonic - returns current time in clock rate units
 *
 * The clock and tod_clock_base get changed via stop_machine.
 * Therefore preemption must be disabled, otherwise the returned
 * value is not guaranteed to be monotonic.
 */
static inline unsigned long get_tod_clock_monotonic(void)
{
<<<<<<< HEAD
	unsigned long long tod;

	preempt_disable_notrace();
	tod = get_tod_clock() - *(unsigned long long *) &tod_clock_base[1];
=======
	unsigned long tod;

	preempt_disable_notrace();
	tod = get_tod_clock() - tod_clock_base.tod;
>>>>>>> c1084c27
	preempt_enable_notrace();
	return tod;
}

/**
 * tod_to_ns - convert a TOD format value to nanoseconds
 * @todval: to be converted TOD format value
 * Returns: number of nanoseconds that correspond to the TOD format value
 *
 * Converting a 64 Bit TOD format value to nanoseconds means that the value
 * must be divided by 4.096. In order to achieve that we multiply with 125
 * and divide by 512:
 *
 *    ns = (todval * 125) >> 9;
 *
 * In order to avoid an overflow with the multiplication we can rewrite this.
 * With a split todval == 2^9 * th + tl (th upper 55 bits, tl lower 9 bits)
 * we end up with
 *
 *    ns = ((2^9 * th + tl) * 125 ) >> 9;
 * -> ns = (th * 125) + ((tl * 125) >> 9);
 *
 */
static inline unsigned long tod_to_ns(unsigned long todval)
{
	return ((todval >> 9) * 125) + (((todval & 0x1ff) * 125) >> 9);
}

/**
 * tod_after - compare two 64 bit TOD values
 * @a: first 64 bit TOD timestamp
 * @b: second 64 bit TOD timestamp
 *
 * Returns: true if a is later than b
 */
static inline int tod_after(unsigned long a, unsigned long b)
{
	if (MACHINE_HAS_SCC)
		return (long) a > (long) b;
	return a > b;
}

/**
 * tod_after_eq - compare two 64 bit TOD values
 * @a: first 64 bit TOD timestamp
 * @b: second 64 bit TOD timestamp
 *
 * Returns: true if a is later than b
 */
static inline int tod_after_eq(unsigned long a, unsigned long b)
{
	if (MACHINE_HAS_SCC)
		return (long) a >= (long) b;
	return a >= b;
}

#endif<|MERGE_RESOLUTION|>--- conflicted
+++ resolved
@@ -179,11 +179,7 @@
 
 static inline unsigned long get_tod_clock(void)
 {
-<<<<<<< HEAD
-	char clk[STORE_CLOCK_EXT_SIZE];
-=======
 	union tod_clock clk;
->>>>>>> c1084c27
 
 	store_tod_clock_ext(&clk);
 	return clk.tod;
@@ -220,17 +216,10 @@
  */
 static inline unsigned long get_tod_clock_monotonic(void)
 {
-<<<<<<< HEAD
-	unsigned long long tod;
-
-	preempt_disable_notrace();
-	tod = get_tod_clock() - *(unsigned long long *) &tod_clock_base[1];
-=======
 	unsigned long tod;
 
 	preempt_disable_notrace();
 	tod = get_tod_clock() - tod_clock_base.tod;
->>>>>>> c1084c27
 	preempt_enable_notrace();
 	return tod;
 }
