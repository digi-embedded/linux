/* SPDX-License-Identifier: GPL-2.0 */
/*
 * Copyright IBM Corp. 1999, 2010
 *
 *   Author(s):	Hartmut Penner <hp@de.ibm.com>
 *		Martin Schwidefsky <schwidefsky@de.ibm.com>
 *		Rob van der Heij <rvdhei@iae.nl>
 *
 */

#include <linux/init.h>
#include <linux/linkage.h>
#include <asm/asm-offsets.h>
#include <asm/thread_info.h>
#include <asm/page.h>
#include <asm/ptrace.h>

__HEAD
SYM_CODE_START(startup_continue)
	larl	%r1,tod_clock_base
	mvc	0(16,%r1),__LC_BOOT_CLOCK
#
# Setup stack
#
	larl	%r14,init_task
	stg	%r14,__LC_CURRENT
<<<<<<< HEAD
	larl	%r15,init_thread_union+THREAD_SIZE-STACK_FRAME_OVERHEAD-__PT_SIZE
	brasl	%r14,sclp_early_adjust_va	# allow sclp_early_printk
#ifdef CONFIG_KASAN
	brasl	%r14,kasan_early_init
#endif
=======
	larl	%r15,init_thread_union+STACK_INIT_OFFSET
	stg	%r15,__LC_KERNEL_STACK
	brasl	%r14,sclp_early_adjust_va	# allow sclp_early_printk
>>>>>>> ccf0a997
	brasl	%r14,startup_init		# s390 specific early init
	brasl	%r14,start_kernel		# common init code
#
# We returned from start_kernel ?!? PANIK
#
	basr	%r13,0
	lpswe	dw_psw-.(%r13)		# load disabled wait psw
SYM_CODE_END(startup_continue)

	.balign	16
SYM_DATA_LOCAL(dw_psw,	.quad 0x0002000180000000,0x0000000000000000)<|MERGE_RESOLUTION|>--- conflicted
+++ resolved
@@ -24,17 +24,9 @@
 #
 	larl	%r14,init_task
 	stg	%r14,__LC_CURRENT
-<<<<<<< HEAD
-	larl	%r15,init_thread_union+THREAD_SIZE-STACK_FRAME_OVERHEAD-__PT_SIZE
-	brasl	%r14,sclp_early_adjust_va	# allow sclp_early_printk
-#ifdef CONFIG_KASAN
-	brasl	%r14,kasan_early_init
-#endif
-=======
 	larl	%r15,init_thread_union+STACK_INIT_OFFSET
 	stg	%r15,__LC_KERNEL_STACK
 	brasl	%r14,sclp_early_adjust_va	# allow sclp_early_printk
->>>>>>> ccf0a997
 	brasl	%r14,startup_init		# s390 specific early init
 	brasl	%r14,start_kernel		# common init code
 #
