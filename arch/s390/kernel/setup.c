// SPDX-License-Identifier: GPL-2.0
/*
 *  S390 version
 *    Copyright IBM Corp. 1999, 2012
 *    Author(s): Hartmut Penner (hp@de.ibm.com),
 *               Martin Schwidefsky (schwidefsky@de.ibm.com)
 *
 *  Derived from "arch/i386/kernel/setup.c"
 *    Copyright (C) 1995, Linus Torvalds
 */

/*
 * This file handles the architecture-dependent parts of initialization
 */

#define KMSG_COMPONENT "setup"
#define pr_fmt(fmt) KMSG_COMPONENT ": " fmt

#include <linux/errno.h>
#include <linux/export.h>
#include <linux/sched.h>
#include <linux/sched/task.h>
#include <linux/cpu.h>
#include <linux/kernel.h>
#include <linux/memblock.h>
#include <linux/mm.h>
#include <linux/stddef.h>
#include <linux/unistd.h>
#include <linux/ptrace.h>
#include <linux/random.h>
#include <linux/user.h>
#include <linux/tty.h>
#include <linux/ioport.h>
#include <linux/delay.h>
#include <linux/init.h>
#include <linux/initrd.h>
#include <linux/root_dev.h>
#include <linux/console.h>
#include <linux/kernel_stat.h>
#include <linux/dma-map-ops.h>
#include <linux/device.h>
#include <linux/notifier.h>
#include <linux/pfn.h>
#include <linux/ctype.h>
#include <linux/reboot.h>
#include <linux/topology.h>
#include <linux/kexec.h>
#include <linux/crash_dump.h>
#include <linux/memory.h>
#include <linux/compat.h>
#include <linux/start_kernel.h>
#include <linux/hugetlb.h>
#include <linux/kmemleak.h>

#include <asm/boot_data.h>
#include <asm/ipl.h>
#include <asm/facility.h>
#include <asm/smp.h>
#include <asm/mmu_context.h>
#include <asm/cpcmd.h>
#include <asm/lowcore.h>
#include <asm/nmi.h>
#include <asm/irq.h>
#include <asm/page.h>
#include <asm/ptrace.h>
#include <asm/sections.h>
#include <asm/ebcdic.h>
#include <asm/diag.h>
#include <asm/os_info.h>
#include <asm/sclp.h>
#include <asm/stacktrace.h>
#include <asm/sysinfo.h>
#include <asm/numa.h>
#include <asm/alternative.h>
#include <asm/nospec-branch.h>
#include <asm/mem_detect.h>
#include <asm/uv.h>
#include <asm/asm-offsets.h>
#include "entry.h"

/*
 * Machine setup..
 */
unsigned int console_mode = 0;
EXPORT_SYMBOL(console_mode);

unsigned int console_devno = -1;
EXPORT_SYMBOL(console_devno);

unsigned int console_irq = -1;
EXPORT_SYMBOL(console_irq);

/*
 * Some code and data needs to stay below 2 GB, even when the kernel would be
 * relocated above 2 GB, because it has to use 31 bit addresses.
 * Such code and data is part of the .amode31 section.
 */
unsigned long __amode31_ref __samode31 = __pa(&_samode31);
unsigned long __amode31_ref __eamode31 = __pa(&_eamode31);
unsigned long __amode31_ref __stext_amode31 = __pa(&_stext_amode31);
unsigned long __amode31_ref __etext_amode31 = __pa(&_etext_amode31);
struct exception_table_entry __amode31_ref *__start_amode31_ex_table = _start_amode31_ex_table;
struct exception_table_entry __amode31_ref *__stop_amode31_ex_table = _stop_amode31_ex_table;

/*
 * Control registers CR2, CR5 and CR15 are initialized with addresses
 * of tables that must be placed below 2G which is handled by the AMODE31
 * sections.
 * Because the AMODE31 sections are relocated below 2G at startup,
 * the content of control registers CR2, CR5 and CR15 must be updated
 * with new addresses after the relocation. The initial initialization of
 * control registers occurs in head64.S and then gets updated again after AMODE31
 * relocation. We must access the relevant AMODE31 tables indirectly via
 * pointers placed in the .amode31.refs linker section. Those pointers get
 * updated automatically during AMODE31 relocation and always contain a valid
 * address within AMODE31 sections.
 */

static __amode31_data u32 __ctl_duct_amode31[16] __aligned(64);

static __amode31_data u64 __ctl_aste_amode31[8] __aligned(64) = {
	[1] = 0xffffffffffffffff
};

static __amode31_data u32 __ctl_duald_amode31[32] __aligned(128) = {
	0x80000000, 0, 0, 0,
	0x80000000, 0, 0, 0,
	0x80000000, 0, 0, 0,
	0x80000000, 0, 0, 0,
	0x80000000, 0, 0, 0,
	0x80000000, 0, 0, 0,
	0x80000000, 0, 0, 0,
	0x80000000, 0, 0, 0
};

static __amode31_data u32 __ctl_linkage_stack_amode31[8] __aligned(64) = {
	0, 0, 0x89000000, 0,
	0, 0, 0x8a000000, 0
};

static u64 __amode31_ref *__ctl_aste = __ctl_aste_amode31;
static u32 __amode31_ref *__ctl_duald = __ctl_duald_amode31;
static u32 __amode31_ref *__ctl_linkage_stack = __ctl_linkage_stack_amode31;
static u32 __amode31_ref *__ctl_duct = __ctl_duct_amode31;

int __bootdata(noexec_disabled);
unsigned long __bootdata(ident_map_size);
struct mem_detect_info __bootdata(mem_detect);
struct initrd_data __bootdata(initrd_data);

unsigned long __bootdata_preserved(__kaslr_offset);
unsigned int __bootdata_preserved(zlib_dfltcc_support);
EXPORT_SYMBOL(zlib_dfltcc_support);
u64 __bootdata_preserved(stfle_fac_list[16]);
EXPORT_SYMBOL(stfle_fac_list);
u64 __bootdata_preserved(alt_stfle_fac_list[16]);
struct oldmem_data __bootdata_preserved(oldmem_data);

unsigned long VMALLOC_START;
EXPORT_SYMBOL(VMALLOC_START);

unsigned long VMALLOC_END;
EXPORT_SYMBOL(VMALLOC_END);

struct page *vmemmap;
EXPORT_SYMBOL(vmemmap);
unsigned long vmemmap_size;

unsigned long MODULES_VADDR;
unsigned long MODULES_END;

/* An array with a pointer to the lowcore of every CPU. */
struct lowcore *lowcore_ptr[NR_CPUS];
EXPORT_SYMBOL(lowcore_ptr);

/*
 * The Write Back bit position in the physaddr is given by the SLPC PCI.
 * Leaving the mask zero always uses write through which is safe
 */
unsigned long mio_wb_bit_mask __ro_after_init;

/*
 * This is set up by the setup-routine at boot-time
 * for S390 need to find out, what we have to setup
 * using address 0x10400 ...
 */

#include <asm/setup.h>

/*
 * condev= and conmode= setup parameter.
 */

static int __init condev_setup(char *str)
{
	int vdev;

	vdev = simple_strtoul(str, &str, 0);
	if (vdev >= 0 && vdev < 65536) {
		console_devno = vdev;
		console_irq = -1;
	}
	return 1;
}

__setup("condev=", condev_setup);

static void __init set_preferred_console(void)
{
	if (CONSOLE_IS_3215 || CONSOLE_IS_SCLP)
		add_preferred_console("ttyS", 0, NULL);
	else if (CONSOLE_IS_3270)
		add_preferred_console("tty3270", 0, NULL);
	else if (CONSOLE_IS_VT220)
		add_preferred_console("ttysclp", 0, NULL);
	else if (CONSOLE_IS_HVC)
		add_preferred_console("hvc", 0, NULL);
}

static int __init conmode_setup(char *str)
{
#if defined(CONFIG_SCLP_CONSOLE) || defined(CONFIG_SCLP_VT220_CONSOLE)
	if (!strcmp(str, "hwc") || !strcmp(str, "sclp"))
                SET_CONSOLE_SCLP;
#endif
#if defined(CONFIG_TN3215_CONSOLE)
	if (!strcmp(str, "3215"))
		SET_CONSOLE_3215;
#endif
#if defined(CONFIG_TN3270_CONSOLE)
	if (!strcmp(str, "3270"))
		SET_CONSOLE_3270;
#endif
	set_preferred_console();
        return 1;
}

__setup("conmode=", conmode_setup);

static void __init conmode_default(void)
{
	char query_buffer[1024];
	char *ptr;

        if (MACHINE_IS_VM) {
		cpcmd("QUERY CONSOLE", query_buffer, 1024, NULL);
		console_devno = simple_strtoul(query_buffer + 5, NULL, 16);
		ptr = strstr(query_buffer, "SUBCHANNEL =");
		console_irq = simple_strtoul(ptr + 13, NULL, 16);
		cpcmd("QUERY TERM", query_buffer, 1024, NULL);
		ptr = strstr(query_buffer, "CONMODE");
		/*
		 * Set the conmode to 3215 so that the device recognition 
		 * will set the cu_type of the console to 3215. If the
		 * conmode is 3270 and we don't set it back then both
		 * 3215 and the 3270 driver will try to access the console
		 * device (3215 as console and 3270 as normal tty).
		 */
		cpcmd("TERM CONMODE 3215", NULL, 0, NULL);
		if (ptr == NULL) {
#if defined(CONFIG_SCLP_CONSOLE) || defined(CONFIG_SCLP_VT220_CONSOLE)
			SET_CONSOLE_SCLP;
#endif
			return;
		}
		if (str_has_prefix(ptr + 8, "3270")) {
#if defined(CONFIG_TN3270_CONSOLE)
			SET_CONSOLE_3270;
#elif defined(CONFIG_TN3215_CONSOLE)
			SET_CONSOLE_3215;
#elif defined(CONFIG_SCLP_CONSOLE) || defined(CONFIG_SCLP_VT220_CONSOLE)
			SET_CONSOLE_SCLP;
#endif
		} else if (str_has_prefix(ptr + 8, "3215")) {
#if defined(CONFIG_TN3215_CONSOLE)
			SET_CONSOLE_3215;
#elif defined(CONFIG_TN3270_CONSOLE)
			SET_CONSOLE_3270;
#elif defined(CONFIG_SCLP_CONSOLE) || defined(CONFIG_SCLP_VT220_CONSOLE)
			SET_CONSOLE_SCLP;
#endif
		}
	} else if (MACHINE_IS_KVM) {
		if (sclp.has_vt220 && IS_ENABLED(CONFIG_SCLP_VT220_CONSOLE))
			SET_CONSOLE_VT220;
		else if (sclp.has_linemode && IS_ENABLED(CONFIG_SCLP_CONSOLE))
			SET_CONSOLE_SCLP;
		else
			SET_CONSOLE_HVC;
	} else {
#if defined(CONFIG_SCLP_CONSOLE) || defined(CONFIG_SCLP_VT220_CONSOLE)
		SET_CONSOLE_SCLP;
#endif
	}
}

#ifdef CONFIG_CRASH_DUMP
static void __init setup_zfcpdump(void)
{
	if (!is_ipl_type_dump())
		return;
	if (oldmem_data.start)
		return;
	strcat(boot_command_line, " cio_ignore=all,!ipldev,!condev");
	console_loglevel = 2;
}
#else
static inline void setup_zfcpdump(void) {}
#endif /* CONFIG_CRASH_DUMP */

 /*
 * Reboot, halt and power_off stubs. They just call _machine_restart,
 * _machine_halt or _machine_power_off. 
 */

void machine_restart(char *command)
{
	if ((!in_interrupt() && !in_atomic()) || oops_in_progress)
		/*
		 * Only unblank the console if we are called in enabled
		 * context or a bust_spinlocks cleared the way for us.
		 */
		console_unblank();
	_machine_restart(command);
}

void machine_halt(void)
{
	if (!in_interrupt() || oops_in_progress)
		/*
		 * Only unblank the console if we are called in enabled
		 * context or a bust_spinlocks cleared the way for us.
		 */
		console_unblank();
	_machine_halt();
}

void machine_power_off(void)
{
	if (!in_interrupt() || oops_in_progress)
		/*
		 * Only unblank the console if we are called in enabled
		 * context or a bust_spinlocks cleared the way for us.
		 */
		console_unblank();
	_machine_power_off();
}

/*
 * Dummy power off function.
 */
void (*pm_power_off)(void) = machine_power_off;
EXPORT_SYMBOL_GPL(pm_power_off);

void *restart_stack;

unsigned long stack_alloc(void)
{
#ifdef CONFIG_VMAP_STACK
	void *ret;

	ret = __vmalloc_node(THREAD_SIZE, THREAD_SIZE, THREADINFO_GFP,
			     NUMA_NO_NODE, __builtin_return_address(0));
	kmemleak_not_leak(ret);
	return (unsigned long)ret;
#else
	return __get_free_pages(GFP_KERNEL, THREAD_SIZE_ORDER);
#endif
}

void stack_free(unsigned long stack)
{
#ifdef CONFIG_VMAP_STACK
	vfree((void *) stack);
#else
	free_pages(stack, THREAD_SIZE_ORDER);
#endif
}

int __init arch_early_irq_init(void)
{
	unsigned long stack;

	stack = __get_free_pages(GFP_KERNEL, THREAD_SIZE_ORDER);
	if (!stack)
		panic("Couldn't allocate async stack");
	S390_lowcore.async_stack = stack + STACK_INIT_OFFSET;
	return 0;
}

void __init arch_call_rest_init(void)
{
	unsigned long stack;

	stack = stack_alloc();
	if (!stack)
		panic("Couldn't allocate kernel stack");
	current->stack = (void *) stack;
#ifdef CONFIG_VMAP_STACK
	current->stack_vm_area = (void *) stack;
#endif
	set_task_stack_end_magic(current);
	stack += STACK_INIT_OFFSET;
	S390_lowcore.kernel_stack = stack;
<<<<<<< HEAD
	CALL_ON_STACK_NORETURN(rest_init, stack);
=======
	call_on_stack_noreturn(rest_init, stack);
>>>>>>> c1084c27
}

static void __init setup_lowcore_dat_off(void)
{
	unsigned long int_psw_mask = PSW_KERNEL_BITS;
	unsigned long mcck_stack;
	struct lowcore *lc;

	if (IS_ENABLED(CONFIG_KASAN))
		int_psw_mask |= PSW_MASK_DAT;

	/*
	 * Setup lowcore for boot cpu
	 */
	BUILD_BUG_ON(sizeof(struct lowcore) != LC_PAGES * PAGE_SIZE);
	lc = memblock_alloc_low(sizeof(*lc), sizeof(*lc));
	if (!lc)
		panic("%s: Failed to allocate %zu bytes align=%zx\n",
		      __func__, sizeof(*lc), sizeof(*lc));

	lc->restart_psw.mask = PSW_KERNEL_BITS;
	lc->restart_psw.addr = (unsigned long) restart_int_handler;
	lc->external_new_psw.mask = int_psw_mask | PSW_MASK_MCHECK;
	lc->external_new_psw.addr = (unsigned long) ext_int_handler;
	lc->svc_new_psw.mask = int_psw_mask | PSW_MASK_MCHECK;
	lc->svc_new_psw.addr = (unsigned long) system_call;
	lc->program_new_psw.mask = int_psw_mask | PSW_MASK_MCHECK;
	lc->program_new_psw.addr = (unsigned long) pgm_check_handler;
	lc->mcck_new_psw.mask = PSW_KERNEL_BITS;
	lc->mcck_new_psw.addr = (unsigned long) mcck_int_handler;
	lc->io_new_psw.mask = int_psw_mask | PSW_MASK_MCHECK;
	lc->io_new_psw.addr = (unsigned long) io_int_handler;
	lc->clock_comparator = clock_comparator_max;
	lc->nodat_stack = ((unsigned long) &init_thread_union)
		+ THREAD_SIZE - STACK_FRAME_OVERHEAD - sizeof(struct pt_regs);
	lc->current_task = (unsigned long)&init_task;
	lc->lpp = LPP_MAGIC;
	lc->machine_flags = S390_lowcore.machine_flags;
	lc->preempt_count = S390_lowcore.preempt_count;
	nmi_alloc_boot_cpu(lc);
	lc->sys_enter_timer = S390_lowcore.sys_enter_timer;
	lc->exit_timer = S390_lowcore.exit_timer;
	lc->user_timer = S390_lowcore.user_timer;
	lc->system_timer = S390_lowcore.system_timer;
	lc->steal_timer = S390_lowcore.steal_timer;
	lc->last_update_timer = S390_lowcore.last_update_timer;
	lc->last_update_clock = S390_lowcore.last_update_clock;

	/*
	 * Allocate the global restart stack which is the same for
	 * all CPUs in cast *one* of them does a PSW restart.
	 */
	restart_stack = memblock_alloc(THREAD_SIZE, THREAD_SIZE);
	if (!restart_stack)
		panic("%s: Failed to allocate %lu bytes align=0x%lx\n",
		      __func__, THREAD_SIZE, THREAD_SIZE);
	restart_stack += STACK_INIT_OFFSET;

	/*
	 * Set up PSW restart to call ipl.c:do_restart(). Copy the relevant
	 * restart data to the absolute zero lowcore. This is necessary if
	 * PSW restart is done on an offline CPU that has lowcore zero.
	 */
	lc->restart_stack = (unsigned long) restart_stack;
	lc->restart_fn = (unsigned long) do_restart;
	lc->restart_data = 0;
	lc->restart_source = -1U;

	mcck_stack = (unsigned long)memblock_alloc(THREAD_SIZE, THREAD_SIZE);
	if (!mcck_stack)
		panic("%s: Failed to allocate %lu bytes align=0x%lx\n",
		      __func__, THREAD_SIZE, THREAD_SIZE);
	lc->mcck_stack = mcck_stack + STACK_INIT_OFFSET;

	/* Setup absolute zero lowcore */
	mem_assign_absolute(S390_lowcore.restart_stack, lc->restart_stack);
	mem_assign_absolute(S390_lowcore.restart_fn, lc->restart_fn);
	mem_assign_absolute(S390_lowcore.restart_data, lc->restart_data);
	mem_assign_absolute(S390_lowcore.restart_source, lc->restart_source);
	mem_assign_absolute(S390_lowcore.restart_psw, lc->restart_psw);

	lc->spinlock_lockval = arch_spin_lockval(0);
	lc->spinlock_index = 0;
	arch_spin_lock_setup(0);
	lc->br_r1_trampoline = 0x07f1;	/* br %r1 */
	lc->return_lpswe = gen_lpswe(__LC_RETURN_PSW);
	lc->return_mcck_lpswe = gen_lpswe(__LC_RETURN_MCCK_PSW);
<<<<<<< HEAD
=======
	lc->preempt_count = PREEMPT_DISABLED;
>>>>>>> c1084c27

	set_prefix((u32)(unsigned long) lc);
	lowcore_ptr[0] = lc;
}

static void __init setup_lowcore_dat_on(void)
{
	struct lowcore *lc = lowcore_ptr[0];

	__ctl_clear_bit(0, 28);
	S390_lowcore.external_new_psw.mask |= PSW_MASK_DAT;
	S390_lowcore.svc_new_psw.mask |= PSW_MASK_DAT;
	S390_lowcore.program_new_psw.mask |= PSW_MASK_DAT;
	S390_lowcore.io_new_psw.mask |= PSW_MASK_DAT;
	__ctl_store(S390_lowcore.cregs_save_area, 0, 15);
	__ctl_set_bit(0, 28);
	mem_assign_absolute(S390_lowcore.restart_flags, RESTART_FLAG_CTLREGS);
	mem_assign_absolute(S390_lowcore.program_new_psw, lc->program_new_psw);
	memcpy_absolute(&S390_lowcore.cregs_save_area, lc->cregs_save_area,
			sizeof(S390_lowcore.cregs_save_area));
}

static struct resource code_resource = {
	.name  = "Kernel code",
	.flags = IORESOURCE_BUSY | IORESOURCE_SYSTEM_RAM,
};

static struct resource data_resource = {
	.name = "Kernel data",
	.flags = IORESOURCE_BUSY | IORESOURCE_SYSTEM_RAM,
};

static struct resource bss_resource = {
	.name = "Kernel bss",
	.flags = IORESOURCE_BUSY | IORESOURCE_SYSTEM_RAM,
};

static struct resource __initdata *standard_resources[] = {
	&code_resource,
	&data_resource,
	&bss_resource,
};

static void __init setup_resources(void)
{
	struct resource *res, *std_res, *sub_res;
	phys_addr_t start, end;
	int j;
	u64 i;

	code_resource.start = (unsigned long) _text;
	code_resource.end = (unsigned long) _etext - 1;
	data_resource.start = (unsigned long) _etext;
	data_resource.end = (unsigned long) _edata - 1;
	bss_resource.start = (unsigned long) __bss_start;
	bss_resource.end = (unsigned long) __bss_stop - 1;

	for_each_mem_range(i, &start, &end) {
		res = memblock_alloc(sizeof(*res), 8);
		if (!res)
			panic("%s: Failed to allocate %zu bytes align=0x%x\n",
			      __func__, sizeof(*res), 8);
		res->flags = IORESOURCE_BUSY | IORESOURCE_SYSTEM_RAM;

		res->name = "System RAM";
		res->start = start;
		/*
		 * In memblock, end points to the first byte after the
		 * range while in resourses, end points to the last byte in
		 * the range.
		 */
		res->end = end - 1;
		request_resource(&iomem_resource, res);

		for (j = 0; j < ARRAY_SIZE(standard_resources); j++) {
			std_res = standard_resources[j];
			if (std_res->start < res->start ||
			    std_res->start > res->end)
				continue;
			if (std_res->end > res->end) {
				sub_res = memblock_alloc(sizeof(*sub_res), 8);
				if (!sub_res)
					panic("%s: Failed to allocate %zu bytes align=0x%x\n",
					      __func__, sizeof(*sub_res), 8);
				*sub_res = *std_res;
				sub_res->end = res->end;
				std_res->start = res->end + 1;
				request_resource(res, sub_res);
			} else {
				request_resource(res, std_res);
			}
		}
	}
#ifdef CONFIG_CRASH_DUMP
	/*
	 * Re-add removed crash kernel memory as reserved memory. This makes
	 * sure it will be mapped with the identity mapping and struct pages
	 * will be created, so it can be resized later on.
	 * However add it later since the crash kernel resource should not be
	 * part of the System RAM resource.
	 */
	if (crashk_res.end) {
		memblock_add_node(crashk_res.start, resource_size(&crashk_res), 0);
		memblock_reserve(crashk_res.start, resource_size(&crashk_res));
		insert_resource(&iomem_resource, &crashk_res);
	}
#endif
}

static void __init setup_memory_end(void)
{
	memblock_remove(ident_map_size, ULONG_MAX);
	max_pfn = max_low_pfn = PFN_DOWN(ident_map_size);
	pr_notice("The maximum memory size is %luMB\n", ident_map_size >> 20);
}

#ifdef CONFIG_CRASH_DUMP

/*
 * When kdump is enabled, we have to ensure that no memory from the area
 * [0 - crashkernel memory size] is set offline - it will be exchanged with
 * the crashkernel memory region when kdump is triggered. The crashkernel
 * memory region can never get offlined (pages are unmovable).
 */
static int kdump_mem_notifier(struct notifier_block *nb,
			      unsigned long action, void *data)
{
	struct memory_notify *arg = data;

	if (action != MEM_GOING_OFFLINE)
		return NOTIFY_OK;
	if (arg->start_pfn < PFN_DOWN(resource_size(&crashk_res)))
		return NOTIFY_BAD;
	return NOTIFY_OK;
}

static struct notifier_block kdump_mem_nb = {
	.notifier_call = kdump_mem_notifier,
};

#endif

/*
<<<<<<< HEAD
 * Make sure that the area behind memory_end is protected
 */
static void __init reserve_memory_end(void)
{
	if (memory_end_set)
		memblock_reserve(memory_end, ULONG_MAX);
}

/*
 * Make sure that oldmem, where the dump is stored, is protected
 */
static void __init reserve_oldmem(void)
{
#ifdef CONFIG_CRASH_DUMP
	if (OLDMEM_BASE)
		/* Forget all memory above the running kdump system */
		memblock_reserve(OLDMEM_SIZE, (phys_addr_t)ULONG_MAX);
#endif
}

/*
 * Make sure that oldmem, where the dump is stored, is protected
 */
static void __init remove_oldmem(void)
{
#ifdef CONFIG_CRASH_DUMP
	if (OLDMEM_BASE)
		/* Forget all memory above the running kdump system */
		memblock_remove(OLDMEM_SIZE, (phys_addr_t)ULONG_MAX);
#endif
}

/*
=======
>>>>>>> c1084c27
 * Reserve memory for kdump kernel to be loaded with kexec
 */
static void __init reserve_crashkernel(void)
{
#ifdef CONFIG_CRASH_DUMP
	unsigned long long crash_base, crash_size;
	phys_addr_t low, high;
	int rc;

	rc = parse_crashkernel(boot_command_line, ident_map_size, &crash_size,
			       &crash_base);

	crash_base = ALIGN(crash_base, KEXEC_CRASH_MEM_ALIGN);
	crash_size = ALIGN(crash_size, KEXEC_CRASH_MEM_ALIGN);
	if (rc || crash_size == 0)
		return;

	if (memblock.memory.regions[0].size < crash_size) {
		pr_info("crashkernel reservation failed: %s\n",
			"first memory chunk must be at least crashkernel size");
		return;
	}

	low = crash_base ?: oldmem_data.start;
	high = low + crash_size;
	if (low >= oldmem_data.start && high <= oldmem_data.start + oldmem_data.size) {
		/* The crashkernel fits into OLDMEM, reuse OLDMEM */
		crash_base = low;
	} else {
		/* Find suitable area in free memory */
		low = max_t(unsigned long, crash_size, sclp.hsa_size);
		high = crash_base ? crash_base + crash_size : ULONG_MAX;

		if (crash_base && crash_base < low) {
			pr_info("crashkernel reservation failed: %s\n",
				"crash_base too low");
			return;
		}
		low = crash_base ?: low;
		crash_base = memblock_phys_alloc_range(crash_size,
						       KEXEC_CRASH_MEM_ALIGN,
						       low, high);
	}

	if (!crash_base) {
		pr_info("crashkernel reservation failed: %s\n",
			"no suitable area found");
		return;
	}

	if (register_memory_notifier(&kdump_mem_nb)) {
		memblock_free(crash_base, crash_size);
		return;
	}

	if (!oldmem_data.start && MACHINE_IS_VM)
		diag10_range(PFN_DOWN(crash_base), PFN_DOWN(crash_size));
	crashk_res.start = crash_base;
	crashk_res.end = crash_base + crash_size - 1;
	memblock_remove(crash_base, crash_size);
	pr_info("Reserving %lluMB of memory at %lluMB "
		"for crashkernel (System RAM: %luMB)\n",
		crash_size >> 20, crash_base >> 20,
		(unsigned long)memblock.memory.total_size >> 20);
	os_info_crashkernel_add(crash_base, crash_size);
#endif
}

/*
 * Reserve the initrd from being used by memblock
 */
static void __init reserve_initrd(void)
{
#ifdef CONFIG_BLK_DEV_INITRD
	if (!initrd_data.start || !initrd_data.size)
		return;
	initrd_start = initrd_data.start;
	initrd_end = initrd_start + initrd_data.size;
	memblock_reserve(initrd_data.start, initrd_data.size);
#endif
}

/*
 * Reserve the memory area used to pass the certificate lists
 */
static void __init reserve_certificate_list(void)
{
	if (ipl_cert_list_addr)
		memblock_reserve(ipl_cert_list_addr, ipl_cert_list_size);
}

static void __init reserve_mem_detect_info(void)
{
	unsigned long start, size;

	get_mem_detect_reserved(&start, &size);
	if (size)
		memblock_reserve(start, size);
}

static void __init free_mem_detect_info(void)
{
	unsigned long start, size;

	get_mem_detect_reserved(&start, &size);
	if (size)
		memblock_free(start, size);
}

static const char * __init get_mem_info_source(void)
{
	switch (mem_detect.info_source) {
	case MEM_DETECT_SCLP_STOR_INFO:
		return "sclp storage info";
	case MEM_DETECT_DIAG260:
		return "diag260";
	case MEM_DETECT_SCLP_READ_INFO:
		return "sclp read info";
	case MEM_DETECT_BIN_SEARCH:
		return "binary search";
	}
	return "none";
}

static void __init memblock_add_mem_detect_info(void)
{
	unsigned long start, end;
	int i;

	pr_debug("physmem info source: %s (%hhd)\n",
		 get_mem_info_source(), mem_detect.info_source);
	/* keep memblock lists close to the kernel */
	memblock_set_bottom_up(true);
	for_each_mem_detect_block(i, &start, &end) {
		memblock_add(start, end - start);
		memblock_physmem_add(start, end - start);
	}
	memblock_set_bottom_up(false);
	memblock_set_node(0, ULONG_MAX, &memblock.memory, 0);
	memblock_dump_all();
}

/*
 * Check for initrd being in usable memory
 */
static void __init check_initrd(void)
{
#ifdef CONFIG_BLK_DEV_INITRD
	if (initrd_data.start && initrd_data.size &&
	    !memblock_is_region_memory(initrd_data.start, initrd_data.size)) {
		pr_err("The initial RAM disk does not fit into the memory\n");
		memblock_free(initrd_data.start, initrd_data.size);
		initrd_start = initrd_end = 0;
	}
#endif
}

/*
 * Reserve memory used for lowcore/command line/kernel image.
 */
static void __init reserve_kernel(void)
{
	unsigned long start_pfn = PFN_UP(__pa(_end));

	memblock_reserve(0, STARTUP_NORMAL_OFFSET);
	memblock_reserve((unsigned long)sclp_early_sccb, EXT_SCCB_READ_SCP);
	memblock_reserve((unsigned long)_stext, PFN_PHYS(start_pfn)
			 - (unsigned long)_stext);
}

static void __init setup_memory(void)
{
	phys_addr_t start, end;
	u64 i;

	/*
	 * Init storage key for present memory
	 */
	for_each_mem_range(i, &start, &end)
		storage_key_init_range(start, end);

	psw_set_key(PAGE_DEFAULT_KEY);

	/* Only cosmetics */
	memblock_enforce_memory_limit(memblock_end_of_DRAM());
}

static void __init relocate_amode31_section(void)
{
	unsigned long amode31_addr, amode31_size;
	long amode31_offset;
	long *ptr;

	/* Allocate a new AMODE31 capable memory region */
	amode31_size = __eamode31 - __samode31;
	pr_info("Relocating AMODE31 section of size 0x%08lx\n", amode31_size);
	amode31_addr = (unsigned long)memblock_alloc_low(amode31_size, PAGE_SIZE);
	if (!amode31_addr)
		panic("Failed to allocate memory for AMODE31 section\n");
	amode31_offset = amode31_addr - __samode31;

	/* Move original AMODE31 section to the new one */
	memmove((void *)amode31_addr, (void *)__samode31, amode31_size);
	/* Zero out the old AMODE31 section to catch invalid accesses within it */
	memset((void *)__samode31, 0, amode31_size);

	/* Update all AMODE31 region references */
	for (ptr = _start_amode31_refs; ptr != _end_amode31_refs; ptr++)
		*ptr += amode31_offset;
}

/* This must be called after AMODE31 relocation */
static void __init setup_cr(void)
{
	union ctlreg2 cr2;
	union ctlreg5 cr5;
	union ctlreg15 cr15;

	__ctl_duct[1] = (unsigned long)__ctl_aste;
	__ctl_duct[2] = (unsigned long)__ctl_aste;
	__ctl_duct[4] = (unsigned long)__ctl_duald;

	/* Update control registers CR2, CR5 and CR15 */
	__ctl_store(cr2.val, 2, 2);
	__ctl_store(cr5.val, 5, 5);
	__ctl_store(cr15.val, 15, 15);
	cr2.ducto = (unsigned long)__ctl_duct >> 6;
	cr5.pasteo = (unsigned long)__ctl_duct >> 6;
	cr15.lsea = (unsigned long)__ctl_linkage_stack >> 3;
	__ctl_load(cr2.val, 2, 2);
	__ctl_load(cr5.val, 5, 5);
	__ctl_load(cr15.val, 15, 15);
}

/*
 * Add system information as device randomness
 */
static void __init setup_randomness(void)
{
	struct sysinfo_3_2_2 *vmms;

	vmms = (struct sysinfo_3_2_2 *) memblock_phys_alloc(PAGE_SIZE,
							    PAGE_SIZE);
	if (!vmms)
		panic("Failed to allocate memory for sysinfo structure\n");

	if (stsi(vmms, 3, 2, 2) == 0 && vmms->count)
		add_device_randomness(&vmms->vm, sizeof(vmms->vm[0]) * vmms->count);
	memblock_free((unsigned long) vmms, PAGE_SIZE);
}

/*
 * Find the correct size for the task_struct. This depends on
 * the size of the struct fpu at the end of the thread_struct
 * which is embedded in the task_struct.
 */
static void __init setup_task_size(void)
{
	int task_size = sizeof(struct task_struct);

	if (!MACHINE_HAS_VX) {
		task_size -= sizeof(__vector128) * __NUM_VXRS;
		task_size += sizeof(freg_t) * __NUM_FPRS;
	}
	arch_task_struct_size = task_size;
}

/*
 * Issue diagnose 318 to set the control program name and
 * version codes.
 */
static void __init setup_control_program_code(void)
{
	union diag318_info diag318_info = {
		.cpnc = CPNC_LINUX,
		.cpvc = 0,
	};

	if (!sclp.has_diag318)
		return;

	diag_stat_inc(DIAG_STAT_X318);
	asm volatile("diag %0,0,0x318\n" : : "d" (diag318_info.val));
}

/*
 * Print the component list from the IPL report
 */
static void __init log_component_list(void)
{
	struct ipl_rb_component_entry *ptr, *end;
	char *str;

	if (!early_ipl_comp_list_addr)
		return;
	if (ipl_block.hdr.flags & IPL_PL_FLAG_SIPL)
		pr_info("Linux is running with Secure-IPL enabled\n");
	else
		pr_info("Linux is running with Secure-IPL disabled\n");
	ptr = (void *) early_ipl_comp_list_addr;
	end = (void *) ptr + early_ipl_comp_list_size;
	pr_info("The IPL report contains the following components:\n");
	while (ptr < end) {
		if (ptr->flags & IPL_RB_COMPONENT_FLAG_SIGNED) {
			if (ptr->flags & IPL_RB_COMPONENT_FLAG_VERIFIED)
				str = "signed, verified";
			else
				str = "signed, verification failed";
		} else {
			str = "not signed";
		}
		pr_info("%016llx - %016llx (%s)\n",
			ptr->addr, ptr->addr + ptr->len, str);
		ptr++;
	}
}

/*
 * Setup function called from init/main.c just after the banner
 * was printed.
 */

void __init setup_arch(char **cmdline_p)
{
        /*
         * print what head.S has found out about the machine
         */
	if (MACHINE_IS_VM)
		pr_info("Linux is running as a z/VM "
			"guest operating system in 64-bit mode\n");
	else if (MACHINE_IS_KVM)
		pr_info("Linux is running under KVM in 64-bit mode\n");
	else if (MACHINE_IS_LPAR)
		pr_info("Linux is running natively in 64-bit mode\n");
	else
		pr_info("Linux is running as a guest in 64-bit mode\n");

	log_component_list();

	/* Have one command line that is parsed and saved in /proc/cmdline */
	/* boot_command_line has been already set up in early.c */
	*cmdline_p = boot_command_line;

        ROOT_DEV = Root_RAM0;

	setup_initial_init_mm(_text, _etext, _edata, _end);

	if (IS_ENABLED(CONFIG_EXPOLINE_AUTO))
		nospec_auto_detect();

	jump_label_init();
	parse_early_param();
#ifdef CONFIG_CRASH_DUMP
	/* Deactivate elfcorehdr= kernel parameter */
	elfcorehdr_addr = ELFCORE_ADDR_MAX;
#endif

	os_info_init();
	setup_ipl();
	setup_task_size();
	setup_control_program_code();

	/* Do some memory reservations *before* memory is added to memblock */
	reserve_kernel();
	reserve_initrd();
	reserve_certificate_list();
	reserve_mem_detect_info();
	memblock_set_current_limit(ident_map_size);
	memblock_allow_resize();

	/* Get information about *all* installed memory */
	memblock_add_mem_detect_info();

	free_mem_detect_info();

	relocate_amode31_section();
	setup_cr();

	setup_uv();
	setup_memory_end();
	setup_memory();
	dma_contiguous_reserve(ident_map_size);
	vmcp_cma_reserve();
	if (MACHINE_HAS_EDAT2)
		hugetlb_cma_reserve(PUD_SHIFT - PAGE_SHIFT);

	check_initrd();
	reserve_crashkernel();
#ifdef CONFIG_CRASH_DUMP
	/*
	 * Be aware that smp_save_dump_cpus() triggers a system reset.
	 * Therefore CPU and device initialization should be done afterwards.
	 */
	smp_save_dump_cpus();
#endif

	setup_resources();
	setup_lowcore_dat_off();
	smp_fill_possible_mask();
	cpu_detect_mhz_feature();
        cpu_init();
	numa_setup();
	smp_detect_cpus();
	topology_init_early();

	/*
	 * Create kernel page tables and switch to virtual addressing.
	 */
        paging_init();

	/*
	 * After paging_init created the kernel page table, the new PSWs
	 * in lowcore can now run with DAT enabled.
	 */
	setup_lowcore_dat_on();

        /* Setup default console */
	conmode_default();
	set_preferred_console();

	apply_alternative_instructions();
	if (IS_ENABLED(CONFIG_EXPOLINE))
		nospec_init_branches();

	/* Setup zfcp/nvme dump support */
	setup_zfcpdump();

	/* Add system specific data to the random pool */
	setup_randomness();
}<|MERGE_RESOLUTION|>--- conflicted
+++ resolved
@@ -402,11 +402,7 @@
 	set_task_stack_end_magic(current);
 	stack += STACK_INIT_OFFSET;
 	S390_lowcore.kernel_stack = stack;
-<<<<<<< HEAD
-	CALL_ON_STACK_NORETURN(rest_init, stack);
-=======
 	call_on_stack_noreturn(rest_init, stack);
->>>>>>> c1084c27
 }
 
 static void __init setup_lowcore_dat_off(void)
@@ -494,10 +490,7 @@
 	lc->br_r1_trampoline = 0x07f1;	/* br %r1 */
 	lc->return_lpswe = gen_lpswe(__LC_RETURN_PSW);
 	lc->return_mcck_lpswe = gen_lpswe(__LC_RETURN_MCCK_PSW);
-<<<<<<< HEAD
-=======
 	lc->preempt_count = PREEMPT_DISABLED;
->>>>>>> c1084c27
 
 	set_prefix((u32)(unsigned long) lc);
 	lowcore_ptr[0] = lc;
@@ -641,42 +634,6 @@
 #endif
 
 /*
-<<<<<<< HEAD
- * Make sure that the area behind memory_end is protected
- */
-static void __init reserve_memory_end(void)
-{
-	if (memory_end_set)
-		memblock_reserve(memory_end, ULONG_MAX);
-}
-
-/*
- * Make sure that oldmem, where the dump is stored, is protected
- */
-static void __init reserve_oldmem(void)
-{
-#ifdef CONFIG_CRASH_DUMP
-	if (OLDMEM_BASE)
-		/* Forget all memory above the running kdump system */
-		memblock_reserve(OLDMEM_SIZE, (phys_addr_t)ULONG_MAX);
-#endif
-}
-
-/*
- * Make sure that oldmem, where the dump is stored, is protected
- */
-static void __init remove_oldmem(void)
-{
-#ifdef CONFIG_CRASH_DUMP
-	if (OLDMEM_BASE)
-		/* Forget all memory above the running kdump system */
-		memblock_remove(OLDMEM_SIZE, (phys_addr_t)ULONG_MAX);
-#endif
-}
-
-/*
-=======
->>>>>>> c1084c27
  * Reserve memory for kdump kernel to be loaded with kexec
  */
 static void __init reserve_crashkernel(void)
