// SPDX-License-Identifier: GPL-2.0
/*
 *  Ptrace user space interface.
 *
 *    Copyright IBM Corp. 1999, 2010
 *    Author(s): Denis Joseph Barrow
 *               Martin Schwidefsky (schwidefsky@de.ibm.com)
 */

#include "asm/ptrace.h"
#include <linux/kernel.h>
#include <linux/sched.h>
#include <linux/sched/task_stack.h>
#include <linux/mm.h>
#include <linux/smp.h>
#include <linux/errno.h>
#include <linux/ptrace.h>
#include <linux/user.h>
#include <linux/security.h>
#include <linux/audit.h>
#include <linux/signal.h>
#include <linux/elf.h>
#include <linux/regset.h>
#include <linux/tracehook.h>
#include <linux/seccomp.h>
#include <linux/compat.h>
#include <trace/syscall.h>
#include <asm/page.h>
#include <linux/uaccess.h>
#include <asm/unistd.h>
#include <asm/switch_to.h>
#include <asm/runtime_instr.h>
#include <asm/facility.h>

#include "entry.h"

#ifdef CONFIG_COMPAT
#include "compat_ptrace.h"
#endif

void update_cr_regs(struct task_struct *task)
{
	struct pt_regs *regs = task_pt_regs(task);
	struct thread_struct *thread = &task->thread;
	struct per_regs old, new;
	union ctlreg0 cr0_old, cr0_new;
	union ctlreg2 cr2_old, cr2_new;
	int cr0_changed, cr2_changed;

	__ctl_store(cr0_old.val, 0, 0);
	__ctl_store(cr2_old.val, 2, 2);
	cr0_new = cr0_old;
	cr2_new = cr2_old;
	/* Take care of the enable/disable of transactional execution. */
	if (MACHINE_HAS_TE) {
		/* Set or clear transaction execution TXC bit 8. */
		cr0_new.tcx = 1;
		if (task->thread.per_flags & PER_FLAG_NO_TE)
			cr0_new.tcx = 0;
		/* Set or clear transaction execution TDC bits 62 and 63. */
		cr2_new.tdc = 0;
		if (task->thread.per_flags & PER_FLAG_TE_ABORT_RAND) {
			if (task->thread.per_flags & PER_FLAG_TE_ABORT_RAND_TEND)
				cr2_new.tdc = 1;
			else
				cr2_new.tdc = 2;
		}
	}
	/* Take care of enable/disable of guarded storage. */
	if (MACHINE_HAS_GS) {
		cr2_new.gse = 0;
		if (task->thread.gs_cb)
			cr2_new.gse = 1;
	}
	/* Load control register 0/2 iff changed */
	cr0_changed = cr0_new.val != cr0_old.val;
	cr2_changed = cr2_new.val != cr2_old.val;
	if (cr0_changed)
		__ctl_load(cr0_new.val, 0, 0);
	if (cr2_changed)
		__ctl_load(cr2_new.val, 2, 2);
	/* Copy user specified PER registers */
	new.control = thread->per_user.control;
	new.start = thread->per_user.start;
	new.end = thread->per_user.end;

	/* merge TIF_SINGLE_STEP into user specified PER registers. */
	if (test_tsk_thread_flag(task, TIF_SINGLE_STEP) ||
	    test_tsk_thread_flag(task, TIF_UPROBE_SINGLESTEP)) {
		if (test_tsk_thread_flag(task, TIF_BLOCK_STEP))
			new.control |= PER_EVENT_BRANCH;
		else
			new.control |= PER_EVENT_IFETCH;
		new.control |= PER_CONTROL_SUSPENSION;
		new.control |= PER_EVENT_TRANSACTION_END;
		if (test_tsk_thread_flag(task, TIF_UPROBE_SINGLESTEP))
			new.control |= PER_EVENT_IFETCH;
		new.start = 0;
		new.end = -1UL;
	}

	/* Take care of the PER enablement bit in the PSW. */
	if (!(new.control & PER_EVENT_MASK)) {
		regs->psw.mask &= ~PSW_MASK_PER;
		return;
	}
	regs->psw.mask |= PSW_MASK_PER;
	__ctl_store(old, 9, 11);
	if (memcmp(&new, &old, sizeof(struct per_regs)) != 0)
		__ctl_load(new, 9, 11);
}

void user_enable_single_step(struct task_struct *task)
{
	clear_tsk_thread_flag(task, TIF_BLOCK_STEP);
	set_tsk_thread_flag(task, TIF_SINGLE_STEP);
}

void user_disable_single_step(struct task_struct *task)
{
	clear_tsk_thread_flag(task, TIF_BLOCK_STEP);
	clear_tsk_thread_flag(task, TIF_SINGLE_STEP);
}

void user_enable_block_step(struct task_struct *task)
{
	set_tsk_thread_flag(task, TIF_SINGLE_STEP);
	set_tsk_thread_flag(task, TIF_BLOCK_STEP);
}

/*
 * Called by kernel/ptrace.c when detaching..
 *
 * Clear all debugging related fields.
 */
void ptrace_disable(struct task_struct *task)
{
	memset(&task->thread.per_user, 0, sizeof(task->thread.per_user));
	memset(&task->thread.per_event, 0, sizeof(task->thread.per_event));
	clear_tsk_thread_flag(task, TIF_SINGLE_STEP);
	clear_tsk_thread_flag(task, TIF_PER_TRAP);
	task->thread.per_flags = 0;
}

#define __ADDR_MASK 7

static inline unsigned long __peek_user_per(struct task_struct *child,
					    addr_t addr)
{
	struct per_struct_kernel *dummy = NULL;

	if (addr == (addr_t) &dummy->cr9)
		/* Control bits of the active per set. */
		return test_thread_flag(TIF_SINGLE_STEP) ?
			PER_EVENT_IFETCH : child->thread.per_user.control;
	else if (addr == (addr_t) &dummy->cr10)
		/* Start address of the active per set. */
		return test_thread_flag(TIF_SINGLE_STEP) ?
			0 : child->thread.per_user.start;
	else if (addr == (addr_t) &dummy->cr11)
		/* End address of the active per set. */
		return test_thread_flag(TIF_SINGLE_STEP) ?
			-1UL : child->thread.per_user.end;
	else if (addr == (addr_t) &dummy->bits)
		/* Single-step bit. */
		return test_thread_flag(TIF_SINGLE_STEP) ?
			(1UL << (BITS_PER_LONG - 1)) : 0;
	else if (addr == (addr_t) &dummy->starting_addr)
		/* Start address of the user specified per set. */
		return child->thread.per_user.start;
	else if (addr == (addr_t) &dummy->ending_addr)
		/* End address of the user specified per set. */
		return child->thread.per_user.end;
	else if (addr == (addr_t) &dummy->perc_atmid)
		/* PER code, ATMID and AI of the last PER trap */
		return (unsigned long)
			child->thread.per_event.cause << (BITS_PER_LONG - 16);
	else if (addr == (addr_t) &dummy->address)
		/* Address of the last PER trap */
		return child->thread.per_event.address;
	else if (addr == (addr_t) &dummy->access_id)
		/* Access id of the last PER trap */
		return (unsigned long)
			child->thread.per_event.paid << (BITS_PER_LONG - 8);
	return 0;
}

/*
 * Read the word at offset addr from the user area of a process. The
 * trouble here is that the information is littered over different
 * locations. The process registers are found on the kernel stack,
 * the floating point stuff and the trace settings are stored in
 * the task structure. In addition the different structures in
 * struct user contain pad bytes that should be read as zeroes.
 * Lovely...
 */
static unsigned long __peek_user(struct task_struct *child, addr_t addr)
{
	struct user *dummy = NULL;
	addr_t offset, tmp;

	if (addr < (addr_t) &dummy->regs.acrs) {
		/*
		 * psw and gprs are stored on the stack
		 */
		tmp = *(addr_t *)((addr_t) &task_pt_regs(child)->psw + addr);
		if (addr == (addr_t) &dummy->regs.psw.mask) {
			/* Return a clean psw mask. */
			tmp &= PSW_MASK_USER | PSW_MASK_RI;
			tmp |= PSW_USER_BITS;
		}

	} else if (addr < (addr_t) &dummy->regs.orig_gpr2) {
		/*
		 * access registers are stored in the thread structure
		 */
		offset = addr - (addr_t) &dummy->regs.acrs;
		/*
		 * Very special case: old & broken 64 bit gdb reading
		 * from acrs[15]. Result is a 64 bit value. Read the
		 * 32 bit acrs[15] value and shift it by 32. Sick...
		 */
		if (addr == (addr_t) &dummy->regs.acrs[15])
			tmp = ((unsigned long) child->thread.acrs[15]) << 32;
		else
			tmp = *(addr_t *)((addr_t) &child->thread.acrs + offset);

	} else if (addr == (addr_t) &dummy->regs.orig_gpr2) {
		/*
		 * orig_gpr2 is stored on the kernel stack
		 */
		tmp = (addr_t) task_pt_regs(child)->orig_gpr2;

	} else if (addr < (addr_t) &dummy->regs.fp_regs) {
		/*
		 * prevent reads of padding hole between
		 * orig_gpr2 and fp_regs on s390.
		 */
		tmp = 0;

	} else if (addr == (addr_t) &dummy->regs.fp_regs.fpc) {
		/*
		 * floating point control reg. is in the thread structure
		 */
		tmp = child->thread.fpu.fpc;
		tmp <<= BITS_PER_LONG - 32;

	} else if (addr < (addr_t) (&dummy->regs.fp_regs + 1)) {
		/*
		 * floating point regs. are either in child->thread.fpu
		 * or the child->thread.fpu.vxrs array
		 */
		offset = addr - (addr_t) &dummy->regs.fp_regs.fprs;
		if (MACHINE_HAS_VX)
			tmp = *(addr_t *)
			       ((addr_t) child->thread.fpu.vxrs + 2*offset);
		else
			tmp = *(addr_t *)
			       ((addr_t) child->thread.fpu.fprs + offset);

	} else if (addr < (addr_t) (&dummy->regs.per_info + 1)) {
		/*
		 * Handle access to the per_info structure.
		 */
		addr -= (addr_t) &dummy->regs.per_info;
		tmp = __peek_user_per(child, addr);

	} else
		tmp = 0;

	return tmp;
}

static int
peek_user(struct task_struct *child, addr_t addr, addr_t data)
{
	addr_t tmp, mask;

	/*
	 * Stupid gdb peeks/pokes the access registers in 64 bit with
	 * an alignment of 4. Programmers from hell...
	 */
	mask = __ADDR_MASK;
	if (addr >= (addr_t) &((struct user *) NULL)->regs.acrs &&
	    addr < (addr_t) &((struct user *) NULL)->regs.orig_gpr2)
		mask = 3;
	if ((addr & mask) || addr > sizeof(struct user) - __ADDR_MASK)
		return -EIO;

	tmp = __peek_user(child, addr);
	return put_user(tmp, (addr_t __user *) data);
}

static inline void __poke_user_per(struct task_struct *child,
				   addr_t addr, addr_t data)
{
	struct per_struct_kernel *dummy = NULL;

	/*
	 * There are only three fields in the per_info struct that the
	 * debugger user can write to.
	 * 1) cr9: the debugger wants to set a new PER event mask
	 * 2) starting_addr: the debugger wants to set a new starting
	 *    address to use with the PER event mask.
	 * 3) ending_addr: the debugger wants to set a new ending
	 *    address to use with the PER event mask.
	 * The user specified PER event mask and the start and end
	 * addresses are used only if single stepping is not in effect.
	 * Writes to any other field in per_info are ignored.
	 */
	if (addr == (addr_t) &dummy->cr9)
		/* PER event mask of the user specified per set. */
		child->thread.per_user.control =
			data & (PER_EVENT_MASK | PER_CONTROL_MASK);
	else if (addr == (addr_t) &dummy->starting_addr)
		/* Starting address of the user specified per set. */
		child->thread.per_user.start = data;
	else if (addr == (addr_t) &dummy->ending_addr)
		/* Ending address of the user specified per set. */
		child->thread.per_user.end = data;
}

static void fixup_int_code(struct task_struct *child, addr_t data)
{
	struct pt_regs *regs = task_pt_regs(child);
	int ilc = regs->int_code >> 16;
	u16 insn;

	if (ilc > 6)
		return;

	if (ptrace_access_vm(child, regs->psw.addr - (regs->int_code >> 16),
			&insn, sizeof(insn), FOLL_FORCE) != sizeof(insn))
		return;

	/* double check that tracee stopped on svc instruction */
	if ((insn >> 8) != 0xa)
		return;

	regs->int_code = 0x20000 | (data & 0xffff);
}
/*
 * Write a word to the user area of a process at location addr. This
 * operation does have an additional problem compared to peek_user.
 * Stores to the program status word and on the floating point
 * control register needs to get checked for validity.
 */
static int __poke_user(struct task_struct *child, addr_t addr, addr_t data)
{
	struct user *dummy = NULL;
	addr_t offset;


	if (addr < (addr_t) &dummy->regs.acrs) {
		struct pt_regs *regs = task_pt_regs(child);
		/*
		 * psw and gprs are stored on the stack
		 */
		if (addr == (addr_t) &dummy->regs.psw.mask) {
			unsigned long mask = PSW_MASK_USER;

			mask |= is_ri_task(child) ? PSW_MASK_RI : 0;
			if ((data ^ PSW_USER_BITS) & ~mask)
				/* Invalid psw mask. */
				return -EINVAL;
			if ((data & PSW_MASK_ASC) == PSW_ASC_HOME)
				/* Invalid address-space-control bits */
				return -EINVAL;
			if ((data & PSW_MASK_EA) && !(data & PSW_MASK_BA))
				/* Invalid addressing mode bits */
				return -EINVAL;
		}
<<<<<<< HEAD

		if (test_pt_regs_flag(regs, PIF_SYSCALL) &&
			addr == offsetof(struct user, regs.gprs[2]))
			fixup_int_code(child, data);
		*(addr_t *)((addr_t) &regs->psw + addr) = data;
=======
>>>>>>> c1084c27

		if (test_pt_regs_flag(regs, PIF_SYSCALL) &&
			addr == offsetof(struct user, regs.gprs[2])) {
			struct pt_regs *regs = task_pt_regs(child);

			regs->int_code = 0x20000 | (data & 0xffff);
		}
		*(addr_t *)((addr_t) &regs->psw + addr) = data;
	} else if (addr < (addr_t) (&dummy->regs.orig_gpr2)) {
		/*
		 * access registers are stored in the thread structure
		 */
		offset = addr - (addr_t) &dummy->regs.acrs;
		/*
		 * Very special case: old & broken 64 bit gdb writing
		 * to acrs[15] with a 64 bit value. Ignore the lower
		 * half of the value and write the upper 32 bit to
		 * acrs[15]. Sick...
		 */
		if (addr == (addr_t) &dummy->regs.acrs[15])
			child->thread.acrs[15] = (unsigned int) (data >> 32);
		else
			*(addr_t *)((addr_t) &child->thread.acrs + offset) = data;

	} else if (addr == (addr_t) &dummy->regs.orig_gpr2) {
		/*
		 * orig_gpr2 is stored on the kernel stack
		 */
		task_pt_regs(child)->orig_gpr2 = data;

	} else if (addr < (addr_t) &dummy->regs.fp_regs) {
		/*
		 * prevent writes of padding hole between
		 * orig_gpr2 and fp_regs on s390.
		 */
		return 0;

	} else if (addr == (addr_t) &dummy->regs.fp_regs.fpc) {
		/*
		 * floating point control reg. is in the thread structure
		 */
		if ((unsigned int) data != 0 ||
		    test_fp_ctl(data >> (BITS_PER_LONG - 32)))
			return -EINVAL;
		child->thread.fpu.fpc = data >> (BITS_PER_LONG - 32);

	} else if (addr < (addr_t) (&dummy->regs.fp_regs + 1)) {
		/*
		 * floating point regs. are either in child->thread.fpu
		 * or the child->thread.fpu.vxrs array
		 */
		offset = addr - (addr_t) &dummy->regs.fp_regs.fprs;
		if (MACHINE_HAS_VX)
			*(addr_t *)((addr_t)
				child->thread.fpu.vxrs + 2*offset) = data;
		else
			*(addr_t *)((addr_t)
				child->thread.fpu.fprs + offset) = data;

	} else if (addr < (addr_t) (&dummy->regs.per_info + 1)) {
		/*
		 * Handle access to the per_info structure.
		 */
		addr -= (addr_t) &dummy->regs.per_info;
		__poke_user_per(child, addr, data);

	}

	return 0;
}

static int poke_user(struct task_struct *child, addr_t addr, addr_t data)
{
	addr_t mask;

	/*
	 * Stupid gdb peeks/pokes the access registers in 64 bit with
	 * an alignment of 4. Programmers from hell indeed...
	 */
	mask = __ADDR_MASK;
	if (addr >= (addr_t) &((struct user *) NULL)->regs.acrs &&
	    addr < (addr_t) &((struct user *) NULL)->regs.orig_gpr2)
		mask = 3;
	if ((addr & mask) || addr > sizeof(struct user) - __ADDR_MASK)
		return -EIO;

	return __poke_user(child, addr, data);
}

long arch_ptrace(struct task_struct *child, long request,
		 unsigned long addr, unsigned long data)
{
	ptrace_area parea; 
	int copied, ret;

	switch (request) {
	case PTRACE_PEEKUSR:
		/* read the word at location addr in the USER area. */
		return peek_user(child, addr, data);

	case PTRACE_POKEUSR:
		/* write the word at location addr in the USER area */
		return poke_user(child, addr, data);

	case PTRACE_PEEKUSR_AREA:
	case PTRACE_POKEUSR_AREA:
		if (copy_from_user(&parea, (void __force __user *) addr,
							sizeof(parea)))
			return -EFAULT;
		addr = parea.kernel_addr;
		data = parea.process_addr;
		copied = 0;
		while (copied < parea.len) {
			if (request == PTRACE_PEEKUSR_AREA)
				ret = peek_user(child, addr, data);
			else {
				addr_t utmp;
				if (get_user(utmp,
					     (addr_t __force __user *) data))
					return -EFAULT;
				ret = poke_user(child, addr, utmp);
			}
			if (ret)
				return ret;
			addr += sizeof(unsigned long);
			data += sizeof(unsigned long);
			copied += sizeof(unsigned long);
		}
		return 0;
	case PTRACE_GET_LAST_BREAK:
		put_user(child->thread.last_break,
			 (unsigned long __user *) data);
		return 0;
	case PTRACE_ENABLE_TE:
		if (!MACHINE_HAS_TE)
			return -EIO;
		child->thread.per_flags &= ~PER_FLAG_NO_TE;
		return 0;
	case PTRACE_DISABLE_TE:
		if (!MACHINE_HAS_TE)
			return -EIO;
		child->thread.per_flags |= PER_FLAG_NO_TE;
		child->thread.per_flags &= ~PER_FLAG_TE_ABORT_RAND;
		return 0;
	case PTRACE_TE_ABORT_RAND:
		if (!MACHINE_HAS_TE || (child->thread.per_flags & PER_FLAG_NO_TE))
			return -EIO;
		switch (data) {
		case 0UL:
			child->thread.per_flags &= ~PER_FLAG_TE_ABORT_RAND;
			break;
		case 1UL:
			child->thread.per_flags |= PER_FLAG_TE_ABORT_RAND;
			child->thread.per_flags |= PER_FLAG_TE_ABORT_RAND_TEND;
			break;
		case 2UL:
			child->thread.per_flags |= PER_FLAG_TE_ABORT_RAND;
			child->thread.per_flags &= ~PER_FLAG_TE_ABORT_RAND_TEND;
			break;
		default:
			return -EINVAL;
		}
		return 0;
	default:
		return ptrace_request(child, request, addr, data);
	}
}

#ifdef CONFIG_COMPAT
/*
 * Now the fun part starts... a 31 bit program running in the
 * 31 bit emulation tracing another program. PTRACE_PEEKTEXT,
 * PTRACE_PEEKDATA, PTRACE_POKETEXT and PTRACE_POKEDATA are easy
 * to handle, the difference to the 64 bit versions of the requests
 * is that the access is done in multiples of 4 byte instead of
 * 8 bytes (sizeof(unsigned long) on 31/64 bit).
 * The ugly part are PTRACE_PEEKUSR, PTRACE_PEEKUSR_AREA,
 * PTRACE_POKEUSR and PTRACE_POKEUSR_AREA. If the traced program
 * is a 31 bit program too, the content of struct user can be
 * emulated. A 31 bit program peeking into the struct user of
 * a 64 bit program is a no-no.
 */

/*
 * Same as peek_user_per but for a 31 bit program.
 */
static inline __u32 __peek_user_per_compat(struct task_struct *child,
					   addr_t addr)
{
	struct compat_per_struct_kernel *dummy32 = NULL;

	if (addr == (addr_t) &dummy32->cr9)
		/* Control bits of the active per set. */
		return (__u32) test_thread_flag(TIF_SINGLE_STEP) ?
			PER_EVENT_IFETCH : child->thread.per_user.control;
	else if (addr == (addr_t) &dummy32->cr10)
		/* Start address of the active per set. */
		return (__u32) test_thread_flag(TIF_SINGLE_STEP) ?
			0 : child->thread.per_user.start;
	else if (addr == (addr_t) &dummy32->cr11)
		/* End address of the active per set. */
		return test_thread_flag(TIF_SINGLE_STEP) ?
			PSW32_ADDR_INSN : child->thread.per_user.end;
	else if (addr == (addr_t) &dummy32->bits)
		/* Single-step bit. */
		return (__u32) test_thread_flag(TIF_SINGLE_STEP) ?
			0x80000000 : 0;
	else if (addr == (addr_t) &dummy32->starting_addr)
		/* Start address of the user specified per set. */
		return (__u32) child->thread.per_user.start;
	else if (addr == (addr_t) &dummy32->ending_addr)
		/* End address of the user specified per set. */
		return (__u32) child->thread.per_user.end;
	else if (addr == (addr_t) &dummy32->perc_atmid)
		/* PER code, ATMID and AI of the last PER trap */
		return (__u32) child->thread.per_event.cause << 16;
	else if (addr == (addr_t) &dummy32->address)
		/* Address of the last PER trap */
		return (__u32) child->thread.per_event.address;
	else if (addr == (addr_t) &dummy32->access_id)
		/* Access id of the last PER trap */
		return (__u32) child->thread.per_event.paid << 24;
	return 0;
}

/*
 * Same as peek_user but for a 31 bit program.
 */
static u32 __peek_user_compat(struct task_struct *child, addr_t addr)
{
	struct compat_user *dummy32 = NULL;
	addr_t offset;
	__u32 tmp;

	if (addr < (addr_t) &dummy32->regs.acrs) {
		struct pt_regs *regs = task_pt_regs(child);
		/*
		 * psw and gprs are stored on the stack
		 */
		if (addr == (addr_t) &dummy32->regs.psw.mask) {
			/* Fake a 31 bit psw mask. */
			tmp = (__u32)(regs->psw.mask >> 32);
			tmp &= PSW32_MASK_USER | PSW32_MASK_RI;
			tmp |= PSW32_USER_BITS;
		} else if (addr == (addr_t) &dummy32->regs.psw.addr) {
			/* Fake a 31 bit psw address. */
			tmp = (__u32) regs->psw.addr |
				(__u32)(regs->psw.mask & PSW_MASK_BA);
		} else {
			/* gpr 0-15 */
			tmp = *(__u32 *)((addr_t) &regs->psw + addr*2 + 4);
		}
	} else if (addr < (addr_t) (&dummy32->regs.orig_gpr2)) {
		/*
		 * access registers are stored in the thread structure
		 */
		offset = addr - (addr_t) &dummy32->regs.acrs;
		tmp = *(__u32*)((addr_t) &child->thread.acrs + offset);

	} else if (addr == (addr_t) (&dummy32->regs.orig_gpr2)) {
		/*
		 * orig_gpr2 is stored on the kernel stack
		 */
		tmp = *(__u32*)((addr_t) &task_pt_regs(child)->orig_gpr2 + 4);

	} else if (addr < (addr_t) &dummy32->regs.fp_regs) {
		/*
		 * prevent reads of padding hole between
		 * orig_gpr2 and fp_regs on s390.
		 */
		tmp = 0;

	} else if (addr == (addr_t) &dummy32->regs.fp_regs.fpc) {
		/*
		 * floating point control reg. is in the thread structure
		 */
		tmp = child->thread.fpu.fpc;

	} else if (addr < (addr_t) (&dummy32->regs.fp_regs + 1)) {
		/*
		 * floating point regs. are either in child->thread.fpu
		 * or the child->thread.fpu.vxrs array
		 */
		offset = addr - (addr_t) &dummy32->regs.fp_regs.fprs;
		if (MACHINE_HAS_VX)
			tmp = *(__u32 *)
			       ((addr_t) child->thread.fpu.vxrs + 2*offset);
		else
			tmp = *(__u32 *)
			       ((addr_t) child->thread.fpu.fprs + offset);

	} else if (addr < (addr_t) (&dummy32->regs.per_info + 1)) {
		/*
		 * Handle access to the per_info structure.
		 */
		addr -= (addr_t) &dummy32->regs.per_info;
		tmp = __peek_user_per_compat(child, addr);

	} else
		tmp = 0;

	return tmp;
}

static int peek_user_compat(struct task_struct *child,
			    addr_t addr, addr_t data)
{
	__u32 tmp;

	if (!is_compat_task() || (addr & 3) || addr > sizeof(struct user) - 3)
		return -EIO;

	tmp = __peek_user_compat(child, addr);
	return put_user(tmp, (__u32 __user *) data);
}

/*
 * Same as poke_user_per but for a 31 bit program.
 */
static inline void __poke_user_per_compat(struct task_struct *child,
					  addr_t addr, __u32 data)
{
	struct compat_per_struct_kernel *dummy32 = NULL;

	if (addr == (addr_t) &dummy32->cr9)
		/* PER event mask of the user specified per set. */
		child->thread.per_user.control =
			data & (PER_EVENT_MASK | PER_CONTROL_MASK);
	else if (addr == (addr_t) &dummy32->starting_addr)
		/* Starting address of the user specified per set. */
		child->thread.per_user.start = data;
	else if (addr == (addr_t) &dummy32->ending_addr)
		/* Ending address of the user specified per set. */
		child->thread.per_user.end = data;
}

/*
 * Same as poke_user but for a 31 bit program.
 */
static int __poke_user_compat(struct task_struct *child,
			      addr_t addr, addr_t data)
{
	struct compat_user *dummy32 = NULL;
	__u32 tmp = (__u32) data;
	addr_t offset;

	if (addr < (addr_t) &dummy32->regs.acrs) {
		struct pt_regs *regs = task_pt_regs(child);
		/*
		 * psw, gprs, acrs and orig_gpr2 are stored on the stack
		 */
		if (addr == (addr_t) &dummy32->regs.psw.mask) {
			__u32 mask = PSW32_MASK_USER;

			mask |= is_ri_task(child) ? PSW32_MASK_RI : 0;
			/* Build a 64 bit psw mask from 31 bit mask. */
			if ((tmp ^ PSW32_USER_BITS) & ~mask)
				/* Invalid psw mask. */
				return -EINVAL;
			if ((data & PSW32_MASK_ASC) == PSW32_ASC_HOME)
				/* Invalid address-space-control bits */
				return -EINVAL;
			regs->psw.mask = (regs->psw.mask & ~PSW_MASK_USER) |
				(regs->psw.mask & PSW_MASK_BA) |
				(__u64)(tmp & mask) << 32;
		} else if (addr == (addr_t) &dummy32->regs.psw.addr) {
			/* Build a 64 bit psw address from 31 bit address. */
			regs->psw.addr = (__u64) tmp & PSW32_ADDR_INSN;
			/* Transfer 31 bit amode bit to psw mask. */
			regs->psw.mask = (regs->psw.mask & ~PSW_MASK_BA) |
				(__u64)(tmp & PSW32_ADDR_AMODE);
		} else {
<<<<<<< HEAD

			if (test_pt_regs_flag(regs, PIF_SYSCALL) &&
				addr == offsetof(struct compat_user, regs.gprs[2]))
				fixup_int_code(child, data);
=======
			if (test_pt_regs_flag(regs, PIF_SYSCALL) &&
				addr == offsetof(struct compat_user, regs.gprs[2])) {
				struct pt_regs *regs = task_pt_regs(child);

				regs->int_code = 0x20000 | (data & 0xffff);
			}
>>>>>>> c1084c27
			/* gpr 0-15 */
			*(__u32*)((addr_t) &regs->psw + addr*2 + 4) = tmp;
		}
	} else if (addr < (addr_t) (&dummy32->regs.orig_gpr2)) {
		/*
		 * access registers are stored in the thread structure
		 */
		offset = addr - (addr_t) &dummy32->regs.acrs;
		*(__u32*)((addr_t) &child->thread.acrs + offset) = tmp;

	} else if (addr == (addr_t) (&dummy32->regs.orig_gpr2)) {
		/*
		 * orig_gpr2 is stored on the kernel stack
		 */
		*(__u32*)((addr_t) &task_pt_regs(child)->orig_gpr2 + 4) = tmp;

	} else if (addr < (addr_t) &dummy32->regs.fp_regs) {
		/*
		 * prevent writess of padding hole between
		 * orig_gpr2 and fp_regs on s390.
		 */
		return 0;

	} else if (addr == (addr_t) &dummy32->regs.fp_regs.fpc) {
		/*
		 * floating point control reg. is in the thread structure
		 */
		if (test_fp_ctl(tmp))
			return -EINVAL;
		child->thread.fpu.fpc = data;

	} else if (addr < (addr_t) (&dummy32->regs.fp_regs + 1)) {
		/*
		 * floating point regs. are either in child->thread.fpu
		 * or the child->thread.fpu.vxrs array
		 */
		offset = addr - (addr_t) &dummy32->regs.fp_regs.fprs;
		if (MACHINE_HAS_VX)
			*(__u32 *)((addr_t)
				child->thread.fpu.vxrs + 2*offset) = tmp;
		else
			*(__u32 *)((addr_t)
				child->thread.fpu.fprs + offset) = tmp;

	} else if (addr < (addr_t) (&dummy32->regs.per_info + 1)) {
		/*
		 * Handle access to the per_info structure.
		 */
		addr -= (addr_t) &dummy32->regs.per_info;
		__poke_user_per_compat(child, addr, data);
	}

	return 0;
}

static int poke_user_compat(struct task_struct *child,
			    addr_t addr, addr_t data)
{
	if (!is_compat_task() || (addr & 3) ||
	    addr > sizeof(struct compat_user) - 3)
		return -EIO;

	return __poke_user_compat(child, addr, data);
}

long compat_arch_ptrace(struct task_struct *child, compat_long_t request,
			compat_ulong_t caddr, compat_ulong_t cdata)
{
	unsigned long addr = caddr;
	unsigned long data = cdata;
	compat_ptrace_area parea;
	int copied, ret;

	switch (request) {
	case PTRACE_PEEKUSR:
		/* read the word at location addr in the USER area. */
		return peek_user_compat(child, addr, data);

	case PTRACE_POKEUSR:
		/* write the word at location addr in the USER area */
		return poke_user_compat(child, addr, data);

	case PTRACE_PEEKUSR_AREA:
	case PTRACE_POKEUSR_AREA:
		if (copy_from_user(&parea, (void __force __user *) addr,
							sizeof(parea)))
			return -EFAULT;
		addr = parea.kernel_addr;
		data = parea.process_addr;
		copied = 0;
		while (copied < parea.len) {
			if (request == PTRACE_PEEKUSR_AREA)
				ret = peek_user_compat(child, addr, data);
			else {
				__u32 utmp;
				if (get_user(utmp,
					     (__u32 __force __user *) data))
					return -EFAULT;
				ret = poke_user_compat(child, addr, utmp);
			}
			if (ret)
				return ret;
			addr += sizeof(unsigned int);
			data += sizeof(unsigned int);
			copied += sizeof(unsigned int);
		}
		return 0;
	case PTRACE_GET_LAST_BREAK:
		put_user(child->thread.last_break,
			 (unsigned int __user *) data);
		return 0;
	}
	return compat_ptrace_request(child, request, addr, data);
}
#endif

<<<<<<< HEAD
asmlinkage long do_syscall_trace_enter(struct pt_regs *regs)
{
	unsigned long mask = -1UL;

	/*
	 * The sysc_tracesys code in entry.S stored the system
	 * call number to gprs[2].
	 */
	if (test_thread_flag(TIF_SYSCALL_TRACE) &&
	    tracehook_report_syscall_entry(regs)) {
		/*
		 * Tracing decided this syscall should not happen. Skip
		 * the system call and the system call restart handling.
		 */
		clear_pt_regs_flag(regs, PIF_SYSCALL);
		return -1;
	}

	/* Do the secure computing check after ptrace. */
	if (secure_computing(NULL)) {
		/* seccomp failures shouldn't expose any additional code. */
		return -1;
	}

	if (unlikely(test_thread_flag(TIF_SYSCALL_TRACEPOINT)))
		trace_sys_enter(regs, regs->gprs[2]);

	if (is_compat_task())
		mask = 0xffffffff;

	audit_syscall_entry(regs->gprs[2], regs->orig_gpr2 & mask,
			    regs->gprs[3] &mask, regs->gprs[4] &mask,
			    regs->gprs[5] &mask);

	return regs->gprs[2];
}

asmlinkage void do_syscall_trace_exit(struct pt_regs *regs)
{
	audit_syscall_exit(regs);

	if (unlikely(test_thread_flag(TIF_SYSCALL_TRACEPOINT)))
		trace_sys_exit(regs, regs->gprs[2]);

	if (test_thread_flag(TIF_SYSCALL_TRACE))
		tracehook_report_syscall_exit(regs, 0);
}

=======
>>>>>>> c1084c27
/*
 * user_regset definitions.
 */

static int s390_regs_get(struct task_struct *target,
			 const struct user_regset *regset,
			 struct membuf to)
{
	unsigned pos;
	if (target == current)
		save_access_regs(target->thread.acrs);

	for (pos = 0; pos < sizeof(s390_regs); pos += sizeof(long))
		membuf_store(&to, __peek_user(target, pos));
	return 0;
}

static int s390_regs_set(struct task_struct *target,
			 const struct user_regset *regset,
			 unsigned int pos, unsigned int count,
			 const void *kbuf, const void __user *ubuf)
{
	int rc = 0;

	if (target == current)
		save_access_regs(target->thread.acrs);

	if (kbuf) {
		const unsigned long *k = kbuf;
		while (count > 0 && !rc) {
			rc = __poke_user(target, pos, *k++);
			count -= sizeof(*k);
			pos += sizeof(*k);
		}
	} else {
		const unsigned long  __user *u = ubuf;
		while (count > 0 && !rc) {
			unsigned long word;
			rc = __get_user(word, u++);
			if (rc)
				break;
			rc = __poke_user(target, pos, word);
			count -= sizeof(*u);
			pos += sizeof(*u);
		}
	}

	if (rc == 0 && target == current)
		restore_access_regs(target->thread.acrs);

	return rc;
}

static int s390_fpregs_get(struct task_struct *target,
			   const struct user_regset *regset,
			   struct membuf to)
{
	_s390_fp_regs fp_regs;

	if (target == current)
		save_fpu_regs();

	fp_regs.fpc = target->thread.fpu.fpc;
	fpregs_store(&fp_regs, &target->thread.fpu);

	return membuf_write(&to, &fp_regs, sizeof(fp_regs));
}

static int s390_fpregs_set(struct task_struct *target,
			   const struct user_regset *regset, unsigned int pos,
			   unsigned int count, const void *kbuf,
			   const void __user *ubuf)
{
	int rc = 0;
	freg_t fprs[__NUM_FPRS];

	if (target == current)
		save_fpu_regs();

	if (MACHINE_HAS_VX)
		convert_vx_to_fp(fprs, target->thread.fpu.vxrs);
	else
		memcpy(&fprs, target->thread.fpu.fprs, sizeof(fprs));

	/* If setting FPC, must validate it first. */
	if (count > 0 && pos < offsetof(s390_fp_regs, fprs)) {
		u32 ufpc[2] = { target->thread.fpu.fpc, 0 };
		rc = user_regset_copyin(&pos, &count, &kbuf, &ubuf, &ufpc,
					0, offsetof(s390_fp_regs, fprs));
		if (rc)
			return rc;
		if (ufpc[1] != 0 || test_fp_ctl(ufpc[0]))
			return -EINVAL;
		target->thread.fpu.fpc = ufpc[0];
	}

	if (rc == 0 && count > 0)
		rc = user_regset_copyin(&pos, &count, &kbuf, &ubuf,
					fprs, offsetof(s390_fp_regs, fprs), -1);
	if (rc)
		return rc;

	if (MACHINE_HAS_VX)
		convert_fp_to_vx(target->thread.fpu.vxrs, fprs);
	else
		memcpy(target->thread.fpu.fprs, &fprs, sizeof(fprs));

	return rc;
}

static int s390_last_break_get(struct task_struct *target,
			       const struct user_regset *regset,
			       struct membuf to)
{
	return membuf_store(&to, target->thread.last_break);
}

static int s390_last_break_set(struct task_struct *target,
			       const struct user_regset *regset,
			       unsigned int pos, unsigned int count,
			       const void *kbuf, const void __user *ubuf)
{
	return 0;
}

static int s390_tdb_get(struct task_struct *target,
			const struct user_regset *regset,
			struct membuf to)
{
	struct pt_regs *regs = task_pt_regs(target);
	size_t size;

	if (!(regs->int_code & 0x200))
		return -ENODATA;
	size = sizeof(target->thread.trap_tdb.data);
	return membuf_write(&to, target->thread.trap_tdb.data, size);
}

static int s390_tdb_set(struct task_struct *target,
			const struct user_regset *regset,
			unsigned int pos, unsigned int count,
			const void *kbuf, const void __user *ubuf)
{
	return 0;
}

static int s390_vxrs_low_get(struct task_struct *target,
			     const struct user_regset *regset,
			     struct membuf to)
{
	__u64 vxrs[__NUM_VXRS_LOW];
	int i;

	if (!MACHINE_HAS_VX)
		return -ENODEV;
	if (target == current)
		save_fpu_regs();
	for (i = 0; i < __NUM_VXRS_LOW; i++)
		vxrs[i] = *((__u64 *)(target->thread.fpu.vxrs + i) + 1);
	return membuf_write(&to, vxrs, sizeof(vxrs));
}

static int s390_vxrs_low_set(struct task_struct *target,
			     const struct user_regset *regset,
			     unsigned int pos, unsigned int count,
			     const void *kbuf, const void __user *ubuf)
{
	__u64 vxrs[__NUM_VXRS_LOW];
	int i, rc;

	if (!MACHINE_HAS_VX)
		return -ENODEV;
	if (target == current)
		save_fpu_regs();

	for (i = 0; i < __NUM_VXRS_LOW; i++)
		vxrs[i] = *((__u64 *)(target->thread.fpu.vxrs + i) + 1);

	rc = user_regset_copyin(&pos, &count, &kbuf, &ubuf, vxrs, 0, -1);
	if (rc == 0)
		for (i = 0; i < __NUM_VXRS_LOW; i++)
			*((__u64 *)(target->thread.fpu.vxrs + i) + 1) = vxrs[i];

	return rc;
}

static int s390_vxrs_high_get(struct task_struct *target,
			      const struct user_regset *regset,
			      struct membuf to)
{
	if (!MACHINE_HAS_VX)
		return -ENODEV;
	if (target == current)
		save_fpu_regs();
	return membuf_write(&to, target->thread.fpu.vxrs + __NUM_VXRS_LOW,
			    __NUM_VXRS_HIGH * sizeof(__vector128));
}

static int s390_vxrs_high_set(struct task_struct *target,
			      const struct user_regset *regset,
			      unsigned int pos, unsigned int count,
			      const void *kbuf, const void __user *ubuf)
{
	int rc;

	if (!MACHINE_HAS_VX)
		return -ENODEV;
	if (target == current)
		save_fpu_regs();

	rc = user_regset_copyin(&pos, &count, &kbuf, &ubuf,
				target->thread.fpu.vxrs + __NUM_VXRS_LOW, 0, -1);
	return rc;
}

static int s390_system_call_get(struct task_struct *target,
				const struct user_regset *regset,
				struct membuf to)
{
	return membuf_store(&to, target->thread.system_call);
}

static int s390_system_call_set(struct task_struct *target,
				const struct user_regset *regset,
				unsigned int pos, unsigned int count,
				const void *kbuf, const void __user *ubuf)
{
	unsigned int *data = &target->thread.system_call;
	return user_regset_copyin(&pos, &count, &kbuf, &ubuf,
				  data, 0, sizeof(unsigned int));
}

static int s390_gs_cb_get(struct task_struct *target,
			  const struct user_regset *regset,
			  struct membuf to)
{
	struct gs_cb *data = target->thread.gs_cb;

	if (!MACHINE_HAS_GS)
		return -ENODEV;
	if (!data)
		return -ENODATA;
	if (target == current)
		save_gs_cb(data);
	return membuf_write(&to, data, sizeof(struct gs_cb));
}

static int s390_gs_cb_set(struct task_struct *target,
			  const struct user_regset *regset,
			  unsigned int pos, unsigned int count,
			  const void *kbuf, const void __user *ubuf)
{
	struct gs_cb gs_cb = { }, *data = NULL;
	int rc;

	if (!MACHINE_HAS_GS)
		return -ENODEV;
	if (!target->thread.gs_cb) {
		data = kzalloc(sizeof(*data), GFP_KERNEL);
		if (!data)
			return -ENOMEM;
	}
	if (!target->thread.gs_cb)
		gs_cb.gsd = 25;
	else if (target == current)
		save_gs_cb(&gs_cb);
	else
		gs_cb = *target->thread.gs_cb;
	rc = user_regset_copyin(&pos, &count, &kbuf, &ubuf,
				&gs_cb, 0, sizeof(gs_cb));
	if (rc) {
		kfree(data);
		return -EFAULT;
	}
	preempt_disable();
	if (!target->thread.gs_cb)
		target->thread.gs_cb = data;
	*target->thread.gs_cb = gs_cb;
	if (target == current) {
		__ctl_set_bit(2, 4);
		restore_gs_cb(target->thread.gs_cb);
	}
	preempt_enable();
	return rc;
}

static int s390_gs_bc_get(struct task_struct *target,
			  const struct user_regset *regset,
			  struct membuf to)
{
	struct gs_cb *data = target->thread.gs_bc_cb;

	if (!MACHINE_HAS_GS)
		return -ENODEV;
	if (!data)
		return -ENODATA;
	return membuf_write(&to, data, sizeof(struct gs_cb));
}

static int s390_gs_bc_set(struct task_struct *target,
			  const struct user_regset *regset,
			  unsigned int pos, unsigned int count,
			  const void *kbuf, const void __user *ubuf)
{
	struct gs_cb *data = target->thread.gs_bc_cb;

	if (!MACHINE_HAS_GS)
		return -ENODEV;
	if (!data) {
		data = kzalloc(sizeof(*data), GFP_KERNEL);
		if (!data)
			return -ENOMEM;
		target->thread.gs_bc_cb = data;
	}
	return user_regset_copyin(&pos, &count, &kbuf, &ubuf,
				  data, 0, sizeof(struct gs_cb));
}

static bool is_ri_cb_valid(struct runtime_instr_cb *cb)
{
	return (cb->rca & 0x1f) == 0 &&
		(cb->roa & 0xfff) == 0 &&
		(cb->rla & 0xfff) == 0xfff &&
		cb->s == 1 &&
		cb->k == 1 &&
		cb->h == 0 &&
		cb->reserved1 == 0 &&
		cb->ps == 1 &&
		cb->qs == 0 &&
		cb->pc == 1 &&
		cb->qc == 0 &&
		cb->reserved2 == 0 &&
		cb->reserved3 == 0 &&
		cb->reserved4 == 0 &&
		cb->reserved5 == 0 &&
		cb->reserved6 == 0 &&
		cb->reserved7 == 0 &&
		cb->reserved8 == 0 &&
		cb->rla >= cb->roa &&
		cb->rca >= cb->roa &&
		cb->rca <= cb->rla+1 &&
		cb->m < 3;
}

static int s390_runtime_instr_get(struct task_struct *target,
				const struct user_regset *regset,
				struct membuf to)
{
	struct runtime_instr_cb *data = target->thread.ri_cb;

	if (!test_facility(64))
		return -ENODEV;
	if (!data)
		return -ENODATA;

	return membuf_write(&to, data, sizeof(struct runtime_instr_cb));
}

static int s390_runtime_instr_set(struct task_struct *target,
				  const struct user_regset *regset,
				  unsigned int pos, unsigned int count,
				  const void *kbuf, const void __user *ubuf)
{
	struct runtime_instr_cb ri_cb = { }, *data = NULL;
	int rc;

	if (!test_facility(64))
		return -ENODEV;

	if (!target->thread.ri_cb) {
		data = kzalloc(sizeof(*data), GFP_KERNEL);
		if (!data)
			return -ENOMEM;
	}

	if (target->thread.ri_cb) {
		if (target == current)
			store_runtime_instr_cb(&ri_cb);
		else
			ri_cb = *target->thread.ri_cb;
	}

	rc = user_regset_copyin(&pos, &count, &kbuf, &ubuf,
				&ri_cb, 0, sizeof(struct runtime_instr_cb));
	if (rc) {
		kfree(data);
		return -EFAULT;
	}

	if (!is_ri_cb_valid(&ri_cb)) {
		kfree(data);
		return -EINVAL;
	}
	/*
	 * Override access key in any case, since user space should
	 * not be able to set it, nor should it care about it.
	 */
	ri_cb.key = PAGE_DEFAULT_KEY >> 4;
	preempt_disable();
	if (!target->thread.ri_cb)
		target->thread.ri_cb = data;
	*target->thread.ri_cb = ri_cb;
	if (target == current)
		load_runtime_instr_cb(target->thread.ri_cb);
	preempt_enable();

	return 0;
}

static const struct user_regset s390_regsets[] = {
	{
		.core_note_type = NT_PRSTATUS,
		.n = sizeof(s390_regs) / sizeof(long),
		.size = sizeof(long),
		.align = sizeof(long),
		.regset_get = s390_regs_get,
		.set = s390_regs_set,
	},
	{
		.core_note_type = NT_PRFPREG,
		.n = sizeof(s390_fp_regs) / sizeof(long),
		.size = sizeof(long),
		.align = sizeof(long),
		.regset_get = s390_fpregs_get,
		.set = s390_fpregs_set,
	},
	{
		.core_note_type = NT_S390_SYSTEM_CALL,
		.n = 1,
		.size = sizeof(unsigned int),
		.align = sizeof(unsigned int),
		.regset_get = s390_system_call_get,
		.set = s390_system_call_set,
	},
	{
		.core_note_type = NT_S390_LAST_BREAK,
		.n = 1,
		.size = sizeof(long),
		.align = sizeof(long),
		.regset_get = s390_last_break_get,
		.set = s390_last_break_set,
	},
	{
		.core_note_type = NT_S390_TDB,
		.n = 1,
		.size = 256,
		.align = 1,
		.regset_get = s390_tdb_get,
		.set = s390_tdb_set,
	},
	{
		.core_note_type = NT_S390_VXRS_LOW,
		.n = __NUM_VXRS_LOW,
		.size = sizeof(__u64),
		.align = sizeof(__u64),
		.regset_get = s390_vxrs_low_get,
		.set = s390_vxrs_low_set,
	},
	{
		.core_note_type = NT_S390_VXRS_HIGH,
		.n = __NUM_VXRS_HIGH,
		.size = sizeof(__vector128),
		.align = sizeof(__vector128),
		.regset_get = s390_vxrs_high_get,
		.set = s390_vxrs_high_set,
	},
	{
		.core_note_type = NT_S390_GS_CB,
		.n = sizeof(struct gs_cb) / sizeof(__u64),
		.size = sizeof(__u64),
		.align = sizeof(__u64),
		.regset_get = s390_gs_cb_get,
		.set = s390_gs_cb_set,
	},
	{
		.core_note_type = NT_S390_GS_BC,
		.n = sizeof(struct gs_cb) / sizeof(__u64),
		.size = sizeof(__u64),
		.align = sizeof(__u64),
		.regset_get = s390_gs_bc_get,
		.set = s390_gs_bc_set,
	},
	{
		.core_note_type = NT_S390_RI_CB,
		.n = sizeof(struct runtime_instr_cb) / sizeof(__u64),
		.size = sizeof(__u64),
		.align = sizeof(__u64),
		.regset_get = s390_runtime_instr_get,
		.set = s390_runtime_instr_set,
	},
};

static const struct user_regset_view user_s390_view = {
	.name = "s390x",
	.e_machine = EM_S390,
	.regsets = s390_regsets,
	.n = ARRAY_SIZE(s390_regsets)
};

#ifdef CONFIG_COMPAT
static int s390_compat_regs_get(struct task_struct *target,
				const struct user_regset *regset,
				struct membuf to)
{
	unsigned n;

	if (target == current)
		save_access_regs(target->thread.acrs);

	for (n = 0; n < sizeof(s390_compat_regs); n += sizeof(compat_ulong_t))
		membuf_store(&to, __peek_user_compat(target, n));
	return 0;
}

static int s390_compat_regs_set(struct task_struct *target,
				const struct user_regset *regset,
				unsigned int pos, unsigned int count,
				const void *kbuf, const void __user *ubuf)
{
	int rc = 0;

	if (target == current)
		save_access_regs(target->thread.acrs);

	if (kbuf) {
		const compat_ulong_t *k = kbuf;
		while (count > 0 && !rc) {
			rc = __poke_user_compat(target, pos, *k++);
			count -= sizeof(*k);
			pos += sizeof(*k);
		}
	} else {
		const compat_ulong_t  __user *u = ubuf;
		while (count > 0 && !rc) {
			compat_ulong_t word;
			rc = __get_user(word, u++);
			if (rc)
				break;
			rc = __poke_user_compat(target, pos, word);
			count -= sizeof(*u);
			pos += sizeof(*u);
		}
	}

	if (rc == 0 && target == current)
		restore_access_regs(target->thread.acrs);

	return rc;
}

static int s390_compat_regs_high_get(struct task_struct *target,
				     const struct user_regset *regset,
				     struct membuf to)
{
	compat_ulong_t *gprs_high;
	int i;

	gprs_high = (compat_ulong_t *)task_pt_regs(target)->gprs;
	for (i = 0; i < NUM_GPRS; i++, gprs_high += 2)
		membuf_store(&to, *gprs_high);
	return 0;
}

static int s390_compat_regs_high_set(struct task_struct *target,
				     const struct user_regset *regset,
				     unsigned int pos, unsigned int count,
				     const void *kbuf, const void __user *ubuf)
{
	compat_ulong_t *gprs_high;
	int rc = 0;

	gprs_high = (compat_ulong_t *)
		&task_pt_regs(target)->gprs[pos / sizeof(compat_ulong_t)];
	if (kbuf) {
		const compat_ulong_t *k = kbuf;
		while (count > 0) {
			*gprs_high = *k++;
			*gprs_high += 2;
			count -= sizeof(*k);
		}
	} else {
		const compat_ulong_t  __user *u = ubuf;
		while (count > 0 && !rc) {
			unsigned long word;
			rc = __get_user(word, u++);
			if (rc)
				break;
			*gprs_high = word;
			*gprs_high += 2;
			count -= sizeof(*u);
		}
	}

	return rc;
}

static int s390_compat_last_break_get(struct task_struct *target,
				      const struct user_regset *regset,
				      struct membuf to)
{
	compat_ulong_t last_break = target->thread.last_break;

	return membuf_store(&to, (unsigned long)last_break);
}

static int s390_compat_last_break_set(struct task_struct *target,
				      const struct user_regset *regset,
				      unsigned int pos, unsigned int count,
				      const void *kbuf, const void __user *ubuf)
{
	return 0;
}

static const struct user_regset s390_compat_regsets[] = {
	{
		.core_note_type = NT_PRSTATUS,
		.n = sizeof(s390_compat_regs) / sizeof(compat_long_t),
		.size = sizeof(compat_long_t),
		.align = sizeof(compat_long_t),
		.regset_get = s390_compat_regs_get,
		.set = s390_compat_regs_set,
	},
	{
		.core_note_type = NT_PRFPREG,
		.n = sizeof(s390_fp_regs) / sizeof(compat_long_t),
		.size = sizeof(compat_long_t),
		.align = sizeof(compat_long_t),
		.regset_get = s390_fpregs_get,
		.set = s390_fpregs_set,
	},
	{
		.core_note_type = NT_S390_SYSTEM_CALL,
		.n = 1,
		.size = sizeof(compat_uint_t),
		.align = sizeof(compat_uint_t),
		.regset_get = s390_system_call_get,
		.set = s390_system_call_set,
	},
	{
		.core_note_type = NT_S390_LAST_BREAK,
		.n = 1,
		.size = sizeof(long),
		.align = sizeof(long),
		.regset_get = s390_compat_last_break_get,
		.set = s390_compat_last_break_set,
	},
	{
		.core_note_type = NT_S390_TDB,
		.n = 1,
		.size = 256,
		.align = 1,
		.regset_get = s390_tdb_get,
		.set = s390_tdb_set,
	},
	{
		.core_note_type = NT_S390_VXRS_LOW,
		.n = __NUM_VXRS_LOW,
		.size = sizeof(__u64),
		.align = sizeof(__u64),
		.regset_get = s390_vxrs_low_get,
		.set = s390_vxrs_low_set,
	},
	{
		.core_note_type = NT_S390_VXRS_HIGH,
		.n = __NUM_VXRS_HIGH,
		.size = sizeof(__vector128),
		.align = sizeof(__vector128),
		.regset_get = s390_vxrs_high_get,
		.set = s390_vxrs_high_set,
	},
	{
		.core_note_type = NT_S390_HIGH_GPRS,
		.n = sizeof(s390_compat_regs_high) / sizeof(compat_long_t),
		.size = sizeof(compat_long_t),
		.align = sizeof(compat_long_t),
		.regset_get = s390_compat_regs_high_get,
		.set = s390_compat_regs_high_set,
	},
	{
		.core_note_type = NT_S390_GS_CB,
		.n = sizeof(struct gs_cb) / sizeof(__u64),
		.size = sizeof(__u64),
		.align = sizeof(__u64),
		.regset_get = s390_gs_cb_get,
		.set = s390_gs_cb_set,
	},
	{
		.core_note_type = NT_S390_GS_BC,
		.n = sizeof(struct gs_cb) / sizeof(__u64),
		.size = sizeof(__u64),
		.align = sizeof(__u64),
		.regset_get = s390_gs_bc_get,
		.set = s390_gs_bc_set,
	},
	{
		.core_note_type = NT_S390_RI_CB,
		.n = sizeof(struct runtime_instr_cb) / sizeof(__u64),
		.size = sizeof(__u64),
		.align = sizeof(__u64),
		.regset_get = s390_runtime_instr_get,
		.set = s390_runtime_instr_set,
	},
};

static const struct user_regset_view user_s390_compat_view = {
	.name = "s390",
	.e_machine = EM_S390,
	.regsets = s390_compat_regsets,
	.n = ARRAY_SIZE(s390_compat_regsets)
};
#endif

const struct user_regset_view *task_user_regset_view(struct task_struct *task)
{
#ifdef CONFIG_COMPAT
	if (test_tsk_thread_flag(task, TIF_31BIT))
		return &user_s390_compat_view;
#endif
	return &user_s390_view;
}

static const char *gpr_names[NUM_GPRS] = {
	"r0", "r1",  "r2",  "r3",  "r4",  "r5",  "r6",  "r7",
	"r8", "r9", "r10", "r11", "r12", "r13", "r14", "r15",
};

unsigned long regs_get_register(struct pt_regs *regs, unsigned int offset)
{
	if (offset >= NUM_GPRS)
		return 0;
	return regs->gprs[offset];
}

int regs_query_register_offset(const char *name)
{
	unsigned long offset;

	if (!name || *name != 'r')
		return -EINVAL;
	if (kstrtoul(name + 1, 10, &offset))
		return -EINVAL;
	if (offset >= NUM_GPRS)
		return -EINVAL;
	return offset;
}

const char *regs_query_register_name(unsigned int offset)
{
	if (offset >= NUM_GPRS)
		return NULL;
	return gpr_names[offset];
}

static int regs_within_kernel_stack(struct pt_regs *regs, unsigned long addr)
{
	unsigned long ksp = kernel_stack_pointer(regs);

	return (addr & ~(THREAD_SIZE - 1)) == (ksp & ~(THREAD_SIZE - 1));
}

/**
 * regs_get_kernel_stack_nth() - get Nth entry of the stack
 * @regs:pt_regs which contains kernel stack pointer.
 * @n:stack entry number.
 *
 * regs_get_kernel_stack_nth() returns @n th entry of the kernel stack which
 * is specifined by @regs. If the @n th entry is NOT in the kernel stack,
 * this returns 0.
 */
unsigned long regs_get_kernel_stack_nth(struct pt_regs *regs, unsigned int n)
{
	unsigned long addr;

	addr = kernel_stack_pointer(regs) + n * sizeof(long);
	if (!regs_within_kernel_stack(regs, addr))
		return 0;
	return *(unsigned long *)addr;
}<|MERGE_RESOLUTION|>--- conflicted
+++ resolved
@@ -320,25 +320,6 @@
 		child->thread.per_user.end = data;
 }
 
-static void fixup_int_code(struct task_struct *child, addr_t data)
-{
-	struct pt_regs *regs = task_pt_regs(child);
-	int ilc = regs->int_code >> 16;
-	u16 insn;
-
-	if (ilc > 6)
-		return;
-
-	if (ptrace_access_vm(child, regs->psw.addr - (regs->int_code >> 16),
-			&insn, sizeof(insn), FOLL_FORCE) != sizeof(insn))
-		return;
-
-	/* double check that tracee stopped on svc instruction */
-	if ((insn >> 8) != 0xa)
-		return;
-
-	regs->int_code = 0x20000 | (data & 0xffff);
-}
 /*
  * Write a word to the user area of a process at location addr. This
  * operation does have an additional problem compared to peek_user.
@@ -370,14 +351,6 @@
 				/* Invalid addressing mode bits */
 				return -EINVAL;
 		}
-<<<<<<< HEAD
-
-		if (test_pt_regs_flag(regs, PIF_SYSCALL) &&
-			addr == offsetof(struct user, regs.gprs[2]))
-			fixup_int_code(child, data);
-		*(addr_t *)((addr_t) &regs->psw + addr) = data;
-=======
->>>>>>> c1084c27
 
 		if (test_pt_regs_flag(regs, PIF_SYSCALL) &&
 			addr == offsetof(struct user, regs.gprs[2])) {
@@ -750,19 +723,12 @@
 			regs->psw.mask = (regs->psw.mask & ~PSW_MASK_BA) |
 				(__u64)(tmp & PSW32_ADDR_AMODE);
 		} else {
-<<<<<<< HEAD
-
-			if (test_pt_regs_flag(regs, PIF_SYSCALL) &&
-				addr == offsetof(struct compat_user, regs.gprs[2]))
-				fixup_int_code(child, data);
-=======
 			if (test_pt_regs_flag(regs, PIF_SYSCALL) &&
 				addr == offsetof(struct compat_user, regs.gprs[2])) {
 				struct pt_regs *regs = task_pt_regs(child);
 
 				regs->int_code = 0x20000 | (data & 0xffff);
 			}
->>>>>>> c1084c27
 			/* gpr 0-15 */
 			*(__u32*)((addr_t) &regs->psw + addr*2 + 4) = tmp;
 		}
@@ -879,57 +845,6 @@
 }
 #endif
 
-<<<<<<< HEAD
-asmlinkage long do_syscall_trace_enter(struct pt_regs *regs)
-{
-	unsigned long mask = -1UL;
-
-	/*
-	 * The sysc_tracesys code in entry.S stored the system
-	 * call number to gprs[2].
-	 */
-	if (test_thread_flag(TIF_SYSCALL_TRACE) &&
-	    tracehook_report_syscall_entry(regs)) {
-		/*
-		 * Tracing decided this syscall should not happen. Skip
-		 * the system call and the system call restart handling.
-		 */
-		clear_pt_regs_flag(regs, PIF_SYSCALL);
-		return -1;
-	}
-
-	/* Do the secure computing check after ptrace. */
-	if (secure_computing(NULL)) {
-		/* seccomp failures shouldn't expose any additional code. */
-		return -1;
-	}
-
-	if (unlikely(test_thread_flag(TIF_SYSCALL_TRACEPOINT)))
-		trace_sys_enter(regs, regs->gprs[2]);
-
-	if (is_compat_task())
-		mask = 0xffffffff;
-
-	audit_syscall_entry(regs->gprs[2], regs->orig_gpr2 & mask,
-			    regs->gprs[3] &mask, regs->gprs[4] &mask,
-			    regs->gprs[5] &mask);
-
-	return regs->gprs[2];
-}
-
-asmlinkage void do_syscall_trace_exit(struct pt_regs *regs)
-{
-	audit_syscall_exit(regs);
-
-	if (unlikely(test_thread_flag(TIF_SYSCALL_TRACEPOINT)))
-		trace_sys_exit(regs, regs->gprs[2]);
-
-	if (test_thread_flag(TIF_SYSCALL_TRACE))
-		tracehook_report_syscall_exit(regs, 0);
-}
-
-=======
->>>>>>> c1084c27
 /*
  * user_regset definitions.
  */
