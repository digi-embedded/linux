/* SPDX-License-Identifier: GPL-2.0 */
/*
 *    S390 low-level entry points.
 *
 *    Copyright IBM Corp. 1999, 2012
 *    Author(s): Martin Schwidefsky (schwidefsky@de.ibm.com),
 *		 Hartmut Penner (hp@de.ibm.com),
 *		 Denis Joseph Barrow (djbarrow@de.ibm.com,barrow_dj@yahoo.com),
 *		 Heiko Carstens <heiko.carstens@de.ibm.com>
 */

#include <linux/init.h>
#include <linux/linkage.h>
#include <asm/alternative-asm.h>
#include <asm/processor.h>
#include <asm/cache.h>
#include <asm/dwarf.h>
#include <asm/errno.h>
#include <asm/ptrace.h>
#include <asm/thread_info.h>
#include <asm/asm-offsets.h>
#include <asm/unistd.h>
#include <asm/page.h>
#include <asm/sigp.h>
#include <asm/irq.h>
#include <asm/vx-insn.h>
#include <asm/setup.h>
#include <asm/nmi.h>
#include <asm/export.h>
#include <asm/nospec-insn.h>

__PT_R0      =	__PT_GPRS
__PT_R1      =	__PT_GPRS + 8
__PT_R2      =	__PT_GPRS + 16
__PT_R3      =	__PT_GPRS + 24
__PT_R4      =	__PT_GPRS + 32
__PT_R5      =	__PT_GPRS + 40
__PT_R6      =	__PT_GPRS + 48
__PT_R7      =	__PT_GPRS + 56
__PT_R8      =	__PT_GPRS + 64
__PT_R9      =	__PT_GPRS + 72
__PT_R10     =	__PT_GPRS + 80
__PT_R11     =	__PT_GPRS + 88
__PT_R12     =	__PT_GPRS + 96
__PT_R13     =	__PT_GPRS + 104
__PT_R14     =	__PT_GPRS + 112
__PT_R15     =	__PT_GPRS + 120

STACK_SHIFT = PAGE_SHIFT + THREAD_SIZE_ORDER
STACK_SIZE  = 1 << STACK_SHIFT
STACK_INIT = STACK_SIZE - STACK_FRAME_OVERHEAD - __PT_SIZE

_LPP_OFFSET	= __LC_LPP

	.macro	CHECK_STACK savearea
#ifdef CONFIG_CHECK_STACK
	tml	%r15,STACK_SIZE - CONFIG_STACK_GUARD
	lghi	%r14,\savearea
	jz	stack_overflow
#endif
	.endm

	.macro	CHECK_VMAP_STACK savearea,oklabel
#ifdef CONFIG_VMAP_STACK
	lgr	%r14,%r15
	nill	%r14,0x10000 - STACK_SIZE
	oill	%r14,STACK_INIT
	clg	%r14,__LC_KERNEL_STACK
	je	\oklabel
	clg	%r14,__LC_ASYNC_STACK
	je	\oklabel
	clg	%r14,__LC_MCCK_STACK
	je	\oklabel
	clg	%r14,__LC_NODAT_STACK
	je	\oklabel
	clg	%r14,__LC_RESTART_STACK
	je	\oklabel
	lghi	%r14,\savearea
	j	stack_overflow
#else
	j	\oklabel
#endif
	.endm

<<<<<<< HEAD
	.macro	SWITCH_ASYNC savearea,timer
	tmhh	%r8,0x0001		# interrupting from user ?
	jnz	2f
	lgr	%r14,%r9
	cghi	%r14,__LC_RETURN_LPSWE
	je	0f
	slg	%r14,BASED(.Lcritical_start)
	clg	%r14,BASED(.Lcritical_length)
	jhe	1f
0:
	lghi	%r11,\savearea		# inside critical section, do cleanup
	brasl	%r14,cleanup_critical
	tmhh	%r8,0x0001		# retest problem state after cleanup
	jnz	2f
1:	lg	%r14,__LC_ASYNC_STACK	# are we already on the target stack?
	slgr	%r14,%r15
	srag	%r14,%r14,STACK_SHIFT
	jnz	3f
	CHECK_STACK \savearea
	aghi	%r15,-(STACK_FRAME_OVERHEAD + __PT_SIZE)
	j	4f
2:	UPDATE_VTIME %r14,%r15,\timer
	BPENTER __TI_flags(%r12),_TIF_ISOLATE_BP
3:	lg	%r15,__LC_ASYNC_STACK	# load async stack
4:	la	%r11,STACK_FRAME_OVERHEAD(%r15)
	.endm

	.macro UPDATE_VTIME w1,w2,enter_timer
	lg	\w1,__LC_EXIT_TIMER
	lg	\w2,__LC_LAST_UPDATE_TIMER
	slg	\w1,\enter_timer
	slg	\w2,__LC_EXIT_TIMER
	alg	\w1,__LC_USER_TIMER
	alg	\w2,__LC_SYSTEM_TIMER
	stg	\w1,__LC_USER_TIMER
	stg	\w2,__LC_SYSTEM_TIMER
	mvc	__LC_LAST_UPDATE_TIMER(8),\enter_timer
	.endm

	.macro REENABLE_IRQS
	stg	%r8,__LC_RETURN_PSW
	ni	__LC_RETURN_PSW,0xbf
	ssm	__LC_RETURN_PSW
	.endm

=======
>>>>>>> c1084c27
	.macro STCK savearea
	ALTERNATIVE ".insn	s,0xb2050000,\savearea", \
		    ".insn	s,0xb27c0000,\savearea", 25
	.endm

	/*
	 * The TSTMSK macro generates a test-under-mask instruction by
	 * calculating the memory offset for the specified mask value.
	 * Mask value can be any constant.  The macro shifts the mask
	 * value to calculate the memory offset for the test-under-mask
	 * instruction.
	 */
	.macro TSTMSK addr, mask, size=8, bytepos=0
		.if (\bytepos < \size) && (\mask >> 8)
			.if (\mask & 0xff)
				.error "Mask exceeds byte boundary"
			.endif
			TSTMSK \addr, "(\mask >> 8)", \size, "(\bytepos + 1)"
			.exitm
		.endif
		.ifeq \mask
			.error "Mask must not be zero"
		.endif
		off = \size - \bytepos - 1
		tm	off+\addr, \mask
	.endm

	.macro BPOFF
	ALTERNATIVE "", ".long 0xb2e8c000", 82
	.endm

	.macro BPON
	ALTERNATIVE "", ".long 0xb2e8d000", 82
	.endm

	.macro BPENTER tif_ptr,tif_mask
	ALTERNATIVE "TSTMSK \tif_ptr,\tif_mask; jz .+8; .long 0xb2e8d000", \
		    "", 82
	.endm

	.macro BPEXIT tif_ptr,tif_mask
	TSTMSK	\tif_ptr,\tif_mask
	ALTERNATIVE "jz .+8;  .long 0xb2e8c000", \
		    "jnz .+8; .long 0xb2e8d000", 82
	.endm

	/*
	 * The CHKSTG macro jumps to the provided label in case the
	 * machine check interruption code reports one of unrecoverable
	 * storage errors:
	 * - Storage error uncorrected
	 * - Storage key error uncorrected
	 * - Storage degradation with Failing-storage-address validity
	 */
	.macro CHKSTG errlabel
	TSTMSK	__LC_MCCK_CODE,(MCCK_CODE_STG_ERROR|MCCK_CODE_STG_KEY_ERROR)
	jnz	\errlabel
	TSTMSK	__LC_MCCK_CODE,MCCK_CODE_STG_DEGRAD
	jz	.Loklabel\@
	TSTMSK	__LC_MCCK_CODE,MCCK_CODE_STG_FAIL_ADDR
	jnz	\errlabel
.Loklabel\@:
	.endm

#if IS_ENABLED(CONFIG_KVM)
	/*
	 * The OUTSIDE macro jumps to the provided label in case the value
	 * in the provided register is outside of the provided range. The
	 * macro is useful for checking whether a PSW stored in a register
	 * pair points inside or outside of a block of instructions.
	 * @reg: register to check
	 * @start: start of the range
	 * @end: end of the range
	 * @outside_label: jump here if @reg is outside of [@start..@end)
	 */
	.macro OUTSIDE reg,start,end,outside_label
	lgr	%r14,\reg
	larl	%r13,\start
	slgr	%r14,%r13
	lghi	%r13,\end - \start
	clgr	%r14,%r13
	jhe	\outside_label
	.endm

	.macro SIEEXIT
	lg	%r9,__SF_SIE_CONTROL(%r15)	# get control block pointer
	ni	__SIE_PROG0C+3(%r9),0xfe	# no longer in SIE
	lctlg	%c1,%c1,__LC_KERNEL_ASCE	# load primary asce
	larl	%r9,sie_exit			# skip forward to sie_exit
	.endm
#endif

	GEN_BR_THUNK %r14
	GEN_BR_THUNK %r14,%r13

	.section .kprobes.text, "ax"
.Ldummy:
	/*
	 * This nop exists only in order to avoid that __bpon starts at
	 * the beginning of the kprobes text section. In that case we would
	 * have several symbols at the same address. E.g. objdump would take
	 * an arbitrary symbol name when disassembling this code.
	 * With the added nop in between the __bpon symbol is unique
	 * again.
	 */
	nop	0

ENTRY(__bpon)
	.globl __bpon
	BPON
	BR_EX	%r14
ENDPROC(__bpon)

/*
 * Scheduler resume function, called by switch_to
 *  gpr2 = (task_struct *) prev
 *  gpr3 = (task_struct *) next
 * Returns:
 *  gpr2 = prev
 */
ENTRY(__switch_to)
	stmg	%r6,%r15,__SF_GPRS(%r15)	# store gprs of prev task
	lghi	%r4,__TASK_stack
	lghi	%r1,__TASK_thread
	llill	%r5,STACK_INIT
	stg	%r15,__THREAD_ksp(%r1,%r2)	# store kernel stack of prev
	lg	%r15,0(%r4,%r3)			# start of kernel stack of next
	agr	%r15,%r5			# end of kernel stack of next
	stg	%r3,__LC_CURRENT		# store task struct of next
	stg	%r15,__LC_KERNEL_STACK		# store end of kernel stack
	lg	%r15,__THREAD_ksp(%r1,%r3)	# load kernel stack of next
	aghi	%r3,__TASK_pid
	mvc	__LC_CURRENT_PID(4,%r0),0(%r3)	# store pid of next
	lmg	%r6,%r15,__SF_GPRS(%r15)	# load gprs of next task
	ALTERNATIVE "", ".insn s,0xb2800000,_LPP_OFFSET", 40
	BR_EX	%r14
ENDPROC(__switch_to)

#if IS_ENABLED(CONFIG_KVM)
/*
 * sie64a calling convention:
 * %r2 pointer to sie control block
 * %r3 guest register save area
 */
ENTRY(sie64a)
	stmg	%r6,%r14,__SF_GPRS(%r15)	# save kernel registers
	lg	%r12,__LC_CURRENT
	stg	%r2,__SF_SIE_CONTROL(%r15)	# save control block pointer
	stg	%r3,__SF_SIE_SAVEAREA(%r15)	# save guest register save area
	xc	__SF_SIE_REASON(8,%r15),__SF_SIE_REASON(%r15) # reason code = 0
	mvc	__SF_SIE_FLAGS(8,%r15),__TI_flags(%r12) # copy thread flags
	lmg	%r0,%r13,0(%r3)			# load guest gprs 0-13
	lg	%r14,__LC_GMAP			# get gmap pointer
	ltgr	%r14,%r14
	jz	.Lsie_gmap
	lctlg	%c1,%c1,__GMAP_ASCE(%r14)	# load primary asce
.Lsie_gmap:
	lg	%r14,__SF_SIE_CONTROL(%r15)	# get control block pointer
	oi	__SIE_PROG0C+3(%r14),1		# we are going into SIE now
	tm	__SIE_PROG20+3(%r14),3		# last exit...
	jnz	.Lsie_skip
	TSTMSK	__LC_CPU_FLAGS,_CIF_FPU
	jo	.Lsie_skip			# exit if fp/vx regs changed
	BPEXIT	__SF_SIE_FLAGS(%r15),(_TIF_ISOLATE_BP|_TIF_ISOLATE_BP_GUEST)
.Lsie_entry:
	sie	0(%r14)
	BPOFF
	BPENTER	__SF_SIE_FLAGS(%r15),(_TIF_ISOLATE_BP|_TIF_ISOLATE_BP_GUEST)
.Lsie_skip:
	ni	__SIE_PROG0C+3(%r14),0xfe	# no longer in SIE
	lctlg	%c1,%c1,__LC_KERNEL_ASCE	# load primary asce
.Lsie_done:
# some program checks are suppressing. C code (e.g. do_protection_exception)
# will rewind the PSW by the ILC, which is often 4 bytes in case of SIE. There
# are some corner cases (e.g. runtime instrumentation) where ILC is unpredictable.
# Other instructions between sie64a and .Lsie_done should not cause program
# interrupts. So lets use 3 nops as a landing pad for all possible rewinds.
.Lrewind_pad6:
	nopr	7
.Lrewind_pad4:
	nopr	7
.Lrewind_pad2:
	nopr	7
	.globl sie_exit
sie_exit:
	lg	%r14,__SF_SIE_SAVEAREA(%r15)	# load guest register save area
	stmg	%r0,%r13,0(%r14)		# save guest gprs 0-13
	xgr	%r0,%r0				# clear guest registers to
	xgr	%r1,%r1				# prevent speculative use
	xgr	%r3,%r3
	xgr	%r4,%r4
	xgr	%r5,%r5
	lmg	%r6,%r14,__SF_GPRS(%r15)	# restore kernel registers
	lg	%r2,__SF_SIE_REASON(%r15)	# return exit reason code
	BR_EX	%r14
.Lsie_fault:
	lghi	%r14,-EFAULT
	stg	%r14,__SF_SIE_REASON(%r15)	# set exit reason code
	j	sie_exit

	EX_TABLE(.Lrewind_pad6,.Lsie_fault)
	EX_TABLE(.Lrewind_pad4,.Lsie_fault)
	EX_TABLE(.Lrewind_pad2,.Lsie_fault)
	EX_TABLE(sie_exit,.Lsie_fault)
ENDPROC(sie64a)
EXPORT_SYMBOL(sie64a)
EXPORT_SYMBOL(sie_exit)
#endif

/*
 * SVC interrupt handler routine. System calls are synchronous events and
 * are entered with interrupts disabled.
 */

ENTRY(system_call)
	stpt	__LC_SYS_ENTER_TIMER
	stmg	%r8,%r15,__LC_SAVE_AREA_SYNC
	BPOFF
	lghi	%r14,0
.Lsysc_per:
	lctlg	%c1,%c1,__LC_KERNEL_ASCE
	lg	%r12,__LC_CURRENT
	lg	%r15,__LC_KERNEL_STACK
	xc	__SF_BACKCHAIN(8,%r15),__SF_BACKCHAIN(%r15)
	stmg	%r0,%r7,STACK_FRAME_OVERHEAD+__PT_R0(%r15)
	BPENTER __TI_flags(%r12),_TIF_ISOLATE_BP
	# clear user controlled register to prevent speculative use
	xgr	%r0,%r0
<<<<<<< HEAD
	# load address of system call table
	lg	%r10,__THREAD_sysc_table(%r13,%r12)
	llgh	%r8,__PT_INT_CODE+2(%r11)
	slag	%r8,%r8,3			# shift and test for svc 0
	jnz	.Lsysc_nr_ok
	# svc 0: system call number in %r1
	llgfr	%r1,%r1				# clear high word in r1
	sth	%r1,__PT_INT_CODE+2(%r11)
	cghi	%r1,NR_syscalls
	jnl	.Lsysc_nr_ok
	slag	%r8,%r1,3
.Lsysc_nr_ok:
	xc	__SF_BACKCHAIN(8,%r15),__SF_BACKCHAIN(%r15)
	stg	%r2,__PT_ORIG_GPR2(%r11)
	stg	%r7,STACK_FRAME_OVERHEAD(%r15)
	lg	%r9,0(%r8,%r10)			# get system call add.
	TSTMSK	__TI_flags(%r12),_TIF_TRACE
	jnz	.Lsysc_tracesys
	BASR_EX	%r14,%r9			# call sys_xxxx
	stg	%r2,__PT_R2(%r11)		# store return value

.Lsysc_return:
#ifdef CONFIG_DEBUG_RSEQ
	lgr	%r2,%r11
	brasl	%r14,rseq_syscall
#endif
	LOCKDEP_SYS_EXIT
.Lsysc_tif:
	TSTMSK	__PT_FLAGS(%r11),_PIF_WORK
	jnz	.Lsysc_work
	TSTMSK	__TI_flags(%r12),_TIF_WORK
	jnz	.Lsysc_work			# check for work
	TSTMSK	__LC_CPU_FLAGS,_CIF_WORK
	jnz	.Lsysc_work
	BPEXIT	__TI_flags(%r12),_TIF_ISOLATE_BP
.Lsysc_restore:
	lg	%r14,__LC_VDSO_PER_CPU
	lmg	%r0,%r10,__PT_R0(%r11)
	mvc	__LC_RETURN_PSW(16),__PT_PSW(%r11)
.Lsysc_exit_timer:
	stpt	__LC_EXIT_TIMER
	mvc	__VDSO_ECTG_BASE(16,%r14),__LC_EXIT_TIMER
	lmg	%r11,%r15,__PT_R11(%r11)
	b	__LC_RETURN_LPSWE(%r0)
.Lsysc_done:

#
# One of the work bits is on. Find out which one.
#
.Lsysc_work:
	TSTMSK	__LC_CPU_FLAGS,_CIF_MCCK_PENDING
	jo	.Lsysc_mcck_pending
	TSTMSK	__TI_flags(%r12),_TIF_NEED_RESCHED
	jo	.Lsysc_reschedule
	TSTMSK	__PT_FLAGS(%r11),_PIF_SYSCALL_RESTART
	jo	.Lsysc_syscall_restart
#ifdef CONFIG_UPROBES
	TSTMSK	__TI_flags(%r12),_TIF_UPROBE
	jo	.Lsysc_uprobe_notify
#endif
	TSTMSK	__TI_flags(%r12),_TIF_GUARDED_STORAGE
	jo	.Lsysc_guarded_storage
	TSTMSK	__PT_FLAGS(%r11),_PIF_PER_TRAP
	jo	.Lsysc_singlestep
#ifdef CONFIG_LIVEPATCH
	TSTMSK	__TI_flags(%r12),_TIF_PATCH_PENDING
	jo	.Lsysc_patch_pending	# handle live patching just before
					# signals and possible syscall restart
#endif
	TSTMSK	__PT_FLAGS(%r11),_PIF_SYSCALL_RESTART
	jo	.Lsysc_syscall_restart
	TSTMSK	__TI_flags(%r12),_TIF_SIGPENDING
	jo	.Lsysc_sigpending
	TSTMSK	__TI_flags(%r12),_TIF_NOTIFY_RESUME
	jo	.Lsysc_notify_resume
	TSTMSK	__LC_CPU_FLAGS,_CIF_FPU
	jo	.Lsysc_vxrs
	TSTMSK	__LC_CPU_FLAGS,(_CIF_ASCE_PRIMARY|_CIF_ASCE_SECONDARY)
	jnz	.Lsysc_asce
	j	.Lsysc_return		# beware of critical section cleanup

#
# _TIF_NEED_RESCHED is set, call schedule
#
.Lsysc_reschedule:
	larl	%r14,.Lsysc_return
	jg	schedule

#
# _CIF_MCCK_PENDING is set, call handler
#
.Lsysc_mcck_pending:
	larl	%r14,.Lsysc_return
	jg	s390_handle_mcck	# TIF bit will be cleared by handler

#
# _CIF_ASCE_PRIMARY and/or _CIF_ASCE_SECONDARY set, load user space asce
#
.Lsysc_asce:
	ni	__LC_CPU_FLAGS+7,255-_CIF_ASCE_SECONDARY
	lctlg	%c7,%c7,__LC_VDSO_ASCE		# load secondary asce
	TSTMSK	__LC_CPU_FLAGS,_CIF_ASCE_PRIMARY
	jz	.Lsysc_return
#ifndef CONFIG_HAVE_MARCH_Z10_FEATURES
	tm	__LC_STFLE_FAC_LIST+3,0x10	# has MVCOS ?
	jnz	.Lsysc_set_fs_fixup
	ni	__LC_CPU_FLAGS+7,255-_CIF_ASCE_PRIMARY
	lctlg	%c1,%c1,__LC_USER_ASCE		# load primary asce
	j	.Lsysc_return
.Lsysc_set_fs_fixup:
#endif
	larl	%r14,.Lsysc_return
	jg	set_fs_fixup

#
# CIF_FPU is set, restore floating-point controls and floating-point registers.
#
.Lsysc_vxrs:
	larl	%r14,.Lsysc_return
	jg	load_fpu_regs

#
# _TIF_SIGPENDING is set, call do_signal
#
.Lsysc_sigpending:
	lgr	%r2,%r11		# pass pointer to pt_regs
	brasl	%r14,do_signal
	TSTMSK	__PT_FLAGS(%r11),_PIF_SYSCALL
	jno	.Lsysc_return
.Lsysc_do_syscall:
	lghi	%r13,__TASK_thread
	lmg	%r2,%r7,__PT_R2(%r11)	# load svc arguments
	lghi	%r1,0			# svc 0 returns -ENOSYS
	j	.Lsysc_do_svc

#
# _TIF_NOTIFY_RESUME is set, call do_notify_resume
#
.Lsysc_notify_resume:
	lgr	%r2,%r11		# pass pointer to pt_regs
	larl	%r14,.Lsysc_return
	jg	do_notify_resume

#
# _TIF_UPROBE is set, call uprobe_notify_resume
#
#ifdef CONFIG_UPROBES
.Lsysc_uprobe_notify:
	lgr	%r2,%r11		# pass pointer to pt_regs
	larl	%r14,.Lsysc_return
	jg	uprobe_notify_resume
#endif

#
# _TIF_GUARDED_STORAGE is set, call guarded_storage_load
#
.Lsysc_guarded_storage:
	lgr	%r2,%r11		# pass pointer to pt_regs
	larl	%r14,.Lsysc_return
	jg	gs_load_bc_cb
#
# _TIF_PATCH_PENDING is set, call klp_update_patch_state
#
#ifdef CONFIG_LIVEPATCH
.Lsysc_patch_pending:
	lg	%r2,__LC_CURRENT	# pass pointer to task struct
	larl	%r14,.Lsysc_return
	jg	klp_update_patch_state
#endif

#
# _PIF_PER_TRAP is set, call do_per_trap
#
.Lsysc_singlestep:
	ni	__PT_FLAGS+7(%r11),255-_PIF_PER_TRAP
	lgr	%r2,%r11		# pass pointer to pt_regs
	larl	%r14,.Lsysc_return
	jg	do_per_trap

#
# _PIF_SYSCALL_RESTART is set, repeat the current system call
#
.Lsysc_syscall_restart:
	ni	__PT_FLAGS+7(%r11),255-_PIF_SYSCALL_RESTART
	lmg	%r1,%r7,__PT_R1(%r11)	# load svc arguments
	lg	%r2,__PT_ORIG_GPR2(%r11)
	j	.Lsysc_do_svc

#
# call tracehook_report_syscall_entry/tracehook_report_syscall_exit before
# and after the system call
#
.Lsysc_tracesys:
	lgr	%r2,%r11		# pass pointer to pt_regs
	la	%r3,0
	llgh	%r0,__PT_INT_CODE+2(%r11)
	stg	%r0,__PT_R2(%r11)
	brasl	%r14,do_syscall_trace_enter
	lghi	%r0,NR_syscalls
	clgr	%r0,%r2
	jnh	.Lsysc_tracenogo
	sllg	%r8,%r2,3
	lg	%r9,0(%r8,%r10)
.Lsysc_tracego:
	lmg	%r3,%r7,__PT_R3(%r11)
	stg	%r7,STACK_FRAME_OVERHEAD(%r15)
	lg	%r2,__PT_ORIG_GPR2(%r11)
	BASR_EX	%r14,%r9		# call sys_xxx
	stg	%r2,__PT_R2(%r11)	# store return value
.Lsysc_tracenogo:
	TSTMSK	__TI_flags(%r12),_TIF_TRACE
	jz	.Lsysc_return
	lgr	%r2,%r11		# pass pointer to pt_regs
	larl	%r14,.Lsysc_return
	jg	do_syscall_trace_exit
=======
	xgr	%r1,%r1
	xgr	%r4,%r4
	xgr	%r5,%r5
	xgr	%r6,%r6
	xgr	%r7,%r7
	xgr	%r8,%r8
	xgr	%r9,%r9
	xgr	%r10,%r10
	xgr	%r11,%r11
	la	%r2,STACK_FRAME_OVERHEAD(%r15)	# pointer to pt_regs
	mvc	__PT_R8(64,%r2),__LC_SAVE_AREA_SYNC
	lgr	%r3,%r14
	brasl	%r14,__do_syscall
	lctlg	%c1,%c1,__LC_USER_ASCE
	mvc	__LC_RETURN_PSW(16),STACK_FRAME_OVERHEAD+__PT_PSW(%r15)
	BPEXIT __TI_flags(%r12),_TIF_ISOLATE_BP
	lmg	%r0,%r15,STACK_FRAME_OVERHEAD+__PT_R0(%r15)
	stpt	__LC_EXIT_TIMER
	b	__LC_RETURN_LPSWE
>>>>>>> c1084c27
ENDPROC(system_call)

#
# a new process exits the kernel with ret_from_fork
#
ENTRY(ret_from_fork)
	lgr	%r3,%r11
	brasl	%r14,__ret_from_fork
	lctlg	%c1,%c1,__LC_USER_ASCE
	mvc	__LC_RETURN_PSW(16),STACK_FRAME_OVERHEAD+__PT_PSW(%r15)
	BPEXIT __TI_flags(%r12),_TIF_ISOLATE_BP
	lmg	%r0,%r15,STACK_FRAME_OVERHEAD+__PT_R0(%r15)
	stpt	__LC_EXIT_TIMER
	b	__LC_RETURN_LPSWE
ENDPROC(ret_from_fork)

/*
 * Program check handler routine
 */

ENTRY(pgm_check_handler)
	stpt	__LC_SYS_ENTER_TIMER
	BPOFF
	stmg	%r8,%r15,__LC_SAVE_AREA_SYNC
<<<<<<< HEAD
	lg	%r10,__LC_LAST_BREAK
	srag	%r11,%r10,12
	jnz	0f
	/* if __LC_LAST_BREAK is < 4096, it contains one of
	 * the lpswe addresses in lowcore. Set it to 1 (initial state)
	 * to prevent leaking that address to userspace.
	 */
	lghi	%r10,1
0:	lg	%r12,__LC_CURRENT
	lghi	%r11,0
	larl	%r13,cleanup_critical
	lmg	%r8,%r9,__LC_PGM_OLD_PSW
	tmhh	%r8,0x0001		# test problem state bit
	jnz	3f			# -> fault in user space
#if IS_ENABLED(CONFIG_KVM)
	# cleanup critical section for program checks in sie64a
	lgr	%r14,%r9
	slg	%r14,BASED(.Lsie_critical_start)
	clg	%r14,BASED(.Lsie_critical_length)
	jhe	1f
	lg	%r14,__SF_SIE_CONTROL(%r15)	# get control block pointer
	ni	__SIE_PROG0C+3(%r14),0xfe	# no longer in SIE
	lctlg	%c1,%c1,__LC_USER_ASCE		# load primary asce
	larl	%r9,sie_exit			# skip forward to sie_exit
	lghi	%r11,_PIF_GUEST_FAULT
=======
	lg	%r12,__LC_CURRENT
	lghi	%r10,0
	lmg	%r8,%r9,__LC_PGM_OLD_PSW
	tmhh	%r8,0x0001		# coming from user space?
	jno	.Lpgm_skip_asce
	lctlg	%c1,%c1,__LC_KERNEL_ASCE
	j	3f			# -> fault in user space
.Lpgm_skip_asce:
#if IS_ENABLED(CONFIG_KVM)
	# cleanup critical section for program checks in sie64a
	OUTSIDE	%r9,.Lsie_gmap,.Lsie_done,1f
	SIEEXIT
	lghi	%r10,_PIF_GUEST_FAULT
>>>>>>> c1084c27
#endif
1:	tmhh	%r8,0x4000		# PER bit set in old PSW ?
	jnz	2f			# -> enabled, can't be a double fault
	tm	__LC_PGM_ILC+3,0x80	# check for per exception
	jnz	.Lpgm_svcper		# -> single stepped svc
2:	CHECK_STACK __LC_SAVE_AREA_SYNC
	aghi	%r15,-(STACK_FRAME_OVERHEAD + __PT_SIZE)
<<<<<<< HEAD
	# CHECK_VMAP_STACK branches to stack_overflow or 5f
	CHECK_VMAP_STACK __LC_SAVE_AREA_SYNC,5f
3:	UPDATE_VTIME %r14,%r15,__LC_SYNC_ENTER_TIMER
	BPENTER __TI_flags(%r12),_TIF_ISOLATE_BP
	lg	%r15,__LC_KERNEL_STACK
	lgr	%r14,%r12
	aghi	%r14,__TASK_thread	# pointer to thread_struct
	lghi	%r13,__LC_PGM_TDB
	tm	__LC_PGM_ILC+2,0x02	# check for transaction abort
	jz	4f
	mvc	__THREAD_trap_tdb(256,%r14),0(%r13)
4:	stg	%r10,__THREAD_last_break(%r14)
5:	lgr	%r13,%r11
	la	%r11,STACK_FRAME_OVERHEAD(%r15)
=======
	# CHECK_VMAP_STACK branches to stack_overflow or 4f
	CHECK_VMAP_STACK __LC_SAVE_AREA_SYNC,4f
3:	BPENTER __TI_flags(%r12),_TIF_ISOLATE_BP
	lg	%r15,__LC_KERNEL_STACK
4:	la	%r11,STACK_FRAME_OVERHEAD(%r15)
	stg	%r10,__PT_FLAGS(%r11)
	xc	__SF_BACKCHAIN(8,%r15),__SF_BACKCHAIN(%r15)
>>>>>>> c1084c27
	stmg	%r0,%r7,__PT_R0(%r11)
	mvc	__PT_R8(64,%r11),__LC_SAVE_AREA_SYNC
	stmg	%r8,%r9,__PT_PSW(%r11)

	# clear user controlled registers to prevent speculative use
	xgr	%r0,%r0
	xgr	%r1,%r1
	xgr	%r3,%r3
	xgr	%r4,%r4
	xgr	%r5,%r5
	xgr	%r6,%r6
	xgr	%r7,%r7
<<<<<<< HEAD
	mvc	__PT_R8(64,%r11),__LC_SAVE_AREA_SYNC
	stmg	%r8,%r9,__PT_PSW(%r11)
	mvc	__PT_INT_CODE(4,%r11),__LC_PGM_ILC
	mvc	__PT_INT_PARM_LONG(8,%r11),__LC_TRANS_EXC_CODE
	stg	%r13,__PT_FLAGS(%r11)
	stg	%r10,__PT_ARGS(%r11)
	tm	__LC_PGM_ILC+3,0x80	# check for per exception
	jz	6f
	tmhh	%r8,0x0001		# kernel per event ?
	jz	.Lpgm_kprobe
	oi	__PT_FLAGS+7(%r11),_PIF_PER_TRAP
	mvc	__THREAD_per_address(8,%r14),__LC_PER_ADDRESS
	mvc	__THREAD_per_cause(2,%r14),__LC_PER_CODE
	mvc	__THREAD_per_paid(1,%r14),__LC_PER_ACCESS_ID
6:	REENABLE_IRQS
	xc	__SF_BACKCHAIN(8,%r15),__SF_BACKCHAIN(%r15)
	larl	%r1,pgm_check_table
	llgh	%r10,__PT_INT_CODE+2(%r11)
	nill	%r10,0x007f
	sll	%r10,3
	je	.Lpgm_return
	lg	%r9,0(%r10,%r1)		# load address of handler routine
	lgr	%r2,%r11		# pass pointer to pt_regs
	BASR_EX	%r14,%r9		# branch to interrupt-handler
.Lpgm_return:
	LOCKDEP_SYS_EXIT
	tm	__PT_PSW+1(%r11),0x01	# returning to user ?
	jno	.Lsysc_restore
	TSTMSK	__PT_FLAGS(%r11),_PIF_SYSCALL
	jo	.Lsysc_do_syscall
	j	.Lsysc_tif

#
# PER event in supervisor state, must be kprobes
#
.Lpgm_kprobe:
	REENABLE_IRQS
	xc	__SF_BACKCHAIN(8,%r15),__SF_BACKCHAIN(%r15)
	lgr	%r2,%r11		# pass pointer to pt_regs
	brasl	%r14,do_per_trap
	j	.Lpgm_return
=======
	lgr	%r2,%r11
	brasl	%r14,__do_pgm_check
	tmhh	%r8,0x0001		# returning to user space?
	jno	.Lpgm_exit_kernel
	lctlg	%c1,%c1,__LC_USER_ASCE
	BPEXIT __TI_flags(%r12),_TIF_ISOLATE_BP
	stpt	__LC_EXIT_TIMER
.Lpgm_exit_kernel:
	mvc	__LC_RETURN_PSW(16),STACK_FRAME_OVERHEAD+__PT_PSW(%r15)
	lmg	%r0,%r15,STACK_FRAME_OVERHEAD+__PT_R0(%r15)
	b	__LC_RETURN_LPSWE
>>>>>>> c1084c27

#
# single stepped system call
#
.Lpgm_svcper:
	mvc	__LC_RETURN_PSW(8),__LC_SVC_NEW_PSW
	larl	%r14,.Lsysc_per
	stg	%r14,__LC_RETURN_PSW+8
	lghi	%r14,1
	lpswe	__LC_RETURN_PSW		# branch to .Lsysc_per
ENDPROC(pgm_check_handler)

/*
 * Interrupt handler macro used for external and IO interrupts.
 */
.macro INT_HANDLER name,lc_old_psw,handler
ENTRY(\name)
	STCK	__LC_INT_CLOCK
	stpt	__LC_SYS_ENTER_TIMER
	BPOFF
	stmg	%r8,%r15,__LC_SAVE_AREA_ASYNC
	lg	%r12,__LC_CURRENT
	lmg	%r8,%r9,\lc_old_psw
	tmhh	%r8,0x0001			# interrupting from user ?
	jnz	1f
#if IS_ENABLED(CONFIG_KVM)
	OUTSIDE	%r9,.Lsie_gmap,.Lsie_done,0f
	BPENTER	__SF_SIE_FLAGS(%r15),(_TIF_ISOLATE_BP|_TIF_ISOLATE_BP_GUEST)
	SIEEXIT
#endif
0:	CHECK_STACK __LC_SAVE_AREA_ASYNC
	aghi	%r15,-(STACK_FRAME_OVERHEAD + __PT_SIZE)
	j	2f
1:	BPENTER __TI_flags(%r12),_TIF_ISOLATE_BP
	lctlg	%c1,%c1,__LC_KERNEL_ASCE
	lg	%r15,__LC_KERNEL_STACK
2:	xc	__SF_BACKCHAIN(8,%r15),__SF_BACKCHAIN(%r15)
	la	%r11,STACK_FRAME_OVERHEAD(%r15)
	stmg	%r0,%r7,__PT_R0(%r11)
	# clear user controlled registers to prevent speculative use
	xgr	%r0,%r0
	xgr	%r1,%r1
	xgr	%r3,%r3
	xgr	%r4,%r4
	xgr	%r5,%r5
	xgr	%r6,%r6
	xgr	%r7,%r7
	xgr	%r10,%r10
	xc	__PT_FLAGS(8,%r11),__PT_FLAGS(%r11)
	mvc	__PT_R8(64,%r11),__LC_SAVE_AREA_ASYNC
	stmg	%r8,%r9,__PT_PSW(%r11)
	tm	%r8,0x0001		# coming from user space?
	jno	1f
	lctlg	%c1,%c1,__LC_KERNEL_ASCE
1:	lgr	%r2,%r11		# pass pointer to pt_regs
	brasl	%r14,\handler
	mvc	__LC_RETURN_PSW(16),__PT_PSW(%r11)
	tmhh	%r8,0x0001		# returning to user ?
	jno	2f
	lctlg	%c1,%c1,__LC_USER_ASCE
	BPEXIT	__TI_flags(%r12),_TIF_ISOLATE_BP
	stpt	__LC_EXIT_TIMER
<<<<<<< HEAD
	mvc	__VDSO_ECTG_BASE(16,%r14),__LC_EXIT_TIMER
.Lio_exit_kernel:
	lmg	%r11,%r15,__PT_R11(%r11)
	b	__LC_RETURN_LPSWE(%r0)
.Lio_done:
=======
2:	lmg	%r0,%r15,__PT_R0(%r11)
	b	__LC_RETURN_LPSWE
ENDPROC(\name)
.endm
>>>>>>> c1084c27

INT_HANDLER ext_int_handler,__LC_EXT_OLD_PSW,do_ext_irq
INT_HANDLER io_int_handler,__LC_IO_OLD_PSW,do_io_irq

/*
 * Load idle PSW.
 */
ENTRY(psw_idle)
	stg	%r14,(__SF_GPRS+8*8)(%r15)
	stg	%r3,__SF_EMPTY(%r15)
	larl	%r1,psw_idle_exit
	stg	%r1,__SF_EMPTY+8(%r15)
	larl	%r1,smp_cpu_mtid
	llgf	%r1,0(%r1)
	ltgr	%r1,%r1
	jz	.Lpsw_idle_stcctm
	.insn	rsy,0xeb0000000017,%r1,5,__MT_CYCLES_ENTER(%r2)
.Lpsw_idle_stcctm:
	oi	__LC_CPU_FLAGS+7,_CIF_ENABLED_WAIT
	BPON
	STCK	__CLOCK_IDLE_ENTER(%r2)
	stpt	__TIMER_IDLE_ENTER(%r2)
	lpswe	__SF_EMPTY(%r15)
.globl psw_idle_exit
psw_idle_exit:
	BR_EX	%r14
ENDPROC(psw_idle)

/*
 * Machine check handler routines
 */
ENTRY(mcck_int_handler)
	STCK	__LC_MCCK_CLOCK
	BPOFF
	la	%r1,4095		# validate r1
	spt	__LC_CPU_TIMER_SAVE_AREA-4095(%r1)	# validate cpu timer
	lmg	%r0,%r15,__LC_GPREGS_SAVE_AREA-4095(%r1)# validate gprs
	lg	%r12,__LC_CURRENT
	lmg	%r8,%r9,__LC_MCK_OLD_PSW
	TSTMSK	__LC_MCCK_CODE,MCCK_CODE_SYSTEM_DAMAGE
	jo	.Lmcck_panic		# yes -> rest of mcck code invalid
	TSTMSK	__LC_MCCK_CODE,MCCK_CODE_CR_VALID
	jno	.Lmcck_panic		# control registers invalid -> panic
	la	%r14,4095
	lctlg	%c0,%c15,__LC_CREGS_SAVE_AREA-4095(%r14) # validate ctl regs
	ptlb
	lghi	%r14,__LC_CPU_TIMER_SAVE_AREA
	mvc	__LC_MCCK_ENTER_TIMER(8),0(%r14)
	TSTMSK	__LC_MCCK_CODE,MCCK_CODE_CPU_TIMER_VALID
	jo	3f
	la	%r14,__LC_SYS_ENTER_TIMER
	clc	0(8,%r14),__LC_EXIT_TIMER
	jl	1f
	la	%r14,__LC_EXIT_TIMER
1:	clc	0(8,%r14),__LC_LAST_UPDATE_TIMER
	jl	2f
	la	%r14,__LC_LAST_UPDATE_TIMER
2:	spt	0(%r14)
	mvc	__LC_MCCK_ENTER_TIMER(8),0(%r14)
3:	TSTMSK	__LC_MCCK_CODE,MCCK_CODE_PSW_MWP_VALID
	jno	.Lmcck_panic
	tmhh	%r8,0x0001		# interrupting from user ?
	jnz	6f
	TSTMSK	__LC_MCCK_CODE,MCCK_CODE_PSW_IA_VALID
	jno	.Lmcck_panic
#if IS_ENABLED(CONFIG_KVM)
	OUTSIDE	%r9,.Lsie_gmap,.Lsie_done,6f
	OUTSIDE	%r9,.Lsie_entry,.Lsie_skip,4f
	oi	__LC_CPU_FLAGS+7, _CIF_MCCK_GUEST
	j	5f
4:	CHKSTG	.Lmcck_panic
5:	larl	%r14,.Lstosm_tmp
	stosm	0(%r14),0x04		# turn dat on, keep irqs off
	BPENTER	__SF_SIE_FLAGS(%r15),(_TIF_ISOLATE_BP|_TIF_ISOLATE_BP_GUEST)
	SIEEXIT
	j	.Lmcck_stack
#endif
6:	CHKSTG	.Lmcck_panic
	larl	%r14,.Lstosm_tmp
	stosm	0(%r14),0x04		# turn dat on, keep irqs off
	tmhh	%r8,0x0001		# interrupting from user ?
	jz	.Lmcck_stack
	BPENTER __TI_flags(%r12),_TIF_ISOLATE_BP
.Lmcck_stack:
	lg	%r15,__LC_MCCK_STACK
	la	%r11,STACK_FRAME_OVERHEAD(%r15)
	stctg	%c1,%c1,__PT_CR1(%r11)
	lctlg	%c1,%c1,__LC_KERNEL_ASCE
	xc	__SF_BACKCHAIN(8,%r15),__SF_BACKCHAIN(%r15)
	lghi	%r14,__LC_GPREGS_SAVE_AREA+64
	stmg	%r0,%r7,__PT_R0(%r11)
	# clear user controlled registers to prevent speculative use
	xgr	%r0,%r0
	xgr	%r1,%r1
	xgr	%r3,%r3
	xgr	%r4,%r4
	xgr	%r5,%r5
	xgr	%r6,%r6
	xgr	%r7,%r7
	xgr	%r10,%r10
	mvc	__PT_R8(64,%r11),0(%r14)
	stmg	%r8,%r9,__PT_PSW(%r11)
	xc	__PT_FLAGS(8,%r11),__PT_FLAGS(%r11)
	xc	__SF_BACKCHAIN(8,%r15),__SF_BACKCHAIN(%r15)
	lgr	%r2,%r11		# pass pointer to pt_regs
	brasl	%r14,s390_do_machine_check
	cghi	%r2,0
	je	.Lmcck_return
	lg	%r1,__LC_KERNEL_STACK	# switch to kernel stack
	mvc	STACK_FRAME_OVERHEAD(__PT_SIZE,%r1),0(%r11)
	xc	__SF_BACKCHAIN(8,%r1),__SF_BACKCHAIN(%r1)
	la	%r11,STACK_FRAME_OVERHEAD(%r1)
	lgr	%r15,%r1
	brasl	%r14,s390_handle_mcck
.Lmcck_return:
	lctlg	%c1,%c1,__PT_CR1(%r11)
	lmg	%r0,%r10,__PT_R0(%r11)
	mvc	__LC_RETURN_MCCK_PSW(16),__PT_PSW(%r11) # move return PSW
	tm	__LC_RETURN_MCCK_PSW+1,0x01 # returning to user ?
	jno	0f
	BPEXIT	__TI_flags(%r12),_TIF_ISOLATE_BP
	stpt	__LC_EXIT_TIMER
0:	lmg	%r11,%r15,__PT_R11(%r11)
	b	__LC_RETURN_MCCK_LPSWE

.Lmcck_panic:
	/*
	 * Iterate over all possible CPU addresses in the range 0..0xffff
	 * and stop each CPU using signal processor. Use compare and swap
	 * to allow just one CPU-stopper and prevent concurrent CPUs from
	 * stopping each other while leaving the others running.
	 */
	lhi	%r5,0
	lhi	%r6,1
	larl	%r7,.Lstop_lock
	cs	%r5,%r6,0(%r7)		# single CPU-stopper only
	jnz	4f
	larl	%r7,.Lthis_cpu
	stap	0(%r7)			# this CPU address
	lh	%r4,0(%r7)
	nilh	%r4,0
	lhi	%r0,1
	sll	%r0,16			# CPU counter
	lhi	%r3,0			# next CPU address
0:	cr	%r3,%r4
	je	2f
1:	sigp	%r1,%r3,SIGP_STOP	# stop next CPU
	brc	SIGP_CC_BUSY,1b
2:	ahi	%r3,1
	brct	%r0,0b
3:	sigp	%r1,%r4,SIGP_STOP	# stop this CPU
	brc	SIGP_CC_BUSY,3b
4:	j	4b
ENDPROC(mcck_int_handler)

ENTRY(restart_int_handler)
	ALTERNATIVE "", ".insn s,0xb2800000,_LPP_OFFSET", 40
	stg	%r15,__LC_SAVE_AREA_RESTART
	TSTMSK	__LC_RESTART_FLAGS,RESTART_FLAG_CTLREGS,4
	jz	0f
	la	%r15,4095
	lctlg	%c0,%c15,__LC_CREGS_SAVE_AREA-4095(%r15)
0:	larl	%r15,.Lstosm_tmp
	stosm	0(%r15),0x04			# turn dat on, keep irqs off
	lg	%r15,__LC_RESTART_STACK
	xc	STACK_FRAME_OVERHEAD(__PT_SIZE,%r15),STACK_FRAME_OVERHEAD(%r15)
	stmg	%r0,%r14,STACK_FRAME_OVERHEAD+__PT_R0(%r15)
	mvc	STACK_FRAME_OVERHEAD+__PT_R15(8,%r15),__LC_SAVE_AREA_RESTART
	mvc	STACK_FRAME_OVERHEAD+__PT_PSW(16,%r15),__LC_RST_OLD_PSW
	xc	0(STACK_FRAME_OVERHEAD,%r15),0(%r15)
	lg	%r1,__LC_RESTART_FN		# load fn, parm & source cpu
	lg	%r2,__LC_RESTART_DATA
	lgf	%r3,__LC_RESTART_SOURCE
	ltgr	%r3,%r3				# test source cpu address
	jm	1f				# negative -> skip source stop
0:	sigp	%r4,%r3,SIGP_SENSE		# sigp sense to source cpu
	brc	10,0b				# wait for status stored
1:	basr	%r14,%r1			# call function
	stap	__SF_EMPTY(%r15)		# store cpu address
	llgh	%r3,__SF_EMPTY(%r15)
2:	sigp	%r4,%r3,SIGP_STOP		# sigp stop to current cpu
	brc	2,2b
3:	j	3b
ENDPROC(restart_int_handler)

	.section .kprobes.text, "ax"

#if defined(CONFIG_CHECK_STACK) || defined(CONFIG_VMAP_STACK)
/*
 * The synchronous or the asynchronous stack overflowed. We are dead.
 * No need to properly save the registers, we are going to panic anyway.
 * Setup a pt_regs so that show_trace can provide a good call trace.
 */
ENTRY(stack_overflow)
	lg	%r15,__LC_NODAT_STACK	# change to panic stack
	la	%r11,STACK_FRAME_OVERHEAD(%r15)
	stmg	%r0,%r7,__PT_R0(%r11)
	stmg	%r8,%r9,__PT_PSW(%r11)
	mvc	__PT_R8(64,%r11),0(%r14)
	stg	%r10,__PT_ORIG_GPR2(%r11) # store last break to orig_gpr2
	xc	__SF_BACKCHAIN(8,%r15),__SF_BACKCHAIN(%r15)
	lgr	%r2,%r11		# pass pointer to pt_regs
	jg	kernel_stack_overflow
ENDPROC(stack_overflow)
#endif

<<<<<<< HEAD
ENTRY(cleanup_critical)
	cghi	%r9,__LC_RETURN_LPSWE
	je	.Lcleanup_lpswe
#if IS_ENABLED(CONFIG_KVM)
	clg	%r9,BASED(.Lcleanup_table_sie)	# .Lsie_gmap
	jl	0f
	clg	%r9,BASED(.Lcleanup_table_sie+8)# .Lsie_done
	jl	.Lcleanup_sie
#endif
	clg	%r9,BASED(.Lcleanup_table)	# system_call
	jl	0f
	clg	%r9,BASED(.Lcleanup_table+8)	# .Lsysc_do_svc
	jl	.Lcleanup_system_call
	clg	%r9,BASED(.Lcleanup_table+16)	# .Lsysc_tif
	jl	0f
	clg	%r9,BASED(.Lcleanup_table+24)	# .Lsysc_restore
	jl	.Lcleanup_sysc_tif
	clg	%r9,BASED(.Lcleanup_table+32)	# .Lsysc_done
	jl	.Lcleanup_sysc_restore
	clg	%r9,BASED(.Lcleanup_table+40)	# .Lio_tif
	jl	0f
	clg	%r9,BASED(.Lcleanup_table+48)	# .Lio_restore
	jl	.Lcleanup_io_tif
	clg	%r9,BASED(.Lcleanup_table+56)	# .Lio_done
	jl	.Lcleanup_io_restore
	clg	%r9,BASED(.Lcleanup_table+64)	# psw_idle
	jl	0f
	clg	%r9,BASED(.Lcleanup_table+72)	# .Lpsw_idle_end
	jl	.Lcleanup_idle
	clg	%r9,BASED(.Lcleanup_table+80)	# save_fpu_regs
	jl	0f
	clg	%r9,BASED(.Lcleanup_table+88)	# .Lsave_fpu_regs_end
	jl	.Lcleanup_save_fpu_regs
	clg	%r9,BASED(.Lcleanup_table+96)	# load_fpu_regs
	jl	0f
	clg	%r9,BASED(.Lcleanup_table+104)	# .Lload_fpu_regs_end
	jl	.Lcleanup_load_fpu_regs
0:	BR_EX	%r14,%r11
ENDPROC(cleanup_critical)

	.align	8
.Lcleanup_table:
	.quad	system_call
	.quad	.Lsysc_do_svc
	.quad	.Lsysc_tif
	.quad	.Lsysc_restore
	.quad	.Lsysc_done
	.quad	.Lio_tif
	.quad	.Lio_restore
	.quad	.Lio_done
	.quad	psw_idle
	.quad	.Lpsw_idle_end
	.quad	save_fpu_regs
	.quad	.Lsave_fpu_regs_end
	.quad	load_fpu_regs
	.quad	.Lload_fpu_regs_end

#if IS_ENABLED(CONFIG_KVM)
.Lcleanup_table_sie:
	.quad	.Lsie_gmap
	.quad	.Lsie_done

.Lcleanup_sie:
	cghi    %r11,__LC_SAVE_AREA_ASYNC 	#Is this in normal interrupt?
	je      1f
	slg     %r9,BASED(.Lsie_crit_mcck_start)
	clg     %r9,BASED(.Lsie_crit_mcck_length)
	jh      1f
	oi      __LC_CPU_FLAGS+7, _CIF_MCCK_GUEST
1:	BPENTER __SF_SIE_FLAGS(%r15),(_TIF_ISOLATE_BP|_TIF_ISOLATE_BP_GUEST)
	lg	%r9,__SF_SIE_CONTROL(%r15)	# get control block pointer
	ni	__SIE_PROG0C+3(%r9),0xfe	# no longer in SIE
	lctlg	%c1,%c1,__LC_USER_ASCE		# load primary asce
	larl	%r9,sie_exit			# skip forward to sie_exit
	BR_EX	%r14,%r11
#endif

.Lcleanup_system_call:
	# check if stpt has been executed
	clg	%r9,BASED(.Lcleanup_system_call_insn)
	jh	0f
	mvc	__LC_SYNC_ENTER_TIMER(8),__LC_ASYNC_ENTER_TIMER
	cghi	%r11,__LC_SAVE_AREA_ASYNC
	je	0f
	mvc	__LC_SYNC_ENTER_TIMER(8),__LC_MCCK_ENTER_TIMER
0:	# check if stmg has been executed
	clg	%r9,BASED(.Lcleanup_system_call_insn+8)
	jh	0f
	mvc	__LC_SAVE_AREA_SYNC(64),0(%r11)
0:	# check if base register setup + TIF bit load has been done
	clg	%r9,BASED(.Lcleanup_system_call_insn+16)
	jhe	0f
	# set up saved register r12 task struct pointer
	stg	%r12,32(%r11)
	# set up saved register r13 __TASK_thread offset
	mvc	40(8,%r11),BASED(.Lcleanup_system_call_const)
0:	# check if the user time update has been done
	clg	%r9,BASED(.Lcleanup_system_call_insn+24)
	jh	0f
	lg	%r15,__LC_EXIT_TIMER
	slg	%r15,__LC_SYNC_ENTER_TIMER
	alg	%r15,__LC_USER_TIMER
	stg	%r15,__LC_USER_TIMER
0:	# check if the system time update has been done
	clg	%r9,BASED(.Lcleanup_system_call_insn+32)
	jh	0f
	lg	%r15,__LC_LAST_UPDATE_TIMER
	slg	%r15,__LC_EXIT_TIMER
	alg	%r15,__LC_SYSTEM_TIMER
	stg	%r15,__LC_SYSTEM_TIMER
0:	# update accounting time stamp
	mvc	__LC_LAST_UPDATE_TIMER(8),__LC_SYNC_ENTER_TIMER
	BPENTER __TI_flags(%r12),_TIF_ISOLATE_BP
	# set up saved register r11
	lg	%r15,__LC_KERNEL_STACK
	la	%r9,STACK_FRAME_OVERHEAD(%r15)
	stg	%r9,24(%r11)		# r11 pt_regs pointer
	# fill pt_regs
	mvc	__PT_R8(64,%r9),__LC_SAVE_AREA_SYNC
	stmg	%r0,%r7,__PT_R0(%r9)
	mvc	__PT_PSW(16,%r9),__LC_SVC_OLD_PSW
	mvc	__PT_INT_CODE(4,%r9),__LC_SVC_ILC
	xc	__PT_FLAGS(8,%r9),__PT_FLAGS(%r9)
	mvi	__PT_FLAGS+7(%r9),_PIF_SYSCALL
	# setup saved register r15
	stg	%r15,56(%r11)		# r15 stack pointer
	# set new psw address and exit
	larl	%r9,.Lsysc_do_svc
	BR_EX	%r14,%r11
.Lcleanup_system_call_insn:
	.quad	system_call
	.quad	.Lsysc_stmg
	.quad	.Lsysc_per
	.quad	.Lsysc_vtime+36
	.quad	.Lsysc_vtime+42
.Lcleanup_system_call_const:
	.quad	__TASK_thread

.Lcleanup_sysc_tif:
	larl	%r9,.Lsysc_tif
	BR_EX	%r14,%r11

.Lcleanup_sysc_restore:
	# check if stpt has been executed
	clg	%r9,BASED(.Lcleanup_sysc_restore_insn)
	jh	0f
	mvc	__LC_EXIT_TIMER(8),__LC_ASYNC_ENTER_TIMER
	cghi	%r11,__LC_SAVE_AREA_ASYNC
	je	0f
	mvc	__LC_EXIT_TIMER(8),__LC_MCCK_ENTER_TIMER
0:	clg	%r9,BASED(.Lcleanup_sysc_restore_insn+8)
	je	1f
	lg	%r9,24(%r11)		# get saved pointer to pt_regs
	mvc	__LC_RETURN_PSW(16),__PT_PSW(%r9)
	mvc	0(64,%r11),__PT_R8(%r9)
	lmg	%r0,%r7,__PT_R0(%r9)
.Lcleanup_lpswe:
1:	lmg	%r8,%r9,__LC_RETURN_PSW
	BR_EX	%r14,%r11
.Lcleanup_sysc_restore_insn:
	.quad	.Lsysc_exit_timer
	.quad	.Lsysc_done - 4

.Lcleanup_io_tif:
	larl	%r9,.Lio_tif
	BR_EX	%r14,%r11

.Lcleanup_io_restore:
	# check if stpt has been executed
	clg	%r9,BASED(.Lcleanup_io_restore_insn)
	jh	0f
	mvc	__LC_EXIT_TIMER(8),__LC_MCCK_ENTER_TIMER
0:	clg	%r9,BASED(.Lcleanup_io_restore_insn+8)
	je	1f
	lg	%r9,24(%r11)		# get saved r11 pointer to pt_regs
	mvc	__LC_RETURN_PSW(16),__PT_PSW(%r9)
	mvc	0(64,%r11),__PT_R8(%r9)
	lmg	%r0,%r7,__PT_R0(%r9)
1:	lmg	%r8,%r9,__LC_RETURN_PSW
	BR_EX	%r14,%r11
.Lcleanup_io_restore_insn:
	.quad	.Lio_exit_timer
	.quad	.Lio_done - 4

.Lcleanup_idle:
	ni	__LC_CPU_FLAGS+7,255-_CIF_ENABLED_WAIT
	# copy interrupt clock & cpu timer
	mvc	__CLOCK_IDLE_EXIT(8,%r2),__LC_INT_CLOCK
	mvc	__TIMER_IDLE_EXIT(8,%r2),__LC_ASYNC_ENTER_TIMER
	cghi	%r11,__LC_SAVE_AREA_ASYNC
	je	0f
	mvc	__CLOCK_IDLE_EXIT(8,%r2),__LC_MCCK_CLOCK
	mvc	__TIMER_IDLE_EXIT(8,%r2),__LC_MCCK_ENTER_TIMER
0:	# check if stck & stpt have been executed
	clg	%r9,BASED(.Lcleanup_idle_insn)
	jhe	1f
	mvc	__CLOCK_IDLE_ENTER(8,%r2),__CLOCK_IDLE_EXIT(%r2)
	mvc	__TIMER_IDLE_ENTER(8,%r2),__TIMER_IDLE_EXIT(%r2)
1:	# calculate idle cycles
	clg	%r9,BASED(.Lcleanup_idle_insn)
	jl	3f
	larl	%r1,smp_cpu_mtid
	llgf	%r1,0(%r1)
	ltgr	%r1,%r1
	jz	3f
	.insn	rsy,0xeb0000000017,%r1,5,__SF_EMPTY+80(%r15)
	larl	%r3,mt_cycles
	ag	%r3,__LC_PERCPU_OFFSET
	la	%r4,__SF_EMPTY+16(%r15)
2:	lg	%r0,0(%r3)
	slg	%r0,0(%r4)
	alg	%r0,64(%r4)
	stg	%r0,0(%r3)
	la	%r3,8(%r3)
	la	%r4,8(%r4)
	brct	%r1,2b
3:	# account system time going idle
	lg	%r9,__LC_STEAL_TIMER
	alg	%r9,__CLOCK_IDLE_ENTER(%r2)
	slg	%r9,__LC_LAST_UPDATE_CLOCK
	stg	%r9,__LC_STEAL_TIMER
	mvc	__LC_LAST_UPDATE_CLOCK(8),__CLOCK_IDLE_EXIT(%r2)
	lg	%r9,__LC_SYSTEM_TIMER
	alg	%r9,__LC_LAST_UPDATE_TIMER
	slg	%r9,__TIMER_IDLE_ENTER(%r2)
	stg	%r9,__LC_SYSTEM_TIMER
	mvc	__LC_LAST_UPDATE_TIMER(8),__TIMER_IDLE_EXIT(%r2)
	# prepare return psw
	nihh	%r8,0xfcfd		# clear irq & wait state bits
	lg	%r9,48(%r11)		# return from psw_idle
	BR_EX	%r14,%r11
.Lcleanup_idle_insn:
	.quad	.Lpsw_idle_lpsw

.Lcleanup_save_fpu_regs:
	larl	%r9,save_fpu_regs
	BR_EX	%r14,%r11

.Lcleanup_load_fpu_regs:
	larl	%r9,load_fpu_regs
	BR_EX	%r14,%r11

/*
 * Integer constants
 */
	.align	8
.Lcritical_start:
	.quad	.L__critical_start
.Lcritical_length:
	.quad	.L__critical_end - .L__critical_start
#if IS_ENABLED(CONFIG_KVM)
.Lsie_critical_start:
	.quad	.Lsie_gmap
.Lsie_critical_length:
	.quad	.Lsie_done - .Lsie_gmap
.Lsie_crit_mcck_start:
	.quad   .Lsie_entry
.Lsie_crit_mcck_length:
	.quad   .Lsie_skip - .Lsie_entry
#endif
=======
	.section .data, "aw"
		.align	4
.Lstop_lock:	.long	0
.Lthis_cpu:	.short	0
.Lstosm_tmp:	.byte	0
>>>>>>> c1084c27
	.section .rodata, "a"
#define SYSCALL(esame,emu)	.quad __s390x_ ## esame
	.globl	sys_call_table
sys_call_table:
#include "asm/syscall_table.h"
#undef SYSCALL

#ifdef CONFIG_COMPAT

#define SYSCALL(esame,emu)	.quad __s390_ ## emu
	.globl	sys_call_table_emu
sys_call_table_emu:
#include "asm/syscall_table.h"
#undef SYSCALL
#endif<|MERGE_RESOLUTION|>--- conflicted
+++ resolved
@@ -82,54 +82,6 @@
 #endif
 	.endm
 
-<<<<<<< HEAD
-	.macro	SWITCH_ASYNC savearea,timer
-	tmhh	%r8,0x0001		# interrupting from user ?
-	jnz	2f
-	lgr	%r14,%r9
-	cghi	%r14,__LC_RETURN_LPSWE
-	je	0f
-	slg	%r14,BASED(.Lcritical_start)
-	clg	%r14,BASED(.Lcritical_length)
-	jhe	1f
-0:
-	lghi	%r11,\savearea		# inside critical section, do cleanup
-	brasl	%r14,cleanup_critical
-	tmhh	%r8,0x0001		# retest problem state after cleanup
-	jnz	2f
-1:	lg	%r14,__LC_ASYNC_STACK	# are we already on the target stack?
-	slgr	%r14,%r15
-	srag	%r14,%r14,STACK_SHIFT
-	jnz	3f
-	CHECK_STACK \savearea
-	aghi	%r15,-(STACK_FRAME_OVERHEAD + __PT_SIZE)
-	j	4f
-2:	UPDATE_VTIME %r14,%r15,\timer
-	BPENTER __TI_flags(%r12),_TIF_ISOLATE_BP
-3:	lg	%r15,__LC_ASYNC_STACK	# load async stack
-4:	la	%r11,STACK_FRAME_OVERHEAD(%r15)
-	.endm
-
-	.macro UPDATE_VTIME w1,w2,enter_timer
-	lg	\w1,__LC_EXIT_TIMER
-	lg	\w2,__LC_LAST_UPDATE_TIMER
-	slg	\w1,\enter_timer
-	slg	\w2,__LC_EXIT_TIMER
-	alg	\w1,__LC_USER_TIMER
-	alg	\w2,__LC_SYSTEM_TIMER
-	stg	\w1,__LC_USER_TIMER
-	stg	\w2,__LC_SYSTEM_TIMER
-	mvc	__LC_LAST_UPDATE_TIMER(8),\enter_timer
-	.endm
-
-	.macro REENABLE_IRQS
-	stg	%r8,__LC_RETURN_PSW
-	ni	__LC_RETURN_PSW,0xbf
-	ssm	__LC_RETURN_PSW
-	.endm
-
-=======
->>>>>>> c1084c27
 	.macro STCK savearea
 	ALTERNATIVE ".insn	s,0xb2050000,\savearea", \
 		    ".insn	s,0xb27c0000,\savearea", 25
@@ -358,223 +310,6 @@
 	BPENTER __TI_flags(%r12),_TIF_ISOLATE_BP
 	# clear user controlled register to prevent speculative use
 	xgr	%r0,%r0
-<<<<<<< HEAD
-	# load address of system call table
-	lg	%r10,__THREAD_sysc_table(%r13,%r12)
-	llgh	%r8,__PT_INT_CODE+2(%r11)
-	slag	%r8,%r8,3			# shift and test for svc 0
-	jnz	.Lsysc_nr_ok
-	# svc 0: system call number in %r1
-	llgfr	%r1,%r1				# clear high word in r1
-	sth	%r1,__PT_INT_CODE+2(%r11)
-	cghi	%r1,NR_syscalls
-	jnl	.Lsysc_nr_ok
-	slag	%r8,%r1,3
-.Lsysc_nr_ok:
-	xc	__SF_BACKCHAIN(8,%r15),__SF_BACKCHAIN(%r15)
-	stg	%r2,__PT_ORIG_GPR2(%r11)
-	stg	%r7,STACK_FRAME_OVERHEAD(%r15)
-	lg	%r9,0(%r8,%r10)			# get system call add.
-	TSTMSK	__TI_flags(%r12),_TIF_TRACE
-	jnz	.Lsysc_tracesys
-	BASR_EX	%r14,%r9			# call sys_xxxx
-	stg	%r2,__PT_R2(%r11)		# store return value
-
-.Lsysc_return:
-#ifdef CONFIG_DEBUG_RSEQ
-	lgr	%r2,%r11
-	brasl	%r14,rseq_syscall
-#endif
-	LOCKDEP_SYS_EXIT
-.Lsysc_tif:
-	TSTMSK	__PT_FLAGS(%r11),_PIF_WORK
-	jnz	.Lsysc_work
-	TSTMSK	__TI_flags(%r12),_TIF_WORK
-	jnz	.Lsysc_work			# check for work
-	TSTMSK	__LC_CPU_FLAGS,_CIF_WORK
-	jnz	.Lsysc_work
-	BPEXIT	__TI_flags(%r12),_TIF_ISOLATE_BP
-.Lsysc_restore:
-	lg	%r14,__LC_VDSO_PER_CPU
-	lmg	%r0,%r10,__PT_R0(%r11)
-	mvc	__LC_RETURN_PSW(16),__PT_PSW(%r11)
-.Lsysc_exit_timer:
-	stpt	__LC_EXIT_TIMER
-	mvc	__VDSO_ECTG_BASE(16,%r14),__LC_EXIT_TIMER
-	lmg	%r11,%r15,__PT_R11(%r11)
-	b	__LC_RETURN_LPSWE(%r0)
-.Lsysc_done:
-
-#
-# One of the work bits is on. Find out which one.
-#
-.Lsysc_work:
-	TSTMSK	__LC_CPU_FLAGS,_CIF_MCCK_PENDING
-	jo	.Lsysc_mcck_pending
-	TSTMSK	__TI_flags(%r12),_TIF_NEED_RESCHED
-	jo	.Lsysc_reschedule
-	TSTMSK	__PT_FLAGS(%r11),_PIF_SYSCALL_RESTART
-	jo	.Lsysc_syscall_restart
-#ifdef CONFIG_UPROBES
-	TSTMSK	__TI_flags(%r12),_TIF_UPROBE
-	jo	.Lsysc_uprobe_notify
-#endif
-	TSTMSK	__TI_flags(%r12),_TIF_GUARDED_STORAGE
-	jo	.Lsysc_guarded_storage
-	TSTMSK	__PT_FLAGS(%r11),_PIF_PER_TRAP
-	jo	.Lsysc_singlestep
-#ifdef CONFIG_LIVEPATCH
-	TSTMSK	__TI_flags(%r12),_TIF_PATCH_PENDING
-	jo	.Lsysc_patch_pending	# handle live patching just before
-					# signals and possible syscall restart
-#endif
-	TSTMSK	__PT_FLAGS(%r11),_PIF_SYSCALL_RESTART
-	jo	.Lsysc_syscall_restart
-	TSTMSK	__TI_flags(%r12),_TIF_SIGPENDING
-	jo	.Lsysc_sigpending
-	TSTMSK	__TI_flags(%r12),_TIF_NOTIFY_RESUME
-	jo	.Lsysc_notify_resume
-	TSTMSK	__LC_CPU_FLAGS,_CIF_FPU
-	jo	.Lsysc_vxrs
-	TSTMSK	__LC_CPU_FLAGS,(_CIF_ASCE_PRIMARY|_CIF_ASCE_SECONDARY)
-	jnz	.Lsysc_asce
-	j	.Lsysc_return		# beware of critical section cleanup
-
-#
-# _TIF_NEED_RESCHED is set, call schedule
-#
-.Lsysc_reschedule:
-	larl	%r14,.Lsysc_return
-	jg	schedule
-
-#
-# _CIF_MCCK_PENDING is set, call handler
-#
-.Lsysc_mcck_pending:
-	larl	%r14,.Lsysc_return
-	jg	s390_handle_mcck	# TIF bit will be cleared by handler
-
-#
-# _CIF_ASCE_PRIMARY and/or _CIF_ASCE_SECONDARY set, load user space asce
-#
-.Lsysc_asce:
-	ni	__LC_CPU_FLAGS+7,255-_CIF_ASCE_SECONDARY
-	lctlg	%c7,%c7,__LC_VDSO_ASCE		# load secondary asce
-	TSTMSK	__LC_CPU_FLAGS,_CIF_ASCE_PRIMARY
-	jz	.Lsysc_return
-#ifndef CONFIG_HAVE_MARCH_Z10_FEATURES
-	tm	__LC_STFLE_FAC_LIST+3,0x10	# has MVCOS ?
-	jnz	.Lsysc_set_fs_fixup
-	ni	__LC_CPU_FLAGS+7,255-_CIF_ASCE_PRIMARY
-	lctlg	%c1,%c1,__LC_USER_ASCE		# load primary asce
-	j	.Lsysc_return
-.Lsysc_set_fs_fixup:
-#endif
-	larl	%r14,.Lsysc_return
-	jg	set_fs_fixup
-
-#
-# CIF_FPU is set, restore floating-point controls and floating-point registers.
-#
-.Lsysc_vxrs:
-	larl	%r14,.Lsysc_return
-	jg	load_fpu_regs
-
-#
-# _TIF_SIGPENDING is set, call do_signal
-#
-.Lsysc_sigpending:
-	lgr	%r2,%r11		# pass pointer to pt_regs
-	brasl	%r14,do_signal
-	TSTMSK	__PT_FLAGS(%r11),_PIF_SYSCALL
-	jno	.Lsysc_return
-.Lsysc_do_syscall:
-	lghi	%r13,__TASK_thread
-	lmg	%r2,%r7,__PT_R2(%r11)	# load svc arguments
-	lghi	%r1,0			# svc 0 returns -ENOSYS
-	j	.Lsysc_do_svc
-
-#
-# _TIF_NOTIFY_RESUME is set, call do_notify_resume
-#
-.Lsysc_notify_resume:
-	lgr	%r2,%r11		# pass pointer to pt_regs
-	larl	%r14,.Lsysc_return
-	jg	do_notify_resume
-
-#
-# _TIF_UPROBE is set, call uprobe_notify_resume
-#
-#ifdef CONFIG_UPROBES
-.Lsysc_uprobe_notify:
-	lgr	%r2,%r11		# pass pointer to pt_regs
-	larl	%r14,.Lsysc_return
-	jg	uprobe_notify_resume
-#endif
-
-#
-# _TIF_GUARDED_STORAGE is set, call guarded_storage_load
-#
-.Lsysc_guarded_storage:
-	lgr	%r2,%r11		# pass pointer to pt_regs
-	larl	%r14,.Lsysc_return
-	jg	gs_load_bc_cb
-#
-# _TIF_PATCH_PENDING is set, call klp_update_patch_state
-#
-#ifdef CONFIG_LIVEPATCH
-.Lsysc_patch_pending:
-	lg	%r2,__LC_CURRENT	# pass pointer to task struct
-	larl	%r14,.Lsysc_return
-	jg	klp_update_patch_state
-#endif
-
-#
-# _PIF_PER_TRAP is set, call do_per_trap
-#
-.Lsysc_singlestep:
-	ni	__PT_FLAGS+7(%r11),255-_PIF_PER_TRAP
-	lgr	%r2,%r11		# pass pointer to pt_regs
-	larl	%r14,.Lsysc_return
-	jg	do_per_trap
-
-#
-# _PIF_SYSCALL_RESTART is set, repeat the current system call
-#
-.Lsysc_syscall_restart:
-	ni	__PT_FLAGS+7(%r11),255-_PIF_SYSCALL_RESTART
-	lmg	%r1,%r7,__PT_R1(%r11)	# load svc arguments
-	lg	%r2,__PT_ORIG_GPR2(%r11)
-	j	.Lsysc_do_svc
-
-#
-# call tracehook_report_syscall_entry/tracehook_report_syscall_exit before
-# and after the system call
-#
-.Lsysc_tracesys:
-	lgr	%r2,%r11		# pass pointer to pt_regs
-	la	%r3,0
-	llgh	%r0,__PT_INT_CODE+2(%r11)
-	stg	%r0,__PT_R2(%r11)
-	brasl	%r14,do_syscall_trace_enter
-	lghi	%r0,NR_syscalls
-	clgr	%r0,%r2
-	jnh	.Lsysc_tracenogo
-	sllg	%r8,%r2,3
-	lg	%r9,0(%r8,%r10)
-.Lsysc_tracego:
-	lmg	%r3,%r7,__PT_R3(%r11)
-	stg	%r7,STACK_FRAME_OVERHEAD(%r15)
-	lg	%r2,__PT_ORIG_GPR2(%r11)
-	BASR_EX	%r14,%r9		# call sys_xxx
-	stg	%r2,__PT_R2(%r11)	# store return value
-.Lsysc_tracenogo:
-	TSTMSK	__TI_flags(%r12),_TIF_TRACE
-	jz	.Lsysc_return
-	lgr	%r2,%r11		# pass pointer to pt_regs
-	larl	%r14,.Lsysc_return
-	jg	do_syscall_trace_exit
-=======
 	xgr	%r1,%r1
 	xgr	%r4,%r4
 	xgr	%r5,%r5
@@ -594,7 +329,6 @@
 	lmg	%r0,%r15,STACK_FRAME_OVERHEAD+__PT_R0(%r15)
 	stpt	__LC_EXIT_TIMER
 	b	__LC_RETURN_LPSWE
->>>>>>> c1084c27
 ENDPROC(system_call)
 
 #
@@ -619,33 +353,6 @@
 	stpt	__LC_SYS_ENTER_TIMER
 	BPOFF
 	stmg	%r8,%r15,__LC_SAVE_AREA_SYNC
-<<<<<<< HEAD
-	lg	%r10,__LC_LAST_BREAK
-	srag	%r11,%r10,12
-	jnz	0f
-	/* if __LC_LAST_BREAK is < 4096, it contains one of
-	 * the lpswe addresses in lowcore. Set it to 1 (initial state)
-	 * to prevent leaking that address to userspace.
-	 */
-	lghi	%r10,1
-0:	lg	%r12,__LC_CURRENT
-	lghi	%r11,0
-	larl	%r13,cleanup_critical
-	lmg	%r8,%r9,__LC_PGM_OLD_PSW
-	tmhh	%r8,0x0001		# test problem state bit
-	jnz	3f			# -> fault in user space
-#if IS_ENABLED(CONFIG_KVM)
-	# cleanup critical section for program checks in sie64a
-	lgr	%r14,%r9
-	slg	%r14,BASED(.Lsie_critical_start)
-	clg	%r14,BASED(.Lsie_critical_length)
-	jhe	1f
-	lg	%r14,__SF_SIE_CONTROL(%r15)	# get control block pointer
-	ni	__SIE_PROG0C+3(%r14),0xfe	# no longer in SIE
-	lctlg	%c1,%c1,__LC_USER_ASCE		# load primary asce
-	larl	%r9,sie_exit			# skip forward to sie_exit
-	lghi	%r11,_PIF_GUEST_FAULT
-=======
 	lg	%r12,__LC_CURRENT
 	lghi	%r10,0
 	lmg	%r8,%r9,__LC_PGM_OLD_PSW
@@ -659,7 +366,6 @@
 	OUTSIDE	%r9,.Lsie_gmap,.Lsie_done,1f
 	SIEEXIT
 	lghi	%r10,_PIF_GUEST_FAULT
->>>>>>> c1084c27
 #endif
 1:	tmhh	%r8,0x4000		# PER bit set in old PSW ?
 	jnz	2f			# -> enabled, can't be a double fault
@@ -667,22 +373,6 @@
 	jnz	.Lpgm_svcper		# -> single stepped svc
 2:	CHECK_STACK __LC_SAVE_AREA_SYNC
 	aghi	%r15,-(STACK_FRAME_OVERHEAD + __PT_SIZE)
-<<<<<<< HEAD
-	# CHECK_VMAP_STACK branches to stack_overflow or 5f
-	CHECK_VMAP_STACK __LC_SAVE_AREA_SYNC,5f
-3:	UPDATE_VTIME %r14,%r15,__LC_SYNC_ENTER_TIMER
-	BPENTER __TI_flags(%r12),_TIF_ISOLATE_BP
-	lg	%r15,__LC_KERNEL_STACK
-	lgr	%r14,%r12
-	aghi	%r14,__TASK_thread	# pointer to thread_struct
-	lghi	%r13,__LC_PGM_TDB
-	tm	__LC_PGM_ILC+2,0x02	# check for transaction abort
-	jz	4f
-	mvc	__THREAD_trap_tdb(256,%r14),0(%r13)
-4:	stg	%r10,__THREAD_last_break(%r14)
-5:	lgr	%r13,%r11
-	la	%r11,STACK_FRAME_OVERHEAD(%r15)
-=======
 	# CHECK_VMAP_STACK branches to stack_overflow or 4f
 	CHECK_VMAP_STACK __LC_SAVE_AREA_SYNC,4f
 3:	BPENTER __TI_flags(%r12),_TIF_ISOLATE_BP
@@ -690,7 +380,6 @@
 4:	la	%r11,STACK_FRAME_OVERHEAD(%r15)
 	stg	%r10,__PT_FLAGS(%r11)
 	xc	__SF_BACKCHAIN(8,%r15),__SF_BACKCHAIN(%r15)
->>>>>>> c1084c27
 	stmg	%r0,%r7,__PT_R0(%r11)
 	mvc	__PT_R8(64,%r11),__LC_SAVE_AREA_SYNC
 	stmg	%r8,%r9,__PT_PSW(%r11)
@@ -703,49 +392,6 @@
 	xgr	%r5,%r5
 	xgr	%r6,%r6
 	xgr	%r7,%r7
-<<<<<<< HEAD
-	mvc	__PT_R8(64,%r11),__LC_SAVE_AREA_SYNC
-	stmg	%r8,%r9,__PT_PSW(%r11)
-	mvc	__PT_INT_CODE(4,%r11),__LC_PGM_ILC
-	mvc	__PT_INT_PARM_LONG(8,%r11),__LC_TRANS_EXC_CODE
-	stg	%r13,__PT_FLAGS(%r11)
-	stg	%r10,__PT_ARGS(%r11)
-	tm	__LC_PGM_ILC+3,0x80	# check for per exception
-	jz	6f
-	tmhh	%r8,0x0001		# kernel per event ?
-	jz	.Lpgm_kprobe
-	oi	__PT_FLAGS+7(%r11),_PIF_PER_TRAP
-	mvc	__THREAD_per_address(8,%r14),__LC_PER_ADDRESS
-	mvc	__THREAD_per_cause(2,%r14),__LC_PER_CODE
-	mvc	__THREAD_per_paid(1,%r14),__LC_PER_ACCESS_ID
-6:	REENABLE_IRQS
-	xc	__SF_BACKCHAIN(8,%r15),__SF_BACKCHAIN(%r15)
-	larl	%r1,pgm_check_table
-	llgh	%r10,__PT_INT_CODE+2(%r11)
-	nill	%r10,0x007f
-	sll	%r10,3
-	je	.Lpgm_return
-	lg	%r9,0(%r10,%r1)		# load address of handler routine
-	lgr	%r2,%r11		# pass pointer to pt_regs
-	BASR_EX	%r14,%r9		# branch to interrupt-handler
-.Lpgm_return:
-	LOCKDEP_SYS_EXIT
-	tm	__PT_PSW+1(%r11),0x01	# returning to user ?
-	jno	.Lsysc_restore
-	TSTMSK	__PT_FLAGS(%r11),_PIF_SYSCALL
-	jo	.Lsysc_do_syscall
-	j	.Lsysc_tif
-
-#
-# PER event in supervisor state, must be kprobes
-#
-.Lpgm_kprobe:
-	REENABLE_IRQS
-	xc	__SF_BACKCHAIN(8,%r15),__SF_BACKCHAIN(%r15)
-	lgr	%r2,%r11		# pass pointer to pt_regs
-	brasl	%r14,do_per_trap
-	j	.Lpgm_return
-=======
 	lgr	%r2,%r11
 	brasl	%r14,__do_pgm_check
 	tmhh	%r8,0x0001		# returning to user space?
@@ -757,7 +403,6 @@
 	mvc	__LC_RETURN_PSW(16),STACK_FRAME_OVERHEAD+__PT_PSW(%r15)
 	lmg	%r0,%r15,STACK_FRAME_OVERHEAD+__PT_R0(%r15)
 	b	__LC_RETURN_LPSWE
->>>>>>> c1084c27
 
 #
 # single stepped system call
@@ -820,18 +465,10 @@
 	lctlg	%c1,%c1,__LC_USER_ASCE
 	BPEXIT	__TI_flags(%r12),_TIF_ISOLATE_BP
 	stpt	__LC_EXIT_TIMER
-<<<<<<< HEAD
-	mvc	__VDSO_ECTG_BASE(16,%r14),__LC_EXIT_TIMER
-.Lio_exit_kernel:
-	lmg	%r11,%r15,__PT_R11(%r11)
-	b	__LC_RETURN_LPSWE(%r0)
-.Lio_done:
-=======
 2:	lmg	%r0,%r15,__PT_R0(%r11)
 	b	__LC_RETURN_LPSWE
 ENDPROC(\name)
 .endm
->>>>>>> c1084c27
 
 INT_HANDLER ext_int_handler,__LC_EXT_OLD_PSW,do_ext_irq
 INT_HANDLER io_int_handler,__LC_IO_OLD_PSW,do_io_irq
@@ -1038,274 +675,11 @@
 ENDPROC(stack_overflow)
 #endif
 
-<<<<<<< HEAD
-ENTRY(cleanup_critical)
-	cghi	%r9,__LC_RETURN_LPSWE
-	je	.Lcleanup_lpswe
-#if IS_ENABLED(CONFIG_KVM)
-	clg	%r9,BASED(.Lcleanup_table_sie)	# .Lsie_gmap
-	jl	0f
-	clg	%r9,BASED(.Lcleanup_table_sie+8)# .Lsie_done
-	jl	.Lcleanup_sie
-#endif
-	clg	%r9,BASED(.Lcleanup_table)	# system_call
-	jl	0f
-	clg	%r9,BASED(.Lcleanup_table+8)	# .Lsysc_do_svc
-	jl	.Lcleanup_system_call
-	clg	%r9,BASED(.Lcleanup_table+16)	# .Lsysc_tif
-	jl	0f
-	clg	%r9,BASED(.Lcleanup_table+24)	# .Lsysc_restore
-	jl	.Lcleanup_sysc_tif
-	clg	%r9,BASED(.Lcleanup_table+32)	# .Lsysc_done
-	jl	.Lcleanup_sysc_restore
-	clg	%r9,BASED(.Lcleanup_table+40)	# .Lio_tif
-	jl	0f
-	clg	%r9,BASED(.Lcleanup_table+48)	# .Lio_restore
-	jl	.Lcleanup_io_tif
-	clg	%r9,BASED(.Lcleanup_table+56)	# .Lio_done
-	jl	.Lcleanup_io_restore
-	clg	%r9,BASED(.Lcleanup_table+64)	# psw_idle
-	jl	0f
-	clg	%r9,BASED(.Lcleanup_table+72)	# .Lpsw_idle_end
-	jl	.Lcleanup_idle
-	clg	%r9,BASED(.Lcleanup_table+80)	# save_fpu_regs
-	jl	0f
-	clg	%r9,BASED(.Lcleanup_table+88)	# .Lsave_fpu_regs_end
-	jl	.Lcleanup_save_fpu_regs
-	clg	%r9,BASED(.Lcleanup_table+96)	# load_fpu_regs
-	jl	0f
-	clg	%r9,BASED(.Lcleanup_table+104)	# .Lload_fpu_regs_end
-	jl	.Lcleanup_load_fpu_regs
-0:	BR_EX	%r14,%r11
-ENDPROC(cleanup_critical)
-
-	.align	8
-.Lcleanup_table:
-	.quad	system_call
-	.quad	.Lsysc_do_svc
-	.quad	.Lsysc_tif
-	.quad	.Lsysc_restore
-	.quad	.Lsysc_done
-	.quad	.Lio_tif
-	.quad	.Lio_restore
-	.quad	.Lio_done
-	.quad	psw_idle
-	.quad	.Lpsw_idle_end
-	.quad	save_fpu_regs
-	.quad	.Lsave_fpu_regs_end
-	.quad	load_fpu_regs
-	.quad	.Lload_fpu_regs_end
-
-#if IS_ENABLED(CONFIG_KVM)
-.Lcleanup_table_sie:
-	.quad	.Lsie_gmap
-	.quad	.Lsie_done
-
-.Lcleanup_sie:
-	cghi    %r11,__LC_SAVE_AREA_ASYNC 	#Is this in normal interrupt?
-	je      1f
-	slg     %r9,BASED(.Lsie_crit_mcck_start)
-	clg     %r9,BASED(.Lsie_crit_mcck_length)
-	jh      1f
-	oi      __LC_CPU_FLAGS+7, _CIF_MCCK_GUEST
-1:	BPENTER __SF_SIE_FLAGS(%r15),(_TIF_ISOLATE_BP|_TIF_ISOLATE_BP_GUEST)
-	lg	%r9,__SF_SIE_CONTROL(%r15)	# get control block pointer
-	ni	__SIE_PROG0C+3(%r9),0xfe	# no longer in SIE
-	lctlg	%c1,%c1,__LC_USER_ASCE		# load primary asce
-	larl	%r9,sie_exit			# skip forward to sie_exit
-	BR_EX	%r14,%r11
-#endif
-
-.Lcleanup_system_call:
-	# check if stpt has been executed
-	clg	%r9,BASED(.Lcleanup_system_call_insn)
-	jh	0f
-	mvc	__LC_SYNC_ENTER_TIMER(8),__LC_ASYNC_ENTER_TIMER
-	cghi	%r11,__LC_SAVE_AREA_ASYNC
-	je	0f
-	mvc	__LC_SYNC_ENTER_TIMER(8),__LC_MCCK_ENTER_TIMER
-0:	# check if stmg has been executed
-	clg	%r9,BASED(.Lcleanup_system_call_insn+8)
-	jh	0f
-	mvc	__LC_SAVE_AREA_SYNC(64),0(%r11)
-0:	# check if base register setup + TIF bit load has been done
-	clg	%r9,BASED(.Lcleanup_system_call_insn+16)
-	jhe	0f
-	# set up saved register r12 task struct pointer
-	stg	%r12,32(%r11)
-	# set up saved register r13 __TASK_thread offset
-	mvc	40(8,%r11),BASED(.Lcleanup_system_call_const)
-0:	# check if the user time update has been done
-	clg	%r9,BASED(.Lcleanup_system_call_insn+24)
-	jh	0f
-	lg	%r15,__LC_EXIT_TIMER
-	slg	%r15,__LC_SYNC_ENTER_TIMER
-	alg	%r15,__LC_USER_TIMER
-	stg	%r15,__LC_USER_TIMER
-0:	# check if the system time update has been done
-	clg	%r9,BASED(.Lcleanup_system_call_insn+32)
-	jh	0f
-	lg	%r15,__LC_LAST_UPDATE_TIMER
-	slg	%r15,__LC_EXIT_TIMER
-	alg	%r15,__LC_SYSTEM_TIMER
-	stg	%r15,__LC_SYSTEM_TIMER
-0:	# update accounting time stamp
-	mvc	__LC_LAST_UPDATE_TIMER(8),__LC_SYNC_ENTER_TIMER
-	BPENTER __TI_flags(%r12),_TIF_ISOLATE_BP
-	# set up saved register r11
-	lg	%r15,__LC_KERNEL_STACK
-	la	%r9,STACK_FRAME_OVERHEAD(%r15)
-	stg	%r9,24(%r11)		# r11 pt_regs pointer
-	# fill pt_regs
-	mvc	__PT_R8(64,%r9),__LC_SAVE_AREA_SYNC
-	stmg	%r0,%r7,__PT_R0(%r9)
-	mvc	__PT_PSW(16,%r9),__LC_SVC_OLD_PSW
-	mvc	__PT_INT_CODE(4,%r9),__LC_SVC_ILC
-	xc	__PT_FLAGS(8,%r9),__PT_FLAGS(%r9)
-	mvi	__PT_FLAGS+7(%r9),_PIF_SYSCALL
-	# setup saved register r15
-	stg	%r15,56(%r11)		# r15 stack pointer
-	# set new psw address and exit
-	larl	%r9,.Lsysc_do_svc
-	BR_EX	%r14,%r11
-.Lcleanup_system_call_insn:
-	.quad	system_call
-	.quad	.Lsysc_stmg
-	.quad	.Lsysc_per
-	.quad	.Lsysc_vtime+36
-	.quad	.Lsysc_vtime+42
-.Lcleanup_system_call_const:
-	.quad	__TASK_thread
-
-.Lcleanup_sysc_tif:
-	larl	%r9,.Lsysc_tif
-	BR_EX	%r14,%r11
-
-.Lcleanup_sysc_restore:
-	# check if stpt has been executed
-	clg	%r9,BASED(.Lcleanup_sysc_restore_insn)
-	jh	0f
-	mvc	__LC_EXIT_TIMER(8),__LC_ASYNC_ENTER_TIMER
-	cghi	%r11,__LC_SAVE_AREA_ASYNC
-	je	0f
-	mvc	__LC_EXIT_TIMER(8),__LC_MCCK_ENTER_TIMER
-0:	clg	%r9,BASED(.Lcleanup_sysc_restore_insn+8)
-	je	1f
-	lg	%r9,24(%r11)		# get saved pointer to pt_regs
-	mvc	__LC_RETURN_PSW(16),__PT_PSW(%r9)
-	mvc	0(64,%r11),__PT_R8(%r9)
-	lmg	%r0,%r7,__PT_R0(%r9)
-.Lcleanup_lpswe:
-1:	lmg	%r8,%r9,__LC_RETURN_PSW
-	BR_EX	%r14,%r11
-.Lcleanup_sysc_restore_insn:
-	.quad	.Lsysc_exit_timer
-	.quad	.Lsysc_done - 4
-
-.Lcleanup_io_tif:
-	larl	%r9,.Lio_tif
-	BR_EX	%r14,%r11
-
-.Lcleanup_io_restore:
-	# check if stpt has been executed
-	clg	%r9,BASED(.Lcleanup_io_restore_insn)
-	jh	0f
-	mvc	__LC_EXIT_TIMER(8),__LC_MCCK_ENTER_TIMER
-0:	clg	%r9,BASED(.Lcleanup_io_restore_insn+8)
-	je	1f
-	lg	%r9,24(%r11)		# get saved r11 pointer to pt_regs
-	mvc	__LC_RETURN_PSW(16),__PT_PSW(%r9)
-	mvc	0(64,%r11),__PT_R8(%r9)
-	lmg	%r0,%r7,__PT_R0(%r9)
-1:	lmg	%r8,%r9,__LC_RETURN_PSW
-	BR_EX	%r14,%r11
-.Lcleanup_io_restore_insn:
-	.quad	.Lio_exit_timer
-	.quad	.Lio_done - 4
-
-.Lcleanup_idle:
-	ni	__LC_CPU_FLAGS+7,255-_CIF_ENABLED_WAIT
-	# copy interrupt clock & cpu timer
-	mvc	__CLOCK_IDLE_EXIT(8,%r2),__LC_INT_CLOCK
-	mvc	__TIMER_IDLE_EXIT(8,%r2),__LC_ASYNC_ENTER_TIMER
-	cghi	%r11,__LC_SAVE_AREA_ASYNC
-	je	0f
-	mvc	__CLOCK_IDLE_EXIT(8,%r2),__LC_MCCK_CLOCK
-	mvc	__TIMER_IDLE_EXIT(8,%r2),__LC_MCCK_ENTER_TIMER
-0:	# check if stck & stpt have been executed
-	clg	%r9,BASED(.Lcleanup_idle_insn)
-	jhe	1f
-	mvc	__CLOCK_IDLE_ENTER(8,%r2),__CLOCK_IDLE_EXIT(%r2)
-	mvc	__TIMER_IDLE_ENTER(8,%r2),__TIMER_IDLE_EXIT(%r2)
-1:	# calculate idle cycles
-	clg	%r9,BASED(.Lcleanup_idle_insn)
-	jl	3f
-	larl	%r1,smp_cpu_mtid
-	llgf	%r1,0(%r1)
-	ltgr	%r1,%r1
-	jz	3f
-	.insn	rsy,0xeb0000000017,%r1,5,__SF_EMPTY+80(%r15)
-	larl	%r3,mt_cycles
-	ag	%r3,__LC_PERCPU_OFFSET
-	la	%r4,__SF_EMPTY+16(%r15)
-2:	lg	%r0,0(%r3)
-	slg	%r0,0(%r4)
-	alg	%r0,64(%r4)
-	stg	%r0,0(%r3)
-	la	%r3,8(%r3)
-	la	%r4,8(%r4)
-	brct	%r1,2b
-3:	# account system time going idle
-	lg	%r9,__LC_STEAL_TIMER
-	alg	%r9,__CLOCK_IDLE_ENTER(%r2)
-	slg	%r9,__LC_LAST_UPDATE_CLOCK
-	stg	%r9,__LC_STEAL_TIMER
-	mvc	__LC_LAST_UPDATE_CLOCK(8),__CLOCK_IDLE_EXIT(%r2)
-	lg	%r9,__LC_SYSTEM_TIMER
-	alg	%r9,__LC_LAST_UPDATE_TIMER
-	slg	%r9,__TIMER_IDLE_ENTER(%r2)
-	stg	%r9,__LC_SYSTEM_TIMER
-	mvc	__LC_LAST_UPDATE_TIMER(8),__TIMER_IDLE_EXIT(%r2)
-	# prepare return psw
-	nihh	%r8,0xfcfd		# clear irq & wait state bits
-	lg	%r9,48(%r11)		# return from psw_idle
-	BR_EX	%r14,%r11
-.Lcleanup_idle_insn:
-	.quad	.Lpsw_idle_lpsw
-
-.Lcleanup_save_fpu_regs:
-	larl	%r9,save_fpu_regs
-	BR_EX	%r14,%r11
-
-.Lcleanup_load_fpu_regs:
-	larl	%r9,load_fpu_regs
-	BR_EX	%r14,%r11
-
-/*
- * Integer constants
- */
-	.align	8
-.Lcritical_start:
-	.quad	.L__critical_start
-.Lcritical_length:
-	.quad	.L__critical_end - .L__critical_start
-#if IS_ENABLED(CONFIG_KVM)
-.Lsie_critical_start:
-	.quad	.Lsie_gmap
-.Lsie_critical_length:
-	.quad	.Lsie_done - .Lsie_gmap
-.Lsie_crit_mcck_start:
-	.quad   .Lsie_entry
-.Lsie_crit_mcck_length:
-	.quad   .Lsie_skip - .Lsie_entry
-#endif
-=======
 	.section .data, "aw"
 		.align	4
 .Lstop_lock:	.long	0
 .Lthis_cpu:	.short	0
 .Lstosm_tmp:	.byte	0
->>>>>>> c1084c27
 	.section .rodata, "a"
 #define SYSCALL(esame,emu)	.quad __s390x_ ## esame
 	.globl	sys_call_table
