--- conflicted
+++ resolved
@@ -348,111 +348,6 @@
 	nt_prstatus.pr_pid = cpu;
 	/* Prepare fpregset (floating point) note */
 	memset(&nt_fpregset, 0, sizeof(nt_fpregset));
-<<<<<<< HEAD
-	memcpy(&nt_fpregset.fpc, &sa->fp_ctrl_reg, sizeof(sa->fp_ctrl_reg));
-	memcpy(&nt_fpregset.fprs, &sa->fp_regs, sizeof(sa->fp_regs));
-
-	return nt_init(ptr, NT_PRFPREG, &nt_fpregset, sizeof(nt_fpregset),
-		       "CORE");
-}
-
-/*
- * Initialize timer note
- */
-static void *nt_s390_timer(void *ptr, struct save_area *sa)
-{
-	return nt_init(ptr, NT_S390_TIMER, &sa->timer, sizeof(sa->timer),
-			 KEXEC_CORE_NOTE_NAME);
-}
-
-/*
- * Initialize TOD clock comparator note
- */
-static void *nt_s390_tod_cmp(void *ptr, struct save_area *sa)
-{
-	return nt_init(ptr, NT_S390_TODCMP, &sa->clk_cmp,
-		       sizeof(sa->clk_cmp), KEXEC_CORE_NOTE_NAME);
-}
-
-/*
- * Initialize TOD programmable register note
- */
-static void *nt_s390_tod_preg(void *ptr, struct save_area *sa)
-{
-	return nt_init(ptr, NT_S390_TODPREG, &sa->tod_reg,
-		       sizeof(sa->tod_reg), KEXEC_CORE_NOTE_NAME);
-}
-
-/*
- * Initialize control register note
- */
-static void *nt_s390_ctrs(void *ptr, struct save_area *sa)
-{
-	return nt_init(ptr, NT_S390_CTRS, &sa->ctrl_regs,
-		       sizeof(sa->ctrl_regs), KEXEC_CORE_NOTE_NAME);
-}
-
-/*
- * Initialize prefix register note
- */
-static void *nt_s390_prefix(void *ptr, struct save_area *sa)
-{
-	return nt_init(ptr, NT_S390_PREFIX, &sa->pref_reg,
-			 sizeof(sa->pref_reg), KEXEC_CORE_NOTE_NAME);
-}
-
-/*
- * Initialize vxrs high note (full 128 bit VX registers 16-31)
- */
-static void *nt_s390_vx_high(void *ptr, __vector128 *vx_regs)
-{
-	return nt_init(ptr, NT_S390_VXRS_HIGH, &vx_regs[16],
-		       16 * sizeof(__vector128), KEXEC_CORE_NOTE_NAME);
-}
-
-/*
- * Initialize vxrs low note (lower halves of VX registers 0-15)
- */
-static void *nt_s390_vx_low(void *ptr, __vector128 *vx_regs)
-{
-	Elf64_Nhdr *note;
-	u64 len;
-	int i;
-
-	note = (Elf64_Nhdr *)ptr;
-	note->n_namesz = strlen(KEXEC_CORE_NOTE_NAME) + 1;
-	note->n_descsz = 16 * 8;
-	note->n_type = NT_S390_VXRS_LOW;
-	len = sizeof(Elf64_Nhdr);
-
-	memcpy(ptr + len, KEXEC_CORE_NOTE_NAME, note->n_namesz);
-	len = roundup(len + note->n_namesz, 4);
-
-	ptr += len;
-	/* Copy lower halves of SIMD registers 0-15 */
-	for (i = 0; i < 16; i++) {
-		memcpy(ptr, &vx_regs[i].u[2], 8);
-		ptr += 8;
-	}
-	return ptr;
-}
-
-/*
- * Fill ELF notes for one CPU with save area registers
- */
-void *fill_cpu_elf_notes(void *ptr, struct save_area *sa, __vector128 *vx_regs)
-{
-	ptr = nt_prstatus(ptr, sa);
-	ptr = nt_fpregset(ptr, sa);
-	ptr = nt_s390_timer(ptr, sa);
-	ptr = nt_s390_tod_cmp(ptr, sa);
-	ptr = nt_s390_tod_preg(ptr, sa);
-	ptr = nt_s390_ctrs(ptr, sa);
-	ptr = nt_s390_prefix(ptr, sa);
-	if (MACHINE_HAS_VX && vx_regs) {
-		ptr = nt_s390_vx_low(ptr, vx_regs);
-		ptr = nt_s390_vx_high(ptr, vx_regs);
-=======
 	memcpy(&nt_fpregset.fpc, &sa->fpc, sizeof(sa->fpc));
 	memcpy(&nt_fpregset.fprs, &sa->fprs, sizeof(sa->fprs));
 	/* Create ELF notes for the CPU */
@@ -468,7 +363,6 @@
 			      &sa->vxrs_high, sizeof(sa->vxrs_high));
 		ptr = nt_init(ptr, NT_S390_VXRS_LOW,
 			      &sa->vxrs_low, sizeof(sa->vxrs_low));
->>>>>>> f2ed3bfc
 	}
 	return ptr;
 }
