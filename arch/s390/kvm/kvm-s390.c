// SPDX-License-Identifier: GPL-2.0
/*
 * hosting IBM Z kernel virtual machines (s390x)
 *
 * Copyright IBM Corp. 2008, 2020
 *
 *    Author(s): Carsten Otte <cotte@de.ibm.com>
 *               Christian Borntraeger <borntraeger@de.ibm.com>
 *               Christian Ehrhardt <ehrhardt@de.ibm.com>
 *               Jason J. Herne <jjherne@us.ibm.com>
 */

#define KMSG_COMPONENT "kvm-s390"
#define pr_fmt(fmt) KMSG_COMPONENT ": " fmt

#include <linux/compiler.h>
#include <linux/err.h>
#include <linux/fs.h>
#include <linux/hrtimer.h>
#include <linux/init.h>
#include <linux/kvm.h>
#include <linux/kvm_host.h>
#include <linux/mman.h>
#include <linux/module.h>
#include <linux/moduleparam.h>
#include <linux/random.h>
#include <linux/slab.h>
#include <linux/timer.h>
#include <linux/vmalloc.h>
#include <linux/bitmap.h>
#include <linux/sched/signal.h>
#include <linux/string.h>
#include <linux/pgtable.h>
#include <linux/mmu_notifier.h>

#include <asm/asm-offsets.h>
#include <asm/lowcore.h>
#include <asm/stp.h>
#include <asm/gmap.h>
#include <asm/nmi.h>
#include <asm/switch_to.h>
#include <asm/isc.h>
#include <asm/sclp.h>
#include <asm/cpacf.h>
#include <asm/timex.h>
#include <asm/ap.h>
#include <asm/uv.h>
#include <asm/fpu/api.h>
#include "kvm-s390.h"
#include "gaccess.h"
#include "pci.h"

#define CREATE_TRACE_POINTS
#include "trace.h"
#include "trace-s390.h"

#define MEM_OP_MAX_SIZE 65536	/* Maximum transfer size for KVM_S390_MEM_OP */
#define LOCAL_IRQS 32
#define VCPU_IRQS_MAX_BUF (sizeof(struct kvm_s390_irq) * \
			   (KVM_MAX_VCPUS + LOCAL_IRQS))

const struct _kvm_stats_desc kvm_vm_stats_desc[] = {
	KVM_GENERIC_VM_STATS(),
	STATS_DESC_COUNTER(VM, inject_io),
	STATS_DESC_COUNTER(VM, inject_float_mchk),
	STATS_DESC_COUNTER(VM, inject_pfault_done),
	STATS_DESC_COUNTER(VM, inject_service_signal),
	STATS_DESC_COUNTER(VM, inject_virtio),
	STATS_DESC_COUNTER(VM, aen_forward)
};

const struct kvm_stats_header kvm_vm_stats_header = {
	.name_size = KVM_STATS_NAME_SIZE,
	.num_desc = ARRAY_SIZE(kvm_vm_stats_desc),
	.id_offset = sizeof(struct kvm_stats_header),
	.desc_offset = sizeof(struct kvm_stats_header) + KVM_STATS_NAME_SIZE,
	.data_offset = sizeof(struct kvm_stats_header) + KVM_STATS_NAME_SIZE +
		       sizeof(kvm_vm_stats_desc),
};

const struct _kvm_stats_desc kvm_vcpu_stats_desc[] = {
	KVM_GENERIC_VCPU_STATS(),
	STATS_DESC_COUNTER(VCPU, exit_userspace),
	STATS_DESC_COUNTER(VCPU, exit_null),
	STATS_DESC_COUNTER(VCPU, exit_external_request),
	STATS_DESC_COUNTER(VCPU, exit_io_request),
	STATS_DESC_COUNTER(VCPU, exit_external_interrupt),
	STATS_DESC_COUNTER(VCPU, exit_stop_request),
	STATS_DESC_COUNTER(VCPU, exit_validity),
	STATS_DESC_COUNTER(VCPU, exit_instruction),
	STATS_DESC_COUNTER(VCPU, exit_pei),
	STATS_DESC_COUNTER(VCPU, halt_no_poll_steal),
	STATS_DESC_COUNTER(VCPU, instruction_lctl),
	STATS_DESC_COUNTER(VCPU, instruction_lctlg),
	STATS_DESC_COUNTER(VCPU, instruction_stctl),
	STATS_DESC_COUNTER(VCPU, instruction_stctg),
	STATS_DESC_COUNTER(VCPU, exit_program_interruption),
	STATS_DESC_COUNTER(VCPU, exit_instr_and_program),
	STATS_DESC_COUNTER(VCPU, exit_operation_exception),
	STATS_DESC_COUNTER(VCPU, deliver_ckc),
	STATS_DESC_COUNTER(VCPU, deliver_cputm),
	STATS_DESC_COUNTER(VCPU, deliver_external_call),
	STATS_DESC_COUNTER(VCPU, deliver_emergency_signal),
	STATS_DESC_COUNTER(VCPU, deliver_service_signal),
	STATS_DESC_COUNTER(VCPU, deliver_virtio),
	STATS_DESC_COUNTER(VCPU, deliver_stop_signal),
	STATS_DESC_COUNTER(VCPU, deliver_prefix_signal),
	STATS_DESC_COUNTER(VCPU, deliver_restart_signal),
	STATS_DESC_COUNTER(VCPU, deliver_program),
	STATS_DESC_COUNTER(VCPU, deliver_io),
	STATS_DESC_COUNTER(VCPU, deliver_machine_check),
	STATS_DESC_COUNTER(VCPU, exit_wait_state),
	STATS_DESC_COUNTER(VCPU, inject_ckc),
	STATS_DESC_COUNTER(VCPU, inject_cputm),
	STATS_DESC_COUNTER(VCPU, inject_external_call),
	STATS_DESC_COUNTER(VCPU, inject_emergency_signal),
	STATS_DESC_COUNTER(VCPU, inject_mchk),
	STATS_DESC_COUNTER(VCPU, inject_pfault_init),
	STATS_DESC_COUNTER(VCPU, inject_program),
	STATS_DESC_COUNTER(VCPU, inject_restart),
	STATS_DESC_COUNTER(VCPU, inject_set_prefix),
	STATS_DESC_COUNTER(VCPU, inject_stop_signal),
	STATS_DESC_COUNTER(VCPU, instruction_epsw),
	STATS_DESC_COUNTER(VCPU, instruction_gs),
	STATS_DESC_COUNTER(VCPU, instruction_io_other),
	STATS_DESC_COUNTER(VCPU, instruction_lpsw),
	STATS_DESC_COUNTER(VCPU, instruction_lpswe),
	STATS_DESC_COUNTER(VCPU, instruction_pfmf),
	STATS_DESC_COUNTER(VCPU, instruction_ptff),
	STATS_DESC_COUNTER(VCPU, instruction_sck),
	STATS_DESC_COUNTER(VCPU, instruction_sckpf),
	STATS_DESC_COUNTER(VCPU, instruction_stidp),
	STATS_DESC_COUNTER(VCPU, instruction_spx),
	STATS_DESC_COUNTER(VCPU, instruction_stpx),
	STATS_DESC_COUNTER(VCPU, instruction_stap),
	STATS_DESC_COUNTER(VCPU, instruction_iske),
	STATS_DESC_COUNTER(VCPU, instruction_ri),
	STATS_DESC_COUNTER(VCPU, instruction_rrbe),
	STATS_DESC_COUNTER(VCPU, instruction_sske),
	STATS_DESC_COUNTER(VCPU, instruction_ipte_interlock),
	STATS_DESC_COUNTER(VCPU, instruction_stsi),
	STATS_DESC_COUNTER(VCPU, instruction_stfl),
	STATS_DESC_COUNTER(VCPU, instruction_tb),
	STATS_DESC_COUNTER(VCPU, instruction_tpi),
	STATS_DESC_COUNTER(VCPU, instruction_tprot),
	STATS_DESC_COUNTER(VCPU, instruction_tsch),
	STATS_DESC_COUNTER(VCPU, instruction_sie),
	STATS_DESC_COUNTER(VCPU, instruction_essa),
	STATS_DESC_COUNTER(VCPU, instruction_sthyi),
	STATS_DESC_COUNTER(VCPU, instruction_sigp_sense),
	STATS_DESC_COUNTER(VCPU, instruction_sigp_sense_running),
	STATS_DESC_COUNTER(VCPU, instruction_sigp_external_call),
	STATS_DESC_COUNTER(VCPU, instruction_sigp_emergency),
	STATS_DESC_COUNTER(VCPU, instruction_sigp_cond_emergency),
	STATS_DESC_COUNTER(VCPU, instruction_sigp_start),
	STATS_DESC_COUNTER(VCPU, instruction_sigp_stop),
	STATS_DESC_COUNTER(VCPU, instruction_sigp_stop_store_status),
	STATS_DESC_COUNTER(VCPU, instruction_sigp_store_status),
	STATS_DESC_COUNTER(VCPU, instruction_sigp_store_adtl_status),
	STATS_DESC_COUNTER(VCPU, instruction_sigp_arch),
	STATS_DESC_COUNTER(VCPU, instruction_sigp_prefix),
	STATS_DESC_COUNTER(VCPU, instruction_sigp_restart),
	STATS_DESC_COUNTER(VCPU, instruction_sigp_init_cpu_reset),
	STATS_DESC_COUNTER(VCPU, instruction_sigp_cpu_reset),
	STATS_DESC_COUNTER(VCPU, instruction_sigp_unknown),
	STATS_DESC_COUNTER(VCPU, instruction_diagnose_10),
	STATS_DESC_COUNTER(VCPU, instruction_diagnose_44),
	STATS_DESC_COUNTER(VCPU, instruction_diagnose_9c),
	STATS_DESC_COUNTER(VCPU, diag_9c_ignored),
	STATS_DESC_COUNTER(VCPU, diag_9c_forward),
	STATS_DESC_COUNTER(VCPU, instruction_diagnose_258),
	STATS_DESC_COUNTER(VCPU, instruction_diagnose_308),
	STATS_DESC_COUNTER(VCPU, instruction_diagnose_500),
	STATS_DESC_COUNTER(VCPU, instruction_diagnose_other),
	STATS_DESC_COUNTER(VCPU, pfault_sync)
};

const struct kvm_stats_header kvm_vcpu_stats_header = {
	.name_size = KVM_STATS_NAME_SIZE,
	.num_desc = ARRAY_SIZE(kvm_vcpu_stats_desc),
	.id_offset = sizeof(struct kvm_stats_header),
	.desc_offset = sizeof(struct kvm_stats_header) + KVM_STATS_NAME_SIZE,
	.data_offset = sizeof(struct kvm_stats_header) + KVM_STATS_NAME_SIZE +
		       sizeof(kvm_vcpu_stats_desc),
};

/* allow nested virtualization in KVM (if enabled by user space) */
static int nested;
module_param(nested, int, S_IRUGO);
MODULE_PARM_DESC(nested, "Nested virtualization support");

/* allow 1m huge page guest backing, if !nested */
static int hpage;
module_param(hpage, int, 0444);
MODULE_PARM_DESC(hpage, "1m huge page backing support");

/* maximum percentage of steal time for polling.  >100 is treated like 100 */
static u8 halt_poll_max_steal = 10;
module_param(halt_poll_max_steal, byte, 0644);
MODULE_PARM_DESC(halt_poll_max_steal, "Maximum percentage of steal time to allow polling");

/* if set to true, the GISA will be initialized and used if available */
static bool use_gisa  = true;
module_param(use_gisa, bool, 0644);
MODULE_PARM_DESC(use_gisa, "Use the GISA if the host supports it.");

/* maximum diag9c forwarding per second */
unsigned int diag9c_forwarding_hz;
module_param(diag9c_forwarding_hz, uint, 0644);
MODULE_PARM_DESC(diag9c_forwarding_hz, "Maximum diag9c forwarding per second, 0 to turn off");

/*
 * For now we handle at most 16 double words as this is what the s390 base
 * kernel handles and stores in the prefix page. If we ever need to go beyond
 * this, this requires changes to code, but the external uapi can stay.
 */
#define SIZE_INTERNAL 16

/*
 * Base feature mask that defines default mask for facilities. Consists of the
 * defines in FACILITIES_KVM and the non-hypervisor managed bits.
 */
static unsigned long kvm_s390_fac_base[SIZE_INTERNAL] = { FACILITIES_KVM };
/*
 * Extended feature mask. Consists of the defines in FACILITIES_KVM_CPUMODEL
 * and defines the facilities that can be enabled via a cpu model.
 */
static unsigned long kvm_s390_fac_ext[SIZE_INTERNAL] = { FACILITIES_KVM_CPUMODEL };

static unsigned long kvm_s390_fac_size(void)
{
	BUILD_BUG_ON(SIZE_INTERNAL > S390_ARCH_FAC_MASK_SIZE_U64);
	BUILD_BUG_ON(SIZE_INTERNAL > S390_ARCH_FAC_LIST_SIZE_U64);
	BUILD_BUG_ON(SIZE_INTERNAL * sizeof(unsigned long) >
		sizeof(stfle_fac_list));

	return SIZE_INTERNAL;
}

/* available cpu features supported by kvm */
static DECLARE_BITMAP(kvm_s390_available_cpu_feat, KVM_S390_VM_CPU_FEAT_NR_BITS);
/* available subfunctions indicated via query / "test bit" */
static struct kvm_s390_vm_cpu_subfunc kvm_s390_available_subfunc;

static struct gmap_notifier gmap_notifier;
static struct gmap_notifier vsie_gmap_notifier;
debug_info_t *kvm_s390_dbf;
debug_info_t *kvm_s390_dbf_uv;

/* Section: not file related */
int kvm_arch_hardware_enable(void)
{
	/* every s390 is virtualization enabled ;-) */
	return 0;
}

int kvm_arch_check_processor_compat(void *opaque)
{
	return 0;
}

/* forward declarations */
static void kvm_gmap_notifier(struct gmap *gmap, unsigned long start,
			      unsigned long end);
static int sca_switch_to_extended(struct kvm *kvm);

static void kvm_clock_sync_scb(struct kvm_s390_sie_block *scb, u64 delta)
{
	u8 delta_idx = 0;

	/*
	 * The TOD jumps by delta, we have to compensate this by adding
	 * -delta to the epoch.
	 */
	delta = -delta;

	/* sign-extension - we're adding to signed values below */
	if ((s64)delta < 0)
		delta_idx = -1;

	scb->epoch += delta;
	if (scb->ecd & ECD_MEF) {
		scb->epdx += delta_idx;
		if (scb->epoch < delta)
			scb->epdx += 1;
	}
}

/*
 * This callback is executed during stop_machine(). All CPUs are therefore
 * temporarily stopped. In order not to change guest behavior, we have to
 * disable preemption whenever we touch the epoch of kvm and the VCPUs,
 * so a CPU won't be stopped while calculating with the epoch.
 */
static int kvm_clock_sync(struct notifier_block *notifier, unsigned long val,
			  void *v)
{
	struct kvm *kvm;
	struct kvm_vcpu *vcpu;
	unsigned long i;
	unsigned long long *delta = v;

	list_for_each_entry(kvm, &vm_list, vm_list) {
		kvm_for_each_vcpu(i, vcpu, kvm) {
			kvm_clock_sync_scb(vcpu->arch.sie_block, *delta);
			if (i == 0) {
				kvm->arch.epoch = vcpu->arch.sie_block->epoch;
				kvm->arch.epdx = vcpu->arch.sie_block->epdx;
			}
			if (vcpu->arch.cputm_enabled)
				vcpu->arch.cputm_start += *delta;
			if (vcpu->arch.vsie_block)
				kvm_clock_sync_scb(vcpu->arch.vsie_block,
						   *delta);
		}
	}
	return NOTIFY_OK;
}

static struct notifier_block kvm_clock_notifier = {
	.notifier_call = kvm_clock_sync,
};

int kvm_arch_hardware_setup(void *opaque)
{
	gmap_notifier.notifier_call = kvm_gmap_notifier;
	gmap_register_pte_notifier(&gmap_notifier);
	vsie_gmap_notifier.notifier_call = kvm_s390_vsie_gmap_notifier;
	gmap_register_pte_notifier(&vsie_gmap_notifier);
	atomic_notifier_chain_register(&s390_epoch_delta_notifier,
				       &kvm_clock_notifier);
	return 0;
}

void kvm_arch_hardware_unsetup(void)
{
	gmap_unregister_pte_notifier(&gmap_notifier);
	gmap_unregister_pte_notifier(&vsie_gmap_notifier);
	atomic_notifier_chain_unregister(&s390_epoch_delta_notifier,
					 &kvm_clock_notifier);
}

static void allow_cpu_feat(unsigned long nr)
{
	set_bit_inv(nr, kvm_s390_available_cpu_feat);
}

static inline int plo_test_bit(unsigned char nr)
{
	unsigned long function = (unsigned long)nr | 0x100;
	int cc;

	asm volatile(
		"	lgr	0,%[function]\n"
		/* Parameter registers are ignored for "test bit" */
		"	plo	0,0,0,0(0)\n"
		"	ipm	%0\n"
		"	srl	%0,28\n"
		: "=d" (cc)
		: [function] "d" (function)
		: "cc", "0");
	return cc == 0;
}

static __always_inline void __insn32_query(unsigned int opcode, u8 *query)
{
	asm volatile(
		"	lghi	0,0\n"
		"	lgr	1,%[query]\n"
		/* Parameter registers are ignored */
		"	.insn	rrf,%[opc] << 16,2,4,6,0\n"
		:
		: [query] "d" ((unsigned long)query), [opc] "i" (opcode)
		: "cc", "memory", "0", "1");
}

#define INSN_SORTL 0xb938
#define INSN_DFLTCC 0xb939

static void kvm_s390_cpu_feat_init(void)
{
	int i;

	for (i = 0; i < 256; ++i) {
		if (plo_test_bit(i))
			kvm_s390_available_subfunc.plo[i >> 3] |= 0x80 >> (i & 7);
	}

	if (test_facility(28)) /* TOD-clock steering */
		ptff(kvm_s390_available_subfunc.ptff,
		     sizeof(kvm_s390_available_subfunc.ptff),
		     PTFF_QAF);

	if (test_facility(17)) { /* MSA */
		__cpacf_query(CPACF_KMAC, (cpacf_mask_t *)
			      kvm_s390_available_subfunc.kmac);
		__cpacf_query(CPACF_KMC, (cpacf_mask_t *)
			      kvm_s390_available_subfunc.kmc);
		__cpacf_query(CPACF_KM, (cpacf_mask_t *)
			      kvm_s390_available_subfunc.km);
		__cpacf_query(CPACF_KIMD, (cpacf_mask_t *)
			      kvm_s390_available_subfunc.kimd);
		__cpacf_query(CPACF_KLMD, (cpacf_mask_t *)
			      kvm_s390_available_subfunc.klmd);
	}
	if (test_facility(76)) /* MSA3 */
		__cpacf_query(CPACF_PCKMO, (cpacf_mask_t *)
			      kvm_s390_available_subfunc.pckmo);
	if (test_facility(77)) { /* MSA4 */
		__cpacf_query(CPACF_KMCTR, (cpacf_mask_t *)
			      kvm_s390_available_subfunc.kmctr);
		__cpacf_query(CPACF_KMF, (cpacf_mask_t *)
			      kvm_s390_available_subfunc.kmf);
		__cpacf_query(CPACF_KMO, (cpacf_mask_t *)
			      kvm_s390_available_subfunc.kmo);
		__cpacf_query(CPACF_PCC, (cpacf_mask_t *)
			      kvm_s390_available_subfunc.pcc);
	}
	if (test_facility(57)) /* MSA5 */
		__cpacf_query(CPACF_PRNO, (cpacf_mask_t *)
			      kvm_s390_available_subfunc.ppno);

	if (test_facility(146)) /* MSA8 */
		__cpacf_query(CPACF_KMA, (cpacf_mask_t *)
			      kvm_s390_available_subfunc.kma);

	if (test_facility(155)) /* MSA9 */
		__cpacf_query(CPACF_KDSA, (cpacf_mask_t *)
			      kvm_s390_available_subfunc.kdsa);

	if (test_facility(150)) /* SORTL */
		__insn32_query(INSN_SORTL, kvm_s390_available_subfunc.sortl);

	if (test_facility(151)) /* DFLTCC */
		__insn32_query(INSN_DFLTCC, kvm_s390_available_subfunc.dfltcc);

	if (MACHINE_HAS_ESOP)
		allow_cpu_feat(KVM_S390_VM_CPU_FEAT_ESOP);
	/*
	 * We need SIE support, ESOP (PROT_READ protection for gmap_shadow),
	 * 64bit SCAO (SCA passthrough) and IDTE (for gmap_shadow unshadowing).
	 */
	if (!sclp.has_sief2 || !MACHINE_HAS_ESOP || !sclp.has_64bscao ||
	    !test_facility(3) || !nested)
		return;
	allow_cpu_feat(KVM_S390_VM_CPU_FEAT_SIEF2);
	if (sclp.has_64bscao)
		allow_cpu_feat(KVM_S390_VM_CPU_FEAT_64BSCAO);
	if (sclp.has_siif)
		allow_cpu_feat(KVM_S390_VM_CPU_FEAT_SIIF);
	if (sclp.has_gpere)
		allow_cpu_feat(KVM_S390_VM_CPU_FEAT_GPERE);
	if (sclp.has_gsls)
		allow_cpu_feat(KVM_S390_VM_CPU_FEAT_GSLS);
	if (sclp.has_ib)
		allow_cpu_feat(KVM_S390_VM_CPU_FEAT_IB);
	if (sclp.has_cei)
		allow_cpu_feat(KVM_S390_VM_CPU_FEAT_CEI);
	if (sclp.has_ibs)
		allow_cpu_feat(KVM_S390_VM_CPU_FEAT_IBS);
	if (sclp.has_kss)
		allow_cpu_feat(KVM_S390_VM_CPU_FEAT_KSS);
	/*
	 * KVM_S390_VM_CPU_FEAT_SKEY: Wrong shadow of PTE.I bits will make
	 * all skey handling functions read/set the skey from the PGSTE
	 * instead of the real storage key.
	 *
	 * KVM_S390_VM_CPU_FEAT_CMMA: Wrong shadow of PTE.I bits will make
	 * pages being detected as preserved although they are resident.
	 *
	 * KVM_S390_VM_CPU_FEAT_PFMFI: Wrong shadow of PTE.I bits will
	 * have the same effect as for KVM_S390_VM_CPU_FEAT_SKEY.
	 *
	 * For KVM_S390_VM_CPU_FEAT_SKEY, KVM_S390_VM_CPU_FEAT_CMMA and
	 * KVM_S390_VM_CPU_FEAT_PFMFI, all PTE.I and PGSTE bits have to be
	 * correctly shadowed. We can do that for the PGSTE but not for PTE.I.
	 *
	 * KVM_S390_VM_CPU_FEAT_SIGPIF: Wrong SCB addresses in the SCA. We
	 * cannot easily shadow the SCA because of the ipte lock.
	 */
}

int kvm_arch_init(void *opaque)
{
	int rc = -ENOMEM;

	kvm_s390_dbf = debug_register("kvm-trace", 32, 1, 7 * sizeof(long));
	if (!kvm_s390_dbf)
		return -ENOMEM;

	kvm_s390_dbf_uv = debug_register("kvm-uv", 32, 1, 7 * sizeof(long));
	if (!kvm_s390_dbf_uv)
		goto out;

	if (debug_register_view(kvm_s390_dbf, &debug_sprintf_view) ||
	    debug_register_view(kvm_s390_dbf_uv, &debug_sprintf_view))
		goto out;

	kvm_s390_cpu_feat_init();

	/* Register floating interrupt controller interface. */
	rc = kvm_register_device_ops(&kvm_flic_ops, KVM_DEV_TYPE_FLIC);
	if (rc) {
		pr_err("A FLIC registration call failed with rc=%d\n", rc);
		goto out;
	}

	if (IS_ENABLED(CONFIG_VFIO_PCI_ZDEV_KVM)) {
		rc = kvm_s390_pci_init();
		if (rc) {
			pr_err("Unable to allocate AIFT for PCI\n");
			goto out;
		}
	}

	rc = kvm_s390_gib_init(GAL_ISC);
	if (rc)
		goto out;

	return 0;

out:
	kvm_arch_exit();
	return rc;
}

void kvm_arch_exit(void)
{
	kvm_s390_gib_destroy();
	if (IS_ENABLED(CONFIG_VFIO_PCI_ZDEV_KVM))
		kvm_s390_pci_exit();
	debug_unregister(kvm_s390_dbf);
	debug_unregister(kvm_s390_dbf_uv);
}

/* Section: device related */
long kvm_arch_dev_ioctl(struct file *filp,
			unsigned int ioctl, unsigned long arg)
{
	if (ioctl == KVM_S390_ENABLE_SIE)
		return s390_enable_sie();
	return -EINVAL;
}

int kvm_vm_ioctl_check_extension(struct kvm *kvm, long ext)
{
	int r;

	switch (ext) {
	case KVM_CAP_S390_PSW:
	case KVM_CAP_S390_GMAP:
	case KVM_CAP_SYNC_MMU:
#ifdef CONFIG_KVM_S390_UCONTROL
	case KVM_CAP_S390_UCONTROL:
#endif
	case KVM_CAP_ASYNC_PF:
	case KVM_CAP_SYNC_REGS:
	case KVM_CAP_ONE_REG:
	case KVM_CAP_ENABLE_CAP:
	case KVM_CAP_S390_CSS_SUPPORT:
	case KVM_CAP_IOEVENTFD:
	case KVM_CAP_DEVICE_CTRL:
	case KVM_CAP_S390_IRQCHIP:
	case KVM_CAP_VM_ATTRIBUTES:
	case KVM_CAP_MP_STATE:
	case KVM_CAP_IMMEDIATE_EXIT:
	case KVM_CAP_S390_INJECT_IRQ:
	case KVM_CAP_S390_USER_SIGP:
	case KVM_CAP_S390_USER_STSI:
	case KVM_CAP_S390_SKEYS:
	case KVM_CAP_S390_IRQ_STATE:
	case KVM_CAP_S390_USER_INSTR0:
	case KVM_CAP_S390_CMMA_MIGRATION:
	case KVM_CAP_S390_AIS:
	case KVM_CAP_S390_AIS_MIGRATION:
	case KVM_CAP_S390_VCPU_RESETS:
	case KVM_CAP_SET_GUEST_DEBUG:
	case KVM_CAP_S390_DIAG318:
	case KVM_CAP_S390_MEM_OP_EXTENSION:
		r = 1;
		break;
	case KVM_CAP_SET_GUEST_DEBUG2:
		r = KVM_GUESTDBG_VALID_MASK;
		break;
	case KVM_CAP_S390_HPAGE_1M:
		r = 0;
		if (hpage && !kvm_is_ucontrol(kvm))
			r = 1;
		break;
	case KVM_CAP_S390_MEM_OP:
		r = MEM_OP_MAX_SIZE;
		break;
	case KVM_CAP_NR_VCPUS:
	case KVM_CAP_MAX_VCPUS:
	case KVM_CAP_MAX_VCPU_ID:
		r = KVM_S390_BSCA_CPU_SLOTS;
		if (!kvm_s390_use_sca_entries())
			r = KVM_MAX_VCPUS;
		else if (sclp.has_esca && sclp.has_64bscao)
			r = KVM_S390_ESCA_CPU_SLOTS;
		if (ext == KVM_CAP_NR_VCPUS)
			r = min_t(unsigned int, num_online_cpus(), r);
		break;
	case KVM_CAP_S390_COW:
		r = MACHINE_HAS_ESOP;
		break;
	case KVM_CAP_S390_VECTOR_REGISTERS:
		r = MACHINE_HAS_VX;
		break;
	case KVM_CAP_S390_RI:
		r = test_facility(64);
		break;
	case KVM_CAP_S390_GS:
		r = test_facility(133);
		break;
	case KVM_CAP_S390_BPB:
		r = test_facility(82);
		break;
	case KVM_CAP_S390_PROTECTED:
		r = is_prot_virt_host();
		break;
	case KVM_CAP_S390_PROTECTED_DUMP: {
		u64 pv_cmds_dump[] = {
			BIT_UVC_CMD_DUMP_INIT,
			BIT_UVC_CMD_DUMP_CONFIG_STOR_STATE,
			BIT_UVC_CMD_DUMP_CPU,
			BIT_UVC_CMD_DUMP_COMPLETE,
		};
		int i;

		r = is_prot_virt_host();

		for (i = 0; i < ARRAY_SIZE(pv_cmds_dump); i++) {
			if (!test_bit_inv(pv_cmds_dump[i],
					  (unsigned long *)&uv_info.inst_calls_list)) {
				r = 0;
				break;
			}
		}
		break;
	}
	case KVM_CAP_S390_ZPCI_OP:
		r = kvm_s390_pci_interp_allowed();
		break;
	case KVM_CAP_S390_CPU_TOPOLOGY:
		r = test_facility(11);
		break;
	default:
		r = 0;
	}
	return r;
}

void kvm_arch_sync_dirty_log(struct kvm *kvm, struct kvm_memory_slot *memslot)
{
	int i;
	gfn_t cur_gfn, last_gfn;
	unsigned long gaddr, vmaddr;
	struct gmap *gmap = kvm->arch.gmap;
	DECLARE_BITMAP(bitmap, _PAGE_ENTRIES);

	/* Loop over all guest segments */
	cur_gfn = memslot->base_gfn;
	last_gfn = memslot->base_gfn + memslot->npages;
	for (; cur_gfn <= last_gfn; cur_gfn += _PAGE_ENTRIES) {
		gaddr = gfn_to_gpa(cur_gfn);
		vmaddr = gfn_to_hva_memslot(memslot, cur_gfn);
		if (kvm_is_error_hva(vmaddr))
			continue;

		bitmap_zero(bitmap, _PAGE_ENTRIES);
		gmap_sync_dirty_log_pmd(gmap, bitmap, gaddr, vmaddr);
		for (i = 0; i < _PAGE_ENTRIES; i++) {
			if (test_bit(i, bitmap))
				mark_page_dirty(kvm, cur_gfn + i);
		}

		if (fatal_signal_pending(current))
			return;
		cond_resched();
	}
}

/* Section: vm related */
static void sca_del_vcpu(struct kvm_vcpu *vcpu);

/*
 * Get (and clear) the dirty memory log for a memory slot.
 */
int kvm_vm_ioctl_get_dirty_log(struct kvm *kvm,
			       struct kvm_dirty_log *log)
{
	int r;
	unsigned long n;
	struct kvm_memory_slot *memslot;
	int is_dirty;

	if (kvm_is_ucontrol(kvm))
		return -EINVAL;

	mutex_lock(&kvm->slots_lock);

	r = -EINVAL;
	if (log->slot >= KVM_USER_MEM_SLOTS)
		goto out;

	r = kvm_get_dirty_log(kvm, log, &is_dirty, &memslot);
	if (r)
		goto out;

	/* Clear the dirty log */
	if (is_dirty) {
		n = kvm_dirty_bitmap_bytes(memslot);
		memset(memslot->dirty_bitmap, 0, n);
	}
	r = 0;
out:
	mutex_unlock(&kvm->slots_lock);
	return r;
}

static void icpt_operexc_on_all_vcpus(struct kvm *kvm)
{
	unsigned long i;
	struct kvm_vcpu *vcpu;

	kvm_for_each_vcpu(i, vcpu, kvm) {
		kvm_s390_sync_request(KVM_REQ_ICPT_OPEREXC, vcpu);
	}
}

int kvm_vm_ioctl_enable_cap(struct kvm *kvm, struct kvm_enable_cap *cap)
{
	int r;

	if (cap->flags)
		return -EINVAL;

	switch (cap->cap) {
	case KVM_CAP_S390_IRQCHIP:
		VM_EVENT(kvm, 3, "%s", "ENABLE: CAP_S390_IRQCHIP");
		kvm->arch.use_irqchip = 1;
		r = 0;
		break;
	case KVM_CAP_S390_USER_SIGP:
		VM_EVENT(kvm, 3, "%s", "ENABLE: CAP_S390_USER_SIGP");
		kvm->arch.user_sigp = 1;
		r = 0;
		break;
	case KVM_CAP_S390_VECTOR_REGISTERS:
		mutex_lock(&kvm->lock);
		if (kvm->created_vcpus) {
			r = -EBUSY;
		} else if (MACHINE_HAS_VX) {
			set_kvm_facility(kvm->arch.model.fac_mask, 129);
			set_kvm_facility(kvm->arch.model.fac_list, 129);
			if (test_facility(134)) {
				set_kvm_facility(kvm->arch.model.fac_mask, 134);
				set_kvm_facility(kvm->arch.model.fac_list, 134);
			}
			if (test_facility(135)) {
				set_kvm_facility(kvm->arch.model.fac_mask, 135);
				set_kvm_facility(kvm->arch.model.fac_list, 135);
			}
			if (test_facility(148)) {
				set_kvm_facility(kvm->arch.model.fac_mask, 148);
				set_kvm_facility(kvm->arch.model.fac_list, 148);
			}
			if (test_facility(152)) {
				set_kvm_facility(kvm->arch.model.fac_mask, 152);
				set_kvm_facility(kvm->arch.model.fac_list, 152);
			}
			if (test_facility(192)) {
				set_kvm_facility(kvm->arch.model.fac_mask, 192);
				set_kvm_facility(kvm->arch.model.fac_list, 192);
			}
			r = 0;
		} else
			r = -EINVAL;
		mutex_unlock(&kvm->lock);
		VM_EVENT(kvm, 3, "ENABLE: CAP_S390_VECTOR_REGISTERS %s",
			 r ? "(not available)" : "(success)");
		break;
	case KVM_CAP_S390_RI:
		r = -EINVAL;
		mutex_lock(&kvm->lock);
		if (kvm->created_vcpus) {
			r = -EBUSY;
		} else if (test_facility(64)) {
			set_kvm_facility(kvm->arch.model.fac_mask, 64);
			set_kvm_facility(kvm->arch.model.fac_list, 64);
			r = 0;
		}
		mutex_unlock(&kvm->lock);
		VM_EVENT(kvm, 3, "ENABLE: CAP_S390_RI %s",
			 r ? "(not available)" : "(success)");
		break;
	case KVM_CAP_S390_AIS:
		mutex_lock(&kvm->lock);
		if (kvm->created_vcpus) {
			r = -EBUSY;
		} else {
			set_kvm_facility(kvm->arch.model.fac_mask, 72);
			set_kvm_facility(kvm->arch.model.fac_list, 72);
			r = 0;
		}
		mutex_unlock(&kvm->lock);
		VM_EVENT(kvm, 3, "ENABLE: AIS %s",
			 r ? "(not available)" : "(success)");
		break;
	case KVM_CAP_S390_GS:
		r = -EINVAL;
		mutex_lock(&kvm->lock);
		if (kvm->created_vcpus) {
			r = -EBUSY;
		} else if (test_facility(133)) {
			set_kvm_facility(kvm->arch.model.fac_mask, 133);
			set_kvm_facility(kvm->arch.model.fac_list, 133);
			r = 0;
		}
		mutex_unlock(&kvm->lock);
		VM_EVENT(kvm, 3, "ENABLE: CAP_S390_GS %s",
			 r ? "(not available)" : "(success)");
		break;
	case KVM_CAP_S390_HPAGE_1M:
		mutex_lock(&kvm->lock);
		if (kvm->created_vcpus)
			r = -EBUSY;
		else if (!hpage || kvm->arch.use_cmma || kvm_is_ucontrol(kvm))
			r = -EINVAL;
		else {
			r = 0;
			mmap_write_lock(kvm->mm);
			kvm->mm->context.allow_gmap_hpage_1m = 1;
			mmap_write_unlock(kvm->mm);
			/*
			 * We might have to create fake 4k page
			 * tables. To avoid that the hardware works on
			 * stale PGSTEs, we emulate these instructions.
			 */
			kvm->arch.use_skf = 0;
			kvm->arch.use_pfmfi = 0;
		}
		mutex_unlock(&kvm->lock);
		VM_EVENT(kvm, 3, "ENABLE: CAP_S390_HPAGE %s",
			 r ? "(not available)" : "(success)");
		break;
	case KVM_CAP_S390_USER_STSI:
		VM_EVENT(kvm, 3, "%s", "ENABLE: CAP_S390_USER_STSI");
		kvm->arch.user_stsi = 1;
		r = 0;
		break;
	case KVM_CAP_S390_USER_INSTR0:
		VM_EVENT(kvm, 3, "%s", "ENABLE: CAP_S390_USER_INSTR0");
		kvm->arch.user_instr0 = 1;
		icpt_operexc_on_all_vcpus(kvm);
		r = 0;
		break;
	case KVM_CAP_S390_CPU_TOPOLOGY:
		r = -EINVAL;
		mutex_lock(&kvm->lock);
		if (kvm->created_vcpus) {
			r = -EBUSY;
		} else if (test_facility(11)) {
			set_kvm_facility(kvm->arch.model.fac_mask, 11);
			set_kvm_facility(kvm->arch.model.fac_list, 11);
			r = 0;
		}
		mutex_unlock(&kvm->lock);
		VM_EVENT(kvm, 3, "ENABLE: CAP_S390_CPU_TOPOLOGY %s",
			 r ? "(not available)" : "(success)");
		break;
	default:
		r = -EINVAL;
		break;
	}
	return r;
}

static int kvm_s390_get_mem_control(struct kvm *kvm, struct kvm_device_attr *attr)
{
	int ret;

	switch (attr->attr) {
	case KVM_S390_VM_MEM_LIMIT_SIZE:
		ret = 0;
		VM_EVENT(kvm, 3, "QUERY: max guest memory: %lu bytes",
			 kvm->arch.mem_limit);
		if (put_user(kvm->arch.mem_limit, (u64 __user *)attr->addr))
			ret = -EFAULT;
		break;
	default:
		ret = -ENXIO;
		break;
	}
	return ret;
}

static int kvm_s390_set_mem_control(struct kvm *kvm, struct kvm_device_attr *attr)
{
	int ret;
	unsigned int idx;
	switch (attr->attr) {
	case KVM_S390_VM_MEM_ENABLE_CMMA:
		ret = -ENXIO;
		if (!sclp.has_cmma)
			break;

		VM_EVENT(kvm, 3, "%s", "ENABLE: CMMA support");
		mutex_lock(&kvm->lock);
		if (kvm->created_vcpus)
			ret = -EBUSY;
		else if (kvm->mm->context.allow_gmap_hpage_1m)
			ret = -EINVAL;
		else {
			kvm->arch.use_cmma = 1;
			/* Not compatible with cmma. */
			kvm->arch.use_pfmfi = 0;
			ret = 0;
		}
		mutex_unlock(&kvm->lock);
		break;
	case KVM_S390_VM_MEM_CLR_CMMA:
		ret = -ENXIO;
		if (!sclp.has_cmma)
			break;
		ret = -EINVAL;
		if (!kvm->arch.use_cmma)
			break;

		VM_EVENT(kvm, 3, "%s", "RESET: CMMA states");
		mutex_lock(&kvm->lock);
		idx = srcu_read_lock(&kvm->srcu);
		s390_reset_cmma(kvm->arch.gmap->mm);
		srcu_read_unlock(&kvm->srcu, idx);
		mutex_unlock(&kvm->lock);
		ret = 0;
		break;
	case KVM_S390_VM_MEM_LIMIT_SIZE: {
		unsigned long new_limit;

		if (kvm_is_ucontrol(kvm))
			return -EINVAL;

		if (get_user(new_limit, (u64 __user *)attr->addr))
			return -EFAULT;

		if (kvm->arch.mem_limit != KVM_S390_NO_MEM_LIMIT &&
		    new_limit > kvm->arch.mem_limit)
			return -E2BIG;

		if (!new_limit)
			return -EINVAL;

		/* gmap_create takes last usable address */
		if (new_limit != KVM_S390_NO_MEM_LIMIT)
			new_limit -= 1;

		ret = -EBUSY;
		mutex_lock(&kvm->lock);
		if (!kvm->created_vcpus) {
			/* gmap_create will round the limit up */
			struct gmap *new = gmap_create(current->mm, new_limit);

			if (!new) {
				ret = -ENOMEM;
			} else {
				gmap_remove(kvm->arch.gmap);
				new->private = kvm;
				kvm->arch.gmap = new;
				ret = 0;
			}
		}
		mutex_unlock(&kvm->lock);
		VM_EVENT(kvm, 3, "SET: max guest address: %lu", new_limit);
		VM_EVENT(kvm, 3, "New guest asce: 0x%pK",
			 (void *) kvm->arch.gmap->asce);
		break;
	}
	default:
		ret = -ENXIO;
		break;
	}
	return ret;
}

static void kvm_s390_vcpu_crypto_setup(struct kvm_vcpu *vcpu);

void kvm_s390_vcpu_crypto_reset_all(struct kvm *kvm)
{
	struct kvm_vcpu *vcpu;
	unsigned long i;

	kvm_s390_vcpu_block_all(kvm);

	kvm_for_each_vcpu(i, vcpu, kvm) {
		kvm_s390_vcpu_crypto_setup(vcpu);
		/* recreate the shadow crycb by leaving the VSIE handler */
		kvm_s390_sync_request(KVM_REQ_VSIE_RESTART, vcpu);
	}

	kvm_s390_vcpu_unblock_all(kvm);
}

static int kvm_s390_vm_set_crypto(struct kvm *kvm, struct kvm_device_attr *attr)
{
	mutex_lock(&kvm->lock);
	switch (attr->attr) {
	case KVM_S390_VM_CRYPTO_ENABLE_AES_KW:
		if (!test_kvm_facility(kvm, 76)) {
			mutex_unlock(&kvm->lock);
			return -EINVAL;
		}
		get_random_bytes(
			kvm->arch.crypto.crycb->aes_wrapping_key_mask,
			sizeof(kvm->arch.crypto.crycb->aes_wrapping_key_mask));
		kvm->arch.crypto.aes_kw = 1;
		VM_EVENT(kvm, 3, "%s", "ENABLE: AES keywrapping support");
		break;
	case KVM_S390_VM_CRYPTO_ENABLE_DEA_KW:
		if (!test_kvm_facility(kvm, 76)) {
			mutex_unlock(&kvm->lock);
			return -EINVAL;
		}
		get_random_bytes(
			kvm->arch.crypto.crycb->dea_wrapping_key_mask,
			sizeof(kvm->arch.crypto.crycb->dea_wrapping_key_mask));
		kvm->arch.crypto.dea_kw = 1;
		VM_EVENT(kvm, 3, "%s", "ENABLE: DEA keywrapping support");
		break;
	case KVM_S390_VM_CRYPTO_DISABLE_AES_KW:
		if (!test_kvm_facility(kvm, 76)) {
			mutex_unlock(&kvm->lock);
			return -EINVAL;
		}
		kvm->arch.crypto.aes_kw = 0;
		memset(kvm->arch.crypto.crycb->aes_wrapping_key_mask, 0,
			sizeof(kvm->arch.crypto.crycb->aes_wrapping_key_mask));
		VM_EVENT(kvm, 3, "%s", "DISABLE: AES keywrapping support");
		break;
	case KVM_S390_VM_CRYPTO_DISABLE_DEA_KW:
		if (!test_kvm_facility(kvm, 76)) {
			mutex_unlock(&kvm->lock);
			return -EINVAL;
		}
		kvm->arch.crypto.dea_kw = 0;
		memset(kvm->arch.crypto.crycb->dea_wrapping_key_mask, 0,
			sizeof(kvm->arch.crypto.crycb->dea_wrapping_key_mask));
		VM_EVENT(kvm, 3, "%s", "DISABLE: DEA keywrapping support");
		break;
	case KVM_S390_VM_CRYPTO_ENABLE_APIE:
		if (!ap_instructions_available()) {
			mutex_unlock(&kvm->lock);
			return -EOPNOTSUPP;
		}
		kvm->arch.crypto.apie = 1;
		break;
	case KVM_S390_VM_CRYPTO_DISABLE_APIE:
		if (!ap_instructions_available()) {
			mutex_unlock(&kvm->lock);
			return -EOPNOTSUPP;
		}
		kvm->arch.crypto.apie = 0;
		break;
	default:
		mutex_unlock(&kvm->lock);
		return -ENXIO;
	}

	kvm_s390_vcpu_crypto_reset_all(kvm);
	mutex_unlock(&kvm->lock);
	return 0;
}

static void kvm_s390_vcpu_pci_setup(struct kvm_vcpu *vcpu)
{
	/* Only set the ECB bits after guest requests zPCI interpretation */
	if (!vcpu->kvm->arch.use_zpci_interp)
		return;

	vcpu->arch.sie_block->ecb2 |= ECB2_ZPCI_LSI;
	vcpu->arch.sie_block->ecb3 |= ECB3_AISII + ECB3_AISI;
}

void kvm_s390_vcpu_pci_enable_interp(struct kvm *kvm)
{
	struct kvm_vcpu *vcpu;
	unsigned long i;

	lockdep_assert_held(&kvm->lock);

	if (!kvm_s390_pci_interp_allowed())
		return;

	/*
	 * If host is configured for PCI and the necessary facilities are
	 * available, turn on interpretation for the life of this guest
	 */
	kvm->arch.use_zpci_interp = 1;

	kvm_s390_vcpu_block_all(kvm);

	kvm_for_each_vcpu(i, vcpu, kvm) {
		kvm_s390_vcpu_pci_setup(vcpu);
		kvm_s390_sync_request(KVM_REQ_VSIE_RESTART, vcpu);
	}

	kvm_s390_vcpu_unblock_all(kvm);
}

static void kvm_s390_sync_request_broadcast(struct kvm *kvm, int req)
{
	unsigned long cx;
	struct kvm_vcpu *vcpu;

	kvm_for_each_vcpu(cx, vcpu, kvm)
		kvm_s390_sync_request(req, vcpu);
}

/*
 * Must be called with kvm->srcu held to avoid races on memslots, and with
 * kvm->slots_lock to avoid races with ourselves and kvm_s390_vm_stop_migration.
 */
static int kvm_s390_vm_start_migration(struct kvm *kvm)
{
	struct kvm_memory_slot *ms;
	struct kvm_memslots *slots;
	unsigned long ram_pages = 0;
	int bkt;

	/* migration mode already enabled */
	if (kvm->arch.migration_mode)
		return 0;
	slots = kvm_memslots(kvm);
	if (!slots || kvm_memslots_empty(slots))
		return -EINVAL;

	if (!kvm->arch.use_cmma) {
		kvm->arch.migration_mode = 1;
		return 0;
	}
	/* mark all the pages in active slots as dirty */
	kvm_for_each_memslot(ms, bkt, slots) {
		if (!ms->dirty_bitmap)
			return -EINVAL;
		/*
		 * The second half of the bitmap is only used on x86,
		 * and would be wasted otherwise, so we put it to good
		 * use here to keep track of the state of the storage
		 * attributes.
		 */
		memset(kvm_second_dirty_bitmap(ms), 0xff, kvm_dirty_bitmap_bytes(ms));
		ram_pages += ms->npages;
	}
	atomic64_set(&kvm->arch.cmma_dirty_pages, ram_pages);
	kvm->arch.migration_mode = 1;
	kvm_s390_sync_request_broadcast(kvm, KVM_REQ_START_MIGRATION);
	return 0;
}

/*
 * Must be called with kvm->slots_lock to avoid races with ourselves and
 * kvm_s390_vm_start_migration.
 */
static int kvm_s390_vm_stop_migration(struct kvm *kvm)
{
	/* migration mode already disabled */
	if (!kvm->arch.migration_mode)
		return 0;
	kvm->arch.migration_mode = 0;
	if (kvm->arch.use_cmma)
		kvm_s390_sync_request_broadcast(kvm, KVM_REQ_STOP_MIGRATION);
	return 0;
}

static int kvm_s390_vm_set_migration(struct kvm *kvm,
				     struct kvm_device_attr *attr)
{
	int res = -ENXIO;

	mutex_lock(&kvm->slots_lock);
	switch (attr->attr) {
	case KVM_S390_VM_MIGRATION_START:
		res = kvm_s390_vm_start_migration(kvm);
		break;
	case KVM_S390_VM_MIGRATION_STOP:
		res = kvm_s390_vm_stop_migration(kvm);
		break;
	default:
		break;
	}
	mutex_unlock(&kvm->slots_lock);

	return res;
}

static int kvm_s390_vm_get_migration(struct kvm *kvm,
				     struct kvm_device_attr *attr)
{
	u64 mig = kvm->arch.migration_mode;

	if (attr->attr != KVM_S390_VM_MIGRATION_STATUS)
		return -ENXIO;

	if (copy_to_user((void __user *)attr->addr, &mig, sizeof(mig)))
		return -EFAULT;
	return 0;
}

static void __kvm_s390_set_tod_clock(struct kvm *kvm, const struct kvm_s390_vm_tod_clock *gtod);

static int kvm_s390_set_tod_ext(struct kvm *kvm, struct kvm_device_attr *attr)
{
	struct kvm_s390_vm_tod_clock gtod;

	if (copy_from_user(&gtod, (void __user *)attr->addr, sizeof(gtod)))
		return -EFAULT;

	if (!test_kvm_facility(kvm, 139) && gtod.epoch_idx)
		return -EINVAL;
	__kvm_s390_set_tod_clock(kvm, &gtod);

	VM_EVENT(kvm, 3, "SET: TOD extension: 0x%x, TOD base: 0x%llx",
		gtod.epoch_idx, gtod.tod);

	return 0;
}

static int kvm_s390_set_tod_high(struct kvm *kvm, struct kvm_device_attr *attr)
{
	u8 gtod_high;

	if (copy_from_user(&gtod_high, (void __user *)attr->addr,
					   sizeof(gtod_high)))
		return -EFAULT;

	if (gtod_high != 0)
		return -EINVAL;
	VM_EVENT(kvm, 3, "SET: TOD extension: 0x%x", gtod_high);

	return 0;
}

static int kvm_s390_set_tod_low(struct kvm *kvm, struct kvm_device_attr *attr)
{
	struct kvm_s390_vm_tod_clock gtod = { 0 };

	if (copy_from_user(&gtod.tod, (void __user *)attr->addr,
			   sizeof(gtod.tod)))
		return -EFAULT;

	__kvm_s390_set_tod_clock(kvm, &gtod);
	VM_EVENT(kvm, 3, "SET: TOD base: 0x%llx", gtod.tod);
	return 0;
}

static int kvm_s390_set_tod(struct kvm *kvm, struct kvm_device_attr *attr)
{
	int ret;

	if (attr->flags)
		return -EINVAL;

	mutex_lock(&kvm->lock);
	/*
	 * For protected guests, the TOD is managed by the ultravisor, so trying
	 * to change it will never bring the expected results.
	 */
	if (kvm_s390_pv_is_protected(kvm)) {
		ret = -EOPNOTSUPP;
		goto out_unlock;
	}

	switch (attr->attr) {
	case KVM_S390_VM_TOD_EXT:
		ret = kvm_s390_set_tod_ext(kvm, attr);
		break;
	case KVM_S390_VM_TOD_HIGH:
		ret = kvm_s390_set_tod_high(kvm, attr);
		break;
	case KVM_S390_VM_TOD_LOW:
		ret = kvm_s390_set_tod_low(kvm, attr);
		break;
	default:
		ret = -ENXIO;
		break;
	}

out_unlock:
	mutex_unlock(&kvm->lock);
	return ret;
}

static void kvm_s390_get_tod_clock(struct kvm *kvm,
				   struct kvm_s390_vm_tod_clock *gtod)
{
	union tod_clock clk;

	preempt_disable();

	store_tod_clock_ext(&clk);

	gtod->tod = clk.tod + kvm->arch.epoch;
	gtod->epoch_idx = 0;
	if (test_kvm_facility(kvm, 139)) {
		gtod->epoch_idx = clk.ei + kvm->arch.epdx;
		if (gtod->tod < clk.tod)
			gtod->epoch_idx += 1;
	}

	preempt_enable();
}

static int kvm_s390_get_tod_ext(struct kvm *kvm, struct kvm_device_attr *attr)
{
	struct kvm_s390_vm_tod_clock gtod;

	memset(&gtod, 0, sizeof(gtod));
	kvm_s390_get_tod_clock(kvm, &gtod);
	if (copy_to_user((void __user *)attr->addr, &gtod, sizeof(gtod)))
		return -EFAULT;

	VM_EVENT(kvm, 3, "QUERY: TOD extension: 0x%x, TOD base: 0x%llx",
		gtod.epoch_idx, gtod.tod);
	return 0;
}

static int kvm_s390_get_tod_high(struct kvm *kvm, struct kvm_device_attr *attr)
{
	u8 gtod_high = 0;

	if (copy_to_user((void __user *)attr->addr, &gtod_high,
					 sizeof(gtod_high)))
		return -EFAULT;
	VM_EVENT(kvm, 3, "QUERY: TOD extension: 0x%x", gtod_high);

	return 0;
}

static int kvm_s390_get_tod_low(struct kvm *kvm, struct kvm_device_attr *attr)
{
	u64 gtod;

	gtod = kvm_s390_get_tod_clock_fast(kvm);
	if (copy_to_user((void __user *)attr->addr, &gtod, sizeof(gtod)))
		return -EFAULT;
	VM_EVENT(kvm, 3, "QUERY: TOD base: 0x%llx", gtod);

	return 0;
}

static int kvm_s390_get_tod(struct kvm *kvm, struct kvm_device_attr *attr)
{
	int ret;

	if (attr->flags)
		return -EINVAL;

	switch (attr->attr) {
	case KVM_S390_VM_TOD_EXT:
		ret = kvm_s390_get_tod_ext(kvm, attr);
		break;
	case KVM_S390_VM_TOD_HIGH:
		ret = kvm_s390_get_tod_high(kvm, attr);
		break;
	case KVM_S390_VM_TOD_LOW:
		ret = kvm_s390_get_tod_low(kvm, attr);
		break;
	default:
		ret = -ENXIO;
		break;
	}
	return ret;
}

static int kvm_s390_set_processor(struct kvm *kvm, struct kvm_device_attr *attr)
{
	struct kvm_s390_vm_cpu_processor *proc;
	u16 lowest_ibc, unblocked_ibc;
	int ret = 0;

	mutex_lock(&kvm->lock);
	if (kvm->created_vcpus) {
		ret = -EBUSY;
		goto out;
	}
	proc = kzalloc(sizeof(*proc), GFP_KERNEL_ACCOUNT);
	if (!proc) {
		ret = -ENOMEM;
		goto out;
	}
	if (!copy_from_user(proc, (void __user *)attr->addr,
			    sizeof(*proc))) {
		kvm->arch.model.cpuid = proc->cpuid;
		lowest_ibc = sclp.ibc >> 16 & 0xfff;
		unblocked_ibc = sclp.ibc & 0xfff;
		if (lowest_ibc && proc->ibc) {
			if (proc->ibc > unblocked_ibc)
				kvm->arch.model.ibc = unblocked_ibc;
			else if (proc->ibc < lowest_ibc)
				kvm->arch.model.ibc = lowest_ibc;
			else
				kvm->arch.model.ibc = proc->ibc;
		}
		memcpy(kvm->arch.model.fac_list, proc->fac_list,
		       S390_ARCH_FAC_LIST_SIZE_BYTE);
		VM_EVENT(kvm, 3, "SET: guest ibc: 0x%4.4x, guest cpuid: 0x%16.16llx",
			 kvm->arch.model.ibc,
			 kvm->arch.model.cpuid);
		VM_EVENT(kvm, 3, "SET: guest faclist: 0x%16.16llx.%16.16llx.%16.16llx",
			 kvm->arch.model.fac_list[0],
			 kvm->arch.model.fac_list[1],
			 kvm->arch.model.fac_list[2]);
	} else
		ret = -EFAULT;
	kfree(proc);
out:
	mutex_unlock(&kvm->lock);
	return ret;
}

static int kvm_s390_set_processor_feat(struct kvm *kvm,
				       struct kvm_device_attr *attr)
{
	struct kvm_s390_vm_cpu_feat data;

	if (copy_from_user(&data, (void __user *)attr->addr, sizeof(data)))
		return -EFAULT;
	if (!bitmap_subset((unsigned long *) data.feat,
			   kvm_s390_available_cpu_feat,
			   KVM_S390_VM_CPU_FEAT_NR_BITS))
		return -EINVAL;

	mutex_lock(&kvm->lock);
	if (kvm->created_vcpus) {
		mutex_unlock(&kvm->lock);
		return -EBUSY;
	}
	bitmap_from_arr64(kvm->arch.cpu_feat, data.feat, KVM_S390_VM_CPU_FEAT_NR_BITS);
	mutex_unlock(&kvm->lock);
	VM_EVENT(kvm, 3, "SET: guest feat: 0x%16.16llx.0x%16.16llx.0x%16.16llx",
			 data.feat[0],
			 data.feat[1],
			 data.feat[2]);
	return 0;
}

static int kvm_s390_set_processor_subfunc(struct kvm *kvm,
					  struct kvm_device_attr *attr)
{
	mutex_lock(&kvm->lock);
	if (kvm->created_vcpus) {
		mutex_unlock(&kvm->lock);
		return -EBUSY;
	}

	if (copy_from_user(&kvm->arch.model.subfuncs, (void __user *)attr->addr,
			   sizeof(struct kvm_s390_vm_cpu_subfunc))) {
		mutex_unlock(&kvm->lock);
		return -EFAULT;
	}
	mutex_unlock(&kvm->lock);

	VM_EVENT(kvm, 3, "SET: guest PLO    subfunc 0x%16.16lx.%16.16lx.%16.16lx.%16.16lx",
		 ((unsigned long *) &kvm->arch.model.subfuncs.plo)[0],
		 ((unsigned long *) &kvm->arch.model.subfuncs.plo)[1],
		 ((unsigned long *) &kvm->arch.model.subfuncs.plo)[2],
		 ((unsigned long *) &kvm->arch.model.subfuncs.plo)[3]);
	VM_EVENT(kvm, 3, "SET: guest PTFF   subfunc 0x%16.16lx.%16.16lx",
		 ((unsigned long *) &kvm->arch.model.subfuncs.ptff)[0],
		 ((unsigned long *) &kvm->arch.model.subfuncs.ptff)[1]);
	VM_EVENT(kvm, 3, "SET: guest KMAC   subfunc 0x%16.16lx.%16.16lx",
		 ((unsigned long *) &kvm->arch.model.subfuncs.kmac)[0],
		 ((unsigned long *) &kvm->arch.model.subfuncs.kmac)[1]);
	VM_EVENT(kvm, 3, "SET: guest KMC    subfunc 0x%16.16lx.%16.16lx",
		 ((unsigned long *) &kvm->arch.model.subfuncs.kmc)[0],
		 ((unsigned long *) &kvm->arch.model.subfuncs.kmc)[1]);
	VM_EVENT(kvm, 3, "SET: guest KM     subfunc 0x%16.16lx.%16.16lx",
		 ((unsigned long *) &kvm->arch.model.subfuncs.km)[0],
		 ((unsigned long *) &kvm->arch.model.subfuncs.km)[1]);
	VM_EVENT(kvm, 3, "SET: guest KIMD   subfunc 0x%16.16lx.%16.16lx",
		 ((unsigned long *) &kvm->arch.model.subfuncs.kimd)[0],
		 ((unsigned long *) &kvm->arch.model.subfuncs.kimd)[1]);
	VM_EVENT(kvm, 3, "SET: guest KLMD   subfunc 0x%16.16lx.%16.16lx",
		 ((unsigned long *) &kvm->arch.model.subfuncs.klmd)[0],
		 ((unsigned long *) &kvm->arch.model.subfuncs.klmd)[1]);
	VM_EVENT(kvm, 3, "SET: guest PCKMO  subfunc 0x%16.16lx.%16.16lx",
		 ((unsigned long *) &kvm->arch.model.subfuncs.pckmo)[0],
		 ((unsigned long *) &kvm->arch.model.subfuncs.pckmo)[1]);
	VM_EVENT(kvm, 3, "SET: guest KMCTR  subfunc 0x%16.16lx.%16.16lx",
		 ((unsigned long *) &kvm->arch.model.subfuncs.kmctr)[0],
		 ((unsigned long *) &kvm->arch.model.subfuncs.kmctr)[1]);
	VM_EVENT(kvm, 3, "SET: guest KMF    subfunc 0x%16.16lx.%16.16lx",
		 ((unsigned long *) &kvm->arch.model.subfuncs.kmf)[0],
		 ((unsigned long *) &kvm->arch.model.subfuncs.kmf)[1]);
	VM_EVENT(kvm, 3, "SET: guest KMO    subfunc 0x%16.16lx.%16.16lx",
		 ((unsigned long *) &kvm->arch.model.subfuncs.kmo)[0],
		 ((unsigned long *) &kvm->arch.model.subfuncs.kmo)[1]);
	VM_EVENT(kvm, 3, "SET: guest PCC    subfunc 0x%16.16lx.%16.16lx",
		 ((unsigned long *) &kvm->arch.model.subfuncs.pcc)[0],
		 ((unsigned long *) &kvm->arch.model.subfuncs.pcc)[1]);
	VM_EVENT(kvm, 3, "SET: guest PPNO   subfunc 0x%16.16lx.%16.16lx",
		 ((unsigned long *) &kvm->arch.model.subfuncs.ppno)[0],
		 ((unsigned long *) &kvm->arch.model.subfuncs.ppno)[1]);
	VM_EVENT(kvm, 3, "SET: guest KMA    subfunc 0x%16.16lx.%16.16lx",
		 ((unsigned long *) &kvm->arch.model.subfuncs.kma)[0],
		 ((unsigned long *) &kvm->arch.model.subfuncs.kma)[1]);
	VM_EVENT(kvm, 3, "SET: guest KDSA   subfunc 0x%16.16lx.%16.16lx",
		 ((unsigned long *) &kvm->arch.model.subfuncs.kdsa)[0],
		 ((unsigned long *) &kvm->arch.model.subfuncs.kdsa)[1]);
	VM_EVENT(kvm, 3, "SET: guest SORTL  subfunc 0x%16.16lx.%16.16lx.%16.16lx.%16.16lx",
		 ((unsigned long *) &kvm->arch.model.subfuncs.sortl)[0],
		 ((unsigned long *) &kvm->arch.model.subfuncs.sortl)[1],
		 ((unsigned long *) &kvm->arch.model.subfuncs.sortl)[2],
		 ((unsigned long *) &kvm->arch.model.subfuncs.sortl)[3]);
	VM_EVENT(kvm, 3, "SET: guest DFLTCC subfunc 0x%16.16lx.%16.16lx.%16.16lx.%16.16lx",
		 ((unsigned long *) &kvm->arch.model.subfuncs.dfltcc)[0],
		 ((unsigned long *) &kvm->arch.model.subfuncs.dfltcc)[1],
		 ((unsigned long *) &kvm->arch.model.subfuncs.dfltcc)[2],
		 ((unsigned long *) &kvm->arch.model.subfuncs.dfltcc)[3]);

	return 0;
}

static int kvm_s390_set_cpu_model(struct kvm *kvm, struct kvm_device_attr *attr)
{
	int ret = -ENXIO;

	switch (attr->attr) {
	case KVM_S390_VM_CPU_PROCESSOR:
		ret = kvm_s390_set_processor(kvm, attr);
		break;
	case KVM_S390_VM_CPU_PROCESSOR_FEAT:
		ret = kvm_s390_set_processor_feat(kvm, attr);
		break;
	case KVM_S390_VM_CPU_PROCESSOR_SUBFUNC:
		ret = kvm_s390_set_processor_subfunc(kvm, attr);
		break;
	}
	return ret;
}

static int kvm_s390_get_processor(struct kvm *kvm, struct kvm_device_attr *attr)
{
	struct kvm_s390_vm_cpu_processor *proc;
	int ret = 0;

	proc = kzalloc(sizeof(*proc), GFP_KERNEL_ACCOUNT);
	if (!proc) {
		ret = -ENOMEM;
		goto out;
	}
	proc->cpuid = kvm->arch.model.cpuid;
	proc->ibc = kvm->arch.model.ibc;
	memcpy(&proc->fac_list, kvm->arch.model.fac_list,
	       S390_ARCH_FAC_LIST_SIZE_BYTE);
	VM_EVENT(kvm, 3, "GET: guest ibc: 0x%4.4x, guest cpuid: 0x%16.16llx",
		 kvm->arch.model.ibc,
		 kvm->arch.model.cpuid);
	VM_EVENT(kvm, 3, "GET: guest faclist: 0x%16.16llx.%16.16llx.%16.16llx",
		 kvm->arch.model.fac_list[0],
		 kvm->arch.model.fac_list[1],
		 kvm->arch.model.fac_list[2]);
	if (copy_to_user((void __user *)attr->addr, proc, sizeof(*proc)))
		ret = -EFAULT;
	kfree(proc);
out:
	return ret;
}

static int kvm_s390_get_machine(struct kvm *kvm, struct kvm_device_attr *attr)
{
	struct kvm_s390_vm_cpu_machine *mach;
	int ret = 0;

	mach = kzalloc(sizeof(*mach), GFP_KERNEL_ACCOUNT);
	if (!mach) {
		ret = -ENOMEM;
		goto out;
	}
	get_cpu_id((struct cpuid *) &mach->cpuid);
	mach->ibc = sclp.ibc;
	memcpy(&mach->fac_mask, kvm->arch.model.fac_mask,
	       S390_ARCH_FAC_LIST_SIZE_BYTE);
	memcpy((unsigned long *)&mach->fac_list, stfle_fac_list,
	       sizeof(stfle_fac_list));
	VM_EVENT(kvm, 3, "GET: host ibc:  0x%4.4x, host cpuid:  0x%16.16llx",
		 kvm->arch.model.ibc,
		 kvm->arch.model.cpuid);
	VM_EVENT(kvm, 3, "GET: host facmask:  0x%16.16llx.%16.16llx.%16.16llx",
		 mach->fac_mask[0],
		 mach->fac_mask[1],
		 mach->fac_mask[2]);
	VM_EVENT(kvm, 3, "GET: host faclist:  0x%16.16llx.%16.16llx.%16.16llx",
		 mach->fac_list[0],
		 mach->fac_list[1],
		 mach->fac_list[2]);
	if (copy_to_user((void __user *)attr->addr, mach, sizeof(*mach)))
		ret = -EFAULT;
	kfree(mach);
out:
	return ret;
}

static int kvm_s390_get_processor_feat(struct kvm *kvm,
				       struct kvm_device_attr *attr)
{
	struct kvm_s390_vm_cpu_feat data;

	bitmap_to_arr64(data.feat, kvm->arch.cpu_feat, KVM_S390_VM_CPU_FEAT_NR_BITS);
	if (copy_to_user((void __user *)attr->addr, &data, sizeof(data)))
		return -EFAULT;
	VM_EVENT(kvm, 3, "GET: guest feat: 0x%16.16llx.0x%16.16llx.0x%16.16llx",
			 data.feat[0],
			 data.feat[1],
			 data.feat[2]);
	return 0;
}

static int kvm_s390_get_machine_feat(struct kvm *kvm,
				     struct kvm_device_attr *attr)
{
	struct kvm_s390_vm_cpu_feat data;

	bitmap_to_arr64(data.feat, kvm_s390_available_cpu_feat, KVM_S390_VM_CPU_FEAT_NR_BITS);
	if (copy_to_user((void __user *)attr->addr, &data, sizeof(data)))
		return -EFAULT;
	VM_EVENT(kvm, 3, "GET: host feat:  0x%16.16llx.0x%16.16llx.0x%16.16llx",
			 data.feat[0],
			 data.feat[1],
			 data.feat[2]);
	return 0;
}

static int kvm_s390_get_processor_subfunc(struct kvm *kvm,
					  struct kvm_device_attr *attr)
{
	if (copy_to_user((void __user *)attr->addr, &kvm->arch.model.subfuncs,
	    sizeof(struct kvm_s390_vm_cpu_subfunc)))
		return -EFAULT;

	VM_EVENT(kvm, 3, "GET: guest PLO    subfunc 0x%16.16lx.%16.16lx.%16.16lx.%16.16lx",
		 ((unsigned long *) &kvm->arch.model.subfuncs.plo)[0],
		 ((unsigned long *) &kvm->arch.model.subfuncs.plo)[1],
		 ((unsigned long *) &kvm->arch.model.subfuncs.plo)[2],
		 ((unsigned long *) &kvm->arch.model.subfuncs.plo)[3]);
	VM_EVENT(kvm, 3, "GET: guest PTFF   subfunc 0x%16.16lx.%16.16lx",
		 ((unsigned long *) &kvm->arch.model.subfuncs.ptff)[0],
		 ((unsigned long *) &kvm->arch.model.subfuncs.ptff)[1]);
	VM_EVENT(kvm, 3, "GET: guest KMAC   subfunc 0x%16.16lx.%16.16lx",
		 ((unsigned long *) &kvm->arch.model.subfuncs.kmac)[0],
		 ((unsigned long *) &kvm->arch.model.subfuncs.kmac)[1]);
	VM_EVENT(kvm, 3, "GET: guest KMC    subfunc 0x%16.16lx.%16.16lx",
		 ((unsigned long *) &kvm->arch.model.subfuncs.kmc)[0],
		 ((unsigned long *) &kvm->arch.model.subfuncs.kmc)[1]);
	VM_EVENT(kvm, 3, "GET: guest KM     subfunc 0x%16.16lx.%16.16lx",
		 ((unsigned long *) &kvm->arch.model.subfuncs.km)[0],
		 ((unsigned long *) &kvm->arch.model.subfuncs.km)[1]);
	VM_EVENT(kvm, 3, "GET: guest KIMD   subfunc 0x%16.16lx.%16.16lx",
		 ((unsigned long *) &kvm->arch.model.subfuncs.kimd)[0],
		 ((unsigned long *) &kvm->arch.model.subfuncs.kimd)[1]);
	VM_EVENT(kvm, 3, "GET: guest KLMD   subfunc 0x%16.16lx.%16.16lx",
		 ((unsigned long *) &kvm->arch.model.subfuncs.klmd)[0],
		 ((unsigned long *) &kvm->arch.model.subfuncs.klmd)[1]);
	VM_EVENT(kvm, 3, "GET: guest PCKMO  subfunc 0x%16.16lx.%16.16lx",
		 ((unsigned long *) &kvm->arch.model.subfuncs.pckmo)[0],
		 ((unsigned long *) &kvm->arch.model.subfuncs.pckmo)[1]);
	VM_EVENT(kvm, 3, "GET: guest KMCTR  subfunc 0x%16.16lx.%16.16lx",
		 ((unsigned long *) &kvm->arch.model.subfuncs.kmctr)[0],
		 ((unsigned long *) &kvm->arch.model.subfuncs.kmctr)[1]);
	VM_EVENT(kvm, 3, "GET: guest KMF    subfunc 0x%16.16lx.%16.16lx",
		 ((unsigned long *) &kvm->arch.model.subfuncs.kmf)[0],
		 ((unsigned long *) &kvm->arch.model.subfuncs.kmf)[1]);
	VM_EVENT(kvm, 3, "GET: guest KMO    subfunc 0x%16.16lx.%16.16lx",
		 ((unsigned long *) &kvm->arch.model.subfuncs.kmo)[0],
		 ((unsigned long *) &kvm->arch.model.subfuncs.kmo)[1]);
	VM_EVENT(kvm, 3, "GET: guest PCC    subfunc 0x%16.16lx.%16.16lx",
		 ((unsigned long *) &kvm->arch.model.subfuncs.pcc)[0],
		 ((unsigned long *) &kvm->arch.model.subfuncs.pcc)[1]);
	VM_EVENT(kvm, 3, "GET: guest PPNO   subfunc 0x%16.16lx.%16.16lx",
		 ((unsigned long *) &kvm->arch.model.subfuncs.ppno)[0],
		 ((unsigned long *) &kvm->arch.model.subfuncs.ppno)[1]);
	VM_EVENT(kvm, 3, "GET: guest KMA    subfunc 0x%16.16lx.%16.16lx",
		 ((unsigned long *) &kvm->arch.model.subfuncs.kma)[0],
		 ((unsigned long *) &kvm->arch.model.subfuncs.kma)[1]);
	VM_EVENT(kvm, 3, "GET: guest KDSA   subfunc 0x%16.16lx.%16.16lx",
		 ((unsigned long *) &kvm->arch.model.subfuncs.kdsa)[0],
		 ((unsigned long *) &kvm->arch.model.subfuncs.kdsa)[1]);
	VM_EVENT(kvm, 3, "GET: guest SORTL  subfunc 0x%16.16lx.%16.16lx.%16.16lx.%16.16lx",
		 ((unsigned long *) &kvm->arch.model.subfuncs.sortl)[0],
		 ((unsigned long *) &kvm->arch.model.subfuncs.sortl)[1],
		 ((unsigned long *) &kvm->arch.model.subfuncs.sortl)[2],
		 ((unsigned long *) &kvm->arch.model.subfuncs.sortl)[3]);
	VM_EVENT(kvm, 3, "GET: guest DFLTCC subfunc 0x%16.16lx.%16.16lx.%16.16lx.%16.16lx",
		 ((unsigned long *) &kvm->arch.model.subfuncs.dfltcc)[0],
		 ((unsigned long *) &kvm->arch.model.subfuncs.dfltcc)[1],
		 ((unsigned long *) &kvm->arch.model.subfuncs.dfltcc)[2],
		 ((unsigned long *) &kvm->arch.model.subfuncs.dfltcc)[3]);

	return 0;
}

static int kvm_s390_get_machine_subfunc(struct kvm *kvm,
					struct kvm_device_attr *attr)
{
	if (copy_to_user((void __user *)attr->addr, &kvm_s390_available_subfunc,
	    sizeof(struct kvm_s390_vm_cpu_subfunc)))
		return -EFAULT;

	VM_EVENT(kvm, 3, "GET: host  PLO    subfunc 0x%16.16lx.%16.16lx.%16.16lx.%16.16lx",
		 ((unsigned long *) &kvm_s390_available_subfunc.plo)[0],
		 ((unsigned long *) &kvm_s390_available_subfunc.plo)[1],
		 ((unsigned long *) &kvm_s390_available_subfunc.plo)[2],
		 ((unsigned long *) &kvm_s390_available_subfunc.plo)[3]);
	VM_EVENT(kvm, 3, "GET: host  PTFF   subfunc 0x%16.16lx.%16.16lx",
		 ((unsigned long *) &kvm_s390_available_subfunc.ptff)[0],
		 ((unsigned long *) &kvm_s390_available_subfunc.ptff)[1]);
	VM_EVENT(kvm, 3, "GET: host  KMAC   subfunc 0x%16.16lx.%16.16lx",
		 ((unsigned long *) &kvm_s390_available_subfunc.kmac)[0],
		 ((unsigned long *) &kvm_s390_available_subfunc.kmac)[1]);
	VM_EVENT(kvm, 3, "GET: host  KMC    subfunc 0x%16.16lx.%16.16lx",
		 ((unsigned long *) &kvm_s390_available_subfunc.kmc)[0],
		 ((unsigned long *) &kvm_s390_available_subfunc.kmc)[1]);
	VM_EVENT(kvm, 3, "GET: host  KM     subfunc 0x%16.16lx.%16.16lx",
		 ((unsigned long *) &kvm_s390_available_subfunc.km)[0],
		 ((unsigned long *) &kvm_s390_available_subfunc.km)[1]);
	VM_EVENT(kvm, 3, "GET: host  KIMD   subfunc 0x%16.16lx.%16.16lx",
		 ((unsigned long *) &kvm_s390_available_subfunc.kimd)[0],
		 ((unsigned long *) &kvm_s390_available_subfunc.kimd)[1]);
	VM_EVENT(kvm, 3, "GET: host  KLMD   subfunc 0x%16.16lx.%16.16lx",
		 ((unsigned long *) &kvm_s390_available_subfunc.klmd)[0],
		 ((unsigned long *) &kvm_s390_available_subfunc.klmd)[1]);
	VM_EVENT(kvm, 3, "GET: host  PCKMO  subfunc 0x%16.16lx.%16.16lx",
		 ((unsigned long *) &kvm_s390_available_subfunc.pckmo)[0],
		 ((unsigned long *) &kvm_s390_available_subfunc.pckmo)[1]);
	VM_EVENT(kvm, 3, "GET: host  KMCTR  subfunc 0x%16.16lx.%16.16lx",
		 ((unsigned long *) &kvm_s390_available_subfunc.kmctr)[0],
		 ((unsigned long *) &kvm_s390_available_subfunc.kmctr)[1]);
	VM_EVENT(kvm, 3, "GET: host  KMF    subfunc 0x%16.16lx.%16.16lx",
		 ((unsigned long *) &kvm_s390_available_subfunc.kmf)[0],
		 ((unsigned long *) &kvm_s390_available_subfunc.kmf)[1]);
	VM_EVENT(kvm, 3, "GET: host  KMO    subfunc 0x%16.16lx.%16.16lx",
		 ((unsigned long *) &kvm_s390_available_subfunc.kmo)[0],
		 ((unsigned long *) &kvm_s390_available_subfunc.kmo)[1]);
	VM_EVENT(kvm, 3, "GET: host  PCC    subfunc 0x%16.16lx.%16.16lx",
		 ((unsigned long *) &kvm_s390_available_subfunc.pcc)[0],
		 ((unsigned long *) &kvm_s390_available_subfunc.pcc)[1]);
	VM_EVENT(kvm, 3, "GET: host  PPNO   subfunc 0x%16.16lx.%16.16lx",
		 ((unsigned long *) &kvm_s390_available_subfunc.ppno)[0],
		 ((unsigned long *) &kvm_s390_available_subfunc.ppno)[1]);
	VM_EVENT(kvm, 3, "GET: host  KMA    subfunc 0x%16.16lx.%16.16lx",
		 ((unsigned long *) &kvm_s390_available_subfunc.kma)[0],
		 ((unsigned long *) &kvm_s390_available_subfunc.kma)[1]);
	VM_EVENT(kvm, 3, "GET: host  KDSA   subfunc 0x%16.16lx.%16.16lx",
		 ((unsigned long *) &kvm_s390_available_subfunc.kdsa)[0],
		 ((unsigned long *) &kvm_s390_available_subfunc.kdsa)[1]);
	VM_EVENT(kvm, 3, "GET: host  SORTL  subfunc 0x%16.16lx.%16.16lx.%16.16lx.%16.16lx",
		 ((unsigned long *) &kvm_s390_available_subfunc.sortl)[0],
		 ((unsigned long *) &kvm_s390_available_subfunc.sortl)[1],
		 ((unsigned long *) &kvm_s390_available_subfunc.sortl)[2],
		 ((unsigned long *) &kvm_s390_available_subfunc.sortl)[3]);
	VM_EVENT(kvm, 3, "GET: host  DFLTCC subfunc 0x%16.16lx.%16.16lx.%16.16lx.%16.16lx",
		 ((unsigned long *) &kvm_s390_available_subfunc.dfltcc)[0],
		 ((unsigned long *) &kvm_s390_available_subfunc.dfltcc)[1],
		 ((unsigned long *) &kvm_s390_available_subfunc.dfltcc)[2],
		 ((unsigned long *) &kvm_s390_available_subfunc.dfltcc)[3]);

	return 0;
}

static int kvm_s390_get_cpu_model(struct kvm *kvm, struct kvm_device_attr *attr)
{
	int ret = -ENXIO;

	switch (attr->attr) {
	case KVM_S390_VM_CPU_PROCESSOR:
		ret = kvm_s390_get_processor(kvm, attr);
		break;
	case KVM_S390_VM_CPU_MACHINE:
		ret = kvm_s390_get_machine(kvm, attr);
		break;
	case KVM_S390_VM_CPU_PROCESSOR_FEAT:
		ret = kvm_s390_get_processor_feat(kvm, attr);
		break;
	case KVM_S390_VM_CPU_MACHINE_FEAT:
		ret = kvm_s390_get_machine_feat(kvm, attr);
		break;
	case KVM_S390_VM_CPU_PROCESSOR_SUBFUNC:
		ret = kvm_s390_get_processor_subfunc(kvm, attr);
		break;
	case KVM_S390_VM_CPU_MACHINE_SUBFUNC:
		ret = kvm_s390_get_machine_subfunc(kvm, attr);
		break;
	}
	return ret;
}

/**
 * kvm_s390_update_topology_change_report - update CPU topology change report
 * @kvm: guest KVM description
 * @val: set or clear the MTCR bit
 *
 * Updates the Multiprocessor Topology-Change-Report bit to signal
 * the guest with a topology change.
 * This is only relevant if the topology facility is present.
 *
 * The SCA version, bsca or esca, doesn't matter as offset is the same.
 */
static void kvm_s390_update_topology_change_report(struct kvm *kvm, bool val)
{
	union sca_utility new, old;
	struct bsca_block *sca;

	read_lock(&kvm->arch.sca_lock);
	sca = kvm->arch.sca;
	do {
		old = READ_ONCE(sca->utility);
		new = old;
		new.mtcr = val;
	} while (cmpxchg(&sca->utility.val, old.val, new.val) != old.val);
	read_unlock(&kvm->arch.sca_lock);
}

static int kvm_s390_set_topo_change_indication(struct kvm *kvm,
					       struct kvm_device_attr *attr)
{
	if (!test_kvm_facility(kvm, 11))
		return -ENXIO;

	kvm_s390_update_topology_change_report(kvm, !!attr->attr);
	return 0;
}

static int kvm_s390_get_topo_change_indication(struct kvm *kvm,
					       struct kvm_device_attr *attr)
{
	u8 topo;

	if (!test_kvm_facility(kvm, 11))
		return -ENXIO;

	read_lock(&kvm->arch.sca_lock);
	topo = ((struct bsca_block *)kvm->arch.sca)->utility.mtcr;
	read_unlock(&kvm->arch.sca_lock);

	return put_user(topo, (u8 __user *)attr->addr);
}

static int kvm_s390_vm_set_attr(struct kvm *kvm, struct kvm_device_attr *attr)
{
	int ret;

	switch (attr->group) {
	case KVM_S390_VM_MEM_CTRL:
		ret = kvm_s390_set_mem_control(kvm, attr);
		break;
	case KVM_S390_VM_TOD:
		ret = kvm_s390_set_tod(kvm, attr);
		break;
	case KVM_S390_VM_CPU_MODEL:
		ret = kvm_s390_set_cpu_model(kvm, attr);
		break;
	case KVM_S390_VM_CRYPTO:
		ret = kvm_s390_vm_set_crypto(kvm, attr);
		break;
	case KVM_S390_VM_MIGRATION:
		ret = kvm_s390_vm_set_migration(kvm, attr);
		break;
	case KVM_S390_VM_CPU_TOPOLOGY:
		ret = kvm_s390_set_topo_change_indication(kvm, attr);
		break;
	default:
		ret = -ENXIO;
		break;
	}

	return ret;
}

static int kvm_s390_vm_get_attr(struct kvm *kvm, struct kvm_device_attr *attr)
{
	int ret;

	switch (attr->group) {
	case KVM_S390_VM_MEM_CTRL:
		ret = kvm_s390_get_mem_control(kvm, attr);
		break;
	case KVM_S390_VM_TOD:
		ret = kvm_s390_get_tod(kvm, attr);
		break;
	case KVM_S390_VM_CPU_MODEL:
		ret = kvm_s390_get_cpu_model(kvm, attr);
		break;
	case KVM_S390_VM_MIGRATION:
		ret = kvm_s390_vm_get_migration(kvm, attr);
		break;
	case KVM_S390_VM_CPU_TOPOLOGY:
		ret = kvm_s390_get_topo_change_indication(kvm, attr);
		break;
	default:
		ret = -ENXIO;
		break;
	}

	return ret;
}

static int kvm_s390_vm_has_attr(struct kvm *kvm, struct kvm_device_attr *attr)
{
	int ret;

	switch (attr->group) {
	case KVM_S390_VM_MEM_CTRL:
		switch (attr->attr) {
		case KVM_S390_VM_MEM_ENABLE_CMMA:
		case KVM_S390_VM_MEM_CLR_CMMA:
			ret = sclp.has_cmma ? 0 : -ENXIO;
			break;
		case KVM_S390_VM_MEM_LIMIT_SIZE:
			ret = 0;
			break;
		default:
			ret = -ENXIO;
			break;
		}
		break;
	case KVM_S390_VM_TOD:
		switch (attr->attr) {
		case KVM_S390_VM_TOD_LOW:
		case KVM_S390_VM_TOD_HIGH:
			ret = 0;
			break;
		default:
			ret = -ENXIO;
			break;
		}
		break;
	case KVM_S390_VM_CPU_MODEL:
		switch (attr->attr) {
		case KVM_S390_VM_CPU_PROCESSOR:
		case KVM_S390_VM_CPU_MACHINE:
		case KVM_S390_VM_CPU_PROCESSOR_FEAT:
		case KVM_S390_VM_CPU_MACHINE_FEAT:
		case KVM_S390_VM_CPU_MACHINE_SUBFUNC:
		case KVM_S390_VM_CPU_PROCESSOR_SUBFUNC:
			ret = 0;
			break;
		default:
			ret = -ENXIO;
			break;
		}
		break;
	case KVM_S390_VM_CRYPTO:
		switch (attr->attr) {
		case KVM_S390_VM_CRYPTO_ENABLE_AES_KW:
		case KVM_S390_VM_CRYPTO_ENABLE_DEA_KW:
		case KVM_S390_VM_CRYPTO_DISABLE_AES_KW:
		case KVM_S390_VM_CRYPTO_DISABLE_DEA_KW:
			ret = 0;
			break;
		case KVM_S390_VM_CRYPTO_ENABLE_APIE:
		case KVM_S390_VM_CRYPTO_DISABLE_APIE:
			ret = ap_instructions_available() ? 0 : -ENXIO;
			break;
		default:
			ret = -ENXIO;
			break;
		}
		break;
	case KVM_S390_VM_MIGRATION:
		ret = 0;
		break;
	case KVM_S390_VM_CPU_TOPOLOGY:
		ret = test_kvm_facility(kvm, 11) ? 0 : -ENXIO;
		break;
	default:
		ret = -ENXIO;
		break;
	}

	return ret;
}

static long kvm_s390_get_skeys(struct kvm *kvm, struct kvm_s390_skeys *args)
{
	uint8_t *keys;
	uint64_t hva;
	int srcu_idx, i, r = 0;

	if (args->flags != 0)
		return -EINVAL;

	/* Is this guest using storage keys? */
	if (!mm_uses_skeys(current->mm))
		return KVM_S390_GET_SKEYS_NONE;

	/* Enforce sane limit on memory allocation */
	if (args->count < 1 || args->count > KVM_S390_SKEYS_MAX)
		return -EINVAL;

	keys = kvmalloc_array(args->count, sizeof(uint8_t), GFP_KERNEL_ACCOUNT);
	if (!keys)
		return -ENOMEM;

	mmap_read_lock(current->mm);
	srcu_idx = srcu_read_lock(&kvm->srcu);
	for (i = 0; i < args->count; i++) {
		hva = gfn_to_hva(kvm, args->start_gfn + i);
		if (kvm_is_error_hva(hva)) {
			r = -EFAULT;
			break;
		}

		r = get_guest_storage_key(current->mm, hva, &keys[i]);
		if (r)
			break;
	}
	srcu_read_unlock(&kvm->srcu, srcu_idx);
	mmap_read_unlock(current->mm);

	if (!r) {
		r = copy_to_user((uint8_t __user *)args->skeydata_addr, keys,
				 sizeof(uint8_t) * args->count);
		if (r)
			r = -EFAULT;
	}

	kvfree(keys);
	return r;
}

static long kvm_s390_set_skeys(struct kvm *kvm, struct kvm_s390_skeys *args)
{
	uint8_t *keys;
	uint64_t hva;
	int srcu_idx, i, r = 0;
	bool unlocked;

	if (args->flags != 0)
		return -EINVAL;

	/* Enforce sane limit on memory allocation */
	if (args->count < 1 || args->count > KVM_S390_SKEYS_MAX)
		return -EINVAL;

	keys = kvmalloc_array(args->count, sizeof(uint8_t), GFP_KERNEL_ACCOUNT);
	if (!keys)
		return -ENOMEM;

	r = copy_from_user(keys, (uint8_t __user *)args->skeydata_addr,
			   sizeof(uint8_t) * args->count);
	if (r) {
		r = -EFAULT;
		goto out;
	}

	/* Enable storage key handling for the guest */
	r = s390_enable_skey();
	if (r)
		goto out;

	i = 0;
	mmap_read_lock(current->mm);
	srcu_idx = srcu_read_lock(&kvm->srcu);
        while (i < args->count) {
		unlocked = false;
		hva = gfn_to_hva(kvm, args->start_gfn + i);
		if (kvm_is_error_hva(hva)) {
			r = -EFAULT;
			break;
		}

		/* Lowest order bit is reserved */
		if (keys[i] & 0x01) {
			r = -EINVAL;
			break;
		}

		r = set_guest_storage_key(current->mm, hva, keys[i], 0);
		if (r) {
			r = fixup_user_fault(current->mm, hva,
					     FAULT_FLAG_WRITE, &unlocked);
			if (r)
				break;
		}
		if (!r)
			i++;
	}
	srcu_read_unlock(&kvm->srcu, srcu_idx);
	mmap_read_unlock(current->mm);
out:
	kvfree(keys);
	return r;
}

/*
 * Base address and length must be sent at the start of each block, therefore
 * it's cheaper to send some clean data, as long as it's less than the size of
 * two longs.
 */
#define KVM_S390_MAX_BIT_DISTANCE (2 * sizeof(void *))
/* for consistency */
#define KVM_S390_CMMA_SIZE_MAX ((u32)KVM_S390_SKEYS_MAX)

static int kvm_s390_peek_cmma(struct kvm *kvm, struct kvm_s390_cmma_log *args,
			      u8 *res, unsigned long bufsize)
{
	unsigned long pgstev, hva, cur_gfn = args->start_gfn;

	args->count = 0;
	while (args->count < bufsize) {
		hva = gfn_to_hva(kvm, cur_gfn);
		/*
		 * We return an error if the first value was invalid, but we
		 * return successfully if at least one value was copied.
		 */
		if (kvm_is_error_hva(hva))
			return args->count ? 0 : -EFAULT;
		if (get_pgste(kvm->mm, hva, &pgstev) < 0)
			pgstev = 0;
		res[args->count++] = (pgstev >> 24) & 0x43;
		cur_gfn++;
	}

	return 0;
}

static struct kvm_memory_slot *gfn_to_memslot_approx(struct kvm_memslots *slots,
						     gfn_t gfn)
{
	return ____gfn_to_memslot(slots, gfn, true);
}

static unsigned long kvm_s390_next_dirty_cmma(struct kvm_memslots *slots,
					      unsigned long cur_gfn)
{
	struct kvm_memory_slot *ms = gfn_to_memslot_approx(slots, cur_gfn);
	unsigned long ofs = cur_gfn - ms->base_gfn;
	struct rb_node *mnode = &ms->gfn_node[slots->node_idx];

	if (ms->base_gfn + ms->npages <= cur_gfn) {
		mnode = rb_next(mnode);
		/* If we are above the highest slot, wrap around */
		if (!mnode)
			mnode = rb_first(&slots->gfn_tree);

		ms = container_of(mnode, struct kvm_memory_slot, gfn_node[slots->node_idx]);
		ofs = 0;
	}
	ofs = find_next_bit(kvm_second_dirty_bitmap(ms), ms->npages, ofs);
	while (ofs >= ms->npages && (mnode = rb_next(mnode))) {
		ms = container_of(mnode, struct kvm_memory_slot, gfn_node[slots->node_idx]);
		ofs = find_first_bit(kvm_second_dirty_bitmap(ms), ms->npages);
	}
	return ms->base_gfn + ofs;
}

static int kvm_s390_get_cmma(struct kvm *kvm, struct kvm_s390_cmma_log *args,
			     u8 *res, unsigned long bufsize)
{
	unsigned long mem_end, cur_gfn, next_gfn, hva, pgstev;
	struct kvm_memslots *slots = kvm_memslots(kvm);
	struct kvm_memory_slot *ms;

	if (unlikely(kvm_memslots_empty(slots)))
		return 0;

	cur_gfn = kvm_s390_next_dirty_cmma(slots, args->start_gfn);
	ms = gfn_to_memslot(kvm, cur_gfn);
	args->count = 0;
	args->start_gfn = cur_gfn;
	if (!ms)
		return 0;
	next_gfn = kvm_s390_next_dirty_cmma(slots, cur_gfn + 1);
	mem_end = kvm_s390_get_gfn_end(slots);

	while (args->count < bufsize) {
		hva = gfn_to_hva(kvm, cur_gfn);
		if (kvm_is_error_hva(hva))
			return 0;
		/* Decrement only if we actually flipped the bit to 0 */
		if (test_and_clear_bit(cur_gfn - ms->base_gfn, kvm_second_dirty_bitmap(ms)))
			atomic64_dec(&kvm->arch.cmma_dirty_pages);
		if (get_pgste(kvm->mm, hva, &pgstev) < 0)
			pgstev = 0;
		/* Save the value */
		res[args->count++] = (pgstev >> 24) & 0x43;
		/* If the next bit is too far away, stop. */
		if (next_gfn > cur_gfn + KVM_S390_MAX_BIT_DISTANCE)
			return 0;
		/* If we reached the previous "next", find the next one */
		if (cur_gfn == next_gfn)
			next_gfn = kvm_s390_next_dirty_cmma(slots, cur_gfn + 1);
		/* Reached the end of memory or of the buffer, stop */
		if ((next_gfn >= mem_end) ||
		    (next_gfn - args->start_gfn >= bufsize))
			return 0;
		cur_gfn++;
		/* Reached the end of the current memslot, take the next one. */
		if (cur_gfn - ms->base_gfn >= ms->npages) {
			ms = gfn_to_memslot(kvm, cur_gfn);
			if (!ms)
				return 0;
		}
	}
	return 0;
}

/*
 * This function searches for the next page with dirty CMMA attributes, and
 * saves the attributes in the buffer up to either the end of the buffer or
 * until a block of at least KVM_S390_MAX_BIT_DISTANCE clean bits is found;
 * no trailing clean bytes are saved.
 * In case no dirty bits were found, or if CMMA was not enabled or used, the
 * output buffer will indicate 0 as length.
 */
static int kvm_s390_get_cmma_bits(struct kvm *kvm,
				  struct kvm_s390_cmma_log *args)
{
	unsigned long bufsize;
	int srcu_idx, peek, ret;
	u8 *values;

	if (!kvm->arch.use_cmma)
		return -ENXIO;
	/* Invalid/unsupported flags were specified */
	if (args->flags & ~KVM_S390_CMMA_PEEK)
		return -EINVAL;
	/* Migration mode query, and we are not doing a migration */
	peek = !!(args->flags & KVM_S390_CMMA_PEEK);
	if (!peek && !kvm->arch.migration_mode)
		return -EINVAL;
	/* CMMA is disabled or was not used, or the buffer has length zero */
	bufsize = min(args->count, KVM_S390_CMMA_SIZE_MAX);
	if (!bufsize || !kvm->mm->context.uses_cmm) {
		memset(args, 0, sizeof(*args));
		return 0;
	}
	/* We are not peeking, and there are no dirty pages */
	if (!peek && !atomic64_read(&kvm->arch.cmma_dirty_pages)) {
		memset(args, 0, sizeof(*args));
		return 0;
	}

	values = vmalloc(bufsize);
	if (!values)
		return -ENOMEM;

	mmap_read_lock(kvm->mm);
	srcu_idx = srcu_read_lock(&kvm->srcu);
	if (peek)
		ret = kvm_s390_peek_cmma(kvm, args, values, bufsize);
	else
		ret = kvm_s390_get_cmma(kvm, args, values, bufsize);
	srcu_read_unlock(&kvm->srcu, srcu_idx);
	mmap_read_unlock(kvm->mm);

	if (kvm->arch.migration_mode)
		args->remaining = atomic64_read(&kvm->arch.cmma_dirty_pages);
	else
		args->remaining = 0;

	if (copy_to_user((void __user *)args->values, values, args->count))
		ret = -EFAULT;

	vfree(values);
	return ret;
}

/*
 * This function sets the CMMA attributes for the given pages. If the input
 * buffer has zero length, no action is taken, otherwise the attributes are
 * set and the mm->context.uses_cmm flag is set.
 */
static int kvm_s390_set_cmma_bits(struct kvm *kvm,
				  const struct kvm_s390_cmma_log *args)
{
	unsigned long hva, mask, pgstev, i;
	uint8_t *bits;
	int srcu_idx, r = 0;

	mask = args->mask;

	if (!kvm->arch.use_cmma)
		return -ENXIO;
	/* invalid/unsupported flags */
	if (args->flags != 0)
		return -EINVAL;
	/* Enforce sane limit on memory allocation */
	if (args->count > KVM_S390_CMMA_SIZE_MAX)
		return -EINVAL;
	/* Nothing to do */
	if (args->count == 0)
		return 0;

	bits = vmalloc(array_size(sizeof(*bits), args->count));
	if (!bits)
		return -ENOMEM;

	r = copy_from_user(bits, (void __user *)args->values, args->count);
	if (r) {
		r = -EFAULT;
		goto out;
	}

	mmap_read_lock(kvm->mm);
	srcu_idx = srcu_read_lock(&kvm->srcu);
	for (i = 0; i < args->count; i++) {
		hva = gfn_to_hva(kvm, args->start_gfn + i);
		if (kvm_is_error_hva(hva)) {
			r = -EFAULT;
			break;
		}

		pgstev = bits[i];
		pgstev = pgstev << 24;
		mask &= _PGSTE_GPS_USAGE_MASK | _PGSTE_GPS_NODAT;
		set_pgste_bits(kvm->mm, hva, mask, pgstev);
	}
	srcu_read_unlock(&kvm->srcu, srcu_idx);
	mmap_read_unlock(kvm->mm);

	if (!kvm->mm->context.uses_cmm) {
		mmap_write_lock(kvm->mm);
		kvm->mm->context.uses_cmm = 1;
		mmap_write_unlock(kvm->mm);
	}
out:
	vfree(bits);
	return r;
}

/**
 * kvm_s390_cpus_from_pv - Convert all protected vCPUs in a protected VM to
 * non protected.
 * @kvm: the VM whose protected vCPUs are to be converted
 * @rc: return value for the RC field of the UVC (in case of error)
 * @rrc: return value for the RRC field of the UVC (in case of error)
 *
 * Does not stop in case of error, tries to convert as many
 * CPUs as possible. In case of error, the RC and RRC of the last error are
 * returned.
 *
 * Return: 0 in case of success, otherwise -EIO
 */
int kvm_s390_cpus_from_pv(struct kvm *kvm, u16 *rc, u16 *rrc)
{
	struct kvm_vcpu *vcpu;
	unsigned long i;
	u16 _rc, _rrc;
	int ret = 0;

	/*
	 * We ignore failures and try to destroy as many CPUs as possible.
	 * At the same time we must not free the assigned resources when
	 * this fails, as the ultravisor has still access to that memory.
	 * So kvm_s390_pv_destroy_cpu can leave a "wanted" memory leak
	 * behind.
	 * We want to return the first failure rc and rrc, though.
	 */
	kvm_for_each_vcpu(i, vcpu, kvm) {
		mutex_lock(&vcpu->mutex);
		if (kvm_s390_pv_destroy_cpu(vcpu, &_rc, &_rrc) && !ret) {
			*rc = _rc;
			*rrc = _rrc;
			ret = -EIO;
		}
		mutex_unlock(&vcpu->mutex);
	}
	/* Ensure that we re-enable gisa if the non-PV guest used it but the PV guest did not. */
	if (use_gisa)
		kvm_s390_gisa_enable(kvm);
	return ret;
}

/**
 * kvm_s390_cpus_to_pv - Convert all non-protected vCPUs in a protected VM
 * to protected.
 * @kvm: the VM whose protected vCPUs are to be converted
 * @rc: return value for the RC field of the UVC (in case of error)
 * @rrc: return value for the RRC field of the UVC (in case of error)
 *
 * Tries to undo the conversion in case of error.
 *
 * Return: 0 in case of success, otherwise -EIO
 */
static int kvm_s390_cpus_to_pv(struct kvm *kvm, u16 *rc, u16 *rrc)
{
	unsigned long i;
	int r = 0;
	u16 dummy;

	struct kvm_vcpu *vcpu;

	/* Disable the GISA if the ultravisor does not support AIV. */
	if (!test_bit_inv(BIT_UV_FEAT_AIV, &uv_info.uv_feature_indications))
		kvm_s390_gisa_disable(kvm);

	kvm_for_each_vcpu(i, vcpu, kvm) {
		mutex_lock(&vcpu->mutex);
		r = kvm_s390_pv_create_cpu(vcpu, rc, rrc);
		mutex_unlock(&vcpu->mutex);
		if (r)
			break;
	}
	if (r)
		kvm_s390_cpus_from_pv(kvm, &dummy, &dummy);
	return r;
}

/*
 * Here we provide user space with a direct interface to query UV
 * related data like UV maxima and available features as well as
 * feature specific data.
 *
 * To facilitate future extension of the data structures we'll try to
 * write data up to the maximum requested length.
 */
static ssize_t kvm_s390_handle_pv_info(struct kvm_s390_pv_info *info)
{
	ssize_t len_min;

	switch (info->header.id) {
	case KVM_PV_INFO_VM: {
		len_min =  sizeof(info->header) + sizeof(info->vm);

		if (info->header.len_max < len_min)
			return -EINVAL;

		memcpy(info->vm.inst_calls_list,
		       uv_info.inst_calls_list,
		       sizeof(uv_info.inst_calls_list));

		/* It's max cpuid not max cpus, so it's off by one */
		info->vm.max_cpus = uv_info.max_guest_cpu_id + 1;
		info->vm.max_guests = uv_info.max_num_sec_conf;
		info->vm.max_guest_addr = uv_info.max_sec_stor_addr;
		info->vm.feature_indication = uv_info.uv_feature_indications;

		return len_min;
	}
	case KVM_PV_INFO_DUMP: {
		len_min =  sizeof(info->header) + sizeof(info->dump);

		if (info->header.len_max < len_min)
			return -EINVAL;

		info->dump.dump_cpu_buffer_len = uv_info.guest_cpu_stor_len;
		info->dump.dump_config_mem_buffer_per_1m = uv_info.conf_dump_storage_state_len;
		info->dump.dump_config_finalize_len = uv_info.conf_dump_finalize_len;
		return len_min;
	}
	default:
		return -EINVAL;
	}
}

static int kvm_s390_pv_dmp(struct kvm *kvm, struct kvm_pv_cmd *cmd,
			   struct kvm_s390_pv_dmp dmp)
{
	int r = -EINVAL;
	void __user *result_buff = (void __user *)dmp.buff_addr;

	switch (dmp.subcmd) {
	case KVM_PV_DUMP_INIT: {
		if (kvm->arch.pv.dumping)
			break;

		/*
		 * Block SIE entry as concurrent dump UVCs could lead
		 * to validities.
		 */
		kvm_s390_vcpu_block_all(kvm);

		r = uv_cmd_nodata(kvm_s390_pv_get_handle(kvm),
				  UVC_CMD_DUMP_INIT, &cmd->rc, &cmd->rrc);
		KVM_UV_EVENT(kvm, 3, "PROTVIRT DUMP INIT: rc %x rrc %x",
			     cmd->rc, cmd->rrc);
		if (!r) {
			kvm->arch.pv.dumping = true;
		} else {
			kvm_s390_vcpu_unblock_all(kvm);
			r = -EINVAL;
		}
		break;
	}
	case KVM_PV_DUMP_CONFIG_STOR_STATE: {
		if (!kvm->arch.pv.dumping)
			break;

		/*
		 * gaddr is an output parameter since we might stop
		 * early. As dmp will be copied back in our caller, we
		 * don't need to do it ourselves.
		 */
		r = kvm_s390_pv_dump_stor_state(kvm, result_buff, &dmp.gaddr, dmp.buff_len,
						&cmd->rc, &cmd->rrc);
		break;
	}
	case KVM_PV_DUMP_COMPLETE: {
		if (!kvm->arch.pv.dumping)
			break;

		r = -EINVAL;
		if (dmp.buff_len < uv_info.conf_dump_finalize_len)
			break;

		r = kvm_s390_pv_dump_complete(kvm, result_buff,
					      &cmd->rc, &cmd->rrc);
		break;
	}
	default:
		r = -ENOTTY;
		break;
	}

	return r;
}

static int kvm_s390_handle_pv(struct kvm *kvm, struct kvm_pv_cmd *cmd)
{
	int r = 0;
	u16 dummy;
	void __user *argp = (void __user *)cmd->data;

	switch (cmd->cmd) {
	case KVM_PV_ENABLE: {
		r = -EINVAL;
		if (kvm_s390_pv_is_protected(kvm))
			break;

		/*
		 *  FMT 4 SIE needs esca. As we never switch back to bsca from
		 *  esca, we need no cleanup in the error cases below
		 */
		r = sca_switch_to_extended(kvm);
		if (r)
			break;

		mmap_write_lock(current->mm);
		r = gmap_mark_unmergeable();
		mmap_write_unlock(current->mm);
		if (r)
			break;

		r = kvm_s390_pv_init_vm(kvm, &cmd->rc, &cmd->rrc);
		if (r)
			break;

		r = kvm_s390_cpus_to_pv(kvm, &cmd->rc, &cmd->rrc);
		if (r)
			kvm_s390_pv_deinit_vm(kvm, &dummy, &dummy);

		/* we need to block service interrupts from now on */
		set_bit(IRQ_PEND_EXT_SERVICE, &kvm->arch.float_int.masked_irqs);
		break;
	}
	case KVM_PV_DISABLE: {
		r = -EINVAL;
		if (!kvm_s390_pv_is_protected(kvm))
			break;

		r = kvm_s390_cpus_from_pv(kvm, &cmd->rc, &cmd->rrc);
		/*
		 * If a CPU could not be destroyed, destroy VM will also fail.
		 * There is no point in trying to destroy it. Instead return
		 * the rc and rrc from the first CPU that failed destroying.
		 */
		if (r)
			break;
		r = kvm_s390_pv_deinit_vm(kvm, &cmd->rc, &cmd->rrc);

		/* no need to block service interrupts any more */
		clear_bit(IRQ_PEND_EXT_SERVICE, &kvm->arch.float_int.masked_irqs);
		break;
	}
	case KVM_PV_SET_SEC_PARMS: {
		struct kvm_s390_pv_sec_parm parms = {};
		void *hdr;

		r = -EINVAL;
		if (!kvm_s390_pv_is_protected(kvm))
			break;

		r = -EFAULT;
		if (copy_from_user(&parms, argp, sizeof(parms)))
			break;

		/* Currently restricted to 8KB */
		r = -EINVAL;
		if (parms.length > PAGE_SIZE * 2)
			break;

		r = -ENOMEM;
		hdr = vmalloc(parms.length);
		if (!hdr)
			break;

		r = -EFAULT;
		if (!copy_from_user(hdr, (void __user *)parms.origin,
				    parms.length))
			r = kvm_s390_pv_set_sec_parms(kvm, hdr, parms.length,
						      &cmd->rc, &cmd->rrc);

		vfree(hdr);
		break;
	}
	case KVM_PV_UNPACK: {
		struct kvm_s390_pv_unp unp = {};

		r = -EINVAL;
		if (!kvm_s390_pv_is_protected(kvm) || !mm_is_protected(kvm->mm))
			break;

		r = -EFAULT;
		if (copy_from_user(&unp, argp, sizeof(unp)))
			break;

		r = kvm_s390_pv_unpack(kvm, unp.addr, unp.size, unp.tweak,
				       &cmd->rc, &cmd->rrc);
		break;
	}
	case KVM_PV_VERIFY: {
		r = -EINVAL;
		if (!kvm_s390_pv_is_protected(kvm))
			break;

		r = uv_cmd_nodata(kvm_s390_pv_get_handle(kvm),
				  UVC_CMD_VERIFY_IMG, &cmd->rc, &cmd->rrc);
		KVM_UV_EVENT(kvm, 3, "PROTVIRT VERIFY: rc %x rrc %x", cmd->rc,
			     cmd->rrc);
		break;
	}
	case KVM_PV_PREP_RESET: {
		r = -EINVAL;
		if (!kvm_s390_pv_is_protected(kvm))
			break;

		r = uv_cmd_nodata(kvm_s390_pv_get_handle(kvm),
				  UVC_CMD_PREPARE_RESET, &cmd->rc, &cmd->rrc);
		KVM_UV_EVENT(kvm, 3, "PROTVIRT PREP RESET: rc %x rrc %x",
			     cmd->rc, cmd->rrc);
		break;
	}
	case KVM_PV_UNSHARE_ALL: {
		r = -EINVAL;
		if (!kvm_s390_pv_is_protected(kvm))
			break;

		r = uv_cmd_nodata(kvm_s390_pv_get_handle(kvm),
				  UVC_CMD_SET_UNSHARE_ALL, &cmd->rc, &cmd->rrc);
		KVM_UV_EVENT(kvm, 3, "PROTVIRT UNSHARE: rc %x rrc %x",
			     cmd->rc, cmd->rrc);
		break;
	}
	case KVM_PV_INFO: {
		struct kvm_s390_pv_info info = {};
		ssize_t data_len;

		/*
		 * No need to check the VM protection here.
		 *
		 * Maybe user space wants to query some of the data
		 * when the VM is still unprotected. If we see the
		 * need to fence a new data command we can still
		 * return an error in the info handler.
		 */

		r = -EFAULT;
		if (copy_from_user(&info, argp, sizeof(info.header)))
			break;

		r = -EINVAL;
		if (info.header.len_max < sizeof(info.header))
			break;

		data_len = kvm_s390_handle_pv_info(&info);
		if (data_len < 0) {
			r = data_len;
			break;
		}
		/*
		 * If a data command struct is extended (multiple
		 * times) this can be used to determine how much of it
		 * is valid.
		 */
		info.header.len_written = data_len;

		r = -EFAULT;
		if (copy_to_user(argp, &info, data_len))
			break;

		r = 0;
		break;
	}
	case KVM_PV_DUMP: {
		struct kvm_s390_pv_dmp dmp;

		r = -EINVAL;
		if (!kvm_s390_pv_is_protected(kvm))
			break;

		r = -EFAULT;
		if (copy_from_user(&dmp, argp, sizeof(dmp)))
			break;

		r = kvm_s390_pv_dmp(kvm, cmd, dmp);
		if (r)
			break;

		if (copy_to_user(argp, &dmp, sizeof(dmp))) {
			r = -EFAULT;
			break;
		}

		break;
	}
	default:
		r = -ENOTTY;
	}
	return r;
}

static bool access_key_invalid(u8 access_key)
{
	return access_key > 0xf;
}

static int kvm_s390_vm_mem_op(struct kvm *kvm, struct kvm_s390_mem_op *mop)
{
	void __user *uaddr = (void __user *)mop->buf;
	u64 supported_flags;
	void *tmpbuf = NULL;
	int r, srcu_idx;

	supported_flags = KVM_S390_MEMOP_F_SKEY_PROTECTION
			  | KVM_S390_MEMOP_F_CHECK_ONLY;
	if (mop->flags & ~supported_flags || !mop->size)
		return -EINVAL;
	if (mop->size > MEM_OP_MAX_SIZE)
		return -E2BIG;
	/*
	 * This is technically a heuristic only, if the kvm->lock is not
	 * taken, it is not guaranteed that the vm is/remains non-protected.
	 * This is ok from a kernel perspective, wrongdoing is detected
	 * on the access, -EFAULT is returned and the vm may crash the
	 * next time it accesses the memory in question.
	 * There is no sane usecase to do switching and a memop on two
	 * different CPUs at the same time.
	 */
	if (kvm_s390_pv_get_handle(kvm))
		return -EINVAL;
	if (mop->flags & KVM_S390_MEMOP_F_SKEY_PROTECTION) {
		if (access_key_invalid(mop->key))
			return -EINVAL;
	} else {
		mop->key = 0;
	}
	if (!(mop->flags & KVM_S390_MEMOP_F_CHECK_ONLY)) {
		tmpbuf = vmalloc(mop->size);
		if (!tmpbuf)
			return -ENOMEM;
	}

	srcu_idx = srcu_read_lock(&kvm->srcu);

	if (kvm_is_error_gpa(kvm, mop->gaddr)) {
		r = PGM_ADDRESSING;
		goto out_unlock;
	}

	switch (mop->op) {
	case KVM_S390_MEMOP_ABSOLUTE_READ: {
		if (mop->flags & KVM_S390_MEMOP_F_CHECK_ONLY) {
			r = check_gpa_range(kvm, mop->gaddr, mop->size, GACC_FETCH, mop->key);
		} else {
			r = access_guest_abs_with_key(kvm, mop->gaddr, tmpbuf,
						      mop->size, GACC_FETCH, mop->key);
			if (r == 0) {
				if (copy_to_user(uaddr, tmpbuf, mop->size))
					r = -EFAULT;
			}
		}
		break;
	}
	case KVM_S390_MEMOP_ABSOLUTE_WRITE: {
		if (mop->flags & KVM_S390_MEMOP_F_CHECK_ONLY) {
			r = check_gpa_range(kvm, mop->gaddr, mop->size, GACC_STORE, mop->key);
		} else {
			if (copy_from_user(tmpbuf, uaddr, mop->size)) {
				r = -EFAULT;
				break;
			}
			r = access_guest_abs_with_key(kvm, mop->gaddr, tmpbuf,
						      mop->size, GACC_STORE, mop->key);
		}
		break;
	}
	default:
		r = -EINVAL;
	}

out_unlock:
	srcu_read_unlock(&kvm->srcu, srcu_idx);

	vfree(tmpbuf);
	return r;
}

long kvm_arch_vm_ioctl(struct file *filp,
		       unsigned int ioctl, unsigned long arg)
{
	struct kvm *kvm = filp->private_data;
	void __user *argp = (void __user *)arg;
	struct kvm_device_attr attr;
	int r;

	switch (ioctl) {
	case KVM_S390_INTERRUPT: {
		struct kvm_s390_interrupt s390int;

		r = -EFAULT;
		if (copy_from_user(&s390int, argp, sizeof(s390int)))
			break;
		r = kvm_s390_inject_vm(kvm, &s390int);
		break;
	}
	case KVM_CREATE_IRQCHIP: {
		struct kvm_irq_routing_entry routing;

		r = -EINVAL;
		if (kvm->arch.use_irqchip) {
			/* Set up dummy routing. */
			memset(&routing, 0, sizeof(routing));
			r = kvm_set_irq_routing(kvm, &routing, 0, 0);
		}
		break;
	}
	case KVM_SET_DEVICE_ATTR: {
		r = -EFAULT;
		if (copy_from_user(&attr, (void __user *)arg, sizeof(attr)))
			break;
		r = kvm_s390_vm_set_attr(kvm, &attr);
		break;
	}
	case KVM_GET_DEVICE_ATTR: {
		r = -EFAULT;
		if (copy_from_user(&attr, (void __user *)arg, sizeof(attr)))
			break;
		r = kvm_s390_vm_get_attr(kvm, &attr);
		break;
	}
	case KVM_HAS_DEVICE_ATTR: {
		r = -EFAULT;
		if (copy_from_user(&attr, (void __user *)arg, sizeof(attr)))
			break;
		r = kvm_s390_vm_has_attr(kvm, &attr);
		break;
	}
	case KVM_S390_GET_SKEYS: {
		struct kvm_s390_skeys args;

		r = -EFAULT;
		if (copy_from_user(&args, argp,
				   sizeof(struct kvm_s390_skeys)))
			break;
		r = kvm_s390_get_skeys(kvm, &args);
		break;
	}
	case KVM_S390_SET_SKEYS: {
		struct kvm_s390_skeys args;

		r = -EFAULT;
		if (copy_from_user(&args, argp,
				   sizeof(struct kvm_s390_skeys)))
			break;
		r = kvm_s390_set_skeys(kvm, &args);
		break;
	}
	case KVM_S390_GET_CMMA_BITS: {
		struct kvm_s390_cmma_log args;

		r = -EFAULT;
		if (copy_from_user(&args, argp, sizeof(args)))
			break;
		mutex_lock(&kvm->slots_lock);
		r = kvm_s390_get_cmma_bits(kvm, &args);
		mutex_unlock(&kvm->slots_lock);
		if (!r) {
			r = copy_to_user(argp, &args, sizeof(args));
			if (r)
				r = -EFAULT;
		}
		break;
	}
	case KVM_S390_SET_CMMA_BITS: {
		struct kvm_s390_cmma_log args;

		r = -EFAULT;
		if (copy_from_user(&args, argp, sizeof(args)))
			break;
		mutex_lock(&kvm->slots_lock);
		r = kvm_s390_set_cmma_bits(kvm, &args);
		mutex_unlock(&kvm->slots_lock);
		break;
	}
	case KVM_S390_PV_COMMAND: {
		struct kvm_pv_cmd args;

		/* protvirt means user cpu state */
		kvm_s390_set_user_cpu_state_ctrl(kvm);
		r = 0;
		if (!is_prot_virt_host()) {
			r = -EINVAL;
			break;
		}
		if (copy_from_user(&args, argp, sizeof(args))) {
			r = -EFAULT;
			break;
		}
		if (args.flags) {
			r = -EINVAL;
			break;
		}
		mutex_lock(&kvm->lock);
		r = kvm_s390_handle_pv(kvm, &args);
		mutex_unlock(&kvm->lock);
		if (copy_to_user(argp, &args, sizeof(args))) {
			r = -EFAULT;
			break;
		}
		break;
	}
	case KVM_S390_MEM_OP: {
		struct kvm_s390_mem_op mem_op;

		if (copy_from_user(&mem_op, argp, sizeof(mem_op)) == 0)
			r = kvm_s390_vm_mem_op(kvm, &mem_op);
		else
			r = -EFAULT;
		break;
	}
	case KVM_S390_ZPCI_OP: {
		struct kvm_s390_zpci_op args;

		r = -EINVAL;
		if (!IS_ENABLED(CONFIG_VFIO_PCI_ZDEV_KVM))
			break;
		if (copy_from_user(&args, argp, sizeof(args))) {
			r = -EFAULT;
			break;
		}
		r = kvm_s390_pci_zpci_op(kvm, &args);
		break;
	}
	default:
		r = -ENOTTY;
	}

	return r;
}

static int kvm_s390_apxa_installed(void)
{
	struct ap_config_info info;

	if (ap_instructions_available()) {
		if (ap_qci(&info) == 0)
			return info.apxa;
	}

	return 0;
}

/*
 * The format of the crypto control block (CRYCB) is specified in the 3 low
 * order bits of the CRYCB designation (CRYCBD) field as follows:
 * Format 0: Neither the message security assist extension 3 (MSAX3) nor the
 *	     AP extended addressing (APXA) facility are installed.
 * Format 1: The APXA facility is not installed but the MSAX3 facility is.
 * Format 2: Both the APXA and MSAX3 facilities are installed
 */
static void kvm_s390_set_crycb_format(struct kvm *kvm)
{
	kvm->arch.crypto.crycbd = (__u32)(unsigned long) kvm->arch.crypto.crycb;

	/* Clear the CRYCB format bits - i.e., set format 0 by default */
	kvm->arch.crypto.crycbd &= ~(CRYCB_FORMAT_MASK);

	/* Check whether MSAX3 is installed */
	if (!test_kvm_facility(kvm, 76))
		return;

	if (kvm_s390_apxa_installed())
		kvm->arch.crypto.crycbd |= CRYCB_FORMAT2;
	else
		kvm->arch.crypto.crycbd |= CRYCB_FORMAT1;
}

/*
 * kvm_arch_crypto_set_masks
 *
 * @kvm: pointer to the target guest's KVM struct containing the crypto masks
 *	 to be set.
 * @apm: the mask identifying the accessible AP adapters
 * @aqm: the mask identifying the accessible AP domains
 * @adm: the mask identifying the accessible AP control domains
 *
 * Set the masks that identify the adapters, domains and control domains to
 * which the KVM guest is granted access.
 *
 * Note: The kvm->lock mutex must be locked by the caller before invoking this
 *	 function.
 */
void kvm_arch_crypto_set_masks(struct kvm *kvm, unsigned long *apm,
			       unsigned long *aqm, unsigned long *adm)
{
	struct kvm_s390_crypto_cb *crycb = kvm->arch.crypto.crycb;

	kvm_s390_vcpu_block_all(kvm);

	switch (kvm->arch.crypto.crycbd & CRYCB_FORMAT_MASK) {
	case CRYCB_FORMAT2: /* APCB1 use 256 bits */
		memcpy(crycb->apcb1.apm, apm, 32);
		VM_EVENT(kvm, 3, "SET CRYCB: apm %016lx %016lx %016lx %016lx",
			 apm[0], apm[1], apm[2], apm[3]);
		memcpy(crycb->apcb1.aqm, aqm, 32);
		VM_EVENT(kvm, 3, "SET CRYCB: aqm %016lx %016lx %016lx %016lx",
			 aqm[0], aqm[1], aqm[2], aqm[3]);
		memcpy(crycb->apcb1.adm, adm, 32);
		VM_EVENT(kvm, 3, "SET CRYCB: adm %016lx %016lx %016lx %016lx",
			 adm[0], adm[1], adm[2], adm[3]);
		break;
	case CRYCB_FORMAT1:
	case CRYCB_FORMAT0: /* Fall through both use APCB0 */
		memcpy(crycb->apcb0.apm, apm, 8);
		memcpy(crycb->apcb0.aqm, aqm, 2);
		memcpy(crycb->apcb0.adm, adm, 2);
		VM_EVENT(kvm, 3, "SET CRYCB: apm %016lx aqm %04x adm %04x",
			 apm[0], *((unsigned short *)aqm),
			 *((unsigned short *)adm));
		break;
	default:	/* Can not happen */
		break;
	}

	/* recreate the shadow crycb for each vcpu */
	kvm_s390_sync_request_broadcast(kvm, KVM_REQ_VSIE_RESTART);
	kvm_s390_vcpu_unblock_all(kvm);
}
EXPORT_SYMBOL_GPL(kvm_arch_crypto_set_masks);

/*
 * kvm_arch_crypto_clear_masks
 *
 * @kvm: pointer to the target guest's KVM struct containing the crypto masks
 *	 to be cleared.
 *
 * Clear the masks that identify the adapters, domains and control domains to
 * which the KVM guest is granted access.
 *
 * Note: The kvm->lock mutex must be locked by the caller before invoking this
 *	 function.
 */
void kvm_arch_crypto_clear_masks(struct kvm *kvm)
{
	kvm_s390_vcpu_block_all(kvm);

	memset(&kvm->arch.crypto.crycb->apcb0, 0,
	       sizeof(kvm->arch.crypto.crycb->apcb0));
	memset(&kvm->arch.crypto.crycb->apcb1, 0,
	       sizeof(kvm->arch.crypto.crycb->apcb1));

	VM_EVENT(kvm, 3, "%s", "CLR CRYCB:");
	/* recreate the shadow crycb for each vcpu */
	kvm_s390_sync_request_broadcast(kvm, KVM_REQ_VSIE_RESTART);
	kvm_s390_vcpu_unblock_all(kvm);
}
EXPORT_SYMBOL_GPL(kvm_arch_crypto_clear_masks);

static u64 kvm_s390_get_initial_cpuid(void)
{
	struct cpuid cpuid;

	get_cpu_id(&cpuid);
	cpuid.version = 0xff;
	return *((u64 *) &cpuid);
}

static void kvm_s390_crypto_init(struct kvm *kvm)
{
	kvm->arch.crypto.crycb = &kvm->arch.sie_page2->crycb;
	kvm_s390_set_crycb_format(kvm);
	init_rwsem(&kvm->arch.crypto.pqap_hook_rwsem);

	if (!test_kvm_facility(kvm, 76))
		return;

	/* Enable AES/DEA protected key functions by default */
	kvm->arch.crypto.aes_kw = 1;
	kvm->arch.crypto.dea_kw = 1;
	get_random_bytes(kvm->arch.crypto.crycb->aes_wrapping_key_mask,
			 sizeof(kvm->arch.crypto.crycb->aes_wrapping_key_mask));
	get_random_bytes(kvm->arch.crypto.crycb->dea_wrapping_key_mask,
			 sizeof(kvm->arch.crypto.crycb->dea_wrapping_key_mask));
}

static void sca_dispose(struct kvm *kvm)
{
	if (kvm->arch.use_esca)
		free_pages_exact(kvm->arch.sca, sizeof(struct esca_block));
	else
		free_page((unsigned long)(kvm->arch.sca));
	kvm->arch.sca = NULL;
}

void kvm_arch_free_vm(struct kvm *kvm)
{
	if (IS_ENABLED(CONFIG_VFIO_PCI_ZDEV_KVM))
		kvm_s390_pci_clear_list(kvm);

	__kvm_arch_free_vm(kvm);
}

int kvm_arch_init_vm(struct kvm *kvm, unsigned long type)
{
	gfp_t alloc_flags = GFP_KERNEL_ACCOUNT;
	int i, rc;
	char debug_name[16];
	static unsigned long sca_offset;

	rc = -EINVAL;
#ifdef CONFIG_KVM_S390_UCONTROL
	if (type & ~KVM_VM_S390_UCONTROL)
		goto out_err;
	if ((type & KVM_VM_S390_UCONTROL) && (!capable(CAP_SYS_ADMIN)))
		goto out_err;
#else
	if (type)
		goto out_err;
#endif

	rc = s390_enable_sie();
	if (rc)
		goto out_err;

	rc = -ENOMEM;

	if (!sclp.has_64bscao)
		alloc_flags |= GFP_DMA;
	rwlock_init(&kvm->arch.sca_lock);
	/* start with basic SCA */
	kvm->arch.sca = (struct bsca_block *) get_zeroed_page(alloc_flags);
	if (!kvm->arch.sca)
		goto out_err;
	mutex_lock(&kvm_lock);
	sca_offset += 16;
	if (sca_offset + sizeof(struct bsca_block) > PAGE_SIZE)
		sca_offset = 0;
	kvm->arch.sca = (struct bsca_block *)
			((char *) kvm->arch.sca + sca_offset);
	mutex_unlock(&kvm_lock);

	sprintf(debug_name, "kvm-%u", current->pid);

	kvm->arch.dbf = debug_register(debug_name, 32, 1, 7 * sizeof(long));
	if (!kvm->arch.dbf)
		goto out_err;

	BUILD_BUG_ON(sizeof(struct sie_page2) != 4096);
	kvm->arch.sie_page2 =
	     (struct sie_page2 *) get_zeroed_page(GFP_KERNEL_ACCOUNT | GFP_DMA);
	if (!kvm->arch.sie_page2)
		goto out_err;

	kvm->arch.sie_page2->kvm = kvm;
	kvm->arch.model.fac_list = kvm->arch.sie_page2->fac_list;

	for (i = 0; i < kvm_s390_fac_size(); i++) {
		kvm->arch.model.fac_mask[i] = stfle_fac_list[i] &
					      (kvm_s390_fac_base[i] |
					       kvm_s390_fac_ext[i]);
		kvm->arch.model.fac_list[i] = stfle_fac_list[i] &
					      kvm_s390_fac_base[i];
	}
	kvm->arch.model.subfuncs = kvm_s390_available_subfunc;

	/* we are always in czam mode - even on pre z14 machines */
	set_kvm_facility(kvm->arch.model.fac_mask, 138);
	set_kvm_facility(kvm->arch.model.fac_list, 138);
	/* we emulate STHYI in kvm */
	set_kvm_facility(kvm->arch.model.fac_mask, 74);
	set_kvm_facility(kvm->arch.model.fac_list, 74);
	if (MACHINE_HAS_TLB_GUEST) {
		set_kvm_facility(kvm->arch.model.fac_mask, 147);
		set_kvm_facility(kvm->arch.model.fac_list, 147);
	}

	if (css_general_characteristics.aiv && test_facility(65))
		set_kvm_facility(kvm->arch.model.fac_mask, 65);

	kvm->arch.model.cpuid = kvm_s390_get_initial_cpuid();
	kvm->arch.model.ibc = sclp.ibc & 0x0fff;

	kvm_s390_crypto_init(kvm);

	if (IS_ENABLED(CONFIG_VFIO_PCI_ZDEV_KVM)) {
		mutex_lock(&kvm->lock);
		kvm_s390_pci_init_list(kvm);
		kvm_s390_vcpu_pci_enable_interp(kvm);
		mutex_unlock(&kvm->lock);
	}

	mutex_init(&kvm->arch.float_int.ais_lock);
	spin_lock_init(&kvm->arch.float_int.lock);
	for (i = 0; i < FIRQ_LIST_COUNT; i++)
		INIT_LIST_HEAD(&kvm->arch.float_int.lists[i]);
	init_waitqueue_head(&kvm->arch.ipte_wq);
	mutex_init(&kvm->arch.ipte_mutex);

	debug_register_view(kvm->arch.dbf, &debug_sprintf_view);
	VM_EVENT(kvm, 3, "vm created with type %lu", type);

	if (type & KVM_VM_S390_UCONTROL) {
		kvm->arch.gmap = NULL;
		kvm->arch.mem_limit = KVM_S390_NO_MEM_LIMIT;
	} else {
		if (sclp.hamax == U64_MAX)
			kvm->arch.mem_limit = TASK_SIZE_MAX;
		else
			kvm->arch.mem_limit = min_t(unsigned long, TASK_SIZE_MAX,
						    sclp.hamax + 1);
		kvm->arch.gmap = gmap_create(current->mm, kvm->arch.mem_limit - 1);
		if (!kvm->arch.gmap)
			goto out_err;
		kvm->arch.gmap->private = kvm;
		kvm->arch.gmap->pfault_enabled = 0;
	}

	kvm->arch.use_pfmfi = sclp.has_pfmfi;
	kvm->arch.use_skf = sclp.has_skey;
	spin_lock_init(&kvm->arch.start_stop_lock);
	kvm_s390_vsie_init(kvm);
	if (use_gisa)
		kvm_s390_gisa_init(kvm);
	KVM_EVENT(3, "vm 0x%pK created by pid %u", kvm, current->pid);

	return 0;
out_err:
	free_page((unsigned long)kvm->arch.sie_page2);
	debug_unregister(kvm->arch.dbf);
	sca_dispose(kvm);
	KVM_EVENT(3, "creation of vm failed: %d", rc);
	return rc;
}

void kvm_arch_vcpu_destroy(struct kvm_vcpu *vcpu)
{
	u16 rc, rrc;

	VCPU_EVENT(vcpu, 3, "%s", "free cpu");
	trace_kvm_s390_destroy_vcpu(vcpu->vcpu_id);
	kvm_s390_clear_local_irqs(vcpu);
	kvm_clear_async_pf_completion_queue(vcpu);
	if (!kvm_is_ucontrol(vcpu->kvm))
		sca_del_vcpu(vcpu);
	kvm_s390_update_topology_change_report(vcpu->kvm, 1);

	if (kvm_is_ucontrol(vcpu->kvm))
		gmap_remove(vcpu->arch.gmap);

	if (vcpu->kvm->arch.use_cmma)
		kvm_s390_vcpu_unsetup_cmma(vcpu);
	/* We can not hold the vcpu mutex here, we are already dying */
	if (kvm_s390_pv_cpu_get_handle(vcpu))
		kvm_s390_pv_destroy_cpu(vcpu, &rc, &rrc);
	free_page((unsigned long)(vcpu->arch.sie_block));
}

void kvm_arch_destroy_vm(struct kvm *kvm)
{
	u16 rc, rrc;

	kvm_destroy_vcpus(kvm);
	sca_dispose(kvm);
	kvm_s390_gisa_destroy(kvm);
	/*
	 * We are already at the end of life and kvm->lock is not taken.
	 * This is ok as the file descriptor is closed by now and nobody
	 * can mess with the pv state. To avoid lockdep_assert_held from
	 * complaining we do not use kvm_s390_pv_is_protected.
	 */
	if (kvm_s390_pv_get_handle(kvm))
		kvm_s390_pv_deinit_vm(kvm, &rc, &rrc);
	/*
	 * Remove the mmu notifier only when the whole KVM VM is torn down,
	 * and only if one was registered to begin with. If the VM is
	 * currently not protected, but has been previously been protected,
	 * then it's possible that the notifier is still registered.
	 */
	if (kvm->arch.pv.mmu_notifier.ops)
		mmu_notifier_unregister(&kvm->arch.pv.mmu_notifier, kvm->mm);

	debug_unregister(kvm->arch.dbf);
	free_page((unsigned long)kvm->arch.sie_page2);
	if (!kvm_is_ucontrol(kvm))
		gmap_remove(kvm->arch.gmap);
	kvm_s390_destroy_adapters(kvm);
	kvm_s390_clear_float_irqs(kvm);
	kvm_s390_vsie_destroy(kvm);
	KVM_EVENT(3, "vm 0x%pK destroyed", kvm);
}

/* Section: vcpu related */
static int __kvm_ucontrol_vcpu_init(struct kvm_vcpu *vcpu)
{
	vcpu->arch.gmap = gmap_create(current->mm, -1UL);
	if (!vcpu->arch.gmap)
		return -ENOMEM;
	vcpu->arch.gmap->private = vcpu->kvm;

	return 0;
}

static void sca_del_vcpu(struct kvm_vcpu *vcpu)
{
	if (!kvm_s390_use_sca_entries())
		return;
	read_lock(&vcpu->kvm->arch.sca_lock);
	if (vcpu->kvm->arch.use_esca) {
		struct esca_block *sca = vcpu->kvm->arch.sca;

		clear_bit_inv(vcpu->vcpu_id, (unsigned long *) sca->mcn);
		sca->cpu[vcpu->vcpu_id].sda = 0;
	} else {
		struct bsca_block *sca = vcpu->kvm->arch.sca;

		clear_bit_inv(vcpu->vcpu_id, (unsigned long *) &sca->mcn);
		sca->cpu[vcpu->vcpu_id].sda = 0;
	}
	read_unlock(&vcpu->kvm->arch.sca_lock);
}

static void sca_add_vcpu(struct kvm_vcpu *vcpu)
{
	if (!kvm_s390_use_sca_entries()) {
		struct bsca_block *sca = vcpu->kvm->arch.sca;

		/* we still need the basic sca for the ipte control */
		vcpu->arch.sie_block->scaoh = (__u32)(((__u64)sca) >> 32);
		vcpu->arch.sie_block->scaol = (__u32)(__u64)sca;
		return;
	}
	read_lock(&vcpu->kvm->arch.sca_lock);
	if (vcpu->kvm->arch.use_esca) {
		struct esca_block *sca = vcpu->kvm->arch.sca;

		sca->cpu[vcpu->vcpu_id].sda = (__u64) vcpu->arch.sie_block;
		vcpu->arch.sie_block->scaoh = (__u32)(((__u64)sca) >> 32);
		vcpu->arch.sie_block->scaol = (__u32)(__u64)sca & ~0x3fU;
		vcpu->arch.sie_block->ecb2 |= ECB2_ESCA;
		set_bit_inv(vcpu->vcpu_id, (unsigned long *) sca->mcn);
	} else {
		struct bsca_block *sca = vcpu->kvm->arch.sca;

		sca->cpu[vcpu->vcpu_id].sda = (__u64) vcpu->arch.sie_block;
		vcpu->arch.sie_block->scaoh = (__u32)(((__u64)sca) >> 32);
		vcpu->arch.sie_block->scaol = (__u32)(__u64)sca;
		set_bit_inv(vcpu->vcpu_id, (unsigned long *) &sca->mcn);
	}
	read_unlock(&vcpu->kvm->arch.sca_lock);
}

/* Basic SCA to Extended SCA data copy routines */
static inline void sca_copy_entry(struct esca_entry *d, struct bsca_entry *s)
{
	d->sda = s->sda;
	d->sigp_ctrl.c = s->sigp_ctrl.c;
	d->sigp_ctrl.scn = s->sigp_ctrl.scn;
}

static void sca_copy_b_to_e(struct esca_block *d, struct bsca_block *s)
{
	int i;

	d->ipte_control = s->ipte_control;
	d->mcn[0] = s->mcn;
	for (i = 0; i < KVM_S390_BSCA_CPU_SLOTS; i++)
		sca_copy_entry(&d->cpu[i], &s->cpu[i]);
}

static int sca_switch_to_extended(struct kvm *kvm)
{
	struct bsca_block *old_sca = kvm->arch.sca;
	struct esca_block *new_sca;
	struct kvm_vcpu *vcpu;
	unsigned long vcpu_idx;
	u32 scaol, scaoh;

	if (kvm->arch.use_esca)
		return 0;

	new_sca = alloc_pages_exact(sizeof(*new_sca), GFP_KERNEL_ACCOUNT | __GFP_ZERO);
	if (!new_sca)
		return -ENOMEM;

	scaoh = (u32)((u64)(new_sca) >> 32);
	scaol = (u32)(u64)(new_sca) & ~0x3fU;

	kvm_s390_vcpu_block_all(kvm);
	write_lock(&kvm->arch.sca_lock);

	sca_copy_b_to_e(new_sca, old_sca);

	kvm_for_each_vcpu(vcpu_idx, vcpu, kvm) {
		vcpu->arch.sie_block->scaoh = scaoh;
		vcpu->arch.sie_block->scaol = scaol;
		vcpu->arch.sie_block->ecb2 |= ECB2_ESCA;
	}
	kvm->arch.sca = new_sca;
	kvm->arch.use_esca = 1;

	write_unlock(&kvm->arch.sca_lock);
	kvm_s390_vcpu_unblock_all(kvm);

	free_page((unsigned long)old_sca);

	VM_EVENT(kvm, 2, "Switched to ESCA (0x%pK -> 0x%pK)",
		 old_sca, kvm->arch.sca);
	return 0;
}

static int sca_can_add_vcpu(struct kvm *kvm, unsigned int id)
{
	int rc;

	if (!kvm_s390_use_sca_entries()) {
		if (id < KVM_MAX_VCPUS)
			return true;
		return false;
	}
	if (id < KVM_S390_BSCA_CPU_SLOTS)
		return true;
	if (!sclp.has_esca || !sclp.has_64bscao)
		return false;

	rc = kvm->arch.use_esca ? 0 : sca_switch_to_extended(kvm);

	return rc == 0 && id < KVM_S390_ESCA_CPU_SLOTS;
}

/* needs disabled preemption to protect from TOD sync and vcpu_load/put */
static void __start_cpu_timer_accounting(struct kvm_vcpu *vcpu)
{
	WARN_ON_ONCE(vcpu->arch.cputm_start != 0);
	raw_write_seqcount_begin(&vcpu->arch.cputm_seqcount);
	vcpu->arch.cputm_start = get_tod_clock_fast();
	raw_write_seqcount_end(&vcpu->arch.cputm_seqcount);
}

/* needs disabled preemption to protect from TOD sync and vcpu_load/put */
static void __stop_cpu_timer_accounting(struct kvm_vcpu *vcpu)
{
	WARN_ON_ONCE(vcpu->arch.cputm_start == 0);
	raw_write_seqcount_begin(&vcpu->arch.cputm_seqcount);
	vcpu->arch.sie_block->cputm -= get_tod_clock_fast() - vcpu->arch.cputm_start;
	vcpu->arch.cputm_start = 0;
	raw_write_seqcount_end(&vcpu->arch.cputm_seqcount);
}

/* needs disabled preemption to protect from TOD sync and vcpu_load/put */
static void __enable_cpu_timer_accounting(struct kvm_vcpu *vcpu)
{
	WARN_ON_ONCE(vcpu->arch.cputm_enabled);
	vcpu->arch.cputm_enabled = true;
	__start_cpu_timer_accounting(vcpu);
}

/* needs disabled preemption to protect from TOD sync and vcpu_load/put */
static void __disable_cpu_timer_accounting(struct kvm_vcpu *vcpu)
{
	WARN_ON_ONCE(!vcpu->arch.cputm_enabled);
	__stop_cpu_timer_accounting(vcpu);
	vcpu->arch.cputm_enabled = false;
}

static void enable_cpu_timer_accounting(struct kvm_vcpu *vcpu)
{
	preempt_disable(); /* protect from TOD sync and vcpu_load/put */
	__enable_cpu_timer_accounting(vcpu);
	preempt_enable();
}

static void disable_cpu_timer_accounting(struct kvm_vcpu *vcpu)
{
	preempt_disable(); /* protect from TOD sync and vcpu_load/put */
	__disable_cpu_timer_accounting(vcpu);
	preempt_enable();
}

/* set the cpu timer - may only be called from the VCPU thread itself */
void kvm_s390_set_cpu_timer(struct kvm_vcpu *vcpu, __u64 cputm)
{
	preempt_disable(); /* protect from TOD sync and vcpu_load/put */
	raw_write_seqcount_begin(&vcpu->arch.cputm_seqcount);
	if (vcpu->arch.cputm_enabled)
		vcpu->arch.cputm_start = get_tod_clock_fast();
	vcpu->arch.sie_block->cputm = cputm;
	raw_write_seqcount_end(&vcpu->arch.cputm_seqcount);
	preempt_enable();
}

/* update and get the cpu timer - can also be called from other VCPU threads */
__u64 kvm_s390_get_cpu_timer(struct kvm_vcpu *vcpu)
{
	unsigned int seq;
	__u64 value;

	if (unlikely(!vcpu->arch.cputm_enabled))
		return vcpu->arch.sie_block->cputm;

	preempt_disable(); /* protect from TOD sync and vcpu_load/put */
	do {
		seq = raw_read_seqcount(&vcpu->arch.cputm_seqcount);
		/*
		 * If the writer would ever execute a read in the critical
		 * section, e.g. in irq context, we have a deadlock.
		 */
		WARN_ON_ONCE((seq & 1) && smp_processor_id() == vcpu->cpu);
		value = vcpu->arch.sie_block->cputm;
		/* if cputm_start is 0, accounting is being started/stopped */
		if (likely(vcpu->arch.cputm_start))
			value -= get_tod_clock_fast() - vcpu->arch.cputm_start;
	} while (read_seqcount_retry(&vcpu->arch.cputm_seqcount, seq & ~1));
	preempt_enable();
	return value;
}

void kvm_arch_vcpu_load(struct kvm_vcpu *vcpu, int cpu)
{

	gmap_enable(vcpu->arch.enabled_gmap);
	kvm_s390_set_cpuflags(vcpu, CPUSTAT_RUNNING);
	if (vcpu->arch.cputm_enabled && !is_vcpu_idle(vcpu))
		__start_cpu_timer_accounting(vcpu);
	vcpu->cpu = cpu;
}

void kvm_arch_vcpu_put(struct kvm_vcpu *vcpu)
{
	vcpu->cpu = -1;
	if (vcpu->arch.cputm_enabled && !is_vcpu_idle(vcpu))
		__stop_cpu_timer_accounting(vcpu);
	kvm_s390_clear_cpuflags(vcpu, CPUSTAT_RUNNING);
	vcpu->arch.enabled_gmap = gmap_get_enabled();
	gmap_disable(vcpu->arch.enabled_gmap);

}

void kvm_arch_vcpu_postcreate(struct kvm_vcpu *vcpu)
{
	mutex_lock(&vcpu->kvm->lock);
	preempt_disable();
	vcpu->arch.sie_block->epoch = vcpu->kvm->arch.epoch;
	vcpu->arch.sie_block->epdx = vcpu->kvm->arch.epdx;
	preempt_enable();
	mutex_unlock(&vcpu->kvm->lock);
	if (!kvm_is_ucontrol(vcpu->kvm)) {
		vcpu->arch.gmap = vcpu->kvm->arch.gmap;
		sca_add_vcpu(vcpu);
	}
	if (test_kvm_facility(vcpu->kvm, 74) || vcpu->kvm->arch.user_instr0)
		vcpu->arch.sie_block->ictl |= ICTL_OPEREXC;
	/* make vcpu_load load the right gmap on the first trigger */
	vcpu->arch.enabled_gmap = vcpu->arch.gmap;
}

static bool kvm_has_pckmo_subfunc(struct kvm *kvm, unsigned long nr)
{
	if (test_bit_inv(nr, (unsigned long *)&kvm->arch.model.subfuncs.pckmo) &&
	    test_bit_inv(nr, (unsigned long *)&kvm_s390_available_subfunc.pckmo))
		return true;
	return false;
}

static bool kvm_has_pckmo_ecc(struct kvm *kvm)
{
	/* At least one ECC subfunction must be present */
	return kvm_has_pckmo_subfunc(kvm, 32) ||
	       kvm_has_pckmo_subfunc(kvm, 33) ||
	       kvm_has_pckmo_subfunc(kvm, 34) ||
	       kvm_has_pckmo_subfunc(kvm, 40) ||
	       kvm_has_pckmo_subfunc(kvm, 41);

}

static void kvm_s390_vcpu_crypto_setup(struct kvm_vcpu *vcpu)
{
	/*
	 * If the AP instructions are not being interpreted and the MSAX3
	 * facility is not configured for the guest, there is nothing to set up.
	 */
	if (!vcpu->kvm->arch.crypto.apie && !test_kvm_facility(vcpu->kvm, 76))
		return;

	vcpu->arch.sie_block->crycbd = vcpu->kvm->arch.crypto.crycbd;
	vcpu->arch.sie_block->ecb3 &= ~(ECB3_AES | ECB3_DEA);
	vcpu->arch.sie_block->eca &= ~ECA_APIE;
	vcpu->arch.sie_block->ecd &= ~ECD_ECC;

	if (vcpu->kvm->arch.crypto.apie)
		vcpu->arch.sie_block->eca |= ECA_APIE;

	/* Set up protected key support */
	if (vcpu->kvm->arch.crypto.aes_kw) {
		vcpu->arch.sie_block->ecb3 |= ECB3_AES;
		/* ecc is also wrapped with AES key */
		if (kvm_has_pckmo_ecc(vcpu->kvm))
			vcpu->arch.sie_block->ecd |= ECD_ECC;
	}

	if (vcpu->kvm->arch.crypto.dea_kw)
		vcpu->arch.sie_block->ecb3 |= ECB3_DEA;
}

void kvm_s390_vcpu_unsetup_cmma(struct kvm_vcpu *vcpu)
{
	free_page(vcpu->arch.sie_block->cbrlo);
	vcpu->arch.sie_block->cbrlo = 0;
}

int kvm_s390_vcpu_setup_cmma(struct kvm_vcpu *vcpu)
{
	vcpu->arch.sie_block->cbrlo = get_zeroed_page(GFP_KERNEL_ACCOUNT);
	if (!vcpu->arch.sie_block->cbrlo)
		return -ENOMEM;
	return 0;
}

static void kvm_s390_vcpu_setup_model(struct kvm_vcpu *vcpu)
{
	struct kvm_s390_cpu_model *model = &vcpu->kvm->arch.model;

	vcpu->arch.sie_block->ibc = model->ibc;
	if (test_kvm_facility(vcpu->kvm, 7))
		vcpu->arch.sie_block->fac = (u32)(u64) model->fac_list;
}

static int kvm_s390_vcpu_setup(struct kvm_vcpu *vcpu)
{
	int rc = 0;
	u16 uvrc, uvrrc;

	atomic_set(&vcpu->arch.sie_block->cpuflags, CPUSTAT_ZARCH |
						    CPUSTAT_SM |
						    CPUSTAT_STOPPED);

	if (test_kvm_facility(vcpu->kvm, 78))
		kvm_s390_set_cpuflags(vcpu, CPUSTAT_GED2);
	else if (test_kvm_facility(vcpu->kvm, 8))
		kvm_s390_set_cpuflags(vcpu, CPUSTAT_GED);

	kvm_s390_vcpu_setup_model(vcpu);

	/* pgste_set_pte has special handling for !MACHINE_HAS_ESOP */
	if (MACHINE_HAS_ESOP)
		vcpu->arch.sie_block->ecb |= ECB_HOSTPROTINT;
	if (test_kvm_facility(vcpu->kvm, 9))
		vcpu->arch.sie_block->ecb |= ECB_SRSI;
	if (test_kvm_facility(vcpu->kvm, 11))
		vcpu->arch.sie_block->ecb |= ECB_PTF;
	if (test_kvm_facility(vcpu->kvm, 73))
		vcpu->arch.sie_block->ecb |= ECB_TE;
	if (!kvm_is_ucontrol(vcpu->kvm))
		vcpu->arch.sie_block->ecb |= ECB_SPECI;

	if (test_kvm_facility(vcpu->kvm, 8) && vcpu->kvm->arch.use_pfmfi)
		vcpu->arch.sie_block->ecb2 |= ECB2_PFMFI;
	if (test_kvm_facility(vcpu->kvm, 130))
		vcpu->arch.sie_block->ecb2 |= ECB2_IEP;
	vcpu->arch.sie_block->eca = ECA_MVPGI | ECA_PROTEXCI;
	if (sclp.has_cei)
		vcpu->arch.sie_block->eca |= ECA_CEI;
	if (sclp.has_ib)
		vcpu->arch.sie_block->eca |= ECA_IB;
	if (sclp.has_siif)
		vcpu->arch.sie_block->eca |= ECA_SII;
	if (sclp.has_sigpif)
		vcpu->arch.sie_block->eca |= ECA_SIGPI;
	if (test_kvm_facility(vcpu->kvm, 129)) {
		vcpu->arch.sie_block->eca |= ECA_VX;
		vcpu->arch.sie_block->ecd |= ECD_HOSTREGMGMT;
	}
	if (test_kvm_facility(vcpu->kvm, 139))
		vcpu->arch.sie_block->ecd |= ECD_MEF;
	if (test_kvm_facility(vcpu->kvm, 156))
		vcpu->arch.sie_block->ecd |= ECD_ETOKENF;
	if (vcpu->arch.sie_block->gd) {
		vcpu->arch.sie_block->eca |= ECA_AIV;
		VCPU_EVENT(vcpu, 3, "AIV gisa format-%u enabled for cpu %03u",
			   vcpu->arch.sie_block->gd & 0x3, vcpu->vcpu_id);
	}
	vcpu->arch.sie_block->sdnxo = ((unsigned long) &vcpu->run->s.regs.sdnx)
					| SDNXC;
	vcpu->arch.sie_block->riccbd = (unsigned long) &vcpu->run->s.regs.riccb;

	if (sclp.has_kss)
		kvm_s390_set_cpuflags(vcpu, CPUSTAT_KSS);
	else
		vcpu->arch.sie_block->ictl |= ICTL_ISKE | ICTL_SSKE | ICTL_RRBE;

	if (vcpu->kvm->arch.use_cmma) {
		rc = kvm_s390_vcpu_setup_cmma(vcpu);
		if (rc)
			return rc;
	}
	hrtimer_init(&vcpu->arch.ckc_timer, CLOCK_MONOTONIC, HRTIMER_MODE_REL);
	vcpu->arch.ckc_timer.function = kvm_s390_idle_wakeup;

	vcpu->arch.sie_block->hpid = HPID_KVM;

	kvm_s390_vcpu_crypto_setup(vcpu);

	kvm_s390_vcpu_pci_setup(vcpu);

	mutex_lock(&vcpu->kvm->lock);
	if (kvm_s390_pv_is_protected(vcpu->kvm)) {
		rc = kvm_s390_pv_create_cpu(vcpu, &uvrc, &uvrrc);
		if (rc)
			kvm_s390_vcpu_unsetup_cmma(vcpu);
	}
	mutex_unlock(&vcpu->kvm->lock);

	return rc;
}

int kvm_arch_vcpu_precreate(struct kvm *kvm, unsigned int id)
{
	if (!kvm_is_ucontrol(kvm) && !sca_can_add_vcpu(kvm, id))
		return -EINVAL;
	return 0;
}

int kvm_arch_vcpu_create(struct kvm_vcpu *vcpu)
{
	struct sie_page *sie_page;
	int rc;

	BUILD_BUG_ON(sizeof(struct sie_page) != 4096);
	sie_page = (struct sie_page *) get_zeroed_page(GFP_KERNEL_ACCOUNT);
	if (!sie_page)
		return -ENOMEM;

	vcpu->arch.sie_block = &sie_page->sie_block;
	vcpu->arch.sie_block->itdba = (unsigned long) &sie_page->itdb;

	/* the real guest size will always be smaller than msl */
	vcpu->arch.sie_block->mso = 0;
	vcpu->arch.sie_block->msl = sclp.hamax;

	vcpu->arch.sie_block->icpua = vcpu->vcpu_id;
	spin_lock_init(&vcpu->arch.local_int.lock);
	vcpu->arch.sie_block->gd = kvm_s390_get_gisa_desc(vcpu->kvm);
	seqcount_init(&vcpu->arch.cputm_seqcount);

	vcpu->arch.pfault_token = KVM_S390_PFAULT_TOKEN_INVALID;
	kvm_clear_async_pf_completion_queue(vcpu);
	vcpu->run->kvm_valid_regs = KVM_SYNC_PREFIX |
				    KVM_SYNC_GPRS |
				    KVM_SYNC_ACRS |
				    KVM_SYNC_CRS |
				    KVM_SYNC_ARCH0 |
				    KVM_SYNC_PFAULT |
				    KVM_SYNC_DIAG318;
	kvm_s390_set_prefix(vcpu, 0);
	if (test_kvm_facility(vcpu->kvm, 64))
		vcpu->run->kvm_valid_regs |= KVM_SYNC_RICCB;
	if (test_kvm_facility(vcpu->kvm, 82))
		vcpu->run->kvm_valid_regs |= KVM_SYNC_BPBC;
	if (test_kvm_facility(vcpu->kvm, 133))
		vcpu->run->kvm_valid_regs |= KVM_SYNC_GSCB;
	if (test_kvm_facility(vcpu->kvm, 156))
		vcpu->run->kvm_valid_regs |= KVM_SYNC_ETOKEN;
	/* fprs can be synchronized via vrs, even if the guest has no vx. With
	 * MACHINE_HAS_VX, (load|store)_fpu_regs() will work with vrs format.
	 */
	if (MACHINE_HAS_VX)
		vcpu->run->kvm_valid_regs |= KVM_SYNC_VRS;
	else
		vcpu->run->kvm_valid_regs |= KVM_SYNC_FPRS;

	if (kvm_is_ucontrol(vcpu->kvm)) {
		rc = __kvm_ucontrol_vcpu_init(vcpu);
		if (rc)
			goto out_free_sie_block;
	}

	VM_EVENT(vcpu->kvm, 3, "create cpu %d at 0x%pK, sie block at 0x%pK",
		 vcpu->vcpu_id, vcpu, vcpu->arch.sie_block);
	trace_kvm_s390_create_vcpu(vcpu->vcpu_id, vcpu, vcpu->arch.sie_block);

	rc = kvm_s390_vcpu_setup(vcpu);
	if (rc)
		goto out_ucontrol_uninit;

	kvm_s390_update_topology_change_report(vcpu->kvm, 1);
	return 0;

out_ucontrol_uninit:
	if (kvm_is_ucontrol(vcpu->kvm))
		gmap_remove(vcpu->arch.gmap);
out_free_sie_block:
	free_page((unsigned long)(vcpu->arch.sie_block));
	return rc;
}

int kvm_arch_vcpu_runnable(struct kvm_vcpu *vcpu)
{
	clear_bit(vcpu->vcpu_idx, vcpu->kvm->arch.gisa_int.kicked_mask);
	return kvm_s390_vcpu_has_irq(vcpu, 0);
}

bool kvm_arch_vcpu_in_kernel(struct kvm_vcpu *vcpu)
{
	return !(vcpu->arch.sie_block->gpsw.mask & PSW_MASK_PSTATE);
}

void kvm_s390_vcpu_block(struct kvm_vcpu *vcpu)
{
	atomic_or(PROG_BLOCK_SIE, &vcpu->arch.sie_block->prog20);
	exit_sie(vcpu);
}

void kvm_s390_vcpu_unblock(struct kvm_vcpu *vcpu)
{
	atomic_andnot(PROG_BLOCK_SIE, &vcpu->arch.sie_block->prog20);
}

static void kvm_s390_vcpu_request(struct kvm_vcpu *vcpu)
{
	atomic_or(PROG_REQUEST, &vcpu->arch.sie_block->prog20);
	exit_sie(vcpu);
}

bool kvm_s390_vcpu_sie_inhibited(struct kvm_vcpu *vcpu)
{
	return atomic_read(&vcpu->arch.sie_block->prog20) &
	       (PROG_BLOCK_SIE | PROG_REQUEST);
}

static void kvm_s390_vcpu_request_handled(struct kvm_vcpu *vcpu)
{
	atomic_andnot(PROG_REQUEST, &vcpu->arch.sie_block->prog20);
}

/*
 * Kick a guest cpu out of (v)SIE and wait until (v)SIE is not running.
 * If the CPU is not running (e.g. waiting as idle) the function will
 * return immediately. */
void exit_sie(struct kvm_vcpu *vcpu)
{
	kvm_s390_set_cpuflags(vcpu, CPUSTAT_STOP_INT);
	kvm_s390_vsie_kick(vcpu);
	while (vcpu->arch.sie_block->prog0c & PROG_IN_SIE)
		cpu_relax();
}

/* Kick a guest cpu out of SIE to process a request synchronously */
void kvm_s390_sync_request(int req, struct kvm_vcpu *vcpu)
{
	__kvm_make_request(req, vcpu);
	kvm_s390_vcpu_request(vcpu);
}

static void kvm_gmap_notifier(struct gmap *gmap, unsigned long start,
			      unsigned long end)
{
	struct kvm *kvm = gmap->private;
	struct kvm_vcpu *vcpu;
	unsigned long prefix;
	unsigned long i;

	if (gmap_is_shadow(gmap))
		return;
	if (start >= 1UL << 31)
		/* We are only interested in prefix pages */
		return;
	kvm_for_each_vcpu(i, vcpu, kvm) {
		/* match against both prefix pages */
		prefix = kvm_s390_get_prefix(vcpu);
		if (prefix <= end && start <= prefix + 2*PAGE_SIZE - 1) {
			VCPU_EVENT(vcpu, 2, "gmap notifier for %lx-%lx",
				   start, end);
			kvm_s390_sync_request(KVM_REQ_REFRESH_GUEST_PREFIX, vcpu);
		}
	}
}

bool kvm_arch_no_poll(struct kvm_vcpu *vcpu)
{
	/* do not poll with more than halt_poll_max_steal percent of steal time */
	if (S390_lowcore.avg_steal_timer * 100 / (TICK_USEC << 12) >=
	    READ_ONCE(halt_poll_max_steal)) {
		vcpu->stat.halt_no_poll_steal++;
		return true;
	}
	return false;
}

int kvm_arch_vcpu_should_kick(struct kvm_vcpu *vcpu)
{
	/* kvm common code refers to this, but never calls it */
	BUG();
	return 0;
}

static int kvm_arch_vcpu_ioctl_get_one_reg(struct kvm_vcpu *vcpu,
					   struct kvm_one_reg *reg)
{
	int r = -EINVAL;

	switch (reg->id) {
	case KVM_REG_S390_TODPR:
		r = put_user(vcpu->arch.sie_block->todpr,
			     (u32 __user *)reg->addr);
		break;
	case KVM_REG_S390_EPOCHDIFF:
		r = put_user(vcpu->arch.sie_block->epoch,
			     (u64 __user *)reg->addr);
		break;
	case KVM_REG_S390_CPU_TIMER:
		r = put_user(kvm_s390_get_cpu_timer(vcpu),
			     (u64 __user *)reg->addr);
		break;
	case KVM_REG_S390_CLOCK_COMP:
		r = put_user(vcpu->arch.sie_block->ckc,
			     (u64 __user *)reg->addr);
		break;
	case KVM_REG_S390_PFTOKEN:
		r = put_user(vcpu->arch.pfault_token,
			     (u64 __user *)reg->addr);
		break;
	case KVM_REG_S390_PFCOMPARE:
		r = put_user(vcpu->arch.pfault_compare,
			     (u64 __user *)reg->addr);
		break;
	case KVM_REG_S390_PFSELECT:
		r = put_user(vcpu->arch.pfault_select,
			     (u64 __user *)reg->addr);
		break;
	case KVM_REG_S390_PP:
		r = put_user(vcpu->arch.sie_block->pp,
			     (u64 __user *)reg->addr);
		break;
	case KVM_REG_S390_GBEA:
		r = put_user(vcpu->arch.sie_block->gbea,
			     (u64 __user *)reg->addr);
		break;
	default:
		break;
	}

	return r;
}

static int kvm_arch_vcpu_ioctl_set_one_reg(struct kvm_vcpu *vcpu,
					   struct kvm_one_reg *reg)
{
	int r = -EINVAL;
	__u64 val;

	switch (reg->id) {
	case KVM_REG_S390_TODPR:
		r = get_user(vcpu->arch.sie_block->todpr,
			     (u32 __user *)reg->addr);
		break;
	case KVM_REG_S390_EPOCHDIFF:
		r = get_user(vcpu->arch.sie_block->epoch,
			     (u64 __user *)reg->addr);
		break;
	case KVM_REG_S390_CPU_TIMER:
		r = get_user(val, (u64 __user *)reg->addr);
		if (!r)
			kvm_s390_set_cpu_timer(vcpu, val);
		break;
	case KVM_REG_S390_CLOCK_COMP:
		r = get_user(vcpu->arch.sie_block->ckc,
			     (u64 __user *)reg->addr);
		break;
	case KVM_REG_S390_PFTOKEN:
		r = get_user(vcpu->arch.pfault_token,
			     (u64 __user *)reg->addr);
		if (vcpu->arch.pfault_token == KVM_S390_PFAULT_TOKEN_INVALID)
			kvm_clear_async_pf_completion_queue(vcpu);
		break;
	case KVM_REG_S390_PFCOMPARE:
		r = get_user(vcpu->arch.pfault_compare,
			     (u64 __user *)reg->addr);
		break;
	case KVM_REG_S390_PFSELECT:
		r = get_user(vcpu->arch.pfault_select,
			     (u64 __user *)reg->addr);
		break;
	case KVM_REG_S390_PP:
		r = get_user(vcpu->arch.sie_block->pp,
			     (u64 __user *)reg->addr);
		break;
	case KVM_REG_S390_GBEA:
		r = get_user(vcpu->arch.sie_block->gbea,
			     (u64 __user *)reg->addr);
		break;
	default:
		break;
	}

	return r;
}

static void kvm_arch_vcpu_ioctl_normal_reset(struct kvm_vcpu *vcpu)
{
	vcpu->arch.sie_block->gpsw.mask &= ~PSW_MASK_RI;
	vcpu->arch.pfault_token = KVM_S390_PFAULT_TOKEN_INVALID;
	memset(vcpu->run->s.regs.riccb, 0, sizeof(vcpu->run->s.regs.riccb));

	kvm_clear_async_pf_completion_queue(vcpu);
	if (!kvm_s390_user_cpu_state_ctrl(vcpu->kvm))
		kvm_s390_vcpu_stop(vcpu);
	kvm_s390_clear_local_irqs(vcpu);
}

static void kvm_arch_vcpu_ioctl_initial_reset(struct kvm_vcpu *vcpu)
{
	/* Initial reset is a superset of the normal reset */
	kvm_arch_vcpu_ioctl_normal_reset(vcpu);

	/*
	 * This equals initial cpu reset in pop, but we don't switch to ESA.
	 * We do not only reset the internal data, but also ...
	 */
	vcpu->arch.sie_block->gpsw.mask = 0;
	vcpu->arch.sie_block->gpsw.addr = 0;
	kvm_s390_set_prefix(vcpu, 0);
	kvm_s390_set_cpu_timer(vcpu, 0);
	vcpu->arch.sie_block->ckc = 0;
	memset(vcpu->arch.sie_block->gcr, 0, sizeof(vcpu->arch.sie_block->gcr));
	vcpu->arch.sie_block->gcr[0] = CR0_INITIAL_MASK;
	vcpu->arch.sie_block->gcr[14] = CR14_INITIAL_MASK;

	/* ... the data in sync regs */
	memset(vcpu->run->s.regs.crs, 0, sizeof(vcpu->run->s.regs.crs));
	vcpu->run->s.regs.ckc = 0;
	vcpu->run->s.regs.crs[0] = CR0_INITIAL_MASK;
	vcpu->run->s.regs.crs[14] = CR14_INITIAL_MASK;
	vcpu->run->psw_addr = 0;
	vcpu->run->psw_mask = 0;
	vcpu->run->s.regs.todpr = 0;
	vcpu->run->s.regs.cputm = 0;
	vcpu->run->s.regs.ckc = 0;
	vcpu->run->s.regs.pp = 0;
	vcpu->run->s.regs.gbea = 1;
	vcpu->run->s.regs.fpc = 0;
	/*
	 * Do not reset these registers in the protected case, as some of
	 * them are overlayed and they are not accessible in this case
	 * anyway.
	 */
	if (!kvm_s390_pv_cpu_is_protected(vcpu)) {
		vcpu->arch.sie_block->gbea = 1;
		vcpu->arch.sie_block->pp = 0;
		vcpu->arch.sie_block->fpf &= ~FPF_BPBC;
		vcpu->arch.sie_block->todpr = 0;
	}
}

static void kvm_arch_vcpu_ioctl_clear_reset(struct kvm_vcpu *vcpu)
{
	struct kvm_sync_regs *regs = &vcpu->run->s.regs;

	/* Clear reset is a superset of the initial reset */
	kvm_arch_vcpu_ioctl_initial_reset(vcpu);

	memset(&regs->gprs, 0, sizeof(regs->gprs));
	memset(&regs->vrs, 0, sizeof(regs->vrs));
	memset(&regs->acrs, 0, sizeof(regs->acrs));
	memset(&regs->gscb, 0, sizeof(regs->gscb));

	regs->etoken = 0;
	regs->etoken_extension = 0;
}

int kvm_arch_vcpu_ioctl_set_regs(struct kvm_vcpu *vcpu, struct kvm_regs *regs)
{
	vcpu_load(vcpu);
	memcpy(&vcpu->run->s.regs.gprs, &regs->gprs, sizeof(regs->gprs));
	vcpu_put(vcpu);
	return 0;
}

int kvm_arch_vcpu_ioctl_get_regs(struct kvm_vcpu *vcpu, struct kvm_regs *regs)
{
	vcpu_load(vcpu);
	memcpy(&regs->gprs, &vcpu->run->s.regs.gprs, sizeof(regs->gprs));
	vcpu_put(vcpu);
	return 0;
}

int kvm_arch_vcpu_ioctl_set_sregs(struct kvm_vcpu *vcpu,
				  struct kvm_sregs *sregs)
{
	vcpu_load(vcpu);

	memcpy(&vcpu->run->s.regs.acrs, &sregs->acrs, sizeof(sregs->acrs));
	memcpy(&vcpu->arch.sie_block->gcr, &sregs->crs, sizeof(sregs->crs));

	vcpu_put(vcpu);
	return 0;
}

int kvm_arch_vcpu_ioctl_get_sregs(struct kvm_vcpu *vcpu,
				  struct kvm_sregs *sregs)
{
	vcpu_load(vcpu);

	memcpy(&sregs->acrs, &vcpu->run->s.regs.acrs, sizeof(sregs->acrs));
	memcpy(&sregs->crs, &vcpu->arch.sie_block->gcr, sizeof(sregs->crs));

	vcpu_put(vcpu);
	return 0;
}

int kvm_arch_vcpu_ioctl_set_fpu(struct kvm_vcpu *vcpu, struct kvm_fpu *fpu)
{
	int ret = 0;

	vcpu_load(vcpu);

	if (test_fp_ctl(fpu->fpc)) {
		ret = -EINVAL;
		goto out;
	}
	vcpu->run->s.regs.fpc = fpu->fpc;
	if (MACHINE_HAS_VX)
		convert_fp_to_vx((__vector128 *) vcpu->run->s.regs.vrs,
				 (freg_t *) fpu->fprs);
	else
		memcpy(vcpu->run->s.regs.fprs, &fpu->fprs, sizeof(fpu->fprs));

out:
	vcpu_put(vcpu);
	return ret;
}

int kvm_arch_vcpu_ioctl_get_fpu(struct kvm_vcpu *vcpu, struct kvm_fpu *fpu)
{
	vcpu_load(vcpu);

	/* make sure we have the latest values */
	save_fpu_regs();
	if (MACHINE_HAS_VX)
		convert_vx_to_fp((freg_t *) fpu->fprs,
				 (__vector128 *) vcpu->run->s.regs.vrs);
	else
		memcpy(fpu->fprs, vcpu->run->s.regs.fprs, sizeof(fpu->fprs));
	fpu->fpc = vcpu->run->s.regs.fpc;

	vcpu_put(vcpu);
	return 0;
}

static int kvm_arch_vcpu_ioctl_set_initial_psw(struct kvm_vcpu *vcpu, psw_t psw)
{
	int rc = 0;

	if (!is_vcpu_stopped(vcpu))
		rc = -EBUSY;
	else {
		vcpu->run->psw_mask = psw.mask;
		vcpu->run->psw_addr = psw.addr;
	}
	return rc;
}

int kvm_arch_vcpu_ioctl_translate(struct kvm_vcpu *vcpu,
				  struct kvm_translation *tr)
{
	return -EINVAL; /* not implemented yet */
}

#define VALID_GUESTDBG_FLAGS (KVM_GUESTDBG_SINGLESTEP | \
			      KVM_GUESTDBG_USE_HW_BP | \
			      KVM_GUESTDBG_ENABLE)

int kvm_arch_vcpu_ioctl_set_guest_debug(struct kvm_vcpu *vcpu,
					struct kvm_guest_debug *dbg)
{
	int rc = 0;

	vcpu_load(vcpu);

	vcpu->guest_debug = 0;
	kvm_s390_clear_bp_data(vcpu);

	if (dbg->control & ~VALID_GUESTDBG_FLAGS) {
		rc = -EINVAL;
		goto out;
	}
	if (!sclp.has_gpere) {
		rc = -EINVAL;
		goto out;
	}

	if (dbg->control & KVM_GUESTDBG_ENABLE) {
		vcpu->guest_debug = dbg->control;
		/* enforce guest PER */
		kvm_s390_set_cpuflags(vcpu, CPUSTAT_P);

		if (dbg->control & KVM_GUESTDBG_USE_HW_BP)
			rc = kvm_s390_import_bp_data(vcpu, dbg);
	} else {
		kvm_s390_clear_cpuflags(vcpu, CPUSTAT_P);
		vcpu->arch.guestdbg.last_bp = 0;
	}

	if (rc) {
		vcpu->guest_debug = 0;
		kvm_s390_clear_bp_data(vcpu);
		kvm_s390_clear_cpuflags(vcpu, CPUSTAT_P);
	}

out:
	vcpu_put(vcpu);
	return rc;
}

int kvm_arch_vcpu_ioctl_get_mpstate(struct kvm_vcpu *vcpu,
				    struct kvm_mp_state *mp_state)
{
	int ret;

	vcpu_load(vcpu);

	/* CHECK_STOP and LOAD are not supported yet */
	ret = is_vcpu_stopped(vcpu) ? KVM_MP_STATE_STOPPED :
				      KVM_MP_STATE_OPERATING;

	vcpu_put(vcpu);
	return ret;
}

int kvm_arch_vcpu_ioctl_set_mpstate(struct kvm_vcpu *vcpu,
				    struct kvm_mp_state *mp_state)
{
	int rc = 0;

	vcpu_load(vcpu);

	/* user space knows about this interface - let it control the state */
	kvm_s390_set_user_cpu_state_ctrl(vcpu->kvm);

	switch (mp_state->mp_state) {
	case KVM_MP_STATE_STOPPED:
		rc = kvm_s390_vcpu_stop(vcpu);
		break;
	case KVM_MP_STATE_OPERATING:
		rc = kvm_s390_vcpu_start(vcpu);
		break;
	case KVM_MP_STATE_LOAD:
		if (!kvm_s390_pv_cpu_is_protected(vcpu)) {
			rc = -ENXIO;
			break;
		}
		rc = kvm_s390_pv_set_cpu_state(vcpu, PV_CPU_STATE_OPR_LOAD);
		break;
	case KVM_MP_STATE_CHECK_STOP:
		fallthrough;	/* CHECK_STOP and LOAD are not supported yet */
	default:
		rc = -ENXIO;
	}

	vcpu_put(vcpu);
	return rc;
}

static bool ibs_enabled(struct kvm_vcpu *vcpu)
{
	return kvm_s390_test_cpuflags(vcpu, CPUSTAT_IBS);
}

static int kvm_s390_handle_requests(struct kvm_vcpu *vcpu)
{
retry:
	kvm_s390_vcpu_request_handled(vcpu);
	if (!kvm_request_pending(vcpu))
		return 0;
	/*
	 * If the guest prefix changed, re-arm the ipte notifier for the
	 * guest prefix page. gmap_mprotect_notify will wait on the ptl lock.
	 * This ensures that the ipte instruction for this request has
	 * already finished. We might race against a second unmapper that
	 * wants to set the blocking bit. Lets just retry the request loop.
	 */
	if (kvm_check_request(KVM_REQ_REFRESH_GUEST_PREFIX, vcpu)) {
		int rc;
		rc = gmap_mprotect_notify(vcpu->arch.gmap,
					  kvm_s390_get_prefix(vcpu),
					  PAGE_SIZE * 2, PROT_WRITE);
		if (rc) {
			kvm_make_request(KVM_REQ_REFRESH_GUEST_PREFIX, vcpu);
			return rc;
		}
		goto retry;
	}

	if (kvm_check_request(KVM_REQ_TLB_FLUSH, vcpu)) {
		vcpu->arch.sie_block->ihcpu = 0xffff;
		goto retry;
	}

	if (kvm_check_request(KVM_REQ_ENABLE_IBS, vcpu)) {
		if (!ibs_enabled(vcpu)) {
			trace_kvm_s390_enable_disable_ibs(vcpu->vcpu_id, 1);
			kvm_s390_set_cpuflags(vcpu, CPUSTAT_IBS);
		}
		goto retry;
	}

	if (kvm_check_request(KVM_REQ_DISABLE_IBS, vcpu)) {
		if (ibs_enabled(vcpu)) {
			trace_kvm_s390_enable_disable_ibs(vcpu->vcpu_id, 0);
			kvm_s390_clear_cpuflags(vcpu, CPUSTAT_IBS);
		}
		goto retry;
	}

	if (kvm_check_request(KVM_REQ_ICPT_OPEREXC, vcpu)) {
		vcpu->arch.sie_block->ictl |= ICTL_OPEREXC;
		goto retry;
	}

	if (kvm_check_request(KVM_REQ_START_MIGRATION, vcpu)) {
		/*
		 * Disable CMM virtualization; we will emulate the ESSA
		 * instruction manually, in order to provide additional
		 * functionalities needed for live migration.
		 */
		vcpu->arch.sie_block->ecb2 &= ~ECB2_CMMA;
		goto retry;
	}

	if (kvm_check_request(KVM_REQ_STOP_MIGRATION, vcpu)) {
		/*
		 * Re-enable CMM virtualization if CMMA is available and
		 * CMM has been used.
		 */
		if ((vcpu->kvm->arch.use_cmma) &&
		    (vcpu->kvm->mm->context.uses_cmm))
			vcpu->arch.sie_block->ecb2 |= ECB2_CMMA;
		goto retry;
	}

	/* we left the vsie handler, nothing to do, just clear the request */
	kvm_clear_request(KVM_REQ_VSIE_RESTART, vcpu);

	return 0;
}

static void __kvm_s390_set_tod_clock(struct kvm *kvm, const struct kvm_s390_vm_tod_clock *gtod)
{
	struct kvm_vcpu *vcpu;
	union tod_clock clk;
	unsigned long i;

	preempt_disable();

	store_tod_clock_ext(&clk);

	kvm->arch.epoch = gtod->tod - clk.tod;
	kvm->arch.epdx = 0;
	if (test_kvm_facility(kvm, 139)) {
		kvm->arch.epdx = gtod->epoch_idx - clk.ei;
		if (kvm->arch.epoch > gtod->tod)
			kvm->arch.epdx -= 1;
	}

	kvm_s390_vcpu_block_all(kvm);
	kvm_for_each_vcpu(i, vcpu, kvm) {
		vcpu->arch.sie_block->epoch = kvm->arch.epoch;
		vcpu->arch.sie_block->epdx  = kvm->arch.epdx;
	}

	kvm_s390_vcpu_unblock_all(kvm);
	preempt_enable();
}

<<<<<<< HEAD
void kvm_s390_set_tod_clock(struct kvm *kvm, const struct kvm_s390_vm_tod_clock *gtod)
{
	mutex_lock(&kvm->lock);
=======
int kvm_s390_try_set_tod_clock(struct kvm *kvm, const struct kvm_s390_vm_tod_clock *gtod)
{
	if (!mutex_trylock(&kvm->lock))
		return 0;
>>>>>>> 29549c70
	__kvm_s390_set_tod_clock(kvm, gtod);
	mutex_unlock(&kvm->lock);
	return 1;
}

int kvm_s390_try_set_tod_clock(struct kvm *kvm, const struct kvm_s390_vm_tod_clock *gtod)
{
	if (!mutex_trylock(&kvm->lock))
		return 0;
	__kvm_s390_set_tod_clock(kvm, gtod);
	mutex_unlock(&kvm->lock);
	return 1;
}

/**
 * kvm_arch_fault_in_page - fault-in guest page if necessary
 * @vcpu: The corresponding virtual cpu
 * @gpa: Guest physical address
 * @writable: Whether the page should be writable or not
 *
 * Make sure that a guest page has been faulted-in on the host.
 *
 * Return: Zero on success, negative error code otherwise.
 */
long kvm_arch_fault_in_page(struct kvm_vcpu *vcpu, gpa_t gpa, int writable)
{
	return gmap_fault(vcpu->arch.gmap, gpa,
			  writable ? FAULT_FLAG_WRITE : 0);
}

static void __kvm_inject_pfault_token(struct kvm_vcpu *vcpu, bool start_token,
				      unsigned long token)
{
	struct kvm_s390_interrupt inti;
	struct kvm_s390_irq irq;

	if (start_token) {
		irq.u.ext.ext_params2 = token;
		irq.type = KVM_S390_INT_PFAULT_INIT;
		WARN_ON_ONCE(kvm_s390_inject_vcpu(vcpu, &irq));
	} else {
		inti.type = KVM_S390_INT_PFAULT_DONE;
		inti.parm64 = token;
		WARN_ON_ONCE(kvm_s390_inject_vm(vcpu->kvm, &inti));
	}
}

bool kvm_arch_async_page_not_present(struct kvm_vcpu *vcpu,
				     struct kvm_async_pf *work)
{
	trace_kvm_s390_pfault_init(vcpu, work->arch.pfault_token);
	__kvm_inject_pfault_token(vcpu, true, work->arch.pfault_token);

	return true;
}

void kvm_arch_async_page_present(struct kvm_vcpu *vcpu,
				 struct kvm_async_pf *work)
{
	trace_kvm_s390_pfault_done(vcpu, work->arch.pfault_token);
	__kvm_inject_pfault_token(vcpu, false, work->arch.pfault_token);
}

void kvm_arch_async_page_ready(struct kvm_vcpu *vcpu,
			       struct kvm_async_pf *work)
{
	/* s390 will always inject the page directly */
}

bool kvm_arch_can_dequeue_async_page_present(struct kvm_vcpu *vcpu)
{
	/*
	 * s390 will always inject the page directly,
	 * but we still want check_async_completion to cleanup
	 */
	return true;
}

static bool kvm_arch_setup_async_pf(struct kvm_vcpu *vcpu)
{
	hva_t hva;
	struct kvm_arch_async_pf arch;

	if (vcpu->arch.pfault_token == KVM_S390_PFAULT_TOKEN_INVALID)
		return false;
	if ((vcpu->arch.sie_block->gpsw.mask & vcpu->arch.pfault_select) !=
	    vcpu->arch.pfault_compare)
		return false;
	if (psw_extint_disabled(vcpu))
		return false;
	if (kvm_s390_vcpu_has_irq(vcpu, 0))
		return false;
	if (!(vcpu->arch.sie_block->gcr[0] & CR0_SERVICE_SIGNAL_SUBMASK))
		return false;
	if (!vcpu->arch.gmap->pfault_enabled)
		return false;

	hva = gfn_to_hva(vcpu->kvm, gpa_to_gfn(current->thread.gmap_addr));
	hva += current->thread.gmap_addr & ~PAGE_MASK;
	if (read_guest_real(vcpu, vcpu->arch.pfault_token, &arch.pfault_token, 8))
		return false;

	return kvm_setup_async_pf(vcpu, current->thread.gmap_addr, hva, &arch);
}

static int vcpu_pre_run(struct kvm_vcpu *vcpu)
{
	int rc, cpuflags;

	/*
	 * On s390 notifications for arriving pages will be delivered directly
	 * to the guest but the house keeping for completed pfaults is
	 * handled outside the worker.
	 */
	kvm_check_async_pf_completion(vcpu);

	vcpu->arch.sie_block->gg14 = vcpu->run->s.regs.gprs[14];
	vcpu->arch.sie_block->gg15 = vcpu->run->s.regs.gprs[15];

	if (need_resched())
		schedule();

	if (!kvm_is_ucontrol(vcpu->kvm)) {
		rc = kvm_s390_deliver_pending_interrupts(vcpu);
		if (rc)
			return rc;
	}

	rc = kvm_s390_handle_requests(vcpu);
	if (rc)
		return rc;

	if (guestdbg_enabled(vcpu)) {
		kvm_s390_backup_guest_per_regs(vcpu);
		kvm_s390_patch_guest_per_regs(vcpu);
	}

	clear_bit(vcpu->vcpu_idx, vcpu->kvm->arch.gisa_int.kicked_mask);

	vcpu->arch.sie_block->icptcode = 0;
	cpuflags = atomic_read(&vcpu->arch.sie_block->cpuflags);
	VCPU_EVENT(vcpu, 6, "entering sie flags %x", cpuflags);
	trace_kvm_s390_sie_enter(vcpu, cpuflags);

	return 0;
}

static int vcpu_post_run_fault_in_sie(struct kvm_vcpu *vcpu)
{
	struct kvm_s390_pgm_info pgm_info = {
		.code = PGM_ADDRESSING,
	};
	u8 opcode, ilen;
	int rc;

	VCPU_EVENT(vcpu, 3, "%s", "fault in sie instruction");
	trace_kvm_s390_sie_fault(vcpu);

	/*
	 * We want to inject an addressing exception, which is defined as a
	 * suppressing or terminating exception. However, since we came here
	 * by a DAT access exception, the PSW still points to the faulting
	 * instruction since DAT exceptions are nullifying. So we've got
	 * to look up the current opcode to get the length of the instruction
	 * to be able to forward the PSW.
	 */
	rc = read_guest_instr(vcpu, vcpu->arch.sie_block->gpsw.addr, &opcode, 1);
	ilen = insn_length(opcode);
	if (rc < 0) {
		return rc;
	} else if (rc) {
		/* Instruction-Fetching Exceptions - we can't detect the ilen.
		 * Forward by arbitrary ilc, injection will take care of
		 * nullification if necessary.
		 */
		pgm_info = vcpu->arch.pgm;
		ilen = 4;
	}
	pgm_info.flags = ilen | KVM_S390_PGM_FLAGS_ILC_VALID;
	kvm_s390_forward_psw(vcpu, ilen);
	return kvm_s390_inject_prog_irq(vcpu, &pgm_info);
}

static int vcpu_post_run(struct kvm_vcpu *vcpu, int exit_reason)
{
	struct mcck_volatile_info *mcck_info;
	struct sie_page *sie_page;

	VCPU_EVENT(vcpu, 6, "exit sie icptcode %d",
		   vcpu->arch.sie_block->icptcode);
	trace_kvm_s390_sie_exit(vcpu, vcpu->arch.sie_block->icptcode);

	if (guestdbg_enabled(vcpu))
		kvm_s390_restore_guest_per_regs(vcpu);

	vcpu->run->s.regs.gprs[14] = vcpu->arch.sie_block->gg14;
	vcpu->run->s.regs.gprs[15] = vcpu->arch.sie_block->gg15;

	if (exit_reason == -EINTR) {
		VCPU_EVENT(vcpu, 3, "%s", "machine check");
		sie_page = container_of(vcpu->arch.sie_block,
					struct sie_page, sie_block);
		mcck_info = &sie_page->mcck_info;
		kvm_s390_reinject_machine_check(vcpu, mcck_info);
		return 0;
	}

	if (vcpu->arch.sie_block->icptcode > 0) {
		int rc = kvm_handle_sie_intercept(vcpu);

		if (rc != -EOPNOTSUPP)
			return rc;
		vcpu->run->exit_reason = KVM_EXIT_S390_SIEIC;
		vcpu->run->s390_sieic.icptcode = vcpu->arch.sie_block->icptcode;
		vcpu->run->s390_sieic.ipa = vcpu->arch.sie_block->ipa;
		vcpu->run->s390_sieic.ipb = vcpu->arch.sie_block->ipb;
		return -EREMOTE;
	} else if (exit_reason != -EFAULT) {
		vcpu->stat.exit_null++;
		return 0;
	} else if (kvm_is_ucontrol(vcpu->kvm)) {
		vcpu->run->exit_reason = KVM_EXIT_S390_UCONTROL;
		vcpu->run->s390_ucontrol.trans_exc_code =
						current->thread.gmap_addr;
		vcpu->run->s390_ucontrol.pgm_code = 0x10;
		return -EREMOTE;
	} else if (current->thread.gmap_pfault) {
		trace_kvm_s390_major_guest_pfault(vcpu);
		current->thread.gmap_pfault = 0;
		if (kvm_arch_setup_async_pf(vcpu))
			return 0;
		vcpu->stat.pfault_sync++;
		return kvm_arch_fault_in_page(vcpu, current->thread.gmap_addr, 1);
	}
	return vcpu_post_run_fault_in_sie(vcpu);
}

#define PSW_INT_MASK (PSW_MASK_EXT | PSW_MASK_IO | PSW_MASK_MCHECK)
static int __vcpu_run(struct kvm_vcpu *vcpu)
{
	int rc, exit_reason;
	struct sie_page *sie_page = (struct sie_page *)vcpu->arch.sie_block;

	/*
	 * We try to hold kvm->srcu during most of vcpu_run (except when run-
	 * ning the guest), so that memslots (and other stuff) are protected
	 */
	kvm_vcpu_srcu_read_lock(vcpu);

	do {
		rc = vcpu_pre_run(vcpu);
		if (rc)
			break;

		kvm_vcpu_srcu_read_unlock(vcpu);
		/*
		 * As PF_VCPU will be used in fault handler, between
		 * guest_enter and guest_exit should be no uaccess.
		 */
		local_irq_disable();
		guest_enter_irqoff();
		__disable_cpu_timer_accounting(vcpu);
		local_irq_enable();
		if (kvm_s390_pv_cpu_is_protected(vcpu)) {
			memcpy(sie_page->pv_grregs,
			       vcpu->run->s.regs.gprs,
			       sizeof(sie_page->pv_grregs));
		}
		if (test_cpu_flag(CIF_FPU))
			load_fpu_regs();
		exit_reason = sie64a(vcpu->arch.sie_block,
				     vcpu->run->s.regs.gprs);
		if (kvm_s390_pv_cpu_is_protected(vcpu)) {
			memcpy(vcpu->run->s.regs.gprs,
			       sie_page->pv_grregs,
			       sizeof(sie_page->pv_grregs));
			/*
			 * We're not allowed to inject interrupts on intercepts
			 * that leave the guest state in an "in-between" state
			 * where the next SIE entry will do a continuation.
			 * Fence interrupts in our "internal" PSW.
			 */
			if (vcpu->arch.sie_block->icptcode == ICPT_PV_INSTR ||
			    vcpu->arch.sie_block->icptcode == ICPT_PV_PREF) {
				vcpu->arch.sie_block->gpsw.mask &= ~PSW_INT_MASK;
			}
		}
		local_irq_disable();
		__enable_cpu_timer_accounting(vcpu);
		guest_exit_irqoff();
		local_irq_enable();
		kvm_vcpu_srcu_read_lock(vcpu);

		rc = vcpu_post_run(vcpu, exit_reason);
	} while (!signal_pending(current) && !guestdbg_exit_pending(vcpu) && !rc);

	kvm_vcpu_srcu_read_unlock(vcpu);
	return rc;
}

static void sync_regs_fmt2(struct kvm_vcpu *vcpu)
{
	struct kvm_run *kvm_run = vcpu->run;
	struct runtime_instr_cb *riccb;
	struct gs_cb *gscb;

	riccb = (struct runtime_instr_cb *) &kvm_run->s.regs.riccb;
	gscb = (struct gs_cb *) &kvm_run->s.regs.gscb;
	vcpu->arch.sie_block->gpsw.mask = kvm_run->psw_mask;
	vcpu->arch.sie_block->gpsw.addr = kvm_run->psw_addr;
	if (kvm_run->kvm_dirty_regs & KVM_SYNC_ARCH0) {
		vcpu->arch.sie_block->todpr = kvm_run->s.regs.todpr;
		vcpu->arch.sie_block->pp = kvm_run->s.regs.pp;
		vcpu->arch.sie_block->gbea = kvm_run->s.regs.gbea;
	}
	if (kvm_run->kvm_dirty_regs & KVM_SYNC_PFAULT) {
		vcpu->arch.pfault_token = kvm_run->s.regs.pft;
		vcpu->arch.pfault_select = kvm_run->s.regs.pfs;
		vcpu->arch.pfault_compare = kvm_run->s.regs.pfc;
		if (vcpu->arch.pfault_token == KVM_S390_PFAULT_TOKEN_INVALID)
			kvm_clear_async_pf_completion_queue(vcpu);
	}
	if (kvm_run->kvm_dirty_regs & KVM_SYNC_DIAG318) {
		vcpu->arch.diag318_info.val = kvm_run->s.regs.diag318;
		vcpu->arch.sie_block->cpnc = vcpu->arch.diag318_info.cpnc;
		VCPU_EVENT(vcpu, 3, "setting cpnc to %d", vcpu->arch.diag318_info.cpnc);
	}
	/*
	 * If userspace sets the riccb (e.g. after migration) to a valid state,
	 * we should enable RI here instead of doing the lazy enablement.
	 */
	if ((kvm_run->kvm_dirty_regs & KVM_SYNC_RICCB) &&
	    test_kvm_facility(vcpu->kvm, 64) &&
	    riccb->v &&
	    !(vcpu->arch.sie_block->ecb3 & ECB3_RI)) {
		VCPU_EVENT(vcpu, 3, "%s", "ENABLE: RI (sync_regs)");
		vcpu->arch.sie_block->ecb3 |= ECB3_RI;
	}
	/*
	 * If userspace sets the gscb (e.g. after migration) to non-zero,
	 * we should enable GS here instead of doing the lazy enablement.
	 */
	if ((kvm_run->kvm_dirty_regs & KVM_SYNC_GSCB) &&
	    test_kvm_facility(vcpu->kvm, 133) &&
	    gscb->gssm &&
	    !vcpu->arch.gs_enabled) {
		VCPU_EVENT(vcpu, 3, "%s", "ENABLE: GS (sync_regs)");
		vcpu->arch.sie_block->ecb |= ECB_GS;
		vcpu->arch.sie_block->ecd |= ECD_HOSTREGMGMT;
		vcpu->arch.gs_enabled = 1;
	}
	if ((kvm_run->kvm_dirty_regs & KVM_SYNC_BPBC) &&
	    test_kvm_facility(vcpu->kvm, 82)) {
		vcpu->arch.sie_block->fpf &= ~FPF_BPBC;
		vcpu->arch.sie_block->fpf |= kvm_run->s.regs.bpbc ? FPF_BPBC : 0;
	}
	if (MACHINE_HAS_GS) {
		preempt_disable();
		__ctl_set_bit(2, 4);
		if (current->thread.gs_cb) {
			vcpu->arch.host_gscb = current->thread.gs_cb;
			save_gs_cb(vcpu->arch.host_gscb);
		}
		if (vcpu->arch.gs_enabled) {
			current->thread.gs_cb = (struct gs_cb *)
						&vcpu->run->s.regs.gscb;
			restore_gs_cb(current->thread.gs_cb);
		}
		preempt_enable();
	}
	/* SIE will load etoken directly from SDNX and therefore kvm_run */
}

static void sync_regs(struct kvm_vcpu *vcpu)
{
	struct kvm_run *kvm_run = vcpu->run;

	if (kvm_run->kvm_dirty_regs & KVM_SYNC_PREFIX)
		kvm_s390_set_prefix(vcpu, kvm_run->s.regs.prefix);
	if (kvm_run->kvm_dirty_regs & KVM_SYNC_CRS) {
		memcpy(&vcpu->arch.sie_block->gcr, &kvm_run->s.regs.crs, 128);
		/* some control register changes require a tlb flush */
		kvm_make_request(KVM_REQ_TLB_FLUSH, vcpu);
	}
	if (kvm_run->kvm_dirty_regs & KVM_SYNC_ARCH0) {
		kvm_s390_set_cpu_timer(vcpu, kvm_run->s.regs.cputm);
		vcpu->arch.sie_block->ckc = kvm_run->s.regs.ckc;
	}
	save_access_regs(vcpu->arch.host_acrs);
	restore_access_regs(vcpu->run->s.regs.acrs);
	/* save host (userspace) fprs/vrs */
	save_fpu_regs();
	vcpu->arch.host_fpregs.fpc = current->thread.fpu.fpc;
	vcpu->arch.host_fpregs.regs = current->thread.fpu.regs;
	if (MACHINE_HAS_VX)
		current->thread.fpu.regs = vcpu->run->s.regs.vrs;
	else
		current->thread.fpu.regs = vcpu->run->s.regs.fprs;
	current->thread.fpu.fpc = vcpu->run->s.regs.fpc;
	if (test_fp_ctl(current->thread.fpu.fpc))
		/* User space provided an invalid FPC, let's clear it */
		current->thread.fpu.fpc = 0;

	/* Sync fmt2 only data */
	if (likely(!kvm_s390_pv_cpu_is_protected(vcpu))) {
		sync_regs_fmt2(vcpu);
	} else {
		/*
		 * In several places we have to modify our internal view to
		 * not do things that are disallowed by the ultravisor. For
		 * example we must not inject interrupts after specific exits
		 * (e.g. 112 prefix page not secure). We do this by turning
		 * off the machine check, external and I/O interrupt bits
		 * of our PSW copy. To avoid getting validity intercepts, we
		 * do only accept the condition code from userspace.
		 */
		vcpu->arch.sie_block->gpsw.mask &= ~PSW_MASK_CC;
		vcpu->arch.sie_block->gpsw.mask |= kvm_run->psw_mask &
						   PSW_MASK_CC;
	}

	kvm_run->kvm_dirty_regs = 0;
}

static void store_regs_fmt2(struct kvm_vcpu *vcpu)
{
	struct kvm_run *kvm_run = vcpu->run;

	kvm_run->s.regs.todpr = vcpu->arch.sie_block->todpr;
	kvm_run->s.regs.pp = vcpu->arch.sie_block->pp;
	kvm_run->s.regs.gbea = vcpu->arch.sie_block->gbea;
	kvm_run->s.regs.bpbc = (vcpu->arch.sie_block->fpf & FPF_BPBC) == FPF_BPBC;
	kvm_run->s.regs.diag318 = vcpu->arch.diag318_info.val;
	if (MACHINE_HAS_GS) {
		preempt_disable();
		__ctl_set_bit(2, 4);
		if (vcpu->arch.gs_enabled)
			save_gs_cb(current->thread.gs_cb);
		current->thread.gs_cb = vcpu->arch.host_gscb;
		restore_gs_cb(vcpu->arch.host_gscb);
		if (!vcpu->arch.host_gscb)
			__ctl_clear_bit(2, 4);
		vcpu->arch.host_gscb = NULL;
		preempt_enable();
	}
	/* SIE will save etoken directly into SDNX and therefore kvm_run */
}

static void store_regs(struct kvm_vcpu *vcpu)
{
	struct kvm_run *kvm_run = vcpu->run;

	kvm_run->psw_mask = vcpu->arch.sie_block->gpsw.mask;
	kvm_run->psw_addr = vcpu->arch.sie_block->gpsw.addr;
	kvm_run->s.regs.prefix = kvm_s390_get_prefix(vcpu);
	memcpy(&kvm_run->s.regs.crs, &vcpu->arch.sie_block->gcr, 128);
	kvm_run->s.regs.cputm = kvm_s390_get_cpu_timer(vcpu);
	kvm_run->s.regs.ckc = vcpu->arch.sie_block->ckc;
	kvm_run->s.regs.pft = vcpu->arch.pfault_token;
	kvm_run->s.regs.pfs = vcpu->arch.pfault_select;
	kvm_run->s.regs.pfc = vcpu->arch.pfault_compare;
	save_access_regs(vcpu->run->s.regs.acrs);
	restore_access_regs(vcpu->arch.host_acrs);
	/* Save guest register state */
	save_fpu_regs();
	vcpu->run->s.regs.fpc = current->thread.fpu.fpc;
	/* Restore will be done lazily at return */
	current->thread.fpu.fpc = vcpu->arch.host_fpregs.fpc;
	current->thread.fpu.regs = vcpu->arch.host_fpregs.regs;
	if (likely(!kvm_s390_pv_cpu_is_protected(vcpu)))
		store_regs_fmt2(vcpu);
}

int kvm_arch_vcpu_ioctl_run(struct kvm_vcpu *vcpu)
{
	struct kvm_run *kvm_run = vcpu->run;
	int rc;

	/*
	 * Running a VM while dumping always has the potential to
	 * produce inconsistent dump data. But for PV vcpus a SIE
	 * entry while dumping could also lead to a fatal validity
	 * intercept which we absolutely want to avoid.
	 */
	if (vcpu->kvm->arch.pv.dumping)
		return -EINVAL;

	if (kvm_run->immediate_exit)
		return -EINTR;

	if (kvm_run->kvm_valid_regs & ~KVM_SYNC_S390_VALID_FIELDS ||
	    kvm_run->kvm_dirty_regs & ~KVM_SYNC_S390_VALID_FIELDS)
		return -EINVAL;

	vcpu_load(vcpu);

	if (guestdbg_exit_pending(vcpu)) {
		kvm_s390_prepare_debug_exit(vcpu);
		rc = 0;
		goto out;
	}

	kvm_sigset_activate(vcpu);

	/*
	 * no need to check the return value of vcpu_start as it can only have
	 * an error for protvirt, but protvirt means user cpu state
	 */
	if (!kvm_s390_user_cpu_state_ctrl(vcpu->kvm)) {
		kvm_s390_vcpu_start(vcpu);
	} else if (is_vcpu_stopped(vcpu)) {
		pr_err_ratelimited("can't run stopped vcpu %d\n",
				   vcpu->vcpu_id);
		rc = -EINVAL;
		goto out;
	}

	sync_regs(vcpu);
	enable_cpu_timer_accounting(vcpu);

	might_fault();
	rc = __vcpu_run(vcpu);

	if (signal_pending(current) && !rc) {
		kvm_run->exit_reason = KVM_EXIT_INTR;
		rc = -EINTR;
	}

	if (guestdbg_exit_pending(vcpu) && !rc)  {
		kvm_s390_prepare_debug_exit(vcpu);
		rc = 0;
	}

	if (rc == -EREMOTE) {
		/* userspace support is needed, kvm_run has been prepared */
		rc = 0;
	}

	disable_cpu_timer_accounting(vcpu);
	store_regs(vcpu);

	kvm_sigset_deactivate(vcpu);

	vcpu->stat.exit_userspace++;
out:
	vcpu_put(vcpu);
	return rc;
}

/*
 * store status at address
 * we use have two special cases:
 * KVM_S390_STORE_STATUS_NOADDR: -> 0x1200 on 64 bit
 * KVM_S390_STORE_STATUS_PREFIXED: -> prefix
 */
int kvm_s390_store_status_unloaded(struct kvm_vcpu *vcpu, unsigned long gpa)
{
	unsigned char archmode = 1;
	freg_t fprs[NUM_FPRS];
	unsigned int px;
	u64 clkcomp, cputm;
	int rc;

	px = kvm_s390_get_prefix(vcpu);
	if (gpa == KVM_S390_STORE_STATUS_NOADDR) {
		if (write_guest_abs(vcpu, 163, &archmode, 1))
			return -EFAULT;
		gpa = 0;
	} else if (gpa == KVM_S390_STORE_STATUS_PREFIXED) {
		if (write_guest_real(vcpu, 163, &archmode, 1))
			return -EFAULT;
		gpa = px;
	} else
		gpa -= __LC_FPREGS_SAVE_AREA;

	/* manually convert vector registers if necessary */
	if (MACHINE_HAS_VX) {
		convert_vx_to_fp(fprs, (__vector128 *) vcpu->run->s.regs.vrs);
		rc = write_guest_abs(vcpu, gpa + __LC_FPREGS_SAVE_AREA,
				     fprs, 128);
	} else {
		rc = write_guest_abs(vcpu, gpa + __LC_FPREGS_SAVE_AREA,
				     vcpu->run->s.regs.fprs, 128);
	}
	rc |= write_guest_abs(vcpu, gpa + __LC_GPREGS_SAVE_AREA,
			      vcpu->run->s.regs.gprs, 128);
	rc |= write_guest_abs(vcpu, gpa + __LC_PSW_SAVE_AREA,
			      &vcpu->arch.sie_block->gpsw, 16);
	rc |= write_guest_abs(vcpu, gpa + __LC_PREFIX_SAVE_AREA,
			      &px, 4);
	rc |= write_guest_abs(vcpu, gpa + __LC_FP_CREG_SAVE_AREA,
			      &vcpu->run->s.regs.fpc, 4);
	rc |= write_guest_abs(vcpu, gpa + __LC_TOD_PROGREG_SAVE_AREA,
			      &vcpu->arch.sie_block->todpr, 4);
	cputm = kvm_s390_get_cpu_timer(vcpu);
	rc |= write_guest_abs(vcpu, gpa + __LC_CPU_TIMER_SAVE_AREA,
			      &cputm, 8);
	clkcomp = vcpu->arch.sie_block->ckc >> 8;
	rc |= write_guest_abs(vcpu, gpa + __LC_CLOCK_COMP_SAVE_AREA,
			      &clkcomp, 8);
	rc |= write_guest_abs(vcpu, gpa + __LC_AREGS_SAVE_AREA,
			      &vcpu->run->s.regs.acrs, 64);
	rc |= write_guest_abs(vcpu, gpa + __LC_CREGS_SAVE_AREA,
			      &vcpu->arch.sie_block->gcr, 128);
	return rc ? -EFAULT : 0;
}

int kvm_s390_vcpu_store_status(struct kvm_vcpu *vcpu, unsigned long addr)
{
	/*
	 * The guest FPRS and ACRS are in the host FPRS/ACRS due to the lazy
	 * switch in the run ioctl. Let's update our copies before we save
	 * it into the save area
	 */
	save_fpu_regs();
	vcpu->run->s.regs.fpc = current->thread.fpu.fpc;
	save_access_regs(vcpu->run->s.regs.acrs);

	return kvm_s390_store_status_unloaded(vcpu, addr);
}

static void __disable_ibs_on_vcpu(struct kvm_vcpu *vcpu)
{
	kvm_check_request(KVM_REQ_ENABLE_IBS, vcpu);
	kvm_s390_sync_request(KVM_REQ_DISABLE_IBS, vcpu);
}

static void __disable_ibs_on_all_vcpus(struct kvm *kvm)
{
	unsigned long i;
	struct kvm_vcpu *vcpu;

	kvm_for_each_vcpu(i, vcpu, kvm) {
		__disable_ibs_on_vcpu(vcpu);
	}
}

static void __enable_ibs_on_vcpu(struct kvm_vcpu *vcpu)
{
	if (!sclp.has_ibs)
		return;
	kvm_check_request(KVM_REQ_DISABLE_IBS, vcpu);
	kvm_s390_sync_request(KVM_REQ_ENABLE_IBS, vcpu);
}

int kvm_s390_vcpu_start(struct kvm_vcpu *vcpu)
{
	int i, online_vcpus, r = 0, started_vcpus = 0;

	if (!is_vcpu_stopped(vcpu))
		return 0;

	trace_kvm_s390_vcpu_start_stop(vcpu->vcpu_id, 1);
	/* Only one cpu at a time may enter/leave the STOPPED state. */
	spin_lock(&vcpu->kvm->arch.start_stop_lock);
	online_vcpus = atomic_read(&vcpu->kvm->online_vcpus);

	/* Let's tell the UV that we want to change into the operating state */
	if (kvm_s390_pv_cpu_is_protected(vcpu)) {
		r = kvm_s390_pv_set_cpu_state(vcpu, PV_CPU_STATE_OPR);
		if (r) {
			spin_unlock(&vcpu->kvm->arch.start_stop_lock);
			return r;
		}
	}

	for (i = 0; i < online_vcpus; i++) {
		if (!is_vcpu_stopped(kvm_get_vcpu(vcpu->kvm, i)))
			started_vcpus++;
	}

	if (started_vcpus == 0) {
		/* we're the only active VCPU -> speed it up */
		__enable_ibs_on_vcpu(vcpu);
	} else if (started_vcpus == 1) {
		/*
		 * As we are starting a second VCPU, we have to disable
		 * the IBS facility on all VCPUs to remove potentially
		 * outstanding ENABLE requests.
		 */
		__disable_ibs_on_all_vcpus(vcpu->kvm);
	}

	kvm_s390_clear_cpuflags(vcpu, CPUSTAT_STOPPED);
	/*
	 * The real PSW might have changed due to a RESTART interpreted by the
	 * ultravisor. We block all interrupts and let the next sie exit
	 * refresh our view.
	 */
	if (kvm_s390_pv_cpu_is_protected(vcpu))
		vcpu->arch.sie_block->gpsw.mask &= ~PSW_INT_MASK;
	/*
	 * Another VCPU might have used IBS while we were offline.
	 * Let's play safe and flush the VCPU at startup.
	 */
	kvm_make_request(KVM_REQ_TLB_FLUSH, vcpu);
	spin_unlock(&vcpu->kvm->arch.start_stop_lock);
	return 0;
}

int kvm_s390_vcpu_stop(struct kvm_vcpu *vcpu)
{
	int i, online_vcpus, r = 0, started_vcpus = 0;
	struct kvm_vcpu *started_vcpu = NULL;

	if (is_vcpu_stopped(vcpu))
		return 0;

	trace_kvm_s390_vcpu_start_stop(vcpu->vcpu_id, 0);
	/* Only one cpu at a time may enter/leave the STOPPED state. */
	spin_lock(&vcpu->kvm->arch.start_stop_lock);
	online_vcpus = atomic_read(&vcpu->kvm->online_vcpus);

	/* Let's tell the UV that we want to change into the stopped state */
	if (kvm_s390_pv_cpu_is_protected(vcpu)) {
		r = kvm_s390_pv_set_cpu_state(vcpu, PV_CPU_STATE_STP);
		if (r) {
			spin_unlock(&vcpu->kvm->arch.start_stop_lock);
			return r;
		}
	}

	/*
	 * Set the VCPU to STOPPED and THEN clear the interrupt flag,
	 * now that the SIGP STOP and SIGP STOP AND STORE STATUS orders
	 * have been fully processed. This will ensure that the VCPU
	 * is kept BUSY if another VCPU is inquiring with SIGP SENSE.
	 */
	kvm_s390_set_cpuflags(vcpu, CPUSTAT_STOPPED);
	kvm_s390_clear_stop_irq(vcpu);

	__disable_ibs_on_vcpu(vcpu);

	for (i = 0; i < online_vcpus; i++) {
		struct kvm_vcpu *tmp = kvm_get_vcpu(vcpu->kvm, i);

		if (!is_vcpu_stopped(tmp)) {
			started_vcpus++;
			started_vcpu = tmp;
		}
	}

	if (started_vcpus == 1) {
		/*
		 * As we only have one VCPU left, we want to enable the
		 * IBS facility for that VCPU to speed it up.
		 */
		__enable_ibs_on_vcpu(started_vcpu);
	}

	spin_unlock(&vcpu->kvm->arch.start_stop_lock);
	return 0;
}

static int kvm_vcpu_ioctl_enable_cap(struct kvm_vcpu *vcpu,
				     struct kvm_enable_cap *cap)
{
	int r;

	if (cap->flags)
		return -EINVAL;

	switch (cap->cap) {
	case KVM_CAP_S390_CSS_SUPPORT:
		if (!vcpu->kvm->arch.css_support) {
			vcpu->kvm->arch.css_support = 1;
			VM_EVENT(vcpu->kvm, 3, "%s", "ENABLE: CSS support");
			trace_kvm_s390_enable_css(vcpu->kvm);
		}
		r = 0;
		break;
	default:
		r = -EINVAL;
		break;
	}
	return r;
}

static long kvm_s390_vcpu_sida_op(struct kvm_vcpu *vcpu,
				  struct kvm_s390_mem_op *mop)
{
	void __user *uaddr = (void __user *)mop->buf;
	int r = 0;

	if (mop->flags || !mop->size)
		return -EINVAL;
	if (mop->size + mop->sida_offset < mop->size)
		return -EINVAL;
	if (mop->size + mop->sida_offset > sida_size(vcpu->arch.sie_block))
		return -E2BIG;
	if (!kvm_s390_pv_cpu_is_protected(vcpu))
		return -EINVAL;

	switch (mop->op) {
	case KVM_S390_MEMOP_SIDA_READ:
		if (copy_to_user(uaddr, (void *)(sida_origin(vcpu->arch.sie_block) +
				 mop->sida_offset), mop->size))
			r = -EFAULT;

		break;
	case KVM_S390_MEMOP_SIDA_WRITE:
		if (copy_from_user((void *)(sida_origin(vcpu->arch.sie_block) +
				   mop->sida_offset), uaddr, mop->size))
			r = -EFAULT;
		break;
	}
	return r;
}

static long kvm_s390_vcpu_mem_op(struct kvm_vcpu *vcpu,
				 struct kvm_s390_mem_op *mop)
{
	void __user *uaddr = (void __user *)mop->buf;
	void *tmpbuf = NULL;
	int r = 0;
	const u64 supported_flags = KVM_S390_MEMOP_F_INJECT_EXCEPTION
				    | KVM_S390_MEMOP_F_CHECK_ONLY
				    | KVM_S390_MEMOP_F_SKEY_PROTECTION;

	if (mop->flags & ~supported_flags || mop->ar >= NUM_ACRS || !mop->size)
		return -EINVAL;
	if (mop->size > MEM_OP_MAX_SIZE)
		return -E2BIG;
	if (kvm_s390_pv_cpu_is_protected(vcpu))
		return -EINVAL;
	if (mop->flags & KVM_S390_MEMOP_F_SKEY_PROTECTION) {
		if (access_key_invalid(mop->key))
			return -EINVAL;
	} else {
		mop->key = 0;
	}
	if (!(mop->flags & KVM_S390_MEMOP_F_CHECK_ONLY)) {
		tmpbuf = vmalloc(mop->size);
		if (!tmpbuf)
			return -ENOMEM;
	}

	switch (mop->op) {
	case KVM_S390_MEMOP_LOGICAL_READ:
		if (mop->flags & KVM_S390_MEMOP_F_CHECK_ONLY) {
			r = check_gva_range(vcpu, mop->gaddr, mop->ar, mop->size,
					    GACC_FETCH, mop->key);
			break;
		}
		r = read_guest_with_key(vcpu, mop->gaddr, mop->ar, tmpbuf,
					mop->size, mop->key);
		if (r == 0) {
			if (copy_to_user(uaddr, tmpbuf, mop->size))
				r = -EFAULT;
		}
		break;
	case KVM_S390_MEMOP_LOGICAL_WRITE:
		if (mop->flags & KVM_S390_MEMOP_F_CHECK_ONLY) {
			r = check_gva_range(vcpu, mop->gaddr, mop->ar, mop->size,
					    GACC_STORE, mop->key);
			break;
		}
		if (copy_from_user(tmpbuf, uaddr, mop->size)) {
			r = -EFAULT;
			break;
		}
		r = write_guest_with_key(vcpu, mop->gaddr, mop->ar, tmpbuf,
					 mop->size, mop->key);
		break;
	}

	if (r > 0 && (mop->flags & KVM_S390_MEMOP_F_INJECT_EXCEPTION) != 0)
		kvm_s390_inject_prog_irq(vcpu, &vcpu->arch.pgm);

	vfree(tmpbuf);
	return r;
}

static long kvm_s390_vcpu_memsida_op(struct kvm_vcpu *vcpu,
				     struct kvm_s390_mem_op *mop)
{
	int r, srcu_idx;

	srcu_idx = srcu_read_lock(&vcpu->kvm->srcu);

	switch (mop->op) {
	case KVM_S390_MEMOP_LOGICAL_READ:
	case KVM_S390_MEMOP_LOGICAL_WRITE:
		r = kvm_s390_vcpu_mem_op(vcpu, mop);
		break;
	case KVM_S390_MEMOP_SIDA_READ:
	case KVM_S390_MEMOP_SIDA_WRITE:
		/* we are locked against sida going away by the vcpu->mutex */
		r = kvm_s390_vcpu_sida_op(vcpu, mop);
		break;
	default:
		r = -EINVAL;
	}

	srcu_read_unlock(&vcpu->kvm->srcu, srcu_idx);
	return r;
}

long kvm_arch_vcpu_async_ioctl(struct file *filp,
			       unsigned int ioctl, unsigned long arg)
{
	struct kvm_vcpu *vcpu = filp->private_data;
	void __user *argp = (void __user *)arg;

	switch (ioctl) {
	case KVM_S390_IRQ: {
		struct kvm_s390_irq s390irq;

		if (copy_from_user(&s390irq, argp, sizeof(s390irq)))
			return -EFAULT;
		return kvm_s390_inject_vcpu(vcpu, &s390irq);
	}
	case KVM_S390_INTERRUPT: {
		struct kvm_s390_interrupt s390int;
		struct kvm_s390_irq s390irq = {};

		if (copy_from_user(&s390int, argp, sizeof(s390int)))
			return -EFAULT;
		if (s390int_to_s390irq(&s390int, &s390irq))
			return -EINVAL;
		return kvm_s390_inject_vcpu(vcpu, &s390irq);
	}
	}
	return -ENOIOCTLCMD;
}

static int kvm_s390_handle_pv_vcpu_dump(struct kvm_vcpu *vcpu,
					struct kvm_pv_cmd *cmd)
{
	struct kvm_s390_pv_dmp dmp;
	void *data;
	int ret;

	/* Dump initialization is a prerequisite */
	if (!vcpu->kvm->arch.pv.dumping)
		return -EINVAL;

	if (copy_from_user(&dmp, (__u8 __user *)cmd->data, sizeof(dmp)))
		return -EFAULT;

	/* We only handle this subcmd right now */
	if (dmp.subcmd != KVM_PV_DUMP_CPU)
		return -EINVAL;

	/* CPU dump length is the same as create cpu storage donation. */
	if (dmp.buff_len != uv_info.guest_cpu_stor_len)
		return -EINVAL;

	data = kvzalloc(uv_info.guest_cpu_stor_len, GFP_KERNEL);
	if (!data)
		return -ENOMEM;

	ret = kvm_s390_pv_dump_cpu(vcpu, data, &cmd->rc, &cmd->rrc);

	VCPU_EVENT(vcpu, 3, "PROTVIRT DUMP CPU %d rc %x rrc %x",
		   vcpu->vcpu_id, cmd->rc, cmd->rrc);

	if (ret)
		ret = -EINVAL;

	/* On success copy over the dump data */
	if (!ret && copy_to_user((__u8 __user *)dmp.buff_addr, data, uv_info.guest_cpu_stor_len))
		ret = -EFAULT;

	kvfree(data);
	return ret;
}

long kvm_arch_vcpu_ioctl(struct file *filp,
			 unsigned int ioctl, unsigned long arg)
{
	struct kvm_vcpu *vcpu = filp->private_data;
	void __user *argp = (void __user *)arg;
	int idx;
	long r;
	u16 rc, rrc;

	vcpu_load(vcpu);

	switch (ioctl) {
	case KVM_S390_STORE_STATUS:
		idx = srcu_read_lock(&vcpu->kvm->srcu);
		r = kvm_s390_store_status_unloaded(vcpu, arg);
		srcu_read_unlock(&vcpu->kvm->srcu, idx);
		break;
	case KVM_S390_SET_INITIAL_PSW: {
		psw_t psw;

		r = -EFAULT;
		if (copy_from_user(&psw, argp, sizeof(psw)))
			break;
		r = kvm_arch_vcpu_ioctl_set_initial_psw(vcpu, psw);
		break;
	}
	case KVM_S390_CLEAR_RESET:
		r = 0;
		kvm_arch_vcpu_ioctl_clear_reset(vcpu);
		if (kvm_s390_pv_cpu_is_protected(vcpu)) {
			r = uv_cmd_nodata(kvm_s390_pv_cpu_get_handle(vcpu),
					  UVC_CMD_CPU_RESET_CLEAR, &rc, &rrc);
			VCPU_EVENT(vcpu, 3, "PROTVIRT RESET CLEAR VCPU: rc %x rrc %x",
				   rc, rrc);
		}
		break;
	case KVM_S390_INITIAL_RESET:
		r = 0;
		kvm_arch_vcpu_ioctl_initial_reset(vcpu);
		if (kvm_s390_pv_cpu_is_protected(vcpu)) {
			r = uv_cmd_nodata(kvm_s390_pv_cpu_get_handle(vcpu),
					  UVC_CMD_CPU_RESET_INITIAL,
					  &rc, &rrc);
			VCPU_EVENT(vcpu, 3, "PROTVIRT RESET INITIAL VCPU: rc %x rrc %x",
				   rc, rrc);
		}
		break;
	case KVM_S390_NORMAL_RESET:
		r = 0;
		kvm_arch_vcpu_ioctl_normal_reset(vcpu);
		if (kvm_s390_pv_cpu_is_protected(vcpu)) {
			r = uv_cmd_nodata(kvm_s390_pv_cpu_get_handle(vcpu),
					  UVC_CMD_CPU_RESET, &rc, &rrc);
			VCPU_EVENT(vcpu, 3, "PROTVIRT RESET NORMAL VCPU: rc %x rrc %x",
				   rc, rrc);
		}
		break;
	case KVM_SET_ONE_REG:
	case KVM_GET_ONE_REG: {
		struct kvm_one_reg reg;
		r = -EINVAL;
		if (kvm_s390_pv_cpu_is_protected(vcpu))
			break;
		r = -EFAULT;
		if (copy_from_user(&reg, argp, sizeof(reg)))
			break;
		if (ioctl == KVM_SET_ONE_REG)
			r = kvm_arch_vcpu_ioctl_set_one_reg(vcpu, &reg);
		else
			r = kvm_arch_vcpu_ioctl_get_one_reg(vcpu, &reg);
		break;
	}
#ifdef CONFIG_KVM_S390_UCONTROL
	case KVM_S390_UCAS_MAP: {
		struct kvm_s390_ucas_mapping ucasmap;

		if (copy_from_user(&ucasmap, argp, sizeof(ucasmap))) {
			r = -EFAULT;
			break;
		}

		if (!kvm_is_ucontrol(vcpu->kvm)) {
			r = -EINVAL;
			break;
		}

		r = gmap_map_segment(vcpu->arch.gmap, ucasmap.user_addr,
				     ucasmap.vcpu_addr, ucasmap.length);
		break;
	}
	case KVM_S390_UCAS_UNMAP: {
		struct kvm_s390_ucas_mapping ucasmap;

		if (copy_from_user(&ucasmap, argp, sizeof(ucasmap))) {
			r = -EFAULT;
			break;
		}

		if (!kvm_is_ucontrol(vcpu->kvm)) {
			r = -EINVAL;
			break;
		}

		r = gmap_unmap_segment(vcpu->arch.gmap, ucasmap.vcpu_addr,
			ucasmap.length);
		break;
	}
#endif
	case KVM_S390_VCPU_FAULT: {
		r = gmap_fault(vcpu->arch.gmap, arg, 0);
		break;
	}
	case KVM_ENABLE_CAP:
	{
		struct kvm_enable_cap cap;
		r = -EFAULT;
		if (copy_from_user(&cap, argp, sizeof(cap)))
			break;
		r = kvm_vcpu_ioctl_enable_cap(vcpu, &cap);
		break;
	}
	case KVM_S390_MEM_OP: {
		struct kvm_s390_mem_op mem_op;

		if (copy_from_user(&mem_op, argp, sizeof(mem_op)) == 0)
			r = kvm_s390_vcpu_memsida_op(vcpu, &mem_op);
		else
			r = -EFAULT;
		break;
	}
	case KVM_S390_SET_IRQ_STATE: {
		struct kvm_s390_irq_state irq_state;

		r = -EFAULT;
		if (copy_from_user(&irq_state, argp, sizeof(irq_state)))
			break;
		if (irq_state.len > VCPU_IRQS_MAX_BUF ||
		    irq_state.len == 0 ||
		    irq_state.len % sizeof(struct kvm_s390_irq) > 0) {
			r = -EINVAL;
			break;
		}
		/* do not use irq_state.flags, it will break old QEMUs */
		r = kvm_s390_set_irq_state(vcpu,
					   (void __user *) irq_state.buf,
					   irq_state.len);
		break;
	}
	case KVM_S390_GET_IRQ_STATE: {
		struct kvm_s390_irq_state irq_state;

		r = -EFAULT;
		if (copy_from_user(&irq_state, argp, sizeof(irq_state)))
			break;
		if (irq_state.len == 0) {
			r = -EINVAL;
			break;
		}
		/* do not use irq_state.flags, it will break old QEMUs */
		r = kvm_s390_get_irq_state(vcpu,
					   (__u8 __user *)  irq_state.buf,
					   irq_state.len);
		break;
	}
	case KVM_S390_PV_CPU_COMMAND: {
		struct kvm_pv_cmd cmd;

		r = -EINVAL;
		if (!is_prot_virt_host())
			break;

		r = -EFAULT;
		if (copy_from_user(&cmd, argp, sizeof(cmd)))
			break;

		r = -EINVAL;
		if (cmd.flags)
			break;

		/* We only handle this cmd right now */
		if (cmd.cmd != KVM_PV_DUMP)
			break;

		r = kvm_s390_handle_pv_vcpu_dump(vcpu, &cmd);

		/* Always copy over UV rc / rrc data */
		if (copy_to_user((__u8 __user *)argp, &cmd.rc,
				 sizeof(cmd.rc) + sizeof(cmd.rrc)))
			r = -EFAULT;
		break;
	}
	default:
		r = -ENOTTY;
	}

	vcpu_put(vcpu);
	return r;
}

vm_fault_t kvm_arch_vcpu_fault(struct kvm_vcpu *vcpu, struct vm_fault *vmf)
{
#ifdef CONFIG_KVM_S390_UCONTROL
	if ((vmf->pgoff == KVM_S390_SIE_PAGE_OFFSET)
		 && (kvm_is_ucontrol(vcpu->kvm))) {
		vmf->page = virt_to_page(vcpu->arch.sie_block);
		get_page(vmf->page);
		return 0;
	}
#endif
	return VM_FAULT_SIGBUS;
}

/* Section: memory related */
int kvm_arch_prepare_memory_region(struct kvm *kvm,
				   const struct kvm_memory_slot *old,
				   struct kvm_memory_slot *new,
				   enum kvm_mr_change change)
{
	gpa_t size;

	/* When we are protected, we should not change the memory slots */
	if (kvm_s390_pv_get_handle(kvm))
		return -EINVAL;

	if (change == KVM_MR_DELETE || change == KVM_MR_FLAGS_ONLY)
		return 0;

	/* A few sanity checks. We can have memory slots which have to be
	   located/ended at a segment boundary (1MB). The memory in userland is
	   ok to be fragmented into various different vmas. It is okay to mmap()
	   and munmap() stuff in this slot after doing this call at any time */

	if (new->userspace_addr & 0xffffful)
		return -EINVAL;

	size = new->npages * PAGE_SIZE;
	if (size & 0xffffful)
		return -EINVAL;

	if ((new->base_gfn * PAGE_SIZE) + size > kvm->arch.mem_limit)
		return -EINVAL;

	return 0;
}

void kvm_arch_commit_memory_region(struct kvm *kvm,
				struct kvm_memory_slot *old,
				const struct kvm_memory_slot *new,
				enum kvm_mr_change change)
{
	int rc = 0;

	switch (change) {
	case KVM_MR_DELETE:
		rc = gmap_unmap_segment(kvm->arch.gmap, old->base_gfn * PAGE_SIZE,
					old->npages * PAGE_SIZE);
		break;
	case KVM_MR_MOVE:
		rc = gmap_unmap_segment(kvm->arch.gmap, old->base_gfn * PAGE_SIZE,
					old->npages * PAGE_SIZE);
		if (rc)
			break;
		fallthrough;
	case KVM_MR_CREATE:
		rc = gmap_map_segment(kvm->arch.gmap, new->userspace_addr,
				      new->base_gfn * PAGE_SIZE,
				      new->npages * PAGE_SIZE);
		break;
	case KVM_MR_FLAGS_ONLY:
		break;
	default:
		WARN(1, "Unknown KVM MR CHANGE: %d\n", change);
	}
	if (rc)
		pr_warn("failed to commit memory region\n");
	return;
}

static inline unsigned long nonhyp_mask(int i)
{
	unsigned int nonhyp_fai = (sclp.hmfai << i * 2) >> 30;

	return 0x0000ffffffffffffUL >> (nonhyp_fai << 4);
}

static int __init kvm_s390_init(void)
{
	int i;

	if (!sclp.has_sief2) {
		pr_info("SIE is not available\n");
		return -ENODEV;
	}

	if (nested && hpage) {
		pr_info("A KVM host that supports nesting cannot back its KVM guests with huge pages\n");
		return -EINVAL;
	}

	for (i = 0; i < 16; i++)
		kvm_s390_fac_base[i] |=
			stfle_fac_list[i] & nonhyp_mask(i);

	return kvm_init(NULL, sizeof(struct kvm_vcpu), 0, THIS_MODULE);
}

static void __exit kvm_s390_exit(void)
{
	kvm_exit();
}

module_init(kvm_s390_init);
module_exit(kvm_s390_exit);

/*
 * Enable autoloading of the kvm module.
 * Note that we add the module alias here instead of virt/kvm/kvm_main.c
 * since x86 takes a different approach.
 */
#include <linux/miscdevice.h>
MODULE_ALIAS_MISCDEV(KVM_MINOR);
MODULE_ALIAS("devname:kvm");<|MERGE_RESOLUTION|>--- conflicted
+++ resolved
@@ -4392,21 +4392,6 @@
 	preempt_enable();
 }
 
-<<<<<<< HEAD
-void kvm_s390_set_tod_clock(struct kvm *kvm, const struct kvm_s390_vm_tod_clock *gtod)
-{
-	mutex_lock(&kvm->lock);
-=======
-int kvm_s390_try_set_tod_clock(struct kvm *kvm, const struct kvm_s390_vm_tod_clock *gtod)
-{
-	if (!mutex_trylock(&kvm->lock))
-		return 0;
->>>>>>> 29549c70
-	__kvm_s390_set_tod_clock(kvm, gtod);
-	mutex_unlock(&kvm->lock);
-	return 1;
-}
-
 int kvm_s390_try_set_tod_clock(struct kvm *kvm, const struct kvm_s390_vm_tod_clock *gtod)
 {
 	if (!mutex_trylock(&kvm->lock))
