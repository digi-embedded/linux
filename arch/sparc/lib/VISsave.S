/*
 * VISsave.S: Code for saving FPU register state for
 *            VIS routines. One should not call this directly,
 *            but use macros provided in <asm/visasm.h>.
 *
 * Copyright (C) 1998 Jakub Jelinek (jj@ultra.linux.cz)
 */

#include <linux/linkage.h>

#include <asm/asi.h>
#include <asm/page.h>
#include <asm/ptrace.h>
#include <asm/visasm.h>
#include <asm/thread_info.h>
#include <asm/export.h>

	/* On entry: %o5=current FPRS value, %g7 is callers address */
	/* May clobber %o5, %g1, %g2, %g3, %g7, %icc, %xcc */

	/* Nothing special need be done here to handle pre-emption, this
	 * FPU save/restore mechanism is already preemption safe.
	 */
	.text
	.align		32
ENTRY(VISenter)
	ldub		[%g6 + TI_FPDEPTH], %g1
	brnz,a,pn	%g1, 1f
	 cmp		%g1, 1
	stb		%g0, [%g6 + TI_FPSAVED]
	stx		%fsr, [%g6 + TI_XFSR]
9:	jmpl		%g7 + %g0, %g0
	 nop
1:	bne,pn		%icc, 2f

	 srl		%g1, 1, %g1
vis1:	ldub		[%g6 + TI_FPSAVED], %g3
	stx		%fsr, [%g6 + TI_XFSR]
	or		%g3, %o5, %g3
	stb		%g3, [%g6 + TI_FPSAVED]
	rd		%gsr, %g3
	clr		%g1
	ba,pt		%xcc, 3f

	 stx		%g3, [%g6 + TI_GSR]
2:	add		%g6, %g1, %g3
	mov		FPRS_DU | FPRS_DL | FPRS_FEF, %o5
	sll		%g1, 3, %g1
	stb		%o5, [%g3 + TI_FPSAVED]
	rd		%gsr, %g2
	add		%g6, %g1, %g3
	stx		%g2, [%g3 + TI_GSR]

	add		%g6, %g1, %g2
	stx		%fsr, [%g2 + TI_XFSR]
	sll		%g1, 5, %g1
3:	andcc		%o5, FPRS_DL|FPRS_DU, %g0
	be,pn		%icc, 9b
	 add		%g6, TI_FPREGS, %g2
	andcc		%o5, FPRS_DL, %g0

	be,pn		%icc, 4f
	 add		%g6, TI_FPREGS+0x40, %g3
	membar		#Sync
	stda		%f0, [%g2 + %g1] ASI_BLK_P
	stda		%f16, [%g3 + %g1] ASI_BLK_P
	membar		#Sync
	andcc		%o5, FPRS_DU, %g0
	be,pn		%icc, 5f
4:	 add		%g1, 128, %g1
	membar		#Sync
	stda		%f32, [%g2 + %g1] ASI_BLK_P

	stda		%f48, [%g3 + %g1] ASI_BLK_P
5:	membar		#Sync
	ba,pt		%xcc, 80f
	 nop

	.align		32
80:	jmpl		%g7 + %g0, %g0
<<<<<<< HEAD
	 nop
=======
	 nop
ENDPROC(VISenter)
EXPORT_SYMBOL(VISenter)
>>>>>>> f2ed3bfc
<|MERGE_RESOLUTION|>--- conflicted
+++ resolved
@@ -78,10 +78,6 @@
 
 	.align		32
 80:	jmpl		%g7 + %g0, %g0
-<<<<<<< HEAD
-	 nop
-=======
 	 nop
 ENDPROC(VISenter)
-EXPORT_SYMBOL(VISenter)
->>>>>>> f2ed3bfc
+EXPORT_SYMBOL(VISenter)