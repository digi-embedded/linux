--- conflicted
+++ resolved
@@ -94,11 +94,7 @@
 	return false;
 }
 
-<<<<<<< HEAD
-static void __replay_soft_interrupts(void)
-=======
 static __no_kcsan void __replay_soft_interrupts(void)
->>>>>>> ccf0a997
 {
 	struct pt_regs regs;
 
@@ -175,11 +171,7 @@
 	local_paca->irq_happened &= ~PACA_IRQ_REPLAYING;
 }
 
-<<<<<<< HEAD
-void replay_soft_interrupts(void)
-=======
 __no_kcsan void replay_soft_interrupts(void)
->>>>>>> ccf0a997
 {
 	irq_enter(); /* See comment in arch_local_irq_restore */
 	__replay_soft_interrupts();
