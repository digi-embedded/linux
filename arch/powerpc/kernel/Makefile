--- conflicted
+++ resolved
@@ -102,13 +102,7 @@
 obj-$(CONFIG_FA_DUMP)		+= fadump.o
 obj-$(CONFIG_PRESERVE_FA_DUMP)	+= fadump.o
 obj-$(CONFIG_FSL_SOC)		+= fsl_pm.o
-<<<<<<< HEAD
-ifdef CONFIG_PPC32
-obj-$(CONFIG_E500)		+= idle_e500.o
-endif
-=======
 obj-$(CONFIG_PPC_85xx)		+= idle_85xx.o
->>>>>>> 29549c70
 obj-$(CONFIG_PPC_BOOK3S_32)	+= idle_6xx.o l2cr_6xx.o cpu_setup_6xx.o
 obj-$(CONFIG_TAU)		+= tau_6xx.o
 obj-$(CONFIG_HIBERNATION)	+= swsusp.o suspend.o
@@ -221,16 +215,8 @@
 clean-files := vmlinux.lds
 
 # Force dependency (incbin is bad)
-<<<<<<< HEAD
-$(obj)/vdso32_wrapper.o : $(obj)/vdso32/vdso32.so.dbg
-$(obj)/vdso64_wrapper.o : $(obj)/vdso64/vdso64.so.dbg
-
-# for cleaning
-subdir- += vdso32 vdso64
-=======
 $(obj)/vdso32_wrapper.o : $(obj)/vdso/vdso32.so.dbg
 $(obj)/vdso64_wrapper.o : $(obj)/vdso/vdso64.so.dbg
 
 # for cleaning
-subdir- += vdso
->>>>>>> 29549c70
+subdir- += vdso