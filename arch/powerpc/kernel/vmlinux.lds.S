--- conflicted
+++ resolved
@@ -413,11 +413,7 @@
 	DISCARDS
 	/DISCARD/ : {
 		*(*.EMB.apuinfo)
-<<<<<<< HEAD
-		*(.glink .iplt .plt .comment)
-=======
 		*(.glink .iplt .plt)
->>>>>>> ccf0a997
 		*(.gnu.version*)
 		*(.gnu.attributes)
 		*(.eh_frame)
