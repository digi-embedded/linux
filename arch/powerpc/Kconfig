# SPDX-License-Identifier: GPL-2.0
source "arch/powerpc/platforms/Kconfig.cputype"

config 32BIT
	bool
	default y if PPC32

config 64BIT
	bool
	default y if PPC64

config MMU
	bool
	default y

config ARCH_MMAP_RND_BITS_MAX
	# On Book3S 64, the default virtual address space for 64-bit processes
	# is 2^47 (128TB). As a maximum, allow randomisation to consume up to
	# 32T of address space (2^45), which should ensure a reasonable gap
	# between bottom-up and top-down allocations for applications that
	# consume "normal" amounts of address space. Book3S 64 only supports 64K
	# and 4K page sizes.
	default 29 if PPC_BOOK3S_64 && PPC_64K_PAGES # 29 = 45 (32T) - 16 (64K)
	default 33 if PPC_BOOK3S_64		     # 33 = 45 (32T) - 12 (4K)
	#
	# On all other 64-bit platforms (currently only Book3E), the virtual
	# address space is 2^46 (64TB). Allow randomisation to consume up to 16T
	# of address space (2^44). Only 4K page sizes are supported.
	default 32 if 64BIT	# 32 = 44 (16T) - 12 (4K)
	#
	# For 32-bit, use the compat values, as they're the same.
	default ARCH_MMAP_RND_COMPAT_BITS_MAX

config ARCH_MMAP_RND_BITS_MIN
	# Allow randomisation to consume up to 1GB of address space (2^30).
	default 14 if 64BIT && PPC_64K_PAGES	# 14 = 30 (1GB) - 16 (64K)
	default 18 if 64BIT			# 18 = 30 (1GB) - 12 (4K)
	#
	# For 32-bit, use the compat values, as they're the same.
	default ARCH_MMAP_RND_COMPAT_BITS_MIN

config ARCH_MMAP_RND_COMPAT_BITS_MAX
	# Total virtual address space for 32-bit processes is 2^31 (2GB).
	# Allow randomisation to consume up to 512MB of address space (2^29).
	default 11 if PPC_256K_PAGES	# 11 = 29 (512MB) - 18 (256K)
	default 13 if PPC_64K_PAGES	# 13 = 29 (512MB) - 16 (64K)
	default 15 if PPC_16K_PAGES	# 15 = 29 (512MB) - 14 (16K)
	default 17			# 17 = 29 (512MB) - 12 (4K)

config ARCH_MMAP_RND_COMPAT_BITS_MIN
	# Total virtual address space for 32-bit processes is 2^31 (2GB).
	# Allow randomisation to consume up to 8MB of address space (2^23).
	default 5 if PPC_256K_PAGES	#  5 = 23 (8MB) - 18 (256K)
	default 7 if PPC_64K_PAGES	#  7 = 23 (8MB) - 16 (64K)
	default 9 if PPC_16K_PAGES	#  9 = 23 (8MB) - 14 (16K)
	default 11			# 11 = 23 (8MB) - 12 (4K)

config HAVE_SETUP_PER_CPU_AREA
	def_bool PPC64

config NEED_PER_CPU_EMBED_FIRST_CHUNK
	def_bool y if PPC64

config NEED_PER_CPU_PAGE_FIRST_CHUNK
	def_bool y if PPC64

config NR_IRQS
	int "Number of virtual interrupt numbers"
	range 32 1048576
	default "512"
	help
	  This defines the number of virtual interrupt numbers the kernel
	  can manage. Virtual interrupt numbers are what you see in
	  /proc/interrupts. If you configure your system to have too few,
	  drivers will fail to load or worse - handle with care.

config NMI_IPI
	bool
	depends on SMP && (DEBUGGER || KEXEC_CORE || HARDLOCKUP_DETECTOR)
	default y

config PPC_WATCHDOG
	bool
	depends on HARDLOCKUP_DETECTOR
	depends on HAVE_HARDLOCKUP_DETECTOR_ARCH
	default y
	help
	  This is a placeholder when the powerpc hardlockup detector
	  watchdog is selected (arch/powerpc/kernel/watchdog.c). It is
	  selected via the generic lockup detector menu which is why we
	  have no standalone config option for it here.

config STACKTRACE_SUPPORT
	bool
	default y

config LOCKDEP_SUPPORT
	bool
	default y

config GENERIC_LOCKBREAK
	bool
	default y
	depends on SMP && PREEMPTION

config GENERIC_HWEIGHT
	bool
	default y

config PPC
	bool
	default y
	#
	# Please keep this list sorted alphabetically.
	#
	select ARCH_32BIT_OFF_T if PPC32
	select ARCH_ENABLE_MEMORY_HOTPLUG
	select ARCH_ENABLE_MEMORY_HOTREMOVE
	select ARCH_HAS_COPY_MC			if PPC64
	select ARCH_HAS_DEBUG_VIRTUAL
	select ARCH_HAS_DEBUG_VM_PGTABLE
	select ARCH_HAS_DEBUG_WX		if STRICT_KERNEL_RWX
	select ARCH_HAS_DEVMEM_IS_ALLOWED
	select ARCH_HAS_DMA_MAP_DIRECT 		if PPC_PSERIES
	select ARCH_HAS_ELF_RANDOMIZE
	select ARCH_HAS_FORTIFY_SOURCE
	select ARCH_HAS_GCOV_PROFILE_ALL
	select ARCH_HAS_HUGEPD			if HUGETLB_PAGE
	select ARCH_HAS_KCOV
	select ARCH_HAS_MEMBARRIER_CALLBACKS
	select ARCH_HAS_MEMBARRIER_SYNC_CORE
	select ARCH_HAS_MEMREMAP_COMPAT_ALIGN
	select ARCH_HAS_MMIOWB			if PPC64
	select ARCH_HAS_NON_OVERLAPPING_ADDRESS_SPACE
	select ARCH_HAS_PHYS_TO_DMA
	select ARCH_HAS_PMEM_API
	select ARCH_HAS_PTE_DEVMAP		if PPC_BOOK3S_64
	select ARCH_HAS_PTE_SPECIAL
	select ARCH_HAS_SCALED_CPUTIME		if VIRT_CPU_ACCOUNTING_NATIVE && PPC_BOOK3S_64
<<<<<<< HEAD
	select ARCH_HAS_STRICT_KERNEL_RWX	if (PPC32 && !HIBERNATION)
=======
	select ARCH_HAS_SET_MEMORY
	select ARCH_HAS_STRICT_KERNEL_RWX	if (PPC_BOOK3S || PPC_8xx || 40x) && !HIBERNATION
	select ARCH_HAS_STRICT_MODULE_RWX	if ARCH_HAS_STRICT_KERNEL_RWX && !PPC_BOOK3S_32
>>>>>>> c1084c27
	select ARCH_HAS_TICK_BROADCAST		if GENERIC_CLOCKEVENTS_BROADCAST
	select ARCH_HAS_UACCESS_FLUSHCACHE
	select ARCH_HAS_UBSAN_SANITIZE_ALL
	select ARCH_HAVE_NMI_SAFE_CMPXCHG
	select ARCH_KEEP_MEMBLOCK
	select ARCH_MIGHT_HAVE_PC_PARPORT
	select ARCH_MIGHT_HAVE_PC_SERIO
	select ARCH_OPTIONAL_KERNEL_RWX		if ARCH_HAS_STRICT_KERNEL_RWX
	select ARCH_STACKWALK
	select ARCH_SUPPORTS_ATOMIC_RMW
	select ARCH_SUPPORTS_DEBUG_PAGEALLOC	if PPC_BOOK3S || PPC_8xx || 40x
	select ARCH_USE_BUILTIN_BSWAP
	select ARCH_USE_CMPXCHG_LOCKREF		if PPC64
	select ARCH_USE_MEMTEST
	select ARCH_USE_QUEUED_RWLOCKS		if PPC_QUEUED_SPINLOCKS
	select ARCH_USE_QUEUED_SPINLOCKS	if PPC_QUEUED_SPINLOCKS
	select ARCH_WANT_IPC_PARSE_VERSION
	select ARCH_WANT_IRQS_OFF_ACTIVATE_MM
	select ARCH_WANT_LD_ORPHAN_WARN
	select ARCH_WEAK_RELEASE_ACQUIRE
	select BINFMT_ELF
	select BUILDTIME_TABLE_SORT
	select CLONE_BACKWARDS
	select DCACHE_WORD_ACCESS		if PPC64 && CPU_LITTLE_ENDIAN
	select DMA_OPS_BYPASS			if PPC64
	select DMA_OPS				if PPC64
	select DYNAMIC_FTRACE			if FUNCTION_TRACER
	select EDAC_ATOMIC_SCRUB
	select EDAC_SUPPORT
	select GENERIC_ATOMIC64			if PPC32
	select GENERIC_CLOCKEVENTS_BROADCAST	if SMP
	select GENERIC_CMOS_UPDATE
	select GENERIC_CPU_AUTOPROBE
	select GENERIC_CPU_VULNERABILITIES	if PPC_BARRIER_NOSPEC
	select GENERIC_EARLY_IOREMAP
	select GENERIC_GETTIMEOFDAY
	select GENERIC_IRQ_SHOW
	select GENERIC_IRQ_SHOW_LEVEL
	select GENERIC_PCI_IOMAP		if PCI
	select GENERIC_PTDUMP
	select GENERIC_SMP_IDLE_THREAD
	select GENERIC_TIME_VSYSCALL
	select GENERIC_VDSO_TIME_NS
	select HAVE_ARCH_AUDITSYSCALL
	select HAVE_ARCH_HUGE_VMALLOC		if HAVE_ARCH_HUGE_VMAP
	select HAVE_ARCH_HUGE_VMAP		if PPC_RADIX_MMU || PPC_8xx
	select HAVE_ARCH_JUMP_LABEL
<<<<<<< HEAD
	select HAVE_ARCH_KASAN			if PPC32 && PPC_PAGE_SHIFT <= 14
=======
	select HAVE_ARCH_JUMP_LABEL_RELATIVE
	select HAVE_ARCH_KASAN			if PPC32 && PPC_PAGE_SHIFT <= 14
	select HAVE_ARCH_KASAN_VMALLOC		if PPC32 && PPC_PAGE_SHIFT <= 14
	select HAVE_ARCH_KFENCE			if PPC_BOOK3S_32 || PPC_8xx || 40x
>>>>>>> c1084c27
	select HAVE_ARCH_KGDB
	select HAVE_ARCH_MMAP_RND_BITS
	select HAVE_ARCH_MMAP_RND_COMPAT_BITS	if COMPAT
	select HAVE_ARCH_NVRAM_OPS
	select HAVE_ARCH_SECCOMP_FILTER
	select HAVE_ARCH_TRACEHOOK
	select HAVE_ASM_MODVERSIONS
	select HAVE_CONTEXT_TRACKING		if PPC64
	select HAVE_C_RECORDMCOUNT
	select HAVE_DEBUG_KMEMLEAK
	select HAVE_DEBUG_STACKOVERFLOW
	select HAVE_DYNAMIC_FTRACE
	select HAVE_DYNAMIC_FTRACE_WITH_REGS	if MPROFILE_KERNEL
	select HAVE_EBPF_JIT
	select HAVE_EFFICIENT_UNALIGNED_ACCESS	if !(CPU_LITTLE_ENDIAN && POWER7_CPU)
	select HAVE_FAST_GUP
	select HAVE_FTRACE_MCOUNT_RECORD
	select HAVE_FUNCTION_ERROR_INJECTION
	select HAVE_FUNCTION_GRAPH_TRACER
	select HAVE_FUNCTION_TRACER
	select HAVE_GCC_PLUGINS			if GCC_VERSION >= 50200   # plugin support on gcc <= 5.1 is buggy on PPC
	select HAVE_GENERIC_VDSO
	select HAVE_HARDLOCKUP_DETECTOR_ARCH	if PPC_BOOK3S_64 && SMP
	select HAVE_HARDLOCKUP_DETECTOR_PERF	if PERF_EVENTS && HAVE_PERF_EVENTS_NMI && !HAVE_HARDLOCKUP_DETECTOR_ARCH
	select HAVE_HW_BREAKPOINT		if PERF_EVENTS && (PPC_BOOK3S || PPC_8xx)
	select HAVE_IOREMAP_PROT
	select HAVE_IRQ_EXIT_ON_IRQ_STACK
	select HAVE_IRQ_TIME_ACCOUNTING
	select HAVE_KERNEL_GZIP
	select HAVE_KERNEL_LZMA			if DEFAULT_UIMAGE
	select HAVE_KERNEL_LZO			if DEFAULT_UIMAGE
	select HAVE_KERNEL_XZ			if PPC_BOOK3S || 44x
	select HAVE_KPROBES
	select HAVE_KPROBES_ON_FTRACE
	select HAVE_KRETPROBES
	select HAVE_LD_DEAD_CODE_DATA_ELIMINATION
	select HAVE_LIVEPATCH			if HAVE_DYNAMIC_FTRACE_WITH_REGS
	select HAVE_MOD_ARCH_SPECIFIC
	select HAVE_NMI				if PERF_EVENTS || (PPC64 && PPC_BOOK3S)
	select HAVE_OPTPROBES
	select HAVE_PERF_EVENTS
	select HAVE_PERF_EVENTS_NMI		if PPC64
	select HAVE_PERF_REGS
	select HAVE_PERF_USER_STACK_DUMP
<<<<<<< HEAD
	select HAVE_RCU_TABLE_FREE
	select HAVE_MMU_GATHER_PAGE_SIZE
=======
>>>>>>> c1084c27
	select HAVE_REGS_AND_STACK_ACCESS_API
	select HAVE_RELIABLE_STACKTRACE
	select HAVE_RSEQ
	select HAVE_SOFTIRQ_ON_OWN_STACK
	select HAVE_STACKPROTECTOR		if PPC32 && $(cc-option,-mstack-protector-guard=tls -mstack-protector-guard-reg=r2)
	select HAVE_STACKPROTECTOR		if PPC64 && $(cc-option,-mstack-protector-guard=tls -mstack-protector-guard-reg=r13)
	select HAVE_SYSCALL_TRACEPOINTS
	select HAVE_VIRT_CPU_ACCOUNTING
	select HUGETLB_PAGE_SIZE_VARIABLE	if PPC_BOOK3S_64 && HUGETLB_PAGE
	select IOMMU_HELPER			if PPC64
	select IRQ_DOMAIN
	select IRQ_FORCED_THREADING
	select MMU_GATHER_PAGE_SIZE
	select MMU_GATHER_RCU_TABLE_FREE
	select MODULES_USE_ELF_RELA
	select NEED_DMA_MAP_STATE		if PPC64 || NOT_COHERENT_CACHE
	select NEED_SG_DMA_LENGTH
	select OF
	select OF_DMA_DEFAULT_COHERENT		if !NOT_COHERENT_CACHE
	select OF_EARLY_FLATTREE
	select OLD_SIGACTION			if PPC32
	select OLD_SIGSUSPEND
	select PCI_DOMAINS			if PCI
	select PCI_MSI_ARCH_FALLBACKS		if PCI_MSI
	select PCI_SYSCALL			if PCI
	select PPC_DAWR				if PPC64
	select RTC_LIB
	select SPARSE_IRQ
	select STRICT_KERNEL_RWX if STRICT_MODULE_RWX
	select SYSCTL_EXCEPTION_TRACE
	select THREAD_INFO_IN_TASK
	select TRACE_IRQFLAGS_SUPPORT
	select VIRT_TO_BUS			if !PPC64
	#
	# Please keep this list sorted alphabetically.
	#

config PPC_BARRIER_NOSPEC
	bool
	default y
	depends on PPC_BOOK3S_64 || PPC_FSL_BOOK3E

config EARLY_PRINTK
	bool
	default y

config PANIC_TIMEOUT
	int
	default 180

config COMPAT
	bool "Enable support for 32bit binaries"
	depends on PPC64
	depends on !CC_IS_CLANG || CLANG_VERSION >= 120000
	default y if !CPU_LITTLE_ENDIAN
	select ARCH_WANT_OLD_COMPAT_IPC
	select COMPAT_OLD_SIGACTION

config SYSVIPC_COMPAT
	bool
	depends on COMPAT && SYSVIPC
	default y

config SCHED_OMIT_FRAME_POINTER
	bool
	default y

config ARCH_MAY_HAVE_PC_FDC
	bool
	default PCI

config PPC_UDBG_16550
	bool

config GENERIC_TBSYNC
	bool
	default y if PPC32 && SMP

config AUDIT_ARCH
	bool
	default y

config GENERIC_BUG
	bool
	default y
	depends on BUG

config GENERIC_BUG_RELATIVE_POINTERS
	def_bool y
	depends on GENERIC_BUG

config SYS_SUPPORTS_APM_EMULATION
	default y if PMAC_APM_EMU
	bool

config EPAPR_BOOT
	bool
	help
	  Used to allow a board to specify it wants an ePAPR compliant wrapper.

config DEFAULT_UIMAGE
	bool
	help
	  Used to allow a board to specify it wants a uImage built by default

config ARCH_HIBERNATION_POSSIBLE
	bool
	default y

config ARCH_SUSPEND_POSSIBLE
	def_bool y
	depends on ADB_PMU || PPC_EFIKA || PPC_LITE5200 || PPC_83xx || \
		   FSL_SOC_BOOKE || PPC_86xx || PPC_PSERIES \
		   || 44x || 40x

config ARCH_SUSPEND_NONZERO_CPU
	def_bool y
	depends on PPC_POWERNV || PPC_PSERIES

config PPC_DCR_NATIVE
	bool

config PPC_DCR_MMIO
	bool

config PPC_DCR
	bool
	depends on PPC_DCR_NATIVE || PPC_DCR_MMIO
	default y

config PPC_OF_PLATFORM_PCI
	bool
	depends on PCI
	depends on PPC64 # not supported on 32 bits yet

config ARCH_SUPPORTS_UPROBES
	def_bool y

config PPC_ADV_DEBUG_REGS
	bool
	depends on 40x || BOOKE
	default y

config PPC_ADV_DEBUG_IACS
	int
	depends on PPC_ADV_DEBUG_REGS
	default 4 if 44x
	default 2

config PPC_ADV_DEBUG_DACS
	int
	depends on PPC_ADV_DEBUG_REGS
	default 2

config PPC_ADV_DEBUG_DVCS
	int
	depends on PPC_ADV_DEBUG_REGS
	default 2 if 44x
	default 0

config PPC_ADV_DEBUG_DAC_RANGE
	bool
	depends on PPC_ADV_DEBUG_REGS && 44x
	default y

config PPC_DAWR
	bool

config PGTABLE_LEVELS
	int
	default 2 if !PPC64
	default 4

source "arch/powerpc/sysdev/Kconfig"
source "arch/powerpc/platforms/Kconfig"

menu "Kernel options"

config HIGHMEM
	bool "High memory support"
	depends on PPC32
	select KMAP_LOCAL

source "kernel/Kconfig.hz"

config MATH_EMULATION
	bool "Math emulation"
	depends on 4xx || PPC_8xx || PPC_MPC832x || BOOKE || PPC_MICROWATT
	select PPC_FPU_REGS
	help
	  Some PowerPC chips designed for embedded applications do not have
	  a floating-point unit and therefore do not implement the
	  floating-point instructions in the PowerPC instruction set.  If you
	  say Y here, the kernel will include code to emulate a floating-point
	  unit, which will allow programs that use floating-point
	  instructions to run.

	  This is also useful to emulate missing (optional) instructions
	  such as fsqrt on cores that do have an FPU but do not implement
	  them (such as Freescale BookE).

choice
	prompt "Math emulation options"
	default MATH_EMULATION_FULL
	depends on MATH_EMULATION

config	MATH_EMULATION_FULL
	bool "Emulate all the floating point instructions"
	help
	  Select this option will enable the kernel to support to emulate
	  all the floating point instructions. If your SoC doesn't have
	  a FPU, you should select this.

config MATH_EMULATION_HW_UNIMPLEMENTED
	bool "Just emulate the FPU unimplemented instructions"
	help
	  Select this if you know there does have a hardware FPU on your
	  SoC, but some floating point instructions are not implemented by that.

endchoice

config PPC_TRANSACTIONAL_MEM
	bool "Transactional Memory support for POWERPC"
	depends on PPC_BOOK3S_64
	depends on SMP
	select ALTIVEC
	select VSX
	help
	  Support user-mode Transactional Memory on POWERPC.

config PPC_UV
	bool "Ultravisor support"
	depends on KVM_BOOK3S_HV_POSSIBLE
	depends on DEVICE_PRIVATE
	default n
	help
	  This option paravirtualizes the kernel to run in POWER platforms that
	  supports the Protected Execution Facility (PEF). On such platforms,
	  the ultravisor firmware runs at a privilege level above the
	  hypervisor.

	  If unsure, say "N".

config LD_HEAD_STUB_CATCH
	bool "Reserve 256 bytes to cope with linker stubs in HEAD text" if EXPERT
	depends on PPC64
	help
	  Very large kernels can cause linker branch stubs to be generated by
	  code in head_64.S, which moves the head text sections out of their
	  specified location. This option can work around the problem.

	  If unsure, say "N".

config MPROFILE_KERNEL
	depends on PPC64 && CPU_LITTLE_ENDIAN && FUNCTION_TRACER
	def_bool $(success,$(srctree)/arch/powerpc/tools/gcc-check-mprofile-kernel.sh $(CC) -I$(srctree)/include -D__KERNEL__)

config HOTPLUG_CPU
	bool "Support for enabling/disabling CPUs"
	depends on SMP && (PPC_PSERIES || \
		PPC_PMAC || PPC_POWERNV || FSL_SOC_BOOKE)
	help
	  Say Y here to be able to disable and re-enable individual
	  CPUs at runtime on SMP machines.

	  Say N if you are unsure.

config PPC_QUEUED_SPINLOCKS
	bool "Queued spinlocks" if EXPERT
	depends on SMP
	default PPC_BOOK3S_64
	help
	  Say Y here to use queued spinlocks which give better scalability and
	  fairness on large SMP and NUMA systems without harming single threaded
	  performance.

config ARCH_CPU_PROBE_RELEASE
	def_bool y
	depends on HOTPLUG_CPU

config PPC64_SUPPORTS_MEMORY_FAILURE
	bool "Add support for memory hwpoison"
	depends on PPC_BOOK3S_64
	default "y" if PPC_POWERNV
	select ARCH_SUPPORTS_MEMORY_FAILURE

config KEXEC
	bool "kexec system call"
	depends on (PPC_BOOK3S || FSL_BOOKE || (44x && !SMP)) || PPC_BOOK3E
	select KEXEC_CORE
	help
	  kexec is a system call that implements the ability to shutdown your
	  current kernel, and to start another kernel.  It is like a reboot
	  but it is independent of the system firmware.   And like a reboot
	  you can start any kernel with it, not just Linux.

	  The name comes from the similarity to the exec system call.

	  It is an ongoing process to be certain the hardware in a machine
	  is properly shutdown, so do not be surprised if this code does not
	  initially work for you.  As of this writing the exact hardware
	  interface is strongly in flux, so no good recommendation can be
	  made.

config KEXEC_FILE
	bool "kexec file based system call"
	select KEXEC_CORE
	select HAVE_IMA_KEXEC if IMA
	select BUILD_BIN2C
	select KEXEC_ELF
	depends on PPC64
	depends on CRYPTO=y
	depends on CRYPTO_SHA256=y
	help
	  This is a new version of the kexec system call. This call is
	  file based and takes in file descriptors as system call arguments
	  for kernel and initramfs as opposed to a list of segments as is the
	  case for the older kexec call.

config ARCH_HAS_KEXEC_PURGATORY
	def_bool KEXEC_FILE

config RELOCATABLE
	bool "Build a relocatable kernel"
	depends on PPC64 || (FLATMEM && (44x || FSL_BOOKE))
	select NONSTATIC_KERNEL
	select MODULE_REL_CRCS if MODVERSIONS
	help
	  This builds a kernel image that is capable of running at the
	  location the kernel is loaded at. For ppc32, there is no any
	  alignment restrictions, and this feature is a superset of
	  DYNAMIC_MEMSTART and hence overrides it. For ppc64, we should use
	  16k-aligned base address. The kernel is linked as a
	  position-independent executable (PIE) and contains dynamic relocations
	  which are processed early in the bootup process.

	  One use is for the kexec on panic case where the recovery kernel
	  must live at a different physical address than the primary
	  kernel.

	  Note: If CONFIG_RELOCATABLE=y, then the kernel runs from the address
	  it has been loaded at and the compile time physical addresses
	  CONFIG_PHYSICAL_START is ignored.  However CONFIG_PHYSICAL_START
	  setting can still be useful to bootwrappers that need to know the
	  load address of the kernel (eg. u-boot/mkimage).

config RANDOMIZE_BASE
	bool "Randomize the address of the kernel image"
	depends on (FSL_BOOKE && FLATMEM && PPC32)
	depends on RELOCATABLE
	help
	  Randomizes the virtual address at which the kernel image is
	  loaded, as a security feature that deters exploit attempts
	  relying on knowledge of the location of kernel internals.

	  If unsure, say Y.

config RELOCATABLE_TEST
	bool "Test relocatable kernel"
	depends on (PPC64 && RELOCATABLE)
	help
	  This runs the relocatable kernel at the address it was initially
	  loaded at, which tends to be non-zero and therefore test the
	  relocation code.

config CRASH_DUMP
	bool "Build a dump capture kernel"
	depends on PPC64 || PPC_BOOK3S_32 || FSL_BOOKE || (44x && !SMP)
	select RELOCATABLE if PPC64 || 44x || FSL_BOOKE
	help
	  Build a kernel suitable for use as a dump capture kernel.
	  The same kernel binary can be used as production kernel and dump
	  capture kernel.

config FA_DUMP
	bool "Firmware-assisted dump"
	depends on PPC64 && (PPC_RTAS || PPC_POWERNV)
	select CRASH_CORE
	select CRASH_DUMP
	help
	  A robust mechanism to get reliable kernel crash dump with
	  assistance from firmware. This approach does not use kexec,
	  instead firmware assists in booting the capture kernel
	  while preserving memory contents. Firmware-assisted dump
	  is meant to be a kdump replacement offering robustness and
	  speed not possible without system firmware assistance.

	  If unsure, say "y". Only special kernels like petitboot may
	  need to say "N" here.

config PRESERVE_FA_DUMP
	bool "Preserve Firmware-assisted dump"
	depends on PPC64 && PPC_POWERNV && !FA_DUMP
	help
	  On a kernel with FA_DUMP disabled, this option helps to preserve
	  crash data from a previously crash'ed kernel. Useful when the next
	  memory preserving kernel boot would process this crash data.
	  Petitboot kernel is the typical usecase for this option.

config OPAL_CORE
	bool "Export OPAL memory as /sys/firmware/opal/core"
	depends on PPC64 && PPC_POWERNV
	help
	  This option uses the MPIPL support in firmware to provide an
	  ELF core of OPAL memory after a crash. The ELF core is exported
	  as /sys/firmware/opal/core file which is helpful in debugging
	  OPAL crashes using GDB.

config IRQ_ALL_CPUS
	bool "Distribute interrupts on all CPUs by default"
	depends on SMP
	help
	  This option gives the kernel permission to distribute IRQs across
	  multiple CPUs.  Saying N here will route all IRQs to the first
	  CPU.  Generally saying Y is safe, although some problems have been
	  reported with SMP Power Macintoshes with this option enabled.

config NUMA
	bool "NUMA Memory Allocation and Scheduler Support"
	depends on PPC64 && SMP
	default y if PPC_PSERIES || PPC_POWERNV
	help
	  Enable NUMA (Non-Uniform Memory Access) support.

	  The kernel will try to allocate memory used by a CPU on the
	  local memory controller of the CPU and add some more
	  NUMA awareness to the kernel.

config NODES_SHIFT
	int
	default "8" if PPC64
	default "4"
	depends on NUMA

config USE_PERCPU_NUMA_NODE_ID
	def_bool y
	depends on NUMA

config HAVE_MEMORYLESS_NODES
	def_bool y
	depends on NUMA

config ARCH_SELECT_MEMORY_MODEL
	def_bool y
	depends on PPC64

config ARCH_FLATMEM_ENABLE
	def_bool y
	depends on (PPC64 && !NUMA) || PPC32

config ARCH_SPARSEMEM_ENABLE
	def_bool y
	depends on PPC64
	select SPARSEMEM_VMEMMAP_ENABLE

config ARCH_SPARSEMEM_DEFAULT
	def_bool y
	depends on PPC_BOOK3S_64

config ILLEGAL_POINTER_VALUE
	hex
	# This is roughly half way between the top of user space and the bottom
	# of kernel space, which seems about as good as we can get.
	default 0x5deadbeef0000000 if PPC64
	default 0

config ARCH_MEMORY_PROBE
	def_bool y
	depends on MEMORY_HOTPLUG

choice
	prompt "Page size"
	default PPC_4K_PAGES
	help
	  Select the kernel logical page size. Increasing the page size
	  will reduce software overhead at each page boundary, allow
	  hardware prefetch mechanisms to be more effective, and allow
	  larger dma transfers increasing IO efficiency and reducing
	  overhead. However the utilization of memory will increase.
	  For example, each cached file will using a multiple of the
	  page size to hold its contents and the difference between the
	  end of file and the end of page is wasted.

	  Some dedicated systems, such as software raid serving with
	  accelerated calculations, have shown significant increases.

	  If you configure a 64 bit kernel for 64k pages but the
	  processor does not support them, then the kernel will simulate
	  them with 4k pages, loading them on demand, but with the
	  reduced software overhead and larger internal fragmentation.
	  For the 32 bit kernel, a large page option will not be offered
	  unless it is supported by the configured processor.

	  If unsure, choose 4K_PAGES.

config PPC_4K_PAGES
	bool "4k page size"
	select HAVE_ARCH_SOFT_DIRTY if PPC_BOOK3S_64

config PPC_16K_PAGES
	bool "16k page size"
	depends on 44x || PPC_8xx

config PPC_64K_PAGES
	bool "64k page size"
	depends on 44x || PPC_BOOK3S_64
	select HAVE_ARCH_SOFT_DIRTY if PPC_BOOK3S_64

config PPC_256K_PAGES
	bool "256k page size (Requires non-standard binutils settings)"
	depends on 44x && !PPC_47x
	help
	  Make the page size 256k.

	  The kernel will only be able to run applications that have been
	  compiled with '-zmax-page-size' set to 256K (the default is 64K) using
	  binutils later than 2.17.50.0.3, or by patching the ELF_MAXPAGESIZE
	  definition from 0x10000 to 0x40000 in older versions.

endchoice

config PPC_PAGE_SHIFT
	int
	default 18 if PPC_256K_PAGES
	default 16 if PPC_64K_PAGES
	default 14 if PPC_16K_PAGES
	default 12

config THREAD_SHIFT
	int "Thread shift" if EXPERT
	range 13 15
	default "15" if PPC_256K_PAGES
	default "14" if PPC64
	default "14" if KASAN
	default "13"
	help
	  Used to define the stack size. The default is almost always what you
	  want. Only change this if you know what you are doing.

config DATA_SHIFT_BOOL
	bool "Set custom data alignment"
	depends on ADVANCED_OPTIONS
	depends on STRICT_KERNEL_RWX || DEBUG_PAGEALLOC || KFENCE
	depends on PPC_BOOK3S_32 || (PPC_8xx && !PIN_TLB_DATA && !STRICT_KERNEL_RWX)
	help
	  This option allows you to set the kernel data alignment. When
	  RAM is mapped by blocks, the alignment needs to fit the size and
	  number of possible blocks. The default should be OK for most configs.

	  Say N here unless you know what you are doing.

config DATA_SHIFT
	int "Data shift" if DATA_SHIFT_BOOL
	default 24 if STRICT_KERNEL_RWX && PPC64
	range 17 28 if (STRICT_KERNEL_RWX || DEBUG_PAGEALLOC || KFENCE) && PPC_BOOK3S_32
	range 19 23 if (STRICT_KERNEL_RWX || DEBUG_PAGEALLOC || KFENCE) && PPC_8xx
	default 22 if STRICT_KERNEL_RWX && PPC_BOOK3S_32
	default 18 if (DEBUG_PAGEALLOC || KFENCE) && PPC_BOOK3S_32
	default 23 if STRICT_KERNEL_RWX && PPC_8xx
	default 23 if (DEBUG_PAGEALLOC || KFENCE) && PPC_8xx && PIN_TLB_DATA
	default 19 if (DEBUG_PAGEALLOC || KFENCE) && PPC_8xx
	default PPC_PAGE_SHIFT
	help
	  On Book3S 32 (603+), DBATs are used to map kernel text and rodata RO.
	  Smaller is the alignment, greater is the number of necessary DBATs.

	  On 8xx, large pages (512kb or 8M) are used to map kernel linear
	  memory. Aligning to 8M reduces TLB misses as only 8M pages are used
	  in that case. If PIN_TLB is selected, it must be aligned to 8M as
	  8M pages will be pinned.

config FORCE_MAX_ZONEORDER
	int "Maximum zone order"
	range 8 9 if PPC64 && PPC_64K_PAGES
	default "9" if PPC64 && PPC_64K_PAGES
	range 13 13 if PPC64 && !PPC_64K_PAGES
	default "13" if PPC64 && !PPC_64K_PAGES
	range 9 64 if PPC32 && PPC_16K_PAGES
	default "9" if PPC32 && PPC_16K_PAGES
	range 7 64 if PPC32 && PPC_64K_PAGES
	default "7" if PPC32 && PPC_64K_PAGES
	range 5 64 if PPC32 && PPC_256K_PAGES
	default "5" if PPC32 && PPC_256K_PAGES
	range 11 64
	default "11"
	help
	  The kernel memory allocator divides physically contiguous memory
	  blocks into "zones", where each zone is a power of two number of
	  pages.  This option selects the largest power of two that the kernel
	  keeps in the memory allocator.  If you need to allocate very large
	  blocks of physically contiguous memory, then you may need to
	  increase this value.

	  This config option is actually maximum order plus one. For example,
	  a value of 11 means that the largest free memory block is 2^10 pages.

	  The page size is not necessarily 4KB.  For example, on 64-bit
	  systems, 64KB pages can be enabled via CONFIG_PPC_64K_PAGES.  Keep
	  this in mind when choosing a value for this option.

config PPC_SUBPAGE_PROT
	bool "Support setting protections for 4k subpages (subpage_prot syscall)"
	default n
	depends on PPC_BOOK3S_64 && PPC_64K_PAGES
	help
	  This option adds support for system call to allow user programs
	  to set access permissions (read/write, readonly, or no access)
	  on the 4k subpages of each 64k page.

	  If unsure, say N here.

config PPC_PROT_SAO_LPAR
	bool "Support PROT_SAO mappings in LPARs"
	depends on PPC_BOOK3S_64
	help
	  This option adds support for PROT_SAO mappings from userspace
	  inside LPARs on supported CPUs.

	  This may cause issues when performing guest migration from
	  a CPU that supports SAO to one that does not.

	  If unsure, say N here.

config PPC_COPRO_BASE
	bool

config SCHED_SMT
	bool "SMT (Hyperthreading) scheduler support"
	depends on PPC64 && SMP
	help
	  SMT scheduler support improves the CPU scheduler's decision making
	  when dealing with POWER5 cpus at a cost of slightly increased
	  overhead in some places. If unsure say N here.

config PPC_DENORMALISATION
	bool "PowerPC denormalisation exception handling"
	depends on PPC_BOOK3S_64
	default "y" if PPC_POWERNV
	help
	  Add support for handling denormalisation of single precision
	  values.  Useful for bare metal only.  If unsure say Y here.

config CMDLINE
	string "Initial kernel command string"
	default ""
	help
	  On some platforms, there is currently no way for the boot loader to
	  pass arguments to the kernel. For these platforms, you can supply
	  some command-line options at build time by entering them here.  In
	  most cases you will need to specify the root device here.

choice
	prompt "Kernel command line type" if CMDLINE != ""
	default CMDLINE_FROM_BOOTLOADER

config CMDLINE_FROM_BOOTLOADER
	bool "Use bootloader kernel arguments if available"
	help
	  Uses the command-line options passed by the boot loader. If
	  the boot loader doesn't provide any, the default kernel command
	  string provided in CMDLINE will be used.

config CMDLINE_EXTEND
	bool "Extend bootloader kernel arguments"
	help
	  The command-line arguments provided by the boot loader will be
	  appended to the default kernel command string.

config CMDLINE_FORCE
	bool "Always use the default kernel command string"
	help
	  Always use the default kernel command string, even if the boot
	  loader passes other arguments to the kernel.
	  This is useful if you cannot or don't want to change the
	  command-line options your boot loader passes to the kernel.

endchoice

config EXTRA_TARGETS
	string "Additional default image types"
	help
	  List additional targets to be built by the bootwrapper here (separated
	  by spaces).  This is useful for targets that depend of device tree
	  files in the .dts directory.

	  Targets in this list will be build as part of the default build
	  target, or when the user does a 'make zImage' or a
	  'make zImage.initrd'.

	  If unsure, leave blank

config ARCH_WANTS_FREEZER_CONTROL
	def_bool y
	depends on ADB_PMU

source "kernel/power/Kconfig"

config PPC_MEM_KEYS
	prompt "PowerPC Memory Protection Keys"
	def_bool y
	depends on PPC_BOOK3S_64
	select ARCH_USES_HIGH_VMA_FLAGS
	select ARCH_HAS_PKEYS
	help
	  Memory Protection Keys provides a mechanism for enforcing
	  page-based protections, but without requiring modification of the
	  page tables when an application changes protection domains.

	  For details, see Documentation/core-api/protection-keys.rst

	  If unsure, say y.

config PPC_SECURE_BOOT
	prompt "Enable secure boot support"
	bool
	depends on PPC_POWERNV || PPC_PSERIES
	depends on IMA_ARCH_POLICY
	imply IMA_SECURE_AND_OR_TRUSTED_BOOT
	help
	  Systems with firmware secure boot enabled need to define security
	  policies to extend secure boot to the OS. This config allows a user
	  to enable OS secure boot on systems that have firmware support for
	  it. If in doubt say N.

config PPC_SECVAR_SYSFS
	bool "Enable sysfs interface for POWER secure variables"
	default y
	depends on PPC_SECURE_BOOT
	depends on SYSFS
	help
	  POWER secure variables are managed and controlled by firmware.
	  These variables are exposed to userspace via sysfs to enable
	  read/write operations on these variables. Say Y if you have
	  secure boot enabled and want to expose variables to userspace.

config PPC_RTAS_FILTER
	bool "Enable filtering of RTAS syscalls"
	default y
	depends on PPC_RTAS
	help
	  The RTAS syscall API has security issues that could be used to
	  compromise system integrity. This option enforces restrictions on the
	  RTAS calls and arguments passed by userspace programs to mitigate
	  these issues.

	  Say Y unless you know what you are doing and the filter is causing
	  problems for you.

endmenu

config ISA_DMA_API
	bool
	default PCI

menu "Bus options"

config ISA
	bool "Support for ISA-bus hardware"
	depends on PPC_CHRP
	select PPC_I8259
	help
	  Find out whether you have ISA slots on your motherboard.  ISA is the
	  name of a bus system, i.e. the way the CPU talks to the other stuff
	  inside your box.  If you have an Apple machine, say N here; if you
	  have an IBM RS/6000 or pSeries machine, say Y.  If you have an
	  embedded board, consult your board documentation.

config GENERIC_ISA_DMA
	bool
	depends on ISA_DMA_API
	default y

config PPC_INDIRECT_PCI
	bool
	depends on PCI
	default y if 40x || 44x

config SBUS
	bool

config FSL_SOC
	bool

config FSL_PCI
	bool
	select ARCH_HAS_DMA_SET_MASK
	select PPC_INDIRECT_PCI
	select PCI_QUIRKS

config FSL_PMC
	bool
	help
	  Freescale MPC85xx/MPC86xx power management controller support
	  (suspend/resume). For MPC83xx see platforms/83xx/suspend.c

config PPC4xx_CPM
	bool
	default y
	depends on SUSPEND && (44x || 40x)
	help
	  PPC4xx Clock Power Management (CPM) support (suspend/resume).
	  It also enables support for two different idle states (idle-wait
	  and idle-doze).

config 4xx_SOC
	bool

config FSL_LBC
	bool "Freescale Local Bus support"
	help
	  Enables reporting of errors from the Freescale local bus
	  controller.  Also contains some common code used by
	  drivers for specific local bus peripherals.

config FSL_GTM
	bool
	depends on PPC_83xx || QUICC_ENGINE || CPM2
	help
	  Freescale General-purpose Timers support

config PCI_8260
	bool
	depends on PCI && 8260
	select PPC_INDIRECT_PCI
	default y

config FSL_RIO
	bool "Freescale Embedded SRIO Controller support"
	depends on RAPIDIO = y && HAVE_RAPIDIO
	default "n"
	help
	  Include support for RapidIO controller on Freescale embedded
	  processors (MPC8548, MPC8641, etc).

endmenu

config NONSTATIC_KERNEL
	bool

menu "Advanced setup"
	depends on PPC32

config ADVANCED_OPTIONS
	bool "Prompt for advanced kernel configuration options"
	help
	  This option will enable prompting for a variety of advanced kernel
	  configuration options.  These options can cause the kernel to not
	  work if they are set incorrectly, but can be used to optimize certain
	  aspects of kernel memory management.

	  Unless you know what you are doing, say N here.

comment "Default settings for advanced configuration options are used"
	depends on !ADVANCED_OPTIONS

config LOWMEM_SIZE_BOOL
	bool "Set maximum low memory"
	depends on ADVANCED_OPTIONS
	help
	  This option allows you to set the maximum amount of memory which
	  will be used as "low memory", that is, memory which the kernel can
	  access directly, without having to set up a kernel virtual mapping.
	  This can be useful in optimizing the layout of kernel virtual
	  memory.

	  Say N here unless you know what you are doing.

config LOWMEM_SIZE
	hex "Maximum low memory size (in bytes)" if LOWMEM_SIZE_BOOL
	default "0x30000000"

config LOWMEM_CAM_NUM_BOOL
	bool "Set number of CAMs to use to map low memory"
	depends on ADVANCED_OPTIONS && FSL_BOOKE
	help
	  This option allows you to set the maximum number of CAM slots that
	  will be used to map low memory.  There are a limited number of slots
	  available and even more limited number that will fit in the L1 MMU.
	  However, using more entries will allow mapping more low memory.  This
	  can be useful in optimizing the layout of kernel virtual memory.

	  Say N here unless you know what you are doing.

config LOWMEM_CAM_NUM
	depends on FSL_BOOKE
	int "Number of CAMs to use to map low memory" if LOWMEM_CAM_NUM_BOOL
	default 3

config DYNAMIC_MEMSTART
	bool "Enable page aligned dynamic load address for kernel"
	depends on ADVANCED_OPTIONS && FLATMEM && (FSL_BOOKE || 44x)
	select NONSTATIC_KERNEL
	help
	  This option enables the kernel to be loaded at any page aligned
	  physical address. The kernel creates a mapping from KERNELBASE to
	  the address where the kernel is loaded. The page size here implies
	  the TLB page size of the mapping for kernel on the particular platform.
	  Please refer to the init code for finding the TLB page size.

	  DYNAMIC_MEMSTART is an easy way of implementing pseudo-RELOCATABLE
	  kernel image, where the only restriction is the page aligned kernel
	  load address. When this option is enabled, the compile time physical
	  address CONFIG_PHYSICAL_START is ignored.

	  This option is overridden by CONFIG_RELOCATABLE

config PAGE_OFFSET_BOOL
	bool "Set custom page offset address"
	depends on ADVANCED_OPTIONS
	help
	  This option allows you to set the kernel virtual address at which
	  the kernel will map low memory.  This can be useful in optimizing
	  the virtual memory layout of the system.

	  Say N here unless you know what you are doing.

config PAGE_OFFSET
	hex "Virtual address of memory base" if PAGE_OFFSET_BOOL
	default "0xc0000000"

config KERNEL_START_BOOL
	bool "Set custom kernel base address"
	depends on ADVANCED_OPTIONS
	help
	  This option allows you to set the kernel virtual address at which
	  the kernel will be loaded.  Normally this should match PAGE_OFFSET
	  however there are times (like kdump) that one might not want them
	  to be the same.

	  Say N here unless you know what you are doing.

config KERNEL_START
	hex "Virtual address of kernel base" if KERNEL_START_BOOL
	default PAGE_OFFSET if PAGE_OFFSET_BOOL
	default "0xc2000000" if CRASH_DUMP && !NONSTATIC_KERNEL
	default "0xc0000000"

config PHYSICAL_START_BOOL
	bool "Set physical address where the kernel is loaded"
	depends on ADVANCED_OPTIONS && FLATMEM && FSL_BOOKE
	help
	  This gives the physical address where the kernel is loaded.

	  Say N here unless you know what you are doing.

config PHYSICAL_START
	hex "Physical address where the kernel is loaded" if PHYSICAL_START_BOOL
	default "0x02000000" if PPC_BOOK3S && CRASH_DUMP && !NONSTATIC_KERNEL
	default "0x00000000"

config PHYSICAL_ALIGN
	hex
	default "0x04000000" if FSL_BOOKE
	help
	  This value puts the alignment restrictions on physical address
	  where kernel is loaded and run from. Kernel is compiled for an
	  address which meets above alignment restriction.

config TASK_SIZE_BOOL
	bool "Set custom user task size"
	depends on ADVANCED_OPTIONS
	help
	  This option allows you to set the amount of virtual address space
	  allocated to user tasks.  This can be useful in optimizing the
	  virtual memory layout of the system.

	  Say N here unless you know what you are doing.

config TASK_SIZE
	hex "Size of user task space" if TASK_SIZE_BOOL
	default "0x80000000" if PPC_8xx
	default "0xb0000000" if PPC_BOOK3S_32
	default "0xc0000000"
endmenu

if PPC64
# This value must have zeroes in the bottom 60 bits otherwise lots will break
config PAGE_OFFSET
	hex
	default "0xc000000000000000"
config KERNEL_START
	hex
	default "0xc000000000000000"
config PHYSICAL_START
	hex
	default "0x00000000"
endif

config	ARCH_RANDOM
	def_bool n

config PPC_LIB_RHEAP
	bool

source "arch/powerpc/kvm/Kconfig"

source "kernel/livepatch/Kconfig"<|MERGE_RESOLUTION|>--- conflicted
+++ resolved
@@ -137,13 +137,9 @@
 	select ARCH_HAS_PTE_DEVMAP		if PPC_BOOK3S_64
 	select ARCH_HAS_PTE_SPECIAL
 	select ARCH_HAS_SCALED_CPUTIME		if VIRT_CPU_ACCOUNTING_NATIVE && PPC_BOOK3S_64
-<<<<<<< HEAD
-	select ARCH_HAS_STRICT_KERNEL_RWX	if (PPC32 && !HIBERNATION)
-=======
 	select ARCH_HAS_SET_MEMORY
 	select ARCH_HAS_STRICT_KERNEL_RWX	if (PPC_BOOK3S || PPC_8xx || 40x) && !HIBERNATION
 	select ARCH_HAS_STRICT_MODULE_RWX	if ARCH_HAS_STRICT_KERNEL_RWX && !PPC_BOOK3S_32
->>>>>>> c1084c27
 	select ARCH_HAS_TICK_BROADCAST		if GENERIC_CLOCKEVENTS_BROADCAST
 	select ARCH_HAS_UACCESS_FLUSHCACHE
 	select ARCH_HAS_UBSAN_SANITIZE_ALL
@@ -191,14 +187,10 @@
 	select HAVE_ARCH_HUGE_VMALLOC		if HAVE_ARCH_HUGE_VMAP
 	select HAVE_ARCH_HUGE_VMAP		if PPC_RADIX_MMU || PPC_8xx
 	select HAVE_ARCH_JUMP_LABEL
-<<<<<<< HEAD
-	select HAVE_ARCH_KASAN			if PPC32 && PPC_PAGE_SHIFT <= 14
-=======
 	select HAVE_ARCH_JUMP_LABEL_RELATIVE
 	select HAVE_ARCH_KASAN			if PPC32 && PPC_PAGE_SHIFT <= 14
 	select HAVE_ARCH_KASAN_VMALLOC		if PPC32 && PPC_PAGE_SHIFT <= 14
 	select HAVE_ARCH_KFENCE			if PPC_BOOK3S_32 || PPC_8xx || 40x
->>>>>>> c1084c27
 	select HAVE_ARCH_KGDB
 	select HAVE_ARCH_MMAP_RND_BITS
 	select HAVE_ARCH_MMAP_RND_COMPAT_BITS	if COMPAT
@@ -243,11 +235,6 @@
 	select HAVE_PERF_EVENTS_NMI		if PPC64
 	select HAVE_PERF_REGS
 	select HAVE_PERF_USER_STACK_DUMP
-<<<<<<< HEAD
-	select HAVE_RCU_TABLE_FREE
-	select HAVE_MMU_GATHER_PAGE_SIZE
-=======
->>>>>>> c1084c27
 	select HAVE_REGS_AND_STACK_ACCESS_API
 	select HAVE_RELIABLE_STACKTRACE
 	select HAVE_RSEQ
