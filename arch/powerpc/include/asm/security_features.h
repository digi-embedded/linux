/* SPDX-License-Identifier: GPL-2.0+ */
/*
 * Security related feature bit definitions.
 *
 * Copyright 2018, Michael Ellerman, IBM Corporation.
 */

#ifndef _ASM_POWERPC_SECURITY_FEATURES_H
#define _ASM_POWERPC_SECURITY_FEATURES_H


extern u64 powerpc_security_features;
extern bool rfi_flush;

/* These are bit flags */
enum stf_barrier_type {
	STF_BARRIER_NONE	= 0x1,
	STF_BARRIER_FALLBACK	= 0x2,
	STF_BARRIER_EIEIO	= 0x4,
	STF_BARRIER_SYNC_ORI	= 0x8,
};

void setup_stf_barrier(void);
void do_stf_barrier_fixups(enum stf_barrier_type types);
void setup_count_cache_flush(void);

static inline void security_ftr_set(u64 feature)
{
	powerpc_security_features |= feature;
}

static inline void security_ftr_clear(u64 feature)
{
	powerpc_security_features &= ~feature;
}

static inline bool security_ftr_enabled(u64 feature)
{
	return !!(powerpc_security_features & feature);
}

#ifdef CONFIG_PPC_BOOK3S_64
enum stf_barrier_type stf_barrier_type_get(void);
#else
static inline enum stf_barrier_type stf_barrier_type_get(void) { return STF_BARRIER_NONE; }
#endif

// Features indicating support for Spectre/Meltdown mitigations

// The L1-D cache can be flushed with ori r30,r30,0
#define SEC_FTR_L1D_FLUSH_ORI30		0x0000000000000001ull

// The L1-D cache can be flushed with mtspr 882,r0 (aka SPRN_TRIG2)
#define SEC_FTR_L1D_FLUSH_TRIG2		0x0000000000000002ull

// ori r31,r31,0 acts as a speculation barrier
#define SEC_FTR_SPEC_BAR_ORI31		0x0000000000000004ull

// Speculation past bctr is disabled
#define SEC_FTR_BCCTRL_SERIALISED	0x0000000000000008ull

// Entries in L1-D are private to a SMT thread
#define SEC_FTR_L1D_THREAD_PRIV		0x0000000000000010ull

// Indirect branch prediction cache disabled
#define SEC_FTR_COUNT_CACHE_DISABLED	0x0000000000000020ull

// bcctr 2,0,0 triggers a hardware assisted count cache flush
#define SEC_FTR_BCCTR_FLUSH_ASSIST	0x0000000000000800ull

// bcctr 2,0,0 triggers a hardware assisted link stack flush
#define SEC_FTR_BCCTR_LINK_FLUSH_ASSIST	0x0000000000002000ull

// Features indicating need for Spectre/Meltdown mitigations

// The L1-D cache should be flushed on MSR[HV] 1->0 transition (hypervisor to guest)
#define SEC_FTR_L1D_FLUSH_HV		0x0000000000000040ull

// The L1-D cache should be flushed on MSR[PR] 0->1 transition (kernel to userspace)
#define SEC_FTR_L1D_FLUSH_PR		0x0000000000000080ull

// A speculation barrier should be used for bounds checks (Spectre variant 1)
#define SEC_FTR_BNDS_CHK_SPEC_BAR	0x0000000000000100ull

// Firmware configuration indicates user favours security over performance
#define SEC_FTR_FAVOUR_SECURITY		0x0000000000000200ull

// Software required to flush count cache on context switch
#define SEC_FTR_FLUSH_COUNT_CACHE	0x0000000000000400ull

// Software required to flush link stack on context switch
#define SEC_FTR_FLUSH_LINK_STACK	0x0000000000001000ull

<<<<<<< HEAD
=======
// The L1-D cache should be flushed when entering the kernel
#define SEC_FTR_L1D_FLUSH_ENTRY		0x0000000000004000ull

// The L1-D cache should be flushed after user accesses from the kernel
#define SEC_FTR_L1D_FLUSH_UACCESS	0x0000000000008000ull

// The STF flush should be executed on privilege state switch
#define SEC_FTR_STF_BARRIER		0x0000000000010000ull
>>>>>>> c1084c27

// Features enabled by default
#define SEC_FTR_DEFAULT \
	(SEC_FTR_L1D_FLUSH_HV | \
	 SEC_FTR_L1D_FLUSH_PR | \
	 SEC_FTR_BNDS_CHK_SPEC_BAR | \
	 SEC_FTR_L1D_FLUSH_ENTRY | \
	 SEC_FTR_L1D_FLUSH_UACCESS | \
	 SEC_FTR_STF_BARRIER | \
	 SEC_FTR_FAVOUR_SECURITY)

#endif /* _ASM_POWERPC_SECURITY_FEATURES_H */<|MERGE_RESOLUTION|>--- conflicted
+++ resolved
@@ -91,8 +91,6 @@
 // Software required to flush link stack on context switch
 #define SEC_FTR_FLUSH_LINK_STACK	0x0000000000001000ull
 
-<<<<<<< HEAD
-=======
 // The L1-D cache should be flushed when entering the kernel
 #define SEC_FTR_L1D_FLUSH_ENTRY		0x0000000000004000ull
 
@@ -101,7 +99,6 @@
 
 // The STF flush should be executed on privilege state switch
 #define SEC_FTR_STF_BARRIER		0x0000000000010000ull
->>>>>>> c1084c27
 
 // Features enabled by default
 #define SEC_FTR_DEFAULT \
