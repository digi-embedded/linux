/* SPDX-License-Identifier: GPL-2.0 */
#ifndef _ASM_POWERPC_FUTEX_H
#define _ASM_POWERPC_FUTEX_H

#ifdef __KERNEL__

#include <linux/futex.h>
#include <linux/uaccess.h>
#include <asm/errno.h>
#include <asm/synch.h>

#define __futex_atomic_op(insn, ret, oldval, uaddr, oparg) \
  __asm__ __volatile ( \
	PPC_ATOMIC_ENTRY_BARRIER \
"1:	lwarx	%0,0,%2\n" \
	insn \
"2:	stwcx.	%1,0,%2\n" \
	"bne-	1b\n" \
	PPC_ATOMIC_EXIT_BARRIER \
	"li	%1,0\n" \
"3:	.section .fixup,\"ax\"\n" \
"4:	li	%1,%3\n" \
	"b	3b\n" \
	".previous\n" \
	EX_TABLE(1b, 4b) \
	EX_TABLE(2b, 4b) \
	: "=&r" (oldval), "=&r" (ret) \
	: "b" (uaddr), "i" (-EFAULT), "r" (oparg) \
	: "cr0", "memory")

static inline int arch_futex_atomic_op_inuser(int op, int oparg, int *oval,
		u32 __user *uaddr)
{
	int oldval = 0, ret;

<<<<<<< HEAD
	allow_read_write_user(uaddr, uaddr, sizeof(*uaddr));
	pagefault_disable();
=======
	if (!user_access_begin(uaddr, sizeof(u32)))
		return -EFAULT;
>>>>>>> c1084c27

	switch (op) {
	case FUTEX_OP_SET:
		__futex_atomic_op("mr %1,%4\n", ret, oldval, uaddr, oparg);
		break;
	case FUTEX_OP_ADD:
		__futex_atomic_op("add %1,%0,%4\n", ret, oldval, uaddr, oparg);
		break;
	case FUTEX_OP_OR:
		__futex_atomic_op("or %1,%0,%4\n", ret, oldval, uaddr, oparg);
		break;
	case FUTEX_OP_ANDN:
		__futex_atomic_op("andc %1,%0,%4\n", ret, oldval, uaddr, oparg);
		break;
	case FUTEX_OP_XOR:
		__futex_atomic_op("xor %1,%0,%4\n", ret, oldval, uaddr, oparg);
		break;
	default:
		ret = -ENOSYS;
	}
	user_access_end();

	*oval = oldval;

<<<<<<< HEAD
	prevent_read_write_user(uaddr, uaddr, sizeof(*uaddr));
=======
>>>>>>> c1084c27
	return ret;
}

static inline int
futex_atomic_cmpxchg_inatomic(u32 *uval, u32 __user *uaddr,
			      u32 oldval, u32 newval)
{
	int ret = 0;
	u32 prev;

	if (!user_access_begin(uaddr, sizeof(u32)))
		return -EFAULT;

<<<<<<< HEAD
	allow_read_write_user(uaddr, uaddr, sizeof(*uaddr));

=======
>>>>>>> c1084c27
        __asm__ __volatile__ (
        PPC_ATOMIC_ENTRY_BARRIER
"1:     lwarx   %1,0,%3         # futex_atomic_cmpxchg_inatomic\n\
        cmpw    0,%1,%4\n\
        bne-    3f\n"
"2:     stwcx.  %5,0,%3\n\
        bne-    1b\n"
        PPC_ATOMIC_EXIT_BARRIER
"3:	.section .fixup,\"ax\"\n\
4:	li	%0,%6\n\
	b	3b\n\
	.previous\n"
	EX_TABLE(1b, 4b)
	EX_TABLE(2b, 4b)
        : "+r" (ret), "=&r" (prev), "+m" (*uaddr)
        : "r" (uaddr), "r" (oldval), "r" (newval), "i" (-EFAULT)
        : "cc", "memory");

	user_access_end();

	*uval = prev;
<<<<<<< HEAD
	prevent_read_write_user(uaddr, uaddr, sizeof(*uaddr));
=======
>>>>>>> c1084c27

        return ret;
}

#endif /* __KERNEL__ */
#endif /* _ASM_POWERPC_FUTEX_H */<|MERGE_RESOLUTION|>--- conflicted
+++ resolved
@@ -33,13 +33,8 @@
 {
 	int oldval = 0, ret;
 
-<<<<<<< HEAD
-	allow_read_write_user(uaddr, uaddr, sizeof(*uaddr));
-	pagefault_disable();
-=======
 	if (!user_access_begin(uaddr, sizeof(u32)))
 		return -EFAULT;
->>>>>>> c1084c27
 
 	switch (op) {
 	case FUTEX_OP_SET:
@@ -64,10 +59,6 @@
 
 	*oval = oldval;
 
-<<<<<<< HEAD
-	prevent_read_write_user(uaddr, uaddr, sizeof(*uaddr));
-=======
->>>>>>> c1084c27
 	return ret;
 }
 
@@ -81,11 +72,6 @@
 	if (!user_access_begin(uaddr, sizeof(u32)))
 		return -EFAULT;
 
-<<<<<<< HEAD
-	allow_read_write_user(uaddr, uaddr, sizeof(*uaddr));
-
-=======
->>>>>>> c1084c27
         __asm__ __volatile__ (
         PPC_ATOMIC_ENTRY_BARRIER
 "1:     lwarx   %1,0,%3         # futex_atomic_cmpxchg_inatomic\n\
@@ -107,10 +93,6 @@
 	user_access_end();
 
 	*uval = prev;
-<<<<<<< HEAD
-	prevent_read_write_user(uaddr, uaddr, sizeof(*uaddr));
-=======
->>>>>>> c1084c27
 
         return ret;
 }
