/* SPDX-License-Identifier: GPL-2.0-or-later */
/*
 * Performance event support - hardware-specific disambiguation
 *
 * For now this is a compile-time decision, but eventually it should be
 * runtime.  This would allow multiplatform perf event support for e300 (fsl
 * embedded perf counters) plus server/classic, and would accommodate
 * devices other than the core which provide their own performance counters.
 *
 * Copyright 2010 Freescale Semiconductor, Inc.
 */

#ifdef CONFIG_PPC_PERF_CTRS
#include <asm/perf_event_server.h>
#else
static inline bool is_sier_available(void) { return false; }
<<<<<<< HEAD
=======
static inline unsigned long get_pmcs_ext_regs(int idx) { return 0; }
>>>>>>> c1084c27
#endif

#ifdef CONFIG_FSL_EMB_PERF_EVENT
#include <asm/perf_event_fsl_emb.h>
#endif

#ifdef CONFIG_PERF_EVENTS
#include <asm/ptrace.h>
#include <asm/reg.h>

#define perf_arch_bpf_user_pt_regs(regs) &regs->user_regs

/*
 * Overload regs->result to specify whether we should use the MSR (result
 * is zero) or the SIAR (result is non zero).
 */
#define perf_arch_fetch_caller_regs(regs, __ip)			\
	do {							\
		(regs)->result = 0;				\
		(regs)->nip = __ip;				\
		(regs)->gpr[1] = current_stack_frame();		\
		asm volatile("mfmsr %0" : "=r" ((regs)->msr));	\
	} while (0)

/* To support perf_regs sier update */
extern bool is_sier_available(void);
extern unsigned long get_pmcs_ext_regs(int idx);
/* To define perf extended regs mask value */
extern u64 PERF_REG_EXTENDED_MASK;
#define PERF_REG_EXTENDED_MASK	PERF_REG_EXTENDED_MASK
#endif<|MERGE_RESOLUTION|>--- conflicted
+++ resolved
@@ -14,10 +14,7 @@
 #include <asm/perf_event_server.h>
 #else
 static inline bool is_sier_available(void) { return false; }
-<<<<<<< HEAD
-=======
 static inline unsigned long get_pmcs_ext_regs(int idx) { return 0; }
->>>>>>> c1084c27
 #endif
 
 #ifdef CONFIG_FSL_EMB_PERF_EVENT
