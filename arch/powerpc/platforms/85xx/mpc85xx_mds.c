// SPDX-License-Identifier: GPL-2.0-or-later
/*
 * Copyright (C) 2006-2010, 2012-2013 Freescale Semiconductor, Inc.
 * All rights reserved.
 *
 * Author: Andy Fleming <afleming@freescale.com>
 *
 * Based on 83xx/mpc8360e_pb.c by:
 *	   Li Yang <LeoLi@freescale.com>
 *	   Yin Olivia <Hong-hua.Yin@freescale.com>
 *
 * Description:
 * MPC85xx MDS board specific routines.
 */

#include <linux/stddef.h>
#include <linux/kernel.h>
#include <linux/init.h>
#include <linux/errno.h>
#include <linux/reboot.h>
#include <linux/pci.h>
#include <linux/kdev_t.h>
#include <linux/major.h>
#include <linux/console.h>
#include <linux/delay.h>
#include <linux/seq_file.h>
#include <linux/initrd.h>
#include <linux/fsl_devices.h>
#include <linux/of_platform.h>
#include <linux/of_device.h>
#include <linux/phy.h>
#include <linux/memblock.h>
#include <linux/fsl/guts.h>

#include <linux/atomic.h>
#include <asm/time.h>
#include <asm/io.h>
#include <asm/machdep.h>
#include <asm/pci-bridge.h>
#include <asm/irq.h>
#include <mm/mmu_decl.h>
#include <asm/prom.h>
#include <asm/udbg.h>
#include <sysdev/fsl_soc.h>
#include <sysdev/fsl_pci.h>
#include <soc/fsl/qe/qe.h>
#include <asm/mpic.h>
#include <asm/swiotlb.h>
#include "smp.h"

#include "mpc85xx.h"

#undef DEBUG
#ifdef DEBUG
#define DBG(fmt...) udbg_printf(fmt)
#else
#define DBG(fmt...)
#endif

#if IS_BUILTIN(CONFIG_PHYLIB)

#define MV88E1111_SCR	0x10
#define MV88E1111_SCR_125CLK	0x0010
static int mpc8568_fixup_125_clock(struct phy_device *phydev)
{
	int scr;
	int err;

	/* Workaround for the 125 CLK Toggle */
	scr = phy_read(phydev, MV88E1111_SCR);

	if (scr < 0)
		return scr;

	err = phy_write(phydev, MV88E1111_SCR, scr & ~(MV88E1111_SCR_125CLK));

	if (err)
		return err;

	err = phy_write(phydev, MII_BMCR, BMCR_RESET);

	if (err)
		return err;

	scr = phy_read(phydev, MV88E1111_SCR);

	if (scr < 0)
		return scr;

	err = phy_write(phydev, MV88E1111_SCR, scr | 0x0008);

	return err;
}

static int mpc8568_mds_phy_fixups(struct phy_device *phydev)
{
	int temp;
	int err;

	/* Errata */
	err = phy_write(phydev,29, 0x0006);

	if (err)
		return err;

	temp = phy_read(phydev, 30);

	if (temp < 0)
		return temp;

	temp = (temp & (~0x8000)) | 0x4000;
	err = phy_write(phydev,30, temp);

	if (err)
		return err;

	err = phy_write(phydev,29, 0x000a);

	if (err)
		return err;

	temp = phy_read(phydev, 30);

	if (temp < 0)
		return temp;

	temp = phy_read(phydev, 30);

	if (temp < 0)
		return temp;

	temp &= ~0x0020;

	err = phy_write(phydev,30,temp);

	if (err)
		return err;

	/* Disable automatic MDI/MDIX selection */
	temp = phy_read(phydev, 16);

	if (temp < 0)
		return temp;

	temp &= ~0x0060;
	err = phy_write(phydev,16,temp);

	return err;
}

#endif

/* ************************************************************************
 *
 * Setup the architecture
 *
 */
#ifdef CONFIG_QUICC_ENGINE
static void __init mpc85xx_mds_reset_ucc_phys(void)
{
	struct device_node *np;
	static u8 __iomem *bcsr_regs;

	/* Map BCSR area */
	np = of_find_node_by_name(NULL, "bcsr");
	if (!np)
		return;

	bcsr_regs = of_iomap(np, 0);
	of_node_put(np);
	if (!bcsr_regs)
		return;

	if (machine_is(mpc8568_mds)) {
#define BCSR_UCC1_GETH_EN	(0x1 << 7)
#define BCSR_UCC2_GETH_EN	(0x1 << 7)
#define BCSR_UCC1_MODE_MSK	(0x3 << 4)
#define BCSR_UCC2_MODE_MSK	(0x3 << 0)

		/* Turn off UCC1 & UCC2 */
		clrbits8(&bcsr_regs[8], BCSR_UCC1_GETH_EN);
		clrbits8(&bcsr_regs[9], BCSR_UCC2_GETH_EN);

		/* Mode is RGMII, all bits clear */
		clrbits8(&bcsr_regs[11], BCSR_UCC1_MODE_MSK |
					 BCSR_UCC2_MODE_MSK);

		/* Turn UCC1 & UCC2 on */
		setbits8(&bcsr_regs[8], BCSR_UCC1_GETH_EN);
		setbits8(&bcsr_regs[9], BCSR_UCC2_GETH_EN);
	} else if (machine_is(mpc8569_mds)) {
#define BCSR7_UCC12_GETHnRST	(0x1 << 2)
#define BCSR8_UEM_MARVELL_RST	(0x1 << 1)
#define BCSR_UCC_RGMII		(0x1 << 6)
#define BCSR_UCC_RTBI		(0x1 << 5)
		/*
		 * U-Boot mangles interrupt polarity for Marvell PHYs,
		 * so reset built-in and UEM Marvell PHYs, this puts
		 * the PHYs into their normal state.
		 */
		clrbits8(&bcsr_regs[7], BCSR7_UCC12_GETHnRST);
		setbits8(&bcsr_regs[8], BCSR8_UEM_MARVELL_RST);

		setbits8(&bcsr_regs[7], BCSR7_UCC12_GETHnRST);
		clrbits8(&bcsr_regs[8], BCSR8_UEM_MARVELL_RST);

		for_each_compatible_node(np, "network", "ucc_geth") {
			const unsigned int *prop;
			int ucc_num;

			prop = of_get_property(np, "cell-index", NULL);
			if (prop == NULL)
				continue;

			ucc_num = *prop - 1;

			prop = of_get_property(np, "phy-connection-type", NULL);
			if (prop == NULL)
				continue;

			if (strcmp("rtbi", (const char *)prop) == 0)
				clrsetbits_8(&bcsr_regs[7 + ucc_num],
					BCSR_UCC_RGMII, BCSR_UCC_RTBI);
		}
	} else if (machine_is(p1021_mds)) {
#define BCSR11_ENET_MICRST     (0x1 << 5)
		/* Reset Micrel PHY */
		clrbits8(&bcsr_regs[11], BCSR11_ENET_MICRST);
		setbits8(&bcsr_regs[11], BCSR11_ENET_MICRST);
	}

	iounmap(bcsr_regs);
}

static void __init mpc85xx_mds_qe_init(void)
{
	struct device_node *np;

	mpc85xx_qe_par_io_init();
	mpc85xx_mds_reset_ucc_phys();

	if (machine_is(p1021_mds)) {

		struct ccsr_guts __iomem *guts;

		np = of_find_node_by_name(NULL, "global-utilities");
		if (np) {
			guts = of_iomap(np, 0);
			if (!guts)
				pr_err("mpc85xx-rdb: could not map global utilities register\n");
			else{
			/* P1021 has pins muxed for QE and other functions. To
			 * enable QE UEC mode, we need to set bit QE0 for UCC1
			 * in Eth mode, QE0 and QE3 for UCC5 in Eth mode, QE9
			 * and QE12 for QE MII management signals in PMUXCR
			 * register.
			 */
				setbits32(&guts->pmuxcr, MPC85xx_PMUXCR_QE(0) |
						  MPC85xx_PMUXCR_QE(3) |
						  MPC85xx_PMUXCR_QE(9) |
						  MPC85xx_PMUXCR_QE(12));
				iounmap(guts);
			}
			of_node_put(np);
		}

	}
}

<<<<<<< HEAD
static void __init mpc85xx_mds_qeic_init(void)
{
	struct device_node *np;

	np = of_find_compatible_node(NULL, NULL, "fsl,qe");
	if (!of_device_is_available(np)) {
		of_node_put(np);
		return;
	}
}
=======
>>>>>>> c1084c27
#else
static void __init mpc85xx_mds_qe_init(void) { }
#endif	/* CONFIG_QUICC_ENGINE */

static void __init mpc85xx_mds_setup_arch(void)
{
	if (ppc_md.progress)
		ppc_md.progress("mpc85xx_mds_setup_arch()", 0);

	mpc85xx_smp_init();

	mpc85xx_mds_qe_init();

	fsl_pci_assign_primary();

	swiotlb_detect_4g();
}

#if IS_BUILTIN(CONFIG_PHYLIB)

static int __init board_fixups(void)
{
	char phy_id[20];
	char *compstrs[2] = {"fsl,gianfar-mdio", "fsl,ucc-mdio"};
	struct device_node *mdio;
	struct resource res;
	int i;

	for (i = 0; i < ARRAY_SIZE(compstrs); i++) {
		mdio = of_find_compatible_node(NULL, NULL, compstrs[i]);

		of_address_to_resource(mdio, 0, &res);
		snprintf(phy_id, sizeof(phy_id), "%llx:%02x",
			(unsigned long long)res.start, 1);

		phy_register_fixup_for_id(phy_id, mpc8568_fixup_125_clock);
		phy_register_fixup_for_id(phy_id, mpc8568_mds_phy_fixups);

		/* Register a workaround for errata */
		snprintf(phy_id, sizeof(phy_id), "%llx:%02x",
			(unsigned long long)res.start, 7);
		phy_register_fixup_for_id(phy_id, mpc8568_mds_phy_fixups);

		of_node_put(mdio);
	}

	return 0;
}

machine_arch_initcall(mpc8568_mds, board_fixups);
machine_arch_initcall(mpc8569_mds, board_fixups);

#endif

static int __init mpc85xx_publish_devices(void)
{
	return mpc85xx_common_publish_devices();
}

machine_arch_initcall(mpc8568_mds, mpc85xx_publish_devices);
machine_arch_initcall(mpc8569_mds, mpc85xx_publish_devices);
machine_arch_initcall(p1021_mds, mpc85xx_common_publish_devices);

static void __init mpc85xx_mds_pic_init(void)
{
	struct mpic *mpic = mpic_alloc(NULL, 0, MPIC_BIG_ENDIAN |
			MPIC_SINGLE_DEST_CPU,
			0, 256, " OpenPIC  ");
	BUG_ON(mpic == NULL);

	mpic_init(mpic);
}

static int __init mpc85xx_mds_probe(void)
{
	return of_machine_is_compatible("MPC85xxMDS");
}

define_machine(mpc8568_mds) {
	.name		= "MPC8568 MDS",
	.probe		= mpc85xx_mds_probe,
	.setup_arch	= mpc85xx_mds_setup_arch,
	.init_IRQ	= mpc85xx_mds_pic_init,
	.get_irq	= mpic_get_irq,
	.calibrate_decr	= generic_calibrate_decr,
	.progress	= udbg_progress,
#ifdef CONFIG_PCI
	.pcibios_fixup_bus	= fsl_pcibios_fixup_bus,
	.pcibios_fixup_phb      = fsl_pcibios_fixup_phb,
#endif
};

static int __init mpc8569_mds_probe(void)
{
	return of_machine_is_compatible("fsl,MPC8569EMDS");
}

define_machine(mpc8569_mds) {
	.name		= "MPC8569 MDS",
	.probe		= mpc8569_mds_probe,
	.setup_arch	= mpc85xx_mds_setup_arch,
	.init_IRQ	= mpc85xx_mds_pic_init,
	.get_irq	= mpic_get_irq,
	.calibrate_decr	= generic_calibrate_decr,
	.progress	= udbg_progress,
#ifdef CONFIG_PCI
	.pcibios_fixup_bus	= fsl_pcibios_fixup_bus,
	.pcibios_fixup_phb      = fsl_pcibios_fixup_phb,
#endif
};

static int __init p1021_mds_probe(void)
{
	return of_machine_is_compatible("fsl,P1021MDS");

}

define_machine(p1021_mds) {
	.name		= "P1021 MDS",
	.probe		= p1021_mds_probe,
	.setup_arch	= mpc85xx_mds_setup_arch,
	.init_IRQ	= mpc85xx_mds_pic_init,
	.get_irq	= mpic_get_irq,
	.calibrate_decr	= generic_calibrate_decr,
	.progress	= udbg_progress,
#ifdef CONFIG_PCI
	.pcibios_fixup_bus	= fsl_pcibios_fixup_bus,
	.pcibios_fixup_phb      = fsl_pcibios_fixup_phb,
#endif
};<|MERGE_RESOLUTION|>--- conflicted
+++ resolved
@@ -267,19 +267,6 @@
 	}
 }
 
-<<<<<<< HEAD
-static void __init mpc85xx_mds_qeic_init(void)
-{
-	struct device_node *np;
-
-	np = of_find_compatible_node(NULL, NULL, "fsl,qe");
-	if (!of_device_is_available(np)) {
-		of_node_put(np);
-		return;
-	}
-}
-=======
->>>>>>> c1084c27
 #else
 static void __init mpc85xx_mds_qe_init(void) { }
 #endif	/* CONFIG_QUICC_ENGINE */
