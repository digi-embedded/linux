# This file is included by the global makefile so that you can add your own
# architecture-specific flags and dependencies.
#
# This file is subject to the terms and conditions of the GNU General Public
# License.  See the file "COPYING" in the main directory of this archive
# for more details.
#
# Copyright (C) 1994 by Linus Torvalds
# Changes for PPC by Gary Thomas
# Rewritten by Cort Dougan and Paul Mackerras
#

HAS_BIARCH	:= $(call cc-option-yn, -m32)

# Set default 32 bits cross compilers for vdso and boot wrapper
CROSS32_COMPILE ?=

# If we're on a ppc/ppc64/ppc64le machine use that defconfig, otherwise just use
# ppc64_defconfig because we have nothing better to go on.
uname := $(shell uname -m)
KBUILD_DEFCONFIG := $(if $(filter ppc%,$(uname)),$(uname),ppc64)_defconfig

new_nm := $(shell if $(NM) --help 2>&1 | grep -- '--synthetic' > /dev/null; then echo y; else echo n; fi)

ifeq ($(new_nm),y)
NM		:= $(NM) --synthetic
endif

# BITS is used as extension for files which are available in a 32 bit
# and a 64 bit version to simplify shared Makefiles.
# e.g.: obj-y += foo_$(BITS).o
export BITS

ifdef CONFIG_PPC64
        BITS := 64
else
        BITS := 32
endif

machine-y = ppc
machine-$(CONFIG_PPC64) += 64
machine-$(CONFIG_CPU_LITTLE_ENDIAN) += le
UTS_MACHINE := $(subst $(space),,$(machine-y))

ifeq ($(CONFIG_PPC64)$(CONFIG_LD_IS_BFD),yy)
# Have the linker provide sfpr if possible.
# There is a corresponding test in arch/powerpc/lib/Makefile
KBUILD_LDFLAGS_MODULE += --save-restore-funcs
else
KBUILD_LDFLAGS_MODULE += arch/powerpc/lib/crtsavres.o
endif

ifdef CONFIG_CPU_LITTLE_ENDIAN
KBUILD_CFLAGS	+= -mlittle-endian
KBUILD_LDFLAGS	+= -EL
LDEMULATION	:= lppc
GNUTARGET	:= powerpcle
MULTIPLEWORD	:= -mno-multiple
KBUILD_CFLAGS_MODULE += $(call cc-option,-mno-save-toc-indirect)
else
KBUILD_CFLAGS += $(call cc-option,-mbig-endian)
KBUILD_LDFLAGS	+= -EB
LDEMULATION	:= ppc
GNUTARGET	:= powerpc
MULTIPLEWORD	:= -mmultiple
endif

ifdef CONFIG_PPC64
ifndef CONFIG_CC_IS_CLANG
cflags-$(CONFIG_PPC64_ELF_ABI_V1)	+= $(call cc-option,-mabi=elfv1)
cflags-$(CONFIG_PPC64_ELF_ABI_V1)	+= $(call cc-option,-mcall-aixdesc)
aflags-$(CONFIG_PPC64_ELF_ABI_V1)	+= $(call cc-option,-mabi=elfv1)
aflags-$(CONFIG_PPC64_ELF_ABI_V2)	+= -mabi=elfv2
endif
endif

ifndef CONFIG_CC_IS_CLANG
  cflags-$(CONFIG_CPU_LITTLE_ENDIAN)	+= -mno-strict-align
endif

cflags-$(CONFIG_CPU_BIG_ENDIAN)		+= $(call cc-option,-mbig-endian)
cflags-$(CONFIG_CPU_LITTLE_ENDIAN)	+= -mlittle-endian
aflags-$(CONFIG_CPU_BIG_ENDIAN)		+= $(call cc-option,-mbig-endian)
aflags-$(CONFIG_CPU_LITTLE_ENDIAN)	+= -mlittle-endian

ifeq ($(HAS_BIARCH),y)
KBUILD_CFLAGS	+= -m$(BITS)
KBUILD_AFLAGS	+= -m$(BITS)
KBUILD_LDFLAGS	+= -m elf$(BITS)$(LDEMULATION)
endif

cflags-$(CONFIG_STACKPROTECTOR)	+= -mstack-protector-guard=tls
ifdef CONFIG_PPC64
cflags-$(CONFIG_STACKPROTECTOR)	+= -mstack-protector-guard-reg=r13
else
cflags-$(CONFIG_STACKPROTECTOR)	+= -mstack-protector-guard-reg=r2
endif

LDFLAGS_vmlinux-y := -Bstatic
LDFLAGS_vmlinux-$(CONFIG_RELOCATABLE) := -pie
LDFLAGS_vmlinux-$(CONFIG_RELOCATABLE) += -z notext
LDFLAGS_vmlinux	:= $(LDFLAGS_vmlinux-y)

ifdef CONFIG_PPC64
ifndef CONFIG_PPC_KERNEL_PCREL
ifeq ($(call cc-option-yn,-mcmodel=medium),y)
	# -mcmodel=medium breaks modules because it uses 32bit offsets from
	# the TOC pointer to create pointers where possible. Pointers into the
	# percpu data area are created by this method.
	#
	# The kernel module loader relocates the percpu data section from the
	# original location (starting with 0xd...) to somewhere in the base
	# kernel percpu data space (starting with 0xc...). We need a full
	# 64bit relocation for this to work, hence -mcmodel=large.
	KBUILD_CFLAGS_MODULE += -mcmodel=large
else
	export NO_MINIMAL_TOC := -mno-minimal-toc
endif
endif
endif

CFLAGS-$(CONFIG_PPC64)	:= $(call cc-option,-mtraceback=no)
ifdef CONFIG_PPC64_ELF_ABI_V2
CFLAGS-$(CONFIG_PPC64)	+= $(call cc-option,-mabi=elfv2,$(call cc-option,-mcall-aixdesc))
else
ifndef CONFIG_CC_IS_CLANG
CFLAGS-$(CONFIG_PPC64)	+= $(call cc-option,-mabi=elfv1)
CFLAGS-$(CONFIG_PPC64)	+= $(call cc-option,-mcall-aixdesc)
endif
endif
CFLAGS-$(CONFIG_PPC64)	+= $(call cc-option,-mcmodel=medium,$(call cc-option,-mminimal-toc))
CFLAGS-$(CONFIG_PPC64)	+= $(call cc-option,-mno-pointers-to-nested-functions)
CFLAGS-$(CONFIG_PPC64)	+= $(call cc-option,-mlong-double-128)

# Clang unconditionally reserves r2 on ppc32 and does not support the flag
# https://bugs.llvm.org/show_bug.cgi?id=39555
CFLAGS-$(CONFIG_PPC32)	:= $(call cc-option, -ffixed-r2)

# Clang doesn't support -mmultiple / -mno-multiple
# https://bugs.llvm.org/show_bug.cgi?id=39556
CFLAGS-$(CONFIG_PPC32)	+= $(call cc-option, $(MULTIPLEWORD))

CFLAGS-$(CONFIG_PPC32)	+= $(call cc-option,-mno-readonly-in-sdata)

ifdef CONFIG_FUNCTION_TRACER
ifdef CONFIG_ARCH_USING_PATCHABLE_FUNCTION_ENTRY
KBUILD_CPPFLAGS	+= -DCC_USING_PATCHABLE_FUNCTION_ENTRY
CC_FLAGS_FTRACE := -fpatchable-function-entry=2
else
CC_FLAGS_FTRACE := -pg
ifdef CONFIG_MPROFILE_KERNEL
CC_FLAGS_FTRACE += -mprofile-kernel
endif
endif
endif

CFLAGS-$(CONFIG_TARGET_CPU_BOOL) += -mcpu=$(CONFIG_TARGET_CPU)
AFLAGS-$(CONFIG_TARGET_CPU_BOOL) += -mcpu=$(CONFIG_TARGET_CPU)

<<<<<<< HEAD
CFLAGS-$(CONFIG_POWERPC64_CPU) += $(call cc-option,-mtune=power10,	\
				  $(call cc-option,-mtune=power9,	\
				  $(call cc-option,-mtune=power8)))
=======
CFLAGS-y += $(CONFIG_TUNE_CPU)
>>>>>>> ccf0a997

asinstr := $(call as-instr,lis 9$(comma)foo@high,-DHAVE_AS_ATHIGH=1)

KBUILD_CPPFLAGS	+= -I $(srctree)/arch/$(ARCH) $(asinstr)
KBUILD_AFLAGS	+= $(AFLAGS-y)
KBUILD_CFLAGS	+= $(call cc-option,-msoft-float)
KBUILD_CFLAGS	+= $(CFLAGS-y)
CPP		= $(CC) -E $(KBUILD_CFLAGS)

CHECKFLAGS	+= -m$(BITS) -D__powerpc__ -D__powerpc$(BITS)__
ifdef CONFIG_CPU_BIG_ENDIAN
CHECKFLAGS	+= -D__BIG_ENDIAN__
else
CHECKFLAGS	+= -D__LITTLE_ENDIAN__
endif

ifdef CONFIG_476FPE_ERR46
	KBUILD_LDFLAGS_MODULE += --ppc476-workaround \
		-T $(srctree)/arch/powerpc/platforms/44x/ppc476_modules.lds
endif

# No prefix or pcrel
ifdef CONFIG_PPC_KERNEL_PREFIXED
KBUILD_CFLAGS += $(call cc-option,-mprefixed)
else
KBUILD_CFLAGS += $(call cc-option,-mno-prefixed)
endif
ifdef CONFIG_PPC_KERNEL_PCREL
KBUILD_CFLAGS += $(call cc-option,-mpcrel)
else
KBUILD_CFLAGS += $(call cc-option,-mno-pcrel)
endif

# No AltiVec or VSX or MMA instructions when building kernel
KBUILD_CFLAGS += $(call cc-option,-mno-altivec)
KBUILD_CFLAGS += $(call cc-option,-mno-vsx)
KBUILD_CFLAGS += $(call cc-option,-mno-mma)

# No SPE instruction when building kernel
# (We use all available options to help semi-broken compilers)
KBUILD_CFLAGS += $(call cc-option,-mno-spe)
KBUILD_CFLAGS += $(call cc-option,-mspe=no)

# Don't emit .eh_frame since we have no use for it
KBUILD_CFLAGS += -fno-asynchronous-unwind-tables

# Never use string load/store instructions as they are
# often slow when they are implemented at all
KBUILD_CFLAGS		+= $(call cc-option,-mno-string)

cpu-as-$(CONFIG_ALTIVEC)	+= $(call as-option,-Wa$(comma)-maltivec)

# When using '-many -mpower4' gas will first try and find a matching power4
# mnemonic and failing that it will allow any valid mnemonic that GAS knows
# about. GCC will pass -many to GAS when assembling, clang does not.
# LLVM IAS doesn't understand either flag: https://github.com/ClangBuiltLinux/linux/issues/675
# but LLVM IAS only supports ISA >= 2.06 for Book3S 64 anyway...
cpu-as-$(CONFIG_PPC_BOOK3S_64)	+= $(call as-option,-Wa$(comma)-mpower4) $(call as-option,-Wa$(comma)-many)

KBUILD_AFLAGS += $(cpu-as-y)
KBUILD_CFLAGS += $(cpu-as-y)

KBUILD_AFLAGS += $(aflags-y)
KBUILD_CFLAGS += $(cflags-y)

# Default to zImage, override when needed
all: zImage

# With make 3.82 we cannot mix normal and wildcard targets
BOOT_TARGETS1 := zImage zImage.initrd uImage
BOOT_TARGETS2 := zImage% dtbImage% treeImage.% cuImage.% simpleImage.% uImage.%

PHONY += $(BOOT_TARGETS1) $(BOOT_TARGETS2)

boot := arch/$(ARCH)/boot

$(BOOT_TARGETS1): vmlinux
	$(Q)$(MAKE) $(build)=$(boot) $(patsubst %,$(boot)/%,$@)
$(BOOT_TARGETS2): vmlinux
	$(Q)$(MAKE) $(build)=$(boot) $(patsubst %,$(boot)/%,$@)


PHONY += bootwrapper_install
bootwrapper_install:
	$(Q)$(MAKE) $(build)=$(boot) $(patsubst %,$(boot)/%,$@)

include $(srctree)/scripts/Makefile.defconf

generated_configs += ppc64le_defconfig
ppc64le_defconfig:
	$(call merge_into_defconfig,ppc64_defconfig,le)

generated_configs += ppc64le_guest_defconfig
ppc64le_guest_defconfig:
	$(call merge_into_defconfig,ppc64_defconfig,le guest kvm_guest)

generated_configs += ppc64_guest_defconfig
ppc64_guest_defconfig:
	$(call merge_into_defconfig,ppc64_defconfig,be guest kvm_guest)

generated_configs += pseries_le_defconfig
pseries_le_defconfig: ppc64le_guest_defconfig

generated_configs += pseries_defconfig
pseries_defconfig: ppc64le_guest_defconfig

generated_configs += powernv_be_defconfig
powernv_be_defconfig:
	$(call merge_into_defconfig,powernv_defconfig,be)

generated_configs += mpc85xx_defconfig
mpc85xx_defconfig:
	$(call merge_into_defconfig,mpc85xx_base.config,\
		85xx-32bit 85xx-hw fsl-emb-nonhw)

generated_configs += mpc85xx_smp_defconfig
mpc85xx_smp_defconfig:
	$(call merge_into_defconfig,mpc85xx_base.config,\
		85xx-32bit 85xx-smp 85xx-hw fsl-emb-nonhw)

generated_configs += corenet32_smp_defconfig
corenet32_smp_defconfig:
	$(call merge_into_defconfig,corenet_base.config,\
		85xx-32bit 85xx-smp 85xx-hw fsl-emb-nonhw dpaa)

generated_configs += corenet64_smp_defconfig
corenet64_smp_defconfig:
	$(call merge_into_defconfig,corenet_base.config,\
		85xx-64bit 85xx-smp altivec 85xx-hw fsl-emb-nonhw dpaa)

<<<<<<< HEAD
PHONY += corenet32_smp_sdk_defconfig
=======
generated_configs += corenet32_smp_sdk_defconfig
>>>>>>> ccf0a997
corenet32_smp_sdk_defconfig:
	$(call merge_into_defconfig,corenet_base.config,\
		85xx-32bit 85xx-smp 85xx-hw fsl-emb-nonhw sdk_dpaa)

<<<<<<< HEAD
PHONY += corenet32_fmanv3l_smp_sdk_defconfig
=======
generated_configs += corenet32_fmanv3l_smp_sdk_defconfig
>>>>>>> ccf0a997
corenet32_fmanv3l_smp_sdk_defconfig:
	$(call merge_into_defconfig,corenet_base.config,\
		85xx-32bit 85xx-smp 85xx-hw fsl-emb-nonhw sdk_dpaa fmanv3l)

<<<<<<< HEAD
PHONY += corenet64_smp_sdk_defconfig
=======
generated_configs += corenet64_smp_sdk_defconfig
>>>>>>> ccf0a997
corenet64_smp_sdk_defconfig:
	$(call merge_into_defconfig,corenet_base.config,\
		85xx-64bit 85xx-smp altivec 85xx-hw fsl-emb-nonhw sdk_dpaa)

<<<<<<< HEAD
PHONY += corenet64_fmanv3l_smp_sdk_defconfig
=======
generated_configs += corenet64_fmanv3l_smp_sdk_defconfig
>>>>>>> ccf0a997
corenet64_fmanv3l_smp_sdk_defconfig:
	$(call merge_into_defconfig,corenet_base.config,\
		85xx-64bit 85xx-smp altivec 85xx-hw fsl-emb-nonhw sdk_dpaa fmanv3l)

<<<<<<< HEAD
PHONY += corenet64_fmanv3h_smp_sdk_defconfig
=======
generated_configs += corenet64_fmanv3h_smp_sdk_defconfig
>>>>>>> ccf0a997
corenet64_fmanv3h_smp_sdk_defconfig:
	$(call merge_into_defconfig,corenet_base.config,\
		85xx-64bit 85xx-smp altivec 85xx-hw fsl-emb-nonhw sdk_dpaa fmanv3h)

<<<<<<< HEAD
PHONY += mpc86xx_defconfig
=======
generated_configs += mpc86xx_defconfig
>>>>>>> ccf0a997
mpc86xx_defconfig:
	$(call merge_into_defconfig,mpc86xx_base.config,\
		86xx-hw fsl-emb-nonhw)

generated_configs += mpc86xx_smp_defconfig
mpc86xx_smp_defconfig:
	$(call merge_into_defconfig,mpc86xx_base.config,\
		86xx-smp 86xx-hw fsl-emb-nonhw)

generated_configs += ppc32_allmodconfig
ppc32_allmodconfig:
	$(Q)$(MAKE) KCONFIG_ALLCONFIG=$(srctree)/arch/powerpc/configs/book3s_32.config \
		-f $(srctree)/Makefile allmodconfig

generated_configs += ppc_defconfig
ppc_defconfig:
	$(call merge_into_defconfig,book3s_32.config,)

generated_configs += ppc64le_allmodconfig
ppc64le_allmodconfig:
	$(Q)$(MAKE) KCONFIG_ALLCONFIG=$(srctree)/arch/powerpc/configs/le.config \
		-f $(srctree)/Makefile allmodconfig

generated_configs += ppc64le_allnoconfig
ppc64le_allnoconfig:
	$(Q)$(MAKE) KCONFIG_ALLCONFIG=$(srctree)/arch/powerpc/configs/ppc64le.config \
		-f $(srctree)/Makefile allnoconfig

generated_configs += ppc64_book3e_allmodconfig
ppc64_book3e_allmodconfig:
	$(Q)$(MAKE) KCONFIG_ALLCONFIG=$(srctree)/arch/powerpc/configs/85xx-64bit.config \
		-f $(srctree)/Makefile allmodconfig

generated_configs += ppc32_randconfig
ppc32_randconfig:
	$(Q)$(MAKE) KCONFIG_ALLCONFIG=$(srctree)/arch/powerpc/configs/32-bit.config \
		-f $(srctree)/Makefile randconfig

generated_configs += ppc64_randconfig
ppc64_randconfig:
	$(Q)$(MAKE) KCONFIG_ALLCONFIG=$(srctree)/arch/powerpc/configs/64-bit.config \
		-f $(srctree)/Makefile randconfig

PHONY += $(generated_configs)

define archhelp
  echo '* zImage          - Build default images selected by kernel config'
  echo '  zImage.*        - Compressed kernel image (arch/$(ARCH)/boot/zImage.*)'
  echo '  uImage          - U-Boot native image format'
  echo '  cuImage.<dt>    - Backwards compatible U-Boot image for older'
  echo '                    versions which do not support device trees'
  echo '  dtbImage.<dt>   - zImage with an embedded device tree blob'
  echo '  simpleImage.<dt> - Firmware independent image.'
  echo '  treeImage.<dt>  - Support for older IBM 4xx firmware (not U-Boot)'
  echo '  install         - Install kernel using'
  echo '                    (your) ~/bin/$(INSTALLKERNEL) or'
  echo '                    (distribution) /sbin/$(INSTALLKERNEL) or'
  echo '                    install to $$(INSTALL_PATH) and run lilo'
  echo '  *_defconfig     - Select default config from arch/$(ARCH)/configs'
  echo ''
  echo '  Targets with <dt> embed a device tree blob inside the image'
  echo '  These targets support board with firmware that does not'
  echo '  support passing a device tree directly.  Replace <dt> with the'
  echo '  name of a dts file from the arch/$(ARCH)/boot/dts/ directory'
  echo '  (minus the .dts extension).'
  echo
  $(foreach cfg,$(generated_configs),
    printf "  %-27s - Build for %s\\n" $(cfg) $(subst _defconfig,,$(cfg));)
endef

PHONY += install
install:
	$(call cmd,install)

ifeq ($(KBUILD_EXTMOD),)
# We need to generate vdso-offsets.h before compiling certain files in kernel/.
# In order to do that, we should use the archprepare target, but we can't since
# asm-offsets.h is included in some files used to generate vdso-offsets.h, and
# asm-offsets.h is built in prepare0, for which archprepare is a dependency.
# Therefore we need to generate the header after prepare0 has been made, hence
# this hack.
prepare: vdso_prepare
vdso_prepare: prepare0
	$(if $(CONFIG_VDSO32),$(Q)$(MAKE) \
		$(build)=arch/powerpc/kernel/vdso include/generated/vdso32-offsets.h)
	$(if $(CONFIG_PPC64),$(Q)$(MAKE) \
		$(build)=arch/powerpc/kernel/vdso include/generated/vdso64-offsets.h)
endif

archprepare: checkbin

archheaders:
	$(Q)$(MAKE) $(build)=arch/powerpc/kernel/syscalls all

ifdef CONFIG_STACKPROTECTOR
prepare: stack_protector_prepare

PHONY += stack_protector_prepare
stack_protector_prepare: prepare0
ifdef CONFIG_PPC64
	$(eval KBUILD_CFLAGS += -mstack-protector-guard-offset=$(shell awk '{if ($$2 == "PACA_CANARY") print $$3;}' include/generated/asm-offsets.h))
else
	$(eval KBUILD_CFLAGS += -mstack-protector-guard-offset=$(shell awk '{if ($$2 == "TASK_CANARY") print $$3;}' include/generated/asm-offsets.h))
endif
endif

PHONY += checkbin
checkbin:
	@if test "x${CONFIG_FTRACE_MCOUNT_USE_RECORDMCOUNT}" = "xy" -a \
		"x${CONFIG_LD_IS_BFD}" = "xy" -a \
		"${CONFIG_LD_VERSION}" = "23700" ; then \
		echo -n '*** binutils 2.37 drops unused section symbols, which recordmcount ' ; \
		echo 'is unable to handle.' ; \
		echo '*** Please use a different binutils version.' ; \
		false ; \
	fi
	@if test "x${CONFIG_FTRACE_MCOUNT_USE_RECORDMCOUNT}" = "xy" -a \
		"x${CONFIG_LD_IS_BFD}" = "xy" -a \
		"${CONFIG_LD_VERSION}" = "23700" ; then \
		echo -n '*** binutils 2.37 drops unused section symbols, which recordmcount ' ; \
		echo 'is unable to handle.' ; \
		echo '*** Please use a different binutils version.' ; \
		false ; \
	fi<|MERGE_RESOLUTION|>--- conflicted
+++ resolved
@@ -157,13 +157,7 @@
 CFLAGS-$(CONFIG_TARGET_CPU_BOOL) += -mcpu=$(CONFIG_TARGET_CPU)
 AFLAGS-$(CONFIG_TARGET_CPU_BOOL) += -mcpu=$(CONFIG_TARGET_CPU)
 
-<<<<<<< HEAD
-CFLAGS-$(CONFIG_POWERPC64_CPU) += $(call cc-option,-mtune=power10,	\
-				  $(call cc-option,-mtune=power9,	\
-				  $(call cc-option,-mtune=power8)))
-=======
 CFLAGS-y += $(CONFIG_TUNE_CPU)
->>>>>>> ccf0a997
 
 asinstr := $(call as-instr,lis 9$(comma)foo@high,-DHAVE_AS_ATHIGH=1)
 
@@ -294,56 +288,32 @@
 	$(call merge_into_defconfig,corenet_base.config,\
 		85xx-64bit 85xx-smp altivec 85xx-hw fsl-emb-nonhw dpaa)
 
-<<<<<<< HEAD
-PHONY += corenet32_smp_sdk_defconfig
-=======
 generated_configs += corenet32_smp_sdk_defconfig
->>>>>>> ccf0a997
 corenet32_smp_sdk_defconfig:
 	$(call merge_into_defconfig,corenet_base.config,\
 		85xx-32bit 85xx-smp 85xx-hw fsl-emb-nonhw sdk_dpaa)
 
-<<<<<<< HEAD
-PHONY += corenet32_fmanv3l_smp_sdk_defconfig
-=======
 generated_configs += corenet32_fmanv3l_smp_sdk_defconfig
->>>>>>> ccf0a997
 corenet32_fmanv3l_smp_sdk_defconfig:
 	$(call merge_into_defconfig,corenet_base.config,\
 		85xx-32bit 85xx-smp 85xx-hw fsl-emb-nonhw sdk_dpaa fmanv3l)
 
-<<<<<<< HEAD
-PHONY += corenet64_smp_sdk_defconfig
-=======
 generated_configs += corenet64_smp_sdk_defconfig
->>>>>>> ccf0a997
 corenet64_smp_sdk_defconfig:
 	$(call merge_into_defconfig,corenet_base.config,\
 		85xx-64bit 85xx-smp altivec 85xx-hw fsl-emb-nonhw sdk_dpaa)
 
-<<<<<<< HEAD
-PHONY += corenet64_fmanv3l_smp_sdk_defconfig
-=======
 generated_configs += corenet64_fmanv3l_smp_sdk_defconfig
->>>>>>> ccf0a997
 corenet64_fmanv3l_smp_sdk_defconfig:
 	$(call merge_into_defconfig,corenet_base.config,\
 		85xx-64bit 85xx-smp altivec 85xx-hw fsl-emb-nonhw sdk_dpaa fmanv3l)
 
-<<<<<<< HEAD
-PHONY += corenet64_fmanv3h_smp_sdk_defconfig
-=======
 generated_configs += corenet64_fmanv3h_smp_sdk_defconfig
->>>>>>> ccf0a997
 corenet64_fmanv3h_smp_sdk_defconfig:
 	$(call merge_into_defconfig,corenet_base.config,\
 		85xx-64bit 85xx-smp altivec 85xx-hw fsl-emb-nonhw sdk_dpaa fmanv3h)
 
-<<<<<<< HEAD
-PHONY += mpc86xx_defconfig
-=======
 generated_configs += mpc86xx_defconfig
->>>>>>> ccf0a997
 mpc86xx_defconfig:
 	$(call merge_into_defconfig,mpc86xx_base.config,\
 		86xx-hw fsl-emb-nonhw)
@@ -459,12 +429,4 @@
 		echo 'is unable to handle.' ; \
 		echo '*** Please use a different binutils version.' ; \
 		false ; \
-	fi
-	@if test "x${CONFIG_FTRACE_MCOUNT_USE_RECORDMCOUNT}" = "xy" -a \
-		"x${CONFIG_LD_IS_BFD}" = "xy" -a \
-		"${CONFIG_LD_VERSION}" = "23700" ; then \
-		echo -n '*** binutils 2.37 drops unused section symbols, which recordmcount ' ; \
-		echo 'is unable to handle.' ; \
-		echo '*** Please use a different binutils version.' ; \
-		false ; \
 	fi