--- conflicted
+++ resolved
@@ -140,16 +140,6 @@
 
 void cleartlbcam(unsigned long virt, unsigned int pid)
 {
-<<<<<<< HEAD
-        int i = 0;
-        for (i = 0; i < NUM_TLBCAMS; i++) {
-                if (tlbcam_addrs[i].start == virt) {
-                        TLBCAM[i].MAS1 = 0;
-                        loadcam_entry(i);
-                        return;
-                }
-        }
-=======
 	int i = 0;
 	for (i = 0; i < NUM_TLBCAMS; i++) {
 		if (tlbcam_addrs[i].start == virt) {
@@ -158,7 +148,6 @@
 			return;
 		}
 	}
->>>>>>> c1084c27
 }
 
 unsigned long calc_cam_sz(unsigned long ram, unsigned long virt,
