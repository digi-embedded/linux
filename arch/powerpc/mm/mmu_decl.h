/* SPDX-License-Identifier: GPL-2.0-or-later */
/*
 * Declarations of procedures and variables shared between files
 * in arch/ppc/mm/.
 *
 *  Derived from arch/ppc/mm/init.c:
 *    Copyright (C) 1995-1996 Gary Thomas (gdt@linuxppc.org)
 *
 *  Modifications by Paul Mackerras (PowerMac) (paulus@cs.anu.edu.au)
 *  and Cort Dougan (PReP) (cort@cs.nmt.edu)
 *    Copyright (C) 1996 Paul Mackerras
 *
 *  Derived from "arch/i386/mm/init.c"
 *    Copyright (C) 1991, 1992, 1993, 1994  Linus Torvalds
 */
#include <linux/mm.h>
#include <asm/mmu.h>

#ifdef CONFIG_PPC_MMU_NOHASH
#include <asm/trace.h>

/*
 * On 40x and 8xx, we directly inline tlbia and tlbivax
 */
#if defined(CONFIG_40x) || defined(CONFIG_PPC_8xx)
static inline void _tlbil_all(void)
{
	asm volatile ("sync; tlbia; isync" : : : "memory");
	trace_tlbia(MMU_NO_CONTEXT);
}
static inline void _tlbil_pid(unsigned int pid)
{
	asm volatile ("sync; tlbia; isync" : : : "memory");
	trace_tlbia(pid);
}
#define _tlbil_pid_noind(pid)	_tlbil_pid(pid)

#else /* CONFIG_40x || CONFIG_PPC_8xx */
extern void _tlbil_all(void);
extern void _tlbil_pid(unsigned int pid);
#ifdef CONFIG_PPC_BOOK3E
extern void _tlbil_pid_noind(unsigned int pid);
#else
#define _tlbil_pid_noind(pid)	_tlbil_pid(pid)
#endif
#endif /* !(CONFIG_40x || CONFIG_PPC_8xx) */

/*
 * On 8xx, we directly inline tlbie, on others, it's extern
 */
#ifdef CONFIG_PPC_8xx
static inline void _tlbil_va(unsigned long address, unsigned int pid,
			     unsigned int tsize, unsigned int ind)
{
	asm volatile ("tlbie %0; sync" : : "r" (address) : "memory");
	trace_tlbie(0, 0, address, pid, 0, 0, 0);
}
#elif defined(CONFIG_PPC_BOOK3E)
extern void _tlbil_va(unsigned long address, unsigned int pid,
		      unsigned int tsize, unsigned int ind);
#else
extern void __tlbil_va(unsigned long address, unsigned int pid);
static inline void _tlbil_va(unsigned long address, unsigned int pid,
			     unsigned int tsize, unsigned int ind)
{
	__tlbil_va(address, pid);
}
#endif /* CONFIG_PPC_8xx */

#if defined(CONFIG_PPC_BOOK3E) || defined(CONFIG_PPC_47x)
extern void _tlbivax_bcast(unsigned long address, unsigned int pid,
			   unsigned int tsize, unsigned int ind);
#else
static inline void _tlbivax_bcast(unsigned long address, unsigned int pid,
				   unsigned int tsize, unsigned int ind)
{
	BUG();
}
#endif

static inline void print_system_hash_info(void) {}

#else /* CONFIG_PPC_MMU_NOHASH */

void print_system_hash_info(void);

#endif /* CONFIG_PPC_MMU_NOHASH */

void settlbcam(int index, unsigned long virt, phys_addr_t phys,
<<<<<<< HEAD
               unsigned long size, unsigned long flags, unsigned int pid);

void cleartlbcam(unsigned long virt, unsigned int pid);


#ifdef CONFIG_PPC32
=======
		unsigned long size, unsigned long flags, unsigned int pid);
>>>>>>> c1084c27

void cleartlbcam(unsigned long virt, unsigned int pid);

#ifdef CONFIG_PPC32

extern void mapin_ram(void);
extern void setbat(int index, unsigned long virt, phys_addr_t phys,
		   unsigned int size, pgprot_t prot);

extern int __map_without_bats;
extern unsigned int rtas_data, rtas_size;

struct hash_pte;
extern u8 early_hash[];

#endif /* CONFIG_PPC32 */

extern unsigned long __max_low_memory;
extern phys_addr_t __initial_memory_limit_addr;
extern phys_addr_t total_memory;
extern phys_addr_t total_lowmem;
extern phys_addr_t memstart_addr;
extern phys_addr_t lowmem_end_addr;

#ifdef CONFIG_WII
extern unsigned long wii_hole_start;
extern unsigned long wii_hole_size;

extern unsigned long wii_mmu_mapin_mem2(unsigned long top);
extern void wii_memory_fixups(void);
#endif

/* ...and now those things that may be slightly different between processor
 * architectures.  -- Dan
 */
#ifdef CONFIG_PPC32
extern void MMU_init_hw(void);
void MMU_init_hw_patch(void);
unsigned long mmu_mapin_ram(unsigned long base, unsigned long top);
#endif

#ifdef CONFIG_PPC_FSL_BOOK3E
extern unsigned long map_mem_in_cams(unsigned long ram, int max_cam_idx,
				     bool dryrun);
extern unsigned long calc_cam_sz(unsigned long ram, unsigned long virt,
				 phys_addr_t phys);
#ifdef CONFIG_PPC32
extern void adjust_total_lowmem(void);
extern int switch_to_as1(void);
extern void restore_to_as0(int esel, int offset, void *dt_ptr, int bootcpu);
void create_kaslr_tlb_entry(int entry, unsigned long virt, phys_addr_t phys);
void reloc_kernel_entry(void *fdt, int addr);
extern int is_second_reloc;
#endif
extern void loadcam_entry(unsigned int index);
extern void loadcam_multi(int first_idx, int num, int tmp_idx);

#ifdef CONFIG_RANDOMIZE_BASE
void kaslr_early_init(void *dt_ptr, phys_addr_t size);
void kaslr_late_init(void);
#else
static inline void kaslr_early_init(void *dt_ptr, phys_addr_t size) {}
static inline void kaslr_late_init(void) {}
#endif

struct tlbcam {
	u32	MAS0;
	u32	MAS1;
	unsigned long	MAS2;
	u32	MAS3;
	u32	MAS7;
};
#endif

#if defined(CONFIG_PPC_BOOK3S_32) || defined(CONFIG_FSL_BOOKE) || defined(CONFIG_PPC_8xx)
/* 6xx have BATS */
/* FSL_BOOKE have TLBCAM */
/* 8xx have LTLB */
phys_addr_t v_block_mapped(unsigned long va);
unsigned long p_block_mapped(phys_addr_t pa);
#else
static inline phys_addr_t v_block_mapped(unsigned long va) { return 0; }
static inline unsigned long p_block_mapped(phys_addr_t pa) { return 0; }
#endif

#if defined(CONFIG_PPC_BOOK3S_32) || defined(CONFIG_PPC_8xx)
void mmu_mark_initmem_nx(void);
void mmu_mark_rodata_ro(void);
#else
static inline void mmu_mark_initmem_nx(void) { }
static inline void mmu_mark_rodata_ro(void) { }
#endif

#ifdef CONFIG_PPC_8xx
void __init mmu_mapin_immr(void);
#endif

#ifdef CONFIG_DEBUG_WX
void ptdump_check_wx(void);
#else
static inline void ptdump_check_wx(void) { }
#endif

static inline bool debug_pagealloc_enabled_or_kfence(void)
{
	return IS_ENABLED(CONFIG_KFENCE) || debug_pagealloc_enabled();
}<|MERGE_RESOLUTION|>--- conflicted
+++ resolved
@@ -87,16 +87,7 @@
 #endif /* CONFIG_PPC_MMU_NOHASH */
 
 void settlbcam(int index, unsigned long virt, phys_addr_t phys,
-<<<<<<< HEAD
-               unsigned long size, unsigned long flags, unsigned int pid);
-
-void cleartlbcam(unsigned long virt, unsigned int pid);
-
-
-#ifdef CONFIG_PPC32
-=======
 		unsigned long size, unsigned long flags, unsigned int pid);
->>>>>>> c1084c27
 
 void cleartlbcam(unsigned long virt, unsigned int pid);
 
