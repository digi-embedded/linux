// SPDX-License-Identifier: GPL-2.0-only
/*
 * Copyright (C) 2009. SUSE Linux Products GmbH. All rights reserved.
 *
 * Authors:
 *    Alexander Graf <agraf@suse.de>
 *    Kevin Wolf <mail@kevin-wolf.de>
 *
 * Description:
 * This file is derived from arch/powerpc/kvm/44x.c,
 * by Hollis Blanchard <hollisb@us.ibm.com>.
 */

#include <linux/kvm_host.h>
#include <linux/err.h>
#include <linux/export.h>
#include <linux/slab.h>
#include <linux/module.h>
#include <linux/miscdevice.h>
#include <linux/gfp.h>
#include <linux/sched.h>
#include <linux/vmalloc.h>
#include <linux/highmem.h>

#include <asm/reg.h>
#include <asm/cputable.h>
#include <asm/cacheflush.h>
#include <linux/uaccess.h>
#include <asm/io.h>
#include <asm/kvm_ppc.h>
#include <asm/kvm_book3s.h>
#include <asm/mmu_context.h>
#include <asm/page.h>
#include <asm/xive.h>

#include "book3s.h"
#include "trace.h"

/* #define EXIT_DEBUG */

const struct _kvm_stats_desc kvm_vm_stats_desc[] = {
	KVM_GENERIC_VM_STATS(),
	STATS_DESC_ICOUNTER(VM, num_2M_pages),
	STATS_DESC_ICOUNTER(VM, num_1G_pages)
};

const struct kvm_stats_header kvm_vm_stats_header = {
	.name_size = KVM_STATS_NAME_SIZE,
	.num_desc = ARRAY_SIZE(kvm_vm_stats_desc),
	.id_offset = sizeof(struct kvm_stats_header),
	.desc_offset = sizeof(struct kvm_stats_header) + KVM_STATS_NAME_SIZE,
	.data_offset = sizeof(struct kvm_stats_header) + KVM_STATS_NAME_SIZE +
		       sizeof(kvm_vm_stats_desc),
};

const struct _kvm_stats_desc kvm_vcpu_stats_desc[] = {
	KVM_GENERIC_VCPU_STATS(),
	STATS_DESC_COUNTER(VCPU, sum_exits),
	STATS_DESC_COUNTER(VCPU, mmio_exits),
	STATS_DESC_COUNTER(VCPU, signal_exits),
	STATS_DESC_COUNTER(VCPU, light_exits),
	STATS_DESC_COUNTER(VCPU, itlb_real_miss_exits),
	STATS_DESC_COUNTER(VCPU, itlb_virt_miss_exits),
	STATS_DESC_COUNTER(VCPU, dtlb_real_miss_exits),
	STATS_DESC_COUNTER(VCPU, dtlb_virt_miss_exits),
	STATS_DESC_COUNTER(VCPU, syscall_exits),
	STATS_DESC_COUNTER(VCPU, isi_exits),
	STATS_DESC_COUNTER(VCPU, dsi_exits),
	STATS_DESC_COUNTER(VCPU, emulated_inst_exits),
	STATS_DESC_COUNTER(VCPU, dec_exits),
	STATS_DESC_COUNTER(VCPU, ext_intr_exits),
	STATS_DESC_COUNTER(VCPU, halt_successful_wait),
	STATS_DESC_COUNTER(VCPU, dbell_exits),
	STATS_DESC_COUNTER(VCPU, gdbell_exits),
	STATS_DESC_COUNTER(VCPU, ld),
	STATS_DESC_COUNTER(VCPU, st),
	STATS_DESC_COUNTER(VCPU, pf_storage),
	STATS_DESC_COUNTER(VCPU, pf_instruc),
	STATS_DESC_COUNTER(VCPU, sp_storage),
	STATS_DESC_COUNTER(VCPU, sp_instruc),
	STATS_DESC_COUNTER(VCPU, queue_intr),
	STATS_DESC_COUNTER(VCPU, ld_slow),
	STATS_DESC_COUNTER(VCPU, st_slow),
	STATS_DESC_COUNTER(VCPU, pthru_all),
	STATS_DESC_COUNTER(VCPU, pthru_host),
	STATS_DESC_COUNTER(VCPU, pthru_bad_aff)
};

const struct kvm_stats_header kvm_vcpu_stats_header = {
	.name_size = KVM_STATS_NAME_SIZE,
	.num_desc = ARRAY_SIZE(kvm_vcpu_stats_desc),
	.id_offset = sizeof(struct kvm_stats_header),
	.desc_offset = sizeof(struct kvm_stats_header) + KVM_STATS_NAME_SIZE,
	.data_offset = sizeof(struct kvm_stats_header) + KVM_STATS_NAME_SIZE +
		       sizeof(kvm_vcpu_stats_desc),
};

static inline void kvmppc_update_int_pending(struct kvm_vcpu *vcpu,
			unsigned long pending_now, unsigned long old_pending)
{
	if (is_kvmppc_hv_enabled(vcpu->kvm))
		return;
	if (pending_now)
		kvmppc_set_int_pending(vcpu, 1);
	else if (old_pending)
		kvmppc_set_int_pending(vcpu, 0);
}

static inline bool kvmppc_critical_section(struct kvm_vcpu *vcpu)
{
	ulong crit_raw;
	ulong crit_r1;
	bool crit;

	if (is_kvmppc_hv_enabled(vcpu->kvm))
		return false;

	crit_raw = kvmppc_get_critical(vcpu);
	crit_r1 = kvmppc_get_gpr(vcpu, 1);

	/* Truncate crit indicators in 32 bit mode */
	if (!(kvmppc_get_msr(vcpu) & MSR_SF)) {
		crit_raw &= 0xffffffff;
		crit_r1 &= 0xffffffff;
	}

	/* Critical section when crit == r1 */
	crit = (crit_raw == crit_r1);
	/* ... and we're in supervisor mode */
	crit = crit && !(kvmppc_get_msr(vcpu) & MSR_PR);

	return crit;
}

void kvmppc_inject_interrupt(struct kvm_vcpu *vcpu, int vec, u64 flags)
{
	vcpu->kvm->arch.kvm_ops->inject_interrupt(vcpu, vec, flags);
}

static int kvmppc_book3s_vec2irqprio(unsigned int vec)
{
	unsigned int prio;

	switch (vec) {
	case 0x100: prio = BOOK3S_IRQPRIO_SYSTEM_RESET;		break;
	case 0x200: prio = BOOK3S_IRQPRIO_MACHINE_CHECK;	break;
	case 0x300: prio = BOOK3S_IRQPRIO_DATA_STORAGE;		break;
	case 0x380: prio = BOOK3S_IRQPRIO_DATA_SEGMENT;		break;
	case 0x400: prio = BOOK3S_IRQPRIO_INST_STORAGE;		break;
	case 0x480: prio = BOOK3S_IRQPRIO_INST_SEGMENT;		break;
	case 0x500: prio = BOOK3S_IRQPRIO_EXTERNAL;		break;
	case 0x600: prio = BOOK3S_IRQPRIO_ALIGNMENT;		break;
	case 0x700: prio = BOOK3S_IRQPRIO_PROGRAM;		break;
	case 0x800: prio = BOOK3S_IRQPRIO_FP_UNAVAIL;		break;
	case 0x900: prio = BOOK3S_IRQPRIO_DECREMENTER;		break;
	case 0xc00: prio = BOOK3S_IRQPRIO_SYSCALL;		break;
	case 0xd00: prio = BOOK3S_IRQPRIO_DEBUG;		break;
	case 0xf20: prio = BOOK3S_IRQPRIO_ALTIVEC;		break;
	case 0xf40: prio = BOOK3S_IRQPRIO_VSX;			break;
	case 0xf60: prio = BOOK3S_IRQPRIO_FAC_UNAVAIL;		break;
	default:    prio = BOOK3S_IRQPRIO_MAX;			break;
	}

	return prio;
}

void kvmppc_book3s_dequeue_irqprio(struct kvm_vcpu *vcpu,
					  unsigned int vec)
{
	unsigned long old_pending = vcpu->arch.pending_exceptions;

	clear_bit(kvmppc_book3s_vec2irqprio(vec),
		  &vcpu->arch.pending_exceptions);

	kvmppc_update_int_pending(vcpu, vcpu->arch.pending_exceptions,
				  old_pending);
}

void kvmppc_book3s_queue_irqprio(struct kvm_vcpu *vcpu, unsigned int vec)
{
	vcpu->stat.queue_intr++;

	set_bit(kvmppc_book3s_vec2irqprio(vec),
		&vcpu->arch.pending_exceptions);
#ifdef EXIT_DEBUG
	printk(KERN_INFO "Queueing interrupt %x\n", vec);
#endif
}
EXPORT_SYMBOL_GPL(kvmppc_book3s_queue_irqprio);

void kvmppc_core_queue_machine_check(struct kvm_vcpu *vcpu, ulong flags)
{
	/* might as well deliver this straight away */
	kvmppc_inject_interrupt(vcpu, BOOK3S_INTERRUPT_MACHINE_CHECK, flags);
}
EXPORT_SYMBOL_GPL(kvmppc_core_queue_machine_check);

void kvmppc_core_queue_syscall(struct kvm_vcpu *vcpu)
{
	kvmppc_inject_interrupt(vcpu, BOOK3S_INTERRUPT_SYSCALL, 0);
}
EXPORT_SYMBOL(kvmppc_core_queue_syscall);

void kvmppc_core_queue_program(struct kvm_vcpu *vcpu, ulong flags)
{
	/* might as well deliver this straight away */
	kvmppc_inject_interrupt(vcpu, BOOK3S_INTERRUPT_PROGRAM, flags);
}
EXPORT_SYMBOL_GPL(kvmppc_core_queue_program);

void kvmppc_core_queue_fpunavail(struct kvm_vcpu *vcpu)
{
	/* might as well deliver this straight away */
	kvmppc_inject_interrupt(vcpu, BOOK3S_INTERRUPT_FP_UNAVAIL, 0);
}

void kvmppc_core_queue_vec_unavail(struct kvm_vcpu *vcpu)
{
	/* might as well deliver this straight away */
	kvmppc_inject_interrupt(vcpu, BOOK3S_INTERRUPT_ALTIVEC, 0);
}

void kvmppc_core_queue_vsx_unavail(struct kvm_vcpu *vcpu)
{
	/* might as well deliver this straight away */
	kvmppc_inject_interrupt(vcpu, BOOK3S_INTERRUPT_VSX, 0);
}

void kvmppc_core_queue_dec(struct kvm_vcpu *vcpu)
{
	kvmppc_book3s_queue_irqprio(vcpu, BOOK3S_INTERRUPT_DECREMENTER);
}
EXPORT_SYMBOL_GPL(kvmppc_core_queue_dec);

int kvmppc_core_pending_dec(struct kvm_vcpu *vcpu)
{
	return test_bit(BOOK3S_IRQPRIO_DECREMENTER, &vcpu->arch.pending_exceptions);
}
EXPORT_SYMBOL_GPL(kvmppc_core_pending_dec);

void kvmppc_core_dequeue_dec(struct kvm_vcpu *vcpu)
{
	kvmppc_book3s_dequeue_irqprio(vcpu, BOOK3S_INTERRUPT_DECREMENTER);
}
EXPORT_SYMBOL_GPL(kvmppc_core_dequeue_dec);

void kvmppc_core_queue_external(struct kvm_vcpu *vcpu,
                                struct kvm_interrupt *irq)
{
	/*
	 * This case (KVM_INTERRUPT_SET) should never actually arise for
	 * a pseries guest (because pseries guests expect their interrupt
	 * controllers to continue asserting an external interrupt request
	 * until it is acknowledged at the interrupt controller), but is
	 * included to avoid ABI breakage and potentially for other
	 * sorts of guest.
	 *
	 * There is a subtlety here: HV KVM does not test the
	 * external_oneshot flag in the code that synthesizes
	 * external interrupts for the guest just before entering
	 * the guest.  That is OK even if userspace did do a
	 * KVM_INTERRUPT_SET on a pseries guest vcpu, because the
	 * caller (kvm_vcpu_ioctl_interrupt) does a kvm_vcpu_kick()
	 * which ends up doing a smp_send_reschedule(), which will
	 * pull the guest all the way out to the host, meaning that
	 * we will call kvmppc_core_prepare_to_enter() before entering
	 * the guest again, and that will handle the external_oneshot
	 * flag correctly.
	 */
	if (irq->irq == KVM_INTERRUPT_SET)
		vcpu->arch.external_oneshot = 1;

	kvmppc_book3s_queue_irqprio(vcpu, BOOK3S_INTERRUPT_EXTERNAL);
}

void kvmppc_core_dequeue_external(struct kvm_vcpu *vcpu)
{
	kvmppc_book3s_dequeue_irqprio(vcpu, BOOK3S_INTERRUPT_EXTERNAL);
}

void kvmppc_core_queue_data_storage(struct kvm_vcpu *vcpu, ulong dar,
				    ulong flags)
{
	kvmppc_set_dar(vcpu, dar);
	kvmppc_set_dsisr(vcpu, flags);
	kvmppc_inject_interrupt(vcpu, BOOK3S_INTERRUPT_DATA_STORAGE, 0);
}
EXPORT_SYMBOL_GPL(kvmppc_core_queue_data_storage);

void kvmppc_core_queue_inst_storage(struct kvm_vcpu *vcpu, ulong flags)
{
	kvmppc_inject_interrupt(vcpu, BOOK3S_INTERRUPT_INST_STORAGE, flags);
}
EXPORT_SYMBOL_GPL(kvmppc_core_queue_inst_storage);

static int kvmppc_book3s_irqprio_deliver(struct kvm_vcpu *vcpu,
					 unsigned int priority)
{
	int deliver = 1;
	int vec = 0;
	bool crit = kvmppc_critical_section(vcpu);

	switch (priority) {
	case BOOK3S_IRQPRIO_DECREMENTER:
		deliver = (kvmppc_get_msr(vcpu) & MSR_EE) && !crit;
		vec = BOOK3S_INTERRUPT_DECREMENTER;
		break;
	case BOOK3S_IRQPRIO_EXTERNAL:
		deliver = (kvmppc_get_msr(vcpu) & MSR_EE) && !crit;
		vec = BOOK3S_INTERRUPT_EXTERNAL;
		break;
	case BOOK3S_IRQPRIO_SYSTEM_RESET:
		vec = BOOK3S_INTERRUPT_SYSTEM_RESET;
		break;
	case BOOK3S_IRQPRIO_MACHINE_CHECK:
		vec = BOOK3S_INTERRUPT_MACHINE_CHECK;
		break;
	case BOOK3S_IRQPRIO_DATA_STORAGE:
		vec = BOOK3S_INTERRUPT_DATA_STORAGE;
		break;
	case BOOK3S_IRQPRIO_INST_STORAGE:
		vec = BOOK3S_INTERRUPT_INST_STORAGE;
		break;
	case BOOK3S_IRQPRIO_DATA_SEGMENT:
		vec = BOOK3S_INTERRUPT_DATA_SEGMENT;
		break;
	case BOOK3S_IRQPRIO_INST_SEGMENT:
		vec = BOOK3S_INTERRUPT_INST_SEGMENT;
		break;
	case BOOK3S_IRQPRIO_ALIGNMENT:
		vec = BOOK3S_INTERRUPT_ALIGNMENT;
		break;
	case BOOK3S_IRQPRIO_PROGRAM:
		vec = BOOK3S_INTERRUPT_PROGRAM;
		break;
	case BOOK3S_IRQPRIO_VSX:
		vec = BOOK3S_INTERRUPT_VSX;
		break;
	case BOOK3S_IRQPRIO_ALTIVEC:
		vec = BOOK3S_INTERRUPT_ALTIVEC;
		break;
	case BOOK3S_IRQPRIO_FP_UNAVAIL:
		vec = BOOK3S_INTERRUPT_FP_UNAVAIL;
		break;
	case BOOK3S_IRQPRIO_SYSCALL:
		vec = BOOK3S_INTERRUPT_SYSCALL;
		break;
	case BOOK3S_IRQPRIO_DEBUG:
		vec = BOOK3S_INTERRUPT_TRACE;
		break;
	case BOOK3S_IRQPRIO_PERFORMANCE_MONITOR:
		vec = BOOK3S_INTERRUPT_PERFMON;
		break;
	case BOOK3S_IRQPRIO_FAC_UNAVAIL:
		vec = BOOK3S_INTERRUPT_FAC_UNAVAIL;
		break;
	default:
		deliver = 0;
		printk(KERN_ERR "KVM: Unknown interrupt: 0x%x\n", priority);
		break;
	}

#if 0
	printk(KERN_INFO "Deliver interrupt 0x%x? %x\n", vec, deliver);
#endif

	if (deliver)
		kvmppc_inject_interrupt(vcpu, vec, 0);

	return deliver;
}

/*
 * This function determines if an irqprio should be cleared once issued.
 */
static bool clear_irqprio(struct kvm_vcpu *vcpu, unsigned int priority)
{
	switch (priority) {
		case BOOK3S_IRQPRIO_DECREMENTER:
			/* DEC interrupts get cleared by mtdec */
			return false;
		case BOOK3S_IRQPRIO_EXTERNAL:
			/*
			 * External interrupts get cleared by userspace
			 * except when set by the KVM_INTERRUPT ioctl with
			 * KVM_INTERRUPT_SET (not KVM_INTERRUPT_SET_LEVEL).
			 */
			if (vcpu->arch.external_oneshot) {
				vcpu->arch.external_oneshot = 0;
				return true;
			}
			return false;
	}

	return true;
}

int kvmppc_core_prepare_to_enter(struct kvm_vcpu *vcpu)
{
	unsigned long *pending = &vcpu->arch.pending_exceptions;
	unsigned long old_pending = vcpu->arch.pending_exceptions;
	unsigned int priority;

#ifdef EXIT_DEBUG
	if (vcpu->arch.pending_exceptions)
		printk(KERN_EMERG "KVM: Check pending: %lx\n", vcpu->arch.pending_exceptions);
#endif
	priority = __ffs(*pending);
	while (priority < BOOK3S_IRQPRIO_MAX) {
		if (kvmppc_book3s_irqprio_deliver(vcpu, priority) &&
		    clear_irqprio(vcpu, priority)) {
			clear_bit(priority, &vcpu->arch.pending_exceptions);
			break;
		}

		priority = find_next_bit(pending,
					 BITS_PER_BYTE * sizeof(*pending),
					 priority + 1);
	}

	/* Tell the guest about our interrupt status */
	kvmppc_update_int_pending(vcpu, *pending, old_pending);

	return 0;
}
EXPORT_SYMBOL_GPL(kvmppc_core_prepare_to_enter);

kvm_pfn_t kvmppc_gpa_to_pfn(struct kvm_vcpu *vcpu, gpa_t gpa, bool writing,
			bool *writable)
{
	ulong mp_pa = vcpu->arch.magic_page_pa & KVM_PAM;
	gfn_t gfn = gpa >> PAGE_SHIFT;

	if (!(kvmppc_get_msr(vcpu) & MSR_SF))
		mp_pa = (uint32_t)mp_pa;

	/* Magic page override */
	gpa &= ~0xFFFULL;
	if (unlikely(mp_pa) && unlikely((gpa & KVM_PAM) == mp_pa)) {
		ulong shared_page = ((ulong)vcpu->arch.shared) & PAGE_MASK;
		kvm_pfn_t pfn;

		pfn = (kvm_pfn_t)virt_to_phys((void*)shared_page) >> PAGE_SHIFT;
		get_page(pfn_to_page(pfn));
		if (writable)
			*writable = true;
		return pfn;
	}

	return gfn_to_pfn_prot(vcpu->kvm, gfn, writing, writable);
}
EXPORT_SYMBOL_GPL(kvmppc_gpa_to_pfn);

int kvmppc_xlate(struct kvm_vcpu *vcpu, ulong eaddr, enum xlate_instdata xlid,
		 enum xlate_readwrite xlrw, struct kvmppc_pte *pte)
{
	bool data = (xlid == XLATE_DATA);
	bool iswrite = (xlrw == XLATE_WRITE);
	int relocated = (kvmppc_get_msr(vcpu) & (data ? MSR_DR : MSR_IR));
	int r;

	if (relocated) {
		r = vcpu->arch.mmu.xlate(vcpu, eaddr, pte, data, iswrite);
	} else {
		pte->eaddr = eaddr;
		pte->raddr = eaddr & KVM_PAM;
		pte->vpage = VSID_REAL | eaddr >> 12;
		pte->may_read = true;
		pte->may_write = true;
		pte->may_execute = true;
		r = 0;

		if ((kvmppc_get_msr(vcpu) & (MSR_IR | MSR_DR)) == MSR_DR &&
		    !data) {
			if ((vcpu->arch.hflags & BOOK3S_HFLAG_SPLIT_HACK) &&
			    ((eaddr & SPLIT_HACK_MASK) == SPLIT_HACK_OFFS))
			pte->raddr &= ~SPLIT_HACK_MASK;
		}
	}

	return r;
}

int kvmppc_load_last_inst(struct kvm_vcpu *vcpu,
		enum instruction_fetch_type type, u32 *inst)
{
	ulong pc = kvmppc_get_pc(vcpu);
	int r;

	if (type == INST_SC)
		pc -= 4;

	r = kvmppc_ld(vcpu, &pc, sizeof(u32), inst, false);
	if (r == EMULATE_DONE)
		return r;
	else
		return EMULATE_AGAIN;
}
EXPORT_SYMBOL_GPL(kvmppc_load_last_inst);

int kvmppc_subarch_vcpu_init(struct kvm_vcpu *vcpu)
{
	return 0;
}

void kvmppc_subarch_vcpu_uninit(struct kvm_vcpu *vcpu)
{
}

int kvm_arch_vcpu_ioctl_get_sregs(struct kvm_vcpu *vcpu,
				  struct kvm_sregs *sregs)
{
	int ret;

	vcpu_load(vcpu);
	ret = vcpu->kvm->arch.kvm_ops->get_sregs(vcpu, sregs);
	vcpu_put(vcpu);

	return ret;
}

int kvm_arch_vcpu_ioctl_set_sregs(struct kvm_vcpu *vcpu,
				  struct kvm_sregs *sregs)
{
	int ret;

	vcpu_load(vcpu);
	ret = vcpu->kvm->arch.kvm_ops->set_sregs(vcpu, sregs);
	vcpu_put(vcpu);

	return ret;
}

int kvm_arch_vcpu_ioctl_get_regs(struct kvm_vcpu *vcpu, struct kvm_regs *regs)
{
	int i;

	regs->pc = kvmppc_get_pc(vcpu);
	regs->cr = kvmppc_get_cr(vcpu);
	regs->ctr = kvmppc_get_ctr(vcpu);
	regs->lr = kvmppc_get_lr(vcpu);
	regs->xer = kvmppc_get_xer(vcpu);
	regs->msr = kvmppc_get_msr(vcpu);
	regs->srr0 = kvmppc_get_srr0(vcpu);
	regs->srr1 = kvmppc_get_srr1(vcpu);
	regs->pid = vcpu->arch.pid;
	regs->sprg0 = kvmppc_get_sprg0(vcpu);
	regs->sprg1 = kvmppc_get_sprg1(vcpu);
	regs->sprg2 = kvmppc_get_sprg2(vcpu);
	regs->sprg3 = kvmppc_get_sprg3(vcpu);
	regs->sprg4 = kvmppc_get_sprg4(vcpu);
	regs->sprg5 = kvmppc_get_sprg5(vcpu);
	regs->sprg6 = kvmppc_get_sprg6(vcpu);
	regs->sprg7 = kvmppc_get_sprg7(vcpu);

	for (i = 0; i < ARRAY_SIZE(regs->gpr); i++)
		regs->gpr[i] = kvmppc_get_gpr(vcpu, i);

	return 0;
}

int kvm_arch_vcpu_ioctl_set_regs(struct kvm_vcpu *vcpu, struct kvm_regs *regs)
{
	int i;

	kvmppc_set_pc(vcpu, regs->pc);
	kvmppc_set_cr(vcpu, regs->cr);
	kvmppc_set_ctr(vcpu, regs->ctr);
	kvmppc_set_lr(vcpu, regs->lr);
	kvmppc_set_xer(vcpu, regs->xer);
	kvmppc_set_msr(vcpu, regs->msr);
	kvmppc_set_srr0(vcpu, regs->srr0);
	kvmppc_set_srr1(vcpu, regs->srr1);
	kvmppc_set_sprg0(vcpu, regs->sprg0);
	kvmppc_set_sprg1(vcpu, regs->sprg1);
	kvmppc_set_sprg2(vcpu, regs->sprg2);
	kvmppc_set_sprg3(vcpu, regs->sprg3);
	kvmppc_set_sprg4(vcpu, regs->sprg4);
	kvmppc_set_sprg5(vcpu, regs->sprg5);
	kvmppc_set_sprg6(vcpu, regs->sprg6);
	kvmppc_set_sprg7(vcpu, regs->sprg7);

	for (i = 0; i < ARRAY_SIZE(regs->gpr); i++)
		kvmppc_set_gpr(vcpu, i, regs->gpr[i]);

	return 0;
}

int kvm_arch_vcpu_ioctl_get_fpu(struct kvm_vcpu *vcpu, struct kvm_fpu *fpu)
{
	return -EOPNOTSUPP;
}

int kvm_arch_vcpu_ioctl_set_fpu(struct kvm_vcpu *vcpu, struct kvm_fpu *fpu)
{
	return -EOPNOTSUPP;
}

int kvmppc_get_one_reg(struct kvm_vcpu *vcpu, u64 id,
			union kvmppc_one_reg *val)
{
	int r = 0;
	long int i;

	r = vcpu->kvm->arch.kvm_ops->get_one_reg(vcpu, id, val);
	if (r == -EINVAL) {
		r = 0;
		switch (id) {
		case KVM_REG_PPC_DAR:
			*val = get_reg_val(id, kvmppc_get_dar(vcpu));
			break;
		case KVM_REG_PPC_DSISR:
			*val = get_reg_val(id, kvmppc_get_dsisr(vcpu));
			break;
		case KVM_REG_PPC_FPR0 ... KVM_REG_PPC_FPR31:
			i = id - KVM_REG_PPC_FPR0;
			*val = get_reg_val(id, VCPU_FPR(vcpu, i));
			break;
		case KVM_REG_PPC_FPSCR:
			*val = get_reg_val(id, vcpu->arch.fp.fpscr);
			break;
#ifdef CONFIG_VSX
		case KVM_REG_PPC_VSR0 ... KVM_REG_PPC_VSR31:
			if (cpu_has_feature(CPU_FTR_VSX)) {
				i = id - KVM_REG_PPC_VSR0;
				val->vsxval[0] = vcpu->arch.fp.fpr[i][0];
				val->vsxval[1] = vcpu->arch.fp.fpr[i][1];
			} else {
				r = -ENXIO;
			}
			break;
#endif /* CONFIG_VSX */
		case KVM_REG_PPC_DEBUG_INST:
			*val = get_reg_val(id, INS_TW);
			break;
#ifdef CONFIG_KVM_XICS
		case KVM_REG_PPC_ICP_STATE:
			if (!vcpu->arch.icp && !vcpu->arch.xive_vcpu) {
				r = -ENXIO;
				break;
			}
			if (xics_on_xive())
				*val = get_reg_val(id, kvmppc_xive_get_icp(vcpu));
			else
				*val = get_reg_val(id, kvmppc_xics_get_icp(vcpu));
			break;
#endif /* CONFIG_KVM_XICS */
#ifdef CONFIG_KVM_XIVE
		case KVM_REG_PPC_VP_STATE:
			if (!vcpu->arch.xive_vcpu) {
				r = -ENXIO;
				break;
			}
			if (xive_enabled())
				r = kvmppc_xive_native_get_vp(vcpu, val);
			else
				r = -ENXIO;
			break;
#endif /* CONFIG_KVM_XIVE */
		case KVM_REG_PPC_FSCR:
			*val = get_reg_val(id, vcpu->arch.fscr);
			break;
		case KVM_REG_PPC_TAR:
			*val = get_reg_val(id, vcpu->arch.tar);
			break;
		case KVM_REG_PPC_EBBHR:
			*val = get_reg_val(id, vcpu->arch.ebbhr);
			break;
		case KVM_REG_PPC_EBBRR:
			*val = get_reg_val(id, vcpu->arch.ebbrr);
			break;
		case KVM_REG_PPC_BESCR:
			*val = get_reg_val(id, vcpu->arch.bescr);
			break;
		case KVM_REG_PPC_IC:
			*val = get_reg_val(id, vcpu->arch.ic);
			break;
		default:
			r = -EINVAL;
			break;
		}
	}

	return r;
}

int kvmppc_set_one_reg(struct kvm_vcpu *vcpu, u64 id,
			union kvmppc_one_reg *val)
{
	int r = 0;
	long int i;

	r = vcpu->kvm->arch.kvm_ops->set_one_reg(vcpu, id, val);
	if (r == -EINVAL) {
		r = 0;
		switch (id) {
		case KVM_REG_PPC_DAR:
			kvmppc_set_dar(vcpu, set_reg_val(id, *val));
			break;
		case KVM_REG_PPC_DSISR:
			kvmppc_set_dsisr(vcpu, set_reg_val(id, *val));
			break;
		case KVM_REG_PPC_FPR0 ... KVM_REG_PPC_FPR31:
			i = id - KVM_REG_PPC_FPR0;
			VCPU_FPR(vcpu, i) = set_reg_val(id, *val);
			break;
		case KVM_REG_PPC_FPSCR:
			vcpu->arch.fp.fpscr = set_reg_val(id, *val);
			break;
#ifdef CONFIG_VSX
		case KVM_REG_PPC_VSR0 ... KVM_REG_PPC_VSR31:
			if (cpu_has_feature(CPU_FTR_VSX)) {
				i = id - KVM_REG_PPC_VSR0;
				vcpu->arch.fp.fpr[i][0] = val->vsxval[0];
				vcpu->arch.fp.fpr[i][1] = val->vsxval[1];
			} else {
				r = -ENXIO;
			}
			break;
#endif /* CONFIG_VSX */
#ifdef CONFIG_KVM_XICS
		case KVM_REG_PPC_ICP_STATE:
			if (!vcpu->arch.icp && !vcpu->arch.xive_vcpu) {
				r = -ENXIO;
				break;
			}
			if (xics_on_xive())
				r = kvmppc_xive_set_icp(vcpu, set_reg_val(id, *val));
			else
				r = kvmppc_xics_set_icp(vcpu, set_reg_val(id, *val));
			break;
#endif /* CONFIG_KVM_XICS */
#ifdef CONFIG_KVM_XIVE
		case KVM_REG_PPC_VP_STATE:
			if (!vcpu->arch.xive_vcpu) {
				r = -ENXIO;
				break;
			}
			if (xive_enabled())
				r = kvmppc_xive_native_set_vp(vcpu, val);
			else
				r = -ENXIO;
			break;
#endif /* CONFIG_KVM_XIVE */
		case KVM_REG_PPC_FSCR:
			vcpu->arch.fscr = set_reg_val(id, *val);
			break;
		case KVM_REG_PPC_TAR:
			vcpu->arch.tar = set_reg_val(id, *val);
			break;
		case KVM_REG_PPC_EBBHR:
			vcpu->arch.ebbhr = set_reg_val(id, *val);
			break;
		case KVM_REG_PPC_EBBRR:
			vcpu->arch.ebbrr = set_reg_val(id, *val);
			break;
		case KVM_REG_PPC_BESCR:
			vcpu->arch.bescr = set_reg_val(id, *val);
			break;
		case KVM_REG_PPC_IC:
			vcpu->arch.ic = set_reg_val(id, *val);
			break;
		default:
			r = -EINVAL;
			break;
		}
	}

	return r;
}

void kvmppc_core_vcpu_load(struct kvm_vcpu *vcpu, int cpu)
{
	vcpu->kvm->arch.kvm_ops->vcpu_load(vcpu, cpu);
}

void kvmppc_core_vcpu_put(struct kvm_vcpu *vcpu)
{
	vcpu->kvm->arch.kvm_ops->vcpu_put(vcpu);
}

void kvmppc_set_msr(struct kvm_vcpu *vcpu, u64 msr)
{
	vcpu->kvm->arch.kvm_ops->set_msr(vcpu, msr);
}
EXPORT_SYMBOL_GPL(kvmppc_set_msr);

int kvmppc_vcpu_run(struct kvm_vcpu *vcpu)
{
	return vcpu->kvm->arch.kvm_ops->vcpu_run(vcpu);
}

int kvm_arch_vcpu_ioctl_translate(struct kvm_vcpu *vcpu,
                                  struct kvm_translation *tr)
{
	return 0;
}

int kvm_arch_vcpu_ioctl_set_guest_debug(struct kvm_vcpu *vcpu,
					struct kvm_guest_debug *dbg)
{
	vcpu_load(vcpu);
	vcpu->guest_debug = dbg->control;
	vcpu_put(vcpu);
	return 0;
}

void kvmppc_decrementer_func(struct kvm_vcpu *vcpu)
{
	kvmppc_core_queue_dec(vcpu);
	kvm_vcpu_kick(vcpu);
}

int kvmppc_core_vcpu_create(struct kvm_vcpu *vcpu)
{
	return vcpu->kvm->arch.kvm_ops->vcpu_create(vcpu);
}

void kvmppc_core_vcpu_free(struct kvm_vcpu *vcpu)
{
	vcpu->kvm->arch.kvm_ops->vcpu_free(vcpu);
}

int kvmppc_core_check_requests(struct kvm_vcpu *vcpu)
{
	return vcpu->kvm->arch.kvm_ops->check_requests(vcpu);
}

void kvm_arch_sync_dirty_log(struct kvm *kvm, struct kvm_memory_slot *memslot)
{

}

int kvm_vm_ioctl_get_dirty_log(struct kvm *kvm, struct kvm_dirty_log *log)
{
	return kvm->arch.kvm_ops->get_dirty_log(kvm, log);
}

void kvmppc_core_free_memslot(struct kvm *kvm, struct kvm_memory_slot *slot)
{
	kvm->arch.kvm_ops->free_memslot(slot);
}

void kvmppc_core_flush_memslot(struct kvm *kvm, struct kvm_memory_slot *memslot)
{
	kvm->arch.kvm_ops->flush_memslot(kvm, memslot);
}

int kvmppc_core_prepare_memory_region(struct kvm *kvm,
				struct kvm_memory_slot *memslot,
				const struct kvm_userspace_memory_region *mem,
				enum kvm_mr_change change)
{
	return kvm->arch.kvm_ops->prepare_memory_region(kvm, memslot, mem,
							change);
}

void kvmppc_core_commit_memory_region(struct kvm *kvm,
				const struct kvm_userspace_memory_region *mem,
				const struct kvm_memory_slot *old,
				const struct kvm_memory_slot *new,
				enum kvm_mr_change change)
{
	kvm->arch.kvm_ops->commit_memory_region(kvm, mem, old, new, change);
}

<<<<<<< HEAD
int kvm_unmap_hva_range(struct kvm *kvm, unsigned long start, unsigned long end,
			unsigned flags)
=======
bool kvm_unmap_gfn_range(struct kvm *kvm, struct kvm_gfn_range *range)
>>>>>>> c1084c27
{
	return kvm->arch.kvm_ops->unmap_gfn_range(kvm, range);
}

bool kvm_age_gfn(struct kvm *kvm, struct kvm_gfn_range *range)
{
	return kvm->arch.kvm_ops->age_gfn(kvm, range);
}

bool kvm_test_age_gfn(struct kvm *kvm, struct kvm_gfn_range *range)
{
	return kvm->arch.kvm_ops->test_age_gfn(kvm, range);
}

bool kvm_set_spte_gfn(struct kvm *kvm, struct kvm_gfn_range *range)
{
	return kvm->arch.kvm_ops->set_spte_gfn(kvm, range);
}

int kvmppc_core_init_vm(struct kvm *kvm)
{

#ifdef CONFIG_PPC64
	INIT_LIST_HEAD_RCU(&kvm->arch.spapr_tce_tables);
	INIT_LIST_HEAD(&kvm->arch.rtas_tokens);
	mutex_init(&kvm->arch.rtas_token_lock);
#endif

	return kvm->arch.kvm_ops->init_vm(kvm);
}

void kvmppc_core_destroy_vm(struct kvm *kvm)
{
	kvm->arch.kvm_ops->destroy_vm(kvm);

#ifdef CONFIG_PPC64
	kvmppc_rtas_tokens_free(kvm);
	WARN_ON(!list_empty(&kvm->arch.spapr_tce_tables));
#endif

#ifdef CONFIG_KVM_XICS
	/*
	 * Free the XIVE and XICS devices which are not directly freed by the
	 * device 'release' method
	 */
	kfree(kvm->arch.xive_devices.native);
	kvm->arch.xive_devices.native = NULL;
	kfree(kvm->arch.xive_devices.xics_on_xive);
	kvm->arch.xive_devices.xics_on_xive = NULL;
	kfree(kvm->arch.xics_device);
	kvm->arch.xics_device = NULL;
#endif /* CONFIG_KVM_XICS */
}

int kvmppc_h_logical_ci_load(struct kvm_vcpu *vcpu)
{
	unsigned long size = kvmppc_get_gpr(vcpu, 4);
	unsigned long addr = kvmppc_get_gpr(vcpu, 5);
	u64 buf;
	int srcu_idx;
	int ret;

	if (!is_power_of_2(size) || (size > sizeof(buf)))
		return H_TOO_HARD;

	srcu_idx = srcu_read_lock(&vcpu->kvm->srcu);
	ret = kvm_io_bus_read(vcpu, KVM_MMIO_BUS, addr, size, &buf);
	srcu_read_unlock(&vcpu->kvm->srcu, srcu_idx);
	if (ret != 0)
		return H_TOO_HARD;

	switch (size) {
	case 1:
		kvmppc_set_gpr(vcpu, 4, *(u8 *)&buf);
		break;

	case 2:
		kvmppc_set_gpr(vcpu, 4, be16_to_cpu(*(__be16 *)&buf));
		break;

	case 4:
		kvmppc_set_gpr(vcpu, 4, be32_to_cpu(*(__be32 *)&buf));
		break;

	case 8:
		kvmppc_set_gpr(vcpu, 4, be64_to_cpu(*(__be64 *)&buf));
		break;

	default:
		BUG();
	}

	return H_SUCCESS;
}
EXPORT_SYMBOL_GPL(kvmppc_h_logical_ci_load);

int kvmppc_h_logical_ci_store(struct kvm_vcpu *vcpu)
{
	unsigned long size = kvmppc_get_gpr(vcpu, 4);
	unsigned long addr = kvmppc_get_gpr(vcpu, 5);
	unsigned long val = kvmppc_get_gpr(vcpu, 6);
	u64 buf;
	int srcu_idx;
	int ret;

	switch (size) {
	case 1:
		*(u8 *)&buf = val;
		break;

	case 2:
		*(__be16 *)&buf = cpu_to_be16(val);
		break;

	case 4:
		*(__be32 *)&buf = cpu_to_be32(val);
		break;

	case 8:
		*(__be64 *)&buf = cpu_to_be64(val);
		break;

	default:
		return H_TOO_HARD;
	}

	srcu_idx = srcu_read_lock(&vcpu->kvm->srcu);
	ret = kvm_io_bus_write(vcpu, KVM_MMIO_BUS, addr, size, &buf);
	srcu_read_unlock(&vcpu->kvm->srcu, srcu_idx);
	if (ret != 0)
		return H_TOO_HARD;

	return H_SUCCESS;
}
EXPORT_SYMBOL_GPL(kvmppc_h_logical_ci_store);

int kvmppc_core_check_processor_compat(void)
{
	/*
	 * We always return 0 for book3s. We check
	 * for compatibility while loading the HV
	 * or PR module
	 */
	return 0;
}

int kvmppc_book3s_hcall_implemented(struct kvm *kvm, unsigned long hcall)
{
	return kvm->arch.kvm_ops->hcall_implemented(hcall);
}

#ifdef CONFIG_KVM_XICS
int kvm_set_irq(struct kvm *kvm, int irq_source_id, u32 irq, int level,
		bool line_status)
{
	if (xics_on_xive())
		return kvmppc_xive_set_irq(kvm, irq_source_id, irq, level,
					   line_status);
	else
		return kvmppc_xics_set_irq(kvm, irq_source_id, irq, level,
					   line_status);
}

int kvm_arch_set_irq_inatomic(struct kvm_kernel_irq_routing_entry *irq_entry,
			      struct kvm *kvm, int irq_source_id,
			      int level, bool line_status)
{
	return kvm_set_irq(kvm, irq_source_id, irq_entry->gsi,
			   level, line_status);
}
static int kvmppc_book3s_set_irq(struct kvm_kernel_irq_routing_entry *e,
				 struct kvm *kvm, int irq_source_id, int level,
				 bool line_status)
{
	return kvm_set_irq(kvm, irq_source_id, e->gsi, level, line_status);
}

int kvm_irq_map_gsi(struct kvm *kvm,
		    struct kvm_kernel_irq_routing_entry *entries, int gsi)
{
	entries->gsi = gsi;
	entries->type = KVM_IRQ_ROUTING_IRQCHIP;
	entries->set = kvmppc_book3s_set_irq;
	entries->irqchip.irqchip = 0;
	entries->irqchip.pin = gsi;
	return 1;
}

int kvm_irq_map_chip_pin(struct kvm *kvm, unsigned irqchip, unsigned pin)
{
	return pin;
}

#endif /* CONFIG_KVM_XICS */

static int kvmppc_book3s_init(void)
{
	int r;

	r = kvm_init(NULL, sizeof(struct kvm_vcpu), 0, THIS_MODULE);
	if (r)
		return r;
#ifdef CONFIG_KVM_BOOK3S_32_HANDLER
	r = kvmppc_book3s_init_pr();
#endif

#ifdef CONFIG_KVM_XICS
#ifdef CONFIG_KVM_XIVE
	if (xics_on_xive()) {
		kvm_register_device_ops(&kvm_xive_ops, KVM_DEV_TYPE_XICS);
		if (kvmppc_xive_native_supported())
			kvm_register_device_ops(&kvm_xive_native_ops,
						KVM_DEV_TYPE_XIVE);
	} else
#endif
		kvm_register_device_ops(&kvm_xics_ops, KVM_DEV_TYPE_XICS);
#endif
	return r;
}

static void kvmppc_book3s_exit(void)
{
#ifdef CONFIG_KVM_BOOK3S_32_HANDLER
	kvmppc_book3s_exit_pr();
#endif
	kvm_exit();
}

module_init(kvmppc_book3s_init);
module_exit(kvmppc_book3s_exit);

/* On 32bit this is our one and only kernel module */
#ifdef CONFIG_KVM_BOOK3S_32_HANDLER
MODULE_ALIAS_MISCDEV(KVM_MINOR);
MODULE_ALIAS("devname:kvm");
#endif<|MERGE_RESOLUTION|>--- conflicted
+++ resolved
@@ -864,12 +864,7 @@
 	kvm->arch.kvm_ops->commit_memory_region(kvm, mem, old, new, change);
 }
 
-<<<<<<< HEAD
-int kvm_unmap_hva_range(struct kvm *kvm, unsigned long start, unsigned long end,
-			unsigned flags)
-=======
 bool kvm_unmap_gfn_range(struct kvm *kvm, struct kvm_gfn_range *range)
->>>>>>> c1084c27
 {
 	return kvm->arch.kvm_ops->unmap_gfn_range(kvm, range);
 }
