--- conflicted
+++ resolved
@@ -153,11 +153,7 @@
 	userspace(&current->thread.regs.regs, current_thread_info()->aux_fp_regs);
 }
 
-<<<<<<< HEAD
-int copy_thread_tls(unsigned long clone_flags, unsigned long sp,
-=======
 int copy_thread(unsigned long clone_flags, unsigned long sp,
->>>>>>> c1084c27
 		unsigned long arg, struct task_struct * p, unsigned long tls)
 {
 	void (*handler)(void);
