#
# This file is subject to the terms and conditions of the GNU General Public
# License.  See the file "COPYING" in the main directory of this archive
# for more details.
#
# Copyright (C) 1994, 95, 96, 2003 by Ralf Baechle
# DECStation modifications by Paul M. Antoine, 1996
# Copyright (C) 2002, 2003, 2004  Maciej W. Rozycki
#
# This file is included by the global makefile so that you can add your own
# architecture-specific flags and dependencies.
#

archscripts: scripts_basic
	$(Q)$(MAKE) $(build)=arch/mips/tools elf-entry
ifeq ($(CONFIG_CPU_LOONGSON3_WORKAROUNDS),y)
	$(Q)$(MAKE) $(build)=arch/mips/tools loongson3-llsc-check
endif
	$(Q)$(MAKE) $(build)=arch/mips/boot/tools relocs

KBUILD_DEFCONFIG := 32r2el_defconfig
KBUILD_DTBS      := dtbs

#
# Select the object file format to substitute into the linker script.
#
ifdef CONFIG_CPU_LITTLE_ENDIAN
32bit-tool-archpref	= mipsel
64bit-tool-archpref	= mips64el
32bit-bfd		= elf32-tradlittlemips
64bit-bfd		= elf64-tradlittlemips
32bit-emul		= elf32ltsmip
64bit-emul		= elf64ltsmip
else
32bit-tool-archpref	= mips
64bit-tool-archpref	= mips64
32bit-bfd		= elf32-tradbigmips
64bit-bfd		= elf64-tradbigmips
32bit-emul		= elf32btsmip
64bit-emul		= elf64btsmip
endif

ifdef CONFIG_32BIT
tool-archpref		= $(32bit-tool-archpref)
UTS_MACHINE		:= mips
endif
ifdef CONFIG_64BIT
tool-archpref		= $(64bit-tool-archpref)
UTS_MACHINE		:= mips64
endif

ifdef cross_compiling
  ifeq ($(CROSS_COMPILE),)
    CROSS_COMPILE := $(call cc-cross-prefix, $(tool-archpref)-linux-  $(tool-archpref)-linux-gnu-  $(tool-archpref)-unknown-linux-gnu-)
  endif
endif

ifdef CONFIG_FUNCTION_GRAPH_TRACER
  ifndef KBUILD_MCOUNT_RA_ADDRESS
    ifeq ($(call cc-option-yn,-mmcount-ra-address), y)
      cflags-y += -mmcount-ra-address -DKBUILD_MCOUNT_RA_ADDRESS
    endif
  endif
endif
cflags-y += $(call cc-option, -mno-check-zero-division)

ifdef CONFIG_32BIT
ld-emul			= $(32bit-emul)
vmlinux-32		= vmlinux
vmlinux-64		= vmlinux.64

cflags-y		+= -mabi=32
endif

ifdef CONFIG_64BIT
ld-emul			= $(64bit-emul)
vmlinux-32		= vmlinux.32
vmlinux-64		= vmlinux

cflags-y		+= -mabi=64
endif

all-$(CONFIG_BOOT_ELF32)	:= $(vmlinux-32)
all-$(CONFIG_BOOT_ELF64)	:= $(vmlinux-64)
all-$(CONFIG_SYS_SUPPORTS_ZBOOT)+= vmlinuz

#
# GCC uses -G 0 -mabicalls -fpic as default.  We don't want PIC in the kernel
# code since it only slows down the whole thing.  At some point we might make
# use of global pointer optimizations but their use of $28 conflicts with
# the current pointer optimization.
#
# The DECStation requires an ECOFF kernel for remote booting, other MIPS
# machines may also.  Since BFD is incredibly buggy with respect to
# crossformat linking we rely on the elf2ecoff tool for format conversion.
#
cflags-y			+= -G 0 -mno-abicalls -fno-pic -pipe
cflags-y			+= -msoft-float -Wa,-msoft-float
LDFLAGS_vmlinux			+= -G 0 -static -n -nostdlib
KBUILD_AFLAGS_MODULE		+= -mlong-calls
KBUILD_CFLAGS_MODULE		+= -mlong-calls

ifeq ($(CONFIG_RELOCATABLE),y)
LDFLAGS_vmlinux			+= --emit-relocs
endif

<<<<<<< HEAD
#
# pass -msoft-float to GAS if it supports it.  However on newer binutils
# (specifically newer than 2.24.51.20140728) we then also need to explicitly
# set ".set hardfloat" in all files which manipulate floating point registers.
#
ifneq ($(call cc-option,$(cflags-y) -Wa$(comma)-msoft-float,),)
	cflags-y		+= -DGAS_HAS_SET_HARDFLOAT -Wa,-msoft-float
endif

=======
>>>>>>> ccf0a997
cflags-y += -ffreestanding

cflags-$(CONFIG_CPU_BIG_ENDIAN)		+= -EB
cflags-$(CONFIG_CPU_LITTLE_ENDIAN)	+= -EL

cflags-$(CONFIG_SB1XXX_CORELIS)	+= $(call cc-option,-mno-sched-prolog) \
				   -fno-omit-frame-pointer

# Some distribution-specific toolchains might pass the -fstack-check
# option during the build, which adds a simple stack-probe at the beginning
# of every function.  This stack probe is to ensure that there is enough
# stack space, else a SEGV is generated.  This is not desirable for MIPS
# as kernel stacks are small, placed in unmapped virtual memory, and do not
# grow when overflowed.  Especially on SGI IP27 platforms, this check will
# lead to a NULL pointer dereference in _raw_spin_lock_irq.
#
# In disassembly, this stack probe appears at the top of a function as:
#    sd		zero,<offset>(sp)
# Where <offset> is a negative value.
#
cflags-y += -fno-stack-check

# binutils from v2.35 when built with --enable-mips-fix-loongson3-llsc=yes,
# supports an -mfix-loongson3-llsc flag which emits a sync prior to each ll
# instruction to work around a CPU bug (see __SYNC_loongson3_war in asm/sync.h
# for a description).
#
# We disable this in order to prevent the assembler meddling with the
# instruction that labels refer to, ie. if we label an ll instruction:
#
# 1: ll v0, 0(a0)
#
# ...then with the assembler fix applied the label may actually point at a sync
# instruction inserted by the assembler, and if we were using the label in an
# exception table the table would no longer contain the address of the ll
# instruction.
#
# Avoid this by explicitly disabling that assembler behaviour.
#
cflags-y += $(call cc-option,-Wa$(comma)-mno-fix-loongson3-llsc,)

#
# CPU-dependent compiler/assembler options for optimization.
#
cflags-$(CONFIG_CPU_R3000)	+= -march=r3000
cflags-$(CONFIG_CPU_R4300)	+= -march=r4300 -Wa,--trap
cflags-$(CONFIG_CPU_R4X00)	+= -march=r4600 -Wa,--trap
cflags-$(CONFIG_CPU_TX49XX)	+= -march=r4600 -Wa,--trap
cflags-$(CONFIG_CPU_MIPS32_R1)	+= -march=mips32 -Wa,--trap
cflags-$(CONFIG_CPU_MIPS32_R2)	+= -march=mips32r2 -Wa,--trap
cflags-$(CONFIG_CPU_MIPS32_R5)	+= -march=mips32r5 -Wa,--trap -modd-spreg
cflags-$(CONFIG_CPU_MIPS32_R6)	+= -march=mips32r6 -Wa,--trap -modd-spreg
cflags-$(CONFIG_CPU_MIPS64_R1)	+= -march=mips64 -Wa,--trap
cflags-$(CONFIG_CPU_MIPS64_R2)	+= -march=mips64r2 -Wa,--trap
cflags-$(CONFIG_CPU_MIPS64_R5)	+= -march=mips64r5 -Wa,--trap
cflags-$(CONFIG_CPU_MIPS64_R6)	+= -march=mips64r6 -Wa,--trap
cflags-$(CONFIG_CPU_P5600)	+= -march=p5600 -Wa,--trap -modd-spreg
cflags-$(CONFIG_CPU_R5000)	+= -march=r5000 -Wa,--trap
cflags-$(CONFIG_CPU_R5500)	+= $(call cc-option,-march=r5500,-march=r5000) \
			-Wa,--trap
cflags-$(CONFIG_CPU_NEVADA)	+= $(call cc-option,-march=rm5200,-march=r5000) \
			-Wa,--trap
cflags-$(CONFIG_CPU_RM7000)	+= $(call cc-option,-march=rm7000,-march=r5000) \
			-Wa,--trap
cflags-$(CONFIG_CPU_SB1)	+= $(call cc-option,-march=sb1,-march=r5000) \
			-Wa,--trap
cflags-$(CONFIG_CPU_SB1)	+= $(call cc-option,-mno-mdmx)
cflags-$(CONFIG_CPU_SB1)	+= $(call cc-option,-mno-mips3d)
cflags-$(CONFIG_CPU_R10000)	+= $(call cc-option,-march=r10000,-march=r8000) \
			-Wa,--trap
cflags-$(CONFIG_CPU_CAVIUM_OCTEON) += $(call cc-option,-march=octeon) -Wa,--trap
ifeq (,$(findstring march=octeon, $(cflags-$(CONFIG_CPU_CAVIUM_OCTEON))))
cflags-$(CONFIG_CPU_CAVIUM_OCTEON) += -Wa,-march=octeon
endif
cflags-$(CONFIG_CAVIUM_CN63XXP1) += -Wa,-mfix-cn63xxp1
cflags-$(CONFIG_CPU_BMIPS)	+= -march=mips32 -Wa,-mips32 -Wa,--trap

<<<<<<< HEAD
cflags-$(CONFIG_CPU_LOONGSON2E) += $(call cc-option,-march=loongson2e) -Wa,--trap
cflags-$(CONFIG_CPU_LOONGSON2F) += $(call cc-option,-march=loongson2f) -Wa,--trap
cflags-$(CONFIG_CPU_LOONGSON64) += $(call cc-option,-march=loongson3a,-march=mips64r2) -Wa,--trap
# Some -march= flags enable MMI instructions, and GCC complains about that
# support being enabled alongside -msoft-float. Thus explicitly disable MMI.
cflags-$(CONFIG_CPU_LOONGSON2EF) += $(call cc-option,-mno-loongson-mmi)
=======
cflags-$(CONFIG_CPU_LOONGSON2E) += -march=loongson2e -Wa,--trap
cflags-$(CONFIG_CPU_LOONGSON2F) += -march=loongson2f -Wa,--trap
# Some -march= flags enable MMI instructions, and GCC complains about that
# support being enabled alongside -msoft-float. Thus explicitly disable MMI.
cflags-$(CONFIG_CPU_LOONGSON2EF) += $(call cc-option,-mno-loongson-mmi)
ifdef CONFIG_CPU_LOONGSON64
cflags-$(CONFIG_CPU_LOONGSON64)	+= -Wa,--trap
cflags-$(CONFIG_CC_IS_GCC) += -march=loongson3a
cflags-$(CONFIG_CC_IS_CLANG) += -march=mips64r2
endif
>>>>>>> ccf0a997
cflags-$(CONFIG_CPU_LOONGSON64) += $(call cc-option,-mno-loongson-mmi)

cflags-$(CONFIG_CPU_R4000_WORKAROUNDS)	+= $(call cc-option,-mfix-r4000,)
cflags-$(CONFIG_CPU_R4400_WORKAROUNDS)	+= $(call cc-option,-mfix-r4400,)
cflags-$(CONFIG_CPU_DADDI_WORKAROUNDS)	+= $(call cc-option,-mno-daddi,)
ifdef CONFIG_CPU_LOONGSON2F_WORKAROUNDS
cflags-$(CONFIG_CPU_NOP_WORKAROUNDS) += -Wa,-mfix-loongson2f-nop
cflags-$(CONFIG_CPU_JUMP_WORKAROUNDS) += -Wa,-mfix-loongson2f-jump
endif

#
# Some versions of binutils, not currently mainline as of 2019/02/04, support
# an -mfix-loongson3-llsc flag which emits a sync prior to each ll instruction
# to work around a CPU bug (see __SYNC_loongson3_war in asm/sync.h for a
# description).
#
# We disable this in order to prevent the assembler meddling with the
# instruction that labels refer to, ie. if we label an ll instruction:
#
# 1: ll v0, 0(a0)
#
# ...then with the assembler fix applied the label may actually point at a sync
# instruction inserted by the assembler, and if we were using the label in an
# exception table the table would no longer contain the address of the ll
# instruction.
#
# Avoid this by explicitly disabling that assembler behaviour. If upstream
# binutils does not merge support for the flag then we can revisit & remove
# this later - for now it ensures vendor toolchains don't cause problems.
#
cflags-$(CONFIG_CPU_LOONGSON64)	+= $(call as-option,-Wa$(comma)-mno-fix-loongson3-llsc,)

# For smartmips configurations, there are hundreds of warnings due to ISA overrides
# in assembly and header files. smartmips is only supported for MIPS32r1 onwards
# and there is no support for 64-bit. Various '.set mips2' or '.set mips3' or
# similar directives in the kernel will spam the build logs with the following warnings:
# Warning: the `smartmips' extension requires MIPS32 revision 1 or greater
# or
# Warning: the 64-bit MIPS architecture does not support the `smartmips' extension
# Pass -Wa,--no-warn to disable all assembler warnings until the kernel code has
# been fixed properly.
mips-cflags				:= $(cflags-y)
ifeq ($(CONFIG_CPU_HAS_SMARTMIPS),y)
smartmips-ase				:= $(call cc-option-yn,$(mips-cflags) -msmartmips)
cflags-$(smartmips-ase)			+= -msmartmips -Wa,--no-warn
endif
ifeq ($(CONFIG_CPU_MICROMIPS),y)
micromips-ase				:= $(call cc-option-yn,$(mips-cflags) -mmicromips)
cflags-$(micromips-ase)			+= -mmicromips
endif
ifeq ($(CONFIG_CPU_HAS_MSA),y)
toolchain-msa				:= $(call cc-option-yn,$(mips-cflags) -mhard-float -mfp64 -Wa$(comma)-mmsa)
cflags-$(toolchain-msa)			+= -DTOOLCHAIN_SUPPORTS_MSA
endif
toolchain-virt				:= $(call cc-option-yn,$(mips-cflags) -mvirt)
cflags-$(toolchain-virt)		+= -DTOOLCHAIN_SUPPORTS_VIRT
# For -mmicromips, use -Wa,-fatal-warnings to catch unsupported -mxpa which
# only warns
xpa-cflags-y				:= $(mips-cflags)
xpa-cflags-$(micromips-ase)		+= -mmicromips -Wa$(comma)-fatal-warnings
toolchain-xpa				:= $(call cc-option-yn,$(xpa-cflags-y) -mxpa)
cflags-$(toolchain-xpa)			+= -DTOOLCHAIN_SUPPORTS_XPA
toolchain-crc				:= $(call cc-option-yn,$(mips-cflags) -Wa$(comma)-mcrc)
cflags-$(toolchain-crc)			+= -DTOOLCHAIN_SUPPORTS_CRC
toolchain-dsp				:= $(call cc-option-yn,$(mips-cflags) -Wa$(comma)-mdsp)
cflags-$(toolchain-dsp)			+= -DTOOLCHAIN_SUPPORTS_DSP
toolchain-ginv				:= $(call cc-option-yn,$(mips-cflags) -Wa$(comma)-mginv)
cflags-$(toolchain-ginv)		+= -DTOOLCHAIN_SUPPORTS_GINV

#
# Firmware support
#
libs-$(CONFIG_FW_ARC)		+= arch/mips/fw/arc/
libs-$(CONFIG_FW_CFE)		+= arch/mips/fw/cfe/
libs-$(CONFIG_FW_SNIPROM)	+= arch/mips/fw/sni/
libs-y				+= arch/mips/fw/lib/

#
# Kernel compression
#
ifdef CONFIG_SYS_SUPPORTS_ZBOOT
COMPRESSION_FNAME		= vmlinuz
else
COMPRESSION_FNAME		= vmlinux
endif

#
# Board-dependent options and extra files
#
include $(srctree)/arch/mips/Kbuild.platforms

ifdef CONFIG_PHYSICAL_START
load-y					= $(CONFIG_PHYSICAL_START)
endif

entry-y				= $(shell $(objtree)/arch/mips/tools/elf-entry vmlinux)
cflags-y			+= -I$(srctree)/arch/mips/include/asm/mach-generic
drivers-$(CONFIG_PCI)		+= arch/mips/pci/

#
# Automatically detect the build format. By default we choose
# the elf format according to the load address.
# We can always force a build with a 64-bits symbol format by
# passing 'KBUILD_SYM32=no' option to the make's command line.
#
ifdef CONFIG_64BIT
  ifndef KBUILD_SYM32
    ifeq ($(shell expr $(load-y) \< 0xffffffff80000000), 0)
      KBUILD_SYM32 = y
    endif
  endif

  ifeq ($(KBUILD_SYM32), y)
    cflags-$(KBUILD_SYM32) += -msym32 -DKBUILD_64BIT_SYM32
  else
    ifeq ($(CONFIG_CPU_DADDI_WORKAROUNDS), y)
      $(error CONFIG_CPU_DADDI_WORKAROUNDS unsupported without -msym32)
    endif
  endif
endif

# When linking a 32-bit executable the LLVM linker cannot cope with a
# 32-bit load address that has been sign-extended to 64 bits.  Simply
# remove the upper 32 bits then, as it is safe to do so with other
# linkers.
ifdef CONFIG_64BIT
	load-ld			= $(load-y)
else
	load-ld			= $(subst 0xffffffff,0x,$(load-y))
endif

KBUILD_AFLAGS	+= $(cflags-y)
KBUILD_CFLAGS	+= $(cflags-y)
KBUILD_CPPFLAGS += -DVMLINUX_LOAD_ADDRESS=$(load-y) -DLINKER_LOAD_ADDRESS=$(load-ld)
KBUILD_CPPFLAGS += -DDATAOFFSET=$(if $(dataoffset-y),$(dataoffset-y),0)

bootvars-y	= VMLINUX_LOAD_ADDRESS=$(load-y) \
		  LINKER_LOAD_ADDRESS=$(load-ld) \
		  VMLINUX_ENTRY_ADDRESS=$(entry-y) \
		  PLATFORM="$(platform-y)" \
		  ITS_INPUTS="$(its-y)"
ifdef CONFIG_32BIT
bootvars-y	+= ADDR_BITS=32
endif
ifdef CONFIG_64BIT
bootvars-y	+= ADDR_BITS=64
endif

# This is required to get dwarf unwinding tables into .debug_frame
# instead of .eh_frame so we don't discard them.
KBUILD_CFLAGS += -fno-asynchronous-unwind-tables

KBUILD_LDFLAGS		+= -m $(ld-emul)

ifdef need-compiler
<<<<<<< HEAD
CHECKFLAGS += $(shell $(CC) $(KBUILD_CFLAGS) -dM -E -x c /dev/null | \
=======
CHECKFLAGS += $(shell $(CC) $(KBUILD_CPPFLAGS) $(KBUILD_CFLAGS) -dM -E -x c /dev/null | \
>>>>>>> ccf0a997
	grep -E -vw '__GNUC_(MINOR_|PATCHLEVEL_)?_' | \
	sed -e "s/^\#define /-D'/" -e "s/ /'='/" -e "s/$$/'/" -e 's/\$$/&&/g')
endif

OBJCOPYFLAGS		+= --remove-section=.reginfo

libs-y			+= arch/mips/lib/
libs-$(CONFIG_MIPS_FP_SUPPORT) += arch/mips/math-emu/

drivers-y			+= arch/mips/crypto/

# suspend and hibernation support
drivers-$(CONFIG_PM)	+= arch/mips/power/

# boot image targets (arch/mips/boot/)
boot-y			:= vmlinux.bin
boot-y			+= vmlinux.ecoff
boot-y			+= vmlinux.srec
boot-y			+= uImage
boot-y			+= uImage.bin
boot-y			+= uImage.bz2
boot-y			+= uImage.gz
boot-y			+= uImage.lzma
boot-y			+= uImage.lzo
boot-y			+= vmlinux.itb
boot-y			+= vmlinux.gz.itb
boot-y			+= vmlinux.bz2.itb
boot-y			+= vmlinux.lzma.itb
boot-y			+= vmlinux.lzo.itb

# compressed boot image targets (arch/mips/boot/compressed/)
bootz-y			:= vmlinuz
bootz-y			+= vmlinuz.bin
bootz-y			+= vmlinuz.ecoff
bootz-y			+= vmlinuz.srec
bootz-y			+= uzImage.bin
bootz-y			+= vmlinuz.itb

#
# Some machines like the Indy need 32-bit ELF binaries for booting purposes.
# Other need ECOFF, so we build a 32-bit ELF binary for them which we then
# convert to ECOFF using elf2ecoff.
#
quiet_cmd_32 = OBJCOPY $@
	cmd_32 = $(OBJCOPY) -O $(32bit-bfd) $(OBJCOPYFLAGS) $< $@
vmlinux.32: vmlinux
	$(call cmd,32)

#
# The 64-bit ELF tools are pretty broken so at this time we generate 64-bit
# ELF files from 32-bit files by conversion.
#
quiet_cmd_64 = OBJCOPY $@
	cmd_64 = $(OBJCOPY) -O $(64bit-bfd) $(OBJCOPYFLAGS) $< $@
vmlinux.64: vmlinux
	$(call cmd,64)

all:	$(all-y) $(KBUILD_DTBS)

# boot
$(boot-y): $(vmlinux-32) FORCE
	$(Q)$(MAKE) $(build)=arch/mips/boot VMLINUX=$(vmlinux-32) \
		$(bootvars-y) arch/mips/boot/$@

ifdef CONFIG_SYS_SUPPORTS_ZBOOT
# boot/compressed
$(bootz-y): $(vmlinux-32) FORCE
	$(Q)$(MAKE) $(build)=arch/mips/boot/compressed \
		$(bootvars-y) 32bit-bfd=$(32bit-bfd) arch/mips/boot/$@
else
vmlinuz: FORCE
	@echo '   CONFIG_SYS_SUPPORTS_ZBOOT is not enabled'
	/bin/false
endif


CLEAN_FILES += vmlinux.32 vmlinux.64

# device-trees
core-y += arch/mips/boot/dts/

archprepare:
ifdef CONFIG_MIPS32_N32
	@$(kecho) '  Checking missing-syscalls for N32'
	$(Q)$(MAKE) $(build)=. missing-syscalls missing_syscalls_flags="-mabi=n32"
endif
ifdef CONFIG_MIPS32_O32
	@$(kecho) '  Checking missing-syscalls for O32'
	$(Q)$(MAKE) $(build)=. missing-syscalls missing_syscalls_flags="-mabi=32"
endif

install:
	$(Q)install -D -m 755 vmlinux $(INSTALL_PATH)/vmlinux-$(KERNELRELEASE)
ifdef CONFIG_SYS_SUPPORTS_ZBOOT
	$(Q)install -D -m 755 vmlinuz $(INSTALL_PATH)/vmlinuz-$(KERNELRELEASE)
endif
	$(Q)install -D -m 644 .config $(INSTALL_PATH)/config-$(KERNELRELEASE)
	$(Q)install -D -m 644 System.map $(INSTALL_PATH)/System.map-$(KERNELRELEASE)

archheaders:
	$(Q)$(MAKE) $(build)=arch/mips/kernel/syscalls all

define archhelp
	echo '  install              - install kernel into $(INSTALL_PATH)'
	echo '  vmlinux.ecoff        - ECOFF boot image'
	echo '  vmlinux.bin          - Raw binary boot image'
	echo '  vmlinux.srec         - SREC boot image'
	echo '  vmlinux.32           - 64-bit boot image wrapped in 32bits (IP22/IP32)'
	echo '  vmlinuz              - Compressed boot(zboot) image'
	echo '  vmlinuz.ecoff        - ECOFF zboot image'
	echo '  vmlinuz.bin          - Raw binary zboot image'
	echo '  vmlinuz.srec         - SREC zboot image'
	echo '  uImage               - U-Boot image'
	echo '  uImage.bin           - U-Boot image (uncompressed)'
	echo '  uImage.bz2           - U-Boot image (bz2)'
	echo '  uImage.gz            - U-Boot image (gzip)'
	echo '  uImage.lzma          - U-Boot image (lzma)'
	echo '  uImage.lzo           - U-Boot image (lzo)'
	echo '  uzImage.bin          - U-Boot image (self-extracting)'
	echo
	echo '  These will be default as appropriate for a configured platform.'
	echo
	echo '  If you are targeting a system supported by generic kernels you may'
	echo '  configure the kernel for a given architecture target like so:'
	echo
	echo '  {micro32,32,64}{r1,r2,r6}{el,}_defconfig <BOARDS="list of boards">'
	echo
	echo '  Where BOARDS is some subset of the following:'
	for board in $(sort $(BOARDS)); do echo "    $${board}"; done
	echo
	echo '  Specifically the following generic default configurations are'
	echo '  supported:'
	echo
	$(foreach cfg,$(generic_defconfigs),
	  printf "  %-24s - Build generic kernel for $(call describe_generic_defconfig,$(cfg))\n" $(cfg);)
	echo
	echo '  The following legacy default configurations have been converted to'
	echo '  generic and can still be used:'
	echo
	$(foreach cfg,$(sort $(legacy_defconfigs)),
	  printf "  %-24s - Build $($(cfg)-y)\n" $(cfg);)
	echo
	echo '  Otherwise, the following default configurations are available:'
endef

generic_config_dir = $(srctree)/arch/$(ARCH)/configs/generic
generic_defconfigs :=

#
# If the user generates a generic kernel configuration without specifying a
# list of boards to include the config fragments for, default to including all
# available board config fragments.
#
ifeq ($(BOARDS),)
BOARDS = $(patsubst board-%.config,%,$(notdir $(wildcard $(generic_config_dir)/board-*.config)))
endif

#
# Generic kernel configurations which merge generic_defconfig with the
# appropriate config fragments from arch/mips/configs/generic/, resulting in
# the ability to easily configure the kernel for a given architecture,
# endianness & set of boards without duplicating the needed configuration in
# hundreds of defconfig files.
#
define gen_generic_defconfigs
$(foreach bits,$(1),$(foreach rev,$(2),$(foreach endian,$(3),
target := $(bits)$(rev)$(filter el,$(endian))_defconfig
generic_defconfigs += $$(target)
$$(target): $(generic_config_dir)/$(bits)$(rev).config
$$(target): $(generic_config_dir)/$(endian).config
)))
endef

$(eval $(call gen_generic_defconfigs,32 64,r1 r2 r6,eb el))
$(eval $(call gen_generic_defconfigs,micro32,r2,eb el))

define describe_generic_defconfig
$(subst 32r,MIPS32 r,$(subst 64r,MIPS64 r,$(subst el, little endian,$(patsubst %_defconfig,%,$(1)))))
endef

.PHONY: $(generic_defconfigs)
$(generic_defconfigs):
	$(Q)$(CONFIG_SHELL) $(srctree)/scripts/kconfig/merge_config.sh \
		-m -O $(objtree) $(srctree)/arch/$(ARCH)/configs/generic_defconfig $^ | \
		grep -Ev '^#'
	$(Q)cp $(KCONFIG_CONFIG) $(objtree)/.config.$@
	$(Q)$(MAKE) -f $(srctree)/Makefile olddefconfig \
		KCONFIG_CONFIG=$(objtree)/.config.$@ >/dev/null
	$(Q)$(CONFIG_SHELL) $(srctree)/arch/$(ARCH)/tools/generic-board-config.sh \
		$(srctree) $(objtree) $(objtree)/.config.$@ $(KCONFIG_CONFIG) \
		"$(origin BOARDS)" $(BOARDS)
	$(Q)$(MAKE) -f $(srctree)/Makefile olddefconfig

#
# Prevent generic merge_config rules attempting to merge single fragments
#
$(generic_config_dir)/%.config: ;

#
# Prevent direct use of generic_defconfig, which is intended to be used as the
# basis of the various ISA-specific targets generated above.
#
.PHONY: generic_defconfig
generic_defconfig:
	$(Q)echo "generic_defconfig is not intended for direct use, but should instead be"
	$(Q)echo "used via an ISA-specific target from the following list:"
	$(Q)echo
	$(Q)for cfg in $(generic_defconfigs); do echo "  $${cfg}"; done
	$(Q)echo
	$(Q)false

#
# Legacy defconfig compatibility - these targets used to be real defconfigs but
# now that the boards have been converted to use the generic kernel they are
# wrappers around the generic rules above.
#
legacy_defconfigs		+= ocelot_defconfig
ocelot_defconfig-y		:= 32r2el_defconfig BOARDS=ocelot

legacy_defconfigs		+= sead3_defconfig
sead3_defconfig-y		:= 32r2el_defconfig BOARDS=sead-3

legacy_defconfigs		+= sead3micro_defconfig
sead3micro_defconfig-y		:= micro32r2el_defconfig BOARDS=sead-3

legacy_defconfigs		+= xilfpga_defconfig
xilfpga_defconfig-y		:= 32r2el_defconfig BOARDS=xilfpga

legacy_defconfigs		+= pistachio_defconfig
pistachio_defconfig-y		:= 32r2el_defconfig BOARDS=marduk

.PHONY: $(legacy_defconfigs)
$(legacy_defconfigs):
	$(Q)$(MAKE) -f $(srctree)/Makefile $($@-y)<|MERGE_RESOLUTION|>--- conflicted
+++ resolved
@@ -104,18 +104,6 @@
 LDFLAGS_vmlinux			+= --emit-relocs
 endif
 
-<<<<<<< HEAD
-#
-# pass -msoft-float to GAS if it supports it.  However on newer binutils
-# (specifically newer than 2.24.51.20140728) we then also need to explicitly
-# set ".set hardfloat" in all files which manipulate floating point registers.
-#
-ifneq ($(call cc-option,$(cflags-y) -Wa$(comma)-msoft-float,),)
-	cflags-y		+= -DGAS_HAS_SET_HARDFLOAT -Wa,-msoft-float
-endif
-
-=======
->>>>>>> ccf0a997
 cflags-y += -ffreestanding
 
 cflags-$(CONFIG_CPU_BIG_ENDIAN)		+= -EB
@@ -193,14 +181,6 @@
 cflags-$(CONFIG_CAVIUM_CN63XXP1) += -Wa,-mfix-cn63xxp1
 cflags-$(CONFIG_CPU_BMIPS)	+= -march=mips32 -Wa,-mips32 -Wa,--trap
 
-<<<<<<< HEAD
-cflags-$(CONFIG_CPU_LOONGSON2E) += $(call cc-option,-march=loongson2e) -Wa,--trap
-cflags-$(CONFIG_CPU_LOONGSON2F) += $(call cc-option,-march=loongson2f) -Wa,--trap
-cflags-$(CONFIG_CPU_LOONGSON64) += $(call cc-option,-march=loongson3a,-march=mips64r2) -Wa,--trap
-# Some -march= flags enable MMI instructions, and GCC complains about that
-# support being enabled alongside -msoft-float. Thus explicitly disable MMI.
-cflags-$(CONFIG_CPU_LOONGSON2EF) += $(call cc-option,-mno-loongson-mmi)
-=======
 cflags-$(CONFIG_CPU_LOONGSON2E) += -march=loongson2e -Wa,--trap
 cflags-$(CONFIG_CPU_LOONGSON2F) += -march=loongson2f -Wa,--trap
 # Some -march= flags enable MMI instructions, and GCC complains about that
@@ -211,7 +191,6 @@
 cflags-$(CONFIG_CC_IS_GCC) += -march=loongson3a
 cflags-$(CONFIG_CC_IS_CLANG) += -march=mips64r2
 endif
->>>>>>> ccf0a997
 cflags-$(CONFIG_CPU_LOONGSON64) += $(call cc-option,-mno-loongson-mmi)
 
 cflags-$(CONFIG_CPU_R4000_WORKAROUNDS)	+= $(call cc-option,-mfix-r4000,)
@@ -367,11 +346,7 @@
 KBUILD_LDFLAGS		+= -m $(ld-emul)
 
 ifdef need-compiler
-<<<<<<< HEAD
-CHECKFLAGS += $(shell $(CC) $(KBUILD_CFLAGS) -dM -E -x c /dev/null | \
-=======
 CHECKFLAGS += $(shell $(CC) $(KBUILD_CPPFLAGS) $(KBUILD_CFLAGS) -dM -E -x c /dev/null | \
->>>>>>> ccf0a997
 	grep -E -vw '__GNUC_(MINOR_|PATCHLEVEL_)?_' | \
 	sed -e "s/^\#define /-D'/" -e "s/ /'='/" -e "s/$$/'/" -e 's/\$$/&&/g')
 endif
