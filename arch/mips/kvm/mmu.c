/*
 * This file is subject to the terms and conditions of the GNU General Public
 * License.  See the file "COPYING" in the main directory of this archive
 * for more details.
 *
 * KVM/MIPS MMU handling in the KVM module.
 *
 * Copyright (C) 2012  MIPS Technologies, Inc.  All rights reserved.
 * Authors: Sanjay Lal <sanjayl@kymasys.com>
 */

#include <linux/highmem.h>
#include <linux/kvm_host.h>
#include <linux/uaccess.h>
#include <asm/mmu_context.h>
#include <asm/pgalloc.h>

/*
 * KVM_MMU_CACHE_MIN_PAGES is the number of GPA page table translation levels
 * for which pages need to be cached.
 */
#if defined(__PAGETABLE_PMD_FOLDED)
#define KVM_MMU_CACHE_MIN_PAGES 1
#else
#define KVM_MMU_CACHE_MIN_PAGES 2
#endif

void kvm_mmu_free_memory_caches(struct kvm_vcpu *vcpu)
{
	kvm_mmu_free_memory_cache(&vcpu->arch.mmu_page_cache);
}

/**
 * kvm_pgd_init() - Initialise KVM GPA page directory.
 * @page:	Pointer to page directory (PGD) for KVM GPA.
 *
 * Initialise a KVM GPA page directory with pointers to the invalid table, i.e.
 * representing no mappings. This is similar to pgd_init(), however it
 * initialises all the page directory pointers, not just the ones corresponding
 * to the userland address space (since it is for the guest physical address
 * space rather than a virtual address space).
 */
static void kvm_pgd_init(void *page)
{
	unsigned long *p, *end;
	unsigned long entry;

#ifdef __PAGETABLE_PMD_FOLDED
	entry = (unsigned long)invalid_pte_table;
#else
	entry = (unsigned long)invalid_pmd_table;
#endif

	p = (unsigned long *)page;
	end = p + PTRS_PER_PGD;

	do {
		p[0] = entry;
		p[1] = entry;
		p[2] = entry;
		p[3] = entry;
		p[4] = entry;
		p += 8;
		p[-3] = entry;
		p[-2] = entry;
		p[-1] = entry;
	} while (p != end);
}

/**
 * kvm_pgd_alloc() - Allocate and initialise a KVM GPA page directory.
 *
 * Allocate a blank KVM GPA page directory (PGD) for representing guest physical
 * to host physical page mappings.
 *
 * Returns:	Pointer to new KVM GPA page directory.
 *		NULL on allocation failure.
 */
pgd_t *kvm_pgd_alloc(void)
{
	pgd_t *ret;

	ret = (pgd_t *)__get_free_pages(GFP_KERNEL, PGD_ORDER);
	if (ret)
		kvm_pgd_init(ret);

	return ret;
}

/**
 * kvm_mips_walk_pgd() - Walk page table with optional allocation.
 * @pgd:	Page directory pointer.
 * @addr:	Address to index page table using.
 * @cache:	MMU page cache to allocate new page tables from, or NULL.
 *
 * Walk the page tables pointed to by @pgd to find the PTE corresponding to the
 * address @addr. If page tables don't exist for @addr, they will be created
 * from the MMU cache if @cache is not NULL.
 *
 * Returns:	Pointer to pte_t corresponding to @addr.
 *		NULL if a page table doesn't exist for @addr and !@cache.
 *		NULL if a page table allocation failed.
 */
static pte_t *kvm_mips_walk_pgd(pgd_t *pgd, struct kvm_mmu_memory_cache *cache,
				unsigned long addr)
{
	p4d_t *p4d;
	pud_t *pud;
	pmd_t *pmd;

	pgd += pgd_index(addr);
	if (pgd_none(*pgd)) {
		/* Not used on MIPS yet */
		BUG();
		return NULL;
	}
	p4d = p4d_offset(pgd, addr);
	pud = pud_offset(p4d, addr);
	if (pud_none(*pud)) {
		pmd_t *new_pmd;

		if (!cache)
			return NULL;
		new_pmd = kvm_mmu_memory_cache_alloc(cache);
		pmd_init((unsigned long)new_pmd,
			 (unsigned long)invalid_pte_table);
		pud_populate(NULL, pud, new_pmd);
	}
	pmd = pmd_offset(pud, addr);
	if (pmd_none(*pmd)) {
		pte_t *new_pte;

		if (!cache)
			return NULL;
		new_pte = kvm_mmu_memory_cache_alloc(cache);
		clear_page(new_pte);
		pmd_populate_kernel(NULL, pmd, new_pte);
	}
	return pte_offset_kernel(pmd, addr);
}

/* Caller must hold kvm->mm_lock */
static pte_t *kvm_mips_pte_for_gpa(struct kvm *kvm,
				   struct kvm_mmu_memory_cache *cache,
				   unsigned long addr)
{
	return kvm_mips_walk_pgd(kvm->arch.gpa_mm.pgd, cache, addr);
}

/*
 * kvm_mips_flush_gpa_{pte,pmd,pud,pgd,pt}.
 * Flush a range of guest physical address space from the VM's GPA page tables.
 */

static bool kvm_mips_flush_gpa_pte(pte_t *pte, unsigned long start_gpa,
				   unsigned long end_gpa)
{
	int i_min = pte_index(start_gpa);
	int i_max = pte_index(end_gpa);
	bool safe_to_remove = (i_min == 0 && i_max == PTRS_PER_PTE - 1);
	int i;

	for (i = i_min; i <= i_max; ++i) {
		if (!pte_present(pte[i]))
			continue;

		set_pte(pte + i, __pte(0));
	}
	return safe_to_remove;
}

static bool kvm_mips_flush_gpa_pmd(pmd_t *pmd, unsigned long start_gpa,
				   unsigned long end_gpa)
{
	pte_t *pte;
	unsigned long end = ~0ul;
	int i_min = pmd_index(start_gpa);
	int i_max = pmd_index(end_gpa);
	bool safe_to_remove = (i_min == 0 && i_max == PTRS_PER_PMD - 1);
	int i;

	for (i = i_min; i <= i_max; ++i, start_gpa = 0) {
		if (!pmd_present(pmd[i]))
			continue;

		pte = pte_offset_kernel(pmd + i, 0);
		if (i == i_max)
			end = end_gpa;

		if (kvm_mips_flush_gpa_pte(pte, start_gpa, end)) {
			pmd_clear(pmd + i);
			pte_free_kernel(NULL, pte);
		} else {
			safe_to_remove = false;
		}
	}
	return safe_to_remove;
}

static bool kvm_mips_flush_gpa_pud(pud_t *pud, unsigned long start_gpa,
				   unsigned long end_gpa)
{
	pmd_t *pmd;
	unsigned long end = ~0ul;
	int i_min = pud_index(start_gpa);
	int i_max = pud_index(end_gpa);
	bool safe_to_remove = (i_min == 0 && i_max == PTRS_PER_PUD - 1);
	int i;

	for (i = i_min; i <= i_max; ++i, start_gpa = 0) {
		if (!pud_present(pud[i]))
			continue;

		pmd = pmd_offset(pud + i, 0);
		if (i == i_max)
			end = end_gpa;

		if (kvm_mips_flush_gpa_pmd(pmd, start_gpa, end)) {
			pud_clear(pud + i);
			pmd_free(NULL, pmd);
		} else {
			safe_to_remove = false;
		}
	}
	return safe_to_remove;
}

static bool kvm_mips_flush_gpa_pgd(pgd_t *pgd, unsigned long start_gpa,
				   unsigned long end_gpa)
{
	p4d_t *p4d;
	pud_t *pud;
	unsigned long end = ~0ul;
	int i_min = pgd_index(start_gpa);
	int i_max = pgd_index(end_gpa);
	bool safe_to_remove = (i_min == 0 && i_max == PTRS_PER_PGD - 1);
	int i;

	for (i = i_min; i <= i_max; ++i, start_gpa = 0) {
		if (!pgd_present(pgd[i]))
			continue;

		p4d = p4d_offset(pgd, 0);
		pud = pud_offset(p4d + i, 0);
		if (i == i_max)
			end = end_gpa;

		if (kvm_mips_flush_gpa_pud(pud, start_gpa, end)) {
			pgd_clear(pgd + i);
			pud_free(NULL, pud);
		} else {
			safe_to_remove = false;
		}
	}
	return safe_to_remove;
}

/**
 * kvm_mips_flush_gpa_pt() - Flush a range of guest physical addresses.
 * @kvm:	KVM pointer.
 * @start_gfn:	Guest frame number of first page in GPA range to flush.
 * @end_gfn:	Guest frame number of last page in GPA range to flush.
 *
 * Flushes a range of GPA mappings from the GPA page tables.
 *
 * The caller must hold the @kvm->mmu_lock spinlock.
 *
 * Returns:	Whether its safe to remove the top level page directory because
 *		all lower levels have been removed.
 */
bool kvm_mips_flush_gpa_pt(struct kvm *kvm, gfn_t start_gfn, gfn_t end_gfn)
{
	return kvm_mips_flush_gpa_pgd(kvm->arch.gpa_mm.pgd,
				      start_gfn << PAGE_SHIFT,
				      end_gfn << PAGE_SHIFT);
}

#define BUILD_PTE_RANGE_OP(name, op)					\
static int kvm_mips_##name##_pte(pte_t *pte, unsigned long start,	\
				 unsigned long end)			\
{									\
	int ret = 0;							\
	int i_min = pte_index(start);				\
	int i_max = pte_index(end);					\
	int i;								\
	pte_t old, new;							\
									\
	for (i = i_min; i <= i_max; ++i) {				\
		if (!pte_present(pte[i]))				\
			continue;					\
									\
		old = pte[i];						\
		new = op(old);						\
		if (pte_val(new) == pte_val(old))			\
			continue;					\
		set_pte(pte + i, new);					\
		ret = 1;						\
	}								\
	return ret;							\
}									\
									\
/* returns true if anything was done */					\
static int kvm_mips_##name##_pmd(pmd_t *pmd, unsigned long start,	\
				 unsigned long end)			\
{									\
	int ret = 0;							\
	pte_t *pte;							\
	unsigned long cur_end = ~0ul;					\
	int i_min = pmd_index(start);				\
	int i_max = pmd_index(end);					\
	int i;								\
									\
	for (i = i_min; i <= i_max; ++i, start = 0) {			\
		if (!pmd_present(pmd[i]))				\
			continue;					\
									\
		pte = pte_offset_kernel(pmd + i, 0);				\
		if (i == i_max)						\
			cur_end = end;					\
									\
		ret |= kvm_mips_##name##_pte(pte, start, cur_end);	\
	}								\
	return ret;							\
}									\
									\
static int kvm_mips_##name##_pud(pud_t *pud, unsigned long start,	\
				 unsigned long end)			\
{									\
	int ret = 0;							\
	pmd_t *pmd;							\
	unsigned long cur_end = ~0ul;					\
	int i_min = pud_index(start);				\
	int i_max = pud_index(end);					\
	int i;								\
									\
	for (i = i_min; i <= i_max; ++i, start = 0) {			\
		if (!pud_present(pud[i]))				\
			continue;					\
									\
		pmd = pmd_offset(pud + i, 0);				\
		if (i == i_max)						\
			cur_end = end;					\
									\
		ret |= kvm_mips_##name##_pmd(pmd, start, cur_end);	\
	}								\
	return ret;							\
}									\
									\
static int kvm_mips_##name##_pgd(pgd_t *pgd, unsigned long start,	\
				 unsigned long end)			\
{									\
	int ret = 0;							\
	p4d_t *p4d;							\
	pud_t *pud;							\
	unsigned long cur_end = ~0ul;					\
	int i_min = pgd_index(start);					\
	int i_max = pgd_index(end);					\
	int i;								\
									\
	for (i = i_min; i <= i_max; ++i, start = 0) {			\
		if (!pgd_present(pgd[i]))				\
			continue;					\
									\
		p4d = p4d_offset(pgd, 0);				\
		pud = pud_offset(p4d + i, 0);				\
		if (i == i_max)						\
			cur_end = end;					\
									\
		ret |= kvm_mips_##name##_pud(pud, start, cur_end);	\
	}								\
	return ret;							\
}

/*
 * kvm_mips_mkclean_gpa_pt.
 * Mark a range of guest physical address space clean (writes fault) in the VM's
 * GPA page table to allow dirty page tracking.
 */

BUILD_PTE_RANGE_OP(mkclean, pte_mkclean)

/**
 * kvm_mips_mkclean_gpa_pt() - Make a range of guest physical addresses clean.
 * @kvm:	KVM pointer.
 * @start_gfn:	Guest frame number of first page in GPA range to flush.
 * @end_gfn:	Guest frame number of last page in GPA range to flush.
 *
 * Make a range of GPA mappings clean so that guest writes will fault and
 * trigger dirty page logging.
 *
 * The caller must hold the @kvm->mmu_lock spinlock.
 *
 * Returns:	Whether any GPA mappings were modified, which would require
 *		derived mappings (GVA page tables & TLB enties) to be
 *		invalidated.
 */
int kvm_mips_mkclean_gpa_pt(struct kvm *kvm, gfn_t start_gfn, gfn_t end_gfn)
{
	return kvm_mips_mkclean_pgd(kvm->arch.gpa_mm.pgd,
				    start_gfn << PAGE_SHIFT,
				    end_gfn << PAGE_SHIFT);
}

/**
 * kvm_arch_mmu_enable_log_dirty_pt_masked() - write protect dirty pages
 * @kvm:	The KVM pointer
 * @slot:	The memory slot associated with mask
 * @gfn_offset:	The gfn offset in memory slot
 * @mask:	The mask of dirty pages at offset 'gfn_offset' in this memory
 *		slot to be write protected
 *
 * Walks bits set in mask write protects the associated pte's. Caller must
 * acquire @kvm->mmu_lock.
 */
void kvm_arch_mmu_enable_log_dirty_pt_masked(struct kvm *kvm,
		struct kvm_memory_slot *slot,
		gfn_t gfn_offset, unsigned long mask)
{
	gfn_t base_gfn = slot->base_gfn + gfn_offset;
	gfn_t start = base_gfn +  __ffs(mask);
	gfn_t end = base_gfn + __fls(mask);

	kvm_mips_mkclean_gpa_pt(kvm, start, end);
}

/*
 * kvm_mips_mkold_gpa_pt.
 * Mark a range of guest physical address space old (all accesses fault) in the
 * VM's GPA page table to allow detection of commonly used pages.
 */

BUILD_PTE_RANGE_OP(mkold, pte_mkold)

static int kvm_mips_mkold_gpa_pt(struct kvm *kvm, gfn_t start_gfn,
				 gfn_t end_gfn)
{
	return kvm_mips_mkold_pgd(kvm->arch.gpa_mm.pgd,
				  start_gfn << PAGE_SHIFT,
				  end_gfn << PAGE_SHIFT);
}

<<<<<<< HEAD
static int handle_hva_to_gpa(struct kvm *kvm,
			     unsigned long start,
			     unsigned long end,
			     int (*handler)(struct kvm *kvm, gfn_t gfn,
					    gpa_t gfn_end,
					    struct kvm_memory_slot *memslot,
					    void *data),
			     void *data)
{
	struct kvm_memslots *slots;
	struct kvm_memory_slot *memslot;
	int ret = 0;

	slots = kvm_memslots(kvm);

	/* we only care about the pages that the guest sees */
	kvm_for_each_memslot(memslot, slots) {
		unsigned long hva_start, hva_end;
		gfn_t gfn, gfn_end;

		hva_start = max(start, memslot->userspace_addr);
		hva_end = min(end, memslot->userspace_addr +
					(memslot->npages << PAGE_SHIFT));
		if (hva_start >= hva_end)
			continue;

		/*
		 * {gfn(page) | page intersects with [hva_start, hva_end)} =
		 * {gfn_start, gfn_start+1, ..., gfn_end-1}.
		 */
		gfn = hva_to_gfn_memslot(hva_start, memslot);
		gfn_end = hva_to_gfn_memslot(hva_end + PAGE_SIZE - 1, memslot);

		ret |= handler(kvm, gfn, gfn_end, memslot, data);
	}

	return ret;
}


static int kvm_unmap_hva_handler(struct kvm *kvm, gfn_t gfn, gfn_t gfn_end,
				 struct kvm_memory_slot *memslot, void *data)
{
	kvm_mips_flush_gpa_pt(kvm, gfn, gfn_end);
	return 1;
}

int kvm_unmap_hva_range(struct kvm *kvm, unsigned long start, unsigned long end,
			unsigned flags)
=======
bool kvm_unmap_gfn_range(struct kvm *kvm, struct kvm_gfn_range *range)
>>>>>>> c1084c27
{
	kvm_mips_flush_gpa_pt(kvm, range->start, range->end);
	return true;
}

bool kvm_set_spte_gfn(struct kvm *kvm, struct kvm_gfn_range *range)
{
	gpa_t gpa = range->start << PAGE_SHIFT;
	pte_t hva_pte = range->pte;
	pte_t *gpa_pte = kvm_mips_pte_for_gpa(kvm, NULL, gpa);
	pte_t old_pte;

	if (!gpa_pte)
		return false;

	/* Mapping may need adjusting depending on memslot flags */
	old_pte = *gpa_pte;
	if (range->slot->flags & KVM_MEM_LOG_DIRTY_PAGES && !pte_dirty(old_pte))
		hva_pte = pte_mkclean(hva_pte);
	else if (range->slot->flags & KVM_MEM_READONLY)
		hva_pte = pte_wrprotect(hva_pte);

	set_pte(gpa_pte, hva_pte);

	/* Replacing an absent or old page doesn't need flushes */
	if (!pte_present(old_pte) || !pte_young(old_pte))
		return false;

	/* Pages swapped, aged, moved, or cleaned require flushes */
	return !pte_present(hva_pte) ||
	       !pte_young(hva_pte) ||
	       pte_pfn(old_pte) != pte_pfn(hva_pte) ||
	       (pte_dirty(old_pte) && !pte_dirty(hva_pte));
}

bool kvm_age_gfn(struct kvm *kvm, struct kvm_gfn_range *range)
{
	return kvm_mips_mkold_gpa_pt(kvm, range->start, range->end);
}

bool kvm_test_age_gfn(struct kvm *kvm, struct kvm_gfn_range *range)
{
	gpa_t gpa = range->start << PAGE_SHIFT;
	pte_t *gpa_pte = kvm_mips_pte_for_gpa(kvm, NULL, gpa);

	if (!gpa_pte)
		return false;
	return pte_young(*gpa_pte);
}

/**
 * _kvm_mips_map_page_fast() - Fast path GPA fault handler.
 * @vcpu:		VCPU pointer.
 * @gpa:		Guest physical address of fault.
 * @write_fault:	Whether the fault was due to a write.
 * @out_entry:		New PTE for @gpa (written on success unless NULL).
 * @out_buddy:		New PTE for @gpa's buddy (written on success unless
 *			NULL).
 *
 * Perform fast path GPA fault handling, doing all that can be done without
 * calling into KVM. This handles marking old pages young (for idle page
 * tracking), and dirtying of clean pages (for dirty page logging).
 *
 * Returns:	0 on success, in which case we can update derived mappings and
 *		resume guest execution.
 *		-EFAULT on failure due to absent GPA mapping or write to
 *		read-only page, in which case KVM must be consulted.
 */
static int _kvm_mips_map_page_fast(struct kvm_vcpu *vcpu, unsigned long gpa,
				   bool write_fault,
				   pte_t *out_entry, pte_t *out_buddy)
{
	struct kvm *kvm = vcpu->kvm;
	gfn_t gfn = gpa >> PAGE_SHIFT;
	pte_t *ptep;
	kvm_pfn_t pfn = 0;	/* silence bogus GCC warning */
	bool pfn_valid = false;
	int ret = 0;

	spin_lock(&kvm->mmu_lock);

	/* Fast path - just check GPA page table for an existing entry */
	ptep = kvm_mips_pte_for_gpa(kvm, NULL, gpa);
	if (!ptep || !pte_present(*ptep)) {
		ret = -EFAULT;
		goto out;
	}

	/* Track access to pages marked old */
	if (!pte_young(*ptep)) {
		set_pte(ptep, pte_mkyoung(*ptep));
		pfn = pte_pfn(*ptep);
		pfn_valid = true;
		/* call kvm_set_pfn_accessed() after unlock */
	}
	if (write_fault && !pte_dirty(*ptep)) {
		if (!pte_write(*ptep)) {
			ret = -EFAULT;
			goto out;
		}

		/* Track dirtying of writeable pages */
		set_pte(ptep, pte_mkdirty(*ptep));
		pfn = pte_pfn(*ptep);
		mark_page_dirty(kvm, gfn);
		kvm_set_pfn_dirty(pfn);
	}

	if (out_entry)
		*out_entry = *ptep;
	if (out_buddy)
		*out_buddy = *ptep_buddy(ptep);

out:
	spin_unlock(&kvm->mmu_lock);
	if (pfn_valid)
		kvm_set_pfn_accessed(pfn);
	return ret;
}

/**
 * kvm_mips_map_page() - Map a guest physical page.
 * @vcpu:		VCPU pointer.
 * @gpa:		Guest physical address of fault.
 * @write_fault:	Whether the fault was due to a write.
 * @out_entry:		New PTE for @gpa (written on success unless NULL).
 * @out_buddy:		New PTE for @gpa's buddy (written on success unless
 *			NULL).
 *
 * Handle GPA faults by creating a new GPA mapping (or updating an existing
 * one).
 *
 * This takes care of marking pages young or dirty (idle/dirty page tracking),
 * asking KVM for the corresponding PFN, and creating a mapping in the GPA page
 * tables. Derived mappings (GVA page tables and TLBs) must be handled by the
 * caller.
 *
 * Returns:	0 on success, in which case the caller may use the @out_entry
 *		and @out_buddy PTEs to update derived mappings and resume guest
 *		execution.
 *		-EFAULT if there is no memory region at @gpa or a write was
 *		attempted to a read-only memory region. This is usually handled
 *		as an MMIO access.
 */
static int kvm_mips_map_page(struct kvm_vcpu *vcpu, unsigned long gpa,
			     bool write_fault,
			     pte_t *out_entry, pte_t *out_buddy)
{
	struct kvm *kvm = vcpu->kvm;
	struct kvm_mmu_memory_cache *memcache = &vcpu->arch.mmu_page_cache;
	gfn_t gfn = gpa >> PAGE_SHIFT;
	int srcu_idx, err;
	kvm_pfn_t pfn;
	pte_t *ptep, entry, old_pte;
	bool writeable;
	unsigned long prot_bits;
	unsigned long mmu_seq;

	/* Try the fast path to handle old / clean pages */
	srcu_idx = srcu_read_lock(&kvm->srcu);
	err = _kvm_mips_map_page_fast(vcpu, gpa, write_fault, out_entry,
				      out_buddy);
	if (!err)
		goto out;

	/* We need a minimum of cached pages ready for page table creation */
	err = kvm_mmu_topup_memory_cache(memcache, KVM_MMU_CACHE_MIN_PAGES);
	if (err)
		goto out;

retry:
	/*
	 * Used to check for invalidations in progress, of the pfn that is
	 * returned by pfn_to_pfn_prot below.
	 */
	mmu_seq = kvm->mmu_notifier_seq;
	/*
	 * Ensure the read of mmu_notifier_seq isn't reordered with PTE reads in
	 * gfn_to_pfn_prot() (which calls get_user_pages()), so that we don't
	 * risk the page we get a reference to getting unmapped before we have a
	 * chance to grab the mmu_lock without mmu_notifier_retry() noticing.
	 *
	 * This smp_rmb() pairs with the effective smp_wmb() of the combination
	 * of the pte_unmap_unlock() after the PTE is zapped, and the
	 * spin_lock() in kvm_mmu_notifier_invalidate_<page|range_end>() before
	 * mmu_notifier_seq is incremented.
	 */
	smp_rmb();

	/* Slow path - ask KVM core whether we can access this GPA */
	pfn = gfn_to_pfn_prot(kvm, gfn, write_fault, &writeable);
	if (is_error_noslot_pfn(pfn)) {
		err = -EFAULT;
		goto out;
	}

	spin_lock(&kvm->mmu_lock);
	/* Check if an invalidation has taken place since we got pfn */
	if (mmu_notifier_retry(kvm, mmu_seq)) {
		/*
		 * This can happen when mappings are changed asynchronously, but
		 * also synchronously if a COW is triggered by
		 * gfn_to_pfn_prot().
		 */
		spin_unlock(&kvm->mmu_lock);
		kvm_release_pfn_clean(pfn);
		goto retry;
	}

	/* Ensure page tables are allocated */
	ptep = kvm_mips_pte_for_gpa(kvm, memcache, gpa);

	/* Set up the PTE */
	prot_bits = _PAGE_PRESENT | __READABLE | _page_cachable_default;
	if (writeable) {
		prot_bits |= _PAGE_WRITE;
		if (write_fault) {
			prot_bits |= __WRITEABLE;
			mark_page_dirty(kvm, gfn);
			kvm_set_pfn_dirty(pfn);
		}
	}
	entry = pfn_pte(pfn, __pgprot(prot_bits));

	/* Write the PTE */
	old_pte = *ptep;
	set_pte(ptep, entry);

	err = 0;
	if (out_entry)
		*out_entry = *ptep;
	if (out_buddy)
		*out_buddy = *ptep_buddy(ptep);

	spin_unlock(&kvm->mmu_lock);
	kvm_release_pfn_clean(pfn);
	kvm_set_pfn_accessed(pfn);
out:
	srcu_read_unlock(&kvm->srcu, srcu_idx);
	return err;
}

int kvm_mips_handle_vz_root_tlb_fault(unsigned long badvaddr,
				      struct kvm_vcpu *vcpu,
				      bool write_fault)
{
	int ret;

	ret = kvm_mips_map_page(vcpu, badvaddr, write_fault, NULL, NULL);
	if (ret)
		return ret;

	/* Invalidate this entry in the TLB */
	return kvm_vz_host_tlb_inv(vcpu, badvaddr);
}

/**
 * kvm_mips_migrate_count() - Migrate timer.
 * @vcpu:	Virtual CPU.
 *
 * Migrate CP0_Count hrtimer to the current CPU by cancelling and restarting it
 * if it was running prior to being cancelled.
 *
 * Must be called when the VCPU is migrated to a different CPU to ensure that
 * timer expiry during guest execution interrupts the guest and causes the
 * interrupt to be delivered in a timely manner.
 */
static void kvm_mips_migrate_count(struct kvm_vcpu *vcpu)
{
	if (hrtimer_cancel(&vcpu->arch.comparecount_timer))
		hrtimer_restart(&vcpu->arch.comparecount_timer);
}

/* Restore ASID once we are scheduled back after preemption */
void kvm_arch_vcpu_load(struct kvm_vcpu *vcpu, int cpu)
{
	unsigned long flags;

	kvm_debug("%s: vcpu %p, cpu: %d\n", __func__, vcpu, cpu);

	local_irq_save(flags);

	vcpu->cpu = cpu;
	if (vcpu->arch.last_sched_cpu != cpu) {
		kvm_debug("[%d->%d]KVM VCPU[%d] switch\n",
			  vcpu->arch.last_sched_cpu, cpu, vcpu->vcpu_id);
		/*
		 * Migrate the timer interrupt to the current CPU so that it
		 * always interrupts the guest and synchronously triggers a
		 * guest timer interrupt.
		 */
		kvm_mips_migrate_count(vcpu);
	}

	/* restore guest state to registers */
	kvm_mips_callbacks->vcpu_load(vcpu, cpu);

	local_irq_restore(flags);
}

/* ASID can change if another task is scheduled during preemption */
void kvm_arch_vcpu_put(struct kvm_vcpu *vcpu)
{
	unsigned long flags;
	int cpu;

	local_irq_save(flags);

	cpu = smp_processor_id();
	vcpu->arch.last_sched_cpu = cpu;
	vcpu->cpu = -1;

	/* save guest state in registers */
	kvm_mips_callbacks->vcpu_put(vcpu, cpu);

	local_irq_restore(flags);
}<|MERGE_RESOLUTION|>--- conflicted
+++ resolved
@@ -439,59 +439,7 @@
 				  end_gfn << PAGE_SHIFT);
 }
 
-<<<<<<< HEAD
-static int handle_hva_to_gpa(struct kvm *kvm,
-			     unsigned long start,
-			     unsigned long end,
-			     int (*handler)(struct kvm *kvm, gfn_t gfn,
-					    gpa_t gfn_end,
-					    struct kvm_memory_slot *memslot,
-					    void *data),
-			     void *data)
-{
-	struct kvm_memslots *slots;
-	struct kvm_memory_slot *memslot;
-	int ret = 0;
-
-	slots = kvm_memslots(kvm);
-
-	/* we only care about the pages that the guest sees */
-	kvm_for_each_memslot(memslot, slots) {
-		unsigned long hva_start, hva_end;
-		gfn_t gfn, gfn_end;
-
-		hva_start = max(start, memslot->userspace_addr);
-		hva_end = min(end, memslot->userspace_addr +
-					(memslot->npages << PAGE_SHIFT));
-		if (hva_start >= hva_end)
-			continue;
-
-		/*
-		 * {gfn(page) | page intersects with [hva_start, hva_end)} =
-		 * {gfn_start, gfn_start+1, ..., gfn_end-1}.
-		 */
-		gfn = hva_to_gfn_memslot(hva_start, memslot);
-		gfn_end = hva_to_gfn_memslot(hva_end + PAGE_SIZE - 1, memslot);
-
-		ret |= handler(kvm, gfn, gfn_end, memslot, data);
-	}
-
-	return ret;
-}
-
-
-static int kvm_unmap_hva_handler(struct kvm *kvm, gfn_t gfn, gfn_t gfn_end,
-				 struct kvm_memory_slot *memslot, void *data)
-{
-	kvm_mips_flush_gpa_pt(kvm, gfn, gfn_end);
-	return 1;
-}
-
-int kvm_unmap_hva_range(struct kvm *kvm, unsigned long start, unsigned long end,
-			unsigned flags)
-=======
 bool kvm_unmap_gfn_range(struct kvm *kvm, struct kvm_gfn_range *range)
->>>>>>> c1084c27
 {
 	kvm_mips_flush_gpa_pt(kvm, range->start, range->end);
 	return true;
