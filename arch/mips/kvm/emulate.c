/*
 * This file is subject to the terms and conditions of the GNU General Public
 * License.  See the file "COPYING" in the main directory of this archive
 * for more details.
 *
 * KVM/MIPS: Instruction/Exception emulation
 *
 * Copyright (C) 2012  MIPS Technologies, Inc.  All rights reserved.
 * Authors: Sanjay Lal <sanjayl@kymasys.com>
 */

#include <linux/errno.h>
#include <linux/err.h>
#include <linux/ktime.h>
#include <linux/kvm_host.h>
#include <linux/vmalloc.h>
#include <linux/fs.h>
#include <linux/bootmem.h>
#include <linux/random.h>
#include <asm/page.h>
#include <asm/cacheflush.h>
#include <asm/cacheops.h>
#include <asm/cpu-info.h>
#include <asm/mmu_context.h>
#include <asm/tlbflush.h>
#include <asm/inst.h>

#undef CONFIG_MIPS_MT
#include <asm/r4kcache.h>
#define CONFIG_MIPS_MT

#include "interrupt.h"
#include "commpage.h"

#include "trace.h"

/*
 * Compute the return address and do emulate branch simulation, if required.
 * This function should be called only in branch delay slot active.
 */
unsigned long kvm_compute_return_epc(struct kvm_vcpu *vcpu,
	unsigned long instpc)
{
	unsigned int dspcontrol;
	union mips_instruction insn;
	struct kvm_vcpu_arch *arch = &vcpu->arch;
	long epc = instpc;
	long nextpc = KVM_INVALID_INST;

	if (epc & 3)
		goto unaligned;

	/* Read the instruction */
	insn.word = kvm_get_inst((u32 *) epc, vcpu);

	if (insn.word == KVM_INVALID_INST)
		return KVM_INVALID_INST;

	switch (insn.i_format.opcode) {
		/* jr and jalr are in r_format format. */
	case spec_op:
		switch (insn.r_format.func) {
		case jalr_op:
			arch->gprs[insn.r_format.rd] = epc + 8;
			/* Fall through */
		case jr_op:
			nextpc = arch->gprs[insn.r_format.rs];
			break;
		}
		break;

		/*
		 * This group contains:
		 * bltz_op, bgez_op, bltzl_op, bgezl_op,
		 * bltzal_op, bgezal_op, bltzall_op, bgezall_op.
		 */
	case bcond_op:
		switch (insn.i_format.rt) {
		case bltz_op:
		case bltzl_op:
			if ((long)arch->gprs[insn.i_format.rs] < 0)
				epc = epc + 4 + (insn.i_format.simmediate << 2);
			else
				epc += 8;
			nextpc = epc;
			break;

		case bgez_op:
		case bgezl_op:
			if ((long)arch->gprs[insn.i_format.rs] >= 0)
				epc = epc + 4 + (insn.i_format.simmediate << 2);
			else
				epc += 8;
			nextpc = epc;
			break;

		case bltzal_op:
		case bltzall_op:
			arch->gprs[31] = epc + 8;
			if ((long)arch->gprs[insn.i_format.rs] < 0)
				epc = epc + 4 + (insn.i_format.simmediate << 2);
			else
				epc += 8;
			nextpc = epc;
			break;

		case bgezal_op:
		case bgezall_op:
			arch->gprs[31] = epc + 8;
			if ((long)arch->gprs[insn.i_format.rs] >= 0)
				epc = epc + 4 + (insn.i_format.simmediate << 2);
			else
				epc += 8;
			nextpc = epc;
			break;
		case bposge32_op:
			if (!cpu_has_dsp)
				goto sigill;

			dspcontrol = rddsp(0x01);

			if (dspcontrol >= 32)
				epc = epc + 4 + (insn.i_format.simmediate << 2);
			else
				epc += 8;
			nextpc = epc;
			break;
		}
		break;

		/* These are unconditional and in j_format. */
	case jal_op:
		arch->gprs[31] = instpc + 8;
	case j_op:
		epc += 4;
		epc >>= 28;
		epc <<= 28;
		epc |= (insn.j_format.target << 2);
		nextpc = epc;
		break;

		/* These are conditional and in i_format. */
	case beq_op:
	case beql_op:
		if (arch->gprs[insn.i_format.rs] ==
		    arch->gprs[insn.i_format.rt])
			epc = epc + 4 + (insn.i_format.simmediate << 2);
		else
			epc += 8;
		nextpc = epc;
		break;

	case bne_op:
	case bnel_op:
		if (arch->gprs[insn.i_format.rs] !=
		    arch->gprs[insn.i_format.rt])
			epc = epc + 4 + (insn.i_format.simmediate << 2);
		else
			epc += 8;
		nextpc = epc;
		break;

	case blez_op:	/* POP06 */
#ifndef CONFIG_CPU_MIPSR6
	case blezl_op:	/* removed in R6 */
#endif
		if (insn.i_format.rt != 0)
			goto compact_branch;
		if ((long)arch->gprs[insn.i_format.rs] <= 0)
			epc = epc + 4 + (insn.i_format.simmediate << 2);
		else
			epc += 8;
		nextpc = epc;
		break;

	case bgtz_op:	/* POP07 */
#ifndef CONFIG_CPU_MIPSR6
	case bgtzl_op:	/* removed in R6 */
#endif
		if (insn.i_format.rt != 0)
			goto compact_branch;
		if ((long)arch->gprs[insn.i_format.rs] > 0)
			epc = epc + 4 + (insn.i_format.simmediate << 2);
		else
			epc += 8;
		nextpc = epc;
		break;

		/* And now the FPA/cp1 branch instructions. */
	case cop1_op:
		kvm_err("%s: unsupported cop1_op\n", __func__);
		break;

#ifdef CONFIG_CPU_MIPSR6
	/* R6 added the following compact branches with forbidden slots */
	case blezl_op:	/* POP26 */
	case bgtzl_op:	/* POP27 */
		/* only rt == 0 isn't compact branch */
		if (insn.i_format.rt != 0)
			goto compact_branch;
		break;
	case pop10_op:
	case pop30_op:
		/* only rs == rt == 0 is reserved, rest are compact branches */
		if (insn.i_format.rs != 0 || insn.i_format.rt != 0)
			goto compact_branch;
		break;
	case pop66_op:
	case pop76_op:
		/* only rs == 0 isn't compact branch */
		if (insn.i_format.rs != 0)
			goto compact_branch;
		break;
compact_branch:
		/*
		 * If we've hit an exception on the forbidden slot, then
		 * the branch must not have been taken.
		 */
		epc += 8;
		nextpc = epc;
		break;
#else
compact_branch:
		/* Compact branches not supported before R6 */
		break;
#endif
	}

	return nextpc;

unaligned:
	kvm_err("%s: unaligned epc\n", __func__);
	return nextpc;

sigill:
	kvm_err("%s: DSP branch but not DSP ASE\n", __func__);
	return nextpc;
}

enum emulation_result update_pc(struct kvm_vcpu *vcpu, u32 cause)
{
	unsigned long branch_pc;
	enum emulation_result er = EMULATE_DONE;

	if (cause & CAUSEF_BD) {
		branch_pc = kvm_compute_return_epc(vcpu, vcpu->arch.pc);
		if (branch_pc == KVM_INVALID_INST) {
			er = EMULATE_FAIL;
		} else {
			vcpu->arch.pc = branch_pc;
			kvm_debug("BD update_pc(): New PC: %#lx\n",
				  vcpu->arch.pc);
		}
	} else
		vcpu->arch.pc += 4;

	kvm_debug("update_pc(): New PC: %#lx\n", vcpu->arch.pc);

	return er;
}

/**
 * kvm_mips_count_disabled() - Find whether the CP0_Count timer is disabled.
 * @vcpu:	Virtual CPU.
 *
 * Returns:	1 if the CP0_Count timer is disabled by either the guest
 *		CP0_Cause.DC bit or the count_ctl.DC bit.
 *		0 otherwise (in which case CP0_Count timer is running).
 */
static inline int kvm_mips_count_disabled(struct kvm_vcpu *vcpu)
{
	struct mips_coproc *cop0 = vcpu->arch.cop0;

	return	(vcpu->arch.count_ctl & KVM_REG_MIPS_COUNT_CTL_DC) ||
		(kvm_read_c0_guest_cause(cop0) & CAUSEF_DC);
}

/**
 * kvm_mips_ktime_to_count() - Scale ktime_t to a 32-bit count.
 *
 * Caches the dynamic nanosecond bias in vcpu->arch.count_dyn_bias.
 *
 * Assumes !kvm_mips_count_disabled(@vcpu) (guest CP0_Count timer is running).
 */
static u32 kvm_mips_ktime_to_count(struct kvm_vcpu *vcpu, ktime_t now)
{
	s64 now_ns, periods;
	u64 delta;

	now_ns = ktime_to_ns(now);
	delta = now_ns + vcpu->arch.count_dyn_bias;

	if (delta >= vcpu->arch.count_period) {
		/* If delta is out of safe range the bias needs adjusting */
		periods = div64_s64(now_ns, vcpu->arch.count_period);
		vcpu->arch.count_dyn_bias = -periods * vcpu->arch.count_period;
		/* Recalculate delta with new bias */
		delta = now_ns + vcpu->arch.count_dyn_bias;
	}

	/*
	 * We've ensured that:
	 *   delta < count_period
	 *
	 * Therefore the intermediate delta*count_hz will never overflow since
	 * at the boundary condition:
	 *   delta = count_period
	 *   delta = NSEC_PER_SEC * 2^32 / count_hz
	 *   delta * count_hz = NSEC_PER_SEC * 2^32
	 */
	return div_u64(delta * vcpu->arch.count_hz, NSEC_PER_SEC);
}

/**
 * kvm_mips_count_time() - Get effective current time.
 * @vcpu:	Virtual CPU.
 *
 * Get effective monotonic ktime. This is usually a straightforward ktime_get(),
 * except when the master disable bit is set in count_ctl, in which case it is
 * count_resume, i.e. the time that the count was disabled.
 *
 * Returns:	Effective monotonic ktime for CP0_Count.
 */
static inline ktime_t kvm_mips_count_time(struct kvm_vcpu *vcpu)
{
	if (unlikely(vcpu->arch.count_ctl & KVM_REG_MIPS_COUNT_CTL_DC))
		return vcpu->arch.count_resume;

	return ktime_get();
}

/**
 * kvm_mips_read_count_running() - Read the current count value as if running.
 * @vcpu:	Virtual CPU.
 * @now:	Kernel time to read CP0_Count at.
 *
 * Returns the current guest CP0_Count register at time @now and handles if the
 * timer interrupt is pending and hasn't been handled yet.
 *
 * Returns:	The current value of the guest CP0_Count register.
 */
static u32 kvm_mips_read_count_running(struct kvm_vcpu *vcpu, ktime_t now)
{
	struct mips_coproc *cop0 = vcpu->arch.cop0;
	ktime_t expires, threshold;
	u32 count, compare;
	int running;

	/* Calculate the biased and scaled guest CP0_Count */
	count = vcpu->arch.count_bias + kvm_mips_ktime_to_count(vcpu, now);
	compare = kvm_read_c0_guest_compare(cop0);

	/*
	 * Find whether CP0_Count has reached the closest timer interrupt. If
	 * not, we shouldn't inject it.
	 */
	if ((s32)(count - compare) < 0)
		return count;

	/*
	 * The CP0_Count we're going to return has already reached the closest
	 * timer interrupt. Quickly check if it really is a new interrupt by
	 * looking at whether the interval until the hrtimer expiry time is
	 * less than 1/4 of the timer period.
	 */
	expires = hrtimer_get_expires(&vcpu->arch.comparecount_timer);
	threshold = ktime_add_ns(now, vcpu->arch.count_period / 4);
	if (ktime_before(expires, threshold)) {
		/*
		 * Cancel it while we handle it so there's no chance of
		 * interference with the timeout handler.
		 */
		running = hrtimer_cancel(&vcpu->arch.comparecount_timer);

		/* Nothing should be waiting on the timeout */
		kvm_mips_callbacks->queue_timer_int(vcpu);

		/*
		 * Restart the timer if it was running based on the expiry time
		 * we read, so that we don't push it back 2 periods.
		 */
		if (running) {
			expires = ktime_add_ns(expires,
					       vcpu->arch.count_period);
			hrtimer_start(&vcpu->arch.comparecount_timer, expires,
				      HRTIMER_MODE_ABS);
		}
	}

	return count;
}

/**
 * kvm_mips_read_count() - Read the current count value.
 * @vcpu:	Virtual CPU.
 *
 * Read the current guest CP0_Count value, taking into account whether the timer
 * is stopped.
 *
 * Returns:	The current guest CP0_Count value.
 */
u32 kvm_mips_read_count(struct kvm_vcpu *vcpu)
{
	struct mips_coproc *cop0 = vcpu->arch.cop0;

	/* If count disabled just read static copy of count */
	if (kvm_mips_count_disabled(vcpu))
		return kvm_read_c0_guest_count(cop0);

	return kvm_mips_read_count_running(vcpu, ktime_get());
}

/**
 * kvm_mips_freeze_hrtimer() - Safely stop the hrtimer.
 * @vcpu:	Virtual CPU.
 * @count:	Output pointer for CP0_Count value at point of freeze.
 *
 * Freeze the hrtimer safely and return both the ktime and the CP0_Count value
 * at the point it was frozen. It is guaranteed that any pending interrupts at
 * the point it was frozen are handled, and none after that point.
 *
 * This is useful where the time/CP0_Count is needed in the calculation of the
 * new parameters.
 *
 * Assumes !kvm_mips_count_disabled(@vcpu) (guest CP0_Count timer is running).
 *
 * Returns:	The ktime at the point of freeze.
 */
static ktime_t kvm_mips_freeze_hrtimer(struct kvm_vcpu *vcpu, u32 *count)
{
	ktime_t now;

	/* stop hrtimer before finding time */
	hrtimer_cancel(&vcpu->arch.comparecount_timer);
	now = ktime_get();

	/* find count at this point and handle pending hrtimer */
	*count = kvm_mips_read_count_running(vcpu, now);

	return now;
}

/**
 * kvm_mips_resume_hrtimer() - Resume hrtimer, updating expiry.
 * @vcpu:	Virtual CPU.
 * @now:	ktime at point of resume.
 * @count:	CP0_Count at point of resume.
 *
 * Resumes the timer and updates the timer expiry based on @now and @count.
 * This can be used in conjunction with kvm_mips_freeze_timer() when timer
 * parameters need to be changed.
 *
 * It is guaranteed that a timer interrupt immediately after resume will be
 * handled, but not if CP_Compare is exactly at @count. That case is already
 * handled by kvm_mips_freeze_timer().
 *
 * Assumes !kvm_mips_count_disabled(@vcpu) (guest CP0_Count timer is running).
 */
static void kvm_mips_resume_hrtimer(struct kvm_vcpu *vcpu,
				    ktime_t now, u32 count)
{
	struct mips_coproc *cop0 = vcpu->arch.cop0;
	u32 compare;
	u64 delta;
	ktime_t expire;

	/* Calculate timeout (wrap 0 to 2^32) */
	compare = kvm_read_c0_guest_compare(cop0);
	delta = (u64)(u32)(compare - count - 1) + 1;
	delta = div_u64(delta * NSEC_PER_SEC, vcpu->arch.count_hz);
	expire = ktime_add_ns(now, delta);

	/* Update hrtimer to use new timeout */
	hrtimer_cancel(&vcpu->arch.comparecount_timer);
	hrtimer_start(&vcpu->arch.comparecount_timer, expire, HRTIMER_MODE_ABS);
}

/**
 * kvm_mips_write_count() - Modify the count and update timer.
 * @vcpu:	Virtual CPU.
 * @count:	Guest CP0_Count value to set.
 *
 * Sets the CP0_Count value and updates the timer accordingly.
 */
void kvm_mips_write_count(struct kvm_vcpu *vcpu, u32 count)
{
	struct mips_coproc *cop0 = vcpu->arch.cop0;
	ktime_t now;

	/* Calculate bias */
	now = kvm_mips_count_time(vcpu);
	vcpu->arch.count_bias = count - kvm_mips_ktime_to_count(vcpu, now);

	if (kvm_mips_count_disabled(vcpu))
		/* The timer's disabled, adjust the static count */
		kvm_write_c0_guest_count(cop0, count);
	else
		/* Update timeout */
		kvm_mips_resume_hrtimer(vcpu, now, count);
}

/**
 * kvm_mips_init_count() - Initialise timer.
 * @vcpu:	Virtual CPU.
 *
 * Initialise the timer to a sensible frequency, namely 100MHz, zero it, and set
 * it going if it's enabled.
 */
void kvm_mips_init_count(struct kvm_vcpu *vcpu)
{
	/* 100 MHz */
	vcpu->arch.count_hz = 100*1000*1000;
	vcpu->arch.count_period = div_u64((u64)NSEC_PER_SEC << 32,
					  vcpu->arch.count_hz);
	vcpu->arch.count_dyn_bias = 0;

	/* Starting at 0 */
	kvm_mips_write_count(vcpu, 0);
}

/**
 * kvm_mips_set_count_hz() - Update the frequency of the timer.
 * @vcpu:	Virtual CPU.
 * @count_hz:	Frequency of CP0_Count timer in Hz.
 *
 * Change the frequency of the CP0_Count timer. This is done atomically so that
 * CP0_Count is continuous and no timer interrupt is lost.
 *
 * Returns:	-EINVAL if @count_hz is out of range.
 *		0 on success.
 */
int kvm_mips_set_count_hz(struct kvm_vcpu *vcpu, s64 count_hz)
{
	struct mips_coproc *cop0 = vcpu->arch.cop0;
	int dc;
	ktime_t now;
	u32 count;

	/* ensure the frequency is in a sensible range... */
	if (count_hz <= 0 || count_hz > NSEC_PER_SEC)
		return -EINVAL;
	/* ... and has actually changed */
	if (vcpu->arch.count_hz == count_hz)
		return 0;

	/* Safely freeze timer so we can keep it continuous */
	dc = kvm_mips_count_disabled(vcpu);
	if (dc) {
		now = kvm_mips_count_time(vcpu);
		count = kvm_read_c0_guest_count(cop0);
	} else {
		now = kvm_mips_freeze_hrtimer(vcpu, &count);
	}

	/* Update the frequency */
	vcpu->arch.count_hz = count_hz;
	vcpu->arch.count_period = div_u64((u64)NSEC_PER_SEC << 32, count_hz);
	vcpu->arch.count_dyn_bias = 0;

	/* Calculate adjusted bias so dynamic count is unchanged */
	vcpu->arch.count_bias = count - kvm_mips_ktime_to_count(vcpu, now);

	/* Update and resume hrtimer */
	if (!dc)
		kvm_mips_resume_hrtimer(vcpu, now, count);
	return 0;
}

/**
 * kvm_mips_write_compare() - Modify compare and update timer.
 * @vcpu:	Virtual CPU.
 * @compare:	New CP0_Compare value.
 * @ack:	Whether to acknowledge timer interrupt.
 *
 * Update CP0_Compare to a new value and update the timeout.
 * If @ack, atomically acknowledge any pending timer interrupt, otherwise ensure
 * any pending timer interrupt is preserved.
 */
void kvm_mips_write_compare(struct kvm_vcpu *vcpu, u32 compare, bool ack)
{
	struct mips_coproc *cop0 = vcpu->arch.cop0;
	int dc;
	u32 old_compare = kvm_read_c0_guest_compare(cop0);
	ktime_t now;
	u32 count;

	/* if unchanged, must just be an ack */
	if (old_compare == compare) {
		if (!ack)
			return;
		kvm_mips_callbacks->dequeue_timer_int(vcpu);
		kvm_write_c0_guest_compare(cop0, compare);
		return;
	}

	/* freeze_hrtimer() takes care of timer interrupts <= count */
	dc = kvm_mips_count_disabled(vcpu);
	if (!dc)
		now = kvm_mips_freeze_hrtimer(vcpu, &count);

	if (ack)
		kvm_mips_callbacks->dequeue_timer_int(vcpu);

	kvm_write_c0_guest_compare(cop0, compare);

	/* resume_hrtimer() takes care of timer interrupts > count */
	if (!dc)
		kvm_mips_resume_hrtimer(vcpu, now, count);
}

/**
 * kvm_mips_count_disable() - Disable count.
 * @vcpu:	Virtual CPU.
 *
 * Disable the CP0_Count timer. A timer interrupt on or before the final stop
 * time will be handled but not after.
 *
 * Assumes CP0_Count was previously enabled but now Guest.CP0_Cause.DC or
 * count_ctl.DC has been set (count disabled).
 *
 * Returns:	The time that the timer was stopped.
 */
static ktime_t kvm_mips_count_disable(struct kvm_vcpu *vcpu)
{
	struct mips_coproc *cop0 = vcpu->arch.cop0;
	u32 count;
	ktime_t now;

	/* Stop hrtimer */
	hrtimer_cancel(&vcpu->arch.comparecount_timer);

	/* Set the static count from the dynamic count, handling pending TI */
	now = ktime_get();
	count = kvm_mips_read_count_running(vcpu, now);
	kvm_write_c0_guest_count(cop0, count);

	return now;
}

/**
 * kvm_mips_count_disable_cause() - Disable count using CP0_Cause.DC.
 * @vcpu:	Virtual CPU.
 *
 * Disable the CP0_Count timer and set CP0_Cause.DC. A timer interrupt on or
 * before the final stop time will be handled if the timer isn't disabled by
 * count_ctl.DC, but not after.
 *
 * Assumes CP0_Cause.DC is clear (count enabled).
 */
void kvm_mips_count_disable_cause(struct kvm_vcpu *vcpu)
{
	struct mips_coproc *cop0 = vcpu->arch.cop0;

	kvm_set_c0_guest_cause(cop0, CAUSEF_DC);
	if (!(vcpu->arch.count_ctl & KVM_REG_MIPS_COUNT_CTL_DC))
		kvm_mips_count_disable(vcpu);
}

/**
 * kvm_mips_count_enable_cause() - Enable count using CP0_Cause.DC.
 * @vcpu:	Virtual CPU.
 *
 * Enable the CP0_Count timer and clear CP0_Cause.DC. A timer interrupt after
 * the start time will be handled if the timer isn't disabled by count_ctl.DC,
 * potentially before even returning, so the caller should be careful with
 * ordering of CP0_Cause modifications so as not to lose it.
 *
 * Assumes CP0_Cause.DC is set (count disabled).
 */
void kvm_mips_count_enable_cause(struct kvm_vcpu *vcpu)
{
	struct mips_coproc *cop0 = vcpu->arch.cop0;
	u32 count;

	kvm_clear_c0_guest_cause(cop0, CAUSEF_DC);

	/*
	 * Set the dynamic count to match the static count.
	 * This starts the hrtimer if count_ctl.DC allows it.
	 * Otherwise it conveniently updates the biases.
	 */
	count = kvm_read_c0_guest_count(cop0);
	kvm_mips_write_count(vcpu, count);
}

/**
 * kvm_mips_set_count_ctl() - Update the count control KVM register.
 * @vcpu:	Virtual CPU.
 * @count_ctl:	Count control register new value.
 *
 * Set the count control KVM register. The timer is updated accordingly.
 *
 * Returns:	-EINVAL if reserved bits are set.
 *		0 on success.
 */
int kvm_mips_set_count_ctl(struct kvm_vcpu *vcpu, s64 count_ctl)
{
	struct mips_coproc *cop0 = vcpu->arch.cop0;
	s64 changed = count_ctl ^ vcpu->arch.count_ctl;
	s64 delta;
	ktime_t expire, now;
	u32 count, compare;

	/* Only allow defined bits to be changed */
	if (changed & ~(s64)(KVM_REG_MIPS_COUNT_CTL_DC))
		return -EINVAL;

	/* Apply new value */
	vcpu->arch.count_ctl = count_ctl;

	/* Master CP0_Count disable */
	if (changed & KVM_REG_MIPS_COUNT_CTL_DC) {
		/* Is CP0_Cause.DC already disabling CP0_Count? */
		if (kvm_read_c0_guest_cause(cop0) & CAUSEF_DC) {
			if (count_ctl & KVM_REG_MIPS_COUNT_CTL_DC)
				/* Just record the current time */
				vcpu->arch.count_resume = ktime_get();
		} else if (count_ctl & KVM_REG_MIPS_COUNT_CTL_DC) {
			/* disable timer and record current time */
			vcpu->arch.count_resume = kvm_mips_count_disable(vcpu);
		} else {
			/*
			 * Calculate timeout relative to static count at resume
			 * time (wrap 0 to 2^32).
			 */
			count = kvm_read_c0_guest_count(cop0);
			compare = kvm_read_c0_guest_compare(cop0);
			delta = (u64)(u32)(compare - count - 1) + 1;
			delta = div_u64(delta * NSEC_PER_SEC,
					vcpu->arch.count_hz);
			expire = ktime_add_ns(vcpu->arch.count_resume, delta);

			/* Handle pending interrupt */
			now = ktime_get();
			if (ktime_compare(now, expire) >= 0)
				/* Nothing should be waiting on the timeout */
				kvm_mips_callbacks->queue_timer_int(vcpu);

			/* Resume hrtimer without changing bias */
			count = kvm_mips_read_count_running(vcpu, now);
			kvm_mips_resume_hrtimer(vcpu, now, count);
		}
	}

	return 0;
}

/**
 * kvm_mips_set_count_resume() - Update the count resume KVM register.
 * @vcpu:		Virtual CPU.
 * @count_resume:	Count resume register new value.
 *
 * Set the count resume KVM register.
 *
 * Returns:	-EINVAL if out of valid range (0..now).
 *		0 on success.
 */
int kvm_mips_set_count_resume(struct kvm_vcpu *vcpu, s64 count_resume)
{
	/*
	 * It doesn't make sense for the resume time to be in the future, as it
	 * would be possible for the next interrupt to be more than a full
	 * period in the future.
	 */
	if (count_resume < 0 || count_resume > ktime_to_ns(ktime_get()))
		return -EINVAL;

	vcpu->arch.count_resume = ns_to_ktime(count_resume);
	return 0;
}

/**
 * kvm_mips_count_timeout() - Push timer forward on timeout.
 * @vcpu:	Virtual CPU.
 *
 * Handle an hrtimer event by push the hrtimer forward a period.
 *
 * Returns:	The hrtimer_restart value to return to the hrtimer subsystem.
 */
enum hrtimer_restart kvm_mips_count_timeout(struct kvm_vcpu *vcpu)
{
	/* Add the Count period to the current expiry time */
	hrtimer_add_expires_ns(&vcpu->arch.comparecount_timer,
			       vcpu->arch.count_period);
	return HRTIMER_RESTART;
}

enum emulation_result kvm_mips_emul_eret(struct kvm_vcpu *vcpu)
{
	struct mips_coproc *cop0 = vcpu->arch.cop0;
	enum emulation_result er = EMULATE_DONE;

	if (kvm_read_c0_guest_status(cop0) & ST0_ERL) {
		kvm_clear_c0_guest_status(cop0, ST0_ERL);
		vcpu->arch.pc = kvm_read_c0_guest_errorepc(cop0);
	} else if (kvm_read_c0_guest_status(cop0) & ST0_EXL) {
		kvm_debug("[%#lx] ERET to %#lx\n", vcpu->arch.pc,
			  kvm_read_c0_guest_epc(cop0));
		kvm_clear_c0_guest_status(cop0, ST0_EXL);
		vcpu->arch.pc = kvm_read_c0_guest_epc(cop0);

	} else {
		kvm_err("[%#lx] ERET when MIPS_SR_EXL|MIPS_SR_ERL == 0\n",
			vcpu->arch.pc);
		er = EMULATE_FAIL;
	}

	return er;
}

enum emulation_result kvm_mips_emul_wait(struct kvm_vcpu *vcpu)
{
	kvm_debug("[%#lx] !!!WAIT!!! (%#lx)\n", vcpu->arch.pc,
		  vcpu->arch.pending_exceptions);

	++vcpu->stat.wait_exits;
	trace_kvm_exit(vcpu, KVM_TRACE_EXIT_WAIT);
	if (!vcpu->arch.pending_exceptions) {
		vcpu->arch.wait = 1;
		kvm_vcpu_block(vcpu);

		/*
		 * We we are runnable, then definitely go off to user space to
		 * check if any I/O interrupts are pending.
		 */
		if (kvm_check_request(KVM_REQ_UNHALT, vcpu)) {
			clear_bit(KVM_REQ_UNHALT, &vcpu->requests);
			vcpu->run->exit_reason = KVM_EXIT_IRQ_WINDOW_OPEN;
		}
	}

	return EMULATE_DONE;
}

/*
 * XXXKYMA: Linux doesn't seem to use TLBR, return EMULATE_FAIL for now so that
 * we can catch this, if things ever change
 */
enum emulation_result kvm_mips_emul_tlbr(struct kvm_vcpu *vcpu)
{
	struct mips_coproc *cop0 = vcpu->arch.cop0;
	unsigned long pc = vcpu->arch.pc;

	kvm_err("[%#lx] COP0_TLBR [%ld]\n", pc, kvm_read_c0_guest_index(cop0));
	return EMULATE_FAIL;
}

/**
 * kvm_mips_invalidate_guest_tlb() - Indicates a change in guest MMU map.
 * @vcpu:	VCPU with changed mappings.
 * @tlb:	TLB entry being removed.
 *
 * This is called to indicate a single change in guest MMU mappings, so that we
 * can arrange TLB flushes on this and other CPUs.
 */
static void kvm_mips_invalidate_guest_tlb(struct kvm_vcpu *vcpu,
					  struct kvm_mips_tlb *tlb)
{
	int cpu, i;
	bool user;

	/* No need to flush for entries which are already invalid */
	if (!((tlb->tlb_lo[0] | tlb->tlb_lo[1]) & ENTRYLO_V))
		return;
	/* User address space doesn't need flushing for KSeg2/3 changes */
	user = tlb->tlb_hi < KVM_GUEST_KSEG0;

	preempt_disable();

	/*
	 * Probe the shadow host TLB for the entry being overwritten, if one
	 * matches, invalidate it
	 */
	kvm_mips_host_tlb_inv(vcpu, tlb->tlb_hi);

	/* Invalidate the whole ASID on other CPUs */
	cpu = smp_processor_id();
	for_each_possible_cpu(i) {
		if (i == cpu)
			continue;
		if (user)
			vcpu->arch.guest_user_asid[i] = 0;
		vcpu->arch.guest_kernel_asid[i] = 0;
	}

	preempt_enable();
}

/* Write Guest TLB Entry @ Index */
enum emulation_result kvm_mips_emul_tlbwi(struct kvm_vcpu *vcpu)
{
	struct mips_coproc *cop0 = vcpu->arch.cop0;
	int index = kvm_read_c0_guest_index(cop0);
	struct kvm_mips_tlb *tlb = NULL;
	unsigned long pc = vcpu->arch.pc;

	if (index < 0 || index >= KVM_MIPS_GUEST_TLB_SIZE) {
		kvm_debug("%s: illegal index: %d\n", __func__, index);
		kvm_debug("[%#lx] COP0_TLBWI [%d] (entryhi: %#lx, entrylo0: %#lx entrylo1: %#lx, mask: %#lx)\n",
			  pc, index, kvm_read_c0_guest_entryhi(cop0),
			  kvm_read_c0_guest_entrylo0(cop0),
			  kvm_read_c0_guest_entrylo1(cop0),
			  kvm_read_c0_guest_pagemask(cop0));
		index = (index & ~0x80000000) % KVM_MIPS_GUEST_TLB_SIZE;
	}

	tlb = &vcpu->arch.guest_tlb[index];

	kvm_mips_invalidate_guest_tlb(vcpu, tlb);

	tlb->tlb_mask = kvm_read_c0_guest_pagemask(cop0);
	tlb->tlb_hi = kvm_read_c0_guest_entryhi(cop0);
	tlb->tlb_lo[0] = kvm_read_c0_guest_entrylo0(cop0);
	tlb->tlb_lo[1] = kvm_read_c0_guest_entrylo1(cop0);

	kvm_debug("[%#lx] COP0_TLBWI [%d] (entryhi: %#lx, entrylo0: %#lx entrylo1: %#lx, mask: %#lx)\n",
		  pc, index, kvm_read_c0_guest_entryhi(cop0),
		  kvm_read_c0_guest_entrylo0(cop0),
		  kvm_read_c0_guest_entrylo1(cop0),
		  kvm_read_c0_guest_pagemask(cop0));

	return EMULATE_DONE;
}

/* Write Guest TLB Entry @ Random Index */
enum emulation_result kvm_mips_emul_tlbwr(struct kvm_vcpu *vcpu)
{
	struct mips_coproc *cop0 = vcpu->arch.cop0;
	struct kvm_mips_tlb *tlb = NULL;
	unsigned long pc = vcpu->arch.pc;
	int index;

	get_random_bytes(&index, sizeof(index));
	index &= (KVM_MIPS_GUEST_TLB_SIZE - 1);

	tlb = &vcpu->arch.guest_tlb[index];

	kvm_mips_invalidate_guest_tlb(vcpu, tlb);

	tlb->tlb_mask = kvm_read_c0_guest_pagemask(cop0);
	tlb->tlb_hi = kvm_read_c0_guest_entryhi(cop0);
	tlb->tlb_lo[0] = kvm_read_c0_guest_entrylo0(cop0);
	tlb->tlb_lo[1] = kvm_read_c0_guest_entrylo1(cop0);

	kvm_debug("[%#lx] COP0_TLBWR[%d] (entryhi: %#lx, entrylo0: %#lx entrylo1: %#lx)\n",
		  pc, index, kvm_read_c0_guest_entryhi(cop0),
		  kvm_read_c0_guest_entrylo0(cop0),
		  kvm_read_c0_guest_entrylo1(cop0));

	return EMULATE_DONE;
}

enum emulation_result kvm_mips_emul_tlbp(struct kvm_vcpu *vcpu)
{
	struct mips_coproc *cop0 = vcpu->arch.cop0;
	long entryhi = kvm_read_c0_guest_entryhi(cop0);
	unsigned long pc = vcpu->arch.pc;
	int index = -1;

	index = kvm_mips_guest_tlb_lookup(vcpu, entryhi);

	kvm_write_c0_guest_index(cop0, index);

	kvm_debug("[%#lx] COP0_TLBP (entryhi: %#lx), index: %d\n", pc, entryhi,
		  index);

	return EMULATE_DONE;
}

/**
 * kvm_mips_config1_wrmask() - Find mask of writable bits in guest Config1
 * @vcpu:	Virtual CPU.
 *
 * Finds the mask of bits which are writable in the guest's Config1 CP0
 * register, by userland (currently read-only to the guest).
 */
unsigned int kvm_mips_config1_wrmask(struct kvm_vcpu *vcpu)
{
	unsigned int mask = 0;

	/* Permit FPU to be present if FPU is supported */
	if (kvm_mips_guest_can_have_fpu(&vcpu->arch))
		mask |= MIPS_CONF1_FP;

	return mask;
}

/**
 * kvm_mips_config3_wrmask() - Find mask of writable bits in guest Config3
 * @vcpu:	Virtual CPU.
 *
 * Finds the mask of bits which are writable in the guest's Config3 CP0
 * register, by userland (currently read-only to the guest).
 */
unsigned int kvm_mips_config3_wrmask(struct kvm_vcpu *vcpu)
{
	/* Config4 and ULRI are optional */
	unsigned int mask = MIPS_CONF_M | MIPS_CONF3_ULRI;

	/* Permit MSA to be present if MSA is supported */
	if (kvm_mips_guest_can_have_msa(&vcpu->arch))
		mask |= MIPS_CONF3_MSA;

	return mask;
}

/**
 * kvm_mips_config4_wrmask() - Find mask of writable bits in guest Config4
 * @vcpu:	Virtual CPU.
 *
 * Finds the mask of bits which are writable in the guest's Config4 CP0
 * register, by userland (currently read-only to the guest).
 */
unsigned int kvm_mips_config4_wrmask(struct kvm_vcpu *vcpu)
{
	/* Config5 is optional */
	unsigned int mask = MIPS_CONF_M;

	/* KScrExist */
	mask |= (unsigned int)vcpu->arch.kscratch_enabled << 16;

	return mask;
}

/**
 * kvm_mips_config5_wrmask() - Find mask of writable bits in guest Config5
 * @vcpu:	Virtual CPU.
 *
 * Finds the mask of bits which are writable in the guest's Config5 CP0
 * register, by the guest itself.
 */
unsigned int kvm_mips_config5_wrmask(struct kvm_vcpu *vcpu)
{
	unsigned int mask = 0;

	/* Permit MSAEn changes if MSA supported and enabled */
	if (kvm_mips_guest_has_msa(&vcpu->arch))
		mask |= MIPS_CONF5_MSAEN;

	/*
	 * Permit guest FPU mode changes if FPU is enabled and the relevant
	 * feature exists according to FIR register.
	 */
	if (kvm_mips_guest_has_fpu(&vcpu->arch)) {
		if (cpu_has_fre)
			mask |= MIPS_CONF5_FRE;
		/* We don't support UFR or UFE */
	}

	return mask;
}

enum emulation_result kvm_mips_emulate_CP0(union mips_instruction inst,
					   u32 *opc, u32 cause,
					   struct kvm_run *run,
					   struct kvm_vcpu *vcpu)
{
	struct mips_coproc *cop0 = vcpu->arch.cop0;
	enum emulation_result er = EMULATE_DONE;
	u32 rt, rd, sel;
	unsigned long curr_pc;
	int cpu, i;

	/*
	 * Update PC and hold onto current PC in case there is
	 * an error and we want to rollback the PC
	 */
	curr_pc = vcpu->arch.pc;
	er = update_pc(vcpu, cause);
	if (er == EMULATE_FAIL)
		return er;

	if (inst.co_format.co) {
		switch (inst.co_format.func) {
		case tlbr_op:	/*  Read indexed TLB entry  */
			er = kvm_mips_emul_tlbr(vcpu);
			break;
		case tlbwi_op:	/*  Write indexed  */
			er = kvm_mips_emul_tlbwi(vcpu);
			break;
		case tlbwr_op:	/*  Write random  */
			er = kvm_mips_emul_tlbwr(vcpu);
			break;
		case tlbp_op:	/* TLB Probe */
			er = kvm_mips_emul_tlbp(vcpu);
			break;
		case rfe_op:
			kvm_err("!!!COP0_RFE!!!\n");
			break;
		case eret_op:
			er = kvm_mips_emul_eret(vcpu);
			goto dont_update_pc;
		case wait_op:
			er = kvm_mips_emul_wait(vcpu);
			break;
		}
	} else {
		rt = inst.c0r_format.rt;
		rd = inst.c0r_format.rd;
		sel = inst.c0r_format.sel;

		switch (inst.c0r_format.rs) {
		case mfc_op:
#ifdef CONFIG_KVM_MIPS_DEBUG_COP0_COUNTERS
			cop0->stat[rd][sel]++;
#endif
			/* Get reg */
			if ((rd == MIPS_CP0_COUNT) && (sel == 0)) {
				vcpu->arch.gprs[rt] =
				    (s32)kvm_mips_read_count(vcpu);
			} else if ((rd == MIPS_CP0_ERRCTL) && (sel == 0)) {
				vcpu->arch.gprs[rt] = 0x0;
#ifdef CONFIG_KVM_MIPS_DYN_TRANS
				kvm_mips_trans_mfc0(inst, opc, vcpu);
#endif
			} else {
				vcpu->arch.gprs[rt] = (s32)cop0->reg[rd][sel];

#ifdef CONFIG_KVM_MIPS_DYN_TRANS
				kvm_mips_trans_mfc0(inst, opc, vcpu);
#endif
			}

			trace_kvm_hwr(vcpu, KVM_TRACE_MFC0,
				      KVM_TRACE_COP0(rd, sel),
				      vcpu->arch.gprs[rt]);
			break;

		case dmfc_op:
			vcpu->arch.gprs[rt] = cop0->reg[rd][sel];

			trace_kvm_hwr(vcpu, KVM_TRACE_DMFC0,
				      KVM_TRACE_COP0(rd, sel),
				      vcpu->arch.gprs[rt]);
			break;

		case mtc_op:
#ifdef CONFIG_KVM_MIPS_DEBUG_COP0_COUNTERS
			cop0->stat[rd][sel]++;
#endif
			trace_kvm_hwr(vcpu, KVM_TRACE_MTC0,
				      KVM_TRACE_COP0(rd, sel),
				      vcpu->arch.gprs[rt]);

			if ((rd == MIPS_CP0_TLB_INDEX)
			    && (vcpu->arch.gprs[rt] >=
				KVM_MIPS_GUEST_TLB_SIZE)) {
				kvm_err("Invalid TLB Index: %ld",
					vcpu->arch.gprs[rt]);
				er = EMULATE_FAIL;
				break;
			}
#define C0_EBASE_CORE_MASK 0xff
			if ((rd == MIPS_CP0_PRID) && (sel == 1)) {
				/* Preserve CORE number */
				kvm_change_c0_guest_ebase(cop0,
							  ~(C0_EBASE_CORE_MASK),
							  vcpu->arch.gprs[rt]);
				kvm_err("MTCz, cop0->reg[EBASE]: %#lx\n",
					kvm_read_c0_guest_ebase(cop0));
			} else if (rd == MIPS_CP0_TLB_HI && sel == 0) {
				u32 nasid =
					vcpu->arch.gprs[rt] & KVM_ENTRYHI_ASID;
				if (((kvm_read_c0_guest_entryhi(cop0) &
				      KVM_ENTRYHI_ASID) != nasid)) {
					trace_kvm_asid_change(vcpu,
						kvm_read_c0_guest_entryhi(cop0)
							& KVM_ENTRYHI_ASID,
						nasid);

					/*
					 * Regenerate/invalidate kernel MMU
					 * context.
					 * The user MMU context will be
					 * regenerated lazily on re-entry to
					 * guest user if the guest ASID actually
					 * changes.
					 */
					preempt_disable();
					cpu = smp_processor_id();
					kvm_get_new_mmu_context(&vcpu->arch.guest_kernel_mm,
								cpu, vcpu);
					vcpu->arch.guest_kernel_asid[cpu] =
						vcpu->arch.guest_kernel_mm.context.asid[cpu];
					for_each_possible_cpu(i)
						if (i != cpu)
							vcpu->arch.guest_kernel_asid[i] = 0;
					preempt_enable();
				}
				kvm_write_c0_guest_entryhi(cop0,
							   vcpu->arch.gprs[rt]);
			}
			/* Are we writing to COUNT */
			else if ((rd == MIPS_CP0_COUNT) && (sel == 0)) {
				kvm_mips_write_count(vcpu, vcpu->arch.gprs[rt]);
				goto done;
			} else if ((rd == MIPS_CP0_COMPARE) && (sel == 0)) {
				/* If we are writing to COMPARE */
				/* Clear pending timer interrupt, if any */
				kvm_mips_write_compare(vcpu,
						       vcpu->arch.gprs[rt],
						       true);
			} else if ((rd == MIPS_CP0_STATUS) && (sel == 0)) {
				unsigned int old_val, val, change;

				old_val = kvm_read_c0_guest_status(cop0);
				val = vcpu->arch.gprs[rt];
				change = val ^ old_val;

				/* Make sure that the NMI bit is never set */
				val &= ~ST0_NMI;

				/*
				 * Don't allow CU1 or FR to be set unless FPU
				 * capability enabled and exists in guest
				 * configuration.
				 */
				if (!kvm_mips_guest_has_fpu(&vcpu->arch))
					val &= ~(ST0_CU1 | ST0_FR);

				/*
				 * Also don't allow FR to be set if host doesn't
				 * support it.
				 */
				if (!(current_cpu_data.fpu_id & MIPS_FPIR_F64))
					val &= ~ST0_FR;


				/* Handle changes in FPU mode */
				preempt_disable();

				/*
				 * FPU and Vector register state is made
				 * UNPREDICTABLE by a change of FR, so don't
				 * even bother saving it.
				 */
				if (change & ST0_FR)
					kvm_drop_fpu(vcpu);

				/*
				 * If MSA state is already live, it is undefined
				 * how it interacts with FR=0 FPU state, and we
				 * don't want to hit reserved instruction
				 * exceptions trying to save the MSA state later
				 * when CU=1 && FR=1, so play it safe and save
				 * it first.
				 */
				if (change & ST0_CU1 && !(val & ST0_FR) &&
				    vcpu->arch.aux_inuse & KVM_MIPS_AUX_MSA)
					kvm_lose_fpu(vcpu);

				/*
				 * Propagate CU1 (FPU enable) changes
				 * immediately if the FPU context is already
				 * loaded. When disabling we leave the context
				 * loaded so it can be quickly enabled again in
				 * the near future.
				 */
				if (change & ST0_CU1 &&
				    vcpu->arch.aux_inuse & KVM_MIPS_AUX_FPU)
					change_c0_status(ST0_CU1, val);

				preempt_enable();

				kvm_write_c0_guest_status(cop0, val);

#ifdef CONFIG_KVM_MIPS_DYN_TRANS
				/*
				 * If FPU present, we need CU1/FR bits to take
				 * effect fairly soon.
				 */
				if (!kvm_mips_guest_has_fpu(&vcpu->arch))
					kvm_mips_trans_mtc0(inst, opc, vcpu);
#endif
			} else if ((rd == MIPS_CP0_CONFIG) && (sel == 5)) {
				unsigned int old_val, val, change, wrmask;

				old_val = kvm_read_c0_guest_config5(cop0);
				val = vcpu->arch.gprs[rt];

				/* Only a few bits are writable in Config5 */
				wrmask = kvm_mips_config5_wrmask(vcpu);
				change = (val ^ old_val) & wrmask;
				val = old_val ^ change;


				/* Handle changes in FPU/MSA modes */
				preempt_disable();

				/*
				 * Propagate FRE changes immediately if the FPU
				 * context is already loaded.
				 */
				if (change & MIPS_CONF5_FRE &&
				    vcpu->arch.aux_inuse & KVM_MIPS_AUX_FPU)
					change_c0_config5(MIPS_CONF5_FRE, val);

				/*
				 * Propagate MSAEn changes immediately if the
				 * MSA context is already loaded. When disabling
				 * we leave the context loaded so it can be
				 * quickly enabled again in the near future.
				 */
				if (change & MIPS_CONF5_MSAEN &&
				    vcpu->arch.aux_inuse & KVM_MIPS_AUX_MSA)
					change_c0_config5(MIPS_CONF5_MSAEN,
							  val);

				preempt_enable();

				kvm_write_c0_guest_config5(cop0, val);
			} else if ((rd == MIPS_CP0_CAUSE) && (sel == 0)) {
				u32 old_cause, new_cause;

				old_cause = kvm_read_c0_guest_cause(cop0);
				new_cause = vcpu->arch.gprs[rt];
				/* Update R/W bits */
				kvm_change_c0_guest_cause(cop0, 0x08800300,
							  new_cause);
				/* DC bit enabling/disabling timer? */
				if ((old_cause ^ new_cause) & CAUSEF_DC) {
					if (new_cause & CAUSEF_DC)
						kvm_mips_count_disable_cause(vcpu);
					else
						kvm_mips_count_enable_cause(vcpu);
				}
			} else if ((rd == MIPS_CP0_HWRENA) && (sel == 0)) {
				u32 mask = MIPS_HWRENA_CPUNUM |
					   MIPS_HWRENA_SYNCISTEP |
					   MIPS_HWRENA_CC |
					   MIPS_HWRENA_CCRES;

				if (kvm_read_c0_guest_config3(cop0) &
				    MIPS_CONF3_ULRI)
					mask |= MIPS_HWRENA_ULR;
				cop0->reg[rd][sel] = vcpu->arch.gprs[rt] & mask;
			} else {
				cop0->reg[rd][sel] = vcpu->arch.gprs[rt];
#ifdef CONFIG_KVM_MIPS_DYN_TRANS
				kvm_mips_trans_mtc0(inst, opc, vcpu);
#endif
			}
			break;

		case dmtc_op:
			kvm_err("!!!!!!![%#lx]dmtc_op: rt: %d, rd: %d, sel: %d!!!!!!\n",
				vcpu->arch.pc, rt, rd, sel);
			trace_kvm_hwr(vcpu, KVM_TRACE_DMTC0,
				      KVM_TRACE_COP0(rd, sel),
				      vcpu->arch.gprs[rt]);
			er = EMULATE_FAIL;
			break;

		case mfmc0_op:
#ifdef KVM_MIPS_DEBUG_COP0_COUNTERS
			cop0->stat[MIPS_CP0_STATUS][0]++;
#endif
			if (rt != 0)
				vcpu->arch.gprs[rt] =
				    kvm_read_c0_guest_status(cop0);
			/* EI */
			if (inst.mfmc0_format.sc) {
				kvm_debug("[%#lx] mfmc0_op: EI\n",
					  vcpu->arch.pc);
				kvm_set_c0_guest_status(cop0, ST0_IE);
			} else {
				kvm_debug("[%#lx] mfmc0_op: DI\n",
					  vcpu->arch.pc);
				kvm_clear_c0_guest_status(cop0, ST0_IE);
			}

			break;

		case wrpgpr_op:
			{
				u32 css = cop0->reg[MIPS_CP0_STATUS][2] & 0xf;
				u32 pss =
				    (cop0->reg[MIPS_CP0_STATUS][2] >> 6) & 0xf;
				/*
				 * We don't support any shadow register sets, so
				 * SRSCtl[PSS] == SRSCtl[CSS] = 0
				 */
				if (css || pss) {
					er = EMULATE_FAIL;
					break;
				}
				kvm_debug("WRPGPR[%d][%d] = %#lx\n", pss, rd,
					  vcpu->arch.gprs[rt]);
				vcpu->arch.gprs[rd] = vcpu->arch.gprs[rt];
			}
			break;
		default:
			kvm_err("[%#lx]MachEmulateCP0: unsupported COP0, copz: 0x%x\n",
				vcpu->arch.pc, inst.c0r_format.rs);
			er = EMULATE_FAIL;
			break;
		}
	}

done:
	/* Rollback PC only if emulation was unsuccessful */
	if (er == EMULATE_FAIL)
		vcpu->arch.pc = curr_pc;

dont_update_pc:
	/*
	 * This is for special instructions whose emulation
	 * updates the PC, so do not overwrite the PC under
	 * any circumstances
	 */

	return er;
}

enum emulation_result kvm_mips_emulate_store(union mips_instruction inst,
					     u32 cause,
					     struct kvm_run *run,
					     struct kvm_vcpu *vcpu)
{
	enum emulation_result er = EMULATE_DO_MMIO;
	u32 rt;
	u32 bytes;
	void *data = run->mmio.data;
	unsigned long curr_pc;

	/*
	 * Update PC and hold onto current PC in case there is
	 * an error and we want to rollback the PC
	 */
	curr_pc = vcpu->arch.pc;
	er = update_pc(vcpu, cause);
	if (er == EMULATE_FAIL)
		return er;

	rt = inst.i_format.rt;

	switch (inst.i_format.opcode) {
	case sb_op:
		bytes = 1;
		if (bytes > sizeof(run->mmio.data)) {
			kvm_err("%s: bad MMIO length: %d\n", __func__,
			       run->mmio.len);
		}
		run->mmio.phys_addr =
		    kvm_mips_callbacks->gva_to_gpa(vcpu->arch.
						   host_cp0_badvaddr);
		if (run->mmio.phys_addr == KVM_INVALID_ADDR) {
			er = EMULATE_FAIL;
			break;
		}
		run->mmio.len = bytes;
		run->mmio.is_write = 1;
		vcpu->mmio_needed = 1;
		vcpu->mmio_is_write = 1;
		*(u8 *) data = vcpu->arch.gprs[rt];
		kvm_debug("OP_SB: eaddr: %#lx, gpr: %#lx, data: %#x\n",
			  vcpu->arch.host_cp0_badvaddr, vcpu->arch.gprs[rt],
			  *(u8 *) data);

		break;

	case sw_op:
		bytes = 4;
		if (bytes > sizeof(run->mmio.data)) {
			kvm_err("%s: bad MMIO length: %d\n", __func__,
			       run->mmio.len);
		}
		run->mmio.phys_addr =
		    kvm_mips_callbacks->gva_to_gpa(vcpu->arch.
						   host_cp0_badvaddr);
		if (run->mmio.phys_addr == KVM_INVALID_ADDR) {
			er = EMULATE_FAIL;
			break;
		}

		run->mmio.len = bytes;
		run->mmio.is_write = 1;
		vcpu->mmio_needed = 1;
		vcpu->mmio_is_write = 1;
		*(u32 *) data = vcpu->arch.gprs[rt];

		kvm_debug("[%#lx] OP_SW: eaddr: %#lx, gpr: %#lx, data: %#x\n",
			  vcpu->arch.pc, vcpu->arch.host_cp0_badvaddr,
			  vcpu->arch.gprs[rt], *(u32 *) data);
		break;

	case sh_op:
		bytes = 2;
		if (bytes > sizeof(run->mmio.data)) {
			kvm_err("%s: bad MMIO length: %d\n", __func__,
			       run->mmio.len);
		}
		run->mmio.phys_addr =
		    kvm_mips_callbacks->gva_to_gpa(vcpu->arch.
						   host_cp0_badvaddr);
		if (run->mmio.phys_addr == KVM_INVALID_ADDR) {
			er = EMULATE_FAIL;
			break;
		}

		run->mmio.len = bytes;
		run->mmio.is_write = 1;
		vcpu->mmio_needed = 1;
		vcpu->mmio_is_write = 1;
		*(u16 *) data = vcpu->arch.gprs[rt];

		kvm_debug("[%#lx] OP_SH: eaddr: %#lx, gpr: %#lx, data: %#x\n",
			  vcpu->arch.pc, vcpu->arch.host_cp0_badvaddr,
			  vcpu->arch.gprs[rt], *(u32 *) data);
		break;

	default:
		kvm_err("Store not yet supported (inst=0x%08x)\n",
			inst.word);
		er = EMULATE_FAIL;
		break;
	}

	/* Rollback PC if emulation was unsuccessful */
	if (er == EMULATE_FAIL)
		vcpu->arch.pc = curr_pc;

	return er;
}

enum emulation_result kvm_mips_emulate_load(union mips_instruction inst,
					    u32 cause, struct kvm_run *run,
					    struct kvm_vcpu *vcpu)
{
	enum emulation_result er = EMULATE_DO_MMIO;
	unsigned long curr_pc;
	u32 op, rt;
	u32 bytes;

	rt = inst.i_format.rt;
	op = inst.i_format.opcode;

	/*
	 * Find the resume PC now while we have safe and easy access to the
	 * prior branch instruction, and save it for
	 * kvm_mips_complete_mmio_load() to restore later.
	 */
	curr_pc = vcpu->arch.pc;
	er = update_pc(vcpu, cause);
	if (er == EMULATE_FAIL)
		return er;
	vcpu->arch.io_pc = vcpu->arch.pc;
	vcpu->arch.pc = curr_pc;

	vcpu->arch.io_gpr = rt;

	switch (op) {
	case lw_op:
		bytes = 4;
		if (bytes > sizeof(run->mmio.data)) {
			kvm_err("%s: bad MMIO length: %d\n", __func__,
			       run->mmio.len);
			er = EMULATE_FAIL;
			break;
		}
		run->mmio.phys_addr =
		    kvm_mips_callbacks->gva_to_gpa(vcpu->arch.
						   host_cp0_badvaddr);
		if (run->mmio.phys_addr == KVM_INVALID_ADDR) {
			er = EMULATE_FAIL;
			break;
		}

		run->mmio.len = bytes;
		run->mmio.is_write = 0;
		vcpu->mmio_needed = 1;
		vcpu->mmio_is_write = 0;
		break;

	case lh_op:
	case lhu_op:
		bytes = 2;
		if (bytes > sizeof(run->mmio.data)) {
			kvm_err("%s: bad MMIO length: %d\n", __func__,
			       run->mmio.len);
			er = EMULATE_FAIL;
			break;
		}
		run->mmio.phys_addr =
		    kvm_mips_callbacks->gva_to_gpa(vcpu->arch.
						   host_cp0_badvaddr);
		if (run->mmio.phys_addr == KVM_INVALID_ADDR) {
			er = EMULATE_FAIL;
			break;
		}

		run->mmio.len = bytes;
		run->mmio.is_write = 0;
		vcpu->mmio_needed = 1;
		vcpu->mmio_is_write = 0;

		if (op == lh_op)
			vcpu->mmio_needed = 2;
		else
			vcpu->mmio_needed = 1;

		break;

	case lbu_op:
	case lb_op:
		bytes = 1;
		if (bytes > sizeof(run->mmio.data)) {
			kvm_err("%s: bad MMIO length: %d\n", __func__,
			       run->mmio.len);
			er = EMULATE_FAIL;
			break;
		}
		run->mmio.phys_addr =
		    kvm_mips_callbacks->gva_to_gpa(vcpu->arch.
						   host_cp0_badvaddr);
		if (run->mmio.phys_addr == KVM_INVALID_ADDR) {
			er = EMULATE_FAIL;
			break;
		}

		run->mmio.len = bytes;
		run->mmio.is_write = 0;
		vcpu->mmio_is_write = 0;

		if (op == lb_op)
			vcpu->mmio_needed = 2;
		else
			vcpu->mmio_needed = 1;

		break;

	default:
		kvm_err("Load not yet supported (inst=0x%08x)\n",
			inst.word);
		er = EMULATE_FAIL;
		break;
	}

	return er;
}

enum emulation_result kvm_mips_emulate_cache(union mips_instruction inst,
					     u32 *opc, u32 cause,
					     struct kvm_run *run,
					     struct kvm_vcpu *vcpu)
{
	struct mips_coproc *cop0 = vcpu->arch.cop0;
	enum emulation_result er = EMULATE_DONE;
	u32 cache, op_inst, op, base;
	s16 offset;
	struct kvm_vcpu_arch *arch = &vcpu->arch;
	unsigned long va;
	unsigned long curr_pc;

	/*
	 * Update PC and hold onto current PC in case there is
	 * an error and we want to rollback the PC
	 */
	curr_pc = vcpu->arch.pc;
	er = update_pc(vcpu, cause);
	if (er == EMULATE_FAIL)
		return er;

<<<<<<< HEAD
	base = (inst >> 21) & 0x1f;
	op_inst = (inst >> 16) & 0x1f;
	offset = (int16_t)inst;
	cache = (inst >> 16) & 0x3;
	op = (inst >> 18) & 0x7;
=======
	base = inst.i_format.rs;
	op_inst = inst.i_format.rt;
	if (cpu_has_mips_r6)
		offset = inst.spec3_format.simmediate;
	else
		offset = inst.i_format.simmediate;
	cache = op_inst & CacheOp_Cache;
	op = op_inst & CacheOp_Op;
>>>>>>> f2ed3bfc

	va = arch->gprs[base] + offset;

	kvm_debug("CACHE (cache: %#x, op: %#x, base[%d]: %#lx, offset: %#x\n",
		  cache, op, base, arch->gprs[base], offset);

	/*
	 * Treat INDEX_INV as a nop, basically issued by Linux on startup to
	 * invalidate the caches entirely by stepping through all the
	 * ways/indexes
	 */
	if (op == Index_Writeback_Inv) {
		kvm_debug("@ %#lx/%#lx CACHE (cache: %#x, op: %#x, base[%d]: %#lx, offset: %#x\n",
			  vcpu->arch.pc, vcpu->arch.gprs[31], cache, op, base,
			  arch->gprs[base], offset);

		if (cache == Cache_D)
			r4k_blast_dcache();
		else if (cache == Cache_I)
			r4k_blast_icache();
		else {
			kvm_err("%s: unsupported CACHE INDEX operation\n",
				__func__);
			return EMULATE_FAIL;
		}

#ifdef CONFIG_KVM_MIPS_DYN_TRANS
		kvm_mips_trans_cache_index(inst, opc, vcpu);
#endif
		goto done;
	}

	preempt_disable();
	if (KVM_GUEST_KSEGX(va) == KVM_GUEST_KSEG0) {
		if (kvm_mips_host_tlb_lookup(vcpu, va) < 0 &&
		    kvm_mips_handle_kseg0_tlb_fault(va, vcpu)) {
			kvm_err("%s: handling mapped kseg0 tlb fault for %lx, vcpu: %p, ASID: %#lx\n",
				__func__, va, vcpu, read_c0_entryhi());
			er = EMULATE_FAIL;
			preempt_enable();
			goto done;
		}
	} else if ((KVM_GUEST_KSEGX(va) < KVM_GUEST_KSEG0) ||
		   KVM_GUEST_KSEGX(va) == KVM_GUEST_KSEG23) {
		int index;

		/* If an entry already exists then skip */
		if (kvm_mips_host_tlb_lookup(vcpu, va) >= 0)
			goto skip_fault;

		/*
		 * If address not in the guest TLB, then give the guest a fault,
		 * the resulting handler will do the right thing
		 */
		index = kvm_mips_guest_tlb_lookup(vcpu, (va & VPN2_MASK) |
						  (kvm_read_c0_guest_entryhi
						   (cop0) & KVM_ENTRYHI_ASID));

		if (index < 0) {
			vcpu->arch.host_cp0_badvaddr = va;
			vcpu->arch.pc = curr_pc;
			er = kvm_mips_emulate_tlbmiss_ld(cause, NULL, run,
							 vcpu);
			preempt_enable();
			goto dont_update_pc;
		} else {
			struct kvm_mips_tlb *tlb = &vcpu->arch.guest_tlb[index];
			/*
			 * Check if the entry is valid, if not then setup a TLB
			 * invalid exception to the guest
			 */
			if (!TLB_IS_VALID(*tlb, va)) {
				vcpu->arch.host_cp0_badvaddr = va;
				vcpu->arch.pc = curr_pc;
				er = kvm_mips_emulate_tlbinv_ld(cause, NULL,
								run, vcpu);
				preempt_enable();
				goto dont_update_pc;
			}
			/*
			 * We fault an entry from the guest tlb to the
			 * shadow host TLB
			 */
			if (kvm_mips_handle_mapped_seg_tlb_fault(vcpu, tlb)) {
				kvm_err("%s: handling mapped seg tlb fault for %lx, index: %u, vcpu: %p, ASID: %#lx\n",
					__func__, va, index, vcpu,
					read_c0_entryhi());
				er = EMULATE_FAIL;
				preempt_enable();
				goto done;
			}
		}
	} else {
		kvm_err("INVALID CACHE INDEX/ADDRESS (cache: %#x, op: %#x, base[%d]: %#lx, offset: %#x\n",
			cache, op, base, arch->gprs[base], offset);
		er = EMULATE_FAIL;
		preempt_enable();
		goto done;

	}

skip_fault:
	/* XXXKYMA: Only a subset of cache ops are supported, used by Linux */
	if (op_inst == Hit_Writeback_Inv_D || op_inst == Hit_Invalidate_D) {
		flush_dcache_line(va);

#ifdef CONFIG_KVM_MIPS_DYN_TRANS
		/*
		 * Replace the CACHE instruction, with a SYNCI, not the same,
		 * but avoids a trap
		 */
		kvm_mips_trans_cache_va(inst, opc, vcpu);
#endif
	} else if (op_inst == Hit_Invalidate_I) {
		flush_dcache_line(va);
		flush_icache_line(va);

#ifdef CONFIG_KVM_MIPS_DYN_TRANS
		/* Replace the CACHE instruction, with a SYNCI */
		kvm_mips_trans_cache_va(inst, opc, vcpu);
#endif
	} else {
		kvm_err("NO-OP CACHE (cache: %#x, op: %#x, base[%d]: %#lx, offset: %#x\n",
			cache, op, base, arch->gprs[base], offset);
		er = EMULATE_FAIL;
	}

	preempt_enable();
done:
	/* Rollback PC only if emulation was unsuccessful */
	if (er == EMULATE_FAIL)
		vcpu->arch.pc = curr_pc;

dont_update_pc:
	/*
	 * This is for exceptions whose emulation updates the PC, so do not
	 * overwrite the PC under any circumstances
	 */

	return er;
}

enum emulation_result kvm_mips_emulate_inst(u32 cause, u32 *opc,
					    struct kvm_run *run,
					    struct kvm_vcpu *vcpu)
{
	union mips_instruction inst;
	enum emulation_result er = EMULATE_DONE;

	/* Fetch the instruction. */
	if (cause & CAUSEF_BD)
		opc += 1;

	inst.word = kvm_get_inst(opc, vcpu);

	switch (inst.r_format.opcode) {
	case cop0_op:
		er = kvm_mips_emulate_CP0(inst, opc, cause, run, vcpu);
		break;
	case sb_op:
	case sh_op:
	case sw_op:
		er = kvm_mips_emulate_store(inst, cause, run, vcpu);
		break;
	case lb_op:
	case lbu_op:
	case lhu_op:
	case lh_op:
	case lw_op:
		er = kvm_mips_emulate_load(inst, cause, run, vcpu);
		break;

#ifndef CONFIG_CPU_MIPSR6
	case cache_op:
		++vcpu->stat.cache_exits;
		trace_kvm_exit(vcpu, KVM_TRACE_EXIT_CACHE);
		er = kvm_mips_emulate_cache(inst, opc, cause, run, vcpu);
		break;
#else
	case spec3_op:
		switch (inst.spec3_format.func) {
		case cache6_op:
			++vcpu->stat.cache_exits;
			trace_kvm_exit(vcpu, KVM_TRACE_EXIT_CACHE);
			er = kvm_mips_emulate_cache(inst, opc, cause, run,
						    vcpu);
			break;
		default:
			goto unknown;
		};
		break;
unknown:
#endif

	default:
		kvm_err("Instruction emulation not supported (%p/%#x)\n", opc,
			inst.word);
		kvm_arch_vcpu_dump_regs(vcpu);
		er = EMULATE_FAIL;
		break;
	}

	return er;
}

enum emulation_result kvm_mips_emulate_syscall(u32 cause,
					       u32 *opc,
					       struct kvm_run *run,
					       struct kvm_vcpu *vcpu)
{
	struct mips_coproc *cop0 = vcpu->arch.cop0;
	struct kvm_vcpu_arch *arch = &vcpu->arch;
	enum emulation_result er = EMULATE_DONE;

	if ((kvm_read_c0_guest_status(cop0) & ST0_EXL) == 0) {
		/* save old pc */
		kvm_write_c0_guest_epc(cop0, arch->pc);
		kvm_set_c0_guest_status(cop0, ST0_EXL);

		if (cause & CAUSEF_BD)
			kvm_set_c0_guest_cause(cop0, CAUSEF_BD);
		else
			kvm_clear_c0_guest_cause(cop0, CAUSEF_BD);

		kvm_debug("Delivering SYSCALL @ pc %#lx\n", arch->pc);

		kvm_change_c0_guest_cause(cop0, (0xff),
					  (EXCCODE_SYS << CAUSEB_EXCCODE));

		/* Set PC to the exception entry point */
		arch->pc = KVM_GUEST_KSEG0 + 0x180;

	} else {
		kvm_err("Trying to deliver SYSCALL when EXL is already set\n");
		er = EMULATE_FAIL;
	}

	return er;
}

enum emulation_result kvm_mips_emulate_tlbmiss_ld(u32 cause,
						  u32 *opc,
						  struct kvm_run *run,
						  struct kvm_vcpu *vcpu)
{
	struct mips_coproc *cop0 = vcpu->arch.cop0;
	struct kvm_vcpu_arch *arch = &vcpu->arch;
	unsigned long entryhi = (vcpu->arch.  host_cp0_badvaddr & VPN2_MASK) |
			(kvm_read_c0_guest_entryhi(cop0) & KVM_ENTRYHI_ASID);

	if ((kvm_read_c0_guest_status(cop0) & ST0_EXL) == 0) {
		/* save old pc */
		kvm_write_c0_guest_epc(cop0, arch->pc);
		kvm_set_c0_guest_status(cop0, ST0_EXL);

		if (cause & CAUSEF_BD)
			kvm_set_c0_guest_cause(cop0, CAUSEF_BD);
		else
			kvm_clear_c0_guest_cause(cop0, CAUSEF_BD);

		kvm_debug("[EXL == 0] delivering TLB MISS @ pc %#lx\n",
			  arch->pc);

		/* set pc to the exception entry point */
		arch->pc = KVM_GUEST_KSEG0 + 0x0;

	} else {
		kvm_debug("[EXL == 1] delivering TLB MISS @ pc %#lx\n",
			  arch->pc);

		arch->pc = KVM_GUEST_KSEG0 + 0x180;
	}

	kvm_change_c0_guest_cause(cop0, (0xff),
				  (EXCCODE_TLBL << CAUSEB_EXCCODE));

	/* setup badvaddr, context and entryhi registers for the guest */
	kvm_write_c0_guest_badvaddr(cop0, vcpu->arch.host_cp0_badvaddr);
	/* XXXKYMA: is the context register used by linux??? */
	kvm_write_c0_guest_entryhi(cop0, entryhi);
	/* Blow away the shadow host TLBs */
	kvm_mips_flush_host_tlb(1);

	return EMULATE_DONE;
}

enum emulation_result kvm_mips_emulate_tlbinv_ld(u32 cause,
						 u32 *opc,
						 struct kvm_run *run,
						 struct kvm_vcpu *vcpu)
{
	struct mips_coproc *cop0 = vcpu->arch.cop0;
	struct kvm_vcpu_arch *arch = &vcpu->arch;
	unsigned long entryhi =
		(vcpu->arch.host_cp0_badvaddr & VPN2_MASK) |
		(kvm_read_c0_guest_entryhi(cop0) & KVM_ENTRYHI_ASID);

	if ((kvm_read_c0_guest_status(cop0) & ST0_EXL) == 0) {
		/* save old pc */
		kvm_write_c0_guest_epc(cop0, arch->pc);
		kvm_set_c0_guest_status(cop0, ST0_EXL);

		if (cause & CAUSEF_BD)
			kvm_set_c0_guest_cause(cop0, CAUSEF_BD);
		else
			kvm_clear_c0_guest_cause(cop0, CAUSEF_BD);

		kvm_debug("[EXL == 0] delivering TLB INV @ pc %#lx\n",
			  arch->pc);

		/* set pc to the exception entry point */
		arch->pc = KVM_GUEST_KSEG0 + 0x180;

	} else {
		kvm_debug("[EXL == 1] delivering TLB MISS @ pc %#lx\n",
			  arch->pc);
		arch->pc = KVM_GUEST_KSEG0 + 0x180;
	}

	kvm_change_c0_guest_cause(cop0, (0xff),
				  (EXCCODE_TLBL << CAUSEB_EXCCODE));

	/* setup badvaddr, context and entryhi registers for the guest */
	kvm_write_c0_guest_badvaddr(cop0, vcpu->arch.host_cp0_badvaddr);
	/* XXXKYMA: is the context register used by linux??? */
	kvm_write_c0_guest_entryhi(cop0, entryhi);
	/* Blow away the shadow host TLBs */
	kvm_mips_flush_host_tlb(1);

	return EMULATE_DONE;
}

enum emulation_result kvm_mips_emulate_tlbmiss_st(u32 cause,
						  u32 *opc,
						  struct kvm_run *run,
						  struct kvm_vcpu *vcpu)
{
	struct mips_coproc *cop0 = vcpu->arch.cop0;
	struct kvm_vcpu_arch *arch = &vcpu->arch;
	unsigned long entryhi = (vcpu->arch.host_cp0_badvaddr & VPN2_MASK) |
			(kvm_read_c0_guest_entryhi(cop0) & KVM_ENTRYHI_ASID);

	if ((kvm_read_c0_guest_status(cop0) & ST0_EXL) == 0) {
		/* save old pc */
		kvm_write_c0_guest_epc(cop0, arch->pc);
		kvm_set_c0_guest_status(cop0, ST0_EXL);

		if (cause & CAUSEF_BD)
			kvm_set_c0_guest_cause(cop0, CAUSEF_BD);
		else
			kvm_clear_c0_guest_cause(cop0, CAUSEF_BD);

		kvm_debug("[EXL == 0] Delivering TLB MISS @ pc %#lx\n",
			  arch->pc);

		/* Set PC to the exception entry point */
		arch->pc = KVM_GUEST_KSEG0 + 0x0;
	} else {
		kvm_debug("[EXL == 1] Delivering TLB MISS @ pc %#lx\n",
			  arch->pc);
		arch->pc = KVM_GUEST_KSEG0 + 0x180;
	}

	kvm_change_c0_guest_cause(cop0, (0xff),
				  (EXCCODE_TLBS << CAUSEB_EXCCODE));

	/* setup badvaddr, context and entryhi registers for the guest */
	kvm_write_c0_guest_badvaddr(cop0, vcpu->arch.host_cp0_badvaddr);
	/* XXXKYMA: is the context register used by linux??? */
	kvm_write_c0_guest_entryhi(cop0, entryhi);
	/* Blow away the shadow host TLBs */
	kvm_mips_flush_host_tlb(1);

	return EMULATE_DONE;
}

enum emulation_result kvm_mips_emulate_tlbinv_st(u32 cause,
						 u32 *opc,
						 struct kvm_run *run,
						 struct kvm_vcpu *vcpu)
{
	struct mips_coproc *cop0 = vcpu->arch.cop0;
	struct kvm_vcpu_arch *arch = &vcpu->arch;
	unsigned long entryhi = (vcpu->arch.host_cp0_badvaddr & VPN2_MASK) |
		(kvm_read_c0_guest_entryhi(cop0) & KVM_ENTRYHI_ASID);

	if ((kvm_read_c0_guest_status(cop0) & ST0_EXL) == 0) {
		/* save old pc */
		kvm_write_c0_guest_epc(cop0, arch->pc);
		kvm_set_c0_guest_status(cop0, ST0_EXL);

		if (cause & CAUSEF_BD)
			kvm_set_c0_guest_cause(cop0, CAUSEF_BD);
		else
			kvm_clear_c0_guest_cause(cop0, CAUSEF_BD);

		kvm_debug("[EXL == 0] Delivering TLB MISS @ pc %#lx\n",
			  arch->pc);

		/* Set PC to the exception entry point */
		arch->pc = KVM_GUEST_KSEG0 + 0x180;
	} else {
		kvm_debug("[EXL == 1] Delivering TLB MISS @ pc %#lx\n",
			  arch->pc);
		arch->pc = KVM_GUEST_KSEG0 + 0x180;
	}

	kvm_change_c0_guest_cause(cop0, (0xff),
				  (EXCCODE_TLBS << CAUSEB_EXCCODE));

	/* setup badvaddr, context and entryhi registers for the guest */
	kvm_write_c0_guest_badvaddr(cop0, vcpu->arch.host_cp0_badvaddr);
	/* XXXKYMA: is the context register used by linux??? */
	kvm_write_c0_guest_entryhi(cop0, entryhi);
	/* Blow away the shadow host TLBs */
	kvm_mips_flush_host_tlb(1);

	return EMULATE_DONE;
}

/* TLBMOD: store into address matching TLB with Dirty bit off */
enum emulation_result kvm_mips_handle_tlbmod(u32 cause, u32 *opc,
					     struct kvm_run *run,
					     struct kvm_vcpu *vcpu)
{
	enum emulation_result er = EMULATE_DONE;
#ifdef DEBUG
	struct mips_coproc *cop0 = vcpu->arch.cop0;
	unsigned long entryhi = (vcpu->arch.host_cp0_badvaddr & VPN2_MASK) |
			(kvm_read_c0_guest_entryhi(cop0) & KVM_ENTRYHI_ASID);
	int index;

	/* If address not in the guest TLB, then we are in trouble */
	index = kvm_mips_guest_tlb_lookup(vcpu, entryhi);
	if (index < 0) {
		/* XXXKYMA Invalidate and retry */
		kvm_mips_host_tlb_inv(vcpu, vcpu->arch.host_cp0_badvaddr);
		kvm_err("%s: host got TLBMOD for %#lx but entry not present in Guest TLB\n",
		     __func__, entryhi);
		kvm_mips_dump_guest_tlbs(vcpu);
		kvm_mips_dump_host_tlbs();
		return EMULATE_FAIL;
	}
#endif

	er = kvm_mips_emulate_tlbmod(cause, opc, run, vcpu);
	return er;
}

enum emulation_result kvm_mips_emulate_tlbmod(u32 cause,
					      u32 *opc,
					      struct kvm_run *run,
					      struct kvm_vcpu *vcpu)
{
	struct mips_coproc *cop0 = vcpu->arch.cop0;
	unsigned long entryhi = (vcpu->arch.host_cp0_badvaddr & VPN2_MASK) |
			(kvm_read_c0_guest_entryhi(cop0) & KVM_ENTRYHI_ASID);
	struct kvm_vcpu_arch *arch = &vcpu->arch;

	if ((kvm_read_c0_guest_status(cop0) & ST0_EXL) == 0) {
		/* save old pc */
		kvm_write_c0_guest_epc(cop0, arch->pc);
		kvm_set_c0_guest_status(cop0, ST0_EXL);

		if (cause & CAUSEF_BD)
			kvm_set_c0_guest_cause(cop0, CAUSEF_BD);
		else
			kvm_clear_c0_guest_cause(cop0, CAUSEF_BD);

		kvm_debug("[EXL == 0] Delivering TLB MOD @ pc %#lx\n",
			  arch->pc);

		arch->pc = KVM_GUEST_KSEG0 + 0x180;
	} else {
		kvm_debug("[EXL == 1] Delivering TLB MOD @ pc %#lx\n",
			  arch->pc);
		arch->pc = KVM_GUEST_KSEG0 + 0x180;
	}

	kvm_change_c0_guest_cause(cop0, (0xff),
				  (EXCCODE_MOD << CAUSEB_EXCCODE));

	/* setup badvaddr, context and entryhi registers for the guest */
	kvm_write_c0_guest_badvaddr(cop0, vcpu->arch.host_cp0_badvaddr);
	/* XXXKYMA: is the context register used by linux??? */
	kvm_write_c0_guest_entryhi(cop0, entryhi);
	/* Blow away the shadow host TLBs */
	kvm_mips_flush_host_tlb(1);

	return EMULATE_DONE;
}

enum emulation_result kvm_mips_emulate_fpu_exc(u32 cause,
					       u32 *opc,
					       struct kvm_run *run,
					       struct kvm_vcpu *vcpu)
{
	struct mips_coproc *cop0 = vcpu->arch.cop0;
	struct kvm_vcpu_arch *arch = &vcpu->arch;

	if ((kvm_read_c0_guest_status(cop0) & ST0_EXL) == 0) {
		/* save old pc */
		kvm_write_c0_guest_epc(cop0, arch->pc);
		kvm_set_c0_guest_status(cop0, ST0_EXL);

		if (cause & CAUSEF_BD)
			kvm_set_c0_guest_cause(cop0, CAUSEF_BD);
		else
			kvm_clear_c0_guest_cause(cop0, CAUSEF_BD);

	}

	arch->pc = KVM_GUEST_KSEG0 + 0x180;

	kvm_change_c0_guest_cause(cop0, (0xff),
				  (EXCCODE_CPU << CAUSEB_EXCCODE));
	kvm_change_c0_guest_cause(cop0, (CAUSEF_CE), (0x1 << CAUSEB_CE));

	return EMULATE_DONE;
}

enum emulation_result kvm_mips_emulate_ri_exc(u32 cause,
					      u32 *opc,
					      struct kvm_run *run,
					      struct kvm_vcpu *vcpu)
{
	struct mips_coproc *cop0 = vcpu->arch.cop0;
	struct kvm_vcpu_arch *arch = &vcpu->arch;
	enum emulation_result er = EMULATE_DONE;

	if ((kvm_read_c0_guest_status(cop0) & ST0_EXL) == 0) {
		/* save old pc */
		kvm_write_c0_guest_epc(cop0, arch->pc);
		kvm_set_c0_guest_status(cop0, ST0_EXL);

		if (cause & CAUSEF_BD)
			kvm_set_c0_guest_cause(cop0, CAUSEF_BD);
		else
			kvm_clear_c0_guest_cause(cop0, CAUSEF_BD);

		kvm_debug("Delivering RI @ pc %#lx\n", arch->pc);

		kvm_change_c0_guest_cause(cop0, (0xff),
					  (EXCCODE_RI << CAUSEB_EXCCODE));

		/* Set PC to the exception entry point */
		arch->pc = KVM_GUEST_KSEG0 + 0x180;

	} else {
		kvm_err("Trying to deliver RI when EXL is already set\n");
		er = EMULATE_FAIL;
	}

	return er;
}

enum emulation_result kvm_mips_emulate_bp_exc(u32 cause,
					      u32 *opc,
					      struct kvm_run *run,
					      struct kvm_vcpu *vcpu)
{
	struct mips_coproc *cop0 = vcpu->arch.cop0;
	struct kvm_vcpu_arch *arch = &vcpu->arch;
	enum emulation_result er = EMULATE_DONE;

	if ((kvm_read_c0_guest_status(cop0) & ST0_EXL) == 0) {
		/* save old pc */
		kvm_write_c0_guest_epc(cop0, arch->pc);
		kvm_set_c0_guest_status(cop0, ST0_EXL);

		if (cause & CAUSEF_BD)
			kvm_set_c0_guest_cause(cop0, CAUSEF_BD);
		else
			kvm_clear_c0_guest_cause(cop0, CAUSEF_BD);

		kvm_debug("Delivering BP @ pc %#lx\n", arch->pc);

		kvm_change_c0_guest_cause(cop0, (0xff),
					  (EXCCODE_BP << CAUSEB_EXCCODE));

		/* Set PC to the exception entry point */
		arch->pc = KVM_GUEST_KSEG0 + 0x180;

	} else {
		kvm_err("Trying to deliver BP when EXL is already set\n");
		er = EMULATE_FAIL;
	}

	return er;
}

enum emulation_result kvm_mips_emulate_trap_exc(u32 cause,
						u32 *opc,
						struct kvm_run *run,
						struct kvm_vcpu *vcpu)
{
	struct mips_coproc *cop0 = vcpu->arch.cop0;
	struct kvm_vcpu_arch *arch = &vcpu->arch;
	enum emulation_result er = EMULATE_DONE;

	if ((kvm_read_c0_guest_status(cop0) & ST0_EXL) == 0) {
		/* save old pc */
		kvm_write_c0_guest_epc(cop0, arch->pc);
		kvm_set_c0_guest_status(cop0, ST0_EXL);

		if (cause & CAUSEF_BD)
			kvm_set_c0_guest_cause(cop0, CAUSEF_BD);
		else
			kvm_clear_c0_guest_cause(cop0, CAUSEF_BD);

		kvm_debug("Delivering TRAP @ pc %#lx\n", arch->pc);

		kvm_change_c0_guest_cause(cop0, (0xff),
					  (EXCCODE_TR << CAUSEB_EXCCODE));

		/* Set PC to the exception entry point */
		arch->pc = KVM_GUEST_KSEG0 + 0x180;

	} else {
		kvm_err("Trying to deliver TRAP when EXL is already set\n");
		er = EMULATE_FAIL;
	}

	return er;
}

enum emulation_result kvm_mips_emulate_msafpe_exc(u32 cause,
						  u32 *opc,
						  struct kvm_run *run,
						  struct kvm_vcpu *vcpu)
{
	struct mips_coproc *cop0 = vcpu->arch.cop0;
	struct kvm_vcpu_arch *arch = &vcpu->arch;
	enum emulation_result er = EMULATE_DONE;

	if ((kvm_read_c0_guest_status(cop0) & ST0_EXL) == 0) {
		/* save old pc */
		kvm_write_c0_guest_epc(cop0, arch->pc);
		kvm_set_c0_guest_status(cop0, ST0_EXL);

		if (cause & CAUSEF_BD)
			kvm_set_c0_guest_cause(cop0, CAUSEF_BD);
		else
			kvm_clear_c0_guest_cause(cop0, CAUSEF_BD);

		kvm_debug("Delivering MSAFPE @ pc %#lx\n", arch->pc);

		kvm_change_c0_guest_cause(cop0, (0xff),
					  (EXCCODE_MSAFPE << CAUSEB_EXCCODE));

		/* Set PC to the exception entry point */
		arch->pc = KVM_GUEST_KSEG0 + 0x180;

	} else {
		kvm_err("Trying to deliver MSAFPE when EXL is already set\n");
		er = EMULATE_FAIL;
	}

	return er;
}

enum emulation_result kvm_mips_emulate_fpe_exc(u32 cause,
					       u32 *opc,
					       struct kvm_run *run,
					       struct kvm_vcpu *vcpu)
{
	struct mips_coproc *cop0 = vcpu->arch.cop0;
	struct kvm_vcpu_arch *arch = &vcpu->arch;
	enum emulation_result er = EMULATE_DONE;

	if ((kvm_read_c0_guest_status(cop0) & ST0_EXL) == 0) {
		/* save old pc */
		kvm_write_c0_guest_epc(cop0, arch->pc);
		kvm_set_c0_guest_status(cop0, ST0_EXL);

		if (cause & CAUSEF_BD)
			kvm_set_c0_guest_cause(cop0, CAUSEF_BD);
		else
			kvm_clear_c0_guest_cause(cop0, CAUSEF_BD);

		kvm_debug("Delivering FPE @ pc %#lx\n", arch->pc);

		kvm_change_c0_guest_cause(cop0, (0xff),
					  (EXCCODE_FPE << CAUSEB_EXCCODE));

		/* Set PC to the exception entry point */
		arch->pc = KVM_GUEST_KSEG0 + 0x180;

	} else {
		kvm_err("Trying to deliver FPE when EXL is already set\n");
		er = EMULATE_FAIL;
	}

	return er;
}

enum emulation_result kvm_mips_emulate_msadis_exc(u32 cause,
						  u32 *opc,
						  struct kvm_run *run,
						  struct kvm_vcpu *vcpu)
{
	struct mips_coproc *cop0 = vcpu->arch.cop0;
	struct kvm_vcpu_arch *arch = &vcpu->arch;
	enum emulation_result er = EMULATE_DONE;

	if ((kvm_read_c0_guest_status(cop0) & ST0_EXL) == 0) {
		/* save old pc */
		kvm_write_c0_guest_epc(cop0, arch->pc);
		kvm_set_c0_guest_status(cop0, ST0_EXL);

		if (cause & CAUSEF_BD)
			kvm_set_c0_guest_cause(cop0, CAUSEF_BD);
		else
			kvm_clear_c0_guest_cause(cop0, CAUSEF_BD);

		kvm_debug("Delivering MSADIS @ pc %#lx\n", arch->pc);

		kvm_change_c0_guest_cause(cop0, (0xff),
					  (EXCCODE_MSADIS << CAUSEB_EXCCODE));

		/* Set PC to the exception entry point */
		arch->pc = KVM_GUEST_KSEG0 + 0x180;

	} else {
		kvm_err("Trying to deliver MSADIS when EXL is already set\n");
		er = EMULATE_FAIL;
	}

	return er;
}

enum emulation_result kvm_mips_handle_ri(u32 cause, u32 *opc,
					 struct kvm_run *run,
					 struct kvm_vcpu *vcpu)
{
	struct mips_coproc *cop0 = vcpu->arch.cop0;
	struct kvm_vcpu_arch *arch = &vcpu->arch;
	enum emulation_result er = EMULATE_DONE;
	unsigned long curr_pc;
	union mips_instruction inst;

	/*
	 * Update PC and hold onto current PC in case there is
	 * an error and we want to rollback the PC
	 */
	curr_pc = vcpu->arch.pc;
	er = update_pc(vcpu, cause);
	if (er == EMULATE_FAIL)
		return er;

	/* Fetch the instruction. */
	if (cause & CAUSEF_BD)
		opc += 1;

	inst.word = kvm_get_inst(opc, vcpu);

	if (inst.word == KVM_INVALID_INST) {
		kvm_err("%s: Cannot get inst @ %p\n", __func__, opc);
		return EMULATE_FAIL;
	}

	if (inst.r_format.opcode == spec3_op &&
	    inst.r_format.func == rdhwr_op &&
	    inst.r_format.rs == 0 &&
	    (inst.r_format.re >> 3) == 0) {
		int usermode = !KVM_GUEST_KERNEL_MODE(vcpu);
		int rd = inst.r_format.rd;
		int rt = inst.r_format.rt;
		int sel = inst.r_format.re & 0x7;

		/* If usermode, check RDHWR rd is allowed by guest HWREna */
		if (usermode && !(kvm_read_c0_guest_hwrena(cop0) & BIT(rd))) {
			kvm_debug("RDHWR %#x disallowed by HWREna @ %p\n",
				  rd, opc);
			goto emulate_ri;
		}
		switch (rd) {
		case MIPS_HWR_CPUNUM:		/* CPU number */
			arch->gprs[rt] = vcpu->vcpu_id;
			break;
		case MIPS_HWR_SYNCISTEP:	/* SYNCI length */
			arch->gprs[rt] = min(current_cpu_data.dcache.linesz,
					     current_cpu_data.icache.linesz);
			break;
		case MIPS_HWR_CC:		/* Read count register */
			arch->gprs[rt] = (s32)kvm_mips_read_count(vcpu);
			break;
		case MIPS_HWR_CCRES:		/* Count register resolution */
			switch (current_cpu_data.cputype) {
			case CPU_20KC:
			case CPU_25KF:
				arch->gprs[rt] = 1;
				break;
			default:
				arch->gprs[rt] = 2;
			}
			break;
		case MIPS_HWR_ULR:		/* Read UserLocal register */
			arch->gprs[rt] = kvm_read_c0_guest_userlocal(cop0);
			break;

		default:
			kvm_debug("RDHWR %#x not supported @ %p\n", rd, opc);
			goto emulate_ri;
		}

		trace_kvm_hwr(vcpu, KVM_TRACE_RDHWR, KVM_TRACE_HWR(rd, sel),
			      vcpu->arch.gprs[rt]);
	} else {
		kvm_debug("Emulate RI not supported @ %p: %#x\n",
			  opc, inst.word);
		goto emulate_ri;
	}

	return EMULATE_DONE;

emulate_ri:
	/*
	 * Rollback PC (if in branch delay slot then the PC already points to
	 * branch target), and pass the RI exception to the guest OS.
	 */
	vcpu->arch.pc = curr_pc;
	return kvm_mips_emulate_ri_exc(cause, opc, run, vcpu);
}

enum emulation_result kvm_mips_complete_mmio_load(struct kvm_vcpu *vcpu,
						  struct kvm_run *run)
{
	unsigned long *gpr = &vcpu->arch.gprs[vcpu->arch.io_gpr];
	enum emulation_result er = EMULATE_DONE;

	if (run->mmio.len > sizeof(*gpr)) {
		kvm_err("Bad MMIO length: %d", run->mmio.len);
		er = EMULATE_FAIL;
		goto done;
	}

	/* Restore saved resume PC */
	vcpu->arch.pc = vcpu->arch.io_pc;

	switch (run->mmio.len) {
	case 4:
		*gpr = *(s32 *) run->mmio.data;
		break;

	case 2:
		if (vcpu->mmio_needed == 2)
			*gpr = *(s16 *) run->mmio.data;
		else
			*gpr = *(u16 *)run->mmio.data;

		break;
	case 1:
		if (vcpu->mmio_needed == 2)
			*gpr = *(s8 *) run->mmio.data;
		else
			*gpr = *(u8 *) run->mmio.data;
		break;
	}

done:
	return er;
}

static enum emulation_result kvm_mips_emulate_exc(u32 cause,
						  u32 *opc,
						  struct kvm_run *run,
						  struct kvm_vcpu *vcpu)
{
	u32 exccode = (cause >> CAUSEB_EXCCODE) & 0x1f;
	struct mips_coproc *cop0 = vcpu->arch.cop0;
	struct kvm_vcpu_arch *arch = &vcpu->arch;
	enum emulation_result er = EMULATE_DONE;

	if ((kvm_read_c0_guest_status(cop0) & ST0_EXL) == 0) {
		/* save old pc */
		kvm_write_c0_guest_epc(cop0, arch->pc);
		kvm_set_c0_guest_status(cop0, ST0_EXL);

		if (cause & CAUSEF_BD)
			kvm_set_c0_guest_cause(cop0, CAUSEF_BD);
		else
			kvm_clear_c0_guest_cause(cop0, CAUSEF_BD);

		kvm_change_c0_guest_cause(cop0, (0xff),
					  (exccode << CAUSEB_EXCCODE));

		/* Set PC to the exception entry point */
		arch->pc = KVM_GUEST_KSEG0 + 0x180;
		kvm_write_c0_guest_badvaddr(cop0, vcpu->arch.host_cp0_badvaddr);

		kvm_debug("Delivering EXC %d @ pc %#lx, badVaddr: %#lx\n",
			  exccode, kvm_read_c0_guest_epc(cop0),
			  kvm_read_c0_guest_badvaddr(cop0));
	} else {
		kvm_err("Trying to deliver EXC when EXL is already set\n");
		er = EMULATE_FAIL;
	}

	return er;
}

enum emulation_result kvm_mips_check_privilege(u32 cause,
					       u32 *opc,
					       struct kvm_run *run,
					       struct kvm_vcpu *vcpu)
{
	enum emulation_result er = EMULATE_DONE;
	u32 exccode = (cause >> CAUSEB_EXCCODE) & 0x1f;
	unsigned long badvaddr = vcpu->arch.host_cp0_badvaddr;

	int usermode = !KVM_GUEST_KERNEL_MODE(vcpu);

	if (usermode) {
		switch (exccode) {
		case EXCCODE_INT:
		case EXCCODE_SYS:
		case EXCCODE_BP:
		case EXCCODE_RI:
		case EXCCODE_TR:
		case EXCCODE_MSAFPE:
		case EXCCODE_FPE:
		case EXCCODE_MSADIS:
			break;

		case EXCCODE_CPU:
			if (((cause & CAUSEF_CE) >> CAUSEB_CE) == 0)
				er = EMULATE_PRIV_FAIL;
			break;

		case EXCCODE_MOD:
			break;

		case EXCCODE_TLBL:
			/*
			 * We we are accessing Guest kernel space, then send an
			 * address error exception to the guest
			 */
			if (badvaddr >= (unsigned long) KVM_GUEST_KSEG0) {
				kvm_debug("%s: LD MISS @ %#lx\n", __func__,
					  badvaddr);
				cause &= ~0xff;
				cause |= (EXCCODE_ADEL << CAUSEB_EXCCODE);
				er = EMULATE_PRIV_FAIL;
			}
			break;

		case EXCCODE_TLBS:
			/*
			 * We we are accessing Guest kernel space, then send an
			 * address error exception to the guest
			 */
			if (badvaddr >= (unsigned long) KVM_GUEST_KSEG0) {
				kvm_debug("%s: ST MISS @ %#lx\n", __func__,
					  badvaddr);
				cause &= ~0xff;
				cause |= (EXCCODE_ADES << CAUSEB_EXCCODE);
				er = EMULATE_PRIV_FAIL;
			}
			break;

		case EXCCODE_ADES:
			kvm_debug("%s: address error ST @ %#lx\n", __func__,
				  badvaddr);
			if ((badvaddr & PAGE_MASK) == KVM_GUEST_COMMPAGE_ADDR) {
				cause &= ~0xff;
				cause |= (EXCCODE_TLBS << CAUSEB_EXCCODE);
			}
			er = EMULATE_PRIV_FAIL;
			break;
		case EXCCODE_ADEL:
			kvm_debug("%s: address error LD @ %#lx\n", __func__,
				  badvaddr);
			if ((badvaddr & PAGE_MASK) == KVM_GUEST_COMMPAGE_ADDR) {
				cause &= ~0xff;
				cause |= (EXCCODE_TLBL << CAUSEB_EXCCODE);
			}
			er = EMULATE_PRIV_FAIL;
			break;
		default:
			er = EMULATE_PRIV_FAIL;
			break;
		}
	}

	if (er == EMULATE_PRIV_FAIL)
		kvm_mips_emulate_exc(cause, opc, run, vcpu);

	return er;
}

/*
 * User Address (UA) fault, this could happen if
 * (1) TLB entry not present/valid in both Guest and shadow host TLBs, in this
 *     case we pass on the fault to the guest kernel and let it handle it.
 * (2) TLB entry is present in the Guest TLB but not in the shadow, in this
 *     case we inject the TLB from the Guest TLB into the shadow host TLB
 */
enum emulation_result kvm_mips_handle_tlbmiss(u32 cause,
					      u32 *opc,
					      struct kvm_run *run,
					      struct kvm_vcpu *vcpu)
{
	enum emulation_result er = EMULATE_DONE;
	u32 exccode = (cause >> CAUSEB_EXCCODE) & 0x1f;
	unsigned long va = vcpu->arch.host_cp0_badvaddr;
	int index;

	kvm_debug("kvm_mips_handle_tlbmiss: badvaddr: %#lx\n",
		  vcpu->arch.host_cp0_badvaddr);

	/*
	 * KVM would not have got the exception if this entry was valid in the
	 * shadow host TLB. Check the Guest TLB, if the entry is not there then
	 * send the guest an exception. The guest exc handler should then inject
	 * an entry into the guest TLB.
	 */
	index = kvm_mips_guest_tlb_lookup(vcpu,
		      (va & VPN2_MASK) |
		      (kvm_read_c0_guest_entryhi(vcpu->arch.cop0) &
		       KVM_ENTRYHI_ASID));
	if (index < 0) {
		if (exccode == EXCCODE_TLBL) {
			er = kvm_mips_emulate_tlbmiss_ld(cause, opc, run, vcpu);
		} else if (exccode == EXCCODE_TLBS) {
			er = kvm_mips_emulate_tlbmiss_st(cause, opc, run, vcpu);
		} else {
			kvm_err("%s: invalid exc code: %d\n", __func__,
				exccode);
			er = EMULATE_FAIL;
		}
	} else {
		struct kvm_mips_tlb *tlb = &vcpu->arch.guest_tlb[index];

		/*
		 * Check if the entry is valid, if not then setup a TLB invalid
		 * exception to the guest
		 */
		if (!TLB_IS_VALID(*tlb, va)) {
			if (exccode == EXCCODE_TLBL) {
				er = kvm_mips_emulate_tlbinv_ld(cause, opc, run,
								vcpu);
			} else if (exccode == EXCCODE_TLBS) {
				er = kvm_mips_emulate_tlbinv_st(cause, opc, run,
								vcpu);
			} else {
				kvm_err("%s: invalid exc code: %d\n", __func__,
					exccode);
				er = EMULATE_FAIL;
			}
		} else {
			kvm_debug("Injecting hi: %#lx, lo0: %#lx, lo1: %#lx into shadow host TLB\n",
				  tlb->tlb_hi, tlb->tlb_lo[0], tlb->tlb_lo[1]);
			/*
			 * OK we have a Guest TLB entry, now inject it into the
			 * shadow host TLB
			 */
			if (kvm_mips_handle_mapped_seg_tlb_fault(vcpu, tlb)) {
				kvm_err("%s: handling mapped seg tlb fault for %lx, index: %u, vcpu: %p, ASID: %#lx\n",
					__func__, va, index, vcpu,
					read_c0_entryhi());
				er = EMULATE_FAIL;
			}
		}
	}

	return er;
}<|MERGE_RESOLUTION|>--- conflicted
+++ resolved
@@ -1661,13 +1661,6 @@
 	if (er == EMULATE_FAIL)
 		return er;
 
-<<<<<<< HEAD
-	base = (inst >> 21) & 0x1f;
-	op_inst = (inst >> 16) & 0x1f;
-	offset = (int16_t)inst;
-	cache = (inst >> 16) & 0x3;
-	op = (inst >> 18) & 0x7;
-=======
 	base = inst.i_format.rs;
 	op_inst = inst.i_format.rt;
 	if (cpu_has_mips_r6)
@@ -1676,7 +1669,6 @@
 		offset = inst.i_format.simmediate;
 	cache = op_inst & CacheOp_Cache;
 	op = op_inst & CacheOp_Op;
->>>>>>> f2ed3bfc
 
 	va = arch->gprs[base] + offset;
 
