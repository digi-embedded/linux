/*
 * This file is subject to the terms and conditions of the GNU General Public
 * License.  See the file "COPYING" in the main directory of this archive
 * for more details.
 *
 * Copyright (C) 2003 Ralf Baechle
 */
#ifndef _ASM_PGTABLE_H
#define _ASM_PGTABLE_H

#include <linux/mm_types.h>
#include <linux/mmzone.h>
#ifdef CONFIG_32BIT
#include <asm/pgtable-32.h>
#endif
#ifdef CONFIG_64BIT
#include <asm/pgtable-64.h>
#endif

#include <asm/io.h>
#include <asm/pgtable-bits.h>

struct mm_struct;
struct vm_area_struct;

#define PAGE_NONE	__pgprot(_PAGE_PRESENT | _PAGE_NO_READ | \
				 _page_cachable_default)
#define PAGE_SHARED	__pgprot(_PAGE_PRESENT | _PAGE_WRITE | \
				 _page_cachable_default)
#define PAGE_COPY	__pgprot(_PAGE_PRESENT | _PAGE_NO_EXEC | \
				 _page_cachable_default)
#define PAGE_READONLY	__pgprot(_PAGE_PRESENT | \
				 _page_cachable_default)
#define PAGE_KERNEL	__pgprot(_PAGE_PRESENT | __READABLE | __WRITEABLE | \
				 _PAGE_GLOBAL | _page_cachable_default)
#define PAGE_KERNEL_NC	__pgprot(_PAGE_PRESENT | __READABLE | __WRITEABLE | \
				 _PAGE_GLOBAL | _CACHE_CACHABLE_NONCOHERENT)
#define PAGE_USERIO	__pgprot(_PAGE_PRESENT | _PAGE_WRITE | \
				 _page_cachable_default)
#define PAGE_KERNEL_UNCACHED __pgprot(_PAGE_PRESENT | __READABLE | \
			__WRITEABLE | _PAGE_GLOBAL | _CACHE_UNCACHED)

/*
 * If _PAGE_NO_EXEC is not defined, we can't do page protection for
 * execute, and consider it to be the same as read. Also, write
 * permissions imply read permissions. This is the closest we can get
 * by reasonable means..
 */

/*
 * Dummy values to fill the table in mmap.c
 * The real values will be generated at runtime
 */
#define __P000 __pgprot(0)
#define __P001 __pgprot(0)
#define __P010 __pgprot(0)
#define __P011 __pgprot(0)
#define __P100 __pgprot(0)
#define __P101 __pgprot(0)
#define __P110 __pgprot(0)
#define __P111 __pgprot(0)

#define __S000 __pgprot(0)
#define __S001 __pgprot(0)
#define __S010 __pgprot(0)
#define __S011 __pgprot(0)
#define __S100 __pgprot(0)
#define __S101 __pgprot(0)
#define __S110 __pgprot(0)
#define __S111 __pgprot(0)

extern unsigned long _page_cachable_default;

/*
 * ZERO_PAGE is a global shared page that is always zero; used
 * for zero-mapped memory areas etc..
 */

extern unsigned long empty_zero_page;
extern unsigned long zero_page_mask;

#define ZERO_PAGE(vaddr) \
	(virt_to_page((void *)(empty_zero_page + (((unsigned long)(vaddr)) & zero_page_mask))))
#define __HAVE_COLOR_ZERO_PAGE

extern void paging_init(void);

/*
 * Conversion functions: convert a page and protection to a page entry,
 * and a page entry and page directory to the page they refer to.
 */
#define pmd_phys(pmd)		virt_to_phys((void *)pmd_val(pmd))

#define __pmd_page(pmd)		(pfn_to_page(pmd_phys(pmd) >> PAGE_SHIFT))
#ifndef CONFIG_TRANSPARENT_HUGEPAGE
#define pmd_page(pmd)		__pmd_page(pmd)
#endif /* CONFIG_TRANSPARENT_HUGEPAGE  */

#define pmd_page_vaddr(pmd)	pmd_val(pmd)

#define htw_stop()							\
do {									\
	unsigned long flags;						\
									\
	if (cpu_has_htw) {						\
		local_irq_save(flags);					\
		if(!raw_current_cpu_data.htw_seq++) {			\
			write_c0_pwctl(read_c0_pwctl() &		\
				       ~(1 << MIPS_PWCTL_PWEN_SHIFT));	\
			back_to_back_c0_hazard();			\
		}							\
		local_irq_restore(flags);				\
	}								\
} while(0)

#define htw_start()							\
do {									\
	unsigned long flags;						\
									\
	if (cpu_has_htw) {						\
		local_irq_save(flags);					\
		if (!--raw_current_cpu_data.htw_seq) {			\
			write_c0_pwctl(read_c0_pwctl() |		\
				       (1 << MIPS_PWCTL_PWEN_SHIFT));	\
			back_to_back_c0_hazard();			\
		}							\
		local_irq_restore(flags);				\
	}								\
} while(0)

static inline void set_pte_at(struct mm_struct *mm, unsigned long addr,
			      pte_t *ptep, pte_t pteval);

#if defined(CONFIG_PHYS_ADDR_T_64BIT) && defined(CONFIG_CPU_MIPS32)

#ifdef CONFIG_XPA
# define pte_none(pte)		(!(((pte).pte_high) & ~_PAGE_GLOBAL))
#else
# define pte_none(pte)		(!(((pte).pte_low | (pte).pte_high) & ~_PAGE_GLOBAL))
#endif

#define pte_present(pte)	((pte).pte_low & _PAGE_PRESENT)
#define pte_no_exec(pte)	((pte).pte_low & _PAGE_NO_EXEC)

static inline void set_pte(pte_t *ptep, pte_t pte)
{
	ptep->pte_high = pte.pte_high;
	smp_wmb();
	ptep->pte_low = pte.pte_low;

#ifdef CONFIG_XPA
	if (pte.pte_high & _PAGE_GLOBAL) {
#else
	if (pte.pte_low & _PAGE_GLOBAL) {
#endif
		pte_t *buddy = ptep_buddy(ptep);
		/*
		 * Make sure the buddy is global too (if it's !none,
		 * it better already be global)
		 */
		if (pte_none(*buddy)) {
			if (!IS_ENABLED(CONFIG_XPA))
				buddy->pte_low |= _PAGE_GLOBAL;
			buddy->pte_high |= _PAGE_GLOBAL;
		}
	}
}

static inline void pte_clear(struct mm_struct *mm, unsigned long addr, pte_t *ptep)
{
	pte_t null = __pte(0);

	htw_stop();
	/* Preserve global status for the pair */
	if (IS_ENABLED(CONFIG_XPA)) {
		if (ptep_buddy(ptep)->pte_high & _PAGE_GLOBAL)
			null.pte_high = _PAGE_GLOBAL;
	} else {
		if (ptep_buddy(ptep)->pte_low & _PAGE_GLOBAL)
			null.pte_low = null.pte_high = _PAGE_GLOBAL;
	}

	set_pte_at(mm, addr, ptep, null);
	htw_start();
}
#else

#define pte_none(pte)		(!(pte_val(pte) & ~_PAGE_GLOBAL))
#define pte_present(pte)	(pte_val(pte) & _PAGE_PRESENT)
#define pte_no_exec(pte)	(pte_val(pte) & _PAGE_NO_EXEC)

/*
 * Certain architectures need to do special things when pte's
 * within a page table are directly modified.  Thus, the following
 * hook is made available.
 */
static inline void set_pte(pte_t *ptep, pte_t pteval)
{
	*ptep = pteval;
#if !defined(CONFIG_CPU_R3000) && !defined(CONFIG_CPU_TX39XX)
	if (pte_val(pteval) & _PAGE_GLOBAL) {
		pte_t *buddy = ptep_buddy(ptep);
		/*
		 * Make sure the buddy is global too (if it's !none,
		 * it better already be global)
		 */
#ifdef CONFIG_SMP
		/*
		 * For SMP, multiple CPUs can race, so we need to do
		 * this atomically.
		 */
<<<<<<< HEAD
#ifdef CONFIG_64BIT
#define LL_INSN "lld"
#define SC_INSN "scd"
#else /* CONFIG_32BIT */
#define LL_INSN "ll"
#define SC_INSN "sc"
#endif
		unsigned long page_global = _PAGE_GLOBAL;
		unsigned long tmp;

		__asm__ __volatile__ (
			"	.set	push\n"
			"	.set	noreorder\n"
			"1:	" LL_INSN "	%[tmp], %[buddy]\n"
			"	bnez	%[tmp], 2f\n"
			"	 or	%[tmp], %[tmp], %[global]\n"
			"	" SC_INSN "	%[tmp], %[buddy]\n"
			"	beqz	%[tmp], 1b\n"
			"	 nop\n"
			"2:\n"
			"	.set pop"
			: [buddy] "+m" (buddy->pte),
			  [tmp] "=&r" (tmp)
			: [global] "r" (page_global));
=======
		unsigned long page_global = _PAGE_GLOBAL;
		unsigned long tmp;

		if (kernel_uses_llsc && R10000_LLSC_WAR) {
			__asm__ __volatile__ (
			"	.set	arch=r4000			\n"
			"	.set	push				\n"
			"	.set	noreorder			\n"
			"1:"	__LL	"%[tmp], %[buddy]		\n"
			"	bnez	%[tmp], 2f			\n"
			"	 or	%[tmp], %[tmp], %[global]	\n"
				__SC	"%[tmp], %[buddy]		\n"
			"	beqzl	%[tmp], 1b			\n"
			"	nop					\n"
			"2:						\n"
			"	.set	pop				\n"
			"	.set	mips0				\n"
			: [buddy] "+m" (buddy->pte), [tmp] "=&r" (tmp)
			: [global] "r" (page_global));
		} else if (kernel_uses_llsc) {
			__asm__ __volatile__ (
			"	.set	"MIPS_ISA_ARCH_LEVEL"		\n"
			"	.set	push				\n"
			"	.set	noreorder			\n"
			"1:"	__LL	"%[tmp], %[buddy]		\n"
			"	bnez	%[tmp], 2f			\n"
			"	 or	%[tmp], %[tmp], %[global]	\n"
				__SC	"%[tmp], %[buddy]		\n"
			"	beqz	%[tmp], 1b			\n"
			"	nop					\n"
			"2:						\n"
			"	.set	pop				\n"
			"	.set	mips0				\n"
			: [buddy] "+m" (buddy->pte), [tmp] "=&r" (tmp)
			: [global] "r" (page_global));
		}
>>>>>>> f2ed3bfc
#else /* !CONFIG_SMP */
		if (pte_none(*buddy))
			pte_val(*buddy) = pte_val(*buddy) | _PAGE_GLOBAL;
#endif /* CONFIG_SMP */
	}
#endif
}

static inline void pte_clear(struct mm_struct *mm, unsigned long addr, pte_t *ptep)
{
	htw_stop();
#if !defined(CONFIG_CPU_R3000) && !defined(CONFIG_CPU_TX39XX)
	/* Preserve global status for the pair */
	if (pte_val(*ptep_buddy(ptep)) & _PAGE_GLOBAL)
		set_pte_at(mm, addr, ptep, __pte(_PAGE_GLOBAL));
	else
#endif
		set_pte_at(mm, addr, ptep, __pte(0));
	htw_start();
}
#endif

static inline void set_pte_at(struct mm_struct *mm, unsigned long addr,
			      pte_t *ptep, pte_t pteval)
{
	extern void __update_cache(unsigned long address, pte_t pte);

	if (!pte_present(pteval))
		goto cache_sync_done;

	if (pte_present(*ptep) && (pte_pfn(*ptep) == pte_pfn(pteval)))
		goto cache_sync_done;

	__update_cache(addr, pteval);
cache_sync_done:
	set_pte(ptep, pteval);
}

/*
 * (pmds are folded into puds so this doesn't get actually called,
 * but the define is needed for a generic inline function.)
 */
#define set_pmd(pmdptr, pmdval) do { *(pmdptr) = (pmdval); } while(0)

#ifndef __PAGETABLE_PMD_FOLDED
/*
 * (puds are folded into pgds so this doesn't get actually called,
 * but the define is needed for a generic inline function.)
 */
#define set_pud(pudptr, pudval) do { *(pudptr) = (pudval); } while(0)
#endif

#define PGD_T_LOG2	(__builtin_ffs(sizeof(pgd_t)) - 1)
#define PMD_T_LOG2	(__builtin_ffs(sizeof(pmd_t)) - 1)
#define PTE_T_LOG2	(__builtin_ffs(sizeof(pte_t)) - 1)

/*
 * We used to declare this array with size but gcc 3.3 and older are not able
 * to find that this expression is a constant, so the size is dropped.
 */
extern pgd_t swapper_pg_dir[];

/*
 * The following only work if pte_present() is true.
 * Undefined behaviour if not..
 */
#if defined(CONFIG_PHYS_ADDR_T_64BIT) && defined(CONFIG_CPU_MIPS32)
static inline int pte_write(pte_t pte)	{ return pte.pte_low & _PAGE_WRITE; }
static inline int pte_dirty(pte_t pte)	{ return pte.pte_low & _PAGE_MODIFIED; }
static inline int pte_young(pte_t pte)	{ return pte.pte_low & _PAGE_ACCESSED; }

static inline pte_t pte_wrprotect(pte_t pte)
{
	pte.pte_low  &= ~_PAGE_WRITE;
	if (!IS_ENABLED(CONFIG_XPA))
		pte.pte_low &= ~_PAGE_SILENT_WRITE;
	pte.pte_high &= ~_PAGE_SILENT_WRITE;
	return pte;
}

static inline pte_t pte_mkclean(pte_t pte)
{
	pte.pte_low  &= ~_PAGE_MODIFIED;
	if (!IS_ENABLED(CONFIG_XPA))
		pte.pte_low &= ~_PAGE_SILENT_WRITE;
	pte.pte_high &= ~_PAGE_SILENT_WRITE;
	return pte;
}

static inline pte_t pte_mkold(pte_t pte)
{
	pte.pte_low  &= ~_PAGE_ACCESSED;
	if (!IS_ENABLED(CONFIG_XPA))
		pte.pte_low &= ~_PAGE_SILENT_READ;
	pte.pte_high &= ~_PAGE_SILENT_READ;
	return pte;
}

static inline pte_t pte_mkwrite(pte_t pte)
{
	pte.pte_low |= _PAGE_WRITE;
	if (pte.pte_low & _PAGE_MODIFIED) {
		if (!IS_ENABLED(CONFIG_XPA))
			pte.pte_low |= _PAGE_SILENT_WRITE;
		pte.pte_high |= _PAGE_SILENT_WRITE;
	}
	return pte;
}

static inline pte_t pte_mkdirty(pte_t pte)
{
	pte.pte_low |= _PAGE_MODIFIED;
	if (pte.pte_low & _PAGE_WRITE) {
		if (!IS_ENABLED(CONFIG_XPA))
			pte.pte_low |= _PAGE_SILENT_WRITE;
		pte.pte_high |= _PAGE_SILENT_WRITE;
	}
	return pte;
}

static inline pte_t pte_mkyoung(pte_t pte)
{
	pte.pte_low |= _PAGE_ACCESSED;
	if (!(pte.pte_low & _PAGE_NO_READ)) {
		if (!IS_ENABLED(CONFIG_XPA))
			pte.pte_low |= _PAGE_SILENT_READ;
		pte.pte_high |= _PAGE_SILENT_READ;
	}
	return pte;
}
#else
static inline int pte_write(pte_t pte)	{ return pte_val(pte) & _PAGE_WRITE; }
static inline int pte_dirty(pte_t pte)	{ return pte_val(pte) & _PAGE_MODIFIED; }
static inline int pte_young(pte_t pte)	{ return pte_val(pte) & _PAGE_ACCESSED; }

static inline pte_t pte_wrprotect(pte_t pte)
{
	pte_val(pte) &= ~(_PAGE_WRITE | _PAGE_SILENT_WRITE);
	return pte;
}

static inline pte_t pte_mkclean(pte_t pte)
{
	pte_val(pte) &= ~(_PAGE_MODIFIED | _PAGE_SILENT_WRITE);
	return pte;
}

static inline pte_t pte_mkold(pte_t pte)
{
	pte_val(pte) &= ~(_PAGE_ACCESSED | _PAGE_SILENT_READ);
	return pte;
}

static inline pte_t pte_mkwrite(pte_t pte)
{
	pte_val(pte) |= _PAGE_WRITE;
	if (pte_val(pte) & _PAGE_MODIFIED)
		pte_val(pte) |= _PAGE_SILENT_WRITE;
	return pte;
}

static inline pte_t pte_mkdirty(pte_t pte)
{
	pte_val(pte) |= _PAGE_MODIFIED;
	if (pte_val(pte) & _PAGE_WRITE)
		pte_val(pte) |= _PAGE_SILENT_WRITE;
	return pte;
}

static inline pte_t pte_mkyoung(pte_t pte)
{
	pte_val(pte) |= _PAGE_ACCESSED;
	if (!(pte_val(pte) & _PAGE_NO_READ))
		pte_val(pte) |= _PAGE_SILENT_READ;
	return pte;
}

#ifdef CONFIG_MIPS_HUGE_TLB_SUPPORT
static inline int pte_huge(pte_t pte)	{ return pte_val(pte) & _PAGE_HUGE; }

static inline pte_t pte_mkhuge(pte_t pte)
{
	pte_val(pte) |= _PAGE_HUGE;
	return pte;
}
#endif /* CONFIG_MIPS_HUGE_TLB_SUPPORT */
#endif
static inline int pte_special(pte_t pte)	{ return 0; }
static inline pte_t pte_mkspecial(pte_t pte)	{ return pte; }

/*
 * Macro to make mark a page protection value as "uncacheable".	 Note
 * that "protection" is really a misnomer here as the protection value
 * contains the memory attribute bits, dirty bits, and various other
 * bits as well.
 */
#define pgprot_noncached pgprot_noncached

static inline pgprot_t pgprot_noncached(pgprot_t _prot)
{
	unsigned long prot = pgprot_val(_prot);

	prot = (prot & ~_CACHE_MASK) | _CACHE_UNCACHED;

	return __pgprot(prot);
}

#define pgprot_writecombine pgprot_writecombine

static inline pgprot_t pgprot_writecombine(pgprot_t _prot)
{
	unsigned long prot = pgprot_val(_prot);

	/* cpu_data[0].writecombine is already shifted by _CACHE_SHIFT */
	prot = (prot & ~_CACHE_MASK) | cpu_data[0].writecombine;

	return __pgprot(prot);
}

/*
 * Conversion functions: convert a page and protection to a page entry,
 * and a page entry and page directory to the page they refer to.
 */
#define mk_pte(page, pgprot)	pfn_pte(page_to_pfn(page), (pgprot))

#if defined(CONFIG_XPA)
static inline pte_t pte_modify(pte_t pte, pgprot_t newprot)
{
	pte.pte_low  &= (_PAGE_MODIFIED | _PAGE_ACCESSED | _PFNX_MASK);
	pte.pte_high &= (_PFN_MASK | _CACHE_MASK);
	pte.pte_low  |= pgprot_val(newprot) & ~_PFNX_MASK;
	pte.pte_high |= pgprot_val(newprot) & ~(_PFN_MASK | _CACHE_MASK);
	return pte;
}
#elif defined(CONFIG_PHYS_ADDR_T_64BIT) && defined(CONFIG_CPU_MIPS32)
static inline pte_t pte_modify(pte_t pte, pgprot_t newprot)
{
	pte.pte_low  &= _PAGE_CHG_MASK;
	pte.pte_high &= (_PFN_MASK | _CACHE_MASK);
	pte.pte_low  |= pgprot_val(newprot);
	pte.pte_high |= pgprot_val(newprot) & ~(_PFN_MASK | _CACHE_MASK);
	return pte;
}
#else
static inline pte_t pte_modify(pte_t pte, pgprot_t newprot)
{
	return __pte((pte_val(pte) & _PAGE_CHG_MASK) |
		     (pgprot_val(newprot) & ~_PAGE_CHG_MASK));
}
#endif


extern void __update_tlb(struct vm_area_struct *vma, unsigned long address,
	pte_t pte);

static inline void update_mmu_cache(struct vm_area_struct *vma,
	unsigned long address, pte_t *ptep)
{
	pte_t pte = *ptep;
	__update_tlb(vma, address, pte);
}

static inline void update_mmu_cache_pmd(struct vm_area_struct *vma,
	unsigned long address, pmd_t *pmdp)
{
	pte_t pte = *(pte_t *)pmdp;

	__update_tlb(vma, address, pte);
}

#define kern_addr_valid(addr)	(1)

#ifdef CONFIG_PHYS_ADDR_T_64BIT
extern int remap_pfn_range(struct vm_area_struct *vma, unsigned long from, unsigned long pfn, unsigned long size, pgprot_t prot);

static inline int io_remap_pfn_range(struct vm_area_struct *vma,
		unsigned long vaddr,
		unsigned long pfn,
		unsigned long size,
		pgprot_t prot)
{
	phys_addr_t phys_addr_high = fixup_bigphys_addr(pfn << PAGE_SHIFT, size);
	return remap_pfn_range(vma, vaddr, phys_addr_high >> PAGE_SHIFT, size, prot);
}
#define io_remap_pfn_range io_remap_pfn_range
#endif

#ifdef CONFIG_TRANSPARENT_HUGEPAGE

#define has_transparent_hugepage has_transparent_hugepage
extern int has_transparent_hugepage(void);

static inline int pmd_trans_huge(pmd_t pmd)
{
	return !!(pmd_val(pmd) & _PAGE_HUGE);
}

static inline pmd_t pmd_mkhuge(pmd_t pmd)
{
	pmd_val(pmd) |= _PAGE_HUGE;

	return pmd;
}

extern void set_pmd_at(struct mm_struct *mm, unsigned long addr,
		       pmd_t *pmdp, pmd_t pmd);

#define __HAVE_ARCH_PMD_WRITE
static inline int pmd_write(pmd_t pmd)
{
	return !!(pmd_val(pmd) & _PAGE_WRITE);
}

static inline pmd_t pmd_wrprotect(pmd_t pmd)
{
	pmd_val(pmd) &= ~(_PAGE_WRITE | _PAGE_SILENT_WRITE);
	return pmd;
}

static inline pmd_t pmd_mkwrite(pmd_t pmd)
{
	pmd_val(pmd) |= _PAGE_WRITE;
	if (pmd_val(pmd) & _PAGE_MODIFIED)
		pmd_val(pmd) |= _PAGE_SILENT_WRITE;

	return pmd;
}

static inline int pmd_dirty(pmd_t pmd)
{
	return !!(pmd_val(pmd) & _PAGE_MODIFIED);
}

static inline pmd_t pmd_mkclean(pmd_t pmd)
{
	pmd_val(pmd) &= ~(_PAGE_MODIFIED | _PAGE_SILENT_WRITE);
	return pmd;
}

static inline pmd_t pmd_mkdirty(pmd_t pmd)
{
	pmd_val(pmd) |= _PAGE_MODIFIED;
	if (pmd_val(pmd) & _PAGE_WRITE)
		pmd_val(pmd) |= _PAGE_SILENT_WRITE;

	return pmd;
}

static inline int pmd_young(pmd_t pmd)
{
	return !!(pmd_val(pmd) & _PAGE_ACCESSED);
}

static inline pmd_t pmd_mkold(pmd_t pmd)
{
	pmd_val(pmd) &= ~(_PAGE_ACCESSED|_PAGE_SILENT_READ);

	return pmd;
}

static inline pmd_t pmd_mkyoung(pmd_t pmd)
{
	pmd_val(pmd) |= _PAGE_ACCESSED;

	if (!(pmd_val(pmd) & _PAGE_NO_READ))
		pmd_val(pmd) |= _PAGE_SILENT_READ;

	return pmd;
}

/* Extern to avoid header file madness */
extern pmd_t mk_pmd(struct page *page, pgprot_t prot);

static inline unsigned long pmd_pfn(pmd_t pmd)
{
	return pmd_val(pmd) >> _PFN_SHIFT;
}

static inline struct page *pmd_page(pmd_t pmd)
{
	if (pmd_trans_huge(pmd))
		return pfn_to_page(pmd_pfn(pmd));

	return pfn_to_page(pmd_phys(pmd) >> PAGE_SHIFT);
}

static inline pmd_t pmd_modify(pmd_t pmd, pgprot_t newprot)
{
	pmd_val(pmd) = (pmd_val(pmd) & (_PAGE_CHG_MASK | _PAGE_HUGE)) |
		       (pgprot_val(newprot) & ~_PAGE_CHG_MASK);
	return pmd;
}

static inline pmd_t pmd_mknotpresent(pmd_t pmd)
{
	pmd_val(pmd) &= ~(_PAGE_PRESENT | _PAGE_VALID | _PAGE_DIRTY);

	return pmd;
}

/*
 * The generic version pmdp_huge_get_and_clear uses a version of pmd_clear() with a
 * different prototype.
 */
#define __HAVE_ARCH_PMDP_HUGE_GET_AND_CLEAR
static inline pmd_t pmdp_huge_get_and_clear(struct mm_struct *mm,
					    unsigned long address, pmd_t *pmdp)
{
	pmd_t old = *pmdp;

	pmd_clear(pmdp);

	return old;
}

#endif /* CONFIG_TRANSPARENT_HUGEPAGE */

#include <asm-generic/pgtable.h>

/*
 * uncached accelerated TLB map for video memory access
 */
#ifdef CONFIG_CPU_SUPPORTS_UNCACHED_ACCELERATED
#define __HAVE_PHYS_MEM_ACCESS_PROT

struct file;
pgprot_t phys_mem_access_prot(struct file *file, unsigned long pfn,
		unsigned long size, pgprot_t vma_prot);
#endif

/*
 * We provide our own get_unmapped area to cope with the virtual aliasing
 * constraints placed on us by the cache architecture.
 */
#define HAVE_ARCH_UNMAPPED_AREA
#define HAVE_ARCH_UNMAPPED_AREA_TOPDOWN

/*
 * No page table caches to initialise
 */
#define pgtable_cache_init()	do { } while (0)

#endif /* _ASM_PGTABLE_H */<|MERGE_RESOLUTION|>--- conflicted
+++ resolved
@@ -209,32 +209,6 @@
 		 * For SMP, multiple CPUs can race, so we need to do
 		 * this atomically.
 		 */
-<<<<<<< HEAD
-#ifdef CONFIG_64BIT
-#define LL_INSN "lld"
-#define SC_INSN "scd"
-#else /* CONFIG_32BIT */
-#define LL_INSN "ll"
-#define SC_INSN "sc"
-#endif
-		unsigned long page_global = _PAGE_GLOBAL;
-		unsigned long tmp;
-
-		__asm__ __volatile__ (
-			"	.set	push\n"
-			"	.set	noreorder\n"
-			"1:	" LL_INSN "	%[tmp], %[buddy]\n"
-			"	bnez	%[tmp], 2f\n"
-			"	 or	%[tmp], %[tmp], %[global]\n"
-			"	" SC_INSN "	%[tmp], %[buddy]\n"
-			"	beqz	%[tmp], 1b\n"
-			"	 nop\n"
-			"2:\n"
-			"	.set pop"
-			: [buddy] "+m" (buddy->pte),
-			  [tmp] "=&r" (tmp)
-			: [global] "r" (page_global));
-=======
 		unsigned long page_global = _PAGE_GLOBAL;
 		unsigned long tmp;
 
@@ -271,7 +245,6 @@
 			: [buddy] "+m" (buddy->pte), [tmp] "=&r" (tmp)
 			: [global] "r" (page_global));
 		}
->>>>>>> f2ed3bfc
 #else /* !CONFIG_SMP */
 		if (pte_none(*buddy))
 			pte_val(*buddy) = pte_val(*buddy) | _PAGE_GLOBAL;
