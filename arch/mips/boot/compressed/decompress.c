/*
 * Copyright 2001 MontaVista Software Inc.
 * Author: Matt Porter <mporter@mvista.com>
 *
 * Copyright (C) 2009 Lemote, Inc.
 * Author: Wu Zhangjin <wuzhangjin@gmail.com>
 *
 * This program is free software; you can redistribute	it and/or modify it
 * under  the terms of	the GNU General	 Public License as published by the
 * Free Software Foundation;  either version 2 of the  License, or (at your
 * option) any later version.
 */

#include <linux/types.h>
#include <linux/kernel.h>
#include <linux/string.h>
#include <linux/libfdt.h>

#include <asm/addrspace.h>

/*
 * These two variables specify the free mem region
 * that can be used for temporary malloc area
 */
unsigned long free_mem_ptr;
unsigned long free_mem_end_ptr;

/* The linker tells us where the image is. */
extern unsigned char __image_begin, __image_end;

/* debug interfaces  */
#ifdef CONFIG_DEBUG_ZBOOT
extern void puts(const char *s);
extern void puthex(unsigned long long val);
#else
#define puts(s) do {} while (0)
#define puthex(val) do {} while (0)
#endif

extern char __appended_dtb[];

void error(char *x)
{
	puts("\n\n");
	puts(x);
	puts("\n\n -- System halted");

	while (1)
		;	/* Halt */
}

/* activate the code for pre-boot environment */
#define STATIC static

#ifdef CONFIG_KERNEL_GZIP
#include "../../../../lib/decompress_inflate.c"
#endif

#ifdef CONFIG_KERNEL_BZIP2
#include "../../../../lib/decompress_bunzip2.c"
#endif

#ifdef CONFIG_KERNEL_LZ4
#include "../../../../lib/decompress_unlz4.c"
#endif

#ifdef CONFIG_KERNEL_LZMA
#include "../../../../lib/decompress_unlzma.c"
#endif

#ifdef CONFIG_KERNEL_LZO
#include "../../../../lib/decompress_unlzo.c"
#endif

#ifdef CONFIG_KERNEL_XZ
#include "../../../../lib/decompress_unxz.c"
#endif

unsigned long __stack_chk_guard;

void __stack_chk_guard_setup(void)
{
	__stack_chk_guard = 0x000a0dff;
}

void __stack_chk_fail(void)
{
	error("stack-protector: Kernel stack is corrupted\n");
}

void decompress_kernel(unsigned long boot_heap_start)
{
	unsigned long zimage_start, zimage_size;

	__stack_chk_guard_setup();

	zimage_start = (unsigned long)(&__image_begin);
	zimage_size = (unsigned long)(&__image_end) -
	    (unsigned long)(&__image_begin);

	puts("zimage at:     ");
	puthex(zimage_start);
	puts(" ");
	puthex(zimage_size + zimage_start);
	puts("\n");

	/* This area are prepared for mallocing when decompressing */
	free_mem_ptr = boot_heap_start;
	free_mem_end_ptr = boot_heap_start + BOOT_HEAP_SIZE;

	/* Display standard Linux/MIPS boot prompt */
	puts("Uncompressing Linux at load address ");
	puthex(VMLINUX_LOAD_ADDRESS_ULL);
	puts("\n");

	/* Decompress the kernel with according algorithm */
	__decompress((char *)zimage_start, zimage_size, 0, 0,
		   (void *)VMLINUX_LOAD_ADDRESS_ULL, 0, 0, error);
<<<<<<< HEAD
=======

	if (IS_ENABLED(CONFIG_MIPS_RAW_APPENDED_DTB) &&
	    fdt_magic((void *)&__appended_dtb) == FDT_MAGIC) {
		unsigned int image_size, dtb_size;

		dtb_size = fdt_totalsize((void *)&__appended_dtb);

		/* last four bytes is always image size in little endian */
		image_size = le32_to_cpup((void *)&__image_end - 4);

		/* copy dtb to where the booted kernel will expect it */
		memcpy((void *)VMLINUX_LOAD_ADDRESS_ULL + image_size,
		       __appended_dtb, dtb_size);
	}
>>>>>>> f2ed3bfc

	/* FIXME: should we flush cache here? */
	puts("Now, booting the kernel...\n");
}<|MERGE_RESOLUTION|>--- conflicted
+++ resolved
@@ -116,8 +116,6 @@
 	/* Decompress the kernel with according algorithm */
 	__decompress((char *)zimage_start, zimage_size, 0, 0,
 		   (void *)VMLINUX_LOAD_ADDRESS_ULL, 0, 0, error);
-<<<<<<< HEAD
-=======
 
 	if (IS_ENABLED(CONFIG_MIPS_RAW_APPENDED_DTB) &&
 	    fdt_magic((void *)&__appended_dtb) == FDT_MAGIC) {
@@ -132,7 +130,6 @@
 		memcpy((void *)VMLINUX_LOAD_ADDRESS_ULL + image_size,
 		       __appended_dtb, dtb_size);
 	}
->>>>>>> f2ed3bfc
 
 	/* FIXME: should we flush cache here? */
 	puts("Now, booting the kernel...\n");
