--- conflicted
+++ resolved
@@ -118,11 +118,7 @@
 		regulator-min-microvolt = <5000000>;
 		regulator-max-microvolt = <5000000>;
 
-<<<<<<< HEAD
-		gpio = <&gpf 15 GPIO_ACTIVE_LOW>;
-=======
 		gpio = <&gpf 15 0>;
->>>>>>> ccf0a997
 		enable-active-high;
 	};
 
