--- conflicted
+++ resolved
@@ -72,11 +72,7 @@
  * A logcal cpu mask containing only one VPE per core to
  * reduce the number of IPIs on large MT systems.
  */
-<<<<<<< HEAD
-cpumask_t cpu_foreign_map __read_mostly;
-=======
 cpumask_t cpu_foreign_map[NR_CPUS] __read_mostly;
->>>>>>> f2ed3bfc
 EXPORT_SYMBOL(cpu_foreign_map);
 
 /* representing cpus for which sibling maps can be computed */
@@ -128,20 +124,13 @@
  * Calculate a new cpu_foreign_map mask whenever a
  * new cpu appears or disappears.
  */
-<<<<<<< HEAD
-static inline void calculate_cpu_foreign_map(void)
-=======
 void calculate_cpu_foreign_map(void)
->>>>>>> f2ed3bfc
 {
 	int i, k, core_present;
 	cpumask_t temp_foreign_map;
 
 	/* Re-calculate the mask */
-<<<<<<< HEAD
-=======
 	cpumask_clear(&temp_foreign_map);
->>>>>>> f2ed3bfc
 	for_each_online_cpu(i) {
 		core_present = 0;
 		for_each_cpu(k, &temp_foreign_map)
@@ -152,13 +141,9 @@
 			cpumask_set_cpu(i, &temp_foreign_map);
 	}
 
-<<<<<<< HEAD
-	cpumask_copy(&cpu_foreign_map, &temp_foreign_map);
-=======
 	for_each_online_cpu(i)
 		cpumask_andnot(&cpu_foreign_map[i],
 			       &temp_foreign_map, &cpu_sibling_map[i]);
->>>>>>> f2ed3bfc
 }
 
 struct plat_smp_ops *mp_ops;
@@ -393,13 +378,6 @@
 	set_cpu_core_map(cpu);
 
 	calculate_cpu_foreign_map();
-<<<<<<< HEAD
-
-	cpumask_set_cpu(cpu, &cpu_callin_map);
-
-	synchronise_count_slave(cpu);
-=======
->>>>>>> f2ed3bfc
 
 	/*
 	 * irq will be enabled in ->smp_finish(), enabling it too early
@@ -414,19 +392,9 @@
 static void stop_this_cpu(void *dummy)
 {
 	/*
-	 * Remove this CPU. Be a bit slow here and
-	 * set the bits for every online CPU so we don't miss
-	 * any IPI whilst taking this VPE down.
+	 * Remove this CPU:
 	 */
 
-<<<<<<< HEAD
-	cpumask_copy(&cpu_foreign_map, cpu_online_mask);
-
-	/* Make it visible to every other CPU */
-	smp_mb();
-
-=======
->>>>>>> f2ed3bfc
 	set_cpu_online(smp_processor_id(), false);
 	calculate_cpu_foreign_map();
 	local_irq_disable();
