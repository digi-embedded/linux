--- conflicted
+++ resolved
@@ -451,11 +451,6 @@
 	if (ret != 0 || crash_size <= 0)
 		return;
 
-<<<<<<< HEAD
-	if (!memblock_find_in_range(crash_base, crash_base + crash_size, crash_size, 1)) {
-		pr_warn("Invalid memory region reserved for crash kernel\n");
-		return;
-=======
 	if (crash_base <= 0) {
 		crash_base = memblock_phys_alloc_range(crash_size, CRASH_ALIGN,
 						       CRASH_ALIGN,
@@ -474,7 +469,6 @@
 			pr_warn("Invalid memory region reserved for crash kernel\n");
 			return;
 		}
->>>>>>> c1084c27
 	}
 
 	crashk_res.start = crash_base;
