--- conflicted
+++ resolved
@@ -71,13 +71,9 @@
 ifndef CONFIG_CC_OPTIMIZE_FOR_SIZE
 # Generic build system uses -O2, we want -O3
 # Note: No need to add to cflags-y as that happens anyways
-<<<<<<< HEAD
-ARCH_CFLAGS += -O3
-=======
 #
 # Disable the false maybe-uninitialized warings gcc spits out at -O3
 ARCH_CFLAGS += -O3 $(call cc-disable-warning,maybe-uninitialized,)
->>>>>>> f2ed3bfc
 endif
 
 # small data is default for elf32 tool-chain. If not usable, disable it
