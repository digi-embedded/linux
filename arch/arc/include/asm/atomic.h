--- conflicted
+++ resolved
@@ -53,12 +53,6 @@
 	 */								\
 	smp_mb();							\
 									\
-	/*								\
-	 * Explicit full memory barrier needed before/after as		\
-	 * LLOCK/SCOND thmeselves don't provide any such semantics	\
-	 */								\
-	smp_mb();							\
-									\
 	__asm__ __volatile__(						\
 	"1:	llock   %[val], [%[ctr]]		\n"		\
 	"	" #asm_op " %[val], %[val], %[i]	\n"		\
@@ -71,9 +65,6 @@
 									\
 	smp_mb();							\
 									\
-<<<<<<< HEAD
-	return temp;							\
-=======
 	return val;							\
 }
 
@@ -102,7 +93,6 @@
 	smp_mb();							\
 									\
 	return orig;							\
->>>>>>> f2ed3bfc
 }
 
 #else	/* !CONFIG_ARC_HAS_LLSC */
