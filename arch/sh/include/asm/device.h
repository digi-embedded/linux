/*
 * Arch specific extensions to struct device
 *
 * This file is released under the GPLv2
 */
#ifndef __ASM_SH_DEVICE_H
#define __ASM_SH_DEVICE_H

#include <asm-generic/device.h>

struct platform_device;
/* allocate contiguous memory chunk and fill in struct resource */
int platform_resource_setup_memory(struct platform_device *pdev,
				   char *name, unsigned long memsize);

void plat_early_device_setup(void);

<<<<<<< HEAD
struct pdev_archdata {
};
=======
#endif /* __ASM_SH_DEVICE_H */
>>>>>>> c16fa4f2
<|MERGE_RESOLUTION|>--- conflicted
+++ resolved
@@ -15,9 +15,4 @@
 
 void plat_early_device_setup(void);
 
-<<<<<<< HEAD
-struct pdev_archdata {
-};
-=======
-#endif /* __ASM_SH_DEVICE_H */
->>>>>>> c16fa4f2
+#endif /* __ASM_SH_DEVICE_H */