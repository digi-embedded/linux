--- conflicted
+++ resolved
@@ -27,21 +27,6 @@
 	stp	x16, x17, [sp, #-16]!
 .endm
 
-<<<<<<< HEAD
-.macro save_caller_saved_regs_vect
-	/* x0 and x1 were saved in the vector entry */
-	stp	x2, x3,   [sp, #-16]!
-	stp	x4, x5,   [sp, #-16]!
-	stp	x6, x7,   [sp, #-16]!
-	stp	x8, x9,   [sp, #-16]!
-	stp	x10, x11, [sp, #-16]!
-	stp	x12, x13, [sp, #-16]!
-	stp	x14, x15, [sp, #-16]!
-	stp	x16, x17, [sp, #-16]!
-.endm
-
-=======
->>>>>>> c1084c27
 .macro restore_caller_saved_regs_vect
 	ldp	x16, x17, [sp], #16
 	ldp	x14, x15, [sp], #16
@@ -52,26 +37,6 @@
 	ldp	x4, x5,   [sp], #16
 	ldp	x2, x3,   [sp], #16
 	ldp	x0, x1,   [sp], #16
-<<<<<<< HEAD
-.endm
-
-	.text
-	.pushsection	.hyp.text, "ax"
-
-.macro do_el2_call
-	/*
-	 * Shuffle the parameters before calling the function
-	 * pointed to in x0. Assumes parameters in x[1,2,3].
-	 */
-	str	lr, [sp, #-16]!
-	mov	lr, x0
-	mov	x0, x1
-	mov	x1, x2
-	mov	x2, x3
-	blr	lr
-	ldr	lr, [sp], #16
-=======
->>>>>>> c1084c27
 .endm
 
 	.text
@@ -144,22 +109,11 @@
 el2_error:
 	save_caller_saved_regs_vect
 	stp     x29, x30, [sp, #-16]!
-<<<<<<< HEAD
 
 	bl	kvm_unexpected_el2_exception
 
 	ldp     x29, x30, [sp], #16
 	restore_caller_saved_regs_vect
-
-	eret
-	sb
-=======
-
-	bl	kvm_unexpected_el2_exception
-
-	ldp     x29, x30, [sp], #16
-	restore_caller_saved_regs_vect
->>>>>>> c1084c27
 
 	eret
 	sb
