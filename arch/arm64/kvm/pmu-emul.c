// SPDX-License-Identifier: GPL-2.0-only
/*
 * Copyright (C) 2015 Linaro Ltd.
 * Author: Shannon Zhao <shannon.zhao@linaro.org>
 */

#include <linux/cpu.h>
#include <linux/kvm.h>
#include <linux/kvm_host.h>
#include <linux/list.h>
#include <linux/perf_event.h>
#include <linux/perf/arm_pmu.h>
#include <linux/uaccess.h>
#include <asm/kvm_emulate.h>
#include <kvm/arm_pmu.h>
#include <kvm/arm_vgic.h>
#include <asm/arm_pmuv3.h>

#define PERF_ATTR_CFG1_COUNTER_64BIT	BIT(0)

#define PERF_ATTR_CFG1_COUNTER_64BIT	BIT(0)

DEFINE_STATIC_KEY_FALSE(kvm_arm_pmu_available);

static LIST_HEAD(arm_pmus);
static DEFINE_MUTEX(arm_pmus_lock);

<<<<<<< HEAD
static void kvm_pmu_create_perf_event(struct kvm_vcpu *vcpu, u64 select_idx);
=======
static void kvm_pmu_create_perf_event(struct kvm_pmc *pmc);
static void kvm_pmu_release_perf_event(struct kvm_pmc *pmc);
>>>>>>> ccf0a997

static struct kvm_vcpu *kvm_pmc_to_vcpu(const struct kvm_pmc *pmc)
{
	return container_of(pmc, struct kvm_vcpu, arch.pmu.pmc[pmc->idx]);
}

static struct kvm_pmc *kvm_vcpu_idx_to_pmc(struct kvm_vcpu *vcpu, int cnt_idx)
{
	return &vcpu->arch.pmu.pmc[cnt_idx];
}

static u32 __kvm_pmu_event_mask(unsigned int pmuver)
{
	switch (pmuver) {
	case ID_AA64DFR0_EL1_PMUVer_IMP:
		return GENMASK(9, 0);
	case ID_AA64DFR0_EL1_PMUVer_V3P1:
	case ID_AA64DFR0_EL1_PMUVer_V3P4:
	case ID_AA64DFR0_EL1_PMUVer_V3P5:
	case ID_AA64DFR0_EL1_PMUVer_V3P7:
		return GENMASK(15, 0);
	default:		/* Shouldn't be here, just for sanity */
		WARN_ONCE(1, "Unknown PMU version %d\n", pmuver);
		return 0;
	}
}

<<<<<<< HEAD
/**
 * kvm_pmu_idx_is_64bit - determine if select_idx is a 64bit counter
 * @vcpu: The vcpu pointer
 * @select_idx: The counter index
 */
static bool kvm_pmu_idx_is_64bit(struct kvm_vcpu *vcpu, u64 select_idx)
{
	return (select_idx == ARMV8_PMU_CYCLE_IDX);
}

static bool kvm_pmu_idx_has_64bit_overflow(struct kvm_vcpu *vcpu, u64 select_idx)
{
	return (select_idx == ARMV8_PMU_CYCLE_IDX &&
		__vcpu_sys_reg(vcpu, PMCR_EL0) & ARMV8_PMU_PMCR_LC);
}

static bool kvm_pmu_counter_can_chain(struct kvm_vcpu *vcpu, u64 idx)
{
	return (!(idx & 1) && (idx + 1) < ARMV8_PMU_CYCLE_IDX &&
		!kvm_pmu_idx_has_64bit_overflow(vcpu, idx));
}

static struct kvm_vcpu *kvm_pmc_to_vcpu(struct kvm_pmc *pmc)
=======
static u32 kvm_pmu_event_mask(struct kvm *kvm)
>>>>>>> ccf0a997
{
	u64 dfr0 = IDREG(kvm, SYS_ID_AA64DFR0_EL1);
	u8 pmuver = SYS_FIELD_GET(ID_AA64DFR0_EL1, PMUVer, dfr0);

	return __kvm_pmu_event_mask(pmuver);
}

/**
<<<<<<< HEAD
 * kvm_pmu_get_counter_value - get PMU counter value
 * @vcpu: The vcpu pointer
 * @select_idx: The counter index
 */
u64 kvm_pmu_get_counter_value(struct kvm_vcpu *vcpu, u64 select_idx)
{
	u64 counter, reg, enabled, running;
	struct kvm_pmu *pmu = &vcpu->arch.pmu;
	struct kvm_pmc *pmc = &pmu->pmc[select_idx];

	if (!kvm_vcpu_has_pmu(vcpu))
		return 0;

	reg = (pmc->idx == ARMV8_PMU_CYCLE_IDX)
		? PMCCNTR_EL0 : PMEVCNTR0_EL0 + pmc->idx;
=======
 * kvm_pmc_is_64bit - determine if counter is 64bit
 * @pmc: counter context
 */
static bool kvm_pmc_is_64bit(struct kvm_pmc *pmc)
{
	return (pmc->idx == ARMV8_PMU_CYCLE_IDX ||
		kvm_pmu_is_3p5(kvm_pmc_to_vcpu(pmc)));
}

static bool kvm_pmc_has_64bit_overflow(struct kvm_pmc *pmc)
{
	u64 val = __vcpu_sys_reg(kvm_pmc_to_vcpu(pmc), PMCR_EL0);

	return (pmc->idx < ARMV8_PMU_CYCLE_IDX && (val & ARMV8_PMU_PMCR_LP)) ||
	       (pmc->idx == ARMV8_PMU_CYCLE_IDX && (val & ARMV8_PMU_PMCR_LC));
}

static bool kvm_pmu_counter_can_chain(struct kvm_pmc *pmc)
{
	return (!(pmc->idx & 1) && (pmc->idx + 1) < ARMV8_PMU_CYCLE_IDX &&
		!kvm_pmc_has_64bit_overflow(pmc));
}

static u32 counter_index_to_reg(u64 idx)
{
	return (idx == ARMV8_PMU_CYCLE_IDX) ? PMCCNTR_EL0 : PMEVCNTR0_EL0 + idx;
}

static u32 counter_index_to_evtreg(u64 idx)
{
	return (idx == ARMV8_PMU_CYCLE_IDX) ? PMCCFILTR_EL0 : PMEVTYPER0_EL0 + idx;
}

static u64 kvm_pmu_get_pmc_value(struct kvm_pmc *pmc)
{
	struct kvm_vcpu *vcpu = kvm_pmc_to_vcpu(pmc);
	u64 counter, reg, enabled, running;

	reg = counter_index_to_reg(pmc->idx);
>>>>>>> ccf0a997
	counter = __vcpu_sys_reg(vcpu, reg);

	/*
	 * The real counter value is equal to the value of counter register plus
	 * the value perf event counts.
	 */
	if (pmc->perf_event)
		counter += perf_event_read_value(pmc->perf_event, &enabled,
						 &running);

<<<<<<< HEAD
	if (!kvm_pmu_idx_is_64bit(vcpu, select_idx))
		counter = lower_32_bits(counter);
=======
	if (!kvm_pmc_is_64bit(pmc))
		counter = lower_32_bits(counter);

	return counter;
}

/**
 * kvm_pmu_get_counter_value - get PMU counter value
 * @vcpu: The vcpu pointer
 * @select_idx: The counter index
 */
u64 kvm_pmu_get_counter_value(struct kvm_vcpu *vcpu, u64 select_idx)
{
	if (!kvm_vcpu_has_pmu(vcpu))
		return 0;

	return kvm_pmu_get_pmc_value(kvm_vcpu_idx_to_pmc(vcpu, select_idx));
}

static void kvm_pmu_set_pmc_value(struct kvm_pmc *pmc, u64 val, bool force)
{
	struct kvm_vcpu *vcpu = kvm_pmc_to_vcpu(pmc);
	u64 reg;
>>>>>>> ccf0a997

	kvm_pmu_release_perf_event(pmc);

	reg = counter_index_to_reg(pmc->idx);

	if (vcpu_mode_is_32bit(vcpu) && pmc->idx != ARMV8_PMU_CYCLE_IDX &&
	    !force) {
		/*
		 * Even with PMUv3p5, AArch32 cannot write to the top
		 * 32bit of the counters. The only possible course of
		 * action is to use PMCR.P, which will reset them to
		 * 0 (the only use of the 'force' parameter).
		 */
		val  = __vcpu_sys_reg(vcpu, reg) & GENMASK(63, 32);
		val |= lower_32_bits(val);
	}

	__vcpu_sys_reg(vcpu, reg) = val;

	/* Recreate the perf event to reflect the updated sample_period */
	kvm_pmu_create_perf_event(pmc);
}

/**
 * kvm_pmu_set_counter_value - set PMU counter value
 * @vcpu: The vcpu pointer
 * @select_idx: The counter index
 * @val: The counter value
 */
void kvm_pmu_set_counter_value(struct kvm_vcpu *vcpu, u64 select_idx, u64 val)
{
	if (!kvm_vcpu_has_pmu(vcpu))
		return;

	kvm_pmu_set_pmc_value(kvm_vcpu_idx_to_pmc(vcpu, select_idx), val, false);
}

/**
 * kvm_pmu_release_perf_event - remove the perf event
 * @pmc: The PMU counter pointer
 */
static void kvm_pmu_release_perf_event(struct kvm_pmc *pmc)
{
	if (pmc->perf_event) {
		perf_event_disable(pmc->perf_event);
		perf_event_release_kernel(pmc->perf_event);
		pmc->perf_event = NULL;
	}
}

/**
 * kvm_pmu_stop_counter - stop PMU counter
 * @pmc: The PMU counter pointer
 *
 * If this counter has been configured to monitor some event, release it here.
 */
static void kvm_pmu_stop_counter(struct kvm_pmc *pmc)
{
	struct kvm_vcpu *vcpu = kvm_pmc_to_vcpu(pmc);
	u64 reg, val;

	if (!pmc->perf_event)
		return;

<<<<<<< HEAD
	counter = kvm_pmu_get_counter_value(vcpu, pmc->idx);
=======
	val = kvm_pmu_get_pmc_value(pmc);
>>>>>>> ccf0a997

	reg = counter_index_to_reg(pmc->idx);

	__vcpu_sys_reg(vcpu, reg) = val;

	kvm_pmu_release_perf_event(pmc);
}

/**
 * kvm_pmu_vcpu_init - assign pmu counter idx for cpu
 * @vcpu: The vcpu pointer
 *
 */
void kvm_pmu_vcpu_init(struct kvm_vcpu *vcpu)
{
	int i;
	struct kvm_pmu *pmu = &vcpu->arch.pmu;

	for (i = 0; i < ARMV8_PMU_MAX_COUNTERS; i++)
		pmu->pmc[i].idx = i;
}

/**
 * kvm_pmu_vcpu_reset - reset pmu state for cpu
 * @vcpu: The vcpu pointer
 *
 */
void kvm_pmu_vcpu_reset(struct kvm_vcpu *vcpu)
{
	unsigned long mask = kvm_pmu_valid_counter_mask(vcpu);
	int i;

	for_each_set_bit(i, &mask, 32)
<<<<<<< HEAD
		kvm_pmu_stop_counter(vcpu, &pmu->pmc[i]);
=======
		kvm_pmu_stop_counter(kvm_vcpu_idx_to_pmc(vcpu, i));
>>>>>>> ccf0a997
}

/**
 * kvm_pmu_vcpu_destroy - free perf event of PMU for cpu
 * @vcpu: The vcpu pointer
 *
 */
void kvm_pmu_vcpu_destroy(struct kvm_vcpu *vcpu)
{
	int i;

	for (i = 0; i < ARMV8_PMU_MAX_COUNTERS; i++)
		kvm_pmu_release_perf_event(kvm_vcpu_idx_to_pmc(vcpu, i));
	irq_work_sync(&vcpu->arch.pmu.overflow_work);
}

u64 kvm_pmu_valid_counter_mask(struct kvm_vcpu *vcpu)
{
	u64 val = __vcpu_sys_reg(vcpu, PMCR_EL0) >> ARMV8_PMU_PMCR_N_SHIFT;

	val &= ARMV8_PMU_PMCR_N_MASK;
	if (val == 0)
		return BIT(ARMV8_PMU_CYCLE_IDX);
	else
		return GENMASK(val - 1, 0) | BIT(ARMV8_PMU_CYCLE_IDX);
}

/**
 * kvm_pmu_enable_counter_mask - enable selected PMU counters
 * @vcpu: The vcpu pointer
 * @val: the value guest writes to PMCNTENSET register
 *
 * Call perf_event_enable to start counting the perf event
 */
void kvm_pmu_enable_counter_mask(struct kvm_vcpu *vcpu, u64 val)
{
	int i;
	if (!kvm_vcpu_has_pmu(vcpu))
		return;

	if (!(__vcpu_sys_reg(vcpu, PMCR_EL0) & ARMV8_PMU_PMCR_E) || !val)
		return;

	for (i = 0; i < ARMV8_PMU_MAX_COUNTERS; i++) {
		struct kvm_pmc *pmc;

		if (!(val & BIT(i)))
			continue;

		pmc = kvm_vcpu_idx_to_pmc(vcpu, i);

		if (!pmc->perf_event) {
<<<<<<< HEAD
			kvm_pmu_create_perf_event(vcpu, i);
=======
			kvm_pmu_create_perf_event(pmc);
>>>>>>> ccf0a997
		} else {
			perf_event_enable(pmc->perf_event);
			if (pmc->perf_event->state != PERF_EVENT_STATE_ACTIVE)
				kvm_debug("fail to enable perf event\n");
		}
	}
}

/**
 * kvm_pmu_disable_counter_mask - disable selected PMU counters
 * @vcpu: The vcpu pointer
 * @val: the value guest writes to PMCNTENCLR register
 *
 * Call perf_event_disable to stop counting the perf event
 */
void kvm_pmu_disable_counter_mask(struct kvm_vcpu *vcpu, u64 val)
{
	int i;

	if (!kvm_vcpu_has_pmu(vcpu) || !val)
		return;

	for (i = 0; i < ARMV8_PMU_MAX_COUNTERS; i++) {
		struct kvm_pmc *pmc;

		if (!(val & BIT(i)))
			continue;

		pmc = kvm_vcpu_idx_to_pmc(vcpu, i);

		if (pmc->perf_event)
			perf_event_disable(pmc->perf_event);
	}
}

static u64 kvm_pmu_overflow_status(struct kvm_vcpu *vcpu)
{
	u64 reg = 0;

	if ((__vcpu_sys_reg(vcpu, PMCR_EL0) & ARMV8_PMU_PMCR_E)) {
		reg = __vcpu_sys_reg(vcpu, PMOVSSET_EL0);
		reg &= __vcpu_sys_reg(vcpu, PMCNTENSET_EL0);
		reg &= __vcpu_sys_reg(vcpu, PMINTENSET_EL1);
	}

	return reg;
}

static void kvm_pmu_update_state(struct kvm_vcpu *vcpu)
{
	struct kvm_pmu *pmu = &vcpu->arch.pmu;
	bool overflow;

	if (!kvm_vcpu_has_pmu(vcpu))
		return;

	overflow = !!kvm_pmu_overflow_status(vcpu);
	if (pmu->irq_level == overflow)
		return;

	pmu->irq_level = overflow;

	if (likely(irqchip_in_kernel(vcpu->kvm))) {
		int ret = kvm_vgic_inject_irq(vcpu->kvm, vcpu->vcpu_id,
					      pmu->irq_num, overflow, pmu);
		WARN_ON(ret);
	}
}

bool kvm_pmu_should_notify_user(struct kvm_vcpu *vcpu)
{
	struct kvm_pmu *pmu = &vcpu->arch.pmu;
	struct kvm_sync_regs *sregs = &vcpu->run->s.regs;
	bool run_level = sregs->device_irq_level & KVM_ARM_DEV_PMU;

	if (likely(irqchip_in_kernel(vcpu->kvm)))
		return false;

	return pmu->irq_level != run_level;
}

/*
 * Reflect the PMU overflow interrupt output level into the kvm_run structure
 */
void kvm_pmu_update_run(struct kvm_vcpu *vcpu)
{
	struct kvm_sync_regs *regs = &vcpu->run->s.regs;

	/* Populate the timer bitmap for user space */
	regs->device_irq_level &= ~KVM_ARM_DEV_PMU;
	if (vcpu->arch.pmu.irq_level)
		regs->device_irq_level |= KVM_ARM_DEV_PMU;
}

/**
 * kvm_pmu_flush_hwstate - flush pmu state to cpu
 * @vcpu: The vcpu pointer
 *
 * Check if the PMU has overflowed while we were running in the host, and inject
 * an interrupt if that was the case.
 */
void kvm_pmu_flush_hwstate(struct kvm_vcpu *vcpu)
{
	kvm_pmu_update_state(vcpu);
}

/**
 * kvm_pmu_sync_hwstate - sync pmu state from cpu
 * @vcpu: The vcpu pointer
 *
 * Check if the PMU has overflowed while we were running in the guest, and
 * inject an interrupt if that was the case.
 */
void kvm_pmu_sync_hwstate(struct kvm_vcpu *vcpu)
{
	kvm_pmu_update_state(vcpu);
}

/**
 * When perf interrupt is an NMI, we cannot safely notify the vcpu corresponding
 * to the event.
 * This is why we need a callback to do it once outside of the NMI context.
 */
static void kvm_pmu_perf_overflow_notify_vcpu(struct irq_work *work)
{
	struct kvm_vcpu *vcpu;

	vcpu = container_of(work, struct kvm_vcpu, arch.pmu.overflow_work);
	kvm_vcpu_kick(vcpu);
}

/*
 * Perform an increment on any of the counters described in @mask,
 * generating the overflow if required, and propagate it as a chained
 * event if possible.
 */
static void kvm_pmu_counter_increment(struct kvm_vcpu *vcpu,
				      unsigned long mask, u32 event)
{
	int i;

	if (!(__vcpu_sys_reg(vcpu, PMCR_EL0) & ARMV8_PMU_PMCR_E))
		return;

	/* Weed out disabled counters */
	mask &= __vcpu_sys_reg(vcpu, PMCNTENSET_EL0);

	for_each_set_bit(i, &mask, ARMV8_PMU_CYCLE_IDX) {
<<<<<<< HEAD
		u64 type, reg;

		/* Filter on event type */
		type = __vcpu_sys_reg(vcpu, PMEVTYPER0_EL0 + i);
=======
		struct kvm_pmc *pmc = kvm_vcpu_idx_to_pmc(vcpu, i);
		u64 type, reg;

		/* Filter on event type */
		type = __vcpu_sys_reg(vcpu, counter_index_to_evtreg(i));
>>>>>>> ccf0a997
		type &= kvm_pmu_event_mask(vcpu->kvm);
		if (type != event)
			continue;

		/* Increment this counter */
<<<<<<< HEAD
		reg = __vcpu_sys_reg(vcpu, PMEVCNTR0_EL0 + i) + 1;
		reg = lower_32_bits(reg);
		__vcpu_sys_reg(vcpu, PMEVCNTR0_EL0 + i) = reg;

		if (reg) /* No overflow? move on */
=======
		reg = __vcpu_sys_reg(vcpu, counter_index_to_reg(i)) + 1;
		if (!kvm_pmc_is_64bit(pmc))
			reg = lower_32_bits(reg);
		__vcpu_sys_reg(vcpu, counter_index_to_reg(i)) = reg;

		/* No overflow? move on */
		if (kvm_pmc_has_64bit_overflow(pmc) ? reg : lower_32_bits(reg))
>>>>>>> ccf0a997
			continue;

		/* Mark overflow */
		__vcpu_sys_reg(vcpu, PMOVSSET_EL0) |= BIT(i);

<<<<<<< HEAD
		if (kvm_pmu_counter_can_chain(vcpu, i))
=======
		if (kvm_pmu_counter_can_chain(pmc))
>>>>>>> ccf0a997
			kvm_pmu_counter_increment(vcpu, BIT(i + 1),
						  ARMV8_PMUV3_PERFCTR_CHAIN);
	}
}

/* Compute the sample period for a given counter value */
<<<<<<< HEAD
static u64 compute_period(struct kvm_vcpu *vcpu, u64 select_idx, u64 counter)
{
	u64 val;

	if (kvm_pmu_idx_is_64bit(vcpu, select_idx)) {
		if (!kvm_pmu_idx_has_64bit_overflow(vcpu, select_idx))
			val = -(counter & GENMASK(31, 0));
		else
			val = (-counter) & GENMASK(63, 0);
	} else {
		val = (-counter) & GENMASK(31, 0);
	}
=======
static u64 compute_period(struct kvm_pmc *pmc, u64 counter)
{
	u64 val;

	if (kvm_pmc_is_64bit(pmc) && kvm_pmc_has_64bit_overflow(pmc))
		val = (-counter) & GENMASK(63, 0);
	else
		val = (-counter) & GENMASK(31, 0);
>>>>>>> ccf0a997

	return val;
}

/**
 * When the perf event overflows, set the overflow status and inform the vcpu.
 */
static void kvm_pmu_perf_overflow(struct perf_event *perf_event,
				  struct perf_sample_data *data,
				  struct pt_regs *regs)
{
	struct kvm_pmc *pmc = perf_event->overflow_handler_context;
	struct arm_pmu *cpu_pmu = to_arm_pmu(perf_event->pmu);
	struct kvm_vcpu *vcpu = kvm_pmc_to_vcpu(pmc);
	int idx = pmc->idx;
	u64 period;

	cpu_pmu->pmu.stop(perf_event, PERF_EF_UPDATE);

	/*
	 * Reset the sample period to the architectural limit,
	 * i.e. the point where the counter overflows.
	 */
<<<<<<< HEAD
	period = compute_period(vcpu, idx, local64_read(&perf_event->count));
=======
	period = compute_period(pmc, local64_read(&perf_event->count));
>>>>>>> ccf0a997

	local64_set(&perf_event->hw.period_left, 0);
	perf_event->attr.sample_period = period;
	perf_event->hw.sample_period = period;

	__vcpu_sys_reg(vcpu, PMOVSSET_EL0) |= BIT(idx);

<<<<<<< HEAD
	if (kvm_pmu_counter_can_chain(vcpu, idx))
=======
	if (kvm_pmu_counter_can_chain(pmc))
>>>>>>> ccf0a997
		kvm_pmu_counter_increment(vcpu, BIT(idx + 1),
					  ARMV8_PMUV3_PERFCTR_CHAIN);

	if (kvm_pmu_overflow_status(vcpu)) {
		kvm_make_request(KVM_REQ_IRQ_PENDING, vcpu);

		if (!in_nmi())
			kvm_vcpu_kick(vcpu);
		else
			irq_work_queue(&vcpu->arch.pmu.overflow_work);
	}

	cpu_pmu->pmu.start(perf_event, PERF_EF_RELOAD);
}

/**
 * kvm_pmu_software_increment - do software increment
 * @vcpu: The vcpu pointer
 * @val: the value guest writes to PMSWINC register
 */
void kvm_pmu_software_increment(struct kvm_vcpu *vcpu, u64 val)
{
	kvm_pmu_counter_increment(vcpu, val, ARMV8_PMUV3_PERFCTR_SW_INCR);
}

/**
 * kvm_pmu_handle_pmcr - handle PMCR register
 * @vcpu: The vcpu pointer
 * @val: the value guest writes to PMCR register
 */
void kvm_pmu_handle_pmcr(struct kvm_vcpu *vcpu, u64 val)
{
	int i;

	if (!kvm_vcpu_has_pmu(vcpu))
		return;

<<<<<<< HEAD
=======
	/* Fixup PMCR_EL0 to reconcile the PMU version and the LP bit */
	if (!kvm_pmu_is_3p5(vcpu))
		val &= ~ARMV8_PMU_PMCR_LP;

>>>>>>> ccf0a997
	/* The reset bits don't indicate any state, and shouldn't be saved. */
	__vcpu_sys_reg(vcpu, PMCR_EL0) = val & ~(ARMV8_PMU_PMCR_C | ARMV8_PMU_PMCR_P);

	if (val & ARMV8_PMU_PMCR_E) {
		kvm_pmu_enable_counter_mask(vcpu,
		       __vcpu_sys_reg(vcpu, PMCNTENSET_EL0));
	} else {
		kvm_pmu_disable_counter_mask(vcpu,
		       __vcpu_sys_reg(vcpu, PMCNTENSET_EL0));
	}

	if (val & ARMV8_PMU_PMCR_C)
		kvm_pmu_set_counter_value(vcpu, ARMV8_PMU_CYCLE_IDX, 0);

	if (val & ARMV8_PMU_PMCR_P) {
		unsigned long mask = kvm_pmu_valid_counter_mask(vcpu);
		mask &= ~BIT(ARMV8_PMU_CYCLE_IDX);
		for_each_set_bit(i, &mask, 32)
			kvm_pmu_set_pmc_value(kvm_vcpu_idx_to_pmc(vcpu, i), 0, true);
	}
	kvm_vcpu_pmu_restore_guest(vcpu);
}

static bool kvm_pmu_counter_is_enabled(struct kvm_pmc *pmc)
{
	struct kvm_vcpu *vcpu = kvm_pmc_to_vcpu(pmc);
	return (__vcpu_sys_reg(vcpu, PMCR_EL0) & ARMV8_PMU_PMCR_E) &&
	       (__vcpu_sys_reg(vcpu, PMCNTENSET_EL0) & BIT(pmc->idx));
}

/**
 * kvm_pmu_create_perf_event - create a perf event for a counter
 * @pmc: Counter context
 */
static void kvm_pmu_create_perf_event(struct kvm_pmc *pmc)
{
	struct kvm_vcpu *vcpu = kvm_pmc_to_vcpu(pmc);
	struct arm_pmu *arm_pmu = vcpu->kvm->arch.arm_pmu;
<<<<<<< HEAD
	struct kvm_pmu *pmu = &vcpu->arch.pmu;
	struct kvm_pmc *pmc = &pmu->pmc[select_idx];
=======
>>>>>>> ccf0a997
	struct perf_event *event;
	struct perf_event_attr attr;
	u64 eventsel, reg, data;

<<<<<<< HEAD
	reg = (pmc->idx == ARMV8_PMU_CYCLE_IDX)
	      ? PMCCFILTR_EL0 : PMEVTYPER0_EL0 + pmc->idx;
=======
	reg = counter_index_to_evtreg(pmc->idx);
>>>>>>> ccf0a997
	data = __vcpu_sys_reg(vcpu, reg);

	kvm_pmu_stop_counter(pmc);
	if (pmc->idx == ARMV8_PMU_CYCLE_IDX)
		eventsel = ARMV8_PMUV3_PERFCTR_CPU_CYCLES;
	else
		eventsel = data & kvm_pmu_event_mask(vcpu->kvm);

	/*
	 * Neither SW increment nor chained events need to be backed
	 * by a perf event.
	 */
	if (eventsel == ARMV8_PMUV3_PERFCTR_SW_INCR ||
	    eventsel == ARMV8_PMUV3_PERFCTR_CHAIN)
		return;

	/*
	 * If we have a filter in place and that the event isn't allowed, do
	 * not install a perf event either.
	 */
	if (vcpu->kvm->arch.pmu_filter &&
	    !test_bit(eventsel, vcpu->kvm->arch.pmu_filter))
		return;

	memset(&attr, 0, sizeof(struct perf_event_attr));
	attr.type = arm_pmu->pmu.type;
	attr.size = sizeof(attr);
	attr.pinned = 1;
	attr.disabled = !kvm_pmu_counter_is_enabled(pmc);
	attr.exclude_user = data & ARMV8_PMU_EXCLUDE_EL0 ? 1 : 0;
	attr.exclude_kernel = data & ARMV8_PMU_EXCLUDE_EL1 ? 1 : 0;
	attr.exclude_hv = 1; /* Don't count EL2 events */
	attr.exclude_host = 1; /* Don't count host events */
	attr.config = eventsel;

<<<<<<< HEAD
	counter = kvm_pmu_get_counter_value(vcpu, select_idx);

	/*
	 * If counting with a 64bit counter, advertise it to the perf
	 * code, carefully dealing with the initial sample period
	 * which also depends on the overflow.
	 */
	if (kvm_pmu_idx_is_64bit(vcpu, select_idx))
		attr.config1 |= PERF_ATTR_CFG1_COUNTER_64BIT;

	attr.sample_period = compute_period(vcpu, select_idx, counter);

=======
	/*
	 * If counting with a 64bit counter, advertise it to the perf
	 * code, carefully dealing with the initial sample period
	 * which also depends on the overflow.
	 */
	if (kvm_pmc_is_64bit(pmc))
		attr.config1 |= PERF_ATTR_CFG1_COUNTER_64BIT;

	attr.sample_period = compute_period(pmc, kvm_pmu_get_pmc_value(pmc));

>>>>>>> ccf0a997
	event = perf_event_create_kernel_counter(&attr, -1, current,
						 kvm_pmu_perf_overflow, pmc);

	if (IS_ERR(event)) {
		pr_err_once("kvm: pmu event creation failed %ld\n",
			    PTR_ERR(event));
		return;
	}

	pmc->perf_event = event;
}

/**
 * kvm_pmu_set_counter_event_type - set selected counter to monitor some event
 * @vcpu: The vcpu pointer
 * @data: The data guest writes to PMXEVTYPER_EL0
 * @select_idx: The number of selected counter
 *
 * When OS accesses PMXEVTYPER_EL0, that means it wants to set a PMC to count an
 * event with given hardware event number. Here we call perf_event API to
 * emulate this action and create a kernel perf event for it.
 */
void kvm_pmu_set_counter_event_type(struct kvm_vcpu *vcpu, u64 data,
				    u64 select_idx)
{
	struct kvm_pmc *pmc = kvm_vcpu_idx_to_pmc(vcpu, select_idx);
	u64 reg, mask;

	if (!kvm_vcpu_has_pmu(vcpu))
		return;

	mask  =  ARMV8_PMU_EVTYPE_MASK;
	mask &= ~ARMV8_PMU_EVTYPE_EVENT;
	mask |= kvm_pmu_event_mask(vcpu->kvm);

	reg = counter_index_to_evtreg(pmc->idx);

	__vcpu_sys_reg(vcpu, reg) = data & mask;

<<<<<<< HEAD
	kvm_pmu_create_perf_event(vcpu, select_idx);
=======
	kvm_pmu_create_perf_event(pmc);
>>>>>>> ccf0a997
}

void kvm_host_pmu_init(struct arm_pmu *pmu)
{
	struct arm_pmu_entry *entry;

	/*
	 * Check the sanitised PMU version for the system, as KVM does not
	 * support implementations where PMUv3 exists on a subset of CPUs.
	 */
	if (!pmuv3_implemented(kvm_arm_pmu_get_pmuver_limit()))
		return;

	mutex_lock(&arm_pmus_lock);

	entry = kmalloc(sizeof(*entry), GFP_KERNEL);
	if (!entry)
		goto out_unlock;

	entry->arm_pmu = pmu;
	list_add_tail(&entry->entry, &arm_pmus);

	if (list_is_singular(&arm_pmus))
		static_branch_enable(&kvm_arm_pmu_available);

out_unlock:
	mutex_unlock(&arm_pmus_lock);
}

static struct arm_pmu *kvm_pmu_probe_armpmu(void)
{
	struct arm_pmu *tmp, *pmu = NULL;
	struct arm_pmu_entry *entry;
	int cpu;

	mutex_lock(&arm_pmus_lock);

	/*
	 * It is safe to use a stale cpu to iterate the list of PMUs so long as
	 * the same value is used for the entirety of the loop. Given this, and
	 * the fact that no percpu data is used for the lookup there is no need
	 * to disable preemption.
	 *
	 * It is still necessary to get a valid cpu, though, to probe for the
	 * default PMU instance as userspace is not required to specify a PMU
	 * type. In order to uphold the preexisting behavior KVM selects the
	 * PMU instance for the core where the first call to the
	 * KVM_ARM_VCPU_PMU_V3_CTRL attribute group occurs. A dependent use case
	 * would be a user with disdain of all things big.LITTLE that affines
	 * the VMM to a particular cluster of cores.
	 *
	 * In any case, userspace should just do the sane thing and use the UAPI
	 * to select a PMU type directly. But, be wary of the baggage being
	 * carried here.
	 */
	cpu = raw_smp_processor_id();
	list_for_each_entry(entry, &arm_pmus, entry) {
		tmp = entry->arm_pmu;

		if (cpumask_test_cpu(cpu, &tmp->supported_cpus)) {
			pmu = tmp;
			break;
		}
	}

	mutex_unlock(&arm_pmus_lock);

	return pmu;
}

u64 kvm_pmu_get_pmceid(struct kvm_vcpu *vcpu, bool pmceid1)
{
	unsigned long *bmap = vcpu->kvm->arch.pmu_filter;
	u64 val, mask = 0;
	int base, i, nr_events;

	if (!kvm_vcpu_has_pmu(vcpu))
		return 0;

	if (!pmceid1) {
		val = read_sysreg(pmceid0_el0);
		/* always support CHAIN */
		val |= BIT(ARMV8_PMUV3_PERFCTR_CHAIN);
		base = 0;
	} else {
		val = read_sysreg(pmceid1_el0);
		/*
		 * Don't advertise STALL_SLOT*, as PMMIR_EL0 is handled
		 * as RAZ
		 */
		val &= ~(BIT_ULL(ARMV8_PMUV3_PERFCTR_STALL_SLOT - 32) |
			 BIT_ULL(ARMV8_PMUV3_PERFCTR_STALL_SLOT_FRONTEND - 32) |
			 BIT_ULL(ARMV8_PMUV3_PERFCTR_STALL_SLOT_BACKEND - 32));
		base = 32;
	}

	if (!bmap)
		return val;

	nr_events = kvm_pmu_event_mask(vcpu->kvm) + 1;

	for (i = 0; i < 32; i += 8) {
		u64 byte;

		byte = bitmap_get_value8(bmap, base + i);
		mask |= byte << i;
		if (nr_events >= (0x4000 + base + 32)) {
			byte = bitmap_get_value8(bmap, 0x4000 + base + i);
			mask |= byte << (32 + i);
		}
	}

	return val & mask;
}

int kvm_arm_pmu_v3_enable(struct kvm_vcpu *vcpu)
{
	if (!kvm_vcpu_has_pmu(vcpu))
		return 0;

	if (!vcpu->arch.pmu.created)
		return -EINVAL;

	/*
	 * A valid interrupt configuration for the PMU is either to have a
	 * properly configured interrupt number and using an in-kernel
	 * irqchip, or to not have an in-kernel GIC and not set an IRQ.
	 */
	if (irqchip_in_kernel(vcpu->kvm)) {
		int irq = vcpu->arch.pmu.irq_num;
		/*
		 * If we are using an in-kernel vgic, at this point we know
		 * the vgic will be initialized, so we can check the PMU irq
		 * number against the dimensions of the vgic and make sure
		 * it's valid.
		 */
		if (!irq_is_ppi(irq) && !vgic_valid_spi(vcpu->kvm, irq))
			return -EINVAL;
	} else if (kvm_arm_pmu_irq_initialized(vcpu)) {
		   return -EINVAL;
	}

	/* One-off reload of the PMU on first run */
	kvm_make_request(KVM_REQ_RELOAD_PMU, vcpu);

	return 0;
}

static int kvm_arm_pmu_v3_init(struct kvm_vcpu *vcpu)
{
	if (irqchip_in_kernel(vcpu->kvm)) {
		int ret;

		/*
		 * If using the PMU with an in-kernel virtual GIC
		 * implementation, we require the GIC to be already
		 * initialized when initializing the PMU.
		 */
		if (!vgic_initialized(vcpu->kvm))
			return -ENODEV;

		if (!kvm_arm_pmu_irq_initialized(vcpu))
			return -ENXIO;

		ret = kvm_vgic_set_owner(vcpu, vcpu->arch.pmu.irq_num,
					 &vcpu->arch.pmu);
		if (ret)
			return ret;
	}

	init_irq_work(&vcpu->arch.pmu.overflow_work,
		      kvm_pmu_perf_overflow_notify_vcpu);

	vcpu->arch.pmu.created = true;
	return 0;
}

/*
 * For one VM the interrupt type must be same for each vcpu.
 * As a PPI, the interrupt number is the same for all vcpus,
 * while as an SPI it must be a separate number per vcpu.
 */
static bool pmu_irq_is_valid(struct kvm *kvm, int irq)
{
	unsigned long i;
	struct kvm_vcpu *vcpu;

	kvm_for_each_vcpu(i, vcpu, kvm) {
		if (!kvm_arm_pmu_irq_initialized(vcpu))
			continue;

		if (irq_is_ppi(irq)) {
			if (vcpu->arch.pmu.irq_num != irq)
				return false;
		} else {
			if (vcpu->arch.pmu.irq_num == irq)
				return false;
		}
	}

	return true;
}

static int kvm_arm_pmu_v3_set_pmu(struct kvm_vcpu *vcpu, int pmu_id)
{
	struct kvm *kvm = vcpu->kvm;
	struct arm_pmu_entry *entry;
	struct arm_pmu *arm_pmu;
	int ret = -ENXIO;

	lockdep_assert_held(&kvm->arch.config_lock);
	mutex_lock(&arm_pmus_lock);

	list_for_each_entry(entry, &arm_pmus, entry) {
		arm_pmu = entry->arm_pmu;
		if (arm_pmu->pmu.type == pmu_id) {
			if (kvm_vm_has_ran_once(kvm) ||
			    (kvm->arch.pmu_filter && kvm->arch.arm_pmu != arm_pmu)) {
				ret = -EBUSY;
				break;
			}

			kvm->arch.arm_pmu = arm_pmu;
			cpumask_copy(kvm->arch.supported_cpus, &arm_pmu->supported_cpus);
			ret = 0;
			break;
		}
	}

	mutex_unlock(&arm_pmus_lock);
	return ret;
}

int kvm_arm_pmu_v3_set_attr(struct kvm_vcpu *vcpu, struct kvm_device_attr *attr)
{
	struct kvm *kvm = vcpu->kvm;

	lockdep_assert_held(&kvm->arch.config_lock);

	if (!kvm_vcpu_has_pmu(vcpu))
		return -ENODEV;

	if (vcpu->arch.pmu.created)
		return -EBUSY;

	if (!kvm->arch.arm_pmu) {
		/*
		 * No PMU set, get the default one.
		 *
		 * The observant among you will notice that the supported_cpus
		 * mask does not get updated for the default PMU even though it
		 * is quite possible the selected instance supports only a
		 * subset of cores in the system. This is intentional, and
		 * upholds the preexisting behavior on heterogeneous systems
		 * where vCPUs can be scheduled on any core but the guest
		 * counters could stop working.
		 */
		kvm->arch.arm_pmu = kvm_pmu_probe_armpmu();
		if (!kvm->arch.arm_pmu)
			return -ENODEV;
	}

	switch (attr->attr) {
	case KVM_ARM_VCPU_PMU_V3_IRQ: {
		int __user *uaddr = (int __user *)(long)attr->addr;
		int irq;

		if (!irqchip_in_kernel(kvm))
			return -EINVAL;

		if (get_user(irq, uaddr))
			return -EFAULT;

		/* The PMU overflow interrupt can be a PPI or a valid SPI. */
		if (!(irq_is_ppi(irq) || irq_is_spi(irq)))
			return -EINVAL;

		if (!pmu_irq_is_valid(kvm, irq))
			return -EINVAL;

		if (kvm_arm_pmu_irq_initialized(vcpu))
			return -EBUSY;

		kvm_debug("Set kvm ARM PMU irq: %d\n", irq);
		vcpu->arch.pmu.irq_num = irq;
		return 0;
	}
	case KVM_ARM_VCPU_PMU_V3_FILTER: {
		u8 pmuver = kvm_arm_pmu_get_pmuver_limit();
		struct kvm_pmu_event_filter __user *uaddr;
		struct kvm_pmu_event_filter filter;
		int nr_events;

		/*
		 * Allow userspace to specify an event filter for the entire
		 * event range supported by PMUVer of the hardware, rather
		 * than the guest's PMUVer for KVM backward compatibility.
		 */
		nr_events = __kvm_pmu_event_mask(pmuver) + 1;

		uaddr = (struct kvm_pmu_event_filter __user *)(long)attr->addr;

		if (copy_from_user(&filter, uaddr, sizeof(filter)))
			return -EFAULT;

		if (((u32)filter.base_event + filter.nevents) > nr_events ||
		    (filter.action != KVM_PMU_EVENT_ALLOW &&
		     filter.action != KVM_PMU_EVENT_DENY))
			return -EINVAL;

<<<<<<< HEAD
		if (test_bit(KVM_ARCH_FLAG_HAS_RAN_ONCE, &kvm->arch.flags))
=======
		if (kvm_vm_has_ran_once(kvm))
>>>>>>> ccf0a997
			return -EBUSY;

		if (!kvm->arch.pmu_filter) {
			kvm->arch.pmu_filter = bitmap_alloc(nr_events, GFP_KERNEL_ACCOUNT);
			if (!kvm->arch.pmu_filter)
				return -ENOMEM;

			/*
			 * The default depends on the first applied filter.
			 * If it allows events, the default is to deny.
			 * Conversely, if the first filter denies a set of
			 * events, the default is to allow.
			 */
			if (filter.action == KVM_PMU_EVENT_ALLOW)
				bitmap_zero(kvm->arch.pmu_filter, nr_events);
			else
				bitmap_fill(kvm->arch.pmu_filter, nr_events);
		}

		if (filter.action == KVM_PMU_EVENT_ALLOW)
			bitmap_set(kvm->arch.pmu_filter, filter.base_event, filter.nevents);
		else
			bitmap_clear(kvm->arch.pmu_filter, filter.base_event, filter.nevents);

		return 0;
	}
	case KVM_ARM_VCPU_PMU_V3_SET_PMU: {
		int __user *uaddr = (int __user *)(long)attr->addr;
		int pmu_id;

		if (get_user(pmu_id, uaddr))
			return -EFAULT;

		return kvm_arm_pmu_v3_set_pmu(vcpu, pmu_id);
	}
	case KVM_ARM_VCPU_PMU_V3_INIT:
		return kvm_arm_pmu_v3_init(vcpu);
	}

	return -ENXIO;
}

int kvm_arm_pmu_v3_get_attr(struct kvm_vcpu *vcpu, struct kvm_device_attr *attr)
{
	switch (attr->attr) {
	case KVM_ARM_VCPU_PMU_V3_IRQ: {
		int __user *uaddr = (int __user *)(long)attr->addr;
		int irq;

		if (!irqchip_in_kernel(vcpu->kvm))
			return -EINVAL;

		if (!kvm_vcpu_has_pmu(vcpu))
			return -ENODEV;

		if (!kvm_arm_pmu_irq_initialized(vcpu))
			return -ENXIO;

		irq = vcpu->arch.pmu.irq_num;
		return put_user(irq, uaddr);
	}
	}

	return -ENXIO;
}

int kvm_arm_pmu_v3_has_attr(struct kvm_vcpu *vcpu, struct kvm_device_attr *attr)
{
	switch (attr->attr) {
	case KVM_ARM_VCPU_PMU_V3_IRQ:
	case KVM_ARM_VCPU_PMU_V3_INIT:
	case KVM_ARM_VCPU_PMU_V3_FILTER:
	case KVM_ARM_VCPU_PMU_V3_SET_PMU:
		if (kvm_vcpu_has_pmu(vcpu))
			return 0;
	}

	return -ENXIO;
}

u8 kvm_arm_pmu_get_pmuver_limit(void)
{
	u64 tmp;

	tmp = read_sanitised_ftr_reg(SYS_ID_AA64DFR0_EL1);
	tmp = cpuid_feature_cap_perfmon_field(tmp,
					      ID_AA64DFR0_EL1_PMUVer_SHIFT,
					      ID_AA64DFR0_EL1_PMUVer_V3P5);
	return FIELD_GET(ARM64_FEATURE_MASK(ID_AA64DFR0_EL1_PMUVer), tmp);
}<|MERGE_RESOLUTION|>--- conflicted
+++ resolved
@@ -18,19 +18,13 @@
 
 #define PERF_ATTR_CFG1_COUNTER_64BIT	BIT(0)
 
-#define PERF_ATTR_CFG1_COUNTER_64BIT	BIT(0)
-
 DEFINE_STATIC_KEY_FALSE(kvm_arm_pmu_available);
 
 static LIST_HEAD(arm_pmus);
 static DEFINE_MUTEX(arm_pmus_lock);
 
-<<<<<<< HEAD
-static void kvm_pmu_create_perf_event(struct kvm_vcpu *vcpu, u64 select_idx);
-=======
 static void kvm_pmu_create_perf_event(struct kvm_pmc *pmc);
 static void kvm_pmu_release_perf_event(struct kvm_pmc *pmc);
->>>>>>> ccf0a997
 
 static struct kvm_vcpu *kvm_pmc_to_vcpu(const struct kvm_pmc *pmc)
 {
@@ -58,33 +52,7 @@
 	}
 }
 
-<<<<<<< HEAD
-/**
- * kvm_pmu_idx_is_64bit - determine if select_idx is a 64bit counter
- * @vcpu: The vcpu pointer
- * @select_idx: The counter index
- */
-static bool kvm_pmu_idx_is_64bit(struct kvm_vcpu *vcpu, u64 select_idx)
-{
-	return (select_idx == ARMV8_PMU_CYCLE_IDX);
-}
-
-static bool kvm_pmu_idx_has_64bit_overflow(struct kvm_vcpu *vcpu, u64 select_idx)
-{
-	return (select_idx == ARMV8_PMU_CYCLE_IDX &&
-		__vcpu_sys_reg(vcpu, PMCR_EL0) & ARMV8_PMU_PMCR_LC);
-}
-
-static bool kvm_pmu_counter_can_chain(struct kvm_vcpu *vcpu, u64 idx)
-{
-	return (!(idx & 1) && (idx + 1) < ARMV8_PMU_CYCLE_IDX &&
-		!kvm_pmu_idx_has_64bit_overflow(vcpu, idx));
-}
-
-static struct kvm_vcpu *kvm_pmc_to_vcpu(struct kvm_pmc *pmc)
-=======
 static u32 kvm_pmu_event_mask(struct kvm *kvm)
->>>>>>> ccf0a997
 {
 	u64 dfr0 = IDREG(kvm, SYS_ID_AA64DFR0_EL1);
 	u8 pmuver = SYS_FIELD_GET(ID_AA64DFR0_EL1, PMUVer, dfr0);
@@ -93,23 +61,6 @@
 }
 
 /**
-<<<<<<< HEAD
- * kvm_pmu_get_counter_value - get PMU counter value
- * @vcpu: The vcpu pointer
- * @select_idx: The counter index
- */
-u64 kvm_pmu_get_counter_value(struct kvm_vcpu *vcpu, u64 select_idx)
-{
-	u64 counter, reg, enabled, running;
-	struct kvm_pmu *pmu = &vcpu->arch.pmu;
-	struct kvm_pmc *pmc = &pmu->pmc[select_idx];
-
-	if (!kvm_vcpu_has_pmu(vcpu))
-		return 0;
-
-	reg = (pmc->idx == ARMV8_PMU_CYCLE_IDX)
-		? PMCCNTR_EL0 : PMEVCNTR0_EL0 + pmc->idx;
-=======
  * kvm_pmc_is_64bit - determine if counter is 64bit
  * @pmc: counter context
  */
@@ -149,7 +100,6 @@
 	u64 counter, reg, enabled, running;
 
 	reg = counter_index_to_reg(pmc->idx);
->>>>>>> ccf0a997
 	counter = __vcpu_sys_reg(vcpu, reg);
 
 	/*
@@ -160,10 +110,6 @@
 		counter += perf_event_read_value(pmc->perf_event, &enabled,
 						 &running);
 
-<<<<<<< HEAD
-	if (!kvm_pmu_idx_is_64bit(vcpu, select_idx))
-		counter = lower_32_bits(counter);
-=======
 	if (!kvm_pmc_is_64bit(pmc))
 		counter = lower_32_bits(counter);
 
@@ -187,7 +133,6 @@
 {
 	struct kvm_vcpu *vcpu = kvm_pmc_to_vcpu(pmc);
 	u64 reg;
->>>>>>> ccf0a997
 
 	kvm_pmu_release_perf_event(pmc);
 
@@ -252,11 +197,7 @@
 	if (!pmc->perf_event)
 		return;
 
-<<<<<<< HEAD
-	counter = kvm_pmu_get_counter_value(vcpu, pmc->idx);
-=======
 	val = kvm_pmu_get_pmc_value(pmc);
->>>>>>> ccf0a997
 
 	reg = counter_index_to_reg(pmc->idx);
 
@@ -290,11 +231,7 @@
 	int i;
 
 	for_each_set_bit(i, &mask, 32)
-<<<<<<< HEAD
-		kvm_pmu_stop_counter(vcpu, &pmu->pmc[i]);
-=======
 		kvm_pmu_stop_counter(kvm_vcpu_idx_to_pmc(vcpu, i));
->>>>>>> ccf0a997
 }
 
 /**
@@ -347,11 +284,7 @@
 		pmc = kvm_vcpu_idx_to_pmc(vcpu, i);
 
 		if (!pmc->perf_event) {
-<<<<<<< HEAD
-			kvm_pmu_create_perf_event(vcpu, i);
-=======
 			kvm_pmu_create_perf_event(pmc);
->>>>>>> ccf0a997
 		} else {
 			perf_event_enable(pmc->perf_event);
 			if (pmc->perf_event->state != PERF_EVENT_STATE_ACTIVE)
@@ -500,30 +433,16 @@
 	mask &= __vcpu_sys_reg(vcpu, PMCNTENSET_EL0);
 
 	for_each_set_bit(i, &mask, ARMV8_PMU_CYCLE_IDX) {
-<<<<<<< HEAD
-		u64 type, reg;
-
-		/* Filter on event type */
-		type = __vcpu_sys_reg(vcpu, PMEVTYPER0_EL0 + i);
-=======
 		struct kvm_pmc *pmc = kvm_vcpu_idx_to_pmc(vcpu, i);
 		u64 type, reg;
 
 		/* Filter on event type */
 		type = __vcpu_sys_reg(vcpu, counter_index_to_evtreg(i));
->>>>>>> ccf0a997
 		type &= kvm_pmu_event_mask(vcpu->kvm);
 		if (type != event)
 			continue;
 
 		/* Increment this counter */
-<<<<<<< HEAD
-		reg = __vcpu_sys_reg(vcpu, PMEVCNTR0_EL0 + i) + 1;
-		reg = lower_32_bits(reg);
-		__vcpu_sys_reg(vcpu, PMEVCNTR0_EL0 + i) = reg;
-
-		if (reg) /* No overflow? move on */
-=======
 		reg = __vcpu_sys_reg(vcpu, counter_index_to_reg(i)) + 1;
 		if (!kvm_pmc_is_64bit(pmc))
 			reg = lower_32_bits(reg);
@@ -531,37 +450,18 @@
 
 		/* No overflow? move on */
 		if (kvm_pmc_has_64bit_overflow(pmc) ? reg : lower_32_bits(reg))
->>>>>>> ccf0a997
 			continue;
 
 		/* Mark overflow */
 		__vcpu_sys_reg(vcpu, PMOVSSET_EL0) |= BIT(i);
 
-<<<<<<< HEAD
-		if (kvm_pmu_counter_can_chain(vcpu, i))
-=======
 		if (kvm_pmu_counter_can_chain(pmc))
->>>>>>> ccf0a997
 			kvm_pmu_counter_increment(vcpu, BIT(i + 1),
 						  ARMV8_PMUV3_PERFCTR_CHAIN);
 	}
 }
 
 /* Compute the sample period for a given counter value */
-<<<<<<< HEAD
-static u64 compute_period(struct kvm_vcpu *vcpu, u64 select_idx, u64 counter)
-{
-	u64 val;
-
-	if (kvm_pmu_idx_is_64bit(vcpu, select_idx)) {
-		if (!kvm_pmu_idx_has_64bit_overflow(vcpu, select_idx))
-			val = -(counter & GENMASK(31, 0));
-		else
-			val = (-counter) & GENMASK(63, 0);
-	} else {
-		val = (-counter) & GENMASK(31, 0);
-	}
-=======
 static u64 compute_period(struct kvm_pmc *pmc, u64 counter)
 {
 	u64 val;
@@ -570,7 +470,6 @@
 		val = (-counter) & GENMASK(63, 0);
 	else
 		val = (-counter) & GENMASK(31, 0);
->>>>>>> ccf0a997
 
 	return val;
 }
@@ -594,11 +493,7 @@
 	 * Reset the sample period to the architectural limit,
 	 * i.e. the point where the counter overflows.
 	 */
-<<<<<<< HEAD
-	period = compute_period(vcpu, idx, local64_read(&perf_event->count));
-=======
 	period = compute_period(pmc, local64_read(&perf_event->count));
->>>>>>> ccf0a997
 
 	local64_set(&perf_event->hw.period_left, 0);
 	perf_event->attr.sample_period = period;
@@ -606,11 +501,7 @@
 
 	__vcpu_sys_reg(vcpu, PMOVSSET_EL0) |= BIT(idx);
 
-<<<<<<< HEAD
-	if (kvm_pmu_counter_can_chain(vcpu, idx))
-=======
 	if (kvm_pmu_counter_can_chain(pmc))
->>>>>>> ccf0a997
 		kvm_pmu_counter_increment(vcpu, BIT(idx + 1),
 					  ARMV8_PMUV3_PERFCTR_CHAIN);
 
@@ -648,13 +539,10 @@
 	if (!kvm_vcpu_has_pmu(vcpu))
 		return;
 
-<<<<<<< HEAD
-=======
 	/* Fixup PMCR_EL0 to reconcile the PMU version and the LP bit */
 	if (!kvm_pmu_is_3p5(vcpu))
 		val &= ~ARMV8_PMU_PMCR_LP;
 
->>>>>>> ccf0a997
 	/* The reset bits don't indicate any state, and shouldn't be saved. */
 	__vcpu_sys_reg(vcpu, PMCR_EL0) = val & ~(ARMV8_PMU_PMCR_C | ARMV8_PMU_PMCR_P);
 
@@ -693,21 +581,11 @@
 {
 	struct kvm_vcpu *vcpu = kvm_pmc_to_vcpu(pmc);
 	struct arm_pmu *arm_pmu = vcpu->kvm->arch.arm_pmu;
-<<<<<<< HEAD
-	struct kvm_pmu *pmu = &vcpu->arch.pmu;
-	struct kvm_pmc *pmc = &pmu->pmc[select_idx];
-=======
->>>>>>> ccf0a997
 	struct perf_event *event;
 	struct perf_event_attr attr;
 	u64 eventsel, reg, data;
 
-<<<<<<< HEAD
-	reg = (pmc->idx == ARMV8_PMU_CYCLE_IDX)
-	      ? PMCCFILTR_EL0 : PMEVTYPER0_EL0 + pmc->idx;
-=======
 	reg = counter_index_to_evtreg(pmc->idx);
->>>>>>> ccf0a997
 	data = __vcpu_sys_reg(vcpu, reg);
 
 	kvm_pmu_stop_counter(pmc);
@@ -743,20 +621,6 @@
 	attr.exclude_host = 1; /* Don't count host events */
 	attr.config = eventsel;
 
-<<<<<<< HEAD
-	counter = kvm_pmu_get_counter_value(vcpu, select_idx);
-
-	/*
-	 * If counting with a 64bit counter, advertise it to the perf
-	 * code, carefully dealing with the initial sample period
-	 * which also depends on the overflow.
-	 */
-	if (kvm_pmu_idx_is_64bit(vcpu, select_idx))
-		attr.config1 |= PERF_ATTR_CFG1_COUNTER_64BIT;
-
-	attr.sample_period = compute_period(vcpu, select_idx, counter);
-
-=======
 	/*
 	 * If counting with a 64bit counter, advertise it to the perf
 	 * code, carefully dealing with the initial sample period
@@ -767,7 +631,6 @@
 
 	attr.sample_period = compute_period(pmc, kvm_pmu_get_pmc_value(pmc));
 
->>>>>>> ccf0a997
 	event = perf_event_create_kernel_counter(&attr, -1, current,
 						 kvm_pmu_perf_overflow, pmc);
 
@@ -807,11 +670,7 @@
 
 	__vcpu_sys_reg(vcpu, reg) = data & mask;
 
-<<<<<<< HEAD
-	kvm_pmu_create_perf_event(vcpu, select_idx);
-=======
 	kvm_pmu_create_perf_event(pmc);
->>>>>>> ccf0a997
 }
 
 void kvm_host_pmu_init(struct arm_pmu *pmu)
@@ -1122,11 +981,7 @@
 		     filter.action != KVM_PMU_EVENT_DENY))
 			return -EINVAL;
 
-<<<<<<< HEAD
-		if (test_bit(KVM_ARCH_FLAG_HAS_RAN_ONCE, &kvm->arch.flags))
-=======
 		if (kvm_vm_has_ran_once(kvm))
->>>>>>> ccf0a997
 			return -EBUSY;
 
 		if (!kvm->arch.pmu_filter) {
