--- conflicted
+++ resolved
@@ -230,8 +230,6 @@
 		inject_undef32(vcpu);
 	else
 		inject_undef64(vcpu);
-<<<<<<< HEAD
-=======
 }
 
 /**
@@ -244,5 +242,4 @@
 void kvm_inject_vabt(struct kvm_vcpu *vcpu)
 {
 	vcpu_set_hcr(vcpu, vcpu_get_hcr(vcpu) | HCR_VSE);
->>>>>>> f2ed3bfc
 }