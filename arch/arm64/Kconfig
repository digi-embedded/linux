--- conflicted
+++ resolved
@@ -417,19 +417,6 @@
 
 config ARM64_ERRATUM_843419
 	bool "Cortex-A53: 843419: A load or store might access an incorrect address"
-<<<<<<< HEAD
-	depends on MODULES
-	default y
-	help
-	  This option builds kernel modules using the large memory model in
-	  order to avoid the use of the ADRP instruction, which can cause
-	  a subsequent memory access to use an incorrect address on Cortex-A53
-	  parts up to r0p4.
-
-	  Note that the kernel itself must be linked with a version of ld
-	  which fixes potentially affected ADRP instructions through the
-	  use of veneers.
-=======
 	default y
 	select ARM64_MODULE_CMODEL_LARGE if MODULES
 	help
@@ -484,7 +471,6 @@
 	  instructions may cause the icache to become corrupted if it
 	  contains data for a non-current ASID.  The fix is to
 	  invalidate the icache when changing the mm context.
->>>>>>> f2ed3bfc
 
 	  If unsure, say Y.
 
