# SPDX-License-Identifier: GPL-2.0-only
config ARM64
	def_bool y
	select ACPI_CCA_REQUIRED if ACPI
	select ACPI_GENERIC_GSI if ACPI
	select ACPI_GTDT if ACPI
	select ACPI_IORT if ACPI
	select ACPI_REDUCED_HARDWARE_ONLY if ACPI
	select ACPI_MCFG if (ACPI && PCI)
	select ACPI_SPCR_TABLE if ACPI
	select ACPI_PPTT if ACPI
	select ARCH_HAS_DEBUG_WX
	select ARCH_BINFMT_ELF_EXTRA_PHDRS
	select ARCH_BINFMT_ELF_STATE
	select ARCH_CORRECT_STACKTRACE_ON_KRETPROBE
	select ARCH_ENABLE_HUGEPAGE_MIGRATION if HUGETLB_PAGE && MIGRATION
	select ARCH_ENABLE_MEMORY_HOTPLUG
	select ARCH_ENABLE_MEMORY_HOTREMOVE
	select ARCH_ENABLE_SPLIT_PMD_PTLOCK if PGTABLE_LEVELS > 2
	select ARCH_ENABLE_THP_MIGRATION if TRANSPARENT_HUGEPAGE
	select ARCH_HAS_CACHE_LINE_SIZE
	select ARCH_HAS_CURRENT_STACK_POINTER
	select ARCH_HAS_DEBUG_VIRTUAL
	select ARCH_HAS_DEBUG_VM_PGTABLE
	select ARCH_HAS_DMA_PREP_COHERENT
	select ARCH_HAS_ACPI_TABLE_UPGRADE if ACPI
	select ARCH_HAS_FAST_MULTIPLIER
	select ARCH_HAS_FORTIFY_SOURCE
	select ARCH_HAS_GCOV_PROFILE_ALL
	select ARCH_HAS_GIGANTIC_PAGE
	select ARCH_HAS_KCOV
	select ARCH_HAS_KEEPINITRD
	select ARCH_HAS_MEMBARRIER_SYNC_CORE
	select ARCH_HAS_NON_OVERLAPPING_ADDRESS_SPACE
	select ARCH_HAS_PTE_DEVMAP
	select ARCH_HAS_PTE_SPECIAL
	select ARCH_HAS_SETUP_DMA_OPS
	select ARCH_HAS_SET_DIRECT_MAP
	select ARCH_HAS_SET_MEMORY
	select ARCH_STACKWALK
	select ARCH_HAS_STRICT_KERNEL_RWX
	select ARCH_HAS_STRICT_MODULE_RWX
	select ARCH_HAS_SYNC_DMA_FOR_DEVICE
	select ARCH_HAS_SYNC_DMA_FOR_CPU
	select ARCH_HAS_SYSCALL_WRAPPER
	select ARCH_HAS_TEARDOWN_DMA_OPS if IOMMU_SUPPORT
	select ARCH_HAS_TICK_BROADCAST if GENERIC_CLOCKEVENTS_BROADCAST
	select ARCH_HAS_ZONE_DMA_SET if EXPERT
	select ARCH_HAVE_ELF_PROT
	select ARCH_HAVE_NMI_SAFE_CMPXCHG
	select ARCH_HAVE_TRACE_MMIO_ACCESS
	select ARCH_INLINE_READ_LOCK if !PREEMPTION
	select ARCH_INLINE_READ_LOCK_BH if !PREEMPTION
	select ARCH_INLINE_READ_LOCK_IRQ if !PREEMPTION
	select ARCH_INLINE_READ_LOCK_IRQSAVE if !PREEMPTION
	select ARCH_INLINE_READ_UNLOCK if !PREEMPTION
	select ARCH_INLINE_READ_UNLOCK_BH if !PREEMPTION
	select ARCH_INLINE_READ_UNLOCK_IRQ if !PREEMPTION
	select ARCH_INLINE_READ_UNLOCK_IRQRESTORE if !PREEMPTION
	select ARCH_INLINE_WRITE_LOCK if !PREEMPTION
	select ARCH_INLINE_WRITE_LOCK_BH if !PREEMPTION
	select ARCH_INLINE_WRITE_LOCK_IRQ if !PREEMPTION
	select ARCH_INLINE_WRITE_LOCK_IRQSAVE if !PREEMPTION
	select ARCH_INLINE_WRITE_UNLOCK if !PREEMPTION
	select ARCH_INLINE_WRITE_UNLOCK_BH if !PREEMPTION
	select ARCH_INLINE_WRITE_UNLOCK_IRQ if !PREEMPTION
	select ARCH_INLINE_WRITE_UNLOCK_IRQRESTORE if !PREEMPTION
	select ARCH_INLINE_SPIN_TRYLOCK if !PREEMPTION
	select ARCH_INLINE_SPIN_TRYLOCK_BH if !PREEMPTION
	select ARCH_INLINE_SPIN_LOCK if !PREEMPTION
	select ARCH_INLINE_SPIN_LOCK_BH if !PREEMPTION
	select ARCH_INLINE_SPIN_LOCK_IRQ if !PREEMPTION
	select ARCH_INLINE_SPIN_LOCK_IRQSAVE if !PREEMPTION
	select ARCH_INLINE_SPIN_UNLOCK if !PREEMPTION
	select ARCH_INLINE_SPIN_UNLOCK_BH if !PREEMPTION
	select ARCH_INLINE_SPIN_UNLOCK_IRQ if !PREEMPTION
	select ARCH_INLINE_SPIN_UNLOCK_IRQRESTORE if !PREEMPTION
	select ARCH_KEEP_MEMBLOCK
	select ARCH_USE_CMPXCHG_LOCKREF
	select ARCH_USE_GNU_PROPERTY
	select ARCH_USE_MEMTEST
	select ARCH_USE_QUEUED_RWLOCKS
	select ARCH_USE_QUEUED_SPINLOCKS
	select ARCH_USE_SYM_ANNOTATIONS
	select ARCH_SUPPORTS_DEBUG_PAGEALLOC
	select ARCH_SUPPORTS_HUGETLBFS
	select ARCH_SUPPORTS_MEMORY_FAILURE
	select ARCH_SUPPORTS_SHADOW_CALL_STACK if CC_HAVE_SHADOW_CALL_STACK
	select ARCH_SUPPORTS_LTO_CLANG if CPU_LITTLE_ENDIAN
	select ARCH_SUPPORTS_LTO_CLANG_THIN
	select ARCH_SUPPORTS_CFI_CLANG
	select ARCH_SUPPORTS_ATOMIC_RMW
	select ARCH_SUPPORTS_INT128 if CC_HAS_INT128
	select ARCH_SUPPORTS_NUMA_BALANCING
	select ARCH_SUPPORTS_PAGE_TABLE_CHECK
	select ARCH_WANT_COMPAT_IPC_PARSE_VERSION if COMPAT
	select ARCH_WANT_DEFAULT_BPF_JIT
	select ARCH_WANT_DEFAULT_TOPDOWN_MMAP_LAYOUT
	select ARCH_WANT_FRAME_POINTERS
	select ARCH_WANT_HUGE_PMD_SHARE if ARM64_4K_PAGES || (ARM64_16K_PAGES && !ARM64_VA_BITS_36)
	select ARCH_WANT_HUGETLB_PAGE_OPTIMIZE_VMEMMAP
	select ARCH_WANT_LD_ORPHAN_WARN
	select ARCH_WANTS_NO_INSTR
	select ARCH_WANTS_THP_SWAP if ARM64_4K_PAGES
	select ARCH_HAS_UBSAN_SANITIZE_ALL
	select ARM_AMBA
	select ARM_ARCH_TIMER
	select ARM_GIC
	select AUDIT_ARCH_COMPAT_GENERIC
	select ARM_GIC_V2M if PCI
	select ARM_GIC_V3
	select ARM_GIC_V3_ITS if PCI
	select ARM_PSCI_FW
	select BUILDTIME_TABLE_SORT
	select CLONE_BACKWARDS
	select COMMON_CLK
	select CPU_PM if (SUSPEND || CPU_IDLE)
	select CRC32
	select DCACHE_WORD_ACCESS
	select DMA_DIRECT_REMAP
	select EDAC_SUPPORT
	select FRAME_POINTER
	select GENERIC_ALLOCATOR
	select GENERIC_ARCH_TOPOLOGY
	select GENERIC_CLOCKEVENTS_BROADCAST
	select GENERIC_CPU_AUTOPROBE
	select GENERIC_CPU_VULNERABILITIES
	select GENERIC_EARLY_IOREMAP
	select GENERIC_IDLE_POLL_SETUP
	select GENERIC_IOREMAP
	select GENERIC_IRQ_IPI
	select GENERIC_IRQ_PROBE
	select GENERIC_IRQ_SHOW
	select GENERIC_IRQ_SHOW_LEVEL
	select GENERIC_LIB_DEVMEM_IS_ALLOWED
	select GENERIC_PCI_IOMAP
	select GENERIC_PTDUMP
	select GENERIC_SCHED_CLOCK
	select GENERIC_SMP_IDLE_THREAD
	select GENERIC_TIME_VSYSCALL
	select GENERIC_GETTIMEOFDAY
	select GENERIC_VDSO_TIME_NS
	select HARDIRQS_SW_RESEND
	select HAVE_MOVE_PMD
	select HAVE_MOVE_PUD
	select HAVE_PCI
	select HAVE_ACPI_APEI if (ACPI && EFI)
	select HAVE_ALIGNED_STRUCT_PAGE if SLUB
	select HAVE_ARCH_AUDITSYSCALL
	select HAVE_ARCH_BITREVERSE
	select HAVE_ARCH_COMPILER_H
	select HAVE_ARCH_HUGE_VMALLOC
	select HAVE_ARCH_HUGE_VMAP
	select HAVE_ARCH_JUMP_LABEL
	select HAVE_ARCH_JUMP_LABEL_RELATIVE
	select HAVE_ARCH_KASAN if !(ARM64_16K_PAGES && ARM64_VA_BITS_48)
	select HAVE_ARCH_KASAN_VMALLOC if HAVE_ARCH_KASAN
	select HAVE_ARCH_KASAN_SW_TAGS if HAVE_ARCH_KASAN
	select HAVE_ARCH_KASAN_HW_TAGS if (HAVE_ARCH_KASAN && ARM64_MTE)
	# Some instrumentation may be unsound, hence EXPERT
	select HAVE_ARCH_KCSAN if EXPERT
	select HAVE_ARCH_KFENCE
	select HAVE_ARCH_KGDB
	select HAVE_ARCH_MMAP_RND_BITS
	select HAVE_ARCH_MMAP_RND_COMPAT_BITS if COMPAT
	select HAVE_ARCH_PREL32_RELOCATIONS
	select HAVE_ARCH_RANDOMIZE_KSTACK_OFFSET
	select HAVE_ARCH_SECCOMP_FILTER
	select HAVE_ARCH_STACKLEAK
	select HAVE_ARCH_THREAD_STRUCT_WHITELIST
	select HAVE_ARCH_TRACEHOOK
	select HAVE_ARCH_TRANSPARENT_HUGEPAGE
	select HAVE_ARCH_VMAP_STACK
	select HAVE_ARM_SMCCC
	select HAVE_ASM_MODVERSIONS
	select HAVE_EBPF_JIT
	select HAVE_C_RECORDMCOUNT
	select HAVE_CMPXCHG_DOUBLE
	select HAVE_CMPXCHG_LOCAL
	select HAVE_CONTEXT_TRACKING_USER
	select HAVE_DEBUG_KMEMLEAK
	select HAVE_DMA_CONTIGUOUS
	select HAVE_DYNAMIC_FTRACE
	select FTRACE_MCOUNT_USE_PATCHABLE_FUNCTION_ENTRY \
		if DYNAMIC_FTRACE_WITH_REGS
	select HAVE_EFFICIENT_UNALIGNED_ACCESS
	select HAVE_FAST_GUP
	select HAVE_FTRACE_MCOUNT_RECORD
	select HAVE_FUNCTION_TRACER
	select HAVE_FUNCTION_ERROR_INJECTION
	select HAVE_FUNCTION_GRAPH_TRACER
	select HAVE_GCC_PLUGINS
	select HAVE_HW_BREAKPOINT if PERF_EVENTS
	select HAVE_IOREMAP_PROT
	select HAVE_IRQ_TIME_ACCOUNTING
	select HAVE_KVM
	select HAVE_NMI
	select HAVE_PERF_EVENTS
	select HAVE_PERF_REGS
	select HAVE_PERF_USER_STACK_DUMP
	select HAVE_PREEMPT_DYNAMIC_KEY
	select HAVE_REGS_AND_STACK_ACCESS_API
	select HAVE_POSIX_CPU_TIMERS_TASK_WORK
	select HAVE_FUNCTION_ARG_ACCESS_API
	select MMU_GATHER_RCU_TABLE_FREE
	select HAVE_RSEQ
	select HAVE_STACKPROTECTOR
	select HAVE_SYSCALL_TRACEPOINTS
	select HAVE_KPROBES
	select HAVE_KRETPROBES
	select HAVE_GENERIC_VDSO
	select IRQ_DOMAIN
	select IRQ_FORCED_THREADING
	select KASAN_VMALLOC if KASAN
	select MODULES_USE_ELF_RELA
	select NEED_DMA_MAP_STATE
	select NEED_SG_DMA_LENGTH
	select OF
	select OF_EARLY_FLATTREE
	select PCI_DOMAINS_GENERIC if PCI
	select PCI_ECAM if (ACPI && PCI)
	select PCI_SYSCALL if PCI
	select POWER_RESET
	select POWER_SUPPLY
	select SPARSE_IRQ
	select SWIOTLB
	select SYSCTL_EXCEPTION_TRACE
	select THREAD_INFO_IN_TASK
	select HAVE_ARCH_USERFAULTFD_MINOR if USERFAULTFD
	select TRACE_IRQFLAGS_SUPPORT
	select TRACE_IRQFLAGS_NMI_SUPPORT
<<<<<<< HEAD
=======
	select HAVE_SOFTIRQ_ON_OWN_STACK
>>>>>>> 29549c70
	help
	  ARM 64-bit (AArch64) Linux support.

config CLANG_SUPPORTS_DYNAMIC_FTRACE_WITH_REGS
	def_bool CC_IS_CLANG
	# https://github.com/ClangBuiltLinux/linux/issues/1507
	depends on AS_IS_GNU || (AS_IS_LLVM && (LD_IS_LLD || LD_VERSION >= 23600))
	select HAVE_DYNAMIC_FTRACE_WITH_REGS

config GCC_SUPPORTS_DYNAMIC_FTRACE_WITH_REGS
	def_bool CC_IS_GCC
	depends on $(cc-option,-fpatchable-function-entry=2)
	select HAVE_DYNAMIC_FTRACE_WITH_REGS

config 64BIT
	def_bool y

config MMU
	def_bool y

config ARM64_PAGE_SHIFT
	int
	default 16 if ARM64_64K_PAGES
	default 14 if ARM64_16K_PAGES
	default 12

config ARM64_CONT_PTE_SHIFT
	int
	default 5 if ARM64_64K_PAGES
	default 7 if ARM64_16K_PAGES
	default 4

config ARM64_CONT_PMD_SHIFT
	int
	default 5 if ARM64_64K_PAGES
	default 5 if ARM64_16K_PAGES
	default 4

config ARCH_MMAP_RND_BITS_MIN
	default 14 if ARM64_64K_PAGES
	default 16 if ARM64_16K_PAGES
	default 18

# max bits determined by the following formula:
#  VA_BITS - PAGE_SHIFT - 3
config ARCH_MMAP_RND_BITS_MAX
	default 19 if ARM64_VA_BITS=36
	default 24 if ARM64_VA_BITS=39
	default 27 if ARM64_VA_BITS=42
	default 30 if ARM64_VA_BITS=47
	default 29 if ARM64_VA_BITS=48 && ARM64_64K_PAGES
	default 31 if ARM64_VA_BITS=48 && ARM64_16K_PAGES
	default 33 if ARM64_VA_BITS=48
	default 14 if ARM64_64K_PAGES
	default 16 if ARM64_16K_PAGES
	default 18

config ARCH_MMAP_RND_COMPAT_BITS_MIN
	default 7 if ARM64_64K_PAGES
	default 9 if ARM64_16K_PAGES
	default 11

config ARCH_MMAP_RND_COMPAT_BITS_MAX
	default 16

config NO_IOPORT_MAP
	def_bool y if !PCI

config STACKTRACE_SUPPORT
	def_bool y

config ILLEGAL_POINTER_VALUE
	hex
	default 0xdead000000000000

config LOCKDEP_SUPPORT
	def_bool y

config GENERIC_BUG
	def_bool y
	depends on BUG

config GENERIC_BUG_RELATIVE_POINTERS
	def_bool y
	depends on GENERIC_BUG

config GENERIC_HWEIGHT
	def_bool y

config GENERIC_CSUM
	def_bool y

config GENERIC_CALIBRATE_DELAY
	def_bool y

config ARCH_MHP_MEMMAP_ON_MEMORY_ENABLE
	def_bool y

config SMP
	def_bool y

config KERNEL_MODE_NEON
	def_bool y

config FIX_EARLYCON_MEM
	def_bool y

config PGTABLE_LEVELS
	int
	default 2 if ARM64_16K_PAGES && ARM64_VA_BITS_36
	default 2 if ARM64_64K_PAGES && ARM64_VA_BITS_42
	default 3 if ARM64_64K_PAGES && (ARM64_VA_BITS_48 || ARM64_VA_BITS_52)
	default 3 if ARM64_4K_PAGES && ARM64_VA_BITS_39
	default 3 if ARM64_16K_PAGES && ARM64_VA_BITS_47
	default 4 if !ARM64_64K_PAGES && ARM64_VA_BITS_48

config ARCH_SUPPORTS_UPROBES
	def_bool y

config ARCH_PROC_KCORE_TEXT
	def_bool y

config BROKEN_GAS_INST
	def_bool !$(as-instr,1:\n.inst 0\n.rept . - 1b\n\nnop\n.endr\n)

config KASAN_SHADOW_OFFSET
	hex
	depends on KASAN_GENERIC || KASAN_SW_TAGS
	default 0xdfff800000000000 if (ARM64_VA_BITS_48 || ARM64_VA_BITS_52) && !KASAN_SW_TAGS
	default 0xdfffc00000000000 if ARM64_VA_BITS_47 && !KASAN_SW_TAGS
	default 0xdffffe0000000000 if ARM64_VA_BITS_42 && !KASAN_SW_TAGS
	default 0xdfffffc000000000 if ARM64_VA_BITS_39 && !KASAN_SW_TAGS
	default 0xdffffff800000000 if ARM64_VA_BITS_36 && !KASAN_SW_TAGS
	default 0xefff800000000000 if (ARM64_VA_BITS_48 || ARM64_VA_BITS_52) && KASAN_SW_TAGS
	default 0xefffc00000000000 if ARM64_VA_BITS_47 && KASAN_SW_TAGS
	default 0xeffffe0000000000 if ARM64_VA_BITS_42 && KASAN_SW_TAGS
	default 0xefffffc000000000 if ARM64_VA_BITS_39 && KASAN_SW_TAGS
	default 0xeffffff800000000 if ARM64_VA_BITS_36 && KASAN_SW_TAGS
	default 0xffffffffffffffff

source "arch/arm64/Kconfig.platforms"

menu "Kernel Features"

menu "ARM errata workarounds via the alternatives framework"

config ARM64_WORKAROUND_CLEAN_CACHE
	bool

config ARM64_ERRATUM_826319
	bool "Cortex-A53: 826319: System might deadlock if a write cannot complete until read data is accepted"
	default y
	select ARM64_WORKAROUND_CLEAN_CACHE
	help
	  This option adds an alternative code sequence to work around ARM
	  erratum 826319 on Cortex-A53 parts up to r0p2 with an AMBA 4 ACE or
	  AXI master interface and an L2 cache.

	  If a Cortex-A53 uses an AMBA AXI4 ACE interface to other processors
	  and is unable to accept a certain write via this interface, it will
	  not progress on read data presented on the read data channel and the
	  system can deadlock.

	  The workaround promotes data cache clean instructions to
	  data cache clean-and-invalidate.
	  Please note that this does not necessarily enable the workaround,
	  as it depends on the alternative framework, which will only patch
	  the kernel if an affected CPU is detected.

	  If unsure, say Y.

config ARM64_ERRATUM_827319
	bool "Cortex-A53: 827319: Data cache clean instructions might cause overlapping transactions to the interconnect"
	default y
	select ARM64_WORKAROUND_CLEAN_CACHE
	help
	  This option adds an alternative code sequence to work around ARM
	  erratum 827319 on Cortex-A53 parts up to r0p2 with an AMBA 5 CHI
	  master interface and an L2 cache.

	  Under certain conditions this erratum can cause a clean line eviction
	  to occur at the same time as another transaction to the same address
	  on the AMBA 5 CHI interface, which can cause data corruption if the
	  interconnect reorders the two transactions.

	  The workaround promotes data cache clean instructions to
	  data cache clean-and-invalidate.
	  Please note that this does not necessarily enable the workaround,
	  as it depends on the alternative framework, which will only patch
	  the kernel if an affected CPU is detected.

	  If unsure, say Y.

config ARM64_ERRATUM_824069
	bool "Cortex-A53: 824069: Cache line might not be marked as clean after a CleanShared snoop"
	default y
	select ARM64_WORKAROUND_CLEAN_CACHE
	help
	  This option adds an alternative code sequence to work around ARM
	  erratum 824069 on Cortex-A53 parts up to r0p2 when it is connected
	  to a coherent interconnect.

	  If a Cortex-A53 processor is executing a store or prefetch for
	  write instruction at the same time as a processor in another
	  cluster is executing a cache maintenance operation to the same
	  address, then this erratum might cause a clean cache line to be
	  incorrectly marked as dirty.

	  The workaround promotes data cache clean instructions to
	  data cache clean-and-invalidate.
	  Please note that this option does not necessarily enable the
	  workaround, as it depends on the alternative framework, which will
	  only patch the kernel if an affected CPU is detected.

	  If unsure, say Y.

config ARM64_ERRATUM_819472
	bool "Cortex-A53: 819472: Store exclusive instructions might cause data corruption"
	default y
	select ARM64_WORKAROUND_CLEAN_CACHE
	help
	  This option adds an alternative code sequence to work around ARM
	  erratum 819472 on Cortex-A53 parts up to r0p1 with an L2 cache
	  present when it is connected to a coherent interconnect.

	  If the processor is executing a load and store exclusive sequence at
	  the same time as a processor in another cluster is executing a cache
	  maintenance operation to the same address, then this erratum might
	  cause data corruption.

	  The workaround promotes data cache clean instructions to
	  data cache clean-and-invalidate.
	  Please note that this does not necessarily enable the workaround,
	  as it depends on the alternative framework, which will only patch
	  the kernel if an affected CPU is detected.

	  If unsure, say Y.

config ARM64_ERRATUM_832075
	bool "Cortex-A57: 832075: possible deadlock on mixing exclusive memory accesses with device loads"
	default y
	help
	  This option adds an alternative code sequence to work around ARM
	  erratum 832075 on Cortex-A57 parts up to r1p2.

	  Affected Cortex-A57 parts might deadlock when exclusive load/store
	  instructions to Write-Back memory are mixed with Device loads.

	  The workaround is to promote device loads to use Load-Acquire
	  semantics.
	  Please note that this does not necessarily enable the workaround,
	  as it depends on the alternative framework, which will only patch
	  the kernel if an affected CPU is detected.

	  If unsure, say Y.

config ARM64_ERRATUM_834220
	bool "Cortex-A57: 834220: Stage 2 translation fault might be incorrectly reported in presence of a Stage 1 fault"
	depends on KVM
	default y
	help
	  This option adds an alternative code sequence to work around ARM
	  erratum 834220 on Cortex-A57 parts up to r1p2.

	  Affected Cortex-A57 parts might report a Stage 2 translation
	  fault as the result of a Stage 1 fault for load crossing a
	  page boundary when there is a permission or device memory
	  alignment fault at Stage 1 and a translation fault at Stage 2.

	  The workaround is to verify that the Stage 1 translation
	  doesn't generate a fault before handling the Stage 2 fault.
	  Please note that this does not necessarily enable the workaround,
	  as it depends on the alternative framework, which will only patch
	  the kernel if an affected CPU is detected.

	  If unsure, say Y.

config ARM64_ERRATUM_1742098
	bool "Cortex-A57/A72: 1742098: ELR recorded incorrectly on interrupt taken between cryptographic instructions in a sequence"
	depends on COMPAT
	default y
	help
	  This option removes the AES hwcap for aarch32 user-space to
	  workaround erratum 1742098 on Cortex-A57 and Cortex-A72.

	  Affected parts may corrupt the AES state if an interrupt is
	  taken between a pair of AES instructions. These instructions
	  are only present if the cryptography extensions are present.
	  All software should have a fallback implementation for CPUs
	  that don't implement the cryptography extensions.

	  If unsure, say Y.

config ARM64_ERRATUM_845719
	bool "Cortex-A53: 845719: a load might read incorrect data"
	depends on COMPAT
	default y
	help
	  This option adds an alternative code sequence to work around ARM
	  erratum 845719 on Cortex-A53 parts up to r0p4.

	  When running a compat (AArch32) userspace on an affected Cortex-A53
	  part, a load at EL0 from a virtual address that matches the bottom 32
	  bits of the virtual address used by a recent load at (AArch64) EL1
	  might return incorrect data.

	  The workaround is to write the contextidr_el1 register on exception
	  return to a 32-bit task.
	  Please note that this does not necessarily enable the workaround,
	  as it depends on the alternative framework, which will only patch
	  the kernel if an affected CPU is detected.

	  If unsure, say Y.

config ARM64_ERRATUM_843419
	bool "Cortex-A53: 843419: A load or store might access an incorrect address"
	default y
	select ARM64_MODULE_PLTS if MODULES
	help
	  This option links the kernel with '--fix-cortex-a53-843419' and
	  enables PLT support to replace certain ADRP instructions, which can
	  cause subsequent memory accesses to use an incorrect address on
	  Cortex-A53 parts up to r0p4.

	  If unsure, say Y.

config ARM64_LD_HAS_FIX_ERRATUM_843419
	def_bool $(ld-option,--fix-cortex-a53-843419)

config ARM64_ERRATUM_1024718
	bool "Cortex-A55: 1024718: Update of DBM/AP bits without break before make might result in incorrect update"
	default y
	help
	  This option adds a workaround for ARM Cortex-A55 Erratum 1024718.

	  Affected Cortex-A55 cores (all revisions) could cause incorrect
	  update of the hardware dirty bit when the DBM/AP bits are updated
	  without a break-before-make. The workaround is to disable the usage
	  of hardware DBM locally on the affected cores. CPUs not affected by
	  this erratum will continue to use the feature.

	  If unsure, say Y.

config ARM64_ERRATUM_1418040
	bool "Cortex-A76/Neoverse-N1: MRC read following MRRC read of specific Generic Timer in AArch32 might give incorrect result"
	default y
	depends on COMPAT
	help
	  This option adds a workaround for ARM Cortex-A76/Neoverse-N1
	  errata 1188873 and 1418040.

	  Affected Cortex-A76/Neoverse-N1 cores (r0p0 to r3p1) could
	  cause register corruption when accessing the timer registers
	  from AArch32 userspace.

	  If unsure, say Y.

config ARM64_WORKAROUND_SPECULATIVE_AT
	bool

config ARM64_ERRATUM_1165522
	bool "Cortex-A76: 1165522: Speculative AT instruction using out-of-context translation regime could cause subsequent request to generate an incorrect translation"
	default y
	select ARM64_WORKAROUND_SPECULATIVE_AT
	help
	  This option adds a workaround for ARM Cortex-A76 erratum 1165522.

	  Affected Cortex-A76 cores (r0p0, r1p0, r2p0) could end-up with
	  corrupted TLBs by speculating an AT instruction during a guest
	  context switch.

	  If unsure, say Y.

config ARM64_ERRATUM_1319367
	bool "Cortex-A57/A72: 1319537: Speculative AT instruction using out-of-context translation regime could cause subsequent request to generate an incorrect translation"
	default y
	select ARM64_WORKAROUND_SPECULATIVE_AT
	help
	  This option adds work arounds for ARM Cortex-A57 erratum 1319537
	  and A72 erratum 1319367

	  Cortex-A57 and A72 cores could end-up with corrupted TLBs by
	  speculating an AT instruction during a guest context switch.

	  If unsure, say Y.

config ARM64_ERRATUM_1530923
	bool "Cortex-A55: 1530923: Speculative AT instruction using out-of-context translation regime could cause subsequent request to generate an incorrect translation"
	default y
	select ARM64_WORKAROUND_SPECULATIVE_AT
	help
	  This option adds a workaround for ARM Cortex-A55 erratum 1530923.

	  Affected Cortex-A55 cores (r0p0, r0p1, r1p0, r2p0) could end-up with
	  corrupted TLBs by speculating an AT instruction during a guest
	  context switch.

	  If unsure, say Y.

config ARM64_WORKAROUND_REPEAT_TLBI
	bool

config ARM64_ERRATUM_2441007
	bool "Cortex-A55: Completion of affected memory accesses might not be guaranteed by completion of a TLBI"
	default y
	select ARM64_WORKAROUND_REPEAT_TLBI
	help
	  This option adds a workaround for ARM Cortex-A55 erratum #2441007.

	  Under very rare circumstances, affected Cortex-A55 CPUs
	  may not handle a race between a break-before-make sequence on one
	  CPU, and another CPU accessing the same page. This could allow a
	  store to a page that has been unmapped.

	  Work around this by adding the affected CPUs to the list that needs
	  TLB sequences to be done twice.

	  If unsure, say Y.

config ARM64_ERRATUM_1286807
	bool "Cortex-A76: Modification of the translation table for a virtual address might lead to read-after-read ordering violation"
	default y
	select ARM64_WORKAROUND_REPEAT_TLBI
	help
	  This option adds a workaround for ARM Cortex-A76 erratum 1286807.

	  On the affected Cortex-A76 cores (r0p0 to r3p0), if a virtual
	  address for a cacheable mapping of a location is being
	  accessed by a core while another core is remapping the virtual
	  address to a new physical page using the recommended
	  break-before-make sequence, then under very rare circumstances
	  TLBI+DSB completes before a read using the translation being
	  invalidated has been observed by other observers. The
	  workaround repeats the TLBI+DSB operation.

config ARM64_ERRATUM_1463225
	bool "Cortex-A76: Software Step might prevent interrupt recognition"
	default y
	help
	  This option adds a workaround for Arm Cortex-A76 erratum 1463225.

	  On the affected Cortex-A76 cores (r0p0 to r3p1), software stepping
	  of a system call instruction (SVC) can prevent recognition of
	  subsequent interrupts when software stepping is disabled in the
	  exception handler of the system call and either kernel debugging
	  is enabled or VHE is in use.

	  Work around the erratum by triggering a dummy step exception
	  when handling a system call from a task that is being stepped
	  in a VHE configuration of the kernel.

	  If unsure, say Y.

config ARM64_ERRATUM_1542419
	bool "Neoverse-N1: workaround mis-ordering of instruction fetches"
	default y
	help
	  This option adds a workaround for ARM Neoverse-N1 erratum
	  1542419.

	  Affected Neoverse-N1 cores could execute a stale instruction when
	  modified by another CPU. The workaround depends on a firmware
	  counterpart.

	  Workaround the issue by hiding the DIC feature from EL0. This
	  forces user-space to perform cache maintenance.

	  If unsure, say Y.

config ARM64_ERRATUM_1508412
	bool "Cortex-A77: 1508412: workaround deadlock on sequence of NC/Device load and store exclusive or PAR read"
	default y
	help
	  This option adds a workaround for Arm Cortex-A77 erratum 1508412.

	  Affected Cortex-A77 cores (r0p0, r1p0) could deadlock on a sequence
	  of a store-exclusive or read of PAR_EL1 and a load with device or
	  non-cacheable memory attributes. The workaround depends on a firmware
	  counterpart.

	  KVM guests must also have the workaround implemented or they can
	  deadlock the system.

	  Work around the issue by inserting DMB SY barriers around PAR_EL1
	  register reads and warning KVM users. The DMB barrier is sufficient
	  to prevent a speculative PAR_EL1 read.

	  If unsure, say Y.

<<<<<<< HEAD
=======
config ARM64_WORKAROUND_TRBE_OVERWRITE_FILL_MODE
	bool

config ARM64_ERRATUM_2051678
	bool "Cortex-A510: 2051678: disable Hardware Update of the page table dirty bit"
	default y
	help
	  This options adds the workaround for ARM Cortex-A510 erratum ARM64_ERRATUM_2051678.
	  Affected Cortex-A510 might not respect the ordering rules for
	  hardware update of the page table's dirty bit. The workaround
	  is to not enable the feature on affected CPUs.

	  If unsure, say Y.

config ARM64_ERRATUM_2077057
	bool "Cortex-A510: 2077057: workaround software-step corrupting SPSR_EL2"
	default y
	help
	  This option adds the workaround for ARM Cortex-A510 erratum 2077057.
	  Affected Cortex-A510 may corrupt SPSR_EL2 when the a step exception is
	  expected, but a Pointer Authentication trap is taken instead. The
	  erratum causes SPSR_EL1 to be copied to SPSR_EL2, which could allow
	  EL1 to cause a return to EL2 with a guest controlled ELR_EL2.

	  This can only happen when EL2 is stepping EL1.

	  When these conditions occur, the SPSR_EL2 value is unchanged from the
	  previous guest entry, and can be restored from the in-memory copy.

	  If unsure, say Y.

config ARM64_ERRATUM_2658417
	bool "Cortex-A510: 2658417: remove BF16 support due to incorrect result"
	default y
	help
	  This option adds the workaround for ARM Cortex-A510 erratum 2658417.
	  Affected Cortex-A510 (r0p0 to r1p1) may produce the wrong result for
	  BFMMLA or VMMLA instructions in rare circumstances when a pair of
	  A510 CPUs are using shared neon hardware. As the sharing is not
	  discoverable by the kernel, hide the BF16 HWCAP to indicate that
	  user-space should not be using these instructions.

	  If unsure, say Y.

config ARM64_ERRATUM_2119858
	bool "Cortex-A710/X2: 2119858: workaround TRBE overwriting trace data in FILL mode"
	default y
	depends on CORESIGHT_TRBE
	select ARM64_WORKAROUND_TRBE_OVERWRITE_FILL_MODE
	help
	  This option adds the workaround for ARM Cortex-A710/X2 erratum 2119858.

	  Affected Cortex-A710/X2 cores could overwrite up to 3 cache lines of trace
	  data at the base of the buffer (pointed to by TRBASER_EL1) in FILL mode in
	  the event of a WRAP event.

	  Work around the issue by always making sure we move the TRBPTR_EL1 by
	  256 bytes before enabling the buffer and filling the first 256 bytes of
	  the buffer with ETM ignore packets upon disabling.

	  If unsure, say Y.

config ARM64_ERRATUM_2139208
	bool "Neoverse-N2: 2139208: workaround TRBE overwriting trace data in FILL mode"
	default y
	depends on CORESIGHT_TRBE
	select ARM64_WORKAROUND_TRBE_OVERWRITE_FILL_MODE
	help
	  This option adds the workaround for ARM Neoverse-N2 erratum 2139208.

	  Affected Neoverse-N2 cores could overwrite up to 3 cache lines of trace
	  data at the base of the buffer (pointed to by TRBASER_EL1) in FILL mode in
	  the event of a WRAP event.

	  Work around the issue by always making sure we move the TRBPTR_EL1 by
	  256 bytes before enabling the buffer and filling the first 256 bytes of
	  the buffer with ETM ignore packets upon disabling.

	  If unsure, say Y.

config ARM64_WORKAROUND_TSB_FLUSH_FAILURE
	bool

config ARM64_ERRATUM_2054223
	bool "Cortex-A710: 2054223: workaround TSB instruction failing to flush trace"
	default y
	select ARM64_WORKAROUND_TSB_FLUSH_FAILURE
	help
	  Enable workaround for ARM Cortex-A710 erratum 2054223

	  Affected cores may fail to flush the trace data on a TSB instruction, when
	  the PE is in trace prohibited state. This will cause losing a few bytes
	  of the trace cached.

	  Workaround is to issue two TSB consecutively on affected cores.

	  If unsure, say Y.

config ARM64_ERRATUM_2067961
	bool "Neoverse-N2: 2067961: workaround TSB instruction failing to flush trace"
	default y
	select ARM64_WORKAROUND_TSB_FLUSH_FAILURE
	help
	  Enable workaround for ARM Neoverse-N2 erratum 2067961

	  Affected cores may fail to flush the trace data on a TSB instruction, when
	  the PE is in trace prohibited state. This will cause losing a few bytes
	  of the trace cached.

	  Workaround is to issue two TSB consecutively on affected cores.

	  If unsure, say Y.

config ARM64_WORKAROUND_TRBE_WRITE_OUT_OF_RANGE
	bool

config ARM64_ERRATUM_2253138
	bool "Neoverse-N2: 2253138: workaround TRBE writing to address out-of-range"
	depends on CORESIGHT_TRBE
	default y
	select ARM64_WORKAROUND_TRBE_WRITE_OUT_OF_RANGE
	help
	  This option adds the workaround for ARM Neoverse-N2 erratum 2253138.

	  Affected Neoverse-N2 cores might write to an out-of-range address, not reserved
	  for TRBE. Under some conditions, the TRBE might generate a write to the next
	  virtually addressed page following the last page of the TRBE address space
	  (i.e., the TRBLIMITR_EL1.LIMIT), instead of wrapping around to the base.

	  Work around this in the driver by always making sure that there is a
	  page beyond the TRBLIMITR_EL1.LIMIT, within the space allowed for the TRBE.

	  If unsure, say Y.

config ARM64_ERRATUM_2224489
	bool "Cortex-A710/X2: 2224489: workaround TRBE writing to address out-of-range"
	depends on CORESIGHT_TRBE
	default y
	select ARM64_WORKAROUND_TRBE_WRITE_OUT_OF_RANGE
	help
	  This option adds the workaround for ARM Cortex-A710/X2 erratum 2224489.

	  Affected Cortex-A710/X2 cores might write to an out-of-range address, not reserved
	  for TRBE. Under some conditions, the TRBE might generate a write to the next
	  virtually addressed page following the last page of the TRBE address space
	  (i.e., the TRBLIMITR_EL1.LIMIT), instead of wrapping around to the base.

	  Work around this in the driver by always making sure that there is a
	  page beyond the TRBLIMITR_EL1.LIMIT, within the space allowed for the TRBE.

	  If unsure, say Y.

>>>>>>> 29549c70
config ARM64_ERRATUM_2441009
	bool "Cortex-A510: Completion of affected memory accesses might not be guaranteed by completion of a TLBI"
	default y
	select ARM64_WORKAROUND_REPEAT_TLBI
	help
	  This option adds a workaround for ARM Cortex-A510 erratum #2441009.

	  Under very rare circumstances, affected Cortex-A510 CPUs
	  may not handle a race between a break-before-make sequence on one
	  CPU, and another CPU accessing the same page. This could allow a
	  store to a page that has been unmapped.

	  Work around this by adding the affected CPUs to the list that needs
	  TLB sequences to be done twice.

	  If unsure, say Y.

<<<<<<< HEAD
=======
config ARM64_ERRATUM_2064142
	bool "Cortex-A510: 2064142: workaround TRBE register writes while disabled"
	depends on CORESIGHT_TRBE
	default y
	help
	  This option adds the workaround for ARM Cortex-A510 erratum 2064142.

	  Affected Cortex-A510 core might fail to write into system registers after the
	  TRBE has been disabled. Under some conditions after the TRBE has been disabled
	  writes into TRBE registers TRBLIMITR_EL1, TRBPTR_EL1, TRBBASER_EL1, TRBSR_EL1,
	  and TRBTRG_EL1 will be ignored and will not be effected.

	  Work around this in the driver by executing TSB CSYNC and DSB after collection
	  is stopped and before performing a system register write to one of the affected
	  registers.

	  If unsure, say Y.

config ARM64_ERRATUM_2038923
	bool "Cortex-A510: 2038923: workaround TRBE corruption with enable"
	depends on CORESIGHT_TRBE
	default y
	help
	  This option adds the workaround for ARM Cortex-A510 erratum 2038923.

	  Affected Cortex-A510 core might cause an inconsistent view on whether trace is
	  prohibited within the CPU. As a result, the trace buffer or trace buffer state
	  might be corrupted. This happens after TRBE buffer has been enabled by setting
	  TRBLIMITR_EL1.E, followed by just a single context synchronization event before
	  execution changes from a context, in which trace is prohibited to one where it
	  isn't, or vice versa. In these mentioned conditions, the view of whether trace
	  is prohibited is inconsistent between parts of the CPU, and the trace buffer or
	  the trace buffer state might be corrupted.

	  Work around this in the driver by preventing an inconsistent view of whether the
	  trace is prohibited or not based on TRBLIMITR_EL1.E by immediately following a
	  change to TRBLIMITR_EL1.E with at least one ISB instruction before an ERET, or
	  two ISB instructions if no ERET is to take place.

	  If unsure, say Y.

config ARM64_ERRATUM_1902691
	bool "Cortex-A510: 1902691: workaround TRBE trace corruption"
	depends on CORESIGHT_TRBE
	default y
	help
	  This option adds the workaround for ARM Cortex-A510 erratum 1902691.

	  Affected Cortex-A510 core might cause trace data corruption, when being written
	  into the memory. Effectively TRBE is broken and hence cannot be used to capture
	  trace data.

	  Work around this problem in the driver by just preventing TRBE initialization on
	  affected cpus. The firmware must have disabled the access to TRBE for the kernel
	  on such implementations. This will cover the kernel for any firmware that doesn't
	  do this already.

	  If unsure, say Y.

>>>>>>> 29549c70
config ARM64_ERRATUM_2457168
	bool "Cortex-A510: 2457168: workaround for AMEVCNTR01 incrementing incorrectly"
	depends on ARM64_AMU_EXTN
	default y
	help
	  This option adds the workaround for ARM Cortex-A510 erratum 2457168.

	  The AMU counter AMEVCNTR01 (constant counter) should increment at the same rate
	  as the system counter. On affected Cortex-A510 cores AMEVCNTR01 increments
	  incorrectly giving a significantly higher output value.

	  Work around this problem by returning 0 when reading the affected counter in
	  key locations that results in disabling all users of this counter. This effect
	  is the same to firmware disabling affected counters.

	  If unsure, say Y.

config CAVIUM_ERRATUM_22375
	bool "Cavium erratum 22375, 24313"
	default y
	help
	  Enable workaround for errata 22375 and 24313.

	  This implements two gicv3-its errata workarounds for ThunderX. Both
	  with a small impact affecting only ITS table allocation.

	    erratum 22375: only alloc 8MB table size
	    erratum 24313: ignore memory access type

	  The fixes are in ITS initialization and basically ignore memory access
	  type and table size provided by the TYPER and BASER registers.

	  If unsure, say Y.

config CAVIUM_ERRATUM_23144
	bool "Cavium erratum 23144: ITS SYNC hang on dual socket system"
	depends on NUMA
	default y
	help
	  ITS SYNC command hang for cross node io and collections/cpu mapping.

	  If unsure, say Y.

config CAVIUM_ERRATUM_23154
	bool "Cavium errata 23154 and 38545: GICv3 lacks HW synchronisation"
	default y
	help
	  The ThunderX GICv3 implementation requires a modified version for
	  reading the IAR status to ensure data synchronization
	  (access to icc_iar1_el1 is not sync'ed before and after).

	  It also suffers from erratum 38545 (also present on Marvell's
	  OcteonTX and OcteonTX2), resulting in deactivated interrupts being
	  spuriously presented to the CPU interface.

	  If unsure, say Y.

config CAVIUM_ERRATUM_27456
	bool "Cavium erratum 27456: Broadcast TLBI instructions may cause icache corruption"
	default y
	help
	  On ThunderX T88 pass 1.x through 2.1 parts, broadcast TLBI
	  instructions may cause the icache to become corrupted if it
	  contains data for a non-current ASID.  The fix is to
	  invalidate the icache when changing the mm context.

	  If unsure, say Y.

config CAVIUM_ERRATUM_30115
	bool "Cavium erratum 30115: Guest may disable interrupts in host"
	default y
	help
	  On ThunderX T88 pass 1.x through 2.2, T81 pass 1.0 through
	  1.2, and T83 Pass 1.0, KVM guest execution may disable
	  interrupts in host. Trapping both GICv3 group-0 and group-1
	  accesses sidesteps the issue.

	  If unsure, say Y.

config CAVIUM_TX2_ERRATUM_219
	bool "Cavium ThunderX2 erratum 219: PRFM between TTBR change and ISB fails"
	default y
	help
	  On Cavium ThunderX2, a load, store or prefetch instruction between a
	  TTBR update and the corresponding context synchronizing operation can
	  cause a spurious Data Abort to be delivered to any hardware thread in
	  the CPU core.

	  Work around the issue by avoiding the problematic code sequence and
	  trapping KVM guest TTBRx_EL1 writes to EL2 when SMT is enabled. The
	  trap handler performs the corresponding register access, skips the
	  instruction and ensures context synchronization by virtue of the
	  exception return.

	  If unsure, say Y.

config FUJITSU_ERRATUM_010001
	bool "Fujitsu-A64FX erratum E#010001: Undefined fault may occur wrongly"
	default y
	help
	  This option adds a workaround for Fujitsu-A64FX erratum E#010001.
	  On some variants of the Fujitsu-A64FX cores ver(1.0, 1.1), memory
	  accesses may cause undefined fault (Data abort, DFSC=0b111111).
	  This fault occurs under a specific hardware condition when a
	  load/store instruction performs an address translation using:
	  case-1  TTBR0_EL1 with TCR_EL1.NFD0 == 1.
	  case-2  TTBR0_EL2 with TCR_EL2.NFD0 == 1.
	  case-3  TTBR1_EL1 with TCR_EL1.NFD1 == 1.
	  case-4  TTBR1_EL2 with TCR_EL2.NFD1 == 1.

	  The workaround is to ensure these bits are clear in TCR_ELx.
	  The workaround only affects the Fujitsu-A64FX.

	  If unsure, say Y.

config HISILICON_ERRATUM_161600802
	bool "Hip07 161600802: Erroneous redistributor VLPI base"
	default y
	help
	  The HiSilicon Hip07 SoC uses the wrong redistributor base
	  when issued ITS commands such as VMOVP and VMAPP, and requires
	  a 128kB offset to be applied to the target address in this commands.

	  If unsure, say Y.

config QCOM_FALKOR_ERRATUM_1003
	bool "Falkor E1003: Incorrect translation due to ASID change"
	default y
	help
	  On Falkor v1, an incorrect ASID may be cached in the TLB when ASID
	  and BADDR are changed together in TTBRx_EL1. Since we keep the ASID
	  in TTBR1_EL1, this situation only occurs in the entry trampoline and
	  then only for entries in the walk cache, since the leaf translation
	  is unchanged. Work around the erratum by invalidating the walk cache
	  entries for the trampoline before entering the kernel proper.

config QCOM_FALKOR_ERRATUM_1009
	bool "Falkor E1009: Prematurely complete a DSB after a TLBI"
	default y
	select ARM64_WORKAROUND_REPEAT_TLBI
	help
	  On Falkor v1, the CPU may prematurely complete a DSB following a
	  TLBI xxIS invalidate maintenance operation. Repeat the TLBI operation
	  one more time to fix the issue.

	  If unsure, say Y.

config QCOM_QDF2400_ERRATUM_0065
	bool "QDF2400 E0065: Incorrect GITS_TYPER.ITT_Entry_size"
	default y
	help
	  On Qualcomm Datacenter Technologies QDF2400 SoC, ITS hardware reports
	  ITE size incorrectly. The GITS_TYPER.ITT_Entry_size field should have
	  been indicated as 16Bytes (0xf), not 8Bytes (0x7).

	  If unsure, say Y.

config QCOM_FALKOR_ERRATUM_E1041
	bool "Falkor E1041: Speculative instruction fetches might cause errant memory access"
	default y
	help
	  Falkor CPU may speculatively fetch instructions from an improper
	  memory location when MMU translation is changed from SCTLR_ELn[M]=1
	  to SCTLR_ELn[M]=0. Prefix an ISB instruction to fix the problem.

	  If unsure, say Y.

config NVIDIA_CARMEL_CNP_ERRATUM
	bool "NVIDIA Carmel CNP: CNP on Carmel semantically different than ARM cores"
	default y
	help
	  If CNP is enabled on Carmel cores, non-sharable TLBIs on a core will not
	  invalidate shared TLB entries installed by a different core, as it would
	  on standard ARM cores.

	  If unsure, say Y.

config SOCIONEXT_SYNQUACER_PREITS
	bool "Socionext Synquacer: Workaround for GICv3 pre-ITS"
	default y
	help
	  Socionext Synquacer SoCs implement a separate h/w block to generate
	  MSI doorbell writes with non-zero values for the device ID.

	  If unsure, say Y.

endmenu # "ARM errata workarounds via the alternatives framework"

choice
	prompt "Page size"
	default ARM64_4K_PAGES
	help
	  Page size (translation granule) configuration.

config ARM64_4K_PAGES
	bool "4KB"
	help
	  This feature enables 4KB pages support.

config ARM64_16K_PAGES
	bool "16KB"
	help
	  The system will use 16KB pages support. AArch32 emulation
	  requires applications compiled with 16K (or a multiple of 16K)
	  aligned segments.

config ARM64_64K_PAGES
	bool "64KB"
	help
	  This feature enables 64KB pages support (4KB by default)
	  allowing only two levels of page tables and faster TLB
	  look-up. AArch32 emulation requires applications compiled
	  with 64K aligned segments.

endchoice

choice
	prompt "Virtual address space size"
	default ARM64_VA_BITS_39 if ARM64_4K_PAGES
	default ARM64_VA_BITS_47 if ARM64_16K_PAGES
	default ARM64_VA_BITS_42 if ARM64_64K_PAGES
	help
	  Allows choosing one of multiple possible virtual address
	  space sizes. The level of translation table is determined by
	  a combination of page size and virtual address space size.

config ARM64_VA_BITS_36
	bool "36-bit" if EXPERT
	depends on ARM64_16K_PAGES

config ARM64_VA_BITS_39
	bool "39-bit"
	depends on ARM64_4K_PAGES

config ARM64_VA_BITS_42
	bool "42-bit"
	depends on ARM64_64K_PAGES

config ARM64_VA_BITS_47
	bool "47-bit"
	depends on ARM64_16K_PAGES

config ARM64_VA_BITS_48
	bool "48-bit"

config ARM64_VA_BITS_52
	bool "52-bit"
	depends on ARM64_64K_PAGES && (ARM64_PAN || !ARM64_SW_TTBR0_PAN)
	help
	  Enable 52-bit virtual addressing for userspace when explicitly
	  requested via a hint to mmap(). The kernel will also use 52-bit
	  virtual addresses for its own mappings (provided HW support for
	  this feature is available, otherwise it reverts to 48-bit).

	  NOTE: Enabling 52-bit virtual addressing in conjunction with
	  ARMv8.3 Pointer Authentication will result in the PAC being
	  reduced from 7 bits to 3 bits, which may have a significant
	  impact on its susceptibility to brute-force attacks.

	  If unsure, select 48-bit virtual addressing instead.

endchoice

config ARM64_FORCE_52BIT
	bool "Force 52-bit virtual addresses for userspace"
	depends on ARM64_VA_BITS_52 && EXPERT
	help
	  For systems with 52-bit userspace VAs enabled, the kernel will attempt
	  to maintain compatibility with older software by providing 48-bit VAs
	  unless a hint is supplied to mmap.

	  This configuration option disables the 48-bit compatibility logic, and
	  forces all userspace addresses to be 52-bit on HW that supports it. One
	  should only enable this configuration option for stress testing userspace
	  memory management code. If unsure say N here.

config ARM64_VA_BITS
	int
	default 36 if ARM64_VA_BITS_36
	default 39 if ARM64_VA_BITS_39
	default 42 if ARM64_VA_BITS_42
	default 47 if ARM64_VA_BITS_47
	default 48 if ARM64_VA_BITS_48
	default 52 if ARM64_VA_BITS_52

choice
	prompt "Physical address space size"
	default ARM64_PA_BITS_48
	help
	  Choose the maximum physical address range that the kernel will
	  support.

config ARM64_PA_BITS_48
	bool "48-bit"

config ARM64_PA_BITS_52
	bool "52-bit (ARMv8.2)"
	depends on ARM64_64K_PAGES
	depends on ARM64_PAN || !ARM64_SW_TTBR0_PAN
	help
	  Enable support for a 52-bit physical address space, introduced as
	  part of the ARMv8.2-LPA extension.

	  With this enabled, the kernel will also continue to work on CPUs that
	  do not support ARMv8.2-LPA, but with some added memory overhead (and
	  minor performance overhead).

endchoice

config ARM64_PA_BITS
	int
	default 48 if ARM64_PA_BITS_48
	default 52 if ARM64_PA_BITS_52

choice
	prompt "Endianness"
	default CPU_LITTLE_ENDIAN
	help
	  Select the endianness of data accesses performed by the CPU. Userspace
	  applications will need to be compiled and linked for the endianness
	  that is selected here.

config CPU_BIG_ENDIAN
	bool "Build big-endian kernel"
	depends on !LD_IS_LLD || LLD_VERSION >= 130000
	help
	  Say Y if you plan on running a kernel with a big-endian userspace.

config CPU_LITTLE_ENDIAN
	bool "Build little-endian kernel"
	help
	  Say Y if you plan on running a kernel with a little-endian userspace.
	  This is usually the case for distributions targeting arm64.

endchoice

config SCHED_MC
	bool "Multi-core scheduler support"
	help
	  Multi-core scheduler support improves the CPU scheduler's decision
	  making when dealing with multi-core CPU chips at a cost of slightly
	  increased overhead in some places. If unsure say N here.

config SCHED_CLUSTER
	bool "Cluster scheduler support"
	help
	  Cluster scheduler support improves the CPU scheduler's decision
	  making when dealing with machines that have clusters of CPUs.
	  Cluster usually means a couple of CPUs which are placed closely
	  by sharing mid-level caches, last-level cache tags or internal
	  busses.

config SCHED_SMT
	bool "SMT scheduler support"
	help
	  Improves the CPU scheduler's decision making when dealing with
	  MultiThreading at a cost of slightly increased overhead in some
	  places. If unsure say N here.

config NR_CPUS
	int "Maximum number of CPUs (2-4096)"
	range 2 4096
	default "256"

config HOTPLUG_CPU
	bool "Support for hot-pluggable CPUs"
	select GENERIC_IRQ_MIGRATION
	help
	  Say Y here to experiment with turning CPUs off and on.  CPUs
	  can be controlled through /sys/devices/system/cpu.

# Common NUMA Features
config NUMA
	bool "NUMA Memory Allocation and Scheduler Support"
	select GENERIC_ARCH_NUMA
	select ACPI_NUMA if ACPI
	select OF_NUMA
	select HAVE_SETUP_PER_CPU_AREA
	select NEED_PER_CPU_EMBED_FIRST_CHUNK
	select NEED_PER_CPU_PAGE_FIRST_CHUNK
	select USE_PERCPU_NUMA_NODE_ID
	help
	  Enable NUMA (Non-Uniform Memory Access) support.

	  The kernel will try to allocate memory used by a CPU on the
	  local memory of the CPU and add some more
	  NUMA awareness to the kernel.

config NODES_SHIFT
	int "Maximum NUMA Nodes (as a power of 2)"
	range 1 10
	default "4"
	depends on NUMA
	help
	  Specify the maximum number of NUMA Nodes available on the target
	  system.  Increases memory reserved to accommodate various tables.

source "kernel/Kconfig.hz"

config ARCH_SPARSEMEM_ENABLE
	def_bool y
	select SPARSEMEM_VMEMMAP_ENABLE
	select SPARSEMEM_VMEMMAP

config HW_PERF_EVENTS
	def_bool y
	depends on ARM_PMU

<<<<<<< HEAD
# Supported by clang >= 7.0
=======
# Supported by clang >= 7.0 or GCC >= 12.0.0
>>>>>>> 29549c70
config CC_HAVE_SHADOW_CALL_STACK
	def_bool $(cc-option, -fsanitize=shadow-call-stack -ffixed-x18)

config PARAVIRT
	bool "Enable paravirtualization code"
	help
	  This changes the kernel so it can modify itself when it is run
	  under a hypervisor, potentially improving performance significantly
	  over full virtualization.

config PARAVIRT_TIME_ACCOUNTING
	bool "Paravirtual steal time accounting"
	select PARAVIRT
	help
	  Select this option to enable fine granularity task steal time
	  accounting. Time spent executing other tasks in parallel with
	  the current vCPU is discounted from the vCPU power. To account for
	  that, there can be a small performance impact.

	  If in doubt, say N here.

config KEXEC
	depends on PM_SLEEP_SMP
	select KEXEC_CORE
	bool "kexec system call"
	help
	  kexec is a system call that implements the ability to shutdown your
	  current kernel, and to start another kernel.  It is like a reboot
	  but it is independent of the system firmware.   And like a reboot
	  you can start any kernel with it, not just Linux.

config KEXEC_FILE
	bool "kexec file based system call"
	select KEXEC_CORE
	select HAVE_IMA_KEXEC if IMA
	help
	  This is new version of kexec system call. This system call is
	  file based and takes file descriptors as system call argument
	  for kernel and initramfs as opposed to list of segments as
	  accepted by previous system call.

config KEXEC_SIG
	bool "Verify kernel signature during kexec_file_load() syscall"
	depends on KEXEC_FILE
	help
	  Select this option to verify a signature with loaded kernel
	  image. If configured, any attempt of loading a image without
	  valid signature will fail.

	  In addition to that option, you need to enable signature
	  verification for the corresponding kernel image type being
	  loaded in order for this to work.

config KEXEC_IMAGE_VERIFY_SIG
	bool "Enable Image signature verification support"
	default y
	depends on KEXEC_SIG
	depends on EFI && SIGNED_PE_FILE_VERIFICATION
	help
	  Enable Image signature verification support.

comment "Support for PE file signature verification disabled"
	depends on KEXEC_SIG
	depends on !EFI || !SIGNED_PE_FILE_VERIFICATION

config CRASH_DUMP
	bool "Build kdump crash kernel"
	help
	  Generate crash dump after being started by kexec. This should
	  be normally only set in special crash dump kernels which are
	  loaded in the main kernel with kexec-tools into a specially
	  reserved region and then later executed after a crash by
	  kdump/kexec.

	  For more details see Documentation/admin-guide/kdump/kdump.rst

config TRANS_TABLE
	def_bool y
	depends on HIBERNATION || KEXEC_CORE

config XEN_DOM0
	def_bool y
	depends on XEN

config XEN
	bool "Xen guest support on ARM64"
	depends on ARM64 && OF
	select SWIOTLB_XEN
	select PARAVIRT
	help
	  Say Y if you want to run Linux in a Virtual Machine on Xen on ARM64.

<<<<<<< HEAD
config FORCE_MAX_ZONEORDER
=======
config ARCH_FORCE_MAX_ORDER
>>>>>>> 29549c70
	int "Maximum zone order"
	default "14" if ARM64_64K_PAGES
	default "12" if ARM64_16K_PAGES
	default "11"
	help
	  The kernel memory allocator divides physically contiguous memory
	  blocks into "zones", where each zone is a power of two number of
	  pages.  This option selects the largest power of two that the kernel
	  keeps in the memory allocator.  If you need to allocate very large
	  blocks of physically contiguous memory, then you may need to
	  increase this value.

	  This config option is actually maximum order plus one. For example,
	  a value of 11 means that the largest free memory block is 2^10 pages.

	  We make sure that we can allocate upto a HugePage size for each configuration.
	  Hence we have :
		MAX_ORDER = (PMD_SHIFT - PAGE_SHIFT) + 1 => PAGE_SHIFT - 2

	  However for 4K, we choose a higher default value, 11 as opposed to 10, giving us
	  4M allocations matching the default size used by generic code.

config UNMAP_KERNEL_AT_EL0
	bool "Unmap kernel when running in userspace (aka \"KAISER\")" if EXPERT
	default y
	help
	  Speculation attacks against some high-performance processors can
	  be used to bypass MMU permission checks and leak kernel data to
	  userspace. This can be defended against by unmapping the kernel
	  when running in userspace, mapping it back in on exception entry
	  via a trampoline page in the vector table.

	  If unsure, say Y.

config MITIGATE_SPECTRE_BRANCH_HISTORY
	bool "Mitigate Spectre style attacks against branch history" if EXPERT
	default y
	help
	  Speculation attacks against some high-performance processors can
	  make use of branch history to influence future speculation.
	  When taking an exception from user-space, a sequence of branches
	  or a firmware call overwrites the branch history.

config RODATA_FULL_DEFAULT_ENABLED
	bool "Apply r/o permissions of VM areas also to their linear aliases"
	default y
	help
	  Apply read-only attributes of VM areas to the linear alias of
	  the backing pages as well. This prevents code or read-only data
	  from being modified (inadvertently or intentionally) via another
	  mapping of the same memory page. This additional enhancement can
	  be turned off at runtime by passing rodata=[off|on] (and turned on
	  with rodata=full if this option is set to 'n')

	  This requires the linear region to be mapped down to pages,
	  which may adversely affect performance in some cases.

config ARM64_SW_TTBR0_PAN
	bool "Emulate Privileged Access Never using TTBR0_EL1 switching"
	help
	  Enabling this option prevents the kernel from accessing
	  user-space memory directly by pointing TTBR0_EL1 to a reserved
	  zeroed area and reserved ASID. The user access routines
	  restore the valid TTBR0_EL1 temporarily.

config ARM64_TAGGED_ADDR_ABI
	bool "Enable the tagged user addresses syscall ABI"
	default y
	help
	  When this option is enabled, user applications can opt in to a
	  relaxed ABI via prctl() allowing tagged addresses to be passed
	  to system calls as pointer arguments. For details, see
	  Documentation/arm64/tagged-address-abi.rst.

menuconfig COMPAT
	bool "Kernel support for 32-bit EL0"
	depends on ARM64_4K_PAGES || EXPERT
	select HAVE_UID16
	select OLD_SIGSUSPEND3
	select COMPAT_OLD_SIGACTION
	help
	  This option enables support for a 32-bit EL0 running under a 64-bit
	  kernel at EL1. AArch32-specific components such as system calls,
	  the user helper functions, VFP support and the ptrace interface are
	  handled appropriately by the kernel.

	  If you use a page size other than 4KB (i.e, 16KB or 64KB), please be aware
	  that you will only be able to execute AArch32 binaries that were compiled
	  with page size aligned segments.

	  If you want to execute 32-bit userspace applications, say Y.

if COMPAT

config KUSER_HELPERS
	bool "Enable kuser helpers page for 32-bit applications"
	default y
	help
	  Warning: disabling this option may break 32-bit user programs.

	  Provide kuser helpers to compat tasks. The kernel provides
	  helper code to userspace in read only form at a fixed location
	  to allow userspace to be independent of the CPU type fitted to
	  the system. This permits binaries to be run on ARMv4 through
	  to ARMv8 without modification.

	  See Documentation/arm/kernel_user_helpers.rst for details.

	  However, the fixed address nature of these helpers can be used
	  by ROP (return orientated programming) authors when creating
	  exploits.

	  If all of the binaries and libraries which run on your platform
	  are built specifically for your platform, and make no use of
	  these helpers, then you can turn this option off to hinder
	  such exploits. However, in that case, if a binary or library
	  relying on those helpers is run, it will not function correctly.

	  Say N here only if you are absolutely certain that you do not
	  need these helpers; otherwise, the safe option is to say Y.

config COMPAT_VDSO
	bool "Enable vDSO for 32-bit applications"
	depends on !CPU_BIG_ENDIAN
	depends on (CC_IS_CLANG && LD_IS_LLD) || "$(CROSS_COMPILE_COMPAT)" != ""
	select GENERIC_COMPAT_VDSO
	default y
	help
	  Place in the process address space of 32-bit applications an
	  ELF shared object providing fast implementations of gettimeofday
	  and clock_gettime.

	  You must have a 32-bit build of glibc 2.22 or later for programs
	  to seamlessly take advantage of this.

config THUMB2_COMPAT_VDSO
	bool "Compile the 32-bit vDSO for Thumb-2 mode" if EXPERT
	depends on COMPAT_VDSO
	default y
	help
	  Compile the compat vDSO with '-mthumb -fomit-frame-pointer' if y,
	  otherwise with '-marm'.

config COMPAT_ALIGNMENT_FIXUPS
	bool "Fix up misaligned multi-word loads and stores in user space"

menuconfig ARMV8_DEPRECATED
	bool "Emulate deprecated/obsolete ARMv8 instructions"
	depends on SYSCTL
	help
	  Legacy software support may require certain instructions
	  that have been deprecated or obsoleted in the architecture.

	  Enable this config to enable selective emulation of these
	  features.

	  If unsure, say Y

if ARMV8_DEPRECATED

config SWP_EMULATION
	bool "Emulate SWP/SWPB instructions"
	help
	  ARMv8 obsoletes the use of A32 SWP/SWPB instructions such that
	  they are always undefined. Say Y here to enable software
	  emulation of these instructions for userspace using LDXR/STXR.
	  This feature can be controlled at runtime with the abi.swp
	  sysctl which is disabled by default.

	  In some older versions of glibc [<=2.8] SWP is used during futex
	  trylock() operations with the assumption that the code will not
	  be preempted. This invalid assumption may be more likely to fail
	  with SWP emulation enabled, leading to deadlock of the user
	  application.

	  NOTE: when accessing uncached shared regions, LDXR/STXR rely
	  on an external transaction monitoring block called a global
	  monitor to maintain update atomicity. If your system does not
	  implement a global monitor, this option can cause programs that
	  perform SWP operations to uncached memory to deadlock.

	  If unsure, say Y

config CP15_BARRIER_EMULATION
	bool "Emulate CP15 Barrier instructions"
	help
	  The CP15 barrier instructions - CP15ISB, CP15DSB, and
	  CP15DMB - are deprecated in ARMv8 (and ARMv7). It is
	  strongly recommended to use the ISB, DSB, and DMB
	  instructions instead.

	  Say Y here to enable software emulation of these
	  instructions for AArch32 userspace code. When this option is
	  enabled, CP15 barrier usage is traced which can help
	  identify software that needs updating. This feature can be
	  controlled at runtime with the abi.cp15_barrier sysctl.

	  If unsure, say Y

config SETEND_EMULATION
	bool "Emulate SETEND instruction"
	help
	  The SETEND instruction alters the data-endianness of the
	  AArch32 EL0, and is deprecated in ARMv8.

	  Say Y here to enable software emulation of the instruction
	  for AArch32 userspace code. This feature can be controlled
	  at runtime with the abi.setend sysctl.

	  Note: All the cpus on the system must have mixed endian support at EL0
	  for this feature to be enabled. If a new CPU - which doesn't support mixed
	  endian - is hotplugged in after this feature has been enabled, there could
	  be unexpected results in the applications.

	  If unsure, say Y
endif # ARMV8_DEPRECATED

endif # COMPAT

menu "ARMv8.1 architectural features"

config ARM64_HW_AFDBM
	bool "Support for hardware updates of the Access and Dirty page flags"
	default y
	help
	  The ARMv8.1 architecture extensions introduce support for
	  hardware updates of the access and dirty information in page
	  table entries. When enabled in TCR_EL1 (HA and HD bits) on
	  capable processors, accesses to pages with PTE_AF cleared will
	  set this bit instead of raising an access flag fault.
	  Similarly, writes to read-only pages with the DBM bit set will
	  clear the read-only bit (AP[2]) instead of raising a
	  permission fault.

	  Kernels built with this configuration option enabled continue
	  to work on pre-ARMv8.1 hardware and the performance impact is
	  minimal. If unsure, say Y.

config ARM64_PAN
	bool "Enable support for Privileged Access Never (PAN)"
	default y
	help
	  Privileged Access Never (PAN; part of the ARMv8.1 Extensions)
	  prevents the kernel or hypervisor from accessing user-space (EL0)
	  memory directly.

	  Choosing this option will cause any unprotected (not using
	  copy_to_user et al) memory access to fail with a permission fault.

	  The feature is detected at runtime, and will remain as a 'nop'
	  instruction if the cpu does not implement the feature.

config AS_HAS_LDAPR
	def_bool $(as-instr,.arch_extension rcpc)

config AS_HAS_LSE_ATOMICS
	def_bool $(as-instr,.arch_extension lse)

config ARM64_LSE_ATOMICS
	bool
	default ARM64_USE_LSE_ATOMICS
	depends on AS_HAS_LSE_ATOMICS

config ARM64_USE_LSE_ATOMICS
	bool "Atomic instructions"
	depends on JUMP_LABEL
	default y
	help
	  As part of the Large System Extensions, ARMv8.1 introduces new
	  atomic instructions that are designed specifically to scale in
	  very large systems.

	  Say Y here to make use of these instructions for the in-kernel
	  atomic routines. This incurs a small overhead on CPUs that do
	  not support these instructions and requires the kernel to be
	  built with binutils >= 2.25 in order for the new instructions
	  to be used.

endmenu # "ARMv8.1 architectural features"

menu "ARMv8.2 architectural features"

config AS_HAS_ARMV8_2
	def_bool $(cc-option,-Wa$(comma)-march=armv8.2-a)

config AS_HAS_SHA3
	def_bool $(as-instr,.arch armv8.2-a+sha3)

config ARM64_PMEM
	bool "Enable support for persistent memory"
	select ARCH_HAS_PMEM_API
	select ARCH_HAS_UACCESS_FLUSHCACHE
	help
	  Say Y to enable support for the persistent memory API based on the
	  ARMv8.2 DCPoP feature.

	  The feature is detected at runtime, and the kernel will use DC CVAC
	  operations if DC CVAP is not supported (following the behaviour of
	  DC CVAP itself if the system does not define a point of persistence).

config ARM64_RAS_EXTN
	bool "Enable support for RAS CPU Extensions"
	default y
	help
	  CPUs that support the Reliability, Availability and Serviceability
	  (RAS) Extensions, part of ARMv8.2 are able to track faults and
	  errors, classify them and report them to software.

	  On CPUs with these extensions system software can use additional
	  barriers to determine if faults are pending and read the
	  classification from a new set of registers.

	  Selecting this feature will allow the kernel to use these barriers
	  and access the new registers if the system supports the extension.
	  Platform RAS features may additionally depend on firmware support.

config ARM64_CNP
	bool "Enable support for Common Not Private (CNP) translations"
	default y
	depends on ARM64_PAN || !ARM64_SW_TTBR0_PAN
	help
	  Common Not Private (CNP) allows translation table entries to
	  be shared between different PEs in the same inner shareable
	  domain, so the hardware can use this fact to optimise the
	  caching of such entries in the TLB.

	  Selecting this option allows the CNP feature to be detected
	  at runtime, and does not affect PEs that do not implement
	  this feature.

endmenu # "ARMv8.2 architectural features"

menu "ARMv8.3 architectural features"

config ARM64_PTR_AUTH
	bool "Enable support for pointer authentication"
	default y
	help
	  Pointer authentication (part of the ARMv8.3 Extensions) provides
	  instructions for signing and authenticating pointers against secret
	  keys, which can be used to mitigate Return Oriented Programming (ROP)
	  and other attacks.

	  This option enables these instructions at EL0 (i.e. for userspace).
	  Choosing this option will cause the kernel to initialise secret keys
	  for each process at exec() time, with these keys being
	  context-switched along with the process.

	  The feature is detected at runtime. If the feature is not present in
	  hardware it will not be advertised to userspace/KVM guest nor will it
	  be enabled.

	  If the feature is present on the boot CPU but not on a late CPU, then
	  the late CPU will be parked. Also, if the boot CPU does not have
	  address auth and the late CPU has then the late CPU will still boot
	  but with the feature disabled. On such a system, this option should
	  not be selected.

config ARM64_PTR_AUTH_KERNEL
	bool "Use pointer authentication for kernel"
	default y
	depends on ARM64_PTR_AUTH
	depends on (CC_HAS_SIGN_RETURN_ADDRESS || CC_HAS_BRANCH_PROT_PAC_RET) && AS_HAS_PAC
	# Modern compilers insert a .note.gnu.property section note for PAC
	# which is only understood by binutils starting with version 2.33.1.
	depends on LD_IS_LLD || LD_VERSION >= 23301 || (CC_IS_GCC && GCC_VERSION < 90100)
	depends on !CC_IS_CLANG || AS_HAS_CFI_NEGATE_RA_STATE
	depends on (!FUNCTION_GRAPH_TRACER || DYNAMIC_FTRACE_WITH_REGS)
	help
	  If the compiler supports the -mbranch-protection or
	  -msign-return-address flag (e.g. GCC 7 or later), then this option
	  will cause the kernel itself to be compiled with return address
	  protection. In this case, and if the target hardware is known to
	  support pointer authentication, then CONFIG_STACKPROTECTOR can be
	  disabled with minimal loss of protection.

	  This feature works with FUNCTION_GRAPH_TRACER option only if
	  DYNAMIC_FTRACE_WITH_REGS is enabled.

config CC_HAS_BRANCH_PROT_PAC_RET
	# GCC 9 or later, clang 8 or later
	def_bool $(cc-option,-mbranch-protection=pac-ret+leaf)

config CC_HAS_SIGN_RETURN_ADDRESS
	# GCC 7, 8
	def_bool $(cc-option,-msign-return-address=all)

config AS_HAS_PAC
	def_bool $(cc-option,-Wa$(comma)-march=armv8.3-a)

config AS_HAS_CFI_NEGATE_RA_STATE
	def_bool $(as-instr,.cfi_startproc\n.cfi_negate_ra_state\n.cfi_endproc\n)

endmenu # "ARMv8.3 architectural features"

menu "ARMv8.4 architectural features"

config ARM64_AMU_EXTN
	bool "Enable support for the Activity Monitors Unit CPU extension"
	default y
	help
	  The activity monitors extension is an optional extension introduced
	  by the ARMv8.4 CPU architecture. This enables support for version 1
	  of the activity monitors architecture, AMUv1.

	  To enable the use of this extension on CPUs that implement it, say Y.

	  Note that for architectural reasons, firmware _must_ implement AMU
	  support when running on CPUs that present the activity monitors
	  extension. The required support is present in:
	    * Version 1.5 and later of the ARM Trusted Firmware

	  For kernels that have this configuration enabled but boot with broken
	  firmware, you may need to say N here until the firmware is fixed.
	  Otherwise you may experience firmware panics or lockups when
	  accessing the counter registers. Even if you are not observing these
	  symptoms, the values returned by the register reads might not
	  correctly reflect reality. Most commonly, the value read will be 0,
	  indicating that the counter is not enabled.

config AS_HAS_ARMV8_4
	def_bool $(cc-option,-Wa$(comma)-march=armv8.4-a)

config ARM64_TLB_RANGE
	bool "Enable support for tlbi range feature"
	default y
	depends on AS_HAS_ARMV8_4
	help
	  ARMv8.4-TLBI provides TLBI invalidation instruction that apply to a
	  range of input addresses.

	  The feature introduces new assembly instructions, and they were
	  support when binutils >= 2.30.

endmenu # "ARMv8.4 architectural features"

menu "ARMv8.5 architectural features"

config AS_HAS_ARMV8_5
	def_bool $(cc-option,-Wa$(comma)-march=armv8.5-a)

config ARM64_BTI
	bool "Branch Target Identification support"
	default y
	help
	  Branch Target Identification (part of the ARMv8.5 Extensions)
	  provides a mechanism to limit the set of locations to which computed
	  branch instructions such as BR or BLR can jump.

	  To make use of BTI on CPUs that support it, say Y.

	  BTI is intended to provide complementary protection to other control
	  flow integrity protection mechanisms, such as the Pointer
	  authentication mechanism provided as part of the ARMv8.3 Extensions.
	  For this reason, it does not make sense to enable this option without
	  also enabling support for pointer authentication.  Thus, when
	  enabling this option you should also select ARM64_PTR_AUTH=y.

	  Userspace binaries must also be specifically compiled to make use of
	  this mechanism.  If you say N here or the hardware does not support
	  BTI, such binaries can still run, but you get no additional
	  enforcement of branch destinations.

config ARM64_BTI_KERNEL
	bool "Use Branch Target Identification for kernel"
	default y
	depends on ARM64_BTI
	depends on ARM64_PTR_AUTH_KERNEL
	depends on CC_HAS_BRANCH_PROT_PAC_RET_BTI
	# https://gcc.gnu.org/bugzilla/show_bug.cgi?id=94697
	depends on !CC_IS_GCC || GCC_VERSION >= 100100
	# https://gcc.gnu.org/bugzilla/show_bug.cgi?id=106671
	depends on !CC_IS_GCC
	# https://github.com/llvm/llvm-project/commit/a88c722e687e6780dcd6a58718350dc76fcc4cc9
	depends on !CC_IS_CLANG || CLANG_VERSION >= 120000
	depends on (!FUNCTION_GRAPH_TRACER || DYNAMIC_FTRACE_WITH_REGS)
	help
	  Build the kernel with Branch Target Identification annotations
	  and enable enforcement of this for kernel code. When this option
	  is enabled and the system supports BTI all kernel code including
	  modular code must have BTI enabled.

config CC_HAS_BRANCH_PROT_PAC_RET_BTI
	# GCC 9 or later, clang 8 or later
	def_bool $(cc-option,-mbranch-protection=pac-ret+leaf+bti)

config ARM64_E0PD
	bool "Enable support for E0PD"
	default y
	help
	  E0PD (part of the ARMv8.5 extensions) allows us to ensure
	  that EL0 accesses made via TTBR1 always fault in constant time,
	  providing similar benefits to KASLR as those provided by KPTI, but
	  with lower overhead and without disrupting legitimate access to
	  kernel memory such as SPE.

	  This option enables E0PD for TTBR1 where available.

config ARM64_AS_HAS_MTE
	# Initial support for MTE went in binutils 2.32.0, checked with
	# ".arch armv8.5-a+memtag" below. However, this was incomplete
	# as a late addition to the final architecture spec (LDGM/STGM)
	# is only supported in the newer 2.32.x and 2.33 binutils
	# versions, hence the extra "stgm" instruction check below.
	def_bool $(as-instr,.arch armv8.5-a+memtag\nstgm xzr$(comma)[x0])

config ARM64_MTE
	bool "Memory Tagging Extension support"
	default y
	depends on ARM64_AS_HAS_MTE && ARM64_TAGGED_ADDR_ABI
	depends on AS_HAS_ARMV8_5
	depends on AS_HAS_LSE_ATOMICS
	# Required for tag checking in the uaccess routines
	depends on ARM64_PAN
	select ARCH_HAS_SUBPAGE_FAULTS
	select ARCH_USES_HIGH_VMA_FLAGS
	help
	  Memory Tagging (part of the ARMv8.5 Extensions) provides
	  architectural support for run-time, always-on detection of
	  various classes of memory error to aid with software debugging
	  to eliminate vulnerabilities arising from memory-unsafe
	  languages.

	  This option enables the support for the Memory Tagging
	  Extension at EL0 (i.e. for userspace).

	  Selecting this option allows the feature to be detected at
	  runtime. Any secondary CPU not implementing this feature will
	  not be allowed a late bring-up.

	  Userspace binaries that want to use this feature must
	  explicitly opt in. The mechanism for the userspace is
	  described in:

	  Documentation/arm64/memory-tagging-extension.rst.

endmenu # "ARMv8.5 architectural features"

menu "ARMv8.7 architectural features"

config ARM64_EPAN
	bool "Enable support for Enhanced Privileged Access Never (EPAN)"
	default y
	depends on ARM64_PAN
	help
	  Enhanced Privileged Access Never (EPAN) allows Privileged
	  Access Never to be used with Execute-only mappings.

	  The feature is detected at runtime, and will remain disabled
	  if the cpu does not implement the feature.
endmenu # "ARMv8.7 architectural features"

config ARM64_SVE
	bool "ARM Scalable Vector Extension support"
	default y
	help
	  The Scalable Vector Extension (SVE) is an extension to the AArch64
	  execution state which complements and extends the SIMD functionality
	  of the base architecture to support much larger vectors and to enable
	  additional vectorisation opportunities.

	  To enable use of this extension on CPUs that implement it, say Y.

	  On CPUs that support the SVE2 extensions, this option will enable
	  those too.

	  Note that for architectural reasons, firmware _must_ implement SVE
	  support when running on SVE capable hardware.  The required support
	  is present in:

	    * version 1.5 and later of the ARM Trusted Firmware
	    * the AArch64 boot wrapper since commit 5e1261e08abf
	      ("bootwrapper: SVE: Enable SVE for EL2 and below").

	  For other firmware implementations, consult the firmware documentation
	  or vendor.

	  If you need the kernel to boot on SVE-capable hardware with broken
	  firmware, you may need to say N here until you get your firmware
	  fixed.  Otherwise, you may experience firmware panics or lockups when
	  booting the kernel.  If unsure and you are not observing these
	  symptoms, you should assume that it is safe to say Y.

config ARM64_SME
	bool "ARM Scalable Matrix Extension support"
	default y
	depends on ARM64_SVE
	help
	  The Scalable Matrix Extension (SME) is an extension to the AArch64
	  execution state which utilises a substantial subset of the SVE
	  instruction set, together with the addition of new architectural
	  register state capable of holding two dimensional matrix tiles to
	  enable various matrix operations.

config ARM64_MODULE_PLTS
	bool "Use PLTs to allow module memory to spill over into vmalloc area"
	depends on MODULES
	select HAVE_MOD_ARCH_SPECIFIC
	help
	  Allocate PLTs when loading modules so that jumps and calls whose
	  targets are too far away for their relative offsets to be encoded
	  in the instructions themselves can be bounced via veneers in the
	  module's PLT. This allows modules to be allocated in the generic
	  vmalloc area after the dedicated module memory area has been
	  exhausted.

	  When running with address space randomization (KASLR), the module
	  region itself may be too far away for ordinary relative jumps and
	  calls, and so in that case, module PLTs are required and cannot be
	  disabled.

	  Specific errata workaround(s) might also force module PLTs to be
	  enabled (ARM64_ERRATUM_843419).

config ARM64_PSEUDO_NMI
	bool "Support for NMI-like interrupts"
	select ARM_GIC_V3
	help
	  Adds support for mimicking Non-Maskable Interrupts through the use of
	  GIC interrupt priority. This support requires version 3 or later of
	  ARM GIC.

	  This high priority configuration for interrupts needs to be
	  explicitly enabled by setting the kernel parameter
	  "irqchip.gicv3_pseudo_nmi" to 1.

	  If unsure, say N

if ARM64_PSEUDO_NMI
config ARM64_DEBUG_PRIORITY_MASKING
	bool "Debug interrupt priority masking"
	help
	  This adds runtime checks to functions enabling/disabling
	  interrupts when using priority masking. The additional checks verify
	  the validity of ICC_PMR_EL1 when calling concerned functions.

	  If unsure, say N
endif # ARM64_PSEUDO_NMI

config RELOCATABLE
	bool "Build a relocatable kernel image" if EXPERT
	select ARCH_HAS_RELR
	default y
	help
	  This builds the kernel as a Position Independent Executable (PIE),
	  which retains all relocation metadata required to relocate the
	  kernel binary at runtime to a different virtual address than the
	  address it was linked at.
	  Since AArch64 uses the RELA relocation format, this requires a
	  relocation pass at runtime even if the kernel is loaded at the
	  same address it was linked at.

config RANDOMIZE_BASE
	bool "Randomize the address of the kernel image"
	select ARM64_MODULE_PLTS if MODULES
	select RELOCATABLE
	help
	  Randomizes the virtual address at which the kernel image is
	  loaded, as a security feature that deters exploit attempts
	  relying on knowledge of the location of kernel internals.

	  It is the bootloader's job to provide entropy, by passing a
	  random u64 value in /chosen/kaslr-seed at kernel entry.

	  When booting via the UEFI stub, it will invoke the firmware's
	  EFI_RNG_PROTOCOL implementation (if available) to supply entropy
	  to the kernel proper. In addition, it will randomise the physical
	  location of the kernel Image as well.

	  If unsure, say N.

config RANDOMIZE_MODULE_REGION_FULL
	bool "Randomize the module region over a 2 GB range"
	depends on RANDOMIZE_BASE
	default y
	help
	  Randomizes the location of the module region inside a 2 GB window
	  covering the core kernel. This way, it is less likely for modules
	  to leak information about the location of core kernel data structures
	  but it does imply that function calls between modules and the core
	  kernel will need to be resolved via veneers in the module PLT.

	  When this option is not set, the module region will be randomized over
	  a limited range that contains the [_stext, _etext] interval of the
	  core kernel, so branch relocations are almost always in range unless
	  ARM64_MODULE_PLTS is enabled and the region is exhausted. In this
	  particular case of region exhaustion, modules might be able to fall
	  back to a larger 2GB area.

config CC_HAVE_STACKPROTECTOR_SYSREG
	def_bool $(cc-option,-mstack-protector-guard=sysreg -mstack-protector-guard-reg=sp_el0 -mstack-protector-guard-offset=0)

config STACKPROTECTOR_PER_TASK
	def_bool y
	depends on STACKPROTECTOR && CC_HAVE_STACKPROTECTOR_SYSREG

# The GPIO number here must be sorted by descending number. In case of
# a multiplatform kernel, we just want the highest value required by the
# selected platforms.
config ARCH_NR_GPIO
        int
        default 2048 if ARCH_APPLE
        default 0
        help
          Maximum number of GPIOs in the system.

          If unsure, leave the default value.

endmenu # "Kernel Features"

menu "Boot options"

config ARM64_ACPI_PARKING_PROTOCOL
	bool "Enable support for the ARM64 ACPI parking protocol"
	depends on ACPI
	help
	  Enable support for the ARM64 ACPI parking protocol. If disabled
	  the kernel will not allow booting through the ARM64 ACPI parking
	  protocol even if the corresponding data is present in the ACPI
	  MADT table.

config CMDLINE
	string "Default kernel command string"
	default ""
	help
	  Provide a set of default command-line options at build time by
	  entering them here. As a minimum, you should specify the the
	  root device (e.g. root=/dev/nfs).

choice
	prompt "Kernel command line type" if CMDLINE != ""
	default CMDLINE_FROM_BOOTLOADER
	help
	  Choose how the kernel will handle the provided default kernel
	  command line string.

config CMDLINE_FROM_BOOTLOADER
	bool "Use bootloader kernel arguments if available"
	help
	  Uses the command-line options passed by the boot loader. If
	  the boot loader doesn't provide any, the default kernel command
	  string provided in CMDLINE will be used.

config CMDLINE_FORCE
	bool "Always use the default kernel command string"
	help
	  Always use the default kernel command string, even if the boot
	  loader passes other arguments to the kernel.
	  This is useful if you cannot or don't want to change the
	  command-line options your boot loader passes to the kernel.

endchoice

config EFI_STUB
	bool

config EFI
	bool "UEFI runtime support"
	depends on OF && !CPU_BIG_ENDIAN
	depends on KERNEL_MODE_NEON
	select ARCH_SUPPORTS_ACPI
	select LIBFDT
	select UCS2_STRING
	select EFI_PARAMS_FROM_FDT
	select EFI_RUNTIME_WRAPPERS
	select EFI_STUB
	select EFI_GENERIC_STUB
	imply IMA_SECURE_AND_OR_TRUSTED_BOOT
	default y
	help
	  This option provides support for runtime services provided
	  by UEFI firmware (such as non-volatile variables, realtime
	  clock, and platform reset). A UEFI stub is also provided to
	  allow the kernel to be booted as an EFI application. This
	  is only useful on systems that have UEFI firmware.

config DMI
	bool "Enable support for SMBIOS (DMI) tables"
	depends on EFI
	default y
	help
	  This enables SMBIOS/DMI feature for systems.

	  This option is only useful on systems that have UEFI firmware.
	  However, even with this option, the resultant kernel should
	  continue to boot on existing non-UEFI platforms.

endmenu # "Boot options"

menu "Power management options"

source "kernel/power/Kconfig"

config ARCH_HIBERNATION_POSSIBLE
	def_bool y
	depends on CPU_PM

config ARCH_HIBERNATION_HEADER
	def_bool y
	depends on HIBERNATION

config ARCH_SUSPEND_POSSIBLE
	def_bool y

endmenu # "Power management options"

menu "CPU Power Management"

source "drivers/cpuidle/Kconfig"

source "drivers/cpufreq/Kconfig"

endmenu # "CPU Power Management"

source "drivers/acpi/Kconfig"

source "arch/arm64/kvm/Kconfig"
<|MERGE_RESOLUTION|>--- conflicted
+++ resolved
@@ -229,10 +229,7 @@
 	select HAVE_ARCH_USERFAULTFD_MINOR if USERFAULTFD
 	select TRACE_IRQFLAGS_SUPPORT
 	select TRACE_IRQFLAGS_NMI_SUPPORT
-<<<<<<< HEAD
-=======
 	select HAVE_SOFTIRQ_ON_OWN_STACK
->>>>>>> 29549c70
 	help
 	  ARM 64-bit (AArch64) Linux support.
 
@@ -722,8 +719,6 @@
 
 	  If unsure, say Y.
 
-<<<<<<< HEAD
-=======
 config ARM64_WORKAROUND_TRBE_OVERWRITE_FILL_MODE
 	bool
 
@@ -876,7 +871,6 @@
 
 	  If unsure, say Y.
 
->>>>>>> 29549c70
 config ARM64_ERRATUM_2441009
 	bool "Cortex-A510: Completion of affected memory accesses might not be guaranteed by completion of a TLBI"
 	default y
@@ -894,8 +888,6 @@
 
 	  If unsure, say Y.
 
-<<<<<<< HEAD
-=======
 config ARM64_ERRATUM_2064142
 	bool "Cortex-A510: 2064142: workaround TRBE register writes while disabled"
 	depends on CORESIGHT_TRBE
@@ -955,7 +947,6 @@
 
 	  If unsure, say Y.
 
->>>>>>> 29549c70
 config ARM64_ERRATUM_2457168
 	bool "Cortex-A510: 2457168: workaround for AMEVCNTR01 incrementing incorrectly"
 	depends on ARM64_AMU_EXTN
@@ -1364,11 +1355,7 @@
 	def_bool y
 	depends on ARM_PMU
 
-<<<<<<< HEAD
-# Supported by clang >= 7.0
-=======
 # Supported by clang >= 7.0 or GCC >= 12.0.0
->>>>>>> 29549c70
 config CC_HAVE_SHADOW_CALL_STACK
 	def_bool $(cc-option, -fsanitize=shadow-call-stack -ffixed-x18)
 
@@ -1461,11 +1448,7 @@
 	help
 	  Say Y if you want to run Linux in a Virtual Machine on Xen on ARM64.
 
-<<<<<<< HEAD
-config FORCE_MAX_ZONEORDER
-=======
 config ARCH_FORCE_MAX_ORDER
->>>>>>> 29549c70
 	int "Maximum zone order"
 	default "14" if ARM64_64K_PAGES
 	default "12" if ARM64_16K_PAGES
