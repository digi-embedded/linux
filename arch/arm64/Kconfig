config ARM64
	def_bool y
	select ACPI_CCA_REQUIRED if ACPI
	select ACPI_GENERIC_GSI if ACPI
	select ACPI_REDUCED_HARDWARE_ONLY if ACPI
	select ACPI_MCFG if ACPI
	select ACPI_SPCR_TABLE if ACPI
	select ARCH_CLOCKSOURCE_DATA
	select ARCH_HAS_DEVMEM_IS_ALLOWED
	select ARCH_HAS_ACPI_TABLE_UPGRADE if ACPI
	select ARCH_HAS_ELF_RANDOMIZE
	select ARCH_HAS_GCOV_PROFILE_ALL
	select ARCH_HAS_GIGANTIC_PAGE
	select ARCH_HAS_KCOV
	select ARCH_HAS_SG_CHAIN
	select ARCH_HAS_TICK_BROADCAST if GENERIC_CLOCKEVENTS_BROADCAST
	select ARCH_USE_CMPXCHG_LOCKREF
	select ARCH_SUPPORTS_ATOMIC_RMW
	select ARCH_SUPPORTS_NUMA_BALANCING
	select ARCH_WANT_COMPAT_IPC_PARSE_VERSION
	select ARCH_WANT_FRAME_POINTERS
	select ARCH_HAS_UBSAN_SANITIZE_ALL
	select ARM_AMBA
	select ARM_ARCH_TIMER
	select ARM_GIC
	select AUDIT_ARCH_COMPAT_GENERIC
	select ARM_GIC_V2M if PCI
	select ARM_GIC_V3
	select ARM_GIC_V3_ITS if PCI
	select ARM_PSCI_FW
	select BUILDTIME_EXTABLE_SORT
	select CLONE_BACKWARDS
	select COMMON_CLK
	select CPU_PM if (SUSPEND || CPU_IDLE)
	select DCACHE_WORD_ACCESS
	select EDAC_SUPPORT
	select FRAME_POINTER
	select GENERIC_ALLOCATOR
	select GENERIC_CLOCKEVENTS
	select GENERIC_CLOCKEVENTS_BROADCAST
	select GENERIC_CPU_AUTOPROBE
	select GENERIC_EARLY_IOREMAP
	select GENERIC_IDLE_POLL_SETUP
	select GENERIC_IRQ_PROBE
	select GENERIC_IRQ_SHOW
	select GENERIC_IRQ_SHOW_LEVEL
	select GENERIC_PCI_IOMAP
	select GENERIC_SCHED_CLOCK
	select GENERIC_SMP_IDLE_THREAD
	select GENERIC_STRNCPY_FROM_USER
	select GENERIC_STRNLEN_USER
	select GENERIC_TIME_VSYSCALL
	select HANDLE_DOMAIN_IRQ
	select HARDIRQS_SW_RESEND
	select HAVE_ALIGNED_STRUCT_PAGE if SLUB
	select HAVE_ARCH_AUDITSYSCALL
	select HAVE_ARCH_BITREVERSE
	select HAVE_ARCH_HARDENED_USERCOPY
	select HAVE_ARCH_HUGE_VMAP
	select HAVE_ARCH_JUMP_LABEL
	select HAVE_ARCH_KASAN if SPARSEMEM_VMEMMAP && !(ARM64_16K_PAGES && ARM64_VA_BITS_48)
	select HAVE_ARCH_KGDB
	select HAVE_ARCH_MMAP_RND_BITS
	select HAVE_ARCH_MMAP_RND_COMPAT_BITS if COMPAT
	select HAVE_ARCH_SECCOMP_FILTER
	select HAVE_ARCH_TRACEHOOK
	select HAVE_ARCH_TRANSPARENT_HUGEPAGE
	select HAVE_ARM_SMCCC
	select HAVE_EBPF_JIT
	select HAVE_C_RECORDMCOUNT
	select HAVE_CC_STACKPROTECTOR
	select HAVE_CMPXCHG_DOUBLE
	select HAVE_CMPXCHG_LOCAL
	select HAVE_CONTEXT_TRACKING
	select HAVE_DEBUG_BUGVERBOSE
	select HAVE_DEBUG_KMEMLEAK
	select HAVE_DMA_API_DEBUG
	select HAVE_DMA_CONTIGUOUS
	select HAVE_DYNAMIC_FTRACE
	select HAVE_EFFICIENT_UNALIGNED_ACCESS
	select HAVE_FTRACE_MCOUNT_RECORD
	select HAVE_FUNCTION_TRACER
	select HAVE_FUNCTION_GRAPH_TRACER
	select HAVE_GCC_PLUGINS
	select HAVE_GENERIC_DMA_COHERENT
	select HAVE_HW_BREAKPOINT if PERF_EVENTS
	select HAVE_IRQ_TIME_ACCOUNTING
	select HAVE_MEMBLOCK
	select HAVE_MEMBLOCK_NODE_MAP if NUMA
	select HAVE_PATA_PLATFORM
	select HAVE_PERF_EVENTS
	select HAVE_PERF_REGS
	select HAVE_PERF_USER_STACK_DUMP
	select HAVE_REGS_AND_STACK_ACCESS_API
	select HAVE_RCU_TABLE_FREE
	select HAVE_SYSCALL_TRACEPOINTS
	select HAVE_KPROBES
	select HAVE_KRETPROBES if HAVE_KPROBES
	select IOMMU_DMA if IOMMU_SUPPORT
	select IRQ_DOMAIN
	select IRQ_FORCED_THREADING
	select MODULES_USE_ELF_RELA
	select NO_BOOTMEM
	select OF
	select OF_EARLY_FLATTREE
	select OF_RESERVED_MEM
	select PCI_ECAM if ACPI
	select POWER_RESET
	select POWER_SUPPLY
	select SPARSE_IRQ
	select SYSCTL_EXCEPTION_TRACE
	help
	  ARM 64-bit (AArch64) Linux support.

config 64BIT
	def_bool y

config ARCH_PHYS_ADDR_T_64BIT
	def_bool y

config MMU
	def_bool y

config DEBUG_RODATA
	def_bool y

config ARM64_PAGE_SHIFT
	int
	default 16 if ARM64_64K_PAGES
	default 14 if ARM64_16K_PAGES
	default 12

config ARM64_CONT_SHIFT
	int
	default 5 if ARM64_64K_PAGES
	default 7 if ARM64_16K_PAGES
	default 4

config ARCH_MMAP_RND_BITS_MIN
       default 14 if ARM64_64K_PAGES
       default 16 if ARM64_16K_PAGES
       default 18

# max bits determined by the following formula:
#  VA_BITS - PAGE_SHIFT - 3
config ARCH_MMAP_RND_BITS_MAX
       default 19 if ARM64_VA_BITS=36
       default 24 if ARM64_VA_BITS=39
       default 27 if ARM64_VA_BITS=42
       default 30 if ARM64_VA_BITS=47
       default 29 if ARM64_VA_BITS=48 && ARM64_64K_PAGES
       default 31 if ARM64_VA_BITS=48 && ARM64_16K_PAGES
       default 33 if ARM64_VA_BITS=48
       default 14 if ARM64_64K_PAGES
       default 16 if ARM64_16K_PAGES
       default 18

config ARCH_MMAP_RND_COMPAT_BITS_MIN
       default 7 if ARM64_64K_PAGES
       default 9 if ARM64_16K_PAGES
       default 11

config ARCH_MMAP_RND_COMPAT_BITS_MAX
       default 16

config NO_IOPORT_MAP
	def_bool y if !PCI

config STACKTRACE_SUPPORT
	def_bool y

config ILLEGAL_POINTER_VALUE
	hex
	default 0xdead000000000000

config LOCKDEP_SUPPORT
	def_bool y

config TRACE_IRQFLAGS_SUPPORT
	def_bool y

config RWSEM_XCHGADD_ALGORITHM
	def_bool y

config GENERIC_BUG
	def_bool y
	depends on BUG

config GENERIC_BUG_RELATIVE_POINTERS
	def_bool y
	depends on GENERIC_BUG

config GENERIC_HWEIGHT
	def_bool y

config GENERIC_CSUM
        def_bool y

config GENERIC_CALIBRATE_DELAY
	def_bool y

config ZONE_DMA
	def_bool y

config HAVE_GENERIC_RCU_GUP
	def_bool y

config ARCH_DMA_ADDR_T_64BIT
	def_bool y

config NEED_DMA_MAP_STATE
	def_bool y

config NEED_SG_DMA_LENGTH
	def_bool y

config SMP
	def_bool y

config SWIOTLB
	def_bool y

config IOMMU_HELPER
	def_bool SWIOTLB

config KERNEL_MODE_NEON
	def_bool y

config FIX_EARLYCON_MEM
	def_bool y

config PGTABLE_LEVELS
	int
	default 2 if ARM64_16K_PAGES && ARM64_VA_BITS_36
	default 2 if ARM64_64K_PAGES && ARM64_VA_BITS_42
	default 3 if ARM64_64K_PAGES && ARM64_VA_BITS_48
	default 3 if ARM64_4K_PAGES && ARM64_VA_BITS_39
	default 3 if ARM64_16K_PAGES && ARM64_VA_BITS_47
	default 4 if !ARM64_64K_PAGES && ARM64_VA_BITS_48

source "init/Kconfig"

source "kernel/Kconfig.freezer"

source "arch/arm64/Kconfig.platforms"

menu "Bus support"

config PCI
	bool "PCI support"
	help
	  This feature enables support for PCI bus system. If you say Y
	  here, the kernel will include drivers and infrastructure code
	  to support PCI bus devices.

config PCI_DOMAINS
	def_bool PCI

config PCI_DOMAINS_GENERIC
	def_bool PCI

config PCI_SYSCALL
	def_bool PCI

source "drivers/pci/Kconfig"

endmenu

menu "Kernel Features"

menu "ARM errata workarounds via the alternatives framework"

config ARM64_ERRATUM_826319
	bool "Cortex-A53: 826319: System might deadlock if a write cannot complete until read data is accepted"
	default y
	help
	  This option adds an alternative code sequence to work around ARM
	  erratum 826319 on Cortex-A53 parts up to r0p2 with an AMBA 4 ACE or
	  AXI master interface and an L2 cache.

	  If a Cortex-A53 uses an AMBA AXI4 ACE interface to other processors
	  and is unable to accept a certain write via this interface, it will
	  not progress on read data presented on the read data channel and the
	  system can deadlock.

	  The workaround promotes data cache clean instructions to
	  data cache clean-and-invalidate.
	  Please note that this does not necessarily enable the workaround,
	  as it depends on the alternative framework, which will only patch
	  the kernel if an affected CPU is detected.

	  If unsure, say Y.

config ARM64_ERRATUM_827319
	bool "Cortex-A53: 827319: Data cache clean instructions might cause overlapping transactions to the interconnect"
	default y
	help
	  This option adds an alternative code sequence to work around ARM
	  erratum 827319 on Cortex-A53 parts up to r0p2 with an AMBA 5 CHI
	  master interface and an L2 cache.

	  Under certain conditions this erratum can cause a clean line eviction
	  to occur at the same time as another transaction to the same address
	  on the AMBA 5 CHI interface, which can cause data corruption if the
	  interconnect reorders the two transactions.

	  The workaround promotes data cache clean instructions to
	  data cache clean-and-invalidate.
	  Please note that this does not necessarily enable the workaround,
	  as it depends on the alternative framework, which will only patch
	  the kernel if an affected CPU is detected.

	  If unsure, say Y.

config ARM64_ERRATUM_824069
	bool "Cortex-A53: 824069: Cache line might not be marked as clean after a CleanShared snoop"
	default y
	help
	  This option adds an alternative code sequence to work around ARM
	  erratum 824069 on Cortex-A53 parts up to r0p2 when it is connected
	  to a coherent interconnect.

	  If a Cortex-A53 processor is executing a store or prefetch for
	  write instruction at the same time as a processor in another
	  cluster is executing a cache maintenance operation to the same
	  address, then this erratum might cause a clean cache line to be
	  incorrectly marked as dirty.

	  The workaround promotes data cache clean instructions to
	  data cache clean-and-invalidate.
	  Please note that this option does not necessarily enable the
	  workaround, as it depends on the alternative framework, which will
	  only patch the kernel if an affected CPU is detected.

	  If unsure, say Y.

config ARM64_ERRATUM_819472
	bool "Cortex-A53: 819472: Store exclusive instructions might cause data corruption"
	default y
	help
	  This option adds an alternative code sequence to work around ARM
	  erratum 819472 on Cortex-A53 parts up to r0p1 with an L2 cache
	  present when it is connected to a coherent interconnect.

	  If the processor is executing a load and store exclusive sequence at
	  the same time as a processor in another cluster is executing a cache
	  maintenance operation to the same address, then this erratum might
	  cause data corruption.

	  The workaround promotes data cache clean instructions to
	  data cache clean-and-invalidate.
	  Please note that this does not necessarily enable the workaround,
	  as it depends on the alternative framework, which will only patch
	  the kernel if an affected CPU is detected.

	  If unsure, say Y.

config ARM64_ERRATUM_832075
	bool "Cortex-A57: 832075: possible deadlock on mixing exclusive memory accesses with device loads"
	default y
	help
	  This option adds an alternative code sequence to work around ARM
	  erratum 832075 on Cortex-A57 parts up to r1p2.

	  Affected Cortex-A57 parts might deadlock when exclusive load/store
	  instructions to Write-Back memory are mixed with Device loads.

	  The workaround is to promote device loads to use Load-Acquire
	  semantics.
	  Please note that this does not necessarily enable the workaround,
	  as it depends on the alternative framework, which will only patch
	  the kernel if an affected CPU is detected.

	  If unsure, say Y.

config ARM64_ERRATUM_834220
	bool "Cortex-A57: 834220: Stage 2 translation fault might be incorrectly reported in presence of a Stage 1 fault"
	depends on KVM
	default y
	help
	  This option adds an alternative code sequence to work around ARM
	  erratum 834220 on Cortex-A57 parts up to r1p2.

	  Affected Cortex-A57 parts might report a Stage 2 translation
	  fault as the result of a Stage 1 fault for load crossing a
	  page boundary when there is a permission or device memory
	  alignment fault at Stage 1 and a translation fault at Stage 2.

	  The workaround is to verify that the Stage 1 translation
	  doesn't generate a fault before handling the Stage 2 fault.
	  Please note that this does not necessarily enable the workaround,
	  as it depends on the alternative framework, which will only patch
	  the kernel if an affected CPU is detected.

	  If unsure, say Y.

config ARM64_ERRATUM_845719
	bool "Cortex-A53: 845719: a load might read incorrect data"
	depends on COMPAT
	default y
	help
	  This option adds an alternative code sequence to work around ARM
	  erratum 845719 on Cortex-A53 parts up to r0p4.

	  When running a compat (AArch32) userspace on an affected Cortex-A53
	  part, a load at EL0 from a virtual address that matches the bottom 32
	  bits of the virtual address used by a recent load at (AArch64) EL1
	  might return incorrect data.

	  The workaround is to write the contextidr_el1 register on exception
	  return to a 32-bit task.
	  Please note that this does not necessarily enable the workaround,
	  as it depends on the alternative framework, which will only patch
	  the kernel if an affected CPU is detected.

	  If unsure, say Y.

config ARM64_ERRATUM_843419
	bool "Cortex-A53: 843419: A load or store might access an incorrect address"
	default y
	select ARM64_MODULE_CMODEL_LARGE if MODULES
	help
	  This option links the kernel with '--fix-cortex-a53-843419' and
	  builds modules using the large memory model in order to avoid the use
	  of the ADRP instruction, which can cause a subsequent memory access
	  to use an incorrect address on Cortex-A53 parts up to r0p4.

	  If unsure, say Y.

config CAVIUM_ERRATUM_22375
	bool "Cavium erratum 22375, 24313"
	default y
	help
	  Enable workaround for erratum 22375, 24313.

	  This implements two gicv3-its errata workarounds for ThunderX. Both
	  with small impact affecting only ITS table allocation.

	    erratum 22375: only alloc 8MB table size
	    erratum 24313: ignore memory access type

	  The fixes are in ITS initialization and basically ignore memory access
	  type and table size provided by the TYPER and BASER registers.

	  If unsure, say Y.

config CAVIUM_ERRATUM_23144
	bool "Cavium erratum 23144: ITS SYNC hang on dual socket system"
	depends on NUMA
	default y
	help
	  ITS SYNC command hang for cross node io and collections/cpu mapping.

	  If unsure, say Y.

config CAVIUM_ERRATUM_23154
	bool "Cavium erratum 23154: Access to ICC_IAR1_EL1 is not sync'ed"
	default y
	help
	  The gicv3 of ThunderX requires a modified version for
	  reading the IAR status to ensure data synchronization
	  (access to icc_iar1_el1 is not sync'ed before and after).

	  If unsure, say Y.

config CAVIUM_ERRATUM_27456
	bool "Cavium erratum 27456: Broadcast TLBI instructions may cause icache corruption"
	default y
	help
	  On ThunderX T88 pass 1.x through 2.1 parts, broadcast TLBI
	  instructions may cause the icache to become corrupted if it
	  contains data for a non-current ASID.  The fix is to
	  invalidate the icache when changing the mm context.

	  If unsure, say Y.

config QCOM_QDF2400_ERRATUM_0065
	bool "QDF2400 E0065: Incorrect GITS_TYPER.ITT_Entry_size"
	default y
	help
	  On Qualcomm Datacenter Technologies QDF2400 SoC, ITS hardware reports
	  ITE size incorrectly. The GITS_TYPER.ITT_Entry_size field should have
	  been indicated as 16Bytes (0xf), not 8Bytes (0x7).

	  If unsure, say Y.

endmenu


choice
	prompt "Page size"
	default ARM64_4K_PAGES
	help
	  Page size (translation granule) configuration.

config ARM64_4K_PAGES
	bool "4KB"
	help
	  This feature enables 4KB pages support.

config ARM64_16K_PAGES
	bool "16KB"
	help
	  The system will use 16KB pages support. AArch32 emulation
	  requires applications compiled with 16K (or a multiple of 16K)
	  aligned segments.

config ARM64_64K_PAGES
	bool "64KB"
	help
	  This feature enables 64KB pages support (4KB by default)
	  allowing only two levels of page tables and faster TLB
	  look-up. AArch32 emulation requires applications compiled
	  with 64K aligned segments.

endchoice

choice
	prompt "Virtual address space size"
	default ARM64_VA_BITS_39 if ARM64_4K_PAGES
	default ARM64_VA_BITS_47 if ARM64_16K_PAGES
	default ARM64_VA_BITS_42 if ARM64_64K_PAGES
	help
	  Allows choosing one of multiple possible virtual address
	  space sizes. The level of translation table is determined by
	  a combination of page size and virtual address space size.

config ARM64_VA_BITS_36
	bool "36-bit" if EXPERT
	depends on ARM64_16K_PAGES

config ARM64_VA_BITS_39
	bool "39-bit"
	depends on ARM64_4K_PAGES

config ARM64_VA_BITS_42
	bool "42-bit"
	depends on ARM64_64K_PAGES

config ARM64_VA_BITS_47
	bool "47-bit"
	depends on ARM64_16K_PAGES

config ARM64_VA_BITS_48
	bool "48-bit"

endchoice

config ARM64_VA_BITS
	int
	default 36 if ARM64_VA_BITS_36
	default 39 if ARM64_VA_BITS_39
	default 42 if ARM64_VA_BITS_42
	default 47 if ARM64_VA_BITS_47
	default 48 if ARM64_VA_BITS_48

config CPU_BIG_ENDIAN
       bool "Build big-endian kernel"
       help
         Say Y if you plan on running a kernel in big-endian mode.

config SCHED_MC
	bool "Multi-core scheduler support"
	help
	  Multi-core scheduler support improves the CPU scheduler's decision
	  making when dealing with multi-core CPU chips at a cost of slightly
	  increased overhead in some places. If unsure say N here.

config SCHED_SMT
	bool "SMT scheduler support"
	help
	  Improves the CPU scheduler's decision making when dealing with
	  MultiThreading at a cost of slightly increased overhead in some
	  places. If unsure say N here.

config NR_CPUS
	int "Maximum number of CPUs (2-4096)"
	range 2 4096
	# These have to remain sorted largest to smallest
	default "64"

config HOTPLUG_CPU
	bool "Support for hot-pluggable CPUs"
	select GENERIC_IRQ_MIGRATION
	help
	  Say Y here to experiment with turning CPUs off and on.  CPUs
	  can be controlled through /sys/devices/system/cpu.

# Common NUMA Features
config NUMA
	bool "Numa Memory Allocation and Scheduler Support"
	select ACPI_NUMA if ACPI
	select OF_NUMA
	help
	  Enable NUMA (Non Uniform Memory Access) support.

	  The kernel will try to allocate memory used by a CPU on the
	  local memory of the CPU and add some more
	  NUMA awareness to the kernel.

config NODES_SHIFT
	int "Maximum NUMA Nodes (as a power of 2)"
	range 1 10
	default "2"
	depends on NEED_MULTIPLE_NODES
	help
	  Specify the maximum number of NUMA Nodes available on the target
	  system.  Increases memory reserved to accommodate various tables.

config USE_PERCPU_NUMA_NODE_ID
	def_bool y
	depends on NUMA

config HAVE_SETUP_PER_CPU_AREA
	def_bool y
	depends on NUMA

config NEED_PER_CPU_EMBED_FIRST_CHUNK
	def_bool y
	depends on NUMA

source kernel/Kconfig.preempt
source kernel/Kconfig.hz

config ARCH_SUPPORTS_DEBUG_PAGEALLOC
	def_bool y

config ARCH_HAS_HOLES_MEMORYMODEL
	def_bool y if SPARSEMEM

config ARCH_SPARSEMEM_ENABLE
	def_bool y
	select SPARSEMEM_VMEMMAP_ENABLE

config ARCH_SPARSEMEM_DEFAULT
	def_bool ARCH_SPARSEMEM_ENABLE

config ARCH_SELECT_MEMORY_MODEL
	def_bool ARCH_SPARSEMEM_ENABLE

config HAVE_ARCH_PFN_VALID
	def_bool ARCH_HAS_HOLES_MEMORYMODEL || !SPARSEMEM

config HW_PERF_EVENTS
	def_bool y
	depends on ARM_PMU

config SYS_SUPPORTS_HUGETLBFS
	def_bool y

config ARCH_WANT_HUGE_PMD_SHARE
	def_bool y if ARM64_4K_PAGES || (ARM64_16K_PAGES && !ARM64_VA_BITS_36)

config ARCH_HAS_CACHE_LINE_SIZE
	def_bool y

source "mm/Kconfig"

config SECCOMP
	bool "Enable seccomp to safely compute untrusted bytecode"
	---help---
	  This kernel feature is useful for number crunching applications
	  that may need to compute untrusted bytecode during their
	  execution. By using pipes or other transports made available to
	  the process as file descriptors supporting the read/write
	  syscalls, it's possible to isolate those applications in
	  their own address space using seccomp. Once seccomp is
	  enabled via prctl(PR_SET_SECCOMP), it cannot be disabled
	  and the task is only allowed to execute a few safe syscalls
	  defined by each seccomp mode.

config PARAVIRT
	bool "Enable paravirtualization code"
	help
	  This changes the kernel so it can modify itself when it is run
	  under a hypervisor, potentially improving performance significantly
	  over full virtualization.

config PARAVIRT_TIME_ACCOUNTING
	bool "Paravirtual steal time accounting"
	select PARAVIRT
	default n
	help
	  Select this option to enable fine granularity task steal time
	  accounting. Time spent executing other tasks in parallel with
	  the current vCPU is discounted from the vCPU power. To account for
	  that, there can be a small performance impact.

	  If in doubt, say N here.

config KEXEC
	depends on PM_SLEEP_SMP
	select KEXEC_CORE
	bool "kexec system call"
	---help---
	  kexec is a system call that implements the ability to shutdown your
	  current kernel, and to start another kernel.  It is like a reboot
	  but it is independent of the system firmware.   And like a reboot
	  you can start any kernel with it, not just Linux.

config XEN_DOM0
	def_bool y
	depends on XEN

config XEN
	bool "Xen guest support on ARM64"
	depends on ARM64 && OF
	select SWIOTLB_XEN
	select PARAVIRT
	help
	  Say Y if you want to run Linux in a Virtual Machine on Xen on ARM64.

config FORCE_MAX_ZONEORDER
	int
	default "14" if (ARM64_64K_PAGES && TRANSPARENT_HUGEPAGE)
	default "12" if (ARM64_16K_PAGES && TRANSPARENT_HUGEPAGE)
<<<<<<< HEAD
	default "14" if (ARCH_FSL_IMX8QM || ARCH_FSL_IMX8QXP || ARCH_FSL_IMX8MQ)
=======
	default "14" if (ARCH_FSL_IMX8QM || ARCH_FSL_IMX8QXP || ARCH_FSL_IMX8MQ || ARCH_FSL_IMX8QP)
>>>>>>> 05f46d3f
	default "11"
	help
	  The kernel memory allocator divides physically contiguous memory
	  blocks into "zones", where each zone is a power of two number of
	  pages.  This option selects the largest power of two that the kernel
	  keeps in the memory allocator.  If you need to allocate very large
	  blocks of physically contiguous memory, then you may need to
	  increase this value.

	  This config option is actually maximum order plus one. For example,
	  a value of 11 means that the largest free memory block is 2^10 pages.

	  We make sure that we can allocate upto a HugePage size for each configuration.
	  Hence we have :
		MAX_ORDER = (PMD_SHIFT - PAGE_SHIFT) + 1 => PAGE_SHIFT - 2

	  However for 4K, we choose a higher default value, 11 as opposed to 10, giving us
	  4M allocations matching the default size used by generic code.

config UNMAP_KERNEL_AT_EL0
	bool "Unmap kernel when running in userspace (aka \"KAISER\")" if EXPERT
	default y
	help
	  Speculation attacks against some high-performance processors can
	  be used to bypass MMU permission checks and leak kernel data to
	  userspace. This can be defended against by unmapping the kernel
	  when running in userspace, mapping it back in on exception entry
	  via a trampoline page in the vector table.

config HARDEN_BRANCH_PREDICTOR
	bool "Harden the branch predictor against aliasing attacks" if EXPERT
	default y
	help
	  Speculation attacks against some high-performance processors rely on
	  being able to manipulate the branch predictor for a victim context by
	  executing aliasing branches in the attacker context.  Such attacks
	  can be partially mitigated against by clearing internal branch
	  predictor state and limiting the prediction logic in some situations.

	  This config option will take CPU-specific actions to harden the
	  branch predictor against aliasing attacks and may rely on specific
	  instruction sequences or control bits being set by the system
	  firmware.

	  If unsure, say Y.

menuconfig ARMV8_DEPRECATED
	bool "Emulate deprecated/obsolete ARMv8 instructions"
	depends on COMPAT
	help
	  Legacy software support may require certain instructions
	  that have been deprecated or obsoleted in the architecture.

	  Enable this config to enable selective emulation of these
	  features.

	  If unsure, say Y

if ARMV8_DEPRECATED

config SWP_EMULATION
	bool "Emulate SWP/SWPB instructions"
	help
	  ARMv8 obsoletes the use of A32 SWP/SWPB instructions such that
	  they are always undefined. Say Y here to enable software
	  emulation of these instructions for userspace using LDXR/STXR.

	  In some older versions of glibc [<=2.8] SWP is used during futex
	  trylock() operations with the assumption that the code will not
	  be preempted. This invalid assumption may be more likely to fail
	  with SWP emulation enabled, leading to deadlock of the user
	  application.

	  NOTE: when accessing uncached shared regions, LDXR/STXR rely
	  on an external transaction monitoring block called a global
	  monitor to maintain update atomicity. If your system does not
	  implement a global monitor, this option can cause programs that
	  perform SWP operations to uncached memory to deadlock.

	  If unsure, say Y

config CP15_BARRIER_EMULATION
	bool "Emulate CP15 Barrier instructions"
	help
	  The CP15 barrier instructions - CP15ISB, CP15DSB, and
	  CP15DMB - are deprecated in ARMv8 (and ARMv7). It is
	  strongly recommended to use the ISB, DSB, and DMB
	  instructions instead.

	  Say Y here to enable software emulation of these
	  instructions for AArch32 userspace code. When this option is
	  enabled, CP15 barrier usage is traced which can help
	  identify software that needs updating.

	  If unsure, say Y

config SETEND_EMULATION
	bool "Emulate SETEND instruction"
	help
	  The SETEND instruction alters the data-endianness of the
	  AArch32 EL0, and is deprecated in ARMv8.

	  Say Y here to enable software emulation of the instruction
	  for AArch32 userspace code.

	  Note: All the cpus on the system must have mixed endian support at EL0
	  for this feature to be enabled. If a new CPU - which doesn't support mixed
	  endian - is hotplugged in after this feature has been enabled, there could
	  be unexpected results in the applications.

	  If unsure, say Y
endif

menu "ARMv8.1 architectural features"

config ARM64_HW_AFDBM
	bool "Support for hardware updates of the Access and Dirty page flags"
	default y
	help
	  The ARMv8.1 architecture extensions introduce support for
	  hardware updates of the access and dirty information in page
	  table entries. When enabled in TCR_EL1 (HA and HD bits) on
	  capable processors, accesses to pages with PTE_AF cleared will
	  set this bit instead of raising an access flag fault.
	  Similarly, writes to read-only pages with the DBM bit set will
	  clear the read-only bit (AP[2]) instead of raising a
	  permission fault.

	  Kernels built with this configuration option enabled continue
	  to work on pre-ARMv8.1 hardware and the performance impact is
	  minimal. If unsure, say Y.

config ARM64_PAN
	bool "Enable support for Privileged Access Never (PAN)"
	default y
	help
	 Privileged Access Never (PAN; part of the ARMv8.1 Extensions)
	 prevents the kernel or hypervisor from accessing user-space (EL0)
	 memory directly.

	 Choosing this option will cause any unprotected (not using
	 copy_to_user et al) memory access to fail with a permission fault.

	 The feature is detected at runtime, and will remain as a 'nop'
	 instruction if the cpu does not implement the feature.

config ARM64_LSE_ATOMICS
	bool "Atomic instructions"
	help
	  As part of the Large System Extensions, ARMv8.1 introduces new
	  atomic instructions that are designed specifically to scale in
	  very large systems.

	  Say Y here to make use of these instructions for the in-kernel
	  atomic routines. This incurs a small overhead on CPUs that do
	  not support these instructions and requires the kernel to be
	  built with binutils >= 2.25.

config ARM64_VHE
	bool "Enable support for Virtualization Host Extensions (VHE)"
	default y
	help
	  Virtualization Host Extensions (VHE) allow the kernel to run
	  directly at EL2 (instead of EL1) on processors that support
	  it. This leads to better performance for KVM, as they reduce
	  the cost of the world switch.

	  Selecting this option allows the VHE feature to be detected
	  at runtime, and does not affect processors that do not
	  implement this feature.

endmenu

menu "ARMv8.2 architectural features"

config ARM64_UAO
	bool "Enable support for User Access Override (UAO)"
	default y
	help
	  User Access Override (UAO; part of the ARMv8.2 Extensions)
	  causes the 'unprivileged' variant of the load/store instructions to
	  be overriden to be privileged.

	  This option changes get_user() and friends to use the 'unprivileged'
	  variant of the load/store instructions. This ensures that user-space
	  really did have access to the supplied memory. When addr_limit is
	  set to kernel memory the UAO bit will be set, allowing privileged
	  access to kernel memory.

	  Choosing this option will cause copy_to_user() et al to use user-space
	  memory permissions.

	  The feature is detected at runtime, the kernel will use the
	  regular load/store instructions if the cpu does not implement the
	  feature.

endmenu

config ARM64_MODULE_CMODEL_LARGE
	bool

config ARM64_MODULE_PLTS
	bool
	select ARM64_MODULE_CMODEL_LARGE
	select HAVE_MOD_ARCH_SPECIFIC

config RELOCATABLE
	bool
	help
	  This builds the kernel as a Position Independent Executable (PIE),
	  which retains all relocation metadata required to relocate the
	  kernel binary at runtime to a different virtual address than the
	  address it was linked at.
	  Since AArch64 uses the RELA relocation format, this requires a
	  relocation pass at runtime even if the kernel is loaded at the
	  same address it was linked at.

config RANDOMIZE_BASE
	bool "Randomize the address of the kernel image"
	select ARM64_MODULE_PLTS if MODULES
	select RELOCATABLE
	help
	  Randomizes the virtual address at which the kernel image is
	  loaded, as a security feature that deters exploit attempts
	  relying on knowledge of the location of kernel internals.

	  It is the bootloader's job to provide entropy, by passing a
	  random u64 value in /chosen/kaslr-seed at kernel entry.

	  When booting via the UEFI stub, it will invoke the firmware's
	  EFI_RNG_PROTOCOL implementation (if available) to supply entropy
	  to the kernel proper. In addition, it will randomise the physical
	  location of the kernel Image as well.

	  If unsure, say N.

config RANDOMIZE_MODULE_REGION_FULL
	bool "Randomize the module region independently from the core kernel"
	depends on RANDOMIZE_BASE && !DYNAMIC_FTRACE
	default y
	help
	  Randomizes the location of the module region without considering the
	  location of the core kernel. This way, it is impossible for modules
	  to leak information about the location of core kernel data structures
	  but it does imply that function calls between modules and the core
	  kernel will need to be resolved via veneers in the module PLT.

	  When this option is not set, the module region will be randomized over
	  a limited range that contains the [_stext, _etext] interval of the
	  core kernel, so branch relocations are always in range.

endmenu

menu "Boot options"

config ARM64_ACPI_PARKING_PROTOCOL
	bool "Enable support for the ARM64 ACPI parking protocol"
	depends on ACPI
	help
	  Enable support for the ARM64 ACPI parking protocol. If disabled
	  the kernel will not allow booting through the ARM64 ACPI parking
	  protocol even if the corresponding data is present in the ACPI
	  MADT table.

config CMDLINE
	string "Default kernel command string"
	default ""
	help
	  Provide a set of default command-line options at build time by
	  entering them here. As a minimum, you should specify the the
	  root device (e.g. root=/dev/nfs).

config CMDLINE_FORCE
	bool "Always use the default kernel command string"
	help
	  Always use the default kernel command string, even if the boot
	  loader passes other arguments to the kernel.
	  This is useful if you cannot or don't want to change the
	  command-line options your boot loader passes to the kernel.

config EFI_STUB
	bool

config EFI
	bool "UEFI runtime support"
	depends on OF && !CPU_BIG_ENDIAN
	select LIBFDT
	select UCS2_STRING
	select EFI_PARAMS_FROM_FDT
	select EFI_RUNTIME_WRAPPERS
	select EFI_STUB
	select EFI_ARMSTUB
	default y
	help
	  This option provides support for runtime services provided
	  by UEFI firmware (such as non-volatile variables, realtime
          clock, and platform reset). A UEFI stub is also provided to
	  allow the kernel to be booted as an EFI application. This
	  is only useful on systems that have UEFI firmware.

config DMI
	bool "Enable support for SMBIOS (DMI) tables"
	depends on EFI
	default y
	help
	  This enables SMBIOS/DMI feature for systems.

	  This option is only useful on systems that have UEFI firmware.
	  However, even with this option, the resultant kernel should
	  continue to boot on existing non-UEFI platforms.

endmenu

menu "Userspace binary formats"

source "fs/Kconfig.binfmt"

config COMPAT
	bool "Kernel support for 32-bit EL0"
	depends on ARM64_4K_PAGES || EXPERT
	select COMPAT_BINFMT_ELF if BINFMT_ELF
	select HAVE_UID16
	select OLD_SIGSUSPEND3
	select COMPAT_OLD_SIGACTION
	help
	  This option enables support for a 32-bit EL0 running under a 64-bit
	  kernel at EL1. AArch32-specific components such as system calls,
	  the user helper functions, VFP support and the ptrace interface are
	  handled appropriately by the kernel.

	  If you use a page size other than 4KB (i.e, 16KB or 64KB), please be aware
	  that you will only be able to execute AArch32 binaries that were compiled
	  with page size aligned segments.

	  If you want to execute 32-bit userspace applications, say Y.

config SYSVIPC_COMPAT
	def_bool y
	depends on COMPAT && SYSVIPC

endmenu

menu "Power management options"

source "kernel/power/Kconfig"

config ARCH_HIBERNATION_POSSIBLE
	def_bool y
	depends on CPU_PM

config ARCH_HIBERNATION_HEADER
	def_bool y
	depends on HIBERNATION

config ARCH_SUSPEND_POSSIBLE
	def_bool y

endmenu

menu "CPU Power Management"

source "drivers/cpuidle/Kconfig"

source "drivers/cpufreq/Kconfig"

endmenu

source "net/Kconfig"

source "drivers/Kconfig"

source "drivers/firmware/Kconfig"

source "drivers/acpi/Kconfig"

source "fs/Kconfig"

source "arch/arm64/kvm/Kconfig"

source "arch/arm64/Kconfig.debug"

source "security/Kconfig"

source "crypto/Kconfig"
if CRYPTO
source "arch/arm64/crypto/Kconfig"
endif

source "lib/Kconfig"<|MERGE_RESOLUTION|>--- conflicted
+++ resolved
@@ -714,11 +714,7 @@
 	int
 	default "14" if (ARM64_64K_PAGES && TRANSPARENT_HUGEPAGE)
 	default "12" if (ARM64_16K_PAGES && TRANSPARENT_HUGEPAGE)
-<<<<<<< HEAD
-	default "14" if (ARCH_FSL_IMX8QM || ARCH_FSL_IMX8QXP || ARCH_FSL_IMX8MQ)
-=======
 	default "14" if (ARCH_FSL_IMX8QM || ARCH_FSL_IMX8QXP || ARCH_FSL_IMX8MQ || ARCH_FSL_IMX8QP)
->>>>>>> 05f46d3f
 	default "11"
 	help
 	  The kernel memory allocator divides physically contiguous memory
