# SPDX-License-Identifier: GPL-2.0

menu "Accelerated Cryptographic Algorithms for CPU (arm64)"

config CRYPTO_GHASH_ARM64_CE
	tristate "Hash functions: GHASH (ARMv8 Crypto Extensions)"
	depends on KERNEL_MODE_NEON
	select CRYPTO_HASH
	select CRYPTO_GF128MUL
	select CRYPTO_LIB_AES
	select CRYPTO_AEAD
	help
	  GCM GHASH function (NIST SP800-38D)

	  Architecture: arm64 using:
	  - ARMv8 Crypto Extensions

config CRYPTO_NHPOLY1305_NEON
	tristate "Hash functions: NHPoly1305 (NEON)"
	depends on KERNEL_MODE_NEON
	select CRYPTO_NHPOLY1305
	help
	  NHPoly1305 hash function (Adiantum)

	  Architecture: arm64 using:
	  - NEON (Advanced SIMD) extensions

config CRYPTO_POLY1305_NEON
	tristate "Hash functions: Poly1305 (NEON)"
	depends on KERNEL_MODE_NEON
	select CRYPTO_HASH
	select CRYPTO_ARCH_HAVE_LIB_POLY1305
	help
	  Poly1305 authenticator algorithm (RFC7539)

	  Architecture: arm64 using:
	  - NEON (Advanced SIMD) extensions

config CRYPTO_SHA1_ARM64_CE
	tristate "Hash functions: SHA-1 (ARMv8 Crypto Extensions)"
	depends on KERNEL_MODE_NEON
	select CRYPTO_HASH
	select CRYPTO_SHA1
	help
	  SHA-1 secure hash algorithm (FIPS 180)

	  Architecture: arm64 using:
	  - ARMv8 Crypto Extensions

config CRYPTO_SHA256_ARM64
	tristate "Hash functions: SHA-224 and SHA-256"
	select CRYPTO_HASH
	help
	  SHA-224 and SHA-256 secure hash algorithms (FIPS 180)

	  Architecture: arm64

config CRYPTO_SHA2_ARM64_CE
	tristate "Hash functions: SHA-224 and SHA-256 (ARMv8 Crypto Extensions)"
	depends on KERNEL_MODE_NEON
	select CRYPTO_HASH
	select CRYPTO_SHA256_ARM64
	help
	  SHA-224 and SHA-256 secure hash algorithms (FIPS 180)

	  Architecture: arm64 using:
	  - ARMv8 Crypto Extensions

config CRYPTO_SHA512_ARM64
	tristate "Hash functions: SHA-384 and SHA-512"
	select CRYPTO_HASH
	help
	  SHA-384 and SHA-512 secure hash algorithms (FIPS 180)

	  Architecture: arm64

config CRYPTO_SHA512_ARM64_CE
	tristate "Hash functions: SHA-384 and SHA-512 (ARMv8 Crypto Extensions)"
	depends on KERNEL_MODE_NEON
	select CRYPTO_HASH
	select CRYPTO_SHA512_ARM64
	help
	  SHA-384 and SHA-512 secure hash algorithms (FIPS 180)

	  Architecture: arm64 using:
	  - ARMv8 Crypto Extensions

config CRYPTO_SHA3_ARM64
	tristate "Hash functions: SHA-3 (ARMv8.2 Crypto Extensions)"
	depends on KERNEL_MODE_NEON
	select CRYPTO_HASH
	select CRYPTO_SHA3
	help
	  SHA-3 secure hash algorithms (FIPS 202)

	  Architecture: arm64 using:
	  - ARMv8.2 Crypto Extensions

config CRYPTO_SM3_ARM64_CE
	tristate "Hash functions: SM3 (ARMv8.2 Crypto Extensions)"
	depends on KERNEL_MODE_NEON
	select CRYPTO_HASH
	select CRYPTO_SM3
	help
	  SM3 (ShangMi 3) secure hash function (OSCCA GM/T 0004-2012)

	  Architecture: arm64 using:
	  - ARMv8.2 Crypto Extensions

config CRYPTO_POLYVAL_ARM64_CE
	tristate "Hash functions: POLYVAL (ARMv8 Crypto Extensions)"
	depends on KERNEL_MODE_NEON
<<<<<<< HEAD
	select CRYPTO_HASH
	select CRYPTO_GF128MUL
	select CRYPTO_LIB_AES
	select CRYPTO_AEAD
=======
	select CRYPTO_POLYVAL
	help
	  POLYVAL hash function for HCTR2
>>>>>>> 29549c70

	  Architecture: arm64 using:
	  - ARMv8 Crypto Extensions

config CRYPTO_AES_ARM64
	tristate "Ciphers: AES, modes: ECB, CBC, CTR, CTS, XCTR, XTS"
	select CRYPTO_AES
	help
	  Block ciphers: AES cipher algorithms (FIPS-197)
	  Length-preserving ciphers: AES with ECB, CBC, CTR, CTS,
	    XCTR, and XTS modes
	  AEAD cipher: AES with CBC, ESSIV, and SHA-256
	    for fscrypt and dm-crypt

	  Architecture: arm64

config CRYPTO_AES_ARM64_CE
	tristate "Ciphers: AES (ARMv8 Crypto Extensions)"
	depends on ARM64 && KERNEL_MODE_NEON
	select CRYPTO_ALGAPI
	select CRYPTO_LIB_AES
	help
	  Block ciphers: AES cipher algorithms (FIPS-197)

	  Architecture: arm64 using:
	  - ARMv8 Crypto Extensions

config CRYPTO_AES_ARM64_CE_BLK
	tristate "Ciphers: AES, modes: ECB/CBC/CTR/XTS (ARMv8 Crypto Extensions)"
	depends on KERNEL_MODE_NEON
	select CRYPTO_SKCIPHER
	select CRYPTO_AES_ARM64_CE
	help
	  Length-preserving ciphers: AES cipher algorithms (FIPS-197)
	  with block cipher modes:
	  - ECB (Electronic Codebook) mode (NIST SP800-38A)
	  - CBC (Cipher Block Chaining) mode (NIST SP800-38A)
	  - CTR (Counter) mode (NIST SP800-38A)
	  - XTS (XOR Encrypt XOR with ciphertext stealing) mode (NIST SP800-38E
	    and IEEE 1619)

	  Architecture: arm64 using:
	  - ARMv8 Crypto Extensions

config CRYPTO_AES_ARM64_NEON_BLK
	tristate "Ciphers: AES, modes: ECB/CBC/CTR/XTS (NEON)"
	depends on KERNEL_MODE_NEON
	select CRYPTO_SKCIPHER
	select CRYPTO_LIB_AES
	help
	  Length-preserving ciphers: AES cipher algorithms (FIPS-197)
	  with block cipher modes:
	  - ECB (Electronic Codebook) mode (NIST SP800-38A)
	  - CBC (Cipher Block Chaining) mode (NIST SP800-38A)
	  - CTR (Counter) mode (NIST SP800-38A)
	  - XTS (XOR Encrypt XOR with ciphertext stealing) mode (NIST SP800-38E
	    and IEEE 1619)

	  Architecture: arm64 using:
	  - NEON (Advanced SIMD) extensions

config CRYPTO_CHACHA20_NEON
	tristate "Ciphers: ChaCha (NEON)"
	depends on KERNEL_MODE_NEON
	select CRYPTO_SKCIPHER
	select CRYPTO_LIB_CHACHA_GENERIC
	select CRYPTO_ARCH_HAVE_LIB_CHACHA
	help
	  Length-preserving ciphers: ChaCha20, XChaCha20, and XChaCha12
	  stream cipher algorithms

	  Architecture: arm64 using:
	  - NEON (Advanced SIMD) extensions

config CRYPTO_AES_ARM64_BS
	tristate "Ciphers: AES, modes: ECB/CBC/CTR/XCTR/XTS modes (bit-sliced NEON)"
	depends on KERNEL_MODE_NEON
	select CRYPTO_SKCIPHER
	select CRYPTO_AES_ARM64_NEON_BLK
	select CRYPTO_LIB_AES
	help
	  Length-preserving ciphers: AES cipher algorithms (FIPS-197)
	  with block cipher modes:
	  - ECB (Electronic Codebook) mode (NIST SP800-38A)
	  - CBC (Cipher Block Chaining) mode (NIST SP800-38A)
	  - CTR (Counter) mode (NIST SP800-38A)
	  - XCTR mode for HCTR2
	  - XTS (XOR Encrypt XOR with ciphertext stealing) mode (NIST SP800-38E
	    and IEEE 1619)

	  Architecture: arm64 using:
	  - bit-sliced algorithm
	  - NEON (Advanced SIMD) extensions

config CRYPTO_SM4_ARM64_CE
	tristate "Ciphers: SM4 (ARMv8.2 Crypto Extensions)"
	depends on KERNEL_MODE_NEON
	select CRYPTO_ALGAPI
	select CRYPTO_SM4
	help
	  Block ciphers: SM4 cipher algorithms (OSCCA GB/T 32907-2016)

	  Architecture: arm64 using:
	  - ARMv8.2 Crypto Extensions
	  - NEON (Advanced SIMD) extensions

config CRYPTO_SM4_ARM64_CE_BLK
	tristate "Ciphers: SM4, modes: ECB/CBC/CFB/CTR (ARMv8 Crypto Extensions)"
	depends on KERNEL_MODE_NEON
	select CRYPTO_SKCIPHER
	select CRYPTO_SM4
	help
	  Length-preserving ciphers: SM4 cipher algorithms (OSCCA GB/T 32907-2016)
	  with block cipher modes:
	  - ECB (Electronic Codebook) mode (NIST SP800-38A)
	  - CBC (Cipher Block Chaining) mode (NIST SP800-38A)
	  - CFB (Cipher Feedback) mode (NIST SP800-38A)
	  - CTR (Counter) mode (NIST SP800-38A)

	  Architecture: arm64 using:
	  - ARMv8 Crypto Extensions
	  - NEON (Advanced SIMD) extensions

config CRYPTO_SM4_ARM64_NEON_BLK
	tristate "Ciphers: SM4, modes: ECB/CBC/CFB/CTR (NEON)"
	depends on KERNEL_MODE_NEON
	select CRYPTO_SKCIPHER
	select CRYPTO_SM4
	help
	  Length-preserving ciphers: SM4 cipher algorithms (OSCCA GB/T 32907-2016)
	  with block cipher modes:
	  - ECB (Electronic Codebook) mode (NIST SP800-38A)
	  - CBC (Cipher Block Chaining) mode (NIST SP800-38A)
	  - CFB (Cipher Feedback) mode (NIST SP800-38A)
	  - CTR (Counter) mode (NIST SP800-38A)

	  Architecture: arm64 using:
	  - NEON (Advanced SIMD) extensions

config CRYPTO_AES_ARM64_CE_CCM
	tristate "AEAD cipher: AES in CCM mode (ARMv8 Crypto Extensions)"
	depends on ARM64 && KERNEL_MODE_NEON
	select CRYPTO_ALGAPI
	select CRYPTO_AES_ARM64_CE
	select CRYPTO_AEAD
	select CRYPTO_LIB_AES
	help
	  AEAD cipher: AES cipher algorithms (FIPS-197) with
	  CCM (Counter with Cipher Block Chaining-Message Authentication Code)
	  authenticated encryption mode (NIST SP800-38C)

	  Architecture: arm64 using:
	  - ARMv8 Crypto Extensions
	  - NEON (Advanced SIMD) extensions

config CRYPTO_CRCT10DIF_ARM64_CE
	tristate "CRCT10DIF (PMULL)"
	depends on KERNEL_MODE_NEON && CRC_T10DIF
	select CRYPTO_HASH
	help
	  CRC16 CRC algorithm used for the T10 (SCSI) Data Integrity Field (DIF)

	  Architecture: arm64 using
	  - PMULL (Polynomial Multiply Long) instructions

endmenu
<|MERGE_RESOLUTION|>--- conflicted
+++ resolved
@@ -110,16 +110,9 @@
 config CRYPTO_POLYVAL_ARM64_CE
 	tristate "Hash functions: POLYVAL (ARMv8 Crypto Extensions)"
 	depends on KERNEL_MODE_NEON
-<<<<<<< HEAD
-	select CRYPTO_HASH
-	select CRYPTO_GF128MUL
-	select CRYPTO_LIB_AES
-	select CRYPTO_AEAD
-=======
 	select CRYPTO_POLYVAL
 	help
 	  POLYVAL hash function for HCTR2
->>>>>>> 29549c70
 
 	  Architecture: arm64 using:
 	  - ARMv8 Crypto Extensions
