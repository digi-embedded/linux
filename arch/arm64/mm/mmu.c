// SPDX-License-Identifier: GPL-2.0-only
/*
 * Based on arch/arm/mm/mmu.c
 *
 * Copyright (C) 1995-2005 Russell King
 * Copyright (C) 2012 ARM Ltd.
 */

#include <linux/cache.h>
#include <linux/export.h>
#include <linux/kernel.h>
#include <linux/errno.h>
#include <linux/init.h>
#include <linux/ioport.h>
#include <linux/kexec.h>
#include <linux/libfdt.h>
#include <linux/mman.h>
#include <linux/nodemask.h>
#include <linux/memblock.h>
#include <linux/memory.h>
#include <linux/fs.h>
#include <linux/io.h>
#include <linux/mm.h>
#include <linux/vmalloc.h>
#include <linux/set_memory.h>

#include <asm/barrier.h>
#include <asm/cputype.h>
#include <asm/fixmap.h>
#include <asm/kasan.h>
#include <asm/kernel-pgtable.h>
#include <asm/sections.h>
#include <asm/setup.h>
#include <linux/sizes.h>
#include <asm/tlb.h>
#include <asm/mmu_context.h>
#include <asm/ptdump.h>
#include <asm/tlbflush.h>
#include <asm/pgalloc.h>

#define NO_BLOCK_MAPPINGS	BIT(0)
#define NO_CONT_MAPPINGS	BIT(1)
#define NO_EXEC_MAPPINGS	BIT(2)	/* assumes FEAT_HPDS is not used */

u64 idmap_t0sz = TCR_T0SZ(VA_BITS_MIN);
u64 idmap_ptrs_per_pgd = PTRS_PER_PGD;

u64 __section(".mmuoff.data.write") vabits_actual;
EXPORT_SYMBOL(vabits_actual);

u64 kimage_voffset __ro_after_init;
EXPORT_SYMBOL(kimage_voffset);

/*
 * Empty_zero_page is a special page that is used for zero-initialized data
 * and COW.
 */
unsigned long empty_zero_page[PAGE_SIZE / sizeof(unsigned long)] __page_aligned_bss;
EXPORT_SYMBOL(empty_zero_page);

static pte_t bm_pte[PTRS_PER_PTE] __page_aligned_bss;
static pmd_t bm_pmd[PTRS_PER_PMD] __page_aligned_bss __maybe_unused;
static pud_t bm_pud[PTRS_PER_PUD] __page_aligned_bss __maybe_unused;

static DEFINE_SPINLOCK(swapper_pgdir_lock);

void set_swapper_pgd(pgd_t *pgdp, pgd_t pgd)
{
	pgd_t *fixmap_pgdp;

	spin_lock(&swapper_pgdir_lock);
	fixmap_pgdp = pgd_set_fixmap(__pa_symbol(pgdp));
	WRITE_ONCE(*fixmap_pgdp, pgd);
	/*
	 * We need dsb(ishst) here to ensure the page-table-walker sees
	 * our new entry before set_p?d() returns. The fixmap's
	 * flush_tlb_kernel_range() via clear_fixmap() does this for us.
	 */
	pgd_clear_fixmap();
	spin_unlock(&swapper_pgdir_lock);
}

pgprot_t phys_mem_access_prot(struct file *file, unsigned long pfn,
			      unsigned long size, pgprot_t vma_prot)
{
	if (!pfn_is_map_memory(pfn))
		return pgprot_noncached(vma_prot);
	else if (file->f_flags & O_SYNC)
		return pgprot_writecombine(vma_prot);
	return vma_prot;
}
EXPORT_SYMBOL(phys_mem_access_prot);

static phys_addr_t __init early_pgtable_alloc(int shift)
{
	phys_addr_t phys;
	void *ptr;

	phys = memblock_phys_alloc(PAGE_SIZE, PAGE_SIZE);
	if (!phys)
		panic("Failed to allocate page table page\n");

	/*
	 * The FIX_{PGD,PUD,PMD} slots may be in active use, but the FIX_PTE
	 * slot will be free, so we can (ab)use the FIX_PTE slot to initialise
	 * any level of table.
	 */
	ptr = pte_set_fixmap(phys);

	memset(ptr, 0, PAGE_SIZE);

	/*
	 * Implicit barriers also ensure the zeroed page is visible to the page
	 * table walker
	 */
	pte_clear_fixmap();

	return phys;
}

static bool pgattr_change_is_safe(u64 old, u64 new)
{
	/*
	 * The following mapping attributes may be updated in live
	 * kernel mappings without the need for break-before-make.
	 */
	pteval_t mask = PTE_PXN | PTE_RDONLY | PTE_WRITE | PTE_NG;

	/* creating or taking down mappings is always safe */
	if (old == 0 || new == 0)
		return true;

	/* live contiguous mappings may not be manipulated at all */
	if ((old | new) & PTE_CONT)
		return false;

	/* Transitioning from Non-Global to Global is unsafe */
	if (old & ~new & PTE_NG)
		return false;

	/*
	 * Changing the memory type between Normal and Normal-Tagged is safe
	 * since Tagged is considered a permission attribute from the
	 * mismatched attribute aliases perspective.
	 */
	if (((old & PTE_ATTRINDX_MASK) == PTE_ATTRINDX(MT_NORMAL) ||
	     (old & PTE_ATTRINDX_MASK) == PTE_ATTRINDX(MT_NORMAL_TAGGED)) &&
	    ((new & PTE_ATTRINDX_MASK) == PTE_ATTRINDX(MT_NORMAL) ||
	     (new & PTE_ATTRINDX_MASK) == PTE_ATTRINDX(MT_NORMAL_TAGGED)))
		mask |= PTE_ATTRINDX_MASK;

	return ((old ^ new) & ~mask) == 0;
}

static void init_pte(pmd_t *pmdp, unsigned long addr, unsigned long end,
		     phys_addr_t phys, pgprot_t prot)
{
	pte_t *ptep;

	ptep = pte_set_fixmap_offset(pmdp, addr);
	do {
		pte_t old_pte = READ_ONCE(*ptep);

		set_pte(ptep, pfn_pte(__phys_to_pfn(phys), prot));

		/*
		 * After the PTE entry has been populated once, we
		 * only allow updates to the permission attributes.
		 */
		BUG_ON(!pgattr_change_is_safe(pte_val(old_pte),
					      READ_ONCE(pte_val(*ptep))));

		phys += PAGE_SIZE;
	} while (ptep++, addr += PAGE_SIZE, addr != end);

	pte_clear_fixmap();
}

static void alloc_init_cont_pte(pmd_t *pmdp, unsigned long addr,
				unsigned long end, phys_addr_t phys,
				pgprot_t prot,
				phys_addr_t (*pgtable_alloc)(int),
				int flags)
{
	unsigned long next;
	pmd_t pmd = READ_ONCE(*pmdp);

	BUG_ON(pmd_sect(pmd));
	if (pmd_none(pmd)) {
		pmdval_t pmdval = PMD_TYPE_TABLE | PMD_TABLE_UXN;
		phys_addr_t pte_phys;

		if (flags & NO_EXEC_MAPPINGS)
			pmdval |= PMD_TABLE_PXN;
		BUG_ON(!pgtable_alloc);
		pte_phys = pgtable_alloc(PAGE_SHIFT);
		__pmd_populate(pmdp, pte_phys, pmdval);
		pmd = READ_ONCE(*pmdp);
	}
	BUG_ON(pmd_bad(pmd));

	do {
		pgprot_t __prot = prot;

		next = pte_cont_addr_end(addr, end);

		/* use a contiguous mapping if the range is suitably aligned */
		if ((((addr | next | phys) & ~CONT_PTE_MASK) == 0) &&
		    (flags & NO_CONT_MAPPINGS) == 0)
			__prot = __pgprot(pgprot_val(prot) | PTE_CONT);

		init_pte(pmdp, addr, next, phys, __prot);

		phys += next - addr;
	} while (addr = next, addr != end);
}

static void init_pmd(pud_t *pudp, unsigned long addr, unsigned long end,
		     phys_addr_t phys, pgprot_t prot,
		     phys_addr_t (*pgtable_alloc)(int), int flags)
{
	unsigned long next;
	pmd_t *pmdp;

	pmdp = pmd_set_fixmap_offset(pudp, addr);
	do {
		pmd_t old_pmd = READ_ONCE(*pmdp);

		next = pmd_addr_end(addr, end);

		/* try section mapping first */
		if (((addr | next | phys) & ~PMD_MASK) == 0 &&
		    (flags & NO_BLOCK_MAPPINGS) == 0) {
			pmd_set_huge(pmdp, phys, prot);

			/*
			 * After the PMD entry has been populated once, we
			 * only allow updates to the permission attributes.
			 */
			BUG_ON(!pgattr_change_is_safe(pmd_val(old_pmd),
						      READ_ONCE(pmd_val(*pmdp))));
		} else {
			alloc_init_cont_pte(pmdp, addr, next, phys, prot,
					    pgtable_alloc, flags);

			BUG_ON(pmd_val(old_pmd) != 0 &&
			       pmd_val(old_pmd) != READ_ONCE(pmd_val(*pmdp)));
		}
		phys += next - addr;
	} while (pmdp++, addr = next, addr != end);

	pmd_clear_fixmap();
}

static void alloc_init_cont_pmd(pud_t *pudp, unsigned long addr,
				unsigned long end, phys_addr_t phys,
				pgprot_t prot,
				phys_addr_t (*pgtable_alloc)(int), int flags)
{
	unsigned long next;
	pud_t pud = READ_ONCE(*pudp);

	/*
	 * Check for initial section mappings in the pgd/pud.
	 */
	BUG_ON(pud_sect(pud));
	if (pud_none(pud)) {
		pudval_t pudval = PUD_TYPE_TABLE | PUD_TABLE_UXN;
		phys_addr_t pmd_phys;

		if (flags & NO_EXEC_MAPPINGS)
			pudval |= PUD_TABLE_PXN;
		BUG_ON(!pgtable_alloc);
		pmd_phys = pgtable_alloc(PMD_SHIFT);
		__pud_populate(pudp, pmd_phys, pudval);
		pud = READ_ONCE(*pudp);
	}
	BUG_ON(pud_bad(pud));

	do {
		pgprot_t __prot = prot;

		next = pmd_cont_addr_end(addr, end);

		/* use a contiguous mapping if the range is suitably aligned */
		if ((((addr | next | phys) & ~CONT_PMD_MASK) == 0) &&
		    (flags & NO_CONT_MAPPINGS) == 0)
			__prot = __pgprot(pgprot_val(prot) | PTE_CONT);

		init_pmd(pudp, addr, next, phys, __prot, pgtable_alloc, flags);

		phys += next - addr;
	} while (addr = next, addr != end);
}

static inline bool use_1G_block(unsigned long addr, unsigned long next,
			unsigned long phys)
{
	if (PAGE_SHIFT != 12)
		return false;

	if (((addr | next | phys) & ~PUD_MASK) != 0)
		return false;

	return true;
}

static void alloc_init_pud(pgd_t *pgdp, unsigned long addr, unsigned long end,
			   phys_addr_t phys, pgprot_t prot,
			   phys_addr_t (*pgtable_alloc)(int),
			   int flags)
{
	unsigned long next;
	pud_t *pudp;
	p4d_t *p4dp = p4d_offset(pgdp, addr);
	p4d_t p4d = READ_ONCE(*p4dp);

	if (p4d_none(p4d)) {
		p4dval_t p4dval = P4D_TYPE_TABLE | P4D_TABLE_UXN;
		phys_addr_t pud_phys;

		if (flags & NO_EXEC_MAPPINGS)
			p4dval |= P4D_TABLE_PXN;
		BUG_ON(!pgtable_alloc);
		pud_phys = pgtable_alloc(PUD_SHIFT);
		__p4d_populate(p4dp, pud_phys, p4dval);
		p4d = READ_ONCE(*p4dp);
	}
	BUG_ON(p4d_bad(p4d));

	pudp = pud_set_fixmap_offset(p4dp, addr);
	do {
		pud_t old_pud = READ_ONCE(*pudp);

		next = pud_addr_end(addr, end);

		/*
		 * For 4K granule only, attempt to put down a 1GB block
		 */
		if (use_1G_block(addr, next, phys) &&
		    (flags & NO_BLOCK_MAPPINGS) == 0) {
			pud_set_huge(pudp, phys, prot);

			/*
			 * After the PUD entry has been populated once, we
			 * only allow updates to the permission attributes.
			 */
			BUG_ON(!pgattr_change_is_safe(pud_val(old_pud),
						      READ_ONCE(pud_val(*pudp))));
		} else {
			alloc_init_cont_pmd(pudp, addr, next, phys, prot,
					    pgtable_alloc, flags);

			BUG_ON(pud_val(old_pud) != 0 &&
			       pud_val(old_pud) != READ_ONCE(pud_val(*pudp)));
		}
		phys += next - addr;
	} while (pudp++, addr = next, addr != end);

	pud_clear_fixmap();
}

static void __create_pgd_mapping(pgd_t *pgdir, phys_addr_t phys,
				 unsigned long virt, phys_addr_t size,
				 pgprot_t prot,
				 phys_addr_t (*pgtable_alloc)(int),
				 int flags)
{
	unsigned long addr, end, next;
	pgd_t *pgdp = pgd_offset_pgd(pgdir, virt);

	/*
	 * If the virtual and physical address don't have the same offset
	 * within a page, we cannot map the region as the caller expects.
	 */
	if (WARN_ON((phys ^ virt) & ~PAGE_MASK))
		return;

	phys &= PAGE_MASK;
	addr = virt & PAGE_MASK;
	end = PAGE_ALIGN(virt + size);

	do {
		next = pgd_addr_end(addr, end);
		alloc_init_pud(pgdp, addr, next, phys, prot, pgtable_alloc,
			       flags);
		phys += next - addr;
	} while (pgdp++, addr = next, addr != end);
}

static phys_addr_t __pgd_pgtable_alloc(int shift)
{
	void *ptr = (void *)__get_free_page(GFP_PGTABLE_KERNEL);
	BUG_ON(!ptr);

	/* Ensure the zeroed page is visible to the page table walker */
	dsb(ishst);
	return __pa(ptr);
}

static phys_addr_t pgd_pgtable_alloc(int shift)
{
	phys_addr_t pa = __pgd_pgtable_alloc(shift);

	/*
	 * Call proper page table ctor in case later we need to
	 * call core mm functions like apply_to_page_range() on
	 * this pre-allocated page table.
	 *
	 * We don't select ARCH_ENABLE_SPLIT_PMD_PTLOCK if pmd is
	 * folded, and if so pgtable_pmd_page_ctor() becomes nop.
	 */
	if (shift == PAGE_SHIFT)
		BUG_ON(!pgtable_pte_page_ctor(phys_to_page(pa)));
	else if (shift == PMD_SHIFT)
		BUG_ON(!pgtable_pmd_page_ctor(phys_to_page(pa)));

	return pa;
}

/*
 * This function can only be used to modify existing table entries,
 * without allocating new levels of table. Note that this permits the
 * creation of new section or page entries.
 */
static void __init create_mapping_noalloc(phys_addr_t phys, unsigned long virt,
				  phys_addr_t size, pgprot_t prot)
{
	if ((virt >= PAGE_END) && (virt < VMALLOC_START)) {
		pr_warn("BUG: not creating mapping for %pa at 0x%016lx - outside kernel range\n",
			&phys, virt);
		return;
	}
	__create_pgd_mapping(init_mm.pgd, phys, virt, size, prot, NULL,
			     NO_CONT_MAPPINGS);
}

void __init create_pgd_mapping(struct mm_struct *mm, phys_addr_t phys,
			       unsigned long virt, phys_addr_t size,
			       pgprot_t prot, bool page_mappings_only)
{
	int flags = 0;

	BUG_ON(mm == &init_mm);

	if (page_mappings_only)
		flags = NO_BLOCK_MAPPINGS | NO_CONT_MAPPINGS;

	__create_pgd_mapping(mm->pgd, phys, virt, size, prot,
			     pgd_pgtable_alloc, flags);
}

static void update_mapping_prot(phys_addr_t phys, unsigned long virt,
				phys_addr_t size, pgprot_t prot)
{
	if ((virt >= PAGE_END) && (virt < VMALLOC_START)) {
		pr_warn("BUG: not updating mapping for %pa at 0x%016lx - outside kernel range\n",
			&phys, virt);
		return;
	}

	__create_pgd_mapping(init_mm.pgd, phys, virt, size, prot, NULL,
			     NO_CONT_MAPPINGS);

	/* flush the TLBs after updating live kernel mappings */
	flush_tlb_kernel_range(virt, virt + size);
}

static void __init __map_memblock(pgd_t *pgdp, phys_addr_t start,
				  phys_addr_t end, pgprot_t prot, int flags)
{
	__create_pgd_mapping(pgdp, start, __phys_to_virt(start), end - start,
			     prot, early_pgtable_alloc, flags);
}

void __init mark_linear_text_alias_ro(void)
{
	/*
	 * Remove the write permissions from the linear alias of .text/.rodata
	 */
	update_mapping_prot(__pa_symbol(_stext), (unsigned long)lm_alias(_stext),
			    (unsigned long)__init_begin - (unsigned long)_stext,
			    PAGE_KERNEL_RO);
}

static bool crash_mem_map __initdata;

static int __init enable_crash_mem_map(char *arg)
{
	/*
	 * Proper parameter parsing is done by reserve_crashkernel(). We only
	 * need to know if the linear map has to avoid block mappings so that
	 * the crashkernel reservations can be unmapped later.
	 */
	crash_mem_map = true;

	return 0;
}
early_param("crashkernel", enable_crash_mem_map);

static void __init map_mem(pgd_t *pgdp)
{
	static const u64 direct_map_end = _PAGE_END(VA_BITS_MIN);
	phys_addr_t kernel_start = __pa_symbol(_stext);
	phys_addr_t kernel_end = __pa_symbol(__init_begin);
	phys_addr_t start, end;
	int flags = NO_EXEC_MAPPINGS;
	u64 i;

	/*
	 * Setting hierarchical PXNTable attributes on table entries covering
	 * the linear region is only possible if it is guaranteed that no table
	 * entries at any level are being shared between the linear region and
	 * the vmalloc region. Check whether this is true for the PGD level, in
	 * which case it is guaranteed to be true for all other levels as well.
	 */
	BUILD_BUG_ON(pgd_index(direct_map_end - 1) == pgd_index(direct_map_end));

	if (can_set_direct_map() || crash_mem_map || IS_ENABLED(CONFIG_KFENCE))
		flags |= NO_BLOCK_MAPPINGS | NO_CONT_MAPPINGS;

	/*
	 * Take care not to create a writable alias for the
	 * read-only text and rodata sections of the kernel image.
	 * So temporarily mark them as NOMAP to skip mappings in
	 * the following for-loop
	 */
	memblock_mark_nomap(kernel_start, kernel_end - kernel_start);

	/* map all the memory banks */
	for_each_mem_range(i, &start, &end) {
		if (start >= end)
			break;
		/*
		 * The linear map must allow allocation tags reading/writing
		 * if MTE is present. Otherwise, it has the same attributes as
		 * PAGE_KERNEL.
		 */
		__map_memblock(pgdp, start, end, pgprot_tagged(PAGE_KERNEL),
			       flags);
	}

	/*
	 * Map the linear alias of the [_stext, __init_begin) interval
	 * as non-executable now, and remove the write permission in
	 * mark_linear_text_alias_ro() below (which will be called after
	 * alternative patching has completed). This makes the contents
	 * of the region accessible to subsystems such as hibernate,
	 * but protects it from inadvertent modification or execution.
	 * Note that contiguous mappings cannot be remapped in this way,
	 * so we should avoid them here.
	 */
	__map_memblock(pgdp, kernel_start, kernel_end,
		       PAGE_KERNEL, NO_CONT_MAPPINGS);
	memblock_clear_nomap(kernel_start, kernel_end - kernel_start);
}

void mark_rodata_ro(void)
{
	unsigned long section_size;

	/*
	 * mark .rodata as read only. Use __init_begin rather than __end_rodata
	 * to cover NOTES and EXCEPTION_TABLE.
	 */
	section_size = (unsigned long)__init_begin - (unsigned long)__start_rodata;
	update_mapping_prot(__pa_symbol(__start_rodata), (unsigned long)__start_rodata,
			    section_size, PAGE_KERNEL_RO);

	debug_checkwx();
}

static void __init map_kernel_segment(pgd_t *pgdp, void *va_start, void *va_end,
				      pgprot_t prot, struct vm_struct *vma,
				      int flags, unsigned long vm_flags)
{
	phys_addr_t pa_start = __pa_symbol(va_start);
	unsigned long size = va_end - va_start;

	BUG_ON(!PAGE_ALIGNED(pa_start));
	BUG_ON(!PAGE_ALIGNED(size));

	__create_pgd_mapping(pgdp, pa_start, (unsigned long)va_start, size, prot,
			     early_pgtable_alloc, flags);

	if (!(vm_flags & VM_NO_GUARD))
		size += PAGE_SIZE;

	vma->addr	= va_start;
	vma->phys_addr	= pa_start;
	vma->size	= size;
	vma->flags	= VM_MAP | vm_flags;
	vma->caller	= __builtin_return_address(0);

	vm_area_add_early(vma);
}

static int __init parse_rodata(char *arg)
{
	int ret = strtobool(arg, &rodata_enabled);
	if (!ret) {
		rodata_full = false;
		return 0;
	}

	/* permit 'full' in addition to boolean options */
	if (strcmp(arg, "full"))
		return -EINVAL;

	rodata_enabled = true;
	rodata_full = true;
	return 0;
}
early_param("rodata", parse_rodata);

#ifdef CONFIG_UNMAP_KERNEL_AT_EL0
static int __init map_entry_trampoline(void)
{
	pgprot_t prot = rodata_enabled ? PAGE_KERNEL_ROX : PAGE_KERNEL_EXEC;
	phys_addr_t pa_start = __pa_symbol(__entry_tramp_text_start);

	/* The trampoline is always mapped and can therefore be global */
	pgprot_val(prot) &= ~PTE_NG;

	/* Map only the text into the trampoline page table */
	memset(tramp_pg_dir, 0, PGD_SIZE);
	__create_pgd_mapping(tramp_pg_dir, pa_start, TRAMP_VALIAS, PAGE_SIZE,
			     prot, __pgd_pgtable_alloc, 0);

	/* Map both the text and data into the kernel page table */
	__set_fixmap(FIX_ENTRY_TRAMP_TEXT, pa_start, prot);
	if (IS_ENABLED(CONFIG_RANDOMIZE_BASE)) {
		extern char __entry_tramp_data_start[];

		__set_fixmap(FIX_ENTRY_TRAMP_DATA,
			     __pa_symbol(__entry_tramp_data_start),
			     PAGE_KERNEL_RO);
	}

	return 0;
}
core_initcall(map_entry_trampoline);
#endif

/*
 * Open coded check for BTI, only for use to determine configuration
 * for early mappings for before the cpufeature code has run.
 */
static bool arm64_early_this_cpu_has_bti(void)
{
	u64 pfr1;

	if (!IS_ENABLED(CONFIG_ARM64_BTI_KERNEL))
		return false;

	pfr1 = __read_sysreg_by_encoding(SYS_ID_AA64PFR1_EL1);
	return cpuid_feature_extract_unsigned_field(pfr1,
						    ID_AA64PFR1_BT_SHIFT);
}

/*
 * Create fine-grained mappings for the kernel.
 */
static void __init map_kernel(pgd_t *pgdp)
{
	static struct vm_struct vmlinux_text, vmlinux_rodata, vmlinux_inittext,
				vmlinux_initdata, vmlinux_data;

	/*
	 * External debuggers may need to write directly to the text
	 * mapping to install SW breakpoints. Allow this (only) when
	 * explicitly requested with rodata=off.
	 */
	pgprot_t text_prot = rodata_enabled ? PAGE_KERNEL_ROX : PAGE_KERNEL_EXEC;

	/*
	 * If we have a CPU that supports BTI and a kernel built for
	 * BTI then mark the kernel executable text as guarded pages
	 * now so we don't have to rewrite the page tables later.
	 */
	if (arm64_early_this_cpu_has_bti())
		text_prot = __pgprot_modify(text_prot, PTE_GP, PTE_GP);

	/*
	 * Only rodata will be remapped with different permissions later on,
	 * all other segments are allowed to use contiguous mappings.
	 */
	map_kernel_segment(pgdp, _stext, _etext, text_prot, &vmlinux_text, 0,
			   VM_NO_GUARD);
	map_kernel_segment(pgdp, __start_rodata, __inittext_begin, PAGE_KERNEL,
			   &vmlinux_rodata, NO_CONT_MAPPINGS, VM_NO_GUARD);
	map_kernel_segment(pgdp, __inittext_begin, __inittext_end, text_prot,
			   &vmlinux_inittext, 0, VM_NO_GUARD);
	map_kernel_segment(pgdp, __initdata_begin, __initdata_end, PAGE_KERNEL,
			   &vmlinux_initdata, 0, VM_NO_GUARD);
	map_kernel_segment(pgdp, _data, _end, PAGE_KERNEL, &vmlinux_data, 0, 0);

	if (!READ_ONCE(pgd_val(*pgd_offset_pgd(pgdp, FIXADDR_START)))) {
		/*
		 * The fixmap falls in a separate pgd to the kernel, and doesn't
		 * live in the carveout for the swapper_pg_dir. We can simply
		 * re-use the existing dir for the fixmap.
		 */
		set_pgd(pgd_offset_pgd(pgdp, FIXADDR_START),
			READ_ONCE(*pgd_offset_k(FIXADDR_START)));
	} else if (CONFIG_PGTABLE_LEVELS > 3) {
		pgd_t *bm_pgdp;
		p4d_t *bm_p4dp;
		pud_t *bm_pudp;
		/*
		 * The fixmap shares its top level pgd entry with the kernel
		 * mapping. This can really only occur when we are running
		 * with 16k/4 levels, so we can simply reuse the pud level
		 * entry instead.
		 */
		BUG_ON(!IS_ENABLED(CONFIG_ARM64_16K_PAGES));
		bm_pgdp = pgd_offset_pgd(pgdp, FIXADDR_START);
		bm_p4dp = p4d_offset(bm_pgdp, FIXADDR_START);
		bm_pudp = pud_set_fixmap_offset(bm_p4dp, FIXADDR_START);
		pud_populate(&init_mm, bm_pudp, lm_alias(bm_pmd));
		pud_clear_fixmap();
	} else {
		BUG();
	}

	kasan_copy_shadow(pgdp);
}

void __init paging_init(void)
{
	pgd_t *pgdp = pgd_set_fixmap(__pa_symbol(swapper_pg_dir));

	map_kernel(pgdp);
	map_mem(pgdp);

	pgd_clear_fixmap();

	cpu_replace_ttbr1(lm_alias(swapper_pg_dir));
	init_mm.pgd = swapper_pg_dir;

	memblock_free(__pa_symbol(init_pg_dir),
		      __pa_symbol(init_pg_end) - __pa_symbol(init_pg_dir));

	memblock_allow_resize();
}

/*
 * Check whether a kernel address is valid (derived from arch/x86/).
 */
int kern_addr_valid(unsigned long addr)
{
	pgd_t *pgdp;
	p4d_t *p4dp;
	pud_t *pudp, pud;
	pmd_t *pmdp, pmd;
	pte_t *ptep, pte;

	addr = arch_kasan_reset_tag(addr);
	if ((((long)addr) >> VA_BITS) != -1UL)
		return 0;

	pgdp = pgd_offset_k(addr);
	if (pgd_none(READ_ONCE(*pgdp)))
		return 0;

	p4dp = p4d_offset(pgdp, addr);
	if (p4d_none(READ_ONCE(*p4dp)))
		return 0;

	pudp = pud_offset(p4dp, addr);
	pud = READ_ONCE(*pudp);
	if (pud_none(pud))
		return 0;

	if (pud_sect(pud))
		return pfn_valid(pud_pfn(pud));

	pmdp = pmd_offset(pudp, addr);
	pmd = READ_ONCE(*pmdp);
	if (pmd_none(pmd))
		return 0;

	if (pmd_sect(pmd))
		return pfn_valid(pmd_pfn(pmd));

	ptep = pte_offset_kernel(pmdp, addr);
	pte = READ_ONCE(*ptep);
	if (pte_none(pte))
		return 0;

	return pfn_valid(pte_pfn(pte));
}

#ifdef CONFIG_MEMORY_HOTPLUG
static void free_hotplug_page_range(struct page *page, size_t size,
				    struct vmem_altmap *altmap)
{
	if (altmap) {
		vmem_altmap_free(altmap, size >> PAGE_SHIFT);
	} else {
		WARN_ON(PageReserved(page));
		free_pages((unsigned long)page_address(page), get_order(size));
	}
}

static void free_hotplug_pgtable_page(struct page *page)
{
	free_hotplug_page_range(page, PAGE_SIZE, NULL);
}

static bool pgtable_range_aligned(unsigned long start, unsigned long end,
				  unsigned long floor, unsigned long ceiling,
				  unsigned long mask)
{
	start &= mask;
	if (start < floor)
		return false;

	if (ceiling) {
		ceiling &= mask;
		if (!ceiling)
			return false;
	}

	if (end - 1 > ceiling - 1)
		return false;
	return true;
}

static void unmap_hotplug_pte_range(pmd_t *pmdp, unsigned long addr,
				    unsigned long end, bool free_mapped,
				    struct vmem_altmap *altmap)
{
	pte_t *ptep, pte;

	do {
		ptep = pte_offset_kernel(pmdp, addr);
		pte = READ_ONCE(*ptep);
		if (pte_none(pte))
			continue;

		WARN_ON(!pte_present(pte));
		pte_clear(&init_mm, addr, ptep);
		flush_tlb_kernel_range(addr, addr + PAGE_SIZE);
		if (free_mapped)
			free_hotplug_page_range(pte_page(pte),
						PAGE_SIZE, altmap);
	} while (addr += PAGE_SIZE, addr < end);
}

static void unmap_hotplug_pmd_range(pud_t *pudp, unsigned long addr,
				    unsigned long end, bool free_mapped,
				    struct vmem_altmap *altmap)
{
	unsigned long next;
	pmd_t *pmdp, pmd;

	do {
		next = pmd_addr_end(addr, end);
		pmdp = pmd_offset(pudp, addr);
		pmd = READ_ONCE(*pmdp);
		if (pmd_none(pmd))
			continue;

		WARN_ON(!pmd_present(pmd));
		if (pmd_sect(pmd)) {
			pmd_clear(pmdp);

			/*
			 * One TLBI should be sufficient here as the PMD_SIZE
			 * range is mapped with a single block entry.
			 */
			flush_tlb_kernel_range(addr, addr + PAGE_SIZE);
			if (free_mapped)
				free_hotplug_page_range(pmd_page(pmd),
							PMD_SIZE, altmap);
			continue;
		}
		WARN_ON(!pmd_table(pmd));
		unmap_hotplug_pte_range(pmdp, addr, next, free_mapped, altmap);
	} while (addr = next, addr < end);
}

static void unmap_hotplug_pud_range(p4d_t *p4dp, unsigned long addr,
				    unsigned long end, bool free_mapped,
				    struct vmem_altmap *altmap)
{
	unsigned long next;
	pud_t *pudp, pud;

	do {
		next = pud_addr_end(addr, end);
		pudp = pud_offset(p4dp, addr);
		pud = READ_ONCE(*pudp);
		if (pud_none(pud))
			continue;

		WARN_ON(!pud_present(pud));
		if (pud_sect(pud)) {
			pud_clear(pudp);

			/*
			 * One TLBI should be sufficient here as the PUD_SIZE
			 * range is mapped with a single block entry.
			 */
			flush_tlb_kernel_range(addr, addr + PAGE_SIZE);
			if (free_mapped)
				free_hotplug_page_range(pud_page(pud),
							PUD_SIZE, altmap);
			continue;
		}
		WARN_ON(!pud_table(pud));
		unmap_hotplug_pmd_range(pudp, addr, next, free_mapped, altmap);
	} while (addr = next, addr < end);
}

static void unmap_hotplug_p4d_range(pgd_t *pgdp, unsigned long addr,
				    unsigned long end, bool free_mapped,
				    struct vmem_altmap *altmap)
{
	unsigned long next;
	p4d_t *p4dp, p4d;

	do {
		next = p4d_addr_end(addr, end);
		p4dp = p4d_offset(pgdp, addr);
		p4d = READ_ONCE(*p4dp);
		if (p4d_none(p4d))
			continue;

		WARN_ON(!p4d_present(p4d));
		unmap_hotplug_pud_range(p4dp, addr, next, free_mapped, altmap);
	} while (addr = next, addr < end);
}

static void unmap_hotplug_range(unsigned long addr, unsigned long end,
				bool free_mapped, struct vmem_altmap *altmap)
{
	unsigned long next;
	pgd_t *pgdp, pgd;

	/*
	 * altmap can only be used as vmemmap mapping backing memory.
	 * In case the backing memory itself is not being freed, then
	 * altmap is irrelevant. Warn about this inconsistency when
	 * encountered.
	 */
	WARN_ON(!free_mapped && altmap);

	do {
		next = pgd_addr_end(addr, end);
		pgdp = pgd_offset_k(addr);
		pgd = READ_ONCE(*pgdp);
		if (pgd_none(pgd))
			continue;

		WARN_ON(!pgd_present(pgd));
		unmap_hotplug_p4d_range(pgdp, addr, next, free_mapped, altmap);
	} while (addr = next, addr < end);
}

static void free_empty_pte_table(pmd_t *pmdp, unsigned long addr,
				 unsigned long end, unsigned long floor,
				 unsigned long ceiling)
{
	pte_t *ptep, pte;
	unsigned long i, start = addr;

	do {
		ptep = pte_offset_kernel(pmdp, addr);
		pte = READ_ONCE(*ptep);

		/*
		 * This is just a sanity check here which verifies that
		 * pte clearing has been done by earlier unmap loops.
		 */
		WARN_ON(!pte_none(pte));
	} while (addr += PAGE_SIZE, addr < end);

	if (!pgtable_range_aligned(start, end, floor, ceiling, PMD_MASK))
		return;

	/*
	 * Check whether we can free the pte page if the rest of the
	 * entries are empty. Overlap with other regions have been
	 * handled by the floor/ceiling check.
	 */
	ptep = pte_offset_kernel(pmdp, 0UL);
	for (i = 0; i < PTRS_PER_PTE; i++) {
		if (!pte_none(READ_ONCE(ptep[i])))
			return;
	}

	pmd_clear(pmdp);
	__flush_tlb_kernel_pgtable(start);
	free_hotplug_pgtable_page(virt_to_page(ptep));
}

static void free_empty_pmd_table(pud_t *pudp, unsigned long addr,
				 unsigned long end, unsigned long floor,
				 unsigned long ceiling)
{
	pmd_t *pmdp, pmd;
	unsigned long i, next, start = addr;

	do {
		next = pmd_addr_end(addr, end);
		pmdp = pmd_offset(pudp, addr);
		pmd = READ_ONCE(*pmdp);
		if (pmd_none(pmd))
			continue;

		WARN_ON(!pmd_present(pmd) || !pmd_table(pmd) || pmd_sect(pmd));
		free_empty_pte_table(pmdp, addr, next, floor, ceiling);
	} while (addr = next, addr < end);

	if (CONFIG_PGTABLE_LEVELS <= 2)
		return;

	if (!pgtable_range_aligned(start, end, floor, ceiling, PUD_MASK))
		return;

	/*
	 * Check whether we can free the pmd page if the rest of the
	 * entries are empty. Overlap with other regions have been
	 * handled by the floor/ceiling check.
	 */
	pmdp = pmd_offset(pudp, 0UL);
	for (i = 0; i < PTRS_PER_PMD; i++) {
		if (!pmd_none(READ_ONCE(pmdp[i])))
			return;
	}

	pud_clear(pudp);
	__flush_tlb_kernel_pgtable(start);
	free_hotplug_pgtable_page(virt_to_page(pmdp));
}

static void free_empty_pud_table(p4d_t *p4dp, unsigned long addr,
				 unsigned long end, unsigned long floor,
				 unsigned long ceiling)
{
	pud_t *pudp, pud;
	unsigned long i, next, start = addr;

	do {
		next = pud_addr_end(addr, end);
		pudp = pud_offset(p4dp, addr);
		pud = READ_ONCE(*pudp);
		if (pud_none(pud))
			continue;

		WARN_ON(!pud_present(pud) || !pud_table(pud) || pud_sect(pud));
		free_empty_pmd_table(pudp, addr, next, floor, ceiling);
	} while (addr = next, addr < end);

	if (CONFIG_PGTABLE_LEVELS <= 3)
		return;

	if (!pgtable_range_aligned(start, end, floor, ceiling, PGDIR_MASK))
		return;

	/*
	 * Check whether we can free the pud page if the rest of the
	 * entries are empty. Overlap with other regions have been
	 * handled by the floor/ceiling check.
	 */
	pudp = pud_offset(p4dp, 0UL);
	for (i = 0; i < PTRS_PER_PUD; i++) {
		if (!pud_none(READ_ONCE(pudp[i])))
			return;
	}

	p4d_clear(p4dp);
	__flush_tlb_kernel_pgtable(start);
	free_hotplug_pgtable_page(virt_to_page(pudp));
}

static void free_empty_p4d_table(pgd_t *pgdp, unsigned long addr,
				 unsigned long end, unsigned long floor,
				 unsigned long ceiling)
{
	unsigned long next;
	p4d_t *p4dp, p4d;

	do {
		next = p4d_addr_end(addr, end);
		p4dp = p4d_offset(pgdp, addr);
		p4d = READ_ONCE(*p4dp);
		if (p4d_none(p4d))
			continue;

		WARN_ON(!p4d_present(p4d));
		free_empty_pud_table(p4dp, addr, next, floor, ceiling);
	} while (addr = next, addr < end);
}

static void free_empty_tables(unsigned long addr, unsigned long end,
			      unsigned long floor, unsigned long ceiling)
{
	unsigned long next;
	pgd_t *pgdp, pgd;

	do {
		next = pgd_addr_end(addr, end);
		pgdp = pgd_offset_k(addr);
		pgd = READ_ONCE(*pgdp);
		if (pgd_none(pgd))
			continue;

		WARN_ON(!pgd_present(pgd));
		free_empty_p4d_table(pgdp, addr, next, floor, ceiling);
	} while (addr = next, addr < end);
}
#endif

#if !ARM64_KERNEL_USES_PMD_MAPS
int __meminit vmemmap_populate(unsigned long start, unsigned long end, int node,
		struct vmem_altmap *altmap)
{
	WARN_ON((start < VMEMMAP_START) || (end > VMEMMAP_END));
	return vmemmap_populate_basepages(start, end, node, altmap);
}
#else	/* !ARM64_KERNEL_USES_PMD_MAPS */
int __meminit vmemmap_populate(unsigned long start, unsigned long end, int node,
		struct vmem_altmap *altmap)
{
	unsigned long addr = start;
	unsigned long next;
	pgd_t *pgdp;
	p4d_t *p4dp;
	pud_t *pudp;
	pmd_t *pmdp;

	WARN_ON((start < VMEMMAP_START) || (end > VMEMMAP_END));
	do {
		next = pmd_addr_end(addr, end);

		pgdp = vmemmap_pgd_populate(addr, node);
		if (!pgdp)
			return -ENOMEM;

		p4dp = vmemmap_p4d_populate(pgdp, addr, node);
		if (!p4dp)
			return -ENOMEM;

		pudp = vmemmap_pud_populate(p4dp, addr, node);
		if (!pudp)
			return -ENOMEM;

		pmdp = pmd_offset(pudp, addr);
		if (pmd_none(READ_ONCE(*pmdp))) {
			void *p = NULL;

			p = vmemmap_alloc_block_buf(PMD_SIZE, node, altmap);
			if (!p) {
				if (vmemmap_populate_basepages(addr, next, node, altmap))
					return -ENOMEM;
				continue;
			}

			pmd_set_huge(pmdp, __pa(p), __pgprot(PROT_SECT_NORMAL));
		} else
			vmemmap_verify((pte_t *)pmdp, node, addr, next);
	} while (addr = next, addr != end);

	return 0;
}
#endif	/* !ARM64_KERNEL_USES_PMD_MAPS */

#ifdef CONFIG_MEMORY_HOTPLUG
void vmemmap_free(unsigned long start, unsigned long end,
		struct vmem_altmap *altmap)
{
	WARN_ON((start < VMEMMAP_START) || (end > VMEMMAP_END));

	unmap_hotplug_range(start, end, true, altmap);
	free_empty_tables(start, end, VMEMMAP_START, VMEMMAP_END);
}
#endif /* CONFIG_MEMORY_HOTPLUG */

static inline pud_t *fixmap_pud(unsigned long addr)
{
	pgd_t *pgdp = pgd_offset_k(addr);
	p4d_t *p4dp = p4d_offset(pgdp, addr);
	p4d_t p4d = READ_ONCE(*p4dp);

	BUG_ON(p4d_none(p4d) || p4d_bad(p4d));

	return pud_offset_kimg(p4dp, addr);
}

static inline pmd_t *fixmap_pmd(unsigned long addr)
{
	pud_t *pudp = fixmap_pud(addr);
	pud_t pud = READ_ONCE(*pudp);

	BUG_ON(pud_none(pud) || pud_bad(pud));

	return pmd_offset_kimg(pudp, addr);
}

static inline pte_t *fixmap_pte(unsigned long addr)
{
	return &bm_pte[pte_index(addr)];
}

/*
 * The p*d_populate functions call virt_to_phys implicitly so they can't be used
 * directly on kernel symbols (bm_p*d). This function is called too early to use
 * lm_alias so __p*d_populate functions must be used to populate with the
 * physical address from __pa_symbol.
 */
void __init early_fixmap_init(void)
{
	pgd_t *pgdp;
	p4d_t *p4dp, p4d;
	pud_t *pudp;
	pmd_t *pmdp;
	unsigned long addr = FIXADDR_START;

	pgdp = pgd_offset_k(addr);
	p4dp = p4d_offset(pgdp, addr);
	p4d = READ_ONCE(*p4dp);
	if (CONFIG_PGTABLE_LEVELS > 3 &&
	    !(p4d_none(p4d) || p4d_page_paddr(p4d) == __pa_symbol(bm_pud))) {
		/*
		 * We only end up here if the kernel mapping and the fixmap
		 * share the top level pgd entry, which should only happen on
		 * 16k/4 levels configurations.
		 */
		BUG_ON(!IS_ENABLED(CONFIG_ARM64_16K_PAGES));
		pudp = pud_offset_kimg(p4dp, addr);
	} else {
		if (p4d_none(p4d))
			__p4d_populate(p4dp, __pa_symbol(bm_pud), P4D_TYPE_TABLE);
		pudp = fixmap_pud(addr);
	}
	if (pud_none(READ_ONCE(*pudp)))
		__pud_populate(pudp, __pa_symbol(bm_pmd), PUD_TYPE_TABLE);
	pmdp = fixmap_pmd(addr);
	__pmd_populate(pmdp, __pa_symbol(bm_pte), PMD_TYPE_TABLE);

	/*
	 * The boot-ioremap range spans multiple pmds, for which
	 * we are not prepared:
	 */
	BUILD_BUG_ON((__fix_to_virt(FIX_BTMAP_BEGIN) >> PMD_SHIFT)
		     != (__fix_to_virt(FIX_BTMAP_END) >> PMD_SHIFT));

	if ((pmdp != fixmap_pmd(fix_to_virt(FIX_BTMAP_BEGIN)))
	     || pmdp != fixmap_pmd(fix_to_virt(FIX_BTMAP_END))) {
		WARN_ON(1);
		pr_warn("pmdp %p != %p, %p\n",
			pmdp, fixmap_pmd(fix_to_virt(FIX_BTMAP_BEGIN)),
			fixmap_pmd(fix_to_virt(FIX_BTMAP_END)));
		pr_warn("fix_to_virt(FIX_BTMAP_BEGIN): %08lx\n",
			fix_to_virt(FIX_BTMAP_BEGIN));
		pr_warn("fix_to_virt(FIX_BTMAP_END):   %08lx\n",
			fix_to_virt(FIX_BTMAP_END));

		pr_warn("FIX_BTMAP_END:       %d\n", FIX_BTMAP_END);
		pr_warn("FIX_BTMAP_BEGIN:     %d\n", FIX_BTMAP_BEGIN);
	}
}

/*
 * Unusually, this is also called in IRQ context (ghes_iounmap_irq) so if we
 * ever need to use IPIs for TLB broadcasting, then we're in trouble here.
 */
void __set_fixmap(enum fixed_addresses idx,
			       phys_addr_t phys, pgprot_t flags)
{
	unsigned long addr = __fix_to_virt(idx);
	pte_t *ptep;

	BUG_ON(idx <= FIX_HOLE || idx >= __end_of_fixed_addresses);

	ptep = fixmap_pte(addr);

	if (pgprot_val(flags)) {
		set_pte(ptep, pfn_pte(phys >> PAGE_SHIFT, flags));
	} else {
		pte_clear(&init_mm, addr, ptep);
		flush_tlb_kernel_range(addr, addr+PAGE_SIZE);
	}
}

void *__init fixmap_remap_fdt(phys_addr_t dt_phys, int *size, pgprot_t prot)
{
	const u64 dt_virt_base = __fix_to_virt(FIX_FDT);
	int offset;
	void *dt_virt;

	/*
	 * Check whether the physical FDT address is set and meets the minimum
	 * alignment requirement. Since we are relying on MIN_FDT_ALIGN to be
	 * at least 8 bytes so that we can always access the magic and size
	 * fields of the FDT header after mapping the first chunk, double check
	 * here if that is indeed the case.
	 */
	BUILD_BUG_ON(MIN_FDT_ALIGN < 8);
	if (!dt_phys || dt_phys % MIN_FDT_ALIGN)
		return NULL;

	/*
	 * Make sure that the FDT region can be mapped without the need to
	 * allocate additional translation table pages, so that it is safe
	 * to call create_mapping_noalloc() this early.
	 *
	 * On 64k pages, the FDT will be mapped using PTEs, so we need to
	 * be in the same PMD as the rest of the fixmap.
	 * On 4k pages, we'll use section mappings for the FDT so we only
	 * have to be in the same PUD.
	 */
	BUILD_BUG_ON(dt_virt_base % SZ_2M);

	BUILD_BUG_ON(__fix_to_virt(FIX_FDT_END) >> SWAPPER_TABLE_SHIFT !=
		     __fix_to_virt(FIX_BTMAP_BEGIN) >> SWAPPER_TABLE_SHIFT);

	offset = dt_phys % SWAPPER_BLOCK_SIZE;
	dt_virt = (void *)dt_virt_base + offset;

	/* map the first chunk so we can read the size from the header */
	create_mapping_noalloc(round_down(dt_phys, SWAPPER_BLOCK_SIZE),
			dt_virt_base, SWAPPER_BLOCK_SIZE, prot);

	if (fdt_magic(dt_virt) != FDT_MAGIC)
		return NULL;

	*size = fdt_totalsize(dt_virt);
	if (*size > MAX_FDT_SIZE)
		return NULL;

	if (offset + *size > SWAPPER_BLOCK_SIZE)
		create_mapping_noalloc(round_down(dt_phys, SWAPPER_BLOCK_SIZE), dt_virt_base,
			       round_up(offset + *size, SWAPPER_BLOCK_SIZE), prot);

	return dt_virt;
}

int pud_set_huge(pud_t *pudp, phys_addr_t phys, pgprot_t prot)
{
	pud_t new_pud = pfn_pud(__phys_to_pfn(phys), mk_pud_sect_prot(prot));

	/* Only allow permission changes for now */
	if (!pgattr_change_is_safe(READ_ONCE(pud_val(*pudp)),
				   pud_val(new_pud)))
		return 0;

	VM_BUG_ON(phys & ~PUD_MASK);
	set_pud(pudp, new_pud);
	return 1;
}

int pmd_set_huge(pmd_t *pmdp, phys_addr_t phys, pgprot_t prot)
{
	pmd_t new_pmd = pfn_pmd(__phys_to_pfn(phys), mk_pmd_sect_prot(prot));

	/* Only allow permission changes for now */
	if (!pgattr_change_is_safe(READ_ONCE(pmd_val(*pmdp)),
				   pmd_val(new_pmd)))
		return 0;

	VM_BUG_ON(phys & ~PMD_MASK);
	set_pmd(pmdp, new_pmd);
	return 1;
}

int pud_clear_huge(pud_t *pudp)
{
	if (!pud_sect(READ_ONCE(*pudp)))
		return 0;
	pud_clear(pudp);
	return 1;
}

int pmd_clear_huge(pmd_t *pmdp)
{
	if (!pmd_sect(READ_ONCE(*pmdp)))
		return 0;
	pmd_clear(pmdp);
	return 1;
}

int pmd_free_pte_page(pmd_t *pmdp, unsigned long addr)
{
	pte_t *table;
	pmd_t pmd;

	pmd = READ_ONCE(*pmdp);

	if (!pmd_table(pmd)) {
		VM_WARN_ON(1);
		return 1;
	}

	table = pte_offset_kernel(pmdp, addr);
	pmd_clear(pmdp);
	__flush_tlb_kernel_pgtable(addr);
	pte_free_kernel(NULL, table);
	return 1;
}

int pud_free_pmd_page(pud_t *pudp, unsigned long addr)
{
	pmd_t *table;
	pmd_t *pmdp;
	pud_t pud;
	unsigned long next, end;

	pud = READ_ONCE(*pudp);

	if (!pud_table(pud)) {
		VM_WARN_ON(1);
		return 1;
	}

	table = pmd_offset(pudp, addr);
	pmdp = table;
	next = addr;
	end = addr + PUD_SIZE;
	do {
		pmd_free_pte_page(pmdp, next);
	} while (pmdp++, next += PMD_SIZE, next != end);

	pud_clear(pudp);
	__flush_tlb_kernel_pgtable(addr);
	pmd_free(NULL, table);
	return 1;
}

#ifdef CONFIG_MEMORY_HOTPLUG
static void __remove_pgd_mapping(pgd_t *pgdir, unsigned long start, u64 size)
{
	unsigned long end = start + size;

	WARN_ON(pgdir != init_mm.pgd);
	WARN_ON((start < PAGE_OFFSET) || (end > PAGE_END));

	unmap_hotplug_range(start, end, false, NULL);
	free_empty_tables(start, end, PAGE_OFFSET, PAGE_END);
}

struct range arch_get_mappable_range(void)
{
	struct range mhp_range;
	u64 start_linear_pa = __pa(_PAGE_OFFSET(vabits_actual));
	u64 end_linear_pa = __pa(PAGE_END - 1);

	if (IS_ENABLED(CONFIG_RANDOMIZE_BASE)) {
		/*
		 * Check for a wrap, it is possible because of randomized linear
		 * mapping the start physical address is actually bigger than
		 * the end physical address. In this case set start to zero
		 * because [0, end_linear_pa] range must still be able to cover
		 * all addressable physical addresses.
		 */
		if (start_linear_pa > end_linear_pa)
			start_linear_pa = 0;
	}

	WARN_ON(start_linear_pa > end_linear_pa);

	/*
	 * Linear mapping region is the range [PAGE_OFFSET..(PAGE_END - 1)]
	 * accommodating both its ends but excluding PAGE_END. Max physical
	 * range which can be mapped inside this linear mapping range, must
	 * also be derived from its end points.
	 */
	mhp_range.start = start_linear_pa;
	mhp_range.end =  end_linear_pa;

	return mhp_range;
}

int arch_add_memory(int nid, u64 start, u64 size,
		    struct mhp_params *params)
{
	int ret, flags = NO_EXEC_MAPPINGS;

	VM_BUG_ON(!mhp_range_allowed(start, size, true));

	/*
	 * KFENCE requires linear map to be mapped at page granularity, so that
	 * it is possible to protect/unprotect single pages in the KFENCE pool.
	 */
	if (can_set_direct_map() || IS_ENABLED(CONFIG_KFENCE))
		flags |= NO_BLOCK_MAPPINGS | NO_CONT_MAPPINGS;

	__create_pgd_mapping(swapper_pg_dir, start, __phys_to_virt(start),
			     size, params->pgprot, __pgd_pgtable_alloc,
			     flags);

	memblock_clear_nomap(start, size);

	ret = __add_pages(nid, start >> PAGE_SHIFT, size >> PAGE_SHIFT,
			   params);
	if (ret)
		__remove_pgd_mapping(swapper_pg_dir,
				     __phys_to_virt(start), size);
	else {
		max_pfn = PFN_UP(start + size);
		max_low_pfn = max_pfn;
	}

	return ret;
}

void arch_remove_memory(u64 start, u64 size, struct vmem_altmap *altmap)
{
	unsigned long start_pfn = start >> PAGE_SHIFT;
	unsigned long nr_pages = size >> PAGE_SHIFT;
<<<<<<< HEAD
=======

	__remove_pages(start_pfn, nr_pages, altmap);
	__remove_pgd_mapping(swapper_pg_dir, __phys_to_virt(start), size);
}

/*
 * This memory hotplug notifier helps prevent boot memory from being
 * inadvertently removed as it blocks pfn range offlining process in
 * __offline_pages(). Hence this prevents both offlining as well as
 * removal process for boot memory which is initially always online.
 * In future if and when boot memory could be removed, this notifier
 * should be dropped and free_hotplug_page_range() should handle any
 * reserved pages allocated during boot.
 */
static int prevent_bootmem_remove_notifier(struct notifier_block *nb,
					   unsigned long action, void *data)
{
	struct mem_section *ms;
	struct memory_notify *arg = data;
	unsigned long end_pfn = arg->start_pfn + arg->nr_pages;
	unsigned long pfn = arg->start_pfn;

	if ((action != MEM_GOING_OFFLINE) && (action != MEM_OFFLINE))
		return NOTIFY_OK;

	for (; pfn < end_pfn; pfn += PAGES_PER_SECTION) {
		unsigned long start = PFN_PHYS(pfn);
		unsigned long end = start + (1UL << PA_SECTION_SHIFT);

		ms = __pfn_to_section(pfn);
		if (!early_section(ms))
			continue;

		if (action == MEM_GOING_OFFLINE) {
			/*
			 * Boot memory removal is not supported. Prevent
			 * it via blocking any attempted offline request
			 * for the boot memory and just report it.
			 */
			pr_warn("Boot memory [%lx %lx] offlining attempted\n", start, end);
			return NOTIFY_BAD;
		} else if (action == MEM_OFFLINE) {
			/*
			 * This should have never happened. Boot memory
			 * offlining should have been prevented by this
			 * very notifier. Probably some memory removal
			 * procedure might have changed which would then
			 * require further debug.
			 */
			pr_err("Boot memory [%lx %lx] offlined\n", start, end);

			/*
			 * Core memory hotplug does not process a return
			 * code from the notifier for MEM_OFFLINE events.
			 * The error condition has been reported. Return
			 * from here as if ignored.
			 */
			return NOTIFY_DONE;
		}
	}
	return NOTIFY_OK;
}

static struct notifier_block prevent_bootmem_remove_nb = {
	.notifier_call = prevent_bootmem_remove_notifier,
};

/*
 * This ensures that boot memory sections on the platform are online
 * from early boot. Memory sections could not be prevented from being
 * offlined, unless for some reason they are not online to begin with.
 * This helps validate the basic assumption on which the above memory
 * event notifier works to prevent boot memory section offlining and
 * its possible removal.
 */
static void validate_bootmem_online(void)
{
	phys_addr_t start, end, addr;
	struct mem_section *ms;
	u64 i;
>>>>>>> c1084c27

	/*
	 * Scanning across all memblock might be expensive
	 * on some big memory systems. Hence enable this
	 * validation only with DEBUG_VM.
	 */
<<<<<<< HEAD
	__remove_pages(start_pfn, nr_pages, altmap);
=======
	if (!IS_ENABLED(CONFIG_DEBUG_VM))
		return;

	for_each_mem_range(i, &start, &end) {
		for (addr = start; addr < end; addr += (1UL << PA_SECTION_SHIFT)) {
			ms = __pfn_to_section(PHYS_PFN(addr));

			/*
			 * All memory ranges in the system at this point
			 * should have been marked as early sections.
			 */
			WARN_ON(!early_section(ms));

			/*
			 * Memory notifier mechanism here to prevent boot
			 * memory offlining depends on the fact that each
			 * early section memory on the system is initially
			 * online. Otherwise a given memory section which
			 * is already offline will be overlooked and can
			 * be removed completely. Call out such sections.
			 */
			if (!online_section(ms))
				pr_err("Boot memory [%llx %llx] is offline, can be removed\n",
					addr, addr + (1UL << PA_SECTION_SHIFT));
		}
	}
}

static int __init prevent_bootmem_remove_init(void)
{
	int ret = 0;

	if (!IS_ENABLED(CONFIG_MEMORY_HOTREMOVE))
		return ret;

	validate_bootmem_online();
	ret = register_memory_notifier(&prevent_bootmem_remove_nb);
	if (ret)
		pr_err("%s: Notifier registration failed %d\n", __func__, ret);

	return ret;
>>>>>>> c1084c27
}
early_initcall(prevent_bootmem_remove_init);
#endif<|MERGE_RESOLUTION|>--- conflicted
+++ resolved
@@ -1511,8 +1511,6 @@
 {
 	unsigned long start_pfn = start >> PAGE_SHIFT;
 	unsigned long nr_pages = size >> PAGE_SHIFT;
-<<<<<<< HEAD
-=======
 
 	__remove_pages(start_pfn, nr_pages, altmap);
 	__remove_pgd_mapping(swapper_pg_dir, __phys_to_virt(start), size);
@@ -1593,16 +1591,12 @@
 	phys_addr_t start, end, addr;
 	struct mem_section *ms;
 	u64 i;
->>>>>>> c1084c27
 
 	/*
 	 * Scanning across all memblock might be expensive
 	 * on some big memory systems. Hence enable this
 	 * validation only with DEBUG_VM.
 	 */
-<<<<<<< HEAD
-	__remove_pages(start_pfn, nr_pages, altmap);
-=======
 	if (!IS_ENABLED(CONFIG_DEBUG_VM))
 		return;
 
@@ -1644,7 +1638,6 @@
 		pr_err("%s: Notifier registration failed %d\n", __func__, ret);
 
 	return ret;
->>>>>>> c1084c27
 }
 early_initcall(prevent_bootmem_remove_init);
 #endif