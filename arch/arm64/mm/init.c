--- conflicted
+++ resolved
@@ -285,10 +285,6 @@
 #endif /* CONFIG_NUMA */
 
 #ifdef CONFIG_HAVE_ARCH_PFN_VALID
-<<<<<<< HEAD
-
-=======
->>>>>>> ee68d467
 int pfn_valid(unsigned long pfn)
 {
 	phys_addr_t addr = pfn << PAGE_SHIFT;
