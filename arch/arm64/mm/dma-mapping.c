// SPDX-License-Identifier: GPL-2.0-only
/*
 * Copyright (C) 2012 ARM Ltd.
 * Author: Catalin Marinas <catalin.marinas@arm.com>
 */

#include <linux/gfp.h>
#include <linux/cache.h>
#include <linux/dma-map-ops.h>
#include <linux/iommu.h>
#include <xen/xen.h>

#include <asm/cacheflush.h>
#include <asm/xen/xen-ops.h>

void arch_sync_dma_for_device(phys_addr_t paddr, size_t size,
			      enum dma_data_direction dir)
{
	unsigned long start = (unsigned long)phys_to_virt(paddr);

	dcache_clean_poc(start, start + size);
}

void arch_sync_dma_for_cpu(phys_addr_t paddr, size_t size,
			   enum dma_data_direction dir)
{
	unsigned long start = (unsigned long)phys_to_virt(paddr);

	if (dir == DMA_TO_DEVICE)
		return;

	dcache_inval_poc(start, start + size);
}

void arch_dma_prep_coherent(struct page *page, size_t size)
{
	unsigned long start = (unsigned long)page_address(page);

	/*
	 * The architecture only requires a clean to the PoC here in order to
	 * meet the requirements of the DMA API. However, some vendors (i.e.
	 * Qualcomm) abuse the DMA API for transferring buffers from the
	 * non-secure to the secure world, resetting the system if a non-secure
	 * access shows up after the buffer has been transferred:
	 *
	 * https://lore.kernel.org/r/20221114110329.68413-1-manivannan.sadhasivam@linaro.org
	 *
	 * Using clean+invalidate appears to make this issue less likely, but
	 * the drivers themselves still need fixing as the CPU could issue a
	 * speculative read from the buffer via the linear mapping irrespective
	 * of the cache maintenance we use. Once the drivers are fixed, we can
	 * relax this to a clean operation.
	 */
	dcache_clean_inval_poc(start, start + size);
}

#ifdef CONFIG_IOMMU_DMA
void arch_teardown_dma_ops(struct device *dev)
{
	dev->dma_ops = NULL;
}
#endif

void arch_setup_dma_ops(struct device *dev, u64 dma_base, u64 size,
			const struct iommu_ops *iommu, bool coherent)
{
	int cls = cache_line_size_of_cpu();

	WARN_TAINT(!coherent && cls > ARCH_DMA_MINALIGN,
		   TAINT_CPU_OUT_OF_SPEC,
		   "%s %s: ARCH_DMA_MINALIGN smaller than CTR_EL0.CWG (%d < %d)",
		   dev_driver_string(dev), dev_name(dev),
		   ARCH_DMA_MINALIGN, cls);

	dev->dma_coherent = coherent;
	if (iommu)
		iommu_setup_dma_ops(dev, dma_base, dma_base + size - 1);

<<<<<<< HEAD
#ifdef CONFIG_XEN
	if (xen_swiotlb_detect())
		dev->dma_ops = &xen_swiotlb_dma_ops;
#endif
=======
	xen_setup_dma_ops(dev);
>>>>>>> 29549c70
}
EXPORT_SYMBOL(arch_setup_dma_ops);<|MERGE_RESOLUTION|>--- conflicted
+++ resolved
@@ -76,13 +76,6 @@
 	if (iommu)
 		iommu_setup_dma_ops(dev, dma_base, dma_base + size - 1);
 
-<<<<<<< HEAD
-#ifdef CONFIG_XEN
-	if (xen_swiotlb_detect())
-		dev->dma_ops = &xen_swiotlb_dma_ops;
-#endif
-=======
 	xen_setup_dma_ops(dev);
->>>>>>> 29549c70
 }
 EXPORT_SYMBOL(arch_setup_dma_ops);