// SPDX-License-Identifier: GPL-2.0-only
/*
 * Based on arch/arm/mm/copypage.c
 *
 * Copyright (C) 2002 Deep Blue Solutions Ltd, All Rights Reserved.
 * Copyright (C) 2012 ARM Ltd.
 */

#include <linux/bitops.h>
#include <linux/mm.h>

#include <asm/page.h>
#include <asm/cacheflush.h>
#include <asm/cpufeature.h>
#include <asm/mte.h>

void copy_highpage(struct page *to, struct page *from)
{
	void *kto = page_address(to);
	void *kfrom = page_address(from);

	copy_page(kto, kfrom);

	if (kasan_hw_tags_enabled())
		page_kasan_tag_reset(to);

	if (system_supports_mte() && page_mte_tagged(from)) {
<<<<<<< HEAD
=======
		/* It's a new page, shouldn't have been tagged yet */
		WARN_ON_ONCE(!try_page_mte_tagging(to));
>>>>>>> ccf0a997
		mte_copy_page_tags(kto, kfrom);
		set_page_mte_tagged(to);
	}
}
EXPORT_SYMBOL(copy_highpage);

void copy_user_highpage(struct page *to, struct page *from,
			unsigned long vaddr, struct vm_area_struct *vma)
{
	copy_highpage(to, from);
	flush_dcache_page(to);
}
EXPORT_SYMBOL_GPL(copy_user_highpage);<|MERGE_RESOLUTION|>--- conflicted
+++ resolved
@@ -25,11 +25,8 @@
 		page_kasan_tag_reset(to);
 
 	if (system_supports_mte() && page_mte_tagged(from)) {
-<<<<<<< HEAD
-=======
 		/* It's a new page, shouldn't have been tagged yet */
 		WARN_ON_ONCE(!try_page_mte_tagging(to));
->>>>>>> ccf0a997
 		mte_copy_page_tags(kto, kfrom);
 		set_page_mte_tagged(to);
 	}
