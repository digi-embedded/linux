menu "Platform selection"

config ARCH_ACTIONS
	bool "Actions Semi Platforms"
	select OWL_TIMER
	help
	  This enables support for the Actions Semiconductor S900 SoC family.

config ARCH_SUNXI
	bool "Allwinner sunxi 64-bit SoC Family"
	select ARCH_HAS_RESET_CONTROLLER
	select GENERIC_IRQ_CHIP
	select PINCTRL
	select RESET_CONTROLLER
	help
	  This enables support for Allwinner sunxi based SoCs like the A64.

config ARCH_ALPINE
	bool "Annapurna Labs Alpine platform"
	select ALPINE_MSI if PCI
	help
	  This enables support for the Annapurna Labs Alpine
	  Soc family.

config ARCH_BCM2835
	bool "Broadcom BCM2835 family"
	select TIMER_OF
	select GPIOLIB
	select PINCTRL
	select PINCTRL_BCM2835
	select ARM_AMBA
	select ARM_TIMER_SP804
	select HAVE_ARM_ARCH_TIMER
	help
	  This enables support for the Broadcom BCM2837 SoC.
	  This SoC is used in the Raspberry Pi 3 device.

config ARCH_BCM_IPROC
	bool "Broadcom iProc SoC Family"
	select COMMON_CLK_IPROC
	select GPIOLIB
	select PINCTRL
	help
	  This enables support for Broadcom iProc based SoCs

config ARCH_BERLIN
	bool "Marvell Berlin SoC Family"
	select DW_APB_ICTL
	select GPIOLIB
	select PINCTRL
	help
	  This enables support for Marvell Berlin SoC Family

config ARCH_BRCMSTB
	bool "Broadcom Set-Top-Box SoCs"
	select BRCMSTB_L2_IRQ
	select GENERIC_IRQ_CHIP
	help
	  This enables support for Broadcom's ARMv8 Set Top Box SoCs

config ARCH_EXYNOS
	bool "ARMv8 based Samsung Exynos SoC family"
	select COMMON_CLK_SAMSUNG
	select EXYNOS_PM_DOMAINS if PM_GENERIC_DOMAINS
	select EXYNOS_PMU
	select HAVE_S3C2410_WATCHDOG if WATCHDOG
	select HAVE_S3C_RTC if RTC_CLASS
	select PINCTRL
	select PINCTRL_EXYNOS
	select SOC_SAMSUNG
	help
	  This enables support for ARMv8 based Samsung Exynos SoC family.

config ARCH_LAYERSCAPE
	bool "ARMv8 based Freescale Layerscape SoC family"
	select EDAC_SUPPORT
	help
	  This enables support for the Freescale Layerscape SoC family.

config ARCH_LG1K
	bool "LG Electronics LG1K SoC Family"
	help
	  This enables support for LG Electronics LG1K SoC Family

config ARCH_HISI
	bool "Hisilicon SoC Family"
	select ARM_TIMER_SP804
	select HISILICON_IRQ_MBIGEN if PCI
	select PINCTRL
	help
	  This enables support for Hisilicon ARMv8 SoC family

config ARCH_MEDIATEK
	bool "Mediatek MT65xx & MT81xx ARMv8 SoC"
	select ARM_GIC
	select PINCTRL
	select MTK_TIMER
	help
	  Support for Mediatek MT65xx & MT81xx ARMv8 SoCs

config ARCH_MESON
	bool "Amlogic Platforms"
	select PINCTRL
	select PINCTRL_MESON
	select COMMON_CLK_AMLOGIC
	select COMMON_CLK_GXBB
	help
	  This enables support for the Amlogic S905 SoCs.

config ARCH_MVEBU
	bool "Marvell EBU SoC Family"
	select ARMADA_AP806_SYSCON
	select ARMADA_CP110_SYSCON
	select ARMADA_37XX_CLK
	select GPIOLIB
	select GPIOLIB_IRQCHIP
	select MVEBU_GICP
	select MVEBU_ICU
	select MVEBU_ODMI
	select MVEBU_PIC
	select OF_GPIO
	select PINCTRL
	select PINCTRL_ARMADA_37XX
	select PINCTRL_ARMADA_AP806
	select PINCTRL_ARMADA_CP110
	help
	  This enables support for Marvell EBU familly, including:
	   - Armada 3700 SoC Family
	   - Armada 7K SoC Family
	   - Armada 8K SoC Family

config ARCH_QCOM
	bool "Qualcomm Platforms"
	select GPIOLIB
	select PINCTRL
	help
	  This enables support for the ARMv8 based Qualcomm chipsets.

config ARCH_REALTEK
	bool "Realtek Platforms"
	help
	  This enables support for the ARMv8 based Realtek chipsets,
	  like the RTD1295.

config ARCH_ROCKCHIP
	bool "Rockchip Platforms"
	select ARCH_HAS_RESET_CONTROLLER
	select GPIOLIB
	select PINCTRL
	select PINCTRL_ROCKCHIP
	select PM
	select ROCKCHIP_TIMER
	help
	  This enables support for the ARMv8 based Rockchip chipsets,
	  like the RK3368.

config ARCH_SEATTLE
	bool "AMD Seattle SoC Family"
	help
	  This enables support for AMD Seattle SOC Family

config ARCH_SHMOBILE
	bool

config ARCH_RENESAS
	bool "Renesas SoC Platforms"
	select ARCH_SHMOBILE
	select PINCTRL
	select PM
	select PM_GENERIC_DOMAINS
	select RENESAS_IRQC
	select SOC_BUS
	help
	  This enables support for the ARMv8 based Renesas SoCs.

config ARCH_R8A7795
	bool "Renesas R-Car H3 SoC Platform"
	depends on ARCH_RENESAS
	help
	  This enables support for the Renesas R-Car H3 SoC.

config ARCH_R8A7796
	bool "Renesas R-Car M3-W SoC Platform"
	depends on ARCH_RENESAS
	help
	  This enables support for the Renesas R-Car M3-W SoC.

config ARCH_R8A77995
	bool "Renesas R-Car D3 SoC Platform"
	depends on ARCH_RENESAS
	help
	  This enables support for the Renesas R-Car D3 SoC.

config ARCH_STRATIX10
	bool "Altera's Stratix 10 SoCFPGA Family"
	help
	  This enables support for Altera's Stratix 10 SoCFPGA Family.

config ARCH_TEGRA
	bool "NVIDIA Tegra SoC Family"
	select ARCH_HAS_RESET_CONTROLLER
	select CLKDEV_LOOKUP
	select CLKSRC_MMIO
	select TIMER_OF
	select GENERIC_CLOCKEVENTS
	select GPIOLIB
	select PINCTRL
	select PM
	select PM_GENERIC_DOMAINS
	select RESET_CONTROLLER
	help
	  This enables support for the NVIDIA Tegra SoC family.

config ARCH_SPRD
	bool "Spreadtrum SoC platform"
	help
	  Support for Spreadtrum ARM based SoCs

config ARCH_THUNDER
	bool "Cavium Inc. Thunder SoC Family"
	help
	  This enables support for Cavium's Thunder Family of SoCs.

config ARCH_THUNDER2
	bool "Cavium ThunderX2 Server Processors"
	select GPIOLIB
	help
	  This enables support for Cavium's ThunderX2 CN99XX family of
	  server processors.

config ARCH_UNIPHIER
	bool "Socionext UniPhier SoC Family"
	select ARCH_HAS_RESET_CONTROLLER
	select PINCTRL
	help
	  This enables support for Socionext UniPhier SoC family.

config ARCH_VEXPRESS
	bool "ARMv8 software model (Versatile Express)"
	select COMMON_CLK_VERSATILE
	select GPIOLIB
	select PM
	select PM_GENERIC_DOMAINS
	select POWER_RESET_VEXPRESS
	select VEXPRESS_CONFIG
	help
	  This enables support for the ARMv8 software model (Versatile
	  Express).

config ARCH_VULCAN
	def_bool n

config ARCH_XGENE
	bool "AppliedMicro X-Gene SOC Family"
	help
	  This enables support for AppliedMicro X-Gene SOC Family

config ARCH_ZX
	bool "ZTE ZX SoC Family"
	select PINCTRL
	help
	  This enables support for ZTE ZX SoC Family

config ARCH_ZYNQMP
	bool "Xilinx ZynqMP Family"
	help
	  This enables support for Xilinx ZynqMP Family

config ARCH_FSL_IMX8QM
	bool "Freescale i.MX8QM SOC"
	select PINCTRL
	select PINCTRL_IMX
	select PINCTRL_IMX8QM
	select PM
	select SOC_BUS
	select GPIO_MXC_PAD_WAKEUP
	help
	  This enables support for Freescale i.MX8QM SOC.

config ARCH_FSL_IMX8QP
	bool "Freescale i.MX8QP SOC"
	select PINCTRL
	select PINCTRL_IMX
	select PINCTRL_IMX8QM
	select PM
	select SOC_BUS
	select GPIO_MXC_PAD_WAKEUP
	help
	  This enables support for Freescale i.MX8QP SOC.


config ARCH_FSL_IMX8QXP
	bool "Freescale i.MX8QXP SOC"
	select PINCTRL
	select PINCTRL_IMX
	select PINCTRL_IMX8QXP
	select PM
	select SOC_BUS
	select GPIO_MXC_PAD_WAKEUP
	help
	  This enables support for Freescale i.MX8QXP SOC.

config ARCH_FSL_IMX8MQ
	bool "Freescale i.MX8MQ SOC"
	select ARCH_MXC
	select SERIAL_IMX
	select PINCTRL
	select PINCTRL_IMX
	select PINCTRL_IMX8MQ
	select PM
	select SOC_BUS
	select KEYBOARD_SNVS_PWRKEY
	help
	  This enables support for Freescale i.MX8MQ SOC.

config ARCH_FSL_IMX8MM
	bool "Freescale i.MX8MM SOC"
	select ARCH_MXC
	select SERIAL_IMX
	select PINCTRL
	select PINCTRL_IMX
	select PINCTRL_IMX8MM
	select PM
	select SOC_BUS
	select KEYBOARD_SNVS_PWRKEY
	help
	  This enables support for Freescale i.MX8MM SOC.

<<<<<<< HEAD
=======
config ARCH_FSL_IMX8MN
	bool "Freescale i.MX8MN SOC"
	select ARCH_MXC
	select SERIAL_IMX
	select PINCTRL
	select PINCTRL_IMX
	select PINCTRL_IMX8MN
	select PM
	select SOC_BUS
	select KEYBOARD_SNVS_PWRKEY
	help
          This enables support for Freescale i.MX8MN SOC.

>>>>>>> 4f6282ba
endmenu<|MERGE_RESOLUTION|>--- conflicted
+++ resolved
@@ -326,8 +326,6 @@
 	help
 	  This enables support for Freescale i.MX8MM SOC.
 
-<<<<<<< HEAD
-=======
 config ARCH_FSL_IMX8MN
 	bool "Freescale i.MX8MN SOC"
 	select ARCH_MXC
@@ -341,5 +339,4 @@
 	help
           This enables support for Freescale i.MX8MN SOC.
 
->>>>>>> 4f6282ba
 endmenu