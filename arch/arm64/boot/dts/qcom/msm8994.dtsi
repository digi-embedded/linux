--- conflicted
+++ resolved
@@ -280,15 +280,6 @@
 			reg = <0 0xc9400000 0 0x3f00000>;
 			no-map;
 		};
-<<<<<<< HEAD
-
-		reserved@6c00000 {
-			reg = <0 0x06c00000 0 0x400000>;
-			no-map;
-		};
-	};
-=======
->>>>>>> ccf0a997
 
 		reserved@6c00000 {
 			reg = <0 0x06c00000 0 0x400000>;
