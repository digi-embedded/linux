--- conflicted
+++ resolved
@@ -1363,8 +1363,6 @@
 			};
 		};
 
-<<<<<<< HEAD
-=======
 		remoteproc_mss: remoteproc@4080000 {
 			compatible = "qcom,msm8998-mss-pil";
 			reg = <0x04080000 0x100>, <0x04180000 0x20>;
@@ -1471,7 +1469,6 @@
 			};
 		};
 
->>>>>>> c1084c27
 		stm: stm@6002000 {
 			compatible = "arm,coresight-stm", "arm,primecell";
 			reg = <0x06002000 0x1000>,
