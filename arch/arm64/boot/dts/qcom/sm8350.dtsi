// SPDX-License-Identifier: BSD-3-Clause
/*
 * Copyright (c) 2020, Linaro Limited
 */

#include <dt-bindings/interrupt-controller/arm-gic.h>
#include <dt-bindings/clock/qcom,dispcc-sm8350.h>
#include <dt-bindings/clock/qcom,gcc-sm8350.h>
#include <dt-bindings/clock/qcom,rpmh.h>
#include <dt-bindings/dma/qcom-gpi.h>
#include <dt-bindings/gpio/gpio.h>
#include <dt-bindings/interconnect/qcom,sm8350.h>
#include <dt-bindings/mailbox/qcom-ipcc.h>
#include <dt-bindings/power/qcom-rpmpd.h>
#include <dt-bindings/soc/qcom,rpmh-rsc.h>
#include <dt-bindings/thermal/thermal.h>
#include <dt-bindings/interconnect/qcom,sm8350.h>

/ {
	interrupt-parent = <&intc>;

	#address-cells = <2>;
	#size-cells = <2>;

	chosen { };

	clocks {
		xo_board: xo-board {
			compatible = "fixed-clock";
			#clock-cells = <0>;
			clock-frequency = <38400000>;
			clock-output-names = "xo_board";
		};

		sleep_clk: sleep-clk {
			compatible = "fixed-clock";
			clock-frequency = <32000>;
			#clock-cells = <0>;
		};

		ufs_phy_rx_symbol_0_clk: ufs-phy-rx-symbol-0 {
			compatible = "fixed-clock";
			clock-frequency = <1000>;
			#clock-cells = <0>;
		};

		ufs_phy_rx_symbol_1_clk: ufs-phy-rx-symbol-1 {
			compatible = "fixed-clock";
			clock-frequency = <1000>;
			#clock-cells = <0>;
		};

		ufs_phy_tx_symbol_0_clk: ufs-phy-tx-symbol-0 {
			compatible = "fixed-clock";
			clock-frequency = <1000>;
			#clock-cells = <0>;
		};
	};

	cpus {
		#address-cells = <2>;
		#size-cells = <0>;

		CPU0: cpu@0 {
			device_type = "cpu";
			compatible = "qcom,kryo685";
			reg = <0x0 0x0>;
			enable-method = "psci";
			next-level-cache = <&L2_0>;
			qcom,freq-domain = <&cpufreq_hw 0>;
			power-domains = <&CPU_PD0>;
			power-domain-names = "psci";
			#cooling-cells = <2>;
			L2_0: l2-cache {
			      compatible = "cache";
			      next-level-cache = <&L3_0>;
				L3_0: l3-cache {
				      compatible = "cache";
				};
			};
		};

		CPU1: cpu@100 {
			device_type = "cpu";
			compatible = "qcom,kryo685";
			reg = <0x0 0x100>;
			enable-method = "psci";
			next-level-cache = <&L2_100>;
			qcom,freq-domain = <&cpufreq_hw 0>;
			power-domains = <&CPU_PD1>;
			power-domain-names = "psci";
			#cooling-cells = <2>;
			L2_100: l2-cache {
			      compatible = "cache";
			      next-level-cache = <&L3_0>;
			};
		};

		CPU2: cpu@200 {
			device_type = "cpu";
			compatible = "qcom,kryo685";
			reg = <0x0 0x200>;
			enable-method = "psci";
			next-level-cache = <&L2_200>;
			qcom,freq-domain = <&cpufreq_hw 0>;
			power-domains = <&CPU_PD2>;
			power-domain-names = "psci";
			#cooling-cells = <2>;
			L2_200: l2-cache {
			      compatible = "cache";
			      next-level-cache = <&L3_0>;
			};
		};

		CPU3: cpu@300 {
			device_type = "cpu";
			compatible = "qcom,kryo685";
			reg = <0x0 0x300>;
			enable-method = "psci";
			next-level-cache = <&L2_300>;
			qcom,freq-domain = <&cpufreq_hw 0>;
			power-domains = <&CPU_PD3>;
			power-domain-names = "psci";
			#cooling-cells = <2>;
			L2_300: l2-cache {
			      compatible = "cache";
			      next-level-cache = <&L3_0>;
			};
		};

		CPU4: cpu@400 {
			device_type = "cpu";
			compatible = "qcom,kryo685";
			reg = <0x0 0x400>;
			enable-method = "psci";
			next-level-cache = <&L2_400>;
			qcom,freq-domain = <&cpufreq_hw 1>;
			power-domains = <&CPU_PD4>;
			power-domain-names = "psci";
			#cooling-cells = <2>;
			L2_400: l2-cache {
			      compatible = "cache";
			      next-level-cache = <&L3_0>;
			};
		};

		CPU5: cpu@500 {
			device_type = "cpu";
			compatible = "qcom,kryo685";
			reg = <0x0 0x500>;
			enable-method = "psci";
			next-level-cache = <&L2_500>;
			qcom,freq-domain = <&cpufreq_hw 1>;
			power-domains = <&CPU_PD5>;
			power-domain-names = "psci";
			#cooling-cells = <2>;
			L2_500: l2-cache {
			      compatible = "cache";
			      next-level-cache = <&L3_0>;
			};

		};

		CPU6: cpu@600 {
			device_type = "cpu";
			compatible = "qcom,kryo685";
			reg = <0x0 0x600>;
			enable-method = "psci";
			next-level-cache = <&L2_600>;
			qcom,freq-domain = <&cpufreq_hw 1>;
			power-domains = <&CPU_PD6>;
			power-domain-names = "psci";
			#cooling-cells = <2>;
			L2_600: l2-cache {
			      compatible = "cache";
			      next-level-cache = <&L3_0>;
			};
		};

		CPU7: cpu@700 {
			device_type = "cpu";
			compatible = "qcom,kryo685";
			reg = <0x0 0x700>;
			enable-method = "psci";
			next-level-cache = <&L2_700>;
			qcom,freq-domain = <&cpufreq_hw 2>;
			power-domains = <&CPU_PD7>;
			power-domain-names = "psci";
			#cooling-cells = <2>;
			L2_700: l2-cache {
			      compatible = "cache";
			      next-level-cache = <&L3_0>;
			};
		};

		cpu-map {
			cluster0 {
				core0 {
					cpu = <&CPU0>;
				};

				core1 {
					cpu = <&CPU1>;
				};

				core2 {
					cpu = <&CPU2>;
				};

				core3 {
					cpu = <&CPU3>;
				};

				core4 {
					cpu = <&CPU4>;
				};

				core5 {
					cpu = <&CPU5>;
				};

				core6 {
					cpu = <&CPU6>;
				};

				core7 {
					cpu = <&CPU7>;
				};
			};
		};

		idle-states {
			entry-method = "psci";

			LITTLE_CPU_SLEEP_0: cpu-sleep-0-0 {
				compatible = "arm,idle-state";
				idle-state-name = "silver-rail-power-collapse";
				arm,psci-suspend-param = <0x40000004>;
				entry-latency-us = <355>;
				exit-latency-us = <909>;
				min-residency-us = <3934>;
				local-timer-stop;
			};

			BIG_CPU_SLEEP_0: cpu-sleep-1-0 {
				compatible = "arm,idle-state";
				idle-state-name = "gold-rail-power-collapse";
				arm,psci-suspend-param = <0x40000004>;
				entry-latency-us = <241>;
				exit-latency-us = <1461>;
				min-residency-us = <4488>;
				local-timer-stop;
			};
		};

		domain-idle-states {
			CLUSTER_SLEEP_0: cluster-sleep-0 {
				compatible = "domain-idle-state";
				idle-state-name = "cluster-power-collapse";
				arm,psci-suspend-param = <0x4100c344>;
				entry-latency-us = <3263>;
				exit-latency-us = <6562>;
				min-residency-us = <9987>;
				local-timer-stop;
			};
		};
	};

	firmware {
		scm: scm {
			compatible = "qcom,scm-sm8350", "qcom,scm";
			#reset-cells = <1>;
		};
	};

	memory@80000000 {
		device_type = "memory";
		/* We expect the bootloader to fill in the size */
		reg = <0x0 0x80000000 0x0 0x0>;
	};

	pmu {
		compatible = "arm,armv8-pmuv3";
		interrupts = <GIC_PPI 7 IRQ_TYPE_LEVEL_LOW>;
	};

	psci {
		compatible = "arm,psci-1.0";
		method = "smc";

		CPU_PD0: cpu0 {
			#power-domain-cells = <0>;
			power-domains = <&CLUSTER_PD>;
			domain-idle-states = <&LITTLE_CPU_SLEEP_0>;
		};

		CPU_PD1: cpu1 {
			#power-domain-cells = <0>;
			power-domains = <&CLUSTER_PD>;
			domain-idle-states = <&LITTLE_CPU_SLEEP_0>;
		};

		CPU_PD2: cpu2 {
			#power-domain-cells = <0>;
			power-domains = <&CLUSTER_PD>;
			domain-idle-states = <&LITTLE_CPU_SLEEP_0>;
		};

		CPU_PD3: cpu3 {
			#power-domain-cells = <0>;
			power-domains = <&CLUSTER_PD>;
			domain-idle-states = <&LITTLE_CPU_SLEEP_0>;
		};

		CPU_PD4: cpu4 {
			#power-domain-cells = <0>;
			power-domains = <&CLUSTER_PD>;
			domain-idle-states = <&BIG_CPU_SLEEP_0>;
		};

		CPU_PD5: cpu5 {
			#power-domain-cells = <0>;
			power-domains = <&CLUSTER_PD>;
			domain-idle-states = <&BIG_CPU_SLEEP_0>;
		};

		CPU_PD6: cpu6 {
			#power-domain-cells = <0>;
			power-domains = <&CLUSTER_PD>;
			domain-idle-states = <&BIG_CPU_SLEEP_0>;
		};

		CPU_PD7: cpu7 {
			#power-domain-cells = <0>;
			power-domains = <&CLUSTER_PD>;
			domain-idle-states = <&BIG_CPU_SLEEP_0>;
		};

		CLUSTER_PD: cpu-cluster0 {
			#power-domain-cells = <0>;
			domain-idle-states = <&CLUSTER_SLEEP_0>;
		};
	};

	qup_opp_table_100mhz: opp-table-qup100mhz {
		compatible = "operating-points-v2";

		opp-50000000 {
			opp-hz = /bits/ 64 <50000000>;
			required-opps = <&rpmhpd_opp_min_svs>;
		};

		opp-75000000 {
			opp-hz = /bits/ 64 <75000000>;
			required-opps = <&rpmhpd_opp_low_svs>;
		};

		opp-100000000 {
			opp-hz = /bits/ 64 <100000000>;
			required-opps = <&rpmhpd_opp_svs>;
		};
	};

	qup_opp_table_120mhz: opp-table-qup120mhz {
		compatible = "operating-points-v2";

		opp-50000000 {
			opp-hz = /bits/ 64 <50000000>;
			required-opps = <&rpmhpd_opp_min_svs>;
		};

		opp-75000000 {
			opp-hz = /bits/ 64 <75000000>;
			required-opps = <&rpmhpd_opp_low_svs>;
		};

		opp-120000000 {
			opp-hz = /bits/ 64 <120000000>;
			required-opps = <&rpmhpd_opp_svs>;
		};
	};

	reserved_memory: reserved-memory {
		#address-cells = <2>;
		#size-cells = <2>;
		ranges;

		hyp_mem: memory@80000000 {
			reg = <0x0 0x80000000 0x0 0x600000>;
			no-map;
		};

		xbl_aop_mem: memory@80700000 {
			no-map;
			reg = <0x0 0x80700000 0x0 0x160000>;
		};

		cmd_db: memory@80860000 {
			compatible = "qcom,cmd-db";
			reg = <0x0 0x80860000 0x0 0x20000>;
			no-map;
		};

		reserved_xbl_uefi_log: memory@80880000 {
			reg = <0x0 0x80880000 0x0 0x14000>;
			no-map;
		};

		smem_mem: memory@80900000 {
			reg = <0x0 0x80900000 0x0 0x200000>;
			no-map;
		};

		cpucp_fw_mem: memory@80b00000 {
			reg = <0x0 0x80b00000 0x0 0x100000>;
			no-map;
		};

		cdsp_secure_heap: memory@80c00000 {
			reg = <0x0 0x80c00000 0x0 0x4600000>;
			no-map;
		};

		pil_camera_mem: mmeory@85200000 {
			reg = <0x0 0x85200000 0x0 0x500000>;
			no-map;
		};

		pil_video_mem: memory@85700000 {
			reg = <0x0 0x85700000 0x0 0x500000>;
			no-map;
		};

		pil_cvp_mem: memory@85c00000 {
			reg = <0x0 0x85c00000 0x0 0x500000>;
			no-map;
		};

		pil_adsp_mem: memory@86100000 {
			reg = <0x0 0x86100000 0x0 0x2100000>;
			no-map;
		};

		pil_slpi_mem: memory@88200000 {
			reg = <0x0 0x88200000 0x0 0x1500000>;
			no-map;
		};

		pil_cdsp_mem: memory@89700000 {
			reg = <0x0 0x89700000 0x0 0x1e00000>;
			no-map;
		};

		pil_ipa_fw_mem: memory@8b500000 {
			reg = <0x0 0x8b500000 0x0 0x10000>;
			no-map;
		};

		pil_ipa_gsi_mem: memory@8b510000 {
			reg = <0x0 0x8b510000 0x0 0xa000>;
			no-map;
		};

		pil_gpu_mem: memory@8b51a000 {
			reg = <0x0 0x8b51a000 0x0 0x2000>;
			no-map;
		};

		pil_spss_mem: memory@8b600000 {
			reg = <0x0 0x8b600000 0x0 0x100000>;
			no-map;
		};

		pil_modem_mem: memory@8b800000 {
			reg = <0x0 0x8b800000 0x0 0x10000000>;
			no-map;
		};

		rmtfs_mem: memory@9b800000 {
			compatible = "qcom,rmtfs-mem";
			reg = <0x0 0x9b800000 0x0 0x280000>;
			no-map;

			qcom,client-id = <1>;
			qcom,vmid = <15>;
		};

		hyp_reserved_mem: memory@d0000000 {
			reg = <0x0 0xd0000000 0x0 0x800000>;
			no-map;
		};

		pil_trustedvm_mem: memory@d0800000 {
			reg = <0x0 0xd0800000 0x0 0x76f7000>;
			no-map;
		};

		qrtr_shbuf: memory@d7ef7000 {
			reg = <0x0 0xd7ef7000 0x0 0x9000>;
			no-map;
		};

		chan0_shbuf: memory@d7f00000 {
			reg = <0x0 0xd7f00000 0x0 0x80000>;
			no-map;
		};

		chan1_shbuf: memory@d7f80000 {
			reg = <0x0 0xd7f80000 0x0 0x80000>;
			no-map;
		};

		removed_mem: memory@d8800000 {
			reg = <0x0 0xd8800000 0x0 0x6800000>;
			no-map;
		};
	};

	smem: qcom,smem {
		compatible = "qcom,smem";
		memory-region = <&smem_mem>;
		hwlocks = <&tcsr_mutex 3>;
	};

	smp2p-adsp {
		compatible = "qcom,smp2p";
		qcom,smem = <443>, <429>;
		interrupts-extended = <&ipcc IPCC_CLIENT_LPASS
					     IPCC_MPROC_SIGNAL_SMP2P
					     IRQ_TYPE_EDGE_RISING>;
		mboxes = <&ipcc IPCC_CLIENT_LPASS
				IPCC_MPROC_SIGNAL_SMP2P>;

		qcom,local-pid = <0>;
		qcom,remote-pid = <2>;

		smp2p_adsp_out: master-kernel {
			qcom,entry-name = "master-kernel";
			#qcom,smem-state-cells = <1>;
		};

		smp2p_adsp_in: slave-kernel {
			qcom,entry-name = "slave-kernel";
			interrupt-controller;
			#interrupt-cells = <2>;
		};
	};

	smp2p-cdsp {
		compatible = "qcom,smp2p";
		qcom,smem = <94>, <432>;
		interrupts-extended = <&ipcc IPCC_CLIENT_CDSP
					     IPCC_MPROC_SIGNAL_SMP2P
					     IRQ_TYPE_EDGE_RISING>;
		mboxes = <&ipcc IPCC_CLIENT_CDSP
				IPCC_MPROC_SIGNAL_SMP2P>;

		qcom,local-pid = <0>;
		qcom,remote-pid = <5>;

		smp2p_cdsp_out: master-kernel {
			qcom,entry-name = "master-kernel";
			#qcom,smem-state-cells = <1>;
		};

		smp2p_cdsp_in: slave-kernel {
			qcom,entry-name = "slave-kernel";
			interrupt-controller;
			#interrupt-cells = <2>;
		};
	};

	smp2p-modem {
		compatible = "qcom,smp2p";
		qcom,smem = <435>, <428>;
		interrupts-extended = <&ipcc IPCC_CLIENT_MPSS
					     IPCC_MPROC_SIGNAL_SMP2P
					     IRQ_TYPE_EDGE_RISING>;
		mboxes = <&ipcc IPCC_CLIENT_MPSS
				IPCC_MPROC_SIGNAL_SMP2P>;

		qcom,local-pid = <0>;
		qcom,remote-pid = <1>;

		smp2p_modem_out: master-kernel {
			qcom,entry-name = "master-kernel";
			#qcom,smem-state-cells = <1>;
		};

		smp2p_modem_in: slave-kernel {
			qcom,entry-name = "slave-kernel";
			interrupt-controller;
			#interrupt-cells = <2>;
		};

		ipa_smp2p_out: ipa-ap-to-modem {
			qcom,entry-name = "ipa";
			#qcom,smem-state-cells = <1>;
		};

		ipa_smp2p_in: ipa-modem-to-ap {
			qcom,entry-name = "ipa";
			interrupt-controller;
			#interrupt-cells = <2>;
		};
	};

	smp2p-slpi {
		compatible = "qcom,smp2p";
		qcom,smem = <481>, <430>;
		interrupts-extended = <&ipcc IPCC_CLIENT_SLPI
					     IPCC_MPROC_SIGNAL_SMP2P
					     IRQ_TYPE_EDGE_RISING>;
		mboxes = <&ipcc IPCC_CLIENT_SLPI
				IPCC_MPROC_SIGNAL_SMP2P>;

		qcom,local-pid = <0>;
		qcom,remote-pid = <3>;

		smp2p_slpi_out: master-kernel {
			qcom,entry-name = "master-kernel";
			#qcom,smem-state-cells = <1>;
		};

		smp2p_slpi_in: slave-kernel {
			qcom,entry-name = "slave-kernel";
			interrupt-controller;
			#interrupt-cells = <2>;
		};
	};

	soc: soc@0 {
		#address-cells = <2>;
		#size-cells = <2>;
		ranges = <0 0 0 0 0x10 0>;
		dma-ranges = <0 0 0 0 0x10 0>;
		compatible = "simple-bus";

		gcc: clock-controller@100000 {
			compatible = "qcom,gcc-sm8350";
			reg = <0x0 0x00100000 0x0 0x1f0000>;
			#clock-cells = <1>;
			#reset-cells = <1>;
			#power-domain-cells = <1>;
			clock-names = "bi_tcxo",
				      "sleep_clk",
				      "pcie_0_pipe_clk",
				      "pcie_1_pipe_clk",
				      "ufs_card_rx_symbol_0_clk",
				      "ufs_card_rx_symbol_1_clk",
				      "ufs_card_tx_symbol_0_clk",
				      "ufs_phy_rx_symbol_0_clk",
				      "ufs_phy_rx_symbol_1_clk",
				      "ufs_phy_tx_symbol_0_clk",
				      "usb3_phy_wrapper_gcc_usb30_pipe_clk",
				      "usb3_uni_phy_sec_gcc_usb30_pipe_clk";
			clocks = <&rpmhcc RPMH_CXO_CLK>,
				 <&sleep_clk>,
				 <0>,
				 <0>,
				 <0>,
				 <0>,
				 <0>,
				 <&ufs_phy_rx_symbol_0_clk>,
				 <&ufs_phy_rx_symbol_1_clk>,
				 <&ufs_phy_tx_symbol_0_clk>,
				 <0>,
				 <0>;
		};

		ipcc: mailbox@408000 {
			compatible = "qcom,sm8350-ipcc", "qcom,ipcc";
			reg = <0 0x00408000 0 0x1000>;
			interrupts = <GIC_SPI 229 IRQ_TYPE_LEVEL_HIGH>;
			interrupt-controller;
			#interrupt-cells = <3>;
			#mbox-cells = <2>;
		};

		gpi_dma2: dma-controller@800000 {
			compatible = "qcom,sm8350-gpi-dma";
			reg = <0 0x00800000 0 0x60000>;
			interrupts = <GIC_SPI 588 IRQ_TYPE_LEVEL_HIGH>,
				     <GIC_SPI 589 IRQ_TYPE_LEVEL_HIGH>,
				     <GIC_SPI 590 IRQ_TYPE_LEVEL_HIGH>,
				     <GIC_SPI 591 IRQ_TYPE_LEVEL_HIGH>,
				     <GIC_SPI 592 IRQ_TYPE_LEVEL_HIGH>,
				     <GIC_SPI 593 IRQ_TYPE_LEVEL_HIGH>,
				     <GIC_SPI 594 IRQ_TYPE_LEVEL_HIGH>,
				     <GIC_SPI 595 IRQ_TYPE_LEVEL_HIGH>,
				     <GIC_SPI 596 IRQ_TYPE_LEVEL_HIGH>,
				     <GIC_SPI 597 IRQ_TYPE_LEVEL_HIGH>,
				     <GIC_SPI 598 IRQ_TYPE_LEVEL_HIGH>,
				     <GIC_SPI 599 IRQ_TYPE_LEVEL_HIGH>;
			dma-channels = <12>;
			dma-channel-mask = <0xff>;
			iommus = <&apps_smmu 0x5f6 0x0>;
			#dma-cells = <3>;
			status = "disabled";
		};

		qupv3_id_2: geniqup@8c0000 {
			compatible = "qcom,geni-se-qup";
			reg = <0x0 0x008c0000 0x0 0x6000>;
			clock-names = "m-ahb", "s-ahb";
			clocks = <&gcc GCC_QUPV3_WRAP_2_M_AHB_CLK>,
				 <&gcc GCC_QUPV3_WRAP_2_S_AHB_CLK>;
			iommus = <&apps_smmu 0x5e3 0x0>;
			#address-cells = <2>;
			#size-cells = <2>;
			ranges;
			status = "disabled";

			i2c14: i2c@880000 {
				compatible = "qcom,geni-i2c";
				reg = <0 0x00880000 0 0x4000>;
				clock-names = "se";
				clocks = <&gcc GCC_QUPV3_WRAP2_S0_CLK>;
				pinctrl-names = "default";
				pinctrl-0 = <&qup_i2c14_default>;
				interrupts = <GIC_SPI 373 IRQ_TYPE_LEVEL_HIGH>;
				dmas = <&gpi_dma2 0 0 QCOM_GPI_I2C>,
				       <&gpi_dma2 1 0 QCOM_GPI_I2C>;
				dma-names = "tx", "rx";
				#address-cells = <1>;
				#size-cells = <0>;
				status = "disabled";
			};

			spi14: spi@880000 {
				compatible = "qcom,geni-spi";
				reg = <0 0x00880000 0 0x4000>;
				clock-names = "se";
				clocks = <&gcc GCC_QUPV3_WRAP2_S0_CLK>;
				interrupts = <GIC_SPI 373 IRQ_TYPE_LEVEL_HIGH>;
				power-domains = <&rpmhpd SM8350_CX>;
				operating-points-v2 = <&qup_opp_table_120mhz>;
				dmas = <&gpi_dma2 0 0 QCOM_GPI_SPI>,
				       <&gpi_dma2 1 0 QCOM_GPI_SPI>;
				dma-names = "tx", "rx";
				#address-cells = <1>;
				#size-cells = <0>;
				status = "disabled";
			};

			i2c15: i2c@884000 {
				compatible = "qcom,geni-i2c";
				reg = <0 0x00884000 0 0x4000>;
				clock-names = "se";
				clocks = <&gcc GCC_QUPV3_WRAP2_S1_CLK>;
				pinctrl-names = "default";
				pinctrl-0 = <&qup_i2c15_default>;
				interrupts = <GIC_SPI 583 IRQ_TYPE_LEVEL_HIGH>;
				dmas = <&gpi_dma2 0 1 QCOM_GPI_I2C>,
				       <&gpi_dma2 1 1 QCOM_GPI_I2C>;
				dma-names = "tx", "rx";
				#address-cells = <1>;
				#size-cells = <0>;
				status = "disabled";
			};

			spi15: spi@884000 {
				compatible = "qcom,geni-spi";
				reg = <0 0x00884000 0 0x4000>;
				clock-names = "se";
				clocks = <&gcc GCC_QUPV3_WRAP2_S1_CLK>;
				interrupts = <GIC_SPI 583 IRQ_TYPE_LEVEL_HIGH>;
				power-domains = <&rpmhpd SM8350_CX>;
				operating-points-v2 = <&qup_opp_table_120mhz>;
				dmas = <&gpi_dma2 0 1 QCOM_GPI_SPI>,
				       <&gpi_dma2 1 1 QCOM_GPI_SPI>;
				dma-names = "tx", "rx";
				#address-cells = <1>;
				#size-cells = <0>;
				status = "disabled";
			};

			i2c16: i2c@888000 {
				compatible = "qcom,geni-i2c";
				reg = <0 0x00888000 0 0x4000>;
				clock-names = "se";
				clocks = <&gcc GCC_QUPV3_WRAP2_S2_CLK>;
				pinctrl-names = "default";
				pinctrl-0 = <&qup_i2c16_default>;
				interrupts = <GIC_SPI 584 IRQ_TYPE_LEVEL_HIGH>;
				dmas = <&gpi_dma2 0 2 QCOM_GPI_I2C>,
				       <&gpi_dma2 1 2 QCOM_GPI_I2C>;
				dma-names = "tx", "rx";
				#address-cells = <1>;
				#size-cells = <0>;
				status = "disabled";
			};

			spi16: spi@888000 {
				compatible = "qcom,geni-spi";
				reg = <0 0x00888000 0 0x4000>;
				clock-names = "se";
				clocks = <&gcc GCC_QUPV3_WRAP2_S2_CLK>;
				interrupts = <GIC_SPI 584 IRQ_TYPE_LEVEL_HIGH>;
				power-domains = <&rpmhpd SM8350_CX>;
				operating-points-v2 = <&qup_opp_table_100mhz>;
				dmas = <&gpi_dma2 0 2 QCOM_GPI_SPI>,
				       <&gpi_dma2 1 2 QCOM_GPI_SPI>;
				dma-names = "tx", "rx";
				#address-cells = <1>;
				#size-cells = <0>;
				status = "disabled";
			};

			i2c17: i2c@88c000 {
				compatible = "qcom,geni-i2c";
				reg = <0 0x0088c000 0 0x4000>;
				clock-names = "se";
				clocks = <&gcc GCC_QUPV3_WRAP2_S3_CLK>;
				pinctrl-names = "default";
				pinctrl-0 = <&qup_i2c17_default>;
				interrupts = <GIC_SPI 585 IRQ_TYPE_LEVEL_HIGH>;
				dmas = <&gpi_dma2 0 3 QCOM_GPI_I2C>,
				       <&gpi_dma2 1 3 QCOM_GPI_I2C>;
				dma-names = "tx", "rx";
				#address-cells = <1>;
				#size-cells = <0>;
				status = "disabled";
			};

			spi17: spi@88c000 {
				compatible = "qcom,geni-spi";
				reg = <0 0x0088c000 0 0x4000>;
				clock-names = "se";
				clocks = <&gcc GCC_QUPV3_WRAP2_S3_CLK>;
				interrupts = <GIC_SPI 585 IRQ_TYPE_LEVEL_HIGH>;
				power-domains = <&rpmhpd SM8350_CX>;
				operating-points-v2 = <&qup_opp_table_100mhz>;
				dmas = <&gpi_dma2 0 3 QCOM_GPI_SPI>,
				       <&gpi_dma2 1 3 QCOM_GPI_SPI>;
				dma-names = "tx", "rx";
				#address-cells = <1>;
				#size-cells = <0>;
				status = "disabled";
			};

			/* QUP no. 18 seems to be strictly SPI/UART-only */

			spi18: spi@890000 {
				compatible = "qcom,geni-spi";
				reg = <0 0x00890000 0 0x4000>;
				clock-names = "se";
				clocks = <&gcc GCC_QUPV3_WRAP2_S4_CLK>;
				interrupts = <GIC_SPI 586 IRQ_TYPE_LEVEL_HIGH>;
				power-domains = <&rpmhpd SM8350_CX>;
				operating-points-v2 = <&qup_opp_table_100mhz>;
				dmas = <&gpi_dma2 0 4 QCOM_GPI_SPI>,
				       <&gpi_dma2 1 4 QCOM_GPI_SPI>;
				dma-names = "tx", "rx";
				#address-cells = <1>;
				#size-cells = <0>;
				status = "disabled";
			};

			uart18: serial@890000 {
				compatible = "qcom,geni-uart";
				reg = <0 0x00890000 0 0x4000>;
				clock-names = "se";
				clocks = <&gcc GCC_QUPV3_WRAP2_S4_CLK>;
				pinctrl-names = "default";
				pinctrl-0 = <&qup_uart18_default>;
				interrupts = <GIC_SPI 586 IRQ_TYPE_LEVEL_HIGH>;
				power-domains = <&rpmhpd SM8350_CX>;
				operating-points-v2 = <&qup_opp_table_100mhz>;
				status = "disabled";
			};

			i2c19: i2c@894000 {
				compatible = "qcom,geni-i2c";
				reg = <0 0x00894000 0 0x4000>;
				clock-names = "se";
				clocks = <&gcc GCC_QUPV3_WRAP2_S5_CLK>;
				pinctrl-names = "default";
				pinctrl-0 = <&qup_i2c19_default>;
				interrupts = <GIC_SPI 587 IRQ_TYPE_LEVEL_HIGH>;
				dmas = <&gpi_dma2 0 5 QCOM_GPI_I2C>,
				       <&gpi_dma2 1 5 QCOM_GPI_I2C>;
				dma-names = "tx", "rx";
				#address-cells = <1>;
				#size-cells = <0>;
				status = "disabled";
			};

			spi19: spi@894000 {
				compatible = "qcom,geni-spi";
				reg = <0 0x00894000 0 0x4000>;
				clock-names = "se";
				clocks = <&gcc GCC_QUPV3_WRAP2_S5_CLK>;
				interrupts = <GIC_SPI 587 IRQ_TYPE_LEVEL_HIGH>;
				power-domains = <&rpmhpd SM8350_CX>;
				operating-points-v2 = <&qup_opp_table_100mhz>;
				dmas = <&gpi_dma2 0 5 QCOM_GPI_SPI>,
				       <&gpi_dma2 1 5 QCOM_GPI_SPI>;
				dma-names = "tx", "rx";
				#address-cells = <1>;
				#size-cells = <0>;
				status = "disabled";
			};
		};

		gpi_dma0: dma-controller@900000 {
			compatible = "qcom,sm8350-gpi-dma";
			reg = <0 0x09800000 0 0x60000>;
			interrupts = <GIC_SPI 244 IRQ_TYPE_LEVEL_HIGH>,
				     <GIC_SPI 245 IRQ_TYPE_LEVEL_HIGH>,
				     <GIC_SPI 246 IRQ_TYPE_LEVEL_HIGH>,
				     <GIC_SPI 247 IRQ_TYPE_LEVEL_HIGH>,
				     <GIC_SPI 248 IRQ_TYPE_LEVEL_HIGH>,
				     <GIC_SPI 249 IRQ_TYPE_LEVEL_HIGH>,
				     <GIC_SPI 250 IRQ_TYPE_LEVEL_HIGH>,
				     <GIC_SPI 251 IRQ_TYPE_LEVEL_HIGH>,
				     <GIC_SPI 252 IRQ_TYPE_LEVEL_HIGH>,
				     <GIC_SPI 253 IRQ_TYPE_LEVEL_HIGH>,
				     <GIC_SPI 254 IRQ_TYPE_LEVEL_HIGH>,
				     <GIC_SPI 255 IRQ_TYPE_LEVEL_HIGH>;
			dma-channels = <12>;
			dma-channel-mask = <0x7e>;
			iommus = <&apps_smmu 0x5b6 0x0>;
			#dma-cells = <3>;
			status = "disabled";
		};

		qupv3_id_0: geniqup@9c0000 {
			compatible = "qcom,geni-se-qup";
			reg = <0x0 0x009c0000 0x0 0x6000>;
			clock-names = "m-ahb", "s-ahb";
			clocks = <&gcc GCC_QUPV3_WRAP_0_M_AHB_CLK>,
				 <&gcc GCC_QUPV3_WRAP_0_S_AHB_CLK>;
			iommus = <&apps_smmu 0x5a3 0>;
			#address-cells = <2>;
			#size-cells = <2>;
			ranges;
			status = "disabled";

			i2c0: i2c@980000 {
				compatible = "qcom,geni-i2c";
				reg = <0 0x00980000 0 0x4000>;
				clock-names = "se";
				clocks = <&gcc GCC_QUPV3_WRAP0_S0_CLK>;
				pinctrl-names = "default";
				pinctrl-0 = <&qup_i2c0_default>;
				interrupts = <GIC_SPI 601 IRQ_TYPE_LEVEL_HIGH>;
				dmas = <&gpi_dma0 0 0 QCOM_GPI_I2C>,
				       <&gpi_dma0 1 0 QCOM_GPI_I2C>;
				dma-names = "tx", "rx";
				#address-cells = <1>;
				#size-cells = <0>;
				status = "disabled";
			};

			spi0: spi@980000 {
				compatible = "qcom,geni-spi";
				reg = <0 0x00980000 0 0x4000>;
				clock-names = "se";
				clocks = <&gcc GCC_QUPV3_WRAP0_S0_CLK>;
				interrupts = <GIC_SPI 601 IRQ_TYPE_LEVEL_HIGH>;
				power-domains = <&rpmhpd SM8350_CX>;
				operating-points-v2 = <&qup_opp_table_100mhz>;
				dmas = <&gpi_dma0 0 0 QCOM_GPI_SPI>,
				       <&gpi_dma0 1 0 QCOM_GPI_SPI>;
				dma-names = "tx", "rx";
				#address-cells = <1>;
				#size-cells = <0>;
				status = "disabled";
			};

			i2c1: i2c@984000 {
				compatible = "qcom,geni-i2c";
				reg = <0 0x00984000 0 0x4000>;
				clock-names = "se";
				clocks = <&gcc GCC_QUPV3_WRAP0_S1_CLK>;
				pinctrl-names = "default";
				pinctrl-0 = <&qup_i2c1_default>;
				interrupts = <GIC_SPI 602 IRQ_TYPE_LEVEL_HIGH>;
				dmas = <&gpi_dma0 0 1 QCOM_GPI_I2C>,
				       <&gpi_dma0 1 1 QCOM_GPI_I2C>;
				dma-names = "tx", "rx";
				#address-cells = <1>;
				#size-cells = <0>;
				status = "disabled";
			};

			spi1: spi@984000 {
				compatible = "qcom,geni-spi";
				reg = <0 0x00984000 0 0x4000>;
				clock-names = "se";
				clocks = <&gcc GCC_QUPV3_WRAP0_S1_CLK>;
				interrupts = <GIC_SPI 602 IRQ_TYPE_LEVEL_HIGH>;
				power-domains = <&rpmhpd SM8350_CX>;
				operating-points-v2 = <&qup_opp_table_100mhz>;
				dmas = <&gpi_dma0 0 1 QCOM_GPI_SPI>,
				       <&gpi_dma0 1 1 QCOM_GPI_SPI>;
				dma-names = "tx", "rx";
				#address-cells = <1>;
				#size-cells = <0>;
				status = "disabled";
			};

			i2c2: i2c@988000 {
				compatible = "qcom,geni-i2c";
				reg = <0 0x00988000 0 0x4000>;
				clock-names = "se";
				clocks = <&gcc GCC_QUPV3_WRAP0_S2_CLK>;
				pinctrl-names = "default";
				pinctrl-0 = <&qup_i2c2_default>;
				interrupts = <GIC_SPI 603 IRQ_TYPE_LEVEL_HIGH>;
				dmas = <&gpi_dma0 0 2 QCOM_GPI_I2C>,
				       <&gpi_dma0 1 2 QCOM_GPI_I2C>;
				dma-names = "tx", "rx";
				#address-cells = <1>;
				#size-cells = <0>;
				status = "disabled";
			};

			spi2: spi@988000 {
				compatible = "qcom,geni-spi";
				reg = <0 0x00988000 0 0x4000>;
				clock-names = "se";
				clocks = <&gcc GCC_QUPV3_WRAP0_S2_CLK>;
				interrupts = <GIC_SPI 603 IRQ_TYPE_LEVEL_HIGH>;
				power-domains = <&rpmhpd SM8350_CX>;
				operating-points-v2 = <&qup_opp_table_100mhz>;
				dmas = <&gpi_dma0 0 2 QCOM_GPI_SPI>,
				       <&gpi_dma0 1 2 QCOM_GPI_SPI>;
				dma-names = "tx", "rx";
				#address-cells = <1>;
				#size-cells = <0>;
				status = "disabled";
			};

			uart2: serial@98c000 {
				compatible = "qcom,geni-debug-uart";
				reg = <0 0x0098c000 0 0x4000>;
				clock-names = "se";
				clocks = <&gcc GCC_QUPV3_WRAP0_S3_CLK>;
				pinctrl-names = "default";
				pinctrl-0 = <&qup_uart3_default_state>;
				interrupts = <GIC_SPI 604 IRQ_TYPE_LEVEL_HIGH>;
				power-domains = <&rpmhpd SM8350_CX>;
				operating-points-v2 = <&qup_opp_table_100mhz>;
				#address-cells = <1>;
				#size-cells = <0>;
				status = "disabled";
			};

			/* QUP no. 3 seems to be strictly SPI-only */

			spi3: spi@98c000 {
				compatible = "qcom,geni-spi";
				reg = <0 0x0098c000 0 0x4000>;
				clock-names = "se";
				clocks = <&gcc GCC_QUPV3_WRAP0_S3_CLK>;
				interrupts = <GIC_SPI 604 IRQ_TYPE_LEVEL_HIGH>;
				power-domains = <&rpmhpd SM8350_CX>;
				operating-points-v2 = <&qup_opp_table_100mhz>;
				dmas = <&gpi_dma0 0 3 QCOM_GPI_SPI>,
				       <&gpi_dma0 1 3 QCOM_GPI_SPI>;
				dma-names = "tx", "rx";
				#address-cells = <1>;
				#size-cells = <0>;
				status = "disabled";
			};

			i2c4: i2c@990000 {
				compatible = "qcom,geni-i2c";
				reg = <0 0x00990000 0 0x4000>;
				clock-names = "se";
				clocks = <&gcc GCC_QUPV3_WRAP0_S4_CLK>;
				pinctrl-names = "default";
				pinctrl-0 = <&qup_i2c4_default>;
				interrupts = <GIC_SPI 605 IRQ_TYPE_LEVEL_HIGH>;
				dmas = <&gpi_dma0 0 4 QCOM_GPI_I2C>,
				       <&gpi_dma0 1 4 QCOM_GPI_I2C>;
				dma-names = "tx", "rx";
				#address-cells = <1>;
				#size-cells = <0>;
				status = "disabled";
			};

			spi4: spi@990000 {
				compatible = "qcom,geni-spi";
				reg = <0 0x00990000 0 0x4000>;
				clock-names = "se";
				clocks = <&gcc GCC_QUPV3_WRAP0_S4_CLK>;
				interrupts = <GIC_SPI 605 IRQ_TYPE_LEVEL_HIGH>;
				power-domains = <&rpmhpd SM8350_CX>;
				operating-points-v2 = <&qup_opp_table_100mhz>;
				dmas = <&gpi_dma0 0 4 QCOM_GPI_SPI>,
				       <&gpi_dma0 1 4 QCOM_GPI_SPI>;
				dma-names = "tx", "rx";
				#address-cells = <1>;
				#size-cells = <0>;
				status = "disabled";
			};

			i2c5: i2c@994000 {
				compatible = "qcom,geni-i2c";
				reg = <0 0x00994000 0 0x4000>;
				clock-names = "se";
				clocks = <&gcc GCC_QUPV3_WRAP0_S5_CLK>;
				pinctrl-names = "default";
				pinctrl-0 = <&qup_i2c5_default>;
				interrupts = <GIC_SPI 606 IRQ_TYPE_LEVEL_HIGH>;
				dmas = <&gpi_dma0 0 5 QCOM_GPI_I2C>,
				       <&gpi_dma0 1 5 QCOM_GPI_I2C>;
				dma-names = "tx", "rx";
				#address-cells = <1>;
				#size-cells = <0>;
				status = "disabled";
			};

			spi5: spi@994000 {
				compatible = "qcom,geni-spi";
				reg = <0 0x00994000 0 0x4000>;
				clock-names = "se";
				clocks = <&gcc GCC_QUPV3_WRAP0_S5_CLK>;
				interrupts = <GIC_SPI 606 IRQ_TYPE_LEVEL_HIGH>;
				power-domains = <&rpmhpd SM8350_CX>;
				operating-points-v2 = <&qup_opp_table_100mhz>;
				dmas = <&gpi_dma0 0 5 QCOM_GPI_SPI>,
				       <&gpi_dma0 1 5 QCOM_GPI_SPI>;
				dma-names = "tx", "rx";
				#address-cells = <1>;
				#size-cells = <0>;
				status = "disabled";
			};

			i2c6: i2c@998000 {
				compatible = "qcom,geni-i2c";
				reg = <0 0x00998000 0 0x4000>;
				clock-names = "se";
				clocks = <&gcc GCC_QUPV3_WRAP0_S6_CLK>;
				pinctrl-names = "default";
				pinctrl-0 = <&qup_i2c6_default>;
				interrupts = <GIC_SPI 607 IRQ_TYPE_LEVEL_HIGH>;
				dmas = <&gpi_dma0 0 6 QCOM_GPI_I2C>,
				       <&gpi_dma0 1 6 QCOM_GPI_I2C>;
				dma-names = "tx", "rx";
				#address-cells = <1>;
				#size-cells = <0>;
				status = "disabled";
			};

			spi6: spi@998000 {
				compatible = "qcom,geni-spi";
				reg = <0 0x00998000 0 0x4000>;
				clock-names = "se";
				clocks = <&gcc GCC_QUPV3_WRAP0_S6_CLK>;
				interrupts = <GIC_SPI 607 IRQ_TYPE_LEVEL_HIGH>;
				power-domains = <&rpmhpd SM8350_CX>;
				operating-points-v2 = <&qup_opp_table_100mhz>;
				dmas = <&gpi_dma0 0 6 QCOM_GPI_SPI>,
				       <&gpi_dma0 1 6 QCOM_GPI_SPI>;
				dma-names = "tx", "rx";
				#address-cells = <1>;
				#size-cells = <0>;
				status = "disabled";
			};

			uart6: serial@998000 {
				compatible = "qcom,geni-uart";
				reg = <0 0x00998000 0 0x4000>;
				clock-names = "se";
				clocks = <&gcc GCC_QUPV3_WRAP0_S6_CLK>;
				pinctrl-names = "default";
				pinctrl-0 = <&qup_uart6_default>;
				interrupts = <GIC_SPI 607 IRQ_TYPE_LEVEL_HIGH>;
				power-domains = <&rpmhpd SM8350_CX>;
				operating-points-v2 = <&qup_opp_table_100mhz>;
				status = "disabled";
			};

			i2c7: i2c@99c000 {
				compatible = "qcom,geni-i2c";
				reg = <0 0x0099c000 0 0x4000>;
				clock-names = "se";
				clocks = <&gcc GCC_QUPV3_WRAP0_S7_CLK>;
				pinctrl-names = "default";
				pinctrl-0 = <&qup_i2c7_default>;
				interrupts = <GIC_SPI 608 IRQ_TYPE_LEVEL_HIGH>;
				dmas = <&gpi_dma0 0 7 QCOM_GPI_I2C>,
				       <&gpi_dma0 1 7 QCOM_GPI_I2C>;
				dma-names = "tx", "rx";
				#address-cells = <1>;
				#size-cells = <0>;
				status = "disabled";
			};

			spi7: spi@99c000 {
				compatible = "qcom,geni-spi";
				reg = <0 0x0099c000 0 0x4000>;
				clock-names = "se";
				clocks = <&gcc GCC_QUPV3_WRAP0_S7_CLK>;
				interrupts = <GIC_SPI 608 IRQ_TYPE_LEVEL_HIGH>;
				power-domains = <&rpmhpd SM8350_CX>;
				operating-points-v2 = <&qup_opp_table_100mhz>;
				dmas = <&gpi_dma0 0 7 QCOM_GPI_SPI>,
				       <&gpi_dma0 1 7 QCOM_GPI_SPI>;
				dma-names = "tx", "rx";
				#address-cells = <1>;
				#size-cells = <0>;
				status = "disabled";
			};
		};

		gpi_dma1: dma-controller@a00000 {
			compatible = "qcom,sm8350-gpi-dma";
			reg = <0 0x00a00000 0 0x60000>;
			interrupts = <GIC_SPI 279 IRQ_TYPE_LEVEL_HIGH>,
				     <GIC_SPI 280 IRQ_TYPE_LEVEL_HIGH>,
				     <GIC_SPI 281 IRQ_TYPE_LEVEL_HIGH>,
				     <GIC_SPI 282 IRQ_TYPE_LEVEL_HIGH>,
				     <GIC_SPI 283 IRQ_TYPE_LEVEL_HIGH>,
				     <GIC_SPI 284 IRQ_TYPE_LEVEL_HIGH>,
				     <GIC_SPI 293 IRQ_TYPE_LEVEL_HIGH>,
				     <GIC_SPI 294 IRQ_TYPE_LEVEL_HIGH>,
				     <GIC_SPI 295 IRQ_TYPE_LEVEL_HIGH>,
				     <GIC_SPI 296 IRQ_TYPE_LEVEL_HIGH>,
				     <GIC_SPI 297 IRQ_TYPE_LEVEL_HIGH>,
				     <GIC_SPI 298 IRQ_TYPE_LEVEL_HIGH>;
			dma-channels = <12>;
			dma-channel-mask = <0xff>;
			iommus = <&apps_smmu 0x56 0x0>;
			#dma-cells = <3>;
			status = "disabled";
		};

		qupv3_id_1: geniqup@ac0000 {
			compatible = "qcom,geni-se-qup";
			reg = <0x0 0x00ac0000 0x0 0x6000>;
			clock-names = "m-ahb", "s-ahb";
			clocks = <&gcc GCC_QUPV3_WRAP_1_M_AHB_CLK>,
				 <&gcc GCC_QUPV3_WRAP_1_S_AHB_CLK>;
			iommus = <&apps_smmu 0x43 0>;
			#address-cells = <2>;
			#size-cells = <2>;
			ranges;
			status = "disabled";

			i2c8: i2c@a80000 {
				compatible = "qcom,geni-i2c";
				reg = <0 0x00a80000 0 0x4000>;
				clock-names = "se";
				clocks = <&gcc GCC_QUPV3_WRAP1_S0_CLK>;
				pinctrl-names = "default";
				pinctrl-0 = <&qup_i2c8_default>;
				interrupts = <GIC_SPI 353 IRQ_TYPE_LEVEL_HIGH>;
				dmas = <&gpi_dma1 0 0 QCOM_GPI_I2C>,
				       <&gpi_dma1 1 0 QCOM_GPI_I2C>;
				dma-names = "tx", "rx";
				#address-cells = <1>;
				#size-cells = <0>;
				status = "disabled";
			};

			spi8: spi@a80000 {
				compatible = "qcom,geni-spi";
				reg = <0 0x00a80000 0 0x4000>;
				clock-names = "se";
				clocks = <&gcc GCC_QUPV3_WRAP1_S0_CLK>;
				interrupts = <GIC_SPI 353 IRQ_TYPE_LEVEL_HIGH>;
				power-domains = <&rpmhpd SM8350_CX>;
				operating-points-v2 = <&qup_opp_table_120mhz>;
				dmas = <&gpi_dma1 0 0 QCOM_GPI_SPI>,
				       <&gpi_dma1 1 0 QCOM_GPI_SPI>;
				dma-names = "tx", "rx";
				#address-cells = <1>;
				#size-cells = <0>;
				status = "disabled";
			};

			i2c9: i2c@a84000 {
				compatible = "qcom,geni-i2c";
				reg = <0 0x00a84000 0 0x4000>;
				clock-names = "se";
				clocks = <&gcc GCC_QUPV3_WRAP1_S1_CLK>;
				pinctrl-names = "default";
				pinctrl-0 = <&qup_i2c9_default>;
				interrupts = <GIC_SPI 354 IRQ_TYPE_LEVEL_HIGH>;
				dmas = <&gpi_dma1 0 1 QCOM_GPI_I2C>,
				       <&gpi_dma1 1 1 QCOM_GPI_I2C>;
				dma-names = "tx", "rx";
				#address-cells = <1>;
				#size-cells = <0>;
				status = "disabled";
			};

			spi9: spi@a84000 {
				compatible = "qcom,geni-spi";
				reg = <0 0x00a84000 0 0x4000>;
				clock-names = "se";
				clocks = <&gcc GCC_QUPV3_WRAP1_S1_CLK>;
				interrupts = <GIC_SPI 354 IRQ_TYPE_LEVEL_HIGH>;
				power-domains = <&rpmhpd SM8350_CX>;
				operating-points-v2 = <&qup_opp_table_100mhz>;
				dmas = <&gpi_dma1 0 1 QCOM_GPI_SPI>,
				       <&gpi_dma1 1 1 QCOM_GPI_SPI>;
				dma-names = "tx", "rx";
				#address-cells = <1>;
				#size-cells = <0>;
				status = "disabled";
			};

			i2c10: i2c@a88000 {
				compatible = "qcom,geni-i2c";
				reg = <0 0x00a88000 0 0x4000>;
				clock-names = "se";
				clocks = <&gcc GCC_QUPV3_WRAP1_S2_CLK>;
				pinctrl-names = "default";
				pinctrl-0 = <&qup_i2c10_default>;
				interrupts = <GIC_SPI 355 IRQ_TYPE_LEVEL_HIGH>;
				dmas = <&gpi_dma1 0 2 QCOM_GPI_I2C>,
				       <&gpi_dma1 1 2 QCOM_GPI_I2C>;
				dma-names = "tx", "rx";
				#address-cells = <1>;
				#size-cells = <0>;
				status = "disabled";
			};

			spi10: spi@a88000 {
				compatible = "qcom,geni-spi";
				reg = <0 0x00a88000 0 0x4000>;
				clock-names = "se";
				clocks = <&gcc GCC_QUPV3_WRAP1_S2_CLK>;
				interrupts = <GIC_SPI 355 IRQ_TYPE_LEVEL_HIGH>;
				power-domains = <&rpmhpd SM8350_CX>;
				operating-points-v2 = <&qup_opp_table_100mhz>;
				dmas = <&gpi_dma1 0 2 QCOM_GPI_SPI>,
				       <&gpi_dma1 1 2 QCOM_GPI_SPI>;
				dma-names = "tx", "rx";
				#address-cells = <1>;
				#size-cells = <0>;
				status = "disabled";
			};

			i2c11: i2c@a8c000 {
				compatible = "qcom,geni-i2c";
				reg = <0 0x00a8c000 0 0x4000>;
				clock-names = "se";
				clocks = <&gcc GCC_QUPV3_WRAP1_S3_CLK>;
				pinctrl-names = "default";
				pinctrl-0 = <&qup_i2c11_default>;
				interrupts = <GIC_SPI 356 IRQ_TYPE_LEVEL_HIGH>;
				dmas = <&gpi_dma1 0 3 QCOM_GPI_I2C>,
				       <&gpi_dma1 1 3 QCOM_GPI_I2C>;
				dma-names = "tx", "rx";
				#address-cells = <1>;
				#size-cells = <0>;
				status = "disabled";
			};

			spi11: spi@a8c000 {
				compatible = "qcom,geni-spi";
				reg = <0 0x00a8c000 0 0x4000>;
				clock-names = "se";
				clocks = <&gcc GCC_QUPV3_WRAP1_S3_CLK>;
				interrupts = <GIC_SPI 356 IRQ_TYPE_LEVEL_HIGH>;
				power-domains = <&rpmhpd SM8350_CX>;
				operating-points-v2 = <&qup_opp_table_100mhz>;
				dmas = <&gpi_dma1 0 3 QCOM_GPI_SPI>,
				       <&gpi_dma1 1 3 QCOM_GPI_SPI>;
				dma-names = "tx", "rx";
				#address-cells = <1>;
				#size-cells = <0>;
				status = "disabled";
			};

			i2c12: i2c@a90000 {
				compatible = "qcom,geni-i2c";
				reg = <0 0x00a90000 0 0x4000>;
				clock-names = "se";
				clocks = <&gcc GCC_QUPV3_WRAP1_S4_CLK>;
				pinctrl-names = "default";
				pinctrl-0 = <&qup_i2c12_default>;
				interrupts = <GIC_SPI 357 IRQ_TYPE_LEVEL_HIGH>;
				dmas = <&gpi_dma1 0 4 QCOM_GPI_I2C>,
				       <&gpi_dma1 1 4 QCOM_GPI_I2C>;
				dma-names = "tx", "rx";
				#address-cells = <1>;
				#size-cells = <0>;
				status = "disabled";
			};

			spi12: spi@a90000 {
				compatible = "qcom,geni-spi";
				reg = <0 0x00a90000 0 0x4000>;
				clock-names = "se";
				clocks = <&gcc GCC_QUPV3_WRAP1_S4_CLK>;
				interrupts = <GIC_SPI 357 IRQ_TYPE_LEVEL_HIGH>;
				power-domains = <&rpmhpd SM8350_CX>;
				operating-points-v2 = <&qup_opp_table_100mhz>;
				dmas = <&gpi_dma1 0 4 QCOM_GPI_SPI>,
				       <&gpi_dma1 1 4 QCOM_GPI_SPI>;
				dma-names = "tx", "rx";
				#address-cells = <1>;
				#size-cells = <0>;
				status = "disabled";
			};

			i2c13: i2c@a94000 {
				compatible = "qcom,geni-i2c";
				reg = <0 0x00a94000 0 0x4000>;
				clock-names = "se";
				clocks = <&gcc GCC_QUPV3_WRAP1_S5_CLK>;
				pinctrl-names = "default";
				pinctrl-0 = <&qup_i2c13_default>;
				interrupts = <GIC_SPI 358 IRQ_TYPE_LEVEL_HIGH>;
				dmas = <&gpi_dma1 0 5 QCOM_GPI_I2C>,
				       <&gpi_dma1 1 5 QCOM_GPI_I2C>;
				dma-names = "tx", "rx";
				#address-cells = <1>;
				#size-cells = <0>;
				status = "disabled";
			};

			spi13: spi@a94000 {
				compatible = "qcom,geni-spi";
				reg = <0 0x00a94000 0 0x4000>;
				clock-names = "se";
				clocks = <&gcc GCC_QUPV3_WRAP1_S5_CLK>;
				interrupts = <GIC_SPI 358 IRQ_TYPE_LEVEL_HIGH>;
				power-domains = <&rpmhpd SM8350_CX>;
				operating-points-v2 = <&qup_opp_table_100mhz>;
				dmas = <&gpi_dma1 0 5 QCOM_GPI_SPI>,
				       <&gpi_dma1 1 5 QCOM_GPI_SPI>;
				dma-names = "tx", "rx";
				#address-cells = <1>;
				#size-cells = <0>;
				status = "disabled";
			};
		};

		apps_smmu: iommu@15000000 {
			compatible = "qcom,sm8350-smmu-500", "arm,mmu-500";
			reg = <0 0x15000000 0 0x100000>;
			#iommu-cells = <2>;
			#global-interrupts = <2>;
			interrupts =    <GIC_SPI 64 IRQ_TYPE_LEVEL_HIGH>,
					<GIC_SPI 65 IRQ_TYPE_LEVEL_HIGH>,
					<GIC_SPI 97 IRQ_TYPE_LEVEL_HIGH>,
					<GIC_SPI 98 IRQ_TYPE_LEVEL_HIGH>,
					<GIC_SPI 99 IRQ_TYPE_LEVEL_HIGH>,
					<GIC_SPI 100 IRQ_TYPE_LEVEL_HIGH>,
					<GIC_SPI 101 IRQ_TYPE_LEVEL_HIGH>,
					<GIC_SPI 102 IRQ_TYPE_LEVEL_HIGH>,
					<GIC_SPI 103 IRQ_TYPE_LEVEL_HIGH>,
					<GIC_SPI 104 IRQ_TYPE_LEVEL_HIGH>,
					<GIC_SPI 105 IRQ_TYPE_LEVEL_HIGH>,
					<GIC_SPI 106 IRQ_TYPE_LEVEL_HIGH>,
					<GIC_SPI 107 IRQ_TYPE_LEVEL_HIGH>,
					<GIC_SPI 108 IRQ_TYPE_LEVEL_HIGH>,
					<GIC_SPI 109 IRQ_TYPE_LEVEL_HIGH>,
					<GIC_SPI 110 IRQ_TYPE_LEVEL_HIGH>,
					<GIC_SPI 111 IRQ_TYPE_LEVEL_HIGH>,
					<GIC_SPI 112 IRQ_TYPE_LEVEL_HIGH>,
					<GIC_SPI 113 IRQ_TYPE_LEVEL_HIGH>,
					<GIC_SPI 114 IRQ_TYPE_LEVEL_HIGH>,
					<GIC_SPI 115 IRQ_TYPE_LEVEL_HIGH>,
					<GIC_SPI 116 IRQ_TYPE_LEVEL_HIGH>,
					<GIC_SPI 117 IRQ_TYPE_LEVEL_HIGH>,
					<GIC_SPI 118 IRQ_TYPE_LEVEL_HIGH>,
					<GIC_SPI 181 IRQ_TYPE_LEVEL_HIGH>,
					<GIC_SPI 182 IRQ_TYPE_LEVEL_HIGH>,
					<GIC_SPI 183 IRQ_TYPE_LEVEL_HIGH>,
					<GIC_SPI 184 IRQ_TYPE_LEVEL_HIGH>,
					<GIC_SPI 185 IRQ_TYPE_LEVEL_HIGH>,
					<GIC_SPI 186 IRQ_TYPE_LEVEL_HIGH>,
					<GIC_SPI 187 IRQ_TYPE_LEVEL_HIGH>,
					<GIC_SPI 188 IRQ_TYPE_LEVEL_HIGH>,
					<GIC_SPI 189 IRQ_TYPE_LEVEL_HIGH>,
					<GIC_SPI 190 IRQ_TYPE_LEVEL_HIGH>,
					<GIC_SPI 191 IRQ_TYPE_LEVEL_HIGH>,
					<GIC_SPI 192 IRQ_TYPE_LEVEL_HIGH>,
					<GIC_SPI 315 IRQ_TYPE_LEVEL_HIGH>,
					<GIC_SPI 316 IRQ_TYPE_LEVEL_HIGH>,
					<GIC_SPI 317 IRQ_TYPE_LEVEL_HIGH>,
					<GIC_SPI 318 IRQ_TYPE_LEVEL_HIGH>,
					<GIC_SPI 319 IRQ_TYPE_LEVEL_HIGH>,
					<GIC_SPI 320 IRQ_TYPE_LEVEL_HIGH>,
					<GIC_SPI 321 IRQ_TYPE_LEVEL_HIGH>,
					<GIC_SPI 322 IRQ_TYPE_LEVEL_HIGH>,
					<GIC_SPI 323 IRQ_TYPE_LEVEL_HIGH>,
					<GIC_SPI 324 IRQ_TYPE_LEVEL_HIGH>,
					<GIC_SPI 325 IRQ_TYPE_LEVEL_HIGH>,
					<GIC_SPI 326 IRQ_TYPE_LEVEL_HIGH>,
					<GIC_SPI 327 IRQ_TYPE_LEVEL_HIGH>,
					<GIC_SPI 328 IRQ_TYPE_LEVEL_HIGH>,
					<GIC_SPI 329 IRQ_TYPE_LEVEL_HIGH>,
					<GIC_SPI 330 IRQ_TYPE_LEVEL_HIGH>,
					<GIC_SPI 331 IRQ_TYPE_LEVEL_HIGH>,
					<GIC_SPI 332 IRQ_TYPE_LEVEL_HIGH>,
					<GIC_SPI 333 IRQ_TYPE_LEVEL_HIGH>,
					<GIC_SPI 334 IRQ_TYPE_LEVEL_HIGH>,
					<GIC_SPI 335 IRQ_TYPE_LEVEL_HIGH>,
					<GIC_SPI 336 IRQ_TYPE_LEVEL_HIGH>,
					<GIC_SPI 337 IRQ_TYPE_LEVEL_HIGH>,
					<GIC_SPI 338 IRQ_TYPE_LEVEL_HIGH>,
					<GIC_SPI 339 IRQ_TYPE_LEVEL_HIGH>,
					<GIC_SPI 340 IRQ_TYPE_LEVEL_HIGH>,
					<GIC_SPI 341 IRQ_TYPE_LEVEL_HIGH>,
					<GIC_SPI 342 IRQ_TYPE_LEVEL_HIGH>,
					<GIC_SPI 343 IRQ_TYPE_LEVEL_HIGH>,
					<GIC_SPI 344 IRQ_TYPE_LEVEL_HIGH>,
					<GIC_SPI 345 IRQ_TYPE_LEVEL_HIGH>,
					<GIC_SPI 395 IRQ_TYPE_LEVEL_HIGH>,
					<GIC_SPI 396 IRQ_TYPE_LEVEL_HIGH>,
					<GIC_SPI 397 IRQ_TYPE_LEVEL_HIGH>,
					<GIC_SPI 398 IRQ_TYPE_LEVEL_HIGH>,
					<GIC_SPI 399 IRQ_TYPE_LEVEL_HIGH>,
					<GIC_SPI 400 IRQ_TYPE_LEVEL_HIGH>,
					<GIC_SPI 401 IRQ_TYPE_LEVEL_HIGH>,
					<GIC_SPI 402 IRQ_TYPE_LEVEL_HIGH>,
					<GIC_SPI 403 IRQ_TYPE_LEVEL_HIGH>,
					<GIC_SPI 404 IRQ_TYPE_LEVEL_HIGH>,
					<GIC_SPI 405 IRQ_TYPE_LEVEL_HIGH>,
					<GIC_SPI 406 IRQ_TYPE_LEVEL_HIGH>,
					<GIC_SPI 407 IRQ_TYPE_LEVEL_HIGH>,
					<GIC_SPI 408 IRQ_TYPE_LEVEL_HIGH>,
					<GIC_SPI 409 IRQ_TYPE_LEVEL_HIGH>,
					<GIC_SPI 412 IRQ_TYPE_LEVEL_HIGH>,
					<GIC_SPI 418 IRQ_TYPE_LEVEL_HIGH>,
					<GIC_SPI 419 IRQ_TYPE_LEVEL_HIGH>,
					<GIC_SPI 421 IRQ_TYPE_LEVEL_HIGH>,
					<GIC_SPI 423 IRQ_TYPE_LEVEL_HIGH>,
					<GIC_SPI 424 IRQ_TYPE_LEVEL_HIGH>,
					<GIC_SPI 425 IRQ_TYPE_LEVEL_HIGH>,
					<GIC_SPI 690 IRQ_TYPE_LEVEL_HIGH>,
					<GIC_SPI 691 IRQ_TYPE_LEVEL_HIGH>,
					<GIC_SPI 692 IRQ_TYPE_LEVEL_HIGH>,
					<GIC_SPI 693 IRQ_TYPE_LEVEL_HIGH>,
					<GIC_SPI 694 IRQ_TYPE_LEVEL_HIGH>,
					<GIC_SPI 695 IRQ_TYPE_LEVEL_HIGH>,
					<GIC_SPI 696 IRQ_TYPE_LEVEL_HIGH>,
					<GIC_SPI 697 IRQ_TYPE_LEVEL_HIGH>,
					<GIC_SPI 707 IRQ_TYPE_LEVEL_HIGH>;
		};

		config_noc: interconnect@1500000 {
			compatible = "qcom,sm8350-config-noc";
			reg = <0 0x01500000 0 0xa580>;
			#interconnect-cells = <1>;
			qcom,bcm-voters = <&apps_bcm_voter>;
		};

		mc_virt: interconnect@1580000 {
			compatible = "qcom,sm8350-mc-virt";
			reg = <0 0x01580000 0 0x1000>;
			#interconnect-cells = <1>;
			qcom,bcm-voters = <&apps_bcm_voter>;
		};

		system_noc: interconnect@1680000 {
			compatible = "qcom,sm8350-system-noc";
			reg = <0 0x01680000 0 0x1c200>;
			#interconnect-cells = <1>;
			qcom,bcm-voters = <&apps_bcm_voter>;
		};

		aggre1_noc: interconnect@16e0000 {
			compatible = "qcom,sm8350-aggre1-noc";
			reg = <0 0x016e0000 0 0x1f180>;
			#interconnect-cells = <1>;
			qcom,bcm-voters = <&apps_bcm_voter>;
		};

		aggre2_noc: interconnect@1700000 {
			compatible = "qcom,sm8350-aggre2-noc";
			reg = <0 0x01700000 0 0x33000>;
			#interconnect-cells = <1>;
			qcom,bcm-voters = <&apps_bcm_voter>;
		};

		mmss_noc: interconnect@1740000 {
			compatible = "qcom,sm8350-mmss-noc";
			reg = <0 0x01740000 0 0x1f080>;
			#interconnect-cells = <1>;
			qcom,bcm-voters = <&apps_bcm_voter>;
		};

		lpass_ag_noc: interconnect@3c40000 {
			compatible = "qcom,sm8350-lpass-ag-noc";
			reg = <0 0x03c40000 0 0xf080>;
			#interconnect-cells = <1>;
			qcom,bcm-voters = <&apps_bcm_voter>;
		};

		compute_noc: interconnect@a0c0000{
			compatible = "qcom,sm8350-compute-noc";
			reg = <0 0x0a0c0000 0 0xa180>;
			#interconnect-cells = <1>;
			qcom,bcm-voters = <&apps_bcm_voter>;
		};

		ipa: ipa@1e40000 {
			compatible = "qcom,sm8350-ipa";

			iommus = <&apps_smmu 0x5c0 0x0>,
				 <&apps_smmu 0x5c2 0x0>;
			reg = <0 0x1e40000 0 0x8000>,
			      <0 0x1e50000 0 0x4b20>,
			      <0 0x1e04000 0 0x23000>;
			reg-names = "ipa-reg",
				    "ipa-shared",
				    "gsi";

			interrupts-extended = <&intc GIC_SPI 655 IRQ_TYPE_EDGE_RISING>,
					      <&intc GIC_SPI 432 IRQ_TYPE_LEVEL_HIGH>,
					      <&ipa_smp2p_in 0 IRQ_TYPE_EDGE_RISING>,
					      <&ipa_smp2p_in 1 IRQ_TYPE_EDGE_RISING>;
			interrupt-names = "ipa",
					  "gsi",
					  "ipa-clock-query",
					  "ipa-setup-ready";

			clocks = <&rpmhcc RPMH_IPA_CLK>;
			clock-names = "core";

			interconnects = <&aggre2_noc MASTER_IPA &mc_virt SLAVE_EBI1>,
					<&gem_noc MASTER_APPSS_PROC &config_noc SLAVE_IPA_CFG>;
			interconnect-names = "memory",
					     "config";

			qcom,qmp = <&aoss_qmp>;

			qcom,smem-states = <&ipa_smp2p_out 0>,
					   <&ipa_smp2p_out 1>;
			qcom,smem-state-names = "ipa-clock-enabled-valid",
						"ipa-clock-enabled";

			status = "disabled";
		};

		tcsr_mutex: hwlock@1f40000 {
			compatible = "qcom,tcsr-mutex";
			reg = <0x0 0x01f40000 0x0 0x40000>;
			#hwlock-cells = <1>;
		};

		mpss: remoteproc@4080000 {
			compatible = "qcom,sm8350-mpss-pas";
			reg = <0x0 0x04080000 0x0 0x4040>;

			interrupts-extended = <&intc GIC_SPI 264 IRQ_TYPE_LEVEL_HIGH>,
					      <&smp2p_modem_in 0 IRQ_TYPE_EDGE_RISING>,
					      <&smp2p_modem_in 1 IRQ_TYPE_EDGE_RISING>,
					      <&smp2p_modem_in 2 IRQ_TYPE_EDGE_RISING>,
					      <&smp2p_modem_in 3 IRQ_TYPE_EDGE_RISING>,
					      <&smp2p_modem_in 7 IRQ_TYPE_EDGE_RISING>;
			interrupt-names = "wdog", "fatal", "ready", "handover",
					  "stop-ack", "shutdown-ack";

			clocks = <&rpmhcc RPMH_CXO_CLK>;
			clock-names = "xo";

			power-domains = <&rpmhpd SM8350_CX>,
					<&rpmhpd SM8350_MSS>;
			power-domain-names = "cx", "mss";

			interconnects = <&mc_virt MASTER_LLCC &mc_virt SLAVE_EBI1>;

			memory-region = <&pil_modem_mem>;

			qcom,qmp = <&aoss_qmp>;

			qcom,smem-states = <&smp2p_modem_out 0>;
			qcom,smem-state-names = "stop";

			status = "disabled";

			glink-edge {
				interrupts-extended = <&ipcc IPCC_CLIENT_MPSS
							     IPCC_MPROC_SIGNAL_GLINK_QMP
							     IRQ_TYPE_EDGE_RISING>;
				mboxes = <&ipcc IPCC_CLIENT_MPSS
						IPCC_MPROC_SIGNAL_GLINK_QMP>;
				label = "modem";
				qcom,remote-pid = <1>;
			};
		};

		pdc: interrupt-controller@b220000 {
			compatible = "qcom,sm8350-pdc", "qcom,pdc";
			reg = <0 0x0b220000 0 0x30000>, <0 0x17c000f0 0 0x60>;
			qcom,pdc-ranges = <0 480 40>, <40 140 14>, <54 263 1>,   <55 306 4>,
					  <59 312 3>, <62 374 2>,  <64 434 2>,   <66 438 3>,
					  <69 86 1>,  <70 520 54>, <124 609 31>, <155 63 1>,
					  <156 716 12>;
			#interrupt-cells = <2>;
			interrupt-parent = <&intc>;
			interrupt-controller;
		};

		tsens0: thermal-sensor@c263000 {
			compatible = "qcom,sm8350-tsens", "qcom,tsens-v2";
			reg = <0 0x0c263000 0 0x1ff>, /* TM */
			      <0 0x0c222000 0 0x8>; /* SROT */
			#qcom,sensors = <15>;
			interrupts-extended = <&pdc 26 IRQ_TYPE_LEVEL_HIGH>,
				     <&pdc 28 IRQ_TYPE_LEVEL_HIGH>;
			interrupt-names = "uplow", "critical";
			#thermal-sensor-cells = <1>;
		};

		tsens1: thermal-sensor@c265000 {
			compatible = "qcom,sm8350-tsens", "qcom,tsens-v2";
			reg = <0 0x0c265000 0 0x1ff>, /* TM */
			      <0 0x0c223000 0 0x8>; /* SROT */
			#qcom,sensors = <14>;
			interrupts-extended = <&pdc 27 IRQ_TYPE_LEVEL_HIGH>,
				     <&pdc 29 IRQ_TYPE_LEVEL_HIGH>;
			interrupt-names = "uplow", "critical";
			#thermal-sensor-cells = <1>;
		};

		aoss_qmp: power-controller@c300000 {
			compatible = "qcom,sm8350-aoss-qmp", "qcom,aoss-qmp";
			reg = <0 0x0c300000 0 0x400>;
			interrupts-extended = <&ipcc IPCC_CLIENT_AOP IPCC_MPROC_SIGNAL_GLINK_QMP
						     IRQ_TYPE_EDGE_RISING>;
			mboxes = <&ipcc IPCC_CLIENT_AOP IPCC_MPROC_SIGNAL_GLINK_QMP>;

			#clock-cells = <0>;
		};

		sram@c3f0000 {
			compatible = "qcom,rpmh-stats";
			reg = <0 0x0c3f0000 0 0x400>;
		};

		spmi_bus: spmi@c440000 {
			compatible = "qcom,spmi-pmic-arb";
			reg = <0x0 0xc440000 0x0 0x1100>,
			      <0x0 0xc600000 0x0 0x2000000>,
			      <0x0 0xe600000 0x0 0x100000>,
			      <0x0 0xe700000 0x0 0xa0000>,
			      <0x0 0xc40a000 0x0 0x26000>;
			reg-names = "core", "chnls", "obsrvr", "intr", "cnfg";
			interrupt-names = "periph_irq";
			interrupts-extended = <&pdc 1 IRQ_TYPE_LEVEL_HIGH>;
			qcom,ee = <0>;
			qcom,channel = <0>;
			#address-cells = <2>;
			#size-cells = <0>;
			interrupt-controller;
			#interrupt-cells = <4>;
		};

		tlmm: pinctrl@f100000 {
			compatible = "qcom,sm8350-tlmm";
			reg = <0 0x0f100000 0 0x300000>;
			interrupts = <GIC_SPI 208 IRQ_TYPE_LEVEL_HIGH>;
			gpio-controller;
			#gpio-cells = <2>;
			interrupt-controller;
			#interrupt-cells = <2>;
			gpio-ranges = <&tlmm 0 0 204>;
			wakeup-parent = <&pdc>;

			qup_uart3_default_state: qup-uart3-default-state {
				rx-pins {
					pins = "gpio18";
					function = "qup3";
				};
				tx-pins {
					pins = "gpio19";
					function = "qup3";
				};
			};

			qup_uart6_default: qup-uart6-default-state {
				pins = "gpio30", "gpio31";
				function = "qup6";
				drive-strength = <2>;
				bias-disable;
			};

			qup_uart18_default: qup-uart18-default-state {
				pins = "gpio58", "gpio59";
				function = "qup18";
				drive-strength = <2>;
				bias-disable;
			};

			qup_i2c0_default: qup-i2c0-default-state {
				pins = "gpio4", "gpio5";
				function = "qup0";
				drive-strength = <2>;
				bias-pull-up;
			};

			qup_i2c1_default: qup-i2c1-default-state {
				pins = "gpio8", "gpio9";
				function = "qup1";
				drive-strength = <2>;
				bias-pull-up;
			};

			qup_i2c2_default: qup-i2c2-default-state {
				pins = "gpio12", "gpio13";
				function = "qup2";
				drive-strength = <2>;
				bias-pull-up;
			};

			qup_i2c4_default: qup-i2c4-default-state {
				pins = "gpio20", "gpio21";
				function = "qup4";
				drive-strength = <2>;
				bias-pull-up;
			};

			qup_i2c5_default: qup-i2c5-default-state {
				pins = "gpio24", "gpio25";
				function = "qup5";
				drive-strength = <2>;
				bias-pull-up;
			};

			qup_i2c6_default: qup-i2c6-default-state {
				pins = "gpio28", "gpio29";
				function = "qup6";
				drive-strength = <2>;
				bias-pull-up;
			};

			qup_i2c7_default: qup-i2c7-default-state {
				pins = "gpio32", "gpio33";
				function = "qup7";
				drive-strength = <2>;
				bias-disable;
			};

			qup_i2c8_default: qup-i2c8-default-state {
				pins = "gpio36", "gpio37";
				function = "qup8";
				drive-strength = <2>;
				bias-pull-up;
			};

			qup_i2c9_default: qup-i2c9-default-state {
				pins = "gpio40", "gpio41";
				function = "qup9";
				drive-strength = <2>;
				bias-pull-up;
			};

			qup_i2c10_default: qup-i2c10-default-state {
				pins = "gpio44", "gpio45";
				function = "qup10";
				drive-strength = <2>;
				bias-pull-up;
			};

			qup_i2c11_default: qup-i2c11-default-state {
				pins = "gpio48", "gpio49";
				function = "qup11";
				drive-strength = <2>;
				bias-pull-up;
			};

			qup_i2c12_default: qup-i2c12-default-state {
				pins = "gpio52", "gpio53";
				function = "qup12";
				drive-strength = <2>;
				bias-pull-up;
			};

			qup_i2c13_default: qup-i2c13-default-state {
				pins = "gpio0", "gpio1";
				function = "qup13";
				drive-strength = <2>;
				bias-pull-up;
			};

			qup_i2c14_default: qup-i2c14-default-state {
				pins = "gpio56", "gpio57";
				function = "qup14";
				drive-strength = <2>;
				bias-disable;
			};

			qup_i2c15_default: qup-i2c15-default-state {
				pins = "gpio60", "gpio61";
				function = "qup15";
				drive-strength = <2>;
				bias-disable;
			};

			qup_i2c16_default: qup-i2c16-default-state {
				pins = "gpio64", "gpio65";
				function = "qup16";
				drive-strength = <2>;
				bias-disable;
			};

			qup_i2c17_default: qup-i2c17-default-state {
				pins = "gpio72", "gpio73";
				function = "qup17";
				drive-strength = <2>;
				bias-disable;
			};

			qup_i2c19_default: qup-i2c19-default-state {
				pins = "gpio76", "gpio77";
				function = "qup19";
				drive-strength = <2>;
				bias-disable;
			};
		};

		rng: rng@10d3000 {
			compatible = "qcom,prng-ee";
			reg = <0 0x010d3000 0 0x1000>;
			clocks = <&rpmhcc RPMH_HWKM_CLK>;
			clock-names = "core";
		};

		intc: interrupt-controller@17a00000 {
			compatible = "arm,gic-v3";
			#interrupt-cells = <3>;
			interrupt-controller;
			#redistributor-regions = <1>;
			redistributor-stride = <0 0x20000>;
			reg = <0x0 0x17a00000 0x0 0x10000>,     /* GICD */
			      <0x0 0x17a60000 0x0 0x100000>;    /* GICR * 8 */
			interrupts = <GIC_PPI 9 IRQ_TYPE_LEVEL_HIGH>;
		};

		timer@17c20000 {
			compatible = "arm,armv7-timer-mem";
			#address-cells = <1>;
			#size-cells = <1>;
			ranges = <0 0 0 0x20000000>;
			reg = <0x0 0x17c20000 0x0 0x1000>;
			clock-frequency = <19200000>;

			frame@17c21000 {
				frame-number = <0>;
				interrupts = <GIC_SPI 8 IRQ_TYPE_LEVEL_HIGH>,
					     <GIC_SPI 6 IRQ_TYPE_LEVEL_HIGH>;
				reg = <0x17c21000 0x1000>,
				      <0x17c22000 0x1000>;
			};

			frame@17c23000 {
				frame-number = <1>;
				interrupts = <GIC_SPI 9 IRQ_TYPE_LEVEL_HIGH>;
				reg = <0x17c23000 0x1000>;
				status = "disabled";
			};

			frame@17c25000 {
				frame-number = <2>;
				interrupts = <GIC_SPI 10 IRQ_TYPE_LEVEL_HIGH>;
				reg = <0x17c25000 0x1000>;
				status = "disabled";
			};

			frame@17c27000 {
				frame-number = <3>;
				interrupts = <GIC_SPI 11 IRQ_TYPE_LEVEL_HIGH>;
				reg = <0x17c27000 0x1000>;
				status = "disabled";
			};

			frame@17c29000 {
				frame-number = <4>;
				interrupts = <GIC_SPI 12 IRQ_TYPE_LEVEL_HIGH>;
				reg = <0x17c29000 0x1000>;
				status = "disabled";
			};

			frame@17c2b000 {
				frame-number = <5>;
				interrupts = <GIC_SPI 13 IRQ_TYPE_LEVEL_HIGH>;
				reg = <0x17c2b000 0x1000>;
				status = "disabled";
			};

			frame@17c2d000 {
				frame-number = <6>;
				interrupts = <GIC_SPI 14 IRQ_TYPE_LEVEL_HIGH>;
				reg = <0x17c2d000 0x1000>;
				status = "disabled";
			};
		};

		apps_rsc: rsc@18200000 {
			label = "apps_rsc";
			compatible = "qcom,rpmh-rsc";
			reg = <0x0 0x18200000 0x0 0x10000>,
				<0x0 0x18210000 0x0 0x10000>,
				<0x0 0x18220000 0x0 0x10000>;
			reg-names = "drv-0", "drv-1", "drv-2";
			interrupts = <GIC_SPI 3 IRQ_TYPE_LEVEL_HIGH>,
				     <GIC_SPI 4 IRQ_TYPE_LEVEL_HIGH>,
				     <GIC_SPI 5 IRQ_TYPE_LEVEL_HIGH>;
			qcom,tcs-offset = <0xd00>;
			qcom,drv-id = <2>;
			qcom,tcs-config = <ACTIVE_TCS  2>, <SLEEP_TCS   3>,
					  <WAKE_TCS    3>, <CONTROL_TCS 0>;

			rpmhcc: clock-controller {
				compatible = "qcom,sm8350-rpmh-clk";
				#clock-cells = <1>;
				clock-names = "xo";
				clocks = <&xo_board>;
			};

			rpmhpd: power-controller {
				compatible = "qcom,sm8350-rpmhpd";
				#power-domain-cells = <1>;
				operating-points-v2 = <&rpmhpd_opp_table>;

				rpmhpd_opp_table: opp-table {
					compatible = "operating-points-v2";

					rpmhpd_opp_ret: opp1 {
						opp-level = <RPMH_REGULATOR_LEVEL_RETENTION>;
					};

					rpmhpd_opp_min_svs: opp2 {
						opp-level = <RPMH_REGULATOR_LEVEL_MIN_SVS>;
					};

					rpmhpd_opp_low_svs: opp3 {
						opp-level = <RPMH_REGULATOR_LEVEL_LOW_SVS>;
					};

					rpmhpd_opp_svs: opp4 {
						opp-level = <RPMH_REGULATOR_LEVEL_SVS>;
					};

					rpmhpd_opp_svs_l1: opp5 {
						opp-level = <RPMH_REGULATOR_LEVEL_SVS_L1>;
					};

					rpmhpd_opp_nom: opp6 {
						opp-level = <RPMH_REGULATOR_LEVEL_NOM>;
					};

					rpmhpd_opp_nom_l1: opp7 {
						opp-level = <RPMH_REGULATOR_LEVEL_NOM_L1>;
					};

					rpmhpd_opp_nom_l2: opp8 {
						opp-level = <RPMH_REGULATOR_LEVEL_NOM_L2>;
					};

					rpmhpd_opp_turbo: opp9 {
						opp-level = <RPMH_REGULATOR_LEVEL_TURBO>;
					};

					rpmhpd_opp_turbo_l1: opp10 {
						opp-level = <RPMH_REGULATOR_LEVEL_TURBO_L1>;
					};
				};
			};

			apps_bcm_voter: bcm-voter {
				compatible = "qcom,bcm-voter";
			};
		};

		cpufreq_hw: cpufreq@18591000 {
			compatible = "qcom,sm8350-cpufreq-epss", "qcom,cpufreq-epss";
			reg = <0 0x18591000 0 0x1000>,
			      <0 0x18592000 0 0x1000>,
			      <0 0x18593000 0 0x1000>;
			reg-names = "freq-domain0", "freq-domain1", "freq-domain2";

			clocks = <&rpmhcc RPMH_CXO_CLK>, <&gcc GCC_GPLL0>;
			clock-names = "xo", "alternate";

			#freq-domain-cells = <1>;
		};

		ufs_mem_hc: ufshc@1d84000 {
			compatible = "qcom,sm8350-ufshc", "qcom,ufshc",
				     "jedec,ufs-2.0";
			reg = <0 0x01d84000 0 0x3000>;
			interrupts = <GIC_SPI 265 IRQ_TYPE_LEVEL_HIGH>;
			phys = <&ufs_mem_phy_lanes>;
			phy-names = "ufsphy";
			lanes-per-direction = <2>;
			#reset-cells = <1>;
			resets = <&gcc GCC_UFS_PHY_BCR>;
			reset-names = "rst";

			power-domains = <&gcc UFS_PHY_GDSC>;

			iommus = <&apps_smmu 0xe0 0x0>;

			clock-names =
				"core_clk",
				"bus_aggr_clk",
				"iface_clk",
				"core_clk_unipro",
				"ref_clk",
				"tx_lane0_sync_clk",
				"rx_lane0_sync_clk",
				"rx_lane1_sync_clk";
			clocks =
				<&gcc GCC_UFS_PHY_AXI_CLK>,
				<&gcc GCC_AGGRE_UFS_PHY_AXI_CLK>,
				<&gcc GCC_UFS_PHY_AHB_CLK>,
				<&gcc GCC_UFS_PHY_UNIPRO_CORE_CLK>,
				<&rpmhcc RPMH_CXO_CLK>,
				<&gcc GCC_UFS_PHY_TX_SYMBOL_0_CLK>,
				<&gcc GCC_UFS_PHY_RX_SYMBOL_0_CLK>,
				<&gcc GCC_UFS_PHY_RX_SYMBOL_1_CLK>;
			freq-table-hz =
				<75000000 300000000>,
				<0 0>,
				<0 0>,
				<75000000 300000000>,
				<0 0>,
				<0 0>,
				<0 0>,
				<0 0>;
			status = "disabled";
		};

		ufs_mem_phy: phy@1d87000 {
			compatible = "qcom,sm8350-qmp-ufs-phy";
			reg = <0 0x01d87000 0 0x1c4>;
			#address-cells = <2>;
			#size-cells = <2>;
			ranges;
			clock-names = "ref",
				      "ref_aux";
			clocks = <&rpmhcc RPMH_CXO_CLK>,
				 <&gcc GCC_UFS_PHY_PHY_AUX_CLK>;

			resets = <&ufs_mem_hc 0>;
			reset-names = "ufsphy";
			status = "disabled";

			ufs_mem_phy_lanes: phy@1d87400 {
				reg = <0 0x01d87400 0 0x108>,
				      <0 0x01d87600 0 0x1e0>,
				      <0 0x01d87c00 0 0x1dc>,
				      <0 0x01d87800 0 0x108>,
				      <0 0x01d87a00 0 0x1e0>;
				#phy-cells = <0>;
			};
		};

		slpi: remoteproc@5c00000 {
			compatible = "qcom,sm8350-slpi-pas";
			reg = <0 0x05c00000 0 0x4000>;

			interrupts-extended = <&pdc 9 IRQ_TYPE_LEVEL_HIGH>,
					      <&smp2p_slpi_in 0 IRQ_TYPE_EDGE_RISING>,
					      <&smp2p_slpi_in 1 IRQ_TYPE_EDGE_RISING>,
					      <&smp2p_slpi_in 2 IRQ_TYPE_EDGE_RISING>,
					      <&smp2p_slpi_in 3 IRQ_TYPE_EDGE_RISING>;
			interrupt-names = "wdog", "fatal", "ready",
					  "handover", "stop-ack";

			clocks = <&rpmhcc RPMH_CXO_CLK>;
			clock-names = "xo";

			power-domains = <&rpmhpd SM8350_LCX>,
					<&rpmhpd SM8350_LMX>;
			power-domain-names = "lcx", "lmx";

			memory-region = <&pil_slpi_mem>;

			qcom,qmp = <&aoss_qmp>;

			qcom,smem-states = <&smp2p_slpi_out 0>;
			qcom,smem-state-names = "stop";

			status = "disabled";

			glink-edge {
				interrupts-extended = <&ipcc IPCC_CLIENT_SLPI
							     IPCC_MPROC_SIGNAL_GLINK_QMP
							     IRQ_TYPE_EDGE_RISING>;
				mboxes = <&ipcc IPCC_CLIENT_SLPI
						IPCC_MPROC_SIGNAL_GLINK_QMP>;

				label = "slpi";
				qcom,remote-pid = <3>;

				fastrpc {
					compatible = "qcom,fastrpc";
					qcom,glink-channels = "fastrpcglink-apps-dsp";
					label = "sdsp";
					qcom,non-secure-domain;
					#address-cells = <1>;
					#size-cells = <0>;

					compute-cb@1 {
						compatible = "qcom,fastrpc-compute-cb";
						reg = <1>;
						iommus = <&apps_smmu 0x0541 0x0>;
					};

					compute-cb@2 {
						compatible = "qcom,fastrpc-compute-cb";
						reg = <2>;
						iommus = <&apps_smmu 0x0542 0x0>;
					};

					compute-cb@3 {
						compatible = "qcom,fastrpc-compute-cb";
						reg = <3>;
						iommus = <&apps_smmu 0x0543 0x0>;
						/* note: shared-cb = <4> in downstream */
					};
				};
			};
		};

		cdsp: remoteproc@98900000 {
			compatible = "qcom,sm8350-cdsp-pas";
			reg = <0 0x098900000 0 0x1400000>;

			interrupts-extended = <&intc GIC_SPI 578 IRQ_TYPE_LEVEL_HIGH>,
					      <&smp2p_cdsp_in 0 IRQ_TYPE_EDGE_RISING>,
					      <&smp2p_cdsp_in 1 IRQ_TYPE_EDGE_RISING>,
					      <&smp2p_cdsp_in 2 IRQ_TYPE_EDGE_RISING>,
					      <&smp2p_cdsp_in 3 IRQ_TYPE_EDGE_RISING>;
			interrupt-names = "wdog", "fatal", "ready",
					  "handover", "stop-ack";

			clocks = <&rpmhcc RPMH_CXO_CLK>;
			clock-names = "xo";

			power-domains = <&rpmhpd SM8350_CX>,
					<&rpmhpd SM8350_MXC>;
			power-domain-names = "cx", "mxc";

			interconnects = <&compute_noc MASTER_CDSP_PROC &mc_virt SLAVE_EBI1>;

			memory-region = <&pil_cdsp_mem>;

			qcom,qmp = <&aoss_qmp>;

			qcom,smem-states = <&smp2p_cdsp_out 0>;
			qcom,smem-state-names = "stop";

			status = "disabled";

			glink-edge {
				interrupts-extended = <&ipcc IPCC_CLIENT_CDSP
							     IPCC_MPROC_SIGNAL_GLINK_QMP
							     IRQ_TYPE_EDGE_RISING>;
				mboxes = <&ipcc IPCC_CLIENT_CDSP
						IPCC_MPROC_SIGNAL_GLINK_QMP>;

				label = "cdsp";
				qcom,remote-pid = <5>;

				fastrpc {
					compatible = "qcom,fastrpc";
					qcom,glink-channels = "fastrpcglink-apps-dsp";
					label = "cdsp";
					qcom,non-secure-domain;
					#address-cells = <1>;
					#size-cells = <0>;

					compute-cb@1 {
						compatible = "qcom,fastrpc-compute-cb";
						reg = <1>;
						iommus = <&apps_smmu 0x2161 0x0400>,
							 <&apps_smmu 0x1181 0x0420>;
					};

					compute-cb@2 {
						compatible = "qcom,fastrpc-compute-cb";
						reg = <2>;
						iommus = <&apps_smmu 0x2162 0x0400>,
							 <&apps_smmu 0x1182 0x0420>;
					};

					compute-cb@3 {
						compatible = "qcom,fastrpc-compute-cb";
						reg = <3>;
						iommus = <&apps_smmu 0x2163 0x0400>,
							 <&apps_smmu 0x1183 0x0420>;
					};

					compute-cb@4 {
						compatible = "qcom,fastrpc-compute-cb";
						reg = <4>;
						iommus = <&apps_smmu 0x2164 0x0400>,
							 <&apps_smmu 0x1184 0x0420>;
					};

					compute-cb@5 {
						compatible = "qcom,fastrpc-compute-cb";
						reg = <5>;
						iommus = <&apps_smmu 0x2165 0x0400>,
							 <&apps_smmu 0x1185 0x0420>;
					};

					compute-cb@6 {
						compatible = "qcom,fastrpc-compute-cb";
						reg = <6>;
						iommus = <&apps_smmu 0x2166 0x0400>,
							 <&apps_smmu 0x1186 0x0420>;
					};

					compute-cb@7 {
						compatible = "qcom,fastrpc-compute-cb";
						reg = <7>;
						iommus = <&apps_smmu 0x2167 0x0400>,
							 <&apps_smmu 0x1187 0x0420>;
					};

					compute-cb@8 {
						compatible = "qcom,fastrpc-compute-cb";
						reg = <8>;
						iommus = <&apps_smmu 0x2168 0x0400>,
							 <&apps_smmu 0x1188 0x0420>;
					};

					/* note: secure cb9 in downstream */
				};
			};
		};

		usb_1_hsphy: phy@88e3000 {
			compatible = "qcom,sm8350-usb-hs-phy",
				     "qcom,usb-snps-hs-7nm-phy";
			reg = <0 0x088e3000 0 0x400>;
			status = "disabled";
			#phy-cells = <0>;

			clocks = <&rpmhcc RPMH_CXO_CLK>;
			clock-names = "ref";

			resets = <&gcc GCC_QUSB2PHY_PRIM_BCR>;
		};

		usb_2_hsphy: phy@88e4000 {
			compatible = "qcom,sm8250-usb-hs-phy",
				     "qcom,usb-snps-hs-7nm-phy";
			reg = <0 0x088e4000 0 0x400>;
			status = "disabled";
			#phy-cells = <0>;

			clocks = <&rpmhcc RPMH_CXO_CLK>;
			clock-names = "ref";

			resets = <&gcc GCC_QUSB2PHY_SEC_BCR>;
		};

		usb_1_qmpphy: phy-wrapper@88e9000 {
			compatible = "qcom,sm8350-qmp-usb3-phy";
			reg = <0 0x088e9000 0 0x200>,
			      <0 0x088e8000 0 0x20>;
			status = "disabled";
			#address-cells = <2>;
			#size-cells = <2>;
			ranges;

			clocks = <&gcc GCC_USB3_PRIM_PHY_AUX_CLK>,
				 <&rpmhcc RPMH_CXO_CLK>,
				 <&gcc GCC_USB3_PRIM_PHY_COM_AUX_CLK>;
			clock-names = "aux", "ref_clk_src", "com_aux";

			resets = <&gcc GCC_USB3_DP_PHY_PRIM_BCR>,
				 <&gcc GCC_USB3_PHY_PRIM_BCR>;
			reset-names = "phy", "common";

			usb_1_ssphy: phy@88e9200 {
				reg = <0 0x088e9200 0 0x200>,
				      <0 0x088e9400 0 0x200>,
				      <0 0x088e9c00 0 0x400>,
				      <0 0x088e9600 0 0x200>,
				      <0 0x088e9800 0 0x200>,
				      <0 0x088e9a00 0 0x100>;
				#phy-cells = <0>;
				#clock-cells = <0>;
				clocks = <&gcc GCC_USB3_PRIM_PHY_PIPE_CLK>;
				clock-names = "pipe0";
				clock-output-names = "usb3_phy_pipe_clk_src";
			};
		};

		usb_2_qmpphy: phy-wrapper@88eb000 {
			compatible = "qcom,sm8350-qmp-usb3-uni-phy";
			reg = <0 0x088eb000 0 0x200>;
			status = "disabled";
			#address-cells = <2>;
			#size-cells = <2>;
			ranges;

			clocks = <&gcc GCC_USB3_SEC_PHY_AUX_CLK>,
				 <&rpmhcc RPMH_CXO_CLK>,
				 <&gcc GCC_USB3_SEC_CLKREF_EN>,
				 <&gcc GCC_USB3_SEC_PHY_COM_AUX_CLK>;
			clock-names = "aux", "ref_clk_src", "ref", "com_aux";

			resets = <&gcc GCC_USB3PHY_PHY_SEC_BCR>,
				 <&gcc GCC_USB3_PHY_SEC_BCR>;
			reset-names = "phy", "common";

			usb_2_ssphy: phy@88ebe00 {
				reg = <0 0x088ebe00 0 0x200>,
				      <0 0x088ec000 0 0x200>,
				      <0 0x088eb200 0 0x1100>;
				#phy-cells = <0>;
				#clock-cells = <0>;
				clocks = <&gcc GCC_USB3_SEC_PHY_PIPE_CLK>;
				clock-names = "pipe0";
				clock-output-names = "usb3_uni_phy_pipe_clk_src";
			};
		};

		dc_noc: interconnect@90c0000 {
			compatible = "qcom,sm8350-dc-noc";
			reg = <0 0x090c0000 0 0x4200>;
			#interconnect-cells = <1>;
			qcom,bcm-voters = <&apps_bcm_voter>;
		};

		gem_noc: interconnect@9100000 {
			compatible = "qcom,sm8350-gem-noc";
			reg = <0 0x09100000 0 0xb4000>;
			#interconnect-cells = <1>;
			qcom,bcm-voters = <&apps_bcm_voter>;
		};

		system-cache-controller@9200000 {
			compatible = "qcom,sm8350-llcc";
			reg = <0 0x09200000 0 0x1d0000>, <0 0x09600000 0 0x50000>;
			reg-names = "llcc_base", "llcc_broadcast_base";
		};

		usb_1: usb@a6f8800 {
			compatible = "qcom,sm8350-dwc3", "qcom,dwc3";
			reg = <0 0x0a6f8800 0 0x400>;
			status = "disabled";
			#address-cells = <2>;
			#size-cells = <2>;
			ranges;

			clocks = <&gcc GCC_CFG_NOC_USB3_PRIM_AXI_CLK>,
				 <&gcc GCC_USB30_PRIM_MASTER_CLK>,
				 <&gcc GCC_AGGRE_USB3_PRIM_AXI_CLK>,
				 <&gcc GCC_USB30_PRIM_SLEEP_CLK>,
				 <&gcc GCC_USB30_PRIM_MOCK_UTMI_CLK>;
			clock-names = "cfg_noc",
				      "core",
				      "iface",
				      "sleep",
				      "mock_utmi";

			assigned-clocks = <&gcc GCC_USB30_PRIM_MOCK_UTMI_CLK>,
					  <&gcc GCC_USB30_PRIM_MASTER_CLK>;
			assigned-clock-rates = <19200000>, <200000000>;

			interrupts-extended = <&intc GIC_SPI 131 IRQ_TYPE_LEVEL_HIGH>,
					      <&pdc 17 IRQ_TYPE_LEVEL_HIGH>,
					      <&pdc 15 IRQ_TYPE_EDGE_BOTH>,
					      <&pdc 14 IRQ_TYPE_EDGE_BOTH>;
			interrupt-names = "hs_phy_irq",
					  "ss_phy_irq",
					  "dm_hs_phy_irq",
					  "dp_hs_phy_irq";

			power-domains = <&gcc USB30_PRIM_GDSC>;

			resets = <&gcc GCC_USB30_PRIM_BCR>;

			usb_1_dwc3: usb@a600000 {
				compatible = "snps,dwc3";
				reg = <0 0x0a600000 0 0xcd00>;
				interrupts = <GIC_SPI 133 IRQ_TYPE_LEVEL_HIGH>;
				iommus = <&apps_smmu 0x0 0x0>;
				snps,dis_u2_susphy_quirk;
				snps,dis_enblslpm_quirk;
				phys = <&usb_1_hsphy>, <&usb_1_ssphy>;
				phy-names = "usb2-phy", "usb3-phy";
			};
		};

		usb_2: usb@a8f8800 {
			compatible = "qcom,sm8350-dwc3", "qcom,dwc3";
			reg = <0 0x0a8f8800 0 0x400>;
			status = "disabled";
			#address-cells = <2>;
			#size-cells = <2>;
			ranges;

			clocks = <&gcc GCC_CFG_NOC_USB3_SEC_AXI_CLK>,
				 <&gcc GCC_USB30_SEC_MASTER_CLK>,
				 <&gcc GCC_AGGRE_USB3_SEC_AXI_CLK>,
				 <&gcc GCC_USB30_SEC_SLEEP_CLK>,
				 <&gcc GCC_USB30_SEC_MOCK_UTMI_CLK>,
				 <&gcc GCC_USB3_SEC_CLKREF_EN>;
			clock-names = "cfg_noc",
				      "core",
				      "iface",
				      "sleep",
				      "mock_utmi",
				      "xo";

			assigned-clocks = <&gcc GCC_USB30_SEC_MOCK_UTMI_CLK>,
					  <&gcc GCC_USB30_SEC_MASTER_CLK>;
			assigned-clock-rates = <19200000>, <200000000>;

			interrupts-extended = <&intc GIC_SPI 136 IRQ_TYPE_LEVEL_HIGH>,
					      <&pdc 16 IRQ_TYPE_LEVEL_HIGH>,
					      <&pdc 13 IRQ_TYPE_EDGE_BOTH>,
					      <&pdc 12 IRQ_TYPE_EDGE_BOTH>;
			interrupt-names = "hs_phy_irq",
					  "ss_phy_irq",
					  "dm_hs_phy_irq",
					  "dp_hs_phy_irq";

			power-domains = <&gcc USB30_SEC_GDSC>;

			resets = <&gcc GCC_USB30_SEC_BCR>;

			usb_2_dwc3: usb@a800000 {
				compatible = "snps,dwc3";
				reg = <0 0x0a800000 0 0xcd00>;
				interrupts = <GIC_SPI 138 IRQ_TYPE_LEVEL_HIGH>;
				iommus = <&apps_smmu 0x20 0x0>;
				snps,dis_u2_susphy_quirk;
				snps,dis_enblslpm_quirk;
				phys = <&usb_2_hsphy>, <&usb_2_ssphy>;
				phy-names = "usb2-phy", "usb3-phy";
			};
		};

		dispcc: clock-controller@af00000 {
			compatible = "qcom,sm8350-dispcc";
			reg = <0 0x0af00000 0 0x10000>;
			clocks = <&rpmhcc RPMH_CXO_CLK>,
				 <0>,
				 <0>,
				 <0>,
				 <0>,
				 <0>,
				 <0>;
			clock-names = "bi_tcxo",
				      "dsi0_phy_pll_out_byteclk",
				      "dsi0_phy_pll_out_dsiclk",
				      "dsi1_phy_pll_out_byteclk",
				      "dsi1_phy_pll_out_dsiclk",
				      "dp_phy_pll_link_clk",
				      "dp_phy_pll_vco_div_clk";
			#clock-cells = <1>;
			#reset-cells = <1>;
			#power-domain-cells = <1>;

			power-domains = <&rpmhpd SM8350_MMCX>;
			power-domain-names = "mmcx";
		};

		adsp: remoteproc@17300000 {
			compatible = "qcom,sm8350-adsp-pas";
			reg = <0 0x17300000 0 0x100>;

			interrupts-extended = <&pdc 6 IRQ_TYPE_LEVEL_HIGH>,
					      <&smp2p_adsp_in 0 IRQ_TYPE_EDGE_RISING>,
					      <&smp2p_adsp_in 1 IRQ_TYPE_EDGE_RISING>,
					      <&smp2p_adsp_in 2 IRQ_TYPE_EDGE_RISING>,
					      <&smp2p_adsp_in 3 IRQ_TYPE_EDGE_RISING>;
			interrupt-names = "wdog", "fatal", "ready",
					  "handover", "stop-ack";

			clocks = <&rpmhcc RPMH_CXO_CLK>;
			clock-names = "xo";

			power-domains = <&rpmhpd SM8350_LCX>,
					<&rpmhpd SM8350_LMX>;
			power-domain-names = "lcx", "lmx";

			memory-region = <&pil_adsp_mem>;

			qcom,qmp = <&aoss_qmp>;

			qcom,smem-states = <&smp2p_adsp_out 0>;
			qcom,smem-state-names = "stop";

			status = "disabled";

			glink-edge {
				interrupts-extended = <&ipcc IPCC_CLIENT_LPASS
							     IPCC_MPROC_SIGNAL_GLINK_QMP
							     IRQ_TYPE_EDGE_RISING>;
				mboxes = <&ipcc IPCC_CLIENT_LPASS
						IPCC_MPROC_SIGNAL_GLINK_QMP>;

				label = "lpass";
				qcom,remote-pid = <2>;

				fastrpc {
					compatible = "qcom,fastrpc";
					qcom,glink-channels = "fastrpcglink-apps-dsp";
					label = "adsp";
					qcom,non-secure-domain;
					#address-cells = <1>;
					#size-cells = <0>;

					compute-cb@3 {
						compatible = "qcom,fastrpc-compute-cb";
						reg = <3>;
						iommus = <&apps_smmu 0x1803 0x0>;
					};

					compute-cb@4 {
						compatible = "qcom,fastrpc-compute-cb";
						reg = <4>;
						iommus = <&apps_smmu 0x1804 0x0>;
					};

					compute-cb@5 {
						compatible = "qcom,fastrpc-compute-cb";
						reg = <5>;
						iommus = <&apps_smmu 0x1805 0x0>;
					};
				};
			};
		};
	};

	thermal_zones: thermal-zones {
		cpu0-thermal {
			polling-delay-passive = <250>;
			polling-delay = <1000>;

			thermal-sensors = <&tsens0 1>;

			trips {
				cpu0_alert0: trip-point0 {
					temperature = <90000>;
					hysteresis = <2000>;
					type = "passive";
				};

				cpu0_alert1: trip-point1 {
					temperature = <95000>;
					hysteresis = <2000>;
					type = "passive";
				};

				cpu0_crit: cpu_crit {
					temperature = <110000>;
					hysteresis = <1000>;
					type = "critical";
				};
			};

			cooling-maps {
				map0 {
					trip = <&cpu0_alert0>;
					cooling-device = <&CPU0 THERMAL_NO_LIMIT THERMAL_NO_LIMIT>,
							 <&CPU1 THERMAL_NO_LIMIT THERMAL_NO_LIMIT>,
							 <&CPU2 THERMAL_NO_LIMIT THERMAL_NO_LIMIT>,
							 <&CPU3 THERMAL_NO_LIMIT THERMAL_NO_LIMIT>;
				};
				map1 {
					trip = <&cpu0_alert1>;
					cooling-device = <&CPU0 THERMAL_NO_LIMIT THERMAL_NO_LIMIT>,
							 <&CPU1 THERMAL_NO_LIMIT THERMAL_NO_LIMIT>,
							 <&CPU2 THERMAL_NO_LIMIT THERMAL_NO_LIMIT>,
							 <&CPU3 THERMAL_NO_LIMIT THERMAL_NO_LIMIT>;
				};
			};
		};

		cpu1-thermal {
			polling-delay-passive = <250>;
			polling-delay = <1000>;

			thermal-sensors = <&tsens0 2>;

			trips {
				cpu1_alert0: trip-point0 {
					temperature = <90000>;
					hysteresis = <2000>;
					type = "passive";
				};

				cpu1_alert1: trip-point1 {
					temperature = <95000>;
					hysteresis = <2000>;
					type = "passive";
				};

				cpu1_crit: cpu_crit {
					temperature = <110000>;
					hysteresis = <1000>;
					type = "critical";
				};
			};

			cooling-maps {
				map0 {
					trip = <&cpu1_alert0>;
					cooling-device = <&CPU0 THERMAL_NO_LIMIT THERMAL_NO_LIMIT>,
							 <&CPU1 THERMAL_NO_LIMIT THERMAL_NO_LIMIT>,
							 <&CPU2 THERMAL_NO_LIMIT THERMAL_NO_LIMIT>,
							 <&CPU3 THERMAL_NO_LIMIT THERMAL_NO_LIMIT>;
				};
				map1 {
					trip = <&cpu1_alert1>;
					cooling-device = <&CPU0 THERMAL_NO_LIMIT THERMAL_NO_LIMIT>,
							 <&CPU1 THERMAL_NO_LIMIT THERMAL_NO_LIMIT>,
							 <&CPU2 THERMAL_NO_LIMIT THERMAL_NO_LIMIT>,
							 <&CPU3 THERMAL_NO_LIMIT THERMAL_NO_LIMIT>;
				};
			};
		};

		cpu2-thermal {
			polling-delay-passive = <250>;
			polling-delay = <1000>;

			thermal-sensors = <&tsens0 3>;

			trips {
				cpu2_alert0: trip-point0 {
					temperature = <90000>;
					hysteresis = <2000>;
					type = "passive";
				};

				cpu2_alert1: trip-point1 {
					temperature = <95000>;
					hysteresis = <2000>;
					type = "passive";
				};

				cpu2_crit: cpu_crit {
					temperature = <110000>;
					hysteresis = <1000>;
					type = "critical";
				};
			};

			cooling-maps {
				map0 {
					trip = <&cpu2_alert0>;
					cooling-device = <&CPU0 THERMAL_NO_LIMIT THERMAL_NO_LIMIT>,
							 <&CPU1 THERMAL_NO_LIMIT THERMAL_NO_LIMIT>,
							 <&CPU2 THERMAL_NO_LIMIT THERMAL_NO_LIMIT>,
							 <&CPU3 THERMAL_NO_LIMIT THERMAL_NO_LIMIT>;
				};
				map1 {
					trip = <&cpu2_alert1>;
					cooling-device = <&CPU0 THERMAL_NO_LIMIT THERMAL_NO_LIMIT>,
							 <&CPU1 THERMAL_NO_LIMIT THERMAL_NO_LIMIT>,
							 <&CPU2 THERMAL_NO_LIMIT THERMAL_NO_LIMIT>,
							 <&CPU3 THERMAL_NO_LIMIT THERMAL_NO_LIMIT>;
				};
			};
		};

		cpu3-thermal {
			polling-delay-passive = <250>;
			polling-delay = <1000>;

			thermal-sensors = <&tsens0 4>;

			trips {
				cpu3_alert0: trip-point0 {
					temperature = <90000>;
					hysteresis = <2000>;
					type = "passive";
				};

				cpu3_alert1: trip-point1 {
					temperature = <95000>;
					hysteresis = <2000>;
					type = "passive";
				};

				cpu3_crit: cpu_crit {
					temperature = <110000>;
					hysteresis = <1000>;
					type = "critical";
				};
			};

			cooling-maps {
				map0 {
					trip = <&cpu3_alert0>;
					cooling-device = <&CPU0 THERMAL_NO_LIMIT THERMAL_NO_LIMIT>,
							 <&CPU1 THERMAL_NO_LIMIT THERMAL_NO_LIMIT>,
							 <&CPU2 THERMAL_NO_LIMIT THERMAL_NO_LIMIT>,
							 <&CPU3 THERMAL_NO_LIMIT THERMAL_NO_LIMIT>;
				};
				map1 {
					trip = <&cpu3_alert1>;
					cooling-device = <&CPU0 THERMAL_NO_LIMIT THERMAL_NO_LIMIT>,
							 <&CPU1 THERMAL_NO_LIMIT THERMAL_NO_LIMIT>,
							 <&CPU2 THERMAL_NO_LIMIT THERMAL_NO_LIMIT>,
							 <&CPU3 THERMAL_NO_LIMIT THERMAL_NO_LIMIT>;
				};
			};
		};

		cpu4-top-thermal {
			polling-delay-passive = <250>;
			polling-delay = <1000>;

			thermal-sensors = <&tsens0 7>;

			trips {
				cpu4_top_alert0: trip-point0 {
					temperature = <90000>;
					hysteresis = <2000>;
					type = "passive";
				};

				cpu4_top_alert1: trip-point1 {
					temperature = <95000>;
					hysteresis = <2000>;
					type = "passive";
				};

				cpu4_top_crit: cpu_crit {
					temperature = <110000>;
					hysteresis = <1000>;
					type = "critical";
				};
			};

			cooling-maps {
				map0 {
					trip = <&cpu4_top_alert0>;
					cooling-device = <&CPU4 THERMAL_NO_LIMIT THERMAL_NO_LIMIT>,
							 <&CPU5 THERMAL_NO_LIMIT THERMAL_NO_LIMIT>,
							 <&CPU6 THERMAL_NO_LIMIT THERMAL_NO_LIMIT>,
							 <&CPU7 THERMAL_NO_LIMIT THERMAL_NO_LIMIT>;
				};
				map1 {
					trip = <&cpu4_top_alert1>;
					cooling-device = <&CPU4 THERMAL_NO_LIMIT THERMAL_NO_LIMIT>,
							 <&CPU5 THERMAL_NO_LIMIT THERMAL_NO_LIMIT>,
							 <&CPU6 THERMAL_NO_LIMIT THERMAL_NO_LIMIT>,
							 <&CPU7 THERMAL_NO_LIMIT THERMAL_NO_LIMIT>;
				};
			};
		};

		cpu5-top-thermal {
			polling-delay-passive = <250>;
			polling-delay = <1000>;

			thermal-sensors = <&tsens0 8>;

			trips {
				cpu5_top_alert0: trip-point0 {
					temperature = <90000>;
					hysteresis = <2000>;
					type = "passive";
				};

				cpu5_top_alert1: trip-point1 {
					temperature = <95000>;
					hysteresis = <2000>;
					type = "passive";
				};

				cpu5_top_crit: cpu_crit {
					temperature = <110000>;
					hysteresis = <1000>;
					type = "critical";
				};
			};

			cooling-maps {
				map0 {
					trip = <&cpu5_top_alert0>;
					cooling-device = <&CPU4 THERMAL_NO_LIMIT THERMAL_NO_LIMIT>,
							 <&CPU5 THERMAL_NO_LIMIT THERMAL_NO_LIMIT>,
							 <&CPU6 THERMAL_NO_LIMIT THERMAL_NO_LIMIT>,
							 <&CPU7 THERMAL_NO_LIMIT THERMAL_NO_LIMIT>;
				};
				map1 {
					trip = <&cpu5_top_alert1>;
					cooling-device = <&CPU4 THERMAL_NO_LIMIT THERMAL_NO_LIMIT>,
							 <&CPU5 THERMAL_NO_LIMIT THERMAL_NO_LIMIT>,
							 <&CPU6 THERMAL_NO_LIMIT THERMAL_NO_LIMIT>,
							 <&CPU7 THERMAL_NO_LIMIT THERMAL_NO_LIMIT>;
				};
			};
		};

		cpu6-top-thermal {
			polling-delay-passive = <250>;
			polling-delay = <1000>;

			thermal-sensors = <&tsens0 9>;

			trips {
				cpu6_top_alert0: trip-point0 {
					temperature = <90000>;
					hysteresis = <2000>;
					type = "passive";
				};

				cpu6_top_alert1: trip-point1 {
					temperature = <95000>;
					hysteresis = <2000>;
					type = "passive";
				};

				cpu6_top_crit: cpu_crit {
					temperature = <110000>;
					hysteresis = <1000>;
					type = "critical";
				};
			};

			cooling-maps {
				map0 {
					trip = <&cpu6_top_alert0>;
					cooling-device = <&CPU4 THERMAL_NO_LIMIT THERMAL_NO_LIMIT>,
							 <&CPU5 THERMAL_NO_LIMIT THERMAL_NO_LIMIT>,
							 <&CPU6 THERMAL_NO_LIMIT THERMAL_NO_LIMIT>,
							 <&CPU7 THERMAL_NO_LIMIT THERMAL_NO_LIMIT>;
				};
				map1 {
					trip = <&cpu6_top_alert1>;
					cooling-device = <&CPU4 THERMAL_NO_LIMIT THERMAL_NO_LIMIT>,
							 <&CPU5 THERMAL_NO_LIMIT THERMAL_NO_LIMIT>,
							 <&CPU6 THERMAL_NO_LIMIT THERMAL_NO_LIMIT>,
							 <&CPU7 THERMAL_NO_LIMIT THERMAL_NO_LIMIT>;
				};
			};
		};

		cpu7-top-thermal {
			polling-delay-passive = <250>;
			polling-delay = <1000>;

			thermal-sensors = <&tsens0 10>;

			trips {
				cpu7_top_alert0: trip-point0 {
					temperature = <90000>;
					hysteresis = <2000>;
					type = "passive";
				};

				cpu7_top_alert1: trip-point1 {
					temperature = <95000>;
					hysteresis = <2000>;
					type = "passive";
				};

				cpu7_top_crit: cpu_crit {
					temperature = <110000>;
					hysteresis = <1000>;
					type = "critical";
				};
			};

			cooling-maps {
				map0 {
					trip = <&cpu7_top_alert0>;
					cooling-device = <&CPU4 THERMAL_NO_LIMIT THERMAL_NO_LIMIT>,
							 <&CPU5 THERMAL_NO_LIMIT THERMAL_NO_LIMIT>,
							 <&CPU6 THERMAL_NO_LIMIT THERMAL_NO_LIMIT>,
							 <&CPU7 THERMAL_NO_LIMIT THERMAL_NO_LIMIT>;
				};
				map1 {
					trip = <&cpu7_top_alert1>;
					cooling-device = <&CPU4 THERMAL_NO_LIMIT THERMAL_NO_LIMIT>,
							 <&CPU5 THERMAL_NO_LIMIT THERMAL_NO_LIMIT>,
							 <&CPU6 THERMAL_NO_LIMIT THERMAL_NO_LIMIT>,
							 <&CPU7 THERMAL_NO_LIMIT THERMAL_NO_LIMIT>;
				};
			};
		};

		cpu4-bottom-thermal {
			polling-delay-passive = <250>;
			polling-delay = <1000>;

			thermal-sensors = <&tsens0 11>;

			trips {
				cpu4_bottom_alert0: trip-point0 {
					temperature = <90000>;
					hysteresis = <2000>;
					type = "passive";
				};

				cpu4_bottom_alert1: trip-point1 {
					temperature = <95000>;
					hysteresis = <2000>;
					type = "passive";
				};

				cpu4_bottom_crit: cpu_crit {
					temperature = <110000>;
					hysteresis = <1000>;
					type = "critical";
				};
			};

			cooling-maps {
				map0 {
					trip = <&cpu4_bottom_alert0>;
					cooling-device = <&CPU4 THERMAL_NO_LIMIT THERMAL_NO_LIMIT>,
							 <&CPU5 THERMAL_NO_LIMIT THERMAL_NO_LIMIT>,
							 <&CPU6 THERMAL_NO_LIMIT THERMAL_NO_LIMIT>,
							 <&CPU7 THERMAL_NO_LIMIT THERMAL_NO_LIMIT>;
				};
				map1 {
					trip = <&cpu4_bottom_alert1>;
					cooling-device = <&CPU4 THERMAL_NO_LIMIT THERMAL_NO_LIMIT>,
							 <&CPU5 THERMAL_NO_LIMIT THERMAL_NO_LIMIT>,
							 <&CPU6 THERMAL_NO_LIMIT THERMAL_NO_LIMIT>,
							 <&CPU7 THERMAL_NO_LIMIT THERMAL_NO_LIMIT>;
				};
			};
		};

		cpu5-bottom-thermal {
			polling-delay-passive = <250>;
			polling-delay = <1000>;

			thermal-sensors = <&tsens0 12>;

			trips {
				cpu5_bottom_alert0: trip-point0 {
					temperature = <90000>;
					hysteresis = <2000>;
					type = "passive";
				};

				cpu5_bottom_alert1: trip-point1 {
					temperature = <95000>;
					hysteresis = <2000>;
					type = "passive";
				};

				cpu5_bottom_crit: cpu_crit {
					temperature = <110000>;
					hysteresis = <1000>;
					type = "critical";
				};
			};

			cooling-maps {
				map0 {
					trip = <&cpu5_bottom_alert0>;
					cooling-device = <&CPU4 THERMAL_NO_LIMIT THERMAL_NO_LIMIT>,
							 <&CPU5 THERMAL_NO_LIMIT THERMAL_NO_LIMIT>,
							 <&CPU6 THERMAL_NO_LIMIT THERMAL_NO_LIMIT>,
							 <&CPU7 THERMAL_NO_LIMIT THERMAL_NO_LIMIT>;
				};
				map1 {
					trip = <&cpu5_bottom_alert1>;
					cooling-device = <&CPU4 THERMAL_NO_LIMIT THERMAL_NO_LIMIT>,
							 <&CPU5 THERMAL_NO_LIMIT THERMAL_NO_LIMIT>,
							 <&CPU6 THERMAL_NO_LIMIT THERMAL_NO_LIMIT>,
							 <&CPU7 THERMAL_NO_LIMIT THERMAL_NO_LIMIT>;
				};
			};
		};

		cpu6-bottom-thermal {
			polling-delay-passive = <250>;
			polling-delay = <1000>;

			thermal-sensors = <&tsens0 13>;

			trips {
				cpu6_bottom_alert0: trip-point0 {
					temperature = <90000>;
					hysteresis = <2000>;
					type = "passive";
				};

				cpu6_bottom_alert1: trip-point1 {
					temperature = <95000>;
					hysteresis = <2000>;
					type = "passive";
				};

				cpu6_bottom_crit: cpu_crit {
					temperature = <110000>;
					hysteresis = <1000>;
					type = "critical";
				};
			};

			cooling-maps {
				map0 {
					trip = <&cpu6_bottom_alert0>;
					cooling-device = <&CPU4 THERMAL_NO_LIMIT THERMAL_NO_LIMIT>,
							 <&CPU5 THERMAL_NO_LIMIT THERMAL_NO_LIMIT>,
							 <&CPU6 THERMAL_NO_LIMIT THERMAL_NO_LIMIT>,
							 <&CPU7 THERMAL_NO_LIMIT THERMAL_NO_LIMIT>;
				};
				map1 {
					trip = <&cpu6_bottom_alert1>;
					cooling-device = <&CPU4 THERMAL_NO_LIMIT THERMAL_NO_LIMIT>,
							 <&CPU5 THERMAL_NO_LIMIT THERMAL_NO_LIMIT>,
							 <&CPU6 THERMAL_NO_LIMIT THERMAL_NO_LIMIT>,
							 <&CPU7 THERMAL_NO_LIMIT THERMAL_NO_LIMIT>;
				};
			};
		};

		cpu7-bottom-thermal {
			polling-delay-passive = <250>;
			polling-delay = <1000>;

			thermal-sensors = <&tsens0 14>;

			trips {
				cpu7_bottom_alert0: trip-point0 {
					temperature = <90000>;
					hysteresis = <2000>;
					type = "passive";
				};

				cpu7_bottom_alert1: trip-point1 {
					temperature = <95000>;
					hysteresis = <2000>;
					type = "passive";
				};

				cpu7_bottom_crit: cpu_crit {
					temperature = <110000>;
					hysteresis = <1000>;
					type = "critical";
				};
			};

			cooling-maps {
				map0 {
					trip = <&cpu7_bottom_alert0>;
					cooling-device = <&CPU4 THERMAL_NO_LIMIT THERMAL_NO_LIMIT>,
							 <&CPU5 THERMAL_NO_LIMIT THERMAL_NO_LIMIT>,
							 <&CPU6 THERMAL_NO_LIMIT THERMAL_NO_LIMIT>,
							 <&CPU7 THERMAL_NO_LIMIT THERMAL_NO_LIMIT>;
				};
				map1 {
					trip = <&cpu7_bottom_alert1>;
					cooling-device = <&CPU4 THERMAL_NO_LIMIT THERMAL_NO_LIMIT>,
							 <&CPU5 THERMAL_NO_LIMIT THERMAL_NO_LIMIT>,
							 <&CPU6 THERMAL_NO_LIMIT THERMAL_NO_LIMIT>,
							 <&CPU7 THERMAL_NO_LIMIT THERMAL_NO_LIMIT>;
				};
			};
		};

		aoss0-thermal {
			polling-delay-passive = <250>;
			polling-delay = <1000>;

			thermal-sensors = <&tsens0 0>;

			trips {
				aoss0_alert0: trip-point0 {
					temperature = <90000>;
					hysteresis = <2000>;
					type = "hot";
				};
			};
		};

		cluster0-thermal {
			polling-delay-passive = <250>;
			polling-delay = <1000>;

			thermal-sensors = <&tsens0 5>;

			trips {
				cluster0_alert0: trip-point0 {
					temperature = <90000>;
					hysteresis = <2000>;
					type = "hot";
				};
				cluster0_crit: cluster0_crit {
					temperature = <110000>;
					hysteresis = <2000>;
					type = "critical";
				};
			};
		};

		cluster1-thermal {
			polling-delay-passive = <250>;
			polling-delay = <1000>;

			thermal-sensors = <&tsens0 6>;

			trips {
				cluster1_alert0: trip-point0 {
					temperature = <90000>;
					hysteresis = <2000>;
					type = "hot";
				};
				cluster1_crit: cluster1_crit {
					temperature = <110000>;
					hysteresis = <2000>;
					type = "critical";
				};
			};
		};

		aoss1-thermal {
			polling-delay-passive = <250>;
			polling-delay = <1000>;

			thermal-sensors = <&tsens1 0>;

			trips {
				aoss1_alert0: trip-point0 {
					temperature = <90000>;
					hysteresis = <2000>;
					type = "hot";
				};
			};
		};

		gpu-top-thermal {
			polling-delay-passive = <250>;
			polling-delay = <1000>;

			thermal-sensors = <&tsens1 1>;

			trips {
				gpu1_alert0: trip-point0 {
					temperature = <90000>;
					hysteresis = <1000>;
					type = "hot";
				};
			};
		};

		gpu-bottom-thermal {
			polling-delay-passive = <250>;
			polling-delay = <1000>;

			thermal-sensors = <&tsens1 2>;

			trips {
				gpu2_alert0: trip-point0 {
					temperature = <90000>;
					hysteresis = <1000>;
					type = "hot";
				};
			};
		};

		nspss1-thermal {
			polling-delay-passive = <250>;
			polling-delay = <1000>;

			thermal-sensors = <&tsens1 3>;

			trips {
				nspss1_alert0: trip-point0 {
					temperature = <90000>;
					hysteresis = <1000>;
					type = "hot";
				};
			};
		};

		nspss2-thermal {
			polling-delay-passive = <250>;
			polling-delay = <1000>;

			thermal-sensors = <&tsens1 4>;

			trips {
				nspss2_alert0: trip-point0 {
					temperature = <90000>;
					hysteresis = <1000>;
					type = "hot";
				};
			};
		};

		nspss3-thermal {
			polling-delay-passive = <250>;
			polling-delay = <1000>;

			thermal-sensors = <&tsens1 5>;

			trips {
				nspss3_alert0: trip-point0 {
					temperature = <90000>;
					hysteresis = <1000>;
					type = "hot";
				};
			};
		};

		video-thermal {
			polling-delay-passive = <250>;
			polling-delay = <1000>;

			thermal-sensors = <&tsens1 6>;

			trips {
				video_alert0: trip-point0 {
					temperature = <90000>;
					hysteresis = <2000>;
					type = "hot";
				};
			};
		};

		mem-thermal {
			polling-delay-passive = <250>;
			polling-delay = <1000>;

			thermal-sensors = <&tsens1 7>;

			trips {
				mem_alert0: trip-point0 {
					temperature = <90000>;
					hysteresis = <2000>;
					type = "hot";
				};
			};
		};

		modem1-top-thermal {
			polling-delay-passive = <250>;
			polling-delay = <1000>;

			thermal-sensors = <&tsens1 8>;

			trips {
				modem1_alert0: trip-point0 {
					temperature = <90000>;
					hysteresis = <2000>;
					type = "hot";
				};
			};
		};

		modem2-top-thermal {
			polling-delay-passive = <250>;
			polling-delay = <1000>;

			thermal-sensors = <&tsens1 9>;

			trips {
				modem2_alert0: trip-point0 {
					temperature = <90000>;
					hysteresis = <2000>;
					type = "hot";
				};
			};
		};

		modem3-top-thermal {
			polling-delay-passive = <250>;
			polling-delay = <1000>;

			thermal-sensors = <&tsens1 10>;

			trips {
				modem3_alert0: trip-point0 {
					temperature = <90000>;
					hysteresis = <2000>;
					type = "hot";
				};
			};
		};

		modem4-top-thermal {
			polling-delay-passive = <250>;
			polling-delay = <1000>;

			thermal-sensors = <&tsens1 11>;

			trips {
				modem4_alert0: trip-point0 {
					temperature = <90000>;
					hysteresis = <2000>;
					type = "hot";
				};
			};
		};

		camera-top-thermal {
			polling-delay-passive = <250>;
			polling-delay = <1000>;

			thermal-sensors = <&tsens1 12>;

			trips {
				camera1_alert0: trip-point0 {
					temperature = <90000>;
					hysteresis = <2000>;
					type = "hot";
				};
			};
		};

<<<<<<< HEAD
		cam-thermal-bottom {
=======
		cam-bottom-thermal {
>>>>>>> 29549c70
			polling-delay-passive = <250>;
			polling-delay = <1000>;

			thermal-sensors = <&tsens1 13>;

			trips {
				camera2_alert0: trip-point0 {
					temperature = <90000>;
					hysteresis = <2000>;
					type = "hot";
				};
			};
		};
	};

	timer {
		compatible = "arm,armv8-timer";
		interrupts = <GIC_PPI 13 (GIC_CPU_MASK_SIMPLE(8) | IRQ_TYPE_LEVEL_LOW)>,
			     <GIC_PPI 14 (GIC_CPU_MASK_SIMPLE(8) | IRQ_TYPE_LEVEL_LOW)>,
			     <GIC_PPI 11 (GIC_CPU_MASK_SIMPLE(8) | IRQ_TYPE_LEVEL_LOW)>,
			     <GIC_PPI 10 (GIC_CPU_MASK_SIMPLE(8) | IRQ_TYPE_LEVEL_LOW)>;
	};
};<|MERGE_RESOLUTION|>--- conflicted
+++ resolved
@@ -3407,11 +3407,7 @@
 			};
 		};
 
-<<<<<<< HEAD
-		cam-thermal-bottom {
-=======
 		cam-bottom-thermal {
->>>>>>> 29549c70
 			polling-delay-passive = <250>;
 			polling-delay = <1000>;
 
