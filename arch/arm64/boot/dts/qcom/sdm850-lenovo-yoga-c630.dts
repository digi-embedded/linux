// SPDX-License-Identifier: BSD-3-Clause
/*
 * Lenovo Yoga C630
 *
 * Copyright (c) 2019, Linaro Ltd.
 */

/dts-v1/;

#include <dt-bindings/input/gpio-keys.h>
#include <dt-bindings/input/input.h>
#include <dt-bindings/regulator/qcom,rpmh-regulator.h>
#include <dt-bindings/sound/qcom,q6afe.h>
#include <dt-bindings/sound/qcom,q6asm.h>
#include "sdm850.dtsi"
#include "pm8998.dtsi"

/*
 * Update following upstream (sdm845.dtsi) reserved
 * memory mappings for firmware loading to succeed
 * and enable the IPA device.
 */
/delete-node/ &ipa_fw_mem;
/delete-node/ &ipa_gsi_mem;
/delete-node/ &gpu_mem;
/delete-node/ &adsp_mem;
/delete-node/ &wlan_msa_mem;

/ {
	model = "Lenovo Yoga C630";
	compatible = "lenovo,yoga-c630", "qcom,sdm845";
	chassis-type = "convertible";

	aliases {
		hsuart0 = &uart6;
	};

	gpio-keys {
		compatible = "gpio-keys";

		pinctrl-names = "default";
		pinctrl-0 = <&lid_pin_active>, <&mode_pin_active>;

		switch-lid {
			gpios = <&tlmm 124 GPIO_ACTIVE_HIGH>;
			linux,input-type = <EV_SW>;
			linux,code = <SW_LID>;
			wakeup-source;
			wakeup-event-action = <EV_ACT_DEASSERTED>;
		};

		switch-mode {
			gpios = <&tlmm 95 GPIO_ACTIVE_HIGH>;
			linux,input-type = <EV_SW>;
			linux,code = <SW_TABLET_MODE>;
		};
	};

	/* Reserved memory changes for IPA */
	reserved-memory {
		wlan_msa_mem: memory@8c400000 {
			reg = <0 0x8c400000 0 0x100000>;
			no-map;
		};

		gpu_mem: memory@8c515000 {
			reg = <0 0x8c515000 0 0x2000>;
			no-map;
		};

		ipa_fw_mem: memory@8c517000 {
			reg = <0 0x8c517000 0 0x5a000>;
			no-map;
		};

		adsp_mem: memory@8c600000 {
			reg = <0 0x8c600000 0 0x1a00000>;
			no-map;
		};
	};

	sn65dsi86_refclk: sn65dsi86-refclk {
		compatible = "fixed-clock";
		#clock-cells = <0>;

		clock-frequency = <19200000>;
	};

	backlight: backlight {
		compatible = "pwm-backlight";
		pwms = <&sn65dsi86 1000000>;
		enable-gpios = <&tlmm 11 GPIO_ACTIVE_HIGH>;
	};
};

&adsp_pas {
	firmware-name = "qcom/LENOVO/81JL/qcadsp850.mbn";
	status = "okay";
};

&apps_rsc {
	pm8998-rpmh-regulators {
		compatible = "qcom,pm8998-rpmh-regulators";
		qcom,pmic-id = "a";

		vdd-l2-l8-l17-supply = <&vreg_s3a_1p35>;
		vdd-l7-l12-l14-l15-supply = <&vreg_s5a_2p04>;

		vreg_s2a_1p125: smps2 {
		};

		vreg_s3a_1p35: smps3 {
			regulator-min-microvolt = <1352000>;
			regulator-max-microvolt = <1352000>;
			regulator-initial-mode = <RPMH_REGULATOR_MODE_HPM>;
		};

		vreg_s4a_1p8: smps4 {
			regulator-min-microvolt = <1800000>;
			regulator-max-microvolt = <1800000>;
			regulator-initial-mode = <RPMH_REGULATOR_MODE_HPM>;
		};

		vreg_s5a_2p04: smps5 {
			regulator-min-microvolt = <2040000>;
			regulator-max-microvolt = <2040000>;
			regulator-initial-mode = <RPMH_REGULATOR_MODE_HPM>;
		};

		vreg_s7a_1p025: smps7 {
		};

		vdd_qusb_hs0:
		vdda_hp_pcie_core:
		vdda_mipi_csi0_0p9:
		vdda_mipi_csi1_0p9:
		vdda_mipi_csi2_0p9:
		vdda_mipi_dsi0_pll:
		vdda_mipi_dsi1_pll:
		vdda_qlink_lv:
		vdda_qlink_lv_ck:
		vdda_qrefs_0p875:
		vdda_pcie_core:
		vdda_pll_cc_ebi01:
		vdda_pll_cc_ebi23:
		vdda_sp_sensor:
		vdda_ufs1_core:
		vdda_ufs2_core:
		vdda_usb1_ss_core:
		vdda_usb2_ss_core:
		vreg_l1a_0p875: ldo1 {
			regulator-min-microvolt = <880000>;
			regulator-max-microvolt = <880000>;
			regulator-initial-mode = <RPMH_REGULATOR_MODE_HPM>;
		};

		vddpx_10:
		vreg_l2a_1p2: ldo2 {
			regulator-min-microvolt = <1200000>;
			regulator-max-microvolt = <1200000>;
			regulator-initial-mode = <RPMH_REGULATOR_MODE_HPM>;
			regulator-always-on;
		};

		vreg_l3a_1p0: ldo3 {
		};

		vdd_wcss_cx:
		vdd_wcss_mx:
		vdda_wcss_pll:
		vreg_l5a_0p8: ldo5 {
			regulator-min-microvolt = <800000>;
			regulator-max-microvolt = <800000>;
			regulator-initial-mode = <RPMH_REGULATOR_MODE_HPM>;
		};

		vddpx_13:
		vreg_l6a_1p8: ldo6 {
			regulator-min-microvolt = <1800000>;
			regulator-max-microvolt = <1800000>;
			regulator-initial-mode = <RPMH_REGULATOR_MODE_HPM>;
		};

		vreg_l7a_1p8: ldo7 {
			regulator-min-microvolt = <1800000>;
			regulator-max-microvolt = <1800000>;
			regulator-initial-mode = <RPMH_REGULATOR_MODE_HPM>;
		};

		vreg_l8a_1p2: ldo8 {
		};

		vreg_l9a_1p8: ldo9 {
		};

		vreg_l10a_1p8: ldo10 {
		};

		vreg_l11a_1p0: ldo11 {
		};

		vdd_qfprom:
		vdd_qfprom_sp:
		vdda_apc1_cs_1p8:
		vdda_gfx_cs_1p8:
		vdda_qrefs_1p8:
		vdda_qusb_hs0_1p8:
		vddpx_11:
		vreg_l12a_1p8: ldo12 {
			regulator-min-microvolt = <1800000>;
			regulator-max-microvolt = <1800000>;
			regulator-initial-mode = <RPMH_REGULATOR_MODE_HPM>;
		};

		vddpx_2:
		vreg_l13a_2p95: ldo13 {
		};

		vreg_l14a_1p88: ldo14 {
			regulator-min-microvolt = <1880000>;
			regulator-max-microvolt = <1880000>;
			regulator-initial-mode = <RPMH_REGULATOR_MODE_HPM>;
			regulator-always-on;
		};

		vreg_l15a_1p8: ldo15 {
		};

		vreg_l16a_2p7: ldo16 {
		};

		vreg_l17a_1p3: ldo17 {
			regulator-min-microvolt = <1304000>;
			regulator-max-microvolt = <1304000>;
			regulator-initial-mode = <RPMH_REGULATOR_MODE_HPM>;
		};

		vreg_l18a_2p7: ldo18 {
		};

		vreg_l19a_3p0: ldo19 {
			regulator-min-microvolt = <3100000>;
			regulator-max-microvolt = <3108000>;
			regulator-initial-mode = <RPMH_REGULATOR_MODE_HPM>;
		};

		vreg_l20a_2p95: ldo20 {
			regulator-min-microvolt = <2960000>;
			regulator-max-microvolt = <2960000>;
			regulator-initial-mode = <RPMH_REGULATOR_MODE_HPM>;
		};

		vreg_l21a_2p95: ldo21 {
		};

		vreg_l22a_2p85: ldo22 {
		};

		vreg_l23a_3p3: ldo23 {
			regulator-min-microvolt = <3300000>;
			regulator-max-microvolt = <3312000>;
			regulator-initial-mode = <RPMH_REGULATOR_MODE_HPM>;
		};

		vdda_qusb_hs0_3p1:
		vreg_l24a_3p075: ldo24 {
			regulator-min-microvolt = <3075000>;
			regulator-max-microvolt = <3083000>;
			regulator-initial-mode = <RPMH_REGULATOR_MODE_HPM>;
		};

		vreg_l25a_3p3: ldo25 {
			regulator-min-microvolt = <3104000>;
			regulator-max-microvolt = <3112000>;
			regulator-initial-mode = <RPMH_REGULATOR_MODE_HPM>;
		};

		vdda_hp_pcie_1p2:
		vdda_hv_ebi0:
		vdda_hv_ebi1:
		vdda_hv_ebi2:
		vdda_hv_ebi3:
		vdda_mipi_csi_1p25:
		vdda_mipi_dsi0_1p2:
		vdda_mipi_dsi1_1p2:
		vdda_pcie_1p2:
		vdda_ufs1_1p2:
		vdda_ufs2_1p2:
		vdda_usb1_ss_1p2:
		vdda_usb2_ss_1p2:
		vreg_l26a_1p2: ldo26 {
			regulator-min-microvolt = <1200000>;
			regulator-max-microvolt = <1208000>;
			regulator-initial-mode = <RPMH_REGULATOR_MODE_HPM>;
		};

		vreg_l28a_3p0: ldo28 {
		};

		vreg_lvs1a_1p8: lvs1 {
		};

		vreg_lvs2a_1p8: lvs2 {
		};
	};
};

&cdsp_pas {
	firmware-name = "qcom/LENOVO/81JL/qccdsp850.mbn";
	status = "okay";
};

&dsi0 {
	status = "okay";
	vdda-supply = <&vreg_l26a_1p2>;

	ports {
		port@1 {
			endpoint {
				remote-endpoint = <&sn65dsi86_in_a>;
				data-lanes = <0 1 2 3>;
			};
		};
	};
};

&dsi0_phy {
	status = "okay";
	vdds-supply = <&vreg_l1a_0p875>;
};

&gcc {
	protected-clocks = <GCC_QSPI_CORE_CLK>,
			   <GCC_QSPI_CORE_CLK_SRC>,
			   <GCC_QSPI_CNOC_PERIPH_AHB_CLK>,
			   <GCC_LPASS_Q6_AXI_CLK>,
			   <GCC_LPASS_SWAY_CLK>;
};

&gmu {
	status = "okay";
};

&gpu {
	status = "okay";
	zap-shader {
		memory-region = <&gpu_mem>;
		firmware-name = "qcom/LENOVO/81JL/qcdxkmsuc850.mbn";
	};
};

&i2c1 {
	status = "okay";
	clock-frequency = <400000>;
};

&i2c3 {
	status = "okay";
	clock-frequency = <400000>;
	/* Overwrite pinctrl-0 from sdm845.dtsi */
	pinctrl-0 = <&qup_i2c3_default &i2c3_hid_active>;

	tsel: hid@15 {
		compatible = "hid-over-i2c";
		reg = <0x15>;
		hid-descr-addr = <0x1>;

		interrupts-extended = <&tlmm 37 IRQ_TYPE_LEVEL_HIGH>;
	};

	tsc2: hid@2c {
		compatible = "hid-over-i2c";
		reg = <0x2c>;
		hid-descr-addr = <0x20>;

		interrupts-extended = <&tlmm 37 IRQ_TYPE_LEVEL_HIGH>;
	};
};

&i2c5 {
	status = "okay";
	clock-frequency = <400000>;

	tsc1: hid@10 {
		compatible = "hid-over-i2c";
		reg = <0x10>;
		hid-descr-addr = <0x1>;

		interrupts-extended = <&tlmm 125 IRQ_TYPE_LEVEL_LOW>;

		pinctrl-names = "default";
		pinctrl-0 = <&i2c5_hid_active>;
	};
};

&i2c10 {
	status = "okay";
	clock-frequency = <400000>;

	sn65dsi86: bridge@2c {
		compatible = "ti,sn65dsi86";
		reg = <0x2c>;
		pinctrl-names = "default";
		pinctrl-0 = <&sn65dsi86_pin_active>;

		enable-gpios = <&tlmm 96 GPIO_ACTIVE_HIGH>;

		vpll-supply = <&vreg_l14a_1p88>;
		vccio-supply = <&vreg_l14a_1p88>;

		clocks = <&sn65dsi86_refclk>;
		clock-names = "refclk";

		no-hpd;
		#pwm-cells = <1>;

		ports {
			#address-cells = <1>;
			#size-cells = <0>;

			port@0 {
				reg = <0>;
				sn65dsi86_in_a: endpoint {
					remote-endpoint = <&dsi0_out>;
				};
			};

			port@1 {
				reg = <1>;
				sn65dsi86_out: endpoint {
					remote-endpoint = <&panel_in_edp>;
				};
			};
		};

		aux-bus {
			panel: panel {
				compatible = "boe,nv133fhm-n61";
				backlight = <&backlight>;

				port {
					panel_in_edp: endpoint {
						remote-endpoint = <&sn65dsi86_out>;
					};
				};
			};
		};
	};
};

&i2c11 {
	status = "okay";
	clock-frequency = <400000>;

	ecsh: hid@5c {
		compatible = "hid-over-i2c";
		reg = <0x5c>;
		hid-descr-addr = <0x1>;

		interrupts-extended = <&tlmm 92 IRQ_TYPE_LEVEL_LOW>;

		pinctrl-names = "default";
		pinctrl-0 = <&i2c11_hid_active>;
	};
};

&ipa {
	status = "okay";
	memory-region = <&ipa_fw_mem>;
};

&mdss {
	status = "okay";
};

&mss_pil {
	status = "okay";
	firmware-name = "qcom/LENOVO/81JL/qcdsp1v2850.mbn", "qcom/LENOVO/81JL/qcdsp2850.mbn";
};

&qup_i2c10_default {
	pinconf {
		pins = "gpio55", "gpio56";
		drive-strength = <2>;
		bias-disable;
	};
};

&qup_i2c12_default {
	drive-strength = <2>;
	bias-disable;
};

&qup_uart6_default {
	pinmux {
		 pins = "gpio45", "gpio46", "gpio47", "gpio48";
		 function = "qup6";
	};

	cts {
		pins = "gpio45";
		bias-pull-down;
	};

	rts-tx {
		pins = "gpio46", "gpio47";
		drive-strength = <2>;
		bias-disable;
	};

	rx {
		pins = "gpio48";
		bias-pull-up;
	};
};

&qupv3_id_0 {
	status = "okay";
};

&qupv3_id_1 {
	status = "okay";
};

&q6asmdai {
	dai@0 {
		reg = <0>;
	};

	dai@1 {
		reg = <1>;
	};

	dai@2 {
		reg = <2>;
	};
};

&sound {
	compatible = "qcom,db845c-sndcard";
	model = "Lenovo-YOGA-C630-13Q50";

	audio-routing =
		"RX_BIAS", "MCLK",
		"AMIC2", "MIC BIAS2",
		"SpkrLeft IN", "SPK1 OUT",
		"SpkrRight IN", "SPK2 OUT",
		"MM_DL1",  "MultiMedia1 Playback",
		"MM_DL3",  "MultiMedia3 Playback",
		"MultiMedia2 Capture", "MM_UL2";

	mm1-dai-link {
		link-name = "MultiMedia1";
		cpu {
			sound-dai = <&q6asmdai  MSM_FRONTEND_DAI_MULTIMEDIA1>;
		};
	};

	mm2-dai-link {
		link-name = "MultiMedia2";
		cpu {
			sound-dai = <&q6asmdai  MSM_FRONTEND_DAI_MULTIMEDIA2>;
		};
	};

	mm3-dai-link {
		link-name = "MultiMedia3";
		cpu {
			sound-dai = <&q6asmdai  MSM_FRONTEND_DAI_MULTIMEDIA3>;
		};
	};

	slim-dai-link {
		link-name = "SLIM Playback";
		cpu {
			sound-dai = <&q6afedai SLIMBUS_0_RX>;
		};

		platform {
			sound-dai = <&q6routing>;
		};

		codec {
			sound-dai = <&left_spkr>, <&right_spkr>, <&swm 0>, <&wcd9340 0>;
		};
	};

	slimcap-dai-link {
		link-name = "SLIM Capture";
		cpu {
			sound-dai = <&q6afedai SLIMBUS_0_TX>;
		};

		platform {
			sound-dai = <&q6routing>;
		};

		codec {
			sound-dai = <&wcd9340 1>;
		};
	};

	slim-wcd-dai-link {
		link-name = "SLIM WCD Playback";
		cpu {
			sound-dai = <&q6afedai SLIMBUS_1_RX>;
		};

		platform {
			sound-dai = <&q6routing>;
		};

		codec {
<<<<<<< HEAD
			sound-dai =  <&wcd9340 2>;
=======
			sound-dai = <&wcd9340 2>;
>>>>>>> 29549c70
		};
	};
};

&tlmm {
	gpio-reserved-ranges = <0 4>, <81 4>;

	sn65dsi86_pin_active: sn65dsi86-enable {
		pins = "gpio96";
		drive-strength = <2>;
		bias-disable;
	};

	i2c3_hid_active: i2c2-hid-active {
		pins = "gpio37";
		function = "gpio";

		input-enable;
		bias-pull-up;
		drive-strength = <2>;
	};

	i2c5_hid_active: i2c5-hid-active {
		pins = "gpio125";
		function = "gpio";

		input-enable;
		bias-pull-up;
		drive-strength = <2>;
	};

	i2c11_hid_active: i2c11-hid-active {
		pins = "gpio92";
		function = "gpio";

		input-enable;
		bias-pull-up;
		drive-strength = <2>;
	};

	wcd_intr_default: wcd_intr_default {
		pins = "gpio54";
		function = "gpio";

		input-enable;
		bias-pull-down;
		drive-strength = <2>;
	};

	lid_pin_active: lid-pin {
		pins = "gpio124";
		function = "gpio";

		input-enable;
		bias-disable;
	};

	mode_pin_active: mode-pin {
		pins = "gpio95";
		function = "gpio";

		input-enable;
		bias-disable;
	};
};

&uart6 {
	status = "okay";

	bluetooth {
		compatible = "qcom,wcn3990-bt";

		vddio-supply = <&vreg_s4a_1p8>;
		vddxo-supply = <&vreg_l7a_1p8>;
		vddrf-supply = <&vreg_l17a_1p3>;
		vddch0-supply = <&vreg_l25a_3p3>;
		vddch1-supply = <&vreg_l23a_3p3>;
		max-speed = <3200000>;
	};
};

&ufs_mem_hc {
	status = "okay";

	reset-gpios = <&tlmm 150 GPIO_ACTIVE_LOW>;

	vcc-supply = <&vreg_l20a_2p95>;
	vcc-max-microamp = <600000>;
};

&ufs_mem_phy {
	status = "okay";

	vdda-phy-supply = <&vdda_ufs1_core>;
	vdda-pll-supply = <&vdda_ufs1_1p2>;
};

&usb_1 {
	status = "okay";
};

&usb_1_dwc3 {
	dr_mode = "host";
};

&usb_1_hsphy {
	status = "okay";

	vdd-supply = <&vdda_usb1_ss_core>;
	vdda-pll-supply = <&vdda_qusb_hs0_1p8>;
	vdda-phy-dpdm-supply = <&vdda_qusb_hs0_3p1>;

	qcom,imp-res-offset-value = <8>;
	qcom,hstx-trim-value = <QUSB2_V2_HSTX_TRIM_21_6_MA>;
	qcom,preemphasis-level = <QUSB2_V2_PREEMPHASIS_5_PERCENT>;
	qcom,preemphasis-width = <QUSB2_V2_PREEMPHASIS_WIDTH_HALF_BIT>;
};

&usb_1_qmpphy {
	status = "okay";

	vdda-phy-supply = <&vdda_usb1_ss_1p2>;
	vdda-pll-supply = <&vdda_usb1_ss_core>;
};

&usb_2 {
	status = "okay";
};

&usb_2_dwc3 {
	dr_mode = "host";
};

&usb_2_hsphy {
	status = "okay";

	vdd-supply = <&vdda_usb2_ss_core>;
	vdda-pll-supply = <&vdda_qusb_hs0_1p8>;
	vdda-phy-dpdm-supply = <&vdda_qusb_hs0_3p1>;

	qcom,imp-res-offset-value = <8>;
	qcom,hstx-trim-value = <QUSB2_V2_HSTX_TRIM_22_8_MA>;
};

&usb_2_qmpphy {
	status = "okay";

	vdda-phy-supply = <&vdda_usb2_ss_1p2>;
	vdda-pll-supply = <&vdda_usb2_ss_core>;
};

&venus {
	status = "okay";
};

&wcd9340{
	pinctrl-0 = <&wcd_intr_default>;
	pinctrl-names = "default";
	clock-names = "extclk";
	clocks = <&rpmhcc RPMH_LN_BB_CLK2>;
	reset-gpios = <&tlmm 64 GPIO_ACTIVE_HIGH>;
	vdd-buck-supply = <&vreg_s4a_1p8>;
	vdd-buck-sido-supply = <&vreg_s4a_1p8>;
	vdd-tx-supply = <&vreg_s4a_1p8>;
	vdd-rx-supply = <&vreg_s4a_1p8>;
	vdd-io-supply = <&vreg_s4a_1p8>;
	qcom,mbhc-buttons-vthreshold-microvolt = <75000 150000 237000 500000 500000 500000 500000 500000>;
	qcom,mbhc-headset-vthreshold-microvolt = <1700000>;
	qcom,mbhc-headphone-vthreshold-microvolt = <50000>;

	swm: swm@c85 {
		left_spkr: wsa8810-left{
			compatible = "sdw10217211000";
			reg = <0 3>;
			powerdown-gpios = <&wcdgpio 1 GPIO_ACTIVE_HIGH>;
			#thermal-sensor-cells = <0>;
			sound-name-prefix = "SpkrLeft";
			#sound-dai-cells = <0>;
		};

		right_spkr: wsa8810-right{
			compatible = "sdw10217211000";
			powerdown-gpios = <&wcdgpio 2 GPIO_ACTIVE_HIGH>;
			reg = <0 4>;
			#thermal-sensor-cells = <0>;
			sound-name-prefix = "SpkrRight";
			#sound-dai-cells = <0>;
		};
	};
};

&wifi {
	status = "okay";

	vdd-0.8-cx-mx-supply = <&vreg_l5a_0p8>;
	vdd-1.8-xo-supply = <&vreg_l7a_1p8>;
	vdd-1.3-rfa-supply = <&vreg_l17a_1p3>;
	vdd-3.3-ch0-supply = <&vreg_l25a_3p3>;
	vdd-3.3-ch1-supply = <&vreg_l23a_3p3>;

	qcom,snoc-host-cap-8bit-quirk;
};

&crypto {
	/* FIXME: qce_start triggers an SError */
	status = "disable";
};<|MERGE_RESOLUTION|>--- conflicted
+++ resolved
@@ -611,11 +611,7 @@
 		};
 
 		codec {
-<<<<<<< HEAD
-			sound-dai =  <&wcd9340 2>;
-=======
 			sound-dai = <&wcd9340 2>;
->>>>>>> 29549c70
 		};
 	};
 };
