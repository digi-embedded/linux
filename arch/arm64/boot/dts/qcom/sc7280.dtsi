--- conflicted
+++ resolved
@@ -2149,11 +2149,6 @@
 			pinctrl-0 = <&pcie1_clkreq_n>;
 
 			dma-coherent;
-<<<<<<< HEAD
-
-			iommus = <&apps_smmu 0x1c80 0x1>;
-=======
->>>>>>> ccf0a997
 
 			iommu-map = <0x0 &apps_smmu 0x1c80 0x1>,
 				    <0x100 &apps_smmu 0x1c81 0x1>;
@@ -3630,30 +3625,6 @@
 						remote-endpoint = <&usb2_role_switch>;
 					};
 				};
-<<<<<<< HEAD
-				port@1 {
-					reg = <1>;
-					eud_con: endpoint {
-						remote-endpoint = <&con_eud>;
-					};
-				};
-			};
-		};
-
-		eud_typec: connector {
-			compatible = "usb-c-connector";
-			ports {
-				#address-cells = <1>;
-				#size-cells = <0>;
-
-				port@0 {
-					reg = <0>;
-					con_eud: endpoint {
-						remote-endpoint = <&eud_con>;
-					};
-				};
-=======
->>>>>>> ccf0a997
 			};
 		};
 
@@ -4379,16 +4350,12 @@
 				function = "qspi_data";
 			};
 
-<<<<<<< HEAD
-			qspi_data23: qspi-data23-pins {
-=======
 			qspi_data1: qspi-data1-state {
 				pins = "gpio13";
 				function = "qspi_data";
 			};
 
 			qspi_data23: qspi-data23-state {
->>>>>>> ccf0a997
 				pins = "gpio16", "gpio17";
 				function = "qspi_data";
 			};
