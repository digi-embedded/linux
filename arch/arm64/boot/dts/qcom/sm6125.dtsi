// SPDX-License-Identifier: BSD-3-Clause
/*
 * Copyright (c) 2021, Martin Botka <martin.botka@somainline.org>
 */

#include <dt-bindings/clock/qcom,gcc-sm6125.h>
#include <dt-bindings/clock/qcom,rpmcc.h>
#include <dt-bindings/gpio/gpio.h>
#include <dt-bindings/interrupt-controller/arm-gic.h>
#include <dt-bindings/power/qcom-rpmpd.h>

/ {
	interrupt-parent = <&intc>;
	#address-cells = <2>;
	#size-cells = <2>;

	chosen { };

	clocks {
		xo_board: xo-board {
			compatible = "fixed-clock";
			#clock-cells = <0>;
			clock-frequency = <19200000>;
			clock-output-names = "xo_board";
		};

		sleep_clk: sleep-clk {
			compatible = "fixed-clock";
			#clock-cells = <0>;
			clock-frequency = <32000>;
			clock-output-names = "sleep_clk";
		};
	};

	cpus {
		#address-cells = <2>;
		#size-cells = <0>;

		CPU0: cpu@0 {
			device_type = "cpu";
			compatible = "qcom,kryo260";
			reg = <0x0 0x0>;
			enable-method = "psci";
			capacity-dmips-mhz = <1024>;
			next-level-cache = <&L2_0>;
			L2_0: l2-cache {
				compatible = "cache";
			};
		};

		CPU1: cpu@1 {
			device_type = "cpu";
			compatible = "qcom,kryo260";
			reg = <0x0 0x1>;
			enable-method = "psci";
			capacity-dmips-mhz = <1024>;
			next-level-cache = <&L2_0>;
		};

		CPU2: cpu@2 {
			device_type = "cpu";
			compatible = "qcom,kryo260";
			reg = <0x0 0x2>;
			enable-method = "psci";
			capacity-dmips-mhz = <1024>;
			next-level-cache = <&L2_0>;
		};

		CPU3: cpu@3 {
			device_type = "cpu";
			compatible = "qcom,kryo260";
			reg = <0x0 0x3>;
			enable-method = "psci";
			capacity-dmips-mhz = <1024>;
			next-level-cache = <&L2_0>;
		};

		CPU4: cpu@100 {
			device_type = "cpu";
			compatible = "qcom,kryo260";
			reg = <0x0 0x100>;
			enable-method = "psci";
			capacity-dmips-mhz = <1638>;
			next-level-cache = <&L2_1>;
			L2_1: l2-cache {
				compatible = "cache";
			};
		};

		CPU5: cpu@101 {
			device_type = "cpu";
			compatible = "qcom,kryo260";
			reg = <0x0 0x101>;
			enable-method = "psci";
			capacity-dmips-mhz = <1638>;
			next-level-cache = <&L2_1>;
		};

		CPU6: cpu@102 {
			device_type = "cpu";
			compatible = "qcom,kryo260";
			reg = <0x0 0x102>;
			enable-method = "psci";
			capacity-dmips-mhz = <1638>;
			next-level-cache = <&L2_1>;
		};

		CPU7: cpu@103 {
			device_type = "cpu";
			compatible = "qcom,kryo260";
			reg = <0x0 0x103>;
			enable-method = "psci";
			capacity-dmips-mhz = <1638>;
			next-level-cache = <&L2_1>;
		};

		cpu-map {
			cluster0 {
				core0 {
					cpu = <&CPU0>;
				};

				core1 {
					cpu = <&CPU1>;
				};

				core2 {
					cpu = <&CPU2>;
				};

				core3 {
					cpu = <&CPU3>;
				};
			};

			cluster1 {
				core0 {
					cpu = <&CPU4>;
				};

				core1 {
					cpu = <&CPU5>;
				};

				core2 {
					cpu = <&CPU6>;
				};

				core3 {
					cpu = <&CPU7>;
				};
			};
		};
	};

	firmware {
		scm: scm {
			compatible = "qcom,scm-sm6125", "qcom,scm";
			#reset-cells = <1>;
		};
	};

	memory@40000000 {
		/* We expect the bootloader to fill in the size */
		reg = <0x0 0x40000000 0x0 0x0>;
		device_type = "memory";
	};

	pmu {
		compatible = "arm,armv8-pmuv3";
		interrupts = <GIC_PPI 6 IRQ_TYPE_LEVEL_HIGH>;
	};

	psci {
		compatible = "arm,psci-1.0";
		method = "smc";
	};

	reserved_memory: reserved-memory {
		#address-cells = <2>;
		#size-cells = <2>;
		ranges;

		hyp_mem: memory@45700000 {
			reg = <0x0 0x45700000 0x0 0x600000>;
			no-map;
		};

		xbl_aop_mem: memory@45e00000 {
			reg = <0x0 0x45e00000 0x0 0x140000>;
			no-map;
		};

		sec_apps_mem: memory@45fff000 {
			reg = <0x0 0x45fff000 0x0 0x1000>;
			no-map;
		};

		smem_mem: memory@46000000 {
			reg = <0x0 0x46000000 0x0 0x200000>;
			no-map;
		};

		reserved_mem1: memory@46200000 {
			reg = <0x0 0x46200000 0x0 0x2d00000>;
			no-map;
		};

		camera_mem: memory@4ab00000 {
			reg = <0x0 0x4ab00000 0x0 0x500000>;
			no-map;
		};

		modem_mem: memory@4b000000 {
			reg = <0x0 0x4b000000 0x0 0x7e00000>;
			no-map;
		};

		venus_mem: memory@52e00000 {
			reg = <0x0 0x52e00000 0x0 0x500000>;
			no-map;
		};

		wlan_msa_mem: memory@53300000 {
			reg = <0x0 0x53300000 0x0 0x200000>;
			no-map;
		};

		cdsp_mem: memory@53500000 {
			reg = <0x0 0x53500000 0x0 0x1e00000>;
			no-map;
		};

		adsp_pil_mem: memory@55300000 {
			reg = <0x0 0x55300000 0x0 0x1e00000>;
			no-map;
		};

		ipa_fw_mem: memory@57100000 {
			reg = <0x0 0x57100000 0x0 0x10000>;
			no-map;
		};

		ipa_gsi_mem: memory@57110000 {
			reg = <0x0 0x57110000 0x0 0x5000>;
			no-map;
		};

		gpu_mem: memory@57115000 {
			reg = <0x0 0x57115000 0x0 0x2000>;
			no-map;
		};

		cont_splash_mem: memory@5c000000 {
			reg = <0x0 0x5c000000 0x0 0x00f00000>;
			no-map;
		};

		dfps_data_mem: memory@5cf00000 {
			reg = <0x0 0x5cf00000 0x0 0x0100000>;
			no-map;
		};

		cdsp_sec_mem: memory@5f800000 {
			reg = <0x0 0x5f800000 0x0 0x1e00000>;
			no-map;
		};

		qseecom_mem: memory@5e400000 {
			reg = <0x0 0x5e400000 0x0 0x1400000>;
			no-map;
		};

		sdsp_mem: memory@f3000000 {
			reg = <0x0 0xf3000000 0x0 0x400000>;
			no-map;
		};

		adsp_mem: memory@f3400000 {
			reg = <0x0 0xf3400000 0x0 0x800000>;
			no-map;
		};

		qseecom_ta_mem: memory@13fc00000 {
			reg = <0x1 0x3fc00000 0x0 0x400000>;
			no-map;
		};
	};

	rpm-glink {
		compatible = "qcom,glink-rpm";

		interrupts = <GIC_SPI 194 IRQ_TYPE_EDGE_RISING>;
		qcom,rpm-msg-ram = <&rpm_msg_ram>;
		mboxes = <&apcs_glb 0>;

		rpm_requests: rpm-requests {
			compatible = "qcom,rpm-sm6125";
			qcom,glink-channels = "rpm_requests";

			rpmcc: clock-controller {
				compatible = "qcom,rpmcc-sm6125", "qcom,rpmcc";
				#clock-cells = <1>;
			};

			rpmpd: power-controller {
				compatible = "qcom,sm6125-rpmpd";
				#power-domain-cells = <1>;
				operating-points-v2 = <&rpmpd_opp_table>;

				rpmpd_opp_table: opp-table {
					compatible = "operating-points-v2";

					rpmpd_opp_ret: opp1 {
						opp-level = <RPM_SMD_LEVEL_RETENTION>;
					};

					rpmpd_opp_ret_plus: opp2 {
						opp-level = <RPM_SMD_LEVEL_RETENTION_PLUS>;
					};

					rpmpd_opp_min_svs: opp3 {
						opp-level = <RPM_SMD_LEVEL_MIN_SVS>;
					};

					rpmpd_opp_low_svs: opp4 {
						opp-level = <RPM_SMD_LEVEL_LOW_SVS>;
					};

					rpmpd_opp_svs: opp5 {
						opp-level = <RPM_SMD_LEVEL_SVS>;
					};

					rpmpd_opp_svs_plus: opp6 {
						opp-level = <RPM_SMD_LEVEL_SVS_PLUS>;
					};

					rpmpd_opp_nom: opp7 {
						opp-level = <RPM_SMD_LEVEL_NOM>;
					};

					rpmpd_opp_nom_plus: opp8 {
						opp-level = <RPM_SMD_LEVEL_NOM_PLUS>;
					};

					rpmpd_opp_turbo: opp9 {
						opp-level = <RPM_SMD_LEVEL_TURBO>;
					};

					rpmpd_opp_turbo_no_cpr: opp10 {
						opp-level = <RPM_SMD_LEVEL_TURBO_NO_CPR>;
					};
				};
			};
		};
	};

	smem: smem {
		compatible = "qcom,smem";
		memory-region = <&smem_mem>;
		hwlocks = <&tcsr_mutex 3>;
	};

	soc {
		#address-cells = <1>;
		#size-cells = <1>;
		ranges = <0x00 0x00 0x00 0xffffffff>;
		compatible = "simple-bus";

		tcsr_mutex: hwlock@340000 {
			compatible = "qcom,tcsr-mutex";
			reg = <0x00340000 0x20000>;
			#hwlock-cells = <1>;
		};

		tlmm: pinctrl@500000 {
			compatible = "qcom,sm6125-tlmm";
			reg = <0x00500000 0x400000>,
			      <0x00900000 0x400000>,
			      <0x00d00000 0x400000>;
			reg-names = "west", "south", "east";
			interrupts = <GIC_SPI 227 IRQ_TYPE_LEVEL_HIGH>;
			gpio-controller;
			gpio-ranges = <&tlmm 0 0 134>;
			#gpio-cells = <2>;
			interrupt-controller;
			#interrupt-cells = <2>;

			sdc2_off_state: sdc2-off-state {
<<<<<<< HEAD
				clk {
=======
				clk-pins {
>>>>>>> 29549c70
					pins = "sdc2_clk";
					drive-strength = <2>;
					bias-disable;
				};

				cmd-pins {
					pins = "sdc2_cmd";
					drive-strength = <2>;
					bias-pull-up;
				};

<<<<<<< HEAD
				data {
=======
				data-pins {
>>>>>>> 29549c70
					pins = "sdc2_data";
					drive-strength = <2>;
					bias-pull-up;
				};
			};

			sdc2_on_state: sdc2-on-state {
				clk {
					pins = "sdc2_clk";
					drive-strength = <16>;
					bias-disable;
				};

<<<<<<< HEAD
				cmd {
=======
				cmd-pins-pins {
>>>>>>> 29549c70
					pins = "sdc2_cmd";
					drive-strength = <10>;
					bias-pull-up;
				};

				data-pins {
					pins = "sdc2_data";
					drive-strength = <10>;
					bias-pull-up;
				};
			};
		};

		gcc: clock-controller@1400000 {
			compatible = "qcom,gcc-sm6125";
			reg = <0x01400000 0x1f0000>;
			#clock-cells = <1>;
			#reset-cells = <1>;
			#power-domain-cells = <1>;
			clock-names = "bi_tcxo", "sleep_clk";
			clocks = <&rpmcc RPM_SMD_XO_CLK_SRC>, <&sleep_clk>;
		};

		hsusb_phy1: phy@1613000 {
			compatible = "qcom,msm8996-qusb2-phy";
			reg = <0x01613000 0x180>;
			#phy-cells = <0>;

			clocks = <&rpmcc RPM_SMD_XO_CLK_SRC>,
				 <&gcc GCC_AHB2PHY_USB_CLK>;
			clock-names = "ref", "cfg_ahb";

			resets = <&gcc GCC_QUSB2PHY_PRIM_BCR>;
			status = "disabled";
		};

		rpm_msg_ram: sram@45f0000 {
			compatible = "qcom,rpm-msg-ram";
			reg = <0x045f0000 0x7000>;
		};

		sdhc_1: mmc@4744000 {
			compatible = "qcom,sm6125-sdhci", "qcom,sdhci-msm-v5";
			reg = <0x04744000 0x1000>, <0x04745000 0x1000>;
			reg-names = "hc", "core";

			interrupts = <GIC_SPI 348 IRQ_TYPE_LEVEL_HIGH>,
				     <GIC_SPI 352 IRQ_TYPE_LEVEL_HIGH>;
			interrupt-names = "hc_irq", "pwr_irq";

			clocks = <&gcc GCC_SDCC1_AHB_CLK>,
				 <&gcc GCC_SDCC1_APPS_CLK>,
				 <&xo_board>;
			clock-names = "iface", "core", "xo";

			power-domains = <&rpmpd SM6125_VDDCX>;

			qcom,dll-config = <0x000f642c>;
			qcom,ddr-config = <0x80040873>;

			bus-width = <8>;
			non-removable;
			status = "disabled";
		};

		sdhc_2: mmc@4784000 {
			compatible = "qcom,sm6125-sdhci", "qcom,sdhci-msm-v5";
			reg = <0x04784000 0x1000>;
			reg-names = "hc";

			interrupts = <GIC_SPI 350 IRQ_TYPE_LEVEL_HIGH>,
				     <GIC_SPI 353 IRQ_TYPE_LEVEL_HIGH>;
			interrupt-names = "hc_irq", "pwr_irq";

			clocks = <&gcc GCC_SDCC2_AHB_CLK>,
				 <&gcc GCC_SDCC2_APPS_CLK>,
				 <&xo_board>;
			clock-names = "iface", "core", "xo";

			pinctrl-0 = <&sdc2_on_state>;
			pinctrl-1 = <&sdc2_off_state>;
			pinctrl-names = "default", "sleep";

			power-domains = <&rpmpd SM6125_VDDCX>;

			qcom,dll-config = <0x0007642c>;
			qcom,ddr-config = <0x80040873>;

			bus-width = <4>;
			status = "disabled";
		};

		usb3: usb@4ef8800 {
			compatible = "qcom,sm6125-dwc3", "qcom,dwc3";
			reg = <0x04ef8800 0x400>;
			#address-cells = <1>;
			#size-cells = <1>;
			ranges;

			clocks = <&gcc GCC_CFG_NOC_USB3_PRIM_AXI_CLK>,
				 <&gcc GCC_USB30_PRIM_MASTER_CLK>,
				 <&gcc GCC_SYS_NOC_USB3_PRIM_AXI_CLK>,
				 <&gcc GCC_USB30_PRIM_SLEEP_CLK>,
				 <&gcc GCC_USB30_PRIM_MOCK_UTMI_CLK>,
				 <&gcc GCC_USB3_PRIM_CLKREF_CLK>;
			clock-names = "cfg_noc",
				      "core",
				      "iface",
				      "sleep",
				      "mock_utmi",
				      "xo";

			assigned-clocks = <&gcc GCC_USB30_PRIM_MOCK_UTMI_CLK>,
					  <&gcc GCC_USB30_PRIM_MASTER_CLK>;
			assigned-clock-rates = <19200000>, <66666667>;

			power-domains = <&gcc USB30_PRIM_GDSC>;
			qcom,select-utmi-as-pipe-clk;
			status = "disabled";

			usb3_dwc3: usb@4e00000 {
				compatible = "snps,dwc3";
				reg = <0x04e00000 0xcd00>;
				interrupts = <GIC_SPI 255 IRQ_TYPE_LEVEL_HIGH>;
				phys = <&hsusb_phy1>;
				phy-names = "usb2-phy";
				snps,dis_u2_susphy_quirk;
				snps,dis_enblslpm_quirk;
				maximum-speed = "high-speed";
				dr_mode = "peripheral";
			};
		};

		sram@4690000 {
			compatible = "qcom,rpm-stats";
			reg = <0x04690000 0x10000>;
		};

		spmi_bus: spmi@1c40000 {
			compatible = "qcom,spmi-pmic-arb";
			reg = <0x01c40000 0x1100>,
			      <0x01e00000 0x2000000>,
			      <0x03e00000 0x100000>,
			      <0x03f00000 0xa0000>,
			      <0x01c0a000 0x26000>;
			reg-names = "core", "chnls", "obsrvr", "intr", "cnfg";
			interrupt-names = "periph_irq";
			interrupts = <GIC_SPI 183 IRQ_TYPE_LEVEL_HIGH>;
			qcom,ee = <0>;
			qcom,channel = <0>;
			#address-cells = <2>;
			#size-cells = <0>;
			interrupt-controller;
			#interrupt-cells = <4>;
			cell-index = <0>;
		};

		apcs_glb: mailbox@f111000 {
			compatible = "qcom,sm6125-apcs-hmss-global";
			reg = <0x0f111000 0x1000>;

			#mbox-cells = <1>;
		};

		timer@f120000 {
			compatible = "arm,armv7-timer-mem";
			#address-cells = <1>;
			#size-cells = <1>;
			ranges;
			reg = <0x0f120000 0x1000>;
			clock-frequency = <19200000>;

			frame@f121000 {
				frame-number = <0>;
				interrupts = <GIC_SPI 8 IRQ_TYPE_LEVEL_HIGH>,
					     <GIC_SPI 7 IRQ_TYPE_LEVEL_HIGH>;
				reg = <0x0f121000 0x1000>,
				      <0x0f122000 0x1000>;
			};

			frame@f123000 {
				frame-number = <1>;
				interrupts = <GIC_SPI 9 IRQ_TYPE_LEVEL_HIGH>;
				reg = <0x0f123000 0x1000>;
				status = "disabled";
			};

			frame@f124000 {
				frame-number = <2>;
				interrupts = <GIC_SPI 10 IRQ_TYPE_LEVEL_HIGH>;
				reg = <0x0f124000 0x1000>;
				status = "disabled";
			};

			frame@f125000 {
				frame-number = <3>;
				interrupts = <GIC_SPI 11 IRQ_TYPE_LEVEL_HIGH>;
				reg = <0x0f125000 0x1000>;
				status = "disabled";
			};

			frame@f126000 {
				frame-number = <4>;
				interrupts = <GIC_SPI 12 IRQ_TYPE_LEVEL_HIGH>;
				reg = <0x0f126000 0x1000>;
				status = "disabled";
			};

			frame@f127000 {
				frame-number = <5>;
				interrupts = <GIC_SPI 13 IRQ_TYPE_LEVEL_HIGH>;
				reg = <0x0f127000 0x1000>;
				status = "disabled";
			};

			frame@f128000 {
				frame-number = <6>;
				interrupts = <GIC_SPI 14 IRQ_TYPE_LEVEL_HIGH>;
				reg = <0x0f128000 0x1000>;
				status = "disabled";
			};
		};

		intc: interrupt-controller@f200000 {
			compatible = "arm,gic-v3";
			reg = <0x0f200000 0x20000>,
			      <0x0f300000 0x100000>;
			#interrupt-cells = <3>;
			interrupt-controller;
			interrupts = <GIC_PPI 9 IRQ_TYPE_LEVEL_HIGH>;
		};
	};

	timer {
		compatible = "arm,armv8-timer";
		interrupts = <GIC_PPI 1 0xf08
			      GIC_PPI 2 0xf08
			      GIC_PPI 3 0xf08
			      GIC_PPI 0 0xf08>;
		clock-frequency = <19200000>;
	};
};<|MERGE_RESOLUTION|>--- conflicted
+++ resolved
@@ -387,11 +387,7 @@
 			#interrupt-cells = <2>;
 
 			sdc2_off_state: sdc2-off-state {
-<<<<<<< HEAD
-				clk {
-=======
 				clk-pins {
->>>>>>> 29549c70
 					pins = "sdc2_clk";
 					drive-strength = <2>;
 					bias-disable;
@@ -403,11 +399,7 @@
 					bias-pull-up;
 				};
 
-<<<<<<< HEAD
-				data {
-=======
 				data-pins {
->>>>>>> 29549c70
 					pins = "sdc2_data";
 					drive-strength = <2>;
 					bias-pull-up;
@@ -421,11 +413,7 @@
 					bias-disable;
 				};
 
-<<<<<<< HEAD
-				cmd {
-=======
 				cmd-pins-pins {
->>>>>>> 29549c70
 					pins = "sdc2_cmd";
 					drive-strength = <10>;
 					bias-pull-up;
