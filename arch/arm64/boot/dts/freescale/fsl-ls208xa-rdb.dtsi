// SPDX-License-Identifier: (GPL-2.0+ OR MIT)
/*
 * Device Tree file for Freescale LS2080A RDB Board.
 *
 * Copyright 2016 Freescale Semiconductor, Inc.
 * Copyright 2017-2020 NXP
 *
 * Abhimanyu Saini <abhimanyu.saini@nxp.com>
 *
 */

&esdhc {
	status = "okay";
};

&ifc {
	status = "okay";
	#address-cells = <2>;
	#size-cells = <1>;
	ranges = <0x0 0x0 0x5 0x80000000 0x08000000
		  0x2 0x0 0x5 0x30000000 0x00010000
		  0x3 0x0 0x5 0x20000000 0x00010000>;

	nor@0,0 {
		#address-cells = <1>;
		#size-cells = <1>;
		compatible = "cfi-flash";
		reg = <0x0 0x0 0x8000000>;
		bank-width = <2>;
		device-width = <1>;
	};

	nand@2,0 {
	     compatible = "fsl,ifc-nand";
	     reg = <0x2 0x0 0x10000>;
	};

	cpld@3,0 {
	     reg = <0x3 0x0 0x10000>;
	     compatible = "fsl,ls2080aqds-fpga", "fsl,fpga-qixis";
	};

};

&i2c0 {
	status = "okay";
	pca9547@75 {
		compatible = "nxp,pca9547";
		reg = <0x75>;
		#address-cells = <1>;
		#size-cells = <0>;
<<<<<<< HEAD
		i2c-mux-never-disable;
=======
		idle-state = <0>;

>>>>>>> c1084c27
		i2c@1 {
			#address-cells = <1>;
			#size-cells = <0>;
			reg = <0x01>;
			rtc@68 {
				compatible = "dallas,ds3232";
				reg = <0x68>;
				/* IRQ_RTC_B -> IRQ06, active low */
				interrupts-extended = <&extirq 6 IRQ_TYPE_LEVEL_LOW>;
			};
		};

		i2c@2 {
			#address-cells = <1>;
			#size-cells = <0>;
			reg = <0x02>;

			ina220@40 {
				compatible = "ti,ina220";
				reg = <0x40>;
				shunt-resistor = <500>;
			};
		};

		i2c@3 {
			#address-cells = <1>;
			#size-cells = <0>;
			reg = <0x3>;

			adt7481@4c {
				compatible = "adi,adt7461";
				reg = <0x4c>;
			};
		};
	};
};

&i2c1 {
	status = "disabled";
};

&i2c2 {
	status = "disabled";
};

&i2c3 {
	status = "disabled";
};

&dspi {
	status = "okay";
	dflash0: n25q512a@0 {
		#address-cells = <1>;
		#size-cells = <1>;
		compatible = "st,m25p80";
		spi-max-frequency = <3000000>;
		reg = <0>;
	};
};

&qspi {
	status = "okay";

	s25fs512s0: flash@0 {
		#address-cells = <1>;
		#size-cells = <1>;
		compatible = "jedec,spi-nor";
		spi-max-frequency = <50000000>;
		reg = <0>;
	};
};

&sata0 {
	status = "okay";
};

&sata1 {
	status = "okay";
};

&usb0 {
	status = "okay";
};

&usb1 {
	status = "okay";
};<|MERGE_RESOLUTION|>--- conflicted
+++ resolved
@@ -49,12 +49,8 @@
 		reg = <0x75>;
 		#address-cells = <1>;
 		#size-cells = <0>;
-<<<<<<< HEAD
-		i2c-mux-never-disable;
-=======
 		idle-state = <0>;
 
->>>>>>> c1084c27
 		i2c@1 {
 			#address-cells = <1>;
 			#size-cells = <0>;
