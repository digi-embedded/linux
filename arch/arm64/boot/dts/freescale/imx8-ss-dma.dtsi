--- conflicted
+++ resolved
@@ -200,11 +200,7 @@
 	};
 
 	adc0: adc@5a880000 {
-<<<<<<< HEAD
-		compatible = "fsl,imx8qxp-adc";
-=======
 		compatible = "nxp,imx8qxp-adc";
->>>>>>> 29549c70
 		reg = <0x5a880000 0x10000>;
 		interrupts = <GIC_SPI 240 IRQ_TYPE_LEVEL_HIGH>;
 		interrupt-parent = <&gic>;
