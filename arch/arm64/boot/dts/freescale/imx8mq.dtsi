// SPDX-License-Identifier: (GPL-2.0+ OR MIT)
/*
 * Copyright 2017 NXP
 * Copyright (C) 2017-2018 Pengutronix, Lucas Stach <kernel@pengutronix.de>
 */

#include <dt-bindings/clock/imx8mq-clock.h>
#include <dt-bindings/power/imx8mq-power.h>
#include <dt-bindings/reset/imx8mq-reset.h>
#include <dt-bindings/gpio/gpio.h>
#include "dt-bindings/input/input.h"
#include <dt-bindings/interrupt-controller/arm-gic.h>
#include <dt-bindings/thermal/thermal.h>
#include "imx8mq-pinfunc.h"

/ {
	interrupt-parent = <&gpc>;

	#address-cells = <2>;
	#size-cells = <2>;

	aliases {
		csi0 = &mipi_csi_1;
		csi1 = &mipi_csi_2;
		ethernet0 = &fec1;
		gpio0 = &gpio1;
		gpio1 = &gpio2;
		gpio2 = &gpio3;
		gpio3 = &gpio4;
		gpio4 = &gpio5;
		i2c0 = &i2c1;
		i2c1 = &i2c2;
		i2c2 = &i2c3;
		i2c3 = &i2c4;
		mmc0 = &usdhc1;
		mmc1 = &usdhc2;
		serial0 = &uart1;
		serial1 = &uart2;
		serial2 = &uart3;
		serial3 = &uart4;
		spi0 = &ecspi1;
		spi1 = &ecspi2;
		spi2 = &ecspi3;
	};

	ckil: clock-ckil {
		compatible = "fixed-clock";
		#clock-cells = <0>;
		clock-frequency = <32768>;
		clock-output-names = "ckil";
	};

	osc_25m: clock-osc-25m {
		compatible = "fixed-clock";
		#clock-cells = <0>;
		clock-frequency = <25000000>;
		clock-output-names = "osc_25m";
	};

	osc_27m: clock-osc-27m {
		compatible = "fixed-clock";
		#clock-cells = <0>;
		clock-frequency = <27000000>;
		clock-output-names = "osc_27m";
	};

	hdmi_phy_27m: clock-hdmi-phy-27m {
		compatible = "fixed-clock";
		#clock-cells = <0>;
		clock-frequency = <27000000>;
		clock-output-names = "hdmi_phy_27m";
	};

	clk_ext1: clock-ext1 {
		compatible = "fixed-clock";
		#clock-cells = <0>;
		clock-frequency = <133000000>;
		clock-output-names = "clk_ext1";
	};

	clk_ext2: clock-ext2 {
		compatible = "fixed-clock";
		#clock-cells = <0>;
		clock-frequency = <133000000>;
		clock-output-names = "clk_ext2";
	};

	clk_ext3: clock-ext3 {
		compatible = "fixed-clock";
		#clock-cells = <0>;
		clock-frequency = <133000000>;
		clock-output-names = "clk_ext3";
	};

	clk_ext4: clock-ext4 {
		compatible = "fixed-clock";
		#clock-cells = <0>;
		clock-frequency = <133000000>;
		clock-output-names = "clk_ext4";
	};

	irq_sec_vio: caam_secvio {
		compatible = "fsl,imx6q-caam-secvio";
		interrupts = <GIC_SPI 20 IRQ_TYPE_LEVEL_HIGH>;
		jtag-tamper = "disabled";
		watchdog-tamper = "enabled";
		internal-boot-tamper = "enabled";
		external-pin-tamper = "disabled";
	};

	cpus {
		#address-cells = <1>;
		#size-cells = <0>;

		A53_0: cpu@0 {
			device_type = "cpu";
			compatible = "arm,cortex-a53";
			reg = <0x0>;
			clock-latency = <61036>; /* two CLK32 periods */
			clocks = <&clk IMX8MQ_CLK_ARM>;
			enable-method = "psci";
			i-cache-size = <0x8000>;
			i-cache-line-size = <64>;
			i-cache-sets = <256>;
			d-cache-size = <0x8000>;
			d-cache-line-size = <64>;
			d-cache-sets = <128>;
			next-level-cache = <&A53_L2>;
			operating-points-v2 = <&a53_opp_table>;
			#cooling-cells = <2>;
			nvmem-cells = <&cpu_speed_grade>;
			nvmem-cell-names = "speed_grade";
			cpu-idle-states = <&CPU_SLEEP>;
		};

		A53_1: cpu@1 {
			device_type = "cpu";
			compatible = "arm,cortex-a53";
			reg = <0x1>;
			clock-latency = <61036>; /* two CLK32 periods */
			clocks = <&clk IMX8MQ_CLK_ARM>;
			enable-method = "psci";
			i-cache-size = <0x8000>;
			i-cache-line-size = <64>;
			i-cache-sets = <256>;
			d-cache-size = <0x8000>;
			d-cache-line-size = <64>;
			d-cache-sets = <128>;
			next-level-cache = <&A53_L2>;
			operating-points-v2 = <&a53_opp_table>;
			#cooling-cells = <2>;
			cpu-idle-states = <&CPU_SLEEP>;
		};

		A53_2: cpu@2 {
			device_type = "cpu";
			compatible = "arm,cortex-a53";
			reg = <0x2>;
			clock-latency = <61036>; /* two CLK32 periods */
			clocks = <&clk IMX8MQ_CLK_ARM>;
			enable-method = "psci";
			i-cache-size = <0x8000>;
			i-cache-line-size = <64>;
			i-cache-sets = <256>;
			d-cache-size = <0x8000>;
			d-cache-line-size = <64>;
			d-cache-sets = <128>;
			next-level-cache = <&A53_L2>;
			operating-points-v2 = <&a53_opp_table>;
			#cooling-cells = <2>;
			cpu-idle-states = <&CPU_SLEEP>;
		};

		A53_3: cpu@3 {
			device_type = "cpu";
			compatible = "arm,cortex-a53";
			reg = <0x3>;
			clock-latency = <61036>; /* two CLK32 periods */
			clocks = <&clk IMX8MQ_CLK_ARM>;
			enable-method = "psci";
			i-cache-size = <0x8000>;
			i-cache-line-size = <64>;
			i-cache-sets = <256>;
			d-cache-size = <0x8000>;
			d-cache-line-size = <64>;
			d-cache-sets = <128>;
			next-level-cache = <&A53_L2>;
			operating-points-v2 = <&a53_opp_table>;
			#cooling-cells = <2>;
			cpu-idle-states = <&CPU_SLEEP>;
		};

		A53_L2: l2-cache0 {
			compatible = "cache";
			cache-level = <2>;
			cache-unified;
			cache-size = <0x100000>;
			cache-line-size = <64>;
			cache-sets = <1024>;
		};

		idle-states {
			entry-method = "psci";

			CPU_SLEEP: cpu-sleep {
				compatible = "arm,idle-state";
				arm,psci-suspend-param = <0x0010033>;
				local-timer-stop;
				entry-latency-us = <1000>;
				exit-latency-us = <700>;
				min-residency-us = <2700>;
				wakeup-latency-us = <1500>;
			};
		};

	};

	a53_opp_table: opp-table {
		compatible = "operating-points-v2";
		opp-shared;

		opp-800000000 {
			opp-hz = /bits/ 64 <800000000>;
			opp-microvolt = <900000>;
			/* Industrial only */
			opp-supported-hw = <0xf>, <0x4>;
			clock-latency-ns = <150000>;
			opp-suspend;
		};

		opp-1000000000 {
			opp-hz = /bits/ 64 <1000000000>;
			opp-microvolt = <900000>;
			/* Consumer only */
			opp-supported-hw = <0xe>, <0x3>;
			clock-latency-ns = <150000>;
			opp-suspend;
		};

		opp-1300000000 {
			opp-hz = /bits/ 64 <1300000000>;
			opp-microvolt = <1000000>;
			opp-supported-hw = <0xc>, <0x4>;
			clock-latency-ns = <150000>;
			opp-suspend;
		};

		opp-1500000000 {
			opp-hz = /bits/ 64 <1500000000>;
			opp-microvolt = <1000000>;
			opp-supported-hw = <0x8>, <0x3>;
			clock-latency-ns = <150000>;
			opp-suspend;
		};
	};

	pmu {
		compatible = "arm,cortex-a53-pmu";
		interrupts = <GIC_PPI 7 IRQ_TYPE_LEVEL_HIGH>;
		interrupt-parent = <&gic>;
	};

	psci {
		compatible = "arm,psci-1.0";
		method = "smc";
	};

	thermal-zones {
		cpu_thermal: cpu-thermal {
			polling-delay-passive = <250>;
			polling-delay = <2000>;
			thermal-sensors = <&tmu 0>;

			trips {
				cpu_alert: cpu-alert {
					temperature = <80000>;
					hysteresis = <2000>;
					type = "passive";
				};

				cpu-crit {
					temperature = <90000>;
					hysteresis = <2000>;
					type = "critical";
				};
			};

			cooling-maps {
				map0 {
					trip = <&cpu_alert>;
					cooling-device =
						<&A53_0 THERMAL_NO_LIMIT THERMAL_NO_LIMIT>,
						<&A53_1 THERMAL_NO_LIMIT THERMAL_NO_LIMIT>,
						<&A53_2 THERMAL_NO_LIMIT THERMAL_NO_LIMIT>,
<<<<<<< HEAD
						<&A53_3 THERMAL_NO_LIMIT THERMAL_NO_LIMIT>;
=======
						<&A53_3 THERMAL_NO_LIMIT THERMAL_NO_LIMIT>,
						<&gpu3d 0 1>;
>>>>>>> ccf0a997
				};
			};
		};
	};

	timer {
		compatible = "arm,armv8-timer";
		interrupts = <GIC_PPI 13 IRQ_TYPE_LEVEL_LOW>, /* Physical Secure */
		             <GIC_PPI 14 IRQ_TYPE_LEVEL_LOW>, /* Physical Non-Secure */
		             <GIC_PPI 11 IRQ_TYPE_LEVEL_LOW>, /* Virtual */
		             <GIC_PPI 10 IRQ_TYPE_LEVEL_LOW>; /* Hypervisor */
		interrupt-parent = <&gic>;
		arm,no-tick-in-suspend;
	};

	busfreq { /* BUSFREQ */
		compatible = "fsl,imx_busfreq";
		clocks = <&clk IMX8MQ_DRAM_PLL_OUT>, <&clk IMX8MQ_CLK_DRAM_ALT>,
			 <&clk IMX8MQ_CLK_DRAM_APB>, <&clk IMX8MQ_CLK_DRAM_APB>,
			 <&clk IMX8MQ_CLK_DRAM_CORE>, <&clk IMX8MQ_CLK_DRAM_ALT_ROOT>,
			 <&clk IMX8MQ_SYS1_PLL_40M>, <&clk IMX8MQ_SYS1_PLL_400M>,
			 <&clk IMX8MQ_SYS1_PLL_100M>, <&clk IMX8MQ_SYS1_PLL_800M>,
			 <&clk IMX8MQ_CLK_NOC>, <&clk IMX8MQ_CLK_MAIN_AXI>,
			 <&clk IMX8MQ_CLK_AHB>, <&clk IMX8MQ_CLK_25M>,
			 <&clk IMX8MQ_SYS2_PLL_333M>, <&clk IMX8MQ_SYS1_PLL_133M>;
		clock-names = "dram_pll", "dram_alt_src", "dram_apb_src", "dram_apb_pre_div",
			      "dram_core", "dram_alt_root", "sys1_pll_40m", "sys1_pll_400m",
			      "sys1_pll_100m", "sys1_pll_800m", "noc_div", "main_axi_src",
			      "ahb_div", "osc_25m", "sys2_pll_333m", "sys1_pll_133m";
		interrupts = <GIC_SPI 102 IRQ_TYPE_LEVEL_HIGH>, <GIC_SPI 109 IRQ_TYPE_LEVEL_HIGH>,
			     <GIC_SPI 110 IRQ_TYPE_LEVEL_HIGH>, <GIC_SPI 111 IRQ_TYPE_LEVEL_HIGH>;
		interrupt-name = "irq_busfreq_0", "irq_busfreq_1", "irq_busfreq_2", "irq_busfreq_3";
	};

	soc: soc@0 {
		compatible = "simple-bus";
		#address-cells = <1>;
		#size-cells = <1>;
		ranges = <0x0 0x0 0x0 0x3e000000>;
		dma-ranges = <0x40000000 0x0 0x40000000 0xc0000000>;
		nvmem-cells = <&imx8mq_uid>;
		nvmem-cell-names = "soc_unique_id";

		caam_sm: caam-sm@100000 {
			compatible = "fsl,imx6q-caam-sm";
			reg = <0x100000 0x8000>;
		};

		aips1: bus@30000000 { /* AIPS1 */
			compatible = "fsl,aips-bus", "simple-bus";
			reg = <0x30000000 0x400000>;
			#address-cells = <1>;
			#size-cells = <1>;
			ranges = <0x30000000 0x30000000 0x400000>;

			sai1: sai@30010000 {
				#sound-dai-cells = <0>;
				compatible = "fsl,imx8mq-sai",
					     "fsl,imx6sx-sai";
				reg = <0x30010000 0x10000>;
				interrupts = <GIC_SPI 95 IRQ_TYPE_LEVEL_HIGH>;
				clocks = <&clk IMX8MQ_CLK_SAI1_IPG>,
					<&clk IMX8MQ_CLK_DUMMY>,
					<&clk IMX8MQ_CLK_SAI1_ROOT>,
					<&clk IMX8MQ_CLK_DUMMY>, <&clk IMX8MQ_CLK_DUMMY>;
				clock-names = "bus", "mclk0", "mclk1", "mclk2", "mclk3";
				dmas = <&sdma2 8 1 0>, <&sdma2 9 1 0>;
				dma-names = "rx", "tx";
				fsl,dataline = <0 0xff 0xff>;
				status = "disabled";
			};

			sai6: sai@30030000 {
				#sound-dai-cells = <0>;
				compatible = "fsl,imx8mq-sai",
					     "fsl,imx6sx-sai";
				reg = <0x30030000 0x10000>;
				interrupts = <GIC_SPI 90 IRQ_TYPE_LEVEL_HIGH>;
				clocks = <&clk IMX8MQ_CLK_SAI6_IPG>,
					<&clk IMX8MQ_CLK_DUMMY>,
					<&clk IMX8MQ_CLK_SAI6_ROOT>,
					<&clk IMX8MQ_CLK_DUMMY>, <&clk IMX8MQ_CLK_DUMMY>;
				clock-names = "bus", "mclk0", "mclk1", "mclk2", "mclk3";
				dmas = <&sdma2 4 24 0>, <&sdma2 5 24 0>;
				dma-names = "rx", "tx";
				fsl,shared-interrupt;
				status = "disabled";
			};

			sai5: sai@30040000 {
				#sound-dai-cells = <0>;
				compatible = "fsl,imx8mq-sai",
					     "fsl,imx6sx-sai";
				reg = <0x30040000 0x10000>;
				interrupts = <GIC_SPI 90 IRQ_TYPE_LEVEL_HIGH>;
				clocks = <&clk IMX8MQ_CLK_SAI5_IPG>,
					<&clk IMX8MQ_CLK_DUMMY>,
					<&clk IMX8MQ_CLK_SAI5_ROOT>,
					<&clk IMX8MQ_CLK_DUMMY>, <&clk IMX8MQ_CLK_DUMMY>;
				clock-names = "bus", "mclk0", "mclk1", "mclk2", "mclk3";
				dmas = <&sdma2 2 24 0>, <&sdma2 3 24 0>;
				dma-names = "rx", "tx";
				fsl,shared-interrupt;
				fsl,dataline = <0 0xf 0xf>;
				status = "disabled";
			};

			sai4: sai@30050000 {
				#sound-dai-cells = <0>;
				compatible = "fsl,imx8mq-sai",
					     "fsl,imx6sx-sai";
				reg = <0x30050000 0x10000>;
				interrupts = <GIC_SPI 100 IRQ_TYPE_LEVEL_HIGH>;
				clocks = <&clk IMX8MQ_CLK_SAI4_IPG>,
					<&clk IMX8MQ_CLK_DUMMY>,
					<&clk IMX8MQ_CLK_SAI4_ROOT>,
					<&clk IMX8MQ_CLK_DUMMY>, <&clk IMX8MQ_CLK_DUMMY>;
				clock-names = "bus", "mclk0", "mclk1", "mclk2", "mclk3";
				dmas = <&sdma2 0 24 0>, <&sdma2 1 24 0>;
				dma-names = "rx", "tx";
				fsl,dataline = <0 0x0 0xf>;
				status = "disabled";
			};

			gpio1: gpio@30200000 {
				compatible = "fsl,imx8mq-gpio", "fsl,imx35-gpio";
				reg = <0x30200000 0x10000>;
				interrupts = <GIC_SPI 64 IRQ_TYPE_LEVEL_HIGH>,
				             <GIC_SPI 65 IRQ_TYPE_LEVEL_HIGH>;
				clocks = <&clk IMX8MQ_CLK_GPIO1_ROOT>;
				gpio-controller;
				#gpio-cells = <2>;
				interrupt-controller;
				#interrupt-cells = <2>;
				gpio-ranges = <&iomuxc 0 10 30>;
			};

			gpio2: gpio@30210000 {
				compatible = "fsl,imx8mq-gpio", "fsl,imx35-gpio";
				reg = <0x30210000 0x10000>;
				interrupts = <GIC_SPI 66 IRQ_TYPE_LEVEL_HIGH>,
				             <GIC_SPI 67 IRQ_TYPE_LEVEL_HIGH>;
				clocks = <&clk IMX8MQ_CLK_GPIO2_ROOT>;
				gpio-controller;
				#gpio-cells = <2>;
				interrupt-controller;
				#interrupt-cells = <2>;
				gpio-ranges = <&iomuxc 0 40 21>;
			};

			gpio3: gpio@30220000 {
				compatible = "fsl,imx8mq-gpio", "fsl,imx35-gpio";
				reg = <0x30220000 0x10000>;
				interrupts = <GIC_SPI 68 IRQ_TYPE_LEVEL_HIGH>,
				             <GIC_SPI 69 IRQ_TYPE_LEVEL_HIGH>;
				clocks = <&clk IMX8MQ_CLK_GPIO3_ROOT>;
				gpio-controller;
				#gpio-cells = <2>;
				interrupt-controller;
				#interrupt-cells = <2>;
				gpio-ranges = <&iomuxc 0 61 26>;
			};

			gpio4: gpio@30230000 {
				compatible = "fsl,imx8mq-gpio", "fsl,imx35-gpio";
				reg = <0x30230000 0x10000>;
				interrupts = <GIC_SPI 70 IRQ_TYPE_LEVEL_HIGH>,
				             <GIC_SPI 71 IRQ_TYPE_LEVEL_HIGH>;
				clocks = <&clk IMX8MQ_CLK_GPIO4_ROOT>;
				gpio-controller;
				#gpio-cells = <2>;
				interrupt-controller;
				#interrupt-cells = <2>;
				gpio-ranges = <&iomuxc 0 87 32>;
			};

			gpio5: gpio@30240000 {
				compatible = "fsl,imx8mq-gpio", "fsl,imx35-gpio";
				reg = <0x30240000 0x10000>;
				interrupts = <GIC_SPI 72 IRQ_TYPE_LEVEL_HIGH>,
				             <GIC_SPI 73 IRQ_TYPE_LEVEL_HIGH>;
				clocks = <&clk IMX8MQ_CLK_GPIO5_ROOT>;
				gpio-controller;
				#gpio-cells = <2>;
				interrupt-controller;
				#interrupt-cells = <2>;
				gpio-ranges = <&iomuxc 0 119 30>;
			};

			tmu: tmu@30260000 {
				compatible = "fsl,imx8mq-tmu";
				reg = <0x30260000 0x10000>;
				interrupts = <GIC_SPI 49 IRQ_TYPE_LEVEL_HIGH>;
				clocks = <&clk IMX8MQ_CLK_TMU_ROOT>;
				little-endian;
				fsl,tmu-range = <0xb0000 0xa0026 0x80048 0x70061>;
				fsl,tmu-calibration = <0x00000000 0x00000023>,
						      <0x00000001 0x00000029>,
						      <0x00000002 0x0000002f>,
						      <0x00000003 0x00000035>,
						      <0x00000004 0x0000003d>,
						      <0x00000005 0x00000043>,
						      <0x00000006 0x0000004b>,
						      <0x00000007 0x00000051>,
						      <0x00000008 0x00000057>,
						      <0x00000009 0x0000005f>,
						      <0x0000000a 0x00000067>,
						      <0x0000000b 0x0000006f>,

						      <0x00010000 0x0000001b>,
						      <0x00010001 0x00000023>,
						      <0x00010002 0x0000002b>,
						      <0x00010003 0x00000033>,
						      <0x00010004 0x0000003b>,
						      <0x00010005 0x00000043>,
						      <0x00010006 0x0000004b>,
						      <0x00010007 0x00000055>,
						      <0x00010008 0x0000005d>,
						      <0x00010009 0x00000067>,
						      <0x0001000a 0x00000070>,

						      <0x00020000 0x00000017>,
						      <0x00020001 0x00000023>,
						      <0x00020002 0x0000002d>,
						      <0x00020003 0x00000037>,
						      <0x00020004 0x00000041>,
						      <0x00020005 0x0000004b>,
						      <0x00020006 0x00000057>,
						      <0x00020007 0x00000063>,
						      <0x00020008 0x0000006f>,

						      <0x00030000 0x00000015>,
						      <0x00030001 0x00000021>,
						      <0x00030002 0x0000002d>,
						      <0x00030003 0x00000039>,
						      <0x00030004 0x00000045>,
						      <0x00030005 0x00000053>,
						      <0x00030006 0x0000005f>,
						      <0x00030007 0x00000071>;
				#thermal-sensor-cells = <1>;
			};

			wdog1: watchdog@30280000 {
				compatible = "fsl,imx8mq-wdt", "fsl,imx21-wdt";
				reg = <0x30280000 0x10000>;
				interrupts = <GIC_SPI 78 IRQ_TYPE_LEVEL_HIGH>;
				clocks = <&clk IMX8MQ_CLK_WDOG1_ROOT>;
				status = "disabled";
			};

			wdog2: watchdog@30290000 {
				compatible = "fsl,imx8mq-wdt", "fsl,imx21-wdt";
				reg = <0x30290000 0x10000>;
				interrupts = <GIC_SPI 79 IRQ_TYPE_LEVEL_HIGH>;
				clocks = <&clk IMX8MQ_CLK_WDOG2_ROOT>;
				status = "disabled";
			};

			wdog3: watchdog@302a0000 {
				compatible = "fsl,imx8mq-wdt", "fsl,imx21-wdt";
				reg = <0x302a0000 0x10000>;
				interrupts = <GIC_SPI 10 IRQ_TYPE_LEVEL_HIGH>;
				clocks = <&clk IMX8MQ_CLK_WDOG3_ROOT>;
				status = "disabled";
			};

			sdma2: dma-controller@302c0000 {
				compatible = "fsl,imx8mq-sdma","fsl,imx7d-sdma";
				reg = <0x302c0000 0x10000>;
				interrupts = <GIC_SPI 103 IRQ_TYPE_LEVEL_HIGH>;
				clocks = <&clk IMX8MQ_CLK_SDMA2_ROOT>,
					 <&clk IMX8MQ_CLK_SDMA2_ROOT>;
				clock-names = "ipg", "ahb";
				#dma-cells = <3>;
				fsl,sdma-ram-script-name = "imx/sdma/sdma-imx7d.bin";
			};

			lcdif: lcd-controller@30320000 {
				compatible = "fsl,imx8mq-lcdif", "fsl,imx6sx-lcdif";
				reg = <0x30320000 0x10000>;
				interrupts = <GIC_SPI 5 IRQ_TYPE_LEVEL_HIGH>;
				clocks = <&clk IMX8MQ_CLK_LCDIF_PIXEL>,
					 <&clk IMX8MQ_CLK_DISP_APB_ROOT>,
					 <&clk IMX8MQ_CLK_DISP_AXI_ROOT>;
				clock-names = "pix", "axi", "disp_axi";
				assigned-clocks = <&clk IMX8MQ_VIDEO_PLL1_REF_SEL>,
						  <&clk IMX8MQ_VIDEO_PLL1_BYPASS>,
						  <&clk IMX8MQ_CLK_LCDIF_PIXEL>,
						  <&clk IMX8MQ_VIDEO_PLL1>;
				assigned-clock-parents = <&clk IMX8MQ_CLK_25M>,
						  <&clk IMX8MQ_VIDEO_PLL1>,
						  <&clk IMX8MQ_VIDEO_PLL1_OUT>;
				assigned-clock-rates = <0>, <0>, <0>, <594000000>;
				status = "disabled";

				port {
					lcdif_mipi_dsi: endpoint {
						remote-endpoint = <&mipi_dsi_lcdif_in>;
					};
				};
			};

			iomuxc: pinctrl@30330000 {
				compatible = "fsl,imx8mq-iomuxc";
				reg = <0x30330000 0x10000>;
			};

			iomuxc_gpr: syscon@30340000 {
				compatible = "fsl,imx8mq-iomuxc-gpr", "syscon", "simple-mfd";
				reg = <0x30340000 0x10000>;

				mux: mux-controller {
					compatible = "mmio-mux";
					#mux-control-cells = <1>;
					mux-reg-masks = <0x34 0x00000004>; /* MIPI_MUX_SEL */
				};
			};

			ocotp: efuse@30350000 {
				compatible = "fsl,imx8mq-ocotp", "syscon", "simple-mfd";
				reg = <0x30350000 0x10000>;
				clocks = <&clk IMX8MQ_CLK_OCOTP_ROOT>;
				#address-cells = <1>;
				#size-cells = <1>;

<<<<<<< HEAD
				imx8mq_uid: soc-uid@4 {
=======
				/*
				 * The register address below maps to the MX8M
				 * Fusemap Description Table entries this way.
				 * Assuming
				 *   reg = <ADDR SIZE>;
				 * then
				 *   Fuse Address = (ADDR * 4) + 0x400
				 * Note that if SIZE is greater than 4, then
				 * each subsequent fuse is located at offset
				 * +0x10 in Fusemap Description Table (e.g.
				 * reg = <0x4 0x8> describes fuses 0x410 and
				 * 0x420).
				 */
				imx8mq_uid: soc-uid@4 { /* 0x410-0x420 */
>>>>>>> ccf0a997
					reg = <0x4 0x8>;
				};

				cpu_speed_grade: speed-grade@10 { /* 0x440 */
					reg = <0x10 4>;
				};

				fec_mac_address: mac-address@90 { /* 0x640 */
					reg = <0x90 6>;
				};

				imx8mq_soc: imx8mq-soc {
					compatible = "fsl,imx8mq-soc";
					nvmem-cells = <&imx8mq_uid>;
					nvmem-cell-names = "soc_unique_id";
				};
			};

			anatop: clock-controller@30360000 {
				compatible = "fsl,imx8mq-anatop";
				reg = <0x30360000 0x10000>;
				interrupts = <GIC_SPI 49 IRQ_TYPE_LEVEL_HIGH>;
				#clock-cells = <1>;
			};

			caam_snvs: caam-snvs@30370000 {
				compatible = "fsl,imx6q-caam-snvs";
				reg = <0x30370000 0x10000>;
				clocks = <&clk IMX8MQ_CLK_SNVS_ROOT>;
				clock-names = "ipg";
			};

			irq_sec_vio: caam_secvio {
				compatible = "fsl,imx6q-caam-secvio";
				interrupts = <GIC_SPI 20 IRQ_TYPE_LEVEL_HIGH>;
				jtag-tamper = "disabled";
				watchdog-tamper = "enabled";
				internal-boot-tamper = "enabled";
				external-pin-tamper = "disabled";
			};

			caam_snvs: caam-snvs@30370000 {
				compatible = "fsl,imx6q-caam-snvs";
				reg = <0x30370000 0x10000>;
				clocks = <&clk IMX8MQ_CLK_SNVS_ROOT>;
				clock-names = "ipg";
			};

			snvs: snvs@30370000 {
				compatible = "fsl,sec-v4.0-mon", "syscon", "simple-mfd";
				reg = <0x30370000 0x10000>;

				snvs_rtc: snvs-rtc-lp {
					compatible = "fsl,sec-v4.0-mon-rtc-lp";
					regmap = <&snvs>;
					offset = <0x34>;
					interrupts = <GIC_SPI 19 IRQ_TYPE_LEVEL_HIGH>,
						<GIC_SPI 20 IRQ_TYPE_LEVEL_HIGH>;
					clocks = <&clk IMX8MQ_CLK_SNVS_ROOT>;
					clock-names = "snvs-rtc";
				};

				snvs_pwrkey: snvs-powerkey {
					compatible = "fsl,sec-v4.0-pwrkey";
					regmap = <&snvs>;
					interrupts = <GIC_SPI 4 IRQ_TYPE_LEVEL_HIGH>;
					clocks = <&clk IMX8MQ_CLK_SNVS_ROOT>;
					clock-names = "snvs-pwrkey";
					linux,keycode = <KEY_POWER>;
					wakeup-source;
					status = "disabled";
				};
			};

			clk: clock-controller@30380000 {
				compatible = "fsl,imx8mq-ccm";
				reg = <0x30380000 0x10000>;
				interrupts = <GIC_SPI 85 IRQ_TYPE_LEVEL_HIGH>,
				             <GIC_SPI 86 IRQ_TYPE_LEVEL_HIGH>;
				#clock-cells = <1>;
				clocks = <&ckil>, <&osc_25m>, <&osc_27m>,
				         <&clk_ext1>, <&clk_ext2>,
				         <&clk_ext3>, <&clk_ext4>;
				clock-names = "ckil", "osc_25m", "osc_27m",
				              "clk_ext1", "clk_ext2",
				              "clk_ext3", "clk_ext4";
				assigned-clocks = <&clk IMX8MQ_CLK_A53_SRC>,
						  <&clk IMX8MQ_CLK_A53_CORE>,
						  <&clk IMX8MQ_CLK_NOC>,
						  <&clk IMX8MQ_CLK_AUDIO_AHB>,
						  <&clk IMX8MQ_AUDIO_PLL1_BYPASS>,
						  <&clk IMX8MQ_AUDIO_PLL2_BYPASS>,
						  <&clk IMX8MQ_AUDIO_PLL1>,
						  <&clk IMX8MQ_AUDIO_PLL2>,
						  <&clk IMX8MQ_CLK_NAND_USDHC_BUS>;
				assigned-clock-rates = <0>, <0>,
						       <800000000>,
						       <0>,
						       <0>,
						       <0>,
						       <786432000>,
						       <722534400>,
						       <0>;
				assigned-clock-parents = <&clk IMX8MQ_SYS1_PLL_800M>,
							 <&clk IMX8MQ_ARM_PLL_OUT>,
							 <&clk IMX8MQ_SYS1_PLL_800M>,
							 <&clk IMX8MQ_SYS2_PLL_500M>,
							 <&clk IMX8MQ_AUDIO_PLL1>,
							 <&clk IMX8MQ_AUDIO_PLL2>,
							 <0>,
						         <0>,
							 <&clk IMX8MQ_SYS1_PLL_266M>;
			};

			src: reset-controller@30390000 {
				compatible = "fsl,imx8mq-src", "syscon";
				reg = <0x30390000 0x10000>;
				interrupts = <GIC_SPI 89 IRQ_TYPE_LEVEL_HIGH>;
				#reset-cells = <1>;
			};

			gpc: gpc@303a0000 {
				compatible = "fsl,imx8mq-gpc";
				reg = <0x303a0000 0x10000>;
				interrupts = <GIC_SPI 87 IRQ_TYPE_LEVEL_HIGH>;
				interrupt-parent = <&gic>;
				interrupt-controller;
				broken-wake-request-signals;
				#interrupt-cells = <3>;

				pgc {
					#address-cells = <1>;
					#size-cells = <0>;

					pgc_mipi: power-domain@0 {
						#power-domain-cells = <0>;
						reg = <IMX8M_POWER_DOMAIN_MIPI>;
					};

					/*
					 * As per comment in ATF source code:
					 *
					 * PCIE1 and PCIE2 share the
					 * same reset signal, if we
					 * power down PCIE2, PCIE1
					 * will be held in reset too.
					 *
					 * So instead of creating two
					 * separate power domains for
					 * PCIE1 and PCIE2 we create a
					 * link between both and use
					 * it as a shared PCIE power
					 * domain.
					 */
					pgc_pcie: power-domain@1 {
						#power-domain-cells = <0>;
						reg = <IMX8M_POWER_DOMAIN_PCIE1>;
						power-domains = <&pgc_pcie2>;
					};

					pgc_otg1: power-domain@2 {
						#power-domain-cells = <0>;
						reg = <IMX8M_POWER_DOMAIN_USB_OTG1>;
					};

					pgc_otg2: power-domain@3 {
						#power-domain-cells = <0>;
						reg = <IMX8M_POWER_DOMAIN_USB_OTG2>;
					};

					pgc_ddr1: power-domain@4 {
						#power-domain-cells = <0>;
						reg = <IMX8M_POWER_DOMAIN_DDR1>;
					};

					pgc_gpu: power-domain@5 {
						#power-domain-cells = <0>;
						reg = <IMX8M_POWER_DOMAIN_GPU>;
						clocks = <&clk IMX8MQ_CLK_GPU_ROOT>,
						         <&clk IMX8MQ_CLK_GPU_SHADER_DIV>,
							 <&clk IMX8MQ_CLK_GPU_AXI>,
						         <&clk IMX8MQ_CLK_GPU_AHB>;
					};

					pgc_vpu: power-domain@6 {
						#power-domain-cells = <0>;
						reg = <IMX8M_POWER_DOMAIN_VPU>;
						clocks = <&clk IMX8MQ_CLK_VPU_DEC_ROOT>,
							 <&clk IMX8MQ_CLK_VPU_G1_ROOT>,
							 <&clk IMX8MQ_CLK_VPU_G2_ROOT>;
						assigned-clocks = <&clk IMX8MQ_CLK_VPU_G1>,
								  <&clk IMX8MQ_CLK_VPU_G2>,
								  <&clk IMX8MQ_CLK_VPU_BUS>,
								  <&clk IMX8MQ_VPU_PLL_BYPASS>;
						assigned-clock-parents = <&clk IMX8MQ_VPU_PLL_OUT>,
									 <&clk IMX8MQ_VPU_PLL_OUT>,
									 <&clk IMX8MQ_SYS1_PLL_800M>,
									 <&clk IMX8MQ_VPU_PLL>;
						assigned-clock-rates = <600000000>,
								       <300000000>,
								       <800000000>,
								       <0>;
					};

					pgc_disp: power-domain@7 {
						#power-domain-cells = <0>;
						reg = <IMX8M_POWER_DOMAIN_DISP>;
					};

					pgc_mipi_csi1: power-domain@8 {
						#power-domain-cells = <0>;
						reg = <IMX8M_POWER_DOMAIN_MIPI_CSI1>;
					};

					pgc_mipi_csi2: power-domain@9 {
						#power-domain-cells = <0>;
						reg = <IMX8M_POWER_DOMAIN_MIPI_CSI2>;
					};

					pgc_pcie2: power-domain@a {
						#power-domain-cells = <0>;
						reg = <IMX8M_POWER_DOMAIN_PCIE2>;
					};
				};
			};
		};

		aips2: bus@30400000 { /* AIPS2 */
			compatible = "fsl,aips-bus", "simple-bus";
			reg = <0x30400000 0x400000>;
			#address-cells = <1>;
			#size-cells = <1>;
			ranges = <0x30400000 0x30400000 0x400000>;

			pwm1: pwm@30660000 {
				compatible = "fsl,imx8mq-pwm", "fsl,imx27-pwm";
				reg = <0x30660000 0x10000>;
				interrupts = <GIC_SPI 81 IRQ_TYPE_LEVEL_HIGH>;
				clocks = <&clk IMX8MQ_CLK_PWM1_ROOT>,
				         <&clk IMX8MQ_CLK_PWM1_ROOT>;
				clock-names = "ipg", "per";
				#pwm-cells = <3>;
				status = "disabled";
			};

			pwm2: pwm@30670000 {
				compatible = "fsl,imx8mq-pwm", "fsl,imx27-pwm";
				reg = <0x30670000 0x10000>;
				interrupts = <GIC_SPI 82 IRQ_TYPE_LEVEL_HIGH>;
				clocks = <&clk IMX8MQ_CLK_PWM2_ROOT>,
				         <&clk IMX8MQ_CLK_PWM2_ROOT>;
				clock-names = "ipg", "per";
				#pwm-cells = <3>;
				status = "disabled";
			};

			pwm3: pwm@30680000 {
				compatible = "fsl,imx8mq-pwm", "fsl,imx27-pwm";
				reg = <0x30680000 0x10000>;
				interrupts = <GIC_SPI 83 IRQ_TYPE_LEVEL_HIGH>;
				clocks = <&clk IMX8MQ_CLK_PWM3_ROOT>,
				         <&clk IMX8MQ_CLK_PWM3_ROOT>;
				clock-names = "ipg", "per";
				#pwm-cells = <3>;
				status = "disabled";
			};

			pwm4: pwm@30690000 {
				compatible = "fsl,imx8mq-pwm", "fsl,imx27-pwm";
				reg = <0x30690000 0x10000>;
				interrupts = <GIC_SPI 84 IRQ_TYPE_LEVEL_HIGH>;
				clocks = <&clk IMX8MQ_CLK_PWM4_ROOT>,
				         <&clk IMX8MQ_CLK_PWM4_ROOT>;
				clock-names = "ipg", "per";
				#pwm-cells = <3>;
				status = "disabled";
			};

			system_counter: timer@306a0000 {
				compatible = "nxp,sysctr-timer";
				reg = <0x306a0000 0x20000>;
				interrupts = <GIC_SPI 47 IRQ_TYPE_LEVEL_HIGH>;
				clocks = <&osc_25m>;
				clock-names = "per";
			};
		};

		aips3: bus@30800000 { /* AIPS3 */
			compatible = "fsl,aips-bus", "simple-bus";
			reg = <0x30800000 0x400000>;
			#address-cells = <1>;
			#size-cells = <1>;
			ranges = <0x30800000 0x30800000 0x400000>,
				 <0x08000000 0x08000000 0x10000000>;

			spdif1: spdif@30810000 {
				compatible = "fsl,imx8mm-spdif", "fsl,imx35-spdif";
				reg = <0x30810000 0x10000>;
				interrupts = <GIC_SPI 6 IRQ_TYPE_LEVEL_HIGH>;
				clocks = <&clk IMX8MQ_CLK_IPG_ROOT>, /* core */
					<&clk IMX8MQ_CLK_25M>, /* rxtx0 */
					<&clk IMX8MQ_CLK_SPDIF1>, /* rxtx1 */
					<&clk IMX8MQ_CLK_DUMMY>, /* rxtx2 */
					<&clk IMX8MQ_CLK_DUMMY>, /* rxtx3 */
					<&clk IMX8MQ_CLK_DUMMY>, /* rxtx4 */
					<&clk IMX8MQ_CLK_IPG_ROOT>, /* rxtx5 */
					<&clk IMX8MQ_CLK_DUMMY>, /* rxtx6 */
					<&clk IMX8MQ_CLK_DUMMY>, /* rxtx7 */
					<&clk IMX8MQ_CLK_DUMMY>; /* spba */
				clock-names = "core", "rxtx0",
					      "rxtx1", "rxtx2",
					      "rxtx3", "rxtx4",
					      "rxtx5", "rxtx6",
					      "rxtx7", "spba";
				dmas = <&sdma1 8 18 0>, <&sdma1 9 18 0>;
				dma-names = "rx", "tx";
				status = "disabled";
			};

			ecspi1: spi@30820000 {
				#address-cells = <1>;
				#size-cells = <0>;
				compatible = "fsl,imx8mq-ecspi", "fsl,imx51-ecspi";
				reg = <0x30820000 0x10000>;
				interrupts = <GIC_SPI 31 IRQ_TYPE_LEVEL_HIGH>;
				clocks = <&clk IMX8MQ_CLK_ECSPI1_ROOT>,
					 <&clk IMX8MQ_CLK_ECSPI1_ROOT>;
				clock-names = "ipg", "per";
				dmas = <&sdma1 0 7 1>, <&sdma1 1 7 2>;
				dma-names = "rx", "tx";
				status = "disabled";
			};

			ecspi2: spi@30830000 {
				#address-cells = <1>;
				#size-cells = <0>;
				compatible = "fsl,imx8mq-ecspi", "fsl,imx51-ecspi";
				reg = <0x30830000 0x10000>;
				interrupts = <GIC_SPI 32 IRQ_TYPE_LEVEL_HIGH>;
				clocks = <&clk IMX8MQ_CLK_ECSPI2_ROOT>,
					 <&clk IMX8MQ_CLK_ECSPI2_ROOT>;
				clock-names = "ipg", "per";
				dmas = <&sdma1 2 7 1>, <&sdma1 3 7 2>;
				dma-names = "rx", "tx";
				status = "disabled";
			};

			ecspi3: spi@30840000 {
				#address-cells = <1>;
				#size-cells = <0>;
				compatible = "fsl,imx8mq-ecspi", "fsl,imx51-ecspi";
				reg = <0x30840000 0x10000>;
				interrupts = <GIC_SPI 33 IRQ_TYPE_LEVEL_HIGH>;
				clocks = <&clk IMX8MQ_CLK_ECSPI3_ROOT>,
					 <&clk IMX8MQ_CLK_ECSPI3_ROOT>;
				clock-names = "ipg", "per";
				dmas = <&sdma1 4 7 1>, <&sdma1 5 7 2>;
				dma-names = "rx", "tx";
				status = "disabled";
			};

			uart1: serial@30860000 {
				compatible = "fsl,imx8mq-uart",
				             "fsl,imx6q-uart";
				reg = <0x30860000 0x10000>;
				interrupts = <GIC_SPI 26 IRQ_TYPE_LEVEL_HIGH>;
				clocks = <&clk IMX8MQ_CLK_UART1_ROOT>,
				         <&clk IMX8MQ_CLK_UART1_ROOT>;
				clock-names = "ipg", "per";
				dmas = <&sdma1 22 4 0>, <&sdma1 23 4 0>;
				dma-names = "rx", "tx";
				status = "disabled";
			};

			uart3: serial@30880000 {
				compatible = "fsl,imx8mq-uart",
				             "fsl,imx6q-uart";
				reg = <0x30880000 0x10000>;
				interrupts = <GIC_SPI 28 IRQ_TYPE_LEVEL_HIGH>;
				clocks = <&clk IMX8MQ_CLK_UART3_ROOT>,
				         <&clk IMX8MQ_CLK_UART3_ROOT>;
				clock-names = "ipg", "per";
				dmas = <&sdma1 26 4 0>, <&sdma1 27 4 0>;
				dma-names = "rx", "tx";
				status = "disabled";
			};

			uart2: serial@30890000 {
				compatible = "fsl,imx8mq-uart",
				             "fsl,imx6q-uart";
				reg = <0x30890000 0x10000>;
				interrupts = <GIC_SPI 27 IRQ_TYPE_LEVEL_HIGH>;
				clocks = <&clk IMX8MQ_CLK_UART2_ROOT>,
				         <&clk IMX8MQ_CLK_UART2_ROOT>;
				clock-names = "ipg", "per";
				dmas = <&sdma1 24 4 0>, <&sdma1 25 4 0>;
				dma-names = "rx", "tx";
				status = "disabled";
			};

			spdif2: spdif@308a0000 {
				compatible = "fsl,imx8mm-spdif", "fsl,imx35-spdif";
				reg = <0x308a0000 0x10000>;
				interrupts = <GIC_SPI 13 IRQ_TYPE_LEVEL_HIGH>;
				clocks = <&clk IMX8MQ_CLK_IPG_ROOT>, /* core */
					<&clk IMX8MQ_CLK_25M>, /* rxtx0 */
					<&clk IMX8MQ_CLK_SPDIF2>, /* rxtx1 */
					<&clk IMX8MQ_CLK_DUMMY>, /* rxtx2 */
					<&clk IMX8MQ_CLK_DUMMY>, /* rxtx3 */
					<&clk IMX8MQ_CLK_DUMMY>, /* rxtx4 */
					<&clk IMX8MQ_CLK_IPG_ROOT>, /* rxtx5 */
					<&clk IMX8MQ_CLK_DUMMY>, /* rxtx6 */
					<&clk IMX8MQ_CLK_DUMMY>, /* rxtx7 */
					<&clk IMX8MQ_CLK_DUMMY>; /* spba */
				clock-names = "core", "rxtx0",
					      "rxtx1", "rxtx2",
					      "rxtx3", "rxtx4",
					      "rxtx5", "rxtx6",
					      "rxtx7", "spba";
				dmas = <&sdma1 16 18 0>, <&sdma1 17 18 0>;
				dma-names = "rx", "tx";
				status = "disabled";
			};

			sai2: sai@308b0000 {
				#sound-dai-cells = <0>;
				compatible = "fsl,imx8mq-sai";
				reg = <0x308b0000 0x10000>;
				interrupts = <GIC_SPI 96 IRQ_TYPE_LEVEL_HIGH>;
				clocks = <&clk IMX8MQ_CLK_SAI2_IPG>,
					 <&clk IMX8MQ_CLK_DUMMY>,
					 <&clk IMX8MQ_CLK_SAI2_ROOT>,
					 <&clk IMX8MQ_CLK_DUMMY>, <&clk IMX8MQ_CLK_DUMMY>;
				clock-names = "bus", "mclk0", "mclk1", "mclk2", "mclk3";
				dmas = <&sdma1 10 24 0>, <&sdma1 11 24 0>;
				dma-names = "rx", "tx";
				status = "disabled";
			};

			sai3: sai@308c0000 {
				#sound-dai-cells = <0>;
				compatible = "fsl,imx8mq-sai",
					     "fsl,imx6sx-sai";
				reg = <0x308c0000 0x10000>;
				interrupts = <GIC_SPI 50 IRQ_TYPE_LEVEL_HIGH>;
				clocks = <&clk IMX8MQ_CLK_SAI3_IPG>,
					<&clk IMX8MQ_CLK_DUMMY>,
					<&clk IMX8MQ_CLK_SAI3_ROOT>,
					<&clk IMX8MQ_CLK_DUMMY>, <&clk IMX8MQ_CLK_DUMMY>;
				clock-names = "bus", "mclk0", "mclk1", "mclk2", "mclk3";
				dmas = <&sdma1 12 24 0>, <&sdma1 13 24 0>;
				dma-names = "rx", "tx";
				status = "disabled";
			};

			crypto: crypto@30900000 {
				compatible = "fsl,sec-v4.0";
				#address-cells = <1>;
				#size-cells = <1>;
				reg = <0x30900000 0x40000>;
				ranges = <0 0x30900000 0x40000>;
				interrupts = <GIC_SPI 91 IRQ_TYPE_LEVEL_HIGH>;
				clocks = <&clk IMX8MQ_CLK_AHB>,
					 <&clk IMX8MQ_CLK_IPG_ROOT>;
				clock-names = "aclk", "ipg";

				sec_jr0: jr@1000 {
					compatible = "fsl,sec-v4.0-job-ring";
					reg = <0x1000 0x1000>;
					interrupts = <GIC_SPI 105 IRQ_TYPE_LEVEL_HIGH>;
					status = "disabled";
				};

				sec_jr1: jr@2000 {
					compatible = "fsl,sec-v4.0-job-ring";
					reg = <0x2000 0x1000>;
					interrupts = <GIC_SPI 106 IRQ_TYPE_LEVEL_HIGH>;
				};

				sec_jr2: jr@3000 {
					compatible = "fsl,sec-v4.0-job-ring";
					reg = <0x3000 0x1000>;
					interrupts = <GIC_SPI 114 IRQ_TYPE_LEVEL_HIGH>;
				};
			};

			mipi_dsi: dsi@30a00000 {
				compatible = "fsl,imx8mq-nwl-dsi";
				reg = <0x30a00000 0x300>;
				clocks = <&clk IMX8MQ_CLK_DSI_CORE>,
					 <&clk IMX8MQ_CLK_DSI_AHB>,
					 <&clk IMX8MQ_CLK_DSI_IPG_DIV>,
					 <&clk IMX8MQ_CLK_DSI_PHY_REF>,
					 <&clk IMX8MQ_VIDEO_PLL1>,
					 <&clk IMX8MQ_CLK_LCDIF_PIXEL>;
				clock-names = "core", "rx_esc", "tx_esc", "phy_ref", "video_pll", "lcdif";
				assigned-clocks = <&clk IMX8MQ_CLK_DSI_PHY_REF>,
						  <&clk IMX8MQ_CLK_DSI_CORE>,
						  <&clk IMX8MQ_CLK_DSI_AHB>,
						  <&clk IMX8MQ_CLK_DSI_IPG_DIV>;
				assigned-clock-parents = <&clk IMX8MQ_VIDEO_PLL1_OUT>,
							 <&clk IMX8MQ_SYS1_PLL_266M>,
							 <&clk IMX8MQ_SYS1_PLL_80M>;
				assigned-clock-rates = <27000000>,
						       <266000000>,
						       <80000000>,
						       <20000000>;
				interrupts = <GIC_SPI 34 IRQ_TYPE_LEVEL_HIGH>;
				mux-controls = <&mux 0>;
				power-domains = <&pgc_mipi>;
				phys = <&dphy>;
				phy-names = "dphy";
				resets = <&src IMX8MQ_RESET_MIPI_DSI_RESET_BYTE_N>,
					 <&src IMX8MQ_RESET_MIPI_DSI_DPI_RESET_N>,
					 <&src IMX8MQ_RESET_MIPI_DSI_ESC_RESET_N>,
					 <&src IMX8MQ_RESET_MIPI_DSI_PCLK_RESET_N>;
				reset-names = "byte", "dpi", "esc", "pclk";
				status = "disabled";

				ports {
					#address-cells = <1>;
					#size-cells = <0>;

					port@0 {
						reg = <0>;
						#address-cells = <1>;
						#size-cells = <0>;
						mipi_dsi_lcdif_in: endpoint@0 {
							reg = <0>;
							remote-endpoint = <&lcdif_mipi_dsi>;
						};

						endpoint@1 {
							reg = <1>;
						};
					};

					port@1 {
						reg = <1>;
						endpoint {
						};
					};
				};
			};

			dphy: dphy@30a00300 {
				compatible = "fsl,imx8mq-mipi-dphy";
				reg = <0x30a00300 0x100>;
				clocks = <&clk IMX8MQ_CLK_DSI_PHY_REF>;
				clock-names = "phy_ref";
				assigned-clocks = <&clk IMX8MQ_VIDEO_PLL1_REF_SEL>,
						  <&clk IMX8MQ_VIDEO_PLL1_BYPASS>,
						  <&clk IMX8MQ_CLK_DSI_PHY_REF>,
						  <&clk IMX8MQ_VIDEO_PLL1>;
				assigned-clock-parents = <&clk IMX8MQ_CLK_25M>,
						  <&clk IMX8MQ_VIDEO_PLL1>,
						  <&clk IMX8MQ_VIDEO_PLL1_OUT>;
				assigned-clock-rates = <0>, <0>, <24000000>, <594000000>;
				#phy-cells = <0>;
				power-domains = <&pgc_mipi>;
				status = "disabled";
			};

			i2c1: i2c@30a20000 {
				compatible = "fsl,imx8mq-i2c", "fsl,imx21-i2c";
				reg = <0x30a20000 0x10000>;
				interrupts = <GIC_SPI 35 IRQ_TYPE_LEVEL_HIGH>;
				clocks = <&clk IMX8MQ_CLK_I2C1_ROOT>;
				#address-cells = <1>;
				#size-cells = <0>;
				status = "disabled";
			};

			i2c2: i2c@30a30000 {
				compatible = "fsl,imx8mq-i2c", "fsl,imx21-i2c";
				reg = <0x30a30000 0x10000>;
				interrupts = <GIC_SPI 36 IRQ_TYPE_LEVEL_HIGH>;
				clocks = <&clk IMX8MQ_CLK_I2C2_ROOT>;
				#address-cells = <1>;
				#size-cells = <0>;
				status = "disabled";
			};

			i2c3: i2c@30a40000 {
				compatible = "fsl,imx8mq-i2c", "fsl,imx21-i2c";
				reg = <0x30a40000 0x10000>;
				interrupts = <GIC_SPI 37 IRQ_TYPE_LEVEL_HIGH>;
				clocks = <&clk IMX8MQ_CLK_I2C3_ROOT>;
				#address-cells = <1>;
				#size-cells = <0>;
				status = "disabled";
			};

			i2c4: i2c@30a50000 {
				compatible = "fsl,imx8mq-i2c", "fsl,imx21-i2c";
				reg = <0x30a50000 0x10000>;
				interrupts = <GIC_SPI 38 IRQ_TYPE_LEVEL_HIGH>;
				clocks = <&clk IMX8MQ_CLK_I2C4_ROOT>;
				#address-cells = <1>;
				#size-cells = <0>;
				status = "disabled";
			};

			uart4: serial@30a60000 {
				compatible = "fsl,imx8mq-uart",
				             "fsl,imx6q-uart";
				reg = <0x30a60000 0x10000>;
				interrupts = <GIC_SPI 29 IRQ_TYPE_LEVEL_HIGH>;
				clocks = <&clk IMX8MQ_CLK_UART4_ROOT>,
				         <&clk IMX8MQ_CLK_UART4_ROOT>;
				clock-names = "ipg", "per";
				dmas = <&sdma1 28 4 0>, <&sdma1 29 4 0>;
				dma-names = "rx", "tx";
				status = "disabled";
			};

			mipi_csi_1: mipi_csi1@30a70000 {
				compatible = "fsl,mxc-mipi-csi2_yav";
				reg = <0x30a70000 0x1000>;
				interrupts = <GIC_SPI 44 IRQ_TYPE_LEVEL_HIGH>;
				clocks = <&clk IMX8MQ_CLK_CSI1_CORE>,
						<&clk IMX8MQ_CLK_CSI1_ESC>,
						<&clk IMX8MQ_CLK_CSI1_PHY_REF>;
				clock-names = "clk_core", "clk_esc", "clk_pxl";
				assigned-clocks = <&clk IMX8MQ_CLK_CSI1_CORE>,
						  <&clk IMX8MQ_CLK_CSI1_PHY_REF>,
						  <&clk IMX8MQ_CLK_CSI1_ESC>;
				assigned-clock-rates = <133000000>, <100000000>, <66000000>;
				power-domains = <&pgc_mipi_csi1>;
				csis-phy-reset = <&src 0x4c 7>;
				phy-gpr = <&iomuxc_gpr 0x88>;
				status = "disabled";
			};

			csi1_bridge: csi1_bridge@30a90000 {
				compatible = "fsl,imx8mq-csi", "fsl,imx6s-csi";
				reg = <0x30a90000 0x10000>;
				interrupts = <GIC_SPI 42 IRQ_TYPE_LEVEL_HIGH>;
				clocks = <&clk IMX8MQ_CLK_DUMMY>,
					<&clk IMX8MQ_CLK_CSI1_ROOT>,
					<&clk IMX8MQ_CLK_DUMMY>;
				clock-names = "disp-axi", "csi_mclk", "disp_dcic";
				status = "disabled";
			};

			mu: mailbox@30aa0000 {
				compatible = "fsl,imx8mq-mu", "fsl,imx6sx-mu";
				reg = <0x30aa0000 0x10000>;
				interrupts = <GIC_SPI 88 IRQ_TYPE_LEVEL_HIGH>;
				clocks = <&clk IMX8MQ_CLK_MU_ROOT>;
				#mbox-cells = <2>;
			};

			usdhc1: mmc@30b40000 {
				compatible = "fsl,imx8mq-usdhc",
				             "fsl,imx7d-usdhc";
				reg = <0x30b40000 0x10000>;
				interrupts = <GIC_SPI 22 IRQ_TYPE_LEVEL_HIGH>;
				clocks = <&clk IMX8MQ_CLK_IPG_ROOT>,
				         <&clk IMX8MQ_CLK_NAND_USDHC_BUS>,
				         <&clk IMX8MQ_CLK_USDHC1_ROOT>;
				clock-names = "ipg", "ahb", "per";
				fsl,tuning-start-tap = <20>;
				fsl,tuning-step = <2>;
				bus-width = <4>;
				status = "disabled";
			};

			usdhc2: mmc@30b50000 {
				compatible = "fsl,imx8mq-usdhc",
				             "fsl,imx7d-usdhc";
				reg = <0x30b50000 0x10000>;
				interrupts = <GIC_SPI 23 IRQ_TYPE_LEVEL_HIGH>;
				clocks = <&clk IMX8MQ_CLK_IPG_ROOT>,
				         <&clk IMX8MQ_CLK_NAND_USDHC_BUS>,
				         <&clk IMX8MQ_CLK_USDHC2_ROOT>;
				clock-names = "ipg", "ahb", "per";
				fsl,tuning-start-tap = <20>;
				fsl,tuning-step = <2>;
				bus-width = <4>;
				status = "disabled";
			};

			mipi_csi_2: mipi_csi2@30b60000 {
				compatible = "fsl,mxc-mipi-csi2_yav";
				reg = <0x30b60000 0x1000>;
				interrupts = <GIC_SPI 45 IRQ_TYPE_LEVEL_HIGH>;
				clocks = <&clk IMX8MQ_CLK_CSI2_CORE>,
						<&clk IMX8MQ_CLK_CSI2_ESC>,
						<&clk IMX8MQ_CLK_CSI2_PHY_REF>;
				clock-names = "clk_core", "clk_esc", "clk_pxl";
				assigned-clocks = <&clk IMX8MQ_CLK_CSI2_CORE>,
						  <&clk IMX8MQ_CLK_CSI2_PHY_REF>,
						  <&clk IMX8MQ_CLK_CSI2_ESC>;
				assigned-clock-rates = <133000000>, <100000000>, <66000000>;
				power-domains = <&pgc_mipi_csi2>;
				csis-phy-reset = <&src 0x50 7>;
				phy-gpr = <&iomuxc_gpr 0xa4>;
				status = "disabled";
			};

			csi2_bridge: csi2_bridge@30b80000 {
				compatible = "fsl,imx8mq-csi", "fsl,imx6s-csi";
				reg = <0x30b80000 0x10000>;
				interrupts = <GIC_SPI 43 IRQ_TYPE_LEVEL_HIGH>;
				clocks = <&clk IMX8MQ_CLK_DUMMY>,
					<&clk IMX8MQ_CLK_CSI2_ROOT>,
					<&clk IMX8MQ_CLK_DUMMY>;
				clock-names = "disp-axi", "csi_mclk", "disp_dcic";
				status = "disabled";
			};

			qspi0: spi@30bb0000 {
				#address-cells = <1>;
				#size-cells = <0>;
				compatible = "fsl,imx8mq-qspi", "fsl,imx7d-qspi";
				reg = <0x30bb0000 0x10000>,
				      <0x08000000 0x10000000>;
				reg-names = "QuadSPI", "QuadSPI-memory";
				interrupts = <GIC_SPI 107 IRQ_TYPE_LEVEL_HIGH>;
				clocks = <&clk IMX8MQ_CLK_QSPI_ROOT>,
					 <&clk IMX8MQ_CLK_QSPI_ROOT>;
				clock-names = "qspi_en", "qspi";
				status = "disabled";
			};

			sdma1: dma-controller@30bd0000 {
				compatible = "fsl,imx8mq-sdma","fsl,imx7d-sdma";
				reg = <0x30bd0000 0x10000>;
				interrupts = <GIC_SPI 2 IRQ_TYPE_LEVEL_HIGH>;
				clocks = <&clk IMX8MQ_CLK_SDMA1_ROOT>,
					 <&clk IMX8MQ_CLK_AHB>;
				clock-names = "ipg", "ahb";
				#dma-cells = <3>;
				fsl,sdma-ram-script-name = "imx/sdma/sdma-imx7d.bin";
			};

			fec1: ethernet@30be0000 {
				compatible = "fsl,imx8mq-fec", "fsl,imx6sx-fec";
				reg = <0x30be0000 0x10000>;
				interrupts = <GIC_SPI 118 IRQ_TYPE_LEVEL_HIGH>,
				             <GIC_SPI 119 IRQ_TYPE_LEVEL_HIGH>,
					     <GIC_SPI 120 IRQ_TYPE_LEVEL_HIGH>,
					     <GIC_SPI 121 IRQ_TYPE_LEVEL_HIGH>;
				clocks = <&clk IMX8MQ_CLK_ENET1_ROOT>,
				         <&clk IMX8MQ_CLK_ENET1_ROOT>,
				         <&clk IMX8MQ_CLK_ENET_TIMER>,
				         <&clk IMX8MQ_CLK_ENET_REF>,
				         <&clk IMX8MQ_CLK_ENET_PHY_REF>;
				clock-names = "ipg", "ahb", "ptp",
				              "enet_clk_ref", "enet_out";
				assigned-clocks = <&clk IMX8MQ_CLK_ENET_AXI>,
						  <&clk IMX8MQ_CLK_ENET_TIMER>,
						  <&clk IMX8MQ_CLK_ENET_REF>,
						  <&clk IMX8MQ_CLK_ENET_PHY_REF>;
				assigned-clock-parents = <&clk IMX8MQ_SYS1_PLL_266M>,
							 <&clk IMX8MQ_SYS2_PLL_100M>,
							 <&clk IMX8MQ_SYS2_PLL_125M>,
							 <&clk IMX8MQ_SYS2_PLL_50M>;
				assigned-clock-rates = <0>, <100000000>, <125000000>, <0>;
				fsl,num-tx-queues = <3>;
				fsl,num-rx-queues = <3>;
				nvmem-cells = <&fec_mac_address>;
				nvmem-cell-names = "mac-address";
				fsl,stop-mode = <&iomuxc_gpr 0x10 3>;
				status = "disabled";
			};
		};

		aips4: bus@32c00000 { /* AIPS4 */
			compatible = "fsl,aips-bus", "simple-bus";
			reg = <0x32c00000 0x400000>;
			#address-cells = <1>;
			#size-cells = <1>;
			ranges = <0x32c00000 0x32c00000 0x400000>;

			hdmi: hdmi@32c00000 {
				reg = <0x32c00000 0x100000>,
					<0x32e40000 0x40000>;
				interrupts = <GIC_SPI 16 IRQ_TYPE_LEVEL_HIGH>,
							 <GIC_SPI 25 IRQ_TYPE_LEVEL_HIGH>;
				interrupt-names = "plug_in", "plug_out";
			};

			irqsteer: interrupt-controller@32e2d000 {
				compatible = "fsl,imx8m-irqsteer", "fsl,imx-irqsteer";
				reg = <0x32e2d000 0x1000>;
				interrupts = <GIC_SPI 18 IRQ_TYPE_LEVEL_HIGH>;
				clocks = <&clk IMX8MQ_CLK_DISP_APB_ROOT>;
				clock-names = "ipg";
				fsl,channel = <0>;
				fsl,num-irqs = <64>;
				interrupt-controller;
				#interrupt-cells = <1>;
			};

			dcss: display-controller@32e00000 {
<<<<<<< HEAD
				#address-cells = <1>;
				#size-cells = <0>;
=======
>>>>>>> ccf0a997
				compatible = "nxp,imx8mq-dcss";
				reg = <0x32e00000 0x2d000>, <0x32e2f000 0x1000>;
				interrupts = <6>, <8>, <9>, <16>, <17>;
				interrupt-names = "ctxld", "ctxld_kick", "vblank",
								  "dtrc_ch1", "dtrc_ch2";
				interrupt-parent = <&irqsteer>;
				clocks = <&clk IMX8MQ_CLK_DISP_APB_ROOT>,
					 <&clk IMX8MQ_CLK_DISP_AXI_ROOT>,
					 <&clk IMX8MQ_CLK_DISP_RTRM_ROOT>,
					 <&clk IMX8MQ_VIDEO2_PLL_OUT>,
					 <&clk IMX8MQ_CLK_DISP_DTRC>,
					 <&clk IMX8MQ_VIDEO2_PLL1_REF_SEL>,
					 <&hdmi_phy_27m>;
				clock-names = "apb", "axi", "rtrm", "pix", "dtrc", "pll_src",
						      "pll_phy_ref";
				assigned-clocks = <&clk IMX8MQ_CLK_DISP_AXI>,
						  <&clk IMX8MQ_CLK_DISP_RTRM>,
						  <&clk IMX8MQ_VIDEO2_PLL1_REF_SEL>;
				assigned-clock-parents = <&clk IMX8MQ_SYS1_PLL_800M>,
							 <&clk IMX8MQ_SYS1_PLL_800M>,
							 <&clk IMX8MQ_CLK_27M>;
				assigned-clock-rates = <800000000>,
							   <400000000>;
				status = "disabled";
			};
		};

		usb_dwc3_0: usb@38100000 {
			compatible = "fsl,imx8mq-dwc3", "snps,dwc3";
			reg = <0x38100000 0x10000>;
			clocks = <&clk IMX8MQ_CLK_USB1_CTRL_ROOT>,
			         <&clk IMX8MQ_CLK_USB_CORE_REF>,
				 <&clk IMX8MQ_CLK_32K>;
			clock-names = "bus_early", "ref", "suspend";
			assigned-clocks = <&clk IMX8MQ_CLK_USB_BUS>,
			                  <&clk IMX8MQ_CLK_USB_CORE_REF>;
			assigned-clock-parents = <&clk IMX8MQ_SYS2_PLL_500M>,
			                         <&clk IMX8MQ_SYS1_PLL_100M>;
			assigned-clock-rates = <500000000>, <100000000>;
			interrupts = <GIC_SPI 40 IRQ_TYPE_LEVEL_HIGH>;
			phys = <&usb3_phy0>, <&usb3_phy0>;
			phy-names = "usb2-phy", "usb3-phy";
			power-domains = <&pgc_otg1>;
<<<<<<< HEAD
=======
			snps,power-down-scale = <2>;
>>>>>>> ccf0a997
			snps,parkmode-disable-ss-quirk;
			snps,dis_rxdet_inp3_quirk;
			status = "disabled";
		};

		usb3_phy0: usb-phy@381f0040 {
			compatible = "fsl,imx8mq-usb-phy";
			reg = <0x381f0040 0x40>;
			clocks = <&clk IMX8MQ_CLK_USB1_PHY_ROOT>;
			clock-names = "phy";
			assigned-clocks = <&clk IMX8MQ_CLK_USB_PHY_REF>;
			assigned-clock-parents = <&clk IMX8MQ_SYS1_PLL_100M>;
			assigned-clock-rates = <100000000>;
			#phy-cells = <0>;
			status = "disabled";
		};

		usb_dwc3_1: usb@38200000 {
			compatible = "fsl,imx8mq-dwc3", "snps,dwc3";
			reg = <0x38200000 0x10000>;
			clocks = <&clk IMX8MQ_CLK_USB2_CTRL_ROOT>,
			         <&clk IMX8MQ_CLK_USB_CORE_REF>,
				 <&clk IMX8MQ_CLK_32K>;
			clock-names = "bus_early", "ref", "suspend";
			assigned-clocks = <&clk IMX8MQ_CLK_USB_BUS>,
			                  <&clk IMX8MQ_CLK_USB_CORE_REF>;
			assigned-clock-parents = <&clk IMX8MQ_SYS2_PLL_500M>,
			                         <&clk IMX8MQ_SYS1_PLL_100M>;
			assigned-clock-rates = <500000000>, <100000000>;
			interrupts = <GIC_SPI 41 IRQ_TYPE_LEVEL_HIGH>;
			phys = <&usb3_phy1>, <&usb3_phy1>;
			phy-names = "usb2-phy", "usb3-phy";
			power-domains = <&pgc_otg2>;
<<<<<<< HEAD
=======
			snps,power-down-scale = <2>;
>>>>>>> ccf0a997
			snps,parkmode-disable-ss-quirk;
			snps,dis_rxdet_inp3_quirk;
			status = "disabled";
		};

		usb3_phy1: usb-phy@382f0040 {
			compatible = "fsl,imx8mq-usb-phy";
			reg = <0x382f0040 0x40>;
			clocks = <&clk IMX8MQ_CLK_USB2_PHY_ROOT>;
			clock-names = "phy";
			assigned-clocks = <&clk IMX8MQ_CLK_USB_PHY_REF>;
			assigned-clock-parents = <&clk IMX8MQ_SYS1_PLL_100M>;
			assigned-clock-rates = <100000000>;
			#phy-cells = <0>;
			status = "disabled";
		};

		dma_apbh: dma-apbh@33000000 {
			compatible = "fsl,imx7d-dma-apbh", "fsl,imx28-dma-apbh";
			reg = <0x33000000 0x2000>;
			interrupts = <GIC_SPI 12 IRQ_TYPE_LEVEL_HIGH>,
				     <GIC_SPI 12 IRQ_TYPE_LEVEL_HIGH>,
				     <GIC_SPI 12 IRQ_TYPE_LEVEL_HIGH>,
				     <GIC_SPI 12 IRQ_TYPE_LEVEL_HIGH>;
			interrupt-names = "gpmi0", "gpmi1", "gpmi2", "gpmi3";
			#dma-cells = <1>;
			dma-channels = <4>;
			clocks = <&clk IMX8MQ_CLK_NAND_USDHC_BUS_RAWNAND_CLK>;
		};

		gpmi: gpmi-nand@33002000{
			compatible = "fsl,imx7d-gpmi-nand";
			#address-cells = <1>;
			#size-cells = <1>;
			reg = <0x33002000 0x2000>, <0x33004000 0x4000>;
			reg-names = "gpmi-nand", "bch";
			interrupts = <GIC_SPI 14 IRQ_TYPE_LEVEL_HIGH>;
			interrupt-names = "bch";
			clocks = <&clk IMX8MQ_CLK_RAWNAND_ROOT>,
				<&clk IMX8MQ_CLK_NAND_USDHC_BUS_RAWNAND_CLK>;
			clock-names = "gpmi_io", "gpmi_bch_apb";
			dmas = <&dma_apbh 0>;
			dma-names = "rx-tx";
			status = "disabled";
		};

		pcie0: pcie@33800000 {
			compatible = "fsl,imx8mq-pcie";
			reg = <0x33800000 0x400000>,
			      <0x1ff00000 0x80000>;
			reg-names = "dbi", "config";
			#address-cells = <3>;
			#size-cells = <2>;
			device_type = "pci";
			bus-range = <0x00 0xff>;
			ranges = <0x81000000 0 0x00000000 0x1ff80000 0 0x00010000>, /* downstream I/O 64KB */
				 <0x82000000 0 0x18000000 0x18000000 0 0x07f00000>; /* non-prefetchable memory */
			num-lanes = <1>;
			interrupts = <GIC_SPI 122 IRQ_TYPE_LEVEL_HIGH>;
			interrupt-names = "msi";
			#interrupt-cells = <1>;
			interrupt-map-mask = <0 0 0 0x7>;
			interrupt-map = <0 0 0 1 &gic GIC_SPI 125 IRQ_TYPE_LEVEL_HIGH>,
			                <0 0 0 2 &gic GIC_SPI 124 IRQ_TYPE_LEVEL_HIGH>,
			                <0 0 0 3 &gic GIC_SPI 123 IRQ_TYPE_LEVEL_HIGH>,
			                <0 0 0 4 &gic GIC_SPI 122 IRQ_TYPE_LEVEL_HIGH>;
			fsl,max-link-speed = <2>;
			linux,pci-domain = <0>;
			clocks = <&clk IMX8MQ_CLK_PCIE1_ROOT>,
				 <&clk IMX8MQ_CLK_PCIE1_PHY>,
				 <&clk IMX8MQ_CLK_PCIE1_PHY>,
				 <&clk IMX8MQ_CLK_PCIE1_AUX>;
			clock-names = "pcie", "pcie_bus", "pcie_phy", "pcie_aux";
			power-domains = <&pgc_pcie>;
			resets = <&src IMX8MQ_RESET_PCIEPHY>,
			         <&src IMX8MQ_RESET_PCIE_CTRL_APPS_EN>,
			         <&src IMX8MQ_RESET_PCIE_CTRL_APPS_TURNOFF>;
			reset-names = "pciephy", "apps", "turnoff";
			assigned-clocks = <&clk IMX8MQ_CLK_PCIE1_CTRL>,
			                  <&clk IMX8MQ_CLK_PCIE1_PHY>,
			                  <&clk IMX8MQ_CLK_PCIE1_AUX>;
			assigned-clock-parents = <&clk IMX8MQ_SYS2_PLL_250M>,
			                         <&clk IMX8MQ_SYS2_PLL_100M>,
			                         <&clk IMX8MQ_SYS1_PLL_80M>;
			assigned-clock-rates = <250000000>, <100000000>,
			                       <10000000>;
			status = "disabled";
		};

		pcie1: pcie@33c00000 {
			compatible = "fsl,imx8mq-pcie";
			reg = <0x33c00000 0x400000>,
			      <0x27f00000 0x80000>;
			reg-names = "dbi", "config";
			#address-cells = <3>;
			#size-cells = <2>;
			device_type = "pci";
			bus-range = <0x00 0xff>;
			ranges = <0x81000000 0 0x00000000 0x27f80000 0 0x00010000>, /* downstream I/O 64KB */
				 <0x82000000 0 0x20000000 0x20000000 0 0x07f00000>; /* non-prefetchable memory */
			num-lanes = <1>;
			interrupts = <GIC_SPI 74 IRQ_TYPE_LEVEL_HIGH>;
			interrupt-names = "msi";
			#interrupt-cells = <1>;
			interrupt-map-mask = <0 0 0 0x7>;
			interrupt-map = <0 0 0 1 &gic GIC_SPI 77 IRQ_TYPE_LEVEL_HIGH>,
					<0 0 0 2 &gic GIC_SPI 76 IRQ_TYPE_LEVEL_HIGH>,
					<0 0 0 3 &gic GIC_SPI 75 IRQ_TYPE_LEVEL_HIGH>,
					<0 0 0 4 &gic GIC_SPI 74 IRQ_TYPE_LEVEL_HIGH>;
			fsl,max-link-speed = <2>;
			linux,pci-domain = <1>;
			clocks = <&clk IMX8MQ_CLK_PCIE2_ROOT>,
				 <&clk IMX8MQ_CLK_PCIE2_PHY>,
				 <&clk IMX8MQ_CLK_PCIE2_PHY>,
				 <&clk IMX8MQ_CLK_PCIE2_AUX>;
			clock-names = "pcie", "pcie_bus", "pcie_phy", "pcie_aux";
			power-domains = <&pgc_pcie>;
			resets = <&src IMX8MQ_RESET_PCIEPHY2>,
			         <&src IMX8MQ_RESET_PCIE2_CTRL_APPS_EN>,
			         <&src IMX8MQ_RESET_PCIE2_CTRL_APPS_TURNOFF>;
			reset-names = "pciephy", "apps", "turnoff";
			assigned-clocks = <&clk IMX8MQ_CLK_PCIE2_CTRL>,
			                  <&clk IMX8MQ_CLK_PCIE2_PHY>,
			                  <&clk IMX8MQ_CLK_PCIE2_AUX>;
			assigned-clock-parents = <&clk IMX8MQ_SYS2_PLL_250M>,
			                         <&clk IMX8MQ_SYS2_PLL_100M>,
			                         <&clk IMX8MQ_SYS1_PLL_80M>;
			assigned-clock-rates = <250000000>, <100000000>,
			                       <10000000>;
			status = "disabled";
		};

<<<<<<< HEAD
		pcie1_ep: pcie_ep@33c00000 {
			compatible = "fsl,imx8mq-pcie-ep";
			reg = <0x33c00000 0x000400000>,
			      <0x20000000 0x08000000>;
			reg-names = "regs", "addr_space";
			num-lanes = <1>;
			interrupts = <GIC_SPI 80 IRQ_TYPE_LEVEL_HIGH>; /* eDMA */
			interrupt-names = "dma";
			fsl,max-link-speed = <2>;
=======
		pcie1_ep: pcie-ep@33c00000 {
			compatible = "fsl,imx8mq-pcie-ep";
			reg = <0x33c00000 0x000400000>,
			      <0x20000000 0x08000000>;
			reg-names = "dbi", "addr_space";
			num-lanes = <1>;
			interrupts = <GIC_SPI 80 IRQ_TYPE_LEVEL_HIGH>;
			interrupt-names = "dma";
			fsl,max-link-speed = <2>;
			clocks = <&clk IMX8MQ_CLK_PCIE2_ROOT>,
				 <&clk IMX8MQ_CLK_PCIE2_PHY>,
				 <&clk IMX8MQ_CLK_PCIE2_PHY>,
				 <&clk IMX8MQ_CLK_PCIE2_AUX>;
			clock-names = "pcie", "pcie_bus", "pcie_phy", "pcie_aux";
>>>>>>> ccf0a997
			power-domains = <&pgc_pcie>;
			resets = <&src IMX8MQ_RESET_PCIEPHY2>,
				 <&src IMX8MQ_RESET_PCIE2_CTRL_APPS_EN>,
				 <&src IMX8MQ_RESET_PCIE2_CTRL_APPS_TURNOFF>;
			reset-names = "pciephy", "apps", "turnoff";
<<<<<<< HEAD
=======
			assigned-clocks = <&clk IMX8MQ_CLK_PCIE2_CTRL>,
					  <&clk IMX8MQ_CLK_PCIE2_PHY>,
					  <&clk IMX8MQ_CLK_PCIE2_AUX>;
			assigned-clock-parents = <&clk IMX8MQ_SYS2_PLL_250M>,
						 <&clk IMX8MQ_SYS2_PLL_100M>,
						 <&clk IMX8MQ_SYS1_PLL_80M>;
			assigned-clock-rates = <250000000>, <100000000>,
					       <10000000>;
>>>>>>> ccf0a997
			num-ib-windows = <4>;
			num-ob-windows = <4>;
			status = "disabled";
		};

		gic: interrupt-controller@38800000 {
			compatible = "arm,gic-v3";
			reg = <0x38800000 0x10000>,	/* GIC Dist */
			      <0x38880000 0xc0000>,	/* GICR */
			      <0x31000000 0x2000>,	/* GICC */
			      <0x31010000 0x2000>,	/* GICV */
			      <0x31020000 0x2000>;	/* GICH */
			#interrupt-cells = <3>;
			interrupt-controller;
			interrupts = <GIC_PPI 9 IRQ_TYPE_LEVEL_HIGH>;
			interrupt-parent = <&gic>;
		};

		ddr-pmu@3d800000 {
			compatible = "fsl,imx8mq-ddr-pmu", "fsl,imx8m-ddr-pmu";
			reg = <0x3d800000 0x400000>;
			interrupt-parent = <&gic>;
			interrupts = <GIC_SPI 98 IRQ_TYPE_LEVEL_HIGH>;
		};

		vpu: vpu@38300000 {
			compatible = "nxp,imx8mq-hantro";
			reg = <0x38300000 0x200000>;
			reg-names = "regs_hantro";
			interrupts = <GIC_SPI 7 IRQ_TYPE_LEVEL_HIGH>, <GIC_SPI 8 IRQ_TYPE_LEVEL_HIGH>;
			interrupt-names = "irq_hantro_g1", "irq_hantro_g2";
			clocks = <&clk IMX8MQ_CLK_VPU_G1_ROOT>, <&clk IMX8MQ_CLK_VPU_G2_ROOT>, <&clk IMX8MQ_CLK_VPU_DEC_ROOT>;
			clock-names = "clk_hantro_g1", "clk_hantro_g2", "clk_hantro_bus";
			assigned-clocks = <&clk IMX8MQ_CLK_VPU_G1>, <&clk IMX8MQ_CLK_VPU_G2>, <&clk IMX8MQ_CLK_VPU_BUS>;
			assigned-clock-parents = <&clk IMX8MQ_VPU_PLL_OUT>, <&clk IMX8MQ_VPU_PLL_OUT>, <&clk IMX8MQ_SYS1_PLL_800M>;
			assigned-clock-rates = <600000000>, <600000000>, <800000000>;
			power-domains = <&pgc_vpu>;
			status = "disabled";
		};
<<<<<<< HEAD

		vpu_v4l2: vpu_v4l2 {
			compatible = "nxp,imx8m-vsiv4l2";
			status = "disabled";
		};
=======
>>>>>>> ccf0a997
	};

	gpu3d: gpu3d@38000000 {
		compatible = "fsl,imx8mq-gpu", "fsl,imx6q-gpu";
		reg = <0x0 0x38000000 0x0 0x40000>, <0x0 0x40000000 0x0 0xC0000000>, <0x0 0x0 0x0 0x10000000>;
		reg-names = "iobase_3d", "phys_baseaddr", "contiguous_mem";
		interrupts = <GIC_SPI 3 IRQ_TYPE_LEVEL_HIGH>;
		interrupt-names = "irq_3d";
		clocks = 	<&clk IMX8MQ_CLK_GPU_ROOT>,
				<&clk IMX8MQ_CLK_GPU_SHADER_DIV>,
				<&clk IMX8MQ_CLK_GPU_AXI>,
				<&clk IMX8MQ_CLK_GPU_AHB>;
		clock-names = "gpu3d_clk", "gpu3d_shader_clk", "gpu3d_axi_clk", "gpu3d_ahb_clk";
		assigned-clocks = <&clk IMX8MQ_CLK_GPU_CORE_SRC>,
				<&clk IMX8MQ_CLK_GPU_SHADER_SRC>,
				<&clk IMX8MQ_CLK_GPU_AXI>,
				<&clk IMX8MQ_CLK_GPU_AHB>;
		assigned-clock-parents = <&clk IMX8MQ_GPU_PLL_OUT>,
				<&clk IMX8MQ_GPU_PLL_OUT>,
				<&clk IMX8MQ_GPU_PLL_OUT>,
				<&clk IMX8MQ_GPU_PLL_OUT>;
		assigned-clock-rates = <800000000>, <800000000>, <800000000>, <400000000>;
		power-domains = <&pgc_gpu>;
		status = "disabled";
<<<<<<< HEAD
=======

		throttle,max_state = <1>;
		#cooling-cells = <2>;
	};

	vpu_v4l2: vpu_v4l2 {
		compatible = "nxp,imx8m-vsiv4l2";
		status = "disabled";
>>>>>>> ccf0a997
	};
};<|MERGE_RESOLUTION|>--- conflicted
+++ resolved
@@ -292,12 +292,8 @@
 						<&A53_0 THERMAL_NO_LIMIT THERMAL_NO_LIMIT>,
 						<&A53_1 THERMAL_NO_LIMIT THERMAL_NO_LIMIT>,
 						<&A53_2 THERMAL_NO_LIMIT THERMAL_NO_LIMIT>,
-<<<<<<< HEAD
-						<&A53_3 THERMAL_NO_LIMIT THERMAL_NO_LIMIT>;
-=======
 						<&A53_3 THERMAL_NO_LIMIT THERMAL_NO_LIMIT>,
 						<&gpu3d 0 1>;
->>>>>>> ccf0a997
 				};
 			};
 		};
@@ -623,9 +619,6 @@
 				#address-cells = <1>;
 				#size-cells = <1>;
 
-<<<<<<< HEAD
-				imx8mq_uid: soc-uid@4 {
-=======
 				/*
 				 * The register address below maps to the MX8M
 				 * Fusemap Description Table entries this way.
@@ -640,7 +633,6 @@
 				 * 0x420).
 				 */
 				imx8mq_uid: soc-uid@4 { /* 0x410-0x420 */
->>>>>>> ccf0a997
 					reg = <0x4 0x8>;
 				};
 
@@ -664,22 +656,6 @@
 				reg = <0x30360000 0x10000>;
 				interrupts = <GIC_SPI 49 IRQ_TYPE_LEVEL_HIGH>;
 				#clock-cells = <1>;
-			};
-
-			caam_snvs: caam-snvs@30370000 {
-				compatible = "fsl,imx6q-caam-snvs";
-				reg = <0x30370000 0x10000>;
-				clocks = <&clk IMX8MQ_CLK_SNVS_ROOT>;
-				clock-names = "ipg";
-			};
-
-			irq_sec_vio: caam_secvio {
-				compatible = "fsl,imx6q-caam-secvio";
-				interrupts = <GIC_SPI 20 IRQ_TYPE_LEVEL_HIGH>;
-				jtag-tamper = "disabled";
-				watchdog-tamper = "enabled";
-				internal-boot-tamper = "enabled";
-				external-pin-tamper = "disabled";
 			};
 
 			caam_snvs: caam-snvs@30370000 {
@@ -1438,11 +1414,6 @@
 			};
 
 			dcss: display-controller@32e00000 {
-<<<<<<< HEAD
-				#address-cells = <1>;
-				#size-cells = <0>;
-=======
->>>>>>> ccf0a997
 				compatible = "nxp,imx8mq-dcss";
 				reg = <0x32e00000 0x2d000>, <0x32e2f000 0x1000>;
 				interrupts = <6>, <8>, <9>, <16>, <17>;
@@ -1486,10 +1457,7 @@
 			phys = <&usb3_phy0>, <&usb3_phy0>;
 			phy-names = "usb2-phy", "usb3-phy";
 			power-domains = <&pgc_otg1>;
-<<<<<<< HEAD
-=======
 			snps,power-down-scale = <2>;
->>>>>>> ccf0a997
 			snps,parkmode-disable-ss-quirk;
 			snps,dis_rxdet_inp3_quirk;
 			status = "disabled";
@@ -1523,10 +1491,7 @@
 			phys = <&usb3_phy1>, <&usb3_phy1>;
 			phy-names = "usb2-phy", "usb3-phy";
 			power-domains = <&pgc_otg2>;
-<<<<<<< HEAD
-=======
 			snps,power-down-scale = <2>;
->>>>>>> ccf0a997
 			snps,parkmode-disable-ss-quirk;
 			snps,dis_rxdet_inp3_quirk;
 			status = "disabled";
@@ -1659,17 +1624,6 @@
 			status = "disabled";
 		};
 
-<<<<<<< HEAD
-		pcie1_ep: pcie_ep@33c00000 {
-			compatible = "fsl,imx8mq-pcie-ep";
-			reg = <0x33c00000 0x000400000>,
-			      <0x20000000 0x08000000>;
-			reg-names = "regs", "addr_space";
-			num-lanes = <1>;
-			interrupts = <GIC_SPI 80 IRQ_TYPE_LEVEL_HIGH>; /* eDMA */
-			interrupt-names = "dma";
-			fsl,max-link-speed = <2>;
-=======
 		pcie1_ep: pcie-ep@33c00000 {
 			compatible = "fsl,imx8mq-pcie-ep";
 			reg = <0x33c00000 0x000400000>,
@@ -1684,14 +1638,11 @@
 				 <&clk IMX8MQ_CLK_PCIE2_PHY>,
 				 <&clk IMX8MQ_CLK_PCIE2_AUX>;
 			clock-names = "pcie", "pcie_bus", "pcie_phy", "pcie_aux";
->>>>>>> ccf0a997
 			power-domains = <&pgc_pcie>;
 			resets = <&src IMX8MQ_RESET_PCIEPHY2>,
 				 <&src IMX8MQ_RESET_PCIE2_CTRL_APPS_EN>,
 				 <&src IMX8MQ_RESET_PCIE2_CTRL_APPS_TURNOFF>;
 			reset-names = "pciephy", "apps", "turnoff";
-<<<<<<< HEAD
-=======
 			assigned-clocks = <&clk IMX8MQ_CLK_PCIE2_CTRL>,
 					  <&clk IMX8MQ_CLK_PCIE2_PHY>,
 					  <&clk IMX8MQ_CLK_PCIE2_AUX>;
@@ -1700,7 +1651,6 @@
 						 <&clk IMX8MQ_SYS1_PLL_80M>;
 			assigned-clock-rates = <250000000>, <100000000>,
 					       <10000000>;
->>>>>>> ccf0a997
 			num-ib-windows = <4>;
 			num-ob-windows = <4>;
 			status = "disabled";
@@ -1740,14 +1690,6 @@
 			power-domains = <&pgc_vpu>;
 			status = "disabled";
 		};
-<<<<<<< HEAD
-
-		vpu_v4l2: vpu_v4l2 {
-			compatible = "nxp,imx8m-vsiv4l2";
-			status = "disabled";
-		};
-=======
->>>>>>> ccf0a997
 	};
 
 	gpu3d: gpu3d@38000000 {
@@ -1772,8 +1714,6 @@
 		assigned-clock-rates = <800000000>, <800000000>, <800000000>, <400000000>;
 		power-domains = <&pgc_gpu>;
 		status = "disabled";
-<<<<<<< HEAD
-=======
 
 		throttle,max_state = <1>;
 		#cooling-cells = <2>;
@@ -1782,6 +1722,5 @@
 	vpu_v4l2: vpu_v4l2 {
 		compatible = "nxp,imx8m-vsiv4l2";
 		status = "disabled";
->>>>>>> ccf0a997
 	};
 };