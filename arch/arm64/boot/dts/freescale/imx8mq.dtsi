--- conflicted
+++ resolved
@@ -317,11 +317,7 @@
 		interrupt-name = "irq_busfreq_0", "irq_busfreq_1", "irq_busfreq_2", "irq_busfreq_3";
 	};
 
-<<<<<<< HEAD
-	soc@0 {
-=======
 	soc: soc@0 {
->>>>>>> 29549c70
 		compatible = "simple-bus";
 		#address-cells = <1>;
 		#size-cells = <1>;
@@ -335,11 +331,7 @@
 			reg = <0x100000 0x8000>;
 		};
 
-<<<<<<< HEAD
-		bus@30000000 { /* AIPS1 */
-=======
 		aips1: bus@30000000 { /* AIPS1 */
->>>>>>> 29549c70
 			compatible = "fsl,aips-bus", "simple-bus";
 			reg = <0x30000000 0x400000>;
 			#address-cells = <1>;
@@ -487,52 +479,6 @@
 				clocks = <&clk IMX8MQ_CLK_TMU_ROOT>;
 				little-endian;
 				fsl,tmu-range = <0xb0000 0xa0026 0x80048 0x70061>;
-<<<<<<< HEAD
-				fsl,tmu-calibration = <0x00000000 0x00000023
-						       0x00000001 0x00000029
-						       0x00000002 0x0000002f
-						       0x00000003 0x00000035
-						       0x00000004 0x0000003d
-						       0x00000005 0x00000043
-						       0x00000006 0x0000004b
-						       0x00000007 0x00000051
-						       0x00000008 0x00000057
-						       0x00000009 0x0000005f
-						       0x0000000a 0x00000067
-						       0x0000000b 0x0000006f
-
-						       0x00010000 0x0000001b
-						       0x00010001 0x00000023
-						       0x00010002 0x0000002b
-						       0x00010003 0x00000033
-						       0x00010004 0x0000003b
-						       0x00010005 0x00000043
-						       0x00010006 0x0000004b
-						       0x00010007 0x00000055
-						       0x00010008 0x0000005d
-						       0x00010009 0x00000067
-						       0x0001000a 0x00000070
-
-						       0x00020000 0x00000017
-						       0x00020001 0x00000023
-						       0x00020002 0x0000002d
-						       0x00020003 0x00000037
-						       0x00020004 0x00000041
-						       0x00020005 0x0000004b
-						       0x00020006 0x00000057
-						       0x00020007 0x00000063
-						       0x00020008 0x0000006f
-
-						       0x00030000 0x00000015
-						       0x00030001 0x00000021
-						       0x00030002 0x0000002d
-						       0x00030003 0x00000039
-						       0x00030004 0x00000045
-						       0x00030005 0x00000053
-						       0x00030006 0x0000005f
-						       0x00030007 0x00000071>;
-				#thermal-sensor-cells =  <0>;
-=======
 				fsl,tmu-calibration = <0x00000000 0x00000023>,
 						      <0x00000001 0x00000029>,
 						      <0x00000002 0x0000002f>,
@@ -577,7 +523,6 @@
 						      <0x00030006 0x0000005f>,
 						      <0x00030007 0x00000071>;
 				#thermal-sensor-cells = <1>;
->>>>>>> 29549c70
 			};
 
 			wdog1: watchdog@30280000 {
@@ -1293,7 +1238,6 @@
 				reg = <0x30aa0000 0x10000>;
 				interrupts = <GIC_SPI 88 IRQ_TYPE_LEVEL_HIGH>;
 				clocks = <&clk IMX8MQ_CLK_MU_ROOT>;
-				clock-names = "mu";
 				#mbox-cells = <2>;
 			};
 
@@ -1413,11 +1357,7 @@
 			};
 		};
 
-<<<<<<< HEAD
-		bus@32c00000 { /* AIPS4 */
-=======
 		aips4: bus@32c00000 { /* AIPS4 */
->>>>>>> 29549c70
 			compatible = "fsl,aips-bus", "simple-bus";
 			reg = <0x32c00000 0x400000>;
 			#address-cells = <1>;
@@ -1443,63 +1383,6 @@
 				interrupt-controller;
 				#interrupt-cells = <1>;
 			};
-<<<<<<< HEAD
-
-			dcss: display-controller@32e00000 {
-				#address-cells = <1>;
-				#size-cells = <0>;
-				compatible = "nxp,imx8mq-dcss";
-				reg = <0x32e00000 0x2d000>, <0x32e2f000 0x1000>;
-				interrupts = <6>, <8>, <9>, <16>, <17>;
-				interrupt-names = "ctxld", "ctxld_kick", "vblank",
-								  "dtrc_ch1", "dtrc_ch2";
-				interrupt-parent = <&irqsteer>;
-				clocks = <&clk IMX8MQ_CLK_DISP_APB_ROOT>,
-					 <&clk IMX8MQ_CLK_DISP_AXI_ROOT>,
-					 <&clk IMX8MQ_CLK_DISP_RTRM_ROOT>,
-					 <&clk IMX8MQ_VIDEO2_PLL_OUT>,
-					 <&clk IMX8MQ_CLK_DISP_DTRC>,
-					 <&clk IMX8MQ_VIDEO2_PLL1_REF_SEL>,
-					 <&clk IMX8MQ_CLK_PHY_27MHZ>;
-				clock-names = "apb", "axi", "rtrm", "pix", "dtrc", "pll_src",
-						      "pll_phy_ref";
-				assigned-clocks = <&clk IMX8MQ_CLK_DISP_AXI>,
-						  <&clk IMX8MQ_CLK_DISP_RTRM>,
-						  <&clk IMX8MQ_VIDEO2_PLL1_REF_SEL>;
-				assigned-clock-parents = <&clk IMX8MQ_SYS1_PLL_800M>,
-							 <&clk IMX8MQ_SYS1_PLL_800M>,
-							 <&clk IMX8MQ_CLK_27M>;
-				assigned-clock-rates = <800000000>,
-							   <400000000>;
-				status = "disabled";
-			};
-		};
-
-		gpu: gpu@38000000 {
-			compatible = "vivante,gc";
-			reg = <0x38000000 0x40000>;
-			interrupts = <GIC_SPI 3 IRQ_TYPE_LEVEL_HIGH>;
-			clocks = <&clk IMX8MQ_CLK_GPU_ROOT>,
-			         <&clk IMX8MQ_CLK_GPU_SHADER_DIV>,
-			         <&clk IMX8MQ_CLK_GPU_AXI>,
-			         <&clk IMX8MQ_CLK_GPU_AHB>;
-			clock-names = "core", "shader", "bus", "reg";
-			#cooling-cells = <2>;
-			assigned-clocks = <&clk IMX8MQ_CLK_GPU_CORE_SRC>,
-			                  <&clk IMX8MQ_CLK_GPU_SHADER_SRC>,
-			                  <&clk IMX8MQ_CLK_GPU_AXI>,
-			                  <&clk IMX8MQ_CLK_GPU_AHB>,
-			                  <&clk IMX8MQ_GPU_PLL_BYPASS>;
-			assigned-clock-parents = <&clk IMX8MQ_GPU_PLL_OUT>,
-			                         <&clk IMX8MQ_GPU_PLL_OUT>,
-			                         <&clk IMX8MQ_GPU_PLL_OUT>,
-			                         <&clk IMX8MQ_GPU_PLL_OUT>,
-			                         <&clk IMX8MQ_GPU_PLL>;
-			assigned-clock-rates = <800000000>, <800000000>,
-			                       <800000000>, <800000000>, <0>;
-			power-domains = <&pgc_gpu>;
-			status = "disabled";
-=======
 
 			dcss: display-controller@32e00000 {
 				#address-cells = <1>;
@@ -1529,7 +1412,6 @@
 							   <400000000>;
 				status = "disabled";
 			};
->>>>>>> 29549c70
 		};
 
 		usb_dwc3_0: usb@38100000 {
@@ -1643,15 +1525,8 @@
 			ranges = <0x81000000 0 0x00000000 0x1ff80000 0 0x00010000>, /* downstream I/O 64KB */
 				 <0x82000000 0 0x18000000 0x18000000 0 0x07f00000>; /* non-prefetchable memory */
 			num-lanes = <1>;
-<<<<<<< HEAD
-			num-viewport = <4>;
-			interrupts = <GIC_SPI 122 IRQ_TYPE_LEVEL_HIGH>,
-					<GIC_SPI 127 IRQ_TYPE_LEVEL_HIGH>; /* eDMA */
-			interrupt-names = "msi", "dma";
-=======
 			interrupts = <GIC_SPI 122 IRQ_TYPE_LEVEL_HIGH>;
 			interrupt-names = "msi";
->>>>>>> 29549c70
 			#interrupt-cells = <1>;
 			interrupt-map-mask = <0 0 0 0x7>;
 			interrupt-map = <0 0 0 1 &gic GIC_SPI 125 IRQ_TYPE_LEVEL_HIGH>,
@@ -1663,9 +1538,8 @@
 			power-domains = <&pgc_pcie>;
 			resets = <&src IMX8MQ_RESET_PCIEPHY>,
 			         <&src IMX8MQ_RESET_PCIE_CTRL_APPS_EN>,
-				 <&src IMX8MQ_RESET_PCIE_CTRL_APPS_CLK_REQ>,
-				 <&src IMX8MQ_RESET_PCIE_CTRL_APPS_TURNOFF>;
-			reset-names = "pciephy", "apps", "clkreq", "turnoff";
+			         <&src IMX8MQ_RESET_PCIE_CTRL_APPS_TURNOFF>;
+			reset-names = "pciephy", "apps", "turnoff";
 			assigned-clocks = <&clk IMX8MQ_CLK_PCIE1_CTRL>,
 			                  <&clk IMX8MQ_CLK_PCIE1_PHY>,
 			                  <&clk IMX8MQ_CLK_PCIE1_AUX>;
@@ -1688,15 +1562,8 @@
 			ranges =  <0x81000000 0 0x00000000 0x27f80000 0 0x00010000>, /* downstream I/O 64KB */
 				  <0x82000000 0 0x20000000 0x20000000 0 0x07f00000>; /* non-prefetchable memory */
 			num-lanes = <1>;
-<<<<<<< HEAD
-			num-viewport = <4>;
-			interrupts = <GIC_SPI 74 IRQ_TYPE_LEVEL_HIGH>,
-					<GIC_SPI 80 IRQ_TYPE_LEVEL_HIGH>; /* eDMA */
-			interrupt-names = "msi", "dma";
-=======
 			interrupts = <GIC_SPI 74 IRQ_TYPE_LEVEL_HIGH>;
 			interrupt-names = "msi";
->>>>>>> 29549c70
 			#interrupt-cells = <1>;
 			interrupt-map-mask = <0 0 0 0x7>;
 			interrupt-map = <0 0 0 1 &gic GIC_SPI 77 IRQ_TYPE_LEVEL_HIGH>,
@@ -1708,9 +1575,8 @@
 			power-domains = <&pgc_pcie>;
 			resets = <&src IMX8MQ_RESET_PCIEPHY2>,
 			         <&src IMX8MQ_RESET_PCIE2_CTRL_APPS_EN>,
-				 <&src IMX8MQ_RESET_PCIE2_CTRL_APPS_CLK_REQ>,
-				 <&src IMX8MQ_RESET_PCIE2_CTRL_APPS_TURNOFF>;
-			reset-names = "pciephy", "apps", "clkreq", "turnoff";
+			         <&src IMX8MQ_RESET_PCIE2_CTRL_APPS_TURNOFF>;
+			reset-names = "pciephy", "apps", "turnoff";
 			assigned-clocks = <&clk IMX8MQ_CLK_PCIE2_CTRL>,
 			                  <&clk IMX8MQ_CLK_PCIE2_PHY>,
 			                  <&clk IMX8MQ_CLK_PCIE2_AUX>;
