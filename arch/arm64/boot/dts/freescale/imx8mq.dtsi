// SPDX-License-Identifier: (GPL-2.0+ OR MIT)
/*
 * Copyright 2017 NXP
 * Copyright (C) 2017-2018 Pengutronix, Lucas Stach <kernel@pengutronix.de>
 */

#include <dt-bindings/clock/imx8mq-clock.h>
#include <dt-bindings/power/imx8mq-power.h>
#include <dt-bindings/reset/imx8mq-reset.h>
#include <dt-bindings/gpio/gpio.h>
#include "dt-bindings/input/input.h"
#include <dt-bindings/interrupt-controller/arm-gic.h>
#include <dt-bindings/thermal/thermal.h>
#include "imx8mq-pinfunc.h"

/ {
	interrupt-parent = <&gpc>;

	#address-cells = <2>;
	#size-cells = <2>;

	aliases {
		csi0 = &mipi_csi_1;
		csi1 = &mipi_csi_2;
		ethernet0 = &fec1;
		gpio0 = &gpio1;
		gpio1 = &gpio2;
		gpio2 = &gpio3;
		gpio3 = &gpio4;
		gpio4 = &gpio5;
		i2c0 = &i2c1;
		i2c1 = &i2c2;
		i2c2 = &i2c3;
		i2c3 = &i2c4;
		mmc0 = &usdhc1;
		mmc1 = &usdhc2;
		serial0 = &uart1;
		serial1 = &uart2;
		serial2 = &uart3;
		serial3 = &uart4;
		spi0 = &ecspi1;
		spi1 = &ecspi2;
		spi2 = &ecspi3;
	};

	ckil: clock-ckil {
		compatible = "fixed-clock";
		#clock-cells = <0>;
		clock-frequency = <32768>;
		clock-output-names = "ckil";
	};

	osc_25m: clock-osc-25m {
		compatible = "fixed-clock";
		#clock-cells = <0>;
		clock-frequency = <25000000>;
		clock-output-names = "osc_25m";
	};

	osc_27m: clock-osc-27m {
		compatible = "fixed-clock";
		#clock-cells = <0>;
		clock-frequency = <27000000>;
		clock-output-names = "osc_27m";
	};

	clk_ext1: clock-ext1 {
		compatible = "fixed-clock";
		#clock-cells = <0>;
		clock-frequency = <133000000>;
		clock-output-names = "clk_ext1";
	};

	clk_ext2: clock-ext2 {
		compatible = "fixed-clock";
		#clock-cells = <0>;
		clock-frequency = <133000000>;
		clock-output-names = "clk_ext2";
	};

	clk_ext3: clock-ext3 {
		compatible = "fixed-clock";
		#clock-cells = <0>;
		clock-frequency = <133000000>;
		clock-output-names = "clk_ext3";
	};

	clk_ext4: clock-ext4 {
		compatible = "fixed-clock";
		#clock-cells = <0>;
		clock-frequency= <133000000>;
		clock-output-names = "clk_ext4";
	};

	cpus {
		#address-cells = <1>;
		#size-cells = <0>;

		A53_0: cpu@0 {
			device_type = "cpu";
			compatible = "arm,cortex-a53";
			reg = <0x0>;
			clock-latency = <61036>; /* two CLK32 periods */
			clocks = <&clk IMX8MQ_CLK_ARM>;
			enable-method = "psci";
			next-level-cache = <&A53_L2>;
			operating-points-v2 = <&a53_opp_table>;
			#cooling-cells = <2>;
			nvmem-cells = <&cpu_speed_grade>;
			nvmem-cell-names = "speed_grade";
			cpu-idle-states = <&CPU_SLEEP>;
		};

		A53_1: cpu@1 {
			device_type = "cpu";
			compatible = "arm,cortex-a53";
			reg = <0x1>;
			clock-latency = <61036>; /* two CLK32 periods */
			clocks = <&clk IMX8MQ_CLK_ARM>;
			enable-method = "psci";
			next-level-cache = <&A53_L2>;
			operating-points-v2 = <&a53_opp_table>;
			#cooling-cells = <2>;
			cpu-idle-states = <&CPU_SLEEP>;
		};

		A53_2: cpu@2 {
			device_type = "cpu";
			compatible = "arm,cortex-a53";
			reg = <0x2>;
			clock-latency = <61036>; /* two CLK32 periods */
			clocks = <&clk IMX8MQ_CLK_ARM>;
			enable-method = "psci";
			next-level-cache = <&A53_L2>;
			operating-points-v2 = <&a53_opp_table>;
			#cooling-cells = <2>;
			cpu-idle-states = <&CPU_SLEEP>;
		};

		A53_3: cpu@3 {
			device_type = "cpu";
			compatible = "arm,cortex-a53";
			reg = <0x3>;
			clock-latency = <61036>; /* two CLK32 periods */
			clocks = <&clk IMX8MQ_CLK_ARM>;
			enable-method = "psci";
			next-level-cache = <&A53_L2>;
			operating-points-v2 = <&a53_opp_table>;
			#cooling-cells = <2>;
			cpu-idle-states = <&CPU_SLEEP>;
		};

		A53_L2: l2-cache0 {
			compatible = "cache";
		};

		idle-states {
			entry-method = "psci";

			CPU_SLEEP: cpu-sleep {
				compatible = "arm,idle-state";
				arm,psci-suspend-param = <0x0010033>;
				local-timer-stop;
				entry-latency-us = <1000>;
				exit-latency-us = <700>;
				min-residency-us = <2700>;
				wakeup-latency-us = <1500>;
			};
		};

	};

	a53_opp_table: opp-table {
		compatible = "operating-points-v2";
		opp-shared;

		opp-800000000 {
			opp-hz = /bits/ 64 <800000000>;
			opp-microvolt = <900000>;
			/* Industrial only */
			opp-supported-hw = <0xf>, <0x4>;
			clock-latency-ns = <150000>;
			opp-suspend;
		};

		opp-1000000000 {
			opp-hz = /bits/ 64 <1000000000>;
			opp-microvolt = <900000>;
			/* Consumer only */
			opp-supported-hw = <0xe>, <0x3>;
			clock-latency-ns = <150000>;
			opp-suspend;
		};

		opp-1300000000 {
			opp-hz = /bits/ 64 <1300000000>;
			opp-microvolt = <1000000>;
			opp-supported-hw = <0xc>, <0x4>;
			clock-latency-ns = <150000>;
			opp-suspend;
		};

		opp-1500000000 {
			opp-hz = /bits/ 64 <1500000000>;
			opp-microvolt = <1000000>;
			opp-supported-hw = <0x8>, <0x3>;
			clock-latency-ns = <150000>;
			opp-suspend;
		};
	};

	pmu {
		compatible = "arm,cortex-a53-pmu";
		interrupts = <GIC_PPI 7 IRQ_TYPE_LEVEL_HIGH>;
		interrupt-parent = <&gic>;
	};

	psci {
		compatible = "arm,psci-1.0";
		method = "smc";
	};

	thermal-zones {
		cpu_thermal: cpu-thermal {
			polling-delay-passive = <250>;
			polling-delay = <2000>;
			thermal-sensors = <&tmu 0>;

			trips {
				cpu_alert: cpu-alert {
					temperature = <80000>;
					hysteresis = <2000>;
					type = "passive";
				};

				cpu-crit {
					temperature = <90000>;
					hysteresis = <2000>;
					type = "critical";
				};
			};

			cooling-maps {
				map0 {
					trip = <&cpu_alert>;
					cooling-device =
						<&A53_0 THERMAL_NO_LIMIT THERMAL_NO_LIMIT>,
						<&A53_1 THERMAL_NO_LIMIT THERMAL_NO_LIMIT>,
						<&A53_2 THERMAL_NO_LIMIT THERMAL_NO_LIMIT>,
						<&A53_3 THERMAL_NO_LIMIT THERMAL_NO_LIMIT>;
				};
			};
		};
	};

	timer {
		compatible = "arm,armv8-timer";
		interrupts = <GIC_PPI 13 IRQ_TYPE_LEVEL_LOW>, /* Physical Secure */
		             <GIC_PPI 14 IRQ_TYPE_LEVEL_LOW>, /* Physical Non-Secure */
		             <GIC_PPI 11 IRQ_TYPE_LEVEL_LOW>, /* Virtual */
		             <GIC_PPI 10 IRQ_TYPE_LEVEL_LOW>; /* Hypervisor */
		interrupt-parent = <&gic>;
		arm,no-tick-in-suspend;
	};

	busfreq { /* BUSFREQ */
		compatible = "fsl,imx_busfreq";
		clocks = <&clk IMX8MQ_DRAM_PLL_OUT>, <&clk IMX8MQ_CLK_DRAM_ALT>,
			 <&clk IMX8MQ_CLK_DRAM_APB>, <&clk IMX8MQ_CLK_DRAM_APB>,
			 <&clk IMX8MQ_CLK_DRAM_CORE>, <&clk IMX8MQ_CLK_DRAM_ALT_ROOT>,
			 <&clk IMX8MQ_SYS1_PLL_40M>, <&clk IMX8MQ_SYS1_PLL_400M>,
			 <&clk IMX8MQ_SYS1_PLL_100M>, <&clk IMX8MQ_SYS1_PLL_800M>,
			 <&clk IMX8MQ_CLK_NOC>, <&clk IMX8MQ_CLK_MAIN_AXI>,
			 <&clk IMX8MQ_CLK_AHB>, <&clk IMX8MQ_CLK_25M>,
			 <&clk IMX8MQ_SYS2_PLL_333M>, <&clk IMX8MQ_SYS1_PLL_133M>;
		clock-names = "dram_pll", "dram_alt_src", "dram_apb_src", "dram_apb_pre_div",
			      "dram_core", "dram_alt_root", "sys1_pll_40m", "sys1_pll_400m",
			      "sys1_pll_100m", "sys1_pll_800m", "noc_div", "main_axi_src",
			      "ahb_div", "osc_25m", "sys2_pll_333m", "sys1_pll_133m";
		interrupts = <GIC_SPI 102 IRQ_TYPE_LEVEL_HIGH>, <GIC_SPI 109 IRQ_TYPE_LEVEL_HIGH>,
			     <GIC_SPI 110 IRQ_TYPE_LEVEL_HIGH>, <GIC_SPI 111 IRQ_TYPE_LEVEL_HIGH>;
		interrupt-name = "irq_busfreq_0", "irq_busfreq_1", "irq_busfreq_2", "irq_busfreq_3";
	};

	soc@0 {
		compatible = "simple-bus";
		#address-cells = <1>;
		#size-cells = <1>;
		ranges = <0x0 0x0 0x0 0x3e000000>;
		dma-ranges = <0x40000000 0x0 0x40000000 0xc0000000>;
		nvmem-cells = <&imx8mq_uid>;
		nvmem-cell-names = "soc_unique_id";

		caam_sm: caam-sm@100000 {
			compatible = "fsl,imx6q-caam-sm";
			reg = <0x100000 0x8000>;
		};

		caam_sm: caam-sm@100000 {
			compatible = "fsl,imx6q-caam-sm";
			reg = <0x100000 0x8000>;
		};

		bus@30000000 { /* AIPS1 */
			compatible = "fsl,aips-bus", "simple-bus";
			reg = <0x30000000 0x400000>;
			#address-cells = <1>;
			#size-cells = <1>;
			ranges = <0x30000000 0x30000000 0x400000>;

			sai1: sai@30010000 {
<<<<<<< HEAD
=======
				#sound-dai-cells = <0>;
>>>>>>> c1084c27
				compatible = "fsl,imx8mq-sai",
					     "fsl,imx6sx-sai";
				reg = <0x30010000 0x10000>;
				interrupts = <GIC_SPI 95 IRQ_TYPE_LEVEL_HIGH>;
				clocks = <&clk IMX8MQ_CLK_SAI1_IPG>,
					<&clk IMX8MQ_CLK_DUMMY>,
					<&clk IMX8MQ_CLK_SAI1_ROOT>,
					<&clk IMX8MQ_CLK_DUMMY>, <&clk IMX8MQ_CLK_DUMMY>;
				clock-names = "bus", "mclk0", "mclk1", "mclk2", "mclk3";
				dmas = <&sdma2 8 1 0>, <&sdma2 9 1 0>;
				dma-names = "rx", "tx";
				fsl,dataline = <0 0xff 0xff>;
				status = "disabled";
			};

			sai6: sai@30030000 {
<<<<<<< HEAD
=======
				#sound-dai-cells = <0>;
>>>>>>> c1084c27
				compatible = "fsl,imx8mq-sai",
					     "fsl,imx6sx-sai";
				reg = <0x30030000 0x10000>;
				interrupts = <GIC_SPI 90 IRQ_TYPE_LEVEL_HIGH>;
				clocks = <&clk IMX8MQ_CLK_SAI6_IPG>,
					<&clk IMX8MQ_CLK_DUMMY>,
					<&clk IMX8MQ_CLK_SAI6_ROOT>,
					<&clk IMX8MQ_CLK_DUMMY>, <&clk IMX8MQ_CLK_DUMMY>;
				clock-names = "bus", "mclk0", "mclk1", "mclk2", "mclk3";
				dmas = <&sdma2 4 24 0>, <&sdma2 5 24 0>;
				dma-names = "rx", "tx";
				fsl,shared-interrupt;
				status = "disabled";
			};

			sai5: sai@30040000 {
<<<<<<< HEAD
=======
				#sound-dai-cells = <0>;
>>>>>>> c1084c27
				compatible = "fsl,imx8mq-sai",
					     "fsl,imx6sx-sai";
				reg = <0x30040000 0x10000>;
				interrupts = <GIC_SPI 90 IRQ_TYPE_LEVEL_HIGH>;
				clocks = <&clk IMX8MQ_CLK_SAI5_IPG>,
					<&clk IMX8MQ_CLK_DUMMY>,
					<&clk IMX8MQ_CLK_SAI5_ROOT>,
					<&clk IMX8MQ_CLK_DUMMY>, <&clk IMX8MQ_CLK_DUMMY>;
				clock-names = "bus", "mclk0", "mclk1", "mclk2", "mclk3";
				dmas = <&sdma2 2 24 0>, <&sdma2 3 24 0>;
				dma-names = "rx", "tx";
				fsl,shared-interrupt;
				fsl,dataline = <0 0xf 0xf>;
				status = "disabled";
			};

			sai4: sai@30050000 {
<<<<<<< HEAD
=======
				#sound-dai-cells = <0>;
>>>>>>> c1084c27
				compatible = "fsl,imx8mq-sai",
					     "fsl,imx6sx-sai";
				reg = <0x30050000 0x10000>;
				interrupts = <GIC_SPI 100 IRQ_TYPE_LEVEL_HIGH>;
				clocks = <&clk IMX8MQ_CLK_SAI4_IPG>,
					<&clk IMX8MQ_CLK_DUMMY>,
					<&clk IMX8MQ_CLK_SAI4_ROOT>,
					<&clk IMX8MQ_CLK_DUMMY>, <&clk IMX8MQ_CLK_DUMMY>;
				clock-names = "bus", "mclk0", "mclk1", "mclk2", "mclk3";
				dmas = <&sdma2 0 24 0>, <&sdma2 1 24 0>;
				dma-names = "rx", "tx";
				fsl,dataline = <0 0x0 0xf>;
				status = "disabled";
			};

			gpio1: gpio@30200000 {
				compatible = "fsl,imx8mq-gpio", "fsl,imx35-gpio";
				reg = <0x30200000 0x10000>;
				interrupts = <GIC_SPI 64 IRQ_TYPE_LEVEL_HIGH>,
				             <GIC_SPI 65 IRQ_TYPE_LEVEL_HIGH>;
				clocks = <&clk IMX8MQ_CLK_GPIO1_ROOT>;
				gpio-controller;
				#gpio-cells = <2>;
				interrupt-controller;
				#interrupt-cells = <2>;
				gpio-ranges = <&iomuxc 0 10 30>;
			};

			gpio2: gpio@30210000 {
				compatible = "fsl,imx8mq-gpio", "fsl,imx35-gpio";
				reg = <0x30210000 0x10000>;
				interrupts = <GIC_SPI 66 IRQ_TYPE_LEVEL_HIGH>,
				             <GIC_SPI 67 IRQ_TYPE_LEVEL_HIGH>;
				clocks = <&clk IMX8MQ_CLK_GPIO2_ROOT>;
				gpio-controller;
				#gpio-cells = <2>;
				interrupt-controller;
				#interrupt-cells = <2>;
				gpio-ranges = <&iomuxc 0 40 21>;
			};

			gpio3: gpio@30220000 {
				compatible = "fsl,imx8mq-gpio", "fsl,imx35-gpio";
				reg = <0x30220000 0x10000>;
				interrupts = <GIC_SPI 68 IRQ_TYPE_LEVEL_HIGH>,
				             <GIC_SPI 69 IRQ_TYPE_LEVEL_HIGH>;
				clocks = <&clk IMX8MQ_CLK_GPIO3_ROOT>;
				gpio-controller;
				#gpio-cells = <2>;
				interrupt-controller;
				#interrupt-cells = <2>;
				gpio-ranges = <&iomuxc 0 61 26>;
			};

			gpio4: gpio@30230000 {
				compatible = "fsl,imx8mq-gpio", "fsl,imx35-gpio";
				reg = <0x30230000 0x10000>;
				interrupts = <GIC_SPI 70 IRQ_TYPE_LEVEL_HIGH>,
				             <GIC_SPI 71 IRQ_TYPE_LEVEL_HIGH>;
				clocks = <&clk IMX8MQ_CLK_GPIO4_ROOT>;
				gpio-controller;
				#gpio-cells = <2>;
				interrupt-controller;
				#interrupt-cells = <2>;
				gpio-ranges = <&iomuxc 0 87 32>;
			};

			gpio5: gpio@30240000 {
				compatible = "fsl,imx8mq-gpio", "fsl,imx35-gpio";
				reg = <0x30240000 0x10000>;
				interrupts = <GIC_SPI 72 IRQ_TYPE_LEVEL_HIGH>,
				             <GIC_SPI 73 IRQ_TYPE_LEVEL_HIGH>;
				clocks = <&clk IMX8MQ_CLK_GPIO5_ROOT>;
				gpio-controller;
				#gpio-cells = <2>;
				interrupt-controller;
				#interrupt-cells = <2>;
				gpio-ranges = <&iomuxc 0 119 30>;
			};

			tmu: tmu@30260000 {
				compatible = "fsl,imx8mq-tmu";
				reg = <0x30260000 0x10000>;
				interrupts = <GIC_SPI 49 IRQ_TYPE_LEVEL_HIGH>;
				clocks = <&clk IMX8MQ_CLK_TMU_ROOT>;
				little-endian;
				fsl,tmu-range = <0xb0000 0xa0026 0x80048 0x70061>;
				fsl,tmu-calibration = <0x00000000 0x00000023
						       0x00000001 0x00000029
						       0x00000002 0x0000002f
						       0x00000003 0x00000035
						       0x00000004 0x0000003d
						       0x00000005 0x00000043
						       0x00000006 0x0000004b
						       0x00000007 0x00000051
						       0x00000008 0x00000057
						       0x00000009 0x0000005f
						       0x0000000a 0x00000067
						       0x0000000b 0x0000006f

						       0x00010000 0x0000001b
						       0x00010001 0x00000023
						       0x00010002 0x0000002b
						       0x00010003 0x00000033
						       0x00010004 0x0000003b
						       0x00010005 0x00000043
						       0x00010006 0x0000004b
						       0x00010007 0x00000055
						       0x00010008 0x0000005d
						       0x00010009 0x00000067
						       0x0001000a 0x00000070

						       0x00020000 0x00000017
						       0x00020001 0x00000023
						       0x00020002 0x0000002d
						       0x00020003 0x00000037
						       0x00020004 0x00000041
						       0x00020005 0x0000004b
						       0x00020006 0x00000057
						       0x00020007 0x00000063
						       0x00020008 0x0000006f

						       0x00030000 0x00000015
						       0x00030001 0x00000021
						       0x00030002 0x0000002d
						       0x00030003 0x00000039
						       0x00030004 0x00000045
						       0x00030005 0x00000053
						       0x00030006 0x0000005f
						       0x00030007 0x00000071>;
				#thermal-sensor-cells =  <0>;
			};

			wdog1: watchdog@30280000 {
				compatible = "fsl,imx8mq-wdt", "fsl,imx21-wdt";
				reg = <0x30280000 0x10000>;
				interrupts = <GIC_SPI 78 IRQ_TYPE_LEVEL_HIGH>;
				clocks = <&clk IMX8MQ_CLK_WDOG1_ROOT>;
				status = "disabled";
			};

			wdog2: watchdog@30290000 {
				compatible = "fsl,imx8mq-wdt", "fsl,imx21-wdt";
				reg = <0x30290000 0x10000>;
				interrupts = <GIC_SPI 79 IRQ_TYPE_LEVEL_HIGH>;
				clocks = <&clk IMX8MQ_CLK_WDOG2_ROOT>;
				status = "disabled";
			};

			wdog3: watchdog@302a0000 {
				compatible = "fsl,imx8mq-wdt", "fsl,imx21-wdt";
				reg = <0x302a0000 0x10000>;
				interrupts = <GIC_SPI 10 IRQ_TYPE_LEVEL_HIGH>;
				clocks = <&clk IMX8MQ_CLK_WDOG3_ROOT>;
				status = "disabled";
			};

			sdma2: dma-controller@302c0000 {
				compatible = "fsl,imx8mq-sdma","fsl,imx7d-sdma";
				reg = <0x302c0000 0x10000>;
				interrupts = <GIC_SPI 103 IRQ_TYPE_LEVEL_HIGH>;
				clocks = <&clk IMX8MQ_CLK_SDMA2_ROOT>,
					 <&clk IMX8MQ_CLK_SDMA2_ROOT>;
				clock-names = "ipg", "ahb";
				#dma-cells = <3>;
				fsl,sdma-ram-script-name = "imx/sdma/sdma-imx7d.bin";
			};

<<<<<<< HEAD
			lcdif: lcdif@30320000 {
				compatible = "fsl,imx8mq-lcdif", "fsl,imx28-lcdif";
				reg = <0x30320000 0x10000>;
				clocks = <&clk IMX8MQ_CLK_LCDIF_PIXEL>;
				clock-names = "pix";
				assigned-clocks = <&clk IMX8MQ_CLK_LCDIF_PIXEL>,
						  <&clk IMX8MQ_VIDEO_PLL1_BYPASS>,
						  <&clk IMX8MQ_VIDEO_PLL1_REF_SEL>;
				assigned-clock-parents = <&clk IMX8MQ_VIDEO_PLL1_OUT>,
							 <&clk IMX8MQ_VIDEO_PLL1>,
							 <&clk IMX8MQ_CLK_27M>;
				interrupts = <GIC_SPI 5 IRQ_TYPE_LEVEL_HIGH>;
				status = "disabled";
			};

			iomuxc: iomuxc@30330000 {
=======
			lcdif: lcd-controller@30320000 {
				compatible = "fsl,imx8mq-lcdif", "fsl,imx28-lcdif";
				reg = <0x30320000 0x10000>;
				interrupts = <GIC_SPI 5 IRQ_TYPE_LEVEL_HIGH>;
				clocks = <&clk IMX8MQ_CLK_LCDIF_PIXEL>;
				clock-names = "pix";
				assigned-clocks = <&clk IMX8MQ_VIDEO_PLL1_REF_SEL>,
						  <&clk IMX8MQ_VIDEO_PLL1_BYPASS>,
						  <&clk IMX8MQ_CLK_LCDIF_PIXEL>,
						  <&clk IMX8MQ_VIDEO_PLL1>;
				assigned-clock-parents = <&clk IMX8MQ_CLK_25M>,
						  <&clk IMX8MQ_VIDEO_PLL1>,
						  <&clk IMX8MQ_VIDEO_PLL1_OUT>;
				assigned-clock-rates = <0>, <0>, <0>, <594000000>;
				status = "disabled";

				port@0 {
					lcdif_mipi_dsi: endpoint {
						remote-endpoint = <&mipi_dsi_lcdif_in>;
					};
				};
			};

			iomuxc: pinctrl@30330000 {
>>>>>>> c1084c27
				compatible = "fsl,imx8mq-iomuxc";
				reg = <0x30330000 0x10000>;
			};

			iomuxc_gpr: syscon@30340000 {
				compatible = "fsl,imx8mq-iomuxc-gpr", "fsl,imx6q-iomuxc-gpr",
					     "syscon", "simple-mfd";
				reg = <0x30340000 0x10000>;

				mux: mux-controller {
					compatible = "mmio-mux";
					#mux-control-cells = <1>;
					mux-reg-masks = <0x34 0x00000004>; /* MIPI_MUX_SEL */
				};
			};

			ocotp: efuse@30350000 {
				compatible = "fsl,imx8mq-ocotp", "syscon", "simple-mfd";
				reg = <0x30350000 0x10000>;
				clocks = <&clk IMX8MQ_CLK_OCOTP_ROOT>;
				#address-cells = <1>;
				#size-cells = <1>;

				imx8mq_uid: soc-uid@410 {
					reg = <0x4 0x8>;
				};

				cpu_speed_grade: speed-grade@10 {
					reg = <0x10 4>;
				};

<<<<<<< HEAD
				fec_mac_address: mac-address@640 {
					reg = <0x90 6>;
				};
=======
				fec_mac_address: mac-address@90 {
					reg = <0x90 6>;
				};

				imx8mq_soc: imx8mq-soc {
					compatible = "fsl,imx8mq-soc";
					nvmem-cells = <&imx8mq_uid>;
					nvmem-cell-names = "soc_unique_id";
				};
>>>>>>> c1084c27
			};

			anatop: syscon@30360000 {
				compatible = "fsl,imx8mq-anatop", "syscon";
				reg = <0x30360000 0x10000>;
				interrupts = <GIC_SPI 49 IRQ_TYPE_LEVEL_HIGH>;
			};

			irq_sec_vio: caam_secvio {
				compatible = "fsl,imx6q-caam-secvio";
				interrupts = <GIC_SPI 20 IRQ_TYPE_LEVEL_HIGH>;
				jtag-tamper = "disabled";
				watchdog-tamper = "enabled";
				internal-boot-tamper = "enabled";
				external-pin-tamper = "disabled";
			};

			caam_snvs: caam-snvs@30370000 {
				compatible = "fsl,imx6q-caam-snvs";
				reg = <0x30370000 0x10000>;
				clocks = <&clk IMX8MQ_CLK_SNVS_ROOT>;
				clock-names = "ipg";
			};

			snvs: snvs@30370000 {
				compatible = "fsl,sec-v4.0-mon", "syscon", "simple-mfd";
				reg = <0x30370000 0x10000>;

				snvs_rtc: snvs-rtc-lp{
					compatible = "fsl,sec-v4.0-mon-rtc-lp";
					regmap =<&snvs>;
					offset = <0x34>;
					interrupts = <GIC_SPI 19 IRQ_TYPE_LEVEL_HIGH>,
						<GIC_SPI 20 IRQ_TYPE_LEVEL_HIGH>;
					clocks = <&clk IMX8MQ_CLK_SNVS_ROOT>;
					clock-names = "snvs-rtc";
				};

				snvs_pwrkey: snvs-powerkey {
					compatible = "fsl,sec-v4.0-pwrkey";
					regmap = <&snvs>;
					interrupts = <GIC_SPI 4 IRQ_TYPE_LEVEL_HIGH>;
					clocks = <&clk IMX8MQ_CLK_SNVS_ROOT>;
<<<<<<< HEAD
					clock-names = "snvs";
=======
					clock-names = "snvs-pwrkey";
>>>>>>> c1084c27
					linux,keycode = <KEY_POWER>;
					wakeup-source;
					status = "disabled";
				};
			};

			clk: clock-controller@30380000 {
				compatible = "fsl,imx8mq-ccm";
				reg = <0x30380000 0x10000>;
				interrupts = <GIC_SPI 85 IRQ_TYPE_LEVEL_HIGH>,
				             <GIC_SPI 86 IRQ_TYPE_LEVEL_HIGH>;
				#clock-cells = <1>;
				clocks = <&ckil>, <&osc_25m>, <&osc_27m>,
				         <&clk_ext1>, <&clk_ext2>,
				         <&clk_ext3>, <&clk_ext4>;
				clock-names = "ckil", "osc_25m", "osc_27m",
				              "clk_ext1", "clk_ext2",
				              "clk_ext3", "clk_ext4";
<<<<<<< HEAD
				assigned-clocks = <&clk IMX8MQ_CLK_NOC>,
						  <&clk IMX8MQ_CLK_NAND_USDHC_BUS>,
						  <&clk IMX8MQ_CLK_AUDIO_AHB>,
						  <&clk IMX8MQ_AUDIO_PLL1>,
						  <&clk IMX8MQ_AUDIO_PLL2>;
				assigned-clock-parents = <&clk IMX8MQ_SYS1_PLL_800M>,
							 <&clk IMX8MQ_SYS1_PLL_266M>,
							 <&clk IMX8MQ_SYS2_PLL_500M>;
				assigned-clock-rates = <800000000>,
						       <0>,
						       <0>,
						       <786432000>,
						       <722534400>;
=======
				assigned-clocks = <&clk IMX8MQ_CLK_A53_SRC>,
						  <&clk IMX8MQ_CLK_A53_CORE>,
						  <&clk IMX8MQ_CLK_NOC>,
						  <&clk IMX8MQ_CLK_AUDIO_AHB>,
						  <&clk IMX8MQ_AUDIO_PLL1_BYPASS>,
						  <&clk IMX8MQ_AUDIO_PLL2_BYPASS>,
						  <&clk IMX8MQ_AUDIO_PLL1>,
						  <&clk IMX8MQ_AUDIO_PLL2>,
						  <&clk IMX8MQ_CLK_NAND_USDHC_BUS>;
				assigned-clock-rates = <0>, <0>,
						       <800000000>,
						       <0>,
						       <0>,
						       <0>,
						       <786432000>,
						       <722534400>,
						       <0>;
				assigned-clock-parents = <&clk IMX8MQ_SYS1_PLL_800M>,
							 <&clk IMX8MQ_ARM_PLL_OUT>,
							 <&clk IMX8MQ_SYS1_PLL_800M>,
							 <&clk IMX8MQ_SYS2_PLL_500M>,
							 <&clk IMX8MQ_AUDIO_PLL1>,
							 <&clk IMX8MQ_AUDIO_PLL2>,
							 <0>,
						         <0>,
							 <&clk IMX8MQ_SYS1_PLL_266M>;
>>>>>>> c1084c27
			};

			src: reset-controller@30390000 {
				compatible = "fsl,imx8mq-src", "syscon";
				reg = <0x30390000 0x10000>;
				interrupts = <GIC_SPI 89 IRQ_TYPE_LEVEL_HIGH>;
				#reset-cells = <1>;
			};

			gpc: gpc@303a0000 {
				compatible = "fsl,imx8mq-gpc";
				reg = <0x303a0000 0x10000>;
				interrupts = <GIC_SPI 87 IRQ_TYPE_LEVEL_HIGH>;
				interrupt-parent = <&gic>;
				interrupt-controller;
				broken-wake-request-signals;
				#interrupt-cells = <3>;

				pgc {
					#address-cells = <1>;
					#size-cells = <0>;

					pgc_mipi: power-domain@0 {
						#power-domain-cells = <0>;
						reg = <IMX8M_POWER_DOMAIN_MIPI>;
					};

					/*
					 * As per comment in ATF source code:
					 *
					 * PCIE1 and PCIE2 share the
					 * same reset signal, if we
					 * power down PCIE2, PCIE1
					 * will be held in reset too.
					 *
					 * So instead of creating two
					 * separate power domains for
					 * PCIE1 and PCIE2 we create a
					 * link between both and use
					 * it as a shared PCIE power
					 * domain.
					 */
					pgc_pcie: power-domain@1 {
						#power-domain-cells = <0>;
						reg = <IMX8M_POWER_DOMAIN_PCIE1>;
						power-domains = <&pgc_pcie2>;
					};

					pgc_otg1: power-domain@2 {
						#power-domain-cells = <0>;
						reg = <IMX8M_POWER_DOMAIN_USB_OTG1>;
					};

					pgc_otg2: power-domain@3 {
						#power-domain-cells = <0>;
						reg = <IMX8M_POWER_DOMAIN_USB_OTG2>;
					};

					pgc_ddr1: power-domain@4 {
						#power-domain-cells = <0>;
						reg = <IMX8M_POWER_DOMAIN_DDR1>;
					};

					pgc_gpu: power-domain@5 {
						#power-domain-cells = <0>;
						reg = <IMX8M_POWER_DOMAIN_GPU>;
						clocks = <&clk IMX8MQ_CLK_GPU_ROOT>,
						         <&clk IMX8MQ_CLK_GPU_SHADER_DIV>,
							 <&clk IMX8MQ_CLK_GPU_AXI>,
						         <&clk IMX8MQ_CLK_GPU_AHB>;
					};

					pgc_vpu: power-domain@6 {
						#power-domain-cells = <0>;
						reg = <IMX8M_POWER_DOMAIN_VPU>;
						clocks = <&clk IMX8MQ_CLK_VPU_DEC_ROOT>;
					};

					pgc_disp: power-domain@7 {
						#power-domain-cells = <0>;
						reg = <IMX8M_POWER_DOMAIN_DISP>;
					};

					pgc_mipi_csi1: power-domain@8 {
						#power-domain-cells = <0>;
						reg = <IMX8M_POWER_DOMAIN_MIPI_CSI1>;
					};

					pgc_mipi_csi2: power-domain@9 {
						#power-domain-cells = <0>;
						reg = <IMX8M_POWER_DOMAIN_MIPI_CSI2>;
					};

					pgc_pcie2: power-domain@a {
						#power-domain-cells = <0>;
						reg = <IMX8M_POWER_DOMAIN_PCIE2>;
					};
				};
			};
		};

		bus@30400000 { /* AIPS2 */
			compatible = "fsl,aips-bus", "simple-bus";
			reg = <0x30400000 0x400000>;
			#address-cells = <1>;
			#size-cells = <1>;
			ranges = <0x30400000 0x30400000 0x400000>;

			pwm1: pwm@30660000 {
				compatible = "fsl,imx8mq-pwm", "fsl,imx27-pwm";
				reg = <0x30660000 0x10000>;
				interrupts = <GIC_SPI 81 IRQ_TYPE_LEVEL_HIGH>;
				clocks = <&clk IMX8MQ_CLK_PWM1_ROOT>,
				         <&clk IMX8MQ_CLK_PWM1_ROOT>;
				clock-names = "ipg", "per";
				#pwm-cells = <2>;
				status = "disabled";
			};

			pwm2: pwm@30670000 {
				compatible = "fsl,imx8mq-pwm", "fsl,imx27-pwm";
				reg = <0x30670000 0x10000>;
				interrupts = <GIC_SPI 82 IRQ_TYPE_LEVEL_HIGH>;
				clocks = <&clk IMX8MQ_CLK_PWM2_ROOT>,
				         <&clk IMX8MQ_CLK_PWM2_ROOT>;
				clock-names = "ipg", "per";
				#pwm-cells = <2>;
				status = "disabled";
			};

			pwm3: pwm@30680000 {
				compatible = "fsl,imx8mq-pwm", "fsl,imx27-pwm";
				reg = <0x30680000 0x10000>;
				interrupts = <GIC_SPI 83 IRQ_TYPE_LEVEL_HIGH>;
				clocks = <&clk IMX8MQ_CLK_PWM3_ROOT>,
				         <&clk IMX8MQ_CLK_PWM3_ROOT>;
				clock-names = "ipg", "per";
				#pwm-cells = <2>;
				status = "disabled";
			};

			pwm4: pwm@30690000 {
				compatible = "fsl,imx8mq-pwm", "fsl,imx27-pwm";
				reg = <0x30690000 0x10000>;
				interrupts = <GIC_SPI 84 IRQ_TYPE_LEVEL_HIGH>;
				clocks = <&clk IMX8MQ_CLK_PWM4_ROOT>,
				         <&clk IMX8MQ_CLK_PWM4_ROOT>;
				clock-names = "ipg", "per";
				#pwm-cells = <2>;
				status = "disabled";
			};

			system_counter: timer@306a0000 {
				compatible = "nxp,sysctr-timer";
				reg = <0x306a0000 0x20000>;
				interrupts = <GIC_SPI 47 IRQ_TYPE_LEVEL_HIGH>;
				clocks = <&osc_25m>;
				clock-names = "per";
			};
		};

		bus@30800000 { /* AIPS3 */
			compatible = "fsl,aips-bus", "simple-bus";
			reg = <0x30800000 0x400000>;
			#address-cells = <1>;
			#size-cells = <1>;
			ranges = <0x30800000 0x30800000 0x400000>,
				 <0x08000000 0x08000000 0x10000000>;

			spdif1: spdif@30810000 {
				compatible = "fsl,imx8mm-spdif", "fsl,imx35-spdif";
				reg = <0x30810000 0x10000>;
				interrupts = <GIC_SPI 6 IRQ_TYPE_LEVEL_HIGH>;
				clocks = <&clk IMX8MQ_CLK_IPG_ROOT>, /* core */
					<&clk IMX8MQ_CLK_25M>, /* rxtx0 */
					<&clk IMX8MQ_CLK_SPDIF1>, /* rxtx1 */
					<&clk IMX8MQ_CLK_DUMMY>, /* rxtx2 */
					<&clk IMX8MQ_CLK_DUMMY>, /* rxtx3 */
					<&clk IMX8MQ_CLK_DUMMY>, /* rxtx4 */
					<&clk IMX8MQ_CLK_IPG_ROOT>, /* rxtx5 */
					<&clk IMX8MQ_CLK_DUMMY>, /* rxtx6 */
					<&clk IMX8MQ_CLK_DUMMY>, /* rxtx7 */
					<&clk IMX8MQ_CLK_DUMMY>; /* spba */
				clock-names = "core", "rxtx0",
					      "rxtx1", "rxtx2",
					      "rxtx3", "rxtx4",
					      "rxtx5", "rxtx6",
					      "rxtx7", "spba";
				dmas = <&sdma1 8 18 0>, <&sdma1 9 18 0>;
				dma-names = "rx", "tx";
				status = "disabled";
			};

			ecspi1: spi@30820000 {
				#address-cells = <1>;
				#size-cells = <0>;
				compatible = "fsl,imx8mq-ecspi", "fsl,imx51-ecspi";
				reg = <0x30820000 0x10000>;
				interrupts = <GIC_SPI 31 IRQ_TYPE_LEVEL_HIGH>;
				clocks = <&clk IMX8MQ_CLK_ECSPI1_ROOT>,
					 <&clk IMX8MQ_CLK_ECSPI1_ROOT>;
				clock-names = "ipg", "per";
				dmas = <&sdma1 0 7 1>, <&sdma1 1 7 2>;
				dma-names = "rx", "tx";
				status = "disabled";
			};

			ecspi2: spi@30830000 {
				#address-cells = <1>;
				#size-cells = <0>;
				compatible = "fsl,imx8mq-ecspi", "fsl,imx51-ecspi";
				reg = <0x30830000 0x10000>;
				interrupts = <GIC_SPI 32 IRQ_TYPE_LEVEL_HIGH>;
				clocks = <&clk IMX8MQ_CLK_ECSPI2_ROOT>,
					 <&clk IMX8MQ_CLK_ECSPI2_ROOT>;
				clock-names = "ipg", "per";
				dmas = <&sdma1 2 7 1>, <&sdma1 3 7 2>;
				dma-names = "rx", "tx";
				status = "disabled";
			};

			ecspi3: spi@30840000 {
				#address-cells = <1>;
				#size-cells = <0>;
				compatible = "fsl,imx8mq-ecspi", "fsl,imx51-ecspi";
				reg = <0x30840000 0x10000>;
				interrupts = <GIC_SPI 33 IRQ_TYPE_LEVEL_HIGH>;
				clocks = <&clk IMX8MQ_CLK_ECSPI3_ROOT>,
					 <&clk IMX8MQ_CLK_ECSPI3_ROOT>;
				clock-names = "ipg", "per";
				dmas = <&sdma1 4 7 1>, <&sdma1 5 7 2>;
				dma-names = "rx", "tx";
				status = "disabled";
			};

			uart1: serial@30860000 {
				compatible = "fsl,imx8mq-uart",
				             "fsl,imx6q-uart";
				reg = <0x30860000 0x10000>;
				interrupts = <GIC_SPI 26 IRQ_TYPE_LEVEL_HIGH>;
				clocks = <&clk IMX8MQ_CLK_UART1_ROOT>,
				         <&clk IMX8MQ_CLK_UART1_ROOT>;
				clock-names = "ipg", "per";
				status = "disabled";
			};

			uart3: serial@30880000 {
				compatible = "fsl,imx8mq-uart",
				             "fsl,imx6q-uart";
				reg = <0x30880000 0x10000>;
				interrupts = <GIC_SPI 28 IRQ_TYPE_LEVEL_HIGH>;
				clocks = <&clk IMX8MQ_CLK_UART3_ROOT>,
				         <&clk IMX8MQ_CLK_UART3_ROOT>;
				clock-names = "ipg", "per";
				dmas = <&sdma1 26 4 0>, <&sdma1 27 4 0>;
				dma-names = "rx", "tx";
				status = "disabled";
			};

			uart2: serial@30890000 {
				compatible = "fsl,imx8mq-uart",
				             "fsl,imx6q-uart";
				reg = <0x30890000 0x10000>;
				interrupts = <GIC_SPI 27 IRQ_TYPE_LEVEL_HIGH>;
				clocks = <&clk IMX8MQ_CLK_UART2_ROOT>,
				         <&clk IMX8MQ_CLK_UART2_ROOT>;
				clock-names = "ipg", "per";
				dmas = <&sdma1 24 4 0>, <&sdma1 25 4 0>;
				dma-names = "rx", "tx";
				status = "disabled";
			};

			spdif2: spdif@308a0000 {
				compatible = "fsl,imx8mm-spdif", "fsl,imx35-spdif";
				reg = <0x308a0000 0x10000>;
				interrupts = <GIC_SPI 13 IRQ_TYPE_LEVEL_HIGH>;
				clocks = <&clk IMX8MQ_CLK_IPG_ROOT>, /* core */
					<&clk IMX8MQ_CLK_25M>, /* rxtx0 */
					<&clk IMX8MQ_CLK_SPDIF2>, /* rxtx1 */
					<&clk IMX8MQ_CLK_DUMMY>, /* rxtx2 */
					<&clk IMX8MQ_CLK_DUMMY>, /* rxtx3 */
					<&clk IMX8MQ_CLK_DUMMY>, /* rxtx4 */
					<&clk IMX8MQ_CLK_IPG_ROOT>, /* rxtx5 */
					<&clk IMX8MQ_CLK_DUMMY>, /* rxtx6 */
					<&clk IMX8MQ_CLK_DUMMY>, /* rxtx7 */
					<&clk IMX8MQ_CLK_DUMMY>; /* spba */
				clock-names = "core", "rxtx0",
					      "rxtx1", "rxtx2",
					      "rxtx3", "rxtx4",
					      "rxtx5", "rxtx6",
					      "rxtx7", "spba";
				dmas = <&sdma1 16 18 0>, <&sdma1 17 18 0>;
				dma-names = "rx", "tx";
				status = "disabled";
			};

			sai2: sai@308b0000 {
				#sound-dai-cells = <0>;
				compatible = "fsl,imx8mq-sai";
				reg = <0x308b0000 0x10000>;
				interrupts = <GIC_SPI 96 IRQ_TYPE_LEVEL_HIGH>;
				clocks = <&clk IMX8MQ_CLK_SAI2_IPG>,
					 <&clk IMX8MQ_CLK_DUMMY>,
					 <&clk IMX8MQ_CLK_SAI2_ROOT>,
					 <&clk IMX8MQ_CLK_DUMMY>, <&clk IMX8MQ_CLK_DUMMY>;
				clock-names = "bus", "mclk0", "mclk1", "mclk2", "mclk3";
				dmas = <&sdma1 10 24 0>, <&sdma1 11 24 0>;
				dma-names = "rx", "tx";
				status = "disabled";
			};

			sai3: sai@308c0000 {
<<<<<<< HEAD
=======
				#sound-dai-cells = <0>;
>>>>>>> c1084c27
				compatible = "fsl,imx8mq-sai",
					     "fsl,imx6sx-sai";
				reg = <0x308c0000 0x10000>;
				interrupts = <GIC_SPI 50 IRQ_TYPE_LEVEL_HIGH>;
				clocks = <&clk IMX8MQ_CLK_SAI3_IPG>,
					<&clk IMX8MQ_CLK_DUMMY>,
					<&clk IMX8MQ_CLK_SAI3_ROOT>,
					<&clk IMX8MQ_CLK_DUMMY>, <&clk IMX8MQ_CLK_DUMMY>;
				clock-names = "bus", "mclk0", "mclk1", "mclk2", "mclk3";
				dmas = <&sdma1 12 24 0>, <&sdma1 13 24 0>;
				dma-names = "rx", "tx";
				status = "disabled";
			};

			crypto: crypto@30900000 {
				compatible = "fsl,sec-v4.0";
				#address-cells = <1>;
				#size-cells = <1>;
				reg = <0x30900000 0x40000>;
				ranges = <0 0x30900000 0x40000>;
				interrupts = <GIC_SPI 91 IRQ_TYPE_LEVEL_HIGH>;
				clocks = <&clk IMX8MQ_CLK_AHB>,
					 <&clk IMX8MQ_CLK_IPG_ROOT>;
				clock-names = "aclk", "ipg";

				sec_jr0: jr@1000 {
					compatible = "fsl,sec-v4.0-job-ring";
					reg = <0x1000 0x1000>;
					interrupts = <GIC_SPI 105 IRQ_TYPE_LEVEL_HIGH>;
				};

				sec_jr1: jr@2000 {
					compatible = "fsl,sec-v4.0-job-ring";
					reg = <0x2000 0x1000>;
					interrupts = <GIC_SPI 106 IRQ_TYPE_LEVEL_HIGH>;
				};

				sec_jr2: jr@3000 {
					compatible = "fsl,sec-v4.0-job-ring";
					reg = <0x3000 0x1000>;
					interrupts = <GIC_SPI 114 IRQ_TYPE_LEVEL_HIGH>;
				};
			};

			mipi_dsi: mipi-dsi@30a00000 {
				compatible = "fsl,imx8mq-nwl-dsi";
				reg = <0x30a00000 0x300>;
				clocks = <&clk IMX8MQ_CLK_DSI_CORE>,
					 <&clk IMX8MQ_CLK_DSI_AHB>,
					 <&clk IMX8MQ_CLK_DSI_IPG_DIV>,
					 <&clk IMX8MQ_CLK_DSI_PHY_REF>,
					 <&clk IMX8MQ_VIDEO_PLL1>,
					 <&clk IMX8MQ_CLK_LCDIF_PIXEL>;
				clock-names = "core", "rx_esc", "tx_esc", "phy_ref", "video_pll", "lcdif";
				assigned-clocks = <&clk IMX8MQ_CLK_DSI_PHY_REF>,
						  <&clk IMX8MQ_CLK_DSI_CORE>,
						  <&clk IMX8MQ_CLK_DSI_AHB>,
						  <&clk IMX8MQ_CLK_DSI_IPG_DIV>;
				assigned-clock-parents = <&clk IMX8MQ_VIDEO_PLL1_OUT>,
							 <&clk IMX8MQ_SYS1_PLL_266M>,
							 <&clk IMX8MQ_SYS1_PLL_80M>;
				assigned-clock-rates = <27000000>,
						       <266000000>,
						       <80000000>,
						       <20000000>;
				interrupts = <GIC_SPI 34 IRQ_TYPE_LEVEL_HIGH>;
				mux-controls = <&mux 0>;
				power-domains = <&pgc_mipi>;
				phys = <&dphy>;
				phy-names = "dphy";
				resets = <&src IMX8MQ_RESET_MIPI_DSI_RESET_BYTE_N>,
					 <&src IMX8MQ_RESET_MIPI_DSI_DPI_RESET_N>,
					 <&src IMX8MQ_RESET_MIPI_DSI_ESC_RESET_N>,
					 <&src IMX8MQ_RESET_MIPI_DSI_PCLK_RESET_N>;
				reset-names = "byte", "dpi", "esc", "pclk";
				status = "disabled";

				ports {
					#address-cells = <1>;
					#size-cells = <0>;

					port@0 {
						reg = <0>;
						#address-cells = <1>;
						#size-cells = <0>;
						mipi_dsi_lcdif_in: endpoint@0 {
							reg = <0>;
							remote-endpoint = <&lcdif_mipi_dsi>;
						};
					};
				};
			};

			dphy: dphy@30a00300 {
				compatible = "fsl,imx8mq-mipi-dphy";
				reg = <0x30a00300 0x100>;
				clocks = <&clk IMX8MQ_CLK_DSI_PHY_REF>;
				clock-names = "phy_ref";
				assigned-clocks = <&clk IMX8MQ_VIDEO_PLL1_REF_SEL>,
						  <&clk IMX8MQ_VIDEO_PLL1_BYPASS>,
						  <&clk IMX8MQ_CLK_DSI_PHY_REF>,
						  <&clk IMX8MQ_VIDEO_PLL1>;
				assigned-clock-parents = <&clk IMX8MQ_CLK_25M>,
						  <&clk IMX8MQ_VIDEO_PLL1>,
						  <&clk IMX8MQ_VIDEO_PLL1_OUT>;
				assigned-clock-rates = <0>, <0>, <24000000>, <594000000>;
				#phy-cells = <0>;
				power-domains = <&pgc_mipi>;
				status = "disabled";
			};

			mipi_dsi: mipi_dsi@30a00000 {
				#address-cells = <1>;
				#size-cells = <0>;
				compatible = "fsl,imx8mq-nwl-dsi";
				reg = <0x30a00000 0x300>;
				clocks = <&clk IMX8MQ_CLK_DSI_CORE>,
					 <&clk IMX8MQ_CLK_DSI_AHB>,
					 <&clk IMX8MQ_CLK_DSI_IPG_DIV>,
					 <&clk IMX8MQ_CLK_DSI_PHY_REF>,
					 <&clk IMX8MQ_VIDEO_PLL1>,
					 <&clk IMX8MQ_CLK_LCDIF_PIXEL>;
				clock-names = "core",
					      "rx_esc",
					      "tx_esc",
					      "phy_ref",
					      "video_pll",
					      "lcdif";
				assigned-clocks = <&clk IMX8MQ_CLK_DSI_PHY_REF>,
						  <&clk IMX8MQ_CLK_DSI_CORE>,
						  <&clk IMX8MQ_CLK_DSI_AHB>,
						  <&clk IMX8MQ_CLK_DSI_IPG_DIV>;
				assigned-clock-parents = <&clk IMX8MQ_VIDEO_PLL1_OUT>,
							 <&clk IMX8MQ_SYS1_PLL_266M>,
							 <&clk IMX8MQ_SYS1_PLL_80M>;
				assigned-clock-rates = <27000000>,
						       <266000000>,
						       <80000000>,
						       <20000000>;
				interrupts = <GIC_SPI 34 IRQ_TYPE_LEVEL_HIGH>;
				power-domains = <&pgc_mipi>;
				resets = <&src IMX8MQ_RESET_MIPI_DSI_RESET_BYTE_N>,
			                 <&src IMX8MQ_RESET_MIPI_DSI_DPI_RESET_N>,
			                 <&src IMX8MQ_RESET_MIPI_DSI_ESC_RESET_N>,
				         <&src IMX8MQ_RESET_MIPI_DSI_PCLK_RESET_N>;
				reset-names = "byte", "dpi", "esc", "pclk";
				mux-controls = <&mux 0>;
				phys = <&dphy>;
				phy-names = "dphy";
				status = "disabled";
			};

			i2c1: i2c@30a20000 {
				compatible = "fsl,imx8mq-i2c", "fsl,imx21-i2c";
				reg = <0x30a20000 0x10000>;
				interrupts = <GIC_SPI 35 IRQ_TYPE_LEVEL_HIGH>;
				clocks = <&clk IMX8MQ_CLK_I2C1_ROOT>;
				#address-cells = <1>;
				#size-cells = <0>;
				status = "disabled";
			};

			i2c2: i2c@30a30000 {
				compatible = "fsl,imx8mq-i2c", "fsl,imx21-i2c";
				reg = <0x30a30000 0x10000>;
				interrupts = <GIC_SPI 36 IRQ_TYPE_LEVEL_HIGH>;
				clocks = <&clk IMX8MQ_CLK_I2C2_ROOT>;
				#address-cells = <1>;
				#size-cells = <0>;
				status = "disabled";
			};

			i2c3: i2c@30a40000 {
				compatible = "fsl,imx8mq-i2c", "fsl,imx21-i2c";
				reg = <0x30a40000 0x10000>;
				interrupts = <GIC_SPI 37 IRQ_TYPE_LEVEL_HIGH>;
				clocks = <&clk IMX8MQ_CLK_I2C3_ROOT>;
				#address-cells = <1>;
				#size-cells = <0>;
				status = "disabled";
			};

			i2c4: i2c@30a50000 {
				compatible = "fsl,imx8mq-i2c", "fsl,imx21-i2c";
				reg = <0x30a50000 0x10000>;
				interrupts = <GIC_SPI 38 IRQ_TYPE_LEVEL_HIGH>;
				clocks = <&clk IMX8MQ_CLK_I2C4_ROOT>;
				#address-cells = <1>;
				#size-cells = <0>;
				status = "disabled";
			};

			uart4: serial@30a60000 {
				compatible = "fsl,imx8mq-uart",
				             "fsl,imx6q-uart";
				reg = <0x30a60000 0x10000>;
				interrupts = <GIC_SPI 29 IRQ_TYPE_LEVEL_HIGH>;
				clocks = <&clk IMX8MQ_CLK_UART4_ROOT>,
				         <&clk IMX8MQ_CLK_UART4_ROOT>;
				clock-names = "ipg", "per";
				dmas = <&sdma1 28 4 0>, <&sdma1 29 4 0>;
				dma-names = "rx", "tx";
<<<<<<< HEAD
				status = "disabled";
			};

			mipi_csi_1: mipi_csi1@30a70000 {
				compatible = "fsl,mxc-mipi-csi2_yav";
				reg = <0x30a70000 0x1000>;
				interrupts = <GIC_SPI 44 IRQ_TYPE_LEVEL_HIGH>;
				clocks = <&clk IMX8MQ_CLK_CSI1_CORE>,
						<&clk IMX8MQ_CLK_CSI1_ESC>,
						<&clk IMX8MQ_CLK_CSI1_PHY_REF>;
				clock-names = "clk_core", "clk_esc", "clk_pxl";
				assigned-clocks = <&clk IMX8MQ_CLK_CSI1_CORE>,
						  <&clk IMX8MQ_CLK_CSI1_PHY_REF>,
						  <&clk IMX8MQ_CLK_CSI1_ESC>;
				assigned-clock-rates = <133000000>, <100000000>, <66000000>;
				power-domains = <&pgc_mipi_csi1>;
				csis-phy-reset = <&src 0x4c 7>;
				phy-gpr = <&iomuxc_gpr 0x88>;
				status = "disabled";
			};

			csi1_bridge: csi1_bridge@30a90000 {
				compatible = "fsl,imx8mq-csi", "fsl,imx6s-csi";
				reg = <0x30a90000 0x10000>;
				interrupts = <GIC_SPI 42 IRQ_TYPE_LEVEL_HIGH>;
				clocks = <&clk IMX8MQ_CLK_DUMMY>,
					<&clk IMX8MQ_CLK_CSI1_ROOT>,
					<&clk IMX8MQ_CLK_DUMMY>;
				clock-names = "disp-axi", "csi_mclk", "disp_dcic";
				status = "disabled";
			};

			mu: mu@30aa0000 {
=======
				status = "disabled";
			};

			mipi_csi_1: mipi_csi1@30a70000 {
				compatible = "fsl,mxc-mipi-csi2_yav";
				reg = <0x30a70000 0x1000>;
				interrupts = <GIC_SPI 44 IRQ_TYPE_LEVEL_HIGH>;
				clocks = <&clk IMX8MQ_CLK_CSI1_CORE>,
						<&clk IMX8MQ_CLK_CSI1_ESC>,
						<&clk IMX8MQ_CLK_CSI1_PHY_REF>;
				clock-names = "clk_core", "clk_esc", "clk_pxl";
				assigned-clocks = <&clk IMX8MQ_CLK_CSI1_CORE>,
						  <&clk IMX8MQ_CLK_CSI1_PHY_REF>,
						  <&clk IMX8MQ_CLK_CSI1_ESC>;
				assigned-clock-rates = <133000000>, <100000000>, <66000000>;
				power-domains = <&pgc_mipi_csi1>;
				csis-phy-reset = <&src 0x4c 7>;
				phy-gpr = <&iomuxc_gpr 0x88>;
				status = "disabled";
			};

			csi1_bridge: csi1_bridge@30a90000 {
				compatible = "fsl,imx8mq-csi", "fsl,imx6s-csi";
				reg = <0x30a90000 0x10000>;
				interrupts = <GIC_SPI 42 IRQ_TYPE_LEVEL_HIGH>;
				clocks = <&clk IMX8MQ_CLK_DUMMY>,
					<&clk IMX8MQ_CLK_CSI1_ROOT>,
					<&clk IMX8MQ_CLK_DUMMY>;
				clock-names = "disp-axi", "csi_mclk", "disp_dcic";
				status = "disabled";
			};

			mu: mailbox@30aa0000 {
>>>>>>> c1084c27
				compatible = "fsl,imx8mq-mu", "fsl,imx6sx-mu";
				reg = <0x30aa0000 0x10000>;
				interrupts = <GIC_SPI 88 IRQ_TYPE_LEVEL_HIGH>;
				clocks = <&clk IMX8MQ_CLK_MU_ROOT>;
				clock-names = "mu";
				#mbox-cells = <2>;
			};

			usdhc1: mmc@30b40000 {
				compatible = "fsl,imx8mq-usdhc",
				             "fsl,imx7d-usdhc";
				reg = <0x30b40000 0x10000>;
				interrupts = <GIC_SPI 22 IRQ_TYPE_LEVEL_HIGH>;
				clocks = <&clk IMX8MQ_CLK_IPG_ROOT>,
				         <&clk IMX8MQ_CLK_NAND_USDHC_BUS>,
				         <&clk IMX8MQ_CLK_USDHC1_ROOT>;
				clock-names = "ipg", "ahb", "per";
				fsl,tuning-start-tap = <20>;
				fsl,tuning-step = <2>;
				bus-width = <4>;
				status = "disabled";
			};

			usdhc2: mmc@30b50000 {
				compatible = "fsl,imx8mq-usdhc",
				             "fsl,imx7d-usdhc";
				reg = <0x30b50000 0x10000>;
				interrupts = <GIC_SPI 23 IRQ_TYPE_LEVEL_HIGH>;
				clocks = <&clk IMX8MQ_CLK_IPG_ROOT>,
				         <&clk IMX8MQ_CLK_NAND_USDHC_BUS>,
				         <&clk IMX8MQ_CLK_USDHC2_ROOT>;
				clock-names = "ipg", "ahb", "per";
				fsl,tuning-start-tap = <20>;
				fsl,tuning-step = <2>;
				bus-width = <4>;
				status = "disabled";
			};

			mipi_csi_2: mipi_csi2@30b60000 {
				compatible = "fsl,mxc-mipi-csi2_yav";
				reg = <0x30b60000 0x1000>;
				interrupts = <GIC_SPI 45 IRQ_TYPE_LEVEL_HIGH>;
				clocks = <&clk IMX8MQ_CLK_CSI2_CORE>,
						<&clk IMX8MQ_CLK_CSI2_ESC>,
						<&clk IMX8MQ_CLK_CSI2_PHY_REF>;
				clock-names = "clk_core", "clk_esc", "clk_pxl";
				assigned-clocks = <&clk IMX8MQ_CLK_CSI2_CORE>,
						  <&clk IMX8MQ_CLK_CSI2_PHY_REF>,
						  <&clk IMX8MQ_CLK_CSI2_ESC>;
				assigned-clock-rates = <133000000>, <100000000>, <66000000>;
				power-domains = <&pgc_mipi_csi2>;
				csis-phy-reset = <&src 0x50 7>;
				phy-gpr = <&iomuxc_gpr 0xa4>;
				status = "disabled";
			};

			csi2_bridge: csi2_bridge@30b80000 {
				compatible = "fsl,imx8mq-csi", "fsl,imx6s-csi";
				reg = <0x30b80000 0x10000>;
				interrupts = <GIC_SPI 43 IRQ_TYPE_LEVEL_HIGH>;
				clocks = <&clk IMX8MQ_CLK_DUMMY>,
					<&clk IMX8MQ_CLK_CSI2_ROOT>,
					<&clk IMX8MQ_CLK_DUMMY>;
				clock-names = "disp-axi", "csi_mclk", "disp_dcic";
				status = "disabled";
			};

			qspi0: spi@30bb0000 {
				#address-cells = <1>;
				#size-cells = <0>;
				compatible = "fsl,imx8mq-qspi", "fsl,imx7d-qspi";
				reg = <0x30bb0000 0x10000>,
				      <0x08000000 0x10000000>;
				reg-names = "QuadSPI", "QuadSPI-memory";
				interrupts = <GIC_SPI 107 IRQ_TYPE_LEVEL_HIGH>;
				clocks = <&clk IMX8MQ_CLK_QSPI_ROOT>,
					 <&clk IMX8MQ_CLK_QSPI_ROOT>;
				clock-names = "qspi_en", "qspi";
				status = "disabled";
			};

			sdma1: dma-controller@30bd0000 {
				compatible = "fsl,imx8mq-sdma","fsl,imx7d-sdma";
				reg = <0x30bd0000 0x10000>;
				interrupts = <GIC_SPI 2 IRQ_TYPE_LEVEL_HIGH>;
				clocks = <&clk IMX8MQ_CLK_SDMA1_ROOT>,
					 <&clk IMX8MQ_CLK_AHB>;
				clock-names = "ipg", "ahb";
				#dma-cells = <3>;
				fsl,sdma-ram-script-name = "imx/sdma/sdma-imx7d.bin";
			};

			fec1: ethernet@30be0000 {
				compatible = "fsl,imx8mq-fec", "fsl,imx6sx-fec";
				reg = <0x30be0000 0x10000>;
				interrupts = <GIC_SPI 118 IRQ_TYPE_LEVEL_HIGH>,
				             <GIC_SPI 119 IRQ_TYPE_LEVEL_HIGH>,
					     <GIC_SPI 120 IRQ_TYPE_LEVEL_HIGH>,
					     <GIC_SPI 121 IRQ_TYPE_LEVEL_HIGH>;
				clocks = <&clk IMX8MQ_CLK_ENET1_ROOT>,
				         <&clk IMX8MQ_CLK_ENET1_ROOT>,
				         <&clk IMX8MQ_CLK_ENET_TIMER>,
				         <&clk IMX8MQ_CLK_ENET_REF>,
				         <&clk IMX8MQ_CLK_ENET_PHY_REF>;
				clock-names = "ipg", "ahb", "ptp",
				              "enet_clk_ref", "enet_out";
				assigned-clocks = <&clk IMX8MQ_CLK_ENET_AXI>,
						  <&clk IMX8MQ_CLK_ENET_TIMER>,
						  <&clk IMX8MQ_CLK_ENET_REF>,
						  <&clk IMX8MQ_CLK_ENET_PHY_REF>;
				assigned-clock-parents = <&clk IMX8MQ_SYS1_PLL_266M>,
							 <&clk IMX8MQ_SYS2_PLL_100M>,
							 <&clk IMX8MQ_SYS2_PLL_125M>,
							 <&clk IMX8MQ_SYS2_PLL_50M>;
				assigned-clock-rates = <0>, <100000000>, <125000000>, <0>;
				fsl,num-tx-queues = <3>;
				fsl,num-rx-queues = <3>;
				nvmem-cells = <&fec_mac_address>;
				nvmem-cell-names = "mac-address";
				nvmem_macaddr_swap;
<<<<<<< HEAD
				stop-mode = <&iomuxc_gpr 0x10 3>;
=======
				fsl,stop-mode = <&iomuxc_gpr 0x10 3>;
>>>>>>> c1084c27
				fsl,wakeup_irq = <2>;
				status = "disabled";
			};
		};

		noc: interconnect@32700000 {
			compatible = "fsl,imx8mq-noc", "fsl,imx8m-noc";
			reg = <0x32700000 0x100000>;
			clocks = <&clk IMX8MQ_CLK_NOC>;
			fsl,ddrc = <&ddrc>;
			#interconnect-cells = <1>;
			operating-points-v2 = <&noc_opp_table>;

			noc_opp_table: opp-table {
				compatible = "operating-points-v2";

				opp-133M {
					opp-hz = /bits/ 64 <133333333>;
				};

				opp-400M {
					opp-hz = /bits/ 64 <400000000>;
				};

				opp-800M {
					opp-hz = /bits/ 64 <800000000>;
				};
			};
		};

		bus@32c00000 { /* AIPS4 */
			compatible = "fsl,aips-bus", "simple-bus";
			reg = <0x32c00000 0x400000>;
			#address-cells = <1>;
			#size-cells = <1>;
			ranges = <0x32c00000 0x32c00000 0x400000>;

			hdmi: hdmi@32c00000 {
				reg = <0x32c00000 0x100000>,
					<0x32e40000 0x40000>;
				interrupts = <GIC_SPI 16 IRQ_TYPE_LEVEL_HIGH>,
							 <GIC_SPI 25 IRQ_TYPE_LEVEL_HIGH>;
				interrupt-names = "plug_in", "plug_out";
			};

			irqsteer: interrupt-controller@32e2d000 {
				compatible = "fsl,imx8m-irqsteer", "fsl,imx-irqsteer";
				reg = <0x32e2d000 0x1000>;
				interrupts = <GIC_SPI 18 IRQ_TYPE_LEVEL_HIGH>;
				clocks = <&clk IMX8MQ_CLK_DISP_APB_ROOT>;
				clock-names = "ipg";
				fsl,channel = <0>;
				fsl,num-irqs = <64>;
				interrupt-controller;
				#interrupt-cells = <1>;
			};

			dcss: display-controller@32e00000 {
				#address-cells = <1>;
				#size-cells = <0>;
				compatible = "nxp,imx8mq-dcss";
				reg = <0x32e00000 0x2d000>, <0x32e2f000 0x1000>;
				interrupts = <6>, <8>, <9>, <16>, <17>;
<<<<<<< HEAD
				interrupt-names = "ctx_ld", "ctxld_kick", "vblank",
=======
				interrupt-names = "ctxld", "ctxld_kick", "vblank",
>>>>>>> c1084c27
								  "dtrc_ch1", "dtrc_ch2";
				interrupt-parent = <&irqsteer>;
				clocks = <&clk IMX8MQ_CLK_DISP_APB_ROOT>,
					 <&clk IMX8MQ_CLK_DISP_AXI_ROOT>,
					 <&clk IMX8MQ_CLK_DISP_RTRM_ROOT>,
					 <&clk IMX8MQ_VIDEO2_PLL_OUT>,
					 <&clk IMX8MQ_CLK_DISP_DTRC>,
					 <&clk IMX8MQ_VIDEO2_PLL1_REF_SEL>,
					 <&clk IMX8MQ_CLK_PHY_27MHZ>;
				clock-names = "apb", "axi", "rtrm", "pix", "dtrc", "pll_src",
						      "pll_phy_ref";
				assigned-clocks = <&clk IMX8MQ_CLK_DISP_AXI>,
						  <&clk IMX8MQ_CLK_DISP_RTRM>,
						  <&clk IMX8MQ_VIDEO2_PLL1_REF_SEL>;
				assigned-clock-parents = <&clk IMX8MQ_SYS1_PLL_800M>,
							 <&clk IMX8MQ_SYS1_PLL_800M>,
							 <&clk IMX8MQ_CLK_27M>;
				assigned-clock-rates = <800000000>,
							   <400000000>;
				status = "disabled";
			};
		};

		gpu: gpu@38000000 {
			compatible = "vivante,gc";
			reg = <0x38000000 0x40000>;
			interrupts = <GIC_SPI 3 IRQ_TYPE_LEVEL_HIGH>;
			clocks = <&clk IMX8MQ_CLK_GPU_ROOT>,
			         <&clk IMX8MQ_CLK_GPU_SHADER_DIV>,
			         <&clk IMX8MQ_CLK_GPU_AXI>,
			         <&clk IMX8MQ_CLK_GPU_AHB>;
			clock-names = "core", "shader", "bus", "reg";
			#cooling-cells = <2>;
			assigned-clocks = <&clk IMX8MQ_CLK_GPU_CORE_SRC>,
			                  <&clk IMX8MQ_CLK_GPU_SHADER_SRC>,
			                  <&clk IMX8MQ_CLK_GPU_AXI>,
			                  <&clk IMX8MQ_CLK_GPU_AHB>,
			                  <&clk IMX8MQ_GPU_PLL_BYPASS>;
			assigned-clock-parents = <&clk IMX8MQ_GPU_PLL_OUT>,
			                         <&clk IMX8MQ_GPU_PLL_OUT>,
			                         <&clk IMX8MQ_GPU_PLL_OUT>,
			                         <&clk IMX8MQ_GPU_PLL_OUT>,
			                         <&clk IMX8MQ_GPU_PLL>;
			assigned-clock-rates = <800000000>, <800000000>,
			                       <800000000>, <800000000>, <0>;
			power-domains = <&pgc_gpu>;
			status = "disabled";
		};

		usb_dwc3_0: usb@38100000 {
			compatible = "fsl,imx8mq-dwc3", "snps,dwc3";
			reg = <0x38100000 0x10000>;
			clocks = <&clk IMX8MQ_CLK_USB1_CTRL_ROOT>,
			         <&clk IMX8MQ_CLK_USB_CORE_REF>,
				 <&clk IMX8MQ_CLK_32K>;
			clock-names = "bus_early", "ref", "suspend";
			assigned-clocks = <&clk IMX8MQ_CLK_USB_BUS>,
			                  <&clk IMX8MQ_CLK_USB_CORE_REF>;
			assigned-clock-parents = <&clk IMX8MQ_SYS2_PLL_500M>,
			                         <&clk IMX8MQ_SYS1_PLL_100M>;
			assigned-clock-rates = <500000000>, <100000000>;
			interrupts = <GIC_SPI 40 IRQ_TYPE_LEVEL_HIGH>;
			phys = <&usb3_phy0>, <&usb3_phy0>;
			phy-names = "usb2-phy", "usb3-phy";
			power-domains = <&pgc_otg1>;
			usb3-resume-missing-cas;
			snps,power-down-scale = <2>;
<<<<<<< HEAD
=======
			snps,parkmode-disable-ss-quirk;
			snps,dis_rxdet_inp3_quirk;
>>>>>>> c1084c27
			status = "disabled";
		};

		usb3_phy0: usb-phy@381f0040 {
			compatible = "fsl,imx8mq-usb-phy";
			reg = <0x381f0040 0x40>;
			clocks = <&clk IMX8MQ_CLK_USB1_PHY_ROOT>;
			clock-names = "phy";
			assigned-clocks = <&clk IMX8MQ_CLK_USB_PHY_REF>;
			assigned-clock-parents = <&clk IMX8MQ_SYS1_PLL_100M>;
			assigned-clock-rates = <100000000>;
			#phy-cells = <0>;
			status = "disabled";
		};

		usb_dwc3_1: usb@38200000 {
			compatible = "fsl,imx8mq-dwc3", "snps,dwc3";
			reg = <0x38200000 0x10000>;
			clocks = <&clk IMX8MQ_CLK_USB2_CTRL_ROOT>,
			         <&clk IMX8MQ_CLK_USB_CORE_REF>,
				 <&clk IMX8MQ_CLK_32K>;
			clock-names = "bus_early", "ref", "suspend";
			assigned-clocks = <&clk IMX8MQ_CLK_USB_BUS>,
			                  <&clk IMX8MQ_CLK_USB_CORE_REF>;
			assigned-clock-parents = <&clk IMX8MQ_SYS2_PLL_500M>,
			                         <&clk IMX8MQ_SYS1_PLL_100M>;
			assigned-clock-rates = <500000000>, <100000000>;
			interrupts = <GIC_SPI 41 IRQ_TYPE_LEVEL_HIGH>;
			phys = <&usb3_phy1>, <&usb3_phy1>;
			phy-names = "usb2-phy", "usb3-phy";
			power-domains = <&pgc_otg2>;
			usb3-resume-missing-cas;
			snps,power-down-scale = <2>;
<<<<<<< HEAD
=======
			snps,parkmode-disable-ss-quirk;
			snps,dis_rxdet_inp3_quirk;
>>>>>>> c1084c27
			status = "disabled";
		};

		usb3_phy1: usb-phy@382f0040 {
			compatible = "fsl,imx8mq-usb-phy";
			reg = <0x382f0040 0x40>;
			clocks = <&clk IMX8MQ_CLK_USB2_PHY_ROOT>;
			clock-names = "phy";
			assigned-clocks = <&clk IMX8MQ_CLK_USB_PHY_REF>;
			assigned-clock-parents = <&clk IMX8MQ_SYS1_PLL_100M>;
			assigned-clock-rates = <100000000>;
			#phy-cells = <0>;
			status = "disabled";
		};

		dma_apbh: dma-apbh@33000000 {
			compatible = "fsl,imx7d-dma-apbh", "fsl,imx28-dma-apbh";
			reg = <0x33000000 0x2000>;
			interrupts = <GIC_SPI 12 IRQ_TYPE_LEVEL_HIGH>,
				     <GIC_SPI 12 IRQ_TYPE_LEVEL_HIGH>,
				     <GIC_SPI 12 IRQ_TYPE_LEVEL_HIGH>,
				     <GIC_SPI 12 IRQ_TYPE_LEVEL_HIGH>;
			interrupt-names = "gpmi0", "gpmi1", "gpmi2", "gpmi3";
			#dma-cells = <1>;
			dma-channels = <4>;
			clocks = <&clk IMX8MQ_CLK_NAND_USDHC_BUS_RAWNAND_CLK>;
		};

		gpmi: gpmi-nand@33002000{
			compatible = "fsl,imx7d-gpmi-nand";
			#address-cells = <1>;
			#size-cells = <1>;
			reg = <0x33002000 0x2000>, <0x33004000 0x4000>;
			reg-names = "gpmi-nand", "bch";
			interrupts = <GIC_SPI 14 IRQ_TYPE_LEVEL_HIGH>;
			interrupt-names = "bch";
			clocks = <&clk IMX8MQ_CLK_RAWNAND_ROOT>,
				<&clk IMX8MQ_CLK_NAND_USDHC_BUS_RAWNAND_CLK>;
			clock-names = "gpmi_io", "gpmi_bch_apb";
			dmas = <&dma_apbh 0>;
			dma-names = "rx-tx";
			status = "disabled";
		};

		pcie0: pcie@33800000 {
			compatible = "fsl,imx8mq-pcie";
			reg = <0x33800000 0x400000>,
			      <0x1ff00000 0x80000>;
			reg-names = "dbi", "config";
			#address-cells = <3>;
			#size-cells = <2>;
			device_type = "pci";
			bus-range = <0x00 0xff>;
			ranges = <0x81000000 0 0x00000000 0x1ff80000 0 0x00010000 /* downstream I/O 64KB */
			          0x82000000 0 0x18000000 0x18000000 0 0x07f00000>; /* non-prefetchable memory */
			num-lanes = <1>;
			num-viewport = <4>;
			interrupts = <GIC_SPI 122 IRQ_TYPE_LEVEL_HIGH>,
					<GIC_SPI 127 IRQ_TYPE_LEVEL_HIGH>; /* eDMA */
			interrupt-names = "msi", "dma";
			#interrupt-cells = <1>;
			interrupt-map-mask = <0 0 0 0x7>;
			interrupt-map = <0 0 0 1 &gic GIC_SPI 125 IRQ_TYPE_LEVEL_HIGH>,
			                <0 0 0 2 &gic GIC_SPI 124 IRQ_TYPE_LEVEL_HIGH>,
			                <0 0 0 3 &gic GIC_SPI 123 IRQ_TYPE_LEVEL_HIGH>,
			                <0 0 0 4 &gic GIC_SPI 122 IRQ_TYPE_LEVEL_HIGH>;
			fsl,max-link-speed = <2>;
			linux,pci-domain = <0>;
			power-domains = <&pgc_pcie>;
			resets = <&src IMX8MQ_RESET_PCIEPHY>,
			         <&src IMX8MQ_RESET_PCIE_CTRL_APPS_EN>,
				 <&src IMX8MQ_RESET_PCIE_CTRL_APPS_CLK_REQ>,
				 <&src IMX8MQ_RESET_PCIE_CTRL_APPS_TURNOFF>;
			reset-names = "pciephy", "apps", "clkreq", "turnoff";
			assigned-clocks = <&clk IMX8MQ_CLK_PCIE1_CTRL>,
			                  <&clk IMX8MQ_CLK_PCIE1_PHY>,
			                  <&clk IMX8MQ_CLK_PCIE1_AUX>;
			assigned-clock-parents = <&clk IMX8MQ_SYS2_PLL_250M>,
			                         <&clk IMX8MQ_SYS2_PLL_100M>,
			                         <&clk IMX8MQ_SYS1_PLL_80M>;
			assigned-clock-rates = <250000000>, <100000000>,
			                       <10000000>;
			status = "disabled";
		};

		pcie1: pcie@33c00000 {
			compatible = "fsl,imx8mq-pcie";
			reg = <0x33c00000 0x400000>,
			      <0x27f00000 0x80000>;
			reg-names = "dbi", "config";
			#address-cells = <3>;
			#size-cells = <2>;
			device_type = "pci";
			ranges =  <0x81000000 0 0x00000000 0x27f80000 0 0x00010000 /* downstream I/O 64KB */
				   0x82000000 0 0x20000000 0x20000000 0 0x07f00000>; /* non-prefetchable memory */
			num-lanes = <1>;
			num-viewport = <4>;
			interrupts = <GIC_SPI 74 IRQ_TYPE_LEVEL_HIGH>,
					<GIC_SPI 80 IRQ_TYPE_LEVEL_HIGH>; /* eDMA */
			interrupt-names = "msi", "dma";
			#interrupt-cells = <1>;
			interrupt-map-mask = <0 0 0 0x7>;
			interrupt-map = <0 0 0 1 &gic GIC_SPI 77 IRQ_TYPE_LEVEL_HIGH>,
					<0 0 0 2 &gic GIC_SPI 76 IRQ_TYPE_LEVEL_HIGH>,
					<0 0 0 3 &gic GIC_SPI 75 IRQ_TYPE_LEVEL_HIGH>,
					<0 0 0 4 &gic GIC_SPI 74 IRQ_TYPE_LEVEL_HIGH>;
			fsl,max-link-speed = <2>;
			linux,pci-domain = <1>;
			power-domains = <&pgc_pcie>;
			resets = <&src IMX8MQ_RESET_PCIEPHY2>,
			         <&src IMX8MQ_RESET_PCIE2_CTRL_APPS_EN>,
				 <&src IMX8MQ_RESET_PCIE2_CTRL_APPS_CLK_REQ>,
				 <&src IMX8MQ_RESET_PCIE2_CTRL_APPS_TURNOFF>;
			reset-names = "pciephy", "apps", "clkreq", "turnoff";
			assigned-clocks = <&clk IMX8MQ_CLK_PCIE2_CTRL>,
			                  <&clk IMX8MQ_CLK_PCIE2_PHY>,
			                  <&clk IMX8MQ_CLK_PCIE2_AUX>;
			assigned-clock-parents = <&clk IMX8MQ_SYS2_PLL_250M>,
			                         <&clk IMX8MQ_SYS2_PLL_100M>,
			                         <&clk IMX8MQ_SYS1_PLL_80M>;
			assigned-clock-rates = <250000000>, <100000000>,
			                       <10000000>;
			status = "disabled";
		};

		pcie1_ep: pcie_ep@33c00000 {
			compatible = "fsl,imx8mq-pcie-ep";
			reg = <0x33c00000 0x000400000>,
			      <0x20000000 0x08000000>;
			reg-names = "regs", "addr_space";
			num-lanes = <1>;
			interrupts = <GIC_SPI 80 IRQ_TYPE_LEVEL_HIGH>; /* eDMA */
			interrupt-names = "dma";
			fsl,max-link-speed = <2>;
			power-domains = <&pgc_pcie>;
			resets = <&src IMX8MQ_RESET_PCIEPHY2>,
				 <&src IMX8MQ_RESET_PCIE2_CTRL_APPS_EN>,
				 <&src IMX8MQ_RESET_PCIE2_CTRL_APPS_TURNOFF>;
			reset-names = "pciephy", "apps", "turnoff";
			num-ib-windows = <4>;
			num-ob-windows = <4>;
			status = "disabled";
		};

		pcie1_ep: pcie_ep@33c00000 {
			compatible = "fsl,imx8mq-pcie-ep";
			reg = <0x33c00000 0x000400000>,
			      <0x20000000 0x08000000>;
			reg-names = "regs", "addr_space";
			num-lanes = <1>;
			interrupts = <GIC_SPI 80 IRQ_TYPE_LEVEL_HIGH>; /* eDMA */
			interrupt-names = "dma";
			fsl,max-link-speed = <2>;
			power-domains = <&pgc_pcie>;
			resets = <&src IMX8MQ_RESET_PCIEPHY2>,
				 <&src IMX8MQ_RESET_PCIE2_CTRL_APPS_EN>,
				 <&src IMX8MQ_RESET_PCIE2_CTRL_APPS_TURNOFF>;
			reset-names = "pciephy", "apps", "turnoff";
			num-ib-windows = <4>;
			num-ob-windows = <4>;
			status = "disabled";
		};

		gic: interrupt-controller@38800000 {
			compatible = "arm,gic-v3";
			reg = <0x38800000 0x10000>,	/* GIC Dist */
			      <0x38880000 0xc0000>,	/* GICR */
			      <0x31000000 0x2000>,	/* GICC */
			      <0x31010000 0x2000>,	/* GICV */
			      <0x31020000 0x2000>;	/* GICH */
			#interrupt-cells = <3>;
			interrupt-controller;
			interrupts = <GIC_PPI 9 IRQ_TYPE_LEVEL_HIGH>;
			interrupt-parent = <&gic>;
		};

		ddrc: memory-controller@3d400000 {
			compatible = "fsl,imx8mq-ddrc", "fsl,imx8m-ddrc";
			reg = <0x3d400000 0x400000>;
			clock-names = "core", "pll", "alt", "apb";
			clocks = <&clk IMX8MQ_CLK_DRAM_CORE>,
				 <&clk IMX8MQ_DRAM_PLL_OUT>,
				 <&clk IMX8MQ_CLK_DRAM_ALT>,
				 <&clk IMX8MQ_CLK_DRAM_APB>;
		};

		ddr-pmu@3d800000 {
			compatible = "fsl,imx8mq-ddr-pmu", "fsl,imx8m-ddr-pmu";
			reg = <0x3d800000 0x400000>;
			interrupt-parent = <&gic>;
			interrupts = <GIC_SPI 98 IRQ_TYPE_LEVEL_HIGH>;
		};

		vpu: vpu@38300000 {
			compatible = "nxp,imx8mq-hantro";
			reg = <0x38300000 0x200000>;
			reg-names = "regs_hantro";
			interrupts = <GIC_SPI 7 IRQ_TYPE_LEVEL_HIGH>, <GIC_SPI 8 IRQ_TYPE_LEVEL_HIGH>;
			interrupt-names = "irq_hantro_g1", "irq_hantro_g2";
			clocks = <&clk IMX8MQ_CLK_VPU_G1_ROOT>, <&clk IMX8MQ_CLK_VPU_G2_ROOT>, <&clk IMX8MQ_CLK_VPU_DEC_ROOT>;
			clock-names = "clk_hantro_g1", "clk_hantro_g2", "clk_hantro_bus";
			assigned-clocks = <&clk IMX8MQ_CLK_VPU_G1>, <&clk IMX8MQ_CLK_VPU_G2>, <&clk IMX8MQ_CLK_VPU_BUS>;
			assigned-clock-parents = <&clk IMX8MQ_VPU_PLL_OUT>, <&clk IMX8MQ_VPU_PLL_OUT>, <&clk IMX8MQ_SYS1_PLL_800M>;
			assigned-clock-rates = <600000000>, <600000000>, <800000000>;
			power-domains = <&pgc_vpu>;
			status = "disabled";
		};
<<<<<<< HEAD
=======

		vpu_v4l2: vpu_v4l2 {
			compatible = "nxp,imx8m-vsiv4l2";
			status = "disabled";
		};
>>>>>>> c1084c27
	};

	gpu3d: gpu3d@38000000 {
		compatible = "fsl,imx8mq-gpu", "fsl,imx6q-gpu";
		reg = <0x0 0x38000000 0x0 0x40000>, <0x0 0x40000000 0x0 0xC0000000>, <0x0 0x0 0x0 0x10000000>;
		reg-names = "iobase_3d", "phys_baseaddr", "contiguous_mem";
		interrupts = <GIC_SPI 3 IRQ_TYPE_LEVEL_HIGH>;
		interrupt-names = "irq_3d";
		clocks = 	<&clk IMX8MQ_CLK_GPU_ROOT>,
				<&clk IMX8MQ_CLK_GPU_SHADER_DIV>,
				<&clk IMX8MQ_CLK_GPU_AXI>,
				<&clk IMX8MQ_CLK_GPU_AHB>;
		clock-names = "gpu3d_clk", "gpu3d_shader_clk", "gpu3d_axi_clk", "gpu3d_ahb_clk";
		assigned-clocks = <&clk IMX8MQ_CLK_GPU_CORE_SRC>,
				<&clk IMX8MQ_CLK_GPU_SHADER_SRC>,
				<&clk IMX8MQ_CLK_GPU_AXI>,
				<&clk IMX8MQ_CLK_GPU_AHB>;
		assigned-clock-parents = <&clk IMX8MQ_GPU_PLL_OUT>,
				<&clk IMX8MQ_GPU_PLL_OUT>,
				<&clk IMX8MQ_GPU_PLL_OUT>,
				<&clk IMX8MQ_GPU_PLL_OUT>;
		assigned-clock-rates = <800000000>, <800000000>, <800000000>, <800000000>;
		power-domains = <&pgc_gpu>;
		status = "disabled";
<<<<<<< HEAD
	};

	rpmsg: rpmsg{
		compatible = "fsl,imx8mq-rpmsg";
		/* up to now, the following channels are used in imx rpmsg
		 * - tx1/rx1: messages channel.
		 * - general interrupt1: remote proc finish re-init rpmsg stack
		 *   when A core is partition reset.
		 */
		mbox-names = "tx", "rx", "rxdb";
		mboxes = <&mu 0 1
			  &mu 1 1
			  &mu 3 1>;
		status = "disabled";
=======
>>>>>>> c1084c27
	};
};<|MERGE_RESOLUTION|>--- conflicted
+++ resolved
@@ -296,11 +296,6 @@
 			reg = <0x100000 0x8000>;
 		};
 
-		caam_sm: caam-sm@100000 {
-			compatible = "fsl,imx6q-caam-sm";
-			reg = <0x100000 0x8000>;
-		};
-
 		bus@30000000 { /* AIPS1 */
 			compatible = "fsl,aips-bus", "simple-bus";
 			reg = <0x30000000 0x400000>;
@@ -309,10 +304,7 @@
 			ranges = <0x30000000 0x30000000 0x400000>;
 
 			sai1: sai@30010000 {
-<<<<<<< HEAD
-=======
 				#sound-dai-cells = <0>;
->>>>>>> c1084c27
 				compatible = "fsl,imx8mq-sai",
 					     "fsl,imx6sx-sai";
 				reg = <0x30010000 0x10000>;
@@ -329,10 +321,7 @@
 			};
 
 			sai6: sai@30030000 {
-<<<<<<< HEAD
-=======
 				#sound-dai-cells = <0>;
->>>>>>> c1084c27
 				compatible = "fsl,imx8mq-sai",
 					     "fsl,imx6sx-sai";
 				reg = <0x30030000 0x10000>;
@@ -349,10 +338,7 @@
 			};
 
 			sai5: sai@30040000 {
-<<<<<<< HEAD
-=======
 				#sound-dai-cells = <0>;
->>>>>>> c1084c27
 				compatible = "fsl,imx8mq-sai",
 					     "fsl,imx6sx-sai";
 				reg = <0x30040000 0x10000>;
@@ -370,10 +356,7 @@
 			};
 
 			sai4: sai@30050000 {
-<<<<<<< HEAD
-=======
 				#sound-dai-cells = <0>;
->>>>>>> c1084c27
 				compatible = "fsl,imx8mq-sai",
 					     "fsl,imx6sx-sai";
 				reg = <0x30050000 0x10000>;
@@ -542,24 +525,6 @@
 				fsl,sdma-ram-script-name = "imx/sdma/sdma-imx7d.bin";
 			};
 
-<<<<<<< HEAD
-			lcdif: lcdif@30320000 {
-				compatible = "fsl,imx8mq-lcdif", "fsl,imx28-lcdif";
-				reg = <0x30320000 0x10000>;
-				clocks = <&clk IMX8MQ_CLK_LCDIF_PIXEL>;
-				clock-names = "pix";
-				assigned-clocks = <&clk IMX8MQ_CLK_LCDIF_PIXEL>,
-						  <&clk IMX8MQ_VIDEO_PLL1_BYPASS>,
-						  <&clk IMX8MQ_VIDEO_PLL1_REF_SEL>;
-				assigned-clock-parents = <&clk IMX8MQ_VIDEO_PLL1_OUT>,
-							 <&clk IMX8MQ_VIDEO_PLL1>,
-							 <&clk IMX8MQ_CLK_27M>;
-				interrupts = <GIC_SPI 5 IRQ_TYPE_LEVEL_HIGH>;
-				status = "disabled";
-			};
-
-			iomuxc: iomuxc@30330000 {
-=======
 			lcdif: lcd-controller@30320000 {
 				compatible = "fsl,imx8mq-lcdif", "fsl,imx28-lcdif";
 				reg = <0x30320000 0x10000>;
@@ -584,7 +549,6 @@
 			};
 
 			iomuxc: pinctrl@30330000 {
->>>>>>> c1084c27
 				compatible = "fsl,imx8mq-iomuxc";
 				reg = <0x30330000 0x10000>;
 			};
@@ -616,11 +580,6 @@
 					reg = <0x10 4>;
 				};
 
-<<<<<<< HEAD
-				fec_mac_address: mac-address@640 {
-					reg = <0x90 6>;
-				};
-=======
 				fec_mac_address: mac-address@90 {
 					reg = <0x90 6>;
 				};
@@ -630,7 +589,6 @@
 					nvmem-cells = <&imx8mq_uid>;
 					nvmem-cell-names = "soc_unique_id";
 				};
->>>>>>> c1084c27
 			};
 
 			anatop: syscon@30360000 {
@@ -674,11 +632,7 @@
 					regmap = <&snvs>;
 					interrupts = <GIC_SPI 4 IRQ_TYPE_LEVEL_HIGH>;
 					clocks = <&clk IMX8MQ_CLK_SNVS_ROOT>;
-<<<<<<< HEAD
-					clock-names = "snvs";
-=======
 					clock-names = "snvs-pwrkey";
->>>>>>> c1084c27
 					linux,keycode = <KEY_POWER>;
 					wakeup-source;
 					status = "disabled";
@@ -697,21 +651,6 @@
 				clock-names = "ckil", "osc_25m", "osc_27m",
 				              "clk_ext1", "clk_ext2",
 				              "clk_ext3", "clk_ext4";
-<<<<<<< HEAD
-				assigned-clocks = <&clk IMX8MQ_CLK_NOC>,
-						  <&clk IMX8MQ_CLK_NAND_USDHC_BUS>,
-						  <&clk IMX8MQ_CLK_AUDIO_AHB>,
-						  <&clk IMX8MQ_AUDIO_PLL1>,
-						  <&clk IMX8MQ_AUDIO_PLL2>;
-				assigned-clock-parents = <&clk IMX8MQ_SYS1_PLL_800M>,
-							 <&clk IMX8MQ_SYS1_PLL_266M>,
-							 <&clk IMX8MQ_SYS2_PLL_500M>;
-				assigned-clock-rates = <800000000>,
-						       <0>,
-						       <0>,
-						       <786432000>,
-						       <722534400>;
-=======
 				assigned-clocks = <&clk IMX8MQ_CLK_A53_SRC>,
 						  <&clk IMX8MQ_CLK_A53_CORE>,
 						  <&clk IMX8MQ_CLK_NOC>,
@@ -738,7 +677,6 @@
 							 <0>,
 						         <0>,
 							 <&clk IMX8MQ_SYS1_PLL_266M>;
->>>>>>> c1084c27
 			};
 
 			src: reset-controller@30390000 {
@@ -1051,10 +989,7 @@
 			};
 
 			sai3: sai@308c0000 {
-<<<<<<< HEAD
-=======
 				#sound-dai-cells = <0>;
->>>>>>> c1084c27
 				compatible = "fsl,imx8mq-sai",
 					     "fsl,imx6sx-sai";
 				reg = <0x308c0000 0x10000>;
@@ -1166,47 +1101,6 @@
 				status = "disabled";
 			};
 
-			mipi_dsi: mipi_dsi@30a00000 {
-				#address-cells = <1>;
-				#size-cells = <0>;
-				compatible = "fsl,imx8mq-nwl-dsi";
-				reg = <0x30a00000 0x300>;
-				clocks = <&clk IMX8MQ_CLK_DSI_CORE>,
-					 <&clk IMX8MQ_CLK_DSI_AHB>,
-					 <&clk IMX8MQ_CLK_DSI_IPG_DIV>,
-					 <&clk IMX8MQ_CLK_DSI_PHY_REF>,
-					 <&clk IMX8MQ_VIDEO_PLL1>,
-					 <&clk IMX8MQ_CLK_LCDIF_PIXEL>;
-				clock-names = "core",
-					      "rx_esc",
-					      "tx_esc",
-					      "phy_ref",
-					      "video_pll",
-					      "lcdif";
-				assigned-clocks = <&clk IMX8MQ_CLK_DSI_PHY_REF>,
-						  <&clk IMX8MQ_CLK_DSI_CORE>,
-						  <&clk IMX8MQ_CLK_DSI_AHB>,
-						  <&clk IMX8MQ_CLK_DSI_IPG_DIV>;
-				assigned-clock-parents = <&clk IMX8MQ_VIDEO_PLL1_OUT>,
-							 <&clk IMX8MQ_SYS1_PLL_266M>,
-							 <&clk IMX8MQ_SYS1_PLL_80M>;
-				assigned-clock-rates = <27000000>,
-						       <266000000>,
-						       <80000000>,
-						       <20000000>;
-				interrupts = <GIC_SPI 34 IRQ_TYPE_LEVEL_HIGH>;
-				power-domains = <&pgc_mipi>;
-				resets = <&src IMX8MQ_RESET_MIPI_DSI_RESET_BYTE_N>,
-			                 <&src IMX8MQ_RESET_MIPI_DSI_DPI_RESET_N>,
-			                 <&src IMX8MQ_RESET_MIPI_DSI_ESC_RESET_N>,
-				         <&src IMX8MQ_RESET_MIPI_DSI_PCLK_RESET_N>;
-				reset-names = "byte", "dpi", "esc", "pclk";
-				mux-controls = <&mux 0>;
-				phys = <&dphy>;
-				phy-names = "dphy";
-				status = "disabled";
-			};
-
 			i2c1: i2c@30a20000 {
 				compatible = "fsl,imx8mq-i2c", "fsl,imx21-i2c";
 				reg = <0x30a20000 0x10000>;
@@ -1257,7 +1151,6 @@
 				clock-names = "ipg", "per";
 				dmas = <&sdma1 28 4 0>, <&sdma1 29 4 0>;
 				dma-names = "rx", "tx";
-<<<<<<< HEAD
 				status = "disabled";
 			};
 
@@ -1290,42 +1183,7 @@
 				status = "disabled";
 			};
 
-			mu: mu@30aa0000 {
-=======
-				status = "disabled";
-			};
-
-			mipi_csi_1: mipi_csi1@30a70000 {
-				compatible = "fsl,mxc-mipi-csi2_yav";
-				reg = <0x30a70000 0x1000>;
-				interrupts = <GIC_SPI 44 IRQ_TYPE_LEVEL_HIGH>;
-				clocks = <&clk IMX8MQ_CLK_CSI1_CORE>,
-						<&clk IMX8MQ_CLK_CSI1_ESC>,
-						<&clk IMX8MQ_CLK_CSI1_PHY_REF>;
-				clock-names = "clk_core", "clk_esc", "clk_pxl";
-				assigned-clocks = <&clk IMX8MQ_CLK_CSI1_CORE>,
-						  <&clk IMX8MQ_CLK_CSI1_PHY_REF>,
-						  <&clk IMX8MQ_CLK_CSI1_ESC>;
-				assigned-clock-rates = <133000000>, <100000000>, <66000000>;
-				power-domains = <&pgc_mipi_csi1>;
-				csis-phy-reset = <&src 0x4c 7>;
-				phy-gpr = <&iomuxc_gpr 0x88>;
-				status = "disabled";
-			};
-
-			csi1_bridge: csi1_bridge@30a90000 {
-				compatible = "fsl,imx8mq-csi", "fsl,imx6s-csi";
-				reg = <0x30a90000 0x10000>;
-				interrupts = <GIC_SPI 42 IRQ_TYPE_LEVEL_HIGH>;
-				clocks = <&clk IMX8MQ_CLK_DUMMY>,
-					<&clk IMX8MQ_CLK_CSI1_ROOT>,
-					<&clk IMX8MQ_CLK_DUMMY>;
-				clock-names = "disp-axi", "csi_mclk", "disp_dcic";
-				status = "disabled";
-			};
-
 			mu: mailbox@30aa0000 {
->>>>>>> c1084c27
 				compatible = "fsl,imx8mq-mu", "fsl,imx6sx-mu";
 				reg = <0x30aa0000 0x10000>;
 				interrupts = <GIC_SPI 88 IRQ_TYPE_LEVEL_HIGH>;
@@ -1446,11 +1304,7 @@
 				nvmem-cells = <&fec_mac_address>;
 				nvmem-cell-names = "mac-address";
 				nvmem_macaddr_swap;
-<<<<<<< HEAD
-				stop-mode = <&iomuxc_gpr 0x10 3>;
-=======
 				fsl,stop-mode = <&iomuxc_gpr 0x10 3>;
->>>>>>> c1084c27
 				fsl,wakeup_irq = <2>;
 				status = "disabled";
 			};
@@ -1514,11 +1368,7 @@
 				compatible = "nxp,imx8mq-dcss";
 				reg = <0x32e00000 0x2d000>, <0x32e2f000 0x1000>;
 				interrupts = <6>, <8>, <9>, <16>, <17>;
-<<<<<<< HEAD
-				interrupt-names = "ctx_ld", "ctxld_kick", "vblank",
-=======
 				interrupt-names = "ctxld", "ctxld_kick", "vblank",
->>>>>>> c1084c27
 								  "dtrc_ch1", "dtrc_ch2";
 				interrupt-parent = <&irqsteer>;
 				clocks = <&clk IMX8MQ_CLK_DISP_APB_ROOT>,
@@ -1586,11 +1436,8 @@
 			power-domains = <&pgc_otg1>;
 			usb3-resume-missing-cas;
 			snps,power-down-scale = <2>;
-<<<<<<< HEAD
-=======
 			snps,parkmode-disable-ss-quirk;
 			snps,dis_rxdet_inp3_quirk;
->>>>>>> c1084c27
 			status = "disabled";
 		};
 
@@ -1624,11 +1471,8 @@
 			power-domains = <&pgc_otg2>;
 			usb3-resume-missing-cas;
 			snps,power-down-scale = <2>;
-<<<<<<< HEAD
-=======
 			snps,parkmode-disable-ss-quirk;
 			snps,dis_rxdet_inp3_quirk;
->>>>>>> c1084c27
 			status = "disabled";
 		};
 
@@ -1773,25 +1617,6 @@
 			status = "disabled";
 		};
 
-		pcie1_ep: pcie_ep@33c00000 {
-			compatible = "fsl,imx8mq-pcie-ep";
-			reg = <0x33c00000 0x000400000>,
-			      <0x20000000 0x08000000>;
-			reg-names = "regs", "addr_space";
-			num-lanes = <1>;
-			interrupts = <GIC_SPI 80 IRQ_TYPE_LEVEL_HIGH>; /* eDMA */
-			interrupt-names = "dma";
-			fsl,max-link-speed = <2>;
-			power-domains = <&pgc_pcie>;
-			resets = <&src IMX8MQ_RESET_PCIEPHY2>,
-				 <&src IMX8MQ_RESET_PCIE2_CTRL_APPS_EN>,
-				 <&src IMX8MQ_RESET_PCIE2_CTRL_APPS_TURNOFF>;
-			reset-names = "pciephy", "apps", "turnoff";
-			num-ib-windows = <4>;
-			num-ob-windows = <4>;
-			status = "disabled";
-		};
-
 		gic: interrupt-controller@38800000 {
 			compatible = "arm,gic-v3";
 			reg = <0x38800000 0x10000>,	/* GIC Dist */
@@ -1836,14 +1661,11 @@
 			power-domains = <&pgc_vpu>;
 			status = "disabled";
 		};
-<<<<<<< HEAD
-=======
 
 		vpu_v4l2: vpu_v4l2 {
 			compatible = "nxp,imx8m-vsiv4l2";
 			status = "disabled";
 		};
->>>>>>> c1084c27
 	};
 
 	gpu3d: gpu3d@38000000 {
@@ -1868,22 +1690,5 @@
 		assigned-clock-rates = <800000000>, <800000000>, <800000000>, <800000000>;
 		power-domains = <&pgc_gpu>;
 		status = "disabled";
-<<<<<<< HEAD
-	};
-
-	rpmsg: rpmsg{
-		compatible = "fsl,imx8mq-rpmsg";
-		/* up to now, the following channels are used in imx rpmsg
-		 * - tx1/rx1: messages channel.
-		 * - general interrupt1: remote proc finish re-init rpmsg stack
-		 *   when A core is partition reset.
-		 */
-		mbox-names = "tx", "rx", "rxdb";
-		mboxes = <&mu 0 1
-			  &mu 1 1
-			  &mu 3 1>;
-		status = "disabled";
-=======
->>>>>>> c1084c27
 	};
 };