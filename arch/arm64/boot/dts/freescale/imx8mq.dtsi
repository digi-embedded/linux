--- conflicted
+++ resolved
@@ -1170,22 +1170,6 @@
 				csis-phy-reset = <&src 0x4c 7>;
 				phy-gpr = <&iomuxc_gpr 0x88>;
 				status = "disabled";
-<<<<<<< HEAD
-=======
-
-				ports {
-					#address-cells = <1>;
-					#size-cells = <0>;
-
-					port@1 {
-						reg = <1>;
-
-						csi1_mipi_ep: endpoint {
-							remote-endpoint = <&csi1_ep>;
-						};
-					};
-				};
->>>>>>> efe3167e
 			};
 
 			csi1_bridge: csi1_bridge@30a90000 {
@@ -1197,67 +1181,6 @@
 					<&clk IMX8MQ_CLK_DUMMY>;
 				clock-names = "disp-axi", "csi_mclk", "disp_dcic";
 				status = "disabled";
-<<<<<<< HEAD
-=======
-
-				port {
-					csi1_ep: endpoint {
-						remote-endpoint = <&csi1_mipi_ep>;
-					};
-				};
-			};
-
-			mipi_csi2: csi@30b60000 {
-				compatible = "fsl,imx8mq-mipi-csi2";
-				reg = <0x30b60000 0x1000>;
-				clocks = <&clk IMX8MQ_CLK_CSI2_CORE>,
-				   <&clk IMX8MQ_CLK_CSI2_ESC>,
-				   <&clk IMX8MQ_CLK_CSI2_PHY_REF>;
-				clock-names = "core", "esc", "ui";
-				assigned-clocks = <&clk IMX8MQ_CLK_CSI2_CORE>,
-				    <&clk IMX8MQ_CLK_CSI2_PHY_REF>,
-				    <&clk IMX8MQ_CLK_CSI2_ESC>;
-				assigned-clock-rates = <266000000>, <333000000>, <66000000>;
-				assigned-clock-parents = <&clk IMX8MQ_SYS1_PLL_266M>,
-					<&clk IMX8MQ_SYS2_PLL_1000M>,
-					<&clk IMX8MQ_SYS1_PLL_800M>;
-				power-domains = <&pgc_mipi_csi2>;
-				resets = <&src IMX8MQ_RESET_MIPI_CSI2_CORE_RESET>,
-					 <&src IMX8MQ_RESET_MIPI_CSI2_PHY_REF_RESET>,
-					 <&src IMX8MQ_RESET_MIPI_CSI2_ESC_RESET>;
-				fsl,mipi-phy-gpr = <&iomuxc_gpr 0xa4>;
-				interconnects = <&noc IMX8MQ_ICM_CSI2 &noc IMX8MQ_ICS_DRAM>;
-				interconnect-names = "dram";
-				status = "disabled";
-
-				ports {
-					#address-cells = <1>;
-					#size-cells = <0>;
-
-					port@1 {
-						reg = <1>;
-
-						csi2_mipi_ep: endpoint {
-							remote-endpoint = <&csi2_ep>;
-						};
-					};
-				};
-			};
-
-			csi2: csi@30b80000 {
-				compatible = "fsl,imx8mq-csi", "fsl,imx7-csi";
-				reg = <0x30b80000 0x10000>;
-				interrupts = <GIC_SPI 43 IRQ_TYPE_LEVEL_HIGH>;
-				clocks = <&clk IMX8MQ_CLK_CSI2_ROOT>;
-				clock-names = "mclk";
-				status = "disabled";
-
-				port {
-					csi2_ep: endpoint {
-						remote-endpoint = <&csi2_mipi_ep>;
-					};
-				};
->>>>>>> efe3167e
 			};
 
 			mu: mailbox@30aa0000 {
