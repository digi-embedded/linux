--- conflicted
+++ resolved
@@ -94,26 +94,6 @@
 		};
 	};
 
-<<<<<<< HEAD
-	cm4 {
-		#address-cells = <1>;
-		#size-cells = <0>;
-		compatible = "simple-bus";
-
-		imx8dxl_cm4: imx8dxl_cm4@0 {
-			compatible = "fsl,imx8qxp-cm4";
-			rsc-da = <0x90000000>;
-			mbox-names = "tx", "rx", "rxdb";
-			mboxes = <&lsio_mu5 0 1
-				  &lsio_mu5 1 1
-				  &lsio_mu5 3 1>;
-			fsl,resource-id = <IMX_SC_R_M4_0_PID0>;
-			fsl,entry-address = <0x34fe0000>;
-			status = "disabled";
-			power-domains = <&pd IMX_SC_R_M4_0_PID0>,
-					<&pd IMX_SC_R_M4_0_MU_1A>;
-		};
-=======
 	imx8dxl_cm4: imx8dxl_cm4 {
 		compatible = "fsl,imx8qxp-cm4";
 		rsc-da = <0x90000000>;
@@ -126,7 +106,6 @@
 		status = "disabled";
 		power-domains = <&pd IMX_SC_R_M4_0_PID0>,
 				<&pd IMX_SC_R_M4_0_MU_1A>;
->>>>>>> ccf0a997
 	};
 
 	gic: interrupt-controller@51a00000 {
@@ -178,15 +157,12 @@
 		clk: clock-controller {
 			compatible = "fsl,imx8dxl-clk", "fsl,scu-clk";
 			#clock-cells = <2>;
-<<<<<<< HEAD
-=======
 		};
 
 		scu_gpio: gpio {
 			compatible = "fsl,imx8qxp-sc-gpio";
 			gpio-controller;
 			#gpio-cells = <2>;
->>>>>>> ccf0a997
 		};
 
 		iomuxc: pinctrl {
