--- conflicted
+++ resolved
@@ -899,11 +899,7 @@
 		};
 */
 
-<<<<<<< HEAD
-		gpu@f0c0000 {
-=======
 		gpu: gpu@f0c0000 {
->>>>>>> ccf0a997
 			compatible = "fsl,ls1028a-gpu";
 			reg = <0x0 0x0f0c0000 0x0 0x10000>,
 				<0x0 0x80000000 0x0 0x80000000>,
@@ -911,12 +907,9 @@
 			reg-names = "base", "phys_baseaddr",
 				"contiguous_mem";
 			interrupts = <GIC_SPI 220 IRQ_TYPE_LEVEL_HIGH>;
-<<<<<<< HEAD
-=======
 
 			throttle,max_state = <1>;
 			#cooling-cells = <2>;
->>>>>>> ccf0a997
 		};
 
 		sai1: audio-controller@f100000 {
