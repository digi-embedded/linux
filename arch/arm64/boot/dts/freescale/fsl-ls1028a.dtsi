// SPDX-License-Identifier: (GPL-2.0+ OR MIT)
/*
 * Device Tree Include file for NXP Layerscape-1028A family SoC.
 *
 * Copyright 2018-2020 NXP
 *
 * Harninder Rai <harninder.rai@nxp.com>
 *
 */

#include <dt-bindings/clock/fsl,qoriq-clockgen.h>
#include <dt-bindings/interrupt-controller/arm-gic.h>
#include <dt-bindings/thermal/thermal.h>

/ {
	compatible = "fsl,ls1028a";
	interrupt-parent = <&gic>;
	#address-cells = <2>;
	#size-cells = <2>;

	cpus {
		#address-cells = <1>;
		#size-cells = <0>;

		cpu0: cpu@0 {
			device_type = "cpu";
			compatible = "arm,cortex-a72";
			reg = <0x0>;
			enable-method = "psci";
			clocks = <&clockgen QORIQ_CLK_CMUX 0>;
			next-level-cache = <&l2>;
			cpu-idle-states = <&CPU_PW20>;
			#cooling-cells = <2>;
		};

		cpu1: cpu@1 {
			device_type = "cpu";
			compatible = "arm,cortex-a72";
			reg = <0x1>;
			enable-method = "psci";
			clocks = <&clockgen QORIQ_CLK_CMUX 0>;
			next-level-cache = <&l2>;
			cpu-idle-states = <&CPU_PW20>;
			#cooling-cells = <2>;
		};

		l2: l2-cache {
			compatible = "cache";
		};
	};

	idle-states {
		/*
		 * PSCI node is not added default, U-boot will add missing
		 * parts if it determines to use PSCI.
		 */
		entry-method = "psci";

		CPU_PW20: cpu-pw20 {
			  compatible = "arm,idle-state";
			  idle-state-name = "PW20";
			  arm,psci-suspend-param = <0x0>;
			  entry-latency-us = <2000>;
			  exit-latency-us = <2000>;
			  min-residency-us = <6000>;
		};
	};

	rtc_clk: rtc-clk {
		compatible = "fixed-clock";
		#clock-cells = <0>;
		clock-frequency = <32768>;
		clock-output-names = "rtc_clk";
	};

	sysclk: sysclk {
		compatible = "fixed-clock";
		#clock-cells = <0>;
		clock-frequency = <100000000>;
		clock-output-names = "sysclk";
	};

	osc_27m: clock-osc-27m {
		compatible = "fixed-clock";
		#clock-cells = <0>;
		clock-frequency = <27000000>;
		clock-output-names = "phy_27m";
	};

	firmware {
		optee: optee  {
			compatible = "linaro,optee-tz";
			method = "smc";
			status = "disabled";
		};
	};

	reboot {
		compatible = "syscon-reboot";
		regmap = <&rst>;
		offset = <0>;
		mask = <0x02>;
	};

	timer {
		compatible = "arm,armv8-timer";
		interrupts = <GIC_PPI 13 (GIC_CPU_MASK_SIMPLE(2) |
					  IRQ_TYPE_LEVEL_LOW)>,
			     <GIC_PPI 14 (GIC_CPU_MASK_SIMPLE(2) |
					  IRQ_TYPE_LEVEL_LOW)>,
			     <GIC_PPI 11 (GIC_CPU_MASK_SIMPLE(2) |
					  IRQ_TYPE_LEVEL_LOW)>,
			     <GIC_PPI 10 (GIC_CPU_MASK_SIMPLE(2) |
					  IRQ_TYPE_LEVEL_LOW)>;
	};

	pmu {
		compatible = "arm,cortex-a72-pmu";
		interrupts = <GIC_PPI 7 IRQ_TYPE_LEVEL_HIGH>;
	};

	gic: interrupt-controller@6000000 {
		compatible = "arm,gic-v3";
		#address-cells = <2>;
		#size-cells = <2>;
		ranges;
		reg = <0x0 0x06000000 0 0x10000>, /* GIC Dist */
			<0x0 0x06040000 0 0x40000>; /* GIC Redistributor */
		#interrupt-cells = <3>;
		interrupt-controller;
		interrupts = <GIC_PPI 9 (GIC_CPU_MASK_RAW(0xf) |
					 IRQ_TYPE_LEVEL_LOW)>;
		its: gic-its@6020000 {
			compatible = "arm,gic-v3-its";
			msi-controller;
			reg = <0x0 0x06020000 0 0x20000>;/* GIC Translater */
		};
	};

	thermal-zones {
		ddr-controller {
			polling-delay-passive = <1000>;
			polling-delay = <5000>;
			thermal-sensors = <&tmu 0>;

			trips {
				ddr-ctrler-alert {
					temperature = <85000>;
					hysteresis = <2000>;
					type = "passive";
				};

				ddr-ctrler-crit {
					temperature = <95000>;
					hysteresis = <2000>;
					type = "critical";
				};
			};
		};

		core-cluster {
			polling-delay-passive = <1000>;
			polling-delay = <5000>;
			thermal-sensors = <&tmu 1>;

			trips {
				core_cluster_alert: core-cluster-alert {
					temperature = <85000>;
					hysteresis = <2000>;
					type = "passive";
				};

				core_cluster_crit: core-cluster-crit {
					temperature = <95000>;
					hysteresis = <2000>;
					type = "critical";
				};
			};

			cooling-maps {
				map0 {
					trip = <&core_cluster_alert>;
					cooling-device =
						<&cpu0 THERMAL_NO_LIMIT THERMAL_NO_LIMIT>,
						<&cpu1 THERMAL_NO_LIMIT THERMAL_NO_LIMIT>;
				};
			};
		};
	};

	soc: soc {
		compatible = "simple-bus";
		#address-cells = <2>;
		#size-cells = <2>;
		ranges;

		ddr: memory-controller@1080000 {
			compatible = "fsl,qoriq-memory-controller";
			reg = <0x0 0x1080000 0x0 0x1000>;
			interrupts = <GIC_SPI 17 IRQ_TYPE_LEVEL_HIGH>;
			little-endian;
		};

		dcfg: syscon@1e00000 {
			#address-cells = <1>;
			#size-cells = <1>;
			compatible = "fsl,ls1028a-dcfg", "syscon", "simple-mfd";
			reg = <0x0 0x1e00000 0x0 0x10000>;
			ranges = <0x0 0x0 0x1e00000 0x10000>;
			little-endian;

			fspi_clk: clock-controller@900 {
				compatible = "fsl,ls1028a-flexspi-clk";
				reg = <0x900 0x4>;
				#clock-cells = <0>;
				clocks = <&clockgen QORIQ_CLK_HWACCEL 0>;
				clock-output-names = "fspi_clk";
			};
		};

		rst: syscon@1e60000 {
			compatible = "syscon";
			reg = <0x0 0x1e60000 0x0 0x10000>;
			little-endian;
		};

		sfp: efuse@1e80000 {
			compatible = "fsl,ls1028a-sfp";
			reg = <0x0 0x1e80000 0x0 0x10000>;
			clocks = <&clockgen QORIQ_CLK_PLATFORM_PLL
					    QORIQ_CLK_PLL_DIV(4)>;
			clock-names = "sfp";
			#address-cells = <1>;
			#size-cells = <1>;

			ls1028a_uid: unique-id@1c {
				reg = <0x1c 0x8>;
			};
		};

		scfg: syscon@1fc0000 {
			compatible = "fsl,ls1028a-scfg", "syscon";
			reg = <0x0 0x1fc0000 0x0 0x10000>;
			big-endian;
		};

		clockgen: clock-controller@1300000 {
			compatible = "fsl,ls1028a-clockgen";
			reg = <0x0 0x1300000 0x0 0xa0000>;
			#clock-cells = <2>;
			clocks = <&sysclk>;
		};

		i2c0: i2c@2000000 {
			compatible = "fsl,vf610-i2c";
			#address-cells = <1>;
			#size-cells = <0>;
			reg = <0x0 0x2000000 0x0 0x10000>;
			interrupts = <GIC_SPI 34 IRQ_TYPE_LEVEL_HIGH>;
			clocks = <&clockgen QORIQ_CLK_PLATFORM_PLL
					    QORIQ_CLK_PLL_DIV(4)>;
			status = "disabled";
		};

		i2c1: i2c@2010000 {
			compatible = "fsl,vf610-i2c";
			#address-cells = <1>;
			#size-cells = <0>;
			reg = <0x0 0x2010000 0x0 0x10000>;
			interrupts = <GIC_SPI 34 IRQ_TYPE_LEVEL_HIGH>;
			clocks = <&clockgen QORIQ_CLK_PLATFORM_PLL
					    QORIQ_CLK_PLL_DIV(4)>;
			status = "disabled";
		};

		i2c2: i2c@2020000 {
			compatible = "fsl,vf610-i2c";
			#address-cells = <1>;
			#size-cells = <0>;
			reg = <0x0 0x2020000 0x0 0x10000>;
			interrupts = <GIC_SPI 35 IRQ_TYPE_LEVEL_HIGH>;
			clocks = <&clockgen QORIQ_CLK_PLATFORM_PLL
					    QORIQ_CLK_PLL_DIV(4)>;
			status = "disabled";
		};

		i2c3: i2c@2030000 {
			compatible = "fsl,vf610-i2c";
			#address-cells = <1>;
			#size-cells = <0>;
			reg = <0x0 0x2030000 0x0 0x10000>;
			interrupts = <GIC_SPI 35 IRQ_TYPE_LEVEL_HIGH>;
			clocks = <&clockgen QORIQ_CLK_PLATFORM_PLL
					    QORIQ_CLK_PLL_DIV(4)>;
			status = "disabled";
		};

		i2c4: i2c@2040000 {
			compatible = "fsl,vf610-i2c";
			#address-cells = <1>;
			#size-cells = <0>;
			reg = <0x0 0x2040000 0x0 0x10000>;
			interrupts = <GIC_SPI 74 IRQ_TYPE_LEVEL_HIGH>;
			clocks = <&clockgen QORIQ_CLK_PLATFORM_PLL
					    QORIQ_CLK_PLL_DIV(4)>;
			status = "disabled";
		};

		i2c5: i2c@2050000 {
			compatible = "fsl,vf610-i2c";
			#address-cells = <1>;
			#size-cells = <0>;
			reg = <0x0 0x2050000 0x0 0x10000>;
			interrupts = <GIC_SPI 74 IRQ_TYPE_LEVEL_HIGH>;
			clocks = <&clockgen QORIQ_CLK_PLATFORM_PLL
					    QORIQ_CLK_PLL_DIV(4)>;
			status = "disabled";
		};

		i2c6: i2c@2060000 {
			compatible = "fsl,vf610-i2c";
			#address-cells = <1>;
			#size-cells = <0>;
			reg = <0x0 0x2060000 0x0 0x10000>;
			interrupts = <GIC_SPI 75 IRQ_TYPE_LEVEL_HIGH>;
			clocks = <&clockgen QORIQ_CLK_PLATFORM_PLL
					    QORIQ_CLK_PLL_DIV(4)>;
			status = "disabled";
		};

		i2c7: i2c@2070000 {
			compatible = "fsl,vf610-i2c";
			#address-cells = <1>;
			#size-cells = <0>;
			reg = <0x0 0x2070000 0x0 0x10000>;
			interrupts = <GIC_SPI 75 IRQ_TYPE_LEVEL_HIGH>;
			clocks = <&clockgen QORIQ_CLK_PLATFORM_PLL
					    QORIQ_CLK_PLL_DIV(4)>;
			status = "disabled";
		};

		fspi: spi@20c0000 {
			compatible = "nxp,lx2160a-fspi";
			#address-cells = <1>;
			#size-cells = <0>;
			reg = <0x0 0x20c0000 0x0 0x10000>,
			      <0x0 0x20000000 0x0 0x10000000>;
			reg-names = "fspi_base", "fspi_mmap";
			interrupts = <GIC_SPI 25 IRQ_TYPE_LEVEL_HIGH>;
			clocks = <&fspi_clk>, <&fspi_clk>;
			clock-names = "fspi_en", "fspi";
			status = "disabled";
		};

		dspi0: spi@2100000 {
			compatible = "fsl,ls1028a-dspi", "fsl,ls1021a-v1.0-dspi";
			#address-cells = <1>;
			#size-cells = <0>;
			reg = <0x0 0x2100000 0x0 0x10000>;
			interrupts = <GIC_SPI 26 IRQ_TYPE_LEVEL_HIGH>;
			clock-names = "dspi";
			clocks = <&clockgen QORIQ_CLK_PLATFORM_PLL
					    QORIQ_CLK_PLL_DIV(2)>;
			dmas = <&edma0 0 62>, <&edma0 0 60>;
			dma-names = "tx", "rx";
			spi-num-chipselects = <4>;
			little-endian;
			status = "disabled";
		};

		dspi1: spi@2110000 {
			compatible = "fsl,ls1028a-dspi", "fsl,ls1021a-v1.0-dspi";
			#address-cells = <1>;
			#size-cells = <0>;
			reg = <0x0 0x2110000 0x0 0x10000>;
			interrupts = <GIC_SPI 26 IRQ_TYPE_LEVEL_HIGH>;
			clock-names = "dspi";
			clocks = <&clockgen QORIQ_CLK_PLATFORM_PLL
					    QORIQ_CLK_PLL_DIV(2)>;
			dmas = <&edma0 0 58>, <&edma0 0 56>;
			dma-names = "tx", "rx";
			spi-num-chipselects = <4>;
			little-endian;
			status = "disabled";
		};

		dspi2: spi@2120000 {
			compatible = "fsl,ls1028a-dspi", "fsl,ls1021a-v1.0-dspi";
			#address-cells = <1>;
			#size-cells = <0>;
			reg = <0x0 0x2120000 0x0 0x10000>;
			interrupts = <GIC_SPI 26 IRQ_TYPE_LEVEL_HIGH>;
			clock-names = "dspi";
			clocks = <&clockgen QORIQ_CLK_PLATFORM_PLL
					    QORIQ_CLK_PLL_DIV(2)>;
			dmas = <&edma0 0 54>, <&edma0 0 2>;
			dma-names = "tx", "rx";
			spi-num-chipselects = <3>;
			little-endian;
			status = "disabled";
		};

		esdhc: mmc@2140000 {
			compatible = "fsl,ls1028a-esdhc", "fsl,esdhc";
			reg = <0x0 0x2140000 0x0 0x10000>;
			interrupts = <GIC_SPI 28 IRQ_TYPE_LEVEL_HIGH>;
			clock-frequency = <0>; /* fixed up by bootloader */
			clocks = <&clockgen QORIQ_CLK_HWACCEL 1>;
			voltage-ranges = <1800 1800 3300 3300>;
			sdhci,auto-cmd12;
			little-endian;
			bus-width = <4>;
			status = "disabled";
		};

		esdhc1: mmc@2150000 {
			compatible = "fsl,ls1028a-esdhc", "fsl,esdhc";
			reg = <0x0 0x2150000 0x0 0x10000>;
			interrupts = <GIC_SPI 63 IRQ_TYPE_LEVEL_HIGH>;
			clock-frequency = <0>; /* fixed up by bootloader */
			clocks = <&clockgen QORIQ_CLK_HWACCEL 1>;
			voltage-ranges = <1800 1800>;
			sdhci,auto-cmd12;
			non-removable;
			little-endian;
			bus-width = <4>;
			status = "disabled";
		};

		can0: can@2180000 {
			compatible = "fsl,lx2160ar1-flexcan";
			reg = <0x0 0x2180000 0x0 0x10000>;
			interrupts = <GIC_SPI 21 IRQ_TYPE_LEVEL_HIGH>;
			clocks = <&clockgen QORIQ_CLK_PLATFORM_PLL
					    QORIQ_CLK_PLL_DIV(2)>,
				 <&clockgen QORIQ_CLK_PLATFORM_PLL
					    QORIQ_CLK_PLL_DIV(2)>;
			clock-names = "ipg", "per";
			status = "disabled";
		};

		can1: can@2190000 {
			compatible = "fsl,lx2160ar1-flexcan";
			reg = <0x0 0x2190000 0x0 0x10000>;
			interrupts = <GIC_SPI 22 IRQ_TYPE_LEVEL_HIGH>;
			clocks = <&clockgen QORIQ_CLK_PLATFORM_PLL
					    QORIQ_CLK_PLL_DIV(2)>,
				 <&clockgen QORIQ_CLK_PLATFORM_PLL
					    QORIQ_CLK_PLL_DIV(2)>;
			clock-names = "ipg", "per";
			status = "disabled";
		};

		duart0: serial@21c0500 {
			compatible = "fsl,ns16550", "ns16550a";
			reg = <0x00 0x21c0500 0x0 0x100>;
			interrupts = <GIC_SPI 32 IRQ_TYPE_LEVEL_HIGH>;
			clocks = <&clockgen QORIQ_CLK_PLATFORM_PLL
					    QORIQ_CLK_PLL_DIV(2)>;
			status = "disabled";
		};

		duart1: serial@21c0600 {
			compatible = "fsl,ns16550", "ns16550a";
			reg = <0x00 0x21c0600 0x0 0x100>;
			interrupts = <GIC_SPI 32 IRQ_TYPE_LEVEL_HIGH>;
			clocks = <&clockgen QORIQ_CLK_PLATFORM_PLL
					    QORIQ_CLK_PLL_DIV(2)>;
			status = "disabled";
		};


		lpuart0: serial@2260000 {
			compatible = "fsl,ls1028a-lpuart";
			reg = <0x0 0x2260000 0x0 0x1000>;
			interrupts = <GIC_SPI 232 IRQ_TYPE_LEVEL_HIGH>;
			clocks = <&clockgen QORIQ_CLK_PLATFORM_PLL
					    QORIQ_CLK_PLL_DIV(2)>;
			clock-names = "ipg";
			dma-names = "rx","tx";
			dmas = <&edma0 1 32>,
			       <&edma0 1 33>;
			status = "disabled";
		};

		lpuart1: serial@2270000 {
			compatible = "fsl,ls1028a-lpuart";
			reg = <0x0 0x2270000 0x0 0x1000>;
			interrupts = <GIC_SPI 233 IRQ_TYPE_LEVEL_HIGH>;
			clocks = <&clockgen QORIQ_CLK_PLATFORM_PLL
					    QORIQ_CLK_PLL_DIV(2)>;
			clock-names = "ipg";
			dma-names = "rx","tx";
			dmas = <&edma0 1 30>,
			       <&edma0 1 31>;
			status = "disabled";
		};

		lpuart2: serial@2280000 {
			compatible = "fsl,ls1028a-lpuart";
			reg = <0x0 0x2280000 0x0 0x1000>;
			interrupts = <GIC_SPI 234 IRQ_TYPE_LEVEL_HIGH>;
			clocks = <&clockgen QORIQ_CLK_PLATFORM_PLL
					    QORIQ_CLK_PLL_DIV(2)>;
			clock-names = "ipg";
			dma-names = "rx","tx";
			dmas = <&edma0 1 28>,
			       <&edma0 1 29>;
			status = "disabled";
		};

		lpuart3: serial@2290000 {
			compatible = "fsl,ls1028a-lpuart";
			reg = <0x0 0x2290000 0x0 0x1000>;
			interrupts = <GIC_SPI 235 IRQ_TYPE_LEVEL_HIGH>;
			clocks = <&clockgen QORIQ_CLK_PLATFORM_PLL
					    QORIQ_CLK_PLL_DIV(2)>;
			clock-names = "ipg";
			dma-names = "rx","tx";
			dmas = <&edma0 1 26>,
			       <&edma0 1 27>;
			status = "disabled";
		};

		lpuart4: serial@22a0000 {
			compatible = "fsl,ls1028a-lpuart";
			reg = <0x0 0x22a0000 0x0 0x1000>;
			interrupts = <GIC_SPI 236 IRQ_TYPE_LEVEL_HIGH>;
			clocks = <&clockgen QORIQ_CLK_PLATFORM_PLL
					    QORIQ_CLK_PLL_DIV(2)>;
			clock-names = "ipg";
			dma-names = "rx","tx";
			dmas = <&edma0 1 24>,
			       <&edma0 1 25>;
			status = "disabled";
		};

		lpuart5: serial@22b0000 {
			compatible = "fsl,ls1028a-lpuart";
			reg = <0x0 0x22b0000 0x0 0x1000>;
			interrupts = <GIC_SPI 237 IRQ_TYPE_LEVEL_HIGH>;
			clocks = <&clockgen QORIQ_CLK_PLATFORM_PLL
					    QORIQ_CLK_PLL_DIV(2)>;
			clock-names = "ipg";
			dma-names = "rx","tx";
			dmas = <&edma0 1 22>,
			       <&edma0 1 23>;
			status = "disabled";
		};

		edma0: dma-controller@22c0000 {
			#dma-cells = <2>;
			compatible = "fsl,ls1028a-edma", "fsl,vf610-edma";
			reg = <0x0 0x22c0000 0x0 0x10000>,
			      <0x0 0x22d0000 0x0 0x10000>,
			      <0x0 0x22e0000 0x0 0x10000>;
			interrupts = <GIC_SPI 56 IRQ_TYPE_LEVEL_HIGH>,
				     <GIC_SPI 56 IRQ_TYPE_LEVEL_HIGH>;
			interrupt-names = "edma-tx", "edma-err";
			dma-channels = <32>;
			clock-names = "dmamux0", "dmamux1";
			clocks = <&clockgen QORIQ_CLK_PLATFORM_PLL
					    QORIQ_CLK_PLL_DIV(2)>,
				 <&clockgen QORIQ_CLK_PLATFORM_PLL
					    QORIQ_CLK_PLL_DIV(2)>;
		};

		gpio1: gpio@2300000 {
			compatible = "fsl,ls1028a-gpio","fsl,qoriq-gpio";
			reg = <0x0 0x2300000 0x0 0x10000>;
			interrupts = <GIC_SPI 36 IRQ_TYPE_LEVEL_HIGH>;
			gpio-controller;
			#gpio-cells = <2>;
			interrupt-controller;
			#interrupt-cells = <2>;
			little-endian;
		};

		gpio2: gpio@2310000 {
			compatible = "fsl,ls1028a-gpio","fsl,qoriq-gpio";
			reg = <0x0 0x2310000 0x0 0x10000>;
			interrupts = <GIC_SPI 36 IRQ_TYPE_LEVEL_HIGH>;
			gpio-controller;
			#gpio-cells = <2>;
			interrupt-controller;
			#interrupt-cells = <2>;
			little-endian;
		};

		gpio3: gpio@2320000 {
			compatible = "fsl,ls1028a-gpio","fsl,qoriq-gpio";
			reg = <0x0 0x2320000 0x0 0x10000>;
			interrupts = <GIC_SPI 37 IRQ_TYPE_LEVEL_HIGH>;
			gpio-controller;
			#gpio-cells = <2>;
			interrupt-controller;
			#interrupt-cells = <2>;
			little-endian;
		};

		usb0: usb@3100000 {
			compatible = "fsl,ls1028a-dwc3", "snps,dwc3";
			reg = <0x0 0x3100000 0x0 0x10000>;
			interrupts = <GIC_SPI 80 IRQ_TYPE_LEVEL_HIGH>;
			snps,dis_rxdet_inp3_quirk;
			snps,quirk-frame-length-adjustment = <0x20>;
			snps,incr-burst-type-adjustment = <1>, <4>, <8>, <16>;
			dma-coherent;
<<<<<<< HEAD
=======
			status = "disabled";
>>>>>>> 29549c70
		};

		usb1: usb@3110000 {
			compatible = "fsl,ls1028a-dwc3", "snps,dwc3";
			reg = <0x0 0x3110000 0x0 0x10000>;
			interrupts = <GIC_SPI 81 IRQ_TYPE_LEVEL_HIGH>;
			snps,dis_rxdet_inp3_quirk;
			snps,quirk-frame-length-adjustment = <0x20>;
			snps,incr-burst-type-adjustment = <1>, <4>, <8>, <16>;
			dma-coherent;
<<<<<<< HEAD
=======
			status = "disabled";
>>>>>>> 29549c70
		};

		sata: sata@3200000 {
			compatible = "fsl,ls1028a-ahci";
			reg = <0x0 0x3200000 0x0 0x10000>,
				<0x7 0x100520 0x0 0x4>;
			reg-names = "ahci", "sata-ecc";
			interrupts = <GIC_SPI 133 IRQ_TYPE_LEVEL_HIGH>;
			clocks = <&clockgen QORIQ_CLK_PLATFORM_PLL
					    QORIQ_CLK_PLL_DIV(2)>;
			status = "disabled";
		};

		pcie1: pcie@3400000 {
			compatible = "fsl,ls1028a-pcie";
			reg = <0x00 0x03400000 0x0 0x00100000>, /* controller registers */
			      <0x80 0x00000000 0x0 0x00002000>; /* configuration space */
			reg-names = "regs", "config";
			interrupts = <GIC_SPI 108 IRQ_TYPE_LEVEL_HIGH>, /* PME interrupt */
				     <GIC_SPI 109 IRQ_TYPE_LEVEL_HIGH>; /* aer interrupt */
			interrupt-names = "pme", "aer";
			#address-cells = <3>;
			#size-cells = <2>;
			device_type = "pci";
			dma-coherent;
			num-viewport = <8>;
			bus-range = <0x0 0xff>;
			ranges = <0x81000000 0x0 0x00000000 0x80 0x00010000 0x0 0x00010000   /* downstream I/O */
				  0x82000000 0x0 0x40000000 0x80 0x40000000 0x0 0x40000000>; /* non-prefetchable memory */
			msi-parent = <&its>;
			#interrupt-cells = <1>;
			interrupt-map-mask = <0 0 0 7>;
			interrupt-map = <0000 0 0 1 &gic 0 0 GIC_SPI 109 IRQ_TYPE_LEVEL_HIGH>,
					<0000 0 0 2 &gic 0 0 GIC_SPI 110 IRQ_TYPE_LEVEL_HIGH>,
					<0000 0 0 3 &gic 0 0 GIC_SPI 111 IRQ_TYPE_LEVEL_HIGH>,
					<0000 0 0 4 &gic 0 0 GIC_SPI 112 IRQ_TYPE_LEVEL_HIGH>;
			iommu-map = <0 &smmu 0 1>; /* Fixed-up by bootloader */
			status = "disabled";
		};

<<<<<<< HEAD
		pcie_ep1: pcie_ep@3400000 {
=======
		pcie_ep1: pcie-ep@3400000 {
>>>>>>> 29549c70
			compatible = "fsl,ls1028a-pcie-ep","fsl,ls-pcie-ep";
			reg = <0x00 0x03400000 0x0 0x00100000
			       0x80 0x00000000 0x8 0x00000000>;
			reg-names = "regs", "addr_space";
			interrupts = <GIC_SPI 108 IRQ_TYPE_LEVEL_HIGH>; /* PME interrupt */
			interrupt-names = "pme";
			num-ib-windows = <6>;
			num-ob-windows = <8>;
			status = "disabled";
		};

		pcie2: pcie@3500000 {
			compatible = "fsl,ls1028a-pcie";
			reg = <0x00 0x03500000 0x0 0x00100000>, /* controller registers */
			      <0x88 0x00000000 0x0 0x00002000>; /* configuration space */
			reg-names = "regs", "config";
			interrupts = <GIC_SPI 113 IRQ_TYPE_LEVEL_HIGH>,
				     <GIC_SPI 114 IRQ_TYPE_LEVEL_HIGH>;
			interrupt-names = "pme", "aer";
			#address-cells = <3>;
			#size-cells = <2>;
			device_type = "pci";
			dma-coherent;
			num-viewport = <8>;
			bus-range = <0x0 0xff>;
			ranges = <0x81000000 0x0 0x00000000 0x88 0x00010000 0x0 0x00010000   /* downstream I/O */
				  0x82000000 0x0 0x40000000 0x88 0x40000000 0x0 0x40000000>; /* non-prefetchable memory */
			msi-parent = <&its>;
			#interrupt-cells = <1>;
			interrupt-map-mask = <0 0 0 7>;
			interrupt-map = <0000 0 0 1 &gic 0 0 GIC_SPI 114 IRQ_TYPE_LEVEL_HIGH>,
					<0000 0 0 2 &gic 0 0 GIC_SPI 115 IRQ_TYPE_LEVEL_HIGH>,
					<0000 0 0 3 &gic 0 0 GIC_SPI 116 IRQ_TYPE_LEVEL_HIGH>,
					<0000 0 0 4 &gic 0 0 GIC_SPI 117 IRQ_TYPE_LEVEL_HIGH>;
			iommu-map = <0 &smmu 0 1>; /* Fixed-up by bootloader */
			status = "disabled";
		};

<<<<<<< HEAD
		pcie_ep2: pcie_ep@3500000 {
=======
		pcie_ep2: pcie-ep@3500000 {
>>>>>>> 29549c70
			compatible = "fsl,ls1028a-pcie-ep","fsl,ls-pcie-ep";
			reg = <0x00 0x03500000 0x0 0x00100000
			       0x88 0x00000000 0x8 0x00000000>;
			reg-names = "regs", "addr_space";
			interrupts = <GIC_SPI 113 IRQ_TYPE_LEVEL_HIGH>; /* PME interrupt */
			interrupt-names = "pme";
			num-ib-windows = <6>;
			num-ob-windows = <8>;
			status = "disabled";
		};

		smmu: iommu@5000000 {
			compatible = "arm,mmu-500";
			reg = <0 0x5000000 0 0x800000>;
			#global-interrupts = <8>;
			#iommu-cells = <1>;
			dma-coherent;
			stream-match-mask = <0x7c00>;
			/* global secure fault */
			interrupts = <GIC_SPI 13 IRQ_TYPE_LEVEL_HIGH>,
			/* combined secure interrupt */
				     <GIC_SPI 14 IRQ_TYPE_LEVEL_HIGH>,
			/* global non-secure fault */
				     <GIC_SPI 15 IRQ_TYPE_LEVEL_HIGH>,
			/* combined non-secure interrupt */
				     <GIC_SPI 16 IRQ_TYPE_LEVEL_HIGH>,
			/* performance counter interrupts 0-7 */
				     <GIC_SPI 211 IRQ_TYPE_LEVEL_HIGH>, <GIC_SPI 212 IRQ_TYPE_LEVEL_HIGH>,
				     <GIC_SPI 213 IRQ_TYPE_LEVEL_HIGH>, <GIC_SPI 214 IRQ_TYPE_LEVEL_HIGH>,
			/* per context interrupt, 64 interrupts */
				     <GIC_SPI 146 IRQ_TYPE_LEVEL_HIGH>, <GIC_SPI 147 IRQ_TYPE_LEVEL_HIGH>,
				     <GIC_SPI 148 IRQ_TYPE_LEVEL_HIGH>, <GIC_SPI 149 IRQ_TYPE_LEVEL_HIGH>,
				     <GIC_SPI 150 IRQ_TYPE_LEVEL_HIGH>, <GIC_SPI 151 IRQ_TYPE_LEVEL_HIGH>,
				     <GIC_SPI 152 IRQ_TYPE_LEVEL_HIGH>, <GIC_SPI 153 IRQ_TYPE_LEVEL_HIGH>,
				     <GIC_SPI 154 IRQ_TYPE_LEVEL_HIGH>, <GIC_SPI 155 IRQ_TYPE_LEVEL_HIGH>,
				     <GIC_SPI 156 IRQ_TYPE_LEVEL_HIGH>, <GIC_SPI 157 IRQ_TYPE_LEVEL_HIGH>,
				     <GIC_SPI 158 IRQ_TYPE_LEVEL_HIGH>, <GIC_SPI 159 IRQ_TYPE_LEVEL_HIGH>,
				     <GIC_SPI 160 IRQ_TYPE_LEVEL_HIGH>, <GIC_SPI 161 IRQ_TYPE_LEVEL_HIGH>,
				     <GIC_SPI 162 IRQ_TYPE_LEVEL_HIGH>, <GIC_SPI 163 IRQ_TYPE_LEVEL_HIGH>,
				     <GIC_SPI 164 IRQ_TYPE_LEVEL_HIGH>, <GIC_SPI 165 IRQ_TYPE_LEVEL_HIGH>,
				     <GIC_SPI 166 IRQ_TYPE_LEVEL_HIGH>, <GIC_SPI 167 IRQ_TYPE_LEVEL_HIGH>,
				     <GIC_SPI 168 IRQ_TYPE_LEVEL_HIGH>, <GIC_SPI 169 IRQ_TYPE_LEVEL_HIGH>,
				     <GIC_SPI 170 IRQ_TYPE_LEVEL_HIGH>, <GIC_SPI 171 IRQ_TYPE_LEVEL_HIGH>,
				     <GIC_SPI 172 IRQ_TYPE_LEVEL_HIGH>, <GIC_SPI 173 IRQ_TYPE_LEVEL_HIGH>,
				     <GIC_SPI 174 IRQ_TYPE_LEVEL_HIGH>, <GIC_SPI 175 IRQ_TYPE_LEVEL_HIGH>,
				     <GIC_SPI 176 IRQ_TYPE_LEVEL_HIGH>, <GIC_SPI 177 IRQ_TYPE_LEVEL_HIGH>,
				     <GIC_SPI 178 IRQ_TYPE_LEVEL_HIGH>, <GIC_SPI 179 IRQ_TYPE_LEVEL_HIGH>,
				     <GIC_SPI 180 IRQ_TYPE_LEVEL_HIGH>, <GIC_SPI 181 IRQ_TYPE_LEVEL_HIGH>,
				     <GIC_SPI 182 IRQ_TYPE_LEVEL_HIGH>, <GIC_SPI 183 IRQ_TYPE_LEVEL_HIGH>,
				     <GIC_SPI 184 IRQ_TYPE_LEVEL_HIGH>, <GIC_SPI 185 IRQ_TYPE_LEVEL_HIGH>,
				     <GIC_SPI 186 IRQ_TYPE_LEVEL_HIGH>, <GIC_SPI 187 IRQ_TYPE_LEVEL_HIGH>,
				     <GIC_SPI 188 IRQ_TYPE_LEVEL_HIGH>, <GIC_SPI 189 IRQ_TYPE_LEVEL_HIGH>,
				     <GIC_SPI 190 IRQ_TYPE_LEVEL_HIGH>, <GIC_SPI 191 IRQ_TYPE_LEVEL_HIGH>,
				     <GIC_SPI 192 IRQ_TYPE_LEVEL_HIGH>, <GIC_SPI 193 IRQ_TYPE_LEVEL_HIGH>,
				     <GIC_SPI 194 IRQ_TYPE_LEVEL_HIGH>, <GIC_SPI 195 IRQ_TYPE_LEVEL_HIGH>,
				     <GIC_SPI 196 IRQ_TYPE_LEVEL_HIGH>, <GIC_SPI 197 IRQ_TYPE_LEVEL_HIGH>,
				     <GIC_SPI 198 IRQ_TYPE_LEVEL_HIGH>, <GIC_SPI 199 IRQ_TYPE_LEVEL_HIGH>,
				     <GIC_SPI 200 IRQ_TYPE_LEVEL_HIGH>, <GIC_SPI 201 IRQ_TYPE_LEVEL_HIGH>,
				     <GIC_SPI 202 IRQ_TYPE_LEVEL_HIGH>, <GIC_SPI 203 IRQ_TYPE_LEVEL_HIGH>,
				     <GIC_SPI 204 IRQ_TYPE_LEVEL_HIGH>, <GIC_SPI 205 IRQ_TYPE_LEVEL_HIGH>,
				     <GIC_SPI 206 IRQ_TYPE_LEVEL_HIGH>, <GIC_SPI 207 IRQ_TYPE_LEVEL_HIGH>,
				     <GIC_SPI 208 IRQ_TYPE_LEVEL_HIGH>, <GIC_SPI 209 IRQ_TYPE_LEVEL_HIGH>;
		};

		crypto: crypto@8000000 {
			compatible = "fsl,sec-v5.0", "fsl,sec-v4.0";
			fsl,sec-era = <10>;
			#address-cells = <1>;
			#size-cells = <1>;
			ranges = <0x0 0x00 0x8000000 0x100000>;
			reg = <0x00 0x8000000 0x0 0x100000>;
			interrupts = <GIC_SPI 139 IRQ_TYPE_LEVEL_HIGH>;
			dma-coherent;

			sec_jr0: jr@10000 {
				compatible = "fsl,sec-v5.0-job-ring",
					     "fsl,sec-v4.0-job-ring";
				reg = <0x10000 0x10000>;
				interrupts = <GIC_SPI 140 IRQ_TYPE_LEVEL_HIGH>;
			};

			sec_jr1: jr@20000 {
				compatible = "fsl,sec-v5.0-job-ring",
					     "fsl,sec-v4.0-job-ring";
				reg = <0x20000 0x10000>;
				interrupts = <GIC_SPI 141 IRQ_TYPE_LEVEL_HIGH>;
			};

			sec_jr2: jr@30000 {
				compatible = "fsl,sec-v5.0-job-ring",
					     "fsl,sec-v4.0-job-ring";
				reg = <0x30000 0x10000>;
				interrupts = <GIC_SPI 142 IRQ_TYPE_LEVEL_HIGH>;
			};

			sec_jr3: jr@40000 {
				compatible = "fsl,sec-v5.0-job-ring",
					     "fsl,sec-v4.0-job-ring";
				reg = <0x40000 0x10000>;
				interrupts = <GIC_SPI 143 IRQ_TYPE_LEVEL_HIGH>;
			};
		};

		qdma: dma-controller@8380000 {
			compatible = "fsl,ls1028a-qdma", "fsl,ls1021a-qdma";
			reg = <0x0 0x8380000 0x0 0x1000>, /* Controller regs */
			      <0x0 0x8390000 0x0 0x10000>, /* Status regs */
			      <0x0 0x83a0000 0x0 0x40000>; /* Block regs */
			interrupts = <GIC_SPI 43 IRQ_TYPE_LEVEL_HIGH>,
				     <GIC_SPI 251 IRQ_TYPE_LEVEL_HIGH>,
				     <GIC_SPI 252 IRQ_TYPE_LEVEL_HIGH>,
				     <GIC_SPI 253 IRQ_TYPE_LEVEL_HIGH>,
				     <GIC_SPI 254 IRQ_TYPE_LEVEL_HIGH>;
			interrupt-names = "qdma-error", "qdma-queue0",
				"qdma-queue1", "qdma-queue2", "qdma-queue3";
			dma-channels = <8>;
			block-number = <1>;
			block-offset = <0x10000>;
			fsl,dma-queues = <2>;
			status-sizes = <64>;
			queue-sizes = <64 64>;
		};

		cluster1_core0_watchdog: watchdog@c000000 {
			compatible = "arm,sp805", "arm,primecell";
			reg = <0x0 0xc000000 0x0 0x1000>;
			clocks = <&clockgen QORIQ_CLK_PLATFORM_PLL
					    QORIQ_CLK_PLL_DIV(16)>,
				 <&clockgen QORIQ_CLK_PLATFORM_PLL
					    QORIQ_CLK_PLL_DIV(16)>;
			clock-names = "wdog_clk", "apb_pclk";
		};

		cluster1_core1_watchdog: watchdog@c010000 {
			compatible = "arm,sp805", "arm,primecell";
			reg = <0x0 0xc010000 0x0 0x1000>;
			clocks = <&clockgen QORIQ_CLK_PLATFORM_PLL
					    QORIQ_CLK_PLL_DIV(16)>,
				 <&clockgen QORIQ_CLK_PLATFORM_PLL
					    QORIQ_CLK_PLL_DIV(16)>;
			clock-names = "wdog_clk", "apb_pclk";
		};

<<<<<<< HEAD
=======
		malidp0: display@f080000 {
			compatible = "arm,mali-dp500";
			reg = <0x0 0xf080000 0x0 0x10000>;
			interrupts = <0 222 IRQ_TYPE_LEVEL_HIGH>,
				     <0 223 IRQ_TYPE_LEVEL_HIGH>;
			interrupt-names = "DE", "SE";
			clocks = <&dpclk>,
				 <&clockgen QORIQ_CLK_HWACCEL 2>,
				 <&clockgen QORIQ_CLK_HWACCEL 2>,
				 <&clockgen QORIQ_CLK_HWACCEL 2>;
			clock-names = "pxlclk", "mclk", "aclk", "pclk";
			arm,malidp-output-port-lines = /bits/ 8 <8 8 8>;
			arm,malidp-arqos-value = <0xd000d000>;

			port {
				dpi0_out: endpoint {
					remote-endpoint = <&dp1_out>;
				};
			};
		};

		/* Remove the upstream node to add node from SDK driver */
/*		gpu: gpu@f0c0000 {
			compatible = "vivante,gc";
			reg = <0x0 0xf0c0000 0x0 0x10000>;
			interrupts = <GIC_SPI 220 IRQ_TYPE_LEVEL_HIGH>;
			clocks = <&clockgen QORIQ_CLK_HWACCEL 2>,
				 <&clockgen QORIQ_CLK_HWACCEL 2>,
				 <&clockgen QORIQ_CLK_HWACCEL 2>;
			clock-names = "core", "shader", "bus";
			#cooling-cells = <2>;
		};
*/

>>>>>>> 29549c70
		gpu@f0c0000 {
			compatible = "fsl,ls1028a-gpu";
			reg = <0x0 0x0f0c0000 0x0 0x10000>,
				<0x0 0x80000000 0x0 0x80000000>,
				<0x0 0x0 0x0 0x3000000>;
			reg-names = "base", "phys_baseaddr",
				"contiguous_mem";
			interrupts = <GIC_SPI 220 IRQ_TYPE_LEVEL_HIGH>;
		};

		sai1: audio-controller@f100000 {
			#sound-dai-cells = <0>;
			compatible = "fsl,vf610-sai";
			reg = <0x0 0xf100000 0x0 0x10000>;
			interrupts = <GIC_SPI 82 IRQ_TYPE_LEVEL_HIGH>;
			clocks = <&clockgen QORIQ_CLK_PLATFORM_PLL
					    QORIQ_CLK_PLL_DIV(2)>,
				 <&clockgen QORIQ_CLK_PLATFORM_PLL
					    QORIQ_CLK_PLL_DIV(2)>,
				 <&clockgen QORIQ_CLK_PLATFORM_PLL
					    QORIQ_CLK_PLL_DIV(2)>,
				 <&clockgen QORIQ_CLK_PLATFORM_PLL
					    QORIQ_CLK_PLL_DIV(2)>;
			clock-names = "bus", "mclk1", "mclk2", "mclk3";
			dma-names = "tx", "rx";
			dmas = <&edma0 1 4>,
			       <&edma0 1 3>;
			fsl,sai-asynchronous;
			status = "disabled";
		};

		sai2: audio-controller@f110000 {
			#sound-dai-cells = <0>;
			compatible = "fsl,vf610-sai";
			reg = <0x0 0xf110000 0x0 0x10000>;
			interrupts = <GIC_SPI 82 IRQ_TYPE_LEVEL_HIGH>;
			clocks = <&clockgen QORIQ_CLK_PLATFORM_PLL
					    QORIQ_CLK_PLL_DIV(2)>,
				 <&clockgen QORIQ_CLK_PLATFORM_PLL
					    QORIQ_CLK_PLL_DIV(2)>,
				 <&clockgen QORIQ_CLK_PLATFORM_PLL
					    QORIQ_CLK_PLL_DIV(2)>,
				 <&clockgen QORIQ_CLK_PLATFORM_PLL
					    QORIQ_CLK_PLL_DIV(2)>;
			clock-names = "bus", "mclk1", "mclk2", "mclk3";
			dma-names = "tx", "rx";
			dmas = <&edma0 1 6>,
			       <&edma0 1 5>;
			fsl,sai-asynchronous;
			status = "disabled";
		};

		sai3: audio-controller@f120000 {
			#sound-dai-cells = <0>;
			compatible = "fsl,vf610-sai";
			reg = <0x0 0xf120000 0x0 0x10000>;
			interrupts = <GIC_SPI 83 IRQ_TYPE_LEVEL_HIGH>;
			clocks = <&clockgen QORIQ_CLK_PLATFORM_PLL
					    QORIQ_CLK_PLL_DIV(2)>,
				 <&clockgen QORIQ_CLK_PLATFORM_PLL
					    QORIQ_CLK_PLL_DIV(2)>,
				 <&clockgen QORIQ_CLK_PLATFORM_PLL
					    QORIQ_CLK_PLL_DIV(2)>,
				 <&clockgen QORIQ_CLK_PLATFORM_PLL
					    QORIQ_CLK_PLL_DIV(2)>;
			clock-names = "bus", "mclk1", "mclk2", "mclk3";
			dma-names = "tx", "rx";
			dmas = <&edma0 1 8>,
			       <&edma0 1 7>;
			fsl,sai-asynchronous;
			status = "disabled";
		};

		sai4: audio-controller@f130000 {
			#sound-dai-cells = <0>;
			compatible = "fsl,vf610-sai";
			reg = <0x0 0xf130000 0x0 0x10000>;
			interrupts = <GIC_SPI 83 IRQ_TYPE_LEVEL_HIGH>;
			clocks = <&clockgen QORIQ_CLK_PLATFORM_PLL
					    QORIQ_CLK_PLL_DIV(2)>,
				 <&clockgen QORIQ_CLK_PLATFORM_PLL
					    QORIQ_CLK_PLL_DIV(2)>,
				 <&clockgen QORIQ_CLK_PLATFORM_PLL
					    QORIQ_CLK_PLL_DIV(2)>,
				 <&clockgen QORIQ_CLK_PLATFORM_PLL
					    QORIQ_CLK_PLL_DIV(2)>;
			clock-names = "bus", "mclk1", "mclk2", "mclk3";
			dma-names = "tx", "rx";
			dmas = <&edma0 1 10>,
			       <&edma0 1 9>;
			fsl,sai-asynchronous;
			status = "disabled";
		};

		sai5: audio-controller@f140000 {
			#sound-dai-cells = <0>;
			compatible = "fsl,vf610-sai";
			reg = <0x0 0xf140000 0x0 0x10000>;
			interrupts = <GIC_SPI 84 IRQ_TYPE_LEVEL_HIGH>;
			clocks = <&clockgen QORIQ_CLK_PLATFORM_PLL
					    QORIQ_CLK_PLL_DIV(2)>,
				 <&clockgen QORIQ_CLK_PLATFORM_PLL
					    QORIQ_CLK_PLL_DIV(2)>,
				 <&clockgen QORIQ_CLK_PLATFORM_PLL
					    QORIQ_CLK_PLL_DIV(2)>,
				 <&clockgen QORIQ_CLK_PLATFORM_PLL
					    QORIQ_CLK_PLL_DIV(2)>;
			clock-names = "bus", "mclk1", "mclk2", "mclk3";
			dma-names = "tx", "rx";
			dmas = <&edma0 1 12>,
			       <&edma0 1 11>;
			fsl,sai-asynchronous;
			status = "disabled";
		};

		sai6: audio-controller@f150000 {
			#sound-dai-cells = <0>;
			compatible = "fsl,vf610-sai";
			reg = <0x0 0xf150000 0x0 0x10000>;
			interrupts = <GIC_SPI 84 IRQ_TYPE_LEVEL_HIGH>;
			clocks = <&clockgen QORIQ_CLK_PLATFORM_PLL
					    QORIQ_CLK_PLL_DIV(2)>,
				 <&clockgen QORIQ_CLK_PLATFORM_PLL
					    QORIQ_CLK_PLL_DIV(2)>,
				 <&clockgen QORIQ_CLK_PLATFORM_PLL
					    QORIQ_CLK_PLL_DIV(2)>,
				 <&clockgen QORIQ_CLK_PLATFORM_PLL
					    QORIQ_CLK_PLL_DIV(2)>;
			clock-names = "bus", "mclk1", "mclk2", "mclk3";
			dma-names = "tx", "rx";
			dmas = <&edma0 1 14>,
			       <&edma0 1 13>;
			fsl,sai-asynchronous;
			status = "disabled";
		};

		dpclk: clock-controller@f1f0000 {
			compatible = "fsl,ls1028a-plldig";
			reg = <0x0 0xf1f0000 0x0 0x10000>;
			#clock-cells = <0>;
			clocks = <&osc_27m>;
		};

		hdptx0: display@f200000 {
			compatible = "cdn,ls1028a-dp";
			reg = <0x0 0xf200000 0x0 0xfffff>;
			interrupts = <0 221 IRQ_TYPE_LEVEL_HIGH>;
			clocks = <&clockgen 2 2>, <&clockgen 2 2>, <&clockgen 2 2>,
				 <&clockgen 2 2>, <&clockgen 2 2>, <&dpclk>;
			clock-names = "clk_core", "pclk", "sclk",
				      "cclk", "clk_vif", "clk_pxl";

			port {
				dp1_out: endpoint {
					remote-endpoint = <&dpi0_out>;
				};
			};
		};

		tmu: tmu@1f80000 {
			compatible = "fsl,qoriq-tmu";
			reg = <0x0 0x1f80000 0x0 0x10000>;
			interrupts = <0 23 0x4>;
			fsl,tmu-range = <0xb0000 0xa0026 0x80048 0x70061>;
			fsl,tmu-calibration = <0x00000000 0x00000024
					       0x00000001 0x0000002b
					       0x00000002 0x00000031
					       0x00000003 0x00000038
					       0x00000004 0x0000003f
					       0x00000005 0x00000045
					       0x00000006 0x0000004c
					       0x00000007 0x00000053
					       0x00000008 0x00000059
					       0x00000009 0x00000060
					       0x0000000a 0x00000066
					       0x0000000b 0x0000006d

					       0x00010000 0x0000001c
					       0x00010001 0x00000024
					       0x00010002 0x0000002c
					       0x00010003 0x00000035
					       0x00010004 0x0000003d
					       0x00010005 0x00000045
					       0x00010006 0x0000004d
					       0x00010007 0x00000055
					       0x00010008 0x0000005e
					       0x00010009 0x00000066
					       0x0001000a 0x0000006e

					       0x00020000 0x00000018
					       0x00020001 0x00000022
					       0x00020002 0x0000002d
					       0x00020003 0x00000038
					       0x00020004 0x00000043
					       0x00020005 0x0000004d
					       0x00020006 0x00000058
					       0x00020007 0x00000063
					       0x00020008 0x0000006e

					       0x00030000 0x00000010
					       0x00030001 0x0000001c
					       0x00030002 0x00000029
					       0x00030003 0x00000036
					       0x00030004 0x00000042
					       0x00030005 0x0000004f
					       0x00030006 0x0000005b
					       0x00030007 0x00000068>;
			little-endian;
			#thermal-sensor-cells = <1>;
		};

		pcie@1f0000000 { /* Integrated Endpoint Root Complex */
			compatible = "pci-host-ecam-generic";
			reg = <0x01 0xf0000000 0x0 0x100000>;
			#address-cells = <3>;
			#size-cells = <2>;
			msi-parent = <&its>;
			device_type = "pci";
			bus-range = <0x0 0x0>;
			dma-coherent;
			msi-map = <0 &its 0x17 0xe>;
			iommu-map = <0 &smmu 0x17 0xe>;
				  /* PF0-6 BAR0 - non-prefetchable memory */
			ranges = <0x82000000 0x1 0xf8000000  0x1 0xf8000000  0x0 0x160000
				  /* PF0-6 BAR2 - prefetchable memory */
				  0xc2000000 0x1 0xf8160000  0x1 0xf8160000  0x0 0x070000
				  /* PF0: VF0-1 BAR0 - non-prefetchable memory */
				  0x82000000 0x1 0xf81d0000  0x1 0xf81d0000  0x0 0x020000
				  /* PF0: VF0-1 BAR2 - prefetchable memory */
				  0xc2000000 0x1 0xf81f0000  0x1 0xf81f0000  0x0 0x020000
				  /* PF1: VF0-1 BAR0 - non-prefetchable memory */
				  0x82000000 0x1 0xf8210000  0x1 0xf8210000  0x0 0x020000
				  /* PF1: VF0-1 BAR2 - prefetchable memory */
				  0xc2000000 0x1 0xf8230000  0x1 0xf8230000  0x0 0x020000
				  /* BAR4 (PF5) - non-prefetchable memory */
				  0x82000000 0x1 0xfc000000  0x1 0xfc000000  0x0 0x400000>;

			enetc_port0: ethernet@0,0 {
				compatible = "fsl,enetc";
				reg = <0x000000 0 0 0 0>;
				status = "disabled";
			};

			enetc_port1: ethernet@0,1 {
				compatible = "fsl,enetc";
				reg = <0x000100 0 0 0 0>;
				status = "disabled";
			};

			enetc_port2: ethernet@0,2 {
				compatible = "fsl,enetc";
				reg = <0x000200 0 0 0 0>;
				phy-mode = "internal";
				status = "disabled";

				fixed-link {
					speed = <2500>;
					full-duplex;
					pause;
				};
			};

			enetc_mdio_pf3: mdio@0,3 {
				compatible = "fsl,enetc-mdio";
				reg = <0x000300 0 0 0 0>;
				#address-cells = <1>;
				#size-cells = <0>;
			};

			ethernet@0,4 {
				compatible = "fsl,enetc-ptp";
				reg = <0x000400 0 0 0 0>;
				clocks = <&clockgen QORIQ_CLK_HWACCEL 3>;
				little-endian;
				fsl,extts-fifo;
			};

			mscc_felix: ethernet-switch@0,5 {
				reg = <0x000500 0 0 0 0>;
				/* IEP INT_B */
				interrupts = <GIC_SPI 95 IRQ_TYPE_LEVEL_HIGH>;
				status = "disabled";

				mscc_felix_ports: ports {
					#address-cells = <1>;
					#size-cells = <0>;

					/* External ports */
					mscc_felix_port0: port@0 {
						reg = <0>;
						status = "disabled";
					};

					mscc_felix_port1: port@1 {
						reg = <1>;
						status = "disabled";
					};

					mscc_felix_port2: port@2 {
						reg = <2>;
						status = "disabled";
					};

					mscc_felix_port3: port@3 {
						reg = <3>;
						status = "disabled";
					};

					/* Internal ports */
					mscc_felix_port4: port@4 {
						reg = <4>;
						phy-mode = "internal";
						ethernet = <&enetc_port2>;
						status = "disabled";

						fixed-link {
							speed = <2500>;
							full-duplex;
							pause;
						};
					};

					mscc_felix_port5: port@5 {
						reg = <5>;
						phy-mode = "internal";
						ethernet = <&enetc_port3>;
						status = "disabled";

						fixed-link {
							speed = <1000>;
							full-duplex;
							pause;
						};
					};
				};
			};

			enetc_port3: ethernet@0,6 {
				compatible = "fsl,enetc";
				reg = <0x000600 0 0 0 0>;
				phy-mode = "internal";
				status = "disabled";

				fixed-link {
					speed = <1000>;
					full-duplex;
					pause;
				};
			};

			rcec@1f,0 {
				reg = <0x00f800 0 0 0 0>;
				/* IEP INT_A */
				interrupts = <GIC_SPI 94 IRQ_TYPE_LEVEL_HIGH>;
			};
		};

		/* Integrated Endpoint Register Block */
		ierb@1f0800000 {
			compatible = "fsl,ls1028a-enetc-ierb";
			reg = <0x01 0xf0800000 0x0 0x10000>;
		};

		pwm0: pwm@2800000 {
			compatible = "fsl,vf610-ftm-pwm";
			#pwm-cells = <3>;
			reg = <0x0 0x2800000 0x0 0x10000>;
			clock-names = "ftm_sys", "ftm_ext",
				      "ftm_fix", "ftm_cnt_clk_en";
			clocks = <&clockgen 4 1>, <&clockgen 4 1>,
				 <&rtc_clk>, <&clockgen 4 1>;
			status = "disabled";
		};

		pwm1: pwm@2810000 {
			compatible = "fsl,vf610-ftm-pwm";
			#pwm-cells = <3>;
			reg = <0x0 0x2810000 0x0 0x10000>;
			clock-names = "ftm_sys", "ftm_ext",
				      "ftm_fix", "ftm_cnt_clk_en";
			clocks = <&clockgen 4 1>, <&clockgen 4 1>,
				 <&rtc_clk>, <&clockgen 4 1>;
			status = "disabled";
		};

		pwm2: pwm@2820000 {
			compatible = "fsl,vf610-ftm-pwm";
			#pwm-cells = <3>;
			reg = <0x0 0x2820000 0x0 0x10000>;
			clock-names = "ftm_sys", "ftm_ext",
				      "ftm_fix", "ftm_cnt_clk_en";
			clocks = <&clockgen 4 1>, <&clockgen 4 1>,
				 <&rtc_clk>, <&clockgen 4 1>;
			status = "disabled";
		};

		pwm3: pwm@2830000 {
			compatible = "fsl,vf610-ftm-pwm";
			#pwm-cells = <3>;
			reg = <0x0 0x2830000 0x0 0x10000>;
			clock-names = "ftm_sys", "ftm_ext",
				      "ftm_fix", "ftm_cnt_clk_en";
			clocks = <&clockgen 4 1>, <&clockgen 4 1>,
				 <&rtc_clk>, <&clockgen 4 1>;
			status = "disabled";
		};

		pwm4: pwm@2840000 {
			compatible = "fsl,vf610-ftm-pwm";
			#pwm-cells = <3>;
			reg = <0x0 0x2840000 0x0 0x10000>;
			clock-names = "ftm_sys", "ftm_ext",
				      "ftm_fix", "ftm_cnt_clk_en";
			clocks = <&clockgen 4 1>, <&clockgen 4 1>,
				 <&rtc_clk>, <&clockgen 4 1>;
			status = "disabled";
		};

		pwm5: pwm@2850000 {
			compatible = "fsl,vf610-ftm-pwm";
			#pwm-cells = <3>;
			reg = <0x0 0x2850000 0x0 0x10000>;
			clock-names = "ftm_sys", "ftm_ext",
				      "ftm_fix", "ftm_cnt_clk_en";
			clocks = <&clockgen 4 1>, <&clockgen 4 1>,
				 <&rtc_clk>, <&clockgen 4 1>;
			status = "disabled";
		};

		pwm6: pwm@2860000 {
			compatible = "fsl,vf610-ftm-pwm";
			#pwm-cells = <3>;
			reg = <0x0 0x2860000 0x0 0x10000>;
			clock-names = "ftm_sys", "ftm_ext",
				      "ftm_fix", "ftm_cnt_clk_en";
			clocks = <&clockgen 4 1>, <&clockgen 4 1>,
				 <&rtc_clk>, <&clockgen 4 1>;
			status = "disabled";
		};

		pwm7: pwm@2870000 {
			compatible = "fsl,vf610-ftm-pwm";
			#pwm-cells = <3>;
			reg = <0x0 0x2870000 0x0 0x10000>;
			clock-names = "ftm_sys", "ftm_ext",
				      "ftm_fix", "ftm_cnt_clk_en";
			clocks = <&clockgen 4 1>, <&clockgen 4 1>,
				 <&rtc_clk>, <&clockgen 4 1>;
			status = "disabled";
		};

		rcpm: power-controller@1e34040 {
			compatible = "fsl,ls1028a-rcpm", "fsl,qoriq-rcpm-2.1+";
			reg = <0x0 0x1e34040 0x0 0x1c>;
			#fsl,rcpm-wakeup-cells = <7>;
			little-endian;
		};

		ftm_alarm0: timer@2800000 {
			compatible = "fsl,ls1028a-ftm-alarm";
			reg = <0x0 0x2800000 0x0 0x10000>;
			fsl,rcpm-wakeup = <&rcpm 0x0 0x0 0x0 0x0 0x4000 0x0 0x0>;
			interrupts = <GIC_SPI 44 IRQ_TYPE_LEVEL_HIGH>;
			status = "disabled";
<<<<<<< HEAD
		};

		ftm_alarm1: timer@2810000 {
			compatible = "fsl,ls1028a-ftm-alarm";
			reg = <0x0 0x2810000 0x0 0x10000>;
			fsl,rcpm-wakeup = <&rcpm 0x0 0x0 0x0 0x0 0x4000 0x0 0x0>;
			interrupts = <GIC_SPI 45 IRQ_TYPE_LEVEL_HIGH>;
			status = "disabled";
		};
	};

	malidp0: display@f080000 {
		compatible = "arm,mali-dp500";
		reg = <0x0 0xf080000 0x0 0x10000>;
		interrupts = <0 222 IRQ_TYPE_LEVEL_HIGH>,
			     <0 223 IRQ_TYPE_LEVEL_HIGH>;
		interrupt-names = "DE", "SE";
		clocks = <&dpclk>,
			 <&clockgen QORIQ_CLK_HWACCEL 2>,
			 <&clockgen QORIQ_CLK_HWACCEL 2>,
			 <&clockgen QORIQ_CLK_HWACCEL 2>;
		clock-names = "pxlclk", "mclk", "aclk", "pclk";
		arm,malidp-output-port-lines = /bits/ 8 <8 8 8>;
		arm,malidp-arqos-value = <0xd000d000>;

		port {
			dp0_out: endpoint {
				remote-endpoint = <&dp1_out>;
			};
		};
	};

	hdptx0: display@f200000 {
		compatible = "cdn,ls1028a-dp";
		reg = <0x0 0xf200000 0x0 0xfffff>;
		interrupts = <0 221 IRQ_TYPE_LEVEL_HIGH>;
		clocks = <&clockgen 2 2>, <&clockgen 2 2>, <&clockgen 2 2>,
			 <&clockgen 2 2>, <&clockgen 2 2>, <&dpclk>;
		clock-names = "clk_core", "pclk", "sclk",
			      "cclk", "clk_vif", "clk_pxl";

		port {
			dp1_out: endpoint {
				remote-endpoint = <&dp0_out>;
			};
=======
		};

		ftm_alarm1: timer@2810000 {
			compatible = "fsl,ls1028a-ftm-alarm";
			reg = <0x0 0x2810000 0x0 0x10000>;
			fsl,rcpm-wakeup = <&rcpm 0x0 0x0 0x0 0x0 0x4000 0x0 0x0>;
			interrupts = <GIC_SPI 45 IRQ_TYPE_LEVEL_HIGH>;
			status = "disabled";
>>>>>>> 29549c70
		};
	};
};<|MERGE_RESOLUTION|>--- conflicted
+++ resolved
@@ -606,10 +606,7 @@
 			snps,quirk-frame-length-adjustment = <0x20>;
 			snps,incr-burst-type-adjustment = <1>, <4>, <8>, <16>;
 			dma-coherent;
-<<<<<<< HEAD
-=======
-			status = "disabled";
->>>>>>> 29549c70
+			status = "disabled";
 		};
 
 		usb1: usb@3110000 {
@@ -620,10 +617,7 @@
 			snps,quirk-frame-length-adjustment = <0x20>;
 			snps,incr-burst-type-adjustment = <1>, <4>, <8>, <16>;
 			dma-coherent;
-<<<<<<< HEAD
-=======
-			status = "disabled";
->>>>>>> 29549c70
+			status = "disabled";
 		};
 
 		sata: sata@3200000 {
@@ -664,11 +658,7 @@
 			status = "disabled";
 		};
 
-<<<<<<< HEAD
-		pcie_ep1: pcie_ep@3400000 {
-=======
 		pcie_ep1: pcie-ep@3400000 {
->>>>>>> 29549c70
 			compatible = "fsl,ls1028a-pcie-ep","fsl,ls-pcie-ep";
 			reg = <0x00 0x03400000 0x0 0x00100000
 			       0x80 0x00000000 0x8 0x00000000>;
@@ -707,11 +697,7 @@
 			status = "disabled";
 		};
 
-<<<<<<< HEAD
-		pcie_ep2: pcie_ep@3500000 {
-=======
 		pcie_ep2: pcie-ep@3500000 {
->>>>>>> 29549c70
 			compatible = "fsl,ls1028a-pcie-ep","fsl,ls-pcie-ep";
 			reg = <0x00 0x03500000 0x0 0x00100000
 			       0x88 0x00000000 0x8 0x00000000>;
@@ -855,8 +841,6 @@
 			clock-names = "wdog_clk", "apb_pclk";
 		};
 
-<<<<<<< HEAD
-=======
 		malidp0: display@f080000 {
 			compatible = "arm,mali-dp500";
 			reg = <0x0 0xf080000 0x0 0x10000>;
@@ -891,7 +875,6 @@
 		};
 */
 
->>>>>>> 29549c70
 		gpu@f0c0000 {
 			compatible = "fsl,ls1028a-gpu";
 			reg = <0x0 0x0f0c0000 0x0 0x10000>,
@@ -1356,7 +1339,6 @@
 			fsl,rcpm-wakeup = <&rcpm 0x0 0x0 0x0 0x0 0x4000 0x0 0x0>;
 			interrupts = <GIC_SPI 44 IRQ_TYPE_LEVEL_HIGH>;
 			status = "disabled";
-<<<<<<< HEAD
 		};
 
 		ftm_alarm1: timer@2810000 {
@@ -1367,51 +1349,4 @@
 			status = "disabled";
 		};
 	};
-
-	malidp0: display@f080000 {
-		compatible = "arm,mali-dp500";
-		reg = <0x0 0xf080000 0x0 0x10000>;
-		interrupts = <0 222 IRQ_TYPE_LEVEL_HIGH>,
-			     <0 223 IRQ_TYPE_LEVEL_HIGH>;
-		interrupt-names = "DE", "SE";
-		clocks = <&dpclk>,
-			 <&clockgen QORIQ_CLK_HWACCEL 2>,
-			 <&clockgen QORIQ_CLK_HWACCEL 2>,
-			 <&clockgen QORIQ_CLK_HWACCEL 2>;
-		clock-names = "pxlclk", "mclk", "aclk", "pclk";
-		arm,malidp-output-port-lines = /bits/ 8 <8 8 8>;
-		arm,malidp-arqos-value = <0xd000d000>;
-
-		port {
-			dp0_out: endpoint {
-				remote-endpoint = <&dp1_out>;
-			};
-		};
-	};
-
-	hdptx0: display@f200000 {
-		compatible = "cdn,ls1028a-dp";
-		reg = <0x0 0xf200000 0x0 0xfffff>;
-		interrupts = <0 221 IRQ_TYPE_LEVEL_HIGH>;
-		clocks = <&clockgen 2 2>, <&clockgen 2 2>, <&clockgen 2 2>,
-			 <&clockgen 2 2>, <&clockgen 2 2>, <&dpclk>;
-		clock-names = "clk_core", "pclk", "sclk",
-			      "cclk", "clk_vif", "clk_pxl";
-
-		port {
-			dp1_out: endpoint {
-				remote-endpoint = <&dp0_out>;
-			};
-=======
-		};
-
-		ftm_alarm1: timer@2810000 {
-			compatible = "fsl,ls1028a-ftm-alarm";
-			reg = <0x0 0x2810000 0x0 0x10000>;
-			fsl,rcpm-wakeup = <&rcpm 0x0 0x0 0x0 0x0 0x4000 0x0 0x0>;
-			interrupts = <GIC_SPI 45 IRQ_TYPE_LEVEL_HIGH>;
-			status = "disabled";
->>>>>>> 29549c70
-		};
-	};
 };