// SPDX-License-Identifier: (GPL-2.0+ OR MIT)
/*
 * Device Tree Include file for NXP Layerscape-1028A family SoC.
 *
<<<<<<< HEAD
 * Copyright 2018-2019 NXP
=======
 * Copyright 2018-2020 NXP
>>>>>>> c1084c27
 *
 * Harninder Rai <harninder.rai@nxp.com>
 *
 */

#include <dt-bindings/clock/fsl,qoriq-clockgen.h>
#include <dt-bindings/interrupt-controller/arm-gic.h>
#include <dt-bindings/thermal/thermal.h>

/ {
	compatible = "fsl,ls1028a";
	interrupt-parent = <&gic>;
	#address-cells = <2>;
	#size-cells = <2>;

	aliases {
		rtc1 = &ftm_alarm0;
	};

	cpus {
		#address-cells = <1>;
		#size-cells = <0>;

		cpu0: cpu@0 {
			device_type = "cpu";
			compatible = "arm,cortex-a72";
			reg = <0x0>;
			enable-method = "psci";
			clocks = <&clockgen QORIQ_CLK_CMUX 0>;
			next-level-cache = <&l2>;
			cpu-idle-states = <&CPU_PW20>;
			#cooling-cells = <2>;
		};

		cpu1: cpu@1 {
			device_type = "cpu";
			compatible = "arm,cortex-a72";
			reg = <0x1>;
			enable-method = "psci";
			clocks = <&clockgen QORIQ_CLK_CMUX 0>;
			next-level-cache = <&l2>;
			cpu-idle-states = <&CPU_PW20>;
			#cooling-cells = <2>;
		};

		l2: l2-cache {
			compatible = "cache";
		};
	};

	idle-states {
		/*
		 * PSCI node is not added default, U-boot will add missing
		 * parts if it determines to use PSCI.
		 */
		entry-method = "psci";

		CPU_PW20: cpu-pw20 {
			  compatible = "arm,idle-state";
			  idle-state-name = "PW20";
			  arm,psci-suspend-param = <0x0>;
			  entry-latency-us = <2000>;
			  exit-latency-us = <2000>;
			  min-residency-us = <6000>;
		};
	};

	rtc_clk: rtc-clk {
		compatible = "fixed-clock";
		#clock-cells = <0>;
		clock-frequency = <32768>;
		clock-output-names = "rtc_clk";
	};

	sysclk: sysclk {
		compatible = "fixed-clock";
		#clock-cells = <0>;
		clock-frequency = <100000000>;
		clock-output-names = "sysclk";
	};

	osc_27m: clock-osc-27m {
		compatible = "fixed-clock";
		#clock-cells = <0>;
		clock-frequency = <27000000>;
		clock-output-names = "phy_27m";
	};

	dpclk: clock-controller@f1f0000 {
		compatible = "fsl,ls1028a-plldig";
		reg = <0x0 0xf1f0000 0x0 0xffff>;
		#clock-cells = <0>;
		clocks = <&osc_27m>;
<<<<<<< HEAD
=======
	};

	firmware {
		optee: optee  {
			compatible = "linaro,optee-tz";
			method = "smc";
			status = "disabled";
		};
>>>>>>> c1084c27
	};

	reboot {
		compatible ="syscon-reboot";
		regmap = <&rst>;
<<<<<<< HEAD
		offset = <0xb0>;
=======
		offset = <0>;
>>>>>>> c1084c27
		mask = <0x02>;
	};

	timer {
		compatible = "arm,armv8-timer";
		interrupts = <GIC_PPI 13 (GIC_CPU_MASK_SIMPLE(2) |
					  IRQ_TYPE_LEVEL_LOW)>,
			     <GIC_PPI 14 (GIC_CPU_MASK_SIMPLE(2) |
					  IRQ_TYPE_LEVEL_LOW)>,
			     <GIC_PPI 11 (GIC_CPU_MASK_SIMPLE(2) |
					  IRQ_TYPE_LEVEL_LOW)>,
			     <GIC_PPI 10 (GIC_CPU_MASK_SIMPLE(2) |
					  IRQ_TYPE_LEVEL_LOW)>;
	};

	pmu {
		compatible = "arm,cortex-a72-pmu";
		interrupts = <GIC_PPI 7 IRQ_TYPE_LEVEL_HIGH>;
	};

	gic: interrupt-controller@6000000 {
		compatible= "arm,gic-v3";
		#address-cells = <2>;
		#size-cells = <2>;
		ranges;
		reg= <0x0 0x06000000 0 0x10000>, /* GIC Dist */
			<0x0 0x06040000 0 0x40000>; /* GIC Redistributor */
		#interrupt-cells= <3>;
		interrupt-controller;
		interrupts = <GIC_PPI 9 (GIC_CPU_MASK_RAW(0xf) |
					 IRQ_TYPE_LEVEL_LOW)>;
		its: gic-its@6020000 {
			compatible = "arm,gic-v3-its";
			msi-controller;
			reg = <0x0 0x06020000 0 0x20000>;/* GIC Translater */
		};
	};

	thermal-zones {
		ddr-controller {
			polling-delay-passive = <1000>;
			polling-delay = <5000>;
			thermal-sensors = <&tmu 0>;

			trips {
				ddr-ctrler-alert {
					temperature = <85000>;
					hysteresis = <2000>;
					type = "passive";
				};

				ddr-ctrler-crit {
					temperature = <95000>;
					hysteresis = <2000>;
					type = "critical";
				};
			};
		};

		core-cluster {
			polling-delay-passive = <1000>;
			polling-delay = <5000>;
			thermal-sensors = <&tmu 1>;

			trips {
				core_cluster_alert: core-cluster-alert {
					temperature = <85000>;
					hysteresis = <2000>;
					type = "passive";
				};

				core_cluster_crit: core-cluster-crit {
					temperature = <95000>;
					hysteresis = <2000>;
					type = "critical";
				};
			};

			cooling-maps {
				map0 {
					trip = <&core_cluster_alert>;
					cooling-device =
						<&cpu0 THERMAL_NO_LIMIT THERMAL_NO_LIMIT>,
						<&cpu1 THERMAL_NO_LIMIT THERMAL_NO_LIMIT>;
				};
			};
		};
	};

	soc: soc {
		compatible = "simple-bus";
		#address-cells = <2>;
		#size-cells = <2>;
		ranges;

		ddr: memory-controller@1080000 {
			compatible = "fsl,qoriq-memory-controller";
			reg = <0x0 0x1080000 0x0 0x1000>;
			interrupts = <GIC_SPI 17 IRQ_TYPE_LEVEL_HIGH>;
			little-endian;
		};

		dcfg: syscon@1e00000 {
			#address-cells = <1>;
			#size-cells = <1>;
			compatible = "fsl,ls1028a-dcfg", "syscon", "simple-mfd";
			reg = <0x0 0x1e00000 0x0 0x10000>;
<<<<<<< HEAD
			little-endian;
=======
			ranges = <0x0 0x0 0x1e00000 0x10000>;
			little-endian;

			fspi_clk: clock-controller@900 {
				compatible = "fsl,ls1028a-flexspi-clk";
				reg = <0x900 0x4>;
				#clock-cells = <0>;
				clocks = <&clockgen QORIQ_CLK_HWACCEL 0>;
				clock-output-names = "fspi_clk";
			};
>>>>>>> c1084c27
		};

		rst: syscon@1e60000 {
			compatible = "syscon";
			reg = <0x0 0x1e60000 0x0 0x10000>;
			little-endian;
		};

		scfg: syscon@1fc0000 {
			compatible = "fsl,ls1028a-scfg", "syscon";
			reg = <0x0 0x1fc0000 0x0 0x10000>;
			big-endian;
		};

		clockgen: clock-controller@1300000 {
			compatible = "fsl,ls1028a-clockgen";
			reg = <0x0 0x1300000 0x0 0xa0000>;
			#clock-cells = <2>;
			clocks = <&sysclk>;
		};

		fspi: spi@20c0000 {
			compatible = "nxp,lx2160a-fspi";
			#address-cells = <1>;
			#size-cells = <0>;
			reg = <0x0 0x20c0000 0x0 0x10000>,
			      <0x0 0x20000000 0x0 0x10000000>;
			reg-names = "fspi_base", "fspi_mmap";
			interrupts = <0 25 0x4>; /* Level high type */
			clocks = <&clockgen 4 3>, <&clockgen 4 3>;
			clock-names = "fspi_en", "fspi";
		};

		i2c0: i2c@2000000 {
			compatible = "fsl,vf610-i2c";
			#address-cells = <1>;
			#size-cells = <0>;
			reg = <0x0 0x2000000 0x0 0x10000>;
			interrupts = <GIC_SPI 34 IRQ_TYPE_LEVEL_HIGH>;
			clocks = <&clockgen QORIQ_CLK_PLATFORM_PLL
					    QORIQ_CLK_PLL_DIV(4)>;
			status = "disabled";
		};

		i2c1: i2c@2010000 {
			compatible = "fsl,vf610-i2c";
			#address-cells = <1>;
			#size-cells = <0>;
			reg = <0x0 0x2010000 0x0 0x10000>;
			interrupts = <GIC_SPI 34 IRQ_TYPE_LEVEL_HIGH>;
			clocks = <&clockgen QORIQ_CLK_PLATFORM_PLL
					    QORIQ_CLK_PLL_DIV(4)>;
			status = "disabled";
		};

		i2c2: i2c@2020000 {
			compatible = "fsl,vf610-i2c";
			#address-cells = <1>;
			#size-cells = <0>;
			reg = <0x0 0x2020000 0x0 0x10000>;
			interrupts = <GIC_SPI 35 IRQ_TYPE_LEVEL_HIGH>;
			clocks = <&clockgen QORIQ_CLK_PLATFORM_PLL
					    QORIQ_CLK_PLL_DIV(4)>;
			status = "disabled";
		};

		i2c3: i2c@2030000 {
			compatible = "fsl,vf610-i2c";
			#address-cells = <1>;
			#size-cells = <0>;
			reg = <0x0 0x2030000 0x0 0x10000>;
			interrupts = <GIC_SPI 35 IRQ_TYPE_LEVEL_HIGH>;
			clocks = <&clockgen QORIQ_CLK_PLATFORM_PLL
					    QORIQ_CLK_PLL_DIV(4)>;
			status = "disabled";
		};

		i2c4: i2c@2040000 {
			compatible = "fsl,vf610-i2c";
			#address-cells = <1>;
			#size-cells = <0>;
			reg = <0x0 0x2040000 0x0 0x10000>;
			interrupts = <GIC_SPI 74 IRQ_TYPE_LEVEL_HIGH>;
			clocks = <&clockgen QORIQ_CLK_PLATFORM_PLL
					    QORIQ_CLK_PLL_DIV(4)>;
			status = "disabled";
		};

		i2c5: i2c@2050000 {
			compatible = "fsl,vf610-i2c";
			#address-cells = <1>;
			#size-cells = <0>;
			reg = <0x0 0x2050000 0x0 0x10000>;
			interrupts = <GIC_SPI 74 IRQ_TYPE_LEVEL_HIGH>;
			clocks = <&clockgen QORIQ_CLK_PLATFORM_PLL
					    QORIQ_CLK_PLL_DIV(4)>;
			status = "disabled";
		};

		i2c6: i2c@2060000 {
			compatible = "fsl,vf610-i2c";
			#address-cells = <1>;
			#size-cells = <0>;
			reg = <0x0 0x2060000 0x0 0x10000>;
			interrupts = <GIC_SPI 75 IRQ_TYPE_LEVEL_HIGH>;
			clocks = <&clockgen QORIQ_CLK_PLATFORM_PLL
					    QORIQ_CLK_PLL_DIV(4)>;
			status = "disabled";
		};

		i2c7: i2c@2070000 {
			compatible = "fsl,vf610-i2c";
			#address-cells = <1>;
			#size-cells = <0>;
			reg = <0x0 0x2070000 0x0 0x10000>;
			interrupts = <GIC_SPI 75 IRQ_TYPE_LEVEL_HIGH>;
			clocks = <&clockgen QORIQ_CLK_PLATFORM_PLL
					    QORIQ_CLK_PLL_DIV(4)>;
			status = "disabled";
		};

		fspi: spi@20c0000 {
			compatible = "nxp,lx2160a-fspi";
			#address-cells = <1>;
			#size-cells = <0>;
			reg = <0x0 0x20c0000 0x0 0x10000>,
			      <0x0 0x20000000 0x0 0x10000000>;
			reg-names = "fspi_base", "fspi_mmap";
			interrupts = <GIC_SPI 25 IRQ_TYPE_LEVEL_HIGH>;
			clocks = <&fspi_clk>, <&fspi_clk>;
			clock-names = "fspi_en", "fspi";
			status = "disabled";
		};

		dspi0: spi@2100000 {
			compatible = "fsl,ls1028a-dspi", "fsl,ls1021a-v1.0-dspi";
			#address-cells = <1>;
			#size-cells = <0>;
			reg = <0x0 0x2100000 0x0 0x10000>;
			interrupts = <GIC_SPI 26 IRQ_TYPE_LEVEL_HIGH>;
			clock-names = "dspi";
			clocks = <&clockgen QORIQ_CLK_PLATFORM_PLL
					    QORIQ_CLK_PLL_DIV(2)>;
			dmas = <&edma0 0 62>, <&edma0 0 60>;
			dma-names = "tx", "rx";
			spi-num-chipselects = <4>;
			little-endian;
			status = "disabled";
		};

		dspi1: spi@2110000 {
			compatible = "fsl,ls1028a-dspi", "fsl,ls1021a-v1.0-dspi";
			#address-cells = <1>;
			#size-cells = <0>;
			reg = <0x0 0x2110000 0x0 0x10000>;
			interrupts = <GIC_SPI 26 IRQ_TYPE_LEVEL_HIGH>;
			clock-names = "dspi";
			clocks = <&clockgen QORIQ_CLK_PLATFORM_PLL
					    QORIQ_CLK_PLL_DIV(2)>;
			dmas = <&edma0 0 58>, <&edma0 0 56>;
			dma-names = "tx", "rx";
			spi-num-chipselects = <4>;
			little-endian;
			status = "disabled";
		};

		dspi2: spi@2120000 {
			compatible = "fsl,ls1028a-dspi", "fsl,ls1021a-v1.0-dspi";
			#address-cells = <1>;
			#size-cells = <0>;
			reg = <0x0 0x2120000 0x0 0x10000>;
			interrupts = <GIC_SPI 26 IRQ_TYPE_LEVEL_HIGH>;
			clock-names = "dspi";
			clocks = <&clockgen QORIQ_CLK_PLATFORM_PLL
					    QORIQ_CLK_PLL_DIV(2)>;
			dmas = <&edma0 0 54>, <&edma0 0 2>;
			dma-names = "tx", "rx";
			spi-num-chipselects = <3>;
			little-endian;
			status = "disabled";
		};

		esdhc: mmc@2140000 {
			compatible = "fsl,ls1028a-esdhc", "fsl,esdhc";
			reg = <0x0 0x2140000 0x0 0x10000>;
			interrupts = <GIC_SPI 28 IRQ_TYPE_LEVEL_HIGH>;
			clock-frequency = <0>; /* fixed up by bootloader */
			clocks = <&clockgen QORIQ_CLK_HWACCEL 1>;
			voltage-ranges = <1800 1800 3300 3300>;
			sdhci,auto-cmd12;
			little-endian;
			bus-width = <4>;
			status = "disabled";
		};

		esdhc1: mmc@2150000 {
			compatible = "fsl,ls1028a-esdhc", "fsl,esdhc";
			reg = <0x0 0x2150000 0x0 0x10000>;
			interrupts = <GIC_SPI 63 IRQ_TYPE_LEVEL_HIGH>;
			clock-frequency = <0>; /* fixed up by bootloader */
			clocks = <&clockgen QORIQ_CLK_HWACCEL 1>;
			voltage-ranges = <1800 1800>;
			sdhci,auto-cmd12;
			non-removable;
			little-endian;
			bus-width = <4>;
			status = "disabled";
		};

		can0: can@2180000 {
<<<<<<< HEAD
			compatible = "fsl,ls1028ar1-flexcan",
				     "fsl,lx2160ar1-flexcan";
			reg = <0x0 0x2180000 0x0 0x10000>;
			interrupts = <GIC_SPI 21 IRQ_TYPE_LEVEL_HIGH>;
			clocks = <&sysclk>, <&clockgen 4 1>;
=======
			compatible = "fsl,lx2160ar1-flexcan";
			reg = <0x0 0x2180000 0x0 0x10000>;
			interrupts = <GIC_SPI 21 IRQ_TYPE_LEVEL_HIGH>;
			clocks = <&clockgen QORIQ_CLK_PLATFORM_PLL
					    QORIQ_CLK_PLL_DIV(2)>,
				 <&clockgen QORIQ_CLK_PLATFORM_PLL
					    QORIQ_CLK_PLL_DIV(2)>;
>>>>>>> c1084c27
			clock-names = "ipg", "per";
			status = "disabled";
		};

		can1: can@2190000 {
<<<<<<< HEAD
			compatible = "fsl,ls1028ar1-flexcan",
				     "fsl,lx2160ar1-flexcan";
			reg = <0x0 0x2190000 0x0 0x10000>;
			interrupts = <GIC_SPI 22 IRQ_TYPE_LEVEL_HIGH>;
			clocks = <&sysclk>, <&clockgen 4 1>;
=======
			compatible = "fsl,lx2160ar1-flexcan";
			reg = <0x0 0x2190000 0x0 0x10000>;
			interrupts = <GIC_SPI 22 IRQ_TYPE_LEVEL_HIGH>;
			clocks = <&clockgen QORIQ_CLK_PLATFORM_PLL
					    QORIQ_CLK_PLL_DIV(2)>,
				 <&clockgen QORIQ_CLK_PLATFORM_PLL
					    QORIQ_CLK_PLL_DIV(2)>;
>>>>>>> c1084c27
			clock-names = "ipg", "per";
			status = "disabled";
		};

		duart0: serial@21c0500 {
			compatible = "fsl,ns16550", "ns16550a";
			reg = <0x00 0x21c0500 0x0 0x100>;
			interrupts = <GIC_SPI 32 IRQ_TYPE_LEVEL_HIGH>;
			clocks = <&clockgen QORIQ_CLK_PLATFORM_PLL
					    QORIQ_CLK_PLL_DIV(2)>;
			status = "disabled";
		};

		duart1: serial@21c0600 {
			compatible = "fsl,ns16550", "ns16550a";
			reg = <0x00 0x21c0600 0x0 0x100>;
			interrupts = <GIC_SPI 32 IRQ_TYPE_LEVEL_HIGH>;
			clocks = <&clockgen QORIQ_CLK_PLATFORM_PLL
					    QORIQ_CLK_PLL_DIV(2)>;
			status = "disabled";
		};


		lpuart0: serial@2260000 {
			compatible = "fsl,ls1028a-lpuart";
			reg = <0x0 0x2260000 0x0 0x1000>;
			interrupts = <GIC_SPI 232 IRQ_TYPE_LEVEL_HIGH>;
			clocks = <&clockgen QORIQ_CLK_PLATFORM_PLL
					    QORIQ_CLK_PLL_DIV(2)>;
			clock-names = "ipg";
			dma-names = "rx","tx";
			dmas = <&edma0 1 32>,
			       <&edma0 1 33>;
			status = "disabled";
		};

		lpuart1: serial@2270000 {
			compatible = "fsl,ls1028a-lpuart";
			reg = <0x0 0x2270000 0x0 0x1000>;
			interrupts = <GIC_SPI 233 IRQ_TYPE_LEVEL_HIGH>;
			clocks = <&clockgen QORIQ_CLK_PLATFORM_PLL
					    QORIQ_CLK_PLL_DIV(2)>;
			clock-names = "ipg";
			dma-names = "rx","tx";
			dmas = <&edma0 1 30>,
			       <&edma0 1 31>;
			status = "disabled";
		};

		lpuart2: serial@2280000 {
			compatible = "fsl,ls1028a-lpuart";
			reg = <0x0 0x2280000 0x0 0x1000>;
			interrupts = <GIC_SPI 234 IRQ_TYPE_LEVEL_HIGH>;
			clocks = <&clockgen QORIQ_CLK_PLATFORM_PLL
					    QORIQ_CLK_PLL_DIV(2)>;
			clock-names = "ipg";
			dma-names = "rx","tx";
			dmas = <&edma0 1 28>,
			       <&edma0 1 29>;
			status = "disabled";
		};

		lpuart3: serial@2290000 {
			compatible = "fsl,ls1028a-lpuart";
			reg = <0x0 0x2290000 0x0 0x1000>;
			interrupts = <GIC_SPI 235 IRQ_TYPE_LEVEL_HIGH>;
			clocks = <&clockgen QORIQ_CLK_PLATFORM_PLL
					    QORIQ_CLK_PLL_DIV(2)>;
			clock-names = "ipg";
			dma-names = "rx","tx";
			dmas = <&edma0 1 26>,
			       <&edma0 1 27>;
			status = "disabled";
		};

		lpuart4: serial@22a0000 {
			compatible = "fsl,ls1028a-lpuart";
			reg = <0x0 0x22a0000 0x0 0x1000>;
			interrupts = <GIC_SPI 236 IRQ_TYPE_LEVEL_HIGH>;
			clocks = <&clockgen QORIQ_CLK_PLATFORM_PLL
					    QORIQ_CLK_PLL_DIV(2)>;
			clock-names = "ipg";
			dma-names = "rx","tx";
			dmas = <&edma0 1 24>,
			       <&edma0 1 25>;
			status = "disabled";
		};

		lpuart5: serial@22b0000 {
			compatible = "fsl,ls1028a-lpuart";
			reg = <0x0 0x22b0000 0x0 0x1000>;
			interrupts = <GIC_SPI 237 IRQ_TYPE_LEVEL_HIGH>;
			clocks = <&clockgen QORIQ_CLK_PLATFORM_PLL
					    QORIQ_CLK_PLL_DIV(2)>;
			clock-names = "ipg";
			dma-names = "rx","tx";
			dmas = <&edma0 1 22>,
			       <&edma0 1 23>;
			status = "disabled";
		};

		edma0: dma-controller@22c0000 {
			#dma-cells = <2>;
<<<<<<< HEAD
			compatible = "fsl,ls1028a-edma";
=======
			compatible = "fsl,ls1028a-edma", "fsl,vf610-edma";
>>>>>>> c1084c27
			reg = <0x0 0x22c0000 0x0 0x10000>,
			      <0x0 0x22d0000 0x0 0x10000>,
			      <0x0 0x22e0000 0x0 0x10000>;
			interrupts = <GIC_SPI 56 IRQ_TYPE_LEVEL_HIGH>,
				     <GIC_SPI 56 IRQ_TYPE_LEVEL_HIGH>;
			interrupt-names = "edma-tx", "edma-err";
			dma-channels = <32>;
			clock-names = "dmamux0", "dmamux1";
			clocks = <&clockgen QORIQ_CLK_PLATFORM_PLL
					    QORIQ_CLK_PLL_DIV(2)>,
				 <&clockgen QORIQ_CLK_PLATFORM_PLL
					    QORIQ_CLK_PLL_DIV(2)>;
		};

		gpio1: gpio@2300000 {
			compatible = "fsl,ls1028a-gpio","fsl,qoriq-gpio";
			reg = <0x0 0x2300000 0x0 0x10000>;
			interrupts = <GIC_SPI 36 IRQ_TYPE_LEVEL_HIGH>;
			gpio-controller;
			#gpio-cells = <2>;
			interrupt-controller;
			#interrupt-cells = <2>;
			little-endian;
		};

		gpio2: gpio@2310000 {
			compatible = "fsl,ls1028a-gpio","fsl,qoriq-gpio";
			reg = <0x0 0x2310000 0x0 0x10000>;
			interrupts = <GIC_SPI 36 IRQ_TYPE_LEVEL_HIGH>;
			gpio-controller;
			#gpio-cells = <2>;
			interrupt-controller;
			#interrupt-cells = <2>;
			little-endian;
		};

		gpio3: gpio@2320000 {
			compatible = "fsl,ls1028a-gpio","fsl,qoriq-gpio";
			reg = <0x0 0x2320000 0x0 0x10000>;
			interrupts = <GIC_SPI 37 IRQ_TYPE_LEVEL_HIGH>;
			gpio-controller;
			#gpio-cells = <2>;
			interrupt-controller;
			#interrupt-cells = <2>;
			little-endian;
		};

		usb0: usb@3100000 {
			compatible = "fsl,ls1028a-dwc3", "snps,dwc3";
			reg = <0x0 0x3100000 0x0 0x10000>;
			interrupts = <GIC_SPI 80 IRQ_TYPE_LEVEL_HIGH>;
			dr_mode = "host";
			snps,dis_rxdet_inp3_quirk;
			snps,quirk-frame-length-adjustment = <0x20>;
			snps,incr-burst-type-adjustment = <1>, <4>, <8>, <16>;
			dma-coherent;
		};

		usb1: usb@3110000 {
			compatible = "fsl,ls1028a-dwc3", "snps,dwc3";
			reg = <0x0 0x3110000 0x0 0x10000>;
			interrupts = <GIC_SPI 81 IRQ_TYPE_LEVEL_HIGH>;
			dr_mode = "host";
			snps,dis_rxdet_inp3_quirk;
			snps,quirk-frame-length-adjustment = <0x20>;
			snps,incr-burst-type-adjustment = <1>, <4>, <8>, <16>;
			dma-coherent;
		};

		sata: sata@3200000 {
			compatible = "fsl,ls1028a-ahci";
			reg = <0x0 0x3200000 0x0 0x10000>,
				<0x7 0x100520 0x0 0x4>;
			reg-names = "ahci", "sata-ecc";
			interrupts = <GIC_SPI 133 IRQ_TYPE_LEVEL_HIGH>;
			clocks = <&clockgen QORIQ_CLK_PLATFORM_PLL
					    QORIQ_CLK_PLL_DIV(2)>;
			status = "disabled";
		};

		pcie1: pcie@3400000 {
			compatible = "fsl,ls1028a-pcie";
			reg = <0x00 0x03400000 0x0 0x00100000>, /* controller registers */
			      <0x80 0x00000000 0x0 0x00002000>; /* configuration space */
			reg-names = "regs", "config";
			interrupts = <GIC_SPI 108 IRQ_TYPE_LEVEL_HIGH>, /* PME interrupt */
				     <GIC_SPI 109 IRQ_TYPE_LEVEL_HIGH>; /* aer interrupt */
			interrupt-names = "pme", "aer";
			#address-cells = <3>;
			#size-cells = <2>;
			device_type = "pci";
			dma-coherent;
			num-viewport = <8>;
			bus-range = <0x0 0xff>;
			ranges = <0x81000000 0x0 0x00000000 0x80 0x00010000 0x0 0x00010000   /* downstream I/O */
				  0x82000000 0x0 0x40000000 0x80 0x40000000 0x0 0x40000000>; /* non-prefetchable memory */
			msi-parent = <&its>;
			#interrupt-cells = <1>;
			interrupt-map-mask = <0 0 0 7>;
			interrupt-map = <0000 0 0 1 &gic 0 0 GIC_SPI 109 IRQ_TYPE_LEVEL_HIGH>,
					<0000 0 0 2 &gic 0 0 GIC_SPI 110 IRQ_TYPE_LEVEL_HIGH>,
					<0000 0 0 3 &gic 0 0 GIC_SPI 111 IRQ_TYPE_LEVEL_HIGH>,
					<0000 0 0 4 &gic 0 0 GIC_SPI 112 IRQ_TYPE_LEVEL_HIGH>;
			iommu-map = <0 &smmu 0 1>; /* Fixed-up by bootloader */
			status = "disabled";
		};

		pcie_ep1: pcie_ep@3400000 {
			compatible = "fsl,ls1028a-pcie-ep","fsl,ls-pcie-ep";
			reg = <0x00 0x03400000 0x0 0x00100000
			       0x80 0x00000000 0x8 0x00000000>;
			reg-names = "regs", "addr_space";
			interrupts = <GIC_SPI 108 IRQ_TYPE_LEVEL_HIGH>; /* PME interrupt */
			interrupt-names = "pme";
			num-ib-windows = <6>;
			num-ob-windows = <8>;
			status = "disabled";
		};

		pcie2: pcie@3500000 {
			compatible = "fsl,ls1028a-pcie";
			reg = <0x00 0x03500000 0x0 0x00100000>, /* controller registers */
			      <0x88 0x00000000 0x0 0x00002000>; /* configuration space */
			reg-names = "regs", "config";
			interrupts = <GIC_SPI 113 IRQ_TYPE_LEVEL_HIGH>,
				     <GIC_SPI 114 IRQ_TYPE_LEVEL_HIGH>;
			interrupt-names = "pme", "aer";
			#address-cells = <3>;
			#size-cells = <2>;
			device_type = "pci";
			dma-coherent;
			num-viewport = <8>;
			bus-range = <0x0 0xff>;
			ranges = <0x81000000 0x0 0x00000000 0x88 0x00010000 0x0 0x00010000   /* downstream I/O */
				  0x82000000 0x0 0x40000000 0x88 0x40000000 0x0 0x40000000>; /* non-prefetchable memory */
			msi-parent = <&its>;
			#interrupt-cells = <1>;
			interrupt-map-mask = <0 0 0 7>;
			interrupt-map = <0000 0 0 1 &gic 0 0 GIC_SPI 114 IRQ_TYPE_LEVEL_HIGH>,
					<0000 0 0 2 &gic 0 0 GIC_SPI 115 IRQ_TYPE_LEVEL_HIGH>,
					<0000 0 0 3 &gic 0 0 GIC_SPI 116 IRQ_TYPE_LEVEL_HIGH>,
					<0000 0 0 4 &gic 0 0 GIC_SPI 117 IRQ_TYPE_LEVEL_HIGH>;
			iommu-map = <0 &smmu 0 1>; /* Fixed-up by bootloader */
			status = "disabled";
		};

		pcie_ep2: pcie_ep@3500000 {
			compatible = "fsl,ls1028a-pcie-ep","fsl,ls-pcie-ep";
			reg = <0x00 0x03500000 0x0 0x00100000
			       0x88 0x00000000 0x8 0x00000000>;
			reg-names = "regs", "addr_space";
			interrupts = <GIC_SPI 113 IRQ_TYPE_LEVEL_HIGH>; /* PME interrupt */
			interrupt-names = "pme";
			num-ib-windows = <6>;
			num-ob-windows = <8>;
			status = "disabled";
		};

		smmu: iommu@5000000 {
			compatible = "arm,mmu-500";
			reg = <0 0x5000000 0 0x800000>;
			#global-interrupts = <8>;
			#iommu-cells = <1>;
			stream-match-mask = <0x7c00>;
			/* global secure fault */
			interrupts = <GIC_SPI 13 IRQ_TYPE_LEVEL_HIGH>,
			/* combined secure interrupt */
				     <GIC_SPI 14 IRQ_TYPE_LEVEL_HIGH>,
			/* global non-secure fault */
				     <GIC_SPI 15 IRQ_TYPE_LEVEL_HIGH>,
			/* combined non-secure interrupt */
				     <GIC_SPI 16 IRQ_TYPE_LEVEL_HIGH>,
			/* performance counter interrupts 0-7 */
				     <GIC_SPI 211 IRQ_TYPE_LEVEL_HIGH>, <GIC_SPI 212 IRQ_TYPE_LEVEL_HIGH>,
				     <GIC_SPI 213 IRQ_TYPE_LEVEL_HIGH>, <GIC_SPI 214 IRQ_TYPE_LEVEL_HIGH>,
			/* per context interrupt, 64 interrupts */
				     <GIC_SPI 146 IRQ_TYPE_LEVEL_HIGH>, <GIC_SPI 147 IRQ_TYPE_LEVEL_HIGH>,
				     <GIC_SPI 148 IRQ_TYPE_LEVEL_HIGH>, <GIC_SPI 149 IRQ_TYPE_LEVEL_HIGH>,
				     <GIC_SPI 150 IRQ_TYPE_LEVEL_HIGH>, <GIC_SPI 151 IRQ_TYPE_LEVEL_HIGH>,
				     <GIC_SPI 152 IRQ_TYPE_LEVEL_HIGH>, <GIC_SPI 153 IRQ_TYPE_LEVEL_HIGH>,
				     <GIC_SPI 154 IRQ_TYPE_LEVEL_HIGH>, <GIC_SPI 155 IRQ_TYPE_LEVEL_HIGH>,
				     <GIC_SPI 156 IRQ_TYPE_LEVEL_HIGH>, <GIC_SPI 157 IRQ_TYPE_LEVEL_HIGH>,
				     <GIC_SPI 158 IRQ_TYPE_LEVEL_HIGH>, <GIC_SPI 159 IRQ_TYPE_LEVEL_HIGH>,
				     <GIC_SPI 160 IRQ_TYPE_LEVEL_HIGH>, <GIC_SPI 161 IRQ_TYPE_LEVEL_HIGH>,
				     <GIC_SPI 162 IRQ_TYPE_LEVEL_HIGH>, <GIC_SPI 163 IRQ_TYPE_LEVEL_HIGH>,
				     <GIC_SPI 164 IRQ_TYPE_LEVEL_HIGH>, <GIC_SPI 165 IRQ_TYPE_LEVEL_HIGH>,
				     <GIC_SPI 166 IRQ_TYPE_LEVEL_HIGH>, <GIC_SPI 167 IRQ_TYPE_LEVEL_HIGH>,
				     <GIC_SPI 168 IRQ_TYPE_LEVEL_HIGH>, <GIC_SPI 169 IRQ_TYPE_LEVEL_HIGH>,
				     <GIC_SPI 170 IRQ_TYPE_LEVEL_HIGH>, <GIC_SPI 171 IRQ_TYPE_LEVEL_HIGH>,
				     <GIC_SPI 172 IRQ_TYPE_LEVEL_HIGH>, <GIC_SPI 173 IRQ_TYPE_LEVEL_HIGH>,
				     <GIC_SPI 174 IRQ_TYPE_LEVEL_HIGH>, <GIC_SPI 175 IRQ_TYPE_LEVEL_HIGH>,
				     <GIC_SPI 176 IRQ_TYPE_LEVEL_HIGH>, <GIC_SPI 177 IRQ_TYPE_LEVEL_HIGH>,
				     <GIC_SPI 178 IRQ_TYPE_LEVEL_HIGH>, <GIC_SPI 179 IRQ_TYPE_LEVEL_HIGH>,
				     <GIC_SPI 180 IRQ_TYPE_LEVEL_HIGH>, <GIC_SPI 181 IRQ_TYPE_LEVEL_HIGH>,
				     <GIC_SPI 182 IRQ_TYPE_LEVEL_HIGH>, <GIC_SPI 183 IRQ_TYPE_LEVEL_HIGH>,
				     <GIC_SPI 184 IRQ_TYPE_LEVEL_HIGH>, <GIC_SPI 185 IRQ_TYPE_LEVEL_HIGH>,
				     <GIC_SPI 186 IRQ_TYPE_LEVEL_HIGH>, <GIC_SPI 187 IRQ_TYPE_LEVEL_HIGH>,
				     <GIC_SPI 188 IRQ_TYPE_LEVEL_HIGH>, <GIC_SPI 189 IRQ_TYPE_LEVEL_HIGH>,
				     <GIC_SPI 190 IRQ_TYPE_LEVEL_HIGH>, <GIC_SPI 191 IRQ_TYPE_LEVEL_HIGH>,
				     <GIC_SPI 192 IRQ_TYPE_LEVEL_HIGH>, <GIC_SPI 193 IRQ_TYPE_LEVEL_HIGH>,
				     <GIC_SPI 194 IRQ_TYPE_LEVEL_HIGH>, <GIC_SPI 195 IRQ_TYPE_LEVEL_HIGH>,
				     <GIC_SPI 196 IRQ_TYPE_LEVEL_HIGH>, <GIC_SPI 197 IRQ_TYPE_LEVEL_HIGH>,
				     <GIC_SPI 198 IRQ_TYPE_LEVEL_HIGH>, <GIC_SPI 199 IRQ_TYPE_LEVEL_HIGH>,
				     <GIC_SPI 200 IRQ_TYPE_LEVEL_HIGH>, <GIC_SPI 201 IRQ_TYPE_LEVEL_HIGH>,
				     <GIC_SPI 202 IRQ_TYPE_LEVEL_HIGH>, <GIC_SPI 203 IRQ_TYPE_LEVEL_HIGH>,
				     <GIC_SPI 204 IRQ_TYPE_LEVEL_HIGH>, <GIC_SPI 205 IRQ_TYPE_LEVEL_HIGH>,
				     <GIC_SPI 206 IRQ_TYPE_LEVEL_HIGH>, <GIC_SPI 207 IRQ_TYPE_LEVEL_HIGH>,
				     <GIC_SPI 208 IRQ_TYPE_LEVEL_HIGH>, <GIC_SPI 209 IRQ_TYPE_LEVEL_HIGH>;
		};

		crypto: crypto@8000000 {
			compatible = "fsl,sec-v5.0", "fsl,sec-v4.0";
			fsl,sec-era = <10>;
			#address-cells = <1>;
			#size-cells = <1>;
			ranges = <0x0 0x00 0x8000000 0x100000>;
			reg = <0x00 0x8000000 0x0 0x100000>;
			interrupts = <GIC_SPI 139 IRQ_TYPE_LEVEL_HIGH>;
			dma-coherent;

			sec_jr0: jr@10000 {
				compatible = "fsl,sec-v5.0-job-ring",
					     "fsl,sec-v4.0-job-ring";
				reg	= <0x10000 0x10000>;
				interrupts = <GIC_SPI 140 IRQ_TYPE_LEVEL_HIGH>;
			};

			sec_jr1: jr@20000 {
				compatible = "fsl,sec-v5.0-job-ring",
					     "fsl,sec-v4.0-job-ring";
				reg	= <0x20000 0x10000>;
				interrupts = <GIC_SPI 141 IRQ_TYPE_LEVEL_HIGH>;
			};

			sec_jr2: jr@30000 {
				compatible = "fsl,sec-v5.0-job-ring",
					     "fsl,sec-v4.0-job-ring";
				reg	= <0x30000 0x10000>;
				interrupts = <GIC_SPI 142 IRQ_TYPE_LEVEL_HIGH>;
			};

			sec_jr3: jr@40000 {
				compatible = "fsl,sec-v5.0-job-ring",
					     "fsl,sec-v4.0-job-ring";
				reg	= <0x40000 0x10000>;
				interrupts = <GIC_SPI 143 IRQ_TYPE_LEVEL_HIGH>;
			};
		};

		qdma: dma-controller@8380000 {
			compatible = "fsl,ls1028a-qdma", "fsl,ls1021a-qdma";
			reg = <0x0 0x8380000 0x0 0x1000>, /* Controller regs */
			      <0x0 0x8390000 0x0 0x10000>, /* Status regs */
			      <0x0 0x83a0000 0x0 0x40000>; /* Block regs */
			interrupts = <GIC_SPI 43 IRQ_TYPE_LEVEL_HIGH>,
				     <GIC_SPI 251 IRQ_TYPE_LEVEL_HIGH>,
				     <GIC_SPI 252 IRQ_TYPE_LEVEL_HIGH>,
				     <GIC_SPI 253 IRQ_TYPE_LEVEL_HIGH>,
				     <GIC_SPI 254 IRQ_TYPE_LEVEL_HIGH>;
			interrupt-names = "qdma-error", "qdma-queue0",
				"qdma-queue1", "qdma-queue2", "qdma-queue3";
			dma-channels = <8>;
			block-number = <1>;
			block-offset = <0x10000>;
			fsl,dma-queues = <2>;
			status-sizes = <64>;
			queue-sizes = <64 64>;
		};

		cluster1_core0_watchdog: watchdog@c000000 {
			compatible = "arm,sp805", "arm,primecell";
			reg = <0x0 0xc000000 0x0 0x1000>;
			clocks = <&clockgen QORIQ_CLK_PLATFORM_PLL
					    QORIQ_CLK_PLL_DIV(16)>,
				 <&clockgen QORIQ_CLK_PLATFORM_PLL
					    QORIQ_CLK_PLL_DIV(16)>;
			clock-names = "wdog_clk", "apb_pclk";
		};

		cluster1_core1_watchdog: watchdog@c010000 {
			compatible = "arm,sp805", "arm,primecell";
			reg = <0x0 0xc010000 0x0 0x1000>;
			clocks = <&clockgen QORIQ_CLK_PLATFORM_PLL
					    QORIQ_CLK_PLL_DIV(16)>,
				 <&clockgen QORIQ_CLK_PLATFORM_PLL
					    QORIQ_CLK_PLL_DIV(16)>;
			clock-names = "wdog_clk", "apb_pclk";
		};

		gpu@f0c0000 {
			compatible = "fsl,ls1028a-gpu";
			reg = <0x0 0x0f0c0000 0x0 0x10000>,
				<0x0 0x80000000 0x0 0x80000000>,
				<0x0 0x0 0x0 0x3000000>;
			reg-names = "base", "phys_baseaddr",
				"contiguous_mem";
			interrupts = <GIC_SPI 220 IRQ_TYPE_LEVEL_HIGH>;
		};

		gpu@f0c0000 {
			compatible = "fsl,ls1028a-gpu";
			reg = <0x0 0x0f0c0000 0x0 0x10000>,
				<0x0 0x80000000 0x0 0x80000000>,
				<0x0 0x0 0x0 0x3000000>;
			reg-names = "base", "phys_baseaddr",
				"contiguous_mem";
			interrupts = <GIC_SPI 220 IRQ_TYPE_LEVEL_HIGH>;
		};

		sai1: audio-controller@f100000 {
			#sound-dai-cells = <0>;
			compatible = "fsl,vf610-sai";
			reg = <0x0 0xf100000 0x0 0x10000>;
			interrupts = <GIC_SPI 82 IRQ_TYPE_LEVEL_HIGH>;
<<<<<<< HEAD
			clocks = <&clockgen 4 1>, <&clockgen 4 1>,
				 <&clockgen 4 1>, <&clockgen 4 1>,
				 <&clockgen 4 1>;
			clock-names = "bus", "mclk0", "mclk1", "mclk2", "mclk3";
=======
			clocks = <&clockgen QORIQ_CLK_PLATFORM_PLL
					    QORIQ_CLK_PLL_DIV(2)>,
				 <&clockgen QORIQ_CLK_PLATFORM_PLL
					    QORIQ_CLK_PLL_DIV(2)>,
				 <&clockgen QORIQ_CLK_PLATFORM_PLL
					    QORIQ_CLK_PLL_DIV(2)>,
				 <&clockgen QORIQ_CLK_PLATFORM_PLL
					    QORIQ_CLK_PLL_DIV(2)>;
			clock-names = "bus", "mclk1", "mclk2", "mclk3";
>>>>>>> c1084c27
			dma-names = "tx", "rx";
			dmas = <&edma0 1 4>,
			       <&edma0 1 3>;
			fsl,sai-asynchronous;
			status = "disabled";
		};

		sai2: audio-controller@f110000 {
			#sound-dai-cells = <0>;
			compatible = "fsl,vf610-sai";
			reg = <0x0 0xf110000 0x0 0x10000>;
			interrupts = <GIC_SPI 82 IRQ_TYPE_LEVEL_HIGH>;
<<<<<<< HEAD
			clocks = <&clockgen 4 1>, <&clockgen 4 1>,
				 <&clockgen 4 1>, <&clockgen 4 1>,
				 <&clockgen 4 1>;
			clock-names = "bus", "mclk0", "mclk1", "mclk2", "mclk3";
=======
			clocks = <&clockgen QORIQ_CLK_PLATFORM_PLL
					    QORIQ_CLK_PLL_DIV(2)>,
				 <&clockgen QORIQ_CLK_PLATFORM_PLL
					    QORIQ_CLK_PLL_DIV(2)>,
				 <&clockgen QORIQ_CLK_PLATFORM_PLL
					    QORIQ_CLK_PLL_DIV(2)>,
				 <&clockgen QORIQ_CLK_PLATFORM_PLL
					    QORIQ_CLK_PLL_DIV(2)>;
			clock-names = "bus", "mclk1", "mclk2", "mclk3";
>>>>>>> c1084c27
			dma-names = "tx", "rx";
			dmas = <&edma0 1 6>,
			       <&edma0 1 5>;
			fsl,sai-asynchronous;
			status = "disabled";
		};

		sai3: audio-controller@f120000 {
			#sound-dai-cells = <0>;
			compatible = "fsl,vf610-sai";
			reg = <0x0 0xf120000 0x0 0x10000>;
			interrupts = <GIC_SPI 83 IRQ_TYPE_LEVEL_HIGH>;
			clocks = <&clockgen QORIQ_CLK_PLATFORM_PLL
					    QORIQ_CLK_PLL_DIV(2)>,
				 <&clockgen QORIQ_CLK_PLATFORM_PLL
					    QORIQ_CLK_PLL_DIV(2)>,
				 <&clockgen QORIQ_CLK_PLATFORM_PLL
					    QORIQ_CLK_PLL_DIV(2)>,
				 <&clockgen QORIQ_CLK_PLATFORM_PLL
					    QORIQ_CLK_PLL_DIV(2)>;
			clock-names = "bus", "mclk1", "mclk2", "mclk3";
			dma-names = "tx", "rx";
			dmas = <&edma0 1 8>,
			       <&edma0 1 7>;
			fsl,sai-asynchronous;
			status = "disabled";
		};

		sai4: audio-controller@f130000 {
			#sound-dai-cells = <0>;
			compatible = "fsl,vf610-sai";
			reg = <0x0 0xf130000 0x0 0x10000>;
			interrupts = <GIC_SPI 83 IRQ_TYPE_LEVEL_HIGH>;
<<<<<<< HEAD
			clocks = <&clockgen 4 1>, <&clockgen 4 1>,
				 <&clockgen 4 1>, <&clockgen 4 1>,
				 <&clockgen 4 1>;
			clock-names = "bus", "mclk0", "mclk1", "mclk2", "mclk3";
=======
			clocks = <&clockgen QORIQ_CLK_PLATFORM_PLL
					    QORIQ_CLK_PLL_DIV(2)>,
				 <&clockgen QORIQ_CLK_PLATFORM_PLL
					    QORIQ_CLK_PLL_DIV(2)>,
				 <&clockgen QORIQ_CLK_PLATFORM_PLL
					    QORIQ_CLK_PLL_DIV(2)>,
				 <&clockgen QORIQ_CLK_PLATFORM_PLL
					    QORIQ_CLK_PLL_DIV(2)>;
			clock-names = "bus", "mclk1", "mclk2", "mclk3";
>>>>>>> c1084c27
			dma-names = "tx", "rx";
			dmas = <&edma0 1 10>,
			       <&edma0 1 9>;
			fsl,sai-asynchronous;
			status = "disabled";
		};

		sai5: audio-controller@f140000 {
			#sound-dai-cells = <0>;
			compatible = "fsl,vf610-sai";
			reg = <0x0 0xf140000 0x0 0x10000>;
			interrupts = <GIC_SPI 84 IRQ_TYPE_LEVEL_HIGH>;
			clocks = <&clockgen QORIQ_CLK_PLATFORM_PLL
					    QORIQ_CLK_PLL_DIV(2)>,
				 <&clockgen QORIQ_CLK_PLATFORM_PLL
					    QORIQ_CLK_PLL_DIV(2)>,
				 <&clockgen QORIQ_CLK_PLATFORM_PLL
					    QORIQ_CLK_PLL_DIV(2)>,
				 <&clockgen QORIQ_CLK_PLATFORM_PLL
					    QORIQ_CLK_PLL_DIV(2)>;
			clock-names = "bus", "mclk1", "mclk2", "mclk3";
			dma-names = "tx", "rx";
			dmas = <&edma0 1 12>,
			       <&edma0 1 11>;
			fsl,sai-asynchronous;
			status = "disabled";
		};

		sai6: audio-controller@f150000 {
			#sound-dai-cells = <0>;
			compatible = "fsl,vf610-sai";
			reg = <0x0 0xf150000 0x0 0x10000>;
			interrupts = <GIC_SPI 84 IRQ_TYPE_LEVEL_HIGH>;
			clocks = <&clockgen QORIQ_CLK_PLATFORM_PLL
					    QORIQ_CLK_PLL_DIV(2)>,
				 <&clockgen QORIQ_CLK_PLATFORM_PLL
					    QORIQ_CLK_PLL_DIV(2)>,
				 <&clockgen QORIQ_CLK_PLATFORM_PLL
					    QORIQ_CLK_PLL_DIV(2)>,
				 <&clockgen QORIQ_CLK_PLATFORM_PLL
					    QORIQ_CLK_PLL_DIV(2)>;
			clock-names = "bus", "mclk1", "mclk2", "mclk3";
			dma-names = "tx", "rx";
			dmas = <&edma0 1 14>,
			       <&edma0 1 13>;
			fsl,sai-asynchronous;
			status = "disabled";
		};

		tmu: tmu@1f80000 {
			compatible = "fsl,qoriq-tmu";
			reg = <0x0 0x1f80000 0x0 0x10000>;
			interrupts = <0 23 0x4>;
			fsl,tmu-range = <0xb0000 0xa0026 0x80048 0x70061>;
			fsl,tmu-calibration = <0x00000000 0x00000024
					       0x00000001 0x0000002b
					       0x00000002 0x00000031
					       0x00000003 0x00000038
					       0x00000004 0x0000003f
					       0x00000005 0x00000045
					       0x00000006 0x0000004c
					       0x00000007 0x00000053
					       0x00000008 0x00000059
					       0x00000009 0x00000060
					       0x0000000a 0x00000066
					       0x0000000b 0x0000006d

					       0x00010000 0x0000001c
					       0x00010001 0x00000024
					       0x00010002 0x0000002c
					       0x00010003 0x00000035
					       0x00010004 0x0000003d
					       0x00010005 0x00000045
					       0x00010006 0x0000004d
					       0x00010007 0x00000055
					       0x00010008 0x0000005e
					       0x00010009 0x00000066
					       0x0001000a 0x0000006e

					       0x00020000 0x00000018
					       0x00020001 0x00000022
					       0x00020002 0x0000002d
					       0x00020003 0x00000038
					       0x00020004 0x00000043
					       0x00020005 0x0000004d
					       0x00020006 0x00000058
					       0x00020007 0x00000063
					       0x00020008 0x0000006e

					       0x00030000 0x00000010
					       0x00030001 0x0000001c
					       0x00030002 0x00000029
					       0x00030003 0x00000036
					       0x00030004 0x00000042
					       0x00030005 0x0000004f
					       0x00030006 0x0000005b
					       0x00030007 0x00000068>;
			little-endian;
			#thermal-sensor-cells = <1>;
		};

<<<<<<< HEAD
		thermal-zones {
			core-cluster {
				polling-delay-passive = <1000>;
				polling-delay = <5000>;
				thermal-sensors = <&tmu 0>;

				trips {
					core_cluster_alert: core-cluster-alert {
						temperature = <85000>;
						hysteresis = <2000>;
						type = "passive";
					};

					core_cluster_crit: core-cluster-crit {
						temperature = <95000>;
						hysteresis = <2000>;
						type = "critical";
					};
				};

				cooling-maps {
					map0 {
						trip = <&core_cluster_alert>;
						cooling-device =
							<&cpu0 THERMAL_NO_LIMIT THERMAL_NO_LIMIT>,
							<&cpu1 THERMAL_NO_LIMIT THERMAL_NO_LIMIT>;
					};
				};
			};
		};

		pcie@3400000 {
			compatible = "fsl,ls1028a-pcie";
			reg = <0x00 0x03400000 0x0 0x00100000   /* controller registers */
			       0x80 0x00000000 0x0 0x00002000>; /* configuration space */
			reg-names = "regs", "config";
			interrupts = <GIC_SPI 108 IRQ_TYPE_LEVEL_HIGH>, /* PME interrupt */
				     <GIC_SPI 109 IRQ_TYPE_LEVEL_HIGH>; /* aer interrupt */
			interrupt-names = "pme", "aer";
			#address-cells = <3>;
			#size-cells = <2>;
			device_type = "pci";
			dma-coherent;
			iommu-map = <0 &smmu 0 1>; /* Fixed-up by bootloader */
			bus-range = <0x0 0xff>;
			ranges = <0x81000000 0x0 0x00000000 0x80 0x00010000 0x0 0x00010000   /* downstream I/O */
				  0x82000000 0x0 0x40000000 0x80 0x40000000 0x0 0x40000000>; /* non-prefetchable memory */
			msi-parent = <&its>;
			#interrupt-cells = <1>;
			interrupt-map-mask = <0 0 0 7>;
			interrupt-map = <0000 0 0 1 &gic 0 0 GIC_SPI 109 IRQ_TYPE_LEVEL_HIGH>,
					<0000 0 0 2 &gic 0 0 GIC_SPI 110 IRQ_TYPE_LEVEL_HIGH>,
					<0000 0 0 3 &gic 0 0 GIC_SPI 111 IRQ_TYPE_LEVEL_HIGH>,
					<0000 0 0 4 &gic 0 0 GIC_SPI 112 IRQ_TYPE_LEVEL_HIGH>;
			status = "disabled";
		};

		pcie@3500000 {
			compatible = "fsl,ls1028a-pcie";
			reg = <0x00 0x03500000 0x0 0x00100000   /* controller registers */
			       0x88 0x00000000 0x0 0x00002000>; /* configuration space */
			reg-names = "regs", "config";
			interrupts = <GIC_SPI 113 IRQ_TYPE_LEVEL_HIGH>,
				     <GIC_SPI 114 IRQ_TYPE_LEVEL_HIGH>;
			interrupt-names = "pme", "aer";
			#address-cells = <3>;
			#size-cells = <2>;
			device_type = "pci";
			dma-coherent;
			iommu-map = <0 &smmu 0 1>; /* Fixed-up by bootloader */
			bus-range = <0x0 0xff>;
			ranges = <0x81000000 0x0 0x00000000 0x88 0x00010000 0x0 0x00010000   /* downstream I/O */
				  0x82000000 0x0 0x40000000 0x88 0x40000000 0x0 0x40000000>; /* non-prefetchable memory */
			msi-parent = <&its>;
			#interrupt-cells = <1>;
			interrupt-map-mask = <0 0 0 7>;
			interrupt-map = <0000 0 0 1 &gic 0 0 GIC_SPI 114 IRQ_TYPE_LEVEL_HIGH>,
					<0000 0 0 2 &gic 0 0 GIC_SPI 115 IRQ_TYPE_LEVEL_HIGH>,
					<0000 0 0 3 &gic 0 0 GIC_SPI 116 IRQ_TYPE_LEVEL_HIGH>,
					<0000 0 0 4 &gic 0 0 GIC_SPI 117 IRQ_TYPE_LEVEL_HIGH>;
			status = "disabled";
		};

=======
>>>>>>> c1084c27
		pcie@1f0000000 { /* Integrated Endpoint Root Complex */
			compatible = "pci-host-ecam-generic";
			reg = <0x01 0xf0000000 0x0 0x100000>;
			#address-cells = <3>;
			#size-cells = <2>;
			msi-parent = <&its>;
			device_type = "pci";
			bus-range = <0x0 0x0>;
			dma-coherent;
			msi-map = <0 &its 0x17 0xe>;
			iommu-map = <0 &smmu 0x17 0xe>;
				  /* PF0-6 BAR0 - non-prefetchable memory */
			ranges = <0x82000000 0x1 0xf8000000  0x1 0xf8000000  0x0 0x160000
				  /* PF0-6 BAR2 - prefetchable memory */
				  0xc2000000 0x1 0xf8160000  0x1 0xf8160000  0x0 0x070000
				  /* PF0: VF0-1 BAR0 - non-prefetchable memory */
				  0x82000000 0x1 0xf81d0000  0x1 0xf81d0000  0x0 0x020000
				  /* PF0: VF0-1 BAR2 - prefetchable memory */
				  0xc2000000 0x1 0xf81f0000  0x1 0xf81f0000  0x0 0x020000
				  /* PF1: VF0-1 BAR0 - non-prefetchable memory */
				  0x82000000 0x1 0xf8210000  0x1 0xf8210000  0x0 0x020000
				  /* PF1: VF0-1 BAR2 - prefetchable memory */
<<<<<<< HEAD
				  0xc2000000 0x0 0x00000000  0x1 0xf8230000  0x0 0x020000
				  /* BAR4 (PF5) - non-prefetchable memory */
				  0x82000000 0x0 0x00000000  0x1 0xfc000000  0x0 0x400000>;
=======
				  0xc2000000 0x1 0xf8230000  0x1 0xf8230000  0x0 0x020000
				  /* BAR4 (PF5) - non-prefetchable memory */
				  0x82000000 0x1 0xfc000000  0x1 0xfc000000  0x0 0x400000>;
>>>>>>> c1084c27

			enetc_port0: ethernet@0,0 {
				compatible = "fsl,enetc";
				reg = <0x000000 0 0 0 0>;
				status = "disabled";
			};

			enetc_port1: ethernet@0,1 {
				compatible = "fsl,enetc";
				reg = <0x000100 0 0 0 0>;
				status = "disabled";
			};

			enetc_port2: ethernet@0,2 {
				compatible = "fsl,enetc";
				reg = <0x000200 0 0 0 0>;
				phy-mode = "internal";
				status = "disabled";

				fixed-link {
					speed = <2500>;
					full-duplex;
				};
			};

			enetc_mdio_pf3: mdio@0,3 {
				compatible = "fsl,enetc-mdio";
				reg = <0x000300 0 0 0 0>;
				#address-cells = <1>;
				#size-cells = <0>;
			};
<<<<<<< HEAD
			enetc_port2: ethernet@0,2 {
				compatible = "fsl,enetc";
				reg = <0x000200 0 0 0 0>;
				fixed-link {
					speed = <1000>;
					full-duplex;
				};
			};
=======

>>>>>>> c1084c27
			ethernet@0,4 {
				compatible = "fsl,enetc-ptp";
				reg = <0x000400 0 0 0 0>;
				clocks = <&clockgen QORIQ_CLK_HWACCEL 3>;
				little-endian;
				fsl,extts-fifo;
			};

<<<<<<< HEAD
			ethernet-switch@0,5 {
				reg = <0x000500 0 0 0 0>;
				/* IEP INT_B */
				interrupts = <GIC_SPI 95 IRQ_TYPE_LEVEL_HIGH>;
=======
			mscc_felix: ethernet-switch@0,5 {
				reg = <0x000500 0 0 0 0>;
				/* IEP INT_B */
				interrupts = <GIC_SPI 95 IRQ_TYPE_LEVEL_HIGH>;
				status = "disabled";
>>>>>>> c1084c27

				mscc_felix_ports: ports {
					#address-cells = <1>;
					#size-cells = <0>;

<<<<<<< HEAD
					/* external ports */
					mscc_felix_port0: port@0 {
						reg = <0>;
						status = "disabled";
						label = "swp0";
=======
					/* External ports */
					mscc_felix_port0: port@0 {
						reg = <0>;
						status = "disabled";
>>>>>>> c1084c27
					};

					mscc_felix_port1: port@1 {
						reg = <1>;
						status = "disabled";
<<<<<<< HEAD
						label = "swp1";
=======
>>>>>>> c1084c27
					};

					mscc_felix_port2: port@2 {
						reg = <2>;
						status = "disabled";
<<<<<<< HEAD
						label = "swp2";
=======
>>>>>>> c1084c27
					};

					mscc_felix_port3: port@3 {
						reg = <3>;
						status = "disabled";
<<<<<<< HEAD
						label = "swp3";
					};

					/* internal to-cpu ports */
					mscc_felix_port4: port@4 {
						reg = <4>;
						ethernet = <&enetc_port2>;
						phy-mode = "gmii";
=======
					};

					/* Internal ports */
					mscc_felix_port4: port@4 {
						reg = <4>;
						phy-mode = "internal";
						status = "disabled";
>>>>>>> c1084c27

						fixed-link {
							speed = <2500>;
							full-duplex;
						};
					};

					mscc_felix_port5: port@5 {
						reg = <5>;
<<<<<<< HEAD
						phy-mode = "gmii";
=======
						phy-mode = "internal";
>>>>>>> c1084c27
						status = "disabled";

						fixed-link {
							speed = <1000>;
							full-duplex;
						};
					};
				};
			};

			enetc_port3: ethernet@0,6 {
				compatible = "fsl,enetc";
				reg = <0x000600 0 0 0 0>;
<<<<<<< HEAD
=======
				phy-mode = "internal";
>>>>>>> c1084c27
				status = "disabled";

				fixed-link {
					speed = <1000>;
					full-duplex;
				};
			};
<<<<<<< HEAD
		};

		rcpm: rcpm@1e34040 {
=======

			rcec@1f,0 {
				reg = <0x00f800 0 0 0 0>;
				/* IEP INT_A */
				interrupts = <GIC_SPI 94 IRQ_TYPE_LEVEL_HIGH>;
			};
		};

		/* Integrated Endpoint Register Block */
		ierb@1f0800000 {
			compatible = "fsl,ls1028a-enetc-ierb";
			reg = <0x01 0xf0800000 0x0 0x10000>;
		};

		pwm0: pwm@2800000 {
			compatible = "fsl,vf610-ftm-pwm";
			#pwm-cells = <3>;
			reg = <0x0 0x2800000 0x0 0x10000>;
			clock-names = "ftm_sys", "ftm_ext",
				      "ftm_fix", "ftm_cnt_clk_en";
			clocks = <&clockgen 4 1>, <&clockgen 4 1>,
				 <&rtc_clk>, <&clockgen 4 1>;
			status = "disabled";
		};

		pwm1: pwm@2810000 {
			compatible = "fsl,vf610-ftm-pwm";
			#pwm-cells = <3>;
			reg = <0x0 0x2810000 0x0 0x10000>;
			clock-names = "ftm_sys", "ftm_ext",
				      "ftm_fix", "ftm_cnt_clk_en";
			clocks = <&clockgen 4 1>, <&clockgen 4 1>,
				 <&rtc_clk>, <&clockgen 4 1>;
			status = "disabled";
		};

		pwm2: pwm@2820000 {
			compatible = "fsl,vf610-ftm-pwm";
			#pwm-cells = <3>;
			reg = <0x0 0x2820000 0x0 0x10000>;
			clock-names = "ftm_sys", "ftm_ext",
				      "ftm_fix", "ftm_cnt_clk_en";
			clocks = <&clockgen 4 1>, <&clockgen 4 1>,
				 <&rtc_clk>, <&clockgen 4 1>;
			status = "disabled";
		};

		pwm3: pwm@2830000 {
			compatible = "fsl,vf610-ftm-pwm";
			#pwm-cells = <3>;
			reg = <0x0 0x2830000 0x0 0x10000>;
			clock-names = "ftm_sys", "ftm_ext",
				      "ftm_fix", "ftm_cnt_clk_en";
			clocks = <&clockgen 4 1>, <&clockgen 4 1>,
				 <&rtc_clk>, <&clockgen 4 1>;
			status = "disabled";
		};

		pwm4: pwm@2840000 {
			compatible = "fsl,vf610-ftm-pwm";
			#pwm-cells = <3>;
			reg = <0x0 0x2840000 0x0 0x10000>;
			clock-names = "ftm_sys", "ftm_ext",
				      "ftm_fix", "ftm_cnt_clk_en";
			clocks = <&clockgen 4 1>, <&clockgen 4 1>,
				 <&rtc_clk>, <&clockgen 4 1>;
			status = "disabled";
		};

		pwm5: pwm@2850000 {
			compatible = "fsl,vf610-ftm-pwm";
			#pwm-cells = <3>;
			reg = <0x0 0x2850000 0x0 0x10000>;
			clock-names = "ftm_sys", "ftm_ext",
				      "ftm_fix", "ftm_cnt_clk_en";
			clocks = <&clockgen 4 1>, <&clockgen 4 1>,
				 <&rtc_clk>, <&clockgen 4 1>;
			status = "disabled";
		};

		pwm6: pwm@2860000 {
			compatible = "fsl,vf610-ftm-pwm";
			#pwm-cells = <3>;
			reg = <0x0 0x2860000 0x0 0x10000>;
			clock-names = "ftm_sys", "ftm_ext",
				      "ftm_fix", "ftm_cnt_clk_en";
			clocks = <&clockgen 4 1>, <&clockgen 4 1>,
				 <&rtc_clk>, <&clockgen 4 1>;
			status = "disabled";
		};

		pwm7: pwm@2870000 {
			compatible = "fsl,vf610-ftm-pwm";
			#pwm-cells = <3>;
			reg = <0x0 0x2870000 0x0 0x10000>;
			clock-names = "ftm_sys", "ftm_ext",
				      "ftm_fix", "ftm_cnt_clk_en";
			clocks = <&clockgen 4 1>, <&clockgen 4 1>,
				 <&rtc_clk>, <&clockgen 4 1>;
			status = "disabled";
		};

		rcpm: power-controller@1e34040 {
>>>>>>> c1084c27
			compatible = "fsl,ls1028a-rcpm", "fsl,qoriq-rcpm-2.1+";
			reg = <0x0 0x1e34040 0x0 0x1c>;
			#fsl,rcpm-wakeup-cells = <7>;
			little-endian;
		};

		ftm_alarm0: timer@2800000 {
			compatible = "fsl,ls1028a-ftm-alarm";
			reg = <0x0 0x2800000 0x0 0x10000>;
			fsl,rcpm-wakeup = <&rcpm 0x0 0x0 0x0 0x0 0x4000 0x0 0x0>;
			interrupts = <GIC_SPI 44 IRQ_TYPE_LEVEL_HIGH>;
<<<<<<< HEAD
		};
	};

	firmware {
		optee {
			compatible = "linaro,optee-tz";
			method = "smc";
=======
			status = "disabled";
		};

		ftm_alarm1: timer@2810000 {
			compatible = "fsl,ls1028a-ftm-alarm";
			reg = <0x0 0x2810000 0x0 0x10000>;
			fsl,rcpm-wakeup = <&rcpm 0x0 0x0 0x0 0x0 0x4000 0x0 0x0>;
			interrupts = <GIC_SPI 45 IRQ_TYPE_LEVEL_HIGH>;
			status = "disabled";
>>>>>>> c1084c27
		};
	};

	malidp0: display@f080000 {
		compatible = "arm,mali-dp500";
		reg = <0x0 0xf080000 0x0 0x10000>;
		interrupts = <0 222 IRQ_TYPE_LEVEL_HIGH>,
			     <0 223 IRQ_TYPE_LEVEL_HIGH>;
		interrupt-names = "DE", "SE";
<<<<<<< HEAD
		clocks = <&dpclk>, <&clockgen 2 2>, <&clockgen 2 2>,
			 <&clockgen 2 2>;
=======
		clocks = <&dpclk>,
			 <&clockgen QORIQ_CLK_HWACCEL 2>,
			 <&clockgen QORIQ_CLK_HWACCEL 2>,
			 <&clockgen QORIQ_CLK_HWACCEL 2>;
>>>>>>> c1084c27
		clock-names = "pxlclk", "mclk", "aclk", "pclk";
		arm,malidp-output-port-lines = /bits/ 8 <8 8 8>;
		arm,malidp-arqos-value = <0xd000d000>;

		port {
			dp0_out: endpoint {
				remote-endpoint = <&dp1_out>;
			};
		};
	};
<<<<<<< HEAD

	hdptx0: display@f200000 {
		compatible = "cdn,ls1028a-dp";
		reg = <0x0 0xf200000 0x0 0xfffff>;
		interrupts = <0 221 IRQ_TYPE_LEVEL_HIGH>;
		clocks = <&clockgen 2 2>, <&clockgen 2 2>, <&clockgen 2 2>,
			 <&clockgen 2 2>, <&clockgen 2 2>, <&dpclk>;
		clock-names = "clk_core", "pclk", "sclk",
			      "cclk", "clk_vif", "clk_pxl";

=======

	hdptx0: display@f200000 {
		compatible = "cdn,ls1028a-dp";
		reg = <0x0 0xf200000 0x0 0xfffff>;
		interrupts = <0 221 IRQ_TYPE_LEVEL_HIGH>;
		clocks = <&clockgen 2 2>, <&clockgen 2 2>, <&clockgen 2 2>,
			 <&clockgen 2 2>, <&clockgen 2 2>, <&dpclk>;
		clock-names = "clk_core", "pclk", "sclk",
			      "cclk", "clk_vif", "clk_pxl";

>>>>>>> c1084c27
		port {
			dp1_out: endpoint {
				remote-endpoint = <&dp0_out>;
			};
		};
	};
};<|MERGE_RESOLUTION|>--- conflicted
+++ resolved
@@ -2,11 +2,7 @@
 /*
  * Device Tree Include file for NXP Layerscape-1028A family SoC.
  *
-<<<<<<< HEAD
- * Copyright 2018-2019 NXP
-=======
  * Copyright 2018-2020 NXP
->>>>>>> c1084c27
  *
  * Harninder Rai <harninder.rai@nxp.com>
  *
@@ -21,10 +17,6 @@
 	interrupt-parent = <&gic>;
 	#address-cells = <2>;
 	#size-cells = <2>;
-
-	aliases {
-		rtc1 = &ftm_alarm0;
-	};
 
 	cpus {
 		#address-cells = <1>;
@@ -100,8 +92,6 @@
 		reg = <0x0 0xf1f0000 0x0 0xffff>;
 		#clock-cells = <0>;
 		clocks = <&osc_27m>;
-<<<<<<< HEAD
-=======
 	};
 
 	firmware {
@@ -110,17 +100,12 @@
 			method = "smc";
 			status = "disabled";
 		};
->>>>>>> c1084c27
 	};
 
 	reboot {
 		compatible ="syscon-reboot";
 		regmap = <&rst>;
-<<<<<<< HEAD
-		offset = <0xb0>;
-=======
 		offset = <0>;
->>>>>>> c1084c27
 		mask = <0x02>;
 	};
 
@@ -228,9 +213,6 @@
 			#size-cells = <1>;
 			compatible = "fsl,ls1028a-dcfg", "syscon", "simple-mfd";
 			reg = <0x0 0x1e00000 0x0 0x10000>;
-<<<<<<< HEAD
-			little-endian;
-=======
 			ranges = <0x0 0x0 0x1e00000 0x10000>;
 			little-endian;
 
@@ -241,7 +223,6 @@
 				clocks = <&clockgen QORIQ_CLK_HWACCEL 0>;
 				clock-output-names = "fspi_clk";
 			};
->>>>>>> c1084c27
 		};
 
 		rst: syscon@1e60000 {
@@ -261,18 +242,6 @@
 			reg = <0x0 0x1300000 0x0 0xa0000>;
 			#clock-cells = <2>;
 			clocks = <&sysclk>;
-		};
-
-		fspi: spi@20c0000 {
-			compatible = "nxp,lx2160a-fspi";
-			#address-cells = <1>;
-			#size-cells = <0>;
-			reg = <0x0 0x20c0000 0x0 0x10000>,
-			      <0x0 0x20000000 0x0 0x10000000>;
-			reg-names = "fspi_base", "fspi_mmap";
-			interrupts = <0 25 0x4>; /* Level high type */
-			clocks = <&clockgen 4 3>, <&clockgen 4 3>;
-			clock-names = "fspi_en", "fspi";
 		};
 
 		i2c0: i2c@2000000 {
@@ -452,13 +421,6 @@
 		};
 
 		can0: can@2180000 {
-<<<<<<< HEAD
-			compatible = "fsl,ls1028ar1-flexcan",
-				     "fsl,lx2160ar1-flexcan";
-			reg = <0x0 0x2180000 0x0 0x10000>;
-			interrupts = <GIC_SPI 21 IRQ_TYPE_LEVEL_HIGH>;
-			clocks = <&sysclk>, <&clockgen 4 1>;
-=======
 			compatible = "fsl,lx2160ar1-flexcan";
 			reg = <0x0 0x2180000 0x0 0x10000>;
 			interrupts = <GIC_SPI 21 IRQ_TYPE_LEVEL_HIGH>;
@@ -466,19 +428,11 @@
 					    QORIQ_CLK_PLL_DIV(2)>,
 				 <&clockgen QORIQ_CLK_PLATFORM_PLL
 					    QORIQ_CLK_PLL_DIV(2)>;
->>>>>>> c1084c27
 			clock-names = "ipg", "per";
 			status = "disabled";
 		};
 
 		can1: can@2190000 {
-<<<<<<< HEAD
-			compatible = "fsl,ls1028ar1-flexcan",
-				     "fsl,lx2160ar1-flexcan";
-			reg = <0x0 0x2190000 0x0 0x10000>;
-			interrupts = <GIC_SPI 22 IRQ_TYPE_LEVEL_HIGH>;
-			clocks = <&sysclk>, <&clockgen 4 1>;
-=======
 			compatible = "fsl,lx2160ar1-flexcan";
 			reg = <0x0 0x2190000 0x0 0x10000>;
 			interrupts = <GIC_SPI 22 IRQ_TYPE_LEVEL_HIGH>;
@@ -486,7 +440,6 @@
 					    QORIQ_CLK_PLL_DIV(2)>,
 				 <&clockgen QORIQ_CLK_PLATFORM_PLL
 					    QORIQ_CLK_PLL_DIV(2)>;
->>>>>>> c1084c27
 			clock-names = "ipg", "per";
 			status = "disabled";
 		};
@@ -590,11 +543,7 @@
 
 		edma0: dma-controller@22c0000 {
 			#dma-cells = <2>;
-<<<<<<< HEAD
-			compatible = "fsl,ls1028a-edma";
-=======
 			compatible = "fsl,ls1028a-edma", "fsl,vf610-edma";
->>>>>>> c1084c27
 			reg = <0x0 0x22c0000 0x0 0x10000>,
 			      <0x0 0x22d0000 0x0 0x10000>,
 			      <0x0 0x22e0000 0x0 0x10000>;
@@ -894,27 +843,11 @@
 			interrupts = <GIC_SPI 220 IRQ_TYPE_LEVEL_HIGH>;
 		};
 
-		gpu@f0c0000 {
-			compatible = "fsl,ls1028a-gpu";
-			reg = <0x0 0x0f0c0000 0x0 0x10000>,
-				<0x0 0x80000000 0x0 0x80000000>,
-				<0x0 0x0 0x0 0x3000000>;
-			reg-names = "base", "phys_baseaddr",
-				"contiguous_mem";
-			interrupts = <GIC_SPI 220 IRQ_TYPE_LEVEL_HIGH>;
-		};
-
 		sai1: audio-controller@f100000 {
 			#sound-dai-cells = <0>;
 			compatible = "fsl,vf610-sai";
 			reg = <0x0 0xf100000 0x0 0x10000>;
 			interrupts = <GIC_SPI 82 IRQ_TYPE_LEVEL_HIGH>;
-<<<<<<< HEAD
-			clocks = <&clockgen 4 1>, <&clockgen 4 1>,
-				 <&clockgen 4 1>, <&clockgen 4 1>,
-				 <&clockgen 4 1>;
-			clock-names = "bus", "mclk0", "mclk1", "mclk2", "mclk3";
-=======
 			clocks = <&clockgen QORIQ_CLK_PLATFORM_PLL
 					    QORIQ_CLK_PLL_DIV(2)>,
 				 <&clockgen QORIQ_CLK_PLATFORM_PLL
@@ -924,7 +857,6 @@
 				 <&clockgen QORIQ_CLK_PLATFORM_PLL
 					    QORIQ_CLK_PLL_DIV(2)>;
 			clock-names = "bus", "mclk1", "mclk2", "mclk3";
->>>>>>> c1084c27
 			dma-names = "tx", "rx";
 			dmas = <&edma0 1 4>,
 			       <&edma0 1 3>;
@@ -937,12 +869,6 @@
 			compatible = "fsl,vf610-sai";
 			reg = <0x0 0xf110000 0x0 0x10000>;
 			interrupts = <GIC_SPI 82 IRQ_TYPE_LEVEL_HIGH>;
-<<<<<<< HEAD
-			clocks = <&clockgen 4 1>, <&clockgen 4 1>,
-				 <&clockgen 4 1>, <&clockgen 4 1>,
-				 <&clockgen 4 1>;
-			clock-names = "bus", "mclk0", "mclk1", "mclk2", "mclk3";
-=======
 			clocks = <&clockgen QORIQ_CLK_PLATFORM_PLL
 					    QORIQ_CLK_PLL_DIV(2)>,
 				 <&clockgen QORIQ_CLK_PLATFORM_PLL
@@ -952,7 +878,6 @@
 				 <&clockgen QORIQ_CLK_PLATFORM_PLL
 					    QORIQ_CLK_PLL_DIV(2)>;
 			clock-names = "bus", "mclk1", "mclk2", "mclk3";
->>>>>>> c1084c27
 			dma-names = "tx", "rx";
 			dmas = <&edma0 1 6>,
 			       <&edma0 1 5>;
@@ -986,12 +911,6 @@
 			compatible = "fsl,vf610-sai";
 			reg = <0x0 0xf130000 0x0 0x10000>;
 			interrupts = <GIC_SPI 83 IRQ_TYPE_LEVEL_HIGH>;
-<<<<<<< HEAD
-			clocks = <&clockgen 4 1>, <&clockgen 4 1>,
-				 <&clockgen 4 1>, <&clockgen 4 1>,
-				 <&clockgen 4 1>;
-			clock-names = "bus", "mclk0", "mclk1", "mclk2", "mclk3";
-=======
 			clocks = <&clockgen QORIQ_CLK_PLATFORM_PLL
 					    QORIQ_CLK_PLL_DIV(2)>,
 				 <&clockgen QORIQ_CLK_PLATFORM_PLL
@@ -1001,7 +920,6 @@
 				 <&clockgen QORIQ_CLK_PLATFORM_PLL
 					    QORIQ_CLK_PLL_DIV(2)>;
 			clock-names = "bus", "mclk1", "mclk2", "mclk3";
->>>>>>> c1084c27
 			dma-names = "tx", "rx";
 			dmas = <&edma0 1 10>,
 			       <&edma0 1 9>;
@@ -1103,92 +1021,6 @@
 			#thermal-sensor-cells = <1>;
 		};
 
-<<<<<<< HEAD
-		thermal-zones {
-			core-cluster {
-				polling-delay-passive = <1000>;
-				polling-delay = <5000>;
-				thermal-sensors = <&tmu 0>;
-
-				trips {
-					core_cluster_alert: core-cluster-alert {
-						temperature = <85000>;
-						hysteresis = <2000>;
-						type = "passive";
-					};
-
-					core_cluster_crit: core-cluster-crit {
-						temperature = <95000>;
-						hysteresis = <2000>;
-						type = "critical";
-					};
-				};
-
-				cooling-maps {
-					map0 {
-						trip = <&core_cluster_alert>;
-						cooling-device =
-							<&cpu0 THERMAL_NO_LIMIT THERMAL_NO_LIMIT>,
-							<&cpu1 THERMAL_NO_LIMIT THERMAL_NO_LIMIT>;
-					};
-				};
-			};
-		};
-
-		pcie@3400000 {
-			compatible = "fsl,ls1028a-pcie";
-			reg = <0x00 0x03400000 0x0 0x00100000   /* controller registers */
-			       0x80 0x00000000 0x0 0x00002000>; /* configuration space */
-			reg-names = "regs", "config";
-			interrupts = <GIC_SPI 108 IRQ_TYPE_LEVEL_HIGH>, /* PME interrupt */
-				     <GIC_SPI 109 IRQ_TYPE_LEVEL_HIGH>; /* aer interrupt */
-			interrupt-names = "pme", "aer";
-			#address-cells = <3>;
-			#size-cells = <2>;
-			device_type = "pci";
-			dma-coherent;
-			iommu-map = <0 &smmu 0 1>; /* Fixed-up by bootloader */
-			bus-range = <0x0 0xff>;
-			ranges = <0x81000000 0x0 0x00000000 0x80 0x00010000 0x0 0x00010000   /* downstream I/O */
-				  0x82000000 0x0 0x40000000 0x80 0x40000000 0x0 0x40000000>; /* non-prefetchable memory */
-			msi-parent = <&its>;
-			#interrupt-cells = <1>;
-			interrupt-map-mask = <0 0 0 7>;
-			interrupt-map = <0000 0 0 1 &gic 0 0 GIC_SPI 109 IRQ_TYPE_LEVEL_HIGH>,
-					<0000 0 0 2 &gic 0 0 GIC_SPI 110 IRQ_TYPE_LEVEL_HIGH>,
-					<0000 0 0 3 &gic 0 0 GIC_SPI 111 IRQ_TYPE_LEVEL_HIGH>,
-					<0000 0 0 4 &gic 0 0 GIC_SPI 112 IRQ_TYPE_LEVEL_HIGH>;
-			status = "disabled";
-		};
-
-		pcie@3500000 {
-			compatible = "fsl,ls1028a-pcie";
-			reg = <0x00 0x03500000 0x0 0x00100000   /* controller registers */
-			       0x88 0x00000000 0x0 0x00002000>; /* configuration space */
-			reg-names = "regs", "config";
-			interrupts = <GIC_SPI 113 IRQ_TYPE_LEVEL_HIGH>,
-				     <GIC_SPI 114 IRQ_TYPE_LEVEL_HIGH>;
-			interrupt-names = "pme", "aer";
-			#address-cells = <3>;
-			#size-cells = <2>;
-			device_type = "pci";
-			dma-coherent;
-			iommu-map = <0 &smmu 0 1>; /* Fixed-up by bootloader */
-			bus-range = <0x0 0xff>;
-			ranges = <0x81000000 0x0 0x00000000 0x88 0x00010000 0x0 0x00010000   /* downstream I/O */
-				  0x82000000 0x0 0x40000000 0x88 0x40000000 0x0 0x40000000>; /* non-prefetchable memory */
-			msi-parent = <&its>;
-			#interrupt-cells = <1>;
-			interrupt-map-mask = <0 0 0 7>;
-			interrupt-map = <0000 0 0 1 &gic 0 0 GIC_SPI 114 IRQ_TYPE_LEVEL_HIGH>,
-					<0000 0 0 2 &gic 0 0 GIC_SPI 115 IRQ_TYPE_LEVEL_HIGH>,
-					<0000 0 0 3 &gic 0 0 GIC_SPI 116 IRQ_TYPE_LEVEL_HIGH>,
-					<0000 0 0 4 &gic 0 0 GIC_SPI 117 IRQ_TYPE_LEVEL_HIGH>;
-			status = "disabled";
-		};
-
-=======
->>>>>>> c1084c27
 		pcie@1f0000000 { /* Integrated Endpoint Root Complex */
 			compatible = "pci-host-ecam-generic";
 			reg = <0x01 0xf0000000 0x0 0x100000>;
@@ -1211,15 +1043,9 @@
 				  /* PF1: VF0-1 BAR0 - non-prefetchable memory */
 				  0x82000000 0x1 0xf8210000  0x1 0xf8210000  0x0 0x020000
 				  /* PF1: VF0-1 BAR2 - prefetchable memory */
-<<<<<<< HEAD
-				  0xc2000000 0x0 0x00000000  0x1 0xf8230000  0x0 0x020000
-				  /* BAR4 (PF5) - non-prefetchable memory */
-				  0x82000000 0x0 0x00000000  0x1 0xfc000000  0x0 0x400000>;
-=======
 				  0xc2000000 0x1 0xf8230000  0x1 0xf8230000  0x0 0x020000
 				  /* BAR4 (PF5) - non-prefetchable memory */
 				  0x82000000 0x1 0xfc000000  0x1 0xfc000000  0x0 0x400000>;
->>>>>>> c1084c27
 
 			enetc_port0: ethernet@0,0 {
 				compatible = "fsl,enetc";
@@ -1251,18 +1077,7 @@
 				#address-cells = <1>;
 				#size-cells = <0>;
 			};
-<<<<<<< HEAD
-			enetc_port2: ethernet@0,2 {
-				compatible = "fsl,enetc";
-				reg = <0x000200 0 0 0 0>;
-				fixed-link {
-					speed = <1000>;
-					full-duplex;
-				};
-			};
-=======
-
->>>>>>> c1084c27
+
 			ethernet@0,4 {
 				compatible = "fsl,enetc-ptp";
 				reg = <0x000400 0 0 0 0>;
@@ -1271,68 +1086,35 @@
 				fsl,extts-fifo;
 			};
 
-<<<<<<< HEAD
-			ethernet-switch@0,5 {
-				reg = <0x000500 0 0 0 0>;
-				/* IEP INT_B */
-				interrupts = <GIC_SPI 95 IRQ_TYPE_LEVEL_HIGH>;
-=======
 			mscc_felix: ethernet-switch@0,5 {
 				reg = <0x000500 0 0 0 0>;
 				/* IEP INT_B */
 				interrupts = <GIC_SPI 95 IRQ_TYPE_LEVEL_HIGH>;
 				status = "disabled";
->>>>>>> c1084c27
 
 				mscc_felix_ports: ports {
 					#address-cells = <1>;
 					#size-cells = <0>;
 
-<<<<<<< HEAD
-					/* external ports */
-					mscc_felix_port0: port@0 {
-						reg = <0>;
-						status = "disabled";
-						label = "swp0";
-=======
 					/* External ports */
 					mscc_felix_port0: port@0 {
 						reg = <0>;
 						status = "disabled";
->>>>>>> c1084c27
 					};
 
 					mscc_felix_port1: port@1 {
 						reg = <1>;
 						status = "disabled";
-<<<<<<< HEAD
-						label = "swp1";
-=======
->>>>>>> c1084c27
 					};
 
 					mscc_felix_port2: port@2 {
 						reg = <2>;
 						status = "disabled";
-<<<<<<< HEAD
-						label = "swp2";
-=======
->>>>>>> c1084c27
 					};
 
 					mscc_felix_port3: port@3 {
 						reg = <3>;
 						status = "disabled";
-<<<<<<< HEAD
-						label = "swp3";
-					};
-
-					/* internal to-cpu ports */
-					mscc_felix_port4: port@4 {
-						reg = <4>;
-						ethernet = <&enetc_port2>;
-						phy-mode = "gmii";
-=======
 					};
 
 					/* Internal ports */
@@ -1340,7 +1122,6 @@
 						reg = <4>;
 						phy-mode = "internal";
 						status = "disabled";
->>>>>>> c1084c27
 
 						fixed-link {
 							speed = <2500>;
@@ -1350,11 +1131,7 @@
 
 					mscc_felix_port5: port@5 {
 						reg = <5>;
-<<<<<<< HEAD
-						phy-mode = "gmii";
-=======
 						phy-mode = "internal";
->>>>>>> c1084c27
 						status = "disabled";
 
 						fixed-link {
@@ -1368,10 +1145,7 @@
 			enetc_port3: ethernet@0,6 {
 				compatible = "fsl,enetc";
 				reg = <0x000600 0 0 0 0>;
-<<<<<<< HEAD
-=======
 				phy-mode = "internal";
->>>>>>> c1084c27
 				status = "disabled";
 
 				fixed-link {
@@ -1379,11 +1153,6 @@
 					full-duplex;
 				};
 			};
-<<<<<<< HEAD
-		};
-
-		rcpm: rcpm@1e34040 {
-=======
 
 			rcec@1f,0 {
 				reg = <0x00f800 0 0 0 0>;
@@ -1487,7 +1256,6 @@
 		};
 
 		rcpm: power-controller@1e34040 {
->>>>>>> c1084c27
 			compatible = "fsl,ls1028a-rcpm", "fsl,qoriq-rcpm-2.1+";
 			reg = <0x0 0x1e34040 0x0 0x1c>;
 			#fsl,rcpm-wakeup-cells = <7>;
@@ -1499,15 +1267,6 @@
 			reg = <0x0 0x2800000 0x0 0x10000>;
 			fsl,rcpm-wakeup = <&rcpm 0x0 0x0 0x0 0x0 0x4000 0x0 0x0>;
 			interrupts = <GIC_SPI 44 IRQ_TYPE_LEVEL_HIGH>;
-<<<<<<< HEAD
-		};
-	};
-
-	firmware {
-		optee {
-			compatible = "linaro,optee-tz";
-			method = "smc";
-=======
 			status = "disabled";
 		};
 
@@ -1517,7 +1276,6 @@
 			fsl,rcpm-wakeup = <&rcpm 0x0 0x0 0x0 0x0 0x4000 0x0 0x0>;
 			interrupts = <GIC_SPI 45 IRQ_TYPE_LEVEL_HIGH>;
 			status = "disabled";
->>>>>>> c1084c27
 		};
 	};
 
@@ -1527,15 +1285,10 @@
 		interrupts = <0 222 IRQ_TYPE_LEVEL_HIGH>,
 			     <0 223 IRQ_TYPE_LEVEL_HIGH>;
 		interrupt-names = "DE", "SE";
-<<<<<<< HEAD
-		clocks = <&dpclk>, <&clockgen 2 2>, <&clockgen 2 2>,
-			 <&clockgen 2 2>;
-=======
 		clocks = <&dpclk>,
 			 <&clockgen QORIQ_CLK_HWACCEL 2>,
 			 <&clockgen QORIQ_CLK_HWACCEL 2>,
 			 <&clockgen QORIQ_CLK_HWACCEL 2>;
->>>>>>> c1084c27
 		clock-names = "pxlclk", "mclk", "aclk", "pclk";
 		arm,malidp-output-port-lines = /bits/ 8 <8 8 8>;
 		arm,malidp-arqos-value = <0xd000d000>;
@@ -1546,7 +1299,6 @@
 			};
 		};
 	};
-<<<<<<< HEAD
 
 	hdptx0: display@f200000 {
 		compatible = "cdn,ls1028a-dp";
@@ -1557,18 +1309,6 @@
 		clock-names = "clk_core", "pclk", "sclk",
 			      "cclk", "clk_vif", "clk_pxl";
 
-=======
-
-	hdptx0: display@f200000 {
-		compatible = "cdn,ls1028a-dp";
-		reg = <0x0 0xf200000 0x0 0xfffff>;
-		interrupts = <0 221 IRQ_TYPE_LEVEL_HIGH>;
-		clocks = <&clockgen 2 2>, <&clockgen 2 2>, <&clockgen 2 2>,
-			 <&clockgen 2 2>, <&clockgen 2 2>, <&dpclk>;
-		clock-names = "clk_core", "pclk", "sclk",
-			      "cclk", "clk_vif", "clk_pxl";
-
->>>>>>> c1084c27
 		port {
 			dp1_out: endpoint {
 				remote-endpoint = <&dp0_out>;
