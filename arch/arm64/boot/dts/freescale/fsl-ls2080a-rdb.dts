--- conflicted
+++ resolved
@@ -49,21 +49,6 @@
 	status = "disabled";
 
 	/* CS4340 PHYs */
-<<<<<<< HEAD
-	mdio1_phy1: emdio1_phy@1 {
-		reg = <0x10>;
-	};
-
-	mdio1_phy2: emdio1_phy@2 {
-		reg = <0x11>;
-	};
-
-	mdio1_phy3: emdio1_phy@3 {
-		reg = <0x12>;
-	};
-
-	mdio1_phy4: emdio1_phy@4 {
-=======
 	mdio1_phy1: emdio1-phy@10 {
 		reg = <0x10>;
 	};
@@ -77,36 +62,12 @@
 	};
 
 	mdio1_phy4: emdio1-phy@13 {
->>>>>>> 29549c70
 		reg = <0x13>;
 	};
 };
 
 &emdio2 {
 	/* AQR405 PHYs */
-<<<<<<< HEAD
-	mdio2_phy1: emdio2_phy@1 {
-		compatible = "ethernet-phy-ieee802.3-c45";
-		interrupts = <0 1 0x4>; /* Level high type */
-		reg = <0x0>;
-	};
-
-	mdio2_phy2: emdio2_phy@2 {
-		compatible = "ethernet-phy-ieee802.3-c45";
-		interrupts = <0 2 0x4>; /* Level high type */
-		reg = <0x1>;
-	};
-
-	mdio2_phy3: emdio2_phy@3 {
-		compatible = "ethernet-phy-ieee802.3-c45";
-		interrupts = <0 4 0x4>; /* Level high type */
-		reg = <0x2>;
-	};
-
-	mdio2_phy4: emdio2_phy@4 {
-		compatible = "ethernet-phy-ieee802.3-c45";
-		interrupts = <0 5 0x4>; /* Level high type */
-=======
 	mdio2_phy1: emdio2-phy@0 {
 		compatible = "ethernet-phy-ieee802.3-c45";
 		interrupts = <GIC_SPI 1 IRQ_TYPE_LEVEL_HIGH>;
@@ -128,7 +89,6 @@
 	mdio2_phy4: emdio2-phy@3 {
 		compatible = "ethernet-phy-ieee802.3-c45";
 		interrupts = <GIC_SPI 5 IRQ_TYPE_LEVEL_HIGH>;
->>>>>>> 29549c70
 		reg = <0x3>;
 	};
 };