--- conflicted
+++ resolved
@@ -320,10 +320,6 @@
 		smmu: iommu@9000000 {
 			compatible = "arm,mmu-500";
 			reg = <0 0x9000000 0 0x400000>;
-<<<<<<< HEAD
-			dma-coherent;
-=======
->>>>>>> 29549c70
 			stream-match-mask = <0x7f00>;
 			#global-interrupts = <2>;
 			#iommu-cells = <1>;
@@ -548,11 +544,7 @@
 		};
 
 		i2c0: i2c@2180000 {
-<<<<<<< HEAD
-			compatible = "fsl,vf610-i2c", "fsl,ls1046a-vf610-i2c";
-=======
 			compatible = "fsl,ls1046a-i2c", "fsl,vf610-i2c";
->>>>>>> 29549c70
 			#address-cells = <1>;
 			#size-cells = <0>;
 			reg = <0x0 0x2180000 0x0 0x10000>;
@@ -562,10 +554,6 @@
 			dmas = <&edma0 1 38>,
 			       <&edma0 1 39>;
 			dma-names = "rx", "tx";
-<<<<<<< HEAD
-			scl-gpios = <&gpio3 12 0>;
-=======
->>>>>>> 29549c70
 			status = "disabled";
 		};
 
@@ -594,22 +582,14 @@
 		};
 
 		i2c3: i2c@21b0000 {
-<<<<<<< HEAD
-			compatible = "fsl,vf610-i2c", "fsl,ls1046a-vf610-i2c";
-=======
 			compatible = "fsl,ls1046a-i2c", "fsl,vf610-i2c";
->>>>>>> 29549c70
 			#address-cells = <1>;
 			#size-cells = <0>;
 			reg = <0x0 0x21b0000 0x0 0x10000>;
 			interrupts = <GIC_SPI 59 IRQ_TYPE_LEVEL_HIGH>;
 			clocks = <&clockgen QORIQ_CLK_PLATFORM_PLL
 					    QORIQ_CLK_PLL_DIV(2)>;
-<<<<<<< HEAD
-			scl-gpios = <&gpio3 12 0>;
-=======
 			scl-gpios = <&gpio3 12 (GPIO_ACTIVE_HIGH | GPIO_OPEN_DRAIN)>;
->>>>>>> 29549c70
 			status = "disabled";
 		};
 
@@ -875,10 +855,6 @@
 			#address-cells = <3>;
 			#size-cells = <2>;
 			device_type = "pci";
-<<<<<<< HEAD
-			dma-coherent;
-=======
->>>>>>> 29549c70
 			iommu-map = <0 &smmu 0 1>;	/* update by bootloader */
 			num-viewport = <8>;
 			bus-range = <0x0 0xff>;
@@ -900,11 +876,7 @@
 			reg = <0x00 0x03400000 0x0 0x00100000>,
 			      <0x40 0x00000000 0x8 0x00000000>;
 			reg-names = "regs", "addr_space";
-<<<<<<< HEAD
-			interrupts = <GIC_SPI 117 IRQ_TYPE_LEVEL_HIGH>; /* PME interrupt */
-=======
 			interrupts = <GIC_SPI 117 IRQ_TYPE_LEVEL_HIGH>;
->>>>>>> 29549c70
 			interrupt-names = "pme";
 			num-ib-windows = <6>;
 			num-ob-windows = <8>;
@@ -923,10 +895,6 @@
 			#address-cells = <3>;
 			#size-cells = <2>;
 			device_type = "pci";
-<<<<<<< HEAD
-			dma-coherent;
-=======
->>>>>>> 29549c70
 			iommu-map = <0 &smmu 0 1>;	/* update by bootloader */
 			num-viewport = <8>;
 			bus-range = <0x0 0xff>;
@@ -948,11 +916,7 @@
 			reg = <0x00 0x03500000 0x0 0x00100000>,
 			      <0x48 0x00000000 0x8 0x00000000>;
 			reg-names = "regs", "addr_space";
-<<<<<<< HEAD
-			interrupts = <GIC_SPI 127 IRQ_TYPE_LEVEL_HIGH>; /* PME interrupt */
-=======
 			interrupts = <GIC_SPI 127 IRQ_TYPE_LEVEL_HIGH>;
->>>>>>> 29549c70
 			interrupt-names = "pme";
 			num-ib-windows = <6>;
 			num-ob-windows = <8>;
@@ -971,10 +935,6 @@
 			#address-cells = <3>;
 			#size-cells = <2>;
 			device_type = "pci";
-<<<<<<< HEAD
-			dma-coherent;
-=======
->>>>>>> 29549c70
 			iommu-map = <0 &smmu 0 1>;	/* update by bootloader */
 			num-viewport = <8>;
 			bus-range = <0x0 0xff>;
@@ -996,11 +956,7 @@
 			reg = <0x00 0x03600000 0x0 0x00100000>,
 			      <0x50 0x00000000 0x8 0x00000000>;
 			reg-names = "regs", "addr_space";
-<<<<<<< HEAD
-			interrupts = <GIC_SPI 161 IRQ_TYPE_LEVEL_HIGH>; /* PME interrupt */
-=======
 			interrupts = <GIC_SPI 161 IRQ_TYPE_LEVEL_HIGH>;
->>>>>>> 29549c70
 			interrupt-names = "pme";
 			num-ib-windows = <6>;
 			num-ob-windows = <8>;
