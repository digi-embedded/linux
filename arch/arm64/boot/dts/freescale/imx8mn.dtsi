// SPDX-License-Identifier: (GPL-2.0+ OR MIT)
/*
 * Copyright 2019 NXP
 */

#include <dt-bindings/clock/imx8mn-clock.h>
#include <dt-bindings/power/imx8mn-power.h>
#include <dt-bindings/reset/imx8mq-reset.h>
#include <dt-bindings/gpio/gpio.h>
#include <dt-bindings/input/input.h>
#include <dt-bindings/reset/imx8mn-dispmix.h>
#include <dt-bindings/interrupt-controller/arm-gic.h>
#include <dt-bindings/thermal/thermal.h>

#include "imx8mn-pinfunc.h"

/ {
	interrupt-parent = <&gic>;
	#address-cells = <2>;
	#size-cells = <2>;

	aliases {
		ethernet0 = &fec1;
		gpio0 = &gpio1;
		gpio1 = &gpio2;
		gpio2 = &gpio3;
		gpio3 = &gpio4;
		gpio4 = &gpio5;
		i2c0 = &i2c1;
		i2c1 = &i2c2;
		i2c2 = &i2c3;
		i2c3 = &i2c4;
		mmc0 = &usdhc1;
		mmc1 = &usdhc2;
		mmc2 = &usdhc3;
		serial0 = &uart1;
		serial1 = &uart2;
		serial2 = &uart3;
		serial3 = &uart4;
		spi0 = &ecspi1;
		spi1 = &ecspi2;
		spi2 = &ecspi3;
		isi0 = &isi_0;
		csi0 = &mipi_csi_1;
	};

	cpus {
		#address-cells = <1>;
		#size-cells = <0>;

		idle-states {
			entry-method = "psci";

			cpu_pd_wait: cpu-pd-wait {
				compatible = "arm,idle-state";
				arm,psci-suspend-param = <0x0010033>;
				local-timer-stop;
				entry-latency-us = <1000>;
				exit-latency-us = <700>;
				min-residency-us = <2700>;
			};
		};

		A53_0: cpu@0 {
			device_type = "cpu";
			compatible = "arm,cortex-a53";
			reg = <0x0>;
			clock-latency = <61036>;
			clocks = <&clk IMX8MN_CLK_ARM>;
			enable-method = "psci";
			i-cache-size = <0x8000>;
			i-cache-line-size = <64>;
			i-cache-sets = <256>;
			d-cache-size = <0x8000>;
			d-cache-line-size = <64>;
			d-cache-sets = <128>;
			next-level-cache = <&A53_L2>;
			operating-points-v2 = <&a53_opp_table>;
			nvmem-cells = <&cpu_speed_grade>;
			nvmem-cell-names = "speed_grade";
			cpu-idle-states = <&cpu_pd_wait>;
			#cooling-cells = <2>;
		};

		A53_1: cpu@1 {
			device_type = "cpu";
			compatible = "arm,cortex-a53";
			reg = <0x1>;
			clock-latency = <61036>;
			clocks = <&clk IMX8MN_CLK_ARM>;
			enable-method = "psci";
			i-cache-size = <0x8000>;
			i-cache-line-size = <64>;
			i-cache-sets = <256>;
			d-cache-size = <0x8000>;
			d-cache-line-size = <64>;
			d-cache-sets = <128>;
			next-level-cache = <&A53_L2>;
			operating-points-v2 = <&a53_opp_table>;
			cpu-idle-states = <&cpu_pd_wait>;
			#cooling-cells = <2>;
		};

		A53_2: cpu@2 {
			device_type = "cpu";
			compatible = "arm,cortex-a53";
			reg = <0x2>;
			clock-latency = <61036>;
			clocks = <&clk IMX8MN_CLK_ARM>;
			enable-method = "psci";
			i-cache-size = <0x8000>;
			i-cache-line-size = <64>;
			i-cache-sets = <256>;
			d-cache-size = <0x8000>;
			d-cache-line-size = <64>;
			d-cache-sets = <128>;
			next-level-cache = <&A53_L2>;
			operating-points-v2 = <&a53_opp_table>;
			cpu-idle-states = <&cpu_pd_wait>;
			#cooling-cells = <2>;
		};

		A53_3: cpu@3 {
			device_type = "cpu";
			compatible = "arm,cortex-a53";
			reg = <0x3>;
			clock-latency = <61036>;
			clocks = <&clk IMX8MN_CLK_ARM>;
			enable-method = "psci";
			i-cache-size = <0x8000>;
			i-cache-line-size = <64>;
			i-cache-sets = <256>;
			d-cache-size = <0x8000>;
			d-cache-line-size = <64>;
			d-cache-sets = <128>;
			next-level-cache = <&A53_L2>;
			operating-points-v2 = <&a53_opp_table>;
			cpu-idle-states = <&cpu_pd_wait>;
			#cooling-cells = <2>;
		};

		A53_L2: l2-cache0 {
			compatible = "cache";
			cache-level = <2>;
			cache-size = <0x80000>;
			cache-line-size = <64>;
			cache-sets = <512>;
		};
	};

	a53_opp_table: opp-table {
		compatible = "operating-points-v2";
		opp-shared;

		opp-1200000000 {
			opp-hz = /bits/ 64 <1200000000>;
			opp-microvolt = <850000>;
			opp-supported-hw = <0xb00>, <0x7>;
			clock-latency-ns = <150000>;
			opp-suspend;
		};

		opp-1400000000 {
			opp-hz = /bits/ 64 <1400000000>;
			opp-microvolt = <950000>;
			opp-supported-hw = <0x300>, <0x7>;
			clock-latency-ns = <150000>;
			opp-suspend;
		};

		opp-1500000000 {
			opp-hz = /bits/ 64 <1500000000>;
			opp-microvolt = <1000000>;
			opp-supported-hw = <0x100>, <0x3>;
			clock-latency-ns = <150000>;
			opp-suspend;
		};
	};

	resmem: reserved-memory {
		#address-cells = <2>;
		#size-cells = <2>;
		ranges;

		/* global autoconfigured region for contiguous allocations */
		linux,cma {
			compatible = "shared-dma-pool";
			reusable;
			size = <0 0x28000000>;
			alloc-ranges = <0 0x40000000 0 0x40000000>;
			linux,cma-default;
		};
	};

	osc_32k: clock-osc-32k {
		compatible = "fixed-clock";
		#clock-cells = <0>;
		clock-frequency = <32768>;
		clock-output-names = "osc_32k";
	};

	osc_24m: clock-osc-24m {
		compatible = "fixed-clock";
		#clock-cells = <0>;
		clock-frequency = <24000000>;
		clock-output-names = "osc_24m";
	};

	clk_ext1: clock-ext1 {
		compatible = "fixed-clock";
		#clock-cells = <0>;
		clock-frequency = <133000000>;
		clock-output-names = "clk_ext1";
	};

	clk_ext2: clock-ext2 {
		compatible = "fixed-clock";
		#clock-cells = <0>;
		clock-frequency = <133000000>;
		clock-output-names = "clk_ext2";
	};

	clk_ext3: clock-ext3 {
		compatible = "fixed-clock";
		#clock-cells = <0>;
		clock-frequency = <133000000>;
		clock-output-names = "clk_ext3";
	};

	clk_ext4: clock-ext4 {
		compatible = "fixed-clock";
		#clock-cells = <0>;
		clock-frequency = <133000000>;
		clock-output-names = "clk_ext4";
	};

	busfreq { /* BUSFREQ */
		compatible = "fsl,imx_busfreq";
		clocks = <&clk IMX8MN_DRAM_PLL_OUT>, <&clk IMX8MN_CLK_DRAM_ALT>,
			 <&clk IMX8MN_CLK_DRAM_APB>, <&clk IMX8MN_CLK_DRAM_APB>,
			 <&clk IMX8MN_CLK_DRAM_CORE>, <&clk IMX8MN_CLK_DRAM_ALT_ROOT>,
			 <&clk IMX8MN_SYS_PLL1_40M>, <&clk IMX8MN_SYS_PLL1_100M>,
			 <&clk IMX8MN_SYS_PLL2_333M>, <&clk IMX8MN_CLK_NOC>,
			 <&clk IMX8MN_CLK_AHB>, <&clk IMX8MN_CLK_MAIN_AXI>,
			 <&clk IMX8MN_CLK_24M>, <&clk IMX8MN_SYS_PLL1_800M>,
			 <&clk IMX8MN_DRAM_PLL>;
		clock-names = "dram_pll", "dram_alt_src", "dram_apb_src", "dram_apb_pre_div",
			      "dram_core", "dram_alt_root", "sys_pll1_40m", "sys_pll1_100m",
			      "sys_pll2_333m", "noc_div", "ahb_div", "main_axi_src", "osc_24m",
			      "sys_pll1_800m", "dram_pll_div";
	};

<<<<<<< HEAD
	power-domains {
		compatible = "simple-bus";

		/* HSIOMIX */
		hsiomix_pd: hsiomix-pd {
			compatible = "fsl,imx8m-pm-domain";
			domain-index = <0>;
			#power-domain-cells = <0>;
			domain-name = "hsiomix";
			clocks = <&clk IMX8MN_CLK_USB1_CTRL_ROOT>;
		};

		usb_otg1_pd: usbotg1-pd{
			compatible = "fsl,imx8m-pm-domain";
			#power-domain-cells = <0>;
			domain-index = <2>;
			domain-name = "usb_otg1";
			parent-domains = <&hsiomix_pd>;
		};

		/* GPU2D&3D */
		gpumix_pd: gpumix-pd {
			compatible = "fsl,imx8m-pm-domain";
			domain-index = <4>;
			#power-domain-cells = <0>;
			domain-name = "gpumix";
			clocks = <&clk IMX8MN_CLK_GPU_CORE_ROOT>,
				 <&clk IMX8MN_CLK_GPU_SHADER_DIV>,
				 <&clk IMX8MN_CLK_GPU_BUS_ROOT>,
				 <&clk IMX8MN_CLK_GPU_AHB>;
		};

		dispmix_pd: dispmix-pd {
			compatible = "fsl,imx8m-pm-domain";
			domain-index = <9>;
			#power-domain-cells = <0>;
			domain-name = "dispmix";
			clocks = <&clk IMX8MN_CLK_DISP_AXI_ROOT>,
				 <&clk IMX8MN_CLK_DISP_APB_ROOT>;
		};

		mipi_pd: mipi-pd {
			compatible = "fsl,imx8m-pm-domain";
			domain-index = <10>;
			#power-domain-cells = <0>;
			domain-name = "mipi";
			parent-domains = <&dispmix_pd>;
		};
	};

=======
>>>>>>> 29549c70
	pmu {
		compatible = "arm,cortex-a53-pmu";
		interrupts = <GIC_PPI 7
			     (GIC_CPU_MASK_SIMPLE(4) | IRQ_TYPE_LEVEL_HIGH)>;
	};

	psci {
		compatible = "arm,psci-1.0";
		method = "smc";
	};

	thermal: thermal-zones {
		cpu-thermal {
			polling-delay-passive = <250>;
			polling-delay = <2000>;
			thermal-sensors = <&tmu>;
			trips {
				cpu_alert0: trip0 {
					temperature = <85000>;
					hysteresis = <2000>;
					type = "passive";
				};

				cpu_crit0: trip1 {
					temperature = <95000>;
					hysteresis = <2000>;
					type = "critical";
				};
			};

			cooling-maps {
				map0 {
					trip = <&cpu_alert0>;
					cooling-device =
						<&A53_0 THERMAL_NO_LIMIT THERMAL_NO_LIMIT>,
						<&A53_1 THERMAL_NO_LIMIT THERMAL_NO_LIMIT>,
						<&A53_2 THERMAL_NO_LIMIT THERMAL_NO_LIMIT>,
						<&A53_3 THERMAL_NO_LIMIT THERMAL_NO_LIMIT>;
				};
			};
		};
	};

	timer {
		compatible = "arm,armv8-timer";
		interrupts = <GIC_PPI 13 (GIC_CPU_MASK_SIMPLE(4) | IRQ_TYPE_LEVEL_LOW)>,
			     <GIC_PPI 14 (GIC_CPU_MASK_SIMPLE(4) | IRQ_TYPE_LEVEL_LOW)>,
			     <GIC_PPI 11 (GIC_CPU_MASK_SIMPLE(4) | IRQ_TYPE_LEVEL_LOW)>,
			     <GIC_PPI 10 (GIC_CPU_MASK_SIMPLE(4) | IRQ_TYPE_LEVEL_LOW)>;
		clock-frequency = <8000000>;
		arm,no-tick-in-suspend;
	};

<<<<<<< HEAD
	lcdif_resets: lcdif-resets {
		#address-cells = <1>;
		#size-cells = <0>;
		#reset-cells = <0>;

		lcdif-soft-resetn {
			compatible = "lcdif,soft-resetn";
			resets = <&dispmix_sft_rstn IMX8MN_LCDIF_APB_CLK_RESET>,
				 <&dispmix_sft_rstn IMX8MN_LCDIF_PIXEL_CLK_RESET>;
		};

		lcdif-clk-enable {
			compatible = "lcdif,clk-enable";
			resets = <&dispmix_clk_en IMX8MN_LCDIF_APB_CLK_EN>,
				 <&dispmix_clk_en IMX8MN_LCDIF_PIXEL_CLK_EN>;
		};
	};

	mipi_dsi_resets: mipi-dsi-resets {
		#address-cells = <1>;
		#size-cells = <0>;
		#reset-cells = <0>;

		dsi-soft-resetn {
			compatible = "dsi,soft-resetn";
			resets = <&dispmix_sft_rstn IMX8MN_MIPI_DSI_CLKREF_RESET>,
				 <&dispmix_sft_rstn IMX8MN_MIPI_DSI_PCLK_RESET>;
		};

		dsi-clk-enable {
			compatible = "dsi,clk-enable";
			resets = <&dispmix_clk_en IMX8MN_MIPI_DSI_CLKREF_EN>,
				 <&dispmix_clk_en IMX8MN_MIPI_DSI_PCLK_EN>;
		};

		dsi-mipi-reset {
			compatible = "dsi,mipi-reset";
			resets = <&dispmix_mipi_rst IMX8MN_MIPI_M_RESET>;
		};
	};

	isi_resets: isi-resets {
		#address-cells = <1>;
		#size-cells = <0>;
		#reset-cells = <0>;

		isi-soft-resetn {
			compatible = "isi,soft-resetn";
			resets = <&dispmix_sft_rstn IMX8MN_ISI_PROC_CLK_RESET>,
				 <&dispmix_sft_rstn IMX8MN_ISI_APB_CLK_RESET>;
		};

		isi-clk-enable {
			compatible = "isi,clk-enable";
			resets = <&dispmix_clk_en IMX8MN_ISI_PROC_CLK_EN>,
				 <&dispmix_clk_en IMX8MN_ISI_APB_CLK_EN>;
		};

	};

	mipi_csi_resets: mipi-csi-resets {
		#address-cells = <1>;
		#size-cells = <0>;
		#reset-cells = <0>;

		csi-soft-resetn {
			compatible = "csi,soft-resetn";
			resets = <&dispmix_sft_rstn IMX8MN_MIPI_CSI_PCLK_RESET>,
				 <&dispmix_sft_rstn IMX8MN_MIPI_CSI_ACLK_RESET>;
		};

		csi-clk-enable {
			compatible = "csi,clk-enable";
			resets = <&dispmix_clk_en IMX8MN_MIPI_CSI_PCLK_EN>,
				 <&dispmix_clk_en IMX8MN_MIPI_CSI_ACLK_EN>;
		};

		csi-mipi-reset {
			compatible = "csi,mipi-reset";
			resets = <&dispmix_mipi_rst IMX8MN_MIPI_S_RESET>;
		};
	};

=======
>>>>>>> 29549c70
	mipi2csi_gasket: gasket@32e28060 {
		compatible = "syscon";
		reg = <0x0 0x32e28060 0x0 0x28>;
	};

	cameradev: camera {
		compatible = "fsl,mxc-md", "simple-bus";
		#address-cells = <2>;
		#size-cells = <2>;
		ranges;
		status = "disabled";

<<<<<<< HEAD
		isi_0: isi@0x32e20000 {
			compatible = "fsl,imx8mn-isi";
			reg = <0x0 0x32e20000 0x0 0x2000>;
			power-domains = <&dispmix_pd>;
=======
		isi_0: isi@32e20000 {
			compatible = "fsl,imx8mn-isi";
			reg = <0x0 0x32e20000 0x0 0x2000>;
			power-domains = <&disp_blk_ctrl IMX8MN_DISPBLK_PD_ISI>;
>>>>>>> 29549c70
			interrupts = <GIC_SPI 16 IRQ_TYPE_LEVEL_HIGH>;
			interface = <2 0 2>;
			clocks = <&clk IMX8MN_CLK_DISP_AXI>,
				 <&clk IMX8MN_CLK_DISP_APB>,
				 <&clk IMX8MN_CLK_DISP_AXI_ROOT>,
				 <&clk IMX8MN_CLK_DISP_APB_ROOT>;
			clock-names = "disp_axi", "disp_apb", "disp_axi_root", "disp_apb_root";
			assigned-clocks = <&clk IMX8MN_CLK_DISP_AXI_ROOT>,
					  <&clk IMX8MN_CLK_DISP_APB_ROOT>;
			assigned-clock-rates = <500000000>, <200000000>;
<<<<<<< HEAD
			resets = <&isi_resets>;
=======
			no-reset-control;
>>>>>>> 29549c70
			status = "disabled";

			cap_device {
				compatible = "imx-isi-capture";
				status = "disabled";
			};
		};

		mipi_csi_1: csi@32e30000 {
			compatible = "fsl,imx8mn-mipi-csi";
			reg = <0x0 0x32e30000 0x0 0x10000>;
			interrupts = <GIC_SPI 17 IRQ_TYPE_LEVEL_HIGH>;
			clock-frequency = <333000000>;
			clocks = <&clk IMX8MN_CLK_CAMERA_PIXEL>,
				 <&clk IMX8MN_CLK_DISP_AXI_ROOT>,
				 <&clk IMX8MN_CLK_DISP_APB_ROOT>;
			clock-names = "mipi_clk", "disp_axi", "disp_apb";
			assigned-clocks = <&clk IMX8MN_CLK_CAMERA_PIXEL>;
			assigned-clock-parents = <&clk IMX8MN_SYS_PLL2_1000M>;
			assigned-clock-rates = <333000000>;
			bus-width = <4>;
			csi-gpr = <&mipi2csi_gasket>;
<<<<<<< HEAD
			power-domains = <&mipi_pd>;
			resets = <&mipi_csi_resets>;
=======
			power-domains = <&disp_blk_ctrl IMX8MN_DISPBLK_PD_MIPI_CSI>;
>>>>>>> 29549c70
			status = "disabled";
		};
	};

<<<<<<< HEAD
	soc@0 {
=======
	soc: soc@0 {
>>>>>>> 29549c70
		compatible = "simple-bus";
		#address-cells = <1>;
		#size-cells = <1>;
		ranges = <0x0 0x0 0x0 0x3e000000>;
		dma-ranges = <0x40000000 0x0 0x40000000 0xc0000000>;
		nvmem-cells = <&imx8mn_uid>;
		nvmem-cell-names = "soc_unique_id";

		caam_sm: caam-sm@00100000 {
			compatible = "fsl,imx6q-caam-sm";
			reg = <0x100000 0x8000>;
		};

		aips1: bus@30000000 {
			compatible = "fsl,aips-bus", "simple-bus";
			reg = <0x30000000 0x400000>;
			#address-cells = <1>;
			#size-cells = <1>;
			ranges;

			spba2: spba-bus@30000000 {
				compatible = "fsl,spba-bus", "simple-bus";
				#address-cells = <1>;
				#size-cells = <1>;
				reg = <0x30000000 0x100000>;
				ranges;

				sai2: sai@30020000 {
					compatible = "fsl,imx8mn-sai", "fsl,imx8mq-sai";
					reg = <0x30020000 0x10000>;
					interrupts = <GIC_SPI 96 IRQ_TYPE_LEVEL_HIGH>;
					clocks = <&clk IMX8MN_CLK_SAI2_IPG>,
						<&clk IMX8MN_CLK_DUMMY>,
						<&clk IMX8MN_CLK_SAI2_ROOT>,
						<&clk IMX8MN_CLK_DUMMY>, <&clk IMX8MN_CLK_DUMMY>;
					clock-names = "bus", "mclk0", "mclk1", "mclk2", "mclk3";
					dmas = <&sdma2 2 2 0>, <&sdma2 3 2 0>;
					dma-names = "rx", "tx";
					status = "disabled";
				};

				sai3: sai@30030000 {
					compatible = "fsl,imx8mn-sai", "fsl,imx8mq-sai";
					reg = <0x30030000 0x10000>;
					interrupts = <GIC_SPI 50 IRQ_TYPE_LEVEL_HIGH>;
					clocks = <&clk IMX8MN_CLK_SAI3_IPG>,
						 <&clk IMX8MN_CLK_DUMMY>,
						 <&clk IMX8MN_CLK_SAI3_ROOT>,
						 <&clk IMX8MN_CLK_DUMMY>, <&clk IMX8MN_CLK_DUMMY>;
					clock-names = "bus", "mclk0", "mclk1", "mclk2", "mclk3";
					dmas = <&sdma2 4 2 0>, <&sdma2 5 2 0>;
					dma-names = "rx", "tx";
					status = "disabled";
				};

				sai5: sai@30050000 {
					compatible = "fsl,imx8mn-sai", "fsl,imx8mq-sai";
					reg = <0x30050000 0x10000>;
					interrupts = <GIC_SPI 90 IRQ_TYPE_LEVEL_HIGH>;
					clocks = <&clk IMX8MN_CLK_SAI5_IPG>,
						 <&clk IMX8MN_CLK_DUMMY>,
						 <&clk IMX8MN_CLK_SAI5_ROOT>,
						 <&clk IMX8MN_CLK_DUMMY>, <&clk IMX8MN_CLK_DUMMY>;
					clock-names = "bus", "mclk0", "mclk1", "mclk2", "mclk3";
					dmas = <&sdma2 8 2 0>, <&sdma2 9 2 0>;
					dma-names = "rx", "tx";
					fsl,shared-interrupt;
					fsl,dataline = <0 0xf 0xf>;
					status = "disabled";
				};

				sai6: sai@30060000 {
					compatible = "fsl,imx8mn-sai", "fsl,imx8mq-sai";
					reg = <0x30060000  0x10000>;
					interrupts = <GIC_SPI 90 IRQ_TYPE_LEVEL_HIGH>;
					clocks = <&clk IMX8MN_CLK_SAI6_IPG>,
						 <&clk IMX8MN_CLK_DUMMY>,
						 <&clk IMX8MN_CLK_SAI6_ROOT>,
						 <&clk IMX8MN_CLK_DUMMY>, <&clk IMX8MN_CLK_DUMMY>;
					clock-names = "bus", "mclk0", "mclk1", "mclk2", "mclk3";
					dmas = <&sdma2 10 2 0>, <&sdma2 11 2 0>;
					dma-names = "rx", "tx";
					status = "disabled";
				};

				micfil: audio-controller@30080000 {
					compatible = "fsl,imx8mm-micfil";
					reg = <0x30080000 0x10000>;
					interrupts = <GIC_SPI 109 IRQ_TYPE_LEVEL_HIGH>,
						     <GIC_SPI 110 IRQ_TYPE_LEVEL_HIGH>,
						     <GIC_SPI 44 IRQ_TYPE_LEVEL_HIGH>,
						     <GIC_SPI 45 IRQ_TYPE_LEVEL_HIGH>;
					clocks = <&clk IMX8MN_CLK_PDM_IPG>,
						 <&clk IMX8MN_CLK_PDM_ROOT>,
						 <&clk IMX8MN_AUDIO_PLL1_OUT>,
						 <&clk IMX8MN_AUDIO_PLL2_OUT>,
						 <&clk IMX8MN_CLK_EXT3>;
					clock-names = "ipg_clk", "ipg_clk_app",
						      "pll8k", "pll11k", "clkext3";
					dmas = <&sdma2 24 25 0x80000000>;
					dma-names = "rx";
					status = "disabled";
				};

				spdif1: spdif@30090000 {
					compatible = "fsl,imx35-spdif";
					reg = <0x30090000 0x10000>;
					interrupts = <GIC_SPI 6 IRQ_TYPE_LEVEL_HIGH>;
					clocks = <&clk IMX8MN_CLK_AUDIO_AHB>, /* core */
						 <&clk IMX8MN_CLK_24M>, /* rxtx0 */
						 <&clk IMX8MN_CLK_SPDIF1>, /* rxtx1 */
						 <&clk IMX8MN_CLK_DUMMY>, /* rxtx2 */
						 <&clk IMX8MN_CLK_DUMMY>, /* rxtx3 */
						 <&clk IMX8MN_CLK_DUMMY>, /* rxtx4 */
						 <&clk IMX8MN_CLK_AUDIO_AHB>, /* rxtx5 */
						 <&clk IMX8MN_CLK_DUMMY>, /* rxtx6 */
						 <&clk IMX8MN_CLK_DUMMY>, /* rxtx7 */
						 <&clk IMX8MN_CLK_DUMMY>; /* spba */
					clock-names = "core", "rxtx0",
						      "rxtx1", "rxtx2",
						      "rxtx3", "rxtx4",
						      "rxtx5", "rxtx6",
						      "rxtx7", "spba";
					dmas = <&sdma2 28 18 0>, <&sdma2 29 18 0>;
					dma-names = "rx", "tx";
					status = "disabled";
				};

				sai7: sai@300b0000 {
					compatible = "fsl,imx8mn-sai", "fsl,imx8mq-sai";
					reg = <0x300b0000 0x10000>;
					interrupts = <GIC_SPI 111 IRQ_TYPE_LEVEL_HIGH>;
					clocks = <&clk IMX8MN_CLK_SAI7_IPG>,
						 <&clk IMX8MN_CLK_DUMMY>,
						 <&clk IMX8MN_CLK_SAI7_ROOT>,
						 <&clk IMX8MN_CLK_DUMMY>, <&clk IMX8MN_CLK_DUMMY>;
					clock-names = "bus", "mclk0", "mclk1", "mclk2", "mclk3";
					dmas = <&sdma2 12 2 0>, <&sdma2 13 2 0>;
					dma-names = "rx", "tx";
					status = "disabled";
				};

				easrc: easrc@300c0000 {
					compatible = "fsl,imx8mn-easrc";
					reg = <0x300c0000 0x10000>;
					interrupts = <GIC_SPI 122 IRQ_TYPE_LEVEL_HIGH>;
					clocks = <&clk IMX8MN_CLK_ASRC_ROOT>;
					clock-names = "mem";
					dmas = <&sdma2 16 23 0> , <&sdma2 17 23 0>,
					       <&sdma2 18 23 0> , <&sdma2 19 23 0>,
					       <&sdma2 20 23 0> , <&sdma2 21 23 0>,
					       <&sdma2 22 23 0> , <&sdma2 23 23 0>;
					dma-names = "ctx0_rx", "ctx0_tx",
						    "ctx1_rx", "ctx1_tx",
						    "ctx2_rx", "ctx2_tx",
						    "ctx3_rx", "ctx3_tx";
					firmware-name = "imx/easrc/easrc-imx8mn.bin";
					fsl,asrc-rate = <8000>;
					fsl,asrc-format = <2>;
					status = "disabled";
				};
			};

			gpio1: gpio@30200000 {
				compatible = "fsl,imx8mn-gpio", "fsl,imx35-gpio";
				reg = <0x30200000 0x10000>;
				interrupts = <GIC_SPI 64 IRQ_TYPE_LEVEL_HIGH>,
					     <GIC_SPI 65 IRQ_TYPE_LEVEL_HIGH>;
				clocks = <&clk IMX8MN_CLK_GPIO1_ROOT>;
				gpio-controller;
				#gpio-cells = <2>;
				interrupt-controller;
				#interrupt-cells = <2>;
				gpio-ranges = <&iomuxc 0 10 30>;
			};

			gpio2: gpio@30210000 {
				compatible = "fsl,imx8mn-gpio", "fsl,imx35-gpio";
				reg = <0x30210000 0x10000>;
				interrupts = <GIC_SPI 66 IRQ_TYPE_LEVEL_HIGH>,
					     <GIC_SPI 67 IRQ_TYPE_LEVEL_HIGH>;
				clocks = <&clk IMX8MN_CLK_GPIO2_ROOT>;
				gpio-controller;
				#gpio-cells = <2>;
				interrupt-controller;
				#interrupt-cells = <2>;
				gpio-ranges = <&iomuxc 0 40 21>;
			};

			gpio3: gpio@30220000 {
				compatible = "fsl,imx8mn-gpio", "fsl,imx35-gpio";
				reg = <0x30220000 0x10000>;
				interrupts = <GIC_SPI 68 IRQ_TYPE_LEVEL_HIGH>,
					     <GIC_SPI 69 IRQ_TYPE_LEVEL_HIGH>;
				clocks = <&clk IMX8MN_CLK_GPIO3_ROOT>;
				gpio-controller;
				#gpio-cells = <2>;
				interrupt-controller;
				#interrupt-cells = <2>;
				gpio-ranges = <&iomuxc 0 61 26>;
			};

			gpio4: gpio@30230000 {
				compatible = "fsl,imx8mn-gpio", "fsl,imx35-gpio";
				reg = <0x30230000 0x10000>;
				interrupts = <GIC_SPI 70 IRQ_TYPE_LEVEL_HIGH>,
					     <GIC_SPI 71 IRQ_TYPE_LEVEL_HIGH>;
				clocks = <&clk IMX8MN_CLK_GPIO4_ROOT>;
				gpio-controller;
				#gpio-cells = <2>;
				interrupt-controller;
				#interrupt-cells = <2>;
				gpio-ranges = <&iomuxc 21 108 11>;
			};

			gpio5: gpio@30240000 {
				compatible = "fsl,imx8mn-gpio", "fsl,imx35-gpio";
				reg = <0x30240000 0x10000>;
				interrupts = <GIC_SPI 72 IRQ_TYPE_LEVEL_HIGH>,
					     <GIC_SPI 73 IRQ_TYPE_LEVEL_HIGH>;
				clocks = <&clk IMX8MN_CLK_GPIO5_ROOT>;
				gpio-controller;
				#gpio-cells = <2>;
				interrupt-controller;
				#interrupt-cells = <2>;
				gpio-ranges = <&iomuxc 0 119 30>;
			};

			tmu: tmu@30260000 {
				compatible = "fsl,imx8mn-tmu", "fsl,imx8mm-tmu";
				reg = <0x30260000 0x10000>;
				clocks = <&clk IMX8MN_CLK_TMU_ROOT>;
				#thermal-sensor-cells = <0>;
			};

			wdog1: watchdog@30280000 {
				compatible = "fsl,imx8mn-wdt", "fsl,imx21-wdt";
				reg = <0x30280000 0x10000>;
				interrupts = <GIC_SPI 78 IRQ_TYPE_LEVEL_HIGH>;
				clocks = <&clk IMX8MN_CLK_WDOG1_ROOT>;
				status = "disabled";
			};

			wdog2: watchdog@30290000 {
				compatible = "fsl,imx8mn-wdt", "fsl,imx21-wdt";
				reg = <0x30290000 0x10000>;
				interrupts = <GIC_SPI 79 IRQ_TYPE_LEVEL_HIGH>;
				clocks = <&clk IMX8MN_CLK_WDOG2_ROOT>;
				status = "disabled";
			};

			wdog3: watchdog@302a0000 {
				compatible = "fsl,imx8mn-wdt", "fsl,imx21-wdt";
				reg = <0x302a0000 0x10000>;
				interrupts = <GIC_SPI 10 IRQ_TYPE_LEVEL_HIGH>;
				clocks = <&clk IMX8MN_CLK_WDOG3_ROOT>;
				status = "disabled";
			};

			sdma3: dma-controller@302b0000 {
				compatible = "fsl,imx8mn-sdma", "fsl,imx8mq-sdma", "fsl,imx7d-sdma";
				reg = <0x302b0000 0x10000>;
				interrupts = <GIC_SPI 34 IRQ_TYPE_LEVEL_HIGH>;
				clocks = <&clk IMX8MN_CLK_SDMA3_ROOT>,
				 <&clk IMX8MN_CLK_SDMA3_ROOT>;
				clock-names = "ipg", "ahb";
				#dma-cells = <3>;
				fsl,sdma-ram-script-name = "imx/sdma/sdma-imx7d.bin";
			};

			sdma2: dma-controller@302c0000 {
				compatible = "fsl,imx8mn-sdma", "fsl,imx8mq-sdma", "fsl,imx7d-sdma";
				reg = <0x302c0000 0x10000>;
				interrupts = <GIC_SPI 103 IRQ_TYPE_LEVEL_HIGH>;
				clocks = <&clk IMX8MN_CLK_SDMA2_ROOT>,
					 <&clk IMX8MN_CLK_SDMA2_ROOT>;
				clock-names = "ipg", "ahb";
				#dma-cells = <3>;
				fsl,sdma-ram-script-name = "imx/sdma/sdma-imx7d.bin";
			};

			iomuxc: pinctrl@30330000 {
				compatible = "fsl,imx8mn-iomuxc";
				reg = <0x30330000 0x10000>;
			};

			gpr: iomuxc-gpr@30340000 {
				compatible = "fsl,imx8mn-iomuxc-gpr", "syscon";
				reg = <0x30340000 0x10000>;
			};

			ocotp: efuse@30350000 {
				compatible = "fsl,imx8mn-ocotp", "fsl,imx8mm-ocotp", "syscon", "simple-mfd";
				reg = <0x30350000 0x10000>;
				clocks = <&clk IMX8MN_CLK_OCOTP_ROOT>;
				#address-cells = <1>;
				#size-cells = <1>;

				imx8mn_uid: unique-id@410 {
					reg = <0x4 0x8>;
				};

				cpu_speed_grade: speed-grade@10 {
					reg = <0x10 4>;
				};

				fec_mac_address: mac-address@90 {
					reg = <0x90 6>;
				};

				imx8mn_soc: imx8mn-soc {
					compatible = "fsl,imx8mn-soc";
					nvmem-cells = <&imx8mn_uid>;
					nvmem-cell-names = "soc_unique_id";
				};
			};

			anatop: anatop@30360000 {
				compatible = "fsl,imx8mn-anatop", "fsl,imx8mm-anatop",
					     "syscon";
				reg = <0x30360000 0x10000>;
			};

			irq_sec_vio: caam_secvio {
				compatible = "fsl,imx6q-caam-secvio";
				interrupts = <GIC_SPI 20 IRQ_TYPE_LEVEL_HIGH>;
				jtag-tamper = "disabled";
				watchdog-tamper = "enabled";
				internal-boot-tamper = "enabled";
				external-pin-tamper = "disabled";
			};

			caam_snvs: caam-snvs@30370000 {
				compatible = "fsl,imx6q-caam-snvs";
				reg = <0x30370000 0x10000>;
				clocks = <&clk IMX8MN_CLK_SNVS_ROOT>;
				clock-names = "ipg";
			};

			snvs: snvs@30370000 {
				compatible = "fsl,sec-v4.0-mon","syscon", "simple-mfd";
				reg = <0x30370000 0x10000>;

				snvs_rtc: snvs-rtc-lp {
					compatible = "fsl,sec-v4.0-mon-rtc-lp";
					regmap = <&snvs>;
					offset = <0x34>;
					interrupts = <GIC_SPI 19 IRQ_TYPE_LEVEL_HIGH>,
						     <GIC_SPI 20 IRQ_TYPE_LEVEL_HIGH>;
					clocks = <&clk IMX8MN_CLK_SNVS_ROOT>;
					clock-names = "snvs-rtc";
				};

				snvs_pwrkey: snvs-powerkey {
					compatible = "fsl,sec-v4.0-pwrkey";
					regmap = <&snvs>;
					interrupts = <GIC_SPI 4 IRQ_TYPE_LEVEL_HIGH>;
					clocks = <&clk IMX8MN_CLK_SNVS_ROOT>;
					clock-names = "snvs-pwrkey";
					linux,keycode = <KEY_POWER>;
					wakeup-source;
					status = "disabled";
				};
			};

			clk: clock-controller@30380000 {
				compatible = "fsl,imx8mn-ccm";
				reg = <0x30380000 0x10000>;
				#clock-cells = <1>;
				clocks = <&osc_32k>, <&osc_24m>, <&clk_ext1>, <&clk_ext2>,
					 <&clk_ext3>, <&clk_ext4>;
				clock-names = "osc_32k", "osc_24m", "clk_ext1", "clk_ext2",
					      "clk_ext3", "clk_ext4";
				assigned-clocks = <&clk IMX8MN_CLK_A53_SRC>,
						<&clk IMX8MN_CLK_A53_CORE>,
						<&clk IMX8MN_CLK_NOC>,
						<&clk IMX8MN_CLK_AUDIO_AHB>,
						<&clk IMX8MN_CLK_IPG_AUDIO_ROOT>,
						<&clk IMX8MN_SYS_PLL3>,
						<&clk IMX8MN_VIDEO_PLL1>,
						<&clk IMX8MN_AUDIO_PLL1>,
						<&clk IMX8MN_AUDIO_PLL2>;
				assigned-clock-parents = <&clk IMX8MN_SYS_PLL1_800M>,
							 <&clk IMX8MN_ARM_PLL_OUT>,
							 <&clk IMX8MN_SYS_PLL3_OUT>,
							 <&clk IMX8MN_SYS_PLL1_800M>;
				assigned-clock-rates = <0>, <0>, <0>,
							<400000000>,
							<400000000>,
							<600000000>,
							<1039500000>,
							<393216000>,
							<361267200>;
			};

			src: reset-controller@30390000 {
				compatible = "fsl,imx8mn-src", "fsl,imx8mq-src", "syscon";
				reg = <0x30390000 0x10000>;
				interrupts = <GIC_SPI 89 IRQ_TYPE_LEVEL_HIGH>;
				#reset-cells = <1>;
			};

			gpc: gpc@303a0000 {
				compatible = "fsl,imx8mn-gpc";
				reg = <0x303a0000 0x10000>;
				interrupt-parent = <&gic>;
				interrupts = <GIC_SPI 87 IRQ_TYPE_LEVEL_HIGH>;

				pgc {
					#address-cells = <1>;
					#size-cells = <0>;

					pgc_hsiomix: power-domain@0 {
						#power-domain-cells = <0>;
						reg = <IMX8MN_POWER_DOMAIN_HSIOMIX>;
						clocks = <&clk IMX8MN_CLK_USB_BUS>;
					};

					pgc_otg1: power-domain@1 {
						#power-domain-cells = <0>;
						reg = <IMX8MN_POWER_DOMAIN_OTG1>;
					};

					pgc_gpumix: power-domain@2 {
						#power-domain-cells = <0>;
						reg = <IMX8MN_POWER_DOMAIN_GPUMIX>;
						clocks = <&clk IMX8MN_CLK_GPU_CORE_ROOT>,
							 <&clk IMX8MN_CLK_GPU_SHADER>,
							 <&clk IMX8MN_CLK_GPU_BUS_ROOT>,
							 <&clk IMX8MN_CLK_GPU_AHB>;
					};

					pgc_dispmix: power-domain@3 {
						#power-domain-cells = <0>;
						reg = <IMX8MN_POWER_DOMAIN_DISPMIX>;
						clocks = <&clk IMX8MN_CLK_DISP_AXI_ROOT>,
							 <&clk IMX8MN_CLK_DISP_APB_ROOT>;
					};

					pgc_mipi: power-domain@4 {
						#power-domain-cells = <0>;
						reg = <IMX8MN_POWER_DOMAIN_MIPI>;
						power-domains = <&pgc_dispmix>;
					};
				};
			};
		};

		aips2: bus@30400000 {
			compatible = "fsl,aips-bus", "simple-bus";
			reg = <0x30400000 0x400000>;
			#address-cells = <1>;
			#size-cells = <1>;
			ranges;

			pwm1: pwm@30660000 {
				compatible = "fsl,imx8mn-pwm", "fsl,imx27-pwm";
				reg = <0x30660000 0x10000>;
				interrupts = <GIC_SPI 81 IRQ_TYPE_LEVEL_HIGH>;
				clocks = <&clk IMX8MN_CLK_PWM1_ROOT>,
					<&clk IMX8MN_CLK_PWM1_ROOT>;
				clock-names = "ipg", "per";
				#pwm-cells = <3>;
				status = "disabled";
			};

			pwm2: pwm@30670000 {
				compatible = "fsl,imx8mn-pwm", "fsl,imx27-pwm";
				reg = <0x30670000 0x10000>;
				interrupts = <GIC_SPI 82 IRQ_TYPE_LEVEL_HIGH>;
				clocks = <&clk IMX8MN_CLK_PWM2_ROOT>,
					 <&clk IMX8MN_CLK_PWM2_ROOT>;
				clock-names = "ipg", "per";
				#pwm-cells = <3>;
				status = "disabled";
			};

			pwm3: pwm@30680000 {
				compatible = "fsl,imx8mn-pwm", "fsl,imx27-pwm";
				reg = <0x30680000 0x10000>;
				interrupts = <GIC_SPI 83 IRQ_TYPE_LEVEL_HIGH>;
				clocks = <&clk IMX8MN_CLK_PWM3_ROOT>,
					 <&clk IMX8MN_CLK_PWM3_ROOT>;
				clock-names = "ipg", "per";
				#pwm-cells = <3>;
				status = "disabled";
			};

			pwm4: pwm@30690000 {
				compatible = "fsl,imx8mn-pwm", "fsl,imx27-pwm";
				reg = <0x30690000 0x10000>;
				interrupts = <GIC_SPI 84 IRQ_TYPE_LEVEL_HIGH>;
				clocks = <&clk IMX8MN_CLK_PWM4_ROOT>,
					 <&clk IMX8MN_CLK_PWM4_ROOT>;
				clock-names = "ipg", "per";
				#pwm-cells = <3>;
				status = "disabled";
			};

			system_counter: timer@306a0000 {
				compatible = "nxp,sysctr-timer";
				reg = <0x306a0000 0x20000>;
				interrupts = <GIC_SPI 47 IRQ_TYPE_LEVEL_HIGH>;
				clocks = <&osc_24m>;
				clock-names = "per";
			};
		};

		aips3: bus@30800000 {
			compatible = "fsl,aips-bus", "simple-bus";
			reg = <0x30800000 0x400000>;
			#address-cells = <1>;
			#size-cells = <1>;
			ranges;

			spba1: spba-bus@30800000 {
				compatible = "fsl,spba-bus", "simple-bus";
				#address-cells = <1>;
				#size-cells = <1>;
				reg = <0x30800000 0x100000>;
				ranges;

				ecspi1: spi@30820000 {
					compatible = "fsl,imx8mn-ecspi", "fsl,imx51-ecspi";
					#address-cells = <1>;
					#size-cells = <0>;
					reg = <0x30820000 0x10000>;
					interrupts = <GIC_SPI 31 IRQ_TYPE_LEVEL_HIGH>;
					clocks = <&clk IMX8MN_CLK_ECSPI1_ROOT>,
						 <&clk IMX8MN_CLK_ECSPI1_ROOT>;
					clock-names = "ipg", "per";
					dmas = <&sdma1 0 7 1>, <&sdma1 1 7 2>;
					dma-names = "rx", "tx";
					status = "disabled";
				};

				ecspi2: spi@30830000 {
					compatible = "fsl,imx8mn-ecspi", "fsl,imx51-ecspi";
					#address-cells = <1>;
					#size-cells = <0>;
					reg = <0x30830000 0x10000>;
					interrupts = <GIC_SPI 32 IRQ_TYPE_LEVEL_HIGH>;
					clocks = <&clk IMX8MN_CLK_ECSPI2_ROOT>,
						 <&clk IMX8MN_CLK_ECSPI2_ROOT>;
					clock-names = "ipg", "per";
					dmas = <&sdma1 2 7 1>, <&sdma1 3 7 2>;
					dma-names = "rx", "tx";
					status = "disabled";
				};

				ecspi3: spi@30840000 {
					compatible = "fsl,imx8mn-ecspi", "fsl,imx51-ecspi";
					#address-cells = <1>;
					#size-cells = <0>;
					reg = <0x30840000 0x10000>;
					interrupts = <GIC_SPI 33 IRQ_TYPE_LEVEL_HIGH>;
					clocks = <&clk IMX8MN_CLK_ECSPI3_ROOT>,
						 <&clk IMX8MN_CLK_ECSPI3_ROOT>;
					clock-names = "ipg", "per";
					dmas = <&sdma1 4 7 1>, <&sdma1 5 7 2>;
					dma-names = "rx", "tx";
					status = "disabled";
				};

				uart1: serial@30860000 {
					compatible = "fsl,imx8mn-uart", "fsl,imx6q-uart";
					reg = <0x30860000 0x10000>;
					interrupts = <GIC_SPI 26 IRQ_TYPE_LEVEL_HIGH>;
					clocks = <&clk IMX8MN_CLK_UART1_ROOT>,
						 <&clk IMX8MN_CLK_UART1_ROOT>;
					clock-names = "ipg", "per";
					dmas = <&sdma1 22 4 0>, <&sdma1 23 4 0>;
					dma-names = "rx", "tx";
					status = "disabled";
				};

				uart3: serial@30880000 {
					compatible = "fsl,imx8mn-uart", "fsl,imx6q-uart";
					reg = <0x30880000 0x10000>;
					interrupts = <GIC_SPI 28 IRQ_TYPE_LEVEL_HIGH>;
					clocks = <&clk IMX8MN_CLK_UART3_ROOT>,
						 <&clk IMX8MN_CLK_UART3_ROOT>;
					clock-names = "ipg", "per";
					dmas = <&sdma1 26 4 0>, <&sdma1 27 4 0>;
					dma-names = "rx", "tx";
					status = "disabled";
				};

				uart2: serial@30890000 {
					compatible = "fsl,imx8mn-uart", "fsl,imx6q-uart";
					reg = <0x30890000 0x10000>;
					interrupts = <GIC_SPI 27 IRQ_TYPE_LEVEL_HIGH>;
					clocks = <&clk IMX8MN_CLK_UART2_ROOT>,
						 <&clk IMX8MN_CLK_UART2_ROOT>;
					clock-names = "ipg", "per";
					status = "disabled";
				};
			};

			crypto: crypto@30900000 {
				compatible = "fsl,sec-v4.0";
				#address-cells = <1>;
				#size-cells = <1>;
				reg = <0x30900000 0x40000>;
				ranges = <0 0x30900000 0x40000>;
				interrupts = <GIC_SPI 91 IRQ_TYPE_LEVEL_HIGH>;
				clocks = <&clk IMX8MN_CLK_AHB>,
					 <&clk IMX8MN_CLK_IPG_ROOT>;
				clock-names = "aclk", "ipg";

				sec_jr0: jr@1000 {
					 compatible = "fsl,sec-v4.0-job-ring";
					 reg = <0x1000 0x1000>;
					 interrupts = <GIC_SPI 105 IRQ_TYPE_LEVEL_HIGH>;
					 status = "disabled";
				};

				sec_jr1: jr@2000 {
					 compatible = "fsl,sec-v4.0-job-ring";
					 reg = <0x2000 0x1000>;
					 interrupts = <GIC_SPI 106 IRQ_TYPE_LEVEL_HIGH>;
				};

				sec_jr2: jr@3000 {
					 compatible = "fsl,sec-v4.0-job-ring";
					 reg = <0x3000 0x1000>;
					 interrupts = <GIC_SPI 114 IRQ_TYPE_LEVEL_HIGH>;
				};
			};

			i2c1: i2c@30a20000 {
				compatible = "fsl,imx8mn-i2c", "fsl,imx21-i2c";
				#address-cells = <1>;
				#size-cells = <0>;
				reg = <0x30a20000 0x10000>;
				interrupts = <GIC_SPI 35 IRQ_TYPE_LEVEL_HIGH>;
				clocks = <&clk IMX8MN_CLK_I2C1_ROOT>;
				status = "disabled";
			};

			i2c2: i2c@30a30000 {
				compatible = "fsl,imx8mn-i2c", "fsl,imx21-i2c";
				#address-cells = <1>;
				#size-cells = <0>;
				reg = <0x30a30000 0x10000>;
				interrupts = <GIC_SPI 36 IRQ_TYPE_LEVEL_HIGH>;
				clocks = <&clk IMX8MN_CLK_I2C2_ROOT>;
				status = "disabled";
			};

			i2c3: i2c@30a40000 {
				#address-cells = <1>;
				#size-cells = <0>;
				compatible = "fsl,imx8mn-i2c", "fsl,imx21-i2c";
				reg = <0x30a40000 0x10000>;
				interrupts = <GIC_SPI 37 IRQ_TYPE_LEVEL_HIGH>;
				clocks = <&clk IMX8MN_CLK_I2C3_ROOT>;
				status = "disabled";
			};

			i2c4: i2c@30a50000 {
				compatible = "fsl,imx8mn-i2c", "fsl,imx21-i2c";
				#address-cells = <1>;
				#size-cells = <0>;
				reg = <0x30a50000 0x10000>;
				interrupts = <GIC_SPI 38 IRQ_TYPE_LEVEL_HIGH>;
				clocks = <&clk IMX8MN_CLK_I2C4_ROOT>;
				status = "disabled";
			};

			uart4: serial@30a60000 {
				compatible = "fsl,imx8mn-uart", "fsl,imx6q-uart";
				reg = <0x30a60000 0x10000>;
				interrupts = <GIC_SPI 29 IRQ_TYPE_LEVEL_HIGH>;
				clocks = <&clk IMX8MN_CLK_UART4_ROOT>,
					 <&clk IMX8MN_CLK_UART4_ROOT>;
				clock-names = "ipg", "per";
				dmas = <&sdma1 28 4 0>, <&sdma1 29 4 0>;
				dma-names = "rx", "tx";
				status = "disabled";
			};

			mu: mailbox@30aa0000 {
				compatible = "fsl,imx8mn-mu", "fsl,imx6sx-mu";
				reg = <0x30aa0000 0x10000>;
				interrupts = <GIC_SPI 88 IRQ_TYPE_LEVEL_HIGH>;
				clocks = <&clk IMX8MN_CLK_MU_ROOT>;
				clock-names = "mu";
				#mbox-cells = <2>;
			};

			usdhc1: mmc@30b40000 {
<<<<<<< HEAD
				compatible = "fsl,imx8mn-usdhc", "fsl,imx8mm-usdhc";
=======
				compatible = "fsl,imx8mn-usdhc", "fsl,imx8mm-usdhc", "fsl,imx7d-usdhc";
>>>>>>> 29549c70
				reg = <0x30b40000 0x10000>;
				interrupts = <GIC_SPI 22 IRQ_TYPE_LEVEL_HIGH>;
				clocks = <&clk IMX8MN_CLK_IPG_ROOT>,
					 <&clk IMX8MN_CLK_NAND_USDHC_BUS>,
					 <&clk IMX8MN_CLK_USDHC1_ROOT>;
				clock-names = "ipg", "ahb", "per";
				fsl,tuning-start-tap = <20>;
				fsl,tuning-step = <2>;
				bus-width = <4>;
				status = "disabled";
			};

			usdhc2: mmc@30b50000 {
<<<<<<< HEAD
				compatible = "fsl,imx8mn-usdhc", "fsl,imx8mm-usdhc";
=======
				compatible = "fsl,imx8mn-usdhc", "fsl,imx8mm-usdhc", "fsl,imx7d-usdhc";
>>>>>>> 29549c70
				reg = <0x30b50000 0x10000>;
				interrupts = <GIC_SPI 23 IRQ_TYPE_LEVEL_HIGH>;
				clocks = <&clk IMX8MN_CLK_IPG_ROOT>,
					 <&clk IMX8MN_CLK_NAND_USDHC_BUS>,
					 <&clk IMX8MN_CLK_USDHC2_ROOT>;
				clock-names = "ipg", "ahb", "per";
				fsl,tuning-start-tap = <20>;
				fsl,tuning-step = <2>;
				bus-width = <4>;
				status = "disabled";
			};

			usdhc3: mmc@30b60000 {
<<<<<<< HEAD
				compatible = "fsl,imx8mn-usdhc", "fsl,imx8mm-usdhc";
=======
				compatible = "fsl,imx8mn-usdhc", "fsl,imx8mm-usdhc", "fsl,imx7d-usdhc";
>>>>>>> 29549c70
				reg = <0x30b60000 0x10000>;
				interrupts = <GIC_SPI 24 IRQ_TYPE_LEVEL_HIGH>;
				clocks = <&clk IMX8MN_CLK_IPG_ROOT>,
					 <&clk IMX8MN_CLK_NAND_USDHC_BUS>,
					 <&clk IMX8MN_CLK_USDHC3_ROOT>;
				clock-names = "ipg", "ahb", "per";
				fsl,tuning-start-tap = <20>;
				fsl,tuning-step = <2>;
				bus-width = <4>;
				status = "disabled";
			};

			flexspi: spi@30bb0000 {
				#address-cells = <1>;
				#size-cells = <0>;
				compatible = "nxp,imx8mm-fspi";
				reg = <0x30bb0000 0x10000>, <0x8000000 0x10000000>;
				reg-names = "fspi_base", "fspi_mmap";
				interrupts = <GIC_SPI 107 IRQ_TYPE_LEVEL_HIGH>;
				clocks = <&clk IMX8MN_CLK_QSPI_ROOT>,
					 <&clk IMX8MN_CLK_QSPI_ROOT>;
				clock-names = "fspi_en", "fspi";
				assigned-clock-rates = <80000000>;
				assigned-clocks = <&clk IMX8MN_CLK_QSPI>;
				assigned-clock-parents = <&clk IMX8MN_SYS_PLL1_400M>;
				status = "disabled";
			};

			sdma1: dma-controller@30bd0000 {
				compatible = "fsl,imx8mn-sdma", "fsl,imx8mq-sdma", "fsl,imx7d-sdma";
				reg = <0x30bd0000 0x10000>;
				interrupts = <GIC_SPI 2 IRQ_TYPE_LEVEL_HIGH>;
				clocks = <&clk IMX8MN_CLK_SDMA1_ROOT>,
					 <&clk IMX8MN_CLK_AHB>;
				clock-names = "ipg", "ahb";
				#dma-cells = <3>;
				fsl,sdma-ram-script-name = "imx/sdma/sdma-imx7d.bin";
			};

			fec1: ethernet@30be0000 {
				compatible = "fsl,imx8mn-fec", "fsl,imx8mq-fec", "fsl,imx6sx-fec";
				reg = <0x30be0000 0x10000>;
				interrupts = <GIC_SPI 118 IRQ_TYPE_LEVEL_HIGH>,
					     <GIC_SPI 119 IRQ_TYPE_LEVEL_HIGH>,
					     <GIC_SPI 120 IRQ_TYPE_LEVEL_HIGH>,
					     <GIC_SPI 121 IRQ_TYPE_LEVEL_HIGH>;
				clocks = <&clk IMX8MN_CLK_ENET1_ROOT>,
					 <&clk IMX8MN_CLK_ENET1_ROOT>,
					 <&clk IMX8MN_CLK_ENET_TIMER>,
					 <&clk IMX8MN_CLK_ENET_REF>,
					 <&clk IMX8MN_CLK_ENET_PHY_REF>;
				clock-names = "ipg", "ahb", "ptp",
					      "enet_clk_ref", "enet_out";
				assigned-clocks = <&clk IMX8MN_CLK_ENET_AXI>,
						  <&clk IMX8MN_CLK_ENET_TIMER>,
						  <&clk IMX8MN_CLK_ENET_REF>,
						  <&clk IMX8MN_CLK_ENET_PHY_REF>;
				assigned-clock-parents = <&clk IMX8MN_SYS_PLL1_266M>,
							 <&clk IMX8MN_SYS_PLL2_100M>,
							 <&clk IMX8MN_SYS_PLL2_125M>,
							 <&clk IMX8MN_SYS_PLL2_50M>;
				assigned-clock-rates = <0>, <100000000>, <125000000>, <0>;
				fsl,num-tx-queues = <3>;
				fsl,num-rx-queues = <3>;
				nvmem-cells = <&fec_mac_address>;
				nvmem-cell-names = "mac-address";
				fsl,stop-mode = <&gpr 0x10 3>;
				status = "disabled";
			};

		};

		aips4: bus@32c00000 {
			compatible = "fsl,aips-bus", "simple-bus";
			reg = <0x32c00000 0x400000>;
			#address-cells = <1>;
			#size-cells = <1>;
			ranges;

			lcdif: lcd-controller@32e00000 {
				#address-cells = <1>;
				#size-cells = <0>;
				compatible = "fsl,imx8mn-lcdif";
				reg = <0x32e00000 0x10000>;
				clocks = <&clk IMX8MN_CLK_DISP_PIXEL_ROOT>,
					 <&clk IMX8MN_CLK_DISP_AXI_ROOT>,
					 <&clk IMX8MN_CLK_DISP_APB_ROOT>;
				clock-names = "pix", "disp-axi", "disp-apb";
				assigned-clocks = <&clk IMX8MN_CLK_DISP_PIXEL>,
						  <&clk IMX8MN_CLK_DISP_AXI>,
						  <&clk IMX8MN_CLK_DISP_APB>;
				assigned-clock-parents = <&clk IMX8MN_VIDEO_PLL1_OUT>,
							 <&clk IMX8MN_SYS_PLL2_1000M>,
							 <&clk IMX8MN_SYS_PLL1_800M>;
				assigned-clock-rate = <594000000>,
						      <500000000>,
						      <200000000>;
				interrupts = <GIC_SPI 5 IRQ_TYPE_LEVEL_HIGH>;
<<<<<<< HEAD
				resets = <&lcdif_resets>;
				power-domains = <&dispmix_pd>;
=======
				power-domains = <&disp_blk_ctrl IMX8MN_DISPBLK_PD_LCDIF>;
>>>>>>> 29549c70
				status = "disabled";

				lcdif_disp0: port@0 {
					reg = <0>;

					lcdif_to_dsim: endpoint {
						remote-endpoint = <&dsim_from_lcdif>;
					};
				};
			};

			mipi_dsi: dsi_controller@32e10000 {
				#address-cells = <1>;
				#size-cells = <0>;
				compatible = "fsl,imx8mn-mipi-dsim";
				reg = <0x32e10000 0x400>;
				clocks = <&clk IMX8MN_CLK_DSI_CORE>,
<<<<<<< HEAD
					 <&clk IMX8MN_CLK_DSI_PHY_REF>;
				clock-names = "cfg", "pll-ref";
=======
					 <&clk IMX8MN_CLK_DSI_PHY_REF>,
					 <&clk IMX8MN_CLK_DISP_APB_ROOT>;
				clock-names = "cfg", "pll-ref", "apb-root";
>>>>>>> 29549c70
				assigned-clocks = <&clk IMX8MN_CLK_DSI_CORE>,
						  <&clk IMX8MN_CLK_DSI_PHY_REF>;
				assigned-clock-parents = <&clk IMX8MN_SYS_PLL1_266M>,
							 <&clk IMX8MN_CLK_24M>;
				assigned-clock-rates = <266000000>,
						       <12000000>;
				interrupts = <GIC_SPI 18 IRQ_TYPE_LEVEL_HIGH>;
<<<<<<< HEAD
				resets = <&mipi_dsi_resets>;
				power-domains = <&mipi_pd>;
=======
				power-domains = <&disp_blk_ctrl IMX8MN_DISPBLK_PD_MIPI_DSI>;
>>>>>>> 29549c70
				status = "disabled";

				port@0 {
					dsim_from_lcdif: endpoint {
						remote-endpoint = <&lcdif_to_dsim>;
					};
				};
			};

<<<<<<< HEAD
=======
			disp_blk_ctrl: blk-ctrl@32e28000 {
				compatible = "fsl,imx8mn-disp-blk-ctrl", "syscon";
				reg = <0x32e28000 0x100>;
				power-domains = <&pgc_dispmix>, <&pgc_dispmix>,
						<&pgc_dispmix>, <&pgc_mipi>,
						<&pgc_mipi>;
				power-domain-names = "bus", "isi",
						     "lcdif", "mipi-dsi",
						     "mipi-csi";
				clocks = <&clk IMX8MN_CLK_DISP_AXI>,
					 <&clk IMX8MN_CLK_DISP_APB>,
					 <&clk IMX8MN_CLK_DISP_AXI_ROOT>,
					 <&clk IMX8MN_CLK_DISP_APB_ROOT>,
					 <&clk IMX8MN_CLK_DISP_AXI_ROOT>,
					 <&clk IMX8MN_CLK_DISP_APB_ROOT>,
					 <&clk IMX8MN_CLK_DISP_PIXEL_ROOT>,
					 <&clk IMX8MN_CLK_DSI_CORE>,
					 <&clk IMX8MN_CLK_DSI_PHY_REF>,
					 <&clk IMX8MN_CLK_CSI1_PHY_REF>,
					 <&clk IMX8MN_CLK_CAMERA_PIXEL_ROOT>;
				clock-names = "disp_axi", "disp_apb",
					      "disp_axi_root", "disp_apb_root",
					      "lcdif-axi", "lcdif-apb", "lcdif-pix",
					      "dsi-pclk", "dsi-ref",
					      "csi-aclk", "csi-pclk";
				#power-domain-cells = <1>;
			};

>>>>>>> 29549c70
			display-subsystem {
				compatible = "fsl,imx-display-subsystem";
				ports = <&lcdif_disp0>;
			};

			usbotg1: usb@32e40000 {
				compatible = "fsl,imx8mn-usb", "fsl,imx7d-usb";
				reg = <0x32e40000 0x200>;
				interrupts = <GIC_SPI 40 IRQ_TYPE_LEVEL_HIGH>;
				clocks = <&clk IMX8MN_CLK_USB1_CTRL_ROOT>;
				clock-names = "usb1_ctrl_root_clk";
				assigned-clocks = <&clk IMX8MN_CLK_USB_BUS>;
				assigned-clock-parents = <&clk IMX8MN_SYS_PLL2_500M>;
				phys = <&usbphynop1>;
				fsl,usbmisc = <&usbmisc1 0>;
<<<<<<< HEAD
				power-domains = <&usb_otg1_pd>;
=======
				power-domains = <&pgc_hsiomix>;
>>>>>>> 29549c70
				status = "disabled";
			};

			usbmisc1: usbmisc@32e40200 {
				compatible = "fsl,imx8mn-usbmisc", "fsl,imx7d-usbmisc";
				#index-cells = <1>;
				reg = <0x32e40200 0x200>;
			};
		};

		dma_apbh: dma-controller@33000000 {
			compatible = "fsl,imx7d-dma-apbh", "fsl,imx28-dma-apbh";
			reg = <0x33000000 0x2000>;
			interrupts = <GIC_SPI 12 IRQ_TYPE_LEVEL_HIGH>,
				     <GIC_SPI 12 IRQ_TYPE_LEVEL_HIGH>,
				     <GIC_SPI 12 IRQ_TYPE_LEVEL_HIGH>,
				     <GIC_SPI 12 IRQ_TYPE_LEVEL_HIGH>;
			interrupt-names = "gpmi0", "gpmi1", "gpmi2", "gpmi3";
			#dma-cells = <1>;
			dma-channels = <4>;
			clocks = <&clk IMX8MN_CLK_NAND_USDHC_BUS_RAWNAND_CLK>;
		};

		gpmi: nand-controller@33002000 {
			compatible = "fsl,imx8mn-gpmi-nand", "fsl,imx7d-gpmi-nand";
			#address-cells = <1>;
			#size-cells = <0>;
			reg = <0x33002000 0x2000>, <0x33004000 0x4000>;
			reg-names = "gpmi-nand", "bch";
			interrupts = <GIC_SPI 14 IRQ_TYPE_LEVEL_HIGH>;
			interrupt-names = "bch";
			clocks = <&clk IMX8MN_CLK_NAND_ROOT>,
				 <&clk IMX8MN_CLK_NAND_USDHC_BUS_RAWNAND_CLK>;
			clock-names = "gpmi_io", "gpmi_bch_apb";
			dmas = <&dma_apbh 0>;
			dma-names = "rx-tx";
			status = "disabled";
		};

		gic: interrupt-controller@38800000 {
			compatible = "arm,gic-v3";
			reg = <0x38800000 0x10000>,
			      <0x38880000 0xc0000>;
			#interrupt-cells = <3>;
			interrupt-controller;
			interrupts = <GIC_PPI 9 IRQ_TYPE_LEVEL_HIGH>;
		};

		ddr-pmu@3d800000 {
			compatible = "fsl,imx8mn-ddr-pmu", "fsl,imx8m-ddr-pmu";
			reg = <0x3d800000 0x400000>;
			interrupts = <GIC_SPI 98 IRQ_TYPE_LEVEL_HIGH>;
		};
	};

	gpu: gpu@38000000 {
		compatible = "fsl,imx8mn-gpu", "fsl,imx6q-gpu";
		#address-cells = <2>;
		#size-cells = <2>;
		reg = <0x0 0x38000000 0x0 0x40000>,
			 <0x0 0x40000000 0x0 0x80000000>,
			 <0x0 0x0 0x0 0x8000000>;
		reg-names = "iobase_3d", "phys_baseaddr", "contiguous_mem";
		interrupts = <GIC_SPI 3 IRQ_TYPE_LEVEL_HIGH>;
		interrupt-names = "irq_3d";
		clocks =	<&clk IMX8MN_CLK_GPU_CORE_ROOT>,
				<&clk IMX8MN_CLK_GPU_SHADER_DIV>,
				<&clk IMX8MN_CLK_GPU_BUS_ROOT>,
				<&clk IMX8MN_CLK_GPU_AHB>;
		clock-names = "gpu3d_clk", "gpu3d_shader_clk", "gpu3d_axi_clk", "gpu3d_ahb_clk";
		assigned-clocks = <&clk IMX8MN_CLK_GPU_CORE_SRC>,
			<&clk IMX8MN_CLK_GPU_SHADER_SRC>,
			<&clk IMX8MN_CLK_GPU_AXI>,
			<&clk IMX8MN_CLK_GPU_AHB>,
			<&clk IMX8MN_GPU_PLL>,
			<&clk IMX8MN_CLK_GPU_CORE_DIV>,
			<&clk IMX8MN_CLK_GPU_SHADER_DIV>;
		assigned-clock-parents = <&clk IMX8MN_GPU_PLL_OUT>,
			<&clk IMX8MN_GPU_PLL_OUT>,
			<&clk IMX8MN_SYS_PLL1_800M>,
			<&clk IMX8MN_SYS_PLL1_800M>;
		assigned-clock-rates = <0>, <0>, <800000000>, <400000000>, <1200000000>,
			<600000000>, <600000000>;
<<<<<<< HEAD
		power-domains = <&gpumix_pd>;
=======
		power-domains = <&pgc_gpumix>;
>>>>>>> 29549c70
		status = "disabled";
	};

	usbphynop1: usbphynop1 {
		#phy-cells = <0>;
		compatible = "usb-nop-xceiv";
		clocks = <&clk IMX8MN_CLK_USB_PHY_REF>;
		assigned-clocks = <&clk IMX8MN_CLK_USB_PHY_REF>;
		assigned-clock-parents = <&clk IMX8MN_SYS_PLL1_100M>;
		clock-names = "main_clk";
		power-domains = <&pgc_otg1>;
		wakeup-source;
	};

	dispmix-reset {
		compatible = "simple-bus";
		#address-cells = <2>;
		#size-cells = <2>;
		ranges;

		dispmix_sft_rstn: dispmix-sft-rstn@32e28000 {
			compatible = "fsl,imx8mn-dispmix-sft-rstn";
			reg = <0x0 0x32e28000 0x0 0x4>;
			clocks = <&clk IMX8MN_CLK_DISP_APB_ROOT>;
			clock-names = "disp_apb_root_clk";
			active_low;
			power-domains = <&dispmix_pd>;
			#reset-cells = <1>;
		};

		dispmix_clk_en: dispmix-clk-en@32e28004 {
			compatible = "fsl,imx8mn-dispmix-clk-en";
			reg = <0x0 0x32e28004 0x0 0x4>;
			clocks = <&clk IMX8MN_CLK_DISP_APB_ROOT>;
			clock-names = "disp_apb_root_clk";
			power-domains = <&dispmix_pd>;
			#reset-cells = <1>;
		};

		dispmix_mipi_rst: dispmix-mipi-rst@32e28008 {
			compatible = "fsl,imx8mn-dispmix-mipi-rst";
			reg = <0x0 0x32e28008 0x0 0x4>;
			clocks = <&clk IMX8MN_CLK_DISP_APB_ROOT>;
			clock-names = "disp_apb_root_clk";
			active_low;
			power-domains = <&dispmix_pd>;
			#reset-cells = <1>;
		};
	};
};<|MERGE_RESOLUTION|>--- conflicted
+++ resolved
@@ -8,7 +8,6 @@
 #include <dt-bindings/reset/imx8mq-reset.h>
 #include <dt-bindings/gpio/gpio.h>
 #include <dt-bindings/input/input.h>
-#include <dt-bindings/reset/imx8mn-dispmix.h>
 #include <dt-bindings/interrupt-controller/arm-gic.h>
 #include <dt-bindings/thermal/thermal.h>
 
@@ -250,59 +249,6 @@
 			      "sys_pll1_800m", "dram_pll_div";
 	};
 
-<<<<<<< HEAD
-	power-domains {
-		compatible = "simple-bus";
-
-		/* HSIOMIX */
-		hsiomix_pd: hsiomix-pd {
-			compatible = "fsl,imx8m-pm-domain";
-			domain-index = <0>;
-			#power-domain-cells = <0>;
-			domain-name = "hsiomix";
-			clocks = <&clk IMX8MN_CLK_USB1_CTRL_ROOT>;
-		};
-
-		usb_otg1_pd: usbotg1-pd{
-			compatible = "fsl,imx8m-pm-domain";
-			#power-domain-cells = <0>;
-			domain-index = <2>;
-			domain-name = "usb_otg1";
-			parent-domains = <&hsiomix_pd>;
-		};
-
-		/* GPU2D&3D */
-		gpumix_pd: gpumix-pd {
-			compatible = "fsl,imx8m-pm-domain";
-			domain-index = <4>;
-			#power-domain-cells = <0>;
-			domain-name = "gpumix";
-			clocks = <&clk IMX8MN_CLK_GPU_CORE_ROOT>,
-				 <&clk IMX8MN_CLK_GPU_SHADER_DIV>,
-				 <&clk IMX8MN_CLK_GPU_BUS_ROOT>,
-				 <&clk IMX8MN_CLK_GPU_AHB>;
-		};
-
-		dispmix_pd: dispmix-pd {
-			compatible = "fsl,imx8m-pm-domain";
-			domain-index = <9>;
-			#power-domain-cells = <0>;
-			domain-name = "dispmix";
-			clocks = <&clk IMX8MN_CLK_DISP_AXI_ROOT>,
-				 <&clk IMX8MN_CLK_DISP_APB_ROOT>;
-		};
-
-		mipi_pd: mipi-pd {
-			compatible = "fsl,imx8m-pm-domain";
-			domain-index = <10>;
-			#power-domain-cells = <0>;
-			domain-name = "mipi";
-			parent-domains = <&dispmix_pd>;
-		};
-	};
-
-=======
->>>>>>> 29549c70
 	pmu {
 		compatible = "arm,cortex-a53-pmu";
 		interrupts = <GIC_PPI 7
@@ -314,7 +260,7 @@
 		method = "smc";
 	};
 
-	thermal: thermal-zones {
+	thermal-zones {
 		cpu-thermal {
 			polling-delay-passive = <250>;
 			polling-delay = <2000>;
@@ -356,92 +302,6 @@
 		arm,no-tick-in-suspend;
 	};
 
-<<<<<<< HEAD
-	lcdif_resets: lcdif-resets {
-		#address-cells = <1>;
-		#size-cells = <0>;
-		#reset-cells = <0>;
-
-		lcdif-soft-resetn {
-			compatible = "lcdif,soft-resetn";
-			resets = <&dispmix_sft_rstn IMX8MN_LCDIF_APB_CLK_RESET>,
-				 <&dispmix_sft_rstn IMX8MN_LCDIF_PIXEL_CLK_RESET>;
-		};
-
-		lcdif-clk-enable {
-			compatible = "lcdif,clk-enable";
-			resets = <&dispmix_clk_en IMX8MN_LCDIF_APB_CLK_EN>,
-				 <&dispmix_clk_en IMX8MN_LCDIF_PIXEL_CLK_EN>;
-		};
-	};
-
-	mipi_dsi_resets: mipi-dsi-resets {
-		#address-cells = <1>;
-		#size-cells = <0>;
-		#reset-cells = <0>;
-
-		dsi-soft-resetn {
-			compatible = "dsi,soft-resetn";
-			resets = <&dispmix_sft_rstn IMX8MN_MIPI_DSI_CLKREF_RESET>,
-				 <&dispmix_sft_rstn IMX8MN_MIPI_DSI_PCLK_RESET>;
-		};
-
-		dsi-clk-enable {
-			compatible = "dsi,clk-enable";
-			resets = <&dispmix_clk_en IMX8MN_MIPI_DSI_CLKREF_EN>,
-				 <&dispmix_clk_en IMX8MN_MIPI_DSI_PCLK_EN>;
-		};
-
-		dsi-mipi-reset {
-			compatible = "dsi,mipi-reset";
-			resets = <&dispmix_mipi_rst IMX8MN_MIPI_M_RESET>;
-		};
-	};
-
-	isi_resets: isi-resets {
-		#address-cells = <1>;
-		#size-cells = <0>;
-		#reset-cells = <0>;
-
-		isi-soft-resetn {
-			compatible = "isi,soft-resetn";
-			resets = <&dispmix_sft_rstn IMX8MN_ISI_PROC_CLK_RESET>,
-				 <&dispmix_sft_rstn IMX8MN_ISI_APB_CLK_RESET>;
-		};
-
-		isi-clk-enable {
-			compatible = "isi,clk-enable";
-			resets = <&dispmix_clk_en IMX8MN_ISI_PROC_CLK_EN>,
-				 <&dispmix_clk_en IMX8MN_ISI_APB_CLK_EN>;
-		};
-
-	};
-
-	mipi_csi_resets: mipi-csi-resets {
-		#address-cells = <1>;
-		#size-cells = <0>;
-		#reset-cells = <0>;
-
-		csi-soft-resetn {
-			compatible = "csi,soft-resetn";
-			resets = <&dispmix_sft_rstn IMX8MN_MIPI_CSI_PCLK_RESET>,
-				 <&dispmix_sft_rstn IMX8MN_MIPI_CSI_ACLK_RESET>;
-		};
-
-		csi-clk-enable {
-			compatible = "csi,clk-enable";
-			resets = <&dispmix_clk_en IMX8MN_MIPI_CSI_PCLK_EN>,
-				 <&dispmix_clk_en IMX8MN_MIPI_CSI_ACLK_EN>;
-		};
-
-		csi-mipi-reset {
-			compatible = "csi,mipi-reset";
-			resets = <&dispmix_mipi_rst IMX8MN_MIPI_S_RESET>;
-		};
-	};
-
-=======
->>>>>>> 29549c70
 	mipi2csi_gasket: gasket@32e28060 {
 		compatible = "syscon";
 		reg = <0x0 0x32e28060 0x0 0x28>;
@@ -454,17 +314,10 @@
 		ranges;
 		status = "disabled";
 
-<<<<<<< HEAD
-		isi_0: isi@0x32e20000 {
-			compatible = "fsl,imx8mn-isi";
-			reg = <0x0 0x32e20000 0x0 0x2000>;
-			power-domains = <&dispmix_pd>;
-=======
 		isi_0: isi@32e20000 {
 			compatible = "fsl,imx8mn-isi";
 			reg = <0x0 0x32e20000 0x0 0x2000>;
 			power-domains = <&disp_blk_ctrl IMX8MN_DISPBLK_PD_ISI>;
->>>>>>> 29549c70
 			interrupts = <GIC_SPI 16 IRQ_TYPE_LEVEL_HIGH>;
 			interface = <2 0 2>;
 			clocks = <&clk IMX8MN_CLK_DISP_AXI>,
@@ -475,11 +328,7 @@
 			assigned-clocks = <&clk IMX8MN_CLK_DISP_AXI_ROOT>,
 					  <&clk IMX8MN_CLK_DISP_APB_ROOT>;
 			assigned-clock-rates = <500000000>, <200000000>;
-<<<<<<< HEAD
-			resets = <&isi_resets>;
-=======
 			no-reset-control;
->>>>>>> 29549c70
 			status = "disabled";
 
 			cap_device {
@@ -502,21 +351,12 @@
 			assigned-clock-rates = <333000000>;
 			bus-width = <4>;
 			csi-gpr = <&mipi2csi_gasket>;
-<<<<<<< HEAD
-			power-domains = <&mipi_pd>;
-			resets = <&mipi_csi_resets>;
-=======
 			power-domains = <&disp_blk_ctrl IMX8MN_DISPBLK_PD_MIPI_CSI>;
->>>>>>> 29549c70
 			status = "disabled";
 		};
 	};
 
-<<<<<<< HEAD
-	soc@0 {
-=======
 	soc: soc@0 {
->>>>>>> 29549c70
 		compatible = "simple-bus";
 		#address-cells = <1>;
 		#size-cells = <1>;
@@ -1204,16 +1044,11 @@
 				reg = <0x30aa0000 0x10000>;
 				interrupts = <GIC_SPI 88 IRQ_TYPE_LEVEL_HIGH>;
 				clocks = <&clk IMX8MN_CLK_MU_ROOT>;
-				clock-names = "mu";
 				#mbox-cells = <2>;
 			};
 
 			usdhc1: mmc@30b40000 {
-<<<<<<< HEAD
-				compatible = "fsl,imx8mn-usdhc", "fsl,imx8mm-usdhc";
-=======
 				compatible = "fsl,imx8mn-usdhc", "fsl,imx8mm-usdhc", "fsl,imx7d-usdhc";
->>>>>>> 29549c70
 				reg = <0x30b40000 0x10000>;
 				interrupts = <GIC_SPI 22 IRQ_TYPE_LEVEL_HIGH>;
 				clocks = <&clk IMX8MN_CLK_IPG_ROOT>,
@@ -1227,11 +1062,7 @@
 			};
 
 			usdhc2: mmc@30b50000 {
-<<<<<<< HEAD
-				compatible = "fsl,imx8mn-usdhc", "fsl,imx8mm-usdhc";
-=======
 				compatible = "fsl,imx8mn-usdhc", "fsl,imx8mm-usdhc", "fsl,imx7d-usdhc";
->>>>>>> 29549c70
 				reg = <0x30b50000 0x10000>;
 				interrupts = <GIC_SPI 23 IRQ_TYPE_LEVEL_HIGH>;
 				clocks = <&clk IMX8MN_CLK_IPG_ROOT>,
@@ -1245,11 +1076,7 @@
 			};
 
 			usdhc3: mmc@30b60000 {
-<<<<<<< HEAD
-				compatible = "fsl,imx8mn-usdhc", "fsl,imx8mm-usdhc";
-=======
 				compatible = "fsl,imx8mn-usdhc", "fsl,imx8mm-usdhc", "fsl,imx7d-usdhc";
->>>>>>> 29549c70
 				reg = <0x30b60000 0x10000>;
 				interrupts = <GIC_SPI 24 IRQ_TYPE_LEVEL_HIGH>;
 				clocks = <&clk IMX8MN_CLK_IPG_ROOT>,
@@ -1272,9 +1099,6 @@
 				clocks = <&clk IMX8MN_CLK_QSPI_ROOT>,
 					 <&clk IMX8MN_CLK_QSPI_ROOT>;
 				clock-names = "fspi_en", "fspi";
-				assigned-clock-rates = <80000000>;
-				assigned-clocks = <&clk IMX8MN_CLK_QSPI>;
-				assigned-clock-parents = <&clk IMX8MN_SYS_PLL1_400M>;
 				status = "disabled";
 			};
 
@@ -1348,12 +1172,7 @@
 						      <500000000>,
 						      <200000000>;
 				interrupts = <GIC_SPI 5 IRQ_TYPE_LEVEL_HIGH>;
-<<<<<<< HEAD
-				resets = <&lcdif_resets>;
-				power-domains = <&dispmix_pd>;
-=======
 				power-domains = <&disp_blk_ctrl IMX8MN_DISPBLK_PD_LCDIF>;
->>>>>>> 29549c70
 				status = "disabled";
 
 				lcdif_disp0: port@0 {
@@ -1371,14 +1190,9 @@
 				compatible = "fsl,imx8mn-mipi-dsim";
 				reg = <0x32e10000 0x400>;
 				clocks = <&clk IMX8MN_CLK_DSI_CORE>,
-<<<<<<< HEAD
-					 <&clk IMX8MN_CLK_DSI_PHY_REF>;
-				clock-names = "cfg", "pll-ref";
-=======
 					 <&clk IMX8MN_CLK_DSI_PHY_REF>,
 					 <&clk IMX8MN_CLK_DISP_APB_ROOT>;
 				clock-names = "cfg", "pll-ref", "apb-root";
->>>>>>> 29549c70
 				assigned-clocks = <&clk IMX8MN_CLK_DSI_CORE>,
 						  <&clk IMX8MN_CLK_DSI_PHY_REF>;
 				assigned-clock-parents = <&clk IMX8MN_SYS_PLL1_266M>,
@@ -1386,12 +1200,7 @@
 				assigned-clock-rates = <266000000>,
 						       <12000000>;
 				interrupts = <GIC_SPI 18 IRQ_TYPE_LEVEL_HIGH>;
-<<<<<<< HEAD
-				resets = <&mipi_dsi_resets>;
-				power-domains = <&mipi_pd>;
-=======
 				power-domains = <&disp_blk_ctrl IMX8MN_DISPBLK_PD_MIPI_DSI>;
->>>>>>> 29549c70
 				status = "disabled";
 
 				port@0 {
@@ -1401,8 +1210,6 @@
 				};
 			};
 
-<<<<<<< HEAD
-=======
 			disp_blk_ctrl: blk-ctrl@32e28000 {
 				compatible = "fsl,imx8mn-disp-blk-ctrl", "syscon";
 				reg = <0x32e28000 0x100>;
@@ -1431,7 +1238,6 @@
 				#power-domain-cells = <1>;
 			};
 
->>>>>>> 29549c70
 			display-subsystem {
 				compatible = "fsl,imx-display-subsystem";
 				ports = <&lcdif_disp0>;
@@ -1447,11 +1253,7 @@
 				assigned-clock-parents = <&clk IMX8MN_SYS_PLL2_500M>;
 				phys = <&usbphynop1>;
 				fsl,usbmisc = <&usbmisc1 0>;
-<<<<<<< HEAD
-				power-domains = <&usb_otg1_pd>;
-=======
 				power-domains = <&pgc_hsiomix>;
->>>>>>> 29549c70
 				status = "disabled";
 			};
 
@@ -1535,11 +1337,7 @@
 			<&clk IMX8MN_SYS_PLL1_800M>;
 		assigned-clock-rates = <0>, <0>, <800000000>, <400000000>, <1200000000>,
 			<600000000>, <600000000>;
-<<<<<<< HEAD
-		power-domains = <&gpumix_pd>;
-=======
 		power-domains = <&pgc_gpumix>;
->>>>>>> 29549c70
 		status = "disabled";
 	};
 
@@ -1553,40 +1351,4 @@
 		power-domains = <&pgc_otg1>;
 		wakeup-source;
 	};
-
-	dispmix-reset {
-		compatible = "simple-bus";
-		#address-cells = <2>;
-		#size-cells = <2>;
-		ranges;
-
-		dispmix_sft_rstn: dispmix-sft-rstn@32e28000 {
-			compatible = "fsl,imx8mn-dispmix-sft-rstn";
-			reg = <0x0 0x32e28000 0x0 0x4>;
-			clocks = <&clk IMX8MN_CLK_DISP_APB_ROOT>;
-			clock-names = "disp_apb_root_clk";
-			active_low;
-			power-domains = <&dispmix_pd>;
-			#reset-cells = <1>;
-		};
-
-		dispmix_clk_en: dispmix-clk-en@32e28004 {
-			compatible = "fsl,imx8mn-dispmix-clk-en";
-			reg = <0x0 0x32e28004 0x0 0x4>;
-			clocks = <&clk IMX8MN_CLK_DISP_APB_ROOT>;
-			clock-names = "disp_apb_root_clk";
-			power-domains = <&dispmix_pd>;
-			#reset-cells = <1>;
-		};
-
-		dispmix_mipi_rst: dispmix-mipi-rst@32e28008 {
-			compatible = "fsl,imx8mn-dispmix-mipi-rst";
-			reg = <0x0 0x32e28008 0x0 0x4>;
-			clocks = <&clk IMX8MN_CLK_DISP_APB_ROOT>;
-			clock-names = "disp_apb_root_clk";
-			active_low;
-			power-domains = <&dispmix_pd>;
-			#reset-cells = <1>;
-		};
-	};
 };