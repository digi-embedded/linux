--- conflicted
+++ resolved
@@ -49,21 +49,13 @@
 		idle-states {
 			entry-method = "psci";
 
-<<<<<<< HEAD
-			CPU_SLEEP: cpu-sleep {
-=======
 			cpu_pd_wait: cpu-pd-wait {
->>>>>>> c1084c27
 				compatible = "arm,idle-state";
 				arm,psci-suspend-param = <0x0010033>;
 				local-timer-stop;
 				entry-latency-us = <1000>;
 				exit-latency-us = <700>;
 				min-residency-us = <2700>;
-<<<<<<< HEAD
-				wakeup-latency-us = <1500>;
-=======
->>>>>>> c1084c27
 			};
 		};
 
@@ -78,11 +70,7 @@
 			operating-points-v2 = <&a53_opp_table>;
 			nvmem-cells = <&cpu_speed_grade>;
 			nvmem-cell-names = "speed_grade";
-<<<<<<< HEAD
-			cpu-idle-states = <&CPU_SLEEP>;
-=======
 			cpu-idle-states = <&cpu_pd_wait>;
->>>>>>> c1084c27
 			#cooling-cells = <2>;
 		};
 
@@ -95,11 +83,7 @@
 			enable-method = "psci";
 			next-level-cache = <&A53_L2>;
 			operating-points-v2 = <&a53_opp_table>;
-<<<<<<< HEAD
-			cpu-idle-states = <&CPU_SLEEP>;
-=======
 			cpu-idle-states = <&cpu_pd_wait>;
->>>>>>> c1084c27
 			#cooling-cells = <2>;
 		};
 
@@ -112,11 +96,7 @@
 			enable-method = "psci";
 			next-level-cache = <&A53_L2>;
 			operating-points-v2 = <&a53_opp_table>;
-<<<<<<< HEAD
-			cpu-idle-states = <&CPU_SLEEP>;
-=======
 			cpu-idle-states = <&cpu_pd_wait>;
->>>>>>> c1084c27
 			#cooling-cells = <2>;
 		};
 
@@ -129,11 +109,7 @@
 			enable-method = "psci";
 			next-level-cache = <&A53_L2>;
 			operating-points-v2 = <&a53_opp_table>;
-<<<<<<< HEAD
-			cpu-idle-states = <&CPU_SLEEP>;
-=======
 			cpu-idle-states = <&cpu_pd_wait>;
->>>>>>> c1084c27
 			#cooling-cells = <2>;
 		};
 
@@ -182,21 +158,6 @@
 			reusable;
 			size = <0 0x28000000>;
 			alloc-ranges = <0 0x40000000 0 0x40000000>;
-			linux,cma-default;
-		};
-	};
-
-	resmem: reserved-memory {
-		#address-cells = <2>;
-		#size-cells = <2>;
-		ranges;
-
-		/* global autoconfigured region for contiguous allocations */
-		linux,cma {
-			compatible = "shared-dma-pool";
-			reusable;
-			size = <0 0x28000000>;
-			alloc-ranges = <0 0x40000000 0 0x60000000>;
 			linux,cma-default;
 		};
 	};
@@ -309,27 +270,17 @@
 		};
 	};
 
-<<<<<<< HEAD
-=======
 	pmu {
 		compatible = "arm,cortex-a53-pmu";
 		interrupts = <GIC_PPI 7
 			     (GIC_CPU_MASK_SIMPLE(4) | IRQ_TYPE_LEVEL_HIGH)>;
 	};
 
->>>>>>> c1084c27
 	psci {
 		compatible = "arm,psci-1.0";
 		method = "smc";
 	};
 
-<<<<<<< HEAD
-	pmu {
-		compatible = "arm,armv8-pmuv3";
-		interrupts = <GIC_PPI 7
-			     (GIC_CPU_MASK_SIMPLE(6) | IRQ_TYPE_LEVEL_HIGH)>;
-		interrupt-affinity = <&A53_0>, <&A53_1>, <&A53_2>, <&A53_3>;
-=======
 	thermal: thermal-zones {
 		cpu-thermal {
 			polling-delay-passive = <250>;
@@ -360,7 +311,6 @@
 				};
 			};
 		};
->>>>>>> c1084c27
 	};
 
 	timer {
@@ -373,38 +323,6 @@
 		arm,no-tick-in-suspend;
 	};
 
-<<<<<<< HEAD
-	thermal-zones {
-		cpu-thermal {
-			polling-delay-passive = <250>;
-			polling-delay = <2000>;
-			thermal-sensors = <&tmu>;
-			trips {
-				cpu_alert0: trip0 {
-					temperature = <85000>;
-					hysteresis = <2000>;
-					type = "passive";
-				};
-
-				cpu_crit0: trip1 {
-					temperature = <95000>;
-					hysteresis = <2000>;
-					type = "critical";
-				};
-			};
-
-			cooling-maps {
-				map0 {
-					trip = <&cpu_alert0>;
-					cooling-device =
-						<&A53_0 THERMAL_NO_LIMIT THERMAL_NO_LIMIT>,
-						<&A53_1 THERMAL_NO_LIMIT THERMAL_NO_LIMIT>,
-						<&A53_2 THERMAL_NO_LIMIT THERMAL_NO_LIMIT>,
-						<&A53_3 THERMAL_NO_LIMIT THERMAL_NO_LIMIT>;
-				};
-			};
-		};
-=======
 	lcdif_resets: lcdif-resets {
 		#address-cells = <1>;
 		#size-cells = <0>;
@@ -541,7 +459,6 @@
 			resets = <&mipi_csi_resets>;
 			status = "disabled";
 		};
->>>>>>> c1084c27
 	};
 
 	soc@0 {
@@ -558,11 +475,6 @@
 			reg = <0x100000 0x8000>;
 		};
 
-		caam_sm: caam-sm@00100000 {
-			compatible = "fsl,imx6q-caam-sm";
-			reg = <0x100000 0x8000>;
-		};
-
 		aips1: bus@30000000 {
 			compatible = "fsl,aips-bus", "simple-bus";
 			reg = <0x30000000 0x400000>;
@@ -570,45 +482,15 @@
 			#size-cells = <1>;
 			ranges;
 
-<<<<<<< HEAD
-			spba-bus@30000000 {
-=======
 			spba2: spba-bus@30000000 {
->>>>>>> c1084c27
 				compatible = "fsl,spba-bus", "simple-bus";
 				#address-cells = <1>;
 				#size-cells = <1>;
 				reg = <0x30000000 0x100000>;
 				ranges;
 
-<<<<<<< HEAD
-				easrc: easrc@300C0000 {
-					compatible = "fsl,imx8mn-easrc";
-					reg = <0x300C0000 0x10000>;
-					interrupts = <GIC_SPI 122 IRQ_TYPE_LEVEL_HIGH>;
-					clocks = <&clk IMX8MN_CLK_ASRC_ROOT>;
-					clock-names = "mem";
-					dmas = <&sdma2 16 23 0> , <&sdma2 17 23 0>,
-					       <&sdma2 18 23 0> , <&sdma2 19 23 0>,
-					       <&sdma2 20 23 0> , <&sdma2 21 23 0>,
-					       <&sdma2 22 23 0> , <&sdma2 23 23 0>;
-					dma-names = "ctx0_rx", "ctx0_tx",
-						    "ctx1_rx", "ctx1_tx",
-						    "ctx2_rx", "ctx2_tx",
-						    "ctx3_rx", "ctx3_tx";
-					fsl,easrc-ram-script-name = "imx/easrc/easrc-imx8mn.bin";
-					fsl,asrc-rate  = <8000>;
-					fsl,asrc-width = <16>;
-					status = "disabled";
-				};
-
-				sai2: sai@30020000 {
-					compatible = "fsl,imx8mq-sai",
-						     "fsl,imx6sx-sai";
-=======
 				sai2: sai@30020000 {
 					compatible = "fsl,imx8mm-sai", "fsl,imx8mq-sai";
->>>>>>> c1084c27
 					reg = <0x30020000 0x10000>;
 					interrupts = <GIC_SPI 96 IRQ_TYPE_LEVEL_HIGH>;
 					clocks = <&clk IMX8MN_CLK_SAI2_IPG>,
@@ -622,11 +504,7 @@
 				};
 
 				sai3: sai@30030000 {
-<<<<<<< HEAD
-					compatible = "fsl,imx8mm-sai", "fsl,imx8mq-sai", "fsl,imx6sx-sai";
-=======
 					compatible = "fsl,imx8mm-sai", "fsl,imx8mq-sai";
->>>>>>> c1084c27
 					reg = <0x30030000 0x10000>;
 					interrupts = <GIC_SPI 50 IRQ_TYPE_LEVEL_HIGH>;
 					clocks = <&clk IMX8MN_CLK_SAI3_IPG>,
@@ -640,11 +518,7 @@
 				};
 
 				sai5: sai@30050000 {
-<<<<<<< HEAD
-					compatible = "fsl,imx8mm-sai", "fsl,imx8mq-sai", "fsl,imx6sx-sai";
-=======
 					compatible = "fsl,imx8mm-sai", "fsl,imx8mq-sai";
->>>>>>> c1084c27
 					reg = <0x30050000 0x10000>;
 					interrupts = <GIC_SPI 90 IRQ_TYPE_LEVEL_HIGH>;
 					clocks = <&clk IMX8MN_CLK_SAI5_IPG>,
@@ -660,12 +534,7 @@
 				};
 
 				sai6: sai@30060000 {
-<<<<<<< HEAD
-					compatible = "fsl,imx8mq-sai",
-						     "fsl,imx6sx-sai";
-=======
 					compatible = "fsl,imx8mm-sai", "fsl,imx8mq-sai";
->>>>>>> c1084c27
 					reg = <0x30060000  0x10000>;
 					interrupts = <GIC_SPI 90 IRQ_TYPE_LEVEL_HIGH>;
 					clocks = <&clk IMX8MN_CLK_SAI6_IPG>,
@@ -678,26 +547,7 @@
 					status = "disabled";
 				};
 
-<<<<<<< HEAD
-				sai7: sai@300b0000 {
-					compatible = "fsl,imx8mq-sai",
-						     "fsl,imx6sx-sai";
-					reg = <0x300b0000 0x10000>;
-					interrupts = <GIC_SPI 111 IRQ_TYPE_LEVEL_HIGH>;
-					clocks = <&clk IMX8MN_CLK_SAI7_IPG>,
-						 <&clk IMX8MN_CLK_DUMMY>,
-						 <&clk IMX8MN_CLK_SAI7_ROOT>,
-						 <&clk IMX8MN_CLK_DUMMY>, <&clk IMX8MN_CLK_DUMMY>;
-					clock-names = "bus", "mclk0", "mclk1", "mclk2", "mclk3";
-					dmas = <&sdma2 12 2 0>, <&sdma2 13 2 0>;
-					dma-names = "rx", "tx";
-					status = "disabled";
-				};
-
-				micfil: micfil@30080000 {
-=======
 				micfil: audio-controller@30080000 {
->>>>>>> c1084c27
 					compatible = "fsl,imx8mm-micfil";
 					reg = <0x30080000 0x10000>;
 					interrupts = <GIC_SPI 109 IRQ_TYPE_LEVEL_HIGH>,
@@ -717,11 +567,7 @@
 				};
 
 				spdif1: spdif@30090000 {
-<<<<<<< HEAD
-					compatible = "fsl,imx8mm-spdif";
-=======
 					compatible = "fsl,imx35-spdif";
->>>>>>> c1084c27
 					reg = <0x30090000 0x10000>;
 					interrupts = <GIC_SPI 6 IRQ_TYPE_LEVEL_HIGH>;
 					clocks = <&clk IMX8MN_CLK_AUDIO_AHB>, /* core */
@@ -743,8 +589,6 @@
 					dma-names = "rx", "tx";
 					status = "disabled";
 				};
-<<<<<<< HEAD
-=======
 
 				sai7: sai@300b0000 {
 					compatible = "fsl,imx8mm-sai", "fsl,imx8mq-sai";
@@ -779,7 +623,6 @@
 					fsl,asrc-format = <2>;
 					status = "disabled";
 				};
->>>>>>> c1084c27
 			};
 
 			gpio1: gpio@30200000 {
@@ -848,11 +691,7 @@
 			};
 
 			tmu: tmu@30260000 {
-<<<<<<< HEAD
-				compatible = "fsl,imx8mm-tmu";
-=======
 				compatible = "fsl,imx8mn-tmu", "fsl,imx8mm-tmu";
->>>>>>> c1084c27
 				reg = <0x30260000 0x10000>;
 				clocks = <&clk IMX8MN_CLK_TMU_ROOT>;
 				#thermal-sensor-cells = <0>;
@@ -914,13 +753,8 @@
 				reg = <0x30340000 0x10000>;
 			};
 
-<<<<<<< HEAD
-			ocotp: ocotp-ctrl@30350000 {
-				compatible = "fsl,imx8mn-ocotp", "fsl,imx8mm-ocotp", "syscon";
-=======
 			ocotp: efuse@30350000 {
 				compatible = "fsl,imx8mn-ocotp", "fsl,imx8mm-ocotp", "syscon", "simple-mfd";
->>>>>>> c1084c27
 				reg = <0x30350000 0x10000>;
 				clocks = <&clk IMX8MN_CLK_OCOTP_ROOT>;
 				#address-cells = <1>;
@@ -986,11 +820,7 @@
 					regmap = <&snvs>;
 					interrupts = <GIC_SPI 4 IRQ_TYPE_LEVEL_HIGH>;
 					clocks = <&clk IMX8MN_CLK_SNVS_ROOT>;
-<<<<<<< HEAD
-					clock-names = "snvs";
-=======
 					clock-names = "snvs-pwrkey";
->>>>>>> c1084c27
 					linux,keycode = <KEY_POWER>;
 					wakeup-source;
 					status = "disabled";
@@ -1214,36 +1044,6 @@
 				};
 			};
 
-			crypto: crypto@30900000 {
-				compatible = "fsl,sec-v4.0";
-				#address-cells = <0x1>;
-				#size-cells = <0x1>;
-				reg = <0x30900000 0x40000>;
-				ranges = <0 0x30900000 0x40000>;
-				interrupts = <GIC_SPI 91 IRQ_TYPE_LEVEL_HIGH>;
-				clocks = <&clk IMX8MN_CLK_AHB>,
-					 <&clk IMX8MN_CLK_IPG_ROOT>;
-				clock-names = "aclk", "ipg";
-
-				sec_jr0: jr@1000 {
-					 compatible = "fsl,sec-v4.0-job-ring";
-					 reg = <0x1000 0x1000>;
-					 interrupts = <GIC_SPI 105 IRQ_TYPE_LEVEL_HIGH>;
-				};
-
-				sec_jr1: jr@2000 {
-					 compatible = "fsl,sec-v4.0-job-ring";
-					 reg = <0x2000 0x1000>;
-					 interrupts = <GIC_SPI 106 IRQ_TYPE_LEVEL_HIGH>;
-				};
-
-				sec_jr2: jr@3000 {
-					 compatible = "fsl,sec-v4.0-job-ring";
-					 reg = <0x3000 0x1000>;
-					 interrupts = <GIC_SPI 114 IRQ_TYPE_LEVEL_HIGH>;
-				};
-			};
-
 			i2c1: i2c@30a20000 {
 				compatible = "fsl,imx8mn-i2c", "fsl,imx21-i2c";
 				#address-cells = <1>;
@@ -1296,13 +1096,8 @@
 				status = "disabled";
 			};
 
-<<<<<<< HEAD
-			mu: mu@30aa0000 {
-				compatible = "fsl,imx8mq-mu", "fsl,imx6sx-mu";
-=======
 			mu: mailbox@30aa0000 {
 				compatible = "fsl,imx8mn-mu", "fsl,imx6sx-mu";
->>>>>>> c1084c27
 				reg = <0x30aa0000 0x10000>;
 				interrupts = <GIC_SPI 88 IRQ_TYPE_LEVEL_HIGH>;
 				clocks = <&clk IMX8MN_CLK_MU_ROOT>;
@@ -1361,11 +1156,7 @@
 				interrupts = <GIC_SPI 107 IRQ_TYPE_LEVEL_HIGH>;
 				clocks = <&clk IMX8MN_CLK_QSPI_ROOT>,
 					 <&clk IMX8MN_CLK_QSPI_ROOT>;
-<<<<<<< HEAD
-				clock-names = "fspi", "fspi_en";
-=======
 				clock-names = "fspi_en", "fspi";
->>>>>>> c1084c27
 				assigned-clock-rates = <80000000>;
 				assigned-clocks = <&clk IMX8MN_CLK_QSPI>;
 				assigned-clock-parents = <&clk IMX8MN_SYS_PLL1_400M>;
@@ -1408,14 +1199,10 @@
 				assigned-clock-rates = <0>, <100000000>, <125000000>, <0>;
 				fsl,num-tx-queues = <3>;
 				fsl,num-rx-queues = <3>;
-<<<<<<< HEAD
-				stop-mode = <&gpr 0x10 3>;
-=======
 				nvmem-cells = <&fec_mac_address>;
 				nvmem-cell-names = "mac-address";
 				nvmem_macaddr_swap;
 				fsl,stop-mode = <&gpr 0x10 3>;
->>>>>>> c1084c27
 				fsl,wakeup_irq = <2>;
 				status = "disabled";
 			};
@@ -1523,11 +1310,7 @@
 				clock-names = "usb1_ctrl_root_clk";
 				assigned-clocks = <&clk IMX8MN_CLK_USB_BUS>;
 				assigned-clock-parents = <&clk IMX8MN_SYS_PLL2_500M>;
-<<<<<<< HEAD
-				fsl,usbphy = <&usbphynop1>;
-=======
 				phys = <&usbphynop1>;
->>>>>>> c1084c27
 				fsl,usbmisc = <&usbmisc1 0>;
 				power-domains = <&usb_otg1_pd>;
 				status = "disabled";
@@ -1578,8 +1361,6 @@
 			interrupts = <GIC_PPI 9 IRQ_TYPE_LEVEL_HIGH>;
 		};
 
-<<<<<<< HEAD
-=======
 		ddrc: memory-controller@3d400000 {
 			compatible = "fsl,imx8mn-ddrc", "fsl,imx8m-ddrc";
 			reg = <0x3d400000 0x400000>;
@@ -1590,7 +1371,6 @@
 				 <&clk IMX8MN_CLK_DRAM_APB>;
 		};
 
->>>>>>> c1084c27
 		ddr-pmu@3d800000 {
 			compatible = "fsl,imx8mn-ddr-pmu", "fsl,imx8m-ddr-pmu";
 			reg = <0x3d800000 0x400000>;
@@ -1600,13 +1380,6 @@
 
 	gpu: gpu@38000000 {
 		compatible = "fsl,imx8mn-gpu", "fsl,imx6q-gpu";
-<<<<<<< HEAD
-		reg = <0x0 0x38000000 0x0 0x40000>, <0x0 0x40000000 0x0 0x80000000>, <0x0 0x0 0x0 0x8000000>;
-		reg-names = "iobase_3d", "phys_baseaddr", "contiguous_mem";
-		interrupts = <GIC_SPI 3 IRQ_TYPE_LEVEL_HIGH>;
-		interrupt-names = "irq_3d";
-		clocks = 	<&clk IMX8MN_CLK_GPU_CORE_ROOT>,
-=======
 		#address-cells = <2>;
 		#size-cells = <2>;
 		reg = <0x0 0x38000000 0x0 0x40000>,
@@ -1616,42 +1389,11 @@
 		interrupts = <GIC_SPI 3 IRQ_TYPE_LEVEL_HIGH>;
 		interrupt-names = "irq_3d";
 		clocks =	<&clk IMX8MN_CLK_GPU_CORE_ROOT>,
->>>>>>> c1084c27
 				<&clk IMX8MN_CLK_GPU_SHADER_DIV>,
 				<&clk IMX8MN_CLK_GPU_BUS_ROOT>,
 				<&clk IMX8MN_CLK_GPU_AHB>;
 		clock-names = "gpu3d_clk", "gpu3d_shader_clk", "gpu3d_axi_clk", "gpu3d_ahb_clk";
 		assigned-clocks = <&clk IMX8MN_CLK_GPU_CORE_SRC>,
-<<<<<<< HEAD
-				<&clk IMX8MN_CLK_GPU_SHADER_SRC>,
-				<&clk IMX8MN_CLK_GPU_AXI>,
-				<&clk IMX8MN_CLK_GPU_AHB>,
-				<&clk IMX8MN_GPU_PLL>,
-				<&clk IMX8MN_CLK_GPU_CORE_DIV>,
-				<&clk IMX8MN_CLK_GPU_SHADER_DIV>;
-		assigned-clock-parents = <&clk IMX8MN_GPU_PLL_OUT>,
-				<&clk IMX8MN_GPU_PLL_OUT>,
-				<&clk IMX8MN_SYS_PLL1_800M>,
-				<&clk IMX8MN_SYS_PLL1_800M>;
-		assigned-clock-rates = <0>, <0>, <800000000>, <400000000>, <1200000000>,
-				<600000000>, <600000000>;
-		power-domains = <&gpumix_pd>;
-		status = "disabled";
-	};
-
-	rpmsg: rpmsg{
-		compatible = "fsl,imx8mq-rpmsg";
-		/* up to now, the following channels are used in imx rpmsg
-		 * - tx1/rx1: messages channel.
-		 * - general interrupt1: remote proc finish re-init rpmsg stack
-		 *   when A core is partition reset.
-		 */
-		mbox-names = "tx", "rx", "rxdb";
-		mboxes = <&mu 0 1
-			  &mu 1 1
-			  &mu 3 1>;
-		status = "disabled";
-=======
 			<&clk IMX8MN_CLK_GPU_SHADER_SRC>,
 			<&clk IMX8MN_CLK_GPU_AXI>,
 			<&clk IMX8MN_CLK_GPU_AHB>,
@@ -1666,7 +1408,6 @@
 			<600000000>, <600000000>;
 		power-domains = <&gpumix_pd>;
 		status = "disabled";
->>>>>>> c1084c27
 	};
 
 	usbphynop1: usbphynop1 {
@@ -1712,146 +1453,5 @@
 			power-domains = <&dispmix_pd>;
 			#reset-cells = <1>;
 		};
-<<<<<<< HEAD
-	};
-
-	lcdif_resets: lcdif-resets {
-		#address-cells = <1>;
-		#size-cells = <0>;
-		#reset-cells = <0>;
-
-		lcdif-soft-resetn {
-			compatible = "lcdif,soft-resetn";
-			resets = <&dispmix_sft_rstn IMX8MN_LCDIF_APB_CLK_RESET>,
-				 <&dispmix_sft_rstn IMX8MN_LCDIF_PIXEL_CLK_RESET>;
-		};
-
-		lcdif-clk-enable {
-			compatible = "lcdif,clk-enable";
-			resets = <&dispmix_clk_en IMX8MN_LCDIF_APB_CLK_EN>,
-				 <&dispmix_clk_en IMX8MN_LCDIF_PIXEL_CLK_EN>;
-		};
-	};
-
-	mipi_dsi_resets: mipi-dsi-resets {
-		#address-cells = <1>;
-		#size-cells = <0>;
-		#reset-cells = <0>;
-
-		dsi-soft-resetn {
-			compatible = "dsi,soft-resetn";
-			resets = <&dispmix_sft_rstn IMX8MN_MIPI_DSI_CLKREF_RESET>,
-				 <&dispmix_sft_rstn IMX8MN_MIPI_DSI_PCLK_RESET>;
-		};
-
-		dsi-clk-enable {
-			compatible = "dsi,clk-enable";
-			resets = <&dispmix_clk_en IMX8MN_MIPI_DSI_CLKREF_EN>,
-				 <&dispmix_clk_en IMX8MN_MIPI_DSI_PCLK_EN>;
-		};
-
-		dsi-mipi-reset {
-			compatible = "dsi,mipi-reset";
-			resets = <&dispmix_mipi_rst IMX8MN_MIPI_M_RESET>;
-		};
-	};
-
-	isi_resets: isi-resets {
-		#address-cells = <1>;
-		#size-cells = <0>;
-		#reset-cells = <0>;
-
-		isi-soft-resetn {
-			compatible = "isi,soft-resetn";
-			resets = <&dispmix_sft_rstn IMX8MN_ISI_PROC_CLK_RESET>,
-				 <&dispmix_sft_rstn IMX8MN_ISI_APB_CLK_RESET>;
-		};
-
-		isi-clk-enable {
-			compatible = "isi,clk-enable";
-			resets = <&dispmix_clk_en IMX8MN_ISI_PROC_CLK_EN>,
-				 <&dispmix_clk_en IMX8MN_ISI_APB_CLK_EN>;
-		};
-
-	};
-
-	mipi_csi_resets: mipi-csi-resets {
-		#address-cells = <1>;
-		#size-cells = <0>;
-		#reset-cells = <0>;
-
-		csi-soft-resetn {
-			compatible = "csi,soft-resetn";
-			resets = <&dispmix_sft_rstn IMX8MN_MIPI_CSI_PCLK_RESET>,
-				 <&dispmix_sft_rstn IMX8MN_MIPI_CSI_ACLK_RESET>;
-		};
-
-		csi-clk-enable {
-			compatible = "csi,clk-enable";
-			resets = <&dispmix_clk_en IMX8MN_MIPI_CSI_PCLK_EN>,
-				 <&dispmix_clk_en IMX8MN_MIPI_CSI_ACLK_EN>;
-		};
-
-		csi-mipi-reset {
-			compatible = "csi,mipi-reset";
-			resets = <&dispmix_mipi_rst IMX8MN_MIPI_S_RESET>;
-		};
-	};
-
-	mipi2csi_gasket: gasket@32e28060 {
-		compatible = "syscon";
-		reg = <0x0 0x32e28060 0x0 0x28>;
-	};
-
-	cameradev: camera {
-		compatible = "fsl,mxc-md", "simple-bus";
-		#address-cells = <2>;
-		#size-cells = <2>;
-		ranges;
-		status = "disabled";
-
-		isi_0: isi@0x32e20000 {
-			compatible = "fsl,imx8mn-isi";
-			reg = <0x0 0x32e20000 0x0 0x2000>;
-			power-domains = <&dispmix_pd>;
-			interrupts = <GIC_SPI 16 IRQ_TYPE_LEVEL_HIGH>;
-			interface = <2 0 2>;
-			clocks = <&clk IMX8MN_CLK_DISP_AXI>,
-				 <&clk IMX8MN_CLK_DISP_APB>,
-				 <&clk IMX8MN_CLK_DISP_AXI_ROOT>,
-				 <&clk IMX8MN_CLK_DISP_APB_ROOT>;
-			clock-names = "disp_axi", "disp_apb", "disp_axi_root", "disp_apb_root";
-			assigned-clocks = <&clk IMX8MN_CLK_DISP_AXI_ROOT>,
-					  <&clk IMX8MN_CLK_DISP_APB_ROOT>;
-			assigned-clock-rates = <500000000>, <200000000>;
-			resets = <&isi_resets>;
-			status = "disabled";
-
-			cap_device {
-				compatible = "imx-isi-capture";
-				status = "disabled";
-			};
-		};
-
-		mipi_csi_1: csi@32e30000 {
-			compatible = "fsl,imx8mn-mipi-csi";
-			reg = <0x0 0x32e30000 0x0 0x10000>;
-			interrupts = <GIC_SPI 17 IRQ_TYPE_LEVEL_HIGH>;
-			clock-frequency = <333000000>;
-			clocks = <&clk IMX8MN_CLK_CAMERA_PIXEL>,
-				 <&clk IMX8MN_CLK_DISP_AXI_ROOT>,
-				 <&clk IMX8MN_CLK_DISP_APB_ROOT>;
-			clock-names = "mipi_clk", "disp_axi", "disp_apb";
-			assigned-clocks = <&clk IMX8MN_CLK_CAMERA_PIXEL>;
-			assigned-clock-parents = <&clk IMX8MN_SYS_PLL2_1000M>;
-			assigned-clock-rates = <333000000>;
-			bus-width = <4>;
-			csi-gpr = <&mipi2csi_gasket>;
-			power-domains = <&mipi_pd>;
-			resets = <&mipi_csi_resets>;
-			status = "disabled";
-		};
-=======
->>>>>>> c1084c27
 	};
 };