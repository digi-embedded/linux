// SPDX-License-Identifier: (GPL-2.0+ OR MIT)
/*
 * Device Tree Include file for Freescale Layerscape-2080A family SoC.
 *
 * Copyright 2016 Freescale Semiconductor, Inc.
 * Copyright 2017-2020 NXP
 *
 * Abhimanyu Saini <abhimanyu.saini@nxp.com>
 *
 */

#include <dt-bindings/clock/fsl,qoriq-clockgen.h>
#include <dt-bindings/thermal/thermal.h>
#include <dt-bindings/interrupt-controller/arm-gic.h>
#include <dt-bindings/gpio/gpio.h>

/ {
	compatible = "fsl,ls2080a";
	interrupt-parent = <&gic>;
	#address-cells = <2>;
	#size-cells = <2>;

	aliases {
		crypto = &crypto;
		rtc1 = &ftm_alarm0;
		serial0 = &serial0;
		serial1 = &serial1;
		serial2 = &serial2;
		serial3 = &serial3;
	};

	cpu: cpus {
		#address-cells = <1>;
		#size-cells = <0>;
	};

	memory@80000000 {
		device_type = "memory";
		reg = <0x00000000 0x80000000 0 0x80000000>;
		      /* DRAM space - 1, size : 2 GB DRAM */
	};

	sysclk: sysclk {
		compatible = "fixed-clock";
		#clock-cells = <0>;
		clock-frequency = <100000000>;
		clock-output-names = "sysclk";
	};

	gic: interrupt-controller@6000000 {
		compatible = "arm,gic-v3";
		reg = <0x0 0x06000000 0 0x10000>, /* GIC Dist */
			<0x0 0x06100000 0 0x100000>, /* GICR (RD_base + SGI_base) */
			<0x0 0x0c0c0000 0 0x2000>, /* GICC */
			<0x0 0x0c0d0000 0 0x1000>, /* GICH */
			<0x0 0x0c0e0000 0 0x20000>; /* GICV */
		#interrupt-cells = <3>;
		#address-cells = <2>;
		#size-cells = <2>;
		ranges;
		interrupt-controller;
		interrupts = <1 9 0x4>;

		its: gic-its@6020000 {
			compatible = "arm,gic-v3-its";
			msi-controller;
			reg = <0x0 0x6020000 0 0x20000>;
		};
	};

	rstcr: syscon@1e60000 {
		compatible = "fsl,ls2080a-rstcr", "syscon";
		reg = <0x0 0x1e60000 0x0 0x4>;
	};

	reboot {
		compatible = "syscon-reboot";
		regmap = <&rstcr>;
		offset = <0x0>;
		mask = <0x2>;
	};

	thermal-zones {
		ddr-controller1 {
			polling-delay-passive = <1000>;
			polling-delay = <5000>;
			thermal-sensors = <&tmu 1>;

			trips {
				ddr-ctrler1-crit {
					temperature = <95000>;
					hysteresis = <2000>;
					type = "critical";
				};
			};
		};

		ddr-controller2 {
			polling-delay-passive = <1000>;
			polling-delay = <5000>;
			thermal-sensors = <&tmu 2>;

			trips {
				ddr-ctrler2-crit {
					temperature = <95000>;
					hysteresis = <2000>;
					type = "critical";
				};
			};
		};

		ddr-controller3 {
			polling-delay-passive = <1000>;
			polling-delay = <5000>;
			thermal-sensors = <&tmu 3>;

			trips {
				ddr-ctrler3-crit {
					temperature = <95000>;
					hysteresis = <2000>;
					type = "critical";
				};
			};
		};

		core-cluster1 {
			polling-delay-passive = <1000>;
			polling-delay = <5000>;
			thermal-sensors = <&tmu 4>;

			trips {
				core_cluster1_alert: core-cluster1-alert {
					temperature = <85000>;
					hysteresis = <2000>;
					type = "passive";
				};

				core-cluster1-crit {
					temperature = <95000>;
					hysteresis = <2000>;
					type = "critical";
				};
			};

			cooling-maps {
				map0 {
					trip = <&core_cluster1_alert>;
					cooling-device =
						<&cpu0 THERMAL_NO_LIMIT THERMAL_NO_LIMIT>,
						<&cpu1 THERMAL_NO_LIMIT THERMAL_NO_LIMIT>;
				};
			};
		};

		core-cluster2 {
			polling-delay-passive = <1000>;
			polling-delay = <5000>;
			thermal-sensors = <&tmu 5>;

			trips {
				core_cluster2_alert: core-cluster2-alert {
					temperature = <85000>;
					hysteresis = <2000>;
					type = "passive";
				};

				core-cluster2-crit {
					temperature = <95000>;
					hysteresis = <2000>;
					type = "critical";
				};
			};

			cooling-maps {
				map0 {
					trip = <&core_cluster2_alert>;
					cooling-device =
						<&cpu2 THERMAL_NO_LIMIT THERMAL_NO_LIMIT>,
						<&cpu3 THERMAL_NO_LIMIT THERMAL_NO_LIMIT>;
				};
			};
		};

		core-cluster3 {
			polling-delay-passive = <1000>;
			polling-delay = <5000>;
			thermal-sensors = <&tmu 6>;

			trips {
				core_cluster3_alert: core-cluster3-alert {
					temperature = <85000>;
					hysteresis = <2000>;
					type = "passive";
				};

				core-cluster3-crit {
					temperature = <95000>;
					hysteresis = <2000>;
					type = "critical";
				};
			};

			cooling-maps {
				map0 {
					trip = <&core_cluster3_alert>;
					cooling-device =
						<&cpu4 THERMAL_NO_LIMIT THERMAL_NO_LIMIT>,
						<&cpu5 THERMAL_NO_LIMIT THERMAL_NO_LIMIT>;
				};
			};
		};

		core-cluster4 {
			polling-delay-passive = <1000>;
			polling-delay = <5000>;
			thermal-sensors = <&tmu 7>;

			trips {
				core_cluster4_alert: core-cluster4-alert {
					temperature = <85000>;
					hysteresis = <2000>;
					type = "passive";
				};

				core-cluster4-crit {
					temperature = <95000>;
					hysteresis = <2000>;
					type = "critical";
				};
			};

			cooling-maps {
				map0 {
					trip = <&core_cluster4_alert>;
					cooling-device =
						<&cpu6 THERMAL_NO_LIMIT THERMAL_NO_LIMIT>,
						<&cpu7 THERMAL_NO_LIMIT THERMAL_NO_LIMIT>;
				};
			};
		};
	};

	timer: timer {
		compatible = "arm,armv8-timer";
		interrupts = <1 13 4>, /* Physical Secure PPI, active-low */
			     <1 14 4>, /* Physical Non-Secure PPI, active-low */
			     <1 11 4>, /* Virtual PPI, active-low */
			     <1 10 4>; /* Hypervisor PPI, active-low */
	};

	pmu {
		compatible = "arm,armv8-pmuv3";
		interrupts = <1 7 0x8>; /* PMU PPI, Level low type */
	};

	psci {
		compatible = "arm,psci-0.2";
		method = "smc";
	};

	soc {
		compatible = "simple-bus";
		#address-cells = <2>;
		#size-cells = <2>;
		ranges;
		dma-ranges = <0x0 0x0 0x0 0x0 0x10000 0x00000000>;

		clockgen: clocking@1300000 {
			compatible = "fsl,ls2080a-clockgen";
			reg = <0 0x1300000 0 0xa0000>;
			#clock-cells = <2>;
			clocks = <&sysclk>;
		};

		dcfg: dcfg@1e00000 {
			compatible = "fsl,ls2080a-dcfg", "syscon";
			reg = <0x0 0x1e00000 0x0 0x10000>;
			little-endian;
		};

		sfp: efuse@1e80000 {
			compatible = "fsl,ls1028a-sfp";
			reg = <0x0 0x1e80000 0x0 0x10000>;
			clocks = <&clockgen QORIQ_CLK_PLATFORM_PLL
					    QORIQ_CLK_PLL_DIV(4)>;
			clock-names = "sfp";
		};

		isc: syscon@1f70000 {
			compatible = "fsl,ls2080a-isc", "syscon";
			reg = <0x0 0x1f70000 0x0 0x10000>;
			little-endian;
			#address-cells = <1>;
			#size-cells = <1>;
			ranges = <0x0 0x0 0x1f70000 0x10000>;

			extirq: interrupt-controller@14 {
				compatible = "fsl,ls2080a-extirq", "fsl,ls1088a-extirq";
				#interrupt-cells = <2>;
				#address-cells = <0>;
				interrupt-controller;
				reg = <0x14 4>;
				interrupt-map =
					<0 0 &gic GIC_SPI 0 IRQ_TYPE_LEVEL_HIGH>,
					<1 0 &gic GIC_SPI 1 IRQ_TYPE_LEVEL_HIGH>,
					<2 0 &gic GIC_SPI 2 IRQ_TYPE_LEVEL_HIGH>,
					<3 0 &gic GIC_SPI 3 IRQ_TYPE_LEVEL_HIGH>,
					<4 0 &gic GIC_SPI 4 IRQ_TYPE_LEVEL_HIGH>,
					<5 0 &gic GIC_SPI 5 IRQ_TYPE_LEVEL_HIGH>,
					<6 0 &gic GIC_SPI 6 IRQ_TYPE_LEVEL_HIGH>,
					<7 0 &gic GIC_SPI 7 IRQ_TYPE_LEVEL_HIGH>,
					<8 0 &gic GIC_SPI 8 IRQ_TYPE_LEVEL_HIGH>,
					<9 0 &gic GIC_SPI 9 IRQ_TYPE_LEVEL_HIGH>,
					<10 0 &gic GIC_SPI 10 IRQ_TYPE_LEVEL_HIGH>,
					<11 0 &gic GIC_SPI 11 IRQ_TYPE_LEVEL_HIGH>;
				interrupt-map-mask = <0xf 0x0>;
			};
		};

		tmu: tmu@1f80000 {
			compatible = "fsl,qoriq-tmu";
			reg = <0x0 0x1f80000 0x0 0x10000>;
			interrupts = <0 23 0x4>;
			fsl,tmu-range = <0xb0000 0x9002a 0x6004c 0x30062>;
			fsl,tmu-calibration = <0x00000000 0x00000026
					       0x00000001 0x0000002d
					       0x00000002 0x00000032
					       0x00000003 0x00000039
					       0x00000004 0x0000003f
					       0x00000005 0x00000046
					       0x00000006 0x0000004d
					       0x00000007 0x00000054
					       0x00000008 0x0000005a
					       0x00000009 0x00000061
					       0x0000000a 0x0000006a
					       0x0000000b 0x00000071

					       0x00010000 0x00000025
					       0x00010001 0x0000002c
					       0x00010002 0x00000035
					       0x00010003 0x0000003d
					       0x00010004 0x00000045
					       0x00010005 0x0000004e
					       0x00010006 0x00000057
					       0x00010007 0x00000061
					       0x00010008 0x0000006b
					       0x00010009 0x00000076

					       0x00020000 0x00000029
					       0x00020001 0x00000033
					       0x00020002 0x0000003d
					       0x00020003 0x00000049
					       0x00020004 0x00000056
					       0x00020005 0x00000061
					       0x00020006 0x0000006d

					       0x00030000 0x00000021
					       0x00030001 0x0000002a
					       0x00030002 0x0000003c
					       0x00030003 0x0000004e>;
			little-endian;
			#thermal-sensor-cells = <1>;
		};

		serial0: serial@21c0500 {
			compatible = "fsl,ns16550", "ns16550a";
			reg = <0x0 0x21c0500 0x0 0x100>;
			clocks = <&clockgen QORIQ_CLK_PLATFORM_PLL
					    QORIQ_CLK_PLL_DIV(4)>;
			interrupts = <0 32 0x4>; /* Level high type */
		};

		serial1: serial@21c0600 {
			compatible = "fsl,ns16550", "ns16550a";
			reg = <0x0 0x21c0600 0x0 0x100>;
			clocks = <&clockgen QORIQ_CLK_PLATFORM_PLL
					    QORIQ_CLK_PLL_DIV(4)>;
			interrupts = <0 32 0x4>; /* Level high type */
		};

		serial2: serial@21d0500 {
			compatible = "fsl,ns16550", "ns16550a";
			reg = <0x0 0x21d0500 0x0 0x100>;
			clocks = <&clockgen QORIQ_CLK_PLATFORM_PLL
					    QORIQ_CLK_PLL_DIV(4)>;
			interrupts = <0 33 0x4>; /* Level high type */
		};

		serial3: serial@21d0600 {
			compatible = "fsl,ns16550", "ns16550a";
			reg = <0x0 0x21d0600 0x0 0x100>;
			clocks = <&clockgen QORIQ_CLK_PLATFORM_PLL
					    QORIQ_CLK_PLL_DIV(4)>;
			interrupts = <0 33 0x4>; /* Level high type */
		};

		cluster1_core0_watchdog: wdt@c000000 {
			compatible = "arm,sp805", "arm,primecell";
			reg = <0x0 0xc000000 0x0 0x1000>;
			clocks = <&clockgen QORIQ_CLK_PLATFORM_PLL
					    QORIQ_CLK_PLL_DIV(32)>,
				 <&clockgen QORIQ_CLK_PLATFORM_PLL
					    QORIQ_CLK_PLL_DIV(32)>;
			clock-names = "wdog_clk", "apb_pclk";
		};

		cluster1_core1_watchdog: wdt@c010000 {
			compatible = "arm,sp805", "arm,primecell";
			reg = <0x0 0xc010000 0x0 0x1000>;
			clocks = <&clockgen QORIQ_CLK_PLATFORM_PLL
					    QORIQ_CLK_PLL_DIV(32)>,
				 <&clockgen QORIQ_CLK_PLATFORM_PLL
					    QORIQ_CLK_PLL_DIV(32)>;
			clock-names = "wdog_clk", "apb_pclk";
		};

		cluster2_core0_watchdog: wdt@c100000 {
			compatible = "arm,sp805", "arm,primecell";
			reg = <0x0 0xc100000 0x0 0x1000>;
			clocks = <&clockgen QORIQ_CLK_PLATFORM_PLL
					    QORIQ_CLK_PLL_DIV(32)>,
				 <&clockgen QORIQ_CLK_PLATFORM_PLL
					    QORIQ_CLK_PLL_DIV(32)>;
			clock-names = "wdog_clk", "apb_pclk";
		};

		cluster2_core1_watchdog: wdt@c110000 {
			compatible = "arm,sp805", "arm,primecell";
			reg = <0x0 0xc110000 0x0 0x1000>;
			clocks = <&clockgen QORIQ_CLK_PLATFORM_PLL
					    QORIQ_CLK_PLL_DIV(32)>,
				 <&clockgen QORIQ_CLK_PLATFORM_PLL
					    QORIQ_CLK_PLL_DIV(32)>;
			clock-names = "wdog_clk", "apb_pclk";
		};

		cluster3_core0_watchdog: wdt@c200000 {
			compatible = "arm,sp805", "arm,primecell";
			reg = <0x0 0xc200000 0x0 0x1000>;
			clocks = <&clockgen QORIQ_CLK_PLATFORM_PLL
					    QORIQ_CLK_PLL_DIV(32)>,
				 <&clockgen QORIQ_CLK_PLATFORM_PLL
					    QORIQ_CLK_PLL_DIV(32)>;
			clock-names = "wdog_clk", "apb_pclk";
		};

		cluster3_core1_watchdog: wdt@c210000 {
			compatible = "arm,sp805", "arm,primecell";
			reg = <0x0 0xc210000 0x0 0x1000>;
			clocks = <&clockgen QORIQ_CLK_PLATFORM_PLL
					    QORIQ_CLK_PLL_DIV(32)>,
				 <&clockgen QORIQ_CLK_PLATFORM_PLL
					    QORIQ_CLK_PLL_DIV(32)>;
			clock-names = "wdog_clk", "apb_pclk";
		};

		cluster4_core0_watchdog: wdt@c300000 {
			compatible = "arm,sp805", "arm,primecell";
			reg = <0x0 0xc300000 0x0 0x1000>;
			clocks = <&clockgen QORIQ_CLK_PLATFORM_PLL
					    QORIQ_CLK_PLL_DIV(32)>,
				 <&clockgen QORIQ_CLK_PLATFORM_PLL
					    QORIQ_CLK_PLL_DIV(32)>;
			clock-names = "wdog_clk", "apb_pclk";
		};

		cluster4_core1_watchdog: wdt@c310000 {
			compatible = "arm,sp805", "arm,primecell";
			reg = <0x0 0xc310000 0x0 0x1000>;
			clocks = <&clockgen QORIQ_CLK_PLATFORM_PLL
					    QORIQ_CLK_PLL_DIV(32)>,
				 <&clockgen QORIQ_CLK_PLATFORM_PLL
					    QORIQ_CLK_PLL_DIV(32)>;
			clock-names = "wdog_clk", "apb_pclk";
		};

		crypto: crypto@8000000 {
			compatible = "fsl,sec-v5.0", "fsl,sec-v4.0";
			fsl,sec-era = <8>;
			#address-cells = <1>;
			#size-cells = <1>;
			ranges = <0x0 0x00 0x8000000 0x100000>;
			reg = <0x00 0x8000000 0x0 0x100000>;
			interrupts = <GIC_SPI 139 IRQ_TYPE_LEVEL_HIGH>;
			dma-coherent;

			sec_jr0: jr@10000 {
				compatible = "fsl,sec-v5.0-job-ring",
					     "fsl,sec-v4.0-job-ring";
				reg = <0x10000 0x10000>;
				interrupts = <GIC_SPI 140 IRQ_TYPE_LEVEL_HIGH>;
			};

			sec_jr1: jr@20000 {
				compatible = "fsl,sec-v5.0-job-ring",
					     "fsl,sec-v4.0-job-ring";
				reg = <0x20000 0x10000>;
				interrupts = <GIC_SPI 141 IRQ_TYPE_LEVEL_HIGH>;
			};

			sec_jr2: jr@30000 {
				compatible = "fsl,sec-v5.0-job-ring",
					     "fsl,sec-v4.0-job-ring";
				reg = <0x30000 0x10000>;
				interrupts = <GIC_SPI 142 IRQ_TYPE_LEVEL_HIGH>;
			};

			sec_jr3: jr@40000 {
				compatible = "fsl,sec-v5.0-job-ring",
					     "fsl,sec-v4.0-job-ring";
				reg = <0x40000 0x10000>;
				interrupts = <GIC_SPI 143 IRQ_TYPE_LEVEL_HIGH>;
			};
		};

		console@8340020 {
			compatible = "fsl,dpaa2-console";
			reg = <0x00000000 0x08340020 0 0x2>;
		};

		ptp-timer@8b95000 {
			compatible = "fsl,dpaa2-ptp";
			reg = <0x0 0x8b95000 0x0 0x100>;
			clocks = <&clockgen QORIQ_CLK_PLATFORM_PLL
					    QORIQ_CLK_PLL_DIV(2)>;
			little-endian;
			fsl,extts-fifo;
		};

		emdio1: mdio@8b96000 {
			compatible = "fsl,fman-memac-mdio";
			reg = <0x0 0x8b96000 0x0 0x1000>;
			little-endian;
			#address-cells = <1>;
			#size-cells = <0>;
			clock-frequency = <2500000>;
			clocks = <&clockgen QORIQ_CLK_PLATFORM_PLL
					    QORIQ_CLK_PLL_DIV(2)>;
			status = "disabled";
		};

		emdio2: mdio@8b97000 {
			compatible = "fsl,fman-memac-mdio";
			reg = <0x0 0x8b97000 0x0 0x1000>;
			little-endian;
			#address-cells = <1>;
			#size-cells = <0>;
			clock-frequency = <2500000>;
			clocks = <&clockgen QORIQ_CLK_PLATFORM_PLL
					    QORIQ_CLK_PLL_DIV(2)>;
			status = "disabled";
		};

		pcs_mdio1: mdio@8c07000 {
			compatible = "fsl,fman-memac-mdio";
			reg = <0x0 0x8c07000 0x0 0x1000>;
			little-endian;
			#address-cells = <1>;
			#size-cells = <0>;
			status = "disabled";

			pcs1: ethernet-phy@0 {
				reg = <0>;
			};
		};

		pcs_mdio2: mdio@8c0b000 {
			compatible = "fsl,fman-memac-mdio";
			reg = <0x0 0x8c0b000 0x0 0x1000>;
			little-endian;
			#address-cells = <1>;
			#size-cells = <0>;
			status = "disabled";

			pcs2: ethernet-phy@0 {
				reg = <0>;
			};
		};

		pcs_mdio3: mdio@8c0f000 {
			compatible = "fsl,fman-memac-mdio";
			reg = <0x0 0x8c0f000 0x0 0x1000>;
			little-endian;
			#address-cells = <1>;
			#size-cells = <0>;
			status = "disabled";

			pcs3: ethernet-phy@0 {
				reg = <0>;
			};
		};

		pcs_mdio4: mdio@8c13000 {
			compatible = "fsl,fman-memac-mdio";
			reg = <0x0 0x8c13000 0x0 0x1000>;
			little-endian;
			#address-cells = <1>;
			#size-cells = <0>;
			status = "disabled";

			pcs4: ethernet-phy@0 {
				reg = <0>;
			};
		};

		pcs_mdio5: mdio@8c17000 {
			compatible = "fsl,fman-memac-mdio";
			reg = <0x0 0x8c17000 0x0 0x1000>;
			little-endian;
			#address-cells = <1>;
			#size-cells = <0>;
			status = "disabled";

			pcs5: ethernet-phy@0 {
				reg = <0>;
			};
		};

		pcs_mdio6: mdio@8c1b000 {
			compatible = "fsl,fman-memac-mdio";
			reg = <0x0 0x8c1b000 0x0 0x1000>;
			little-endian;
			#address-cells = <1>;
			#size-cells = <0>;
			status = "disabled";

			pcs6: ethernet-phy@0 {
				reg = <0>;
			};
		};

		pcs_mdio7: mdio@8c1f000 {
			compatible = "fsl,fman-memac-mdio";
			reg = <0x0 0x8c1f000 0x0 0x1000>;
			little-endian;
			#address-cells = <1>;
			#size-cells = <0>;
			status = "disabled";

			pcs7: ethernet-phy@0 {
				reg = <0>;
			};
		};

		pcs_mdio8: mdio@8c23000 {
			compatible = "fsl,fman-memac-mdio";
			reg = <0x0 0x8c23000 0x0 0x1000>;
			little-endian;
			#address-cells = <1>;
			#size-cells = <0>;
			status = "disabled";

			pcs8: ethernet-phy@0 {
				reg = <0>;
			};
		};

		pcs_mdio9: mdio@8c27000 {
			compatible = "fsl,fman-memac-mdio";
			reg = <0x0 0x8c27000 0x0 0x1000>;
			little-endian;
			#address-cells = <1>;
			#size-cells = <0>;
			status = "disabled";

			pcs9: ethernet-phy@0 {
				reg = <0>;
			};
		};

		pcs_mdio10: mdio@8c2b000 {
			compatible = "fsl,fman-memac-mdio";
			reg = <0x0 0x8c2b000 0x0 0x1000>;
			little-endian;
			#address-cells = <1>;
			#size-cells = <0>;
			status = "disabled";

			pcs10: ethernet-phy@0 {
				reg = <0>;
			};
		};

		pcs_mdio11: mdio@8c2f000 {
			compatible = "fsl,fman-memac-mdio";
			reg = <0x0 0x8c2f000 0x0 0x1000>;
			little-endian;
			#address-cells = <1>;
			#size-cells = <0>;
			status = "disabled";

			pcs11: ethernet-phy@0 {
				reg = <0>;
			};
		};

		pcs_mdio12: mdio@8c33000 {
			compatible = "fsl,fman-memac-mdio";
			reg = <0x0 0x8c33000 0x0 0x1000>;
			little-endian;
			#address-cells = <1>;
			#size-cells = <0>;
			status = "disabled";

			pcs12: ethernet-phy@0 {
				reg = <0>;
			};
		};

		pcs_mdio13: mdio@8c37000 {
			compatible = "fsl,fman-memac-mdio";
			reg = <0x0 0x8c37000 0x0 0x1000>;
			little-endian;
			#address-cells = <1>;
			#size-cells = <0>;
			status = "disabled";

			pcs13: ethernet-phy@0 {
				reg = <0>;
			};
		};

		pcs_mdio14: mdio@8c3b000 {
			compatible = "fsl,fman-memac-mdio";
			reg = <0x0 0x8c3b000 0x0 0x1000>;
			little-endian;
			#address-cells = <1>;
			#size-cells = <0>;
			status = "disabled";

			pcs14: ethernet-phy@0 {
				reg = <0>;
			};
		};

		pcs_mdio15: mdio@8c3f000 {
			compatible = "fsl,fman-memac-mdio";
			reg = <0x0 0x8c3f000 0x0 0x1000>;
			little-endian;
			#address-cells = <1>;
			#size-cells = <0>;
			status = "disabled";

			pcs15: ethernet-phy@0 {
				reg = <0>;
			};
		};

		pcs_mdio16: mdio@8c43000 {
			compatible = "fsl,fman-memac-mdio";
			reg = <0x0 0x8c43000 0x0 0x1000>;
			little-endian;
			#address-cells = <1>;
			#size-cells = <0>;
			status = "disabled";

			pcs16: ethernet-phy@0 {
				reg = <0>;
			};
		};

		fsl_mc: fsl-mc@80c000000 {
			compatible = "fsl,qoriq-mc";
			reg = <0x00000008 0x0c000000 0 0x40>,	 /* MC portal base */
			      <0x00000000 0x08340000 0 0x40000>; /* MC control reg */
			msi-parent = <&its>;
			iommu-map = <0 &smmu 0 0>;	/* This is fixed-up by u-boot */
			dma-coherent;
			#address-cells = <3>;
			#size-cells = <1>;

			/*
			 * Region type 0x0 - MC portals
			 * Region type 0x1 - QBMAN portals
			 */
			ranges = <0x0 0x0 0x0 0x8 0x0c000000 0x4000000
				  0x1 0x0 0x0 0x8 0x18000000 0x8000000>;

			/*
			 * Define the maximum number of MACs present on the SoC.
			 */
			dpmacs {
				#address-cells = <1>;
				#size-cells = <0>;

				dpmac1: ethernet@1 {
					compatible = "fsl,qoriq-mc-dpmac";
					reg = <0x1>;
					pcs-handle = <&pcs1>;
				};

				dpmac2: ethernet@2 {
					compatible = "fsl,qoriq-mc-dpmac";
					reg = <0x2>;
					pcs-handle = <&pcs2>;
				};

				dpmac3: ethernet@3 {
					compatible = "fsl,qoriq-mc-dpmac";
					reg = <0x3>;
					pcs-handle = <&pcs3>;
				};

				dpmac4: ethernet@4 {
					compatible = "fsl,qoriq-mc-dpmac";
					reg = <0x4>;
					pcs-handle = <&pcs4>;
				};

				dpmac5: ethernet@5 {
					compatible = "fsl,qoriq-mc-dpmac";
					reg = <0x5>;
					pcs-handle = <&pcs5>;
				};

				dpmac6: ethernet@6 {
					compatible = "fsl,qoriq-mc-dpmac";
					reg = <0x6>;
					pcs-handle = <&pcs6>;
				};

				dpmac7: ethernet@7 {
					compatible = "fsl,qoriq-mc-dpmac";
					reg = <0x7>;
					pcs-handle = <&pcs7>;
				};

				dpmac8: ethernet@8 {
					compatible = "fsl,qoriq-mc-dpmac";
					reg = <0x8>;
					pcs-handle = <&pcs8>;
				};

				dpmac9: ethernet@9 {
					compatible = "fsl,qoriq-mc-dpmac";
					reg = <0x9>;
					pcs-handle = <&pcs9>;
				};

				dpmac10: ethernet@a {
					compatible = "fsl,qoriq-mc-dpmac";
					reg = <0xa>;
					pcs-handle = <&pcs10>;
				};

				dpmac11: ethernet@b {
					compatible = "fsl,qoriq-mc-dpmac";
					reg = <0xb>;
					pcs-handle = <&pcs11>;
				};

				dpmac12: ethernet@c {
					compatible = "fsl,qoriq-mc-dpmac";
					reg = <0xc>;
					pcs-handle = <&pcs12>;
				};

				dpmac13: ethernet@d {
					compatible = "fsl,qoriq-mc-dpmac";
					reg = <0xd>;
					pcs-handle = <&pcs13>;
				};

				dpmac14: ethernet@e {
					compatible = "fsl,qoriq-mc-dpmac";
					reg = <0xe>;
					pcs-handle = <&pcs14>;
				};

				dpmac15: ethernet@f {
					compatible = "fsl,qoriq-mc-dpmac";
					reg = <0xf>;
					pcs-handle = <&pcs15>;
				};

				dpmac16: ethernet@10 {
					compatible = "fsl,qoriq-mc-dpmac";
					reg = <0x10>;
					pcs-handle = <&pcs16>;
				};
			};
		};

		smmu: iommu@5000000 {
			compatible = "arm,mmu-500";
			reg = <0 0x5000000 0 0x800000>;
			#global-interrupts = <12>;
			#iommu-cells = <1>;
			stream-match-mask = <0x7C00>;
			dma-coherent;
			interrupts = <0 13 4>, /* global secure fault */
				     <0 14 4>, /* combined secure interrupt */
				     <0 15 4>, /* global non-secure fault */
				     <0 16 4>, /* combined non-secure interrupt */
				/* performance counter interrupts 0-7 */
				     <0 211 4>, <0 212 4>,
				     <0 213 4>, <0 214 4>,
				     <0 215 4>, <0 216 4>,
				     <0 217 4>, <0 218 4>,
				/* per context interrupt, 64 interrupts */
				     <0 146 4>, <0 147 4>,
				     <0 148 4>, <0 149 4>,
				     <0 150 4>, <0 151 4>,
				     <0 152 4>, <0 153 4>,
				     <0 154 4>, <0 155 4>,
				     <0 156 4>, <0 157 4>,
				     <0 158 4>, <0 159 4>,
				     <0 160 4>, <0 161 4>,
				     <0 162 4>, <0 163 4>,
				     <0 164 4>, <0 165 4>,
				     <0 166 4>, <0 167 4>,
				     <0 168 4>, <0 169 4>,
				     <0 170 4>, <0 171 4>,
				     <0 172 4>, <0 173 4>,
				     <0 174 4>, <0 175 4>,
				     <0 176 4>, <0 177 4>,
				     <0 178 4>, <0 179 4>,
				     <0 180 4>, <0 181 4>,
				     <0 182 4>, <0 183 4>,
				     <0 184 4>, <0 185 4>,
				     <0 186 4>, <0 187 4>,
				     <0 188 4>, <0 189 4>,
				     <0 190 4>, <0 191 4>,
				     <0 192 4>, <0 193 4>,
				     <0 194 4>, <0 195 4>,
				     <0 196 4>, <0 197 4>,
				     <0 198 4>, <0 199 4>,
				     <0 200 4>, <0 201 4>,
				     <0 202 4>, <0 203 4>,
				     <0 204 4>, <0 205 4>,
				     <0 206 4>, <0 207 4>,
				     <0 208 4>, <0 209 4>;
		};

		dspi: spi@2100000 {
			status = "disabled";
			compatible = "fsl,ls2080a-dspi", "fsl,ls2085a-dspi";
			#address-cells = <1>;
			#size-cells = <0>;
			reg = <0x0 0x2100000 0x0 0x10000>;
			interrupts = <0 26 0x4>; /* Level high type */
			clocks = <&clockgen QORIQ_CLK_PLATFORM_PLL
					    QORIQ_CLK_PLL_DIV(4)>;
			clock-names = "dspi";
			spi-num-chipselects = <5>;
		};

		esdhc: esdhc@2140000 {
			status = "disabled";
			compatible = "fsl,ls2080a-esdhc", "fsl,esdhc";
			reg = <0x0 0x2140000 0x0 0x10000>;
			interrupts = <0 28 0x4>; /* Level high type */
			clocks = <&clockgen QORIQ_CLK_PLATFORM_PLL
					    QORIQ_CLK_PLL_DIV(2)>;
			voltage-ranges = <1800 1800 3300 3300>;
			sdhci,auto-cmd12;
			little-endian;
			bus-width = <4>;
		};

		gpio0: gpio@2300000 {
			compatible = "fsl,ls2080a-gpio", "fsl,qoriq-gpio";
			reg = <0x0 0x2300000 0x0 0x10000>;
			interrupts = <0 36 0x4>; /* Level high type */
			gpio-controller;
			little-endian;
			#gpio-cells = <2>;
			interrupt-controller;
			#interrupt-cells = <2>;
		};

		gpio1: gpio@2310000 {
			compatible = "fsl,ls2080a-gpio", "fsl,qoriq-gpio";
			reg = <0x0 0x2310000 0x0 0x10000>;
			interrupts = <0 36 0x4>; /* Level high type */
			gpio-controller;
			little-endian;
			#gpio-cells = <2>;
			interrupt-controller;
			#interrupt-cells = <2>;
		};

		gpio2: gpio@2320000 {
			compatible = "fsl,ls2080a-gpio", "fsl,qoriq-gpio";
			reg = <0x0 0x2320000 0x0 0x10000>;
			interrupts = <0 37 0x4>; /* Level high type */
			gpio-controller;
			little-endian;
			#gpio-cells = <2>;
			interrupt-controller;
			#interrupt-cells = <2>;
		};

		gpio3: gpio@2330000 {
			compatible = "fsl,ls2080a-gpio", "fsl,qoriq-gpio";
			reg = <0x0 0x2330000 0x0 0x10000>;
			interrupts = <0 37 0x4>; /* Level high type */
			gpio-controller;
			little-endian;
			#gpio-cells = <2>;
			interrupt-controller;
			#interrupt-cells = <2>;
		};

		i2c0: i2c@2000000 {
			status = "disabled";
<<<<<<< HEAD
			compatible = "fsl,vf610-i2c", "fsl,ls208xa-vf610-i2c";
=======
			compatible = "fsl,ls208xa-i2c", "fsl,vf610-i2c";
>>>>>>> 29549c70
			#address-cells = <1>;
			#size-cells = <0>;
			reg = <0x0 0x2000000 0x0 0x10000>;
			interrupts = <0 34 0x4>; /* Level high type */
			clock-names = "i2c";
			clocks = <&clockgen QORIQ_CLK_PLATFORM_PLL
					    QORIQ_CLK_PLL_DIV(4)>;
			scl-gpios = <&gpio3 10 0>;
		};

		i2c1: i2c@2010000 {
			status = "disabled";
			compatible = "fsl,ls208xa-i2c", "fsl,vf610-i2c";
			#address-cells = <1>;
			#size-cells = <0>;
			reg = <0x0 0x2010000 0x0 0x10000>;
			interrupts = <0 34 0x4>; /* Level high type */
			clock-names = "i2c";
			clocks = <&clockgen QORIQ_CLK_PLATFORM_PLL
					    QORIQ_CLK_PLL_DIV(4)>;
			scl-gpios = <&gpio2 12 (GPIO_ACTIVE_HIGH | GPIO_OPEN_DRAIN)>;
		};

		i2c2: i2c@2020000 {
			status = "disabled";
			compatible = "fsl,ls208xa-i2c", "fsl,vf610-i2c";
			#address-cells = <1>;
			#size-cells = <0>;
			reg = <0x0 0x2020000 0x0 0x10000>;
			interrupts = <0 35 0x4>; /* Level high type */
			clock-names = "i2c";
			clocks = <&clockgen QORIQ_CLK_PLATFORM_PLL
					    QORIQ_CLK_PLL_DIV(4)>;
			scl-gpios = <&gpio3 0 (GPIO_ACTIVE_HIGH | GPIO_OPEN_DRAIN)>;
		};

		i2c3: i2c@2030000 {
			status = "disabled";
			compatible = "fsl,ls208xa-i2c", "fsl,vf610-i2c";
			#address-cells = <1>;
			#size-cells = <0>;
			reg = <0x0 0x2030000 0x0 0x10000>;
			interrupts = <0 35 0x4>; /* Level high type */
			clock-names = "i2c";
			clocks = <&clockgen QORIQ_CLK_PLATFORM_PLL
					    QORIQ_CLK_PLL_DIV(4)>;
			scl-gpios = <&gpio3 2 (GPIO_ACTIVE_HIGH | GPIO_OPEN_DRAIN)>;
		};

		ifc: memory-controller@2240000 {
			compatible = "fsl,ifc";
			reg = <0x0 0x2240000 0x0 0x20000>;
			interrupts = <0 21 0x4>; /* Level high type */
			little-endian;
			#address-cells = <2>;
			#size-cells = <1>;

			ranges = <0 0 0x5 0x80000000 0x08000000
				  2 0 0x5 0x30000000 0x00010000
				  3 0 0x5 0x20000000 0x00010000>;
		};

		qspi: spi@20c0000 {
			compatible = "fsl,ls2080a-qspi";
			#address-cells = <1>;
			#size-cells = <0>;
			reg = <0x0 0x20c0000 0x0 0x10000>,
			      <0x0 0x20000000 0x0 0x10000000>;
			reg-names = "QuadSPI", "QuadSPI-memory";
			interrupts = <GIC_SPI 25 IRQ_TYPE_LEVEL_HIGH>;
			clocks = <&clockgen QORIQ_CLK_PLATFORM_PLL
					    QORIQ_CLK_PLL_DIV(4)>,
				 <&clockgen QORIQ_CLK_PLATFORM_PLL
					    QORIQ_CLK_PLL_DIV(4)>;
			clock-names = "qspi_en", "qspi";
			status = "disabled";
		};

		pcie1: pcie@3400000 {
			compatible = "fsl,ls2080a-pcie", "fsl,ls2085a-pcie";
			reg-names = "regs", "config";
<<<<<<< HEAD
			interrupts = <0 108 0x4>; /* aer interrupt */
=======
			interrupts = <0 108 IRQ_TYPE_LEVEL_HIGH>;
>>>>>>> 29549c70
			interrupt-names = "aer";
			#address-cells = <3>;
			#size-cells = <2>;
			device_type = "pci";
			dma-coherent;
			num-viewport = <6>;
			bus-range = <0x0 0xff>;
			msi-parent = <&its>;
			#interrupt-cells = <1>;
			interrupt-map-mask = <0 0 0 7>;
			interrupt-map = <0000 0 0 1 &gic 0 0 0 109 4>,
					<0000 0 0 2 &gic 0 0 0 110 4>,
					<0000 0 0 3 &gic 0 0 0 111 4>,
					<0000 0 0 4 &gic 0 0 0 112 4>;
			iommu-map = <0 &smmu 0 1>; /* Fixed-up by bootloader */
			status = "disabled";
		};

		pcie2: pcie@3500000 {
			compatible = "fsl,ls2080a-pcie", "fsl,ls2085a-pcie";
			reg-names = "regs", "config";
<<<<<<< HEAD
			interrupts = <0 113 0x4>; /* aer interrupt */
=======
			interrupts = <0 113 IRQ_TYPE_LEVEL_HIGH>;
>>>>>>> 29549c70
			interrupt-names = "aer";
			#address-cells = <3>;
			#size-cells = <2>;
			device_type = "pci";
			dma-coherent;
			num-viewport = <6>;
			bus-range = <0x0 0xff>;
			msi-parent = <&its>;
			#interrupt-cells = <1>;
			interrupt-map-mask = <0 0 0 7>;
			interrupt-map = <0000 0 0 1 &gic 0 0 0 114 4>,
					<0000 0 0 2 &gic 0 0 0 115 4>,
					<0000 0 0 3 &gic 0 0 0 116 4>,
					<0000 0 0 4 &gic 0 0 0 117 4>;
			iommu-map = <0 &smmu 0 1>; /* Fixed-up by bootloader */
			status = "disabled";
		};

		pcie3: pcie@3600000 {
			compatible = "fsl,ls2080a-pcie", "fsl,ls2085a-pcie";
			reg-names = "regs", "config";
<<<<<<< HEAD
			interrupts = <0 118 0x4>; /* aer interrupt */
=======
			interrupts = <0 118 IRQ_TYPE_LEVEL_HIGH>;
>>>>>>> 29549c70
			interrupt-names = "aer";
			#address-cells = <3>;
			#size-cells = <2>;
			device_type = "pci";
			dma-coherent;
			num-viewport = <256>;
			bus-range = <0x0 0xff>;
			msi-parent = <&its>;
			#interrupt-cells = <1>;
			interrupt-map-mask = <0 0 0 7>;
			interrupt-map = <0000 0 0 1 &gic 0 0 0 119 4>,
					<0000 0 0 2 &gic 0 0 0 120 4>,
					<0000 0 0 3 &gic 0 0 0 121 4>,
					<0000 0 0 4 &gic 0 0 0 122 4>;
			iommu-map = <0 &smmu 0 1>; /* Fixed-up by bootloader */
			status = "disabled";
		};

		pcie4: pcie@3700000 {
			compatible = "fsl,ls2080a-pcie", "fsl,ls2085a-pcie";
			reg-names = "regs", "config";
<<<<<<< HEAD
			interrupts = <0 123 0x4>; /* aer interrupt */
=======
			interrupts = <0 123 IRQ_TYPE_LEVEL_HIGH>;
>>>>>>> 29549c70
			interrupt-names = "aer";
			#address-cells = <3>;
			#size-cells = <2>;
			device_type = "pci";
			dma-coherent;
			num-viewport = <6>;
			bus-range = <0x0 0xff>;
			msi-parent = <&its>;
			#interrupt-cells = <1>;
			interrupt-map-mask = <0 0 0 7>;
			interrupt-map = <0000 0 0 1 &gic 0 0 0 124 4>,
					<0000 0 0 2 &gic 0 0 0 125 4>,
					<0000 0 0 3 &gic 0 0 0 126 4>,
					<0000 0 0 4 &gic 0 0 0 127 4>;
			iommu-map = <0 &smmu 0 1>; /* Fixed-up by bootloader */
			status = "disabled";
		};

		sata0: sata@3200000 {
			status = "disabled";
			compatible = "fsl,ls2080a-ahci";
			reg = <0x0 0x3200000 0x0 0x10000>;
			interrupts = <0 133 0x4>; /* Level high type */
			clocks = <&clockgen QORIQ_CLK_PLATFORM_PLL
					    QORIQ_CLK_PLL_DIV(4)>;
			dma-coherent;
		};

		sata1: sata@3210000 {
			status = "disabled";
			compatible = "fsl,ls2080a-ahci";
			reg = <0x0 0x3210000 0x0 0x10000>;
			interrupts = <0 136 0x4>; /* Level high type */
			clocks = <&clockgen QORIQ_CLK_PLATFORM_PLL
					    QORIQ_CLK_PLL_DIV(4)>;
			dma-coherent;
		};

		usb0: usb@3100000 {
			status = "disabled";
			compatible = "fsl,ls2088a-dwc3", "snps,dwc3";
			reg = <0x0 0x3100000 0x0 0x10000>;
			interrupts = <0 80 0x4>; /* Level high type */
			dr_mode = "host";
			snps,quirk-frame-length-adjustment = <0x20>;
			snps,dis_rxdet_inp3_quirk;
			snps,incr-burst-type-adjustment = <1>, <4>, <8>, <16>;
			snps,host-vbus-glitches;
		};

		usb1: usb@3110000 {
			status = "disabled";
			compatible = "fsl,ls2088a-dwc3", "snps,dwc3";
			reg = <0x0 0x3110000 0x0 0x10000>;
			interrupts = <0 81 0x4>; /* Level high type */
			dr_mode = "host";
			snps,quirk-frame-length-adjustment = <0x20>;
			snps,dis_rxdet_inp3_quirk;
			snps,incr-burst-type-adjustment = <1>, <4>, <8>, <16>;
			snps,host-vbus-glitches;
		};

		ccn@4000000 {
			compatible = "arm,ccn-504";
			reg = <0x0 0x04000000 0x0 0x01000000>;
			interrupts = <0 12 4>;
		};

		rcpm: power-controller@1e34040 {
			compatible = "fsl,ls208xa-rcpm", "fsl,qoriq-rcpm-2.1+";
			reg = <0x0 0x1e34040 0x0 0x18>;
			#fsl,rcpm-wakeup-cells = <6>;
			little-endian;
		};

		ftm_alarm0: timer@2800000 {
			compatible = "fsl,ls208xa-ftm-alarm";
			reg = <0x0 0x2800000 0x0 0x10000>;
			fsl,rcpm-wakeup = <&rcpm 0x0 0x0 0x0 0x0 0x4000 0x0>;
			interrupts = <GIC_SPI 44 IRQ_TYPE_LEVEL_HIGH>;
		};
	};

	ddr1: memory-controller@1080000 {
		compatible = "fsl,qoriq-memory-controller";
		reg = <0x0 0x1080000 0x0 0x1000>;
		interrupts = <0 17 0x4>;
		little-endian;
	};

	ddr2: memory-controller@1090000 {
		compatible = "fsl,qoriq-memory-controller";
		reg = <0x0 0x1090000 0x0 0x1000>;
		interrupts = <0 18 0x4>;
		little-endian;
	};

	firmware {
		optee {
			compatible = "linaro,optee-tz";
			method = "smc";
		};
	};
};<|MERGE_RESOLUTION|>--- conflicted
+++ resolved
@@ -1004,11 +1004,7 @@
 
 		i2c0: i2c@2000000 {
 			status = "disabled";
-<<<<<<< HEAD
-			compatible = "fsl,vf610-i2c", "fsl,ls208xa-vf610-i2c";
-=======
 			compatible = "fsl,ls208xa-i2c", "fsl,vf610-i2c";
->>>>>>> 29549c70
 			#address-cells = <1>;
 			#size-cells = <0>;
 			reg = <0x0 0x2000000 0x0 0x10000>;
@@ -1016,7 +1012,6 @@
 			clock-names = "i2c";
 			clocks = <&clockgen QORIQ_CLK_PLATFORM_PLL
 					    QORIQ_CLK_PLL_DIV(4)>;
-			scl-gpios = <&gpio3 10 0>;
 		};
 
 		i2c1: i2c@2010000 {
@@ -1090,11 +1085,7 @@
 		pcie1: pcie@3400000 {
 			compatible = "fsl,ls2080a-pcie", "fsl,ls2085a-pcie";
 			reg-names = "regs", "config";
-<<<<<<< HEAD
-			interrupts = <0 108 0x4>; /* aer interrupt */
-=======
 			interrupts = <0 108 IRQ_TYPE_LEVEL_HIGH>;
->>>>>>> 29549c70
 			interrupt-names = "aer";
 			#address-cells = <3>;
 			#size-cells = <2>;
@@ -1116,11 +1107,7 @@
 		pcie2: pcie@3500000 {
 			compatible = "fsl,ls2080a-pcie", "fsl,ls2085a-pcie";
 			reg-names = "regs", "config";
-<<<<<<< HEAD
-			interrupts = <0 113 0x4>; /* aer interrupt */
-=======
 			interrupts = <0 113 IRQ_TYPE_LEVEL_HIGH>;
->>>>>>> 29549c70
 			interrupt-names = "aer";
 			#address-cells = <3>;
 			#size-cells = <2>;
@@ -1142,11 +1129,7 @@
 		pcie3: pcie@3600000 {
 			compatible = "fsl,ls2080a-pcie", "fsl,ls2085a-pcie";
 			reg-names = "regs", "config";
-<<<<<<< HEAD
-			interrupts = <0 118 0x4>; /* aer interrupt */
-=======
 			interrupts = <0 118 IRQ_TYPE_LEVEL_HIGH>;
->>>>>>> 29549c70
 			interrupt-names = "aer";
 			#address-cells = <3>;
 			#size-cells = <2>;
@@ -1168,11 +1151,7 @@
 		pcie4: pcie@3700000 {
 			compatible = "fsl,ls2080a-pcie", "fsl,ls2085a-pcie";
 			reg-names = "regs", "config";
-<<<<<<< HEAD
-			interrupts = <0 123 0x4>; /* aer interrupt */
-=======
 			interrupts = <0 123 IRQ_TYPE_LEVEL_HIGH>;
->>>>>>> 29549c70
 			interrupt-names = "aer";
 			#address-cells = <3>;
 			#size-cells = <2>;
