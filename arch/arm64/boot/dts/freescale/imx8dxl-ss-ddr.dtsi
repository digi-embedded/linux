// SPDX-License-Identifier: GPL-2.0+
/*
 * Copyright 2020 NXP
 */

/ {
	db_ipg_clk: clock-db-ipg {
		compatible = "fixed-clock";
		#clock-cells = <0>;
		clock-frequency = <456000000>;
		clock-output-names = "db_ipg_clk";
	};
};

&ddr_pmu0 {
	compatible = "fsl,imx8dxl-ddr-pmu", "fsl,imx8-ddr-pmu";
	interrupts = <GIC_SPI 71 IRQ_TYPE_LEVEL_HIGH>;
};

&ddr_subsys {
<<<<<<< HEAD
	db_ipg_clk: clock-db-ipg {
		compatible = "fixed-clock";
		#clock-cells = <0>;
		clock-frequency = <456000000>;
		clock-output-names = "db_ipg_clk";
	};

=======
>>>>>>> ccf0a997
	db_pmu0: db-pmu@5ca40000 {
		compatible = "fsl,imx8dxl-db-pmu";
		reg = <0x5ca40000 0x10000>;
		interrupt-parent = <&gic>;
		interrupts = <GIC_SPI 338 IRQ_TYPE_LEVEL_HIGH>;
		clocks = <&db_pmu0_lpcg 1>, <&db_pmu0_lpcg 0>;
		clock-names = "ipg", "cnt";
		power-domains = <&pd IMX_SC_R_PERF>;
	};

	db_pmu0_lpcg: clock-controller@5cae0000 {
		compatible = "fsl,imx8qxp-lpcg";
		reg = <0x5cae0000 0x10000>;
		#clock-cells = <1>;
		clocks = <&db_ipg_clk>, <&db_ipg_clk>;
		bit-offset = <0 16>;
		clock-output-names = "perf_lpcg_cnt_clk",
				     "perf_lpcg_ipg_clk";
		power-domains = <&pd IMX_SC_R_PERF>;
	};
};<|MERGE_RESOLUTION|>--- conflicted
+++ resolved
@@ -18,16 +18,6 @@
 };
 
 &ddr_subsys {
-<<<<<<< HEAD
-	db_ipg_clk: clock-db-ipg {
-		compatible = "fixed-clock";
-		#clock-cells = <0>;
-		clock-frequency = <456000000>;
-		clock-output-names = "db_ipg_clk";
-	};
-
-=======
->>>>>>> ccf0a997
 	db_pmu0: db-pmu@5ca40000 {
 		compatible = "fsl,imx8dxl-db-pmu";
 		reg = <0x5ca40000 0x10000>;
