// SPDX-License-Identifier: (GPL-2.0+ OR MIT)
/*
 * Device Tree file for Freescale LS1012A QDS Board.
 *
 * Copyright 2016 Freescale Semiconductor, Inc.
 *
 */
/dts-v1/;

#include "fsl-ls1012a.dtsi"

/ {
	model = "LS1012A QDS Board";
	compatible = "fsl,ls1012a-qds", "fsl,ls1012a";

	aliases {
<<<<<<< HEAD
=======
		mmc0 = &esdhc0;
		mmc1 = &esdhc1;
>>>>>>> c1084c27
		ethernet0 = &pfe_mac0;
		ethernet1 = &pfe_mac1;
	};

	sys_mclk: clock-mclk {
		compatible = "fixed-clock";
		#clock-cells = <0>;
		clock-frequency = <24576000>;
	};

	reg_3p3v: regulator-3p3v {
		compatible = "regulator-fixed";
		regulator-name = "3P3V";
		regulator-min-microvolt = <3300000>;
		regulator-max-microvolt = <3300000>;
		regulator-always-on;
	};

	sound {
		compatible = "simple-audio-card";
		simple-audio-card,format = "i2s";
		simple-audio-card,widgets =
			"Microphone", "Microphone Jack",
			"Headphone", "Headphone Jack",
			"Speaker", "Speaker Ext",
			"Line", "Line In Jack";
		simple-audio-card,routing =
			"MIC_IN", "Microphone Jack",
			"Microphone Jack", "Mic Bias",
			"LINE_IN", "Line In Jack",
			"Headphone Jack", "HP_OUT",
			"Speaker Ext", "LINE_OUT";

		simple-audio-card,cpu {
			sound-dai = <&sai2>;
			frame-master;
			bitclock-master;
		};

		simple-audio-card,codec {
			sound-dai = <&codec>;
			frame-master;
			bitclock-master;
			system-clock-frequency = <24576000>;
		};
	};
};

&pcie {
	status = "okay";
};

&dspi {
	bus-num = <0>;
	status = "okay";

	flash@0 {
		#address-cells = <1>;
		#size-cells = <1>;
		compatible = "n25q128a11", "jedec,spi-nor";
		reg = <0>;
		spi-max-frequency = <10000000>;
	};

	flash@1 {
		#address-cells = <1>;
		#size-cells = <1>;
		compatible = "sst25wf040b", "jedec,spi-nor";
		spi-cpol;
		spi-cpha;
		reg = <1>;
		spi-max-frequency = <10000000>;
	};

	flash@2 {
		#address-cells = <1>;
		#size-cells = <1>;
		compatible = "en25s64", "jedec,spi-nor";
		spi-cpol;
		spi-cpha;
		reg = <2>;
		spi-max-frequency = <10000000>;
	};
};

&duart0 {
	status = "okay";
};

&esdhc0 {
	status = "okay";
};

&esdhc1 {
	status = "okay";
};

&i2c0 {
	status = "okay";

	pca9547@77 {
		compatible = "nxp,pca9547";
		reg = <0x77>;
		#address-cells = <1>;
		#size-cells = <0>;

		i2c@4 {
			#address-cells = <1>;
			#size-cells = <0>;
			reg = <0x4>;

			codec: sgtl5000@a {
				#sound-dai-cells = <0>;
				compatible = "fsl,sgtl5000";
				reg = <0xa>;
				VDDA-supply = <&reg_3p3v>;
				VDDIO-supply = <&reg_3p3v>;
				clocks = <&sys_mclk>;
			};
		};
	};
};

<<<<<<< HEAD
=======
&qspi {
	status = "okay";

	s25fs512s0: flash@0 {
		compatible = "jedec,spi-nor";
		#address-cells = <1>;
		#size-cells = <1>;
		spi-max-frequency = <50000000>;
		m25p,fast-read;
		reg = <0>;
		spi-rx-bus-width = <2>;
		spi-tx-bus-width = <2>;
	};
};

>>>>>>> c1084c27
&pfe {
	status = "okay";
	#address-cells = <1>;
	#size-cells = <0>;

	pfe_mac0: ethernet@0 {
		compatible = "fsl,pfe-gemac-port";
		#address-cells = <1>;
		#size-cells = <0>;
		reg = <0x0>;	/* GEM_ID */
		fsl,mdio-mux-val = <0x2>;
		phy-mode = "sgmii-2500";
		phy-handle = <&sgmii_phy1>;
	};

	pfe_mac1: ethernet@1 {
		compatible = "fsl,pfe-gemac-port";
		#address-cells = <1>;
		#size-cells = <0>;
		reg = <0x1>;	/* GEM_ID */
		fsl,mdio-mux-val = <0x3>;
		phy-mode = "sgmii-2500";
		phy-handle = <&sgmii_phy2>;
	};

	mdio@0 {
		#address-cells = <1>;
		#size-cells = <0>;

		sgmii_phy1: ethernet-phy@1 {
			compatible = "ethernet-phy-ieee802.3-c45";
			reg = <0x1>;
		};

		sgmii_phy2: ethernet-phy@2 {
			compatible = "ethernet-phy-ieee802.3-c45";
			reg = <0x2>;
		};
	};
};

&sai2 {
	status = "okay";
};

&sata {
	status = "okay";
};

&qspi {
	status = "okay";
	qflash0: s25fs512s@0 {
		compatible = "spansion,m25p80";
		#address-cells = <1>;
		#size-cells = <1>;
		spi-max-frequency = <20000000>;
		m25p,fast-read;
		reg = <0>;
		spi-rx-bus-width = <2>;
		spi-tx-bus-width = <2>;
	};

};<|MERGE_RESOLUTION|>--- conflicted
+++ resolved
@@ -14,11 +14,8 @@
 	compatible = "fsl,ls1012a-qds", "fsl,ls1012a";
 
 	aliases {
-<<<<<<< HEAD
-=======
 		mmc0 = &esdhc0;
 		mmc1 = &esdhc1;
->>>>>>> c1084c27
 		ethernet0 = &pfe_mac0;
 		ethernet1 = &pfe_mac1;
 	};
@@ -67,10 +64,6 @@
 	};
 };
 
-&pcie {
-	status = "okay";
-};
-
 &dspi {
 	bus-num = <0>;
 	status = "okay";
@@ -142,8 +135,6 @@
 	};
 };
 
-<<<<<<< HEAD
-=======
 &qspi {
 	status = "okay";
 
@@ -159,7 +150,6 @@
 	};
 };
 
->>>>>>> c1084c27
 &pfe {
 	status = "okay";
 	#address-cells = <1>;
@@ -207,19 +197,4 @@
 
 &sata {
 	status = "okay";
-};
-
-&qspi {
-	status = "okay";
-	qflash0: s25fs512s@0 {
-		compatible = "spansion,m25p80";
-		#address-cells = <1>;
-		#size-cells = <1>;
-		spi-max-frequency = <20000000>;
-		m25p,fast-read;
-		reg = <0>;
-		spi-rx-bus-width = <2>;
-		spi-tx-bus-width = <2>;
-	};
-
 };