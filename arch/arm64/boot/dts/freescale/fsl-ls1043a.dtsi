--- conflicted
+++ resolved
@@ -314,10 +314,6 @@
 		smmu: iommu@9000000 {
 			compatible = "arm,mmu-500";
 			reg = <0 0x9000000 0 0x400000>;
-<<<<<<< HEAD
-			dma-coherent;
-=======
->>>>>>> 29549c70
 			stream-match-mask = <0x7f00>;
 			#global-interrupts = <2>;
 			#iommu-cells = <1>;
@@ -585,11 +581,7 @@
 		};
 
 		i2c0: i2c@2180000 {
-<<<<<<< HEAD
-			compatible = "fsl,vf610-i2c", "fsl,ls1043a-vf610-i2c";
-=======
 			compatible = "fsl,ls1043a-i2c", "fsl,vf610-i2c";
->>>>>>> 29549c70
 			#address-cells = <1>;
 			#size-cells = <0>;
 			reg = <0x0 0x2180000 0x0 0x10000>;
@@ -600,10 +592,6 @@
 			dmas = <&edma0 1 38>,
 			       <&edma0 1 39>;
 			dma-names = "rx", "tx";
-<<<<<<< HEAD
-			scl-gpios = <&gpio4 12 0>;
-=======
->>>>>>> 29549c70
 			status = "disabled";
 		};
 
@@ -880,11 +868,7 @@
 			usb0: usb@2f00000 {
 				compatible = "fsl,ls1043a-dwc3", "snps,dwc3";
 				reg = <0x0 0x2f00000 0x0 0x10000>;
-<<<<<<< HEAD
-				interrupts = <0 60 0x4>;
-=======
 				interrupts = <0 60 IRQ_TYPE_LEVEL_HIGH>;
->>>>>>> 29549c70
 				dr_mode = "host";
 				snps,quirk-frame-length-adjustment = <0x20>;
 				snps,dis_rxdet_inp3_quirk;
@@ -898,11 +882,7 @@
 			usb1: usb@3000000 {
 				compatible = "fsl,ls1043a-dwc3", "snps,dwc3";
 				reg = <0x0 0x3000000 0x0 0x10000>;
-<<<<<<< HEAD
-				interrupts = <0 61 0x4>;
-=======
 				interrupts = <0 61 IRQ_TYPE_LEVEL_HIGH>;
->>>>>>> 29549c70
 				dr_mode = "host";
 				snps,quirk-frame-length-adjustment = <0x20>;
 				snps,dis_rxdet_inp3_quirk;
@@ -916,11 +896,7 @@
 			usb2: usb@3100000 {
 				compatible = "fsl,ls1043a-dwc3", "snps,dwc3";
 				reg = <0x0 0x3100000 0x0 0x10000>;
-<<<<<<< HEAD
-				interrupts = <0 63 0x4>;
-=======
 				interrupts = <0 63 IRQ_TYPE_LEVEL_HIGH>;
->>>>>>> 29549c70
 				dr_mode = "host";
 				snps,quirk-frame-length-adjustment = <0x20>;
 				snps,dis_rxdet_inp3_quirk;
@@ -936,11 +912,7 @@
 				reg = <0x0 0x3200000 0x0 0x10000>,
 					<0x0 0x20140520 0x0 0x4>;
 				reg-names = "ahci", "sata-ecc";
-<<<<<<< HEAD
-				interrupts = <0 69 0x4>;
-=======
 				interrupts = <0 69 IRQ_TYPE_LEVEL_HIGH>;
->>>>>>> 29549c70
 				clocks = <&clockgen QORIQ_CLK_PLATFORM_PLL
 						    QORIQ_CLK_PLL_DIV(1)>;
 				dma-coherent;
@@ -973,13 +945,8 @@
 			reg = <0x00 0x03400000 0x0 0x00100000>, /* controller registers */
 			      <0x40 0x00000000 0x0 0x00002000>; /* configuration space */
 			reg-names = "regs", "config";
-<<<<<<< HEAD
-			interrupts = <0 117 0x4>,
-				     <0 118 0x4>;
-=======
 			interrupts = <0 117 IRQ_TYPE_LEVEL_HIGH>,
 				     <0 118 IRQ_TYPE_LEVEL_HIGH>;
->>>>>>> 29549c70
 			interrupt-names = "pme", "aer";
 			#address-cells = <3>;
 			#size-cells = <2>;
@@ -1006,13 +973,8 @@
 			reg = <0x00 0x03500000 0x0 0x00100000>, /* controller registers */
 			      <0x48 0x00000000 0x0 0x00002000>; /* configuration space */
 			reg-names = "regs", "config";
-<<<<<<< HEAD
-			interrupts = <0 127 0x4>,
-				     <0 128 0x4>;
-=======
 			interrupts = <0 127 IRQ_TYPE_LEVEL_HIGH>,
 				     <0 128 IRQ_TYPE_LEVEL_HIGH>;
->>>>>>> 29549c70
 			interrupt-names = "pme", "aer";
 			#address-cells = <3>;
 			#size-cells = <2>;
@@ -1039,13 +1001,8 @@
 			reg = <0x00 0x03600000 0x0 0x00100000>, /* controller registers */
 			      <0x50 0x00000000 0x0 0x00002000>; /* configuration space */
 			reg-names = "regs", "config";
-<<<<<<< HEAD
-			interrupts = <0 161 0x4>,
-				     <0 162 0x4>;
-=======
 			interrupts = <0 161 IRQ_TYPE_LEVEL_HIGH>,
 				     <0 162 IRQ_TYPE_LEVEL_HIGH>;
->>>>>>> 29549c70
 			interrupt-names = "pme", "aer";
 			#address-cells = <3>;
 			#size-cells = <2>;
