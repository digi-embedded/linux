--- conflicted
+++ resolved
@@ -30,8 +30,6 @@
 		i2c5 = &lpi2c6;
 		i2c6 = &lpi2c7;
 		i2c7 = &lpi2c8;
-		ethernet0 = &fec;
-		ethernet1 = &eqos;
 		mmc0 = &usdhc1;
 		mmc1 = &usdhc2;
 		mmc2 = &usdhc3;
@@ -157,11 +155,7 @@
 					hysteresis = <2000>;
 					type = "critical";
 				};
-<<<<<<< HEAD
-		};
-=======
-			};
->>>>>>> ccf0a997
+			};
 
 			cooling-maps {
 				map0 {
@@ -174,8 +168,6 @@
 		};
 	};
 
-<<<<<<< HEAD
-=======
 	cm33: remoteproc-cm33 {
 		compatible = "fsl,imx93-cm33";
 		clocks = <&clk IMX93_CLK_CM33_GATE>;
@@ -194,7 +186,6 @@
 		clock-names = "main_clk";
 	};
 
->>>>>>> ccf0a997
 	soc@0 {
 		compatible = "simple-bus";
 		#address-cells = <1>;
@@ -306,8 +297,6 @@
 				nxp,no-divider;
 			};
 
-<<<<<<< HEAD
-=======
 			wdog1: watchdog@442d0000 {
 				compatible = "fsl,imx93-wdt";
 				reg = <0x442d0000 0x10000>;
@@ -342,7 +331,6 @@
 				status = "disabled";
 			};
 
->>>>>>> ccf0a997
 			i3c1: i3c-master@44330000 {
 				#address-cells = <3>;
 				#size-cells = <0>;
@@ -429,13 +417,8 @@
 				interrupts = <GIC_SPI 20 IRQ_TYPE_LEVEL_HIGH>;
 				clocks = <&clk IMX93_CLK_LPUART2_GATE>;
 				clock-names = "ipg";
-<<<<<<< HEAD
-				dmas = <&edma1 18 0 0>, <&edma1 19 0 1>;
-				dma-names = "tx","rx";
-=======
 				dmas = <&edma1 19 0 1>, <&edma1 18 0 0>;
 				dma-names = "rx", "tx";
->>>>>>> ccf0a997
 				status = "disabled";
 			};
 
@@ -450,11 +433,7 @@
 				assigned-clock-parents = <&clk IMX93_CLK_SYS_PLL_PFD1_DIV2>;
 				assigned-clock-rates = <40000000>;
 				fsl,clk-source = /bits/ 8 <0>;
-<<<<<<< HEAD
-				fsl,stop-mode = <&anomix_ns_gpr 0x14 0>;
-=======
 				fsl,stop-mode = <&aonmix_ns_gpr 0x14 0>;
->>>>>>> ccf0a997
 				status = "disabled";
 			};
 
@@ -468,15 +447,6 @@
 				clock-names = "bus", "mclk0", "mclk1", "mclk2", "mclk3";
 				dmas = <&edma1 22 0 1>, <&edma1 21 0 0>;
 				dma-names = "rx", "tx";
-<<<<<<< HEAD
-				status = "disabled";
-			};
-
-			mqs1: mqs1 {
-				compatible = "fsl,imx93-mqs";
-				gpr = <&anomix_ns_gpr>;
-=======
->>>>>>> ccf0a997
 				status = "disabled";
 			};
 
@@ -487,33 +457,18 @@
 			};
 
 			bbnsm: bbnsm@44440000 {
-<<<<<<< HEAD
-				compatible = "syscon", "simple-mfd";
-				reg = <0x44440000 0x10000>;
-
-				bbnsm_rtc: rtc {
-					compatible = "nxp,bbnsm-rtc";
-					regmap = <&bbnsm>;
-=======
 				compatible = "nxp,imx93-bbnsm", "syscon", "simple-mfd";
 				reg = <0x44440000 0x10000>;
 
 				bbnsm_rtc: rtc {
 					compatible = "nxp,imx93-bbnsm-rtc";
->>>>>>> ccf0a997
 					interrupts = <GIC_SPI 73 IRQ_TYPE_LEVEL_HIGH>;
 				};
 
 				bbnsm_pwrkey: pwrkey {
-<<<<<<< HEAD
-					compatible = "nxp,bbnsm-pwrkey";
-					regmap = <&bbnsm>;
-					interrupts = <GIC_SPI 73 IRQ_TYPE_LEVEL_HIGH>;
-=======
 					compatible = "nxp,imx93-bbnsm-pwrkey";
 					interrupts = <GIC_SPI 73 IRQ_TYPE_LEVEL_HIGH>;
 					linux,code = <KEY_POWER>;
->>>>>>> ccf0a997
 				};
 			};
 
@@ -536,7 +491,14 @@
 				#size-cells = <1>;
 				ranges;
 
-<<<<<<< HEAD
+				mlmix: power-domain@44461800 {
+					compatible = "fsl,imx93-src-slice";
+					reg = <0x44461800 0x400>, <0x44464800 0x400>;
+					#power-domain-cells = <0>;
+					clocks = <&clk IMX93_CLK_ML_APB>,
+						 <&clk IMX93_CLK_ML>;
+				};
+
 				mediamix: power-domain@44462400 {
 					compatible = "fsl,imx93-src-slice";
 					reg = <0x44462400 0x400>, <0x44465800 0x400>;
@@ -544,24 +506,6 @@
 					clocks = <&clk IMX93_CLK_NIC_MEDIA_GATE>,
 						 <&clk IMX93_CLK_MEDIA_APB>;
 				};
-
-=======
->>>>>>> ccf0a997
-				mlmix: power-domain@44461800 {
-					compatible = "fsl,imx93-src-slice";
-					reg = <0x44461800 0x400>, <0x44464800 0x400>;
-					#power-domain-cells = <0>;
-					clocks = <&clk IMX93_CLK_ML_APB>,
-						 <&clk IMX93_CLK_ML>;
-				};
-
-				mediamix: power-domain@44462400 {
-					compatible = "fsl,imx93-src-slice";
-					reg = <0x44462400 0x400>, <0x44465800 0x400>;
-					#power-domain-cells = <0>;
-					clocks = <&clk IMX93_CLK_NIC_MEDIA_GATE>,
-						 <&clk IMX93_CLK_MEDIA_APB>;
-				};
 			};
 
 			anatop: anatop@44480000 {
@@ -570,19 +514,6 @@
 			};
 
 			tmu: tmu@44482000 {
-<<<<<<< HEAD
-				compatible = "fsl,imx93-tmu";
-				reg = <0x44482000 0x1000>;
-				clocks = <&clk IMX93_CLK_TMC_GATE>;
-				little-endian;
-				fsl,tmu-calibration = <0x0000000e 0x800000da
-						       0x00000029 0x800000e9
-						       0x00000056 0x80000102
-						       0x000000a2 0x8000012a
-						       0x00000116 0x80000166
-						       0x00000195 0x800001a7
-						       0x000001b2 0x800001b6>;
-=======
 				compatible ="fsl,imx93-tmu", "fsl,qoriq-tmu";
 				reg = <0x44482000 0x1000>;
 				clocks = <&clk IMX93_CLK_TMC_GATE>;
@@ -598,7 +529,6 @@
 						       0x00000004 0x00000116
 						       0x00000005 0x00000195
 						       0x00000006 0x000001b2>;
->>>>>>> ccf0a997
 				#thermal-sensor-cells = <1>;
 			};
 
@@ -624,20 +554,12 @@
 				compatible = "nxp,imx93-adc";
 				reg = <0x44530000 0x10000>;
 				interrupts = <GIC_SPI 217 IRQ_TYPE_LEVEL_HIGH>,
-<<<<<<< HEAD
-						<GIC_SPI 218 IRQ_TYPE_LEVEL_HIGH>,
-						<GIC_SPI 219 IRQ_TYPE_LEVEL_HIGH>,
-						<GIC_SPI 268 IRQ_TYPE_LEVEL_HIGH>;
-				clocks = <&clk IMX93_CLK_ADC1_GATE>;
-				clock-names = "ipg";
-=======
 					     <GIC_SPI 218 IRQ_TYPE_LEVEL_HIGH>,
 					     <GIC_SPI 219 IRQ_TYPE_LEVEL_HIGH>,
 					     <GIC_SPI 268 IRQ_TYPE_LEVEL_HIGH>;
 				clocks = <&clk IMX93_CLK_ADC1_GATE>;
 				clock-names = "ipg";
 				#io-channel-cells = <1>;
->>>>>>> ccf0a997
 				status = "disabled";
 			};
 		};
@@ -805,19 +727,13 @@
 				status = "disabled";
 			};
 
-<<<<<<< HEAD
-			wdog3: wdog@42490000 {
-=======
 			wdog3: watchdog@42490000 {
->>>>>>> ccf0a997
 				compatible = "fsl,imx93-wdt";
 				reg = <0x42490000 0x10000>;
 				interrupts = <GIC_SPI 79 IRQ_TYPE_LEVEL_HIGH>;
 				clocks = <&clk IMX93_CLK_WDOG3_GATE>;
 				timeout-sec = <40>;
 				fsl,ext-reset-output;
-<<<<<<< HEAD
-=======
 				status = "disabled";
 			};
 
@@ -845,18 +761,10 @@
 				clocks = <&clk IMX93_CLK_TPM3_GATE>;
 				#pwm-cells = <3>;
 				status = "disabled";
->>>>>>> ccf0a997
 			};
 
 			tpm4: pwm@424f0000 {
 				compatible = "fsl,imx7ulp-pwm";
-<<<<<<< HEAD
-				reg = <0x424f0000 0x1000>;
-				clocks = <&clk IMX93_CLK_TPM4_GATE>;
-				assigned-clocks = <&clk IMX93_CLK_TPM4>;
-				assigned-clock-parents = <&clk IMX93_CLK_24M>;
-				assigned-clock-rates = <24000000>;
-=======
 				reg = <0x424f0000 0x10000>;
 				clocks = <&clk IMX93_CLK_TPM4_GATE>;
 				#pwm-cells = <3>;
@@ -867,18 +775,13 @@
 				compatible = "fsl,imx7ulp-pwm";
 				reg = <0x42500000 0x10000>;
 				clocks = <&clk IMX93_CLK_TPM5_GATE>;
->>>>>>> ccf0a997
 				#pwm-cells = <3>;
 				status = "disabled";
 			};
 
 			tpm6: pwm@42510000 {
 				compatible = "fsl,imx7ulp-pwm";
-<<<<<<< HEAD
-				reg = <0x42510000 0x1000>;
-=======
 				reg = <0x42510000 0x10000>;
->>>>>>> ccf0a997
 				clocks = <&clk IMX93_CLK_TPM6_GATE>;
 				#pwm-cells = <3>;
 				status = "disabled";
@@ -959,13 +862,8 @@
 				interrupts = <GIC_SPI 68 IRQ_TYPE_LEVEL_HIGH>;
 				clocks = <&clk IMX93_CLK_LPUART3_GATE>;
 				clock-names = "ipg";
-<<<<<<< HEAD
-				dmas = <&edma2 17 0 0>, <&edma2 18 0 1>;
-				dma-names = "tx","rx";
-=======
 				dmas = <&edma2 18 0 1>, <&edma2 17 0 0>;
 				dma-names = "rx", "tx";
->>>>>>> ccf0a997
 				status = "disabled";
 			};
 
@@ -975,13 +873,8 @@
 				interrupts = <GIC_SPI 69 IRQ_TYPE_LEVEL_HIGH>;
 				clocks = <&clk IMX93_CLK_LPUART4_GATE>;
 				clock-names = "ipg";
-<<<<<<< HEAD
-				dmas = <&edma2 19 0 0>, <&edma2 20 0 1>;
-				dma-names = "tx","rx";
-=======
 				dmas = <&edma2 20 0 1>, <&edma2 19 0 0>;
 				dma-names = "rx", "tx";
->>>>>>> ccf0a997
 				status = "disabled";
 			};
 
@@ -991,13 +884,8 @@
 				interrupts = <GIC_SPI 70 IRQ_TYPE_LEVEL_HIGH>;
 				clocks = <&clk IMX93_CLK_LPUART5_GATE>;
 				clock-names = "ipg";
-<<<<<<< HEAD
-				dmas = <&edma2 21 0 0>, <&edma2 22 0 1>;
-				dma-names = "tx","rx";
-=======
 				dmas = <&edma2 22 0 1>, <&edma2 21 0 0>;
 				dma-names = "rx", "tx";
->>>>>>> ccf0a997
 				status = "disabled";
 			};
 
@@ -1007,13 +895,8 @@
 				interrupts = <GIC_SPI 71 IRQ_TYPE_LEVEL_HIGH>;
 				clocks = <&clk IMX93_CLK_LPUART6_GATE>;
 				clock-names = "ipg";
-<<<<<<< HEAD
-				dmas = <&edma2 23 0 0>, <&edma2 24 0 1>;
-				dma-names = "tx","rx";
-=======
 				dmas = <&edma2 24 0 1>, <&edma2 23 0 0>;
 				dma-names = "rx", "tx";
->>>>>>> ccf0a997
 				status = "disabled";
 			};
 
@@ -1028,26 +911,11 @@
 				assigned-clock-parents = <&clk IMX93_CLK_SYS_PLL_PFD1_DIV2>;
 				assigned-clock-rates = <40000000>;
 				fsl,clk-source = /bits/ 8 <0>;
-<<<<<<< HEAD
-				fsl,stop-mode = <&wakeupmix_gpr 0x0C 2>;
-=======
 				fsl,stop-mode = <&wakeupmix_gpr 0x0c 2>;
->>>>>>> ccf0a997
 				status = "disabled";
 			};
 
 			flexspi1: spi@425e0000 {
-<<<<<<< HEAD
-				#address-cells = <1>;
-				#size-cells = <0>;
-				compatible = "nxp,imx93-fspi", "nxp,imx8mm-fspi";
-				reg = <0x425e0000 0x10000>, <0x28000000 0x10000000>;
-				reg-names = "fspi_base", "fspi_mmap";
-				interrupts = <GIC_SPI 55 IRQ_TYPE_LEVEL_HIGH>;
-				clocks = <&clk IMX93_CLK_FLEXSPI1_GATE>,
-					 <&clk IMX93_CLK_FLEXSPI1_GATE>;
-				clock-names = "fspi", "fspi_en";
-=======
 				compatible = "nxp,imx93-fspi", "nxp,imx8mm-fspi";
 				reg = <0x425e0000 0x10000>, <0x28000000 0x10000000>;
 				reg-names = "fspi_base", "fspi_mmap";
@@ -1057,7 +925,6 @@
 				clocks = <&clk IMX93_CLK_FLEXSPI1_GATE>,
 					 <&clk IMX93_CLK_FLEXSPI1_GATE>;
 				clock-names = "fspi_en", "fspi";
->>>>>>> ccf0a997
 				assigned-clocks = <&clk IMX93_CLK_FLEXSPI1>;
 				assigned-clock-parents = <&clk IMX93_CLK_SYS_PLL_PFD1>;
 				status = "disabled";
@@ -1089,15 +956,6 @@
 				status = "disabled";
 			};
 
-<<<<<<< HEAD
-			mqs2: mqs2 {
-				compatible = "fsl,imx93-mqs";
-				gpr = <&wakeupmix_gpr>;
-				status = "disabled";
-			};
-
-=======
->>>>>>> ccf0a997
 			xcvr: xcvr@42680000 {
 				compatible = "fsl,imx93-xcvr";
 				reg = <0x42680000 0x800>,
@@ -1126,13 +984,8 @@
 				interrupts = <GIC_SPI 210 IRQ_TYPE_LEVEL_HIGH>;
 				clocks = <&clk IMX93_CLK_LPUART7_GATE>;
 				clock-names = "ipg";
-<<<<<<< HEAD
-				dmas = <&edma2 87 0 0>, <&edma2 88 0 1>;
-				dma-names = "tx","rx";
-=======
 				dmas = <&edma2 88 0 1>, <&edma2 87 0 0>;
 				dma-names = "rx", "tx";
->>>>>>> ccf0a997
 				status = "disabled";
 			};
 
@@ -1142,13 +995,8 @@
 				interrupts = <GIC_SPI 211 IRQ_TYPE_LEVEL_HIGH>;
 				clocks = <&clk IMX93_CLK_LPUART8_GATE>;
 				clock-names = "ipg";
-<<<<<<< HEAD
-				dmas = <&edma2 89 0 0>, <&edma2 90 0 1>;
-				dma-names = "tx","rx";
-=======
 				dmas =  <&edma2 90 0 1>, <&edma2 89 0 0>;
 				dma-names = "rx", "tx";
->>>>>>> ccf0a997
 				status = "disabled";
 			};
 
@@ -1265,11 +1113,6 @@
 			};
 
 			flexio1: flexio@425c0000 {
-<<<<<<< HEAD
-				#address-cells = <1>;
-				#size-cells = <1>;
-=======
->>>>>>> ccf0a997
 				compatible = "nxp,imx-flexio";
 				reg = <0x425c0000 0x10000>;
 				interrupts = <GIC_SPI 53 IRQ_TYPE_LEVEL_HIGH>;
@@ -1333,11 +1176,7 @@
 			};
 
 			fec: ethernet@42890000 {
-<<<<<<< HEAD
-				compatible = "fsl,imx93-fec", "fsl,imx8mp-fec", "fsl,imx8mq-fec";
-=======
 				compatible = "fsl,imx93-fec", "fsl,imx8mq-fec", "fsl,imx6sx-fec";
->>>>>>> ccf0a997
 				reg = <0x42890000 0x10000>;
 				interrupts = <GIC_SPI 179 IRQ_TYPE_LEVEL_HIGH>,
 					     <GIC_SPI 180 IRQ_TYPE_LEVEL_HIGH>,
@@ -1366,15 +1205,9 @@
 			eqos: ethernet@428a0000 {
 				compatible = "nxp,imx93-dwmac-eqos", "snps,dwmac-5.10a";
 				reg = <0x428a0000 0x10000>;
-<<<<<<< HEAD
-				interrupts = <GIC_SPI 183 IRQ_TYPE_LEVEL_HIGH>,
-					     <GIC_SPI 184 IRQ_TYPE_LEVEL_HIGH>;
-				interrupt-names = "eth_wake_irq", "macirq";
-=======
 				interrupts = <GIC_SPI 184 IRQ_TYPE_LEVEL_HIGH>,
 					     <GIC_SPI 183 IRQ_TYPE_LEVEL_HIGH>;
 				interrupt-names = "macirq", "eth_wake_irq";
->>>>>>> ccf0a997
 				clocks = <&clk IMX93_CLK_ENET_QOS_GATE>,
 					 <&clk IMX93_CLK_ENET_QOS_GATE>,
 					 <&clk IMX93_CLK_ENET_TIMER2>,
@@ -1387,11 +1220,7 @@
 							 <&clk IMX93_CLK_SYS_PLL_PFD0_DIV2>;
 				assigned-clock-rates = <100000000>, <250000000>;
 				intf_mode = <&wakeupmix_gpr 0x28>;
-<<<<<<< HEAD
-				clk_csr = <0>;
-=======
 				snps,clk-csr = <0>;
->>>>>>> ccf0a997
 				nvmem-cells = <&eth_mac2>;
 				nvmem-cell-names = "mac-address";
 				status = "disabled";
@@ -1490,15 +1319,15 @@
 					status = "disabled";
 				};
 			};
-<<<<<<< HEAD
-		};
-
-		gpio1: gpio@47400080 {
-			compatible = "fsl,imx93-gpio", "fsl,imx7ulp-gpio";
-			reg = <0x47400080 0x1000>, <0x47400040 0x40>;
+		};
+
+		gpio1: gpio@47400000 {
+			compatible = "fsl,imx93-gpio", "fsl,imx8ulp-gpio";
+			reg = <0x47400000 0x1000>;
 			gpio-controller;
 			#gpio-cells = <2>;
-			interrupts = <GIC_SPI 10 IRQ_TYPE_LEVEL_HIGH>;
+			interrupts = <GIC_SPI 10 IRQ_TYPE_LEVEL_HIGH>,
+				     <GIC_SPI 11 IRQ_TYPE_LEVEL_HIGH>;
 			interrupt-controller;
 			#interrupt-cells = <2>;
 			clocks = <&clk IMX93_CLK_GPIO1_GATE>,
@@ -1506,8 +1335,6 @@
 			clock-names = "gpio", "port";
 			gpio-ranges = <&iomuxc 0 92 16>;
 			ngpios = <16>;
-=======
->>>>>>> ccf0a997
 		};
 
 		gpio2: gpio@43810000 {
@@ -1557,47 +1384,6 @@
 			clock-names = "gpio", "port";
 			gpio-ranges = <&iomuxc 0 38 28>, <&iomuxc 28 36 2>;
 			ngpios = <30>;
-		};
-
-<<<<<<< HEAD
-		ocotp: efuse@47510000 {
-			compatible = "fsl,imx93-ocotp", "syscon", "simple-mfd";
-			reg = <0x47510000 0x10000>;
-			#address-cells = <1>;
-			#size-cells = <1>;
-
-			imx93_uid: soc-uid@c0 {
-				reg = <0xc0 0x10>;
-			};
-
-			eth_mac1: mac-address@4ec {
-				reg = <0x4ec 0x6>;
-			};
-
-			eth_mac2: mac-address@4f2 {
-				reg = <0x4f2 0x6>;
-			};
-
-			imx93_soc: imx93-soc {
-				compatible = "fsl,imx93-soc";
-				nvmem-cells = <&imx93_uid>;
-				nvmem-cell-names = "soc_unique_id";
-			};
-=======
-		gpio1: gpio@47400000 {
-			compatible = "fsl,imx93-gpio", "fsl,imx8ulp-gpio";
-			reg = <0x47400000 0x1000>;
-			gpio-controller;
-			#gpio-cells = <2>;
-			interrupts = <GIC_SPI 10 IRQ_TYPE_LEVEL_HIGH>,
-				     <GIC_SPI 11 IRQ_TYPE_LEVEL_HIGH>;
-			interrupt-controller;
-			#interrupt-cells = <2>;
-			clocks = <&clk IMX93_CLK_GPIO1_GATE>,
-				 <&clk IMX93_CLK_GPIO1_GATE>;
-			clock-names = "gpio", "port";
-			gpio-ranges = <&iomuxc 0 92 16>;
->>>>>>> ccf0a997
 		};
 
 		ocotp: efuse@47510000 {
@@ -1681,68 +1467,6 @@
 							remote-endpoint = <&lcdif_to_dpi>;
 						};
 					};
-<<<<<<< HEAD
-				};
-			};
-		};
-
-		ldb: ldb@4ac10020 {
-			#address-cells = <1>;
-			#size-cells = <0>;
-			compatible = "fsl,imx93-ldb";
-			clocks = <&clk IMX93_CLK_LVDS_GATE>;
-			clock-names = "ldb";
-			assigned-clocks = <&clk IMX93_CLK_MEDIA_LDB>;
-			assigned-clock-parents = <&clk IMX93_CLK_VIDEO_PLL>;
-			gpr = <&media_blk_ctrl>;
-			power-domains = <&mediamix>;
-			status = "disabled";
-
-			lvds-channel@0 {
-				#address-cells = <1>;
-				#size-cells = <0>;
-				reg = <0>;
-				phys = <&ldb_phy1>;
-				phy-names = "ldb_phy";
-				status = "disabled";
-
-				port@0 {
-					reg = <0>;
-
-					ldb_ch0: endpoint {
-						remote-endpoint = <&lcdif_to_ldb>;
-					};
-				};
-			};
-		};
-
-		ldb_phy: phy@4ac10024 {
-			compatible = "fsl,imx93-lvds-phy";
-			#address-cells = <1>;
-			#size-cells = <0>;
-			gpr = <&media_blk_ctrl>;
-			clocks = <&clk IMX93_CLK_MEDIA_APB>;
-			clock-names = "apb";
-			power-domains = <&mediamix>;
-			status = "disabled";
-
-			ldb_phy1: port@0 {
-				reg = <0>;
-				#phy-cells = <0>;
-			};
-		};
-
-		ele_mu: ele-mu {
-			compatible = "fsl,imx93-ele";
-			mboxes = <&s4muap 0 0 &s4muap 1 0>;
-			mbox-names = "tx", "rx";
-			fsl,ele_mu_did = <3>;
-			fsl,ele_mu_id = <2>;
-			fsl,ele_mu_max_users = <4>;
-			status = "okay";
-		};
-
-=======
 
 					port@1 {
 						reg = <1>;
@@ -1769,7 +1493,6 @@
 			};
 		};
 
->>>>>>> ccf0a997
 		dsi: dsi@4ae10000 {
 			compatible = "fsl,imx93-mipi-dsi";
 			reg = <0x4ae10000 0x4000>;
@@ -1799,24 +1522,16 @@
 						remote-endpoint = <&lcdif_to_dsi>;
 					};
 				};
-<<<<<<< HEAD
-=======
 
 				port@1 {
 					reg = <1>;
 					endpoint {
 					};
 				};
->>>>>>> ccf0a997
 			};
 		};
 
 		lcdif: lcd-controller@4ae30000 {
-<<<<<<< HEAD
-			#address-cells = <1>;
-			#size-cells = <0>;
-=======
->>>>>>> ccf0a997
 			compatible = "fsl,imx93-lcdif";
 			reg = <0x4ae30000 0x10000>;
 			interrupts = <GIC_SPI 176 IRQ_TYPE_LEVEL_HIGH>;
@@ -1834,8 +1549,6 @@
 						 <&clk IMX93_CLK_SYS_PLL_PFD1>,
 						 <&clk IMX93_CLK_SYS_PLL_PFD1_DIV2>;
 			power-domains = <&media_blk_ctrl IMX93_MEDIABLK_PD_LCDIF>;
-<<<<<<< HEAD
-=======
 			status = "disabled";
 
 			lcdif_disp: port {
@@ -1892,82 +1605,9 @@
 			assigned-clock-rates = <133000000>;
 			fsl,usbphy = <&usbphynop2>;
 			fsl,usbmisc = <&usbmisc2 0>;
->>>>>>> ccf0a997
 			status = "disabled";
-
-			lcdif_disp: port@0 {
-				#address-cells = <1>;
-				#size-cells = <0>;
-				reg = <0>;
-
-				lcdif_to_dsi: endpoint@0 {
-					reg = <0>;
-					remote-endpoint = <&dsi_to_lcdif>;
-				};
-
-				lcdif_to_ldb: endpoint@1 {
-					reg = <1>;
-					remote-endpoint = <&ldb_ch0>;
-				};
-
-				lcdif_to_dpi: endpoint@2 {
-					reg = <2>;
-					remote-endpoint = <&dpi_to_lcdif>;
-				};
-			};
-		};
-
-		usbphynop1: usbphynop1 {
-			compatible = "usb-nop-xceiv";
-			clocks = <&clk IMX93_CLK_USB_PHY_BURUNIN>;
-			clock-names = "main_clk";
-		};
-
-		usbotg1: usb@4c100000 {
-			compatible = "fsl,imx8mm-usb", "fsl,imx7d-usb";
-			reg = <0x4c100000 0x200>;
-			interrupts = <GIC_SPI 187 IRQ_TYPE_LEVEL_HIGH>;
-			clocks = <&clk IMX93_CLK_USB_CONTROLLER_GATE>,
-				 <&clk IMX93_CLK_HSIO_32K_GATE>;
-			clock-names = "usb_ctrl_root_clk", "usb_wakeup_clk";
-			assigned-clocks = <&clk IMX93_CLK_HSIO>;
-			assigned-clock-parents = <&clk IMX93_CLK_SYS_PLL_PFD1_DIV2>;
-			assigned-clock-rates = <133000000>;
-			fsl,usbphy = <&usbphynop1>;
-			fsl,usbmisc = <&usbmisc1 0>;
-			status = "disabled";
-		};
-
-		usbmisc1: usbmisc@4c100200 {
-			compatible = "fsl,imx8mm-usbmisc", "fsl,imx7d-usbmisc";
-			#index-cells = <1>;
-			reg = <0x4c100200 0x200>;
-		};
-
-		usbphynop2: usbphynop2 {
-			compatible = "usb-nop-xceiv";
-			clocks = <&clk IMX93_CLK_USB_PHY_BURUNIN>;
-			clock-names = "main_clk";
-		};
-
-<<<<<<< HEAD
-		usbotg2: usb@4c200000 {
-			compatible = "fsl,imx8mm-usb", "fsl,imx7d-usb";
-			reg = <0x4c200000 0x200>;
-			interrupts = <GIC_SPI 188 IRQ_TYPE_LEVEL_HIGH>;
-			clocks = <&clk IMX93_CLK_USB_CONTROLLER_GATE>,
-				 <&clk IMX93_CLK_HSIO_32K_GATE>;
-			clock-names = "usb_ctrl_root_clk", "usb_wakeup_clk";
-			assigned-clocks = <&clk IMX93_CLK_HSIO>;
-			assigned-clock-parents = <&clk IMX93_CLK_SYS_PLL_PFD1_DIV2>;
-			assigned-clock-rates = <133000000>;
-			fsl,usbphy = <&usbphynop2>;
-			fsl,usbmisc = <&usbmisc2 0>;
-			status = "disabled";
-		};
-
-=======
->>>>>>> ccf0a997
+		};
+
 		usbmisc2: usbmisc@4c200200 {
 			compatible = "fsl,imx8mm-usbmisc", "fsl,imx7d-usbmisc";
 			#index-cells = <1>;
@@ -1978,29 +1618,6 @@
 			compatible = "nxp,blk-ctrl-ddrmix", "syscon", "simple-mfd";
 			reg = <0x4e010000 0x1000>;
 		};
-<<<<<<< HEAD
-
-		ddr: memory-controller@4e300000 {
-			compatible = "nxp,imx9-memory-controller", "simple-mfd";
-			reg = <0x4e300000 0x2000>;
-			interrupts = <GIC_SPI 91 IRQ_TYPE_LEVEL_HIGH>;
-			little-endian;
-			#address-cells = <1>;
-			#size-cells = <1>;
-			ranges;
-
-			ddr-pmu@4e300dc0 {
-				compatible = "fsl,imx93-ddr-pmu";
-				reg = <0x4e300dc0 0x200>;
-				interrupts = <GIC_SPI 90 IRQ_TYPE_LEVEL_HIGH>;
-			};
-		};
-	};
-
-	display-subsystem {
-		compatible = "fsl,imx-display-subsystem";
-		ports = <&lcdif_disp>;
-=======
 	};
 
 	display-subsystem {
@@ -2070,7 +1687,6 @@
 			reg = <0>;
 			#phy-cells = <0>;
 		};
->>>>>>> ccf0a997
 	};
 
 	lpm: imx93-lpm {
@@ -2087,8 +1703,6 @@
 			      "sys_pll_pfd1", "sys_pll_pfd1_div2", "sys_pll_pfd2",
 			      "sys_pll_pfd2_div2";
 		status = "disabled";
-<<<<<<< HEAD
-=======
 	};
 
 	ele_fw2: se-fw2 {
@@ -2096,6 +1710,5 @@
 		mbox-names = "tx", "rx";
 		mboxes = <&s4muap 0 0>,
 			<&s4muap 1 0>;
->>>>>>> ccf0a997
 	};
 };