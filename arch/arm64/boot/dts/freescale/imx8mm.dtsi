// SPDX-License-Identifier: (GPL-2.0+ OR MIT)
/*
 * Copyright 2019 NXP
 */

#include <dt-bindings/clock/imx8mm-clock.h>
#include <dt-bindings/reset/imx8mq-reset.h>
#include <dt-bindings/gpio/gpio.h>
#include <dt-bindings/input/input.h>
#include <dt-bindings/interrupt-controller/arm-gic.h>
#include <dt-bindings/reset/imx8mm-dispmix.h>
#include <dt-bindings/thermal/thermal.h>

#include "imx8mm-pinfunc.h"

/ {
	compatible = "fsl,imx8mm";
	interrupt-parent = <&gic>;
	#address-cells = <2>;
	#size-cells = <2>;

	aliases {
		ethernet0 = &fec1;
		i2c0 = &i2c1;
		i2c1 = &i2c2;
		i2c2 = &i2c3;
		i2c3 = &i2c4;
		serial0 = &uart1;
		serial1 = &uart2;
		serial2 = &uart3;
		serial3 = &uart4;
		spi0 = &ecspi1;
		spi1 = &ecspi2;
		spi2 = &ecspi3;
		mmc0 = &usdhc1;
		mmc1 = &usdhc2;
		mmc2 = &usdhc3;
		gpio0 = &gpio1;
		gpio1 = &gpio2;
		gpio2 = &gpio3;
		gpio3 = &gpio4;
		gpio4 = &gpio5;
		sai1 = &sai1;
		sai2 = &sai2;
		sai3 = &sai3;
		sai5 = &sai5;
		sai6 = &sai6;
	};

	cpus {
		#address-cells = <1>;
		#size-cells = <0>;

		idle-states {
			entry-method = "psci";

			cpu_pd_wait: cpu-pd-wait {
				compatible = "arm,idle-state";
				arm,psci-suspend-param = <0x0010033>;
				local-timer-stop;
				entry-latency-us = <1000>;
				exit-latency-us = <700>;
				min-residency-us = <2700>;
			};
		};

		A53_0: cpu@0 {
			device_type = "cpu";
			compatible = "arm,cortex-a53";
			reg = <0x0>;
			clock-latency = <61036>; /* two CLK32 periods */
			clocks = <&clk IMX8MM_CLK_ARM>;
			enable-method = "psci";
			next-level-cache = <&A53_L2>;
			operating-points-v2 = <&a53_opp_table>;
			nvmem-cells = <&cpu_speed_grade>;
			nvmem-cell-names = "speed_grade";
			cpu-idle-states = <&cpu_pd_wait>;
			#cooling-cells = <2>;
		};

		A53_1: cpu@1 {
			device_type = "cpu";
			compatible = "arm,cortex-a53";
			reg = <0x1>;
			clock-latency = <61036>; /* two CLK32 periods */
			clocks = <&clk IMX8MM_CLK_ARM>;
			enable-method = "psci";
			next-level-cache = <&A53_L2>;
			operating-points-v2 = <&a53_opp_table>;
			cpu-idle-states = <&cpu_pd_wait>;
			#cooling-cells = <2>;
		};

		A53_2: cpu@2 {
			device_type = "cpu";
			compatible = "arm,cortex-a53";
			reg = <0x2>;
			clock-latency = <61036>; /* two CLK32 periods */
			clocks = <&clk IMX8MM_CLK_ARM>;
			enable-method = "psci";
			next-level-cache = <&A53_L2>;
			operating-points-v2 = <&a53_opp_table>;
			cpu-idle-states = <&cpu_pd_wait>;
			#cooling-cells = <2>;
		};

		A53_3: cpu@3 {
			device_type = "cpu";
			compatible = "arm,cortex-a53";
			reg = <0x3>;
			clock-latency = <61036>; /* two CLK32 periods */
			clocks = <&clk IMX8MM_CLK_ARM>;
			enable-method = "psci";
			next-level-cache = <&A53_L2>;
			operating-points-v2 = <&a53_opp_table>;
			cpu-idle-states = <&cpu_pd_wait>;
			#cooling-cells = <2>;
		};

		A53_L2: l2-cache0 {
			compatible = "cache";
		};
	};

	a53_opp_table: opp-table {
		compatible = "operating-points-v2";
		opp-shared;

		opp-1200000000 {
			opp-hz = /bits/ 64 <1200000000>;
			opp-microvolt = <850000>;
			opp-supported-hw = <0xe>, <0x7>;
			clock-latency-ns = <150000>;
			opp-suspend;
		};

		opp-1600000000 {
			opp-hz = /bits/ 64 <1600000000>;
			opp-microvolt = <950000>;
			opp-supported-hw = <0xc>, <0x7>;
			clock-latency-ns = <150000>;
			opp-suspend;
		};

		opp-1800000000 {
			opp-hz = /bits/ 64 <1800000000>;
			opp-microvolt = <1000000>;
			opp-supported-hw = <0x8>, <0x3>;
			clock-latency-ns = <150000>;
			opp-suspend;
		};
	};

	memory@40000000 {
		device_type = "memory";
		reg = <0x0 0x40000000 0 0x80000000>;
	};

	resmem: reserved-memory {
		#address-cells = <2>;
		#size-cells = <2>;
		ranges;

		/* global autoconfigured region for contiguous allocations */
		linux,cma {
			compatible = "shared-dma-pool";
			reusable;
			size = <0 0x28000000>;
			alloc-ranges = <0 0x40000000 0 0x60000000>;
			linux,cma-default;
		};
	};


	osc_32k: clock-osc-32k {
		compatible = "fixed-clock";
		#clock-cells = <0>;
		clock-frequency = <32768>;
		clock-output-names = "osc_32k";
	};

	osc_24m: clock-osc-24m {
		compatible = "fixed-clock";
		#clock-cells = <0>;
		clock-frequency = <24000000>;
		clock-output-names = "osc_24m";
	};

	clk_ext1: clock-ext1 {
		compatible = "fixed-clock";
		#clock-cells = <0>;
		clock-frequency = <133000000>;
		clock-output-names = "clk_ext1";
	};

	clk_ext2: clock-ext2 {
		compatible = "fixed-clock";
		#clock-cells = <0>;
		clock-frequency = <133000000>;
		clock-output-names = "clk_ext2";
	};

	clk_ext3: clock-ext3 {
		compatible = "fixed-clock";
		#clock-cells = <0>;
		clock-frequency = <133000000>;
		clock-output-names = "clk_ext3";
	};

	clk_ext4: clock-ext4 {
		compatible = "fixed-clock";
		#clock-cells = <0>;
		clock-frequency= <133000000>;
		clock-output-names = "clk_ext4";
	};

	psci {
		compatible = "arm,psci-1.0";
		method = "smc";
	};

	pmu {
		compatible = "arm,armv8-pmuv3";
		interrupts = <GIC_PPI 7
			     (GIC_CPU_MASK_SIMPLE(6) | IRQ_TYPE_LEVEL_HIGH)>;
		interrupt-affinity = <&A53_0>, <&A53_1>, <&A53_2>, <&A53_3>;
	};

	power-domains {
		compatible = "simple-bus";
		/* HSIO SS */
		hsiomix_pd: hsiomix-pd {
			compatible = "fsl,imx8m-pm-domain";
			#power-domain-cells = <0>;
			domain-index = <0>;
			domain-name = "hsiomix";
			clocks = <&clk IMX8MM_CLK_USB1_CTRL_ROOT>;
		};

		pcie_pd: pcie-pd {
			compatible = "fsl,imx8m-pm-domain";
			#power-domain-cells = <0>;
			domain-index = <1>;
			domain-name = "pcie";
			parent-domains = <&hsiomix_pd>;
			clocks = <&clk IMX8MM_CLK_PCIE1_ROOT>;
		};

		usb_otg1_pd: usbotg1-pd {
			compatible = "fsl,imx8m-pm-domain";
			#power-domain-cells = <0>;
			domain-index = <2>;
			domain-name = "usb_otg1";
			parent-domains = <&hsiomix_pd>;
		};

		usb_otg2_pd: usbotg2-pd {
			compatible = "fsl,imx8m-pm-domain";
			#power-domain-cells = <0>;
			domain-index = <3>;
			domain-name = "usb_otg2";
			parent-domains = <&hsiomix_pd>;
		};

		/* GPU SS */
		gpumix_pd: gpumix-pd {
			compatible = "fsl,imx8m-pm-domain";
			#power-domain-cells = <0>;
			domain-index = <4>;
			domain-name = "gpumix";
			clocks = <&clk IMX8MM_CLK_GPU_BUS_ROOT>,
				 <&clk IMX8MM_CLK_GPU_AHB>,
				 <&clk IMX8MM_CLK_GPU2D_ROOT>,
				 <&clk IMX8MM_CLK_GPU3D_ROOT>;
		};

		/* VPU SS */
		vpumix_pd: vpumix-pd {
			compatible = "fsl,imx8m-pm-domain";
			#power-domain-cells = <0>;
			domain-index = <5>;
			domain-name = "vpumix";
			clocks = <&clk IMX8MM_CLK_VPU_DEC_ROOT>;
		};

		vpu_g1_pd: vpug1-pd {
			compatible = "fsl,imx8m-pm-domain";
			#power-domain-cells = <0>;
			domain-index = <6>;
			domain-name = "vpu_g1";
			parent-domains = <&vpumix_pd>;
			clocks = <&clk IMX8MM_CLK_VPU_G1_ROOT>;
		};

		vpu_g2_pd: vpug2-pd {
			compatible = "fsl,imx8m-pm-domain";
			#power-domain-cells = <0>;
			domain-index = <7>;
			domain-name = "vpu_g2";
			parent-domains = <&vpumix_pd>;
			clocks = <&clk IMX8MM_CLK_VPU_G2_ROOT>;
		};

		vpu_h1_pd: vpuh1-pd {
			compatible = "fsl,imx8m-pm-domain";
			#power-domain-cells = <0>;
			domain-index = <8>;
			domain-name = "vpu_h1";
			parent-domains = <&vpumix_pd>;
			clocks = <&clk IMX8MM_CLK_VPU_H1_ROOT>;
		};

		/* DISP SS */
		dispmix_pd: dispmix-pd {
			compatible = "fsl,imx8m-pm-domain";
			#power-domain-cells = <0>;
			domain-index = <9>;
			domain-name = "dispmix";
			clocks = <&clk IMX8MM_CLK_DISP_ROOT>,
				 <&clk IMX8MM_CLK_DISP_AXI_ROOT>,
				 <&clk IMX8MM_CLK_DISP_APB_ROOT>;
		};

		mipi_pd: mipi-pd {
			compatible = "fsl,imx8m-pm-domain";
			#power-domain-cells = <0>;
			domain-index = <10>;
			domain-name = "mipi";
			parent-domains = <&dispmix_pd>;
		};
	};

	timer {
		compatible = "arm,armv8-timer";
		interrupts = <GIC_PPI 13 (GIC_CPU_MASK_SIMPLE(6) | IRQ_TYPE_LEVEL_LOW)>, /* Physical Secure */
			     <GIC_PPI 14 (GIC_CPU_MASK_SIMPLE(6) | IRQ_TYPE_LEVEL_LOW)>, /* Physical Non-Secure */
			     <GIC_PPI 11 (GIC_CPU_MASK_SIMPLE(6) | IRQ_TYPE_LEVEL_LOW)>, /* Virtual */
			     <GIC_PPI 10 (GIC_CPU_MASK_SIMPLE(6) | IRQ_TYPE_LEVEL_LOW)>; /* Hypervisor */
		clock-frequency = <8000000>;
		arm,no-tick-in-suspend;
	};

	thermal-zones {
		cpu-thermal {
			polling-delay-passive = <250>;
			polling-delay = <2000>;
			thermal-sensors = <&tmu>;
			trips {
				cpu_alert0: trip0 {
					temperature = <85000>;
					hysteresis = <2000>;
					type = "passive";
				};

				cpu_crit0: trip1 {
					temperature = <95000>;
					hysteresis = <2000>;
					type = "critical";
				};
			};

			cooling-maps {
				map0 {
					trip = <&cpu_alert0>;
					cooling-device =
						<&A53_0 THERMAL_NO_LIMIT THERMAL_NO_LIMIT>,
						<&A53_1 THERMAL_NO_LIMIT THERMAL_NO_LIMIT>,
						<&A53_2 THERMAL_NO_LIMIT THERMAL_NO_LIMIT>,
						<&A53_3 THERMAL_NO_LIMIT THERMAL_NO_LIMIT>;
				};
			};
		};
	};

	usbphynop1: usbphynop1 {
		compatible = "usb-nop-xceiv";
		clocks = <&clk IMX8MM_CLK_USB_PHY_REF>;
		assigned-clocks = <&clk IMX8MM_CLK_USB_PHY_REF>;
		assigned-clock-parents = <&clk IMX8MM_SYS_PLL1_100M>;
		clock-names = "main_clk";
	};

	usbphynop2: usbphynop2 {
		compatible = "usb-nop-xceiv";
		clocks = <&clk IMX8MM_CLK_USB_PHY_REF>;
		assigned-clocks = <&clk IMX8MM_CLK_USB_PHY_REF>;
		assigned-clock-parents = <&clk IMX8MM_SYS_PLL1_100M>;
		clock-names = "main_clk";
	};

	busfreq { /* BUSFREQ */
		compatible = "fsl,imx_busfreq";
		clocks = <&clk IMX8MM_DRAM_PLL_OUT>, <&clk IMX8MM_CLK_DRAM_ALT>,
			 <&clk IMX8MM_CLK_DRAM_APB>, <&clk IMX8MM_CLK_DRAM_APB>,
		         <&clk IMX8MM_CLK_DRAM_CORE>, <&clk IMX8MM_CLK_DRAM_ALT_ROOT>,
			 <&clk IMX8MM_SYS_PLL1_40M>, <&clk IMX8MM_SYS_PLL1_100M>,
			 <&clk IMX8MM_SYS_PLL2_333M>, <&clk IMX8MM_CLK_NOC>,
			 <&clk IMX8MM_CLK_AHB>, <&clk IMX8MM_CLK_MAIN_AXI>,
			 <&clk IMX8MM_CLK_24M>, <&clk IMX8MM_SYS_PLL1_800M>,
			 <&clk IMX8MM_DRAM_PLL>;
		clock-names = "dram_pll", "dram_alt_src", "dram_apb_src", "dram_apb_pre_div",
			      "dram_core", "dram_alt_root", "sys_pll1_40m", "sys_pll1_100m",
			      "sys_pll2_333m", "noc_div", "ahb_div", "main_axi_src", "osc_24m",
			      "sys_pll1_800m", "dram_pll_div";
		interrupts = <GIC_SPI 74 IRQ_TYPE_LEVEL_HIGH>, <GIC_SPI 75 IRQ_TYPE_LEVEL_HIGH>,
			     <GIC_SPI 76 IRQ_TYPE_LEVEL_HIGH>, <GIC_SPI 77 IRQ_TYPE_LEVEL_HIGH>;
		interrupt-name = "irq_busfreq_0", "irq_busfreq_1", "irq_busfreq_2", "irq_busfreq_3";
	};

	soc@0 {
		compatible = "simple-bus";
		#address-cells = <1>;
		#size-cells = <1>;
		ranges = <0x0 0x0 0x0 0x3e000000>;

		caam_sm: caam-sm@100000 {
			compatible = "fsl,imx6q-caam-sm";
			reg = <0x100000 0x8000>;
		};

		aips1: bus@30000000 {
			compatible = "fsl,aips-bus", "simple-bus";
			#address-cells = <1>;
			#size-cells = <1>;
			ranges = <0x30000000 0x30000000 0x400000>;

			sai1: sai@30010000 {
				compatible = "fsl,imx8mm-sai", "fsl,imx8mq-sai";
				reg = <0x30010000 0x10000>;
				interrupts = <GIC_SPI 95 IRQ_TYPE_LEVEL_HIGH>;
				clocks = <&clk IMX8MM_CLK_SAI1_IPG>, <&clk IMX8MM_CLK_DUMMY>,
					 <&clk IMX8MM_CLK_SAI1_ROOT>,
					 <&clk IMX8MM_CLK_DUMMY>, <&clk IMX8MM_CLK_DUMMY>;
				clock-names = "bus", "mclk0", "mclk1", "mclk2", "mclk3";
				dmas = <&sdma2 0 2 0>, <&sdma2 1 2 0>;
				dma-names = "rx", "tx";
				fsl,dataline = <0 0xff 0xff>;
				status = "disabled";
			};

			sai2: sai@30020000 {
				compatible = "fsl,imx8mm-sai", "fsl,imx8mq-sai";
				reg = <0x30020000 0x10000>;
				interrupts = <GIC_SPI 96 IRQ_TYPE_LEVEL_HIGH>;
				clocks = <&clk IMX8MM_CLK_SAI2_IPG>, <&clk IMX8MM_CLK_DUMMY>,
					<&clk IMX8MM_CLK_SAI2_ROOT>,
					<&clk IMX8MM_CLK_DUMMY>, <&clk IMX8MM_CLK_DUMMY>;
				clock-names = "bus", "mclk0", "mclk1", "mclk2", "mclk3";
				dmas = <&sdma2 2 2 0>, <&sdma2 3 2 0>;
				dma-names = "rx", "tx";
				status = "disabled";
			};

			sai3: sai@30030000 {
				#sound-dai-cells = <0>;
				compatible = "fsl,imx8mm-sai", "fsl,imx8mq-sai";
				reg = <0x30030000 0x10000>;
				interrupts = <GIC_SPI 50 IRQ_TYPE_LEVEL_HIGH>;
				clocks = <&clk IMX8MM_CLK_SAI3_IPG>, <&clk IMX8MM_CLK_DUMMY>,
					 <&clk IMX8MM_CLK_SAI3_ROOT>,
					 <&clk IMX8MM_CLK_DUMMY>, <&clk IMX8MM_CLK_DUMMY>;
				clock-names = "bus", "mclk0", "mclk1", "mclk2", "mclk3";
				dmas = <&sdma2 4 2 0>, <&sdma2 5 2 0>;
				dma-names = "rx", "tx";
				status = "disabled";
			};

			sai5: sai@30050000 {
				compatible = "fsl,imx8mm-sai", "fsl,imx8mq-sai";
				reg = <0x30050000 0x10000>;
				interrupts = <GIC_SPI 90 IRQ_TYPE_LEVEL_HIGH>;
				clocks = <&clk IMX8MM_CLK_SAI5_IPG>, <&clk IMX8MM_CLK_DUMMY>,
					 <&clk IMX8MM_CLK_SAI5_ROOT>,
					 <&clk IMX8MM_CLK_DUMMY>, <&clk IMX8MM_CLK_DUMMY>;
				clock-names = "bus", "mclk0", "mclk1", "mclk2", "mclk3";
				dmas = <&sdma2 8 2 0>, <&sdma2 9 2 0>;
				dma-names = "rx", "tx";
				fsl,dataline = <0 0xf 0xf>;
				status = "disabled";
			};

			sai6: sai@30060000 {
				compatible = "fsl,imx8mm-sai", "fsl,imx8mq-sai";
				reg = <0x30060000 0x10000>;
				interrupts = <GIC_SPI 90 IRQ_TYPE_LEVEL_HIGH>;
				clocks = <&clk IMX8MM_CLK_SAI6_IPG>, <&clk IMX8MM_CLK_DUMMY>,
					 <&clk IMX8MM_CLK_SAI6_ROOT>,
					 <&clk IMX8MM_CLK_DUMMY>, <&clk IMX8MM_CLK_DUMMY>;
				clock-names = "bus", "mclk0", "mclk1", "mclk2", "mclk3";
				dmas = <&sdma2 10 2 0>, <&sdma2 11 2 0>;
				dma-names = "rx", "tx";
				status = "disabled";
			};

			micfil: micfil@30080000 {
				compatible = "fsl,imx8mm-micfil";
				reg = <0x30080000 0x10000>;
				interrupts = <GIC_SPI 109 IRQ_TYPE_LEVEL_HIGH>,
					     <GIC_SPI 110 IRQ_TYPE_LEVEL_HIGH>,
					     <GIC_SPI 44 IRQ_TYPE_LEVEL_HIGH>,
					     <GIC_SPI 45 IRQ_TYPE_LEVEL_HIGH>;
				clocks = <&clk IMX8MM_CLK_PDM_IPG>,
					 <&clk IMX8MM_CLK_PDM_ROOT>,
					 <&clk IMX8MM_AUDIO_PLL1_OUT>,
					 <&clk IMX8MM_AUDIO_PLL2_OUT>,
					 <&clk IMX8MM_CLK_EXT3>;
				clock-names = "ipg_clk", "ipg_clk_app",
					      "pll8k", "pll11k", "clkext3";
				dmas = <&sdma2 24 25 0x80000000>;
				dma-names = "rx";
				status = "disabled";
			};

			spdif1: spdif@30090000 {
				compatible = "fsl,imx8mm-spdif";
				reg = <0x30090000 0x10000>;
				interrupts = <GIC_SPI 6 IRQ_TYPE_LEVEL_HIGH>;
				clocks = <&clk IMX8MM_CLK_AUDIO_AHB>, /* core */
					 <&clk IMX8MM_CLK_24M>, /* rxtx0 */
					 <&clk IMX8MM_CLK_SPDIF1>, /* rxtx1 */
					 <&clk IMX8MM_CLK_DUMMY>, /* rxtx2 */
					 <&clk IMX8MM_CLK_DUMMY>, /* rxtx3 */
					 <&clk IMX8MM_CLK_DUMMY>, /* rxtx4 */
					 <&clk IMX8MM_CLK_AUDIO_AHB>, /* rxtx5 */
					 <&clk IMX8MM_CLK_DUMMY>, /* rxtx6 */
					 <&clk IMX8MM_CLK_DUMMY>, /* rxtx7 */
					 <&clk IMX8MM_CLK_DUMMY>; /* spba */
				clock-names = "core", "rxtx0",
					      "rxtx1", "rxtx2",
					      "rxtx3", "rxtx4",
					      "rxtx5", "rxtx6",
					      "rxtx7", "spba";
				dmas = <&sdma2 28 18 0>, <&sdma2 29 18 0>;
				dma-names = "rx", "tx";
				status = "disabled";
			};

			gpio1: gpio@30200000 {
				compatible = "fsl,imx8mm-gpio", "fsl,imx35-gpio";
				reg = <0x30200000 0x10000>;
				interrupts = <GIC_SPI 64 IRQ_TYPE_LEVEL_HIGH>,
					     <GIC_SPI 65 IRQ_TYPE_LEVEL_HIGH>;
				clocks = <&clk IMX8MM_CLK_GPIO1_ROOT>;
				gpio-controller;
				#gpio-cells = <2>;
				interrupt-controller;
				#interrupt-cells = <2>;
				gpio-ranges = <&iomuxc 0 10 30>;
			};

			gpio2: gpio@30210000 {
				compatible = "fsl,imx8mm-gpio", "fsl,imx35-gpio";
				reg = <0x30210000 0x10000>;
				interrupts = <GIC_SPI 66 IRQ_TYPE_LEVEL_HIGH>,
					     <GIC_SPI 67 IRQ_TYPE_LEVEL_HIGH>;
				clocks = <&clk IMX8MM_CLK_GPIO2_ROOT>;
				gpio-controller;
				#gpio-cells = <2>;
				interrupt-controller;
				#interrupt-cells = <2>;
				gpio-ranges = <&iomuxc 0 40 21>;
			};

			gpio3: gpio@30220000 {
				compatible = "fsl,imx8mm-gpio", "fsl,imx35-gpio";
				reg = <0x30220000 0x10000>;
				interrupts = <GIC_SPI 68 IRQ_TYPE_LEVEL_HIGH>,
					     <GIC_SPI 69 IRQ_TYPE_LEVEL_HIGH>;
				clocks = <&clk IMX8MM_CLK_GPIO3_ROOT>;
				gpio-controller;
				#gpio-cells = <2>;
				interrupt-controller;
				#interrupt-cells = <2>;
				gpio-ranges = <&iomuxc 0 61 26>;
			};

			gpio4: gpio@30230000 {
				compatible = "fsl,imx8mm-gpio", "fsl,imx35-gpio";
				reg = <0x30230000 0x10000>;
				interrupts = <GIC_SPI 70 IRQ_TYPE_LEVEL_HIGH>,
					     <GIC_SPI 71 IRQ_TYPE_LEVEL_HIGH>;
				clocks = <&clk IMX8MM_CLK_GPIO4_ROOT>;
				gpio-controller;
				#gpio-cells = <2>;
				interrupt-controller;
				#interrupt-cells = <2>;
				gpio-ranges = <&iomuxc 0 87 32>;
			};

			gpio5: gpio@30240000 {
				compatible = "fsl,imx8mm-gpio", "fsl,imx35-gpio";
				reg = <0x30240000 0x10000>;
				interrupts = <GIC_SPI 72 IRQ_TYPE_LEVEL_HIGH>,
					     <GIC_SPI 73 IRQ_TYPE_LEVEL_HIGH>;
				clocks = <&clk IMX8MM_CLK_GPIO5_ROOT>;
				gpio-controller;
				#gpio-cells = <2>;
				interrupt-controller;
				#interrupt-cells = <2>;
				gpio-ranges = <&iomuxc 0 119 30>;
			};

			tmu: tmu@30260000 {
				compatible = "fsl,imx8mm-tmu";
				reg = <0x30260000 0x10000>;
				clocks = <&clk IMX8MM_CLK_TMU_ROOT>;
				#thermal-sensor-cells = <0>;
			};

			wdog1: watchdog@30280000 {
				compatible = "fsl,imx8mm-wdt", "fsl,imx21-wdt";
				reg = <0x30280000 0x10000>;
				interrupts = <GIC_SPI 78 IRQ_TYPE_LEVEL_HIGH>;
				clocks = <&clk IMX8MM_CLK_WDOG1_ROOT>;
				status = "disabled";
			};

			wdog2: watchdog@30290000 {
				compatible = "fsl,imx8mm-wdt", "fsl,imx21-wdt";
				reg = <0x30290000 0x10000>;
				interrupts = <GIC_SPI 79 IRQ_TYPE_LEVEL_HIGH>;
				clocks = <&clk IMX8MM_CLK_WDOG2_ROOT>;
				status = "disabled";
			};

			wdog3: watchdog@302a0000 {
				compatible = "fsl,imx8mm-wdt", "fsl,imx21-wdt";
				reg = <0x302a0000 0x10000>;
				interrupts = <GIC_SPI 10 IRQ_TYPE_LEVEL_HIGH>;
				clocks = <&clk IMX8MM_CLK_WDOG3_ROOT>;
				status = "disabled";
			};

			sdma2: dma-controller@302c0000 {
				compatible = "fsl,imx8mm-sdma", "fsl,imx8mq-sdma";
				reg = <0x302c0000 0x10000>;
				interrupts = <GIC_SPI 103 IRQ_TYPE_LEVEL_HIGH>;
				clocks = <&clk IMX8MM_CLK_SDMA2_ROOT>,
					 <&clk IMX8MM_CLK_SDMA2_ROOT>;
				clock-names = "ipg", "ahb";
				#dma-cells = <3>;
				fsl,sdma-ram-script-name = "imx/sdma/sdma-imx7d.bin";
			};

			sdma3: dma-controller@302b0000 {
				compatible = "fsl,imx8mm-sdma", "fsl,imx8mq-sdma";
				reg = <0x302b0000 0x10000>;
				interrupts = <GIC_SPI 34 IRQ_TYPE_LEVEL_HIGH>;
				clocks = <&clk IMX8MM_CLK_SDMA3_ROOT>,
				 <&clk IMX8MM_CLK_SDMA3_ROOT>;
				clock-names = "ipg", "ahb";
				#dma-cells = <3>;
				fsl,sdma-ram-script-name = "imx/sdma/sdma-imx7d.bin";
			};

			iomuxc: pinctrl@30330000 {
				compatible = "fsl,imx8mm-iomuxc";
				reg = <0x30330000 0x10000>;
			};

			gpr: iomuxc-gpr@30340000 {
				compatible = "fsl,imx8mm-iomuxc-gpr", "fsl,imx6q-iomuxc-gpr", "syscon";
				reg = <0x30340000 0x10000>;
			};

			ocotp: ocotp-ctrl@30350000 {
				compatible = "fsl,imx8mm-ocotp", "fsl,imx7d-ocotp", "syscon";
				reg = <0x30350000 0x10000>;
				clocks = <&clk IMX8MM_CLK_OCOTP_ROOT>;
				/* For nvmem subnodes */
				#address-cells = <1>;
				#size-cells = <1>;

				cpu_speed_grade: speed-grade@10 {
					reg = <0x10 4>;
				};

				fec_mac_address: mac-address@640 {
					reg = <0x90 6>;
				};
			};

			anatop: anatop@30360000 {
				compatible = "fsl,imx8mm-anatop", "syscon", "simple-bus";
				reg = <0x30360000 0x10000>;
			};

			irq_sec_vio: caam_secvio {
				compatible = "fsl,imx6q-caam-secvio";
				interrupts = <GIC_SPI 20 IRQ_TYPE_LEVEL_HIGH>;
				jtag-tamper = "disabled";
				watchdog-tamper = "enabled";
				internal-boot-tamper = "enabled";
				external-pin-tamper = "disabled";
			};

			caam_snvs: caam-snvs@30370000 {
				compatible = "fsl,imx6q-caam-snvs";
				reg = <0x30370000 0x10000>;
<<<<<<< HEAD
=======
				clocks = <&clk IMX8MM_CLK_SNVS_ROOT>;
				clock-names = "ipg";
>>>>>>> ea790475
			};

			snvs: snvs@30370000 {
				compatible = "fsl,sec-v4.0-mon","syscon", "simple-mfd";
				reg = <0x30370000 0x10000>;

				snvs_rtc: snvs-rtc-lp {
					compatible = "fsl,sec-v4.0-mon-rtc-lp";
					regmap = <&snvs>;
					offset = <0x34>;
					interrupts = <GIC_SPI 19 IRQ_TYPE_LEVEL_HIGH>,
						     <GIC_SPI 20 IRQ_TYPE_LEVEL_HIGH>;
					clocks = <&clk IMX8MM_CLK_SNVS_ROOT>;
					clock-names = "snvs-rtc";
				};

				snvs_pwrkey: snvs-powerkey {
					compatible = "fsl,sec-v4.0-pwrkey";
					regmap = <&snvs>;
					interrupts = <GIC_SPI 4 IRQ_TYPE_LEVEL_HIGH>;
					clocks = <&clk IMX8MM_CLK_SNVS_ROOT>;
					clock-names = "snvs";
					linux,keycode = <KEY_POWER>;
					wakeup-source;
					status = "disabled";
				};
			};

			clk: clock-controller@30380000 {
				compatible = "fsl,imx8mm-ccm";
				reg = <0x30380000 0x10000>;
				#clock-cells = <1>;
				clocks = <&osc_32k>, <&osc_24m>, <&clk_ext1>, <&clk_ext2>,
					 <&clk_ext3>, <&clk_ext4>;
				clock-names = "osc_32k", "osc_24m", "clk_ext1", "clk_ext2",
					      "clk_ext3", "clk_ext4";
				assigned-clocks = <&clk IMX8MM_CLK_NOC>,
						<&clk IMX8MM_CLK_AUDIO_AHB>,
						<&clk IMX8MM_CLK_IPG_AUDIO_ROOT>,
						<&clk IMX8MM_SYS_PLL3>,
						<&clk IMX8MM_VIDEO_PLL1>,
						<&clk IMX8MM_AUDIO_PLL1>,
						<&clk IMX8MM_AUDIO_PLL2>;
				assigned-clock-parents = <&clk IMX8MM_SYS_PLL3_OUT>,
							 <&clk IMX8MM_SYS_PLL1_800M>;
				assigned-clock-rates = <0>,
							<400000000>,
							<400000000>,
							<750000000>,
							<594000000>,
							<393216000>,
							<361267200>;
			};

			src: reset-controller@30390000 {
				compatible = "fsl,imx8mm-src", "fsl,imx8mq-src", "syscon";
				reg = <0x30390000 0x10000>;
				interrupts = <GIC_SPI 89 IRQ_TYPE_LEVEL_HIGH>;
				#reset-cells = <1>;
			};
		};

		aips2: bus@30400000 {
			compatible = "fsl,aips-bus", "simple-bus";
			#address-cells = <1>;
			#size-cells = <1>;
			ranges = <0x30400000 0x30400000 0x400000>;

			pwm1: pwm@30660000 {
				compatible = "fsl,imx8mm-pwm", "fsl,imx27-pwm";
				reg = <0x30660000 0x10000>;
				interrupts = <GIC_SPI 81 IRQ_TYPE_LEVEL_HIGH>;
				clocks = <&clk IMX8MM_CLK_PWM1_ROOT>,
					<&clk IMX8MM_CLK_PWM1_ROOT>;
				clock-names = "ipg", "per";
				#pwm-cells = <2>;
				status = "disabled";
			};

			pwm2: pwm@30670000 {
				compatible = "fsl,imx8mm-pwm", "fsl,imx27-pwm";
				reg = <0x30670000 0x10000>;
				interrupts = <GIC_SPI 82 IRQ_TYPE_LEVEL_HIGH>;
				clocks = <&clk IMX8MM_CLK_PWM2_ROOT>,
					 <&clk IMX8MM_CLK_PWM2_ROOT>;
				clock-names = "ipg", "per";
				#pwm-cells = <2>;
				status = "disabled";
			};

			pwm3: pwm@30680000 {
				compatible = "fsl,imx8mm-pwm", "fsl,imx27-pwm";
				reg = <0x30680000 0x10000>;
				interrupts = <GIC_SPI 83 IRQ_TYPE_LEVEL_HIGH>;
				clocks = <&clk IMX8MM_CLK_PWM3_ROOT>,
					 <&clk IMX8MM_CLK_PWM3_ROOT>;
				clock-names = "ipg", "per";
				#pwm-cells = <2>;
				status = "disabled";
			};

			pwm4: pwm@30690000 {
				compatible = "fsl,imx8mm-pwm", "fsl,imx27-pwm";
				reg = <0x30690000 0x10000>;
				interrupts = <GIC_SPI 84 IRQ_TYPE_LEVEL_HIGH>;
				clocks = <&clk IMX8MM_CLK_PWM4_ROOT>,
					 <&clk IMX8MM_CLK_PWM4_ROOT>;
				clock-names = "ipg", "per";
				#pwm-cells = <2>;
				status = "disabled";
			};

			system_counter: timer@306a0000 {
				compatible = "nxp,sysctr-timer";
				reg = <0x306a0000 0x20000>;
				interrupts = <GIC_SPI 47 IRQ_TYPE_LEVEL_HIGH>;
				clocks = <&osc_24m>;
				clock-names = "per";
			};
		};

		aips3: bus@30800000 {
			compatible = "fsl,aips-bus", "simple-bus";
			#address-cells = <1>;
			#size-cells = <1>;
			ranges = <0x30800000 0x30800000 0x400000>,
				 <0x8000000 0x8000000 0x10000000>;

			flexspi: spi@30bb0000 {
				#address-cells = <1>;
				#size-cells = <0>;
				compatible = "nxp,imx8mm-fspi";
				reg = <0x30bb0000 0x10000>, <0x8000000 0x10000000>;
				reg-names = "fspi_base", "fspi_mmap";
				interrupts = <GIC_SPI 107 IRQ_TYPE_LEVEL_HIGH>;
				clocks = <&clk IMX8MM_CLK_QSPI_ROOT>,
					 <&clk IMX8MM_CLK_QSPI_ROOT>;
				clock-names = "fspi", "fspi_en";
				status = "disabled";
			};

			ecspi1: spi@30820000 {
				compatible = "fsl,imx8mm-ecspi", "fsl,imx6ul-ecspi";
				#address-cells = <1>;
				#size-cells = <0>;
				reg = <0x30820000 0x10000>;
				interrupts = <GIC_SPI 31 IRQ_TYPE_LEVEL_HIGH>;
				clocks = <&clk IMX8MM_CLK_ECSPI1_ROOT>,
					 <&clk IMX8MM_CLK_ECSPI1_ROOT>;
				clock-names = "ipg", "per";
				dmas = <&sdma1 0 7 1>, <&sdma1 1 7 2>;
				dma-names = "rx", "tx";
				status = "disabled";
			};

			ecspi2: spi@30830000 {
				compatible = "fsl,imx8mm-ecspi", "fsl,imx6ul-ecspi";
				#address-cells = <1>;
				#size-cells = <0>;
				reg = <0x30830000 0x10000>;
				interrupts = <GIC_SPI 32 IRQ_TYPE_LEVEL_HIGH>;
				clocks = <&clk IMX8MM_CLK_ECSPI2_ROOT>,
					 <&clk IMX8MM_CLK_ECSPI2_ROOT>;
				clock-names = "ipg", "per";
				dmas = <&sdma1 2 7 1>, <&sdma1 3 7 2>;
				dma-names = "rx", "tx";
				status = "disabled";
			};

			ecspi3: spi@30840000 {
				compatible = "fsl,imx8mm-ecspi", "fsl,imx6ul-ecspi";
				#address-cells = <1>;
				#size-cells = <0>;
				reg = <0x30840000 0x10000>;
				interrupts = <GIC_SPI 33 IRQ_TYPE_LEVEL_HIGH>;
				clocks = <&clk IMX8MM_CLK_ECSPI3_ROOT>,
					 <&clk IMX8MM_CLK_ECSPI3_ROOT>;
				clock-names = "ipg", "per";
				dmas = <&sdma1 4 7 1>, <&sdma1 5 7 2>;
				dma-names = "rx", "tx";
				status = "disabled";
			};

			uart1: serial@30860000 {
				compatible = "fsl,imx8mm-uart", "fsl,imx6q-uart";
				reg = <0x30860000 0x10000>;
				interrupts = <GIC_SPI 26 IRQ_TYPE_LEVEL_HIGH>;
				clocks = <&clk IMX8MM_CLK_UART1_ROOT>,
					 <&clk IMX8MM_CLK_UART1_ROOT>;
				clock-names = "ipg", "per";
				dmas = <&sdma1 22 4 0>, <&sdma1 23 4 0>;
				dma-names = "rx", "tx";
				status = "disabled";
			};

			uart3: serial@30880000 {
				compatible = "fsl,imx8mm-uart", "fsl,imx6q-uart";
				reg = <0x30880000 0x10000>;
				interrupts = <GIC_SPI 28 IRQ_TYPE_LEVEL_HIGH>;
				clocks = <&clk IMX8MM_CLK_UART3_ROOT>,
					 <&clk IMX8MM_CLK_UART3_ROOT>;
				clock-names = "ipg", "per";
				dmas = <&sdma1 26 4 0>, <&sdma1 27 4 0>;
				dma-names = "rx", "tx";
				status = "disabled";
			};

			uart2: serial@30890000 {
				compatible = "fsl,imx8mm-uart", "fsl,imx6q-uart";
				reg = <0x30890000 0x10000>;
				interrupts = <GIC_SPI 27 IRQ_TYPE_LEVEL_HIGH>;
				clocks = <&clk IMX8MM_CLK_UART2_ROOT>,
					 <&clk IMX8MM_CLK_UART2_ROOT>;
				clock-names = "ipg", "per";
				status = "disabled";
			};

			crypto: crypto@30900000 {
				compatible = "fsl,sec-v4.0";
				#address-cells = <0x1>;
				#size-cells = <0x1>;
				reg = <0x30900000 0x40000>;
				ranges = <0 0x30900000 0x40000>;
				interrupts = <GIC_SPI 91 IRQ_TYPE_LEVEL_HIGH>;
				clocks = <&clk IMX8MM_CLK_AHB>,
					 <&clk IMX8MM_CLK_IPG_ROOT>;
				clock-names = "aclk", "ipg";

				sec_jr0: jr@1000 {
					 compatible = "fsl,sec-v4.0-job-ring";
					 reg = <0x1000 0x1000>;
					 interrupts = <GIC_SPI 105 IRQ_TYPE_LEVEL_HIGH>;
				};

				sec_jr1: jr@2000 {
					 compatible = "fsl,sec-v4.0-job-ring";
					 reg = <0x2000 0x1000>;
					 interrupts = <GIC_SPI 106 IRQ_TYPE_LEVEL_HIGH>;
				};

				sec_jr2: jr@3000 {
					 compatible = "fsl,sec-v4.0-job-ring";
					 reg = <0x3000 0x1000>;
					 interrupts = <GIC_SPI 114 IRQ_TYPE_LEVEL_HIGH>;
				};
			};

			i2c1: i2c@30a20000 {
				compatible = "fsl,imx8mm-i2c", "fsl,imx21-i2c";
				#address-cells = <1>;
				#size-cells = <0>;
				reg = <0x30a20000 0x10000>;
				interrupts = <GIC_SPI 35 IRQ_TYPE_LEVEL_HIGH>;
				clocks = <&clk IMX8MM_CLK_I2C1_ROOT>;
				status = "disabled";
			};

			i2c2: i2c@30a30000 {
				compatible = "fsl,imx8mm-i2c", "fsl,imx21-i2c";
				#address-cells = <1>;
				#size-cells = <0>;
				reg = <0x30a30000 0x10000>;
				interrupts = <GIC_SPI 36 IRQ_TYPE_LEVEL_HIGH>;
				clocks = <&clk IMX8MM_CLK_I2C2_ROOT>;
				status = "disabled";
			};

			i2c3: i2c@30a40000 {
				#address-cells = <1>;
				#size-cells = <0>;
				compatible = "fsl,imx8mm-i2c", "fsl,imx21-i2c";
				reg = <0x30a40000 0x10000>;
				interrupts = <GIC_SPI 37 IRQ_TYPE_LEVEL_HIGH>;
				clocks = <&clk IMX8MM_CLK_I2C3_ROOT>;
				status = "disabled";
			};

			i2c4: i2c@30a50000 {
				compatible = "fsl,imx8mm-i2c", "fsl,imx21-i2c";
				#address-cells = <1>;
				#size-cells = <0>;
				reg = <0x30a50000 0x10000>;
				interrupts = <GIC_SPI 38 IRQ_TYPE_LEVEL_HIGH>;
				clocks = <&clk IMX8MM_CLK_I2C4_ROOT>;
				status = "disabled";
			};

			uart4: serial@30a60000 {
				compatible = "fsl,imx8mm-uart", "fsl,imx6q-uart";
				reg = <0x30a60000 0x10000>;
				interrupts = <GIC_SPI 29 IRQ_TYPE_LEVEL_HIGH>;
				clocks = <&clk IMX8MM_CLK_UART4_ROOT>,
					 <&clk IMX8MM_CLK_UART4_ROOT>;
				clock-names = "ipg", "per";
				dmas = <&sdma1 28 4 0>, <&sdma1 29 4 0>;
				dma-names = "rx", "tx";
				status = "disabled";
			};

			mu: mu@30aa0000 {
				compatible = "fsl,imx8mm-mu", "fsl,imx6sx-mu";
				reg = <0x30aa0000 0x10000>;
				interrupts = <GIC_SPI 88 IRQ_TYPE_LEVEL_HIGH>;
				clocks = <&clk IMX8MM_CLK_MU_ROOT>;
				clock-names = "mu";
				#mbox-cells = <2>;
			};

			usdhc1: mmc@30b40000 {
				compatible = "fsl,imx8mm-usdhc", "fsl,imx7d-usdhc";
				reg = <0x30b40000 0x10000>;
				interrupts = <GIC_SPI 22 IRQ_TYPE_LEVEL_HIGH>;
				clocks = <&clk IMX8MM_CLK_IPG_ROOT>,
					 <&clk IMX8MM_CLK_NAND_USDHC_BUS>,
					 <&clk IMX8MM_CLK_USDHC1_ROOT>;
				clock-names = "ipg", "ahb", "per";
				assigned-clocks = <&clk IMX8MM_CLK_USDHC1>;
				assigned-clock-rates = <400000000>;
				fsl,tuning-start-tap = <20>;
				fsl,tuning-step= <2>;
				bus-width = <4>;
				status = "disabled";
			};

			usdhc2: mmc@30b50000 {
				compatible = "fsl,imx8mm-usdhc", "fsl,imx7d-usdhc";
				reg = <0x30b50000 0x10000>;
				interrupts = <GIC_SPI 23 IRQ_TYPE_LEVEL_HIGH>;
				clocks = <&clk IMX8MM_CLK_IPG_ROOT>,
					 <&clk IMX8MM_CLK_NAND_USDHC_BUS>,
					 <&clk IMX8MM_CLK_USDHC2_ROOT>;
				clock-names = "ipg", "ahb", "per";
				fsl,tuning-start-tap = <20>;
				fsl,tuning-step= <2>;
				bus-width = <4>;
				status = "disabled";
			};

			usdhc3: mmc@30b60000 {
				compatible = "fsl,imx8mm-usdhc", "fsl,imx7d-usdhc";
				reg = <0x30b60000 0x10000>;
				interrupts = <GIC_SPI 24 IRQ_TYPE_LEVEL_HIGH>;
				clocks = <&clk IMX8MM_CLK_IPG_ROOT>,
					 <&clk IMX8MM_CLK_NAND_USDHC_BUS>,
					 <&clk IMX8MM_CLK_USDHC3_ROOT>;
				clock-names = "ipg", "ahb", "per";
				assigned-clocks = <&clk IMX8MM_CLK_USDHC3_ROOT>;
				assigned-clock-rates = <400000000>;
				fsl,tuning-start-tap = <20>;
				fsl,tuning-step= <2>;
				bus-width = <4>;
				status = "disabled";
			};

			sdma1: dma-controller@30bd0000 {
				compatible = "fsl,imx8mm-sdma", "fsl,imx8mq-sdma";
				reg = <0x30bd0000 0x10000>;
				interrupts = <GIC_SPI 2 IRQ_TYPE_LEVEL_HIGH>;
				clocks = <&clk IMX8MM_CLK_SDMA1_ROOT>,
					 <&clk IMX8MM_CLK_AHB>;
				clock-names = "ipg", "ahb";
				#dma-cells = <3>;
				fsl,sdma-ram-script-name = "imx/sdma/sdma-imx7d.bin";
			};

			fec1: ethernet@30be0000 {
				compatible = "fsl,imx8mm-fec", "fsl,imx8mq-fec", "fsl,imx6sx-fec";
				reg = <0x30be0000 0x10000>;
				interrupts = <GIC_SPI 118 IRQ_TYPE_LEVEL_HIGH>,
					     <GIC_SPI 119 IRQ_TYPE_LEVEL_HIGH>,
					     <GIC_SPI 120 IRQ_TYPE_LEVEL_HIGH>;
				clocks = <&clk IMX8MM_CLK_ENET1_ROOT>,
					 <&clk IMX8MM_CLK_ENET1_ROOT>,
					 <&clk IMX8MM_CLK_ENET_TIMER>,
					 <&clk IMX8MM_CLK_ENET_REF>,
					 <&clk IMX8MM_CLK_ENET_PHY_REF>;
				clock-names = "ipg", "ahb", "ptp",
					      "enet_clk_ref", "enet_out";
				assigned-clocks = <&clk IMX8MM_CLK_ENET_AXI>,
						  <&clk IMX8MM_CLK_ENET_TIMER>,
						  <&clk IMX8MM_CLK_ENET_REF>,
						  <&clk IMX8MM_CLK_ENET_TIMER>;
				assigned-clock-parents = <&clk IMX8MM_SYS_PLL1_266M>,
							 <&clk IMX8MM_SYS_PLL2_100M>,
							 <&clk IMX8MM_SYS_PLL2_125M>;
				assigned-clock-rates = <0>, <0>, <125000000>, <100000000>;
				fsl,num-tx-queues = <3>;
				fsl,num-rx-queues = <3>;
				nvmem-cells = <&fec_mac_address>;
				nvmem-cell-names = "mac-address";
				nvmem_macaddr_swap;
				stop-mode = <&gpr 0x10 3>;
				fsl,wakeup_irq = <2>;
				status = "disabled";
			};

		};

		aips4: bus@32c00000 {
			compatible = "fsl,aips-bus", "simple-bus";
			#address-cells = <1>;
			#size-cells = <1>;
			ranges = <0x32c00000 0x32c00000 0x400000>;

			lcdif: lcdif@32e00000 {
				#address-cells = <1>;
				#size-cells = <0>;
				compatible = "fsl,imx8mm-lcdif";
				reg = <0x32e00000 0x10000>;
				clocks = <&clk IMX8MM_CLK_LCDIF_PIXEL>,
					 <&clk IMX8MM_CLK_DISP_AXI_ROOT>,
					 <&clk IMX8MM_CLK_DISP_APB_ROOT>;
				clock-names = "pix", "disp-axi", "disp-apb";
				assigned-clocks = <&clk IMX8MM_CLK_LCDIF_PIXEL>,
						  <&clk IMX8MM_CLK_DISP_AXI>,
						  <&clk IMX8MM_CLK_DISP_APB>;
				assigned-clock-parents = <&clk IMX8MM_VIDEO_PLL1_OUT>,
							 <&clk IMX8MM_SYS_PLL2_1000M>,
							 <&clk IMX8MM_SYS_PLL1_800M>;
				assigned-clock-rate = <594000000>, <500000000>, <200000000>;
				interrupts = <GIC_SPI 5 IRQ_TYPE_LEVEL_HIGH>;
				lcdif-gpr = <&dispmix_gpr>;
				resets = <&lcdif_resets>;
				power-domains = <&dispmix_pd>;
				status = "disabled";

				lcdif_disp0: port@0 {
					reg = <0>;

					lcdif_to_dsim: endpoint {
						remote-endpoint = <&dsim_from_lcdif>;
					};
				};
			};

			mipi_dsi: mipi_dsi@32e10000 {
				#address-cells = <1>;
				#size-cells = <0>;
				compatible = "fsl,imx8mm-mipi-dsim";
				reg = <0x32e10000 0x400>;
				clocks = <&clk IMX8MM_CLK_DSI_CORE>,
					 <&clk IMX8MM_CLK_DSI_PHY_REF>;
				clock-names = "cfg", "pll-ref";
				assigned-clocks = <&clk IMX8MM_CLK_DSI_CORE>,
						  <&clk IMX8MM_CLK_DSI_PHY_REF>;
				assigned-clock-parents = <&clk IMX8MM_SYS_PLL1_266M>,
							 <&clk IMX8MM_VIDEO_PLL1_OUT>;
				assigned-clock-rates = <266000000>, <594000000>;
				interrupts = <GIC_SPI 18 IRQ_TYPE_LEVEL_HIGH>;
				dsi-gpr = <&dispmix_gpr>;
				resets = <&mipi_dsi_resets>;
				power-domains = <&mipi_pd>;
				status = "disabled";

				port@0 {
					dsim_from_lcdif: endpoint {
						remote-endpoint = <&lcdif_to_dsim>;
					};
				};
			};

			csi1_bridge: csi1_bridge@32e20000 {
				compatible = "fsl,imx8mm-csi", "fsl,imx8mq-csi", "fsl,imx6s-csi";
				reg = <0x32e20000 0x1000>;
				interrupts = <GIC_SPI 16 IRQ_TYPE_LEVEL_HIGH>;
				clocks = <&clk IMX8MM_CLK_DISP_AXI_ROOT>,
					<&clk IMX8MM_CLK_CSI1_ROOT>,
					<&clk IMX8MM_CLK_DISP_APB_ROOT>;
				clock-names = "disp-axi", "csi_mclk", "disp_dcic";
				power-domains = <&dispmix_pd>;
				status = "disabled";
			};

			mipi_csi_1: mipi_csi@32e30000 {
				compatible = "fsl,imx8mm-mipi-csi";
				reg = <0x32e30000 0x1000>;
				interrupts = <GIC_SPI 17 IRQ_TYPE_LEVEL_HIGH>;
				clock-frequency = <333000000>;
				clocks = <&clk IMX8MM_CLK_CSI1_CORE>,
					<&clk IMX8MM_CLK_CSI1_PHY_REF>,
					<&clk IMX8MM_CLK_DISP_AXI_ROOT>,
					<&clk IMX8MM_CLK_DISP_APB_ROOT>;
				clock-names = "mipi_clk", "phy_clk", "disp_axi", "disp_apb";
				bus-width = <4>;
				power-domains = <&mipi_pd>;
				status = "disabled";
			};

			dispmix_gpr: display-gpr@32e28000 {
				compatible = "fsl, imx8mm-iomuxc-gpr", "syscon";
				reg = <0x32e28000 0x100>;
			};

			display-subsystem {
				compatible = "fsl,imx-display-subsystem";
				ports = <&lcdif_disp0>;
			};

			usbotg1: usb@32e40000 {
				compatible = "fsl,imx8mm-usb", "fsl,imx7d-usb";
				reg = <0x32e40000 0x200>;
				interrupts = <GIC_SPI 40 IRQ_TYPE_LEVEL_HIGH>;
				clocks = <&clk IMX8MM_CLK_USB1_CTRL_ROOT>;
				clock-names = "usb1_ctrl_root_clk";
				assigned-clocks = <&clk IMX8MM_CLK_USB_BUS>;
				assigned-clock-parents = <&clk IMX8MM_SYS_PLL2_500M>;
				fsl,usbphy = <&usbphynop1>;
				fsl,usbmisc = <&usbmisc1 0>;
				power-domains = <&usb_otg1_pd>;
				status = "disabled";
			};

			usbmisc1: usbmisc@32e40200 {
				compatible = "fsl,imx8mm-usbmisc", "fsl,imx7d-usbmisc";
				#index-cells = <1>;
				reg = <0x32e40200 0x200>;
			};

			usbotg2: usb@32e50000 {
				compatible = "fsl,imx8mm-usb", "fsl,imx7d-usb";
				reg = <0x32e50000 0x200>;
				interrupts = <GIC_SPI 41 IRQ_TYPE_LEVEL_HIGH>;
				clocks = <&clk IMX8MM_CLK_USB1_CTRL_ROOT>;
				clock-names = "usb1_ctrl_root_clk";
				assigned-clocks = <&clk IMX8MM_CLK_USB_BUS>;
				assigned-clock-parents = <&clk IMX8MM_SYS_PLL2_500M>;
				fsl,usbphy = <&usbphynop2>;
				fsl,usbmisc = <&usbmisc2 0>;
				power-domains = <&usb_otg2_pd>;
				status = "disabled";
			};

			usbmisc2: usbmisc@32e50200 {
				compatible = "fsl,imx8mm-usbmisc", "fsl,imx7d-usbmisc";
				#index-cells = <1>;
				reg = <0x32e50200 0x200>;
			};

			pcie_phy: pcie-phy@32f00000 {
				  compatible = "fsl,imx7d-pcie-phy";
				  reg = <0x32f00000 0x10000>;
			};
		};

		dma_apbh: dma-controller@33000000 {
			compatible = "fsl,imx7d-dma-apbh", "fsl,imx28-dma-apbh";
			reg = <0x33000000 0x2000>;
			interrupts = <GIC_SPI 12 IRQ_TYPE_LEVEL_HIGH>,
				     <GIC_SPI 12 IRQ_TYPE_LEVEL_HIGH>,
				     <GIC_SPI 12 IRQ_TYPE_LEVEL_HIGH>,
				     <GIC_SPI 12 IRQ_TYPE_LEVEL_HIGH>;
			interrupt-names = "gpmi0", "gpmi1", "gpmi2", "gpmi3";
			#dma-cells = <1>;
			dma-channels = <4>;
			clocks = <&clk IMX8MM_CLK_NAND_USDHC_BUS_RAWNAND_CLK>;
		};

		gpmi: nand-controller@33002000{
			compatible = "fsl,imx8mm-gpmi-nand", "fsl,imx7d-gpmi-nand";
			#address-cells = <1>;
			#size-cells = <1>;
			reg = <0x33002000 0x2000>, <0x33004000 0x4000>;
			reg-names = "gpmi-nand", "bch";
			interrupts = <GIC_SPI 14 IRQ_TYPE_LEVEL_HIGH>;
			interrupt-names = "bch";
			clocks = <&clk IMX8MM_CLK_NAND_ROOT>,
				 <&clk IMX8MM_CLK_NAND_USDHC_BUS_RAWNAND_CLK>;
			clock-names = "gpmi_io", "gpmi_bch_apb";
			dmas = <&dma_apbh 0>;
			dma-names = "rx-tx";
			status = "disabled";
		};

		pcie0: pcie@33800000 {
			compatible = "fsl,imx8mm-pcie", "snps,dw-pcie";
			reg = <0x33800000 0x400000>,
				<0x1ff00000 0x80000>;
			reg-names = "dbi", "config";
			#address-cells = <3>;
			#size-cells = <2>;
			device_type = "pci";
			bus-range = <0x00 0xff>;
			ranges =  <0x81000000 0 0x00000000 0x1ff80000 0 0x00010000 /* downstream I/O 64KB */
				   0x82000000 0 0x18000000 0x18000000 0 0x07f00000>; /* non-prefetchable memory */
			num-lanes = <1>;
			num-viewport = <4>;
			interrupts = <GIC_SPI 122 IRQ_TYPE_LEVEL_HIGH>,
					<GIC_SPI 127 IRQ_TYPE_LEVEL_HIGH>; /* eDMA */
			interrupt-names = "msi", "dma";
			#interrupt-cells = <1>;
			interrupt-map-mask = <0 0 0 0x7>;
			interrupt-map = <0 0 0 1 &gic GIC_SPI 125 IRQ_TYPE_LEVEL_HIGH>,
					<0 0 0 2 &gic GIC_SPI 124 IRQ_TYPE_LEVEL_HIGH>,
					<0 0 0 3 &gic GIC_SPI 123 IRQ_TYPE_LEVEL_HIGH>,
					<0 0 0 4 &gic GIC_SPI 122 IRQ_TYPE_LEVEL_HIGH>;
			fsl,max-link-speed = <2>;
			power-domains = <&pcie_pd>;
			resets = <&src IMX8MQ_RESET_PCIEPHY>,
				 <&src IMX8MQ_RESET_PCIE_CTRL_APPS_EN>,
				 <&src IMX8MQ_RESET_PCIE_CTRL_APPS_CLK_REQ>,
				 <&src IMX8MQ_RESET_PCIE_CTRL_APPS_TURNOFF>;
			reset-names = "pciephy", "apps", "clkreq", "turnoff";
			fsl,imx7d-pcie-phy = <&pcie_phy>;
			status = "disabled";
		};

<<<<<<< HEAD
=======
		pcie0_ep: pcie_ep@33800000 {
			compatible = "fsl,imx8mm-pcie-ep";
			reg = <0x33800000 0x000400000>,
			      <0x18000000 0x08000000>;
			reg-names = "regs", "addr_space";
			num-lanes = <1>;
			interrupts = <GIC_SPI 127 IRQ_TYPE_LEVEL_HIGH>; /* eDMA */
			interrupt-names = "dma";
			fsl,max-link-speed = <2>;
			power-domains = <&pcie_pd>;
			resets = <&src IMX8MQ_RESET_PCIEPHY>,
				 <&src IMX8MQ_RESET_PCIE_CTRL_APPS_EN>,
				 <&src IMX8MQ_RESET_PCIE_CTRL_APPS_CLK_REQ>,
				 <&src IMX8MQ_RESET_PCIE_CTRL_APPS_TURNOFF>;
			reset-names = "pciephy", "apps", "clkreq", "turnoff";
			fsl,imx7d-pcie-phy = <&pcie_phy>;
			num-ib-windows = <4>;
			num-ob-windows = <4>;
			status = "disabled";
		};

>>>>>>> ea790475
		gic: interrupt-controller@38800000 {
			compatible = "arm,gic-v3";
			reg = <0x38800000 0x10000>, /* GIC Dist */
			      <0x38880000 0xc0000>; /* GICR (RD_base + SGI_base) */
			#interrupt-cells = <3>;
			interrupt-controller;
			interrupts = <GIC_PPI 9 IRQ_TYPE_LEVEL_HIGH>;
		};

		ddr-pmu@3d800000 {
			compatible = "fsl,imx8mm-ddr-pmu", "fsl,imx8m-ddr-pmu";
			reg = <0x3d800000 0x400000>;
			interrupt-parent = <&gic>;
			interrupts = <GIC_SPI 98 IRQ_TYPE_LEVEL_HIGH>;
		};
	};

	dispmix-reset {
		compatible = "simple-bus";
		#address-cells = <2>;
		#size-cells = <2>;
		ranges;

		dispmix_sft_rstn: dispmix-sft-rstn@32e28000 {
			compatible = "fsl,imx8mm-dispmix-sft-rstn";
			reg = <0x0 0x32e28000 0x0 0x4>;
			clocks = <&clk IMX8MM_CLK_DISP_APB_ROOT>;
			clock-names = "disp_apb_root_clk";
			active_low;
			power-domains = <&dispmix_pd>;
			#reset-cells = <1>;
		};

		dispmix_clk_en: dispmix-clk-en@32e28004 {
			compatible = "fsl,imx8mm-dispmix-clk-en";
			reg = <0x0 0x32e28004 0x0 0x4>;
			clocks = <&clk IMX8MM_CLK_DISP_APB_ROOT>;
			clock-names = "disp_apb_root_clk";
			power-domains = <&dispmix_pd>;
			#reset-cells = <1>;
		};

		dispmix_mipi_rst: dispmix-mipi-rst@32e28008 {
			compatible = "fsl,imx8mm-dispmix-mipi-rst";
			reg = <0x0 0x32e28008 0x0 0x4>;
			clocks = <&clk IMX8MM_CLK_DISP_APB_ROOT>;
			clock-names = "disp_apb_root_clk";
			active_low;
			power-domains = <&dispmix_pd>;
			#reset-cells = <1>;
		};
	};

	lcdif_resets: lcdif-resets {
		#address-cells = <1>;
		#size-cells = <0>;
		#reset-cells = <0>;

		lcdif-clk-enable {
			compatible = "lcdif,clk-enable";
			resets = <&dispmix_clk_en IMX8MM_LCDIF_APB_CLK_EN>,
				 <&dispmix_clk_en IMX8MM_LCDIF_PIXEL_CLK_EN>;
		};
	};

	mipi_dsi_resets: mipi-dsi-resets {
		#address-cells = <1>;
		#size-cells = <0>;
		#reset-cells = <0>;

		dsi-soft-resetn {
			compatible = "dsi,soft-resetn";
			resets = <&dispmix_sft_rstn IMX8MM_MIPI_DSI_I_PRESET>;
		};

		dsi-clk-enable {
			compatible = "dsi,clk-enable";
			resets = <&dispmix_clk_en IMX8MM_MIPI_DSI_CLKREF_EN>,
				 <&dispmix_clk_en IMX8MM_MIPI_DSI_PCLK_EN>;
		};

		dsi-mipi-reset {
			compatible = "dsi,mipi-reset";
			resets = <&dispmix_mipi_rst IMX8MM_MIPI_M_RESET>;
		};
	};

	rpmsg: rpmsg{
		compatible = "fsl,imx8mq-rpmsg";
		/* up to now, the following channels are used in imx rpmsg
		 * - tx1/rx1: messages channel.
		 * - general interrupt1: remote proc finish re-init rpmsg stack
		 *   when A core is partition reset.
		 */
		mbox-names = "tx", "rx", "rxdb";
		mboxes = <&mu 0 1
			  &mu 1 1
			  &mu 3 1>;
		status = "disabled";
	};

	vpu_h1: vpu_h1@38320000 {
		compatible = "nxp,imx8mm-hantro-h1";
		reg = <0x0 0x38320000 0x0 0x10000>;
		reg-names = "regs_hantro_h1";
		interrupts = <GIC_SPI 30 IRQ_TYPE_LEVEL_HIGH>;
		interrupt-names = "irq_hantro_h1";
		clocks = <&clk IMX8MM_CLK_VPU_H1_ROOT>, <&clk IMX8MM_CLK_VPU_DEC_ROOT>;
		clock-names = "clk_hantro_h1", "clk_hantro_h1_bus";
		assigned-clocks = <&clk IMX8MM_CLK_VPU_H1>,<&clk IMX8MM_CLK_VPU_BUS>;
		assigned-clock-parents = <&clk IMX8MM_VPU_PLL_OUT>, <&clk IMX8MM_SYS_PLL1_800M>;
		assigned-clock-rates = <600000000>, <800000000>;
		power-domains = <&vpu_h1_pd>;
		status = "disabled";
	};

	vpu_g1: vpu_g1@38300000 {
		compatible = "nxp,imx8mm-hantro";
		reg = <0x0 0x38300000 0x0 0x100000>;
		reg-names = "regs_hantro";
		interrupts = <GIC_SPI 7 IRQ_TYPE_LEVEL_HIGH>;
		interrupt-names = "irq_hantro";
		clocks = <&clk IMX8MM_CLK_VPU_G1_ROOT>, <&clk IMX8MM_CLK_VPU_DEC_ROOT>;
		clock-names = "clk_hantro", "clk_hantro_bus";
		assigned-clocks = <&clk IMX8MM_CLK_VPU_G1>, <&clk IMX8MM_CLK_VPU_BUS>;
		assigned-clock-parents = <&clk IMX8MM_VPU_PLL_OUT>, <&clk IMX8MM_SYS_PLL1_800M>;
		assigned-clock-rates = <600000000>, <800000000>;
		power-domains = <&vpu_g1_pd>;
		status = "disabled";
	};

	vpu_g2: vpu_g2@38310000 {
		compatible = "nxp,imx8mm-hantro";
		reg = <0x0 0x38310000 0x0 0x100000>;
		reg-names = "regs_hantro";
		interrupts = <GIC_SPI 8 IRQ_TYPE_LEVEL_HIGH>;
		interrupt-names = "irq_hantro";
		clocks = <&clk IMX8MM_CLK_VPU_G2_ROOT>, <&clk IMX8MM_CLK_VPU_DEC_ROOT>;
		clock-names = "clk_hantro", "clk_hantro_bus";
		assigned-clocks = <&clk IMX8MM_CLK_VPU_G2>, <&clk IMX8MM_CLK_VPU_BUS>;
		assigned-clock-parents = <&clk IMX8MM_VPU_PLL_OUT>, <&clk IMX8MM_SYS_PLL1_800M>;
		assigned-clock-rates = <600000000>, <800000000>;
		power-domains = <&vpu_g2_pd>;
		status = "disabled";
	};

        gpu: gpu@38000000 {
		compatible ="fsl,imx8mm-gpu", "fsl,imx6q-gpu";
		reg = <0x0 0x38000000 0x0 0x8000>, <0x0 0x38008000 0x0 0x8000>,
			<0x0 0x40000000 0x0 0x80000000>, <0x0 0x0 0x0 0x8000000>;
		reg-names = "iobase_3d", "iobase_2d",
			"phys_baseaddr", "contiguous_mem";
		interrupts = <GIC_SPI 3 IRQ_TYPE_LEVEL_HIGH>,
			<GIC_SPI 25 IRQ_TYPE_LEVEL_HIGH>;
		interrupt-names = "irq_3d", "irq_2d";
		clocks = <&clk IMX8MM_CLK_GPU3D_ROOT>,
			<&clk IMX8MM_CLK_DUMMY>,
			<&clk IMX8MM_CLK_GPU_BUS_ROOT>,
			<&clk IMX8MM_CLK_GPU_AHB>,
			<&clk IMX8MM_CLK_GPU2D_ROOT>,
			<&clk IMX8MM_CLK_GPU_BUS_ROOT>,
			<&clk IMX8MM_CLK_GPU_AHB>;
		clock-names = "gpu3d_clk", "gpu3d_shader_clk",
			  "gpu3d_axi_clk", "gpu3d_ahb_clk",
			  "gpu2d_clk", "gpu2d_axi_clk",
			  "gpu2d_ahb_clk";
		assigned-clocks = <&clk IMX8MM_CLK_GPU3D_SRC>,
				<&clk IMX8MM_CLK_GPU2D_SRC>,
				<&clk IMX8MM_CLK_GPU_AXI>,
				<&clk IMX8MM_CLK_GPU_AHB>,
				<&clk IMX8MM_GPU_PLL_OUT>;
		assigned-clock-parents = <&clk IMX8MM_GPU_PLL_OUT>,
				<&clk IMX8MM_GPU_PLL_OUT>,
				<&clk IMX8MM_SYS_PLL1_800M>,
				<&clk IMX8MM_SYS_PLL1_800M>;
		assigned-clock-rates = <0>, <0>, <0>,<400000000>,<1000000000>;

		power-domains = <&gpumix_pd>;

		status = "disabled";
	};
};<|MERGE_RESOLUTION|>--- conflicted
+++ resolved
@@ -698,11 +698,8 @@
 			caam_snvs: caam-snvs@30370000 {
 				compatible = "fsl,imx6q-caam-snvs";
 				reg = <0x30370000 0x10000>;
-<<<<<<< HEAD
-=======
 				clocks = <&clk IMX8MM_CLK_SNVS_ROOT>;
 				clock-names = "ipg";
->>>>>>> ea790475
 			};
 
 			snvs: snvs@30370000 {
@@ -845,7 +842,7 @@
 			};
 
 			ecspi1: spi@30820000 {
-				compatible = "fsl,imx8mm-ecspi", "fsl,imx6ul-ecspi";
+				compatible = "fsl,imx8mm-ecspi", "fsl,imx51-ecspi";
 				#address-cells = <1>;
 				#size-cells = <0>;
 				reg = <0x30820000 0x10000>;
@@ -859,7 +856,7 @@
 			};
 
 			ecspi2: spi@30830000 {
-				compatible = "fsl,imx8mm-ecspi", "fsl,imx6ul-ecspi";
+				compatible = "fsl,imx8mm-ecspi", "fsl,imx51-ecspi";
 				#address-cells = <1>;
 				#size-cells = <0>;
 				reg = <0x30830000 0x10000>;
@@ -873,7 +870,7 @@
 			};
 
 			ecspi3: spi@30840000 {
-				compatible = "fsl,imx8mm-ecspi", "fsl,imx6ul-ecspi";
+				compatible = "fsl,imx8mm-ecspi", "fsl,imx51-ecspi";
 				#address-cells = <1>;
 				#size-cells = <0>;
 				reg = <0x30840000 0x10000>;
@@ -1309,8 +1306,6 @@
 			status = "disabled";
 		};
 
-<<<<<<< HEAD
-=======
 		pcie0_ep: pcie_ep@33800000 {
 			compatible = "fsl,imx8mm-pcie-ep";
 			reg = <0x33800000 0x000400000>,
@@ -1332,7 +1327,6 @@
 			status = "disabled";
 		};
 
->>>>>>> ea790475
 		gic: interrupt-controller@38800000 {
 			compatible = "arm,gic-v3";
 			reg = <0x38800000 0x10000>, /* GIC Dist */
