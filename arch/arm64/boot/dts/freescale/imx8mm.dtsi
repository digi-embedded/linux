--- conflicted
+++ resolved
@@ -331,8 +331,6 @@
 		interrupts = <GIC_SPI 74 IRQ_TYPE_LEVEL_HIGH>, <GIC_SPI 75 IRQ_TYPE_LEVEL_HIGH>,
 			     <GIC_SPI 76 IRQ_TYPE_LEVEL_HIGH>, <GIC_SPI 77 IRQ_TYPE_LEVEL_HIGH>;
 		interrupt-name = "irq_busfreq_0", "irq_busfreq_1", "irq_busfreq_2", "irq_busfreq_3";
-<<<<<<< HEAD
-=======
 	};
 
 	irq_sec_vio: caam_secvio {
@@ -347,7 +345,6 @@
 	display-subsystem {
 		compatible = "fsl,imx-display-subsystem";
 		ports = <&lcdif_disp0>;
->>>>>>> ccf0a997
 	};
 
 	soc: soc@0 {
@@ -633,9 +630,6 @@
 				#address-cells = <1>;
 				#size-cells = <1>;
 
-<<<<<<< HEAD
-				imx8mm_uid: unique-id@4 {
-=======
 				/*
 				 * The register address below maps to the MX8M
 				 * Fusemap Description Table entries this way.
@@ -650,7 +644,6 @@
 				 * 0x420).
 				 */
 				imx8mm_uid: unique-id@4 { /* 0x410-0x420 */
->>>>>>> ccf0a997
 					reg = <0x4 0x8>;
 				};
 
@@ -677,22 +670,6 @@
 				compatible = "fsl,imx8mm-anatop";
 				reg = <0x30360000 0x10000>;
 				#clock-cells = <1>;
-			};
-
-			caam_snvs: caam-snvs@30370000 {
-				compatible = "fsl,imx6q-caam-snvs";
-				reg = <0x30370000 0x10000>;
-				clocks = <&clk IMX8MM_CLK_SNVS_ROOT>;
-				clock-names = "ipg";
-			};
-
-			irq_sec_vio: caam_secvio {
-				compatible = "fsl,imx6q-caam-secvio";
-				interrupts = <GIC_SPI 20 IRQ_TYPE_LEVEL_HIGH>;
-				jtag-tamper = "disabled";
-				watchdog-tamper = "enabled";
-				internal-boot-tamper = "enabled";
-				external-pin-tamper = "disabled";
 			};
 
 			caam_snvs: caam-snvs@30370000 {
@@ -1223,11 +1200,6 @@
 			ranges = <0x32c00000 0x32c00000 0x400000>;
 
 			lcdif: lcdif@32e00000 {
-<<<<<<< HEAD
-				#address-cells = <1>;
-				#size-cells = <0>;
-=======
->>>>>>> ccf0a997
 				compatible = "fsl,imx8mm-lcdif";
 				reg = <0x32e00000 0x10000>;
 				clocks = <&clk IMX8MM_CLK_LCDIF_PIXEL>,
@@ -1245,13 +1217,7 @@
 				power-domains = <&disp_blk_ctrl IMX8MM_DISPBLK_PD_LCDIF>;
 				status = "disabled";
 
-<<<<<<< HEAD
-				lcdif_disp0: port@0 {
-					reg = <0>;
-
-=======
 				lcdif_disp0: port {
->>>>>>> ccf0a997
 					lcdif_to_dsim: endpoint {
 						remote-endpoint = <&dsim_from_lcdif>;
 					};
@@ -1277,10 +1243,7 @@
 				status = "disabled";
 
 				port@0 {
-<<<<<<< HEAD
-=======
-
->>>>>>> ccf0a997
+
 					dsim_from_lcdif: endpoint {
 						remote-endpoint = <&lcdif_to_dsim>;
 					};
@@ -1341,14 +1304,6 @@
 				#power-domain-cells = <1>;
 			};
 
-<<<<<<< HEAD
-			display-subsystem {
-				compatible = "fsl,imx-display-subsystem";
-				ports = <&lcdif_disp0>;
-			};
-
-=======
->>>>>>> ccf0a997
 			usbotg1: usb@32e40000 {
 				compatible = "fsl,imx8mm-usb", "fsl,imx7d-usb", "fsl,imx27-usb";
 				reg = <0x32e40000 0x200>;
@@ -1469,17 +1424,6 @@
 			status = "disabled";
 		};
 
-<<<<<<< HEAD
-		pcie0_ep: pcie_ep@33800000 {
-			compatible = "fsl,imx8mm-pcie-ep";
-			reg = <0x33800000 0x000400000>,
-			      <0x18000000 0x08000000>;
-			reg-names = "regs", "addr_space";
-			num-lanes = <1>;
-			interrupts = <GIC_SPI 127 IRQ_TYPE_LEVEL_HIGH>; /* eDMA */
-			interrupt-names = "dma";
-			fsl,max-link-speed = <2>;
-=======
 		pcie0_ep: pcie-ep@33800000 {
 			compatible = "fsl,imx8mm-pcie-ep";
 			reg = <0x33800000 0x400000>,
@@ -1493,7 +1437,6 @@
 				 <&clk IMX8MM_CLK_PCIE1_PHY>,
 				 <&clk IMX8MM_CLK_PCIE1_AUX>;
 			clock-names = "pcie", "pcie_bus", "pcie_aux";
->>>>>>> ccf0a997
 			power-domains = <&pgc_pcie>;
 			resets = <&src IMX8MQ_RESET_PCIE_CTRL_APPS_EN>,
 				 <&src IMX8MQ_RESET_PCIE_CTRL_APPS_TURNOFF>;
@@ -1624,11 +1567,8 @@
 		power-domains = <&pgc_gpu>;
 
 		status = "disabled";
-<<<<<<< HEAD
-=======
 
 		throttle,max_state = <1>;
 		#cooling-cells = <2>;
->>>>>>> ccf0a997
 	};
 };