--- conflicted
+++ resolved
@@ -47,8 +47,6 @@
 		#reset-cells = <0>;
 	};
 
-<<<<<<< HEAD
-=======
 	ir_recv: ir-receiver {
 		compatible = "gpio-ir-receiver";
 		gpios = <&gpio1 13 GPIO_ACTIVE_LOW>;
@@ -56,7 +54,6 @@
 		pinctrl-0 = <&pinctrl_ir_recv>;
 	};
 
->>>>>>> ea790475
 	pcie0_refclk: pcie0-refclk {
 		compatible = "fixed-clock";
 		#clock-cells = <0>;
@@ -83,20 +80,7 @@
 		regulator-max-microvolt = <3300000>;
 		gpio = <&gpio2 19 GPIO_ACTIVE_HIGH>;
 		off-on-delay-us = <20000>;
-<<<<<<< HEAD
-=======
 		enable-active-high;
-	};
-
-	reg_audio_board: regulator-audio-board {
-		compatible = "regulator-fixed";
-		regulator-name = "EXT_PWREN";
-		regulator-min-microvolt = <3300000>;
-		regulator-max-microvolt = <3300000>;
->>>>>>> ea790475
-		enable-active-high;
-		startup-delay-us = <300000>;
-		gpio = <&pca6416 1 GPIO_ACTIVE_HIGH>;
 	};
 
 	reg_audio_board: regulator-audio-board {
@@ -255,8 +239,6 @@
 	status = "okay";
 };
 
-<<<<<<< HEAD
-=======
 &pcie0_ep{
 	pinctrl-names = "default";
 	pinctrl-0 = <&pinctrl_pcie0>;
@@ -269,7 +251,6 @@
 	status = "disabled";
 };
 
->>>>>>> ea790475
 &sai3 {
 	pinctrl-names = "default";
 	pinctrl-0 = <&pinctrl_sai3>;
@@ -708,15 +689,12 @@
 		>;
 	};
 
-<<<<<<< HEAD
-=======
 	pinctrl_ir_recv: ir-recv {
 		fsl,pins = <
 			MX8MM_IOMUXC_GPIO1_IO13_GPIO1_IO13		0x4f
 		>;
 	};
 
->>>>>>> ea790475
 	pinctrl_fec1: fec1grp {
 		fsl,pins = <
 			MX8MM_IOMUXC_ENET_MDC_ENET1_MDC			0x3
