/*
 * Copyright 2018-2019 NXP
 *
 * This program is free software; you can redistribute it and/or
 * modify it under the terms of the GNU General Public License
 * as published by the Free Software Foundation; either version 2
 * of the License, or (at your option) any later version.
 *
 * This program is distributed in the hope that it will be useful,
 * but WITHOUT ANY WARRANTY; without even the implied warranty of
 * MERCHANTABILITY or FITNESS FOR A PARTICULAR PURPOSE.  See the
 * GNU General Public License for more details.
 */

/dts-v1/;

/memreserve/ 0x84000000 0x2000000;
/memreserve/ 0x86000000 0x400000;
/memreserve/ 0x90000000 0x400000;
/memreserve/ 0x90400000 0x1C00000;
/memreserve/ 0x92000000 0x200000;
/memreserve/ 0x92400000 0x2000000;

#include "fsl-imx8qm-mek.dtsi"
#include "fsl-imx8qm-xen.dtsi"

/ {
	model = "Freescale i.MX8QM MEK DOM0";
	compatible = "fsl,imx8qm-mek", "fsl,imx8qm";

	chosen {
		#address-cells = <2>;
		#size-cells = <2>;

		/* Could be updated by U-Boot */
		module@0 {
			bootargs = "earlycon=xen console=hvc0 loglevel=8 root=/dev/mmcblk1p2 rw  rootwait";
			compatible = "xen,linux-zimage", "xen,multiboot-module";
			reg = <0x00000000 0x80a00000 0x00000000 0xf93a00>;
               };
	};

	domu {
		/*
		 * There are 5 MUs, 0A is used by Dom0, 1A is used
		 * by ATF, so for DomU, 2A/3A/4A could be used.
		 * SC_R_MU_0A
		 * SC_R_MU_1A
		 * SC_R_MU_2A
		 * SC_R_MU_3A
		 * SC_R_MU_4A
		 * The rsrcs and pads will be configured by uboot scu_rm cmd
		 */
		#address-cells = <1>;
		#size-cells = <0>;
		doma {
			compatible = "xen,domu";
			/*
			 * The name entry in VM configuration file
			 * needs to be same as here.
			 */
			domain_name = "DomU";
			/*
			 * The reg property will be updated by U-Boot to
			 * reflect the partition id.
			 */
			reg = <0>;
			init_on_rsrcs = <
				SC_R_MU_2A
			>;
			/* Resources that will be transferred between
			 * M41 and AP, when support android auto.
			 */
			rsrcs-m41-ap = <
				SC_R_CSI_0
				SC_R_CSI_0_PWM_0
				SC_R_CSI_0_I2C_0
				SC_R_LVDS_1
				SC_R_LVDS_1_I2C_0
				SC_R_LVDS_1_PWM_0
				SC_R_DC_1
				SC_R_DC_1_BLIT0
				SC_R_DC_1_BLIT1
				SC_R_DC_1_BLIT2
				SC_R_DC_1_BLIT_OUT
				SC_R_DC_1_WARP
				SC_R_DC_1_VIDEO0
				SC_R_DC_1_VIDEO1
				SC_R_DC_1_FRAC0
				SC_R_DC_1_PLL_0
				SC_R_DC_1_PLL_1
				SC_R_ISI_CH0
			>;
			rsrcs = <
				SC_R_MU_6A
				SC_R_GPU_1_PID0
				SC_R_GPU_1_PID1
				SC_R_GPU_1_PID2
				SC_R_GPU_1_PID3
				SC_R_LVDS_1
				SC_R_LVDS_1_I2C_0
				SC_R_LVDS_1_PWM_0
				SC_R_DC_1
				SC_R_DC_1_BLIT0
				SC_R_DC_1_BLIT1
				SC_R_DC_1_BLIT2
				SC_R_DC_1_BLIT_OUT
				SC_R_DC_1_WARP
				SC_R_DC_1_VIDEO0
				SC_R_DC_1_VIDEO1
				SC_R_DC_1_FRAC0
				SC_R_DC_1_PLL_0
				SC_R_DC_1_PLL_1
				SC_R_MIPI_1
				SC_R_MIPI_1_I2C_0
				SC_R_MIPI_1_I2C_1
				SC_R_MIPI_1_PWM_0
				SC_R_SDHC_0
				SC_R_USB_0
				SC_R_USB_0_PHY
				SC_R_UART_1
				SC_R_DMA_0_CH14
				SC_R_DMA_0_CH15
				SC_R_MU_2A
				/* pcie */
				SC_R_PCIE_B
				SC_R_PCIE_A
				SC_R_SERDES_0
				SC_R_HSIO_GPIO
				/*vpu*/
				SC_R_VPU
				SC_R_VPU_PID0
				SC_R_VPU_PID1
				SC_R_VPU_PID2
				SC_R_VPU_PID3
				SC_R_VPU_PID4
				SC_R_VPU_PID5
				SC_R_VPU_PID6
				SC_R_VPU_PID7
				SC_R_VPU_DEC_0
				SC_R_VPU_ENC_0
				SC_R_VPU_ENC_1
				SC_R_VPU_TS_0
				SC_R_VPU_MU_0
				SC_R_VPU_MU_1
				SC_R_VPU_MU_2
				SC_R_VPU_MU_3
				/* crypto */
				SC_R_CAAM_JR2
				SC_R_CAAM_JR2_OUT
				SC_R_CAAM_JR3
				SC_R_CAAM_JR3_OUT
				/* Camera */
				SC_R_ISI_CH0
				SC_R_ISI_CH1
				SC_R_ISI_CH2
				SC_R_ISI_CH3
				SC_R_MIPI_0
				SC_R_MIPI_0_PWM_0
				SC_R_MIPI_0_I2C_0
				SC_R_MIPI_0_I2C_1
				SC_R_CSI_0
				SC_R_CSI_0_PWM_0
				SC_R_CSI_0_I2C_0
				/* usbotg3 */
				SC_R_USB_2
				SC_R_USB_2_PHY
				/* SAI0 */
				SC_R_DMA_2_CH12
				SC_R_DMA_2_CH13
				SC_R_SAI_0
				/* ESAI0 */
				SC_R_DMA_2_CH6
				SC_R_DMA_2_CH7
				SC_R_ESAI_0
				/* ASRC0 */
				SC_R_DMA_2_CH0
				SC_R_DMA_2_CH1
				SC_R_DMA_2_CH2
				SC_R_DMA_2_CH3
				SC_R_DMA_2_CH4
				SC_R_DMA_2_CH5
				SC_R_ASRC_0
				SC_R_AUDIO_CLK_1
				SC_R_AUDIO_CLK_0
				SC_R_AUDIO_PLL_1
				SC_R_AUDIO_PLL_0

				SC_R_MCLK_OUT_0
				SC_R_MCLK_OUT_1

				/* HIFI DSP */
				SC_R_DSP
				SC_R_DSP_RAM
			>;
			/* Pads that will be transferred between M41 and AP */
			pads-m41-ap = <
				SC_P_MIPI_CSI0_GPIO0_00
				SC_P_MIPI_CSI0_GPIO0_01
				SC_P_LVDS1_I2C1_SCL
				SC_P_LVDS1_I2C1_SDA
			>;
			pads = <
				/* i2c1_lvds1 */
				SC_P_LVDS1_I2C1_SCL
				SC_P_LVDS1_I2C1_SDA
				/* emmc */
				SC_P_EMMC0_CLK
				SC_P_EMMC0_CMD
				SC_P_EMMC0_DATA0
				SC_P_EMMC0_DATA1
				SC_P_EMMC0_DATA2
				SC_P_EMMC0_DATA3
				SC_P_EMMC0_DATA4
				SC_P_EMMC0_DATA5
				SC_P_EMMC0_DATA6
				SC_P_EMMC0_DATA7
				SC_P_EMMC0_STROBE
				SC_P_EMMC0_RESET_B
				/* usb otg */
				SC_P_USB_SS3_TC0
				/* uart1 */
				SC_P_UART1_RX
				SC_P_UART1_TX
				SC_P_UART1_CTS_B
				SC_P_UART1_RTS_B
				SC_P_QSPI1A_DQS
				/* pciea */
				SC_P_PCIE_CTRL0_CLKREQ_B
				SC_P_PCIE_CTRL0_WAKE_B
				SC_P_PCIE_CTRL0_PERST_B
				SC_P_LVDS1_I2C0_SDA
				SC_P_USDHC2_RESET_B
				/*usbotgs typec */
				SC_P_QSPI1A_SS0_B
				SC_P_USB_SS3_TC3
				SC_P_QSPI1A_DATA0
				/* isl29023 */
				SC_P_USDHC2_WP
				SC_P_MIPI_CSI0_GPIO0_00
				SC_P_MIPI_CSI0_GPIO0_01

				/* SAI0 */
				SC_P_SPI0_CS1
				SC_P_SPI2_CS1
				SC_P_SAI1_RXFS
				SC_P_SAI1_RXC

				/* ESAI0 */
				SC_P_ESAI0_FSR
				SC_P_ESAI0_FST
				SC_P_ESAI0_SCKR
				SC_P_ESAI0_SCKT
				SC_P_ESAI0_TX0
				SC_P_ESAI0_TX1
				SC_P_ESAI0_TX2_RX3
				SC_P_ESAI0_TX3_RX2
				SC_P_ESAI0_TX4_RX1
				SC_P_ESAI0_TX5_RX0

				/* lvds pwm */
				SC_P_LVDS1_GPIO00
				>;

			gpios = <&gpio1 13 GPIO_ACTIVE_LOW>,
				<&gpio1 27 GPIO_ACTIVE_LOW>,
				<&gpio1 28 GPIO_ACTIVE_LOW>,
				<&gpio4 6 GPIO_ACTIVE_LOW>,
				<&gpio4 9 GPIO_ACTIVE_LOW>,
				<&gpio4 11 GPIO_ACTIVE_HIGH>,
				<&gpio4 19 GPIO_ACTIVE_HIGH>,
				<&gpio4 22 GPIO_ACTIVE_LOW>,
				<&gpio4 26 GPIO_ACTIVE_HIGH>,
				<&gpio4 25 GPIO_ACTIVE_HIGH>,
				<&gpio4 27 GPIO_ACTIVE_LOW>,
				<&gpio4 29 GPIO_ACTIVE_LOW>;
		};
	};

	reserved-memory {
		/* global autoconfigured region for contiguous allocations */
		linux,cma {
			compatible = "shared-dma-pool";
			reusable;
			size = <0 0x28000000>;
			alloc-ranges = <0 0xa0000000 0 0x40000000>;
			linux,cma-default;
		};
	};

	display-subsystem {
		compatible = "fsl,imx-display-subsystem";
		ports = <&dpu1_disp0>, <&dpu1_disp1>;
	};

	/* Passthrough to domu */
	mu2: mu@5d1d0000 {
		compatible = "fsl,imx8-mu";
		reg = <0x0 0x5d1d0000 0x0 0x10000>;
		interrupts = <GIC_SPI 178 IRQ_TYPE_LEVEL_HIGH>;
		fsl,scu_ap_mu_id = <0>;
		xen,passthrough;
		status = "disabled";
	};

	irqsteer_cm41: irqsteer_cm41@0x51080000 {
		reg = <0x0 0x51080000 0x0 0x10000>;
		xen,passthrough;
	};

	mu_rpmsg1_b: mu_rpmsg1_b@0x5d2a0000 {
		reg = <0x0 0x5d2a0000 0x0 0x10000>;
		xen,passthrough;
	};

	dsp_mu_b: dsp_mu_b@0x5d310000 {
		reg = <0x0 0x5d310000 0x0 0x10000>;
		xen,passthrough;
	};

	decoder_boot_mem: decoder_boot_mem@0x84000000 {
		xen,passthrough;
		reg = <0 0x84000000 0 0x2000000>;
	};

	encoder_boot_mem: encoder_boot_mem@0x86000000 {
		xen,passthrough;
		reg = <0 0x86000000 0 0x400000>;
	};

	rpmsg_reserved_mem: rpmsg_reserved_mem@90000000 {
		xen,passthrough;
		reg = <0x0 0x90000000 0x0 0x400000>;
	};

	rpmsg_dma_mem: rpmsg_dma_mem@90400000 {
		xen,passthrough;
		reg = <0x0 0x90400000 0x0 0x1c00000>;
	};

	decoder_rpc_mem: decoder_rpc_mem@0x92000000 {
		xen,passthrough;
		reg = <0 0x92000000 0 0x200000>;
	};

	encoder_rpc_mem: encoder_rpc_mem@0x92200000 {
		xen,passthrough;
		reg = <0 0x92200000 0 0x200000>;
	};

	dsp_reserved_mem: dsp@0x92400000 {
<<<<<<< HEAD
		xen,passthrough;
		reg = <0 0x92400000 0 0x2000000>;
	};
	encoder_reserved_mem: encoder_reserved_mem@0x94400000 {
		xen,passthrough;
=======
		xen,passthrough;
		reg = <0 0x92400000 0 0x2000000>;
	};
	encoder_reserved_mem: encoder_reserved_mem@0x94400000 {
		xen,passthrough;
>>>>>>> de18b1a6
		reg = <0 0x94400000 0 0x800000>;
	};

	/* This piece memory is used by M41, M40 is not covered */
	m41_mem: m41_mem@0x94400000 {
		xen,passthrough;
		reg = <0 0x88800000 0 0x7800000>;
	};

	gpio4_dummy: gpio4_dummy@0{
		/* Passthrough gpio4 interrupt to DomU */
		interrupts = <GIC_SPI 140 IRQ_TYPE_LEVEL_HIGH>;
		xen,passthrough;
	};

	/* Interrupt 33 is not used, use it virtual PL031 */
	rtc0: rtc@23000000 {
		interrupts = <GIC_SPI 1 IRQ_TYPE_LEVEL_HIGH>;
		xen,passthrough;
	};
};

&mu_rpmsg1 {
	xen,passthrough;
};

&rpmsg1 {
	/* Let xen not create mapping form dom0 */
	/delete-property/ reg;
	status = "disabled";
};

&rpmsg {
	/delete-property/ reg;
	status = "disabled";
};

&mu_6_lpcg {
	xen,passthrough;
};

&mu_6_lpcg_b {
	xen,passthrough;
};

&mu_7_lpcg_b {
	xen,passthrough;
};

&usbotg1_lpcg {
	xen,passthrough;
};

&sdhc1_lpcg {
	xen,passthrough;
};

&lpuart1 {
	xen,passthrough;
};

&lpuart1_lpcg {
	xen,passthrough;
};

/*
 * DomU CM41 use this, but DomU OS not need this,
 * because smmu is enabled for CM41, so need to
 *create the lpuart2 mapping in SMMU
 */
&lpuart2 {
	xen,passthrough;
};

&lpuart2_lpcg {
	xen,passthrough;
};

&di_lvds1_lpcg {
	xen,passthrough;
};

&dc_1_lpcg {
	xen,passthrough;
};

&edma01 {
	#stream-id-cells = <1>;
	xen,passthrough;
};

&edma20 {
	#stream-id-cells = <1>;
	xen,passthrough;
	/* Put edma20 and edma21 resource here */
	fsl,sc_rsrc_id = <SC_R_DMA_2_CH0>,
			 <SC_R_DMA_2_CH1>,
			 <SC_R_DMA_2_CH2>,
			 <SC_R_DMA_2_CH3>,
			 <SC_R_DMA_2_CH4>,
			 <SC_R_DMA_2_CH5>,
			 <SC_R_DMA_2_CH6>,
			 <SC_R_DMA_2_CH7>,
			 <SC_R_DMA_2_CH12>,
			 <SC_R_DMA_2_CH13>;
};

&edma21 {
	xen,passthrough;
};

&edma24 {
	xen,passthrough;
};

/*
 * SMMU, for simplity, we put all all the resources needs to programmed
 * for VPU under vpu_decoder node, then in cfg file only add vpu_decoder
 * in dt_dev is enough.
 */
&smmu {
	mmu-masters = <&dpu2 0x13>, <&gpu_3d1 0x15>, <&edma20 0x14>,
		      <&usdhc1 0x12>, <&usbotg1 0x11>,
		      <&edma01 0x10>, <&pciea 0x08>,
		      <&vpu_decoder 0x7>, <&crypto 0x6>, <&isi_0 0x5>,
		      <&usbotg3 0x4>, <&dsp 0x3>;
};

&lvds_region2 {
	xen,passthrough;
};

&irqsteer_lvds1 {
	xen,passthrough;
};

&i2c1_lvds1 {
	xen,passthrough;
};

&ldb2_phy {
	xen,passthrough;
};

&ldb2 {
	xen,passthrough;
};

&dpu2_intsteer {
	xen,passthrough;
};

&dpu2 {
	xen,passthrough;
	#stream-id-cells = <1>;
	iommus = <&smmu>;
};

&pixel_combiner2 {
	xen,passthrough;
};

&prg10 {
	xen,passthrough;
};

&prg11 {
	xen,passthrough;
};

&prg12 {
	xen,passthrough;
};

&prg13 {
	xen,passthrough;
};

&prg14 {
	xen,passthrough;
};

&prg15 {
	xen,passthrough;
};

&prg16 {
	xen,passthrough;
};

&prg17 {
	xen,passthrough;
};

&prg18 {
	xen,passthrough;
};

&dpr3_channel1 {
	xen,passthrough;
};

&dpr3_channel2 {
	xen,passthrough;
};

&dpr3_channel3 {
	xen,passthrough;
};

&dpr4_channel1 {
	xen,passthrough;
};

&dpr4_channel2 {
	xen,passthrough;
};

&dpr4_channel3 {
	xen,passthrough;
};

/* GPU */
&pd_gpu1 {
	xen,passthrough;
};

&gpu_3d1 {
	xen,passthrough;
	#stream-id-cells = <1>;
	iommus = <&smmu>;
};

&imx8_gpu_ss {
	cores = <&gpu_3d0>;
	reg = <0x0 0xa0000000 0x0 0x40000000>, <0x0 0x0 0x0 0x10000000>;
	reg-names = "phys_baseaddr", "contiguous_mem";
};

&sata {
	status = "disabled";
};

&usdhc1 {
	xen,passthrough;
	#stream-id-cells = <1>;
	iommus = <&smmu>;
};

&usbotg1 {
	/* Hack reg */
	reg = <0x0 0x5b0d0000 0x0 0x1000>;
	xen,passthrough;
	#stream-id-cells = <1>;
	iommus = <&smmu>;
};

&usbmisc1 {
	/* Hack */
	/delete-property/ reg;
	status = "disabled";
};

&usbphy1 {
	reg = <0x0 0x5b100000 0x0 0x1000>;
	xen,passthrough;
};

&hsio {
	xen,passthrough;
};

&hsio_pcie_x2_lpcg {
	xen,passthrough;
};

&hsio_phy_x2_lpcg {
	xen,passthrough;
};

&hsio_pcie_x2_crr2_lpcg {
	xen,passthrough;
};

&hsio_pcie_x1_lpcg {
	xen,passthrough;
};

&pciea {
       #stream-id-cells = <1>;
       iommus = <&smmu>;
       xen,passthrough;
       fsl,sc_rsrc_id = <SC_R_PCIE_A>;
};

&pcieb {
       xen,passthrough;
};

&gpio1 {
	xen,shared;
};

&gpt0 {
	/delete-property/ interrupts;
	status = "disabled";
};

&gpio4 {
	/*
	 * Use GPT0 interrupt for hack
	 * This could be removed when interrupt sharing be supported.
	 */
	interrupts = <GIC_SPI 80 IRQ_TYPE_LEVEL_HIGH>;
	xen,domu-irq;
	xen,shared;
};

&dsp {
       xen,passthrough;
       #stream-id-cells = <1>;
       iommus = <&smmu>;
};

&mu13 {
	xen,passthrough;
};

&mu_m0 {
	xen,passthrough;
};

&mu1_m0 {
	xen,passthrough;
};

&mu2_m0 {
	xen,passthrough;
};

&vpu_decoder {
       #stream-id-cells = <1>;
       iommus = <&smmu>;
       xen,passthrough;
       fsl,sc_rsrc_id = <SC_R_VPU_PID0>,
			<SC_R_VPU_PID1>,
			<SC_R_VPU_PID2>,
			<SC_R_VPU_PID3>,
			<SC_R_VPU_PID4>,
			<SC_R_VPU_PID5>,
			<SC_R_VPU_PID6>,
			<SC_R_VPU_PID7>,
			<SC_R_VPU_DEC_0>,
			<SC_R_VPU_ENC_0>,
			<SC_R_VPU_ENC_1>,
			<SC_R_VPU_TS_0>;
};

&vpu_decoder_csr {
	xen,passthrough;
};

&vpu_encoder {
       iommus = <&smmu>;
       #stream-id-cells = <1>;
       xen,passthrough;
};

&{/vpu_encoder@2d000000/core0@1020000} {
	xen,passthrough;
};

&{/vpu_encoder@2d000000/core1@1040000} {
	xen,passthrough;
};

&crypto {
	xen,passthrough;
	iommus = <&smmu>;
	#stream-id-cells = <1>;
	/* JR1 is not used by Linux */
	fsl,sc_rsrc_id = <SC_R_CAAM_JR2>, <SC_R_CAAM_JR2_OUT>,
			 <SC_R_CAAM_JR3>, <SC_R_CAAM_JR3_OUT>;
};

&sec_jr2 {
	xen,passthrough;
};

&sec_jr3 {
	xen,passthrough;
};

&caam_sm {
	xen,passthrough;
};

&i2c0 {
	isl29023@44 {
		xen,passthrough;
	};

	fxos8700@1e {
		xen,passthrough;
	};

	fxas2100x@20 {
		xen,passthrough;
	};

	mpl3115@60 {
		xen,passthrough;
	};

	typec_ptn5110: typec@50 {
		xen,passthrough;
	};
};

/* Camera */
&img_pdma_0_lpcg {
	xen,passthrough;
};

&img_pdma_1_lpcg {
	xen,passthrough;
};

&img_pdma_2_lpcg {
	xen,passthrough;
};

&img_pdma_3_lpcg {
	xen,passthrough;
};

&mipi_csi_0_lpcg {
	xen,passthrough;
};

&img_pxl_link_csi0_lpcg {
	xen,passthrough;
};

&gpio0_mipi_csi0 {
	xen,passthrough;
};

&irqsteer_csi0 {
	xen,passthrough;
};

&isi_0 {
	xen,passthrough;
	#stream-id-cells = <1>;
	iommus = <&smmu>;
	fsl,sc_rsrc_id = <SC_R_ISI_CH0>,
			 <SC_R_ISI_CH1>,
			 <SC_R_ISI_CH2>,
			 <SC_R_ISI_CH3>;
};

&isi_1 {
	xen,passthrough;
};

&isi_2 {
	xen,passthrough;
};

&isi_3 {
	xen,passthrough;
};

&mipi_csi_0 {
	xen,passthrough;
};

&i2c0_mipi_csi0 {
	xen,passthrough;
};

&isi_4 {
	status = "okay";
};

&isi_5 {
	status = "okay";
};

&isi_6 {
	status = "okay";
};

&isi_7 {
	status = "okay";
};

&mipi_csi_1 {
	status = "okay";
};

&i2c0_mipi_csi1 {
	status = "okay";
};

&usbotg3_lpcg {
	xen,passthrough;
};

&usbotg3 {
	xen,passthrough;
	#stream-id-cells = <1>;
	iommus = <&smmu>;
};

/delete-node/ &{/sound-cs42888};

&acm {
	xen,passthrough;
};

&sai0 {
	xen,passthrough;
};

&aud_sai_0_lpcg {
	xen,passthrough;
};

&esai0 {
	xen,passthrough;
};

&asrc0 {
	xen,passthrough;
};

&aud_asrc_0_lpcg {
	xen,passthrough;
};

&aud_esai_0_lpcg {
	xen,passthrough;
};

&aud_pll_clk0_lpcg {
	xen,passthrough;
};

&aud_pll_clk1_lpcg {
	xen,passthrough;
};

&aud_mclkout0_lpcg {
	xen,passthrough;
};

&aud_mclkout1_lpcg {
	xen,passthrough;
};

&aud_rec_clk0_lpcg {
	xen,passthrough;
};

&aud_rec_clk1_lpcg {
	xen,passthrough;
};

&lvds1_pwm {
	xen,passthrough;
};<|MERGE_RESOLUTION|>--- conflicted
+++ resolved
@@ -349,19 +349,11 @@
 	};
 
 	dsp_reserved_mem: dsp@0x92400000 {
-<<<<<<< HEAD
 		xen,passthrough;
 		reg = <0 0x92400000 0 0x2000000>;
 	};
 	encoder_reserved_mem: encoder_reserved_mem@0x94400000 {
 		xen,passthrough;
-=======
-		xen,passthrough;
-		reg = <0 0x92400000 0 0x2000000>;
-	};
-	encoder_reserved_mem: encoder_reserved_mem@0x94400000 {
-		xen,passthrough;
->>>>>>> de18b1a6
 		reg = <0 0x94400000 0 0x800000>;
 	};
 
