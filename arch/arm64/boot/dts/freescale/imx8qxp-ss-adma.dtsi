// SPDX-License-Identifier: GPL-2.0+
/*
 * Copyright 2018-2020 NXP
 *	Dong Aisheng <aisheng.dong@nxp.com>
 */

&dma_ipg_clk {
	clock-frequency = <160000000>;
};

&audio_ipg_clk {
	clock-frequency = <160000000>;
};

&lpuart0 {
	compatible = "fsl,imx8qxp-lpuart";
};

&lpuart1 {
	compatible = "fsl,imx8qxp-lpuart";
};

&lpuart2 {
	compatible = "fsl,imx8qxp-lpuart";
};

&lpuart3 {
	compatible = "fsl,imx8qxp-lpuart";
};

&i2c0 {
	compatible = "fsl,imx8qxp-lpi2c", "fsl,imx7ulp-lpi2c";
};

&i2c1 {
	compatible = "fsl,imx8qxp-lpi2c", "fsl,imx7ulp-lpi2c";
};

&i2c2 {
	compatible = "fsl,imx8qxp-lpi2c", "fsl,imx7ulp-lpi2c";
};

&i2c3 {
	compatible = "fsl,imx8qxp-lpi2c", "fsl,imx7ulp-lpi2c";
};

&asrc0 {
	compatible = "fsl,imx8qxp-asrc";
};

&asrc1 {
	compatible = "fsl,imx8qxp-asrc";
};

&audio_subsys {

	dsp: dsp@596e8000 {
		compatible = "fsl,imx8qxp-hifi4";
		reg = <0x596e8000 0x88000>;
		clocks = <&clk_dummy>,
			 <&clk_dummy>,
			 <&clk_dummy>;
<<<<<<< HEAD
		clock-names = "dsp_clk1", "dsp_clk2", "dsp_clk3";
=======
		clock-names = "core", "ipg", "ocram";
>>>>>>> 29549c70
		firmware-name = "imx/dsp/hifi4.bin";
		power-domains = <&pd IMX_SC_R_MU_13B>,
				<&pd IMX_SC_R_DSP>,
				<&pd IMX_SC_R_DSP_RAM>,
				<&pd IMX_SC_R_IRQSTR_DSP>;
		mbox-names = "tx", "rx", "rxdb";
		mboxes = <&lsio_mu13 0 0>,
			 <&lsio_mu13 1 0>,
			 <&lsio_mu13 3 0>;
		status = "disabled";
	};
};

&dma_subsys {
	lcdif_mux_regs: mux-regs@5a170000 {
		compatible = "fsl,imx8qxp-lcdif-mux-regs", "syscon";
		reg = <0x5a170000 0x4>;
	};
};<|MERGE_RESOLUTION|>--- conflicted
+++ resolved
@@ -60,11 +60,7 @@
 		clocks = <&clk_dummy>,
 			 <&clk_dummy>,
 			 <&clk_dummy>;
-<<<<<<< HEAD
-		clock-names = "dsp_clk1", "dsp_clk2", "dsp_clk3";
-=======
 		clock-names = "core", "ipg", "ocram";
->>>>>>> 29549c70
 		firmware-name = "imx/dsp/hifi4.bin";
 		power-domains = <&pd IMX_SC_R_MU_13B>,
 				<&pd IMX_SC_R_DSP>,
