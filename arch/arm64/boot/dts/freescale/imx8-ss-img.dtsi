--- conflicted
+++ resolved
@@ -244,13 +244,8 @@
 		clock-names = "ipg";
 		fsl,channel = <0>;
 		fsl,num-irqs = <32>;
-<<<<<<< HEAD
-		power-domains = <&pd IMX_SC_R_CSI_0>, <&pd IMX_SC_R_ISI_CH0>;
-		power-domain-names = "pd_csi", "pd_isi_ch0";
-=======
 		power-domains = <&pd IMX_SC_R_CSI_0>;
 		power-domain-names = "pd_csi";
->>>>>>> 29549c70
 		status = "disabled";
 	};
 
@@ -265,13 +260,8 @@
 		clock-names = "ipg";
 		fsl,channel = <0>;
 		fsl,num-irqs = <32>;
-<<<<<<< HEAD
-		power-domains = <&pd IMX_SC_R_CSI_1>, <&pd IMX_SC_R_ISI_CH0>;
-		power-domain-names = "pd_csi", "pd_isi_ch0";
-=======
 		power-domains = <&pd IMX_SC_R_CSI_1>;
 		power-domain-names = "pd_csi";
->>>>>>> 29549c70
 		status = "disabled";
 	};
 
@@ -286,13 +276,8 @@
 		clock-names = "ipg";
 		fsl,channel = <0>;
 		fsl,num-irqs = <32>;
-<<<<<<< HEAD
-		power-domains = <&pd IMX_SC_R_PI_0>, <&pd IMX_SC_R_ISI_CH0>;
-		power-domain-names = "pd_pi", "pd_isi_ch0";
-=======
 		power-domains = <&pd IMX_SC_R_PI_0>;
 		power-domain-names = "pd_pi";
->>>>>>> 29549c70
 		status = "disabled";
 	};
 
@@ -305,13 +290,8 @@
 		#gpio-cells = <2>;
 		interrupt-controller;
 		#interrupt-cells = <2>;
-<<<<<<< HEAD
-		power-domains = <&pd IMX_SC_R_CSI_0>, <&pd IMX_SC_R_ISI_CH0>;
-		power-domain-names = "pd_csi", "pd_isi_ch0";
-=======
 		power-domains = <&pd IMX_SC_R_CSI_0>;
 		power-domain-names = "pd_csi";
->>>>>>> 29549c70
 	};
 
 	i2c_mipi_csi0: i2c@58226000 {
@@ -351,13 +331,8 @@
 		#gpio-cells = <2>;
 		interrupt-controller;
 		#interrupt-cells = <2>;
-<<<<<<< HEAD
-		power-domains = <&pd IMX_SC_R_CSI_1>, <&pd IMX_SC_R_ISI_CH0>;
-		power-domain-names = "pd_csi", "pd_isi_ch0";
-=======
 		power-domains = <&pd IMX_SC_R_CSI_1>;
 		power-domain-names = "pd_csi";
->>>>>>> 29549c70
 	};
 
 	i2c_mipi_csi1: i2c@58246000 {
