--- conflicted
+++ resolved
@@ -186,11 +186,7 @@
 		>;
 	};
 
-<<<<<<< HEAD
-	pinctrl_gpmi_nand: gpmi-nand {
-=======
 	pinctrl_gpmi_nand: gpminandgrp {
->>>>>>> ccf0a997
 		fsl,pins = <
 			MX8MM_IOMUXC_NAND_ALE_RAWNAND_ALE		0x00000096
 			MX8MM_IOMUXC_NAND_CE0_B_RAWNAND_CE0_B		0x00000096
