// SPDX-License-Identifier: (GPL-2.0+ OR MIT)
/*
 * Copyright 2019 NXP
 */

/dts-v1/;

#include <dt-bindings/phy/phy-imx8-pcie.h>
#include <dt-bindings/usb/pd.h>
#include "imx8mp.dtsi"

/ {
	model = "NXP i.MX8MPlus EVK board";
	compatible = "fsl,imx8mp-evk", "fsl,imx8mp";

	chosen {
		stdout-path = &uart2;
	};

	gpio-leds {
		compatible = "gpio-leds";
		pinctrl-names = "default";
		pinctrl-0 = <&pinctrl_gpio_led>;

		status {
			label = "yellow:status";
			gpios = <&gpio3 16 GPIO_ACTIVE_HIGH>;
			default-state = "on";
		};
	};

	memory@40000000 {
		device_type = "memory";
		reg = <0x0 0x40000000 0 0xc0000000>,
		      <0x1 0x00000000 0 0xc0000000>;
	};

	pcie0_refclk: pcie0-refclk {
		compatible = "fixed-clock";
		#clock-cells = <0>;
		clock-frequency = <100000000>;
	};

	reg_can1_stby: regulator-can1-stby {
		compatible = "regulator-fixed";
		regulator-name = "can1-stby";
		pinctrl-names = "default";
		pinctrl-0 = <&pinctrl_flexcan1_reg>;
		regulator-min-microvolt = <3300000>;
		regulator-max-microvolt = <3300000>;
		gpio = <&gpio5 5 GPIO_ACTIVE_HIGH>;
		enable-active-high;
	};

	reg_can2_stby: regulator-can2-stby {
		compatible = "regulator-fixed";
		regulator-name = "can2-stby";
		pinctrl-names = "default";
		pinctrl-0 = <&pinctrl_flexcan2_reg>;
		regulator-min-microvolt = <3300000>;
		regulator-max-microvolt = <3300000>;
		gpio = <&gpio4 27 GPIO_ACTIVE_HIGH>;
		enable-active-high;
	};

	reg_pcie0: regulator-pcie {
		compatible = "regulator-fixed";
		pinctrl-names = "default";
		pinctrl-0 = <&pinctrl_pcie0_reg>;
		regulator-name = "MPCIE_3V3";
		regulator-min-microvolt = <3300000>;
		regulator-max-microvolt = <3300000>;
		gpio = <&gpio2 6 GPIO_ACTIVE_HIGH>;
		enable-active-high;
		regulator-always-on;
	};

	reg_usb_vbus: regulator-vbus {
		compatible = "regulator-fixed";
		pinctrl-names = "default";
		pinctrl-0 = <&pinctrl_usb1_vbus>;
		regulator-name = "USB_VBUS";
		regulator-min-microvolt = <5000000>;
		regulator-max-microvolt = <5000000>;
		gpio = <&gpio1 14 GPIO_ACTIVE_HIGH>;
		enable-active-high;
		regulator-always-on;
	};

	reg_usdhc2_vmmc: regulator-usdhc2 {
		compatible = "regulator-fixed";
		pinctrl-names = "default";
		pinctrl-0 = <&pinctrl_reg_usdhc2_vmmc>;
		regulator-name = "VSD_3V3";
		regulator-min-microvolt = <3300000>;
		regulator-max-microvolt = <3300000>;
		gpio = <&gpio2 19 GPIO_ACTIVE_HIGH>;
		enable-active-high;
	};

	reg_audio_pwr: regulator-audio-pwr {
		compatible = "regulator-fixed";
		regulator-name = "audio-pwr";
		regulator-min-microvolt = <3300000>;
		regulator-max-microvolt = <3300000>;
		gpio = <&gpio4 29 GPIO_ACTIVE_HIGH>;
		enable-active-high;
		regulator-always-on;
	};

	bt_sco_codec: bt_sco_codec {
		#sound-dai-cells = <1>;
		compatible = "linux,bt-sco";
	};

	sound-bt-sco {
		compatible = "simple-audio-card";
		simple-audio-card,name = "bt-sco-audio";
		simple-audio-card,format = "dsp_a";
		simple-audio-card,bitclock-inversion;
		simple-audio-card,frame-master = <&btcpu>;
		simple-audio-card,bitclock-master = <&btcpu>;

		btcpu: simple-audio-card,cpu {
			sound-dai = <&sai2>;
			dai-tdm-slot-num = <2>;
			dai-tdm-slot-width = <16>;
		};

		simple-audio-card,codec {
			sound-dai = <&bt_sco_codec 1>;
		};
	};

	sound-hdmi {
		compatible = "fsl,imx-audio-hdmi";
		model = "audio-hdmi";
		audio-cpu = <&aud2htx>;
		hdmi-out;
		constraint-rate = <44100>,
				<88200>,
				<176400>,
				<32000>,
				<48000>,
				<96000>,
				<192000>;
		status = "okay";
	};

	sound-wm8960 {
		compatible = "fsl,imx-audio-wm8960";
		model = "wm8960-audio";
		audio-cpu = <&sai3>;
		audio-codec = <&codec>;
		audio-asrc = <&easrc>;
		hp-det-gpio = <&gpio4 28 0>;
		audio-routing =
			"Headphone Jack", "HP_L",
			"Headphone Jack", "HP_R",
			"Ext Spk", "SPK_LP",
			"Ext Spk", "SPK_LN",
			"Ext Spk", "SPK_RP",
			"Ext Spk", "SPK_RN",
			"LINPUT1", "Mic Jack",
			"LINPUT3", "Mic Jack",
			"Mic Jack", "MICB";
	};

	sound-micfil {
		compatible = "fsl,imx-audio-card";
		model = "micfil-audio";
		pri-dai-link {
			link-name = "micfil hifi";
			format = "i2s";
			cpu {
				sound-dai = <&micfil>;
			};
		};
	};

	sound-xcvr {
		compatible = "fsl,imx-audio-card";
		model = "imx-audio-xcvr";
		pri-dai-link {
			link-name = "XCVR PCM";
			cpu {
				sound-dai = <&xcvr>;
			};
		};
	};

	lvds_backlight: lvds_backlight {
		compatible = "pwm-backlight";
		pwms = <&pwm2 0 100000 0>;
		status = "okay";

		brightness-levels = < 0  1  2  3  4  5  6  7  8  9
				     10 11 12 13 14 15 16 17 18 19
				     20 21 22 23 24 25 26 27 28 29
				     30 31 32 33 34 35 36 37 38 39
				     40 41 42 43 44 45 46 47 48 49
				     50 51 52 53 54 55 56 57 58 59
				     60 61 62 63 64 65 66 67 68 69
				     70 71 72 73 74 75 76 77 78 79
				     80 81 82 83 84 85 86 87 88 89
				     90 91 92 93 94 95 96 97 98 99
				    100>;
		default-brightness-level = <80>;
	};

	cbtl04gp {
		compatible = "nxp,cbtl04gp";
		pinctrl-names = "default";
		pinctrl-0 = <&pinctrl_typec_mux>;
		switch-gpios = <&gpio4 20 GPIO_ACTIVE_LOW>;
		orientation-switch;

		port {
			usb3_data_ss: endpoint {
				remote-endpoint = <&typec_con_ss>;
			};
		};
	};
};

&flexspi {
	pinctrl-names = "default";
	pinctrl-0 = <&pinctrl_flexspi0>;
	status = "okay";

<<<<<<< HEAD
	flash0: mt25qu256aba@0 {
		reg = <0>;
		#address-cells = <1>;
		#size-cells = <1>;
		compatible = "jedec,spi-nor";
=======
	flash@0 {
		compatible = "jedec,spi-nor";
		reg = <0>;
>>>>>>> ccf0a997
		spi-max-frequency = <80000000>;
		spi-tx-bus-width = <1>;
		spi-rx-bus-width = <4>;
	};
};

&A53_0 {
	cpu-supply = <&buck2>;
};

&A53_1 {
	cpu-supply = <&buck2>;
};

&A53_2 {
	cpu-supply = <&buck2>;
};

&A53_3 {
	cpu-supply = <&buck2>;
};

&dsp {
	status = "okay";
};

&pwm1 {
	pinctrl-names = "default";
	pinctrl-0 = <&pinctrl_pwm1>;
	status = "okay";
};

&pwm2 {
	pinctrl-names = "default";
	pinctrl-0 = <&pinctrl_pwm2>;
	status = "okay";
};

&pwm4 {
	pinctrl-names = "default";
	pinctrl-0 = <&pinctrl_pwm4>;
	status = "okay";
};

&aud2htx {
	status = "okay";
};

&ecspi2 {
	#address-cells = <1>;
	#size-cells = <0>;
	fsl,spi-num-chipselects = <1>;
	pinctrl-names = "default";
	pinctrl-0 = <&pinctrl_ecspi2 &pinctrl_ecspi2_cs>;
	cs-gpios = <&gpio5 13 GPIO_ACTIVE_LOW>;
	status = "okay";

	spidev1: spi@0 {
		reg = <0>;
		compatible = "rohm,dh2228fv";
		spi-max-frequency = <500000>;
	};
};

&eqos {
	pinctrl-names = "default";
	pinctrl-0 = <&pinctrl_eqos>;
	phy-mode = "rgmii-id";
	phy-handle = <&ethphy0>;
	snps,force_thresh_dma_mode;
	snps,mtl-tx-config = <&mtl_tx_setup>;
	snps,mtl-rx-config = <&mtl_rx_setup>;
	status = "okay";

	mdio {
		compatible = "snps,dwmac-mdio";
		#address-cells = <1>;
		#size-cells = <0>;

		ethphy0: ethernet-phy@1 {
			compatible = "ethernet-phy-ieee802.3-c22";
			reg = <1>;
			eee-broken-1000t;
			reset-gpios = <&gpio4 22 GPIO_ACTIVE_LOW>;
			reset-assert-us = <10000>;
			reset-deassert-us = <80000>;
			realtek,clkout-disable;
		};
	};

	mtl_tx_setup: tx-queues-config {
		snps,tx-queues-to-use = <5>;
		snps,tx-sched-sp;

		queue0 {
			snps,dcb-algorithm;
			snps,priority = <0x1>;
		};

		queue1 {
			snps,dcb-algorithm;
			snps,priority = <0x2>;
		};

		queue2 {
			snps,dcb-algorithm;
			snps,priority = <0x4>;
		};

		queue3 {
			snps,dcb-algorithm;
			snps,priority = <0x8>;
		};

		queue4 {
			snps,dcb-algorithm;
			snps,priority = <0xf0>;
		};
	};

	mtl_rx_setup: rx-queues-config {
		snps,rx-queues-to-use = <5>;
		snps,rx-sched-sp;

		queue0 {
			snps,dcb-algorithm;
			snps,priority = <0x1>;
			snps,map-to-dma-channel = <0>;
		};

		queue1 {
			snps,dcb-algorithm;
			snps,priority = <0x2>;
			snps,map-to-dma-channel = <1>;
		};

		queue2 {
			snps,dcb-algorithm;
			snps,priority = <0x4>;
			snps,map-to-dma-channel = <2>;
		};

		queue3 {
			snps,dcb-algorithm;
			snps,priority = <0x8>;
			snps,map-to-dma-channel = <3>;
		};

		queue4 {
			snps,dcb-algorithm;
			snps,priority = <0xf0>;
			snps,map-to-dma-channel = <4>;
		};
	};
};

&fec {
	pinctrl-names = "default";
	pinctrl-0 = <&pinctrl_fec>;
	phy-mode = "rgmii-id";
	phy-handle = <&ethphy1>;
	fsl,magic-packet;
	status = "okay";

	mdio {
		#address-cells = <1>;
		#size-cells = <0>;

		ethphy1: ethernet-phy@1 {
			compatible = "ethernet-phy-ieee802.3-c22";
			reg = <1>;
			eee-broken-1000t;
			reset-gpios = <&gpio4 2 GPIO_ACTIVE_LOW>;
			reset-assert-us = <10000>;
			reset-deassert-us = <80000>;
			realtek,aldps-enable;
			realtek,clkout-disable;
		};
	};
};

&flexcan1 {
	pinctrl-names = "default";
	pinctrl-0 = <&pinctrl_flexcan1>;
	xceiver-supply = <&reg_can1_stby>;
	status = "okay";
};

&flexcan2 {
	pinctrl-names = "default";
	pinctrl-0 = <&pinctrl_flexcan2>;
	xceiver-supply = <&reg_can2_stby>;
	pinctrl-assert-gpios = <&pca6416 3 GPIO_ACTIVE_HIGH>;
	status = "disabled";/* can2 pin conflict with pdm */
};

&i2c1 {
	clock-frequency = <400000>;
	pinctrl-names = "default";
	pinctrl-0 = <&pinctrl_i2c1>;
	status = "okay";

	pmic@25 {
		compatible = "nxp,pca9450c";
		reg = <0x25>;
		pinctrl-names = "default";
		pinctrl-0 = <&pinctrl_pmic>;
		interrupt-parent = <&gpio1>;
		interrupts = <3 IRQ_TYPE_LEVEL_LOW>;

		regulators {
			buck1: BUCK1 {
				regulator-name = "BUCK1";
				regulator-min-microvolt = <600000>;
				regulator-max-microvolt = <2187500>;
				regulator-boot-on;
				regulator-always-on;
				regulator-ramp-delay = <3125>;
			};

			buck2: BUCK2 {
				regulator-name = "BUCK2";
				regulator-min-microvolt = <600000>;
				regulator-max-microvolt = <2187500>;
				regulator-boot-on;
				regulator-always-on;
				regulator-ramp-delay = <3125>;
				nxp,dvs-run-voltage = <950000>;
				nxp,dvs-standby-voltage = <850000>;
			};

			buck4: BUCK4{
				regulator-name = "BUCK4";
				regulator-min-microvolt = <600000>;
				regulator-max-microvolt = <3400000>;
				regulator-boot-on;
				regulator-always-on;
			};

			buck5: BUCK5{
				regulator-name = "BUCK5";
				regulator-min-microvolt = <600000>;
				regulator-max-microvolt = <3400000>;
				regulator-boot-on;
				regulator-always-on;
			};

			buck6: BUCK6 {
				regulator-name = "BUCK6";
				regulator-min-microvolt = <600000>;
				regulator-max-microvolt = <3400000>;
				regulator-boot-on;
				regulator-always-on;
			};

			ldo1: LDO1 {
				regulator-name = "LDO1";
				regulator-min-microvolt = <1600000>;
				regulator-max-microvolt = <3300000>;
<<<<<<< HEAD
=======
				regulator-boot-on;
				regulator-always-on;
			};

			ldo2: LDO2 {
				regulator-name = "LDO2";
				regulator-min-microvolt = <800000>;
				regulator-max-microvolt = <1150000>;
>>>>>>> ccf0a997
				regulator-boot-on;
				regulator-always-on;
			};

<<<<<<< HEAD
			ldo2: LDO2 {
				regulator-name = "LDO2";
				regulator-min-microvolt = <800000>;
				regulator-max-microvolt = <1150000>;
				regulator-boot-on;
				regulator-always-on;
			};

=======
>>>>>>> ccf0a997
			ldo3: LDO3 {
				regulator-name = "LDO3";
				regulator-min-microvolt = <800000>;
				regulator-max-microvolt = <3300000>;
<<<<<<< HEAD
=======
				regulator-boot-on;
				regulator-always-on;
			};

			ldo4: LDO4 {
				regulator-name = "LDO4";
				regulator-min-microvolt = <800000>;
				regulator-max-microvolt = <3300000>;
>>>>>>> ccf0a997
				regulator-boot-on;
				regulator-always-on;
			};

<<<<<<< HEAD
			ldo4: LDO4 {
				regulator-name = "LDO4";
				regulator-min-microvolt = <800000>;
				regulator-max-microvolt = <3300000>;
				regulator-boot-on;
				regulator-always-on;
			};

=======
>>>>>>> ccf0a997
			ldo5: LDO5 {
				regulator-name = "LDO5";
				regulator-min-microvolt = <1800000>;
				regulator-max-microvolt = <3300000>;
				regulator-boot-on;
				regulator-always-on;
			};
		};
	};
};

&i2c2 {
<<<<<<< HEAD
	clock-frequency = <100000>;
=======
	clock-frequency = <400000>;
>>>>>>> ccf0a997
	pinctrl-names = "default";
	pinctrl-0 = <&pinctrl_i2c2>;
	status = "okay";

	adv_bridge: adv7535@3d {
		compatible = "adi,adv7535";
		reg = <0x3d>;
		adi,addr-cec = <0x3b>;
		adi,dsi-lanes = <4>;
		status = "okay";

		port {
			adv7535_from_dsim: endpoint {
				remote-endpoint = <&dsim_to_adv7535>;
			};
		};
	};

	lvds_bridge: lvds-to-hdmi-bridge@4c {
		compatible = "ite,it6263";
		reg = <0x4c>;
		reset-gpios = <&gpio1 10 GPIO_ACTIVE_LOW>;

		port {
			it6263_in: endpoint {
				remote-endpoint = <&lvds_out>;
			};
		};
	};

	ov5640_0: ov5640_mipi@3c {
		compatible = "ovti,ov5640";
		reg = <0x3c>;
		pinctrl-names = "default";
		pinctrl-0 = <&pinctrl_csi0_pwn>, <&pinctrl_csi0_rst>, <&pinctrl_csi_mclk>;
		clocks = <&clk IMX8MP_CLK_IPP_DO_CLKO2>;
		clock-names = "xclk";
		assigned-clocks = <&clk IMX8MP_CLK_IPP_DO_CLKO2>;
		assigned-clock-parents = <&clk IMX8MP_CLK_24M>;
		assigned-clock-rates = <24000000>;
		csi_id = <0>;
		powerdown-gpios = <&gpio2 11 GPIO_ACTIVE_HIGH>;
		reset-gpios = <&gpio1 6 GPIO_ACTIVE_LOW>;
		mclk = <24000000>;
		mclk_source = <0>;
		mipi_csi;
		status = "okay";

		port {
			ov5640_mipi_0_ep: endpoint {
				remote-endpoint = <&mipi_csi0_ep>;
				data-lanes = <1 2>;
				clock-lanes = <0>;
			};
		};
	};

	ptn5110: tcpc@50 {
		compatible = "nxp,ptn5110";
		pinctrl-names = "default";
		pinctrl-0 = <&pinctrl_typec>;
		reg = <0x50>;
		interrupt-parent = <&gpio4>;
		interrupts = <19 8>;

		port {
			typec_dr_sw: endpoint {
				remote-endpoint = <&usb3_drd_sw>;
			};
		};

		usb_con: connector {
			compatible = "usb-c-connector";
			label = "USB-C";
			power-role = "dual";
			data-role = "dual";
			try-power-role = "sink";
			source-pdos = <PDO_FIXED(5000, 3000, PDO_FIXED_USB_COMM)>;
			sink-pdos = <PDO_FIXED(5000, 3000, PDO_FIXED_USB_COMM)
				     PDO_VAR(5000, 20000, 3000)>;
			op-sink-microwatt = <15000000>;
			self-powered;

			ports {
				#address-cells = <1>;
				#size-cells = <0>;

				port@1 {
					reg = <1>;
					typec_con_ss: endpoint {
						remote-endpoint = <&usb3_data_ss>;
					};
				};
			};
		};
	};
};

&i2c3 {
	clock-frequency = <400000>;
	pinctrl-names = "default";
	pinctrl-0 = <&pinctrl_i2c3>;
	status = "okay";

	pca6416: gpio@20 {
		compatible = "ti,tca6416";
		reg = <0x20>;
		gpio-controller;
		#gpio-cells = <2>;
		interrupt-controller;
		#interrupt-cells = <2>;
		pinctrl-names = "default";
		pinctrl-0 = <&pinctrl_pca6416_int>;
		interrupt-parent = <&gpio1>;
		interrupts = <12 IRQ_TYPE_LEVEL_LOW>;
		gpio-line-names = "EXT_PWREN1",
			"EXT_PWREN2",
			"CAN1/I2C5_SEL",
			"PDM/CAN2_SEL",
			"FAN_EN",
			"PWR_MEAS_IO1",
			"PWR_MEAS_IO2",
			"EXP_P0_7",
			"EXP_P1_0",
			"EXP_P1_1",
			"EXP_P1_2",
			"EXP_P1_3",
			"EXP_P1_4",
			"EXP_P1_5",
			"EXP_P1_6",
			"EXP_P1_7";
	};

	codec: wm8960@1a {
		compatible = "wlf,wm8960";
		reg = <0x1a>;
<<<<<<< HEAD
		clocks = <&audio_blk_ctrl IMX8MP_CLK_AUDIO_BLK_CTRL_SAI3_MCLK1>;
=======
		clocks = <&audio_blk_ctrl IMX8MP_CLK_AUDIOMIX_SAI3_MCLK1>;
>>>>>>> ccf0a997
		clock-names = "mclk";
		wlf,shared-lrclk;
		wlf,hp-cfg = <3 2 3>;
		wlf,gpio-cfg = <1 3>;
		SPKVDD1-supply = <&reg_audio_pwr>;
	};

	ov5640_1: ov5640_mipi@3c {
		compatible = "ovti,ov5640";
		reg = <0x3c>;
		pinctrl-names = "default";
		pinctrl-0 = <&pinctrl_csi0_pwn>, <&pinctrl_csi0_rst>, <&pinctrl_csi_mclk>;
		clocks = <&clk IMX8MP_CLK_IPP_DO_CLKO2>;
		clock-names = "xclk";
		assigned-clocks = <&clk IMX8MP_CLK_IPP_DO_CLKO2>;
		assigned-clock-parents = <&clk IMX8MP_CLK_24M>;
		assigned-clock-rates = <24000000>;
		csi_id = <0>;
		powerdown-gpios = <&gpio4 1 GPIO_ACTIVE_HIGH>;
		reset-gpios = <&gpio4 0 GPIO_ACTIVE_LOW>;
		mclk = <24000000>;
		mclk_source = <0>;
		mipi_csi;
		status = "disabled";

		port {
			ov5640_mipi_1_ep: endpoint {
				remote-endpoint = <&mipi_csi1_ep>;
				data-lanes = <1 2>;
				clock-lanes = <0>;
			};
		};
	};
};

/* I2C on expansion connector J22. */
&i2c5 {
	clock-frequency = <100000>; /* Lower clock speed for external bus. */
	pinctrl-names = "default";
	pinctrl-0 = <&pinctrl_i2c5>;
	status = "disabled"; /* can1 pins conflict with i2c5 */

	/* GPIO 2 of PCA6416 is used to switch between CAN1 and I2C5 functions:
	 *     LOW:  CAN1 (default, pull-down)
	 *     HIGH: I2C5
	 * You need to set it to high to enable I2C5 (for example, add gpio-hog
	 * in pca6416 node).
	 */
};

&irqsteer_hdmi {
	status = "okay";
};

&hdmi_blk_ctrl {
	status = "okay";
};

&hdmi_pavi {
	status = "okay";
};

&hdmi {
	status = "okay";
};

&hdmiphy {
	status = "okay";
};

&lcdif1 {
	status = "okay";
};

&lcdif2 {
	status = "okay";
};

&lcdif3 {
	status = "okay";

	thres-low  = <1 2>;             /* (FIFO * 1 / 2) */
	thres-high = <3 4>;             /* (FIFO * 3 / 4) */
};

&ldb {
	status = "okay";

	lvds-channel@0 {
		status = "okay";

		port@1 {
			reg = <1>;

			lvds_out: endpoint {
				remote-endpoint = <&it6263_in>;
			};
		};
	};
};

&ldb_phy {
	status = "okay";
};

&mipi_dsi {
	status = "okay";

	port@1 {
		dsim_to_adv7535: endpoint {
			remote-endpoint = <&adv7535_from_dsim>;
			attach-bridge;
		};
	};
};

&pcie_phy {
	fsl,refclk-pad-mode = <IMX8_PCIE_REFCLK_PAD_INPUT>;
	clocks = <&pcie0_refclk>;
	clock-names = "ref";
	status = "okay";
};

&pcie {
	pinctrl-names = "default";
	pinctrl-0 = <&pinctrl_pcie0>;
	reset-gpio = <&gpio2 7 GPIO_ACTIVE_LOW>;
	host-wake-gpio = <&gpio5 21 GPIO_ACTIVE_LOW>;
	vpcie-supply = <&reg_pcie0>;
	status = "okay";

	wifi_wake_host {
		compatible = "nxp,wifi-wake-host";
		interrupt-parent = <&gpio5>;
		interrupts = <21 IRQ_TYPE_LEVEL_LOW>;
		interrupt-names = "host-wake";
	};
};

&pcie_ep{
	pinctrl-names = "default";
	pinctrl-0 = <&pinctrl_pcie0>;
	clocks = <&clk IMX8MP_CLK_HSIO_ROOT>,
		 <&clk IMX8MP_CLK_PCIE_ROOT>,
		 <&clk IMX8MP_CLK_HSIO_AXI>;
	clock-names = "pcie", "pcie_aux", "pcie_bus";
	assigned-clocks = <&clk IMX8MP_CLK_HSIO_AXI>,
			  <&clk IMX8MP_CLK_PCIE_AUX>;
	assigned-clock-rates = <500000000>, <10000000>;
	assigned-clock-parents = <&clk IMX8MP_SYS_PLL2_500M>,
				 <&clk IMX8MP_SYS_PLL2_50M>;
	status = "disabled";
};

&sai2 {
	#sound-dai-cells = <0>;
	pinctrl-names = "default";
	pinctrl-0 = <&pinctrl_sai2>;
	assigned-clocks = <&clk IMX8MP_CLK_SAI2>;
	assigned-clock-parents = <&clk IMX8MP_AUDIO_PLL1_OUT>;
	assigned-clock-rates = <12288000>;
	fsl,sai-mclk-direction-output;
	status = "okay";
};

&pwm1 {
	pinctrl-names = "default";
	pinctrl-0 = <&pinctrl_pwm1>;
	status = "okay";
};

&pwm2 {
	pinctrl-names = "default";
	pinctrl-0 = <&pinctrl_pwm2>;
	status = "okay";
};

&pwm4 {
	pinctrl-names = "default";
	pinctrl-0 = <&pinctrl_pwm4>;
	status = "okay";
};

&sai2 {
	#sound-dai-cells = <0>;
	pinctrl-names = "default";
	pinctrl-0 = <&pinctrl_sai2>;
	assigned-clocks = <&clk IMX8MP_CLK_SAI2>;
	assigned-clock-parents = <&clk IMX8MP_AUDIO_PLL1_OUT>;
	assigned-clock-rates = <12288000>;
	fsl,sai-mclk-direction-output;
	status = "okay";
};

&snvs_pwrkey {
	status = "okay";
};

&easrc {
	fsl,asrc-rate  = <48000>;
	status = "okay";
};

&micfil {
	#sound-dai-cells = <0>;
	pinctrl-names = "default";
	pinctrl-0 = <&pinctrl_pdm>;
	assigned-clocks = <&clk IMX8MP_CLK_PDM>;
	assigned-clock-parents = <&clk IMX8MP_AUDIO_PLL1_OUT>;
	assigned-clock-rates = <196608000>;
	status = "okay";
};

&sai3 {
	pinctrl-names = "default";
	pinctrl-0 = <&pinctrl_sai3>;
	assigned-clocks = <&clk IMX8MP_CLK_SAI3>;
	assigned-clock-parents = <&clk IMX8MP_AUDIO_PLL1_OUT>;
	assigned-clock-rates = <12288000>;
<<<<<<< HEAD
	clocks = <&audio_blk_ctrl IMX8MP_CLK_AUDIO_BLK_CTRL_SAI3_IPG>, <&clk IMX8MP_CLK_DUMMY>,
		 <&audio_blk_ctrl IMX8MP_CLK_AUDIO_BLK_CTRL_SAI3_MCLK1>, <&clk IMX8MP_CLK_DUMMY>,
=======
	clocks = <&audio_blk_ctrl IMX8MP_CLK_AUDIOMIX_SAI3_IPG>, <&clk IMX8MP_CLK_DUMMY>,
		 <&audio_blk_ctrl IMX8MP_CLK_AUDIOMIX_SAI3_MCLK1>, <&clk IMX8MP_CLK_DUMMY>,
>>>>>>> ccf0a997
		 <&clk IMX8MP_CLK_DUMMY>;
	clock-names = "bus", "mclk0", "mclk1", "mclk2", "mclk3";
	fsl,sai-mclk-direction-output;
	status = "okay";
};

&xcvr {
	#sound-dai-cells = <0>;
	status = "okay";
};

&sdma2 {
	status = "okay";
};

&uart1 { /* BT */
	pinctrl-names = "default";
	pinctrl-0 = <&pinctrl_uart1>;
	assigned-clocks = <&clk IMX8MP_CLK_UART1>;
	assigned-clock-parents = <&clk IMX8MP_SYS_PLL1_80M>;
<<<<<<< HEAD
	fsl,uart-has-rtscts;
=======
	uart-has-rtscts;
>>>>>>> ccf0a997
	status = "okay";

	bluetooth {
		compatible = "nxp,88w8997-bt";
	};
};

<<<<<<< HEAD
=======

>>>>>>> ccf0a997
&uart2 {
	/* console */
	pinctrl-names = "default";
	pinctrl-0 = <&pinctrl_uart2>;
	status = "okay";
};

&usb3_phy0 {
	fsl,phy-tx-vref-tune = <0xe>;
	fsl,phy-tx-preemp-amp-tune = <3>;
	fsl,phy-tx-vboost-level = <5>;
	fsl,phy-comp-dis-tune = <7>;
	fsl,pcs-tx-deemph-3p5db = <0x21>;
	fsl,phy-pcs-tx-swing-full = <0x7f>;
	status = "okay";
};

&usb3_0 {
	status = "okay";
};

&usb_dwc3_0 {
	dr_mode = "otg";
	hnp-disable;
	srp-disable;
	adp-disable;
	usb-role-switch;
	role-switch-default-mode = "none";
	snps,dis-u1-entry-quirk;
	snps,dis-u2-entry-quirk;
	status = "okay";

	port {
		usb3_drd_sw: endpoint {
			remote-endpoint = <&typec_dr_sw>;
		};
	};
};

&usb3_phy1 {
	fsl,phy-tx-preemp-amp-tune = <3>;
	fsl,phy-tx-vref-tune = <0xb>;
	status = "okay";
};

&usb3_1 {
	status = "okay";
};

&usb_dwc3_1 {
	vbus-supply = <&reg_usb_vbus>;
	dr_mode = "host";
	status = "okay";
};

&uart3 {
	pinctrl-names = "default";
	pinctrl-0 = <&pinctrl_uart3>;
	assigned-clocks = <&clk IMX8MP_CLK_UART3>;
	assigned-clock-parents = <&clk IMX8MP_SYS_PLL1_80M>;
<<<<<<< HEAD
	fsl,uart-has-rtscts;
=======
	uart-has-rtscts;
>>>>>>> ccf0a997
	status = "okay";
};

&usdhc2 {
	assigned-clocks = <&clk IMX8MP_CLK_USDHC2>;
	assigned-clock-rates = <400000000>;
	pinctrl-names = "default", "state_100mhz", "state_200mhz";
	pinctrl-0 = <&pinctrl_usdhc2>, <&pinctrl_usdhc2_gpio>;
	pinctrl-1 = <&pinctrl_usdhc2_100mhz>, <&pinctrl_usdhc2_gpio>;
	pinctrl-2 = <&pinctrl_usdhc2_200mhz>, <&pinctrl_usdhc2_gpio>;
	cd-gpios = <&gpio2 12 GPIO_ACTIVE_LOW>;
	vmmc-supply = <&reg_usdhc2_vmmc>;
	bus-width = <4>;
	status = "okay";
};

&usdhc3 {
	assigned-clocks = <&clk IMX8MP_CLK_USDHC3>;
	assigned-clock-rates = <400000000>;
	pinctrl-names = "default", "state_100mhz", "state_200mhz";
	pinctrl-0 = <&pinctrl_usdhc3>;
	pinctrl-1 = <&pinctrl_usdhc3_100mhz>;
	pinctrl-2 = <&pinctrl_usdhc3_200mhz>;
	bus-width = <8>;
	non-removable;
	status = "okay";
};

&wdog1 {
	pinctrl-names = "default";
	pinctrl-0 = <&pinctrl_wdog>;
	fsl,ext-reset-output;
	status = "okay";
};

&iomuxc {
	pinctrl-names = "default";
	pinctrl-0 = <&pinctrl_hog>;

	pinctrl_hog: hoggrp {
		fsl,pins = <
			MX8MP_IOMUXC_HDMI_DDC_SCL__HDMIMIX_HDMI_SCL	0x400001c2
			MX8MP_IOMUXC_HDMI_DDC_SDA__HDMIMIX_HDMI_SDA	0x400001c2
			MX8MP_IOMUXC_HDMI_HPD__HDMIMIX_HDMI_HPD		0x40000010
			MX8MP_IOMUXC_HDMI_CEC__HDMIMIX_HDMI_CEC		0x40000010
			/*
			 * M.2 pin20 & pin21 need to be set to 11 for 88W9098 to select the
			 * default Reference Clock Frequency
			 */
			MX8MP_IOMUXC_SD1_DATA7__GPIO2_IO09		0x1c4
		>;
	};

	pinctrl_pwm1: pwm1grp {
		fsl,pins = <
			MX8MP_IOMUXC_GPIO1_IO01__PWM1_OUT	0x116
		>;
	};

	pinctrl_pwm2: pwm2grp {
		fsl,pins = <
			MX8MP_IOMUXC_GPIO1_IO11__PWM2_OUT	0x116
		>;
	};

	pinctrl_pwm4: pwm4grp {
		fsl,pins = <
			MX8MP_IOMUXC_SAI5_RXFS__PWM4_OUT	0x116
		>;
	};

	pinctrl_ecspi2: ecspi2grp {
		fsl,pins = <
			MX8MP_IOMUXC_ECSPI2_SCLK__ECSPI2_SCLK		0x82
			MX8MP_IOMUXC_ECSPI2_MOSI__ECSPI2_MOSI		0x82
			MX8MP_IOMUXC_ECSPI2_MISO__ECSPI2_MISO		0x82
		>;
	};

	pinctrl_ecspi2_cs: ecspi2cs {
		fsl,pins = <
			MX8MP_IOMUXC_ECSPI2_SS0__GPIO5_IO13		0x40000
		>;
	};

	pinctrl_eqos: eqosgrp {
		fsl,pins = <
			MX8MP_IOMUXC_ENET_MDC__ENET_QOS_MDC				0x2
			MX8MP_IOMUXC_ENET_MDIO__ENET_QOS_MDIO				0x2
			MX8MP_IOMUXC_ENET_RD0__ENET_QOS_RGMII_RD0			0x90
			MX8MP_IOMUXC_ENET_RD1__ENET_QOS_RGMII_RD1			0x90
			MX8MP_IOMUXC_ENET_RD2__ENET_QOS_RGMII_RD2			0x90
			MX8MP_IOMUXC_ENET_RD3__ENET_QOS_RGMII_RD3			0x90
			MX8MP_IOMUXC_ENET_RXC__CCM_ENET_QOS_CLOCK_GENERATE_RX_CLK	0x90
			MX8MP_IOMUXC_ENET_RX_CTL__ENET_QOS_RGMII_RX_CTL			0x90
			MX8MP_IOMUXC_ENET_TD0__ENET_QOS_RGMII_TD0			0x16
			MX8MP_IOMUXC_ENET_TD1__ENET_QOS_RGMII_TD1			0x16
			MX8MP_IOMUXC_ENET_TD2__ENET_QOS_RGMII_TD2			0x16
			MX8MP_IOMUXC_ENET_TD3__ENET_QOS_RGMII_TD3			0x16
			MX8MP_IOMUXC_ENET_TX_CTL__ENET_QOS_RGMII_TX_CTL			0x16
			MX8MP_IOMUXC_ENET_TXC__CCM_ENET_QOS_CLOCK_GENERATE_TX_CLK	0x16
			MX8MP_IOMUXC_SAI2_RXC__GPIO4_IO22				0x10
		>;
	};

	pinctrl_fec: fecgrp {
		fsl,pins = <
			MX8MP_IOMUXC_SAI1_RXD2__ENET1_MDC		0x2
			MX8MP_IOMUXC_SAI1_RXD3__ENET1_MDIO		0x2
			MX8MP_IOMUXC_SAI1_RXD4__ENET1_RGMII_RD0		0x90
			MX8MP_IOMUXC_SAI1_RXD5__ENET1_RGMII_RD1		0x90
			MX8MP_IOMUXC_SAI1_RXD6__ENET1_RGMII_RD2		0x90
			MX8MP_IOMUXC_SAI1_RXD7__ENET1_RGMII_RD3		0x90
			MX8MP_IOMUXC_SAI1_TXC__ENET1_RGMII_RXC		0x90
			MX8MP_IOMUXC_SAI1_TXFS__ENET1_RGMII_RX_CTL	0x90
			MX8MP_IOMUXC_SAI1_TXD0__ENET1_RGMII_TD0		0x16
			MX8MP_IOMUXC_SAI1_TXD1__ENET1_RGMII_TD1		0x16
			MX8MP_IOMUXC_SAI1_TXD2__ENET1_RGMII_TD2		0x16
			MX8MP_IOMUXC_SAI1_TXD3__ENET1_RGMII_TD3		0x16
			MX8MP_IOMUXC_SAI1_TXD4__ENET1_RGMII_TX_CTL	0x16
			MX8MP_IOMUXC_SAI1_TXD5__ENET1_RGMII_TXC		0x16
			MX8MP_IOMUXC_SAI1_RXD0__GPIO4_IO02		0x10
		>;
	};

	pinctrl_flexcan1: flexcan1grp {
		fsl,pins = <
			MX8MP_IOMUXC_SPDIF_RX__CAN1_RX          0x154
			MX8MP_IOMUXC_SPDIF_TX__CAN1_TX          0x154
		>;
	};

	pinctrl_flexcan2: flexcan2grp {
		fsl,pins = <
			MX8MP_IOMUXC_SAI5_MCLK__CAN2_RX         0x154
			MX8MP_IOMUXC_SAI5_RXD3__CAN2_TX         0x154
		>;
	};

	pinctrl_flexcan1_reg: flexcan1reggrp {
		fsl,pins = <
			MX8MP_IOMUXC_SPDIF_EXT_CLK__GPIO5_IO05  0x154   /* CAN1_STBY */
		>;
	};

	pinctrl_flexcan2_reg: flexcan2reggrp {
		fsl,pins = <
			MX8MP_IOMUXC_SAI2_MCLK__GPIO4_IO27      0x154   /* CAN2_STBY */
		>;
	};

	pinctrl_flexspi0: flexspi0grp {
		fsl,pins = <
			MX8MP_IOMUXC_NAND_ALE__FLEXSPI_A_SCLK           0x1c2
			MX8MP_IOMUXC_NAND_CE0_B__FLEXSPI_A_SS0_B        0x82
			MX8MP_IOMUXC_NAND_DATA00__FLEXSPI_A_DATA00      0x82
			MX8MP_IOMUXC_NAND_DATA01__FLEXSPI_A_DATA01      0x82
			MX8MP_IOMUXC_NAND_DATA02__FLEXSPI_A_DATA02      0x82
			MX8MP_IOMUXC_NAND_DATA03__FLEXSPI_A_DATA03      0x82
		>;
	};

	pinctrl_gpio_led: gpioledgrp {
		fsl,pins = <
			MX8MP_IOMUXC_NAND_READY_B__GPIO3_IO16	0x140
		>;
	};

	pinctrl_i2c1: i2c1grp {
		fsl,pins = <
			MX8MP_IOMUXC_I2C1_SCL__I2C1_SCL		0x400001c2
			MX8MP_IOMUXC_I2C1_SDA__I2C1_SDA		0x400001c2
		>;
	};

	pinctrl_i2c2: i2c2grp {
		fsl,pins = <
			MX8MP_IOMUXC_I2C2_SCL__I2C2_SCL		0x400001c2
			MX8MP_IOMUXC_I2C2_SDA__I2C2_SDA		0x400001c2
		>;
	};

	pinctrl_i2c3: i2c3grp {
		fsl,pins = <
			MX8MP_IOMUXC_I2C3_SCL__I2C3_SCL		0x400001c2
			MX8MP_IOMUXC_I2C3_SDA__I2C3_SDA		0x400001c2
		>;
	};

	pinctrl_i2c5: i2c5grp {
		fsl,pins = <
			MX8MP_IOMUXC_SPDIF_RX__I2C5_SDA         0x400001c2
			MX8MP_IOMUXC_SPDIF_TX__I2C5_SCL         0x400001c2
		>;
	};

	pinctrl_mipi_dsi_en: mipi_dsi_en {
		fsl,pins = <
			MX8MP_IOMUXC_GPIO1_IO08__GPIO1_IO08	0x16
		>;
	};

	pinctrl_pcie0: pcie0grp {
		fsl,pins = <
			MX8MP_IOMUXC_I2C4_SCL__PCIE_CLKREQ_B	0x60 /* open drain, pull up */
			MX8MP_IOMUXC_SD1_DATA5__GPIO2_IO07	0x40
			MX8MP_IOMUXC_I2C4_SDA__GPIO5_IO21	0x1c4
		>;
	};

	pinctrl_pcie0_reg: pcie0reggrp {
		fsl,pins = <
			MX8MP_IOMUXC_SD1_DATA4__GPIO2_IO06	0x40
		>;
	};

	pinctrl_pmic: pmicgrp {
		fsl,pins = <
			MX8MP_IOMUXC_GPIO1_IO03__GPIO1_IO03	0x000001c0
		>;
	};

	pinctrl_pca6416_int: pca6416_int_grp {
		fsl,pins = <
			MX8MP_IOMUXC_GPIO1_IO12__GPIO1_IO12	0x146 /* Input pull-up. */
		>;
	};

	pinctrl_pwm1: pwm1grp {
		fsl,pins = <
			MX8MP_IOMUXC_GPIO1_IO01__PWM1_OUT	0x116
		>;
	};

	pinctrl_pwm2: pwm2grp {
		fsl,pins = <
			MX8MP_IOMUXC_GPIO1_IO11__PWM2_OUT	0x116
		>;
	};

	pinctrl_pwm4: pwm4grp {
		fsl,pins = <
			MX8MP_IOMUXC_SAI5_RXFS__PWM4_OUT	0x116
		>;
	};

	pinctrl_reg_usdhc2_vmmc: regusdhc2vmmcgrp {
		fsl,pins = <
			MX8MP_IOMUXC_SD2_RESET_B__GPIO2_IO19	0x40
		>;
	};

	pinctrl_pdm: pdmgrp {
		fsl,pins = <
			MX8MP_IOMUXC_SAI5_RXC__AUDIOMIX_PDM_CLK		0xd6
			MX8MP_IOMUXC_SAI5_RXD0__AUDIOMIX_PDM_BIT_STREAM00	0xd6
			MX8MP_IOMUXC_SAI5_RXD1__AUDIOMIX_PDM_BIT_STREAM01	0xd6
			MX8MP_IOMUXC_SAI5_RXD2__AUDIOMIX_PDM_BIT_STREAM02	0xd6
			MX8MP_IOMUXC_SAI5_RXD3__AUDIOMIX_PDM_BIT_STREAM03	0xd6
		>;
	};

	pinctrl_sai2: sai2grp {
		fsl,pins = <
			MX8MP_IOMUXC_SAI2_TXC__AUDIOMIX_SAI2_TX_BCLK	0xd6
			MX8MP_IOMUXC_SAI2_TXFS__AUDIOMIX_SAI2_TX_SYNC	0xd6
			MX8MP_IOMUXC_SAI2_TXD0__AUDIOMIX_SAI2_TX_DATA00	0xd6
			MX8MP_IOMUXC_SAI2_RXD0__AUDIOMIX_SAI2_RX_DATA00	0xd6
		>;
	};

	pinctrl_sai3: sai3grp {
		fsl,pins = <
			MX8MP_IOMUXC_SAI3_TXFS__AUDIOMIX_SAI3_TX_SYNC	0xd6
			MX8MP_IOMUXC_SAI3_TXC__AUDIOMIX_SAI3_TX_BCLK	0xd6
			MX8MP_IOMUXC_SAI3_RXD__AUDIOMIX_SAI3_RX_DATA00	0xd6
			MX8MP_IOMUXC_SAI3_TXD__AUDIOMIX_SAI3_TX_DATA00	0xd6
			MX8MP_IOMUXC_SAI3_MCLK__AUDIOMIX_SAI3_MCLK	0xd6
			MX8MP_IOMUXC_SAI3_RXFS__GPIO4_IO28		0xd6
			MX8MP_IOMUXC_SAI3_RXC__GPIO4_IO29		0xd6
		>;
	};

	pinctrl_i2c2_synaptics_dsx_io: synaptics_dsx_iogrp {
		fsl,pins = <
			MX8MP_IOMUXC_GPIO1_IO09__GPIO1_IO09		0x16
		>;
	};

	pinctrl_uart1: uart1grp {
		fsl,pins = <
			MX8MP_IOMUXC_UART1_RXD__UART1_DCE_RX	0x140
			MX8MP_IOMUXC_UART1_TXD__UART1_DCE_TX	0x140
			MX8MP_IOMUXC_UART3_RXD__UART1_DCE_CTS	0x140
			MX8MP_IOMUXC_UART3_TXD__UART1_DCE_RTS	0x140
		>;
	};

	pinctrl_typec: typec1grp {
		fsl,pins = <
			MX8MP_IOMUXC_SAI1_TXD7__GPIO4_IO19	0x1c4
		>;
	};

	pinctrl_typec_mux: typec1muxgrp {
		fsl,pins = <
			MX8MP_IOMUXC_SAI1_MCLK__GPIO4_IO20	0x16
		>;
	};

	pinctrl_uart2: uart2grp {
		fsl,pins = <
			MX8MP_IOMUXC_UART2_RXD__UART2_DCE_RX	0x140
			MX8MP_IOMUXC_UART2_TXD__UART2_DCE_TX	0x140
		>;
	};

	pinctrl_usb1_vbus: usb1grp {
		fsl,pins = <
			MX8MP_IOMUXC_GPIO1_IO14__GPIO1_IO14		0x10
		>;
	};

	pinctrl_uart3: uart3grp {
		fsl,pins = <
			MX8MP_IOMUXC_ECSPI1_SCLK__UART3_DCE_RX		0x140
			MX8MP_IOMUXC_ECSPI1_MOSI__UART3_DCE_TX		0x140
			MX8MP_IOMUXC_ECSPI1_SS0__UART3_DCE_RTS		0x140
			MX8MP_IOMUXC_ECSPI1_MISO__UART3_DCE_CTS		0x140
		>;
	};

	pinctrl_usdhc2: usdhc2grp {
		fsl,pins = <
			MX8MP_IOMUXC_SD2_CLK__USDHC2_CLK	0x190
			MX8MP_IOMUXC_SD2_CMD__USDHC2_CMD	0x1d0
			MX8MP_IOMUXC_SD2_DATA0__USDHC2_DATA0	0x1d0
			MX8MP_IOMUXC_SD2_DATA1__USDHC2_DATA1	0x1d0
			MX8MP_IOMUXC_SD2_DATA2__USDHC2_DATA2	0x1d0
			MX8MP_IOMUXC_SD2_DATA3__USDHC2_DATA3	0x1d0
			MX8MP_IOMUXC_GPIO1_IO04__USDHC2_VSELECT	0xc0
		>;
	};

	pinctrl_usdhc2_100mhz: usdhc2-100mhzgrp {
		fsl,pins = <
			MX8MP_IOMUXC_SD2_CLK__USDHC2_CLK	0x194
			MX8MP_IOMUXC_SD2_CMD__USDHC2_CMD	0x1d4
			MX8MP_IOMUXC_SD2_DATA0__USDHC2_DATA0	0x1d4
			MX8MP_IOMUXC_SD2_DATA1__USDHC2_DATA1	0x1d4
			MX8MP_IOMUXC_SD2_DATA2__USDHC2_DATA2	0x1d4
			MX8MP_IOMUXC_SD2_DATA3__USDHC2_DATA3	0x1d4
			MX8MP_IOMUXC_GPIO1_IO04__USDHC2_VSELECT 0xc0
		>;
	};

	pinctrl_usdhc2_200mhz: usdhc2-200mhzgrp {
		fsl,pins = <
			MX8MP_IOMUXC_SD2_CLK__USDHC2_CLK	0x196
			MX8MP_IOMUXC_SD2_CMD__USDHC2_CMD	0x1d6
			MX8MP_IOMUXC_SD2_DATA0__USDHC2_DATA0	0x1d6
			MX8MP_IOMUXC_SD2_DATA1__USDHC2_DATA1	0x1d6
			MX8MP_IOMUXC_SD2_DATA2__USDHC2_DATA2	0x1d6
			MX8MP_IOMUXC_SD2_DATA3__USDHC2_DATA3	0x1d6
			MX8MP_IOMUXC_GPIO1_IO04__USDHC2_VSELECT 0xc0
		>;
	};

	pinctrl_usdhc2_gpio: usdhc2gpiogrp {
		fsl,pins = <
			MX8MP_IOMUXC_SD2_CD_B__GPIO2_IO12	0x1c4
		>;
	};

	pinctrl_usdhc3: usdhc3grp {
		fsl,pins = <
			MX8MP_IOMUXC_NAND_WE_B__USDHC3_CLK	0x190
			MX8MP_IOMUXC_NAND_WP_B__USDHC3_CMD	0x1d0
			MX8MP_IOMUXC_NAND_DATA04__USDHC3_DATA0	0x1d0
			MX8MP_IOMUXC_NAND_DATA05__USDHC3_DATA1	0x1d0
			MX8MP_IOMUXC_NAND_DATA06__USDHC3_DATA2	0x1d0
			MX8MP_IOMUXC_NAND_DATA07__USDHC3_DATA3	0x1d0
			MX8MP_IOMUXC_NAND_RE_B__USDHC3_DATA4	0x1d0
			MX8MP_IOMUXC_NAND_CE2_B__USDHC3_DATA5	0x1d0
			MX8MP_IOMUXC_NAND_CE3_B__USDHC3_DATA6	0x1d0
			MX8MP_IOMUXC_NAND_CLE__USDHC3_DATA7	0x1d0
			MX8MP_IOMUXC_NAND_CE1_B__USDHC3_STROBE	0x190
		>;
	};

	pinctrl_usdhc3_100mhz: usdhc3-100mhzgrp {
		fsl,pins = <
			MX8MP_IOMUXC_NAND_WE_B__USDHC3_CLK	0x194
			MX8MP_IOMUXC_NAND_WP_B__USDHC3_CMD	0x1d4
			MX8MP_IOMUXC_NAND_DATA04__USDHC3_DATA0	0x1d4
			MX8MP_IOMUXC_NAND_DATA05__USDHC3_DATA1	0x1d4
			MX8MP_IOMUXC_NAND_DATA06__USDHC3_DATA2	0x1d4
			MX8MP_IOMUXC_NAND_DATA07__USDHC3_DATA3	0x1d4
			MX8MP_IOMUXC_NAND_RE_B__USDHC3_DATA4	0x1d4
			MX8MP_IOMUXC_NAND_CE2_B__USDHC3_DATA5	0x1d4
			MX8MP_IOMUXC_NAND_CE3_B__USDHC3_DATA6	0x1d4
			MX8MP_IOMUXC_NAND_CLE__USDHC3_DATA7	0x1d4
			MX8MP_IOMUXC_NAND_CE1_B__USDHC3_STROBE	0x194
		>;
	};

	pinctrl_usdhc3_200mhz: usdhc3-200mhzgrp {
		fsl,pins = <
			MX8MP_IOMUXC_NAND_WE_B__USDHC3_CLK	0x196
			MX8MP_IOMUXC_NAND_WP_B__USDHC3_CMD	0x1d6
			MX8MP_IOMUXC_NAND_DATA04__USDHC3_DATA0	0x1d6
			MX8MP_IOMUXC_NAND_DATA05__USDHC3_DATA1	0x1d6
			MX8MP_IOMUXC_NAND_DATA06__USDHC3_DATA2	0x1d6
			MX8MP_IOMUXC_NAND_DATA07__USDHC3_DATA3	0x1d6
			MX8MP_IOMUXC_NAND_RE_B__USDHC3_DATA4	0x1d6
			MX8MP_IOMUXC_NAND_CE2_B__USDHC3_DATA5	0x1d6
			MX8MP_IOMUXC_NAND_CE3_B__USDHC3_DATA6	0x1d6
			MX8MP_IOMUXC_NAND_CLE__USDHC3_DATA7	0x1d6
			MX8MP_IOMUXC_NAND_CE1_B__USDHC3_STROBE	0x196
		>;
	};

	pinctrl_wdog: wdoggrp {
		fsl,pins = <
			MX8MP_IOMUXC_GPIO1_IO02__WDOG1_WDOG_B	0x166
		>;
	};

	pinctrl_csi0_pwn: csi0_pwn_grp {
		fsl,pins = <
			MX8MP_IOMUXC_SD1_STROBE__GPIO2_IO11	0x10
		>;
	};

	pinctrl_csi0_rst: csi0_rst_grp {
		fsl,pins = <
			MX8MP_IOMUXC_GPIO1_IO06__GPIO1_IO06		0x10
		>;
	};

	pinctrl_csi_mclk: csi_mclk_grp {
		fsl,pins = <
			MX8MP_IOMUXC_GPIO1_IO15__CCM_CLKO2	0x50
		>;
	};
};

&vpu_g1 {
	status = "okay";
};

&vpu_g2 {
	status = "okay";
};

&vpu_vc8000e {
	status = "okay";
};

&vpu_v4l2 {
	status = "okay";
};

&gpu_3d {
	status = "okay";
};

&gpu_2d {
	status = "okay";
};

&ml_vipsi {
	status = "okay";
};

&mix_gpu_ml {
	status = "okay";
};

&mipi_csi_0 {
<<<<<<< HEAD
	#address-cells = <1>;
	#size-cells = <0>;
	status = "okay";

	port@0 {
		reg = <0>;
=======
	status = "okay";

	port {
>>>>>>> ccf0a997
		mipi_csi0_ep: endpoint {
			remote-endpoint = <&ov5640_mipi_0_ep>;
			data-lanes = <2>;
			csis-hs-settle = <13>;
			csis-clk-settle = <2>;
			csis-wclk;
		};
	};
};

&mipi_csi_1 {
	#address-cells = <1>;
	#size-cells = <0>;
	status = "disabled";

	port@1 {
		reg = <1>;
		mipi_csi1_ep: endpoint {
			remote-endpoint = <&ov5640_mipi_1_ep>;
			data-lanes = <2>;
			csis-hs-settle = <13>;
			csis-clk-settle = <2>;
			csis-wclk;
		};
	};
};

&cameradev {
	status = "okay";
};

&isi_0 {
	status = "okay";

	cap_device {
		status = "okay";
	};

	m2m_device {
		status = "okay";
	};
};

&isi_1 {
	status = "disabled";

	cap_device {
		status = "okay";
	};
};<|MERGE_RESOLUTION|>--- conflicted
+++ resolved
@@ -228,17 +228,9 @@
 	pinctrl-0 = <&pinctrl_flexspi0>;
 	status = "okay";
 
-<<<<<<< HEAD
-	flash0: mt25qu256aba@0 {
-		reg = <0>;
-		#address-cells = <1>;
-		#size-cells = <1>;
-		compatible = "jedec,spi-nor";
-=======
 	flash@0 {
 		compatible = "jedec,spi-nor";
 		reg = <0>;
->>>>>>> ccf0a997
 		spi-max-frequency = <80000000>;
 		spi-tx-bus-width = <1>;
 		spi-rx-bus-width = <4>;
@@ -498,22 +490,10 @@
 				regulator-name = "LDO1";
 				regulator-min-microvolt = <1600000>;
 				regulator-max-microvolt = <3300000>;
-<<<<<<< HEAD
-=======
 				regulator-boot-on;
 				regulator-always-on;
 			};
 
-			ldo2: LDO2 {
-				regulator-name = "LDO2";
-				regulator-min-microvolt = <800000>;
-				regulator-max-microvolt = <1150000>;
->>>>>>> ccf0a997
-				regulator-boot-on;
-				regulator-always-on;
-			};
-
-<<<<<<< HEAD
 			ldo2: LDO2 {
 				regulator-name = "LDO2";
 				regulator-min-microvolt = <800000>;
@@ -522,28 +502,14 @@
 				regulator-always-on;
 			};
 
-=======
->>>>>>> ccf0a997
 			ldo3: LDO3 {
 				regulator-name = "LDO3";
 				regulator-min-microvolt = <800000>;
 				regulator-max-microvolt = <3300000>;
-<<<<<<< HEAD
-=======
 				regulator-boot-on;
 				regulator-always-on;
 			};
 
-			ldo4: LDO4 {
-				regulator-name = "LDO4";
-				regulator-min-microvolt = <800000>;
-				regulator-max-microvolt = <3300000>;
->>>>>>> ccf0a997
-				regulator-boot-on;
-				regulator-always-on;
-			};
-
-<<<<<<< HEAD
 			ldo4: LDO4 {
 				regulator-name = "LDO4";
 				regulator-min-microvolt = <800000>;
@@ -552,8 +518,6 @@
 				regulator-always-on;
 			};
 
-=======
->>>>>>> ccf0a997
 			ldo5: LDO5 {
 				regulator-name = "LDO5";
 				regulator-min-microvolt = <1800000>;
@@ -566,11 +530,7 @@
 };
 
 &i2c2 {
-<<<<<<< HEAD
-	clock-frequency = <100000>;
-=======
 	clock-frequency = <400000>;
->>>>>>> ccf0a997
 	pinctrl-names = "default";
 	pinctrl-0 = <&pinctrl_i2c2>;
 	status = "okay";
@@ -707,11 +667,7 @@
 	codec: wm8960@1a {
 		compatible = "wlf,wm8960";
 		reg = <0x1a>;
-<<<<<<< HEAD
-		clocks = <&audio_blk_ctrl IMX8MP_CLK_AUDIO_BLK_CTRL_SAI3_MCLK1>;
-=======
 		clocks = <&audio_blk_ctrl IMX8MP_CLK_AUDIOMIX_SAI3_MCLK1>;
->>>>>>> ccf0a997
 		clock-names = "mclk";
 		wlf,shared-lrclk;
 		wlf,hp-cfg = <3 2 3>;
@@ -842,28 +798,24 @@
 	host-wake-gpio = <&gpio5 21 GPIO_ACTIVE_LOW>;
 	vpcie-supply = <&reg_pcie0>;
 	status = "okay";
-
-	wifi_wake_host {
-		compatible = "nxp,wifi-wake-host";
-		interrupt-parent = <&gpio5>;
-		interrupts = <21 IRQ_TYPE_LEVEL_LOW>;
-		interrupt-names = "host-wake";
-	};
-};
-
-&pcie_ep{
-	pinctrl-names = "default";
-	pinctrl-0 = <&pinctrl_pcie0>;
-	clocks = <&clk IMX8MP_CLK_HSIO_ROOT>,
-		 <&clk IMX8MP_CLK_PCIE_ROOT>,
-		 <&clk IMX8MP_CLK_HSIO_AXI>;
-	clock-names = "pcie", "pcie_aux", "pcie_bus";
-	assigned-clocks = <&clk IMX8MP_CLK_HSIO_AXI>,
-			  <&clk IMX8MP_CLK_PCIE_AUX>;
-	assigned-clock-rates = <500000000>, <10000000>;
-	assigned-clock-parents = <&clk IMX8MP_SYS_PLL2_500M>,
-				 <&clk IMX8MP_SYS_PLL2_50M>;
-	status = "disabled";
+};
+
+&pwm1 {
+	pinctrl-names = "default";
+	pinctrl-0 = <&pinctrl_pwm1>;
+	status = "okay";
+};
+
+&pwm2 {
+	pinctrl-names = "default";
+	pinctrl-0 = <&pinctrl_pwm2>;
+	status = "okay";
+};
+
+&pwm4 {
+	pinctrl-names = "default";
+	pinctrl-0 = <&pinctrl_pwm4>;
+	status = "okay";
 };
 
 &sai2 {
@@ -877,35 +829,6 @@
 	status = "okay";
 };
 
-&pwm1 {
-	pinctrl-names = "default";
-	pinctrl-0 = <&pinctrl_pwm1>;
-	status = "okay";
-};
-
-&pwm2 {
-	pinctrl-names = "default";
-	pinctrl-0 = <&pinctrl_pwm2>;
-	status = "okay";
-};
-
-&pwm4 {
-	pinctrl-names = "default";
-	pinctrl-0 = <&pinctrl_pwm4>;
-	status = "okay";
-};
-
-&sai2 {
-	#sound-dai-cells = <0>;
-	pinctrl-names = "default";
-	pinctrl-0 = <&pinctrl_sai2>;
-	assigned-clocks = <&clk IMX8MP_CLK_SAI2>;
-	assigned-clock-parents = <&clk IMX8MP_AUDIO_PLL1_OUT>;
-	assigned-clock-rates = <12288000>;
-	fsl,sai-mclk-direction-output;
-	status = "okay";
-};
-
 &snvs_pwrkey {
 	status = "okay";
 };
@@ -931,13 +854,8 @@
 	assigned-clocks = <&clk IMX8MP_CLK_SAI3>;
 	assigned-clock-parents = <&clk IMX8MP_AUDIO_PLL1_OUT>;
 	assigned-clock-rates = <12288000>;
-<<<<<<< HEAD
-	clocks = <&audio_blk_ctrl IMX8MP_CLK_AUDIO_BLK_CTRL_SAI3_IPG>, <&clk IMX8MP_CLK_DUMMY>,
-		 <&audio_blk_ctrl IMX8MP_CLK_AUDIO_BLK_CTRL_SAI3_MCLK1>, <&clk IMX8MP_CLK_DUMMY>,
-=======
 	clocks = <&audio_blk_ctrl IMX8MP_CLK_AUDIOMIX_SAI3_IPG>, <&clk IMX8MP_CLK_DUMMY>,
 		 <&audio_blk_ctrl IMX8MP_CLK_AUDIOMIX_SAI3_MCLK1>, <&clk IMX8MP_CLK_DUMMY>,
->>>>>>> ccf0a997
 		 <&clk IMX8MP_CLK_DUMMY>;
 	clock-names = "bus", "mclk0", "mclk1", "mclk2", "mclk3";
 	fsl,sai-mclk-direction-output;
@@ -958,11 +876,7 @@
 	pinctrl-0 = <&pinctrl_uart1>;
 	assigned-clocks = <&clk IMX8MP_CLK_UART1>;
 	assigned-clock-parents = <&clk IMX8MP_SYS_PLL1_80M>;
-<<<<<<< HEAD
-	fsl,uart-has-rtscts;
-=======
 	uart-has-rtscts;
->>>>>>> ccf0a997
 	status = "okay";
 
 	bluetooth {
@@ -970,10 +884,7 @@
 	};
 };
 
-<<<<<<< HEAD
-=======
-
->>>>>>> ccf0a997
+
 &uart2 {
 	/* console */
 	pinctrl-names = "default";
@@ -1034,11 +945,7 @@
 	pinctrl-0 = <&pinctrl_uart3>;
 	assigned-clocks = <&clk IMX8MP_CLK_UART3>;
 	assigned-clock-parents = <&clk IMX8MP_SYS_PLL1_80M>;
-<<<<<<< HEAD
-	fsl,uart-has-rtscts;
-=======
 	uart-has-rtscts;
->>>>>>> ccf0a997
 	status = "okay";
 };
 
@@ -1519,18 +1426,9 @@
 };
 
 &mipi_csi_0 {
-<<<<<<< HEAD
-	#address-cells = <1>;
-	#size-cells = <0>;
-	status = "okay";
-
-	port@0 {
-		reg = <0>;
-=======
 	status = "okay";
 
 	port {
->>>>>>> ccf0a997
 		mipi_csi0_ep: endpoint {
 			remote-endpoint = <&ov5640_mipi_0_ep>;
 			data-lanes = <2>;
