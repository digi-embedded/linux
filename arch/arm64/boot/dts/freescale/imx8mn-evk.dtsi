--- conflicted
+++ resolved
@@ -28,8 +28,6 @@
 		reg = <0x0 0x40000000 0 0x80000000>;
 	};
 
-<<<<<<< HEAD
-=======
 	ir_recv: ir-receiver {
 		compatible = "gpio-ir-receiver";
 		gpios = <&gpio1 13 GPIO_ACTIVE_LOW>;
@@ -38,7 +36,6 @@
 		linux,autosuspend-period = <125>;
 	};
 
->>>>>>> 29549c70
 	usdhc1_pwrseq: usdhc1_pwrseq {
 		compatible = "mmc-pwrseq-simple";
 		pinctrl-names = "default";
@@ -77,20 +74,11 @@
 		regulator-always-on;
 	};
 
-<<<<<<< HEAD
-	bt_sco_codec: bt_sco_codec {
-		#sound-dai-cells = <1>;
-		compatible = "linux,bt-sco";
-	};
-
-
-=======
 	audio_codec_bt_sco: audio-codec-bt-sco {
 		compatible = "linux,bt-sco";
 		#sound-dai-cells = <1>;
 	};
 
->>>>>>> 29549c70
 	wm8524: audio-codec {
 		#sound-dai-cells = <0>;
 		compatible = "wlf,wm8524";
@@ -116,11 +104,7 @@
 		};
 
 		simple-audio-card,codec {
-<<<<<<< HEAD
-			sound-dai = <&bt_sco_codec 1>;
-=======
 			sound-dai = <&audio_codec_bt_sco 1>;
->>>>>>> 29549c70
 		};
 	};
 
@@ -198,11 +182,7 @@
 
 &easrc {
 	#sound-dai-cells = <0>;
-<<<<<<< HEAD
-	fsl,asrc-rate  = <48000>;
-=======
 	fsl,asrc-rate = <48000>;
->>>>>>> 29549c70
 	status = "okay";
 };
 
@@ -221,14 +201,11 @@
 		ethphy0: ethernet-phy@0 {
 			compatible = "ethernet-phy-ieee802.3-c22";
 			reg = <0>;
-<<<<<<< HEAD
-=======
 			reset-gpios = <&gpio4 22 GPIO_ACTIVE_LOW>;
 			reset-assert-us = <10000>;
 			reset-deassert-us = <80000>;
 			realtek,aldps-enable;
 			realtek,clkout-disable;
->>>>>>> 29549c70
 			qca,disable-smarteee;
 			vddio-supply = <&vddio>;
 
@@ -242,17 +219,6 @@
 
 &flexspi {
 	pinctrl-names = "default";
-<<<<<<< HEAD
-	pinctrl-0 = <&pinctrl_flexspi0>;
-	status = "okay";
-
-	flash0: mt25qu256aba@0 {
-		reg = <0>;
-		#address-cells = <1>;
-		#size-cells = <1>;
-		compatible = "jedec,spi-nor";
-		spi-max-frequency = <80000000>;
-=======
 	pinctrl-0 = <&pinctrl_flexspi>;
 	status = "okay";
 
@@ -262,7 +228,6 @@
 		#address-cells = <1>;
 		#size-cells = <1>;
 		spi-max-frequency = <166000000>;
->>>>>>> 29549c70
 		spi-tx-bus-width = <1>;
 		spi-rx-bus-width = <4>;
 	};
@@ -537,11 +502,7 @@
 	pinctrl-0 = <&pinctrl_uart3>;
 	assigned-clocks = <&clk IMX8MN_CLK_UART3>;
 	assigned-clock-parents = <&clk IMX8MN_SYS_PLL1_80M>;
-<<<<<<< HEAD
-	fsl,uart-has-rtscts;
-=======
 	uart-has-rtscts;
->>>>>>> 29549c70
 	status = "okay";
 };
 
@@ -633,15 +594,12 @@
 		>;
 	};
 
-<<<<<<< HEAD
-=======
 	pinctrl_ir_recv: ir-recv {
 		fsl,pins = <
 			MX8MN_IOMUXC_GPIO1_IO13_GPIO1_IO13		0x4f
 		>;
 	};
 
->>>>>>> 29549c70
 	pinctrl_fec1: fec1grp {
 		fsl,pins = <
 			MX8MN_IOMUXC_ENET_MDC_ENET1_MDC		0x3
@@ -662,16 +620,6 @@
 		>;
 	};
 
-<<<<<<< HEAD
-	pinctrl_flexspi0: flexspi0grp {
-		fsl,pins = <
-			MX8MN_IOMUXC_NAND_ALE_QSPI_A_SCLK		0x1c4
-			MX8MN_IOMUXC_NAND_CE0_B_QSPI_A_SS0_B		0x84
-			MX8MN_IOMUXC_NAND_DATA00_QSPI_A_DATA0		0x84
-			MX8MN_IOMUXC_NAND_DATA01_QSPI_A_DATA1		0x84
-			MX8MN_IOMUXC_NAND_DATA02_QSPI_A_DATA2		0x84
-			MX8MN_IOMUXC_NAND_DATA03_QSPI_A_DATA3		0x84
-=======
 	pinctrl_flexspi: flexspigrp {
 		fsl,pins = <
 			MX8MN_IOMUXC_NAND_ALE_QSPI_A_SCLK               0x1c2
@@ -680,7 +628,6 @@
 			MX8MN_IOMUXC_NAND_DATA01_QSPI_A_DATA1           0x82
 			MX8MN_IOMUXC_NAND_DATA02_QSPI_A_DATA2           0x82
 			MX8MN_IOMUXC_NAND_DATA03_QSPI_A_DATA3           0x82
->>>>>>> 29549c70
 		>;
 	};
 
@@ -836,11 +783,7 @@
 		fsl,pins = <
 			MX8MN_IOMUXC_ECSPI1_SCLK_UART3_DCE_RX		0x140
 			MX8MN_IOMUXC_ECSPI1_MOSI_UART3_DCE_TX		0x140
-<<<<<<< HEAD
-			MX8MN_IOMUXC_ECSPI1_SS0_UART3_DCE_RTS_B		0x140
-=======
 			MX8MN_IOMUXC_ECSPI1_SS0_UART3_DCE_RTS_B	0x140
->>>>>>> 29549c70
 			MX8MN_IOMUXC_ECSPI1_MISO_UART3_DCE_CTS_B	0x140
 		>;
 	};
