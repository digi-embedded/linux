// SPDX-License-Identifier: (GPL-2.0+ OR MIT)
/*
 * Copyright 2019 NXP
 */

/dts-v1/;

#include "imx8mn.dtsi"
#include "imx8mn-evk.dtsi"
#include <dt-bindings/interrupt-controller/irq.h>

/ {
	model = "NXP i.MX8MNano EVK board";
	compatible = "fsl,imx8mn-evk", "fsl,imx8mn";
};

&A53_1 {
	cpu-supply = <&buck2>;
};

&A53_2 {
	cpu-supply = <&buck2>;
};

&A53_3 {
	cpu-supply = <&buck2>;
};

&i2c1 {
	pmic: pmic@25 {
		compatible = "nxp,pca9450b";
		reg = <0x25>;
		pinctrl-names = "default";
		pinctrl-0 = <&pinctrl_pmic>;
		interrupt-parent = <&gpio1>;
		interrupts = <3 IRQ_TYPE_LEVEL_LOW>;

		regulators {
			buck1: BUCK1{
				regulator-name = "VDD_SOC";
				regulator-min-microvolt = <850000>;
				regulator-max-microvolt = <950000>;
				regulator-boot-on;
				regulator-always-on;
				regulator-ramp-delay = <3125>;
				nxp,dvs-run-voltage = <950000>;
				nxp,dvs-standby-voltage = <750000>;
			};

			buck2: BUCK2 {
				regulator-name = "VDD_ARM_0V9";
				regulator-min-microvolt = <850000>;
				regulator-max-microvolt = <1000000>;
				regulator-boot-on;
				regulator-always-on;
				regulator-ramp-delay = <3125>;
			};

			buck4: BUCK4{
				regulator-name = "VDD_3V3";
				regulator-min-microvolt = <3300000>;
				regulator-max-microvolt = <3300000>;
				regulator-boot-on;
				regulator-always-on;
			};

			buck5: BUCK5{
				regulator-name = "VDD_1V8";
				regulator-min-microvolt = <1800000>;
				regulator-max-microvolt = <1800000>;
				regulator-boot-on;
				regulator-always-on;
			};

			buck6: BUCK6 {
				regulator-name = "NVCC_DRAM_1V1";
				regulator-min-microvolt = <1100000>;
				regulator-max-microvolt = <1100000>;
				regulator-boot-on;
				regulator-always-on;
			};

			ldo1: LDO1 {
				regulator-name = "NVCC_SNVS_1V8";
				regulator-min-microvolt = <1800000>;
				regulator-max-microvolt = <1800000>;
				regulator-boot-on;
				regulator-always-on;
			};

			ldo2: LDO2 {
				regulator-name = "VDD_SNVS_0V8";
				regulator-min-microvolt = <800000>;
				regulator-max-microvolt = <800000>;
				regulator-boot-on;
				regulator-always-on;
			};

			ldo3: LDO3 {
				regulator-name = "VDDA_1V8";
				regulator-min-microvolt = <1800000>;
				regulator-max-microvolt = <1800000>;
				regulator-boot-on;
				regulator-always-on;
			};

			ldo4: LDO4 {
				regulator-name = "VDD_PHY_1V2";
				regulator-min-microvolt = <1200000>;
				regulator-max-microvolt = <1200000>;
				regulator-boot-on;
				regulator-always-on;
			};

			ldo5: LDO5 {
				regulator-name = "NVCC_SD2";
				regulator-min-microvolt = <1800000>;
				regulator-max-microvolt = <3300000>;
				regulator-boot-on;
				regulator-always-on;
			};
		};
	};
};

<<<<<<< HEAD
&A53_0 {
	cpu-supply = <&buck2>;
};

=======
>>>>>>> 29549c70
&gpu {
	status= "okay";
};<|MERGE_RESOLUTION|>--- conflicted
+++ resolved
@@ -12,6 +12,10 @@
 / {
 	model = "NXP i.MX8MNano EVK board";
 	compatible = "fsl,imx8mn-evk", "fsl,imx8mn";
+};
+
+&A53_0 {
+	cpu-supply = <&buck2>;
 };
 
 &A53_1 {
@@ -123,13 +127,6 @@
 	};
 };
 
-<<<<<<< HEAD
-&A53_0 {
-	cpu-supply = <&buck2>;
-};
-
-=======
->>>>>>> 29549c70
 &gpu {
 	status= "okay";
 };