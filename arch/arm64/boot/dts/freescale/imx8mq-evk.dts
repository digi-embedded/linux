// SPDX-License-Identifier: (GPL-2.0 OR MIT)
/*
 * Copyright 2017 NXP
 * Copyright (C) 2017-2018 Pengutronix, Lucas Stach <kernel@pengutronix.de>
 */

/dts-v1/;

#include <dt-bindings/usb/pd.h>
#include "imx8mq.dtsi"

/ {
	model = "NXP i.MX8MQ EVK";
	compatible = "fsl,imx8mq-evk", "fsl,imx8mq";

	chosen {
		stdout-path = &uart1;
	};

	memory@40000000 {
		device_type = "memory";
		reg = <0x00000000 0x40000000 0 0xc0000000>;
	};

	modem_reset: modem-reset {
		compatible = "gpio-reset";
		reset-gpios = <&gpio3 5 GPIO_ACTIVE_LOW>;
		reset-delay-us = <2000>;
		reset-post-delay-ms = <40>;
		#reset-cells = <0>;
	};

<<<<<<< HEAD
=======
	ir_recv: ir-receiver {
		compatible = "gpio-ir-receiver";
		gpios = <&gpio1 12 GPIO_ACTIVE_LOW>;
		pinctrl-names = "default";
		pinctrl-0 = <&pinctrl_ir_recv>;
	};

>>>>>>> 29549c70
	resmem: reserved-memory {
		#address-cells = <2>;
		#size-cells = <2>;
		ranges;

		/* global autoconfigured region for contiguous allocations */
		linux,cma {
			compatible = "shared-dma-pool";
			reusable;
			size = <0 0x38000000>;
			alloc-ranges = <0 0x80000000 0 0x38000000>;
			linux,cma-default;
		};
	};

	pcie0_refclk: pcie0-refclk {
		compatible = "fixed-clock";
		#clock-cells = <0>;
		clock-frequency = <100000000>;
	};

<<<<<<< HEAD
	pcie1_refclk: pcie0-refclk {
		compatible = "fixed-clock";
		#clock-cells = <0>;
		clock-frequency = <100000000>;
	};

=======
>>>>>>> 29549c70
	ptn36043 {
		compatible = "nxp,ptn36043";
		pinctrl-names = "default";
		pinctrl-0 = <&pinctrl_ss_sel>;
		switch-gpios = <&gpio3 15 GPIO_ACTIVE_HIGH>;
		orientation-switch;

		port {
			usb3_data_ss: endpoint {
				remote-endpoint = <&typec_con_ss>;
			};
		};
	};

<<<<<<< HEAD
=======
	reg_pcie1: regulator-pcie {
		compatible = "regulator-fixed";
		pinctrl-names = "default";
		pinctrl-0 = <&pinctrl_pcie1_reg>;
		regulator-name = "MPCIE_3V3";
		regulator-min-microvolt = <3300000>;
		regulator-max-microvolt = <3300000>;
		gpio = <&gpio5 10 GPIO_ACTIVE_HIGH>;
		enable-active-high;
		regulator-always-on;
	};

>>>>>>> 29549c70
	reg_usdhc2_vmmc: regulator-vsd-3v3 {
		pinctrl-names = "default";
		pinctrl-0 = <&pinctrl_reg_usdhc2>;
		compatible = "regulator-fixed";
		regulator-name = "VSD_3V3";
		regulator-min-microvolt = <3300000>;
		regulator-max-microvolt = <3300000>;
		gpio = <&gpio2 19 GPIO_ACTIVE_HIGH>;
		off-on-delay-us = <20000>;
		enable-active-high;
	};

	buck2_reg: regulator-buck2 {
		pinctrl-names = "default";
		pinctrl-0 = <&pinctrl_buck2>;
		compatible = "regulator-gpio";
		regulator-name = "vdd_arm";
		regulator-min-microvolt = <900000>;
		regulator-max-microvolt = <1000000>;
		gpios = <&gpio1 13 GPIO_ACTIVE_HIGH>;
		states = <1000000 0x0
			  900000 0x1>;
		regulator-boot-on;
		regulator-always-on;
	};

	ir-receiver {
		compatible = "gpio-ir-receiver";
		gpios = <&gpio1 12 GPIO_ACTIVE_LOW>;
		pinctrl-names = "default";
		pinctrl-0 = <&pinctrl_ir>;
		linux,autosuspend-period = <125>;
	};

<<<<<<< HEAD
	bt_sco_codec: bt_sco_codec {
		#sound-dai-cells = <1>;
		compatible = "linux,bt-sco";
=======
	audio_codec_bt_sco: audio-codec-bt-sco {
		compatible = "linux,bt-sco";
		#sound-dai-cells = <1>;
>>>>>>> 29549c70
	};

	wm8524: audio-codec {
		#sound-dai-cells = <0>;
		compatible = "wlf,wm8524";
		wlf,mute-gpios = <&gpio1 8 GPIO_ACTIVE_LOW>;
	};

	sound-bt-sco {
		compatible = "simple-audio-card";
		simple-audio-card,name = "bt-sco-audio";
		simple-audio-card,format = "dsp_a";
		simple-audio-card,bitclock-inversion;
		simple-audio-card,frame-master = <&btcpu>;
		simple-audio-card,bitclock-master = <&btcpu>;

		btcpu: simple-audio-card,cpu {
			sound-dai = <&sai3>;
			dai-tdm-slot-num = <2>;
			dai-tdm-slot-width = <16>;
		};

		simple-audio-card,codec {
<<<<<<< HEAD
			sound-dai = <&bt_sco_codec 1>;
=======
			sound-dai = <&audio_codec_bt_sco 1>;
>>>>>>> 29549c70
		};
	};

	sound-wm8524 {
		compatible = "simple-audio-card";
		simple-audio-card,name = "wm8524-audio";
		simple-audio-card,format = "i2s";
		simple-audio-card,frame-master = <&cpudai>;
		simple-audio-card,bitclock-master = <&cpudai>;
		simple-audio-card,widgets =
			"Line", "Left Line Out Jack",
			"Line", "Right Line Out Jack";
		simple-audio-card,routing =
			"Left Line Out Jack", "LINEVOUTL",
			"Right Line Out Jack", "LINEVOUTR";

		cpudai: simple-audio-card,cpu {
			sound-dai = <&sai2>;
			dai-tdm-slot-num = <2>;
			dai-tdm-slot-width = <32>;
		};

		link_codec: simple-audio-card,codec {
			sound-dai = <&wm8524>;
			clocks = <&clk IMX8MQ_CLK_SAI2_ROOT>;
		};
	};

	sound-hdmi {
		compatible = "fsl,imx-audio-hdmi";
		model = "imx-audio-hdmi";
		audio-cpu = <&sai4>;
		hdmi-out;
		constraint-rate = <44100>,
				<88200>,
				<176400>,
				<32000>,
				<48000>,
				<96000>,
				<192000>;
	};

	sound-spdif {
		compatible = "fsl,imx-audio-spdif";
		model = "imx-spdif";
		spdif-controller = <&spdif1>;
		spdif-out;
		spdif-in;
	};

	sound-hdmi-arc {
		compatible = "fsl,imx-audio-spdif";
		model = "imx-hdmi-arc";
		spdif-controller = <&spdif2>;
		spdif-in;
	};

	sound-ak4458 {
		compatible = "fsl,imx-audio-card";
		model = "ak4458-audio";
		pri-dai-link {
			link-name = "akcodec";
			format = "i2s";
			cpu {
				sound-dai = <&sai1>;
			};
			codec {
				sound-dai = <&ak4458_1>, <&ak4458_2>;
			};
		};
	};

	sound-ak5558 {
		compatible = "fsl,imx-audio-card";
		model = "ak5558-audio";
		pri-dai-link {
			link-name = "akcodec";
			format = "i2s";
			cpu {
				sound-dai = <&sai5>;
			};
			codec {
				sound-dai = <&ak5558>;
			};
		};
	};

	sound-ak4497 {
		compatible = "fsl,imx-audio-card";
		model = "ak4497-audio";
		status = "disabled";
		pri-dai-link {
			link-name = "akcodec";
			format = "i2s";
			cpu {
				sound-dai = <&sai1>;
			};
			codec {
				sound-dai = <&ak4497>;
			};
		};
	};
};

&A53_0 {
	cpu-supply = <&buck2_reg>;
};

&A53_1 {
	cpu-supply = <&buck2_reg>;
};

&A53_2 {
	cpu-supply = <&buck2_reg>;
};

&A53_3 {
	cpu-supply = <&buck2_reg>;
};

&csi1_bridge {
	fsl,mipi-mode;
	fsl,two-8bit-sensor-mode;
	status = "okay";

	port {
		csi1_ep: endpoint {
			remote-endpoint = <&csi1_mipi_ep>;
		};
	};
};

&csi2_bridge {
	fsl,mipi-mode;
	fsl,two-8bit-sensor-mode;
	status = "okay";

	port {
		csi2_ep: endpoint {
			remote-endpoint = <&csi2_mipi_ep>;
		};
	};
};

&fec1 {
	pinctrl-names = "default";
	pinctrl-0 = <&pinctrl_fec1>;
	phy-mode = "rgmii-id";
	phy-handle = <&ethphy0>;
	fsl,magic-packet;
	status = "okay";

	mdio {
		#address-cells = <1>;
		#size-cells = <0>;

		ethphy0: ethernet-phy@0 {
			compatible = "ethernet-phy-ieee802.3-c22";
			reg = <0>;
<<<<<<< HEAD
=======
			reset-gpios = <&gpio1 9 GPIO_ACTIVE_LOW>;
			reset-assert-us = <10000>;
>>>>>>> 29549c70
			qca,disable-smarteee;
			vddio-supply = <&vddh>;

			vddh: vddh-regulator {
			};
		};
	};
};

&mipi_csi_1 {
	#address-cells = <1>;
	#size-cells = <0>;
	status = "okay";
	port {
		mipi1_sensor_ep: endpoint@0 {
			remote-endpoint = <&ov5640_mipi1_ep>;
			data-lanes = <1 2>;
			bus-type = <4>;
		};

		csi1_mipi_ep: endpoint@1 {
			remote-endpoint = <&csi1_ep>;
		};
	};
};

&mipi_csi_2 {
	#address-cells = <1>;
	#size-cells = <0>;
	status = "okay";
	port {
		mipi2_sensor_ep: endpoint@0 {
			remote-endpoint = <&ov5640_mipi2_ep>;
			data-lanes = <1 2>;
			bus-type = <4>;
		};

		csi2_mipi_ep: endpoint@1 {
			remote-endpoint = <&csi2_ep>;
		};
	};
};

&gpio5 {
	pinctrl-names = "default";
	pinctrl-0 = <&pinctrl_wifi_reset>;

	wl-reg-on-hog {
		gpio-hog;
		gpios = <29 GPIO_ACTIVE_HIGH>;
		output-high;
	};
};

&i2c1 {
	clock-frequency = <100000>;
	pinctrl-names = "default";
	pinctrl-0 = <&pinctrl_i2c1>;
	status = "okay";

	ov5640_mipi2: ov5640_mipi2@3c {
		compatible = "ovti,ov5640_mipi";
		reg = <0x3c>;
		status = "okay";
		pinctrl-names = "default";
		pinctrl-0 = <&pinctrl_csi2_pwn>, <&pinctrl_csi_rst>;
		clocks = <&clk IMX8MQ_CLK_CLKO2>;
		clock-names = "csi_mclk";
		assigned-clocks = <&clk IMX8MQ_CLK_CLKO2>;
		assigned-clock-parents = <&clk IMX8MQ_SYS2_PLL_200M>;
		assigned-clock-rates = <20000000>;
		csi_id = <1>;
		pwn-gpios = <&gpio1 5 GPIO_ACTIVE_HIGH>;
		mclk = <20000000>;
		mclk_source = <0>;
		port {
			ov5640_mipi2_ep: endpoint {
				remote-endpoint = <&mipi2_sensor_ep>;
			};
		};
	};

	pmic@8 {
		compatible = "fsl,pfuze100";
		fsl,pfuze-support-disable-sw;
		reg = <0x8>;

		regulators {
			sw1a_reg: sw1ab {
				regulator-min-microvolt = <825000>;
				regulator-max-microvolt = <1100000>;
			};

			sw1c_reg: sw1c {
				regulator-min-microvolt = <825000>;
				regulator-max-microvolt = <1100000>;
			};

			sw2_reg: sw2 {
				regulator-min-microvolt = <1100000>;
				regulator-max-microvolt = <1100000>;
				regulator-always-on;
			};

			sw3a_reg: sw3ab {
				regulator-min-microvolt = <825000>;
				regulator-max-microvolt = <1100000>;
				regulator-always-on;
			};

			sw4_reg: sw4 {
				regulator-min-microvolt = <1800000>;
				regulator-max-microvolt = <1800000>;
				regulator-always-on;
			};

			swbst_reg: swbst {
				regulator-min-microvolt = <5000000>;
				regulator-max-microvolt = <5150000>;
			};

			snvs_reg: vsnvs {
				regulator-min-microvolt = <1000000>;
				regulator-max-microvolt = <3000000>;
				regulator-always-on;
			};

			vref_reg: vrefddr {
				regulator-always-on;
			};

			vgen1_reg: vgen1 {
				regulator-min-microvolt = <800000>;
				regulator-max-microvolt = <1550000>;
			};

			vgen2_reg: vgen2 {
				regulator-min-microvolt = <850000>;
				regulator-max-microvolt = <975000>;
				regulator-always-on;
			};

			vgen3_reg: vgen3 {
				regulator-min-microvolt = <1675000>;
				regulator-max-microvolt = <1975000>;
				regulator-always-on;
			};

			vgen4_reg: vgen4 {
				regulator-min-microvolt = <1625000>;
				regulator-max-microvolt = <1875000>;
				regulator-always-on;
			};

			vgen5_reg: vgen5 {
				regulator-min-microvolt = <3075000>;
				regulator-max-microvolt = <3625000>;
				regulator-always-on;
			};

			vgen6_reg: vgen6 {
				regulator-min-microvolt = <1800000>;
				regulator-max-microvolt = <3300000>;
			};
		};
	};

	ptn5110: tcpc@50 {
		compatible = "nxp,ptn5110";
		pinctrl-names = "default";
		pinctrl-0 = <&pinctrl_typec>;
		reg = <0x50>;
		interrupt-parent = <&gpio3>;
		interrupts = <3 8>;

		port {
			typec_dr_sw: endpoint {
				remote-endpoint = <&usb3_drd_sw>;
			};
		};

		usb_con: connector {
			compatible = "usb-c-connector";
			label = "USB-C";
			power-role = "dual";
			data-role = "dual";
			try-power-role = "sink";
			source-pdos = <PDO_FIXED(5000, 3000, PDO_FIXED_USB_COMM)>;
			sink-pdos = <PDO_FIXED(5000, 3000, PDO_FIXED_USB_COMM)
				     PDO_VAR(5000, 20000, 3000)>;
			op-sink-microwatt = <15000000>;
			self-powered;

			ports {
				#address-cells = <1>;
				#size-cells = <0>;

				port@1 {
					reg = <1>;
					typec_con_ss: endpoint {
						remote-endpoint = <&usb3_data_ss>;
					};
				};
			};
		};
	};
};

&i2c3 {
	clock-frequency = <100000>;
	pinctrl-names = "default";
	pinctrl-0 = <&pinctrl_i2c3>;
	status = "okay";

	synaptics_dsx_ts: synaptics_dsx_ts@20 {
		compatible = "synaptics_dsx";
		reg = <0x20>;
		pinctrl-names = "default";
		pinctrl-0 = <&pinctrl_i2c1_dsi_ts_int>;
		interrupt-parent = <&gpio5>;
		interrupts = <7 IRQ_TYPE_LEVEL_LOW>;
		synaptics,diagonal-rotation;
		status = "disabled";
	};

	ak4458_1: ak4458@10 {
		#sound-dai-cells = <0>;
		sound-name-prefix = "0";
		compatible = "asahi-kasei,ak4458";
		reg = <0x10>;
<<<<<<< HEAD
	};

	ak4458_2: ak4458@12 {
		#sound-dai-cells = <0>;
		sound-name-prefix = "1";
		compatible = "asahi-kasei,ak4458";
		reg = <0x12>;
	};

	ak5558: ak5558@13 {
		#sound-dai-cells = <0>;
		compatible = "asahi-kasei,ak5558";
		reg = <0x13>;
		reset-gpios = <&gpio3 17 GPIO_ACTIVE_LOW>;
	};

=======
	};

	ak4458_2: ak4458@12 {
		#sound-dai-cells = <0>;
		sound-name-prefix = "1";
		compatible = "asahi-kasei,ak4458";
		reg = <0x12>;
	};

	ak5558: ak5558@13 {
		#sound-dai-cells = <0>;
		compatible = "asahi-kasei,ak5558";
		reg = <0x13>;
		reset-gpios = <&gpio3 17 GPIO_ACTIVE_LOW>;
	};

>>>>>>> 29549c70
	ak4497: ak4497@11 {
		#sound-dai-cells = <0>;
		compatible = "asahi-kasei,ak4497";
		reg = <0x11>;
		reset-gpios = <&gpio3 16 GPIO_ACTIVE_LOW>;
		dsd-path = <1>;
	};

	adv_bridge: adv7535@3d {
		compatible = "adi,adv7535";
		reg = <0x3d>;
		adi,addr-cec = <0x3b>;
		adi,dsi-lanes = <4>;
		pinctrl-0 = <&pinctrl_i2c1_dsi_ts_int>;
		interrupt-parent = <&gpio5>;
		interrupts = <7 IRQ_TYPE_LEVEL_LOW>;

		status = "disabled";
	};
};

&i2c2 {
	clock-frequency = <100000>;
	pinctrl-names = "default";
	pinctrl-0 = <&pinctrl_i2c2>;
	status = "okay";

	ov5640_mipi: ov5640_mipi@3c {
		compatible = "ovti,ov5640_mipi";
		reg = <0x3c>;
		status = "okay";
		pinctrl-names = "default";
		pinctrl-0 = <&pinctrl_csi1_pwn>;
		clocks = <&clk IMX8MQ_CLK_CLKO2>;
		clock-names = "csi_mclk";
		assigned-clocks = <&clk IMX8MQ_CLK_CLKO2>;
		assigned-clock-parents = <&clk IMX8MQ_SYS2_PLL_200M>;
		assigned-clock-rates = <20000000>;
		csi_id = <0>;
		pwn-gpios = <&gpio1 3 GPIO_ACTIVE_HIGH>;
		mclk = <20000000>;
		mclk_source = <0>;
		port {
			ov5640_mipi1_ep: endpoint {
				remote-endpoint = <&mipi1_sensor_ep>;
			};
		};
	};
};

&pcie0 {
	pinctrl-names = "default";
	pinctrl-0 = <&pinctrl_pcie0>;
	reset-gpio = <&gpio5 28 GPIO_ACTIVE_LOW>;
	clocks = <&clk IMX8MQ_CLK_PCIE1_ROOT>,
		 <&clk IMX8MQ_CLK_PCIE1_AUX>,
		 <&clk IMX8MQ_CLK_PCIE1_PHY>,
		 <&pcie0_refclk>;
	clock-names = "pcie", "pcie_aux", "pcie_phy", "pcie_bus";
	vph-supply = <&vgen5_reg>;
	assigned-clocks = <&clk IMX8MQ_CLK_PCIE1_AUX>,
			  <&clk IMX8MQ_CLK_PCIE1_PHY>,
			  <&clk IMX8MQ_CLK_PCIE1_CTRL>;
	assigned-clock-rates = <10000000>, <100000000>, <250000000>;
	assigned-clock-parents = <&clk IMX8MQ_SYS2_PLL_50M>,
				 <&clk IMX8MQ_SYS2_PLL_100M>,
				 <&clk IMX8MQ_SYS2_PLL_250M>;
	hard-wired = <1>;
	vph-supply = <&vgen5_reg>;
	l1ss-disabled;
	status = "okay";
};

&pcie1 {
	pinctrl-names = "default";
	pinctrl-0 = <&pinctrl_pcie1>;
<<<<<<< HEAD
	disable-gpio = <&gpio5 10 GPIO_ACTIVE_LOW>;
=======
>>>>>>> 29549c70
	reset-gpio = <&gpio5 12 GPIO_ACTIVE_LOW>;
	clocks = <&clk IMX8MQ_CLK_PCIE2_ROOT>,
		 <&clk IMX8MQ_CLK_PCIE2_AUX>,
		 <&clk IMX8MQ_CLK_PCIE2_PHY>,
<<<<<<< HEAD
		 <&pcie1_refclk>;
	clock-names = "pcie", "pcie_aux", "pcie_phy", "pcie_bus";
	assigned-clocks = <&clk IMX8MQ_CLK_PCIE2_AUX>,
			  <&clk IMX8MQ_CLK_PCIE1_PHY>,
			  <&clk IMX8MQ_CLK_PCIE1_CTRL>;
	assigned-clock-rates = <10000000>, <100000000>, <250000000>;
	assigned-clock-parents = <&clk IMX8MQ_SYS2_PLL_50M>,
				 <&clk IMX8MQ_SYS2_PLL_100M>,
				 <&clk IMX8MQ_SYS2_PLL_250M>;
	vph-supply = <&vgen5_reg>;
	l1ss-disabled;
=======
		 <&pcie0_refclk>;
	clock-names = "pcie", "pcie_aux", "pcie_phy", "pcie_bus";
	vpcie-supply = <&reg_pcie1>;
	vph-supply = <&vgen5_reg>;
>>>>>>> 29549c70
	status = "okay";

	wifi_wake_host {
		compatible = "nxp,wifi-wake-host";
		interrupt-parent = <&gpio5>;
		interrupts = <11 IRQ_TYPE_LEVEL_LOW>;
		interrupt-names = "host-wake";
	};
};

&pcie1_ep {
	pinctrl-names = "default";
	pinctrl-0 = <&pinctrl_pcie1>;
	clocks = <&clk IMX8MQ_CLK_PCIE2_ROOT>,
		 <&clk IMX8MQ_CLK_PCIE2_AUX>,
		 <&clk IMX8MQ_CLK_PCIE2_PHY>,
<<<<<<< HEAD
		 <&pcie1_refclk>;
=======
		 <&pcie0_refclk>;
>>>>>>> 29549c70
	clock-names = "pcie", "pcie_aux", "pcie_phy", "pcie_bus";
	assigned-clocks = <&clk IMX8MQ_CLK_PCIE2_AUX>,
			  <&clk IMX8MQ_CLK_PCIE1_PHY>,
			  <&clk IMX8MQ_CLK_PCIE1_CTRL>;
	assigned-clock-rates = <10000000>, <100000000>, <250000000>;
	assigned-clock-parents = <&clk IMX8MQ_SYS2_PLL_50M>,
				 <&clk IMX8MQ_SYS2_PLL_100M>,
				 <&clk IMX8MQ_SYS2_PLL_250M>;
	status = "disabled";
};

&pgc_gpu {
	power-supply = <&sw1a_reg>;
};

&pgc_vpu {
	power-supply = <&sw1c_reg>;
};
<<<<<<< HEAD

&sai1 {
	pinctrl-names = "default", "pcm_b2m", "dsd";
	pinctrl-0 = <&pinctrl_sai1_pcm>;
	pinctrl-1 = <&pinctrl_sai1_pcm_b2m>;
	pinctrl-2 = <&pinctrl_sai1_dsd>;
	assigned-clocks = <&clk IMX8MQ_CLK_SAI1>;
	assigned-clock-parents = <&clk IMX8MQ_AUDIO_PLL1_OUT>;
	assigned-clock-rates = <49152000>;
	clocks = <&clk IMX8MQ_CLK_SAI1_IPG>, <&clk IMX8MQ_CLK_DUMMY>,
		<&clk IMX8MQ_CLK_SAI1_ROOT>, <&clk IMX8MQ_CLK_DUMMY>,
		<&clk IMX8MQ_CLK_DUMMY>, <&clk IMX8MQ_AUDIO_PLL1_OUT>,
		<&clk IMX8MQ_AUDIO_PLL2_OUT>;
	clock-names = "bus", "mclk0", "mclk1", "mclk2", "mclk3", "pll8k", "pll11k";
	fsl,sai-multi-lane;
	fsl,dataline,dsd = <0 0xff 0xff 2 0xff 0x11>;
	dmas = <&sdma2 8 25 0>, <&sdma2 9 25 0>;
	status = "okay";
=======

&qspi0 {
	pinctrl-names = "default";
	pinctrl-0 = <&pinctrl_qspi>;
	status = "okay";

	n25q256a: flash@0 {
		reg = <0>;
		#address-cells = <1>;
		#size-cells = <1>;
		compatible = "micron,n25q256a", "jedec,spi-nor";
		spi-max-frequency = <29000000>;
		spi-tx-bus-width = <1>;
		spi-rx-bus-width = <4>;
		spi-nor,ddr-quad-read-dummy = <6>;
	};
>>>>>>> 29549c70
};

&sai1 {
	pinctrl-names = "default", "pcm_b2m", "dsd";
	pinctrl-0 = <&pinctrl_sai1_pcm>;
	pinctrl-1 = <&pinctrl_sai1_pcm_b2m>;
	pinctrl-2 = <&pinctrl_sai1_dsd>;
	assigned-clocks = <&clk IMX8MQ_CLK_SAI1>;
	assigned-clock-parents = <&clk IMX8MQ_AUDIO_PLL1_OUT>;
	assigned-clock-rates = <49152000>;
	clocks = <&clk IMX8MQ_CLK_SAI1_IPG>, <&clk IMX8MQ_CLK_DUMMY>,
		<&clk IMX8MQ_CLK_SAI1_ROOT>, <&clk IMX8MQ_CLK_DUMMY>,
		<&clk IMX8MQ_CLK_DUMMY>, <&clk IMX8MQ_AUDIO_PLL1_OUT>,
		<&clk IMX8MQ_AUDIO_PLL2_OUT>;
	clock-names = "bus", "mclk0", "mclk1", "mclk2", "mclk3", "pll8k", "pll11k";
	fsl,sai-multi-lane;
	fsl,dataline = <0 0xff 0xff 2 0xff 0x11>;
	dmas = <&sdma2 8 25 0>, <&sdma2 9 25 0>;
	status = "okay";
};

&sai2 {
	pinctrl-names = "default";
	pinctrl-0 = <&pinctrl_sai2>;
	assigned-clocks = <&clk IMX8MQ_CLK_SAI2>;
	assigned-clock-parents = <&clk IMX8MQ_AUDIO_PLL1_OUT>;
	assigned-clock-rates = <24576000>;
	status = "okay";
};

&sai3 {
	#sound-dai-cells = <0>;
	pinctrl-names = "default";
	pinctrl-0 = <&pinctrl_sai3>;
	assigned-clocks = <&clk IMX8MQ_CLK_SAI3>;
	assigned-clock-parents = <&clk IMX8MQ_AUDIO_PLL1_OUT>;
	assigned-clock-rates = <24576000>;
	status = "okay";
};

&sai4 {
	assigned-clocks = <&clk IMX8MQ_CLK_SAI4>;
	assigned-clock-parents = <&clk IMX8MQ_AUDIO_PLL1_OUT>;
	assigned-clock-rates = <24576000>;
	clocks = <&clk IMX8MQ_CLK_SAI4_IPG>, <&clk IMX8MQ_CLK_DUMMY>,
		<&clk IMX8MQ_CLK_SAI4_ROOT>, <&clk IMX8MQ_CLK_DUMMY>,
		<&clk IMX8MQ_CLK_DUMMY>, <&clk IMX8MQ_AUDIO_PLL1_OUT>,
		<&clk IMX8MQ_AUDIO_PLL2_OUT>;
	clock-names = "bus", "mclk0", "mclk1", "mclk2", "mclk3", "pll8k", "pll11k";
	fsl,sai-multi-lane;
	dmas = <&sdma2 0 25 0>, <&sdma2 1 25 0>;
	status = "okay";
};

&sai5 {
	pinctrl-names = "default";
	pinctrl-0 = <&pinctrl_sai5>;
	assigned-clocks = <&clk IMX8MQ_CLK_SAI5>;
	assigned-clock-parents = <&clk IMX8MQ_AUDIO_PLL1_OUT>;
	assigned-clock-rates = <49152000>;
	clocks = <&clk IMX8MQ_CLK_SAI5_IPG>, <&clk IMX8MQ_CLK_DUMMY>,
		<&clk IMX8MQ_CLK_SAI5_ROOT>, <&clk IMX8MQ_CLK_DUMMY>,
		<&clk IMX8MQ_CLK_DUMMY>, <&clk IMX8MQ_AUDIO_PLL1_OUT>,
		<&clk IMX8MQ_AUDIO_PLL2_OUT>;
	clock-names = "bus", "mclk0", "mclk1", "mclk2", "mclk3", "pll8k", "pll11k";
	fsl,sai-asynchronous;
	fsl,sai-multi-lane;
	dmas = <&sdma2 2 25 0>, <&sdma2 3 25 0>;
	status = "okay";
};

&snvs_pwrkey {
	status = "okay";
};

&spdif1 {
	pinctrl-names = "default";
	pinctrl-0 = <&pinctrl_spdif1>;
	assigned-clocks = <&clk IMX8MQ_CLK_SPDIF1>;
	assigned-clock-parents = <&clk IMX8MQ_AUDIO_PLL1_OUT>;
	assigned-clock-rates = <24576000>;
	clocks = <&clk IMX8MQ_CLK_IPG_ROOT>, <&clk IMX8MQ_CLK_25M>,
		<&clk IMX8MQ_CLK_SPDIF1>, <&clk IMX8MQ_CLK_DUMMY>,
		<&clk IMX8MQ_CLK_DUMMY>, <&clk IMX8MQ_CLK_DUMMY>,
		<&clk IMX8MQ_CLK_IPG_ROOT>, <&clk IMX8MQ_CLK_DUMMY>,
		<&clk IMX8MQ_CLK_DUMMY>, <&clk IMX8MQ_CLK_DUMMY>,
		<&clk IMX8MQ_AUDIO_PLL1_OUT>, <&clk IMX8MQ_AUDIO_PLL2_OUT>;
	clock-names = "core", "rxtx0", "rxtx1", "rxtx2", "rxtx3", "rxtx4",
		      "rxtx5", "rxtx6", "rxtx7", "spba", "pll8k", "pll11k";
	status = "okay";
};

&spdif2 {
	assigned-clocks = <&clk IMX8MQ_CLK_SPDIF2>;
	assigned-clock-parents = <&clk IMX8MQ_AUDIO_PLL1_OUT>;
	assigned-clock-rates = <24576000>;
	status = "okay";
};

&qspi0 {
	pinctrl-names = "default";
	pinctrl-0 = <&pinctrl_qspi>;
	status = "okay";

	flash0: n25q256a@0 {
		reg = <0>;
		#address-cells = <1>;
		#size-cells = <1>;
		compatible = "jedec,spi-nor";
		spi-max-frequency = <29000000>;
		spi-tx-bus-width = <1>;
		spi-rx-bus-width = <4>;
		spi-nor,ddr-quad-read-dummy = <6>;
	};
};

&uart1 {
	pinctrl-names = "default";
	pinctrl-0 = <&pinctrl_uart1>;
	assigned-clocks = <&clk IMX8MQ_CLK_UART1>;
	assigned-clock-parents = <&clk IMX8MQ_CLK_25M>;
<<<<<<< HEAD
	status = "okay";
};

&uart3 { /* BT */
	pinctrl-names = "default";
	pinctrl-0 = <&pinctrl_uart3>;
	assigned-clocks = <&clk IMX8MQ_CLK_UART3>;
	assigned-clock-parents = <&clk IMX8MQ_SYS1_PLL_80M>;
	fsl,uart-has-rtscts;
	resets = <&modem_reset>;
	status = "okay";
};

&usb3_phy0 {
	vbus-power-supply = <&ptn5110>;
	status = "okay";
};

=======
	status = "okay";
};

&uart3 { /* BT */
	pinctrl-names = "default";
	pinctrl-0 = <&pinctrl_uart3>;
	assigned-clocks = <&clk IMX8MQ_CLK_UART3>;
	assigned-clock-parents = <&clk IMX8MQ_SYS1_PLL_80M>;
	fsl,uart-has-rtscts;
	resets = <&modem_reset>;
	status = "okay";
};

&usb3_phy0 {
	status = "okay";
};

>>>>>>> 29549c70
&usb_dwc3_0 {
	dr_mode = "otg";
	hnp-disable;
	srp-disable;
	adp-disable;
	usb-role-switch;
	role-switch-default-mode = "none";
	snps,dis-u1-entry-quirk;
	snps,dis-u2-entry-quirk;
	status = "okay";

	port {
		usb3_drd_sw: endpoint {
			remote-endpoint = <&typec_dr_sw>;
		};
	};
};

&usb3_phy1 {
	status = "okay";
};

&usb_dwc3_1 {
	dr_mode = "host";
	status = "okay";
};

&usdhc1 {
	assigned-clocks = <&clk IMX8MQ_CLK_USDHC1>;
	assigned-clock-rates = <400000000>;
	pinctrl-names = "default", "state_100mhz", "state_200mhz";
	pinctrl-0 = <&pinctrl_usdhc1>;
	pinctrl-1 = <&pinctrl_usdhc1_100mhz>;
	pinctrl-2 = <&pinctrl_usdhc1_200mhz>;
	vqmmc-supply = <&sw4_reg>;
	bus-width = <8>;
	non-removable;
	no-sd;
	no-sdio;
	status = "okay";
};

&usdhc2 {
	assigned-clocks = <&clk IMX8MQ_CLK_USDHC2>;
	assigned-clock-rates = <200000000>;
	pinctrl-names = "default", "state_100mhz", "state_200mhz";
	pinctrl-0 = <&pinctrl_usdhc2>, <&pinctrl_usdhc2_gpio>;
	pinctrl-1 = <&pinctrl_usdhc2_100mhz>, <&pinctrl_usdhc2_gpio>;
	pinctrl-2 = <&pinctrl_usdhc2_200mhz>, <&pinctrl_usdhc2_gpio>;
	cd-gpios = <&gpio2 12 GPIO_ACTIVE_LOW>;
	vmmc-supply = <&reg_usdhc2_vmmc>;
	status = "okay";
};

&wdog1 {
	pinctrl-names = "default";
	pinctrl-0 = <&pinctrl_wdog>;
	fsl,ext-reset-output;
	status = "okay";
};

&iomuxc {
	pinctrl-names = "default";
	pinctrl-0 = <&pinctrl_hog>;

	pinctrl_hog: hoggrp {
		fsl,pins = <
			MX8MQ_IOMUXC_NAND_READY_B_GPIO3_IO16		0x19
			MX8MQ_IOMUXC_NAND_WE_B_GPIO3_IO17		0x19
			MX8MQ_IOMUXC_NAND_WP_B_GPIO3_IO18		0x19
			MX8MQ_IOMUXC_GPIO1_IO08_GPIO1_IO8		0xd6
			MX8MQ_IOMUXC_GPIO1_IO00_ANAMIX_REF_CLK_32K	0x16
		>;
	};

	pinctrl_buck2: vddarmgrp {
		fsl,pins = <
			MX8MQ_IOMUXC_GPIO1_IO13_GPIO1_IO13		0x19
		>;
	};

<<<<<<< HEAD
=======
	pinctrl_ir_recv: ir-recv {
		fsl,pins = <
			MX8MQ_IOMUXC_GPIO1_IO12_GPIO1_IO12		0x4f
		>;
	};

>>>>>>> 29549c70
	pinctrl_csi1_pwn: csi1_pwn_grp {
		fsl,pins = <
			MX8MQ_IOMUXC_GPIO1_IO03_GPIO1_IO3		0x19
		>;
	};
	pinctrl_csi2_pwn: csi2_pwn_grp {
		fsl,pins = <
			MX8MQ_IOMUXC_GPIO1_IO05_GPIO1_IO5		0x19
		>;
	};

	pinctrl_csi_rst: csi_rst_grp {
		fsl,pins = <
			MX8MQ_IOMUXC_GPIO1_IO06_GPIO1_IO6		0x19
			MX8MQ_IOMUXC_GPIO1_IO15_CCMSRCGPCMIX_CLKO2	0x59
		>;
	};

	pinctrl_fec1: fec1grp {
		fsl,pins = <
			MX8MQ_IOMUXC_ENET_MDC_ENET1_MDC			0x3
			MX8MQ_IOMUXC_ENET_MDIO_ENET1_MDIO		0x23
			MX8MQ_IOMUXC_ENET_TD3_ENET1_RGMII_TD3		0x1f
			MX8MQ_IOMUXC_ENET_TD2_ENET1_RGMII_TD2		0x1f
			MX8MQ_IOMUXC_ENET_TD1_ENET1_RGMII_TD1		0x1f
			MX8MQ_IOMUXC_ENET_TD0_ENET1_RGMII_TD0		0x1f
			MX8MQ_IOMUXC_ENET_RD3_ENET1_RGMII_RD3		0x91
			MX8MQ_IOMUXC_ENET_RD2_ENET1_RGMII_RD2		0x91
			MX8MQ_IOMUXC_ENET_RD1_ENET1_RGMII_RD1		0x91
			MX8MQ_IOMUXC_ENET_RD0_ENET1_RGMII_RD0		0x91
			MX8MQ_IOMUXC_ENET_TXC_ENET1_RGMII_TXC		0x1f
			MX8MQ_IOMUXC_ENET_RXC_ENET1_RGMII_RXC		0x91
			MX8MQ_IOMUXC_ENET_RX_CTL_ENET1_RGMII_RX_CTL	0x91
			MX8MQ_IOMUXC_ENET_TX_CTL_ENET1_RGMII_TX_CTL	0x1f
			MX8MQ_IOMUXC_GPIO1_IO09_GPIO1_IO9		0x19
		>;
	};

	pinctrl_i2c1: i2c1grp {
		fsl,pins = <
			MX8MQ_IOMUXC_I2C1_SCL_I2C1_SCL			0x4000007f
			MX8MQ_IOMUXC_I2C1_SDA_I2C1_SDA			0x4000007f
		>;
	};

	pinctrl_ir: irgrp {
		fsl,pins = <
			MX8MQ_IOMUXC_GPIO1_IO12_GPIO1_IO12		0x4f
		>;
	};

	pinctrl_i2c3: i2c3grp {
<<<<<<< HEAD
		fsl,pins = <
			MX8MQ_IOMUXC_I2C3_SCL_I2C3_SCL			0x4000007f
			MX8MQ_IOMUXC_I2C3_SDA_I2C3_SDA			0x4000007f
		>;
	};

	pinctrl_i2c1_dsi_ts_int: dsi_ts_int {
		fsl,pins = <
=======
		fsl,pins = <
			MX8MQ_IOMUXC_I2C3_SCL_I2C3_SCL			0x4000007f
			MX8MQ_IOMUXC_I2C3_SDA_I2C3_SDA			0x4000007f
		>;
	};

	pinctrl_i2c1_dsi_ts_int: dsi_ts_int {
		fsl,pins = <
>>>>>>> 29549c70
			MX8MQ_IOMUXC_ECSPI1_MOSI_GPIO5_IO7		0x19
		>;
	};

	pinctrl_i2c3_dsi_ts_int: dsi_ts_int {
		fsl,pins = <
			MX8MQ_IOMUXC_ECSPI1_MOSI_GPIO5_IO7		0x59
		>;
	};

	pinctrl_i2c2: i2c2grp {
		fsl,pins = <
			MX8MQ_IOMUXC_I2C2_SCL_I2C2_SCL			0x40000067
			MX8MQ_IOMUXC_I2C2_SDA_I2C2_SDA			0x40000067
		>;
	};

	pinctrl_pcie0: pcie0grp {
		fsl,pins = <
			MX8MQ_IOMUXC_I2C4_SCL_PCIE1_CLKREQ_B		0x76
			MX8MQ_IOMUXC_UART4_RXD_GPIO5_IO28		0x16
		>;
	};

	pinctrl_pcie1: pcie1grp {
		fsl,pins = <
<<<<<<< HEAD
			MX8MQ_IOMUXC_I2C4_SDA_PCIE2_CLKREQ_B		0x76 /* open drain, pull up */
			MX8MQ_IOMUXC_ECSPI2_SCLK_GPIO5_IO10		0x16
=======
			MX8MQ_IOMUXC_I2C4_SDA_PCIE2_CLKREQ_B		0x76
>>>>>>> 29549c70
			MX8MQ_IOMUXC_ECSPI2_MISO_GPIO5_IO12		0x16
			MX8MQ_IOMUXC_ECSPI2_MOSI_GPIO5_IO11		0x41
		>;
	};

<<<<<<< HEAD
=======
	pinctrl_pcie1_reg: pcie1reggrp {
		fsl,pins = <
			MX8MQ_IOMUXC_ECSPI2_SCLK_GPIO5_IO10		0x16
		>;
	};

>>>>>>> 29549c70
	pinctrl_qspi: qspigrp {
		fsl,pins = <
			MX8MQ_IOMUXC_NAND_ALE_QSPI_A_SCLK	0x82
			MX8MQ_IOMUXC_NAND_CE0_B_QSPI_A_SS0_B	0x82
			MX8MQ_IOMUXC_NAND_DATA00_QSPI_A_DATA0	0x82
			MX8MQ_IOMUXC_NAND_DATA01_QSPI_A_DATA1	0x82
			MX8MQ_IOMUXC_NAND_DATA02_QSPI_A_DATA2	0x82
			MX8MQ_IOMUXC_NAND_DATA03_QSPI_A_DATA3	0x82
		>;
	};

	pinctrl_reg_usdhc2: regusdhc2gpiogrp {
		fsl,pins = <
			MX8MQ_IOMUXC_SD2_RESET_B_GPIO2_IO19		0x41
		>;
	};

	pinctrl_sai2: sai2grp {
		fsl,pins = <
			MX8MQ_IOMUXC_SAI2_TXFS_SAI2_TX_SYNC     0xd6
			MX8MQ_IOMUXC_SAI2_TXC_SAI2_TX_BCLK      0xd6
			MX8MQ_IOMUXC_SAI2_MCLK_SAI2_MCLK        0xd6
			MX8MQ_IOMUXC_SAI2_TXD0_SAI2_TX_DATA0    0xd6
		>;
	};

<<<<<<< HEAD
	pinctrl_sai3: sai3grp {
		fsl,pins = <
			MX8MQ_IOMUXC_SAI3_TXFS_SAI3_TX_SYNC     0xd6
			MX8MQ_IOMUXC_SAI3_TXC_SAI3_TX_BCLK      0xd6
			MX8MQ_IOMUXC_SAI3_TXD_SAI3_TX_DATA0	0xd6
			MX8MQ_IOMUXC_SAI3_RXD_SAI3_RX_DATA0	0xd6
		>;
	};

=======
>>>>>>> 29549c70
	pinctrl_sai1_pcm: sai1grp_pcm {
		fsl,pins = <
			MX8MQ_IOMUXC_SAI1_MCLK_SAI1_MCLK		0xd6
			MX8MQ_IOMUXC_SAI1_TXFS_SAI1_TX_SYNC		0xd6
			MX8MQ_IOMUXC_SAI1_RXD7_SAI1_TX_SYNC		0xd6
			MX8MQ_IOMUXC_SAI1_TXC_SAI1_TX_BCLK		0xd6
			MX8MQ_IOMUXC_SAI1_TXD0_SAI1_TX_DATA0		0xd6
			MX8MQ_IOMUXC_SAI1_TXD1_SAI1_TX_DATA1		0xd6
			MX8MQ_IOMUXC_SAI1_TXD2_SAI1_TX_DATA2		0xd6
			MX8MQ_IOMUXC_SAI1_TXD3_SAI1_TX_DATA3		0xd6
			MX8MQ_IOMUXC_SAI1_TXD4_SAI1_TX_DATA4		0xd6
			MX8MQ_IOMUXC_SAI1_TXD5_SAI1_TX_DATA5		0xd6
			MX8MQ_IOMUXC_SAI1_TXD6_SAI1_TX_DATA6		0xd6
			MX8MQ_IOMUXC_SAI1_TXD7_SAI1_TX_DATA7		0xd6
		>;
	};

	pinctrl_sai1_pcm_b2m: sai1grp_pcm_b2m {
		fsl,pins = <
			MX8MQ_IOMUXC_SAI1_MCLK_SAI1_TX_BCLK		0xd6
			MX8MQ_IOMUXC_SAI1_TXFS_SAI1_TX_SYNC		0xd6
			MX8MQ_IOMUXC_SAI1_RXD7_SAI1_TX_SYNC		0xd6
			MX8MQ_IOMUXC_SAI1_TXC_SAI1_TX_BCLK		0xd6
			MX8MQ_IOMUXC_SAI1_TXD0_SAI1_TX_DATA0		0xd6
			MX8MQ_IOMUXC_SAI1_TXD1_SAI1_TX_DATA1		0xd6
			MX8MQ_IOMUXC_SAI1_TXD2_SAI1_TX_DATA2		0xd6
			MX8MQ_IOMUXC_SAI1_TXD3_SAI1_TX_DATA3		0xd6
			MX8MQ_IOMUXC_SAI1_TXD4_SAI1_TX_DATA4		0xd6
			MX8MQ_IOMUXC_SAI1_TXD5_SAI1_TX_DATA5		0xd6
			MX8MQ_IOMUXC_SAI1_TXD6_SAI1_TX_DATA6		0xd6
			MX8MQ_IOMUXC_SAI1_TXD7_SAI1_TX_DATA7		0xd6
		>;
	};

	pinctrl_sai1_dsd: sai1grp_dsd {
		fsl,pins = <
			MX8MQ_IOMUXC_SAI1_MCLK_SAI1_MCLK		0xd6
			MX8MQ_IOMUXC_SAI1_TXFS_SAI1_TX_SYNC		0xd6
			MX8MQ_IOMUXC_SAI1_RXD7_SAI1_TX_DATA4		0xd6
			MX8MQ_IOMUXC_SAI1_TXC_SAI1_TX_BCLK		0xd6
			MX8MQ_IOMUXC_SAI1_TXD0_SAI1_TX_DATA0		0xd6
			MX8MQ_IOMUXC_SAI1_TXD1_SAI1_TX_DATA1		0xd6
			MX8MQ_IOMUXC_SAI1_TXD2_SAI1_TX_DATA2		0xd6
			MX8MQ_IOMUXC_SAI1_TXD3_SAI1_TX_DATA3		0xd6
			MX8MQ_IOMUXC_SAI1_TXD4_SAI1_TX_DATA4		0xd6
			MX8MQ_IOMUXC_SAI1_TXD5_SAI1_TX_DATA5		0xd6
			MX8MQ_IOMUXC_SAI1_TXD6_SAI1_TX_DATA6		0xd6
			MX8MQ_IOMUXC_SAI1_TXD7_SAI1_TX_DATA7		0xd6
		>;
	};

	pinctrl_sai5: sai5grp {
		fsl,pins = <
			MX8MQ_IOMUXC_SAI5_MCLK_SAI5_MCLK	0xd6
			MX8MQ_IOMUXC_SAI5_RXC_SAI5_RX_BCLK	0xd6
			MX8MQ_IOMUXC_SAI5_RXFS_SAI5_RX_SYNC	0xd6
			MX8MQ_IOMUXC_SAI5_RXD0_SAI5_RX_DATA0	0xd6
			MX8MQ_IOMUXC_SAI5_RXD1_SAI5_RX_DATA1    0xd6
			MX8MQ_IOMUXC_SAI5_RXD2_SAI5_RX_DATA2    0xd6
			MX8MQ_IOMUXC_SAI5_RXD3_SAI5_RX_DATA3    0xd6
<<<<<<< HEAD
=======
		>;
	};

	pinctrl_sai3: sai3grp {
		fsl,pins = <
			MX8MQ_IOMUXC_SAI3_TXFS_SAI3_TX_SYNC     0xd6
			MX8MQ_IOMUXC_SAI3_TXC_SAI3_TX_BCLK      0xd6
			MX8MQ_IOMUXC_SAI3_TXD_SAI3_TX_DATA0     0xd6
			MX8MQ_IOMUXC_SAI3_RXD_SAI3_RX_DATA0     0xd6
>>>>>>> 29549c70
		>;
	};

	pinctrl_spdif1: spdif1grp {
		fsl,pins = <
			MX8MQ_IOMUXC_SPDIF_TX_SPDIF1_OUT	0xd6
			MX8MQ_IOMUXC_SPDIF_RX_SPDIF1_IN		0xd6
		>;
	};

	pinctrl_ss_sel: usb3ssgrp{
		fsl,pins = <
			MX8MQ_IOMUXC_NAND_RE_B_GPIO3_IO15		0x16
		>;
	};

	pinctrl_typec: typecgrp {
		fsl,pins = <
			MX8MQ_IOMUXC_NAND_CE2_B_GPIO3_IO3		0x17059
		>;
	};

	pinctrl_uart1: uart1grp {
		fsl,pins = <
			MX8MQ_IOMUXC_UART1_RXD_UART1_DCE_RX		0x49
			MX8MQ_IOMUXC_UART1_TXD_UART1_DCE_TX		0x49
		>;
	};

	pinctrl_uart3: uart3grp {
		fsl,pins = <
			MX8MQ_IOMUXC_UART3_TXD_UART3_DCE_TX		0x49
			MX8MQ_IOMUXC_UART3_RXD_UART3_DCE_RX		0x49
			MX8MQ_IOMUXC_ECSPI1_MISO_UART3_DCE_CTS_B	0x49
			MX8MQ_IOMUXC_ECSPI1_SS0_UART3_DCE_RTS_B		0x49
			MX8MQ_IOMUXC_NAND_CLE_GPIO3_IO5			0x19
		>;
	};

	pinctrl_usdhc1: usdhc1grp {
		fsl,pins = <
			MX8MQ_IOMUXC_SD1_CLK_USDHC1_CLK			0x83
			MX8MQ_IOMUXC_SD1_CMD_USDHC1_CMD			0xc3
			MX8MQ_IOMUXC_SD1_DATA0_USDHC1_DATA0		0xc3
			MX8MQ_IOMUXC_SD1_DATA1_USDHC1_DATA1		0xc3
			MX8MQ_IOMUXC_SD1_DATA2_USDHC1_DATA2		0xc3
			MX8MQ_IOMUXC_SD1_DATA3_USDHC1_DATA3		0xc3
			MX8MQ_IOMUXC_SD1_DATA4_USDHC1_DATA4		0xc3
			MX8MQ_IOMUXC_SD1_DATA5_USDHC1_DATA5		0xc3
			MX8MQ_IOMUXC_SD1_DATA6_USDHC1_DATA6		0xc3
			MX8MQ_IOMUXC_SD1_DATA7_USDHC1_DATA7		0xc3
			MX8MQ_IOMUXC_SD1_STROBE_USDHC1_STROBE		0x83
			MX8MQ_IOMUXC_SD1_RESET_B_USDHC1_RESET_B		0xc1
		>;
	};

	pinctrl_usdhc1_100mhz: usdhc1-100grp {
		fsl,pins = <
			MX8MQ_IOMUXC_SD1_CLK_USDHC1_CLK			0x8d
			MX8MQ_IOMUXC_SD1_CMD_USDHC1_CMD			0xcd
			MX8MQ_IOMUXC_SD1_DATA0_USDHC1_DATA0		0xcd
			MX8MQ_IOMUXC_SD1_DATA1_USDHC1_DATA1		0xcd
			MX8MQ_IOMUXC_SD1_DATA2_USDHC1_DATA2		0xcd
			MX8MQ_IOMUXC_SD1_DATA3_USDHC1_DATA3		0xcd
			MX8MQ_IOMUXC_SD1_DATA4_USDHC1_DATA4		0xcd
			MX8MQ_IOMUXC_SD1_DATA5_USDHC1_DATA5		0xcd
			MX8MQ_IOMUXC_SD1_DATA6_USDHC1_DATA6		0xcd
			MX8MQ_IOMUXC_SD1_DATA7_USDHC1_DATA7		0xcd
			MX8MQ_IOMUXC_SD1_STROBE_USDHC1_STROBE		0x8d
			MX8MQ_IOMUXC_SD1_RESET_B_USDHC1_RESET_B		0xc1
		>;
	};

	pinctrl_usdhc1_200mhz: usdhc1-200grp {
		fsl,pins = <
			MX8MQ_IOMUXC_SD1_CLK_USDHC1_CLK			0x9f
			MX8MQ_IOMUXC_SD1_CMD_USDHC1_CMD			0xdf
			MX8MQ_IOMUXC_SD1_DATA0_USDHC1_DATA0		0xdf
			MX8MQ_IOMUXC_SD1_DATA1_USDHC1_DATA1		0xdf
			MX8MQ_IOMUXC_SD1_DATA2_USDHC1_DATA2		0xdf
			MX8MQ_IOMUXC_SD1_DATA3_USDHC1_DATA3		0xdf
			MX8MQ_IOMUXC_SD1_DATA4_USDHC1_DATA4		0xdf
			MX8MQ_IOMUXC_SD1_DATA5_USDHC1_DATA5		0xdf
			MX8MQ_IOMUXC_SD1_DATA6_USDHC1_DATA6		0xdf
			MX8MQ_IOMUXC_SD1_DATA7_USDHC1_DATA7		0xdf
			MX8MQ_IOMUXC_SD1_STROBE_USDHC1_STROBE		0x9f
			MX8MQ_IOMUXC_SD1_RESET_B_USDHC1_RESET_B		0xc1
		>;
	};

	pinctrl_usdhc2_gpio: usdhc2gpiogrp {
		fsl,pins = <
			MX8MQ_IOMUXC_SD2_CD_B_GPIO2_IO12		0x41
		>;
	};

	pinctrl_usdhc2: usdhc2grp {
		fsl,pins = <
			MX8MQ_IOMUXC_SD2_CLK_USDHC2_CLK			0x83
			MX8MQ_IOMUXC_SD2_CMD_USDHC2_CMD			0xc3
			MX8MQ_IOMUXC_SD2_DATA0_USDHC2_DATA0		0xc3
			MX8MQ_IOMUXC_SD2_DATA1_USDHC2_DATA1		0xc3
			MX8MQ_IOMUXC_SD2_DATA2_USDHC2_DATA2		0xc3
			MX8MQ_IOMUXC_SD2_DATA3_USDHC2_DATA3		0xc3
			MX8MQ_IOMUXC_GPIO1_IO04_USDHC2_VSELECT		0xc1
		>;
	};

	pinctrl_usdhc2_100mhz: usdhc2-100grp {
		fsl,pins = <
			MX8MQ_IOMUXC_SD2_CLK_USDHC2_CLK			0x85
			MX8MQ_IOMUXC_SD2_CMD_USDHC2_CMD			0xc5
			MX8MQ_IOMUXC_SD2_DATA0_USDHC2_DATA0		0xc5
			MX8MQ_IOMUXC_SD2_DATA1_USDHC2_DATA1		0xc5
			MX8MQ_IOMUXC_SD2_DATA2_USDHC2_DATA2		0xc5
			MX8MQ_IOMUXC_SD2_DATA3_USDHC2_DATA3		0xc5
			MX8MQ_IOMUXC_GPIO1_IO04_USDHC2_VSELECT		0xc1
		>;
	};

	pinctrl_usdhc2_200mhz: usdhc2-200grp {
		fsl,pins = <
			MX8MQ_IOMUXC_SD2_CLK_USDHC2_CLK			0x87
			MX8MQ_IOMUXC_SD2_CMD_USDHC2_CMD			0xc7
			MX8MQ_IOMUXC_SD2_DATA0_USDHC2_DATA0		0xc7
			MX8MQ_IOMUXC_SD2_DATA1_USDHC2_DATA1		0xc7
			MX8MQ_IOMUXC_SD2_DATA2_USDHC2_DATA2		0xc7
			MX8MQ_IOMUXC_SD2_DATA3_USDHC2_DATA3		0xc7
			MX8MQ_IOMUXC_GPIO1_IO04_USDHC2_VSELECT		0xc1
		>;
	};

	pinctrl_wdog: wdog1grp {
		fsl,pins = <
			MX8MQ_IOMUXC_GPIO1_IO02_WDOG1_WDOG_B		0xc6
		>;
	};

	pinctrl_wifi_reset: wifiresetgrp {
		fsl,pins = <
			MX8MQ_IOMUXC_UART4_TXD_GPIO5_IO29		0x16
		>;
	};
};

&vpu {
<<<<<<< HEAD
=======
	vpu-supply = <&sw1c_reg>;
>>>>>>> 29549c70
	status = "okay";
};

&vpu_v4l2 {
	status = "okay";
};

&gpu3d {
	status = "okay";
};

&irqsteer {
	status = "okay";
};

&dcss {
	status = "okay";

	port@0 {
		dcss_out: endpoint {
			  remote-endpoint = <&hdmi_in>;
		};
	};
};

&hdmi {
	compatible = "cdn,imx8mq-hdmi";
	lane-mapping = <0xe4>;
	hdcp-config = <0x3>;
	status = "okay";
	port@1 {
		hdmi_in: endpoint {
			remote-endpoint = <&dcss_out>;
		};
	};
};<|MERGE_RESOLUTION|>--- conflicted
+++ resolved
@@ -30,8 +30,6 @@
 		#reset-cells = <0>;
 	};
 
-<<<<<<< HEAD
-=======
 	ir_recv: ir-receiver {
 		compatible = "gpio-ir-receiver";
 		gpios = <&gpio1 12 GPIO_ACTIVE_LOW>;
@@ -39,7 +37,6 @@
 		pinctrl-0 = <&pinctrl_ir_recv>;
 	};
 
->>>>>>> 29549c70
 	resmem: reserved-memory {
 		#address-cells = <2>;
 		#size-cells = <2>;
@@ -61,15 +58,6 @@
 		clock-frequency = <100000000>;
 	};
 
-<<<<<<< HEAD
-	pcie1_refclk: pcie0-refclk {
-		compatible = "fixed-clock";
-		#clock-cells = <0>;
-		clock-frequency = <100000000>;
-	};
-
-=======
->>>>>>> 29549c70
 	ptn36043 {
 		compatible = "nxp,ptn36043";
 		pinctrl-names = "default";
@@ -84,8 +72,6 @@
 		};
 	};
 
-<<<<<<< HEAD
-=======
 	reg_pcie1: regulator-pcie {
 		compatible = "regulator-fixed";
 		pinctrl-names = "default";
@@ -98,7 +84,6 @@
 		regulator-always-on;
 	};
 
->>>>>>> 29549c70
 	reg_usdhc2_vmmc: regulator-vsd-3v3 {
 		pinctrl-names = "default";
 		pinctrl-0 = <&pinctrl_reg_usdhc2>;
@@ -133,15 +118,9 @@
 		linux,autosuspend-period = <125>;
 	};
 
-<<<<<<< HEAD
-	bt_sco_codec: bt_sco_codec {
-		#sound-dai-cells = <1>;
-		compatible = "linux,bt-sco";
-=======
 	audio_codec_bt_sco: audio-codec-bt-sco {
 		compatible = "linux,bt-sco";
 		#sound-dai-cells = <1>;
->>>>>>> 29549c70
 	};
 
 	wm8524: audio-codec {
@@ -165,11 +144,7 @@
 		};
 
 		simple-audio-card,codec {
-<<<<<<< HEAD
-			sound-dai = <&bt_sco_codec 1>;
-=======
 			sound-dai = <&audio_codec_bt_sco 1>;
->>>>>>> 29549c70
 		};
 	};
 
@@ -329,11 +304,8 @@
 		ethphy0: ethernet-phy@0 {
 			compatible = "ethernet-phy-ieee802.3-c22";
 			reg = <0>;
-<<<<<<< HEAD
-=======
 			reset-gpios = <&gpio1 9 GPIO_ACTIVE_LOW>;
 			reset-assert-us = <10000>;
->>>>>>> 29549c70
 			qca,disable-smarteee;
 			vddio-supply = <&vddh>;
 
@@ -564,7 +536,6 @@
 		sound-name-prefix = "0";
 		compatible = "asahi-kasei,ak4458";
 		reg = <0x10>;
-<<<<<<< HEAD
 	};
 
 	ak4458_2: ak4458@12 {
@@ -581,24 +552,6 @@
 		reset-gpios = <&gpio3 17 GPIO_ACTIVE_LOW>;
 	};
 
-=======
-	};
-
-	ak4458_2: ak4458@12 {
-		#sound-dai-cells = <0>;
-		sound-name-prefix = "1";
-		compatible = "asahi-kasei,ak4458";
-		reg = <0x12>;
-	};
-
-	ak5558: ak5558@13 {
-		#sound-dai-cells = <0>;
-		compatible = "asahi-kasei,ak5558";
-		reg = <0x13>;
-		reset-gpios = <&gpio3 17 GPIO_ACTIVE_LOW>;
-	};
-
->>>>>>> 29549c70
 	ak4497: ak4497@11 {
 		#sound-dai-cells = <0>;
 		compatible = "asahi-kasei,ak4497";
@@ -659,48 +612,20 @@
 		 <&pcie0_refclk>;
 	clock-names = "pcie", "pcie_aux", "pcie_phy", "pcie_bus";
 	vph-supply = <&vgen5_reg>;
-	assigned-clocks = <&clk IMX8MQ_CLK_PCIE1_AUX>,
-			  <&clk IMX8MQ_CLK_PCIE1_PHY>,
-			  <&clk IMX8MQ_CLK_PCIE1_CTRL>;
-	assigned-clock-rates = <10000000>, <100000000>, <250000000>;
-	assigned-clock-parents = <&clk IMX8MQ_SYS2_PLL_50M>,
-				 <&clk IMX8MQ_SYS2_PLL_100M>,
-				 <&clk IMX8MQ_SYS2_PLL_250M>;
-	hard-wired = <1>;
-	vph-supply = <&vgen5_reg>;
-	l1ss-disabled;
 	status = "okay";
 };
 
 &pcie1 {
 	pinctrl-names = "default";
 	pinctrl-0 = <&pinctrl_pcie1>;
-<<<<<<< HEAD
-	disable-gpio = <&gpio5 10 GPIO_ACTIVE_LOW>;
-=======
->>>>>>> 29549c70
 	reset-gpio = <&gpio5 12 GPIO_ACTIVE_LOW>;
 	clocks = <&clk IMX8MQ_CLK_PCIE2_ROOT>,
 		 <&clk IMX8MQ_CLK_PCIE2_AUX>,
 		 <&clk IMX8MQ_CLK_PCIE2_PHY>,
-<<<<<<< HEAD
-		 <&pcie1_refclk>;
-	clock-names = "pcie", "pcie_aux", "pcie_phy", "pcie_bus";
-	assigned-clocks = <&clk IMX8MQ_CLK_PCIE2_AUX>,
-			  <&clk IMX8MQ_CLK_PCIE1_PHY>,
-			  <&clk IMX8MQ_CLK_PCIE1_CTRL>;
-	assigned-clock-rates = <10000000>, <100000000>, <250000000>;
-	assigned-clock-parents = <&clk IMX8MQ_SYS2_PLL_50M>,
-				 <&clk IMX8MQ_SYS2_PLL_100M>,
-				 <&clk IMX8MQ_SYS2_PLL_250M>;
-	vph-supply = <&vgen5_reg>;
-	l1ss-disabled;
-=======
 		 <&pcie0_refclk>;
 	clock-names = "pcie", "pcie_aux", "pcie_phy", "pcie_bus";
 	vpcie-supply = <&reg_pcie1>;
 	vph-supply = <&vgen5_reg>;
->>>>>>> 29549c70
 	status = "okay";
 
 	wifi_wake_host {
@@ -717,11 +642,7 @@
 	clocks = <&clk IMX8MQ_CLK_PCIE2_ROOT>,
 		 <&clk IMX8MQ_CLK_PCIE2_AUX>,
 		 <&clk IMX8MQ_CLK_PCIE2_PHY>,
-<<<<<<< HEAD
-		 <&pcie1_refclk>;
-=======
 		 <&pcie0_refclk>;
->>>>>>> 29549c70
 	clock-names = "pcie", "pcie_aux", "pcie_phy", "pcie_bus";
 	assigned-clocks = <&clk IMX8MQ_CLK_PCIE2_AUX>,
 			  <&clk IMX8MQ_CLK_PCIE1_PHY>,
@@ -740,26 +661,6 @@
 &pgc_vpu {
 	power-supply = <&sw1c_reg>;
 };
-<<<<<<< HEAD
-
-&sai1 {
-	pinctrl-names = "default", "pcm_b2m", "dsd";
-	pinctrl-0 = <&pinctrl_sai1_pcm>;
-	pinctrl-1 = <&pinctrl_sai1_pcm_b2m>;
-	pinctrl-2 = <&pinctrl_sai1_dsd>;
-	assigned-clocks = <&clk IMX8MQ_CLK_SAI1>;
-	assigned-clock-parents = <&clk IMX8MQ_AUDIO_PLL1_OUT>;
-	assigned-clock-rates = <49152000>;
-	clocks = <&clk IMX8MQ_CLK_SAI1_IPG>, <&clk IMX8MQ_CLK_DUMMY>,
-		<&clk IMX8MQ_CLK_SAI1_ROOT>, <&clk IMX8MQ_CLK_DUMMY>,
-		<&clk IMX8MQ_CLK_DUMMY>, <&clk IMX8MQ_AUDIO_PLL1_OUT>,
-		<&clk IMX8MQ_AUDIO_PLL2_OUT>;
-	clock-names = "bus", "mclk0", "mclk1", "mclk2", "mclk3", "pll8k", "pll11k";
-	fsl,sai-multi-lane;
-	fsl,dataline,dsd = <0 0xff 0xff 2 0xff 0x11>;
-	dmas = <&sdma2 8 25 0>, <&sdma2 9 25 0>;
-	status = "okay";
-=======
 
 &qspi0 {
 	pinctrl-names = "default";
@@ -776,7 +677,6 @@
 		spi-rx-bus-width = <4>;
 		spi-nor,ddr-quad-read-dummy = <6>;
 	};
->>>>>>> 29549c70
 };
 
 &sai1 {
@@ -876,29 +776,11 @@
 	status = "okay";
 };
 
-&qspi0 {
-	pinctrl-names = "default";
-	pinctrl-0 = <&pinctrl_qspi>;
-	status = "okay";
-
-	flash0: n25q256a@0 {
-		reg = <0>;
-		#address-cells = <1>;
-		#size-cells = <1>;
-		compatible = "jedec,spi-nor";
-		spi-max-frequency = <29000000>;
-		spi-tx-bus-width = <1>;
-		spi-rx-bus-width = <4>;
-		spi-nor,ddr-quad-read-dummy = <6>;
-	};
-};
-
 &uart1 {
 	pinctrl-names = "default";
 	pinctrl-0 = <&pinctrl_uart1>;
 	assigned-clocks = <&clk IMX8MQ_CLK_UART1>;
 	assigned-clock-parents = <&clk IMX8MQ_CLK_25M>;
-<<<<<<< HEAD
 	status = "okay";
 };
 
@@ -913,29 +795,9 @@
 };
 
 &usb3_phy0 {
-	vbus-power-supply = <&ptn5110>;
-	status = "okay";
-};
-
-=======
-	status = "okay";
-};
-
-&uart3 { /* BT */
-	pinctrl-names = "default";
-	pinctrl-0 = <&pinctrl_uart3>;
-	assigned-clocks = <&clk IMX8MQ_CLK_UART3>;
-	assigned-clock-parents = <&clk IMX8MQ_SYS1_PLL_80M>;
-	fsl,uart-has-rtscts;
-	resets = <&modem_reset>;
-	status = "okay";
-};
-
-&usb3_phy0 {
-	status = "okay";
-};
-
->>>>>>> 29549c70
+	status = "okay";
+};
+
 &usb_dwc3_0 {
 	dr_mode = "otg";
 	hnp-disable;
@@ -1017,15 +879,12 @@
 		>;
 	};
 
-<<<<<<< HEAD
-=======
 	pinctrl_ir_recv: ir-recv {
 		fsl,pins = <
 			MX8MQ_IOMUXC_GPIO1_IO12_GPIO1_IO12		0x4f
 		>;
 	};
 
->>>>>>> 29549c70
 	pinctrl_csi1_pwn: csi1_pwn_grp {
 		fsl,pins = <
 			MX8MQ_IOMUXC_GPIO1_IO03_GPIO1_IO3		0x19
@@ -1078,7 +937,6 @@
 	};
 
 	pinctrl_i2c3: i2c3grp {
-<<<<<<< HEAD
 		fsl,pins = <
 			MX8MQ_IOMUXC_I2C3_SCL_I2C3_SCL			0x4000007f
 			MX8MQ_IOMUXC_I2C3_SDA_I2C3_SDA			0x4000007f
@@ -1087,16 +945,6 @@
 
 	pinctrl_i2c1_dsi_ts_int: dsi_ts_int {
 		fsl,pins = <
-=======
-		fsl,pins = <
-			MX8MQ_IOMUXC_I2C3_SCL_I2C3_SCL			0x4000007f
-			MX8MQ_IOMUXC_I2C3_SDA_I2C3_SDA			0x4000007f
-		>;
-	};
-
-	pinctrl_i2c1_dsi_ts_int: dsi_ts_int {
-		fsl,pins = <
->>>>>>> 29549c70
 			MX8MQ_IOMUXC_ECSPI1_MOSI_GPIO5_IO7		0x19
 		>;
 	};
@@ -1123,26 +971,18 @@
 
 	pinctrl_pcie1: pcie1grp {
 		fsl,pins = <
-<<<<<<< HEAD
-			MX8MQ_IOMUXC_I2C4_SDA_PCIE2_CLKREQ_B		0x76 /* open drain, pull up */
-			MX8MQ_IOMUXC_ECSPI2_SCLK_GPIO5_IO10		0x16
-=======
 			MX8MQ_IOMUXC_I2C4_SDA_PCIE2_CLKREQ_B		0x76
->>>>>>> 29549c70
 			MX8MQ_IOMUXC_ECSPI2_MISO_GPIO5_IO12		0x16
 			MX8MQ_IOMUXC_ECSPI2_MOSI_GPIO5_IO11		0x41
 		>;
 	};
 
-<<<<<<< HEAD
-=======
 	pinctrl_pcie1_reg: pcie1reggrp {
 		fsl,pins = <
 			MX8MQ_IOMUXC_ECSPI2_SCLK_GPIO5_IO10		0x16
 		>;
 	};
 
->>>>>>> 29549c70
 	pinctrl_qspi: qspigrp {
 		fsl,pins = <
 			MX8MQ_IOMUXC_NAND_ALE_QSPI_A_SCLK	0x82
@@ -1169,18 +1009,6 @@
 		>;
 	};
 
-<<<<<<< HEAD
-	pinctrl_sai3: sai3grp {
-		fsl,pins = <
-			MX8MQ_IOMUXC_SAI3_TXFS_SAI3_TX_SYNC     0xd6
-			MX8MQ_IOMUXC_SAI3_TXC_SAI3_TX_BCLK      0xd6
-			MX8MQ_IOMUXC_SAI3_TXD_SAI3_TX_DATA0	0xd6
-			MX8MQ_IOMUXC_SAI3_RXD_SAI3_RX_DATA0	0xd6
-		>;
-	};
-
-=======
->>>>>>> 29549c70
 	pinctrl_sai1_pcm: sai1grp_pcm {
 		fsl,pins = <
 			MX8MQ_IOMUXC_SAI1_MCLK_SAI1_MCLK		0xd6
@@ -1241,8 +1069,6 @@
 			MX8MQ_IOMUXC_SAI5_RXD1_SAI5_RX_DATA1    0xd6
 			MX8MQ_IOMUXC_SAI5_RXD2_SAI5_RX_DATA2    0xd6
 			MX8MQ_IOMUXC_SAI5_RXD3_SAI5_RX_DATA3    0xd6
-<<<<<<< HEAD
-=======
 		>;
 	};
 
@@ -1252,7 +1078,6 @@
 			MX8MQ_IOMUXC_SAI3_TXC_SAI3_TX_BCLK      0xd6
 			MX8MQ_IOMUXC_SAI3_TXD_SAI3_TX_DATA0     0xd6
 			MX8MQ_IOMUXC_SAI3_RXD_SAI3_RX_DATA0     0xd6
->>>>>>> 29549c70
 		>;
 	};
 
@@ -1399,10 +1224,7 @@
 };
 
 &vpu {
-<<<<<<< HEAD
-=======
 	vpu-supply = <&sw1c_reg>;
->>>>>>> 29549c70
 	status = "okay";
 };
 
