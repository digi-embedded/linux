--- conflicted
+++ resolved
@@ -41,8 +41,6 @@
 		#reset-cells = <0>;
 	};
 
-<<<<<<< HEAD
-=======
 	ir_recv: ir-receiver {
 		compatible = "gpio-ir-receiver";
 		gpios = <&gpio1 12 GPIO_ACTIVE_LOW>;
@@ -50,7 +48,6 @@
 		pinctrl-0 = <&pinctrl_ir_recv>;
 	};
 
->>>>>>> ea790475
 	resmem: reserved-memory {
 		#address-cells = <2>;
 		#size-cells = <2>;
@@ -345,7 +342,16 @@
 	fsl,sai-multi-lane;
 	fsl,dataline,dsd = <0 0xff 0xff 2 0xff 0x11>;
 	dmas = <&sdma2 8 25 0>, <&sdma2 9 25 0>;
-<<<<<<< HEAD
+	status = "okay";
+};
+
+&sai3 {
+	#sound-dai-cells = <0>;
+	pinctrl-names = "default";
+	pinctrl-0 = <&pinctrl_sai3>;
+	assigned-clocks = <&clk IMX8MQ_CLK_SAI3>;
+	assigned-clock-parents = <&clk IMX8MQ_AUDIO_PLL1_OUT>;
+	assigned-clock-rates = <24576000>;
 	status = "okay";
 };
 
@@ -400,72 +406,6 @@
 	status = "okay";
 };
 
-=======
-	status = "okay";
-};
-
-&sai3 {
-	#sound-dai-cells = <0>;
-	pinctrl-names = "default";
-	pinctrl-0 = <&pinctrl_sai3>;
-	assigned-clocks = <&clk IMX8MQ_CLK_SAI3>;
-	assigned-clock-parents = <&clk IMX8MQ_AUDIO_PLL1_OUT>;
-	assigned-clock-rates = <24576000>;
-	status = "okay";
-};
-
-&sai4 {
-	assigned-clocks = <&clk IMX8MQ_CLK_SAI4>;
-	assigned-clock-parents = <&clk IMX8MQ_AUDIO_PLL1_OUT>;
-	assigned-clock-rates = <24576000>;
-	clocks = <&clk IMX8MQ_CLK_SAI4_IPG>, <&clk IMX8MQ_CLK_DUMMY>,
-		<&clk IMX8MQ_CLK_SAI4_ROOT>, <&clk IMX8MQ_CLK_DUMMY>,
-		<&clk IMX8MQ_CLK_DUMMY>, <&clk IMX8MQ_AUDIO_PLL1_OUT>,
-		<&clk IMX8MQ_AUDIO_PLL2_OUT>;
-	clock-names = "bus", "mclk0", "mclk1", "mclk2", "mclk3", "pll8k", "pll11k";
-	status = "okay";
-};
-
-&sai5 {
-	pinctrl-names = "default";
-	pinctrl-0 = <&pinctrl_sai5>;
-	assigned-clocks = <&clk IMX8MQ_CLK_SAI5>;
-	assigned-clock-parents = <&clk IMX8MQ_AUDIO_PLL1_OUT>;
-	assigned-clock-rates = <49152000>;
-	clocks = <&clk IMX8MQ_CLK_SAI5_IPG>, <&clk IMX8MQ_CLK_DUMMY>,
-		<&clk IMX8MQ_CLK_SAI5_ROOT>, <&clk IMX8MQ_CLK_DUMMY>,
-		<&clk IMX8MQ_CLK_DUMMY>, <&clk IMX8MQ_AUDIO_PLL1_OUT>,
-		<&clk IMX8MQ_AUDIO_PLL2_OUT>;
-	clock-names = "bus", "mclk0", "mclk1", "mclk2", "mclk3", "pll8k", "pll11k";
-	fsl,sai-asynchronous;
-	status = "okay";
-};
-
-&spdif1 {
-	pinctrl-names = "default";
-	pinctrl-0 = <&pinctrl_spdif1>;
-	assigned-clocks = <&clk IMX8MQ_CLK_SPDIF1>;
-	assigned-clock-parents = <&clk IMX8MQ_AUDIO_PLL1_OUT>;
-	assigned-clock-rates = <24576000>;
-	clocks = <&clk IMX8MQ_CLK_IPG_ROOT>, <&clk IMX8MQ_CLK_25M>,
-		<&clk IMX8MQ_CLK_SPDIF1>, <&clk IMX8MQ_CLK_DUMMY>,
-		<&clk IMX8MQ_CLK_DUMMY>, <&clk IMX8MQ_CLK_DUMMY>,
-		<&clk IMX8MQ_CLK_IPG_ROOT>, <&clk IMX8MQ_CLK_DUMMY>,
-		<&clk IMX8MQ_CLK_DUMMY>, <&clk IMX8MQ_CLK_DUMMY>,
-		<&clk IMX8MQ_AUDIO_PLL1_OUT>, <&clk IMX8MQ_AUDIO_PLL2_OUT>;
-	clock-names = "core", "rxtx0", "rxtx1", "rxtx2", "rxtx3", "rxtx4",
-		      "rxtx5", "rxtx6", "rxtx7", "spba", "pll8k", "pll11k";
-	status = "okay";
-};
-
-&spdif2 {
-	assigned-clocks = <&clk IMX8MQ_CLK_SPDIF2>;
-	assigned-clock-parents = <&clk IMX8MQ_AUDIO_PLL1_OUT>;
-	assigned-clock-rates = <24576000>;
-	status = "okay";
-};
-
->>>>>>> ea790475
 
 &gpio5 {
 	pinctrl-names = "default";
@@ -799,10 +739,7 @@
 };
 
 &usb3_phy0 {
-<<<<<<< HEAD
-=======
 	vbus-power-supply = <&ptn5110>;
->>>>>>> ea790475
 	status = "okay";
 };
 
@@ -883,15 +820,12 @@
 
 	};
 
-<<<<<<< HEAD
-=======
 	pinctrl_ir_recv: ir-recv {
 		fsl,pins = <
 			MX8MQ_IOMUXC_GPIO1_IO12_GPIO1_IO12		0x4f
 		>;
 	};
 
->>>>>>> ea790475
 	pinctrl_csi1_pwn: csi1_pwn_grp {
 		fsl,pins = <
 			MX8MQ_IOMUXC_GPIO1_IO03_GPIO1_IO3		0x19
@@ -999,8 +933,6 @@
 		>;
 	};
 
-<<<<<<< HEAD
-=======
 	pinctrl_sai3: sai3grp {
 		fsl,pins = <
 			MX8MQ_IOMUXC_SAI3_TXFS_SAI3_TX_SYNC     0xd6
@@ -1010,7 +942,6 @@
 		>;
 	};
 
->>>>>>> ea790475
 	pinctrl_sai1_pcm: sai1grp_pcm {
 		fsl,pins = <
 			MX8MQ_IOMUXC_SAI1_MCLK_SAI1_MCLK		0xd6
