/*
 * Copyright 2019 NXP
 *
 * This program is free software; you can redistribute it and/or
 * modify it under the terms of the GNU General Public License
 * as published by the Free Software Foundation; either version 2
 * of the License, or (at your option) any later version.
 *
 * This program is distributed in the hope that it will be useful,
 * but WITHOUT ANY WARRANTY; without even the implied warranty of
 * MERCHANTABILITY or FITNESS FOR A PARTICULAR PURPOSE.  See the
 * GNU General Public License for more details.
 */

#include "fsl-imx8mn-ddr4-evk.dts"

/ {
	reserved-memory {
		#address-cells = <2>;
		#size-cells = <2>;
		ranges;

		m_core_reserved: m_core@0x80000000 {
			no-map;
			reg = <0 0x80000000 0 0x1000000>;
		};

	};

	sound-wm8524 {
		status = "disabled";
	};

	wm8524: wm8524 {
		status = "disabled";
	};

	rpmsg_i2s: rpmsg-i2s {
		compatible = "fsl,imx8mn-rpmsg-i2s";
		/* the audio device index in m4 domain */
		fsl,audioindex = <0> ;
		fsl,dma-buffer-size = <0x6000000>;
		fsl,enable-lpa;
		status = "okay";
	};

	sound-rpmsg {
		compatible = "fsl,imx-audio-rpmsg";
		model = "wm8524-audio";
		cpu-dai = <&rpmsg_i2s>;
		rpmsg-out;
	};
};

/*
 * ATTENTION: M core may use IPs like below
 * ECSPI2, GPIO1/GPIO5, GPT1, I2C3, I2S3, WDOG1, UART4, PWM3, SDMA1/3 and PDM
 */

&ecspi2 {
	status = "disabled";
};

&flexspi {
	status = "disabled";
};

&i2c3 {
	status = "disabled";
};

&pwm3 {
	status = "disabled";
};

&rpmsg{
	/*
	 * 64K for one rpmsg instance:
	 * --0xb8000000~0xb800ffff: pingpong
	 */
	vdev-nums = <1>;
	reg = <0x0 0xb8000000 0x0 0x10000>;
	status = "okay";
};

&sai3 {
	status = "disabled";
};

&uart4 {
	status = "disabled";
<<<<<<< HEAD
=======
};

&sdma1{
	status = "disabled";
};

&sdma3 {
	status = "disabled";
>>>>>>> 3d7dd39f
};<|MERGE_RESOLUTION|>--- conflicted
+++ resolved
@@ -89,8 +89,6 @@
 
 &uart4 {
 	status = "disabled";
-<<<<<<< HEAD
-=======
 };
 
 &sdma1{
@@ -99,5 +97,4 @@
 
 &sdma3 {
 	status = "disabled";
->>>>>>> 3d7dd39f
 };