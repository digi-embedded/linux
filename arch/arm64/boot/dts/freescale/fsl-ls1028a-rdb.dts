// SPDX-License-Identifier: (GPL-2.0+ OR MIT)
/*
 * Device Tree file for NXP LS1028A RDB Board.
 *
 * Copyright 2018-2021 NXP
 *
 * Harninder Rai <harninder.rai@nxp.com>
 *
 */

/dts-v1/;
#include "fsl-ls1028a.dtsi"

/ {
	model = "LS1028A RDB Board";
	compatible = "fsl,ls1028a-rdb", "fsl,ls1028a";

	aliases {
		crypto = &crypto;
		serial0 = &duart0;
		serial1 = &duart1;
		mmc0 = &esdhc;
		mmc1 = &esdhc1;
		rtc1 = &ftm_alarm1;
<<<<<<< HEAD
=======
		spi0 = &fspi;
		ethernet0 = &enetc_port0;
		ethernet1 = &enetc_port2;
		ethernet2 = &mscc_felix_port0;
		ethernet3 = &mscc_felix_port1;
		ethernet4 = &mscc_felix_port2;
		ethernet5 = &mscc_felix_port3;
		ethernet6 = &mscc_felix_port4;
		ethernet7 = &mscc_felix_port5;
		ethernet8 = &enetc_port3;
>>>>>>> 29549c70
	};

	chosen {
		stdout-path = "serial0:115200n8";
	};

	memory@80000000 {
		device_type = "memory";
		reg = <0x0 0x80000000 0x1 0x0000000>;
	};

	sys_mclk: clock-mclk {
		compatible = "fixed-clock";
		#clock-cells = <0>;
		clock-frequency = <25000000>;
	};

	reg_1p8v: regulator-1p8v {
		compatible = "regulator-fixed";
		regulator-name = "1P8V";
		regulator-min-microvolt = <1800000>;
		regulator-max-microvolt = <1800000>;
		regulator-always-on;
	};

	sb_3v3: regulator-sb3v3 {
		compatible = "regulator-fixed";
		regulator-name = "3v3_vbus";
		regulator-min-microvolt = <3300000>;
		regulator-max-microvolt = <3300000>;
		regulator-boot-on;
		regulator-always-on;
	};

	sound {
		compatible = "simple-audio-card";
		simple-audio-card,format = "i2s";
		simple-audio-card,widgets =
			"Microphone", "Microphone Jack",
			"Headphone", "Headphone Jack",
			"Speaker", "Speaker Ext",
			"Line", "Line In Jack";
		simple-audio-card,routing =
			"MIC_IN", "Microphone Jack",
			"Microphone Jack", "Mic Bias",
			"LINE_IN", "Line In Jack",
			"Headphone Jack", "HP_OUT",
			"Speaker Ext", "LINE_OUT";

		simple-audio-card,cpu {
			sound-dai = <&sai4>;
			frame-master;
			bitclock-master;
		};

		simple-audio-card,codec {
			sound-dai = <&sgtl5000>;
			frame-master;
			bitclock-master;
			system-clock-frequency = <25000000>;
		};
	};
};

&can0 {
	status = "okay";

	can-transceiver {
		max-bitrate = <5000000>;
	};
};

&can1 {
	status = "okay";

	can-transceiver {
		max-bitrate = <5000000>;
	};
};

&duart0 {
	status = "okay";
};

&duart1 {
	status = "okay";
};

&enetc_mdio_pf3 {
<<<<<<< HEAD
=======
	sgmii_phy0: ethernet-phy@2 {
		reg = <0x2>;
	};

>>>>>>> 29549c70
	/* VSC8514 QSGMII quad PHY */
	qsgmii_phy0: ethernet-phy@10 {
		reg = <0x10>;
	};

	qsgmii_phy1: ethernet-phy@11 {
		reg = <0x11>;
	};

	qsgmii_phy2: ethernet-phy@12 {
		reg = <0x12>;
	};

	qsgmii_phy3: ethernet-phy@13 {
		reg = <0x13>;
	};
};

&enetc_port0 {
	phy-handle = <&sgmii_phy0>;
<<<<<<< HEAD
	phy-connection-type = "sgmii";
	managed = "in-band-status";
	status = "okay";

	mdio {
		#address-cells = <1>;
		#size-cells = <0>;
		sgmii_phy0: ethernet-phy@2 {
			reg = <0x2>;
		};
	};
=======
	phy-mode = "sgmii";
	managed = "in-band-status";
	status = "okay";
>>>>>>> 29549c70
};

&enetc_port2 {
	status = "okay";
};

<<<<<<< HEAD
=======
&enetc_port3 {
	status = "okay";
};

>>>>>>> 29549c70
&esdhc {
	sd-uhs-sdr104;
	sd-uhs-sdr50;
	sd-uhs-sdr25;
	sd-uhs-sdr12;
	status = "okay";
};

&esdhc1 {
	mmc-hs200-1_8v;
	mmc-hs400-1_8v;
	bus-width = <8>;
	status = "okay";
};

&fspi {
	status = "okay";

	mt35xu02g0: flash@0 {
		compatible = "jedec,spi-nor";
		#address-cells = <1>;
		#size-cells = <1>;
		spi-max-frequency = <50000000>;
		/* The following setting enables 1-1-8 (CMD-ADDR-DATA) mode */
		spi-rx-bus-width = <8>; /* 8 SPI Rx lines */
		spi-tx-bus-width = <1>; /* 1 SPI Tx line */
		reg = <0>;
	};
};

&ftm_alarm1 {
	status = "okay";
};

&hdptx0 {
	lane-mapping = <0x4e>;
	status = "okay";
};

&i2c0 {
	status = "okay";

	i2c-mux@77 {
		compatible = "nxp,pca9847";
		reg = <0x77>;
		#address-cells = <1>;
		#size-cells = <0>;

		i2c@1 {
			#address-cells = <1>;
			#size-cells = <0>;
			reg = <0x1>;

			sgtl5000: audio-codec@a {
				#sound-dai-cells = <0>;
				compatible = "fsl,sgtl5000";
				reg = <0xa>;
				VDDA-supply = <&reg_1p8v>;
				VDDIO-supply = <&reg_1p8v>;
				clocks = <&sys_mclk>;
				sclk-strength = <3>;
			};
		};

		i2c@2 {
			#address-cells = <1>;
			#size-cells = <0>;
			reg = <0x02>;

			current-monitor@40 {
				compatible = "ti,ina220";
				reg = <0x40>;
				shunt-resistor = <500>;
			};
		};

		i2c@3 {
			#address-cells = <1>;
			#size-cells = <0>;
			reg = <0x3>;

			temperature-sensor@4c {
				compatible = "nxp,sa56004";
				reg = <0x4c>;
				vcc-supply = <&sb_3v3>;
			};

			rtc@51 {
				compatible = "nxp,pcf2129";
				reg = <0x51>;
			};
		};
	};
};

&mscc_felix {
	status = "okay";
};

&mscc_felix_port0 {
	label = "swp0";
	managed = "in-band-status";
	phy-handle = <&qsgmii_phy0>;
	phy-mode = "qsgmii";
	status = "okay";
};

&mscc_felix_port1 {
	label = "swp1";
	managed = "in-band-status";
	phy-handle = <&qsgmii_phy1>;
	phy-mode = "qsgmii";
	status = "okay";
};

&mscc_felix_port2 {
	label = "swp2";
	managed = "in-band-status";
	phy-handle = <&qsgmii_phy2>;
	phy-mode = "qsgmii";
	status = "okay";
};

&mscc_felix_port3 {
	label = "swp3";
	managed = "in-band-status";
	phy-handle = <&qsgmii_phy3>;
	phy-mode = "qsgmii";
	status = "okay";
};

&mscc_felix_port4 {
	status = "okay";
};

&mscc_felix_port5 {
	status = "okay";
};

&optee {
	status = "okay";
};

&pwm0 {
	status = "okay";
};

&sai4 {
	status = "okay";
};

&sata {
	status = "okay";
};

&usb0 {
	dr_mode = "host";
	status = "okay";
};

&usb1 {
	status = "okay";
};<|MERGE_RESOLUTION|>--- conflicted
+++ resolved
@@ -22,8 +22,6 @@
 		mmc0 = &esdhc;
 		mmc1 = &esdhc1;
 		rtc1 = &ftm_alarm1;
-<<<<<<< HEAD
-=======
 		spi0 = &fspi;
 		ethernet0 = &enetc_port0;
 		ethernet1 = &enetc_port2;
@@ -34,7 +32,6 @@
 		ethernet6 = &mscc_felix_port4;
 		ethernet7 = &mscc_felix_port5;
 		ethernet8 = &enetc_port3;
->>>>>>> 29549c70
 	};
 
 	chosen {
@@ -124,13 +121,10 @@
 };
 
 &enetc_mdio_pf3 {
-<<<<<<< HEAD
-=======
 	sgmii_phy0: ethernet-phy@2 {
 		reg = <0x2>;
 	};
 
->>>>>>> 29549c70
 	/* VSC8514 QSGMII quad PHY */
 	qsgmii_phy0: ethernet-phy@10 {
 		reg = <0x10>;
@@ -151,36 +145,19 @@
 
 &enetc_port0 {
 	phy-handle = <&sgmii_phy0>;
-<<<<<<< HEAD
-	phy-connection-type = "sgmii";
-	managed = "in-band-status";
-	status = "okay";
-
-	mdio {
-		#address-cells = <1>;
-		#size-cells = <0>;
-		sgmii_phy0: ethernet-phy@2 {
-			reg = <0x2>;
-		};
-	};
-=======
 	phy-mode = "sgmii";
 	managed = "in-band-status";
 	status = "okay";
->>>>>>> 29549c70
 };
 
 &enetc_port2 {
 	status = "okay";
 };
 
-<<<<<<< HEAD
-=======
 &enetc_port3 {
 	status = "okay";
 };
 
->>>>>>> 29549c70
 &esdhc {
 	sd-uhs-sdr104;
 	sd-uhs-sdr50;
