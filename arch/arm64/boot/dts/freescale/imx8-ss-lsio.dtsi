--- conflicted
+++ resolved
@@ -157,16 +157,10 @@
 	};
 
 	lsio_mu5: mailbox@5d200000 {
-<<<<<<< HEAD
-		compatible = "fsl,imx6sx-mu";
-=======
->>>>>>> 29549c70
 		reg = <0x5d200000 0x10000>;
 		interrupts = <GIC_SPI 184 IRQ_TYPE_LEVEL_HIGH>;
 		#mbox-cells = <2>;
 		power-domains = <&pd IMX_SC_R_MU_5A>;
-<<<<<<< HEAD
-=======
 		status = "disabled";
 	};
 
@@ -176,7 +170,6 @@
 		#mbox-cells = <2>;
 		power-domains = <&pd IMX_SC_R_MU_6A>;
 		status = "disabled";
->>>>>>> 29549c70
 	};
 
 	lsio_mu13: mailbox@5d280000 {
