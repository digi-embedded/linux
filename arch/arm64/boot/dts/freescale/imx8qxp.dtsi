--- conflicted
+++ resolved
@@ -67,17 +67,10 @@
 		i2c13 = &i2c_rpbus_13;
 		i2c14 = &i2c_rpbus_14;
 		i2c15 = &i2c_rpbus_15;
-<<<<<<< HEAD
-		mipi_dsi0 = &mipi0_dsi_host;
-		mipi_dsi1 = &mipi1_dsi_host;
-		vpu_core0 = &vpu_core0;
-		vpu_core1 = &vpu_core1;
-=======
 		mipi-dsi0 = &mipi0_dsi_host;
 		mipi-dsi1 = &mipi1_dsi_host;
 		vpu-core0 = &vpu_core0;
 		vpu-core1 = &vpu_core1;
->>>>>>> ccf0a997
 	};
 
 	cpus: cpus {
@@ -256,11 +249,7 @@
 			nvmem = <&ocotp>;
 		};
 
-<<<<<<< HEAD
 		watchdog: watchdog {
-=======
-		watchdog {
->>>>>>> ccf0a997
 			compatible = "fsl,imx8qxp-sc-wdt", "fsl,imx-sc-wdt";
 			timeout-sec = <60>;
 		};
