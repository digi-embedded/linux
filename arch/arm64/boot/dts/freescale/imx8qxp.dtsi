// SPDX-License-Identifier: GPL-2.0+
/*
 * Copyright (C) 2016 Freescale Semiconductor, Inc.
 * Copyright 2017-2020 NXP
 *	Dong Aisheng <aisheng.dong@nxp.com>
 */

#include <dt-bindings/clock/imx8-clock.h>
#include <dt-bindings/clock/imx8-lpcg.h>
#include <dt-bindings/firmware/imx/rsrc.h>
#include <dt-bindings/gpio/gpio.h>
#include <dt-bindings/input/input.h>
#include <dt-bindings/interrupt-controller/arm-gic.h>
#include <dt-bindings/input/input.h>
#include <dt-bindings/pinctrl/pads-imx8qxp.h>
#include <dt-bindings/thermal/thermal.h>

/ {
	interrupt-parent = <&gic>;
	#address-cells = <2>;
	#size-cells = <2>;

	aliases {
		dpu0 = &dpu1;
		ethernet0 = &fec1;
		ethernet1 = &fec2;
		gpio0 = &lsio_gpio0;
		gpio1 = &lsio_gpio1;
		gpio2 = &lsio_gpio2;
		gpio3 = &lsio_gpio3;
		gpio4 = &lsio_gpio4;
		gpio5 = &lsio_gpio5;
		gpio6 = &lsio_gpio6;
		gpio7 = &lsio_gpio7;
		i2c0 = &i2c0;
		i2c1 = &i2c1;
		i2c2 = &i2c2;
		i2c3 = &i2c3;
		ldb0 = &ldb1;
		ldb1 = &ldb2;
		mmc0 = &usdhc1;
		mmc1 = &usdhc2;
		mmc2 = &usdhc3;
		mu0 = &lsio_mu0;
		mu1 = &lsio_mu1;
		mu2 = &lsio_mu2;
		mu3 = &lsio_mu3;
		mu4 = &lsio_mu4;
		serial0 = &lpuart0;
		serial1 = &lpuart1;
		serial2 = &lpuart2;
		serial3 = &lpuart3;
		isi0 = &isi_0;
		isi1 = &isi_1;
		isi2 = &isi_2;
		isi3 = &isi_3;
		isi4 = &isi_4;
		isi5 = &isi_5;
		isi6 = &isi_6;
		isi7 = &isi_7;
		csi0 = &mipi_csi_0;
		can0 = &flexcan1;
		can1 = &flexcan2;
		can2 = &flexcan3;
		i2c5 = &i2c_rpbus_5;
		i2c12 = &i2c_rpbus_12;
		i2c13 = &i2c_rpbus_13;
		i2c14 = &i2c_rpbus_14;
		i2c15 = &i2c_rpbus_15;
		mipi_dsi0 = &mipi0_dsi_host;
		mipi_dsi1 = &mipi1_dsi_host;
		vpu_core0 = &vpu_core0;
		vpu_core1 = &vpu_core1;
	};

	cpus: cpus {
		#address-cells = <2>;
		#size-cells = <0>;

		/* We have 1 clusters with 4 Cortex-A35 cores */
		A35_0: cpu@0 {
			device_type = "cpu";
			compatible = "arm,cortex-a35";
			reg = <0x0 0x0>;
			enable-method = "psci";
			i-cache-size = <0x8000>;
			i-cache-line-size = <64>;
			i-cache-sets = <256>;
			d-cache-size = <0x8000>;
			d-cache-line-size = <64>;
			d-cache-sets = <128>;
			next-level-cache = <&A35_L2>;
			clocks = <&clk IMX_SC_R_A35 IMX_SC_PM_CLK_CPU>;
			operating-points-v2 = <&a35_opp_table>;
			#cooling-cells = <2>;
		};

		A35_1: cpu@1 {
			device_type = "cpu";
			compatible = "arm,cortex-a35";
			reg = <0x0 0x1>;
			enable-method = "psci";
			i-cache-size = <0x8000>;
			i-cache-line-size = <64>;
			i-cache-sets = <256>;
			d-cache-size = <0x8000>;
			d-cache-line-size = <64>;
			d-cache-sets = <128>;
			next-level-cache = <&A35_L2>;
			clocks = <&clk IMX_SC_R_A35 IMX_SC_PM_CLK_CPU>;
			operating-points-v2 = <&a35_opp_table>;
			#cooling-cells = <2>;
		};

		A35_2: cpu@2 {
			device_type = "cpu";
			compatible = "arm,cortex-a35";
			reg = <0x0 0x2>;
			enable-method = "psci";
			i-cache-size = <0x8000>;
			i-cache-line-size = <64>;
			i-cache-sets = <256>;
			d-cache-size = <0x8000>;
			d-cache-line-size = <64>;
			d-cache-sets = <128>;
			next-level-cache = <&A35_L2>;
			clocks = <&clk IMX_SC_R_A35 IMX_SC_PM_CLK_CPU>;
			operating-points-v2 = <&a35_opp_table>;
			#cooling-cells = <2>;
		};

		A35_3: cpu@3 {
			device_type = "cpu";
			compatible = "arm,cortex-a35";
			reg = <0x0 0x3>;
			enable-method = "psci";
			i-cache-size = <0x8000>;
			i-cache-line-size = <64>;
			i-cache-sets = <256>;
			d-cache-size = <0x8000>;
			d-cache-line-size = <64>;
			d-cache-sets = <128>;
			next-level-cache = <&A35_L2>;
			clocks = <&clk IMX_SC_R_A35 IMX_SC_PM_CLK_CPU>;
			operating-points-v2 = <&a35_opp_table>;
			#cooling-cells = <2>;
		};

		A35_L2: l2-cache0 {
			compatible = "cache";
			cache-level = <2>;
			cache-size = <0x80000>;
			cache-line-size = <64>;
			cache-sets = <1024>;
		};
	};

	a35_opp_table: opp-table {
		compatible = "operating-points-v2";
		opp-shared;

		opp-900000000 {
			opp-hz = /bits/ 64 <900000000>;
			opp-microvolt = <1000000>;
			clock-latency-ns = <150000>;
		};

		opp-1200000000 {
			opp-hz = /bits/ 64 <1200000000>;
			opp-microvolt = <1100000>;
			clock-latency-ns = <150000>;
			opp-suspend;
		};
	};

	gic: interrupt-controller@51a00000 {
		compatible = "arm,gic-v3";
		reg = <0x0 0x51a00000 0 0x10000>, /* GIC Dist */
		      <0x0 0x51b00000 0 0xc0000>; /* GICR (RD_base + SGI_base) */
		#interrupt-cells = <3>;
		interrupt-controller;
		interrupts = <GIC_PPI 9 IRQ_TYPE_LEVEL_HIGH>;
	};

	pmu {
		compatible = "arm,cortex-a35-pmu";
		interrupts = <GIC_PPI 7 IRQ_TYPE_LEVEL_HIGH>;
	};

	psci {
		compatible = "arm,psci-1.0";
		method = "smc";
	};

	system-controller {
		compatible = "fsl,imx-scu";
		mbox-names = "tx0",
			     "rx0",
			     "gip3";
		mboxes = <&lsio_mu1 0 0
			  &lsio_mu1 1 0
			  &lsio_mu1 3 3>;

		pd: power-controller {
			compatible = "fsl,imx8qxp-scu-pd", "fsl,scu-pd";
			#power-domain-cells = <1>;
			wakeup-irq = <235 236 237 258 262 267 271
				      345 346 347 348>;
		};

		clk: clock-controller {
			compatible = "fsl,imx8qxp-clk", "fsl,scu-clk";
			#clock-cells = <2>;
		};

		iomuxc: pinctrl {
			compatible = "fsl,imx8qxp-iomuxc";
		};

		ocotp: ocotp {
			compatible = "fsl,imx8qxp-scu-ocotp";
			#address-cells = <1>;
			#size-cells = <1>;
			read-only;

			fec_mac0: mac@2c4 {
				reg = <0x2c4 6>;
			};

			fec_mac1: mac@2c6 {
				reg = <0x2c6 6>;
			};
		};

		scu_key: keys {
			compatible = "fsl,imx8qxp-sc-key", "fsl,imx-sc-key";
			linux,keycodes = <KEY_POWER>;
			wakeup-source;
			status = "disabled";
		};

		rtc: rtc {
			compatible = "fsl,imx8qxp-sc-rtc";
		};

		secvio: secvio {
			compatible = "fsl,imx-sc-secvio";
			nvmem = <&ocotp>;
		};

<<<<<<< HEAD
		watchdog: watchdog {
=======
		watchdog {
>>>>>>> 29549c70
			compatible = "fsl,imx8qxp-sc-wdt", "fsl,imx-sc-wdt";
			timeout-sec = <60>;
		};

		tsens: thermal-sensor {
			compatible = "fsl,imx8qxp-sc-thermal", "fsl,imx-sc-thermal";
			#thermal-sensor-cells = <1>;
		};
	};

	soc {
		compatible = "fsl,imx8qxp-soc";
	};

	timer {
		compatible = "arm,armv8-timer";
		interrupts = <GIC_PPI 13 IRQ_TYPE_LEVEL_LOW>, /* Physical Secure */
			     <GIC_PPI 14 IRQ_TYPE_LEVEL_LOW>, /* Physical Non-Secure */
			     <GIC_PPI 11 IRQ_TYPE_LEVEL_LOW>, /* Virtual */
			     <GIC_PPI 10 IRQ_TYPE_LEVEL_LOW>; /* Hypervisor */
	};

	clk_dummy: clock-dummy {
		compatible = "fixed-clock";
		#clock-cells = <0>;
		clock-frequency = <0>;
		clock-output-names = "clk_dummy";
	};

	xtal32k: clock-xtal32k {
		compatible = "fixed-clock";
		#clock-cells = <0>;
		clock-frequency = <32768>;
		clock-output-names = "xtal_32KHz";
	};

	xtal24m: clock-xtal24m {
		compatible = "fixed-clock";
		#clock-cells = <0>;
		clock-frequency = <24000000>;
		clock-output-names = "xtal_24MHz";
	};

	thermal_zones: thermal-zones {
		cpu0-thermal {
			polling-delay-passive = <250>;
			polling-delay = <2000>;
			thermal-sensors = <&tsens IMX_SC_R_SYSTEM>;

			trips {
				cpu_alert0: trip0 {
					temperature = <107000>;
					hysteresis = <2000>;
					type = "passive";
				};

				cpu_crit0: trip1 {
					temperature = <127000>;
					hysteresis = <2000>;
					type = "critical";
				};
			};

			cooling-maps {
				map0 {
					trip = <&cpu_alert0>;
					cooling-device =
						<&A35_0 THERMAL_NO_LIMIT THERMAL_NO_LIMIT>,
						<&A35_1 THERMAL_NO_LIMIT THERMAL_NO_LIMIT>,
						<&A35_2 THERMAL_NO_LIMIT THERMAL_NO_LIMIT>,
						<&A35_3 THERMAL_NO_LIMIT THERMAL_NO_LIMIT>;
				};
			};
		};
	};

	imx_ion {
		compatible = "fsl,mxc-ion";
		fsl,heap-id = <0>;
	};

<<<<<<< HEAD
        sc_pwrkey: sc-powerkey {
		compatible = "fsl,imx8-pwrkey";
		linux,keycode = <KEY_POWER>;
		wakeup-source;
	};

=======
>>>>>>> 29549c70
	/* sorted in register address */
	#include "imx8-ss-img.dtsi"
	#include "imx8-ss-security.dtsi"
	#include "imx8-ss-cm40.dtsi"
	#include "imx8-ss-vpu.dtsi"
	#include "imx8-ss-dc0.dtsi"
	#include "imx8-ss-adma.dtsi"
	#include "imx8-ss-conn.dtsi"
	#include "imx8-ss-ddr.dtsi"
	#include "imx8-ss-lsio.dtsi"
	#include "imx8-ss-hsio.dtsi"
	#include "imx8-ss-gpu0.dtsi"
	#include "imx8-ss-lcdif.dtsi"
};

#include "imx8qxp-ss-img.dtsi"
#include "imx8qxp-ss-adma.dtsi"
#include "imx8qxp-ss-conn.dtsi"
#include "imx8qxp-ss-lsio.dtsi"
#include "imx8qxp-ss-hsio.dtsi"
#include "imx8qxp-ss-dc.dtsi"
#include "imx8qxp-ss-lvds.dtsi"
#include "imx8qxp-ss-gpu.dtsi"

&edma2 {
	status = "okay";
};

&A35_0 {
	operating-points = <
		/* kHz	uV*/
		/* voltage is maintained by SCFW, so no need here */
		1200000 0
		 900000 0
	>;
	clocks = <&clk IMX_SC_R_A35 IMX_SC_PM_CLK_CPU>;
	clock-latency = <61036>;
	#cooling-cells = <2>;
};<|MERGE_RESOLUTION|>--- conflicted
+++ resolved
@@ -248,11 +248,7 @@
 			nvmem = <&ocotp>;
 		};
 
-<<<<<<< HEAD
 		watchdog: watchdog {
-=======
-		watchdog {
->>>>>>> 29549c70
 			compatible = "fsl,imx8qxp-sc-wdt", "fsl,imx-sc-wdt";
 			timeout-sec = <60>;
 		};
@@ -334,15 +330,6 @@
 		fsl,heap-id = <0>;
 	};
 
-<<<<<<< HEAD
-        sc_pwrkey: sc-powerkey {
-		compatible = "fsl,imx8-pwrkey";
-		linux,keycode = <KEY_POWER>;
-		wakeup-source;
-	};
-
-=======
->>>>>>> 29549c70
 	/* sorted in register address */
 	#include "imx8-ss-img.dtsi"
 	#include "imx8-ss-security.dtsi"
