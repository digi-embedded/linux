--- conflicted
+++ resolved
@@ -81,19 +81,6 @@
 				min-residency-us = <2700>;
 			};
 		};
-
-		idle-states {
-			entry-method = "psci";
-
-			cpu_sleep: cpu-sleep {
-				compatible = "arm,idle-state";
-				arm,psci-suspend-param = <0x0>;
-				local-timer-stop;
-				entry-latency-us = <1000>;
-				exit-latency-us = <700>;
-				min-residency-us = <2700>;
-			};
-		};
 	};
 
 	gic: interrupt-controller@2d400000 {
@@ -105,11 +92,7 @@
 		interrupts = <GIC_PPI 9 IRQ_TYPE_LEVEL_HIGH>;
 	};
 
-<<<<<<< HEAD
-	gpu: gpu {
-=======
 	gpu: gpu@2e000000 {
->>>>>>> ccf0a997
 		compatible = "fsl,imx8-gpu-ss";
 		cores = <&gpu3d>, <&gpu2d>;
 		reg = <0x0 0x80000000 0x0 0x80000000>,
@@ -146,10 +129,7 @@
 			polling-delay-passive = <250>;
 			polling-delay = <2000>;
 			thermal-sensors = <&scmi_sensor 0>;
-<<<<<<< HEAD
-=======
-
->>>>>>> ccf0a997
+
 			trips {
 				cpu_alert0: trip0 {
 					temperature = <85000>;
@@ -240,8 +220,6 @@
 		compatible = "fsl,imx-rpmsg-rtc";
 	};
 
-<<<<<<< HEAD
-=======
 	ele_mu: ele-mu {
 		compatible = "fsl,imx-ele";
 		mboxes = <&s4muap 0 0 &s4muap 1 0>;
@@ -253,7 +231,6 @@
 		sram-pool = <&sram0>;
 	};
 
->>>>>>> ccf0a997
 	soc: soc@0 {
 		compatible = "simple-bus";
 		#address-cells = <1>;
@@ -272,13 +249,10 @@
 			compatible = "fsl,imx8ulp-ocotp", "syscon";
 			reg = <0x27010000 0x1000>;
 			status = "okay";
-<<<<<<< HEAD
-=======
 
 			fec_mac_address: mac-address@ac {
 				reg = <0xac 6>;
 			};
->>>>>>> ccf0a997
 		};
 
 		s4muap: mailbox@27020000 {
@@ -288,20 +262,6 @@
 			#mbox-cells = <2>;
 		};
 
-<<<<<<< HEAD
-		ele_mu: ele-mu {
-			compatible = "fsl,imx-ele";
-			mboxes = <&s4muap 0 0 &s4muap 1 0>;
-			mbox-names = "tx", "rx";
-			fsl,ele_mu_did = <7>;
-			fsl,ele_mu_id = <2>;
-			fsl,ele_mu_max_users = <4>;
-			status = "okay";
-			sram-pool = <&sram0>;
-		};
-
-=======
->>>>>>> ccf0a997
 		dsp: dsp@21170000 {
 			compatible = "fsl,imx8ulp-hifi4";
 			reg = <0x21170000 0x20000>;
@@ -517,11 +477,6 @@
 			};
 
 			flexio1: flexio@29350000 {
-<<<<<<< HEAD
-				#address-cells = <1>;
-				#size-cells = <1>;
-=======
->>>>>>> ccf0a997
 				compatible = "nxp,imx-flexio";
 				reg = <0x29350000 0x10000>;
 				interrupts = <GIC_SPI 91 IRQ_TYPE_LEVEL_HIGH>;
@@ -597,13 +552,8 @@
 				assigned-clocks = <&pcc3 IMX8ULP_CLK_LPUART4>;
 				assigned-clock-parents = <&cgc1 IMX8ULP_CLK_FROSC_DIV2>;
 				assigned-clock-rates = <48000000>;
-<<<<<<< HEAD
-				dmas = <&edma1 56 0 0>, <&edma1 55 0 1>;
-				dma-names = "tx","rx";
-=======
 				dmas = <&edma1 55 0 1>, <&edma1 56 0 0> ;
 				dma-names = "rx", "tx";
->>>>>>> ccf0a997
 				status = "disabled";
 			};
 
@@ -616,11 +566,8 @@
 				assigned-clocks = <&pcc3 IMX8ULP_CLK_LPUART5>;
 				assigned-clock-parents = <&cgc1 IMX8ULP_CLK_SOSC_DIV2>;
 				assigned-clock-rates = <24000000>;
-<<<<<<< HEAD
-=======
 				dmas = <&edma1 57 0 1>, <&edma1 58 0 0> ;
 				dma-names = "rx", "tx";
->>>>>>> ccf0a997
 				status = "disabled";
 			};
 
@@ -674,19 +621,11 @@
 			};
 
 			flexspi2: spi@29810000 {
-<<<<<<< HEAD
-				#address-cells = <1>;
-				#size-cells = <0>;
-				compatible = "nxp,imx8mm-fspi";
-				reg = <0x29810000 0x10000>, <0x60000000 0x10000000>;
-				reg-names = "fspi_base", "fspi_mmap";
-=======
 				compatible = "nxp,imx8mm-fspi";
 				reg = <0x29810000 0x10000>, <0x60000000 0x10000000>;
 				reg-names = "fspi_base", "fspi_mmap";
 				#address-cells = <1>;
 				#size-cells = <0>;
->>>>>>> ccf0a997
 				interrupts = <GIC_SPI 141 IRQ_TYPE_LEVEL_HIGH>;
 				clocks = <&pcc4 IMX8ULP_CLK_FLEXSPI2>,
 					 <&pcc4 IMX8ULP_CLK_FLEXSPI2>;
@@ -735,13 +674,8 @@
 				assigned-clocks = <&pcc4 IMX8ULP_CLK_LPUART6>;
 				assigned-clock-parents = <&cgc1 IMX8ULP_CLK_FROSC_DIV2>;
 				assigned-clock-rates = <48000000>;
-<<<<<<< HEAD
-				dmas = <&edma1 60 0 0>, <&edma1 59 0 1>;
-				dma-names = "tx","rx";
-=======
 				dmas = <&edma1 59 0 1>, <&edma1 60 0 0>;
 				dma-names = "rx", "tx";
->>>>>>> ccf0a997
 				status = "disabled";
 			};
 
@@ -754,13 +688,8 @@
 				assigned-clocks = <&pcc4 IMX8ULP_CLK_LPUART7>;
 				assigned-clock-parents = <&cgc1 IMX8ULP_CLK_FROSC_DIV2>;
 				assigned-clock-rates = <48000000>;
-<<<<<<< HEAD
-				dmas = <&edma1 62 0 0>, <&edma1 61 0 1>;
-				dma-names = "tx","rx";
-=======
 				dmas = <&edma1 61 0 1>, <&edma1 62 0 0>;
 				dma-names = "rx", "tx";
->>>>>>> ccf0a997
 				status = "disabled";
 			};
 
@@ -806,12 +735,8 @@
 					 <&pcc4 IMX8ULP_CLK_USDHC0>;
 				clock-names = "ipg", "ahb", "per";
 				power-domains = <&scmi_devpd IMX8ULP_PD_USDHC0>;
-<<<<<<< HEAD
-				assigned-clocks = <&cgc1 IMX8ULP_CLK_SPLL3_PFD3_DIV1>, <&pcc4 IMX8ULP_CLK_USDHC0>;
-=======
 				assigned-clocks = <&cgc1 IMX8ULP_CLK_SPLL3_PFD3_DIV1>,
 						  <&pcc4 IMX8ULP_CLK_USDHC0>;
->>>>>>> ccf0a997
 				assigned-clock-parents = <0>, <&cgc1 IMX8ULP_CLK_SPLL3_PFD3_DIV1>;
 				assigned-clock-rates = <389283840>, <389283840>;
 				fsl,tuning-start-tap = <20>;
@@ -829,12 +754,8 @@
 					 <&pcc4 IMX8ULP_CLK_USDHC1>;
 				clock-names = "ipg", "ahb", "per";
 				power-domains = <&scmi_devpd IMX8ULP_PD_USDHC1>;
-<<<<<<< HEAD
-				assigned-clocks = <&cgc1 IMX8ULP_CLK_SPLL3_PFD3_DIV2>, <&pcc4 IMX8ULP_CLK_USDHC1>;
-=======
 				assigned-clocks = <&cgc1 IMX8ULP_CLK_SPLL3_PFD3_DIV2>,
 						  <&pcc4 IMX8ULP_CLK_USDHC1>;
->>>>>>> ccf0a997
 				assigned-clock-parents = <0>, <&cgc1 IMX8ULP_CLK_SPLL3_PFD3_DIV2>;
 				assigned-clock-rates = <194641920>, <194641920>;
 				fsl,tuning-start-tap = <20>;
@@ -852,12 +773,8 @@
 					 <&pcc4 IMX8ULP_CLK_USDHC2>;
 				clock-names = "ipg", "ahb", "per";
 				power-domains = <&scmi_devpd IMX8ULP_PD_USDHC2_USB1>;
-<<<<<<< HEAD
-				assigned-clocks = <&cgc1 IMX8ULP_CLK_SPLL3_PFD3_DIV2>, <&pcc4 IMX8ULP_CLK_USDHC2>;
-=======
 				assigned-clocks = <&cgc1 IMX8ULP_CLK_SPLL3_PFD3_DIV2>,
 						  <&pcc4 IMX8ULP_CLK_USDHC2>;
->>>>>>> ccf0a997
 				assigned-clock-parents = <0>, <&cgc1 IMX8ULP_CLK_SPLL3_PFD3_DIV2>;
 				assigned-clock-rates = <194641920>, <194641920>;
 				fsl,tuning-start-tap = <20>;
@@ -1190,11 +1107,7 @@
 					};
 				};
 
-<<<<<<< HEAD
-				mipi_csi0: csi@2dad0000 {
-=======
 				mipi_csi0: csi@2daf0000 {
->>>>>>> ccf0a997
 					compatible = "fsl,imx8ulp-mipi-csi2", "fsl,mxc-mipi-csi2";
 					reg = <0x2daf0000 0x10000>,
 					      <0x2dad0000 0x10000>;
@@ -1228,11 +1141,6 @@
 			dsi: dsi@2db00000 {
 				compatible = "fsl,imx8ulp-nwl-dsi";
 				reg = <0x2db00000 0x300>;
-<<<<<<< HEAD
-				#address-cells = <1>;
-				#size-cells = <0>;
-=======
->>>>>>> ccf0a997
 				clocks = <&cgc2 IMX8ULP_CLK_LPAV_BUS_DIV>,
 					 <&pcc5 IMX8ULP_CLK_DSI>,
 					 <&pcc5 IMX8ULP_CLK_DSI_TX_ESC>,
@@ -1349,7 +1257,6 @@
 			assigned-clock-rates = <288000000>,
 				<288000000>,
 				<288000000>;
-<<<<<<< HEAD
 		};
 
 		dcnano: display-controller@2e050000 {
@@ -1405,63 +1312,6 @@
 			compatible = "nxp,imx8ulp-ddrc";
 			reg = <0x2e060000 0x10000>;
 			interrupts = <GIC_SPI 145 IRQ_TYPE_LEVEL_HIGH>;
-=======
->>>>>>> ccf0a997
-		};
-
-		dcnano: display-controller@2e050000 {
-			compatible = "nxp,imx8ulp-dcnano";
-			reg = <0x2e050000 0x10000>;
-			interrupts = <GIC_SPI 113 IRQ_TYPE_LEVEL_HIGH>;
-			clocks = <&cgc2 IMX8ULP_CLK_LPAV_AXI_DIV>,
-				 <&cgc2 IMX8ULP_CLK_LPAV_AHB_DIV>,
-				 <&pcc5 IMX8ULP_CLK_DC_NANO>;
-			clock-names = "axi", "ahb", "pixel";
-			resets = <&pcc5 PCC5_DC_NANO_SWRST>;
-			power-domains = <&scmi_devpd IMX8ULP_PD_DCNANO>;
-			assigned-clocks = <&pcc5 IMX8ULP_CLK_DC_NANO>;
-			assigned-clock-parents = <&cgc2 IMX8ULP_CLK_PLL4_PFD3_DIV2>;
-			status = "disabled";
-
-			ports {
-				#address-cells = <1>;
-				#size-cells = <0>;
-
-				dcnano_dpi: port@0 {
-					#address-cells = <1>;
-					#size-cells = <0>;
-					reg = <0>;
-
-					dcnano_dpi_to_mipi_dsi: endpoint@0 {
-						reg = <0>;
-						remote-endpoint = <&mipi_dsi_to_dcnano_dpi>;
-					};
-
-					dcnano_dpi_to_disp: endpoint@1 {
-						reg = <1>;
-					};
-				};
-
-				dcnano_dbi: port@1 {
-					#address-cells = <1>;
-					#size-cells = <0>;
-					reg = <1>;
-
-					dcnano_dbi_to_mipi_dsi: endpoint@0 {
-						reg = <0>;
-					};
-
-					dcnano_dbi_to_disp: endpoint@1 {
-						reg = <1>;
-					};
-				};
-			};
-		};
-
-		ddrc: memory-controller@2e060000 {
-			compatible = "nxp,imx8ulp-ddrc";
-			reg = <0x2e060000 0x10000>;
-			interrupts = <GIC_SPI 145 IRQ_TYPE_LEVEL_HIGH>;
 		};
 
 		gpiod: gpio@2e200000 {
@@ -1483,8 +1333,6 @@
 	rpmsg-lifecycle {
 		compatible = "nxp,rpmsg-lifecycle";
 	};
-<<<<<<< HEAD
-=======
 
 	ele_fw2: se-fw2 {
 		 compatible = "fsl,imx8ulp-se-fw";
@@ -1493,5 +1341,4 @@
 			<&s4muap 1 0>;
 		 sram = <&sram0>;
 	 };
->>>>>>> ccf0a997
 };