// SPDX-License-Identifier: GPL-2.0+
/*
 * Copyright 2018-2019 NXP
 *	Dong Aisheng <aisheng.dong@nxp.com>
 */

#include <dt-bindings/clock/imx8-lpcg.h>
#include <dt-bindings/firmware/imx/rsrc.h>

conn_subsys: bus@5b000000 {
	compatible = "simple-bus";
	#address-cells = <1>;
	#size-cells = <1>;
	ranges = <0x5b000000 0x0 0x5b000000 0x1000000>;

	conn_axi_clk: clock-conn-axi {
		compatible = "fixed-clock";
		#clock-cells = <0>;
		clock-frequency = <333333333>;
		clock-output-names = "conn_axi_clk";
	};

	conn_ahb_clk: clock-conn-ahb {
		compatible = "fixed-clock";
		#clock-cells = <0>;
		clock-frequency = <166666666>;
		clock-output-names = "conn_ahb_clk";
	};

	conn_ipg_clk: clock-conn-ipg {
		compatible = "fixed-clock";
		#clock-cells = <0>;
		clock-frequency = <83333333>;
		clock-output-names = "conn_ipg_clk";
	};

	conn_bch_clk: clock-conn-bch {
		compatible = "fixed-clock";
		#clock-cells = <0>;
		clock-frequency = <400000000>;
		clock-output-names = "conn_bch_clk";
	};

	usbotg1: usb@5b0d0000 {
		compatible = "fsl,imx8qm-usb", "fsl,imx7ulp-usb",
			"fsl,imx27-usb";
		reg = <0x5b0d0000 0x200>;
		interrupt-parent = <&gic>;
		interrupts = <GIC_SPI 267 IRQ_TYPE_LEVEL_HIGH>;
		fsl,usbphy = <&usbphy1>;
		fsl,usbmisc = <&usbmisc1 0>;
		clocks = <&usb2_lpcg 0>;
		ahb-burst-config = <0x0>;
		tx-burst-size-dword = <0x10>;
		rx-burst-size-dword = <0x10>;
		power-domains = <&pd IMX_SC_R_USB_0>;
		status = "disabled";
	};

	usbmisc1: usbmisc@5b0d0200 {
		#index-cells = <1>;
		compatible = "fsl,imx7ulp-usbmisc", "fsl,imx6q-usbmisc";
		reg = <0x5b0d0200 0x200>;
	};

<<<<<<< HEAD
	usbphy1: usbphy@0x5b100000 {
=======
	usbphy1: usbphy@5b100000 {
>>>>>>> 29549c70
		compatible = "fsl,imx8qm-usbphy", "fsl,imx7ulp-usbphy",
			"fsl,imx6ul-usbphy", "fsl,imx23-usbphy";
		reg = <0x5b100000 0x1000>;
		clocks = <&usb2_lpcg 1>;
		power-domains = <&pd IMX_SC_R_USB_0_PHY>;
		status = "disabled";
	};

	usdhc1: mmc@5b010000 {
		interrupts = <GIC_SPI 232 IRQ_TYPE_LEVEL_HIGH>;
		reg = <0x5b010000 0x10000>;
		clocks = <&sdhc0_lpcg 1>,
<<<<<<< HEAD
			 <&sdhc0_lpcg 0>,
			 <&sdhc0_lpcg 2>;
		clock-names = "ipg", "per", "ahb";
=======
			 <&sdhc0_lpcg 2>,
			 <&sdhc0_lpcg 0>;
		clock-names = "ipg", "ahb", "per";
>>>>>>> 29549c70
		assigned-clocks = <&clk IMX_SC_R_SDHC_0 IMX_SC_PM_CLK_PER>;
		assigned-clock-rates = <400000000>;
		power-domains = <&pd IMX_SC_R_SDHC_0>;
		fsl,tuning-start-tap = <20>;
		fsl,tuning-step= <2>;
		status = "disabled";
	};

	usdhc2: mmc@5b020000 {
		interrupts = <GIC_SPI 233 IRQ_TYPE_LEVEL_HIGH>;
		reg = <0x5b020000 0x10000>;
		clocks = <&sdhc1_lpcg 1>,
<<<<<<< HEAD
			 <&sdhc1_lpcg 0>,
			 <&sdhc1_lpcg 2>;
		clock-names = "ipg", "per", "ahb";
=======
			 <&sdhc1_lpcg 2>,
			 <&sdhc1_lpcg 0>;
		clock-names = "ipg", "ahb", "per";
>>>>>>> 29549c70
		assigned-clocks = <&clk IMX_SC_R_SDHC_1 IMX_SC_PM_CLK_PER>;
		assigned-clock-rates = <200000000>;
		power-domains = <&pd IMX_SC_R_SDHC_1>;
		fsl,tuning-start-tap = <20>;
		fsl,tuning-step = <2>;
		status = "disabled";
	};

	usdhc3: mmc@5b030000 {
		interrupts = <GIC_SPI 234 IRQ_TYPE_LEVEL_HIGH>;
		reg = <0x5b030000 0x10000>;
		clocks = <&sdhc2_lpcg 1>,
<<<<<<< HEAD
			 <&sdhc2_lpcg 0>,
			 <&sdhc2_lpcg 2>;
		clock-names = "ipg", "per", "ahb";
=======
			 <&sdhc2_lpcg 2>,
			 <&sdhc2_lpcg 0>;
		clock-names = "ipg", "ahb", "per";
>>>>>>> 29549c70
		assigned-clocks = <&clk IMX_SC_R_SDHC_2 IMX_SC_PM_CLK_PER>;
		assigned-clock-rates = <200000000>;
		power-domains = <&pd IMX_SC_R_SDHC_2>;
		fsl,tuning-start-tap = <20>;
		fsl,tuning-step= <2>;
		status = "disabled";
	};

	fec1: ethernet@5b040000 {
		reg = <0x5b040000 0x10000>;
		interrupts = <GIC_SPI 258 IRQ_TYPE_LEVEL_HIGH>,
			     <GIC_SPI 256 IRQ_TYPE_LEVEL_HIGH>,
			     <GIC_SPI 257 IRQ_TYPE_LEVEL_HIGH>,
			     <GIC_SPI 259 IRQ_TYPE_LEVEL_HIGH>;
		clocks = <&enet0_lpcg 4>,
			 <&enet0_lpcg 2>,
			 <&enet0_lpcg 3>,
			 <&enet0_lpcg 0>,
			 <&enet0_lpcg 1>;
		clock-names = "ipg", "ahb", "enet_clk_ref", "ptp", "enet_2x_txclk";
		assigned-clocks = <&clk IMX_SC_R_ENET_0 IMX_SC_PM_CLK_PER>,
				  <&clk IMX_SC_R_ENET_0 IMX_SC_C_CLKDIV>;
		assigned-clock-rates = <250000000>, <125000000>;
		fsl,num-tx-queues = <3>;
		fsl,num-rx-queues = <3>;
		power-domains = <&pd IMX_SC_R_ENET_0>;
		status = "disabled";
	};

	fec2: ethernet@5b050000 {
		reg = <0x5b050000 0x10000>;
		interrupts = <GIC_SPI 262 IRQ_TYPE_LEVEL_HIGH>,
				<GIC_SPI 260 IRQ_TYPE_LEVEL_HIGH>,
				<GIC_SPI 261 IRQ_TYPE_LEVEL_HIGH>,
				<GIC_SPI 263 IRQ_TYPE_LEVEL_HIGH>;
		clocks = <&enet1_lpcg 4>,
			 <&enet1_lpcg 2>,
			 <&enet1_lpcg 3>,
			 <&enet1_lpcg 0>,
			 <&enet1_lpcg 1>;
		clock-names = "ipg", "ahb", "enet_clk_ref", "ptp", "enet_2x_txclk";
		assigned-clocks = <&clk IMX_SC_R_ENET_1 IMX_SC_PM_CLK_PER>,
				  <&clk IMX_SC_R_ENET_1 IMX_SC_C_CLKDIV>;
		assigned-clock-rates = <250000000>, <125000000>;
		fsl,num-tx-queues = <3>;
		fsl,num-rx-queues = <3>;
		power-domains = <&pd IMX_SC_R_ENET_1>;
		status = "disabled";
	};

	usb3_phy: usb-phy@5b160000 {
		compatible = "nxp,salvo-phy";
		reg = <0x5B160000 0x40000>;
		clocks = <&usb3_lpcg 4>;
		clock-names = "salvo_phy_clk";
		power-domains = <&pd IMX_SC_R_USB_2_PHY>;
		#phy-cells = <0>;
		status = "disabled";
        };

	usbotg3: usb@5b110000 {
		compatible = "fsl,imx8qm-usb3";
		#address-cells = <1>;
		#size-cells = <1>;
		ranges;
		reg = <0x5B110000 0x10000>;
		clocks = <&usb3_lpcg 1>,
			 <&usb3_lpcg 0>,
			 <&usb3_lpcg 5>,
			 <&usb3_lpcg 2>,
			 <&usb3_lpcg 3>;
		clock-names = "usb3_lpm_clk", "usb3_bus_clk", "usb3_aclk",
			"usb3_ipg_clk", "usb3_core_pclk";
		assigned-clocks = <&clk IMX_SC_R_USB_2 IMX_SC_PM_CLK_PER>,
			<&clk IMX_SC_R_USB_2 IMX_SC_PM_CLK_MISC>,
			<&clk IMX_SC_R_USB_2 IMX_SC_PM_CLK_MST_BUS>;
		assigned-clock-rates = <125000000>, <12000000>, <250000000>;
		power-domains = <&pd IMX_SC_R_USB_2>;
		status = "disabled";

		usbotg3_cdns3: usb@5b120000 {
			compatible = "cdns,usb3";
			#address-cells = <1>;
			#size-cells = <1>;
			interrupt-parent = <&gic>;
			interrupts = <GIC_SPI 271 IRQ_TYPE_LEVEL_HIGH>,
					<GIC_SPI 271 IRQ_TYPE_LEVEL_HIGH>,
					<GIC_SPI 271 IRQ_TYPE_LEVEL_HIGH>,
					<GIC_SPI 271 IRQ_TYPE_LEVEL_HIGH>;
			interrupt-names = "host", "peripheral", "otg", "wakeup";
			reg = <0x5B130000 0x10000>,     /* memory area for HOST registers */
				<0x5B140000 0x10000>,   /* memory area for DEVICE registers */
				<0x5B120000 0x10000>;   /* memory area for OTG/DRD registers */
			reg-names = "xhci", "dev", "otg";
			phys = <&usb3_phy>;
			phy-names = "cdns3,usb3-phy";
			status = "disabled";
		};
	};

	/* LPCG clocks */
	sdhc0_lpcg: clock-controller@5b200000 {
		compatible = "fsl,imx8qxp-lpcg";
		reg = <0x5b200000 0x10000>;
		#clock-cells = <1>;
		clocks = <&clk IMX_SC_R_SDHC_0 IMX_SC_PM_CLK_PER>,
			 <&conn_ipg_clk>, <&conn_axi_clk>;
		bit-offset = <0 16 20>;
		clock-output-names = "sdhc0_lpcg_per_clk",
				     "sdhc0_lpcg_ipg_clk",
				     "sdhc0_lpcg_ahb_clk";
		power-domains = <&pd IMX_SC_R_SDHC_0>;
	};

	sdhc1_lpcg: clock-controller@5b210000 {
		compatible = "fsl,imx8qxp-lpcg";
		reg = <0x5b210000 0x10000>;
		#clock-cells = <1>;
		clocks = <&clk IMX_SC_R_SDHC_1 IMX_SC_PM_CLK_PER>,
			 <&conn_ipg_clk>, <&conn_axi_clk>;
		bit-offset = <0 16 20>;
		clock-output-names = "sdhc1_lpcg_per_clk",
				     "sdhc1_lpcg_ipg_clk",
				     "sdhc1_lpcg_ahb_clk";
		power-domains = <&pd IMX_SC_R_SDHC_1>;
	};

	sdhc2_lpcg: clock-controller@5b220000 {
		compatible = "fsl,imx8qxp-lpcg";
		reg = <0x5b220000 0x10000>;
		#clock-cells = <1>;
		clocks = <&clk IMX_SC_R_SDHC_2 IMX_SC_PM_CLK_PER>,
			 <&conn_ipg_clk>, <&conn_axi_clk>;
		bit-offset = <0 16 20>;
		clock-output-names = "sdhc2_lpcg_per_clk",
				     "sdhc2_lpcg_ipg_clk",
				     "sdhc2_lpcg_ahb_clk";
		power-domains = <&pd IMX_SC_R_SDHC_2>;
	};

	enet0_lpcg: clock-controller@5b230000 {
		compatible = "fsl,imx8qxp-lpcg";
		reg = <0x5b230000 0x10000>;
		#clock-cells = <1>;
		clocks = <&clk IMX_SC_R_ENET_0 IMX_SC_PM_CLK_PER>,
			 <&clk IMX_SC_R_ENET_0 IMX_SC_PM_CLK_PER>,
			 <&conn_axi_clk>,
			 <&clk IMX_SC_R_ENET_0 IMX_SC_C_TXCLK>,
			 <&conn_ipg_clk>,
			 <&conn_ipg_clk>;
		bit-offset = <0 4 8 12 16 20>;
		clock-output-names = "enet0_lpcg_timer_clk",
				     "enet0_lpcg_txc_sampling_clk",
				     "enet0_lpcg_ahb_clk",
				     "enet0_lpcg_rgmii_txc_clk",
				     "enet0_lpcg_ipg_clk",
				     "enet0_lpcg_ipg_s_clk";
		power-domains = <&pd IMX_SC_R_ENET_0>;
	};

	enet1_lpcg: clock-controller@5b240000 {
		compatible = "fsl,imx8qxp-lpcg";
		reg = <0x5b240000 0x10000>;
		#clock-cells = <1>;
		clocks = <&clk IMX_SC_R_ENET_1 IMX_SC_PM_CLK_PER>,
			 <&clk IMX_SC_R_ENET_1 IMX_SC_PM_CLK_PER>,
			 <&conn_axi_clk>,
			 <&clk IMX_SC_R_ENET_1 IMX_SC_C_TXCLK>,
			 <&conn_ipg_clk>,
			 <&conn_ipg_clk>;
		bit-offset = <0 4 8 12 16 20>;
		clock-output-names = "enet1_lpcg_timer_clk",
				     "enet1_lpcg_txc_sampling_clk",
				     "enet1_lpcg_ahb_clk",
				     "enet1_lpcg_rgmii_txc_clk",
				     "enet1_lpcg_ipg_clk",
				     "enet1_lpcg_ipg_s_clk";
		power-domains = <&pd IMX_SC_R_ENET_1>;
	};

	usb2_lpcg: clock-controller@5b270000 {
		compatible = "fsl,imx8qxp-lpcg";
		reg = <0x5b270000 0x10000>;
		#clock-cells = <1>;
		clocks = <&conn_ahb_clk>, <&conn_ipg_clk>;
		bit-offset = <24 28>;
		clock-output-names = "usboh3_ahb_clk",
				     "usboh3_phy_ipg_clk";
		power-domains = <&pd IMX_SC_R_USB_0_PHY>;
	};

	usb3_lpcg: clock-controller@5b280000 {
		compatible = "fsl,imx8qxp-lpcg";
		reg = <0x5b280000 0x10000>;
		#clock-cells = <1>;
		bit-offset = <0 4 16 20 24 28>;
		clocks = <&clk IMX_SC_R_USB_2 IMX_SC_PM_CLK_PER>,
			 <&clk IMX_SC_R_USB_2 IMX_SC_PM_CLK_MISC>,
			 <&conn_ipg_clk>,
			 <&conn_ipg_clk>,
			 <&conn_ipg_clk>,
			 <&clk IMX_SC_R_USB_2 IMX_SC_PM_CLK_MST_BUS>;
		clock-output-names = "usb3_app_clk",
				     "usb3_lpm_clk",
				     "usb3_ipg_clk",
				     "usb3_core_pclk",
				     "usb3_phy_clk",
				     "usb3_aclk";
		power-domains = <&pd IMX_SC_R_USB_2_PHY>;
	};

	rawnand_0_lpcg: clock-controller@5b290000 {
		compatible = "fsl,imx8qxp-lpcg";
		reg = <0x5b290000 0x4>;
		#clock-cells = <1>;
		clocks = <&clk IMX_SC_R_NAND IMX_SC_PM_CLK_PER>,
			 <&clk IMX_SC_R_NAND IMX_SC_PM_CLK_MST_BUS>,
			 <&conn_axi_clk>,
			 <&conn_axi_clk>;
		bit-offset = <0 4 16 20>;
		clock-output-names = "bch_clk",
				     "gpmi_clk",
				     "gpmi_apb_clk",
				     "bch_apb_clk";
		power-domains = <&pd IMX_SC_R_NAND>;
	};

	rawnand_4_lpcg: clock-controller@5b290004 {
		compatible = "fsl,imx8qxp-lpcg";
		reg = <0x5b290004 0x10000>;
		#clock-cells = <1>;
		clocks = <&conn_axi_clk>;
		bit-offset = <16>;
		clock-output-names = "apbhdma_hclk";
		power-domains = <&pd IMX_SC_R_NAND>;
	};

	dma_apbh: dma-apbh@5b810000 {
		compatible = "fsl,imx28-dma-apbh";
		reg = <0x5b810000 0x2000>;
		interrupts = <GIC_SPI 274 IRQ_TYPE_LEVEL_HIGH>,
			     <GIC_SPI 274 IRQ_TYPE_LEVEL_HIGH>,
			     <GIC_SPI 274 IRQ_TYPE_LEVEL_HIGH>,
			     <GIC_SPI 274 IRQ_TYPE_LEVEL_HIGH>;
		interrupt-names = "gpmi0", "gpmi1", "gpmi2", "gpmi3";
		#dma-cells = <1>;
		dma-channels = <4>;
		clocks = <&rawnand_4_lpcg 0>;
		clock-names = "apbhdma_hclk";
		power-domains = <&pd IMX_SC_R_NAND>;
	};

	gpmi: gpmi-nand@5b812000{
		compatible = "fsl,imx8qxp-gpmi-nand";
		#address-cells = <1>;
		#size-cells = <1>;
		reg = <0x5b812000 0x2000>, <0x5b814000 0x2000>;
		reg-names = "gpmi-nand", "bch";
		interrupts = <GIC_SPI 272 IRQ_TYPE_LEVEL_HIGH>;
		interrupt-names = "bch";
		clocks = <&rawnand_0_lpcg 1>,
			 <&rawnand_0_lpcg 2>,
			 <&rawnand_0_lpcg 0>,
			 <&rawnand_0_lpcg 3>;
		clock-names = "gpmi_clk", "gpmi_apb_clk",
			      "bch_clk", "bch_apb_clk";
		dmas = <&dma_apbh 0>;
		dma-names = "rx-tx";
		power-domains = <&pd IMX_SC_R_NAND>;
		assigned-clocks = <&clk IMX_SC_R_NAND IMX_SC_PM_CLK_MST_BUS>;
		assigned-clock-rates = <50000000>;
		status = "disabled";
	};
};<|MERGE_RESOLUTION|>--- conflicted
+++ resolved
@@ -63,11 +63,7 @@
 		reg = <0x5b0d0200 0x200>;
 	};
 
-<<<<<<< HEAD
-	usbphy1: usbphy@0x5b100000 {
-=======
 	usbphy1: usbphy@5b100000 {
->>>>>>> 29549c70
 		compatible = "fsl,imx8qm-usbphy", "fsl,imx7ulp-usbphy",
 			"fsl,imx6ul-usbphy", "fsl,imx23-usbphy";
 		reg = <0x5b100000 0x1000>;
@@ -80,15 +76,9 @@
 		interrupts = <GIC_SPI 232 IRQ_TYPE_LEVEL_HIGH>;
 		reg = <0x5b010000 0x10000>;
 		clocks = <&sdhc0_lpcg 1>,
-<<<<<<< HEAD
-			 <&sdhc0_lpcg 0>,
-			 <&sdhc0_lpcg 2>;
-		clock-names = "ipg", "per", "ahb";
-=======
 			 <&sdhc0_lpcg 2>,
 			 <&sdhc0_lpcg 0>;
 		clock-names = "ipg", "ahb", "per";
->>>>>>> 29549c70
 		assigned-clocks = <&clk IMX_SC_R_SDHC_0 IMX_SC_PM_CLK_PER>;
 		assigned-clock-rates = <400000000>;
 		power-domains = <&pd IMX_SC_R_SDHC_0>;
@@ -101,15 +91,9 @@
 		interrupts = <GIC_SPI 233 IRQ_TYPE_LEVEL_HIGH>;
 		reg = <0x5b020000 0x10000>;
 		clocks = <&sdhc1_lpcg 1>,
-<<<<<<< HEAD
-			 <&sdhc1_lpcg 0>,
-			 <&sdhc1_lpcg 2>;
-		clock-names = "ipg", "per", "ahb";
-=======
 			 <&sdhc1_lpcg 2>,
 			 <&sdhc1_lpcg 0>;
 		clock-names = "ipg", "ahb", "per";
->>>>>>> 29549c70
 		assigned-clocks = <&clk IMX_SC_R_SDHC_1 IMX_SC_PM_CLK_PER>;
 		assigned-clock-rates = <200000000>;
 		power-domains = <&pd IMX_SC_R_SDHC_1>;
@@ -122,15 +106,9 @@
 		interrupts = <GIC_SPI 234 IRQ_TYPE_LEVEL_HIGH>;
 		reg = <0x5b030000 0x10000>;
 		clocks = <&sdhc2_lpcg 1>,
-<<<<<<< HEAD
-			 <&sdhc2_lpcg 0>,
-			 <&sdhc2_lpcg 2>;
-		clock-names = "ipg", "per", "ahb";
-=======
 			 <&sdhc2_lpcg 2>,
 			 <&sdhc2_lpcg 0>;
 		clock-names = "ipg", "ahb", "per";
->>>>>>> 29549c70
 		assigned-clocks = <&clk IMX_SC_R_SDHC_2 IMX_SC_PM_CLK_PER>;
 		assigned-clock-rates = <200000000>;
 		power-domains = <&pd IMX_SC_R_SDHC_2>;
