--- conflicted
+++ resolved
@@ -51,16 +51,11 @@
 dtb-$(CONFIG_ARCH_MXC) += imx8mm-evk.dtb imx8mm-evk-rpmsg.dtb imx8mm-evk-rm67191.dtb \
 			  imx8mm-ddr4-evk.dtb imx8mm-evk-root.dtb imx8mm-evk-inmate.dtb \
 			  imx8mm-ddr4-evk-rm67191.dtb imx8mm-evk-revb.dtb imx8mm-ddr4-evk-revb.dtb \
-<<<<<<< HEAD
-			  imx8mm-ddr4-evk-revb-rm67191.dtb imx8mm-ddr4-evk-no-product.dtb \
+			  imx8mm-ddr4-evk-revb-rm67191.dtb imx8mm-ddr3l-val.dtb imx8mm-ddr4-evk-no-product.dtb \
 			  imx8mm-evk-no-product.dtb
 dtb-$(CONFIG_ARCH_MXC) += imx8mm-evk-ak4497.dtb imx8mm-evk-ak5558.dtb imx8mm-evk-audio-tdm.dtb \
 			  imx8mm-ddr4-evk-no-dynamic_partition.dtb imx8mm-ddr4-evk-no-product-no-dynamic_partition.dtb \
 			  imx8mm-evk-no-dynamic_partition.dtb imx8mm-evk-no-product-no-dynamic_partition.dtb
-=======
-			  imx8mm-ddr4-evk-revb-rm67191.dtb imx8mm-ddr3l-val.dtb
-dtb-$(CONFIG_ARCH_MXC) += imx8mm-evk-ak4497.dtb imx8mm-evk-ak5558.dtb imx8mm-evk-audio-tdm.dtb
->>>>>>> d64b959d
 dtb-$(CONFIG_ARCH_MXC) += imx8mn-evk.dtb imx8mn-evk-rm67191.dtb imx8mn-ddr4-evk.dtb imx8mn-ddr4-evk-ak5558.dtb \
 			  imx8mn-ddr4-evk-rm67191.dtb imx8mn-ddr4-evk-rpmsg.dtb \
 			  imx8mn-ddr4-evk-no-product.dtb imx8mn-ddr4-evk-no-dynamic_partition.dtb \
@@ -98,19 +93,14 @@
 			  imx8qm-lpddr4-val-ca72.dtb imx8qm-ddr4-val.dtb \
 			  imx8qm-lpddr4-val-lpspi.dtb imx8qm-lpddr4-val-lpspi-slave.dtb \
 			  imx8qm-mek-dsi-rm67191.dtb imx8qm-lpddr4-val-dp.dtb\
-<<<<<<< HEAD
 			  imx8qm-mek-ov5640-no-product.dtb \
 			  imx8qm-mek-ov5640-no-dynamic_partition.dtb \
 			  imx8qm-mek-ov5640-no-product-no-dynamic_partition.dtb \
-			  imx8qp-lpddr4-val.dtb imx8dm-lpddr4-val.dtb \
+			  imx8qp-lpddr4-val.dtb imx8dm-lpddr4-val.dtb imx8qm-pcieax2pciebx1.dtb \
 			  imx8qm-mek-car.dtb imx8qm-mek-car-md.dtb \
 			  imx8qm-mek-car-a72.dtb imx8qm-mek-car-md-a72.dtb \
 			  imx8qm-mek-car2-a72.dtb imx8qm-mek-car2-md-a72.dtb
 dtb-$(CONFIG_ARCH_MXC) += imx8qm-mek-dom0.dtb imx8qm-mek-domu.dtb imx8qm-mek-domu-car.dtb \
-=======
-			  imx8qp-lpddr4-val.dtb imx8dm-lpddr4-val.dtb imx8qm-pcieax2pciebx1.dtb
-dtb-$(CONFIG_ARCH_MXC) += imx8qm-mek-dom0.dtb imx8qm-mek-domu.dtb \
->>>>>>> d64b959d
 			  imx8qm-mek-root.dtb imx8qm-mek-inmate.dtb
 dtb-$(CONFIG_ARCH_MXC) += imx8qxp-ai_ml.dtb
 dtb-$(CONFIG_ARCH_MXC) += imx8dxl-phantom-mek.dtb \
