dtb-$(CONFIG_ARCH_LAYERSCAPE) += fsl-ls1043a-qds.dtb
dtb-$(CONFIG_ARCH_LAYERSCAPE) += fsl-ls1043a-rdb.dtb
dtb-$(CONFIG_ARCH_LAYERSCAPE) += fsl-ls2080a-qds.dtb
dtb-$(CONFIG_ARCH_LAYERSCAPE) += fsl-ls2080a-rdb.dtb
dtb-$(CONFIG_ARCH_LAYERSCAPE) += fsl-ls2080a-simu.dtb
dtb-$(CONFIG_ARCH_FSL_IMX8QM) += fsl-imx8qm-lpddr4-arm2.dtb \
				 fsl-imx8qm-ddr4-arm2.dtb \
				 fsl-imx8qm-lpddr4-arm2_ca53.dtb \
				 fsl-imx8qm-lpddr4-arm2_ca72.dtb \
				 fsl-imx8qm-mek.dtb \
<<<<<<< HEAD
=======
				 fsl-imx8qm-mek-mipi-ov5640.dtb \
				 fsl-imx8qm-mek-mipi-two-ov5640.dtb \
>>>>>>> 05f46d3f
				 fsl-imx8qm-mek-8cam.dtb \
				 fsl-imx8qm-mek_ca53.dtb \
				 fsl-imx8qm-mek_ca72.dtb \
				 fsl-imx8qm-mek-hdmi.dtb \
<<<<<<< HEAD
				 fsl-imx8qm-mek-it6263.dtb \
				 fsl-imx8qm-mek-dsi-adv7535.dtb \
				 fsl-imx8qm-mek-dsi-rm67191.dtb \
				 fsl-imx8qm-mek-jdi-wuxga-lvds1-panel.dtb \
				 fsl-imx8qm-mek-it6263-adv7535.dtb \
				 fsl-imx8qm-mek-it6263-rm67191.dtb \
				 fsl-imx8qm-lpddr4-arm2-dp.dtb \
				 fsl-imx8qm-lpddr4-arm2-8cam.dtb \
				 fsl-imx8qm-lpddr4-arm2-it6263.dtb \
=======
				 fsl-imx8qm-mek-dsi-rm67191.dtb \
				 fsl-imx8qm-mek-enet2-tja1100.dtb \
				 fsl-imx8qm-mek-jdi-wuxga-lvds1-panel.dtb \
				 fsl-imx8qm-mek-dom0.dtb \
				 fsl-imx8qm-mek-domu.dtb \
				 fsl-imx8qm-lpddr4-arm2-dp.dtb \
				 fsl-imx8qm-lpddr4-arm2-8cam.dtb \
>>>>>>> 05f46d3f
				 fsl-imx8qm-lpddr4-arm2-it6263-dual-channel.dtb \
				 fsl-imx8qm-lpddr4-arm2-jdi-wuxga-lvds1-panel.dtb \
				 fsl-imx8qm-lpddr4-arm2-lpspi.dtb \
				 fsl-imx8qm-lpddr4-arm2-spdif.dtb \
				 fsl-imx8qm-lpddr4-arm2-mqs.dtb \
				 fsl-imx8qm-lpddr4-arm2-usb3.dtb \
<<<<<<< HEAD
				 fsl-imx8qm-lpddr4-arm2-dsi-adv7535.dtb \
				 fsl-imx8qm-lpddr4-arm2-dsi-rm67191.dtb \
				 fsl-imx8qm-lpddr4-arm2-it6263-adv7535.dtb \
				 fsl-imx8qm-lpddr4-arm2-it6263-rm67191.dtb \
				 fsl-imx8qm-lpddr4-arm2-hsic.dtb
dtb-$(CONFIG_ARCH_FSL_IMX8QXP) += fsl-imx8qxp-lpddr4-arm2.dtb \
				  fsl-imx8qxp-mek.dtb \
				  fsl-imx8qxp-mek-dom0.dtb \
				  fsl-imx8qxp-mek-enet2.dtb \
				  fsl-imx8qxp-mek-lvds0-it6263.dtb \
				  fsl-imx8qxp-mek-lvds1-it6263.dtb \
				  fsl-imx8qxp-mek-lvds0-lvds1-it6263.dtb \
				  fsl-imx8qxp-mek-dsi-adv7535.dtb \
				  fsl-imx8qxp-mek-dsi-rm67191.dtb \
				  fsl-imx8qxp-lpddr4-arm2-enet2.dtb \
				  fsl-imx8qxp-lpddr4-arm2-gpmi-nand.dtb \
				  fsl-imx8qxp-lpddr4-arm2-it6263.dtb \
=======
				 fsl-imx8qm-lpddr4-arm2-dsi-rm67191.dtb \
				 fsl-imx8qm-lpddr4-arm2-enet2-tja1100.dtb \
				 fsl-imx8qm-lpddr4-arm2-hsic.dtb \
				 fsl-imx8dm-lpddr4-arm2.dtb \
				 fsl-imx8qp-lpddr4-arm2.dtb
dtb-$(CONFIG_ARCH_FSL_IMX8QXP) += fsl-imx8qxp-lpddr4-arm2.dtb \
				  fsl-imx8qxp-mek.dtb \
				  fsl-imx8qxp-mek-dom0.dtb \
				  fsl-imx8qxp-mek-csi.dtb \
				  fsl-imx8qxp-mek-mipi-ov5640.dtb \
				  fsl-imx8qxp-mek-ov5640.dtb \
				  fsl-imx8qxp-mek-enet2.dtb \
				  fsl-imx8qxp-mek-enet2-tja1100.dtb \
				  fsl-imx8qxp-mek-dsi-rm67191.dtb \
				  fsl-imx8qxp-mek-a0.dtb \
				  fsl-imx8qxp-lpddr4-arm2-enet2.dtb \
				  fsl-imx8qxp-lpddr4-arm2-enet2-tja1100.dtb \
				  fsl-imx8qxp-lpddr4-arm2-gpmi-nand.dtb \
>>>>>>> 05f46d3f
				  fsl-imx8qxp-lpddr4-arm2-lpspi.dtb \
				  fsl-imx8qxp-lpddr4-arm2-spdif.dtb \
				  fsl-imx8qxp-lpddr4-arm2-mlb.dtb \
				  fsl-imx8qxp-lpddr4-arm2-mqs.dtb \
				  fsl-imx8qxp-lpddr4-arm2-wm8962.dtb \
<<<<<<< HEAD
				  fsl-imx8qxp-lpddr4-arm2-dsi-adv7535.dtb \
				  fsl-imx8qxp-lpddr4-arm2-dsi-rm67191.dtb
dtb-$(CONFIG_ARCH_FSL_IMX8MQ) += fsl-imx8mq-ddr3l-arm2.dtb \
				 fsl-imx8mq-ddr4-arm2.dtb \
=======
				  fsl-imx8qxp-lpddr4-arm2-dsi-rm67191.dtb \
				  fsl-imx8qxp-lpddr4-arm2-a0.dtb \
				  fsl-imx8dx-lpddr4-arm2.dtb \
				  fsl-imx8dxp-lpddr4-arm2.dtb
dtb-$(CONFIG_ARCH_FSL_IMX8MQ) += fsl-imx8mq-ddr3l-arm2.dtb \
				 fsl-imx8mq-ddr4-arm2.dtb \
				 fsl-imx8mq-ddr4-arm2-gpmi-nand.dtb \
>>>>>>> 05f46d3f
				 fsl-imx8mq-evk.dtb \
				 fsl-imx8mq-evk-m4.dtb \
				 fsl-imx8mq-evk-pcie1-m2.dtb \
				 fsl-imx8mq-evk-lcdif-adv7535.dtb \
				 fsl-imx8mq-evk-mipi-csi2.dtb \
				 fsl-imx8mq-evk-pdm.dtb \
				 fsl-imx8mq-evk-dcss-adv7535.dtb \
				 fsl-imx8mq-evk-dcss-rm67191.dtb \
<<<<<<< HEAD
				 fsl-imx8mq-evk-dual-display.dtb
=======
				 fsl-imx8mq-evk-dual-display.dtb \
				 fsl-imx8mq-evk-ak4497.dtb \
				 fsl-imx8mq-evk-audio-tdm.dtb \
				 fsl-imx8mq-evk-drm.dtb
dtb-$(CONFIG_ARCH_FSL_IMX8MM) += fsl-imx8mm-evk.dtb
>>>>>>> 05f46d3f

always		:= $(dtb-y)
subdir-y	:= $(dts-dirs)
clean-files	:= *.dtb<|MERGE_RESOLUTION|>--- conflicted
+++ resolved
@@ -8,26 +8,12 @@
 				 fsl-imx8qm-lpddr4-arm2_ca53.dtb \
 				 fsl-imx8qm-lpddr4-arm2_ca72.dtb \
 				 fsl-imx8qm-mek.dtb \
-<<<<<<< HEAD
-=======
 				 fsl-imx8qm-mek-mipi-ov5640.dtb \
 				 fsl-imx8qm-mek-mipi-two-ov5640.dtb \
->>>>>>> 05f46d3f
 				 fsl-imx8qm-mek-8cam.dtb \
 				 fsl-imx8qm-mek_ca53.dtb \
 				 fsl-imx8qm-mek_ca72.dtb \
 				 fsl-imx8qm-mek-hdmi.dtb \
-<<<<<<< HEAD
-				 fsl-imx8qm-mek-it6263.dtb \
-				 fsl-imx8qm-mek-dsi-adv7535.dtb \
-				 fsl-imx8qm-mek-dsi-rm67191.dtb \
-				 fsl-imx8qm-mek-jdi-wuxga-lvds1-panel.dtb \
-				 fsl-imx8qm-mek-it6263-adv7535.dtb \
-				 fsl-imx8qm-mek-it6263-rm67191.dtb \
-				 fsl-imx8qm-lpddr4-arm2-dp.dtb \
-				 fsl-imx8qm-lpddr4-arm2-8cam.dtb \
-				 fsl-imx8qm-lpddr4-arm2-it6263.dtb \
-=======
 				 fsl-imx8qm-mek-dsi-rm67191.dtb \
 				 fsl-imx8qm-mek-enet2-tja1100.dtb \
 				 fsl-imx8qm-mek-jdi-wuxga-lvds1-panel.dtb \
@@ -35,32 +21,12 @@
 				 fsl-imx8qm-mek-domu.dtb \
 				 fsl-imx8qm-lpddr4-arm2-dp.dtb \
 				 fsl-imx8qm-lpddr4-arm2-8cam.dtb \
->>>>>>> 05f46d3f
 				 fsl-imx8qm-lpddr4-arm2-it6263-dual-channel.dtb \
 				 fsl-imx8qm-lpddr4-arm2-jdi-wuxga-lvds1-panel.dtb \
 				 fsl-imx8qm-lpddr4-arm2-lpspi.dtb \
 				 fsl-imx8qm-lpddr4-arm2-spdif.dtb \
 				 fsl-imx8qm-lpddr4-arm2-mqs.dtb \
 				 fsl-imx8qm-lpddr4-arm2-usb3.dtb \
-<<<<<<< HEAD
-				 fsl-imx8qm-lpddr4-arm2-dsi-adv7535.dtb \
-				 fsl-imx8qm-lpddr4-arm2-dsi-rm67191.dtb \
-				 fsl-imx8qm-lpddr4-arm2-it6263-adv7535.dtb \
-				 fsl-imx8qm-lpddr4-arm2-it6263-rm67191.dtb \
-				 fsl-imx8qm-lpddr4-arm2-hsic.dtb
-dtb-$(CONFIG_ARCH_FSL_IMX8QXP) += fsl-imx8qxp-lpddr4-arm2.dtb \
-				  fsl-imx8qxp-mek.dtb \
-				  fsl-imx8qxp-mek-dom0.dtb \
-				  fsl-imx8qxp-mek-enet2.dtb \
-				  fsl-imx8qxp-mek-lvds0-it6263.dtb \
-				  fsl-imx8qxp-mek-lvds1-it6263.dtb \
-				  fsl-imx8qxp-mek-lvds0-lvds1-it6263.dtb \
-				  fsl-imx8qxp-mek-dsi-adv7535.dtb \
-				  fsl-imx8qxp-mek-dsi-rm67191.dtb \
-				  fsl-imx8qxp-lpddr4-arm2-enet2.dtb \
-				  fsl-imx8qxp-lpddr4-arm2-gpmi-nand.dtb \
-				  fsl-imx8qxp-lpddr4-arm2-it6263.dtb \
-=======
 				 fsl-imx8qm-lpddr4-arm2-dsi-rm67191.dtb \
 				 fsl-imx8qm-lpddr4-arm2-enet2-tja1100.dtb \
 				 fsl-imx8qm-lpddr4-arm2-hsic.dtb \
@@ -79,18 +45,11 @@
 				  fsl-imx8qxp-lpddr4-arm2-enet2.dtb \
 				  fsl-imx8qxp-lpddr4-arm2-enet2-tja1100.dtb \
 				  fsl-imx8qxp-lpddr4-arm2-gpmi-nand.dtb \
->>>>>>> 05f46d3f
 				  fsl-imx8qxp-lpddr4-arm2-lpspi.dtb \
 				  fsl-imx8qxp-lpddr4-arm2-spdif.dtb \
 				  fsl-imx8qxp-lpddr4-arm2-mlb.dtb \
 				  fsl-imx8qxp-lpddr4-arm2-mqs.dtb \
 				  fsl-imx8qxp-lpddr4-arm2-wm8962.dtb \
-<<<<<<< HEAD
-				  fsl-imx8qxp-lpddr4-arm2-dsi-adv7535.dtb \
-				  fsl-imx8qxp-lpddr4-arm2-dsi-rm67191.dtb
-dtb-$(CONFIG_ARCH_FSL_IMX8MQ) += fsl-imx8mq-ddr3l-arm2.dtb \
-				 fsl-imx8mq-ddr4-arm2.dtb \
-=======
 				  fsl-imx8qxp-lpddr4-arm2-dsi-rm67191.dtb \
 				  fsl-imx8qxp-lpddr4-arm2-a0.dtb \
 				  fsl-imx8dx-lpddr4-arm2.dtb \
@@ -98,7 +57,6 @@
 dtb-$(CONFIG_ARCH_FSL_IMX8MQ) += fsl-imx8mq-ddr3l-arm2.dtb \
 				 fsl-imx8mq-ddr4-arm2.dtb \
 				 fsl-imx8mq-ddr4-arm2-gpmi-nand.dtb \
->>>>>>> 05f46d3f
 				 fsl-imx8mq-evk.dtb \
 				 fsl-imx8mq-evk-m4.dtb \
 				 fsl-imx8mq-evk-pcie1-m2.dtb \
@@ -107,15 +65,11 @@
 				 fsl-imx8mq-evk-pdm.dtb \
 				 fsl-imx8mq-evk-dcss-adv7535.dtb \
 				 fsl-imx8mq-evk-dcss-rm67191.dtb \
-<<<<<<< HEAD
-				 fsl-imx8mq-evk-dual-display.dtb
-=======
 				 fsl-imx8mq-evk-dual-display.dtb \
 				 fsl-imx8mq-evk-ak4497.dtb \
 				 fsl-imx8mq-evk-audio-tdm.dtb \
 				 fsl-imx8mq-evk-drm.dtb
 dtb-$(CONFIG_ARCH_FSL_IMX8MM) += fsl-imx8mm-evk.dtb
->>>>>>> 05f46d3f
 
 always		:= $(dtb-y)
 subdir-y	:= $(dts-dirs)
