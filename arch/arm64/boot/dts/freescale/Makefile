--- conflicted
+++ resolved
@@ -91,17 +91,11 @@
 			  imx8mm-ddr4-evk-rm67191-cmd-ram.dtb \
 			  imx8mm-ddr4-evk-rm67199-cmd-ram.dtb
 dtb-$(CONFIG_ARCH_MXC) += imx8mm-emcon-avari.dtb
-<<<<<<< HEAD
-dtb-$(CONFIG_ARCH_MXC) += imx8mm-icore-mx8mm-ctouch2.dtb
-dtb-$(CONFIG_ARCH_MXC) += imx8mm-icore-mx8mm-edimm2.2.dtb
-dtb-$(CONFIG_ARCH_MXC) += imx8mm-nitrogen-r2.dtb
-=======
 dtb-$(CONFIG_ARCH_MXC) += imx8mm-emtop-baseboard.dtb
 dtb-$(CONFIG_ARCH_MXC) += imx8mm-icore-mx8mm-ctouch2.dtb
 dtb-$(CONFIG_ARCH_MXC) += imx8mm-icore-mx8mm-edimm2.2.dtb
 dtb-$(CONFIG_ARCH_MXC) += imx8mm-nitrogen-r2.dtb
 
->>>>>>> ccf0a997
 dtb-$(CONFIG_ARCH_MXC) += imx8mn-bsh-smm-s2.dtb
 dtb-$(CONFIG_ARCH_MXC) += imx8mn-bsh-smm-s2pro.dtb
 dtb-$(CONFIG_ARCH_MXC) += imx8mn-evk.dtb imx8mn-evk-rm67191.dtb imx8mn-evk-rm67199.dtb \
@@ -229,26 +223,11 @@
 dtb-$(CONFIG_ARCH_MXC) += imx8mq-ddr3l-val.dtb imx8mq-ddr4-val.dtb imx8mq-ddr4-val-gpmi-nand.dtb
 dtb-$(CONFIG_ARCH_MXC) += imx8mq-evk-pcie-ep.dtb
 dtb-$(CONFIG_ARCH_MXC) += imx8mq-wevk.dtb
-<<<<<<< HEAD
-dtb-$(CONFIG_ARCH_MXC) += imx8qm-mek.dtb
-dtb-$(CONFIG_ARCH_MXC) += imx8qxp-ai_ml.dtb
-dtb-$(CONFIG_ARCH_MXC) += imx8qxp-colibri-eval-v3.dtb
-dtb-$(CONFIG_ARCH_MXC) += imx8qxp-mek.dtb
-dtb-$(CONFIG_ARCH_MXC) += imx8ulp-evk.dtb imx8ulp-evk-lpspi-slave.dtb \
-			  imx8ulp-evk-i3c.dtb imx8ulp-evk-rk055hdmipi4m.dtb imx8ulp-evk-rk055hdmipi4mv2.dtb \
-			  imx8ulp-evk-epdc.dtb imx8ulp-evk-sof-btsco.dtb \
-			  imx8ulp-evk-flexio-i2c.dtb imx8ulp-evk-nd.dtb imx8ulp-9x9-evk.dtb \
-			  imx8ulp-9x9-evk-rk055hdmipi4m.dtb imx8ulp-9x9-evk-rk055hdmipi4mv2.dtb \
-			  imx8ulp-9x9-evk-lpspi.dtb imx8ulp-9x9-evk-lpspi-slave.dtb \
-			  imx8ulp-9x9-evk-i3c.dtb imx8ulp-9x9-evk-sof-btsco.dtb \
-			  imx8ulp-evk-lpa.dtb imx8ulp-9x9-evk-lpa.dtb
-=======
 #dtb-$(CONFIG_ARCH_MXC) += imx8qm-apalis-eval.dtb
 #dtb-$(CONFIG_ARCH_MXC) += imx8qm-apalis-ixora-v1.1.dtb
 #dtb-$(CONFIG_ARCH_MXC) += imx8qm-apalis-v1.1-eval.dtb
 #dtb-$(CONFIG_ARCH_MXC) += imx8qm-apalis-v1.1-ixora-v1.1.dtb
 #dtb-$(CONFIG_ARCH_MXC) += imx8qm-apalis-v1.1-ixora-v1.2.dtb
->>>>>>> ccf0a997
 dtb-$(CONFIG_ARCH_MXC) += imx8qm-mek.dtb imx8qm-mek-ov5640.dtb \
 			  imx8qm-mek-enet2-tja1100.dtb imx8qm-mek-rpmsg.dtb \
 			  imx8qm-mek-hdmi.dtb \
@@ -267,13 +246,9 @@
 			  imx8qm-lpddr4-val-dp.dtb\
 			  imx8qp-lpddr4-val.dtb imx8dm-lpddr4-val.dtb imx8qm-pcieax2pciebx1.dtb \
 			  imx8qm-mek-cockpit-a53.dtb imx8qm-mek-cockpit-a72.dtb \
-<<<<<<< HEAD
-			  imx8qm-mek-esai.dtb
-=======
 			  imx8qm-mek-dsi-serdes-rpmsg.dtb \
 			  imx8qm-mek-dsi-serdes.dtb imx8qm-mek-dsi-serdes-dual-display-rpmsg.dtb \
 			  imx8qm-mek-dsi-serdes-dual-display.dtb
->>>>>>> ccf0a997
 dtb-$(CONFIG_ARCH_MXC) += imx8qm-mek-dom0.dtb imx8qm-mek-domu.dtb \
 			  imx8qm-mek-root.dtb imx8qm-mek-inmate.dtb
 
@@ -294,10 +269,6 @@
 imx8qm-mek-revd-dsi-rm67191-dtbs := imx8qm-mek-dsi-rm67191.dtb imx8qm-mek-revd.dtbo
 imx8qm-mek-revd-dsi-rm67199-dtbs := imx8qm-mek-dsi-rm67199.dtb imx8qm-mek-revd.dtbo
 imx8qm-pcieax2pciebx1-revd-dtbs := imx8qm-pcieax2pciebx1.dtb imx8qm-mek-revd.dtbo
-<<<<<<< HEAD
-imx8qm-mek-revd-esai-dtbs := imx8qm-mek-esai.dtb imx8qm-mek-revd.dtbo
-=======
->>>>>>> ccf0a997
 imx8qm-mek-revd-root-dtbs := imx8qm-mek-root.dtb imx8qm-mek-revd.dtbo
 
 dtb-$(CONFIG_ARCH_MXC) += imx8qm-mek-revd.dtb
@@ -317,13 +288,6 @@
 dtb-$(CONFIG_ARCH_MXC) += imx8qm-mek-revd-dsi-rm67191.dtb
 dtb-$(CONFIG_ARCH_MXC) += imx8qm-mek-revd-dsi-rm67199.dtb
 dtb-$(CONFIG_ARCH_MXC) += imx8qm-pcieax2pciebx1-revd.dtb
-<<<<<<< HEAD
-dtb-$(CONFIG_ARCH_MXC) += imx8qm-mek-revd-esai.dtb
-dtb-$(CONFIG_ARCH_MXC) += imx8qm-mek-revd-root.dtb
-
-dtb-$(CONFIG_ARCH_MXC) += imx8qxp-ai_ml.dtb
-dtb-$(CONFIG_ARCH_MXC) += imx8qxp-colibri-eval-v3.dtb
-=======
 dtb-$(CONFIG_ARCH_MXC) += imx8qm-mek-revd-root.dtb
 #dtb-$(CONFIG_ARCH_MXC) += imx8qxp-ai_ml.dtb
 #dtb-$(CONFIG_ARCH_MXC) += imx8qxp-colibri-aster.dtb
@@ -338,7 +302,6 @@
 			  imx8ulp-9x9-evk-lpspi.dtb imx8ulp-9x9-evk-lpspi-slave.dtb \
 			  imx8ulp-9x9-evk-i3c.dtb imx8ulp-9x9-evk-sof-btsco.dtb \
 			  imx8ulp-evk-lpa.dtb imx8ulp-9x9-evk-lpa.dtb
->>>>>>> ccf0a997
 dtb-$(CONFIG_ARCH_MXC) += imx8dxl-evk.dtb \
 			  imx8dxl-evk-enet0.dtb imx8dxl-evk-enet0-tja1100.dtb \
 			  imx8dxl-evk-pcie-ep.dtb \
@@ -354,12 +317,8 @@
 dtb-$(CONFIG_ARCH_MXC) += imx8qxp-mek.dtb imx8qxp-mek-ov5640.dtb \
 			  imx8qxp-mek-enet2.dtb imx8qxp-mek-enet2-sja1105.dtb \
 			  imx8qxp-mek-enet2-tja1100.dtb \
-<<<<<<< HEAD
-			  imx8qxp-mek-sof-cs42888.dtb imx8qxp-mek-sof-wm8960.dtb imx8qxp-mek-sof.dtb\
-=======
 			  imx8qxp-mek-sof-cs42888.dtb imx8qxp-mek-sof.dtb\
 			  imx8qxp-mek-sof-wm8960.dtb imx8qxp-mek-sof-wm8962.dtb\
->>>>>>> ccf0a997
 			  imx8qxp-mek-rpmsg.dtb imx8qxp-mek-a0.dtb \
 			  imx8qxp-mek-it6263-lvds0-dual-channel.dtb \
 			  imx8qxp-mek-it6263-lvds1-dual-channel.dtb \
@@ -404,12 +363,8 @@
 			  imx93-14x14-evk-tja1103.dtb imx93-14x14-evk-rm67199.dtb \
 			  imx93-14x14-evk-mqs.dtb imx93-14x14-evk-aud-hat.dtb \
 			  imx93-14x14-evk-lvds-it6263.dtb imx93-14x14-evk-sja1105.dtb \
-<<<<<<< HEAD
-			  imx93-14x14-evk-flexspi-m2.dtb imx93-14x14-evk-dsi-serdes.dtb
-=======
 			  imx93-14x14-evk-flexspi-m2.dtb imx93-14x14-evk-dsi-serdes.dtb \
 			  imx93-14x14-evk-i3c.dtb
->>>>>>> ccf0a997
 dtb-$(CONFIG_ARCH_MXC) += imx93-11x11-evk.dtb \
 			  imx93-11x11-evk-inmate.dtb imx93-11x11-evk-root.dtb imx93-11x11-evk-flexio-i2c.dtb \
 			  imx93-11x11-evk-lpspi.dtb imx93-11x11-evk-lpspi-slave.dtb \
@@ -420,8 +375,6 @@
 			  imx93-11x11-evk-mt9m114.dtb \
 			  imx93-11x11-evk-ld.dtb \
 			  imx93-11x11-evk-rpmsg.dtb imx93-11x11-evk-rpmsg-lpv.dtb
-<<<<<<< HEAD
-=======
 
 imx93-11x11-evk-pmic-pf0900-dtbs := imx93-11x11-evk.dtb imx93-11x11-evk-pmic-pf0900.dtbo
 imx93-11x11-evk-pmic-pf0900-root-dtbs := imx93-11x11-evk-root.dtb imx93-11x11-evk-pmic-pf0900.dtbo
@@ -457,7 +410,6 @@
 dtb-$(CONFIG_ARCH_MXC) += imx93-11x11-evk-pmic-pf0900-rpmsg.dtb
 dtb-$(CONFIG_ARCH_MXC) += imx93-11x11-evk-pmic-pf0900-rpmsg-lpv.dtb
 
->>>>>>> ccf0a997
 dtb-$(CONFIG_ARCH_MXC) += imx93-9x9-qsb.dtb \
 			  imx93-9x9-qsb-can1.dtb \
 			  imx93-9x9-qsb-flexspi-m2.dtb \
@@ -465,38 +417,6 @@
 			  imx93-9x9-qsb-mt9m114.dtb \
 			  imx93-9x9-qsb-i3c.dtb \
 			  imx93-9x9-qsb-lpspi.dtb imx93-9x9-qsb-lpspi-slave.dtb \
-<<<<<<< HEAD
-			  imx93-9x9-qsb-ld.dtb imx93-9x9-qsb-aud-hat.dtb \
-			  imx93-9x9-qsb-rpmsg.dtb imx93-9x9-qsb-rpmsg-lpv.dtb
-
-dtb-$(CONFIG_ARCH_MXC) += imx91p-9x9-qsb.dtb imx91p-9x9-qsb-aud-hat.dtb \
-			  imx91p-9x9-qsb-mt9m114.dtb \
-			  imx91p-9x9-qsb-flexspi-m2.dtb \
-			  imx91p-9x9-qsb-spi-nand-m2.dtb \
-			  imx91p-9x9-qsb-i3c.dtb \
-			  imx91p-9x9-qsb-lpspi.dtb \
-			  imx91p-9x9-qsb-lpspi-slave.dtb \
-			  imx91p-9x9-qsb-ld.dtb \
-			  imx91p-9x9-qsb-ontat-wvga-panel.dtb \
-			  imx91p-9x9-qsb-can1.dtb
-dtb-$(CONFIG_ARCH_MXC) += imx91p-11x11-evk.dtb imx91p-11x11-evk-mt9m114.dtb \
-			  imx91p-11x11-evk-mqs.dtb imx91p-11x11-evk-aud-hat.dtb \
-			  imx91p-11x11-evk-ontat-wvga-panel.dtb \
-			  imx91p-11x11-evk-flexspi-m2.dtb \
-			  imx91p-11x11-evk-ld.dtb \
-			  imx91p-11x11-evk-i3c.dtb \
-			  imx91p-11x11-evk-lpspi.dtb \
-			  imx91p-11x11-evk-lpspi-slave.dtb
-
-dtb-$(CONFIG_ARCH_MXC) += imx8mm-venice-gw72xx-0x-imx219.dtb
-dtb-$(CONFIG_ARCH_MXC) += imx8mm-venice-gw72xx-0x-rs232-rts.dtb
-dtb-$(CONFIG_ARCH_MXC) += imx8mm-venice-gw72xx-0x-rs422.dtb
-dtb-$(CONFIG_ARCH_MXC) += imx8mm-venice-gw72xx-0x-rs485.dtb
-dtb-$(CONFIG_ARCH_MXC) += imx8mm-venice-gw73xx-0x-imx219.dtb
-dtb-$(CONFIG_ARCH_MXC) += imx8mm-venice-gw73xx-0x-rs232-rts.dtb
-dtb-$(CONFIG_ARCH_MXC) += imx8mm-venice-gw73xx-0x-rs422.dtb
-dtb-$(CONFIG_ARCH_MXC) += imx8mm-venice-gw73xx-0x-rs485.dtb
-=======
 			  imx93-9x9-qsb-aud-hat.dtb \
 			  imx93-9x9-qsb-ld.dtb \
 			  imx93-9x9-qsb-rpmsg.dtb imx93-9x9-qsb-rpmsg-lpv.dtb
@@ -568,7 +488,6 @@
 
 imx95-19x19-titan-os08a20-dtbs := imx95-19x19-titan.dtb imx95-19x19-titan-os08a20.dtbo
 dtb-$(CONFIG_ARCH_MXC) += imx95-19x19-titan-os08a20.dtb
->>>>>>> ccf0a997
 
 dtb-$(CONFIG_ARCH_S32) += s32g274a-evb.dtb
 dtb-$(CONFIG_ARCH_S32) += s32g274a-rdb2.dtb
