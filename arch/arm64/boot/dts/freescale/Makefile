# SPDX-License-Identifier: GPL-2.0

<<<<<<< HEAD
=======
dtb-$(CONFIG_ARCH_LAYERSCAPE) += fsl-ls1012a-2g5rdb.dtb
>>>>>>> 29549c70
dtb-$(CONFIG_ARCH_LAYERSCAPE) += fsl-ls1012a-frdm.dtb
dtb-$(CONFIG_ARCH_LAYERSCAPE) += fsl-ls1012a-frwy.dtb
dtb-$(CONFIG_ARCH_LAYERSCAPE) += fsl-ls1012a-oxalis.dtb
dtb-$(CONFIG_ARCH_LAYERSCAPE) += fsl-ls1012a-qds.dtb
dtb-$(CONFIG_ARCH_LAYERSCAPE) += fsl-ls1012a-rdb.dtb
dtb-$(CONFIG_ARCH_LAYERSCAPE) += fsl-ls1028a-kontron-kbox-a-230-ls.dtb
dtb-$(CONFIG_ARCH_LAYERSCAPE) += fsl-ls1028a-kontron-sl28.dtb
dtb-$(CONFIG_ARCH_LAYERSCAPE) += fsl-ls1028a-kontron-sl28-var1.dtb
dtb-$(CONFIG_ARCH_LAYERSCAPE) += fsl-ls1028a-kontron-sl28-var2.dtb
dtb-$(CONFIG_ARCH_LAYERSCAPE) += fsl-ls1028a-kontron-sl28-var3-ads2.dtb
dtb-$(CONFIG_ARCH_LAYERSCAPE) += fsl-ls1028a-kontron-sl28-var4.dtb
dtb-$(CONFIG_ARCH_LAYERSCAPE) += fsl-ls1028a-qds.dtb
dtb-$(CONFIG_ARCH_LAYERSCAPE) += fsl-ls1028a-rdb.dtb
dtb-$(CONFIG_ARCH_LAYERSCAPE) += fsl-ls1028a-rdb-dpdk.dtb
dtb-$(CONFIG_ARCH_LAYERSCAPE) += fsl-ls1043a-qds.dtb
dtb-$(CONFIG_ARCH_LAYERSCAPE) += fsl-ls1043a-qds-sdk.dtb
dtb-$(CONFIG_ARCH_LAYERSCAPE) += fsl-ls1043a-rdb.dtb
dtb-$(CONFIG_ARCH_LAYERSCAPE) += fsl-ls1043a-rdb-sdk.dtb
dtb-$(CONFIG_ARCH_LAYERSCAPE) += fsl-ls1043a-rdb-usdpaa.dtb
dtb-$(CONFIG_ARCH_LAYERSCAPE) += fsl-ls1046a-frwy.dtb
dtb-$(CONFIG_ARCH_LAYERSCAPE) += fsl-ls1046a-frwy-sdk.dtb
dtb-$(CONFIG_ARCH_LAYERSCAPE) += fsl-ls1046a-frwy-usdpaa.dtb
dtb-$(CONFIG_ARCH_LAYERSCAPE) += fsl-ls1046a-qds.dtb
dtb-$(CONFIG_ARCH_LAYERSCAPE) += fsl-ls1046a-qds-sdk.dtb
dtb-$(CONFIG_ARCH_LAYERSCAPE) += fsl-ls1046a-rdb.dtb
dtb-$(CONFIG_ARCH_LAYERSCAPE) += fsl-ls1046a-rdb-sdk.dtb
dtb-$(CONFIG_ARCH_LAYERSCAPE) += fsl-ls1046a-rdb-usdpaa.dtb
dtb-$(CONFIG_ARCH_LAYERSCAPE) += fsl-ls1046a-rdb-shared-mac9-only.dtb
dtb-$(CONFIG_ARCH_LAYERSCAPE) += fsl-ls1046a-rdb-usdpaa-shared-mac10.dtb
dtb-$(CONFIG_ARCH_LAYERSCAPE) += fsl-ls1046a-rdb-usdpaa-shared.dtb
dtb-$(CONFIG_ARCH_LAYERSCAPE) += fsl-ls1088a-qds.dtb
dtb-$(CONFIG_ARCH_LAYERSCAPE) += fsl-ls1088a-rdb.dtb
dtb-$(CONFIG_ARCH_LAYERSCAPE) += fsl-ls1088a-ten64.dtb
dtb-$(CONFIG_ARCH_LAYERSCAPE) += fsl-ls2080a-qds.dtb
dtb-$(CONFIG_ARCH_LAYERSCAPE) += fsl-ls2080a-rdb.dtb
dtb-$(CONFIG_ARCH_LAYERSCAPE) += fsl-ls2081a-rdb.dtb
dtb-$(CONFIG_ARCH_LAYERSCAPE) += fsl-ls2080a-simu.dtb
dtb-$(CONFIG_ARCH_LAYERSCAPE) += fsl-ls2088a-qds.dtb
dtb-$(CONFIG_ARCH_LAYERSCAPE) += fsl-ls2088a-rdb.dtb
dtb-$(CONFIG_ARCH_LAYERSCAPE) += fsl-lx2160a-bluebox3.dtb
dtb-$(CONFIG_ARCH_LAYERSCAPE) += fsl-lx2160a-bluebox3-rev-a.dtb
dtb-$(CONFIG_ARCH_LAYERSCAPE) += fsl-lx2160a-clearfog-cx.dtb
dtb-$(CONFIG_ARCH_LAYERSCAPE) += fsl-lx2160a-honeycomb.dtb
dtb-$(CONFIG_ARCH_LAYERSCAPE) += fsl-lx2160a-qds.dtb
dtb-$(CONFIG_ARCH_LAYERSCAPE) += fsl-lx2160a-rdb.dtb
dtb-$(CONFIG_ARCH_LAYERSCAPE) += fsl-lx2162a-qds.dtb

fsl-ls1028a-qds-13bb-dtbs := fsl-ls1028a-qds.dtb fsl-ls1028a-qds-13bb.dtbo
fsl-ls1028a-qds-65bb-dtbs := fsl-ls1028a-qds.dtb fsl-ls1028a-qds-65bb.dtbo
fsl-ls1028a-qds-7777-dtbs := fsl-ls1028a-qds.dtb fsl-ls1028a-qds-7777.dtbo
fsl-ls1028a-qds-85bb-dtbs := fsl-ls1028a-qds.dtb fsl-ls1028a-qds-85bb.dtbo
fsl-ls1028a-qds-899b-dtbs := fsl-ls1028a-qds.dtb fsl-ls1028a-qds-899b.dtbo
fsl-ls1028a-qds-9999-dtbs := fsl-ls1028a-qds.dtb fsl-ls1028a-qds-9999.dtbo

dtb-$(CONFIG_ARCH_LAYERSCAPE) += fsl-ls1028a-qds-13bb.dtb
dtb-$(CONFIG_ARCH_LAYERSCAPE) += fsl-ls1028a-qds-65bb.dtb
dtb-$(CONFIG_ARCH_LAYERSCAPE) += fsl-ls1028a-qds-7777.dtb
dtb-$(CONFIG_ARCH_LAYERSCAPE) += fsl-ls1028a-qds-85bb.dtb
dtb-$(CONFIG_ARCH_LAYERSCAPE) += fsl-ls1028a-qds-899b.dtb
dtb-$(CONFIG_ARCH_LAYERSCAPE) += fsl-ls1028a-qds-9999.dtb

<<<<<<< HEAD
=======
dtb-$(CONFIG_ARCH_MXC) += imx8dxl-evk.dtb
dtb-$(CONFIG_ARCH_MXC) += imx8mm-ab2.dtb imx8mm-ab2-m4.dtb imx8mm-ddr4-ab2.dtb imx8mm-ddr4-ab2-m4.dtb \
			  imx8mm-ddr4-ab2-revb.dtb imx8mm-ddr4-ab2-m4-revb.dtb
>>>>>>> 29549c70
dtb-$(CONFIG_ARCH_MXC) += imx8mm-evk.dtb imx8mm-evk-rpmsg.dtb imx8mm-evk-rm67191.dtb \
			  imx8mm-evk-root.dtb imx8mm-evk-inmate.dtb imx8mm-evk-revb-qca-wifi.dtb \
			  imx8mm-evk-ecspi-slave.dtb \
			  imx8mm-evk-pcie-ep.dtb \
			  imx8mm-evk-usd-wifi.dtb \
			  imx8mm-evk-qca-wifi.dtb \
			  imx8mm-evk-dpdk.dtb \
			  imx8mm-evk-rm67199.dtb imx8mm-evk-rm67191-cmd-ram.dtb imx8mm-evk-rm67199-cmd-ram.dtb \
			  imx8mm-evk-lk.dtb imx8mm-evk-rpmsg-wm8524-lpv.dtb
dtb-$(CONFIG_ARCH_MXC) += imx8mm-evk-rpmsg-wm8524.dtb
dtb-$(CONFIG_ARCH_MXC) += imx8mm-evk-ak4497.dtb imx8mm-evk-ak5558.dtb imx8mm-evk-audio-tdm.dtb
dtb-$(CONFIG_ARCH_MXC) += imx8mm-evk-8mic-revE.dtb imx8mm-evk-8mic-swpdm.dtb \
			  imx8mm-evk-iqaudio-dacplus.dtb imx8mm-evk-iqaudio-dacpro.dtb imx8mm-evk-hifiberry-dacplus.dtb \
<<<<<<< HEAD
			  imx8mm-evk-hifiberry-dac2.dtb
dtb-$(CONFIG_ARCH_MXC) += imx8mm-ddr4-evk.dtb imx8mm-ddr4-evk-rm67191.dtb imx8mm-ddr4-evk-revb.dtb \
			  imx8mm-ddr4-evk-revb-rm67191.dtb \
			  imx8mm-ddr4-evk-revb-rm67191-cmd-ram.dtb \
=======
			  imx8mm-evk-hifiberry-dac2.dtb imx8mm-evk-hifiberry-dacplusadc.dtb
dtb-$(CONFIG_ARCH_MXC) += imx8mm-ddr4-evk.dtb imx8mm-ddr4-evk-rm67191.dtb imx8mm-ddr4-evk-revb.dtb \
			  imx8mm-ddr4-evk-revb-rm67191.dtb \
			  imx8mm-ddr4-evk-revb-rm67191-cmd-ram.dtb \
			  imx8mm-ddr4-evk-root.dtb \
			  imx8mm-ddr4-evk-inmate.dtb \
>>>>>>> 29549c70
			  imx8mm-ddr4-evk-pcie-ep.dtb \
			  imx8mm-ddr4-evk-revb-rm67199.dtb \
			  imx8mm-ddr4-evk-revb-rm67199-cmd-ram.dtb \
			  imx8mm-ddr4-evk-rm67199.dtb \
			  imx8mm-ddr4-evk-rm67191-cmd-ram.dtb \
			  imx8mm-ddr4-evk-rm67199-cmd-ram.dtb
<<<<<<< HEAD
dtb-$(CONFIG_ARCH_MXC) += imx8mm-icore-mx8mm-ctouch2.dtb
dtb-$(CONFIG_ARCH_MXC) += imx8mm-icore-mx8mm-edimm2.2.dtb
dtb-$(CONFIG_ARCH_MXC) += imx8mm-nitrogen-r2.dtb
dtb-$(CONFIG_ARCH_MXC) += imx8mn-evk.dtb imx8mn-evk-rm67191.dtb imx8mn-evk-rpmsg.dtb
dtb-$(CONFIG_ARCH_MXC) += imx8mm-ab2.dtb imx8mm-ab2-m4.dtb imx8mm-ddr4-ab2.dtb imx8mm-ddr4-ab2-m4.dtb \
			  imx8mm-ddr4-ab2-revb.dtb imx8mm-ddr4-ab2-m4-revb.dtb
dtb-$(CONFIG_ARCH_MXC) += imx8mn-evk.dtb imx8mn-evk-rm67191.dtb imx8mn-evk-rpmsg.dtb imx8mn-evk-ak5558.dtb \
			  imx8mn-evk-8mic-revE.dtb imx8mn-evk-8mic-swpdm.dtb imx8mn-ddr3l-evk.dtb \
			  imx8mn-evk-iqaudio-dacplus.dtb imx8mn-evk-iqaudio-dacpro.dtb imx8mn-evk-hifiberry-dacplus.dtb \
			  imx8mn-evk-hifiberry-dac2.dtb \
			  imx8mn-evk-rm67199.dtb imx8mn-evk-rm67191-cmd-ram.dtb imx8mn-evk-rm67199-cmd-ram.dtb \
			  imx8mn-ddr3l-evk-ak5558.dtb imx8mn-ddr3l-evk-rpmsg.dtb \
			  imx8mn-evk-usd-wifi.dtb
dtb-$(CONFIG_ARCH_MXC) += imx8mn-ddr4-evk.dtb imx8mn-ddr4-evk-ak5558.dtb imx8mn-ddr4-evk-rm67191.dtb \
			  imx8mn-ddr4-evk-rpmsg.dtb imx8mn-ddr4-evk-usd-wifi.dtb imx8mn-ddr4-evk-rm67199.dtb \
			  imx8mn-ddr4-evk-rm67191-cmd-ram.dtb imx8mn-ddr4-evk-rm67199-cmd-ram.dtb
dtb-$(CONFIG_ARCH_MXC) += imx8mn-evk-root.dtb imx8mn-evk-inmate.dtb imx8mn-evk-lk.dtb imx8mn-ddr4-evk-lk.dtb
dtb-$(CONFIG_ARCH_MXC) += imx8mn-ab2.dtb imx8mn-ddr4-ab2.dtb imx8mn-ddr3l-ab2.dtb
dtb-$(CONFIG_ARCH_MXC) += imx8mn-var-som-symphony.dtb
=======
dtb-$(CONFIG_ARCH_MXC) += imx8mm-emcon-avari.dtb
dtb-$(CONFIG_ARCH_MXC) += imx8mm-icore-mx8mm-ctouch2.dtb
dtb-$(CONFIG_ARCH_MXC) += imx8mm-icore-mx8mm-edimm2.2.dtb
dtb-$(CONFIG_ARCH_MXC) += imx8mm-nitrogen-r2.dtb
dtb-$(CONFIG_ARCH_MXC) += imx8mn-bsh-smm-s2.dtb
dtb-$(CONFIG_ARCH_MXC) += imx8mn-bsh-smm-s2pro.dtb
dtb-$(CONFIG_ARCH_MXC) += imx8mn-evk.dtb imx8mn-evk-rm67191.dtb imx8mn-evk-rm67199.dtb \
			  imx8mn-evk-rm67191-cmd-ram.dtb imx8mn-evk-rm67199-cmd-ram.dtb \
			  imx8mn-evk-rpmsg.dtb imx8mn-evk-8mic-revE.dtb \
			  imx8mn-evk-8mic-swpdm.dtb imx8mn-evk-usd-wifi.dtb
dtb-$(CONFIG_ARCH_MXC) += imx8mn-ddr3l-evk.dtb
dtb-$(CONFIG_ARCH_MXC) += imx8mn-ddr4-evk.dtb imx8mn-ddr4-evk-rm67191.dtb imx8mn-ddr4-evk-rm67199.dtb \
			  imx8mn-ddr4-evk-rm67191-cmd-ram.dtb imx8mn-ddr4-evk-rm67199-cmd-ram.dtb \
			  imx8mn-ddr4-evk-usd-wifi.dtb
dtb-$(CONFIG_ARCH_MXC) += imx8mn-ddr4-evk-rpmsg.dtb imx8mn-ddr3l-evk-rpmsg.dtb
dtb-$(CONFIG_ARCH_MXC) += imx8mn-ddr4-evk-root.dtb imx8mn-ddr4-evk-inmate.dtb imx8mn-evk-root.dtb imx8mn-evk-inmate.dtb \
			  imx8mn-evk-lk.dtb imx8mn-ddr4-evk-lk.dtb
dtb-$(CONFIG_ARCH_MXC) += imx8mn-ddr3l-evk-ak5558.dtb imx8mn-ddr4-evk-ak5558.dtb imx8mn-evk-ak5558.dtb
dtb-$(CONFIG_ARCH_MXC) += imx8mn-ab2.dtb imx8mn-ddr3l-ab2.dtb imx8mn-ddr4-ab2.dtb
dtb-$(CONFIG_ARCH_MXC) += imx8mn-evk-iqaudio-dacplus.dtb imx8mn-evk-iqaudio-dacpro.dtb imx8mn-evk-hifiberry-dacplus.dtb \
			  imx8mn-evk-hifiberry-dac2.dtb
>>>>>>> 29549c70
dtb-$(CONFIG_ARCH_MXC) += imx8mp-evk.dtb imx8mp-evk-rm67191.dtb imx8mp-evk-it6263-lvds-dual-channel.dtb \
			  imx8mp-evk-pcie-ep.dtb  imx8mp-evk-rpmsg.dtb imx8mp-evk-ecspi-slave.dtb \
			  imx8mp-evk-jdi-wuxga-lvds-panel.dtb imx8mp-evk-flexcan2.dtb \
			  imx8mp-evk-root.dtb imx8mp-evk-inmate.dtb imx8mp-evk-ov2775.dtb \
			  imx8mp-evk-ov2775-ov5640.dtb imx8mp-evk-basler-ov5640.dtb imx8mp-evk-basler.dtb \
			  imx8mp-evk-basler-ov2775.dtb imx8mp-evk-dual-basler.dtb \
<<<<<<< HEAD
			  imx8mp-evk-dual-ov2775.dtb imx8mp-evk-spdif-lb.dtb \
			  imx8mp-evk-sof-wm8960.dtb imx8mp-evk-dsp.dtb \
			  imx8mp-evk-os08a20-ov5640.dtb imx8mp-evk-os08a20.dtb \
			  imx8mp-evk-dual-os08a20.dtb \
			  imx8mp-evk-iqaudio-dacplus.dtb imx8mp-evk-iqaudio-dacpro.dtb imx8mp-evk-hifiberry-dacplus.dtb \
			  imx8mp-evk-hifiberry-dac2.dtb \
			  imx8mp-evk-usdhc1-m2.dtb imx8mp-evk-rm67199.dtb \
			  imx8mp-evk-dpdk.dtb imx8mp-evk-8mic-swpdm.dtb imx8mp-evk-rpmsg-lpv.dtb imx8mp-evk-revA3-8mic-revE.dtb
dtb-$(CONFIG_ARCH_MXC) += imx8mp-phyboard-pollux-rdk.dtb
dtb-$(CONFIG_ARCH_MXC) += imx8mq-evk.dtb imx8mq-evk-rpmsg.dtb imx8mp-ab2.dtb
dtb-$(CONFIG_ARCH_MXC) += imx8mp-ddr4-evk.dtb
dtb-$(CONFIG_ARCH_MXC) += imx8mp-evk-ndm.dtb
=======
			  imx8mp-evk-dual-ov2775.dtb imx8mp-evk-spdif-lb.dtb imx8mp-evk-dsp.dtb \
			  imx8mp-evk-sof-wm8960.dtb \
			  imx8mp-evk-os08a20-ov5640.dtb imx8mp-evk-os08a20.dtb \
			  imx8mp-evk-dual-os08a20.dtb \
			  imx8mp-evk-iqaudio-dacplus.dtb imx8mp-evk-iqaudio-dacpro.dtb imx8mp-evk-hifiberry-dacplus.dtb \
			  imx8mp-evk-hifiberry-dac2.dtb imx8mp-evk-hifiberry-dacplusadc.dtb \
			  imx8mp-evk-usdhc1-m2.dtb imx8mp-evk-rm67199.dtb \
			  imx8mp-evk-dpdk.dtb imx8mp-evk-8mic-swpdm.dtb imx8mp-evk-rpmsg-lpv.dtb imx8mp-evk-revA3-8mic-revE.dtb
dtb-$(CONFIG_ARCH_MXC) += imx8mp-msc-sm2s-ep1.dtb
dtb-$(CONFIG_ARCH_MXC) += imx8mp-phyboard-pollux-rdk.dtb
dtb-$(CONFIG_ARCH_MXC) += imx8mp-ab2.dtb
dtb-$(CONFIG_ARCH_MXC) += imx8mp-ddr4-evk.dtb
dtb-$(CONFIG_ARCH_MXC) += imx8mp-evk-ndm.dtb
dtb-$(CONFIG_ARCH_MXC) += imx8mq-evk.dtb imx8mq-evk-rpmsg.dtb
>>>>>>> 29549c70
dtb-$(CONFIG_ARCH_MXC) += imx8mq-evk.dtb imx8mq-evk-rpmsg.dtb imx8mq-evk-pcie1-m2.dtb imx8mq-evk-usd-wifi.dtb \
			  imx8mq-evk-usdhc2-m2.dtb
dtb-$(CONFIG_ARCH_MXC) += imx8mq-evk-ak4497.dtb imx8mq-evk-audio-tdm.dtb imx8mq-evk-pdm.dtb
dtb-$(CONFIG_ARCH_MXC) += imx8mq-evk-root.dtb imx8mq-evk-inmate.dtb
dtb-$(CONFIG_ARCH_MXC) += imx8mq-evk-lcdif-rm67191.dtb imx8mq-evk-lcdif-adv7535.dtb
dtb-$(CONFIG_ARCH_MXC) += imx8mq-evk-lcdif-rm67199.dtb
dtb-$(CONFIG_ARCH_MXC) += imx8mq-evk-dcss-rm67191.dtb imx8mq-evk-dcss-adv7535.dtb
dtb-$(CONFIG_ARCH_MXC) += imx8mq-evk-dcss-rm67199.dtb
dtb-$(CONFIG_ARCH_MXC) += imx8mq-evk-dual-display.dtb
dtb-$(CONFIG_ARCH_MXC) += imx8mq-hummingboard-pulse.dtb
dtb-$(CONFIG_ARCH_MXC) += imx8mq-kontron-pitx-imx8m.dtb
dtb-$(CONFIG_ARCH_MXC) += imx8mq-mnt-reform2.dtb
dtb-$(CONFIG_ARCH_MXC) += imx8mq-nitrogen.dtb
dtb-$(CONFIG_ARCH_MXC) += imx8mq-phanbell.dtb
dtb-$(CONFIG_ARCH_MXC) += imx8mq-pico-pi.dtb
dtb-$(CONFIG_ARCH_MXC) += imx8mq-thor96.dtb
dtb-$(CONFIG_ARCH_MXC) += imx8mq-evk-dp.dtb
dtb-$(CONFIG_ARCH_MXC) += imx8mq-zii-ultra-rmb3.dtb
dtb-$(CONFIG_ARCH_MXC) += imx8mq-zii-ultra-zest.dtb
dtb-$(CONFIG_ARCH_MXC) += imx8mq-ddr3l-val.dtb imx8mq-ddr4-val.dtb imx8mq-ddr4-val-gpmi-nand.dtb
dtb-$(CONFIG_ARCH_MXC) += imx8mq-evk-pcie-ep.dtb
<<<<<<< HEAD
dtb-$(CONFIG_ARCH_MXC) += imx8qm-mek.dtb imx8qm-mek-ov5640.dtb \
			  imx8qm-mek-enet2-tja1100.dtb imx8qm-mek-rpmsg.dtb \
			  imx8qm-mek-hdmi.dtb \
			  imx8qm-mek-jdi-wuxga-lvds1-panel.dtb \
			  imx8qm-mek-jdi-wuxga-lvds1-panel-rpmsg.dtb \
			  imx8qm-mek-pcie-ep.dtb \
			  imx8qm-mek-usdhc3-m2.dtb imx8qm-mek-usd-wifi.dtb \
			  imx8qm-mek-hdmi-rx.dtb \
			  imx8qm-mek-hdmi-rx-ov5640.dtb \
			  imx8qm-lpddr4-val.dtb imx8qm-lpddr4-val-mqs.dtb \
			  imx8qm-lpddr4-val-spdif.dtb imx8qm-mek-ca53.dtb \
			  imx8qm-mek-ca72.dtb imx8qm-lpddr4-val-ca53.dtb \
			  imx8qm-lpddr4-val-ca72.dtb imx8qm-ddr4-val.dtb \
			  imx8qm-lpddr4-val-lpspi.dtb imx8qm-lpddr4-val-lpspi-slave.dtb \
			  imx8qm-mek-dsi-rm67191.dtb imx8qm-lpddr4-val-dp.dtb\
			  imx8qp-lpddr4-val.dtb imx8dm-lpddr4-val.dtb imx8qm-pcieax2pciebx1.dtb \
			  imx8qm-mek-cockpit-a53.dtb imx8qm-mek-cockpit-a72.dtb \
			  imx8qm-mek-esai.dtb
dtb-$(CONFIG_ARCH_MXC) += imx8qxp-ai_ml.dtb
dtb-$(CONFIG_ARCH_MXC) += imx8qxp-colibri-eval-v3.dtb
=======
dtb-$(CONFIG_ARCH_MXC) += imx8qm-mek.dtb
dtb-$(CONFIG_ARCH_MXC) += imx8qxp-ai_ml.dtb
dtb-$(CONFIG_ARCH_MXC) += imx8qxp-colibri-eval-v3.dtb
dtb-$(CONFIG_ARCH_MXC) += imx8qxp-mek.dtb
dtb-$(CONFIG_ARCH_MXC) += imx8ulp-evk.dtb imx8ulp-evk-lpspi-slave.dtb \
			  imx8ulp-evk-i3c.dtb imx8ulp-evk-rk055hdmipi4m.dtb imx8ulp-evk-rk055hdmipi4mv2.dtb \
			  imx8ulp-evk-epdc.dtb imx8ulp-evk-sof-btsco.dtb \
			  imx8ulp-evk-flexio-i2c.dtb imx8ulp-evk-nd.dtb imx8ulp-9x9-evk.dtb \
			  imx8ulp-9x9-evk-rk055hdmipi4m.dtb imx8ulp-9x9-evk-rk055hdmipi4mv2.dtb \
			  imx8ulp-9x9-evk-lpspi.dtb imx8ulp-9x9-evk-lpspi-slave.dtb \
			  imx8ulp-9x9-evk-i3c.dtb imx8ulp-9x9-evk-sof-btsco.dtb \
			  imx8ulp-evk-lpa.dtb imx8ulp-9x9-evk-lpa.dtb
dtb-$(CONFIG_ARCH_MXC) += imx8qm-mek.dtb imx8qm-mek-ov5640.dtb \
			  imx8qm-mek-enet2-tja1100.dtb imx8qm-mek-rpmsg.dtb \
			  imx8qm-mek-hdmi.dtb \
			  imx8qm-mek-jdi-wuxga-lvds1-panel.dtb \
			  imx8qm-mek-jdi-wuxga-lvds1-panel-rpmsg.dtb \
			  imx8qm-mek-pcie-ep.dtb \
			  imx8qm-mek-usdhc3-m2.dtb imx8qm-mek-usd-wifi.dtb \
			  imx8qm-mek-hdmi-rx.dtb \
			  imx8qm-mek-hdmi-rx-ov5640.dtb \
			  imx8qm-lpddr4-val.dtb imx8qm-lpddr4-val-mqs.dtb \
			  imx8qm-lpddr4-val-spdif.dtb imx8qm-mek-ca53.dtb \
			  imx8qm-mek-ca72.dtb imx8qm-lpddr4-val-ca53.dtb \
			  imx8qm-lpddr4-val-ca72.dtb imx8qm-ddr4-val.dtb \
			  imx8qm-lpddr4-val-lpspi.dtb imx8qm-lpddr4-val-lpspi-slave.dtb \
			  imx8qm-mek-dsi-rm67191.dtb imx8qm-mek-dsi-rm67199.dtb \
			  imx8qm-lpddr4-val-dp.dtb\
			  imx8qp-lpddr4-val.dtb imx8dm-lpddr4-val.dtb imx8qm-pcieax2pciebx1.dtb \
			  imx8qm-mek-cockpit-a53.dtb imx8qm-mek-cockpit-a72.dtb \
			  imx8qm-mek-esai.dtb
dtb-$(CONFIG_ARCH_MXC) += imx8qm-mek-dom0.dtb imx8qm-mek-domu.dtb \
			  imx8qm-mek-root.dtb imx8qm-mek-inmate.dtb
dtb-$(CONFIG_ARCH_MXC) += imx8qxp-ai_ml.dtb
dtb-$(CONFIG_ARCH_MXC) += imx8qxp-colibri-eval-v3.dtb
>>>>>>> 29549c70
dtb-$(CONFIG_ARCH_MXC) += imx8dxl-evk.dtb \
			  imx8dxl-evk-enet0.dtb imx8dxl-evk-enet0-tja1100.dtb \
			  imx8dxl-evk-pcie-ep.dtb \
			  imx8dxl-evk-lcdif.dtb \
			  imx8dxl-evk-lpspi-slave.dtb \
			  imx8dxl-evk-rpmsg.dtb \
			  imx8dxl-ddr3l-evk.dtb \
			  imx8dxl-ddr3l-evk-rpmsg.dtb
dtb-$(CONFIG_ARCH_MXC) += imx8dxl-phantom-mek.dtb \
<<<<<<< HEAD
			  imx8dxl-phantom-mek-rpmsg.dtb
=======
			  imx8dxl-phantom-mek-rpmsg.dtb \
			  imx8dxl-orangebox.dtb \
			  imx8dxl-orangebox-sd.dtb
>>>>>>> 29549c70
dtb-$(CONFIG_ARCH_MXC) += imx8qxp-mek.dtb imx8qxp-mek-ov5640.dtb \
			  imx8qxp-mek-enet2.dtb imx8qxp-mek-enet2-tja1100.dtb \
			  imx8qxp-mek-sof-cs42888.dtb imx8qxp-mek-sof-wm8960.dtb imx8qxp-mek-sof.dtb\
			  imx8qxp-mek-rpmsg.dtb imx8qxp-mek-a0.dtb \
			  imx8qxp-mek-it6263-lvds0-dual-channel.dtb \
			  imx8qxp-mek-it6263-lvds1-dual-channel.dtb \
			  imx8qxp-mek-it6263-lvds0-dual-channel-rpmsg.dtb \
			  imx8qxp-mek-it6263-lvds1-dual-channel-rpmsg.dtb \
			  imx8qxp-mek-jdi-wuxga-lvds0-panel.dtb \
			  imx8qxp-mek-jdi-wuxga-lvds1-panel.dtb \
			  imx8qxp-mek-jdi-wuxga-lvds0-panel-rpmsg.dtb \
			  imx8qxp-mek-jdi-wuxga-lvds1-panel-rpmsg.dtb \
			  imx8qxp-mek-dsi-rm67191.dtb \
			  imx8qxp-mek-dsi-rm67191-rpmsg.dtb \
<<<<<<< HEAD
=======
			  imx8qxp-mek-dsi-rm67199.dtb \
			  imx8qxp-mek-dsi-rm67199-rpmsg.dtb \
>>>>>>> 29549c70
			  imx8qxp-mek-ov5640-rpmsg.dtb \
			  imx8qxp-mek-dpu-lcdif.dtb \
			  imx8qxp-mek-dpu-lcdif-rpmsg.dtb \
			  imx8qxp-mek-pcie-ep.dtb \
			  imx8dx-mek.dtb imx8dx-mek-rpmsg.dtb \
			  imx8dx-mek-enet2-tja1100.dtb \
			  imx8dx-mek-it6263-lvds0-dual-channel.dtb \
			  imx8dx-mek-it6263-lvds1-dual-channel.dtb \
			  imx8dx-mek-it6263-lvds0-dual-channel-rpmsg.dtb \
			  imx8dx-mek-it6263-lvds1-dual-channel-rpmsg.dtb \
			  imx8dx-mek-jdi-wuxga-lvds0-panel.dtb \
			  imx8dx-mek-jdi-wuxga-lvds1-panel.dtb \
			  imx8dx-mek-jdi-wuxga-lvds0-panel-rpmsg.dtb \
			  imx8dx-mek-jdi-wuxga-lvds1-panel-rpmsg.dtb \
			  imx8dx-mek-ov5640.dtb \
			  imx8dx-mek-ov5640-rpmsg.dtb \
			  imx8dx-mek-dsi-rm67191.dtb \
			  imx8dx-mek-dsi-rm67191-rpmsg.dtb \
			  imx8qxp-mek-lcdif.dtb \
			  imx8qxp-mek-lcdif-rpmsg.dtb \
			  imx8qxp-lpddr4-val-a0.dtb \
			  imx8qxp-lpddr4-val.dtb imx8qxp-lpddr4-val-mqs.dtb imx8qxp-ddr3l-val.dtb \
			  imx8qxp-lpddr4-val-lpspi.dtb imx8qxp-lpddr4-val-lpspi-slave.dtb \
			  imx8qxp-lpddr4-val-spdif.dtb imx8qxp-lpddr4-val-gpmi-nand.dtb imx8dxp-lpddr4-val.dtb \
			  imx8qxp-17x17-val.dtb imx8dx-lpddr4-val.dtb imx8dx-17x17-val.dtb
<<<<<<< HEAD

dtb-$(CONFIG_ARCH_MXC) += imx8ulp-evk.dtb imx8ulp-evk-lpspi-slave.dtb \
			  imx8ulp-evk-i3c.dtb imx8ulp-evk-rk055hdmipi4m.dtb imx8ulp-evk-rk055hdmipi4mv2.dtb \
			  imx8ulp-evk-epdc.dtb imx8ulp-evk-sof-btsco.dtb \
			  imx8ulp-evk-flexio-i2c.dtb imx8ulp-evk-nd.dtb imx8ulp-9x9-evk.dtb \
			  imx8ulp-9x9-evk-rk055hdmipi4m.dtb imx8ulp-9x9-evk-rk055hdmipi4mv2.dtb \
			  imx8ulp-9x9-evk-sof-btsco.dtb \
			  imx8ulp-9x9-evk-lpspi.dtb imx8ulp-9x9-evk-lpspi-slave.dtb \
			  imx8ulp-9x9-evk-i3c.dtb imx8ulp-evk-lpa.dtb imx8ulp-9x9-evk-lpa.dtb


dtb-$(CONFIG_ARCH_MXC) += imx8qm-mek-sof-cs42888.dtb imx8qm-mek-sof-wm8960.dtb imx8qm-mek-sof.dtb
dtb-$(CONFIG_ARCH_MXC) += imx93-11x11-evk.dtb \
			  imx93-11x11-evk-inmate.dtb imx93-11x11-evk-root.dtb imx93-11x11-evk-flexio-i2c.dtb \
			  imx93-11x11-evk-lpspi.dtb imx93-11x11-evk-lpspi-slave.dtb \
			  imx93-11x11-evk-i3c.dtb imx93-11x11-evk-rm67199.dtb \
			  imx93-11x11-evk-boe-wxga-lvds-panel.dtb imx93-11x11-evk-lpuart.dtb \
			  imx93-11x11-evk-mqs.dtb imx93-11x11-evk-aud-hat.dtb \
			  imx93-11x11-evk-flexspi-m2.dtb \
			  imx93-11x11-evk-mt9m114.dtb
dtb-$(CONFIG_ARCH_MXC) += imx93-9x9-qsb.dtb \
			  imx93-9x9-qsb-can1.dtb \
			  imx93-9x9-qsb-flexspi-m2.dtb \
			  imx93-9x9-qsb-i3c.dtb \
			  imx93-9x9-qsb-lpspi.dtb imx93-9x9-qsb-lpspi-slave.dtb \
			  imx93-9x9-qsb-ontat-wvga-panel.dtb \
			  imx93-9x9-qsb-mt9m114.dtb
dtb-$(CONFIG_ARCH_S32) += s32v234-evb.dtb \
			  s32v234-sbc.dtb
=======
dtb-$(CONFIG_ARCH_MXC) += imx8qxp-mek-dom0.dtb imx8qxp-mek-root.dtb \
			  imx8qxp-mek-inmate.dtb
dtb-$(CONFIG_ARCH_MXC) += imx93-14x14-evk.dtb \
			  imx93-14x14-evk-rm67199.dtb
dtb-$(CONFIG_ARCH_MXC) += imx93-11x11-evk.dtb \
			  imx93-11x11-evk-inmate.dtb imx93-11x11-evk-root.dtb imx93-11x11-evk-flexio-i2c.dtb \
			  imx93-11x11-evk-lpspi.dtb imx93-11x11-evk-lpspi-slave.dtb \
			  imx93-11x11-evk-i3c.dtb imx93-11x11-evk-lpuart.dtb \
			  imx93-11x11-evk-mqs.dtb imx93-11x11-evk-aud-hat.dtb \
			  imx93-11x11-evk-rm67199.dtb imx93-11x11-evk-boe-wxga-lvds-panel.dtb \
			  imx93-11x11-evk-flexspi-m2.dtb \
			  imx93-11x11-evk-mt9m114.dtb
dtb-$(CONFIG_ARCH_MXC) += imx93-9x9-qsb.dtb \
			  imx93-9x9-qsb-can1.dtb \
			  imx93-9x9-qsb-flexspi-m2.dtb \
			  imx93-9x9-qsb-ontat-wvga-panel.dtb \
			  imx93-9x9-qsb-mt9m114.dtb \
			  imx93-9x9-qsb-i3c.dtb \
			  imx93-9x9-qsb-lpspi.dtb imx93-9x9-qsb-lpspi-slave.dtb

dtb-$(CONFIG_ARCH_MXC) += imx8mm-venice-gw72xx-0x-imx219.dtb
dtb-$(CONFIG_ARCH_MXC) += imx8mm-venice-gw72xx-0x-rs232-rts.dtb
dtb-$(CONFIG_ARCH_MXC) += imx8mm-venice-gw72xx-0x-rs422.dtb
dtb-$(CONFIG_ARCH_MXC) += imx8mm-venice-gw72xx-0x-rs485.dtb
dtb-$(CONFIG_ARCH_MXC) += imx8mm-venice-gw73xx-0x-imx219.dtb
dtb-$(CONFIG_ARCH_MXC) += imx8mm-venice-gw73xx-0x-rs232-rts.dtb
dtb-$(CONFIG_ARCH_MXC) += imx8mm-venice-gw73xx-0x-rs422.dtb
dtb-$(CONFIG_ARCH_MXC) += imx8mm-venice-gw73xx-0x-rs485.dtb

dtb-$(CONFIG_ARCH_S32) += s32g274a-evb.dtb
dtb-$(CONFIG_ARCH_S32) += s32g274a-rdb2.dtb
dtb-$(CONFIG_ARCH_S32) += s32v234-evb.dtb \
			  s32v234-sbc.dtb
dtb-$(CONFIG_ARCH_MXC) += imx8qm-mek-sof-cs42888.dtb imx8qm-mek-sof-wm8960.dtb imx8qm-mek-sof.dtb
>>>>>>> 29549c70
<|MERGE_RESOLUTION|>--- conflicted
+++ resolved
@@ -1,9 +1,6 @@
 # SPDX-License-Identifier: GPL-2.0
 
-<<<<<<< HEAD
-=======
 dtb-$(CONFIG_ARCH_LAYERSCAPE) += fsl-ls1012a-2g5rdb.dtb
->>>>>>> 29549c70
 dtb-$(CONFIG_ARCH_LAYERSCAPE) += fsl-ls1012a-frdm.dtb
 dtb-$(CONFIG_ARCH_LAYERSCAPE) += fsl-ls1012a-frwy.dtb
 dtb-$(CONFIG_ARCH_LAYERSCAPE) += fsl-ls1012a-oxalis.dtb
@@ -65,12 +62,9 @@
 dtb-$(CONFIG_ARCH_LAYERSCAPE) += fsl-ls1028a-qds-899b.dtb
 dtb-$(CONFIG_ARCH_LAYERSCAPE) += fsl-ls1028a-qds-9999.dtb
 
-<<<<<<< HEAD
-=======
 dtb-$(CONFIG_ARCH_MXC) += imx8dxl-evk.dtb
 dtb-$(CONFIG_ARCH_MXC) += imx8mm-ab2.dtb imx8mm-ab2-m4.dtb imx8mm-ddr4-ab2.dtb imx8mm-ddr4-ab2-m4.dtb \
 			  imx8mm-ddr4-ab2-revb.dtb imx8mm-ddr4-ab2-m4-revb.dtb
->>>>>>> 29549c70
 dtb-$(CONFIG_ARCH_MXC) += imx8mm-evk.dtb imx8mm-evk-rpmsg.dtb imx8mm-evk-rm67191.dtb \
 			  imx8mm-evk-root.dtb imx8mm-evk-inmate.dtb imx8mm-evk-revb-qca-wifi.dtb \
 			  imx8mm-evk-ecspi-slave.dtb \
@@ -84,46 +78,18 @@
 dtb-$(CONFIG_ARCH_MXC) += imx8mm-evk-ak4497.dtb imx8mm-evk-ak5558.dtb imx8mm-evk-audio-tdm.dtb
 dtb-$(CONFIG_ARCH_MXC) += imx8mm-evk-8mic-revE.dtb imx8mm-evk-8mic-swpdm.dtb \
 			  imx8mm-evk-iqaudio-dacplus.dtb imx8mm-evk-iqaudio-dacpro.dtb imx8mm-evk-hifiberry-dacplus.dtb \
-<<<<<<< HEAD
-			  imx8mm-evk-hifiberry-dac2.dtb
-dtb-$(CONFIG_ARCH_MXC) += imx8mm-ddr4-evk.dtb imx8mm-ddr4-evk-rm67191.dtb imx8mm-ddr4-evk-revb.dtb \
-			  imx8mm-ddr4-evk-revb-rm67191.dtb \
-			  imx8mm-ddr4-evk-revb-rm67191-cmd-ram.dtb \
-=======
 			  imx8mm-evk-hifiberry-dac2.dtb imx8mm-evk-hifiberry-dacplusadc.dtb
 dtb-$(CONFIG_ARCH_MXC) += imx8mm-ddr4-evk.dtb imx8mm-ddr4-evk-rm67191.dtb imx8mm-ddr4-evk-revb.dtb \
 			  imx8mm-ddr4-evk-revb-rm67191.dtb \
 			  imx8mm-ddr4-evk-revb-rm67191-cmd-ram.dtb \
 			  imx8mm-ddr4-evk-root.dtb \
 			  imx8mm-ddr4-evk-inmate.dtb \
->>>>>>> 29549c70
 			  imx8mm-ddr4-evk-pcie-ep.dtb \
 			  imx8mm-ddr4-evk-revb-rm67199.dtb \
 			  imx8mm-ddr4-evk-revb-rm67199-cmd-ram.dtb \
 			  imx8mm-ddr4-evk-rm67199.dtb \
 			  imx8mm-ddr4-evk-rm67191-cmd-ram.dtb \
 			  imx8mm-ddr4-evk-rm67199-cmd-ram.dtb
-<<<<<<< HEAD
-dtb-$(CONFIG_ARCH_MXC) += imx8mm-icore-mx8mm-ctouch2.dtb
-dtb-$(CONFIG_ARCH_MXC) += imx8mm-icore-mx8mm-edimm2.2.dtb
-dtb-$(CONFIG_ARCH_MXC) += imx8mm-nitrogen-r2.dtb
-dtb-$(CONFIG_ARCH_MXC) += imx8mn-evk.dtb imx8mn-evk-rm67191.dtb imx8mn-evk-rpmsg.dtb
-dtb-$(CONFIG_ARCH_MXC) += imx8mm-ab2.dtb imx8mm-ab2-m4.dtb imx8mm-ddr4-ab2.dtb imx8mm-ddr4-ab2-m4.dtb \
-			  imx8mm-ddr4-ab2-revb.dtb imx8mm-ddr4-ab2-m4-revb.dtb
-dtb-$(CONFIG_ARCH_MXC) += imx8mn-evk.dtb imx8mn-evk-rm67191.dtb imx8mn-evk-rpmsg.dtb imx8mn-evk-ak5558.dtb \
-			  imx8mn-evk-8mic-revE.dtb imx8mn-evk-8mic-swpdm.dtb imx8mn-ddr3l-evk.dtb \
-			  imx8mn-evk-iqaudio-dacplus.dtb imx8mn-evk-iqaudio-dacpro.dtb imx8mn-evk-hifiberry-dacplus.dtb \
-			  imx8mn-evk-hifiberry-dac2.dtb \
-			  imx8mn-evk-rm67199.dtb imx8mn-evk-rm67191-cmd-ram.dtb imx8mn-evk-rm67199-cmd-ram.dtb \
-			  imx8mn-ddr3l-evk-ak5558.dtb imx8mn-ddr3l-evk-rpmsg.dtb \
-			  imx8mn-evk-usd-wifi.dtb
-dtb-$(CONFIG_ARCH_MXC) += imx8mn-ddr4-evk.dtb imx8mn-ddr4-evk-ak5558.dtb imx8mn-ddr4-evk-rm67191.dtb \
-			  imx8mn-ddr4-evk-rpmsg.dtb imx8mn-ddr4-evk-usd-wifi.dtb imx8mn-ddr4-evk-rm67199.dtb \
-			  imx8mn-ddr4-evk-rm67191-cmd-ram.dtb imx8mn-ddr4-evk-rm67199-cmd-ram.dtb
-dtb-$(CONFIG_ARCH_MXC) += imx8mn-evk-root.dtb imx8mn-evk-inmate.dtb imx8mn-evk-lk.dtb imx8mn-ddr4-evk-lk.dtb
-dtb-$(CONFIG_ARCH_MXC) += imx8mn-ab2.dtb imx8mn-ddr4-ab2.dtb imx8mn-ddr3l-ab2.dtb
-dtb-$(CONFIG_ARCH_MXC) += imx8mn-var-som-symphony.dtb
-=======
 dtb-$(CONFIG_ARCH_MXC) += imx8mm-emcon-avari.dtb
 dtb-$(CONFIG_ARCH_MXC) += imx8mm-icore-mx8mm-ctouch2.dtb
 dtb-$(CONFIG_ARCH_MXC) += imx8mm-icore-mx8mm-edimm2.2.dtb
@@ -145,27 +111,12 @@
 dtb-$(CONFIG_ARCH_MXC) += imx8mn-ab2.dtb imx8mn-ddr3l-ab2.dtb imx8mn-ddr4-ab2.dtb
 dtb-$(CONFIG_ARCH_MXC) += imx8mn-evk-iqaudio-dacplus.dtb imx8mn-evk-iqaudio-dacpro.dtb imx8mn-evk-hifiberry-dacplus.dtb \
 			  imx8mn-evk-hifiberry-dac2.dtb
->>>>>>> 29549c70
 dtb-$(CONFIG_ARCH_MXC) += imx8mp-evk.dtb imx8mp-evk-rm67191.dtb imx8mp-evk-it6263-lvds-dual-channel.dtb \
 			  imx8mp-evk-pcie-ep.dtb  imx8mp-evk-rpmsg.dtb imx8mp-evk-ecspi-slave.dtb \
 			  imx8mp-evk-jdi-wuxga-lvds-panel.dtb imx8mp-evk-flexcan2.dtb \
 			  imx8mp-evk-root.dtb imx8mp-evk-inmate.dtb imx8mp-evk-ov2775.dtb \
 			  imx8mp-evk-ov2775-ov5640.dtb imx8mp-evk-basler-ov5640.dtb imx8mp-evk-basler.dtb \
 			  imx8mp-evk-basler-ov2775.dtb imx8mp-evk-dual-basler.dtb \
-<<<<<<< HEAD
-			  imx8mp-evk-dual-ov2775.dtb imx8mp-evk-spdif-lb.dtb \
-			  imx8mp-evk-sof-wm8960.dtb imx8mp-evk-dsp.dtb \
-			  imx8mp-evk-os08a20-ov5640.dtb imx8mp-evk-os08a20.dtb \
-			  imx8mp-evk-dual-os08a20.dtb \
-			  imx8mp-evk-iqaudio-dacplus.dtb imx8mp-evk-iqaudio-dacpro.dtb imx8mp-evk-hifiberry-dacplus.dtb \
-			  imx8mp-evk-hifiberry-dac2.dtb \
-			  imx8mp-evk-usdhc1-m2.dtb imx8mp-evk-rm67199.dtb \
-			  imx8mp-evk-dpdk.dtb imx8mp-evk-8mic-swpdm.dtb imx8mp-evk-rpmsg-lpv.dtb imx8mp-evk-revA3-8mic-revE.dtb
-dtb-$(CONFIG_ARCH_MXC) += imx8mp-phyboard-pollux-rdk.dtb
-dtb-$(CONFIG_ARCH_MXC) += imx8mq-evk.dtb imx8mq-evk-rpmsg.dtb imx8mp-ab2.dtb
-dtb-$(CONFIG_ARCH_MXC) += imx8mp-ddr4-evk.dtb
-dtb-$(CONFIG_ARCH_MXC) += imx8mp-evk-ndm.dtb
-=======
 			  imx8mp-evk-dual-ov2775.dtb imx8mp-evk-spdif-lb.dtb imx8mp-evk-dsp.dtb \
 			  imx8mp-evk-sof-wm8960.dtb \
 			  imx8mp-evk-os08a20-ov5640.dtb imx8mp-evk-os08a20.dtb \
@@ -180,7 +131,6 @@
 dtb-$(CONFIG_ARCH_MXC) += imx8mp-ddr4-evk.dtb
 dtb-$(CONFIG_ARCH_MXC) += imx8mp-evk-ndm.dtb
 dtb-$(CONFIG_ARCH_MXC) += imx8mq-evk.dtb imx8mq-evk-rpmsg.dtb
->>>>>>> 29549c70
 dtb-$(CONFIG_ARCH_MXC) += imx8mq-evk.dtb imx8mq-evk-rpmsg.dtb imx8mq-evk-pcie1-m2.dtb imx8mq-evk-usd-wifi.dtb \
 			  imx8mq-evk-usdhc2-m2.dtb
 dtb-$(CONFIG_ARCH_MXC) += imx8mq-evk-ak4497.dtb imx8mq-evk-audio-tdm.dtb imx8mq-evk-pdm.dtb
@@ -202,28 +152,6 @@
 dtb-$(CONFIG_ARCH_MXC) += imx8mq-zii-ultra-zest.dtb
 dtb-$(CONFIG_ARCH_MXC) += imx8mq-ddr3l-val.dtb imx8mq-ddr4-val.dtb imx8mq-ddr4-val-gpmi-nand.dtb
 dtb-$(CONFIG_ARCH_MXC) += imx8mq-evk-pcie-ep.dtb
-<<<<<<< HEAD
-dtb-$(CONFIG_ARCH_MXC) += imx8qm-mek.dtb imx8qm-mek-ov5640.dtb \
-			  imx8qm-mek-enet2-tja1100.dtb imx8qm-mek-rpmsg.dtb \
-			  imx8qm-mek-hdmi.dtb \
-			  imx8qm-mek-jdi-wuxga-lvds1-panel.dtb \
-			  imx8qm-mek-jdi-wuxga-lvds1-panel-rpmsg.dtb \
-			  imx8qm-mek-pcie-ep.dtb \
-			  imx8qm-mek-usdhc3-m2.dtb imx8qm-mek-usd-wifi.dtb \
-			  imx8qm-mek-hdmi-rx.dtb \
-			  imx8qm-mek-hdmi-rx-ov5640.dtb \
-			  imx8qm-lpddr4-val.dtb imx8qm-lpddr4-val-mqs.dtb \
-			  imx8qm-lpddr4-val-spdif.dtb imx8qm-mek-ca53.dtb \
-			  imx8qm-mek-ca72.dtb imx8qm-lpddr4-val-ca53.dtb \
-			  imx8qm-lpddr4-val-ca72.dtb imx8qm-ddr4-val.dtb \
-			  imx8qm-lpddr4-val-lpspi.dtb imx8qm-lpddr4-val-lpspi-slave.dtb \
-			  imx8qm-mek-dsi-rm67191.dtb imx8qm-lpddr4-val-dp.dtb\
-			  imx8qp-lpddr4-val.dtb imx8dm-lpddr4-val.dtb imx8qm-pcieax2pciebx1.dtb \
-			  imx8qm-mek-cockpit-a53.dtb imx8qm-mek-cockpit-a72.dtb \
-			  imx8qm-mek-esai.dtb
-dtb-$(CONFIG_ARCH_MXC) += imx8qxp-ai_ml.dtb
-dtb-$(CONFIG_ARCH_MXC) += imx8qxp-colibri-eval-v3.dtb
-=======
 dtb-$(CONFIG_ARCH_MXC) += imx8qm-mek.dtb
 dtb-$(CONFIG_ARCH_MXC) += imx8qxp-ai_ml.dtb
 dtb-$(CONFIG_ARCH_MXC) += imx8qxp-colibri-eval-v3.dtb
@@ -259,7 +187,6 @@
 			  imx8qm-mek-root.dtb imx8qm-mek-inmate.dtb
 dtb-$(CONFIG_ARCH_MXC) += imx8qxp-ai_ml.dtb
 dtb-$(CONFIG_ARCH_MXC) += imx8qxp-colibri-eval-v3.dtb
->>>>>>> 29549c70
 dtb-$(CONFIG_ARCH_MXC) += imx8dxl-evk.dtb \
 			  imx8dxl-evk-enet0.dtb imx8dxl-evk-enet0-tja1100.dtb \
 			  imx8dxl-evk-pcie-ep.dtb \
@@ -269,13 +196,9 @@
 			  imx8dxl-ddr3l-evk.dtb \
 			  imx8dxl-ddr3l-evk-rpmsg.dtb
 dtb-$(CONFIG_ARCH_MXC) += imx8dxl-phantom-mek.dtb \
-<<<<<<< HEAD
-			  imx8dxl-phantom-mek-rpmsg.dtb
-=======
 			  imx8dxl-phantom-mek-rpmsg.dtb \
 			  imx8dxl-orangebox.dtb \
 			  imx8dxl-orangebox-sd.dtb
->>>>>>> 29549c70
 dtb-$(CONFIG_ARCH_MXC) += imx8qxp-mek.dtb imx8qxp-mek-ov5640.dtb \
 			  imx8qxp-mek-enet2.dtb imx8qxp-mek-enet2-tja1100.dtb \
 			  imx8qxp-mek-sof-cs42888.dtb imx8qxp-mek-sof-wm8960.dtb imx8qxp-mek-sof.dtb\
@@ -290,11 +213,8 @@
 			  imx8qxp-mek-jdi-wuxga-lvds1-panel-rpmsg.dtb \
 			  imx8qxp-mek-dsi-rm67191.dtb \
 			  imx8qxp-mek-dsi-rm67191-rpmsg.dtb \
-<<<<<<< HEAD
-=======
 			  imx8qxp-mek-dsi-rm67199.dtb \
 			  imx8qxp-mek-dsi-rm67199-rpmsg.dtb \
->>>>>>> 29549c70
 			  imx8qxp-mek-ov5640-rpmsg.dtb \
 			  imx8qxp-mek-dpu-lcdif.dtb \
 			  imx8qxp-mek-dpu-lcdif-rpmsg.dtb \
@@ -320,37 +240,6 @@
 			  imx8qxp-lpddr4-val-lpspi.dtb imx8qxp-lpddr4-val-lpspi-slave.dtb \
 			  imx8qxp-lpddr4-val-spdif.dtb imx8qxp-lpddr4-val-gpmi-nand.dtb imx8dxp-lpddr4-val.dtb \
 			  imx8qxp-17x17-val.dtb imx8dx-lpddr4-val.dtb imx8dx-17x17-val.dtb
-<<<<<<< HEAD
-
-dtb-$(CONFIG_ARCH_MXC) += imx8ulp-evk.dtb imx8ulp-evk-lpspi-slave.dtb \
-			  imx8ulp-evk-i3c.dtb imx8ulp-evk-rk055hdmipi4m.dtb imx8ulp-evk-rk055hdmipi4mv2.dtb \
-			  imx8ulp-evk-epdc.dtb imx8ulp-evk-sof-btsco.dtb \
-			  imx8ulp-evk-flexio-i2c.dtb imx8ulp-evk-nd.dtb imx8ulp-9x9-evk.dtb \
-			  imx8ulp-9x9-evk-rk055hdmipi4m.dtb imx8ulp-9x9-evk-rk055hdmipi4mv2.dtb \
-			  imx8ulp-9x9-evk-sof-btsco.dtb \
-			  imx8ulp-9x9-evk-lpspi.dtb imx8ulp-9x9-evk-lpspi-slave.dtb \
-			  imx8ulp-9x9-evk-i3c.dtb imx8ulp-evk-lpa.dtb imx8ulp-9x9-evk-lpa.dtb
-
-
-dtb-$(CONFIG_ARCH_MXC) += imx8qm-mek-sof-cs42888.dtb imx8qm-mek-sof-wm8960.dtb imx8qm-mek-sof.dtb
-dtb-$(CONFIG_ARCH_MXC) += imx93-11x11-evk.dtb \
-			  imx93-11x11-evk-inmate.dtb imx93-11x11-evk-root.dtb imx93-11x11-evk-flexio-i2c.dtb \
-			  imx93-11x11-evk-lpspi.dtb imx93-11x11-evk-lpspi-slave.dtb \
-			  imx93-11x11-evk-i3c.dtb imx93-11x11-evk-rm67199.dtb \
-			  imx93-11x11-evk-boe-wxga-lvds-panel.dtb imx93-11x11-evk-lpuart.dtb \
-			  imx93-11x11-evk-mqs.dtb imx93-11x11-evk-aud-hat.dtb \
-			  imx93-11x11-evk-flexspi-m2.dtb \
-			  imx93-11x11-evk-mt9m114.dtb
-dtb-$(CONFIG_ARCH_MXC) += imx93-9x9-qsb.dtb \
-			  imx93-9x9-qsb-can1.dtb \
-			  imx93-9x9-qsb-flexspi-m2.dtb \
-			  imx93-9x9-qsb-i3c.dtb \
-			  imx93-9x9-qsb-lpspi.dtb imx93-9x9-qsb-lpspi-slave.dtb \
-			  imx93-9x9-qsb-ontat-wvga-panel.dtb \
-			  imx93-9x9-qsb-mt9m114.dtb
-dtb-$(CONFIG_ARCH_S32) += s32v234-evb.dtb \
-			  s32v234-sbc.dtb
-=======
 dtb-$(CONFIG_ARCH_MXC) += imx8qxp-mek-dom0.dtb imx8qxp-mek-root.dtb \
 			  imx8qxp-mek-inmate.dtb
 dtb-$(CONFIG_ARCH_MXC) += imx93-14x14-evk.dtb \
@@ -384,5 +273,4 @@
 dtb-$(CONFIG_ARCH_S32) += s32g274a-rdb2.dtb
 dtb-$(CONFIG_ARCH_S32) += s32v234-evb.dtb \
 			  s32v234-sbc.dtb
-dtb-$(CONFIG_ARCH_MXC) += imx8qm-mek-sof-cs42888.dtb imx8qm-mek-sof-wm8960.dtb imx8qm-mek-sof.dtb
->>>>>>> 29549c70
+dtb-$(CONFIG_ARCH_MXC) += imx8qm-mek-sof-cs42888.dtb imx8qm-mek-sof-wm8960.dtb imx8qm-mek-sof.dtb