--- conflicted
+++ resolved
@@ -52,15 +52,6 @@
 			  imx8mm-ddr4-evk.dtb imx8mm-evk-root.dtb imx8mm-evk-inmate.dtb \
 			  imx8mm-ddr4-evk-rm67191.dtb imx8mm-evk-revb.dtb imx8mm-ddr4-evk-revb.dtb \
 			  imx8mm-ddr4-evk-revb-rm67191.dtb imx8mm-ddr3l-val.dtb \
-<<<<<<< HEAD
-			  imx8mm-evk-usd-wifi.dtb
-dtb-$(CONFIG_ARCH_MXC) += imx8mm-evk-ak4497.dtb imx8mm-evk-ak5558.dtb imx8mm-evk-audio-tdm.dtb
-dtb-$(CONFIG_ARCH_MXC) += imx8mm-evk-8mic-revE.dtb imx8mm-evk-8mic-swpdm.dtb
-dtb-$(CONFIG_ARCH_MXC) += imx8mm-ab2.dtb
-dtb-$(CONFIG_ARCH_MXC) += imx8mn-evk.dtb imx8mn-evk-rm67191.dtb imx8mn-ddr4-evk.dtb imx8mn-ddr4-evk-ak5558.dtb \
-			  imx8mn-ddr4-evk-rm67191.dtb imx8mn-ddr4-evk-rpmsg.dtb imx8mn-ddr4-evk-usd-wifi.dtb \
-			  imx8mn-evk-ak5558.dtb imx8mn-evk-rpmsg.dtb
-=======
 			  imx8mm-evk-pcie-ep.dtb imx8mm-ddr4-evk-pcie-ep.dtb \
 			  imx8mm-evk-usd-wifi.dtb
 dtb-$(CONFIG_ARCH_MXC) += imx8mm-evk-ak4497.dtb imx8mm-evk-ak5558.dtb imx8mm-evk-audio-tdm.dtb
@@ -70,23 +61,16 @@
 dtb-$(CONFIG_ARCH_MXC) += imx8mn-evk.dtb imx8mn-evk-rm67191.dtb imx8mn-ddr4-evk.dtb imx8mn-ddr4-evk-ak5558.dtb \
 			  imx8mn-ddr4-evk-rm67191.dtb imx8mn-ddr4-evk-rpmsg.dtb imx8mn-ddr4-evk-usd-wifi.dtb \
 			  imx8mn-evk-ak5558.dtb imx8mn-evk-rpmsg.dtb imx8mn-evk-8mic-revE.dtb
->>>>>>> ea790475
 dtb-$(CONFIG_ARCH_MXC) += imx8mn-ddr4-evk-root.dtb imx8mn-ddr4-evk-inmate.dtb imx8mn-evk-root.dtb imx8mn-evk-inmate.dtb
 dtb-$(CONFIG_ARCH_MXC) += imx8mn-ab2.dtb imx8mn-ddr4-ab2.dtb
 dtb-$(CONFIG_ARCH_MXC) += imx8mp-evk.dtb imx8mp-evk-root.dtb imx8mp-evk-inmate.dtb imx8mp-evk-rpmsg.dtb \
 			  imx8mp-evk-rm67191.dtb imx8mp-evk-flexcan2.dtb imx8mp-evk-it6263-lvds-dual-channel.dtb \
 			  imx8mp-evk-jdi-wuxga-lvds-panel.dtb imx8mp-ab2.dtb imx8mp-evk-sof-wm8960.dtb \
-<<<<<<< HEAD
-			  imx8mp-evk-dsp.dtb imx8mp-evk-ov2775.dtb imx8mp-evk-basler.dtb
-dtb-$(CONFIG_ARCH_MXC) += imx8mq-evk.dtb imx8mq-evk-rpmsg.dtb imx8mq-evk-pcie1-m2.dtb imx8mq-evk-usd-wifi.dtb \
-			  imx8mq-evk-usdhc2-m2.dtb
-=======
 			  imx8mp-evk-dsp.dtb imx8mp-evk-ov2775.dtb imx8mp-evk-basler.dtb imx8mp-evk-pcie-ep.dtb \
 			  imx8mp-evk-spdif-lb.dtb imx8mp-evk-dsp-lpa.dtb imx8mp-evk-ov2775-ov5640.dtb \
 			  imx8mp-evk-basler-ov5640.dtb imx8mp-evk-dual-ov2775.dtb
 dtb-$(CONFIG_ARCH_MXC) += imx8mq-evk.dtb imx8mq-evk-rpmsg.dtb imx8mq-evk-pcie1-m2.dtb imx8mq-evk-usd-wifi.dtb \
 			  imx8mq-evk-usdhc2-m2.dtb imx8mq-evk-pcie-ep.dtb
->>>>>>> ea790475
 dtb-$(CONFIG_ARCH_MXC) += imx8mq-evk-ak4497.dtb imx8mq-evk-audio-tdm.dtb imx8mq-evk-pdm.dtb
 dtb-$(CONFIG_ARCH_MXC) += imx8mq-evk-root.dtb imx8mq-evk-inmate.dtb
 dtb-$(CONFIG_ARCH_MXC) += imx8mq-evk-lcdif-rm67191.dtb imx8mq-evk-lcdif-adv7535.dtb
@@ -105,10 +89,7 @@
 			  imx8qm-mek-hdmi.dtb imx8qm-mek-dsp.dtb \
 			  imx8qm-mek-jdi-wuxga-lvds1-panel.dtb \
 			  imx8qm-mek-jdi-wuxga-lvds1-panel-rpmsg.dtb \
-<<<<<<< HEAD
-=======
 			  imx8qm-mek-usdhc3-m2.dtb imx8qm-mek-usd-wifi.dtb \
->>>>>>> ea790475
 			  imx8qm-lpddr4-val.dtb imx8qm-lpddr4-val-mqs.dtb \
 			  imx8qm-lpddr4-val-spdif.dtb imx8qm-mek-ca53.dtb \
 			  imx8qm-mek-ca72.dtb imx8qm-lpddr4-val-ca53.dtb \
@@ -139,11 +120,8 @@
 			  imx8qxp-mek-dpu-lcdif.dtb \
 			  imx8qxp-mek-dpu-lcdif-rpmsg.dtb \
 			  imx8qxp-mek-ov5640-rpmsg.dtb \
-<<<<<<< HEAD
-=======
 			  imx8qxp-mek-pcie-ep.dtb \
 			  imx8qm-mek-pcie-ep.dtb \
->>>>>>> ea790475
 			  imx8dx-mek.dtb imx8dx-mek-dsp.dtb imx8dx-mek-rpmsg.dtb \
 			  imx8dx-mek-enet2-tja1100.dtb \
 			  imx8dx-mek-ov5640.dtb \
@@ -158,11 +136,8 @@
 			  imx8dx-mek-jdi-wuxga-lvds1-panel-rpmsg.dtb \
 			  imx8dx-mek-dsi-rm67191.dtb \
 			  imx8dx-mek-dsi-rm67191-rpmsg.dtb \
-<<<<<<< HEAD
-=======
 			  imx8qxp-mek-lcdif.dtb \
 			  imx8qxp-mek-lcdif-rpmsg.dtb \
->>>>>>> ea790475
 			  imx8qxp-lpddr4-val-a0.dtb \
 			  imx8qxp-lpddr4-val.dtb imx8qxp-lpddr4-val-mqs.dtb imx8qxp-ddr3l-val.dtb \
 			  imx8qxp-lpddr4-val-lpspi.dtb imx8qxp-lpddr4-val-lpspi-slave.dtb \
@@ -172,15 +147,9 @@
 dtb-$(CONFIG_ARCH_MXC) += imx8qxp-mek-dom0.dtb imx8qxp-mek-root.dtb \
 			  imx8qxp-mek-inmate.dtb
 dtb-$(CONFIG_ARCH_MXC) += imx8dxl-evk.dtb imx8dxl-evk-rpmsg.dtb \
-<<<<<<< HEAD
-			  imx8dxl-evk-enet0.dtb imx8dxl-evk-enet0-tja1100.dtb imx8dxl-evk-pcie.dtb \
-			  imx8dxl-evk-lpspi-slave.dtb \
-			  imx8dxl-ddr3-evk.dtb
-=======
 			  imx8dxl-evk-enet0.dtb imx8dxl-evk-enet0-tja1100.dtb \
 			  imx8dxl-evk-lpspi-slave.dtb \
 			  imx8dxl-evk-pcie-ep.dtb \
 			  imx8dxl-ddr3-val.dtb imx8dxl-evk-root.dtb imx8dxl-evk-inmate.dtb
->>>>>>> ea790475
 dtb-$(CONFIG_ARCH_S32) += s32v234-evb.dtb \
 			  s32v234-sbc.dtb