--- conflicted
+++ resolved
@@ -24,15 +24,9 @@
 				 fsl-imx8qm-mek.dtb \
 				 fsl-imx8qm-mek-car.dtb \
 				 fsl-imx8qm-mek-car2.dtb \
-<<<<<<< HEAD
-				 fsl-imx8qm-mek-mipi-ov5640.dtb \
-				 fsl-imx8qm-mek-mipi-two-ov5640.dtb \
-				 fsl-imx8qm-mek-8cam.dtb \
-=======
 				 fsl-imx8qm-mek-rpmsg.dtb \
 				 fsl-imx8qm-mek-dsp.dtb \
 				 fsl-imx8qm-mek-ov5640.dtb \
->>>>>>> ee68d467
 				 fsl-imx8qm-mek_ca53.dtb \
 				 fsl-imx8qm-mek_ca72.dtb \
 				 fsl-imx8qm-mek-hdmi.dtb \
@@ -48,10 +42,6 @@
 				 fsl-imx8qm-mek-domu-dpu1-hdmi.dtb \
 				 fsl-imx8qm-mek-root.dtb \
 				 fsl-imx8qm-mek-inmate.dtb \
-<<<<<<< HEAD
-				 fsl-imx8qm-mek-m4.dtb \
-=======
->>>>>>> ee68d467
 				 fsl-imx8qm-lpddr4-arm2-dp.dtb \
 				 fsl-imx8qm-lpddr4-arm2-hdmi.dtb \
 				 fsl-imx8qm-lpddr4-arm2-hdmi-in.dtb \
@@ -59,10 +49,7 @@
 				 fsl-imx8qm-lpddr4-arm2-it6263-dual-channel.dtb \
 				 fsl-imx8qm-lpddr4-arm2-jdi-wuxga-lvds1-panel.dtb \
 				 fsl-imx8qm-lpddr4-arm2-lpspi.dtb \
-<<<<<<< HEAD
-=======
 				 fsl-imx8qm-lpddr4-arm2-lpspi-slave.dtb \
->>>>>>> ee68d467
 				 fsl-imx8qm-lpddr4-arm2-spdif.dtb \
 				 fsl-imx8qm-lpddr4-arm2-mqs.dtb \
 				 fsl-imx8qm-lpddr4-arm2-usb3.dtb \
@@ -76,19 +63,11 @@
 				  fsl-imx8qxp-mek.dtb \
 				  fsl-imx8qxp-mek-car.dtb \
 				  fsl-imx8qxp-mek-car2.dtb \
-<<<<<<< HEAD
-				  fsl-imx8qxp-mek-dsp.dtb \
-				  fsl-imx8qxp-mek-dom0.dtb \
-				  fsl-imx8qxp-mek-csi.dtb \
-				  fsl-imx8qxp-mek-mipi-ov5640.dtb \
-				  fsl-imx8qxp-mek-ov5640.dtb \
-=======
 				  fsl-imx8qxp-mek-rpmsg.dtb \
 				  fsl-imx8qxp-mek-dsp.dtb \
 				  fsl-imx8qxp-mek-dom0.dtb \
 				  fsl-imx8qxp-mek-ov5640.dtb \
 				  fsl-imx8qxp-mek-ov5640-rpmsg.dtb \
->>>>>>> ee68d467
 				  fsl-imx8qxp-mek-enet2.dtb \
 				  fsl-imx8qxp-mek-enet2-tja1100.dtb \
 				  fsl-imx8qxp-mek-dsi-rm67191.dtb \
@@ -99,19 +78,12 @@
 				  fsl-imx8qxp-mek-jdi-wuxga-lvds0-panel.dtb \
 				  fsl-imx8qxp-mek-jdi-wuxga-lvds1-panel.dtb \
 				  fsl-imx8qxp-mek-root.dtb \
-<<<<<<< HEAD
-				  fsl-imx8qxp-mek-m4.dtb \
-=======
->>>>>>> ee68d467
 				  fsl-imx8qxp-mek-inmate.dtb \
 				  fsl-imx8qxp-lpddr4-arm2-enet2.dtb \
 				  fsl-imx8qxp-lpddr4-arm2-enet2-tja1100.dtb \
 				  fsl-imx8qxp-lpddr4-arm2-gpmi-nand.dtb \
 				  fsl-imx8qxp-lpddr4-arm2-lpspi.dtb \
-<<<<<<< HEAD
-=======
 				  fsl-imx8qxp-lpddr4-arm2-lpspi-slave.dtb \
->>>>>>> ee68d467
 				  fsl-imx8qxp-lpddr4-arm2-spdif.dtb \
 				  fsl-imx8qxp-lpddr4-arm2-mlb.dtb \
 				  fsl-imx8qxp-lpddr4-arm2-mqs.dtb \
@@ -119,14 +91,10 @@
 				  fsl-imx8qxp-lpddr4-arm2-dsp.dtb \
 				  fsl-imx8qxp-lpddr4-arm2-dsi-rm67191.dtb \
 				  fsl-imx8qxp-lpddr4-arm2-a0.dtb \
-<<<<<<< HEAD
-				  fsl-imx8qxp-ddr3l-val.dtb \
-=======
 				  fsl-imx8qxp-lpddr4-arm2-hyperbus.dtb \
 				  fsl-imx8qxp-17x17-val.dtb \
 				  fsl-imx8qxp-ddr3l-val.dtb \
 				  fsl-imx8dx-17x17-val.dtb \
->>>>>>> ee68d467
 				  fsl-imx8dx-lpddr4-arm2.dtb \
 				  fsl-imx8dxp-lpddr4-arm2.dtb
 dtb-$(CONFIG_ARCH_FSL_IMX8MQ) += fsl-imx8mq-ddr3l-arm2.dtb \
@@ -152,12 +120,8 @@
 				 fsl-imx8mq-evk-root.dtb \
 				 fsl-imx8mq-evk-inmate.dtb \
 				 fsl-imx8mq-evk-dp.dtb \
-<<<<<<< HEAD
-				 fsl-imx8mq-evk-edp.dtb
-=======
 				 fsl-imx8mq-evk-edp.dtb \
 				 fsl-imx8mq-phanbell.dtb
->>>>>>> ee68d467
 dtb-$(CONFIG_ARCH_FSL_IMX8MM) += fsl-imx8mm-evk.dtb \
 				 fsl-imx8mm-evk-drm.dtb \
 				 fsl-imx8mm-evk-ak4497.dtb \
@@ -169,11 +133,6 @@
 				 fsl-imx8mm-ddr4-val.dtb \
 				 fsl-imx8mm-evk-rm67191.dtb \
 				 fsl-imx8mm-evk-root.dtb \
-<<<<<<< HEAD
-				 fsl-imx8mm-evk-revb.dtb \
-				 fsl-imx8mm-evk-revb-rm67191.dtb \
-				 fsl-imx8mm-ddr4-evk-rm67191.dtb
-=======
 				 fsl-imx8mm-evk-inmate.dtb \
 				 fsl-imx8mm-evk-revb.dtb \
 				 fsl-imx8mm-evk-revb-rm67191.dtb \
@@ -188,7 +147,6 @@
 				 fsl-imx8mn-ddr4-evk-root.dtb \
 				 fsl-imx8mn-ddr4-evk-inmate.dtb
 
->>>>>>> ee68d467
 always		:= $(dtb-y)
 subdir-y	:= $(dts-dirs)
 clean-files	:= *.dtb