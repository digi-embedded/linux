// SPDX-License-Identifier: (GPL-2.0+ OR MIT)
/*
 * Copyright 2019 NXP
 */

#include <dt-bindings/clock/imx8mp-clock.h>
#include <dt-bindings/power/imx8mp-power.h>
#include <dt-bindings/reset/imx8mp-reset.h>
#include <dt-bindings/power/imx8mp-power.h>
#include <dt-bindings/gpio/gpio.h>
#include <dt-bindings/input/input.h>
#include <dt-bindings/interrupt-controller/arm-gic.h>
#include <dt-bindings/thermal/thermal.h>

#include "imx8mp-pinfunc.h"

/ {
	interrupt-parent = <&gic>;
	#address-cells = <2>;
	#size-cells = <2>;

	aliases {
		ethernet0 = &fec;
		ethernet1 = &eqos;
		gpio0 = &gpio1;
		gpio1 = &gpio2;
		gpio2 = &gpio3;
		gpio3 = &gpio4;
		gpio4 = &gpio5;
		i2c0 = &i2c1;
		i2c1 = &i2c2;
		i2c2 = &i2c3;
		i2c3 = &i2c4;
		i2c4 = &i2c5;
		i2c5 = &i2c6;
		mmc0 = &usdhc1;
		mmc1 = &usdhc2;
		mmc2 = &usdhc3;
		serial0 = &uart1;
		serial1 = &uart2;
		serial2 = &uart3;
		serial3 = &uart4;
		spi0 = &flexspi;
		isi0 = &isi_0;
		isi1 = &isi_1;
		csi0 = &mipi_csi_0;
		csi1 = &mipi_csi_1;
		isp0 = &isp_0;
		isp1 = &isp_1;
	};

	cpus {
		#address-cells = <1>;
		#size-cells = <0>;

		idle-states {
			entry-method = "psci";

			cpu_pd_wait: cpu-pd-wait {
				compatible = "arm,idle-state";
				arm,psci-suspend-param = <0x0010033>;
				local-timer-stop;
				entry-latency-us = <1000>;
				exit-latency-us = <700>;
				min-residency-us = <2700>;
				wakeup-latency-us = <1500>;
			};
		};

		A53_0: cpu@0 {
			device_type = "cpu";
			compatible = "arm,cortex-a53";
			reg = <0x0>;
			clock-latency = <61036>;
			clocks = <&clk IMX8MP_CLK_ARM>;
			enable-method = "psci";
			i-cache-size = <0x8000>;
			i-cache-line-size = <64>;
			i-cache-sets = <256>;
			d-cache-size = <0x8000>;
			d-cache-line-size = <64>;
			d-cache-sets = <128>;
			next-level-cache = <&A53_L2>;
			nvmem-cells = <&cpu_speed_grade>;
			nvmem-cell-names = "speed_grade";
			operating-points-v2 = <&a53_opp_table>;
			#cooling-cells = <2>;
			cpu-idle-states = <&cpu_pd_wait>;
		};

		A53_1: cpu@1 {
			device_type = "cpu";
			compatible = "arm,cortex-a53";
			reg = <0x1>;
			clock-latency = <61036>;
			clocks = <&clk IMX8MP_CLK_ARM>;
			enable-method = "psci";
			i-cache-size = <0x8000>;
			i-cache-line-size = <64>;
			i-cache-sets = <256>;
			d-cache-size = <0x8000>;
			d-cache-line-size = <64>;
			d-cache-sets = <128>;
			next-level-cache = <&A53_L2>;
			operating-points-v2 = <&a53_opp_table>;
			#cooling-cells = <2>;
			cpu-idle-states = <&cpu_pd_wait>;
		};

		A53_2: cpu@2 {
			device_type = "cpu";
			compatible = "arm,cortex-a53";
			reg = <0x2>;
			clock-latency = <61036>;
			clocks = <&clk IMX8MP_CLK_ARM>;
			enable-method = "psci";
			i-cache-size = <0x8000>;
			i-cache-line-size = <64>;
			i-cache-sets = <256>;
			d-cache-size = <0x8000>;
			d-cache-line-size = <64>;
			d-cache-sets = <128>;
			next-level-cache = <&A53_L2>;
			operating-points-v2 = <&a53_opp_table>;
			#cooling-cells = <2>;
			cpu-idle-states = <&cpu_pd_wait>;
		};

		A53_3: cpu@3 {
			device_type = "cpu";
			compatible = "arm,cortex-a53";
			reg = <0x3>;
			clock-latency = <61036>;
			clocks = <&clk IMX8MP_CLK_ARM>;
			enable-method = "psci";
			i-cache-size = <0x8000>;
			i-cache-line-size = <64>;
			i-cache-sets = <256>;
			d-cache-size = <0x8000>;
			d-cache-line-size = <64>;
			d-cache-sets = <128>;
			next-level-cache = <&A53_L2>;
			operating-points-v2 = <&a53_opp_table>;
			#cooling-cells = <2>;
			cpu-idle-states = <&cpu_pd_wait>;
		};

		A53_L2: l2-cache0 {
			compatible = "cache";
			cache-unified;
			cache-level = <2>;
			cache-size = <0x80000>;
			cache-line-size = <64>;
			cache-sets = <512>;
		};
	};

	display-subsystem {
		compatible = "fsl,imx-display-subsystem";
		ports = <&lcdif1_disp>,
			<&lcdif2_disp>,
			<&lcdif3_disp>;
	};

	a53_opp_table: opp-table {
		compatible = "operating-points-v2";
		opp-shared;

		opp-1200000000 {
			opp-hz = /bits/ 64 <1200000000>;
			opp-microvolt = <850000>;
			opp-supported-hw = <0x8a0>, <0x7>;
			clock-latency-ns = <150000>;
			opp-suspend;
		};

		opp-1600000000 {
			opp-hz = /bits/ 64 <1600000000>;
			opp-microvolt = <950000>;
			opp-supported-hw = <0xa0>, <0x7>;
			clock-latency-ns = <150000>;
			opp-suspend;
		};

		opp-1800000000 {
			opp-hz = /bits/ 64 <1800000000>;
			opp-microvolt = <1000000>;
			opp-supported-hw = <0x20>, <0x3>;
			clock-latency-ns = <150000>;
			opp-suspend;
		};
	};

	memory@40000000 {
		device_type = "memory";
		reg = <0x0 0x40000000 0 0x80000000>;
	};

	resmem: reserved-memory {
		#address-cells = <2>;
		#size-cells = <2>;
		ranges;

		ocram: ocram@900000 {
			no-map;
			reg = <0 0x900000 0 0x70000>;
		};

/*
 *		Memory reserved for optee usage. Please do not use.
 *		This will be automaticky added to dtb if OP-TEE is installed.
 *		optee@56000000 {
 *   			reg = <0 0x56000000 0 0x2000000>;
 *			no-map;
 *		};
 */
		/* global autoconfigured region for contiguous allocations */
		linux,cma {
			compatible = "shared-dma-pool";
			reusable;
			size = <0 0x3c000000>;
			alloc-ranges = <0 0x40000000 0 0xC0000000>;
			linux,cma-default;
		};

		gpu_reserved: gpu_reserved@100000000 {
			no-map;
			reg = <0x1 0x00000000 0 0x10000000>;
		};

		dsp_reserved: dsp@92400000 {
			reg = <0 0x92400000 0 0x1000000>;
			no-map;
		};
<<<<<<< HEAD
		dsp_reserved_heap: dsp_reserved_heap {
=======
		dsp_reserved_heap: dsp_reserved_heap@93400000 {
>>>>>>> ccf0a997
			reg = <0 0x93400000 0 0xef0000>;
			no-map;
		};
		dsp_vdev0vring0: vdev0vring0@942f0000 {
			reg = <0 0x942f0000 0 0x8000>;
			no-map;
		};
		dsp_vdev0vring1: vdev0vring1@942f8000 {
			reg = <0 0x942f8000 0 0x8000>;
			no-map;
		};
		dsp_vdev0buffer: vdev0buffer@94300000 {
			compatible = "shared-dma-pool";
			reg = <0 0x94300000 0 0x100000>;
			no-map;
		};
	};

	osc_32k: clock-osc-32k {
		compatible = "fixed-clock";
		#clock-cells = <0>;
		clock-frequency = <32768>;
		clock-output-names = "osc_32k";
	};

	osc_24m: clock-osc-24m {
		compatible = "fixed-clock";
		#clock-cells = <0>;
		clock-frequency = <24000000>;
		clock-output-names = "osc_24m";
	};

	clk_ext1: clock-ext1 {
		compatible = "fixed-clock";
		#clock-cells = <0>;
		clock-frequency = <133000000>;
		clock-output-names = "clk_ext1";
	};

	clk_ext2: clock-ext2 {
		compatible = "fixed-clock";
		#clock-cells = <0>;
		clock-frequency = <133000000>;
		clock-output-names = "clk_ext2";
	};

	clk_ext3: clock-ext3 {
		compatible = "fixed-clock";
		#clock-cells = <0>;
		clock-frequency = <133000000>;
		clock-output-names = "clk_ext3";
	};

	clk_ext4: clock-ext4 {
		compatible = "fixed-clock";
		#clock-cells = <0>;
		clock-frequency = <133000000>;
		clock-output-names = "clk_ext4";
	};

	sai1_mclk: sai-mclk1 {
		compatible = "fixed-clock";
		#clock-cells = <0>;
		clock-frequency= <0>;
		clock-output-names = "sai1_mclk";
	};

	sai2_mclk: sai-mclk2 {
		compatible = "fixed-clock";
		#clock-cells = <0>;
		clock-frequency= <0>;
		clock-output-names = "sai2_mclk";
	};

	sai3_mclk: sai-mclk3 {
		compatible = "fixed-clock";
		#clock-cells = <0>;
		clock-frequency= <0>;
		clock-output-names = "sai3_mclk";
	};

	sai5_mclk: sai-mclk5 {
		compatible = "fixed-clock";
		#clock-cells = <0>;
		clock-frequency= <0>;
		clock-output-names = "sai5_mclk";
	};

	sai6_mclk: sai-mclk6 {
		compatible = "fixed-clock";
		#clock-cells = <0>;
		clock-frequency= <0>;
		clock-output-names = "sai6_mclk";
	};

	sai7_mclk: sai-mclk7 {
		compatible = "fixed-clock";
		#clock-cells = <0>;
		clock-frequency= <0>;
		clock-output-names = "sai7_mclk";
	};

	busfreq { /* BUSFREQ */
		compatible = "fsl,imx_busfreq";
		clocks = <&clk IMX8MP_DRAM_PLL_OUT>, <&clk IMX8MP_CLK_DRAM_ALT>,
			 <&clk IMX8MP_CLK_DRAM_APB>, <&clk IMX8MP_CLK_DRAM_APB>,
			 <&clk IMX8MP_CLK_DRAM_CORE>, <&clk IMX8MP_CLK_DRAM_ALT_ROOT>,
			 <&clk IMX8MP_SYS_PLL1_40M>, <&clk IMX8MP_SYS_PLL1_100M>,
			 <&clk IMX8MP_SYS_PLL2_333M>, <&clk IMX8MP_CLK_NOC>,
			 <&clk IMX8MP_CLK_AHB>, <&clk IMX8MP_CLK_MAIN_AXI>,
			 <&clk IMX8MP_CLK_24M>, <&clk IMX8MP_SYS_PLL1_800M>,
			 <&clk IMX8MP_DRAM_PLL>;
		clock-names = "dram_pll", "dram_alt_src", "dram_apb_src", "dram_apb_pre_div",
			      "dram_core", "dram_alt_root", "sys_pll1_40m", "sys_pll1_100m",
			      "sys_pll2_333m", "noc_div", "ahb_div", "main_axi_src", "osc_24m",
			      "sys_pll1_800m", "dram_pll_div";
	};

<<<<<<< HEAD
	power-domains {
		compatible = "simple-bus";

		audiomix_pd: audiomix-pd {
			compatible = "fsl,imx8m-pm-domain";
			#power-domain-cells = <0>;
			domain-index = <5>;
			domain-name = "audiomix";
			clocks = <&clk IMX8MP_CLK_AUDIO_AHB_ROOT>,
				 <&clk IMX8MP_CLK_AUDIO_AXI_ROOT>;
		};
=======
	audiomix_pd: audiomix-pd {
		compatible = "fsl,imx8m-pm-domain";
		#power-domain-cells = <0>;
		domain-index = <5>;
		domain-name = "audiomix";
		clocks = <&clk IMX8MP_CLK_AUDIO_AHB_ROOT>,
			 <&clk IMX8MP_CLK_AUDIO_AXI_ROOT>;
>>>>>>> ccf0a997
	};

	pmu {
		compatible = "arm,cortex-a53-pmu";
		interrupts = <GIC_PPI 7
			     (GIC_CPU_MASK_SIMPLE(4) | IRQ_TYPE_LEVEL_HIGH)>;
	};

	psci {
		compatible = "arm,psci-1.0";
		method = "smc";
	};

	thermal-zones {
		cpu-thermal {
			polling-delay-passive = <250>;
			polling-delay = <2000>;
			thermal-sensors = <&tmu 0>;
			trips {
				cpu_alert0: trip0 {
					temperature = <85000>;
					hysteresis = <2000>;
					type = "passive";
				};

				cpu_crit0: trip1 {
					temperature = <95000>;
					hysteresis = <2000>;
					type = "critical";
				};
			};

			cooling-maps {
				map0 {
					trip = <&cpu_alert0>;
					cooling-device =
						<&A53_0 THERMAL_NO_LIMIT THERMAL_NO_LIMIT>,
						<&A53_1 THERMAL_NO_LIMIT THERMAL_NO_LIMIT>,
						<&A53_2 THERMAL_NO_LIMIT THERMAL_NO_LIMIT>,
						<&A53_3 THERMAL_NO_LIMIT THERMAL_NO_LIMIT>,
						<&mix_gpu_ml 0 1>;
				};
			};
		};

		soc-thermal {
			polling-delay-passive = <250>;
			polling-delay = <2000>;
			thermal-sensors = <&tmu 1>;
			trips {
				soc_alert0: trip0 {
					temperature = <85000>;
					hysteresis = <2000>;
					type = "passive";
				};

				soc_crit0: trip1 {
					temperature = <95000>;
					hysteresis = <2000>;
					type = "critical";
				};
			};

			cooling-maps {
				map0 {
					trip = <&soc_alert0>;
					cooling-device =
						<&A53_0 THERMAL_NO_LIMIT THERMAL_NO_LIMIT>,
						<&A53_1 THERMAL_NO_LIMIT THERMAL_NO_LIMIT>,
						<&A53_2 THERMAL_NO_LIMIT THERMAL_NO_LIMIT>,
						<&A53_3 THERMAL_NO_LIMIT THERMAL_NO_LIMIT>;
				};
			};
		};
	};

	timer {
		compatible = "arm,armv8-timer";
		interrupts = <GIC_PPI 13 (GIC_CPU_MASK_SIMPLE(4) | IRQ_TYPE_LEVEL_LOW)>,
			     <GIC_PPI 14 (GIC_CPU_MASK_SIMPLE(4) | IRQ_TYPE_LEVEL_LOW)>,
			     <GIC_PPI 11 (GIC_CPU_MASK_SIMPLE(4) | IRQ_TYPE_LEVEL_LOW)>,
			     <GIC_PPI 10 (GIC_CPU_MASK_SIMPLE(4) | IRQ_TYPE_LEVEL_LOW)>;
		clock-frequency = <8000000>;
		arm,no-tick-in-suspend;
		interrupt-parent = <&gic>;
<<<<<<< HEAD
=======
	};

	clk_dummy: clock-dummy {
		compatible = "fixed-clock";
		#clock-cells = <0>;
		clock-frequency = <0>;
		clock-output-names = "clk_dummy";
	};

	irq_sec_vio: caam_secvio {
		compatible = "fsl,imx6q-caam-secvio";
		interrupts = <GIC_SPI 20 IRQ_TYPE_LEVEL_HIGH>;
		jtag-tamper = "disabled";
		watchdog-tamper = "enabled";
		internal-boot-tamper = "enabled";
		external-pin-tamper = "disabled";
	};

	audiomix_dsp: audiomix_dsp {
		compatible = "fsl,audiomix-dsp";
		power-domains = <&audiomix_pd>;
>>>>>>> ccf0a997
	};

	clk_dummy: clock-dummy {
		compatible = "fixed-clock";
		#clock-cells = <0>;
		clock-frequency = <0>;
		clock-output-names = "clk_dummy";
	};
	soc: soc@0 {
		compatible = "simple-bus";
		#address-cells = <1>;
		#size-cells = <1>;
		ranges = <0x0 0x0 0x0 0x3e000000>;
		nvmem-cells = <&imx8mp_uid>;
		nvmem-cell-names = "soc_unique_id";

		caam_sm: caam-sm@100000 {
			compatible = "fsl,imx6q-caam-sm";
			reg = <0x100000 0x8000>;
		};

		aips1: bus@30000000 {
			compatible = "fsl,aips-bus", "simple-bus";
			reg = <0x30000000 0x400000>;
			#address-cells = <1>;
			#size-cells = <1>;
			ranges;

			gpio1: gpio@30200000 {
				compatible = "fsl,imx8mp-gpio", "fsl,imx35-gpio";
				reg = <0x30200000 0x10000>;
				interrupts = <GIC_SPI 64 IRQ_TYPE_LEVEL_HIGH>,
					     <GIC_SPI 65 IRQ_TYPE_LEVEL_HIGH>;
				clocks = <&clk IMX8MP_CLK_GPIO1_ROOT>;
				gpio-controller;
				#gpio-cells = <2>;
				interrupt-controller;
				#interrupt-cells = <2>;
				gpio-ranges = <&iomuxc 0 5 30>;
			};

			gpio2: gpio@30210000 {
				compatible = "fsl,imx8mp-gpio", "fsl,imx35-gpio";
				reg = <0x30210000 0x10000>;
				interrupts = <GIC_SPI 66 IRQ_TYPE_LEVEL_HIGH>,
					     <GIC_SPI 67 IRQ_TYPE_LEVEL_HIGH>;
				clocks = <&clk IMX8MP_CLK_GPIO2_ROOT>;
				gpio-controller;
				#gpio-cells = <2>;
				interrupt-controller;
				#interrupt-cells = <2>;
				gpio-ranges = <&iomuxc 0 35 21>;
			};

			gpio3: gpio@30220000 {
				compatible = "fsl,imx8mp-gpio", "fsl,imx35-gpio";
				reg = <0x30220000 0x10000>;
				interrupts = <GIC_SPI 68 IRQ_TYPE_LEVEL_HIGH>,
					     <GIC_SPI 69 IRQ_TYPE_LEVEL_HIGH>;
				clocks = <&clk IMX8MP_CLK_GPIO3_ROOT>;
				gpio-controller;
				#gpio-cells = <2>;
				interrupt-controller;
				#interrupt-cells = <2>;
				gpio-ranges = <&iomuxc 0 56 26>, <&iomuxc 26 144 4>;
			};

			gpio4: gpio@30230000 {
				compatible = "fsl,imx8mp-gpio", "fsl,imx35-gpio";
				reg = <0x30230000 0x10000>;
				interrupts = <GIC_SPI 70 IRQ_TYPE_LEVEL_HIGH>,
					     <GIC_SPI 71 IRQ_TYPE_LEVEL_HIGH>;
				clocks = <&clk IMX8MP_CLK_GPIO4_ROOT>;
				gpio-controller;
				#gpio-cells = <2>;
				interrupt-controller;
				#interrupt-cells = <2>;
				gpio-ranges = <&iomuxc 0 82 32>;
			};

			gpio5: gpio@30240000 {
				compatible = "fsl,imx8mp-gpio", "fsl,imx35-gpio";
				reg = <0x30240000 0x10000>;
				interrupts = <GIC_SPI 72 IRQ_TYPE_LEVEL_HIGH>,
					     <GIC_SPI 73 IRQ_TYPE_LEVEL_HIGH>;
				clocks = <&clk IMX8MP_CLK_GPIO5_ROOT>;
				gpio-controller;
				#gpio-cells = <2>;
				interrupt-controller;
				#interrupt-cells = <2>;
				gpio-ranges = <&iomuxc 0 114 30>;
			};

			tmu: tmu@30260000 {
				compatible = "fsl,imx8mp-tmu";
				reg = <0x30260000 0x10000>;
				clocks = <&clk IMX8MP_CLK_TSENSOR_ROOT>;
				nvmem-cells = <&tmu_calib>;
				nvmem-cell-names = "calib";
				#thermal-sensor-cells = <1>;
			};

			wdog1: watchdog@30280000 {
				compatible = "fsl,imx8mp-wdt", "fsl,imx21-wdt";
				reg = <0x30280000 0x10000>;
				interrupts = <GIC_SPI 78 IRQ_TYPE_LEVEL_HIGH>;
				clocks = <&clk IMX8MP_CLK_WDOG1_ROOT>;
				status = "disabled";
			};

			wdog2: watchdog@30290000 {
				compatible = "fsl,imx8mp-wdt", "fsl,imx21-wdt";
				reg = <0x30290000 0x10000>;
				interrupts = <GIC_SPI 79 IRQ_TYPE_LEVEL_HIGH>;
				clocks = <&clk IMX8MP_CLK_WDOG2_ROOT>;
				status = "disabled";
			};

			wdog3: watchdog@302a0000 {
				compatible = "fsl,imx8mp-wdt", "fsl,imx21-wdt";
				reg = <0x302a0000 0x10000>;
				interrupts = <GIC_SPI 10 IRQ_TYPE_LEVEL_HIGH>;
				clocks = <&clk IMX8MP_CLK_WDOG3_ROOT>;
				status = "disabled";
			};

			gpt1: timer@302d0000 {
				compatible = "fsl,imx8mp-gpt", "fsl,imx6dl-gpt";
				reg = <0x302d0000 0x10000>;
				interrupts = <GIC_SPI 55 IRQ_TYPE_LEVEL_HIGH>;
				clocks = <&clk IMX8MP_CLK_GPT1_ROOT>, <&clk IMX8MP_CLK_GPT1>;
				clock-names = "ipg", "per";
			};

			gpt2: timer@302e0000 {
				compatible = "fsl,imx8mp-gpt", "fsl,imx6dl-gpt";
				reg = <0x302e0000 0x10000>;
				interrupts = <GIC_SPI 54 IRQ_TYPE_LEVEL_HIGH>;
				clocks = <&clk IMX8MP_CLK_GPT2_ROOT>, <&clk IMX8MP_CLK_GPT2>;
				clock-names = "ipg", "per";
			};

			gpt3: timer@302f0000 {
				compatible = "fsl,imx8mp-gpt", "fsl,imx6dl-gpt";
				reg = <0x302f0000 0x10000>;
				interrupts = <GIC_SPI 53 IRQ_TYPE_LEVEL_HIGH>;
				clocks = <&clk IMX8MP_CLK_GPT3_ROOT>, <&clk IMX8MP_CLK_GPT3>;
				clock-names = "ipg", "per";
			};

			iomuxc: pinctrl@30330000 {
				compatible = "fsl,imx8mp-iomuxc";
				reg = <0x30330000 0x10000>;
			};

			gpr: syscon@30340000 {
				compatible = "fsl,imx8mp-iomuxc-gpr", "syscon";
				reg = <0x30340000 0x10000>;
			};

			ocotp: efuse@30350000 {
				compatible = "fsl,imx8mp-ocotp", "fsl,imx8mm-ocotp", "syscon", "simple-mfd";
				reg = <0x30350000 0x10000>;
				clocks = <&clk IMX8MP_CLK_OCOTP_ROOT>;
				/* For nvmem subnodes */
				#address-cells = <1>;
				#size-cells = <1>;

<<<<<<< HEAD
				imx8mp_uid: unique-id@8 {
=======
				/*
				 * The register address below maps to the MX8M
				 * Fusemap Description Table entries this way.
				 * Assuming
				 *   reg = <ADDR SIZE>;
				 * then
				 *   Fuse Address = (ADDR * 4) + 0x400
				 * Note that if SIZE is greater than 4, then
				 * each subsequent fuse is located at offset
				 * +0x10 in Fusemap Description Table (e.g.
				 * reg = <0x8 0x8> describes fuses 0x420 and
				 * 0x430).
				 */
				imx8mp_uid: unique-id@8 { /* 0x420-0x430 */
>>>>>>> ccf0a997
					reg = <0x8 0x8>;
				};

				cpu_speed_grade: speed-grade@10 { /* 0x440 */
					reg = <0x10 4>;
				};

				eth_mac1: mac-address@90 { /* 0x640 */
					reg = <0x90 6>;
				};

				eth_mac2: mac-address@96 { /* 0x658 */
					reg = <0x96 6>;
				};

<<<<<<< HEAD
=======
				tmu_calib: calib@264 { /* 0xd90-0xdc0 */
					reg = <0x264 0x10>;
				};

>>>>>>> ccf0a997
				imx8mp_soc: imx8mp-soc {
					compatible = "fsl,imx8mp-soc";
					nvmem-cells = <&imx8mp_uid>;
					nvmem-cell-names = "soc_unique_id";
				};
			};

			anatop: clock-controller@30360000 {
				compatible = "fsl,imx8mp-anatop", "fsl,imx8mm-anatop";
				reg = <0x30360000 0x10000>;
				#clock-cells = <1>;
			};

			caam_snvs: caam-snvs@30370000 {
				compatible = "fsl,imx6q-caam-snvs";
				reg = <0x30370000 0x10000>;
				clocks = <&clk IMX8MP_CLK_SNVS_ROOT>;
				clock-names = "ipg";
			};

			irq_sec_vio: caam_secvio {
				compatible = "fsl,imx6q-caam-secvio";
				interrupts = <GIC_SPI 20 IRQ_TYPE_LEVEL_HIGH>;
				jtag-tamper = "disabled";
				watchdog-tamper = "enabled";
				internal-boot-tamper = "enabled";
				external-pin-tamper = "disabled";
			};

			caam_snvs: caam-snvs@30370000 {
				compatible = "fsl,imx6q-caam-snvs";
				reg = <0x30370000 0x10000>;
				clocks = <&clk IMX8MP_CLK_SNVS_ROOT>;
				clock-names = "ipg";
			};

			snvs: snvs@30370000 {
				compatible = "fsl,sec-v4.0-mon","syscon", "simple-mfd";
				reg = <0x30370000 0x10000>;

				snvs_rtc: snvs-rtc-lp {
					compatible = "fsl,sec-v4.0-mon-rtc-lp";
					regmap = <&snvs>;
					offset = <0x34>;
					interrupts = <GIC_SPI 19 IRQ_TYPE_LEVEL_HIGH>,
						     <GIC_SPI 20 IRQ_TYPE_LEVEL_HIGH>;
					clocks = <&clk IMX8MP_CLK_SNVS_ROOT>;
					clock-names = "snvs-rtc";
				};

				snvs_pwrkey: snvs-powerkey {
					compatible = "fsl,sec-v4.0-pwrkey";
					regmap = <&snvs>;
					interrupts = <GIC_SPI 4 IRQ_TYPE_LEVEL_HIGH>;
					clocks = <&clk IMX8MP_CLK_SNVS_ROOT>;
					clock-names = "snvs-pwrkey";
					linux,keycode = <KEY_POWER>;
					wakeup-source;
					status = "disabled";
				};

				snvs_lpgpr: snvs-lpgpr {
					compatible = "fsl,imx8mp-snvs-lpgpr",
						     "fsl,imx7d-snvs-lpgpr";
				};
			};

			clk: clock-controller@30380000 {
				compatible = "fsl,imx8mp-ccm";
				reg = <0x30380000 0x10000>;
				#clock-cells = <1>;
				clocks = <&osc_32k>, <&osc_24m>, <&clk_ext1>, <&clk_ext2>,
					 <&clk_ext3>, <&clk_ext4>;
				clock-names = "osc_32k", "osc_24m", "clk_ext1", "clk_ext2",
					      "clk_ext3", "clk_ext4";
				assigned-clocks = <&clk IMX8MP_CLK_A53_SRC>,
						  <&clk IMX8MP_CLK_A53_CORE>,
						  <&clk IMX8MP_CLK_NOC>,
						  <&clk IMX8MP_CLK_NOC_IO>,
						  <&clk IMX8MP_CLK_GIC>,
						  <&clk IMX8MP_CLK_AUDIO_AHB>,
						  <&clk IMX8MP_CLK_AUDIO_AXI_SRC>,
						  <&clk IMX8MP_AUDIO_PLL1>,
						  <&clk IMX8MP_AUDIO_PLL2>,
						  <&clk IMX8MP_VIDEO_PLL1>;
				assigned-clock-parents = <&clk IMX8MP_SYS_PLL1_800M>,
							 <&clk IMX8MP_ARM_PLL_OUT>,
							 <&clk IMX8MP_SYS_PLL2_1000M>,
							 <&clk IMX8MP_SYS_PLL1_800M>,
							 <&clk IMX8MP_SYS_PLL2_500M>,
							 <&clk IMX8MP_SYS_PLL1_800M>,
							 <&clk IMX8MP_SYS_PLL1_800M>;
				assigned-clock-rates = <0>, <0>,
						       <1000000000>,
						       <800000000>,
						       <500000000>,
						       <400000000>,
						       <800000000>,
						       <393216000>,
						       <361267200>,
						       <1039500000>;
			};

			src: reset-controller@30390000 {
				compatible = "fsl,imx8mp-src", "syscon";
				reg = <0x30390000 0x10000>;
				interrupts = <GIC_SPI 89 IRQ_TYPE_LEVEL_HIGH>;
				#reset-cells = <1>;
			};

			gpc: gpc@303a0000 {
				compatible = "fsl,imx8mp-gpc";
				reg = <0x303a0000 0x1000>;
				interrupt-parent = <&gic>;
				interrupts = <GIC_SPI 87 IRQ_TYPE_LEVEL_HIGH>;
				interrupt-controller;
				#interrupt-cells = <3>;

				pgc {
					#address-cells = <1>;
					#size-cells = <0>;

					pgc_mipi_phy1: power-domain@0 {
						#power-domain-cells = <0>;
						reg = <IMX8MP_POWER_DOMAIN_MIPI_PHY1>;
					};

					pgc_pcie_phy: power-domain@1 {
						#power-domain-cells = <0>;
						reg = <IMX8MP_POWER_DOMAIN_PCIE_PHY>;
					};

					pgc_usb1_phy: power-domain@2 {
						#power-domain-cells = <0>;
						reg = <IMX8MP_POWER_DOMAIN_USB1_PHY>;
					};

					pgc_usb2_phy: power-domain@3 {
						#power-domain-cells = <0>;
						reg = <IMX8MP_POWER_DOMAIN_USB2_PHY>;
					};

					pgc_gpumix: power-domain@7 {
						#power-domain-cells = <0>;
						reg = <IMX8MP_POWER_DOMAIN_GPUMIX>;
						clocks = <&clk IMX8MP_CLK_GPU_ROOT>,
							 <&clk IMX8MP_CLK_GPU_AXI>,
							 <&clk IMX8MP_CLK_GPU_AHB>;
						assigned-clocks = <&clk IMX8MP_CLK_GPU_AXI>,
								  <&clk IMX8MP_CLK_GPU_AHB>;
						assigned-clock-parents = <&clk IMX8MP_SYS_PLL1_800M>,
									 <&clk IMX8MP_SYS_PLL1_800M>;
						assigned-clock-rates = <800000000>, <400000000>;
					};

					/*
					 * gpu driver not handle defer probe, but gpu2d pd will defer probe is
					 *  put above gpumix, so move below gpumix
					 */
					pgc_gpu2d: power-domain@6 {
						#power-domain-cells = <0>;
						reg = <IMX8MP_POWER_DOMAIN_GPU2D>;
						clocks = <&clk IMX8MP_CLK_GPU2D_ROOT>;
						power-domains = <&pgc_gpumix>;
					};

					pgc_gpu3d: power-domain@9 {
						#power-domain-cells = <0>;
						reg = <IMX8MP_POWER_DOMAIN_GPU3D>;
						clocks = <&clk IMX8MP_CLK_GPU3D_ROOT>,
							 <&clk IMX8MP_CLK_GPU3D_SHADER_CORE>;
						power-domains = <&pgc_gpumix>;
					};

					pgc_mediamix: power-domain@10 {
						#power-domain-cells = <0>;
						reg = <IMX8MP_POWER_DOMAIN_MEDIAMIX>;
						clocks = <&clk IMX8MP_CLK_MEDIA_AXI_ROOT>,
							 <&clk IMX8MP_CLK_MEDIA_APB_ROOT>;
					};

					pgc_hdmimix: power-domains@14 {
						#power-domain-cells = <0>;
						reg = <IMX8MP_POWER_DOMAIN_HDMIMIX>;
						clocks = <&clk IMX8MP_CLK_HDMI_ROOT>,
							 <&clk IMX8MP_CLK_HDMI_APB>;
						assigned-clocks = <&clk IMX8MP_CLK_HDMI_AXI>,
								  <&clk IMX8MP_CLK_HDMI_APB>;
						assigned-clock-parents = <&clk IMX8MP_SYS_PLL2_500M>,
									 <&clk IMX8MP_SYS_PLL1_133M>;
						assigned-clock-rates = <500000000>, <133000000>;
					};

					pgc_hdmi_phy: power-domains@15 {
						#power-domain-cells = <0>;
						reg = <IMX8MP_POWER_DOMAIN_HDMI_PHY>;
					};

					pgc_mipi_phy2: power-domain@16 {
						#power-domain-cells = <0>;
						reg = <IMX8MP_POWER_DOMAIN_MIPI_PHY2>;
					};

					pgc_hsiomix: power-domain@17 {
						#power-domain-cells = <0>;
						reg = <IMX8MP_POWER_DOMAIN_HSIOMIX>;
						clocks = <&clk IMX8MP_CLK_HSIO_AXI>,
							 <&clk IMX8MP_CLK_HSIO_ROOT>;
						assigned-clocks = <&clk IMX8MP_CLK_HSIO_AXI>;
						assigned-clock-parents = <&clk IMX8MP_SYS_PLL2_500M>;
						assigned-clock-rates = <500000000>;
					};

					pgc_ispdwp: power-domain@18 {
						#power-domain-cells = <0>;
						reg = <IMX8MP_POWER_DOMAIN_MEDIAMIX_ISPDWP>;
						clocks = <&clk IMX8MP_CLK_MEDIA_ISP_ROOT>;
					};

					pgc_vpumix: power-domain@19 {
						#power-domain-cells = <0>;
						reg = <IMX8MP_POWER_DOMAIN_VPUMIX>;
						clocks = <&clk IMX8MP_CLK_VPU_ROOT>;
					};

					pgc_vpu_g1: power-domain@20 {
						#power-domain-cells = <0>;
						power-domains = <&pgc_vpumix>;
						reg = <IMX8MP_POWER_DOMAIN_VPU_G1>;
						clocks = <&clk IMX8MP_CLK_VPU_G1_ROOT>;
					};

					pgc_vpu_g2: power-domain@21 {
						#power-domain-cells = <0>;
						power-domains = <&pgc_vpumix>;
						reg = <IMX8MP_POWER_DOMAIN_VPU_G2>;
						clocks = <&clk IMX8MP_CLK_VPU_G2_ROOT>;
					};

					pgc_vpu_vc8000e: power-domain@22 {
						#power-domain-cells = <0>;
						power-domains = <&pgc_vpumix>;
						reg = <IMX8MP_POWER_DOMAIN_VPU_VC8000E>;
						clocks = <&clk IMX8MP_CLK_VPU_VC8KE_ROOT>;
					};

					pgc_mlmix: power-domain@24 {
						#power-domain-cells = <0>;
						reg = <IMX8MP_POWER_DOMAIN_MLMIX>;
						clocks = <&clk IMX8MP_CLK_ML_AXI>,
							 <&clk IMX8MP_CLK_ML_AHB>,
							 <&clk IMX8MP_CLK_NPU_ROOT>;
					};
				};
			};
		};

		aips2: bus@30400000 {
			compatible = "fsl,aips-bus", "simple-bus";
			reg = <0x30400000 0x400000>;
			#address-cells = <1>;
			#size-cells = <1>;
			ranges;

			pwm1: pwm@30660000 {
				compatible = "fsl,imx8mp-pwm", "fsl,imx27-pwm";
				reg = <0x30660000 0x10000>;
				interrupts = <GIC_SPI 81 IRQ_TYPE_LEVEL_HIGH>;
				clocks = <&clk IMX8MP_CLK_PWM1_ROOT>,
					 <&clk IMX8MP_CLK_PWM1_ROOT>;
				clock-names = "ipg", "per";
				#pwm-cells = <3>;
				status = "disabled";
			};

			pwm2: pwm@30670000 {
				compatible = "fsl,imx8mp-pwm", "fsl,imx27-pwm";
				reg = <0x30670000 0x10000>;
				interrupts = <GIC_SPI 82 IRQ_TYPE_LEVEL_HIGH>;
				clocks = <&clk IMX8MP_CLK_PWM2_ROOT>,
					 <&clk IMX8MP_CLK_PWM2_ROOT>;
				clock-names = "ipg", "per";
				#pwm-cells = <3>;
				status = "disabled";
			};

			pwm3: pwm@30680000 {
				compatible = "fsl,imx8mp-pwm", "fsl,imx27-pwm";
				reg = <0x30680000 0x10000>;
				interrupts = <GIC_SPI 83 IRQ_TYPE_LEVEL_HIGH>;
				clocks = <&clk IMX8MP_CLK_PWM3_ROOT>,
					 <&clk IMX8MP_CLK_PWM3_ROOT>;
				clock-names = "ipg", "per";
				#pwm-cells = <3>;
				status = "disabled";
			};

			pwm4: pwm@30690000 {
				compatible = "fsl,imx8mp-pwm", "fsl,imx27-pwm";
				reg = <0x30690000 0x10000>;
				interrupts = <GIC_SPI 84 IRQ_TYPE_LEVEL_HIGH>;
				clocks = <&clk IMX8MP_CLK_PWM4_ROOT>,
					 <&clk IMX8MP_CLK_PWM4_ROOT>;
				clock-names = "ipg", "per";
				#pwm-cells = <3>;
				status = "disabled";
			};

			system_counter: timer@306a0000 {
				compatible = "nxp,sysctr-timer";
				reg = <0x306a0000 0x20000>;
				interrupts = <GIC_SPI 47 IRQ_TYPE_LEVEL_HIGH>;
				clocks = <&osc_24m>;
				clock-names = "per";
			};

			gpt6: timer@306e0000 {
				compatible = "fsl,imx8mp-gpt", "fsl,imx6dl-gpt";
				reg = <0x306e0000 0x10000>;
				interrupts = <GIC_SPI 51 IRQ_TYPE_LEVEL_HIGH>;
				clocks = <&clk IMX8MP_CLK_GPT6_ROOT>, <&clk IMX8MP_CLK_GPT6>;
				clock-names = "ipg", "per";
			};

			gpt5: timer@306f0000 {
				compatible = "fsl,imx8mp-gpt", "fsl,imx6dl-gpt";
				reg = <0x306f0000 0x10000>;
				interrupts = <GIC_SPI 51 IRQ_TYPE_LEVEL_HIGH>;
				clocks = <&clk IMX8MP_CLK_GPT5_ROOT>, <&clk IMX8MP_CLK_GPT5>;
				clock-names = "ipg", "per";
			};

			gpt4: timer@30700000 {
				compatible = "fsl,imx8mp-gpt", "fsl,imx6dl-gpt";
				reg = <0x30700000 0x10000>;
				interrupts = <GIC_SPI 52 IRQ_TYPE_LEVEL_HIGH>;
				clocks = <&clk IMX8MP_CLK_GPT4_ROOT>, <&clk IMX8MP_CLK_GPT4>;
				clock-names = "ipg", "per";
			};
		};

		aips3: bus@30800000 {
			compatible = "fsl,aips-bus", "simple-bus";
			reg = <0x30800000 0x400000>;
			#address-cells = <1>;
			#size-cells = <1>;
			ranges;

			spba-bus@30800000 {
				compatible = "fsl,spba-bus", "simple-bus";
				reg = <0x30800000 0x100000>;
				#address-cells = <1>;
<<<<<<< HEAD
				#size-cells = <0>;
				compatible = "fsl,imx8mp-ecspi", "fsl,imx6ul-ecspi";
				reg = <0x30820000 0x10000>;
				interrupts = <GIC_SPI 31 IRQ_TYPE_LEVEL_HIGH>;
				clocks = <&clk IMX8MP_CLK_ECSPI1_ROOT>,
					 <&clk IMX8MP_CLK_ECSPI1_ROOT>;
				clock-names = "ipg", "per";
				assigned-clock-rates = <80000000>;
				assigned-clocks = <&clk IMX8MP_CLK_ECSPI1>;
				assigned-clock-parents = <&clk IMX8MP_SYS_PLL1_800M>;
				dmas = <&sdma1 0 7 1>, <&sdma1 1 7 2>;
				dma-names = "rx", "tx";
				status = "disabled";
			};

			ecspi2: spi@30830000 {
				#address-cells = <1>;
				#size-cells = <0>;
				compatible = "fsl,imx8mp-ecspi", "fsl,imx6ul-ecspi";
				reg = <0x30830000 0x10000>;
				interrupts = <GIC_SPI 32 IRQ_TYPE_LEVEL_HIGH>;
				clocks = <&clk IMX8MP_CLK_ECSPI2_ROOT>,
					 <&clk IMX8MP_CLK_ECSPI2_ROOT>;
				clock-names = "ipg", "per";
				assigned-clock-rates = <80000000>;
				assigned-clocks = <&clk IMX8MP_CLK_ECSPI2>;
				assigned-clock-parents = <&clk IMX8MP_SYS_PLL1_800M>;
				dmas = <&sdma1 2 7 1>, <&sdma1 3 7 2>;
				dma-names = "rx", "tx";
				status = "disabled";
			};

			ecspi3: spi@30840000 {
				#address-cells = <1>;
				#size-cells = <0>;
				compatible = "fsl,imx8mp-ecspi", "fsl,imx6ul-ecspi";
				reg = <0x30840000 0x10000>;
				interrupts = <GIC_SPI 33 IRQ_TYPE_LEVEL_HIGH>;
				clocks = <&clk IMX8MP_CLK_ECSPI3_ROOT>,
					 <&clk IMX8MP_CLK_ECSPI3_ROOT>;
				clock-names = "ipg", "per";
				assigned-clock-rates = <80000000>;
				assigned-clocks = <&clk IMX8MP_CLK_ECSPI3>;
				assigned-clock-parents = <&clk IMX8MP_SYS_PLL1_800M>;
				dmas = <&sdma1 4 7 1>, <&sdma1 5 7 2>;
				dma-names = "rx", "tx";
				status = "disabled";
			};
=======
				#size-cells = <1>;
				ranges;

				ecspi1: spi@30820000 {
					#address-cells = <1>;
					#size-cells = <0>;
					compatible = "fsl,imx8mp-ecspi", "fsl,imx6ul-ecspi";
					reg = <0x30820000 0x10000>;
					interrupts = <GIC_SPI 31 IRQ_TYPE_LEVEL_HIGH>;
					clocks = <&clk IMX8MP_CLK_ECSPI1_ROOT>,
						 <&clk IMX8MP_CLK_ECSPI1_ROOT>;
					clock-names = "ipg", "per";
					assigned-clock-rates = <80000000>;
					assigned-clocks = <&clk IMX8MP_CLK_ECSPI1>;
					assigned-clock-parents = <&clk IMX8MP_SYS_PLL1_800M>;
					dmas = <&sdma1 0 7 1>, <&sdma1 1 7 2>;
					dma-names = "rx", "tx";
					status = "disabled";
				};

				ecspi2: spi@30830000 {
					#address-cells = <1>;
					#size-cells = <0>;
					compatible = "fsl,imx8mp-ecspi", "fsl,imx6ul-ecspi";
					reg = <0x30830000 0x10000>;
					interrupts = <GIC_SPI 32 IRQ_TYPE_LEVEL_HIGH>;
					clocks = <&clk IMX8MP_CLK_ECSPI2_ROOT>,
						 <&clk IMX8MP_CLK_ECSPI2_ROOT>;
					clock-names = "ipg", "per";
					assigned-clock-rates = <80000000>;
					assigned-clocks = <&clk IMX8MP_CLK_ECSPI2>;
					assigned-clock-parents = <&clk IMX8MP_SYS_PLL1_800M>;
					dmas = <&sdma1 2 7 1>, <&sdma1 3 7 2>;
					dma-names = "rx", "tx";
					status = "disabled";
				};
>>>>>>> ccf0a997

				ecspi3: spi@30840000 {
					#address-cells = <1>;
					#size-cells = <0>;
					compatible = "fsl,imx8mp-ecspi", "fsl,imx6ul-ecspi";
					reg = <0x30840000 0x10000>;
					interrupts = <GIC_SPI 33 IRQ_TYPE_LEVEL_HIGH>;
					clocks = <&clk IMX8MP_CLK_ECSPI3_ROOT>,
						 <&clk IMX8MP_CLK_ECSPI3_ROOT>;
					clock-names = "ipg", "per";
					assigned-clock-rates = <80000000>;
					assigned-clocks = <&clk IMX8MP_CLK_ECSPI3>;
					assigned-clock-parents = <&clk IMX8MP_SYS_PLL1_800M>;
					dmas = <&sdma1 4 7 1>, <&sdma1 5 7 2>;
					dma-names = "rx", "tx";
					status = "disabled";
				};

				uart1: serial@30860000 {
					compatible = "fsl,imx8mp-uart", "fsl,imx6q-uart";
					reg = <0x30860000 0x10000>;
					interrupts = <GIC_SPI 26 IRQ_TYPE_LEVEL_HIGH>;
					clocks = <&clk IMX8MP_CLK_UART1_ROOT>,
						 <&clk IMX8MP_CLK_UART1_ROOT>;
					clock-names = "ipg", "per";
					dmas = <&sdma1 22 4 0>, <&sdma1 23 4 0>;
					dma-names = "rx", "tx";
					status = "disabled";
				};

				uart3: serial@30880000 {
					compatible = "fsl,imx8mp-uart", "fsl,imx6q-uart";
					reg = <0x30880000 0x10000>;
					interrupts = <GIC_SPI 28 IRQ_TYPE_LEVEL_HIGH>;
					clocks = <&clk IMX8MP_CLK_UART3_ROOT>,
						 <&clk IMX8MP_CLK_UART3_ROOT>;
					clock-names = "ipg", "per";
					dmas = <&sdma1 26 4 0>, <&sdma1 27 4 0>;
					dma-names = "rx", "tx";
					status = "disabled";
				};

				uart2: serial@30890000 {
					compatible = "fsl,imx8mp-uart", "fsl,imx6q-uart";
					reg = <0x30890000 0x10000>;
					interrupts = <GIC_SPI 27 IRQ_TYPE_LEVEL_HIGH>;
					clocks = <&clk IMX8MP_CLK_UART2_ROOT>,
						 <&clk IMX8MP_CLK_UART2_ROOT>;
					clock-names = "ipg", "per";
					dmas = <&sdma1 24 4 0>, <&sdma1 25 4 0>;
					dma-names = "rx", "tx";
					status = "disabled";
				};

				flexcan1: can@308c0000 {
					compatible = "fsl,imx8mp-flexcan";
					reg = <0x308c0000 0x10000>;
					interrupts = <GIC_SPI 142 IRQ_TYPE_LEVEL_HIGH>;
					clocks = <&clk IMX8MP_CLK_IPG_ROOT>,
						 <&clk IMX8MP_CLK_CAN1_ROOT>;
					clock-names = "ipg", "per";
					assigned-clocks = <&clk IMX8MP_CLK_CAN1>;
					assigned-clock-parents = <&clk IMX8MP_SYS_PLL1_40M>;
					assigned-clock-rates = <40000000>;
					fsl,clk-source = /bits/ 8 <0>;
					fsl,stop-mode = <&gpr 0x10 4>;
					status = "disabled";
				};

				flexcan2: can@308d0000 {
					compatible = "fsl,imx8mp-flexcan";
					reg = <0x308d0000 0x10000>;
					interrupts = <GIC_SPI 144 IRQ_TYPE_LEVEL_HIGH>;
					clocks = <&clk IMX8MP_CLK_IPG_ROOT>,
						 <&clk IMX8MP_CLK_CAN2_ROOT>;
					clock-names = "ipg", "per";
					assigned-clocks = <&clk IMX8MP_CLK_CAN2>;
					assigned-clock-parents = <&clk IMX8MP_SYS_PLL1_40M>;
					assigned-clock-rates = <40000000>;
					fsl,clk-source = /bits/ 8 <0>;
					fsl,stop-mode = <&gpr 0x10 5>;
					status = "disabled";
				};
			};

			crypto: crypto@30900000 {
				compatible = "fsl,sec-v4.0";
				#address-cells = <1>;
				#size-cells = <1>;
				reg = <0x30900000 0x40000>;
				ranges = <0 0x30900000 0x40000>;
				interrupts = <GIC_SPI 91 IRQ_TYPE_LEVEL_HIGH>;
				clocks = <&clk IMX8MP_CLK_AHB>,
					 <&clk IMX8MP_CLK_IPG_ROOT>;
				clock-names = "aclk", "ipg";

				sec_jr0: jr@1000 {
					compatible = "fsl,sec-v4.0-job-ring";
					reg = <0x1000 0x1000>;
					interrupts = <GIC_SPI 105 IRQ_TYPE_LEVEL_HIGH>;
					status = "disabled";
				};

				sec_jr1: jr@2000 {
					compatible = "fsl,sec-v4.0-job-ring";
					reg = <0x2000 0x1000>;
					interrupts = <GIC_SPI 106 IRQ_TYPE_LEVEL_HIGH>;
				};

				sec_jr2: jr@3000 {
					compatible = "fsl,sec-v4.0-job-ring";
					reg = <0x3000 0x1000>;
					interrupts = <GIC_SPI 114 IRQ_TYPE_LEVEL_HIGH>;
				};
			};

			i2c1: i2c@30a20000 {
				compatible = "fsl,imx8mp-i2c", "fsl,imx21-i2c";
				#address-cells = <1>;
				#size-cells = <0>;
				reg = <0x30a20000 0x10000>;
				interrupts = <GIC_SPI 35 IRQ_TYPE_LEVEL_HIGH>;
				clocks = <&clk IMX8MP_CLK_I2C1_ROOT>;
				status = "disabled";
			};

			i2c2: i2c@30a30000 {
				compatible = "fsl,imx8mp-i2c", "fsl,imx21-i2c";
				#address-cells = <1>;
				#size-cells = <0>;
				reg = <0x30a30000 0x10000>;
				interrupts = <GIC_SPI 36 IRQ_TYPE_LEVEL_HIGH>;
				clocks = <&clk IMX8MP_CLK_I2C2_ROOT>;
				status = "disabled";
			};

			i2c3: i2c@30a40000 {
				compatible = "fsl,imx8mp-i2c", "fsl,imx21-i2c";
				#address-cells = <1>;
				#size-cells = <0>;
				reg = <0x30a40000 0x10000>;
				interrupts = <GIC_SPI 37 IRQ_TYPE_LEVEL_HIGH>;
				clocks = <&clk IMX8MP_CLK_I2C3_ROOT>;
				status = "disabled";
			};

			i2c4: i2c@30a50000 {
				compatible = "fsl,imx8mp-i2c", "fsl,imx21-i2c";
				#address-cells = <1>;
				#size-cells = <0>;
				reg = <0x30a50000 0x10000>;
				interrupts = <GIC_SPI 38 IRQ_TYPE_LEVEL_HIGH>;
				clocks = <&clk IMX8MP_CLK_I2C4_ROOT>;
				status = "disabled";
			};

			uart4: serial@30a60000 {
				compatible = "fsl,imx8mp-uart", "fsl,imx6q-uart";
				reg = <0x30a60000 0x10000>;
				interrupts = <GIC_SPI 29 IRQ_TYPE_LEVEL_HIGH>;
				clocks = <&clk IMX8MP_CLK_UART4_ROOT>,
					 <&clk IMX8MP_CLK_UART4_ROOT>;
				clock-names = "ipg", "per";
				dmas = <&sdma1 28 4 0>, <&sdma1 29 4 0>;
				dma-names = "rx", "tx";
				status = "disabled";
			};

			mu: mailbox@30aa0000 {
				compatible = "fsl,imx8mp-mu", "fsl,imx6sx-mu";
				reg = <0x30aa0000 0x10000>;
				interrupts = <GIC_SPI 88 IRQ_TYPE_LEVEL_HIGH>;
				clocks = <&clk IMX8MP_CLK_MU_ROOT>;
				#mbox-cells = <2>;
			};

			mu2: mailbox@30e60000 {
				compatible = "fsl,imx8-mu-dsp", "fsl,imx6sx-mu";
				reg = <0x30e60000 0x10000>;
				interrupts = <GIC_SPI 136 IRQ_TYPE_LEVEL_HIGH>;
				fsl,dsp_ap_mu_id = <2>;
				#mbox-cells = <2>;
<<<<<<< HEAD
				clocks = <&audio_blk_ctrl IMX8MP_CLK_AUDIO_BLK_CTRL_MU2_ROOT>;
=======
				clocks = <&audio_blk_ctrl IMX8MP_CLK_AUDIOMIX_MU2_ROOT>;
>>>>>>> ccf0a997
				status = "okay";
			};

			i2c5: i2c@30ad0000 {
				compatible = "fsl,imx8mp-i2c", "fsl,imx21-i2c";
				#address-cells = <1>;
				#size-cells = <0>;
				reg = <0x30ad0000 0x10000>;
				interrupts = <GIC_SPI 76 IRQ_TYPE_LEVEL_HIGH>;
				clocks = <&clk IMX8MP_CLK_I2C5_ROOT>;
				status = "disabled";
			};

			i2c6: i2c@30ae0000 {
				compatible = "fsl,imx8mp-i2c", "fsl,imx21-i2c";
				#address-cells = <1>;
				#size-cells = <0>;
				reg = <0x30ae0000 0x10000>;
				interrupts = <GIC_SPI 77 IRQ_TYPE_LEVEL_HIGH>;
				clocks = <&clk IMX8MP_CLK_I2C6_ROOT>;
				status = "disabled";
			};

			usdhc1: mmc@30b40000 {
				compatible = "fsl,imx8mp-usdhc", "fsl,imx8mm-usdhc", "fsl,imx7d-usdhc";
				reg = <0x30b40000 0x10000>;
				interrupts = <GIC_SPI 22 IRQ_TYPE_LEVEL_HIGH>;
				clocks = <&clk IMX8MP_CLK_DUMMY>,
					 <&clk IMX8MP_CLK_NAND_USDHC_BUS>,
					 <&clk IMX8MP_CLK_USDHC1_ROOT>;
				clock-names = "ipg", "ahb", "per";
				fsl,tuning-start-tap = <20>;
				fsl,tuning-step = <2>;
				bus-width = <4>;
				status = "disabled";
			};

			usdhc2: mmc@30b50000 {
				compatible = "fsl,imx8mp-usdhc", "fsl,imx8mm-usdhc", "fsl,imx7d-usdhc";
				reg = <0x30b50000 0x10000>;
				interrupts = <GIC_SPI 23 IRQ_TYPE_LEVEL_HIGH>;
				clocks = <&clk IMX8MP_CLK_DUMMY>,
					 <&clk IMX8MP_CLK_NAND_USDHC_BUS>,
					 <&clk IMX8MP_CLK_USDHC2_ROOT>;
				clock-names = "ipg", "ahb", "per";
				fsl,tuning-start-tap = <20>;
				fsl,tuning-step = <2>;
				bus-width = <4>;
				status = "disabled";
			};

			usdhc3: mmc@30b60000 {
				compatible = "fsl,imx8mp-usdhc", "fsl,imx8mm-usdhc", "fsl,imx7d-usdhc";
				reg = <0x30b60000 0x10000>;
				interrupts = <GIC_SPI 24 IRQ_TYPE_LEVEL_HIGH>;
				clocks = <&clk IMX8MP_CLK_DUMMY>,
					 <&clk IMX8MP_CLK_NAND_USDHC_BUS>,
					 <&clk IMX8MP_CLK_USDHC3_ROOT>;
				clock-names = "ipg", "ahb", "per";
				fsl,tuning-start-tap = <20>;
				fsl,tuning-step = <2>;
				bus-width = <4>;
				status = "disabled";
			};

			flexspi: spi@30bb0000 {
				compatible = "nxp,imx8mp-fspi";
				reg = <0x30bb0000 0x10000>, <0x8000000 0x10000000>;
				reg-names = "fspi_base", "fspi_mmap";
				interrupts = <GIC_SPI 107 IRQ_TYPE_LEVEL_HIGH>;
				clocks = <&clk IMX8MP_CLK_QSPI_ROOT>,
					 <&clk IMX8MP_CLK_QSPI_ROOT>;
				clock-names = "fspi_en", "fspi";
				assigned-clock-rates = <80000000>;
				assigned-clocks = <&clk IMX8MP_CLK_QSPI>;
				#address-cells = <1>;
				#size-cells = <0>;
				status = "disabled";
			};

			sdma1: dma-controller@30bd0000 {
				compatible = "fsl,imx8mq-sdma";
				reg = <0x30bd0000 0x10000>;
				interrupts = <GIC_SPI 2 IRQ_TYPE_LEVEL_HIGH>;
				clocks = <&clk IMX8MP_CLK_SDMA1_ROOT>,
					 <&clk IMX8MP_CLK_AHB>;
				clock-names = "ipg", "ahb";
				#dma-cells = <3>;
				fsl,sdma-ram-script-name = "imx/sdma/sdma-imx7d.bin";
			};

			fec: ethernet@30be0000 {
				compatible = "fsl,imx8mp-fec", "fsl,imx8mq-fec", "fsl,imx6sx-fec";
				reg = <0x30be0000 0x10000>;
				interrupts = <GIC_SPI 118 IRQ_TYPE_LEVEL_HIGH>,
					     <GIC_SPI 119 IRQ_TYPE_LEVEL_HIGH>,
					     <GIC_SPI 120 IRQ_TYPE_LEVEL_HIGH>,
					     <GIC_SPI 121 IRQ_TYPE_LEVEL_HIGH>;
				clocks = <&clk IMX8MP_CLK_ENET1_ROOT>,
					 <&clk IMX8MP_CLK_SIM_ENET_ROOT>,
					 <&clk IMX8MP_CLK_ENET_TIMER>,
					 <&clk IMX8MP_CLK_ENET_REF>,
					 <&clk IMX8MP_CLK_ENET_PHY_REF>;
				clock-names = "ipg", "ahb", "ptp",
					      "enet_clk_ref", "enet_out";
				assigned-clocks = <&clk IMX8MP_CLK_ENET_AXI>,
						  <&clk IMX8MP_CLK_ENET_TIMER>,
						  <&clk IMX8MP_CLK_ENET_REF>,
						  <&clk IMX8MP_CLK_ENET_PHY_REF>;
				assigned-clock-parents = <&clk IMX8MP_SYS_PLL1_266M>,
							 <&clk IMX8MP_SYS_PLL2_100M>,
							 <&clk IMX8MP_SYS_PLL2_125M>,
							 <&clk IMX8MP_SYS_PLL2_50M>;
				assigned-clock-rates = <0>, <100000000>, <125000000>, <0>;
				fsl,num-tx-queues = <3>;
				fsl,num-rx-queues = <3>;
				nvmem-cells = <&eth_mac1>;
				nvmem-cell-names = "mac-address";
				fsl,stop-mode = <&gpr 0x10 3>;
				status = "disabled";
			};

			eqos: ethernet@30bf0000 {
				compatible = "nxp,imx8mp-dwmac-eqos", "snps,dwmac-5.10a";
				reg = <0x30bf0000 0x10000>;
				interrupts = <GIC_SPI 135 IRQ_TYPE_LEVEL_HIGH>,
					     <GIC_SPI 134 IRQ_TYPE_LEVEL_HIGH>;
				interrupt-names = "macirq", "eth_wake_irq";
				clocks = <&clk IMX8MP_CLK_ENET_QOS_ROOT>,
					 <&clk IMX8MP_CLK_QOS_ENET_ROOT>,
					 <&clk IMX8MP_CLK_ENET_QOS_TIMER>,
					 <&clk IMX8MP_CLK_ENET_QOS>;
				clock-names = "stmmaceth", "pclk", "ptp_ref", "tx";
				assigned-clocks = <&clk IMX8MP_CLK_ENET_AXI>,
						  <&clk IMX8MP_CLK_ENET_QOS_TIMER>,
						  <&clk IMX8MP_CLK_ENET_QOS>;
				assigned-clock-parents = <&clk IMX8MP_SYS_PLL1_266M>,
							 <&clk IMX8MP_SYS_PLL2_100M>,
							 <&clk IMX8MP_SYS_PLL2_125M>;
				assigned-clock-rates = <0>, <100000000>, <125000000>;
				nvmem-cells = <&eth_mac2>;
				nvmem-cell-names = "mac-address";
				intf_mode = <&gpr 0x4>;
				status = "disabled";
			};
		};

		noc: interconnect@32700000 {
			compatible = "fsl,imx8mp-noc", "fsl,imx8m-noc", "syscon";
			reg = <0x32700000 0x100000>;
		};

		aips4: bus@32c00000 {
			compatible = "fsl,aips-bus", "simple-bus";
			reg = <0x32c00000 0x400000>;
			#address-cells = <1>;
			#size-cells = <1>;
			ranges;

			mipi_dsi: mipi_dsi@32e60000 {
				#address-cells = <1>;
				#size-cells = <0>;
				compatible = "fsl,imx8mp-mipi-dsim";
				reg = <0x32e60000 0x10000>;
				clocks = <&clk IMX8MP_CLK_MEDIA_APB_ROOT>,
					 <&clk IMX8MP_CLK_MEDIA_MIPI_PHY1_REF>,
<<<<<<< HEAD
					 <&clk IMX8MP_CLK_MEDIA_APB_ROOT>;
				clock-names = "cfg", "pll-ref", "apb-root";
=======
					 <&clk IMX8MP_CLK_MEDIA_APB_ROOT>,
					 <&clk IMX8MP_CLK_MEDIA_DISP1_PIX_ROOT>;
				clock-names = "cfg", "pll-ref", "apb-root", "pixel";
>>>>>>> ccf0a997
				assigned-clocks = <&clk IMX8MP_CLK_MEDIA_MIPI_PHY1_REF>;
				assigned-clock-parents = <&clk IMX8MP_CLK_24M>;
				assigned-clock-rates = <12000000>;
				interrupts = <GIC_SPI 18 IRQ_TYPE_LEVEL_HIGH>;
				power-domains = <&media_blk_ctrl IMX8MP_MEDIABLK_PD_MIPI_DSI_1>;
				status = "disabled";

				port@0 {
					dsim_from_lcdif: endpoint {
						remote-endpoint = <&lcdif_to_dsim>;
					};
				};
			};

			lcdif1: lcd-controller@32e80000 {
<<<<<<< HEAD
				#address-cells = <1>;
				#size-cells = <0>;
=======
>>>>>>> ccf0a997
				compatible = "fsl,imx8mp-lcdif1";
				reg = <0x32e80000 0x10000>;
				clocks = <&clk IMX8MP_CLK_MEDIA_DISP1_PIX_ROOT>,
					 <&clk IMX8MP_CLK_MEDIA_AXI_ROOT>,
					 <&clk IMX8MP_CLK_MEDIA_APB_ROOT>;
				clock-names = "pix", "disp-axi", "disp-apb";
				assigned-clocks = <&clk IMX8MP_CLK_MEDIA_DISP1_PIX>,
						  <&clk IMX8MP_CLK_MEDIA_AXI>,
						  <&clk IMX8MP_CLK_MEDIA_APB>;
				assigned-clock-parents = <&clk IMX8MP_VIDEO_PLL1_OUT>,
							 <&clk IMX8MP_SYS_PLL2_1000M>,
							 <&clk IMX8MP_SYS_PLL1_800M>;
				assigned-clock-rates = <0>, <500000000>, <200000000>;
				interrupts = <GIC_SPI 5 IRQ_TYPE_LEVEL_HIGH>;
				blk-ctl = <&media_blk_ctrl>;
				power-domains = <&media_blk_ctrl IMX8MP_MEDIABLK_PD_LCDIF_1>;
				status = "disabled";

<<<<<<< HEAD
				lcdif1_disp: port@0 {
					reg = <0>;

=======
				lcdif1_disp: port {
>>>>>>> ccf0a997
					lcdif_to_dsim: endpoint {
						remote-endpoint = <&dsim_from_lcdif>;
					};
				};
			};

			lcdif2: lcd-controller@32e90000 {
<<<<<<< HEAD
				#address-cells = <1>;
				#size-cells = <0>;
=======
>>>>>>> ccf0a997
				compatible = "fsl,imx8mp-lcdif2";
				reg = <0x32e90000 0x10000>;
				clocks = <&clk IMX8MP_CLK_MEDIA_DISP2_PIX_ROOT>,
					 <&clk IMX8MP_CLK_MEDIA_AXI_ROOT>,
					 <&clk IMX8MP_CLK_MEDIA_APB_ROOT>;
				clock-names = "pix", "disp-axi", "disp-apb";
				assigned-clocks = <&clk IMX8MP_CLK_MEDIA_DISP2_PIX>,
						  <&clk IMX8MP_CLK_MEDIA_AXI>,
						  <&clk IMX8MP_CLK_MEDIA_APB>;
				assigned-clock-parents = <&clk IMX8MP_VIDEO_PLL1_OUT>,
							 <&clk IMX8MP_SYS_PLL2_1000M>,
							 <&clk IMX8MP_SYS_PLL1_800M>;
				assigned-clock-rates = <0>, <500000000>, <200000000>;
				interrupts = <GIC_SPI 6 IRQ_TYPE_LEVEL_HIGH>;
				power-domains = <&media_blk_ctrl IMX8MP_MEDIABLK_PD_LCDIF_2>;
				status = "disabled";

<<<<<<< HEAD
				lcdif2_disp: port@0 {
					#address-cells = <1>;
					#size-cells = <0>;
					reg = <0>;
=======
				lcdif2_disp: port {
					#address-cells = <1>;
					#size-cells = <0>;
>>>>>>> ccf0a997

					lcdif2_disp_ldb_ch0: endpoint@0 {
						reg = <0>;
						remote-endpoint = <&ldb_ch0>;
					};

					lcdif2_disp_ldb_ch1: endpoint@1 {
						reg = <1>;
						remote-endpoint = <&ldb_ch1>;
					};
				};
			};

			media_blk_ctrl: blk-ctrl@32ec0000 {
				compatible = "fsl,imx8mp-media-blk-ctrl",
					     "syscon";
				reg = <0x32ec0000 0x10000>;
				power-domains = <&pgc_mediamix>,
						<&pgc_mipi_phy1>,
						<&pgc_mipi_phy1>,
						<&pgc_mediamix>,
						<&pgc_mediamix>,
						<&pgc_mipi_phy2>,
						<&pgc_mediamix>,
						<&pgc_ispdwp>,
						<&pgc_ispdwp>,
						<&pgc_mipi_phy2>;
				power-domain-names = "bus", "mipi-dsi1", "mipi-csi1",
						     "lcdif1", "isi", "mipi-csi2",
						     "lcdif2", "isp", "dwe",
						     "mipi-dsi2";
				clocks = <&clk IMX8MP_CLK_MEDIA_APB_ROOT>,
					 <&clk IMX8MP_CLK_MEDIA_AXI_ROOT>,
					 <&clk IMX8MP_CLK_MEDIA_CAM1_PIX_ROOT>,
					 <&clk IMX8MP_CLK_MEDIA_CAM2_PIX_ROOT>,
					 <&clk IMX8MP_CLK_MEDIA_DISP1_PIX_ROOT>,
					 <&clk IMX8MP_CLK_MEDIA_DISP2_PIX_ROOT>,
					 <&clk IMX8MP_CLK_MEDIA_ISP_ROOT>,
					 <&clk IMX8MP_CLK_MEDIA_MIPI_PHY1_REF_ROOT>;
				clock-names = "apb", "axi", "cam1", "cam2",
					      "disp1", "disp2", "isp", "phy";

				assigned-clocks = <&clk IMX8MP_CLK_MEDIA_AXI>,
						  <&clk IMX8MP_CLK_MEDIA_APB>,
						  <&clk IMX8MP_CLK_MEDIA_DISP1_PIX>,
						  <&clk IMX8MP_CLK_MEDIA_DISP2_PIX>,
						  <&clk IMX8MP_VIDEO_PLL1>;
				assigned-clock-parents = <&clk IMX8MP_SYS_PLL2_1000M>,
							 <&clk IMX8MP_SYS_PLL1_800M>,
							 <&clk IMX8MP_VIDEO_PLL1_OUT>,
							 <&clk IMX8MP_VIDEO_PLL1_OUT>;
				assigned-clock-rates = <500000000>, <200000000>,
						       <0>, <0>, <1039500000>;
				#power-domain-cells = <1>;
			};

			pcie_phy: pcie-phy@32f00000 {
				compatible = "fsl,imx8mp-pcie-phy";
				reg = <0x32f00000 0x10000>;
				resets = <&src IMX8MP_RESET_PCIEPHY>,
					 <&src IMX8MP_RESET_PCIEPHY_PERST>;
				reset-names = "pciephy", "perst";
				power-domains = <&hsio_blk_ctrl IMX8MP_HSIOBLK_PD_PCIE_PHY>;
				#phy-cells = <0>;
				status = "disabled";
			};

			hsio_blk_ctrl: blk-ctrl@32f10000 {
				compatible = "fsl,imx8mp-hsio-blk-ctrl", "syscon";
				reg = <0x32f10000 0x24>;
				clocks = <&clk IMX8MP_CLK_USB_ROOT>,
					 <&clk IMX8MP_CLK_PCIE_ROOT>;
				clock-names = "usb", "pcie";
				power-domains = <&pgc_hsiomix>, <&pgc_hsiomix>,
						<&pgc_usb1_phy>, <&pgc_usb2_phy>,
						<&pgc_hsiomix>, <&pgc_pcie_phy>;
				power-domain-names = "bus", "usb", "usb-phy1",
						     "usb-phy2", "pcie", "pcie-phy";
				#power-domain-cells = <1>;
				#clock-cells = <0>;
			};

			hdmi_blk_ctrl: blk-ctrl@32fc0000 {
				compatible = "fsl,imx8mp-hdmi-blk-ctrl", "syscon";
				reg = <0x32fc0000 0x23c>;
				clocks = <&clk IMX8MP_CLK_HDMI_APB>,
					 <&clk IMX8MP_CLK_HDMI_ROOT>,
					 <&clk IMX8MP_CLK_HDMI_REF_266M>,
					 <&clk IMX8MP_CLK_HDMI_24M>,
					 <&clk IMX8MP_CLK_HDMI_FDCC_TST>;
				clock-names = "apb", "axi", "ref_266m", "ref_24m", "fdcc";
				power-domains = <&pgc_hdmimix>, <&pgc_hdmimix>,
						<&pgc_hdmimix>, <&pgc_hdmimix>,
						<&pgc_hdmimix>, <&pgc_hdmimix>,
						<&pgc_hdmimix>, <&pgc_hdmi_phy>,
						<&pgc_hdmimix>, <&pgc_hdmimix>;
				power-domain-names = "bus", "irqsteer", "lcdif",
						     "pai", "pvi", "trng",
						     "hdmi-tx", "hdmi-tx-phy",
						     "hrv", "hdcp";
				#power-domain-cells = <1>;
			};

			mediamix_gpr: media_gpr@32ec0008 {
				compatible = "fsl,imx8mp-iomuxc-gpr", "syscon";
				reg = <0x32ec0008 0x4>;
			};

			mediamix_gasket0: gasket@32ec0060 {
				compatible = "fsl,imx8mp-iomuxc-gpr", "syscon";
				reg = <0x32ec0060 0x28>;
			};

			mediamix_gasket1: gasket@32ec0090 {
				compatible = "fsl,imx8mp-iomuxc-gpr", "syscon";
				reg = <0x32ec0090 0x28>;
			};

			isi_chain_buf: isi_chain@32e02000{
				compatible = "fsl,imx8mp-iomuxc-gpr", "syscon";
				reg = <0x32e02000 0x4>;
			};

			cameradev: camera {
				compatible = "fsl,mxc-md", "simple-bus";
				#address-cells = <1>;
				#size-cells = <1>;
				ranges;
				status = "disabled";

				isi_0: isi@32e00000 {
					compatible = "fsl,imx8mp-isi", "fsl,imx8mn-isi";
					reg = <0x32e00000 0x2000>;
					interrupts = <GIC_SPI 16 IRQ_TYPE_LEVEL_HIGH>;
					interface = <2 0 2>;
					clocks = <&clk IMX8MP_CLK_MEDIA_AXI>,
						 <&clk IMX8MP_CLK_MEDIA_APB>,
						 <&clk IMX8MP_CLK_MEDIA_AXI_ROOT>,
						 <&clk IMX8MP_CLK_MEDIA_APB_ROOT>;
					clock-names = "disp_axi",
						      "disp_apb",
						      "disp_axi_root",
						      "disp_apb_root";
					assigned-clocks = <&clk IMX8MP_CLK_MEDIA_AXI_ROOT>,
							  <&clk IMX8MP_CLK_MEDIA_APB_ROOT>;
					assigned-clock-rates = <500000000>, <200000000>;
					power-domains = <&media_blk_ctrl IMX8MP_MEDIABLK_PD_ISI>;
					isi_chain = <&isi_chain_buf>;
					status = "disabled";

					cap_device {
						compatible = "imx-isi-capture";
						status = "disabled";
					};

					m2m_device{
						compatible = "imx-isi-m2m";
						fsl,gpr = <&media_blk_ctrl>;
						status = "disabled";
					};
				};

				isi_1: isi@32e02000 {
					compatible = "fsl,imx8mp-isi", "fsl,imx8mn-isi";
					reg = <0x32e02000 0x2000>;
					interrupts = <GIC_SPI 42 IRQ_TYPE_LEVEL_HIGH>;
					interface = <3 0 2>;
					clocks = <&clk IMX8MP_CLK_MEDIA_AXI>,
						 <&clk IMX8MP_CLK_MEDIA_APB>,
						 <&clk IMX8MP_CLK_MEDIA_AXI_ROOT>,
						 <&clk IMX8MP_CLK_MEDIA_APB_ROOT>;
					clock-names = "disp_axi",
						      "disp_apb",
						      "disp_axi_root",
						      "disp_apb_root";
					assigned-clocks = <&clk IMX8MP_CLK_MEDIA_AXI_ROOT>,
							  <&clk IMX8MP_CLK_MEDIA_APB_ROOT>;
					assigned-clock-rates = <500000000>, <200000000>;
					power-domains = <&media_blk_ctrl IMX8MP_MEDIABLK_PD_ISI>;
					status = "disabled";

					cap_device {
						compatible = "imx-isi-capture";
						status = "disabled";
					};
				};

				dewarp: dwe@32e30000 {
					compatible = "fsl,imx8mp-dwe";
					clocks = <&clk IMX8MP_CLK_MEDIA_AXI_ROOT>,
						 <&clk IMX8MP_CLK_MEDIA_AXI_ROOT>,
						 <&clk IMX8MP_CLK_MEDIA_APB_ROOT>;
					clock-names = "core", "axi", "ahb";
					reg = <0x32e30000 0x10000>;
					interrupts = <GIC_SPI 100 IRQ_TYPE_LEVEL_HIGH>;
					power-domains = <&media_blk_ctrl IMX8MP_MEDIABLK_PD_DWE>;
					status = "disabled";
				};

				isp_0: isp@32e10000 {
					compatible = "fsl,imx8mp-isp";
					reg = <0x32e10000 0x10000>;
					interrupts = <GIC_SPI 74 IRQ_TYPE_LEVEL_HIGH>;
					clocks = <&clk IMX8MP_CLK_MEDIA_ISP_ROOT>,
						 <&clk IMX8MP_CLK_MEDIA_AXI_ROOT>,
						 <&clk IMX8MP_CLK_MEDIA_APB_ROOT>,
						 <&clk IMX8MP_CLK_MEDIA_CAM1_PIX_ROOT>;
					clock-names = "core", "axi", "ahb", "sensor";
					assigned-clocks = <&clk IMX8MP_CLK_MEDIA_ISP>;
					assigned-clock-parents = <&clk IMX8MP_SYS_PLL2_500M>;
					assigned-clock-rates = <500000000>;
					power-domains = <&media_blk_ctrl IMX8MP_MEDIABLK_PD_MIPI_CSI2_1>,
							<&media_blk_ctrl IMX8MP_MEDIABLK_PD_ISP>;
					id = <0>;
					gpr = <&media_blk_ctrl>;
					status = "disabled";
				};

				isp_1: isp@32e20000 {
					compatible = "fsl,imx8mp-isp";
					reg = <0x32e20000 0x10000>;
					interrupts = <GIC_SPI 75 IRQ_TYPE_LEVEL_HIGH>;
					clocks = <&clk IMX8MP_CLK_MEDIA_ISP_ROOT>,
						 <&clk IMX8MP_CLK_MEDIA_AXI_ROOT>,
						 <&clk IMX8MP_CLK_MEDIA_APB_ROOT>,
						 <&clk IMX8MP_CLK_MEDIA_CAM1_PIX_ROOT>;
					clock-names = "core", "axi", "ahb", "sensor";
					assigned-clocks = <&clk IMX8MP_CLK_MEDIA_ISP>;
					assigned-clock-parents = <&clk IMX8MP_SYS_PLL2_500M>;
					assigned-clock-rates = <500000000>;
					power-domains = <&media_blk_ctrl IMX8MP_MEDIABLK_PD_MIPI_CSI2_1>,
							<&media_blk_ctrl IMX8MP_MEDIABLK_PD_ISP>;
					id = <1>;
					gpr = <&media_blk_ctrl>;
					status = "disabled";
				};

				mipi_csi_0: csi@32e40000 {
					compatible = "fsl,imx8mp-mipi-csi", "fsl,imx8mn-mipi-csi";
					reg = <0x32e40000 0x10000>;
					interrupts = <GIC_SPI 17 IRQ_TYPE_LEVEL_HIGH>;
					clock-frequency = <500000000>;
					clocks = <&clk IMX8MP_CLK_MEDIA_CAM1_PIX_ROOT>,
						 <&clk IMX8MP_CLK_MEDIA_AXI>,
						 <&clk IMX8MP_CLK_MEDIA_APB_ROOT>;
					clock-names = "mipi_clk",
						      "disp_axi",
						      "disp_apb";
					assigned-clocks = <&clk IMX8MP_CLK_MEDIA_CAM1_PIX>;
					assigned-clock-parents = <&clk IMX8MP_SYS_PLL2_1000M>;
					assigned-clock-rates = <500000000>;
					bus-width = <4>;
					csi-gpr = <&mediamix_gasket0>;
					gpr = <&media_blk_ctrl>;
					power-domains = <&media_blk_ctrl IMX8MP_MEDIABLK_PD_MIPI_CSI2_1>;
					status = "disabled";
				};

				mipi_csi_1: csi@32e50000 {
					compatible = "fsl,imx8mp-mipi-csi", "fsl,imx8mn-mipi-csi";
					reg = <0x32e50000 0x10000>;
					interrupts = <GIC_SPI 80 IRQ_TYPE_LEVEL_HIGH>;
					clock-frequency = <266000000>;
					clocks = <&clk IMX8MP_CLK_MEDIA_CAM2_PIX_ROOT>,
						 <&clk IMX8MP_CLK_MEDIA_AXI>,
						 <&clk IMX8MP_CLK_MEDIA_APB_ROOT>;
					clock-names = "mipi_clk",
						      "disp_axi",
						      "disp_apb";
					assigned-clocks = <&clk IMX8MP_CLK_MEDIA_CAM2_PIX>;
					assigned-clock-parents = <&clk IMX8MP_SYS_PLL1_266M>;
					assigned-clock-rates = <266000000>;
					bus-width = <4>;
					csi-gpr = <&mediamix_gasket1>;
					gpr = <&media_blk_ctrl>;
					power-domains = <&media_blk_ctrl IMX8MP_MEDIABLK_PD_MIPI_CSI2_2>;
					status = "disabled";
				};
			};
		};

		aips5: bus@30c00000 {
			compatible = "fsl,aips-bus", "simple-bus";
			reg = <0x30c00000 0x400000>;
			#address-cells = <1>;
			#size-cells = <1>;
			ranges;

			spba-bus@30c00000 {
				compatible = "fsl,spba-bus", "simple-bus";
				reg = <0x30c00000 0x100000>;
				#address-cells = <1>;
				#size-cells = <1>;
				ranges;

				sai1: sai@30c10000 {
					compatible = "fsl,imx8mp-sai", "fsl,imx8mm-sai";
					reg = <0x30c10000 0x10000>;
					interrupts = <GIC_SPI 95 IRQ_TYPE_LEVEL_HIGH>;
					clocks = <&audio_blk_ctrl IMX8MP_CLK_AUDIOMIX_SAI1_IPG>, <&clk IMX8MP_CLK_DUMMY>,
						 <&audio_blk_ctrl IMX8MP_CLK_AUDIOMIX_SAI1_MCLK1>, <&clk IMX8MP_CLK_DUMMY>,
						 <&clk IMX8MP_CLK_DUMMY>;
					clock-names = "bus", "mclk0", "mclk1", "mclk2", "mclk3";
					dmas = <&sdma2 0 2 0>, <&sdma2 1 2 0>;
					dma-names = "rx", "tx";
					fsl,shared-interrupt;
					fsl,dataline = <0 0xff 0xff>;
					power-domains = <&audiomix_pd>;
					status = "disabled";
				};

				sai2: sai@30c20000 {
					compatible = "fsl,imx8mp-sai", "fsl,imx8mm-sai";
					reg = <0x30c20000 0x10000>;
					interrupts = <GIC_SPI 96 IRQ_TYPE_LEVEL_HIGH>;
					clocks = <&audio_blk_ctrl IMX8MP_CLK_AUDIOMIX_SAI2_IPG>, <&clk IMX8MP_CLK_DUMMY>,
						 <&audio_blk_ctrl IMX8MP_CLK_AUDIOMIX_SAI2_MCLK1>, <&clk IMX8MP_CLK_DUMMY>,
						 <&clk IMX8MP_CLK_DUMMY>;
					clock-names = "bus", "mclk0", "mclk1", "mclk2", "mclk3";
					dmas = <&sdma2 2 2 0>, <&sdma2 3 2 0>;
					dma-names = "rx", "tx";
					fsl,shared-interrupt;
					fsl,dataline = <0 0xf 0xf>;
					power-domains = <&audiomix_pd>;
					status = "disabled";
				};

				sai3: sai@30c30000 {
					compatible = "fsl,imx8mp-sai", "fsl,imx8mm-sai";
					reg = <0x30c30000 0x10000>;
					interrupts = <GIC_SPI 50 IRQ_TYPE_LEVEL_HIGH>;
					clocks = <&audio_blk_ctrl IMX8MP_CLK_AUDIOMIX_SAI3_IPG>, <&clk IMX8MP_CLK_DUMMY>,
						 <&audio_blk_ctrl IMX8MP_CLK_AUDIOMIX_SAI3_MCLK1>, <&clk IMX8MP_CLK_DUMMY>,
						 <&clk IMX8MP_CLK_DUMMY>;
					clock-names = "bus", "mclk0", "mclk1", "mclk2", "mclk3";
					dmas = <&sdma2 4 2 0>, <&sdma2 5 2 0>;
					dma-names = "rx", "tx";
					fsl,shared-interrupt;
					fsl,dataline = <0 0x3 0x3>;
					power-domains = <&audiomix_pd>;
					status = "disabled";
				};

				sai5: sai@30c50000 {
					compatible = "fsl,imx8mp-sai", "fsl,imx8mm-sai";
					reg = <0x30c50000 0x10000>;
					interrupts = <GIC_SPI 90 IRQ_TYPE_LEVEL_HIGH>;
					clocks = <&audio_blk_ctrl IMX8MP_CLK_AUDIOMIX_SAI5_IPG>, <&clk IMX8MP_CLK_DUMMY>,
						 <&audio_blk_ctrl IMX8MP_CLK_AUDIOMIX_SAI5_MCLK1>, <&clk IMX8MP_CLK_DUMMY>,
						 <&clk IMX8MP_CLK_DUMMY>;
					clock-names = "bus", "mclk0", "mclk1", "mclk2", "mclk3";
					dmas = <&sdma2 8 2 0>, <&sdma2 9 2 0>;
					dma-names = "rx", "tx";
					fsl,shared-interrupt;
					fsl,dataline = <0 0xf 0xf>;
					power-domains = <&audiomix_pd>;
					status = "disabled";
				};

				sai6: sai@30c60000 {
					compatible = "fsl,imx8mp-sai", "fsl,imx8mm-sai";
					reg = <0x30c60000 0x10000>;
					interrupts = <GIC_SPI 90 IRQ_TYPE_LEVEL_HIGH>;
					clocks = <&audio_blk_ctrl IMX8MP_CLK_AUDIOMIX_SAI6_IPG>,
						 <&clk IMX8MP_CLK_DUMMY>,
						 <&audio_blk_ctrl IMX8MP_CLK_AUDIOMIX_SAI6_MCLK1>,
						 <&clk IMX8MP_CLK_DUMMY>,
						 <&clk IMX8MP_CLK_DUMMY>;
					clock-names = "bus", "mclk0", "mclk1", "mclk2", "mclk3";
					dmas = <&sdma2 10 2 0>, <&sdma2 11 2 0>;
					dma-names = "rx", "tx";
					fsl,shared-interrupt;
					power-domains = <&audiomix_pd>;
					status = "disabled";
				};

				sai7: sai@30c80000 {
					compatible = "fsl,imx8mp-sai", "fsl,imx8mm-sai";
					reg = <0x30c80000 0x10000>;
					interrupts = <GIC_SPI 111 IRQ_TYPE_LEVEL_HIGH>;
					clocks = <&audio_blk_ctrl IMX8MP_CLK_AUDIOMIX_SAI7_IPG>, <&clk IMX8MP_CLK_DUMMY>,
						 <&audio_blk_ctrl IMX8MP_CLK_AUDIOMIX_SAI7_MCLK1>, <&clk IMX8MP_CLK_DUMMY>,
						 <&clk IMX8MP_CLK_DUMMY>;
					clock-names = "bus", "mclk0", "mclk1", "mclk2", "mclk3";
					dmas = <&sdma2 12 2 0>, <&sdma2 13 2 0>;
					dma-names = "rx", "tx";
					fsl,shared-interrupt;
					power-domains = <&audiomix_pd>;
					status = "disabled";
				};

				easrc: easrc@30c90000 {
					compatible = "fsl,imx8mn-easrc";
					reg = <0x30c90000 0x10000>;
					interrupts = <GIC_SPI 122 IRQ_TYPE_LEVEL_HIGH>;
					clocks = <&audio_blk_ctrl IMX8MP_CLK_AUDIOMIX_ASRC_IPG>;
					clock-names = "mem";
					dmas = <&sdma2 16 23 0> , <&sdma2 17 23 0>,
					       <&sdma2 18 23 0> , <&sdma2 19 23 0>,
					       <&sdma2 20 23 0> , <&sdma2 21 23 0>,
					       <&sdma2 22 23 0> , <&sdma2 23 23 0>;
					dma-names = "ctx0_rx", "ctx0_tx",
						    "ctx1_rx", "ctx1_tx",
						    "ctx2_rx", "ctx2_tx",
						    "ctx3_rx", "ctx3_tx";
					firmware-name = "imx/easrc/easrc-imx8mn.bin";
					fsl,asrc-rate  = <8000>;
					fsl,asrc-format = <2>;
					power-domains = <&audiomix_pd>;
					status = "disabled";
				};

				micfil: micfil@30ca0000 {
					compatible = "fsl,imx8mp-micfil";
					reg = <0x30ca0000 0x10000>;
					interrupts = <GIC_SPI 109 IRQ_TYPE_LEVEL_HIGH>,
						     <GIC_SPI 110 IRQ_TYPE_LEVEL_HIGH>,
						     <GIC_SPI 44 IRQ_TYPE_LEVEL_HIGH>,
						     <GIC_SPI 45 IRQ_TYPE_LEVEL_HIGH>;
					clocks = <&audio_blk_ctrl IMX8MP_CLK_AUDIOMIX_PDM_IPG>,
						 <&audio_blk_ctrl IMX8MP_CLK_AUDIOMIX_PDM_ROOT>,
						 <&clk IMX8MP_AUDIO_PLL1_OUT>,
						 <&clk IMX8MP_AUDIO_PLL2_OUT>,
						 <&clk IMX8MP_CLK_EXT3>;
					clock-names = "ipg_clk", "ipg_clk_app",
						      "pll8k", "pll11k", "clkext3";
					dmas = <&sdma2 24 25 0x80000000>;
					dma-names = "rx";
					power-domains = <&audiomix_pd>;
					status = "disabled";
				};

				aud2htx: aud2htx@30cb0000 {
					compatible = "fsl,imx8mp-aud2htx";
					reg = <0x30cb0000 0x10000>;
					interrupts = <GIC_SPI 130 IRQ_TYPE_LEVEL_HIGH>;
					clocks = <&audio_blk_ctrl IMX8MP_CLK_AUDIOMIX_AUD2HTX_IPG>;
					clock-names = "bus";
					dmas = <&sdma2 26 2 0>;
					dma-names = "tx";
					power-domains = <&audiomix_pd>;
					status = "disabled";
				};

				xcvr: xcvr@30cc0000 {
					compatible = "fsl,imx8mp-xcvr";
					reg = <0x30cc0000 0x800>,
					      <0x30cc0800 0x400>,
					      <0x30cc0c00 0x080>,
					      <0x30cc0e00 0x080>;
					reg-names = "ram", "regs", "rxfifo",
					            "txfifo";
					interrupts = /* XCVR IRQ 0 */
						     <GIC_SPI 128 IRQ_TYPE_LEVEL_HIGH>,
						     /* XCVR IRQ 1 */
						     <GIC_SPI 129 IRQ_TYPE_LEVEL_HIGH>,
						     /* XCVR PHY - SPDIF wakeup IRQ */
						     <GIC_SPI 146 IRQ_TYPE_LEVEL_HIGH>;
					clocks = <&audio_blk_ctrl IMX8MP_CLK_AUDIOMIX_EARC_IPG>,
						 <&audio_blk_ctrl IMX8MP_CLK_AUDIOMIX_EARC_PHY>,
						 <&audio_blk_ctrl IMX8MP_CLK_AUDIOMIX_SPBA2_ROOT>,
						 <&audio_blk_ctrl IMX8MP_CLK_AUDIOMIX_AUDPLL_ROOT>;
					clock-names = "ipg", "phy", "spba", "pll_ipg";
					dmas = <&sdma2 30 2 0>, <&sdma2 31 2 0>;
					dma-names = "rx", "tx";
					resets = <&audio_blk_ctrl 0>;
					power-domains = <&audiomix_pd>;
					status = "disabled";
				};
			};

			sdma3: dma-controller@30e00000 {
				compatible = "fsl,imx8mp-sdma", "fsl,imx7d-sdma";
				reg = <0x30e00000 0x10000>;
				interrupts = <GIC_SPI 34 IRQ_TYPE_LEVEL_HIGH>;
				clocks = <&audio_blk_ctrl IMX8MP_CLK_AUDIOMIX_SDMA3_ROOT>,
					 <&audio_blk_ctrl IMX8MP_CLK_AUDIOMIX_SDMA3_ROOT>;
				clock-names = "ipg", "ahb";
				#dma-cells = <3>;
				fsl,sdma-ram-script-name = "imx/sdma/sdma-imx7d.bin";
				fsl,ratio-1-1;
				power-domains = <&audiomix_pd>;
				status = "disabled";
			};

			sdma2: dma-controller@30e10000 {
				compatible = "fsl,imx8mp-sdma", "fsl,imx7d-sdma";
				reg = <0x30e10000 0x10000>;
				interrupts = <GIC_SPI 103 IRQ_TYPE_LEVEL_HIGH>;
				clocks = <&clk IMX8MP_CLK_AUDIO_AHB_ROOT>,
					 <&clk IMX8MP_CLK_AUDIO_AHB_ROOT>;
				clock-names = "ipg", "ahb";
				#dma-cells = <3>;
				fsl,sdma-ram-script-name = "imx/sdma/sdma-imx7d.bin";
				fsl,ratio-1-1;
				power-domains = <&audiomix_pd>;
				status = "disabled";
			};

			audio_blk_ctrl: audio-blk-ctrl@30e20000 {
				compatible = "fsl,imx8mp-audio-blk-ctrl", "syscon";
				reg = <0x30e20000 0x50C>;
				power-domains = <&audiomix_pd>;

				#clock-cells = <1>;
				#reset-cells = <1>;

				assigned-clocks = <&audio_blk_ctrl IMX8MP_CLK_AUDIOMIX_SAI_PLL_BYPASS>;
				assigned-clock-parents = <&audio_blk_ctrl IMX8MP_CLK_AUDIOMIX_SAI_PLL>;

				clocks = <&clk IMX8MP_CLK_AUDIO_ROOT>,
					 <&clk IMX8MP_CLK_SAI1_ROOT>,
					 <&clk IMX8MP_CLK_SAI2_ROOT>,
					 <&clk IMX8MP_CLK_SAI3_ROOT>,
					 <&clk IMX8MP_CLK_SAI5_ROOT>,
					 <&clk IMX8MP_CLK_SAI6_ROOT>,
					 <&clk IMX8MP_CLK_SAI7_ROOT>,
					 <&clk IMX8MP_CLK_PDM_ROOT>;
				clock-names = "ahb",
					      "sai1", "sai2", "sai3",
					      "sai5", "sai6", "sai7",
					      "pdm";
			};

			irqsteer_hdmi: irqsteer@32fc2000 {
				compatible = "fsl,imx-irqsteer";
				reg = <0x32fc2000 0x1000>;
				interrupts = <GIC_SPI 43 IRQ_TYPE_LEVEL_HIGH>;
				interrupt-controller;
				#interrupt-cells = <1>;
				fsl,channel = <1>;
				fsl,num-irqs = <64>;
				clocks = <&clk IMX8MP_CLK_HDMI_APB>;
				clock-names = "ipg";
				assigned-clocks = <&clk IMX8MP_CLK_HDMI_APB>;
				assigned-clock-parents = <&clk IMX8MP_SYS_PLL1_133M>;
				assigned-clock-rates = <133000000>;
				power-domains = <&hdmi_blk_ctrl IMX8MP_HDMIBLK_PD_IRQSTEER>;
				status = "disabled";
			};

			hdmi_pavi: hdmi-pai-pvi@32fc4000 {
				compatible = "fsl,imx8mp-hdmi-pavi";
				reg = <0x32fc4000 0x1000>;
				clocks = <&clk IMX8MP_CLK_HDMI_APB>;
				power-domains = <&hdmi_blk_ctrl IMX8MP_HDMIBLK_PD_PVI>;
				status = "disabled";
			};

			lcdif3: lcd-controller@32fc6000 {
				compatible = "fsl,imx8mp-lcdif1";
				reg = <0x32fc6000 0x10000>;
				clocks = <&hdmiphy 0>,
						<&clk IMX8MP_CLK_HDMI_AXI>,
						<&clk IMX8MP_CLK_HDMI_APB>;
				clock-names = "pix", "disp-axi", "disp-apb";
				power-domains = <&hdmi_blk_ctrl IMX8MP_HDMIBLK_PD_LCDIF>;
				assigned-clocks =  <&clk IMX8MP_CLK_HDMI_AXI>,
								<&clk IMX8MP_CLK_HDMI_APB>;
				assigned-clock-parents = <&clk IMX8MP_SYS_PLL2_500M>,
							 <&clk IMX8MP_SYS_PLL1_133M>;
				assigned-clock-rates = <500000000>, <133000000>;
				interrupts = <8 IRQ_TYPE_LEVEL_HIGH>;
				interrupt-parent = <&irqsteer_hdmi>;
				status = "disabled";

				lcdif3_disp: port {
					lcdif3_to_hdmi: endpoint {
						remote-endpoint = <&hdmi_from_lcdif3>;
					};
				};
			};

			hdmi: hdmi@32fd8000 {
				compatible = "fsl,imx8mp-hdmi";
				reg = <0x32fd8000 0x7eff>;
				interrupts = <0 IRQ_TYPE_LEVEL_HIGH>;
				interrupt-parent = <&irqsteer_hdmi>;
				power-domains = <&hdmi_blk_ctrl IMX8MP_HDMIBLK_PD_HDMI_TX>;
				clocks = <&clk IMX8MP_CLK_HDMI_APB>,
						<&clk IMX8MP_CLK_HDMI_24M>,
						<&hdmiphy 0>;
				clock-names = "iahb", "isfr", "pix";
				assigned-clocks = <&clk IMX8MP_CLK_HDMI_APB>,
							<&clk IMX8MP_CLK_HDMI_AXI>,
							<&clk IMX8MP_CLK_HDMI_24M>;
				assigned-clock-parents = <&clk IMX8MP_SYS_PLL1_133M>,
							<&clk IMX8MP_SYS_PLL2_500M>,
							<&clk IMX8MP_CLK_24M>;
				assigned-clock-rates = <133000000>, <500000000>, <24000000>;
				status = "disabled";

				port {
					hdmi_from_lcdif3: endpoint {
						remote-endpoint = <&lcdif3_to_hdmi>;
					};
				};
			};

<<<<<<< HEAD
			hdmi_blk_ctrl: blk-ctrl@32fc0000 {
				compatible = "fsl,imx8mp-hdmi-blk-ctrl", "syscon";
				reg = <0x32fc0000 0x23c>;
				clocks = <&clk IMX8MP_CLK_HDMI_APB>,
					 <&clk IMX8MP_CLK_HDMI_ROOT>,
					 <&clk IMX8MP_CLK_HDMI_REF_266M>,
					 <&clk IMX8MP_CLK_HDMI_24M>,
					 <&clk IMX8MP_CLK_HDMI_FDCC_TST>;
				clock-names = "apb", "axi", "ref_266m", "ref_24m", "fdcc";
				power-domains = <&pgc_hdmimix>, <&pgc_hdmimix>,
						<&pgc_hdmimix>, <&pgc_hdmimix>,
						<&pgc_hdmimix>, <&pgc_hdmimix>,
						<&pgc_hdmimix>, <&pgc_hdmi_phy>,
						<&pgc_hdmimix>, <&pgc_hdmimix>;
				power-domain-names = "bus", "irqsteer", "lcdif",
						     "pai", "pvi", "trng",
						     "hdmi-tx", "hdmi-tx-phy",
						     "hrv", "hdcp";
				#power-domain-cells = <1>;
			};

			ldb: ldb@32ec005c {
				#address-cells = <1>;
				#size-cells = <0>;
				compatible = "fsl,imx8mp-ldb";
				clocks = <&clk IMX8MP_CLK_MEDIA_LDB_ROOT>;
				clock-names = "ldb";
				assigned-clocks = <&clk IMX8MP_CLK_MEDIA_LDB>;
				assigned-clock-parents = <&clk IMX8MP_VIDEO_PLL1_OUT>;
				gpr = <&media_blk_ctrl>;
				power-domains = <&pgc_mediamix>;
				status = "disabled";

				lvds-channel@0 {
					#address-cells = <1>;
					#size-cells = <0>;
					reg = <0>;
					phys = <&ldb_phy1>;
					phy-names = "ldb_phy";
					status = "disabled";

					port@0 {
						reg = <0>;

						ldb_ch0: endpoint {
							remote-endpoint = <&lcdif2_disp_ldb_ch0>;
						};
					};
				};

				lvds-channel@1 {
					#address-cells = <1>;
					#size-cells = <0>;
					reg = <1>;
					phys = <&ldb_phy2>;
					phy-names = "ldb_phy";
					status = "disabled";

					port@0 {
						reg = <0>;

						ldb_ch1: endpoint {
							remote-endpoint = <&lcdif2_disp_ldb_ch1>;
						};
					};
				};
			};

			ldb_phy: phy@32ec0128 {
				compatible = "fsl,imx8mp-lvds-phy";
				#address-cells = <1>;
				#size-cells = <0>;
				gpr = <&media_blk_ctrl>;
				clocks = <&clk IMX8MP_CLK_MEDIA_APB_ROOT>;
				clock-names = "apb";
				power-domains = <&pgc_mediamix>;
				status = "disabled";

				ldb_phy1: port@0 {
					reg = <0>;
					#phy-cells = <0>;
				};

				ldb_phy2: port@1 {
					reg = <1>;
					#phy-cells = <0>;
				};
			};

			mediamix_gpr: media_gpr@32ec0008 {
				compatible = "fsl,imx8mp-iomuxc-gpr", "syscon";
				reg = <0x32ec0008 0x4>;
			};

			mediamix_gasket0: gasket@32ec0060 {
				compatible = "fsl,imx8mp-iomuxc-gpr", "syscon";
				reg = <0x32ec0060 0x28>;
			};

			mediamix_gasket1: gasket@32ec0090 {
				compatible = "fsl,imx8mp-iomuxc-gpr", "syscon";
				reg = <0x32ec0090 0x28>;
			};

			isi_chain_buf: isi_chain@32e02000{
				compatible = "fsl,imx8mp-iomuxc-gpr", "syscon";
				reg = <0x32e02000 0x4>;
			};

			cameradev: camera {
				compatible = "fsl,mxc-md", "simple-bus";
				#address-cells = <1>;
				#size-cells = <1>;
				ranges;
				status = "disabled";

				isi_0: isi@32e00000 {
					compatible = "fsl,imx8mp-isi", "fsl,imx8mn-isi";
					reg = <0x32e00000 0x2000>;
					interrupts = <GIC_SPI 16 IRQ_TYPE_LEVEL_HIGH>;
					interface = <2 0 2>;
					clocks = <&clk IMX8MP_CLK_MEDIA_AXI>,
						 <&clk IMX8MP_CLK_MEDIA_APB>,
						 <&clk IMX8MP_CLK_MEDIA_AXI_ROOT>,
						 <&clk IMX8MP_CLK_MEDIA_APB_ROOT>;
					clock-names = "disp_axi",
						      "disp_apb",
						      "disp_axi_root",
						      "disp_apb_root";
					assigned-clocks = <&clk IMX8MP_CLK_MEDIA_AXI_ROOT>,
							  <&clk IMX8MP_CLK_MEDIA_APB_ROOT>;
					assigned-clock-rates = <500000000>, <200000000>;
					power-domains = <&media_blk_ctrl IMX8MP_MEDIABLK_PD_ISI>;
					isi_chain = <&isi_chain_buf>;
					status = "disabled";

					cap_device {
						compatible = "imx-isi-capture";
						status = "disabled";
					};

					m2m_device{
						compatible = "imx-isi-m2m";
						status = "disabled";
					};
				};

				isi_1: isi@32e02000 {
					compatible = "fsl,imx8mp-isi", "fsl,imx8mn-isi";
					reg = <0x32e02000 0x2000>;
					interrupts = <GIC_SPI 42 IRQ_TYPE_LEVEL_HIGH>;
					interface = <3 0 2>;
					clocks = <&clk IMX8MP_CLK_MEDIA_AXI>,
						 <&clk IMX8MP_CLK_MEDIA_APB>,
						 <&clk IMX8MP_CLK_MEDIA_AXI_ROOT>,
						 <&clk IMX8MP_CLK_MEDIA_APB_ROOT>;
					clock-names = "disp_axi",
						      "disp_apb",
						      "disp_axi_root",
						      "disp_apb_root";
					assigned-clocks = <&clk IMX8MP_CLK_MEDIA_AXI_ROOT>,
							  <&clk IMX8MP_CLK_MEDIA_APB_ROOT>;
					assigned-clock-rates = <500000000>, <200000000>;
					power-domains = <&media_blk_ctrl IMX8MP_MEDIABLK_PD_ISI>;
					status = "disabled";

					cap_device {
						compatible = "imx-isi-capture";
						status = "disabled";
					};
				};

				dewarp: dwe@32e30000 {
					compatible = "fsl,imx8mp-dwe";
					clocks = <&clk IMX8MP_CLK_MEDIA_AXI_ROOT>,
						 <&clk IMX8MP_CLK_MEDIA_AXI_ROOT>,
						 <&clk IMX8MP_CLK_MEDIA_APB_ROOT>;
					clock-names = "core", "axi", "ahb";
					reg = <0x32e30000 0x10000>;
					interrupts = <GIC_SPI 100 IRQ_TYPE_LEVEL_HIGH>;
					power-domains = <&media_blk_ctrl IMX8MP_MEDIABLK_PD_DWE>;
					status = "disabled";
				};

				isp_0: isp@32e10000 {
					compatible = "fsl,imx8mp-isp";
					reg = <0x32e10000 0x10000>;
					interrupts = <GIC_SPI 74 IRQ_TYPE_LEVEL_HIGH>;
					clocks = <&clk IMX8MP_CLK_MEDIA_ISP_ROOT>,
						 <&clk IMX8MP_CLK_MEDIA_AXI_ROOT>,
						 <&clk IMX8MP_CLK_MEDIA_APB_ROOT>,
						 <&clk IMX8MP_CLK_MEDIA_CAM1_PIX_ROOT>;
					clock-names = "core", "axi", "ahb", "sensor";
					assigned-clocks = <&clk IMX8MP_CLK_MEDIA_ISP>;
					assigned-clock-parents = <&clk IMX8MP_SYS_PLL2_500M>;
					assigned-clock-rates = <500000000>;
					power-domains = <&media_blk_ctrl IMX8MP_MEDIABLK_PD_MIPI_CSI2_1>,
							<&media_blk_ctrl IMX8MP_MEDIABLK_PD_ISP>;
					id = <0>;
					gpr = <&media_blk_ctrl>;
					status = "disabled";
				};

				isp_1: isp@32e20000 {
					compatible = "fsl,imx8mp-isp";
					reg = <0x32e20000 0x10000>;
					interrupts = <GIC_SPI 75 IRQ_TYPE_LEVEL_HIGH>;
					clocks = <&clk IMX8MP_CLK_MEDIA_ISP_ROOT>,
						 <&clk IMX8MP_CLK_MEDIA_AXI_ROOT>,
						 <&clk IMX8MP_CLK_MEDIA_APB_ROOT>,
						 <&clk IMX8MP_CLK_MEDIA_CAM1_PIX_ROOT>;
					clock-names = "core", "axi", "ahb", "sensor";
					assigned-clocks = <&clk IMX8MP_CLK_MEDIA_ISP>;
					assigned-clock-parents = <&clk IMX8MP_SYS_PLL2_500M>;
					assigned-clock-rates = <500000000>;
					power-domains = <&media_blk_ctrl IMX8MP_MEDIABLK_PD_MIPI_CSI2_1>,
							<&media_blk_ctrl IMX8MP_MEDIABLK_PD_ISP>;
					id = <1>;
					gpr = <&media_blk_ctrl>;
					status = "disabled";
				};

				mipi_csi_0: csi@32e40000 {
					compatible = "fsl,imx8mp-mipi-csi", "fsl,imx8mn-mipi-csi";
					reg = <0x32e40000 0x10000>;
					interrupts = <GIC_SPI 17 IRQ_TYPE_LEVEL_HIGH>;
					clock-frequency = <500000000>;
					clocks = <&clk IMX8MP_CLK_MEDIA_CAM1_PIX_ROOT>,
						 <&clk IMX8MP_CLK_MEDIA_AXI>,
						 <&clk IMX8MP_CLK_MEDIA_APB_ROOT>;
					clock-names = "mipi_clk",
						      "disp_axi",
						      "disp_apb";
					assigned-clocks = <&clk IMX8MP_CLK_MEDIA_CAM1_PIX>;
					assigned-clock-parents = <&clk IMX8MP_SYS_PLL2_1000M>;
					assigned-clock-rates = <500000000>;
					bus-width = <4>;
					csi-gpr = <&mediamix_gasket0>;
					gpr = <&media_blk_ctrl>;
					power-domains = <&media_blk_ctrl IMX8MP_MEDIABLK_PD_MIPI_CSI2_1>;
					status = "disabled";
				};

				mipi_csi_1: csi@32e50000 {
					compatible = "fsl,imx8mp-mipi-csi", "fsl,imx8mn-mipi-csi";
					reg = <0x32e50000 0x10000>;
					interrupts = <GIC_SPI 80 IRQ_TYPE_LEVEL_HIGH>;
					clock-frequency = <266000000>;
					clocks = <&clk IMX8MP_CLK_MEDIA_CAM2_PIX_ROOT>,
						 <&clk IMX8MP_CLK_MEDIA_AXI>,
						 <&clk IMX8MP_CLK_MEDIA_APB_ROOT>;
					clock-names = "mipi_clk",
						      "disp_axi",
						      "disp_apb";
					assigned-clocks = <&clk IMX8MP_CLK_MEDIA_CAM2_PIX>;
					assigned-clock-parents = <&clk IMX8MP_SYS_PLL1_266M>;
					assigned-clock-rates = <266000000>;
					bus-width = <4>;
					csi-gpr = <&mediamix_gasket1>;
					gpr = <&media_blk_ctrl>;
					power-domains = <&media_blk_ctrl IMX8MP_MEDIABLK_PD_MIPI_CSI2_2>;
					status = "disabled";
				};
			};
		};

		aips5: bus@30c00000 {
			compatible = "fsl,aips-bus", "simple-bus";
			reg = <0x30c00000 0x400000>;
			#address-cells = <1>;
			#size-cells = <1>;
			ranges;

			spba-bus@30c00000 {
				compatible = "fsl,spba-bus", "simple-bus";
				reg = <0x30c00000 0x100000>;
				#address-cells = <1>;
				#size-cells = <1>;
				ranges;

				sai1: sai@30c10000 {
					compatible = "fsl,imx8mp-sai", "fsl,imx8mm-sai";
					reg = <0x30c10000 0x10000>;
					interrupts = <GIC_SPI 95 IRQ_TYPE_LEVEL_HIGH>;
					clocks = <&audio_blk_ctrl IMX8MP_CLK_AUDIO_BLK_CTRL_SAI1_IPG>, <&clk IMX8MP_CLK_DUMMY>,
						 <&audio_blk_ctrl IMX8MP_CLK_AUDIO_BLK_CTRL_SAI1_MCLK1>, <&clk IMX8MP_CLK_DUMMY>,
						 <&clk IMX8MP_CLK_DUMMY>;
					clock-names = "bus", "mclk0", "mclk1", "mclk2", "mclk3";
					dmas = <&sdma2 0 2 0>, <&sdma2 1 2 0>;
					dma-names = "rx", "tx";
					fsl,shared-interrupt;
					fsl,dataline = <0 0xff 0xff>;
					power-domains = <&audiomix_pd>;
					status = "disabled";
				};

				sai2: sai@30c20000 {
					compatible = "fsl,imx8mp-sai", "fsl,imx8mm-sai";
					reg = <0x30c20000 0x10000>;
					interrupts = <GIC_SPI 96 IRQ_TYPE_LEVEL_HIGH>;
					clocks = <&audio_blk_ctrl IMX8MP_CLK_AUDIO_BLK_CTRL_SAI2_IPG>, <&clk IMX8MP_CLK_DUMMY>,
						 <&audio_blk_ctrl IMX8MP_CLK_AUDIO_BLK_CTRL_SAI2_MCLK1>, <&clk IMX8MP_CLK_DUMMY>,
						 <&clk IMX8MP_CLK_DUMMY>;
					clock-names = "bus", "mclk0", "mclk1", "mclk2", "mclk3";
					dmas = <&sdma2 2 2 0>, <&sdma2 3 2 0>;
					dma-names = "rx", "tx";
					fsl,shared-interrupt;
					fsl,dataline = <0 0xf 0xf>;
					power-domains = <&audiomix_pd>;
					status = "disabled";
				};

				sai3: sai@30c30000 {
					compatible = "fsl,imx8mp-sai", "fsl,imx8mm-sai";
					reg = <0x30c30000 0x10000>;
					interrupts = <GIC_SPI 50 IRQ_TYPE_LEVEL_HIGH>;
					clocks = <&audio_blk_ctrl IMX8MP_CLK_AUDIO_BLK_CTRL_SAI3_IPG>, <&clk IMX8MP_CLK_DUMMY>,
						 <&audio_blk_ctrl IMX8MP_CLK_AUDIO_BLK_CTRL_SAI3_MCLK1>, <&clk IMX8MP_CLK_DUMMY>,
						 <&clk IMX8MP_CLK_DUMMY>;
					clock-names = "bus", "mclk0", "mclk1", "mclk2", "mclk3";
					dmas = <&sdma2 4 2 0>, <&sdma2 5 2 0>;
					dma-names = "rx", "tx";
					fsl,shared-interrupt;
					fsl,dataline = <0 0x3 0x3>;
					power-domains = <&audiomix_pd>;
					status = "disabled";
				};

				sai5: sai@30c50000 {
					compatible = "fsl,imx8mp-sai", "fsl,imx8mm-sai";
					reg = <0x30c50000 0x10000>;
					interrupts = <GIC_SPI 90 IRQ_TYPE_LEVEL_HIGH>;
					clocks = <&audio_blk_ctrl IMX8MP_CLK_AUDIO_BLK_CTRL_SAI5_IPG>, <&clk IMX8MP_CLK_DUMMY>,
						 <&audio_blk_ctrl IMX8MP_CLK_AUDIO_BLK_CTRL_SAI5_MCLK1>, <&clk IMX8MP_CLK_DUMMY>,
						 <&clk IMX8MP_CLK_DUMMY>;
					clock-names = "bus", "mclk0", "mclk1", "mclk2", "mclk3";
					dmas = <&sdma2 8 2 0>, <&sdma2 9 2 0>;
					dma-names = "rx", "tx";
					fsl,shared-interrupt;
					fsl,dataline = <0 0xf 0xf>;
					power-domains = <&audiomix_pd>;
					status = "disabled";
				};

				sai6: sai@30c60000 {
					compatible = "fsl,imx8mp-sai", "fsl,imx8mm-sai";
					reg = <0x30c60000 0x10000>;
					interrupts = <GIC_SPI 90 IRQ_TYPE_LEVEL_HIGH>;
					clocks = <&audio_blk_ctrl IMX8MP_CLK_AUDIO_BLK_CTRL_SAI6_IPG>,
						 <&clk IMX8MP_CLK_DUMMY>,
						 <&audio_blk_ctrl IMX8MP_CLK_AUDIO_BLK_CTRL_SAI6_MCLK1>,
						 <&clk IMX8MP_CLK_DUMMY>,
						 <&clk IMX8MP_CLK_DUMMY>;
					clock-names = "bus", "mclk0", "mclk1", "mclk2", "mclk3";
					dmas = <&sdma2 10 2 0>, <&sdma2 11 2 0>;
					dma-names = "rx", "tx";
					fsl,shared-interrupt;
					power-domains = <&audiomix_pd>;
					status = "disabled";
				};

				sai7: sai@30c80000 {
					compatible = "fsl,imx8mp-sai", "fsl,imx8mm-sai";
					reg = <0x30c80000 0x10000>;
					interrupts = <GIC_SPI 111 IRQ_TYPE_LEVEL_HIGH>;
					clocks = <&audio_blk_ctrl IMX8MP_CLK_AUDIO_BLK_CTRL_SAI7_IPG>, <&clk IMX8MP_CLK_DUMMY>,
						 <&audio_blk_ctrl IMX8MP_CLK_AUDIO_BLK_CTRL_SAI7_MCLK1>, <&clk IMX8MP_CLK_DUMMY>,
						 <&clk IMX8MP_CLK_DUMMY>;
					clock-names = "bus", "mclk0", "mclk1", "mclk2", "mclk3";
					dmas = <&sdma2 12 2 0>, <&sdma2 13 2 0>;
					dma-names = "rx", "tx";
					fsl,shared-interrupt;
					power-domains = <&audiomix_pd>;
					status = "disabled";
				};

				easrc: easrc@30c90000 {
					compatible = "fsl,imx8mn-easrc";
					reg = <0x30c90000 0x10000>;
					interrupts = <GIC_SPI 122 IRQ_TYPE_LEVEL_HIGH>;
					clocks = <&audio_blk_ctrl IMX8MP_CLK_AUDIO_BLK_CTRL_ASRC_IPG>;
					clock-names = "mem";
					dmas = <&sdma2 16 23 0> , <&sdma2 17 23 0>,
					       <&sdma2 18 23 0> , <&sdma2 19 23 0>,
					       <&sdma2 20 23 0> , <&sdma2 21 23 0>,
					       <&sdma2 22 23 0> , <&sdma2 23 23 0>;
					dma-names = "ctx0_rx", "ctx0_tx",
						    "ctx1_rx", "ctx1_tx",
						    "ctx2_rx", "ctx2_tx",
						    "ctx3_rx", "ctx3_tx";
					firmware-name = "imx/easrc/easrc-imx8mn.bin";
					fsl,asrc-rate  = <8000>;
					fsl,asrc-format = <2>;
					power-domains = <&audiomix_pd>;
					status = "disabled";
				};

				micfil: micfil@30ca0000 {
					compatible = "fsl,imx8mp-micfil";
					reg = <0x30ca0000 0x10000>;
					interrupts = <GIC_SPI 109 IRQ_TYPE_LEVEL_HIGH>,
						     <GIC_SPI 110 IRQ_TYPE_LEVEL_HIGH>,
						     <GIC_SPI 44 IRQ_TYPE_LEVEL_HIGH>,
						     <GIC_SPI 45 IRQ_TYPE_LEVEL_HIGH>;
					clocks = <&audio_blk_ctrl IMX8MP_CLK_AUDIO_BLK_CTRL_PDM_IPG>,
						 <&audio_blk_ctrl IMX8MP_CLK_AUDIO_BLK_CTRL_PDM_ROOT>,
						 <&clk IMX8MP_AUDIO_PLL1_OUT>,
						 <&clk IMX8MP_AUDIO_PLL2_OUT>,
						 <&clk IMX8MP_CLK_EXT3>;
					clock-names = "ipg_clk", "ipg_clk_app",
						      "pll8k", "pll11k", "clkext3";
					dmas = <&sdma2 24 25 0x80000000>;
					dma-names = "rx";
					power-domains = <&audiomix_pd>;
					status = "disabled";
				};

				aud2htx: aud2htx@30cb0000 {
					compatible = "fsl,imx8mp-aud2htx";
					reg = <0x30cb0000 0x10000>;
					interrupts = <GIC_SPI 130 IRQ_TYPE_LEVEL_HIGH>;
					clocks = <&audio_blk_ctrl IMX8MP_CLK_AUDIO_BLK_CTRL_AUD2HTX_IPG>;
					clock-names = "bus";
					dmas = <&sdma2 26 2 0>;
					dma-names = "tx";
					power-domains = <&audiomix_pd>;
					status = "disabled";
				};

				xcvr: xcvr@30cc0000 {
					compatible = "fsl,imx8mp-xcvr";
					reg = <0x30cc0000 0x800>,
					      <0x30cc0800 0x400>,
					      <0x30cc0c00 0x080>,
					      <0x30cc0e00 0x080>;
					reg-names = "ram", "regs", "rxfifo",
					            "txfifo";
					interrupts = /* XCVR IRQ 0 */
						     <GIC_SPI 128 IRQ_TYPE_LEVEL_HIGH>,
						     /* XCVR IRQ 1 */
						     <GIC_SPI 129 IRQ_TYPE_LEVEL_HIGH>,
						     /* XCVR PHY - SPDIF wakeup IRQ */
						     <GIC_SPI 146 IRQ_TYPE_LEVEL_HIGH>;
					clocks = <&audio_blk_ctrl IMX8MP_CLK_AUDIO_BLK_CTRL_EARC_IPG>,
						 <&audio_blk_ctrl IMX8MP_CLK_AUDIO_BLK_CTRL_EARC_PHY>,
						 <&audio_blk_ctrl IMX8MP_CLK_AUDIO_BLK_CTRL_SPBA2_ROOT>,
						 <&audio_blk_ctrl IMX8MP_CLK_AUDIO_BLK_CTRL_AUDPLL_ROOT>;
					clock-names = "ipg", "phy", "spba", "pll_ipg";
					dmas = <&sdma2 30 2 0>, <&sdma2 31 2 0>;
					dma-names = "rx", "tx";
					resets = <&audio_blk_ctrl 0>;
					power-domains = <&audiomix_pd>;
					status = "disabled";
				};
			};

			sdma3: dma-controller@30e00000 {
				compatible = "fsl,imx8mp-sdma", "fsl,imx7d-sdma";
				reg = <0x30e00000 0x10000>;
				interrupts = <GIC_SPI 34 IRQ_TYPE_LEVEL_HIGH>;
				clocks = <&audio_blk_ctrl IMX8MP_CLK_AUDIO_BLK_CTRL_SDMA3_ROOT>,
					 <&audio_blk_ctrl IMX8MP_CLK_AUDIO_BLK_CTRL_SDMA3_ROOT>;
				clock-names = "ipg", "ahb";
				#dma-cells = <3>;
				fsl,sdma-ram-script-name = "imx/sdma/sdma-imx7d.bin";
				fsl,ratio-1-1;
				power-domains = <&audiomix_pd>;
				status = "disabled";
			};

			sdma2: dma-controller@30e10000 {
				compatible = "fsl,imx8mp-sdma", "fsl,imx7d-sdma";
				reg = <0x30e10000 0x10000>;
				interrupts = <GIC_SPI 103 IRQ_TYPE_LEVEL_HIGH>;
				clocks = <&clk IMX8MP_CLK_AUDIO_AHB_ROOT>,
					 <&clk IMX8MP_CLK_AUDIO_AHB_ROOT>;
				clock-names = "ipg", "ahb";
				#dma-cells = <3>;
				fsl,sdma-ram-script-name = "imx/sdma/sdma-imx7d.bin";
				fsl,ratio-1-1;
				power-domains = <&audiomix_pd>;
				status = "disabled";
			};

			audio_blk_ctrl: audio-blk-ctrl@30e20000 {
				compatible = "fsl,imx8mp-audio-blk-ctrl-legacy", "syscon";
				reg = <0x30e20000 0x50C>;
				power-domains = <&audiomix_pd>;

				#clock-cells = <1>;
				#reset-cells = <1>;

				assigned-clocks = <&audio_blk_ctrl IMX8MP_CLK_AUDIO_BLK_CTRL_SAI_PLL_BYPASS>;
				assigned-clock-parents = <&audio_blk_ctrl IMX8MP_CLK_AUDIO_BLK_CTRL_SAI_PLL>;
			};

			audiomix_dsp: audiomix_dsp {
				compatible = "fsl,audiomix-dsp";
				power-domains = <&audiomix_pd>;
			};

			irqsteer_hdmi: irqsteer@32fc2000 {
				compatible = "fsl,imx-irqsteer";
				reg = <0x32fc2000 0x1000>;
				interrupts = <GIC_SPI 43 IRQ_TYPE_LEVEL_HIGH>;
				interrupt-controller;
				#interrupt-cells = <1>;
				fsl,channel = <1>;
				fsl,num-irqs = <64>;
				clocks = <&clk IMX8MP_CLK_HDMI_APB>;
				clock-names = "ipg";
				assigned-clocks = <&clk IMX8MP_CLK_HDMI_APB>;
				assigned-clock-parents = <&clk IMX8MP_SYS_PLL1_133M>;
				assigned-clock-rates = <133000000>;
				power-domains = <&hdmi_blk_ctrl IMX8MP_HDMIBLK_PD_IRQSTEER>;
				status = "disabled";
			};

			hdmi_pavi: hdmi-pai-pvi@32fc4000 {
				compatible = "fsl,imx8mp-hdmi-pavi";
				reg = <0x32fc4000 0x1000>;
				clocks = <&clk IMX8MP_CLK_HDMI_APB>;
				power-domains = <&hdmi_blk_ctrl IMX8MP_HDMIBLK_PD_PVI>;
				status = "disabled";
			};

			lcdif3: lcd-controller@32fc6000 {
				#address-cells = <1>;
				#size-cells = <0>;
				compatible = "fsl,imx8mp-lcdif1";
				reg = <0x32fc6000 0x10000>;
				clocks = <&hdmiphy 0>,
						<&clk IMX8MP_CLK_HDMI_AXI>,
						<&clk IMX8MP_CLK_HDMI_APB>;
				clock-names = "pix", "disp-axi", "disp-apb";
				power-domains = <&hdmi_blk_ctrl IMX8MP_HDMIBLK_PD_LCDIF>;
				assigned-clocks =  <&clk IMX8MP_CLK_HDMI_AXI>,
								<&clk IMX8MP_CLK_HDMI_APB>;
				assigned-clock-parents = <&clk IMX8MP_SYS_PLL2_500M>,
							 <&clk IMX8MP_SYS_PLL1_133M>;
				assigned-clock-rates = <500000000>, <133000000>;
				interrupts = <8 IRQ_TYPE_LEVEL_HIGH>;
				interrupt-parent = <&irqsteer_hdmi>;
				status = "disabled";

				lcdif3_disp: port@0 {
					reg = <0>;

					lcdif3_to_hdmi: endpoint {
						remote-endpoint = <&hdmi_from_lcdif3>;
					};
				};
			};

			hdmi: hdmi@32fd8000 {
				compatible = "fsl,imx8mp-hdmi";
				reg = <0x32fd8000 0x7eff>;
				interrupts = <0 IRQ_TYPE_LEVEL_HIGH>;
				interrupt-parent = <&irqsteer_hdmi>;
				power-domains = <&hdmi_blk_ctrl IMX8MP_HDMIBLK_PD_HDMI_TX>;
				clocks = <&clk IMX8MP_CLK_HDMI_APB>,
						<&clk IMX8MP_CLK_HDMI_24M>,
						<&hdmiphy 0>;
				clock-names = "iahb", "isfr", "pix";
				assigned-clocks = <&clk IMX8MP_CLK_HDMI_APB>,
							<&clk IMX8MP_CLK_HDMI_AXI>,
							<&clk IMX8MP_CLK_HDMI_24M>;
				assigned-clock-parents = <&clk IMX8MP_SYS_PLL1_133M>,
							<&clk IMX8MP_SYS_PLL2_500M>,
							<&clk IMX8MP_CLK_24M>;
				assigned-clock-rates = <133000000>, <500000000>, <24000000>;
				status = "disabled";

				port@0 {
					hdmi_from_lcdif3: endpoint {
						remote-endpoint = <&lcdif3_to_hdmi>;
					};
				};
			};

=======
>>>>>>> ccf0a997
			hdmiphy: hdmiphy@32fdff00 {
				compatible = "fsl,samsung-hdmi-phy";
				reg = <0x32fdff00 0x100>;
				clocks = <&clk IMX8MP_CLK_HDMI_APB>,
					 <&clk IMX8MP_CLK_HDMI_24M>;
				clock-names = "apb", "ref";
				assigned-clocks = <&clk IMX8MP_CLK_HDMI_24M>;
				assigned-clock-parents = <&clk IMX8MP_CLK_24M>;
				#clock-cells = <1>;
				clock-output-names = "hdmi_phy";
				#phy-cells = <0>;
				power-domains = <&hdmi_blk_ctrl IMX8MP_HDMIBLK_PD_HDMI_TX_PHY>;
				status = "disabled";
			};
		};

		dma_apbh: dma-apbh@33000000 {
			compatible = "fsl,imx7d-dma-apbh", "fsl,imx28-dma-apbh";
			reg = <0x33000000 0x2000>;
			interrupts = <GIC_SPI 12 IRQ_TYPE_LEVEL_HIGH>,
				<GIC_SPI 12 IRQ_TYPE_LEVEL_HIGH>,
				<GIC_SPI 12 IRQ_TYPE_LEVEL_HIGH>,
				<GIC_SPI 12 IRQ_TYPE_LEVEL_HIGH>;
			interrupt-names = "gpmi0", "gpmi1", "gpmi2", "gpmi3";
			#dma-cells = <1>;
			dma-channels = <4>;
			clocks = <&clk IMX8MP_CLK_NAND_USDHC_BUS_RAWNAND_CLK>;
		};

		gpmi: gpmi-nand@33002000{
			compatible = "fsl,imx7d-gpmi-nand";
			#address-cells = <1>;
			#size-cells = <1>;
			reg = <0x33002000 0x2000>, <0x33004000 0x4000>;
			reg-names = "gpmi-nand", "bch";
			interrupts = <GIC_SPI 14 IRQ_TYPE_LEVEL_HIGH>;
			interrupt-names = "bch";
			clocks = <&clk IMX8MP_CLK_NAND_ROOT>,
				<&clk IMX8MP_CLK_NAND_USDHC_BUS_RAWNAND_CLK>;
			clock-names = "gpmi_io", "gpmi_bch_apb";
			dmas = <&dma_apbh 0>;
			dma-names = "rx-tx";
			status = "disabled";
		};

		pcie: pcie@33800000 {
			compatible = "fsl,imx8mp-pcie";
			reg = <0x33800000 0x400000>, <0x1ff00000 0x80000>;
			reg-names = "dbi", "config";
			clocks = <&clk IMX8MP_CLK_HSIO_ROOT>,
				 <&clk IMX8MP_CLK_HSIO_AXI>,
				 <&clk IMX8MP_CLK_PCIE_ROOT>;
			clock-names = "pcie", "pcie_bus", "pcie_aux";
			assigned-clocks = <&clk IMX8MP_CLK_PCIE_AUX>;
			assigned-clock-rates = <10000000>;
			assigned-clock-parents = <&clk IMX8MP_SYS_PLL2_50M>;
			#address-cells = <3>;
			#size-cells = <2>;
			device_type = "pci";
			bus-range = <0x00 0xff>;
			ranges = <0x81000000 0 0x00000000 0x1ff80000 0 0x00010000>, /* downstream I/O 64KB */
				 <0x82000000 0 0x18000000 0x18000000 0 0x07f00000>; /* non-prefetchable memory */
			num-lanes = <1>;
			num-viewport = <4>;
			interrupts = <GIC_SPI 140 IRQ_TYPE_LEVEL_HIGH>;
			interrupt-names = "msi";
			#interrupt-cells = <1>;
			interrupt-map-mask = <0 0 0 0x7>;
			interrupt-map = <0 0 0 1 &gic GIC_SPI 126 IRQ_TYPE_LEVEL_HIGH>,
					<0 0 0 2 &gic GIC_SPI 125 IRQ_TYPE_LEVEL_HIGH>,
					<0 0 0 3 &gic GIC_SPI 124 IRQ_TYPE_LEVEL_HIGH>,
					<0 0 0 4 &gic GIC_SPI 123 IRQ_TYPE_LEVEL_HIGH>;
			fsl,max-link-speed = <3>;
			linux,pci-domain = <0>;
			power-domains = <&hsio_blk_ctrl IMX8MP_HSIOBLK_PD_PCIE>;
			resets = <&src IMX8MP_RESET_PCIE_CTRL_APPS_EN>,
				 <&src IMX8MP_RESET_PCIE_CTRL_APPS_TURNOFF>;
			reset-names = "apps", "turnoff";
			phys = <&pcie_phy>;
			phy-names = "pcie-phy";
			status = "disabled";
		};

<<<<<<< HEAD
		pcie_ep: pcie_ep@33800000 {
			compatible = "fsl,imx8mp-pcie-ep";
			reg = <0x33800000 0x000400000>, <0x18000000 0x08000000>;
			reg-names = "regs", "addr_space";
=======
		pcie_ep: pcie-ep@33800000 {
			compatible = "fsl,imx8mp-pcie-ep";
			reg = <0x33800000 0x000400000>, <0x18000000 0x08000000>;
			reg-names = "dbi", "addr_space";
			clocks = <&clk IMX8MP_CLK_HSIO_ROOT>,
				 <&clk IMX8MP_CLK_HSIO_AXI>,
				 <&clk IMX8MP_CLK_PCIE_ROOT>;
			clock-names = "pcie", "pcie_bus", "pcie_aux";
			assigned-clocks = <&clk IMX8MP_CLK_PCIE_AUX>;
			assigned-clock-rates = <10000000>;
			assigned-clock-parents = <&clk IMX8MP_SYS_PLL2_50M>;
>>>>>>> ccf0a997
			num-lanes = <1>;
			interrupts = <GIC_SPI 127 IRQ_TYPE_LEVEL_HIGH>; /* eDMA */
			interrupt-names = "dma";
			fsl,max-link-speed = <3>;
			power-domains = <&hsio_blk_ctrl IMX8MP_HSIOBLK_PD_PCIE>;
			resets = <&src IMX8MP_RESET_PCIE_CTRL_APPS_EN>,
				 <&src IMX8MP_RESET_PCIE_CTRL_APPS_TURNOFF>;
			reset-names = "apps", "turnoff";
			phys = <&pcie_phy>;
			phy-names = "pcie-phy";
			num-ib-windows = <4>;
			num-ob-windows = <4>;
			status = "disabled";
		};

		gic: interrupt-controller@38800000 {
			compatible = "arm,gic-v3";
			reg = <0x38800000 0x10000>,
			      <0x38880000 0xc0000>;
			#interrupt-cells = <3>;
			interrupt-controller;
			interrupts = <GIC_PPI 9 IRQ_TYPE_LEVEL_HIGH>;
			interrupt-parent = <&gic>;
		};

		vpumix_blk_ctl: blk-ctl@38330000 {
			compatible = "fsl,imx8mp-vpu-blk-ctrl", "syscon";
			reg = <0x38330000 0x100>;
			#power-domain-cells = <1>;
			power-domains = <&pgc_vpumix>, <&pgc_vpu_g1>, <&pgc_vpu_g2>, <&pgc_vpu_vc8000e>;
			power-domain-names = "bus", "g1", "g2", "h1";
			clocks = <&clk IMX8MP_CLK_VPU_G1_ROOT>, <&clk IMX8MP_CLK_VPU_G2_ROOT>, <&clk IMX8MP_CLK_VPU_VC8KE_ROOT>;
			clock-names = "g1", "g2", "h1";
		};

		edacmc: memory-controller@3d400000 {
			compatible = "snps,ddrc-3.80a";
			reg = <0x3d400000 0x400000>;
			interrupts = <GIC_SPI 147 IRQ_TYPE_LEVEL_HIGH>;
		};

		ddr-pmu@3d800000 {
			compatible = "fsl,imx8mp-ddr-pmu", "fsl,imx8m-ddr-pmu";
			reg = <0x3d800000 0x400000>;
			interrupts = <GIC_SPI 98 IRQ_TYPE_LEVEL_HIGH>;
		};

		usb3_phy0: usb-phy@381f0040 {
			compatible = "fsl,imx8mp-usb-phy";
			reg = <0x381f0040 0x40>;
			clocks = <&clk IMX8MP_CLK_USB_PHY_ROOT>;
			clock-names = "phy";
			assigned-clocks = <&clk IMX8MP_CLK_USB_PHY_REF>;
			assigned-clock-parents = <&clk IMX8MP_CLK_24M>;
			power-domains = <&hsio_blk_ctrl IMX8MP_HSIOBLK_PD_USB_PHY1>;
			#phy-cells = <0>;
			status = "disabled";
		};

		usb3_0: usb@32f10100 {
			compatible = "fsl,imx8mp-dwc3";
			reg = <0x32f10100 0x8>,
			      <0x381f0000 0x20>;
			clocks = <&clk IMX8MP_CLK_HSIO_ROOT>,
				 <&clk IMX8MP_CLK_USB_SUSP>;
			clock-names = "hsio", "suspend";
			interrupts = <GIC_SPI 148 IRQ_TYPE_LEVEL_HIGH>;
			power-domains = <&hsio_blk_ctrl IMX8MP_HSIOBLK_PD_USB>;
			#address-cells = <1>;
			#size-cells = <1>;
			dma-ranges = <0x40000000 0x40000000 0xc0000000>;
			ranges;
			status = "disabled";

			usb_dwc3_0: usb@38100000 {
				compatible = "snps,dwc3";
				reg = <0x38100000 0x10000>;
				clocks = <&clk IMX8MP_CLK_USB_ROOT>,
					 <&clk IMX8MP_CLK_USB_CORE_REF>,
					 <&clk IMX8MP_CLK_USB_SUSP>;
				clock-names = "bus_early", "ref", "suspend";
				interrupts = <GIC_SPI 40 IRQ_TYPE_LEVEL_HIGH>;
				phys = <&usb3_phy0>, <&usb3_phy0>;
				phy-names = "usb2-phy", "usb3-phy";
				snps,gfladj-refclk-lpm-sel-quirk;
				snps,parkmode-disable-ss-quirk;
			};

		};

		usb3_phy1: usb-phy@382f0040 {
			compatible = "fsl,imx8mp-usb-phy";
			reg = <0x382f0040 0x40>;
			clocks = <&clk IMX8MP_CLK_USB_PHY_ROOT>;
			clock-names = "phy";
			assigned-clocks = <&clk IMX8MP_CLK_USB_PHY_REF>;
			assigned-clock-parents = <&clk IMX8MP_CLK_24M>;
			power-domains = <&hsio_blk_ctrl IMX8MP_HSIOBLK_PD_USB_PHY2>;
			#phy-cells = <0>;
			status = "disabled";
		};

		usb3_1: usb@32f10108 {
			compatible = "fsl,imx8mp-dwc3";
			reg = <0x32f10108 0x8>,
			      <0x382f0000 0x20>;
			clocks = <&clk IMX8MP_CLK_HSIO_ROOT>,
				 <&clk IMX8MP_CLK_USB_SUSP>;
			clock-names = "hsio", "suspend";
			interrupts = <GIC_SPI 149 IRQ_TYPE_LEVEL_HIGH>;
			power-domains = <&hsio_blk_ctrl IMX8MP_HSIOBLK_PD_USB>;
			#address-cells = <1>;
			#size-cells = <1>;
			dma-ranges = <0x40000000 0x40000000 0xc0000000>;
			ranges;
			status = "disabled";

			usb_dwc3_1: usb@38200000 {
				compatible = "snps,dwc3";
				reg = <0x38200000 0x10000>;
				clocks = <&clk IMX8MP_CLK_USB_ROOT>,
					 <&clk IMX8MP_CLK_USB_CORE_REF>,
					 <&clk IMX8MP_CLK_USB_SUSP>;
				clock-names = "bus_early", "ref", "suspend";
				interrupts = <GIC_SPI 41 IRQ_TYPE_LEVEL_HIGH>;
				phys = <&usb3_phy1>, <&usb3_phy1>;
				phy-names = "usb2-phy", "usb3-phy";
				snps,gfladj-refclk-lpm-sel-quirk;
				snps,parkmode-disable-ss-quirk;
<<<<<<< HEAD
=======
			};
		};
	};

	ldb: ldb-display-controller {
		#address-cells = <1>;
		#size-cells = <0>;
		compatible = "fsl,imx8mp-ldb";
		clocks = <&clk IMX8MP_CLK_MEDIA_LDB_ROOT>;
		clock-names = "ldb";
		assigned-clocks = <&clk IMX8MP_CLK_MEDIA_LDB>;
		assigned-clock-parents = <&clk IMX8MP_VIDEO_PLL1_OUT>;
		gpr = <&media_blk_ctrl>;
		power-domains = <&pgc_mediamix>;
		status = "disabled";

		lvds-channel@0 {
			#address-cells = <1>;
			#size-cells = <0>;
			reg = <0>;
			phys = <&ldb_phy1>;
			phy-names = "ldb_phy";
			status = "disabled";

			port@0 {
				reg = <0>;

				ldb_ch0: endpoint {
					remote-endpoint = <&lcdif2_disp_ldb_ch0>;
				};
>>>>>>> ccf0a997
			};
		};
	};

<<<<<<< HEAD
	vpu_g1: vpu_g1@38300000 {
		compatible = "nxp,imx8mm-hantro","nxp,imx8mp-hantro";
		reg = <0x0 0x38300000 0x0 0x100000>;
		reg-names = "regs_hantro";
		interrupts = <GIC_SPI 7 IRQ_TYPE_LEVEL_HIGH>;
		interrupt-names = "irq_hantro";
		clocks = <&clk IMX8MP_CLK_VPU_G1_ROOT>, <&clk IMX8MP_CLK_VPU_ROOT>;
		clock-names = "clk_hantro", "clk_hantro_bus";
		assigned-clocks = <&clk IMX8MP_CLK_VPU_G1>, <&clk IMX8MP_CLK_VPU_BUS>;
		assigned-clock-parents = <&clk IMX8MP_SYS_PLL1_800M>, <&clk IMX8MP_SYS_PLL1_800M>;
		assigned-clock-rates = <800000000>, <800000000>;
		power-domains = <&vpumix_blk_ctl IMX8MP_VPUBLK_PD_G1>;
		status = "disabled";
	};

	vpu_g2: vpu_g2@38310000 {
		compatible = "nxp,imx8mm-hantro","nxp,imx8mp-hantro";
		reg = <0x0 0x38310000 0x0 0x100000>;
		reg-names = "regs_hantro";
		interrupts = <GIC_SPI 8 IRQ_TYPE_LEVEL_HIGH>;
		interrupt-names = "irq_hantro";
		clocks = <&clk IMX8MP_CLK_VPU_G2_ROOT>, <&clk IMX8MP_CLK_VPU_ROOT>;
		clock-names = "clk_hantro", "clk_hantro_bus";
		assigned-clocks = <&clk IMX8MP_CLK_VPU_G2>, <&clk IMX8MP_CLK_VPU_BUS>, <&clk IMX8MP_VPU_PLL>;
		assigned-clock-parents = <&clk IMX8MP_VPU_PLL_OUT>, <&clk IMX8MP_SYS_PLL1_800M>;
		assigned-clock-rates = <700000000>, <800000000>, <700000000>;
		power-domains = <&vpumix_blk_ctl IMX8MP_VPUBLK_PD_G2>;
		status = "disabled";
	};

	vpu_vc8000e: vpu_vc8000e@38320000 {
		compatible = "nxp,imx8mp-hantro-vc8000e";
		reg = <0x0 0x38320000 0x0 0x10000>;
		reg-names = "regs_hantro_vc8000e";
		interrupts = <GIC_SPI 30 IRQ_TYPE_LEVEL_HIGH>;
		interrupt-names = "irq_hantro_vc8000e";
		clocks = <&clk IMX8MP_CLK_VPU_VC8KE_ROOT>, <&clk IMX8MP_CLK_VPU_ROOT>;
		clock-names = "clk_hantro_vc8000e", "clk_hantro_vc8000e_bus";
		assigned-clocks = <&clk IMX8MP_CLK_VPU_VC8000E>,<&clk IMX8MP_CLK_VPU_BUS>;
		assigned-clock-parents = <&clk IMX8MP_SYS_PLL2_1000M>, <&clk IMX8MP_SYS_PLL1_800M>;
		assigned-clock-rates = <500000000>, <800000000>;
		power-domains = <&vpumix_blk_ctl IMX8MP_VPUBLK_PD_VC8000E>;
		status = "disabled";
	};

	vpu_v4l2: vpu_v4l2 {
		compatible = "nxp,imx8m-vsiv4l2";
		status = "disabled";
	};

	gpu_3d: gpu3d@38000000 {
		compatible = "fsl,imx8-gpu";
		reg = <0x0 0x38000000 0x0 0x8000>;
		interrupts = <GIC_SPI 3 IRQ_TYPE_LEVEL_HIGH>;
		clocks = <&clk IMX8MP_CLK_GPU3D_ROOT>,
			 <&clk IMX8MP_CLK_GPU3D_SHADER_CORE>,
			 <&clk IMX8MP_CLK_GPU_AXI>,
			 <&clk IMX8MP_CLK_GPU_AHB>;
		clock-names = "core", "shader", "axi", "ahb";
		assigned-clocks = <&clk IMX8MP_CLK_GPU3D_CORE>,
				  <&clk IMX8MP_CLK_GPU3D_SHADER_CORE>,
				  <&clk IMX8MP_CLK_GPU_AXI>,
				  <&clk IMX8MP_CLK_GPU_AHB>;
		assigned-clock-parents = <&clk IMX8MP_SYS_PLL2_1000M>,
					 <&clk IMX8MP_SYS_PLL2_1000M>,
					 <&clk IMX8MP_SYS_PLL1_800M>,
					 <&clk IMX8MP_SYS_PLL1_800M>;
		assigned-clock-rates = <1000000000>, <1000000000>,
				       <800000000>, <400000000>;
		power-domains = <&pgc_gpu3d>;
		status = "disabled";
	};

	gpu_2d: gpu2d@38008000 {
		compatible = "fsl,imx8-gpu";
		reg = <0x0 0x38008000 0x0 0x8000>;
		interrupts = <GIC_SPI 25 IRQ_TYPE_LEVEL_HIGH>;
		clocks = <&clk IMX8MP_CLK_GPU2D_ROOT>,
			 <&clk IMX8MP_CLK_GPU_AXI>,
			 <&clk IMX8MP_CLK_GPU_AHB>;
		clock-names = "core", "axi", "ahb";
		assigned-clocks = <&clk IMX8MP_CLK_GPU2D_CORE>,
				  <&clk IMX8MP_CLK_GPU_AXI>,
				  <&clk IMX8MP_CLK_GPU_AHB>;
		assigned-clock-parents = <&clk IMX8MP_SYS_PLL2_1000M>,
					 <&clk IMX8MP_SYS_PLL1_800M>,
					 <&clk IMX8MP_SYS_PLL1_800M>;
		assigned-clock-rates = <1000000000>, <800000000>, <400000000>;
		power-domains = <&pgc_gpu2d>;
		status = "disabled";
	};

	ml_vipsi: vipsi@38500000 {
		compatible = "fsl,imx8-gpu", "fsl,imx8-vipsi";
		reg = <0x0 0x38500000 0x0 0x20000>;
		interrupts = <GIC_SPI 13 IRQ_TYPE_LEVEL_HIGH>;
		clocks = <&clk IMX8MP_CLK_NPU_ROOT>,
				<&clk IMX8MP_CLK_NPU_ROOT>,
				<&clk IMX8MP_CLK_ML_AXI>,
				<&clk IMX8MP_CLK_ML_AHB>;
		clock-names = "core", "shader", "axi", "ahb";
		assigned-clocks = <&clk IMX8MP_CLK_ML_CORE>,
				  <&clk IMX8MP_CLK_ML_AXI>,
				  <&clk IMX8MP_CLK_ML_AHB>;
		assigned-clock-parents = <&clk IMX8MP_SYS_PLL2_1000M>,
					 <&clk IMX8MP_SYS_PLL1_800M>,
					 <&clk IMX8MP_SYS_PLL1_800M>;
		assigned-clock-rates = <1000000000>, <800000000>, <400000000>;
		power-domains = <&pgc_mlmix>;
		status = "disabled";
	};

	mix_gpu_ml: mix_gpu_ml {
		compatible = "fsl,imx8mp-gpu", "fsl,imx8-gpu-ss";
		cores = <&gpu_3d>, <&ml_vipsi>, <&gpu_2d>;
		reg = <0x0 0x40000000 0x0 0xC0000000>, <0x0 0x0 0x0 0x10000000>;
		reg-names = "phys_baseaddr", "contiguous_mem";
		memory-region=<&gpu_reserved>;
		status = "disabled";
	};

	dsp: dsp@3b6e8000 {
		compatible = "fsl,imx8mp-hifi4";
		reg = <0x0 0x3B6E8000 0x0 0x88000>;
		clocks = <&audio_blk_ctrl IMX8MP_CLK_AUDIO_BLK_CTRL_OCRAMA_IPG>,
			 <&audio_blk_ctrl IMX8MP_CLK_AUDIO_BLK_CTRL_DSP_ROOT>,
			 <&audio_blk_ctrl IMX8MP_CLK_AUDIO_BLK_CTRL_DSPDBG_ROOT>;
		clock-names = "ocram", "core", "debug";
		firmware-name = "imx/dsp/hifi4.bin";
		power-domains = <&audiomix_pd>;
		mbox-names = "tx", "rx", "rxdb";
		mboxes = <&mu2 0 0>,
			 <&mu2 1 0>,
			 <&mu2 3 0>;
		memory-region = <&dsp_vdev0buffer>, <&dsp_vdev0vring0>,
				<&dsp_vdev0vring1>, <&dsp_reserved>;
		fsl,dsp-ctrl = <&audio_blk_ctrl>;
		status = "disabled";
	};

	i2c_rpbus_3: i2c-rpbus-3 {
		compatible = "fsl,i2c-rpbus";
		status = "disabled";
	};

	etm0: etm@28440000 {
		compatible = "arm,coresight-etm4x", "arm,primecell";
		reg = <0x0 0x28440000 0x0 0x10000>;
		arm,primecell-periphid = <0xbb95d>;
		cpu = <&A53_0>;
		clocks = <&clk IMX8MP_CLK_MAIN_AXI>;
		clock-names = "apb_pclk";
		status = "disabled";

		out-ports {
			port {
				etm0_out_port: endpoint {
					remote-endpoint = <&ca_funnel_in_port0>;
				};
			};
		};
	};

	etm1: etm@28540000 {
		compatible = "arm,coresight-etm4x", "arm,primecell";
		reg = <0x0 0x28540000 0x0 0x10000>;
		arm,primecell-periphid = <0xbb95d>;
		cpu = <&A53_1>;
		clocks = <&clk IMX8MP_CLK_MAIN_AXI>;
		clock-names = "apb_pclk";
		status = "disabled";

		out-ports {
			port {
				etm1_out_port: endpoint {
					remote-endpoint = <&ca_funnel_in_port1>;
				};
			};
		};
	};

	etm2: etm@28640000 {
		compatible = "arm,coresight-etm4x", "arm,primecell";
		reg = <0x0 0x28640000 0x0 0x10000>;
		arm,primecell-periphid = <0xbb95d>;
		cpu = <&A53_2>;
		clocks = <&clk IMX8MP_CLK_MAIN_AXI>;
		clock-names = "apb_pclk";
		status = "disabled";

		out-ports {
			port {
				etm2_out_port: endpoint {
					remote-endpoint = <&ca_funnel_in_port2>;
				};
			};
		};
	};

	etm3: etm@28740000 {
		compatible = "arm,coresight-etm4x", "arm,primecell";
		reg = <0x0 0x28740000 0x0 0x10000>;
		arm,primecell-periphid = <0xbb95d>;
		cpu = <&A53_3>;
		clocks = <&clk IMX8MP_CLK_MAIN_AXI>;
		clock-names = "apb_pclk";
		status = "disabled";

		out-ports {
			port {
				etm3_out_port: endpoint {
					remote-endpoint = <&ca_funnel_in_port3>;
				};
			};
		};
	};

	funnel0: funnel {
	       /*
		* non-configurable funnel don't show up on the AMBA
		* bus.  As such no need to add "arm,primecell".
		*/
		compatible = "arm,coresight-static-funnel";
		status = "disabled";

		in-ports {
			#address-cells = <1>;
			#size-cells = <0>;

			port@0 {
				reg = <0>;
				ca_funnel_in_port0: endpoint {
					remote-endpoint = <&etm0_out_port>;
				};
			};

			port@1 {
				reg = <1>;
				ca_funnel_in_port1: endpoint {
					remote-endpoint = <&etm1_out_port>;
				};
			};

			port@2 {
				reg = <2>;
				ca_funnel_in_port2: endpoint {
					remote-endpoint = <&etm2_out_port>;
				};
			};

			port@3 {
				reg = <3>;
				ca_funnel_in_port3: endpoint {
					remote-endpoint = <&etm3_out_port>;
				};
			};
		};

		out-ports {
			port {
				ca_funnel_out_port0: endpoint {
					remote-endpoint = <&hugo_funnel_in_port0>;
				};
			};
		};

	};

	funnel1: funnel@28c03000 {
		compatible = "arm,coresight-dynamic-funnel", "arm,primecell";
		reg = <0x0 0x28c03000 0x0 0x1000>;
		clocks = <&clk IMX8MP_CLK_MAIN_AXI>;
		clock-names = "apb_pclk";
		status = "disabled";

		in-ports {
			#address-cells = <1>;
			#size-cells = <0>;

			port@0 {
				reg = <0>;
				hugo_funnel_in_port0: endpoint {
					remote-endpoint = <&ca_funnel_out_port0>;
				};
			};

			port@1 {
				reg = <1>;
				hugo_funnel_in_port1: endpoint {
					/* M7 input */
				};
			};

			port@2 {
				reg = <2>;
				hugo_funnel_in_port2: endpoint {
					/* DSP input */
				};
			};
			/* the other input ports are not connect to anything */
		};

		out-ports {
			port {
				hugo_funnel_out_port0: endpoint {
					remote-endpoint = <&etf_in_port>;
				};
			};
		};
	};

	etf@28c04000 {
		compatible = "arm,coresight-tmc", "arm,primecell";
		reg = <0x0 0x28c04000 0x0 0x1000>;
		clocks = <&clk IMX8MP_CLK_MAIN_AXI>;
		clock-names = "apb_pclk";
		status = "disabled";

		in-ports {
			port {
				etf_in_port: endpoint {
					remote-endpoint = <&hugo_funnel_out_port0>;
				};
			};
		};

		out-ports {
			port {
				etf_out_port: endpoint {
					remote-endpoint = <&etr_in_port>;
				};
			};
		};
	};

	etr@28c06000 {
		compatible = "arm,coresight-tmc", "arm,primecell";
		reg = <0x0 0x28c06000 0x0 0x1000>;
		clocks = <&clk IMX8MP_CLK_MAIN_AXI>;
		clock-names = "apb_pclk";
		status = "disabled";

		in-ports {
			port {
				etr_in_port: endpoint {
					remote-endpoint = <&etf_out_port>;
=======
		lvds-channel@1 {
			reg = <1>;
			phys = <&ldb_phy2>;
			phy-names = "ldb_phy";
			status = "disabled";

			port {
				ldb_ch1: endpoint {
					remote-endpoint = <&lcdif2_disp_ldb_ch1>;
>>>>>>> ccf0a997
				};
			};
		};
	};

	ldb_phy: phy-lvds {
		compatible = "fsl,imx8mp-lvds-phy";
		#address-cells = <1>;
		#size-cells = <0>;
		gpr = <&media_blk_ctrl>;
		clocks = <&clk IMX8MP_CLK_MEDIA_APB_ROOT>;
		clock-names = "apb";
		power-domains = <&pgc_mediamix>;
		status = "disabled";

		ldb_phy1: port@0 {
			reg = <0>;
			#phy-cells = <0>;
		};

		ldb_phy2: port@1 {
			reg = <1>;
			#phy-cells = <0>;
		};
	};


	vpu_g1: vpu_g1@38300000 {
		compatible = "nxp,imx8mm-hantro","nxp,imx8mp-hantro";
		reg = <0x0 0x38300000 0x0 0x100000>;
		reg-names = "regs_hantro";
		interrupts = <GIC_SPI 7 IRQ_TYPE_LEVEL_HIGH>;
		interrupt-names = "irq_hantro";
		clocks = <&clk IMX8MP_CLK_VPU_G1_ROOT>, <&clk IMX8MP_CLK_VPU_ROOT>;
		clock-names = "clk_hantro", "clk_hantro_bus";
		assigned-clocks = <&clk IMX8MP_CLK_VPU_G1>, <&clk IMX8MP_CLK_VPU_BUS>;
		assigned-clock-parents = <&clk IMX8MP_SYS_PLL1_800M>, <&clk IMX8MP_SYS_PLL1_800M>;
		assigned-clock-rates = <800000000>, <800000000>;
		power-domains = <&vpumix_blk_ctl IMX8MP_VPUBLK_PD_G1>;
		status = "disabled";
	};

	vpu_g2: vpu_g2@38310000 {
		compatible = "nxp,imx8mm-hantro","nxp,imx8mp-hantro";
		reg = <0x0 0x38310000 0x0 0x100000>;
		reg-names = "regs_hantro";
		interrupts = <GIC_SPI 8 IRQ_TYPE_LEVEL_HIGH>;
		interrupt-names = "irq_hantro";
		clocks = <&clk IMX8MP_CLK_VPU_G2_ROOT>, <&clk IMX8MP_CLK_VPU_ROOT>;
		clock-names = "clk_hantro", "clk_hantro_bus";
		assigned-clocks = <&clk IMX8MP_CLK_VPU_G2>, <&clk IMX8MP_CLK_VPU_BUS>, <&clk IMX8MP_VPU_PLL>;
		assigned-clock-parents = <&clk IMX8MP_VPU_PLL_OUT>, <&clk IMX8MP_SYS_PLL1_800M>;
		assigned-clock-rates = <700000000>, <800000000>, <700000000>;
		power-domains = <&vpumix_blk_ctl IMX8MP_VPUBLK_PD_G2>;
		status = "disabled";
	};

	vpu_vc8000e: vpu_vc8000e@38320000 {
		compatible = "nxp,imx8mp-hantro-vc8000e";
		reg = <0x0 0x38320000 0x0 0x10000>;
		reg-names = "regs_hantro_vc8000e";
		interrupts = <GIC_SPI 30 IRQ_TYPE_LEVEL_HIGH>;
		interrupt-names = "irq_hantro_vc8000e";
		clocks = <&clk IMX8MP_CLK_VPU_VC8KE_ROOT>, <&clk IMX8MP_CLK_VPU_ROOT>;
		clock-names = "clk_hantro_vc8000e", "clk_hantro_vc8000e_bus";
		assigned-clocks = <&clk IMX8MP_CLK_VPU_VC8000E>,<&clk IMX8MP_CLK_VPU_BUS>;
		assigned-clock-parents = <&clk IMX8MP_SYS_PLL2_1000M>, <&clk IMX8MP_SYS_PLL1_800M>;
		assigned-clock-rates = <500000000>, <800000000>;
		power-domains = <&vpumix_blk_ctl IMX8MP_VPUBLK_PD_VC8000E>;
		status = "disabled";
	};

	vpu_v4l2: vpu_v4l2 {
		compatible = "nxp,imx8m-vsiv4l2";
		status = "disabled";
	};

	gpu_3d: gpu3d@38000000 {
		compatible = "fsl,imx8-gpu";
		reg = <0x0 0x38000000 0x0 0x8000>;
		interrupts = <GIC_SPI 3 IRQ_TYPE_LEVEL_HIGH>;
		clocks = <&clk IMX8MP_CLK_GPU3D_ROOT>,
			 <&clk IMX8MP_CLK_GPU3D_SHADER_CORE>,
			 <&clk IMX8MP_CLK_GPU_AXI>,
			 <&clk IMX8MP_CLK_GPU_AHB>;
		clock-names = "core", "shader", "axi", "ahb";
		assigned-clocks = <&clk IMX8MP_CLK_GPU3D_CORE>,
				  <&clk IMX8MP_CLK_GPU3D_SHADER_CORE>,
				  <&clk IMX8MP_CLK_GPU_AXI>,
				  <&clk IMX8MP_CLK_GPU_AHB>;
		assigned-clock-parents = <&clk IMX8MP_SYS_PLL2_1000M>,
					 <&clk IMX8MP_SYS_PLL2_1000M>,
					 <&clk IMX8MP_SYS_PLL1_800M>,
					 <&clk IMX8MP_SYS_PLL1_800M>;
		assigned-clock-rates = <1000000000>, <1000000000>,
				       <800000000>, <400000000>;
		power-domains = <&pgc_gpu3d>;
		status = "disabled";
	};

	gpu_2d: gpu2d@38008000 {
		compatible = "fsl,imx8-gpu";
		reg = <0x0 0x38008000 0x0 0x8000>;
		interrupts = <GIC_SPI 25 IRQ_TYPE_LEVEL_HIGH>;
		clocks = <&clk IMX8MP_CLK_GPU2D_ROOT>,
			 <&clk IMX8MP_CLK_GPU_AXI>,
			 <&clk IMX8MP_CLK_GPU_AHB>;
		clock-names = "core", "axi", "ahb";
		assigned-clocks = <&clk IMX8MP_CLK_GPU2D_CORE>,
				  <&clk IMX8MP_CLK_GPU_AXI>,
				  <&clk IMX8MP_CLK_GPU_AHB>;
		assigned-clock-parents = <&clk IMX8MP_SYS_PLL2_1000M>,
					 <&clk IMX8MP_SYS_PLL1_800M>,
					 <&clk IMX8MP_SYS_PLL1_800M>;
		assigned-clock-rates = <1000000000>, <800000000>, <400000000>;
		power-domains = <&pgc_gpu2d>;
		status = "disabled";
	};

	ml_vipsi: vipsi@38500000 {
		compatible = "fsl,imx8-gpu", "fsl,imx8-vipsi";
		reg = <0x0 0x38500000 0x0 0x20000>;
		interrupts = <GIC_SPI 13 IRQ_TYPE_LEVEL_HIGH>;
		clocks = <&clk IMX8MP_CLK_NPU_ROOT>,
				<&clk IMX8MP_CLK_NPU_ROOT>,
				<&clk IMX8MP_CLK_ML_AXI>,
				<&clk IMX8MP_CLK_ML_AHB>;
		clock-names = "core", "shader", "axi", "ahb";
		assigned-clocks = <&clk IMX8MP_CLK_ML_CORE>,
				  <&clk IMX8MP_CLK_ML_AXI>,
				  <&clk IMX8MP_CLK_ML_AHB>;
		assigned-clock-parents = <&clk IMX8MP_SYS_PLL2_1000M>,
					 <&clk IMX8MP_SYS_PLL1_800M>,
					 <&clk IMX8MP_SYS_PLL1_800M>;
		assigned-clock-rates = <1000000000>, <800000000>, <400000000>;
		power-domains = <&pgc_mlmix>;
		status = "disabled";
	};

	mix_gpu_ml: mix_gpu_ml@40000000 {
		compatible = "fsl,imx8mp-gpu", "fsl,imx8-gpu-ss";
		cores = <&gpu_3d>, <&ml_vipsi>, <&gpu_2d>;
		reg = <0x0 0x40000000 0x0 0xC0000000>, <0x0 0x0 0x0 0x10000000>;
		reg-names = "phys_baseaddr", "contiguous_mem";
		memory-region=<&gpu_reserved>;
		status = "disabled";

		throttle,max_state = <1>;
		#cooling-cells = <2>;
	};

	dsp: dsp@3b6e8000 {
		compatible = "fsl,imx8mp-hifi4";
		reg = <0x0 0x3B6E8000 0x0 0x88000>;
		clocks = <&audio_blk_ctrl IMX8MP_CLK_AUDIOMIX_OCRAMA_IPG>,
			 <&audio_blk_ctrl IMX8MP_CLK_AUDIOMIX_DSP_ROOT>,
			 <&audio_blk_ctrl IMX8MP_CLK_AUDIOMIX_DSPDBG_ROOT>;
		clock-names = "ocram", "core", "debug";
		firmware-name = "imx/dsp/hifi4.bin";
		power-domains = <&audiomix_pd>;
		mbox-names = "tx", "rx", "rxdb";
		mboxes = <&mu2 0 0>,
			 <&mu2 1 0>,
			 <&mu2 3 0>;
		memory-region = <&dsp_vdev0buffer>, <&dsp_vdev0vring0>,
				<&dsp_vdev0vring1>, <&dsp_reserved>;
		fsl,dsp-ctrl = <&audio_blk_ctrl>;
		status = "disabled";
	};

	i2c_rpbus_3: i2c-rpbus-3 {
		compatible = "fsl,i2c-rpbus";
		status = "disabled";
	};
};<|MERGE_RESOLUTION|>--- conflicted
+++ resolved
@@ -232,11 +232,7 @@
 			reg = <0 0x92400000 0 0x1000000>;
 			no-map;
 		};
-<<<<<<< HEAD
-		dsp_reserved_heap: dsp_reserved_heap {
-=======
 		dsp_reserved_heap: dsp_reserved_heap@93400000 {
->>>>>>> ccf0a997
 			reg = <0 0x93400000 0 0xef0000>;
 			no-map;
 		};
@@ -355,19 +351,6 @@
 			      "sys_pll1_800m", "dram_pll_div";
 	};
 
-<<<<<<< HEAD
-	power-domains {
-		compatible = "simple-bus";
-
-		audiomix_pd: audiomix-pd {
-			compatible = "fsl,imx8m-pm-domain";
-			#power-domain-cells = <0>;
-			domain-index = <5>;
-			domain-name = "audiomix";
-			clocks = <&clk IMX8MP_CLK_AUDIO_AHB_ROOT>,
-				 <&clk IMX8MP_CLK_AUDIO_AXI_ROOT>;
-		};
-=======
 	audiomix_pd: audiomix-pd {
 		compatible = "fsl,imx8m-pm-domain";
 		#power-domain-cells = <0>;
@@ -375,7 +358,6 @@
 		domain-name = "audiomix";
 		clocks = <&clk IMX8MP_CLK_AUDIO_AHB_ROOT>,
 			 <&clk IMX8MP_CLK_AUDIO_AXI_ROOT>;
->>>>>>> ccf0a997
 	};
 
 	pmu {
@@ -461,8 +443,6 @@
 		clock-frequency = <8000000>;
 		arm,no-tick-in-suspend;
 		interrupt-parent = <&gic>;
-<<<<<<< HEAD
-=======
 	};
 
 	clk_dummy: clock-dummy {
@@ -484,15 +464,8 @@
 	audiomix_dsp: audiomix_dsp {
 		compatible = "fsl,audiomix-dsp";
 		power-domains = <&audiomix_pd>;
->>>>>>> ccf0a997
-	};
-
-	clk_dummy: clock-dummy {
-		compatible = "fixed-clock";
-		#clock-cells = <0>;
-		clock-frequency = <0>;
-		clock-output-names = "clk_dummy";
-	};
+	};
+
 	soc: soc@0 {
 		compatible = "simple-bus";
 		#address-cells = <1>;
@@ -653,9 +626,6 @@
 				#address-cells = <1>;
 				#size-cells = <1>;
 
-<<<<<<< HEAD
-				imx8mp_uid: unique-id@8 {
-=======
 				/*
 				 * The register address below maps to the MX8M
 				 * Fusemap Description Table entries this way.
@@ -670,7 +640,6 @@
 				 * 0x430).
 				 */
 				imx8mp_uid: unique-id@8 { /* 0x420-0x430 */
->>>>>>> ccf0a997
 					reg = <0x8 0x8>;
 				};
 
@@ -686,13 +655,10 @@
 					reg = <0x96 6>;
 				};
 
-<<<<<<< HEAD
-=======
 				tmu_calib: calib@264 { /* 0xd90-0xdc0 */
 					reg = <0x264 0x10>;
 				};
 
->>>>>>> ccf0a997
 				imx8mp_soc: imx8mp-soc {
 					compatible = "fsl,imx8mp-soc";
 					nvmem-cells = <&imx8mp_uid>;
@@ -704,22 +670,6 @@
 				compatible = "fsl,imx8mp-anatop", "fsl,imx8mm-anatop";
 				reg = <0x30360000 0x10000>;
 				#clock-cells = <1>;
-			};
-
-			caam_snvs: caam-snvs@30370000 {
-				compatible = "fsl,imx6q-caam-snvs";
-				reg = <0x30370000 0x10000>;
-				clocks = <&clk IMX8MP_CLK_SNVS_ROOT>;
-				clock-names = "ipg";
-			};
-
-			irq_sec_vio: caam_secvio {
-				compatible = "fsl,imx6q-caam-secvio";
-				interrupts = <GIC_SPI 20 IRQ_TYPE_LEVEL_HIGH>;
-				jtag-tamper = "disabled";
-				watchdog-tamper = "enabled";
-				internal-boot-tamper = "enabled";
-				external-pin-tamper = "disabled";
 			};
 
 			caam_snvs: caam-snvs@30370000 {
@@ -1045,56 +995,6 @@
 				compatible = "fsl,spba-bus", "simple-bus";
 				reg = <0x30800000 0x100000>;
 				#address-cells = <1>;
-<<<<<<< HEAD
-				#size-cells = <0>;
-				compatible = "fsl,imx8mp-ecspi", "fsl,imx6ul-ecspi";
-				reg = <0x30820000 0x10000>;
-				interrupts = <GIC_SPI 31 IRQ_TYPE_LEVEL_HIGH>;
-				clocks = <&clk IMX8MP_CLK_ECSPI1_ROOT>,
-					 <&clk IMX8MP_CLK_ECSPI1_ROOT>;
-				clock-names = "ipg", "per";
-				assigned-clock-rates = <80000000>;
-				assigned-clocks = <&clk IMX8MP_CLK_ECSPI1>;
-				assigned-clock-parents = <&clk IMX8MP_SYS_PLL1_800M>;
-				dmas = <&sdma1 0 7 1>, <&sdma1 1 7 2>;
-				dma-names = "rx", "tx";
-				status = "disabled";
-			};
-
-			ecspi2: spi@30830000 {
-				#address-cells = <1>;
-				#size-cells = <0>;
-				compatible = "fsl,imx8mp-ecspi", "fsl,imx6ul-ecspi";
-				reg = <0x30830000 0x10000>;
-				interrupts = <GIC_SPI 32 IRQ_TYPE_LEVEL_HIGH>;
-				clocks = <&clk IMX8MP_CLK_ECSPI2_ROOT>,
-					 <&clk IMX8MP_CLK_ECSPI2_ROOT>;
-				clock-names = "ipg", "per";
-				assigned-clock-rates = <80000000>;
-				assigned-clocks = <&clk IMX8MP_CLK_ECSPI2>;
-				assigned-clock-parents = <&clk IMX8MP_SYS_PLL1_800M>;
-				dmas = <&sdma1 2 7 1>, <&sdma1 3 7 2>;
-				dma-names = "rx", "tx";
-				status = "disabled";
-			};
-
-			ecspi3: spi@30840000 {
-				#address-cells = <1>;
-				#size-cells = <0>;
-				compatible = "fsl,imx8mp-ecspi", "fsl,imx6ul-ecspi";
-				reg = <0x30840000 0x10000>;
-				interrupts = <GIC_SPI 33 IRQ_TYPE_LEVEL_HIGH>;
-				clocks = <&clk IMX8MP_CLK_ECSPI3_ROOT>,
-					 <&clk IMX8MP_CLK_ECSPI3_ROOT>;
-				clock-names = "ipg", "per";
-				assigned-clock-rates = <80000000>;
-				assigned-clocks = <&clk IMX8MP_CLK_ECSPI3>;
-				assigned-clock-parents = <&clk IMX8MP_SYS_PLL1_800M>;
-				dmas = <&sdma1 4 7 1>, <&sdma1 5 7 2>;
-				dma-names = "rx", "tx";
-				status = "disabled";
-			};
-=======
 				#size-cells = <1>;
 				ranges;
 
@@ -1131,7 +1031,6 @@
 					dma-names = "rx", "tx";
 					status = "disabled";
 				};
->>>>>>> ccf0a997
 
 				ecspi3: spi@30840000 {
 					#address-cells = <1>;
@@ -1314,11 +1213,7 @@
 				interrupts = <GIC_SPI 136 IRQ_TYPE_LEVEL_HIGH>;
 				fsl,dsp_ap_mu_id = <2>;
 				#mbox-cells = <2>;
-<<<<<<< HEAD
-				clocks = <&audio_blk_ctrl IMX8MP_CLK_AUDIO_BLK_CTRL_MU2_ROOT>;
-=======
 				clocks = <&audio_blk_ctrl IMX8MP_CLK_AUDIOMIX_MU2_ROOT>;
->>>>>>> ccf0a997
 				status = "okay";
 			};
 
@@ -1485,14 +1380,9 @@
 				reg = <0x32e60000 0x10000>;
 				clocks = <&clk IMX8MP_CLK_MEDIA_APB_ROOT>,
 					 <&clk IMX8MP_CLK_MEDIA_MIPI_PHY1_REF>,
-<<<<<<< HEAD
-					 <&clk IMX8MP_CLK_MEDIA_APB_ROOT>;
-				clock-names = "cfg", "pll-ref", "apb-root";
-=======
 					 <&clk IMX8MP_CLK_MEDIA_APB_ROOT>,
 					 <&clk IMX8MP_CLK_MEDIA_DISP1_PIX_ROOT>;
 				clock-names = "cfg", "pll-ref", "apb-root", "pixel";
->>>>>>> ccf0a997
 				assigned-clocks = <&clk IMX8MP_CLK_MEDIA_MIPI_PHY1_REF>;
 				assigned-clock-parents = <&clk IMX8MP_CLK_24M>;
 				assigned-clock-rates = <12000000>;
@@ -1508,11 +1398,6 @@
 			};
 
 			lcdif1: lcd-controller@32e80000 {
-<<<<<<< HEAD
-				#address-cells = <1>;
-				#size-cells = <0>;
-=======
->>>>>>> ccf0a997
 				compatible = "fsl,imx8mp-lcdif1";
 				reg = <0x32e80000 0x10000>;
 				clocks = <&clk IMX8MP_CLK_MEDIA_DISP1_PIX_ROOT>,
@@ -1531,13 +1416,7 @@
 				power-domains = <&media_blk_ctrl IMX8MP_MEDIABLK_PD_LCDIF_1>;
 				status = "disabled";
 
-<<<<<<< HEAD
-				lcdif1_disp: port@0 {
-					reg = <0>;
-
-=======
 				lcdif1_disp: port {
->>>>>>> ccf0a997
 					lcdif_to_dsim: endpoint {
 						remote-endpoint = <&dsim_from_lcdif>;
 					};
@@ -1545,11 +1424,6 @@
 			};
 
 			lcdif2: lcd-controller@32e90000 {
-<<<<<<< HEAD
-				#address-cells = <1>;
-				#size-cells = <0>;
-=======
->>>>>>> ccf0a997
 				compatible = "fsl,imx8mp-lcdif2";
 				reg = <0x32e90000 0x10000>;
 				clocks = <&clk IMX8MP_CLK_MEDIA_DISP2_PIX_ROOT>,
@@ -1567,16 +1441,9 @@
 				power-domains = <&media_blk_ctrl IMX8MP_MEDIABLK_PD_LCDIF_2>;
 				status = "disabled";
 
-<<<<<<< HEAD
-				lcdif2_disp: port@0 {
-					#address-cells = <1>;
-					#size-cells = <0>;
-					reg = <0>;
-=======
 				lcdif2_disp: port {
 					#address-cells = <1>;
 					#size-cells = <0>;
->>>>>>> ccf0a997
 
 					lcdif2_disp_ldb_ch0: endpoint@0 {
 						reg = <0>;
@@ -2176,589 +2043,6 @@
 				};
 			};
 
-<<<<<<< HEAD
-			hdmi_blk_ctrl: blk-ctrl@32fc0000 {
-				compatible = "fsl,imx8mp-hdmi-blk-ctrl", "syscon";
-				reg = <0x32fc0000 0x23c>;
-				clocks = <&clk IMX8MP_CLK_HDMI_APB>,
-					 <&clk IMX8MP_CLK_HDMI_ROOT>,
-					 <&clk IMX8MP_CLK_HDMI_REF_266M>,
-					 <&clk IMX8MP_CLK_HDMI_24M>,
-					 <&clk IMX8MP_CLK_HDMI_FDCC_TST>;
-				clock-names = "apb", "axi", "ref_266m", "ref_24m", "fdcc";
-				power-domains = <&pgc_hdmimix>, <&pgc_hdmimix>,
-						<&pgc_hdmimix>, <&pgc_hdmimix>,
-						<&pgc_hdmimix>, <&pgc_hdmimix>,
-						<&pgc_hdmimix>, <&pgc_hdmi_phy>,
-						<&pgc_hdmimix>, <&pgc_hdmimix>;
-				power-domain-names = "bus", "irqsteer", "lcdif",
-						     "pai", "pvi", "trng",
-						     "hdmi-tx", "hdmi-tx-phy",
-						     "hrv", "hdcp";
-				#power-domain-cells = <1>;
-			};
-
-			ldb: ldb@32ec005c {
-				#address-cells = <1>;
-				#size-cells = <0>;
-				compatible = "fsl,imx8mp-ldb";
-				clocks = <&clk IMX8MP_CLK_MEDIA_LDB_ROOT>;
-				clock-names = "ldb";
-				assigned-clocks = <&clk IMX8MP_CLK_MEDIA_LDB>;
-				assigned-clock-parents = <&clk IMX8MP_VIDEO_PLL1_OUT>;
-				gpr = <&media_blk_ctrl>;
-				power-domains = <&pgc_mediamix>;
-				status = "disabled";
-
-				lvds-channel@0 {
-					#address-cells = <1>;
-					#size-cells = <0>;
-					reg = <0>;
-					phys = <&ldb_phy1>;
-					phy-names = "ldb_phy";
-					status = "disabled";
-
-					port@0 {
-						reg = <0>;
-
-						ldb_ch0: endpoint {
-							remote-endpoint = <&lcdif2_disp_ldb_ch0>;
-						};
-					};
-				};
-
-				lvds-channel@1 {
-					#address-cells = <1>;
-					#size-cells = <0>;
-					reg = <1>;
-					phys = <&ldb_phy2>;
-					phy-names = "ldb_phy";
-					status = "disabled";
-
-					port@0 {
-						reg = <0>;
-
-						ldb_ch1: endpoint {
-							remote-endpoint = <&lcdif2_disp_ldb_ch1>;
-						};
-					};
-				};
-			};
-
-			ldb_phy: phy@32ec0128 {
-				compatible = "fsl,imx8mp-lvds-phy";
-				#address-cells = <1>;
-				#size-cells = <0>;
-				gpr = <&media_blk_ctrl>;
-				clocks = <&clk IMX8MP_CLK_MEDIA_APB_ROOT>;
-				clock-names = "apb";
-				power-domains = <&pgc_mediamix>;
-				status = "disabled";
-
-				ldb_phy1: port@0 {
-					reg = <0>;
-					#phy-cells = <0>;
-				};
-
-				ldb_phy2: port@1 {
-					reg = <1>;
-					#phy-cells = <0>;
-				};
-			};
-
-			mediamix_gpr: media_gpr@32ec0008 {
-				compatible = "fsl,imx8mp-iomuxc-gpr", "syscon";
-				reg = <0x32ec0008 0x4>;
-			};
-
-			mediamix_gasket0: gasket@32ec0060 {
-				compatible = "fsl,imx8mp-iomuxc-gpr", "syscon";
-				reg = <0x32ec0060 0x28>;
-			};
-
-			mediamix_gasket1: gasket@32ec0090 {
-				compatible = "fsl,imx8mp-iomuxc-gpr", "syscon";
-				reg = <0x32ec0090 0x28>;
-			};
-
-			isi_chain_buf: isi_chain@32e02000{
-				compatible = "fsl,imx8mp-iomuxc-gpr", "syscon";
-				reg = <0x32e02000 0x4>;
-			};
-
-			cameradev: camera {
-				compatible = "fsl,mxc-md", "simple-bus";
-				#address-cells = <1>;
-				#size-cells = <1>;
-				ranges;
-				status = "disabled";
-
-				isi_0: isi@32e00000 {
-					compatible = "fsl,imx8mp-isi", "fsl,imx8mn-isi";
-					reg = <0x32e00000 0x2000>;
-					interrupts = <GIC_SPI 16 IRQ_TYPE_LEVEL_HIGH>;
-					interface = <2 0 2>;
-					clocks = <&clk IMX8MP_CLK_MEDIA_AXI>,
-						 <&clk IMX8MP_CLK_MEDIA_APB>,
-						 <&clk IMX8MP_CLK_MEDIA_AXI_ROOT>,
-						 <&clk IMX8MP_CLK_MEDIA_APB_ROOT>;
-					clock-names = "disp_axi",
-						      "disp_apb",
-						      "disp_axi_root",
-						      "disp_apb_root";
-					assigned-clocks = <&clk IMX8MP_CLK_MEDIA_AXI_ROOT>,
-							  <&clk IMX8MP_CLK_MEDIA_APB_ROOT>;
-					assigned-clock-rates = <500000000>, <200000000>;
-					power-domains = <&media_blk_ctrl IMX8MP_MEDIABLK_PD_ISI>;
-					isi_chain = <&isi_chain_buf>;
-					status = "disabled";
-
-					cap_device {
-						compatible = "imx-isi-capture";
-						status = "disabled";
-					};
-
-					m2m_device{
-						compatible = "imx-isi-m2m";
-						status = "disabled";
-					};
-				};
-
-				isi_1: isi@32e02000 {
-					compatible = "fsl,imx8mp-isi", "fsl,imx8mn-isi";
-					reg = <0x32e02000 0x2000>;
-					interrupts = <GIC_SPI 42 IRQ_TYPE_LEVEL_HIGH>;
-					interface = <3 0 2>;
-					clocks = <&clk IMX8MP_CLK_MEDIA_AXI>,
-						 <&clk IMX8MP_CLK_MEDIA_APB>,
-						 <&clk IMX8MP_CLK_MEDIA_AXI_ROOT>,
-						 <&clk IMX8MP_CLK_MEDIA_APB_ROOT>;
-					clock-names = "disp_axi",
-						      "disp_apb",
-						      "disp_axi_root",
-						      "disp_apb_root";
-					assigned-clocks = <&clk IMX8MP_CLK_MEDIA_AXI_ROOT>,
-							  <&clk IMX8MP_CLK_MEDIA_APB_ROOT>;
-					assigned-clock-rates = <500000000>, <200000000>;
-					power-domains = <&media_blk_ctrl IMX8MP_MEDIABLK_PD_ISI>;
-					status = "disabled";
-
-					cap_device {
-						compatible = "imx-isi-capture";
-						status = "disabled";
-					};
-				};
-
-				dewarp: dwe@32e30000 {
-					compatible = "fsl,imx8mp-dwe";
-					clocks = <&clk IMX8MP_CLK_MEDIA_AXI_ROOT>,
-						 <&clk IMX8MP_CLK_MEDIA_AXI_ROOT>,
-						 <&clk IMX8MP_CLK_MEDIA_APB_ROOT>;
-					clock-names = "core", "axi", "ahb";
-					reg = <0x32e30000 0x10000>;
-					interrupts = <GIC_SPI 100 IRQ_TYPE_LEVEL_HIGH>;
-					power-domains = <&media_blk_ctrl IMX8MP_MEDIABLK_PD_DWE>;
-					status = "disabled";
-				};
-
-				isp_0: isp@32e10000 {
-					compatible = "fsl,imx8mp-isp";
-					reg = <0x32e10000 0x10000>;
-					interrupts = <GIC_SPI 74 IRQ_TYPE_LEVEL_HIGH>;
-					clocks = <&clk IMX8MP_CLK_MEDIA_ISP_ROOT>,
-						 <&clk IMX8MP_CLK_MEDIA_AXI_ROOT>,
-						 <&clk IMX8MP_CLK_MEDIA_APB_ROOT>,
-						 <&clk IMX8MP_CLK_MEDIA_CAM1_PIX_ROOT>;
-					clock-names = "core", "axi", "ahb", "sensor";
-					assigned-clocks = <&clk IMX8MP_CLK_MEDIA_ISP>;
-					assigned-clock-parents = <&clk IMX8MP_SYS_PLL2_500M>;
-					assigned-clock-rates = <500000000>;
-					power-domains = <&media_blk_ctrl IMX8MP_MEDIABLK_PD_MIPI_CSI2_1>,
-							<&media_blk_ctrl IMX8MP_MEDIABLK_PD_ISP>;
-					id = <0>;
-					gpr = <&media_blk_ctrl>;
-					status = "disabled";
-				};
-
-				isp_1: isp@32e20000 {
-					compatible = "fsl,imx8mp-isp";
-					reg = <0x32e20000 0x10000>;
-					interrupts = <GIC_SPI 75 IRQ_TYPE_LEVEL_HIGH>;
-					clocks = <&clk IMX8MP_CLK_MEDIA_ISP_ROOT>,
-						 <&clk IMX8MP_CLK_MEDIA_AXI_ROOT>,
-						 <&clk IMX8MP_CLK_MEDIA_APB_ROOT>,
-						 <&clk IMX8MP_CLK_MEDIA_CAM1_PIX_ROOT>;
-					clock-names = "core", "axi", "ahb", "sensor";
-					assigned-clocks = <&clk IMX8MP_CLK_MEDIA_ISP>;
-					assigned-clock-parents = <&clk IMX8MP_SYS_PLL2_500M>;
-					assigned-clock-rates = <500000000>;
-					power-domains = <&media_blk_ctrl IMX8MP_MEDIABLK_PD_MIPI_CSI2_1>,
-							<&media_blk_ctrl IMX8MP_MEDIABLK_PD_ISP>;
-					id = <1>;
-					gpr = <&media_blk_ctrl>;
-					status = "disabled";
-				};
-
-				mipi_csi_0: csi@32e40000 {
-					compatible = "fsl,imx8mp-mipi-csi", "fsl,imx8mn-mipi-csi";
-					reg = <0x32e40000 0x10000>;
-					interrupts = <GIC_SPI 17 IRQ_TYPE_LEVEL_HIGH>;
-					clock-frequency = <500000000>;
-					clocks = <&clk IMX8MP_CLK_MEDIA_CAM1_PIX_ROOT>,
-						 <&clk IMX8MP_CLK_MEDIA_AXI>,
-						 <&clk IMX8MP_CLK_MEDIA_APB_ROOT>;
-					clock-names = "mipi_clk",
-						      "disp_axi",
-						      "disp_apb";
-					assigned-clocks = <&clk IMX8MP_CLK_MEDIA_CAM1_PIX>;
-					assigned-clock-parents = <&clk IMX8MP_SYS_PLL2_1000M>;
-					assigned-clock-rates = <500000000>;
-					bus-width = <4>;
-					csi-gpr = <&mediamix_gasket0>;
-					gpr = <&media_blk_ctrl>;
-					power-domains = <&media_blk_ctrl IMX8MP_MEDIABLK_PD_MIPI_CSI2_1>;
-					status = "disabled";
-				};
-
-				mipi_csi_1: csi@32e50000 {
-					compatible = "fsl,imx8mp-mipi-csi", "fsl,imx8mn-mipi-csi";
-					reg = <0x32e50000 0x10000>;
-					interrupts = <GIC_SPI 80 IRQ_TYPE_LEVEL_HIGH>;
-					clock-frequency = <266000000>;
-					clocks = <&clk IMX8MP_CLK_MEDIA_CAM2_PIX_ROOT>,
-						 <&clk IMX8MP_CLK_MEDIA_AXI>,
-						 <&clk IMX8MP_CLK_MEDIA_APB_ROOT>;
-					clock-names = "mipi_clk",
-						      "disp_axi",
-						      "disp_apb";
-					assigned-clocks = <&clk IMX8MP_CLK_MEDIA_CAM2_PIX>;
-					assigned-clock-parents = <&clk IMX8MP_SYS_PLL1_266M>;
-					assigned-clock-rates = <266000000>;
-					bus-width = <4>;
-					csi-gpr = <&mediamix_gasket1>;
-					gpr = <&media_blk_ctrl>;
-					power-domains = <&media_blk_ctrl IMX8MP_MEDIABLK_PD_MIPI_CSI2_2>;
-					status = "disabled";
-				};
-			};
-		};
-
-		aips5: bus@30c00000 {
-			compatible = "fsl,aips-bus", "simple-bus";
-			reg = <0x30c00000 0x400000>;
-			#address-cells = <1>;
-			#size-cells = <1>;
-			ranges;
-
-			spba-bus@30c00000 {
-				compatible = "fsl,spba-bus", "simple-bus";
-				reg = <0x30c00000 0x100000>;
-				#address-cells = <1>;
-				#size-cells = <1>;
-				ranges;
-
-				sai1: sai@30c10000 {
-					compatible = "fsl,imx8mp-sai", "fsl,imx8mm-sai";
-					reg = <0x30c10000 0x10000>;
-					interrupts = <GIC_SPI 95 IRQ_TYPE_LEVEL_HIGH>;
-					clocks = <&audio_blk_ctrl IMX8MP_CLK_AUDIO_BLK_CTRL_SAI1_IPG>, <&clk IMX8MP_CLK_DUMMY>,
-						 <&audio_blk_ctrl IMX8MP_CLK_AUDIO_BLK_CTRL_SAI1_MCLK1>, <&clk IMX8MP_CLK_DUMMY>,
-						 <&clk IMX8MP_CLK_DUMMY>;
-					clock-names = "bus", "mclk0", "mclk1", "mclk2", "mclk3";
-					dmas = <&sdma2 0 2 0>, <&sdma2 1 2 0>;
-					dma-names = "rx", "tx";
-					fsl,shared-interrupt;
-					fsl,dataline = <0 0xff 0xff>;
-					power-domains = <&audiomix_pd>;
-					status = "disabled";
-				};
-
-				sai2: sai@30c20000 {
-					compatible = "fsl,imx8mp-sai", "fsl,imx8mm-sai";
-					reg = <0x30c20000 0x10000>;
-					interrupts = <GIC_SPI 96 IRQ_TYPE_LEVEL_HIGH>;
-					clocks = <&audio_blk_ctrl IMX8MP_CLK_AUDIO_BLK_CTRL_SAI2_IPG>, <&clk IMX8MP_CLK_DUMMY>,
-						 <&audio_blk_ctrl IMX8MP_CLK_AUDIO_BLK_CTRL_SAI2_MCLK1>, <&clk IMX8MP_CLK_DUMMY>,
-						 <&clk IMX8MP_CLK_DUMMY>;
-					clock-names = "bus", "mclk0", "mclk1", "mclk2", "mclk3";
-					dmas = <&sdma2 2 2 0>, <&sdma2 3 2 0>;
-					dma-names = "rx", "tx";
-					fsl,shared-interrupt;
-					fsl,dataline = <0 0xf 0xf>;
-					power-domains = <&audiomix_pd>;
-					status = "disabled";
-				};
-
-				sai3: sai@30c30000 {
-					compatible = "fsl,imx8mp-sai", "fsl,imx8mm-sai";
-					reg = <0x30c30000 0x10000>;
-					interrupts = <GIC_SPI 50 IRQ_TYPE_LEVEL_HIGH>;
-					clocks = <&audio_blk_ctrl IMX8MP_CLK_AUDIO_BLK_CTRL_SAI3_IPG>, <&clk IMX8MP_CLK_DUMMY>,
-						 <&audio_blk_ctrl IMX8MP_CLK_AUDIO_BLK_CTRL_SAI3_MCLK1>, <&clk IMX8MP_CLK_DUMMY>,
-						 <&clk IMX8MP_CLK_DUMMY>;
-					clock-names = "bus", "mclk0", "mclk1", "mclk2", "mclk3";
-					dmas = <&sdma2 4 2 0>, <&sdma2 5 2 0>;
-					dma-names = "rx", "tx";
-					fsl,shared-interrupt;
-					fsl,dataline = <0 0x3 0x3>;
-					power-domains = <&audiomix_pd>;
-					status = "disabled";
-				};
-
-				sai5: sai@30c50000 {
-					compatible = "fsl,imx8mp-sai", "fsl,imx8mm-sai";
-					reg = <0x30c50000 0x10000>;
-					interrupts = <GIC_SPI 90 IRQ_TYPE_LEVEL_HIGH>;
-					clocks = <&audio_blk_ctrl IMX8MP_CLK_AUDIO_BLK_CTRL_SAI5_IPG>, <&clk IMX8MP_CLK_DUMMY>,
-						 <&audio_blk_ctrl IMX8MP_CLK_AUDIO_BLK_CTRL_SAI5_MCLK1>, <&clk IMX8MP_CLK_DUMMY>,
-						 <&clk IMX8MP_CLK_DUMMY>;
-					clock-names = "bus", "mclk0", "mclk1", "mclk2", "mclk3";
-					dmas = <&sdma2 8 2 0>, <&sdma2 9 2 0>;
-					dma-names = "rx", "tx";
-					fsl,shared-interrupt;
-					fsl,dataline = <0 0xf 0xf>;
-					power-domains = <&audiomix_pd>;
-					status = "disabled";
-				};
-
-				sai6: sai@30c60000 {
-					compatible = "fsl,imx8mp-sai", "fsl,imx8mm-sai";
-					reg = <0x30c60000 0x10000>;
-					interrupts = <GIC_SPI 90 IRQ_TYPE_LEVEL_HIGH>;
-					clocks = <&audio_blk_ctrl IMX8MP_CLK_AUDIO_BLK_CTRL_SAI6_IPG>,
-						 <&clk IMX8MP_CLK_DUMMY>,
-						 <&audio_blk_ctrl IMX8MP_CLK_AUDIO_BLK_CTRL_SAI6_MCLK1>,
-						 <&clk IMX8MP_CLK_DUMMY>,
-						 <&clk IMX8MP_CLK_DUMMY>;
-					clock-names = "bus", "mclk0", "mclk1", "mclk2", "mclk3";
-					dmas = <&sdma2 10 2 0>, <&sdma2 11 2 0>;
-					dma-names = "rx", "tx";
-					fsl,shared-interrupt;
-					power-domains = <&audiomix_pd>;
-					status = "disabled";
-				};
-
-				sai7: sai@30c80000 {
-					compatible = "fsl,imx8mp-sai", "fsl,imx8mm-sai";
-					reg = <0x30c80000 0x10000>;
-					interrupts = <GIC_SPI 111 IRQ_TYPE_LEVEL_HIGH>;
-					clocks = <&audio_blk_ctrl IMX8MP_CLK_AUDIO_BLK_CTRL_SAI7_IPG>, <&clk IMX8MP_CLK_DUMMY>,
-						 <&audio_blk_ctrl IMX8MP_CLK_AUDIO_BLK_CTRL_SAI7_MCLK1>, <&clk IMX8MP_CLK_DUMMY>,
-						 <&clk IMX8MP_CLK_DUMMY>;
-					clock-names = "bus", "mclk0", "mclk1", "mclk2", "mclk3";
-					dmas = <&sdma2 12 2 0>, <&sdma2 13 2 0>;
-					dma-names = "rx", "tx";
-					fsl,shared-interrupt;
-					power-domains = <&audiomix_pd>;
-					status = "disabled";
-				};
-
-				easrc: easrc@30c90000 {
-					compatible = "fsl,imx8mn-easrc";
-					reg = <0x30c90000 0x10000>;
-					interrupts = <GIC_SPI 122 IRQ_TYPE_LEVEL_HIGH>;
-					clocks = <&audio_blk_ctrl IMX8MP_CLK_AUDIO_BLK_CTRL_ASRC_IPG>;
-					clock-names = "mem";
-					dmas = <&sdma2 16 23 0> , <&sdma2 17 23 0>,
-					       <&sdma2 18 23 0> , <&sdma2 19 23 0>,
-					       <&sdma2 20 23 0> , <&sdma2 21 23 0>,
-					       <&sdma2 22 23 0> , <&sdma2 23 23 0>;
-					dma-names = "ctx0_rx", "ctx0_tx",
-						    "ctx1_rx", "ctx1_tx",
-						    "ctx2_rx", "ctx2_tx",
-						    "ctx3_rx", "ctx3_tx";
-					firmware-name = "imx/easrc/easrc-imx8mn.bin";
-					fsl,asrc-rate  = <8000>;
-					fsl,asrc-format = <2>;
-					power-domains = <&audiomix_pd>;
-					status = "disabled";
-				};
-
-				micfil: micfil@30ca0000 {
-					compatible = "fsl,imx8mp-micfil";
-					reg = <0x30ca0000 0x10000>;
-					interrupts = <GIC_SPI 109 IRQ_TYPE_LEVEL_HIGH>,
-						     <GIC_SPI 110 IRQ_TYPE_LEVEL_HIGH>,
-						     <GIC_SPI 44 IRQ_TYPE_LEVEL_HIGH>,
-						     <GIC_SPI 45 IRQ_TYPE_LEVEL_HIGH>;
-					clocks = <&audio_blk_ctrl IMX8MP_CLK_AUDIO_BLK_CTRL_PDM_IPG>,
-						 <&audio_blk_ctrl IMX8MP_CLK_AUDIO_BLK_CTRL_PDM_ROOT>,
-						 <&clk IMX8MP_AUDIO_PLL1_OUT>,
-						 <&clk IMX8MP_AUDIO_PLL2_OUT>,
-						 <&clk IMX8MP_CLK_EXT3>;
-					clock-names = "ipg_clk", "ipg_clk_app",
-						      "pll8k", "pll11k", "clkext3";
-					dmas = <&sdma2 24 25 0x80000000>;
-					dma-names = "rx";
-					power-domains = <&audiomix_pd>;
-					status = "disabled";
-				};
-
-				aud2htx: aud2htx@30cb0000 {
-					compatible = "fsl,imx8mp-aud2htx";
-					reg = <0x30cb0000 0x10000>;
-					interrupts = <GIC_SPI 130 IRQ_TYPE_LEVEL_HIGH>;
-					clocks = <&audio_blk_ctrl IMX8MP_CLK_AUDIO_BLK_CTRL_AUD2HTX_IPG>;
-					clock-names = "bus";
-					dmas = <&sdma2 26 2 0>;
-					dma-names = "tx";
-					power-domains = <&audiomix_pd>;
-					status = "disabled";
-				};
-
-				xcvr: xcvr@30cc0000 {
-					compatible = "fsl,imx8mp-xcvr";
-					reg = <0x30cc0000 0x800>,
-					      <0x30cc0800 0x400>,
-					      <0x30cc0c00 0x080>,
-					      <0x30cc0e00 0x080>;
-					reg-names = "ram", "regs", "rxfifo",
-					            "txfifo";
-					interrupts = /* XCVR IRQ 0 */
-						     <GIC_SPI 128 IRQ_TYPE_LEVEL_HIGH>,
-						     /* XCVR IRQ 1 */
-						     <GIC_SPI 129 IRQ_TYPE_LEVEL_HIGH>,
-						     /* XCVR PHY - SPDIF wakeup IRQ */
-						     <GIC_SPI 146 IRQ_TYPE_LEVEL_HIGH>;
-					clocks = <&audio_blk_ctrl IMX8MP_CLK_AUDIO_BLK_CTRL_EARC_IPG>,
-						 <&audio_blk_ctrl IMX8MP_CLK_AUDIO_BLK_CTRL_EARC_PHY>,
-						 <&audio_blk_ctrl IMX8MP_CLK_AUDIO_BLK_CTRL_SPBA2_ROOT>,
-						 <&audio_blk_ctrl IMX8MP_CLK_AUDIO_BLK_CTRL_AUDPLL_ROOT>;
-					clock-names = "ipg", "phy", "spba", "pll_ipg";
-					dmas = <&sdma2 30 2 0>, <&sdma2 31 2 0>;
-					dma-names = "rx", "tx";
-					resets = <&audio_blk_ctrl 0>;
-					power-domains = <&audiomix_pd>;
-					status = "disabled";
-				};
-			};
-
-			sdma3: dma-controller@30e00000 {
-				compatible = "fsl,imx8mp-sdma", "fsl,imx7d-sdma";
-				reg = <0x30e00000 0x10000>;
-				interrupts = <GIC_SPI 34 IRQ_TYPE_LEVEL_HIGH>;
-				clocks = <&audio_blk_ctrl IMX8MP_CLK_AUDIO_BLK_CTRL_SDMA3_ROOT>,
-					 <&audio_blk_ctrl IMX8MP_CLK_AUDIO_BLK_CTRL_SDMA3_ROOT>;
-				clock-names = "ipg", "ahb";
-				#dma-cells = <3>;
-				fsl,sdma-ram-script-name = "imx/sdma/sdma-imx7d.bin";
-				fsl,ratio-1-1;
-				power-domains = <&audiomix_pd>;
-				status = "disabled";
-			};
-
-			sdma2: dma-controller@30e10000 {
-				compatible = "fsl,imx8mp-sdma", "fsl,imx7d-sdma";
-				reg = <0x30e10000 0x10000>;
-				interrupts = <GIC_SPI 103 IRQ_TYPE_LEVEL_HIGH>;
-				clocks = <&clk IMX8MP_CLK_AUDIO_AHB_ROOT>,
-					 <&clk IMX8MP_CLK_AUDIO_AHB_ROOT>;
-				clock-names = "ipg", "ahb";
-				#dma-cells = <3>;
-				fsl,sdma-ram-script-name = "imx/sdma/sdma-imx7d.bin";
-				fsl,ratio-1-1;
-				power-domains = <&audiomix_pd>;
-				status = "disabled";
-			};
-
-			audio_blk_ctrl: audio-blk-ctrl@30e20000 {
-				compatible = "fsl,imx8mp-audio-blk-ctrl-legacy", "syscon";
-				reg = <0x30e20000 0x50C>;
-				power-domains = <&audiomix_pd>;
-
-				#clock-cells = <1>;
-				#reset-cells = <1>;
-
-				assigned-clocks = <&audio_blk_ctrl IMX8MP_CLK_AUDIO_BLK_CTRL_SAI_PLL_BYPASS>;
-				assigned-clock-parents = <&audio_blk_ctrl IMX8MP_CLK_AUDIO_BLK_CTRL_SAI_PLL>;
-			};
-
-			audiomix_dsp: audiomix_dsp {
-				compatible = "fsl,audiomix-dsp";
-				power-domains = <&audiomix_pd>;
-			};
-
-			irqsteer_hdmi: irqsteer@32fc2000 {
-				compatible = "fsl,imx-irqsteer";
-				reg = <0x32fc2000 0x1000>;
-				interrupts = <GIC_SPI 43 IRQ_TYPE_LEVEL_HIGH>;
-				interrupt-controller;
-				#interrupt-cells = <1>;
-				fsl,channel = <1>;
-				fsl,num-irqs = <64>;
-				clocks = <&clk IMX8MP_CLK_HDMI_APB>;
-				clock-names = "ipg";
-				assigned-clocks = <&clk IMX8MP_CLK_HDMI_APB>;
-				assigned-clock-parents = <&clk IMX8MP_SYS_PLL1_133M>;
-				assigned-clock-rates = <133000000>;
-				power-domains = <&hdmi_blk_ctrl IMX8MP_HDMIBLK_PD_IRQSTEER>;
-				status = "disabled";
-			};
-
-			hdmi_pavi: hdmi-pai-pvi@32fc4000 {
-				compatible = "fsl,imx8mp-hdmi-pavi";
-				reg = <0x32fc4000 0x1000>;
-				clocks = <&clk IMX8MP_CLK_HDMI_APB>;
-				power-domains = <&hdmi_blk_ctrl IMX8MP_HDMIBLK_PD_PVI>;
-				status = "disabled";
-			};
-
-			lcdif3: lcd-controller@32fc6000 {
-				#address-cells = <1>;
-				#size-cells = <0>;
-				compatible = "fsl,imx8mp-lcdif1";
-				reg = <0x32fc6000 0x10000>;
-				clocks = <&hdmiphy 0>,
-						<&clk IMX8MP_CLK_HDMI_AXI>,
-						<&clk IMX8MP_CLK_HDMI_APB>;
-				clock-names = "pix", "disp-axi", "disp-apb";
-				power-domains = <&hdmi_blk_ctrl IMX8MP_HDMIBLK_PD_LCDIF>;
-				assigned-clocks =  <&clk IMX8MP_CLK_HDMI_AXI>,
-								<&clk IMX8MP_CLK_HDMI_APB>;
-				assigned-clock-parents = <&clk IMX8MP_SYS_PLL2_500M>,
-							 <&clk IMX8MP_SYS_PLL1_133M>;
-				assigned-clock-rates = <500000000>, <133000000>;
-				interrupts = <8 IRQ_TYPE_LEVEL_HIGH>;
-				interrupt-parent = <&irqsteer_hdmi>;
-				status = "disabled";
-
-				lcdif3_disp: port@0 {
-					reg = <0>;
-
-					lcdif3_to_hdmi: endpoint {
-						remote-endpoint = <&hdmi_from_lcdif3>;
-					};
-				};
-			};
-
-			hdmi: hdmi@32fd8000 {
-				compatible = "fsl,imx8mp-hdmi";
-				reg = <0x32fd8000 0x7eff>;
-				interrupts = <0 IRQ_TYPE_LEVEL_HIGH>;
-				interrupt-parent = <&irqsteer_hdmi>;
-				power-domains = <&hdmi_blk_ctrl IMX8MP_HDMIBLK_PD_HDMI_TX>;
-				clocks = <&clk IMX8MP_CLK_HDMI_APB>,
-						<&clk IMX8MP_CLK_HDMI_24M>,
-						<&hdmiphy 0>;
-				clock-names = "iahb", "isfr", "pix";
-				assigned-clocks = <&clk IMX8MP_CLK_HDMI_APB>,
-							<&clk IMX8MP_CLK_HDMI_AXI>,
-							<&clk IMX8MP_CLK_HDMI_24M>;
-				assigned-clock-parents = <&clk IMX8MP_SYS_PLL1_133M>,
-							<&clk IMX8MP_SYS_PLL2_500M>,
-							<&clk IMX8MP_CLK_24M>;
-				assigned-clock-rates = <133000000>, <500000000>, <24000000>;
-				status = "disabled";
-
-				port@0 {
-					hdmi_from_lcdif3: endpoint {
-						remote-endpoint = <&lcdif3_to_hdmi>;
-					};
-				};
-			};
-
-=======
->>>>>>> ccf0a997
 			hdmiphy: hdmiphy@32fdff00 {
 				compatible = "fsl,samsung-hdmi-phy";
 				reg = <0x32fdff00 0x100>;
@@ -2842,12 +2126,6 @@
 			status = "disabled";
 		};
 
-<<<<<<< HEAD
-		pcie_ep: pcie_ep@33800000 {
-			compatible = "fsl,imx8mp-pcie-ep";
-			reg = <0x33800000 0x000400000>, <0x18000000 0x08000000>;
-			reg-names = "regs", "addr_space";
-=======
 		pcie_ep: pcie-ep@33800000 {
 			compatible = "fsl,imx8mp-pcie-ep";
 			reg = <0x33800000 0x000400000>, <0x18000000 0x08000000>;
@@ -2859,7 +2137,6 @@
 			assigned-clocks = <&clk IMX8MP_CLK_PCIE_AUX>;
 			assigned-clock-rates = <10000000>;
 			assigned-clock-parents = <&clk IMX8MP_SYS_PLL2_50M>;
->>>>>>> ccf0a997
 			num-lanes = <1>;
 			interrupts = <GIC_SPI 127 IRQ_TYPE_LEVEL_HIGH>; /* eDMA */
 			interrupt-names = "dma";
@@ -2989,8 +2266,6 @@
 				phy-names = "usb2-phy", "usb3-phy";
 				snps,gfladj-refclk-lpm-sel-quirk;
 				snps,parkmode-disable-ss-quirk;
-<<<<<<< HEAD
-=======
 			};
 		};
 	};
@@ -3021,12 +2296,45 @@
 				ldb_ch0: endpoint {
 					remote-endpoint = <&lcdif2_disp_ldb_ch0>;
 				};
->>>>>>> ccf0a997
-			};
-		};
-	};
-
-<<<<<<< HEAD
+			};
+		};
+
+		lvds-channel@1 {
+			reg = <1>;
+			phys = <&ldb_phy2>;
+			phy-names = "ldb_phy";
+			status = "disabled";
+
+			port {
+				ldb_ch1: endpoint {
+					remote-endpoint = <&lcdif2_disp_ldb_ch1>;
+				};
+			};
+		};
+	};
+
+	ldb_phy: phy-lvds {
+		compatible = "fsl,imx8mp-lvds-phy";
+		#address-cells = <1>;
+		#size-cells = <0>;
+		gpr = <&media_blk_ctrl>;
+		clocks = <&clk IMX8MP_CLK_MEDIA_APB_ROOT>;
+		clock-names = "apb";
+		power-domains = <&pgc_mediamix>;
+		status = "disabled";
+
+		ldb_phy1: port@0 {
+			reg = <0>;
+			#phy-cells = <0>;
+		};
+
+		ldb_phy2: port@1 {
+			reg = <1>;
+			#phy-cells = <0>;
+		};
+	};
+
+
 	vpu_g1: vpu_g1@38300000 {
 		compatible = "nxp,imx8mm-hantro","nxp,imx8mp-hantro";
 		reg = <0x0 0x38300000 0x0 0x100000>;
@@ -3139,390 +2447,6 @@
 		status = "disabled";
 	};
 
-	mix_gpu_ml: mix_gpu_ml {
-		compatible = "fsl,imx8mp-gpu", "fsl,imx8-gpu-ss";
-		cores = <&gpu_3d>, <&ml_vipsi>, <&gpu_2d>;
-		reg = <0x0 0x40000000 0x0 0xC0000000>, <0x0 0x0 0x0 0x10000000>;
-		reg-names = "phys_baseaddr", "contiguous_mem";
-		memory-region=<&gpu_reserved>;
-		status = "disabled";
-	};
-
-	dsp: dsp@3b6e8000 {
-		compatible = "fsl,imx8mp-hifi4";
-		reg = <0x0 0x3B6E8000 0x0 0x88000>;
-		clocks = <&audio_blk_ctrl IMX8MP_CLK_AUDIO_BLK_CTRL_OCRAMA_IPG>,
-			 <&audio_blk_ctrl IMX8MP_CLK_AUDIO_BLK_CTRL_DSP_ROOT>,
-			 <&audio_blk_ctrl IMX8MP_CLK_AUDIO_BLK_CTRL_DSPDBG_ROOT>;
-		clock-names = "ocram", "core", "debug";
-		firmware-name = "imx/dsp/hifi4.bin";
-		power-domains = <&audiomix_pd>;
-		mbox-names = "tx", "rx", "rxdb";
-		mboxes = <&mu2 0 0>,
-			 <&mu2 1 0>,
-			 <&mu2 3 0>;
-		memory-region = <&dsp_vdev0buffer>, <&dsp_vdev0vring0>,
-				<&dsp_vdev0vring1>, <&dsp_reserved>;
-		fsl,dsp-ctrl = <&audio_blk_ctrl>;
-		status = "disabled";
-	};
-
-	i2c_rpbus_3: i2c-rpbus-3 {
-		compatible = "fsl,i2c-rpbus";
-		status = "disabled";
-	};
-
-	etm0: etm@28440000 {
-		compatible = "arm,coresight-etm4x", "arm,primecell";
-		reg = <0x0 0x28440000 0x0 0x10000>;
-		arm,primecell-periphid = <0xbb95d>;
-		cpu = <&A53_0>;
-		clocks = <&clk IMX8MP_CLK_MAIN_AXI>;
-		clock-names = "apb_pclk";
-		status = "disabled";
-
-		out-ports {
-			port {
-				etm0_out_port: endpoint {
-					remote-endpoint = <&ca_funnel_in_port0>;
-				};
-			};
-		};
-	};
-
-	etm1: etm@28540000 {
-		compatible = "arm,coresight-etm4x", "arm,primecell";
-		reg = <0x0 0x28540000 0x0 0x10000>;
-		arm,primecell-periphid = <0xbb95d>;
-		cpu = <&A53_1>;
-		clocks = <&clk IMX8MP_CLK_MAIN_AXI>;
-		clock-names = "apb_pclk";
-		status = "disabled";
-
-		out-ports {
-			port {
-				etm1_out_port: endpoint {
-					remote-endpoint = <&ca_funnel_in_port1>;
-				};
-			};
-		};
-	};
-
-	etm2: etm@28640000 {
-		compatible = "arm,coresight-etm4x", "arm,primecell";
-		reg = <0x0 0x28640000 0x0 0x10000>;
-		arm,primecell-periphid = <0xbb95d>;
-		cpu = <&A53_2>;
-		clocks = <&clk IMX8MP_CLK_MAIN_AXI>;
-		clock-names = "apb_pclk";
-		status = "disabled";
-
-		out-ports {
-			port {
-				etm2_out_port: endpoint {
-					remote-endpoint = <&ca_funnel_in_port2>;
-				};
-			};
-		};
-	};
-
-	etm3: etm@28740000 {
-		compatible = "arm,coresight-etm4x", "arm,primecell";
-		reg = <0x0 0x28740000 0x0 0x10000>;
-		arm,primecell-periphid = <0xbb95d>;
-		cpu = <&A53_3>;
-		clocks = <&clk IMX8MP_CLK_MAIN_AXI>;
-		clock-names = "apb_pclk";
-		status = "disabled";
-
-		out-ports {
-			port {
-				etm3_out_port: endpoint {
-					remote-endpoint = <&ca_funnel_in_port3>;
-				};
-			};
-		};
-	};
-
-	funnel0: funnel {
-	       /*
-		* non-configurable funnel don't show up on the AMBA
-		* bus.  As such no need to add "arm,primecell".
-		*/
-		compatible = "arm,coresight-static-funnel";
-		status = "disabled";
-
-		in-ports {
-			#address-cells = <1>;
-			#size-cells = <0>;
-
-			port@0 {
-				reg = <0>;
-				ca_funnel_in_port0: endpoint {
-					remote-endpoint = <&etm0_out_port>;
-				};
-			};
-
-			port@1 {
-				reg = <1>;
-				ca_funnel_in_port1: endpoint {
-					remote-endpoint = <&etm1_out_port>;
-				};
-			};
-
-			port@2 {
-				reg = <2>;
-				ca_funnel_in_port2: endpoint {
-					remote-endpoint = <&etm2_out_port>;
-				};
-			};
-
-			port@3 {
-				reg = <3>;
-				ca_funnel_in_port3: endpoint {
-					remote-endpoint = <&etm3_out_port>;
-				};
-			};
-		};
-
-		out-ports {
-			port {
-				ca_funnel_out_port0: endpoint {
-					remote-endpoint = <&hugo_funnel_in_port0>;
-				};
-			};
-		};
-
-	};
-
-	funnel1: funnel@28c03000 {
-		compatible = "arm,coresight-dynamic-funnel", "arm,primecell";
-		reg = <0x0 0x28c03000 0x0 0x1000>;
-		clocks = <&clk IMX8MP_CLK_MAIN_AXI>;
-		clock-names = "apb_pclk";
-		status = "disabled";
-
-		in-ports {
-			#address-cells = <1>;
-			#size-cells = <0>;
-
-			port@0 {
-				reg = <0>;
-				hugo_funnel_in_port0: endpoint {
-					remote-endpoint = <&ca_funnel_out_port0>;
-				};
-			};
-
-			port@1 {
-				reg = <1>;
-				hugo_funnel_in_port1: endpoint {
-					/* M7 input */
-				};
-			};
-
-			port@2 {
-				reg = <2>;
-				hugo_funnel_in_port2: endpoint {
-					/* DSP input */
-				};
-			};
-			/* the other input ports are not connect to anything */
-		};
-
-		out-ports {
-			port {
-				hugo_funnel_out_port0: endpoint {
-					remote-endpoint = <&etf_in_port>;
-				};
-			};
-		};
-	};
-
-	etf@28c04000 {
-		compatible = "arm,coresight-tmc", "arm,primecell";
-		reg = <0x0 0x28c04000 0x0 0x1000>;
-		clocks = <&clk IMX8MP_CLK_MAIN_AXI>;
-		clock-names = "apb_pclk";
-		status = "disabled";
-
-		in-ports {
-			port {
-				etf_in_port: endpoint {
-					remote-endpoint = <&hugo_funnel_out_port0>;
-				};
-			};
-		};
-
-		out-ports {
-			port {
-				etf_out_port: endpoint {
-					remote-endpoint = <&etr_in_port>;
-				};
-			};
-		};
-	};
-
-	etr@28c06000 {
-		compatible = "arm,coresight-tmc", "arm,primecell";
-		reg = <0x0 0x28c06000 0x0 0x1000>;
-		clocks = <&clk IMX8MP_CLK_MAIN_AXI>;
-		clock-names = "apb_pclk";
-		status = "disabled";
-
-		in-ports {
-			port {
-				etr_in_port: endpoint {
-					remote-endpoint = <&etf_out_port>;
-=======
-		lvds-channel@1 {
-			reg = <1>;
-			phys = <&ldb_phy2>;
-			phy-names = "ldb_phy";
-			status = "disabled";
-
-			port {
-				ldb_ch1: endpoint {
-					remote-endpoint = <&lcdif2_disp_ldb_ch1>;
->>>>>>> ccf0a997
-				};
-			};
-		};
-	};
-
-	ldb_phy: phy-lvds {
-		compatible = "fsl,imx8mp-lvds-phy";
-		#address-cells = <1>;
-		#size-cells = <0>;
-		gpr = <&media_blk_ctrl>;
-		clocks = <&clk IMX8MP_CLK_MEDIA_APB_ROOT>;
-		clock-names = "apb";
-		power-domains = <&pgc_mediamix>;
-		status = "disabled";
-
-		ldb_phy1: port@0 {
-			reg = <0>;
-			#phy-cells = <0>;
-		};
-
-		ldb_phy2: port@1 {
-			reg = <1>;
-			#phy-cells = <0>;
-		};
-	};
-
-
-	vpu_g1: vpu_g1@38300000 {
-		compatible = "nxp,imx8mm-hantro","nxp,imx8mp-hantro";
-		reg = <0x0 0x38300000 0x0 0x100000>;
-		reg-names = "regs_hantro";
-		interrupts = <GIC_SPI 7 IRQ_TYPE_LEVEL_HIGH>;
-		interrupt-names = "irq_hantro";
-		clocks = <&clk IMX8MP_CLK_VPU_G1_ROOT>, <&clk IMX8MP_CLK_VPU_ROOT>;
-		clock-names = "clk_hantro", "clk_hantro_bus";
-		assigned-clocks = <&clk IMX8MP_CLK_VPU_G1>, <&clk IMX8MP_CLK_VPU_BUS>;
-		assigned-clock-parents = <&clk IMX8MP_SYS_PLL1_800M>, <&clk IMX8MP_SYS_PLL1_800M>;
-		assigned-clock-rates = <800000000>, <800000000>;
-		power-domains = <&vpumix_blk_ctl IMX8MP_VPUBLK_PD_G1>;
-		status = "disabled";
-	};
-
-	vpu_g2: vpu_g2@38310000 {
-		compatible = "nxp,imx8mm-hantro","nxp,imx8mp-hantro";
-		reg = <0x0 0x38310000 0x0 0x100000>;
-		reg-names = "regs_hantro";
-		interrupts = <GIC_SPI 8 IRQ_TYPE_LEVEL_HIGH>;
-		interrupt-names = "irq_hantro";
-		clocks = <&clk IMX8MP_CLK_VPU_G2_ROOT>, <&clk IMX8MP_CLK_VPU_ROOT>;
-		clock-names = "clk_hantro", "clk_hantro_bus";
-		assigned-clocks = <&clk IMX8MP_CLK_VPU_G2>, <&clk IMX8MP_CLK_VPU_BUS>, <&clk IMX8MP_VPU_PLL>;
-		assigned-clock-parents = <&clk IMX8MP_VPU_PLL_OUT>, <&clk IMX8MP_SYS_PLL1_800M>;
-		assigned-clock-rates = <700000000>, <800000000>, <700000000>;
-		power-domains = <&vpumix_blk_ctl IMX8MP_VPUBLK_PD_G2>;
-		status = "disabled";
-	};
-
-	vpu_vc8000e: vpu_vc8000e@38320000 {
-		compatible = "nxp,imx8mp-hantro-vc8000e";
-		reg = <0x0 0x38320000 0x0 0x10000>;
-		reg-names = "regs_hantro_vc8000e";
-		interrupts = <GIC_SPI 30 IRQ_TYPE_LEVEL_HIGH>;
-		interrupt-names = "irq_hantro_vc8000e";
-		clocks = <&clk IMX8MP_CLK_VPU_VC8KE_ROOT>, <&clk IMX8MP_CLK_VPU_ROOT>;
-		clock-names = "clk_hantro_vc8000e", "clk_hantro_vc8000e_bus";
-		assigned-clocks = <&clk IMX8MP_CLK_VPU_VC8000E>,<&clk IMX8MP_CLK_VPU_BUS>;
-		assigned-clock-parents = <&clk IMX8MP_SYS_PLL2_1000M>, <&clk IMX8MP_SYS_PLL1_800M>;
-		assigned-clock-rates = <500000000>, <800000000>;
-		power-domains = <&vpumix_blk_ctl IMX8MP_VPUBLK_PD_VC8000E>;
-		status = "disabled";
-	};
-
-	vpu_v4l2: vpu_v4l2 {
-		compatible = "nxp,imx8m-vsiv4l2";
-		status = "disabled";
-	};
-
-	gpu_3d: gpu3d@38000000 {
-		compatible = "fsl,imx8-gpu";
-		reg = <0x0 0x38000000 0x0 0x8000>;
-		interrupts = <GIC_SPI 3 IRQ_TYPE_LEVEL_HIGH>;
-		clocks = <&clk IMX8MP_CLK_GPU3D_ROOT>,
-			 <&clk IMX8MP_CLK_GPU3D_SHADER_CORE>,
-			 <&clk IMX8MP_CLK_GPU_AXI>,
-			 <&clk IMX8MP_CLK_GPU_AHB>;
-		clock-names = "core", "shader", "axi", "ahb";
-		assigned-clocks = <&clk IMX8MP_CLK_GPU3D_CORE>,
-				  <&clk IMX8MP_CLK_GPU3D_SHADER_CORE>,
-				  <&clk IMX8MP_CLK_GPU_AXI>,
-				  <&clk IMX8MP_CLK_GPU_AHB>;
-		assigned-clock-parents = <&clk IMX8MP_SYS_PLL2_1000M>,
-					 <&clk IMX8MP_SYS_PLL2_1000M>,
-					 <&clk IMX8MP_SYS_PLL1_800M>,
-					 <&clk IMX8MP_SYS_PLL1_800M>;
-		assigned-clock-rates = <1000000000>, <1000000000>,
-				       <800000000>, <400000000>;
-		power-domains = <&pgc_gpu3d>;
-		status = "disabled";
-	};
-
-	gpu_2d: gpu2d@38008000 {
-		compatible = "fsl,imx8-gpu";
-		reg = <0x0 0x38008000 0x0 0x8000>;
-		interrupts = <GIC_SPI 25 IRQ_TYPE_LEVEL_HIGH>;
-		clocks = <&clk IMX8MP_CLK_GPU2D_ROOT>,
-			 <&clk IMX8MP_CLK_GPU_AXI>,
-			 <&clk IMX8MP_CLK_GPU_AHB>;
-		clock-names = "core", "axi", "ahb";
-		assigned-clocks = <&clk IMX8MP_CLK_GPU2D_CORE>,
-				  <&clk IMX8MP_CLK_GPU_AXI>,
-				  <&clk IMX8MP_CLK_GPU_AHB>;
-		assigned-clock-parents = <&clk IMX8MP_SYS_PLL2_1000M>,
-					 <&clk IMX8MP_SYS_PLL1_800M>,
-					 <&clk IMX8MP_SYS_PLL1_800M>;
-		assigned-clock-rates = <1000000000>, <800000000>, <400000000>;
-		power-domains = <&pgc_gpu2d>;
-		status = "disabled";
-	};
-
-	ml_vipsi: vipsi@38500000 {
-		compatible = "fsl,imx8-gpu", "fsl,imx8-vipsi";
-		reg = <0x0 0x38500000 0x0 0x20000>;
-		interrupts = <GIC_SPI 13 IRQ_TYPE_LEVEL_HIGH>;
-		clocks = <&clk IMX8MP_CLK_NPU_ROOT>,
-				<&clk IMX8MP_CLK_NPU_ROOT>,
-				<&clk IMX8MP_CLK_ML_AXI>,
-				<&clk IMX8MP_CLK_ML_AHB>;
-		clock-names = "core", "shader", "axi", "ahb";
-		assigned-clocks = <&clk IMX8MP_CLK_ML_CORE>,
-				  <&clk IMX8MP_CLK_ML_AXI>,
-				  <&clk IMX8MP_CLK_ML_AHB>;
-		assigned-clock-parents = <&clk IMX8MP_SYS_PLL2_1000M>,
-					 <&clk IMX8MP_SYS_PLL1_800M>,
-					 <&clk IMX8MP_SYS_PLL1_800M>;
-		assigned-clock-rates = <1000000000>, <800000000>, <400000000>;
-		power-domains = <&pgc_mlmix>;
-		status = "disabled";
-	};
-
 	mix_gpu_ml: mix_gpu_ml@40000000 {
 		compatible = "fsl,imx8mp-gpu", "fsl,imx8-gpu-ss";
 		cores = <&gpu_3d>, <&ml_vipsi>, <&gpu_2d>;
