// SPDX-License-Identifier: (GPL-2.0+ OR MIT)
/*
 * Copyright 2020 NXP
 */

/dts-v1/;

#include <dt-bindings/phy/phy-imx8-pcie.h>
#include <dt-bindings/usb/pd.h>
#include "imx8mm.dtsi"

/ {
	chosen {
		stdout-path = &uart2;
	};

	memory@40000000 {
		device_type = "memory";
		reg = <0x0 0x40000000 0 0x80000000>;
	};

	ir_recv: ir-receiver {
		compatible = "gpio-ir-receiver";
		gpios = <&gpio1 13 GPIO_ACTIVE_LOW>;
		pinctrl-names = "default";
		pinctrl-0 = <&pinctrl_ir_recv>;
		linux,autosuspend-period = <125>;
	};

	leds {
		compatible = "gpio-leds";
		pinctrl-names = "default";
		pinctrl-0 = <&pinctrl_gpio_led>;

		status {
			label = "status";
			gpios = <&gpio3 16 GPIO_ACTIVE_HIGH>;
			default-state = "on";
		};
	};

	pcie0_refclk: pcie0-refclk {
		compatible = "fixed-clock";
		#clock-cells = <0>;
		clock-frequency = <100000000>;
	};

	reg_audio_board: regulator-audio-board {
		compatible = "regulator-fixed";
		regulator-name = "EXT_PWREN";
		regulator-min-microvolt = <3300000>;
		regulator-max-microvolt = <3300000>;
		enable-active-high;
		startup-delay-us = <300000>;
		gpio = <&pca6416 1 GPIO_ACTIVE_HIGH>;
		regulator-always-on;
	};

<<<<<<< HEAD
=======
	reg_pcie0: regulator-pcie {
		compatible = "regulator-fixed";
		pinctrl-names = "default";
		pinctrl-0 = <&pinctrl_pcie0_reg>;
		regulator-name = "MPCIE_3V3";
		regulator-min-microvolt = <3300000>;
		regulator-max-microvolt = <3300000>;
		gpio = <&gpio1 5 GPIO_ACTIVE_HIGH>;
		enable-active-high;
	};

>>>>>>> 29549c70
	reg_usdhc2_vmmc: regulator-usdhc2 {
		compatible = "regulator-fixed";
		pinctrl-names = "default";
		pinctrl-0 = <&pinctrl_reg_usdhc2_vmmc>;
		regulator-name = "VSD_3V3";
		regulator-min-microvolt = <3300000>;
		regulator-max-microvolt = <3300000>;
		gpio = <&gpio2 19 GPIO_ACTIVE_HIGH>;
		off-on-delay-us = <20000>;
		enable-active-high;
	};

	backlight: backlight {
		compatible = "pwm-backlight";
		pwms = <&pwm1 0 5000000 0>;
		brightness-levels = <0 255>;
		num-interpolated-steps = <255>;
		default-brightness-level = <250>;
	};

	ir-receiver {
		compatible = "gpio-ir-receiver";
		gpios = <&gpio1 13 GPIO_ACTIVE_LOW>;
		pinctrl-names = "default";
		pinctrl-0 = <&pinctrl_ir>;
		linux,autosuspend-period = <125>;
	};

<<<<<<< HEAD
	bt_sco_codec: bt_sco_codec {
		#sound-dai-cells = <1>;
		compatible = "linux,bt-sco";
	};

	sound-bt-sco {
		compatible = "simple-audio-card";
		simple-audio-card,name = "bt-sco-audio";
		simple-audio-card,format = "dsp_a";
		simple-audio-card,bitclock-inversion;
		simple-audio-card,frame-master = <&btcpu>;
		simple-audio-card,bitclock-master = <&btcpu>;

		btcpu: simple-audio-card,cpu {
			sound-dai = <&sai2>;
			dai-tdm-slot-num = <2>;
			dai-tdm-slot-width = <16>;
		};

		simple-audio-card,codec {
			sound-dai = <&bt_sco_codec 1>;
		};
=======
	audio_codec_bt_sco: audio-codec-bt-sco {
		compatible = "linux,bt-sco";
		#sound-dai-cells = <1>;
>>>>>>> 29549c70
	};

	wm8524: audio-codec {
		#sound-dai-cells = <0>;
		compatible = "wlf,wm8524";
		pinctrl-names = "default";
		pinctrl-0 = <&pinctrl_gpio_wlf>;
		wlf,mute-gpios = <&gpio5 21 GPIO_ACTIVE_LOW>;
	};

	sound-bt-sco {
		compatible = "simple-audio-card";
		simple-audio-card,name = "bt-sco-audio";
		simple-audio-card,format = "dsp_a";
		simple-audio-card,bitclock-inversion;
		simple-audio-card,frame-master = <&btcpu>;
		simple-audio-card,bitclock-master = <&btcpu>;

		btcpu: simple-audio-card,cpu {
			sound-dai = <&sai2>;
			dai-tdm-slot-num = <2>;
			dai-tdm-slot-width = <16>;
		};

		simple-audio-card,codec {
			sound-dai = <&audio_codec_bt_sco 1>;
		};
	};

	sound-wm8524 {
		compatible = "simple-audio-card";
		simple-audio-card,name = "wm8524-audio";
		simple-audio-card,format = "i2s";
		simple-audio-card,frame-master = <&cpudai>;
		simple-audio-card,bitclock-master = <&cpudai>;
		simple-audio-card,widgets =
			"Line", "Left Line Out Jack",
			"Line", "Right Line Out Jack";
		simple-audio-card,routing =
			"Left Line Out Jack", "LINEVOUTL",
			"Right Line Out Jack", "LINEVOUTR";

		cpudai: simple-audio-card,cpu {
			sound-dai = <&sai3>;
			dai-tdm-slot-num = <2>;
			dai-tdm-slot-width = <32>;
		};

		simple-audio-card,codec {
			sound-dai = <&wm8524>;
			clocks = <&clk IMX8MM_CLK_SAI3_ROOT>;
		};
	};

	sound-ak4458 {
		compatible = "fsl,imx-audio-card";
		model = "ak4458-audio";
		pri-dai-link {
			link-name = "akcodec";
			format = "i2s";
			fsl,mclk-equal-bclk;
			cpu {
				sound-dai = <&sai1>;
			};
			codec {
				sound-dai = <&ak4458_1>, <&ak4458_2>;
			};
		};
	};

	sound-ak5558 {
		compatible = "fsl,imx-audio-card";
		model = "ak5558-audio";
		status = "disabled";
		pri-dai-link {
			link-name = "akcodec";
			format = "i2s";
			fsl,mclk-equal-bclk;
			cpu {
				sound-dai = <&sai5>;
			};
			codec {
				sound-dai = <&ak5558>;
			};
		};
	};

	sound-ak4497 {
		compatible = "fsl,imx-audio-card";
		model = "ak4497-audio";
		status = "disabled";
		pri-dai-link {
			link-name = "akcodec";
			format = "i2s";
			fsl,mclk-equal-bclk;
			cpu {
				sound-dai = <&sai1>;
			};
			codec {
				sound-dai = <&ak4497>;
			};
		};
	};

	sound-spdif {
		compatible = "fsl,imx-audio-spdif";
		model = "imx-spdif";
		spdif-controller = <&spdif1>;
		spdif-out;
		spdif-in;
	};

	sound-micfil {
		compatible = "fsl,imx-audio-card";
		model = "imx-audio-micfil";
		pri-dai-link {
			link-name = "micfil hifi";
			format = "i2s";
			cpu {
				sound-dai = <&micfil>;
			};
		};
	};
};

&A53_0 {
	cpu-supply = <&buck2_reg>;
};

&A53_1 {
	cpu-supply = <&buck2_reg>;
};

&A53_2 {
	cpu-supply = <&buck2_reg>;
};

&A53_3 {
	cpu-supply = <&buck2_reg>;
};

&csi1_bridge {
	fsl,mipi-mode;
	status = "okay";
	port {
		csi1_ep: endpoint {
			remote-endpoint = <&csi1_mipi_ep>;
		};
	};
};

&ecspi2 {
	#address-cells = <1>;
	#size-cells = <0>;
	fsl,spi-num-chipselects = <1>;
	pinctrl-names = "default";
	pinctrl-0 = <&pinctrl_ecspi2 &pinctrl_ecspi2_cs>;
	cs-gpios = <&gpio5 13 GPIO_ACTIVE_LOW>;
	status = "okay";

	spidev0: spi@0 {
		reg = <0>;
		compatible = "rohm,dh2228fv";
		spi-max-frequency = <500000>;
	};
};

&fec1 {
	pinctrl-names = "default";
	pinctrl-0 = <&pinctrl_fec1>;
	phy-mode = "rgmii-id";
	phy-handle = <&ethphy0>;
	fsl,magic-packet;
	status = "okay";

	mdio {
		#address-cells = <1>;
		#size-cells = <0>;

		ethphy0: ethernet-phy@0 {
			compatible = "ethernet-phy-ieee802.3-c22";
			reg = <0>;
<<<<<<< HEAD
=======
			reset-gpios = <&gpio4 22 GPIO_ACTIVE_LOW>;
			reset-assert-us = <10000>;
			reset-deassert-us = <80000>;
			realtek,aldps-enable;
			realtek,clkout-disable;
>>>>>>> 29549c70
			qca,disable-smarteee;
			vddio-supply = <&vddio>;

			vddio: vddio-regulator {
				regulator-min-microvolt = <1800000>;
				regulator-max-microvolt = <1800000>;
			};
		};
	};
};

&i2c1 {
	clock-frequency = <400000>;
	pinctrl-names = "default";
	pinctrl-0 = <&pinctrl_i2c1>;
	status = "okay";

	pmic_nxp: pca9450@25 {
		compatible = "nxp,pca9450a";
		reg = <0x25>;
		pinctrl-0 = <&pinctrl_pmic>;
		pinctrl-names = "default";
		interrupt-parent = <&gpio1>;
		interrupts = <3 IRQ_TYPE_LEVEL_LOW>;

		regulators {
			buck1_reg: BUCK1 {
				regulator-name = "BUCK1";
				regulator-min-microvolt = <600000>;
				regulator-max-microvolt = <2187500>;
				regulator-boot-on;
				regulator-always-on;
				regulator-ramp-delay = <3125>;
				nxp,dvs-run-voltage = <850000>;
				nxp,dvs-standby-voltage = <800000>;
			};

			buck2_reg: BUCK2 {
				regulator-name = "BUCK2";
				regulator-min-microvolt = <600000>;
				regulator-max-microvolt = <2187500>;
				regulator-boot-on;
				regulator-always-on;
				regulator-ramp-delay = <3125>;
			};

			buck3_reg: BUCK3 {
				regulator-name = "BUCK3";
				regulator-min-microvolt = <600000>;
				regulator-max-microvolt = <2187500>;
				regulator-boot-on;
				regulator-always-on;
			};

			buck4_reg: BUCK4 {
				regulator-name = "BUCK4";
				regulator-min-microvolt = <600000>;
				regulator-max-microvolt = <3400000>;
				regulator-boot-on;
				regulator-always-on;
			};

			buck5_reg: BUCK5 {
				regulator-name = "BUCK5";
				regulator-min-microvolt = <600000>;
				regulator-max-microvolt = <3400000>;
				regulator-boot-on;
				regulator-always-on;
			};

			buck6_reg: BUCK6 {
				regulator-name = "BUCK6";
				regulator-min-microvolt = <600000>;
				regulator-max-microvolt = <3400000>;
				regulator-boot-on;
				regulator-always-on;
			};

			ldo1_reg: LDO1 {
				regulator-name = "LDO1";
				regulator-min-microvolt = <1600000>;
				regulator-max-microvolt = <3300000>;
				regulator-boot-on;
				regulator-always-on;
			};

			ldo2_reg: LDO2 {
				regulator-name = "LDO2";
				regulator-min-microvolt = <800000>;
				regulator-max-microvolt = <1150000>;
				regulator-boot-on;
				regulator-always-on;
			};

			ldo3_reg: LDO3 {
				regulator-name = "LDO3";
				regulator-min-microvolt = <800000>;
				regulator-max-microvolt = <3300000>;
				regulator-boot-on;
				regulator-always-on;
			};

			ldo4_reg: LDO4 {
				regulator-name = "LDO4";
				regulator-min-microvolt = <800000>;
				regulator-max-microvolt = <3300000>;
				regulator-boot-on;
				regulator-always-on;
			};

			ldo5_reg: LDO5 {
				regulator-name = "LDO5";
				regulator-min-microvolt = <1800000>;
				regulator-max-microvolt = <3300000>;
			};
		};
	};
};

&i2c2 {
	clock-frequency = <400000>;
	pinctrl-names = "default";
	pinctrl-0 = <&pinctrl_i2c2>;
	status = "okay";

	adv_bridge: adv7535@3d {
		compatible = "adi,adv7535";
		reg = <0x3d>;
		adi,addr-cec = <0x3b>;
		adi,dsi-lanes = <4>;
		pinctrl-names = "default";
		pinctrl-0 = <&pinctrl_i2c2_synaptics_dsx_io>;
		interrupt-parent = <&gpio1>;
		interrupts = <9 IRQ_TYPE_LEVEL_LOW>;

		status = "okay";

		port {
			adv7535_from_dsim: endpoint {
				remote-endpoint = <&dsim_to_adv7535>;
			};
		};
	};

	ptn5110: tcpc@50 {
		compatible = "nxp,ptn5110";
		pinctrl-names = "default";
		pinctrl-0 = <&pinctrl_typec1>;
		reg = <0x50>;
		interrupt-parent = <&gpio2>;
		interrupts = <11 8>;
		status = "okay";

		port {
			typec1_dr_sw: endpoint {
				remote-endpoint = <&usb1_drd_sw>;
			};
		};

		typec1_con: connector {
			compatible = "usb-c-connector";
			label = "USB-C";
			power-role = "dual";
			data-role = "dual";
			try-power-role = "sink";
			source-pdos = <PDO_FIXED(5000, 3000, PDO_FIXED_USB_COMM)>;
			sink-pdos = <PDO_FIXED(5000, 3000, PDO_FIXED_USB_COMM)
				     PDO_VAR(5000, 20000, 3000)>;
			op-sink-microwatt = <15000000>;
			self-powered;
		};
	};
};

&i2c3 {
	clock-frequency = <100000>;
	pinctrl-names = "default";
	pinctrl-0 = <&pinctrl_i2c3>;
	status = "okay";

	pca6416: gpio@20 {
		compatible = "ti,tca6416";
		reg = <0x20>;
		gpio-controller;
		#gpio-cells = <2>;
		vcc-supply = <&buck4_reg>;
	};

	ak4458_1: ak4458@10 {
		#sound-dai-cells = <0>;
		sound-name-prefix = "0";
		compatible = "asahi-kasei,ak4458";
		reg = <0x10>;
		AVDD-supply = <&reg_audio_board>;
		DVDD-supply = <&reg_audio_board>;
	};

	ak4458_2: ak4458@12 {
		#sound-dai-cells = <0>;
		sound-name-prefix = "1";
		compatible = "asahi-kasei,ak4458";
		reg = <0x12>;
		AVDD-supply = <&reg_audio_board>;
		DVDD-supply = <&reg_audio_board>;
	};

	ak5558: ak5558@13 {
		#sound-dai-cells = <0>;
		compatible = "asahi-kasei,ak5558";
		reg = <0x13>;
		reset-gpios = <&pca6416 3 GPIO_ACTIVE_LOW>;
		AVDD-supply = <&reg_audio_board>;
		DVDD-supply = <&reg_audio_board>;
	};

	ak4497: ak4497@11 {
		#sound-dai-cells = <0>;
		compatible = "asahi-kasei,ak4497";
		reg = <0x11>;
		reset-gpios = <&pca6416 5 GPIO_ACTIVE_LOW>;
		AVDD-supply = <&reg_audio_board>;
		DVDD-supply = <&reg_audio_board>;
		dsd-path = <1>;
	};

	ov5640_mipi: ov5640_mipi@3c {
		compatible = "ovti,ov5640_mipi";
		reg = <0x3c>;
		status = "okay";
		pinctrl-names = "default";
		pinctrl-0 = <&pinctrl_csi_pwn>, <&pinctrl_csi_rst>;
		clocks = <&clk IMX8MM_CLK_CLKO1>;
		clock-names = "csi_mclk";
		assigned-clocks = <&clk IMX8MM_CLK_CLKO1>;
		assigned-clock-parents = <&clk IMX8MM_CLK_24M>;
		assigned-clock-rates = <24000000>;
		csi_id = <0>;
		pwn-gpios = <&gpio1 7 GPIO_ACTIVE_HIGH>;
		mclk = <24000000>;
		mclk_source = <0>;
		port {
			ov5640_mipi1_ep: endpoint {
				remote-endpoint = <&mipi1_sensor_ep>;
			};
		};
	};
};

&lcdif {
       status = "okay";
};

&mipi_csi_1 {
	#address-cells = <1>;
	#size-cells = <0>;
	status = "okay";
	port {
		mipi1_sensor_ep: endpoint@1 {
			remote-endpoint = <&ov5640_mipi1_ep>;
			data-lanes = <2>;
			csis-hs-settle = <13>;
			csis-clk-settle = <2>;
			csis-wclk;
		};

		csi1_mipi_ep: endpoint@2 {
			remote-endpoint = <&csi1_ep>;
		};
	};
};

&micfil {
	#sound-dai-cells = <0>;
	pinctrl-names = "default";
	pinctrl-0 = <&pinctrl_pdm>;
	assigned-clocks = <&clk IMX8MM_CLK_PDM>;
	assigned-clock-parents = <&clk IMX8MM_AUDIO_PLL1_OUT>;
	assigned-clock-rates = <196608000>;
	status = "okay";
};

&mipi_dsi {
       status = "okay";

       port@1 {
               dsim_to_adv7535: endpoint {
                       remote-endpoint = <&adv7535_from_dsim>;
			attach-bridge;
               };
       };
};

<<<<<<< HEAD
&pcie0{
	pinctrl-names = "default";
	pinctrl-0 = <&pinctrl_pcie0>;
	disable-gpio = <&gpio1 5 GPIO_ACTIVE_LOW>;
	reset-gpio = <&gpio4 21 GPIO_ACTIVE_LOW>;
	clocks = <&clk IMX8MM_CLK_PCIE1_ROOT>,
		 <&clk IMX8MM_CLK_PCIE1_AUX>,
		 <&clk IMX8MM_CLK_PCIE1_PHY>,
		 <&pcie0_refclk>;
	clock-names = "pcie", "pcie_aux", "pcie_phy", "pcie_bus";
	assigned-clocks = <&clk IMX8MM_CLK_PCIE1_AUX>,
			  <&clk IMX8MM_CLK_PCIE1_PHY>,
			  <&clk IMX8MM_CLK_PCIE1_CTRL>;
	assigned-clock-rates = <10000000>, <100000000>, <250000000>;
	assigned-clock-parents = <&clk IMX8MM_SYS_PLL2_50M>,
				 <&clk IMX8MM_SYS_PLL2_100M>,
				 <&clk IMX8MM_SYS_PLL2_250M>;
	ext_osc = <1>;
=======
&pcie_phy {
	fsl,refclk-pad-mode = <IMX8_PCIE_REFCLK_PAD_INPUT>;
	fsl,tx-deemph-gen1 = <0x2d>;
	fsl,tx-deemph-gen2 = <0xf>;
	clocks = <&pcie0_refclk>;
	status = "okay";
};

&pcie0 {
	pinctrl-names = "default";
	pinctrl-0 = <&pinctrl_pcie0>;
	reset-gpio = <&gpio4 21 GPIO_ACTIVE_LOW>;
	clocks = <&clk IMX8MM_CLK_PCIE1_ROOT>, <&clk IMX8MM_CLK_PCIE1_AUX>,
		 <&pcie0_refclk>;
	clock-names = "pcie", "pcie_aux", "pcie_bus";
	assigned-clocks = <&clk IMX8MM_CLK_PCIE1_AUX>,
			  <&clk IMX8MM_CLK_PCIE1_CTRL>;
	assigned-clock-rates = <10000000>, <250000000>;
	assigned-clock-parents = <&clk IMX8MM_SYS_PLL2_50M>,
				 <&clk IMX8MM_SYS_PLL2_250M>;
	vpcie-supply = <&reg_pcie0>;
>>>>>>> 29549c70
	status = "okay";
};

&pcie0_ep{
	pinctrl-names = "default";
	pinctrl-0 = <&pinctrl_pcie0>;
	clocks = <&clk IMX8MM_CLK_PCIE1_ROOT>,
		 <&clk IMX8MM_CLK_PCIE1_AUX>,
		 <&clk IMX8MM_CLK_PCIE1_PHY>,
		 <&pcie0_refclk>;
	clock-names = "pcie", "pcie_aux", "pcie_phy", "pcie_bus";
<<<<<<< HEAD
	assigned-clocks = <&clk IMX8MM_CLK_PCIE1_AUX>,
			  <&clk IMX8MM_CLK_PCIE1_PHY>,
			  <&clk IMX8MM_CLK_PCIE1_CTRL>;
	assigned-clock-rates = <10000000>, <100000000>, <250000000>;
	assigned-clock-parents = <&clk IMX8MM_SYS_PLL2_50M>,
				 <&clk IMX8MM_SYS_PLL2_100M>,
				 <&clk IMX8MM_SYS_PLL2_250M>;
	ext_osc = <1>;
	l1ss-disabled;
=======
	ext_osc = <1>;
>>>>>>> 29549c70
	status = "disabled";
};

&sai2 {
	#sound-dai-cells = <0>;
	pinctrl-names = "default";
	pinctrl-0 = <&pinctrl_sai2>;
	assigned-clocks = <&clk IMX8MM_CLK_SAI2>;
	assigned-clock-parents = <&clk IMX8MM_AUDIO_PLL1_OUT>;
	assigned-clock-rates = <24576000>;
	status = "okay";
};

&sai1 {
	pinctrl-names = "default", "dsd";
	pinctrl-0 = <&pinctrl_sai1>;
	pinctrl-1 = <&pinctrl_sai1_dsd>;
	assigned-clocks = <&clk IMX8MM_CLK_SAI1>;
	assigned-clock-parents = <&clk IMX8MM_AUDIO_PLL1_OUT>;
	assigned-clock-rates = <49152000>;
	clocks = <&clk IMX8MM_CLK_SAI1_IPG>, <&clk IMX8MM_CLK_DUMMY>,
		<&clk IMX8MM_CLK_SAI1_ROOT>, <&clk IMX8MM_CLK_DUMMY>,
		<&clk IMX8MM_CLK_DUMMY>, <&clk IMX8MM_AUDIO_PLL1_OUT>,
		<&clk IMX8MM_AUDIO_PLL2_OUT>;
	clock-names = "bus", "mclk0", "mclk1", "mclk2", "mclk3", "pll8k", "pll11k";
	fsl,sai-multi-lane;
<<<<<<< HEAD
	fsl,dataline,dsd = <0 0xff 0xff 2 0xff 0x11>;
=======
	fsl,dataline = <0 0xff 0xff 2 0xff 0x11>;
>>>>>>> 29549c70
	dmas = <&sdma2 0 25 0>, <&sdma2 1 25 0>;
	status = "okay";
};

&sai3 {
	pinctrl-names = "default";
	pinctrl-0 = <&pinctrl_sai3>;
	assigned-clocks = <&clk IMX8MM_CLK_SAI3>;
	assigned-clock-parents = <&clk IMX8MM_AUDIO_PLL1_OUT>;
	assigned-clock-rates = <24576000>;
	status = "okay";
};

&sai5 {
	pinctrl-names = "default";
	pinctrl-0 = <&pinctrl_sai5>;
	assigned-clocks = <&clk IMX8MM_CLK_SAI5>;
	assigned-clock-parents = <&clk IMX8MM_AUDIO_PLL1_OUT>;
	assigned-clock-rates = <49152000>;
	clocks = <&clk IMX8MM_CLK_SAI5_IPG>, <&clk IMX8MM_CLK_DUMMY>,
		<&clk IMX8MM_CLK_SAI5_ROOT>, <&clk IMX8MM_CLK_DUMMY>,
		<&clk IMX8MM_CLK_DUMMY>, <&clk IMX8MM_AUDIO_PLL1_OUT>,
		<&clk IMX8MM_AUDIO_PLL2_OUT>;
	clock-names = "bus", "mclk0", "mclk1", "mclk2", "mclk3", "pll8k", "pll11k";
	fsl,sai-asynchronous;
	fsl,sai-multi-lane;
	dmas = <&sdma2 8 25 0>, <&sdma2 9 25 0>;
	status = "disabled";
};

&sai6 {
	fsl,sai-monitor-spdif;
	fsl,sai-asynchronous;
	status = "okay";
};

&snvs_pwrkey {
	status = "okay";
};

&spdif1 {
	pinctrl-names = "default";
	pinctrl-0 = <&pinctrl_spdif1>;
	assigned-clocks = <&clk IMX8MM_CLK_SPDIF1>;
	assigned-clock-parents = <&clk IMX8MM_AUDIO_PLL1_OUT>;
	assigned-clock-rates = <24576000>;
	clocks = <&clk IMX8MM_CLK_AUDIO_AHB>, <&clk IMX8MM_CLK_24M>,
		<&clk IMX8MM_CLK_SPDIF1>, <&clk IMX8MM_CLK_DUMMY>,
		<&clk IMX8MM_CLK_DUMMY>, <&clk IMX8MM_CLK_DUMMY>,
		<&clk IMX8MM_CLK_AUDIO_AHB>, <&clk IMX8MM_CLK_DUMMY>,
		<&clk IMX8MM_CLK_DUMMY>, <&clk IMX8MM_CLK_DUMMY>,
		<&clk IMX8MM_AUDIO_PLL1_OUT>, <&clk IMX8MM_AUDIO_PLL2_OUT>;
	clock-names = "core", "rxtx0", "rxtx1", "rxtx2", "rxtx3",
		"rxtx4", "rxtx5", "rxtx6", "rxtx7", "spba", "pll8k", "pll11k";
	status = "okay";
};

&uart1 { /* BT */
	pinctrl-names = "default";
	pinctrl-0 = <&pinctrl_uart1>;
	assigned-clocks = <&clk IMX8MM_CLK_UART1>;
	assigned-clock-parents = <&clk IMX8MM_SYS_PLL1_80M>;
	fsl,uart-has-rtscts;
	status = "okay";
};

&uart2 { /* console */
	pinctrl-names = "default";
	pinctrl-0 = <&pinctrl_uart2>;
	status = "okay";
};

&uart3 {
	pinctrl-names = "default";
	pinctrl-0 = <&pinctrl_uart3>;
	assigned-clocks = <&clk IMX8MM_CLK_UART3>;
	assigned-clock-parents = <&clk IMX8MM_SYS_PLL1_80M>;
	fsl,uart-has-rtscts;
	status = "okay";
};

&usbotg1 {
	dr_mode = "otg";
	hnp-disable;
	srp-disable;
	adp-disable;
	usb-role-switch;
	disable-over-current;
	samsung,picophy-pre-emp-curr-control = <3>;
	samsung,picophy-dc-vol-level-adjust = <7>;
	status = "okay";

	port {
		usb1_drd_sw: endpoint {
			remote-endpoint = <&typec1_dr_sw>;
		};
	};
};

&usdhc2 {
	assigned-clocks = <&clk IMX8MM_CLK_USDHC2>;
	assigned-clock-rates = <200000000>;
	pinctrl-names = "default", "state_100mhz", "state_200mhz";
	pinctrl-0 = <&pinctrl_usdhc2>, <&pinctrl_usdhc2_gpio>;
	pinctrl-1 = <&pinctrl_usdhc2_100mhz>, <&pinctrl_usdhc2_gpio>;
	pinctrl-2 = <&pinctrl_usdhc2_200mhz>, <&pinctrl_usdhc2_gpio>;
	cd-gpios = <&gpio1 15 GPIO_ACTIVE_LOW>;
	bus-width = <4>;
	vmmc-supply = <&reg_usdhc2_vmmc>;
	status = "okay";
};

&vpu_g1 {
	status = "okay";
};

&vpu_g2 {
	status = "okay";
};

&vpu_h1 {
	status = "okay";
};

&vpu_v4l2 {
	status = "okay";
};

&wdog1 {
	pinctrl-names = "default";
	pinctrl-0 = <&pinctrl_wdog>;
	fsl,ext-reset-output;
	status = "okay";
};

<<<<<<< HEAD
=======
&pwm1 {
	pinctrl-names = "default";
	pinctrl-0 = <&pinctrl_backlight>;
};

>>>>>>> 29549c70
&gpu {
	status = "okay";
};

&iomuxc {
<<<<<<< HEAD
=======
	pinctrl_ir_recv: ir-recv {
		fsl,pins = <
			MX8MM_IOMUXC_GPIO1_IO13_GPIO1_IO13		0x4f
		>;
	};

>>>>>>> 29549c70
	pinctrl_csi_pwn: csi_pwn_grp {
		fsl,pins = <
			MX8MM_IOMUXC_GPIO1_IO07_GPIO1_IO7		0x19
		>;
	};

	pinctrl_csi_rst: csi_rst_grp {
		fsl,pins = <
			MX8MM_IOMUXC_GPIO1_IO06_GPIO1_IO6		0x19
			MX8MM_IOMUXC_GPIO1_IO14_CCMSRCGPCMIX_CLKO1	0x59
		>;
	};

	pinctrl_ecspi2: ecspi2grp {
		fsl,pins = <
			MX8MM_IOMUXC_ECSPI2_SCLK_ECSPI2_SCLK		0x82
			MX8MM_IOMUXC_ECSPI2_MOSI_ECSPI2_MOSI		0x82
			MX8MM_IOMUXC_ECSPI2_MISO_ECSPI2_MISO		0x82
		>;
	};

	pinctrl_ecspi2_cs: ecspi2cs {
		fsl,pins = <
			MX8MM_IOMUXC_ECSPI2_SS0_GPIO5_IO13		0x40000
		>;
	};

	pinctrl_fec1: fec1grp {
		fsl,pins = <
			MX8MM_IOMUXC_ENET_MDC_ENET1_MDC			0x3
			MX8MM_IOMUXC_ENET_MDIO_ENET1_MDIO		0x3
			MX8MM_IOMUXC_ENET_TD3_ENET1_RGMII_TD3		0x1f
			MX8MM_IOMUXC_ENET_TD2_ENET1_RGMII_TD2		0x1f
			MX8MM_IOMUXC_ENET_TD1_ENET1_RGMII_TD1		0x1f
			MX8MM_IOMUXC_ENET_TD0_ENET1_RGMII_TD0		0x1f
			MX8MM_IOMUXC_ENET_RD3_ENET1_RGMII_RD3		0x91
			MX8MM_IOMUXC_ENET_RD2_ENET1_RGMII_RD2		0x91
			MX8MM_IOMUXC_ENET_RD1_ENET1_RGMII_RD1		0x91
			MX8MM_IOMUXC_ENET_RD0_ENET1_RGMII_RD0		0x91
			MX8MM_IOMUXC_ENET_TXC_ENET1_RGMII_TXC		0x1f
			MX8MM_IOMUXC_ENET_RXC_ENET1_RGMII_RXC		0x91
			MX8MM_IOMUXC_ENET_RX_CTL_ENET1_RGMII_RX_CTL	0x91
			MX8MM_IOMUXC_ENET_TX_CTL_ENET1_RGMII_TX_CTL	0x1f
			MX8MM_IOMUXC_SAI2_RXC_GPIO4_IO22		0x19
		>;
	};

	pinctrl_gpio_led: gpioledgrp {
		fsl,pins = <
			MX8MM_IOMUXC_NAND_READY_B_GPIO3_IO16	0x19
		>;
	};

	pinctrl_ir: irgrp {
		fsl,pins = <
			MX8MM_IOMUXC_GPIO1_IO13_GPIO1_IO13              0x4f
		>;
	};

	pinctrl_gpio_wlf: gpiowlfgrp {
		fsl,pins = <
			MX8MM_IOMUXC_I2C4_SDA_GPIO5_IO21	0xd6
		>;
	};

	pinctrl_i2c1: i2c1grp {
		fsl,pins = <
			MX8MM_IOMUXC_I2C1_SCL_I2C1_SCL			0x400001c3
			MX8MM_IOMUXC_I2C1_SDA_I2C1_SDA			0x400001c3
		>;
	};

	pinctrl_i2c2: i2c2grp {
		fsl,pins = <
			MX8MM_IOMUXC_I2C2_SCL_I2C2_SCL			0x400001c3
			MX8MM_IOMUXC_I2C2_SDA_I2C2_SDA			0x400001c3
		>;
	};

	pinctrl_i2c2_synaptics_dsx_io: synaptics_dsx_iogrp {
		fsl,pins = <
			MX8MM_IOMUXC_GPIO1_IO09_GPIO1_IO9               0x19    /* Touch int */
		>;
	};

	pinctrl_i2c3: i2c3grp {
		fsl,pins = <
			MX8MM_IOMUXC_I2C3_SCL_I2C3_SCL			0x400001c3
			MX8MM_IOMUXC_I2C3_SDA_I2C3_SDA			0x400001c3
		>;
	};

	pinctrl_mipi_dsi_en: mipi_dsi_en {
		fsl,pins = <
			MX8MM_IOMUXC_GPIO1_IO08_GPIO1_IO8		0x16
		>;
	};

	pinctrl_pcie0: pcie0grp {
		fsl,pins = <
<<<<<<< HEAD
			MX8MM_IOMUXC_I2C4_SCL_PCIE1_CLKREQ_B	0x61 /* open drain, pull up */
			MX8MM_IOMUXC_GPIO1_IO05_GPIO1_IO5	0x41
			MX8MM_IOMUXC_SAI2_RXFS_GPIO4_IO21	0x41
=======
			MX8MM_IOMUXC_I2C4_SCL_PCIE1_CLKREQ_B    0x61
			MX8MM_IOMUXC_SAI2_RXFS_GPIO4_IO21       0x41
		>;
	};

	pinctrl_pcie0_reg: pcie0reggrp {
		fsl,pins = <
			MX8MM_IOMUXC_GPIO1_IO05_GPIO1_IO5       0x41
>>>>>>> 29549c70
		>;
	};

	pinctrl_pdm: pdmgrp {
		fsl,pins = <
			MX8MM_IOMUXC_SAI5_MCLK_SAI5_MCLK	0xd6
			MX8MM_IOMUXC_SAI5_RXC_PDM_CLK		0xd6
			MX8MM_IOMUXC_SAI5_RXFS_SAI5_RX_SYNC	0xd6
			MX8MM_IOMUXC_SAI5_RXD0_PDM_DATA0	0xd6
			MX8MM_IOMUXC_SAI5_RXD1_PDM_DATA1	0xd6
			MX8MM_IOMUXC_SAI5_RXD2_PDM_DATA2	0xd6
			MX8MM_IOMUXC_SAI5_RXD3_PDM_DATA3	0xd6
		>;
	};

	pinctrl_pmic: pmicirqgrp {
		fsl,pins = <
			MX8MM_IOMUXC_GPIO1_IO03_GPIO1_IO3		0x141
		>;
	};

	pinctrl_reg_usdhc2_vmmc: regusdhc2vmmcgrp {
		fsl,pins = <
			MX8MM_IOMUXC_SD2_RESET_B_GPIO2_IO19	0x41
		>;
	};

	pinctrl_sai1: sai1grp {
		fsl,pins = <
			MX8MM_IOMUXC_SAI1_MCLK_SAI1_MCLK	0xd6
			MX8MM_IOMUXC_SAI1_TXFS_SAI1_TX_SYNC	0xd6
			MX8MM_IOMUXC_SAI1_RXD7_SAI1_TX_SYNC	0xd6
			MX8MM_IOMUXC_SAI1_TXC_SAI1_TX_BCLK	0xd6
			MX8MM_IOMUXC_SAI1_TXD0_SAI1_TX_DATA0	0xd6
			MX8MM_IOMUXC_SAI1_TXD1_SAI1_TX_DATA1	0xd6
			MX8MM_IOMUXC_SAI1_TXD2_SAI1_TX_DATA2	0xd6
			MX8MM_IOMUXC_SAI1_TXD3_SAI1_TX_DATA3	0xd6
			MX8MM_IOMUXC_SAI1_TXD4_SAI1_TX_DATA4	0xd6
			MX8MM_IOMUXC_SAI1_TXD5_SAI1_TX_DATA5	0xd6
			MX8MM_IOMUXC_SAI1_TXD6_SAI1_TX_DATA6	0xd6
			MX8MM_IOMUXC_SAI1_TXD7_SAI1_TX_DATA7	0xd6
		>;
	};

	pinctrl_sai1_dsd: sai1grp_dsd {
		fsl,pins = <
			MX8MM_IOMUXC_SAI1_MCLK_SAI1_MCLK	0xd6
			MX8MM_IOMUXC_SAI1_TXFS_SAI1_TX_SYNC	0xd6
			MX8MM_IOMUXC_SAI1_RXD7_SAI1_TX_DATA4	0xd6
			MX8MM_IOMUXC_SAI1_TXC_SAI1_TX_BCLK	0xd6
			MX8MM_IOMUXC_SAI1_TXD0_SAI1_TX_DATA0	0xd6
			MX8MM_IOMUXC_SAI1_TXD1_SAI1_TX_DATA1	0xd6
			MX8MM_IOMUXC_SAI1_TXD2_SAI1_TX_DATA2	0xd6
			MX8MM_IOMUXC_SAI1_TXD3_SAI1_TX_DATA3	0xd6
			MX8MM_IOMUXC_SAI1_TXD4_SAI1_TX_DATA4	0xd6
			MX8MM_IOMUXC_SAI1_TXD5_SAI1_TX_DATA5	0xd6
			MX8MM_IOMUXC_SAI1_TXD6_SAI1_TX_DATA6	0xd6
			MX8MM_IOMUXC_SAI1_TXD7_SAI1_TX_DATA7	0xd6
		>;
	};

	pinctrl_sai2: sai2grp {
		fsl,pins = <
			MX8MM_IOMUXC_SAI2_TXC_SAI2_TX_BCLK      0xd6
			MX8MM_IOMUXC_SAI2_TXFS_SAI2_TX_SYNC     0xd6
			MX8MM_IOMUXC_SAI2_TXD0_SAI2_TX_DATA0    0xd6
			MX8MM_IOMUXC_SAI2_RXD0_SAI2_RX_DATA0    0xd6
		>;
	};

	pinctrl_sai3: sai3grp {
		fsl,pins = <
			MX8MM_IOMUXC_SAI3_TXFS_SAI3_TX_SYNC     0xd6
			MX8MM_IOMUXC_SAI3_TXC_SAI3_TX_BCLK      0xd6
			MX8MM_IOMUXC_SAI3_MCLK_SAI3_MCLK        0xd6
			MX8MM_IOMUXC_SAI3_TXD_SAI3_TX_DATA0     0xd6
		>;
	};

	pinctrl_sai5: sai5grp {
		fsl,pins = <
			MX8MM_IOMUXC_SAI5_MCLK_SAI5_MCLK	0xd6
			MX8MM_IOMUXC_SAI5_RXC_SAI5_RX_BCLK	0xd6
			MX8MM_IOMUXC_SAI5_RXFS_SAI5_RX_SYNC	0xd6
			MX8MM_IOMUXC_SAI5_RXD0_SAI5_RX_DATA0	0xd6
			MX8MM_IOMUXC_SAI5_RXD1_SAI5_RX_DATA1    0xd6
			MX8MM_IOMUXC_SAI5_RXD2_SAI5_RX_DATA2    0xd6
			MX8MM_IOMUXC_SAI5_RXD3_SAI5_RX_DATA3    0xd6
		>;
	};

	pinctrl_spdif1: spdif1grp {
		fsl,pins = <
			MX8MM_IOMUXC_SPDIF_TX_SPDIF1_OUT	0xd6
			MX8MM_IOMUXC_SPDIF_RX_SPDIF1_IN		0xd6
		>;
	};

	pinctrl_typec1: typec1grp {
		fsl,pins = <
			MX8MM_IOMUXC_SD1_STROBE_GPIO2_IO11	0x159
		>;
	};

	pinctrl_uart1: uart1grp {
		fsl,pins = <
			MX8MM_IOMUXC_UART1_RXD_UART1_DCE_RX     0x140
			MX8MM_IOMUXC_UART1_TXD_UART1_DCE_TX     0x140
			MX8MM_IOMUXC_UART3_RXD_UART1_DCE_CTS_B  0x140
			MX8MM_IOMUXC_UART3_TXD_UART1_DCE_RTS_B  0x140
		>;
	};

	pinctrl_uart2: uart2grp {
		fsl,pins = <
			MX8MM_IOMUXC_UART2_RXD_UART2_DCE_RX	0x140
			MX8MM_IOMUXC_UART2_TXD_UART2_DCE_TX	0x140
		>;
	};

	pinctrl_uart3: uart3grp {
		fsl,pins = <
			MX8MM_IOMUXC_ECSPI1_SCLK_UART3_DCE_RX           0x140
			MX8MM_IOMUXC_ECSPI1_MOSI_UART3_DCE_TX           0x140
			MX8MM_IOMUXC_ECSPI1_SS0_UART3_DCE_RTS_B         0x140
			MX8MM_IOMUXC_ECSPI1_MISO_UART3_DCE_CTS_B        0x140
		>;
	};

	pinctrl_usdhc1_gpio: usdhc1grpgpio {
		fsl,pins = <
			MX8MM_IOMUXC_SD1_RESET_B_GPIO2_IO10	0x41
		>;
	};

	pinctrl_usdhc1: usdhc1grp {
		fsl,pins = <
			MX8MM_IOMUXC_SD1_CLK_USDHC1_CLK		0x190
			MX8MM_IOMUXC_SD1_CMD_USDHC1_CMD		0x1d0
			MX8MM_IOMUXC_SD1_DATA0_USDHC1_DATA0	0x1d0
			MX8MM_IOMUXC_SD1_DATA1_USDHC1_DATA1	0x1d0
			MX8MM_IOMUXC_SD1_DATA2_USDHC1_DATA2	0x1d0
			MX8MM_IOMUXC_SD1_DATA3_USDHC1_DATA3	0x1d0
		>;
	};

	pinctrl_usdhc1_100mhz: usdhc1grp100mhz {
		fsl,pins = <
			MX8MM_IOMUXC_SD1_CLK_USDHC1_CLK		0x194
			MX8MM_IOMUXC_SD1_CMD_USDHC1_CMD		0x1d4
			MX8MM_IOMUXC_SD1_DATA0_USDHC1_DATA0	0x1d4
			MX8MM_IOMUXC_SD1_DATA1_USDHC1_DATA1	0x1d4
			MX8MM_IOMUXC_SD1_DATA2_USDHC1_DATA2	0x1d4
			MX8MM_IOMUXC_SD1_DATA3_USDHC1_DATA3	0x1d4
		>;
	};

	pinctrl_usdhc1_200mhz: usdhc1grp200mhz {
		fsl,pins = <
			MX8MM_IOMUXC_SD1_CLK_USDHC1_CLK		0x196
			MX8MM_IOMUXC_SD1_CMD_USDHC1_CMD		0x1d6
			MX8MM_IOMUXC_SD1_DATA0_USDHC1_DATA0	0x1d6
			MX8MM_IOMUXC_SD1_DATA1_USDHC1_DATA1	0x1d6
			MX8MM_IOMUXC_SD1_DATA2_USDHC1_DATA2	0x1d6
			MX8MM_IOMUXC_SD1_DATA3_USDHC1_DATA3	0x1d6
		>;
	};

	pinctrl_usdhc2_gpio: usdhc2grpgpiogrp {
		fsl,pins = <
			MX8MM_IOMUXC_GPIO1_IO15_GPIO1_IO15	0x1c4
		>;
	};

	pinctrl_usdhc2: usdhc2grp {
		fsl,pins = <
			MX8MM_IOMUXC_SD2_CLK_USDHC2_CLK		0x190
			MX8MM_IOMUXC_SD2_CMD_USDHC2_CMD		0x1d0
			MX8MM_IOMUXC_SD2_DATA0_USDHC2_DATA0	0x1d0
			MX8MM_IOMUXC_SD2_DATA1_USDHC2_DATA1	0x1d0
			MX8MM_IOMUXC_SD2_DATA2_USDHC2_DATA2	0x1d0
			MX8MM_IOMUXC_SD2_DATA3_USDHC2_DATA3	0x1d0
			MX8MM_IOMUXC_GPIO1_IO04_USDHC2_VSELECT	0x1d0
		>;
	};

	pinctrl_usdhc2_100mhz: usdhc2-100mhzgrp {
		fsl,pins = <
			MX8MM_IOMUXC_SD2_CLK_USDHC2_CLK		0x194
			MX8MM_IOMUXC_SD2_CMD_USDHC2_CMD		0x1d4
			MX8MM_IOMUXC_SD2_DATA0_USDHC2_DATA0	0x1d4
			MX8MM_IOMUXC_SD2_DATA1_USDHC2_DATA1	0x1d4
			MX8MM_IOMUXC_SD2_DATA2_USDHC2_DATA2	0x1d4
			MX8MM_IOMUXC_SD2_DATA3_USDHC2_DATA3	0x1d4
			MX8MM_IOMUXC_GPIO1_IO04_USDHC2_VSELECT	0x1d0
		>;
	};

	pinctrl_usdhc2_200mhz: usdhc2-200mhzgrp {
		fsl,pins = <
			MX8MM_IOMUXC_SD2_CLK_USDHC2_CLK		0x196
			MX8MM_IOMUXC_SD2_CMD_USDHC2_CMD		0x1d6
			MX8MM_IOMUXC_SD2_DATA0_USDHC2_DATA0	0x1d6
			MX8MM_IOMUXC_SD2_DATA1_USDHC2_DATA1	0x1d6
			MX8MM_IOMUXC_SD2_DATA2_USDHC2_DATA2	0x1d6
			MX8MM_IOMUXC_SD2_DATA3_USDHC2_DATA3	0x1d6
			MX8MM_IOMUXC_GPIO1_IO04_USDHC2_VSELECT	0x1d0
		>;
	};

	pinctrl_wdog: wdoggrp {
		fsl,pins = <
			MX8MM_IOMUXC_GPIO1_IO02_WDOG1_WDOG_B	0x166
		>;
	};

	pinctrl_backlight: backlightgrp {
		fsl,pins = <
			MX8MM_IOMUXC_GPIO1_IO01_PWM1_OUT	0x06
		>;
	};
};<|MERGE_RESOLUTION|>--- conflicted
+++ resolved
@@ -56,8 +56,6 @@
 		regulator-always-on;
 	};
 
-<<<<<<< HEAD
-=======
 	reg_pcie0: regulator-pcie {
 		compatible = "regulator-fixed";
 		pinctrl-names = "default";
@@ -69,7 +67,6 @@
 		enable-active-high;
 	};
 
->>>>>>> 29549c70
 	reg_usdhc2_vmmc: regulator-usdhc2 {
 		compatible = "regulator-fixed";
 		pinctrl-names = "default";
@@ -98,34 +95,9 @@
 		linux,autosuspend-period = <125>;
 	};
 
-<<<<<<< HEAD
-	bt_sco_codec: bt_sco_codec {
-		#sound-dai-cells = <1>;
-		compatible = "linux,bt-sco";
-	};
-
-	sound-bt-sco {
-		compatible = "simple-audio-card";
-		simple-audio-card,name = "bt-sco-audio";
-		simple-audio-card,format = "dsp_a";
-		simple-audio-card,bitclock-inversion;
-		simple-audio-card,frame-master = <&btcpu>;
-		simple-audio-card,bitclock-master = <&btcpu>;
-
-		btcpu: simple-audio-card,cpu {
-			sound-dai = <&sai2>;
-			dai-tdm-slot-num = <2>;
-			dai-tdm-slot-width = <16>;
-		};
-
-		simple-audio-card,codec {
-			sound-dai = <&bt_sco_codec 1>;
-		};
-=======
 	audio_codec_bt_sco: audio-codec-bt-sco {
 		compatible = "linux,bt-sco";
 		#sound-dai-cells = <1>;
->>>>>>> 29549c70
 	};
 
 	wm8524: audio-codec {
@@ -308,14 +280,11 @@
 		ethphy0: ethernet-phy@0 {
 			compatible = "ethernet-phy-ieee802.3-c22";
 			reg = <0>;
-<<<<<<< HEAD
-=======
 			reset-gpios = <&gpio4 22 GPIO_ACTIVE_LOW>;
 			reset-assert-us = <10000>;
 			reset-deassert-us = <80000>;
 			realtek,aldps-enable;
 			realtek,clkout-disable;
->>>>>>> 29549c70
 			qca,disable-smarteee;
 			vddio-supply = <&vddio>;
 
@@ -608,26 +577,6 @@
        };
 };
 
-<<<<<<< HEAD
-&pcie0{
-	pinctrl-names = "default";
-	pinctrl-0 = <&pinctrl_pcie0>;
-	disable-gpio = <&gpio1 5 GPIO_ACTIVE_LOW>;
-	reset-gpio = <&gpio4 21 GPIO_ACTIVE_LOW>;
-	clocks = <&clk IMX8MM_CLK_PCIE1_ROOT>,
-		 <&clk IMX8MM_CLK_PCIE1_AUX>,
-		 <&clk IMX8MM_CLK_PCIE1_PHY>,
-		 <&pcie0_refclk>;
-	clock-names = "pcie", "pcie_aux", "pcie_phy", "pcie_bus";
-	assigned-clocks = <&clk IMX8MM_CLK_PCIE1_AUX>,
-			  <&clk IMX8MM_CLK_PCIE1_PHY>,
-			  <&clk IMX8MM_CLK_PCIE1_CTRL>;
-	assigned-clock-rates = <10000000>, <100000000>, <250000000>;
-	assigned-clock-parents = <&clk IMX8MM_SYS_PLL2_50M>,
-				 <&clk IMX8MM_SYS_PLL2_100M>,
-				 <&clk IMX8MM_SYS_PLL2_250M>;
-	ext_osc = <1>;
-=======
 &pcie_phy {
 	fsl,refclk-pad-mode = <IMX8_PCIE_REFCLK_PAD_INPUT>;
 	fsl,tx-deemph-gen1 = <0x2d>;
@@ -649,7 +598,6 @@
 	assigned-clock-parents = <&clk IMX8MM_SYS_PLL2_50M>,
 				 <&clk IMX8MM_SYS_PLL2_250M>;
 	vpcie-supply = <&reg_pcie0>;
->>>>>>> 29549c70
 	status = "okay";
 };
 
@@ -661,19 +609,7 @@
 		 <&clk IMX8MM_CLK_PCIE1_PHY>,
 		 <&pcie0_refclk>;
 	clock-names = "pcie", "pcie_aux", "pcie_phy", "pcie_bus";
-<<<<<<< HEAD
-	assigned-clocks = <&clk IMX8MM_CLK_PCIE1_AUX>,
-			  <&clk IMX8MM_CLK_PCIE1_PHY>,
-			  <&clk IMX8MM_CLK_PCIE1_CTRL>;
-	assigned-clock-rates = <10000000>, <100000000>, <250000000>;
-	assigned-clock-parents = <&clk IMX8MM_SYS_PLL2_50M>,
-				 <&clk IMX8MM_SYS_PLL2_100M>,
-				 <&clk IMX8MM_SYS_PLL2_250M>;
 	ext_osc = <1>;
-	l1ss-disabled;
-=======
-	ext_osc = <1>;
->>>>>>> 29549c70
 	status = "disabled";
 };
 
@@ -700,11 +636,7 @@
 		<&clk IMX8MM_AUDIO_PLL2_OUT>;
 	clock-names = "bus", "mclk0", "mclk1", "mclk2", "mclk3", "pll8k", "pll11k";
 	fsl,sai-multi-lane;
-<<<<<<< HEAD
-	fsl,dataline,dsd = <0 0xff 0xff 2 0xff 0x11>;
-=======
 	fsl,dataline = <0 0xff 0xff 2 0xff 0x11>;
->>>>>>> 29549c70
 	dmas = <&sdma2 0 25 0>, <&sdma2 1 25 0>;
 	status = "okay";
 };
@@ -840,28 +772,22 @@
 	status = "okay";
 };
 
-<<<<<<< HEAD
-=======
 &pwm1 {
 	pinctrl-names = "default";
 	pinctrl-0 = <&pinctrl_backlight>;
 };
 
->>>>>>> 29549c70
 &gpu {
 	status = "okay";
 };
 
 &iomuxc {
-<<<<<<< HEAD
-=======
 	pinctrl_ir_recv: ir-recv {
 		fsl,pins = <
 			MX8MM_IOMUXC_GPIO1_IO13_GPIO1_IO13		0x4f
 		>;
 	};
 
->>>>>>> 29549c70
 	pinctrl_csi_pwn: csi_pwn_grp {
 		fsl,pins = <
 			MX8MM_IOMUXC_GPIO1_IO07_GPIO1_IO7		0x19
@@ -962,11 +888,6 @@
 
 	pinctrl_pcie0: pcie0grp {
 		fsl,pins = <
-<<<<<<< HEAD
-			MX8MM_IOMUXC_I2C4_SCL_PCIE1_CLKREQ_B	0x61 /* open drain, pull up */
-			MX8MM_IOMUXC_GPIO1_IO05_GPIO1_IO5	0x41
-			MX8MM_IOMUXC_SAI2_RXFS_GPIO4_IO21	0x41
-=======
 			MX8MM_IOMUXC_I2C4_SCL_PCIE1_CLKREQ_B    0x61
 			MX8MM_IOMUXC_SAI2_RXFS_GPIO4_IO21       0x41
 		>;
@@ -975,7 +896,6 @@
 	pinctrl_pcie0_reg: pcie0reggrp {
 		fsl,pins = <
 			MX8MM_IOMUXC_GPIO1_IO05_GPIO1_IO5       0x41
->>>>>>> 29549c70
 		>;
 	};
 
