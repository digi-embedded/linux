// SPDX-License-Identifier: (GPL-2.0+ OR MIT)
/*
 * Copyright 2020 NXP
 */

/dts-v1/;

#include <dt-bindings/phy/phy-imx8-pcie.h>
#include <dt-bindings/usb/pd.h>
#include "imx8mm.dtsi"

/ {
	chosen {
		stdout-path = &uart2;
	};

	memory@40000000 {
		device_type = "memory";
		reg = <0x0 0x40000000 0 0x80000000>;
	};

	ir_recv: ir-receiver {
		compatible = "gpio-ir-receiver";
		gpios = <&gpio1 13 GPIO_ACTIVE_LOW>;
		pinctrl-names = "default";
		pinctrl-0 = <&pinctrl_ir_recv>;
		linux,autosuspend-period = <125>;
	};

	leds {
		compatible = "gpio-leds";
		pinctrl-names = "default";
		pinctrl-0 = <&pinctrl_gpio_led>;

		status {
			label = "status";
			gpios = <&gpio3 16 GPIO_ACTIVE_HIGH>;
			default-state = "on";
		};
	};

	pcie0_refclk: pcie0-refclk {
		compatible = "fixed-clock";
		#clock-cells = <0>;
		clock-frequency = <100000000>;
	};

	reg_audio_board: regulator-audio-board {
		compatible = "regulator-fixed";
		regulator-name = "EXT_PWREN";
		regulator-min-microvolt = <3300000>;
		regulator-max-microvolt = <3300000>;
		enable-active-high;
		startup-delay-us = <300000>;
		gpio = <&pca6416 1 GPIO_ACTIVE_HIGH>;
		regulator-always-on;
	};

	reg_pcie0: regulator-pcie {
		compatible = "regulator-fixed";
		pinctrl-names = "default";
		pinctrl-0 = <&pinctrl_pcie0_reg>;
		regulator-name = "MPCIE_3V3";
		regulator-min-microvolt = <3300000>;
		regulator-max-microvolt = <3300000>;
		gpio = <&gpio1 5 GPIO_ACTIVE_HIGH>;
		enable-active-high;
	};

	reg_usdhc2_vmmc: regulator-usdhc2 {
		compatible = "regulator-fixed";
		pinctrl-names = "default";
		pinctrl-0 = <&pinctrl_reg_usdhc2_vmmc>;
		regulator-name = "VSD_3V3";
		regulator-min-microvolt = <3300000>;
		regulator-max-microvolt = <3300000>;
		gpio = <&gpio2 19 GPIO_ACTIVE_HIGH>;
		off-on-delay-us = <20000>;
		enable-active-high;
	};

	reg_vddext_3v3: regulator-vddext-3v3 {
		compatible = "regulator-fixed";
		regulator-name = "VDDEXT_3V3";
		regulator-min-microvolt = <3300000>;
		regulator-max-microvolt = <3300000>;
	};

	backlight: backlight {
		compatible = "pwm-backlight";
		pwms = <&pwm1 0 5000000 0>;
		brightness-levels = <0 255>;
		num-interpolated-steps = <255>;
		default-brightness-level = <250>;
	};

	ir-receiver {
		compatible = "gpio-ir-receiver";
		gpios = <&gpio1 13 GPIO_ACTIVE_LOW>;
		pinctrl-names = "default";
		pinctrl-0 = <&pinctrl_ir>;
		linux,autosuspend-period = <125>;
	};

	audio_codec_bt_sco: audio-codec-bt-sco {
		compatible = "linux,bt-sco";
		#sound-dai-cells = <1>;
	};

	wm8524: audio-codec {
		#sound-dai-cells = <0>;
		compatible = "wlf,wm8524";
		pinctrl-names = "default";
		pinctrl-0 = <&pinctrl_gpio_wlf>;
		wlf,mute-gpios = <&gpio5 21 GPIO_ACTIVE_LOW>;
	};

	sound-bt-sco {
		compatible = "simple-audio-card";
		simple-audio-card,name = "bt-sco-audio";
		simple-audio-card,format = "dsp_a";
		simple-audio-card,bitclock-inversion;
		simple-audio-card,frame-master = <&btcpu>;
		simple-audio-card,bitclock-master = <&btcpu>;

		btcpu: simple-audio-card,cpu {
			sound-dai = <&sai2>;
			dai-tdm-slot-num = <2>;
			dai-tdm-slot-width = <16>;
		};

		simple-audio-card,codec {
			sound-dai = <&audio_codec_bt_sco 1>;
		};
	};

	sound-wm8524 {
		compatible = "simple-audio-card";
		simple-audio-card,name = "wm8524-audio";
		simple-audio-card,format = "i2s";
		simple-audio-card,frame-master = <&cpudai>;
		simple-audio-card,bitclock-master = <&cpudai>;
		simple-audio-card,widgets =
			"Line", "Left Line Out Jack",
			"Line", "Right Line Out Jack";
		simple-audio-card,routing =
			"Left Line Out Jack", "LINEVOUTL",
			"Right Line Out Jack", "LINEVOUTR";

		cpudai: simple-audio-card,cpu {
			sound-dai = <&sai3>;
			dai-tdm-slot-num = <2>;
			dai-tdm-slot-width = <32>;
		};

		simple-audio-card,codec {
			sound-dai = <&wm8524>;
			clocks = <&clk IMX8MM_CLK_SAI3_ROOT>;
		};
	};

	sound-ak4458 {
		compatible = "fsl,imx-audio-card";
		model = "ak4458-audio";
		pri-dai-link {
			link-name = "akcodec";
			format = "i2s";
			fsl,mclk-equal-bclk;
			cpu {
				sound-dai = <&sai1>;
			};
			codec {
				sound-dai = <&ak4458_1>, <&ak4458_2>;
			};
		};
	};

	sound-ak5558 {
		compatible = "fsl,imx-audio-card";
		model = "ak5558-audio";
		status = "disabled";
		pri-dai-link {
			link-name = "akcodec";
			format = "i2s";
			fsl,mclk-equal-bclk;
			cpu {
				sound-dai = <&sai5>;
			};
			codec {
				sound-dai = <&ak5558>;
			};
		};
	};

	sound-ak4497 {
		compatible = "fsl,imx-audio-card";
		model = "ak4497-audio";
		status = "disabled";
		pri-dai-link {
			link-name = "akcodec";
			format = "i2s";
			fsl,mclk-equal-bclk;
			cpu {
				sound-dai = <&sai1>;
			};
			codec {
				sound-dai = <&ak4497>;
			};
		};
	};

	sound-spdif {
		compatible = "fsl,imx-audio-spdif";
		model = "imx-spdif";
		spdif-controller = <&spdif1>;
		spdif-out;
		spdif-in;
	};

	sound-micfil {
		compatible = "fsl,imx-audio-card";
		model = "micfil-audio";
		pri-dai-link {
			link-name = "micfil hifi";
			format = "i2s";
			cpu {
				sound-dai = <&micfil>;
			};
		};
	};
};

&A53_0 {
	cpu-supply = <&buck2_reg>;
};

&A53_1 {
	cpu-supply = <&buck2_reg>;
};

&A53_2 {
	cpu-supply = <&buck2_reg>;
};

&A53_3 {
	cpu-supply = <&buck2_reg>;
};

&csi1_bridge {
	fsl,mipi-mode;
	status = "okay";
	port {
		csi1_ep: endpoint {
			remote-endpoint = <&csi1_mipi_ep>;
		};
	};
};

&ecspi2 {
	#address-cells = <1>;
	#size-cells = <0>;
	fsl,spi-num-chipselects = <1>;
	pinctrl-names = "default";
	pinctrl-0 = <&pinctrl_ecspi2 &pinctrl_ecspi2_cs>;
	cs-gpios = <&gpio5 13 GPIO_ACTIVE_LOW>;
	status = "okay";

	spidev0: spi@0 {
		reg = <0>;
		compatible = "rohm,dh2228fv";
		spi-max-frequency = <500000>;
	};
};

&fec1 {
	pinctrl-names = "default";
	pinctrl-0 = <&pinctrl_fec1>;
	phy-mode = "rgmii-id";
	phy-handle = <&ethphy0>;
	fsl,magic-packet;
	status = "okay";

	mdio {
		#address-cells = <1>;
		#size-cells = <0>;

		ethphy0: ethernet-phy@0 {
			compatible = "ethernet-phy-ieee802.3-c22";
			reg = <0>;
			reset-gpios = <&gpio4 22 GPIO_ACTIVE_LOW>;
			reset-assert-us = <10000>;
			reset-deassert-us = <80000>;
			realtek,aldps-enable;
			realtek,clkout-disable;
			qca,disable-smarteee;
			vddio-supply = <&vddio>;

			vddio: vddio-regulator {
				regulator-min-microvolt = <1800000>;
				regulator-max-microvolt = <1800000>;
			};
		};
	};
};

&i2c1 {
	clock-frequency = <400000>;
	pinctrl-names = "default";
	pinctrl-0 = <&pinctrl_i2c1>;
	status = "okay";

	pmic_nxp: pca9450@25 {
		compatible = "nxp,pca9450a";
		reg = <0x25>;
		pinctrl-0 = <&pinctrl_pmic>;
		pinctrl-names = "default";
		interrupt-parent = <&gpio1>;
		interrupts = <3 IRQ_TYPE_LEVEL_LOW>;

		regulators {
			buck1_reg: BUCK1 {
				regulator-name = "BUCK1";
				regulator-min-microvolt = <600000>;
				regulator-max-microvolt = <2187500>;
				regulator-boot-on;
				regulator-always-on;
				regulator-ramp-delay = <3125>;
				nxp,dvs-run-voltage = <850000>;
				nxp,dvs-standby-voltage = <800000>;
			};

			buck2_reg: BUCK2 {
				regulator-name = "BUCK2";
				regulator-min-microvolt = <600000>;
				regulator-max-microvolt = <2187500>;
				regulator-boot-on;
				regulator-always-on;
				regulator-ramp-delay = <3125>;
			};

			buck3_reg: BUCK3 {
				regulator-name = "BUCK3";
				regulator-min-microvolt = <600000>;
				regulator-max-microvolt = <2187500>;
				regulator-boot-on;
				regulator-always-on;
			};

			buck4_reg: BUCK4 {
				regulator-name = "BUCK4";
				regulator-min-microvolt = <600000>;
				regulator-max-microvolt = <3400000>;
				regulator-boot-on;
				regulator-always-on;
			};

			buck5_reg: BUCK5 {
				regulator-name = "BUCK5";
				regulator-min-microvolt = <600000>;
				regulator-max-microvolt = <3400000>;
				regulator-boot-on;
				regulator-always-on;
			};

			buck6_reg: BUCK6 {
				regulator-name = "BUCK6";
				regulator-min-microvolt = <600000>;
				regulator-max-microvolt = <3400000>;
				regulator-boot-on;
				regulator-always-on;
			};

			ldo1_reg: LDO1 {
				regulator-name = "LDO1";
				regulator-min-microvolt = <1600000>;
				regulator-max-microvolt = <3300000>;
				regulator-boot-on;
				regulator-always-on;
			};

			ldo2_reg: LDO2 {
				regulator-name = "LDO2";
				regulator-min-microvolt = <800000>;
				regulator-max-microvolt = <1150000>;
				regulator-boot-on;
				regulator-always-on;
			};

			ldo3_reg: LDO3 {
				regulator-name = "LDO3";
				regulator-min-microvolt = <800000>;
				regulator-max-microvolt = <3300000>;
				regulator-boot-on;
				regulator-always-on;
			};

			ldo4_reg: LDO4 {
				regulator-name = "LDO4";
				regulator-min-microvolt = <800000>;
				regulator-max-microvolt = <3300000>;
				regulator-boot-on;
				regulator-always-on;
			};

			ldo5_reg: LDO5 {
				regulator-name = "LDO5";
				regulator-min-microvolt = <1800000>;
				regulator-max-microvolt = <3300000>;
			};
		};
	};
};

&i2c2 {
	clock-frequency = <400000>;
	pinctrl-names = "default";
	pinctrl-0 = <&pinctrl_i2c2>;
	status = "okay";

	adv_bridge: adv7535@3d {
		compatible = "adi,adv7535";
		reg = <0x3d>;
		adi,addr-cec = <0x3b>;
		adi,dsi-lanes = <4>;
		pinctrl-names = "default";
		pinctrl-0 = <&pinctrl_i2c2_synaptics_dsx_io>;
		interrupt-parent = <&gpio1>;
		interrupts = <9 IRQ_TYPE_LEVEL_LOW>;

		status = "okay";

		port {
			adv7535_from_dsim: endpoint {
				remote-endpoint = <&dsim_to_adv7535>;
			};
		};
	};

	ptn5110: tcpc@50 {
		compatible = "nxp,ptn5110";
		pinctrl-names = "default";
		pinctrl-0 = <&pinctrl_typec1>;
		reg = <0x50>;
		interrupt-parent = <&gpio2>;
		interrupts = <11 8>;
		status = "okay";

		port {
			typec1_dr_sw: endpoint {
				remote-endpoint = <&usb1_drd_sw>;
			};
		};

		typec1_con: connector {
			compatible = "usb-c-connector";
			label = "USB-C";
			power-role = "dual";
			data-role = "dual";
			try-power-role = "sink";
			source-pdos = <PDO_FIXED(5000, 3000, PDO_FIXED_USB_COMM)>;
			sink-pdos = <PDO_FIXED(5000, 3000, PDO_FIXED_USB_COMM)
				     PDO_VAR(5000, 20000, 3000)>;
			op-sink-microwatt = <15000000>;
			self-powered;
		};
	};
};

&i2c3 {
	clock-frequency = <100000>;
	pinctrl-names = "default";
	pinctrl-0 = <&pinctrl_i2c3>;
	status = "okay";

	pca6416: gpio@20 {
		compatible = "nxp,pca6416";
		reg = <0x20>;
		gpio-controller;
		#gpio-cells = <2>;
		vcc-supply = <&buck4_reg>;
	};

	ak4458_1: ak4458@10 {
		#sound-dai-cells = <0>;
		sound-name-prefix = "0";
		compatible = "asahi-kasei,ak4458";
		reg = <0x10>;
		AVDD-supply = <&reg_audio_board>;
		DVDD-supply = <&reg_audio_board>;
<<<<<<< HEAD
	};

	ak4458_2: ak4458@12 {
		#sound-dai-cells = <0>;
		sound-name-prefix = "1";
		compatible = "asahi-kasei,ak4458";
		reg = <0x12>;
		AVDD-supply = <&reg_audio_board>;
		DVDD-supply = <&reg_audio_board>;
	};

	ak5558: ak5558@13 {
		#sound-dai-cells = <0>;
		compatible = "asahi-kasei,ak5558";
		reg = <0x13>;
		reset-gpios = <&pca6416 3 GPIO_ACTIVE_LOW>;
		AVDD-supply = <&reg_audio_board>;
		DVDD-supply = <&reg_audio_board>;
	};

	ak4497: ak4497@11 {
		#sound-dai-cells = <0>;
		compatible = "asahi-kasei,ak4497";
		reg = <0x11>;
		reset-gpios = <&pca6416 5 GPIO_ACTIVE_LOW>;
		AVDD-supply = <&reg_audio_board>;
		DVDD-supply = <&reg_audio_board>;
		dsd-path = <1>;
	};

=======
	};

	ak4458_2: ak4458@12 {
		#sound-dai-cells = <0>;
		sound-name-prefix = "1";
		compatible = "asahi-kasei,ak4458";
		reg = <0x12>;
		AVDD-supply = <&reg_audio_board>;
		DVDD-supply = <&reg_audio_board>;
	};

	ak5558: ak5558@13 {
		#sound-dai-cells = <0>;
		compatible = "asahi-kasei,ak5558";
		reg = <0x13>;
		reset-gpios = <&pca6416 3 GPIO_ACTIVE_LOW>;
		AVDD-supply = <&reg_audio_board>;
		DVDD-supply = <&reg_audio_board>;
	};

	ak4497: ak4497@11 {
		#sound-dai-cells = <0>;
		compatible = "asahi-kasei,ak4497";
		reg = <0x11>;
		reset-gpios = <&pca6416 5 GPIO_ACTIVE_LOW>;
		AVDD-supply = <&reg_audio_board>;
		DVDD-supply = <&reg_audio_board>;
		dsd-path = <1>;
	};

>>>>>>> ccf0a997
	ov5640_mipi: ov5640_mipi@3c {
		compatible = "ovti,ov5640_mipi";
		reg = <0x3c>;
		status = "okay";
		pinctrl-names = "default";
		pinctrl-0 = <&pinctrl_csi_pwn>, <&pinctrl_csi_rst>;
		clocks = <&clk IMX8MM_CLK_CLKO1>;
		clock-names = "csi_mclk";
		assigned-clocks = <&clk IMX8MM_CLK_CLKO1>;
		assigned-clock-parents = <&clk IMX8MM_CLK_24M>;
		assigned-clock-rates = <24000000>;
		csi_id = <0>;
		pwn-gpios = <&gpio1 7 GPIO_ACTIVE_HIGH>;
		mclk = <24000000>;
		mclk_source = <0>;
		port {
			ov5640_mipi1_ep: endpoint {
				remote-endpoint = <&mipi1_sensor_ep>;
			};
		};
	};
};

&lcdif {
       status = "okay";
};

&mipi_csi_1 {
<<<<<<< HEAD
	#address-cells = <1>;
	#size-cells = <0>;
	status = "okay";
	port {
		mipi1_sensor_ep: endpoint@1 {
=======
	status = "okay";
	port {
		#address-cells = <1>;
		#size-cells = <0>;

		mipi1_sensor_ep: endpoint@1 {
			reg = <1>;
>>>>>>> ccf0a997
			remote-endpoint = <&ov5640_mipi1_ep>;
			data-lanes = <2>;
			csis-hs-settle = <13>;
			csis-clk-settle = <2>;
			csis-wclk;
		};

		csi1_mipi_ep: endpoint@2 {
<<<<<<< HEAD
=======
			reg = <2>;
>>>>>>> ccf0a997
			remote-endpoint = <&csi1_ep>;
		};
	};
};

&micfil {
	#sound-dai-cells = <0>;
	pinctrl-names = "default";
	pinctrl-0 = <&pinctrl_pdm>;
	assigned-clocks = <&clk IMX8MM_CLK_PDM>;
	assigned-clock-parents = <&clk IMX8MM_AUDIO_PLL1_OUT>;
	assigned-clock-rates = <196608000>;
	status = "okay";
};

&mipi_dsi {
       status = "okay";

       port@1 {
               dsim_to_adv7535: endpoint {
                       remote-endpoint = <&adv7535_from_dsim>;
			attach-bridge;
               };
       };
};

&pcie_phy {
	fsl,refclk-pad-mode = <IMX8_PCIE_REFCLK_PAD_INPUT>;
	fsl,tx-deemph-gen1 = <0x2d>;
	fsl,tx-deemph-gen2 = <0xf>;
	clocks = <&pcie0_refclk>;
	status = "okay";
};

&pcie0 {
	pinctrl-names = "default";
	pinctrl-0 = <&pinctrl_pcie0>;
	reset-gpio = <&gpio4 21 GPIO_ACTIVE_LOW>;
	clocks = <&clk IMX8MM_CLK_PCIE1_ROOT>, <&pcie0_refclk>,
		 <&clk IMX8MM_CLK_PCIE1_AUX>;
	assigned-clocks = <&clk IMX8MM_CLK_PCIE1_AUX>,
			  <&clk IMX8MM_CLK_PCIE1_CTRL>;
	assigned-clock-rates = <10000000>, <250000000>;
	assigned-clock-parents = <&clk IMX8MM_SYS_PLL2_50M>,
				 <&clk IMX8MM_SYS_PLL2_250M>;
	vpcie-supply = <&reg_pcie0>;
	status = "okay";
};

&pcie0_ep{
	pinctrl-names = "default";
	pinctrl-0 = <&pinctrl_pcie0>;
	clocks = <&clk IMX8MM_CLK_PCIE1_ROOT>,
		 <&clk IMX8MM_CLK_PCIE1_AUX>,
		 <&clk IMX8MM_CLK_PCIE1_PHY>,
		 <&pcie0_refclk>;
	clock-names = "pcie", "pcie_aux", "pcie_phy", "pcie_bus";
	ext_osc = <1>;
	status = "disabled";
};

&sai2 {
	#sound-dai-cells = <0>;
	pinctrl-names = "default";
	pinctrl-0 = <&pinctrl_sai2>;
	assigned-clocks = <&clk IMX8MM_CLK_SAI2>;
	assigned-clock-parents = <&clk IMX8MM_AUDIO_PLL1_OUT>;
	assigned-clock-rates = <24576000>;
	fsl,sai-mclk-direction-output;
	status = "okay";
};

&sai1 {
	pinctrl-names = "default", "dsd";
	pinctrl-0 = <&pinctrl_sai1>;
	pinctrl-1 = <&pinctrl_sai1_dsd>;
	assigned-clocks = <&clk IMX8MM_CLK_SAI1>;
	assigned-clock-parents = <&clk IMX8MM_AUDIO_PLL1_OUT>;
	assigned-clock-rates = <49152000>;
	clocks = <&clk IMX8MM_CLK_SAI1_IPG>, <&clk IMX8MM_CLK_DUMMY>,
		<&clk IMX8MM_CLK_SAI1_ROOT>, <&clk IMX8MM_CLK_DUMMY>,
		<&clk IMX8MM_CLK_DUMMY>, <&clk IMX8MM_AUDIO_PLL1_OUT>,
		<&clk IMX8MM_AUDIO_PLL2_OUT>;
	clock-names = "bus", "mclk0", "mclk1", "mclk2", "mclk3", "pll8k", "pll11k";
	fsl,sai-multi-lane;
	fsl,sai-mclk-direction-output;
	fsl,dataline = <0 0xff 0xff 2 0xff 0x11>;
	dmas = <&sdma2 0 25 0>, <&sdma2 1 25 0>;
	status = "okay";
};

&sai3 {
	pinctrl-names = "default";
	pinctrl-0 = <&pinctrl_sai3>;
	assigned-clocks = <&clk IMX8MM_CLK_SAI3>;
	assigned-clock-parents = <&clk IMX8MM_AUDIO_PLL1_OUT>;
	assigned-clock-rates = <24576000>;
	fsl,sai-mclk-direction-output;
	status = "okay";
};

&sai5 {
	pinctrl-names = "default";
	pinctrl-0 = <&pinctrl_sai5>;
	assigned-clocks = <&clk IMX8MM_CLK_SAI5>;
	assigned-clock-parents = <&clk IMX8MM_AUDIO_PLL1_OUT>;
	assigned-clock-rates = <49152000>;
	clocks = <&clk IMX8MM_CLK_SAI5_IPG>, <&clk IMX8MM_CLK_DUMMY>,
		<&clk IMX8MM_CLK_SAI5_ROOT>, <&clk IMX8MM_CLK_DUMMY>,
		<&clk IMX8MM_CLK_DUMMY>, <&clk IMX8MM_AUDIO_PLL1_OUT>,
		<&clk IMX8MM_AUDIO_PLL2_OUT>;
	clock-names = "bus", "mclk0", "mclk1", "mclk2", "mclk3", "pll8k", "pll11k";
	fsl,sai-asynchronous;
	fsl,sai-multi-lane;
	fsl,sai-mclk-direction-output;
	dmas = <&sdma2 8 25 0>, <&sdma2 9 25 0>;
	status = "disabled";
};

&sai6 {
	fsl,sai-monitor-spdif;
	fsl,sai-asynchronous;
	status = "okay";
};

&snvs_pwrkey {
	status = "okay";
};

&spdif1 {
	pinctrl-names = "default";
	pinctrl-0 = <&pinctrl_spdif1>;
	assigned-clocks = <&clk IMX8MM_CLK_SPDIF1>;
	assigned-clock-parents = <&clk IMX8MM_AUDIO_PLL1_OUT>;
	assigned-clock-rates = <24576000>;
	clocks = <&clk IMX8MM_CLK_AUDIO_AHB>, <&clk IMX8MM_CLK_24M>,
		<&clk IMX8MM_CLK_SPDIF1>, <&clk IMX8MM_CLK_DUMMY>,
		<&clk IMX8MM_CLK_DUMMY>, <&clk IMX8MM_CLK_DUMMY>,
		<&clk IMX8MM_CLK_AUDIO_AHB>, <&clk IMX8MM_CLK_DUMMY>,
		<&clk IMX8MM_CLK_DUMMY>, <&clk IMX8MM_CLK_DUMMY>,
		<&clk IMX8MM_AUDIO_PLL1_OUT>, <&clk IMX8MM_AUDIO_PLL2_OUT>;
	clock-names = "core", "rxtx0", "rxtx1", "rxtx2", "rxtx3",
		"rxtx4", "rxtx5", "rxtx6", "rxtx7", "spba", "pll8k", "pll11k";
	status = "okay";
};

&uart1 { /* BT */
	pinctrl-names = "default";
	pinctrl-0 = <&pinctrl_uart1>;
	assigned-clocks = <&clk IMX8MM_CLK_UART1>;
	assigned-clock-parents = <&clk IMX8MM_SYS_PLL1_80M>;
	fsl,uart-has-rtscts;
	status = "okay";

	bluetooth {
		compatible = "nxp,88w8987-bt";
	};
};

&uart2 { /* console */
	pinctrl-names = "default";
	pinctrl-0 = <&pinctrl_uart2>;
	status = "okay";
};

&uart3 {
	pinctrl-names = "default";
	pinctrl-0 = <&pinctrl_uart3>;
	assigned-clocks = <&clk IMX8MM_CLK_UART3>;
	assigned-clock-parents = <&clk IMX8MM_SYS_PLL1_80M>;
	fsl,uart-has-rtscts;
	status = "okay";
};

<<<<<<< HEAD
=======
&usbphynop1 {
	wakeup-source;
};

>>>>>>> ccf0a997
&usbotg1 {
	dr_mode = "otg";
	hnp-disable;
	srp-disable;
	adp-disable;
	usb-role-switch;
	disable-over-current;
	samsung,picophy-pre-emp-curr-control = <3>;
	samsung,picophy-dc-vol-level-adjust = <7>;
	status = "okay";

	port {
		usb1_drd_sw: endpoint {
			remote-endpoint = <&typec1_dr_sw>;
		};
	};
};

&usdhc2 {
	assigned-clocks = <&clk IMX8MM_CLK_USDHC2>;
	assigned-clock-rates = <200000000>;
	pinctrl-names = "default", "state_100mhz", "state_200mhz";
	pinctrl-0 = <&pinctrl_usdhc2>, <&pinctrl_usdhc2_gpio>;
	pinctrl-1 = <&pinctrl_usdhc2_100mhz>, <&pinctrl_usdhc2_gpio>;
	pinctrl-2 = <&pinctrl_usdhc2_200mhz>, <&pinctrl_usdhc2_gpio>;
	cd-gpios = <&gpio1 15 GPIO_ACTIVE_LOW>;
	bus-width = <4>;
	vmmc-supply = <&reg_usdhc2_vmmc>;
	status = "okay";
};

&vpu_g1 {
	status = "okay";
};

&vpu_g2 {
	status = "okay";
};

&vpu_h1 {
	status = "okay";
};

&vpu_v4l2 {
	status = "okay";
};

&wdog1 {
	pinctrl-names = "default";
	pinctrl-0 = <&pinctrl_wdog>;
	fsl,ext-reset-output;
	status = "okay";
};

&pwm1 {
	pinctrl-names = "default";
	pinctrl-0 = <&pinctrl_backlight>;
};

&gpu {
	status = "okay";
};

&iomuxc {
	pinctrl_ir_recv: ir-recv {
		fsl,pins = <
			MX8MM_IOMUXC_GPIO1_IO13_GPIO1_IO13		0x4f
		>;
	};

	pinctrl_csi_pwn: csi_pwn_grp {
		fsl,pins = <
			MX8MM_IOMUXC_GPIO1_IO07_GPIO1_IO7		0x19
		>;
	};

	pinctrl_csi_rst: csi_rst_grp {
		fsl,pins = <
			MX8MM_IOMUXC_GPIO1_IO06_GPIO1_IO6		0x19
			MX8MM_IOMUXC_GPIO1_IO14_CCMSRCGPCMIX_CLKO1	0x59
		>;
	};

	pinctrl_ecspi2: ecspi2grp {
		fsl,pins = <
			MX8MM_IOMUXC_ECSPI2_SCLK_ECSPI2_SCLK		0x82
			MX8MM_IOMUXC_ECSPI2_MOSI_ECSPI2_MOSI		0x82
			MX8MM_IOMUXC_ECSPI2_MISO_ECSPI2_MISO		0x82
		>;
	};

	pinctrl_ecspi2_cs: ecspi2cs {
		fsl,pins = <
			MX8MM_IOMUXC_ECSPI2_SS0_GPIO5_IO13		0x40000
		>;
	};

	pinctrl_fec1: fec1grp {
		fsl,pins = <
			MX8MM_IOMUXC_ENET_MDC_ENET1_MDC			0x3
			MX8MM_IOMUXC_ENET_MDIO_ENET1_MDIO		0x3
			MX8MM_IOMUXC_ENET_TD3_ENET1_RGMII_TD3		0x1f
			MX8MM_IOMUXC_ENET_TD2_ENET1_RGMII_TD2		0x1f
			MX8MM_IOMUXC_ENET_TD1_ENET1_RGMII_TD1		0x1f
			MX8MM_IOMUXC_ENET_TD0_ENET1_RGMII_TD0		0x1f
			MX8MM_IOMUXC_ENET_RD3_ENET1_RGMII_RD3		0x91
			MX8MM_IOMUXC_ENET_RD2_ENET1_RGMII_RD2		0x91
			MX8MM_IOMUXC_ENET_RD1_ENET1_RGMII_RD1		0x91
			MX8MM_IOMUXC_ENET_RD0_ENET1_RGMII_RD0		0x91
			MX8MM_IOMUXC_ENET_TXC_ENET1_RGMII_TXC		0x1f
			MX8MM_IOMUXC_ENET_RXC_ENET1_RGMII_RXC		0x91
			MX8MM_IOMUXC_ENET_RX_CTL_ENET1_RGMII_RX_CTL	0x91
			MX8MM_IOMUXC_ENET_TX_CTL_ENET1_RGMII_TX_CTL	0x1f
			MX8MM_IOMUXC_SAI2_RXC_GPIO4_IO22		0x19
		>;
	};

	pinctrl_gpio_led: gpioledgrp {
		fsl,pins = <
			MX8MM_IOMUXC_NAND_READY_B_GPIO3_IO16	0x19
		>;
	};

	pinctrl_ir: irgrp {
		fsl,pins = <
			MX8MM_IOMUXC_GPIO1_IO13_GPIO1_IO13              0x4f
		>;
	};

	pinctrl_gpio_wlf: gpiowlfgrp {
		fsl,pins = <
			MX8MM_IOMUXC_I2C4_SDA_GPIO5_IO21	0xd6
		>;
	};

	pinctrl_i2c1: i2c1grp {
		fsl,pins = <
			MX8MM_IOMUXC_I2C1_SCL_I2C1_SCL			0x400001c3
			MX8MM_IOMUXC_I2C1_SDA_I2C1_SDA			0x400001c3
		>;
	};

	pinctrl_i2c2: i2c2grp {
		fsl,pins = <
			MX8MM_IOMUXC_I2C2_SCL_I2C2_SCL			0x400001c3
			MX8MM_IOMUXC_I2C2_SDA_I2C2_SDA			0x400001c3
		>;
	};

	pinctrl_i2c2_synaptics_dsx_io: synaptics_dsx_iogrp {
		fsl,pins = <
			MX8MM_IOMUXC_GPIO1_IO09_GPIO1_IO9               0x19    /* Touch int */
		>;
	};

	pinctrl_i2c3: i2c3grp {
		fsl,pins = <
			MX8MM_IOMUXC_I2C3_SCL_I2C3_SCL			0x400001c3
			MX8MM_IOMUXC_I2C3_SDA_I2C3_SDA			0x400001c3
		>;
	};

	pinctrl_mipi_dsi_en: mipi_dsi_en {
		fsl,pins = <
			MX8MM_IOMUXC_GPIO1_IO08_GPIO1_IO8		0x16
		>;
	};

	pinctrl_pcie0: pcie0grp {
		fsl,pins = <
			MX8MM_IOMUXC_I2C4_SCL_PCIE1_CLKREQ_B    0x61
			MX8MM_IOMUXC_SAI2_RXFS_GPIO4_IO21       0x41
		>;
	};

	pinctrl_pcie0_reg: pcie0reggrp {
		fsl,pins = <
			MX8MM_IOMUXC_GPIO1_IO05_GPIO1_IO5       0x41
		>;
	};

	pinctrl_pdm: pdmgrp {
		fsl,pins = <
			MX8MM_IOMUXC_SAI5_MCLK_SAI5_MCLK	0xd6
			MX8MM_IOMUXC_SAI5_RXC_PDM_CLK		0xd6
			MX8MM_IOMUXC_SAI5_RXFS_SAI5_RX_SYNC	0xd6
			MX8MM_IOMUXC_SAI5_RXD0_PDM_DATA0	0xd6
			MX8MM_IOMUXC_SAI5_RXD1_PDM_DATA1	0xd6
			MX8MM_IOMUXC_SAI5_RXD2_PDM_DATA2	0xd6
			MX8MM_IOMUXC_SAI5_RXD3_PDM_DATA3	0xd6
		>;
	};

	pinctrl_pmic: pmicirqgrp {
		fsl,pins = <
			MX8MM_IOMUXC_GPIO1_IO03_GPIO1_IO3		0x141
		>;
	};

	pinctrl_reg_usdhc2_vmmc: regusdhc2vmmcgrp {
		fsl,pins = <
			MX8MM_IOMUXC_SD2_RESET_B_GPIO2_IO19	0x41
		>;
	};

	pinctrl_sai1: sai1grp {
		fsl,pins = <
			MX8MM_IOMUXC_SAI1_MCLK_SAI1_MCLK	0xd6
			MX8MM_IOMUXC_SAI1_TXFS_SAI1_TX_SYNC	0xd6
			MX8MM_IOMUXC_SAI1_RXD7_SAI1_TX_SYNC	0xd6
			MX8MM_IOMUXC_SAI1_TXC_SAI1_TX_BCLK	0xd6
			MX8MM_IOMUXC_SAI1_TXD0_SAI1_TX_DATA0	0xd6
			MX8MM_IOMUXC_SAI1_TXD1_SAI1_TX_DATA1	0xd6
			MX8MM_IOMUXC_SAI1_TXD2_SAI1_TX_DATA2	0xd6
			MX8MM_IOMUXC_SAI1_TXD3_SAI1_TX_DATA3	0xd6
			MX8MM_IOMUXC_SAI1_TXD4_SAI1_TX_DATA4	0xd6
			MX8MM_IOMUXC_SAI1_TXD5_SAI1_TX_DATA5	0xd6
			MX8MM_IOMUXC_SAI1_TXD6_SAI1_TX_DATA6	0xd6
			MX8MM_IOMUXC_SAI1_TXD7_SAI1_TX_DATA7	0xd6
		>;
	};

	pinctrl_sai1_dsd: sai1grp_dsd {
		fsl,pins = <
			MX8MM_IOMUXC_SAI1_MCLK_SAI1_MCLK	0xd6
			MX8MM_IOMUXC_SAI1_TXFS_SAI1_TX_SYNC	0xd6
			MX8MM_IOMUXC_SAI1_RXD7_SAI1_TX_DATA4	0xd6
			MX8MM_IOMUXC_SAI1_TXC_SAI1_TX_BCLK	0xd6
			MX8MM_IOMUXC_SAI1_TXD0_SAI1_TX_DATA0	0xd6
			MX8MM_IOMUXC_SAI1_TXD1_SAI1_TX_DATA1	0xd6
			MX8MM_IOMUXC_SAI1_TXD2_SAI1_TX_DATA2	0xd6
			MX8MM_IOMUXC_SAI1_TXD3_SAI1_TX_DATA3	0xd6
			MX8MM_IOMUXC_SAI1_TXD4_SAI1_TX_DATA4	0xd6
			MX8MM_IOMUXC_SAI1_TXD5_SAI1_TX_DATA5	0xd6
			MX8MM_IOMUXC_SAI1_TXD6_SAI1_TX_DATA6	0xd6
			MX8MM_IOMUXC_SAI1_TXD7_SAI1_TX_DATA7	0xd6
		>;
	};

	pinctrl_sai2: sai2grp {
		fsl,pins = <
			MX8MM_IOMUXC_SAI2_TXC_SAI2_TX_BCLK      0xd6
			MX8MM_IOMUXC_SAI2_TXFS_SAI2_TX_SYNC     0xd6
			MX8MM_IOMUXC_SAI2_TXD0_SAI2_TX_DATA0    0xd6
			MX8MM_IOMUXC_SAI2_RXD0_SAI2_RX_DATA0    0xd6
		>;
	};

	pinctrl_sai3: sai3grp {
		fsl,pins = <
			MX8MM_IOMUXC_SAI3_TXFS_SAI3_TX_SYNC     0xd6
			MX8MM_IOMUXC_SAI3_TXC_SAI3_TX_BCLK      0xd6
			MX8MM_IOMUXC_SAI3_MCLK_SAI3_MCLK        0xd6
			MX8MM_IOMUXC_SAI3_TXD_SAI3_TX_DATA0     0xd6
		>;
	};

	pinctrl_sai5: sai5grp {
		fsl,pins = <
			MX8MM_IOMUXC_SAI5_MCLK_SAI5_MCLK	0xd6
			MX8MM_IOMUXC_SAI5_RXC_SAI5_RX_BCLK	0xd6
			MX8MM_IOMUXC_SAI5_RXFS_SAI5_RX_SYNC	0xd6
			MX8MM_IOMUXC_SAI5_RXD0_SAI5_RX_DATA0	0xd6
			MX8MM_IOMUXC_SAI5_RXD1_SAI5_RX_DATA1    0xd6
			MX8MM_IOMUXC_SAI5_RXD2_SAI5_RX_DATA2    0xd6
			MX8MM_IOMUXC_SAI5_RXD3_SAI5_RX_DATA3    0xd6
		>;
	};

	pinctrl_spdif1: spdif1grp {
		fsl,pins = <
			MX8MM_IOMUXC_SPDIF_TX_SPDIF1_OUT	0xd6
			MX8MM_IOMUXC_SPDIF_RX_SPDIF1_IN		0xd6
		>;
	};

	pinctrl_typec1: typec1grp {
		fsl,pins = <
			MX8MM_IOMUXC_SD1_STROBE_GPIO2_IO11	0x159
		>;
	};

	pinctrl_uart1: uart1grp {
		fsl,pins = <
			MX8MM_IOMUXC_UART1_RXD_UART1_DCE_RX     0x140
			MX8MM_IOMUXC_UART1_TXD_UART1_DCE_TX     0x140
			MX8MM_IOMUXC_UART3_RXD_UART1_DCE_CTS_B  0x140
			MX8MM_IOMUXC_UART3_TXD_UART1_DCE_RTS_B  0x140
		>;
	};

	pinctrl_uart2: uart2grp {
		fsl,pins = <
			MX8MM_IOMUXC_UART2_RXD_UART2_DCE_RX	0x140
			MX8MM_IOMUXC_UART2_TXD_UART2_DCE_TX	0x140
		>;
	};

	pinctrl_uart3: uart3grp {
		fsl,pins = <
			MX8MM_IOMUXC_ECSPI1_SCLK_UART3_DCE_RX           0x140
			MX8MM_IOMUXC_ECSPI1_MOSI_UART3_DCE_TX           0x140
			MX8MM_IOMUXC_ECSPI1_SS0_UART3_DCE_RTS_B         0x140
			MX8MM_IOMUXC_ECSPI1_MISO_UART3_DCE_CTS_B        0x140
		>;
	};

	pinctrl_usdhc1: usdhc1grp {
		fsl,pins = <
			MX8MM_IOMUXC_SD1_CLK_USDHC1_CLK		0x190
			MX8MM_IOMUXC_SD1_CMD_USDHC1_CMD		0x1d0
			MX8MM_IOMUXC_SD1_DATA0_USDHC1_DATA0	0x1d0
			MX8MM_IOMUXC_SD1_DATA1_USDHC1_DATA1	0x1d0
			MX8MM_IOMUXC_SD1_DATA2_USDHC1_DATA2	0x1d0
			MX8MM_IOMUXC_SD1_DATA3_USDHC1_DATA3	0x1d0
		>;
	};

	pinctrl_usdhc1_100mhz: usdhc1grp100mhz {
		fsl,pins = <
			MX8MM_IOMUXC_SD1_CLK_USDHC1_CLK		0x194
			MX8MM_IOMUXC_SD1_CMD_USDHC1_CMD		0x1d4
			MX8MM_IOMUXC_SD1_DATA0_USDHC1_DATA0	0x1d4
			MX8MM_IOMUXC_SD1_DATA1_USDHC1_DATA1	0x1d4
			MX8MM_IOMUXC_SD1_DATA2_USDHC1_DATA2	0x1d4
			MX8MM_IOMUXC_SD1_DATA3_USDHC1_DATA3	0x1d4
		>;
	};

	pinctrl_usdhc1_200mhz: usdhc1grp200mhz {
		fsl,pins = <
			MX8MM_IOMUXC_SD1_CLK_USDHC1_CLK		0x196
			MX8MM_IOMUXC_SD1_CMD_USDHC1_CMD		0x1d6
			MX8MM_IOMUXC_SD1_DATA0_USDHC1_DATA0	0x1d6
			MX8MM_IOMUXC_SD1_DATA1_USDHC1_DATA1	0x1d6
			MX8MM_IOMUXC_SD1_DATA2_USDHC1_DATA2	0x1d6
			MX8MM_IOMUXC_SD1_DATA3_USDHC1_DATA3	0x1d6
		>;
	};

	pinctrl_usdhc2_gpio: usdhc2grpgpiogrp {
		fsl,pins = <
			MX8MM_IOMUXC_GPIO1_IO15_GPIO1_IO15	0x1c4
		>;
	};

	pinctrl_usdhc2: usdhc2grp {
		fsl,pins = <
			MX8MM_IOMUXC_SD2_CLK_USDHC2_CLK		0x190
			MX8MM_IOMUXC_SD2_CMD_USDHC2_CMD		0x1d0
			MX8MM_IOMUXC_SD2_DATA0_USDHC2_DATA0	0x1d0
			MX8MM_IOMUXC_SD2_DATA1_USDHC2_DATA1	0x1d0
			MX8MM_IOMUXC_SD2_DATA2_USDHC2_DATA2	0x1d0
			MX8MM_IOMUXC_SD2_DATA3_USDHC2_DATA3	0x1d0
			MX8MM_IOMUXC_GPIO1_IO04_USDHC2_VSELECT	0x1d0
		>;
	};

	pinctrl_usdhc2_100mhz: usdhc2-100mhzgrp {
		fsl,pins = <
			MX8MM_IOMUXC_SD2_CLK_USDHC2_CLK		0x194
			MX8MM_IOMUXC_SD2_CMD_USDHC2_CMD		0x1d4
			MX8MM_IOMUXC_SD2_DATA0_USDHC2_DATA0	0x1d4
			MX8MM_IOMUXC_SD2_DATA1_USDHC2_DATA1	0x1d4
			MX8MM_IOMUXC_SD2_DATA2_USDHC2_DATA2	0x1d4
			MX8MM_IOMUXC_SD2_DATA3_USDHC2_DATA3	0x1d4
			MX8MM_IOMUXC_GPIO1_IO04_USDHC2_VSELECT	0x1d0
		>;
	};

	pinctrl_usdhc2_200mhz: usdhc2-200mhzgrp {
		fsl,pins = <
			MX8MM_IOMUXC_SD2_CLK_USDHC2_CLK		0x196
			MX8MM_IOMUXC_SD2_CMD_USDHC2_CMD		0x1d6
			MX8MM_IOMUXC_SD2_DATA0_USDHC2_DATA0	0x1d6
			MX8MM_IOMUXC_SD2_DATA1_USDHC2_DATA1	0x1d6
			MX8MM_IOMUXC_SD2_DATA2_USDHC2_DATA2	0x1d6
			MX8MM_IOMUXC_SD2_DATA3_USDHC2_DATA3	0x1d6
			MX8MM_IOMUXC_GPIO1_IO04_USDHC2_VSELECT	0x1d0
		>;
	};

	pinctrl_wdog: wdoggrp {
		fsl,pins = <
			MX8MM_IOMUXC_GPIO1_IO02_WDOG1_WDOG_B	0x166
		>;
	};

	pinctrl_backlight: backlightgrp {
		fsl,pins = <
			MX8MM_IOMUXC_GPIO1_IO01_PWM1_OUT	0x06
		>;
	};
};<|MERGE_RESOLUTION|>--- conflicted
+++ resolved
@@ -487,7 +487,6 @@
 		reg = <0x10>;
 		AVDD-supply = <&reg_audio_board>;
 		DVDD-supply = <&reg_audio_board>;
-<<<<<<< HEAD
 	};
 
 	ak4458_2: ak4458@12 {
@@ -518,38 +517,6 @@
 		dsd-path = <1>;
 	};
 
-=======
-	};
-
-	ak4458_2: ak4458@12 {
-		#sound-dai-cells = <0>;
-		sound-name-prefix = "1";
-		compatible = "asahi-kasei,ak4458";
-		reg = <0x12>;
-		AVDD-supply = <&reg_audio_board>;
-		DVDD-supply = <&reg_audio_board>;
-	};
-
-	ak5558: ak5558@13 {
-		#sound-dai-cells = <0>;
-		compatible = "asahi-kasei,ak5558";
-		reg = <0x13>;
-		reset-gpios = <&pca6416 3 GPIO_ACTIVE_LOW>;
-		AVDD-supply = <&reg_audio_board>;
-		DVDD-supply = <&reg_audio_board>;
-	};
-
-	ak4497: ak4497@11 {
-		#sound-dai-cells = <0>;
-		compatible = "asahi-kasei,ak4497";
-		reg = <0x11>;
-		reset-gpios = <&pca6416 5 GPIO_ACTIVE_LOW>;
-		AVDD-supply = <&reg_audio_board>;
-		DVDD-supply = <&reg_audio_board>;
-		dsd-path = <1>;
-	};
-
->>>>>>> ccf0a997
 	ov5640_mipi: ov5640_mipi@3c {
 		compatible = "ovti,ov5640_mipi";
 		reg = <0x3c>;
@@ -578,13 +545,6 @@
 };
 
 &mipi_csi_1 {
-<<<<<<< HEAD
-	#address-cells = <1>;
-	#size-cells = <0>;
-	status = "okay";
-	port {
-		mipi1_sensor_ep: endpoint@1 {
-=======
 	status = "okay";
 	port {
 		#address-cells = <1>;
@@ -592,7 +552,6 @@
 
 		mipi1_sensor_ep: endpoint@1 {
 			reg = <1>;
->>>>>>> ccf0a997
 			remote-endpoint = <&ov5640_mipi1_ep>;
 			data-lanes = <2>;
 			csis-hs-settle = <13>;
@@ -601,10 +560,7 @@
 		};
 
 		csi1_mipi_ep: endpoint@2 {
-<<<<<<< HEAD
-=======
 			reg = <2>;
->>>>>>> ccf0a997
 			remote-endpoint = <&csi1_ep>;
 		};
 	};
@@ -652,18 +608,6 @@
 				 <&clk IMX8MM_SYS_PLL2_250M>;
 	vpcie-supply = <&reg_pcie0>;
 	status = "okay";
-};
-
-&pcie0_ep{
-	pinctrl-names = "default";
-	pinctrl-0 = <&pinctrl_pcie0>;
-	clocks = <&clk IMX8MM_CLK_PCIE1_ROOT>,
-		 <&clk IMX8MM_CLK_PCIE1_AUX>,
-		 <&clk IMX8MM_CLK_PCIE1_PHY>,
-		 <&pcie0_refclk>;
-	clock-names = "pcie", "pcie_aux", "pcie_phy", "pcie_bus";
-	ext_osc = <1>;
-	status = "disabled";
 };
 
 &sai2 {
@@ -779,13 +723,10 @@
 	status = "okay";
 };
 
-<<<<<<< HEAD
-=======
 &usbphynop1 {
 	wakeup-source;
 };
 
->>>>>>> ccf0a997
 &usbotg1 {
 	dr_mode = "otg";
 	hnp-disable;
