// SPDX-License-Identifier: GPL-2.0+
/*
 * Copyright 2019-2020 NXP
 *	Dong Aisheng <aisheng.dong@nxp.com>
 */

<<<<<<< HEAD
=======
/ {
	usbphynop2: usbphynop2 {
		compatible = "usb-nop-xceiv";
		clocks = <&usb2_lpcg 1>;
		clock-names = "main_clk";
		power-domains = <&pd IMX_SC_R_USB_0_PHY>;
		status = "disabled";
	};
};

>>>>>>> ccf0a997
&conn_subsys {
	usbh1: usb@5b0e0000 {
		compatible = "fsl,imx8qm-usb", "fsl,imx7ulp-usb",
			"fsl,imx27-usb";
		reg = <0x5b0e0000 0x200>;
		interrupt-parent = <&gic>;
		interrupts = <GIC_SPI 268 IRQ_TYPE_LEVEL_HIGH>;
		phy_type = "hsic";
		dr_mode = "host";
		fsl,usbphy = <&usbphynop2>;
		fsl,usbmisc = <&usbmisc2 0>;
		clocks = <&usb2_lpcg 0>;
		ahb-burst-config = <0x0>;
		tx-burst-size-dword = <0x10>;
		rx-burst-size-dword = <0x10>;
		#stream-id-cells = <1>;
		power-domains = <&pd IMX_SC_R_USB_1>;
		status = "disabled";
	};

	usbmisc2: usbmisc@5b0e0200 {
		#index-cells = <1>;
		compatible = "fsl,imx7ulp-usbmisc", "fsl,imx6q-usbmisc";
		reg = <0x5b0e0200 0x200>;
	};
<<<<<<< HEAD

	usbphynop2: usbphynop2 {
		compatible = "usb-nop-xceiv";
		clocks = <&usb2_lpcg 1>;
		clock-names = "main_clk";
		power-domains = <&pd IMX_SC_R_USB_0_PHY>;
		status = "disabled";
	};
=======
>>>>>>> ccf0a997
};

&fec1 {
	compatible = "fsl,imx8qm-fec", "fsl,imx6sx-fec";
	iommus = <&smmu 0x12 0x7f80>;
};

&fec2 {
	compatible = "fsl,imx8qm-fec", "fsl,imx6sx-fec";
	iommus = <&smmu 0x12 0x7f80>;
};

&usdhc1 {
	compatible = "fsl,imx8qm-usdhc", "fsl,imx8qxp-usdhc", "fsl,imx7d-usdhc";
	iommus = <&smmu 0x11 0x7f80>;
};

&usdhc2 {
	compatible = "fsl,imx8qm-usdhc", "fsl,imx8qxp-usdhc";
	iommus = <&smmu 0x11 0x7f80>;
};

&usdhc3 {
	compatible = "fsl,imx8qm-usdhc", "fsl,imx8qxp-usdhc", "fsl,imx7d-usdhc";
	iommus = <&smmu 0x11 0x7f80>;
};

&usbotg3 {
	iommus = <&smmu 0x4 0x7f80>;
};

&usbotg3_cdns3 {
	iommus = <&smmu 0x4 0x7f80>;
};<|MERGE_RESOLUTION|>--- conflicted
+++ resolved
@@ -4,8 +4,6 @@
  *	Dong Aisheng <aisheng.dong@nxp.com>
  */
 
-<<<<<<< HEAD
-=======
 / {
 	usbphynop2: usbphynop2 {
 		compatible = "usb-nop-xceiv";
@@ -16,7 +14,6 @@
 	};
 };
 
->>>>>>> ccf0a997
 &conn_subsys {
 	usbh1: usb@5b0e0000 {
 		compatible = "fsl,imx8qm-usb", "fsl,imx7ulp-usb",
@@ -42,17 +39,6 @@
 		compatible = "fsl,imx7ulp-usbmisc", "fsl,imx6q-usbmisc";
 		reg = <0x5b0e0200 0x200>;
 	};
-<<<<<<< HEAD
-
-	usbphynop2: usbphynop2 {
-		compatible = "usb-nop-xceiv";
-		clocks = <&usb2_lpcg 1>;
-		clock-names = "main_clk";
-		power-domains = <&pd IMX_SC_R_USB_0_PHY>;
-		status = "disabled";
-	};
-=======
->>>>>>> ccf0a997
 };
 
 &fec1 {
