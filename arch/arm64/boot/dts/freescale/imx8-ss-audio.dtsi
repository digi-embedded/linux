// SPDX-License-Identifier: GPL-2.0+
/*
 * Copyright 2018-2019 NXP
 *	Dong Aisheng <aisheng.dong@nxp.com>
 */

#include <dt-bindings/clock/imx8-lpcg.h>
#include <dt-bindings/firmware/imx/rsrc.h>

audio_ipg_clk: clock-audio-ipg {
	compatible = "fixed-clock";
	#clock-cells = <0>;
	clock-frequency = <175000000>;
	clock-output-names = "audio_ipg_clk";
};

audio_subsys: bus@59000000 {
	compatible = "simple-bus";
	#address-cells = <1>;
	#size-cells = <1>;
	ranges = <0x59000000 0x0 0x59000000 0x1000000>;

<<<<<<< HEAD
	audio_ipg_clk: clock-audio-ipg {
		compatible = "fixed-clock";
		#clock-cells = <0>;
		clock-frequency = <175000000>;
		clock-output-names = "audio_ipg_clk";
	};

=======
>>>>>>> ccf0a997
	dsp_lpcg: clock-controller@59580000 {
		compatible = "fsl,imx8qxp-lpcg";
		reg = <0x59580000 0x10000>;
		#clock-cells = <1>;
		clocks = <&audio_ipg_clk>,
			 <&audio_ipg_clk>,
			 <&audio_ipg_clk>;
		bit-offset = <16 20 28>;
		clock-output-names = "dsp_lpcg_adb_clk",
				     "dsp_lpcg_ipg_clk",
				     "dsp_lpcg_core_clk";
		power-domains = <&pd IMX_SC_R_DSP>;
	};

	dsp_ram_lpcg: clock-controller@59590000 {
		compatible = "fsl,imx8qxp-lpcg";
		reg = <0x59590000 0x10000>;
		#clock-cells = <1>;
		clocks = <&audio_ipg_clk>;
		bit-offset = <16>;
		clock-output-names = "dsp_ram_lpcg_ipg_clk";
		power-domains = <&pd IMX_SC_R_DSP_RAM>;
	};

	acm: acm@59e00000 {
<<<<<<< HEAD
		compatible = "nxp,imx8qxp-acm";
=======
		compatible = "fsl,imx8qxp-acm";
>>>>>>> ccf0a997
		reg = <0x59e00000 0x1D0000>;
		#clock-cells = <1>;
		power-domains = <&pd IMX_SC_R_AUDIO_CLK_0>,
				<&pd IMX_SC_R_AUDIO_CLK_1>,
				<&pd IMX_SC_R_MCLK_OUT_0>,
				<&pd IMX_SC_R_MCLK_OUT_1>,
				<&pd IMX_SC_R_AUDIO_PLL_0>,
				<&pd IMX_SC_R_AUDIO_PLL_1>,
				<&pd IMX_SC_R_ASRC_0>,
				<&pd IMX_SC_R_ASRC_1>,
				<&pd IMX_SC_R_ESAI_0>,
				<&pd IMX_SC_R_SAI_0>,
				<&pd IMX_SC_R_SAI_1>,
				<&pd IMX_SC_R_SAI_2>,
				<&pd IMX_SC_R_SAI_3>,
				<&pd IMX_SC_R_SAI_4>,
				<&pd IMX_SC_R_SAI_5>,
				<&pd IMX_SC_R_SPDIF_0>,
				<&pd IMX_SC_R_MQS_0>;
<<<<<<< HEAD
=======
		clocks = <&aud_rec0_lpcg IMX_LPCG_CLK_0>,
			 <&aud_rec1_lpcg IMX_LPCG_CLK_0>,
			 <&aud_pll_div0_lpcg IMX_LPCG_CLK_0>,
			 <&aud_pll_div1_lpcg IMX_LPCG_CLK_0>;
		clock-names = "aud_rec_clk0_lpcg_clk",
			      "aud_rec_clk1_lpcg_clk",
			      "aud_pll_div_clk0_lpcg_clk",
			      "aud_pll_div_clk1_lpcg_clk";
>>>>>>> ccf0a997
	};

	asrc0: asrc@59000000 {
		compatible = "fsl,imx8qm-asrc";
		reg = <0x59000000 0x10000>;
		interrupts = <GIC_SPI 372 IRQ_TYPE_LEVEL_HIGH>,
			<GIC_SPI 373 IRQ_TYPE_LEVEL_HIGH>;
		clocks = <&asrc0_lpcg 0>,
			<&asrc0_lpcg 0>,
			<&aud_pll_div0_lpcg 0>,
			<&aud_pll_div1_lpcg 0>,
			<&acm IMX_ADMA_ACM_AUD_CLK0_SEL>,
			<&acm IMX_ADMA_ACM_AUD_CLK1_SEL>,
			<&clk_dummy>,
			<&clk_dummy>,
			<&clk_dummy>,
			<&clk_dummy>,
			<&clk_dummy>,
			<&clk_dummy>,
			<&clk_dummy>,
			<&clk_dummy>,
			<&clk_dummy>,
			<&clk_dummy>,
			<&clk_dummy>,
			<&clk_dummy>,
			<&clk_dummy>;
		clock-names = "ipg", "mem",
			"asrck_0", "asrck_1", "asrck_2", "asrck_3",
			"asrck_4", "asrck_5", "asrck_6", "asrck_7",
			"asrck_8", "asrck_9", "asrck_a", "asrck_b",
			"asrck_c", "asrck_d", "asrck_e", "asrck_f",
			"spba";
		dmas = <&edma0 0 0 0>, <&edma0 1 0 0>, <&edma0 2 0 0>,
			<&edma0 3 0 1>, <&edma0 4 0 1>, <&edma0 5 0 1>;
		dma-names = "rxa", "rxb", "rxc",
				"txa", "txb", "txc";
		fsl,asrc-rate  = <8000>;
		fsl,asrc-width = <16>;
		fsl,asrc-clk-map = <0>;
		power-domains = <&pd IMX_SC_R_ASRC_0>;
		status = "disabled";
        };

	esai0: esai@59010000 {
		compatible = "fsl,imx8qm-esai", "fsl,imx6ull-esai";
		reg = <0x59010000 0x10000>;
		interrupts = <GIC_SPI 409 IRQ_TYPE_LEVEL_HIGH>;
		clocks = <&esai0_lpcg 1>,
			<&esai0_lpcg 0>,
			<&esai0_lpcg 1>,
			<&clk_dummy>;
		clock-names = "core", "extal", "fsys", "spba";
		dmas = <&edma0 6 0 1>, <&edma0 7 0 0>;
		dma-names = "rx", "tx";
		power-domains = <&pd IMX_SC_R_ESAI_0>;
		status = "disabled";
	};

	spdif0: spdif@59020000 {
		compatible = "fsl,imx8qm-spdif";
		reg = <0x59020000 0x10000>;
		interrupts =  <GIC_SPI 456 IRQ_TYPE_LEVEL_HIGH>, /* rx */
			<GIC_SPI 458 IRQ_TYPE_LEVEL_HIGH>; /* tx */
		clocks = <&spdif0_lpcg 1>, /* core */
			<&clk_dummy>, /* rxtx0 */
			<&spdif0_lpcg 0>, /* rxtx1 */
			<&clk_dummy>, /* rxtx2 */
			<&clk_dummy>, /* rxtx3 */
			<&clk_dummy>, /* rxtx4 */
			<&audio_ipg_clk>, /* rxtx5 */
			<&clk_dummy>, /* rxtx6 */
			<&clk_dummy>, /* rxtx7 */
			<&clk_dummy>; /* spba */
		clock-names = "core", "rxtx0",
				"rxtx1", "rxtx2",
				"rxtx3", "rxtx4",
				"rxtx5", "rxtx6",
				"rxtx7", "spba";
		dmas = <&edma0 8 0 5>, <&edma0 9 0 4>;
		dma-names = "rx", "tx";
		power-domains = <&pd IMX_SC_R_SPDIF_0>;
		status = "disabled";
	};

	spdif1: spdif@59030000 {
		compatible = "fsl,imx8qm-spdif";
		reg = <0x59030000 0x10000>;
		interrupts =  <GIC_SPI 460 IRQ_TYPE_LEVEL_HIGH>, /* rx */
			     <GIC_SPI 462 IRQ_TYPE_LEVEL_HIGH>; /* tx */
		clocks = <&spdif1_lpcg 1>, /* core */
			<&clk_dummy>, /* rxtx0 */
			<&spdif1_lpcg 0>, /* rxtx1 */
			<&clk_dummy>, /* rxtx2 */
			<&clk_dummy>, /* rxtx3 */
			<&clk_dummy>, /* rxtx4 */
			<&audio_ipg_clk>, /* rxtx5 */
			<&clk_dummy>, /* rxtx6 */
			<&clk_dummy>, /* rxtx7 */
			<&clk_dummy>; /* spba */
		clock-names = "core", "rxtx0",
			      "rxtx1", "rxtx2",
			      "rxtx3", "rxtx4",
			      "rxtx5", "rxtx6",
			      "rxtx7", "spba";
		dmas = <&edma0 10 0 5>, <&edma0 11 0 4>;
		dma-names = "rx", "tx";
		power-domains = <&pd IMX_SC_R_SPDIF_1>;
		status = "disabled";
	};

	sai0: sai@59040000 {
		compatible = "fsl,imx8qm-sai";
		reg = <0x59040000 0x10000>;
		interrupts = <GIC_SPI 314 IRQ_TYPE_LEVEL_HIGH>;
		clocks = <&sai0_lpcg 1>,
			<&clk_dummy>,
			<&sai0_lpcg 0>,
			<&clk_dummy>,
			<&clk_dummy>;
		clock-names = "bus", "mclk0", "mclk1", "mclk2", "mclk3";
		dma-names = "rx", "tx";
		dmas = <&edma0 12 0 1>, <&edma0 13 0 0>;
		power-domains = <&pd IMX_SC_R_SAI_0>;
		status = "disabled";
	};

	sai1: sai@59050000 {
		compatible = "fsl,imx8qm-sai";
		reg = <0x59050000 0x10000>;
		interrupts = <GIC_SPI 316 IRQ_TYPE_LEVEL_HIGH>;
		clocks = <&sai1_lpcg 1>,
			<&clk_dummy>,
			<&sai1_lpcg 0>,
			<&clk_dummy>,
			<&clk_dummy>;
		clock-names = "bus", "mclk0", "mclk1", "mclk2", "mclk3";
		dma-names = "rx", "tx";
		dmas = <&edma0 14 0 1>, <&edma0 15 0 0>;
		power-domains = <&pd IMX_SC_R_SAI_1>;
		status = "disabled";
	};

	sai2: sai@59060000 {
		compatible = "fsl,imx8qm-sai";
		reg = <0x59060000 0x10000>;
		interrupts = <GIC_SPI 318 IRQ_TYPE_LEVEL_HIGH>;
		clocks = <&sai2_lpcg 1>,
			<&clk_dummy>,
			<&sai2_lpcg 0>,
			<&clk_dummy>,
			<&clk_dummy>;
		clock-names = "bus", "mclk0", "mclk1", "mclk2", "mclk3";
		dma-names = "rx";
		dmas = <&edma0 16 0 1>;
		power-domains = <&pd IMX_SC_R_SAI_2>;
		status = "disabled";
	};

	sai3: sai@59070000 {
		compatible = "fsl,imx8qm-sai";
		reg = <0x59070000 0x10000>;
		interrupts = <GIC_SPI 323 IRQ_TYPE_LEVEL_HIGH>;
		clocks = <&sai3_lpcg 1>,
			<&clk_dummy>,
			<&sai3_lpcg 0>,
			<&clk_dummy>,
			<&clk_dummy>;
		clock-names = "bus", "mclk0", "mclk1", "mclk2", "mclk3";
		dma-names = "rx";
		dmas = <&edma0 17 0 1>;
		power-domains = <&pd IMX_SC_R_SAI_3>;
		status = "disabled";
	};

	asrc1: asrc@59800000 {
		compatible = "fsl,imx8qm-asrc";
		reg = <0x59800000 0x10000>;
		interrupts = <GIC_SPI 380 IRQ_TYPE_LEVEL_HIGH>,
			<GIC_SPI 381 IRQ_TYPE_LEVEL_HIGH>;
		clocks = <&asrc1_lpcg 0>,
			<&asrc1_lpcg 0>,
			<&aud_pll_div0_lpcg 0>,
			<&aud_pll_div1_lpcg 0>,
			<&acm IMX_ADMA_ACM_AUD_CLK0_SEL>,
			<&acm IMX_ADMA_ACM_AUD_CLK1_SEL>,
			<&clk_dummy>,
			<&clk_dummy>,
			<&clk_dummy>,
			<&clk_dummy>,
			<&clk_dummy>,
			<&clk_dummy>,
			<&clk_dummy>,
			<&clk_dummy>,
			<&clk_dummy>,
			<&clk_dummy>,
			<&clk_dummy>,
			<&clk_dummy>,
			<&clk_dummy>;
		clock-names = "ipg", "mem",
			"asrck_0", "asrck_1", "asrck_2", "asrck_3",
			"asrck_4", "asrck_5", "asrck_6", "asrck_7",
			"asrck_8", "asrck_9", "asrck_a", "asrck_b",
			"asrck_c", "asrck_d", "asrck_e", "asrck_f",
			"spba";
		dmas = <&edma1 0 0 0>, <&edma1 1 0 0>, <&edma1 2 0 0>,
			<&edma1 3 0 1>, <&edma1 4 0 1>, <&edma1 5 0 1>;
		dma-names = "rxa", "rxb", "rxc",
				"txa", "txb", "txc";
		fsl,asrc-rate  = <8000>;
		fsl,asrc-width = <16>;
		fsl,asrc-clk-map = <1>;
		power-domains = <&pd IMX_SC_R_ASRC_1>;
		status = "disabled";
	};

	sai4: sai@59820000 {
		compatible = "fsl,imx8qm-sai";
		reg = <0x59820000 0x10000>;
		interrupts = <GIC_SPI 329 IRQ_TYPE_LEVEL_HIGH>;
		clocks = <&sai4_lpcg 1>,
			<&clk_dummy>,
			<&sai4_lpcg 0>,
			<&clk_dummy>,
			<&clk_dummy>;
		clock-names = "bus", "mclk0", "mclk1", "mclk2", "mclk3";
		dma-names = "rx", "tx";
		dmas = <&edma1 8 0 1>, <&edma1 9 0 0>;
		power-domains = <&pd IMX_SC_R_SAI_4>;
		status = "disabled";
	};

	sai5: sai@59830000 {
		compatible = "fsl,imx8qm-sai";
		reg = <0x59830000 0x10000>;
		interrupts = <GIC_SPI 331 IRQ_TYPE_LEVEL_HIGH>;
		clocks = <&sai5_lpcg 1>,
			<&clk_dummy>,
			<&sai5_lpcg 0>,
			<&clk_dummy>,
			<&clk_dummy>;
		clock-names = "bus", "mclk0", "mclk1", "mclk2", "mclk3";
		dma-names = "tx";
		dmas = <&edma1 10 0 0>;
		power-domains = <&pd IMX_SC_R_SAI_5>;
		status = "disabled";
	};

	amix: amix@59840000 {
		compatible = "fsl,imx8qm-audmix";
		reg = <0x59840000 0x10000>;
		clocks = <&amix_lpcg 0>;
		clock-names = "ipg";
		power-domains = <&pd IMX_SC_R_AMIX>;
		dais = <&sai4>, <&sai5>;
		status = "disabled";
	};

	mqs: mqs@59850000 {
		compatible = "fsl,imx8qm-mqs";
		reg = <0x59850000 0x10000>;
		clocks = <&mqs0_lpcg 1>,
			<&mqs0_lpcg 0>;
		clock-names = "core", "mclk";
		power-domains = <&pd IMX_SC_R_MQS_0>;
<<<<<<< HEAD
		status = "disabled";
	};

	edma0: dma-controller@591F0000 {
		compatible = "fsl,imx8qm-edma";
		reg =	<0x591f0000 0x10000>,
			<0x59200000 0x10000>, /* asrc0 */
			<0x59210000 0x10000>,
			<0x59220000 0x10000>,
			<0x59230000 0x10000>,
			<0x59240000 0x10000>,
			<0x59250000 0x10000>,
			<0x59260000 0x10000>, /* esai0 rx */
			<0x59270000 0x10000>, /* esai0 tx */
			<0x59280000 0x10000>, /* spdif0 rx */
			<0x59290000 0x10000>, /* spdif0 tx */
			<0x592c0000 0x10000>, /* sai0 rx */
			<0x592d0000 0x10000>, /* sai0 tx */
			<0x592e0000 0x10000>, /* sai1 rx */
			<0x592f0000 0x10000>, /* sai1 tx */
			<0x59300000 0x10000>, /* sai2 rx */
			<0x59310000 0x10000>, /* sai3 rx */
			<0x59350000 0x10000>,
			<0x59370000 0x10000>;
		#dma-cells = <3>;
		shared-interrupt;
		dma-channels = <18>;
		interrupts = <GIC_SPI 374 IRQ_TYPE_LEVEL_HIGH>, /* asrc 0 */
				<GIC_SPI 375 IRQ_TYPE_LEVEL_HIGH>,
				<GIC_SPI 376 IRQ_TYPE_LEVEL_HIGH>,
				<GIC_SPI 377 IRQ_TYPE_LEVEL_HIGH>,
				<GIC_SPI 378 IRQ_TYPE_LEVEL_HIGH>,
				<GIC_SPI 379 IRQ_TYPE_LEVEL_HIGH>,
				<GIC_SPI 410 IRQ_TYPE_LEVEL_HIGH>, /* esai0 */
				<GIC_SPI 410 IRQ_TYPE_LEVEL_HIGH>,
				<GIC_SPI 457 IRQ_TYPE_LEVEL_HIGH>, /* spdif0 */
				<GIC_SPI 459 IRQ_TYPE_LEVEL_HIGH>,
				<GIC_SPI 315 IRQ_TYPE_LEVEL_HIGH>, /* sai0 */
				<GIC_SPI 315 IRQ_TYPE_LEVEL_HIGH>,
				<GIC_SPI 317 IRQ_TYPE_LEVEL_HIGH>, /* sai1 */
				<GIC_SPI 317 IRQ_TYPE_LEVEL_HIGH>,
				<GIC_SPI 319 IRQ_TYPE_LEVEL_HIGH>, /* sai2 */
				<GIC_SPI 324 IRQ_TYPE_LEVEL_HIGH>, /* sai3 */
				<GIC_SPI 391 IRQ_TYPE_LEVEL_HIGH>,
				<GIC_SPI 393 IRQ_TYPE_LEVEL_HIGH>;
		interrupt-names = "edma0-chan0-rx", "edma0-chan1-rx", /* asrc0 */
				"edma0-chan2-rx", "edma0-chan3-tx",
				"edma0-chan4-tx", "edma0-chan5-tx",
				"edma0-chan6-rx", "edma0-chan7-tx", /* esai0 */
				"edma0-chan8-rx", "edma0-chan9-tx", /* spdif0 */
				"edma0-chan12-rx", "edma0-chan13-tx", /* sai0 */
				"edma0-chan14-rx", "edma0-chan15-tx", /* sai1 */
				"edma0-chan16-rx", "edma0-chan17-rx", /* sai2, sai3 */
				"edma0-chan21-tx",              /* gpt5 */
				"edma0-chan23-rx";              /* gpt7 */
		power-domains = <&pd IMX_SC_R_DMA_0_CH0>,
				<&pd IMX_SC_R_DMA_0_CH1>,
				<&pd IMX_SC_R_DMA_0_CH2>,
				<&pd IMX_SC_R_DMA_0_CH3>,
				<&pd IMX_SC_R_DMA_0_CH4>,
				<&pd IMX_SC_R_DMA_0_CH5>,
				<&pd IMX_SC_R_DMA_0_CH6>,
				<&pd IMX_SC_R_DMA_0_CH7>,
				<&pd IMX_SC_R_DMA_0_CH8>,
				<&pd IMX_SC_R_DMA_0_CH9>,
				<&pd IMX_SC_R_DMA_0_CH12>,
				<&pd IMX_SC_R_DMA_0_CH13>,
				<&pd IMX_SC_R_DMA_0_CH14>,
				<&pd IMX_SC_R_DMA_0_CH15>,
				<&pd IMX_SC_R_DMA_0_CH16>,
				<&pd IMX_SC_R_DMA_0_CH17>,
				<&pd IMX_SC_R_DMA_0_CH21>,
				<&pd IMX_SC_R_DMA_0_CH23>;
		power-domain-names = "edma0-chan0", "edma0-chan1",
				     "edma0-chan2", "edma0-chan3",
				     "edma0-chan4", "edma0-chan5",
				     "edma0-chan6", "edma0-chan7",
				     "edma0-chan8", "edma0-chan9",
				     "edma0-chan12", "edma0-chan13",
				     "edma0-chan14", "edma0-chan15",
				     "edma0-chan16", "edma0-chan17",
				     "edma0-chan21", "edma0-chan23";
		status = "okay";
	};

	edma1: dma-controller@599F0000 {
		compatible = "fsl,imx8qm-edma";
		reg =	<0x599F0000 0x10000>,
			<0x59A00000 0x10000>, /* asrc1 */
			<0x59A10000 0x10000>,
			<0x59A20000 0x10000>,
			<0x59A30000 0x10000>,
			<0x59A40000 0x10000>,
			<0x59A50000 0x10000>,
			<0x59A80000 0x10000>, /* sai4 rx */
			<0x59A90000 0x10000>, /* sai4 tx */
			<0x59AA0000 0x10000>; /* sai5 tx */
		#dma-cells = <3>;
		shared-interrupt;
		dma-channels = <9>;
		interrupts = <GIC_SPI 382 IRQ_TYPE_LEVEL_HIGH>, /* asrc 1 */
				<GIC_SPI 383 IRQ_TYPE_LEVEL_HIGH>,
				<GIC_SPI 384 IRQ_TYPE_LEVEL_HIGH>,
				<GIC_SPI 385 IRQ_TYPE_LEVEL_HIGH>,
				<GIC_SPI 386 IRQ_TYPE_LEVEL_HIGH>,
				<GIC_SPI 387 IRQ_TYPE_LEVEL_HIGH>,
				<GIC_SPI 330 IRQ_TYPE_LEVEL_HIGH>, /* sai4 */
				<GIC_SPI 330 IRQ_TYPE_LEVEL_HIGH>,
				<GIC_SPI 332 IRQ_TYPE_LEVEL_HIGH>; /* sai5 */
		interrupt-names = "edma1-chan0-rx", "edma1-chan1-rx", /* asrc1 */
				"edma1-chan2-rx", "edma1-chan3-tx",
				"edma1-chan4-tx", "edma1-chan5-tx",
				"edma1-chan8-rx", "edma1-chan9-tx", /* sai4 */
				"edma1-chan10-tx";                 /* sai5 */
		power-domains = <&pd IMX_SC_R_DMA_1_CH0>,
				<&pd IMX_SC_R_DMA_1_CH1>,
				<&pd IMX_SC_R_DMA_1_CH2>,
				<&pd IMX_SC_R_DMA_1_CH3>,
				<&pd IMX_SC_R_DMA_1_CH4>,
				<&pd IMX_SC_R_DMA_1_CH5>,
				<&pd IMX_SC_R_DMA_1_CH8>,
				<&pd IMX_SC_R_DMA_1_CH9>,
				<&pd IMX_SC_R_DMA_1_CH10>;
		power-domain-names = "edma1-chan0", "edma1-chan1",
				     "edma1-chan2", "edma1-chan3",
				     "edma1-chan4", "edma1-chan5",
				     "edma1-chan8", "edma1-chan9",
				     "edma1-chan10";
		status = "okay";
	};

	asrc0_lpcg: clock-controller@59400000 {
		compatible = "fsl,imx8qxp-lpcg";
		reg = <0x59400000 0x10000>;
		#clock-cells = <1>;
		clocks = <&audio_ipg_clk>;
		bit-offset = <16>;
		clock-output-names = "asrc0_lpcg_ipg_clk";
		power-domains = <&pd IMX_SC_R_ASRC_0>;
	};

	esai0_lpcg: clock-controller@59410000 {
		compatible = "fsl,imx8qxp-lpcg";
		reg = <0x59410000 0x10000>;
		#clock-cells = <1>;
		clocks = <&acm IMX_ADMA_ACM_ESAI0_MCLK_SEL>,
			 <&audio_ipg_clk>;
		bit-offset = <0 16>;
		clock-output-names = "esai0_lpcg_extal_clk",
				     "esai0_lpcg_ipg_clk";
		power-domains = <&pd IMX_SC_R_ESAI_0>;
	};

	spdif0_lpcg: clock-controller@59420000 {
		compatible = "fsl,imx8qxp-lpcg";
		reg = <0x59420000 0x10000>;
		#clock-cells = <1>;
		clocks = <&acm IMX_ADMA_ACM_SPDIF0_TX_CLK_SEL>,
			 <&audio_ipg_clk>;
		bit-offset = <0 16>;
		clock-output-names = "spdif0_lpcg_tx_clk",
				     "spdif0_lpcg_gclkw";
		power-domains = <&pd IMX_SC_R_SPDIF_0>;
	};

	spdif1_lpcg: clock-controller@59430000 {
		compatible = "fsl,imx8qxp-lpcg";
		reg = <0x59430000 0x10000>;
		#clock-cells = <1>;
		clocks = <&acm IMX_ADMA_ACM_SPDIF1_TX_CLK_SEL>,
			 <&audio_ipg_clk>;
		bit-offset = <0 16>;
		clock-output-names = "spdif1_lpcg_tx_clk",
				     "spdif1_lpcg_gclkw";
		power-domains = <&pd IMX_SC_R_SPDIF_1>;
		status = "disabled";
	};

=======
		status = "disabled";
	};

	edma0: dma-controller@591f0000 {
		compatible = "fsl,imx8qm-edma";
		reg =	<0x591f0000 0x10000>,
			<0x59200000 0x10000>, /* asrc0 */
			<0x59210000 0x10000>,
			<0x59220000 0x10000>,
			<0x59230000 0x10000>,
			<0x59240000 0x10000>,
			<0x59250000 0x10000>,
			<0x59260000 0x10000>, /* esai0 rx */
			<0x59270000 0x10000>, /* esai0 tx */
			<0x59280000 0x10000>, /* spdif0 rx */
			<0x59290000 0x10000>, /* spdif0 tx */
			<0x592c0000 0x10000>, /* sai0 rx */
			<0x592d0000 0x10000>, /* sai0 tx */
			<0x592e0000 0x10000>, /* sai1 rx */
			<0x592f0000 0x10000>, /* sai1 tx */
			<0x59300000 0x10000>, /* sai2 rx */
			<0x59310000 0x10000>, /* sai3 rx */
			<0x59350000 0x10000>,
			<0x59370000 0x10000>;
		#dma-cells = <3>;
		shared-interrupt;
		dma-channels = <18>;
		interrupts = <GIC_SPI 374 IRQ_TYPE_LEVEL_HIGH>, /* asrc 0 */
				<GIC_SPI 375 IRQ_TYPE_LEVEL_HIGH>,
				<GIC_SPI 376 IRQ_TYPE_LEVEL_HIGH>,
				<GIC_SPI 377 IRQ_TYPE_LEVEL_HIGH>,
				<GIC_SPI 378 IRQ_TYPE_LEVEL_HIGH>,
				<GIC_SPI 379 IRQ_TYPE_LEVEL_HIGH>,
				<GIC_SPI 410 IRQ_TYPE_LEVEL_HIGH>, /* esai0 */
				<GIC_SPI 410 IRQ_TYPE_LEVEL_HIGH>,
				<GIC_SPI 457 IRQ_TYPE_LEVEL_HIGH>, /* spdif0 */
				<GIC_SPI 459 IRQ_TYPE_LEVEL_HIGH>,
				<GIC_SPI 315 IRQ_TYPE_LEVEL_HIGH>, /* sai0 */
				<GIC_SPI 315 IRQ_TYPE_LEVEL_HIGH>,
				<GIC_SPI 317 IRQ_TYPE_LEVEL_HIGH>, /* sai1 */
				<GIC_SPI 317 IRQ_TYPE_LEVEL_HIGH>,
				<GIC_SPI 319 IRQ_TYPE_LEVEL_HIGH>, /* sai2 */
				<GIC_SPI 324 IRQ_TYPE_LEVEL_HIGH>, /* sai3 */
				<GIC_SPI 391 IRQ_TYPE_LEVEL_HIGH>,
				<GIC_SPI 393 IRQ_TYPE_LEVEL_HIGH>;
		interrupt-names = "edma0-chan0-rx", "edma0-chan1-rx", /* asrc0 */
				"edma0-chan2-rx", "edma0-chan3-tx",
				"edma0-chan4-tx", "edma0-chan5-tx",
				"edma0-chan6-rx", "edma0-chan7-tx", /* esai0 */
				"edma0-chan8-rx", "edma0-chan9-tx", /* spdif0 */
				"edma0-chan12-rx", "edma0-chan13-tx", /* sai0 */
				"edma0-chan14-rx", "edma0-chan15-tx", /* sai1 */
				"edma0-chan16-rx", "edma0-chan17-rx", /* sai2, sai3 */
				"edma0-chan21-tx",              /* gpt5 */
				"edma0-chan23-rx";              /* gpt7 */
		power-domains = <&pd IMX_SC_R_DMA_0_CH0>,
				<&pd IMX_SC_R_DMA_0_CH1>,
				<&pd IMX_SC_R_DMA_0_CH2>,
				<&pd IMX_SC_R_DMA_0_CH3>,
				<&pd IMX_SC_R_DMA_0_CH4>,
				<&pd IMX_SC_R_DMA_0_CH5>,
				<&pd IMX_SC_R_DMA_0_CH6>,
				<&pd IMX_SC_R_DMA_0_CH7>,
				<&pd IMX_SC_R_DMA_0_CH8>,
				<&pd IMX_SC_R_DMA_0_CH9>,
				<&pd IMX_SC_R_DMA_0_CH12>,
				<&pd IMX_SC_R_DMA_0_CH13>,
				<&pd IMX_SC_R_DMA_0_CH14>,
				<&pd IMX_SC_R_DMA_0_CH15>,
				<&pd IMX_SC_R_DMA_0_CH16>,
				<&pd IMX_SC_R_DMA_0_CH17>,
				<&pd IMX_SC_R_DMA_0_CH21>,
				<&pd IMX_SC_R_DMA_0_CH23>;
		power-domain-names = "edma0-chan0", "edma0-chan1",
				     "edma0-chan2", "edma0-chan3",
				     "edma0-chan4", "edma0-chan5",
				     "edma0-chan6", "edma0-chan7",
				     "edma0-chan8", "edma0-chan9",
				     "edma0-chan12", "edma0-chan13",
				     "edma0-chan14", "edma0-chan15",
				     "edma0-chan16", "edma0-chan17",
				     "edma0-chan21", "edma0-chan23";
		status = "okay";
	};

	edma1: dma-controller@599f0000 {
		compatible = "fsl,imx8qm-edma";
		reg =	<0x599F0000 0x10000>,
			<0x59A00000 0x10000>, /* asrc1 */
			<0x59A10000 0x10000>,
			<0x59A20000 0x10000>,
			<0x59A30000 0x10000>,
			<0x59A40000 0x10000>,
			<0x59A50000 0x10000>,
			<0x59A80000 0x10000>, /* sai4 rx */
			<0x59A90000 0x10000>, /* sai4 tx */
			<0x59AA0000 0x10000>; /* sai5 tx */
		#dma-cells = <3>;
		shared-interrupt;
		dma-channels = <9>;
		interrupts = <GIC_SPI 382 IRQ_TYPE_LEVEL_HIGH>, /* asrc 1 */
				<GIC_SPI 383 IRQ_TYPE_LEVEL_HIGH>,
				<GIC_SPI 384 IRQ_TYPE_LEVEL_HIGH>,
				<GIC_SPI 385 IRQ_TYPE_LEVEL_HIGH>,
				<GIC_SPI 386 IRQ_TYPE_LEVEL_HIGH>,
				<GIC_SPI 387 IRQ_TYPE_LEVEL_HIGH>,
				<GIC_SPI 330 IRQ_TYPE_LEVEL_HIGH>, /* sai4 */
				<GIC_SPI 330 IRQ_TYPE_LEVEL_HIGH>,
				<GIC_SPI 332 IRQ_TYPE_LEVEL_HIGH>; /* sai5 */
		interrupt-names = "edma1-chan0-rx", "edma1-chan1-rx", /* asrc1 */
				"edma1-chan2-rx", "edma1-chan3-tx",
				"edma1-chan4-tx", "edma1-chan5-tx",
				"edma1-chan8-rx", "edma1-chan9-tx", /* sai4 */
				"edma1-chan10-tx";                 /* sai5 */
		power-domains = <&pd IMX_SC_R_DMA_1_CH0>,
				<&pd IMX_SC_R_DMA_1_CH1>,
				<&pd IMX_SC_R_DMA_1_CH2>,
				<&pd IMX_SC_R_DMA_1_CH3>,
				<&pd IMX_SC_R_DMA_1_CH4>,
				<&pd IMX_SC_R_DMA_1_CH5>,
				<&pd IMX_SC_R_DMA_1_CH8>,
				<&pd IMX_SC_R_DMA_1_CH9>,
				<&pd IMX_SC_R_DMA_1_CH10>;
		power-domain-names = "edma1-chan0", "edma1-chan1",
				     "edma1-chan2", "edma1-chan3",
				     "edma1-chan4", "edma1-chan5",
				     "edma1-chan8", "edma1-chan9",
				     "edma1-chan10";
		status = "okay";
	};

	asrc0_lpcg: clock-controller@59400000 {
		compatible = "fsl,imx8qxp-lpcg";
		reg = <0x59400000 0x10000>;
		#clock-cells = <1>;
		clocks = <&audio_ipg_clk>;
		bit-offset = <16>;
		clock-output-names = "asrc0_lpcg_ipg_clk";
		power-domains = <&pd IMX_SC_R_ASRC_0>;
	};

	esai0_lpcg: clock-controller@59410000 {
		compatible = "fsl,imx8qxp-lpcg";
		reg = <0x59410000 0x10000>;
		#clock-cells = <1>;
		clocks = <&acm IMX_ADMA_ACM_ESAI0_MCLK_SEL>,
			 <&audio_ipg_clk>;
		bit-offset = <0 16>;
		clock-output-names = "esai0_lpcg_extal_clk",
				     "esai0_lpcg_ipg_clk";
		power-domains = <&pd IMX_SC_R_ESAI_0>;
	};

	spdif0_lpcg: clock-controller@59420000 {
		compatible = "fsl,imx8qxp-lpcg";
		reg = <0x59420000 0x10000>;
		#clock-cells = <1>;
		clocks = <&acm IMX_ADMA_ACM_SPDIF0_TX_CLK_SEL>,
			 <&audio_ipg_clk>;
		bit-offset = <0 16>;
		clock-output-names = "spdif0_lpcg_tx_clk",
				     "spdif0_lpcg_gclkw";
		power-domains = <&pd IMX_SC_R_SPDIF_0>;
	};

	spdif1_lpcg: clock-controller@59430000 {
		compatible = "fsl,imx8qxp-lpcg";
		reg = <0x59430000 0x10000>;
		#clock-cells = <1>;
		clocks = <&acm IMX_ADMA_ACM_SPDIF1_TX_CLK_SEL>,
			 <&audio_ipg_clk>;
		bit-offset = <0 16>;
		clock-output-names = "spdif1_lpcg_tx_clk",
				     "spdif1_lpcg_gclkw";
		power-domains = <&pd IMX_SC_R_SPDIF_1>;
		status = "disabled";
	};

>>>>>>> ccf0a997
	sai0_lpcg: clock-controller@59440000 {
		compatible = "fsl,imx8qxp-lpcg";
		reg = <0x59440000 0x10000>;
		#clock-cells = <1>;
		clocks = <&acm IMX_ADMA_ACM_SAI0_MCLK_SEL>,
			 <&audio_ipg_clk>;
		bit-offset = <0 16>;
		clock-output-names = "sai0_lpcg_mclk",
				     "sai0_lpcg_ipg_clk";
		power-domains = <&pd IMX_SC_R_SAI_0>;
	};

	sai1_lpcg: clock-controller@59450000 {
		compatible = "fsl,imx8qxp-lpcg";
		reg = <0x59450000 0x10000>;
		#clock-cells = <1>;
		clocks = <&acm IMX_ADMA_ACM_SAI1_MCLK_SEL>,
			 <&audio_ipg_clk>;
		bit-offset = <0 16>;
		clock-output-names = "sai1_lpcg_mclk",
				     "sai1_lpcg_ipg_clk";
		power-domains = <&pd IMX_SC_R_SAI_1>;
	};

	sai2_lpcg: clock-controller@59460000 {
		compatible = "fsl,imx8qxp-lpcg";
		reg = <0x59460000 0x10000>;
		#clock-cells = <1>;
		clocks = <&acm IMX_ADMA_ACM_SAI2_MCLK_SEL>,
			 <&audio_ipg_clk>;
		bit-offset = <0 16>;
		clock-output-names = "sai2_lpcg_mclk",
				     "sai2_lpcg_ipg_clk";
		power-domains = <&pd IMX_SC_R_SAI_2>;
	};

	sai3_lpcg: clock-controller@59470000 {
		compatible = "fsl,imx8qxp-lpcg";
		reg = <0x59470000 0x10000>;
		#clock-cells = <1>;
		clocks = <&acm IMX_ADMA_ACM_SAI3_MCLK_SEL>,
			 <&audio_ipg_clk>;
		bit-offset = <0 16>;
		clock-output-names = "sai3_lpcg_mclk",
				     "sai3_lpcg_ipg_clk";
		power-domains = <&pd IMX_SC_R_SAI_3>;
	};

	asrc1_lpcg: clock-controller@59c00000 {
		compatible = "fsl,imx8qxp-lpcg";
		reg = <0x59c00000 0x10000>;
		#clock-cells = <1>;
		clocks = <&audio_ipg_clk>;
		bit-offset = <16>;
		clock-output-names = "asrc1_lpcg_ipg_clk";
		power-domains = <&pd IMX_SC_R_ASRC_1>;
	};

	sai4_lpcg: clock-controller@59c20000 {
		compatible = "fsl,imx8qxp-lpcg";
		reg = <0x59c20000 0x10000>;
		#clock-cells = <1>;
		clocks = <&acm IMX_ADMA_ACM_SAI4_MCLK_SEL>,
			 <&audio_ipg_clk>;
		bit-offset = <0 16>;
		clock-output-names = "sai4_lpcg_mclk",
				     "sai4_lpcg_ipg_clk";
		power-domains = <&pd IMX_SC_R_SAI_4>;
	};

	sai5_lpcg: clock-controller@59c30000 {
		compatible = "fsl,imx8qxp-lpcg";
		reg = <0x59c30000 0x10000>;
		#clock-cells = <1>;
		clocks = <&acm IMX_ADMA_ACM_SAI5_MCLK_SEL>,
			 <&audio_ipg_clk>;
		bit-offset = <0 16>;
		clock-output-names = "sai5_lpcg_mclk",
				     "sai5_lpcg_ipg_clk";
		power-domains = <&pd IMX_SC_R_SAI_5>;
	};

	amix_lpcg: clock-controller@59c40000 {
		compatible = "fsl,imx8qxp-lpcg";
		reg = <0x59c40000 0x10000>;
		#clock-cells = <1>;
		clocks = <&audio_ipg_clk>;
		bit-offset = <0>;
		clock-output-names = "amix_lpcg_ipg_clk";
		power-domains = <&pd IMX_SC_R_AMIX>;
	};

	mqs0_lpcg: clock-controller@59c50000 {
		compatible = "fsl,imx8qxp-lpcg";
		reg = <0x59c50000 0x10000>;
		#clock-cells = <1>;
		clocks = <&acm IMX_ADMA_ACM_MQS_TX_CLK_SEL>,
			 <&audio_ipg_clk>;
		bit-offset = <0 16>;
		clock-output-names = "mqs0_lpcg_mclk",
				     "mqs0_lpcg_ipg_clk";
		power-domains = <&pd IMX_SC_R_MQS_0>;
	};

	aud_rec0_lpcg: clock-controller@59d00000 {
		compatible = "fsl,imx8qxp-lpcg";
		reg = <0x59d00000 0x10000>;
		#clock-cells = <1>;
		clocks = <&clk IMX_SC_R_AUDIO_PLL_0 IMX_SC_PM_CLK_MST_BUS>;
		bit-offset = <0>;
		clock-output-names = "aud_rec_clk0_lpcg_clk";
		power-domains = <&pd IMX_SC_R_AUDIO_PLL_0>;
	};

	aud_rec1_lpcg: clock-controller@59d10000 {
		compatible = "fsl,imx8qxp-lpcg";
		reg = <0x59d10000 0x10000>;
		#clock-cells = <1>;
		clocks = <&clk IMX_SC_R_AUDIO_PLL_1 IMX_SC_PM_CLK_MST_BUS>;
		bit-offset = <0>;
		clock-output-names = "aud_rec_clk1_lpcg_clk";
		power-domains = <&pd IMX_SC_R_AUDIO_PLL_1>;
	};

	aud_pll_div0_lpcg: clock-controller@59d20000 {
		compatible = "fsl,imx8qxp-lpcg";
		reg = <0x59d20000 0x10000>;
		#clock-cells = <1>;
		clocks = <&clk IMX_SC_R_AUDIO_PLL_0 IMX_SC_PM_CLK_SLV_BUS>;
		bit-offset = <0>;
		clock-output-names = "aud_pll_div_clk0_lpcg_clk";
		power-domains = <&pd IMX_SC_R_AUDIO_PLL_0>;
	};

	aud_pll_div1_lpcg: clock-controller@59d30000 {
		compatible = "fsl,imx8qxp-lpcg";
		reg = <0x59d30000 0x10000>;
		#clock-cells = <1>;
		clocks = <&clk IMX_SC_R_AUDIO_PLL_1 IMX_SC_PM_CLK_SLV_BUS>;
		bit-offset = <0>;
		clock-output-names = "aud_pll_div_clk1_lpcg_clk";
		power-domains = <&pd IMX_SC_R_AUDIO_PLL_1>;
	};

	mclkout0_lpcg: clock-controller@59d50000 {
		compatible = "fsl,imx8qxp-lpcg";
		reg = <0x59d50000 0x10000>;
		#clock-cells = <1>;
		clocks = <&acm IMX_ADMA_ACM_MCLKOUT0_SEL>;
		bit-offset = <0>;
		clock-output-names = "mclkout0_lpcg_clk";
		power-domains = <&pd IMX_SC_R_MCLK_OUT_0>;
	};

	mclkout1_lpcg: clock-controller@59d60000 {
		compatible = "fsl,imx8qxp-lpcg";
		reg = <0x59d60000 0x10000>;
		#clock-cells = <1>;
		clocks = <&acm IMX_ADMA_ACM_MCLKOUT1_SEL>;
		bit-offset = <0>;
		clock-output-names = "mclkout1_lpcg_clk";
		power-domains = <&pd IMX_SC_R_MCLK_OUT_1>;
	};
};<|MERGE_RESOLUTION|>--- conflicted
+++ resolved
@@ -20,16 +20,6 @@
 	#size-cells = <1>;
 	ranges = <0x59000000 0x0 0x59000000 0x1000000>;
 
-<<<<<<< HEAD
-	audio_ipg_clk: clock-audio-ipg {
-		compatible = "fixed-clock";
-		#clock-cells = <0>;
-		clock-frequency = <175000000>;
-		clock-output-names = "audio_ipg_clk";
-	};
-
-=======
->>>>>>> ccf0a997
 	dsp_lpcg: clock-controller@59580000 {
 		compatible = "fsl,imx8qxp-lpcg";
 		reg = <0x59580000 0x10000>;
@@ -55,11 +45,7 @@
 	};
 
 	acm: acm@59e00000 {
-<<<<<<< HEAD
-		compatible = "nxp,imx8qxp-acm";
-=======
 		compatible = "fsl,imx8qxp-acm";
->>>>>>> ccf0a997
 		reg = <0x59e00000 0x1D0000>;
 		#clock-cells = <1>;
 		power-domains = <&pd IMX_SC_R_AUDIO_CLK_0>,
@@ -79,8 +65,6 @@
 				<&pd IMX_SC_R_SAI_5>,
 				<&pd IMX_SC_R_SPDIF_0>,
 				<&pd IMX_SC_R_MQS_0>;
-<<<<<<< HEAD
-=======
 		clocks = <&aud_rec0_lpcg IMX_LPCG_CLK_0>,
 			 <&aud_rec1_lpcg IMX_LPCG_CLK_0>,
 			 <&aud_pll_div0_lpcg IMX_LPCG_CLK_0>,
@@ -89,7 +73,6 @@
 			      "aud_rec_clk1_lpcg_clk",
 			      "aud_pll_div_clk0_lpcg_clk",
 			      "aud_pll_div_clk1_lpcg_clk";
->>>>>>> ccf0a997
 	};
 
 	asrc0: asrc@59000000 {
@@ -354,186 +337,6 @@
 			<&mqs0_lpcg 0>;
 		clock-names = "core", "mclk";
 		power-domains = <&pd IMX_SC_R_MQS_0>;
-<<<<<<< HEAD
-		status = "disabled";
-	};
-
-	edma0: dma-controller@591F0000 {
-		compatible = "fsl,imx8qm-edma";
-		reg =	<0x591f0000 0x10000>,
-			<0x59200000 0x10000>, /* asrc0 */
-			<0x59210000 0x10000>,
-			<0x59220000 0x10000>,
-			<0x59230000 0x10000>,
-			<0x59240000 0x10000>,
-			<0x59250000 0x10000>,
-			<0x59260000 0x10000>, /* esai0 rx */
-			<0x59270000 0x10000>, /* esai0 tx */
-			<0x59280000 0x10000>, /* spdif0 rx */
-			<0x59290000 0x10000>, /* spdif0 tx */
-			<0x592c0000 0x10000>, /* sai0 rx */
-			<0x592d0000 0x10000>, /* sai0 tx */
-			<0x592e0000 0x10000>, /* sai1 rx */
-			<0x592f0000 0x10000>, /* sai1 tx */
-			<0x59300000 0x10000>, /* sai2 rx */
-			<0x59310000 0x10000>, /* sai3 rx */
-			<0x59350000 0x10000>,
-			<0x59370000 0x10000>;
-		#dma-cells = <3>;
-		shared-interrupt;
-		dma-channels = <18>;
-		interrupts = <GIC_SPI 374 IRQ_TYPE_LEVEL_HIGH>, /* asrc 0 */
-				<GIC_SPI 375 IRQ_TYPE_LEVEL_HIGH>,
-				<GIC_SPI 376 IRQ_TYPE_LEVEL_HIGH>,
-				<GIC_SPI 377 IRQ_TYPE_LEVEL_HIGH>,
-				<GIC_SPI 378 IRQ_TYPE_LEVEL_HIGH>,
-				<GIC_SPI 379 IRQ_TYPE_LEVEL_HIGH>,
-				<GIC_SPI 410 IRQ_TYPE_LEVEL_HIGH>, /* esai0 */
-				<GIC_SPI 410 IRQ_TYPE_LEVEL_HIGH>,
-				<GIC_SPI 457 IRQ_TYPE_LEVEL_HIGH>, /* spdif0 */
-				<GIC_SPI 459 IRQ_TYPE_LEVEL_HIGH>,
-				<GIC_SPI 315 IRQ_TYPE_LEVEL_HIGH>, /* sai0 */
-				<GIC_SPI 315 IRQ_TYPE_LEVEL_HIGH>,
-				<GIC_SPI 317 IRQ_TYPE_LEVEL_HIGH>, /* sai1 */
-				<GIC_SPI 317 IRQ_TYPE_LEVEL_HIGH>,
-				<GIC_SPI 319 IRQ_TYPE_LEVEL_HIGH>, /* sai2 */
-				<GIC_SPI 324 IRQ_TYPE_LEVEL_HIGH>, /* sai3 */
-				<GIC_SPI 391 IRQ_TYPE_LEVEL_HIGH>,
-				<GIC_SPI 393 IRQ_TYPE_LEVEL_HIGH>;
-		interrupt-names = "edma0-chan0-rx", "edma0-chan1-rx", /* asrc0 */
-				"edma0-chan2-rx", "edma0-chan3-tx",
-				"edma0-chan4-tx", "edma0-chan5-tx",
-				"edma0-chan6-rx", "edma0-chan7-tx", /* esai0 */
-				"edma0-chan8-rx", "edma0-chan9-tx", /* spdif0 */
-				"edma0-chan12-rx", "edma0-chan13-tx", /* sai0 */
-				"edma0-chan14-rx", "edma0-chan15-tx", /* sai1 */
-				"edma0-chan16-rx", "edma0-chan17-rx", /* sai2, sai3 */
-				"edma0-chan21-tx",              /* gpt5 */
-				"edma0-chan23-rx";              /* gpt7 */
-		power-domains = <&pd IMX_SC_R_DMA_0_CH0>,
-				<&pd IMX_SC_R_DMA_0_CH1>,
-				<&pd IMX_SC_R_DMA_0_CH2>,
-				<&pd IMX_SC_R_DMA_0_CH3>,
-				<&pd IMX_SC_R_DMA_0_CH4>,
-				<&pd IMX_SC_R_DMA_0_CH5>,
-				<&pd IMX_SC_R_DMA_0_CH6>,
-				<&pd IMX_SC_R_DMA_0_CH7>,
-				<&pd IMX_SC_R_DMA_0_CH8>,
-				<&pd IMX_SC_R_DMA_0_CH9>,
-				<&pd IMX_SC_R_DMA_0_CH12>,
-				<&pd IMX_SC_R_DMA_0_CH13>,
-				<&pd IMX_SC_R_DMA_0_CH14>,
-				<&pd IMX_SC_R_DMA_0_CH15>,
-				<&pd IMX_SC_R_DMA_0_CH16>,
-				<&pd IMX_SC_R_DMA_0_CH17>,
-				<&pd IMX_SC_R_DMA_0_CH21>,
-				<&pd IMX_SC_R_DMA_0_CH23>;
-		power-domain-names = "edma0-chan0", "edma0-chan1",
-				     "edma0-chan2", "edma0-chan3",
-				     "edma0-chan4", "edma0-chan5",
-				     "edma0-chan6", "edma0-chan7",
-				     "edma0-chan8", "edma0-chan9",
-				     "edma0-chan12", "edma0-chan13",
-				     "edma0-chan14", "edma0-chan15",
-				     "edma0-chan16", "edma0-chan17",
-				     "edma0-chan21", "edma0-chan23";
-		status = "okay";
-	};
-
-	edma1: dma-controller@599F0000 {
-		compatible = "fsl,imx8qm-edma";
-		reg =	<0x599F0000 0x10000>,
-			<0x59A00000 0x10000>, /* asrc1 */
-			<0x59A10000 0x10000>,
-			<0x59A20000 0x10000>,
-			<0x59A30000 0x10000>,
-			<0x59A40000 0x10000>,
-			<0x59A50000 0x10000>,
-			<0x59A80000 0x10000>, /* sai4 rx */
-			<0x59A90000 0x10000>, /* sai4 tx */
-			<0x59AA0000 0x10000>; /* sai5 tx */
-		#dma-cells = <3>;
-		shared-interrupt;
-		dma-channels = <9>;
-		interrupts = <GIC_SPI 382 IRQ_TYPE_LEVEL_HIGH>, /* asrc 1 */
-				<GIC_SPI 383 IRQ_TYPE_LEVEL_HIGH>,
-				<GIC_SPI 384 IRQ_TYPE_LEVEL_HIGH>,
-				<GIC_SPI 385 IRQ_TYPE_LEVEL_HIGH>,
-				<GIC_SPI 386 IRQ_TYPE_LEVEL_HIGH>,
-				<GIC_SPI 387 IRQ_TYPE_LEVEL_HIGH>,
-				<GIC_SPI 330 IRQ_TYPE_LEVEL_HIGH>, /* sai4 */
-				<GIC_SPI 330 IRQ_TYPE_LEVEL_HIGH>,
-				<GIC_SPI 332 IRQ_TYPE_LEVEL_HIGH>; /* sai5 */
-		interrupt-names = "edma1-chan0-rx", "edma1-chan1-rx", /* asrc1 */
-				"edma1-chan2-rx", "edma1-chan3-tx",
-				"edma1-chan4-tx", "edma1-chan5-tx",
-				"edma1-chan8-rx", "edma1-chan9-tx", /* sai4 */
-				"edma1-chan10-tx";                 /* sai5 */
-		power-domains = <&pd IMX_SC_R_DMA_1_CH0>,
-				<&pd IMX_SC_R_DMA_1_CH1>,
-				<&pd IMX_SC_R_DMA_1_CH2>,
-				<&pd IMX_SC_R_DMA_1_CH3>,
-				<&pd IMX_SC_R_DMA_1_CH4>,
-				<&pd IMX_SC_R_DMA_1_CH5>,
-				<&pd IMX_SC_R_DMA_1_CH8>,
-				<&pd IMX_SC_R_DMA_1_CH9>,
-				<&pd IMX_SC_R_DMA_1_CH10>;
-		power-domain-names = "edma1-chan0", "edma1-chan1",
-				     "edma1-chan2", "edma1-chan3",
-				     "edma1-chan4", "edma1-chan5",
-				     "edma1-chan8", "edma1-chan9",
-				     "edma1-chan10";
-		status = "okay";
-	};
-
-	asrc0_lpcg: clock-controller@59400000 {
-		compatible = "fsl,imx8qxp-lpcg";
-		reg = <0x59400000 0x10000>;
-		#clock-cells = <1>;
-		clocks = <&audio_ipg_clk>;
-		bit-offset = <16>;
-		clock-output-names = "asrc0_lpcg_ipg_clk";
-		power-domains = <&pd IMX_SC_R_ASRC_0>;
-	};
-
-	esai0_lpcg: clock-controller@59410000 {
-		compatible = "fsl,imx8qxp-lpcg";
-		reg = <0x59410000 0x10000>;
-		#clock-cells = <1>;
-		clocks = <&acm IMX_ADMA_ACM_ESAI0_MCLK_SEL>,
-			 <&audio_ipg_clk>;
-		bit-offset = <0 16>;
-		clock-output-names = "esai0_lpcg_extal_clk",
-				     "esai0_lpcg_ipg_clk";
-		power-domains = <&pd IMX_SC_R_ESAI_0>;
-	};
-
-	spdif0_lpcg: clock-controller@59420000 {
-		compatible = "fsl,imx8qxp-lpcg";
-		reg = <0x59420000 0x10000>;
-		#clock-cells = <1>;
-		clocks = <&acm IMX_ADMA_ACM_SPDIF0_TX_CLK_SEL>,
-			 <&audio_ipg_clk>;
-		bit-offset = <0 16>;
-		clock-output-names = "spdif0_lpcg_tx_clk",
-				     "spdif0_lpcg_gclkw";
-		power-domains = <&pd IMX_SC_R_SPDIF_0>;
-	};
-
-	spdif1_lpcg: clock-controller@59430000 {
-		compatible = "fsl,imx8qxp-lpcg";
-		reg = <0x59430000 0x10000>;
-		#clock-cells = <1>;
-		clocks = <&acm IMX_ADMA_ACM_SPDIF1_TX_CLK_SEL>,
-			 <&audio_ipg_clk>;
-		bit-offset = <0 16>;
-		clock-output-names = "spdif1_lpcg_tx_clk",
-				     "spdif1_lpcg_gclkw";
-		power-domains = <&pd IMX_SC_R_SPDIF_1>;
-		status = "disabled";
-	};
-
-=======
 		status = "disabled";
 	};
 
@@ -712,7 +515,6 @@
 		status = "disabled";
 	};
 
->>>>>>> ccf0a997
 	sai0_lpcg: clock-controller@59440000 {
 		compatible = "fsl,imx8qxp-lpcg";
 		reg = <0x59440000 0x10000>;
