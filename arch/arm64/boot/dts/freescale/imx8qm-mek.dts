// SPDX-License-Identifier: GPL-2.0+
/*
 * Copyright 2018-2019 NXP
 *	Dong Aisheng <aisheng.dong@nxp.com>
 */

/dts-v1/;

#include <dt-bindings/usb/pd.h>
#include "imx8qm.dtsi"

/ {
	model = "Freescale i.MX8QM MEK";
	compatible = "fsl,imx8qm-mek", "fsl,imx8qm";

	chosen {
		stdout-path = &lpuart0;
	};

	memory@80000000 {
		device_type = "memory";
		reg = <0x00000000 0x80000000 0 0x40000000>;
	};

<<<<<<< HEAD
	lvds_backlight0: lvds_backlight@0 {
=======
	lvds_backlight0: lvds-backlight-0 {
>>>>>>> ccf0a997
		compatible = "pwm-backlight";
		pwms = <&pwm_lvds0 0 100000 0>;

		brightness-levels = < 0  1  2  3  4  5  6  7  8  9
				     10 11 12 13 14 15 16 17 18 19
				     20 21 22 23 24 25 26 27 28 29
				     30 31 32 33 34 35 36 37 38 39
				     40 41 42 43 44 45 46 47 48 49
				     50 51 52 53 54 55 56 57 58 59
				     60 61 62 63 64 65 66 67 68 69
				     70 71 72 73 74 75 76 77 78 79
				     80 81 82 83 84 85 86 87 88 89
				     90 91 92 93 94 95 96 97 98 99
				    100>;
		default-brightness-level = <80>;
	};

<<<<<<< HEAD
	lvds_backlight1: lvds_backlight@1 {
=======
	lvds_backlight1: lvds-backlight-1 {
>>>>>>> ccf0a997
		compatible = "pwm-backlight";
		pwms = <&pwm_lvds1 0 100000 0>;

		brightness-levels = < 0  1  2  3  4  5  6  7  8  9
				     10 11 12 13 14 15 16 17 18 19
				     20 21 22 23 24 25 26 27 28 29
				     30 31 32 33 34 35 36 37 38 39
				     40 41 42 43 44 45 46 47 48 49
				     50 51 52 53 54 55 56 57 58 59
				     60 61 62 63 64 65 66 67 68 69
				     70 71 72 73 74 75 76 77 78 79
				     80 81 82 83 84 85 86 87 88 89
				     90 91 92 93 94 95 96 97 98 99
				    100>;
		default-brightness-level = <80>;
	};

	modem_reset: modem-reset {
		compatible = "gpio-reset";
		pinctrl-names = "default", "sleep";
		pinctrl-0 = <&pinctrl_modem_reset>;
		pinctrl-1 = <&pinctrl_modem_reset_sleep>;
		reset-gpios = <&lsio_gpio4 22 GPIO_ACTIVE_LOW>;
		reset-delay-us = <2000>;
		reset-post-delay-ms = <40>;
		#reset-cells = <0>;
	};

	cbtl04gp {
		compatible = "nxp,cbtl04gp";
		pinctrl-names = "default";
		pinctrl-0 = <&pinctrl_typec_mux>;
		switch-gpios = <&lsio_gpio4 6 GPIO_ACTIVE_LOW>;
		reset-gpios = <&lsio_gpio4 19 GPIO_ACTIVE_HIGH>;
		orientation-switch;

		port {
			usb3_data_ss: endpoint {
				remote-endpoint = <&typec_con_ss>;
			};
		};
	};

	reserved-memory {
		#address-cells = <2>;
		#size-cells = <2>;
		ranges;

		gpu_reserved: gpu_reserved@8800000000 {
			no-map;
			reg = <0x8 0x80000000 0 0x10000000>;
		};

		decoder_boot: decoder_boot@84000000 {
			no-map;
			reg = <0 0x84000000 0 0x2000000>;
		};
		encoder1_boot: encoder1_boot@86000000 {
			no-map;
			reg = <0 0x86000000 0 0x200000>;
		};
		encoder2_boot: encoder2_boot@86200000 {
			no-map;
			reg = <0 0x86200000 0 0x200000>;
		};
		decoder_rpc: decoder_rpc@92000000 {
			no-map;
			reg = <0 0x92000000 0 0x100000>;
		};
		dsp_reserved: dsp@92400000 {
			reg = <0 0x92400000 0 0x1000000>;
			no-map;
		};
<<<<<<< HEAD
		dsp_reserved_heap: dsp_reserved_heap {
=======
		dsp_reserved_heap: dsp_reserved_heap@93400000 {
>>>>>>> ccf0a997
			reg = <0 0x93400000 0 0xef0000>;
			no-map;
		};
		dsp_vdev0vring0: vdev0vring0@942f0000 {
			reg = <0 0x942f0000 0 0x8000>;
			no-map;
		};
		dsp_vdev0vring1: vdev0vring1@942f8000 {
			reg = <0 0x942f8000 0 0x8000>;
			no-map;
		};
		dsp_vdev0buffer: vdev0buffer@94300000 {
			compatible = "shared-dma-pool";
			reg = <0 0x94300000 0 0x100000>;
			no-map;
		};
		encoder1_rpc: encoder1_rpc@94400000 {
			no-map;
			reg = <0 0x94400000 0 0x700000>;
		};
		encoder2_rpc: encoder1_rpc@94b00000 {
			no-map;
			reg = <0 0x94b00000 0 0x700000>;
		};

		/* global autoconfigured region for contiguous allocations */
		linux,cma {
			compatible = "shared-dma-pool";
			reusable;
			size = <0 0x3c000000>;
			alloc-ranges = <0 0xc0000000 0 0x3c000000>;
			linux,cma-default;
		};

	};

	reg_fec2_supply: fec2_nvcc {
		compatible = "regulator-fixed";
		regulator-name = "fec2_nvcc";
		regulator-min-microvolt = <1800000>;
		regulator-max-microvolt = <1800000>;
		gpio = <&max7322 0 GPIO_ACTIVE_HIGH>;
		enable-active-high;
	};

	reg_pciea: regulator-pcie {
		compatible = "regulator-fixed";
		pinctrl-names = "default";
		pinctrl-0 = <&pinctrl_pciea_reg>;
		regulator-name = "mpcie_3v3";
		regulator-min-microvolt = <3300000>;
		regulator-max-microvolt = <3300000>;
		gpio = <&lsio_gpio1 13 GPIO_ACTIVE_HIGH>;
		enable-active-high;
		regulator-always-on;
	};

	reg_usb_otg1_vbus: regulator-usbotg1-vbus {
		compatible = "regulator-fixed";
		regulator-name = "usb_otg1_vbus";
		regulator-min-microvolt = <5000000>;
		regulator-max-microvolt = <5000000>;
		gpio = <&lsio_gpio4 3 GPIO_ACTIVE_HIGH>;
		enable-active-high;
	};

	reg_usdhc2_vmmc: usdhc2-vmmc {
		compatible = "regulator-fixed";
		regulator-name = "SD1_SPWR";
		regulator-min-microvolt = <3000000>;
		regulator-max-microvolt = <3000000>;
		gpio = <&lsio_gpio4 7 GPIO_ACTIVE_HIGH>;
		off-on-delay-us = <4800>;
		enable-active-high;
	};

	reg_can01_en: regulator-can01-gen {
		compatible = "regulator-fixed";
		regulator-name = "can01-en";
		regulator-min-microvolt = <3300000>;
		regulator-max-microvolt = <3300000>;
		gpio = <&pca6416 3 GPIO_ACTIVE_HIGH>;
		enable-active-high;
	};

	reg_can2_en: regulator-can2-gen {
		compatible = "regulator-fixed";
		regulator-name = "can2-en";
		regulator-min-microvolt = <3300000>;
		regulator-max-microvolt = <3300000>;
		gpio = <&pca6416 4 GPIO_ACTIVE_HIGH>;
		enable-active-high;
	};

	reg_can01_stby: regulator-can01-stby {
		compatible = "regulator-fixed";
		regulator-name = "can01-stby";
		regulator-min-microvolt = <3300000>;
		regulator-max-microvolt = <3300000>;
		gpio = <&pca6416 5 GPIO_ACTIVE_HIGH>;
		enable-active-high;
		vin-supply = <&reg_can01_en>;
	};

	reg_can2_stby: regulator-can2-stby {
		compatible = "regulator-fixed";
		regulator-name = "can2-stby";
		regulator-min-microvolt = <3300000>;
		regulator-max-microvolt = <3300000>;
		gpio = <&pca6416 6 GPIO_ACTIVE_HIGH>;
		enable-active-high;
		vin-supply = <&reg_can2_en>;
	};

	reg_vref_1v8: regulator-adc-vref {
		compatible = "regulator-fixed";
		regulator-name = "vref_1v8";
		regulator-min-microvolt = <1800000>;
		regulator-max-microvolt = <1800000>;
	};

<<<<<<< HEAD
	reg_audio: fixedregulator@2 {
=======
	reg_audio: regulator-reg-audio {
>>>>>>> ccf0a997
		compatible = "regulator-fixed";
		regulator-name = "cs42888_supply";
		regulator-min-microvolt = <3300000>;
		regulator-max-microvolt = <3300000>;
		regulator-always-on;
	};

	bt_sco_codec: bt_sco_codec {
		#sound-dai-cells = <1>;
		compatible = "linux,bt-sco";
	};

	sound-bt-sco {
		compatible = "simple-audio-card";
		simple-audio-card,name = "bt-sco-audio";
		simple-audio-card,format = "dsp_a";
		simple-audio-card,bitclock-inversion;
		simple-audio-card,frame-master = <&btcpu>;
		simple-audio-card,bitclock-master = <&btcpu>;

		btcpu: simple-audio-card,cpu {
			sound-dai = <&sai0>;
			dai-tdm-slot-num = <2>;
			dai-tdm-slot-width = <16>;
		};

		simple-audio-card,codec {
			sound-dai = <&bt_sco_codec 1>;
		};
	};

	sound-cs42888 {
		compatible = "fsl,imx8qm-mek-cs42888",
				 "fsl,imx-audio-cs42888";
		model = "imx-cs42888";
		audio-cpu = <&esai0>;
		audio-codec = <&cs42888>;
		audio-asrc = <&asrc0>;
		audio-routing =
			"Line Out Jack", "AOUT1L",
			"Line Out Jack", "AOUT1R",
			"Line Out Jack", "AOUT2L",
			"Line Out Jack", "AOUT2R",
			"Line Out Jack", "AOUT3L",
			"Line Out Jack", "AOUT3R",
			"Line Out Jack", "AOUT4L",
			"Line Out Jack", "AOUT4R",
			"AIN1L", "Line In Jack",
			"AIN1R", "Line In Jack",
			"AIN2L", "Line In Jack",
			"AIN2R", "Line In Jack";
		status = "okay";
	};

	sound-wm8960 {
		compatible = "fsl,imx8qm-mek-wm8960",
			   "fsl,imx-audio-wm8960";
		model = "wm8960-audio";
		audio-cpu = <&sai1>;
		audio-codec = <&wm8960>;
		hp-det-gpio = <&lsio_gpio0 31 GPIO_ACTIVE_HIGH>;
		audio-routing =
			"Headphone Jack", "HP_L",
			"Headphone Jack", "HP_R",
			"Ext Spk", "SPK_LP",
			"Ext Spk", "SPK_LN",
			"Ext Spk", "SPK_RP",
			"Ext Spk", "SPK_RN",
			"LINPUT1", "Mic Jack",
			"Mic Jack", "MICB";
	};

<<<<<<< HEAD
	cm4 {
		#address-cells = <1>;
		#size-cells = <0>;
		compatible = "simple-bus";

		imx8qm_cm40: imx8qm_cm4@0 {
			compatible = "fsl,imx8qm-cm4";
			rsc-da = <0x90000000>;
			mbox-names = "tx", "rx", "rxdb";
			mboxes = <&lsio_mu5 0 1
				  &lsio_mu5 1 1
				  &lsio_mu5 3 1>;
			memory-region = <&vdevbuffer>, <&vdev0vring0>, <&vdev0vring1>,
					<&vdev1vring0>, <&vdev1vring1>, <&rsc_table0>;
			fsl,resource-id = <IMX_SC_R_M4_0_PID0>;
			fsl,entry-address = <0x34fe0000>;
			status = "okay";
			power-domains = <&pd IMX_SC_R_M4_0_PID0>,
					<&pd IMX_SC_R_M4_0_MU_1A>;
		};

		imx8qm_cm41: imx8x_cm4@1 {
			compatible = "fsl,imx8qm-cm4";
			rsc-da = <0x90100000>;
			mbox-names = "tx", "rx", "rxdb";
			mboxes = <&lsio_mu6 0 1
				  &lsio_mu6 1 1
				  &lsio_mu6 3 1>;
			memory-region = <&vdevbuffer>, <&vdev2vring0>, <&vdev2vring1>,
					<&vdev3vring0>, <&vdev3vring1>, <&rsc_table1>;
			fsl,resource-id = <IMX_SC_R_M4_1_PID0>;
			fsl,entry-address = <0x38fe0000>;
			status = "okay";
			power-domains = <&pd IMX_SC_R_M4_1_PID0>,
					<&pd IMX_SC_R_M4_1_MU_1A>;
		};
=======
	imx8qm_cm40: imx8qm-cm4-0 {
		compatible = "fsl,imx8qm-cm4";
		rsc-da = <0x90000000>;
		mbox-names = "tx", "rx", "rxdb";
		mboxes = <&lsio_mu5 0 1
			  &lsio_mu5 1 1
			  &lsio_mu5 3 1>;
		memory-region = <&vdevbuffer>, <&vdev0vring0>, <&vdev0vring1>,
				<&vdev1vring0>, <&vdev1vring1>, <&rsc_table0>;
		fsl,resource-id = <IMX_SC_R_M4_0_PID0>;
		fsl,entry-address = <0x34fe0000>;
		status = "okay";
		power-domains = <&pd IMX_SC_R_M4_0_PID0>,
				<&pd IMX_SC_R_M4_0_MU_1A>;
	};

	imx8qm_cm41: imx8m-cm4-1 {
		compatible = "fsl,imx8qm-cm4";
		rsc-da = <0x90100000>;
		mbox-names = "tx", "rx", "rxdb";
		mboxes = <&lsio_mu6 0 1
			  &lsio_mu6 1 1
			  &lsio_mu6 3 1>;
		memory-region = <&vdevbuffer>, <&vdev2vring0>, <&vdev2vring1>,
				<&vdev3vring0>, <&vdev3vring1>, <&rsc_table1>;
		fsl,resource-id = <IMX_SC_R_M4_1_PID0>;
		fsl,entry-address = <0x38fe0000>;
		status = "okay";
		power-domains = <&pd IMX_SC_R_M4_1_PID0>,
				<&pd IMX_SC_R_M4_1_MU_1A>;
>>>>>>> ccf0a997
	};

	reserved-memory {
		#address-cells = <2>;
		#size-cells = <2>;
		ranges;

		vdev0vring0: vdev0vring0@90000000 {
			reg = <0 0x90000000 0 0x8000>;
			no-map;
		};

		vdev0vring1: vdev0vring1@90008000 {
			reg = <0 0x90008000 0 0x8000>;
			no-map;
		};

		vdev1vring0: vdev1vring0@90010000 {
			reg = <0 0x90010000 0 0x8000>;
			no-map;
		};

		vdev1vring1: vdev1vring1@90018000 {
			reg = <0 0x90018000 0 0x8000>;
			no-map;
		};

		rsc_table0: rsc-table@900ff000 {
			reg = <0 0x900ff000 0 0x1000>;
			no-map;
		};

<<<<<<< HEAD
		vdevbuffer: vdevbuffer {
=======
		vdevbuffer: vdevbuffer@90400000 {
>>>>>>> ccf0a997
                        compatible = "shared-dma-pool";
			reg = <0 0x90400000 0 0x100000>;
			no-map;
		};

		vdev2vring0: vdev0vring0@90100000 {
			reg = <0 0x90100000 0 0x8000>;
			no-map;
		};

		vdev2vring1: vdev0vring1@90108000 {
			reg = <0 0x90108000 0 0x8000>;
			no-map;
		};

		vdev3vring0: vdev1vring0@90110000 {
			reg = <0 0x90110000 0 0x8000>;
			no-map;
		};

		vdev3vring1: vdev1vring1@90118000 {
			reg = <0 0x90118000 0 0x8000>;
			no-map;
		};

		rsc_table1: rsc-table@901ff000 {
			reg = <0 0x901ff000 0 0x1000>;
			no-map;
		};
	};

	/*
	 * this dummy i2c mux.
	 * gpio actually will not impact selection.
	 * at actual boards, only 1 devices connectted.
	 * I2C client driver will check ID when probe.
	 * Only matched ID's driver probe successfully.
	 */
	i2cvmux: i2cmux {
		compatible = "i2c-mux-gpio";
		#address-cells = <1>;
		#size-cells = <0>;
		mux-gpios = <&lsio_gpio5 1 GPIO_ACTIVE_HIGH>; /* use an unused gpio */
		i2c-parent = <&i2c0>;

		i2c@1 {
			reg = <1>;
			#address-cells = <1>;
			#size-cells = <0>;
			fxos8700@1e {
				compatible = "nxp,fxos8700";
				reg = <0x1e>;
				interrupt-open-drain;
			};
		};

		i2c@0 { /* Rev D */
			reg = <0>;
			#address-cells = <1>;
			#size-cells = <0>;
			lsm303arg@1e {
				compatible = "st,lsm303agr-magn";
				reg = <0x1e>;
				st,drdy-int-pin = <1>;
				interrupt-parent = <&lsio_gpio4>;
				interrupt-open-drain;
				interrupts = <11 IRQ_TYPE_LEVEL_LOW>;
			};
		};
	};

};

&lsio_mu5 {
	status = "okay";
};

&lsio_mu6 {
	status = "okay";
};

&adc0 {
	pinctrl-names = "default";
	pinctrl-0 = <&pinctrl_adc0>;
	vref-supply = <&reg_vref_1v8>;
	status = "okay";
};

&cm41_i2c {
	#address-cells = <1>;
	#size-cells = <0>;
	clock-frequency = <100000>;
	pinctrl-names = "default";
	pinctrl-0 = <&pinctrl_cm41_i2c>;
	status = "okay";

	pca6416: gpio@20 {
		compatible = "ti,tca6416";
		reg = <0x20>;
		gpio-controller;
		#gpio-cells = <2>;
	};

	cs42888: cs42888@48 {
		compatible = "cirrus,cs42888";
		reg = <0x48>;
		clocks = <&mclkout0_lpcg 0>;
		clock-names = "mclk";
		VA-supply = <&reg_audio>;
		VD-supply = <&reg_audio>;
		VLS-supply = <&reg_audio>;
		VLC-supply = <&reg_audio>;
		reset-gpio = <&lsio_gpio4 25 GPIO_ACTIVE_LOW>;
		assigned-clocks = <&clk IMX_SC_R_AUDIO_PLL_0 IMX_SC_PM_CLK_PLL>,
				<&clk IMX_SC_R_AUDIO_PLL_0 IMX_SC_PM_CLK_SLV_BUS>,
				<&clk IMX_SC_R_AUDIO_PLL_0 IMX_SC_PM_CLK_MST_BUS>,
				<&mclkout0_lpcg 0>;
		assigned-clock-rates = <786432000>, <49152000>, <12288000>, <12288000>;
		fsl,txs-rxm;
		status = "okay";
	};
};

&cm41_intmux {
	status = "okay";
};

&dc0_pc {
	status = "okay";
};

&dc0_prg1 {
	status = "okay";
};

&dc0_prg2 {
	status = "okay";

};

&dc0_prg3 {
	status = "okay";
};

&dc0_prg4 {
	status = "okay";
};

&dc0_prg5 {
	status = "okay";
};

&dc0_prg6 {
	status = "okay";
};

&dc0_prg7 {
	status = "okay";
};

&dc0_prg8 {
	status = "okay";
};

&dc0_prg9 {
	status = "okay";
};

&dc0_dpr1_channel1 {
	status = "okay";
};

&dc0_dpr1_channel2 {
	status = "okay";
};

&dc0_dpr1_channel3 {
	status = "okay";
};

&dc0_dpr2_channel1 {
	status = "okay";
};

&dc0_dpr2_channel2 {
	status = "okay";
};

&dc0_dpr2_channel3 {
	status = "okay";
};

&dpu1 {
	status = "okay";
};

&dsp {
	compatible = "fsl,imx8qm-hifi4";
	memory-region = <&dsp_vdev0buffer>, <&dsp_vdev0vring0>,
			<&dsp_vdev0vring1>, <&dsp_reserved>;
	status = "okay";
};

&asrc0 {
	fsl,asrc-rate  = <48000>;
	status = "okay";
};

&amix {
	status = "okay";
};

&esai0 {
	pinctrl-names = "default";
	pinctrl-0 = <&pinctrl_esai0>;
	assigned-clocks = <&acm IMX_ADMA_ACM_ESAI0_MCLK_SEL>,
			<&clk IMX_SC_R_AUDIO_PLL_0 IMX_SC_PM_CLK_PLL>,
			<&clk IMX_SC_R_AUDIO_PLL_0 IMX_SC_PM_CLK_SLV_BUS>,
			<&clk IMX_SC_R_AUDIO_PLL_0 IMX_SC_PM_CLK_MST_BUS>,
			<&esai0_lpcg 0>;
	assigned-clock-parents = <&aud_pll_div0_lpcg 0>;
	assigned-clock-rates = <0>, <786432000>, <49152000>, <12288000>, <49152000>;
	fsl,txm-rxs;
	status = "okay";
};

&sai0 {
	#sound-dai-cells = <0>;
	assigned-clocks = <&clk IMX_SC_R_AUDIO_PLL_0 IMX_SC_PM_CLK_PLL>,
			<&clk IMX_SC_R_AUDIO_PLL_0 IMX_SC_PM_CLK_SLV_BUS>,
			<&clk IMX_SC_R_AUDIO_PLL_0 IMX_SC_PM_CLK_MST_BUS>,
			<&sai0_lpcg 0>;
	assigned-clock-rates = <786432000>, <49152000>, <12288000>, <49152000>;
	pinctrl-names = "default";
	pinctrl-0 = <&pinctrl_sai0>;
	status = "okay";
};

&sai1 {
	assigned-clocks = <&clk IMX_SC_R_AUDIO_PLL_0 IMX_SC_PM_CLK_PLL>,
			<&clk IMX_SC_R_AUDIO_PLL_0 IMX_SC_PM_CLK_SLV_BUS>,
			<&clk IMX_SC_R_AUDIO_PLL_0 IMX_SC_PM_CLK_MST_BUS>,
			<&sai1_lpcg 0>; /* FIXME: should be sai1, original code is 0 */
	assigned-clock-rates = <786432000>, <49152000>, <12288000>, <49152000>;
	pinctrl-names = "default";
	pinctrl-0 = <&pinctrl_sai1>;
	status = "okay";
};

&sai6 {
	assigned-clocks = <&acm IMX_ADMA_ACM_SAI6_MCLK_SEL>,
			<&clk IMX_SC_R_AUDIO_PLL_1 IMX_SC_PM_CLK_PLL>,
			<&clk IMX_SC_R_AUDIO_PLL_1 IMX_SC_PM_CLK_SLV_BUS>,
			<&clk IMX_SC_R_AUDIO_PLL_1 IMX_SC_PM_CLK_MST_BUS>,
			<&sai6_lpcg 0>;
	assigned-clock-parents = <&aud_pll_div1_lpcg 0>;
	assigned-clock-rates = <0>, <786432000>, <98304000>, <12288000>, <98304000>;
	fsl,sai-asynchronous;
	fsl,txm-rxs;
	status = "okay";
};

&sai7 {
	assigned-clocks = <&acm IMX_ADMA_ACM_SAI7_MCLK_SEL>,
			<&clk IMX_SC_R_AUDIO_PLL_1 IMX_SC_PM_CLK_PLL>,
			<&clk IMX_SC_R_AUDIO_PLL_1 IMX_SC_PM_CLK_SLV_BUS>,
			<&clk IMX_SC_R_AUDIO_PLL_1 IMX_SC_PM_CLK_MST_BUS>,
			<&sai7_lpcg 0>;
	assigned-clock-parents = <&aud_pll_div1_lpcg 0>;
	assigned-clock-rates = <0>, <786432000>, <98304000>, <12288000>, <98304000>;
	fsl,sai-asynchronous;
	fsl,txm-rxs;
	status = "okay";
};

&pwm_lvds0 {
	pinctrl-names = "default";
	pinctrl-0 = <&pinctrl_pwm_lvds0>;
	status = "okay";
};

&i2c1_lvds0 {
	#address-cells = <1>;
	#size-cells = <0>;
	pinctrl-names = "default";
	pinctrl-0 = <&pinctrl_lvds0_lpi2c1>;
	clock-frequency = <100000>;
	status = "okay";

	lvds-to-hdmi-bridge@4c {
		compatible = "ite,it6263";
		reg = <0x4c>;

		port {
			it6263_0_in: endpoint {
				remote-endpoint = <&lvds0_out>;
			};
		};
	};
};

&ldb1_phy {
	status = "okay";
};

&ldb1 {
	status = "okay";

	lvds-channel@0 {
		fsl,data-mapping = "jeida";
		fsl,data-width = <24>;
		status = "okay";

		port@1 {
			reg = <1>;

			lvds0_out: endpoint {
				remote-endpoint = <&it6263_0_in>;
			};
		};
	};
};

&i2c0_mipi0 {
	#address-cells = <1>;
	#size-cells = <0>;
        pinctrl-names = "default";
        pinctrl-0 = <&pinctrl_mipi0_lpi2c0>;
	clock-frequency = <100000>;
	status = "okay";

	adv_bridge0: adv7535@3d {
<<<<<<< HEAD
		#address-cells = <1>;
		#size-cells = <0>;

=======
>>>>>>> ccf0a997
		compatible = "adi,adv7535";
		reg = <0x3d>;
		adi,addr-cec = <0x3b>;
		adi,dsi-lanes = <4>;
		adi,dsi-channel = <1>;
		interrupt-parent = <&lsio_gpio1>;
		interrupts = <19 IRQ_TYPE_LEVEL_LOW>;
		status = "okay";

<<<<<<< HEAD
		port@0 {
			reg = <0>;
=======
		port {
>>>>>>> ccf0a997
			adv7535_0_in: endpoint {
				remote-endpoint = <&mipi0_adv_out>;
			};
		};
	};
};

&mipi0_dphy {
	status = "okay";
};

&mipi0_dsi_host {
	status = "okay";

	ports {
		port@1 {
			reg = <1>;
			mipi0_adv_out: endpoint {
				remote-endpoint = <&adv7535_0_in>;
			};
		};
	};
};

&i2c0_mipi1 {
	#address-cells = <1>;
	#size-cells = <0>;
        pinctrl-names = "default";
        pinctrl-0 = <&pinctrl_mipi1_lpi2c0>;
	clock-frequency = <100000>;
	status = "okay";

	adv_bridge1: adv7535@3d {
<<<<<<< HEAD
		#address-cells = <1>;
		#size-cells = <0>;

=======
>>>>>>> ccf0a997
		compatible = "adi,adv7535";
		reg = <0x3d>;
		adi,addr-cec = <0x3b>;
		adi,dsi-lanes = <4>;
		adi,dsi-channel = <1>;
		interrupt-parent = <&lsio_gpio1>;
		interrupts = <23 IRQ_TYPE_LEVEL_LOW>;
		status = "okay";

<<<<<<< HEAD
		port@0 {
			reg = <0>;
=======
		port {
>>>>>>> ccf0a997
			adv7535_1_in: endpoint {
				remote-endpoint = <&mipi1_adv_out>;
			};
		};
	};
};

&mipi1_dphy {
	status = "okay";
};

&mipi1_dsi_host {
	status = "okay";

	ports {
		port@1 {
			reg = <1>;
			mipi1_adv_out: endpoint {
				remote-endpoint = <&adv7535_1_in>;
			};
		};
	};
};

&dc1_pc {
	status = "okay";
};

&dc1_prg1 {
	status = "okay";
};

&dc1_prg2 {
	status = "okay";

};

&dc1_prg3 {
	status = "okay";
};

&dc1_prg4 {
	status = "okay";
};

&dc1_prg5 {
	status = "okay";
};

&dc1_prg6 {
	status = "okay";
};

&dc1_prg7 {
	status = "okay";
};

&dc1_prg8 {
	status = "okay";
};

&dc1_prg9 {
	status = "okay";
};

&dc1_dpr1_channel1 {
	status = "okay";
};

&dc1_dpr1_channel2 {
	status = "okay";
};

&dc1_dpr1_channel3 {
	status = "okay";
};

&dc1_dpr2_channel1 {
	status = "okay";
};

&dc1_dpr2_channel2 {
	status = "okay";
};

&dc1_dpr2_channel3 {
	status = "okay";
};

&dpu2 {
	status = "okay";
};

&pwm_lvds1 {
	pinctrl-names = "default";
	pinctrl-0 = <&pinctrl_pwm_lvds1>;
	status = "okay";
};

&i2c1_lvds1 {
	#address-cells = <1>;
	#size-cells = <0>;
	pinctrl-names = "default";
	pinctrl-0 = <&pinctrl_lvds1_lpi2c1>;
	clock-frequency = <100000>;
	status = "okay";

	lvds-to-hdmi-bridge@4c {
		compatible = "ite,it6263";
		reg = <0x4c>;

		port {
			it6263_1_in: endpoint {
				remote-endpoint = <&lvds1_out>;
			};
		};
	};
};

&ldb2_phy {
	status = "okay";
};

&ldb2 {
	status = "okay";

	lvds-channel@0 {
		fsl,data-mapping = "jeida";
		fsl,data-width = <24>;
		status = "okay";

		port@1 {
			reg = <1>;

			lvds1_out: endpoint {
				remote-endpoint = <&it6263_1_in>;
			};
		};
	};
};

&lpspi2 {
	#address-cells = <1>;
	#size-cells = <0>;
	fsl,spi-num-chipselects = <1>;
	pinctrl-names = "default";
	pinctrl-0 = <&pinctrl_lpspi2 &pinctrl_lpspi2_cs>;
	cs-gpios = <&lsio_gpio3 10 GPIO_ACTIVE_LOW>;
	status = "okay";

	spidev0: spi@0 {
		reg = <0>;
		compatible = "rohm,dh2228fv";
		spi-max-frequency = <30000000>;
	};
};

&emvsim0 {
	pinctrl-names = "default";
	pinctrl-0 = <&pinctrl_sim0>;
	status = "okay";
};

&lpuart0 {
	pinctrl-names = "default";
	pinctrl-0 = <&pinctrl_lpuart0>;
	status = "okay";
};

&lpuart1 { /* BT */
	pinctrl-names = "default";
	pinctrl-0 = <&pinctrl_lpuart1>;
	resets = <&modem_reset>;
	status = "okay";

	bluetooth {
		compatible = "nxp,88w8987-bt";
	};
};

&lpuart2 { /* Dbg console */
	pinctrl-names = "default";
	pinctrl-0 = <&pinctrl_lpuart2>;
	status = "disabled";
};

&lpuart3 { /* MKbus */
	pinctrl-names = "default";
	pinctrl-0 = <&pinctrl_lpuart3>;
	status = "disabled";
};

&flexcan1 {
	pinctrl-names = "default";
	pinctrl-0 = <&pinctrl_flexcan1>;
	xceiver-supply = <&reg_can01_stby>;
	status = "okay";
};

&flexcan2 {
	pinctrl-names = "default";
	pinctrl-0 = <&pinctrl_flexcan2>;
	xceiver-supply = <&reg_can01_stby>;
	status = "okay";
};

&flexcan3 {
	pinctrl-names = "default";
	pinctrl-0 = <&pinctrl_flexcan3>;
	xceiver-supply = <&reg_can2_stby>;
	status = "okay";
};

&fec1 {
	pinctrl-names = "default";
	pinctrl-0 = <&pinctrl_fec1>;
	phy-mode = "rgmii-txid";
	phy-handle = <&ethphy0>;
	fsl,magic-packet;
	nvmem-cells = <&fec_mac0>;
	nvmem-cell-names = "mac-address";
	rx-internal-delay-ps = <2000>;
	status = "okay";

	mdio {
		#address-cells = <1>;
		#size-cells = <0>;

		ethphy0: ethernet-phy@0 {
			compatible = "ethernet-phy-ieee802.3-c22";
			reg = <0>;
			qca,disable-smarteee;
			vddio-supply = <&vddio0>;

			vddio0: vddio-regulator {
				regulator-min-microvolt = <1800000>;
				regulator-max-microvolt = <1800000>;
			};
		};

		ethphy1: ethernet-phy@1 {
			compatible = "ethernet-phy-ieee802.3-c22";
			reg = <1>;
			qca,disable-smarteee;
			vddio-supply = <&vddio1>;

			vddio1: vddio-regulator {
				regulator-min-microvolt = <1800000>;
				regulator-max-microvolt = <1800000>;
			};
		};
	};
};

&fec2 {
	pinctrl-names = "default";
	pinctrl-0 = <&pinctrl_fec2>;
	phy-mode = "rgmii-txid";
	phy-handle = <&ethphy1>;
	phy-supply = <&reg_fec2_supply>;
	fsl,magic-packet;
	nvmem-cells = <&fec_mac1>;
	nvmem-cell-names = "mac-address";
	rx-internal-delay-ps = <2000>;
	status = "okay";
};

&flexspi0 {
	pinctrl-names = "default";
	pinctrl-0 = <&pinctrl_flexspi0>;
	nxp,fspi-dll-slvdly = <4>;
	status = "okay";

	flash0: mt35xu512aba@0 {
		reg = <0>;
		#address-cells = <1>;
		#size-cells = <1>;
		compatible = "jedec,spi-nor";
		spi-max-frequency = <133000000>;
		spi-tx-bus-width = <8>;
		spi-rx-bus-width = <8>;
	};
};

&phyx2_0{
	fsl,refclk-pad-mode = <IMX8_PCIE_REFCLK_PAD_INPUT>;
	status = "okay";
};

&phyx2_1{
	fsl,refclk-pad-mode = <IMX8_PCIE_REFCLK_PAD_INPUT>;
	status = "okay";
};

&phyx1{
	fsl,refclk-pad-mode = <IMX8_PCIE_REFCLK_PAD_INPUT>;
	status = "okay";
};

&pciea{
	pinctrl-names = "default";
	pinctrl-0 = <&pinctrl_pciea>;
	reset-gpio = <&lsio_gpio4 29 GPIO_ACTIVE_LOW>;
<<<<<<< HEAD
	vpcie-supply = <&reg_pciea>;
	status = "okay";

	wifi_wake_host {
		compatible = "nxp,wifi-wake-host";
		interrupt-parent = <&lsio_gpio4>;
		interrupts = <28 IRQ_TYPE_LEVEL_LOW>;
		interrupt-names = "host-wake";
	};
=======
	host-wake-gpio = <&lsio_gpio4 28 GPIO_ACTIVE_LOW>;
	vpcie-supply = <&reg_pciea>;
	status = "okay";
>>>>>>> ccf0a997
};

&pcieb{
	pinctrl-names = "default";
	pinctrl-0 = <&pinctrl_pcieb>;
	reset-gpio = <&lsio_gpio5 0 GPIO_ACTIVE_LOW>;
	status = "okay";
};

&sata {
	status = "okay";
};

&usbphy1 {
	status = "okay";
};

&usbotg1 {
	vbus-supply = <&reg_usb_otg1_vbus>;
	pinctrl-names = "default";
	pinctrl-0 = <&pinctrl_usbotg1>;
	srp-disable;
	hnp-disable;
	adp-disable;
	disable-over-current;
	status = "okay";
};

&usb3_phy {
	status = "okay";
};

&usbotg3 {
	status = "okay";
};

&usbotg3_cdns3 {
	dr_mode = "otg";
	usb-role-switch;
	status = "okay";

	port {
		usb3_drd_sw: endpoint {
			remote-endpoint = <&typec_dr_sw>;
		};
	};
};

&usdhc1 {
	assigned-clocks = <&clk IMX_SC_R_SDHC_0 IMX_SC_PM_CLK_PER>;
	assigned-clock-rates = <400000000>;
	pinctrl-names = "default", "state_100mhz", "state_200mhz";
	pinctrl-0 = <&pinctrl_usdhc1>;
	pinctrl-1 = <&pinctrl_usdhc1>;
	pinctrl-2 = <&pinctrl_usdhc1>;
	bus-width = <8>;
	no-sd;
	no-sdio;
	non-removable;
	status = "okay";
};

&usdhc2 {
	pinctrl-names = "default", "state_100mhz", "state_200mhz";
	pinctrl-0 = <&pinctrl_usdhc2>, <&pinctrl_usdhc2_gpio>;
	pinctrl-1 = <&pinctrl_usdhc2>, <&pinctrl_usdhc2_gpio>;
	pinctrl-2 = <&pinctrl_usdhc2>, <&pinctrl_usdhc2_gpio>;
	bus-width = <4>;
	vmmc-supply = <&reg_usdhc2_vmmc>;
	cd-gpios = <&lsio_gpio5 22 GPIO_ACTIVE_LOW>;
	wp-gpios = <&lsio_gpio5 21 GPIO_ACTIVE_HIGH>;
	status = "okay";
};

&i2c0 {
	#address-cells = <1>;
	#size-cells = <0>;
	clock-frequency = <100000>;
	pinctrl-names = "default";
	pinctrl-0 = <&pinctrl_i2c0>;
	status = "okay";

	isl29023@44 {
		compatible = "isil,isl29023";
		reg = <0x44>;
		rext = <499>;
		interrupt-parent = <&lsio_gpio4>;
		interrupts = <11 2>;
	};

	fxas21002c@20 {
		compatible = "nxp,fxas21002c";
		reg = <0x20>;
		interrupt-open-drain;
	};

	max7322: gpio@68 {
		compatible = "maxim,max7322";
		reg = <0x68>;
		gpio-controller;
		#gpio-cells = <2>;
	};

	/* RevD */
	lsm303arg@19 {
		compatible = "st,lsm303agr-accel";
		reg = <0x19>;
	};

	/* RevD */
	l3g4250@69 {
		compatible = "st,l3g4200d-gyro";
		reg = <0x69>;
	};

	mpl3115@60 {
		compatible = "fsl,mpl3115";
		reg = <0x60>;
		interrupt-open-drain;
	};

	ptn5110: tcpc@51 {
		compatible = "nxp,ptn5110";
		pinctrl-names = "default";
		pinctrl-0 = <&pinctrl_typec>;
		reg = <0x51>;
		interrupt-parent = <&lsio_gpio4>;
		interrupts = <26 IRQ_TYPE_LEVEL_LOW>;
		status = "okay";

		port {
			typec_dr_sw: endpoint {
				remote-endpoint = <&usb3_drd_sw>;
			};
		};

		usb_con1: connector {
			compatible = "usb-c-connector";
			label = "USB-C";
			power-role = "source";
			data-role = "dual";
			source-pdos = <PDO_FIXED(5000, 3000, PDO_FIXED_USB_COMM)>;

			ports {
				#address-cells = <1>;
				#size-cells = <0>;

				port@1 {
					reg = <1>;
					typec_con_ss: endpoint {
						remote-endpoint = <&usb3_data_ss>;
					};
				};
			};
		};
	};
};

&i2c1 {
	#address-cells = <1>;
	#size-cells = <0>;
	clock-frequency = <100000>;
	pinctrl-names = "default", "gpio";
	pinctrl-0 = <&pinctrl_i2c1>;
	pinctrl-1 = <&pinctrl_i2c1_gpio>;
	scl-gpios = <&lsio_gpio0 14 GPIO_ACTIVE_HIGH>;
	sda-gpios = <&lsio_gpio0 15 GPIO_ACTIVE_HIGH>;
	status = "okay";

	wm8960: wm8960@1a {
		compatible = "wlf,wm8960";
		reg = <0x1a>;
		clocks = <&mclkout0_lpcg 0>;
		clock-names = "mclk";
		wlf,shared-lrclk;
		wlf,hp-cfg = <2 2 3>;
		wlf,gpio-cfg = <1 3>;
		assigned-clocks = <&clk IMX_SC_R_AUDIO_PLL_0 IMX_SC_PM_CLK_PLL>,
				<&clk IMX_SC_R_AUDIO_PLL_0 IMX_SC_PM_CLK_SLV_BUS>,
				<&clk IMX_SC_R_AUDIO_PLL_0 IMX_SC_PM_CLK_MST_BUS>,
				<&mclkout0_lpcg 0>;
		assigned-clock-rates = <786432000>, <49152000>, <12288000>, <12288000>;
	};
};

&isi_0 {
	status = "okay";

	cap_device {
		status = "okay";
	};

	m2m_device {
		status = "okay";
	};
};

&isi_1 {
	status = "okay";

	cap_device {
		status = "okay";
	};
};

&isi_2 {
	status = "okay";

	cap_device {
		status = "okay";
	};
};

&isi_3 {
	status = "okay";

	cap_device {
		status = "okay";
	};
};

&isi_4 {
	status = "okay";

	cap_device {
		status = "okay";
	};
};

&isi_5 {
	status = "okay";

	cap_device {
		status = "okay";
	};
};

&isi_6 {
	status = "okay";

	cap_device {
		status = "okay";
	};
};

&isi_7 {
	status = "okay";

	cap_device {
		status = "okay";
	};
};

&irqsteer_csi0 {
	status = "okay";
};

&irqsteer_csi1 {
	status = "okay";
};

&mipi_csi_0 {
<<<<<<< HEAD
	#address-cells = <1>;
	#size-cells = <0>;
=======
>>>>>>> ccf0a997
	virtual-channel;
	status = "okay";

	/* Camera 0  MIPI CSI-2 (CSIS0) */
<<<<<<< HEAD
	port@0 {
		reg = <0>;
=======
	port {
>>>>>>> ccf0a997
		mipi_csi0_ep: endpoint {
			remote-endpoint = <&max9286_0_ep>;
			data-lanes = <1 2 3 4>;
		};
	};
};

&mipi_csi_1 {
	#address-cells = <1>;
	#size-cells = <0>;
	virtual-channel;
	status = "okay";

	/* Camera 1  MIPI CSI-2 (CSIS1) */
	port@1 {
		reg = <1>;
		mipi_csi1_ep: endpoint {
			remote-endpoint = <&max9286_1_ep>;
			data-lanes = <1 2 3 4>;
		};
	};
};

&jpegdec {
       status = "okay";
};

&jpegenc {
       status = "okay";
};

&i2c_mipi_csi0 {
	#address-cells = <1>;
	#size-cells = <0>;
	pinctrl-names = "default";
	pinctrl-0 = <&pinctrl_i2c_mipi_csi0>;
	clock-frequency = <100000>;
	status = "okay";

	max9286_mipi@6a {
		compatible = "maxim,max9286_mipi";
		reg = <0x6a>;
		pinctrl-names = "default";
		pinctrl-0 = <&pinctrl_mipi_csi0>;
		clocks = <&clk_dummy>;
		clock-names = "capture_mclk";
		mclk = <27000000>;
		mclk_source = <0>;
		pwn-gpios = <&lsio_gpio1 27 GPIO_ACTIVE_HIGH>;
		virtual-channel;
		status = "okay";
		port {
			max9286_0_ep: endpoint {
				remote-endpoint = <&mipi_csi0_ep>;
				data-lanes = <1 2 3 4>;
			};
		};
	};
};

&i2c_mipi_csi1 {
	#address-cells = <1>;
	#size-cells = <0>;
	pinctrl-names = "default";
	pinctrl-0 = <&pinctrl_i2c_mipi_csi1>;
	clock-frequency = <100000>;
	status = "okay";

	max9286_mipi@6a {
		compatible = "maxim,max9286_mipi";
		reg = <0x6a>;
		pinctrl-names = "default";
		pinctrl-0 = <&pinctrl_mipi_csi1>;
		clocks = <&clk_dummy>;
		clock-names = "capture_mclk";
		mclk = <27000000>;
		mclk_source = <0>;
		pwn-gpios = <&lsio_gpio1 30 GPIO_ACTIVE_HIGH>;
		virtual-channel;
		status = "okay";
		port {
			max9286_1_ep: endpoint {
				remote-endpoint = <&mipi_csi1_ep>;
				data-lanes = <1 2 3 4>;
			};
		};
	};

};

&iomuxc {
	pinctrl-names = "default";
	pinctrl-0 = <&pinctrl_hog>;

	pinctrl_hog: hoggrp {
		fsl,pins = <
			IMX8QM_MCLK_OUT0_AUD_ACM_MCLK_OUT0			0x0600004c
			IMX8QM_QSPI1A_DATA1_LSIO_GPIO4_IO25			0x0600004c
			IMX8QM_SCU_GPIO0_03_LSIO_GPIO0_IO31			0x0600004c
			/*
			 * M.2 pin20 & pin21 need to be set to 11 for 88W9098 to select the
			 * default Reference Clock Frequency
			 */
			IMX8QM_ADC_IN2_LSIO_GPIO3_IO20				0x00000021
			IMX8QM_USB_SS3_TC2_LSIO_GPIO4_IO05			0x00000021
			/* sensor irq */
			IMX8QM_USDHC2_WP_LSIO_GPIO4_IO11			0x00000021
		>;
	};

	pinctrl_cm41_i2c: cm41i2cgrp {
		fsl,pins = <
			IMX8QM_M41_I2C0_SDA_M41_I2C0_SDA			0x0600004c
			IMX8QM_M41_I2C0_SCL_M41_I2C0_SCL			0x0600004c
		>;
	};

	pinctrl_adc0: adc0grp {
		fsl,pins = <
			IMX8QM_ADC_IN0_DMA_ADC0_IN0				0xc0000060
		>;
	};

	pinctrl_esai0: esai0grp {
		fsl,pins = <
			IMX8QM_ESAI0_FSR_AUD_ESAI0_FSR				0xc6000040
			IMX8QM_ESAI0_FST_AUD_ESAI0_FST				0xc6000040
			IMX8QM_ESAI0_SCKR_AUD_ESAI0_SCKR			0xc6000040
			IMX8QM_ESAI0_SCKT_AUD_ESAI0_SCKT			0xc6000040
			IMX8QM_ESAI0_TX0_AUD_ESAI0_TX0				0xc6000040
			IMX8QM_ESAI0_TX1_AUD_ESAI0_TX1				0xc6000040
			IMX8QM_ESAI0_TX2_RX3_AUD_ESAI0_TX2_RX3			0xc6000040
			IMX8QM_ESAI0_TX3_RX2_AUD_ESAI0_TX3_RX2			0xc6000040
			IMX8QM_ESAI0_TX4_RX1_AUD_ESAI0_TX4_RX1			0xc6000040
			IMX8QM_ESAI0_TX5_RX0_AUD_ESAI0_TX5_RX0			0xc6000040
		>;
	};

	pinctrl_fec1: fec1grp {
		fsl,pins = <
			IMX8QM_COMP_CTL_GPIO_1V8_3V3_ENET_ENETB_PAD		0x000014a0
			IMX8QM_ENET0_MDC_CONN_ENET0_MDC				0x06000020
			IMX8QM_ENET0_MDIO_CONN_ENET0_MDIO			0x06000020
			IMX8QM_ENET0_RGMII_TX_CTL_CONN_ENET0_RGMII_TX_CTL	0x06000020
			IMX8QM_ENET0_RGMII_TXC_CONN_ENET0_RGMII_TXC		0x06000020
			IMX8QM_ENET0_RGMII_TXD0_CONN_ENET0_RGMII_TXD0		0x06000020
			IMX8QM_ENET0_RGMII_TXD1_CONN_ENET0_RGMII_TXD1		0x06000020
			IMX8QM_ENET0_RGMII_TXD2_CONN_ENET0_RGMII_TXD2		0x06000020
			IMX8QM_ENET0_RGMII_TXD3_CONN_ENET0_RGMII_TXD3		0x06000020
			IMX8QM_ENET0_RGMII_RXC_CONN_ENET0_RGMII_RXC		0x06000020
			IMX8QM_ENET0_RGMII_RX_CTL_CONN_ENET0_RGMII_RX_CTL	0x06000020
			IMX8QM_ENET0_RGMII_RXD0_CONN_ENET0_RGMII_RXD0		0x06000020
			IMX8QM_ENET0_RGMII_RXD1_CONN_ENET0_RGMII_RXD1		0x06000020
			IMX8QM_ENET0_RGMII_RXD2_CONN_ENET0_RGMII_RXD2		0x06000020
			IMX8QM_ENET0_RGMII_RXD3_CONN_ENET0_RGMII_RXD3		0x06000020
		>;
	};

	pinctrl_fec2: fec2grp {
		fsl,pins = <
			IMX8QM_COMP_CTL_GPIO_1V8_3V3_ENET_ENETA_PAD		0x000014a0
			IMX8QM_ENET1_RGMII_TX_CTL_CONN_ENET1_RGMII_TX_CTL	0x00000060
			IMX8QM_ENET1_RGMII_TXC_CONN_ENET1_RGMII_TXC		0x00000060
			IMX8QM_ENET1_RGMII_TXD0_CONN_ENET1_RGMII_TXD0		0x00000060
			IMX8QM_ENET1_RGMII_TXD1_CONN_ENET1_RGMII_TXD1		0x00000060
			IMX8QM_ENET1_RGMII_TXD2_CONN_ENET1_RGMII_TXD2		0x00000060
			IMX8QM_ENET1_RGMII_TXD3_CONN_ENET1_RGMII_TXD3		0x00000060
			IMX8QM_ENET1_RGMII_RXC_CONN_ENET1_RGMII_RXC		0x00000060
			IMX8QM_ENET1_RGMII_RX_CTL_CONN_ENET1_RGMII_RX_CTL	0x00000060
			IMX8QM_ENET1_RGMII_RXD0_CONN_ENET1_RGMII_RXD0		0x00000060
			IMX8QM_ENET1_RGMII_RXD1_CONN_ENET1_RGMII_RXD1		0x00000060
			IMX8QM_ENET1_RGMII_RXD2_CONN_ENET1_RGMII_RXD2		0x00000060
			IMX8QM_ENET1_RGMII_RXD3_CONN_ENET1_RGMII_RXD3		0x00000060
		>;
	};

	pinctrl_flexspi0: flexspi0grp {
		fsl,pins = <
			IMX8QM_QSPI0A_DATA0_LSIO_QSPI0A_DATA0     0x06000021
			IMX8QM_QSPI0A_DATA1_LSIO_QSPI0A_DATA1     0x06000021
			IMX8QM_QSPI0A_DATA2_LSIO_QSPI0A_DATA2     0x06000021
			IMX8QM_QSPI0A_DATA3_LSIO_QSPI0A_DATA3     0x06000021
			IMX8QM_QSPI0A_DQS_LSIO_QSPI0A_DQS         0x06000021
			IMX8QM_QSPI0A_SS0_B_LSIO_QSPI0A_SS0_B     0x06000021
			IMX8QM_QSPI0A_SS1_B_LSIO_QSPI0A_SS1_B     0x06000021
			IMX8QM_QSPI0A_SCLK_LSIO_QSPI0A_SCLK       0x06000021
			IMX8QM_QSPI0B_SCLK_LSIO_QSPI0B_SCLK       0x06000021
			IMX8QM_QSPI0B_DATA0_LSIO_QSPI0B_DATA0     0x06000021
			IMX8QM_QSPI0B_DATA1_LSIO_QSPI0B_DATA1     0x06000021
			IMX8QM_QSPI0B_DATA2_LSIO_QSPI0B_DATA2     0x06000021
			IMX8QM_QSPI0B_DATA3_LSIO_QSPI0B_DATA3     0x06000021
			IMX8QM_QSPI0B_DQS_LSIO_QSPI0B_DQS         0x06000021
			IMX8QM_QSPI0B_SS0_B_LSIO_QSPI0B_SS0_B     0x06000021
			IMX8QM_QSPI0B_SS1_B_LSIO_QSPI0B_SS1_B     0x06000021
		>;
	};

	pinctrl_flexcan1: flexcan0grp {
		fsl,pins = <
			IMX8QM_FLEXCAN0_TX_DMA_FLEXCAN0_TX            0x21
			IMX8QM_FLEXCAN0_RX_DMA_FLEXCAN0_RX            0x21
		>;
	};

	pinctrl_flexcan2: flexcan1grp {
		fsl,pins = <
			IMX8QM_FLEXCAN1_TX_DMA_FLEXCAN1_TX            0x21
			IMX8QM_FLEXCAN1_RX_DMA_FLEXCAN1_RX            0x21
			>;
	};

	pinctrl_flexcan3: flexcan3grp {
		fsl,pins = <
			IMX8QM_FLEXCAN2_TX_DMA_FLEXCAN2_TX            0x21
			IMX8QM_FLEXCAN2_RX_DMA_FLEXCAN2_RX            0x21
			>;
	};

	pinctrl_i2c0: i2c0grp {
		fsl,pins = <
			IMX8QM_HDMI_TX0_TS_SCL_DMA_I2C0_SCL	0x06000021
			IMX8QM_HDMI_TX0_TS_SDA_DMA_I2C0_SDA	0x06000021
		>;
	};

	pinctrl_i2c1: i2c1grp {
		fsl,pins = <
			IMX8QM_GPT0_CLK_DMA_I2C1_SCL 0x0600004c
			IMX8QM_GPT0_CAPTURE_DMA_I2C1_SDA 0x0600004c
		>;
	};

	pinctrl_i2c1_gpio: i2c1grp-gpio {
		fsl,pins = <
			IMX8QM_GPT0_CLK_LSIO_GPIO0_IO14		0xc600004c
			IMX8QM_GPT0_CAPTURE_LSIO_GPIO0_IO15	0xc600004c
		>;
	};

	pinctrl_lpspi2: lpspi2grp {
		fsl,pins = <
			IMX8QM_SPI2_SCK_DMA_SPI2_SCK		0x06000040
			IMX8QM_SPI2_SDO_DMA_SPI2_SDO		0x06000040
			IMX8QM_SPI2_SDI_DMA_SPI2_SDI		0x06000040
		>;
	};

	pinctrl_lpspi2_cs: lpspi2cs {
		fsl,pins = <
			IMX8QM_SPI2_CS0_LSIO_GPIO3_IO10		0x21
		>;
	};

	pinctrl_sim0: sim0grp {
		fsl,pins = <
			IMX8QM_SIM0_CLK_DMA_SIM0_CLK		0xc0000021
			IMX8QM_SIM0_IO_DMA_SIM0_IO		0xc2000021
			IMX8QM_SIM0_PD_DMA_SIM0_PD		0xc0000021
			IMX8QM_SIM0_POWER_EN_DMA_SIM0_POWER_EN	0xc0000021
			IMX8QM_SIM0_RST_DMA_SIM0_RST		0xc0000021
		>;
	};

	pinctrl_lpuart0: lpuart0grp {
		fsl,pins = <
			IMX8QM_UART0_RX_DMA_UART0_RX				0x06000020
			IMX8QM_UART0_TX_DMA_UART0_TX				0x06000020
		>;
	};

	pinctrl_lpuart1: lpuart1grp {
		fsl,pins = <
			IMX8QM_UART1_RX_DMA_UART1_RX		0x06000020
			IMX8QM_UART1_TX_DMA_UART1_TX		0x06000020
			IMX8QM_UART1_CTS_B_DMA_UART1_CTS_B	0x06000020
			IMX8QM_UART1_RTS_B_DMA_UART1_RTS_B	0x06000020
		>;
	};

	pinctrl_lpuart2: lpuart2grp {
		fsl,pins = <
			IMX8QM_UART0_RTS_B_DMA_UART2_RX		0x06000020
			IMX8QM_UART0_CTS_B_DMA_UART2_TX		0x06000020
		>;
	};

	pinctrl_lpuart3: lpuart3grp {
		fsl,pins = <
			IMX8QM_M41_GPIO0_00_DMA_UART3_RX		0x06000020
			IMX8QM_M41_GPIO0_01_DMA_UART3_TX		0x06000020
		>;
	};

	pinctrl_pwm_lvds0: pwmlvds0grp {
		fsl,pins = <
			IMX8QM_LVDS0_GPIO00_LVDS0_PWM0_OUT		0x00000020
		>;
	};

	pinctrl_pwm_lvds1: pwmlvds1grp {
		fsl,pins = <
			IMX8QM_LVDS1_GPIO00_LVDS1_PWM0_OUT		0x00000020
		>;
	};

	pinctrl_modem_reset: modemresetgrp {
		fsl,pins = <
			IMX8QM_QSPI1A_DQS_LSIO_GPIO4_IO22		0x06000021
		>;
	};

	pinctrl_modem_reset_sleep: modemreset_sleepgrp {
		fsl,pins = <
			IMX8QM_QSPI1A_DQS_LSIO_GPIO4_IO22		0x07800021
		>;
	};

	pinctrl_pciea: pcieagrp{
		fsl,pins = <
			IMX8QM_PCIE_CTRL0_WAKE_B_LSIO_GPIO4_IO28		0x04000021
			IMX8QM_PCIE_CTRL0_PERST_B_LSIO_GPIO4_IO29		0x06000021
			IMX8QM_SCU_GPIO0_07_SCU_DSC_RTC_CLOCK_OUTPUT_32K	0x20
		>;
	};

	pinctrl_pciea_reg: pcieareggrp {
		fsl,pins = <
			IMX8QM_LVDS1_I2C0_SDA_LSIO_GPIO1_IO13			0x06000021
		>;
	};

	pinctrl_pcieb: pciebgrp{
		fsl,pins = <
			IMX8QM_PCIE_CTRL1_CLKREQ_B_HSIO_PCIE1_CLKREQ_B		0x06000021
			IMX8QM_PCIE_CTRL1_WAKE_B_LSIO_GPIO4_IO31		0x04000021
			IMX8QM_PCIE_CTRL1_PERST_B_LSIO_GPIO5_IO00		0x06000021
		>;
	};

	pinctrl_sai0: sai0grp {
		fsl,pins = <
			IMX8QM_SPI0_CS1_AUD_SAI0_TXC              0x0600004c
			IMX8QM_SPI2_CS1_AUD_SAI0_TXFS             0x0600004c
			IMX8QM_SAI1_RXFS_AUD_SAI0_RXD             0x0600004c
			IMX8QM_SAI1_RXC_AUD_SAI0_TXD              0x0600006c
		>;
	};

	pinctrl_sai1: sai1grp {
		fsl,pins = <
			IMX8QM_SAI1_RXD_AUD_SAI1_RXD			0x06000040
			IMX8QM_SAI1_TXFS_AUD_SAI1_TXFS			0x06000040
			IMX8QM_SAI1_TXD_AUD_SAI1_TXD			0x06000060
			IMX8QM_SAI1_TXC_AUD_SAI1_TXC			0x06000040
		>;
	};

	pinctrl_typec: typecgrp {
		fsl,pins = <
			IMX8QM_QSPI1A_DATA0_LSIO_GPIO4_IO26		0x00000021
		>;
	};

	pinctrl_typec_mux: typecmuxgrp {
		fsl,pins = <
			IMX8QM_QSPI1A_SS0_B_LSIO_GPIO4_IO19		0x60
			IMX8QM_USB_SS3_TC3_LSIO_GPIO4_IO06		0x60
		>;
	};

	pinctrl_usbotg1: usbotg1 {
		fsl,pins = <
			IMX8QM_USB_SS3_TC0_LSIO_GPIO4_IO03		0x06000021
		>;
	};

	pinctrl_usdhc1: usdhc1grp {
		fsl,pins = <
			IMX8QM_EMMC0_CLK_CONN_EMMC0_CLK				0x06000041
			IMX8QM_EMMC0_CMD_CONN_EMMC0_CMD				0x00000021
			IMX8QM_EMMC0_DATA0_CONN_EMMC0_DATA0			0x00000021
			IMX8QM_EMMC0_DATA1_CONN_EMMC0_DATA1			0x00000021
			IMX8QM_EMMC0_DATA2_CONN_EMMC0_DATA2			0x00000021
			IMX8QM_EMMC0_DATA3_CONN_EMMC0_DATA3			0x00000021
			IMX8QM_EMMC0_DATA4_CONN_EMMC0_DATA4			0x00000021
			IMX8QM_EMMC0_DATA5_CONN_EMMC0_DATA5			0x00000021
			IMX8QM_EMMC0_DATA6_CONN_EMMC0_DATA6			0x00000021
			IMX8QM_EMMC0_DATA7_CONN_EMMC0_DATA7			0x00000021
			IMX8QM_EMMC0_STROBE_CONN_EMMC0_STROBE			0x00000041
		>;
	};

	pinctrl_usdhc2_gpio: usdhc2grpgpio {
		fsl,pins = <
			IMX8QM_USDHC1_DATA6_LSIO_GPIO5_IO21			0x00000021
			IMX8QM_USDHC1_DATA7_LSIO_GPIO5_IO22			0x00000021
			IMX8QM_USDHC1_RESET_B_LSIO_GPIO4_IO07			0x00000021
		>;
	};

	pinctrl_usdhc2: usdhc2grp {
		fsl,pins = <
			IMX8QM_USDHC1_CLK_CONN_USDHC1_CLK			0x06000041
			IMX8QM_USDHC1_CMD_CONN_USDHC1_CMD			0x00000021
			IMX8QM_USDHC1_DATA0_CONN_USDHC1_DATA0			0x00000021
			IMX8QM_USDHC1_DATA1_CONN_USDHC1_DATA1			0x00000021
			IMX8QM_USDHC1_DATA2_CONN_USDHC1_DATA2			0x00000021
			IMX8QM_USDHC1_DATA3_CONN_USDHC1_DATA3			0x00000021
			IMX8QM_USDHC1_VSELECT_CONN_USDHC1_VSELECT		0x00000021
		>;
	};

	pinctrl_i2c_mipi_csi0: i2c_mipi_csi0 {
		fsl,pins = <
			IMX8QM_MIPI_CSI0_I2C0_SCL_MIPI_CSI0_I2C0_SCL		0xc2000020
			IMX8QM_MIPI_CSI0_I2C0_SDA_MIPI_CSI0_I2C0_SDA		0xc2000020
		>;
	};

	pinctrl_i2c_mipi_csi1: i2c_mipi_csi1 {
		fsl,pins = <
			IMX8QM_MIPI_CSI1_I2C0_SCL_MIPI_CSI1_I2C0_SCL		0xc2000020
			IMX8QM_MIPI_CSI1_I2C0_SDA_MIPI_CSI1_I2C0_SDA		0xc2000020
		>;
	};

	pinctrl_mipi_csi0: mipi_csi0 {
		fsl,pins = <
			IMX8QM_MIPI_CSI0_GPIO0_00_LSIO_GPIO1_IO27		0xC0000041
			IMX8QM_MIPI_CSI0_GPIO0_01_LSIO_GPIO1_IO28		0xC0000041
			IMX8QM_MIPI_CSI0_MCLK_OUT_MIPI_CSI0_ACM_MCLK_OUT	0xC0000041
		>;
	};

	pinctrl_mipi_csi1: mipi_csi1 {
		fsl,pins = <
			IMX8QM_MIPI_CSI1_GPIO0_00_LSIO_GPIO1_IO30		0xC0000041
			IMX8QM_MIPI_CSI1_GPIO0_01_LSIO_GPIO1_IO31		0xC0000041
			IMX8QM_MIPI_CSI1_MCLK_OUT_MIPI_CSI1_ACM_MCLK_OUT	0xC0000041
		>;
	};

	pinctrl_lvds0_lpi2c1: lvds0lpi2c1grp {
		fsl,pins = <
			IMX8QM_LVDS0_I2C1_SCL_LVDS0_I2C1_SCL	0xc600004c
			IMX8QM_LVDS0_I2C1_SDA_LVDS0_I2C1_SDA	0xc600004c
		>;
	};

	pinctrl_lvds1_lpi2c1: lvds1lpi2c1grp {
		fsl,pins = <
			IMX8QM_LVDS1_I2C1_SCL_LVDS1_I2C1_SCL	0xc600004c
			IMX8QM_LVDS1_I2C1_SDA_LVDS1_I2C1_SDA	0xc600004c
		>;
	};

	pinctrl_mipi0_lpi2c0: mipi0_lpi2c0grp {
		fsl,pins = <
			IMX8QM_MIPI_DSI0_I2C0_SCL_MIPI_DSI0_I2C0_SCL      0xc6000020
			IMX8QM_MIPI_DSI0_I2C0_SDA_MIPI_DSI0_I2C0_SDA      0xc6000020
			IMX8QM_MIPI_DSI0_GPIO0_01_LSIO_GPIO1_IO19         0x00000020
		>;
	};

	pinctrl_mipi1_lpi2c0: mipi1_lpi2c0grp {
		fsl,pins = <
			IMX8QM_MIPI_DSI1_I2C0_SCL_MIPI_DSI1_I2C0_SCL      0xc6000020
			IMX8QM_MIPI_DSI1_I2C0_SDA_MIPI_DSI1_I2C0_SDA      0xc6000020
			IMX8QM_MIPI_DSI1_GPIO0_01_LSIO_GPIO1_IO23         0x00000020
		>;
	};

};

&thermal_zones {
	pmic-thermal0 {
		polling-delay-passive = <250>;
		polling-delay = <2000>;
		thermal-sensors = <&tsens IMX_SC_R_PMIC_0>;
		trips {
			pmic_alert0: trip0 {
				temperature = <110000>;
				hysteresis = <2000>;
				type = "passive";
			};
			pmic_crit0: trip1 {
				temperature = <125000>;
				hysteresis = <2000>;
				type = "critical";
			};
		};
		cooling-maps {
			map0 {
				trip = <&pmic_alert0>;
				cooling-device =
				<&A53_0 THERMAL_NO_LIMIT THERMAL_NO_LIMIT>,
				<&A53_1 THERMAL_NO_LIMIT THERMAL_NO_LIMIT>,
				<&A53_2 THERMAL_NO_LIMIT THERMAL_NO_LIMIT>,
				<&A53_3 THERMAL_NO_LIMIT THERMAL_NO_LIMIT>,
				<&A72_0 THERMAL_NO_LIMIT THERMAL_NO_LIMIT>,
<<<<<<< HEAD
				<&A72_1 THERMAL_NO_LIMIT THERMAL_NO_LIMIT>;
=======
				<&A72_1 THERMAL_NO_LIMIT THERMAL_NO_LIMIT>,
				<&imx8_gpu_ss 0 1>;
>>>>>>> ccf0a997
			};
		};
	};
};

&gpu_3d0{
	status = "okay";
};

&gpu_3d1{
	status = "okay";
};

&imx8_gpu_ss {
	memory-region=<&gpu_reserved>;
	status = "okay";
};

&mu_m0{
	interrupts = <GIC_SPI 472 IRQ_TYPE_LEVEL_HIGH>;
};

&mu1_m0{
	interrupts = <GIC_SPI 473 IRQ_TYPE_LEVEL_HIGH>;
};

&mu2_m0{
	interrupts = <GIC_SPI 474 IRQ_TYPE_LEVEL_HIGH>;
	status = "okay";
};

&vpu {
	compatible = "nxp,imx8qm-vpu";
	status = "okay";
};

&vpu_core0 {
	reg = <0x2d080000 0x10000>;
	memory-region = <&decoder_boot>, <&decoder_rpc>;
	status = "okay";
};

&vpu_core1 {
	reg = <0x2d090000 0x10000>;
	memory-region = <&encoder1_boot>, <&encoder1_rpc>;
	status = "okay";
};

&vpu_core2 {
	reg = <0x2d0a0000 0x10000>;
	memory-region = <&encoder2_boot>, <&encoder2_rpc>;
	status = "okay";
};<|MERGE_RESOLUTION|>--- conflicted
+++ resolved
@@ -22,11 +22,7 @@
 		reg = <0x00000000 0x80000000 0 0x40000000>;
 	};
 
-<<<<<<< HEAD
-	lvds_backlight0: lvds_backlight@0 {
-=======
 	lvds_backlight0: lvds-backlight-0 {
->>>>>>> ccf0a997
 		compatible = "pwm-backlight";
 		pwms = <&pwm_lvds0 0 100000 0>;
 
@@ -44,11 +40,7 @@
 		default-brightness-level = <80>;
 	};
 
-<<<<<<< HEAD
-	lvds_backlight1: lvds_backlight@1 {
-=======
 	lvds_backlight1: lvds-backlight-1 {
->>>>>>> ccf0a997
 		compatible = "pwm-backlight";
 		pwms = <&pwm_lvds1 0 100000 0>;
 
@@ -122,11 +114,7 @@
 			reg = <0 0x92400000 0 0x1000000>;
 			no-map;
 		};
-<<<<<<< HEAD
-		dsp_reserved_heap: dsp_reserved_heap {
-=======
 		dsp_reserved_heap: dsp_reserved_heap@93400000 {
->>>>>>> ccf0a997
 			reg = <0 0x93400000 0 0xef0000>;
 			no-map;
 		};
@@ -248,11 +236,7 @@
 		regulator-max-microvolt = <1800000>;
 	};
 
-<<<<<<< HEAD
-	reg_audio: fixedregulator@2 {
-=======
 	reg_audio: regulator-reg-audio {
->>>>>>> ccf0a997
 		compatible = "regulator-fixed";
 		regulator-name = "cs42888_supply";
 		regulator-min-microvolt = <3300000>;
@@ -325,44 +309,6 @@
 			"Mic Jack", "MICB";
 	};
 
-<<<<<<< HEAD
-	cm4 {
-		#address-cells = <1>;
-		#size-cells = <0>;
-		compatible = "simple-bus";
-
-		imx8qm_cm40: imx8qm_cm4@0 {
-			compatible = "fsl,imx8qm-cm4";
-			rsc-da = <0x90000000>;
-			mbox-names = "tx", "rx", "rxdb";
-			mboxes = <&lsio_mu5 0 1
-				  &lsio_mu5 1 1
-				  &lsio_mu5 3 1>;
-			memory-region = <&vdevbuffer>, <&vdev0vring0>, <&vdev0vring1>,
-					<&vdev1vring0>, <&vdev1vring1>, <&rsc_table0>;
-			fsl,resource-id = <IMX_SC_R_M4_0_PID0>;
-			fsl,entry-address = <0x34fe0000>;
-			status = "okay";
-			power-domains = <&pd IMX_SC_R_M4_0_PID0>,
-					<&pd IMX_SC_R_M4_0_MU_1A>;
-		};
-
-		imx8qm_cm41: imx8x_cm4@1 {
-			compatible = "fsl,imx8qm-cm4";
-			rsc-da = <0x90100000>;
-			mbox-names = "tx", "rx", "rxdb";
-			mboxes = <&lsio_mu6 0 1
-				  &lsio_mu6 1 1
-				  &lsio_mu6 3 1>;
-			memory-region = <&vdevbuffer>, <&vdev2vring0>, <&vdev2vring1>,
-					<&vdev3vring0>, <&vdev3vring1>, <&rsc_table1>;
-			fsl,resource-id = <IMX_SC_R_M4_1_PID0>;
-			fsl,entry-address = <0x38fe0000>;
-			status = "okay";
-			power-domains = <&pd IMX_SC_R_M4_1_PID0>,
-					<&pd IMX_SC_R_M4_1_MU_1A>;
-		};
-=======
 	imx8qm_cm40: imx8qm-cm4-0 {
 		compatible = "fsl,imx8qm-cm4";
 		rsc-da = <0x90000000>;
@@ -393,7 +339,6 @@
 		status = "okay";
 		power-domains = <&pd IMX_SC_R_M4_1_PID0>,
 				<&pd IMX_SC_R_M4_1_MU_1A>;
->>>>>>> ccf0a997
 	};
 
 	reserved-memory {
@@ -426,11 +371,7 @@
 			no-map;
 		};
 
-<<<<<<< HEAD
-		vdevbuffer: vdevbuffer {
-=======
 		vdevbuffer: vdevbuffer@90400000 {
->>>>>>> ccf0a997
                         compatible = "shared-dma-pool";
 			reg = <0 0x90400000 0 0x100000>;
 			no-map;
@@ -763,12 +704,6 @@
 	status = "okay";
 
 	adv_bridge0: adv7535@3d {
-<<<<<<< HEAD
-		#address-cells = <1>;
-		#size-cells = <0>;
-
-=======
->>>>>>> ccf0a997
 		compatible = "adi,adv7535";
 		reg = <0x3d>;
 		adi,addr-cec = <0x3b>;
@@ -778,12 +713,7 @@
 		interrupts = <19 IRQ_TYPE_LEVEL_LOW>;
 		status = "okay";
 
-<<<<<<< HEAD
-		port@0 {
-			reg = <0>;
-=======
 		port {
->>>>>>> ccf0a997
 			adv7535_0_in: endpoint {
 				remote-endpoint = <&mipi0_adv_out>;
 			};
@@ -817,12 +747,6 @@
 	status = "okay";
 
 	adv_bridge1: adv7535@3d {
-<<<<<<< HEAD
-		#address-cells = <1>;
-		#size-cells = <0>;
-
-=======
->>>>>>> ccf0a997
 		compatible = "adi,adv7535";
 		reg = <0x3d>;
 		adi,addr-cec = <0x3b>;
@@ -832,12 +756,7 @@
 		interrupts = <23 IRQ_TYPE_LEVEL_LOW>;
 		status = "okay";
 
-<<<<<<< HEAD
-		port@0 {
-			reg = <0>;
-=======
 		port {
->>>>>>> ccf0a997
 			adv7535_1_in: endpoint {
 				remote-endpoint = <&mipi1_adv_out>;
 			};
@@ -1141,21 +1060,9 @@
 	pinctrl-names = "default";
 	pinctrl-0 = <&pinctrl_pciea>;
 	reset-gpio = <&lsio_gpio4 29 GPIO_ACTIVE_LOW>;
-<<<<<<< HEAD
-	vpcie-supply = <&reg_pciea>;
-	status = "okay";
-
-	wifi_wake_host {
-		compatible = "nxp,wifi-wake-host";
-		interrupt-parent = <&lsio_gpio4>;
-		interrupts = <28 IRQ_TYPE_LEVEL_LOW>;
-		interrupt-names = "host-wake";
-	};
-=======
 	host-wake-gpio = <&lsio_gpio4 28 GPIO_ACTIVE_LOW>;
 	vpcie-supply = <&reg_pciea>;
 	status = "okay";
->>>>>>> ccf0a997
 };
 
 &pcieb{
@@ -1418,21 +1325,11 @@
 };
 
 &mipi_csi_0 {
-<<<<<<< HEAD
-	#address-cells = <1>;
-	#size-cells = <0>;
-=======
->>>>>>> ccf0a997
 	virtual-channel;
 	status = "okay";
 
 	/* Camera 0  MIPI CSI-2 (CSIS0) */
-<<<<<<< HEAD
-	port@0 {
-		reg = <0>;
-=======
 	port {
->>>>>>> ccf0a997
 		mipi_csi0_ep: endpoint {
 			remote-endpoint = <&max9286_0_ep>;
 			data-lanes = <1 2 3 4>;
@@ -1933,12 +1830,8 @@
 				<&A53_2 THERMAL_NO_LIMIT THERMAL_NO_LIMIT>,
 				<&A53_3 THERMAL_NO_LIMIT THERMAL_NO_LIMIT>,
 				<&A72_0 THERMAL_NO_LIMIT THERMAL_NO_LIMIT>,
-<<<<<<< HEAD
-				<&A72_1 THERMAL_NO_LIMIT THERMAL_NO_LIMIT>;
-=======
 				<&A72_1 THERMAL_NO_LIMIT THERMAL_NO_LIMIT>,
 				<&imx8_gpu_ss 0 1>;
->>>>>>> ccf0a997
 			};
 		};
 	};
