--- conflicted
+++ resolved
@@ -163,8 +163,6 @@
 	status = "okay";
 };
 
-<<<<<<< HEAD
-=======
 &hdmi {
 	avdd-0v9-supply = <&vdda0v9_image>;
 	avdd-1v8-supply = <&vcca1v8_image>;
@@ -187,7 +185,6 @@
 	status = "okay";
 };
 
->>>>>>> ccf0a997
 &i2c0 {
 	status = "okay";
 
