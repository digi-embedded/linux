--- conflicted
+++ resolved
@@ -38,18 +38,8 @@
 
 ccimx93_som_overlays := _ov_som_npu_ccimx93.dtbo
 
-<<<<<<< HEAD
-ccimx93_dvk_overlays := _ov_board_dsi_display_ccimx93-dvk.dtbo \
-			_ov_board_lvds_ccimx93-dvk.dtbo \
-=======
 ccimx93_dvk_overlays := _ov_board_dlc0200ccp04df-mipi-dsi_ccimx93-dvk.dtbo \
-			_ov_board_enet2_ccimx93-dvk.dtbo \
-			_ov_board_lvds_ccimx93-dvk.dtbo \
-			_ov_board_mikroe-accel2-click_ccimx93-dvk.dtbo \
-			_ov_board_mikroe-gyro-click_ccimx93-dvk.dtbo \
-			_ov_board_nhd-3-5-640480ef-msxp-mipi-dsi_ccimx93-dvk.dtbo \
-			_ov_board_eqos-tsn_ccimx93-dvk.dtbo
->>>>>>> 0f687b13
+			_ov_board_lvds_ccimx93-dvk.dtbo
 
 ccimx8mm-dtbs :=	ccimx8mm-dvk.dtb \
 			$(ccimx8m_dvk_overlays) \
