dtb-$(CONFIG_ARCH_MXC) += ccimx8x-mfg-interim.dtb \
			  ccimx8x-mfg-functional.dtb \
			  ccimx8x-mfg-functional-wb.dtb \
			  ccimx8x-sbc-express-mfg.dtb \
			  ccimx8x-sbc-express.dtb \
			  ccimx8x-sbc-pro-mfg.dtb \
			  ccimx8x-sbc-pro.dtb \

dtb-$(CONFIG_ARCH_MXC) += ccimx8mm-dvk.dtb \
			  ccimx8mm-mfg-functional.dtb \
			  ccimx8mm-mfg-functional-wb.dtb \
			  ccimx8mn-dvk.dtb \
			  ccimx8mn-mfg-functional.dtb \
			  ccimx8mn-mfg-functional-wb.dtb \

dtb-$(CONFIG_ARCH_MXC) += _ov_board_flexcan1_ccimx8x-sbc-pro.dtbo \
<<<<<<< HEAD
=======
			  _ov_board_flexspi_ccimx8m-dvk.dtbo \
			  _ov_board_flexspi_ccimx8x-sbc-pro.dtbo \
>>>>>>> 3311372e
			  _ov_board_gpio-watchdog_ccimx8m-dvk.dtbo \
			  _ov_board_gpio-watchdog_ccimx8x-sbc-pro.dtbo \
			  _ov_board_hsd101pfw2-lvds_ccimx8m-dvk.dtbo \
			  _ov_board_hsd101pfw2-lvds_ccimx8x-sbc-pro.dtbo \
			  _ov_board_lpuart3_ccimx8x-sbc-pro.dtbo \
			  _ov_board_lt8912-hdmi-dsi0_ccimx8x-sbc-pro.dtbo \
			  _ov_board_lvds1_ccimx8x-sbc-pro.dtbo \
			  _ov_board_lvds_ccimx8m-dvk.dtbo \
			  _ov_board_v1-v2_ccimx8mn-dvk.dtbo \
			  _ov_board_v1-v3_ccimx8x-sbc-pro.dtbo \
			  _ov_board_parallel-camera_ccimx8x-sbc-pro.dtbo \
			  _ov_board_pcie-card_ccimx8x-sbc-pro.dtbo \
			  _ov_board_pcie-modem_ccimx8x-sbc-pro.dtbo \
			  _ov_board_user-leds_ccimx8m-dvk.dtbo \
			  _ov_board_user-leds_ccimx8x-sbc-pro.dtbo \
			  _ov_som_bt_ccimx8m.dtbo \
			  _ov_som_bt_ccimx8x.dtbo \
			  _ov_som_mca-keypad_ccimx8x.dtbo \
			  _ov_som_mca-keypad_ccimx8m.dtbo \
			  _ov_som_mfg-functional_ccimx8x.dtbo \
			  _ov_som_quad_ccimx8x.dtbo \
			  _ov_som_v1_ccimx8mn.dtbo \
			  _ov_som_wifi_ccimx8m.dtbo \
			  _ov_som_wifi_ccimx8x.dtbo \<|MERGE_RESOLUTION|>--- conflicted
+++ resolved
@@ -14,11 +14,8 @@
 			  ccimx8mn-mfg-functional-wb.dtb \
 
 dtb-$(CONFIG_ARCH_MXC) += _ov_board_flexcan1_ccimx8x-sbc-pro.dtbo \
-<<<<<<< HEAD
-=======
 			  _ov_board_flexspi_ccimx8m-dvk.dtbo \
 			  _ov_board_flexspi_ccimx8x-sbc-pro.dtbo \
->>>>>>> 3311372e
 			  _ov_board_gpio-watchdog_ccimx8m-dvk.dtbo \
 			  _ov_board_gpio-watchdog_ccimx8x-sbc-pro.dtbo \
 			  _ov_board_hsd101pfw2-lvds_ccimx8m-dvk.dtbo \
