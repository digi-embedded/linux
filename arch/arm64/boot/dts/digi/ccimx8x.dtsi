--- conflicted
+++ resolved
@@ -196,11 +196,7 @@
 				index = <1>;
 			};
 
-<<<<<<< HEAD
-			mca_uart2: serial@940 {
-=======
 			mca_uart2: serial@0x940 {
->>>>>>> de18b1a6
 				reg = <0x940>;
 				index = <2>;
 			};
