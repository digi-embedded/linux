// SPDX-License-Identifier: GPL-2.0
#include <dt-bindings/clock/tegra194-clock.h>
#include <dt-bindings/gpio/tegra194-gpio.h>
#include <dt-bindings/interrupt-controller/arm-gic.h>
#include <dt-bindings/mailbox/tegra186-hsp.h>
#include <dt-bindings/pinctrl/pinctrl-tegra.h>
#include <dt-bindings/power/tegra194-powergate.h>
#include <dt-bindings/reset/tegra194-reset.h>
#include <dt-bindings/thermal/tegra194-bpmp-thermal.h>
#include <dt-bindings/memory/tegra194-mc.h>

/ {
	compatible = "nvidia,tegra194";
	interrupt-parent = <&gic>;
	#address-cells = <2>;
	#size-cells = <2>;

	/* control backbone */
	bus@0 {
		compatible = "simple-bus";
		#address-cells = <1>;
		#size-cells = <1>;
		ranges = <0x0 0x0 0x0 0x40000000>;

		misc@100000 {
			compatible = "nvidia,tegra194-misc";
			reg = <0x00100000 0xf000>,
			      <0x0010f000 0x1000>;
		};

		gpio: gpio@2200000 {
			compatible = "nvidia,tegra194-gpio";
			reg-names = "security", "gpio";
			reg = <0x2200000 0x10000>,
			      <0x2210000 0x10000>;
			interrupts = <GIC_SPI 288 IRQ_TYPE_LEVEL_HIGH>,
				     <GIC_SPI 296 IRQ_TYPE_LEVEL_HIGH>,
				     <GIC_SPI 304 IRQ_TYPE_LEVEL_HIGH>,
				     <GIC_SPI 312 IRQ_TYPE_LEVEL_HIGH>,
				     <GIC_SPI 320 IRQ_TYPE_LEVEL_HIGH>,
				     <GIC_SPI 328 IRQ_TYPE_LEVEL_HIGH>;
			#interrupt-cells = <2>;
			interrupt-controller;
			#gpio-cells = <2>;
			gpio-controller;
		};

		ethernet@2490000 {
			compatible = "nvidia,tegra194-eqos",
				     "nvidia,tegra186-eqos",
				     "snps,dwc-qos-ethernet-4.10";
			reg = <0x02490000 0x10000>;
			interrupts = <GIC_SPI 194 IRQ_TYPE_LEVEL_HIGH>;
			clocks = <&bpmp TEGRA194_CLK_AXI_CBB>,
				 <&bpmp TEGRA194_CLK_EQOS_AXI>,
				 <&bpmp TEGRA194_CLK_EQOS_RX>,
				 <&bpmp TEGRA194_CLK_EQOS_TX>,
				 <&bpmp TEGRA194_CLK_EQOS_PTP_REF>;
			clock-names = "master_bus", "slave_bus", "rx", "tx", "ptp_ref";
			resets = <&bpmp TEGRA194_RESET_EQOS>;
			reset-names = "eqos";
			interconnects = <&mc TEGRA194_MEMORY_CLIENT_EQOSR &emc>,
					<&mc TEGRA194_MEMORY_CLIENT_EQOSW &emc>;
			interconnect-names = "dma-mem", "write";
			iommus = <&smmu TEGRA194_SID_EQOS>;
			status = "disabled";

			snps,write-requests = <1>;
			snps,read-requests = <3>;
			snps,burst-map = <0x7>;
			snps,txpbl = <16>;
			snps,rxpbl = <8>;
		};

		aconnect@2900000 {
			compatible = "nvidia,tegra194-aconnect",
				     "nvidia,tegra210-aconnect";
			clocks = <&bpmp TEGRA194_CLK_APE>,
				 <&bpmp TEGRA194_CLK_APB2APE>;
			clock-names = "ape", "apb2ape";
			power-domains = <&bpmp TEGRA194_POWER_DOMAIN_AUD>;
			#address-cells = <1>;
			#size-cells = <1>;
			ranges = <0x02900000 0x02900000 0x200000>;
			status = "disabled";

			adma: dma-controller@2930000 {
				compatible = "nvidia,tegra194-adma",
					     "nvidia,tegra186-adma";
				reg = <0x02930000 0x20000>;
				interrupt-parent = <&agic>;
				interrupts =  <GIC_SPI 0 IRQ_TYPE_LEVEL_HIGH>,
					      <GIC_SPI 1 IRQ_TYPE_LEVEL_HIGH>,
					      <GIC_SPI 2 IRQ_TYPE_LEVEL_HIGH>,
					      <GIC_SPI 3 IRQ_TYPE_LEVEL_HIGH>,
					      <GIC_SPI 4 IRQ_TYPE_LEVEL_HIGH>,
					      <GIC_SPI 5 IRQ_TYPE_LEVEL_HIGH>,
					      <GIC_SPI 6 IRQ_TYPE_LEVEL_HIGH>,
					      <GIC_SPI 7 IRQ_TYPE_LEVEL_HIGH>,
					      <GIC_SPI 8 IRQ_TYPE_LEVEL_HIGH>,
					      <GIC_SPI 9 IRQ_TYPE_LEVEL_HIGH>,
					      <GIC_SPI 10 IRQ_TYPE_LEVEL_HIGH>,
					      <GIC_SPI 11 IRQ_TYPE_LEVEL_HIGH>,
					      <GIC_SPI 12 IRQ_TYPE_LEVEL_HIGH>,
					      <GIC_SPI 13 IRQ_TYPE_LEVEL_HIGH>,
					      <GIC_SPI 14 IRQ_TYPE_LEVEL_HIGH>,
					      <GIC_SPI 15 IRQ_TYPE_LEVEL_HIGH>,
					      <GIC_SPI 16 IRQ_TYPE_LEVEL_HIGH>,
					      <GIC_SPI 17 IRQ_TYPE_LEVEL_HIGH>,
					      <GIC_SPI 18 IRQ_TYPE_LEVEL_HIGH>,
					      <GIC_SPI 19 IRQ_TYPE_LEVEL_HIGH>,
					      <GIC_SPI 20 IRQ_TYPE_LEVEL_HIGH>,
					      <GIC_SPI 21 IRQ_TYPE_LEVEL_HIGH>,
					      <GIC_SPI 22 IRQ_TYPE_LEVEL_HIGH>,
					      <GIC_SPI 23 IRQ_TYPE_LEVEL_HIGH>,
					      <GIC_SPI 24 IRQ_TYPE_LEVEL_HIGH>,
					      <GIC_SPI 25 IRQ_TYPE_LEVEL_HIGH>,
					      <GIC_SPI 26 IRQ_TYPE_LEVEL_HIGH>,
					      <GIC_SPI 27 IRQ_TYPE_LEVEL_HIGH>,
					      <GIC_SPI 28 IRQ_TYPE_LEVEL_HIGH>,
					      <GIC_SPI 29 IRQ_TYPE_LEVEL_HIGH>,
					      <GIC_SPI 30 IRQ_TYPE_LEVEL_HIGH>,
					      <GIC_SPI 31 IRQ_TYPE_LEVEL_HIGH>;
				#dma-cells = <1>;
				clocks = <&bpmp TEGRA194_CLK_AHUB>;
				clock-names = "d_audio";
				status = "disabled";
			};

			agic: interrupt-controller@2a40000 {
				compatible = "nvidia,tegra194-agic",
					     "nvidia,tegra210-agic";
				#interrupt-cells = <3>;
				interrupt-controller;
				reg = <0x02a41000 0x1000>,
				      <0x02a42000 0x2000>;
				interrupts = <GIC_SPI 145
					      (GIC_CPU_MASK_SIMPLE(4) |
					       IRQ_TYPE_LEVEL_HIGH)>;
				clocks = <&bpmp TEGRA194_CLK_APE>;
				clock-names = "clk";
				status = "disabled";
			};

			tegra_ahub: ahub@2900800 {
				compatible = "nvidia,tegra194-ahub",
					     "nvidia,tegra186-ahub";
				reg = <0x02900800 0x800>;
				clocks = <&bpmp TEGRA194_CLK_AHUB>;
				clock-names = "ahub";
				assigned-clocks = <&bpmp TEGRA194_CLK_AHUB>;
				assigned-clock-parents = <&bpmp TEGRA194_CLK_PLLA_OUT0>;
				#address-cells = <1>;
				#size-cells = <1>;
				ranges = <0x02900800 0x02900800 0x11800>;
				status = "disabled";

				tegra_admaif: admaif@290f000 {
					compatible = "nvidia,tegra194-admaif",
						     "nvidia,tegra186-admaif";
					reg = <0x0290f000 0x1000>;
					dmas = <&adma 1>, <&adma 1>,
					       <&adma 2>, <&adma 2>,
					       <&adma 3>, <&adma 3>,
					       <&adma 4>, <&adma 4>,
					       <&adma 5>, <&adma 5>,
					       <&adma 6>, <&adma 6>,
					       <&adma 7>, <&adma 7>,
					       <&adma 8>, <&adma 8>,
					       <&adma 9>, <&adma 9>,
					       <&adma 10>, <&adma 10>,
					       <&adma 11>, <&adma 11>,
					       <&adma 12>, <&adma 12>,
					       <&adma 13>, <&adma 13>,
					       <&adma 14>, <&adma 14>,
					       <&adma 15>, <&adma 15>,
					       <&adma 16>, <&adma 16>,
					       <&adma 17>, <&adma 17>,
					       <&adma 18>, <&adma 18>,
					       <&adma 19>, <&adma 19>,
					       <&adma 20>, <&adma 20>;
					dma-names = "rx1", "tx1",
						    "rx2", "tx2",
						    "rx3", "tx3",
						    "rx4", "tx4",
						    "rx5", "tx5",
						    "rx6", "tx6",
						    "rx7", "tx7",
						    "rx8", "tx8",
						    "rx9", "tx9",
						    "rx10", "tx10",
						    "rx11", "tx11",
						    "rx12", "tx12",
						    "rx13", "tx13",
						    "rx14", "tx14",
						    "rx15", "tx15",
						    "rx16", "tx16",
						    "rx17", "tx17",
						    "rx18", "tx18",
						    "rx19", "tx19",
						    "rx20", "tx20";
					status = "disabled";
				};

				tegra_i2s1: i2s@2901000 {
					compatible = "nvidia,tegra194-i2s",
						     "nvidia,tegra210-i2s";
					reg = <0x2901000 0x100>;
					clocks = <&bpmp TEGRA194_CLK_I2S1>,
						 <&bpmp TEGRA194_CLK_I2S1_SYNC_INPUT>;
					clock-names = "i2s", "sync_input";
					assigned-clocks = <&bpmp TEGRA194_CLK_I2S1>;
					assigned-clock-parents = <&bpmp TEGRA194_CLK_PLLA_OUT0>;
					assigned-clock-rates = <1536000>;
					sound-name-prefix = "I2S1";
					status = "disabled";
				};

				tegra_i2s2: i2s@2901100 {
					compatible = "nvidia,tegra194-i2s",
						     "nvidia,tegra210-i2s";
					reg = <0x2901100 0x100>;
					clocks = <&bpmp TEGRA194_CLK_I2S2>,
						 <&bpmp TEGRA194_CLK_I2S2_SYNC_INPUT>;
					clock-names = "i2s", "sync_input";
					assigned-clocks = <&bpmp TEGRA194_CLK_I2S2>;
					assigned-clock-parents = <&bpmp TEGRA194_CLK_PLLA_OUT0>;
					assigned-clock-rates = <1536000>;
					sound-name-prefix = "I2S2";
					status = "disabled";
				};

				tegra_i2s3: i2s@2901200 {
					compatible = "nvidia,tegra194-i2s",
						     "nvidia,tegra210-i2s";
					reg = <0x2901200 0x100>;
					clocks = <&bpmp TEGRA194_CLK_I2S3>,
						 <&bpmp TEGRA194_CLK_I2S3_SYNC_INPUT>;
					clock-names = "i2s", "sync_input";
					assigned-clocks = <&bpmp TEGRA194_CLK_I2S3>;
					assigned-clock-parents = <&bpmp TEGRA194_CLK_PLLA_OUT0>;
					assigned-clock-rates = <1536000>;
					sound-name-prefix = "I2S3";
					status = "disabled";
				};

				tegra_i2s4: i2s@2901300 {
					compatible = "nvidia,tegra194-i2s",
						     "nvidia,tegra210-i2s";
					reg = <0x2901300 0x100>;
					clocks = <&bpmp TEGRA194_CLK_I2S4>,
						 <&bpmp TEGRA194_CLK_I2S4_SYNC_INPUT>;
					clock-names = "i2s", "sync_input";
					assigned-clocks = <&bpmp TEGRA194_CLK_I2S4>;
					assigned-clock-parents = <&bpmp TEGRA194_CLK_PLLA_OUT0>;
					assigned-clock-rates = <1536000>;
					sound-name-prefix = "I2S4";
					status = "disabled";
				};

				tegra_i2s5: i2s@2901400 {
					compatible = "nvidia,tegra194-i2s",
						     "nvidia,tegra210-i2s";
					reg = <0x2901400 0x100>;
					clocks = <&bpmp TEGRA194_CLK_I2S5>,
						 <&bpmp TEGRA194_CLK_I2S5_SYNC_INPUT>;
					clock-names = "i2s", "sync_input";
					assigned-clocks = <&bpmp TEGRA194_CLK_I2S5>;
					assigned-clock-parents = <&bpmp TEGRA194_CLK_PLLA_OUT0>;
					assigned-clock-rates = <1536000>;
					sound-name-prefix = "I2S5";
					status = "disabled";
				};

				tegra_i2s6: i2s@2901500 {
					compatible = "nvidia,tegra194-i2s",
						     "nvidia,tegra210-i2s";
					reg = <0x2901500 0x100>;
					clocks = <&bpmp TEGRA194_CLK_I2S6>,
						 <&bpmp TEGRA194_CLK_I2S6_SYNC_INPUT>;
					clock-names = "i2s", "sync_input";
					assigned-clocks = <&bpmp TEGRA194_CLK_I2S6>;
					assigned-clock-parents = <&bpmp TEGRA194_CLK_PLLA_OUT0>;
					assigned-clock-rates = <1536000>;
					sound-name-prefix = "I2S6";
					status = "disabled";
				};

				tegra_dmic1: dmic@2904000 {
					compatible = "nvidia,tegra194-dmic",
						     "nvidia,tegra210-dmic";
					reg = <0x2904000 0x100>;
					clocks = <&bpmp TEGRA194_CLK_DMIC1>;
					clock-names = "dmic";
					assigned-clocks = <&bpmp TEGRA194_CLK_DMIC1>;
					assigned-clock-parents = <&bpmp TEGRA194_CLK_PLLA_OUT0>;
					assigned-clock-rates = <3072000>;
					sound-name-prefix = "DMIC1";
					status = "disabled";
				};

				tegra_dmic2: dmic@2904100 {
					compatible = "nvidia,tegra194-dmic",
						     "nvidia,tegra210-dmic";
					reg = <0x2904100 0x100>;
					clocks = <&bpmp TEGRA194_CLK_DMIC2>;
					clock-names = "dmic";
					assigned-clocks = <&bpmp TEGRA194_CLK_DMIC2>;
					assigned-clock-parents = <&bpmp TEGRA194_CLK_PLLA_OUT0>;
					assigned-clock-rates = <3072000>;
					sound-name-prefix = "DMIC2";
					status = "disabled";
				};

				tegra_dmic3: dmic@2904200 {
					compatible = "nvidia,tegra194-dmic",
						     "nvidia,tegra210-dmic";
					reg = <0x2904200 0x100>;
					clocks = <&bpmp TEGRA194_CLK_DMIC3>;
					clock-names = "dmic";
					assigned-clocks = <&bpmp TEGRA194_CLK_DMIC3>;
					assigned-clock-parents = <&bpmp TEGRA194_CLK_PLLA_OUT0>;
					assigned-clock-rates = <3072000>;
					sound-name-prefix = "DMIC3";
					status = "disabled";
				};

				tegra_dmic4: dmic@2904300 {
					compatible = "nvidia,tegra194-dmic",
						     "nvidia,tegra210-dmic";
					reg = <0x2904300 0x100>;
					clocks = <&bpmp TEGRA194_CLK_DMIC4>;
					clock-names = "dmic";
					assigned-clocks = <&bpmp TEGRA194_CLK_DMIC4>;
					assigned-clock-parents = <&bpmp TEGRA194_CLK_PLLA_OUT0>;
					assigned-clock-rates = <3072000>;
					sound-name-prefix = "DMIC4";
					status = "disabled";
				};

				tegra_dspk1: dspk@2905000 {
					compatible = "nvidia,tegra194-dspk",
						     "nvidia,tegra186-dspk";
					reg = <0x2905000 0x100>;
					clocks = <&bpmp TEGRA194_CLK_DSPK1>;
					clock-names = "dspk";
					assigned-clocks = <&bpmp TEGRA194_CLK_DSPK1>;
					assigned-clock-parents = <&bpmp TEGRA194_CLK_PLLA_OUT0>;
					assigned-clock-rates = <12288000>;
					sound-name-prefix = "DSPK1";
					status = "disabled";
				};

				tegra_dspk2: dspk@2905100 {
					compatible = "nvidia,tegra194-dspk",
						     "nvidia,tegra186-dspk";
					reg = <0x2905100 0x100>;
					clocks = <&bpmp TEGRA194_CLK_DSPK2>;
					clock-names = "dspk";
					assigned-clocks = <&bpmp TEGRA194_CLK_DSPK2>;
					assigned-clock-parents = <&bpmp TEGRA194_CLK_PLLA_OUT0>;
					assigned-clock-rates = <12288000>;
					sound-name-prefix = "DSPK2";
					status = "disabled";
				};
			};
		};

		pinmux: pinmux@2430000 {
			compatible = "nvidia,tegra194-pinmux";
			reg = <0x2430000 0x17000>,
			      <0xc300000 0x4000>;

			status = "okay";

			pex_rst_c5_out_state: pex_rst_c5_out {
				pex_rst {
					nvidia,pins = "pex_l5_rst_n_pgg1";
					nvidia,schmitt = <TEGRA_PIN_DISABLE>;
					nvidia,lpdr = <TEGRA_PIN_ENABLE>;
					nvidia,enable-input = <TEGRA_PIN_DISABLE>;
					nvidia,io-hv = <TEGRA_PIN_ENABLE>;
					nvidia,tristate = <TEGRA_PIN_DISABLE>;
					nvidia,pull = <TEGRA_PIN_PULL_NONE>;
				};
			};

			clkreq_c5_bi_dir_state: clkreq_c5_bi_dir {
				clkreq {
					nvidia,pins = "pex_l5_clkreq_n_pgg0";
					nvidia,schmitt = <TEGRA_PIN_DISABLE>;
					nvidia,lpdr = <TEGRA_PIN_ENABLE>;
					nvidia,enable-input = <TEGRA_PIN_ENABLE>;
					nvidia,io-hv = <TEGRA_PIN_ENABLE>;
					nvidia,tristate = <TEGRA_PIN_DISABLE>;
					nvidia,pull = <TEGRA_PIN_PULL_NONE>;
				};
			};
		};

		mc: memory-controller@2c00000 {
			compatible = "nvidia,tegra194-mc";
			reg = <0x02c00000 0x100000>,
			      <0x02b80000 0x040000>,
			      <0x01700000 0x100000>;
			interrupts = <GIC_SPI 223 IRQ_TYPE_LEVEL_HIGH>;
			#interconnect-cells = <1>;
			status = "disabled";

			#address-cells = <2>;
			#size-cells = <2>;

			ranges = <0x01700000 0x0 0x01700000 0x0 0x100000>,
				 <0x02b80000 0x0 0x02b80000 0x0 0x040000>,
				 <0x02c00000 0x0 0x02c00000 0x0 0x100000>;

			/*
			 * Bit 39 of addresses passing through the memory
			 * controller selects the XBAR format used when memory
			 * is accessed. This is used to transparently access
			 * memory in the XBAR format used by the discrete GPU
			 * (bit 39 set) or Tegra (bit 39 clear).
			 *
			 * As a consequence, the operating system must ensure
			 * that bit 39 is never used implicitly, for example
			 * via an I/O virtual address mapping of an IOMMU. If
			 * devices require access to the XBAR switch, their
			 * drivers must set this bit explicitly.
			 *
			 * Limit the DMA range for memory clients to [38:0].
			 */
			dma-ranges = <0x0 0x0 0x0 0x80 0x0>;

			emc: external-memory-controller@2c60000 {
				compatible = "nvidia,tegra194-emc";
				reg = <0x0 0x02c60000 0x0 0x90000>,
				      <0x0 0x01780000 0x0 0x80000>;
				clocks = <&bpmp TEGRA194_CLK_EMC>;
				clock-names = "emc";

				#interconnect-cells = <0>;

				nvidia,bpmp = <&bpmp>;
			};
		};

		uarta: serial@3100000 {
			compatible = "nvidia,tegra194-uart", "nvidia,tegra20-uart";
			reg = <0x03100000 0x40>;
			reg-shift = <2>;
			interrupts = <GIC_SPI 112 IRQ_TYPE_LEVEL_HIGH>;
			clocks = <&bpmp TEGRA194_CLK_UARTA>;
			clock-names = "serial";
			resets = <&bpmp TEGRA194_RESET_UARTA>;
			reset-names = "serial";
			status = "disabled";
		};

		uartb: serial@3110000 {
			compatible = "nvidia,tegra194-uart", "nvidia,tegra20-uart";
			reg = <0x03110000 0x40>;
			reg-shift = <2>;
			interrupts = <GIC_SPI 113 IRQ_TYPE_LEVEL_HIGH>;
			clocks = <&bpmp TEGRA194_CLK_UARTB>;
			clock-names = "serial";
			resets = <&bpmp TEGRA194_RESET_UARTB>;
			reset-names = "serial";
			status = "disabled";
		};

		uartd: serial@3130000 {
			compatible = "nvidia,tegra194-uart", "nvidia,tegra20-uart";
			reg = <0x03130000 0x40>;
			reg-shift = <2>;
			interrupts = <GIC_SPI 115 IRQ_TYPE_LEVEL_HIGH>;
			clocks = <&bpmp TEGRA194_CLK_UARTD>;
			clock-names = "serial";
			resets = <&bpmp TEGRA194_RESET_UARTD>;
			reset-names = "serial";
			status = "disabled";
		};

		uarte: serial@3140000 {
			compatible = "nvidia,tegra194-uart", "nvidia,tegra20-uart";
			reg = <0x03140000 0x40>;
			reg-shift = <2>;
			interrupts = <GIC_SPI 116 IRQ_TYPE_LEVEL_HIGH>;
			clocks = <&bpmp TEGRA194_CLK_UARTE>;
			clock-names = "serial";
			resets = <&bpmp TEGRA194_RESET_UARTE>;
			reset-names = "serial";
			status = "disabled";
		};

		uartf: serial@3150000 {
			compatible = "nvidia,tegra194-uart", "nvidia,tegra20-uart";
			reg = <0x03150000 0x40>;
			reg-shift = <2>;
			interrupts = <GIC_SPI 117 IRQ_TYPE_LEVEL_HIGH>;
			clocks = <&bpmp TEGRA194_CLK_UARTF>;
			clock-names = "serial";
			resets = <&bpmp TEGRA194_RESET_UARTF>;
			reset-names = "serial";
			status = "disabled";
		};

		gen1_i2c: i2c@3160000 {
			compatible = "nvidia,tegra194-i2c";
			reg = <0x03160000 0x10000>;
			interrupts = <GIC_SPI 25 IRQ_TYPE_LEVEL_HIGH>;
			#address-cells = <1>;
			#size-cells = <0>;
			clocks = <&bpmp TEGRA194_CLK_I2C1>;
			clock-names = "div-clk";
			resets = <&bpmp TEGRA194_RESET_I2C1>;
			reset-names = "i2c";
			status = "disabled";
		};

		uarth: serial@3170000 {
			compatible = "nvidia,tegra194-uart", "nvidia,tegra20-uart";
			reg = <0x03170000 0x40>;
			reg-shift = <2>;
			interrupts = <GIC_SPI 207 IRQ_TYPE_LEVEL_HIGH>;
			clocks = <&bpmp TEGRA194_CLK_UARTH>;
			clock-names = "serial";
			resets = <&bpmp TEGRA194_RESET_UARTH>;
			reset-names = "serial";
			status = "disabled";
		};

		cam_i2c: i2c@3180000 {
			compatible = "nvidia,tegra194-i2c";
			reg = <0x03180000 0x10000>;
			interrupts = <GIC_SPI 27 IRQ_TYPE_LEVEL_HIGH>;
			#address-cells = <1>;
			#size-cells = <0>;
			clocks = <&bpmp TEGRA194_CLK_I2C3>;
			clock-names = "div-clk";
			resets = <&bpmp TEGRA194_RESET_I2C3>;
			reset-names = "i2c";
			status = "disabled";
		};

		/* shares pads with dpaux1 */
		dp_aux_ch1_i2c: i2c@3190000 {
			compatible = "nvidia,tegra194-i2c";
			reg = <0x03190000 0x10000>;
			interrupts = <GIC_SPI 28 IRQ_TYPE_LEVEL_HIGH>;
			#address-cells = <1>;
			#size-cells = <0>;
			clocks = <&bpmp TEGRA194_CLK_I2C4>;
			clock-names = "div-clk";
			resets = <&bpmp TEGRA194_RESET_I2C4>;
			reset-names = "i2c";
			pinctrl-0 = <&state_dpaux1_i2c>;
			pinctrl-1 = <&state_dpaux1_off>;
			pinctrl-names = "default", "idle";
			status = "disabled";
		};

		/* shares pads with dpaux0 */
		dp_aux_ch0_i2c: i2c@31b0000 {
			compatible = "nvidia,tegra194-i2c";
			reg = <0x031b0000 0x10000>;
			interrupts = <GIC_SPI 30 IRQ_TYPE_LEVEL_HIGH>;
			#address-cells = <1>;
			#size-cells = <0>;
			clocks = <&bpmp TEGRA194_CLK_I2C6>;
			clock-names = "div-clk";
			resets = <&bpmp TEGRA194_RESET_I2C6>;
			reset-names = "i2c";
			pinctrl-0 = <&state_dpaux0_i2c>;
			pinctrl-1 = <&state_dpaux0_off>;
			pinctrl-names = "default", "idle";
			status = "disabled";
		};

		/* shares pads with dpaux2 */
		dp_aux_ch2_i2c: i2c@31c0000 {
			compatible = "nvidia,tegra194-i2c";
			reg = <0x031c0000 0x10000>;
			interrupts = <GIC_SPI 31 IRQ_TYPE_LEVEL_HIGH>;
			#address-cells = <1>;
			#size-cells = <0>;
			clocks = <&bpmp TEGRA194_CLK_I2C7>;
			clock-names = "div-clk";
			resets = <&bpmp TEGRA194_RESET_I2C7>;
			reset-names = "i2c";
			pinctrl-0 = <&state_dpaux2_i2c>;
			pinctrl-1 = <&state_dpaux2_off>;
			pinctrl-names = "default", "idle";
			status = "disabled";
		};

		/* shares pads with dpaux3 */
		dp_aux_ch3_i2c: i2c@31e0000 {
			compatible = "nvidia,tegra194-i2c";
			reg = <0x031e0000 0x10000>;
			interrupts = <GIC_SPI 33 IRQ_TYPE_LEVEL_HIGH>;
			#address-cells = <1>;
			#size-cells = <0>;
			clocks = <&bpmp TEGRA194_CLK_I2C9>;
			clock-names = "div-clk";
			resets = <&bpmp TEGRA194_RESET_I2C9>;
			reset-names = "i2c";
			pinctrl-0 = <&state_dpaux3_i2c>;
			pinctrl-1 = <&state_dpaux3_off>;
			pinctrl-names = "default", "idle";
			status = "disabled";
		};

		spi@3270000 {
			compatible = "nvidia,tegra194-qspi";
			reg = <0x3270000 0x1000>;
			interrupts = <GIC_SPI 35 IRQ_TYPE_LEVEL_HIGH>;
			#address-cells = <1>;
			#size-cells = <0>;
			clocks = <&bpmp TEGRA194_CLK_QSPI0>,
				 <&bpmp TEGRA194_CLK_QSPI0_PM>;
			clock-names = "qspi", "qspi_out";
			resets = <&bpmp TEGRA194_RESET_QSPI0>;
			reset-names = "qspi";
			status = "disabled";
		};

		spi@3300000 {
			compatible = "nvidia,tegra194-qspi";
			reg = <0x3300000 0x1000>;
			interrupts = <GIC_SPI 39 IRQ_TYPE_LEVEL_HIGH>;
			#address-cells = <1>;
			#size-cells = <0>;
			clocks = <&bpmp TEGRA194_CLK_QSPI1>,
				 <&bpmp TEGRA194_CLK_QSPI1_PM>;
			clock-names = "qspi", "qspi_out";
			resets = <&bpmp TEGRA194_RESET_QSPI1>;
			reset-names = "qspi";
			status = "disabled";
		};

		pwm1: pwm@3280000 {
			compatible = "nvidia,tegra194-pwm",
				     "nvidia,tegra186-pwm";
			reg = <0x3280000 0x10000>;
			clocks = <&bpmp TEGRA194_CLK_PWM1>;
			clock-names = "pwm";
			resets = <&bpmp TEGRA194_RESET_PWM1>;
			reset-names = "pwm";
			status = "disabled";
			#pwm-cells = <2>;
		};

		pwm2: pwm@3290000 {
			compatible = "nvidia,tegra194-pwm",
				     "nvidia,tegra186-pwm";
			reg = <0x3290000 0x10000>;
			clocks = <&bpmp TEGRA194_CLK_PWM2>;
			clock-names = "pwm";
			resets = <&bpmp TEGRA194_RESET_PWM2>;
			reset-names = "pwm";
			status = "disabled";
			#pwm-cells = <2>;
		};

		pwm3: pwm@32a0000 {
			compatible = "nvidia,tegra194-pwm",
				     "nvidia,tegra186-pwm";
			reg = <0x32a0000 0x10000>;
			clocks = <&bpmp TEGRA194_CLK_PWM3>;
			clock-names = "pwm";
			resets = <&bpmp TEGRA194_RESET_PWM3>;
			reset-names = "pwm";
			status = "disabled";
			#pwm-cells = <2>;
		};

		pwm5: pwm@32c0000 {
			compatible = "nvidia,tegra194-pwm",
				     "nvidia,tegra186-pwm";
			reg = <0x32c0000 0x10000>;
			clocks = <&bpmp TEGRA194_CLK_PWM5>;
			clock-names = "pwm";
			resets = <&bpmp TEGRA194_RESET_PWM5>;
			reset-names = "pwm";
			status = "disabled";
			#pwm-cells = <2>;
		};

		pwm6: pwm@32d0000 {
			compatible = "nvidia,tegra194-pwm",
				     "nvidia,tegra186-pwm";
			reg = <0x32d0000 0x10000>;
			clocks = <&bpmp TEGRA194_CLK_PWM6>;
			clock-names = "pwm";
			resets = <&bpmp TEGRA194_RESET_PWM6>;
			reset-names = "pwm";
			status = "disabled";
			#pwm-cells = <2>;
		};

		pwm7: pwm@32e0000 {
			compatible = "nvidia,tegra194-pwm",
				     "nvidia,tegra186-pwm";
			reg = <0x32e0000 0x10000>;
			clocks = <&bpmp TEGRA194_CLK_PWM7>;
			clock-names = "pwm";
			resets = <&bpmp TEGRA194_RESET_PWM7>;
			reset-names = "pwm";
			status = "disabled";
			#pwm-cells = <2>;
		};

		pwm8: pwm@32f0000 {
			compatible = "nvidia,tegra194-pwm",
				     "nvidia,tegra186-pwm";
			reg = <0x32f0000 0x10000>;
			clocks = <&bpmp TEGRA194_CLK_PWM8>;
			clock-names = "pwm";
			resets = <&bpmp TEGRA194_RESET_PWM8>;
			reset-names = "pwm";
			status = "disabled";
			#pwm-cells = <2>;
		};

		sdmmc1: mmc@3400000 {
			compatible = "nvidia,tegra194-sdhci";
			reg = <0x03400000 0x10000>;
			interrupts = <GIC_SPI 62 IRQ_TYPE_LEVEL_HIGH>;
			clocks = <&bpmp TEGRA194_CLK_SDMMC1>,
				 <&bpmp TEGRA194_CLK_SDMMC_LEGACY_TM>;
			clock-names = "sdhci", "tmclk";
			resets = <&bpmp TEGRA194_RESET_SDMMC1>;
			reset-names = "sdhci";
			interconnects = <&mc TEGRA194_MEMORY_CLIENT_SDMMCRA &emc>,
					<&mc TEGRA194_MEMORY_CLIENT_SDMMCWA &emc>;
			interconnect-names = "dma-mem", "write";
			iommus = <&smmu TEGRA194_SID_SDMMC1>;
			nvidia,pad-autocal-pull-up-offset-3v3-timeout =
									<0x07>;
			nvidia,pad-autocal-pull-down-offset-3v3-timeout =
									<0x07>;
			nvidia,pad-autocal-pull-up-offset-1v8-timeout = <0x06>;
			nvidia,pad-autocal-pull-down-offset-1v8-timeout =
									<0x07>;
			nvidia,pad-autocal-pull-up-offset-sdr104 = <0x00>;
			nvidia,pad-autocal-pull-down-offset-sdr104 = <0x00>;
			nvidia,default-tap = <0x9>;
			nvidia,default-trim = <0x5>;
			status = "disabled";
		};

		sdmmc3: mmc@3440000 {
			compatible = "nvidia,tegra194-sdhci";
			reg = <0x03440000 0x10000>;
			interrupts = <GIC_SPI 64 IRQ_TYPE_LEVEL_HIGH>;
			clocks = <&bpmp TEGRA194_CLK_SDMMC3>,
				 <&bpmp TEGRA194_CLK_SDMMC_LEGACY_TM>;
			clock-names = "sdhci", "tmclk";
			resets = <&bpmp TEGRA194_RESET_SDMMC3>;
			reset-names = "sdhci";
			interconnects = <&mc TEGRA194_MEMORY_CLIENT_SDMMCR &emc>,
					<&mc TEGRA194_MEMORY_CLIENT_SDMMCW &emc>;
			interconnect-names = "dma-mem", "write";
			iommus = <&smmu TEGRA194_SID_SDMMC3>;
			nvidia,pad-autocal-pull-up-offset-1v8 = <0x00>;
			nvidia,pad-autocal-pull-down-offset-1v8 = <0x7a>;
			nvidia,pad-autocal-pull-up-offset-3v3-timeout = <0x07>;
			nvidia,pad-autocal-pull-down-offset-3v3-timeout =
									<0x07>;
			nvidia,pad-autocal-pull-up-offset-1v8-timeout = <0x06>;
			nvidia,pad-autocal-pull-down-offset-1v8-timeout =
									<0x07>;
			nvidia,pad-autocal-pull-up-offset-sdr104 = <0x00>;
			nvidia,pad-autocal-pull-down-offset-sdr104 = <0x00>;
			nvidia,default-tap = <0x9>;
			nvidia,default-trim = <0x5>;
			status = "disabled";
		};

		sdmmc4: mmc@3460000 {
			compatible = "nvidia,tegra194-sdhci";
			reg = <0x03460000 0x10000>;
			interrupts = <GIC_SPI 65 IRQ_TYPE_LEVEL_HIGH>;
			clocks = <&bpmp TEGRA194_CLK_SDMMC4>,
				 <&bpmp TEGRA194_CLK_SDMMC_LEGACY_TM>;
			clock-names = "sdhci", "tmclk";
			assigned-clocks = <&bpmp TEGRA194_CLK_SDMMC4>,
					  <&bpmp TEGRA194_CLK_PLLC4>;
			assigned-clock-parents =
					  <&bpmp TEGRA194_CLK_PLLC4>;
			resets = <&bpmp TEGRA194_RESET_SDMMC4>;
			reset-names = "sdhci";
			interconnects = <&mc TEGRA194_MEMORY_CLIENT_SDMMCRAB &emc>,
					<&mc TEGRA194_MEMORY_CLIENT_SDMMCWAB &emc>;
			interconnect-names = "dma-mem", "write";
			iommus = <&smmu TEGRA194_SID_SDMMC4>;
			nvidia,pad-autocal-pull-up-offset-hs400 = <0x00>;
			nvidia,pad-autocal-pull-down-offset-hs400 = <0x00>;
			nvidia,pad-autocal-pull-up-offset-1v8-timeout = <0x0a>;
			nvidia,pad-autocal-pull-down-offset-1v8-timeout =
									<0x0a>;
			nvidia,pad-autocal-pull-up-offset-3v3-timeout = <0x0a>;
			nvidia,pad-autocal-pull-down-offset-3v3-timeout =
									<0x0a>;
			nvidia,default-tap = <0x8>;
			nvidia,default-trim = <0x14>;
			nvidia,dqs-trim = <40>;
			supports-cqe;
			status = "disabled";
		};

		hda@3510000 {
			compatible = "nvidia,tegra194-hda", "nvidia,tegra30-hda";
			reg = <0x3510000 0x10000>;
			interrupts = <GIC_SPI 161 IRQ_TYPE_LEVEL_HIGH>;
			clocks = <&bpmp TEGRA194_CLK_HDA>,
				 <&bpmp TEGRA194_CLK_HDA2HDMICODEC>,
				 <&bpmp TEGRA194_CLK_HDA2CODEC_2X>;
			clock-names = "hda", "hda2hdmi", "hda2codec_2x";
			resets = <&bpmp TEGRA194_RESET_HDA>,
				 <&bpmp TEGRA194_RESET_HDA2HDMICODEC>,
				 <&bpmp TEGRA194_RESET_HDA2CODEC_2X>;
			reset-names = "hda", "hda2hdmi", "hda2codec_2x";
			power-domains = <&bpmp TEGRA194_POWER_DOMAIN_DISP>;
			interconnects = <&mc TEGRA194_MEMORY_CLIENT_HDAR &emc>,
					<&mc TEGRA194_MEMORY_CLIENT_HDAW &emc>;
			interconnect-names = "dma-mem", "write";
			iommus = <&smmu TEGRA194_SID_HDA>;
			status = "disabled";
		};

		xusb_padctl: padctl@3520000 {
			compatible = "nvidia,tegra194-xusb-padctl";
			reg = <0x03520000 0x1000>,
			      <0x03540000 0x1000>;
			reg-names = "padctl", "ao";
			interrupts = <GIC_SPI 167 IRQ_TYPE_LEVEL_HIGH>;

			resets = <&bpmp TEGRA194_RESET_XUSB_PADCTL>;
			reset-names = "padctl";

			status = "disabled";

			pads {
				usb2 {
					clocks = <&bpmp TEGRA194_CLK_USB2_TRK>;
					clock-names = "trk";

					lanes {
						usb2-0 {
							nvidia,function = "xusb";
							status = "disabled";
							#phy-cells = <0>;
						};

						usb2-1 {
							nvidia,function = "xusb";
							status = "disabled";
							#phy-cells = <0>;
						};

						usb2-2 {
							nvidia,function = "xusb";
							status = "disabled";
							#phy-cells = <0>;
						};

						usb2-3 {
							nvidia,function = "xusb";
							status = "disabled";
							#phy-cells = <0>;
						};
					};
				};

				usb3 {
					lanes {
						usb3-0 {
							nvidia,function = "xusb";
							status = "disabled";
							#phy-cells = <0>;
						};

						usb3-1 {
							nvidia,function = "xusb";
							status = "disabled";
							#phy-cells = <0>;
						};

						usb3-2 {
							nvidia,function = "xusb";
							status = "disabled";
							#phy-cells = <0>;
						};

						usb3-3 {
							nvidia,function = "xusb";
							status = "disabled";
							#phy-cells = <0>;
						};
					};
				};
			};

			ports {
				usb2-0 {
					status = "disabled";
				};

				usb2-1 {
					status = "disabled";
				};

				usb2-2 {
					status = "disabled";
				};

				usb2-3 {
					status = "disabled";
				};

				usb3-0 {
					status = "disabled";
				};

				usb3-1 {
					status = "disabled";
				};

				usb3-2 {
					status = "disabled";
				};

				usb3-3 {
					status = "disabled";
				};
			};
		};

		usb@3550000 {
			compatible = "nvidia,tegra194-xudc";
			reg = <0x03550000 0x8000>,
			      <0x03558000 0x1000>;
			reg-names = "base", "fpci";
			interrupts = <GIC_SPI 166 IRQ_TYPE_LEVEL_HIGH>;
			clocks = <&bpmp TEGRA194_CLK_XUSB_CORE_DEV>,
				 <&bpmp TEGRA194_CLK_XUSB_CORE_SS>,
				 <&bpmp TEGRA194_CLK_XUSB_SS>,
				 <&bpmp TEGRA194_CLK_XUSB_FS>;
			clock-names = "dev", "ss", "ss_src", "fs_src";
			interconnects = <&mc TEGRA194_MEMORY_CLIENT_XUSB_DEVR &emc>,
					<&mc TEGRA194_MEMORY_CLIENT_XUSB_DEVW &emc>;
			interconnect-names = "dma-mem", "write";
			iommus = <&smmu TEGRA194_SID_XUSB_DEV>;
			power-domains = <&bpmp TEGRA194_POWER_DOMAIN_XUSBB>,
					<&bpmp TEGRA194_POWER_DOMAIN_XUSBA>;
			power-domain-names = "dev", "ss";
			nvidia,xusb-padctl = <&xusb_padctl>;
			status = "disabled";
		};

		usb@3610000 {
			compatible = "nvidia,tegra194-xusb";
			reg = <0x03610000 0x40000>,
			      <0x03600000 0x10000>;
			reg-names = "hcd", "fpci";

			interrupts = <GIC_SPI 163 IRQ_TYPE_LEVEL_HIGH>,
				     <GIC_SPI 164 IRQ_TYPE_LEVEL_HIGH>;

			clocks = <&bpmp TEGRA194_CLK_XUSB_CORE_HOST>,
				 <&bpmp TEGRA194_CLK_XUSB_FALCON>,
				 <&bpmp TEGRA194_CLK_XUSB_CORE_SS>,
				 <&bpmp TEGRA194_CLK_XUSB_SS>,
				 <&bpmp TEGRA194_CLK_CLK_M>,
				 <&bpmp TEGRA194_CLK_XUSB_FS>,
				 <&bpmp TEGRA194_CLK_UTMIPLL>,
				 <&bpmp TEGRA194_CLK_CLK_M>,
				 <&bpmp TEGRA194_CLK_PLLE>;
			clock-names = "xusb_host", "xusb_falcon_src",
				      "xusb_ss", "xusb_ss_src", "xusb_hs_src",
				      "xusb_fs_src", "pll_u_480m", "clk_m",
				      "pll_e";
			interconnects = <&mc TEGRA194_MEMORY_CLIENT_XUSB_HOSTR &emc>,
					<&mc TEGRA194_MEMORY_CLIENT_XUSB_HOSTW &emc>;
			interconnect-names = "dma-mem", "write";
			iommus = <&smmu TEGRA194_SID_XUSB_HOST>;

			power-domains = <&bpmp TEGRA194_POWER_DOMAIN_XUSBC>,
					<&bpmp TEGRA194_POWER_DOMAIN_XUSBA>;
			power-domain-names = "xusb_host", "xusb_ss";

			nvidia,xusb-padctl = <&xusb_padctl>;
			status = "disabled";
		};

		fuse@3820000 {
			compatible = "nvidia,tegra194-efuse";
			reg = <0x03820000 0x10000>;
			clocks = <&bpmp TEGRA194_CLK_FUSE>;
			clock-names = "fuse";
		};

		gic: interrupt-controller@3881000 {
			compatible = "arm,gic-400";
			#interrupt-cells = <3>;
			interrupt-controller;
			reg = <0x03881000 0x1000>,
			      <0x03882000 0x2000>,
			      <0x03884000 0x2000>,
			      <0x03886000 0x2000>;
			interrupts = <GIC_PPI 9
				(GIC_CPU_MASK_SIMPLE(4) | IRQ_TYPE_LEVEL_HIGH)>;
			interrupt-parent = <&gic>;
		};

		cec@3960000 {
			compatible = "nvidia,tegra194-cec";
			reg = <0x03960000 0x10000>;
			interrupts = <GIC_SPI 162 IRQ_TYPE_LEVEL_HIGH>;
			clocks = <&bpmp TEGRA194_CLK_CEC>;
			clock-names = "cec";
			status = "disabled";
		};

		hsp_top0: hsp@3c00000 {
			compatible = "nvidia,tegra194-hsp", "nvidia,tegra186-hsp";
			reg = <0x03c00000 0xa0000>;
			interrupts = <GIC_SPI 176 IRQ_TYPE_LEVEL_HIGH>,
			             <GIC_SPI 120 IRQ_TYPE_LEVEL_HIGH>,
			             <GIC_SPI 121 IRQ_TYPE_LEVEL_HIGH>,
			             <GIC_SPI 122 IRQ_TYPE_LEVEL_HIGH>,
			             <GIC_SPI 123 IRQ_TYPE_LEVEL_HIGH>,
			             <GIC_SPI 124 IRQ_TYPE_LEVEL_HIGH>,
			             <GIC_SPI 125 IRQ_TYPE_LEVEL_HIGH>,
			             <GIC_SPI 126 IRQ_TYPE_LEVEL_HIGH>,
			             <GIC_SPI 127 IRQ_TYPE_LEVEL_HIGH>;
			interrupt-names = "doorbell", "shared0", "shared1", "shared2",
			                  "shared3", "shared4", "shared5", "shared6",
			                  "shared7";
			#mbox-cells = <2>;
		};

		p2u_hsio_0: phy@3e10000 {
			compatible = "nvidia,tegra194-p2u";
			reg = <0x03e10000 0x10000>;
			reg-names = "ctl";

			#phy-cells = <0>;
		};

		p2u_hsio_1: phy@3e20000 {
			compatible = "nvidia,tegra194-p2u";
			reg = <0x03e20000 0x10000>;
			reg-names = "ctl";

			#phy-cells = <0>;
		};

		p2u_hsio_2: phy@3e30000 {
			compatible = "nvidia,tegra194-p2u";
			reg = <0x03e30000 0x10000>;
			reg-names = "ctl";

			#phy-cells = <0>;
		};

		p2u_hsio_3: phy@3e40000 {
			compatible = "nvidia,tegra194-p2u";
			reg = <0x03e40000 0x10000>;
			reg-names = "ctl";

			#phy-cells = <0>;
		};

		p2u_hsio_4: phy@3e50000 {
			compatible = "nvidia,tegra194-p2u";
			reg = <0x03e50000 0x10000>;
			reg-names = "ctl";

			#phy-cells = <0>;
		};

		p2u_hsio_5: phy@3e60000 {
			compatible = "nvidia,tegra194-p2u";
			reg = <0x03e60000 0x10000>;
			reg-names = "ctl";

			#phy-cells = <0>;
		};

		p2u_hsio_6: phy@3e70000 {
			compatible = "nvidia,tegra194-p2u";
			reg = <0x03e70000 0x10000>;
			reg-names = "ctl";

			#phy-cells = <0>;
		};

		p2u_hsio_7: phy@3e80000 {
			compatible = "nvidia,tegra194-p2u";
			reg = <0x03e80000 0x10000>;
			reg-names = "ctl";

			#phy-cells = <0>;
		};

		p2u_hsio_8: phy@3e90000 {
			compatible = "nvidia,tegra194-p2u";
			reg = <0x03e90000 0x10000>;
			reg-names = "ctl";

			#phy-cells = <0>;
		};

		p2u_hsio_9: phy@3ea0000 {
			compatible = "nvidia,tegra194-p2u";
			reg = <0x03ea0000 0x10000>;
			reg-names = "ctl";

			#phy-cells = <0>;
		};

		p2u_nvhs_0: phy@3eb0000 {
			compatible = "nvidia,tegra194-p2u";
			reg = <0x03eb0000 0x10000>;
			reg-names = "ctl";

			#phy-cells = <0>;
		};

		p2u_nvhs_1: phy@3ec0000 {
			compatible = "nvidia,tegra194-p2u";
			reg = <0x03ec0000 0x10000>;
			reg-names = "ctl";

			#phy-cells = <0>;
		};

		p2u_nvhs_2: phy@3ed0000 {
			compatible = "nvidia,tegra194-p2u";
			reg = <0x03ed0000 0x10000>;
			reg-names = "ctl";

			#phy-cells = <0>;
		};

		p2u_nvhs_3: phy@3ee0000 {
			compatible = "nvidia,tegra194-p2u";
			reg = <0x03ee0000 0x10000>;
			reg-names = "ctl";

			#phy-cells = <0>;
		};

		p2u_nvhs_4: phy@3ef0000 {
			compatible = "nvidia,tegra194-p2u";
			reg = <0x03ef0000 0x10000>;
			reg-names = "ctl";

			#phy-cells = <0>;
		};

		p2u_nvhs_5: phy@3f00000 {
			compatible = "nvidia,tegra194-p2u";
			reg = <0x03f00000 0x10000>;
			reg-names = "ctl";

			#phy-cells = <0>;
		};

		p2u_nvhs_6: phy@3f10000 {
			compatible = "nvidia,tegra194-p2u";
			reg = <0x03f10000 0x10000>;
			reg-names = "ctl";

			#phy-cells = <0>;
		};

		p2u_nvhs_7: phy@3f20000 {
			compatible = "nvidia,tegra194-p2u";
			reg = <0x03f20000 0x10000>;
			reg-names = "ctl";

			#phy-cells = <0>;
		};

		p2u_hsio_10: phy@3f30000 {
			compatible = "nvidia,tegra194-p2u";
			reg = <0x03f30000 0x10000>;
			reg-names = "ctl";

			#phy-cells = <0>;
		};

		p2u_hsio_11: phy@3f40000 {
			compatible = "nvidia,tegra194-p2u";
			reg = <0x03f40000 0x10000>;
			reg-names = "ctl";

			#phy-cells = <0>;
		};

		hsp_aon: hsp@c150000 {
			compatible = "nvidia,tegra194-hsp", "nvidia,tegra186-hsp";
			reg = <0x0c150000 0x90000>;
			interrupts = <GIC_SPI 133 IRQ_TYPE_LEVEL_HIGH>,
			             <GIC_SPI 134 IRQ_TYPE_LEVEL_HIGH>,
			             <GIC_SPI 135 IRQ_TYPE_LEVEL_HIGH>,
			             <GIC_SPI 136 IRQ_TYPE_LEVEL_HIGH>;
			/*
			 * Shared interrupt 0 is routed only to AON/SPE, so
			 * we only have 4 shared interrupts for the CCPLEX.
			 */
			interrupt-names = "shared1", "shared2", "shared3", "shared4";
			#mbox-cells = <2>;
		};

		gen2_i2c: i2c@c240000 {
			compatible = "nvidia,tegra194-i2c";
			reg = <0x0c240000 0x10000>;
			interrupts = <GIC_SPI 26 IRQ_TYPE_LEVEL_HIGH>;
			#address-cells = <1>;
			#size-cells = <0>;
			clocks = <&bpmp TEGRA194_CLK_I2C2>;
			clock-names = "div-clk";
			resets = <&bpmp TEGRA194_RESET_I2C2>;
			reset-names = "i2c";
			status = "disabled";
		};

		gen8_i2c: i2c@c250000 {
			compatible = "nvidia,tegra194-i2c";
			reg = <0x0c250000 0x10000>;
			interrupts = <GIC_SPI 32 IRQ_TYPE_LEVEL_HIGH>;
			#address-cells = <1>;
			#size-cells = <0>;
			clocks = <&bpmp TEGRA194_CLK_I2C8>;
			clock-names = "div-clk";
			resets = <&bpmp TEGRA194_RESET_I2C8>;
			reset-names = "i2c";
			status = "disabled";
		};

		uartc: serial@c280000 {
			compatible = "nvidia,tegra194-uart", "nvidia,tegra20-uart";
			reg = <0x0c280000 0x40>;
			reg-shift = <2>;
			interrupts = <GIC_SPI 114 IRQ_TYPE_LEVEL_HIGH>;
			clocks = <&bpmp TEGRA194_CLK_UARTC>;
			clock-names = "serial";
			resets = <&bpmp TEGRA194_RESET_UARTC>;
			reset-names = "serial";
			status = "disabled";
		};

		uartg: serial@c290000 {
			compatible = "nvidia,tegra194-uart", "nvidia,tegra20-uart";
			reg = <0x0c290000 0x40>;
			reg-shift = <2>;
			interrupts = <GIC_SPI 118 IRQ_TYPE_LEVEL_HIGH>;
			clocks = <&bpmp TEGRA194_CLK_UARTG>;
			clock-names = "serial";
			resets = <&bpmp TEGRA194_RESET_UARTG>;
			reset-names = "serial";
			status = "disabled";
		};

		rtc: rtc@c2a0000 {
			compatible = "nvidia,tegra194-rtc", "nvidia,tegra20-rtc";
			reg = <0x0c2a0000 0x10000>;
			interrupt-parent = <&pmc>;
			interrupts = <73 IRQ_TYPE_LEVEL_HIGH>;
			clocks = <&bpmp TEGRA194_CLK_CLK_32K>;
			clock-names = "rtc";
			status = "disabled";
		};

		gpio_aon: gpio@c2f0000 {
			compatible = "nvidia,tegra194-gpio-aon";
			reg-names = "security", "gpio";
			reg = <0xc2f0000 0x1000>,
			      <0xc2f1000 0x1000>;
			interrupts = <GIC_SPI 56 IRQ_TYPE_LEVEL_HIGH>;
			gpio-controller;
			#gpio-cells = <2>;
			interrupt-controller;
			#interrupt-cells = <2>;
		};

		pwm4: pwm@c340000 {
			compatible = "nvidia,tegra194-pwm",
				     "nvidia,tegra186-pwm";
			reg = <0xc340000 0x10000>;
			clocks = <&bpmp TEGRA194_CLK_PWM4>;
			clock-names = "pwm";
			resets = <&bpmp TEGRA194_RESET_PWM4>;
			reset-names = "pwm";
			status = "disabled";
			#pwm-cells = <2>;
		};

		pmc: pmc@c360000 {
			compatible = "nvidia,tegra194-pmc";
			reg = <0x0c360000 0x10000>,
			      <0x0c370000 0x10000>,
			      <0x0c380000 0x10000>,
			      <0x0c390000 0x10000>,
			      <0x0c3a0000 0x10000>;
			reg-names = "pmc", "wake", "aotag", "scratch", "misc";

			#interrupt-cells = <2>;
			interrupt-controller;
		};

		smmu: iommu@12000000 {
			compatible = "nvidia,tegra194-smmu", "nvidia,smmu-500";
			reg = <0x12000000 0x800000>,
			      <0x11000000 0x800000>;
			interrupts = <GIC_SPI 170 IRQ_TYPE_LEVEL_HIGH>,
				     <GIC_SPI 232 IRQ_TYPE_LEVEL_HIGH>,
				     <GIC_SPI 170 IRQ_TYPE_LEVEL_HIGH>,
				     <GIC_SPI 170 IRQ_TYPE_LEVEL_HIGH>,
				     <GIC_SPI 170 IRQ_TYPE_LEVEL_HIGH>,
				     <GIC_SPI 170 IRQ_TYPE_LEVEL_HIGH>,
				     <GIC_SPI 170 IRQ_TYPE_LEVEL_HIGH>,
				     <GIC_SPI 170 IRQ_TYPE_LEVEL_HIGH>,
				     <GIC_SPI 170 IRQ_TYPE_LEVEL_HIGH>,
				     <GIC_SPI 170 IRQ_TYPE_LEVEL_HIGH>,
				     <GIC_SPI 170 IRQ_TYPE_LEVEL_HIGH>,
				     <GIC_SPI 170 IRQ_TYPE_LEVEL_HIGH>,
				     <GIC_SPI 170 IRQ_TYPE_LEVEL_HIGH>,
				     <GIC_SPI 170 IRQ_TYPE_LEVEL_HIGH>,
				     <GIC_SPI 170 IRQ_TYPE_LEVEL_HIGH>,
				     <GIC_SPI 170 IRQ_TYPE_LEVEL_HIGH>,
				     <GIC_SPI 170 IRQ_TYPE_LEVEL_HIGH>,
				     <GIC_SPI 170 IRQ_TYPE_LEVEL_HIGH>,
				     <GIC_SPI 170 IRQ_TYPE_LEVEL_HIGH>,
				     <GIC_SPI 170 IRQ_TYPE_LEVEL_HIGH>,
				     <GIC_SPI 170 IRQ_TYPE_LEVEL_HIGH>,
				     <GIC_SPI 170 IRQ_TYPE_LEVEL_HIGH>,
				     <GIC_SPI 170 IRQ_TYPE_LEVEL_HIGH>,
				     <GIC_SPI 170 IRQ_TYPE_LEVEL_HIGH>,
				     <GIC_SPI 170 IRQ_TYPE_LEVEL_HIGH>,
				     <GIC_SPI 170 IRQ_TYPE_LEVEL_HIGH>,
				     <GIC_SPI 170 IRQ_TYPE_LEVEL_HIGH>,
				     <GIC_SPI 170 IRQ_TYPE_LEVEL_HIGH>,
				     <GIC_SPI 170 IRQ_TYPE_LEVEL_HIGH>,
				     <GIC_SPI 170 IRQ_TYPE_LEVEL_HIGH>,
				     <GIC_SPI 170 IRQ_TYPE_LEVEL_HIGH>,
				     <GIC_SPI 170 IRQ_TYPE_LEVEL_HIGH>,
				     <GIC_SPI 170 IRQ_TYPE_LEVEL_HIGH>,
				     <GIC_SPI 170 IRQ_TYPE_LEVEL_HIGH>,
				     <GIC_SPI 170 IRQ_TYPE_LEVEL_HIGH>,
				     <GIC_SPI 170 IRQ_TYPE_LEVEL_HIGH>,
				     <GIC_SPI 170 IRQ_TYPE_LEVEL_HIGH>,
				     <GIC_SPI 170 IRQ_TYPE_LEVEL_HIGH>,
				     <GIC_SPI 170 IRQ_TYPE_LEVEL_HIGH>,
				     <GIC_SPI 170 IRQ_TYPE_LEVEL_HIGH>,
				     <GIC_SPI 170 IRQ_TYPE_LEVEL_HIGH>,
				     <GIC_SPI 170 IRQ_TYPE_LEVEL_HIGH>,
				     <GIC_SPI 170 IRQ_TYPE_LEVEL_HIGH>,
				     <GIC_SPI 170 IRQ_TYPE_LEVEL_HIGH>,
				     <GIC_SPI 170 IRQ_TYPE_LEVEL_HIGH>,
				     <GIC_SPI 170 IRQ_TYPE_LEVEL_HIGH>,
				     <GIC_SPI 170 IRQ_TYPE_LEVEL_HIGH>,
				     <GIC_SPI 170 IRQ_TYPE_LEVEL_HIGH>,
				     <GIC_SPI 170 IRQ_TYPE_LEVEL_HIGH>,
				     <GIC_SPI 170 IRQ_TYPE_LEVEL_HIGH>,
				     <GIC_SPI 170 IRQ_TYPE_LEVEL_HIGH>,
				     <GIC_SPI 170 IRQ_TYPE_LEVEL_HIGH>,
				     <GIC_SPI 170 IRQ_TYPE_LEVEL_HIGH>,
				     <GIC_SPI 170 IRQ_TYPE_LEVEL_HIGH>,
				     <GIC_SPI 170 IRQ_TYPE_LEVEL_HIGH>,
				     <GIC_SPI 170 IRQ_TYPE_LEVEL_HIGH>,
				     <GIC_SPI 170 IRQ_TYPE_LEVEL_HIGH>,
				     <GIC_SPI 170 IRQ_TYPE_LEVEL_HIGH>,
				     <GIC_SPI 170 IRQ_TYPE_LEVEL_HIGH>,
				     <GIC_SPI 170 IRQ_TYPE_LEVEL_HIGH>,
				     <GIC_SPI 170 IRQ_TYPE_LEVEL_HIGH>,
				     <GIC_SPI 170 IRQ_TYPE_LEVEL_HIGH>,
				     <GIC_SPI 170 IRQ_TYPE_LEVEL_HIGH>,
				     <GIC_SPI 170 IRQ_TYPE_LEVEL_HIGH>,
				     <GIC_SPI 170 IRQ_TYPE_LEVEL_HIGH>,
				     <GIC_SPI 170 IRQ_TYPE_LEVEL_HIGH>;
			stream-match-mask = <0x7f80>;
			#global-interrupts = <2>;
			#iommu-cells = <1>;

			nvidia,memory-controller = <&mc>;
			status = "okay";
		};

		host1x@13e00000 {
			compatible = "nvidia,tegra194-host1x";
			reg = <0x13e00000 0x10000>,
			      <0x13e10000 0x10000>;
			reg-names = "hypervisor", "vm";
			interrupts = <GIC_SPI 265 IRQ_TYPE_LEVEL_HIGH>,
				     <GIC_SPI 263 IRQ_TYPE_LEVEL_HIGH>;
			interrupt-names = "syncpt", "host1x";
			clocks = <&bpmp TEGRA194_CLK_HOST1X>;
			clock-names = "host1x";
			resets = <&bpmp TEGRA194_RESET_HOST1X>;
			reset-names = "host1x";

			#address-cells = <1>;
			#size-cells = <1>;

			ranges = <0x15000000 0x15000000 0x01000000>;
			interconnects = <&mc TEGRA194_MEMORY_CLIENT_HOST1XDMAR &emc>;
			interconnect-names = "dma-mem";
			iommus = <&smmu TEGRA194_SID_HOST1X>;

			display-hub@15200000 {
				compatible = "nvidia,tegra194-display";
				reg = <0x15200000 0x00040000>;
				resets = <&bpmp TEGRA194_RESET_NVDISPLAY0_MISC>,
					 <&bpmp TEGRA194_RESET_NVDISPLAY0_WGRP0>,
					 <&bpmp TEGRA194_RESET_NVDISPLAY0_WGRP1>,
					 <&bpmp TEGRA194_RESET_NVDISPLAY0_WGRP2>,
					 <&bpmp TEGRA194_RESET_NVDISPLAY0_WGRP3>,
					 <&bpmp TEGRA194_RESET_NVDISPLAY0_WGRP4>,
					 <&bpmp TEGRA194_RESET_NVDISPLAY0_WGRP5>;
				reset-names = "misc", "wgrp0", "wgrp1", "wgrp2",
					      "wgrp3", "wgrp4", "wgrp5";
				clocks = <&bpmp TEGRA194_CLK_NVDISPLAY_DISP>,
					 <&bpmp TEGRA194_CLK_NVDISPLAYHUB>;
				clock-names = "disp", "hub";
				status = "disabled";

				power-domains = <&bpmp TEGRA194_POWER_DOMAIN_DISP>;

				#address-cells = <1>;
				#size-cells = <1>;

				ranges = <0x15200000 0x15200000 0x40000>;

				display@15200000 {
					compatible = "nvidia,tegra194-dc";
					reg = <0x15200000 0x10000>;
					interrupts = <GIC_SPI 153 IRQ_TYPE_LEVEL_HIGH>;
					clocks = <&bpmp TEGRA194_CLK_NVDISPLAY_P0>;
					clock-names = "dc";
					resets = <&bpmp TEGRA194_RESET_NVDISPLAY0_HEAD0>;
					reset-names = "dc";

					power-domains = <&bpmp TEGRA194_POWER_DOMAIN_DISP>;
					interconnects = <&mc TEGRA194_MEMORY_CLIENT_NVDISPLAYR &emc>,
							<&mc TEGRA194_MEMORY_CLIENT_NVDISPLAYR1 &emc>;
					interconnect-names = "dma-mem", "read-1";

					nvidia,outputs = <&sor0 &sor1 &sor2 &sor3>;
					nvidia,head = <0>;
				};

				display@15210000 {
					compatible = "nvidia,tegra194-dc";
					reg = <0x15210000 0x10000>;
					interrupts = <GIC_SPI 154 IRQ_TYPE_LEVEL_HIGH>;
					clocks = <&bpmp TEGRA194_CLK_NVDISPLAY_P1>;
					clock-names = "dc";
					resets = <&bpmp TEGRA194_RESET_NVDISPLAY0_HEAD1>;
					reset-names = "dc";

					power-domains = <&bpmp TEGRA194_POWER_DOMAIN_DISPB>;
					interconnects = <&mc TEGRA194_MEMORY_CLIENT_NVDISPLAYR &emc>,
							<&mc TEGRA194_MEMORY_CLIENT_NVDISPLAYR1 &emc>;
					interconnect-names = "dma-mem", "read-1";

					nvidia,outputs = <&sor0 &sor1 &sor2 &sor3>;
					nvidia,head = <1>;
				};

				display@15220000 {
					compatible = "nvidia,tegra194-dc";
					reg = <0x15220000 0x10000>;
					interrupts = <GIC_SPI 155 IRQ_TYPE_LEVEL_HIGH>;
					clocks = <&bpmp TEGRA194_CLK_NVDISPLAY_P2>;
					clock-names = "dc";
					resets = <&bpmp TEGRA194_RESET_NVDISPLAY0_HEAD2>;
					reset-names = "dc";

					power-domains = <&bpmp TEGRA194_POWER_DOMAIN_DISPC>;
					interconnects = <&mc TEGRA194_MEMORY_CLIENT_NVDISPLAYR &emc>,
							<&mc TEGRA194_MEMORY_CLIENT_NVDISPLAYR1 &emc>;
					interconnect-names = "dma-mem", "read-1";

					nvidia,outputs = <&sor0 &sor1 &sor2 &sor3>;
					nvidia,head = <2>;
				};

				display@15230000 {
					compatible = "nvidia,tegra194-dc";
					reg = <0x15230000 0x10000>;
					interrupts = <GIC_SPI 242 IRQ_TYPE_LEVEL_HIGH>;
					clocks = <&bpmp TEGRA194_CLK_NVDISPLAY_P3>;
					clock-names = "dc";
					resets = <&bpmp TEGRA194_RESET_NVDISPLAY0_HEAD3>;
					reset-names = "dc";

					power-domains = <&bpmp TEGRA194_POWER_DOMAIN_DISPC>;
					interconnects = <&mc TEGRA194_MEMORY_CLIENT_NVDISPLAYR &emc>,
							<&mc TEGRA194_MEMORY_CLIENT_NVDISPLAYR1 &emc>;
					interconnect-names = "dma-mem", "read-1";

					nvidia,outputs = <&sor0 &sor1 &sor2 &sor3>;
					nvidia,head = <3>;
				};
			};

			vic@15340000 {
				compatible = "nvidia,tegra194-vic";
				reg = <0x15340000 0x00040000>;
				interrupts = <GIC_SPI 206 IRQ_TYPE_LEVEL_HIGH>;
				clocks = <&bpmp TEGRA194_CLK_VIC>;
				clock-names = "vic";
				resets = <&bpmp TEGRA194_RESET_VIC>;
				reset-names = "vic";

				power-domains = <&bpmp TEGRA194_POWER_DOMAIN_VIC>;
				interconnects = <&mc TEGRA194_MEMORY_CLIENT_VICSRD &emc>,
						<&mc TEGRA194_MEMORY_CLIENT_VICSWR &emc>;
				interconnect-names = "dma-mem", "write";
				iommus = <&smmu TEGRA194_SID_VIC>;
			};

			dpaux0: dpaux@155c0000 {
				compatible = "nvidia,tegra194-dpaux";
				reg = <0x155c0000 0x10000>;
				interrupts = <GIC_SPI 159 IRQ_TYPE_LEVEL_HIGH>;
				clocks = <&bpmp TEGRA194_CLK_DPAUX>,
					 <&bpmp TEGRA194_CLK_PLLDP>;
				clock-names = "dpaux", "parent";
				resets = <&bpmp TEGRA194_RESET_DPAUX>;
				reset-names = "dpaux";
				status = "disabled";

				power-domains = <&bpmp TEGRA194_POWER_DOMAIN_DISP>;

				state_dpaux0_aux: pinmux-aux {
					groups = "dpaux-io";
					function = "aux";
				};

				state_dpaux0_i2c: pinmux-i2c {
					groups = "dpaux-io";
					function = "i2c";
				};

				state_dpaux0_off: pinmux-off {
					groups = "dpaux-io";
					function = "off";
				};

				i2c-bus {
					#address-cells = <1>;
					#size-cells = <0>;
				};
			};

			dpaux1: dpaux@155d0000 {
				compatible = "nvidia,tegra194-dpaux";
				reg = <0x155d0000 0x10000>;
				interrupts = <GIC_SPI 160 IRQ_TYPE_LEVEL_HIGH>;
				clocks = <&bpmp TEGRA194_CLK_DPAUX1>,
					 <&bpmp TEGRA194_CLK_PLLDP>;
				clock-names = "dpaux", "parent";
				resets = <&bpmp TEGRA194_RESET_DPAUX1>;
				reset-names = "dpaux";
				status = "disabled";

				power-domains = <&bpmp TEGRA194_POWER_DOMAIN_DISP>;

				state_dpaux1_aux: pinmux-aux {
					groups = "dpaux-io";
					function = "aux";
				};

				state_dpaux1_i2c: pinmux-i2c {
					groups = "dpaux-io";
					function = "i2c";
				};

				state_dpaux1_off: pinmux-off {
					groups = "dpaux-io";
					function = "off";
				};

				i2c-bus {
					#address-cells = <1>;
					#size-cells = <0>;
				};
			};

			dpaux2: dpaux@155e0000 {
				compatible = "nvidia,tegra194-dpaux";
				reg = <0x155e0000 0x10000>;
				interrupts = <GIC_SPI 245 IRQ_TYPE_LEVEL_HIGH>;
				clocks = <&bpmp TEGRA194_CLK_DPAUX2>,
					 <&bpmp TEGRA194_CLK_PLLDP>;
				clock-names = "dpaux", "parent";
				resets = <&bpmp TEGRA194_RESET_DPAUX2>;
				reset-names = "dpaux";
				status = "disabled";

				power-domains = <&bpmp TEGRA194_POWER_DOMAIN_DISP>;

				state_dpaux2_aux: pinmux-aux {
					groups = "dpaux-io";
					function = "aux";
				};

				state_dpaux2_i2c: pinmux-i2c {
					groups = "dpaux-io";
					function = "i2c";
				};

				state_dpaux2_off: pinmux-off {
					groups = "dpaux-io";
					function = "off";
				};

				i2c-bus {
					#address-cells = <1>;
					#size-cells = <0>;
				};
			};

			dpaux3: dpaux@155f0000 {
				compatible = "nvidia,tegra194-dpaux";
				reg = <0x155f0000 0x10000>;
				interrupts = <GIC_SPI 246 IRQ_TYPE_LEVEL_HIGH>;
				clocks = <&bpmp TEGRA194_CLK_DPAUX3>,
					 <&bpmp TEGRA194_CLK_PLLDP>;
				clock-names = "dpaux", "parent";
				resets = <&bpmp TEGRA194_RESET_DPAUX3>;
				reset-names = "dpaux";
				status = "disabled";

				power-domains = <&bpmp TEGRA194_POWER_DOMAIN_DISP>;

				state_dpaux3_aux: pinmux-aux {
					groups = "dpaux-io";
					function = "aux";
				};

				state_dpaux3_i2c: pinmux-i2c {
					groups = "dpaux-io";
					function = "i2c";
				};

				state_dpaux3_off: pinmux-off {
					groups = "dpaux-io";
					function = "off";
				};

				i2c-bus {
					#address-cells = <1>;
					#size-cells = <0>;
				};
			};

			sor0: sor@15b00000 {
				compatible = "nvidia,tegra194-sor";
				reg = <0x15b00000 0x40000>;
				interrupts = <GIC_SPI 157 IRQ_TYPE_LEVEL_HIGH>;
				clocks = <&bpmp TEGRA194_CLK_SOR0_REF>,
					 <&bpmp TEGRA194_CLK_SOR0_OUT>,
					 <&bpmp TEGRA194_CLK_PLLD>,
					 <&bpmp TEGRA194_CLK_PLLDP>,
					 <&bpmp TEGRA194_CLK_SOR_SAFE>,
					 <&bpmp TEGRA194_CLK_SOR0_PAD_CLKOUT>;
				clock-names = "sor", "out", "parent", "dp", "safe",
					      "pad";
				resets = <&bpmp TEGRA194_RESET_SOR0>;
				reset-names = "sor";
				pinctrl-0 = <&state_dpaux0_aux>;
				pinctrl-1 = <&state_dpaux0_i2c>;
				pinctrl-2 = <&state_dpaux0_off>;
				pinctrl-names = "aux", "i2c", "off";
				status = "disabled";

				power-domains = <&bpmp TEGRA194_POWER_DOMAIN_DISP>;
				nvidia,interface = <0>;
			};

			sor1: sor@15b40000 {
				compatible = "nvidia,tegra194-sor";
				reg = <0x15b40000 0x40000>;
				interrupts = <GIC_SPI 158 IRQ_TYPE_LEVEL_HIGH>;
				clocks = <&bpmp TEGRA194_CLK_SOR1_REF>,
					 <&bpmp TEGRA194_CLK_SOR1_OUT>,
					 <&bpmp TEGRA194_CLK_PLLD2>,
					 <&bpmp TEGRA194_CLK_PLLDP>,
					 <&bpmp TEGRA194_CLK_SOR_SAFE>,
					 <&bpmp TEGRA194_CLK_SOR1_PAD_CLKOUT>;
				clock-names = "sor", "out", "parent", "dp", "safe",
					      "pad";
				resets = <&bpmp TEGRA194_RESET_SOR1>;
				reset-names = "sor";
				pinctrl-0 = <&state_dpaux1_aux>;
				pinctrl-1 = <&state_dpaux1_i2c>;
				pinctrl-2 = <&state_dpaux1_off>;
				pinctrl-names = "aux", "i2c", "off";
				status = "disabled";

				power-domains = <&bpmp TEGRA194_POWER_DOMAIN_DISP>;
				nvidia,interface = <1>;
			};

			sor2: sor@15b80000 {
				compatible = "nvidia,tegra194-sor";
				reg = <0x15b80000 0x40000>;
				interrupts = <GIC_SPI 243 IRQ_TYPE_LEVEL_HIGH>;
				clocks = <&bpmp TEGRA194_CLK_SOR2_REF>,
					 <&bpmp TEGRA194_CLK_SOR2_OUT>,
					 <&bpmp TEGRA194_CLK_PLLD3>,
					 <&bpmp TEGRA194_CLK_PLLDP>,
					 <&bpmp TEGRA194_CLK_SOR_SAFE>,
					 <&bpmp TEGRA194_CLK_SOR2_PAD_CLKOUT>;
				clock-names = "sor", "out", "parent", "dp", "safe",
					      "pad";
				resets = <&bpmp TEGRA194_RESET_SOR2>;
				reset-names = "sor";
				pinctrl-0 = <&state_dpaux2_aux>;
				pinctrl-1 = <&state_dpaux2_i2c>;
				pinctrl-2 = <&state_dpaux2_off>;
				pinctrl-names = "aux", "i2c", "off";
				status = "disabled";

				power-domains = <&bpmp TEGRA194_POWER_DOMAIN_DISP>;
				nvidia,interface = <2>;
			};

			sor3: sor@15bc0000 {
				compatible = "nvidia,tegra194-sor";
				reg = <0x15bc0000 0x40000>;
				interrupts = <GIC_SPI 244 IRQ_TYPE_LEVEL_HIGH>;
				clocks = <&bpmp TEGRA194_CLK_SOR3_REF>,
					 <&bpmp TEGRA194_CLK_SOR3_OUT>,
					 <&bpmp TEGRA194_CLK_PLLD4>,
					 <&bpmp TEGRA194_CLK_PLLDP>,
					 <&bpmp TEGRA194_CLK_SOR_SAFE>,
					 <&bpmp TEGRA194_CLK_SOR3_PAD_CLKOUT>;
				clock-names = "sor", "out", "parent", "dp", "safe",
					      "pad";
				resets = <&bpmp TEGRA194_RESET_SOR3>;
				reset-names = "sor";
				pinctrl-0 = <&state_dpaux3_aux>;
				pinctrl-1 = <&state_dpaux3_i2c>;
				pinctrl-2 = <&state_dpaux3_off>;
				pinctrl-names = "aux", "i2c", "off";
				status = "disabled";

				power-domains = <&bpmp TEGRA194_POWER_DOMAIN_DISP>;
				nvidia,interface = <3>;
			};
		};

		gpu@17000000 {
			compatible = "nvidia,gv11b";
			reg = <0x17000000 0x1000000>,
			      <0x18000000 0x1000000>;
			interrupts = <GIC_SPI 70 IRQ_TYPE_LEVEL_HIGH>,
				     <GIC_SPI 71 IRQ_TYPE_LEVEL_HIGH>;
			interrupt-names = "stall", "nonstall";
			clocks = <&bpmp TEGRA194_CLK_GPCCLK>,
				 <&bpmp TEGRA194_CLK_GPU_PWR>,
				 <&bpmp TEGRA194_CLK_FUSE>;
			clock-names = "gpu", "pwr", "fuse";
			resets = <&bpmp TEGRA194_RESET_GPU>;
			reset-names = "gpu";
			dma-coherent;

			power-domains = <&bpmp TEGRA194_POWER_DOMAIN_GPU>;
			interconnects = <&mc TEGRA194_MEMORY_CLIENT_NVL1R &emc>,
					<&mc TEGRA194_MEMORY_CLIENT_NVL1RHP &emc>,
					<&mc TEGRA194_MEMORY_CLIENT_NVL1W &emc>,
					<&mc TEGRA194_MEMORY_CLIENT_NVL2R &emc>,
					<&mc TEGRA194_MEMORY_CLIENT_NVL2RHP &emc>,
					<&mc TEGRA194_MEMORY_CLIENT_NVL2W &emc>,
					<&mc TEGRA194_MEMORY_CLIENT_NVL3R &emc>,
					<&mc TEGRA194_MEMORY_CLIENT_NVL3RHP &emc>,
					<&mc TEGRA194_MEMORY_CLIENT_NVL3W &emc>,
					<&mc TEGRA194_MEMORY_CLIENT_NVL4R &emc>,
					<&mc TEGRA194_MEMORY_CLIENT_NVL4RHP &emc>,
					<&mc TEGRA194_MEMORY_CLIENT_NVL4W &emc>;
			interconnect-names = "dma-mem", "read-0-hp", "write-0",
					     "read-1", "read-1-hp", "write-1",
					     "read-2", "read-2-hp", "write-2",
					     "read-3", "read-3-hp", "write-3";
		};
	};

	pcie@14100000 {
		compatible = "nvidia,tegra194-pcie";
		power-domains = <&bpmp TEGRA194_POWER_DOMAIN_PCIEX1A>;
		reg = <0x00 0x14100000 0x0 0x00020000>, /* appl registers (128K)      */
		      <0x00 0x30000000 0x0 0x00040000>, /* configuration space (256K) */
		      <0x00 0x30040000 0x0 0x00040000>, /* iATU_DMA reg space (256K)  */
		      <0x00 0x30080000 0x0 0x00040000>; /* DBI reg space (256K)       */
		reg-names = "appl", "config", "atu_dma", "dbi";

		status = "disabled";

		#address-cells = <3>;
		#size-cells = <2>;
		device_type = "pci";
		num-lanes = <1>;
		num-viewport = <8>;
		linux,pci-domain = <1>;

		clocks = <&bpmp TEGRA194_CLK_PEX0_CORE_1>;
		clock-names = "core";

		resets = <&bpmp TEGRA194_RESET_PEX0_CORE_1_APB>,
			 <&bpmp TEGRA194_RESET_PEX0_CORE_1>;
		reset-names = "apb", "core";

		interrupts = <GIC_SPI 45 IRQ_TYPE_LEVEL_HIGH>, /* controller interrupt */
			     <GIC_SPI 46 IRQ_TYPE_LEVEL_HIGH>; /* MSI interrupt */
		interrupt-names = "intr", "msi";

		#interrupt-cells = <1>;
		interrupt-map-mask = <0 0 0 0>;
		interrupt-map = <0 0 0 0 &gic GIC_SPI 45 IRQ_TYPE_LEVEL_HIGH>;

		nvidia,bpmp = <&bpmp 1>;

		nvidia,aspm-cmrt-us = <60>;
		nvidia,aspm-pwr-on-t-us = <20>;
		nvidia,aspm-l0s-entrance-latency-us = <3>;

		bus-range = <0x0 0xff>;
<<<<<<< HEAD
		ranges = <0x81000000 0x0  0x30100000 0x0  0x30100000 0x0 0x00100000   /* downstream I/O (1MB) */
			  0xc3000000 0x12 0x00000000 0x12 0x00000000 0x0 0x30000000   /* prefetchable memory (768MB) */
			  0x82000000 0x0  0x40000000 0x12 0x30000000 0x0 0x10000000>; /* non-prefetchable memory (256MB) */
=======

		ranges = <0x43000000 0x12 0x00000000 0x12 0x00000000 0x0 0x30000000>, /* prefetchable memory (768 MiB) */
			 <0x02000000 0x0  0x40000000 0x12 0x30000000 0x0 0x0fff0000>, /* non-prefetchable memory (256 MiB - 64 KiB) */
			 <0x01000000 0x0  0x00000000 0x12 0x3fff0000 0x0 0x00010000>; /* downstream I/O (64 KiB) */

		interconnects = <&mc TEGRA194_MEMORY_CLIENT_PCIE1R &emc>,
				<&mc TEGRA194_MEMORY_CLIENT_PCIE1W &emc>;
		interconnect-names = "dma-mem", "write";
		iommus = <&smmu TEGRA194_SID_PCIE1>;
		iommu-map = <0x0 &smmu TEGRA194_SID_PCIE1 0x1000>;
		iommu-map-mask = <0x0>;
		dma-coherent;
>>>>>>> c1084c27
	};

	pcie@14120000 {
		compatible = "nvidia,tegra194-pcie";
		power-domains = <&bpmp TEGRA194_POWER_DOMAIN_PCIEX1A>;
		reg = <0x00 0x14120000 0x0 0x00020000>, /* appl registers (128K)      */
		      <0x00 0x32000000 0x0 0x00040000>, /* configuration space (256K) */
		      <0x00 0x32040000 0x0 0x00040000>, /* iATU_DMA reg space (256K)  */
		      <0x00 0x32080000 0x0 0x00040000>; /* DBI reg space (256K)       */
		reg-names = "appl", "config", "atu_dma", "dbi";

		status = "disabled";

		#address-cells = <3>;
		#size-cells = <2>;
		device_type = "pci";
		num-lanes = <1>;
		num-viewport = <8>;
		linux,pci-domain = <2>;

		clocks = <&bpmp TEGRA194_CLK_PEX0_CORE_2>;
		clock-names = "core";

		resets = <&bpmp TEGRA194_RESET_PEX0_CORE_2_APB>,
			 <&bpmp TEGRA194_RESET_PEX0_CORE_2>;
		reset-names = "apb", "core";

		interrupts = <GIC_SPI 47 IRQ_TYPE_LEVEL_HIGH>, /* controller interrupt */
			     <GIC_SPI 48 IRQ_TYPE_LEVEL_HIGH>; /* MSI interrupt */
		interrupt-names = "intr", "msi";

		#interrupt-cells = <1>;
		interrupt-map-mask = <0 0 0 0>;
		interrupt-map = <0 0 0 0 &gic GIC_SPI 47 IRQ_TYPE_LEVEL_HIGH>;

		nvidia,bpmp = <&bpmp 2>;

		nvidia,aspm-cmrt-us = <60>;
		nvidia,aspm-pwr-on-t-us = <20>;
		nvidia,aspm-l0s-entrance-latency-us = <3>;

		bus-range = <0x0 0xff>;
<<<<<<< HEAD
		ranges = <0x81000000 0x0  0x32100000 0x0  0x32100000 0x0 0x00100000   /* downstream I/O (1MB) */
			  0xc3000000 0x12 0x40000000 0x12 0x40000000 0x0 0x30000000   /* prefetchable memory (768MB) */
			  0x82000000 0x0  0x40000000 0x12 0x70000000 0x0 0x10000000>; /* non-prefetchable memory (256MB) */
=======

		ranges = <0x43000000 0x12 0x40000000 0x12 0x40000000 0x0 0x30000000>, /* prefetchable memory (768 MiB) */
			 <0x02000000 0x0  0x40000000 0x12 0x70000000 0x0 0x0fff0000>, /* non-prefetchable memory (256 MiB - 64 KiB) */
			 <0x01000000 0x0  0x00000000 0x12 0x7fff0000 0x0 0x00010000>; /* downstream I/O (64 KiB) */

		interconnects = <&mc TEGRA194_MEMORY_CLIENT_PCIE2AR &emc>,
				<&mc TEGRA194_MEMORY_CLIENT_PCIE2AW &emc>;
		interconnect-names = "dma-mem", "write";
		iommus = <&smmu TEGRA194_SID_PCIE2>;
		iommu-map = <0x0 &smmu TEGRA194_SID_PCIE2 0x1000>;
		iommu-map-mask = <0x0>;
		dma-coherent;
>>>>>>> c1084c27
	};

	pcie@14140000 {
		compatible = "nvidia,tegra194-pcie";
		power-domains = <&bpmp TEGRA194_POWER_DOMAIN_PCIEX1A>;
		reg = <0x00 0x14140000 0x0 0x00020000>, /* appl registers (128K)      */
		      <0x00 0x34000000 0x0 0x00040000>, /* configuration space (256K) */
		      <0x00 0x34040000 0x0 0x00040000>, /* iATU_DMA reg space (256K)  */
		      <0x00 0x34080000 0x0 0x00040000>; /* DBI reg space (256K)       */
		reg-names = "appl", "config", "atu_dma", "dbi";

		status = "disabled";

		#address-cells = <3>;
		#size-cells = <2>;
		device_type = "pci";
		num-lanes = <1>;
		num-viewport = <8>;
		linux,pci-domain = <3>;

		clocks = <&bpmp TEGRA194_CLK_PEX0_CORE_3>;
		clock-names = "core";

		resets = <&bpmp TEGRA194_RESET_PEX0_CORE_3_APB>,
			 <&bpmp TEGRA194_RESET_PEX0_CORE_3>;
		reset-names = "apb", "core";

		interrupts = <GIC_SPI 49 IRQ_TYPE_LEVEL_HIGH>, /* controller interrupt */
			     <GIC_SPI 50 IRQ_TYPE_LEVEL_HIGH>; /* MSI interrupt */
		interrupt-names = "intr", "msi";

		#interrupt-cells = <1>;
		interrupt-map-mask = <0 0 0 0>;
		interrupt-map = <0 0 0 0 &gic GIC_SPI 49 IRQ_TYPE_LEVEL_HIGH>;

		nvidia,bpmp = <&bpmp 3>;

		nvidia,aspm-cmrt-us = <60>;
		nvidia,aspm-pwr-on-t-us = <20>;
		nvidia,aspm-l0s-entrance-latency-us = <3>;

		bus-range = <0x0 0xff>;
<<<<<<< HEAD
		ranges = <0x81000000 0x0  0x34100000 0x0  0x34100000 0x0 0x00100000   /* downstream I/O (1MB) */
			  0xc3000000 0x12 0x80000000 0x12 0x80000000 0x0 0x30000000   /* prefetchable memory (768MB) */
			  0x82000000 0x0  0x40000000 0x12 0xb0000000 0x0 0x10000000>; /* non-prefetchable memory (256MB) */
=======

		ranges = <0x43000000 0x12 0x80000000 0x12 0x80000000 0x0 0x30000000>, /* prefetchable memory (768 MiB) */
			 <0x02000000 0x0  0x40000000 0x12 0xb0000000 0x0 0x0fff0000>, /* non-prefetchable memory (256 MiB + 64 KiB) */
			 <0x01000000 0x0  0x00000000 0x12 0xbfff0000 0x0 0x00010000>; /* downstream I/O (64 KiB) */

		interconnects = <&mc TEGRA194_MEMORY_CLIENT_PCIE3R &emc>,
				<&mc TEGRA194_MEMORY_CLIENT_PCIE3W &emc>;
		interconnect-names = "dma-mem", "write";
		iommus = <&smmu TEGRA194_SID_PCIE3>;
		iommu-map = <0x0 &smmu TEGRA194_SID_PCIE3 0x1000>;
		iommu-map-mask = <0x0>;
		dma-coherent;
>>>>>>> c1084c27
	};

	pcie@14160000 {
		compatible = "nvidia,tegra194-pcie";
		power-domains = <&bpmp TEGRA194_POWER_DOMAIN_PCIEX4A>;
		reg = <0x00 0x14160000 0x0 0x00020000>, /* appl registers (128K)      */
		      <0x00 0x36000000 0x0 0x00040000>, /* configuration space (256K) */
		      <0x00 0x36040000 0x0 0x00040000>, /* iATU_DMA reg space (256K)  */
		      <0x00 0x36080000 0x0 0x00040000>; /* DBI reg space (256K)       */
		reg-names = "appl", "config", "atu_dma", "dbi";

		status = "disabled";

		#address-cells = <3>;
		#size-cells = <2>;
		device_type = "pci";
		num-lanes = <4>;
		num-viewport = <8>;
		linux,pci-domain = <4>;

		clocks = <&bpmp TEGRA194_CLK_PEX0_CORE_4>;
		clock-names = "core";

		resets = <&bpmp TEGRA194_RESET_PEX0_CORE_4_APB>,
			 <&bpmp TEGRA194_RESET_PEX0_CORE_4>;
		reset-names = "apb", "core";

		interrupts = <GIC_SPI 51 IRQ_TYPE_LEVEL_HIGH>, /* controller interrupt */
			     <GIC_SPI 52 IRQ_TYPE_LEVEL_HIGH>; /* MSI interrupt */
		interrupt-names = "intr", "msi";

		#interrupt-cells = <1>;
		interrupt-map-mask = <0 0 0 0>;
		interrupt-map = <0 0 0 0 &gic GIC_SPI 51 IRQ_TYPE_LEVEL_HIGH>;

		nvidia,bpmp = <&bpmp 4>;

		nvidia,aspm-cmrt-us = <60>;
		nvidia,aspm-pwr-on-t-us = <20>;
		nvidia,aspm-l0s-entrance-latency-us = <3>;

		bus-range = <0x0 0xff>;
<<<<<<< HEAD
		ranges = <0x81000000 0x0  0x36100000 0x0  0x36100000 0x0 0x00100000   /* downstream I/O (1MB) */
			  0xc3000000 0x14 0x00000000 0x14 0x00000000 0x3 0x40000000   /* prefetchable memory (13GB) */
			  0x82000000 0x0  0x40000000 0x17 0x40000000 0x0 0xc0000000>; /* non-prefetchable memory (3GB) */
=======

		ranges = <0x43000000 0x14 0x00000000 0x14 0x00000000 0x3 0x40000000>, /* prefetchable memory (13 GiB) */
			 <0x02000000 0x0  0x40000000 0x17 0x40000000 0x0 0xbfff0000>, /* non-prefetchable memory (3 GiB - 64 KiB) */
			 <0x01000000 0x0  0x00000000 0x17 0xffff0000 0x0 0x00010000>; /* downstream I/O (64 KiB) */

		interconnects = <&mc TEGRA194_MEMORY_CLIENT_PCIE4R &emc>,
				<&mc TEGRA194_MEMORY_CLIENT_PCIE4W &emc>;
		interconnect-names = "dma-mem", "write";
		iommus = <&smmu TEGRA194_SID_PCIE4>;
		iommu-map = <0x0 &smmu TEGRA194_SID_PCIE4 0x1000>;
		iommu-map-mask = <0x0>;
		dma-coherent;
>>>>>>> c1084c27
	};

	pcie@14180000 {
		compatible = "nvidia,tegra194-pcie";
		power-domains = <&bpmp TEGRA194_POWER_DOMAIN_PCIEX8B>;
		reg = <0x00 0x14180000 0x0 0x00020000>, /* appl registers (128K)      */
		      <0x00 0x38000000 0x0 0x00040000>, /* configuration space (256K) */
		      <0x00 0x38040000 0x0 0x00040000>, /* iATU_DMA reg space (256K)  */
		      <0x00 0x38080000 0x0 0x00040000>; /* DBI reg space (256K)       */
		reg-names = "appl", "config", "atu_dma", "dbi";

		status = "disabled";

		#address-cells = <3>;
		#size-cells = <2>;
		device_type = "pci";
		num-lanes = <8>;
		num-viewport = <8>;
		linux,pci-domain = <0>;

		clocks = <&bpmp TEGRA194_CLK_PEX0_CORE_0>;
		clock-names = "core";

		resets = <&bpmp TEGRA194_RESET_PEX0_CORE_0_APB>,
			 <&bpmp TEGRA194_RESET_PEX0_CORE_0>;
		reset-names = "apb", "core";

		interrupts = <GIC_SPI 72 IRQ_TYPE_LEVEL_HIGH>, /* controller interrupt */
			     <GIC_SPI 73 IRQ_TYPE_LEVEL_HIGH>; /* MSI interrupt */
		interrupt-names = "intr", "msi";

		#interrupt-cells = <1>;
		interrupt-map-mask = <0 0 0 0>;
		interrupt-map = <0 0 0 0 &gic GIC_SPI 72 IRQ_TYPE_LEVEL_HIGH>;

		nvidia,bpmp = <&bpmp 0>;

		nvidia,aspm-cmrt-us = <60>;
		nvidia,aspm-pwr-on-t-us = <20>;
		nvidia,aspm-l0s-entrance-latency-us = <3>;

		bus-range = <0x0 0xff>;
<<<<<<< HEAD
		ranges = <0x81000000 0x0  0x38100000 0x0  0x38100000 0x0 0x00100000   /* downstream I/O (1MB) */
			  0xc3000000 0x18 0x00000000 0x18 0x00000000 0x3 0x40000000   /* prefetchable memory (13GB) */
			  0x82000000 0x0  0x40000000 0x1b 0x40000000 0x0 0xc0000000>; /* non-prefetchable memory (3GB) */
=======

		ranges = <0x43000000 0x18 0x00000000 0x18 0x00000000 0x3 0x40000000>, /* prefetchable memory (13 GiB) */
			 <0x02000000 0x0  0x40000000 0x1b 0x40000000 0x0 0xbfff0000>, /* non-prefetchable memory (3 GiB - 64 KiB) */
			 <0x01000000 0x0  0x00000000 0x1b 0xffff0000 0x0 0x00010000>; /* downstream I/O (64 KiB) */

		interconnects = <&mc TEGRA194_MEMORY_CLIENT_PCIE0R &emc>,
				<&mc TEGRA194_MEMORY_CLIENT_PCIE0W &emc>;
		interconnect-names = "dma-mem", "write";
		iommus = <&smmu TEGRA194_SID_PCIE0>;
		iommu-map = <0x0 &smmu TEGRA194_SID_PCIE0 0x1000>;
		iommu-map-mask = <0x0>;
		dma-coherent;
>>>>>>> c1084c27
	};

	pcie@141a0000 {
		compatible = "nvidia,tegra194-pcie";
		power-domains = <&bpmp TEGRA194_POWER_DOMAIN_PCIEX8A>;
		reg = <0x00 0x141a0000 0x0 0x00020000>, /* appl registers (128K)      */
		      <0x00 0x3a000000 0x0 0x00040000>, /* configuration space (256K) */
		      <0x00 0x3a040000 0x0 0x00040000>, /* iATU_DMA reg space (256K)  */
		      <0x00 0x3a080000 0x0 0x00040000>; /* DBI reg space (256K)       */
		reg-names = "appl", "config", "atu_dma", "dbi";

		status = "disabled";

		#address-cells = <3>;
		#size-cells = <2>;
		device_type = "pci";
		num-lanes = <8>;
		num-viewport = <8>;
		linux,pci-domain = <5>;

		pinctrl-names = "default";
		pinctrl-0 = <&pex_rst_c5_out_state>, <&clkreq_c5_bi_dir_state>;

		clocks = <&bpmp TEGRA194_CLK_PEX1_CORE_5>,
			 <&bpmp TEGRA194_CLK_PEX1_CORE_5M>;
		clock-names = "core", "core_m";

		resets = <&bpmp TEGRA194_RESET_PEX1_CORE_5_APB>,
			 <&bpmp TEGRA194_RESET_PEX1_CORE_5>;
		reset-names = "apb", "core";

		interrupts = <GIC_SPI 53 IRQ_TYPE_LEVEL_HIGH>, /* controller interrupt */
			     <GIC_SPI 54 IRQ_TYPE_LEVEL_HIGH>; /* MSI interrupt */
		interrupt-names = "intr", "msi";

		nvidia,bpmp = <&bpmp 5>;

		#interrupt-cells = <1>;
		interrupt-map-mask = <0 0 0 0>;
		interrupt-map = <0 0 0 0 &gic GIC_SPI 53 IRQ_TYPE_LEVEL_HIGH>;

		nvidia,aspm-cmrt-us = <60>;
		nvidia,aspm-pwr-on-t-us = <20>;
		nvidia,aspm-l0s-entrance-latency-us = <3>;

		bus-range = <0x0 0xff>;
<<<<<<< HEAD
		ranges = <0x81000000 0x0  0x3a100000 0x0  0x3a100000 0x0 0x00100000   /* downstream I/O (1MB) */
			  0xc3000000 0x1c 0x00000000 0x1c 0x00000000 0x3 0x40000000   /* prefetchable memory (13GB) */
			  0x82000000 0x0  0x40000000 0x1f 0x40000000 0x0 0xc0000000>; /* non-prefetchable memory (3GB) */
	};

	pcie_ep@14160000 {
		compatible = "nvidia,tegra194-pcie-ep", "snps,dw-pcie-ep";
		power-domains = <&bpmp TEGRA194_POWER_DOMAIN_PCIEX4A>;
		reg = <0x00 0x14160000 0x0 0x00020000   /* appl registers (128K)      */
		       0x00 0x36040000 0x0 0x00040000   /* iATU_DMA reg space (256K)  */
		       0x00 0x36080000 0x0 0x00040000   /* DBI reg space (256K)       */
		       0x14 0x00000000 0x4 0x00000000>; /* Address Space (16G)        */
=======

		ranges = <0x43000000 0x1c 0x00000000 0x1c 0x00000000 0x3 0x40000000>, /* prefetchable memory (13 GiB) */
			 <0x02000000 0x0  0x40000000 0x1f 0x40000000 0x0 0xbfff0000>, /* non-prefetchable memory (3 GiB - 64 KiB) */
			 <0x01000000 0x0  0x00000000 0x1f 0xffff0000 0x0 0x00010000>; /* downstream I/O (64 KiB) */

		interconnects = <&mc TEGRA194_MEMORY_CLIENT_PCIE5R &emc>,
				<&mc TEGRA194_MEMORY_CLIENT_PCIE5W &emc>;
		interconnect-names = "dma-mem", "write";
		iommus = <&smmu TEGRA194_SID_PCIE5>;
		iommu-map = <0x0 &smmu TEGRA194_SID_PCIE5 0x1000>;
		iommu-map-mask = <0x0>;
		dma-coherent;
	};

	pcie_ep@14160000 {
		compatible = "nvidia,tegra194-pcie-ep";
		power-domains = <&bpmp TEGRA194_POWER_DOMAIN_PCIEX4A>;
		reg = <0x00 0x14160000 0x0 0x00020000>, /* appl registers (128K)      */
		      <0x00 0x36040000 0x0 0x00040000>, /* iATU_DMA reg space (256K)  */
		      <0x00 0x36080000 0x0 0x00040000>, /* DBI reg space (256K)       */
		      <0x14 0x00000000 0x4 0x00000000>; /* Address Space (16G)        */
>>>>>>> c1084c27
		reg-names = "appl", "atu_dma", "dbi", "addr_space";

		status = "disabled";

		num-lanes = <4>;
		num-ib-windows = <2>;
		num-ob-windows = <8>;

		clocks = <&bpmp TEGRA194_CLK_PEX0_CORE_4>;
		clock-names = "core";

		resets = <&bpmp TEGRA194_RESET_PEX0_CORE_4_APB>,
			 <&bpmp TEGRA194_RESET_PEX0_CORE_4>;
		reset-names = "apb", "core";

		interrupts = <GIC_SPI 51 IRQ_TYPE_LEVEL_HIGH>;	/* controller interrupt */
		interrupt-names = "intr";

		nvidia,bpmp = <&bpmp 4>;

		nvidia,aspm-cmrt-us = <60>;
		nvidia,aspm-pwr-on-t-us = <20>;
		nvidia,aspm-l0s-entrance-latency-us = <3>;
<<<<<<< HEAD
	};

	pcie_ep@14180000 {
		compatible = "nvidia,tegra194-pcie-ep", "snps,dw-pcie-ep";
		power-domains = <&bpmp TEGRA194_POWER_DOMAIN_PCIEX8B>;
		reg = <0x00 0x14180000 0x0 0x00020000   /* appl registers (128K)      */
		       0x00 0x38040000 0x0 0x00040000   /* iATU_DMA reg space (256K)  */
		       0x00 0x38080000 0x0 0x00040000   /* DBI reg space (256K)       */
		       0x18 0x00000000 0x4 0x00000000>; /* Address Space (16G)        */
=======

		interconnects = <&mc TEGRA194_MEMORY_CLIENT_PCIE4R &emc>,
				<&mc TEGRA194_MEMORY_CLIENT_PCIE4W &emc>;
		interconnect-names = "dma-mem", "write";
		iommus = <&smmu TEGRA194_SID_PCIE4>;
		iommu-map = <0x0 &smmu TEGRA194_SID_PCIE4 0x1000>;
		iommu-map-mask = <0x0>;
		dma-coherent;
	};

	pcie_ep@14180000 {
		compatible = "nvidia,tegra194-pcie-ep";
		power-domains = <&bpmp TEGRA194_POWER_DOMAIN_PCIEX8B>;
		reg = <0x00 0x14180000 0x0 0x00020000>, /* appl registers (128K)      */
		      <0x00 0x38040000 0x0 0x00040000>, /* iATU_DMA reg space (256K)  */
		      <0x00 0x38080000 0x0 0x00040000>, /* DBI reg space (256K)       */
		      <0x18 0x00000000 0x4 0x00000000>; /* Address Space (16G)        */
>>>>>>> c1084c27
		reg-names = "appl", "atu_dma", "dbi", "addr_space";

		status = "disabled";

		num-lanes = <8>;
		num-ib-windows = <2>;
		num-ob-windows = <8>;

		clocks = <&bpmp TEGRA194_CLK_PEX0_CORE_0>;
		clock-names = "core";

		resets = <&bpmp TEGRA194_RESET_PEX0_CORE_0_APB>,
			 <&bpmp TEGRA194_RESET_PEX0_CORE_0>;
		reset-names = "apb", "core";

		interrupts = <GIC_SPI 72 IRQ_TYPE_LEVEL_HIGH>;	/* controller interrupt */
		interrupt-names = "intr";

		nvidia,bpmp = <&bpmp 0>;

		nvidia,aspm-cmrt-us = <60>;
		nvidia,aspm-pwr-on-t-us = <20>;
		nvidia,aspm-l0s-entrance-latency-us = <3>;
<<<<<<< HEAD
	};

	pcie_ep@141a0000 {
		compatible = "nvidia,tegra194-pcie-ep", "snps,dw-pcie-ep";
		power-domains = <&bpmp TEGRA194_POWER_DOMAIN_PCIEX8A>;
		reg = <0x00 0x141a0000 0x0 0x00020000   /* appl registers (128K)      */
		       0x00 0x3a040000 0x0 0x00040000   /* iATU_DMA reg space (256K)  */
		       0x00 0x3a080000 0x0 0x00040000   /* DBI reg space (256K)       */
		       0x1c 0x00000000 0x4 0x00000000>; /* Address Space (16G)        */
=======

		interconnects = <&mc TEGRA194_MEMORY_CLIENT_PCIE0R &emc>,
				<&mc TEGRA194_MEMORY_CLIENT_PCIE0W &emc>;
		interconnect-names = "dma-mem", "write";
		iommus = <&smmu TEGRA194_SID_PCIE0>;
		iommu-map = <0x0 &smmu TEGRA194_SID_PCIE0 0x1000>;
		iommu-map-mask = <0x0>;
		dma-coherent;
	};

	pcie_ep@141a0000 {
		compatible = "nvidia,tegra194-pcie-ep";
		power-domains = <&bpmp TEGRA194_POWER_DOMAIN_PCIEX8A>;
		reg = <0x00 0x141a0000 0x0 0x00020000>, /* appl registers (128K)      */
		      <0x00 0x3a040000 0x0 0x00040000>, /* iATU_DMA reg space (256K)  */
		      <0x00 0x3a080000 0x0 0x00040000>, /* DBI reg space (256K)       */
		      <0x1c 0x00000000 0x4 0x00000000>; /* Address Space (16G)        */
>>>>>>> c1084c27
		reg-names = "appl", "atu_dma", "dbi", "addr_space";

		status = "disabled";

		num-lanes = <8>;
		num-ib-windows = <2>;
		num-ob-windows = <8>;

		pinctrl-names = "default";
		pinctrl-0 = <&clkreq_c5_bi_dir_state>;

		clocks = <&bpmp TEGRA194_CLK_PEX1_CORE_5>;
		clock-names = "core";

		resets = <&bpmp TEGRA194_RESET_PEX1_CORE_5_APB>,
			 <&bpmp TEGRA194_RESET_PEX1_CORE_5>;
		reset-names = "apb", "core";

		interrupts = <GIC_SPI 53 IRQ_TYPE_LEVEL_HIGH>;	/* controller interrupt */
		interrupt-names = "intr";

		nvidia,bpmp = <&bpmp 5>;

		nvidia,aspm-cmrt-us = <60>;
		nvidia,aspm-pwr-on-t-us = <20>;
		nvidia,aspm-l0s-entrance-latency-us = <3>;
<<<<<<< HEAD
	};

	sysram@40000000 {
=======

		interconnects = <&mc TEGRA194_MEMORY_CLIENT_PCIE5R &emc>,
				<&mc TEGRA194_MEMORY_CLIENT_PCIE5W &emc>;
		interconnect-names = "dma-mem", "write";
		iommus = <&smmu TEGRA194_SID_PCIE5>;
		iommu-map = <0x0 &smmu TEGRA194_SID_PCIE5 0x1000>;
		iommu-map-mask = <0x0>;
		dma-coherent;
	};

	sram@40000000 {
>>>>>>> c1084c27
		compatible = "nvidia,tegra194-sysram", "mmio-sram";
		reg = <0x0 0x40000000 0x0 0x50000>;
		#address-cells = <1>;
		#size-cells = <1>;
		ranges = <0x0 0x0 0x40000000 0x50000>;

		cpu_bpmp_tx: sram@4e000 {
			reg = <0x4e000 0x1000>;
			label = "cpu-bpmp-tx";
			pool;
		};

		cpu_bpmp_rx: sram@4f000 {
			reg = <0x4f000 0x1000>;
			label = "cpu-bpmp-rx";
			pool;
		};
	};

	bpmp: bpmp {
		compatible = "nvidia,tegra186-bpmp";
		mboxes = <&hsp_top0 TEGRA_HSP_MBOX_TYPE_DB
				    TEGRA_HSP_DB_MASTER_BPMP>;
		shmem = <&cpu_bpmp_tx &cpu_bpmp_rx>;
		#clock-cells = <1>;
		#reset-cells = <1>;
		#power-domain-cells = <1>;
		interconnects = <&mc TEGRA194_MEMORY_CLIENT_BPMPR &emc>,
				<&mc TEGRA194_MEMORY_CLIENT_BPMPW &emc>,
				<&mc TEGRA194_MEMORY_CLIENT_BPMPDMAR &emc>,
				<&mc TEGRA194_MEMORY_CLIENT_BPMPDMAW &emc>;
		interconnect-names = "read", "write", "dma-mem", "dma-write";
		iommus = <&smmu TEGRA194_SID_BPMP>;

		bpmp_i2c: i2c {
			compatible = "nvidia,tegra186-bpmp-i2c";
			nvidia,bpmp-bus-id = <5>;
			#address-cells = <1>;
			#size-cells = <0>;
		};

		bpmp_thermal: thermal {
			compatible = "nvidia,tegra186-bpmp-thermal";
			#thermal-sensor-cells = <1>;
		};
	};

	cpus {
		compatible = "nvidia,tegra194-ccplex";
		nvidia,bpmp = <&bpmp>;
		#address-cells = <1>;
		#size-cells = <0>;

		cpu0_0: cpu@0 {
			compatible = "nvidia,tegra194-carmel";
			device_type = "cpu";
			reg = <0x000>;
			enable-method = "psci";
			i-cache-size = <131072>;
			i-cache-line-size = <64>;
			i-cache-sets = <512>;
			d-cache-size = <65536>;
			d-cache-line-size = <64>;
			d-cache-sets = <256>;
			next-level-cache = <&l2c_0>;
		};

		cpu0_1: cpu@1 {
			compatible = "nvidia,tegra194-carmel";
			device_type = "cpu";
			reg = <0x001>;
			enable-method = "psci";
			i-cache-size = <131072>;
			i-cache-line-size = <64>;
			i-cache-sets = <512>;
			d-cache-size = <65536>;
			d-cache-line-size = <64>;
			d-cache-sets = <256>;
			next-level-cache = <&l2c_0>;
		};

		cpu1_0: cpu@100 {
			compatible = "nvidia,tegra194-carmel";
			device_type = "cpu";
			reg = <0x100>;
			enable-method = "psci";
			i-cache-size = <131072>;
			i-cache-line-size = <64>;
			i-cache-sets = <512>;
			d-cache-size = <65536>;
			d-cache-line-size = <64>;
			d-cache-sets = <256>;
			next-level-cache = <&l2c_1>;
		};

		cpu1_1: cpu@101 {
			compatible = "nvidia,tegra194-carmel";
			device_type = "cpu";
			reg = <0x101>;
			enable-method = "psci";
			i-cache-size = <131072>;
			i-cache-line-size = <64>;
			i-cache-sets = <512>;
			d-cache-size = <65536>;
			d-cache-line-size = <64>;
			d-cache-sets = <256>;
			next-level-cache = <&l2c_1>;
		};

		cpu2_0: cpu@200 {
			compatible = "nvidia,tegra194-carmel";
			device_type = "cpu";
			reg = <0x200>;
			enable-method = "psci";
			i-cache-size = <131072>;
			i-cache-line-size = <64>;
			i-cache-sets = <512>;
			d-cache-size = <65536>;
			d-cache-line-size = <64>;
			d-cache-sets = <256>;
			next-level-cache = <&l2c_2>;
		};

		cpu2_1: cpu@201 {
			compatible = "nvidia,tegra194-carmel";
			device_type = "cpu";
			reg = <0x201>;
			enable-method = "psci";
			i-cache-size = <131072>;
			i-cache-line-size = <64>;
			i-cache-sets = <512>;
			d-cache-size = <65536>;
			d-cache-line-size = <64>;
			d-cache-sets = <256>;
			next-level-cache = <&l2c_2>;
		};

		cpu3_0: cpu@300 {
			compatible = "nvidia,tegra194-carmel";
			device_type = "cpu";
			reg = <0x300>;
			enable-method = "psci";
			i-cache-size = <131072>;
			i-cache-line-size = <64>;
			i-cache-sets = <512>;
			d-cache-size = <65536>;
			d-cache-line-size = <64>;
			d-cache-sets = <256>;
			next-level-cache = <&l2c_3>;
		};

		cpu3_1: cpu@301 {
			compatible = "nvidia,tegra194-carmel";
			device_type = "cpu";
			reg = <0x301>;
			enable-method = "psci";
			i-cache-size = <131072>;
			i-cache-line-size = <64>;
			i-cache-sets = <512>;
			d-cache-size = <65536>;
			d-cache-line-size = <64>;
			d-cache-sets = <256>;
			next-level-cache = <&l2c_3>;
		};

		cpu-map {
			cluster0 {
				core0 {
					cpu = <&cpu0_0>;
				};

				core1 {
					cpu = <&cpu0_1>;
				};
			};

			cluster1 {
				core0 {
					cpu = <&cpu1_0>;
				};

				core1 {
					cpu = <&cpu1_1>;
				};
			};

			cluster2 {
				core0 {
					cpu = <&cpu2_0>;
				};

				core1 {
					cpu = <&cpu2_1>;
				};
			};

			cluster3 {
				core0 {
					cpu = <&cpu3_0>;
				};

				core1 {
					cpu = <&cpu3_1>;
				};
			};
		};

		l2c_0: l2-cache0 {
			cache-size = <2097152>;
			cache-line-size = <64>;
			cache-sets = <2048>;
			next-level-cache = <&l3c>;
		};

		l2c_1: l2-cache1 {
			cache-size = <2097152>;
			cache-line-size = <64>;
			cache-sets = <2048>;
			next-level-cache = <&l3c>;
		};

		l2c_2: l2-cache2 {
			cache-size = <2097152>;
			cache-line-size = <64>;
			cache-sets = <2048>;
			next-level-cache = <&l3c>;
		};

		l2c_3: l2-cache3 {
			cache-size = <2097152>;
			cache-line-size = <64>;
			cache-sets = <2048>;
			next-level-cache = <&l3c>;
		};

		l3c: l3-cache {
			cache-size = <4194304>;
			cache-line-size = <64>;
			cache-sets = <4096>;
		};
	};

	pmu {
		compatible = "arm,armv8-pmuv3";
		interrupts = <GIC_SPI 384 IRQ_TYPE_LEVEL_HIGH>,
			     <GIC_SPI 385 IRQ_TYPE_LEVEL_HIGH>,
			     <GIC_SPI 386 IRQ_TYPE_LEVEL_HIGH>,
			     <GIC_SPI 387 IRQ_TYPE_LEVEL_HIGH>,
			     <GIC_SPI 388 IRQ_TYPE_LEVEL_HIGH>,
			     <GIC_SPI 389 IRQ_TYPE_LEVEL_HIGH>,
			     <GIC_SPI 390 IRQ_TYPE_LEVEL_HIGH>,
			     <GIC_SPI 391 IRQ_TYPE_LEVEL_HIGH>;
		interrupt-affinity = <&cpu0_0 &cpu0_1 &cpu1_0 &cpu1_1
				      &cpu2_0 &cpu2_1 &cpu3_0 &cpu3_1>;
	};

	psci {
		compatible = "arm,psci-1.0";
		status = "okay";
		method = "smc";
	};

	sound {
		status = "disabled";

		clocks = <&bpmp TEGRA194_CLK_PLLA>,
			 <&bpmp TEGRA194_CLK_PLLA_OUT0>;
		clock-names = "pll_a", "plla_out0";
		assigned-clocks = <&bpmp TEGRA194_CLK_PLLA>,
				  <&bpmp TEGRA194_CLK_PLLA_OUT0>,
				  <&bpmp TEGRA194_CLK_AUD_MCLK>;
		assigned-clock-parents = <0>,
					 <&bpmp TEGRA194_CLK_PLLA>,
					 <&bpmp TEGRA194_CLK_PLLA_OUT0>;
		/*
		 * PLLA supports dynamic ramp. Below initial rate is chosen
		 * for this to work and oscillate between base rates required
		 * for 8x and 11.025x sample rate streams.
		 */
		assigned-clock-rates = <258000000>;

		interconnects = <&mc TEGRA194_MEMORY_CLIENT_APEDMAR &emc>,
				<&mc TEGRA194_MEMORY_CLIENT_APEDMAW &emc>;
		interconnect-names = "dma-mem", "write";
		iommus = <&smmu TEGRA194_SID_APE>;
	};

	tcu: tcu {
		compatible = "nvidia,tegra194-tcu";
		mboxes = <&hsp_top0 TEGRA_HSP_MBOX_TYPE_SM TEGRA_HSP_SM_RX(0)>,
		         <&hsp_aon TEGRA_HSP_MBOX_TYPE_SM TEGRA_HSP_SM_TX(1)>;
		mbox-names = "rx", "tx";
	};

	thermal-zones {
		cpu {
			thermal-sensors = <&{/bpmp/thermal}
					   TEGRA194_BPMP_THERMAL_ZONE_CPU>;
			status = "disabled";
		};

		gpu {
			thermal-sensors = <&{/bpmp/thermal}
					   TEGRA194_BPMP_THERMAL_ZONE_GPU>;
			status = "disabled";
		};

		aux {
			thermal-sensors = <&{/bpmp/thermal}
					   TEGRA194_BPMP_THERMAL_ZONE_AUX>;
			status = "disabled";
		};

		pllx {
			thermal-sensors = <&{/bpmp/thermal}
					   TEGRA194_BPMP_THERMAL_ZONE_PLLX>;
			status = "disabled";
		};

		ao {
			thermal-sensors = <&{/bpmp/thermal}
					   TEGRA194_BPMP_THERMAL_ZONE_AO>;
			status = "disabled";
		};

		tj {
			thermal-sensors = <&{/bpmp/thermal}
					   TEGRA194_BPMP_THERMAL_ZONE_TJ_MAX>;
			status = "disabled";
		};
	};

	timer {
		compatible = "arm,armv8-timer";
		interrupts = <GIC_PPI 13
				(GIC_CPU_MASK_SIMPLE(4) | IRQ_TYPE_LEVEL_LOW)>,
			     <GIC_PPI 14
				(GIC_CPU_MASK_SIMPLE(4) | IRQ_TYPE_LEVEL_LOW)>,
			     <GIC_PPI 11
				(GIC_CPU_MASK_SIMPLE(4) | IRQ_TYPE_LEVEL_LOW)>,
			     <GIC_PPI 10
				(GIC_CPU_MASK_SIMPLE(4) | IRQ_TYPE_LEVEL_LOW)>;
		interrupt-parent = <&gic>;
		always-on;
	};
};<|MERGE_RESOLUTION|>--- conflicted
+++ resolved
@@ -1833,11 +1833,6 @@
 		nvidia,aspm-l0s-entrance-latency-us = <3>;
 
 		bus-range = <0x0 0xff>;
-<<<<<<< HEAD
-		ranges = <0x81000000 0x0  0x30100000 0x0  0x30100000 0x0 0x00100000   /* downstream I/O (1MB) */
-			  0xc3000000 0x12 0x00000000 0x12 0x00000000 0x0 0x30000000   /* prefetchable memory (768MB) */
-			  0x82000000 0x0  0x40000000 0x12 0x30000000 0x0 0x10000000>; /* non-prefetchable memory (256MB) */
-=======
 
 		ranges = <0x43000000 0x12 0x00000000 0x12 0x00000000 0x0 0x30000000>, /* prefetchable memory (768 MiB) */
 			 <0x02000000 0x0  0x40000000 0x12 0x30000000 0x0 0x0fff0000>, /* non-prefetchable memory (256 MiB - 64 KiB) */
@@ -1850,7 +1845,6 @@
 		iommu-map = <0x0 &smmu TEGRA194_SID_PCIE1 0x1000>;
 		iommu-map-mask = <0x0>;
 		dma-coherent;
->>>>>>> c1084c27
 	};
 
 	pcie@14120000 {
@@ -1893,11 +1887,6 @@
 		nvidia,aspm-l0s-entrance-latency-us = <3>;
 
 		bus-range = <0x0 0xff>;
-<<<<<<< HEAD
-		ranges = <0x81000000 0x0  0x32100000 0x0  0x32100000 0x0 0x00100000   /* downstream I/O (1MB) */
-			  0xc3000000 0x12 0x40000000 0x12 0x40000000 0x0 0x30000000   /* prefetchable memory (768MB) */
-			  0x82000000 0x0  0x40000000 0x12 0x70000000 0x0 0x10000000>; /* non-prefetchable memory (256MB) */
-=======
 
 		ranges = <0x43000000 0x12 0x40000000 0x12 0x40000000 0x0 0x30000000>, /* prefetchable memory (768 MiB) */
 			 <0x02000000 0x0  0x40000000 0x12 0x70000000 0x0 0x0fff0000>, /* non-prefetchable memory (256 MiB - 64 KiB) */
@@ -1910,7 +1899,6 @@
 		iommu-map = <0x0 &smmu TEGRA194_SID_PCIE2 0x1000>;
 		iommu-map-mask = <0x0>;
 		dma-coherent;
->>>>>>> c1084c27
 	};
 
 	pcie@14140000 {
@@ -1953,11 +1941,6 @@
 		nvidia,aspm-l0s-entrance-latency-us = <3>;
 
 		bus-range = <0x0 0xff>;
-<<<<<<< HEAD
-		ranges = <0x81000000 0x0  0x34100000 0x0  0x34100000 0x0 0x00100000   /* downstream I/O (1MB) */
-			  0xc3000000 0x12 0x80000000 0x12 0x80000000 0x0 0x30000000   /* prefetchable memory (768MB) */
-			  0x82000000 0x0  0x40000000 0x12 0xb0000000 0x0 0x10000000>; /* non-prefetchable memory (256MB) */
-=======
 
 		ranges = <0x43000000 0x12 0x80000000 0x12 0x80000000 0x0 0x30000000>, /* prefetchable memory (768 MiB) */
 			 <0x02000000 0x0  0x40000000 0x12 0xb0000000 0x0 0x0fff0000>, /* non-prefetchable memory (256 MiB + 64 KiB) */
@@ -1970,7 +1953,6 @@
 		iommu-map = <0x0 &smmu TEGRA194_SID_PCIE3 0x1000>;
 		iommu-map-mask = <0x0>;
 		dma-coherent;
->>>>>>> c1084c27
 	};
 
 	pcie@14160000 {
@@ -2013,11 +1995,6 @@
 		nvidia,aspm-l0s-entrance-latency-us = <3>;
 
 		bus-range = <0x0 0xff>;
-<<<<<<< HEAD
-		ranges = <0x81000000 0x0  0x36100000 0x0  0x36100000 0x0 0x00100000   /* downstream I/O (1MB) */
-			  0xc3000000 0x14 0x00000000 0x14 0x00000000 0x3 0x40000000   /* prefetchable memory (13GB) */
-			  0x82000000 0x0  0x40000000 0x17 0x40000000 0x0 0xc0000000>; /* non-prefetchable memory (3GB) */
-=======
 
 		ranges = <0x43000000 0x14 0x00000000 0x14 0x00000000 0x3 0x40000000>, /* prefetchable memory (13 GiB) */
 			 <0x02000000 0x0  0x40000000 0x17 0x40000000 0x0 0xbfff0000>, /* non-prefetchable memory (3 GiB - 64 KiB) */
@@ -2030,7 +2007,6 @@
 		iommu-map = <0x0 &smmu TEGRA194_SID_PCIE4 0x1000>;
 		iommu-map-mask = <0x0>;
 		dma-coherent;
->>>>>>> c1084c27
 	};
 
 	pcie@14180000 {
@@ -2073,11 +2049,6 @@
 		nvidia,aspm-l0s-entrance-latency-us = <3>;
 
 		bus-range = <0x0 0xff>;
-<<<<<<< HEAD
-		ranges = <0x81000000 0x0  0x38100000 0x0  0x38100000 0x0 0x00100000   /* downstream I/O (1MB) */
-			  0xc3000000 0x18 0x00000000 0x18 0x00000000 0x3 0x40000000   /* prefetchable memory (13GB) */
-			  0x82000000 0x0  0x40000000 0x1b 0x40000000 0x0 0xc0000000>; /* non-prefetchable memory (3GB) */
-=======
 
 		ranges = <0x43000000 0x18 0x00000000 0x18 0x00000000 0x3 0x40000000>, /* prefetchable memory (13 GiB) */
 			 <0x02000000 0x0  0x40000000 0x1b 0x40000000 0x0 0xbfff0000>, /* non-prefetchable memory (3 GiB - 64 KiB) */
@@ -2090,7 +2061,6 @@
 		iommu-map = <0x0 &smmu TEGRA194_SID_PCIE0 0x1000>;
 		iommu-map-mask = <0x0>;
 		dma-coherent;
->>>>>>> c1084c27
 	};
 
 	pcie@141a0000 {
@@ -2137,20 +2107,6 @@
 		nvidia,aspm-l0s-entrance-latency-us = <3>;
 
 		bus-range = <0x0 0xff>;
-<<<<<<< HEAD
-		ranges = <0x81000000 0x0  0x3a100000 0x0  0x3a100000 0x0 0x00100000   /* downstream I/O (1MB) */
-			  0xc3000000 0x1c 0x00000000 0x1c 0x00000000 0x3 0x40000000   /* prefetchable memory (13GB) */
-			  0x82000000 0x0  0x40000000 0x1f 0x40000000 0x0 0xc0000000>; /* non-prefetchable memory (3GB) */
-	};
-
-	pcie_ep@14160000 {
-		compatible = "nvidia,tegra194-pcie-ep", "snps,dw-pcie-ep";
-		power-domains = <&bpmp TEGRA194_POWER_DOMAIN_PCIEX4A>;
-		reg = <0x00 0x14160000 0x0 0x00020000   /* appl registers (128K)      */
-		       0x00 0x36040000 0x0 0x00040000   /* iATU_DMA reg space (256K)  */
-		       0x00 0x36080000 0x0 0x00040000   /* DBI reg space (256K)       */
-		       0x14 0x00000000 0x4 0x00000000>; /* Address Space (16G)        */
-=======
 
 		ranges = <0x43000000 0x1c 0x00000000 0x1c 0x00000000 0x3 0x40000000>, /* prefetchable memory (13 GiB) */
 			 <0x02000000 0x0  0x40000000 0x1f 0x40000000 0x0 0xbfff0000>, /* non-prefetchable memory (3 GiB - 64 KiB) */
@@ -2172,7 +2128,6 @@
 		      <0x00 0x36040000 0x0 0x00040000>, /* iATU_DMA reg space (256K)  */
 		      <0x00 0x36080000 0x0 0x00040000>, /* DBI reg space (256K)       */
 		      <0x14 0x00000000 0x4 0x00000000>; /* Address Space (16G)        */
->>>>>>> c1084c27
 		reg-names = "appl", "atu_dma", "dbi", "addr_space";
 
 		status = "disabled";
@@ -2196,17 +2151,6 @@
 		nvidia,aspm-cmrt-us = <60>;
 		nvidia,aspm-pwr-on-t-us = <20>;
 		nvidia,aspm-l0s-entrance-latency-us = <3>;
-<<<<<<< HEAD
-	};
-
-	pcie_ep@14180000 {
-		compatible = "nvidia,tegra194-pcie-ep", "snps,dw-pcie-ep";
-		power-domains = <&bpmp TEGRA194_POWER_DOMAIN_PCIEX8B>;
-		reg = <0x00 0x14180000 0x0 0x00020000   /* appl registers (128K)      */
-		       0x00 0x38040000 0x0 0x00040000   /* iATU_DMA reg space (256K)  */
-		       0x00 0x38080000 0x0 0x00040000   /* DBI reg space (256K)       */
-		       0x18 0x00000000 0x4 0x00000000>; /* Address Space (16G)        */
-=======
 
 		interconnects = <&mc TEGRA194_MEMORY_CLIENT_PCIE4R &emc>,
 				<&mc TEGRA194_MEMORY_CLIENT_PCIE4W &emc>;
@@ -2224,7 +2168,6 @@
 		      <0x00 0x38040000 0x0 0x00040000>, /* iATU_DMA reg space (256K)  */
 		      <0x00 0x38080000 0x0 0x00040000>, /* DBI reg space (256K)       */
 		      <0x18 0x00000000 0x4 0x00000000>; /* Address Space (16G)        */
->>>>>>> c1084c27
 		reg-names = "appl", "atu_dma", "dbi", "addr_space";
 
 		status = "disabled";
@@ -2248,17 +2191,6 @@
 		nvidia,aspm-cmrt-us = <60>;
 		nvidia,aspm-pwr-on-t-us = <20>;
 		nvidia,aspm-l0s-entrance-latency-us = <3>;
-<<<<<<< HEAD
-	};
-
-	pcie_ep@141a0000 {
-		compatible = "nvidia,tegra194-pcie-ep", "snps,dw-pcie-ep";
-		power-domains = <&bpmp TEGRA194_POWER_DOMAIN_PCIEX8A>;
-		reg = <0x00 0x141a0000 0x0 0x00020000   /* appl registers (128K)      */
-		       0x00 0x3a040000 0x0 0x00040000   /* iATU_DMA reg space (256K)  */
-		       0x00 0x3a080000 0x0 0x00040000   /* DBI reg space (256K)       */
-		       0x1c 0x00000000 0x4 0x00000000>; /* Address Space (16G)        */
-=======
 
 		interconnects = <&mc TEGRA194_MEMORY_CLIENT_PCIE0R &emc>,
 				<&mc TEGRA194_MEMORY_CLIENT_PCIE0W &emc>;
@@ -2276,7 +2208,6 @@
 		      <0x00 0x3a040000 0x0 0x00040000>, /* iATU_DMA reg space (256K)  */
 		      <0x00 0x3a080000 0x0 0x00040000>, /* DBI reg space (256K)       */
 		      <0x1c 0x00000000 0x4 0x00000000>; /* Address Space (16G)        */
->>>>>>> c1084c27
 		reg-names = "appl", "atu_dma", "dbi", "addr_space";
 
 		status = "disabled";
@@ -2303,11 +2234,6 @@
 		nvidia,aspm-cmrt-us = <60>;
 		nvidia,aspm-pwr-on-t-us = <20>;
 		nvidia,aspm-l0s-entrance-latency-us = <3>;
-<<<<<<< HEAD
-	};
-
-	sysram@40000000 {
-=======
 
 		interconnects = <&mc TEGRA194_MEMORY_CLIENT_PCIE5R &emc>,
 				<&mc TEGRA194_MEMORY_CLIENT_PCIE5W &emc>;
@@ -2319,7 +2245,6 @@
 	};
 
 	sram@40000000 {
->>>>>>> c1084c27
 		compatible = "nvidia,tegra194-sysram", "mmio-sram";
 		reg = <0x0 0x40000000 0x0 0x50000>;
 		#address-cells = <1>;
