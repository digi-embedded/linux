// SPDX-License-Identifier: GPL-2.0-only
/*
 * Based on arch/arm/kernel/traps.c
 *
 * Copyright (C) 1995-2009 Russell King
 * Copyright (C) 2012 ARM Ltd.
 */

#include <linux/bug.h>
#include <linux/context_tracking.h>
#include <linux/signal.h>
#include <linux/kallsyms.h>
#include <linux/kprobes.h>
#include <linux/spinlock.h>
#include <linux/uaccess.h>
#include <linux/hardirq.h>
#include <linux/kdebug.h>
#include <linux/module.h>
#include <linux/kexec.h>
#include <linux/delay.h>
#include <linux/init.h>
#include <linux/sched/signal.h>
#include <linux/sched/debug.h>
#include <linux/sched/task_stack.h>
#include <linux/sizes.h>
#include <linux/syscalls.h>
#include <linux/mm_types.h>
#include <linux/kasan.h>
#include <linux/cfi.h>

#include <asm/atomic.h>
#include <asm/bug.h>
#include <asm/cpufeature.h>
#include <asm/daifflags.h>
#include <asm/debug-monitors.h>
#include <asm/esr.h>
#include <asm/exception.h>
#include <asm/extable.h>
#include <asm/insn.h>
#include <asm/kprobes.h>
#include <asm/patching.h>
#include <asm/traps.h>
#include <asm/smp.h>
#include <asm/stack_pointer.h>
#include <asm/stacktrace.h>
#include <asm/system_misc.h>
#include <asm/sysreg.h>

static bool __kprobes __check_eq(unsigned long pstate)
{
	return (pstate & PSR_Z_BIT) != 0;
}

static bool __kprobes __check_ne(unsigned long pstate)
{
	return (pstate & PSR_Z_BIT) == 0;
}

static bool __kprobes __check_cs(unsigned long pstate)
{
	return (pstate & PSR_C_BIT) != 0;
}

static bool __kprobes __check_cc(unsigned long pstate)
{
	return (pstate & PSR_C_BIT) == 0;
}

static bool __kprobes __check_mi(unsigned long pstate)
{
	return (pstate & PSR_N_BIT) != 0;
}

static bool __kprobes __check_pl(unsigned long pstate)
{
	return (pstate & PSR_N_BIT) == 0;
}

static bool __kprobes __check_vs(unsigned long pstate)
{
	return (pstate & PSR_V_BIT) != 0;
}

static bool __kprobes __check_vc(unsigned long pstate)
{
	return (pstate & PSR_V_BIT) == 0;
}

static bool __kprobes __check_hi(unsigned long pstate)
{
	pstate &= ~(pstate >> 1);	/* PSR_C_BIT &= ~PSR_Z_BIT */
	return (pstate & PSR_C_BIT) != 0;
}

static bool __kprobes __check_ls(unsigned long pstate)
{
	pstate &= ~(pstate >> 1);	/* PSR_C_BIT &= ~PSR_Z_BIT */
	return (pstate & PSR_C_BIT) == 0;
}

static bool __kprobes __check_ge(unsigned long pstate)
{
	pstate ^= (pstate << 3);	/* PSR_N_BIT ^= PSR_V_BIT */
	return (pstate & PSR_N_BIT) == 0;
}

static bool __kprobes __check_lt(unsigned long pstate)
{
	pstate ^= (pstate << 3);	/* PSR_N_BIT ^= PSR_V_BIT */
	return (pstate & PSR_N_BIT) != 0;
}

static bool __kprobes __check_gt(unsigned long pstate)
{
	/*PSR_N_BIT ^= PSR_V_BIT */
	unsigned long temp = pstate ^ (pstate << 3);

	temp |= (pstate << 1);	/*PSR_N_BIT |= PSR_Z_BIT */
	return (temp & PSR_N_BIT) == 0;
}

static bool __kprobes __check_le(unsigned long pstate)
{
	/*PSR_N_BIT ^= PSR_V_BIT */
	unsigned long temp = pstate ^ (pstate << 3);

	temp |= (pstate << 1);	/*PSR_N_BIT |= PSR_Z_BIT */
	return (temp & PSR_N_BIT) != 0;
}

static bool __kprobes __check_al(unsigned long pstate)
{
	return true;
}

/*
 * Note that the ARMv8 ARM calls condition code 0b1111 "nv", but states that
 * it behaves identically to 0b1110 ("al").
 */
pstate_check_t * const aarch32_opcode_cond_checks[16] = {
	__check_eq, __check_ne, __check_cs, __check_cc,
	__check_mi, __check_pl, __check_vs, __check_vc,
	__check_hi, __check_ls, __check_ge, __check_lt,
	__check_gt, __check_le, __check_al, __check_al
};

int show_unhandled_signals = 0;

static void dump_kernel_instr(const char *lvl, struct pt_regs *regs)
{
	unsigned long addr = instruction_pointer(regs);
	char str[sizeof("00000000 ") * 5 + 2 + 1], *p = str;
	int i;

	if (user_mode(regs))
		return;

	for (i = -4; i < 1; i++) {
		unsigned int val, bad;

		bad = aarch64_insn_read(&((u32 *)addr)[i], &val);

		if (!bad)
			p += sprintf(p, i == 0 ? "(%08x) " : "%08x ", val);
		else {
			p += sprintf(p, "bad PC value");
			break;
		}
	}

	printk("%sCode: %s\n", lvl, str);
}

#ifdef CONFIG_PREEMPT
#define S_PREEMPT " PREEMPT"
#elif defined(CONFIG_PREEMPT_RT)
#define S_PREEMPT " PREEMPT_RT"
#else
#define S_PREEMPT ""
#endif

#define S_SMP " SMP"

static int __die(const char *str, long err, struct pt_regs *regs)
{
	static int die_counter;
	int ret;

	pr_emerg("Internal error: %s: %016lx [#%d]" S_PREEMPT S_SMP "\n",
		 str, err, ++die_counter);

	/* trap and error numbers are mostly meaningless on ARM */
	ret = notify_die(DIE_OOPS, str, regs, err, 0, SIGSEGV);
	if (ret == NOTIFY_STOP)
		return ret;

	print_modules();
	show_regs(regs);

	dump_kernel_instr(KERN_EMERG, regs);

	return ret;
}

static DEFINE_RAW_SPINLOCK(die_lock);

/*
 * This function is protected against re-entrancy.
 */
void die(const char *str, struct pt_regs *regs, long err)
{
	int ret;
	unsigned long flags;

	raw_spin_lock_irqsave(&die_lock, flags);

	oops_enter();

	console_verbose();
	bust_spinlocks(1);
	ret = __die(str, err, regs);

	if (regs && kexec_should_crash(current))
		crash_kexec(regs);

	bust_spinlocks(0);
	add_taint(TAINT_DIE, LOCKDEP_NOW_UNRELIABLE);
	oops_exit();

	if (in_interrupt())
		panic("%s: Fatal exception in interrupt", str);
	if (panic_on_oops)
		panic("%s: Fatal exception", str);

	raw_spin_unlock_irqrestore(&die_lock, flags);

	if (ret != NOTIFY_STOP)
		make_task_dead(SIGSEGV);
}

static void arm64_show_signal(int signo, const char *str)
{
	static DEFINE_RATELIMIT_STATE(rs, DEFAULT_RATELIMIT_INTERVAL,
				      DEFAULT_RATELIMIT_BURST);
	struct task_struct *tsk = current;
	unsigned long esr = tsk->thread.fault_code;
	struct pt_regs *regs = task_pt_regs(tsk);

	/* Leave if the signal won't be shown */
	if (!show_unhandled_signals ||
	    !unhandled_signal(tsk, signo) ||
	    !__ratelimit(&rs))
		return;

	pr_info("%s[%d]: unhandled exception: ", tsk->comm, task_pid_nr(tsk));
	if (esr)
		pr_cont("%s, ESR 0x%016lx, ", esr_get_class_string(esr), esr);

	pr_cont("%s", str);
	print_vma_addr(KERN_CONT " in ", regs->pc);
	pr_cont("\n");
	__show_regs(regs);
}

void arm64_force_sig_fault(int signo, int code, unsigned long far,
			   const char *str)
{
	arm64_show_signal(signo, str);
	if (signo == SIGKILL)
		force_sig(SIGKILL);
	else
		force_sig_fault(signo, code, (void __user *)far);
}

void arm64_force_sig_mceerr(int code, unsigned long far, short lsb,
			    const char *str)
{
	arm64_show_signal(SIGBUS, str);
	force_sig_mceerr(code, (void __user *)far, lsb);
}

void arm64_force_sig_ptrace_errno_trap(int errno, unsigned long far,
				       const char *str)
{
	arm64_show_signal(SIGTRAP, str);
	force_sig_ptrace_errno_trap(errno, (void __user *)far);
}

void arm64_notify_die(const char *str, struct pt_regs *regs,
		      int signo, int sicode, unsigned long far,
		      unsigned long err)
{
	if (user_mode(regs)) {
		WARN_ON(regs != current_pt_regs());
		current->thread.fault_address = 0;
		current->thread.fault_code = err;

		arm64_force_sig_fault(signo, sicode, far, str);
	} else {
		die(str, regs, err);
	}
}

#ifdef CONFIG_COMPAT
#define PSTATE_IT_1_0_SHIFT	25
#define PSTATE_IT_1_0_MASK	(0x3 << PSTATE_IT_1_0_SHIFT)
#define PSTATE_IT_7_2_SHIFT	10
#define PSTATE_IT_7_2_MASK	(0x3f << PSTATE_IT_7_2_SHIFT)

static u32 compat_get_it_state(struct pt_regs *regs)
{
	u32 it, pstate = regs->pstate;

	it  = (pstate & PSTATE_IT_1_0_MASK) >> PSTATE_IT_1_0_SHIFT;
	it |= ((pstate & PSTATE_IT_7_2_MASK) >> PSTATE_IT_7_2_SHIFT) << 2;

	return it;
}

static void compat_set_it_state(struct pt_regs *regs, u32 it)
{
	u32 pstate_it;

	pstate_it  = (it << PSTATE_IT_1_0_SHIFT) & PSTATE_IT_1_0_MASK;
	pstate_it |= ((it >> 2) << PSTATE_IT_7_2_SHIFT) & PSTATE_IT_7_2_MASK;

	regs->pstate &= ~PSR_AA32_IT_MASK;
	regs->pstate |= pstate_it;
}

static void advance_itstate(struct pt_regs *regs)
{
	u32 it;

	/* ARM mode */
	if (!(regs->pstate & PSR_AA32_T_BIT) ||
	    !(regs->pstate & PSR_AA32_IT_MASK))
		return;

	it  = compat_get_it_state(regs);

	/*
	 * If this is the last instruction of the block, wipe the IT
	 * state. Otherwise advance it.
	 */
	if (!(it & 7))
		it = 0;
	else
		it = (it & 0xe0) | ((it << 1) & 0x1f);

	compat_set_it_state(regs, it);
}
#else
static void advance_itstate(struct pt_regs *regs)
{
}
#endif

void arm64_skip_faulting_instruction(struct pt_regs *regs, unsigned long size)
{
	regs->pc += size;

	/*
	 * If we were single stepping, we want to get the step exception after
	 * we return from the trap.
	 */
	if (user_mode(regs))
		user_fastforward_single_step(current);

	if (compat_user_mode(regs))
		advance_itstate(regs);
	else
		regs->pstate &= ~PSR_BTYPE_MASK;
}

static LIST_HEAD(undef_hook);
static DEFINE_RAW_SPINLOCK(undef_lock);

void register_undef_hook(struct undef_hook *hook)
{
	unsigned long flags;

	raw_spin_lock_irqsave(&undef_lock, flags);
	list_add(&hook->node, &undef_hook);
	raw_spin_unlock_irqrestore(&undef_lock, flags);
}

void unregister_undef_hook(struct undef_hook *hook)
{
	unsigned long flags;

	raw_spin_lock_irqsave(&undef_lock, flags);
	list_del(&hook->node);
	raw_spin_unlock_irqrestore(&undef_lock, flags);
}

static int call_undef_hook(struct pt_regs *regs)
{
	struct undef_hook *hook;
	unsigned long flags;
	u32 instr;
	int (*fn)(struct pt_regs *regs, u32 instr) = NULL;
	unsigned long pc = instruction_pointer(regs);

	if (!user_mode(regs)) {
		__le32 instr_le;
		if (get_kernel_nofault(instr_le, (__le32 *)pc))
			goto exit;
		instr = le32_to_cpu(instr_le);
	} else if (compat_thumb_mode(regs)) {
		/* 16-bit Thumb instruction */
		__le16 instr_le;
		if (get_user(instr_le, (__le16 __user *)pc))
			goto exit;
		instr = le16_to_cpu(instr_le);
		if (aarch32_insn_is_wide(instr)) {
			u32 instr2;

			if (get_user(instr_le, (__le16 __user *)(pc + 2)))
				goto exit;
			instr2 = le16_to_cpu(instr_le);
			instr = (instr << 16) | instr2;
		}
	} else {
		/* 32-bit ARM instruction */
		__le32 instr_le;
		if (get_user(instr_le, (__le32 __user *)pc))
			goto exit;
		instr = le32_to_cpu(instr_le);
	}

	raw_spin_lock_irqsave(&undef_lock, flags);
	list_for_each_entry(hook, &undef_hook, node)
		if ((instr & hook->instr_mask) == hook->instr_val &&
			(regs->pstate & hook->pstate_mask) == hook->pstate_val)
			fn = hook->fn;

	raw_spin_unlock_irqrestore(&undef_lock, flags);
exit:
	return fn ? fn(regs, instr) : 1;
}

void force_signal_inject(int signal, int code, unsigned long address, unsigned long err)
{
	const char *desc;
	struct pt_regs *regs = current_pt_regs();

	if (WARN_ON(!user_mode(regs)))
		return;

	switch (signal) {
	case SIGILL:
		desc = "undefined instruction";
		break;
	case SIGSEGV:
		desc = "illegal memory access";
		break;
	default:
		desc = "unknown or unrecoverable error";
		break;
	}

	/* Force signals we don't understand to SIGKILL */
	if (WARN_ON(signal != SIGKILL &&
		    siginfo_layout(signal, code) != SIL_FAULT)) {
		signal = SIGKILL;
	}

	arm64_notify_die(desc, regs, signal, code, address, err);
}

/*
 * Set up process info to signal segmentation fault - called on access error.
 */
void arm64_notify_segfault(unsigned long addr)
{
	int code;

	mmap_read_lock(current->mm);
	if (find_vma(current->mm, untagged_addr(addr)) == NULL)
		code = SEGV_MAPERR;
	else
		code = SEGV_ACCERR;
	mmap_read_unlock(current->mm);

	force_signal_inject(SIGSEGV, code, addr, 0);
}

void do_undefinstr(struct pt_regs *regs, unsigned long esr)
{
	/* check for AArch32 breakpoint instructions */
	if (!aarch32_break_handler(regs))
		return;

	if (call_undef_hook(regs) == 0)
		return;

	if (!user_mode(regs))
		die("Oops - Undefined instruction", regs, esr);

	force_signal_inject(SIGILL, ILL_ILLOPC, regs->pc, 0);
}
NOKPROBE_SYMBOL(do_undefinstr);

void do_el0_bti(struct pt_regs *regs)
{
	force_signal_inject(SIGILL, ILL_ILLOPC, regs->pc, 0);
}

void do_el1_bti(struct pt_regs *regs, unsigned long esr)
{
	die("Oops - BTI", regs, esr);
}
NOKPROBE_SYMBOL(do_el1_bti);

void do_el0_fpac(struct pt_regs *regs, unsigned long esr)
{
	force_signal_inject(SIGILL, ILL_ILLOPN, regs->pc, esr);
}

void do_el1_fpac(struct pt_regs *regs, unsigned long esr)
{
	/*
	 * Unexpected FPAC exception in the kernel: kill the task before it
	 * does any more harm.
	 */
	die("Oops - FPAC", regs, esr);
}
NOKPROBE_SYMBOL(do_el1_fpac)

#define __user_cache_maint(insn, address, res)			\
	if (address >= TASK_SIZE_MAX) {				\
		res = -EFAULT;					\
	} else {						\
		uaccess_ttbr0_enable();				\
		asm volatile (					\
			"1:	" insn ", %1\n"			\
			"	mov	%w0, #0\n"		\
			"2:\n"					\
			_ASM_EXTABLE_UACCESS_ERR(1b, 2b, %w0)	\
			: "=r" (res)				\
			: "r" (address));			\
		uaccess_ttbr0_disable();			\
	}

#define __user_cache_maint_ivau(insn, address, res)			\
	do {								\
<<<<<<< HEAD
		if (address >= user_addr_max()) {			\
=======
		if (address >= TASK_SIZE_MAX) {			\
>>>>>>> 29549c70
			res = -EFAULT;					\
		} else {						\
			uaccess_ttbr0_enable();				\
			asm volatile (					\
				"1:	" insn "\n"			\
				"	mov	%w0, #0\n"		\
				"2:\n"					\
<<<<<<< HEAD
				"	.pushsection .fixup,\"ax\"\n"	\
				"	.align	2\n"			\
				"3:	mov	%w0, %w2\n"		\
				"	b	2b\n"			\
				"	.popsection\n"			\
				_ASM_EXTABLE(1b, 3b)			\
				: "=r" (res)				\
				: "r" (address), "i" (-EFAULT));	\
=======
				_ASM_EXTABLE_UACCESS_ERR(1b, 2b, %w0)	\
				: "=r" (res)				\
				: "r" (address));			\
>>>>>>> 29549c70
			uaccess_ttbr0_disable();			\
		}							\
	} while (0)

extern bool TKT340553_SW_WORKAROUND;
<<<<<<< HEAD
static void user_cache_maint_handler(unsigned int esr, struct pt_regs *regs)
=======
static void user_cache_maint_handler(unsigned long esr, struct pt_regs *regs)
>>>>>>> 29549c70
{
	unsigned long tagged_address, address;
	int rt = ESR_ELx_SYS64_ISS_RT(esr);
	int crm = (esr & ESR_ELx_SYS64_ISS_CRM_MASK) >> ESR_ELx_SYS64_ISS_CRM_SHIFT;
	int ret = 0;

	tagged_address = pt_regs_read_reg(regs, rt);
	address = untagged_addr(tagged_address);

	switch (crm) {
	case ESR_ELx_SYS64_ISS_CRM_DC_CVAU:	/* DC CVAU, gets promoted */
		__user_cache_maint("dc civac", address, ret);
		break;
	case ESR_ELx_SYS64_ISS_CRM_DC_CVAC:	/* DC CVAC, gets promoted */
		__user_cache_maint("dc civac", address, ret);
		break;
	case ESR_ELx_SYS64_ISS_CRM_DC_CVADP:	/* DC CVADP */
		__user_cache_maint("sys 3, c7, c13, 1", address, ret);
		break;
	case ESR_ELx_SYS64_ISS_CRM_DC_CVAP:	/* DC CVAP */
		__user_cache_maint("sys 3, c7, c12, 1", address, ret);
		break;
	case ESR_ELx_SYS64_ISS_CRM_DC_CIVAC:	/* DC CIVAC */
		__user_cache_maint("dc civac", address, ret);
		break;
	case ESR_ELx_SYS64_ISS_CRM_IC_IVAU:	/* IC IVAU */
		if (TKT340553_SW_WORKAROUND)
			__user_cache_maint_ivau("ic ialluis", address, ret);
		else
			__user_cache_maint("ic ivau", address, ret);
		break;
	default:
		force_signal_inject(SIGILL, ILL_ILLOPC, regs->pc, 0);
		return;
	}

	if (ret)
		arm64_notify_segfault(tagged_address);
	else
		arm64_skip_faulting_instruction(regs, AARCH64_INSN_SIZE);
}

static void ctr_read_handler(unsigned long esr, struct pt_regs *regs)
{
	int rt = ESR_ELx_SYS64_ISS_RT(esr);
	unsigned long val = arm64_ftr_reg_user_value(&arm64_ftr_reg_ctrel0);

	if (cpus_have_const_cap(ARM64_WORKAROUND_1542419)) {
		/* Hide DIC so that we can trap the unnecessary maintenance...*/
		val &= ~BIT(CTR_EL0_DIC_SHIFT);

		/* ... and fake IminLine to reduce the number of traps. */
		val &= ~CTR_EL0_IminLine_MASK;
		val |= (PAGE_SHIFT - 2) & CTR_EL0_IminLine_MASK;
	}

	pt_regs_write_reg(regs, rt, val);

	arm64_skip_faulting_instruction(regs, AARCH64_INSN_SIZE);
}

static void cntvct_read_handler(unsigned long esr, struct pt_regs *regs)
{
	int rt = ESR_ELx_SYS64_ISS_RT(esr);

	pt_regs_write_reg(regs, rt, arch_timer_read_counter());
	arm64_skip_faulting_instruction(regs, AARCH64_INSN_SIZE);
}

static void cntfrq_read_handler(unsigned long esr, struct pt_regs *regs)
{
	int rt = ESR_ELx_SYS64_ISS_RT(esr);

	pt_regs_write_reg(regs, rt, arch_timer_get_rate());
	arm64_skip_faulting_instruction(regs, AARCH64_INSN_SIZE);
}

static void mrs_handler(unsigned long esr, struct pt_regs *regs)
{
	u32 sysreg, rt;

	rt = ESR_ELx_SYS64_ISS_RT(esr);
	sysreg = esr_sys64_to_sysreg(esr);

	if (do_emulate_mrs(regs, sysreg, rt) != 0)
		force_signal_inject(SIGILL, ILL_ILLOPC, regs->pc, 0);
}

static void wfi_handler(unsigned long esr, struct pt_regs *regs)
{
	arm64_skip_faulting_instruction(regs, AARCH64_INSN_SIZE);
}

struct sys64_hook {
	unsigned long esr_mask;
	unsigned long esr_val;
	void (*handler)(unsigned long esr, struct pt_regs *regs);
};

static const struct sys64_hook sys64_hooks[] = {
	{
		.esr_mask = ESR_ELx_SYS64_ISS_EL0_CACHE_OP_MASK,
		.esr_val = ESR_ELx_SYS64_ISS_EL0_CACHE_OP_VAL,
		.handler = user_cache_maint_handler,
	},
	{
		/* Trap read access to CTR_EL0 */
		.esr_mask = ESR_ELx_SYS64_ISS_SYS_OP_MASK,
		.esr_val = ESR_ELx_SYS64_ISS_SYS_CTR_READ,
		.handler = ctr_read_handler,
	},
	{
		/* Trap read access to CNTVCT_EL0 */
		.esr_mask = ESR_ELx_SYS64_ISS_SYS_OP_MASK,
		.esr_val = ESR_ELx_SYS64_ISS_SYS_CNTVCT,
		.handler = cntvct_read_handler,
	},
	{
		/* Trap read access to CNTVCTSS_EL0 */
		.esr_mask = ESR_ELx_SYS64_ISS_SYS_OP_MASK,
		.esr_val = ESR_ELx_SYS64_ISS_SYS_CNTVCTSS,
		.handler = cntvct_read_handler,
	},
	{
		/* Trap read access to CNTFRQ_EL0 */
		.esr_mask = ESR_ELx_SYS64_ISS_SYS_OP_MASK,
		.esr_val = ESR_ELx_SYS64_ISS_SYS_CNTFRQ,
		.handler = cntfrq_read_handler,
	},
	{
		/* Trap read access to CPUID registers */
		.esr_mask = ESR_ELx_SYS64_ISS_SYS_MRS_OP_MASK,
		.esr_val = ESR_ELx_SYS64_ISS_SYS_MRS_OP_VAL,
		.handler = mrs_handler,
	},
	{
		/* Trap WFI instructions executed in userspace */
		.esr_mask = ESR_ELx_WFx_MASK,
		.esr_val = ESR_ELx_WFx_WFI_VAL,
		.handler = wfi_handler,
	},
	{},
};

#ifdef CONFIG_COMPAT
static bool cp15_cond_valid(unsigned long esr, struct pt_regs *regs)
{
	int cond;

	/* Only a T32 instruction can trap without CV being set */
	if (!(esr & ESR_ELx_CV)) {
		u32 it;

		it = compat_get_it_state(regs);
		if (!it)
			return true;

		cond = it >> 4;
	} else {
		cond = (esr & ESR_ELx_COND_MASK) >> ESR_ELx_COND_SHIFT;
	}

	return aarch32_opcode_cond_checks[cond](regs->pstate);
}

static void compat_cntfrq_read_handler(unsigned long esr, struct pt_regs *regs)
{
	int reg = (esr & ESR_ELx_CP15_32_ISS_RT_MASK) >> ESR_ELx_CP15_32_ISS_RT_SHIFT;

	pt_regs_write_reg(regs, reg, arch_timer_get_rate());
	arm64_skip_faulting_instruction(regs, 4);
}

static const struct sys64_hook cp15_32_hooks[] = {
	{
		.esr_mask = ESR_ELx_CP15_32_ISS_SYS_MASK,
		.esr_val = ESR_ELx_CP15_32_ISS_SYS_CNTFRQ,
		.handler = compat_cntfrq_read_handler,
	},
	{},
};

static void compat_cntvct_read_handler(unsigned long esr, struct pt_regs *regs)
{
	int rt = (esr & ESR_ELx_CP15_64_ISS_RT_MASK) >> ESR_ELx_CP15_64_ISS_RT_SHIFT;
	int rt2 = (esr & ESR_ELx_CP15_64_ISS_RT2_MASK) >> ESR_ELx_CP15_64_ISS_RT2_SHIFT;
	u64 val = arch_timer_read_counter();

	pt_regs_write_reg(regs, rt, lower_32_bits(val));
	pt_regs_write_reg(regs, rt2, upper_32_bits(val));
	arm64_skip_faulting_instruction(regs, 4);
}

static const struct sys64_hook cp15_64_hooks[] = {
	{
		.esr_mask = ESR_ELx_CP15_64_ISS_SYS_MASK,
		.esr_val = ESR_ELx_CP15_64_ISS_SYS_CNTVCT,
		.handler = compat_cntvct_read_handler,
	},
	{
		.esr_mask = ESR_ELx_CP15_64_ISS_SYS_MASK,
		.esr_val = ESR_ELx_CP15_64_ISS_SYS_CNTVCTSS,
		.handler = compat_cntvct_read_handler,
	},
	{},
};

void do_cp15instr(unsigned long esr, struct pt_regs *regs)
{
	const struct sys64_hook *hook, *hook_base;

	if (!cp15_cond_valid(esr, regs)) {
		/*
		 * There is no T16 variant of a CP access, so we
		 * always advance PC by 4 bytes.
		 */
		arm64_skip_faulting_instruction(regs, 4);
		return;
	}

	switch (ESR_ELx_EC(esr)) {
	case ESR_ELx_EC_CP15_32:
		hook_base = cp15_32_hooks;
		break;
	case ESR_ELx_EC_CP15_64:
		hook_base = cp15_64_hooks;
		break;
	default:
		do_undefinstr(regs, esr);
		return;
	}

	for (hook = hook_base; hook->handler; hook++)
		if ((hook->esr_mask & esr) == hook->esr_val) {
			hook->handler(esr, regs);
			return;
		}

	/*
	 * New cp15 instructions may previously have been undefined at
	 * EL0. Fall back to our usual undefined instruction handler
	 * so that we handle these consistently.
	 */
	do_undefinstr(regs, esr);
}
NOKPROBE_SYMBOL(do_cp15instr);
#endif

void do_sysinstr(unsigned long esr, struct pt_regs *regs)
{
	const struct sys64_hook *hook;

	for (hook = sys64_hooks; hook->handler; hook++)
		if ((hook->esr_mask & esr) == hook->esr_val) {
			hook->handler(esr, regs);
			return;
		}

	/*
	 * New SYS instructions may previously have been undefined at EL0. Fall
	 * back to our usual undefined instruction handler so that we handle
	 * these consistently.
	 */
	do_undefinstr(regs, esr);
}
NOKPROBE_SYMBOL(do_sysinstr);

static const char *esr_class_str[] = {
	[0 ... ESR_ELx_EC_MAX]		= "UNRECOGNIZED EC",
	[ESR_ELx_EC_UNKNOWN]		= "Unknown/Uncategorized",
	[ESR_ELx_EC_WFx]		= "WFI/WFE",
	[ESR_ELx_EC_CP15_32]		= "CP15 MCR/MRC",
	[ESR_ELx_EC_CP15_64]		= "CP15 MCRR/MRRC",
	[ESR_ELx_EC_CP14_MR]		= "CP14 MCR/MRC",
	[ESR_ELx_EC_CP14_LS]		= "CP14 LDC/STC",
	[ESR_ELx_EC_FP_ASIMD]		= "ASIMD",
	[ESR_ELx_EC_CP10_ID]		= "CP10 MRC/VMRS",
	[ESR_ELx_EC_PAC]		= "PAC",
	[ESR_ELx_EC_CP14_64]		= "CP14 MCRR/MRRC",
	[ESR_ELx_EC_BTI]		= "BTI",
	[ESR_ELx_EC_ILL]		= "PSTATE.IL",
	[ESR_ELx_EC_SVC32]		= "SVC (AArch32)",
	[ESR_ELx_EC_HVC32]		= "HVC (AArch32)",
	[ESR_ELx_EC_SMC32]		= "SMC (AArch32)",
	[ESR_ELx_EC_SVC64]		= "SVC (AArch64)",
	[ESR_ELx_EC_HVC64]		= "HVC (AArch64)",
	[ESR_ELx_EC_SMC64]		= "SMC (AArch64)",
	[ESR_ELx_EC_SYS64]		= "MSR/MRS (AArch64)",
	[ESR_ELx_EC_SVE]		= "SVE",
	[ESR_ELx_EC_ERET]		= "ERET/ERETAA/ERETAB",
	[ESR_ELx_EC_FPAC]		= "FPAC",
	[ESR_ELx_EC_SME]		= "SME",
	[ESR_ELx_EC_IMP_DEF]		= "EL3 IMP DEF",
	[ESR_ELx_EC_IABT_LOW]		= "IABT (lower EL)",
	[ESR_ELx_EC_IABT_CUR]		= "IABT (current EL)",
	[ESR_ELx_EC_PC_ALIGN]		= "PC Alignment",
	[ESR_ELx_EC_DABT_LOW]		= "DABT (lower EL)",
	[ESR_ELx_EC_DABT_CUR]		= "DABT (current EL)",
	[ESR_ELx_EC_SP_ALIGN]		= "SP Alignment",
	[ESR_ELx_EC_FP_EXC32]		= "FP (AArch32)",
	[ESR_ELx_EC_FP_EXC64]		= "FP (AArch64)",
	[ESR_ELx_EC_SERROR]		= "SError",
	[ESR_ELx_EC_BREAKPT_LOW]	= "Breakpoint (lower EL)",
	[ESR_ELx_EC_BREAKPT_CUR]	= "Breakpoint (current EL)",
	[ESR_ELx_EC_SOFTSTP_LOW]	= "Software Step (lower EL)",
	[ESR_ELx_EC_SOFTSTP_CUR]	= "Software Step (current EL)",
	[ESR_ELx_EC_WATCHPT_LOW]	= "Watchpoint (lower EL)",
	[ESR_ELx_EC_WATCHPT_CUR]	= "Watchpoint (current EL)",
	[ESR_ELx_EC_BKPT32]		= "BKPT (AArch32)",
	[ESR_ELx_EC_VECTOR32]		= "Vector catch (AArch32)",
	[ESR_ELx_EC_BRK64]		= "BRK (AArch64)",
};

const char *esr_get_class_string(unsigned long esr)
{
	return esr_class_str[ESR_ELx_EC(esr)];
}

/*
 * bad_el0_sync handles unexpected, but potentially recoverable synchronous
 * exceptions taken from EL0.
 */
void bad_el0_sync(struct pt_regs *regs, int reason, unsigned long esr)
{
	unsigned long pc = instruction_pointer(regs);

	current->thread.fault_address = 0;
	current->thread.fault_code = esr;

	arm64_force_sig_fault(SIGILL, ILL_ILLOPC, pc,
			      "Bad EL0 synchronous exception");
}

#ifdef CONFIG_VMAP_STACK

DEFINE_PER_CPU(unsigned long [OVERFLOW_STACK_SIZE/sizeof(long)], overflow_stack)
	__aligned(16);

void panic_bad_stack(struct pt_regs *regs, unsigned long esr, unsigned long far)
{
	unsigned long tsk_stk = (unsigned long)current->stack;
	unsigned long irq_stk = (unsigned long)this_cpu_read(irq_stack_ptr);
	unsigned long ovf_stk = (unsigned long)this_cpu_ptr(overflow_stack);

	console_verbose();
	pr_emerg("Insufficient stack space to handle exception!");

	pr_emerg("ESR: 0x%016lx -- %s\n", esr, esr_get_class_string(esr));
	pr_emerg("FAR: 0x%016lx\n", far);

	pr_emerg("Task stack:     [0x%016lx..0x%016lx]\n",
		 tsk_stk, tsk_stk + THREAD_SIZE);
	pr_emerg("IRQ stack:      [0x%016lx..0x%016lx]\n",
		 irq_stk, irq_stk + IRQ_STACK_SIZE);
	pr_emerg("Overflow stack: [0x%016lx..0x%016lx]\n",
		 ovf_stk, ovf_stk + OVERFLOW_STACK_SIZE);

	__show_regs(regs);

	/*
	 * We use nmi_panic to limit the potential for recusive overflows, and
	 * to get a better stack trace.
	 */
	nmi_panic(NULL, "kernel stack overflow");
	cpu_park_loop();
}
#endif

void __noreturn arm64_serror_panic(struct pt_regs *regs, unsigned long esr)
{
	console_verbose();

	pr_crit("SError Interrupt on CPU%d, code 0x%016lx -- %s\n",
		smp_processor_id(), esr, esr_get_class_string(esr));
	if (regs)
		__show_regs(regs);

	nmi_panic(regs, "Asynchronous SError Interrupt");

	cpu_park_loop();
	unreachable();
}

bool arm64_is_fatal_ras_serror(struct pt_regs *regs, unsigned long esr)
{
	unsigned long aet = arm64_ras_serror_get_severity(esr);

	switch (aet) {
	case ESR_ELx_AET_CE:	/* corrected error */
	case ESR_ELx_AET_UEO:	/* restartable, not yet consumed */
		/*
		 * The CPU can make progress. We may take UEO again as
		 * a more severe error.
		 */
		return false;

	case ESR_ELx_AET_UEU:	/* Uncorrected Unrecoverable */
	case ESR_ELx_AET_UER:	/* Uncorrected Recoverable */
		/*
		 * The CPU can't make progress. The exception may have
		 * been imprecise.
		 *
		 * Neoverse-N1 #1349291 means a non-KVM SError reported as
		 * Unrecoverable should be treated as Uncontainable. We
		 * call arm64_serror_panic() in both cases.
		 */
		return true;

	case ESR_ELx_AET_UC:	/* Uncontainable or Uncategorized error */
	default:
		/* Error has been silently propagated */
		arm64_serror_panic(regs, esr);
	}
}

void do_serror(struct pt_regs *regs, unsigned long esr)
{
	/* non-RAS errors are not containable */
	if (!arm64_is_ras_serror(esr) || arm64_is_fatal_ras_serror(regs, esr))
		arm64_serror_panic(regs, esr);
}

/* GENERIC_BUG traps */

int is_valid_bugaddr(unsigned long addr)
{
	/*
	 * bug_handler() only called for BRK #BUG_BRK_IMM.
	 * So the answer is trivial -- any spurious instances with no
	 * bug table entry will be rejected by report_bug() and passed
	 * back to the debug-monitors code and handled as a fatal
	 * unexpected debug exception.
	 */
	return 1;
}

static int bug_handler(struct pt_regs *regs, unsigned long esr)
{
	switch (report_bug(regs->pc, regs)) {
	case BUG_TRAP_TYPE_BUG:
		die("Oops - BUG", regs, esr);
		break;

	case BUG_TRAP_TYPE_WARN:
		break;

	default:
		/* unknown/unrecognised bug trap type */
		return DBG_HOOK_ERROR;
	}

	/* If thread survives, skip over the BUG instruction and continue: */
	arm64_skip_faulting_instruction(regs, AARCH64_INSN_SIZE);
	return DBG_HOOK_HANDLED;
}

static struct break_hook bug_break_hook = {
	.fn = bug_handler,
	.imm = BUG_BRK_IMM,
};

#ifdef CONFIG_CFI_CLANG
static int cfi_handler(struct pt_regs *regs, unsigned long esr)
{
	unsigned long target;
	u32 type;

	target = pt_regs_read_reg(regs, FIELD_GET(CFI_BRK_IMM_TARGET, esr));
	type = (u32)pt_regs_read_reg(regs, FIELD_GET(CFI_BRK_IMM_TYPE, esr));

	switch (report_cfi_failure(regs, regs->pc, &target, type)) {
	case BUG_TRAP_TYPE_BUG:
		die("Oops - CFI", regs, 0);
		break;

	case BUG_TRAP_TYPE_WARN:
		break;

	default:
		return DBG_HOOK_ERROR;
	}

	arm64_skip_faulting_instruction(regs, AARCH64_INSN_SIZE);
	return DBG_HOOK_HANDLED;
}

static struct break_hook cfi_break_hook = {
	.fn = cfi_handler,
	.imm = CFI_BRK_IMM_BASE,
	.mask = CFI_BRK_IMM_MASK,
};
#endif /* CONFIG_CFI_CLANG */

static int reserved_fault_handler(struct pt_regs *regs, unsigned long esr)
{
	pr_err("%s generated an invalid instruction at %pS!\n",
		"Kernel text patching",
		(void *)instruction_pointer(regs));

	/* We cannot handle this */
	return DBG_HOOK_ERROR;
}

static struct break_hook fault_break_hook = {
	.fn = reserved_fault_handler,
	.imm = FAULT_BRK_IMM,
};

#ifdef CONFIG_KASAN_SW_TAGS

#define KASAN_ESR_RECOVER	0x20
#define KASAN_ESR_WRITE	0x10
#define KASAN_ESR_SIZE_MASK	0x0f
#define KASAN_ESR_SIZE(esr)	(1 << ((esr) & KASAN_ESR_SIZE_MASK))

static int kasan_handler(struct pt_regs *regs, unsigned long esr)
{
	bool recover = esr & KASAN_ESR_RECOVER;
	bool write = esr & KASAN_ESR_WRITE;
	size_t size = KASAN_ESR_SIZE(esr);
	u64 addr = regs->regs[0];
	u64 pc = regs->pc;

	kasan_report(addr, size, write, pc);

	/*
	 * The instrumentation allows to control whether we can proceed after
	 * a crash was detected. This is done by passing the -recover flag to
	 * the compiler. Disabling recovery allows to generate more compact
	 * code.
	 *
	 * Unfortunately disabling recovery doesn't work for the kernel right
	 * now. KASAN reporting is disabled in some contexts (for example when
	 * the allocator accesses slab object metadata; this is controlled by
	 * current->kasan_depth). All these accesses are detected by the tool,
	 * even though the reports for them are not printed.
	 *
	 * This is something that might be fixed at some point in the future.
	 */
	if (!recover)
		die("Oops - KASAN", regs, esr);

	/* If thread survives, skip over the brk instruction and continue: */
	arm64_skip_faulting_instruction(regs, AARCH64_INSN_SIZE);
	return DBG_HOOK_HANDLED;
}

static struct break_hook kasan_break_hook = {
	.fn	= kasan_handler,
	.imm	= KASAN_BRK_IMM,
	.mask	= KASAN_BRK_MASK,
};
#endif


#define esr_comment(esr) ((esr) & ESR_ELx_BRK64_ISS_COMMENT_MASK)

/*
 * Initial handler for AArch64 BRK exceptions
 * This handler only used until debug_traps_init().
 */
int __init early_brk64(unsigned long addr, unsigned long esr,
		struct pt_regs *regs)
{
#ifdef CONFIG_CFI_CLANG
	if ((esr_comment(esr) & ~CFI_BRK_IMM_MASK) == CFI_BRK_IMM_BASE)
		return cfi_handler(regs, esr) != DBG_HOOK_HANDLED;
#endif
#ifdef CONFIG_KASAN_SW_TAGS
	if ((esr_comment(esr) & ~KASAN_BRK_MASK) == KASAN_BRK_IMM)
		return kasan_handler(regs, esr) != DBG_HOOK_HANDLED;
#endif
	return bug_handler(regs, esr) != DBG_HOOK_HANDLED;
}

void __init trap_init(void)
{
	register_kernel_break_hook(&bug_break_hook);
#ifdef CONFIG_CFI_CLANG
	register_kernel_break_hook(&cfi_break_hook);
#endif
	register_kernel_break_hook(&fault_break_hook);
#ifdef CONFIG_KASAN_SW_TAGS
	register_kernel_break_hook(&kasan_break_hook);
#endif
	debug_traps_init();
}<|MERGE_RESOLUTION|>--- conflicted
+++ resolved
@@ -545,11 +545,7 @@
 
 #define __user_cache_maint_ivau(insn, address, res)			\
 	do {								\
-<<<<<<< HEAD
-		if (address >= user_addr_max()) {			\
-=======
 		if (address >= TASK_SIZE_MAX) {			\
->>>>>>> 29549c70
 			res = -EFAULT;					\
 		} else {						\
 			uaccess_ttbr0_enable();				\
@@ -557,30 +553,15 @@
 				"1:	" insn "\n"			\
 				"	mov	%w0, #0\n"		\
 				"2:\n"					\
-<<<<<<< HEAD
-				"	.pushsection .fixup,\"ax\"\n"	\
-				"	.align	2\n"			\
-				"3:	mov	%w0, %w2\n"		\
-				"	b	2b\n"			\
-				"	.popsection\n"			\
-				_ASM_EXTABLE(1b, 3b)			\
-				: "=r" (res)				\
-				: "r" (address), "i" (-EFAULT));	\
-=======
 				_ASM_EXTABLE_UACCESS_ERR(1b, 2b, %w0)	\
 				: "=r" (res)				\
 				: "r" (address));			\
->>>>>>> 29549c70
 			uaccess_ttbr0_disable();			\
 		}							\
 	} while (0)
 
 extern bool TKT340553_SW_WORKAROUND;
-<<<<<<< HEAD
-static void user_cache_maint_handler(unsigned int esr, struct pt_regs *regs)
-=======
 static void user_cache_maint_handler(unsigned long esr, struct pt_regs *regs)
->>>>>>> 29549c70
 {
 	unsigned long tagged_address, address;
 	int rt = ESR_ELx_SYS64_ISS_RT(esr);
