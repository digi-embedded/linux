--- conflicted
+++ resolved
@@ -560,16 +560,7 @@
 		}							\
 	} while (0)
 
-<<<<<<< HEAD
-#ifdef CONFIG_IMX_SCU_SOC
 extern bool TKT340553_SW_WORKAROUND;
-#else
-#define TKT340553_SW_WORKAROUND 0
-#endif
-
-=======
-extern bool TKT340553_SW_WORKAROUND;
->>>>>>> c1084c27
 static void user_cache_maint_handler(unsigned int esr, struct pt_regs *regs)
 {
 	unsigned long tagged_address, address;
