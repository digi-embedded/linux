/*
 * Stack tracing support
 *
 * Copyright (C) 2012 ARM Ltd.
 *
 * This program is free software; you can redistribute it and/or modify
 * it under the terms of the GNU General Public License version 2 as
 * published by the Free Software Foundation.
 *
 * This program is distributed in the hope that it will be useful,
 * but WITHOUT ANY WARRANTY; without even the implied warranty of
 * MERCHANTABILITY or FITNESS FOR A PARTICULAR PURPOSE.  See the
 * GNU General Public License for more details.
 *
 * You should have received a copy of the GNU General Public License
 * along with this program.  If not, see <http://www.gnu.org/licenses/>.
 */
#include <linux/kernel.h>
#include <linux/export.h>
#include <linux/ftrace.h>
#include <linux/sched.h>
#include <linux/stacktrace.h>

#include <asm/irq.h>
#include <asm/stacktrace.h>

/*
 * AArch64 PCS assigns the frame pointer to x29.
 *
 * A simple function prologue looks like this:
 * 	sub	sp, sp, #0x10
 *   	stp	x29, x30, [sp]
 *	mov	x29, sp
 *
 * A simple function epilogue looks like this:
 *	mov	sp, x29
 *	ldp	x29, x30, [sp]
 *	add	sp, sp, #0x10
 */
int notrace unwind_frame(struct task_struct *tsk, struct stackframe *frame)
{
	unsigned long high, low;
	unsigned long fp = frame->fp;
	unsigned long irq_stack_ptr;

	if (!tsk)
		tsk = current;

	/*
	 * Switching between stacks is valid when tracing current and in
	 * non-preemptible context.
	 */
	if (tsk == current && !preemptible())
		irq_stack_ptr = IRQ_STACK_PTR(smp_processor_id());
	else
		irq_stack_ptr = 0;

	low  = frame->sp;
	/* irq stacks are not THREAD_SIZE aligned */
	if (on_irq_stack(frame->sp, raw_smp_processor_id()))
		high = irq_stack_ptr;
	else
		high = ALIGN(low, THREAD_SIZE) - 0x20;

	if (fp < low || fp > high || fp & 0xf)
		return -EINVAL;

	frame->sp = fp + 0x10;
<<<<<<< HEAD
	frame->fp = *(unsigned long *)(fp);
	frame->pc = *(unsigned long *)(fp + 8);
=======
	frame->fp = READ_ONCE_NOCHECK(*(unsigned long *)(fp));
	frame->pc = READ_ONCE_NOCHECK(*(unsigned long *)(fp + 8));

#ifdef CONFIG_FUNCTION_GRAPH_TRACER
	if (tsk->ret_stack &&
			(frame->pc == (unsigned long)return_to_handler)) {
		/*
		 * This is a case where function graph tracer has
		 * modified a return address (LR) in a stack frame
		 * to hook a function return.
		 * So replace it to an original value.
		 */
		frame->pc = tsk->ret_stack[frame->graph--].ret;
	}
#endif /* CONFIG_FUNCTION_GRAPH_TRACER */

	/*
	 * Check whether we are going to walk through from interrupt stack
	 * to task stack.
	 * If we reach the end of the stack - and its an interrupt stack,
	 * unpack the dummy frame to find the original elr.
	 *
	 * Check the frame->fp we read from the bottom of the irq_stack,
	 * and the original task stack pointer are both in current->stack.
	 */
	if (frame->sp == irq_stack_ptr) {
		struct pt_regs *irq_args;
		unsigned long orig_sp = IRQ_STACK_TO_TASK_STACK(irq_stack_ptr);

		if (object_is_on_stack((void *)orig_sp) &&
		   object_is_on_stack((void *)frame->fp)) {
			frame->sp = orig_sp;

			/* orig_sp is the saved pt_regs, find the elr */
			irq_args = (struct pt_regs *)orig_sp;
			frame->pc = irq_args->pc;
		} else {
			/*
			 * This frame has a non-standard format, and we
			 * didn't fix it, because the data looked wrong.
			 * Refuse to output this frame.
			 */
			return -EINVAL;
		}
	}
>>>>>>> f2ed3bfc

	return 0;
}

void notrace walk_stackframe(struct task_struct *tsk, struct stackframe *frame,
		     int (*fn)(struct stackframe *, void *), void *data)
{
	while (1) {
		int ret;

		if (fn(frame, data))
			break;
		ret = unwind_frame(tsk, frame);
		if (ret < 0)
			break;
	}
}
EXPORT_SYMBOL(walk_stackframe);

#ifdef CONFIG_STACKTRACE
struct stack_trace_data {
	struct stack_trace *trace;
	unsigned int no_sched_functions;
	unsigned int skip;
};

static int save_trace(struct stackframe *frame, void *d)
{
	struct stack_trace_data *data = d;
	struct stack_trace *trace = data->trace;
	unsigned long addr = frame->pc;

	if (data->no_sched_functions && in_sched_functions(addr))
		return 0;
	if (data->skip) {
		data->skip--;
		return 0;
	}

	trace->entries[trace->nr_entries++] = addr;

	return trace->nr_entries >= trace->max_entries;
}

void save_stack_trace_regs(struct pt_regs *regs, struct stack_trace *trace)
{
	struct stack_trace_data data;
	struct stackframe frame;

	data.trace = trace;
	data.skip = trace->skip;
	data.no_sched_functions = 0;

	frame.fp = regs->regs[29];
	frame.sp = regs->sp;
	frame.pc = regs->pc;
#ifdef CONFIG_FUNCTION_GRAPH_TRACER
	frame.graph = current->curr_ret_stack;
#endif

	walk_stackframe(current, &frame, save_trace, &data);
	if (trace->nr_entries < trace->max_entries)
		trace->entries[trace->nr_entries++] = ULONG_MAX;
}

void save_stack_trace_tsk(struct task_struct *tsk, struct stack_trace *trace)
{
	struct stack_trace_data data;
	struct stackframe frame;

	data.trace = trace;
	data.skip = trace->skip;

	if (tsk != current) {
		data.no_sched_functions = 1;
		frame.fp = thread_saved_fp(tsk);
		frame.sp = thread_saved_sp(tsk);
		frame.pc = thread_saved_pc(tsk);
	} else {
		data.no_sched_functions = 0;
		frame.fp = (unsigned long)__builtin_frame_address(0);
		frame.sp = current_stack_pointer;
		frame.pc = (unsigned long)save_stack_trace_tsk;
	}
#ifdef CONFIG_FUNCTION_GRAPH_TRACER
	frame.graph = tsk->curr_ret_stack;
#endif

	walk_stackframe(tsk, &frame, save_trace, &data);
	if (trace->nr_entries < trace->max_entries)
		trace->entries[trace->nr_entries++] = ULONG_MAX;
}

void save_stack_trace(struct stack_trace *trace)
{
	save_stack_trace_tsk(current, trace);
}
EXPORT_SYMBOL_GPL(save_stack_trace);
#endif<|MERGE_RESOLUTION|>--- conflicted
+++ resolved
@@ -66,10 +66,6 @@
 		return -EINVAL;
 
 	frame->sp = fp + 0x10;
-<<<<<<< HEAD
-	frame->fp = *(unsigned long *)(fp);
-	frame->pc = *(unsigned long *)(fp + 8);
-=======
 	frame->fp = READ_ONCE_NOCHECK(*(unsigned long *)(fp));
 	frame->pc = READ_ONCE_NOCHECK(*(unsigned long *)(fp + 8));
 
@@ -115,7 +111,6 @@
 			return -EINVAL;
 		}
 	}
->>>>>>> f2ed3bfc
 
 	return 0;
 }
