// SPDX-License-Identifier: GPL-2.0-only
/*
 * Stack tracing support
 *
 * Copyright (C) 2012 ARM Ltd.
 */
#include <linux/kernel.h>
#include <linux/export.h>
#include <linux/ftrace.h>
#include <linux/sched.h>
#include <linux/sched/debug.h>
#include <linux/sched/task_stack.h>
#include <linux/stacktrace.h>

#include <asm/irq.h>
#include <asm/stack_pointer.h>
#include <asm/stacktrace.h>

/*
 * Start an unwind from a pt_regs.
 *
 * The unwind will begin at the PC within the regs.
 *
 * The regs must be on a stack currently owned by the calling task.
 */
static inline void unwind_init_from_regs(struct unwind_state *state,
					 struct pt_regs *regs)
{
	unwind_init_common(state, current);

	state->fp = regs->regs[29];
	state->pc = regs->pc;
}

<<<<<<< HEAD
notrace void start_backtrace(struct stackframe *frame, unsigned long fp,
		     unsigned long pc)
=======
/*
 * Start an unwind from a caller.
 *
 * The unwind will begin at the caller of whichever function this is inlined
 * into.
 *
 * The function which invokes this must be noinline.
 */
static __always_inline void unwind_init_from_caller(struct unwind_state *state)
>>>>>>> 29549c70
{
	unwind_init_common(state, current);

	state->fp = (unsigned long)__builtin_frame_address(1);
	state->pc = (unsigned long)__builtin_return_address(0);
}

/*
 * Start an unwind from a blocked task.
 *
 * The unwind will begin at the blocked tasks saved PC (i.e. the caller of
 * cpu_switch_to()).
 *
 * The caller should ensure the task is blocked in cpu_switch_to() for the
 * duration of the unwind, or the unwind will be bogus. It is never valid to
 * call this for the current task.
 */
static inline void unwind_init_from_task(struct unwind_state *state,
					 struct task_struct *task)
{
	unwind_init_common(state, task);

	state->fp = thread_saved_fp(task);
	state->pc = thread_saved_pc(task);
}
NOKPROBE_SYMBOL(start_backtrace);

/*
 * Unwind from one frame record (A) to the next frame record (B).
 *
 * We terminate early if the location of B indicates a malformed chain of frame
 * records (e.g. a cycle), determined based on the location and fp value of A
 * and the location (but not the fp value) of B.
 */
static int notrace unwind_next(struct unwind_state *state)
{
	struct task_struct *tsk = state->task;
	unsigned long fp = state->fp;
	int err;

	/* Final frame; nothing to unwind */
	if (fp == (unsigned long)task_pt_regs(tsk)->stackframe)
		return -ENOENT;

	err = unwind_next_frame_record(state);
	if (err)
		return err;

	state->pc = ptrauth_strip_insn_pac(state->pc);

#ifdef CONFIG_FUNCTION_GRAPH_TRACER
	if (tsk->ret_stack &&
		(state->pc == (unsigned long)return_to_handler)) {
		unsigned long orig_pc;
		/*
		 * This is a case where function graph tracer has
		 * modified a return address (LR) in a stack frame
		 * to hook a function return.
		 * So replace it to an original value.
		 */
		orig_pc = ftrace_graph_ret_addr(tsk, NULL, state->pc,
						(void *)state->fp);
		if (WARN_ON_ONCE(state->pc == orig_pc))
			return -EINVAL;
		state->pc = orig_pc;
	}
#endif /* CONFIG_FUNCTION_GRAPH_TRACER */
#ifdef CONFIG_KRETPROBES
	if (is_kretprobe_trampoline(state->pc))
		state->pc = kretprobe_find_ret_addr(tsk, (void *)state->fp, &state->kr_cur);
#endif

	return 0;
}
NOKPROBE_SYMBOL(unwind_next);

static void notrace unwind(struct unwind_state *state,
			   stack_trace_consume_fn consume_entry, void *cookie)
{
	while (1) {
		int ret;

		if (!consume_entry(cookie, state->pc))
			break;
		ret = unwind_next(state);
		if (ret < 0)
			break;
	}
}
NOKPROBE_SYMBOL(unwind);

static bool dump_backtrace_entry(void *arg, unsigned long where)
{
	char *loglvl = arg;
	printk("%s %pSb\n", loglvl, (void *)where);
	return true;
}

void dump_backtrace(struct pt_regs *regs, struct task_struct *tsk,
		    const char *loglvl)
{
	pr_debug("%s(regs = %p tsk = %p)\n", __func__, regs, tsk);

	if (regs && user_mode(regs))
		return;

	if (!tsk)
		tsk = current;

	if (!try_get_task_stack(tsk))
		return;

	printk("%sCall trace:\n", loglvl);
	arch_stack_walk(dump_backtrace_entry, (void *)loglvl, tsk, regs);

	put_task_stack(tsk);
}

void show_stack(struct task_struct *tsk, unsigned long *sp, const char *loglvl)
{
	dump_backtrace(NULL, tsk, loglvl);
	barrier();
}

/*
 * Per-cpu stacks are only accessible when unwinding the current task in a
 * non-preemptible context.
 */
#define STACKINFO_CPU(name)					\
	({							\
		((task == current) && !preemptible())		\
			? stackinfo_get_##name()		\
			: stackinfo_get_unknown();		\
	})

/*
 * SDEI stacks are only accessible when unwinding the current task in an NMI
 * context.
 */
#define STACKINFO_SDEI(name)					\
	({							\
		((task == current) && in_nmi())			\
			? stackinfo_get_sdei_##name()		\
			: stackinfo_get_unknown();		\
	})

noinline notrace void arch_stack_walk(stack_trace_consume_fn consume_entry,
			      void *cookie, struct task_struct *task,
			      struct pt_regs *regs)
{
	struct stack_info stacks[] = {
		stackinfo_get_task(task),
		STACKINFO_CPU(irq),
#if defined(CONFIG_VMAP_STACK)
		STACKINFO_CPU(overflow),
#endif
#if defined(CONFIG_VMAP_STACK) && defined(CONFIG_ARM_SDE_INTERFACE)
		STACKINFO_SDEI(normal),
		STACKINFO_SDEI(critical),
#endif
	};
	struct unwind_state state = {
		.stacks = stacks,
		.nr_stacks = ARRAY_SIZE(stacks),
	};

	if (regs) {
		if (task != current)
			return;
		unwind_init_from_regs(&state, regs);
	} else if (task == current) {
		unwind_init_from_caller(&state);
	} else {
		unwind_init_from_task(&state, task);
	}

	unwind(&state, consume_entry, cookie);
}<|MERGE_RESOLUTION|>--- conflicted
+++ resolved
@@ -32,10 +32,6 @@
 	state->pc = regs->pc;
 }
 
-<<<<<<< HEAD
-notrace void start_backtrace(struct stackframe *frame, unsigned long fp,
-		     unsigned long pc)
-=======
 /*
  * Start an unwind from a caller.
  *
@@ -45,7 +41,6 @@
  * The function which invokes this must be noinline.
  */
 static __always_inline void unwind_init_from_caller(struct unwind_state *state)
->>>>>>> 29549c70
 {
 	unwind_init_common(state, current);
 
@@ -71,7 +66,6 @@
 	state->fp = thread_saved_fp(task);
 	state->pc = thread_saved_pc(task);
 }
-NOKPROBE_SYMBOL(start_backtrace);
 
 /*
  * Unwind from one frame record (A) to the next frame record (B).
