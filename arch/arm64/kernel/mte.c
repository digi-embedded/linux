// SPDX-License-Identifier: GPL-2.0-only
/*
 * Copyright (C) 2020 ARM Ltd.
 */

#include <linux/bitops.h>
#include <linux/cpu.h>
#include <linux/kernel.h>
#include <linux/mm.h>
#include <linux/prctl.h>
#include <linux/sched.h>
#include <linux/sched/mm.h>
#include <linux/string.h>
#include <linux/swap.h>
#include <linux/swapops.h>
#include <linux/thread_info.h>
#include <linux/types.h>
#include <linux/uaccess.h>
#include <linux/uio.h>

#include <asm/barrier.h>
#include <asm/cpufeature.h>
#include <asm/mte.h>
#include <asm/ptrace.h>
#include <asm/sysreg.h>

static DEFINE_PER_CPU_READ_MOSTLY(u64, mte_tcf_preferred);

#ifdef CONFIG_KASAN_HW_TAGS
/*
 * The asynchronous and asymmetric MTE modes have the same behavior for
 * store operations. This flag is set when either of these modes is enabled.
 */
DEFINE_STATIC_KEY_FALSE(mte_async_or_asymm_mode);
EXPORT_SYMBOL_GPL(mte_async_or_asymm_mode);
#endif

<<<<<<< HEAD
static void mte_sync_page_tags(struct page *page, pte_t old_pte,
			       bool check_swap, bool pte_is_tagged)
{
	if (check_swap && is_swap_pte(old_pte)) {
		swp_entry_t entry = pte_to_swp_entry(old_pte);

		if (!non_swap_entry(entry) && mte_restore_tags(entry, page)) {
			set_page_mte_tagged(page);
			return;
		}
	}

	if (!pte_is_tagged)
		return;

	/*
	 * Test PG_mte_tagged again in case it was racing with another
	 * set_pte_at().
	 */
	if (!page_mte_tagged(page)) {
		mte_clear_page_tags(page_address(page));
		set_page_mte_tagged(page);
	}
}

void mte_sync_tags(pte_t old_pte, pte_t pte)
=======
void mte_sync_tags(pte_t pte)
>>>>>>> ccf0a997
{
	struct page *page = pte_page(pte);
	long i, nr_pages = compound_nr(page);

	/* if PG_mte_tagged is set, tags have already been initialised */
<<<<<<< HEAD
	for (i = 0; i < nr_pages; i++, page++)
		if (!page_mte_tagged(page))
			mte_sync_page_tags(page, old_pte, check_swap,
					   pte_is_tagged);
=======
	for (i = 0; i < nr_pages; i++, page++) {
		if (try_page_mte_tagging(page)) {
			mte_clear_page_tags(page_address(page));
			set_page_mte_tagged(page);
		}
	}
>>>>>>> ccf0a997

	/* ensure the tags are visible before the PTE is set */
	smp_wmb();
}

int memcmp_pages(struct page *page1, struct page *page2)
{
	char *addr1, *addr2;
	int ret;

	addr1 = page_address(page1);
	addr2 = page_address(page2);
	ret = memcmp(addr1, addr2, PAGE_SIZE);

	if (!system_supports_mte() || ret)
		return ret;

	/*
	 * If the page content is identical but at least one of the pages is
	 * tagged, return non-zero to avoid KSM merging. If only one of the
	 * pages is tagged, set_pte_at() may zero or change the tags of the
	 * other page via mte_sync_tags().
	 */
	if (page_mte_tagged(page1) || page_mte_tagged(page2))
		return addr1 != addr2;

	return ret;
}

static inline void __mte_enable_kernel(const char *mode, unsigned long tcf)
{
	/* Enable MTE Sync Mode for EL1. */
	sysreg_clear_set(sctlr_el1, SCTLR_EL1_TCF_MASK,
			 SYS_FIELD_PREP(SCTLR_EL1, TCF, tcf));
	isb();

	pr_info_once("MTE: enabled in %s mode at EL1\n", mode);
}

#ifdef CONFIG_KASAN_HW_TAGS
void mte_enable_kernel_sync(void)
{
	/*
	 * Make sure we enter this function when no PE has set
	 * async mode previously.
	 */
	WARN_ONCE(system_uses_mte_async_or_asymm_mode(),
			"MTE async mode enabled system wide!");

	__mte_enable_kernel("synchronous", SCTLR_EL1_TCF_SYNC);
}

void mte_enable_kernel_async(void)
{
	__mte_enable_kernel("asynchronous", SCTLR_EL1_TCF_ASYNC);

	/*
	 * MTE async mode is set system wide by the first PE that
	 * executes this function.
	 *
	 * Note: If in future KASAN acquires a runtime switching
	 * mode in between sync and async, this strategy needs
	 * to be reviewed.
	 */
	if (!system_uses_mte_async_or_asymm_mode())
		static_branch_enable(&mte_async_or_asymm_mode);
}

void mte_enable_kernel_asymm(void)
{
	if (cpus_have_cap(ARM64_MTE_ASYMM)) {
		__mte_enable_kernel("asymmetric", SCTLR_EL1_TCF_ASYMM);

		/*
		 * MTE asymm mode behaves as async mode for store
		 * operations. The mode is set system wide by the
		 * first PE that executes this function.
		 *
		 * Note: If in future KASAN acquires a runtime switching
		 * mode in between sync and async, this strategy needs
		 * to be reviewed.
		 */
		if (!system_uses_mte_async_or_asymm_mode())
			static_branch_enable(&mte_async_or_asymm_mode);
	} else {
		/*
		 * If the CPU does not support MTE asymmetric mode the
		 * kernel falls back on synchronous mode which is the
		 * default for kasan=on.
		 */
		mte_enable_kernel_sync();
	}
}
#endif

#ifdef CONFIG_KASAN_HW_TAGS
void mte_check_tfsr_el1(void)
{
	u64 tfsr_el1 = read_sysreg_s(SYS_TFSR_EL1);

	if (unlikely(tfsr_el1 & SYS_TFSR_EL1_TF1)) {
		/*
		 * Note: isb() is not required after this direct write
		 * because there is no indirect read subsequent to it
		 * (per ARM DDI 0487F.c table D13-1).
		 */
		write_sysreg_s(0, SYS_TFSR_EL1);

		kasan_report_async();
	}
}
#endif

/*
 * This is where we actually resolve the system and process MTE mode
 * configuration into an actual value in SCTLR_EL1 that affects
 * userspace.
 */
static void mte_update_sctlr_user(struct task_struct *task)
{
	/*
	 * This must be called with preemption disabled and can only be called
	 * on the current or next task since the CPU must match where the thread
	 * is going to run. The caller is responsible for calling
	 * update_sctlr_el1() later in the same preemption disabled block.
	 */
	unsigned long sctlr = task->thread.sctlr_user;
	unsigned long mte_ctrl = task->thread.mte_ctrl;
	unsigned long pref, resolved_mte_tcf;

	pref = __this_cpu_read(mte_tcf_preferred);
	/*
	 * If there is no overlap between the system preferred and
	 * program requested values go with what was requested.
	 */
	resolved_mte_tcf = (mte_ctrl & pref) ? pref : mte_ctrl;
	sctlr &= ~SCTLR_EL1_TCF0_MASK;
	/*
	 * Pick an actual setting. The order in which we check for
	 * set bits and map into register values determines our
	 * default order.
	 */
	if (resolved_mte_tcf & MTE_CTRL_TCF_ASYMM)
		sctlr |= SYS_FIELD_PREP_ENUM(SCTLR_EL1, TCF0, ASYMM);
	else if (resolved_mte_tcf & MTE_CTRL_TCF_ASYNC)
		sctlr |= SYS_FIELD_PREP_ENUM(SCTLR_EL1, TCF0, ASYNC);
	else if (resolved_mte_tcf & MTE_CTRL_TCF_SYNC)
		sctlr |= SYS_FIELD_PREP_ENUM(SCTLR_EL1, TCF0, SYNC);
	task->thread.sctlr_user = sctlr;
}

static void mte_update_gcr_excl(struct task_struct *task)
{
	/*
	 * SYS_GCR_EL1 will be set to current->thread.mte_ctrl value by
	 * mte_set_user_gcr() in kernel_exit, but only if KASAN is enabled.
	 */
	if (kasan_hw_tags_enabled())
		return;

	write_sysreg_s(
		((task->thread.mte_ctrl >> MTE_CTRL_GCR_USER_EXCL_SHIFT) &
		 SYS_GCR_EL1_EXCL_MASK) | SYS_GCR_EL1_RRND,
		SYS_GCR_EL1);
}

#ifdef CONFIG_KASAN_HW_TAGS
/* Only called from assembly, silence sparse */
void __init kasan_hw_tags_enable(struct alt_instr *alt, __le32 *origptr,
				 __le32 *updptr, int nr_inst);

void __init kasan_hw_tags_enable(struct alt_instr *alt, __le32 *origptr,
				 __le32 *updptr, int nr_inst)
{
	BUG_ON(nr_inst != 1); /* Branch -> NOP */

	if (kasan_hw_tags_enabled())
		*updptr = cpu_to_le32(aarch64_insn_gen_nop());
}
#endif

void mte_thread_init_user(void)
{
	if (!system_supports_mte())
		return;

	/* clear any pending asynchronous tag fault */
	dsb(ish);
	write_sysreg_s(0, SYS_TFSRE0_EL1);
	clear_thread_flag(TIF_MTE_ASYNC_FAULT);
	/* disable tag checking and reset tag generation mask */
	set_mte_ctrl(current, 0);
}

void mte_thread_switch(struct task_struct *next)
{
	if (!system_supports_mte())
		return;

	mte_update_sctlr_user(next);
	mte_update_gcr_excl(next);

	/* TCO may not have been disabled on exception entry for the current task. */
	mte_disable_tco_entry(next);

	/*
	 * Check if an async tag exception occurred at EL1.
	 *
	 * Note: On the context switch path we rely on the dsb() present
	 * in __switch_to() to guarantee that the indirect writes to TFSR_EL1
	 * are synchronized before this point.
	 */
	isb();
	mte_check_tfsr_el1();
}

void mte_cpu_setup(void)
{
	u64 rgsr;

	/*
	 * CnP must be enabled only after the MAIR_EL1 register has been set
	 * up. Inconsistent MAIR_EL1 between CPUs sharing the same TLB may
	 * lead to the wrong memory type being used for a brief window during
	 * CPU power-up.
	 *
	 * CnP is not a boot feature so MTE gets enabled before CnP, but let's
	 * make sure that is the case.
	 */
	BUG_ON(read_sysreg(ttbr0_el1) & TTBR_CNP_BIT);
	BUG_ON(read_sysreg(ttbr1_el1) & TTBR_CNP_BIT);

	/* Normal Tagged memory type at the corresponding MAIR index */
	sysreg_clear_set(mair_el1,
			 MAIR_ATTRIDX(MAIR_ATTR_MASK, MT_NORMAL_TAGGED),
			 MAIR_ATTRIDX(MAIR_ATTR_NORMAL_TAGGED,
				      MT_NORMAL_TAGGED));

	write_sysreg_s(KERNEL_GCR_EL1, SYS_GCR_EL1);

	/*
	 * If GCR_EL1.RRND=1 is implemented the same way as RRND=0, then
	 * RGSR_EL1.SEED must be non-zero for IRG to produce
	 * pseudorandom numbers. As RGSR_EL1 is UNKNOWN out of reset, we
	 * must initialize it.
	 */
	rgsr = (read_sysreg(CNTVCT_EL0) & SYS_RGSR_EL1_SEED_MASK) <<
	       SYS_RGSR_EL1_SEED_SHIFT;
	if (rgsr == 0)
		rgsr = 1 << SYS_RGSR_EL1_SEED_SHIFT;
	write_sysreg_s(rgsr, SYS_RGSR_EL1);

	/* clear any pending tag check faults in TFSR*_EL1 */
	write_sysreg_s(0, SYS_TFSR_EL1);
	write_sysreg_s(0, SYS_TFSRE0_EL1);

	local_flush_tlb_all();
}

void mte_suspend_enter(void)
{
	if (!system_supports_mte())
		return;

	/*
	 * The barriers are required to guarantee that the indirect writes
	 * to TFSR_EL1 are synchronized before we report the state.
	 */
	dsb(nsh);
	isb();

	/* Report SYS_TFSR_EL1 before suspend entry */
	mte_check_tfsr_el1();
}

void mte_suspend_exit(void)
{
	if (!system_supports_mte())
		return;

	mte_cpu_setup();
}

long set_mte_ctrl(struct task_struct *task, unsigned long arg)
{
	u64 mte_ctrl = (~((arg & PR_MTE_TAG_MASK) >> PR_MTE_TAG_SHIFT) &
			SYS_GCR_EL1_EXCL_MASK) << MTE_CTRL_GCR_USER_EXCL_SHIFT;

	if (!system_supports_mte())
		return 0;

	if (arg & PR_MTE_TCF_ASYNC)
		mte_ctrl |= MTE_CTRL_TCF_ASYNC;
	if (arg & PR_MTE_TCF_SYNC)
		mte_ctrl |= MTE_CTRL_TCF_SYNC;

	/*
	 * If the system supports it and both sync and async modes are
	 * specified then implicitly enable asymmetric mode.
	 * Userspace could see a mix of both sync and async anyway due
	 * to differing or changing defaults on CPUs.
	 */
	if (cpus_have_cap(ARM64_MTE_ASYMM) &&
	    (arg & PR_MTE_TCF_ASYNC) &&
	    (arg & PR_MTE_TCF_SYNC))
		mte_ctrl |= MTE_CTRL_TCF_ASYMM;

	task->thread.mte_ctrl = mte_ctrl;
	if (task == current) {
		preempt_disable();
		mte_update_sctlr_user(task);
		mte_update_gcr_excl(task);
		update_sctlr_el1(task->thread.sctlr_user);
		preempt_enable();
	}

	return 0;
}

long get_mte_ctrl(struct task_struct *task)
{
	unsigned long ret;
	u64 mte_ctrl = task->thread.mte_ctrl;
	u64 incl = (~mte_ctrl >> MTE_CTRL_GCR_USER_EXCL_SHIFT) &
		   SYS_GCR_EL1_EXCL_MASK;

	if (!system_supports_mte())
		return 0;

	ret = incl << PR_MTE_TAG_SHIFT;
	if (mte_ctrl & MTE_CTRL_TCF_ASYNC)
		ret |= PR_MTE_TCF_ASYNC;
	if (mte_ctrl & MTE_CTRL_TCF_SYNC)
		ret |= PR_MTE_TCF_SYNC;

	return ret;
}

/*
 * Access MTE tags in another process' address space as given in mm. Update
 * the number of tags copied. Return 0 if any tags copied, error otherwise.
 * Inspired by __access_remote_vm().
 */
static int __access_remote_tags(struct mm_struct *mm, unsigned long addr,
				struct iovec *kiov, unsigned int gup_flags)
{
	void __user *buf = kiov->iov_base;
	size_t len = kiov->iov_len;
	int err = 0;
	int write = gup_flags & FOLL_WRITE;

	if (!access_ok(buf, len))
		return -EFAULT;

	if (mmap_read_lock_killable(mm))
		return -EIO;

	while (len) {
		struct vm_area_struct *vma;
		unsigned long tags, offset;
		void *maddr;
		struct page *page = get_user_page_vma_remote(mm, addr,
							     gup_flags, &vma);

		if (IS_ERR_OR_NULL(page)) {
			err = page == NULL ? -EIO : PTR_ERR(page);
			break;
		}

		/*
		 * Only copy tags if the page has been mapped as PROT_MTE
		 * (PG_mte_tagged set). Otherwise the tags are not valid and
		 * not accessible to user. Moreover, an mprotect(PROT_MTE)
		 * would cause the existing tags to be cleared if the page
		 * was never mapped with PROT_MTE.
		 */
		if (!(vma->vm_flags & VM_MTE)) {
			err = -EOPNOTSUPP;
			put_page(page);
			break;
		}
		WARN_ON_ONCE(!page_mte_tagged(page));

		/* limit access to the end of the page */
		offset = offset_in_page(addr);
		tags = min(len, (PAGE_SIZE - offset) / MTE_GRANULE_SIZE);

		maddr = page_address(page);
		if (write) {
			tags = mte_copy_tags_from_user(maddr + offset, buf, tags);
			set_page_dirty_lock(page);
		} else {
			tags = mte_copy_tags_to_user(buf, maddr + offset, tags);
		}
		put_page(page);

		/* error accessing the tracer's buffer */
		if (!tags)
			break;

		len -= tags;
		buf += tags;
		addr += tags * MTE_GRANULE_SIZE;
	}
	mmap_read_unlock(mm);

	/* return an error if no tags copied */
	kiov->iov_len = buf - kiov->iov_base;
	if (!kiov->iov_len) {
		/* check for error accessing the tracee's address space */
		if (err)
			return -EIO;
		else
			return -EFAULT;
	}

	return 0;
}

/*
 * Copy MTE tags in another process' address space at 'addr' to/from tracer's
 * iovec buffer. Return 0 on success. Inspired by ptrace_access_vm().
 */
static int access_remote_tags(struct task_struct *tsk, unsigned long addr,
			      struct iovec *kiov, unsigned int gup_flags)
{
	struct mm_struct *mm;
	int ret;

	mm = get_task_mm(tsk);
	if (!mm)
		return -EPERM;

	if (!tsk->ptrace || (current != tsk->parent) ||
	    ((get_dumpable(mm) != SUID_DUMP_USER) &&
	     !ptracer_capable(tsk, mm->user_ns))) {
		mmput(mm);
		return -EPERM;
	}

	ret = __access_remote_tags(mm, addr, kiov, gup_flags);
	mmput(mm);

	return ret;
}

int mte_ptrace_copy_tags(struct task_struct *child, long request,
			 unsigned long addr, unsigned long data)
{
	int ret;
	struct iovec kiov;
	struct iovec __user *uiov = (void __user *)data;
	unsigned int gup_flags = FOLL_FORCE;

	if (!system_supports_mte())
		return -EIO;

	if (get_user(kiov.iov_base, &uiov->iov_base) ||
	    get_user(kiov.iov_len, &uiov->iov_len))
		return -EFAULT;

	if (request == PTRACE_POKEMTETAGS)
		gup_flags |= FOLL_WRITE;

	/* align addr to the MTE tag granule */
	addr &= MTE_GRANULE_MASK;

	ret = access_remote_tags(child, addr, &kiov, gup_flags);
	if (!ret)
		ret = put_user(kiov.iov_len, &uiov->iov_len);

	return ret;
}

static ssize_t mte_tcf_preferred_show(struct device *dev,
				      struct device_attribute *attr, char *buf)
{
	switch (per_cpu(mte_tcf_preferred, dev->id)) {
	case MTE_CTRL_TCF_ASYNC:
		return sysfs_emit(buf, "async\n");
	case MTE_CTRL_TCF_SYNC:
		return sysfs_emit(buf, "sync\n");
	case MTE_CTRL_TCF_ASYMM:
		return sysfs_emit(buf, "asymm\n");
	default:
		return sysfs_emit(buf, "???\n");
	}
}

static ssize_t mte_tcf_preferred_store(struct device *dev,
				       struct device_attribute *attr,
				       const char *buf, size_t count)
{
	u64 tcf;

	if (sysfs_streq(buf, "async"))
		tcf = MTE_CTRL_TCF_ASYNC;
	else if (sysfs_streq(buf, "sync"))
		tcf = MTE_CTRL_TCF_SYNC;
	else if (cpus_have_cap(ARM64_MTE_ASYMM) && sysfs_streq(buf, "asymm"))
		tcf = MTE_CTRL_TCF_ASYMM;
	else
		return -EINVAL;

	device_lock(dev);
	per_cpu(mte_tcf_preferred, dev->id) = tcf;
	device_unlock(dev);

	return count;
}
static DEVICE_ATTR_RW(mte_tcf_preferred);

static int register_mte_tcf_preferred_sysctl(void)
{
	unsigned int cpu;

	if (!system_supports_mte())
		return 0;

	for_each_possible_cpu(cpu) {
		per_cpu(mte_tcf_preferred, cpu) = MTE_CTRL_TCF_ASYNC;
		device_create_file(get_cpu_device(cpu),
				   &dev_attr_mte_tcf_preferred);
	}

	return 0;
}
subsys_initcall(register_mte_tcf_preferred_sysctl);

/*
 * Return 0 on success, the number of bytes not probed otherwise.
 */
size_t mte_probe_user_range(const char __user *uaddr, size_t size)
{
	const char __user *end = uaddr + size;
	int err = 0;
	char val;

	__raw_get_user(val, uaddr, err);
	if (err)
		return size;

	uaddr = PTR_ALIGN(uaddr, MTE_GRANULE_SIZE);
	while (uaddr < end) {
		/*
		 * A read is sufficient for mte, the caller should have probed
		 * for the pte write permission if required.
		 */
		__raw_get_user(val, uaddr, err);
		if (err)
			return end - uaddr;
		uaddr += MTE_GRANULE_SIZE;
	}
	(void)val;

	return 0;
}<|MERGE_RESOLUTION|>--- conflicted
+++ resolved
@@ -35,54 +35,18 @@
 EXPORT_SYMBOL_GPL(mte_async_or_asymm_mode);
 #endif
 
-<<<<<<< HEAD
-static void mte_sync_page_tags(struct page *page, pte_t old_pte,
-			       bool check_swap, bool pte_is_tagged)
-{
-	if (check_swap && is_swap_pte(old_pte)) {
-		swp_entry_t entry = pte_to_swp_entry(old_pte);
-
-		if (!non_swap_entry(entry) && mte_restore_tags(entry, page)) {
-			set_page_mte_tagged(page);
-			return;
-		}
-	}
-
-	if (!pte_is_tagged)
-		return;
-
-	/*
-	 * Test PG_mte_tagged again in case it was racing with another
-	 * set_pte_at().
-	 */
-	if (!page_mte_tagged(page)) {
-		mte_clear_page_tags(page_address(page));
-		set_page_mte_tagged(page);
-	}
-}
-
-void mte_sync_tags(pte_t old_pte, pte_t pte)
-=======
 void mte_sync_tags(pte_t pte)
->>>>>>> ccf0a997
 {
 	struct page *page = pte_page(pte);
 	long i, nr_pages = compound_nr(page);
 
 	/* if PG_mte_tagged is set, tags have already been initialised */
-<<<<<<< HEAD
-	for (i = 0; i < nr_pages; i++, page++)
-		if (!page_mte_tagged(page))
-			mte_sync_page_tags(page, old_pte, check_swap,
-					   pte_is_tagged);
-=======
 	for (i = 0; i < nr_pages; i++, page++) {
 		if (try_page_mte_tagging(page)) {
 			mte_clear_page_tags(page_address(page));
 			set_page_mte_tagged(page);
 		}
 	}
->>>>>>> ccf0a997
 
 	/* ensure the tags are visible before the PTE is set */
 	smp_wmb();
