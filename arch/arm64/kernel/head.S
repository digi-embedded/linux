/*
 * Low-level CPU initialisation
 * Based on arch/arm/kernel/head.S
 *
 * Copyright (C) 1994-2002 Russell King
 * Copyright (C) 2003-2012 ARM Ltd.
 * Authors:	Catalin Marinas <catalin.marinas@arm.com>
 *		Will Deacon <will.deacon@arm.com>
 *
 * This program is free software; you can redistribute it and/or modify
 * it under the terms of the GNU General Public License version 2 as
 * published by the Free Software Foundation.
 *
 * This program is distributed in the hope that it will be useful,
 * but WITHOUT ANY WARRANTY; without even the implied warranty of
 * MERCHANTABILITY or FITNESS FOR A PARTICULAR PURPOSE.  See the
 * GNU General Public License for more details.
 *
 * You should have received a copy of the GNU General Public License
 * along with this program.  If not, see <http://www.gnu.org/licenses/>.
 */

#include <linux/linkage.h>
#include <linux/init.h>
#include <linux/irqchip/arm-gic-v3.h>

#include <asm/assembler.h>
#include <asm/boot.h>
#include <asm/ptrace.h>
#include <asm/asm-offsets.h>
#include <asm/cache.h>
#include <asm/cputype.h>
#include <asm/elf.h>
#include <asm/kernel-pgtable.h>
#include <asm/kvm_arm.h>
#include <asm/memory.h>
#include <asm/pgtable-hwdef.h>
#include <asm/pgtable.h>
#include <asm/page.h>
#include <asm/smp.h>
#include <asm/sysreg.h>
#include <asm/thread_info.h>
#include <asm/virt.h>

#define __PHYS_OFFSET	(KERNEL_START - TEXT_OFFSET)

#if (TEXT_OFFSET & 0xfff) != 0
#error TEXT_OFFSET must be at least 4KB aligned
#elif (PAGE_OFFSET & 0x1fffff) != 0
#error PAGE_OFFSET must be at least 2MB aligned
#elif TEXT_OFFSET > 0x1fffff
#error TEXT_OFFSET must be less than 2MB
#endif

/*
 * Kernel startup entry point.
 * ---------------------------
 *
 * The requirements are:
 *   MMU = off, D-cache = off, I-cache = on or off,
 *   x0 = physical address to the FDT blob.
 *
 * This code is mostly position independent so you call this at
 * __pa(PAGE_OFFSET + TEXT_OFFSET).
 *
 * Note that the callee-saved registers are used for storing variables
 * that are useful before the MMU is enabled. The allocations are described
 * in the entry routines.
 */
	__HEAD
_head:
	/*
	 * DO NOT MODIFY. Image header expected by Linux boot-loaders.
	 */
#ifdef CONFIG_EFI
	/*
	 * This add instruction has no meaningful effect except that
	 * its opcode forms the magic "MZ" signature required by UEFI.
	 */
	add	x13, x18, #0x16
	b	stext
#else
	b	stext				// branch to kernel start, magic
	.long	0				// reserved
#endif
	le64sym	_kernel_offset_le		// Image load offset from start of RAM, little-endian
	le64sym	_kernel_size_le			// Effective size of kernel image, little-endian
	le64sym	_kernel_flags_le		// Informative flags, little-endian
	.quad	0				// reserved
	.quad	0				// reserved
	.quad	0				// reserved
	.byte	0x41				// Magic number, "ARM\x64"
	.byte	0x52
	.byte	0x4d
	.byte	0x64
#ifdef CONFIG_EFI
	.long	pe_header - _head		// Offset to the PE header.
#else
	.word	0				// reserved
#endif

#ifdef CONFIG_EFI
	.align 3
pe_header:
	.ascii	"PE"
	.short 	0
coff_header:
	.short	0xaa64				// AArch64
	.short	2				// nr_sections
	.long	0 				// TimeDateStamp
	.long	0				// PointerToSymbolTable
	.long	1				// NumberOfSymbols
	.short	section_table - optional_header	// SizeOfOptionalHeader
	.short	0x206				// Characteristics.
						// IMAGE_FILE_DEBUG_STRIPPED |
						// IMAGE_FILE_EXECUTABLE_IMAGE |
						// IMAGE_FILE_LINE_NUMS_STRIPPED
optional_header:
	.short	0x20b				// PE32+ format
	.byte	0x02				// MajorLinkerVersion
	.byte	0x14				// MinorLinkerVersion
	.long	_end - efi_header_end		// SizeOfCode
	.long	0				// SizeOfInitializedData
	.long	0				// SizeOfUninitializedData
	.long	__efistub_entry - _head		// AddressOfEntryPoint
	.long	efi_header_end - _head		// BaseOfCode

extra_header_fields:
	.quad	0				// ImageBase
	.long	0x1000				// SectionAlignment
	.long	PECOFF_FILE_ALIGNMENT		// FileAlignment
	.short	0				// MajorOperatingSystemVersion
	.short	0				// MinorOperatingSystemVersion
	.short	0				// MajorImageVersion
	.short	0				// MinorImageVersion
	.short	0				// MajorSubsystemVersion
	.short	0				// MinorSubsystemVersion
	.long	0				// Win32VersionValue

	.long	_end - _head			// SizeOfImage

	// Everything before the kernel image is considered part of the header
	.long	efi_header_end - _head		// SizeOfHeaders
	.long	0				// CheckSum
	.short	0xa				// Subsystem (EFI application)
	.short	0				// DllCharacteristics
	.quad	0				// SizeOfStackReserve
	.quad	0				// SizeOfStackCommit
	.quad	0				// SizeOfHeapReserve
	.quad	0				// SizeOfHeapCommit
	.long	0				// LoaderFlags
	.long	0x6				// NumberOfRvaAndSizes

	.quad	0				// ExportTable
	.quad	0				// ImportTable
	.quad	0				// ResourceTable
	.quad	0				// ExceptionTable
	.quad	0				// CertificationTable
	.quad	0				// BaseRelocationTable

	// Section table
section_table:

	/*
	 * The EFI application loader requires a relocation section
	 * because EFI applications must be relocatable.  This is a
	 * dummy section as far as we are concerned.
	 */
	.ascii	".reloc"
	.byte	0
	.byte	0			// end of 0 padding of section name
	.long	0
	.long	0
	.long	0			// SizeOfRawData
	.long	0			// PointerToRawData
	.long	0			// PointerToRelocations
	.long	0			// PointerToLineNumbers
	.short	0			// NumberOfRelocations
	.short	0			// NumberOfLineNumbers
	.long	0x42100040		// Characteristics (section flags)


	.ascii	".text"
	.byte	0
	.byte	0
	.byte	0        		// end of 0 padding of section name
	.long	_end - efi_header_end	// VirtualSize
	.long	efi_header_end - _head	// VirtualAddress
	.long	_edata - efi_header_end	// SizeOfRawData
	.long	efi_header_end - _head	// PointerToRawData

	.long	0		// PointerToRelocations (0 for executables)
	.long	0		// PointerToLineNumbers (0 for executables)
	.short	0		// NumberOfRelocations  (0 for executables)
	.short	0		// NumberOfLineNumbers  (0 for executables)
	.long	0xe0500020	// Characteristics (section flags)

	/*
	 * EFI will load .text onwards at the 4k section alignment
	 * described in the PE/COFF header. To ensure that instruction
	 * sequences using an adrp and a :lo12: immediate will function
	 * correctly at this alignment, we must ensure that .text is
	 * placed at a 4k boundary in the Image to begin with.
	 */
	.align 12
efi_header_end:
#endif

	__INIT

	/*
	 * The following callee saved general purpose registers are used on the
	 * primary lowlevel boot path:
	 *
	 *  Register   Scope                      Purpose
	 *  x21        stext() .. start_kernel()  FDT pointer passed at boot in x0
	 *  x23        stext() .. start_kernel()  physical misalignment/KASLR offset
	 *  x28        __create_page_tables()     callee preserved temp register
	 *  x19/x20    __primary_switch()         callee preserved temp registers
	 */
ENTRY(stext)
	bl	preserve_boot_args
	bl	el2_setup			// Drop to EL1, w0=cpu_boot_mode
	adrp	x23, __PHYS_OFFSET
	and	x23, x23, MIN_KIMG_ALIGN - 1	// KASLR offset, defaults to 0
	bl	set_cpu_boot_mode_flag
	bl	__create_page_tables
	/*
	 * The following calls CPU setup code, see arch/arm64/mm/proc.S for
	 * details.
	 * On return, the CPU will be ready for the MMU to be turned on and
	 * the TCR will have been set.
	 */
	bl	__cpu_setup			// initialise processor
	b	__primary_switch
ENDPROC(stext)

/*
 * Preserve the arguments passed by the bootloader in x0 .. x3
 */
preserve_boot_args:
	mov	x21, x0				// x21=FDT

	adr_l	x0, boot_args			// record the contents of
	stp	x21, x1, [x0]			// x0 .. x3 at kernel entry
	stp	x2, x3, [x0, #16]

	dmb	sy				// needed before dc ivac with
						// MMU off

	add	x1, x0, #0x20			// 4 x 8 bytes
	b	__inval_cache_range		// tail call
ENDPROC(preserve_boot_args)

/*
 * Macro to create a table entry to the next page.
 *
 *	tbl:	page table address
 *	virt:	virtual address
 *	shift:	#imm page table shift
 *	ptrs:	#imm pointers per table page
 *
 * Preserves:	virt
 * Corrupts:	tmp1, tmp2
 * Returns:	tbl -> next level table page address
 */
	.macro	create_table_entry, tbl, virt, shift, ptrs, tmp1, tmp2
	lsr	\tmp1, \virt, #\shift
	and	\tmp1, \tmp1, #\ptrs - 1	// table index
	add	\tmp2, \tbl, #PAGE_SIZE
	orr	\tmp2, \tmp2, #PMD_TYPE_TABLE	// address of next table and entry type
	str	\tmp2, [\tbl, \tmp1, lsl #3]
	add	\tbl, \tbl, #PAGE_SIZE		// next level table page
	.endm

/*
 * Macro to populate the PGD (and possibily PUD) for the corresponding
 * block entry in the next level (tbl) for the given virtual address.
 *
 * Preserves:	tbl, next, virt
 * Corrupts:	tmp1, tmp2
 */
	.macro	create_pgd_entry, tbl, virt, tmp1, tmp2
	create_table_entry \tbl, \virt, PGDIR_SHIFT, PTRS_PER_PGD, \tmp1, \tmp2
#if SWAPPER_PGTABLE_LEVELS > 3
	create_table_entry \tbl, \virt, PUD_SHIFT, PTRS_PER_PUD, \tmp1, \tmp2
#endif
#if SWAPPER_PGTABLE_LEVELS > 2
	create_table_entry \tbl, \virt, SWAPPER_TABLE_SHIFT, PTRS_PER_PTE, \tmp1, \tmp2
#endif
	.endm

/*
 * Macro to populate block entries in the page table for the start..end
 * virtual range (inclusive).
 *
 * Preserves:	tbl, flags
 * Corrupts:	phys, start, end, pstate
 */
	.macro	create_block_map, tbl, flags, phys, start, end
	lsr	\phys, \phys, #SWAPPER_BLOCK_SHIFT
	lsr	\start, \start, #SWAPPER_BLOCK_SHIFT
	and	\start, \start, #PTRS_PER_PTE - 1	// table index
	orr	\phys, \flags, \phys, lsl #SWAPPER_BLOCK_SHIFT	// table entry
	lsr	\end, \end, #SWAPPER_BLOCK_SHIFT
	and	\end, \end, #PTRS_PER_PTE - 1		// table end index
9999:	str	\phys, [\tbl, \start, lsl #3]		// store the entry
	add	\start, \start, #1			// next entry
	add	\phys, \phys, #SWAPPER_BLOCK_SIZE		// next block
	cmp	\start, \end
	b.ls	9999b
	.endm

/*
 * Setup the initial page tables. We only setup the barest amount which is
 * required to get the kernel running. The following sections are required:
 *   - identity mapping to enable the MMU (low address, TTBR0)
 *   - first few MB of the kernel linear mapping to jump to once the MMU has
 *     been enabled
 */
__create_page_tables:
	mov	x28, lr

	/*
	 * Invalidate the idmap and swapper page tables to avoid potential
	 * dirty cache lines being evicted.
	 */
	adrp	x0, idmap_pg_dir
	adrp	x1, swapper_pg_dir + SWAPPER_DIR_SIZE
	bl	__inval_cache_range

	/*
	 * Clear the idmap and swapper page tables.
	 */
	adrp	x0, idmap_pg_dir
	adrp	x6, swapper_pg_dir + SWAPPER_DIR_SIZE
1:	stp	xzr, xzr, [x0], #16
	stp	xzr, xzr, [x0], #16
	stp	xzr, xzr, [x0], #16
	stp	xzr, xzr, [x0], #16
	cmp	x0, x6
	b.lo	1b

	mov	x7, SWAPPER_MM_MMUFLAGS

	/*
	 * Create the identity mapping.
	 */
	adrp	x0, idmap_pg_dir
	adrp	x3, __idmap_text_start		// __pa(__idmap_text_start)

#ifndef CONFIG_ARM64_VA_BITS_48
#define EXTRA_SHIFT	(PGDIR_SHIFT + PAGE_SHIFT - 3)
#define EXTRA_PTRS	(1 << (48 - EXTRA_SHIFT))

	/*
	 * If VA_BITS < 48, it may be too small to allow for an ID mapping to be
	 * created that covers system RAM if that is located sufficiently high
	 * in the physical address space. So for the ID map, use an extended
	 * virtual range in that case, by configuring an additional translation
	 * level.
	 * First, we have to verify our assumption that the current value of
	 * VA_BITS was chosen such that all translation levels are fully
	 * utilised, and that lowering T0SZ will always result in an additional
	 * translation level to be configured.
	 */
#if VA_BITS != EXTRA_SHIFT
#error "Mismatch between VA_BITS and page size/number of translation levels"
#endif

	/*
	 * Calculate the maximum allowed value for TCR_EL1.T0SZ so that the
	 * entire ID map region can be mapped. As T0SZ == (64 - #bits used),
	 * this number conveniently equals the number of leading zeroes in
	 * the physical address of __idmap_text_end.
	 */
	adrp	x5, __idmap_text_end
	clz	x5, x5
	cmp	x5, TCR_T0SZ(VA_BITS)	// default T0SZ small enough?
	b.ge	1f			// .. then skip additional level

	adr_l	x6, idmap_t0sz
	str	x5, [x6]
	dmb	sy
	dc	ivac, x6		// Invalidate potentially stale cache line

	create_table_entry x0, x3, EXTRA_SHIFT, EXTRA_PTRS, x5, x6
1:
#endif

	create_pgd_entry x0, x3, x5, x6
	mov	x5, x3				// __pa(__idmap_text_start)
	adr_l	x6, __idmap_text_end		// __pa(__idmap_text_end)
	create_block_map x0, x7, x3, x5, x6

	/*
	 * Map the kernel image (starting with PHYS_OFFSET).
	 */
	adrp	x0, swapper_pg_dir
	mov_q	x5, KIMAGE_VADDR + TEXT_OFFSET	// compile time __va(_text)
	add	x5, x5, x23			// add KASLR displacement
	create_pgd_entry x0, x5, x3, x6
	adrp	x6, _end			// runtime __pa(_end)
	adrp	x3, _text			// runtime __pa(_text)
	sub	x6, x6, x3			// _end - _text
	add	x6, x6, x5			// runtime __va(_end)
	create_block_map x0, x7, x3, x5, x6

	/*
	 * Since the page tables have been populated with non-cacheable
	 * accesses (MMU disabled), invalidate the idmap and swapper page
	 * tables again to remove any speculatively loaded cache lines.
	 */
	adrp	x0, idmap_pg_dir
	adrp	x1, swapper_pg_dir + SWAPPER_DIR_SIZE
	dmb	sy
	bl	__inval_cache_range

	ret	x28
ENDPROC(__create_page_tables)
	.ltorg

/*
 * The following fragment of code is executed with the MMU enabled.
 *
 *   x0 = __PHYS_OFFSET
 */
__primary_switched:
	adrp	x4, init_thread_union
	add	sp, x4, #THREAD_SIZE
	msr	sp_el0, x4			// Save thread_info

	adr_l	x8, vectors			// load VBAR_EL1 with virtual
	msr	vbar_el1, x8			// vector table address
	isb

	stp	xzr, x30, [sp, #-16]!
	mov	x29, sp

	str_l	x21, __fdt_pointer, x5		// Save FDT pointer

	ldr_l	x4, kimage_vaddr		// Save the offset between
	sub	x4, x4, x0			// the kernel virtual and
	str_l	x4, kimage_voffset, x5		// physical mappings

	// Clear BSS
	adr_l	x0, __bss_start
	mov	x1, xzr
	adr_l	x2, __bss_stop
	sub	x2, x2, x0
	bl	__pi_memset
	dsb	ishst				// Make zero page visible to PTW

#ifdef CONFIG_KASAN
	bl	kasan_early_init
#endif
#ifdef CONFIG_RANDOMIZE_BASE
	tst	x23, ~(MIN_KIMG_ALIGN - 1)	// already running randomized?
	b.ne	0f
	mov	x0, x21				// pass FDT address in x0
	mov	x1, x23				// pass modulo offset in x1
	bl	kaslr_early_init		// parse FDT for KASLR options
	cbz	x0, 0f				// KASLR disabled? just proceed
	orr	x23, x23, x0			// record KASLR offset
	ldp	x29, x30, [sp], #16		// we must enable KASLR, return
	ret					// to __primary_switch()
0:
#endif
	b	start_kernel
ENDPROC(__primary_switched)

/*
 * end early head section, begin head code that is also used for
 * hotplug and needs to have the same protections as the text region
 */
	.section ".idmap.text","ax"

ENTRY(kimage_vaddr)
	.quad		_text - TEXT_OFFSET

/*
 * If we're fortunate enough to boot at EL2, ensure that the world is
 * sane before dropping to EL1.
 *
 * Returns either BOOT_CPU_MODE_EL1 or BOOT_CPU_MODE_EL2 in x20 if
 * booted in EL1 or EL2 respectively.
 */
ENTRY(el2_setup)
	mrs	x0, CurrentEL
	cmp	x0, #CurrentEL_EL2
	b.ne	1f
	mrs	x0, sctlr_el2
CPU_BE(	orr	x0, x0, #(1 << 25)	)	// Set the EE bit for EL2
CPU_LE(	bic	x0, x0, #(1 << 25)	)	// Clear the EE bit for EL2
	msr	sctlr_el2, x0
	b	2f
1:	mrs	x0, sctlr_el1
CPU_BE(	orr	x0, x0, #(3 << 24)	)	// Set the EE and E0E bits for EL1
CPU_LE(	bic	x0, x0, #(3 << 24)	)	// Clear the EE and E0E bits for EL1
	msr	sctlr_el1, x0
	mov	w0, #BOOT_CPU_MODE_EL1		// This cpu booted in EL1
	isb
	ret

2:
#ifdef CONFIG_ARM64_VHE
	/*
	 * Check for VHE being present. For the rest of the EL2 setup,
	 * x2 being non-zero indicates that we do have VHE, and that the
	 * kernel is intended to run at EL2.
	 */
	mrs	x2, id_aa64mmfr1_el1
	ubfx	x2, x2, #8, #4
#else
	mov	x2, xzr
#endif

	/* Hyp configuration. */
	mov	x0, #HCR_RW			// 64-bit EL1
	cbz	x2, set_hcr
	orr	x0, x0, #HCR_TGE		// Enable Host Extensions
	orr	x0, x0, #HCR_E2H
set_hcr:
	msr	hcr_el2, x0
	isb

	/* Generic timers. */
	mrs	x0, cnthctl_el2
	orr	x0, x0, #3			// Enable EL1 physical timers
	msr	cnthctl_el2, x0
	msr	cntvoff_el2, xzr		// Clear virtual offset

#ifdef CONFIG_ARM_GIC_V3
	/* GICv3 system register access */
	mrs	x0, id_aa64pfr0_el1
	ubfx	x0, x0, #24, #4
	cmp	x0, #1
	b.ne	3f

	mrs_s	x0, ICC_SRE_EL2
	orr	x0, x0, #ICC_SRE_EL2_SRE	// Set ICC_SRE_EL2.SRE==1
	orr	x0, x0, #ICC_SRE_EL2_ENABLE	// Set ICC_SRE_EL2.Enable==1
	msr_s	ICC_SRE_EL2, x0
	isb					// Make sure SRE is now set
	mrs_s	x0, ICC_SRE_EL2			// Read SRE back,
	tbz	x0, #0, 3f			// and check that it sticks
	msr_s	ICH_HCR_EL2, xzr		// Reset ICC_HCR_EL2 to defaults

3:
#endif

	/* Populate ID registers. */
	mrs	x0, midr_el1
	mrs	x1, mpidr_el1
	msr	vpidr_el2, x0
	msr	vmpidr_el2, x1

	/*
	 * When VHE is not in use, early init of EL2 and EL1 needs to be
	 * done here.
	 * When VHE _is_ in use, EL1 will not be used in the host and
	 * requires no configuration, and all non-hyp-specific EL2 setup
	 * will be done via the _EL1 system register aliases in __cpu_setup.
	 */
	cbnz	x2, 1f

	/* sctlr_el1 */
	mov	x0, #0x0800			// Set/clear RES{1,0} bits
CPU_BE(	movk	x0, #0x33d0, lsl #16	)	// Set EE and E0E on BE systems
CPU_LE(	movk	x0, #0x30d0, lsl #16	)	// Clear EE and E0E on LE systems
	msr	sctlr_el1, x0

	/* Coprocessor traps. */
	mov	x0, #0x33ff
	msr	cptr_el2, x0			// Disable copro. traps to EL2
1:

#ifdef CONFIG_COMPAT
	msr	hstr_el2, xzr			// Disable CP15 traps to EL2
#endif

	/* EL2 debug */
<<<<<<< HEAD
	mrs	x0, pmcr_el0			// Disable debug access traps
	ubfx	x0, x0, #11, #5			// to EL2 and allow access to
	msr	mdcr_el2, x0			// all PMU counters from EL1
=======
	mrs	x0, id_aa64dfr0_el1		// Check ID_AA64DFR0_EL1 PMUVer
	sbfx	x0, x0, #8, #4
	cmp	x0, #1
	b.lt	4f				// Skip if no PMU present
	mrs	x0, pmcr_el0			// Disable debug access traps
	ubfx	x0, x0, #11, #5			// to EL2 and allow access to
4:
	csel	x0, xzr, x0, lt			// all PMU counters from EL1
	msr	mdcr_el2, x0			// (if they exist)
>>>>>>> f2ed3bfc

	/* Stage-2 translation */
	msr	vttbr_el2, xzr

	cbz	x2, install_el2_stub

	mov	w0, #BOOT_CPU_MODE_EL2		// This CPU booted in EL2
	isb
	ret

install_el2_stub:
	/* Hypervisor stub */
	adrp	x0, __hyp_stub_vectors
	add	x0, x0, #:lo12:__hyp_stub_vectors
	msr	vbar_el2, x0

	/* spsr */
	mov	x0, #(PSR_F_BIT | PSR_I_BIT | PSR_A_BIT | PSR_D_BIT |\
		      PSR_MODE_EL1h)
	msr	spsr_el2, x0
	msr	elr_el2, lr
	mov	w0, #BOOT_CPU_MODE_EL2		// This CPU booted in EL2
	eret
ENDPROC(el2_setup)

/*
 * Sets the __boot_cpu_mode flag depending on the CPU boot mode passed
 * in x20. See arch/arm64/include/asm/virt.h for more info.
 */
set_cpu_boot_mode_flag:
	adr_l	x1, __boot_cpu_mode
	cmp	w0, #BOOT_CPU_MODE_EL2
	b.ne	1f
	add	x1, x1, #4
1:	str	w0, [x1]			// This CPU has booted in EL1
	dmb	sy
	dc	ivac, x1			// Invalidate potentially stale cache line
	ret
ENDPROC(set_cpu_boot_mode_flag)

/*
 * These values are written with the MMU off, but read with the MMU on.
 * Writers will invalidate the corresponding address, discarding up to a
 * 'Cache Writeback Granule' (CWG) worth of data. The linker script ensures
 * sufficient alignment that the CWG doesn't overlap another section.
 */
	.pushsection ".mmuoff.data.write", "aw"
/*
 * We need to find out the CPU boot mode long after boot, so we need to
 * store it in a writable variable.
 *
 * This is not in .bss, because we set it sufficiently early that the boot-time
 * zeroing of .bss would clobber it.
 */
ENTRY(__boot_cpu_mode)
	.long	BOOT_CPU_MODE_EL2
	.long	BOOT_CPU_MODE_EL1
/*
 * The booting CPU updates the failed status @__early_cpu_boot_status,
 * with MMU turned off.
 */
ENTRY(__early_cpu_boot_status)
	.long 	0

	.popsection

	/*
	 * This provides a "holding pen" for platforms to hold all secondary
	 * cores are held until we're ready for them to initialise.
	 */
ENTRY(secondary_holding_pen)
	bl	el2_setup			// Drop to EL1, w0=cpu_boot_mode
	bl	set_cpu_boot_mode_flag
	mrs	x0, mpidr_el1
	mov_q	x1, MPIDR_HWID_BITMASK
	and	x0, x0, x1
	adr_l	x3, secondary_holding_pen_release
pen:	ldr	x4, [x3]
	cmp	x4, x0
	b.eq	secondary_startup
	wfe
	b	pen
ENDPROC(secondary_holding_pen)

	/*
	 * Secondary entry point that jumps straight into the kernel. Only to
	 * be used where CPUs are brought online dynamically by the kernel.
	 */
ENTRY(secondary_entry)
	bl	el2_setup			// Drop to EL1
	bl	set_cpu_boot_mode_flag
	b	secondary_startup
ENDPROC(secondary_entry)

secondary_startup:
	/*
	 * Common entry point for secondary CPUs.
	 */
	bl	__cpu_setup			// initialise processor
	bl	__enable_mmu
	ldr	x8, =__secondary_switched
	br	x8
ENDPROC(secondary_startup)

__secondary_switched:
	adr_l	x5, vectors
	msr	vbar_el1, x5
	isb

	adr_l	x0, secondary_data
	ldr	x0, [x0, #CPU_BOOT_STACK]	// get secondary_data.stack
	mov	sp, x0
	and	x0, x0, #~(THREAD_SIZE - 1)
	msr	sp_el0, x0			// save thread_info
	mov	x29, #0
	b	secondary_start_kernel
ENDPROC(__secondary_switched)

/*
 * The booting CPU updates the failed status @__early_cpu_boot_status,
 * with MMU turned off.
 *
 * update_early_cpu_boot_status tmp, status
 *  - Corrupts tmp1, tmp2
 *  - Writes 'status' to __early_cpu_boot_status and makes sure
 *    it is committed to memory.
 */

	.macro	update_early_cpu_boot_status status, tmp1, tmp2
	mov	\tmp2, #\status
	adr_l	\tmp1, __early_cpu_boot_status
	str	\tmp2, [\tmp1]
	dmb	sy
	dc	ivac, \tmp1			// Invalidate potentially stale cache line
	.endm

/*
 * Enable the MMU.
 *
 *  x0  = SCTLR_EL1 value for turning on the MMU.
 *
 * Returns to the caller via x30/lr. This requires the caller to be covered
 * by the .idmap.text section.
 *
 * Checks if the selected granule size is supported by the CPU.
 * If it isn't, park the CPU
 */
ENTRY(__enable_mmu)
	mrs	x1, ID_AA64MMFR0_EL1
	ubfx	x2, x1, #ID_AA64MMFR0_TGRAN_SHIFT, 4
	cmp	x2, #ID_AA64MMFR0_TGRAN_SUPPORTED
	b.ne	__no_granule_support
	update_early_cpu_boot_status 0, x1, x2
	adrp	x1, idmap_pg_dir
	adrp	x2, swapper_pg_dir
	msr	ttbr0_el1, x1			// load TTBR0
	msr	ttbr1_el1, x2			// load TTBR1
	isb
	msr	sctlr_el1, x0
	isb
	/*
	 * Invalidate the local I-cache so that any instructions fetched
	 * speculatively from the PoC are discarded, since they may have
	 * been dynamically patched at the PoU.
	 */
	ic	iallu
	dsb	nsh
	isb
	ret
ENDPROC(__enable_mmu)

__no_granule_support:
	/* Indicate that this CPU can't boot and is stuck in the kernel */
	update_early_cpu_boot_status CPU_STUCK_IN_KERNEL, x1, x2
1:
	wfe
	wfi
	b	1b
ENDPROC(__no_granule_support)

#ifdef CONFIG_RELOCATABLE
__relocate_kernel:
	/*
	 * Iterate over each entry in the relocation table, and apply the
	 * relocations in place.
	 */
	ldr	w9, =__rela_offset		// offset to reloc table
	ldr	w10, =__rela_size		// size of reloc table

	mov_q	x11, KIMAGE_VADDR		// default virtual offset
	add	x11, x11, x23			// actual virtual offset
	add	x9, x9, x11			// __va(.rela)
	add	x10, x9, x10			// __va(.rela) + sizeof(.rela)

0:	cmp	x9, x10
	b.hs	1f
	ldp	x11, x12, [x9], #24
	ldr	x13, [x9, #-8]
	cmp	w12, #R_AARCH64_RELATIVE
	b.ne	0b
	add	x13, x13, x23			// relocate
	str	x13, [x11, x23]
	b	0b
1:	ret
ENDPROC(__relocate_kernel)
#endif

__primary_switch:
#ifdef CONFIG_RANDOMIZE_BASE
	mov	x19, x0				// preserve new SCTLR_EL1 value
	mrs	x20, sctlr_el1			// preserve old SCTLR_EL1 value
#endif

	bl	__enable_mmu
#ifdef CONFIG_RELOCATABLE
	bl	__relocate_kernel
#ifdef CONFIG_RANDOMIZE_BASE
	ldr	x8, =__primary_switched
	adrp	x0, __PHYS_OFFSET
	blr	x8

	/*
	 * If we return here, we have a KASLR displacement in x23 which we need
	 * to take into account by discarding the current kernel mapping and
	 * creating a new one.
	 */
	msr	sctlr_el1, x20			// disable the MMU
	isb
	bl	__create_page_tables		// recreate kernel mapping

	tlbi	vmalle1				// Remove any stale TLB entries
	dsb	nsh

	msr	sctlr_el1, x19			// re-enable the MMU
	isb
	ic	iallu				// flush instructions fetched
	dsb	nsh				// via old mapping
	isb

	bl	__relocate_kernel
#endif
#endif
	ldr	x8, =__primary_switched
	adrp	x0, __PHYS_OFFSET
	br	x8
ENDPROC(__primary_switch)<|MERGE_RESOLUTION|>--- conflicted
+++ resolved
@@ -580,11 +580,6 @@
 #endif
 
 	/* EL2 debug */
-<<<<<<< HEAD
-	mrs	x0, pmcr_el0			// Disable debug access traps
-	ubfx	x0, x0, #11, #5			// to EL2 and allow access to
-	msr	mdcr_el2, x0			// all PMU counters from EL1
-=======
 	mrs	x0, id_aa64dfr0_el1		// Check ID_AA64DFR0_EL1 PMUVer
 	sbfx	x0, x0, #8, #4
 	cmp	x0, #1
@@ -594,7 +589,6 @@
 4:
 	csel	x0, xzr, x0, lt			// all PMU counters from EL1
 	msr	mdcr_el2, x0			// (if they exist)
->>>>>>> f2ed3bfc
 
 	/* Stage-2 translation */
 	msr	vttbr_el2, xzr
