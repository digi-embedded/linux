/*
 *  Copyright (C) 2014 ARM Limited
 *
 * This program is free software; you can redistribute it and/or modify
 * it under the terms of the GNU General Public License version 2 as
 * published by the Free Software Foundation.
 */

#include <linux/cpu.h>
#include <linux/init.h>
#include <linux/list.h>
#include <linux/perf_event.h>
#include <linux/sched.h>
#include <linux/slab.h>
#include <linux/sysctl.h>

#include <asm/alternative.h>
#include <asm/cpufeature.h>
#include <asm/insn.h>
#include <asm/opcodes.h>
#include <asm/sysreg.h>
#include <asm/system_misc.h>
#include <asm/traps.h>
#include <asm/uaccess.h>
#include <asm/cpufeature.h>

#define CREATE_TRACE_POINTS
#include "trace-events-emulation.h"

/*
 * The runtime support for deprecated instruction support can be in one of
 * following three states -
 *
 * 0 = undef
 * 1 = emulate (software emulation)
 * 2 = hw (supported in hardware)
 */
enum insn_emulation_mode {
	INSN_UNDEF,
	INSN_EMULATE,
	INSN_HW,
};

enum legacy_insn_status {
	INSN_DEPRECATED,
	INSN_OBSOLETE,
};

struct insn_emulation_ops {
	const char		*name;
	enum legacy_insn_status	status;
	struct undef_hook	*hooks;
	int			(*set_hw_mode)(bool enable);
};

struct insn_emulation {
	struct list_head node;
	struct insn_emulation_ops *ops;
	int current_mode;
	int min;
	int max;
};

static LIST_HEAD(insn_emulation);
static int nr_insn_emulated __initdata;
static DEFINE_RAW_SPINLOCK(insn_emulation_lock);

static void register_emulation_hooks(struct insn_emulation_ops *ops)
{
	struct undef_hook *hook;

	BUG_ON(!ops->hooks);

	for (hook = ops->hooks; hook->instr_mask; hook++)
		register_undef_hook(hook);

	pr_notice("Registered %s emulation handler\n", ops->name);
}

static void remove_emulation_hooks(struct insn_emulation_ops *ops)
{
	struct undef_hook *hook;

	BUG_ON(!ops->hooks);

	for (hook = ops->hooks; hook->instr_mask; hook++)
		unregister_undef_hook(hook);

	pr_notice("Removed %s emulation handler\n", ops->name);
}

static void enable_insn_hw_mode(void *data)
{
	struct insn_emulation *insn = (struct insn_emulation *)data;
	if (insn->ops->set_hw_mode)
		insn->ops->set_hw_mode(true);
}

static void disable_insn_hw_mode(void *data)
{
	struct insn_emulation *insn = (struct insn_emulation *)data;
	if (insn->ops->set_hw_mode)
		insn->ops->set_hw_mode(false);
}

/* Run set_hw_mode(mode) on all active CPUs */
static int run_all_cpu_set_hw_mode(struct insn_emulation *insn, bool enable)
{
	if (!insn->ops->set_hw_mode)
		return -EINVAL;
	if (enable)
		on_each_cpu(enable_insn_hw_mode, (void *)insn, true);
	else
		on_each_cpu(disable_insn_hw_mode, (void *)insn, true);
	return 0;
}

/*
 * Run set_hw_mode for all insns on a starting CPU.
 * Returns:
 *  0 		- If all the hooks ran successfully.
 * -EINVAL	- At least one hook is not supported by the CPU.
 */
static int run_all_insn_set_hw_mode(unsigned int cpu)
{
	int rc = 0;
	unsigned long flags;
	struct insn_emulation *insn;

	raw_spin_lock_irqsave(&insn_emulation_lock, flags);
	list_for_each_entry(insn, &insn_emulation, node) {
		bool enable = (insn->current_mode == INSN_HW);
		if (insn->ops->set_hw_mode && insn->ops->set_hw_mode(enable)) {
			pr_warn("CPU[%u] cannot support the emulation of %s",
				cpu, insn->ops->name);
			rc = -EINVAL;
		}
	}
	raw_spin_unlock_irqrestore(&insn_emulation_lock, flags);
	return rc;
}

static int update_insn_emulation_mode(struct insn_emulation *insn,
				       enum insn_emulation_mode prev)
{
	int ret = 0;

	switch (prev) {
	case INSN_UNDEF: /* Nothing to be done */
		break;
	case INSN_EMULATE:
		remove_emulation_hooks(insn->ops);
		break;
	case INSN_HW:
		if (!run_all_cpu_set_hw_mode(insn, false))
			pr_notice("Disabled %s support\n", insn->ops->name);
		break;
	}

	switch (insn->current_mode) {
	case INSN_UNDEF:
		break;
	case INSN_EMULATE:
		register_emulation_hooks(insn->ops);
		break;
	case INSN_HW:
		ret = run_all_cpu_set_hw_mode(insn, true);
		if (!ret)
			pr_notice("Enabled %s support\n", insn->ops->name);
		break;
	}

	return ret;
}

static void __init register_insn_emulation(struct insn_emulation_ops *ops)
{
	unsigned long flags;
	struct insn_emulation *insn;

	insn = kzalloc(sizeof(*insn), GFP_KERNEL);
	insn->ops = ops;
	insn->min = INSN_UNDEF;

	switch (ops->status) {
	case INSN_DEPRECATED:
		insn->current_mode = INSN_EMULATE;
		/* Disable the HW mode if it was turned on at early boot time */
		run_all_cpu_set_hw_mode(insn, false);
		insn->max = INSN_HW;
		break;
	case INSN_OBSOLETE:
		insn->current_mode = INSN_UNDEF;
		insn->max = INSN_EMULATE;
		break;
	}

	raw_spin_lock_irqsave(&insn_emulation_lock, flags);
	list_add(&insn->node, &insn_emulation);
	nr_insn_emulated++;
	raw_spin_unlock_irqrestore(&insn_emulation_lock, flags);

	/* Register any handlers if required */
	update_insn_emulation_mode(insn, INSN_UNDEF);
}

static int emulation_proc_handler(struct ctl_table *table, int write,
				  void __user *buffer, size_t *lenp,
				  loff_t *ppos)
{
	int ret = 0;
	struct insn_emulation *insn = (struct insn_emulation *) table->data;
	enum insn_emulation_mode prev_mode = insn->current_mode;

	table->data = &insn->current_mode;
	ret = proc_dointvec_minmax(table, write, buffer, lenp, ppos);

	if (ret || !write || prev_mode == insn->current_mode)
		goto ret;

	ret = update_insn_emulation_mode(insn, prev_mode);
	if (ret) {
		/* Mode change failed, revert to previous mode. */
		insn->current_mode = prev_mode;
		update_insn_emulation_mode(insn, INSN_UNDEF);
	}
ret:
	table->data = insn;
	return ret;
}

static struct ctl_table ctl_abi[] = {
	{
		.procname = "abi",
		.mode = 0555,
	},
	{ }
};

static void __init register_insn_emulation_sysctl(struct ctl_table *table)
{
	unsigned long flags;
	int i = 0;
	struct insn_emulation *insn;
	struct ctl_table *insns_sysctl, *sysctl;

	insns_sysctl = kzalloc(sizeof(*sysctl) * (nr_insn_emulated + 1),
			      GFP_KERNEL);

	raw_spin_lock_irqsave(&insn_emulation_lock, flags);
	list_for_each_entry(insn, &insn_emulation, node) {
		sysctl = &insns_sysctl[i];

		sysctl->mode = 0644;
		sysctl->maxlen = sizeof(int);

		sysctl->procname = insn->ops->name;
		sysctl->data = insn;
		sysctl->extra1 = &insn->min;
		sysctl->extra2 = &insn->max;
		sysctl->proc_handler = emulation_proc_handler;
		i++;
	}
	raw_spin_unlock_irqrestore(&insn_emulation_lock, flags);

	table->child = insns_sysctl;
	register_sysctl_table(table);
}

/*
 *  Implement emulation of the SWP/SWPB instructions using load-exclusive and
 *  store-exclusive.
 *
 *  Syntax of SWP{B} instruction: SWP{B}<c> <Rt>, <Rt2>, [<Rn>]
 *  Where: Rt  = destination
 *	   Rt2 = source
 *	   Rn  = address
 */

/*
 * Error-checking SWP macros implemented using ldxr{b}/stxr{b}
 */

/* Arbitrary constant to ensure forward-progress of the LL/SC loop */
#define __SWP_LL_SC_LOOPS	4

#define __user_swpX_asm(data, addr, res, temp, temp2, B)	\
	__asm__ __volatile__(					\
<<<<<<< HEAD
	"0:	ldxr"B"		%w2, [%3]\n"			\
	"1:	stxr"B"		%w0, %w1, [%3]\n"		\
	"	cbz		%w0, 2f\n"			\
	"	mov		%w0, %w4\n"			\
=======
	"	mov		%w3, %w7\n"			\
	ALTERNATIVE("nop", SET_PSTATE_PAN(0), ARM64_HAS_PAN,	\
		    CONFIG_ARM64_PAN)				\
	"0:	ldxr"B"		%w2, [%4]\n"			\
	"1:	stxr"B"		%w0, %w1, [%4]\n"		\
	"	cbz		%w0, 2f\n"			\
	"	sub		%w3, %w3, #1\n"			\
	"	cbnz		%w3, 0b\n"			\
	"	mov		%w0, %w5\n"			\
>>>>>>> f2ed3bfc
	"	b		3f\n"				\
	"2:\n"							\
	"	mov		%w1, %w2\n"			\
	"3:\n"							\
	"	.pushsection	 .fixup,\"ax\"\n"		\
	"	.align		2\n"				\
<<<<<<< HEAD
	"4:	mov		%w0, %w5\n"			\
	"	b		3b\n"				\
	"	.popsection"					\
	"	.pushsection	 __ex_table,\"a\"\n"		\
	"	.align		3\n"				\
	"	.quad		0b, 4b\n"			\
	"	.quad		1b, 4b\n"			\
	"	.popsection\n"					\
	: "=&r" (res), "+r" (data), "=&r" (temp)		\
	: "r" (addr), "i" (-EAGAIN), "i" (-EFAULT)		\
=======
	"4:	mov		%w0, %w6\n"			\
	"	b		3b\n"				\
	"	.popsection"					\
	_ASM_EXTABLE(0b, 4b)					\
	_ASM_EXTABLE(1b, 4b)					\
	ALTERNATIVE("nop", SET_PSTATE_PAN(1), ARM64_HAS_PAN,	\
		CONFIG_ARM64_PAN)				\
	: "=&r" (res), "+r" (data), "=&r" (temp), "=&r" (temp2)	\
	: "r" (addr), "i" (-EAGAIN), "i" (-EFAULT),		\
	  "i" (__SWP_LL_SC_LOOPS)				\
>>>>>>> f2ed3bfc
	: "memory")

#define __user_swp_asm(data, addr, res, temp, temp2) \
	__user_swpX_asm(data, addr, res, temp, temp2, "")
#define __user_swpb_asm(data, addr, res, temp, temp2) \
	__user_swpX_asm(data, addr, res, temp, temp2, "b")

/*
 * Bit 22 of the instruction encoding distinguishes between
 * the SWP and SWPB variants (bit set means SWPB).
 */
#define TYPE_SWPB (1 << 22)

static int emulate_swpX(unsigned int address, unsigned int *data,
			unsigned int type)
{
	unsigned int res = 0;

	if ((type != TYPE_SWPB) && (address & 0x3)) {
		/* SWP to unaligned address not permitted */
		pr_debug("SWP instruction on unaligned pointer!\n");
		return -EFAULT;
	}

	while (1) {
		unsigned long temp, temp2;

		if (type == TYPE_SWPB)
			__user_swpb_asm(*data, address, res, temp, temp2);
		else
			__user_swp_asm(*data, address, res, temp, temp2);

		if (likely(res != -EAGAIN) || signal_pending(current))
			break;

		cond_resched();
	}

	return res;
}

#define	ARM_OPCODE_CONDITION_UNCOND	0xf

static unsigned int __kprobes aarch32_check_condition(u32 opcode, u32 psr)
{
	u32 cc_bits  = opcode >> 28;

	if (cc_bits != ARM_OPCODE_CONDITION_UNCOND) {
		if ((*aarch32_opcode_cond_checks[cc_bits])(psr))
			return ARM_OPCODE_CONDTEST_PASS;
		else
			return ARM_OPCODE_CONDTEST_FAIL;
	}
	return ARM_OPCODE_CONDTEST_UNCOND;
}

/*
 * swp_handler logs the id of calling process, dissects the instruction, sanity
 * checks the memory location, calls emulate_swpX for the actual operation and
 * deals with fixup/error handling before returning
 */
static int swp_handler(struct pt_regs *regs, u32 instr)
{
	u32 destreg, data, type, address = 0;
	int rn, rt2, res = 0;

	perf_sw_event(PERF_COUNT_SW_EMULATION_FAULTS, 1, regs, regs->pc);

	type = instr & TYPE_SWPB;

	switch (aarch32_check_condition(instr, regs->pstate)) {
	case ARM_OPCODE_CONDTEST_PASS:
		break;
	case ARM_OPCODE_CONDTEST_FAIL:
		/* Condition failed - return to next instruction */
		goto ret;
	case ARM_OPCODE_CONDTEST_UNCOND:
		/* If unconditional encoding - not a SWP, undef */
		return -EFAULT;
	default:
		return -EINVAL;
	}

	rn = aarch32_insn_extract_reg_num(instr, A32_RN_OFFSET);
	rt2 = aarch32_insn_extract_reg_num(instr, A32_RT2_OFFSET);

	address = (u32)regs->user_regs.regs[rn];
	data	= (u32)regs->user_regs.regs[rt2];
	destreg = aarch32_insn_extract_reg_num(instr, A32_RT_OFFSET);

	pr_debug("addr in r%d->0x%08x, dest is r%d, source in r%d->0x%08x)\n",
		rn, address, destreg,
		aarch32_insn_extract_reg_num(instr, A32_RT2_OFFSET), data);

	/* Check access in reasonable access range for both SWP and SWPB */
	if (!access_ok(VERIFY_WRITE, (address & ~3), 4)) {
		pr_debug("SWP{B} emulation: access to 0x%08x not allowed!\n",
			address);
		goto fault;
	}

	res = emulate_swpX(address, &data, type);
	if (res == -EFAULT)
		goto fault;
	else if (res == 0)
		regs->user_regs.regs[destreg] = data;

ret:
	if (type == TYPE_SWPB)
		trace_instruction_emulation("swpb", regs->pc);
	else
		trace_instruction_emulation("swp", regs->pc);

	pr_warn_ratelimited("\"%s\" (%ld) uses obsolete SWP{B} instruction at 0x%llx\n",
			current->comm, (unsigned long)current->pid, regs->pc);

	regs->pc += 4;
	return 0;

fault:
	pr_debug("SWP{B} emulation: access caused memory abort!\n");
	arm64_notify_segfault(regs, address);

	return 0;
}

/*
 * Only emulate SWP/SWPB executed in ARM state/User mode.
 * The kernel must be SWP free and SWP{B} does not exist in Thumb.
 */
static struct undef_hook swp_hooks[] = {
	{
		.instr_mask	= 0x0fb00ff0,
		.instr_val	= 0x01000090,
		.pstate_mask	= COMPAT_PSR_MODE_MASK,
		.pstate_val	= COMPAT_PSR_MODE_USR,
		.fn		= swp_handler
	},
	{ }
};

static struct insn_emulation_ops swp_ops = {
	.name = "swp",
	.status = INSN_OBSOLETE,
	.hooks = swp_hooks,
	.set_hw_mode = NULL,
};

static int cp15barrier_handler(struct pt_regs *regs, u32 instr)
{
	perf_sw_event(PERF_COUNT_SW_EMULATION_FAULTS, 1, regs, regs->pc);

	switch (aarch32_check_condition(instr, regs->pstate)) {
	case ARM_OPCODE_CONDTEST_PASS:
		break;
	case ARM_OPCODE_CONDTEST_FAIL:
		/* Condition failed - return to next instruction */
		goto ret;
	case ARM_OPCODE_CONDTEST_UNCOND:
		/* If unconditional encoding - not a barrier instruction */
		return -EFAULT;
	default:
		return -EINVAL;
	}

	switch (aarch32_insn_mcr_extract_crm(instr)) {
	case 10:
		/*
		 * dmb - mcr p15, 0, Rt, c7, c10, 5
		 * dsb - mcr p15, 0, Rt, c7, c10, 4
		 */
		if (aarch32_insn_mcr_extract_opc2(instr) == 5) {
			dmb(sy);
			trace_instruction_emulation(
				"mcr p15, 0, Rt, c7, c10, 5 ; dmb", regs->pc);
		} else {
			dsb(sy);
			trace_instruction_emulation(
				"mcr p15, 0, Rt, c7, c10, 4 ; dsb", regs->pc);
		}
		break;
	case 5:
		/*
		 * isb - mcr p15, 0, Rt, c7, c5, 4
		 *
		 * Taking an exception or returning from one acts as an
		 * instruction barrier. So no explicit barrier needed here.
		 */
		trace_instruction_emulation(
			"mcr p15, 0, Rt, c7, c5, 4 ; isb", regs->pc);
		break;
	}

ret:
	pr_warn_ratelimited("\"%s\" (%ld) uses deprecated CP15 Barrier instruction at 0x%llx\n",
			current->comm, (unsigned long)current->pid, regs->pc);

	regs->pc += 4;
	return 0;
}

static int cp15_barrier_set_hw_mode(bool enable)
{
	if (enable)
		config_sctlr_el1(0, SCTLR_EL1_CP15BEN);
	else
		config_sctlr_el1(SCTLR_EL1_CP15BEN, 0);
	return 0;
}

static struct undef_hook cp15_barrier_hooks[] = {
	{
		.instr_mask	= 0x0fff0fdf,
		.instr_val	= 0x0e070f9a,
		.pstate_mask	= COMPAT_PSR_MODE_MASK,
		.pstate_val	= COMPAT_PSR_MODE_USR,
		.fn		= cp15barrier_handler,
	},
	{
		.instr_mask	= 0x0fff0fff,
		.instr_val	= 0x0e070f95,
		.pstate_mask	= COMPAT_PSR_MODE_MASK,
		.pstate_val	= COMPAT_PSR_MODE_USR,
		.fn		= cp15barrier_handler,
	},
	{ }
};

static struct insn_emulation_ops cp15_barrier_ops = {
	.name = "cp15_barrier",
	.status = INSN_DEPRECATED,
	.hooks = cp15_barrier_hooks,
	.set_hw_mode = cp15_barrier_set_hw_mode,
};

static int setend_set_hw_mode(bool enable)
{
	if (!cpu_supports_mixed_endian_el0())
		return -EINVAL;

	if (enable)
		config_sctlr_el1(SCTLR_EL1_SED, 0);
	else
		config_sctlr_el1(0, SCTLR_EL1_SED);
	return 0;
}

static int compat_setend_handler(struct pt_regs *regs, u32 big_endian)
{
	char *insn;

	perf_sw_event(PERF_COUNT_SW_EMULATION_FAULTS, 1, regs, regs->pc);

	if (big_endian) {
		insn = "setend be";
		regs->pstate |= COMPAT_PSR_E_BIT;
	} else {
		insn = "setend le";
		regs->pstate &= ~COMPAT_PSR_E_BIT;
	}

	trace_instruction_emulation(insn, regs->pc);
	pr_warn_ratelimited("\"%s\" (%ld) uses deprecated setend instruction at 0x%llx\n",
			current->comm, (unsigned long)current->pid, regs->pc);

	return 0;
}

static int a32_setend_handler(struct pt_regs *regs, u32 instr)
{
	int rc = compat_setend_handler(regs, (instr >> 9) & 1);
	regs->pc += 4;
	return rc;
}

static int t16_setend_handler(struct pt_regs *regs, u32 instr)
{
	int rc = compat_setend_handler(regs, (instr >> 3) & 1);
	regs->pc += 2;
	return rc;
}

static struct undef_hook setend_hooks[] = {
	{
		.instr_mask	= 0xfffffdff,
		.instr_val	= 0xf1010000,
		.pstate_mask	= COMPAT_PSR_MODE_MASK,
		.pstate_val	= COMPAT_PSR_MODE_USR,
		.fn		= a32_setend_handler,
	},
	{
		/* Thumb mode */
		.instr_mask	= 0x0000fff7,
		.instr_val	= 0x0000b650,
		.pstate_mask	= (COMPAT_PSR_T_BIT | COMPAT_PSR_MODE_MASK),
		.pstate_val	= (COMPAT_PSR_T_BIT | COMPAT_PSR_MODE_USR),
		.fn		= t16_setend_handler,
	},
	{}
};

static struct insn_emulation_ops setend_ops = {
	.name = "setend",
	.status = INSN_DEPRECATED,
	.hooks = setend_hooks,
	.set_hw_mode = setend_set_hw_mode,
};

/*
 * Invoked as late_initcall, since not needed before init spawned.
 */
static int __init armv8_deprecated_init(void)
{
	if (IS_ENABLED(CONFIG_SWP_EMULATION))
		register_insn_emulation(&swp_ops);

	if (IS_ENABLED(CONFIG_CP15_BARRIER_EMULATION))
		register_insn_emulation(&cp15_barrier_ops);

	if (IS_ENABLED(CONFIG_SETEND_EMULATION)) {
		if(system_supports_mixed_endian_el0())
			register_insn_emulation(&setend_ops);
		else
			pr_info("setend instruction emulation is not supported on the system");
	}

	cpuhp_setup_state_nocalls(CPUHP_AP_ARM64_ISNDEP_STARTING,
				  "AP_ARM64_ISNDEP_STARTING",
				  run_all_insn_set_hw_mode, NULL);
	register_insn_emulation_sysctl(ctl_abi);

	return 0;
}

late_initcall(armv8_deprecated_init);<|MERGE_RESOLUTION|>--- conflicted
+++ resolved
@@ -286,12 +286,6 @@
 
 #define __user_swpX_asm(data, addr, res, temp, temp2, B)	\
 	__asm__ __volatile__(					\
-<<<<<<< HEAD
-	"0:	ldxr"B"		%w2, [%3]\n"			\
-	"1:	stxr"B"		%w0, %w1, [%3]\n"		\
-	"	cbz		%w0, 2f\n"			\
-	"	mov		%w0, %w4\n"			\
-=======
 	"	mov		%w3, %w7\n"			\
 	ALTERNATIVE("nop", SET_PSTATE_PAN(0), ARM64_HAS_PAN,	\
 		    CONFIG_ARM64_PAN)				\
@@ -301,25 +295,12 @@
 	"	sub		%w3, %w3, #1\n"			\
 	"	cbnz		%w3, 0b\n"			\
 	"	mov		%w0, %w5\n"			\
->>>>>>> f2ed3bfc
 	"	b		3f\n"				\
 	"2:\n"							\
 	"	mov		%w1, %w2\n"			\
 	"3:\n"							\
 	"	.pushsection	 .fixup,\"ax\"\n"		\
 	"	.align		2\n"				\
-<<<<<<< HEAD
-	"4:	mov		%w0, %w5\n"			\
-	"	b		3b\n"				\
-	"	.popsection"					\
-	"	.pushsection	 __ex_table,\"a\"\n"		\
-	"	.align		3\n"				\
-	"	.quad		0b, 4b\n"			\
-	"	.quad		1b, 4b\n"			\
-	"	.popsection\n"					\
-	: "=&r" (res), "+r" (data), "=&r" (temp)		\
-	: "r" (addr), "i" (-EAGAIN), "i" (-EFAULT)		\
-=======
 	"4:	mov		%w0, %w6\n"			\
 	"	b		3b\n"				\
 	"	.popsection"					\
@@ -330,7 +311,6 @@
 	: "=&r" (res), "+r" (data), "=&r" (temp), "=&r" (temp2)	\
 	: "r" (addr), "i" (-EAGAIN), "i" (-EFAULT),		\
 	  "i" (__SWP_LL_SC_LOOPS)				\
->>>>>>> f2ed3bfc
 	: "memory")
 
 #define __user_swp_asm(data, addr, res, temp, temp2) \
