/*
 * HW_breakpoint: a unified kernel/user-space hardware breakpoint facility,
 * using the CPU's debug registers.
 *
 * Copyright (C) 2012 ARM Limited
 * Author: Will Deacon <will.deacon@arm.com>
 *
 * This program is free software; you can redistribute it and/or modify
 * it under the terms of the GNU General Public License version 2 as
 * published by the Free Software Foundation.
 *
 * This program is distributed in the hope that it will be useful,
 * but WITHOUT ANY WARRANTY; without even the implied warranty of
 * MERCHANTABILITY or FITNESS FOR A PARTICULAR PURPOSE.  See the
 * GNU General Public License for more details.
 *
 * You should have received a copy of the GNU General Public License
 * along with this program.  If not, see <http://www.gnu.org/licenses/>.
 */

#define pr_fmt(fmt) "hw-breakpoint: " fmt

#include <linux/compat.h>
#include <linux/cpu_pm.h>
#include <linux/errno.h>
#include <linux/hw_breakpoint.h>
#include <linux/kprobes.h>
#include <linux/perf_event.h>
#include <linux/ptrace.h>
#include <linux/smp.h>

#include <asm/compat.h>
#include <asm/current.h>
#include <asm/debug-monitors.h>
#include <asm/hw_breakpoint.h>
#include <asm/traps.h>
#include <asm/cputype.h>
#include <asm/system_misc.h>
#include <asm/uaccess.h>

/* Breakpoint currently in use for each BRP. */
static DEFINE_PER_CPU(struct perf_event *, bp_on_reg[ARM_MAX_BRP]);

/* Watchpoint currently in use for each WRP. */
static DEFINE_PER_CPU(struct perf_event *, wp_on_reg[ARM_MAX_WRP]);

/* Currently stepping a per-CPU kernel breakpoint. */
static DEFINE_PER_CPU(int, stepping_kernel_bp);

/* Number of BRP/WRP registers on this CPU. */
static int core_num_brps;
static int core_num_wrps;

int hw_breakpoint_slots(int type)
{
	/*
	 * We can be called early, so don't rely on
	 * our static variables being initialised.
	 */
	switch (type) {
	case TYPE_INST:
		return get_num_brps();
	case TYPE_DATA:
		return get_num_wrps();
	default:
		pr_warning("unknown slot type: %d\n", type);
		return 0;
	}
}

#define READ_WB_REG_CASE(OFF, N, REG, VAL)	\
	case (OFF + N):				\
		AARCH64_DBG_READ(N, REG, VAL);	\
		break

#define WRITE_WB_REG_CASE(OFF, N, REG, VAL)	\
	case (OFF + N):				\
		AARCH64_DBG_WRITE(N, REG, VAL);	\
		break

#define GEN_READ_WB_REG_CASES(OFF, REG, VAL)	\
	READ_WB_REG_CASE(OFF,  0, REG, VAL);	\
	READ_WB_REG_CASE(OFF,  1, REG, VAL);	\
	READ_WB_REG_CASE(OFF,  2, REG, VAL);	\
	READ_WB_REG_CASE(OFF,  3, REG, VAL);	\
	READ_WB_REG_CASE(OFF,  4, REG, VAL);	\
	READ_WB_REG_CASE(OFF,  5, REG, VAL);	\
	READ_WB_REG_CASE(OFF,  6, REG, VAL);	\
	READ_WB_REG_CASE(OFF,  7, REG, VAL);	\
	READ_WB_REG_CASE(OFF,  8, REG, VAL);	\
	READ_WB_REG_CASE(OFF,  9, REG, VAL);	\
	READ_WB_REG_CASE(OFF, 10, REG, VAL);	\
	READ_WB_REG_CASE(OFF, 11, REG, VAL);	\
	READ_WB_REG_CASE(OFF, 12, REG, VAL);	\
	READ_WB_REG_CASE(OFF, 13, REG, VAL);	\
	READ_WB_REG_CASE(OFF, 14, REG, VAL);	\
	READ_WB_REG_CASE(OFF, 15, REG, VAL)

#define GEN_WRITE_WB_REG_CASES(OFF, REG, VAL)	\
	WRITE_WB_REG_CASE(OFF,  0, REG, VAL);	\
	WRITE_WB_REG_CASE(OFF,  1, REG, VAL);	\
	WRITE_WB_REG_CASE(OFF,  2, REG, VAL);	\
	WRITE_WB_REG_CASE(OFF,  3, REG, VAL);	\
	WRITE_WB_REG_CASE(OFF,  4, REG, VAL);	\
	WRITE_WB_REG_CASE(OFF,  5, REG, VAL);	\
	WRITE_WB_REG_CASE(OFF,  6, REG, VAL);	\
	WRITE_WB_REG_CASE(OFF,  7, REG, VAL);	\
	WRITE_WB_REG_CASE(OFF,  8, REG, VAL);	\
	WRITE_WB_REG_CASE(OFF,  9, REG, VAL);	\
	WRITE_WB_REG_CASE(OFF, 10, REG, VAL);	\
	WRITE_WB_REG_CASE(OFF, 11, REG, VAL);	\
	WRITE_WB_REG_CASE(OFF, 12, REG, VAL);	\
	WRITE_WB_REG_CASE(OFF, 13, REG, VAL);	\
	WRITE_WB_REG_CASE(OFF, 14, REG, VAL);	\
	WRITE_WB_REG_CASE(OFF, 15, REG, VAL)

static u64 read_wb_reg(int reg, int n)
{
	u64 val = 0;

	switch (reg + n) {
	GEN_READ_WB_REG_CASES(AARCH64_DBG_REG_BVR, AARCH64_DBG_REG_NAME_BVR, val);
	GEN_READ_WB_REG_CASES(AARCH64_DBG_REG_BCR, AARCH64_DBG_REG_NAME_BCR, val);
	GEN_READ_WB_REG_CASES(AARCH64_DBG_REG_WVR, AARCH64_DBG_REG_NAME_WVR, val);
	GEN_READ_WB_REG_CASES(AARCH64_DBG_REG_WCR, AARCH64_DBG_REG_NAME_WCR, val);
	default:
		pr_warning("attempt to read from unknown breakpoint register %d\n", n);
	}

	return val;
}
NOKPROBE_SYMBOL(read_wb_reg);

static void write_wb_reg(int reg, int n, u64 val)
{
	switch (reg + n) {
	GEN_WRITE_WB_REG_CASES(AARCH64_DBG_REG_BVR, AARCH64_DBG_REG_NAME_BVR, val);
	GEN_WRITE_WB_REG_CASES(AARCH64_DBG_REG_BCR, AARCH64_DBG_REG_NAME_BCR, val);
	GEN_WRITE_WB_REG_CASES(AARCH64_DBG_REG_WVR, AARCH64_DBG_REG_NAME_WVR, val);
	GEN_WRITE_WB_REG_CASES(AARCH64_DBG_REG_WCR, AARCH64_DBG_REG_NAME_WCR, val);
	default:
		pr_warning("attempt to write to unknown breakpoint register %d\n", n);
	}
	isb();
}
NOKPROBE_SYMBOL(write_wb_reg);

/*
 * Convert a breakpoint privilege level to the corresponding exception
 * level.
 */
static enum dbg_active_el debug_exception_level(int privilege)
{
	switch (privilege) {
	case AARCH64_BREAKPOINT_EL0:
		return DBG_ACTIVE_EL0;
	case AARCH64_BREAKPOINT_EL1:
		return DBG_ACTIVE_EL1;
	default:
		pr_warning("invalid breakpoint privilege level %d\n", privilege);
		return -EINVAL;
	}
}
NOKPROBE_SYMBOL(debug_exception_level);

enum hw_breakpoint_ops {
	HW_BREAKPOINT_INSTALL,
	HW_BREAKPOINT_UNINSTALL,
	HW_BREAKPOINT_RESTORE
};

static int is_compat_bp(struct perf_event *bp)
{
	struct task_struct *tsk = bp->hw.target;

	/*
	 * tsk can be NULL for per-cpu (non-ptrace) breakpoints.
	 * In this case, use the native interface, since we don't have
	 * the notion of a "compat CPU" and could end up relying on
	 * deprecated behaviour if we use unaligned watchpoints in
	 * AArch64 state.
	 */
	return tsk && is_compat_thread(task_thread_info(tsk));
}

/**
 * hw_breakpoint_slot_setup - Find and setup a perf slot according to
 *			      operations
 *
 * @slots: pointer to array of slots
 * @max_slots: max number of slots
 * @bp: perf_event to setup
 * @ops: operation to be carried out on the slot
 *
 * Return:
 *	slot index on success
 *	-ENOSPC if no slot is available/matches
 *	-EINVAL on wrong operations parameter
 */
static int hw_breakpoint_slot_setup(struct perf_event **slots, int max_slots,
				    struct perf_event *bp,
				    enum hw_breakpoint_ops ops)
{
	int i;
	struct perf_event **slot;

	for (i = 0; i < max_slots; ++i) {
		slot = &slots[i];
		switch (ops) {
		case HW_BREAKPOINT_INSTALL:
			if (!*slot) {
				*slot = bp;
				return i;
			}
			break;
		case HW_BREAKPOINT_UNINSTALL:
			if (*slot == bp) {
				*slot = NULL;
				return i;
			}
			break;
		case HW_BREAKPOINT_RESTORE:
			if (*slot == bp)
				return i;
			break;
		default:
			pr_warn_once("Unhandled hw breakpoint ops %d\n", ops);
			return -EINVAL;
		}
	}
	return -ENOSPC;
}

static int hw_breakpoint_control(struct perf_event *bp,
				 enum hw_breakpoint_ops ops)
{
	struct arch_hw_breakpoint *info = counter_arch_bp(bp);
	struct perf_event **slots;
	struct debug_info *debug_info = &current->thread.debug;
	int i, max_slots, ctrl_reg, val_reg, reg_enable;
	enum dbg_active_el dbg_el = debug_exception_level(info->ctrl.privilege);
	u32 ctrl;

	if (info->ctrl.type == ARM_BREAKPOINT_EXECUTE) {
		/* Breakpoint */
		ctrl_reg = AARCH64_DBG_REG_BCR;
		val_reg = AARCH64_DBG_REG_BVR;
		slots = this_cpu_ptr(bp_on_reg);
		max_slots = core_num_brps;
		reg_enable = !debug_info->bps_disabled;
	} else {
		/* Watchpoint */
		ctrl_reg = AARCH64_DBG_REG_WCR;
		val_reg = AARCH64_DBG_REG_WVR;
		slots = this_cpu_ptr(wp_on_reg);
		max_slots = core_num_wrps;
		reg_enable = !debug_info->wps_disabled;
	}

	i = hw_breakpoint_slot_setup(slots, max_slots, bp, ops);

	if (WARN_ONCE(i < 0, "Can't find any breakpoint slot"))
		return i;

	switch (ops) {
	case HW_BREAKPOINT_INSTALL:
		/*
		 * Ensure debug monitors are enabled at the correct exception
		 * level.
		 */
		enable_debug_monitors(dbg_el);
		/* Fall through */
	case HW_BREAKPOINT_RESTORE:
		/* Setup the address register. */
		write_wb_reg(val_reg, i, info->address);

		/* Setup the control register. */
		ctrl = encode_ctrl_reg(info->ctrl);
		write_wb_reg(ctrl_reg, i,
			     reg_enable ? ctrl | 0x1 : ctrl & ~0x1);
		break;
	case HW_BREAKPOINT_UNINSTALL:
		/* Reset the control register. */
		write_wb_reg(ctrl_reg, i, 0);

		/*
		 * Release the debug monitors for the correct exception
		 * level.
		 */
		disable_debug_monitors(dbg_el);
		break;
	}

	return 0;
}

/*
 * Install a perf counter breakpoint.
 */
int arch_install_hw_breakpoint(struct perf_event *bp)
{
	return hw_breakpoint_control(bp, HW_BREAKPOINT_INSTALL);
}

void arch_uninstall_hw_breakpoint(struct perf_event *bp)
{
	hw_breakpoint_control(bp, HW_BREAKPOINT_UNINSTALL);
}

static int get_hbp_len(u8 hbp_len)
{
	unsigned int len_in_bytes = 0;

	switch (hbp_len) {
	case ARM_BREAKPOINT_LEN_1:
		len_in_bytes = 1;
		break;
	case ARM_BREAKPOINT_LEN_2:
		len_in_bytes = 2;
		break;
	case ARM_BREAKPOINT_LEN_3:
		len_in_bytes = 3;
		break;
	case ARM_BREAKPOINT_LEN_4:
		len_in_bytes = 4;
		break;
	case ARM_BREAKPOINT_LEN_5:
		len_in_bytes = 5;
		break;
	case ARM_BREAKPOINT_LEN_6:
		len_in_bytes = 6;
		break;
	case ARM_BREAKPOINT_LEN_7:
		len_in_bytes = 7;
		break;
	case ARM_BREAKPOINT_LEN_8:
		len_in_bytes = 8;
		break;
	}

	return len_in_bytes;
}

/*
 * Check whether bp virtual address is in kernel space.
 */
int arch_check_bp_in_kernelspace(struct perf_event *bp)
{
	unsigned int len;
	unsigned long va;
	struct arch_hw_breakpoint *info = counter_arch_bp(bp);

	va = info->address;
	len = get_hbp_len(info->ctrl.len);

	return (va >= TASK_SIZE) && ((va + len - 1) >= TASK_SIZE);
}

/*
 * Extract generic type and length encodings from an arch_hw_breakpoint_ctrl.
 * Hopefully this will disappear when ptrace can bypass the conversion
 * to generic breakpoint descriptions.
 */
int arch_bp_generic_fields(struct arch_hw_breakpoint_ctrl ctrl,
			   int *gen_len, int *gen_type, int *offset)
{
	/* Type */
	switch (ctrl.type) {
	case ARM_BREAKPOINT_EXECUTE:
		*gen_type = HW_BREAKPOINT_X;
		break;
	case ARM_BREAKPOINT_LOAD:
		*gen_type = HW_BREAKPOINT_R;
		break;
	case ARM_BREAKPOINT_STORE:
		*gen_type = HW_BREAKPOINT_W;
		break;
	case ARM_BREAKPOINT_LOAD | ARM_BREAKPOINT_STORE:
		*gen_type = HW_BREAKPOINT_RW;
		break;
	default:
		return -EINVAL;
	}

	if (!ctrl.len)
		return -EINVAL;
	*offset = __ffs(ctrl.len);

	/* Len */
	switch (ctrl.len >> *offset) {
	case ARM_BREAKPOINT_LEN_1:
		*gen_len = HW_BREAKPOINT_LEN_1;
		break;
	case ARM_BREAKPOINT_LEN_2:
		*gen_len = HW_BREAKPOINT_LEN_2;
		break;
	case ARM_BREAKPOINT_LEN_3:
		*gen_len = HW_BREAKPOINT_LEN_3;
		break;
	case ARM_BREAKPOINT_LEN_4:
		*gen_len = HW_BREAKPOINT_LEN_4;
		break;
	case ARM_BREAKPOINT_LEN_5:
		*gen_len = HW_BREAKPOINT_LEN_5;
		break;
	case ARM_BREAKPOINT_LEN_6:
		*gen_len = HW_BREAKPOINT_LEN_6;
		break;
	case ARM_BREAKPOINT_LEN_7:
		*gen_len = HW_BREAKPOINT_LEN_7;
		break;
	case ARM_BREAKPOINT_LEN_8:
		*gen_len = HW_BREAKPOINT_LEN_8;
		break;
	default:
		return -EINVAL;
	}

	return 0;
}

/*
 * Construct an arch_hw_breakpoint from a perf_event.
 */
static int arch_build_bp_info(struct perf_event *bp)
{
	struct arch_hw_breakpoint *info = counter_arch_bp(bp);

	/* Type */
	switch (bp->attr.bp_type) {
	case HW_BREAKPOINT_X:
		info->ctrl.type = ARM_BREAKPOINT_EXECUTE;
		break;
	case HW_BREAKPOINT_R:
		info->ctrl.type = ARM_BREAKPOINT_LOAD;
		break;
	case HW_BREAKPOINT_W:
		info->ctrl.type = ARM_BREAKPOINT_STORE;
		break;
	case HW_BREAKPOINT_RW:
		info->ctrl.type = ARM_BREAKPOINT_LOAD | ARM_BREAKPOINT_STORE;
		break;
	default:
		return -EINVAL;
	}

	/* Len */
	switch (bp->attr.bp_len) {
	case HW_BREAKPOINT_LEN_1:
		info->ctrl.len = ARM_BREAKPOINT_LEN_1;
		break;
	case HW_BREAKPOINT_LEN_2:
		info->ctrl.len = ARM_BREAKPOINT_LEN_2;
		break;
	case HW_BREAKPOINT_LEN_3:
		info->ctrl.len = ARM_BREAKPOINT_LEN_3;
		break;
	case HW_BREAKPOINT_LEN_4:
		info->ctrl.len = ARM_BREAKPOINT_LEN_4;
		break;
	case HW_BREAKPOINT_LEN_5:
		info->ctrl.len = ARM_BREAKPOINT_LEN_5;
		break;
	case HW_BREAKPOINT_LEN_6:
		info->ctrl.len = ARM_BREAKPOINT_LEN_6;
		break;
	case HW_BREAKPOINT_LEN_7:
		info->ctrl.len = ARM_BREAKPOINT_LEN_7;
		break;
	case HW_BREAKPOINT_LEN_8:
		info->ctrl.len = ARM_BREAKPOINT_LEN_8;
		break;
	default:
		return -EINVAL;
	}

	/*
	 * On AArch64, we only permit breakpoints of length 4, whereas
	 * AArch32 also requires breakpoints of length 2 for Thumb.
	 * Watchpoints can be of length 1, 2, 4 or 8 bytes.
	 */
	if (info->ctrl.type == ARM_BREAKPOINT_EXECUTE) {
		if (is_compat_bp(bp)) {
			if (info->ctrl.len != ARM_BREAKPOINT_LEN_2 &&
			    info->ctrl.len != ARM_BREAKPOINT_LEN_4)
				return -EINVAL;
		} else if (info->ctrl.len != ARM_BREAKPOINT_LEN_4) {
			/*
			 * FIXME: Some tools (I'm looking at you perf) assume
			 *	  that breakpoints should be sizeof(long). This
			 *	  is nonsense. For now, we fix up the parameter
			 *	  but we should probably return -EINVAL instead.
			 */
			info->ctrl.len = ARM_BREAKPOINT_LEN_4;
		}
	}

	/* Address */
	info->address = bp->attr.bp_addr;

	/*
	 * Privilege
	 * Note that we disallow combined EL0/EL1 breakpoints because
	 * that would complicate the stepping code.
	 */
	if (arch_check_bp_in_kernelspace(bp))
		info->ctrl.privilege = AARCH64_BREAKPOINT_EL1;
	else
		info->ctrl.privilege = AARCH64_BREAKPOINT_EL0;

	/* Enabled? */
	info->ctrl.enabled = !bp->attr.disabled;

	return 0;
}

/*
 * Validate the arch-specific HW Breakpoint register settings.
 */
int arch_validate_hwbkpt_settings(struct perf_event *bp)
{
	struct arch_hw_breakpoint *info = counter_arch_bp(bp);
	int ret;
	u64 alignment_mask, offset;

	/* Build the arch_hw_breakpoint. */
	ret = arch_build_bp_info(bp);
	if (ret)
		return ret;

	/*
	 * Check address alignment.
	 * We don't do any clever alignment correction for watchpoints
	 * because using 64-bit unaligned addresses is deprecated for
	 * AArch64.
	 *
	 * AArch32 tasks expect some simple alignment fixups, so emulate
	 * that here.
	 */
	if (is_compat_bp(bp)) {
		if (info->ctrl.len == ARM_BREAKPOINT_LEN_8)
			alignment_mask = 0x7;
		else
			alignment_mask = 0x3;
		offset = info->address & alignment_mask;
		switch (offset) {
		case 0:
			/* Aligned */
			break;
		case 1:
			/* Allow single byte watchpoint. */
			if (info->ctrl.len == ARM_BREAKPOINT_LEN_1)
				break;
		case 2:
			/* Allow halfword watchpoints and breakpoints. */
			if (info->ctrl.len == ARM_BREAKPOINT_LEN_2)
				break;
		default:
			return -EINVAL;
		}
	} else {
		if (info->ctrl.type == ARM_BREAKPOINT_EXECUTE)
			alignment_mask = 0x3;
		else
			alignment_mask = 0x7;
		offset = info->address & alignment_mask;
	}

	info->address &= ~alignment_mask;
	info->ctrl.len <<= offset;

	/*
	 * Disallow per-task kernel breakpoints since these would
	 * complicate the stepping code.
	 */
	if (info->ctrl.privilege == AARCH64_BREAKPOINT_EL1 && bp->hw.target)
		return -EINVAL;

	return 0;
}

/*
 * Enable/disable all of the breakpoints active at the specified
 * exception level at the register level.
 * This is used when single-stepping after a breakpoint exception.
 */
static void toggle_bp_registers(int reg, enum dbg_active_el el, int enable)
{
	int i, max_slots, privilege;
	u32 ctrl;
	struct perf_event **slots;

	switch (reg) {
	case AARCH64_DBG_REG_BCR:
		slots = this_cpu_ptr(bp_on_reg);
		max_slots = core_num_brps;
		break;
	case AARCH64_DBG_REG_WCR:
		slots = this_cpu_ptr(wp_on_reg);
		max_slots = core_num_wrps;
		break;
	default:
		return;
	}

	for (i = 0; i < max_slots; ++i) {
		if (!slots[i])
			continue;

		privilege = counter_arch_bp(slots[i])->ctrl.privilege;
		if (debug_exception_level(privilege) != el)
			continue;

		ctrl = read_wb_reg(reg, i);
		if (enable)
			ctrl |= 0x1;
		else
			ctrl &= ~0x1;
		write_wb_reg(reg, i, ctrl);
	}
}
NOKPROBE_SYMBOL(toggle_bp_registers);

/*
 * Debug exception handlers.
 */
static int breakpoint_handler(unsigned long unused, unsigned int esr,
			      struct pt_regs *regs)
{
	int i, step = 0, *kernel_step;
	u32 ctrl_reg;
	u64 addr, val;
	struct perf_event *bp, **slots;
	struct debug_info *debug_info;
	struct arch_hw_breakpoint_ctrl ctrl;

	slots = this_cpu_ptr(bp_on_reg);
	addr = instruction_pointer(regs);
	debug_info = &current->thread.debug;

	for (i = 0; i < core_num_brps; ++i) {
		rcu_read_lock();

		bp = slots[i];

		if (bp == NULL)
			goto unlock;

		/* Check if the breakpoint value matches. */
		val = read_wb_reg(AARCH64_DBG_REG_BVR, i);
		if (val != (addr & ~0x3))
			goto unlock;

		/* Possible match, check the byte address select to confirm. */
		ctrl_reg = read_wb_reg(AARCH64_DBG_REG_BCR, i);
		decode_ctrl_reg(ctrl_reg, &ctrl);
		if (!((1 << (addr & 0x3)) & ctrl.len))
			goto unlock;

		counter_arch_bp(bp)->trigger = addr;
		perf_bp_event(bp, regs);

		/* Do we need to handle the stepping? */
		if (is_default_overflow_handler(bp))
			step = 1;
unlock:
		rcu_read_unlock();
	}

	if (!step)
		return 0;

	if (user_mode(regs)) {
		debug_info->bps_disabled = 1;
		toggle_bp_registers(AARCH64_DBG_REG_BCR, DBG_ACTIVE_EL0, 0);

		/* If we're already stepping a watchpoint, just return. */
		if (debug_info->wps_disabled)
			return 0;

		if (test_thread_flag(TIF_SINGLESTEP))
			debug_info->suspended_step = 1;
		else
			user_enable_single_step(current);
	} else {
		toggle_bp_registers(AARCH64_DBG_REG_BCR, DBG_ACTIVE_EL1, 0);
		kernel_step = this_cpu_ptr(&stepping_kernel_bp);

		if (*kernel_step != ARM_KERNEL_STEP_NONE)
			return 0;

		if (kernel_active_single_step()) {
			*kernel_step = ARM_KERNEL_STEP_SUSPEND;
		} else {
			*kernel_step = ARM_KERNEL_STEP_ACTIVE;
			kernel_enable_single_step(regs);
		}
	}

	return 0;
}
NOKPROBE_SYMBOL(breakpoint_handler);

/*
 * Arm64 hardware does not always report a watchpoint hit address that matches
 * one of the watchpoints set. It can also report an address "near" the
 * watchpoint if a single instruction access both watched and unwatched
 * addresses. There is no straight-forward way, short of disassembling the
 * offending instruction, to map that address back to the watchpoint. This
 * function computes the distance of the memory access from the watchpoint as a
 * heuristic for the likelyhood that a given access triggered the watchpoint.
 *
 * See Section D2.10.5 "Determining the memory location that caused a Watchpoint
 * exception" of ARMv8 Architecture Reference Manual for details.
 *
 * The function returns the distance of the address from the bytes watched by
 * the watchpoint. In case of an exact match, it returns 0.
 */
static u64 get_distance_from_watchpoint(unsigned long addr, u64 val,
					struct arch_hw_breakpoint_ctrl *ctrl)
{
	u64 wp_low, wp_high;
	u32 lens, lene;

	lens = __ffs(ctrl->len);
	lene = __fls(ctrl->len);

	wp_low = val + lens;
	wp_high = val + lene;
	if (addr < wp_low)
		return wp_low - addr;
	else if (addr > wp_high)
		return addr - wp_high;
	else
		return 0;
}

static int watchpoint_handler(unsigned long addr, unsigned int esr,
			      struct pt_regs *regs)
{
	int i, step = 0, *kernel_step, access, closest_match = 0;
	u64 min_dist = -1, dist;
	u32 ctrl_reg;
	u64 val;
	struct perf_event *wp, **slots;
	struct debug_info *debug_info;
	struct arch_hw_breakpoint *info;
	struct arch_hw_breakpoint_ctrl ctrl;

	slots = this_cpu_ptr(wp_on_reg);
	debug_info = &current->thread.debug;

	/*
	 * Find all watchpoints that match the reported address. If no exact
	 * match is found. Attribute the hit to the closest watchpoint.
	 */
	rcu_read_lock();
	for (i = 0; i < core_num_wrps; ++i) {
		wp = slots[i];
		if (wp == NULL)
<<<<<<< HEAD
			continue;
=======
			goto unlock;

		info = counter_arch_bp(wp);
		/* AArch32 watchpoints are either 4 or 8 bytes aligned. */
		if (is_compat_task()) {
			if (info->ctrl.len == ARM_BREAKPOINT_LEN_8)
				alignment_mask = 0x7;
			else
				alignment_mask = 0x3;
		} else {
			alignment_mask = 0x7;
		}

		/* Check if the watchpoint value matches. */
		val = read_wb_reg(AARCH64_DBG_REG_WVR, i);
		if (val != (untagged_addr(addr) & ~alignment_mask))
			goto unlock;

		/* Possible match, check the byte address select to confirm. */
		ctrl_reg = read_wb_reg(AARCH64_DBG_REG_WCR, i);
		decode_ctrl_reg(ctrl_reg, &ctrl);
		if (!((1 << (addr & alignment_mask)) & ctrl.len))
			goto unlock;
>>>>>>> 0cff8946

		/*
		 * Check that the access type matches.
		 * 0 => load, otherwise => store
		 */
		access = (esr & AARCH64_ESR_ACCESS_MASK) ? HW_BREAKPOINT_W :
			 HW_BREAKPOINT_R;
		if (!(access & hw_breakpoint_type(wp)))
			continue;

		/* Check if the watchpoint value and byte select match. */
		val = read_wb_reg(AARCH64_DBG_REG_WVR, i);
		ctrl_reg = read_wb_reg(AARCH64_DBG_REG_WCR, i);
		decode_ctrl_reg(ctrl_reg, &ctrl);
		dist = get_distance_from_watchpoint(addr, val, &ctrl);
		if (dist < min_dist) {
			min_dist = dist;
			closest_match = i;
		}
		/* Is this an exact match? */
		if (dist != 0)
			continue;

		info = counter_arch_bp(wp);
		info->trigger = addr;
		perf_bp_event(wp, regs);

		/* Do we need to handle the stepping? */
		if (is_default_overflow_handler(wp))
			step = 1;
	}
	if (min_dist > 0 && min_dist != -1) {
		/* No exact match found. */
		wp = slots[closest_match];
		info = counter_arch_bp(wp);
		info->trigger = addr;
		perf_bp_event(wp, regs);

		/* Do we need to handle the stepping? */
		if (is_default_overflow_handler(wp))
			step = 1;
	}
	rcu_read_unlock();

	if (!step)
		return 0;

	/*
	 * We always disable EL0 watchpoints because the kernel can
	 * cause these to fire via an unprivileged access.
	 */
	toggle_bp_registers(AARCH64_DBG_REG_WCR, DBG_ACTIVE_EL0, 0);

	if (user_mode(regs)) {
		debug_info->wps_disabled = 1;

		/* If we're already stepping a breakpoint, just return. */
		if (debug_info->bps_disabled)
			return 0;

		if (test_thread_flag(TIF_SINGLESTEP))
			debug_info->suspended_step = 1;
		else
			user_enable_single_step(current);
	} else {
		toggle_bp_registers(AARCH64_DBG_REG_WCR, DBG_ACTIVE_EL1, 0);
		kernel_step = this_cpu_ptr(&stepping_kernel_bp);

		if (*kernel_step != ARM_KERNEL_STEP_NONE)
			return 0;

		if (kernel_active_single_step()) {
			*kernel_step = ARM_KERNEL_STEP_SUSPEND;
		} else {
			*kernel_step = ARM_KERNEL_STEP_ACTIVE;
			kernel_enable_single_step(regs);
		}
	}

	return 0;
}
NOKPROBE_SYMBOL(watchpoint_handler);

/*
 * Handle single-step exception.
 */
int reinstall_suspended_bps(struct pt_regs *regs)
{
	struct debug_info *debug_info = &current->thread.debug;
	int handled_exception = 0, *kernel_step;

	kernel_step = this_cpu_ptr(&stepping_kernel_bp);

	/*
	 * Called from single-step exception handler.
	 * Return 0 if execution can resume, 1 if a SIGTRAP should be
	 * reported.
	 */
	if (user_mode(regs)) {
		if (debug_info->bps_disabled) {
			debug_info->bps_disabled = 0;
			toggle_bp_registers(AARCH64_DBG_REG_BCR, DBG_ACTIVE_EL0, 1);
			handled_exception = 1;
		}

		if (debug_info->wps_disabled) {
			debug_info->wps_disabled = 0;
			toggle_bp_registers(AARCH64_DBG_REG_WCR, DBG_ACTIVE_EL0, 1);
			handled_exception = 1;
		}

		if (handled_exception) {
			if (debug_info->suspended_step) {
				debug_info->suspended_step = 0;
				/* Allow exception handling to fall-through. */
				handled_exception = 0;
			} else {
				user_disable_single_step(current);
			}
		}
	} else if (*kernel_step != ARM_KERNEL_STEP_NONE) {
		toggle_bp_registers(AARCH64_DBG_REG_BCR, DBG_ACTIVE_EL1, 1);
		toggle_bp_registers(AARCH64_DBG_REG_WCR, DBG_ACTIVE_EL1, 1);

		if (!debug_info->wps_disabled)
			toggle_bp_registers(AARCH64_DBG_REG_WCR, DBG_ACTIVE_EL0, 1);

		if (*kernel_step != ARM_KERNEL_STEP_SUSPEND) {
			kernel_disable_single_step();
			handled_exception = 1;
		} else {
			handled_exception = 0;
		}

		*kernel_step = ARM_KERNEL_STEP_NONE;
	}

	return !handled_exception;
}
NOKPROBE_SYMBOL(reinstall_suspended_bps);

/*
 * Context-switcher for restoring suspended breakpoints.
 */
void hw_breakpoint_thread_switch(struct task_struct *next)
{
	/*
	 *           current        next
	 * disabled: 0              0     => The usual case, NOTIFY_DONE
	 *           0              1     => Disable the registers
	 *           1              0     => Enable the registers
	 *           1              1     => NOTIFY_DONE. per-task bps will
	 *                                   get taken care of by perf.
	 */

	struct debug_info *current_debug_info, *next_debug_info;

	current_debug_info = &current->thread.debug;
	next_debug_info = &next->thread.debug;

	/* Update breakpoints. */
	if (current_debug_info->bps_disabled != next_debug_info->bps_disabled)
		toggle_bp_registers(AARCH64_DBG_REG_BCR,
				    DBG_ACTIVE_EL0,
				    !next_debug_info->bps_disabled);

	/* Update watchpoints. */
	if (current_debug_info->wps_disabled != next_debug_info->wps_disabled)
		toggle_bp_registers(AARCH64_DBG_REG_WCR,
				    DBG_ACTIVE_EL0,
				    !next_debug_info->wps_disabled);
}

/*
 * CPU initialisation.
 */
static int hw_breakpoint_reset(unsigned int cpu)
{
	int i;
	struct perf_event **slots;
	/*
	 * When a CPU goes through cold-boot, it does not have any installed
	 * slot, so it is safe to share the same function for restoring and
	 * resetting breakpoints; when a CPU is hotplugged in, it goes
	 * through the slots, which are all empty, hence it just resets control
	 * and value for debug registers.
	 * When this function is triggered on warm-boot through a CPU PM
	 * notifier some slots might be initialized; if so they are
	 * reprogrammed according to the debug slots content.
	 */
	for (slots = this_cpu_ptr(bp_on_reg), i = 0; i < core_num_brps; ++i) {
		if (slots[i]) {
			hw_breakpoint_control(slots[i], HW_BREAKPOINT_RESTORE);
		} else {
			write_wb_reg(AARCH64_DBG_REG_BCR, i, 0UL);
			write_wb_reg(AARCH64_DBG_REG_BVR, i, 0UL);
		}
	}

	for (slots = this_cpu_ptr(wp_on_reg), i = 0; i < core_num_wrps; ++i) {
		if (slots[i]) {
			hw_breakpoint_control(slots[i], HW_BREAKPOINT_RESTORE);
		} else {
			write_wb_reg(AARCH64_DBG_REG_WCR, i, 0UL);
			write_wb_reg(AARCH64_DBG_REG_WVR, i, 0UL);
		}
	}

	return 0;
}

#ifdef CONFIG_CPU_PM
extern void cpu_suspend_set_dbg_restorer(int (*hw_bp_restore)(unsigned int));
#else
static inline void cpu_suspend_set_dbg_restorer(int (*hw_bp_restore)(unsigned int))
{
}
#endif

/*
 * One-time initialisation.
 */
static int __init arch_hw_breakpoint_init(void)
{
	int ret;

	core_num_brps = get_num_brps();
	core_num_wrps = get_num_wrps();

	pr_info("found %d breakpoint and %d watchpoint registers.\n",
		core_num_brps, core_num_wrps);

	/* Register debug fault handlers. */
	hook_debug_fault_code(DBG_ESR_EVT_HWBP, breakpoint_handler, SIGTRAP,
			      TRAP_HWBKPT, "hw-breakpoint handler");
	hook_debug_fault_code(DBG_ESR_EVT_HWWP, watchpoint_handler, SIGTRAP,
			      TRAP_HWBKPT, "hw-watchpoint handler");

	/*
	 * Reset the breakpoint resources. We assume that a halting
	 * debugger will leave the world in a nice state for us.
	 */
	ret = cpuhp_setup_state(CPUHP_AP_PERF_ARM_HW_BREAKPOINT_STARTING,
			  "CPUHP_AP_PERF_ARM_HW_BREAKPOINT_STARTING",
			  hw_breakpoint_reset, NULL);
	if (ret)
		pr_err("failed to register CPU hotplug notifier: %d\n", ret);

	/* Register cpu_suspend hw breakpoint restore hook */
	cpu_suspend_set_dbg_restorer(hw_breakpoint_reset);

	return ret;
}
arch_initcall(arch_hw_breakpoint_init);

void hw_breakpoint_pmu_read(struct perf_event *bp)
{
}

/*
 * Dummy function to register with die_notifier.
 */
int hw_breakpoint_exceptions_notify(struct notifier_block *unused,
				    unsigned long val, void *data)
{
	return NOTIFY_DONE;
}<|MERGE_RESOLUTION|>--- conflicted
+++ resolved
@@ -318,20 +318,8 @@
 	case ARM_BREAKPOINT_LEN_2:
 		len_in_bytes = 2;
 		break;
-	case ARM_BREAKPOINT_LEN_3:
-		len_in_bytes = 3;
-		break;
 	case ARM_BREAKPOINT_LEN_4:
 		len_in_bytes = 4;
-		break;
-	case ARM_BREAKPOINT_LEN_5:
-		len_in_bytes = 5;
-		break;
-	case ARM_BREAKPOINT_LEN_6:
-		len_in_bytes = 6;
-		break;
-	case ARM_BREAKPOINT_LEN_7:
-		len_in_bytes = 7;
 		break;
 	case ARM_BREAKPOINT_LEN_8:
 		len_in_bytes = 8;
@@ -362,7 +350,7 @@
  * to generic breakpoint descriptions.
  */
 int arch_bp_generic_fields(struct arch_hw_breakpoint_ctrl ctrl,
-			   int *gen_len, int *gen_type, int *offset)
+			   int *gen_len, int *gen_type)
 {
 	/* Type */
 	switch (ctrl.type) {
@@ -382,32 +370,16 @@
 		return -EINVAL;
 	}
 
-	if (!ctrl.len)
-		return -EINVAL;
-	*offset = __ffs(ctrl.len);
-
 	/* Len */
-	switch (ctrl.len >> *offset) {
+	switch (ctrl.len) {
 	case ARM_BREAKPOINT_LEN_1:
 		*gen_len = HW_BREAKPOINT_LEN_1;
 		break;
 	case ARM_BREAKPOINT_LEN_2:
 		*gen_len = HW_BREAKPOINT_LEN_2;
 		break;
-	case ARM_BREAKPOINT_LEN_3:
-		*gen_len = HW_BREAKPOINT_LEN_3;
-		break;
 	case ARM_BREAKPOINT_LEN_4:
 		*gen_len = HW_BREAKPOINT_LEN_4;
-		break;
-	case ARM_BREAKPOINT_LEN_5:
-		*gen_len = HW_BREAKPOINT_LEN_5;
-		break;
-	case ARM_BREAKPOINT_LEN_6:
-		*gen_len = HW_BREAKPOINT_LEN_6;
-		break;
-	case ARM_BREAKPOINT_LEN_7:
-		*gen_len = HW_BREAKPOINT_LEN_7;
 		break;
 	case ARM_BREAKPOINT_LEN_8:
 		*gen_len = HW_BREAKPOINT_LEN_8;
@@ -452,20 +424,8 @@
 	case HW_BREAKPOINT_LEN_2:
 		info->ctrl.len = ARM_BREAKPOINT_LEN_2;
 		break;
-	case HW_BREAKPOINT_LEN_3:
-		info->ctrl.len = ARM_BREAKPOINT_LEN_3;
-		break;
 	case HW_BREAKPOINT_LEN_4:
 		info->ctrl.len = ARM_BREAKPOINT_LEN_4;
-		break;
-	case HW_BREAKPOINT_LEN_5:
-		info->ctrl.len = ARM_BREAKPOINT_LEN_5;
-		break;
-	case HW_BREAKPOINT_LEN_6:
-		info->ctrl.len = ARM_BREAKPOINT_LEN_6;
-		break;
-	case HW_BREAKPOINT_LEN_7:
-		info->ctrl.len = ARM_BREAKPOINT_LEN_7;
 		break;
 	case HW_BREAKPOINT_LEN_8:
 		info->ctrl.len = ARM_BREAKPOINT_LEN_8;
@@ -558,16 +518,17 @@
 		default:
 			return -EINVAL;
 		}
+
+		info->address &= ~alignment_mask;
+		info->ctrl.len <<= offset;
 	} else {
 		if (info->ctrl.type == ARM_BREAKPOINT_EXECUTE)
 			alignment_mask = 0x3;
 		else
 			alignment_mask = 0x7;
-		offset = info->address & alignment_mask;
-	}
-
-	info->address &= ~alignment_mask;
-	info->ctrl.len <<= offset;
+		if (info->address & alignment_mask)
+			return -EINVAL;
+	}
 
 	/*
 	 * Disallow per-task kernel breakpoints since these would
@@ -701,47 +662,12 @@
 }
 NOKPROBE_SYMBOL(breakpoint_handler);
 
-/*
- * Arm64 hardware does not always report a watchpoint hit address that matches
- * one of the watchpoints set. It can also report an address "near" the
- * watchpoint if a single instruction access both watched and unwatched
- * addresses. There is no straight-forward way, short of disassembling the
- * offending instruction, to map that address back to the watchpoint. This
- * function computes the distance of the memory access from the watchpoint as a
- * heuristic for the likelyhood that a given access triggered the watchpoint.
- *
- * See Section D2.10.5 "Determining the memory location that caused a Watchpoint
- * exception" of ARMv8 Architecture Reference Manual for details.
- *
- * The function returns the distance of the address from the bytes watched by
- * the watchpoint. In case of an exact match, it returns 0.
- */
-static u64 get_distance_from_watchpoint(unsigned long addr, u64 val,
-					struct arch_hw_breakpoint_ctrl *ctrl)
-{
-	u64 wp_low, wp_high;
-	u32 lens, lene;
-
-	lens = __ffs(ctrl->len);
-	lene = __fls(ctrl->len);
-
-	wp_low = val + lens;
-	wp_high = val + lene;
-	if (addr < wp_low)
-		return wp_low - addr;
-	else if (addr > wp_high)
-		return addr - wp_high;
-	else
-		return 0;
-}
-
 static int watchpoint_handler(unsigned long addr, unsigned int esr,
 			      struct pt_regs *regs)
 {
-	int i, step = 0, *kernel_step, access, closest_match = 0;
-	u64 min_dist = -1, dist;
+	int i, step = 0, *kernel_step, access;
 	u32 ctrl_reg;
-	u64 val;
+	u64 val, alignment_mask;
 	struct perf_event *wp, **slots;
 	struct debug_info *debug_info;
 	struct arch_hw_breakpoint *info;
@@ -750,17 +676,12 @@
 	slots = this_cpu_ptr(wp_on_reg);
 	debug_info = &current->thread.debug;
 
-	/*
-	 * Find all watchpoints that match the reported address. If no exact
-	 * match is found. Attribute the hit to the closest watchpoint.
-	 */
-	rcu_read_lock();
 	for (i = 0; i < core_num_wrps; ++i) {
+		rcu_read_lock();
+
 		wp = slots[i];
+
 		if (wp == NULL)
-<<<<<<< HEAD
-			continue;
-=======
 			goto unlock;
 
 		info = counter_arch_bp(wp);
@@ -784,7 +705,6 @@
 		decode_ctrl_reg(ctrl_reg, &ctrl);
 		if (!((1 << (addr & alignment_mask)) & ctrl.len))
 			goto unlock;
->>>>>>> 0cff8946
 
 		/*
 		 * Check that the access type matches.
@@ -793,41 +713,18 @@
 		access = (esr & AARCH64_ESR_ACCESS_MASK) ? HW_BREAKPOINT_W :
 			 HW_BREAKPOINT_R;
 		if (!(access & hw_breakpoint_type(wp)))
-			continue;
-
-		/* Check if the watchpoint value and byte select match. */
-		val = read_wb_reg(AARCH64_DBG_REG_WVR, i);
-		ctrl_reg = read_wb_reg(AARCH64_DBG_REG_WCR, i);
-		decode_ctrl_reg(ctrl_reg, &ctrl);
-		dist = get_distance_from_watchpoint(addr, val, &ctrl);
-		if (dist < min_dist) {
-			min_dist = dist;
-			closest_match = i;
-		}
-		/* Is this an exact match? */
-		if (dist != 0)
-			continue;
-
-		info = counter_arch_bp(wp);
+			goto unlock;
+
 		info->trigger = addr;
 		perf_bp_event(wp, regs);
 
 		/* Do we need to handle the stepping? */
 		if (is_default_overflow_handler(wp))
 			step = 1;
-	}
-	if (min_dist > 0 && min_dist != -1) {
-		/* No exact match found. */
-		wp = slots[closest_match];
-		info = counter_arch_bp(wp);
-		info->trigger = addr;
-		perf_bp_event(wp, regs);
-
-		/* Do we need to handle the stepping? */
-		if (is_default_overflow_handler(wp))
-			step = 1;
-	}
-	rcu_read_unlock();
+
+unlock:
+		rcu_read_unlock();
+	}
 
 	if (!step)
 		return 0;
