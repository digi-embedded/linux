/*
 * ld script to make ARM Linux kernel
 * taken from the i386 version by Russell King
 * Written by Martin Mares <mj@atrey.karlin.mff.cuni.cz>
 */

#include <asm-generic/vmlinux.lds.h>
#include <asm/cache.h>
#include <asm/kernel-pgtable.h>
#include <asm/thread_info.h>
#include <asm/memory.h>
#include <asm/page.h>
#include <asm/pgtable.h>

#include "image.h"

/* .exit.text needed in case of alternative patching */
#define ARM_EXIT_KEEP(x)	x
#define ARM_EXIT_DISCARD(x)

OUTPUT_ARCH(aarch64)
ENTRY(_text)

jiffies = jiffies_64;

#define HYPERVISOR_TEXT					\
	/*						\
	 * Align to 4 KB so that			\
	 * a) the HYP vector table is at its minimum	\
	 *    alignment of 2048 bytes			\
	 * b) the HYP init code will not cross a page	\
	 *    boundary if its size does not exceed	\
	 *    4 KB (see related ASSERT() below)		\
	 */						\
	. = ALIGN(SZ_4K);				\
	VMLINUX_SYMBOL(__hyp_idmap_text_start) = .;	\
	*(.hyp.idmap.text)				\
	VMLINUX_SYMBOL(__hyp_idmap_text_end) = .;	\
	VMLINUX_SYMBOL(__hyp_text_start) = .;		\
	*(.hyp.text)					\
	VMLINUX_SYMBOL(__hyp_text_end) = .;

#define IDMAP_TEXT					\
	. = ALIGN(SZ_4K);				\
	VMLINUX_SYMBOL(__idmap_text_start) = .;		\
	*(.idmap.text)					\
	VMLINUX_SYMBOL(__idmap_text_end) = .;

#ifdef CONFIG_HIBERNATION
#define HIBERNATE_TEXT					\
	. = ALIGN(SZ_4K);				\
	VMLINUX_SYMBOL(__hibernate_exit_text_start) = .;\
	*(.hibernate_exit.text)				\
	VMLINUX_SYMBOL(__hibernate_exit_text_end) = .;
#else
#define HIBERNATE_TEXT
#endif

/*
 * The size of the PE/COFF section that covers the kernel image, which
 * runs from stext to _edata, must be a round multiple of the PE/COFF
 * FileAlignment, which we set to its minimum value of 0x200. 'stext'
 * itself is 4 KB aligned, so padding out _edata to a 0x200 aligned
 * boundary should be sufficient.
 */
PECOFF_FILE_ALIGNMENT = 0x200;

#ifdef CONFIG_EFI
#define PECOFF_EDATA_PADDING	\
	.pecoff_edata_padding : { BYTE(0); . = ALIGN(PECOFF_FILE_ALIGNMENT); }
#else
#define PECOFF_EDATA_PADDING
#endif

#if defined(CONFIG_DEBUG_ALIGN_RODATA)
<<<<<<< HEAD
#define ALIGN_DEBUG_RO			. = ALIGN(1<<SECTION_SHIFT);
#define ALIGN_DEBUG_RO_MIN(min)		ALIGN_DEBUG_RO
#elif defined(CONFIG_DEBUG_RODATA)
#define ALIGN_DEBUG_RO			. = ALIGN(1<<PAGE_SHIFT);
#define ALIGN_DEBUG_RO_MIN(min)		ALIGN_DEBUG_RO
=======
/*
 *  4 KB granule:   1 level 2 entry
 * 16 KB granule: 128 level 3 entries, with contiguous bit
 * 64 KB granule:  32 level 3 entries, with contiguous bit
 */
#define SEGMENT_ALIGN			SZ_2M
>>>>>>> f2ed3bfc
#else
/*
 *  4 KB granule:  16 level 3 entries, with contiguous bit
 * 16 KB granule:   4 level 3 entries, without contiguous bit
 * 64 KB granule:   1 level 3 entry
 */
#define SEGMENT_ALIGN			SZ_64K
#endif

SECTIONS
{
	/*
	 * XXX: The linker does not define how output sections are
	 * assigned to input sections when there are multiple statements
	 * matching the same input section name.  There is no documented
	 * order of matching.
	 */
	/DISCARD/ : {
		ARM_EXIT_DISCARD(EXIT_TEXT)
		ARM_EXIT_DISCARD(EXIT_DATA)
		EXIT_CALL
		*(.discard)
		*(.discard.*)
		*(.interp .dynamic)
		*(.dynsym .dynstr .hash)
	}

	. = KIMAGE_VADDR + TEXT_OFFSET;

	.head.text : {
		_text = .;
		HEAD_TEXT
	}
	.text : {			/* Real text segment		*/
		_stext = .;		/* Text and read-only data	*/
			__exception_text_start = .;
			*(.exception.text)
			__exception_text_end = .;
			IRQENTRY_TEXT
			SOFTIRQENTRY_TEXT
			ENTRY_TEXT
			TEXT_TEXT
			SCHED_TEXT
			CPUIDLE_TEXT
			LOCK_TEXT
			KPROBES_TEXT
			HYPERVISOR_TEXT
			IDMAP_TEXT
			HIBERNATE_TEXT
			*(.fixup)
			*(.gnu.warning)
		. = ALIGN(16);
		*(.got)			/* Global offset table		*/
	}

	. = ALIGN(SEGMENT_ALIGN);
	_etext = .;			/* End of text section */

	RO_DATA(PAGE_SIZE)		/* everything from this point to     */
	EXCEPTION_TABLE(8)		/* __init_begin will be marked RO NX */
	NOTES

	. = ALIGN(SEGMENT_ALIGN);
	__init_begin = .;

	INIT_TEXT_SECTION(8)
	.exit.text : {
		ARM_EXIT_KEEP(EXIT_TEXT)
	}

	.init.data : {
		INIT_DATA
		INIT_SETUP(16)
		INIT_CALLS
		CON_INITCALL
		SECURITY_INITCALL
		INIT_RAM_FS
		*(.init.rodata.* .init.bss)	/* from the EFI stub */
	}
	.exit.data : {
		ARM_EXIT_KEEP(EXIT_DATA)
	}

	PERCPU_SECTION(L1_CACHE_BYTES)

	. = ALIGN(4);
	.altinstructions : {
		__alt_instructions = .;
		*(.altinstructions)
		__alt_instructions_end = .;
	}
	.altinstr_replacement : {
		*(.altinstr_replacement)
	}
	.rela : ALIGN(8) {
		*(.rela .rela*)
	}

	__rela_offset	= ABSOLUTE(ADDR(.rela) - KIMAGE_VADDR);
	__rela_size	= SIZEOF(.rela);

	. = ALIGN(SEGMENT_ALIGN);
	__init_end = .;

	_data = .;
	_sdata = .;
	RW_DATA_SECTION(L1_CACHE_BYTES, PAGE_SIZE, THREAD_SIZE)

	/*
	 * Data written with the MMU off but read with the MMU on requires
	 * cache lines to be invalidated, discarding up to a Cache Writeback
	 * Granule (CWG) of data from the cache. Keep the section that
	 * requires this type of maintenance to be in its own Cache Writeback
	 * Granule (CWG) area so the cache maintenance operations don't
	 * interfere with adjacent data.
	 */
	.mmuoff.data.write : ALIGN(SZ_2K) {
		__mmuoff_data_start = .;
		*(.mmuoff.data.write)
	}
	. = ALIGN(SZ_2K);
	.mmuoff.data.read : {
		*(.mmuoff.data.read)
		__mmuoff_data_end = .;
	}

	PECOFF_EDATA_PADDING
	_edata = .;

	BSS_SECTION(0, 0, 0)

	. = ALIGN(PAGE_SIZE);
	idmap_pg_dir = .;
	. += IDMAP_DIR_SIZE;
	swapper_pg_dir = .;
	. += SWAPPER_DIR_SIZE;

	_end = .;

	STABS_DEBUG

	HEAD_SYMBOLS
}

/*
 * The HYP init code and ID map text can't be longer than a page each,
 * and should not cross a page boundary.
 */
ASSERT(__hyp_idmap_text_end - (__hyp_idmap_text_start & ~(SZ_4K - 1)) <= SZ_4K,
	"HYP init code too big or misaligned")
ASSERT(__idmap_text_end - (__idmap_text_start & ~(SZ_4K - 1)) <= SZ_4K,
	"ID map text too big or misaligned")
#ifdef CONFIG_HIBERNATION
ASSERT(__hibernate_exit_text_end - (__hibernate_exit_text_start & ~(SZ_4K - 1))
	<= SZ_4K, "Hibernate exit text too big or misaligned")
#endif

/*
 * If padding is applied before .head.text, virt<->phys conversions will fail.
 */
ASSERT(_text == (KIMAGE_VADDR + TEXT_OFFSET), "HEAD is misaligned")<|MERGE_RESOLUTION|>--- conflicted
+++ resolved
@@ -73,20 +73,12 @@
 #endif
 
 #if defined(CONFIG_DEBUG_ALIGN_RODATA)
-<<<<<<< HEAD
-#define ALIGN_DEBUG_RO			. = ALIGN(1<<SECTION_SHIFT);
-#define ALIGN_DEBUG_RO_MIN(min)		ALIGN_DEBUG_RO
-#elif defined(CONFIG_DEBUG_RODATA)
-#define ALIGN_DEBUG_RO			. = ALIGN(1<<PAGE_SHIFT);
-#define ALIGN_DEBUG_RO_MIN(min)		ALIGN_DEBUG_RO
-=======
 /*
  *  4 KB granule:   1 level 2 entry
  * 16 KB granule: 128 level 3 entries, with contiguous bit
  * 64 KB granule:  32 level 3 entries, with contiguous bit
  */
 #define SEGMENT_ALIGN			SZ_2M
->>>>>>> f2ed3bfc
 #else
 /*
  *  4 KB granule:  16 level 3 entries, with contiguous bit
