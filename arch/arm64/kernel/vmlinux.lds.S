/*
 * ld script to make ARM Linux kernel
 * taken from the i386 version by Russell King
 * Written by Martin Mares <mj@atrey.karlin.mff.cuni.cz>
 */

#include <asm-generic/vmlinux.lds.h>
#include <asm/cache.h>
#include <asm/kernel-pgtable.h>
#include <asm/thread_info.h>
#include <asm/memory.h>
#include <asm/page.h>
#include <asm/pgtable.h>

#include "image.h"

/* .exit.text needed in case of alternative patching */
#define ARM_EXIT_KEEP(x)	x
#define ARM_EXIT_DISCARD(x)

OUTPUT_ARCH(aarch64)
ENTRY(_text)

jiffies = jiffies_64;

#define HYPERVISOR_TEXT					\
	/*						\
	 * Align to 4 KB so that			\
	 * a) the HYP vector table is at its minimum	\
	 *    alignment of 2048 bytes			\
	 * b) the HYP init code will not cross a page	\
	 *    boundary if its size does not exceed	\
	 *    4 KB (see related ASSERT() below)		\
	 */						\
	. = ALIGN(SZ_4K);				\
	VMLINUX_SYMBOL(__hyp_idmap_text_start) = .;	\
	*(.hyp.idmap.text)				\
	VMLINUX_SYMBOL(__hyp_idmap_text_end) = .;	\
	VMLINUX_SYMBOL(__hyp_text_start) = .;		\
	*(.hyp.text)					\
	VMLINUX_SYMBOL(__hyp_text_end) = .;

#define IDMAP_TEXT					\
	. = ALIGN(SZ_4K);				\
	VMLINUX_SYMBOL(__idmap_text_start) = .;		\
	*(.idmap.text)					\
	VMLINUX_SYMBOL(__idmap_text_end) = .;

#ifdef CONFIG_HIBERNATION
#define HIBERNATE_TEXT					\
	. = ALIGN(SZ_4K);				\
	VMLINUX_SYMBOL(__hibernate_exit_text_start) = .;\
	*(.hibernate_exit.text)				\
	VMLINUX_SYMBOL(__hibernate_exit_text_end) = .;
#else
#define HIBERNATE_TEXT
#endif

#ifdef CONFIG_UNMAP_KERNEL_AT_EL0
#define TRAMP_TEXT					\
	. = ALIGN(PAGE_SIZE);				\
	VMLINUX_SYMBOL(__entry_tramp_text_start) = .;	\
	*(.entry.tramp.text)				\
	. = ALIGN(PAGE_SIZE);				\
	VMLINUX_SYMBOL(__entry_tramp_text_end) = .;
#else
#define TRAMP_TEXT
#endif

/*
 * The size of the PE/COFF section that covers the kernel image, which
 * runs from stext to _edata, must be a round multiple of the PE/COFF
 * FileAlignment, which we set to its minimum value of 0x200. 'stext'
 * itself is 4 KB aligned, so padding out _edata to a 0x200 aligned
 * boundary should be sufficient.
 */
PECOFF_FILE_ALIGNMENT = 0x200;

#ifdef CONFIG_EFI
#define PECOFF_EDATA_PADDING	\
	.pecoff_edata_padding : { BYTE(0); . = ALIGN(PECOFF_FILE_ALIGNMENT); }
#else
#define PECOFF_EDATA_PADDING
#endif

#if defined(CONFIG_DEBUG_ALIGN_RODATA)
/*
 *  4 KB granule:   1 level 2 entry
 * 16 KB granule: 128 level 3 entries, with contiguous bit
 * 64 KB granule:  32 level 3 entries, with contiguous bit
 */
#define SEGMENT_ALIGN			SZ_2M
#else
/*
 *  4 KB granule:  16 level 3 entries, with contiguous bit
 * 16 KB granule:   4 level 3 entries, without contiguous bit
 * 64 KB granule:   1 level 3 entry
 */
#define SEGMENT_ALIGN			SZ_64K
#endif

SECTIONS
{
	/*
	 * XXX: The linker does not define how output sections are
	 * assigned to input sections when there are multiple statements
	 * matching the same input section name.  There is no documented
	 * order of matching.
	 */
	/DISCARD/ : {
		ARM_EXIT_DISCARD(EXIT_TEXT)
		ARM_EXIT_DISCARD(EXIT_DATA)
		EXIT_CALL
		*(.discard)
		*(.discard.*)
		*(.interp .dynamic)
		*(.dynsym .dynstr .hash)
	}

	. = KIMAGE_VADDR + TEXT_OFFSET;

	.head.text : {
		_text = .;
		HEAD_TEXT
	}
	.text : {			/* Real text segment		*/
		_stext = .;		/* Text and read-only data	*/
			__exception_text_start = .;
			*(.exception.text)
			__exception_text_end = .;
			IRQENTRY_TEXT
			SOFTIRQENTRY_TEXT
			ENTRY_TEXT
			TEXT_TEXT
			SCHED_TEXT
			CPUIDLE_TEXT
			LOCK_TEXT
			KPROBES_TEXT
			HYPERVISOR_TEXT
			IDMAP_TEXT
			HIBERNATE_TEXT
			TRAMP_TEXT
			*(.fixup)
			*(.gnu.warning)
		. = ALIGN(16);
		*(.got)			/* Global offset table		*/
	}

	. = ALIGN(SEGMENT_ALIGN);
	_etext = .;			/* End of text section */

	RO_DATA(PAGE_SIZE)		/* everything from this point to     */
	EXCEPTION_TABLE(8)		/* __init_begin will be marked RO NX */
	NOTES

	. = ALIGN(SEGMENT_ALIGN);
	__init_begin = .;

	INIT_TEXT_SECTION(8)
	.exit.text : {
		ARM_EXIT_KEEP(EXIT_TEXT)
	}

	.init.data : {
		INIT_DATA
		INIT_SETUP(16)
		INIT_CALLS
		CON_INITCALL
		SECURITY_INITCALL
		INIT_RAM_FS
		*(.init.rodata.* .init.bss)	/* from the EFI stub */
	}
	.exit.data : {
		ARM_EXIT_KEEP(EXIT_DATA)
	}

	PERCPU_SECTION(L1_CACHE_BYTES)

	. = ALIGN(4);
	.altinstructions : {
		__alt_instructions = .;
		*(.altinstructions)
		__alt_instructions_end = .;
	}
	.altinstr_replacement : {
		*(.altinstr_replacement)
	}
	.rela : ALIGN(8) {
		*(.rela .rela*)
	}

	__rela_offset	= ABSOLUTE(ADDR(.rela) - KIMAGE_VADDR);
	__rela_size	= SIZEOF(.rela);

	. = ALIGN(SEGMENT_ALIGN);
	__init_end = .;

	_data = .;
	_sdata = .;
	RW_DATA_SECTION(L1_CACHE_BYTES, PAGE_SIZE, THREAD_SIZE)

	/*
	 * Data written with the MMU off but read with the MMU on requires
	 * cache lines to be invalidated, discarding up to a Cache Writeback
	 * Granule (CWG) of data from the cache. Keep the section that
	 * requires this type of maintenance to be in its own Cache Writeback
	 * Granule (CWG) area so the cache maintenance operations don't
	 * interfere with adjacent data.
	 */
	.mmuoff.data.write : ALIGN(SZ_2K) {
		__mmuoff_data_start = .;
		*(.mmuoff.data.write)
	}
	. = ALIGN(SZ_2K);
	.mmuoff.data.read : {
		*(.mmuoff.data.read)
		__mmuoff_data_end = .;
	}

	PECOFF_EDATA_PADDING
	_edata = .;

	BSS_SECTION(0, 0, 0)

	. = ALIGN(PAGE_SIZE);
	idmap_pg_dir = .;
	. += IDMAP_DIR_SIZE;
	swapper_pg_dir = .;
	. += SWAPPER_DIR_SIZE;

<<<<<<< HEAD
#ifdef CONFIG_ARM64_SW_TTBR0_PAN
	reserved_ttbr0 = .;
	. += RESERVED_TTBR0_SIZE;
=======
#ifdef CONFIG_UNMAP_KERNEL_AT_EL0
	tramp_pg_dir = .;
	. += PAGE_SIZE;
>>>>>>> 0cff8946
#endif

	_end = .;

	STABS_DEBUG

	HEAD_SYMBOLS
}

/*
 * The HYP init code and ID map text can't be longer than a page each,
 * and should not cross a page boundary.
 */
ASSERT(__hyp_idmap_text_end - (__hyp_idmap_text_start & ~(SZ_4K - 1)) <= SZ_4K,
	"HYP init code too big or misaligned")
ASSERT(__idmap_text_end - (__idmap_text_start & ~(SZ_4K - 1)) <= SZ_4K,
	"ID map text too big or misaligned")
#ifdef CONFIG_HIBERNATION
ASSERT(__hibernate_exit_text_end - (__hibernate_exit_text_start & ~(SZ_4K - 1))
	<= SZ_4K, "Hibernate exit text too big or misaligned")
#endif
#ifdef CONFIG_UNMAP_KERNEL_AT_EL0
ASSERT((__entry_tramp_text_end - __entry_tramp_text_start) == PAGE_SIZE,
	"Entry trampoline text too big")
#endif
/*
 * If padding is applied before .head.text, virt<->phys conversions will fail.
 */
ASSERT(_text == (KIMAGE_VADDR + TEXT_OFFSET), "HEAD is misaligned")<|MERGE_RESOLUTION|>--- conflicted
+++ resolved
@@ -228,15 +228,9 @@
 	swapper_pg_dir = .;
 	. += SWAPPER_DIR_SIZE;
 
-<<<<<<< HEAD
-#ifdef CONFIG_ARM64_SW_TTBR0_PAN
-	reserved_ttbr0 = .;
-	. += RESERVED_TTBR0_SIZE;
-=======
 #ifdef CONFIG_UNMAP_KERNEL_AT_EL0
 	tramp_pg_dir = .;
 	. += PAGE_SIZE;
->>>>>>> 0cff8946
 #endif
 
 	_end = .;
