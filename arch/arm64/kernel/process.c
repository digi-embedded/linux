--- conflicted
+++ resolved
@@ -315,11 +315,7 @@
 
 asmlinkage void ret_from_fork(void) asm("ret_from_fork");
 
-<<<<<<< HEAD
-int copy_thread_tls(unsigned long clone_flags, unsigned long stack_start,
-=======
 int copy_thread(unsigned long clone_flags, unsigned long stack_start,
->>>>>>> c1084c27
 		unsigned long stk_sz, struct task_struct *p, unsigned long tls)
 {
 	struct pt_regs *childregs = task_pt_regs(p);
@@ -421,16 +417,7 @@
 	 * If all CPUs implement the SSBS extension, then we just need to
 	 * context-switch the PSTATE field.
 	 */
-<<<<<<< HEAD
-	if (cpu_have_feature(cpu_feature(SSBS)))
-		return;
-
-	/* If the mitigation is enabled, then we leave SSBS clear. */
-	if ((arm64_get_ssbd_state() == ARM64_SSBD_FORCE_ENABLE) ||
-	    test_tsk_thread_flag(next, TIF_SSBD))
-=======
 	if (cpus_have_const_cap(ARM64_SSBS))
->>>>>>> c1084c27
 		return;
 
 	spectre_v4_enable_task_mitigation(next);
@@ -463,22 +450,13 @@
 	bool prev32, next32;
 	u64 val;
 
-<<<<<<< HEAD
-	if (!(IS_ENABLED(CONFIG_ARM64_ERRATUM_1418040) &&
-	      cpus_have_const_cap(ARM64_WORKAROUND_1418040)))
-=======
 	if (!IS_ENABLED(CONFIG_ARM64_ERRATUM_1418040))
->>>>>>> c1084c27
 		return;
 
 	prev32 = is_compat_thread(task_thread_info(prev));
 	next32 = is_compat_thread(task_thread_info(next));
 
-<<<<<<< HEAD
-	if (prev32 == next32)
-=======
 	if (prev32 == next32 || !this_cpu_has_cap(ARM64_WORKAROUND_1418040))
->>>>>>> c1084c27
 		return;
 
 	val = read_sysreg(cntkctl_el1);
@@ -492,8 +470,6 @@
 }
 
 /*
-<<<<<<< HEAD
-=======
  * __switch_to() checks current->thread.sctlr_user as an optimisation. Therefore
  * this function must be called with preemption disabled and the update to
  * sctlr_user must be made in the same preemption disabled block so that
@@ -512,7 +488,6 @@
 }
 
 /*
->>>>>>> c1084c27
  * Thread switching.
  */
 __notrace_funcgraph struct task_struct *__switch_to(struct task_struct *prev,
@@ -527,10 +502,7 @@
 	entry_task_switch(next);
 	ssbs_thread_switch(next);
 	erratum_1418040_thread_switch(prev, next);
-<<<<<<< HEAD
-=======
 	ptrauth_thread_switch_user(next);
->>>>>>> c1084c27
 
 	/*
 	 * Complete any pending TLB or cache maintenance on this CPU in case
