--- conflicted
+++ resolved
@@ -41,11 +41,7 @@
 			dsb(ish);
 		}
 
-<<<<<<< HEAD
-		ret = __flush_cache_user_range(start, start + chunk);
-=======
 		ret = caches_clean_inval_user_pou(start, start + chunk);
->>>>>>> c1084c27
 		if (ret)
 			return ret;
 
