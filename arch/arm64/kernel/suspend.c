#include <linux/ftrace.h>
#include <linux/percpu.h>
#include <linux/slab.h>
#include <asm/alternative.h>
#include <asm/cacheflush.h>
#include <asm/cpufeature.h>
#include <asm/debug-monitors.h>
#include <asm/exec.h>
#include <asm/pgtable.h>
#include <asm/memory.h>
#include <asm/mmu_context.h>
#include <asm/smp_plat.h>
#include <asm/suspend.h>
#include <asm/tlbflush.h>

/*
 * This is allocated by cpu_suspend_init(), and used to store a pointer to
 * the 'struct sleep_stack_data' the contains a particular CPUs state.
 */
unsigned long *sleep_save_stash;

/*
 * This hook is provided so that cpu_suspend code can restore HW
 * breakpoints as early as possible in the resume path, before reenabling
 * debug exceptions. Code cannot be run from a CPU PM notifier since by the
 * time the notifier runs debug exceptions might have been enabled already,
 * with HW breakpoints registers content still in an unknown state.
 */
static int (*hw_breakpoint_restore)(unsigned int);
void __init cpu_suspend_set_dbg_restorer(int (*hw_bp_restore)(unsigned int))
{
	/* Prevent multiple restore hook initializations */
	if (WARN_ON(hw_breakpoint_restore))
		return;
	hw_breakpoint_restore = hw_bp_restore;
}

void notrace __cpu_suspend_exit(void)
{
	unsigned int cpu = smp_processor_id();

	/*
	 * We are resuming from reset with the idmap active in TTBR0_EL1.
	 * We must uninstall the idmap and restore the expected MMU
	 * state before we can possibly return to userspace.
	 */
	cpu_uninstall_idmap();

	/*
	 * Restore per-cpu offset before any kernel
	 * subsystem relying on it has a chance to run.
	 */
	set_my_cpu_offset(per_cpu_offset(cpu));

	/*
	 * PSTATE was not saved over suspend/resume, re-enable any detected
	 * features that might not have been set correctly.
	 */
	asm(ALTERNATIVE("nop", SET_PSTATE_PAN(1), ARM64_HAS_PAN,
			CONFIG_ARM64_PAN));
	uao_thread_switch(current);

	/*
	 * Restore HW breakpoint registers to sane values
	 * before debug exceptions are possibly reenabled
	 * through local_dbg_restore.
	 */
	if (hw_breakpoint_restore)
		hw_breakpoint_restore(cpu);
}

/*
 * cpu_suspend
 *
 * arg: argument to pass to the finisher function
 * fn: finisher function pointer
 *
 */
int cpu_suspend(unsigned long arg, int (*fn)(unsigned long))
{
	int ret = 0;
	unsigned long flags;
	struct sleep_stack_data state;

	/*
	 * From this point debug exceptions are disabled to prevent
	 * updates to mdscr register (saved and restored along with
	 * general purpose registers) from kernel debuggers.
	 */
	local_dbg_save(flags);

	/*
	 * Function graph tracer state gets incosistent when the kernel
	 * calls functions that never return (aka suspend finishers) hence
	 * disable graph tracing during their execution.
	 */
<<<<<<< HEAD
	ret = __cpu_suspend_enter(arg, fn);
	if (ret == 0) {
		/*
		 * We are resuming from reset with TTBR0_EL1 set to the
		 * idmap to enable the MMU; set the TTBR0 to the reserved
		 * page tables to prevent speculative TLB allocations, flush
		 * the local tlb and set the default tcr_el1.t0sz so that
		 * the TTBR0 address space set-up is properly restored.
		 * If the current active_mm != &init_mm we entered cpu_suspend
		 * with mappings in TTBR0 that must be restored, so we switch
		 * them back to complete the address space configuration
		 * restoration before returning.
		 */
		cpu_set_reserved_ttbr0();
		flush_tlb_all();
		cpu_set_default_tcr_t0sz();

		if (mm != &init_mm)
			cpu_switch_mm(mm->pgd, mm);
=======
	pause_graph_tracing();

	if (__cpu_suspend_enter(&state)) {
		/* Call the suspend finisher */
		ret = fn(arg);
>>>>>>> f2ed3bfc

		/*
		 * Never gets here, unless the suspend finisher fails.
		 * Successful cpu_suspend() should return from cpu_resume(),
		 * returning through this code path is considered an error
		 * If the return value is set to 0 force ret = -EOPNOTSUPP
		 * to make sure a proper error condition is propagated
		 */
		if (!ret)
			ret = -EOPNOTSUPP;
	} else {
		__cpu_suspend_exit();
	}

	unpause_graph_tracing();

	/*
	 * Restore pstate flags. OS lock and mdscr have been already
	 * restored, so from this point onwards, debugging is fully
	 * renabled if it was enabled when core started shutdown.
	 */
	local_dbg_restore(flags);

	return ret;
}

static int __init cpu_suspend_init(void)
{
	/* ctx_ptr is an array of physical addresses */
	sleep_save_stash = kcalloc(mpidr_hash_size(), sizeof(*sleep_save_stash),
				   GFP_KERNEL);

	if (WARN_ON(!sleep_save_stash))
		return -ENOMEM;

	return 0;
}
early_initcall(cpu_suspend_init);<|MERGE_RESOLUTION|>--- conflicted
+++ resolved
@@ -94,33 +94,11 @@
 	 * calls functions that never return (aka suspend finishers) hence
 	 * disable graph tracing during their execution.
 	 */
-<<<<<<< HEAD
-	ret = __cpu_suspend_enter(arg, fn);
-	if (ret == 0) {
-		/*
-		 * We are resuming from reset with TTBR0_EL1 set to the
-		 * idmap to enable the MMU; set the TTBR0 to the reserved
-		 * page tables to prevent speculative TLB allocations, flush
-		 * the local tlb and set the default tcr_el1.t0sz so that
-		 * the TTBR0 address space set-up is properly restored.
-		 * If the current active_mm != &init_mm we entered cpu_suspend
-		 * with mappings in TTBR0 that must be restored, so we switch
-		 * them back to complete the address space configuration
-		 * restoration before returning.
-		 */
-		cpu_set_reserved_ttbr0();
-		flush_tlb_all();
-		cpu_set_default_tcr_t0sz();
-
-		if (mm != &init_mm)
-			cpu_switch_mm(mm->pgd, mm);
-=======
 	pause_graph_tracing();
 
 	if (__cpu_suspend_enter(&state)) {
 		/* Call the suspend finisher */
 		ret = fn(arg);
->>>>>>> f2ed3bfc
 
 		/*
 		 * Never gets here, unless the suspend finisher fails.
