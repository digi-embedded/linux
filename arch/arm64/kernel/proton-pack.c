// SPDX-License-Identifier: GPL-2.0-only
/*
 * Handle detection, reporting and mitigation of Spectre v1, v2, v3a and v4, as
 * detailed at:
 *
 *   https://developer.arm.com/support/arm-security-updates/speculative-processor-vulnerability
 *
 * This code was originally written hastily under an awful lot of stress and so
 * aspects of it are somewhat hacky. Unfortunately, changing anything in here
 * instantly makes me feel ill. Thanks, Jann. Thann.
 *
 * Copyright (C) 2018 ARM Ltd, All Rights Reserved.
 * Copyright (C) 2020 Google LLC
 *
 * "If there's something strange in your neighbourhood, who you gonna call?"
 *
 * Authors: Will Deacon <will@kernel.org> and Marc Zyngier <maz@kernel.org>
 */

#include <linux/arm-smccc.h>
#include <linux/bpf.h>
#include <linux/cpu.h>
#include <linux/device.h>
#include <linux/nospec.h>
#include <linux/prctl.h>
#include <linux/sched/task_stack.h>

#include <asm/debug-monitors.h>
#include <asm/insn.h>
#include <asm/spectre.h>
#include <asm/traps.h>
#include <asm/vectors.h>
#include <asm/virt.h>

/*
 * We try to ensure that the mitigation state can never change as the result of
 * onlining a late CPU.
 */
static void update_mitigation_state(enum mitigation_state *oldp,
				    enum mitigation_state new)
{
	enum mitigation_state state;

	do {
		state = READ_ONCE(*oldp);
		if (new <= state)
			break;

		/* Userspace almost certainly can't deal with this. */
		if (WARN_ON(system_capabilities_finalized()))
			break;
	} while (cmpxchg_relaxed(oldp, state, new) != state);
}

/*
 * Spectre v1.
 *
 * The kernel can't protect userspace for this one: it's each person for
 * themselves. Advertise what we're doing and be done with it.
 */
ssize_t cpu_show_spectre_v1(struct device *dev, struct device_attribute *attr,
			    char *buf)
{
	return sprintf(buf, "Mitigation: __user pointer sanitization\n");
}

/*
 * Spectre v2.
 *
 * This one sucks. A CPU is either:
 *
 * - Mitigated in hardware and advertised by ID_AA64PFR0_EL1.CSV2.
 * - Mitigated in hardware and listed in our "safe list".
 * - Mitigated in software by firmware.
 * - Mitigated in software by a CPU-specific dance in the kernel and a
 *   firmware call at EL2.
 * - Vulnerable.
 *
 * It's not unlikely for different CPUs in a big.LITTLE system to fall into
 * different camps.
 */
static enum mitigation_state spectre_v2_state;

static bool __read_mostly __nospectre_v2;
static int __init parse_spectre_v2_param(char *str)
{
	__nospectre_v2 = true;
	return 0;
}
early_param("nospectre_v2", parse_spectre_v2_param);

static bool spectre_v2_mitigations_off(void)
{
	bool ret = __nospectre_v2 || cpu_mitigations_off();

	if (ret)
		pr_info_once("spectre-v2 mitigation disabled by command line option\n");

	return ret;
}

static const char *get_bhb_affected_string(enum mitigation_state bhb_state)
{
	switch (bhb_state) {
	case SPECTRE_UNAFFECTED:
		return "";
	default:
	case SPECTRE_VULNERABLE:
		return ", but not BHB";
	case SPECTRE_MITIGATED:
		return ", BHB";
	}
}

static bool _unprivileged_ebpf_enabled(void)
{
#ifdef CONFIG_BPF_SYSCALL
	return !sysctl_unprivileged_bpf_disabled;
#else
	return false;
#endif
}

ssize_t cpu_show_spectre_v2(struct device *dev, struct device_attribute *attr,
			    char *buf)
{
	enum mitigation_state bhb_state = arm64_get_spectre_bhb_state();
	const char *bhb_str = get_bhb_affected_string(bhb_state);
	const char *v2_str = "Branch predictor hardening";

	switch (spectre_v2_state) {
	case SPECTRE_UNAFFECTED:
		if (bhb_state == SPECTRE_UNAFFECTED)
			return sprintf(buf, "Not affected\n");

		/*
		 * Platforms affected by Spectre-BHB can't report
		 * "Not affected" for Spectre-v2.
		 */
		v2_str = "CSV2";
		fallthrough;
	case SPECTRE_MITIGATED:
		if (bhb_state == SPECTRE_MITIGATED && _unprivileged_ebpf_enabled())
			return sprintf(buf, "Vulnerable: Unprivileged eBPF enabled\n");

		return sprintf(buf, "Mitigation: %s%s\n", v2_str, bhb_str);
	case SPECTRE_VULNERABLE:
		fallthrough;
	default:
		return sprintf(buf, "Vulnerable\n");
	}
}

static enum mitigation_state spectre_v2_get_cpu_hw_mitigation_state(void)
{
	u64 pfr0;
	static const struct midr_range spectre_v2_safe_list[] = {
		MIDR_ALL_VERSIONS(MIDR_CORTEX_A35),
		MIDR_ALL_VERSIONS(MIDR_CORTEX_A53),
		MIDR_ALL_VERSIONS(MIDR_CORTEX_A55),
		MIDR_ALL_VERSIONS(MIDR_BRAHMA_B53),
		MIDR_ALL_VERSIONS(MIDR_HISI_TSV110),
		MIDR_ALL_VERSIONS(MIDR_QCOM_KRYO_2XX_SILVER),
		MIDR_ALL_VERSIONS(MIDR_QCOM_KRYO_3XX_SILVER),
		MIDR_ALL_VERSIONS(MIDR_QCOM_KRYO_4XX_SILVER),
		{ /* sentinel */ }
	};

	/* If the CPU has CSV2 set, we're safe */
	pfr0 = read_cpuid(ID_AA64PFR0_EL1);
	if (cpuid_feature_extract_unsigned_field(pfr0, ID_AA64PFR0_EL1_CSV2_SHIFT))
		return SPECTRE_UNAFFECTED;

	/* Alternatively, we have a list of unaffected CPUs */
	if (is_midr_in_range_list(read_cpuid_id(), spectre_v2_safe_list))
		return SPECTRE_UNAFFECTED;

	return SPECTRE_VULNERABLE;
}

static enum mitigation_state spectre_v2_get_cpu_fw_mitigation_state(void)
{
	int ret;
	struct arm_smccc_res res;

	arm_smccc_1_1_invoke(ARM_SMCCC_ARCH_FEATURES_FUNC_ID,
			     ARM_SMCCC_ARCH_WORKAROUND_1, &res);

	ret = res.a0;
	switch (ret) {
	case SMCCC_RET_SUCCESS:
		return SPECTRE_MITIGATED;
	case SMCCC_ARCH_WORKAROUND_RET_UNAFFECTED:
		return SPECTRE_UNAFFECTED;
	default:
		fallthrough;
	case SMCCC_RET_NOT_SUPPORTED:
		return SPECTRE_VULNERABLE;
	}
}

bool has_spectre_v2(const struct arm64_cpu_capabilities *entry, int scope)
{
	WARN_ON(scope != SCOPE_LOCAL_CPU || preemptible());

	if (spectre_v2_get_cpu_hw_mitigation_state() == SPECTRE_UNAFFECTED)
		return false;

	if (spectre_v2_get_cpu_fw_mitigation_state() == SPECTRE_UNAFFECTED)
		return false;

	return true;
}

enum mitigation_state arm64_get_spectre_v2_state(void)
{
	return spectre_v2_state;
}

DEFINE_PER_CPU_READ_MOSTLY(struct bp_hardening_data, bp_hardening_data);

static void install_bp_hardening_cb(bp_hardening_cb_t fn)
{
	__this_cpu_write(bp_hardening_data.fn, fn);

	/*
	 * Vinz Clortho takes the hyp_vecs start/end "keys" at
	 * the door when we're a guest. Skip the hyp-vectors work.
	 */
	if (!is_hyp_mode_available())
		return;

	__this_cpu_write(bp_hardening_data.slot, HYP_VECTOR_SPECTRE_DIRECT);
}

/* Called during entry so must be noinstr */
static noinstr void call_smc_arch_workaround_1(void)
{
	arm_smccc_1_1_smc(ARM_SMCCC_ARCH_WORKAROUND_1, NULL);
}

/* Called during entry so must be noinstr */
static noinstr void call_hvc_arch_workaround_1(void)
{
	arm_smccc_1_1_hvc(ARM_SMCCC_ARCH_WORKAROUND_1, NULL);
}

/* Called during entry so must be noinstr */
static noinstr void qcom_link_stack_sanitisation(void)
{
	u64 tmp;

	asm volatile("mov	%0, x30		\n"
		     ".rept	16		\n"
		     "bl	. + 4		\n"
		     ".endr			\n"
		     "mov	x30, %0		\n"
		     : "=&r" (tmp));
}

static bp_hardening_cb_t spectre_v2_get_sw_mitigation_cb(void)
{
	u32 midr = read_cpuid_id();
	if (((midr & MIDR_CPU_MODEL_MASK) != MIDR_QCOM_FALKOR) &&
	    ((midr & MIDR_CPU_MODEL_MASK) != MIDR_QCOM_FALKOR_V1))
		return NULL;

	return qcom_link_stack_sanitisation;
}

static enum mitigation_state spectre_v2_enable_fw_mitigation(void)
{
	bp_hardening_cb_t cb;
	enum mitigation_state state;

	state = spectre_v2_get_cpu_fw_mitigation_state();
	if (state != SPECTRE_MITIGATED)
		return state;

	if (spectre_v2_mitigations_off())
		return SPECTRE_VULNERABLE;

	switch (arm_smccc_1_1_get_conduit()) {
	case SMCCC_CONDUIT_HVC:
		cb = call_hvc_arch_workaround_1;
		break;

	case SMCCC_CONDUIT_SMC:
		cb = call_smc_arch_workaround_1;
		break;

	default:
		return SPECTRE_VULNERABLE;
	}

	/*
	 * Prefer a CPU-specific workaround if it exists. Note that we
	 * still rely on firmware for the mitigation at EL2.
	 */
	cb = spectre_v2_get_sw_mitigation_cb() ?: cb;
	install_bp_hardening_cb(cb);
	return SPECTRE_MITIGATED;
}

void spectre_v2_enable_mitigation(const struct arm64_cpu_capabilities *__unused)
{
	enum mitigation_state state;

	WARN_ON(preemptible());

	state = spectre_v2_get_cpu_hw_mitigation_state();
	if (state == SPECTRE_VULNERABLE)
		state = spectre_v2_enable_fw_mitigation();

	update_mitigation_state(&spectre_v2_state, state);
}

/*
 * Spectre-v3a.
 *
 * Phew, there's not an awful lot to do here! We just instruct EL2 to use
 * an indirect trampoline for the hyp vectors so that guests can't read
 * VBAR_EL2 to defeat randomisation of the hypervisor VA layout.
 */
bool has_spectre_v3a(const struct arm64_cpu_capabilities *entry, int scope)
{
	static const struct midr_range spectre_v3a_unsafe_list[] = {
		MIDR_ALL_VERSIONS(MIDR_CORTEX_A57),
		MIDR_ALL_VERSIONS(MIDR_CORTEX_A72),
		{},
	};

	WARN_ON(scope != SCOPE_LOCAL_CPU || preemptible());
	return is_midr_in_range_list(read_cpuid_id(), spectre_v3a_unsafe_list);
}

void spectre_v3a_enable_mitigation(const struct arm64_cpu_capabilities *__unused)
{
	struct bp_hardening_data *data = this_cpu_ptr(&bp_hardening_data);

	if (this_cpu_has_cap(ARM64_SPECTRE_V3A))
		data->slot += HYP_VECTOR_INDIRECT;
}

/*
 * Spectre v4.
 *
 * If you thought Spectre v2 was nasty, wait until you see this mess. A CPU is
 * either:
 *
 * - Mitigated in hardware and listed in our "safe list".
 * - Mitigated in hardware via PSTATE.SSBS.
 * - Mitigated in software by firmware (sometimes referred to as SSBD).
 *
 * Wait, that doesn't sound so bad, does it? Keep reading...
 *
 * A major source of headaches is that the software mitigation is enabled both
 * on a per-task basis, but can also be forced on for the kernel, necessitating
 * both context-switch *and* entry/exit hooks. To make it even worse, some CPUs
 * allow EL0 to toggle SSBS directly, which can end up with the prctl() state
 * being stale when re-entering the kernel. The usual big.LITTLE caveats apply,
 * so you can have systems that have both firmware and SSBS mitigations. This
 * means we actually have to reject late onlining of CPUs with mitigations if
 * all of the currently onlined CPUs are safelisted, as the mitigation tends to
 * be opt-in for userspace. Yes, really, the cure is worse than the disease.
 *
 * The only good part is that if the firmware mitigation is present, then it is
 * present for all CPUs, meaning we don't have to worry about late onlining of a
 * vulnerable CPU if one of the boot CPUs is using the firmware mitigation.
 *
 * Give me a VAX-11/780 any day of the week...
 */
static enum mitigation_state spectre_v4_state;

/* This is the per-cpu state tracking whether we need to talk to firmware */
DEFINE_PER_CPU_READ_MOSTLY(u64, arm64_ssbd_callback_required);

enum spectre_v4_policy {
	SPECTRE_V4_POLICY_MITIGATION_DYNAMIC,
	SPECTRE_V4_POLICY_MITIGATION_ENABLED,
	SPECTRE_V4_POLICY_MITIGATION_DISABLED,
};

static enum spectre_v4_policy __read_mostly __spectre_v4_policy;

static const struct spectre_v4_param {
	const char		*str;
	enum spectre_v4_policy	policy;
} spectre_v4_params[] = {
	{ "force-on",	SPECTRE_V4_POLICY_MITIGATION_ENABLED, },
	{ "force-off",	SPECTRE_V4_POLICY_MITIGATION_DISABLED, },
	{ "kernel",	SPECTRE_V4_POLICY_MITIGATION_DYNAMIC, },
};
static int __init parse_spectre_v4_param(char *str)
{
	int i;

	if (!str || !str[0])
		return -EINVAL;

	for (i = 0; i < ARRAY_SIZE(spectre_v4_params); i++) {
		const struct spectre_v4_param *param = &spectre_v4_params[i];

		if (strncmp(str, param->str, strlen(param->str)))
			continue;

		__spectre_v4_policy = param->policy;
		return 0;
	}

	return -EINVAL;
}
early_param("ssbd", parse_spectre_v4_param);

/*
 * Because this was all written in a rush by people working in different silos,
 * we've ended up with multiple command line options to control the same thing.
 * Wrap these up in some helpers, which prefer disabling the mitigation if faced
 * with contradictory parameters. The mitigation is always either "off",
 * "dynamic" or "on".
 */
static bool spectre_v4_mitigations_off(void)
{
	bool ret = cpu_mitigations_off() ||
		   __spectre_v4_policy == SPECTRE_V4_POLICY_MITIGATION_DISABLED;

	if (ret)
		pr_info_once("spectre-v4 mitigation disabled by command-line option\n");

	return ret;
}

/* Do we need to toggle the mitigation state on entry to/exit from the kernel? */
static bool spectre_v4_mitigations_dynamic(void)
{
	return !spectre_v4_mitigations_off() &&
	       __spectre_v4_policy == SPECTRE_V4_POLICY_MITIGATION_DYNAMIC;
}

static bool spectre_v4_mitigations_on(void)
{
	return !spectre_v4_mitigations_off() &&
	       __spectre_v4_policy == SPECTRE_V4_POLICY_MITIGATION_ENABLED;
}

ssize_t cpu_show_spec_store_bypass(struct device *dev,
				   struct device_attribute *attr, char *buf)
{
	switch (spectre_v4_state) {
	case SPECTRE_UNAFFECTED:
		return sprintf(buf, "Not affected\n");
	case SPECTRE_MITIGATED:
		return sprintf(buf, "Mitigation: Speculative Store Bypass disabled via prctl\n");
	case SPECTRE_VULNERABLE:
		fallthrough;
	default:
		return sprintf(buf, "Vulnerable\n");
	}
}

enum mitigation_state arm64_get_spectre_v4_state(void)
{
	return spectre_v4_state;
}

static enum mitigation_state spectre_v4_get_cpu_hw_mitigation_state(void)
{
	static const struct midr_range spectre_v4_safe_list[] = {
		MIDR_ALL_VERSIONS(MIDR_CORTEX_A35),
		MIDR_ALL_VERSIONS(MIDR_CORTEX_A53),
		MIDR_ALL_VERSIONS(MIDR_CORTEX_A55),
		MIDR_ALL_VERSIONS(MIDR_BRAHMA_B53),
		MIDR_ALL_VERSIONS(MIDR_QCOM_KRYO_3XX_SILVER),
		MIDR_ALL_VERSIONS(MIDR_QCOM_KRYO_4XX_SILVER),
		{ /* sentinel */ },
	};

	if (is_midr_in_range_list(read_cpuid_id(), spectre_v4_safe_list))
		return SPECTRE_UNAFFECTED;

	/* CPU features are detected first */
	if (this_cpu_has_cap(ARM64_SSBS))
		return SPECTRE_MITIGATED;

	return SPECTRE_VULNERABLE;
}

static enum mitigation_state spectre_v4_get_cpu_fw_mitigation_state(void)
{
	int ret;
	struct arm_smccc_res res;

	arm_smccc_1_1_invoke(ARM_SMCCC_ARCH_FEATURES_FUNC_ID,
			     ARM_SMCCC_ARCH_WORKAROUND_2, &res);

	ret = res.a0;
	switch (ret) {
	case SMCCC_RET_SUCCESS:
		return SPECTRE_MITIGATED;
	case SMCCC_ARCH_WORKAROUND_RET_UNAFFECTED:
		fallthrough;
	case SMCCC_RET_NOT_REQUIRED:
		return SPECTRE_UNAFFECTED;
	default:
		fallthrough;
	case SMCCC_RET_NOT_SUPPORTED:
		return SPECTRE_VULNERABLE;
	}
}

bool has_spectre_v4(const struct arm64_cpu_capabilities *cap, int scope)
{
	enum mitigation_state state;

	WARN_ON(scope != SCOPE_LOCAL_CPU || preemptible());

	state = spectre_v4_get_cpu_hw_mitigation_state();
	if (state == SPECTRE_VULNERABLE)
		state = spectre_v4_get_cpu_fw_mitigation_state();

	return state != SPECTRE_UNAFFECTED;
}

static int ssbs_emulation_handler(struct pt_regs *regs, u32 instr)
{
	if (user_mode(regs))
		return 1;

	if (instr & BIT(PSTATE_Imm_shift))
		regs->pstate |= PSR_SSBS_BIT;
	else
		regs->pstate &= ~PSR_SSBS_BIT;

	arm64_skip_faulting_instruction(regs, 4);
	return 0;
}

static struct undef_hook ssbs_emulation_hook = {
	.instr_mask	= ~(1U << PSTATE_Imm_shift),
	.instr_val	= 0xd500401f | PSTATE_SSBS,
	.fn		= ssbs_emulation_handler,
};

static enum mitigation_state spectre_v4_enable_hw_mitigation(void)
{
	static bool undef_hook_registered = false;
	static DEFINE_RAW_SPINLOCK(hook_lock);
	enum mitigation_state state;

	/*
	 * If the system is mitigated but this CPU doesn't have SSBS, then
	 * we must be on the safelist and there's nothing more to do.
	 */
	state = spectre_v4_get_cpu_hw_mitigation_state();
	if (state != SPECTRE_MITIGATED || !this_cpu_has_cap(ARM64_SSBS))
		return state;

	raw_spin_lock(&hook_lock);
	if (!undef_hook_registered) {
		register_undef_hook(&ssbs_emulation_hook);
		undef_hook_registered = true;
	}
	raw_spin_unlock(&hook_lock);

	if (spectre_v4_mitigations_off()) {
		sysreg_clear_set(sctlr_el1, 0, SCTLR_ELx_DSSBS);
		set_pstate_ssbs(1);
		return SPECTRE_VULNERABLE;
	}

	/* SCTLR_EL1.DSSBS was initialised to 0 during boot */
	set_pstate_ssbs(0);
	return SPECTRE_MITIGATED;
}

/*
 * Patch a branch over the Spectre-v4 mitigation code with a NOP so that
 * we fallthrough and check whether firmware needs to be called on this CPU.
 */
void __init spectre_v4_patch_fw_mitigation_enable(struct alt_instr *alt,
						  __le32 *origptr,
						  __le32 *updptr, int nr_inst)
{
	BUG_ON(nr_inst != 1); /* Branch -> NOP */

	if (spectre_v4_mitigations_off())
		return;

	if (cpus_have_cap(ARM64_SSBS))
		return;

	if (spectre_v4_mitigations_dynamic())
		*updptr = cpu_to_le32(aarch64_insn_gen_nop());
}

/*
 * Patch a NOP in the Spectre-v4 mitigation code with an SMC/HVC instruction
 * to call into firmware to adjust the mitigation state.
 */
void __init smccc_patch_fw_mitigation_conduit(struct alt_instr *alt,
					       __le32 *origptr,
					       __le32 *updptr, int nr_inst)
{
	u32 insn;

	BUG_ON(nr_inst != 1); /* NOP -> HVC/SMC */

	switch (arm_smccc_1_1_get_conduit()) {
	case SMCCC_CONDUIT_HVC:
		insn = aarch64_insn_get_hvc_value();
		break;
	case SMCCC_CONDUIT_SMC:
		insn = aarch64_insn_get_smc_value();
		break;
	default:
		return;
	}

	*updptr = cpu_to_le32(insn);
}

static enum mitigation_state spectre_v4_enable_fw_mitigation(void)
{
	enum mitigation_state state;

	state = spectre_v4_get_cpu_fw_mitigation_state();
	if (state != SPECTRE_MITIGATED)
		return state;

	if (spectre_v4_mitigations_off()) {
		arm_smccc_1_1_invoke(ARM_SMCCC_ARCH_WORKAROUND_2, false, NULL);
		return SPECTRE_VULNERABLE;
	}

	arm_smccc_1_1_invoke(ARM_SMCCC_ARCH_WORKAROUND_2, true, NULL);

	if (spectre_v4_mitigations_dynamic())
		__this_cpu_write(arm64_ssbd_callback_required, 1);

	return SPECTRE_MITIGATED;
}

void spectre_v4_enable_mitigation(const struct arm64_cpu_capabilities *__unused)
{
	enum mitigation_state state;

	WARN_ON(preemptible());

	state = spectre_v4_enable_hw_mitigation();
	if (state == SPECTRE_VULNERABLE)
		state = spectre_v4_enable_fw_mitigation();

	update_mitigation_state(&spectre_v4_state, state);
}

static void __update_pstate_ssbs(struct pt_regs *regs, bool state)
{
	u64 bit = compat_user_mode(regs) ? PSR_AA32_SSBS_BIT : PSR_SSBS_BIT;

	if (state)
		regs->pstate |= bit;
	else
		regs->pstate &= ~bit;
}

void spectre_v4_enable_task_mitigation(struct task_struct *tsk)
{
	struct pt_regs *regs = task_pt_regs(tsk);
	bool ssbs = false, kthread = tsk->flags & PF_KTHREAD;

	if (spectre_v4_mitigations_off())
		ssbs = true;
	else if (spectre_v4_mitigations_dynamic() && !kthread)
		ssbs = !test_tsk_thread_flag(tsk, TIF_SSBD);

	__update_pstate_ssbs(regs, ssbs);
}

/*
 * The Spectre-v4 mitigation can be controlled via a prctl() from userspace.
 * This is interesting because the "speculation disabled" behaviour can be
 * configured so that it is preserved across exec(), which means that the
 * prctl() may be necessary even when PSTATE.SSBS can be toggled directly
 * from userspace.
 */
static void ssbd_prctl_enable_mitigation(struct task_struct *task)
{
	task_clear_spec_ssb_noexec(task);
	task_set_spec_ssb_disable(task);
	set_tsk_thread_flag(task, TIF_SSBD);
}

static void ssbd_prctl_disable_mitigation(struct task_struct *task)
{
	task_clear_spec_ssb_noexec(task);
	task_clear_spec_ssb_disable(task);
	clear_tsk_thread_flag(task, TIF_SSBD);
}

static int ssbd_prctl_set(struct task_struct *task, unsigned long ctrl)
{
	switch (ctrl) {
	case PR_SPEC_ENABLE:
		/* Enable speculation: disable mitigation */
		/*
		 * Force disabled speculation prevents it from being
		 * re-enabled.
		 */
		if (task_spec_ssb_force_disable(task))
			return -EPERM;

		/*
		 * If the mitigation is forced on, then speculation is forced
		 * off and we again prevent it from being re-enabled.
		 */
		if (spectre_v4_mitigations_on())
			return -EPERM;

		ssbd_prctl_disable_mitigation(task);
		break;
	case PR_SPEC_FORCE_DISABLE:
		/* Force disable speculation: force enable mitigation */
		/*
		 * If the mitigation is forced off, then speculation is forced
		 * on and we prevent it from being disabled.
		 */
		if (spectre_v4_mitigations_off())
			return -EPERM;

		task_set_spec_ssb_force_disable(task);
		fallthrough;
	case PR_SPEC_DISABLE:
		/* Disable speculation: enable mitigation */
		/* Same as PR_SPEC_FORCE_DISABLE */
		if (spectre_v4_mitigations_off())
			return -EPERM;

		ssbd_prctl_enable_mitigation(task);
		break;
	case PR_SPEC_DISABLE_NOEXEC:
		/* Disable speculation until execve(): enable mitigation */
		/*
		 * If the mitigation state is forced one way or the other, then
		 * we must fail now before we try to toggle it on execve().
		 */
		if (task_spec_ssb_force_disable(task) ||
		    spectre_v4_mitigations_off() ||
		    spectre_v4_mitigations_on()) {
			return -EPERM;
		}

		ssbd_prctl_enable_mitigation(task);
		task_set_spec_ssb_noexec(task);
		break;
	default:
		return -ERANGE;
	}

	spectre_v4_enable_task_mitigation(task);
	return 0;
}

int arch_prctl_spec_ctrl_set(struct task_struct *task, unsigned long which,
			     unsigned long ctrl)
{
	switch (which) {
	case PR_SPEC_STORE_BYPASS:
		return ssbd_prctl_set(task, ctrl);
	default:
		return -ENODEV;
	}
}

static int ssbd_prctl_get(struct task_struct *task)
{
	switch (spectre_v4_state) {
	case SPECTRE_UNAFFECTED:
		return PR_SPEC_NOT_AFFECTED;
	case SPECTRE_MITIGATED:
		if (spectre_v4_mitigations_on())
			return PR_SPEC_NOT_AFFECTED;

		if (spectre_v4_mitigations_dynamic())
			break;

		/* Mitigations are disabled, so we're vulnerable. */
		fallthrough;
	case SPECTRE_VULNERABLE:
		fallthrough;
	default:
		return PR_SPEC_ENABLE;
	}

	/* Check the mitigation state for this task */
	if (task_spec_ssb_force_disable(task))
		return PR_SPEC_PRCTL | PR_SPEC_FORCE_DISABLE;

	if (task_spec_ssb_noexec(task))
		return PR_SPEC_PRCTL | PR_SPEC_DISABLE_NOEXEC;

	if (task_spec_ssb_disable(task))
		return PR_SPEC_PRCTL | PR_SPEC_DISABLE;

	return PR_SPEC_PRCTL | PR_SPEC_ENABLE;
}

int arch_prctl_spec_ctrl_get(struct task_struct *task, unsigned long which)
{
	switch (which) {
	case PR_SPEC_STORE_BYPASS:
		return ssbd_prctl_get(task);
	default:
		return -ENODEV;
	}
}

/*
 * Spectre BHB.
 *
 * A CPU is either:
 * - Mitigated by a branchy loop a CPU specific number of times, and listed
 *   in our "loop mitigated list".
 * - Mitigated in software by the firmware Spectre v2 call.
 * - Has the ClearBHB instruction to perform the mitigation.
 * - Has the 'Exception Clears Branch History Buffer' (ECBHB) feature, so no
 *   software mitigation in the vectors is needed.
 * - Has CSV2.3, so is unaffected.
 */
static enum mitigation_state spectre_bhb_state;

enum mitigation_state arm64_get_spectre_bhb_state(void)
{
	return spectre_bhb_state;
}

enum bhb_mitigation_bits {
	BHB_LOOP,
	BHB_FW,
	BHB_HW,
	BHB_INSN,
};
static unsigned long system_bhb_mitigations;

/*
 * This must be called with SCOPE_LOCAL_CPU for each type of CPU, before any
 * SCOPE_SYSTEM call will give the right answer.
 */
u8 spectre_bhb_loop_affected(int scope)
{
	u8 k = 0;
	static u8 max_bhb_k;

	if (scope == SCOPE_LOCAL_CPU) {
		static const struct midr_range spectre_bhb_k32_list[] = {
			MIDR_ALL_VERSIONS(MIDR_CORTEX_A78),
			MIDR_ALL_VERSIONS(MIDR_CORTEX_A78AE),
			MIDR_ALL_VERSIONS(MIDR_CORTEX_A78C),
			MIDR_ALL_VERSIONS(MIDR_CORTEX_X1),
			MIDR_ALL_VERSIONS(MIDR_CORTEX_A710),
			MIDR_ALL_VERSIONS(MIDR_CORTEX_X2),
			MIDR_ALL_VERSIONS(MIDR_NEOVERSE_N2),
			MIDR_ALL_VERSIONS(MIDR_NEOVERSE_V1),
			{},
		};
		static const struct midr_range spectre_bhb_k24_list[] = {
			MIDR_ALL_VERSIONS(MIDR_CORTEX_A76),
			MIDR_ALL_VERSIONS(MIDR_CORTEX_A77),
			MIDR_ALL_VERSIONS(MIDR_NEOVERSE_N1),
			{},
		};
<<<<<<< HEAD
=======
		static const struct midr_range spectre_bhb_k11_list[] = {
			MIDR_ALL_VERSIONS(MIDR_AMPERE1),
			{},
		};
>>>>>>> 29549c70
		static const struct midr_range spectre_bhb_k8_list[] = {
			MIDR_ALL_VERSIONS(MIDR_CORTEX_A72),
			MIDR_ALL_VERSIONS(MIDR_CORTEX_A57),
			{},
		};

		if (is_midr_in_range_list(read_cpuid_id(), spectre_bhb_k32_list))
			k = 32;
		else if (is_midr_in_range_list(read_cpuid_id(), spectre_bhb_k24_list))
			k = 24;
<<<<<<< HEAD
=======
		else if (is_midr_in_range_list(read_cpuid_id(), spectre_bhb_k11_list))
			k = 11;
>>>>>>> 29549c70
		else if (is_midr_in_range_list(read_cpuid_id(), spectre_bhb_k8_list))
			k =  8;

		max_bhb_k = max(max_bhb_k, k);
	} else {
		k = max_bhb_k;
	}

	return k;
}

static enum mitigation_state spectre_bhb_get_cpu_fw_mitigation_state(void)
{
	int ret;
	struct arm_smccc_res res;

	arm_smccc_1_1_invoke(ARM_SMCCC_ARCH_FEATURES_FUNC_ID,
			     ARM_SMCCC_ARCH_WORKAROUND_3, &res);

	ret = res.a0;
	switch (ret) {
	case SMCCC_RET_SUCCESS:
		return SPECTRE_MITIGATED;
	case SMCCC_ARCH_WORKAROUND_RET_UNAFFECTED:
		return SPECTRE_UNAFFECTED;
	default:
		fallthrough;
	case SMCCC_RET_NOT_SUPPORTED:
		return SPECTRE_VULNERABLE;
	}
}

static bool is_spectre_bhb_fw_affected(int scope)
{
	static bool system_affected;
	enum mitigation_state fw_state;
	bool has_smccc = arm_smccc_1_1_get_conduit() != SMCCC_CONDUIT_NONE;
	static const struct midr_range spectre_bhb_firmware_mitigated_list[] = {
		MIDR_ALL_VERSIONS(MIDR_CORTEX_A73),
		MIDR_ALL_VERSIONS(MIDR_CORTEX_A75),
		{},
	};
	bool cpu_in_list = is_midr_in_range_list(read_cpuid_id(),
					 spectre_bhb_firmware_mitigated_list);

	if (scope != SCOPE_LOCAL_CPU)
		return system_affected;

	fw_state = spectre_bhb_get_cpu_fw_mitigation_state();
	if (cpu_in_list || (has_smccc && fw_state == SPECTRE_MITIGATED)) {
		system_affected = true;
		return true;
	}

	return false;
}

static bool supports_ecbhb(int scope)
{
	u64 mmfr1;

	if (scope == SCOPE_LOCAL_CPU)
		mmfr1 = read_sysreg_s(SYS_ID_AA64MMFR1_EL1);
	else
		mmfr1 = read_sanitised_ftr_reg(SYS_ID_AA64MMFR1_EL1);

	return cpuid_feature_extract_unsigned_field(mmfr1,
<<<<<<< HEAD
						    ID_AA64MMFR1_ECBHB_SHIFT);
=======
						    ID_AA64MMFR1_EL1_ECBHB_SHIFT);
>>>>>>> 29549c70
}

bool is_spectre_bhb_affected(const struct arm64_cpu_capabilities *entry,
			     int scope)
{
	WARN_ON(scope != SCOPE_LOCAL_CPU || preemptible());

	if (supports_csv2p3(scope))
		return false;

	if (supports_clearbhb(scope))
		return true;

	if (spectre_bhb_loop_affected(scope))
		return true;

	if (is_spectre_bhb_fw_affected(scope))
		return true;

	return false;
}

static void this_cpu_set_vectors(enum arm64_bp_harden_el1_vectors slot)
{
	const char *v = arm64_get_bp_hardening_vector(slot);

	if (slot < 0)
		return;

	__this_cpu_write(this_cpu_vector, v);

	/*
	 * When KPTI is in use, the vectors are switched when exiting to
	 * user-space.
	 */
	if (arm64_kernel_unmapped_at_el0())
		return;

	write_sysreg(v, vbar_el1);
	isb();
}

<<<<<<< HEAD
=======
static bool __read_mostly __nospectre_bhb;
static int __init parse_spectre_bhb_param(char *str)
{
	__nospectre_bhb = true;
	return 0;
}
early_param("nospectre_bhb", parse_spectre_bhb_param);

>>>>>>> 29549c70
void spectre_bhb_enable_mitigation(const struct arm64_cpu_capabilities *entry)
{
	bp_hardening_cb_t cpu_cb;
	enum mitigation_state fw_state, state = SPECTRE_VULNERABLE;
	struct bp_hardening_data *data = this_cpu_ptr(&bp_hardening_data);

	if (!is_spectre_bhb_affected(entry, SCOPE_LOCAL_CPU))
		return;

	if (arm64_get_spectre_v2_state() == SPECTRE_VULNERABLE) {
		/* No point mitigating Spectre-BHB alone. */
	} else if (!IS_ENABLED(CONFIG_MITIGATE_SPECTRE_BRANCH_HISTORY)) {
		pr_info_once("spectre-bhb mitigation disabled by compile time option\n");
<<<<<<< HEAD
	} else if (cpu_mitigations_off()) {
=======
	} else if (cpu_mitigations_off() || __nospectre_bhb) {
>>>>>>> 29549c70
		pr_info_once("spectre-bhb mitigation disabled by command line option\n");
	} else if (supports_ecbhb(SCOPE_LOCAL_CPU)) {
		state = SPECTRE_MITIGATED;
		set_bit(BHB_HW, &system_bhb_mitigations);
	} else if (supports_clearbhb(SCOPE_LOCAL_CPU)) {
		/*
		 * Ensure KVM uses the indirect vector which will have ClearBHB
		 * added.
		 */
		if (!data->slot)
			data->slot = HYP_VECTOR_INDIRECT;

		this_cpu_set_vectors(EL1_VECTOR_BHB_CLEAR_INSN);
		state = SPECTRE_MITIGATED;
		set_bit(BHB_INSN, &system_bhb_mitigations);
	} else if (spectre_bhb_loop_affected(SCOPE_LOCAL_CPU)) {
		/*
		 * Ensure KVM uses the indirect vector which will have the
		 * branchy-loop added. A57/A72-r0 will already have selected
		 * the spectre-indirect vector, which is sufficient for BHB
		 * too.
		 */
		if (!data->slot)
			data->slot = HYP_VECTOR_INDIRECT;

		this_cpu_set_vectors(EL1_VECTOR_BHB_LOOP);
		state = SPECTRE_MITIGATED;
		set_bit(BHB_LOOP, &system_bhb_mitigations);
	} else if (is_spectre_bhb_fw_affected(SCOPE_LOCAL_CPU)) {
		fw_state = spectre_bhb_get_cpu_fw_mitigation_state();
		if (fw_state == SPECTRE_MITIGATED) {
			/*
			 * Ensure KVM uses one of the spectre bp_hardening
			 * vectors. The indirect vector doesn't include the EL3
			 * call, so needs upgrading to
			 * HYP_VECTOR_SPECTRE_INDIRECT.
			 */
			if (!data->slot || data->slot == HYP_VECTOR_INDIRECT)
				data->slot += 1;

			this_cpu_set_vectors(EL1_VECTOR_BHB_FW);

			/*
			 * The WA3 call in the vectors supersedes the WA1 call
			 * made during context-switch. Uninstall any firmware
			 * bp_hardening callback.
			 */
			cpu_cb = spectre_v2_get_sw_mitigation_cb();
			if (__this_cpu_read(bp_hardening_data.fn) != cpu_cb)
				__this_cpu_write(bp_hardening_data.fn, NULL);

			state = SPECTRE_MITIGATED;
			set_bit(BHB_FW, &system_bhb_mitigations);
		}
	}

	update_mitigation_state(&spectre_bhb_state, state);
}

/* Patched to NOP when enabled */
void noinstr spectre_bhb_patch_loop_mitigation_enable(struct alt_instr *alt,
						     __le32 *origptr,
						      __le32 *updptr, int nr_inst)
{
	BUG_ON(nr_inst != 1);

	if (test_bit(BHB_LOOP, &system_bhb_mitigations))
		*updptr++ = cpu_to_le32(aarch64_insn_gen_nop());
}

/* Patched to NOP when enabled */
void noinstr spectre_bhb_patch_fw_mitigation_enabled(struct alt_instr *alt,
						   __le32 *origptr,
						   __le32 *updptr, int nr_inst)
{
	BUG_ON(nr_inst != 1);

	if (test_bit(BHB_FW, &system_bhb_mitigations))
		*updptr++ = cpu_to_le32(aarch64_insn_gen_nop());
}

/* Patched to correct the immediate */
void noinstr spectre_bhb_patch_loop_iter(struct alt_instr *alt,
				   __le32 *origptr, __le32 *updptr, int nr_inst)
{
	u8 rd;
	u32 insn;
	u16 loop_count = spectre_bhb_loop_affected(SCOPE_SYSTEM);

	BUG_ON(nr_inst != 1); /* MOV -> MOV */

	if (!IS_ENABLED(CONFIG_MITIGATE_SPECTRE_BRANCH_HISTORY))
		return;

	insn = le32_to_cpu(*origptr);
	rd = aarch64_insn_decode_register(AARCH64_INSN_REGTYPE_RD, insn);
	insn = aarch64_insn_gen_movewide(rd, loop_count, 0,
					 AARCH64_INSN_VARIANT_64BIT,
					 AARCH64_INSN_MOVEWIDE_ZERO);
	*updptr++ = cpu_to_le32(insn);
}

/* Patched to mov WA3 when supported */
void noinstr spectre_bhb_patch_wa3(struct alt_instr *alt,
				   __le32 *origptr, __le32 *updptr, int nr_inst)
{
	u8 rd;
	u32 insn;

	BUG_ON(nr_inst != 1); /* MOV -> MOV */

	if (!IS_ENABLED(CONFIG_MITIGATE_SPECTRE_BRANCH_HISTORY) ||
	    !test_bit(BHB_FW, &system_bhb_mitigations))
		return;

	insn = le32_to_cpu(*origptr);
	rd = aarch64_insn_decode_register(AARCH64_INSN_REGTYPE_RD, insn);

	insn = aarch64_insn_gen_logical_immediate(AARCH64_INSN_LOGIC_ORR,
						  AARCH64_INSN_VARIANT_32BIT,
						  AARCH64_INSN_REG_ZR, rd,
						  ARM_SMCCC_ARCH_WORKAROUND_3);
	if (WARN_ON_ONCE(insn == AARCH64_BREAK_FAULT))
		return;

	*updptr++ = cpu_to_le32(insn);
}

/* Patched to NOP when not supported */
void __init spectre_bhb_patch_clearbhb(struct alt_instr *alt,
				   __le32 *origptr, __le32 *updptr, int nr_inst)
{
	BUG_ON(nr_inst != 2);

	if (test_bit(BHB_INSN, &system_bhb_mitigations))
		return;

	*updptr++ = cpu_to_le32(aarch64_insn_gen_nop());
	*updptr++ = cpu_to_le32(aarch64_insn_gen_nop());
}

#ifdef CONFIG_BPF_SYSCALL
#define EBPF_WARN "Unprivileged eBPF is enabled, data leaks possible via Spectre v2 BHB attacks!\n"
void unpriv_ebpf_notify(int new_state)
{
	if (spectre_v2_state == SPECTRE_VULNERABLE ||
	    spectre_bhb_state != SPECTRE_MITIGATED)
		return;

	if (!new_state)
		pr_err("WARNING: %s", EBPF_WARN);
}
#endif<|MERGE_RESOLUTION|>--- conflicted
+++ resolved
@@ -868,13 +868,10 @@
 			MIDR_ALL_VERSIONS(MIDR_NEOVERSE_N1),
 			{},
 		};
-<<<<<<< HEAD
-=======
 		static const struct midr_range spectre_bhb_k11_list[] = {
 			MIDR_ALL_VERSIONS(MIDR_AMPERE1),
 			{},
 		};
->>>>>>> 29549c70
 		static const struct midr_range spectre_bhb_k8_list[] = {
 			MIDR_ALL_VERSIONS(MIDR_CORTEX_A72),
 			MIDR_ALL_VERSIONS(MIDR_CORTEX_A57),
@@ -885,11 +882,8 @@
 			k = 32;
 		else if (is_midr_in_range_list(read_cpuid_id(), spectre_bhb_k24_list))
 			k = 24;
-<<<<<<< HEAD
-=======
 		else if (is_midr_in_range_list(read_cpuid_id(), spectre_bhb_k11_list))
 			k = 11;
->>>>>>> 29549c70
 		else if (is_midr_in_range_list(read_cpuid_id(), spectre_bhb_k8_list))
 			k =  8;
 
@@ -957,11 +951,7 @@
 		mmfr1 = read_sanitised_ftr_reg(SYS_ID_AA64MMFR1_EL1);
 
 	return cpuid_feature_extract_unsigned_field(mmfr1,
-<<<<<<< HEAD
-						    ID_AA64MMFR1_ECBHB_SHIFT);
-=======
 						    ID_AA64MMFR1_EL1_ECBHB_SHIFT);
->>>>>>> 29549c70
 }
 
 bool is_spectre_bhb_affected(const struct arm64_cpu_capabilities *entry,
@@ -1004,8 +994,6 @@
 	isb();
 }
 
-<<<<<<< HEAD
-=======
 static bool __read_mostly __nospectre_bhb;
 static int __init parse_spectre_bhb_param(char *str)
 {
@@ -1014,7 +1002,6 @@
 }
 early_param("nospectre_bhb", parse_spectre_bhb_param);
 
->>>>>>> 29549c70
 void spectre_bhb_enable_mitigation(const struct arm64_cpu_capabilities *entry)
 {
 	bp_hardening_cb_t cpu_cb;
@@ -1028,11 +1015,7 @@
 		/* No point mitigating Spectre-BHB alone. */
 	} else if (!IS_ENABLED(CONFIG_MITIGATE_SPECTRE_BRANCH_HISTORY)) {
 		pr_info_once("spectre-bhb mitigation disabled by compile time option\n");
-<<<<<<< HEAD
-	} else if (cpu_mitigations_off()) {
-=======
 	} else if (cpu_mitigations_off() || __nospectre_bhb) {
->>>>>>> 29549c70
 		pr_info_once("spectre-bhb mitigation disabled by command line option\n");
 	} else if (supports_ecbhb(SCOPE_LOCAL_CPU)) {
 		state = SPECTRE_MITIGATED;
