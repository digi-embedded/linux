// SPDX-License-Identifier: GPL-2.0
/*
 * Exception handling code
 *
 * Copyright (C) 2019 ARM Ltd.
 */

#include <linux/context_tracking.h>
#include <linux/kasan.h>
#include <linux/linkage.h>
#include <linux/lockdep.h>
#include <linux/ptrace.h>
#include <linux/sched.h>
#include <linux/sched/debug.h>
#include <linux/thread_info.h>

#include <asm/cpufeature.h>
#include <asm/daifflags.h>
#include <asm/esr.h>
#include <asm/exception.h>
#include <asm/irq_regs.h>
#include <asm/kprobes.h>
#include <asm/mmu.h>
#include <asm/processor.h>
#include <asm/sdei.h>
#include <asm/stacktrace.h>
#include <asm/sysreg.h>
#include <asm/system_misc.h>

/*
 * Handle IRQ/context state management when entering from kernel mode.
 * Before this function is called it is not safe to call regular kernel code,
 * intrumentable code, or any code which may trigger an exception.
 *
 * This is intended to match the logic in irqentry_enter(), handling the kernel
 * mode transitions only.
 */
static __always_inline void __enter_from_kernel_mode(struct pt_regs *regs)
{
	regs->exit_rcu = false;

	if (!IS_ENABLED(CONFIG_TINY_RCU) && is_idle_task(current)) {
		lockdep_hardirqs_off(CALLER_ADDR0);
		ct_irq_enter();
		trace_hardirqs_off_finish();

		regs->exit_rcu = true;
		return;
	}

	lockdep_hardirqs_off(CALLER_ADDR0);
	rcu_irq_enter_check_tick();
	trace_hardirqs_off_finish();
}

static void noinstr enter_from_kernel_mode(struct pt_regs *regs)
{
	__enter_from_kernel_mode(regs);
	mte_check_tfsr_entry();
	mte_disable_tco_entry(current);
}

/*
 * Handle IRQ/context state management when exiting to kernel mode.
 * After this function returns it is not safe to call regular kernel code,
 * intrumentable code, or any code which may trigger an exception.
 *
 * This is intended to match the logic in irqentry_exit(), handling the kernel
 * mode transitions only, and with preemption handled elsewhere.
 */
static __always_inline void __exit_to_kernel_mode(struct pt_regs *regs)
{
	lockdep_assert_irqs_disabled();

	if (interrupts_enabled(regs)) {
		if (regs->exit_rcu) {
			trace_hardirqs_on_prepare();
			lockdep_hardirqs_on_prepare();
<<<<<<< HEAD
			rcu_irq_exit();
=======
			ct_irq_exit();
>>>>>>> 29549c70
			lockdep_hardirqs_on(CALLER_ADDR0);
			return;
		}

		trace_hardirqs_on();
	} else {
		if (regs->exit_rcu)
			ct_irq_exit();
	}
}

static void noinstr exit_to_kernel_mode(struct pt_regs *regs)
{
	mte_check_tfsr_exit();
	__exit_to_kernel_mode(regs);
}

/*
 * Handle IRQ/context state management when entering from user mode.
 * Before this function is called it is not safe to call regular kernel code,
 * intrumentable code, or any code which may trigger an exception.
 */
static __always_inline void __enter_from_user_mode(void)
{
	lockdep_hardirqs_off(CALLER_ADDR0);
	CT_WARN_ON(ct_state() != CONTEXT_USER);
	user_exit_irqoff();
	trace_hardirqs_off_finish();
	mte_disable_tco_entry(current);
}

static __always_inline void enter_from_user_mode(struct pt_regs *regs)
{
	__enter_from_user_mode();
}

/*
 * Handle IRQ/context state management when exiting to user mode.
 * After this function returns it is not safe to call regular kernel code,
 * intrumentable code, or any code which may trigger an exception.
 */
static __always_inline void __exit_to_user_mode(void)
{
	trace_hardirqs_on_prepare();
	lockdep_hardirqs_on_prepare();
	user_enter_irqoff();
	lockdep_hardirqs_on(CALLER_ADDR0);
}

static __always_inline void prepare_exit_to_user_mode(struct pt_regs *regs)
{
	unsigned long flags;

	local_daif_mask();

	flags = read_thread_flags();
	if (unlikely(flags & _TIF_WORK_MASK))
		do_notify_resume(regs, flags);
}

static __always_inline void exit_to_user_mode(struct pt_regs *regs)
{
	prepare_exit_to_user_mode(regs);
	mte_check_tfsr_exit();
	__exit_to_user_mode();
}

asmlinkage void noinstr asm_exit_to_user_mode(struct pt_regs *regs)
{
	exit_to_user_mode(regs);
}

/*
 * Handle IRQ/context state management when entering an NMI from user/kernel
 * mode. Before this function is called it is not safe to call regular kernel
 * code, intrumentable code, or any code which may trigger an exception.
 */
static void noinstr arm64_enter_nmi(struct pt_regs *regs)
{
	regs->lockdep_hardirqs = lockdep_hardirqs_enabled();

	__nmi_enter();
	lockdep_hardirqs_off(CALLER_ADDR0);
	lockdep_hardirq_enter();
	ct_nmi_enter();

	trace_hardirqs_off_finish();
	ftrace_nmi_enter();
}

/*
 * Handle IRQ/context state management when exiting an NMI from user/kernel
 * mode. After this function returns it is not safe to call regular kernel
 * code, intrumentable code, or any code which may trigger an exception.
 */
static void noinstr arm64_exit_nmi(struct pt_regs *regs)
{
	bool restore = regs->lockdep_hardirqs;

	ftrace_nmi_exit();
	if (restore) {
		trace_hardirqs_on_prepare();
		lockdep_hardirqs_on_prepare();
	}

	ct_nmi_exit();
	lockdep_hardirq_exit();
	if (restore)
		lockdep_hardirqs_on(CALLER_ADDR0);
	__nmi_exit();
}

/*
 * Handle IRQ/context state management when entering a debug exception from
 * kernel mode. Before this function is called it is not safe to call regular
 * kernel code, intrumentable code, or any code which may trigger an exception.
 */
static void noinstr arm64_enter_el1_dbg(struct pt_regs *regs)
{
	regs->lockdep_hardirqs = lockdep_hardirqs_enabled();

	lockdep_hardirqs_off(CALLER_ADDR0);
	ct_nmi_enter();

	trace_hardirqs_off_finish();
}

/*
 * Handle IRQ/context state management when exiting a debug exception from
 * kernel mode. After this function returns it is not safe to call regular
 * kernel code, intrumentable code, or any code which may trigger an exception.
 */
static void noinstr arm64_exit_el1_dbg(struct pt_regs *regs)
{
	bool restore = regs->lockdep_hardirqs;

	if (restore) {
		trace_hardirqs_on_prepare();
		lockdep_hardirqs_on_prepare();
	}

	ct_nmi_exit();
	if (restore)
		lockdep_hardirqs_on(CALLER_ADDR0);
}

#ifdef CONFIG_PREEMPT_DYNAMIC
DEFINE_STATIC_KEY_TRUE(sk_dynamic_irqentry_exit_cond_resched);
#define need_irq_preemption() \
	(static_branch_unlikely(&sk_dynamic_irqentry_exit_cond_resched))
#else
#define need_irq_preemption()	(IS_ENABLED(CONFIG_PREEMPTION))
#endif

static void __sched arm64_preempt_schedule_irq(void)
{
	if (!need_irq_preemption())
		return;

	/*
	 * Note: thread_info::preempt_count includes both thread_info::count
	 * and thread_info::need_resched, and is not equivalent to
	 * preempt_count().
	 */
	if (READ_ONCE(current_thread_info()->preempt_count) != 0)
		return;

	/*
	 * DAIF.DA are cleared at the start of IRQ/FIQ handling, and when GIC
	 * priority masking is used the GIC irqchip driver will clear DAIF.IF
	 * using gic_arch_enable_irqs() for normal IRQs. If anything is set in
	 * DAIF we must have handled an NMI, so skip preemption.
	 */
	if (system_uses_irq_prio_masking() && read_sysreg(daif))
		return;

	/*
	 * Preempting a task from an IRQ means we leave copies of PSTATE
	 * on the stack. cpufeature's enable calls may modify PSTATE, but
	 * resuming one of these preempted tasks would undo those changes.
	 *
	 * Only allow a task to be preempted once cpufeatures have been
	 * enabled.
	 */
	if (system_capabilities_finalized())
		preempt_schedule_irq();
}

static void do_interrupt_handler(struct pt_regs *regs,
				 void (*handler)(struct pt_regs *))
{
	struct pt_regs *old_regs = set_irq_regs(regs);

	if (on_thread_stack())
		call_on_irq_stack(regs, handler);
	else
		handler(regs);

	set_irq_regs(old_regs);
}

extern void (*handle_arch_irq)(struct pt_regs *);
extern void (*handle_arch_fiq)(struct pt_regs *);

static void noinstr __panic_unhandled(struct pt_regs *regs, const char *vector,
				      unsigned long esr)
{
	arm64_enter_nmi(regs);

	console_verbose();

	pr_crit("Unhandled %s exception on CPU%d, ESR 0x%016lx -- %s\n",
		vector, smp_processor_id(), esr,
		esr_get_class_string(esr));

	__show_regs(regs);
	panic("Unhandled exception");
}

#define UNHANDLED(el, regsize, vector)							\
asmlinkage void noinstr el##_##regsize##_##vector##_handler(struct pt_regs *regs)	\
{											\
	const char *desc = #regsize "-bit " #el " " #vector;				\
	__panic_unhandled(regs, desc, read_sysreg(esr_el1));				\
}

#ifdef CONFIG_ARM64_ERRATUM_1463225
static DEFINE_PER_CPU(int, __in_cortex_a76_erratum_1463225_wa);

static void cortex_a76_erratum_1463225_svc_handler(void)
{
	u32 reg, val;

	if (!unlikely(test_thread_flag(TIF_SINGLESTEP)))
		return;

	if (!unlikely(this_cpu_has_cap(ARM64_WORKAROUND_1463225)))
		return;

	__this_cpu_write(__in_cortex_a76_erratum_1463225_wa, 1);
	reg = read_sysreg(mdscr_el1);
	val = reg | DBG_MDSCR_SS | DBG_MDSCR_KDE;
	write_sysreg(val, mdscr_el1);
	asm volatile("msr daifclr, #8");
	isb();

	/* We will have taken a single-step exception by this point */

	write_sysreg(reg, mdscr_el1);
	__this_cpu_write(__in_cortex_a76_erratum_1463225_wa, 0);
}

static __always_inline bool
cortex_a76_erratum_1463225_debug_handler(struct pt_regs *regs)
{
	if (!__this_cpu_read(__in_cortex_a76_erratum_1463225_wa))
		return false;

	/*
	 * We've taken a dummy step exception from the kernel to ensure
	 * that interrupts are re-enabled on the syscall path. Return back
	 * to cortex_a76_erratum_1463225_svc_handler() with debug exceptions
	 * masked so that we can safely restore the mdscr and get on with
	 * handling the syscall.
	 */
	regs->pstate |= PSR_D_BIT;
	return true;
}
#else /* CONFIG_ARM64_ERRATUM_1463225 */
static void cortex_a76_erratum_1463225_svc_handler(void) { }
static bool cortex_a76_erratum_1463225_debug_handler(struct pt_regs *regs)
{
	return false;
}
#endif /* CONFIG_ARM64_ERRATUM_1463225 */

UNHANDLED(el1t, 64, sync)
UNHANDLED(el1t, 64, irq)
UNHANDLED(el1t, 64, fiq)
UNHANDLED(el1t, 64, error)

static void noinstr el1_abort(struct pt_regs *regs, unsigned long esr)
{
	unsigned long far = read_sysreg(far_el1);

	enter_from_kernel_mode(regs);
	local_daif_inherit(regs);
	do_mem_abort(far, esr, regs);
	local_daif_mask();
	exit_to_kernel_mode(regs);
}

static void noinstr el1_pc(struct pt_regs *regs, unsigned long esr)
{
	unsigned long far = read_sysreg(far_el1);

	enter_from_kernel_mode(regs);
	local_daif_inherit(regs);
	do_sp_pc_abort(far, esr, regs);
	local_daif_mask();
	exit_to_kernel_mode(regs);
}

static void noinstr el1_undef(struct pt_regs *regs, unsigned long esr)
{
	enter_from_kernel_mode(regs);
	local_daif_inherit(regs);
	do_undefinstr(regs, esr);
	local_daif_mask();
	exit_to_kernel_mode(regs);
}

static void noinstr el1_bti(struct pt_regs *regs, unsigned long esr)
{
	enter_from_kernel_mode(regs);
	local_daif_inherit(regs);
	do_el1_bti(regs, esr);
	local_daif_mask();
	exit_to_kernel_mode(regs);
}

static void noinstr el1_dbg(struct pt_regs *regs, unsigned long esr)
{
	unsigned long far = read_sysreg(far_el1);

	arm64_enter_el1_dbg(regs);
	if (!cortex_a76_erratum_1463225_debug_handler(regs))
		do_debug_exception(far, esr, regs);
	arm64_exit_el1_dbg(regs);
}

static void noinstr el1_fpac(struct pt_regs *regs, unsigned long esr)
{
	enter_from_kernel_mode(regs);
	local_daif_inherit(regs);
	do_el1_fpac(regs, esr);
	local_daif_mask();
	exit_to_kernel_mode(regs);
}

asmlinkage void noinstr el1h_64_sync_handler(struct pt_regs *regs)
{
	unsigned long esr = read_sysreg(esr_el1);

	switch (ESR_ELx_EC(esr)) {
	case ESR_ELx_EC_DABT_CUR:
	case ESR_ELx_EC_IABT_CUR:
		el1_abort(regs, esr);
		break;
	/*
	 * We don't handle ESR_ELx_EC_SP_ALIGN, since we will have hit a
	 * recursive exception when trying to push the initial pt_regs.
	 */
	case ESR_ELx_EC_PC_ALIGN:
		el1_pc(regs, esr);
		break;
	case ESR_ELx_EC_SYS64:
	case ESR_ELx_EC_UNKNOWN:
		el1_undef(regs, esr);
		break;
	case ESR_ELx_EC_BTI:
		el1_bti(regs, esr);
		break;
	case ESR_ELx_EC_BREAKPT_CUR:
	case ESR_ELx_EC_SOFTSTP_CUR:
	case ESR_ELx_EC_WATCHPT_CUR:
	case ESR_ELx_EC_BRK64:
		el1_dbg(regs, esr);
		break;
	case ESR_ELx_EC_FPAC:
		el1_fpac(regs, esr);
		break;
	default:
		__panic_unhandled(regs, "64-bit el1h sync", esr);
	}
}

static __always_inline void __el1_pnmi(struct pt_regs *regs,
				       void (*handler)(struct pt_regs *))
{
	arm64_enter_nmi(regs);
	do_interrupt_handler(regs, handler);
	arm64_exit_nmi(regs);
}

static __always_inline void __el1_irq(struct pt_regs *regs,
				      void (*handler)(struct pt_regs *))
{
	enter_from_kernel_mode(regs);

	irq_enter_rcu();
	do_interrupt_handler(regs, handler);
	irq_exit_rcu();

	arm64_preempt_schedule_irq();

	exit_to_kernel_mode(regs);
}
static void noinstr el1_interrupt(struct pt_regs *regs,
				  void (*handler)(struct pt_regs *))
{
	write_sysreg(DAIF_PROCCTX_NOIRQ, daif);

	if (IS_ENABLED(CONFIG_ARM64_PSEUDO_NMI) && !interrupts_enabled(regs))
		__el1_pnmi(regs, handler);
	else
		__el1_irq(regs, handler);
}

asmlinkage void noinstr el1h_64_irq_handler(struct pt_regs *regs)
{
	el1_interrupt(regs, handle_arch_irq);
}

asmlinkage void noinstr el1h_64_fiq_handler(struct pt_regs *regs)
{
	el1_interrupt(regs, handle_arch_fiq);
}

asmlinkage void noinstr el1h_64_error_handler(struct pt_regs *regs)
{
	unsigned long esr = read_sysreg(esr_el1);

	local_daif_restore(DAIF_ERRCTX);
	arm64_enter_nmi(regs);
	do_serror(regs, esr);
	arm64_exit_nmi(regs);
}

static void noinstr el0_da(struct pt_regs *regs, unsigned long esr)
{
	unsigned long far = read_sysreg(far_el1);

	enter_from_user_mode(regs);
	local_daif_restore(DAIF_PROCCTX);
	do_mem_abort(far, esr, regs);
	exit_to_user_mode(regs);
}

static void noinstr el0_ia(struct pt_regs *regs, unsigned long esr)
{
	unsigned long far = read_sysreg(far_el1);

	/*
	 * We've taken an instruction abort from userspace and not yet
	 * re-enabled IRQs. If the address is a kernel address, apply
	 * BP hardening prior to enabling IRQs and pre-emption.
	 */
	if (!is_ttbr0_addr(far))
		arm64_apply_bp_hardening();

	enter_from_user_mode(regs);
	local_daif_restore(DAIF_PROCCTX);
	do_mem_abort(far, esr, regs);
	exit_to_user_mode(regs);
}

static void noinstr el0_fpsimd_acc(struct pt_regs *regs, unsigned long esr)
{
	enter_from_user_mode(regs);
	local_daif_restore(DAIF_PROCCTX);
	do_fpsimd_acc(esr, regs);
	exit_to_user_mode(regs);
}

static void noinstr el0_sve_acc(struct pt_regs *regs, unsigned long esr)
{
	enter_from_user_mode(regs);
	local_daif_restore(DAIF_PROCCTX);
	do_sve_acc(esr, regs);
	exit_to_user_mode(regs);
}

static void noinstr el0_sme_acc(struct pt_regs *regs, unsigned long esr)
{
	enter_from_user_mode(regs);
	local_daif_restore(DAIF_PROCCTX);
	do_sme_acc(esr, regs);
	exit_to_user_mode(regs);
}

static void noinstr el0_fpsimd_exc(struct pt_regs *regs, unsigned long esr)
{
	enter_from_user_mode(regs);
	local_daif_restore(DAIF_PROCCTX);
	do_fpsimd_exc(esr, regs);
	exit_to_user_mode(regs);
}

static void noinstr el0_sys(struct pt_regs *regs, unsigned long esr)
{
	enter_from_user_mode(regs);
	local_daif_restore(DAIF_PROCCTX);
	do_sysinstr(esr, regs);
	exit_to_user_mode(regs);
}

static void noinstr el0_pc(struct pt_regs *regs, unsigned long esr)
{
	unsigned long far = read_sysreg(far_el1);

	if (!is_ttbr0_addr(instruction_pointer(regs)))
		arm64_apply_bp_hardening();

	enter_from_user_mode(regs);
	local_daif_restore(DAIF_PROCCTX);
	do_sp_pc_abort(far, esr, regs);
	exit_to_user_mode(regs);
}

static void noinstr el0_sp(struct pt_regs *regs, unsigned long esr)
{
	enter_from_user_mode(regs);
	local_daif_restore(DAIF_PROCCTX);
	do_sp_pc_abort(regs->sp, esr, regs);
	exit_to_user_mode(regs);
}

static void noinstr el0_undef(struct pt_regs *regs, unsigned long esr)
{
	enter_from_user_mode(regs);
	local_daif_restore(DAIF_PROCCTX);
	do_undefinstr(regs, esr);
	exit_to_user_mode(regs);
}

static void noinstr el0_bti(struct pt_regs *regs)
{
	enter_from_user_mode(regs);
	local_daif_restore(DAIF_PROCCTX);
	do_el0_bti(regs);
	exit_to_user_mode(regs);
}

static void noinstr el0_inv(struct pt_regs *regs, unsigned long esr)
{
	enter_from_user_mode(regs);
	local_daif_restore(DAIF_PROCCTX);
	bad_el0_sync(regs, 0, esr);
	exit_to_user_mode(regs);
}

static void noinstr el0_dbg(struct pt_regs *regs, unsigned long esr)
{
	/* Only watchpoints write FAR_EL1, otherwise its UNKNOWN */
	unsigned long far = read_sysreg(far_el1);

	enter_from_user_mode(regs);
	do_debug_exception(far, esr, regs);
	local_daif_restore(DAIF_PROCCTX);
	exit_to_user_mode(regs);
}

static void noinstr el0_svc(struct pt_regs *regs)
{
	enter_from_user_mode(regs);
	cortex_a76_erratum_1463225_svc_handler();
	do_el0_svc(regs);
	exit_to_user_mode(regs);
}

static void noinstr el0_fpac(struct pt_regs *regs, unsigned long esr)
{
	enter_from_user_mode(regs);
	local_daif_restore(DAIF_PROCCTX);
	do_el0_fpac(regs, esr);
	exit_to_user_mode(regs);
}

asmlinkage void noinstr el0t_64_sync_handler(struct pt_regs *regs)
{
	unsigned long esr = read_sysreg(esr_el1);

	switch (ESR_ELx_EC(esr)) {
	case ESR_ELx_EC_SVC64:
		el0_svc(regs);
		break;
	case ESR_ELx_EC_DABT_LOW:
		el0_da(regs, esr);
		break;
	case ESR_ELx_EC_IABT_LOW:
		el0_ia(regs, esr);
		break;
	case ESR_ELx_EC_FP_ASIMD:
		el0_fpsimd_acc(regs, esr);
		break;
	case ESR_ELx_EC_SVE:
		el0_sve_acc(regs, esr);
		break;
	case ESR_ELx_EC_SME:
		el0_sme_acc(regs, esr);
		break;
	case ESR_ELx_EC_FP_EXC64:
		el0_fpsimd_exc(regs, esr);
		break;
	case ESR_ELx_EC_SYS64:
	case ESR_ELx_EC_WFx:
		el0_sys(regs, esr);
		break;
	case ESR_ELx_EC_SP_ALIGN:
		el0_sp(regs, esr);
		break;
	case ESR_ELx_EC_PC_ALIGN:
		el0_pc(regs, esr);
		break;
	case ESR_ELx_EC_UNKNOWN:
		el0_undef(regs, esr);
		break;
	case ESR_ELx_EC_BTI:
		el0_bti(regs);
		break;
	case ESR_ELx_EC_BREAKPT_LOW:
	case ESR_ELx_EC_SOFTSTP_LOW:
	case ESR_ELx_EC_WATCHPT_LOW:
	case ESR_ELx_EC_BRK64:
		el0_dbg(regs, esr);
		break;
	case ESR_ELx_EC_FPAC:
		el0_fpac(regs, esr);
		break;
	default:
		el0_inv(regs, esr);
	}
}

static void noinstr el0_interrupt(struct pt_regs *regs,
				  void (*handler)(struct pt_regs *))
{
	enter_from_user_mode(regs);

	write_sysreg(DAIF_PROCCTX_NOIRQ, daif);

	if (regs->pc & BIT(55))
		arm64_apply_bp_hardening();

	irq_enter_rcu();
	do_interrupt_handler(regs, handler);
	irq_exit_rcu();

	exit_to_user_mode(regs);
}

static void noinstr __el0_irq_handler_common(struct pt_regs *regs)
{
	el0_interrupt(regs, handle_arch_irq);
}

asmlinkage void noinstr el0t_64_irq_handler(struct pt_regs *regs)
{
	__el0_irq_handler_common(regs);
}

static void noinstr __el0_fiq_handler_common(struct pt_regs *regs)
{
	el0_interrupt(regs, handle_arch_fiq);
}

asmlinkage void noinstr el0t_64_fiq_handler(struct pt_regs *regs)
{
	__el0_fiq_handler_common(regs);
}

static void noinstr __el0_error_handler_common(struct pt_regs *regs)
{
	unsigned long esr = read_sysreg(esr_el1);

	enter_from_user_mode(regs);
	local_daif_restore(DAIF_ERRCTX);
	arm64_enter_nmi(regs);
	do_serror(regs, esr);
	arm64_exit_nmi(regs);
	local_daif_restore(DAIF_PROCCTX);
	exit_to_user_mode(regs);
}

asmlinkage void noinstr el0t_64_error_handler(struct pt_regs *regs)
{
	__el0_error_handler_common(regs);
}

#ifdef CONFIG_COMPAT
static void noinstr el0_cp15(struct pt_regs *regs, unsigned long esr)
{
	enter_from_user_mode(regs);
	local_daif_restore(DAIF_PROCCTX);
	do_cp15instr(esr, regs);
	exit_to_user_mode(regs);
}

static void noinstr el0_svc_compat(struct pt_regs *regs)
{
	enter_from_user_mode(regs);
	cortex_a76_erratum_1463225_svc_handler();
	do_el0_svc_compat(regs);
	exit_to_user_mode(regs);
}

asmlinkage void noinstr el0t_32_sync_handler(struct pt_regs *regs)
{
	unsigned long esr = read_sysreg(esr_el1);

	switch (ESR_ELx_EC(esr)) {
	case ESR_ELx_EC_SVC32:
		el0_svc_compat(regs);
		break;
	case ESR_ELx_EC_DABT_LOW:
		el0_da(regs, esr);
		break;
	case ESR_ELx_EC_IABT_LOW:
		el0_ia(regs, esr);
		break;
	case ESR_ELx_EC_FP_ASIMD:
		el0_fpsimd_acc(regs, esr);
		break;
	case ESR_ELx_EC_FP_EXC32:
		el0_fpsimd_exc(regs, esr);
		break;
	case ESR_ELx_EC_PC_ALIGN:
		el0_pc(regs, esr);
		break;
	case ESR_ELx_EC_UNKNOWN:
	case ESR_ELx_EC_CP14_MR:
	case ESR_ELx_EC_CP14_LS:
	case ESR_ELx_EC_CP14_64:
		el0_undef(regs, esr);
		break;
	case ESR_ELx_EC_CP15_32:
	case ESR_ELx_EC_CP15_64:
		el0_cp15(regs, esr);
		break;
	case ESR_ELx_EC_BREAKPT_LOW:
	case ESR_ELx_EC_SOFTSTP_LOW:
	case ESR_ELx_EC_WATCHPT_LOW:
	case ESR_ELx_EC_BKPT32:
		el0_dbg(regs, esr);
		break;
	default:
		el0_inv(regs, esr);
	}
}

asmlinkage void noinstr el0t_32_irq_handler(struct pt_regs *regs)
{
	__el0_irq_handler_common(regs);
}

asmlinkage void noinstr el0t_32_fiq_handler(struct pt_regs *regs)
{
	__el0_fiq_handler_common(regs);
}

asmlinkage void noinstr el0t_32_error_handler(struct pt_regs *regs)
{
	__el0_error_handler_common(regs);
}
#else /* CONFIG_COMPAT */
UNHANDLED(el0t, 32, sync)
UNHANDLED(el0t, 32, irq)
UNHANDLED(el0t, 32, fiq)
UNHANDLED(el0t, 32, error)
#endif /* CONFIG_COMPAT */

#ifdef CONFIG_VMAP_STACK
asmlinkage void noinstr handle_bad_stack(struct pt_regs *regs)
{
	unsigned long esr = read_sysreg(esr_el1);
	unsigned long far = read_sysreg(far_el1);

	arm64_enter_nmi(regs);
	panic_bad_stack(regs, esr, far);
}
#endif /* CONFIG_VMAP_STACK */

#ifdef CONFIG_ARM_SDE_INTERFACE
asmlinkage noinstr unsigned long
__sdei_handler(struct pt_regs *regs, struct sdei_registered_event *arg)
{
	unsigned long ret;

	/*
	 * We didn't take an exception to get here, so the HW hasn't
	 * set/cleared bits in PSTATE that we may rely on.
	 *
	 * The original SDEI spec (ARM DEN 0054A) can be read ambiguously as to
	 * whether PSTATE bits are inherited unchanged or generated from
	 * scratch, and the TF-A implementation always clears PAN and always
	 * clears UAO. There are no other known implementations.
	 *
	 * Subsequent revisions (ARM DEN 0054B) follow the usual rules for how
	 * PSTATE is modified upon architectural exceptions, and so PAN is
	 * either inherited or set per SCTLR_ELx.SPAN, and UAO is always
	 * cleared.
	 *
	 * We must explicitly reset PAN to the expected state, including
	 * clearing it when the host isn't using it, in case a VM had it set.
	 */
	if (system_uses_hw_pan())
		set_pstate_pan(1);
	else if (cpu_has_pan())
		set_pstate_pan(0);

	arm64_enter_nmi(regs);
	ret = do_sdei_event(regs, arg);
	arm64_exit_nmi(regs);

	return ret;
}
#endif /* CONFIG_ARM_SDE_INTERFACE */<|MERGE_RESOLUTION|>--- conflicted
+++ resolved
@@ -76,11 +76,7 @@
 		if (regs->exit_rcu) {
 			trace_hardirqs_on_prepare();
 			lockdep_hardirqs_on_prepare();
-<<<<<<< HEAD
-			rcu_irq_exit();
-=======
 			ct_irq_exit();
->>>>>>> 29549c70
 			lockdep_hardirqs_on(CALLER_ADDR0);
 			return;
 		}
