--- conflicted
+++ resolved
@@ -30,16 +30,10 @@
 #include <asm/esr.h>
 #include <asm/irq.h>
 #include <asm/memory.h>
-<<<<<<< HEAD
-#include <asm/ptrace.h>
-#include <asm/thread_info.h>
-#include <asm/uaccess.h>
-=======
 #include <asm/mmu.h>
 #include <asm/processor.h>
 #include <asm/thread_info.h>
 #include <asm/asm-uaccess.h>
->>>>>>> 0cff8946
 #include <asm/unistd.h>
 #include <asm/kernel-pgtable.h>
 
@@ -170,32 +164,6 @@
 	mrs	x22, elr_el1
 	mrs	x23, spsr_el1
 	stp	lr, x21, [sp, #S_LR]
-
-#ifdef CONFIG_ARM64_SW_TTBR0_PAN
-	/*
-	 * Set the TTBR0 PAN bit in SPSR. When the exception is taken from
-	 * EL0, there is no need to check the state of TTBR0_EL1 since
-	 * accesses are always enabled.
-	 * Note that the meaning of this bit differs from the ARMv8.1 PAN
-	 * feature as all TTBR0_EL1 accesses are disabled, not just those to
-	 * user mappings.
-	 */
-alternative_if ARM64_HAS_PAN
-	b	1f				// skip TTBR0 PAN
-alternative_else_nop_endif
-
-	.if	\el != 0
-	mrs	x21, ttbr0_el1
-	tst	x21, #0xffff << 48		// Check for the reserved ASID
-	orr	x23, x23, #PSR_PAN_BIT		// Set the emulated PAN in the saved SPSR
-	b.eq	1f				// TTBR0 access already disabled
-	and	x23, x23, #~PSR_PAN_BIT		// Clear the emulated PAN in the saved SPSR
-	.endif
-
-	__uaccess_ttbr0_disable x21
-1:
-#endif
-
 	stp	x22, x23, [sp, #S_PC]
 
 	/*
@@ -234,40 +202,6 @@
 	ldp	x21, x22, [sp, #S_PC]		// load ELR, SPSR
 	.if	\el == 0
 	ct_user_enter
-	.endif
-
-#ifdef CONFIG_ARM64_SW_TTBR0_PAN
-	/*
-	 * Restore access to TTBR0_EL1. If returning to EL0, no need for SPSR
-	 * PAN bit checking.
-	 */
-alternative_if ARM64_HAS_PAN
-	b	2f				// skip TTBR0 PAN
-alternative_else_nop_endif
-
-	.if	\el != 0
-	tbnz	x22, #22, 1f			// Skip re-enabling TTBR0 access if the PSR_PAN_BIT is set
-	.endif
-
-	__uaccess_ttbr0_enable x0
-
-	.if	\el == 0
-	/*
-	 * Enable errata workarounds only if returning to user. The only
-	 * workaround currently required for TTBR0_EL1 changes are for the
-	 * Cavium erratum 27456 (broadcast TLBI instructions may cause I-cache
-	 * corruption).
-	 */
-	post_ttbr0_update_workaround
-	.endif
-1:
-	.if	\el != 0
-	and	x22, x22, #~PSR_PAN_BIT		// ARMv8.0 CPUs do not understand this bit
-	.endif
-2:
-#endif
-
-	.if	\el == 0
 	ldr	x23, [sp, #S_SP]		// load return stack pointer
 	msr	sp_el0, x23
 	tst	x22, #PSR_MODE32_BIT		// native task?
@@ -287,7 +221,6 @@
 	apply_ssbd 0, 5f, x0, x1
 5:
 	.endif
-
 	msr	elr_el1, x21			// set up the return data
 	msr	spsr_el1, x22
 	ldp	x0, x1, [sp, #16 * 0]
@@ -322,6 +255,10 @@
 	.else
 	eret
 	.endif
+	.endm
+
+	.macro	get_thread_info, rd
+	mrs	\rd, sp_el0
 	.endm
 
 	.macro	irq_stack_entry
