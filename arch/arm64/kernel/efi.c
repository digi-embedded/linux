--- conflicted
+++ resolved
@@ -30,17 +30,6 @@
 	if (type == EFI_MEMORY_MAPPED_IO)
 		return PROT_DEVICE_nGnRE;
 
-<<<<<<< HEAD
-	/* Show what we know for posterity */
-	c16 = early_memremap(efi_to_phys(efi.systab->fw_vendor),
-			     sizeof(vendor) * sizeof(efi_char16_t));
-	if (c16) {
-		for (i = 0; i < (int) sizeof(vendor) - 1 && *c16; ++i)
-			vendor[i] = c16[i];
-		vendor[i] = '\0';
-		early_memunmap(c16, sizeof(vendor) * sizeof(efi_char16_t));
-	}
-=======
 	if (WARN_ONCE(!PAGE_ALIGNED(md->phys_addr),
 		      "UEFI Runtime regions are not aligned to 64 KB -- buggy firmware?"))
 		/*
@@ -49,7 +38,6 @@
 		 * the mapping attributes of the adjacent regions.
 		 */
 		return pgprot_val(PAGE_KERNEL_EXEC);
->>>>>>> f2ed3bfc
 
 	/* R-- */
 	if ((attr & (EFI_MEMORY_XP | EFI_MEMORY_RO)) ==
@@ -100,43 +88,6 @@
 static int __init set_permissions(pte_t *ptep, pgtable_t token,
 				  unsigned long addr, void *data)
 {
-<<<<<<< HEAD
-	efi_memory_desc_t *md;
-
-	for_each_efi_memory_desc(&memmap, md) {
-		u64 paddr, npages, size;
-		pgprot_t prot;
-
-		if (!(md->attribute & EFI_MEMORY_RUNTIME))
-			continue;
-		if (md->virt_addr == 0)
-			return false;
-
-		paddr = md->phys_addr;
-		npages = md->num_pages;
-		memrange_efi_to_native(&paddr, &npages);
-		size = npages << PAGE_SHIFT;
-
-		pr_info("  EFI remap 0x%016llx => %p\n",
-			md->phys_addr, (void *)md->virt_addr);
-
-		/*
-		 * Only regions of type EFI_RUNTIME_SERVICES_CODE need to be
-		 * executable, everything else can be mapped with the XN bits
-		 * set.
-		 */
-		if (!is_normal_ram(md))
-			prot = __pgprot(PROT_DEVICE_nGnRE);
-		else if (md->type == EFI_RUNTIME_SERVICES_CODE ||
-			 !PAGE_ALIGNED(md->phys_addr))
-			prot = PAGE_KERNEL_EXEC;
-		else
-			prot = PAGE_KERNEL;
-
-		create_pgd_mapping(&efi_mm, paddr, md->virt_addr, size, prot);
-	}
-	return true;
-=======
 	efi_memory_desc_t *md = data;
 	pte_t pte = *ptep;
 
@@ -146,7 +97,6 @@
 		pte = set_pte_bit(pte, __pgprot(PTE_PXN));
 	set_pte(ptep, pte);
 	return 0;
->>>>>>> f2ed3bfc
 }
 
 int __init efi_set_mapping_permissions(struct mm_struct *mm,
