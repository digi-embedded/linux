/*
 * SMP initialisation and IPI support
 * Based on arch/arm/kernel/smp.c
 *
 * Copyright (C) 2012 ARM Ltd.
 *
 * This program is free software; you can redistribute it and/or modify
 * it under the terms of the GNU General Public License version 2 as
 * published by the Free Software Foundation.
 *
 * This program is distributed in the hope that it will be useful,
 * but WITHOUT ANY WARRANTY; without even the implied warranty of
 * MERCHANTABILITY or FITNESS FOR A PARTICULAR PURPOSE.  See the
 * GNU General Public License for more details.
 *
 * You should have received a copy of the GNU General Public License
 * along with this program.  If not, see <http://www.gnu.org/licenses/>.
 */

#include <linux/acpi.h>
#include <linux/delay.h>
#include <linux/init.h>
#include <linux/spinlock.h>
#include <linux/sched/mm.h>
#include <linux/sched/hotplug.h>
#include <linux/sched/task_stack.h>
#include <linux/interrupt.h>
#include <linux/cache.h>
#include <linux/profile.h>
#include <linux/errno.h>
#include <linux/mm.h>
#include <linux/err.h>
#include <linux/cpu.h>
#include <linux/smp.h>
#include <linux/seq_file.h>
#include <linux/irq.h>
#include <linux/percpu.h>
#include <linux/clockchips.h>
#include <linux/completion.h>
#include <linux/of.h>
#include <linux/irq_work.h>
#include <linux/irqdomain.h>
#include <linux/kexec.h>

#include <asm/alternative.h>
#include <asm/atomic.h>
#include <asm/cacheflush.h>
#include <asm/cpu.h>
#include <asm/cputype.h>
#include <asm/cpu_ops.h>
#include <asm/mmu_context.h>
#include <asm/numa.h>
#include <asm/pgtable.h>
#include <asm/pgalloc.h>
#include <asm/processor.h>
#include <asm/smp_plat.h>
#include <asm/sections.h>
#include <asm/tlbflush.h>
#include <asm/ptrace.h>
#include <asm/virt.h>

#define CREATE_TRACE_POINTS
#include <trace/events/ipi.h>

DEFINE_PER_CPU_READ_MOSTLY(int, cpu_number);
EXPORT_PER_CPU_SYMBOL(cpu_number);

/*
 * as from 2.5, kernels no longer have an init_tasks structure
 * so we need some other way of telling a new secondary core
 * where to place its SVC stack
 */
struct secondary_data secondary_data;
/* Number of CPUs which aren't online, but looping in kernel text. */
int cpus_stuck_in_kernel;

enum ipi_msg_type {
	IPI_RESCHEDULE,
	IPI_CALL_FUNC,
	IPI_CPU_STOP,
	IPI_CPU_CRASH_STOP,
	IPI_TIMER,
	IPI_IRQ_WORK,
	IPI_WAKEUP,
	IPI_CUSTOM_FIRST,
	IPI_CUSTOM_LAST = 15,
};

<<<<<<< HEAD
struct irq_domain *ipi_custom_irq_domain;

#ifdef CONFIG_ARM64_VHE

/* Whether the boot CPU is running in HYP mode or not*/
static bool boot_cpu_hyp_mode;

static inline void save_boot_cpu_run_el(void)
{
	boot_cpu_hyp_mode = is_kernel_in_hyp_mode();
}

static inline bool is_boot_cpu_in_hyp_mode(void)
{
	return boot_cpu_hyp_mode;
}

/*
 * Verify that a secondary CPU is running the kernel at the same
 * EL as that of the boot CPU.
 */
void verify_cpu_run_el(void)
{
	bool in_el2 = is_kernel_in_hyp_mode();
	bool boot_cpu_el2 = is_boot_cpu_in_hyp_mode();

	if (in_el2 ^ boot_cpu_el2) {
		pr_crit("CPU%d: mismatched Exception Level(EL%d) with boot CPU(EL%d)\n",
					smp_processor_id(),
					in_el2 ? 2 : 1,
					boot_cpu_el2 ? 2 : 1);
		cpu_panic_kernel();
	}
}

#else
static inline void save_boot_cpu_run_el(void) {}
#endif

=======
>>>>>>> 4762bcd4
#ifdef CONFIG_HOTPLUG_CPU
static int op_cpu_kill(unsigned int cpu);
#else
static inline int op_cpu_kill(unsigned int cpu)
{
	return -ENOSYS;
}
#endif


/*
 * Boot a secondary CPU, and assign it the specified idle task.
 * This also gives us the initial stack to use for this CPU.
 */
static int boot_secondary(unsigned int cpu, struct task_struct *idle)
{
	if (cpu_ops[cpu]->cpu_boot)
		return cpu_ops[cpu]->cpu_boot(cpu);

	return -EOPNOTSUPP;
}

static DECLARE_COMPLETION(cpu_running);

int __cpu_up(unsigned int cpu, struct task_struct *idle)
{
	int ret;
	long status;

	/*
	 * We need to tell the secondary core where to find its stack and the
	 * page tables.
	 */
	secondary_data.task = idle;
	secondary_data.stack = task_stack_page(idle) + THREAD_SIZE;
	update_cpu_boot_status(CPU_MMU_OFF);
	__flush_dcache_area(&secondary_data, sizeof(secondary_data));

	/*
	 * Now bring the CPU into our world.
	 */
	ret = boot_secondary(cpu, idle);
	if (ret == 0) {
		/*
		 * CPU was successfully started, wait for it to come online or
		 * time out.
		 */
		wait_for_completion_timeout(&cpu_running,
					    msecs_to_jiffies(1000));

		if (!cpu_online(cpu)) {
			pr_crit("CPU%u: failed to come online\n", cpu);
			ret = -EIO;
		}
	} else {
		pr_err("CPU%u: failed to boot: %d\n", cpu, ret);
	}

	secondary_data.task = NULL;
	secondary_data.stack = NULL;
	status = READ_ONCE(secondary_data.status);
	if (ret && status) {

		if (status == CPU_MMU_OFF)
			status = READ_ONCE(__early_cpu_boot_status);

		switch (status) {
		default:
			pr_err("CPU%u: failed in unknown state : 0x%lx\n",
					cpu, status);
			break;
		case CPU_KILL_ME:
			if (!op_cpu_kill(cpu)) {
				pr_crit("CPU%u: died during early boot\n", cpu);
				break;
			}
			/* Fall through */
			pr_crit("CPU%u: may not have shut down cleanly\n", cpu);
		case CPU_STUCK_IN_KERNEL:
			pr_crit("CPU%u: is stuck in kernel\n", cpu);
			cpus_stuck_in_kernel++;
			break;
		case CPU_PANIC_KERNEL:
			panic("CPU%u detected unsupported configuration\n", cpu);
		}
	}

	return ret;
}

/*
 * This is the secondary CPU boot entry.  We're using this CPUs
 * idle thread stack, but a set of temporary page tables.
 */
asmlinkage notrace void secondary_start_kernel(void)
{
	struct mm_struct *mm = &init_mm;
	unsigned int cpu;

	cpu = task_cpu(current);
	set_my_cpu_offset(per_cpu_offset(cpu));

	/*
	 * All kernel threads share the same mm context; grab a
	 * reference and switch to it.
	 */
	mmgrab(mm);
	current->active_mm = mm;

	/*
	 * TTBR0 is only used for the identity mapping at this stage. Make it
	 * point to zero page to avoid speculatively fetching new entries.
	 */
	cpu_uninstall_idmap();

	preempt_disable();
	trace_hardirqs_off();

	/*
	 * If the system has established the capabilities, make sure
	 * this CPU ticks all of those. If it doesn't, the CPU will
	 * fail to come online.
	 */
	check_local_cpu_capabilities();

	if (cpu_ops[cpu]->cpu_postboot)
		cpu_ops[cpu]->cpu_postboot();

	/*
	 * Log the CPU info before it is marked online and might get read.
	 */
	cpuinfo_store_cpu();

	/*
	 * Enable GIC and timers.
	 */
	notify_cpu_starting(cpu);

	store_cpu_topology(cpu);

	/*
	 * OK, now it's safe to let the boot CPU continue.  Wait for
	 * the CPU migration code to notice that the CPU is online
	 * before we continue.
	 */
	pr_info("CPU%u: Booted secondary processor [%08x]\n",
					 cpu, read_cpuid_id());
	update_cpu_boot_status(CPU_BOOT_SUCCESS);
	set_cpu_online(cpu, true);
	complete(&cpu_running);

	local_irq_enable();
	local_async_enable();

	/*
	 * OK, it's off to the idle thread for us
	 */
	cpu_startup_entry(CPUHP_AP_ONLINE_IDLE);
}

#ifdef CONFIG_HOTPLUG_CPU
static int op_cpu_disable(unsigned int cpu)
{
	/*
	 * If we don't have a cpu_die method, abort before we reach the point
	 * of no return. CPU0 may not have an cpu_ops, so test for it.
	 */
	if (!cpu_ops[cpu] || !cpu_ops[cpu]->cpu_die)
		return -EOPNOTSUPP;

	/*
	 * We may need to abort a hot unplug for some other mechanism-specific
	 * reason.
	 */
	if (cpu_ops[cpu]->cpu_disable)
		return cpu_ops[cpu]->cpu_disable(cpu);

	return 0;
}

/*
 * __cpu_disable runs on the processor to be shutdown.
 */
int __cpu_disable(void)
{
	unsigned int cpu = smp_processor_id();
	int ret;

	ret = op_cpu_disable(cpu);
	if (ret)
		return ret;

	/*
	 * Take this CPU offline.  Once we clear this, we can't return,
	 * and we must not schedule until we're ready to give up the cpu.
	 */
	set_cpu_online(cpu, false);

	/*
	 * OK - migrate IRQs away from this CPU
	 */
	irq_migrate_all_off_this_cpu();

	return 0;
}

static int op_cpu_kill(unsigned int cpu)
{
	/*
	 * If we have no means of synchronising with the dying CPU, then assume
	 * that it is really dead. We can only wait for an arbitrary length of
	 * time and hope that it's dead, so let's skip the wait and just hope.
	 */
	if (!cpu_ops[cpu]->cpu_kill)
		return 0;

	return cpu_ops[cpu]->cpu_kill(cpu);
}

/*
 * called on the thread which is asking for a CPU to be shutdown -
 * waits until shutdown has completed, or it is timed out.
 */
void __cpu_die(unsigned int cpu)
{
	int err;

	if (!cpu_wait_death(cpu, 5)) {
		pr_crit("CPU%u: cpu didn't die\n", cpu);
		return;
	}
	pr_notice("CPU%u: shutdown\n", cpu);

	/*
	 * Now that the dying CPU is beyond the point of no return w.r.t.
	 * in-kernel synchronisation, try to get the firwmare to help us to
	 * verify that it has really left the kernel before we consider
	 * clobbering anything it might still be using.
	 */
	err = op_cpu_kill(cpu);
	if (err)
		pr_warn("CPU%d may not have shut down cleanly: %d\n",
			cpu, err);
}

/*
 * Called from the idle thread for the CPU which has been shutdown.
 *
 * Note that we disable IRQs here, but do not re-enable them
 * before returning to the caller. This is also the behaviour
 * of the other hotplug-cpu capable cores, so presumably coming
 * out of idle fixes this.
 */
void cpu_die(void)
{
	unsigned int cpu = smp_processor_id();

	idle_task_exit();

	local_irq_disable();

	/* Tell __cpu_die() that this CPU is now safe to dispose of */
	(void)cpu_report_death();

	/*
	 * Actually shutdown the CPU. This must never fail. The specific hotplug
	 * mechanism must perform all required cache maintenance to ensure that
	 * no dirty lines are lost in the process of shutting down the CPU.
	 */
	cpu_ops[cpu]->cpu_die(cpu);

	BUG();
}
#endif

/*
 * Kill the calling secondary CPU, early in bringup before it is turned
 * online.
 */
void cpu_die_early(void)
{
	int cpu = smp_processor_id();

	pr_crit("CPU%d: will not boot\n", cpu);

	/* Mark this CPU absent */
	set_cpu_present(cpu, 0);

#ifdef CONFIG_HOTPLUG_CPU
	update_cpu_boot_status(CPU_KILL_ME);
	/* Check if we can park ourselves */
	if (cpu_ops[cpu] && cpu_ops[cpu]->cpu_die)
		cpu_ops[cpu]->cpu_die(cpu);
#endif
	update_cpu_boot_status(CPU_STUCK_IN_KERNEL);

	cpu_park_loop();
}

static void __init hyp_mode_check(void)
{
	if (is_hyp_mode_available())
		pr_info("CPU: All CPU(s) started at EL2\n");
	else if (is_hyp_mode_mismatched())
		WARN_TAINT(1, TAINT_CPU_OUT_OF_SPEC,
			   "CPU: CPUs started in inconsistent modes");
	else
		pr_info("CPU: All CPU(s) started at EL1\n");
}

void __init smp_cpus_done(unsigned int max_cpus)
{
	pr_info("SMP: Total of %d processors activated.\n", num_online_cpus());
	setup_cpu_features();
	hyp_mode_check();
	apply_alternatives_all();
	mark_linear_text_alias_ro();
}

void __init smp_prepare_boot_cpu(void)
{
	set_my_cpu_offset(per_cpu_offset(smp_processor_id()));
	/*
	 * Initialise the static keys early as they may be enabled by the
	 * cpufeature code.
	 */
	jump_label_init();
	cpuinfo_store_boot_cpu();
}

static u64 __init of_get_cpu_mpidr(struct device_node *dn)
{
	const __be32 *cell;
	u64 hwid;

	/*
	 * A cpu node with missing "reg" property is
	 * considered invalid to build a cpu_logical_map
	 * entry.
	 */
	cell = of_get_property(dn, "reg", NULL);
	if (!cell) {
		pr_err("%pOF: missing reg property\n", dn);
		return INVALID_HWID;
	}

	hwid = of_read_number(cell, of_n_addr_cells(dn));
	/*
	 * Non affinity bits must be set to 0 in the DT
	 */
	if (hwid & ~MPIDR_HWID_BITMASK) {
		pr_err("%pOF: invalid reg property\n", dn);
		return INVALID_HWID;
	}
	return hwid;
}

/*
 * Duplicate MPIDRs are a recipe for disaster. Scan all initialized
 * entries and check for duplicates. If any is found just ignore the
 * cpu. cpu_logical_map was initialized to INVALID_HWID to avoid
 * matching valid MPIDR values.
 */
static bool __init is_mpidr_duplicate(unsigned int cpu, u64 hwid)
{
	unsigned int i;

	for (i = 1; (i < cpu) && (i < NR_CPUS); i++)
		if (cpu_logical_map(i) == hwid)
			return true;
	return false;
}

/*
 * Initialize cpu operations for a logical cpu and
 * set it in the possible mask on success
 */
static int __init smp_cpu_setup(int cpu)
{
	if (cpu_read_ops(cpu))
		return -ENODEV;

	if (cpu_ops[cpu]->cpu_init(cpu))
		return -ENODEV;

	set_cpu_possible(cpu, true);

	return 0;
}

static bool bootcpu_valid __initdata;
static unsigned int cpu_count = 1;

#ifdef CONFIG_ACPI
static struct acpi_madt_generic_interrupt cpu_madt_gicc[NR_CPUS];

struct acpi_madt_generic_interrupt *acpi_cpu_get_madt_gicc(int cpu)
{
	return &cpu_madt_gicc[cpu];
}

/*
 * acpi_map_gic_cpu_interface - parse processor MADT entry
 *
 * Carry out sanity checks on MADT processor entry and initialize
 * cpu_logical_map on success
 */
static void __init
acpi_map_gic_cpu_interface(struct acpi_madt_generic_interrupt *processor)
{
	u64 hwid = processor->arm_mpidr;

	if (!(processor->flags & ACPI_MADT_ENABLED)) {
		pr_debug("skipping disabled CPU entry with 0x%llx MPIDR\n", hwid);
		return;
	}

	if (hwid & ~MPIDR_HWID_BITMASK || hwid == INVALID_HWID) {
		pr_err("skipping CPU entry with invalid MPIDR 0x%llx\n", hwid);
		return;
	}

	if (is_mpidr_duplicate(cpu_count, hwid)) {
		pr_err("duplicate CPU MPIDR 0x%llx in MADT\n", hwid);
		return;
	}

	/* Check if GICC structure of boot CPU is available in the MADT */
	if (cpu_logical_map(0) == hwid) {
		if (bootcpu_valid) {
			pr_err("duplicate boot CPU MPIDR: 0x%llx in MADT\n",
			       hwid);
			return;
		}
		bootcpu_valid = true;
		cpu_madt_gicc[0] = *processor;
		early_map_cpu_to_node(0, acpi_numa_get_nid(0, hwid));
		return;
	}

	if (cpu_count >= NR_CPUS)
		return;

	/* map the logical cpu id to cpu MPIDR */
	cpu_logical_map(cpu_count) = hwid;

	cpu_madt_gicc[cpu_count] = *processor;

	/*
	 * Set-up the ACPI parking protocol cpu entries
	 * while initializing the cpu_logical_map to
	 * avoid parsing MADT entries multiple times for
	 * nothing (ie a valid cpu_logical_map entry should
	 * contain a valid parking protocol data set to
	 * initialize the cpu if the parking protocol is
	 * the only available enable method).
	 */
	acpi_set_mailbox_entry(cpu_count, processor);

	early_map_cpu_to_node(cpu_count, acpi_numa_get_nid(cpu_count, hwid));

	cpu_count++;
}

static int __init
acpi_parse_gic_cpu_interface(struct acpi_subtable_header *header,
			     const unsigned long end)
{
	struct acpi_madt_generic_interrupt *processor;

	processor = (struct acpi_madt_generic_interrupt *)header;
	if (BAD_MADT_GICC_ENTRY(processor, end))
		return -EINVAL;

	acpi_table_print_madt_entry(header);

	acpi_map_gic_cpu_interface(processor);

	return 0;
}
#else
#define acpi_table_parse_madt(...)	do { } while (0)
#endif

/*
 * Enumerate the possible CPU set from the device tree and build the
 * cpu logical map array containing MPIDR values related to logical
 * cpus. Assumes that cpu_logical_map(0) has already been initialized.
 */
static void __init of_parse_and_init_cpus(void)
{
	struct device_node *dn;

	for_each_node_by_type(dn, "cpu") {
		u64 hwid = of_get_cpu_mpidr(dn);

		if (hwid == INVALID_HWID)
			goto next;

		if (is_mpidr_duplicate(cpu_count, hwid)) {
			pr_err("%pOF: duplicate cpu reg properties in the DT\n",
				dn);
			goto next;
		}

		/*
		 * The numbering scheme requires that the boot CPU
		 * must be assigned logical id 0. Record it so that
		 * the logical map built from DT is validated and can
		 * be used.
		 */
		if (hwid == cpu_logical_map(0)) {
			if (bootcpu_valid) {
				pr_err("%pOF: duplicate boot cpu reg property in DT\n",
					dn);
				goto next;
			}

			bootcpu_valid = true;
			early_map_cpu_to_node(0, of_node_to_nid(dn));

			/*
			 * cpu_logical_map has already been
			 * initialized and the boot cpu doesn't need
			 * the enable-method so continue without
			 * incrementing cpu.
			 */
			continue;
		}

		if (cpu_count >= NR_CPUS)
			goto next;

		pr_debug("cpu logical map 0x%llx\n", hwid);
		cpu_logical_map(cpu_count) = hwid;

		early_map_cpu_to_node(cpu_count, of_node_to_nid(dn));
next:
		cpu_count++;
	}
}

/*
 * Enumerate the possible CPU set from the device tree or ACPI and build the
 * cpu logical map array containing MPIDR values related to logical
 * cpus. Assumes that cpu_logical_map(0) has already been initialized.
 */
void __init smp_init_cpus(void)
{
	int i;

	if (acpi_disabled)
		of_parse_and_init_cpus();
	else
		/*
		 * do a walk of MADT to determine how many CPUs
		 * we have including disabled CPUs, and get information
		 * we need for SMP init
		 */
		acpi_table_parse_madt(ACPI_MADT_TYPE_GENERIC_INTERRUPT,
				      acpi_parse_gic_cpu_interface, 0);

	if (cpu_count > nr_cpu_ids)
		pr_warn("Number of cores (%d) exceeds configured maximum of %u - clipping\n",
			cpu_count, nr_cpu_ids);

	if (!bootcpu_valid) {
		pr_err("missing boot CPU MPIDR, not enabling secondaries\n");
		return;
	}

	/*
	 * We need to set the cpu_logical_map entries before enabling
	 * the cpus so that cpu processor description entries (DT cpu nodes
	 * and ACPI MADT entries) can be retrieved by matching the cpu hwid
	 * with entries in cpu_logical_map while initializing the cpus.
	 * If the cpu set-up fails, invalidate the cpu_logical_map entry.
	 */
	for (i = 1; i < nr_cpu_ids; i++) {
		if (cpu_logical_map(i) != INVALID_HWID) {
			if (smp_cpu_setup(i))
				cpu_logical_map(i) = INVALID_HWID;
		}
	}
}

void __init smp_prepare_cpus(unsigned int max_cpus)
{
	int err;
	unsigned int cpu;
	unsigned int this_cpu;

	init_cpu_topology();

	this_cpu = smp_processor_id();
	store_cpu_topology(this_cpu);
	numa_store_cpu_info(this_cpu);

	/*
	 * If UP is mandated by "nosmp" (which implies "maxcpus=0"), don't set
	 * secondary CPUs present.
	 */
	if (max_cpus == 0)
		return;

	/*
	 * Initialise the present map (which describes the set of CPUs
	 * actually populated at the present time) and release the
	 * secondaries from the bootloader.
	 */
	for_each_possible_cpu(cpu) {

		per_cpu(cpu_number, cpu) = cpu;

		if (cpu == smp_processor_id())
			continue;

		if (!cpu_ops[cpu])
			continue;

		err = cpu_ops[cpu]->cpu_prepare(cpu);
		if (err)
			continue;

		set_cpu_present(cpu, true);
		numa_store_cpu_info(cpu);
	}
}

void (*__smp_cross_call)(const struct cpumask *, unsigned int);

void __init set_smp_cross_call(void (*fn)(const struct cpumask *, unsigned int))
{
	__smp_cross_call = fn;
}

static const char *ipi_types[NR_IPI] __tracepoint_string = {
#define S(x,s)	[x] = s
	S(IPI_RESCHEDULE, "Rescheduling interrupts"),
	S(IPI_CALL_FUNC, "Function call interrupts"),
	S(IPI_CPU_STOP, "CPU stop interrupts"),
	S(IPI_CPU_CRASH_STOP, "CPU stop (for crash dump) interrupts"),
	S(IPI_TIMER, "Timer broadcast interrupts"),
	S(IPI_IRQ_WORK, "IRQ work interrupts"),
	S(IPI_WAKEUP, "CPU wake-up interrupts"),
};

static void smp_cross_call(const struct cpumask *target, unsigned int ipinr)
{
	trace_ipi_raise(target, ipi_types[ipinr]);
	__smp_cross_call(target, ipinr);
}

void show_ipi_list(struct seq_file *p, int prec)
{
	unsigned int cpu, i;

	for (i = 0; i < NR_IPI; i++) {
		seq_printf(p, "%*s%u:%s", prec - 1, "IPI", i,
			   prec >= 4 ? " " : "");
		for_each_online_cpu(cpu)
			seq_printf(p, "%10u ",
				   __get_irq_stat(cpu, ipi_irqs[i]));
		seq_printf(p, "      %s\n", ipi_types[i]);
	}
}

u64 smp_irq_stat_cpu(unsigned int cpu)
{
	u64 sum = 0;
	int i;

	for (i = 0; i < NR_IPI; i++)
		sum += __get_irq_stat(cpu, ipi_irqs[i]);

	return sum;
}

void arch_send_call_function_ipi_mask(const struct cpumask *mask)
{
	smp_cross_call(mask, IPI_CALL_FUNC);
}

void arch_send_call_function_single_ipi(int cpu)
{
	smp_cross_call(cpumask_of(cpu), IPI_CALL_FUNC);
}

#ifdef CONFIG_ARM64_ACPI_PARKING_PROTOCOL
void arch_send_wakeup_ipi_mask(const struct cpumask *mask)
{
	smp_cross_call(mask, IPI_WAKEUP);
}
#endif

#ifdef CONFIG_IRQ_WORK
void arch_irq_work_raise(void)
{
	if (__smp_cross_call)
		smp_cross_call(cpumask_of(smp_processor_id()), IPI_IRQ_WORK);
}
#endif

/*
 * ipi_cpu_stop - handle IPI from smp_send_stop()
 */
static void ipi_cpu_stop(unsigned int cpu)
{
	set_cpu_online(cpu, false);

	local_irq_disable();

	while (1)
		cpu_relax();
}

#ifdef CONFIG_KEXEC_CORE
static atomic_t waiting_for_crash_ipi = ATOMIC_INIT(0);
#endif

static void ipi_cpu_crash_stop(unsigned int cpu, struct pt_regs *regs)
{
#ifdef CONFIG_KEXEC_CORE
	crash_save_cpu(regs, cpu);

	atomic_dec(&waiting_for_crash_ipi);

	local_irq_disable();

#ifdef CONFIG_HOTPLUG_CPU
	if (cpu_ops[cpu]->cpu_die)
		cpu_ops[cpu]->cpu_die(cpu);
#endif

	/* just in case */
	cpu_park_loop();
#endif
}

/*
 * Main handler for inter-processor interrupts
 */
void handle_IPI(int ipinr, struct pt_regs *regs)
{
	unsigned int cpu = smp_processor_id();
	struct pt_regs *old_regs = set_irq_regs(regs);

	if ((unsigned)ipinr < NR_IPI) {
		trace_ipi_entry_rcuidle(ipi_types[ipinr]);
		__inc_irq_stat(cpu, ipi_irqs[ipinr]);
	}

	switch (ipinr) {
	case IPI_RESCHEDULE:
		scheduler_ipi();
		break;

	case IPI_CALL_FUNC:
		irq_enter();
		generic_smp_call_function_interrupt();
		irq_exit();
		break;

	case IPI_CPU_STOP:
		irq_enter();
		ipi_cpu_stop(cpu);
		irq_exit();
		break;

	case IPI_CPU_CRASH_STOP:
		if (IS_ENABLED(CONFIG_KEXEC_CORE)) {
			irq_enter();
			ipi_cpu_crash_stop(cpu, regs);

			unreachable();
		}
		break;

#ifdef CONFIG_GENERIC_CLOCKEVENTS_BROADCAST
	case IPI_TIMER:
		irq_enter();
		tick_receive_broadcast();
		irq_exit();
		break;
#endif

#ifdef CONFIG_IRQ_WORK
	case IPI_IRQ_WORK:
		irq_enter();
		irq_work_run();
		irq_exit();
		break;
#endif

#ifdef CONFIG_ARM64_ACPI_PARKING_PROTOCOL
	case IPI_WAKEUP:
		WARN_ONCE(!acpi_parking_protocol_valid(cpu),
			  "CPU%u: Wake-up IPI outside the ACPI parking protocol\n",
			  cpu);
		break;
#endif

	default:
		if (ipi_custom_irq_domain &&
		    ipinr >= IPI_CUSTOM_FIRST && ipinr <= IPI_CUSTOM_LAST)
			handle_domain_irq(ipi_custom_irq_domain, ipinr, regs);
		else
			pr_crit("CPU%u: Unknown IPI message 0x%x\n",
				cpu, ipinr);
		break;
	}

	if ((unsigned)ipinr < NR_IPI)
		trace_ipi_exit_rcuidle(ipi_types[ipinr]);
	set_irq_regs(old_regs);
}

static void custom_ipi_enable(struct irq_data *data)
{
	/*
	 * Always trigger a new ipi on enable. This only works for clients
	 * that then clear the ipi before unmasking interrupts.
	 */
	smp_cross_call(cpumask_of(smp_processor_id()), data->hwirq);
}

static void custom_ipi_disable(struct irq_data *data)
{
}

static struct irq_chip custom_ipi_chip = {
	.name			= "CustomIPI",
	.irq_enable		= custom_ipi_enable,
	.irq_disable		= custom_ipi_disable,
};

static void handle_custom_ipi_irq(struct irq_desc *desc)
{
	if (!desc->action) {
		pr_crit("CPU%u: Unknown IPI message 0x%x, no custom handler\n",
			smp_processor_id(), irq_desc_get_irq(desc));
		return;
	}

	if (!cpumask_test_cpu(smp_processor_id(), desc->percpu_enabled))
		return; /* IPIs may not be maskable in hardware */

	handle_percpu_devid_irq(desc);
}

static int custom_ipi_domain_map(struct irq_domain *d, unsigned int irq,
				 irq_hw_number_t hw)
{
	if (hw < IPI_CUSTOM_FIRST || hw > IPI_CUSTOM_LAST) {
		pr_err("hwirq-%u is not in supported range for CustomIPI IRQ domain\n",
		       (uint)hw);
		return -EINVAL;
	}

	irq_set_percpu_devid(irq);
	irq_set_chip_and_handler(irq, &custom_ipi_chip, handle_custom_ipi_irq);
	irq_set_status_flags(irq, IRQ_NOAUTOEN);

	return 0;
}

static const struct irq_domain_ops custom_ipi_domain_ops = {
	.map = custom_ipi_domain_map,
};

static int __init smp_custom_ipi_init(void)
{
	struct device_node *np;

	np = of_find_compatible_node(NULL, NULL, "android,CustomIPI");
	if (np) {
		/*
		 * Register linear irq doman to cover the whole IPI range
		 * even though we are only using part of it. Proper IRQ
		 * range check will be done by an implementation of mapping
		 * routine.
		 */
		pr_info("Initilizing CustomIPI irq domain\n");
		ipi_custom_irq_domain =
			irq_domain_add_linear(np,
					      IPI_CUSTOM_LAST + 1,
					      &custom_ipi_domain_ops,
					      NULL);
		WARN_ON(!ipi_custom_irq_domain);
		return 0;
	}

	return 0;
}
core_initcall(smp_custom_ipi_init);

void smp_send_reschedule(int cpu)
{
	smp_cross_call(cpumask_of(cpu), IPI_RESCHEDULE);
}

#ifdef CONFIG_GENERIC_CLOCKEVENTS_BROADCAST
void tick_broadcast(const struct cpumask *mask)
{
	smp_cross_call(mask, IPI_TIMER);
}
#endif

void smp_send_stop(void)
{
	unsigned long timeout;

	if (num_online_cpus() > 1) {
		cpumask_t mask;

		cpumask_copy(&mask, cpu_online_mask);
		cpumask_clear_cpu(smp_processor_id(), &mask);

		if (system_state <= SYSTEM_RUNNING)
			pr_crit("SMP: stopping secondary CPUs\n");
		smp_cross_call(&mask, IPI_CPU_STOP);
	}

	/* Wait up to one second for other CPUs to stop */
	timeout = USEC_PER_SEC;
	while (num_online_cpus() > 1 && timeout--)
		udelay(1);

	if (num_online_cpus() > 1)
		pr_warning("SMP: failed to stop secondary CPUs %*pbl\n",
			   cpumask_pr_args(cpu_online_mask));
}

#ifdef CONFIG_KEXEC_CORE
void crash_smp_send_stop(void)
{
	static int cpus_stopped;
	cpumask_t mask;
	unsigned long timeout;

	/*
	 * This function can be called twice in panic path, but obviously
	 * we execute this only once.
	 */
	if (cpus_stopped)
		return;

	cpus_stopped = 1;

	if (num_online_cpus() == 1)
		return;

	cpumask_copy(&mask, cpu_online_mask);
	cpumask_clear_cpu(smp_processor_id(), &mask);

	atomic_set(&waiting_for_crash_ipi, num_online_cpus() - 1);

	pr_crit("SMP: stopping secondary CPUs\n");
	smp_cross_call(&mask, IPI_CPU_CRASH_STOP);

	/* Wait up to one second for other CPUs to stop */
	timeout = USEC_PER_SEC;
	while ((atomic_read(&waiting_for_crash_ipi) > 0) && timeout--)
		udelay(1);

	if (atomic_read(&waiting_for_crash_ipi) > 0)
		pr_warning("SMP: failed to stop secondary CPUs %*pbl\n",
			   cpumask_pr_args(&mask));
}

bool smp_crash_stop_failed(void)
{
	return (atomic_read(&waiting_for_crash_ipi) > 0);
}
#endif

/*
 * not supported here
 */
int setup_profiling_timer(unsigned int multiplier)
{
	return -EINVAL;
}

static bool have_cpu_die(void)
{
#ifdef CONFIG_HOTPLUG_CPU
	int any_cpu = raw_smp_processor_id();

	if (cpu_ops[any_cpu] && cpu_ops[any_cpu]->cpu_die)
		return true;
#endif
	return false;
}

bool cpus_are_stuck_in_kernel(void)
{
	bool smp_spin_tables = (num_possible_cpus() > 1 && !have_cpu_die());

	return !!cpus_stuck_in_kernel || smp_spin_tables;
}<|MERGE_RESOLUTION|>--- conflicted
+++ resolved
@@ -86,7 +86,6 @@
 	IPI_CUSTOM_LAST = 15,
 };
 
-<<<<<<< HEAD
 struct irq_domain *ipi_custom_irq_domain;
 
 #ifdef CONFIG_ARM64_VHE
@@ -126,8 +125,6 @@
 static inline void save_boot_cpu_run_el(void) {}
 #endif
 
-=======
->>>>>>> 4762bcd4
 #ifdef CONFIG_HOTPLUG_CPU
 static int op_cpu_kill(unsigned int cpu);
 #else
