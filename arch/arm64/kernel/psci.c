--- conflicted
+++ resolved
@@ -109,37 +109,6 @@
 	return -ETIMEDOUT;
 }
 #endif
-<<<<<<< HEAD
-#endif
-
-static int psci_suspend_finisher(unsigned long index)
-{
-	struct psci_power_state *state = __this_cpu_read(psci_power_state);
-
-	return psci_ops.cpu_suspend(state[index - 1],
-				    virt_to_phys(cpu_resume));
-}
-
-static int __maybe_unused cpu_psci_cpu_suspend(unsigned long index)
-{
-	int ret;
-	struct psci_power_state *state = __this_cpu_read(psci_power_state);
-	/*
-	 * idle state index 0 corresponds to wfi, should never be called
-	 * from the cpu_suspend operations
-	 */
-	if (WARN_ON_ONCE(!index))
-		return -EINVAL;
-
-	if (state[index - 1].type == PSCI_POWER_STATE_TYPE_STANDBY)
-		ret = psci_ops.cpu_suspend(state[index - 1], 0);
-	else
-		ret = cpu_suspend(index, psci_suspend_finisher);
-
-	return ret;
-}
-=======
->>>>>>> f2ed3bfc
 
 const struct cpu_operations cpu_psci_ops = {
 	.name		= "psci",
