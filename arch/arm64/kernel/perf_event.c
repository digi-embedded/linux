/*
 * PMU support
 *
 * Copyright (C) 2012 ARM Limited
 * Author: Will Deacon <will.deacon@arm.com>
 *
 * This code is based heavily on the ARMv7 perf event code.
 *
 * This program is free software; you can redistribute it and/or modify
 * it under the terms of the GNU General Public License version 2 as
 * published by the Free Software Foundation.
 *
 * This program is distributed in the hope that it will be useful,
 * but WITHOUT ANY WARRANTY; without even the implied warranty of
 * MERCHANTABILITY or FITNESS FOR A PARTICULAR PURPOSE.  See the
 * GNU General Public License for more details.
 *
 * You should have received a copy of the GNU General Public License
 * along with this program.  If not, see <http://www.gnu.org/licenses/>.
 */

#include <asm/irq_regs.h>
#include <asm/perf_event.h>
#include <asm/sysreg.h>
#include <asm/virt.h>

#include <linux/acpi.h>
#include <linux/of.h>
#include <linux/perf/arm_pmu.h>
#include <linux/platform_device.h>

/*
 * ARMv8 PMUv3 Performance Events handling code.
 * Common event types (some are defined in asm/perf_event.h).
 */

/* At least one of the following is required. */
#define ARMV8_PMUV3_PERFCTR_INST_RETIRED			0x08
#define ARMV8_PMUV3_PERFCTR_INST_SPEC				0x1B

/* Common architectural events. */
#define ARMV8_PMUV3_PERFCTR_LD_RETIRED				0x06
#define ARMV8_PMUV3_PERFCTR_ST_RETIRED				0x07
#define ARMV8_PMUV3_PERFCTR_EXC_TAKEN				0x09
#define ARMV8_PMUV3_PERFCTR_EXC_RETURN				0x0A
#define ARMV8_PMUV3_PERFCTR_CID_WRITE_RETIRED			0x0B
#define ARMV8_PMUV3_PERFCTR_PC_WRITE_RETIRED			0x0C
#define ARMV8_PMUV3_PERFCTR_BR_IMMED_RETIRED			0x0D
#define ARMV8_PMUV3_PERFCTR_BR_RETURN_RETIRED			0x0E
#define ARMV8_PMUV3_PERFCTR_UNALIGNED_LDST_RETIRED		0x0F
#define ARMV8_PMUV3_PERFCTR_TTBR_WRITE_RETIRED			0x1C
#define ARMV8_PMUV3_PERFCTR_CHAIN				0x1E
#define ARMV8_PMUV3_PERFCTR_BR_RETIRED				0x21

/* Common microarchitectural events. */
#define ARMV8_PMUV3_PERFCTR_L1I_CACHE_REFILL			0x01
#define ARMV8_PMUV3_PERFCTR_L1I_TLB_REFILL			0x02
#define ARMV8_PMUV3_PERFCTR_L1D_TLB_REFILL			0x05
#define ARMV8_PMUV3_PERFCTR_MEM_ACCESS				0x13
#define ARMV8_PMUV3_PERFCTR_L1I_CACHE				0x14
#define ARMV8_PMUV3_PERFCTR_L1D_CACHE_WB			0x15
#define ARMV8_PMUV3_PERFCTR_L2D_CACHE				0x16
#define ARMV8_PMUV3_PERFCTR_L2D_CACHE_REFILL			0x17
#define ARMV8_PMUV3_PERFCTR_L2D_CACHE_WB			0x18
#define ARMV8_PMUV3_PERFCTR_BUS_ACCESS				0x19
#define ARMV8_PMUV3_PERFCTR_MEMORY_ERROR			0x1A
#define ARMV8_PMUV3_PERFCTR_BUS_CYCLES				0x1D
#define ARMV8_PMUV3_PERFCTR_L1D_CACHE_ALLOCATE			0x1F
#define ARMV8_PMUV3_PERFCTR_L2D_CACHE_ALLOCATE			0x20
#define ARMV8_PMUV3_PERFCTR_BR_MIS_PRED_RETIRED			0x22
#define ARMV8_PMUV3_PERFCTR_STALL_FRONTEND			0x23
#define ARMV8_PMUV3_PERFCTR_STALL_BACKEND			0x24
#define ARMV8_PMUV3_PERFCTR_L1D_TLB				0x25
#define ARMV8_PMUV3_PERFCTR_L1I_TLB				0x26
#define ARMV8_PMUV3_PERFCTR_L2I_CACHE				0x27
#define ARMV8_PMUV3_PERFCTR_L2I_CACHE_REFILL			0x28
#define ARMV8_PMUV3_PERFCTR_L3D_CACHE_ALLOCATE			0x29
#define ARMV8_PMUV3_PERFCTR_L3D_CACHE_REFILL			0x2A
#define ARMV8_PMUV3_PERFCTR_L3D_CACHE				0x2B
#define ARMV8_PMUV3_PERFCTR_L3D_CACHE_WB			0x2C
#define ARMV8_PMUV3_PERFCTR_L2D_TLB_REFILL			0x2D
#define ARMV8_PMUV3_PERFCTR_L2I_TLB_REFILL			0x2E
#define ARMV8_PMUV3_PERFCTR_L2D_TLB				0x2F
#define ARMV8_PMUV3_PERFCTR_L2I_TLB				0x30

/* ARMv8 recommended implementation defined event types */
#define ARMV8_IMPDEF_PERFCTR_L1D_CACHE_RD			0x40
#define ARMV8_IMPDEF_PERFCTR_L1D_CACHE_WR			0x41
#define ARMV8_IMPDEF_PERFCTR_L1D_CACHE_REFILL_RD		0x42
#define ARMV8_IMPDEF_PERFCTR_L1D_CACHE_REFILL_WR		0x43
#define ARMV8_IMPDEF_PERFCTR_L1D_CACHE_REFILL_INNER		0x44
#define ARMV8_IMPDEF_PERFCTR_L1D_CACHE_REFILL_OUTER		0x45
#define ARMV8_IMPDEF_PERFCTR_L1D_CACHE_WB_VICTIM		0x46
#define ARMV8_IMPDEF_PERFCTR_L1D_CACHE_WB_CLEAN			0x47
#define ARMV8_IMPDEF_PERFCTR_L1D_CACHE_INVAL			0x48

#define ARMV8_IMPDEF_PERFCTR_L1D_TLB_REFILL_RD			0x4C
#define ARMV8_IMPDEF_PERFCTR_L1D_TLB_REFILL_WR			0x4D
#define ARMV8_IMPDEF_PERFCTR_L1D_TLB_RD				0x4E
#define ARMV8_IMPDEF_PERFCTR_L1D_TLB_WR				0x4F
#define ARMV8_IMPDEF_PERFCTR_L2D_CACHE_RD			0x50
#define ARMV8_IMPDEF_PERFCTR_L2D_CACHE_WR			0x51
#define ARMV8_IMPDEF_PERFCTR_L2D_CACHE_REFILL_RD		0x52
#define ARMV8_IMPDEF_PERFCTR_L2D_CACHE_REFILL_WR		0x53

#define ARMV8_IMPDEF_PERFCTR_L2D_CACHE_WB_VICTIM		0x56
#define ARMV8_IMPDEF_PERFCTR_L2D_CACHE_WB_CLEAN			0x57
#define ARMV8_IMPDEF_PERFCTR_L2D_CACHE_INVAL			0x58

#define ARMV8_IMPDEF_PERFCTR_L2D_TLB_REFILL_RD			0x5C
#define ARMV8_IMPDEF_PERFCTR_L2D_TLB_REFILL_WR			0x5D
#define ARMV8_IMPDEF_PERFCTR_L2D_TLB_RD				0x5E
#define ARMV8_IMPDEF_PERFCTR_L2D_TLB_WR				0x5F

#define ARMV8_IMPDEF_PERFCTR_BUS_ACCESS_RD			0x60
#define ARMV8_IMPDEF_PERFCTR_BUS_ACCESS_WR			0x61
#define ARMV8_IMPDEF_PERFCTR_BUS_ACCESS_SHARED			0x62
#define ARMV8_IMPDEF_PERFCTR_BUS_ACCESS_NOT_SHARED		0x63
#define ARMV8_IMPDEF_PERFCTR_BUS_ACCESS_NORMAL			0x64
#define ARMV8_IMPDEF_PERFCTR_BUS_ACCESS_PERIPH			0x65

#define ARMV8_IMPDEF_PERFCTR_MEM_ACCESS_RD			0x66
#define ARMV8_IMPDEF_PERFCTR_MEM_ACCESS_WR			0x67
#define ARMV8_IMPDEF_PERFCTR_UNALIGNED_LD_SPEC			0x68
#define ARMV8_IMPDEF_PERFCTR_UNALIGNED_ST_SPEC			0x69
#define ARMV8_IMPDEF_PERFCTR_UNALIGNED_LDST_SPEC		0x6A

#define ARMV8_IMPDEF_PERFCTR_LDREX_SPEC				0x6C
#define ARMV8_IMPDEF_PERFCTR_STREX_PASS_SPEC			0x6D
#define ARMV8_IMPDEF_PERFCTR_STREX_FAIL_SPEC			0x6E
#define ARMV8_IMPDEF_PERFCTR_STREX_SPEC				0x6F
#define ARMV8_IMPDEF_PERFCTR_LD_SPEC				0x70
#define ARMV8_IMPDEF_PERFCTR_ST_SPEC				0x71
#define ARMV8_IMPDEF_PERFCTR_LDST_SPEC				0x72
#define ARMV8_IMPDEF_PERFCTR_DP_SPEC				0x73
#define ARMV8_IMPDEF_PERFCTR_ASE_SPEC				0x74
#define ARMV8_IMPDEF_PERFCTR_VFP_SPEC				0x75
#define ARMV8_IMPDEF_PERFCTR_PC_WRITE_SPEC			0x76
#define ARMV8_IMPDEF_PERFCTR_CRYPTO_SPEC			0x77
#define ARMV8_IMPDEF_PERFCTR_BR_IMMED_SPEC			0x78
#define ARMV8_IMPDEF_PERFCTR_BR_RETURN_SPEC			0x79
#define ARMV8_IMPDEF_PERFCTR_BR_INDIRECT_SPEC			0x7A

#define ARMV8_IMPDEF_PERFCTR_ISB_SPEC				0x7C
#define ARMV8_IMPDEF_PERFCTR_DSB_SPEC				0x7D
#define ARMV8_IMPDEF_PERFCTR_DMB_SPEC				0x7E

#define ARMV8_IMPDEF_PERFCTR_EXC_UNDEF				0x81
#define ARMV8_IMPDEF_PERFCTR_EXC_SVC				0x82
#define ARMV8_IMPDEF_PERFCTR_EXC_PABORT				0x83
#define ARMV8_IMPDEF_PERFCTR_EXC_DABORT				0x84

#define ARMV8_IMPDEF_PERFCTR_EXC_IRQ				0x86
#define ARMV8_IMPDEF_PERFCTR_EXC_FIQ				0x87
#define ARMV8_IMPDEF_PERFCTR_EXC_SMC				0x88

#define ARMV8_IMPDEF_PERFCTR_EXC_HVC				0x8A
#define ARMV8_IMPDEF_PERFCTR_EXC_TRAP_PABORT			0x8B
#define ARMV8_IMPDEF_PERFCTR_EXC_TRAP_DABORT			0x8C
#define ARMV8_IMPDEF_PERFCTR_EXC_TRAP_OTHER			0x8D
#define ARMV8_IMPDEF_PERFCTR_EXC_TRAP_IRQ			0x8E
#define ARMV8_IMPDEF_PERFCTR_EXC_TRAP_FIQ			0x8F
#define ARMV8_IMPDEF_PERFCTR_RC_LD_SPEC				0x90
#define ARMV8_IMPDEF_PERFCTR_RC_ST_SPEC				0x91

#define ARMV8_IMPDEF_PERFCTR_L3D_CACHE_RD			0xA0
#define ARMV8_IMPDEF_PERFCTR_L3D_CACHE_WR			0xA1
#define ARMV8_IMPDEF_PERFCTR_L3D_CACHE_REFILL_RD		0xA2
#define ARMV8_IMPDEF_PERFCTR_L3D_CACHE_REFILL_WR		0xA3

#define ARMV8_IMPDEF_PERFCTR_L3D_CACHE_WB_VICTIM		0xA6
#define ARMV8_IMPDEF_PERFCTR_L3D_CACHE_WB_CLEAN			0xA7
#define ARMV8_IMPDEF_PERFCTR_L3D_CACHE_INVAL			0xA8

/* ARMv8 Cortex-A53 specific event types. */
#define ARMV8_A53_PERFCTR_PREF_LINEFILL				0xC2

/* ARMv8 Cavium ThunderX specific event types. */
#define ARMV8_THUNDER_PERFCTR_L1D_CACHE_MISS_ST			0xE9
#define ARMV8_THUNDER_PERFCTR_L1D_CACHE_PREF_ACCESS		0xEA
#define ARMV8_THUNDER_PERFCTR_L1D_CACHE_PREF_MISS		0xEB
#define ARMV8_THUNDER_PERFCTR_L1I_CACHE_PREF_ACCESS		0xEC
#define ARMV8_THUNDER_PERFCTR_L1I_CACHE_PREF_MISS		0xED

/* PMUv3 HW events mapping. */

/*
 * ARMv8 Architectural defined events, not all of these may
 * be supported on any given implementation. Undefined events will
 * be disabled at run-time.
 */
static const unsigned armv8_pmuv3_perf_map[PERF_COUNT_HW_MAX] = {
	PERF_MAP_ALL_UNSUPPORTED,
	[PERF_COUNT_HW_CPU_CYCLES]		= ARMV8_PMUV3_PERFCTR_CPU_CYCLES,
	[PERF_COUNT_HW_INSTRUCTIONS]		= ARMV8_PMUV3_PERFCTR_INST_RETIRED,
	[PERF_COUNT_HW_CACHE_REFERENCES]	= ARMV8_PMUV3_PERFCTR_L1D_CACHE,
	[PERF_COUNT_HW_CACHE_MISSES]		= ARMV8_PMUV3_PERFCTR_L1D_CACHE_REFILL,
	[PERF_COUNT_HW_BRANCH_INSTRUCTIONS]	= ARMV8_PMUV3_PERFCTR_PC_WRITE_RETIRED,
	[PERF_COUNT_HW_BRANCH_MISSES]		= ARMV8_PMUV3_PERFCTR_BR_MIS_PRED,
	[PERF_COUNT_HW_BUS_CYCLES]		= ARMV8_PMUV3_PERFCTR_BUS_CYCLES,
	[PERF_COUNT_HW_STALLED_CYCLES_FRONTEND]	= ARMV8_PMUV3_PERFCTR_STALL_FRONTEND,
	[PERF_COUNT_HW_STALLED_CYCLES_BACKEND]	= ARMV8_PMUV3_PERFCTR_STALL_BACKEND,
};

/* ARM Cortex-A53 HW events mapping. */
static const unsigned armv8_a53_perf_map[PERF_COUNT_HW_MAX] = {
	PERF_MAP_ALL_UNSUPPORTED,
	[PERF_COUNT_HW_CPU_CYCLES]		= ARMV8_PMUV3_PERFCTR_CPU_CYCLES,
	[PERF_COUNT_HW_INSTRUCTIONS]		= ARMV8_PMUV3_PERFCTR_INST_RETIRED,
	[PERF_COUNT_HW_CACHE_REFERENCES]	= ARMV8_PMUV3_PERFCTR_L1D_CACHE,
	[PERF_COUNT_HW_CACHE_MISSES]		= ARMV8_PMUV3_PERFCTR_L1D_CACHE_REFILL,
	[PERF_COUNT_HW_BRANCH_INSTRUCTIONS]	= ARMV8_PMUV3_PERFCTR_PC_WRITE_RETIRED,
	[PERF_COUNT_HW_BRANCH_MISSES]		= ARMV8_PMUV3_PERFCTR_BR_MIS_PRED,
	[PERF_COUNT_HW_BUS_CYCLES]		= ARMV8_PMUV3_PERFCTR_BUS_CYCLES,
};

/* ARM Cortex-A57 and Cortex-A72 events mapping. */
static const unsigned armv8_a57_perf_map[PERF_COUNT_HW_MAX] = {
	PERF_MAP_ALL_UNSUPPORTED,
	[PERF_COUNT_HW_CPU_CYCLES]		= ARMV8_PMUV3_PERFCTR_CPU_CYCLES,
	[PERF_COUNT_HW_INSTRUCTIONS]		= ARMV8_PMUV3_PERFCTR_INST_RETIRED,
	[PERF_COUNT_HW_CACHE_REFERENCES]	= ARMV8_PMUV3_PERFCTR_L1D_CACHE,
	[PERF_COUNT_HW_CACHE_MISSES]		= ARMV8_PMUV3_PERFCTR_L1D_CACHE_REFILL,
	[PERF_COUNT_HW_BRANCH_MISSES]		= ARMV8_PMUV3_PERFCTR_BR_MIS_PRED,
	[PERF_COUNT_HW_BUS_CYCLES]		= ARMV8_PMUV3_PERFCTR_BUS_CYCLES,
};

static const unsigned armv8_thunder_perf_map[PERF_COUNT_HW_MAX] = {
	PERF_MAP_ALL_UNSUPPORTED,
	[PERF_COUNT_HW_CPU_CYCLES]		= ARMV8_PMUV3_PERFCTR_CPU_CYCLES,
	[PERF_COUNT_HW_INSTRUCTIONS]		= ARMV8_PMUV3_PERFCTR_INST_RETIRED,
	[PERF_COUNT_HW_CACHE_REFERENCES]	= ARMV8_PMUV3_PERFCTR_L1D_CACHE,
	[PERF_COUNT_HW_CACHE_MISSES]		= ARMV8_PMUV3_PERFCTR_L1D_CACHE_REFILL,
	[PERF_COUNT_HW_BRANCH_INSTRUCTIONS]	= ARMV8_PMUV3_PERFCTR_PC_WRITE_RETIRED,
	[PERF_COUNT_HW_BRANCH_MISSES]		= ARMV8_PMUV3_PERFCTR_BR_MIS_PRED,
	[PERF_COUNT_HW_STALLED_CYCLES_FRONTEND] = ARMV8_PMUV3_PERFCTR_STALL_FRONTEND,
	[PERF_COUNT_HW_STALLED_CYCLES_BACKEND]	= ARMV8_PMUV3_PERFCTR_STALL_BACKEND,
};

/* Broadcom Vulcan events mapping */
static const unsigned armv8_vulcan_perf_map[PERF_COUNT_HW_MAX] = {
	PERF_MAP_ALL_UNSUPPORTED,
	[PERF_COUNT_HW_CPU_CYCLES]		= ARMV8_PMUV3_PERFCTR_CPU_CYCLES,
	[PERF_COUNT_HW_INSTRUCTIONS]		= ARMV8_PMUV3_PERFCTR_INST_RETIRED,
	[PERF_COUNT_HW_CACHE_REFERENCES]	= ARMV8_PMUV3_PERFCTR_L1D_CACHE,
	[PERF_COUNT_HW_CACHE_MISSES]		= ARMV8_PMUV3_PERFCTR_L1D_CACHE_REFILL,
	[PERF_COUNT_HW_BRANCH_INSTRUCTIONS]	= ARMV8_PMUV3_PERFCTR_BR_RETIRED,
	[PERF_COUNT_HW_BRANCH_MISSES]		= ARMV8_PMUV3_PERFCTR_BR_MIS_PRED,
	[PERF_COUNT_HW_BUS_CYCLES]		= ARMV8_PMUV3_PERFCTR_BUS_CYCLES,
	[PERF_COUNT_HW_STALLED_CYCLES_FRONTEND]	= ARMV8_PMUV3_PERFCTR_STALL_FRONTEND,
	[PERF_COUNT_HW_STALLED_CYCLES_BACKEND]	= ARMV8_PMUV3_PERFCTR_STALL_BACKEND,
};

static const unsigned armv8_pmuv3_perf_cache_map[PERF_COUNT_HW_CACHE_MAX]
						[PERF_COUNT_HW_CACHE_OP_MAX]
						[PERF_COUNT_HW_CACHE_RESULT_MAX] = {
	PERF_CACHE_MAP_ALL_UNSUPPORTED,

	[C(L1D)][C(OP_READ)][C(RESULT_ACCESS)]	= ARMV8_PMUV3_PERFCTR_L1D_CACHE,
	[C(L1D)][C(OP_READ)][C(RESULT_MISS)]	= ARMV8_PMUV3_PERFCTR_L1D_CACHE_REFILL,
	[C(L1D)][C(OP_WRITE)][C(RESULT_ACCESS)]	= ARMV8_PMUV3_PERFCTR_L1D_CACHE,
	[C(L1D)][C(OP_WRITE)][C(RESULT_MISS)]	= ARMV8_PMUV3_PERFCTR_L1D_CACHE_REFILL,

	[C(L1I)][C(OP_READ)][C(RESULT_ACCESS)]	= ARMV8_PMUV3_PERFCTR_L1I_CACHE,
	[C(L1I)][C(OP_READ)][C(RESULT_MISS)]	= ARMV8_PMUV3_PERFCTR_L1I_CACHE_REFILL,

	[C(DTLB)][C(OP_READ)][C(RESULT_MISS)]	= ARMV8_PMUV3_PERFCTR_L1D_TLB_REFILL,
	[C(DTLB)][C(OP_READ)][C(RESULT_ACCESS)]	= ARMV8_PMUV3_PERFCTR_L1D_TLB,

	[C(ITLB)][C(OP_READ)][C(RESULT_MISS)]	= ARMV8_PMUV3_PERFCTR_L1I_TLB_REFILL,
	[C(ITLB)][C(OP_READ)][C(RESULT_ACCESS)]	= ARMV8_PMUV3_PERFCTR_L1I_TLB,

	[C(BPU)][C(OP_READ)][C(RESULT_ACCESS)]	= ARMV8_PMUV3_PERFCTR_BR_PRED,
	[C(BPU)][C(OP_READ)][C(RESULT_MISS)]	= ARMV8_PMUV3_PERFCTR_BR_MIS_PRED,
	[C(BPU)][C(OP_WRITE)][C(RESULT_ACCESS)]	= ARMV8_PMUV3_PERFCTR_BR_PRED,
	[C(BPU)][C(OP_WRITE)][C(RESULT_MISS)]	= ARMV8_PMUV3_PERFCTR_BR_MIS_PRED,
};

static const unsigned armv8_a53_perf_cache_map[PERF_COUNT_HW_CACHE_MAX]
					      [PERF_COUNT_HW_CACHE_OP_MAX]
					      [PERF_COUNT_HW_CACHE_RESULT_MAX] = {
	PERF_CACHE_MAP_ALL_UNSUPPORTED,

	[C(L1D)][C(OP_READ)][C(RESULT_ACCESS)]	= ARMV8_PMUV3_PERFCTR_L1D_CACHE,
	[C(L1D)][C(OP_READ)][C(RESULT_MISS)]	= ARMV8_PMUV3_PERFCTR_L1D_CACHE_REFILL,
	[C(L1D)][C(OP_WRITE)][C(RESULT_ACCESS)]	= ARMV8_PMUV3_PERFCTR_L1D_CACHE,
	[C(L1D)][C(OP_WRITE)][C(RESULT_MISS)]	= ARMV8_PMUV3_PERFCTR_L1D_CACHE_REFILL,
	[C(L1D)][C(OP_PREFETCH)][C(RESULT_MISS)] = ARMV8_A53_PERFCTR_PREF_LINEFILL,

	[C(L1I)][C(OP_READ)][C(RESULT_ACCESS)]	= ARMV8_PMUV3_PERFCTR_L1I_CACHE,
	[C(L1I)][C(OP_READ)][C(RESULT_MISS)]	= ARMV8_PMUV3_PERFCTR_L1I_CACHE_REFILL,

	[C(ITLB)][C(OP_READ)][C(RESULT_MISS)]	= ARMV8_PMUV3_PERFCTR_L1I_TLB_REFILL,

	[C(BPU)][C(OP_READ)][C(RESULT_ACCESS)]	= ARMV8_PMUV3_PERFCTR_BR_PRED,
	[C(BPU)][C(OP_READ)][C(RESULT_MISS)]	= ARMV8_PMUV3_PERFCTR_BR_MIS_PRED,
	[C(BPU)][C(OP_WRITE)][C(RESULT_ACCESS)]	= ARMV8_PMUV3_PERFCTR_BR_PRED,
	[C(BPU)][C(OP_WRITE)][C(RESULT_MISS)]	= ARMV8_PMUV3_PERFCTR_BR_MIS_PRED,
};

static const unsigned armv8_a57_perf_cache_map[PERF_COUNT_HW_CACHE_MAX]
					      [PERF_COUNT_HW_CACHE_OP_MAX]
					      [PERF_COUNT_HW_CACHE_RESULT_MAX] = {
	PERF_CACHE_MAP_ALL_UNSUPPORTED,

	[C(L1D)][C(OP_READ)][C(RESULT_ACCESS)]	= ARMV8_IMPDEF_PERFCTR_L1D_CACHE_RD,
	[C(L1D)][C(OP_READ)][C(RESULT_MISS)]	= ARMV8_IMPDEF_PERFCTR_L1D_CACHE_REFILL_RD,
	[C(L1D)][C(OP_WRITE)][C(RESULT_ACCESS)]	= ARMV8_IMPDEF_PERFCTR_L1D_CACHE_WR,
	[C(L1D)][C(OP_WRITE)][C(RESULT_MISS)]	= ARMV8_IMPDEF_PERFCTR_L1D_CACHE_REFILL_WR,

	[C(L1I)][C(OP_READ)][C(RESULT_ACCESS)]	= ARMV8_PMUV3_PERFCTR_L1I_CACHE,
	[C(L1I)][C(OP_READ)][C(RESULT_MISS)]	= ARMV8_PMUV3_PERFCTR_L1I_CACHE_REFILL,

	[C(DTLB)][C(OP_READ)][C(RESULT_MISS)]	= ARMV8_IMPDEF_PERFCTR_L1D_TLB_REFILL_RD,
	[C(DTLB)][C(OP_WRITE)][C(RESULT_MISS)]	= ARMV8_IMPDEF_PERFCTR_L1D_TLB_REFILL_WR,

	[C(ITLB)][C(OP_READ)][C(RESULT_MISS)]	= ARMV8_PMUV3_PERFCTR_L1I_TLB_REFILL,

	[C(BPU)][C(OP_READ)][C(RESULT_ACCESS)]	= ARMV8_PMUV3_PERFCTR_BR_PRED,
	[C(BPU)][C(OP_READ)][C(RESULT_MISS)]	= ARMV8_PMUV3_PERFCTR_BR_MIS_PRED,
	[C(BPU)][C(OP_WRITE)][C(RESULT_ACCESS)]	= ARMV8_PMUV3_PERFCTR_BR_PRED,
	[C(BPU)][C(OP_WRITE)][C(RESULT_MISS)]	= ARMV8_PMUV3_PERFCTR_BR_MIS_PRED,
};

static const unsigned armv8_thunder_perf_cache_map[PERF_COUNT_HW_CACHE_MAX]
						   [PERF_COUNT_HW_CACHE_OP_MAX]
						   [PERF_COUNT_HW_CACHE_RESULT_MAX] = {
	PERF_CACHE_MAP_ALL_UNSUPPORTED,

	[C(L1D)][C(OP_READ)][C(RESULT_ACCESS)]	= ARMV8_IMPDEF_PERFCTR_L1D_CACHE_RD,
	[C(L1D)][C(OP_READ)][C(RESULT_MISS)]	= ARMV8_IMPDEF_PERFCTR_L1D_CACHE_REFILL_RD,
	[C(L1D)][C(OP_WRITE)][C(RESULT_ACCESS)]	= ARMV8_IMPDEF_PERFCTR_L1D_CACHE_WR,
	[C(L1D)][C(OP_WRITE)][C(RESULT_MISS)]	= ARMV8_THUNDER_PERFCTR_L1D_CACHE_MISS_ST,
	[C(L1D)][C(OP_PREFETCH)][C(RESULT_ACCESS)] = ARMV8_THUNDER_PERFCTR_L1D_CACHE_PREF_ACCESS,
	[C(L1D)][C(OP_PREFETCH)][C(RESULT_MISS)] = ARMV8_THUNDER_PERFCTR_L1D_CACHE_PREF_MISS,

	[C(L1I)][C(OP_READ)][C(RESULT_ACCESS)]	= ARMV8_PMUV3_PERFCTR_L1I_CACHE,
	[C(L1I)][C(OP_READ)][C(RESULT_MISS)]	= ARMV8_PMUV3_PERFCTR_L1I_CACHE_REFILL,
	[C(L1I)][C(OP_PREFETCH)][C(RESULT_ACCESS)] = ARMV8_THUNDER_PERFCTR_L1I_CACHE_PREF_ACCESS,
	[C(L1I)][C(OP_PREFETCH)][C(RESULT_MISS)] = ARMV8_THUNDER_PERFCTR_L1I_CACHE_PREF_MISS,

	[C(DTLB)][C(OP_READ)][C(RESULT_ACCESS)]	= ARMV8_IMPDEF_PERFCTR_L1D_TLB_RD,
	[C(DTLB)][C(OP_READ)][C(RESULT_MISS)]	= ARMV8_IMPDEF_PERFCTR_L1D_TLB_REFILL_RD,
	[C(DTLB)][C(OP_WRITE)][C(RESULT_ACCESS)] = ARMV8_IMPDEF_PERFCTR_L1D_TLB_WR,
	[C(DTLB)][C(OP_WRITE)][C(RESULT_MISS)]	= ARMV8_IMPDEF_PERFCTR_L1D_TLB_REFILL_WR,

	[C(ITLB)][C(OP_READ)][C(RESULT_MISS)]	= ARMV8_PMUV3_PERFCTR_L1I_TLB_REFILL,

	[C(BPU)][C(OP_READ)][C(RESULT_ACCESS)]	= ARMV8_PMUV3_PERFCTR_BR_PRED,
	[C(BPU)][C(OP_READ)][C(RESULT_MISS)]	= ARMV8_PMUV3_PERFCTR_BR_MIS_PRED,
	[C(BPU)][C(OP_WRITE)][C(RESULT_ACCESS)]	= ARMV8_PMUV3_PERFCTR_BR_PRED,
	[C(BPU)][C(OP_WRITE)][C(RESULT_MISS)]	= ARMV8_PMUV3_PERFCTR_BR_MIS_PRED,
};

static const unsigned armv8_vulcan_perf_cache_map[PERF_COUNT_HW_CACHE_MAX]
					      [PERF_COUNT_HW_CACHE_OP_MAX]
					      [PERF_COUNT_HW_CACHE_RESULT_MAX] = {
	PERF_CACHE_MAP_ALL_UNSUPPORTED,

	[C(L1D)][C(OP_READ)][C(RESULT_ACCESS)]	= ARMV8_IMPDEF_PERFCTR_L1D_CACHE_RD,
	[C(L1D)][C(OP_READ)][C(RESULT_MISS)]	= ARMV8_IMPDEF_PERFCTR_L1D_CACHE_REFILL_RD,
	[C(L1D)][C(OP_WRITE)][C(RESULT_ACCESS)]	= ARMV8_IMPDEF_PERFCTR_L1D_CACHE_WR,
	[C(L1D)][C(OP_WRITE)][C(RESULT_MISS)]	= ARMV8_IMPDEF_PERFCTR_L1D_CACHE_REFILL_WR,

	[C(L1I)][C(OP_READ)][C(RESULT_ACCESS)]	= ARMV8_PMUV3_PERFCTR_L1I_CACHE,
	[C(L1I)][C(OP_READ)][C(RESULT_MISS)]	= ARMV8_PMUV3_PERFCTR_L1I_CACHE_REFILL,

	[C(ITLB)][C(OP_READ)][C(RESULT_MISS)]	= ARMV8_PMUV3_PERFCTR_L1I_TLB_REFILL,
	[C(ITLB)][C(OP_READ)][C(RESULT_ACCESS)]	= ARMV8_PMUV3_PERFCTR_L1I_TLB,

	[C(DTLB)][C(OP_READ)][C(RESULT_ACCESS)]	= ARMV8_IMPDEF_PERFCTR_L1D_TLB_RD,
	[C(DTLB)][C(OP_WRITE)][C(RESULT_ACCESS)] = ARMV8_IMPDEF_PERFCTR_L1D_TLB_WR,
	[C(DTLB)][C(OP_READ)][C(RESULT_MISS)]	= ARMV8_IMPDEF_PERFCTR_L1D_TLB_REFILL_RD,
	[C(DTLB)][C(OP_WRITE)][C(RESULT_MISS)]	= ARMV8_IMPDEF_PERFCTR_L1D_TLB_REFILL_WR,

	[C(BPU)][C(OP_READ)][C(RESULT_ACCESS)]	= ARMV8_PMUV3_PERFCTR_BR_PRED,
	[C(BPU)][C(OP_READ)][C(RESULT_MISS)]	= ARMV8_PMUV3_PERFCTR_BR_MIS_PRED,
	[C(BPU)][C(OP_WRITE)][C(RESULT_ACCESS)]	= ARMV8_PMUV3_PERFCTR_BR_PRED,
	[C(BPU)][C(OP_WRITE)][C(RESULT_MISS)]	= ARMV8_PMUV3_PERFCTR_BR_MIS_PRED,

	[C(NODE)][C(OP_READ)][C(RESULT_ACCESS)]	= ARMV8_IMPDEF_PERFCTR_BUS_ACCESS_RD,
	[C(NODE)][C(OP_WRITE)][C(RESULT_ACCESS)] = ARMV8_IMPDEF_PERFCTR_BUS_ACCESS_WR,
};

static ssize_t
armv8pmu_events_sysfs_show(struct device *dev,
			   struct device_attribute *attr, char *page)
{
	struct perf_pmu_events_attr *pmu_attr;

	pmu_attr = container_of(attr, struct perf_pmu_events_attr, attr);

	return sprintf(page, "event=0x%03llx\n", pmu_attr->id);
}

#define ARMV8_EVENT_ATTR_RESOLVE(m) #m
#define ARMV8_EVENT_ATTR(name, config) \
	PMU_EVENT_ATTR(name, armv8_event_attr_##name, \
		       config, armv8pmu_events_sysfs_show)

ARMV8_EVENT_ATTR(sw_incr, ARMV8_PMUV3_PERFCTR_SW_INCR);
ARMV8_EVENT_ATTR(l1i_cache_refill, ARMV8_PMUV3_PERFCTR_L1I_CACHE_REFILL);
ARMV8_EVENT_ATTR(l1i_tlb_refill, ARMV8_PMUV3_PERFCTR_L1I_TLB_REFILL);
ARMV8_EVENT_ATTR(l1d_cache_refill, ARMV8_PMUV3_PERFCTR_L1D_CACHE_REFILL);
ARMV8_EVENT_ATTR(l1d_cache, ARMV8_PMUV3_PERFCTR_L1D_CACHE);
ARMV8_EVENT_ATTR(l1d_tlb_refill, ARMV8_PMUV3_PERFCTR_L1D_TLB_REFILL);
ARMV8_EVENT_ATTR(ld_retired, ARMV8_PMUV3_PERFCTR_LD_RETIRED);
ARMV8_EVENT_ATTR(st_retired, ARMV8_PMUV3_PERFCTR_ST_RETIRED);
ARMV8_EVENT_ATTR(inst_retired, ARMV8_PMUV3_PERFCTR_INST_RETIRED);
ARMV8_EVENT_ATTR(exc_taken, ARMV8_PMUV3_PERFCTR_EXC_TAKEN);
ARMV8_EVENT_ATTR(exc_return, ARMV8_PMUV3_PERFCTR_EXC_RETURN);
ARMV8_EVENT_ATTR(cid_write_retired, ARMV8_PMUV3_PERFCTR_CID_WRITE_RETIRED);
ARMV8_EVENT_ATTR(pc_write_retired, ARMV8_PMUV3_PERFCTR_PC_WRITE_RETIRED);
ARMV8_EVENT_ATTR(br_immed_retired, ARMV8_PMUV3_PERFCTR_BR_IMMED_RETIRED);
ARMV8_EVENT_ATTR(br_return_retired, ARMV8_PMUV3_PERFCTR_BR_RETURN_RETIRED);
ARMV8_EVENT_ATTR(unaligned_ldst_retired, ARMV8_PMUV3_PERFCTR_UNALIGNED_LDST_RETIRED);
ARMV8_EVENT_ATTR(br_mis_pred, ARMV8_PMUV3_PERFCTR_BR_MIS_PRED);
ARMV8_EVENT_ATTR(cpu_cycles, ARMV8_PMUV3_PERFCTR_CPU_CYCLES);
ARMV8_EVENT_ATTR(br_pred, ARMV8_PMUV3_PERFCTR_BR_PRED);
ARMV8_EVENT_ATTR(mem_access, ARMV8_PMUV3_PERFCTR_MEM_ACCESS);
ARMV8_EVENT_ATTR(l1i_cache, ARMV8_PMUV3_PERFCTR_L1I_CACHE);
ARMV8_EVENT_ATTR(l1d_cache_wb, ARMV8_PMUV3_PERFCTR_L1D_CACHE_WB);
ARMV8_EVENT_ATTR(l2d_cache, ARMV8_PMUV3_PERFCTR_L2D_CACHE);
ARMV8_EVENT_ATTR(l2d_cache_refill, ARMV8_PMUV3_PERFCTR_L2D_CACHE_REFILL);
ARMV8_EVENT_ATTR(l2d_cache_wb, ARMV8_PMUV3_PERFCTR_L2D_CACHE_WB);
ARMV8_EVENT_ATTR(bus_access, ARMV8_PMUV3_PERFCTR_BUS_ACCESS);
ARMV8_EVENT_ATTR(memory_error, ARMV8_PMUV3_PERFCTR_MEMORY_ERROR);
ARMV8_EVENT_ATTR(inst_spec, ARMV8_PMUV3_PERFCTR_INST_SPEC);
ARMV8_EVENT_ATTR(ttbr_write_retired, ARMV8_PMUV3_PERFCTR_TTBR_WRITE_RETIRED);
ARMV8_EVENT_ATTR(bus_cycles, ARMV8_PMUV3_PERFCTR_BUS_CYCLES);
/* Don't expose the chain event in /sys, since it's useless in isolation */
ARMV8_EVENT_ATTR(l1d_cache_allocate, ARMV8_PMUV3_PERFCTR_L1D_CACHE_ALLOCATE);
ARMV8_EVENT_ATTR(l2d_cache_allocate, ARMV8_PMUV3_PERFCTR_L2D_CACHE_ALLOCATE);
ARMV8_EVENT_ATTR(br_retired, ARMV8_PMUV3_PERFCTR_BR_RETIRED);
ARMV8_EVENT_ATTR(br_mis_pred_retired, ARMV8_PMUV3_PERFCTR_BR_MIS_PRED_RETIRED);
ARMV8_EVENT_ATTR(stall_frontend, ARMV8_PMUV3_PERFCTR_STALL_FRONTEND);
ARMV8_EVENT_ATTR(stall_backend, ARMV8_PMUV3_PERFCTR_STALL_BACKEND);
ARMV8_EVENT_ATTR(l1d_tlb, ARMV8_PMUV3_PERFCTR_L1D_TLB);
ARMV8_EVENT_ATTR(l1i_tlb, ARMV8_PMUV3_PERFCTR_L1I_TLB);
ARMV8_EVENT_ATTR(l2i_cache, ARMV8_PMUV3_PERFCTR_L2I_CACHE);
ARMV8_EVENT_ATTR(l2i_cache_refill, ARMV8_PMUV3_PERFCTR_L2I_CACHE_REFILL);
ARMV8_EVENT_ATTR(l3d_cache_allocate, ARMV8_PMUV3_PERFCTR_L3D_CACHE_ALLOCATE);
ARMV8_EVENT_ATTR(l3d_cache_refill, ARMV8_PMUV3_PERFCTR_L3D_CACHE_REFILL);
ARMV8_EVENT_ATTR(l3d_cache, ARMV8_PMUV3_PERFCTR_L3D_CACHE);
ARMV8_EVENT_ATTR(l3d_cache_wb, ARMV8_PMUV3_PERFCTR_L3D_CACHE_WB);
ARMV8_EVENT_ATTR(l2d_tlb_refill, ARMV8_PMUV3_PERFCTR_L2D_TLB_REFILL);
ARMV8_EVENT_ATTR(l2i_tlb_refill, ARMV8_PMUV3_PERFCTR_L2I_TLB_REFILL);
ARMV8_EVENT_ATTR(l2d_tlb, ARMV8_PMUV3_PERFCTR_L2D_TLB);
ARMV8_EVENT_ATTR(l2i_tlb, ARMV8_PMUV3_PERFCTR_L2I_TLB);

static struct attribute *armv8_pmuv3_event_attrs[] = {
	&armv8_event_attr_sw_incr.attr.attr,
	&armv8_event_attr_l1i_cache_refill.attr.attr,
	&armv8_event_attr_l1i_tlb_refill.attr.attr,
	&armv8_event_attr_l1d_cache_refill.attr.attr,
	&armv8_event_attr_l1d_cache.attr.attr,
	&armv8_event_attr_l1d_tlb_refill.attr.attr,
	&armv8_event_attr_ld_retired.attr.attr,
	&armv8_event_attr_st_retired.attr.attr,
	&armv8_event_attr_inst_retired.attr.attr,
	&armv8_event_attr_exc_taken.attr.attr,
	&armv8_event_attr_exc_return.attr.attr,
	&armv8_event_attr_cid_write_retired.attr.attr,
	&armv8_event_attr_pc_write_retired.attr.attr,
	&armv8_event_attr_br_immed_retired.attr.attr,
	&armv8_event_attr_br_return_retired.attr.attr,
	&armv8_event_attr_unaligned_ldst_retired.attr.attr,
	&armv8_event_attr_br_mis_pred.attr.attr,
	&armv8_event_attr_cpu_cycles.attr.attr,
	&armv8_event_attr_br_pred.attr.attr,
	&armv8_event_attr_mem_access.attr.attr,
	&armv8_event_attr_l1i_cache.attr.attr,
	&armv8_event_attr_l1d_cache_wb.attr.attr,
	&armv8_event_attr_l2d_cache.attr.attr,
	&armv8_event_attr_l2d_cache_refill.attr.attr,
	&armv8_event_attr_l2d_cache_wb.attr.attr,
	&armv8_event_attr_bus_access.attr.attr,
	&armv8_event_attr_memory_error.attr.attr,
	&armv8_event_attr_inst_spec.attr.attr,
	&armv8_event_attr_ttbr_write_retired.attr.attr,
	&armv8_event_attr_bus_cycles.attr.attr,
	&armv8_event_attr_l1d_cache_allocate.attr.attr,
	&armv8_event_attr_l2d_cache_allocate.attr.attr,
	&armv8_event_attr_br_retired.attr.attr,
	&armv8_event_attr_br_mis_pred_retired.attr.attr,
	&armv8_event_attr_stall_frontend.attr.attr,
	&armv8_event_attr_stall_backend.attr.attr,
	&armv8_event_attr_l1d_tlb.attr.attr,
	&armv8_event_attr_l1i_tlb.attr.attr,
	&armv8_event_attr_l2i_cache.attr.attr,
	&armv8_event_attr_l2i_cache_refill.attr.attr,
	&armv8_event_attr_l3d_cache_allocate.attr.attr,
	&armv8_event_attr_l3d_cache_refill.attr.attr,
	&armv8_event_attr_l3d_cache.attr.attr,
	&armv8_event_attr_l3d_cache_wb.attr.attr,
	&armv8_event_attr_l2d_tlb_refill.attr.attr,
	&armv8_event_attr_l2i_tlb_refill.attr.attr,
	&armv8_event_attr_l2d_tlb.attr.attr,
	&armv8_event_attr_l2i_tlb.attr.attr,
	NULL,
};

static umode_t
armv8pmu_event_attr_is_visible(struct kobject *kobj,
			       struct attribute *attr, int unused)
{
	struct device *dev = kobj_to_dev(kobj);
	struct pmu *pmu = dev_get_drvdata(dev);
	struct arm_pmu *cpu_pmu = container_of(pmu, struct arm_pmu, pmu);
	struct perf_pmu_events_attr *pmu_attr;

	pmu_attr = container_of(attr, struct perf_pmu_events_attr, attr.attr);

	if (test_bit(pmu_attr->id, cpu_pmu->pmceid_bitmap))
		return attr->mode;

	return 0;
}

static struct attribute_group armv8_pmuv3_events_attr_group = {
	.name = "events",
	.attrs = armv8_pmuv3_event_attrs,
	.is_visible = armv8pmu_event_attr_is_visible,
};

PMU_FORMAT_ATTR(event, "config:0-9");

static struct attribute *armv8_pmuv3_format_attrs[] = {
	&format_attr_event.attr,
	NULL,
};

static struct attribute_group armv8_pmuv3_format_attr_group = {
	.name = "format",
	.attrs = armv8_pmuv3_format_attrs,
};

/*
 * Perf Events' indices
 */
#define	ARMV8_IDX_CYCLE_COUNTER	0
#define	ARMV8_IDX_COUNTER0	1
#define	ARMV8_IDX_COUNTER_LAST(cpu_pmu) \
	(ARMV8_IDX_CYCLE_COUNTER + cpu_pmu->num_events - 1)

/*
 * ARMv8 low level PMU access
 */

/*
 * Perf Event to low level counters mapping
 */
#define	ARMV8_IDX_TO_COUNTER(x)	\
	(((x) - ARMV8_IDX_COUNTER0) & ARMV8_PMU_COUNTER_MASK)

static inline u32 armv8pmu_pmcr_read(void)
{
	return read_sysreg(pmcr_el0);
}

static inline void armv8pmu_pmcr_write(u32 val)
{
	val &= ARMV8_PMU_PMCR_MASK;
	isb();
	write_sysreg(val, pmcr_el0);
}

static inline int armv8pmu_has_overflowed(u32 pmovsr)
{
	return pmovsr & ARMV8_PMU_OVERFLOWED_MASK;
}

static inline int armv8pmu_counter_valid(struct arm_pmu *cpu_pmu, int idx)
{
	return idx >= ARMV8_IDX_CYCLE_COUNTER &&
		idx <= ARMV8_IDX_COUNTER_LAST(cpu_pmu);
}

static inline int armv8pmu_counter_has_overflowed(u32 pmnc, int idx)
{
	return pmnc & BIT(ARMV8_IDX_TO_COUNTER(idx));
}

static inline int armv8pmu_select_counter(int idx)
{
	u32 counter = ARMV8_IDX_TO_COUNTER(idx);
	write_sysreg(counter, pmselr_el0);
	isb();

	return idx;
}

static inline u32 armv8pmu_read_counter(struct perf_event *event)
{
	struct arm_pmu *cpu_pmu = to_arm_pmu(event->pmu);
	struct hw_perf_event *hwc = &event->hw;
	int idx = hwc->idx;
	u32 value = 0;

	if (!armv8pmu_counter_valid(cpu_pmu, idx))
		pr_err("CPU%u reading wrong counter %d\n",
			smp_processor_id(), idx);
	else if (idx == ARMV8_IDX_CYCLE_COUNTER)
		value = read_sysreg(pmccntr_el0);
	else if (armv8pmu_select_counter(idx) == idx)
		value = read_sysreg(pmxevcntr_el0);

	return value;
}

static inline void armv8pmu_write_counter(struct perf_event *event, u32 value)
{
	struct arm_pmu *cpu_pmu = to_arm_pmu(event->pmu);
	struct hw_perf_event *hwc = &event->hw;
	int idx = hwc->idx;

	if (!armv8pmu_counter_valid(cpu_pmu, idx))
		pr_err("CPU%u writing wrong counter %d\n",
			smp_processor_id(), idx);
	else if (idx == ARMV8_IDX_CYCLE_COUNTER) {
		/*
		 * Set the upper 32bits as this is a 64bit counter but we only
		 * count using the lower 32bits and we want an interrupt when
		 * it overflows.
		 */
		u64 value64 = 0xffffffff00000000ULL | value;

		write_sysreg(value64, pmccntr_el0);
	} else if (armv8pmu_select_counter(idx) == idx)
		write_sysreg(value, pmxevcntr_el0);
}

static inline void armv8pmu_write_evtype(int idx, u32 val)
{
	if (armv8pmu_select_counter(idx) == idx) {
		val &= ARMV8_PMU_EVTYPE_MASK;
		write_sysreg(val, pmxevtyper_el0);
	}
}

static inline int armv8pmu_enable_counter(int idx)
{
	u32 counter = ARMV8_IDX_TO_COUNTER(idx);
	write_sysreg(BIT(counter), pmcntenset_el0);
	return idx;
}

static inline int armv8pmu_disable_counter(int idx)
{
	u32 counter = ARMV8_IDX_TO_COUNTER(idx);
	write_sysreg(BIT(counter), pmcntenclr_el0);
	return idx;
}

static inline int armv8pmu_enable_intens(int idx)
{
	u32 counter = ARMV8_IDX_TO_COUNTER(idx);
	write_sysreg(BIT(counter), pmintenset_el1);
	return idx;
}

static inline int armv8pmu_disable_intens(int idx)
{
	u32 counter = ARMV8_IDX_TO_COUNTER(idx);
	write_sysreg(BIT(counter), pmintenclr_el1);
	isb();
	/* Clear the overflow flag in case an interrupt is pending. */
	write_sysreg(BIT(counter), pmovsclr_el0);
	isb();

	return idx;
}

static inline u32 armv8pmu_getreset_flags(void)
{
	u32 value;

	/* Read */
	value = read_sysreg(pmovsclr_el0);

	/* Write to clear flags */
	value &= ARMV8_PMU_OVSR_MASK;
	write_sysreg(value, pmovsclr_el0);

	return value;
}

static void armv8pmu_enable_event(struct perf_event *event)
{
	unsigned long flags;
	struct hw_perf_event *hwc = &event->hw;
	struct arm_pmu *cpu_pmu = to_arm_pmu(event->pmu);
	struct pmu_hw_events *events = this_cpu_ptr(cpu_pmu->hw_events);
	int idx = hwc->idx;

	/*
	 * Enable counter and interrupt, and set the counter to count
	 * the event that we're interested in.
	 */
	raw_spin_lock_irqsave(&events->pmu_lock, flags);

	/*
	 * Disable counter
	 */
	armv8pmu_disable_counter(idx);

	/*
	 * Set event (if destined for PMNx counters).
	 */
	armv8pmu_write_evtype(idx, hwc->config_base);

	/*
	 * Enable interrupt for this counter
	 */
	armv8pmu_enable_intens(idx);

	/*
	 * Enable counter
	 */
	armv8pmu_enable_counter(idx);

	raw_spin_unlock_irqrestore(&events->pmu_lock, flags);
}

static void armv8pmu_disable_event(struct perf_event *event)
{
	unsigned long flags;
	struct hw_perf_event *hwc = &event->hw;
	struct arm_pmu *cpu_pmu = to_arm_pmu(event->pmu);
	struct pmu_hw_events *events = this_cpu_ptr(cpu_pmu->hw_events);
	int idx = hwc->idx;

	/*
	 * Disable counter and interrupt
	 */
	raw_spin_lock_irqsave(&events->pmu_lock, flags);

	/*
	 * Disable counter
	 */
	armv8pmu_disable_counter(idx);

	/*
	 * Disable interrupt for this counter
	 */
	armv8pmu_disable_intens(idx);

	raw_spin_unlock_irqrestore(&events->pmu_lock, flags);
}

static irqreturn_t armv8pmu_handle_irq(int irq_num, void *dev)
{
	u32 pmovsr;
	struct perf_sample_data data;
	struct arm_pmu *cpu_pmu = (struct arm_pmu *)dev;
	struct pmu_hw_events *cpuc = this_cpu_ptr(cpu_pmu->hw_events);
	struct pt_regs *regs;
	int idx;

	/*
	 * Get and reset the IRQ flags
	 */
	pmovsr = armv8pmu_getreset_flags();

	/*
	 * Did an overflow occur?
	 */
	if (!armv8pmu_has_overflowed(pmovsr))
		return IRQ_NONE;

	/*
	 * Handle the counter(s) overflow(s)
	 */
	regs = get_irq_regs();

	for (idx = 0; idx < cpu_pmu->num_events; ++idx) {
		struct perf_event *event = cpuc->events[idx];
		struct hw_perf_event *hwc;

		/* Ignore if we don't have an event. */
		if (!event)
			continue;

		/*
		 * We have a single interrupt for all counters. Check that
		 * each counter has overflowed before we process it.
		 */
		if (!armv8pmu_counter_has_overflowed(pmovsr, idx))
			continue;

		hwc = &event->hw;
		armpmu_event_update(event);
		perf_sample_data_init(&data, 0, hwc->last_period);
		if (!armpmu_event_set_period(event))
			continue;

		if (perf_event_overflow(event, &data, regs))
			cpu_pmu->disable(event);
	}

	/*
	 * Handle the pending perf events.
	 *
	 * Note: this call *must* be run with interrupts disabled. For
	 * platforms that can have the PMU interrupts raised as an NMI, this
	 * will not work.
	 */
	irq_work_run();

	return IRQ_HANDLED;
}

static void armv8pmu_start(struct arm_pmu *cpu_pmu)
{
	unsigned long flags;
	struct pmu_hw_events *events = this_cpu_ptr(cpu_pmu->hw_events);

	raw_spin_lock_irqsave(&events->pmu_lock, flags);
	/* Enable all counters */
	armv8pmu_pmcr_write(armv8pmu_pmcr_read() | ARMV8_PMU_PMCR_E);
	raw_spin_unlock_irqrestore(&events->pmu_lock, flags);
}

static void armv8pmu_stop(struct arm_pmu *cpu_pmu)
{
	unsigned long flags;
	struct pmu_hw_events *events = this_cpu_ptr(cpu_pmu->hw_events);

	raw_spin_lock_irqsave(&events->pmu_lock, flags);
	/* Disable all counters */
	armv8pmu_pmcr_write(armv8pmu_pmcr_read() & ~ARMV8_PMU_PMCR_E);
	raw_spin_unlock_irqrestore(&events->pmu_lock, flags);
}

static int armv8pmu_get_event_idx(struct pmu_hw_events *cpuc,
				  struct perf_event *event)
{
	int idx;
	struct arm_pmu *cpu_pmu = to_arm_pmu(event->pmu);
	struct hw_perf_event *hwc = &event->hw;
	unsigned long evtype = hwc->config_base & ARMV8_PMU_EVTYPE_EVENT;

	/* Always place a cycle counter into the cycle counter. */
	if (evtype == ARMV8_PMUV3_PERFCTR_CPU_CYCLES) {
		if (test_and_set_bit(ARMV8_IDX_CYCLE_COUNTER, cpuc->used_mask))
			return -EAGAIN;

		return ARMV8_IDX_CYCLE_COUNTER;
	}

	/*
	 * For anything other than a cycle counter, try and use
	 * the events counters
	 */
	for (idx = ARMV8_IDX_COUNTER0; idx < cpu_pmu->num_events; ++idx) {
		if (!test_and_set_bit(idx, cpuc->used_mask))
			return idx;
	}

	/* The counters are all in use. */
	return -EAGAIN;
}

/*
 * Add an event filter to a given event. This will only work for PMUv2 PMUs.
 */
static int armv8pmu_set_event_filter(struct hw_perf_event *event,
				     struct perf_event_attr *attr)
{
	unsigned long config_base = 0;

	if (attr->exclude_idle)
		return -EPERM;
	if (is_kernel_in_hyp_mode() &&
	    attr->exclude_kernel != attr->exclude_hv)
		return -EINVAL;
	if (attr->exclude_user)
		config_base |= ARMV8_PMU_EXCLUDE_EL0;
	if (!is_kernel_in_hyp_mode() && attr->exclude_kernel)
		config_base |= ARMV8_PMU_EXCLUDE_EL1;
	if (!attr->exclude_hv)
		config_base |= ARMV8_PMU_INCLUDE_EL2;

	/*
	 * Install the filter into config_base as this is used to
	 * construct the event type.
	 */
	event->config_base = config_base;

	return 0;
}

static void armv8pmu_reset(void *info)
{
	struct arm_pmu *cpu_pmu = (struct arm_pmu *)info;
	u32 idx, nb_cnt = cpu_pmu->num_events;

	/* The counter and interrupt enable registers are unknown at reset. */
	for (idx = ARMV8_IDX_CYCLE_COUNTER; idx < nb_cnt; ++idx) {
		armv8pmu_disable_counter(idx);
		armv8pmu_disable_intens(idx);
	}

	/*
	 * Initialize & Reset PMNC. Request overflow interrupt for
	 * 64 bit cycle counter but cheat in armv8pmu_write_counter().
	 */
	armv8pmu_pmcr_write(ARMV8_PMU_PMCR_P | ARMV8_PMU_PMCR_C |
			    ARMV8_PMU_PMCR_LC);
}

static int armv8_pmuv3_map_event(struct perf_event *event)
{
	int hw_event_id;
	struct arm_pmu *armpmu = to_arm_pmu(event->pmu);

	hw_event_id = armpmu_map_event(event, &armv8_pmuv3_perf_map,
				       &armv8_pmuv3_perf_cache_map,
				       ARMV8_PMU_EVTYPE_EVENT);
	if (hw_event_id < 0)
		return hw_event_id;

	/* disable micro/arch events not supported by this PMU */
	if ((hw_event_id < ARMV8_PMUV3_MAX_COMMON_EVENTS) &&
		!test_bit(hw_event_id, armpmu->pmceid_bitmap)) {
			return -EOPNOTSUPP;
	}

	return hw_event_id;
}

static int armv8_a53_map_event(struct perf_event *event)
{
	return armpmu_map_event(event, &armv8_a53_perf_map,
				&armv8_a53_perf_cache_map,
				ARMV8_PMU_EVTYPE_EVENT);
}

static int armv8_a57_map_event(struct perf_event *event)
{
	return armpmu_map_event(event, &armv8_a57_perf_map,
				&armv8_a57_perf_cache_map,
				ARMV8_PMU_EVTYPE_EVENT);
}

static int armv8_thunder_map_event(struct perf_event *event)
{
	return armpmu_map_event(event, &armv8_thunder_perf_map,
				&armv8_thunder_perf_cache_map,
				ARMV8_PMU_EVTYPE_EVENT);
}

static int armv8_vulcan_map_event(struct perf_event *event)
{
	return armpmu_map_event(event, &armv8_vulcan_perf_map,
				&armv8_vulcan_perf_cache_map,
				ARMV8_PMU_EVTYPE_EVENT);
}

static void __armv8pmu_probe_pmu(void *info)
{
<<<<<<< HEAD
	int i, irq, *irqs;

	if (!cpu_pmu)
		return -ENODEV;

	/* Don't bother with PPIs; they're already affine */
	irq = platform_get_irq(pdev, 0);
	if (irq >= 0 && irq_is_percpu(irq))
		goto out;

	irqs = kcalloc(pdev->num_resources, sizeof(*irqs), GFP_KERNEL);
	if (!irqs)
		return -ENOMEM;

	for (i = 0; i < pdev->num_resources; ++i) {
		struct device_node *dn;
		int cpu;

		dn = of_parse_phandle(pdev->dev.of_node, "interrupt-affinity",
				      i);
		if (!dn) {
			pr_warn("Failed to parse %s/interrupt-affinity[%d]\n",
				of_node_full_name(pdev->dev.of_node), i);
			break;
		}

		for_each_possible_cpu(cpu)
			if (arch_find_n_match_cpu_physical_id(dn, cpu, NULL))
				break;

		of_node_put(dn);
		if (cpu >= nr_cpu_ids) {
			pr_warn("Failed to find logical CPU for %s\n",
				dn->name);
			break;
		}

		irqs[i] = cpu;
	}
=======
	struct arm_pmu *cpu_pmu = info;
	u32 pmceid[2];
>>>>>>> f2ed3bfc

	/* Read the nb of CNTx counters supported from PMNC */
	cpu_pmu->num_events = (armv8pmu_pmcr_read() >> ARMV8_PMU_PMCR_N_SHIFT)
		& ARMV8_PMU_PMCR_N_MASK;

<<<<<<< HEAD
out:
	cpu_pmu->plat_device = pdev;
	return 0;
}
=======
	/* Add the CPU cycles counter */
	cpu_pmu->num_events += 1;
>>>>>>> f2ed3bfc

	pmceid[0] = read_sysreg(pmceid0_el0);
	pmceid[1] = read_sysreg(pmceid1_el0);

	bitmap_from_u32array(cpu_pmu->pmceid_bitmap,
			     ARMV8_PMUV3_MAX_COMMON_EVENTS, pmceid,
			     ARRAY_SIZE(pmceid));
}

static int armv8pmu_probe_pmu(struct arm_pmu *cpu_pmu)
{
	return smp_call_function_any(&cpu_pmu->supported_cpus,
				    __armv8pmu_probe_pmu,
				    cpu_pmu, 1);
}

static void armv8_pmu_init(struct arm_pmu *cpu_pmu)
{
	cpu_pmu->handle_irq		= armv8pmu_handle_irq,
	cpu_pmu->enable			= armv8pmu_enable_event,
	cpu_pmu->disable		= armv8pmu_disable_event,
	cpu_pmu->read_counter		= armv8pmu_read_counter,
	cpu_pmu->write_counter		= armv8pmu_write_counter,
	cpu_pmu->get_event_idx		= armv8pmu_get_event_idx,
	cpu_pmu->start			= armv8pmu_start,
	cpu_pmu->stop			= armv8pmu_stop,
	cpu_pmu->reset			= armv8pmu_reset,
	cpu_pmu->max_period		= (1LLU << 32) - 1,
	cpu_pmu->set_event_filter	= armv8pmu_set_event_filter;
}

static int armv8_pmuv3_init(struct arm_pmu *cpu_pmu)
{
	armv8_pmu_init(cpu_pmu);
	cpu_pmu->name			= "armv8_pmuv3";
	cpu_pmu->map_event		= armv8_pmuv3_map_event;
	cpu_pmu->attr_groups[ARMPMU_ATTR_GROUP_EVENTS] =
		&armv8_pmuv3_events_attr_group;
	cpu_pmu->attr_groups[ARMPMU_ATTR_GROUP_FORMATS] =
		&armv8_pmuv3_format_attr_group;
	return armv8pmu_probe_pmu(cpu_pmu);
}

static int armv8_a53_pmu_init(struct arm_pmu *cpu_pmu)
{
	armv8_pmu_init(cpu_pmu);
	cpu_pmu->name			= "armv8_cortex_a53";
	cpu_pmu->map_event		= armv8_a53_map_event;
	cpu_pmu->attr_groups[ARMPMU_ATTR_GROUP_EVENTS] =
		&armv8_pmuv3_events_attr_group;
	cpu_pmu->attr_groups[ARMPMU_ATTR_GROUP_FORMATS] =
		&armv8_pmuv3_format_attr_group;
	return armv8pmu_probe_pmu(cpu_pmu);
}

static int armv8_a57_pmu_init(struct arm_pmu *cpu_pmu)
{
	armv8_pmu_init(cpu_pmu);
	cpu_pmu->name			= "armv8_cortex_a57";
	cpu_pmu->map_event		= armv8_a57_map_event;
	cpu_pmu->attr_groups[ARMPMU_ATTR_GROUP_EVENTS] =
		&armv8_pmuv3_events_attr_group;
	cpu_pmu->attr_groups[ARMPMU_ATTR_GROUP_FORMATS] =
		&armv8_pmuv3_format_attr_group;
	return armv8pmu_probe_pmu(cpu_pmu);
}

static int armv8_a72_pmu_init(struct arm_pmu *cpu_pmu)
{
	armv8_pmu_init(cpu_pmu);
	cpu_pmu->name			= "armv8_cortex_a72";
	cpu_pmu->map_event		= armv8_a57_map_event;
	cpu_pmu->attr_groups[ARMPMU_ATTR_GROUP_EVENTS] =
		&armv8_pmuv3_events_attr_group;
	cpu_pmu->attr_groups[ARMPMU_ATTR_GROUP_FORMATS] =
		&armv8_pmuv3_format_attr_group;
	return armv8pmu_probe_pmu(cpu_pmu);
}

static int armv8_thunder_pmu_init(struct arm_pmu *cpu_pmu)
{
	armv8_pmu_init(cpu_pmu);
	cpu_pmu->name			= "armv8_cavium_thunder";
	cpu_pmu->map_event		= armv8_thunder_map_event;
	cpu_pmu->attr_groups[ARMPMU_ATTR_GROUP_EVENTS] =
		&armv8_pmuv3_events_attr_group;
	cpu_pmu->attr_groups[ARMPMU_ATTR_GROUP_FORMATS] =
		&armv8_pmuv3_format_attr_group;
	return armv8pmu_probe_pmu(cpu_pmu);
}

static int armv8_vulcan_pmu_init(struct arm_pmu *cpu_pmu)
{
	armv8_pmu_init(cpu_pmu);
	cpu_pmu->name			= "armv8_brcm_vulcan";
	cpu_pmu->map_event		= armv8_vulcan_map_event;
	cpu_pmu->attr_groups[ARMPMU_ATTR_GROUP_EVENTS] =
		&armv8_pmuv3_events_attr_group;
	cpu_pmu->attr_groups[ARMPMU_ATTR_GROUP_FORMATS] =
		&armv8_pmuv3_format_attr_group;
	return armv8pmu_probe_pmu(cpu_pmu);
}

static const struct of_device_id armv8_pmu_of_device_ids[] = {
	{.compatible = "arm,armv8-pmuv3",	.data = armv8_pmuv3_init},
	{.compatible = "arm,cortex-a53-pmu",	.data = armv8_a53_pmu_init},
	{.compatible = "arm,cortex-a57-pmu",	.data = armv8_a57_pmu_init},
	{.compatible = "arm,cortex-a72-pmu",	.data = armv8_a72_pmu_init},
	{.compatible = "cavium,thunder-pmu",	.data = armv8_thunder_pmu_init},
	{.compatible = "brcm,vulcan-pmu",	.data = armv8_vulcan_pmu_init},
	{},
};

/*
 * Non DT systems have their micro/arch events probed at run-time.
 * A fairly complete list of generic events are provided and ones that
 * aren't supported by the current PMU are disabled.
 */
static const struct pmu_probe_info armv8_pmu_probe_table[] = {
	PMU_PROBE(0, 0, armv8_pmuv3_init), /* enable all defined counters */
	{ /* sentinel value */ }
};

static int armv8_pmu_device_probe(struct platform_device *pdev)
{
	if (acpi_disabled)
		return arm_pmu_device_probe(pdev, armv8_pmu_of_device_ids,
					    NULL);

	return arm_pmu_device_probe(pdev, armv8_pmu_of_device_ids,
				    armv8_pmu_probe_table);
}

static struct platform_driver armv8_pmu_driver = {
	.driver		= {
		.name	= ARMV8_PMU_PDEV_NAME,
		.of_match_table = armv8_pmu_of_device_ids,
	},
	.probe		= armv8_pmu_device_probe,
};

builtin_platform_driver(armv8_pmu_driver);<|MERGE_RESOLUTION|>--- conflicted
+++ resolved
@@ -959,64 +959,15 @@
 
 static void __armv8pmu_probe_pmu(void *info)
 {
-<<<<<<< HEAD
-	int i, irq, *irqs;
-
-	if (!cpu_pmu)
-		return -ENODEV;
-
-	/* Don't bother with PPIs; they're already affine */
-	irq = platform_get_irq(pdev, 0);
-	if (irq >= 0 && irq_is_percpu(irq))
-		goto out;
-
-	irqs = kcalloc(pdev->num_resources, sizeof(*irqs), GFP_KERNEL);
-	if (!irqs)
-		return -ENOMEM;
-
-	for (i = 0; i < pdev->num_resources; ++i) {
-		struct device_node *dn;
-		int cpu;
-
-		dn = of_parse_phandle(pdev->dev.of_node, "interrupt-affinity",
-				      i);
-		if (!dn) {
-			pr_warn("Failed to parse %s/interrupt-affinity[%d]\n",
-				of_node_full_name(pdev->dev.of_node), i);
-			break;
-		}
-
-		for_each_possible_cpu(cpu)
-			if (arch_find_n_match_cpu_physical_id(dn, cpu, NULL))
-				break;
-
-		of_node_put(dn);
-		if (cpu >= nr_cpu_ids) {
-			pr_warn("Failed to find logical CPU for %s\n",
-				dn->name);
-			break;
-		}
-
-		irqs[i] = cpu;
-	}
-=======
 	struct arm_pmu *cpu_pmu = info;
 	u32 pmceid[2];
->>>>>>> f2ed3bfc
 
 	/* Read the nb of CNTx counters supported from PMNC */
 	cpu_pmu->num_events = (armv8pmu_pmcr_read() >> ARMV8_PMU_PMCR_N_SHIFT)
 		& ARMV8_PMU_PMCR_N_MASK;
 
-<<<<<<< HEAD
-out:
-	cpu_pmu->plat_device = pdev;
-	return 0;
-}
-=======
 	/* Add the CPU cycles counter */
 	cpu_pmu->num_events += 1;
->>>>>>> f2ed3bfc
 
 	pmceid[0] = read_sysreg(pmceid0_el0);
 	pmceid[1] = read_sysreg(pmceid1_el0);
