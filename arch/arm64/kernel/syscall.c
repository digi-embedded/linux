--- conflicted
+++ resolved
@@ -54,12 +54,6 @@
 		ret = do_ni_syscall(regs, scno);
 	}
 
-<<<<<<< HEAD
-	if (is_compat_task())
-		ret = lower_32_bits(ret);
-
-	regs->regs[0] = ret;
-=======
 	syscall_set_return_value(current, regs, 0, ret);
 
 	/*
@@ -74,7 +68,6 @@
 	 * The resulting 5 bits of entropy is seen in SP[8:4].
 	 */
 	choose_random_kstack_offset(get_random_int() & 0x1FF);
->>>>>>> c1084c27
 }
 
 static inline bool has_syscall_work(unsigned long flags)
@@ -156,17 +149,7 @@
 	if (!has_syscall_work(flags) && !IS_ENABLED(CONFIG_DEBUG_RSEQ)) {
 		local_daif_mask();
 		flags = current_thread_info()->flags;
-<<<<<<< HEAD
-		if (!has_syscall_work(flags) && !(flags & _TIF_SINGLESTEP)) {
-			/*
-			 * We're off to userspace, where interrupts are
-			 * always enabled after we restore the flags from
-			 * the SPSR.
-			 */
-			trace_hardirqs_on();
-=======
 		if (!has_syscall_work(flags) && !(flags & _TIF_SINGLESTEP))
->>>>>>> c1084c27
 			return;
 		local_daif_restore(DAIF_PROCCTX);
 	}
