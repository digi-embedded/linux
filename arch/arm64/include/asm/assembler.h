--- conflicted
+++ resolved
@@ -40,15 +40,6 @@
 
 	.macro	enable_irq
 	msr	daifclr, #2
-	.endm
-
-	.macro	save_and_disable_irq, flags
-	mrs	\flags, daif
-	msr	daifset, #2
-	.endm
-
-	.macro	restore_irq, flags
-	msr	daif, \flags
 	.endm
 
 /*
@@ -460,26 +451,6 @@
 	movk	\reg, :abs_g0_nc:\val
 	.endm
 
-<<<<<<< HEAD
-/*
- * Return the current thread_info.
- */
-	.macro	get_thread_info, rd
-	mrs	\rd, sp_el0
-	.endm
-
-/*
- * Errata workaround post TTBR0_EL1 update.
- */
-	.macro	post_ttbr0_update_workaround
-#ifdef CONFIG_CAVIUM_ERRATUM_27456
-alternative_if ARM64_WORKAROUND_CAVIUM_27456
-	ic	iallu
-	dsb	nsh
-	isb
-alternative_else_nop_endif
-#endif
-=======
 	.macro	pte_to_phys, phys, pte
 	and	\phys, \pte, #(((1 << (48 - PAGE_SHIFT)) - 1) << PAGE_SHIFT)
 	.endm
@@ -521,7 +492,6 @@
 	and		\res, \res, \tmp2
 	.endif
 .Ldone\@:
->>>>>>> 0cff8946
 	.endm
 
 #endif	/* __ASM_ASSEMBLER_H */