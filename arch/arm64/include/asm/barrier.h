/* SPDX-License-Identifier: GPL-2.0-only */
/*
 * Based on arch/arm/include/asm/barrier.h
 *
 * Copyright (C) 2012 ARM Ltd.
 */
#ifndef __ASM_BARRIER_H
#define __ASM_BARRIER_H

#ifndef __ASSEMBLY__

#include <linux/kasan-checks.h>

#define __nops(n)	".rept	" #n "\nnop\n.endr\n"
#define nops(n)		asm volatile(__nops(n))

#define sev()		asm volatile("sev" : : : "memory")
#define wfe()		asm volatile("wfe" : : : "memory")
#define wfet(val)	asm volatile("msr s0_3_c1_c0_0, %0"	\
				     : : "r" (val) : "memory")
#define wfi()		asm volatile("wfi" : : : "memory")
#define wfit(val)	asm volatile("msr s0_3_c1_c0_1, %0"	\
				     : : "r" (val) : "memory")

#define isb()		asm volatile("isb" : : : "memory")
#define dmb(opt)	asm volatile("dmb " #opt : : : "memory")
#define dsb(opt)	asm volatile("dsb " #opt : : : "memory")

#define psb_csync()	asm volatile("hint #17" : : : "memory")
#define __tsb_csync()	asm volatile("hint #18" : : : "memory")
#define csdb()		asm volatile("hint #20" : : : "memory")

/*
 * Data Gathering Hint:
 * This instruction prevents merging memory accesses with Normal-NC or
 * Device-GRE attributes before the hint instruction with any memory accesses
 * appearing after the hint instruction.
 */
#define dgh()		asm volatile("hint #6" : : : "memory")

#ifdef CONFIG_ARM64_PSEUDO_NMI
#define pmr_sync()						\
	do {							\
		extern struct static_key_false gic_pmr_sync;	\
								\
		if (static_branch_unlikely(&gic_pmr_sync))	\
			dsb(sy);				\
	} while(0)
#else
#define pmr_sync()	do {} while (0)
#endif

<<<<<<< HEAD
#define mb()		dsb(sy)
#define rmb()		dsb(ld)
#define wmb()		dsb(st)

#define dma_mb()	dmb(sy)
#define dma_rmb()	dmb(ld)
#define dma_wmb()	dmb(st)
=======
#define __mb()		dsb(sy)
#define __rmb()		dsb(ld)
#define __wmb()		dsb(st)

#define __dma_mb()	dmb(sy)
#define __dma_rmb()	dmb(ld)
#define __dma_wmb()	dmb(st)

#define io_stop_wc()	dgh()

#define tsb_csync()								\
	do {									\
		/*								\
		 * CPUs affected by Arm Erratum 2054223 or 2067961 needs	\
		 * another TSB to ensure the trace is flushed. The barriers	\
		 * don't have to be strictly back to back, as long as the	\
		 * CPU is in trace prohibited state.				\
		 */								\
		if (cpus_have_final_cap(ARM64_WORKAROUND_TSB_FLUSH_FAILURE))	\
			__tsb_csync();						\
		__tsb_csync();							\
	} while (0)
>>>>>>> 29549c70

/*
 * Generate a mask for array_index__nospec() that is ~0UL when 0 <= idx < sz
 * and 0 otherwise.
 */
#define array_index_mask_nospec array_index_mask_nospec
static inline unsigned long array_index_mask_nospec(unsigned long idx,
						    unsigned long sz)
{
	unsigned long mask;

	asm volatile(
	"	cmp	%1, %2\n"
	"	sbc	%0, xzr, xzr\n"
	: "=r" (mask)
	: "r" (idx), "Ir" (sz)
	: "cc");

	csdb();
	return mask;
}

/*
 * Ensure that reads of the counter are treated the same as memory reads
 * for the purposes of ordering by subsequent memory barriers.
 *
 * This insanity brought to you by speculative system register reads,
 * out-of-order memory accesses, sequence locks and Thomas Gleixner.
 *
 * https://lore.kernel.org/r/alpine.DEB.2.21.1902081950260.1662@nanos.tec.linutronix.de/
 */
#define arch_counter_enforce_ordering(val) do {				\
	u64 tmp, _val = (val);						\
									\
	asm volatile(							\
	"	eor	%0, %1, %1\n"					\
	"	add	%0, sp, %0\n"					\
	"	ldr	xzr, [%0]"					\
	: "=r" (tmp) : "r" (_val));					\
} while (0)

#define __smp_mb()	dmb(ish)
#define __smp_rmb()	dmb(ishld)
#define __smp_wmb()	dmb(ishst)

#define __smp_store_release(p, v)					\
do {									\
	typeof(p) __p = (p);						\
	union { __unqual_scalar_typeof(*p) __val; char __c[1]; } __u =	\
		{ .__val = (__force __unqual_scalar_typeof(*p)) (v) };	\
	compiletime_assert_atomic_type(*p);				\
	kasan_check_write(__p, sizeof(*p));				\
	switch (sizeof(*p)) {						\
	case 1:								\
		asm volatile ("stlrb %w1, %0"				\
				: "=Q" (*__p)				\
				: "r" (*(__u8 *)__u.__c)		\
				: "memory");				\
		break;							\
	case 2:								\
		asm volatile ("stlrh %w1, %0"				\
				: "=Q" (*__p)				\
				: "r" (*(__u16 *)__u.__c)		\
				: "memory");				\
		break;							\
	case 4:								\
		asm volatile ("stlr %w1, %0"				\
				: "=Q" (*__p)				\
				: "r" (*(__u32 *)__u.__c)		\
				: "memory");				\
		break;							\
	case 8:								\
		asm volatile ("stlr %1, %0"				\
				: "=Q" (*__p)				\
				: "r" (*(__u64 *)__u.__c)		\
				: "memory");				\
		break;							\
	}								\
} while (0)

#define __smp_load_acquire(p)						\
({									\
	union { __unqual_scalar_typeof(*p) __val; char __c[1]; } __u;	\
	typeof(p) __p = (p);						\
	compiletime_assert_atomic_type(*p);				\
	kasan_check_read(__p, sizeof(*p));				\
	switch (sizeof(*p)) {						\
	case 1:								\
		asm volatile ("ldarb %w0, %1"				\
			: "=r" (*(__u8 *)__u.__c)			\
			: "Q" (*__p) : "memory");			\
		break;							\
	case 2:								\
		asm volatile ("ldarh %w0, %1"				\
			: "=r" (*(__u16 *)__u.__c)			\
			: "Q" (*__p) : "memory");			\
		break;							\
	case 4:								\
		asm volatile ("ldar %w0, %1"				\
			: "=r" (*(__u32 *)__u.__c)			\
			: "Q" (*__p) : "memory");			\
		break;							\
	case 8:								\
		asm volatile ("ldar %0, %1"				\
			: "=r" (*(__u64 *)__u.__c)			\
			: "Q" (*__p) : "memory");			\
		break;							\
	}								\
	(typeof(*p))__u.__val;						\
})

#define smp_cond_load_relaxed(ptr, cond_expr)				\
({									\
	typeof(ptr) __PTR = (ptr);					\
	__unqual_scalar_typeof(*ptr) VAL;				\
	for (;;) {							\
		VAL = READ_ONCE(*__PTR);				\
		if (cond_expr)						\
			break;						\
		__cmpwait_relaxed(__PTR, VAL);				\
	}								\
	(typeof(*ptr))VAL;						\
})

#define smp_cond_load_acquire(ptr, cond_expr)				\
({									\
	typeof(ptr) __PTR = (ptr);					\
	__unqual_scalar_typeof(*ptr) VAL;				\
	for (;;) {							\
		VAL = smp_load_acquire(__PTR);				\
		if (cond_expr)						\
			break;						\
		__cmpwait_relaxed(__PTR, VAL);				\
	}								\
	(typeof(*ptr))VAL;						\
})

#include <asm-generic/barrier.h>

#endif	/* __ASSEMBLY__ */

#endif	/* __ASM_BARRIER_H */<|MERGE_RESOLUTION|>--- conflicted
+++ resolved
@@ -50,15 +50,6 @@
 #define pmr_sync()	do {} while (0)
 #endif
 
-<<<<<<< HEAD
-#define mb()		dsb(sy)
-#define rmb()		dsb(ld)
-#define wmb()		dsb(st)
-
-#define dma_mb()	dmb(sy)
-#define dma_rmb()	dmb(ld)
-#define dma_wmb()	dmb(st)
-=======
 #define __mb()		dsb(sy)
 #define __rmb()		dsb(ld)
 #define __wmb()		dsb(st)
@@ -81,7 +72,6 @@
 			__tsb_csync();						\
 		__tsb_csync();							\
 	} while (0)
->>>>>>> 29549c70
 
 /*
  * Generate a mask for array_index__nospec() that is ~0UL when 0 <= idx < sz
