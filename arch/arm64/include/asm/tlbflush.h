--- conflicted
+++ resolved
@@ -24,10 +24,7 @@
 #include <linux/sched.h>
 #include <asm/cputype.h>
 #include <soc/imx8/soc.h>
-<<<<<<< HEAD
-=======
 #include <asm/mmu.h>
->>>>>>> 05f46d3f
 
 /*
  * Raw TLBI operations.
@@ -114,15 +111,10 @@
 	dsb(ishst);
 	if (TKT340553_SW_WORKAROUND && ASID(mm) >> 11)
 		__tlbi(vmalle1is);
-<<<<<<< HEAD
-	else
-		__tlbi(aside1is, asid);
-=======
 	else {
 		__tlbi(aside1is, asid);
 		__tlbi_user(aside1is, asid);
 	}
->>>>>>> 05f46d3f
 	dsb(ish);
 }
 
@@ -134,15 +126,10 @@
 	dsb(ishst);
 	if (TKT340553_SW_WORKAROUND && (uaddr >> 36 || (ASID(vma->vm_mm) >> 12)))
 		__tlbi(vmalle1is);
-<<<<<<< HEAD
-	else
-		__tlbi(vale1is, addr);
-=======
 	else {
 		__tlbi(vale1is, addr);
 		__tlbi_user(vale1is, addr);
 	}
->>>>>>> 05f46d3f
 	dsb(ish);
 }
 
@@ -174,11 +161,7 @@
 	for (addr = start; addr < end; addr += 1 << (PAGE_SHIFT - 12)) {
 		if (TKT340553_SW_WORKAROUND && (addr & mask || (ASID(vma->vm_mm) >> 12)))
 			__tlbi(vmalle1is);
-<<<<<<< HEAD
-		else if (last_level)
-=======
 		else if (last_level) {
->>>>>>> 05f46d3f
 			__tlbi(vale1is, addr);
 			__tlbi_user(vale1is, addr);
 		}
@@ -230,15 +213,10 @@
 
 	if (TKT340553_SW_WORKAROUND && (uaddr >> 36 || (ASID(mm) >> 12)))
 		__tlbi(vmalle1is);
-<<<<<<< HEAD
-	else
-		__tlbi(vae1is, addr);
-=======
 	else {
 		__tlbi(vae1is, addr);
 		__tlbi_user(vae1is, addr);
 	}
->>>>>>> 05f46d3f
 
 	dsb(ish);
 }
