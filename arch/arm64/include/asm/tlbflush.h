--- conflicted
+++ resolved
@@ -262,10 +262,7 @@
 		__tlbi_user(aside1is, asid);
 		dsb(ish);
 	}
-<<<<<<< HEAD
-=======
 	mmu_notifier_arch_invalidate_secondary_tlbs(mm, 0, -1UL);
->>>>>>> ccf0a997
 }
 
 static inline void __flush_tlb_page_nosync(struct mm_struct *mm,
@@ -274,11 +271,7 @@
 	unsigned long addr;
 
 	dsb(ishst);
-<<<<<<< HEAD
-	addr = __TLBI_VADDR(uaddr, ASID(vma->vm_mm));
-=======
 	addr = __TLBI_VADDR(uaddr, ASID(mm));
->>>>>>> ccf0a997
 	if (TKT340553_SW_WORKAROUND) {
 		/* Flush the entire TLB */
 		__tlbi(vmalle1is);
@@ -288,8 +281,6 @@
 		__tlbi(vale1is, addr);
 		__tlbi_user(vale1is, addr);
 	}
-<<<<<<< HEAD
-=======
 	mmu_notifier_arch_invalidate_secondary_tlbs(mm, uaddr & PAGE_MASK,
 						(uaddr & PAGE_MASK) + PAGE_SIZE);
 }
@@ -298,7 +289,6 @@
 					 unsigned long uaddr)
 {
 	return __flush_tlb_page_nosync(vma->vm_mm, uaddr);
->>>>>>> ccf0a997
 }
 
 static inline void flush_tlb_page(struct vm_area_struct *vma,
@@ -459,61 +449,6 @@
 		dsb(ish);
 		isb();
 		return;
-<<<<<<< HEAD
-	}
-
-	/*
-	 * When the CPU does not support TLB range operations, flush the TLB
-	 * entries one by one at the granularity of 'stride'. If the TLB
-	 * range ops are supported, then:
-	 *
-	 * 1. If 'pages' is odd, flush the first page through non-range
-	 *    operations;
-	 *
-	 * 2. For remaining pages: the minimum range granularity is decided
-	 *    by 'scale', so multiple range TLBI operations may be required.
-	 *    Start from scale = 0, flush the corresponding number of pages
-	 *    ((num+1)*2^(5*scale+1) starting from 'addr'), then increase it
-	 *    until no pages left.
-	 *
-	 * Note that certain ranges can be represented by either num = 31 and
-	 * scale or num = 0 and scale + 1. The loop below favours the latter
-	 * since num is limited to 30 by the __TLBI_RANGE_NUM() macro.
-	 */
-	while (pages > 0) {
-		if (!system_supports_tlb_range() ||
-		    pages % 2 == 1) {
-			addr = __TLBI_VADDR(start, asid);
-			if (last_level) {
-				__tlbi_level(vale1is, addr, tlb_level);
-				__tlbi_user_level(vale1is, addr, tlb_level);
-			} else {
-				__tlbi_level(vae1is, addr, tlb_level);
-				__tlbi_user_level(vae1is, addr, tlb_level);
-			}
-			start += stride;
-			pages -= stride >> PAGE_SHIFT;
-			continue;
-		}
-
-		num = __TLBI_RANGE_NUM(pages, scale);
-		if (num >= 0) {
-			addr = __TLBI_VADDR_RANGE(start, asid, scale,
-						  num, tlb_level);
-			if (last_level) {
-				__tlbi(rvale1is, addr);
-				__tlbi_user(rvale1is, addr);
-			} else {
-				__tlbi(rvae1is, addr);
-				__tlbi_user(rvae1is, addr);
-			}
-			start += __TLBI_RANGE_PAGES(num, scale) << PAGE_SHIFT;
-			pages -= __TLBI_RANGE_PAGES(num, scale);
-		}
-		scale++;
-	}
-
-=======
 	}
 
 	if (last_level)
@@ -521,7 +456,6 @@
 	else
 		__flush_tlb_range_op(vae1is, start, pages, stride, asid, tlb_level, true);
 
->>>>>>> ccf0a997
 	dsb(ish);
 	mmu_notifier_arch_invalidate_secondary_tlbs(vma->vm_mm, start, end);
 }
