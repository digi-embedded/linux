--- conflicted
+++ resolved
@@ -23,8 +23,6 @@
 
 #define ARCH_HAS_RELATIVE_EXTABLE
 
-<<<<<<< HEAD
-=======
 #define swap_ex_entry_fixup(a, b, tmp, delta)		\
 do {							\
 	(a)->fixup = (b)->fixup + (delta);		\
@@ -35,7 +33,6 @@
 	(b)->data = (tmp).data;				\
 } while (0)
 
->>>>>>> 29549c70
 #ifdef CONFIG_BPF_JIT
 bool ex_handler_bpf(const struct exception_table_entry *ex,
 		    struct pt_regs *regs);
