/* SPDX-License-Identifier: GPL-2.0-only */
/*
 * Copyright (C) 2016 ARM Ltd.
 */
#ifndef __ASM_PGTABLE_PROT_H
#define __ASM_PGTABLE_PROT_H

#include <asm/memory.h>
#include <asm/pgtable-hwdef.h>

#include <linux/const.h>

/*
 * Software defined PTE bits definition.
 */
#define PTE_WRITE		(PTE_DBM)		 /* same as DBM (51) */
#define PTE_SWP_EXCLUSIVE	(_AT(pteval_t, 1) << 2)	 /* only for swp ptes */
#define PTE_DIRTY		(_AT(pteval_t, 1) << 55)
#define PTE_SPECIAL		(_AT(pteval_t, 1) << 56)
#define PTE_DEVMAP		(_AT(pteval_t, 1) << 57)
#define PTE_PROT_NONE		(_AT(pteval_t, 1) << 58) /* only when !PTE_VALID */

/*
 * This bit indicates that the entry is present i.e. pmd_page()
 * still points to a valid huge page in memory even if the pmd
 * has been invalidated.
 */
#define PMD_PRESENT_INVALID	(_AT(pteval_t, 1) << 59) /* only when !PMD_SECT_VALID */

#define _PROT_DEFAULT		(PTE_TYPE_PAGE | PTE_AF | PTE_SHARED)
#define _PROT_SECT_DEFAULT	(PMD_TYPE_SECT | PMD_SECT_AF | PMD_SECT_S)

#define PROT_DEFAULT		(_PROT_DEFAULT | PTE_MAYBE_NG)
#define PROT_SECT_DEFAULT	(_PROT_SECT_DEFAULT | PMD_MAYBE_NG)

#define PROT_DEVICE_nGnRnE	(PROT_DEFAULT | PTE_PXN | PTE_UXN | PTE_WRITE | PTE_ATTRINDX(MT_DEVICE_nGnRnE))
#define PROT_DEVICE_nGnRE	(PROT_DEFAULT | PTE_PXN | PTE_UXN | PTE_WRITE | PTE_ATTRINDX(MT_DEVICE_nGnRE))
#define PROT_NORMAL_NC		(PROT_DEFAULT | PTE_PXN | PTE_UXN | PTE_WRITE | PTE_ATTRINDX(MT_NORMAL_NC))
#define PROT_NORMAL		(PROT_DEFAULT | PTE_PXN | PTE_UXN | PTE_WRITE | PTE_ATTRINDX(MT_NORMAL))
#define PROT_NORMAL_NS		(PTE_TYPE_PAGE | PTE_AF | PTE_PXN | PTE_UXN | PTE_DIRTY | PTE_WRITE | PTE_ATTRINDX(MT_NORMAL))
#define PROT_NORMAL_TAGGED	(PROT_DEFAULT | PTE_PXN | PTE_UXN | PTE_WRITE | PTE_ATTRINDX(MT_NORMAL_TAGGED))

#define PROT_SECT_DEVICE_nGnRE	(PROT_SECT_DEFAULT | PMD_SECT_PXN | PMD_SECT_UXN | PMD_ATTRINDX(MT_DEVICE_nGnRE))
#define PROT_SECT_NORMAL	(PROT_SECT_DEFAULT | PMD_SECT_PXN | PMD_SECT_UXN | PTE_WRITE | PMD_ATTRINDX(MT_NORMAL))
#define PROT_SECT_NORMAL_EXEC	(PROT_SECT_DEFAULT | PMD_SECT_UXN | PMD_ATTRINDX(MT_NORMAL))

#define _PAGE_DEFAULT		(_PROT_DEFAULT | PTE_ATTRINDX(MT_NORMAL))

#define _PAGE_KERNEL		(PROT_NORMAL)
#define _PAGE_KERNEL_RO		((PROT_NORMAL & ~PTE_WRITE) | PTE_RDONLY)
#define _PAGE_KERNEL_ROX	((PROT_NORMAL & ~(PTE_WRITE | PTE_PXN)) | PTE_RDONLY)
#define _PAGE_KERNEL_EXEC	(PROT_NORMAL & ~PTE_PXN)
#define _PAGE_KERNEL_EXEC_CONT	((PROT_NORMAL & ~PTE_PXN) | PTE_CONT)

#define _PAGE_SHARED		(_PAGE_DEFAULT | PTE_USER | PTE_RDONLY | PTE_NG | PTE_PXN | PTE_UXN | PTE_WRITE)
#define _PAGE_SHARED_EXEC	(_PAGE_DEFAULT | PTE_USER | PTE_RDONLY | PTE_NG | PTE_PXN | PTE_WRITE)
#define _PAGE_READONLY		(_PAGE_DEFAULT | PTE_USER | PTE_RDONLY | PTE_NG | PTE_PXN | PTE_UXN)
#define _PAGE_READONLY_EXEC	(_PAGE_DEFAULT | PTE_USER | PTE_RDONLY | PTE_NG | PTE_PXN)
#define _PAGE_EXECONLY		(_PAGE_DEFAULT | PTE_RDONLY | PTE_NG | PTE_PXN)

#ifdef __ASSEMBLY__
#define PTE_MAYBE_NG	0
#endif

#ifndef __ASSEMBLY__

#include <asm/cpufeature.h>
#include <asm/pgtable-types.h>

extern bool arm64_use_ng_mappings;

#define PTE_MAYBE_NG		(arm64_use_ng_mappings ? PTE_NG : 0)
#define PMD_MAYBE_NG		(arm64_use_ng_mappings ? PMD_SECT_NG : 0)

/*
 * If we have userspace only BTI we don't want to mark kernel pages
 * guarded even if the system does support BTI.
 */
#ifdef CONFIG_ARM64_BTI_KERNEL
#define PTE_MAYBE_GP		(system_supports_bti() ? PTE_GP : 0)
#else
#define PTE_MAYBE_GP		0
#endif

<<<<<<< HEAD
#define PROT_DEFAULT		(_PROT_DEFAULT | PTE_MAYBE_NG)
#define PROT_SECT_DEFAULT	(_PROT_SECT_DEFAULT | PMD_MAYBE_NG)

#define PROT_DEVICE_nGnRnE	(PROT_DEFAULT | PTE_PXN | PTE_UXN | PTE_WRITE | PTE_ATTRINDX(MT_DEVICE_nGnRnE))
#define PROT_DEVICE_nGnRE	(PROT_DEFAULT | PTE_PXN | PTE_UXN | PTE_WRITE | PTE_ATTRINDX(MT_DEVICE_nGnRE))
#define PROT_NORMAL_NC		(PROT_DEFAULT | PTE_PXN | PTE_UXN | PTE_WRITE | PTE_ATTRINDX(MT_NORMAL_NC))
#define PROT_NORMAL		(PROT_DEFAULT | PTE_PXN | PTE_UXN | PTE_WRITE | PTE_ATTRINDX(MT_NORMAL))
#define PROT_NORMAL_NS		(PTE_TYPE_PAGE | PTE_AF | PTE_PXN | PTE_UXN | PTE_DIRTY | PTE_WRITE | PTE_ATTRINDX(MT_NORMAL))
#define PROT_NORMAL_TAGGED	(PROT_DEFAULT | PTE_PXN | PTE_UXN | PTE_WRITE | PTE_ATTRINDX(MT_NORMAL_TAGGED))

#define PROT_SECT_DEVICE_nGnRE	(PROT_SECT_DEFAULT | PMD_SECT_PXN | PMD_SECT_UXN | PMD_ATTRINDX(MT_DEVICE_nGnRE))
#define PROT_SECT_NORMAL	(PROT_SECT_DEFAULT | PMD_SECT_PXN | PMD_SECT_UXN | PMD_ATTRINDX(MT_NORMAL))
#define PROT_SECT_NORMAL_EXEC	(PROT_SECT_DEFAULT | PMD_SECT_UXN | PMD_ATTRINDX(MT_NORMAL))

#define _PAGE_DEFAULT		(_PROT_DEFAULT | PTE_ATTRINDX(MT_NORMAL))

#define PAGE_KERNEL		__pgprot(PROT_NORMAL)
#define PAGE_KERNEL_RO		__pgprot((PROT_NORMAL & ~PTE_WRITE) | PTE_RDONLY)
#define PAGE_KERNEL_ROX		__pgprot((PROT_NORMAL & ~(PTE_WRITE | PTE_PXN)) | PTE_RDONLY)
#define PAGE_KERNEL_EXEC	__pgprot(PROT_NORMAL & ~PTE_PXN)
#define PAGE_KERNEL_EXEC_CONT	__pgprot((PROT_NORMAL & ~PTE_PXN) | PTE_CONT)
=======
#define PAGE_KERNEL		__pgprot(_PAGE_KERNEL)
#define PAGE_KERNEL_RO		__pgprot(_PAGE_KERNEL_RO)
#define PAGE_KERNEL_ROX		__pgprot(_PAGE_KERNEL_ROX)
#define PAGE_KERNEL_EXEC	__pgprot(_PAGE_KERNEL_EXEC)
#define PAGE_KERNEL_EXEC_CONT	__pgprot(_PAGE_KERNEL_EXEC_CONT)
>>>>>>> ccf0a997

#define PAGE_S2_MEMATTR(attr, has_fwb)					\
	({								\
		u64 __val;						\
		if (has_fwb)						\
			__val = PTE_S2_MEMATTR(MT_S2_FWB_ ## attr);	\
		else							\
			__val = PTE_S2_MEMATTR(MT_S2_ ## attr);		\
		__val;							\
	 })

#define PAGE_NONE		__pgprot(((_PAGE_DEFAULT) & ~PTE_VALID) | PTE_PROT_NONE | PTE_RDONLY | PTE_NG | PTE_PXN | PTE_UXN)
/* shared+writable pages are clean by default, hence PTE_RDONLY|PTE_WRITE */
#define PAGE_SHARED		__pgprot(_PAGE_SHARED)
#define PAGE_SHARED_EXEC	__pgprot(_PAGE_SHARED_EXEC)
#define PAGE_READONLY		__pgprot(_PAGE_READONLY)
#define PAGE_READONLY_EXEC	__pgprot(_PAGE_READONLY_EXEC)
#define PAGE_EXECONLY		__pgprot(_PAGE_EXECONLY)

#endif /* __ASSEMBLY__ */

#define pte_pi_index(pte) ( \
	((pte & BIT(PTE_PI_IDX_3)) >> (PTE_PI_IDX_3 - 3)) | \
	((pte & BIT(PTE_PI_IDX_2)) >> (PTE_PI_IDX_2 - 2)) | \
	((pte & BIT(PTE_PI_IDX_1)) >> (PTE_PI_IDX_1 - 1)) | \
	((pte & BIT(PTE_PI_IDX_0)) >> (PTE_PI_IDX_0 - 0)))

/*
 * Page types used via Permission Indirection Extension (PIE). PIE uses
 * the USER, DBM, PXN and UXN bits to to generate an index which is used
 * to look up the actual permission in PIR_ELx and PIRE0_EL1. We define
 * combinations we use on non-PIE systems with the same encoding, for
 * convenience these are listed here as comments as are the unallocated
 * encodings.
 */

/* 0: PAGE_DEFAULT                                                  */
/* 1:                                                      PTE_USER */
/* 2:                                          PTE_WRITE            */
/* 3:                                          PTE_WRITE | PTE_USER */
/* 4: PAGE_EXECONLY                  PTE_PXN                        */
/* 5: PAGE_READONLY_EXEC             PTE_PXN |             PTE_USER */
/* 6:                                PTE_PXN | PTE_WRITE            */
/* 7: PAGE_SHARED_EXEC               PTE_PXN | PTE_WRITE | PTE_USER */
/* 8: PAGE_KERNEL_ROX      PTE_UXN                                  */
/* 9:                      PTE_UXN |                       PTE_USER */
/* a: PAGE_KERNEL_EXEC     PTE_UXN |           PTE_WRITE            */
/* b:                      PTE_UXN |           PTE_WRITE | PTE_USER */
/* c: PAGE_KERNEL_RO       PTE_UXN | PTE_PXN                        */
/* d: PAGE_READONLY        PTE_UXN | PTE_PXN |             PTE_USER */
/* e: PAGE_KERNEL          PTE_UXN | PTE_PXN | PTE_WRITE            */
/* f: PAGE_SHARED          PTE_UXN | PTE_PXN | PTE_WRITE | PTE_USER */

#define PIE_E0	( \
	PIRx_ELx_PERM(pte_pi_index(_PAGE_EXECONLY),      PIE_X_O) | \
	PIRx_ELx_PERM(pte_pi_index(_PAGE_READONLY_EXEC), PIE_RX)  | \
	PIRx_ELx_PERM(pte_pi_index(_PAGE_SHARED_EXEC),   PIE_RWX) | \
	PIRx_ELx_PERM(pte_pi_index(_PAGE_READONLY),      PIE_R)   | \
	PIRx_ELx_PERM(pte_pi_index(_PAGE_SHARED),        PIE_RW))

#define PIE_E1	( \
	PIRx_ELx_PERM(pte_pi_index(_PAGE_EXECONLY),      PIE_NONE_O) | \
	PIRx_ELx_PERM(pte_pi_index(_PAGE_READONLY_EXEC), PIE_R)      | \
	PIRx_ELx_PERM(pte_pi_index(_PAGE_SHARED_EXEC),   PIE_RW)     | \
	PIRx_ELx_PERM(pte_pi_index(_PAGE_READONLY),      PIE_R)      | \
	PIRx_ELx_PERM(pte_pi_index(_PAGE_SHARED),        PIE_RW)     | \
	PIRx_ELx_PERM(pte_pi_index(_PAGE_KERNEL_ROX),    PIE_RX)     | \
	PIRx_ELx_PERM(pte_pi_index(_PAGE_KERNEL_EXEC),   PIE_RWX)    | \
	PIRx_ELx_PERM(pte_pi_index(_PAGE_KERNEL_RO),     PIE_R)      | \
	PIRx_ELx_PERM(pte_pi_index(_PAGE_KERNEL),        PIE_RW))

#endif /* __ASM_PGTABLE_PROT_H */<|MERGE_RESOLUTION|>--- conflicted
+++ resolved
@@ -82,35 +82,11 @@
 #define PTE_MAYBE_GP		0
 #endif
 
-<<<<<<< HEAD
-#define PROT_DEFAULT		(_PROT_DEFAULT | PTE_MAYBE_NG)
-#define PROT_SECT_DEFAULT	(_PROT_SECT_DEFAULT | PMD_MAYBE_NG)
-
-#define PROT_DEVICE_nGnRnE	(PROT_DEFAULT | PTE_PXN | PTE_UXN | PTE_WRITE | PTE_ATTRINDX(MT_DEVICE_nGnRnE))
-#define PROT_DEVICE_nGnRE	(PROT_DEFAULT | PTE_PXN | PTE_UXN | PTE_WRITE | PTE_ATTRINDX(MT_DEVICE_nGnRE))
-#define PROT_NORMAL_NC		(PROT_DEFAULT | PTE_PXN | PTE_UXN | PTE_WRITE | PTE_ATTRINDX(MT_NORMAL_NC))
-#define PROT_NORMAL		(PROT_DEFAULT | PTE_PXN | PTE_UXN | PTE_WRITE | PTE_ATTRINDX(MT_NORMAL))
-#define PROT_NORMAL_NS		(PTE_TYPE_PAGE | PTE_AF | PTE_PXN | PTE_UXN | PTE_DIRTY | PTE_WRITE | PTE_ATTRINDX(MT_NORMAL))
-#define PROT_NORMAL_TAGGED	(PROT_DEFAULT | PTE_PXN | PTE_UXN | PTE_WRITE | PTE_ATTRINDX(MT_NORMAL_TAGGED))
-
-#define PROT_SECT_DEVICE_nGnRE	(PROT_SECT_DEFAULT | PMD_SECT_PXN | PMD_SECT_UXN | PMD_ATTRINDX(MT_DEVICE_nGnRE))
-#define PROT_SECT_NORMAL	(PROT_SECT_DEFAULT | PMD_SECT_PXN | PMD_SECT_UXN | PMD_ATTRINDX(MT_NORMAL))
-#define PROT_SECT_NORMAL_EXEC	(PROT_SECT_DEFAULT | PMD_SECT_UXN | PMD_ATTRINDX(MT_NORMAL))
-
-#define _PAGE_DEFAULT		(_PROT_DEFAULT | PTE_ATTRINDX(MT_NORMAL))
-
-#define PAGE_KERNEL		__pgprot(PROT_NORMAL)
-#define PAGE_KERNEL_RO		__pgprot((PROT_NORMAL & ~PTE_WRITE) | PTE_RDONLY)
-#define PAGE_KERNEL_ROX		__pgprot((PROT_NORMAL & ~(PTE_WRITE | PTE_PXN)) | PTE_RDONLY)
-#define PAGE_KERNEL_EXEC	__pgprot(PROT_NORMAL & ~PTE_PXN)
-#define PAGE_KERNEL_EXEC_CONT	__pgprot((PROT_NORMAL & ~PTE_PXN) | PTE_CONT)
-=======
 #define PAGE_KERNEL		__pgprot(_PAGE_KERNEL)
 #define PAGE_KERNEL_RO		__pgprot(_PAGE_KERNEL_RO)
 #define PAGE_KERNEL_ROX		__pgprot(_PAGE_KERNEL_ROX)
 #define PAGE_KERNEL_EXEC	__pgprot(_PAGE_KERNEL_EXEC)
 #define PAGE_KERNEL_EXEC_CONT	__pgprot(_PAGE_KERNEL_EXEC_CONT)
->>>>>>> ccf0a997
 
 #define PAGE_S2_MEMATTR(attr, has_fwb)					\
 	({								\
