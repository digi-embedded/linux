/*
 * Based on arch/arm/include/asm/uaccess.h
 *
 * Copyright (C) 2012 ARM Ltd.
 *
 * This program is free software; you can redistribute it and/or modify
 * it under the terms of the GNU General Public License version 2 as
 * published by the Free Software Foundation.
 *
 * This program is distributed in the hope that it will be useful,
 * but WITHOUT ANY WARRANTY; without even the implied warranty of
 * MERCHANTABILITY or FITNESS FOR A PARTICULAR PURPOSE.  See the
 * GNU General Public License for more details.
 *
 * You should have received a copy of the GNU General Public License
 * along with this program.  If not, see <http://www.gnu.org/licenses/>.
 */
#ifndef __ASM_UACCESS_H
#define __ASM_UACCESS_H

#include <asm/alternative.h>
#include <asm/kernel-pgtable.h>
#include <asm/sysreg.h>

#ifndef __ASSEMBLY__

/*
 * User space memory access functions
 */
#include <linux/bitops.h>
#include <linux/kasan-checks.h>
#include <linux/string.h>
#include <linux/thread_info.h>

#include <asm/cpufeature.h>
#include <asm/processor.h>
#include <asm/ptrace.h>
#include <asm/errno.h>
#include <asm/memory.h>
#include <asm/compiler.h>

#define VERIFY_READ 0
#define VERIFY_WRITE 1

/*
 * The exception table consists of pairs of relative offsets: the first
 * is the relative offset to an instruction that is allowed to fault,
 * and the second is the relative offset at which the program should
 * continue. No registers are modified, so it is entirely up to the
 * continuation code to figure out what to do.
 *
 * All the routines below use bits of fixup code that are out of line
 * with the main instruction path.  This means when everything is well,
 * we don't even have to jump over them.  Further, they do not intrude
 * on our cache or tlb entries.
 */

struct exception_table_entry
{
	int insn, fixup;
};

#define ARCH_HAS_RELATIVE_EXTABLE

extern int fixup_exception(struct pt_regs *regs);

#define get_ds()	(KERNEL_DS)
#define get_fs()	(current_thread_info()->addr_limit)

static inline void set_fs(mm_segment_t fs)
{
	current_thread_info()->addr_limit = fs;

	/*
	 * Prevent a mispredicted conditional call to set_fs from forwarding
	 * the wrong address limit to access_ok under speculation.
	 */
	dsb(nsh);
	isb();

	/*
	 * Enable/disable UAO so that copy_to_user() etc can access
	 * kernel memory with the unprivileged instructions.
	 */
	if (IS_ENABLED(CONFIG_ARM64_UAO) && fs == KERNEL_DS)
		asm(ALTERNATIVE("nop", SET_PSTATE_UAO(1), ARM64_HAS_UAO));
	else
		asm(ALTERNATIVE("nop", SET_PSTATE_UAO(0), ARM64_HAS_UAO,
				CONFIG_ARM64_UAO));
}

#define segment_eq(a, b)	((a) == (b))

/*
 * Test whether a block of memory is a valid user space address.
 * Returns 1 if the range is valid, 0 otherwise.
 *
 * This is equivalent to the following test:
 * (u65)addr + (u65)size <= (u65)current->addr_limit + 1
 */
static inline unsigned long __range_ok(unsigned long addr, unsigned long size)
{
	unsigned long limit = current_thread_info()->addr_limit;

	__chk_user_ptr(addr);
	asm volatile(
	// A + B <= C + 1 for all A,B,C, in four easy steps:
	// 1: X = A + B; X' = X % 2^64
	"	adds	%0, %0, %2\n"
	// 2: Set C = 0 if X > 2^64, to guarantee X' > C in step 4
	"	csel	%1, xzr, %1, hi\n"
	// 3: Set X' = ~0 if X >= 2^64. For X == 2^64, this decrements X'
	//    to compensate for the carry flag being set in step 4. For
	//    X > 2^64, X' merely has to remain nonzero, which it does.
	"	csinv	%0, %0, xzr, cc\n"
	// 4: For X < 2^64, this gives us X' - C - 1 <= 0, where the -1
	//    comes from the carry in being clear. Otherwise, we are
	//    testing X' - C == 0, subject to the previous adjustments.
	"	sbcs	xzr, %0, %1\n"
	"	cset	%0, ls\n"
	: "+r" (addr), "+r" (limit) : "Ir" (size) : "cc");

	return addr;
}

/*
 * When dealing with data aborts, watchpoints, or instruction traps we may end
 * up with a tagged userland pointer. Clear the tag to get a sane pointer to
 * pass on to access_ok(), for instance.
 */
#define untagged_addr(addr)		sign_extend64(addr, 55)

#define access_ok(type, addr, size)	__range_ok((unsigned long)(addr), size)
#define user_addr_max			get_fs

#define _ASM_EXTABLE(from, to)						\
	"	.pushsection	__ex_table, \"a\"\n"			\
	"	.align		3\n"					\
	"	.long		(" #from " - .), (" #to " - .)\n"	\
	"	.popsection\n"

/*
<<<<<<< HEAD
 * User access enabling/disabling.
 */
#ifdef CONFIG_ARM64_SW_TTBR0_PAN
static inline void __uaccess_ttbr0_disable(void)
{
	unsigned long ttbr;

	/* reserved_ttbr0 placed at the end of swapper_pg_dir */
	ttbr = read_sysreg(ttbr1_el1) + SWAPPER_DIR_SIZE;
	write_sysreg(ttbr, ttbr0_el1);
	isb();
}

static inline void __uaccess_ttbr0_enable(void)
{
	unsigned long flags;

	/*
	 * Disable interrupts to avoid preemption between reading the 'ttbr0'
	 * variable and the MSR. A context switch could trigger an ASID
	 * roll-over and an update of 'ttbr0'.
	 */
	local_irq_save(flags);
	write_sysreg(current_thread_info()->ttbr0, ttbr0_el1);
	isb();
	local_irq_restore(flags);
}

static inline bool uaccess_ttbr0_disable(void)
{
	if (!system_uses_ttbr0_pan())
		return false;
	__uaccess_ttbr0_disable();
	return true;
}

static inline bool uaccess_ttbr0_enable(void)
{
	if (!system_uses_ttbr0_pan())
		return false;
	__uaccess_ttbr0_enable();
	return true;
}
#else
static inline bool uaccess_ttbr0_disable(void)
{
	return false;
}

static inline bool uaccess_ttbr0_enable(void)
{
	return false;
}
#endif

#define __uaccess_disable(alt)						\
do {									\
	if (!uaccess_ttbr0_disable())					\
		asm(ALTERNATIVE("nop", SET_PSTATE_PAN(1), alt,		\
				CONFIG_ARM64_PAN));			\
} while (0)

#define __uaccess_enable(alt)						\
do {									\
	if (!uaccess_ttbr0_enable())					\
		asm(ALTERNATIVE("nop", SET_PSTATE_PAN(0), alt,		\
				CONFIG_ARM64_PAN));			\
} while (0)

static inline void uaccess_disable(void)
{
	__uaccess_disable(ARM64_HAS_PAN);
}

static inline void uaccess_enable(void)
{
	__uaccess_enable(ARM64_HAS_PAN);
}

/*
 * These functions are no-ops when UAO is present.
 */
static inline void uaccess_disable_not_uao(void)
{
	__uaccess_disable(ARM64_ALT_PAN_NOT_UAO);
}

static inline void uaccess_enable_not_uao(void)
{
	__uaccess_enable(ARM64_ALT_PAN_NOT_UAO);
=======
 * Sanitise a uaccess pointer such that it becomes NULL if above the
 * current addr_limit.
 */
#define uaccess_mask_ptr(ptr) (__typeof__(ptr))__uaccess_mask_ptr(ptr)
static inline void __user *__uaccess_mask_ptr(const void __user *ptr)
{
	void __user *safe_ptr;

	asm volatile(
	"	bics	xzr, %1, %2\n"
	"	csel	%0, %1, xzr, eq\n"
	: "=&r" (safe_ptr)
	: "r" (ptr), "r" (current_thread_info()->addr_limit)
	: "cc");

	csdb();
	return safe_ptr;
>>>>>>> 0cff8946
}

/*
 * The "__xxx" versions of the user access functions do not verify the address
 * space - it must have been done previously with a separate "access_ok()"
 * call.
 *
 * The "__xxx_error" versions set the third argument to -EFAULT if an error
 * occurs, and leave it unchanged on success.
 */
#define __get_user_asm(instr, alt_instr, reg, x, addr, err, feature)	\
	asm volatile(							\
	"1:"ALTERNATIVE(instr "     " reg "1, [%2]\n",			\
			alt_instr " " reg "1, [%2]\n", feature)		\
	"2:\n"								\
	"	.section .fixup, \"ax\"\n"				\
	"	.align	2\n"						\
	"3:	mov	%w0, %3\n"					\
	"	mov	%1, #0\n"					\
	"	b	2b\n"						\
	"	.previous\n"						\
	_ASM_EXTABLE(1b, 3b)						\
	: "+r" (err), "=&r" (x)						\
	: "r" (addr), "i" (-EFAULT))

#define __get_user_err(x, ptr, err)					\
do {									\
	unsigned long __gu_val;						\
	__chk_user_ptr(ptr);						\
	uaccess_enable_not_uao();					\
	switch (sizeof(*(ptr))) {					\
	case 1:								\
		__get_user_asm("ldrb", "ldtrb", "%w", __gu_val, (ptr),  \
			       (err), ARM64_HAS_UAO);			\
		break;							\
	case 2:								\
		__get_user_asm("ldrh", "ldtrh", "%w", __gu_val, (ptr),  \
			       (err), ARM64_HAS_UAO);			\
		break;							\
	case 4:								\
		__get_user_asm("ldr", "ldtr", "%w", __gu_val, (ptr),	\
			       (err), ARM64_HAS_UAO);			\
		break;							\
	case 8:								\
		__get_user_asm("ldr", "ldtr", "%x",  __gu_val, (ptr),	\
			       (err), ARM64_HAS_UAO);			\
		break;							\
	default:							\
		BUILD_BUG();						\
	}								\
	uaccess_disable_not_uao();					\
	(x) = (__force __typeof__(*(ptr)))__gu_val;			\
} while (0)

#define __get_user_check(x, ptr, err)					\
({									\
	__typeof__(*(ptr)) __user *__p = (ptr);				\
	might_fault();							\
	if (access_ok(VERIFY_READ, __p, sizeof(*__p))) {		\
		__p = uaccess_mask_ptr(__p);				\
		__get_user_err((x), __p, (err));			\
	} else {							\
		(x) = 0; (err) = -EFAULT;				\
	}								\
})

#define __get_user_error(x, ptr, err)					\
({									\
	__get_user_check((x), (ptr), (err));				\
	(void)0;							\
})

#define __get_user(x, ptr)						\
({									\
	int __gu_err = 0;						\
	__get_user_check((x), (ptr), __gu_err);				\
	__gu_err;							\
})

#define __get_user_unaligned __get_user

#define get_user	__get_user

#define __put_user_asm(instr, alt_instr, reg, x, addr, err, feature)	\
	asm volatile(							\
	"1:"ALTERNATIVE(instr "     " reg "1, [%2]\n",			\
			alt_instr " " reg "1, [%2]\n", feature)		\
	"2:\n"								\
	"	.section .fixup,\"ax\"\n"				\
	"	.align	2\n"						\
	"3:	mov	%w0, %3\n"					\
	"	b	2b\n"						\
	"	.previous\n"						\
	_ASM_EXTABLE(1b, 3b)						\
	: "+r" (err)							\
	: "r" (x), "r" (addr), "i" (-EFAULT))

#define __put_user_err(x, ptr, err)					\
do {									\
	__typeof__(*(ptr)) __pu_val = (x);				\
	__chk_user_ptr(ptr);						\
	uaccess_enable_not_uao();					\
	switch (sizeof(*(ptr))) {					\
	case 1:								\
		__put_user_asm("strb", "sttrb", "%w", __pu_val, (ptr),	\
			       (err), ARM64_HAS_UAO);			\
		break;							\
	case 2:								\
		__put_user_asm("strh", "sttrh", "%w", __pu_val, (ptr),	\
			       (err), ARM64_HAS_UAO);			\
		break;							\
	case 4:								\
		__put_user_asm("str", "sttr", "%w", __pu_val, (ptr),	\
			       (err), ARM64_HAS_UAO);			\
		break;							\
	case 8:								\
		__put_user_asm("str", "sttr", "%x", __pu_val, (ptr),	\
			       (err), ARM64_HAS_UAO);			\
		break;							\
	default:							\
		BUILD_BUG();						\
	}								\
	uaccess_disable_not_uao();					\
} while (0)

#define __put_user_check(x, ptr, err)					\
({									\
	__typeof__(*(ptr)) __user *__p = (ptr);				\
	might_fault();							\
	if (access_ok(VERIFY_WRITE, __p, sizeof(*__p))) {		\
		__p = uaccess_mask_ptr(__p);				\
		__put_user_err((x), __p, (err));			\
	} else	{							\
		(err) = -EFAULT;					\
	}								\
})

#define __put_user_error(x, ptr, err)					\
({									\
	__put_user_check((x), (ptr), (err));				\
	(void)0;							\
})

#define __put_user(x, ptr)						\
({									\
	int __pu_err = 0;						\
	__put_user_check((x), (ptr), __pu_err);				\
	__pu_err;							\
})

#define __put_user_unaligned __put_user

#define put_user	__put_user

extern unsigned long __must_check __arch_copy_from_user(void *to, const void __user *from, unsigned long n);
extern unsigned long __must_check __arch_copy_to_user(void __user *to, const void *from, unsigned long n);
extern unsigned long __must_check __arch_copy_in_user(void __user *to, const void __user *from, unsigned long n);

static inline unsigned long __must_check __copy_from_user(void *to, const void __user *from, unsigned long n)
{
	kasan_check_write(to, n);
	check_object_size(to, n, false);
	return __arch_copy_from_user(to, __uaccess_mask_ptr(from), n);
}

static inline unsigned long __must_check __copy_to_user(void __user *to, const void *from, unsigned long n)
{
	kasan_check_read(from, n);
	check_object_size(from, n, true);
	return __arch_copy_to_user(__uaccess_mask_ptr(to), from, n);
}

static inline unsigned long __must_check copy_from_user(void *to, const void __user *from, unsigned long n)
{
	unsigned long res = n;
	kasan_check_write(to, n);

	if (access_ok(VERIFY_READ, from, n)) {
		check_object_size(to, n, false);
		res = __arch_copy_from_user(to, from, n);
	}
	if (unlikely(res))
		memset(to + (n - res), 0, res);
	return res;
}

static inline unsigned long __must_check copy_to_user(void __user *to, const void *from, unsigned long n)
{
	kasan_check_read(from, n);

	if (access_ok(VERIFY_WRITE, to, n)) {
		check_object_size(from, n, true);
		n = __arch_copy_to_user(to, from, n);
	}
	return n;
}

static inline unsigned long __must_check __copy_in_user(void __user *to, const void __user *from, unsigned long n)
{
	if (access_ok(VERIFY_READ, from, n) && access_ok(VERIFY_WRITE, to, n))
		n = __arch_copy_in_user(__uaccess_mask_ptr(to), __uaccess_mask_ptr(from), n);
	return n;
}
#define copy_in_user __copy_in_user

#define __copy_to_user_inatomic __copy_to_user
#define __copy_from_user_inatomic __copy_from_user

extern unsigned long __must_check __arch_clear_user(void __user *to, unsigned long n);
static inline unsigned long __must_check __clear_user(void __user *to, unsigned long n)
{
	if (access_ok(VERIFY_WRITE, to, n))
		n = __arch_clear_user(__uaccess_mask_ptr(to), n);
	return n;
}
#define clear_user	__clear_user

extern long strncpy_from_user(char *dest, const char __user *src, long count);

extern __must_check long strlen_user(const char __user *str);
extern __must_check long strnlen_user(const char __user *str, long n);

#else	/* __ASSEMBLY__ */

#include <asm/assembler.h>

/*
 * User access enabling/disabling macros.
 */
#ifdef CONFIG_ARM64_SW_TTBR0_PAN
	.macro	__uaccess_ttbr0_disable, tmp1
	mrs	\tmp1, ttbr1_el1		// swapper_pg_dir
	add	\tmp1, \tmp1, #SWAPPER_DIR_SIZE	// reserved_ttbr0 at the end of swapper_pg_dir
	msr	ttbr0_el1, \tmp1		// set reserved TTBR0_EL1
	isb
	.endm

	.macro	__uaccess_ttbr0_enable, tmp1
	get_thread_info \tmp1
	ldr	\tmp1, [\tmp1, #TSK_TI_TTBR0]	// load saved TTBR0_EL1
	msr	ttbr0_el1, \tmp1		// set the non-PAN TTBR0_EL1
	isb
	.endm

	.macro	uaccess_ttbr0_disable, tmp1
alternative_if_not ARM64_HAS_PAN
	__uaccess_ttbr0_disable \tmp1
alternative_else_nop_endif
	.endm

	.macro	uaccess_ttbr0_enable, tmp1, tmp2
alternative_if_not ARM64_HAS_PAN
	save_and_disable_irq \tmp2		// avoid preemption
	__uaccess_ttbr0_enable \tmp1
	restore_irq \tmp2
alternative_else_nop_endif
	.endm
#else
	.macro	uaccess_ttbr0_disable, tmp1
	.endm

	.macro	uaccess_ttbr0_enable, tmp1, tmp2
	.endm
#endif

/*
 * These macros are no-ops when UAO is present.
 */
	.macro	uaccess_disable_not_uao, tmp1
	uaccess_ttbr0_disable \tmp1
alternative_if ARM64_ALT_PAN_NOT_UAO
	SET_PSTATE_PAN(1)
alternative_else_nop_endif
	.endm

	.macro	uaccess_enable_not_uao, tmp1, tmp2
	uaccess_ttbr0_enable \tmp1, \tmp2
alternative_if ARM64_ALT_PAN_NOT_UAO
	SET_PSTATE_PAN(0)
alternative_else_nop_endif
	.endm

#endif	/* __ASSEMBLY__ */

#endif /* __ASM_UACCESS_H */<|MERGE_RESOLUTION|>--- conflicted
+++ resolved
@@ -18,12 +18,6 @@
 #ifndef __ASM_UACCESS_H
 #define __ASM_UACCESS_H
 
-#include <asm/alternative.h>
-#include <asm/kernel-pgtable.h>
-#include <asm/sysreg.h>
-
-#ifndef __ASSEMBLY__
-
 /*
  * User space memory access functions
  */
@@ -32,9 +26,11 @@
 #include <linux/string.h>
 #include <linux/thread_info.h>
 
+#include <asm/alternative.h>
 #include <asm/cpufeature.h>
 #include <asm/processor.h>
 #include <asm/ptrace.h>
+#include <asm/sysreg.h>
 #include <asm/errno.h>
 #include <asm/memory.h>
 #include <asm/compiler.h>
@@ -140,98 +136,6 @@
 	"	.popsection\n"
 
 /*
-<<<<<<< HEAD
- * User access enabling/disabling.
- */
-#ifdef CONFIG_ARM64_SW_TTBR0_PAN
-static inline void __uaccess_ttbr0_disable(void)
-{
-	unsigned long ttbr;
-
-	/* reserved_ttbr0 placed at the end of swapper_pg_dir */
-	ttbr = read_sysreg(ttbr1_el1) + SWAPPER_DIR_SIZE;
-	write_sysreg(ttbr, ttbr0_el1);
-	isb();
-}
-
-static inline void __uaccess_ttbr0_enable(void)
-{
-	unsigned long flags;
-
-	/*
-	 * Disable interrupts to avoid preemption between reading the 'ttbr0'
-	 * variable and the MSR. A context switch could trigger an ASID
-	 * roll-over and an update of 'ttbr0'.
-	 */
-	local_irq_save(flags);
-	write_sysreg(current_thread_info()->ttbr0, ttbr0_el1);
-	isb();
-	local_irq_restore(flags);
-}
-
-static inline bool uaccess_ttbr0_disable(void)
-{
-	if (!system_uses_ttbr0_pan())
-		return false;
-	__uaccess_ttbr0_disable();
-	return true;
-}
-
-static inline bool uaccess_ttbr0_enable(void)
-{
-	if (!system_uses_ttbr0_pan())
-		return false;
-	__uaccess_ttbr0_enable();
-	return true;
-}
-#else
-static inline bool uaccess_ttbr0_disable(void)
-{
-	return false;
-}
-
-static inline bool uaccess_ttbr0_enable(void)
-{
-	return false;
-}
-#endif
-
-#define __uaccess_disable(alt)						\
-do {									\
-	if (!uaccess_ttbr0_disable())					\
-		asm(ALTERNATIVE("nop", SET_PSTATE_PAN(1), alt,		\
-				CONFIG_ARM64_PAN));			\
-} while (0)
-
-#define __uaccess_enable(alt)						\
-do {									\
-	if (!uaccess_ttbr0_enable())					\
-		asm(ALTERNATIVE("nop", SET_PSTATE_PAN(0), alt,		\
-				CONFIG_ARM64_PAN));			\
-} while (0)
-
-static inline void uaccess_disable(void)
-{
-	__uaccess_disable(ARM64_HAS_PAN);
-}
-
-static inline void uaccess_enable(void)
-{
-	__uaccess_enable(ARM64_HAS_PAN);
-}
-
-/*
- * These functions are no-ops when UAO is present.
- */
-static inline void uaccess_disable_not_uao(void)
-{
-	__uaccess_disable(ARM64_ALT_PAN_NOT_UAO);
-}
-
-static inline void uaccess_enable_not_uao(void)
-{
-	__uaccess_enable(ARM64_ALT_PAN_NOT_UAO);
-=======
  * Sanitise a uaccess pointer such that it becomes NULL if above the
  * current addr_limit.
  */
@@ -249,7 +153,6 @@
 
 	csdb();
 	return safe_ptr;
->>>>>>> 0cff8946
 }
 
 /*
@@ -279,7 +182,8 @@
 do {									\
 	unsigned long __gu_val;						\
 	__chk_user_ptr(ptr);						\
-	uaccess_enable_not_uao();					\
+	asm(ALTERNATIVE("nop", SET_PSTATE_PAN(0), ARM64_ALT_PAN_NOT_UAO,\
+			CONFIG_ARM64_PAN));				\
 	switch (sizeof(*(ptr))) {					\
 	case 1:								\
 		__get_user_asm("ldrb", "ldtrb", "%w", __gu_val, (ptr),  \
@@ -300,8 +204,9 @@
 	default:							\
 		BUILD_BUG();						\
 	}								\
-	uaccess_disable_not_uao();					\
 	(x) = (__force __typeof__(*(ptr)))__gu_val;			\
+	asm(ALTERNATIVE("nop", SET_PSTATE_PAN(1), ARM64_ALT_PAN_NOT_UAO,\
+			CONFIG_ARM64_PAN));				\
 } while (0)
 
 #define __get_user_check(x, ptr, err)					\
@@ -351,7 +256,8 @@
 do {									\
 	__typeof__(*(ptr)) __pu_val = (x);				\
 	__chk_user_ptr(ptr);						\
-	uaccess_enable_not_uao();					\
+	asm(ALTERNATIVE("nop", SET_PSTATE_PAN(0), ARM64_ALT_PAN_NOT_UAO,\
+			CONFIG_ARM64_PAN));				\
 	switch (sizeof(*(ptr))) {					\
 	case 1:								\
 		__put_user_asm("strb", "sttrb", "%w", __pu_val, (ptr),	\
@@ -372,7 +278,8 @@
 	default:							\
 		BUILD_BUG();						\
 	}								\
-	uaccess_disable_not_uao();					\
+	asm(ALTERNATIVE("nop", SET_PSTATE_PAN(1), ARM64_ALT_PAN_NOT_UAO,\
+			CONFIG_ARM64_PAN));				\
 } while (0)
 
 #define __put_user_check(x, ptr, err)					\
@@ -472,66 +379,4 @@
 extern __must_check long strlen_user(const char __user *str);
 extern __must_check long strnlen_user(const char __user *str, long n);
 
-#else	/* __ASSEMBLY__ */
-
-#include <asm/assembler.h>
-
-/*
- * User access enabling/disabling macros.
- */
-#ifdef CONFIG_ARM64_SW_TTBR0_PAN
-	.macro	__uaccess_ttbr0_disable, tmp1
-	mrs	\tmp1, ttbr1_el1		// swapper_pg_dir
-	add	\tmp1, \tmp1, #SWAPPER_DIR_SIZE	// reserved_ttbr0 at the end of swapper_pg_dir
-	msr	ttbr0_el1, \tmp1		// set reserved TTBR0_EL1
-	isb
-	.endm
-
-	.macro	__uaccess_ttbr0_enable, tmp1
-	get_thread_info \tmp1
-	ldr	\tmp1, [\tmp1, #TSK_TI_TTBR0]	// load saved TTBR0_EL1
-	msr	ttbr0_el1, \tmp1		// set the non-PAN TTBR0_EL1
-	isb
-	.endm
-
-	.macro	uaccess_ttbr0_disable, tmp1
-alternative_if_not ARM64_HAS_PAN
-	__uaccess_ttbr0_disable \tmp1
-alternative_else_nop_endif
-	.endm
-
-	.macro	uaccess_ttbr0_enable, tmp1, tmp2
-alternative_if_not ARM64_HAS_PAN
-	save_and_disable_irq \tmp2		// avoid preemption
-	__uaccess_ttbr0_enable \tmp1
-	restore_irq \tmp2
-alternative_else_nop_endif
-	.endm
-#else
-	.macro	uaccess_ttbr0_disable, tmp1
-	.endm
-
-	.macro	uaccess_ttbr0_enable, tmp1, tmp2
-	.endm
-#endif
-
-/*
- * These macros are no-ops when UAO is present.
- */
-	.macro	uaccess_disable_not_uao, tmp1
-	uaccess_ttbr0_disable \tmp1
-alternative_if ARM64_ALT_PAN_NOT_UAO
-	SET_PSTATE_PAN(1)
-alternative_else_nop_endif
-	.endm
-
-	.macro	uaccess_enable_not_uao, tmp1, tmp2
-	uaccess_ttbr0_enable \tmp1, \tmp2
-alternative_if ARM64_ALT_PAN_NOT_UAO
-	SET_PSTATE_PAN(0)
-alternative_else_nop_endif
-	.endm
-
-#endif	/* __ASSEMBLY__ */
-
 #endif /* __ASM_UACCESS_H */