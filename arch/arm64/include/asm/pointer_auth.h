/* SPDX-License-Identifier: GPL-2.0 */
#ifndef __ASM_POINTER_AUTH_H
#define __ASM_POINTER_AUTH_H

#include <linux/bitops.h>
<<<<<<< HEAD
=======
#include <linux/prctl.h>
#include <linux/random.h>
>>>>>>> c1084c27

#include <asm/cpufeature.h>
#include <asm/memory.h>
#include <asm/sysreg.h>

#define PR_PAC_ENABLED_KEYS_MASK                                               \
	(PR_PAC_APIAKEY | PR_PAC_APIBKEY | PR_PAC_APDAKEY | PR_PAC_APDBKEY)

#ifdef CONFIG_ARM64_PTR_AUTH
/*
 * Each key is a 128-bit quantity which is split across a pair of 64-bit
 * registers (Lo and Hi).
 */
struct ptrauth_key {
	unsigned long lo, hi;
};

/*
 * We give each process its own keys, which are shared by all threads. The keys
 * are inherited upon fork(), and reinitialised upon exec*().
 */
struct ptrauth_keys_user {
	struct ptrauth_key apia;
	struct ptrauth_key apib;
	struct ptrauth_key apda;
	struct ptrauth_key apdb;
	struct ptrauth_key apga;
};

<<<<<<< HEAD
/*
 * Only include random.h once ptrauth_keys_* structures are defined
 * to avoid yet another circular include hell (random.h * ends up
 * including asm/smp.h, which requires ptrauth_keys_kernel).
 */
#include <linux/random.h>

static inline void ptrauth_keys_init(struct ptrauth_keys *keys)
=======
#define __ptrauth_key_install_nosync(k, v)			\
do {								\
	struct ptrauth_key __pki_v = (v);			\
	write_sysreg_s(__pki_v.lo, SYS_ ## k ## KEYLO_EL1);	\
	write_sysreg_s(__pki_v.hi, SYS_ ## k ## KEYHI_EL1);	\
} while (0)

#ifdef CONFIG_ARM64_PTR_AUTH_KERNEL

struct ptrauth_keys_kernel {
	struct ptrauth_key apia;
};

static __always_inline void ptrauth_keys_init_kernel(struct ptrauth_keys_kernel *keys)
>>>>>>> c1084c27
{
	if (system_supports_address_auth())
		get_random_bytes(&keys->apia, sizeof(keys->apia));
}

static __always_inline void ptrauth_keys_switch_kernel(struct ptrauth_keys_kernel *keys)
{
	if (!system_supports_address_auth())
		return;

	__ptrauth_key_install_nosync(APIA, keys->apia);
	isb();
}

#endif /* CONFIG_ARM64_PTR_AUTH_KERNEL */

static inline void ptrauth_keys_install_user(struct ptrauth_keys_user *keys)
{
	if (system_supports_address_auth()) {
		__ptrauth_key_install_nosync(APIB, keys->apib);
		__ptrauth_key_install_nosync(APDA, keys->apda);
		__ptrauth_key_install_nosync(APDB, keys->apdb);
	}

	if (system_supports_generic_auth())
		__ptrauth_key_install_nosync(APGA, keys->apga);
}

static inline void ptrauth_keys_init_user(struct ptrauth_keys_user *keys)
{
	if (system_supports_address_auth()) {
		get_random_bytes(&keys->apia, sizeof(keys->apia));
		get_random_bytes(&keys->apib, sizeof(keys->apib));
		get_random_bytes(&keys->apda, sizeof(keys->apda));
		get_random_bytes(&keys->apdb, sizeof(keys->apdb));
	}

	if (system_supports_generic_auth())
		get_random_bytes(&keys->apga, sizeof(keys->apga));

	ptrauth_keys_install_user(keys);
}

extern int ptrauth_prctl_reset_keys(struct task_struct *tsk, unsigned long arg);

extern int ptrauth_set_enabled_keys(struct task_struct *tsk, unsigned long keys,
				    unsigned long enabled);
extern int ptrauth_get_enabled_keys(struct task_struct *tsk);

static inline unsigned long ptrauth_strip_insn_pac(unsigned long ptr)
{
	return ptrauth_clear_pac(ptr);
}

static __always_inline void ptrauth_enable(void)
{
	if (!system_supports_address_auth())
		return;
	sysreg_clear_set(sctlr_el1, 0, (SCTLR_ELx_ENIA | SCTLR_ELx_ENIB |
					SCTLR_ELx_ENDA | SCTLR_ELx_ENDB));
	isb();
}

#define ptrauth_suspend_exit()                                                 \
	ptrauth_keys_install_user(&current->thread.keys_user)

#define ptrauth_thread_init_user()                                             \
	do {                                                                   \
		ptrauth_keys_init_user(&current->thread.keys_user);            \
									       \
		/* enable all keys */                                          \
		if (system_supports_address_auth())                            \
			ptrauth_set_enabled_keys(current,                      \
						 PR_PAC_ENABLED_KEYS_MASK,     \
						 PR_PAC_ENABLED_KEYS_MASK);    \
	} while (0)

#define ptrauth_thread_switch_user(tsk)                                        \
	ptrauth_keys_install_user(&(tsk)->thread.keys_user)

#else /* CONFIG_ARM64_PTR_AUTH */
#define ptrauth_enable()
#define ptrauth_prctl_reset_keys(tsk, arg)	(-EINVAL)
#define ptrauth_set_enabled_keys(tsk, keys, enabled)	(-EINVAL)
#define ptrauth_get_enabled_keys(tsk)	(-EINVAL)
#define ptrauth_strip_insn_pac(lr)	(lr)
#define ptrauth_suspend_exit()
#define ptrauth_thread_init_user()
#define ptrauth_thread_switch_user(tsk)
#endif /* CONFIG_ARM64_PTR_AUTH */

#ifdef CONFIG_ARM64_PTR_AUTH_KERNEL
#define ptrauth_thread_init_kernel(tsk)					\
	ptrauth_keys_init_kernel(&(tsk)->thread.keys_kernel)
#define ptrauth_thread_switch_kernel(tsk)				\
	ptrauth_keys_switch_kernel(&(tsk)->thread.keys_kernel)
#else
#define ptrauth_thread_init_kernel(tsk)
#define ptrauth_thread_switch_kernel(tsk)
#endif /* CONFIG_ARM64_PTR_AUTH_KERNEL */

#endif /* __ASM_POINTER_AUTH_H */<|MERGE_RESOLUTION|>--- conflicted
+++ resolved
@@ -3,11 +3,8 @@
 #define __ASM_POINTER_AUTH_H
 
 #include <linux/bitops.h>
-<<<<<<< HEAD
-=======
 #include <linux/prctl.h>
 #include <linux/random.h>
->>>>>>> c1084c27
 
 #include <asm/cpufeature.h>
 #include <asm/memory.h>
@@ -37,16 +34,6 @@
 	struct ptrauth_key apga;
 };
 
-<<<<<<< HEAD
-/*
- * Only include random.h once ptrauth_keys_* structures are defined
- * to avoid yet another circular include hell (random.h * ends up
- * including asm/smp.h, which requires ptrauth_keys_kernel).
- */
-#include <linux/random.h>
-
-static inline void ptrauth_keys_init(struct ptrauth_keys *keys)
-=======
 #define __ptrauth_key_install_nosync(k, v)			\
 do {								\
 	struct ptrauth_key __pki_v = (v);			\
@@ -61,7 +48,6 @@
 };
 
 static __always_inline void ptrauth_keys_init_kernel(struct ptrauth_keys_kernel *keys)
->>>>>>> c1084c27
 {
 	if (system_supports_address_auth())
 		get_random_bytes(&keys->apia, sizeof(keys->apia));
