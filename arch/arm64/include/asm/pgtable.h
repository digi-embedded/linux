--- conflicted
+++ resolved
@@ -1095,15 +1095,12 @@
  */
 #define arch_wants_old_prefaulted_pte	cpu_has_hw_af
 
-<<<<<<< HEAD
-=======
 static inline bool pud_sect_supported(void)
 {
 	return PAGE_SIZE == SZ_4K;
 }
 
 
->>>>>>> 29549c70
 #endif /* !__ASSEMBLY__ */
 
 #endif /* __ASM_PGTABLE_H */