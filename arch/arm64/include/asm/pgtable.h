--- conflicted
+++ resolved
@@ -117,17 +117,12 @@
 #define pte_dirty(pte)		(pte_sw_dirty(pte) || pte_hw_dirty(pte))
 
 #define pte_valid(pte)		(!!(pte_val(pte) & PTE_VALID))
+/*
+ * Execute-only user mappings do not have the PTE_USER bit set. All valid
+ * kernel mappings have the PTE_UXN bit set.
+ */
 #define pte_valid_not_user(pte) \
-<<<<<<< HEAD
-	((pte_val(pte) & (PTE_VALID | PTE_USER)) == PTE_VALID)
-#define pte_valid_young(pte) \
-	((pte_val(pte) & (PTE_VALID | PTE_AF)) == (PTE_VALID | PTE_AF))
-#define pte_valid_user(pte) \
-	((pte_val(pte) & (PTE_VALID | PTE_USER)) == (PTE_VALID | PTE_USER))
-
-=======
 	((pte_val(pte) & (PTE_VALID | PTE_USER | PTE_UXN)) == (PTE_VALID | PTE_UXN))
->>>>>>> c1084c27
 /*
  * Could the pte be present in the TLB? We must check mm_tlb_flush_pending
  * so that we don't erroneously return false for pages that have been
@@ -140,17 +135,11 @@
 	(mm_tlb_flush_pending(mm) ? pte_present(pte) : pte_valid(pte))
 
 /*
-<<<<<<< HEAD
- * p??_access_permitted() is true for valid user mappings (subject to the
- * write permission check). PROT_NONE mappings do not have the PTE_VALID bit
- * set.
-=======
  * p??_access_permitted() is true for valid user mappings (PTE_USER
  * bit set, subject to the write permission check). For execute-only
  * mappings, like PROT_EXEC with EPAN (both PTE_USER and PTE_UXN bits
  * not set) must return false. PROT_NONE mappings do not have the
  * PTE_VALID bit set.
->>>>>>> c1084c27
  */
 #define pte_access_permitted(pte, write) \
 	(((pte_val(pte) & (PTE_VALID | PTE_USER)) == (PTE_VALID | PTE_USER)) && (!(write) || pte_write(pte)))
