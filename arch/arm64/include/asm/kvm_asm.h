--- conflicted
+++ resolved
@@ -218,16 +218,6 @@
 	"	.popsection\n"
 
 
-<<<<<<< HEAD
-#define __KVM_EXTABLE(from, to)						\
-	"	.pushsection	__kvm_ex_table, \"a\"\n"		\
-	"	.align		3\n"					\
-	"	.long		(" #from " - .), (" #to " - .)\n"	\
-	"	.popsection\n"
-
-
-=======
->>>>>>> c1084c27
 #define __kvm_at(at_op, addr)						\
 ( { 									\
 	int __kvm_at_err = 0;						\
@@ -247,12 +237,6 @@
 	: "r" (addr), "i" (-EFAULT));					\
 	__kvm_at_err;							\
 } )
-<<<<<<< HEAD
-
-
-#else /* __ASSEMBLY__ */
-=======
->>>>>>> c1084c27
 
 
 #else /* __ASSEMBLY__ */
@@ -331,21 +315,6 @@
 	msr	sp_el0, \tmp
 .endm
 
-/*
- * KVM extable for unexpected exceptions.
- * In the same format _asm_extable, but output to a different section so that
- * it can be mapped to EL2. The KVM version is not sorted. The caller must
- * ensure:
- * x18 has the hypervisor value to allow any Shadow-Call-Stack instrumented
- * code to write to it, and that SPSR_EL2 and ELR_EL2 are restored by the fixup.
- */
-.macro	_kvm_extable, from, to
-	.pushsection	__kvm_ex_table, "a"
-	.align		3
-	.long		(\from - .), (\to - .)
-	.popsection
-.endm
-
 #endif
 
 #endif /* __ARM_KVM_ASM_H__ */