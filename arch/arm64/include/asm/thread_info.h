/* SPDX-License-Identifier: GPL-2.0-only */
/*
 * Based on arch/arm/include/asm/thread_info.h
 *
 * Copyright (C) 2002 Russell King.
 * Copyright (C) 2012 ARM Ltd.
 */
#ifndef __ASM_THREAD_INFO_H
#define __ASM_THREAD_INFO_H

#include <linux/compiler.h>

#ifndef __ASSEMBLY__

struct task_struct;

#include <asm/memory.h>
#include <asm/stack_pointer.h>
#include <asm/types.h>

/*
 * low level task data that entry.S needs immediate access to.
 */
struct thread_info {
	unsigned long		flags;		/* low level flags */
#ifdef CONFIG_ARM64_SW_TTBR0_PAN
	u64			ttbr0;		/* saved TTBR0_EL1 */
#endif
	union {
		u64		preempt_count;	/* 0 => preemptible, <0 => bug */
		struct {
#ifdef CONFIG_CPU_BIG_ENDIAN
			u32	need_resched;
			u32	count;
#else
			u32	count;
			u32	need_resched;
#endif
		} preempt;
	};
#ifdef CONFIG_SHADOW_CALL_STACK
	void			*scs_base;
	void			*scs_sp;
#endif
};

#define thread_saved_pc(tsk)	\
	((unsigned long)(tsk->thread.cpu_context.pc))
#define thread_saved_sp(tsk)	\
	((unsigned long)(tsk->thread.cpu_context.sp))
#define thread_saved_fp(tsk)	\
	((unsigned long)(tsk->thread.cpu_context.fp))

void arch_setup_new_exec(void);
#define arch_setup_new_exec     arch_setup_new_exec

void arch_release_task_struct(struct task_struct *tsk);
int arch_dup_task_struct(struct task_struct *dst,
				struct task_struct *src);

#endif

#define TIF_SIGPENDING		0	/* signal pending */
#define TIF_NEED_RESCHED	1	/* rescheduling necessary */
#define TIF_NOTIFY_RESUME	2	/* callback before returning to user */
#define TIF_FOREIGN_FPSTATE	3	/* CPU's FP state is not current's */
#define TIF_UPROBE		4	/* uprobe breakpoint or singlestep */
#define TIF_MTE_ASYNC_FAULT	5	/* MTE Asynchronous Tag Check Fault */
#define TIF_NOTIFY_SIGNAL	6	/* signal notifications exist */
#define TIF_SYSCALL_TRACE	8	/* syscall trace active */
#define TIF_SYSCALL_AUDIT	9	/* syscall auditing */
#define TIF_SYSCALL_TRACEPOINT	10	/* syscall tracepoint for ftrace */
#define TIF_SECCOMP		11	/* syscall secure computing */
#define TIF_SYSCALL_EMU		12	/* syscall emulation active */
#define TIF_MEMDIE		18	/* is terminating due to OOM killer */
#define TIF_FREEZE		19
#define TIF_RESTORE_SIGMASK	20
#define TIF_SINGLESTEP		21
#define TIF_32BIT		22	/* 32bit process */
#define TIF_SVE			23	/* Scalable Vector Extension in use */
#define TIF_SVE_VL_INHERIT	24	/* Inherit sve_vl_onexec across exec */
#define TIF_SSBD		25	/* Wants SSB mitigation */
#define TIF_TAGGED_ADDR		26	/* Allow tagged user addresses */

#define _TIF_SIGPENDING		(1 << TIF_SIGPENDING)
#define _TIF_NEED_RESCHED	(1 << TIF_NEED_RESCHED)
#define _TIF_NOTIFY_RESUME	(1 << TIF_NOTIFY_RESUME)
#define _TIF_FOREIGN_FPSTATE	(1 << TIF_FOREIGN_FPSTATE)
#define _TIF_SYSCALL_TRACE	(1 << TIF_SYSCALL_TRACE)
#define _TIF_SYSCALL_AUDIT	(1 << TIF_SYSCALL_AUDIT)
#define _TIF_SYSCALL_TRACEPOINT	(1 << TIF_SYSCALL_TRACEPOINT)
#define _TIF_SECCOMP		(1 << TIF_SECCOMP)
#define _TIF_SYSCALL_EMU	(1 << TIF_SYSCALL_EMU)
#define _TIF_UPROBE		(1 << TIF_UPROBE)
<<<<<<< HEAD
#define _TIF_FSCHECK		(1 << TIF_FSCHECK)
=======
>>>>>>> c1084c27
#define _TIF_SINGLESTEP		(1 << TIF_SINGLESTEP)
#define _TIF_32BIT		(1 << TIF_32BIT)
#define _TIF_SVE		(1 << TIF_SVE)
#define _TIF_MTE_ASYNC_FAULT	(1 << TIF_MTE_ASYNC_FAULT)
#define _TIF_NOTIFY_SIGNAL	(1 << TIF_NOTIFY_SIGNAL)

#define _TIF_WORK_MASK		(_TIF_NEED_RESCHED | _TIF_SIGPENDING | \
				 _TIF_NOTIFY_RESUME | _TIF_FOREIGN_FPSTATE | \
				 _TIF_UPROBE | _TIF_MTE_ASYNC_FAULT | \
				 _TIF_NOTIFY_SIGNAL)

#define _TIF_SYSCALL_WORK	(_TIF_SYSCALL_TRACE | _TIF_SYSCALL_AUDIT | \
				 _TIF_SYSCALL_TRACEPOINT | _TIF_SECCOMP | \
				 _TIF_SYSCALL_EMU)

#ifdef CONFIG_SHADOW_CALL_STACK
#define INIT_SCS							\
	.scs_base	= init_shadow_call_stack,			\
	.scs_sp		= init_shadow_call_stack,
#else
#define INIT_SCS
#endif

#define INIT_THREAD_INFO(tsk)						\
{									\
	.flags		= _TIF_FOREIGN_FPSTATE,				\
	.preempt_count	= INIT_PREEMPT_COUNT,				\
	INIT_SCS							\
}

#endif /* __ASM_THREAD_INFO_H */<|MERGE_RESOLUTION|>--- conflicted
+++ resolved
@@ -92,10 +92,6 @@
 #define _TIF_SECCOMP		(1 << TIF_SECCOMP)
 #define _TIF_SYSCALL_EMU	(1 << TIF_SYSCALL_EMU)
 #define _TIF_UPROBE		(1 << TIF_UPROBE)
-<<<<<<< HEAD
-#define _TIF_FSCHECK		(1 << TIF_FSCHECK)
-=======
->>>>>>> c1084c27
 #define _TIF_SINGLESTEP		(1 << TIF_SINGLESTEP)
 #define _TIF_32BIT		(1 << TIF_32BIT)
 #define _TIF_SVE		(1 << TIF_SVE)
