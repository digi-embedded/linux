// SPDX-License-Identifier: GPL-2.0
// Copyright (C) 2018 Hangzhou C-SKY Microsystems co.,ltd.

#include <linux/uaccess.h>
#include <linux/types.h>

unsigned long raw_copy_from_user(void *to, const void *from,
			unsigned long n)
{
<<<<<<< HEAD
	___copy_from_user(to, from, n);
=======
	int tmp, nsave;

	__asm__ __volatile__(
	"0:     cmpnei  %1, 0           \n"
	"       bf      7f              \n"
	"       mov     %3, %1          \n"
	"       or      %3, %2          \n"
	"       andi    %3, 3           \n"
	"       cmpnei  %3, 0           \n"
	"       bf      1f              \n"
	"       br      5f              \n"
	"1:     cmplti  %0, 16          \n"
	"       bt      3f              \n"
	"2:     ldw     %3, (%2, 0)     \n"
	"10:    ldw     %4, (%2, 4)     \n"
	"       stw     %3, (%1, 0)     \n"
	"       stw     %4, (%1, 4)     \n"
	"11:    ldw     %3, (%2, 8)     \n"
	"12:    ldw     %4, (%2, 12)    \n"
	"       stw     %3, (%1, 8)     \n"
	"       stw     %4, (%1, 12)    \n"
	"       addi    %2, 16          \n"
	"       addi    %1, 16          \n"
	"       subi    %0, 16          \n"
	"       br      1b              \n"
	"3:     cmplti  %0, 4           \n"
	"       bt      5f              \n"
	"4:     ldw     %3, (%2, 0)     \n"
	"       stw     %3, (%1, 0)     \n"
	"       addi    %2, 4           \n"
	"       addi    %1, 4           \n"
	"       subi    %0, 4           \n"
	"       br      3b              \n"
	"5:     cmpnei  %0, 0           \n"
	"       bf      7f              \n"
	"6:     ldb     %3, (%2, 0)     \n"
	"       stb     %3, (%1, 0)     \n"
	"       addi    %2,  1          \n"
	"       addi    %1,  1          \n"
	"       subi    %0,  1          \n"
	"       br      5b              \n"
	"8:     stw     %3, (%1, 0)     \n"
	"       subi    %0, 4           \n"
	"       bf      7f              \n"
	"9:     subi    %0, 8           \n"
	"       bf      7f              \n"
	"13:    stw     %3, (%1, 8)     \n"
	"       subi    %0, 12          \n"
	"       bf      7f              \n"
	".section __ex_table, \"a\"     \n"
	".align   2                     \n"
	".long    2b, 7f                \n"
	".long    4b, 7f                \n"
	".long    6b, 7f                \n"
	".long   10b, 8b                \n"
	".long   11b, 9b                \n"
	".long   12b,13b                \n"
	".previous                      \n"
	"7:                             \n"
	: "=r"(n), "=r"(to), "=r"(from), "=r"(nsave),
	  "=r"(tmp)
	: "0"(n), "1"(to), "2"(from)
	: "memory");

>>>>>>> c1084c27
	return n;
}
EXPORT_SYMBOL(raw_copy_from_user);

unsigned long raw_copy_to_user(void *to, const void *from,
			unsigned long n)
{
<<<<<<< HEAD
	___copy_to_user(to, from, n);
	return n;
}
EXPORT_SYMBOL(raw_copy_to_user);


/*
 * copy a null terminated string from userspace.
 */
#define __do_strncpy_from_user(dst, src, count, res)	\
do {							\
	int tmp;					\
	long faultres;					\
	asm volatile(					\
	"       cmpnei  %3, 0           \n"		\
	"       bf      4f              \n"		\
	"1:     cmpnei  %1, 0          	\n"		\
	"       bf      5f              \n"		\
	"2:     ldb     %4, (%3, 0)     \n"		\
	"       stb     %4, (%2, 0)     \n"		\
	"       cmpnei  %4, 0           \n"		\
	"       bf      3f              \n"		\
	"       addi    %3,  1          \n"		\
	"       addi    %2,  1          \n"		\
	"       subi    %1,  1          \n"		\
	"       br      1b              \n"		\
	"3:     subu	%0, %1          \n"		\
	"       br      5f              \n"		\
	"4:     mov     %0, %5          \n"		\
	"       br      5f              \n"		\
	".section __ex_table, \"a\"     \n"		\
	".align   2                     \n"		\
	".long    2b, 4b                \n"		\
	".previous                      \n"		\
	"5:                             \n"		\
	: "=r"(res), "=r"(count), "=r"(dst),		\
	  "=r"(src), "=r"(tmp),   "=r"(faultres)	\
	: "5"(-EFAULT), "0"(count), "1"(count),		\
	  "2"(dst), "3"(src)				\
	: "memory", "cc");				\
} while (0)

/*
 * __strncpy_from_user: - Copy a NUL terminated string from userspace,
 * with less checking.
 * @dst:   Destination address, in kernel space.  This buffer must be at
 *         least @count bytes long.
 * @src:   Source address, in user space.
 * @count: Maximum number of bytes to copy, including the trailing NUL.
 *
 * Copies a NUL-terminated string from userspace to kernel space.
 * Caller must check the specified block with access_ok() before calling
 * this function.
 *
 * On success, returns the length of the string (not including the trailing
 * NUL).
 *
 * If access to userspace fails, returns -EFAULT (some data may have been
 * copied).
 *
 * If @count is smaller than the length of the string, copies @count bytes
 * and returns @count.
 */
long __strncpy_from_user(char *dst, const char *src, long count)
{
	long res;

	__do_strncpy_from_user(dst, src, count, res);
	return res;
}
EXPORT_SYMBOL(__strncpy_from_user);

/*
 * strncpy_from_user: - Copy a NUL terminated string from userspace.
 * @dst:   Destination address, in kernel space.  This buffer must be at
 *         least @count bytes long.
 * @src:   Source address, in user space.
 * @count: Maximum number of bytes to copy, including the trailing NUL.
 *
 * Copies a NUL-terminated string from userspace to kernel space.
 *
 * On success, returns the length of the string (not including the trailing
 * NUL).
 *
 * If access to userspace fails, returns -EFAULT (some data may have been
 * copied).
 *
 * If @count is smaller than the length of the string, copies @count bytes
 * and returns @count.
 */
long strncpy_from_user(char *dst, const char *src, long count)
{
	long res = -EFAULT;

	if (access_ok(src, 1))
		__do_strncpy_from_user(dst, src, count, res);
	return res;
}
EXPORT_SYMBOL(strncpy_from_user);

/*
 * strlen_user: - Get the size of a string in user space.
 * @str: The string to measure.
 * @n:   The maximum valid length
 *
 * Get the size of a NUL-terminated string in user space.
 *
 * Returns the size of the string INCLUDING the terminating NUL.
 * On exception, returns 0.
 * If the string is too long, returns a value greater than @n.
 */
long strnlen_user(const char *s, long n)
{
	unsigned long res, tmp;

	if (s == NULL)
		return 0;

	asm volatile(
	"       cmpnei  %1, 0           \n"
	"       bf      3f              \n"
	"1:     cmpnei  %0, 0           \n"
	"       bf      3f              \n"
	"2:     ldb     %3, (%1, 0)     \n"
=======
	int w0, w1, w2, w3;

	__asm__ __volatile__(
	"0:     cmpnei  %1, 0           \n"
	"       bf      8f              \n"
	"       mov     %3, %1          \n"
	"       or      %3, %2          \n"
	"       andi    %3, 3           \n"
>>>>>>> c1084c27
	"       cmpnei  %3, 0           \n"
	"       bf      1f              \n"
	"       br      5f              \n"
	"1:     cmplti  %0, 16          \n" /* 4W */
	"       bt      3f              \n"
	"       ldw     %3, (%2, 0)     \n"
	"       ldw     %4, (%2, 4)     \n"
	"       ldw     %5, (%2, 8)     \n"
	"       ldw     %6, (%2, 12)    \n"
	"2:     stw     %3, (%1, 0)     \n"
	"9:     stw     %4, (%1, 4)     \n"
	"10:    stw     %5, (%1, 8)     \n"
	"11:    stw     %6, (%1, 12)    \n"
	"       addi    %2, 16          \n"
	"       addi    %1, 16          \n"
	"       subi    %0, 16          \n"
	"       br      1b              \n"
	"3:     cmplti  %0, 4           \n" /* 1W */
	"       bt      5f              \n"
	"       ldw     %3, (%2, 0)     \n"
	"4:     stw     %3, (%1, 0)     \n"
	"       addi    %2, 4           \n"
	"       addi    %1, 4           \n"
	"       subi    %0, 4           \n"
	"       br      3b              \n"
	"5:     cmpnei  %0, 0           \n"  /* 1B */
	"       bf      13f             \n"
	"       ldb     %3, (%2, 0)     \n"
	"6:     stb     %3, (%1, 0)     \n"
	"       addi    %2,  1          \n"
	"       addi    %1,  1          \n"
	"       subi    %0,  1          \n"
	"       br      5b              \n"
	"7:     subi	%0,  4          \n"
	"8:     subi	%0,  4          \n"
	"12:    subi	%0,  4          \n"
	"       br      13f             \n"
	".section __ex_table, \"a\"     \n"
	".align   2                     \n"
	".long    2b, 13f               \n"
	".long    4b, 13f               \n"
	".long    6b, 13f               \n"
	".long    9b, 12b               \n"
	".long   10b, 8b                \n"
	".long   11b, 7b                \n"
	".previous                      \n"
	"13:                            \n"
	: "=r"(n), "=r"(to), "=r"(from), "=r"(w0),
	  "=r"(w1), "=r"(w2), "=r"(w3)
	: "0"(n), "1"(to), "2"(from)
	: "memory");

	return n;
}
EXPORT_SYMBOL(raw_copy_to_user);

/*
 * __clear_user: - Zero a block of memory in user space, with less checking.
 * @to:   Destination address, in user space.
 * @n:    Number of bytes to zero.
 *
 * Zero a block of memory in user space.  Caller must check
 * the specified block with access_ok() before calling this function.
 *
 * Returns number of bytes that could not be cleared.
 * On success, this will be zero.
 */
unsigned long
__clear_user(void __user *to, unsigned long n)
{
	int data, value, tmp;

	__asm__ __volatile__(
	"0:     cmpnei  %1, 0           \n"
	"       bf      7f              \n"
	"       mov     %3, %1          \n"
	"       andi    %3, 3           \n"
	"       cmpnei  %3, 0           \n"
	"       bf      1f              \n"
	"       br      5f              \n"
	"1:     cmplti  %0, 32          \n" /* 4W */
	"       bt      3f              \n"
	"8:     stw     %2, (%1, 0)     \n"
	"10:    stw     %2, (%1, 4)     \n"
	"11:    stw     %2, (%1, 8)     \n"
	"12:    stw     %2, (%1, 12)    \n"
	"13:    stw     %2, (%1, 16)    \n"
	"14:    stw     %2, (%1, 20)    \n"
	"15:    stw     %2, (%1, 24)    \n"
	"16:    stw     %2, (%1, 28)    \n"
	"       addi    %1, 32          \n"
	"       subi    %0, 32          \n"
	"       br      1b              \n"
	"3:     cmplti  %0, 4           \n" /* 1W */
	"       bt      5f              \n"
	"4:     stw     %2, (%1, 0)     \n"
	"       addi    %1, 4           \n"
	"       subi    %0, 4           \n"
	"       br      3b              \n"
	"5:     cmpnei  %0, 0           \n" /* 1B */
	"9:     bf      7f              \n"
	"6:     stb     %2, (%1, 0)     \n"
	"       addi    %1,  1          \n"
	"       subi    %0,  1          \n"
	"       br      5b              \n"
	".section __ex_table,\"a\"      \n"
	".align   2                     \n"
	".long    8b, 9b                \n"
	".long    10b, 9b               \n"
	".long    11b, 9b               \n"
	".long    12b, 9b               \n"
	".long    13b, 9b               \n"
	".long    14b, 9b               \n"
	".long    15b, 9b               \n"
	".long    16b, 9b               \n"
	".long    4b, 9b                \n"
	".long    6b, 9b                \n"
	".previous                      \n"
	"7:                             \n"
	: "=r"(n), "=r" (data), "=r"(value), "=r"(tmp)
	: "0"(n), "1"(to), "2"(0)
	: "memory");

	return n;
}
EXPORT_SYMBOL(__clear_user);<|MERGE_RESOLUTION|>--- conflicted
+++ resolved
@@ -7,9 +7,6 @@
 unsigned long raw_copy_from_user(void *to, const void *from,
 			unsigned long n)
 {
-<<<<<<< HEAD
-	___copy_from_user(to, from, n);
-=======
 	int tmp, nsave;
 
 	__asm__ __volatile__(
@@ -74,7 +71,6 @@
 	: "0"(n), "1"(to), "2"(from)
 	: "memory");
 
->>>>>>> c1084c27
 	return n;
 }
 EXPORT_SYMBOL(raw_copy_from_user);
@@ -82,132 +78,6 @@
 unsigned long raw_copy_to_user(void *to, const void *from,
 			unsigned long n)
 {
-<<<<<<< HEAD
-	___copy_to_user(to, from, n);
-	return n;
-}
-EXPORT_SYMBOL(raw_copy_to_user);
-
-
-/*
- * copy a null terminated string from userspace.
- */
-#define __do_strncpy_from_user(dst, src, count, res)	\
-do {							\
-	int tmp;					\
-	long faultres;					\
-	asm volatile(					\
-	"       cmpnei  %3, 0           \n"		\
-	"       bf      4f              \n"		\
-	"1:     cmpnei  %1, 0          	\n"		\
-	"       bf      5f              \n"		\
-	"2:     ldb     %4, (%3, 0)     \n"		\
-	"       stb     %4, (%2, 0)     \n"		\
-	"       cmpnei  %4, 0           \n"		\
-	"       bf      3f              \n"		\
-	"       addi    %3,  1          \n"		\
-	"       addi    %2,  1          \n"		\
-	"       subi    %1,  1          \n"		\
-	"       br      1b              \n"		\
-	"3:     subu	%0, %1          \n"		\
-	"       br      5f              \n"		\
-	"4:     mov     %0, %5          \n"		\
-	"       br      5f              \n"		\
-	".section __ex_table, \"a\"     \n"		\
-	".align   2                     \n"		\
-	".long    2b, 4b                \n"		\
-	".previous                      \n"		\
-	"5:                             \n"		\
-	: "=r"(res), "=r"(count), "=r"(dst),		\
-	  "=r"(src), "=r"(tmp),   "=r"(faultres)	\
-	: "5"(-EFAULT), "0"(count), "1"(count),		\
-	  "2"(dst), "3"(src)				\
-	: "memory", "cc");				\
-} while (0)
-
-/*
- * __strncpy_from_user: - Copy a NUL terminated string from userspace,
- * with less checking.
- * @dst:   Destination address, in kernel space.  This buffer must be at
- *         least @count bytes long.
- * @src:   Source address, in user space.
- * @count: Maximum number of bytes to copy, including the trailing NUL.
- *
- * Copies a NUL-terminated string from userspace to kernel space.
- * Caller must check the specified block with access_ok() before calling
- * this function.
- *
- * On success, returns the length of the string (not including the trailing
- * NUL).
- *
- * If access to userspace fails, returns -EFAULT (some data may have been
- * copied).
- *
- * If @count is smaller than the length of the string, copies @count bytes
- * and returns @count.
- */
-long __strncpy_from_user(char *dst, const char *src, long count)
-{
-	long res;
-
-	__do_strncpy_from_user(dst, src, count, res);
-	return res;
-}
-EXPORT_SYMBOL(__strncpy_from_user);
-
-/*
- * strncpy_from_user: - Copy a NUL terminated string from userspace.
- * @dst:   Destination address, in kernel space.  This buffer must be at
- *         least @count bytes long.
- * @src:   Source address, in user space.
- * @count: Maximum number of bytes to copy, including the trailing NUL.
- *
- * Copies a NUL-terminated string from userspace to kernel space.
- *
- * On success, returns the length of the string (not including the trailing
- * NUL).
- *
- * If access to userspace fails, returns -EFAULT (some data may have been
- * copied).
- *
- * If @count is smaller than the length of the string, copies @count bytes
- * and returns @count.
- */
-long strncpy_from_user(char *dst, const char *src, long count)
-{
-	long res = -EFAULT;
-
-	if (access_ok(src, 1))
-		__do_strncpy_from_user(dst, src, count, res);
-	return res;
-}
-EXPORT_SYMBOL(strncpy_from_user);
-
-/*
- * strlen_user: - Get the size of a string in user space.
- * @str: The string to measure.
- * @n:   The maximum valid length
- *
- * Get the size of a NUL-terminated string in user space.
- *
- * Returns the size of the string INCLUDING the terminating NUL.
- * On exception, returns 0.
- * If the string is too long, returns a value greater than @n.
- */
-long strnlen_user(const char *s, long n)
-{
-	unsigned long res, tmp;
-
-	if (s == NULL)
-		return 0;
-
-	asm volatile(
-	"       cmpnei  %1, 0           \n"
-	"       bf      3f              \n"
-	"1:     cmpnei  %0, 0           \n"
-	"       bf      3f              \n"
-	"2:     ldb     %3, (%1, 0)     \n"
-=======
 	int w0, w1, w2, w3;
 
 	__asm__ __volatile__(
@@ -216,7 +86,6 @@
 	"       mov     %3, %1          \n"
 	"       or      %3, %2          \n"
 	"       andi    %3, 3           \n"
->>>>>>> c1084c27
 	"       cmpnei  %3, 0           \n"
 	"       bf      1f              \n"
 	"       br      5f              \n"
