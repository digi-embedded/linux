// SPDX-License-Identifier: GPL-2.0
// Copyright (C) 2018 Hangzhou C-SKY Microsystems co.,ltd.

#include <linux/extable.h>
#include <linux/kprobes.h>
#include <linux/mmu_context.h>
#include <linux/perf_event.h>

int fixup_exception(struct pt_regs *regs)
{
	const struct exception_table_entry *fixup;

	fixup = search_exception_tables(instruction_pointer(regs));
	if (fixup) {
		regs->pc = fixup->fixup;

		return 1;
	}

	return 0;
}

static inline bool is_write(struct pt_regs *regs)
{
	switch (trap_no(regs)) {
	case VEC_TLBINVALIDS:
		return true;
	case VEC_TLBMODIFIED:
		return true;
	}

	return false;
}

#ifdef CONFIG_CPU_HAS_LDSTEX
static inline void csky_cmpxchg_fixup(struct pt_regs *regs)
{
	return;
}
#else
extern unsigned long csky_cmpxchg_ldw;
extern unsigned long csky_cmpxchg_stw;
static inline void csky_cmpxchg_fixup(struct pt_regs *regs)
{
	if (trap_no(regs) != VEC_TLBMODIFIED)
		return;

	if (instruction_pointer(regs) == csky_cmpxchg_stw)
		instruction_pointer_set(regs, csky_cmpxchg_ldw);
	return;
}
#endif

static inline void no_context(struct pt_regs *regs, unsigned long addr)
{
	current->thread.trap_no = trap_no(regs);

	/* Are we prepared to handle this kernel fault? */
	if (fixup_exception(regs))
		return;

	/*
	 * Oops. The kernel tried to access some bad page. We'll have to
	 * terminate things with extreme prejudice.
	 */
	bust_spinlocks(1);
	pr_alert("Unable to handle kernel paging request at virtual "
		 "addr 0x%08lx, pc: 0x%08lx\n", addr, regs->pc);
	die(regs, "Oops");
	do_exit(SIGKILL);
}

static inline void mm_fault_error(struct pt_regs *regs, unsigned long addr, vm_fault_t fault)
{
	current->thread.trap_no = trap_no(regs);

	if (fault & VM_FAULT_OOM) {
		/*
		 * We ran out of memory, call the OOM killer, and return the userspace
		 * (which will retry the fault, or kill us if we got oom-killed).
		 */
		if (!user_mode(regs)) {
			no_context(regs, addr);
			return;
		}
		pagefault_out_of_memory();
		return;
	} else if (fault & VM_FAULT_SIGBUS) {
		/* Kernel mode? Handle exceptions or die */
		if (!user_mode(regs)) {
			no_context(regs, addr);
			return;
		}
		do_trap(regs, SIGBUS, BUS_ADRERR, addr);
		return;
	}
	BUG();
}

static inline void bad_area(struct pt_regs *regs, struct mm_struct *mm, int code, unsigned long addr)
{
	/*
	 * Something tried to access memory that isn't in our memory map.
	 * Fix it, but check if it's kernel or user first.
	 */
	mmap_read_unlock(mm);
	/* User mode accesses just cause a SIGSEGV */
	if (user_mode(regs)) {
		do_trap(regs, SIGSEGV, code, addr);
		return;
	}

	no_context(regs, addr);
}

static inline void vmalloc_fault(struct pt_regs *regs, int code, unsigned long addr)
{
	pgd_t *pgd, *pgd_k;
	pud_t *pud, *pud_k;
	pmd_t *pmd, *pmd_k;
	pte_t *pte_k;
	int offset;

	/* User mode accesses just cause a SIGSEGV */
	if (user_mode(regs)) {
		do_trap(regs, SIGSEGV, code, addr);
		return;
	}

	/*
	 * Synchronize this task's top level page-table
	 * with the 'reference' page table.
	 *
	 * Do _not_ use "tsk" here. We might be inside
	 * an interrupt in the middle of a task switch..
	 */
	offset = pgd_index(addr);

	pgd = get_pgd() + offset;
	pgd_k = init_mm.pgd + offset;

	if (!pgd_present(*pgd_k)) {
		no_context(regs, addr);
		return;
	}
	set_pgd(pgd, *pgd_k);

	pud = (pud_t *)pgd;
	pud_k = (pud_t *)pgd_k;
	if (!pud_present(*pud_k)) {
		no_context(regs, addr);
		return;
	}

	pmd = pmd_offset(pud, addr);
	pmd_k = pmd_offset(pud_k, addr);
	if (!pmd_present(*pmd_k)) {
		no_context(regs, addr);
		return;
	}
	set_pmd(pmd, *pmd_k);

	pte_k = pte_offset_kernel(pmd_k, addr);
	if (!pte_present(*pte_k)) {
		no_context(regs, addr);
		return;
	}

	flush_tlb_one(addr);
}

static inline bool access_error(struct pt_regs *regs, struct vm_area_struct *vma)
{
	if (is_write(regs)) {
		if (!(vma->vm_flags & VM_WRITE))
			return true;
	} else {
		if (unlikely(!vma_is_accessible(vma)))
			return true;
	}
	return false;
}

/*
 * This routine handles page faults.  It determines the address and the
 * problem, and then passes it off to one of the appropriate routines.
 */
asmlinkage void do_page_fault(struct pt_regs *regs)
{
	struct task_struct *tsk;
	struct vm_area_struct *vma;
	struct mm_struct *mm;
	unsigned long addr = read_mmu_entryhi() & PAGE_MASK;
	unsigned int flags = FAULT_FLAG_DEFAULT;
	int code = SEGV_MAPERR;
	vm_fault_t fault;

	tsk = current;
	mm = tsk->mm;

	csky_cmpxchg_fixup(regs);

	if (kprobe_page_fault(regs, tsk->thread.trap_no))
		return;

	/*
	 * Fault-in kernel-space virtual memory on-demand.
	 * The 'reference' page table is init_mm.pgd.
	 *
	 * NOTE! We MUST NOT take any locks for this case. We may
	 * be in an interrupt or a critical region, and should
	 * only copy the information from the master page table,
	 * nothing more.
	 */
	if (unlikely((addr >= VMALLOC_START) && (addr <= VMALLOC_END))) {
		vmalloc_fault(regs, code, addr);
		return;
	}

	/* Enable interrupts if they were enabled in the parent context. */
	if (likely(regs->sr & BIT(6)))
		local_irq_enable();

	/*
	 * If we're in an interrupt, have no user context, or are running
	 * in an atomic region, then we must not take the fault.
	 */
	if (unlikely(faulthandler_disabled() || !mm)) {
		no_context(regs, addr);
		return;
	}

<<<<<<< HEAD
bad_area_nosemaphore:
	/* User mode accesses just cause a SIGSEGV */
	if (user_mode(regs)) {
		tsk->thread.trap_no = (regs->sr >> 16) & 0xff;
		force_sig_fault(SIGSEGV, si_code, (void __user *)address);
		return;
	}

no_context:
	tsk->thread.trap_no = (regs->sr >> 16) & 0xff;

	/* Are we prepared to handle this kernel fault? */
	if (fixup_exception(regs))
=======
	if (user_mode(regs))
		flags |= FAULT_FLAG_USER;

	perf_sw_event(PERF_COUNT_SW_PAGE_FAULTS, 1, regs, addr);

	if (is_write(regs))
		flags |= FAULT_FLAG_WRITE;
retry:
	mmap_read_lock(mm);
	vma = find_vma(mm, addr);
	if (unlikely(!vma)) {
		bad_area(regs, mm, code, addr);
		return;
	}
	if (likely(vma->vm_start <= addr))
		goto good_area;
	if (unlikely(!(vma->vm_flags & VM_GROWSDOWN))) {
		bad_area(regs, mm, code, addr);
		return;
	}
	if (unlikely(expand_stack(vma, addr))) {
		bad_area(regs, mm, code, addr);
		return;
	}

	/*
	 * Ok, we have a good vm_area for this memory access, so
	 * we can handle it.
	 */
good_area:
	code = SEGV_ACCERR;

	if (unlikely(access_error(regs, vma))) {
		bad_area(regs, mm, code, addr);
>>>>>>> c1084c27
		return;
	}

	/*
	 * If for any reason at all we could not handle the fault,
	 * make sure we exit gracefully rather than endlessly redo
	 * the fault.
	 */
	fault = handle_mm_fault(vma, addr, flags, regs);

<<<<<<< HEAD
out_of_memory:
	tsk->thread.trap_no = (regs->sr >> 16) & 0xff;

=======
>>>>>>> c1084c27
	/*
	 * If we need to retry but a fatal signal is pending, handle the
	 * signal first. We do not need to release the mmap_lock because it
	 * would already be released in __lock_page_or_retry in mm/filemap.c.
	 */
	if (fault_signal_pending(fault, regs)) {
		if (!user_mode(regs))
			no_context(regs, addr);
		return;
	}

<<<<<<< HEAD
do_sigbus:
	tsk->thread.trap_no = (regs->sr >> 16) & 0xff;

	up_read(&mm->mmap_sem);
=======
	if (unlikely((fault & VM_FAULT_RETRY) && (flags & FAULT_FLAG_ALLOW_RETRY))) {
		flags |= FAULT_FLAG_TRIED;
>>>>>>> c1084c27

		/*
		 * No need to mmap_read_unlock(mm) as we would
		 * have already released it in __lock_page_or_retry
		 * in mm/filemap.c.
		 */
		goto retry;
	}

	mmap_read_unlock(mm);

	if (unlikely(fault & VM_FAULT_ERROR)) {
		mm_fault_error(regs, addr, fault);
		return;
	}
	return;
}<|MERGE_RESOLUTION|>--- conflicted
+++ resolved
@@ -230,21 +230,6 @@
 		return;
 	}
 
-<<<<<<< HEAD
-bad_area_nosemaphore:
-	/* User mode accesses just cause a SIGSEGV */
-	if (user_mode(regs)) {
-		tsk->thread.trap_no = (regs->sr >> 16) & 0xff;
-		force_sig_fault(SIGSEGV, si_code, (void __user *)address);
-		return;
-	}
-
-no_context:
-	tsk->thread.trap_no = (regs->sr >> 16) & 0xff;
-
-	/* Are we prepared to handle this kernel fault? */
-	if (fixup_exception(regs))
-=======
 	if (user_mode(regs))
 		flags |= FAULT_FLAG_USER;
 
@@ -279,7 +264,6 @@
 
 	if (unlikely(access_error(regs, vma))) {
 		bad_area(regs, mm, code, addr);
->>>>>>> c1084c27
 		return;
 	}
 
@@ -290,12 +274,6 @@
 	 */
 	fault = handle_mm_fault(vma, addr, flags, regs);
 
-<<<<<<< HEAD
-out_of_memory:
-	tsk->thread.trap_no = (regs->sr >> 16) & 0xff;
-
-=======
->>>>>>> c1084c27
 	/*
 	 * If we need to retry but a fatal signal is pending, handle the
 	 * signal first. We do not need to release the mmap_lock because it
@@ -307,15 +285,8 @@
 		return;
 	}
 
-<<<<<<< HEAD
-do_sigbus:
-	tsk->thread.trap_no = (regs->sr >> 16) & 0xff;
-
-	up_read(&mm->mmap_sem);
-=======
 	if (unlikely((fault & VM_FAULT_RETRY) && (flags & FAULT_FLAG_ALLOW_RETRY))) {
 		flags |= FAULT_FLAG_TRIED;
->>>>>>> c1084c27
 
 		/*
 		 * No need to mmap_read_unlock(mm) as we would
