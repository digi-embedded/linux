--- conflicted
+++ resolved
@@ -86,16 +86,8 @@
 void perf_callchain_user(struct perf_callchain_entry_ctx *entry,
 			 struct pt_regs *regs)
 {
-	struct perf_guest_info_callbacks *guest_cbs = perf_get_guest_cbs();
 	unsigned long fp = 0;
 
-<<<<<<< HEAD
-	/* C-SKY does not support virtualization. */
-	if (guest_cbs && guest_cbs->is_in_guest())
-		return;
-
-=======
->>>>>>> 29549c70
 	fp = regs->regs[4];
 	perf_callchain_store(entry, regs->pc);
 
@@ -114,18 +106,8 @@
 void perf_callchain_kernel(struct perf_callchain_entry_ctx *entry,
 			   struct pt_regs *regs)
 {
-	struct perf_guest_info_callbacks *guest_cbs = perf_get_guest_cbs();
 	struct stackframe fr;
 
-<<<<<<< HEAD
-	/* C-SKY does not support virtualization. */
-	if (guest_cbs && guest_cbs->is_in_guest()) {
-		pr_warn("C-SKY does not support perf in guest mode!");
-		return;
-	}
-
-=======
->>>>>>> 29549c70
 	fr.fp = regs->regs[4];
 	fr.lr = regs->lr;
 	walk_stackframe(&fr, entry);
