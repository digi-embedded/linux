--- conflicted
+++ resolved
@@ -23,21 +23,9 @@
 #include <asm/traps.h>
 #include <asm/sections.h>
 #include <asm/mmu_context.h>
-<<<<<<< HEAD
-#include <asm/pgalloc.h>
 #ifdef CONFIG_CPU_HAS_FPU
 #include <abi/fpu.h>
 #endif
-
-struct ipi_data_struct {
-	unsigned long bits ____cacheline_aligned;
-};
-static DEFINE_PER_CPU(struct ipi_data_struct, ipi_data);
-=======
-#ifdef CONFIG_CPU_HAS_FPU
-#include <abi/fpu.h>
-#endif
->>>>>>> c1084c27
 
 enum ipi_message_type {
 	IPI_EMPTY,
@@ -218,8 +206,6 @@
 volatile unsigned int secondary_msa1;
 volatile unsigned int secondary_pgd;
 
-unsigned long secondary_msa1;
-
 int __cpu_up(unsigned int cpu, struct task_struct *tidle)
 {
 	unsigned long mask = 1 << cpu;
@@ -230,10 +216,7 @@
 	secondary_hint2 = mfcr("cr<21, 1>");
 	secondary_ccr  = mfcr("cr18");
 	secondary_msa1 = read_mmu_msa1();
-<<<<<<< HEAD
-=======
 	secondary_pgd = mfcr("cr<29, 15>");
->>>>>>> c1084c27
 
 	/*
 	 * Because other CPUs are in reset status, we must flush data
