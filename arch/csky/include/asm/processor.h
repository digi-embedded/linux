/* SPDX-License-Identifier: GPL-2.0 */

#ifndef __ASM_CSKY_PROCESSOR_H
#define __ASM_CSKY_PROCESSOR_H

#include <linux/bitops.h>
#include <asm/segment.h>
#include <asm/ptrace.h>
#include <asm/current.h>
#include <asm/cache.h>
#include <abi/reg_ops.h>
#include <abi/regdef.h>
#include <abi/switch_context.h>
#ifdef CONFIG_CPU_HAS_FPU
#include <abi/fpu.h>
#endif

struct cpuinfo_csky {
	unsigned long asid_cache;
} __aligned(SMP_CACHE_BYTES);

extern struct cpuinfo_csky cpu_data[];

/*
 * User space process size: 2GB. This is hardcoded into a few places,
 * so don't change it unless you know what you are doing.  TASK_SIZE
 * for a 64 bit kernel expandable to 8192EB, of which the current CSKY
 * implementations will "only" be able to use 1TB ...
 */
#define TASK_SIZE	(PAGE_OFFSET - (PAGE_SIZE * 8))

#ifdef __KERNEL__
#define STACK_TOP       TASK_SIZE
#define STACK_TOP_MAX   STACK_TOP
#endif

/* This decides where the kernel will search for a free chunk of vm
 * space during mmap's.
 */
#define TASK_UNMAPPED_BASE      (TASK_SIZE / 3)

struct thread_struct {
<<<<<<< HEAD
	unsigned long  ksp;       /* kernel stack pointer */
	unsigned long  sr;        /* saved status register */
=======
	unsigned long  sp;        /* kernel stack pointer */
>>>>>>> c1084c27
	unsigned long  trap_no;   /* saved status register */

	/* FPU regs */
	struct user_fp __aligned(16) user_fp;
};

#define INIT_THREAD  { \
	.sp = sizeof(init_stack) + (unsigned long) &init_stack, \
}

/*
 * Do necessary setup to start up a newly executed thread.
 *
 * pass the data segment into user programs if it exists,
 * it can't hurt anything as far as I can tell
 */
#define start_thread(_regs, _pc, _usp)					\
do {									\
	set_fs(USER_DS); /* reads from user space */			\
	(_regs)->pc = (_pc);						\
	(_regs)->regs[1] = 0; /* ABIV1 is R7, uClibc_main rtdl arg */	\
	(_regs)->regs[2] = 0;						\
	(_regs)->regs[3] = 0; /* ABIV2 is R7, use it? */		\
	(_regs)->sr &= ~PS_S;						\
	(_regs)->usp = (_usp);						\
} while (0)

/* Forward declaration, a strange C thing */
struct task_struct;

/* Free all resources held by a thread. */
static inline void release_thread(struct task_struct *dead_task)
{
}

/* Prepare to copy thread state - unlazy all lazy status */
#define prepare_to_copy(tsk)    do { } while (0)

extern int kernel_thread(int (*fn)(void *), void *arg, unsigned long flags);

unsigned long get_wchan(struct task_struct *p);

#define KSTK_EIP(tsk)		(task_pt_regs(tsk)->pc)
#define KSTK_ESP(tsk)		(task_pt_regs(tsk)->usp)

#define task_pt_regs(p) \
	((struct pt_regs *)(THREAD_SIZE + task_stack_page(p)) - 1)

#define cpu_relax() barrier()

#endif /* __ASM_CSKY_PROCESSOR_H */<|MERGE_RESOLUTION|>--- conflicted
+++ resolved
@@ -40,12 +40,7 @@
 #define TASK_UNMAPPED_BASE      (TASK_SIZE / 3)
 
 struct thread_struct {
-<<<<<<< HEAD
-	unsigned long  ksp;       /* kernel stack pointer */
-	unsigned long  sr;        /* saved status register */
-=======
 	unsigned long  sp;        /* kernel stack pointer */
->>>>>>> c1084c27
 	unsigned long  trap_no;   /* saved status register */
 
 	/* FPU regs */
