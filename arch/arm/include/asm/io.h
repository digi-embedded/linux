/* SPDX-License-Identifier: GPL-2.0-only */
/*
 *  arch/arm/include/asm/io.h
 *
 *  Copyright (C) 1996-2000 Russell King
 *
 * Modifications:
 *  16-Sep-1996	RMK	Inlined the inx/outx functions & optimised for both
 *			constant addresses and variable addresses.
 *  04-Dec-1997	RMK	Moved a lot of this stuff to the new architecture
 *			specific IO header files.
 *  27-Mar-1999	PJB	Second parameter of memcpy_toio is const..
 *  04-Apr-1999	PJB	Added check_signature.
 *  12-Dec-1999	RMK	More cleanups
 *  18-Jun-2000 RMK	Removed virt_to_* and friends definitions
 *  05-Oct-2004 BJD     Moved memory string functions to use void __iomem
 */
#ifndef __ASM_ARM_IO_H
#define __ASM_ARM_IO_H

#ifdef __KERNEL__

#include <linux/string.h>
#include <linux/types.h>
#include <asm/byteorder.h>
#include <asm/memory.h>
#include <asm-generic/pci_iomap.h>

/*
 * ISA I/O bus memory addresses are 1:1 with the physical address.
 */
#define isa_virt_to_bus virt_to_phys
#define isa_bus_to_virt phys_to_virt

/*
 * Atomic MMIO-wide IO modify
 */
extern void atomic_io_modify(void __iomem *reg, u32 mask, u32 set);
extern void atomic_io_modify_relaxed(void __iomem *reg, u32 mask, u32 set);

/*
 * Generic IO read/write.  These perform native-endian accesses.  Note
 * that some architectures will want to re-define __raw_{read,write}w.
 */
void __raw_writesb(volatile void __iomem *addr, const void *data, int bytelen);
void __raw_writesw(volatile void __iomem *addr, const void *data, int wordlen);
void __raw_writesl(volatile void __iomem *addr, const void *data, int longlen);

void __raw_readsb(const volatile void __iomem *addr, void *data, int bytelen);
void __raw_readsw(const volatile void __iomem *addr, void *data, int wordlen);
void __raw_readsl(const volatile void __iomem *addr, void *data, int longlen);

#if __LINUX_ARM_ARCH__ < 6
/*
 * Half-word accesses are problematic with RiscPC due to limitations of
 * the bus. Rather than special-case the machine, just let the compiler
 * generate the access for CPUs prior to ARMv6.
 */
#define __raw_readw(a)         (__chk_io_ptr(a), *(volatile unsigned short __force *)(a))
#define __raw_writew(v,a)      ((void)(__chk_io_ptr(a), *(volatile unsigned short __force *)(a) = (v)))
#else
/*
 * When running under a hypervisor, we want to avoid I/O accesses with
 * writeback addressing modes as these incur a significant performance
 * overhead (the address generation must be emulated in software).
 */
#define __raw_writew __raw_writew
static inline void __raw_writew(u16 val, volatile void __iomem *addr)
{
	asm volatile("strh %1, %0"
		     : : "Q" (*(volatile u16 __force *)addr), "r" (val));
}

#define __raw_readw __raw_readw
static inline u16 __raw_readw(const volatile void __iomem *addr)
{
	u16 val;
	asm volatile("ldrh %0, %1"
		     : "=r" (val)
		     : "Q" (*(volatile u16 __force *)addr));
	return val;
}
#endif

#define __raw_writeb __raw_writeb
static inline void __raw_writeb(u8 val, volatile void __iomem *addr)
{
	asm volatile("strb %1, %0"
		     : : "Qo" (*(volatile u8 __force *)addr), "r" (val));
}

#define __raw_writel __raw_writel
static inline void __raw_writel(u32 val, volatile void __iomem *addr)
{
	asm volatile("str %1, %0"
		     : : "Qo" (*(volatile u32 __force *)addr), "r" (val));
}

#define __raw_readb __raw_readb
static inline u8 __raw_readb(const volatile void __iomem *addr)
{
	u8 val;
	asm volatile("ldrb %0, %1"
		     : "=r" (val)
		     : "Qo" (*(volatile u8 __force *)addr));
	return val;
}

#define __raw_readl __raw_readl
static inline u32 __raw_readl(const volatile void __iomem *addr)
{
	u32 val;
	asm volatile("ldr %0, %1"
		     : "=r" (val)
		     : "Qo" (*(volatile u32 __force *)addr));
	return val;
}

/*
 * Architecture ioremap implementation.
 */
#define MT_DEVICE		0
#define MT_DEVICE_NONSHARED	1
#define MT_DEVICE_CACHED	2
#define MT_DEVICE_WC		3
#define MT_MEMORY_RW_NS		4
/*
 * types 4 onwards can be found in asm/mach/map.h and are undefined
 * for ioremap
 */

/*
 * __arm_ioremap takes CPU physical address.
 * __arm_ioremap_pfn takes a Page Frame Number and an offset into that page
 * The _caller variety takes a __builtin_return_address(0) value for
 * /proc/vmalloc to use - and should only be used in non-inline functions.
 */
extern void __iomem *__arm_ioremap_caller(phys_addr_t, size_t, unsigned int,
	void *);
extern void __iomem *__arm_ioremap_pfn(unsigned long, unsigned long, size_t, unsigned int);
extern void __iomem *__arm_ioremap_exec(phys_addr_t, size_t, bool cached);
void __arm_iomem_set_ro(void __iomem *ptr, size_t size);

extern void __iomem * (*arch_ioremap_caller)(phys_addr_t, size_t,
	unsigned int, void *);

/*
 * Bad read/write accesses...
 */
extern void __readwrite_bug(const char *fn);

/*
 * A typesafe __io() helper
 */
static inline void __iomem *__typesafe_io(unsigned long addr)
{
	return (void __iomem *)addr;
}

#define IOMEM(x)	((void __force __iomem *)(x))

/* IO barriers */
#ifdef CONFIG_ARM_DMA_MEM_BUFFERABLE
#include <asm/barrier.h>
#define __iormb()		rmb()
#define __iowmb()		wmb()
#else
#define __iormb()		do { } while (0)
#define __iowmb()		do { } while (0)
#endif

/* PCI fixed i/o mapping */
#define PCI_IO_VIRT_BASE	0xfee00000
#define PCI_IOBASE		((void __iomem *)PCI_IO_VIRT_BASE)

#if defined(CONFIG_PCI) || IS_ENABLED(CONFIG_PCMCIA)
void pci_ioremap_set_mem_type(int mem_type);
#else
static inline void pci_ioremap_set_mem_type(int mem_type) {}
#endif

struct resource;

#define pci_remap_iospace pci_remap_iospace
int pci_remap_iospace(const struct resource *res, phys_addr_t phys_addr);

/*
 * PCI configuration space mapping function.
 *
 * The PCI specification does not allow configuration write
 * transactions to be posted. Add an arch specific
 * pci_remap_cfgspace() definition that is implemented
 * through strongly ordered memory mappings.
 */
#define pci_remap_cfgspace pci_remap_cfgspace
void __iomem *pci_remap_cfgspace(resource_size_t res_cookie, size_t size);
/*
 * Now, pick up the machine-defined IO definitions
 */
#ifdef CONFIG_NEED_MACH_IO_H
#include <mach/io.h>
#else
#if IS_ENABLED(CONFIG_PCMCIA) || defined(CONFIG_PCI)
#define IO_SPACE_LIMIT	((resource_size_t)0xfffff)
#else
#define IO_SPACE_LIMIT ((resource_size_t)0)
#endif
#define __io(a)		__typesafe_io(PCI_IO_VIRT_BASE + ((a) & IO_SPACE_LIMIT))
#endif

/*
 *  IO port access primitives
 *  -------------------------
 *
 * The ARM doesn't have special IO access instructions; all IO is memory
 * mapped.  Note that these are defined to perform little endian accesses
 * only.  Their primary purpose is to access PCI and ISA peripherals.
 *
 * Note that for a big endian machine, this implies that the following
 * big endian mode connectivity is in place, as described by numerous
 * ARM documents:
 *
 *    PCI:  D0-D7   D8-D15 D16-D23 D24-D31
 *    ARM: D24-D31 D16-D23  D8-D15  D0-D7
 *
 * The machine specific io.h include defines __io to translate an "IO"
 * address to a memory address.
 *
 * Note that we prevent GCC re-ordering or caching values in expressions
 * by introducing sequence points into the in*() definitions.  Note that
 * __raw_* do not guarantee this behaviour.
 *
 * The {in,out}[bwl] macros are for emulating x86-style PCI/ISA IO space.
 */
#ifdef __io
#define outb(v,p)	({ __iowmb(); __raw_writeb(v,__io(p)); })
#define outw(v,p)	({ __iowmb(); __raw_writew((__force __u16) \
					cpu_to_le16(v),__io(p)); })
#define outl(v,p)	({ __iowmb(); __raw_writel((__force __u32) \
					cpu_to_le32(v),__io(p)); })

#define inb(p)	({ __u8 __v = __raw_readb(__io(p)); __iormb(); __v; })
#define inw(p)	({ __u16 __v = le16_to_cpu((__force __le16) \
			__raw_readw(__io(p))); __iormb(); __v; })
#define inl(p)	({ __u32 __v = le32_to_cpu((__force __le32) \
			__raw_readl(__io(p))); __iormb(); __v; })

#define outsb(p,d,l)		__raw_writesb(__io(p),d,l)
#define outsw(p,d,l)		__raw_writesw(__io(p),d,l)
#define outsl(p,d,l)		__raw_writesl(__io(p),d,l)

#define insb(p,d,l)		__raw_readsb(__io(p),d,l)
#define insw(p,d,l)		__raw_readsw(__io(p),d,l)
#define insl(p,d,l)		__raw_readsl(__io(p),d,l)
#endif

/*
 * String version of IO memory access ops:
 */
extern void _memcpy_fromio(void *, const volatile void __iomem *, size_t);
extern void _memcpy_toio(volatile void __iomem *, const void *, size_t);
extern void _memset_io(volatile void __iomem *, int, size_t);

/*
 *  Memory access primitives
 *  ------------------------
 *
 * These perform PCI memory accesses via an ioremap region.  They don't
 * take an address as such, but a cookie.
 *
 * Again, these are defined to perform little endian accesses.  See the
 * IO port primitives for more information.
 */
#ifndef readl
#define readb_relaxed(c) ({ u8  __r = __raw_readb(c); __r; })
#define readw_relaxed(c) ({ u16 __r = le16_to_cpu((__force __le16) \
					__raw_readw(c)); __r; })
#define readl_relaxed(c) ({ u32 __r = le32_to_cpu((__force __le32) \
					__raw_readl(c)); __r; })

#define writeb_relaxed(v,c)	__raw_writeb(v,c)
#define writew_relaxed(v,c)	__raw_writew((__force u16) cpu_to_le16(v),c)
#define writel_relaxed(v,c)	__raw_writel((__force u32) cpu_to_le32(v),c)

#define readb(c)		({ u8  __v = readb_relaxed(c); __iormb(); __v; })
#define readw(c)		({ u16 __v = readw_relaxed(c); __iormb(); __v; })
#define readl(c)		({ u32 __v = readl_relaxed(c); __iormb(); __v; })

#define writeb(v,c)		({ __iowmb(); writeb_relaxed(v,c); })
#define writew(v,c)		({ __iowmb(); writew_relaxed(v,c); })
#define writel(v,c)		({ __iowmb(); writel_relaxed(v,c); })

#define readsb(p,d,l)		__raw_readsb(p,d,l)
#define readsw(p,d,l)		__raw_readsw(p,d,l)
#define readsl(p,d,l)		__raw_readsl(p,d,l)

#define writesb(p,d,l)		__raw_writesb(p,d,l)
#define writesw(p,d,l)		__raw_writesw(p,d,l)
#define writesl(p,d,l)		__raw_writesl(p,d,l)

#ifndef __ARMBE__
static inline void memset_io(volatile void __iomem *dst, unsigned c,
	size_t count)
{
	extern void mmioset(void *, unsigned int, size_t);
	mmioset((void __force *)dst, c, count);
}
#define memset_io(dst,c,count) memset_io(dst,c,count)

static inline void memcpy_fromio(void *to, const volatile void __iomem *from,
	size_t count)
{
	extern void mmiocpy(void *, const void *, size_t);
	mmiocpy(to, (const void __force *)from, count);
}
#define memcpy_fromio(to,from,count) memcpy_fromio(to,from,count)

static inline void memcpy_toio(volatile void __iomem *to, const void *from,
	size_t count)
{
	extern void mmiocpy(void *, const void *, size_t);
	mmiocpy((void __force *)to, from, count);
}
#define memcpy_toio(to,from,count) memcpy_toio(to,from,count)

#else
#define memset_io(c,v,l)	_memset_io(c,(v),(l))
#define memcpy_fromio(a,c,l)	_memcpy_fromio((a),c,(l))
#define memcpy_toio(c,a,l)	_memcpy_toio(c,(a),(l))
#endif

#endif	/* readl */

/*
 * ioremap() and friends.
 *
 * ioremap() takes a resource address, and size.  Due to the ARM memory
 * types, it is important to use the correct ioremap() function as each
 * mapping has specific properties.
 *
 * Function		Memory type	Cacheability	Cache hint
 * ioremap()		Device		n/a		n/a
 * ioremap_cache()	Normal		Writeback	Read allocate
 * ioremap_wc()		Normal		Non-cacheable	n/a
 * ioremap_wt()		Normal		Non-cacheable	n/a
 *
 * All device mappings have the following properties:
 * - no access speculation
 * - no repetition (eg, on return from an exception)
 * - number, order and size of accesses are maintained
 * - unaligned accesses are "unpredictable"
 * - writes may be delayed before they hit the endpoint device
 *
 * All normal memory mappings have the following properties:
 * - reads can be repeated with no side effects
 * - repeated reads return the last value written
 * - reads can fetch additional locations without side effects
 * - writes can be repeated (in certain cases) with no side effects
 * - writes can be merged before accessing the target
 * - unaligned accesses can be supported
 * - ordering is not guaranteed without explicit dependencies or barrier
 *   instructions
 * - writes may be delayed before they hit the endpoint memory
 *
 * The cache hint is only a performance hint: CPUs may alias these hints.
 * Eg, a CPU not implementing read allocate but implementing write allocate
 * will provide a write allocate mapping instead.
 */
void __iomem *ioremap(resource_size_t res_cookie, size_t size);
#define ioremap ioremap

/*
 * Do not use ioremap_cache for mapping memory. Use memremap instead.
 */
void __iomem *ioremap_cache(resource_size_t res_cookie, size_t size);
#define ioremap_cache ioremap_cache

void __iomem *ioremap_wc(resource_size_t res_cookie, size_t size);
#define ioremap_wc ioremap_wc
#define ioremap_wt ioremap_wc

void __iomem *ioremap_cache_ns(resource_size_t res_cookie, size_t size);

<<<<<<< HEAD
void iounmap(volatile void __iomem *iomem_cookie);
=======
void iounmap(volatile void __iomem *io_addr);
>>>>>>> 29549c70
#define iounmap iounmap

void *arch_memremap_wb(phys_addr_t phys_addr, size_t size);
#define arch_memremap_wb arch_memremap_wb

/*
 * io{read,write}{16,32}be() macros
 */
#define ioread16be(p)		({ __u16 __v = be16_to_cpu((__force __be16)__raw_readw(p)); __iormb(); __v; })
#define ioread32be(p)		({ __u32 __v = be32_to_cpu((__force __be32)__raw_readl(p)); __iormb(); __v; })

#define iowrite16be(v,p)	({ __iowmb(); __raw_writew((__force __u16)cpu_to_be16(v), p); })
#define iowrite32be(v,p)	({ __iowmb(); __raw_writel((__force __u32)cpu_to_be32(v), p); })

#ifndef ioport_map
#define ioport_map ioport_map
extern void __iomem *ioport_map(unsigned long port, unsigned int nr);
#endif
#ifndef ioport_unmap
#define ioport_unmap ioport_unmap
extern void ioport_unmap(void __iomem *addr);
#endif

struct pci_dev;

#define pci_iounmap pci_iounmap
extern void pci_iounmap(struct pci_dev *dev, void __iomem *addr);

/*
 * Convert a physical pointer to a virtual kernel pointer for /dev/mem
 * access
 */
#define xlate_dev_mem_ptr(p)	__va(p)

#include <asm-generic/io.h>

#ifdef CONFIG_MMU
#define ARCH_HAS_VALID_PHYS_ADDR_RANGE
extern int valid_phys_addr_range(phys_addr_t addr, size_t size);
extern int valid_mmap_phys_addr_range(unsigned long pfn, size_t size);
extern bool arch_memremap_can_ram_remap(resource_size_t offset, size_t size,
					unsigned long flags);
#define arch_memremap_can_ram_remap arch_memremap_can_ram_remap
#endif

/*
 * Register ISA memory and port locations for glibc iopl/inb/outb
 * emulation.
 */
extern void register_isa_ports(unsigned int mmio, unsigned int io,
			       unsigned int io_shift);

#endif	/* __KERNEL__ */
#endif	/* __ASM_ARM_IO_H */<|MERGE_RESOLUTION|>--- conflicted
+++ resolved
@@ -381,11 +381,7 @@
 
 void __iomem *ioremap_cache_ns(resource_size_t res_cookie, size_t size);
 
-<<<<<<< HEAD
-void iounmap(volatile void __iomem *iomem_cookie);
-=======
 void iounmap(volatile void __iomem *io_addr);
->>>>>>> 29549c70
 #define iounmap iounmap
 
 void *arch_memremap_wb(phys_addr_t phys_addr, size_t size);
