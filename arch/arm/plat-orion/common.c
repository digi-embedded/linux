--- conflicted
+++ resolved
@@ -477,10 +477,6 @@
 	d->netdev = &orion_ge00.dev;
 	for (i = 0; i < d->nr_chips; i++)
 		d->chip[i].host_dev = &orion_ge_mvmdio.dev;
-<<<<<<< HEAD
-	orion_switch_device.dev.platform_data = d;
-=======
->>>>>>> f2ed3bfc
 
 	platform_device_register_data(NULL, "dsa", 0, d, sizeof(d));
 }
