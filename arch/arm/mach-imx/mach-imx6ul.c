// SPDX-License-Identifier: GPL-2.0-only
/*
 * Copyright (C) 2015 Freescale Semiconductor, Inc.
 */
#include <linux/irqchip.h>
<<<<<<< HEAD
#include <linux/mfd/syscon.h>
#include <linux/mfd/syscon/imx6q-iomuxc-gpr.h>
#include <linux/micrel_phy.h>
#include <linux/of_address.h>
#include <linux/of_gpio.h>
=======
>>>>>>> ccf0a997
#include <linux/of_platform.h>
#include <asm/mach/arch.h>

#include "common.h"
#include "cpuidle.h"
#include "hardware.h"

<<<<<<< HEAD
static void __init imx6ul_enet_clk_init(void)
{
	struct regmap *gpr;

	gpr = syscon_regmap_lookup_by_compatible("fsl,imx6ul-iomuxc-gpr");
	if (!IS_ERR(gpr))
		regmap_update_bits(gpr, IOMUXC_GPR1, IMX6UL_GPR1_ENET_CLK_DIR,
				   IMX6UL_GPR1_ENET_CLK_OUTPUT);
	else
		pr_err("failed to find fsl,imx6ul-iomux-gpr regmap\n");
}

static inline void imx6ul_enet_init(void)
{
	imx6ul_enet_clk_init();
	imx6_enet_mac_init("fsl,imx6ul-fec", "fsl,imx6ul-ocotp");
}

=======
>>>>>>> ccf0a997
static void __init imx6ul_init_machine(void)
{
	imx_print_silicon_rev(cpu_is_imx6ull() ? "i.MX6ULL" : "i.MX6UL",
		imx_get_soc_revision());

	of_platform_default_populate(NULL, NULL, NULL);
	imx6_enet_mac_init("fsl,imx6ul-fec", "fsl,imx6ul-ocotp");
	imx_anatop_init();
	imx6ul_pm_init();
}

static void __init imx6ul_init_irq(void)
{
	imx_init_revision_from_anatop();
	imx_src_init();
	irqchip_init();
	imx6_pm_ccm_init("fsl,imx6ul-ccm");
}

static void __init imx6ul_xbee_init(void)
{
	struct device_node *np;
	int reset_gpio;
	enum of_gpio_flags flags;

	np = of_find_node_by_path("/xbee");
	if (!np)
		return;

	/* Read the XBee reset gpio */
	reset_gpio = of_get_named_gpio_flags(np, "digi,reset-gpio", 0, &flags);
	if (gpio_is_valid(reset_gpio)) {
		if (!gpio_request_one(reset_gpio, GPIOF_DIR_OUT, "xbee-reset")) {
			int assert_reset = !(flags & OF_GPIO_ACTIVE_LOW);

			gpio_set_value_cansleep(reset_gpio, assert_reset);
			mdelay(1);
			gpio_set_value_cansleep(reset_gpio, !assert_reset);
			gpio_free(reset_gpio);
		} else {
			pr_warn("failed to get xbee-reset gpio\n");
		}
	}

	of_node_put(np);
}

static void __init imx6ul_init_late(void)
{
	imx6ul_cpuidle_init();

	if (IS_ENABLED(CONFIG_ARM_IMX6Q_CPUFREQ))
		platform_device_register_simple("imx6q-cpufreq", -1, NULL, 0);

	imx6ul_xbee_init();
}

static void __init imx6ul_map_io(void)
{
	imx6_pm_map_io();
	imx_busfreq_map_io();
}

static void __init imx6ul_map_io(void)
{
	imx6_pm_map_io();
	imx_busfreq_map_io();
}

static const char * const imx6ul_dt_compat[] __initconst = {
	"fsl,imx6ul",
	"fsl,imx6ull",
	"fsl,imx6ulz",
	NULL,
};

DT_MACHINE_START(IMX6UL, "Freescale i.MX6 Ultralite (Device Tree)")
	.map_io		= imx6ul_map_io,
	.init_irq	= imx6ul_init_irq,
	.init_machine	= imx6ul_init_machine,
	.init_late	= imx6ul_init_late,
	.dt_compat	= imx6ul_dt_compat,
MACHINE_END<|MERGE_RESOLUTION|>--- conflicted
+++ resolved
@@ -3,14 +3,8 @@
  * Copyright (C) 2015 Freescale Semiconductor, Inc.
  */
 #include <linux/irqchip.h>
-<<<<<<< HEAD
-#include <linux/mfd/syscon.h>
-#include <linux/mfd/syscon/imx6q-iomuxc-gpr.h>
-#include <linux/micrel_phy.h>
 #include <linux/of_address.h>
 #include <linux/of_gpio.h>
-=======
->>>>>>> ccf0a997
 #include <linux/of_platform.h>
 #include <asm/mach/arch.h>
 
@@ -18,27 +12,6 @@
 #include "cpuidle.h"
 #include "hardware.h"
 
-<<<<<<< HEAD
-static void __init imx6ul_enet_clk_init(void)
-{
-	struct regmap *gpr;
-
-	gpr = syscon_regmap_lookup_by_compatible("fsl,imx6ul-iomuxc-gpr");
-	if (!IS_ERR(gpr))
-		regmap_update_bits(gpr, IOMUXC_GPR1, IMX6UL_GPR1_ENET_CLK_DIR,
-				   IMX6UL_GPR1_ENET_CLK_OUTPUT);
-	else
-		pr_err("failed to find fsl,imx6ul-iomux-gpr regmap\n");
-}
-
-static inline void imx6ul_enet_init(void)
-{
-	imx6ul_enet_clk_init();
-	imx6_enet_mac_init("fsl,imx6ul-fec", "fsl,imx6ul-ocotp");
-}
-
-=======
->>>>>>> ccf0a997
 static void __init imx6ul_init_machine(void)
 {
 	imx_print_silicon_rev(cpu_is_imx6ull() ? "i.MX6ULL" : "i.MX6UL",
@@ -102,12 +75,6 @@
 	imx_busfreq_map_io();
 }
 
-static void __init imx6ul_map_io(void)
-{
-	imx6_pm_map_io();
-	imx_busfreq_map_io();
-}
-
 static const char * const imx6ul_dt_compat[] __initconst = {
 	"fsl,imx6ul",
 	"fsl,imx6ull",
