/*
 * Copyright (C) 2015-2016 Freescale Semiconductor, Inc.
 *
 * This program is free software; you can redistribute it and/or modify
 * it under the terms of the GNU General Public License version 2 as
 * published by the Free Software Foundation.
 */
#include <linux/irqchip.h>
#include <linux/mfd/syscon.h>
#include <linux/mfd/syscon/imx6q-iomuxc-gpr.h>
#include <linux/micrel_phy.h>
#include <linux/of_address.h>
<<<<<<< HEAD
#include <linux/of_gpio.h>
=======
>>>>>>> 423d9423
#include <linux/of_platform.h>
#include <linux/phy.h>
#include <linux/pm_opp.h>
#include <linux/regmap.h>
#include <asm/mach/arch.h>
#include <asm/mach/map.h>

#include "common.h"
#include "cpuidle.h"
#include "hardware.h"

static void __init imx6ul_enet_clk_init(void)
{
	struct regmap *gpr;

	gpr = syscon_regmap_lookup_by_compatible("fsl,imx6ul-iomuxc-gpr");
	if (!IS_ERR(gpr))
		regmap_update_bits(gpr, IOMUXC_GPR1, IMX6UL_GPR1_ENET_CLK_DIR,
				   IMX6UL_GPR1_ENET_CLK_OUTPUT);
	else
		pr_err("failed to find fsl,imx6ul-iomux-gpr regmap\n");

}

static int ksz8081_phy_fixup(struct phy_device *dev)
{
	if (dev && dev->interface == PHY_INTERFACE_MODE_MII) {
		phy_write(dev, 0x1f, 0x8110);
		phy_write(dev, 0x16, 0x201);
	} else if (dev && dev->interface == PHY_INTERFACE_MODE_RMII) {
		phy_write(dev, 0x1f, 0x8190);
		phy_write(dev, 0x16, 0x202);
	}

	return 0;
}

static void __init imx6ul_enet_phy_init(void)
{
	if (IS_BUILTIN(CONFIG_PHYLIB)) {
		/*
		 * i.MX6UL EVK board RevA, RevB, RevC all use KSZ8081
		 * Silicon revision 00, the PHY ID is 0x00221560, pass our
		 * test with the phy fixup.
		 */
		phy_register_fixup(PHY_ANY_ID, PHY_ID_KSZ8081, 0xffffffff,
				   ksz8081_phy_fixup);

		/*
		 * i.MX6UL EVK board RevC1 board use KSZ8081
		 * Silicon revision 01, the PHY ID is 0x00221561.
		 * This silicon revision still need the phy fixup setting.
		 */
		#define PHY_ID_KSZ8081_MNRN61	0x00221561
		phy_register_fixup(PHY_ANY_ID, PHY_ID_KSZ8081_MNRN61,
				   0xffffffff, ksz8081_phy_fixup);
	}
}

#define OCOTP_CFG3			0x440
#define OCOTP_CFG3_SPEED_SHIFT		16
#define OCOTP_CFG3_SPEED_696MHZ		0x2
<<<<<<< HEAD
#define OCOTP_CFG3_SPEED_1_GHZ		0x3
=======
#define OCOTP_CFG3_SPEED_900MHZ		0x3
>>>>>>> 423d9423

static void __init imx6ul_opp_check_speed_grading(struct device *cpu_dev)
{
	struct device_node *np;
	void __iomem *base;
	u32 val;

	if (cpu_is_imx6ul())
		np = of_find_compatible_node(NULL, NULL, "fsl,imx6ul-ocotp");
	else
		np = of_find_compatible_node(NULL, NULL, "fsl,imx6ull-ocotp");

	if (!np) {
		pr_warn("failed to find ocotp node\n");
		return;
	}

	base = of_iomap(np, 0);
	if (!base) {
		pr_warn("failed to map ocotp\n");
		goto put_node;
	}

	/*
	 * Speed GRADING[1:0] defines the max speed of ARM:
	 * 2b'00: Reserved;
	 * 2b'01: 528000000Hz;
	 * 2b'10: 700000000Hz(i.MX6UL), 800000000Hz(i.MX6ULL);
<<<<<<< HEAD
	 * 2b'11: Reserved(i.MX6UL), 1GHz(i.MX6ULL);
=======
	 * 2b'11: 900000000Hz(i.MX6ULL);
>>>>>>> 423d9423
	 * We need to set the max speed of ARM according to fuse map.
	 */
	val = readl_relaxed(base + OCOTP_CFG3);
	val >>= OCOTP_CFG3_SPEED_SHIFT;
	val &= 0x3;
	if (cpu_is_imx6ul()) {
		if (val < OCOTP_CFG3_SPEED_696MHZ) {
			if (dev_pm_opp_disable(cpu_dev, 696000000))
				pr_warn("Failed to disable 696MHz OPP\n");
		}
	}

	if (cpu_is_imx6ull()) {
<<<<<<< HEAD
		if (val != OCOTP_CFG3_SPEED_1_GHZ) {
			if (dev_pm_opp_disable(cpu_dev, 996000000))
				pr_warn("Failed to disable 996MHz OPP\n");
		}

=======
>>>>>>> 423d9423
		if (val != OCOTP_CFG3_SPEED_696MHZ) {
			if (dev_pm_opp_disable(cpu_dev, 792000000))
				pr_warn("Failed to disable 792MHz OPP\n");
		}
<<<<<<< HEAD
=======

		if (val != OCOTP_CFG3_SPEED_900MHZ) {
			if(dev_pm_opp_disable(cpu_dev, 900000000))
				pr_warn("Failed to disable 900MHz OPP\n");
		}
>>>>>>> 423d9423
	}
	iounmap(base);

put_node:
	of_node_put(np);
}

static void __init imx6ul_opp_init(void)
{
	struct device_node *np;
	struct device *cpu_dev = get_cpu_device(0);

	if (!cpu_dev) {
		pr_warn("failed to get cpu0 device\n");
		return;
	}
	np = of_node_get(cpu_dev->of_node);
	if (!np) {
		pr_warn("failed to find cpu0 node\n");
		return;
	}

	if (dev_pm_opp_of_add_table(cpu_dev)) {
		pr_warn("failed to init OPP table\n");
		goto put_node;
	}

	imx6ul_opp_check_speed_grading(cpu_dev);

put_node:
	of_node_put(np);
}

static inline void imx6ul_enet_init(void)
{
	imx6ul_enet_clk_init();
	imx6ul_enet_phy_init();
	if (cpu_is_imx6ul())
		imx6_enet_mac_init("fsl,imx6ul-fec", "fsl,imx6ul-ocotp");
	else
		imx6_enet_mac_init("fsl,imx6ul-fec", "fsl,imx6ull-ocotp");
}

static void __init imx6ul_init_machine(void)
{
	struct device *parent;

	parent = imx_soc_device_init();
	if (parent == NULL)
		pr_warn("failed to initialize soc device\n");

	of_platform_default_populate(NULL, NULL, parent);
	imx6ul_enet_init();
	imx_anatop_init();
	imx6ul_pm_init();
}

static void __init imx6ul_init_irq(void)
{
	imx_gpc_check_dt();
	imx_init_revision_from_anatop();
	imx_src_init();
	irqchip_init();
	imx6_pm_ccm_init("fsl,imx6ul-ccm");
}

static void __init imx6ul_xbee_init(void)
{
<<<<<<< HEAD
	struct device_node *np;
	int reset_gpio;
	enum of_gpio_flags flags;

	np = of_find_node_by_path("/xbee");
	if (!np)
		return;

	/* Read the XBee reset gpio */
	reset_gpio = of_get_named_gpio_flags(np, "digi,reset-gpio", 0, &flags);
	if (gpio_is_valid(reset_gpio)) {
		if (!gpio_request_one(reset_gpio, GPIOF_DIR_OUT, "xbee-reset")) {
			int assert_reset = (flags & OF_GPIO_ACTIVE_LOW);

			gpio_set_value_cansleep(reset_gpio, assert_reset);
			mdelay(1);
			gpio_set_value_cansleep(reset_gpio, !assert_reset);
			gpio_free(reset_gpio);
		} else {
			pr_warn("failed to get xbee-reset gpio\n");
		}
	}

	of_node_put(np);
}

static void __init imx6ul_init_late(void)
{
=======
>>>>>>> 423d9423
	if (IS_ENABLED(CONFIG_ARM_IMX6Q_CPUFREQ)) {
		imx6ul_opp_init();
		platform_device_register_simple("imx6q-cpufreq", -1, NULL, 0);
	}

	imx6ul_cpuidle_init();
<<<<<<< HEAD
	imx6ul_xbee_init();
=======
>>>>>>> 423d9423
}

static void __init imx6ul_map_io(void)
{
	debug_ll_io_init();
	imx6_pm_map_io();
	imx_busfreq_map_io();
}

static const char * const imx6ul_dt_compat[] __initconst = {
	"fsl,imx6ul",
	"fsl,imx6ull",
	NULL,
};

DT_MACHINE_START(IMX6UL, "Freescale i.MX6 UltraLite (Device Tree)")
	.map_io		= imx6ul_map_io,
	.init_irq	= imx6ul_init_irq,
	.init_machine	= imx6ul_init_machine,
	.init_late	= imx6ul_init_late,
	.dt_compat	= imx6ul_dt_compat,
MACHINE_END<|MERGE_RESOLUTION|>--- conflicted
+++ resolved
@@ -10,10 +10,7 @@
 #include <linux/mfd/syscon/imx6q-iomuxc-gpr.h>
 #include <linux/micrel_phy.h>
 #include <linux/of_address.h>
-<<<<<<< HEAD
 #include <linux/of_gpio.h>
-=======
->>>>>>> 423d9423
 #include <linux/of_platform.h>
 #include <linux/phy.h>
 #include <linux/pm_opp.h>
@@ -76,11 +73,7 @@
 #define OCOTP_CFG3			0x440
 #define OCOTP_CFG3_SPEED_SHIFT		16
 #define OCOTP_CFG3_SPEED_696MHZ		0x2
-<<<<<<< HEAD
-#define OCOTP_CFG3_SPEED_1_GHZ		0x3
-=======
 #define OCOTP_CFG3_SPEED_900MHZ		0x3
->>>>>>> 423d9423
 
 static void __init imx6ul_opp_check_speed_grading(struct device *cpu_dev)
 {
@@ -109,11 +102,7 @@
 	 * 2b'00: Reserved;
 	 * 2b'01: 528000000Hz;
 	 * 2b'10: 700000000Hz(i.MX6UL), 800000000Hz(i.MX6ULL);
-<<<<<<< HEAD
-	 * 2b'11: Reserved(i.MX6UL), 1GHz(i.MX6ULL);
-=======
 	 * 2b'11: 900000000Hz(i.MX6ULL);
->>>>>>> 423d9423
 	 * We need to set the max speed of ARM according to fuse map.
 	 */
 	val = readl_relaxed(base + OCOTP_CFG3);
@@ -127,26 +116,15 @@
 	}
 
 	if (cpu_is_imx6ull()) {
-<<<<<<< HEAD
-		if (val != OCOTP_CFG3_SPEED_1_GHZ) {
-			if (dev_pm_opp_disable(cpu_dev, 996000000))
-				pr_warn("Failed to disable 996MHz OPP\n");
-		}
-
-=======
->>>>>>> 423d9423
 		if (val != OCOTP_CFG3_SPEED_696MHZ) {
 			if (dev_pm_opp_disable(cpu_dev, 792000000))
 				pr_warn("Failed to disable 792MHz OPP\n");
 		}
-<<<<<<< HEAD
-=======
 
 		if (val != OCOTP_CFG3_SPEED_900MHZ) {
 			if(dev_pm_opp_disable(cpu_dev, 900000000))
 				pr_warn("Failed to disable 900MHz OPP\n");
 		}
->>>>>>> 423d9423
 	}
 	iounmap(base);
 
@@ -215,7 +193,6 @@
 
 static void __init imx6ul_xbee_init(void)
 {
-<<<<<<< HEAD
 	struct device_node *np;
 	int reset_gpio;
 	enum of_gpio_flags flags;
@@ -244,18 +221,13 @@
 
 static void __init imx6ul_init_late(void)
 {
-=======
->>>>>>> 423d9423
 	if (IS_ENABLED(CONFIG_ARM_IMX6Q_CPUFREQ)) {
 		imx6ul_opp_init();
 		platform_device_register_simple("imx6q-cpufreq", -1, NULL, 0);
 	}
 
 	imx6ul_cpuidle_init();
-<<<<<<< HEAD
 	imx6ul_xbee_init();
-=======
->>>>>>> 423d9423
 }
 
 static void __init imx6ul_map_io(void)
