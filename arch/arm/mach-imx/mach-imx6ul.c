// SPDX-License-Identifier: GPL-2.0-only
/*
 * Copyright (C) 2015 Freescale Semiconductor, Inc.
 */
#include <linux/irqchip.h>
#include <linux/mfd/syscon.h>
#include <linux/mfd/syscon/imx6q-iomuxc-gpr.h>
#include <linux/micrel_phy.h>
#include <linux/of_address.h>
#include <linux/of_gpio.h>
#include <linux/of_platform.h>
#include <linux/phy.h>
#include <linux/regmap.h>
#include <asm/mach/arch.h>
#include <asm/mach/map.h>

#include "common.h"
#include "cpuidle.h"
#include "hardware.h"

static void __init imx6ul_enet_clk_init(void)
{
	struct regmap *gpr;

	gpr = syscon_regmap_lookup_by_compatible("fsl,imx6ul-iomuxc-gpr");
	if (!IS_ERR(gpr))
		regmap_update_bits(gpr, IOMUXC_GPR1, IMX6UL_GPR1_ENET_CLK_DIR,
				   IMX6UL_GPR1_ENET_CLK_OUTPUT);
	else
		pr_err("failed to find fsl,imx6ul-iomux-gpr regmap\n");
}

static inline void imx6ul_enet_init(void)
{
	imx6ul_enet_clk_init();
<<<<<<< HEAD
	imx6ul_enet_phy_init();
=======
>>>>>>> c1084c27
	imx6_enet_mac_init("fsl,imx6ul-fec", "fsl,imx6ul-ocotp");
}

static void __init imx6ul_init_machine(void)
{
	imx_print_silicon_rev(cpu_is_imx6ull() ? "i.MX6ULL" : "i.MX6UL",
		imx_get_soc_revision());

<<<<<<< HEAD
	of_platform_default_populate(NULL, NULL, parent);
	imx_anatop_init();
=======
	of_platform_default_populate(NULL, NULL, NULL);
>>>>>>> c1084c27
	imx6ul_enet_init();
	imx_anatop_init();
	imx6ul_pm_init();
}

static void __init imx6ul_init_irq(void)
{
	imx_init_revision_from_anatop();
	imx_src_init();
	irqchip_init();
	imx6_pm_ccm_init("fsl,imx6ul-ccm");
}

static void __init imx6ul_xbee_init(void)
{
	struct device_node *np;
	int reset_gpio;
	enum of_gpio_flags flags;

	np = of_find_node_by_path("/xbee");
	if (!np)
		return;

	/* Read the XBee reset gpio */
	reset_gpio = of_get_named_gpio_flags(np, "digi,reset-gpio", 0, &flags);
	if (gpio_is_valid(reset_gpio)) {
		if (!gpio_request_one(reset_gpio, GPIOF_DIR_OUT, "xbee-reset")) {
			int assert_reset = !(flags & OF_GPIO_ACTIVE_LOW);

			gpio_set_value_cansleep(reset_gpio, assert_reset);
			mdelay(1);
			gpio_set_value_cansleep(reset_gpio, !assert_reset);
			gpio_free(reset_gpio);
		} else {
			pr_warn("failed to get xbee-reset gpio\n");
		}
	}

	of_node_put(np);
}

static void __init imx6ul_init_late(void)
{
	imx6ul_cpuidle_init();

	if (IS_ENABLED(CONFIG_ARM_IMX6Q_CPUFREQ))
		platform_device_register_simple("imx6q-cpufreq", -1, NULL, 0);

	imx6ul_xbee_init();
}

static void __init imx6ul_map_io(void)
{
	imx6_pm_map_io();
	imx_busfreq_map_io();
}

static void __init imx6ul_map_io(void)
{
	imx6_pm_map_io();
	imx_busfreq_map_io();
}

static const char * const imx6ul_dt_compat[] __initconst = {
	"fsl,imx6ul",
	"fsl,imx6ull",
	NULL,
};

DT_MACHINE_START(IMX6UL, "Freescale i.MX6 Ultralite (Device Tree)")
	.map_io		= imx6ul_map_io,
	.init_irq	= imx6ul_init_irq,
	.init_machine	= imx6ul_init_machine,
	.init_late	= imx6ul_init_late,
	.dt_compat	= imx6ul_dt_compat,
MACHINE_END<|MERGE_RESOLUTION|>--- conflicted
+++ resolved
@@ -33,10 +33,6 @@
 static inline void imx6ul_enet_init(void)
 {
 	imx6ul_enet_clk_init();
-<<<<<<< HEAD
-	imx6ul_enet_phy_init();
-=======
->>>>>>> c1084c27
 	imx6_enet_mac_init("fsl,imx6ul-fec", "fsl,imx6ul-ocotp");
 }
 
@@ -45,12 +41,7 @@
 	imx_print_silicon_rev(cpu_is_imx6ull() ? "i.MX6ULL" : "i.MX6UL",
 		imx_get_soc_revision());
 
-<<<<<<< HEAD
-	of_platform_default_populate(NULL, NULL, parent);
-	imx_anatop_init();
-=======
 	of_platform_default_populate(NULL, NULL, NULL);
->>>>>>> c1084c27
 	imx6ul_enet_init();
 	imx_anatop_init();
 	imx6ul_pm_init();
@@ -108,12 +99,6 @@
 	imx_busfreq_map_io();
 }
 
-static void __init imx6ul_map_io(void)
-{
-	imx6_pm_map_io();
-	imx_busfreq_map_io();
-}
-
 static const char * const imx6ul_dt_compat[] __initconst = {
 	"fsl,imx6ul",
 	"fsl,imx6ull",
