/*
 * Copyright (C) 2012, 2016 Freescale Semiconductor, Inc.
 *
 * This program is free software; you can redistribute it and/or modify
 * it under the terms of the GNU General Public License version 2 as
 * published by the Free Software Foundation.
 */

#include <linux/cpuidle.h>
#include <linux/module.h>
#include <asm/cpuidle.h>

#include <soc/imx/cpuidle.h>

#include "common.h"
#include "cpuidle.h"
#include "hardware.h"

static atomic_t master = ATOMIC_INIT(0);
static DEFINE_SPINLOCK(master_lock);

static int imx6q_enter_wait(struct cpuidle_device *dev,
			    struct cpuidle_driver *drv, int index)
{
	if (atomic_inc_return(&master) == num_online_cpus()) {
		/*
		 * With this lock, we prevent other cpu to exit and enter
		 * this function again and become the master.
		 */
		if (!spin_trylock(&master_lock))
			goto idle;
<<<<<<< HEAD
		imx6q_set_lpm(WAIT_UNCLOCKED);
		if (atomic_read(&master) != num_online_cpus())
			imx6q_set_lpm(WAIT_CLOCKED);
=======
		imx6_set_lpm(WAIT_UNCLOCKED);
		if (atomic_read(&master) != num_online_cpus())
			imx6_set_lpm(WAIT_CLOCKED);
>>>>>>> f2ed3bfc
		cpu_do_idle();
		imx6_set_lpm(WAIT_CLOCKED);
		spin_unlock(&master_lock);
		goto done;
	}

idle:
	cpu_do_idle();
done:
	atomic_dec(&master);

<<<<<<< HEAD
	imx6q_set_lpm(WAIT_CLOCKED);
=======
	imx6_set_lpm(WAIT_CLOCKED);
>>>>>>> f2ed3bfc
	return index;
}

static struct cpuidle_driver imx6q_cpuidle_driver = {
	.name = "imx6q_cpuidle",
	.owner = THIS_MODULE,
	.states = {
		/* WFI */
		ARM_CPUIDLE_WFI_STATE,
		/* WAIT */
		{
			.exit_latency = 50,
			.target_residency = 75,
			.flags = CPUIDLE_FLAG_TIMER_STOP,
			.enter = imx6q_enter_wait,
			.name = "WAIT",
			.desc = "Clock off",
		},
	},
	.state_count = 2,
	.safe_state_index = 0,
};

/*
 * i.MX6 Q/DL has an erratum (ERR006687) that prevents the FEC from waking the
 * CPUs when they are in wait(unclocked) state. As the hardware workaround isn't
 * applicable to all boards, disable the deeper idle state when the workaround
 * isn't present and the FEC is in use.
 */
void imx6q_cpuidle_fec_irqs_used(void)
{
	imx6q_cpuidle_driver.states[1].disabled = true;
}
EXPORT_SYMBOL_GPL(imx6q_cpuidle_fec_irqs_used);

void imx6q_cpuidle_fec_irqs_unused(void)
{
	imx6q_cpuidle_driver.states[1].disabled = false;
}
EXPORT_SYMBOL_GPL(imx6q_cpuidle_fec_irqs_unused);

int __init imx6q_cpuidle_init(void)
{
	/* Set INT_MEM_CLK_LPM bit to get a reliable WAIT mode support */
	imx6_set_int_mem_clk_lpm(true);

	return cpuidle_register(&imx6q_cpuidle_driver, NULL);
}<|MERGE_RESOLUTION|>--- conflicted
+++ resolved
@@ -29,15 +29,9 @@
 		 */
 		if (!spin_trylock(&master_lock))
 			goto idle;
-<<<<<<< HEAD
-		imx6q_set_lpm(WAIT_UNCLOCKED);
-		if (atomic_read(&master) != num_online_cpus())
-			imx6q_set_lpm(WAIT_CLOCKED);
-=======
 		imx6_set_lpm(WAIT_UNCLOCKED);
 		if (atomic_read(&master) != num_online_cpus())
 			imx6_set_lpm(WAIT_CLOCKED);
->>>>>>> f2ed3bfc
 		cpu_do_idle();
 		imx6_set_lpm(WAIT_CLOCKED);
 		spin_unlock(&master_lock);
@@ -49,11 +43,7 @@
 done:
 	atomic_dec(&master);
 
-<<<<<<< HEAD
-	imx6q_set_lpm(WAIT_CLOCKED);
-=======
 	imx6_set_lpm(WAIT_CLOCKED);
->>>>>>> f2ed3bfc
 	return index;
 }
 
