/*
 * Copyright 2013-2015 Freescale Semiconductor, Inc.
 *
 * This program is free software; you can redistribute it and/or modify
 * it under the terms of the GNU General Public License version 2 as
 * published by the Free Software Foundation.
 *
 */

#include <linux/busfreq-imx.h>
#include <linux/clk.h>
#include <linux/clkdev.h>
#include <linux/err.h>
#include <linux/init.h>
#include <linux/of.h>
#include <linux/of_address.h>
#include <linux/of_irq.h>
#include <dt-bindings/clock/imx6sl-clock.h>

#include "clk.h"
#include "common.h"

#define CCSR			0xc
#define CCDR			0x04
#define CCDR_CH0_HS_BYP		17
#define BM_CCSR_PLL1_SW_CLK_SEL	(1 << 2)
<<<<<<< HEAD
#define BM_CCSR_STEP_CLK_SEL	(1 << 8)
=======
>>>>>>> 33e8bb5d
#define CACRR			0x10
#define CDHIPR			0x48
#define BM_CDHIPR_ARM_PODF_BUSY	(1 << 16)
#define ARM_WAIT_DIV_396M	2
#define ARM_WAIT_DIV_792M	4
#define ARM_WAIT_DIV_996M	6
<<<<<<< HEAD
=======

#define PLL_ARM			0x0
#define BM_PLL_ARM_DIV_SELECT	(0x7f << 0)
#define BM_PLL_ARM_POWERDOWN	(1 << 12)
#define BM_PLL_ARM_ENABLE	(1 << 13)
#define BM_PLL_ARM_LOCK		(1 << 31)
#define PLL_ARM_DIV_792M	66

static const char *step_sels[]		= { "osc", "pll2_pfd2", };
static const char *pll1_sw_sels[]	= { "pll1_sys", "step", };
static const char *ocram_alt_sels[]	= { "pll2_pfd2", "pll3_pfd1", };
static const char *ocram_sels[]		= { "periph", "ocram_alt_sels", };
static const char *pre_periph_sels[]	= { "pll2_bus", "pll2_pfd2", "pll2_pfd0", "pll2_198m", };
static const char *periph_clk2_sels[]	= { "pll3_usb_otg", "osc", "osc", "dummy", };
static const char *periph2_clk2_sels[]	= { "pll3_usb_otg", "pll2_bus", };
static const char *periph_sels[]	= { "pre_periph_sel", "periph_clk2_podf", };
static const char *periph2_sels[]	= { "pre_periph2_sel", "periph2_clk2_podf", };
static const char *csi_sels[]		= { "osc", "pll2_pfd2", "pll3_120m", "pll3_pfd1", };
static const char *lcdif_axi_sels[]	= { "pll2_bus", "pll2_pfd2", "pll3_usb_otg", "pll3_pfd1", };
static const char *usdhc_sels[]		= { "pll2_pfd2", "pll2_pfd0", };
static const char *ssi_sels[]		= { "pll3_pfd2", "pll3_pfd3", "pll4_audio_div", "dummy", };
static const char *perclk_sels[]	= { "ipg", "osc", };
static const char *pxp_axi_sels[]	= { "pll2_bus", "pll3_usb_otg", "pll5_video_div", "pll2_pfd0", "pll2_pfd2", "pll3_pfd3", };
static const char *epdc_axi_sels[]	= { "pll2_bus", "pll3_usb_otg", "pll5_video_div", "pll2_pfd0", "pll2_pfd2", "pll3_pfd2", };
static const char *gpu2d_ovg_sels[]	= { "pll3_pfd1", "pll3_usb_otg", "pll2_bus", "pll2_pfd2", };
static const char *gpu2d_sels[]		= { "pll2_pfd2", "pll3_usb_otg", "pll3_pfd1", "pll2_bus", };
static const char *lcdif_pix_sels[]	= { "pll2_bus", "pll3_usb_otg", "pll5_video_div", "pll2_pfd0", "pll3_pfd0", "pll3_pfd1", };
static const char *epdc_pix_sels[]	= { "pll2_bus", "pll3_usb_otg", "pll5_video_div", "pll2_pfd0", "pll2_pfd1", "pll3_pfd1", };
static const char *audio_sels[]		= { "pll4_audio_div", "pll3_pfd2", "pll3_pfd3", "pll3_usb_otg", };
static const char *ecspi_sels[]		= { "pll3_60m", "osc", };
static const char *uart_sels[]		= { "pll3_80m", "uart_osc_4m", };
static const char *lvds_sels[]		= {
	"pll1_sys", "pll2_bus", "pll2_pfd0", "pll2_pfd1", "pll2_pfd2", "dummy", "pll4_audio", "pll5_video",
	"dummy", "enet_ref", "dummy", "dummy", "pll3_usb_otg", "pll7_usb_host", "pll3_pfd0", "pll3_pfd1",
	"pll3_pfd2", "pll3_pfd3", "osc", "dummy", "dummy", "dummy", "dummy", "dummy",
	 "dummy", "dummy", "dummy", "dummy", "dummy", "dummy", "dummy", "dummy",
};
static const char *pll_bypass_src_sels[] = { "osc", "lvds1_in", };
static const char *pll1_bypass_sels[]	= { "pll1", "pll1_bypass_src", };
static const char *pll2_bypass_sels[]	= { "pll2", "pll2_bypass_src", };
static const char *pll3_bypass_sels[]	= { "pll3", "pll3_bypass_src", };
static const char *pll4_bypass_sels[]	= { "pll4", "pll4_bypass_src", };
static const char *pll5_bypass_sels[]	= { "pll5", "pll5_bypass_src", };
static const char *pll6_bypass_sels[]	= { "pll6", "pll6_bypass_src", };
static const char *pll7_bypass_sels[]	= { "pll7", "pll7_bypass_src", };
>>>>>>> 33e8bb5d

#define PLL_ARM			0x0
#define BM_PLL_ARM_DIV_SELECT	(0x7f << 0)
#define BM_PLL_ARM_POWERDOWN	(1 << 12)
#define BM_PLL_ARM_ENABLE	(1 << 13)
#define BM_PLL_ARM_LOCK		(1 << 31)
#define PLL_ARM_DIV_792M	66

static const char *step_sels[]		= { "osc", "pll2_pfd2", };
static const char *pll1_sw_sels[]	= { "pll1_sys", "step", };
static const char *ocram_alt_sels[]	= { "pll2_pfd2", "pll3_pfd1", };
static const char *ocram_sels[]		= { "periph", "ocram_alt_sel", };
static const char *pre_periph_sels[]	= { "pll2_bus", "pll2_pfd2", "pll2_pfd0", "pll2_198m", };
static const char *periph_clk2_sels[]	= { "pll3_usb_otg", "osc", "osc", "dummy", };
static const char *periph2_clk2_sels[]	= { "pll3_usb_otg", "pll2_bus", };
static const char *periph_sels[]	= { "pre_periph_sel", "periph_clk2_podf", };
static const char *periph2_sels[]	= { "pre_periph2_sel", "periph2_clk2_podf", };
static const char *csi_core_sels[]	= { "osc", "pll2_pfd2", "pll3_120m", "pll3_pfd1", };
static const char *lcdif_axi_sels[]	= { "pll2_bus", "pll2_pfd2", "pll3_usb_otg", "pll3_pfd1", };
static const char *usdhc_sels[]		= { "pll2_pfd2", "pll2_pfd0", };
static const char *ssi_sels[]		= { "pll3_pfd2", "pll3_pfd3", "pll4_audio_div", "dummy", };
static const char *perclk_sels[]	= { "ipg", "osc", };
static const char *pxp_axi_sels[]	= { "pll2_bus", "pll3_usb_otg", "pll5_video_div", "pll2_pfd0", "pll2_pfd2", "pll3_pfd3", };
static const char *epdc_axi_sels[]	= { "pll2_bus", "pll3_usb_otg", "pll5_video_div", "pll2_pfd0", "pll2_pfd2", "pll3_pfd2", };
static const char *gpu2d_ovg_sels[]	= { "pll3_pfd1", "pll3_usb_otg", "pll2_bus", "pll2_pfd2", };
static const char *gpu2d_sels[]		= { "pll2_pfd2", "pll3_usb_otg", "pll3_pfd1", "pll2_bus", };
static const char *lcdif_pix_sels[]	= { "pll2_bus", "pll3_usb_otg", "pll5_video_div", "pll2_pfd0", "pll3_pfd0", "pll3_pfd1", };
static const char *epdc_pix_sels[]	= { "pll2_bus", "pll3_usb_otg", "pll5_video_div", "pll2_pfd0", "pll2_pfd1", "pll3_pfd1", };
static const char *audio_sels[]		= { "pll4_audio_div", "pll3_pfd2", "pll3_pfd3", "pll3_usb_otg", };
static const char *ecspi_sels[]		= { "pll3_60m", "osc", };
static const char *uart_sels[]		= { "pll3_80m", "uart_osc_4m", };
static const char *lvds_sels[]		= {
	"pll1_sys", "pll2_bus", "pll2_pfd0", "pll2_pfd1", "pll2_pfd2", "dummy", "pll4_audio", "pll5_video",
	"dummy", "enet_ref", "dummy", "dummy", "pll3_usb_otg", "pll7_usb_host", "pll3_pfd0", "pll3_pfd1",
	"pll3_pfd2", "pll3_pfd3", "osc", "dummy", "dummy", "dummy", "dummy", "dummy",
	 "dummy", "dummy", "dummy", "dummy", "dummy", "dummy", "dummy", "dummy",
};
static const char *pll_bypass_src_sels[] = { "osc", "lvds1_in", };
static const char *pll1_bypass_sels[]	= { "pll1", "pll1_bypass_src", };
static const char *pll2_bypass_sels[]	= { "pll2", "pll2_bypass_src", };
static const char *pll3_bypass_sels[]	= { "pll3", "pll3_bypass_src", };
static const char *pll4_bypass_sels[]	= { "pll4", "pll4_bypass_src", };
static const char *pll5_bypass_sels[]	= { "pll5", "pll5_bypass_src", };
static const char *pll6_bypass_sels[]	= { "pll6", "pll6_bypass_src", };
static const char *pll7_bypass_sels[]	= { "pll7", "pll7_bypass_src", };
 
static struct clk_div_table clk_enet_ref_table[] = {
	{ .val = 0, .div = 20, },
	{ .val = 1, .div = 10, },
	{ .val = 2, .div = 5, },
	{ .val = 3, .div = 4, },
	{ }
};

static struct clk_div_table post_div_table[] = {
	{ .val = 2, .div = 1, },
	{ .val = 1, .div = 2, },
	{ .val = 0, .div = 4, },
	{ }
};

static struct clk_div_table video_div_table[] = {
	{ .val = 0, .div = 1, },
	{ .val = 1, .div = 2, },
	{ .val = 2, .div = 1, },
	{ .val = 3, .div = 4, },
	{ }
};

static unsigned int share_count_ssi1;
static unsigned int share_count_ssi2;
static unsigned int share_count_ssi3;
static unsigned int share_count_spdif;

static struct clk *clks[IMX6SL_CLK_END];
static struct clk_onecell_data clk_data;
static void __iomem *ccm_base;
static void __iomem *anatop_base;

static const u32 clks_init_on[] __initconst = {
	IMX6SL_CLK_IPG, IMX6SL_CLK_ARM, IMX6SL_CLK_MMDC_ROOT,
};

/*
 * ERR005311 CCM: After exit from WAIT mode, unwanted interrupt(s) taken
 *           during WAIT mode entry process could cause cache memory
 *           corruption.
 *
 * Software workaround:
 *     To prevent this issue from occurring, software should ensure that the
 * ARM to IPG clock ratio is less than 12:5 (that is < 2.4x), before
 * entering WAIT mode.
 *
 * This function will set the ARM clk to max value within the 12:5 limit.
 * As IPG clock is fixed at 66MHz(so ARM freq must not exceed 158.4MHz),
 * ARM freq are one of below setpoints: 396MHz, 792MHz and 996MHz, since
 * the clk APIs can NOT be called in idle thread(may cause kernel schedule
 * as there is sleep function in PLL wait function), so here we just slow
 * down ARM to below freq according to previous freq:
 *
 * run mode      wait mode
 * 396MHz   ->   132MHz;
 * 792MHz   ->   158.4MHz;
 * 996MHz   ->   142.3MHz;
 */
static int imx6sl_get_arm_divider_for_wait(void)
{
	if (readl_relaxed(ccm_base + CCSR) & BM_CCSR_PLL1_SW_CLK_SEL) {
		return ARM_WAIT_DIV_396M;
	} else {
		if ((readl_relaxed(anatop_base + PLL_ARM) &
			BM_PLL_ARM_DIV_SELECT) == PLL_ARM_DIV_792M)
			return ARM_WAIT_DIV_792M;
		else
			return ARM_WAIT_DIV_996M;
	}
}

void imx6sl_set_wait_clk(bool enter)
{
	static unsigned long saved_arm_div;
	u32 val;
	int arm_div_for_wait = imx6sl_get_arm_divider_for_wait();
	int mode = get_bus_freq_mode();

	if (enter) {
		/*
		 * If in this mode, the IPG clock is at 12MHz, we can
		 * only run ARM at a max 28.8MHz, so we need to run
		 * from the 24MHz OSC, as there is no way to get
		 * 28.8MHz, when ARM is sourced from PLl1.
		 */
		if (mode == BUS_FREQ_LOW) {
			val = readl_relaxed(ccm_base + CCSR);
			val |= BM_CCSR_PLL1_SW_CLK_SEL;
			writel_relaxed(val, ccm_base + CCSR);
		} else {
			saved_arm_div = readl_relaxed(ccm_base + CACRR);
			writel_relaxed(arm_div_for_wait, ccm_base + CACRR);
		}
	} else {
		if (mode == BUS_FREQ_LOW) {
			val = readl_relaxed(ccm_base + CCSR);
			val &= ~BM_CCSR_PLL1_SW_CLK_SEL;
			writel_relaxed(val, ccm_base + CCSR);
		} else {
			writel_relaxed(saved_arm_div, ccm_base + CACRR);
		}
	}
	while (__raw_readl(ccm_base + CDHIPR) & BM_CDHIPR_ARM_PODF_BUSY)
		;
}

static void __init imx6sl_clocks_init(struct device_node *ccm_node)
{
	struct device_node *np;
	void __iomem *base;
	int i, reg;
<<<<<<< HEAD
=======
	int ret;
>>>>>>> 33e8bb5d

	clks[IMX6SL_CLK_DUMMY] = imx_clk_fixed("dummy", 0);
	clks[IMX6SL_CLK_CKIL] = imx_obtain_fixed_clock("ckil", 0);
	clks[IMX6SL_CLK_OSC] = imx_obtain_fixed_clock("osc", 0);
	/* Clock source from external clock via CLK1 PAD */
	clks[IMX6SL_CLK_ANACLK1] = imx_obtain_fixed_clock("anaclk1", 0);

	np = of_find_compatible_node(NULL, NULL, "fsl,imx6sl-anatop");
	base = of_iomap(np, 0);
	WARN_ON(!base);
	anatop_base = base;

	clks[IMX6SL_PLL1_BYPASS_SRC] = imx_clk_mux("pll1_bypass_src", base + 0x00, 14, 1, pll_bypass_src_sels, ARRAY_SIZE(pll_bypass_src_sels));
	clks[IMX6SL_PLL2_BYPASS_SRC] = imx_clk_mux("pll2_bypass_src", base + 0x30, 14, 1, pll_bypass_src_sels, ARRAY_SIZE(pll_bypass_src_sels));
	clks[IMX6SL_PLL3_BYPASS_SRC] = imx_clk_mux("pll3_bypass_src", base + 0x10, 14, 1, pll_bypass_src_sels, ARRAY_SIZE(pll_bypass_src_sels));
	clks[IMX6SL_PLL4_BYPASS_SRC] = imx_clk_mux("pll4_bypass_src", base + 0x70, 14, 1, pll_bypass_src_sels, ARRAY_SIZE(pll_bypass_src_sels));
	clks[IMX6SL_PLL5_BYPASS_SRC] = imx_clk_mux("pll5_bypass_src", base + 0xa0, 14, 1, pll_bypass_src_sels, ARRAY_SIZE(pll_bypass_src_sels));
	clks[IMX6SL_PLL6_BYPASS_SRC] = imx_clk_mux("pll6_bypass_src", base + 0xe0, 14, 1, pll_bypass_src_sels, ARRAY_SIZE(pll_bypass_src_sels));
	clks[IMX6SL_PLL7_BYPASS_SRC] = imx_clk_mux("pll7_bypass_src", base + 0x20, 14, 1, pll_bypass_src_sels, ARRAY_SIZE(pll_bypass_src_sels));

	/*                                    type               name    parent_name        base         div_mask */
	clks[IMX6SL_CLK_PLL1] = imx_clk_pllv3(IMX_PLLV3_SYS,     "pll1", "pll1_bypass_src", base + 0x00, 0x7f);
	clks[IMX6SL_CLK_PLL2] = imx_clk_pllv3(IMX_PLLV3_GENERIC, "pll2", "pll2_bypass_src", base + 0x30, 0x1);
	clks[IMX6SL_CLK_PLL3] = imx_clk_pllv3(IMX_PLLV3_USB,     "pll3", "pll3_bypass_src", base + 0x10, 0x3);
	clks[IMX6SL_CLK_PLL4] = imx_clk_pllv3(IMX_PLLV3_AV,      "pll4", "pll4_bypass_src", base + 0x70, 0x7f);
	clks[IMX6SL_CLK_PLL5] = imx_clk_pllv3(IMX_PLLV3_AV,      "pll5", "pll5_bypass_src", base + 0xa0, 0x7f);
	clks[IMX6SL_CLK_PLL6] = imx_clk_pllv3(IMX_PLLV3_ENET,    "pll6", "pll6_bypass_src", base + 0xe0, 0x3);
	clks[IMX6SL_CLK_PLL7] = imx_clk_pllv3(IMX_PLLV3_USB,     "pll7", "pll7_bypass_src", base + 0x20, 0x3);

	clks[IMX6SL_PLL1_BYPASS] = imx_clk_mux_flags("pll1_bypass", base + 0x00, 16, 1, pll1_bypass_sels, ARRAY_SIZE(pll1_bypass_sels), CLK_SET_RATE_PARENT);
	clks[IMX6SL_PLL2_BYPASS] = imx_clk_mux_flags_bus("pll2_bypass", base + 0x30, 16, 1, pll2_bypass_sels, ARRAY_SIZE(pll2_bypass_sels), CLK_SET_RATE_PARENT);
	clks[IMX6SL_PLL3_BYPASS] = imx_clk_mux_flags("pll3_bypass", base + 0x10, 16, 1, pll3_bypass_sels, ARRAY_SIZE(pll3_bypass_sels), CLK_SET_RATE_PARENT);
	clks[IMX6SL_PLL4_BYPASS] = imx_clk_mux_flags("pll4_bypass", base + 0x70, 16, 1, pll4_bypass_sels, ARRAY_SIZE(pll4_bypass_sels), CLK_SET_RATE_PARENT);
	clks[IMX6SL_PLL5_BYPASS] = imx_clk_mux_flags("pll5_bypass", base + 0xa0, 16, 1, pll5_bypass_sels, ARRAY_SIZE(pll5_bypass_sels), CLK_SET_RATE_PARENT);
	clks[IMX6SL_PLL6_BYPASS] = imx_clk_mux_flags("pll6_bypass", base + 0xe0, 16, 1, pll6_bypass_sels, ARRAY_SIZE(pll6_bypass_sels), CLK_SET_RATE_PARENT);
	clks[IMX6SL_PLL7_BYPASS] = imx_clk_mux_flags("pll7_bypass", base + 0x20, 16, 1, pll7_bypass_sels, ARRAY_SIZE(pll7_bypass_sels), CLK_SET_RATE_PARENT);
<<<<<<< HEAD

	/* Do not bypass PLLs initially */
	imx_clk_set_parent(clks[IMX6SL_PLL1_BYPASS], clks[IMX6SL_CLK_PLL1]);
	imx_clk_set_parent(clks[IMX6SL_PLL2_BYPASS], clks[IMX6SL_CLK_PLL2]);
	imx_clk_set_parent(clks[IMX6SL_PLL3_BYPASS], clks[IMX6SL_CLK_PLL3]);
	imx_clk_set_parent(clks[IMX6SL_PLL4_BYPASS], clks[IMX6SL_CLK_PLL4]);
	imx_clk_set_parent(clks[IMX6SL_PLL5_BYPASS], clks[IMX6SL_CLK_PLL5]);
	imx_clk_set_parent(clks[IMX6SL_PLL6_BYPASS], clks[IMX6SL_CLK_PLL6]);
	imx_clk_set_parent(clks[IMX6SL_PLL7_BYPASS], clks[IMX6SL_CLK_PLL7]);

	clks[IMX6SL_CLK_PLL1_SYS]      = imx_clk_fixed_factor("pll1_sys",      "pll1_bypass", 1, 1);
=======

	/* Do not bypass PLLs initially */
	clk_set_parent(clks[IMX6SL_PLL1_BYPASS], clks[IMX6SL_CLK_PLL1]);
	clk_set_parent(clks[IMX6SL_PLL2_BYPASS], clks[IMX6SL_CLK_PLL2]);
	clk_set_parent(clks[IMX6SL_PLL3_BYPASS], clks[IMX6SL_CLK_PLL3]);
	clk_set_parent(clks[IMX6SL_PLL4_BYPASS], clks[IMX6SL_CLK_PLL4]);
	clk_set_parent(clks[IMX6SL_PLL5_BYPASS], clks[IMX6SL_CLK_PLL5]);
	clk_set_parent(clks[IMX6SL_PLL6_BYPASS], clks[IMX6SL_CLK_PLL6]);
	clk_set_parent(clks[IMX6SL_PLL7_BYPASS], clks[IMX6SL_CLK_PLL7]);

	clks[IMX6SL_CLK_PLL1_SYS]      = imx_clk_fixed_factor("pll1_sys", "pll1_bypass", 1, 1);
>>>>>>> 33e8bb5d
	clks[IMX6SL_CLK_PLL2_BUS]      = imx_clk_gate("pll2_bus",      "pll2_bypass", base + 0x30, 13);
	clks[IMX6SL_CLK_PLL3_USB_OTG]  = imx_clk_gate("pll3_usb_otg",  "pll3_bypass", base + 0x10, 13);
	clks[IMX6SL_CLK_PLL4_AUDIO]    = imx_clk_gate("pll4_audio",    "pll4_bypass", base + 0x70, 13);
	clks[IMX6SL_CLK_PLL5_VIDEO]    = imx_clk_gate("pll5_video",    "pll5_bypass", base + 0xa0, 13);
	clks[IMX6SL_CLK_PLL6_ENET]     = imx_clk_gate("pll6_enet",     "pll6_bypass", base + 0xe0, 13);
	clks[IMX6SL_CLK_PLL7_USB_HOST] = imx_clk_gate("pll7_usb_host", "pll7_bypass", base + 0x20, 13);
<<<<<<< HEAD
=======

	clks[IMX6SL_CLK_LVDS1_SEL] = imx_clk_mux("lvds1_sel", base + 0x160, 0, 5, lvds_sels, ARRAY_SIZE(lvds_sels));
	clks[IMX6SL_CLK_LVDS1_OUT] = imx_clk_gate_exclusive("lvds1_out", "lvds1_sel", base + 0x160, 10, BIT(12));
	clks[IMX6SL_CLK_LVDS1_IN] = imx_clk_gate_exclusive("lvds1_in", "anaclk1", base + 0x160, 12, BIT(10));
>>>>>>> 33e8bb5d

	clks[IMX6SL_CLK_LVDS1_SEL] = imx_clk_mux("lvds1_sel", base + 0x160, 0, 5, lvds_sels, ARRAY_SIZE(lvds_sels));
	clks[IMX6SL_CLK_LVDS1_OUT] = imx_clk_gate_exclusive("lvds1_out", "lvds1_sel", base + 0x160, 10, BIT(12));
	clks[IMX6SL_CLK_LVDS1_IN] = imx_clk_gate_exclusive("lvds1_in", "anaclk1", base + 0x160, 12, BIT(10));
 
	/*
	 * usbphy1 and usbphy2 are implemented as dummy gates using reserve
	 * bit 20.  They are used by phy driver to keep the refcount of
	 * parent PLL correct. usbphy1_gate and usbphy2_gate only needs to be
	 * turned on during boot, and software will not need to control it
	 * anymore after that.
	 */
	clks[IMX6SL_CLK_USBPHY1]      = imx_clk_gate("usbphy1",      "pll3_usb_otg",  base + 0x10, 20);
	clks[IMX6SL_CLK_USBPHY2]      = imx_clk_gate("usbphy2",      "pll7_usb_host", base + 0x20, 20);
	clks[IMX6SL_CLK_USBPHY1_GATE] = imx_clk_gate("usbphy1_gate", "dummy",         base + 0x10, 6);
	clks[IMX6SL_CLK_USBPHY2_GATE] = imx_clk_gate("usbphy2_gate", "dummy",         base + 0x20, 6);

	/*                                                           dev   name              parent_name      flags                reg        shift width div: flags, div_table lock */
<<<<<<< HEAD
	clks[IMX6SL_CLK_PLL4_POST_DIV]  = clk_register_divider_table(NULL, "pll4_post_div",  "pll4_audio",    CLK_SET_RATE_PARENT | CLK_SET_RATE_GATE, base + 0x70,  19, 2,   0, post_div_table, &imx_ccm_lock);
	clks[IMX6SL_CLK_PLL4_AUDIO_DIV] =       clk_register_divider(NULL, "pll4_audio_div", "pll4_post_div", CLK_SET_RATE_PARENT | CLK_SET_RATE_GATE, base + 0x170, 15, 1,   0, &imx_ccm_lock);
	clks[IMX6SL_CLK_PLL5_POST_DIV]  = clk_register_divider_table(NULL, "pll5_post_div",  "pll5_video",    CLK_SET_RATE_PARENT | CLK_SET_RATE_GATE, base + 0xa0,  19, 2,   0, post_div_table, &imx_ccm_lock);
=======
	clks[IMX6SL_CLK_PLL4_POST_DIV]  = clk_register_divider_table(NULL, "pll4_post_div",  "pll4_audio",    CLK_SET_RATE_PARENT, base + 0x70,  19, 2,   0, post_div_table, &imx_ccm_lock);
	clks[IMX6SL_CLK_PLL4_AUDIO_DIV] =       clk_register_divider(NULL, "pll4_audio_div", "pll4_post_div", CLK_SET_RATE_PARENT, base + 0x170, 15, 1,   0, &imx_ccm_lock);
	clks[IMX6SL_CLK_PLL5_POST_DIV]  = clk_register_divider_table(NULL, "pll5_post_div",  "pll5_video",    CLK_SET_RATE_PARENT, base + 0xa0,  19, 2,   0, post_div_table, &imx_ccm_lock);
>>>>>>> 33e8bb5d
	clks[IMX6SL_CLK_PLL5_VIDEO_DIV] = clk_register_divider_table(NULL, "pll5_video_div", "pll5_post_div", CLK_SET_RATE_PARENT | CLK_SET_RATE_GATE, base + 0x170, 30, 2,   0, video_div_table, &imx_ccm_lock);
	clks[IMX6SL_CLK_ENET_REF]       = clk_register_divider_table(NULL, "enet_ref",       "pll6_enet",     0,                   base + 0xe0,  0,  2,   0, clk_enet_ref_table, &imx_ccm_lock);

	/*                                       name         parent_name     reg           idx */
	clks[IMX6SL_CLK_PLL2_PFD0] = imx_clk_pfd("pll2_pfd0", "pll2_bus",     base + 0x100, 0);
	clks[IMX6SL_CLK_PLL2_PFD1] = imx_clk_pfd("pll2_pfd1", "pll2_bus",     base + 0x100, 1);
	clks[IMX6SL_CLK_PLL2_PFD2] = imx_clk_pfd("pll2_pfd2", "pll2_bus",     base + 0x100, 2);
	clks[IMX6SL_CLK_PLL3_PFD0] = imx_clk_pfd("pll3_pfd0", "pll3_usb_otg", base + 0xf0,  0);
	clks[IMX6SL_CLK_PLL3_PFD1] = imx_clk_pfd("pll3_pfd1", "pll3_usb_otg", base + 0xf0,  1);
	clks[IMX6SL_CLK_PLL3_PFD2] = imx_clk_pfd("pll3_pfd2", "pll3_usb_otg", base + 0xf0,  2);
	clks[IMX6SL_CLK_PLL3_PFD3] = imx_clk_pfd("pll3_pfd3", "pll3_usb_otg", base + 0xf0,  3);

	/*                                                name         parent_name     mult div */
	clks[IMX6SL_CLK_PLL2_198M] = imx_clk_fixed_factor("pll2_198m", "pll2_pfd2",      1, 2);
	clks[IMX6SL_CLK_PLL3_120M] = imx_clk_fixed_factor("pll3_120m", "pll3_usb_otg",   1, 4);
	clks[IMX6SL_CLK_PLL3_80M]  = imx_clk_fixed_factor("pll3_80m",  "pll3_usb_otg",   1, 6);
	clks[IMX6SL_CLK_PLL3_60M]  = imx_clk_fixed_factor("pll3_60m",  "pll3_usb_otg",   1, 8);
<<<<<<< HEAD
	clks[IMX6SL_CLK_UART_OSC_4M]  = imx_clk_fixed_factor("uart_osc_4m",  "osc",   1, 6);
=======
	clks[IMX6SL_CLK_UART_OSC_4M] = imx_clk_fixed_factor("uart_osc_4m",  "osc",   1, 6);
>>>>>>> 33e8bb5d

	np = ccm_node;
	base = of_iomap(np, 0);
	WARN_ON(!base);
	ccm_base = base;

	/* Reuse imx6q pm code */
	imx6q_pm_set_ccm_base(base);

	/*                                              name                reg       shift width parent_names     num_parents */
	clks[IMX6SL_CLK_STEP]             = imx_clk_mux("step",             base + 0xc,  8,  1, step_sels,         ARRAY_SIZE(step_sels));
<<<<<<< HEAD
	clks[IMX6SL_CLK_PLL1_SW]          = imx_clk_mux_glitchless("pll1_sw", base + 0xc, 2, 1, pll1_sw_sels,      ARRAY_SIZE(pll1_sw_sels));
	clks[IMX6SL_CLK_OCRAM_ALT_SEL]    = imx_clk_mux("ocram_alt_sel",    base + 0x14, 7,  1, ocram_alt_sels,    ARRAY_SIZE(ocram_alt_sels));
	clks[IMX6SL_CLK_OCRAM_SEL]        = imx_clk_mux_glitchless("ocram_sel", base + 0x14, 6, 1, ocram_sels,     ARRAY_SIZE(ocram_sels));
=======
	clks[IMX6SL_CLK_PLL1_SW]          = imx_clk_mux_glitchless("pll1_sw",          base + 0xc,  2,  1, pll1_sw_sels,      ARRAY_SIZE(pll1_sw_sels));
	clks[IMX6SL_CLK_OCRAM_ALT_SEL]    = imx_clk_mux("ocram_alt_sel",    base + 0x14, 7,  1, ocram_alt_sels,    ARRAY_SIZE(ocram_alt_sels));
	clks[IMX6SL_CLK_OCRAM_SEL]        = imx_clk_mux("ocram_sel",        base + 0x14, 6,  1, ocram_sels,        ARRAY_SIZE(ocram_sels));
>>>>>>> 33e8bb5d
	clks[IMX6SL_CLK_PRE_PERIPH2_SEL]  = imx_clk_mux_bus("pre_periph2_sel",  base + 0x18, 21, 2, pre_periph_sels,   ARRAY_SIZE(pre_periph_sels));
	clks[IMX6SL_CLK_PRE_PERIPH_SEL]   = imx_clk_mux_bus("pre_periph_sel",   base + 0x18, 18, 2, pre_periph_sels,   ARRAY_SIZE(pre_periph_sels));
	clks[IMX6SL_CLK_PERIPH2_CLK2_SEL] = imx_clk_mux_bus("periph2_clk2_sel", base + 0x18, 20, 1, periph2_clk2_sels, ARRAY_SIZE(periph2_clk2_sels));
	clks[IMX6SL_CLK_PERIPH_CLK2_SEL]  = imx_clk_mux_bus("periph_clk2_sel",  base + 0x18, 12, 2, periph_clk2_sels,  ARRAY_SIZE(periph_clk2_sels));
<<<<<<< HEAD
	clks[IMX6SL_CLK_CSI_SEL]          = imx_clk_mux("csi_sel",          base + 0x3c, 9,  2, csi_core_sels,     ARRAY_SIZE(csi_core_sels));
=======
	clks[IMX6SL_CLK_CSI_SEL]          = imx_clk_mux("csi_sel",          base + 0x3c, 9,  2, csi_sels,          ARRAY_SIZE(csi_sels));
>>>>>>> 33e8bb5d
	clks[IMX6SL_CLK_LCDIF_AXI_SEL]    = imx_clk_mux("lcdif_axi_sel",    base + 0x3c, 14, 2, lcdif_axi_sels,    ARRAY_SIZE(lcdif_axi_sels));
	clks[IMX6SL_CLK_USDHC1_SEL]       = imx_clk_fixup_mux("usdhc1_sel", base + 0x1c, 16, 1, usdhc_sels,        ARRAY_SIZE(usdhc_sels),  imx_cscmr1_fixup);
	clks[IMX6SL_CLK_USDHC2_SEL]       = imx_clk_fixup_mux("usdhc2_sel", base + 0x1c, 17, 1, usdhc_sels,        ARRAY_SIZE(usdhc_sels),  imx_cscmr1_fixup);
	clks[IMX6SL_CLK_USDHC3_SEL]       = imx_clk_fixup_mux("usdhc3_sel", base + 0x1c, 18, 1, usdhc_sels,        ARRAY_SIZE(usdhc_sels),  imx_cscmr1_fixup);
	clks[IMX6SL_CLK_USDHC4_SEL]       = imx_clk_fixup_mux("usdhc4_sel", base + 0x1c, 19, 1, usdhc_sels,        ARRAY_SIZE(usdhc_sels),  imx_cscmr1_fixup);
	clks[IMX6SL_CLK_SSI1_SEL]         = imx_clk_fixup_mux("ssi1_sel",   base + 0x1c, 10, 2, ssi_sels,          ARRAY_SIZE(ssi_sels),    imx_cscmr1_fixup);
	clks[IMX6SL_CLK_SSI2_SEL]         = imx_clk_fixup_mux("ssi2_sel",   base + 0x1c, 12, 2, ssi_sels,          ARRAY_SIZE(ssi_sels),    imx_cscmr1_fixup);
	clks[IMX6SL_CLK_SSI3_SEL]         = imx_clk_fixup_mux("ssi3_sel",   base + 0x1c, 14, 2, ssi_sels,          ARRAY_SIZE(ssi_sels),    imx_cscmr1_fixup);
	clks[IMX6SL_CLK_PERCLK_SEL]       = imx_clk_fixup_mux("perclk_sel", base + 0x1c, 6,  1, perclk_sels,       ARRAY_SIZE(perclk_sels), imx_cscmr1_fixup);
	clks[IMX6SL_CLK_PXP_AXI_SEL]      = imx_clk_mux("pxp_axi_sel",      base + 0x34, 6,  3, pxp_axi_sels,      ARRAY_SIZE(pxp_axi_sels));
	clks[IMX6SL_CLK_EPDC_AXI_SEL]     = imx_clk_mux("epdc_axi_sel",     base + 0x34, 15, 3, epdc_axi_sels,     ARRAY_SIZE(epdc_axi_sels));
	clks[IMX6SL_CLK_GPU2D_OVG_SEL]    = imx_clk_mux("gpu2d_ovg_sel",    base + 0x18, 4,  2, gpu2d_ovg_sels,    ARRAY_SIZE(gpu2d_ovg_sels));
	clks[IMX6SL_CLK_GPU2D_SEL]        = imx_clk_mux("gpu2d_sel",        base + 0x18, 8,  2, gpu2d_sels,        ARRAY_SIZE(gpu2d_sels));
	clks[IMX6SL_CLK_LCDIF_PIX_SEL]    = imx_clk_mux_flags("lcdif_pix_sel",    base + 0x38, 6,  3, lcdif_pix_sels,    ARRAY_SIZE(lcdif_pix_sels), CLK_SET_RATE_PARENT);
	clks[IMX6SL_CLK_EPDC_PIX_SEL]     = imx_clk_mux_flags("epdc_pix_sel",     base + 0x38, 15, 3, epdc_pix_sels,     ARRAY_SIZE(epdc_pix_sels), CLK_SET_RATE_PARENT);
	clks[IMX6SL_CLK_SPDIF0_SEL]       = imx_clk_mux("spdif0_sel",       base + 0x30, 20, 2, audio_sels,        ARRAY_SIZE(audio_sels));
	clks[IMX6SL_CLK_SPDIF1_SEL]       = imx_clk_mux("spdif1_sel",       base + 0x30, 7,  2, audio_sels,        ARRAY_SIZE(audio_sels));
	clks[IMX6SL_CLK_EXTERN_AUDIO_SEL] = imx_clk_mux("extern_audio_sel", base + 0x20, 19, 2, audio_sels,        ARRAY_SIZE(audio_sels));
	clks[IMX6SL_CLK_ECSPI_SEL]        = imx_clk_mux("ecspi_sel",        base + 0x38, 18, 1, ecspi_sels,        ARRAY_SIZE(ecspi_sels));
	clks[IMX6SL_CLK_UART_SEL]         = imx_clk_mux("uart_sel",         base + 0x24, 6,  1, uart_sels,         ARRAY_SIZE(uart_sels));

	/*                                          name       reg        shift width busy: reg, shift parent_names  num_parents */
	clks[IMX6SL_CLK_PERIPH]  = imx_clk_busy_mux("periph",  base + 0x14, 25,  1,   base + 0x48, 5,  periph_sels,  ARRAY_SIZE(periph_sels));
	clks[IMX6SL_CLK_PERIPH2] = imx_clk_busy_mux("periph2", base + 0x14, 26,  1,   base + 0x48, 3,  periph2_sels, ARRAY_SIZE(periph2_sels));

	/*                                                   name                 parent_name          reg       shift width */
<<<<<<< HEAD
	clks[IMX6SL_CLK_OCRAM_PODF]        = imx_clk_busy_divider("ocram_podf",   "ocram_sel",         base + 0x14, 16, 3, base + 0x48, 0);
=======
	clks[IMX6SL_CLK_OCRAM_PODF]        = imx_clk_busy_divider("ocram_podf",        "ocram_sel",         base + 0x14, 16, 3, base + 0x48, 0);
>>>>>>> 33e8bb5d
	clks[IMX6SL_CLK_PERIPH_CLK2_PODF]  = imx_clk_divider("periph_clk2_podf",  "periph_clk2_sel",   base + 0x14, 27, 3);
	clks[IMX6SL_CLK_PERIPH2_CLK2_PODF] = imx_clk_divider("periph2_clk2_podf", "periph2_clk2_sel",  base + 0x14, 0,  3);
	clks[IMX6SL_CLK_IPG]               = imx_clk_divider("ipg",               "ahb",               base + 0x14, 8,  2);
	clks[IMX6SL_CLK_CSI_PODF]          = imx_clk_divider("csi_podf",          "csi_sel",           base + 0x3c, 11, 3);
	clks[IMX6SL_CLK_LCDIF_AXI_PODF]    = imx_clk_divider("lcdif_axi_podf",    "lcdif_axi_sel",     base + 0x3c, 16, 3);
	clks[IMX6SL_CLK_USDHC1_PODF]       = imx_clk_divider("usdhc1_podf",       "usdhc1_sel",        base + 0x24, 11, 3);
	clks[IMX6SL_CLK_USDHC2_PODF]       = imx_clk_divider("usdhc2_podf",       "usdhc2_sel",        base + 0x24, 16, 3);
	clks[IMX6SL_CLK_USDHC3_PODF]       = imx_clk_divider("usdhc3_podf",       "usdhc3_sel",        base + 0x24, 19, 3);
	clks[IMX6SL_CLK_USDHC4_PODF]       = imx_clk_divider("usdhc4_podf",       "usdhc4_sel",        base + 0x24, 22, 3);
	clks[IMX6SL_CLK_SSI1_PRED]         = imx_clk_divider("ssi1_pred",         "ssi1_sel",          base + 0x28, 6,  3);
	clks[IMX6SL_CLK_SSI1_PODF]         = imx_clk_divider("ssi1_podf",         "ssi1_pred",         base + 0x28, 0,  6);
	clks[IMX6SL_CLK_SSI2_PRED]         = imx_clk_divider("ssi2_pred",         "ssi2_sel",          base + 0x2c, 6,  3);
	clks[IMX6SL_CLK_SSI2_PODF]         = imx_clk_divider("ssi2_podf",         "ssi2_pred",         base + 0x2c, 0,  6);
	clks[IMX6SL_CLK_SSI3_PRED]         = imx_clk_divider("ssi3_pred",         "ssi3_sel",          base + 0x28, 22, 3);
	clks[IMX6SL_CLK_SSI3_PODF]         = imx_clk_divider("ssi3_podf",         "ssi3_pred",         base + 0x28, 16, 6);
	clks[IMX6SL_CLK_PERCLK]            = imx_clk_fixup_divider("perclk",      "perclk_sel",        base + 0x1c, 0,  6, imx_cscmr1_fixup);
	clks[IMX6SL_CLK_PXP_AXI_PODF]      = imx_clk_divider("pxp_axi_podf",      "pxp_axi_sel",       base + 0x34, 3,  3);
	clks[IMX6SL_CLK_EPDC_AXI_PODF]     = imx_clk_divider("epdc_axi_podf",     "epdc_axi_sel",      base + 0x34, 12, 3);
	clks[IMX6SL_CLK_GPU2D_OVG_PODF]    = imx_clk_divider("gpu2d_ovg_podf",    "gpu2d_ovg_sel",     base + 0x18, 26, 3);
	clks[IMX6SL_CLK_GPU2D_PODF]        = imx_clk_divider("gpu2d_podf",        "gpu2d_sel",         base + 0x18, 29, 3);
	clks[IMX6SL_CLK_LCDIF_PIX_PRED]    = imx_clk_divider("lcdif_pix_pred",    "lcdif_pix_sel",     base + 0x38, 3,  3);
	clks[IMX6SL_CLK_EPDC_PIX_PRED]     = imx_clk_divider("epdc_pix_pred",     "epdc_pix_sel",      base + 0x38, 12, 3);
	clks[IMX6SL_CLK_LCDIF_PIX_PODF]    = imx_clk_fixup_divider("lcdif_pix_podf", "lcdif_pix_pred", base + 0x1c, 20, 3, imx_cscmr1_fixup);
	clks[IMX6SL_CLK_EPDC_PIX_PODF]     = imx_clk_divider("epdc_pix_podf",     "epdc_pix_pred",     base + 0x18, 23, 3);
	clks[IMX6SL_CLK_SPDIF0_PRED]       = imx_clk_divider("spdif0_pred",       "spdif0_sel",        base + 0x30, 25, 3);
	clks[IMX6SL_CLK_SPDIF0_PODF]       = imx_clk_divider("spdif0_podf",       "spdif0_pred",       base + 0x30, 22, 3);
	clks[IMX6SL_CLK_SPDIF1_PRED]       = imx_clk_divider("spdif1_pred",       "spdif1_sel",        base + 0x30, 12, 3);
	clks[IMX6SL_CLK_SPDIF1_PODF]       = imx_clk_divider("spdif1_podf",       "spdif1_pred",       base + 0x30, 9,  3);
	clks[IMX6SL_CLK_EXTERN_AUDIO_PRED] = imx_clk_divider("extern_audio_pred", "extern_audio_sel",  base + 0x28, 9,  3);
	clks[IMX6SL_CLK_EXTERN_AUDIO_PODF] = imx_clk_divider("extern_audio_podf", "extern_audio_pred", base + 0x28, 25, 3);
	clks[IMX6SL_CLK_ECSPI_ROOT]        = imx_clk_divider("ecspi_root",        "ecspi_sel",         base + 0x38, 19, 6);
	clks[IMX6SL_CLK_UART_ROOT]         = imx_clk_divider("uart_root",         "uart_sel",          base + 0x24, 0,  6);

	/*                                                name         parent_name reg       shift width busy: reg, shift */
	clks[IMX6SL_CLK_AHB]       = imx_clk_busy_divider("ahb",       "periph",  base + 0x14, 10, 3,    base + 0x48, 1);
	clks[IMX6SL_CLK_MMDC_ROOT] = imx_clk_busy_divider("mmdc",      "periph2", base + 0x14, 3,  3,    base + 0x48, 2);
	clks[IMX6SL_CLK_ARM]       = imx_clk_busy_divider("arm",       "pll1_sw", base + 0x10, 0,  3,    base + 0x48, 16);

	/*                                            name            parent_name          reg         shift */
	clks[IMX6SL_CLK_ECSPI1]       = imx_clk_gate2("ecspi1",       "ecspi_root",        base + 0x6c, 0);
	clks[IMX6SL_CLK_ECSPI2]       = imx_clk_gate2("ecspi2",       "ecspi_root",        base + 0x6c, 2);
	clks[IMX6SL_CLK_ECSPI3]       = imx_clk_gate2("ecspi3",       "ecspi_root",        base + 0x6c, 4);
	clks[IMX6SL_CLK_ECSPI4]       = imx_clk_gate2("ecspi4",       "ecspi_root",        base + 0x6c, 6);
	clks[IMX6SL_CLK_ENET]         = imx_clk_gate2("enet",         "ipg",               base + 0x6c, 10);
	clks[IMX6SL_CLK_EPIT1]        = imx_clk_gate2("epit1",        "perclk",            base + 0x6c, 12);
	clks[IMX6SL_CLK_EPIT2]        = imx_clk_gate2("epit2",        "perclk",            base + 0x6c, 14);
	clks[IMX6SL_CLK_EXTERN_AUDIO] = imx_clk_gate2("extern_audio", "extern_audio_podf", base + 0x6c, 16);
	clks[IMX6SL_CLK_GPT]          = imx_clk_gate2("gpt",          "perclk",            base + 0x6c, 20);
	clks[IMX6SL_CLK_GPT_SERIAL]   = imx_clk_gate2("gpt_serial",   "perclk",            base + 0x6c, 22);
	clks[IMX6SL_CLK_GPU2D_OVG]    = imx_clk_gate2("gpu2d_ovg",    "gpu2d_ovg_podf",    base + 0x6c, 26);
	clks[IMX6SL_CLK_I2C1]         = imx_clk_gate2("i2c1",         "perclk",            base + 0x70, 6);
	clks[IMX6SL_CLK_I2C2]         = imx_clk_gate2("i2c2",         "perclk",            base + 0x70, 8);
	clks[IMX6SL_CLK_I2C3]         = imx_clk_gate2("i2c3",         "perclk",            base + 0x70, 10);
	clks[IMX6SL_CLK_OCOTP]        = imx_clk_gate2("ocotp",        "ipg",               base + 0x70, 12);
	clks[IMX6SL_CLK_CSI]          = imx_clk_gate2("csi",          "csi_podf",          base + 0x74, 0);
	clks[IMX6SL_CLK_PXP_AXI]      = imx_clk_gate2("pxp_axi",      "pxp_axi_podf",      base + 0x74, 2);
	clks[IMX6SL_CLK_EPDC_AXI]     = imx_clk_gate2("epdc_axi",     "epdc_axi_podf",     base + 0x74, 4);
	clks[IMX6SL_CLK_LCDIF_AXI]    = imx_clk_gate2("lcdif_axi",    "lcdif_axi_podf",    base + 0x74, 6);
	clks[IMX6SL_CLK_LCDIF_PIX]    = imx_clk_gate2("lcdif_pix",    "lcdif_pix_podf",    base + 0x74, 8);
	clks[IMX6SL_CLK_EPDC_PIX]     = imx_clk_gate2("epdc_pix",     "epdc_pix_podf",     base + 0x74, 10);
	clks[IMX6SL_CLK_OCRAM]        = imx_clk_busy_gate("ocram",        "ocram_podf",        base + 0x74, 28);
	clks[IMX6SL_CLK_PWM1]         = imx_clk_gate2("pwm1",         "perclk",            base + 0x78, 16);
	clks[IMX6SL_CLK_PWM2]         = imx_clk_gate2("pwm2",         "perclk",            base + 0x78, 18);
	clks[IMX6SL_CLK_PWM3]         = imx_clk_gate2("pwm3",         "perclk",            base + 0x78, 20);
	clks[IMX6SL_CLK_PWM4]         = imx_clk_gate2("pwm4",         "perclk",            base + 0x78, 22);
	clks[IMX6SL_CLK_SDMA]         = imx_clk_gate2("sdma",         "ipg",               base + 0x7c, 6);
	clks[IMX6SL_CLK_SPBA]         = imx_clk_gate2("spba",         "ipg",               base + 0x7c, 12);
	clks[IMX6SL_CLK_SPDIF]        = imx_clk_gate2_shared("spdif",     "spdif0_podf",   base + 0x7c, 14, &share_count_spdif);
	clks[IMX6SL_CLK_SPDIF_GCLK]   = imx_clk_gate2_shared("spdif_gclk",  "ipg",         base + 0x7c, 14, &share_count_spdif);
	clks[IMX6SL_CLK_SSI1_IPG]     = imx_clk_gate2_shared("ssi1_ipg",     "ipg",        base + 0x7c, 18, &share_count_ssi1);
	clks[IMX6SL_CLK_SSI2_IPG]     = imx_clk_gate2_shared("ssi2_ipg",     "ipg",        base + 0x7c, 20, &share_count_ssi2);
	clks[IMX6SL_CLK_SSI3_IPG]     = imx_clk_gate2_shared("ssi3_ipg",     "ipg",        base + 0x7c, 22, &share_count_ssi3);
	clks[IMX6SL_CLK_SSI1]         = imx_clk_gate2_shared("ssi1",         "ssi1_podf",  base + 0x7c, 18, &share_count_ssi1);
	clks[IMX6SL_CLK_SSI2]         = imx_clk_gate2_shared("ssi2",         "ssi2_podf",  base + 0x7c, 20, &share_count_ssi2);
	clks[IMX6SL_CLK_SSI3]         = imx_clk_gate2_shared("ssi3",         "ssi3_podf",  base + 0x7c, 22, &share_count_ssi3);
	clks[IMX6SL_CLK_UART]         = imx_clk_gate2("uart",         "ipg",               base + 0x7c, 24);
	clks[IMX6SL_CLK_UART_SERIAL]  = imx_clk_gate2("uart_serial",  "uart_root",         base + 0x7c, 26);
	clks[IMX6SL_CLK_USBOH3]       = imx_clk_gate2("usboh3",       "ipg",               base + 0x80, 0);
	clks[IMX6SL_CLK_USDHC1]       = imx_clk_gate2("usdhc1",       "usdhc1_podf",       base + 0x80, 2);
	clks[IMX6SL_CLK_USDHC2]       = imx_clk_gate2("usdhc2",       "usdhc2_podf",       base + 0x80, 4);
	clks[IMX6SL_CLK_USDHC3]       = imx_clk_gate2("usdhc3",       "usdhc3_podf",       base + 0x80, 6);
	clks[IMX6SL_CLK_USDHC4]       = imx_clk_gate2("usdhc4",       "usdhc4_podf",       base + 0x80, 8);

	imx_check_clocks(clks, ARRAY_SIZE(clks));

	clk_data.clks = clks;
	clk_data.clk_num = ARRAY_SIZE(clks);
	of_clk_add_provider(np, of_clk_src_onecell_get, &clk_data);

<<<<<<< HEAD
	/* Ensure that CH0 handshake is bypassed */
=======
	/* Ensure the CH0 handshake is bypassed */
>>>>>>> 33e8bb5d
	reg = readl_relaxed(base + CCDR);
	reg |= 1 << CCDR_CH0_HS_BYP;
	writel_relaxed(reg, base + CCDR);

<<<<<<< HEAD
	clk_register_clkdev(clks[IMX6SL_CLK_GPT], "ipg", "imx-gpt.0");
	clk_register_clkdev(clks[IMX6SL_CLK_GPT_SERIAL], "per", "imx-gpt.0");
=======
	/* Ensure the AHB clk is at 132MHz. */
	ret = clk_set_rate(clks[IMX6SL_CLK_AHB], 132000000);
	if (ret)
		pr_warn("%s: failed to set AHB clock rate %d!\n",
			__func__, ret);

	/*
	 * Make sure those always on clocks are enabled to maintain the correct
	 * usecount and enabling/disabling of parent PLLs.
	 */
	for (i = 0; i < ARRAY_SIZE(clks_init_on); i++)
		clk_prepare_enable(clks[clks_init_on[i]]);
>>>>>>> 33e8bb5d

	/* Ensure the AHB clk is at 132MHz. */
	imx_clk_set_rate(clks[IMX6SL_CLK_AHB], 132000000);

	/* set perclk to source from OSC 24MHz */
	imx_clk_set_parent(clks[IMX6SL_CLK_PERCLK_SEL], clks[IMX6SL_CLK_OSC]);

	/* Audio-related clocks configuration */
	imx_clk_set_parent(clks[IMX6SL_CLK_SPDIF0_SEL], clks[IMX6SL_CLK_PLL3_PFD3]);

	/* Configure pxp clocks */
	imx_clk_set_parent(clks[IMX6SL_CLK_PXP_AXI_SEL], clks[IMX6SL_CLK_PLL2_PFD2]);
	imx_clk_set_rate(clks[IMX6SL_CLK_PXP_AXI], 200000000);

	/* Initialize Video PLLs to valid frequency (650MHz). */
	imx_clk_set_rate(clks[IMX6SL_CLK_PLL5_VIDEO_DIV], 650000000);
	/* set PLL5 video as lcdif pix parent clock */
	imx_clk_set_parent(clks[IMX6SL_CLK_LCDIF_PIX_SEL],
			clks[IMX6SL_CLK_PLL5_VIDEO_DIV]);

	/* Set the UART parent if needed */
	if (uart_from_osc)
		imx_clk_set_parent(clks[IMX6SL_CLK_UART_SEL], clks[IMX6SL_CLK_UART_OSC_4M]);
	/*
	 * Enable clocks only after both parent and rate are all initialized
	 * as needed
	 */

	/*
	 * Make sure those always on clocks are enabled to maintain the correct
	 * usecount and enabling/disabling of parent PLLs.
	 */
	for (i = 0; i < ARRAY_SIZE(clks_init_on); i++)
		imx_clk_prepare_enable(clks[clks_init_on[i]]);

	/*
	 * Make sure the OCRAM clk is enabled to maintain the correct usecount
	 * and enabling/disabling of parent PLLs.
	 */
	imx_clk_prepare_enable(clks[IMX6SL_CLK_OCRAM]);

	if (IS_ENABLED(CONFIG_USB_MXS_PHY)) {
		imx_clk_prepare_enable(clks[IMX6SL_CLK_USBPHY1_GATE]);
		imx_clk_prepare_enable(clks[IMX6SL_CLK_USBPHY2_GATE]);
	}

	/* Initialize Video PLLs to valid frequency (650MHz). */
	imx_clk_set_rate(clks[IMX6SL_CLK_PLL5_VIDEO_DIV], 650000000);
	/* set PLL5 video as lcdif pix parent clock */
	clk_set_parent(clks[IMX6SL_CLK_LCDIF_PIX_SEL],
			clks[IMX6SL_CLK_PLL5_VIDEO_DIV]);

	clk_set_parent(clks[IMX6SL_CLK_LCDIF_AXI_SEL],
		       clks[IMX6SL_CLK_PLL2_PFD2]);

	/* Configure EPDC clocks */
	clk_set_parent(clks[IMX6SL_CLK_EPDC_PIX_SEL],
		clks[IMX6SL_CLK_PLL5_VIDEO_DIV]);
	clk_set_parent(clks[IMX6SL_CLK_EPDC_AXI_SEL],
		clks[IMX6SL_CLK_PLL2_PFD2]);
	clk_set_rate(clks[IMX6SL_CLK_EPDC_AXI], 200000000);

        /* Set the UART parent if needed */
        if (uart_from_osc)
		imx_clk_set_parent(clks[IMX6SL_CLK_UART_SEL], clks[IMX6SL_CLK_UART_OSC_4M]);

	/* Set initial power mode */
	imx6q_set_lpm(WAIT_CLOCKED);
<<<<<<< HEAD

	np = of_find_compatible_node(NULL, NULL, "fsl,imx6sl-gpt");
	mxc_timer_init_dt(np);

	/* Configure EPDC clocks */
	clk_set_parent(clks[IMX6SL_CLK_EPDC_PIX_SEL],
		clks[IMX6SL_CLK_PLL5_VIDEO_DIV]);
	clk_set_parent(clks[IMX6SL_CLK_EPDC_AXI_SEL],
		clks[IMX6SL_CLK_PLL2_PFD2]);
	clk_set_rate(clks[IMX6SL_CLK_EPDC_AXI], 200000000);

	/* Configure LCDIF clocks */
	clk_set_parent(clks[IMX6SL_CLK_LCDIF_AXI_SEL],
		clks[IMX6SL_CLK_PLL2_PFD2]);
	clk_set_rate(clks[IMX6SL_CLK_LCDIF_AXI], 200000000);
=======
>>>>>>> 33e8bb5d
}
CLK_OF_DECLARE(imx6sl, "fsl,imx6sl-ccm", imx6sl_clocks_init);<|MERGE_RESOLUTION|>--- conflicted
+++ resolved
@@ -11,7 +11,6 @@
 #include <linux/clk.h>
 #include <linux/clkdev.h>
 #include <linux/err.h>
-#include <linux/init.h>
 #include <linux/of.h>
 #include <linux/of_address.h>
 #include <linux/of_irq.h>
@@ -24,18 +23,12 @@
 #define CCDR			0x04
 #define CCDR_CH0_HS_BYP		17
 #define BM_CCSR_PLL1_SW_CLK_SEL	(1 << 2)
-<<<<<<< HEAD
-#define BM_CCSR_STEP_CLK_SEL	(1 << 8)
-=======
->>>>>>> 33e8bb5d
 #define CACRR			0x10
 #define CDHIPR			0x48
 #define BM_CDHIPR_ARM_PODF_BUSY	(1 << 16)
 #define ARM_WAIT_DIV_396M	2
 #define ARM_WAIT_DIV_792M	4
 #define ARM_WAIT_DIV_996M	6
-<<<<<<< HEAD
-=======
 
 #define PLL_ARM			0x0
 #define BM_PLL_ARM_DIV_SELECT	(0x7f << 0)
@@ -81,53 +74,7 @@
 static const char *pll5_bypass_sels[]	= { "pll5", "pll5_bypass_src", };
 static const char *pll6_bypass_sels[]	= { "pll6", "pll6_bypass_src", };
 static const char *pll7_bypass_sels[]	= { "pll7", "pll7_bypass_src", };
->>>>>>> 33e8bb5d
-
-#define PLL_ARM			0x0
-#define BM_PLL_ARM_DIV_SELECT	(0x7f << 0)
-#define BM_PLL_ARM_POWERDOWN	(1 << 12)
-#define BM_PLL_ARM_ENABLE	(1 << 13)
-#define BM_PLL_ARM_LOCK		(1 << 31)
-#define PLL_ARM_DIV_792M	66
-
-static const char *step_sels[]		= { "osc", "pll2_pfd2", };
-static const char *pll1_sw_sels[]	= { "pll1_sys", "step", };
-static const char *ocram_alt_sels[]	= { "pll2_pfd2", "pll3_pfd1", };
-static const char *ocram_sels[]		= { "periph", "ocram_alt_sel", };
-static const char *pre_periph_sels[]	= { "pll2_bus", "pll2_pfd2", "pll2_pfd0", "pll2_198m", };
-static const char *periph_clk2_sels[]	= { "pll3_usb_otg", "osc", "osc", "dummy", };
-static const char *periph2_clk2_sels[]	= { "pll3_usb_otg", "pll2_bus", };
-static const char *periph_sels[]	= { "pre_periph_sel", "periph_clk2_podf", };
-static const char *periph2_sels[]	= { "pre_periph2_sel", "periph2_clk2_podf", };
-static const char *csi_core_sels[]	= { "osc", "pll2_pfd2", "pll3_120m", "pll3_pfd1", };
-static const char *lcdif_axi_sels[]	= { "pll2_bus", "pll2_pfd2", "pll3_usb_otg", "pll3_pfd1", };
-static const char *usdhc_sels[]		= { "pll2_pfd2", "pll2_pfd0", };
-static const char *ssi_sels[]		= { "pll3_pfd2", "pll3_pfd3", "pll4_audio_div", "dummy", };
-static const char *perclk_sels[]	= { "ipg", "osc", };
-static const char *pxp_axi_sels[]	= { "pll2_bus", "pll3_usb_otg", "pll5_video_div", "pll2_pfd0", "pll2_pfd2", "pll3_pfd3", };
-static const char *epdc_axi_sels[]	= { "pll2_bus", "pll3_usb_otg", "pll5_video_div", "pll2_pfd0", "pll2_pfd2", "pll3_pfd2", };
-static const char *gpu2d_ovg_sels[]	= { "pll3_pfd1", "pll3_usb_otg", "pll2_bus", "pll2_pfd2", };
-static const char *gpu2d_sels[]		= { "pll2_pfd2", "pll3_usb_otg", "pll3_pfd1", "pll2_bus", };
-static const char *lcdif_pix_sels[]	= { "pll2_bus", "pll3_usb_otg", "pll5_video_div", "pll2_pfd0", "pll3_pfd0", "pll3_pfd1", };
-static const char *epdc_pix_sels[]	= { "pll2_bus", "pll3_usb_otg", "pll5_video_div", "pll2_pfd0", "pll2_pfd1", "pll3_pfd1", };
-static const char *audio_sels[]		= { "pll4_audio_div", "pll3_pfd2", "pll3_pfd3", "pll3_usb_otg", };
-static const char *ecspi_sels[]		= { "pll3_60m", "osc", };
-static const char *uart_sels[]		= { "pll3_80m", "uart_osc_4m", };
-static const char *lvds_sels[]		= {
-	"pll1_sys", "pll2_bus", "pll2_pfd0", "pll2_pfd1", "pll2_pfd2", "dummy", "pll4_audio", "pll5_video",
-	"dummy", "enet_ref", "dummy", "dummy", "pll3_usb_otg", "pll7_usb_host", "pll3_pfd0", "pll3_pfd1",
-	"pll3_pfd2", "pll3_pfd3", "osc", "dummy", "dummy", "dummy", "dummy", "dummy",
-	 "dummy", "dummy", "dummy", "dummy", "dummy", "dummy", "dummy", "dummy",
-};
-static const char *pll_bypass_src_sels[] = { "osc", "lvds1_in", };
-static const char *pll1_bypass_sels[]	= { "pll1", "pll1_bypass_src", };
-static const char *pll2_bypass_sels[]	= { "pll2", "pll2_bypass_src", };
-static const char *pll3_bypass_sels[]	= { "pll3", "pll3_bypass_src", };
-static const char *pll4_bypass_sels[]	= { "pll4", "pll4_bypass_src", };
-static const char *pll5_bypass_sels[]	= { "pll5", "pll5_bypass_src", };
-static const char *pll6_bypass_sels[]	= { "pll6", "pll6_bypass_src", };
-static const char *pll7_bypass_sels[]	= { "pll7", "pll7_bypass_src", };
- 
+
 static struct clk_div_table clk_enet_ref_table[] = {
 	{ .val = 0, .div = 20, },
 	{ .val = 1, .div = 10, },
@@ -240,10 +187,7 @@
 	struct device_node *np;
 	void __iomem *base;
 	int i, reg;
-<<<<<<< HEAD
-=======
 	int ret;
->>>>>>> 33e8bb5d
 
 	clks[IMX6SL_CLK_DUMMY] = imx_clk_fixed("dummy", 0);
 	clks[IMX6SL_CLK_CKIL] = imx_obtain_fixed_clock("ckil", 0);
@@ -280,19 +224,6 @@
 	clks[IMX6SL_PLL5_BYPASS] = imx_clk_mux_flags("pll5_bypass", base + 0xa0, 16, 1, pll5_bypass_sels, ARRAY_SIZE(pll5_bypass_sels), CLK_SET_RATE_PARENT);
 	clks[IMX6SL_PLL6_BYPASS] = imx_clk_mux_flags("pll6_bypass", base + 0xe0, 16, 1, pll6_bypass_sels, ARRAY_SIZE(pll6_bypass_sels), CLK_SET_RATE_PARENT);
 	clks[IMX6SL_PLL7_BYPASS] = imx_clk_mux_flags("pll7_bypass", base + 0x20, 16, 1, pll7_bypass_sels, ARRAY_SIZE(pll7_bypass_sels), CLK_SET_RATE_PARENT);
-<<<<<<< HEAD
-
-	/* Do not bypass PLLs initially */
-	imx_clk_set_parent(clks[IMX6SL_PLL1_BYPASS], clks[IMX6SL_CLK_PLL1]);
-	imx_clk_set_parent(clks[IMX6SL_PLL2_BYPASS], clks[IMX6SL_CLK_PLL2]);
-	imx_clk_set_parent(clks[IMX6SL_PLL3_BYPASS], clks[IMX6SL_CLK_PLL3]);
-	imx_clk_set_parent(clks[IMX6SL_PLL4_BYPASS], clks[IMX6SL_CLK_PLL4]);
-	imx_clk_set_parent(clks[IMX6SL_PLL5_BYPASS], clks[IMX6SL_CLK_PLL5]);
-	imx_clk_set_parent(clks[IMX6SL_PLL6_BYPASS], clks[IMX6SL_CLK_PLL6]);
-	imx_clk_set_parent(clks[IMX6SL_PLL7_BYPASS], clks[IMX6SL_CLK_PLL7]);
-
-	clks[IMX6SL_CLK_PLL1_SYS]      = imx_clk_fixed_factor("pll1_sys",      "pll1_bypass", 1, 1);
-=======
 
 	/* Do not bypass PLLs initially */
 	clk_set_parent(clks[IMX6SL_PLL1_BYPASS], clks[IMX6SL_CLK_PLL1]);
@@ -304,25 +235,17 @@
 	clk_set_parent(clks[IMX6SL_PLL7_BYPASS], clks[IMX6SL_CLK_PLL7]);
 
 	clks[IMX6SL_CLK_PLL1_SYS]      = imx_clk_fixed_factor("pll1_sys", "pll1_bypass", 1, 1);
->>>>>>> 33e8bb5d
 	clks[IMX6SL_CLK_PLL2_BUS]      = imx_clk_gate("pll2_bus",      "pll2_bypass", base + 0x30, 13);
 	clks[IMX6SL_CLK_PLL3_USB_OTG]  = imx_clk_gate("pll3_usb_otg",  "pll3_bypass", base + 0x10, 13);
 	clks[IMX6SL_CLK_PLL4_AUDIO]    = imx_clk_gate("pll4_audio",    "pll4_bypass", base + 0x70, 13);
 	clks[IMX6SL_CLK_PLL5_VIDEO]    = imx_clk_gate("pll5_video",    "pll5_bypass", base + 0xa0, 13);
 	clks[IMX6SL_CLK_PLL6_ENET]     = imx_clk_gate("pll6_enet",     "pll6_bypass", base + 0xe0, 13);
 	clks[IMX6SL_CLK_PLL7_USB_HOST] = imx_clk_gate("pll7_usb_host", "pll7_bypass", base + 0x20, 13);
-<<<<<<< HEAD
-=======
 
 	clks[IMX6SL_CLK_LVDS1_SEL] = imx_clk_mux("lvds1_sel", base + 0x160, 0, 5, lvds_sels, ARRAY_SIZE(lvds_sels));
 	clks[IMX6SL_CLK_LVDS1_OUT] = imx_clk_gate_exclusive("lvds1_out", "lvds1_sel", base + 0x160, 10, BIT(12));
 	clks[IMX6SL_CLK_LVDS1_IN] = imx_clk_gate_exclusive("lvds1_in", "anaclk1", base + 0x160, 12, BIT(10));
->>>>>>> 33e8bb5d
-
-	clks[IMX6SL_CLK_LVDS1_SEL] = imx_clk_mux("lvds1_sel", base + 0x160, 0, 5, lvds_sels, ARRAY_SIZE(lvds_sels));
-	clks[IMX6SL_CLK_LVDS1_OUT] = imx_clk_gate_exclusive("lvds1_out", "lvds1_sel", base + 0x160, 10, BIT(12));
-	clks[IMX6SL_CLK_LVDS1_IN] = imx_clk_gate_exclusive("lvds1_in", "anaclk1", base + 0x160, 12, BIT(10));
- 
+
 	/*
 	 * usbphy1 and usbphy2 are implemented as dummy gates using reserve
 	 * bit 20.  They are used by phy driver to keep the refcount of
@@ -336,15 +259,9 @@
 	clks[IMX6SL_CLK_USBPHY2_GATE] = imx_clk_gate("usbphy2_gate", "dummy",         base + 0x20, 6);
 
 	/*                                                           dev   name              parent_name      flags                reg        shift width div: flags, div_table lock */
-<<<<<<< HEAD
-	clks[IMX6SL_CLK_PLL4_POST_DIV]  = clk_register_divider_table(NULL, "pll4_post_div",  "pll4_audio",    CLK_SET_RATE_PARENT | CLK_SET_RATE_GATE, base + 0x70,  19, 2,   0, post_div_table, &imx_ccm_lock);
-	clks[IMX6SL_CLK_PLL4_AUDIO_DIV] =       clk_register_divider(NULL, "pll4_audio_div", "pll4_post_div", CLK_SET_RATE_PARENT | CLK_SET_RATE_GATE, base + 0x170, 15, 1,   0, &imx_ccm_lock);
-	clks[IMX6SL_CLK_PLL5_POST_DIV]  = clk_register_divider_table(NULL, "pll5_post_div",  "pll5_video",    CLK_SET_RATE_PARENT | CLK_SET_RATE_GATE, base + 0xa0,  19, 2,   0, post_div_table, &imx_ccm_lock);
-=======
 	clks[IMX6SL_CLK_PLL4_POST_DIV]  = clk_register_divider_table(NULL, "pll4_post_div",  "pll4_audio",    CLK_SET_RATE_PARENT, base + 0x70,  19, 2,   0, post_div_table, &imx_ccm_lock);
 	clks[IMX6SL_CLK_PLL4_AUDIO_DIV] =       clk_register_divider(NULL, "pll4_audio_div", "pll4_post_div", CLK_SET_RATE_PARENT, base + 0x170, 15, 1,   0, &imx_ccm_lock);
 	clks[IMX6SL_CLK_PLL5_POST_DIV]  = clk_register_divider_table(NULL, "pll5_post_div",  "pll5_video",    CLK_SET_RATE_PARENT, base + 0xa0,  19, 2,   0, post_div_table, &imx_ccm_lock);
->>>>>>> 33e8bb5d
 	clks[IMX6SL_CLK_PLL5_VIDEO_DIV] = clk_register_divider_table(NULL, "pll5_video_div", "pll5_post_div", CLK_SET_RATE_PARENT | CLK_SET_RATE_GATE, base + 0x170, 30, 2,   0, video_div_table, &imx_ccm_lock);
 	clks[IMX6SL_CLK_ENET_REF]       = clk_register_divider_table(NULL, "enet_ref",       "pll6_enet",     0,                   base + 0xe0,  0,  2,   0, clk_enet_ref_table, &imx_ccm_lock);
 
@@ -362,11 +279,7 @@
 	clks[IMX6SL_CLK_PLL3_120M] = imx_clk_fixed_factor("pll3_120m", "pll3_usb_otg",   1, 4);
 	clks[IMX6SL_CLK_PLL3_80M]  = imx_clk_fixed_factor("pll3_80m",  "pll3_usb_otg",   1, 6);
 	clks[IMX6SL_CLK_PLL3_60M]  = imx_clk_fixed_factor("pll3_60m",  "pll3_usb_otg",   1, 8);
-<<<<<<< HEAD
-	clks[IMX6SL_CLK_UART_OSC_4M]  = imx_clk_fixed_factor("uart_osc_4m",  "osc",   1, 6);
-=======
 	clks[IMX6SL_CLK_UART_OSC_4M] = imx_clk_fixed_factor("uart_osc_4m",  "osc",   1, 6);
->>>>>>> 33e8bb5d
 
 	np = ccm_node;
 	base = of_iomap(np, 0);
@@ -378,24 +291,14 @@
 
 	/*                                              name                reg       shift width parent_names     num_parents */
 	clks[IMX6SL_CLK_STEP]             = imx_clk_mux("step",             base + 0xc,  8,  1, step_sels,         ARRAY_SIZE(step_sels));
-<<<<<<< HEAD
-	clks[IMX6SL_CLK_PLL1_SW]          = imx_clk_mux_glitchless("pll1_sw", base + 0xc, 2, 1, pll1_sw_sels,      ARRAY_SIZE(pll1_sw_sels));
-	clks[IMX6SL_CLK_OCRAM_ALT_SEL]    = imx_clk_mux("ocram_alt_sel",    base + 0x14, 7,  1, ocram_alt_sels,    ARRAY_SIZE(ocram_alt_sels));
-	clks[IMX6SL_CLK_OCRAM_SEL]        = imx_clk_mux_glitchless("ocram_sel", base + 0x14, 6, 1, ocram_sels,     ARRAY_SIZE(ocram_sels));
-=======
 	clks[IMX6SL_CLK_PLL1_SW]          = imx_clk_mux_glitchless("pll1_sw",          base + 0xc,  2,  1, pll1_sw_sels,      ARRAY_SIZE(pll1_sw_sels));
 	clks[IMX6SL_CLK_OCRAM_ALT_SEL]    = imx_clk_mux("ocram_alt_sel",    base + 0x14, 7,  1, ocram_alt_sels,    ARRAY_SIZE(ocram_alt_sels));
 	clks[IMX6SL_CLK_OCRAM_SEL]        = imx_clk_mux("ocram_sel",        base + 0x14, 6,  1, ocram_sels,        ARRAY_SIZE(ocram_sels));
->>>>>>> 33e8bb5d
 	clks[IMX6SL_CLK_PRE_PERIPH2_SEL]  = imx_clk_mux_bus("pre_periph2_sel",  base + 0x18, 21, 2, pre_periph_sels,   ARRAY_SIZE(pre_periph_sels));
 	clks[IMX6SL_CLK_PRE_PERIPH_SEL]   = imx_clk_mux_bus("pre_periph_sel",   base + 0x18, 18, 2, pre_periph_sels,   ARRAY_SIZE(pre_periph_sels));
 	clks[IMX6SL_CLK_PERIPH2_CLK2_SEL] = imx_clk_mux_bus("periph2_clk2_sel", base + 0x18, 20, 1, periph2_clk2_sels, ARRAY_SIZE(periph2_clk2_sels));
 	clks[IMX6SL_CLK_PERIPH_CLK2_SEL]  = imx_clk_mux_bus("periph_clk2_sel",  base + 0x18, 12, 2, periph_clk2_sels,  ARRAY_SIZE(periph_clk2_sels));
-<<<<<<< HEAD
-	clks[IMX6SL_CLK_CSI_SEL]          = imx_clk_mux("csi_sel",          base + 0x3c, 9,  2, csi_core_sels,     ARRAY_SIZE(csi_core_sels));
-=======
 	clks[IMX6SL_CLK_CSI_SEL]          = imx_clk_mux("csi_sel",          base + 0x3c, 9,  2, csi_sels,          ARRAY_SIZE(csi_sels));
->>>>>>> 33e8bb5d
 	clks[IMX6SL_CLK_LCDIF_AXI_SEL]    = imx_clk_mux("lcdif_axi_sel",    base + 0x3c, 14, 2, lcdif_axi_sels,    ARRAY_SIZE(lcdif_axi_sels));
 	clks[IMX6SL_CLK_USDHC1_SEL]       = imx_clk_fixup_mux("usdhc1_sel", base + 0x1c, 16, 1, usdhc_sels,        ARRAY_SIZE(usdhc_sels),  imx_cscmr1_fixup);
 	clks[IMX6SL_CLK_USDHC2_SEL]       = imx_clk_fixup_mux("usdhc2_sel", base + 0x1c, 17, 1, usdhc_sels,        ARRAY_SIZE(usdhc_sels),  imx_cscmr1_fixup);
@@ -422,11 +325,7 @@
 	clks[IMX6SL_CLK_PERIPH2] = imx_clk_busy_mux("periph2", base + 0x14, 26,  1,   base + 0x48, 3,  periph2_sels, ARRAY_SIZE(periph2_sels));
 
 	/*                                                   name                 parent_name          reg       shift width */
-<<<<<<< HEAD
-	clks[IMX6SL_CLK_OCRAM_PODF]        = imx_clk_busy_divider("ocram_podf",   "ocram_sel",         base + 0x14, 16, 3, base + 0x48, 0);
-=======
 	clks[IMX6SL_CLK_OCRAM_PODF]        = imx_clk_busy_divider("ocram_podf",        "ocram_sel",         base + 0x14, 16, 3, base + 0x48, 0);
->>>>>>> 33e8bb5d
 	clks[IMX6SL_CLK_PERIPH_CLK2_PODF]  = imx_clk_divider("periph_clk2_podf",  "periph_clk2_sel",   base + 0x14, 27, 3);
 	clks[IMX6SL_CLK_PERIPH2_CLK2_PODF] = imx_clk_divider("periph2_clk2_podf", "periph2_clk2_sel",  base + 0x14, 0,  3);
 	clks[IMX6SL_CLK_IPG]               = imx_clk_divider("ipg",               "ahb",               base + 0x14, 8,  2);
@@ -487,7 +386,7 @@
 	clks[IMX6SL_CLK_LCDIF_AXI]    = imx_clk_gate2("lcdif_axi",    "lcdif_axi_podf",    base + 0x74, 6);
 	clks[IMX6SL_CLK_LCDIF_PIX]    = imx_clk_gate2("lcdif_pix",    "lcdif_pix_podf",    base + 0x74, 8);
 	clks[IMX6SL_CLK_EPDC_PIX]     = imx_clk_gate2("epdc_pix",     "epdc_pix_podf",     base + 0x74, 10);
-	clks[IMX6SL_CLK_OCRAM]        = imx_clk_busy_gate("ocram",        "ocram_podf",        base + 0x74, 28);
+	clks[IMX6SL_CLK_OCRAM]        = imx_clk_gate2("ocram",        "ocram_podf",        base + 0x74, 28);
 	clks[IMX6SL_CLK_PWM1]         = imx_clk_gate2("pwm1",         "perclk",            base + 0x78, 16);
 	clks[IMX6SL_CLK_PWM2]         = imx_clk_gate2("pwm2",         "perclk",            base + 0x78, 18);
 	clks[IMX6SL_CLK_PWM3]         = imx_clk_gate2("pwm3",         "perclk",            base + 0x78, 20);
@@ -516,19 +415,11 @@
 	clk_data.clk_num = ARRAY_SIZE(clks);
 	of_clk_add_provider(np, of_clk_src_onecell_get, &clk_data);
 
-<<<<<<< HEAD
-	/* Ensure that CH0 handshake is bypassed */
-=======
 	/* Ensure the CH0 handshake is bypassed */
->>>>>>> 33e8bb5d
 	reg = readl_relaxed(base + CCDR);
 	reg |= 1 << CCDR_CH0_HS_BYP;
 	writel_relaxed(reg, base + CCDR);
 
-<<<<<<< HEAD
-	clk_register_clkdev(clks[IMX6SL_CLK_GPT], "ipg", "imx-gpt.0");
-	clk_register_clkdev(clks[IMX6SL_CLK_GPT_SERIAL], "per", "imx-gpt.0");
-=======
 	/* Ensure the AHB clk is at 132MHz. */
 	ret = clk_set_rate(clks[IMX6SL_CLK_AHB], 132000000);
 	if (ret)
@@ -541,52 +432,14 @@
 	 */
 	for (i = 0; i < ARRAY_SIZE(clks_init_on); i++)
 		clk_prepare_enable(clks[clks_init_on[i]]);
->>>>>>> 33e8bb5d
-
-	/* Ensure the AHB clk is at 132MHz. */
-	imx_clk_set_rate(clks[IMX6SL_CLK_AHB], 132000000);
-
-	/* set perclk to source from OSC 24MHz */
-	imx_clk_set_parent(clks[IMX6SL_CLK_PERCLK_SEL], clks[IMX6SL_CLK_OSC]);
+
+	if (IS_ENABLED(CONFIG_USB_MXS_PHY)) {
+		clk_prepare_enable(clks[IMX6SL_CLK_USBPHY1_GATE]);
+		clk_prepare_enable(clks[IMX6SL_CLK_USBPHY2_GATE]);
+	}
 
 	/* Audio-related clocks configuration */
-	imx_clk_set_parent(clks[IMX6SL_CLK_SPDIF0_SEL], clks[IMX6SL_CLK_PLL3_PFD3]);
-
-	/* Configure pxp clocks */
-	imx_clk_set_parent(clks[IMX6SL_CLK_PXP_AXI_SEL], clks[IMX6SL_CLK_PLL2_PFD2]);
-	imx_clk_set_rate(clks[IMX6SL_CLK_PXP_AXI], 200000000);
-
-	/* Initialize Video PLLs to valid frequency (650MHz). */
-	imx_clk_set_rate(clks[IMX6SL_CLK_PLL5_VIDEO_DIV], 650000000);
-	/* set PLL5 video as lcdif pix parent clock */
-	imx_clk_set_parent(clks[IMX6SL_CLK_LCDIF_PIX_SEL],
-			clks[IMX6SL_CLK_PLL5_VIDEO_DIV]);
-
-	/* Set the UART parent if needed */
-	if (uart_from_osc)
-		imx_clk_set_parent(clks[IMX6SL_CLK_UART_SEL], clks[IMX6SL_CLK_UART_OSC_4M]);
-	/*
-	 * Enable clocks only after both parent and rate are all initialized
-	 * as needed
-	 */
-
-	/*
-	 * Make sure those always on clocks are enabled to maintain the correct
-	 * usecount and enabling/disabling of parent PLLs.
-	 */
-	for (i = 0; i < ARRAY_SIZE(clks_init_on); i++)
-		imx_clk_prepare_enable(clks[clks_init_on[i]]);
-
-	/*
-	 * Make sure the OCRAM clk is enabled to maintain the correct usecount
-	 * and enabling/disabling of parent PLLs.
-	 */
-	imx_clk_prepare_enable(clks[IMX6SL_CLK_OCRAM]);
-
-	if (IS_ENABLED(CONFIG_USB_MXS_PHY)) {
-		imx_clk_prepare_enable(clks[IMX6SL_CLK_USBPHY1_GATE]);
-		imx_clk_prepare_enable(clks[IMX6SL_CLK_USBPHY2_GATE]);
-	}
+	clk_set_parent(clks[IMX6SL_CLK_SPDIF0_SEL], clks[IMX6SL_CLK_PLL3_PFD3]);
 
 	/* Initialize Video PLLs to valid frequency (650MHz). */
 	imx_clk_set_rate(clks[IMX6SL_CLK_PLL5_VIDEO_DIV], 650000000);
@@ -610,23 +463,5 @@
 
 	/* Set initial power mode */
 	imx6q_set_lpm(WAIT_CLOCKED);
-<<<<<<< HEAD
-
-	np = of_find_compatible_node(NULL, NULL, "fsl,imx6sl-gpt");
-	mxc_timer_init_dt(np);
-
-	/* Configure EPDC clocks */
-	clk_set_parent(clks[IMX6SL_CLK_EPDC_PIX_SEL],
-		clks[IMX6SL_CLK_PLL5_VIDEO_DIV]);
-	clk_set_parent(clks[IMX6SL_CLK_EPDC_AXI_SEL],
-		clks[IMX6SL_CLK_PLL2_PFD2]);
-	clk_set_rate(clks[IMX6SL_CLK_EPDC_AXI], 200000000);
-
-	/* Configure LCDIF clocks */
-	clk_set_parent(clks[IMX6SL_CLK_LCDIF_AXI_SEL],
-		clks[IMX6SL_CLK_PLL2_PFD2]);
-	clk_set_rate(clks[IMX6SL_CLK_LCDIF_AXI], 200000000);
-=======
->>>>>>> 33e8bb5d
 }
 CLK_OF_DECLARE(imx6sl, "fsl,imx6sl-ccm", imx6sl_clocks_init);