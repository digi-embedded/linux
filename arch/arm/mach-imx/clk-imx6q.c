/*
 * Copyright 2011-2015 Freescale Semiconductor, Inc.
 * Copyright 2011 Linaro Ltd.
 *
 * The code contained herein is licensed under the GNU General Public
 * License. You may obtain a copy of the GNU General Public License
 * Version 2 or later at the following locations:
 *
 * http://www.opensource.org/licenses/gpl-license.html
 * http://www.gnu.org/copyleft/gpl.html
 */

#include <linux/init.h>
#include <linux/types.h>
#include <linux/clk.h>
#include <linux/clkdev.h>
#include <linux/err.h>
#include <linux/io.h>
#include <linux/of.h>
#include <linux/of_address.h>
#include <linux/of_irq.h>
#include <dt-bindings/clock/imx6qdl-clock.h>

#include "clk.h"
#include "common.h"
#include "hardware.h"

static const char *step_sels[]	= { "osc", "pll2_pfd2_396m", };
static const char *pll1_sw_sels[]	= { "pll1_sys", "step", };
static const char *periph_pre_sels[]	= { "pll2_bus", "pll2_pfd2_396m", "pll2_pfd0_352m", "pll2_198m", };
static const char *periph_clk2_sels[]	= { "pll3_usb_otg", "osc", "osc", "dummy", };
static const char *periph2_clk2_sels[]	= { "pll3_usb_otg", "pll2_bus", };
static const char *periph_sels[]	= { "periph_pre", "periph_clk2", };
static const char *periph2_sels[]	= { "periph2_pre", "periph2_clk2", };
static const char *axi_alt_sels[]	= { "pll2_pfd2_396m", "pll3_pfd1_540m", };
static const char *axi_sels[]		= { "periph", "axi_alt_sel", };
static const char *audio_sels[]	= { "pll4_audio_div", "pll3_pfd2_508m", "pll3_pfd3_454m", "pll3_usb_otg", };
static const char *gpu_axi_sels[]	= { "axi", "ahb", };
static const char *pre_axi_sels[]	= { "axi", "ahb", };
static const char *gpu2d_core_sels[]	= { "axi", "pll3_usb_otg", "pll2_pfd0_352m", "pll2_pfd2_396m", };
static const char *gpu2d_core_sels_2[]	= { "mmdc_ch0_axi", "pll3_usb_otg", "pll2_pfd1_594m", "pll3_pfd0_720m", };
static const char *gpu3d_core_sels[]	= { "mmdc_ch0_axi", "pll3_usb_otg", "pll2_pfd1_594m", "pll2_pfd2_396m", };
static const char *gpu3d_shader_sels[] = { "mmdc_ch0_axi", "pll3_usb_otg", "pll2_pfd1_594m", "pll3_pfd0_720m", };
static const char *ipu_sels[]		= { "mmdc_ch0_axi", "pll2_pfd2_396m", "pll3_120m", "pll3_pfd1_540m", };
static const char *ldb_di_sels[]	= { "pll5_video_div", "pll2_pfd0_352m", "pll2_pfd2_396m", "mmdc_ch1_axi", "pll3_usb_otg", };
static const char *ldb_di0_div_sels[]	= { "ldb_di0_div_3_5", "ldb_di0_div_7", };
static const char *ldb_di1_div_sels[]	= { "ldb_di1_div_3_5", "ldb_di1_div_7", };
static const char *ipu_di_pre_sels[]	= { "mmdc_ch0_axi", "pll3_usb_otg", "pll5_video_div", "pll2_pfd0_352m", "pll2_pfd2_396m", "pll3_pfd1_540m", };
static const char *ipu1_di0_sels[]	= { "ipu1_di0_pre", "dummy", "dummy", "ldb_di0", "ldb_di1", };
static const char *ipu1_di1_sels[]	= { "ipu1_di1_pre", "dummy", "dummy", "ldb_di0", "ldb_di1", };
static const char *ipu2_di0_sels[]	= { "ipu2_di0_pre", "dummy", "dummy", "ldb_di0", "ldb_di1", };
static const char *ipu2_di1_sels[]	= { "ipu2_di1_pre", "dummy", "dummy", "ldb_di0", "ldb_di1", };
static const char *ipu1_di0_sels_2[]	= { "ipu1_di0_pre", "dummy", "dummy", "ldb_di0_div_sel", "ldb_di1_div_sel", };
static const char *ipu1_di1_sels_2[]	= { "ipu1_di1_pre", "dummy", "dummy", "ldb_di0_div_sel", "ldb_di1_div_sel", };
static const char *ipu2_di0_sels_2[]	= { "ipu2_di0_pre", "dummy", "dummy", "ldb_di0_div_sel", "ldb_di1_div_sel", };
static const char *ipu2_di1_sels_2[]	= { "ipu2_di1_pre", "dummy", "dummy", "ldb_di0_div_sel", "ldb_di1_div_sel", };
static const char *hsi_tx_sels[]	= { "pll3_120m", "pll2_pfd2_396m", };
static const char *pcie_axi_sels[]	= { "axi", "ahb", };
static const char *ssi_sels[]		= { "pll3_pfd2_508m", "pll3_pfd3_454m", "pll4_audio_div", };
static const char *usdhc_sels[]	= { "pll2_pfd2_396m", "pll2_pfd0_352m", };
static const char *enfc_sels[]	= { "pll2_pfd0_352m", "pll2_bus", "pll3_usb_otg", "pll2_pfd2_396m", };
static const char *enfc_sels_2[]	= { "pll2_pfd0_352m", "pll2_bus", "pll3_usb_otg", "pll2_pfd2_396m", "pll3_pfd3_454m", "dummy", };
static const char *emi_sels[]		= { "pll2_pfd2_396m", "pll3_usb_otg", "axi", "pll2_pfd0_352m", };
static const char *emi_slow_sels[]      = { "axi", "pll3_usb_otg", "pll2_pfd2_396m", "pll2_pfd0_352m", };
static const char *vdo_axi_sels[]	= { "axi", "ahb", };
static const char *vpu_axi_sels[]	= { "axi", "pll2_pfd2_396m", "pll2_pfd0_352m", };
static const char *uart_sels[]	        = { "pll3_80m", "osc", };
static const char *ipg_per_sels[]	= { "ipg", "osc", };
static const char *ecspi_sels[]	= { "pll3_60m", "osc", };
static const char *can_sels[]	= { "pll3_60m", "osc", "pll3_80m", };
static const char *cko1_sels[]	= { "pll3_usb_otg", "pll2_bus", "pll1_sys", "pll5_video_div",
				    "dummy", "axi", "enfc", "ipu1_di0", "ipu1_di1", "ipu2_di0",
				    "ipu2_di1", "ahb", "ipg", "ipg_per", "ckil", "pll4_audio_div", };
static const char *cko2_sels[] = {
	"mmdc_ch0_axi", "mmdc_ch1_axi", "usdhc4", "usdhc1",
	"gpu2d_axi", "dummy", "ecspi_root", "gpu3d_axi",
	"usdhc3", "dummy", "arm", "ipu1",
	"ipu2", "vdo_axi", "osc", "gpu2d_core",
	"gpu3d_core", "usdhc2", "ssi1", "ssi2",
	"ssi3", "gpu3d_shader", "vpu_axi", "can_root",
	"ldb_di0", "ldb_di1", "esai_extal", "eim_slow",
	"uart_serial", "spdif", "asrc", "hsi_tx",
};
static const char *cko_sels[] = { "cko1", "cko2", };
static const char *lvds_sels[] = {
	"dummy", "dummy", "dummy", "dummy", "dummy", "dummy",
	"pll4_audio", "pll5_video", "pll8_mlb", "enet_ref",
	"pcie_ref", "sata_ref",
};
static const char *pll_bypass_src_sels[] = { "osc", "lvds1_in", "lvds2_in", "dummy", };
static const char *pll1_bypass_sels[] = { "pll1", "pll1_bypass_src", };
static const char *pll2_bypass_sels[] = { "pll2", "pll2_bypass_src", };
static const char *pll3_bypass_sels[] = { "pll3", "pll3_bypass_src", };
static const char *pll4_bypass_sels[] = { "pll4", "pll4_bypass_src", };
static const char *pll5_bypass_sels[] = { "pll5", "pll5_bypass_src", };
static const char *pll6_bypass_sels[] = { "pll6", "pll6_bypass_src", };
static const char *pll7_bypass_sels[] = { "pll7", "pll7_bypass_src", };
<<<<<<< HEAD

static struct clk *clk[IMX6QDL_CLK_END];
static struct clk_onecell_data clk_data;
=======
 
static struct clk *clk[IMX6QDL_CLK_END];
static struct clk_onecell_data clk_data;
static void __iomem *anatop_base;
static void __iomem *ccm_base;
>>>>>>> 9ea9577d

static unsigned int const clks_init_on[] __initconst = {
	IMX6QDL_CLK_MMDC_CH0_AXI,
	IMX6QDL_CLK_ROM,
	IMX6QDL_CLK_ARM,
	IMX6QDL_CLK_OCRAM,
<<<<<<< HEAD
=======
	IMX6QDL_CLK_AXI,
>>>>>>> 9ea9577d
};

static struct clk_div_table clk_enet_ref_table[] = {
	{ .val = 0, .div = 20, },
	{ .val = 1, .div = 10, },
	{ .val = 2, .div = 5, },
	{ .val = 3, .div = 4, },
	{ /* sentinel */ }
};

static struct clk_div_table post_div_table[] = {
	{ .val = 2, .div = 1, },
	{ .val = 1, .div = 2, },
	{ .val = 0, .div = 4, },
	{ /* sentinel */ }
};

static struct clk_div_table video_div_table[] = {
	{ .val = 0, .div = 1, },
	{ .val = 1, .div = 2, },
	{ .val = 2, .div = 1, },
	{ .val = 3, .div = 4, },
	{ /* sentinel */ }
};

static unsigned int share_count_esai;
static unsigned int share_count_asrc;
static unsigned int share_count_ssi1;
static unsigned int share_count_ssi2;
static unsigned int share_count_ssi3;
static unsigned int share_count_spdif;
<<<<<<< HEAD
=======
static unsigned int share_count_prg0;
static unsigned int share_count_prg1;

#define CCM_CCDR		0x04
#define CCM_CCSR		0x0c
#define CCM_CBCMR		0x18
#define CCM_CS2CDR		0x2c

#define CCDR_MMDC_CH1_MASK	BIT(16)
#define CCSR_PLL3_SW_CLK_SEL	BIT(0)
#define CBCMR_PRE_PERIPH_CLK_SEL_MASK	0xC0000

static int ldb_di_sel_by_clock_id(int clock_id)
{
	switch (clock_id) {
	case IMX6QDL_CLK_PLL5_VIDEO_DIV:
	if (cpu_is_imx6q() && (imx_get_soc_revision() == IMX_CHIP_REVISION_1_0))
		return -ENOENT;
	else
		return 0;
	case IMX6QDL_CLK_PLL2_PFD0_352M:
		return 1;
	case IMX6QDL_CLK_PLL2_PFD2_396M:
		return 2;
	case IMX6QDL_CLK_MMDC_CH1_AXI:
		return 3;
	case IMX6QDL_CLK_PLL3_USB_OTG:
		return 4;
	default:
		return -ENOENT;
	}
}

/*
 * Read the LDBID[0/1] parents from the device tree.
 * If no entry is found in the device tree, the default
 * parent will be set to IMX6QDL_CLK_PLL2_PFD0_352M
 */
static void of_assigned_ldb_sels(struct device_node *node,
				 int *ldb_di0_sel, int *ldb_di1_sel)
{
	struct of_phandle_args clkspec;
	int index = 0, rc;

	rc = of_parse_phandle_with_args(node, "fsl,ldb-di0-parent",
					"#clock-cells", index, &clkspec);
	if (rc < 0) {
		/* skip empty (null) phandles */
		if (rc != -ENOENT)
			*ldb_di0_sel = IMX6QDL_CLK_PLL2_PFD0_352M;
	} else {
		*ldb_di0_sel = ldb_di_sel_by_clock_id(clkspec.args[0]);
		if (*ldb_di0_sel == -ENOENT)
			*ldb_di0_sel = IMX6QDL_CLK_PLL2_PFD0_352M;
	}
	rc = of_parse_phandle_with_args(node, "fsl,ldb-di1-parent",
					"#clock-cells", index, &clkspec);
	if (rc < 0) {
		/* skip empty (null) phandles */
		if (rc != -ENOENT)
			*ldb_di1_sel = IMX6QDL_CLK_PLL2_PFD0_352M;
	} else {
		*ldb_di1_sel = ldb_di_sel_by_clock_id(clkspec.args[0]);
		if (*ldb_di1_sel == -ENOENT)
			*ldb_di1_sel = IMX6QDL_CLK_PLL2_PFD0_352M;
	}
}

static void mmdc_ch1_handshake(bool enable)
{
	unsigned int reg;

	if (enable) {
		reg = readl_relaxed(ccm_base + CCM_CCDR);
		reg &= ~CCDR_MMDC_CH1_MASK;
		writel_relaxed(reg, ccm_base + CCM_CCDR);
	} else {
		reg = readl_relaxed(ccm_base + CCM_CCDR);
		reg |= CCDR_MMDC_CH1_MASK;
		writel_relaxed(reg, ccm_base + CCM_CCDR);
	}
}

/*
 * The only way to disable the MMDC_CH1 clock is to move it to pll3_sw_clk
 * via periph2_clk2_sel and then to disable pll3_sw_clk by selecting the
 * bypass clock source, since there is no CG bit for mmdc_ch1.
 */
static void mmdc_ch1_disable(void)
{
	unsigned int reg;

	clk_set_parent(clk[IMX6QDL_CLK_PERIPH2_CLK2_SEL],
		       clk[IMX6QDL_CLK_PLL3_USB_OTG]);

	/*
	 * Handshake with mmdc_ch1 module must be masked when changing
	 * periph2_clk_sel.
	 */
	clk_set_parent(clk[IMX6QDL_CLK_PERIPH2], clk[IMX6QDL_CLK_PERIPH2_CLK2]);

	/* Disable pll3_sw_clk by selecting the bypass clock source */
	reg = readl_relaxed(ccm_base + CCM_CCSR);
	reg |= CCSR_PLL3_SW_CLK_SEL;
	writel_relaxed(reg, ccm_base + CCM_CCSR);
}

static void mmdc_ch1_reenable(void)
{
	unsigned int reg;

	/* Enable pll3_sw_clk by disabling the bypass */
	reg = readl_relaxed(ccm_base + CCM_CCSR);
	reg &= ~CCSR_PLL3_SW_CLK_SEL;
	writel_relaxed(reg, ccm_base + CCM_CCSR);

	clk_set_parent(clk[IMX6QDL_CLK_PERIPH2], clk[IMX6QDL_CLK_PERIPH2_PRE]);
}

/*
 * Need to follow a strict procedure when changing the LDB
 * clock, else we can introduce a glitch. Things to keep in
 * mind:
 * 1. The current and new parent clocks must be disabled.
 * 2. The default clock for ldb_dio_clk is mmdc_ch1 which has
 * no CG bit.
 * 3. In the RTL implementation of the LDB_DI_CLK_SEL mux
 * the top four options are in one mux and the PLL3 option along
 * with another option is in the second mux. There is third mux
 * used to decide between the first and second mux.
 * The code below switches the parent to the bottom mux first
 * and then manipulates the top mux. This ensures that no glitch
 * will enter the divider.
 */
static void init_ldb_clks(struct device_node *np)
{
	unsigned int reg;
	int ldb_di0_sel[4] = { 0 };
	int ldb_di1_sel[4] = { 0 };
	int i;

	reg = readl_relaxed(ccm_base + CCM_CS2CDR);
	ldb_di0_sel[0] = (reg >> 9) & 7;
	ldb_di1_sel[0] = (reg >> 12) & 7;

	of_assigned_ldb_sels(np, &ldb_di0_sel[3], &ldb_di1_sel[3]);

	if (ldb_di0_sel[0] == ldb_di0_sel[3] &&
	    ldb_di1_sel[0] == ldb_di1_sel[3])
		return;

	if (ldb_di0_sel[0] != 3 || ldb_di1_sel[0] != 3)
		pr_warn("ccm: ldb_di_sel already changed from reset value\n");

	if (ldb_di0_sel[0] > 3 || ldb_di1_sel[0] > 3 ||
	    ldb_di0_sel[3] > 3 || ldb_di1_sel[3] > 3) {
		pr_err("ccm: ldb_di_sel workaround only for top mux\n");
		return;
	}

	ldb_di0_sel[1] = ldb_di0_sel[0] | 4;	/* Ensure that lower mux is selected. */
	ldb_di0_sel[2] = ldb_di0_sel[3] | 4;	/* Change the upper mux while lower mux is selected. */
	ldb_di1_sel[1] = ldb_di1_sel[0] | 4;
	ldb_di1_sel[2] = ldb_di1_sel[3] | 4;

	mmdc_ch1_handshake(false);
	mmdc_ch1_disable();

	for (i = 1; i < 4; i++) {
		reg = readl_relaxed(ccm_base + CCM_CS2CDR);
		reg &= ~((7 << 9) | (7 << 12));
		reg |= ((ldb_di0_sel[i] << 9) | (ldb_di1_sel[i] << 12));
		writel_relaxed(reg, ccm_base + CCM_CS2CDR);
	}

	mmdc_ch1_reenable();
	mmdc_ch1_handshake(true);
}

static void disable_anatop_clocks(void)
{
	u32 reg;

	/* Make sure PFDs are disabled at boot. */
	reg = readl_relaxed(anatop_base + 0x100);
	/* Cannot gate pll2_pfd2_396m if its the parent of MMDC clock */
	if (clk_get_parent(clk[IMX6QDL_CLK_PERIPH_PRE]) ==
	    clk[IMX6QDL_CLK_PLL2_PFD2_396M])
		reg |= 0x00008080;
	else
		reg |= 0x00808080;
	writel_relaxed(reg, anatop_base + 0x100);

	/* Disable PLL3 PFDs. */
	reg = readl_relaxed(anatop_base + 0xf0);
	reg |= 0x80808080;
	writel_relaxed(reg, anatop_base + 0xf0);

	/* Make sure PLL5 (video PLL) is disabled */
	reg = readl_relaxed(anatop_base + 0xa0);
	reg &= ~(1 << 13);
	writel_relaxed(reg, anatop_base + 0xa0);
}
>>>>>>> 9ea9577d

static void __init imx6q_clocks_init(struct device_node *ccm_node)
{
	struct device_node *np;
	void __iomem *base;
	int i;

	clk[IMX6QDL_CLK_DUMMY] = imx_clk_fixed("dummy", 0);
	clk[IMX6QDL_CLK_CKIL] = imx_obtain_fixed_clock("ckil", 0);
	clk[IMX6QDL_CLK_CKIH] = imx_obtain_fixed_clock("ckih1", 0);
	clk[IMX6QDL_CLK_OSC] = imx_obtain_fixed_clock("osc", 0);
	/* Clock source from external clock via CLK1/2 PADs */
	clk[IMX6QDL_CLK_ANACLK1] = imx_obtain_fixed_clock("anaclk1", 0);
	clk[IMX6QDL_CLK_ANACLK2] = imx_obtain_fixed_clock("anaclk2", 0);

	np = of_find_compatible_node(NULL, NULL, "fsl,imx6q-anatop");
	base = of_iomap(np, 0);
	anatop_base = base;
	WARN_ON(!base);

	/* Audio/video PLL post dividers do not work on i.MX6q revision 1.0 */
	if (cpu_is_imx6q() && imx_get_soc_revision() == IMX_CHIP_REVISION_1_0) {
		post_div_table[1].div = 1;
		post_div_table[2].div = 1;
		video_div_table[1].div = 1;
		video_div_table[2].div = 1;
	};

	clk[IMX6QDL_PLL1_BYPASS_SRC] = imx_clk_mux("pll1_bypass_src", base + 0x00, 14, 2, pll_bypass_src_sels, ARRAY_SIZE(pll_bypass_src_sels));
	clk[IMX6QDL_PLL2_BYPASS_SRC] = imx_clk_mux("pll2_bypass_src", base + 0x30, 14, 2, pll_bypass_src_sels, ARRAY_SIZE(pll_bypass_src_sels));
	clk[IMX6QDL_PLL3_BYPASS_SRC] = imx_clk_mux("pll3_bypass_src", base + 0x10, 14, 2, pll_bypass_src_sels, ARRAY_SIZE(pll_bypass_src_sels));
	clk[IMX6QDL_PLL4_BYPASS_SRC] = imx_clk_mux("pll4_bypass_src", base + 0x70, 14, 2, pll_bypass_src_sels, ARRAY_SIZE(pll_bypass_src_sels));
	clk[IMX6QDL_PLL5_BYPASS_SRC] = imx_clk_mux("pll5_bypass_src", base + 0xa0, 14, 2, pll_bypass_src_sels, ARRAY_SIZE(pll_bypass_src_sels));
	clk[IMX6QDL_PLL6_BYPASS_SRC] = imx_clk_mux("pll6_bypass_src", base + 0xe0, 14, 2, pll_bypass_src_sels, ARRAY_SIZE(pll_bypass_src_sels));
	clk[IMX6QDL_PLL7_BYPASS_SRC] = imx_clk_mux("pll7_bypass_src", base + 0x20, 14, 2, pll_bypass_src_sels, ARRAY_SIZE(pll_bypass_src_sels));

	/*                                    type               name    parent_name        base         div_mask */
	clk[IMX6QDL_CLK_PLL1] = imx_clk_pllv3(IMX_PLLV3_SYS,     "pll1", "pll1_bypass_src", base + 0x00, 0x7f);
	clk[IMX6QDL_CLK_PLL2] = imx_clk_pllv3(IMX_PLLV3_GENERIC, "pll2", "pll2_bypass_src", base + 0x30, 0x1);
	clk[IMX6QDL_CLK_PLL3] = imx_clk_pllv3(IMX_PLLV3_USB,     "pll3", "pll3_bypass_src", base + 0x10, 0x3);
	clk[IMX6QDL_CLK_PLL4] = imx_clk_pllv3(IMX_PLLV3_AV,      "pll4", "pll4_bypass_src", base + 0x70, 0x7f);
	clk[IMX6QDL_CLK_PLL5] = imx_clk_pllv3(IMX_PLLV3_AV,      "pll5", "pll5_bypass_src", base + 0xa0, 0x7f);
	clk[IMX6QDL_CLK_PLL6] = imx_clk_pllv3(IMX_PLLV3_ENET,    "pll6", "pll6_bypass_src", base + 0xe0, 0x3);
	clk[IMX6QDL_CLK_PLL7] = imx_clk_pllv3(IMX_PLLV3_USB,     "pll7", "pll7_bypass_src", base + 0x20, 0x3);

	clk[IMX6QDL_PLL1_BYPASS] = imx_clk_mux_flags("pll1_bypass", base + 0x00, 16, 1, pll1_bypass_sels, ARRAY_SIZE(pll1_bypass_sels), CLK_SET_RATE_PARENT);
	clk[IMX6QDL_PLL2_BYPASS] = imx_clk_mux_flags("pll2_bypass", base + 0x30, 16, 1, pll2_bypass_sels, ARRAY_SIZE(pll2_bypass_sels), CLK_SET_RATE_PARENT);
	clk[IMX6QDL_PLL3_BYPASS] = imx_clk_mux_flags("pll3_bypass", base + 0x10, 16, 1, pll3_bypass_sels, ARRAY_SIZE(pll3_bypass_sels), CLK_SET_RATE_PARENT);
	clk[IMX6QDL_PLL4_BYPASS] = imx_clk_mux_flags("pll4_bypass", base + 0x70, 16, 1, pll4_bypass_sels, ARRAY_SIZE(pll4_bypass_sels), CLK_SET_RATE_PARENT);
	clk[IMX6QDL_PLL5_BYPASS] = imx_clk_mux_flags("pll5_bypass", base + 0xa0, 16, 1, pll5_bypass_sels, ARRAY_SIZE(pll5_bypass_sels), CLK_SET_RATE_PARENT);
	clk[IMX6QDL_PLL6_BYPASS] = imx_clk_mux_flags("pll6_bypass", base + 0xe0, 16, 1, pll6_bypass_sels, ARRAY_SIZE(pll6_bypass_sels), CLK_SET_RATE_PARENT);
	clk[IMX6QDL_PLL7_BYPASS] = imx_clk_mux_flags("pll7_bypass", base + 0x20, 16, 1, pll7_bypass_sels, ARRAY_SIZE(pll7_bypass_sels), CLK_SET_RATE_PARENT);

	/* Do not bypass PLLs initially */
	imx_clk_set_parent(clk[IMX6QDL_PLL1_BYPASS], clk[IMX6QDL_CLK_PLL1]);
	imx_clk_set_parent(clk[IMX6QDL_PLL2_BYPASS], clk[IMX6QDL_CLK_PLL2]);
	imx_clk_set_parent(clk[IMX6QDL_PLL3_BYPASS], clk[IMX6QDL_CLK_PLL3]);
	imx_clk_set_parent(clk[IMX6QDL_PLL4_BYPASS], clk[IMX6QDL_CLK_PLL4]);
	imx_clk_set_parent(clk[IMX6QDL_PLL5_BYPASS], clk[IMX6QDL_CLK_PLL5]);
	imx_clk_set_parent(clk[IMX6QDL_PLL6_BYPASS], clk[IMX6QDL_CLK_PLL6]);
	imx_clk_set_parent(clk[IMX6QDL_PLL7_BYPASS], clk[IMX6QDL_CLK_PLL7]);

	clk[IMX6QDL_CLK_PLL1_SYS]      = imx_clk_fixed_factor("pll1_sys",      "pll1_bypass", 1, 1);
	clk[IMX6QDL_CLK_PLL2_BUS]      = imx_clk_gate("pll2_bus",      "pll2_bypass", base + 0x30, 13);
	clk[IMX6QDL_CLK_PLL3_USB_OTG]  = imx_clk_gate("pll3_usb_otg",  "pll3_bypass", base + 0x10, 13);
	clk[IMX6QDL_CLK_PLL4_AUDIO]    = imx_clk_gate("pll4_audio",    "pll4_bypass", base + 0x70, 13);
	clk[IMX6QDL_CLK_PLL5_VIDEO]    = imx_clk_gate("pll5_video",    "pll5_bypass", base + 0xa0, 13);
	clk[IMX6QDL_CLK_PLL6_ENET]     = imx_clk_gate("pll6_enet",     "pll6_bypass", base + 0xe0, 13);
	clk[IMX6QDL_CLK_PLL7_USB_HOST] = imx_clk_gate("pll7_usb_host", "pll7_bypass", base + 0x20, 13);
<<<<<<< HEAD

=======
 
>>>>>>> 9ea9577d
	/*
	 * Bit 20 is the reserved and read-only bit, we do this only for:
	 * - Do nothing for usbphy clk_enable/disable
	 * - Keep refcount when do usbphy clk_enable/disable, in that case,
	 * the clk framework may need to enable/disable usbphy's parent
	 */
	clk[IMX6QDL_CLK_USBPHY1] = imx_clk_gate("usbphy1", "pll3_usb_otg", base + 0x10, 20);
	clk[IMX6QDL_CLK_USBPHY2] = imx_clk_gate("usbphy2", "pll7_usb_host", base + 0x20, 20);

	/*
	 * usbphy*_gate needs to be on after system boots up, and software
	 * never needs to control it anymore.
	 */
	clk[IMX6QDL_CLK_USBPHY1_GATE] = imx_clk_gate("usbphy1_gate", "dummy", base + 0x10, 6);
	clk[IMX6QDL_CLK_USBPHY2_GATE] = imx_clk_gate("usbphy2_gate", "dummy", base + 0x20, 6);

	clk[IMX6QDL_CLK_SATA_REF] = imx_clk_fixed_factor("sata_ref", "pll6_enet", 1, 5);
	clk[IMX6QDL_CLK_PCIE_REF] = imx_clk_fixed_factor("pcie_ref", "pll6_enet", 1, 4);

	clk[IMX6QDL_CLK_SATA_REF_100M] = imx_clk_gate("sata_ref_100m", "sata_ref", base + 0xe0, 20);
	clk[IMX6QDL_CLK_PCIE_REF_125M] = imx_clk_gate("pcie_ref_125m", "pcie_ref", base + 0xe0, 19);

	clk[IMX6QDL_CLK_ENET_REF] = clk_register_divider_table(NULL, "enet_ref", "pll6_enet", 0,
			base + 0xe0, 0, 2, 0, clk_enet_ref_table,
			&imx_ccm_lock);

	clk[IMX6QDL_CLK_LVDS1_SEL] = imx_clk_mux("lvds1_sel", base + 0x160, 0, 5, lvds_sels, ARRAY_SIZE(lvds_sels));
	clk[IMX6QDL_CLK_LVDS2_SEL] = imx_clk_mux("lvds2_sel", base + 0x160, 5, 5, lvds_sels, ARRAY_SIZE(lvds_sels));

	/*
	 * lvds1_gate and lvds2_gate are pseudo-gates.  Both can be
	 * independently configured as clock inputs or outputs.  We treat
	 * the "output_enable" bit as a gate, even though it's really just
	 * enabling clock output.
	 */
	clk[IMX6QDL_CLK_LVDS1_GATE] = imx_clk_gate_exclusive("lvds1_gate", "lvds1_sel", base + 0x160, 10, BIT(12));
	clk[IMX6QDL_CLK_LVDS2_GATE] = imx_clk_gate_exclusive("lvds2_gate", "lvds2_sel", base + 0x160, 11, BIT(13));

	clk[IMX6QDL_CLK_LVDS1_IN] = imx_clk_gate_exclusive("lvds1_in", "anaclk1", base + 0x160, 12, BIT(10));
	clk[IMX6QDL_CLK_LVDS2_IN] = imx_clk_gate_exclusive("lvds2_in", "anaclk2", base + 0x160, 13, BIT(11));
<<<<<<< HEAD

=======
 
>>>>>>> 9ea9577d
	/*                                            name              parent_name        reg       idx */
	clk[IMX6QDL_CLK_PLL2_PFD0_352M] = imx_clk_pfd("pll2_pfd0_352m", "pll2_bus",     base + 0x100, 0);
	clk[IMX6QDL_CLK_PLL2_PFD1_594M] = imx_clk_pfd("pll2_pfd1_594m", "pll2_bus",     base + 0x100, 1);
	clk[IMX6QDL_CLK_PLL2_PFD2_396M] = imx_clk_pfd("pll2_pfd2_396m", "pll2_bus",     base + 0x100, 2);
	clk[IMX6QDL_CLK_PLL3_PFD0_720M] = imx_clk_pfd("pll3_pfd0_720m", "pll3_usb_otg", base + 0xf0,  0);
	clk[IMX6QDL_CLK_PLL3_PFD1_540M] = imx_clk_pfd("pll3_pfd1_540m", "pll3_usb_otg", base + 0xf0,  1);
	clk[IMX6QDL_CLK_PLL3_PFD2_508M] = imx_clk_pfd("pll3_pfd2_508m", "pll3_usb_otg", base + 0xf0,  2);
	clk[IMX6QDL_CLK_PLL3_PFD3_454M] = imx_clk_pfd("pll3_pfd3_454m", "pll3_usb_otg", base + 0xf0,  3);

	/*                                                name         parent_name     mult div */
	clk[IMX6QDL_CLK_PLL2_198M] = imx_clk_fixed_factor("pll2_198m", "pll2_pfd2_396m", 1, 2);
	clk[IMX6QDL_CLK_PLL3_120M] = imx_clk_fixed_factor("pll3_120m", "pll3_usb_otg",   1, 4);
	clk[IMX6QDL_CLK_PLL3_80M]  = imx_clk_fixed_factor("pll3_80m",  "pll3_usb_otg",   1, 6);
	clk[IMX6QDL_CLK_PLL3_60M]  = imx_clk_fixed_factor("pll3_60m",  "pll3_usb_otg",   1, 8);
	clk[IMX6QDL_CLK_TWD]       = imx_clk_fixed_factor("twd",       "arm",            1, 2);
	clk[IMX6QDL_CLK_VIDEO_27M] = imx_clk_fixed_factor("video_27m", "pll3_pfd1_540m", 1, 20);
	clk[IMX6QDL_CLK_GPT_3M]    = imx_clk_fixed_factor("gpt_3m",    "osc",            1, 8);
<<<<<<< HEAD
	if (cpu_is_imx6dl()) {
		clk[IMX6QDL_CLK_GPU2D_AXI] = imx_clk_fixed_factor("gpu2d_axi", "mmdc_ch0_axi", 1, 1);
		clk[IMX6QDL_CLK_GPU3D_AXI] = imx_clk_fixed_factor("gpu3d_axi", "mmdc_ch0_axi", 1, 1);
	}
=======
>>>>>>> 9ea9577d

	clk[IMX6QDL_CLK_PLL4_POST_DIV] = clk_register_divider_table(NULL, "pll4_post_div", "pll4_audio", CLK_SET_RATE_PARENT | CLK_SET_RATE_GATE, base + 0x70, 19, 2, 0, post_div_table, &imx_ccm_lock);
	clk[IMX6QDL_CLK_PLL4_AUDIO_DIV] = clk_register_divider(NULL, "pll4_audio_div", "pll4_post_div", CLK_SET_RATE_PARENT | CLK_SET_RATE_GATE, base + 0x170, 15, 1, 0, &imx_ccm_lock);
	clk[IMX6QDL_CLK_PLL5_POST_DIV] = clk_register_divider_table(NULL, "pll5_post_div", "pll5_video", CLK_SET_RATE_PARENT | CLK_SET_RATE_GATE, base + 0xa0, 19, 2, 0, post_div_table, &imx_ccm_lock);
	clk[IMX6QDL_CLK_PLL5_VIDEO_DIV] = clk_register_divider_table(NULL, "pll5_video_div", "pll5_post_div", CLK_SET_RATE_PARENT | CLK_SET_RATE_GATE, base + 0x170, 30, 2, 0, video_div_table, &imx_ccm_lock);

	np = ccm_node;
	base = of_iomap(np, 0);
	ccm_base = base;
	WARN_ON(!base);

	imx6q_pm_set_ccm_base(base);

	/*                                              name                reg       shift width parent_names     num_parents */
	clk[IMX6QDL_CLK_STEP]             = imx_clk_mux("step",	            base + 0xc,  8,  1, step_sels,	   ARRAY_SIZE(step_sels));
	clk[IMX6QDL_CLK_PLL1_SW]          = imx_clk_mux_glitchless("pll1_sw", base + 0xc, 2, 1, pll1_sw_sels,      ARRAY_SIZE(pll1_sw_sels));
	clk[IMX6QDL_CLK_PERIPH_PRE]       = imx_clk_mux_bus("periph_pre",       base + 0x18, 18, 2, periph_pre_sels,   ARRAY_SIZE(periph_pre_sels));
	clk[IMX6QDL_CLK_PERIPH2_PRE]      = imx_clk_mux("periph2_pre",      base + 0x18, 21, 2, periph_pre_sels,   ARRAY_SIZE(periph_pre_sels));
	clk[IMX6QDL_CLK_PERIPH_CLK2_SEL]  = imx_clk_mux_bus("periph_clk2_sel",  base + 0x18, 12, 2, periph_clk2_sels,  ARRAY_SIZE(periph_clk2_sels));
	clk[IMX6QDL_CLK_PERIPH2_CLK2_SEL] = imx_clk_mux("periph2_clk2_sel", base + 0x18, 20, 1, periph2_clk2_sels, ARRAY_SIZE(periph2_clk2_sels));
	clk[IMX6QDL_CLK_AXI_ALT_SEL]      = imx_clk_mux("axi_alt_sel",      base + 0x14, 7,  1, axi_alt_sels,      ARRAY_SIZE(axi_alt_sels));
	clk[IMX6QDL_CLK_AXI_SEL]          = imx_clk_mux_glitchless("axi_sel", base + 0x14, 6, 1, axi_sels,         ARRAY_SIZE(axi_sels));
	clk[IMX6QDL_CLK_ESAI_SEL]         = imx_clk_mux("esai_sel",         base + 0x20, 19, 2, audio_sels,        ARRAY_SIZE(audio_sels));
	clk[IMX6QDL_CLK_ASRC_SEL]         = imx_clk_mux("asrc_sel",         base + 0x30, 7,  2, audio_sels,        ARRAY_SIZE(audio_sels));
	clk[IMX6QDL_CLK_SPDIF_SEL]        = imx_clk_mux("spdif_sel",        base + 0x30, 20, 2, audio_sels,        ARRAY_SIZE(audio_sels));
<<<<<<< HEAD
	if (cpu_is_imx6q()) {
		clk[IMX6QDL_CLK_GPU2D_AXI]        = imx_clk_mux("gpu2d_axi",        base + 0x18, 0,  1, gpu_axi_sels,      ARRAY_SIZE(gpu_axi_sels));
		clk[IMX6QDL_CLK_GPU3D_AXI]        = imx_clk_mux("gpu3d_axi",        base + 0x18, 1,  1, gpu_axi_sels,      ARRAY_SIZE(gpu_axi_sels));
	}
	clk[IMX6QDL_CLK_GPU2D_CORE_SEL]   = imx_clk_mux("gpu2d_core_sel",   base + 0x18, 16, 2, gpu2d_core_sels,   ARRAY_SIZE(gpu2d_core_sels));
	clk[IMX6QDL_CLK_GPU3D_CORE_SEL]   = imx_clk_mux("gpu3d_core_sel",   base + 0x18, 4,  2, gpu3d_core_sels,   ARRAY_SIZE(gpu3d_core_sels));
	clk[IMX6QDL_CLK_GPU3D_SHADER_SEL] = imx_clk_mux("gpu3d_shader_sel", base + 0x18, 8,  2, gpu3d_shader_sels, ARRAY_SIZE(gpu3d_shader_sels));
	clk[IMX6QDL_CLK_IPU1_SEL]         = imx_clk_mux("ipu1_sel",         base + 0x3c, 9,  2, ipu_sels,          ARRAY_SIZE(ipu_sels));
	clk[IMX6QDL_CLK_IPU2_SEL]         = imx_clk_mux("ipu2_sel",         base + 0x3c, 14, 2, ipu_sels,          ARRAY_SIZE(ipu_sels));
	clk[IMX6QDL_CLK_LDB_DI0_SEL]      = imx_clk_mux_flags("ldb_di0_sel", base + 0x2c, 9,  3, ldb_di_sels,      ARRAY_SIZE(ldb_di_sels), CLK_SET_RATE_PARENT);
	clk[IMX6QDL_CLK_LDB_DI1_SEL]      = imx_clk_mux_flags("ldb_di1_sel", base + 0x2c, 12, 3, ldb_di_sels,      ARRAY_SIZE(ldb_di_sels), CLK_SET_RATE_PARENT);
=======

	/*                                                        name                 parent_name    reg        shift width busy: reg, shift */
	clk[IMX6QDL_CLK_AXI]               = imx_clk_busy_divider("axi",               "axi_sel",     base + 0x14, 16,  3,   base + 0x48, 0);
	clk[IMX6QDL_CLK_MMDC_CH0_AXI]      = imx_clk_busy_divider("mmdc_ch0_axi",      "periph",      base + 0x14, 19,  3,   base + 0x48, 4);
	if (cpu_is_imx6q() && imx_get_soc_revision() == IMX_CHIP_REVISION_2_0) {
		clk[IMX6QDL_CLK_MMDC_CH1_AXI_CG] = imx_clk_gate("mmdc_ch1_axi_cg", "periph2", base + 0x4, 18);
		clk[IMX6QDL_CLK_MMDC_CH1_AXI]      = imx_clk_busy_divider("mmdc_ch1_axi",      "mmdc_ch1_axi_cg",     base + 0x14, 3,   3,   base + 0x48, 2);
	} else {
		clk[IMX6QDL_CLK_MMDC_CH1_AXI]      = imx_clk_busy_divider("mmdc_ch1_axi",      "periph2",     base + 0x14, 3,   3,   base + 0x48, 2);
	}
	clk[IMX6QDL_CLK_ARM]               = imx_clk_busy_divider("arm",               "pll1_sw",     base + 0x10, 0,   3,   base + 0x48, 16);
	clk[IMX6QDL_CLK_AHB]               = imx_clk_busy_divider("ahb",               "periph",      base + 0x14, 10,  3,   base + 0x48, 1);

	/*                                                  name                parent_name          reg       shift width */
	clk[IMX6QDL_CLK_PERIPH_CLK2]      = imx_clk_divider("periph_clk2",      "periph_clk2_sel",   base + 0x14, 27, 3);
	clk[IMX6QDL_CLK_PERIPH2_CLK2]     = imx_clk_divider("periph2_clk2",     "periph2_clk2_sel",  base + 0x14, 0,  3);
	clk[IMX6QDL_CLK_IPG]              = imx_clk_divider("ipg",              "ahb",               base + 0x14, 8,  2);

	/*                                          name         reg      shift width busy: reg, shift parent_names  num_parents */
	clk[IMX6QDL_CLK_PERIPH]  = imx_clk_busy_mux("periph",  base + 0x14, 25,  1,   base + 0x48, 5,  periph_sels,  ARRAY_SIZE(periph_sels));
	clk[IMX6QDL_CLK_PERIPH2] = imx_clk_busy_mux("periph2", base + 0x14, 26,  1,   base + 0x48, 3,  periph2_sels, ARRAY_SIZE(periph2_sels));

	if ((cpu_is_imx6q() && imx_get_soc_revision() == IMX_CHIP_REVISION_2_0) || cpu_is_imx6dl()) {
		clk[IMX6QDL_CLK_GPU2D_AXI] = imx_clk_fixed_factor("gpu2d_axi", "mmdc_ch0_axi", 1, 1);
		clk[IMX6QDL_CLK_GPU3D_AXI] = imx_clk_fixed_factor("gpu3d_axi", "mmdc_ch0_axi", 1, 1);
	} else {
		clk[IMX6QDL_CLK_GPU2D_AXI]        = imx_clk_mux("gpu2d_axi",        base + 0x18, 0,  1, gpu_axi_sels,      ARRAY_SIZE(gpu_axi_sels));
		clk[IMX6QDL_CLK_GPU3D_AXI]        = imx_clk_mux("gpu3d_axi",        base + 0x18, 1,  1, gpu_axi_sels,      ARRAY_SIZE(gpu_axi_sels));
	}

	clk[IMX6QDL_CLK_GPU3D_CORE_SEL]   = imx_clk_mux("gpu3d_core_sel",   base + 0x18, 4,  2, gpu3d_core_sels,   ARRAY_SIZE(gpu3d_core_sels));
	clk[IMX6QDL_CLK_GPU3D_SHADER_SEL] = imx_clk_mux("gpu3d_shader_sel", base + 0x18, 8,  2, gpu3d_shader_sels, ARRAY_SIZE(gpu3d_shader_sels));
	if (cpu_is_imx6q() && imx_get_soc_revision() == IMX_CHIP_REVISION_2_0) {
		clk[IMX6QDL_CLK_CAN_SEL] = imx_clk_mux("can_sel", base + 0x20, 8,  2, can_sels, ARRAY_SIZE(can_sels));
		clk[IMX6QDL_CLK_ECSPI_SEL] = imx_clk_mux("ecspi_sel", base + 0x38, 18,  1, ecspi_sels, ARRAY_SIZE(ecspi_sels));
		clk[IMX6QDL_CLK_IPG_PER_SEL] = imx_clk_mux("ipg_per_sel", base + 0x1c, 6,  1, ipg_per_sels, ARRAY_SIZE(ipg_per_sels));
		clk[IMX6QDL_CLK_UART_SEL] = imx_clk_mux("uart_sel", base + 0x24, 6,  1, uart_sels, ARRAY_SIZE(uart_sels));
		clk[IMX6QDL_CLK_GPU2D_CORE_SEL]   = imx_clk_mux("gpu2d_core_sel",   base + 0x18, 16, 2, gpu2d_core_sels_2,   ARRAY_SIZE(gpu2d_core_sels_2));
	} else {
		clk[IMX6QDL_CLK_GPU2D_CORE_SEL]   = imx_clk_mux("gpu2d_core_sel",   base + 0x18, 16, 2, gpu2d_core_sels,   ARRAY_SIZE(gpu2d_core_sels));
	}
	clk[IMX6QDL_CLK_IPU1_SEL]         = imx_clk_mux("ipu1_sel",         base + 0x3c, 9,  2, ipu_sels,          ARRAY_SIZE(ipu_sels));
	clk[IMX6QDL_CLK_IPU2_SEL]         = imx_clk_mux("ipu2_sel",         base + 0x3c, 14, 2, ipu_sels,          ARRAY_SIZE(ipu_sels));
	if (cpu_is_imx6q() && imx_get_soc_revision() == IMX_CHIP_REVISION_2_0) {
		clk[IMX6QDL_CLK_LDB_DI0_SEL]      = imx_clk_mux_flags("ldb_di0_sel", base + 0x2c, 9,  3, ldb_di_sels,      ARRAY_SIZE(ldb_di_sels), CLK_SET_RATE_PARENT);
		clk[IMX6QDL_CLK_LDB_DI1_SEL]      = imx_clk_mux_flags("ldb_di1_sel", base + 0x2c, 12, 3, ldb_di_sels,      ARRAY_SIZE(ldb_di_sels), CLK_SET_RATE_PARENT);
	} else {
		/*
		 * The LDB_DI0/1_SEL muxes are registered read-only due to a hardware
		 * bug. Set the muxes to the requested values before registering the
		 * ldb_di_sel clocks.
		 */
		disable_anatop_clocks();
		init_ldb_clks(np);
		clk[IMX6QDL_CLK_LDB_DI0_SEL]      = imx_clk_mux_ldb("ldb_di0_sel", base + 0x2c, 9,  3, ldb_di_sels,      ARRAY_SIZE(ldb_di_sels));
		clk[IMX6QDL_CLK_LDB_DI1_SEL]      = imx_clk_mux_ldb("ldb_di1_sel", base + 0x2c, 12, 3, ldb_di_sels,      ARRAY_SIZE(ldb_di_sels));
	}
>>>>>>> 9ea9577d
	clk[IMX6QDL_CLK_LDB_DI0_DIV_SEL]  = imx_clk_mux_flags("ldb_di0_div_sel", base + 0x20, 10, 1, ldb_di0_div_sels, ARRAY_SIZE(ldb_di0_div_sels), CLK_SET_RATE_PARENT);
	clk[IMX6QDL_CLK_LDB_DI1_DIV_SEL]  = imx_clk_mux_flags("ldb_di1_div_sel", base + 0x20, 11, 1, ldb_di1_div_sels, ARRAY_SIZE(ldb_di1_div_sels), CLK_SET_RATE_PARENT);
	clk[IMX6QDL_CLK_IPU1_DI0_PRE_SEL] = imx_clk_mux_flags("ipu1_di0_pre_sel", base + 0x34, 6,  3, ipu_di_pre_sels,   ARRAY_SIZE(ipu_di_pre_sels), CLK_SET_RATE_PARENT);
	clk[IMX6QDL_CLK_IPU1_DI1_PRE_SEL] = imx_clk_mux_flags("ipu1_di1_pre_sel", base + 0x34, 15, 3, ipu_di_pre_sels,   ARRAY_SIZE(ipu_di_pre_sels), CLK_SET_RATE_PARENT);
	clk[IMX6QDL_CLK_IPU2_DI0_PRE_SEL] = imx_clk_mux_flags("ipu2_di0_pre_sel", base + 0x38, 6,  3, ipu_di_pre_sels,   ARRAY_SIZE(ipu_di_pre_sels), CLK_SET_RATE_PARENT);
	clk[IMX6QDL_CLK_IPU2_DI1_PRE_SEL] = imx_clk_mux_flags("ipu2_di1_pre_sel", base + 0x38, 15, 3, ipu_di_pre_sels,   ARRAY_SIZE(ipu_di_pre_sels), CLK_SET_RATE_PARENT);
<<<<<<< HEAD
	clk[IMX6QDL_CLK_IPU1_DI0_SEL]     = imx_clk_mux_flags("ipu1_di0_sel",     base + 0x34, 0,  3, ipu1_di0_sels,     ARRAY_SIZE(ipu1_di0_sels), CLK_SET_RATE_PARENT);
	clk[IMX6QDL_CLK_IPU1_DI1_SEL]     = imx_clk_mux_flags("ipu1_di1_sel",     base + 0x34, 9,  3, ipu1_di1_sels,     ARRAY_SIZE(ipu1_di1_sels), CLK_SET_RATE_PARENT);
	clk[IMX6QDL_CLK_IPU2_DI0_SEL]     = imx_clk_mux_flags("ipu2_di0_sel",     base + 0x38, 0,  3, ipu2_di0_sels,     ARRAY_SIZE(ipu2_di0_sels), CLK_SET_RATE_PARENT);
	clk[IMX6QDL_CLK_IPU2_DI1_SEL]     = imx_clk_mux_flags("ipu2_di1_sel",     base + 0x38, 9,  3, ipu2_di1_sels,     ARRAY_SIZE(ipu2_di1_sels), CLK_SET_RATE_PARENT);
	clk[IMX6QDL_CLK_HSI_TX_SEL]       = imx_clk_mux("hsi_tx_sel",       base + 0x30, 28, 1, hsi_tx_sels,       ARRAY_SIZE(hsi_tx_sels));
	clk[IMX6QDL_CLK_PCIE_AXI_SEL]     = imx_clk_mux("pcie_axi_sel",     base + 0x18, 10, 1, pcie_axi_sels,     ARRAY_SIZE(pcie_axi_sels));
	clk[IMX6QDL_CLK_SSI1_SEL]         = imx_clk_fixup_mux("ssi1_sel",   base + 0x1c, 10, 2, ssi_sels,          ARRAY_SIZE(ssi_sels), imx_cscmr1_fixup);
	clk[IMX6QDL_CLK_SSI2_SEL]         = imx_clk_fixup_mux("ssi2_sel",   base + 0x1c, 12, 2, ssi_sels,          ARRAY_SIZE(ssi_sels), imx_cscmr1_fixup);
	clk[IMX6QDL_CLK_SSI3_SEL]         = imx_clk_fixup_mux("ssi3_sel",   base + 0x1c, 14, 2, ssi_sels,          ARRAY_SIZE(ssi_sels), imx_cscmr1_fixup);
	clk[IMX6QDL_CLK_USDHC1_SEL]       = imx_clk_fixup_mux("usdhc1_sel", base + 0x1c, 16, 1, usdhc_sels,        ARRAY_SIZE(usdhc_sels), imx_cscmr1_fixup);
	clk[IMX6QDL_CLK_USDHC2_SEL]       = imx_clk_fixup_mux("usdhc2_sel", base + 0x1c, 17, 1, usdhc_sels,        ARRAY_SIZE(usdhc_sels), imx_cscmr1_fixup);
	clk[IMX6QDL_CLK_USDHC3_SEL]       = imx_clk_fixup_mux("usdhc3_sel", base + 0x1c, 18, 1, usdhc_sels,        ARRAY_SIZE(usdhc_sels), imx_cscmr1_fixup);
	clk[IMX6QDL_CLK_USDHC4_SEL]       = imx_clk_fixup_mux("usdhc4_sel", base + 0x1c, 19, 1, usdhc_sels,        ARRAY_SIZE(usdhc_sels), imx_cscmr1_fixup);
	clk[IMX6QDL_CLK_ENFC_SEL]         = imx_clk_mux("enfc_sel",         base + 0x2c, 16, 2, enfc_sels,         ARRAY_SIZE(enfc_sels));
	clk[IMX6QDL_CLK_EMI_SEL]          = imx_clk_fixup_mux("emi_sel",      base + 0x1c, 27, 2, emi_sels,        ARRAY_SIZE(emi_sels), imx_cscmr1_fixup);
	clk[IMX6QDL_CLK_EMI_SLOW_SEL]     = imx_clk_fixup_mux("emi_slow_sel", base + 0x1c, 29, 2, emi_slow_sels,   ARRAY_SIZE(emi_slow_sels), imx_cscmr1_fixup);
=======

	clk[IMX6QDL_CLK_HSI_TX_SEL]       = imx_clk_mux("hsi_tx_sel",       base + 0x30, 28, 1, hsi_tx_sels,       ARRAY_SIZE(hsi_tx_sels));
	clk[IMX6QDL_CLK_PCIE_AXI_SEL]     = imx_clk_mux("pcie_axi_sel",     base + 0x18, 10, 1, pcie_axi_sels,     ARRAY_SIZE(pcie_axi_sels));
	if (cpu_is_imx6q() && imx_get_soc_revision() == IMX_CHIP_REVISION_2_0) {
		clk[IMX6QDL_CLK_IPU1_DI0_SEL]     = imx_clk_mux_flags("ipu1_di0_sel",     base + 0x34, 0,  3, ipu1_di0_sels_2,     ARRAY_SIZE(ipu1_di0_sels_2), CLK_SET_RATE_PARENT);
		clk[IMX6QDL_CLK_IPU1_DI1_SEL]     = imx_clk_mux_flags("ipu1_di1_sel",     base + 0x34, 9,  3, ipu1_di1_sels_2,     ARRAY_SIZE(ipu1_di1_sels_2), CLK_SET_RATE_PARENT);
		clk[IMX6QDL_CLK_IPU2_DI0_SEL]     = imx_clk_mux_flags("ipu2_di0_sel",     base + 0x38, 0,  3, ipu2_di0_sels_2,     ARRAY_SIZE(ipu2_di0_sels_2), CLK_SET_RATE_PARENT);
		clk[IMX6QDL_CLK_IPU2_DI1_SEL]     = imx_clk_mux_flags("ipu2_di1_sel",     base + 0x38, 9,  3, ipu2_di1_sels_2,     ARRAY_SIZE(ipu2_di1_sels_2), CLK_SET_RATE_PARENT);
		clk[IMX6QDL_CLK_SSI1_SEL]         = imx_clk_mux("ssi1_sel",   base + 0x1c, 10, 2, ssi_sels,          ARRAY_SIZE(ssi_sels));
		clk[IMX6QDL_CLK_SSI2_SEL]         = imx_clk_mux("ssi2_sel",   base + 0x1c, 12, 2, ssi_sels,          ARRAY_SIZE(ssi_sels));
		clk[IMX6QDL_CLK_SSI3_SEL]         = imx_clk_mux("ssi3_sel",   base + 0x1c, 14, 2, ssi_sels,          ARRAY_SIZE(ssi_sels));
		clk[IMX6QDL_CLK_USDHC1_SEL]       = imx_clk_mux("usdhc1_sel", base + 0x1c, 16, 1, usdhc_sels,        ARRAY_SIZE(usdhc_sels));
		clk[IMX6QDL_CLK_USDHC2_SEL]       = imx_clk_mux("usdhc2_sel", base + 0x1c, 17, 1, usdhc_sels,        ARRAY_SIZE(usdhc_sels));
		clk[IMX6QDL_CLK_USDHC3_SEL]       = imx_clk_mux("usdhc3_sel", base + 0x1c, 18, 1, usdhc_sels,        ARRAY_SIZE(usdhc_sels));
		clk[IMX6QDL_CLK_USDHC4_SEL]       = imx_clk_mux("usdhc4_sel", base + 0x1c, 19, 1, usdhc_sels,        ARRAY_SIZE(usdhc_sels));
		clk[IMX6QDL_CLK_ENFC_SEL]         = imx_clk_mux("enfc_sel",         base + 0x2c, 15, 3, enfc_sels_2,         ARRAY_SIZE(enfc_sels_2));
		clk[IMX6QDL_CLK_EMI_SEL]          = imx_clk_mux("emi_sel",      base + 0x1c, 27, 2, emi_sels,        ARRAY_SIZE(emi_sels));
		clk[IMX6QDL_CLK_EMI_SLOW_SEL]     = imx_clk_mux("emi_slow_sel", base + 0x1c, 29, 2, emi_slow_sels,   ARRAY_SIZE(emi_slow_sels));
		clk[IMX6QDL_CLK_PRE_AXI]	  = imx_clk_mux("pre_axi",	base + 0x18, 1, 1, pre_axi_sels,     ARRAY_SIZE(pre_axi_sels));
	} else {
		clk[IMX6QDL_CLK_IPU1_DI0_SEL]     = imx_clk_mux_flags("ipu1_di0_sel",     base + 0x34, 0,  3, ipu1_di0_sels,     ARRAY_SIZE(ipu1_di0_sels), CLK_SET_RATE_PARENT);
		clk[IMX6QDL_CLK_IPU1_DI1_SEL]     = imx_clk_mux_flags("ipu1_di1_sel",     base + 0x34, 9,  3, ipu1_di1_sels,     ARRAY_SIZE(ipu1_di1_sels), CLK_SET_RATE_PARENT);
		clk[IMX6QDL_CLK_IPU2_DI0_SEL]     = imx_clk_mux_flags("ipu2_di0_sel",     base + 0x38, 0,  3, ipu2_di0_sels,     ARRAY_SIZE(ipu2_di0_sels), CLK_SET_RATE_PARENT);
		clk[IMX6QDL_CLK_IPU2_DI1_SEL]     = imx_clk_mux_flags("ipu2_di1_sel",     base + 0x38, 9,  3, ipu2_di1_sels,     ARRAY_SIZE(ipu2_di1_sels), CLK_SET_RATE_PARENT);
		clk[IMX6QDL_CLK_SSI1_SEL]         = imx_clk_fixup_mux("ssi1_sel",   base + 0x1c, 10, 2, ssi_sels,          ARRAY_SIZE(ssi_sels), imx_cscmr1_fixup);
		clk[IMX6QDL_CLK_SSI2_SEL]         = imx_clk_fixup_mux("ssi2_sel",   base + 0x1c, 12, 2, ssi_sels,          ARRAY_SIZE(ssi_sels), imx_cscmr1_fixup);
		clk[IMX6QDL_CLK_SSI3_SEL]         = imx_clk_fixup_mux("ssi3_sel",   base + 0x1c, 14, 2, ssi_sels,          ARRAY_SIZE(ssi_sels), imx_cscmr1_fixup);
		clk[IMX6QDL_CLK_USDHC1_SEL]       = imx_clk_fixup_mux("usdhc1_sel", base + 0x1c, 16, 1, usdhc_sels,        ARRAY_SIZE(usdhc_sels), imx_cscmr1_fixup);
		clk[IMX6QDL_CLK_USDHC2_SEL]       = imx_clk_fixup_mux("usdhc2_sel", base + 0x1c, 17, 1, usdhc_sels,        ARRAY_SIZE(usdhc_sels), imx_cscmr1_fixup);
		clk[IMX6QDL_CLK_USDHC3_SEL]       = imx_clk_fixup_mux("usdhc3_sel", base + 0x1c, 18, 1, usdhc_sels,        ARRAY_SIZE(usdhc_sels), imx_cscmr1_fixup);
		clk[IMX6QDL_CLK_USDHC4_SEL]       = imx_clk_fixup_mux("usdhc4_sel", base + 0x1c, 19, 1, usdhc_sels,        ARRAY_SIZE(usdhc_sels), imx_cscmr1_fixup);
		clk[IMX6QDL_CLK_ENFC_SEL]         = imx_clk_mux("enfc_sel",         base + 0x2c, 16, 2, enfc_sels,         ARRAY_SIZE(enfc_sels));
		clk[IMX6QDL_CLK_EMI_SEL]          = imx_clk_fixup_mux("emi_sel",      base + 0x1c, 27, 2, emi_sels,        ARRAY_SIZE(emi_sels), imx_cscmr1_fixup);
		clk[IMX6QDL_CLK_EMI_SLOW_SEL]     = imx_clk_fixup_mux("emi_slow_sel", base + 0x1c, 29, 2, emi_slow_sels,   ARRAY_SIZE(emi_slow_sels), imx_cscmr1_fixup);
	}
>>>>>>> 9ea9577d
	clk[IMX6QDL_CLK_VDO_AXI_SEL]      = imx_clk_mux("vdo_axi_sel",      base + 0x18, 11, 1, vdo_axi_sels,      ARRAY_SIZE(vdo_axi_sels));
	clk[IMX6QDL_CLK_VPU_AXI_SEL]      = imx_clk_mux("vpu_axi_sel",      base + 0x18, 14, 2, vpu_axi_sels,      ARRAY_SIZE(vpu_axi_sels));
	clk[IMX6QDL_CLK_CKO1_SEL]         = imx_clk_mux("cko1_sel",         base + 0x60, 0,  4, cko1_sels,         ARRAY_SIZE(cko1_sels));
	clk[IMX6QDL_CLK_CKO2_SEL]         = imx_clk_mux("cko2_sel",         base + 0x60, 16, 5, cko2_sels,         ARRAY_SIZE(cko2_sels));
	clk[IMX6QDL_CLK_CKO]              = imx_clk_mux("cko",              base + 0x60, 8, 1,  cko_sels,          ARRAY_SIZE(cko_sels));

<<<<<<< HEAD
	/*                                          name         reg      shift width busy: reg, shift parent_names  num_parents */
	clk[IMX6QDL_CLK_PERIPH]  = imx_clk_busy_mux("periph",  base + 0x14, 25,  1,   base + 0x48, 5,  periph_sels,  ARRAY_SIZE(periph_sels));
	clk[IMX6QDL_CLK_PERIPH2] = imx_clk_busy_mux("periph2", base + 0x14, 26,  1,   base + 0x48, 3,  periph2_sels, ARRAY_SIZE(periph2_sels));

	/*                                                  name                parent_name          reg       shift width */
	clk[IMX6QDL_CLK_PERIPH_CLK2]      = imx_clk_divider("periph_clk2",      "periph_clk2_sel",   base + 0x14, 27, 3);
	clk[IMX6QDL_CLK_PERIPH2_CLK2]     = imx_clk_divider("periph2_clk2",     "periph2_clk2_sel",  base + 0x14, 0,  3);
	clk[IMX6QDL_CLK_IPG]              = imx_clk_divider("ipg",              "ahb",               base + 0x14, 8,  2);
	clk[IMX6QDL_CLK_IPG_PER]          = imx_clk_fixup_divider("ipg_per",    "ipg",               base + 0x1c, 0,  6, imx_cscmr1_fixup);
=======
	/*                                                  name                parent_name          reg       shift width */
>>>>>>> 9ea9577d
	clk[IMX6QDL_CLK_ESAI_PRED]        = imx_clk_divider("esai_pred",        "esai_sel",          base + 0x28, 9,  3);
	clk[IMX6QDL_CLK_ESAI_PODF]        = imx_clk_divider("esai_podf",        "esai_pred",         base + 0x28, 25, 3);
	clk[IMX6QDL_CLK_ASRC_PRED]        = imx_clk_divider("asrc_pred",        "asrc_sel",          base + 0x30, 12, 3);
	clk[IMX6QDL_CLK_ASRC_PODF]        = imx_clk_divider("asrc_podf",        "asrc_pred",         base + 0x30, 9,  3);
	clk[IMX6QDL_CLK_SPDIF_PRED]       = imx_clk_divider("spdif_pred",       "spdif_sel",         base + 0x30, 25, 3);
	clk[IMX6QDL_CLK_SPDIF_PODF]       = imx_clk_divider("spdif_podf",       "spdif_pred",        base + 0x30, 22, 3);
<<<<<<< HEAD
	clk[IMX6QDL_CLK_CAN_ROOT]         = imx_clk_divider("can_root",         "pll3_60m",          base + 0x20, 2,  6);
	clk[IMX6QDL_CLK_ECSPI_ROOT]       = imx_clk_divider("ecspi_root",       "pll3_60m",          base + 0x38, 19, 6);
=======
	if (cpu_is_imx6q() && imx_get_soc_revision() == IMX_CHIP_REVISION_2_0) {
		clk[IMX6QDL_CLK_IPG_PER]          = imx_clk_divider("ipg_per",    "ipg_per_sel",       base + 0x1c, 0,  6);
		clk[IMX6QDL_CLK_ECSPI_ROOT]       = imx_clk_divider("ecspi_root",       "ecspi_sel",          base + 0x38, 19, 6);
		clk[IMX6QDL_CLK_CAN_ROOT]         = imx_clk_divider("can_root",         "can_sel",          base + 0x20, 2,  6);
		clk[IMX6QDL_CLK_UART_SERIAL_PODF] = imx_clk_divider("uart_serial_podf", "uart_sel",          base + 0x24, 0,  6);
		clk[IMX6QDL_CLK_LDB_DI0_DIV_3_5]  = imx_clk_fixed_factor("ldb_di0_div_3_5", "ldb_di0", 2, 7);
		clk[IMX6QDL_CLK_LDB_DI0_DIV_7]    = imx_clk_fixed_factor("ldb_di0_div_7",   "ldb_di0", 1, 7);
		clk[IMX6QDL_CLK_LDB_DI1_DIV_3_5]  = imx_clk_fixed_factor("ldb_di1_div_3_5", "ldb_di1", 2, 7);
		clk[IMX6QDL_CLK_LDB_DI1_DIV_7]    = imx_clk_fixed_factor("ldb_di1_div_7",   "ldb_di1", 1, 7);
	} else {
		clk[IMX6QDL_CLK_ECSPI_ROOT]       = imx_clk_divider("ecspi_root",       "pll3_60m",          base + 0x38, 19, 6);
		clk[IMX6QDL_CLK_CAN_ROOT]         = imx_clk_divider("can_root",         "pll3_60m",          base + 0x20, 2,  6);
		clk[IMX6QDL_CLK_IPG_PER]          = imx_clk_fixup_divider("ipg_per",    "ipg",       base + 0x1c, 0,  6, imx_cscmr1_fixup);
		clk[IMX6QDL_CLK_UART_SERIAL_PODF] = imx_clk_divider("uart_serial_podf", "pll3_80m",          base + 0x24, 0,  6);
		clk[IMX6QDL_CLK_LDB_DI0_DIV_3_5]  = imx_clk_fixed_factor("ldb_di0_div_3_5", "ldb_di0_sel", 2, 7);
		clk[IMX6QDL_CLK_LDB_DI0_DIV_7]    = imx_clk_fixed_factor("ldb_di0_div_7",   "ldb_di0_sel", 1, 7);
		clk[IMX6QDL_CLK_LDB_DI1_DIV_3_5]  = imx_clk_fixed_factor("ldb_di1_div_3_5", "ldb_di1_sel", 2, 7);
		clk[IMX6QDL_CLK_LDB_DI1_DIV_7]    = imx_clk_fixed_factor("ldb_di1_div_7",   "ldb_di1_sel", 1, 7);
	}
>>>>>>> 9ea9577d
	clk[IMX6QDL_CLK_GPU2D_CORE_PODF]  = imx_clk_divider("gpu2d_core_podf",  "gpu2d_core_sel",    base + 0x18, 23, 3);
	clk[IMX6QDL_CLK_GPU3D_CORE_PODF]  = imx_clk_divider("gpu3d_core_podf",  "gpu3d_core_sel",    base + 0x18, 26, 3);
	clk[IMX6QDL_CLK_GPU3D_SHADER]     = imx_clk_divider("gpu3d_shader",     "gpu3d_shader_sel",  base + 0x18, 29, 3);
	clk[IMX6QDL_CLK_IPU1_PODF]        = imx_clk_divider("ipu1_podf",        "ipu1_sel",          base + 0x3c, 11, 3);
	clk[IMX6QDL_CLK_IPU2_PODF]        = imx_clk_divider("ipu2_podf",        "ipu2_sel",          base + 0x3c, 16, 3);
<<<<<<< HEAD
	clk[IMX6QDL_CLK_LDB_DI0_DIV_3_5]  = imx_clk_fixed_factor("ldb_di0_div_3_5", "ldb_di0_sel", 2, 7);
	clk[IMX6QDL_CLK_LDB_DI0_DIV_7]    = imx_clk_fixed_factor("ldb_di0_div_7",   "ldb_di0_sel", 1, 7);
	clk[IMX6QDL_CLK_LDB_DI1_DIV_3_5]  = imx_clk_fixed_factor("ldb_di1_div_3_5", "ldb_di1_sel", 2, 7);
	clk[IMX6QDL_CLK_LDB_DI1_DIV_7]    = imx_clk_fixed_factor("ldb_di1_div_7",   "ldb_di1_sel", 1, 7);
=======
>>>>>>> 9ea9577d
	clk[IMX6QDL_CLK_IPU1_DI0_PRE]     = imx_clk_divider("ipu1_di0_pre",     "ipu1_di0_pre_sel",  base + 0x34, 3,  3);
	clk[IMX6QDL_CLK_IPU1_DI1_PRE]     = imx_clk_divider("ipu1_di1_pre",     "ipu1_di1_pre_sel",  base + 0x34, 12, 3);
	clk[IMX6QDL_CLK_IPU2_DI0_PRE]     = imx_clk_divider("ipu2_di0_pre",     "ipu2_di0_pre_sel",  base + 0x38, 3,  3);
	clk[IMX6QDL_CLK_IPU2_DI1_PRE]     = imx_clk_divider("ipu2_di1_pre",     "ipu2_di1_pre_sel",  base + 0x38, 12, 3);
	clk[IMX6QDL_CLK_HSI_TX_PODF]      = imx_clk_divider("hsi_tx_podf",      "hsi_tx_sel",        base + 0x30, 29, 3);
	clk[IMX6QDL_CLK_SSI1_PRED]        = imx_clk_divider("ssi1_pred",        "ssi1_sel",          base + 0x28, 6,  3);
	clk[IMX6QDL_CLK_SSI1_PODF]        = imx_clk_divider("ssi1_podf",        "ssi1_pred",         base + 0x28, 0,  6);
	clk[IMX6QDL_CLK_SSI2_PRED]        = imx_clk_divider("ssi2_pred",        "ssi2_sel",          base + 0x2c, 6,  3);
	clk[IMX6QDL_CLK_SSI2_PODF]        = imx_clk_divider("ssi2_podf",        "ssi2_pred",         base + 0x2c, 0,  6);
	clk[IMX6QDL_CLK_SSI3_PRED]        = imx_clk_divider("ssi3_pred",        "ssi3_sel",          base + 0x28, 22, 3);
	clk[IMX6QDL_CLK_SSI3_PODF]        = imx_clk_divider("ssi3_podf",        "ssi3_pred",         base + 0x28, 16, 6);
<<<<<<< HEAD
	clk[IMX6QDL_CLK_UART_SERIAL_PODF] = imx_clk_divider("uart_serial_podf", "pll3_80m",          base + 0x24, 0,  6);
=======
>>>>>>> 9ea9577d
	clk[IMX6QDL_CLK_USDHC1_PODF]      = imx_clk_divider("usdhc1_podf",      "usdhc1_sel",        base + 0x24, 11, 3);
	clk[IMX6QDL_CLK_USDHC2_PODF]      = imx_clk_divider("usdhc2_podf",      "usdhc2_sel",        base + 0x24, 16, 3);
	clk[IMX6QDL_CLK_USDHC3_PODF]      = imx_clk_divider("usdhc3_podf",      "usdhc3_sel",        base + 0x24, 19, 3);
	clk[IMX6QDL_CLK_USDHC4_PODF]      = imx_clk_divider("usdhc4_podf",      "usdhc4_sel",        base + 0x24, 22, 3);
	clk[IMX6QDL_CLK_ENFC_PRED]        = imx_clk_divider("enfc_pred",        "enfc_sel",          base + 0x2c, 18, 3);
	clk[IMX6QDL_CLK_ENFC_PODF]        = imx_clk_divider("enfc_podf",        "enfc_pred",         base + 0x2c, 21, 6);
<<<<<<< HEAD
	clk[IMX6QDL_CLK_EMI_PODF]         = imx_clk_fixup_divider("emi_podf",   "emi_sel",           base + 0x1c, 20, 3, imx_cscmr1_fixup);
	clk[IMX6QDL_CLK_EMI_SLOW_PODF]    = imx_clk_fixup_divider("emi_slow_podf", "emi_slow_sel",   base + 0x1c, 23, 3, imx_cscmr1_fixup);
=======
	if (cpu_is_imx6q() && imx_get_soc_revision() == IMX_CHIP_REVISION_2_0) {
		clk[IMX6QDL_CLK_EMI_PODF]         = imx_clk_divider("emi_podf",   "emi_sel",           base + 0x1c, 20, 3);
		clk[IMX6QDL_CLK_EMI_SLOW_PODF]    = imx_clk_divider("emi_slow_podf", "emi_slow_sel",   base + 0x1c, 23, 3);
	} else {
		clk[IMX6QDL_CLK_EMI_PODF]         = imx_clk_fixup_divider("emi_podf",   "emi_sel",           base + 0x1c, 20, 3, imx_cscmr1_fixup);
		clk[IMX6QDL_CLK_EMI_SLOW_PODF]    = imx_clk_fixup_divider("emi_slow_podf", "emi_slow_sel",   base + 0x1c, 23, 3, imx_cscmr1_fixup);
	}
>>>>>>> 9ea9577d
	clk[IMX6QDL_CLK_VPU_AXI_PODF]     = imx_clk_divider("vpu_axi_podf",     "vpu_axi_sel",       base + 0x24, 25, 3);
	clk[IMX6QDL_CLK_CKO1_PODF]        = imx_clk_divider("cko1_podf",        "cko1_sel",          base + 0x60, 4,  3);
	clk[IMX6QDL_CLK_CKO2_PODF]        = imx_clk_divider("cko2_podf",        "cko2_sel",          base + 0x60, 21, 3);

<<<<<<< HEAD
	/*                                                        name                 parent_name    reg        shift width busy: reg, shift */
	clk[IMX6QDL_CLK_AXI]               = imx_clk_busy_divider("axi",               "axi_sel",     base + 0x14, 16,  3,   base + 0x48, 0);
	clk[IMX6QDL_CLK_MMDC_CH0_AXI]      = imx_clk_busy_divider("mmdc_ch0_axi",      "periph",      base + 0x14, 19,  3,   base + 0x48, 4);
	clk[IMX6QDL_CLK_MMDC_CH1_AXI]      = imx_clk_busy_divider("mmdc_ch1_axi",      "periph2",     base + 0x14, 3,   3,   base + 0x48, 2);
	clk[IMX6QDL_CLK_ARM]               = imx_clk_busy_divider("arm",               "pll1_sw",     base + 0x10, 0,   3,   base + 0x48, 16);
	clk[IMX6QDL_CLK_AHB]               = imx_clk_busy_divider("ahb",               "periph",      base + 0x14, 10,  3,   base + 0x48, 1);

=======
>>>>>>> 9ea9577d
	/*                                            name             parent_name          reg         shift */
	clk[IMX6QDL_CLK_APBH_DMA]     = imx_clk_gate2("apbh_dma",      "usdhc3",            base + 0x68, 4);
	clk[IMX6QDL_CLK_ASRC]         = imx_clk_gate2_shared("asrc",         "asrc_podf",   base + 0x68, 6, &share_count_asrc);
	clk[IMX6QDL_CLK_ASRC_IPG]     = imx_clk_gate2_shared("asrc_ipg",     "ahb",         base + 0x68, 6, &share_count_asrc);
	clk[IMX6QDL_CLK_ASRC_MEM]     = imx_clk_gate2_shared("asrc_mem",     "ahb",         base + 0x68, 6, &share_count_asrc);
	clk[IMX6QDL_CAAM_MEM]         = imx_clk_gate2("caam_mem",      "ahb",               base + 0x68, 8);
	clk[IMX6QDL_CAAM_ACLK]        = imx_clk_gate2("caam_aclk",     "ahb",               base + 0x68, 10);
	clk[IMX6QDL_CAAM_IPG]         = imx_clk_gate2("caam_ipg",      "ipg",               base + 0x68, 12);
	clk[IMX6QDL_CLK_CAN1_IPG]     = imx_clk_gate2("can1_ipg",      "ipg",               base + 0x68, 14);
	clk[IMX6QDL_CLK_CAN1_SERIAL]  = imx_clk_gate2("can1_serial",   "can_root",          base + 0x68, 16);
	clk[IMX6QDL_CLK_CAN2_IPG]     = imx_clk_gate2("can2_ipg",      "ipg",               base + 0x68, 18);
	clk[IMX6QDL_CLK_CAN2_SERIAL]  = imx_clk_gate2("can2_serial",   "can_root",          base + 0x68, 20);
	clk[IMX6QDL_CLK_DCIC1]        = imx_clk_gate2("dcic1",         "ipu1_podf",         base + 0x68, 24);
	clk[IMX6QDL_CLK_DCIC2]        = imx_clk_gate2("dcic2",         "ipu2_podf",         base + 0x68, 26);
	clk[IMX6QDL_CLK_ECSPI1]       = imx_clk_gate2("ecspi1",        "ecspi_root",        base + 0x6c, 0);
	clk[IMX6QDL_CLK_ECSPI2]       = imx_clk_gate2("ecspi2",        "ecspi_root",        base + 0x6c, 2);
	clk[IMX6QDL_CLK_ECSPI3]       = imx_clk_gate2("ecspi3",        "ecspi_root",        base + 0x6c, 4);
	clk[IMX6QDL_CLK_ECSPI4]       = imx_clk_gate2("ecspi4",        "ecspi_root",        base + 0x6c, 6);
	if (cpu_is_imx6dl())
		clk[IMX6DL_CLK_I2C4]  = imx_clk_gate2("i2c4",          "ipg_per",           base + 0x6c, 8);
	else
		clk[IMX6Q_CLK_ECSPI5] = imx_clk_gate2("ecspi5",        "ecspi_root",        base + 0x6c, 8);
	clk[IMX6QDL_CLK_ENET]         = imx_clk_gate2("enet",          "ipg",               base + 0x6c, 10);
	clk[IMX6QDL_CLK_ESAI_EXTAL]   = imx_clk_gate2_shared("esai_extal",   "esai_podf",   base + 0x6c, 16, &share_count_esai);
	clk[IMX6QDL_CLK_ESAI_IPG]     = imx_clk_gate2_shared("esai_ipg",   "ahb",           base + 0x6c, 16, &share_count_esai);
	clk[IMX6QDL_CLK_ESAI_MEM]     = imx_clk_gate2_shared("esai_mem", "ahb",             base + 0x6c, 16, &share_count_esai);
	clk[IMX6QDL_CLK_GPT_IPG]      = imx_clk_gate2("gpt_ipg",       "ipg",               base + 0x6c, 20);
	clk[IMX6QDL_CLK_GPT_IPG_PER]  = imx_clk_gate2("gpt_ipg_per",   "ipg_per",           base + 0x6c, 22);
	if (cpu_is_imx6dl())
		/*
		 * The multiplexer and divider of imx6q clock gpu3d_shader get
		 * redefined/reused as gpu2d_core_sel and gpu2d_core_podf on imx6dl.
		 */
		clk[IMX6QDL_CLK_GPU2D_CORE] = imx_clk_gate2("gpu2d_core", "gpu3d_shader", base + 0x6c, 24);
	else
		clk[IMX6QDL_CLK_GPU2D_CORE] = imx_clk_gate2("gpu2d_core", "gpu2d_core_podf", base + 0x6c, 24);
	clk[IMX6QDL_CLK_GPU3D_CORE]   = imx_clk_gate2("gpu3d_core",    "gpu3d_core_podf",   base + 0x6c, 26);
	clk[IMX6QDL_CLK_HDMI_IAHB]    = imx_clk_gate2("hdmi_iahb",     "ahb",               base + 0x70, 0);
	clk[IMX6QDL_CLK_HDMI_ISFR]    = imx_clk_gate2("hdmi_isfr",     "pll3_pfd1_540m",    base + 0x70, 4);
	clk[IMX6QDL_CLK_I2C1]         = imx_clk_gate2("i2c1",          "ipg_per",           base + 0x70, 6);
	clk[IMX6QDL_CLK_I2C2]         = imx_clk_gate2("i2c2",          "ipg_per",           base + 0x70, 8);
	clk[IMX6QDL_CLK_I2C3]         = imx_clk_gate2("i2c3",          "ipg_per",           base + 0x70, 10);
	clk[IMX6QDL_CLK_IIM]          = imx_clk_gate2("iim",           "ipg",               base + 0x70, 12);
	clk[IMX6QDL_CLK_ENFC]         = imx_clk_gate2("enfc",          "enfc_podf",         base + 0x70, 14);
	clk[IMX6QDL_CLK_VDOA]         = imx_clk_gate2("vdoa",          "vdo_axi",           base + 0x70, 26);
	clk[IMX6QDL_CLK_IPU1]         = imx_clk_gate2("ipu1",          "ipu1_podf",         base + 0x74, 0);
	clk[IMX6QDL_CLK_IPU1_DI0]     = imx_clk_gate2("ipu1_di0",      "ipu1_di0_sel",      base + 0x74, 2);
	clk[IMX6QDL_CLK_IPU1_DI1]     = imx_clk_gate2("ipu1_di1",      "ipu1_di1_sel",      base + 0x74, 4);
	clk[IMX6QDL_CLK_IPU2]         = imx_clk_gate2("ipu2",          "ipu2_podf",         base + 0x74, 6);
	clk[IMX6QDL_CLK_IPU2_DI0]     = imx_clk_gate2("ipu2_di0",      "ipu2_di0_sel",      base + 0x74, 8);
<<<<<<< HEAD
	clk[IMX6QDL_CLK_LDB_DI0]      = imx_clk_gate2("ldb_di0",       "ldb_di0_div_sel",   base + 0x74, 12);
	clk[IMX6QDL_CLK_LDB_DI1]      = imx_clk_gate2("ldb_di1",       "ldb_di1_div_sel",   base + 0x74, 14);
=======

	if (cpu_is_imx6q() && imx_get_soc_revision() == IMX_CHIP_REVISION_2_0) {
		clk[IMX6QDL_CLK_LDB_DI0]      = imx_clk_gate2("ldb_di0",       "ldb_di0_sel",   base + 0x74, 12);
		clk[IMX6QDL_CLK_LDB_DI1]      = imx_clk_gate2("ldb_di1",       "ldb_di1_sel",   base + 0x74, 14);
	} else {
		clk[IMX6QDL_CLK_LDB_DI0]      = imx_clk_gate2("ldb_di0",       "ldb_di0_div_sel",   base + 0x74, 12);
		clk[IMX6QDL_CLK_LDB_DI1]      = imx_clk_gate2("ldb_di1",       "ldb_di1_div_sel",   base + 0x74, 14);
	}
>>>>>>> 9ea9577d
	clk[IMX6QDL_CLK_IPU2_DI1]     = imx_clk_gate2("ipu2_di1",      "ipu2_di1_sel",      base + 0x74, 10);
	clk[IMX6QDL_CLK_HSI_TX]       = imx_clk_gate2("hsi_tx",        "hsi_tx_podf",       base + 0x74, 16);
	if (cpu_is_imx6dl())
		/*
		 * The multiplexer and divider of the imx6q clock gpu2d get
		 * redefined/reused as mlb_sys_sel and mlb_sys_clk_podf on imx6dl.
		 */
		clk[IMX6QDL_CLK_MLB] = imx_clk_gate2("mlb",            "gpu2d_core_podf",   base + 0x74, 18);
	else
		clk[IMX6QDL_CLK_MLB] = imx_clk_gate2("mlb",            "axi",               base + 0x74, 18);
	clk[IMX6QDL_CLK_OCRAM]        = imx_clk_busy_gate("ocram",         "ahb",               base + 0x74, 28);
	clk[IMX6QDL_CLK_OPENVG_AXI]   = imx_clk_gate2("openvg_axi",    "axi",               base + 0x74, 30);
	clk[IMX6QDL_CLK_PCIE_AXI]     = imx_clk_gate2("pcie_axi",      "pcie_axi_sel",      base + 0x78, 0);
	clk[IMX6QDL_CLK_PER1_BCH]     = imx_clk_gate2("per1_bch",      "usdhc3",            base + 0x78, 12);
	clk[IMX6QDL_CLK_PWM1]         = imx_clk_gate2("pwm1",          "ipg_per",           base + 0x78, 16);
	clk[IMX6QDL_CLK_PWM2]         = imx_clk_gate2("pwm2",          "ipg_per",           base + 0x78, 18);
	clk[IMX6QDL_CLK_PWM3]         = imx_clk_gate2("pwm3",          "ipg_per",           base + 0x78, 20);
	clk[IMX6QDL_CLK_PWM4]         = imx_clk_gate2("pwm4",          "ipg_per",           base + 0x78, 22);
	clk[IMX6QDL_CLK_GPMI_BCH_APB] = imx_clk_gate2("gpmi_bch_apb",  "usdhc3",            base + 0x78, 24);
	clk[IMX6QDL_CLK_GPMI_BCH]     = imx_clk_gate2("gpmi_bch",      "usdhc4",            base + 0x78, 26);
	clk[IMX6QDL_CLK_GPMI_IO]      = imx_clk_gate2("gpmi_io",       "enfc",              base + 0x78, 28);
	clk[IMX6QDL_CLK_GPMI_APB]     = imx_clk_gate2("gpmi_apb",      "usdhc3",            base + 0x78, 30);
	clk[IMX6QDL_CLK_ROM]          = imx_clk_gate2("rom",           "ahb",               base + 0x7c, 0);
<<<<<<< HEAD
	clk[IMX6QDL_CLK_SATA]         = imx_clk_gate2("sata",          "ipg",               base + 0x7c, 4);
=======
	clk[IMX6QDL_CLK_SATA]         = imx_clk_gate2("sata",          "ahb",               base + 0x7c, 4);
>>>>>>> 9ea9577d
	clk[IMX6QDL_CLK_SDMA]         = imx_clk_gate2("sdma",          "ahb",               base + 0x7c, 6);
	clk[IMX6QDL_CLK_SPBA]         = imx_clk_gate2("spba",          "ipg",               base + 0x7c, 12);
	clk[IMX6QDL_CLK_SPDIF]        = imx_clk_gate2_shared("spdif",     "spdif_podf",     base + 0x7c, 14, &share_count_spdif);
	clk[IMX6QDL_CLK_SPDIF_GCLK]   = imx_clk_gate2_shared("spdif_gclk", "ipg",           base + 0x7c, 14, &share_count_spdif);
	clk[IMX6QDL_CLK_SSI1_IPG]     = imx_clk_gate2_shared("ssi1_ipg",      "ipg",        base + 0x7c, 18, &share_count_ssi1);
	clk[IMX6QDL_CLK_SSI2_IPG]     = imx_clk_gate2_shared("ssi2_ipg",      "ipg",        base + 0x7c, 20, &share_count_ssi2);
	clk[IMX6QDL_CLK_SSI3_IPG]     = imx_clk_gate2_shared("ssi3_ipg",      "ipg",        base + 0x7c, 22, &share_count_ssi3);
	clk[IMX6QDL_CLK_SSI1]         = imx_clk_gate2_shared("ssi1",          "ssi1_podf",  base + 0x7c, 18, &share_count_ssi1);
	clk[IMX6QDL_CLK_SSI2]         = imx_clk_gate2_shared("ssi2",          "ssi2_podf",  base + 0x7c, 20, &share_count_ssi2);
	clk[IMX6QDL_CLK_SSI3]         = imx_clk_gate2_shared("ssi3",          "ssi3_podf",  base + 0x7c, 22, &share_count_ssi3);
	clk[IMX6QDL_CLK_UART_IPG]     = imx_clk_gate2("uart_ipg",      "ipg",               base + 0x7c, 24);
	clk[IMX6QDL_CLK_UART_SERIAL]  = imx_clk_gate2("uart_serial",   "uart_serial_podf",  base + 0x7c, 26);
	clk[IMX6QDL_CLK_USBOH3]       = imx_clk_gate2("usboh3",        "ipg",               base + 0x80, 0);
	clk[IMX6QDL_CLK_USDHC1]       = imx_clk_gate2("usdhc1",        "usdhc1_podf",       base + 0x80, 2);
	clk[IMX6QDL_CLK_USDHC2]       = imx_clk_gate2("usdhc2",        "usdhc2_podf",       base + 0x80, 4);
	clk[IMX6QDL_CLK_USDHC3]       = imx_clk_gate2("usdhc3",        "usdhc3_podf",       base + 0x80, 6);
	clk[IMX6QDL_CLK_USDHC4]       = imx_clk_gate2("usdhc4",        "usdhc4_podf",       base + 0x80, 8);
	clk[IMX6QDL_CLK_EIM_SLOW]     = imx_clk_gate2("eim_slow",      "emi_slow_podf",     base + 0x80, 10);
	clk[IMX6QDL_CLK_VDO_AXI]      = imx_clk_gate2("vdo_axi",       "vdo_axi_sel",       base + 0x80, 12);
	clk[IMX6QDL_CLK_VPU_AXI]      = imx_clk_gate2("vpu_axi",       "vpu_axi_podf",      base + 0x80, 14);
<<<<<<< HEAD
=======
	if (cpu_is_imx6q() && imx_get_soc_revision() == IMX_CHIP_REVISION_2_0) {
		clk[IMX6QDL_CLK_PRE0] = imx_clk_gate2("pre0",          "pre_axi",         base + 0x80, 16);
		clk[IMX6QDL_CLK_PRE1] = imx_clk_gate2("pre1",          "pre_axi",         base + 0x80, 18);
		clk[IMX6QDL_CLK_PRE2] = imx_clk_gate2("pre2",          "pre_axi",         base + 0x80, 20);
		clk[IMX6QDL_CLK_PRE3] = imx_clk_gate2("pre3",          "pre_axi",         base + 0x80, 22);
		clk[IMX6QDL_CLK_PRG0_AXI] = imx_clk_gate2_shared("prg0_axi", "ipu1_podf",   base + 0x80, 24, &share_count_prg0);
		clk[IMX6QDL_CLK_PRG1_AXI] = imx_clk_gate2_shared("prg1_axi", "ipu2_podf",   base + 0x80, 26, &share_count_prg1);
		clk[IMX6QDL_CLK_PRG0_APB] = imx_clk_gate2_shared("prg0_apb", "ipg",         base + 0x80, 24, &share_count_prg0);
		clk[IMX6QDL_CLK_PRG1_APB] = imx_clk_gate2_shared("prg1_apb", "ipg",         base + 0x80, 26, &share_count_prg1);
	}
>>>>>>> 9ea9577d
	clk[IMX6QDL_CLK_CKO1]         = imx_clk_gate("cko1",           "cko1_podf",         base + 0x60, 7);
	clk[IMX6QDL_CLK_CKO2]         = imx_clk_gate("cko2",           "cko2_podf",         base + 0x60, 24);

	for (i = 0; i < ARRAY_SIZE(clk); i++)
		if (IS_ERR(clk[i]))
			pr_err("i.MX6q clk %d: register failed with %ld\n",
				i, PTR_ERR(clk[i]));

	clk_data.clks = clk;
	clk_data.clk_num = ARRAY_SIZE(clk);
	of_clk_add_provider(np, of_clk_src_onecell_get, &clk_data);

	clk_register_clkdev(clk[IMX6QDL_CLK_GPT_IPG], "ipg", "imx-gpt.0");
	clk_register_clkdev(clk[IMX6QDL_CLK_GPT_IPG_PER], "per", "imx-gpt.0");
	clk_register_clkdev(clk[IMX6QDL_CLK_GPT_3M], "gpt_3m", "imx-gpt.0");
	clk_register_clkdev(clk[IMX6QDL_CLK_ENET_REF], "enet_ref", NULL);

<<<<<<< HEAD
=======
	if (cpu_is_imx6q() && imx_get_soc_revision() == IMX_CHIP_REVISION_2_0) {
		imx_clk_set_parent(clk[IMX6QDL_CLK_LDB_DI0_SEL], clk[IMX6QDL_CLK_PLL2_PFD0_352M]);
		imx_clk_set_parent(clk[IMX6QDL_CLK_LDB_DI1_SEL], clk[IMX6QDL_CLK_PLL2_PFD0_352M]);
	}
>>>>>>> 9ea9577d
	/* ipu clock initialization */
	imx_clk_set_parent(clk[IMX6QDL_CLK_IPU1_DI0_PRE_SEL], clk[IMX6QDL_CLK_PLL5_VIDEO_DIV]);
	imx_clk_set_parent(clk[IMX6QDL_CLK_IPU1_DI1_PRE_SEL], clk[IMX6QDL_CLK_PLL5_VIDEO_DIV]);
	imx_clk_set_parent(clk[IMX6QDL_CLK_IPU2_DI0_PRE_SEL], clk[IMX6QDL_CLK_PLL5_VIDEO_DIV]);
	imx_clk_set_parent(clk[IMX6QDL_CLK_IPU2_DI1_PRE_SEL], clk[IMX6QDL_CLK_PLL5_VIDEO_DIV]);
	imx_clk_set_parent(clk[IMX6QDL_CLK_IPU1_DI0_SEL], clk[IMX6QDL_CLK_IPU1_DI0_PRE]);
	imx_clk_set_parent(clk[IMX6QDL_CLK_IPU1_DI1_SEL], clk[IMX6QDL_CLK_IPU1_DI1_PRE]);
	imx_clk_set_parent(clk[IMX6QDL_CLK_IPU2_DI0_SEL], clk[IMX6QDL_CLK_IPU2_DI0_PRE]);
	imx_clk_set_parent(clk[IMX6QDL_CLK_IPU2_DI1_SEL], clk[IMX6QDL_CLK_IPU2_DI1_PRE]);
	if (cpu_is_imx6dl()) {
		imx_clk_set_rate(clk[IMX6QDL_CLK_PLL3_PFD1_540M], 540000000);
		imx_clk_set_parent(clk[IMX6QDL_CLK_IPU1_SEL], clk[IMX6QDL_CLK_PLL3_PFD1_540M]);
		imx_clk_set_parent(clk[IMX6QDL_CLK_AXI_ALT_SEL], clk[IMX6QDL_CLK_PLL3_PFD1_540M]);
		imx_clk_set_parent(clk[IMX6QDL_CLK_AXI_SEL], clk[IMX6QDL_CLK_AXI_ALT_SEL]);
		/* set epdc/pxp axi clock to 200Mhz */
		imx_clk_set_parent(clk[IMX6QDL_CLK_IPU2_SEL], clk[IMX6QDL_CLK_PLL2_PFD2_396M]);
		imx_clk_set_rate(clk[IMX6QDL_CLK_IPU2], 200000000);
	} else if (cpu_is_imx6q()) {
		imx_clk_set_parent(clk[IMX6QDL_CLK_IPU1_SEL], clk[IMX6QDL_CLK_MMDC_CH0_AXI]);
		imx_clk_set_parent(clk[IMX6QDL_CLK_IPU2_SEL], clk[IMX6QDL_CLK_MMDC_CH0_AXI]);
<<<<<<< HEAD
	}

	if ((imx_get_soc_revision() != IMX_CHIP_REVISION_1_0) ||
	     cpu_is_imx6dl()) {
		clk_set_parent(clk[IMX6QDL_CLK_LDB_DI0_SEL], clk[IMX6QDL_CLK_PLL5_VIDEO_DIV]);
		clk_set_parent(clk[IMX6QDL_CLK_LDB_DI1_SEL], clk[IMX6QDL_CLK_PLL5_VIDEO_DIV]);
=======
>>>>>>> 9ea9577d
	}

	imx_clk_set_parent(clk[IMX6QDL_CLK_AXI_ALT_SEL], clk[IMX6QDL_CLK_PLL3_PFD1_540M]);
	imx_clk_set_parent(clk[IMX6QDL_CLK_AXI_SEL], clk[IMX6QDL_CLK_AXI_ALT_SEL]);

	/*
	 * The gpmi needs 100MHz frequency in the EDO/Sync mode,
	 * We can not get the 100MHz from the pll2_pfd0_352m.
	 * So choose pll2_pfd2_396m as enfc_sel's parent.
	 */
	imx_clk_set_parent(clk[IMX6QDL_CLK_ENFC_SEL], clk[IMX6QDL_CLK_PLL2_PFD2_396M]);

	/* gpu clock initilazation */
	/*
	* On mx6dl, 2d core clock sources(sel, podf) is from 3d
	* shader core clock, but 3d shader clock multiplexer of
	* mx6dl is different. For instance the equivalent of
	* pll2_pfd_594M on mx6q is pll2_pfd_528M on mx6dl.
	* Make a note here.
	*/
<<<<<<< HEAD
	imx_clk_set_parent(clk[IMX6QDL_CLK_GPU3D_SHADER_SEL], clk[IMX6QDL_CLK_PLL2_PFD1_594M]);
	if (cpu_is_imx6dl()) {
=======
	if (cpu_is_imx6dl()) {
		imx_clk_set_parent(clk[IMX6QDL_CLK_GPU3D_SHADER_SEL], clk[IMX6QDL_CLK_PLL2_PFD1_594M]);
>>>>>>> 9ea9577d
		imx_clk_set_rate(clk[IMX6QDL_CLK_GPU3D_SHADER], 528000000);
		/* for mx6dl, change gpu3d_core parent to 594_PFD*/
		imx_clk_set_parent(clk[IMX6QDL_CLK_GPU3D_CORE_SEL], clk[IMX6QDL_CLK_PLL2_PFD1_594M]);
		imx_clk_set_rate(clk[IMX6QDL_CLK_GPU3D_CORE], 528000000);
		/* for mx6dl, change gpu2d_core parent to 594_PFD*/
		imx_clk_set_parent(clk[IMX6QDL_CLK_GPU2D_CORE_SEL], clk[IMX6QDL_CLK_PLL2_PFD1_594M]);
		imx_clk_set_rate(clk[IMX6QDL_CLK_GPU2D_CORE], 528000000);
	} else if (cpu_is_imx6q()) {
<<<<<<< HEAD
		imx_clk_set_rate(clk[IMX6QDL_CLK_GPU3D_SHADER], 594000000);
		imx_clk_set_parent(clk[IMX6QDL_CLK_GPU3D_CORE_SEL], clk[IMX6QDL_CLK_MMDC_CH0_AXI]);
		imx_clk_set_rate(clk[IMX6QDL_CLK_GPU3D_CORE], 528000000);
		imx_clk_set_parent(clk[IMX6QDL_CLK_GPU2D_CORE_SEL], clk[IMX6QDL_CLK_PLL3_USB_OTG]);
		imx_clk_set_rate(clk[IMX6QDL_CLK_GPU2D_CORE], 480000000);
=======
		if(imx_get_soc_revision() == IMX_CHIP_REVISION_2_0) {
			imx_clk_set_parent(clk[IMX6QDL_CLK_GPU3D_SHADER_SEL], clk[IMX6QDL_CLK_PLL3_PFD0_720M]);
			imx_clk_set_rate(clk[IMX6QDL_CLK_GPU3D_SHADER], 720000000);
			imx_clk_set_parent(clk[IMX6QDL_CLK_GPU3D_CORE_SEL], clk[IMX6QDL_CLK_PLL2_PFD1_594M]);
			imx_clk_set_rate(clk[IMX6QDL_CLK_GPU3D_CORE], 594000000);
			imx_clk_set_parent(clk[IMX6QDL_CLK_GPU2D_CORE_SEL], clk[IMX6QDL_CLK_PLL3_PFD0_720M]);
			imx_clk_set_rate(clk[IMX6QDL_CLK_GPU2D_CORE], 720000000);
		} else {
			imx_clk_set_parent(clk[IMX6QDL_CLK_GPU3D_SHADER_SEL], clk[IMX6QDL_CLK_PLL2_PFD1_594M]);
			imx_clk_set_rate(clk[IMX6QDL_CLK_GPU3D_SHADER], 594000000);
			imx_clk_set_parent(clk[IMX6QDL_CLK_GPU3D_CORE_SEL], clk[IMX6QDL_CLK_MMDC_CH0_AXI]);
			imx_clk_set_rate(clk[IMX6QDL_CLK_GPU3D_CORE], 528000000);
			imx_clk_set_parent(clk[IMX6QDL_CLK_GPU2D_CORE_SEL], clk[IMX6QDL_CLK_PLL3_USB_OTG]);
			imx_clk_set_rate(clk[IMX6QDL_CLK_GPU2D_CORE], 480000000);
		}
>>>>>>> 9ea9577d
	}

	/*
	 * Let's initially set up CLKO with OSC24M, since this configuration
	 * is widely used by imx6q board designs to clock audio codec.
	 */
	imx_clk_set_parent(clk[IMX6QDL_CLK_CKO2_SEL], clk[IMX6QDL_CLK_OSC]);
	imx_clk_set_parent(clk[IMX6QDL_CLK_CKO], clk[IMX6QDL_CLK_CKO2]);

	/* Audio-related clocks configuration */
	imx_clk_set_parent(clk[IMX6QDL_CLK_SPDIF_SEL], clk[IMX6QDL_CLK_PLL3_PFD3_454M]);

	/* All existing boards with PCIe use LVDS1 */
	if (IS_ENABLED(CONFIG_PCI_IMX6))
		imx_clk_set_parent(clk[IMX6QDL_CLK_LVDS1_SEL], clk[IMX6QDL_CLK_SATA_REF]);

<<<<<<< HEAD
=======
	/* set eim_slow to 135Mhz */
	imx_clk_set_rate(clk[IMX6QDL_CLK_EIM_SLOW], 135000000);

>>>>>>> 9ea9577d
	/*
	 * Enable clocks only after both parent and rate are all initialized
	 * as needed
	 */
	for (i = 0; i < ARRAY_SIZE(clks_init_on); i++)
		imx_clk_prepare_enable(clk[clks_init_on[i]]);

	if (IS_ENABLED(CONFIG_USB_MXS_PHY)) {
		imx_clk_prepare_enable(clk[IMX6QDL_CLK_USBPHY1_GATE]);
		imx_clk_prepare_enable(clk[IMX6QDL_CLK_USBPHY2_GATE]);
	}

	/*Set enet_ref clock to 125M to supply for RGMII tx_clk */
	clk_set_rate(clk[IMX6QDL_CLK_ENET_REF], 125000000);

#ifdef CONFIG_MX6_VPU_352M
	/*
	 * If VPU 352M is enabled, then PLL2_PDF2 need to be
	 * set to 352M, cpufreq will be disabled as VDDSOC/PU
	 * need to be at highest voltage, scaling cpu freq is
	 * not saving any power, and busfreq will be also disabled
	 * as the PLL2_PFD2 is not at default freq, in a word,
	 * all modules that sourceing clk from PLL2_PFD2 will
	 * be impacted.
	 */
	imx_clk_set_rate(clk[IMX6QDL_CLK_PLL2_PFD2_396M], 352000000);
	imx_clk_set_parent(clk[IMX6QDL_CLK_VPU_AXI_SEL], clk[IMX6QDL_CLK_PLL2_PFD2_396M]);
	pr_info("VPU 352M is enabled!\n");
#endif

	/* Set initial power mode */
	imx6q_set_lpm(WAIT_CLOCKED);

	mxc_timer_init_dt(of_find_compatible_node(NULL, NULL, "fsl,imx6q-gpt"));
}
CLK_OF_DECLARE(imx6q, "fsl,imx6q-ccm", imx6q_clocks_init);<|MERGE_RESOLUTION|>--- conflicted
+++ resolved
@@ -95,27 +95,18 @@
 static const char *pll5_bypass_sels[] = { "pll5", "pll5_bypass_src", };
 static const char *pll6_bypass_sels[] = { "pll6", "pll6_bypass_src", };
 static const char *pll7_bypass_sels[] = { "pll7", "pll7_bypass_src", };
-<<<<<<< HEAD
-
-static struct clk *clk[IMX6QDL_CLK_END];
-static struct clk_onecell_data clk_data;
-=======
  
 static struct clk *clk[IMX6QDL_CLK_END];
 static struct clk_onecell_data clk_data;
 static void __iomem *anatop_base;
 static void __iomem *ccm_base;
->>>>>>> 9ea9577d
 
 static unsigned int const clks_init_on[] __initconst = {
 	IMX6QDL_CLK_MMDC_CH0_AXI,
 	IMX6QDL_CLK_ROM,
 	IMX6QDL_CLK_ARM,
 	IMX6QDL_CLK_OCRAM,
-<<<<<<< HEAD
-=======
 	IMX6QDL_CLK_AXI,
->>>>>>> 9ea9577d
 };
 
 static struct clk_div_table clk_enet_ref_table[] = {
@@ -147,8 +138,6 @@
 static unsigned int share_count_ssi2;
 static unsigned int share_count_ssi3;
 static unsigned int share_count_spdif;
-<<<<<<< HEAD
-=======
 static unsigned int share_count_prg0;
 static unsigned int share_count_prg1;
 
@@ -352,7 +341,6 @@
 	reg &= ~(1 << 13);
 	writel_relaxed(reg, anatop_base + 0xa0);
 }
->>>>>>> 9ea9577d
 
 static void __init imx6q_clocks_init(struct device_node *ccm_node)
 {
@@ -422,11 +410,7 @@
 	clk[IMX6QDL_CLK_PLL5_VIDEO]    = imx_clk_gate("pll5_video",    "pll5_bypass", base + 0xa0, 13);
 	clk[IMX6QDL_CLK_PLL6_ENET]     = imx_clk_gate("pll6_enet",     "pll6_bypass", base + 0xe0, 13);
 	clk[IMX6QDL_CLK_PLL7_USB_HOST] = imx_clk_gate("pll7_usb_host", "pll7_bypass", base + 0x20, 13);
-<<<<<<< HEAD
-
-=======
  
->>>>>>> 9ea9577d
 	/*
 	 * Bit 20 is the reserved and read-only bit, we do this only for:
 	 * - Do nothing for usbphy clk_enable/disable
@@ -467,11 +451,7 @@
 
 	clk[IMX6QDL_CLK_LVDS1_IN] = imx_clk_gate_exclusive("lvds1_in", "anaclk1", base + 0x160, 12, BIT(10));
 	clk[IMX6QDL_CLK_LVDS2_IN] = imx_clk_gate_exclusive("lvds2_in", "anaclk2", base + 0x160, 13, BIT(11));
-<<<<<<< HEAD
-
-=======
  
->>>>>>> 9ea9577d
 	/*                                            name              parent_name        reg       idx */
 	clk[IMX6QDL_CLK_PLL2_PFD0_352M] = imx_clk_pfd("pll2_pfd0_352m", "pll2_bus",     base + 0x100, 0);
 	clk[IMX6QDL_CLK_PLL2_PFD1_594M] = imx_clk_pfd("pll2_pfd1_594m", "pll2_bus",     base + 0x100, 1);
@@ -489,13 +469,6 @@
 	clk[IMX6QDL_CLK_TWD]       = imx_clk_fixed_factor("twd",       "arm",            1, 2);
 	clk[IMX6QDL_CLK_VIDEO_27M] = imx_clk_fixed_factor("video_27m", "pll3_pfd1_540m", 1, 20);
 	clk[IMX6QDL_CLK_GPT_3M]    = imx_clk_fixed_factor("gpt_3m",    "osc",            1, 8);
-<<<<<<< HEAD
-	if (cpu_is_imx6dl()) {
-		clk[IMX6QDL_CLK_GPU2D_AXI] = imx_clk_fixed_factor("gpu2d_axi", "mmdc_ch0_axi", 1, 1);
-		clk[IMX6QDL_CLK_GPU3D_AXI] = imx_clk_fixed_factor("gpu3d_axi", "mmdc_ch0_axi", 1, 1);
-	}
-=======
->>>>>>> 9ea9577d
 
 	clk[IMX6QDL_CLK_PLL4_POST_DIV] = clk_register_divider_table(NULL, "pll4_post_div", "pll4_audio", CLK_SET_RATE_PARENT | CLK_SET_RATE_GATE, base + 0x70, 19, 2, 0, post_div_table, &imx_ccm_lock);
 	clk[IMX6QDL_CLK_PLL4_AUDIO_DIV] = clk_register_divider(NULL, "pll4_audio_div", "pll4_post_div", CLK_SET_RATE_PARENT | CLK_SET_RATE_GATE, base + 0x170, 15, 1, 0, &imx_ccm_lock);
@@ -521,19 +494,6 @@
 	clk[IMX6QDL_CLK_ESAI_SEL]         = imx_clk_mux("esai_sel",         base + 0x20, 19, 2, audio_sels,        ARRAY_SIZE(audio_sels));
 	clk[IMX6QDL_CLK_ASRC_SEL]         = imx_clk_mux("asrc_sel",         base + 0x30, 7,  2, audio_sels,        ARRAY_SIZE(audio_sels));
 	clk[IMX6QDL_CLK_SPDIF_SEL]        = imx_clk_mux("spdif_sel",        base + 0x30, 20, 2, audio_sels,        ARRAY_SIZE(audio_sels));
-<<<<<<< HEAD
-	if (cpu_is_imx6q()) {
-		clk[IMX6QDL_CLK_GPU2D_AXI]        = imx_clk_mux("gpu2d_axi",        base + 0x18, 0,  1, gpu_axi_sels,      ARRAY_SIZE(gpu_axi_sels));
-		clk[IMX6QDL_CLK_GPU3D_AXI]        = imx_clk_mux("gpu3d_axi",        base + 0x18, 1,  1, gpu_axi_sels,      ARRAY_SIZE(gpu_axi_sels));
-	}
-	clk[IMX6QDL_CLK_GPU2D_CORE_SEL]   = imx_clk_mux("gpu2d_core_sel",   base + 0x18, 16, 2, gpu2d_core_sels,   ARRAY_SIZE(gpu2d_core_sels));
-	clk[IMX6QDL_CLK_GPU3D_CORE_SEL]   = imx_clk_mux("gpu3d_core_sel",   base + 0x18, 4,  2, gpu3d_core_sels,   ARRAY_SIZE(gpu3d_core_sels));
-	clk[IMX6QDL_CLK_GPU3D_SHADER_SEL] = imx_clk_mux("gpu3d_shader_sel", base + 0x18, 8,  2, gpu3d_shader_sels, ARRAY_SIZE(gpu3d_shader_sels));
-	clk[IMX6QDL_CLK_IPU1_SEL]         = imx_clk_mux("ipu1_sel",         base + 0x3c, 9,  2, ipu_sels,          ARRAY_SIZE(ipu_sels));
-	clk[IMX6QDL_CLK_IPU2_SEL]         = imx_clk_mux("ipu2_sel",         base + 0x3c, 14, 2, ipu_sels,          ARRAY_SIZE(ipu_sels));
-	clk[IMX6QDL_CLK_LDB_DI0_SEL]      = imx_clk_mux_flags("ldb_di0_sel", base + 0x2c, 9,  3, ldb_di_sels,      ARRAY_SIZE(ldb_di_sels), CLK_SET_RATE_PARENT);
-	clk[IMX6QDL_CLK_LDB_DI1_SEL]      = imx_clk_mux_flags("ldb_di1_sel", base + 0x2c, 12, 3, ldb_di_sels,      ARRAY_SIZE(ldb_di_sels), CLK_SET_RATE_PARENT);
-=======
 
 	/*                                                        name                 parent_name    reg        shift width busy: reg, shift */
 	clk[IMX6QDL_CLK_AXI]               = imx_clk_busy_divider("axi",               "axi_sel",     base + 0x14, 16,  3,   base + 0x48, 0);
@@ -591,31 +551,12 @@
 		clk[IMX6QDL_CLK_LDB_DI0_SEL]      = imx_clk_mux_ldb("ldb_di0_sel", base + 0x2c, 9,  3, ldb_di_sels,      ARRAY_SIZE(ldb_di_sels));
 		clk[IMX6QDL_CLK_LDB_DI1_SEL]      = imx_clk_mux_ldb("ldb_di1_sel", base + 0x2c, 12, 3, ldb_di_sels,      ARRAY_SIZE(ldb_di_sels));
 	}
->>>>>>> 9ea9577d
 	clk[IMX6QDL_CLK_LDB_DI0_DIV_SEL]  = imx_clk_mux_flags("ldb_di0_div_sel", base + 0x20, 10, 1, ldb_di0_div_sels, ARRAY_SIZE(ldb_di0_div_sels), CLK_SET_RATE_PARENT);
 	clk[IMX6QDL_CLK_LDB_DI1_DIV_SEL]  = imx_clk_mux_flags("ldb_di1_div_sel", base + 0x20, 11, 1, ldb_di1_div_sels, ARRAY_SIZE(ldb_di1_div_sels), CLK_SET_RATE_PARENT);
 	clk[IMX6QDL_CLK_IPU1_DI0_PRE_SEL] = imx_clk_mux_flags("ipu1_di0_pre_sel", base + 0x34, 6,  3, ipu_di_pre_sels,   ARRAY_SIZE(ipu_di_pre_sels), CLK_SET_RATE_PARENT);
 	clk[IMX6QDL_CLK_IPU1_DI1_PRE_SEL] = imx_clk_mux_flags("ipu1_di1_pre_sel", base + 0x34, 15, 3, ipu_di_pre_sels,   ARRAY_SIZE(ipu_di_pre_sels), CLK_SET_RATE_PARENT);
 	clk[IMX6QDL_CLK_IPU2_DI0_PRE_SEL] = imx_clk_mux_flags("ipu2_di0_pre_sel", base + 0x38, 6,  3, ipu_di_pre_sels,   ARRAY_SIZE(ipu_di_pre_sels), CLK_SET_RATE_PARENT);
 	clk[IMX6QDL_CLK_IPU2_DI1_PRE_SEL] = imx_clk_mux_flags("ipu2_di1_pre_sel", base + 0x38, 15, 3, ipu_di_pre_sels,   ARRAY_SIZE(ipu_di_pre_sels), CLK_SET_RATE_PARENT);
-<<<<<<< HEAD
-	clk[IMX6QDL_CLK_IPU1_DI0_SEL]     = imx_clk_mux_flags("ipu1_di0_sel",     base + 0x34, 0,  3, ipu1_di0_sels,     ARRAY_SIZE(ipu1_di0_sels), CLK_SET_RATE_PARENT);
-	clk[IMX6QDL_CLK_IPU1_DI1_SEL]     = imx_clk_mux_flags("ipu1_di1_sel",     base + 0x34, 9,  3, ipu1_di1_sels,     ARRAY_SIZE(ipu1_di1_sels), CLK_SET_RATE_PARENT);
-	clk[IMX6QDL_CLK_IPU2_DI0_SEL]     = imx_clk_mux_flags("ipu2_di0_sel",     base + 0x38, 0,  3, ipu2_di0_sels,     ARRAY_SIZE(ipu2_di0_sels), CLK_SET_RATE_PARENT);
-	clk[IMX6QDL_CLK_IPU2_DI1_SEL]     = imx_clk_mux_flags("ipu2_di1_sel",     base + 0x38, 9,  3, ipu2_di1_sels,     ARRAY_SIZE(ipu2_di1_sels), CLK_SET_RATE_PARENT);
-	clk[IMX6QDL_CLK_HSI_TX_SEL]       = imx_clk_mux("hsi_tx_sel",       base + 0x30, 28, 1, hsi_tx_sels,       ARRAY_SIZE(hsi_tx_sels));
-	clk[IMX6QDL_CLK_PCIE_AXI_SEL]     = imx_clk_mux("pcie_axi_sel",     base + 0x18, 10, 1, pcie_axi_sels,     ARRAY_SIZE(pcie_axi_sels));
-	clk[IMX6QDL_CLK_SSI1_SEL]         = imx_clk_fixup_mux("ssi1_sel",   base + 0x1c, 10, 2, ssi_sels,          ARRAY_SIZE(ssi_sels), imx_cscmr1_fixup);
-	clk[IMX6QDL_CLK_SSI2_SEL]         = imx_clk_fixup_mux("ssi2_sel",   base + 0x1c, 12, 2, ssi_sels,          ARRAY_SIZE(ssi_sels), imx_cscmr1_fixup);
-	clk[IMX6QDL_CLK_SSI3_SEL]         = imx_clk_fixup_mux("ssi3_sel",   base + 0x1c, 14, 2, ssi_sels,          ARRAY_SIZE(ssi_sels), imx_cscmr1_fixup);
-	clk[IMX6QDL_CLK_USDHC1_SEL]       = imx_clk_fixup_mux("usdhc1_sel", base + 0x1c, 16, 1, usdhc_sels,        ARRAY_SIZE(usdhc_sels), imx_cscmr1_fixup);
-	clk[IMX6QDL_CLK_USDHC2_SEL]       = imx_clk_fixup_mux("usdhc2_sel", base + 0x1c, 17, 1, usdhc_sels,        ARRAY_SIZE(usdhc_sels), imx_cscmr1_fixup);
-	clk[IMX6QDL_CLK_USDHC3_SEL]       = imx_clk_fixup_mux("usdhc3_sel", base + 0x1c, 18, 1, usdhc_sels,        ARRAY_SIZE(usdhc_sels), imx_cscmr1_fixup);
-	clk[IMX6QDL_CLK_USDHC4_SEL]       = imx_clk_fixup_mux("usdhc4_sel", base + 0x1c, 19, 1, usdhc_sels,        ARRAY_SIZE(usdhc_sels), imx_cscmr1_fixup);
-	clk[IMX6QDL_CLK_ENFC_SEL]         = imx_clk_mux("enfc_sel",         base + 0x2c, 16, 2, enfc_sels,         ARRAY_SIZE(enfc_sels));
-	clk[IMX6QDL_CLK_EMI_SEL]          = imx_clk_fixup_mux("emi_sel",      base + 0x1c, 27, 2, emi_sels,        ARRAY_SIZE(emi_sels), imx_cscmr1_fixup);
-	clk[IMX6QDL_CLK_EMI_SLOW_SEL]     = imx_clk_fixup_mux("emi_slow_sel", base + 0x1c, 29, 2, emi_slow_sels,   ARRAY_SIZE(emi_slow_sels), imx_cscmr1_fixup);
-=======
 
 	clk[IMX6QDL_CLK_HSI_TX_SEL]       = imx_clk_mux("hsi_tx_sel",       base + 0x30, 28, 1, hsi_tx_sels,       ARRAY_SIZE(hsi_tx_sels));
 	clk[IMX6QDL_CLK_PCIE_AXI_SEL]     = imx_clk_mux("pcie_axi_sel",     base + 0x18, 10, 1, pcie_axi_sels,     ARRAY_SIZE(pcie_axi_sels));
@@ -651,36 +592,19 @@
 		clk[IMX6QDL_CLK_EMI_SEL]          = imx_clk_fixup_mux("emi_sel",      base + 0x1c, 27, 2, emi_sels,        ARRAY_SIZE(emi_sels), imx_cscmr1_fixup);
 		clk[IMX6QDL_CLK_EMI_SLOW_SEL]     = imx_clk_fixup_mux("emi_slow_sel", base + 0x1c, 29, 2, emi_slow_sels,   ARRAY_SIZE(emi_slow_sels), imx_cscmr1_fixup);
 	}
->>>>>>> 9ea9577d
 	clk[IMX6QDL_CLK_VDO_AXI_SEL]      = imx_clk_mux("vdo_axi_sel",      base + 0x18, 11, 1, vdo_axi_sels,      ARRAY_SIZE(vdo_axi_sels));
 	clk[IMX6QDL_CLK_VPU_AXI_SEL]      = imx_clk_mux("vpu_axi_sel",      base + 0x18, 14, 2, vpu_axi_sels,      ARRAY_SIZE(vpu_axi_sels));
 	clk[IMX6QDL_CLK_CKO1_SEL]         = imx_clk_mux("cko1_sel",         base + 0x60, 0,  4, cko1_sels,         ARRAY_SIZE(cko1_sels));
 	clk[IMX6QDL_CLK_CKO2_SEL]         = imx_clk_mux("cko2_sel",         base + 0x60, 16, 5, cko2_sels,         ARRAY_SIZE(cko2_sels));
 	clk[IMX6QDL_CLK_CKO]              = imx_clk_mux("cko",              base + 0x60, 8, 1,  cko_sels,          ARRAY_SIZE(cko_sels));
 
-<<<<<<< HEAD
-	/*                                          name         reg      shift width busy: reg, shift parent_names  num_parents */
-	clk[IMX6QDL_CLK_PERIPH]  = imx_clk_busy_mux("periph",  base + 0x14, 25,  1,   base + 0x48, 5,  periph_sels,  ARRAY_SIZE(periph_sels));
-	clk[IMX6QDL_CLK_PERIPH2] = imx_clk_busy_mux("periph2", base + 0x14, 26,  1,   base + 0x48, 3,  periph2_sels, ARRAY_SIZE(periph2_sels));
-
 	/*                                                  name                parent_name          reg       shift width */
-	clk[IMX6QDL_CLK_PERIPH_CLK2]      = imx_clk_divider("periph_clk2",      "periph_clk2_sel",   base + 0x14, 27, 3);
-	clk[IMX6QDL_CLK_PERIPH2_CLK2]     = imx_clk_divider("periph2_clk2",     "periph2_clk2_sel",  base + 0x14, 0,  3);
-	clk[IMX6QDL_CLK_IPG]              = imx_clk_divider("ipg",              "ahb",               base + 0x14, 8,  2);
-	clk[IMX6QDL_CLK_IPG_PER]          = imx_clk_fixup_divider("ipg_per",    "ipg",               base + 0x1c, 0,  6, imx_cscmr1_fixup);
-=======
-	/*                                                  name                parent_name          reg       shift width */
->>>>>>> 9ea9577d
 	clk[IMX6QDL_CLK_ESAI_PRED]        = imx_clk_divider("esai_pred",        "esai_sel",          base + 0x28, 9,  3);
 	clk[IMX6QDL_CLK_ESAI_PODF]        = imx_clk_divider("esai_podf",        "esai_pred",         base + 0x28, 25, 3);
 	clk[IMX6QDL_CLK_ASRC_PRED]        = imx_clk_divider("asrc_pred",        "asrc_sel",          base + 0x30, 12, 3);
 	clk[IMX6QDL_CLK_ASRC_PODF]        = imx_clk_divider("asrc_podf",        "asrc_pred",         base + 0x30, 9,  3);
 	clk[IMX6QDL_CLK_SPDIF_PRED]       = imx_clk_divider("spdif_pred",       "spdif_sel",         base + 0x30, 25, 3);
 	clk[IMX6QDL_CLK_SPDIF_PODF]       = imx_clk_divider("spdif_podf",       "spdif_pred",        base + 0x30, 22, 3);
-<<<<<<< HEAD
-	clk[IMX6QDL_CLK_CAN_ROOT]         = imx_clk_divider("can_root",         "pll3_60m",          base + 0x20, 2,  6);
-	clk[IMX6QDL_CLK_ECSPI_ROOT]       = imx_clk_divider("ecspi_root",       "pll3_60m",          base + 0x38, 19, 6);
-=======
 	if (cpu_is_imx6q() && imx_get_soc_revision() == IMX_CHIP_REVISION_2_0) {
 		clk[IMX6QDL_CLK_IPG_PER]          = imx_clk_divider("ipg_per",    "ipg_per_sel",       base + 0x1c, 0,  6);
 		clk[IMX6QDL_CLK_ECSPI_ROOT]       = imx_clk_divider("ecspi_root",       "ecspi_sel",          base + 0x38, 19, 6);
@@ -700,19 +624,11 @@
 		clk[IMX6QDL_CLK_LDB_DI1_DIV_3_5]  = imx_clk_fixed_factor("ldb_di1_div_3_5", "ldb_di1_sel", 2, 7);
 		clk[IMX6QDL_CLK_LDB_DI1_DIV_7]    = imx_clk_fixed_factor("ldb_di1_div_7",   "ldb_di1_sel", 1, 7);
 	}
->>>>>>> 9ea9577d
 	clk[IMX6QDL_CLK_GPU2D_CORE_PODF]  = imx_clk_divider("gpu2d_core_podf",  "gpu2d_core_sel",    base + 0x18, 23, 3);
 	clk[IMX6QDL_CLK_GPU3D_CORE_PODF]  = imx_clk_divider("gpu3d_core_podf",  "gpu3d_core_sel",    base + 0x18, 26, 3);
 	clk[IMX6QDL_CLK_GPU3D_SHADER]     = imx_clk_divider("gpu3d_shader",     "gpu3d_shader_sel",  base + 0x18, 29, 3);
 	clk[IMX6QDL_CLK_IPU1_PODF]        = imx_clk_divider("ipu1_podf",        "ipu1_sel",          base + 0x3c, 11, 3);
 	clk[IMX6QDL_CLK_IPU2_PODF]        = imx_clk_divider("ipu2_podf",        "ipu2_sel",          base + 0x3c, 16, 3);
-<<<<<<< HEAD
-	clk[IMX6QDL_CLK_LDB_DI0_DIV_3_5]  = imx_clk_fixed_factor("ldb_di0_div_3_5", "ldb_di0_sel", 2, 7);
-	clk[IMX6QDL_CLK_LDB_DI0_DIV_7]    = imx_clk_fixed_factor("ldb_di0_div_7",   "ldb_di0_sel", 1, 7);
-	clk[IMX6QDL_CLK_LDB_DI1_DIV_3_5]  = imx_clk_fixed_factor("ldb_di1_div_3_5", "ldb_di1_sel", 2, 7);
-	clk[IMX6QDL_CLK_LDB_DI1_DIV_7]    = imx_clk_fixed_factor("ldb_di1_div_7",   "ldb_di1_sel", 1, 7);
-=======
->>>>>>> 9ea9577d
 	clk[IMX6QDL_CLK_IPU1_DI0_PRE]     = imx_clk_divider("ipu1_di0_pre",     "ipu1_di0_pre_sel",  base + 0x34, 3,  3);
 	clk[IMX6QDL_CLK_IPU1_DI1_PRE]     = imx_clk_divider("ipu1_di1_pre",     "ipu1_di1_pre_sel",  base + 0x34, 12, 3);
 	clk[IMX6QDL_CLK_IPU2_DI0_PRE]     = imx_clk_divider("ipu2_di0_pre",     "ipu2_di0_pre_sel",  base + 0x38, 3,  3);
@@ -724,20 +640,12 @@
 	clk[IMX6QDL_CLK_SSI2_PODF]        = imx_clk_divider("ssi2_podf",        "ssi2_pred",         base + 0x2c, 0,  6);
 	clk[IMX6QDL_CLK_SSI3_PRED]        = imx_clk_divider("ssi3_pred",        "ssi3_sel",          base + 0x28, 22, 3);
 	clk[IMX6QDL_CLK_SSI3_PODF]        = imx_clk_divider("ssi3_podf",        "ssi3_pred",         base + 0x28, 16, 6);
-<<<<<<< HEAD
-	clk[IMX6QDL_CLK_UART_SERIAL_PODF] = imx_clk_divider("uart_serial_podf", "pll3_80m",          base + 0x24, 0,  6);
-=======
->>>>>>> 9ea9577d
 	clk[IMX6QDL_CLK_USDHC1_PODF]      = imx_clk_divider("usdhc1_podf",      "usdhc1_sel",        base + 0x24, 11, 3);
 	clk[IMX6QDL_CLK_USDHC2_PODF]      = imx_clk_divider("usdhc2_podf",      "usdhc2_sel",        base + 0x24, 16, 3);
 	clk[IMX6QDL_CLK_USDHC3_PODF]      = imx_clk_divider("usdhc3_podf",      "usdhc3_sel",        base + 0x24, 19, 3);
 	clk[IMX6QDL_CLK_USDHC4_PODF]      = imx_clk_divider("usdhc4_podf",      "usdhc4_sel",        base + 0x24, 22, 3);
 	clk[IMX6QDL_CLK_ENFC_PRED]        = imx_clk_divider("enfc_pred",        "enfc_sel",          base + 0x2c, 18, 3);
 	clk[IMX6QDL_CLK_ENFC_PODF]        = imx_clk_divider("enfc_podf",        "enfc_pred",         base + 0x2c, 21, 6);
-<<<<<<< HEAD
-	clk[IMX6QDL_CLK_EMI_PODF]         = imx_clk_fixup_divider("emi_podf",   "emi_sel",           base + 0x1c, 20, 3, imx_cscmr1_fixup);
-	clk[IMX6QDL_CLK_EMI_SLOW_PODF]    = imx_clk_fixup_divider("emi_slow_podf", "emi_slow_sel",   base + 0x1c, 23, 3, imx_cscmr1_fixup);
-=======
 	if (cpu_is_imx6q() && imx_get_soc_revision() == IMX_CHIP_REVISION_2_0) {
 		clk[IMX6QDL_CLK_EMI_PODF]         = imx_clk_divider("emi_podf",   "emi_sel",           base + 0x1c, 20, 3);
 		clk[IMX6QDL_CLK_EMI_SLOW_PODF]    = imx_clk_divider("emi_slow_podf", "emi_slow_sel",   base + 0x1c, 23, 3);
@@ -745,21 +653,10 @@
 		clk[IMX6QDL_CLK_EMI_PODF]         = imx_clk_fixup_divider("emi_podf",   "emi_sel",           base + 0x1c, 20, 3, imx_cscmr1_fixup);
 		clk[IMX6QDL_CLK_EMI_SLOW_PODF]    = imx_clk_fixup_divider("emi_slow_podf", "emi_slow_sel",   base + 0x1c, 23, 3, imx_cscmr1_fixup);
 	}
->>>>>>> 9ea9577d
 	clk[IMX6QDL_CLK_VPU_AXI_PODF]     = imx_clk_divider("vpu_axi_podf",     "vpu_axi_sel",       base + 0x24, 25, 3);
 	clk[IMX6QDL_CLK_CKO1_PODF]        = imx_clk_divider("cko1_podf",        "cko1_sel",          base + 0x60, 4,  3);
 	clk[IMX6QDL_CLK_CKO2_PODF]        = imx_clk_divider("cko2_podf",        "cko2_sel",          base + 0x60, 21, 3);
 
-<<<<<<< HEAD
-	/*                                                        name                 parent_name    reg        shift width busy: reg, shift */
-	clk[IMX6QDL_CLK_AXI]               = imx_clk_busy_divider("axi",               "axi_sel",     base + 0x14, 16,  3,   base + 0x48, 0);
-	clk[IMX6QDL_CLK_MMDC_CH0_AXI]      = imx_clk_busy_divider("mmdc_ch0_axi",      "periph",      base + 0x14, 19,  3,   base + 0x48, 4);
-	clk[IMX6QDL_CLK_MMDC_CH1_AXI]      = imx_clk_busy_divider("mmdc_ch1_axi",      "periph2",     base + 0x14, 3,   3,   base + 0x48, 2);
-	clk[IMX6QDL_CLK_ARM]               = imx_clk_busy_divider("arm",               "pll1_sw",     base + 0x10, 0,   3,   base + 0x48, 16);
-	clk[IMX6QDL_CLK_AHB]               = imx_clk_busy_divider("ahb",               "periph",      base + 0x14, 10,  3,   base + 0x48, 1);
-
-=======
->>>>>>> 9ea9577d
 	/*                                            name             parent_name          reg         shift */
 	clk[IMX6QDL_CLK_APBH_DMA]     = imx_clk_gate2("apbh_dma",      "usdhc3",            base + 0x68, 4);
 	clk[IMX6QDL_CLK_ASRC]         = imx_clk_gate2_shared("asrc",         "asrc_podf",   base + 0x68, 6, &share_count_asrc);
@@ -810,10 +707,6 @@
 	clk[IMX6QDL_CLK_IPU1_DI1]     = imx_clk_gate2("ipu1_di1",      "ipu1_di1_sel",      base + 0x74, 4);
 	clk[IMX6QDL_CLK_IPU2]         = imx_clk_gate2("ipu2",          "ipu2_podf",         base + 0x74, 6);
 	clk[IMX6QDL_CLK_IPU2_DI0]     = imx_clk_gate2("ipu2_di0",      "ipu2_di0_sel",      base + 0x74, 8);
-<<<<<<< HEAD
-	clk[IMX6QDL_CLK_LDB_DI0]      = imx_clk_gate2("ldb_di0",       "ldb_di0_div_sel",   base + 0x74, 12);
-	clk[IMX6QDL_CLK_LDB_DI1]      = imx_clk_gate2("ldb_di1",       "ldb_di1_div_sel",   base + 0x74, 14);
-=======
 
 	if (cpu_is_imx6q() && imx_get_soc_revision() == IMX_CHIP_REVISION_2_0) {
 		clk[IMX6QDL_CLK_LDB_DI0]      = imx_clk_gate2("ldb_di0",       "ldb_di0_sel",   base + 0x74, 12);
@@ -822,7 +715,6 @@
 		clk[IMX6QDL_CLK_LDB_DI0]      = imx_clk_gate2("ldb_di0",       "ldb_di0_div_sel",   base + 0x74, 12);
 		clk[IMX6QDL_CLK_LDB_DI1]      = imx_clk_gate2("ldb_di1",       "ldb_di1_div_sel",   base + 0x74, 14);
 	}
->>>>>>> 9ea9577d
 	clk[IMX6QDL_CLK_IPU2_DI1]     = imx_clk_gate2("ipu2_di1",      "ipu2_di1_sel",      base + 0x74, 10);
 	clk[IMX6QDL_CLK_HSI_TX]       = imx_clk_gate2("hsi_tx",        "hsi_tx_podf",       base + 0x74, 16);
 	if (cpu_is_imx6dl())
@@ -846,11 +738,7 @@
 	clk[IMX6QDL_CLK_GPMI_IO]      = imx_clk_gate2("gpmi_io",       "enfc",              base + 0x78, 28);
 	clk[IMX6QDL_CLK_GPMI_APB]     = imx_clk_gate2("gpmi_apb",      "usdhc3",            base + 0x78, 30);
 	clk[IMX6QDL_CLK_ROM]          = imx_clk_gate2("rom",           "ahb",               base + 0x7c, 0);
-<<<<<<< HEAD
-	clk[IMX6QDL_CLK_SATA]         = imx_clk_gate2("sata",          "ipg",               base + 0x7c, 4);
-=======
 	clk[IMX6QDL_CLK_SATA]         = imx_clk_gate2("sata",          "ahb",               base + 0x7c, 4);
->>>>>>> 9ea9577d
 	clk[IMX6QDL_CLK_SDMA]         = imx_clk_gate2("sdma",          "ahb",               base + 0x7c, 6);
 	clk[IMX6QDL_CLK_SPBA]         = imx_clk_gate2("spba",          "ipg",               base + 0x7c, 12);
 	clk[IMX6QDL_CLK_SPDIF]        = imx_clk_gate2_shared("spdif",     "spdif_podf",     base + 0x7c, 14, &share_count_spdif);
@@ -871,8 +759,6 @@
 	clk[IMX6QDL_CLK_EIM_SLOW]     = imx_clk_gate2("eim_slow",      "emi_slow_podf",     base + 0x80, 10);
 	clk[IMX6QDL_CLK_VDO_AXI]      = imx_clk_gate2("vdo_axi",       "vdo_axi_sel",       base + 0x80, 12);
 	clk[IMX6QDL_CLK_VPU_AXI]      = imx_clk_gate2("vpu_axi",       "vpu_axi_podf",      base + 0x80, 14);
-<<<<<<< HEAD
-=======
 	if (cpu_is_imx6q() && imx_get_soc_revision() == IMX_CHIP_REVISION_2_0) {
 		clk[IMX6QDL_CLK_PRE0] = imx_clk_gate2("pre0",          "pre_axi",         base + 0x80, 16);
 		clk[IMX6QDL_CLK_PRE1] = imx_clk_gate2("pre1",          "pre_axi",         base + 0x80, 18);
@@ -883,7 +769,6 @@
 		clk[IMX6QDL_CLK_PRG0_APB] = imx_clk_gate2_shared("prg0_apb", "ipg",         base + 0x80, 24, &share_count_prg0);
 		clk[IMX6QDL_CLK_PRG1_APB] = imx_clk_gate2_shared("prg1_apb", "ipg",         base + 0x80, 26, &share_count_prg1);
 	}
->>>>>>> 9ea9577d
 	clk[IMX6QDL_CLK_CKO1]         = imx_clk_gate("cko1",           "cko1_podf",         base + 0x60, 7);
 	clk[IMX6QDL_CLK_CKO2]         = imx_clk_gate("cko2",           "cko2_podf",         base + 0x60, 24);
 
@@ -901,13 +786,10 @@
 	clk_register_clkdev(clk[IMX6QDL_CLK_GPT_3M], "gpt_3m", "imx-gpt.0");
 	clk_register_clkdev(clk[IMX6QDL_CLK_ENET_REF], "enet_ref", NULL);
 
-<<<<<<< HEAD
-=======
 	if (cpu_is_imx6q() && imx_get_soc_revision() == IMX_CHIP_REVISION_2_0) {
 		imx_clk_set_parent(clk[IMX6QDL_CLK_LDB_DI0_SEL], clk[IMX6QDL_CLK_PLL2_PFD0_352M]);
 		imx_clk_set_parent(clk[IMX6QDL_CLK_LDB_DI1_SEL], clk[IMX6QDL_CLK_PLL2_PFD0_352M]);
 	}
->>>>>>> 9ea9577d
 	/* ipu clock initialization */
 	imx_clk_set_parent(clk[IMX6QDL_CLK_IPU1_DI0_PRE_SEL], clk[IMX6QDL_CLK_PLL5_VIDEO_DIV]);
 	imx_clk_set_parent(clk[IMX6QDL_CLK_IPU1_DI1_PRE_SEL], clk[IMX6QDL_CLK_PLL5_VIDEO_DIV]);
@@ -928,15 +810,6 @@
 	} else if (cpu_is_imx6q()) {
 		imx_clk_set_parent(clk[IMX6QDL_CLK_IPU1_SEL], clk[IMX6QDL_CLK_MMDC_CH0_AXI]);
 		imx_clk_set_parent(clk[IMX6QDL_CLK_IPU2_SEL], clk[IMX6QDL_CLK_MMDC_CH0_AXI]);
-<<<<<<< HEAD
-	}
-
-	if ((imx_get_soc_revision() != IMX_CHIP_REVISION_1_0) ||
-	     cpu_is_imx6dl()) {
-		clk_set_parent(clk[IMX6QDL_CLK_LDB_DI0_SEL], clk[IMX6QDL_CLK_PLL5_VIDEO_DIV]);
-		clk_set_parent(clk[IMX6QDL_CLK_LDB_DI1_SEL], clk[IMX6QDL_CLK_PLL5_VIDEO_DIV]);
-=======
->>>>>>> 9ea9577d
 	}
 
 	imx_clk_set_parent(clk[IMX6QDL_CLK_AXI_ALT_SEL], clk[IMX6QDL_CLK_PLL3_PFD1_540M]);
@@ -957,13 +830,8 @@
 	* pll2_pfd_594M on mx6q is pll2_pfd_528M on mx6dl.
 	* Make a note here.
 	*/
-<<<<<<< HEAD
-	imx_clk_set_parent(clk[IMX6QDL_CLK_GPU3D_SHADER_SEL], clk[IMX6QDL_CLK_PLL2_PFD1_594M]);
-	if (cpu_is_imx6dl()) {
-=======
 	if (cpu_is_imx6dl()) {
 		imx_clk_set_parent(clk[IMX6QDL_CLK_GPU3D_SHADER_SEL], clk[IMX6QDL_CLK_PLL2_PFD1_594M]);
->>>>>>> 9ea9577d
 		imx_clk_set_rate(clk[IMX6QDL_CLK_GPU3D_SHADER], 528000000);
 		/* for mx6dl, change gpu3d_core parent to 594_PFD*/
 		imx_clk_set_parent(clk[IMX6QDL_CLK_GPU3D_CORE_SEL], clk[IMX6QDL_CLK_PLL2_PFD1_594M]);
@@ -972,13 +840,6 @@
 		imx_clk_set_parent(clk[IMX6QDL_CLK_GPU2D_CORE_SEL], clk[IMX6QDL_CLK_PLL2_PFD1_594M]);
 		imx_clk_set_rate(clk[IMX6QDL_CLK_GPU2D_CORE], 528000000);
 	} else if (cpu_is_imx6q()) {
-<<<<<<< HEAD
-		imx_clk_set_rate(clk[IMX6QDL_CLK_GPU3D_SHADER], 594000000);
-		imx_clk_set_parent(clk[IMX6QDL_CLK_GPU3D_CORE_SEL], clk[IMX6QDL_CLK_MMDC_CH0_AXI]);
-		imx_clk_set_rate(clk[IMX6QDL_CLK_GPU3D_CORE], 528000000);
-		imx_clk_set_parent(clk[IMX6QDL_CLK_GPU2D_CORE_SEL], clk[IMX6QDL_CLK_PLL3_USB_OTG]);
-		imx_clk_set_rate(clk[IMX6QDL_CLK_GPU2D_CORE], 480000000);
-=======
 		if(imx_get_soc_revision() == IMX_CHIP_REVISION_2_0) {
 			imx_clk_set_parent(clk[IMX6QDL_CLK_GPU3D_SHADER_SEL], clk[IMX6QDL_CLK_PLL3_PFD0_720M]);
 			imx_clk_set_rate(clk[IMX6QDL_CLK_GPU3D_SHADER], 720000000);
@@ -994,7 +855,6 @@
 			imx_clk_set_parent(clk[IMX6QDL_CLK_GPU2D_CORE_SEL], clk[IMX6QDL_CLK_PLL3_USB_OTG]);
 			imx_clk_set_rate(clk[IMX6QDL_CLK_GPU2D_CORE], 480000000);
 		}
->>>>>>> 9ea9577d
 	}
 
 	/*
@@ -1011,12 +871,9 @@
 	if (IS_ENABLED(CONFIG_PCI_IMX6))
 		imx_clk_set_parent(clk[IMX6QDL_CLK_LVDS1_SEL], clk[IMX6QDL_CLK_SATA_REF]);
 
-<<<<<<< HEAD
-=======
 	/* set eim_slow to 135Mhz */
 	imx_clk_set_rate(clk[IMX6QDL_CLK_EIM_SLOW], 135000000);
 
->>>>>>> 9ea9577d
 	/*
 	 * Enable clocks only after both parent and rate are all initialized
 	 * as needed
