/*
 * Copyright 2004-2007, 2014-2015 Freescale Semiconductor, Inc. All Rights Reserved.
 * Copyright 2008 Juergen Beisert, kernel@pengutronix.de
 *
 * This program is free software; you can redistribute it and/or
 * modify it under the terms of the GNU General Public License
 * as published by the Free Software Foundation; either version 2
 * of the License, or (at your option) any later version.
 * This program is distributed in the hope that it will be useful,
 * but WITHOUT ANY WARRANTY; without even the implied warranty of
 * MERCHANTABILITY or FITNESS FOR A PARTICULAR PURPOSE.  See the
 * GNU General Public License for more details.
 *
 * You should have received a copy of the GNU General Public License
 * along with this program; if not, write to the Free Software
 * Foundation, Inc., 51 Franklin Street, Fifth Floor, Boston,
 * MA  02110-1301, USA.
 */

#ifndef __ASM_ARCH_MXC_HARDWARE_H__
#define __ASM_ARCH_MXC_HARDWARE_H__

#ifndef __ASSEMBLY__
#include <asm/io.h>
#include <soc/imx/revision.h>
#endif
#include <asm/sizes.h>

#define addr_in_module(addr, mod) \
	((unsigned long)(addr) - mod ## _BASE_ADDR < mod ## _SIZE)

#define IMX_IO_P2V_MODULE(addr, module)					\
	(((addr) - module ## _BASE_ADDR) < module ## _SIZE ?		\
	 (addr) - (module ## _BASE_ADDR) + (module ## _BASE_ADDR_VIRT) : 0)

/*
 * This is rather complicated for humans and ugly to verify, but for a machine
 * it's OK.  Still more as it is usually only applied to constants.  The upsides
 * on using this approach are:
 *
 *  - same mapping on all i.MX machines
 *  - works for assembler, too
 *  - no need to nurture #defines for virtual addresses
 *
 * The downside it, it's hard to verify (but I have a script for that).
 *
 * Obviously this needs to be injective for each SoC.  In general it maps the
 * whole address space to [0xf4000000, 0xf5ffffff].  So [0xf6000000,0xfeffffff]
 * is free for per-machine use (e.g. KZM_ARM11_01 uses 64MiB there).
 *
 * It applies the following mappings for the different SoCs:
 *
 * mx1:
 *	IO	0x00200000+0x100000	->	0xf4000000+0x100000
 * mx21:
 *	AIPI	0x10000000+0x100000	->	0xf4400000+0x100000
 *	SAHB1	0x80000000+0x100000	->	0xf5000000+0x100000
 *	X_MEMC	0xdf000000+0x004000	->	0xf5f00000+0x004000
 * mx25:
 *	AIPS1	0x43f00000+0x100000	->	0xf5300000+0x100000
 *	AIPS2	0x53f00000+0x100000	->	0xf5700000+0x100000
 *	AVIC	0x68000000+0x100000	->	0xf5800000+0x100000
 * mx27:
 *	AIPI	0x10000000+0x100000	->	0xf4400000+0x100000
 *	SAHB1	0x80000000+0x100000	->	0xf5000000+0x100000
 *	X_MEMC	0xd8000000+0x100000	->	0xf5c00000+0x100000
 * mx31:
 *	AIPS1	0x43f00000+0x100000	->	0xf5300000+0x100000
 *	AIPS2	0x53f00000+0x100000	->	0xf5700000+0x100000
 *	AVIC	0x68000000+0x100000	->	0xf5800000+0x100000
 *	X_MEMC	0xb8000000+0x010000	->	0xf5c00000+0x010000
 *	SPBA0	0x50000000+0x100000	->	0xf5400000+0x100000
 * mx35:
 *	AIPS1	0x43f00000+0x100000	->	0xf5300000+0x100000
 *	AIPS2	0x53f00000+0x100000	->	0xf5700000+0x100000
 *	AVIC	0x68000000+0x100000	->	0xf5800000+0x100000
 *	X_MEMC	0xb8000000+0x010000	->	0xf5c00000+0x010000
 *	SPBA0	0x50000000+0x100000	->	0xf5400000+0x100000
 * mx51:
 *	TZIC	0x0fffc000+0x004000	->	0xf4bfc000+0x004000
 *	IRAM	0x1ffe0000+0x020000	->	0xf4fe0000+0x020000
 *	DEBUG	0x60000000+0x100000	->	0xf5000000+0x100000
 *	SPBA0	0x70000000+0x100000	->	0xf5400000+0x100000
 *	AIPS1	0x73f00000+0x100000	->	0xf5700000+0x100000
 *	AIPS2	0x83f00000+0x100000	->	0xf5300000+0x100000
 * mx53:
 *	TZIC	0x0fffc000+0x004000	->	0xf4bfc000+0x004000
 *	DEBUG	0x40000000+0x100000	->	0xf5000000+0x100000
 *	SPBA0	0x50000000+0x100000	->	0xf5400000+0x100000
 *	AIPS1	0x53f00000+0x100000	->	0xf5700000+0x100000
 *	AIPS2	0x63f00000+0x100000	->	0xf5300000+0x100000
 * mx6q:
 *	SCU	0x00a00000+0x004000	->	0xf4000000+0x004000
 *	CCM	0x020c4000+0x004000	->	0xf42c4000+0x004000
 *	ANATOP	0x020c8000+0x004000	->	0xf42c8000+0x004000
 *	UART4	0x021f0000+0x004000	->	0xf42f0000+0x004000
 * mx7d:
<<<<<<< HEAD
 *     CCM	0x30380000+0x010000	->	0xf5380000+0x010000
 *     ANATOP	0x30360000+0x010000	->	0xf5360000+0x010000
 *     UART1	0x30860000+0x010000	->	0xf5860000+0x010000
 */
=======
 *     CCM     0x30380000+0x010000     ->      0xf5380000+0x010000
 *     ANATOP  0x30360000+0x010000     ->      0xf5360000+0x010000
 *     UART1   0x30860000+0x010000     ->      0xf5860000+0x010000
*/
>>>>>>> f2ed3bfc
#define IMX_IO_P2V(x)	(						\
			(0xf4000000 +					\
			(((x) & 0x50000000) >> 4) +			\
			(((x) & 0x0a000000) >> 4) +			\
			(((x) & 0x00ffffff))))

#define IMX_IO_ADDRESS(x)	IOMEM(IMX_IO_P2V(x))

#include "mxc.h"

#include "mx3x.h"
#include "mx31.h"
#include "mx35.h"
#include "mx2x.h"
#include "mx21.h"
#include "mx27.h"
<<<<<<< HEAD
#include "mx1.h"
#include "mx6.h"
#include "mx7.h"
=======
#include "mx6.h"
#include "mx7.h"
#include "mx7ulp.h"
>>>>>>> f2ed3bfc

#define imx_map_entry(soc, name, _type)	{				\
	.virtual = soc ## _IO_P2V(soc ## _ ## name ## _BASE_ADDR),	\
	.pfn = __phys_to_pfn(soc ## _ ## name ## _BASE_ADDR),		\
	.length = soc ## _ ## name ## _SIZE,				\
	.type = _type,							\
}

/* There's an off-by-one between the gpio bank number and the gpiochip */
/* range e.g. GPIO_1_5 is gpio 5 under linux */
#define IMX_GPIO_NR(bank, nr)		(((bank) - 1) * 32 + (nr))

#endif /* __ASM_ARCH_MXC_HARDWARE_H__ */<|MERGE_RESOLUTION|>--- conflicted
+++ resolved
@@ -1,5 +1,5 @@
 /*
- * Copyright 2004-2007, 2014-2015 Freescale Semiconductor, Inc. All Rights Reserved.
+ * Copyright 2004-2007, 2014 Freescale Semiconductor, Inc. All Rights Reserved.
  * Copyright 2008 Juergen Beisert, kernel@pengutronix.de
  *
  * This program is free software; you can redistribute it and/or
@@ -95,17 +95,10 @@
  *	ANATOP	0x020c8000+0x004000	->	0xf42c8000+0x004000
  *	UART4	0x021f0000+0x004000	->	0xf42f0000+0x004000
  * mx7d:
-<<<<<<< HEAD
- *     CCM	0x30380000+0x010000	->	0xf5380000+0x010000
- *     ANATOP	0x30360000+0x010000	->	0xf5360000+0x010000
- *     UART1	0x30860000+0x010000	->	0xf5860000+0x010000
- */
-=======
  *     CCM     0x30380000+0x010000     ->      0xf5380000+0x010000
  *     ANATOP  0x30360000+0x010000     ->      0xf5360000+0x010000
  *     UART1   0x30860000+0x010000     ->      0xf5860000+0x010000
 */
->>>>>>> f2ed3bfc
 #define IMX_IO_P2V(x)	(						\
 			(0xf4000000 +					\
 			(((x) & 0x50000000) >> 4) +			\
@@ -122,15 +115,9 @@
 #include "mx2x.h"
 #include "mx21.h"
 #include "mx27.h"
-<<<<<<< HEAD
-#include "mx1.h"
-#include "mx6.h"
-#include "mx7.h"
-=======
 #include "mx6.h"
 #include "mx7.h"
 #include "mx7ulp.h"
->>>>>>> f2ed3bfc
 
 #define imx_map_entry(soc, name, _type)	{				\
 	.virtual = soc ## _IO_P2V(soc ## _ ## name ## _BASE_ADDR),	\
