/*
<<<<<<< HEAD
 * Copyright 2004-2007, 2014-2015 Freescale Semiconductor, Inc.
=======
 * Copyright 2004-2007, 2014-2015 Freescale Semiconductor, Inc. All Rights Reserved.
>>>>>>> 33e8bb5d
 * Copyright 2008 Juergen Beisert, kernel@pengutronix.de
 *
 * This program is free software; you can redistribute it and/or
 * modify it under the terms of the GNU General Public License
 * as published by the Free Software Foundation; either version 2
 * of the License, or (at your option) any later version.
 * This program is distributed in the hope that it will be useful,
 * but WITHOUT ANY WARRANTY; without even the implied warranty of
 * MERCHANTABILITY or FITNESS FOR A PARTICULAR PURPOSE.  See the
 * GNU General Public License for more details.
 *
 * You should have received a copy of the GNU General Public License
 * along with this program; if not, write to the Free Software
 * Foundation, Inc., 51 Franklin Street, Fifth Floor, Boston,
 * MA  02110-1301, USA.
 */

#ifndef __ASM_ARCH_MXC_HARDWARE_H__
#define __ASM_ARCH_MXC_HARDWARE_H__

#ifndef __ASSEMBLY__
#include <asm/io.h>
#endif
#include <asm/sizes.h>

#define addr_in_module(addr, mod) \
	((unsigned long)(addr) - mod ## _BASE_ADDR < mod ## _SIZE)

#define IMX_IO_P2V_MODULE(addr, module)					\
	(((addr) - module ## _BASE_ADDR) < module ## _SIZE ?		\
	 (addr) - (module ## _BASE_ADDR) + (module ## _BASE_ADDR_VIRT) : 0)

/*
 * This is rather complicated for humans and ugly to verify, but for a machine
 * it's OK.  Still more as it is usually only applied to constants.  The upsides
 * on using this approach are:
 *
 *  - same mapping on all i.MX machines
 *  - works for assembler, too
 *  - no need to nurture #defines for virtual addresses
 *
 * The downside it, it's hard to verify (but I have a script for that).
 *
 * Obviously this needs to be injective for each SoC.  In general it maps the
 * whole address space to [0xf4000000, 0xf5ffffff].  So [0xf6000000,0xfeffffff]
 * is free for per-machine use (e.g. KZM_ARM11_01 uses 64MiB there).
 *
 * It applies the following mappings for the different SoCs:
 *
 * mx1:
 *	IO	0x00200000+0x100000	->	0xf4000000+0x100000
 * mx21:
 *	AIPI	0x10000000+0x100000	->	0xf4400000+0x100000
 *	SAHB1	0x80000000+0x100000	->	0xf5000000+0x100000
 *	X_MEMC	0xdf000000+0x004000	->	0xf5f00000+0x004000
 * mx25:
 *	AIPS1	0x43f00000+0x100000	->	0xf5300000+0x100000
 *	AIPS2	0x53f00000+0x100000	->	0xf5700000+0x100000
 *	AVIC	0x68000000+0x100000	->	0xf5800000+0x100000
 * mx27:
 *	AIPI	0x10000000+0x100000	->	0xf4400000+0x100000
 *	SAHB1	0x80000000+0x100000	->	0xf5000000+0x100000
 *	X_MEMC	0xd8000000+0x100000	->	0xf5c00000+0x100000
 * mx31:
 *	AIPS1	0x43f00000+0x100000	->	0xf5300000+0x100000
 *	AIPS2	0x53f00000+0x100000	->	0xf5700000+0x100000
 *	AVIC	0x68000000+0x100000	->	0xf5800000+0x100000
 *	X_MEMC	0xb8000000+0x010000	->	0xf5c00000+0x010000
 *	SPBA0	0x50000000+0x100000	->	0xf5400000+0x100000
 * mx35:
 *	AIPS1	0x43f00000+0x100000	->	0xf5300000+0x100000
 *	AIPS2	0x53f00000+0x100000	->	0xf5700000+0x100000
 *	AVIC	0x68000000+0x100000	->	0xf5800000+0x100000
 *	X_MEMC	0xb8000000+0x010000	->	0xf5c00000+0x010000
 *	SPBA0	0x50000000+0x100000	->	0xf5400000+0x100000
 * mx51:
 *	TZIC	0x0fffc000+0x004000	->	0xf4bfc000+0x004000
 *	IRAM	0x1ffe0000+0x020000	->	0xf4fe0000+0x020000
 *	DEBUG	0x60000000+0x100000	->	0xf5000000+0x100000
 *	SPBA0	0x70000000+0x100000	->	0xf5400000+0x100000
 *	AIPS1	0x73f00000+0x100000	->	0xf5700000+0x100000
 *	AIPS2	0x83f00000+0x100000	->	0xf5300000+0x100000
 * mx53:
 *	TZIC	0x0fffc000+0x004000	->	0xf4bfc000+0x004000
 *	DEBUG	0x40000000+0x100000	->	0xf5000000+0x100000
 *	SPBA0	0x50000000+0x100000	->	0xf5400000+0x100000
 *	AIPS1	0x53f00000+0x100000	->	0xf5700000+0x100000
 *	AIPS2	0x63f00000+0x100000	->	0xf5300000+0x100000
 * mx6q:
 *	SCU	0x00a00000+0x004000	->	0xf4a00000+0x004000
 *	CCM	0x020c4000+0x004000	->	0xf42c4000+0x004000
 *	ANATOP	0x020c8000+0x004000	->	0xf42c8000+0x004000
<<<<<<< HEAD
 *	UART4	0x021f0000+0x004000	->	0xf43f0000+0x004000
 * mx7d:
 *	CCM	0x30380000+0x010000	->	0xf5380000+0x010000
 *	ANATOP	0x30360000+0x010000	->	0xf5360000+0x010000
 *	UART1	0x30860000+0x010000	->	0xf5860000+0x010000
 */
#define IMX_IO_P2V(x)   (			\
		(0xf4000000 +			\
		(((x) & 0x50000000) >> 4) +	\
		(((x) & 0x0a000000) >> 4) +	\
		(((x) & 0x00ffffff))))
=======
 *	UART4	0x021f0000+0x004000	->	0xf42f0000+0x004000
 * mx7d:
 *     CCM	0x30380000+0x010000	->	0xf5380000+0x010000
 *     ANATOP	0x30360000+0x010000	->	0xf5360000+0x010000
 *     UART1	0x30860000+0x010000	->	0xf5860000+0x010000
 */
#define IMX_IO_P2V(x)	(						\
			(0xf4000000 +					\
			(((x) & 0x50000000) >> 4) +			\
			(((x) & 0x0a000000) >> 4) +			\
			(((x) & 0x00ffffff))))
>>>>>>> 33e8bb5d

#define IMX_IO_ADDRESS(x)	IOMEM(IMX_IO_P2V(x))

#include "mxc.h"

#include "mx3x.h"
#include "mx31.h"
#include "mx35.h"
#include "mx2x.h"
#include "mx21.h"
#include "mx27.h"
#include "mx1.h"
<<<<<<< HEAD
#include "mx25.h"
=======
>>>>>>> 33e8bb5d
#include "mx6.h"
#include "mx7.h"

#define imx_map_entry(soc, name, _type)	{				\
	.virtual = soc ## _IO_P2V(soc ## _ ## name ## _BASE_ADDR),	\
	.pfn = __phys_to_pfn(soc ## _ ## name ## _BASE_ADDR),		\
	.length = soc ## _ ## name ## _SIZE,				\
	.type = _type,							\
}

/* There's a off-by-one betweem the gpio bank number and the gpiochip */
/* range e.g. GPIO_1_5 is gpio 5 under linux */
#define IMX_GPIO_NR(bank, nr)		(((bank) - 1) * 32 + (nr))

#endif /* __ASM_ARCH_MXC_HARDWARE_H__ */<|MERGE_RESOLUTION|>--- conflicted
+++ resolved
@@ -1,9 +1,5 @@
 /*
-<<<<<<< HEAD
- * Copyright 2004-2007, 2014-2015 Freescale Semiconductor, Inc.
-=======
  * Copyright 2004-2007, 2014-2015 Freescale Semiconductor, Inc. All Rights Reserved.
->>>>>>> 33e8bb5d
  * Copyright 2008 Juergen Beisert, kernel@pengutronix.de
  *
  * This program is free software; you can redistribute it and/or
@@ -93,22 +89,9 @@
  *	AIPS1	0x53f00000+0x100000	->	0xf5700000+0x100000
  *	AIPS2	0x63f00000+0x100000	->	0xf5300000+0x100000
  * mx6q:
- *	SCU	0x00a00000+0x004000	->	0xf4a00000+0x004000
+ *	SCU	0x00a00000+0x004000	->	0xf4000000+0x004000
  *	CCM	0x020c4000+0x004000	->	0xf42c4000+0x004000
  *	ANATOP	0x020c8000+0x004000	->	0xf42c8000+0x004000
-<<<<<<< HEAD
- *	UART4	0x021f0000+0x004000	->	0xf43f0000+0x004000
- * mx7d:
- *	CCM	0x30380000+0x010000	->	0xf5380000+0x010000
- *	ANATOP	0x30360000+0x010000	->	0xf5360000+0x010000
- *	UART1	0x30860000+0x010000	->	0xf5860000+0x010000
- */
-#define IMX_IO_P2V(x)   (			\
-		(0xf4000000 +			\
-		(((x) & 0x50000000) >> 4) +	\
-		(((x) & 0x0a000000) >> 4) +	\
-		(((x) & 0x00ffffff))))
-=======
  *	UART4	0x021f0000+0x004000	->	0xf42f0000+0x004000
  * mx7d:
  *     CCM	0x30380000+0x010000	->	0xf5380000+0x010000
@@ -120,7 +103,6 @@
 			(((x) & 0x50000000) >> 4) +			\
 			(((x) & 0x0a000000) >> 4) +			\
 			(((x) & 0x00ffffff))))
->>>>>>> 33e8bb5d
 
 #define IMX_IO_ADDRESS(x)	IOMEM(IMX_IO_P2V(x))
 
@@ -133,10 +115,6 @@
 #include "mx21.h"
 #include "mx27.h"
 #include "mx1.h"
-<<<<<<< HEAD
-#include "mx25.h"
-=======
->>>>>>> 33e8bb5d
 #include "mx6.h"
 #include "mx7.h"
 
