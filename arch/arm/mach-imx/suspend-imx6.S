--- conflicted
+++ resolved
@@ -67,13 +67,8 @@
 #define PM_INFO_MMDC_IO_NUM_OFFSET		0x54
 #define PM_INFO_MMDC_IO_VAL_OFFSET		0x58
 /* below offsets depends on MX6_MAX_MMDC_IO_NUM(36) definition */
-<<<<<<< HEAD
-#define PM_INFO_MMDC_NUM_OFFSET			0x178
-#define PM_INFO_MMDC_VAL_OFFSET			0x17C
-=======
 #define PM_INFO_MMDC_NUM_OFFSET			0x208
 #define PM_INFO_MMDC_VAL_OFFSET			0x20C
->>>>>>> f2ed3bfc
 
 #define MX6Q_SRC_GPR1	0x20
 #define MX6Q_SRC_GPR2	0x24
@@ -229,7 +224,6 @@
 	bic	r7, r7, #0x1
 	str	r7, [r12, #MX6Q_MMDC_MAPSR]
 9:
-<<<<<<< HEAD
 	.endm
 
 	/* r10 must be iomuxc base address */
@@ -259,7 +253,7 @@
 	add	r7, r7, r0
 10:
 	ldr	r8, [r7], #0x4
-	ldr	r9, [r7], #0x4
+	ldr	r9, [r7], #0x8
 	str	r9, [r10, r8]
 	subs	r6, r6, #0x1
 	bne	10b
@@ -290,7 +284,7 @@
 	add	r7, r7, r0
 11:
 	ldr	r8, [r7], #0x4
-	ldr	r9, [r7], #0x4
+	ldr	r9, [r7], #0x8
 	str	r9, [r10, r8]
 	subs	r6, r6, #0x1
 	bne	11b
@@ -306,6 +300,7 @@
 	bne	13f
 12:
 	resume_iomuxc_gpr
+	reset_read_fifo
 
 	b	17f
 13:
@@ -454,233 +449,6 @@
 
 	.endm
 
-=======
-	.endm
-
-	/* r10 must be iomuxc base address */
-	.macro resume_iomuxc_gpr
-
-	add	r10, r10, #0x4000
-	/* IOMUXC GPR DRAM_RESET_BYPASS */
-	ldr	r4, [r10, #0x8]
-	bic	r4, r4, #(0x1 << 27)
-	str	r4, [r10, #0x8]
-	/* IOMUXC GPR DRAM_CKE_BYPASS */
-	ldr	r4, [r10, #0x8]
-	bic	r4, r4, #(0x1 << 31)
-	str	r4, [r10, #0x8]
-
-	.endm
-
-	.macro	resume_io
-
-	/* restore MMDC IO */
-	cmp	r5, #0x0
-	ldreq	r10, [r0, #PM_INFO_MX6Q_IOMUXC_V_OFFSET]
-	ldrne	r10, [r0, #PM_INFO_MX6Q_IOMUXC_P_OFFSET]
-
-	ldr	r6, [r0, #PM_INFO_MMDC_IO_NUM_OFFSET]
-	ldr	r7, =PM_INFO_MMDC_IO_VAL_OFFSET
-	add	r7, r7, r0
-10:
-	ldr	r8, [r7], #0x4
-	ldr	r9, [r7], #0x8
-	str	r9, [r10, r8]
-	subs	r6, r6, #0x1
-	bne	10b
-
-	cmp	r5, #0x0
-	/* Here only MMDC0 is set */
-	ldreq	r11, [r0, #PM_INFO_MX6Q_MMDC0_V_OFFSET]
-	ldrne	r11, [r0, #PM_INFO_MX6Q_MMDC0_P_OFFSET]
-	ldreq	r12, [r0, #PM_INFO_MX6Q_MMDC1_V_OFFSET]
-	ldrne	r12, [r0, #PM_INFO_MX6Q_MMDC1_P_OFFSET]
-
-	reset_read_fifo
-	mmdc_out_and_auto_self_refresh
-
-	.endm
-
-	.macro	resume_mmdc_io
-
-	cmp	r5, #0x0
-	ldreq	r10, [r0, #PM_INFO_MX6Q_IOMUXC_V_OFFSET]
-	ldrne	r10, [r0, #PM_INFO_MX6Q_IOMUXC_P_OFFSET]
-	ldreq	r11, [r0, #PM_INFO_MX6Q_MMDC0_V_OFFSET]
-	ldrne	r11, [r0, #PM_INFO_MX6Q_MMDC0_P_OFFSET]
-
-	/* resume mmdc iomuxc settings */
-	ldr	r6, [r0, #PM_INFO_MMDC_IO_NUM_OFFSET]
-	ldr	r7, =PM_INFO_MMDC_IO_VAL_OFFSET
-	add	r7, r7, r0
-11:
-	ldr	r8, [r7], #0x4
-	ldr	r9, [r7], #0x8
-	str	r9, [r10, r8]
-	subs	r6, r6, #0x1
-	bne	11b
-
-	/* check whether we need to restore MMDC */
-	cmp	r5, #0x0
-	beq	12f
-
-	/* check whether last suspend is with M/F mix off */
-	ldr	r9, [r0, #PM_INFO_MX6Q_GPC_P_OFFSET]
-	ldr	r6, [r9, #0x220]
-	cmp	r6, #0x0
-	bne	13f
-12:
-	resume_iomuxc_gpr
-	reset_read_fifo
-
-	b	17f
-13:
-	/* restore MMDC settings */
-	ldr	r6, [r0, #PM_INFO_MMDC_NUM_OFFSET]
-	ldr	r7, =PM_INFO_MMDC_VAL_OFFSET
-	add	r7, r7, r0
-14:
-	ldr	r8, [r7], #0x4
-	ldr	r9, [r7], #0x4
-	str	r9, [r11, r8]
-	subs	r6, r6, #0x1
-	bne	14b
-
-	/* let DDR enter self-refresh */
-	ldr	r7, [r11, #MX6Q_MMDC_MAPSR]
-	orr	r7, r7, #(1 << 20)
-	str	r7, [r11, #MX6Q_MMDC_MAPSR]
-15:
-	ldr	r7, [r11, #MX6Q_MMDC_MAPSR]
-	ands	r7, r7, #(1 << 24)
-	beq	15b
-
-	resume_iomuxc_gpr
-	reset_read_fifo
-
-	/* let DDR out of self-refresh */
-	ldr	r7, [r11, #MX6Q_MMDC_MAPSR]
-	bic	r7, r7, #(1 << 20)
-	str	r7, [r11, #MX6Q_MMDC_MAPSR]
-16:
-	ldr	r7, [r11, #MX6Q_MMDC_MAPSR]
-	ands	r7, r7, #(1 << 24)
-	bne	16b
-
-	/* kick off MMDC */
-	ldr	r4, =0x0
-	str	r4, [r11, #0x1c]
-
-17:
-	mmdc_out_and_auto_self_refresh
-
-	.endm
-
-	.macro store_ttbr1
-
-	/* Store TTBR1 to pm_info->ttbr1 */
-	mrc	p15, 0, r7, c2, c0, 1
-	str	r7, [r0, #PM_INFO_MX6Q_TTBR1_V_OFFSET]
-
-	/* Disable Branch Prediction, Z bit in SCTLR. */
-	mrc	p15, 0, r6, c1, c0, 0
-	bic	r6, r6, #0x800
-	mcr	p15, 0, r6, c1, c0, 0
-
-	/* Flush the BTAC. */
-	ldr	r6, =0x0
-	mcr	p15, 0, r6, c7, c1, 6
-
-	ldr	r6, =iram_tlb_phys_addr
-	ldr	r6, [r6]
-	dsb
-	isb
-
-	/* Store the IRAM table in TTBR1 */
-	mcr	p15, 0, r6, c2, c0, 1
-	/* Read TTBCR and set PD0=1, N = 1 */
-	mrc	p15, 0, r6, c2, c0, 2
-	orr	r6, r6, #0x11
-	mcr	p15, 0, r6, c2, c0, 2
-
-	dsb
-	isb
-
-	/* flush the TLB */
-	ldr	r6, =0x0
-	mcr	p15, 0, r6, c8, c3, 0
-
-	/* Disable L1 data cache. */
-	mrc	p15, 0, r6, c1, c0, 0
-	bic	r6, r6, #0x4
-	mcr	p15, 0, r6, c1, c0, 0
-
-	dsb
-	isb
-
-	is_cortex_a7
-	beq	17f
-
-#ifdef CONFIG_CACHE_L2X0
-	ldr	r8, [r0, #PM_INFO_MX6Q_L2_V_OFFSET]
-	mov	r6, #0x0
-	str	r6, [r8, #0x100]
-
-	dsb
-	isb
-#endif
-17:
-	.endm
-
-	.macro restore_ttbr1
-
-	is_cortex_a7
-	beq	18f
-
-#ifdef CONFIG_CACHE_L2X0
-	/* Enable L2. */
-	ldr	r8, [r0, #PM_INFO_MX6Q_L2_V_OFFSET]
-	ldr	r7, =0x1
-	str	r7, [r8, #0x100]
-#endif
-
-18:
-	/* Enable L1 data cache. */
-	mrc	p15, 0, r6, c1, c0, 0
-	orr	r6, r6, #0x4
-	mcr	p15, 0, r6, c1, c0, 0
-
-	dsb
-	isb
-
-	/* Restore TTBCR */
-	/* Read TTBCR and set PD0=0, N = 0 */
-	mrc	p15, 0, r6, c2, c0, 2
-	bic	r6, r6, #0x11
-	mcr	p15, 0, r6, c2, c0, 2
-	dsb
-	isb
-
-	/* flush the TLB */
-	ldr	r6, =0x0
-	mcr	p15, 0, r6, c8, c3, 0
-
-	/* Enable Branch Prediction, Z bit in SCTLR. */
-	mrc	p15, 0, r6, c1, c0, 0
-	orr	r6, r6, #0x800
-	mcr	p15, 0, r6, c1, c0, 0
-
-	/* Flush the Branch Target Address Cache (BTAC) */
-	ldr	r6, =0x0
-	mcr	p15, 0, r6, c7, c1, 6
-
-	/* Restore TTBR1, get the origin ttbr1 from pm info */
-	ldr	r7, [r0, #PM_INFO_MX6Q_TTBR1_V_OFFSET]
-	mcr	p15, 0, r7, c2, c0, 1
-
-	.endm
-
->>>>>>> f2ed3bfc
 
 ENTRY(imx6_suspend)
 	ldr	r1, [r0, #PM_INFO_PBASE_OFFSET]
@@ -784,28 +552,6 @@
 	str	r9, [r11, r7]
 	subs	r6, r6, #0x1
 	bne	set_mmdc_io_lpm
-
-	/* check whether it supports Mega/Fast off */
-	ldr	r6, [r0, #PM_INFO_MMDC_NUM_OFFSET]
-	cmp	r6, #0x0
-	beq	set_mmdc_lpm_done
-
-	/* IOMUXC GPR DRAM_RESET */
-	add	r11, r11, #0x4000
-	ldr	r6, [r11, #0x8]
-	orr	r6, r6, #(0x1 << 28)
-	str	r6, [r11, #0x8]
-
-	/* IOMUXC GPR DRAM_RESET_BYPASS */
-	ldr	r6, [r11, #0x8]
-	orr	r6, r6, #(0x1 << 27)
-	str	r6, [r11, #0x8]
-
-	/* IOMUXC GPR DRAM_CKE_BYPASS */
-	ldr	r6, [r11, #0x8]
-	orr	r6, r6, #(0x1 << 31)
-	str	r6, [r11, #0x8]
-set_mmdc_lpm_done:
 
 	/* check whether it supports Mega/Fast off */
 	ldr	r6, [r0, #PM_INFO_MMDC_NUM_OFFSET]
