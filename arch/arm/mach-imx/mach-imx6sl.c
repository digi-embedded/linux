--- conflicted
+++ resolved
@@ -1,9 +1,5 @@
 /*
-<<<<<<< HEAD
- * Copyright (C) 2013-2014 Freescale Semiconductor, Inc.
-=======
  * Copyright (C) 2013-2015 Freescale Semiconductor, Inc.
->>>>>>> 9ea9577d
  *
  * This program is free software; you can redistribute it and/or modify
  * it under the terms of the GNU General Public License version 2 as
@@ -88,13 +84,9 @@
 {
 	debug_ll_io_init();
 	imx6_pm_map_io();
-<<<<<<< HEAD
-	imx6_busfreq_map_io();
-=======
 #ifdef CONFIG_CPU_FREQ
 	imx_busfreq_map_io();
 #endif
->>>>>>> 9ea9577d
 }
 
 DT_MACHINE_START(IMX6SL, "Freescale i.MX6 SoloLite (Device Tree)")
