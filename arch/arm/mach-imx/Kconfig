config ARCH_MXC
	bool "Freescale i.MX family" if ARCH_MULTI_V4_V5 || ARCH_MULTI_V6_V7
	select ARCH_HAS_CPUFREQ
	select ARCH_HAS_OPP
	select ARCH_HAS_RESET_CONTROLLER
	select ARCH_REQUIRE_GPIOLIB
	select ARM_CPU_SUSPEND if PM
	select ARM_PATCH_PHYS_VIRT
	select CLKSRC_MMIO
	select COMMON_CLK
	select GENERIC_CLOCKEVENTS
	select GENERIC_IRQ_CHIP
	select MIGHT_HAVE_CACHE_L2X0 if ARCH_MULTI_V6_V7
	select MULTI_IRQ_HANDLER
	select PINCTRL
	select PM_OPP if PM
	select SOC_BUS
	select SPARSE_IRQ
	select USE_OF
	select SRAM
	help
	  Support for Freescale MXC/iMX-based family of processors

menu "Freescale i.MX support"
	depends on ARCH_MXC

config MXC_TZIC
	bool

config MXC_AVIC
	bool

config MXC_DEBUG_BOARD
	bool "Enable MXC debug board(for 3-stack)"
	help
	  The debug board is an integral part of the MXC 3-stack(PDK)
	  platforms, it can be attached or removed from the peripheral
	  board. On debug board, several debug devices(ethernet, UART,
	  buttons, LEDs and JTAG) are implemented. Between the MCU and
	  these devices, a CPLD is added as a bridge which performs
	  data/address de-multiplexing and decode, signal level shift,
	  interrupt control and various board functions.

config HAVE_EPIT
	bool

config MXC_USE_EPIT
	bool "Use EPIT instead of GPT"
	depends on HAVE_EPIT
	help
	  Use EPIT as the system timer on systems that have it. Normally you
	  don't have a reason to do so as the EPIT has the same features and
	  uses the same clocks as the GPT. Anyway, on some systems the GPT
	  may be in use for other purposes.

config ARCH_HAS_RNGA
	bool

config HAVE_IMX_RNG
       bool

config HAVE_IMX_ANATOP
	bool

config HAVE_IMX_GPC
	bool
	select PM_GENERIC_DOMAINS if PM
<<<<<<< HEAD
=======

config HAVE_IMX_GPCV2
	bool
	select PM_GENERIC_DOMAINS if PM
>>>>>>> 9ea9577d

config HAVE_IMX_MMDC
	bool

config HAVE_IMX_DDRC
	bool

config HAVE_IMX_SRC
	def_bool y if SMP

<<<<<<< HEAD
=======
config HAVE_IMX_RPMSG
	bool

>>>>>>> 9ea9577d
config HAVE_IMX_MCC
	select IMX_SEMA4
	bool

config HAVE_IMX_AMP
	bool

config IMX_HAVE_IOMUX_V1
	bool

config ARCH_MXC_IOMUX_V3
	bool

config ARCH_MX1
	bool

config ARCH_MX25
	bool

config MACH_MX27
	bool

config SOC_IMX1
	bool
	select ARCH_MX1
	select CPU_ARM920T
	select IMX_HAVE_IOMUX_V1
	select MXC_AVIC

config SOC_IMX21
	bool
	select CPU_ARM926T
	select IMX_HAVE_IOMUX_V1
	select MXC_AVIC

config SOC_IMX25
	bool
	select ARCH_MX25
	select ARCH_MXC_IOMUX_V3
	select CPU_ARM926T
	select MXC_AVIC
	select PINCTRL_IMX25

config SOC_IMX27
	bool
	select ARCH_HAS_CPUFREQ
	select ARCH_HAS_OPP
	select CPU_ARM926T
	select IMX_HAVE_IOMUX_V1
	select MACH_MX27
	select MXC_AVIC
	select PINCTRL_IMX27

config SOC_IMX31
	bool
	select CPU_V6
	select IMX_HAVE_PLATFORM_MXC_RNGA
	select MXC_AVIC
	select SMP_ON_UP if SMP

config SOC_IMX35
	bool
	select ARCH_MXC_IOMUX_V3
	select CPU_V6K
	select HAVE_EPIT
	select MXC_AVIC
	select SMP_ON_UP if SMP
	select PINCTRL

config SOC_IMX5
	bool
	select ARCH_HAS_CPUFREQ
	select ARCH_HAS_OPP
	select ARCH_MXC_IOMUX_V3
	select CPU_V7
	select MXC_TZIC

config	SOC_IMX51
	bool
	select HAVE_IMX_SRC
	select PINCTRL_IMX51
	select SOC_IMX5

if ARCH_MULTI_V4T

comment "MX1 platforms:"
config MACH_MXLADS
	bool

config ARCH_MX1ADS
	bool "MX1ADS platform"
	select IMX_HAVE_PLATFORM_IMX_I2C
	select IMX_HAVE_PLATFORM_IMX_UART
	select MACH_MXLADS
	select SOC_IMX1
	help
	  Say Y here if you are using Motorola MX1ADS/MXLADS boards

config MACH_SCB9328
	bool "Synertronixx scb9328"
	select IMX_HAVE_PLATFORM_IMX_UART
	select SOC_IMX1
	help
	  Say Y here if you are using a Synertronixx scb9328 board

config MACH_APF9328
	bool "APF9328"
	select IMX_HAVE_PLATFORM_IMX_I2C
	select IMX_HAVE_PLATFORM_IMX_UART
	select SOC_IMX1
	help
	  Say Yes here if you are using the Armadeus APF9328 development board

endif

if ARCH_MULTI_V5

comment "MX21 platforms:"

config MACH_MX21ADS
	bool "MX21ADS platform"
	select IMX_HAVE_PLATFORM_IMX_FB
	select IMX_HAVE_PLATFORM_IMX_UART
	select IMX_HAVE_PLATFORM_MXC_MMC
	select IMX_HAVE_PLATFORM_MXC_NAND
	select SOC_IMX21
	help
	  Include support for MX21ADS platform. This includes specific
	  configurations for the board and its peripherals.

comment "MX25 platforms:"

config MACH_MX25_3DS
	bool "Support MX25PDK (3DS) Platform"
	select IMX_HAVE_PLATFORM_FLEXCAN
	select IMX_HAVE_PLATFORM_FSL_USB2_UDC
	select IMX_HAVE_PLATFORM_IMX2_WDT
	select IMX_HAVE_PLATFORM_IMXDI_RTC
	select IMX_HAVE_PLATFORM_IMX_FB
	select IMX_HAVE_PLATFORM_IMX_I2C
	select IMX_HAVE_PLATFORM_IMX_KEYPAD
	select IMX_HAVE_PLATFORM_IMX_UART
	select IMX_HAVE_PLATFORM_MXC_EHCI
	select IMX_HAVE_PLATFORM_MXC_NAND
	select IMX_HAVE_PLATFORM_SDHCI_ESDHC_IMX
	select SOC_IMX25

config MACH_EUKREA_CPUIMX25SD
	bool "Support Eukrea CPUIMX25 Platform"
	select IMX_HAVE_PLATFORM_FLEXCAN
	select IMX_HAVE_PLATFORM_FSL_USB2_UDC
	select IMX_HAVE_PLATFORM_IMX2_WDT
	select IMX_HAVE_PLATFORM_IMXDI_RTC
	select IMX_HAVE_PLATFORM_IMX_FB
	select IMX_HAVE_PLATFORM_IMX_I2C
	select IMX_HAVE_PLATFORM_IMX_UART
	select IMX_HAVE_PLATFORM_MXC_EHCI
	select IMX_HAVE_PLATFORM_MXC_NAND
	select IMX_HAVE_PLATFORM_SDHCI_ESDHC_IMX
	select USB_ULPI_VIEWPORT if USB_ULPI
	select SOC_IMX25

choice
	prompt "Baseboard"
	depends on MACH_EUKREA_CPUIMX25SD
	default MACH_EUKREA_MBIMXSD25_BASEBOARD

config MACH_EUKREA_MBIMXSD25_BASEBOARD
	bool "Eukrea MBIMXSD development board"
	select IMX_HAVE_PLATFORM_GPIO_KEYS
	select IMX_HAVE_PLATFORM_IMX_SSI
	select IMX_HAVE_PLATFORM_SPI_IMX
	select LEDS_GPIO_REGISTER
	help
	  This adds board specific devices that can be found on Eukrea's
	  MBIMXSD evaluation board.

endchoice

config MACH_IMX25_DT
	bool "Support i.MX25 platforms from device tree"
	select SOC_IMX25
	help
	  Include support for Freescale i.MX25 based platforms
	  using the device tree for discovery

comment "MX27 platforms:"

config MACH_MX27ADS
	bool "MX27ADS platform"
	select IMX_HAVE_PLATFORM_IMX_FB
	select IMX_HAVE_PLATFORM_IMX_I2C
	select IMX_HAVE_PLATFORM_IMX_UART
	select IMX_HAVE_PLATFORM_MXC_MMC
	select IMX_HAVE_PLATFORM_MXC_NAND
	select IMX_HAVE_PLATFORM_MXC_W1
	select SOC_IMX27
	help
	  Include support for MX27ADS platform. This includes specific
	  configurations for the board and its peripherals.

config MACH_PCM038
	bool "Phytec phyCORE-i.MX27 CPU module (pcm038)"
	select IMX_HAVE_PLATFORM_IMX2_WDT
	select IMX_HAVE_PLATFORM_IMX_I2C
	select IMX_HAVE_PLATFORM_IMX_UART
	select IMX_HAVE_PLATFORM_MXC_EHCI
	select IMX_HAVE_PLATFORM_MXC_NAND
	select IMX_HAVE_PLATFORM_MXC_W1
	select IMX_HAVE_PLATFORM_SPI_IMX
	select USB_ULPI_VIEWPORT if USB_ULPI
	select SOC_IMX27
	help
	  Include support for phyCORE-i.MX27 (aka pcm038) platform. This
	  includes specific configurations for the module and its peripherals.

choice
	prompt "Baseboard"
	depends on MACH_PCM038
	default MACH_PCM970_BASEBOARD

config MACH_PCM970_BASEBOARD
	bool "PHYTEC PCM970 development board"
	select IMX_HAVE_PLATFORM_IMX_FB
	select IMX_HAVE_PLATFORM_MXC_MMC
	help
	  This adds board specific devices that can be found on Phytec's
	  PCM970 evaluation board.

endchoice

config MACH_CPUIMX27
	bool "Eukrea CPUIMX27 module"
	select IMX_HAVE_PLATFORM_FSL_USB2_UDC
	select IMX_HAVE_PLATFORM_IMX2_WDT
	select IMX_HAVE_PLATFORM_IMX_I2C
	select IMX_HAVE_PLATFORM_IMX_UART
	select IMX_HAVE_PLATFORM_MXC_EHCI
	select IMX_HAVE_PLATFORM_MXC_NAND
	select IMX_HAVE_PLATFORM_MXC_W1
	select USB_ULPI_VIEWPORT if USB_ULPI
	select SOC_IMX27
	help
	  Include support for Eukrea CPUIMX27 platform. This includes
	  specific configurations for the module and its peripherals.

config MACH_EUKREA_CPUIMX27_USESDHC2
	bool "CPUIMX27 integrates SDHC2 module"
	depends on MACH_CPUIMX27
	select IMX_HAVE_PLATFORM_MXC_MMC
	help
	  This adds support for the internal SDHC2 used on CPUIMX27
	  for wifi or eMMC.

config MACH_EUKREA_CPUIMX27_USEUART4
	bool "CPUIMX27 integrates UART4 module"
	depends on MACH_CPUIMX27
	help
	  This adds support for the internal UART4 used on CPUIMX27
	  for bluetooth.

choice
	prompt "Baseboard"
	depends on MACH_CPUIMX27
	default MACH_EUKREA_MBIMX27_BASEBOARD

config MACH_EUKREA_MBIMX27_BASEBOARD
	bool "Eukrea MBIMX27 development board"
	select IMX_HAVE_PLATFORM_IMX_FB
	select IMX_HAVE_PLATFORM_IMX_KEYPAD
	select IMX_HAVE_PLATFORM_IMX_SSI
	select IMX_HAVE_PLATFORM_IMX_UART
	select IMX_HAVE_PLATFORM_MXC_MMC
	select IMX_HAVE_PLATFORM_SPI_IMX
	select LEDS_GPIO_REGISTER
	help
	  This adds board specific devices that can be found on Eukrea's
	  MBIMX27 evaluation board.

endchoice

config MACH_MX27_3DS
	bool "MX27PDK platform"
	select IMX_HAVE_PLATFORM_FSL_USB2_UDC
	select IMX_HAVE_PLATFORM_IMX2_WDT
	select IMX_HAVE_PLATFORM_IMX_FB
	select IMX_HAVE_PLATFORM_IMX_I2C
	select IMX_HAVE_PLATFORM_IMX_KEYPAD
	select IMX_HAVE_PLATFORM_IMX_SSI
	select IMX_HAVE_PLATFORM_IMX_UART
	select IMX_HAVE_PLATFORM_MX2_CAMERA
	select IMX_HAVE_PLATFORM_MXC_EHCI
	select IMX_HAVE_PLATFORM_MXC_MMC
	select IMX_HAVE_PLATFORM_SPI_IMX
	select MXC_DEBUG_BOARD
	select USB_ULPI_VIEWPORT if USB_ULPI
	select SOC_IMX27
	help
	  Include support for MX27PDK platform. This includes specific
	  configurations for the board and its peripherals.

config MACH_IMX27_VISSTRIM_M10
	bool "Vista Silicon i.MX27 Visstrim_m10"
	select IMX_HAVE_PLATFORM_GPIO_KEYS
	select IMX_HAVE_PLATFORM_IMX_I2C
	select IMX_HAVE_PLATFORM_IMX_SSI
	select IMX_HAVE_PLATFORM_IMX_UART
	select IMX_HAVE_PLATFORM_MX2_CAMERA
	select IMX_HAVE_PLATFORM_MX2_EMMA
	select IMX_HAVE_PLATFORM_MXC_EHCI
	select IMX_HAVE_PLATFORM_MXC_MMC
	select LEDS_GPIO_REGISTER
	select SOC_IMX27
	help
	  Include support for Visstrim_m10 platform and its different variants.
	  This includes specific configurations for the board and its
	  peripherals.

config MACH_IMX27LITE
	bool "LogicPD MX27 LITEKIT platform"
	select IMX_HAVE_PLATFORM_IMX_SSI
	select IMX_HAVE_PLATFORM_IMX_UART
	select SOC_IMX27
	help
	  Include support for MX27 LITEKIT platform. This includes specific
	  configurations for the board and its peripherals.

config MACH_PCA100
	bool "Phytec phyCARD-s (pca100)"
	select IMX_HAVE_PLATFORM_FSL_USB2_UDC
	select IMX_HAVE_PLATFORM_IMX2_WDT
	select IMX_HAVE_PLATFORM_IMX_FB
	select IMX_HAVE_PLATFORM_IMX_I2C
	select IMX_HAVE_PLATFORM_IMX_SSI
	select IMX_HAVE_PLATFORM_IMX_UART
	select IMX_HAVE_PLATFORM_MXC_EHCI
	select IMX_HAVE_PLATFORM_MXC_MMC
	select IMX_HAVE_PLATFORM_MXC_NAND
	select IMX_HAVE_PLATFORM_MXC_W1
	select IMX_HAVE_PLATFORM_SPI_IMX
	select USB_ULPI_VIEWPORT if USB_ULPI
	select SOC_IMX27
	help
	  Include support for phyCARD-s (aka pca100) platform. This
	  includes specific configurations for the module and its peripherals.

config MACH_MXT_TD60
	bool "Maxtrack i-MXT TD60"
	select IMX_HAVE_PLATFORM_IMX_FB
	select IMX_HAVE_PLATFORM_IMX_I2C
	select IMX_HAVE_PLATFORM_IMX_UART
	select IMX_HAVE_PLATFORM_MXC_MMC
	select IMX_HAVE_PLATFORM_MXC_NAND
	select SOC_IMX27
	help
	  Include support for i-MXT (aka td60) platform. This
	  includes specific configurations for the module and its peripherals.

config MACH_IMX27IPCAM
	bool "IMX27 IPCAM platform"
	select IMX_HAVE_PLATFORM_IMX2_WDT
	select IMX_HAVE_PLATFORM_IMX_UART
	select SOC_IMX27
	help
	  Include support for IMX27 IPCAM platform. This includes specific
	  configurations for the board and its peripherals.

config MACH_IMX27_DT
	bool "Support i.MX27 platforms from device tree"
	select SOC_IMX27
	help
	  Include support for Freescale i.MX27 based platforms
	  using the device tree for discovery

endif

if ARCH_MULTI_V6

comment "MX31 platforms:"

config MACH_MX31ADS
	bool "Support MX31ADS platforms"
	default y
	select IMX_HAVE_PLATFORM_IMX_I2C
	select IMX_HAVE_PLATFORM_IMX_SSI
	select IMX_HAVE_PLATFORM_IMX_UART
	select SOC_IMX31
	help
	  Include support for MX31ADS platform. This includes specific
	  configurations for the board and its peripherals.

config MACH_MX31ADS_WM1133_EV1
	bool "Support Wolfson Microelectronics 1133-EV1 module"
	depends on MACH_MX31ADS
	depends on MFD_WM8350_I2C
	depends on REGULATOR_WM8350 = y
	help
	  Include support for the Wolfson Microelectronics 1133-EV1 PMU
	  and audio module for the MX31ADS platform.

config MACH_MX31LILLY
	bool "Support MX31 LILLY-1131 platforms (INCO startec)"
	select IMX_HAVE_PLATFORM_IMX_UART
	select IMX_HAVE_PLATFORM_IPU_CORE
	select IMX_HAVE_PLATFORM_MXC_EHCI
	select IMX_HAVE_PLATFORM_MXC_MMC
	select IMX_HAVE_PLATFORM_SPI_IMX
	select USB_ULPI_VIEWPORT if USB_ULPI
	select SOC_IMX31
	help
	  Include support for mx31 based LILLY1131 modules. This includes
	  specific configurations for the board and its peripherals.

config MACH_MX31LITE
	bool "Support MX31 LITEKIT (LogicPD)"
	select IMX_HAVE_PLATFORM_IMX2_WDT
	select IMX_HAVE_PLATFORM_IMX_UART
	select IMX_HAVE_PLATFORM_MXC_EHCI
	select IMX_HAVE_PLATFORM_MXC_MMC
	select IMX_HAVE_PLATFORM_MXC_NAND
	select IMX_HAVE_PLATFORM_MXC_RTC
	select IMX_HAVE_PLATFORM_SPI_IMX
	select LEDS_GPIO_REGISTER
	select USB_ULPI_VIEWPORT if USB_ULPI
	select SOC_IMX31
	help
	  Include support for MX31 LITEKIT platform. This includes specific
	  configurations for the board and its peripherals.

config MACH_PCM037
	bool "Support Phytec pcm037 (i.MX31) platforms"
	select IMX_HAVE_PLATFORM_FSL_USB2_UDC
	select IMX_HAVE_PLATFORM_IMX2_WDT
	select IMX_HAVE_PLATFORM_IMX_I2C
	select IMX_HAVE_PLATFORM_IMX_UART
	select IMX_HAVE_PLATFORM_IPU_CORE
	select IMX_HAVE_PLATFORM_MXC_EHCI
	select IMX_HAVE_PLATFORM_MXC_MMC
	select IMX_HAVE_PLATFORM_MXC_NAND
	select IMX_HAVE_PLATFORM_MXC_W1
	select USB_ULPI_VIEWPORT if USB_ULPI
	select SOC_IMX31
	help
	  Include support for Phytec pcm037 platform. This includes
	  specific configurations for the board and its peripherals.

config MACH_PCM037_EET
	bool "Support pcm037 EET board extensions"
	depends on MACH_PCM037
	select IMX_HAVE_PLATFORM_GPIO_KEYS
	select IMX_HAVE_PLATFORM_SPI_IMX
	help
	  Add support for PCM037 EET baseboard extensions. If you are using the
	  OLED display with EET, use "video=mx3fb:CMEL-OLED" kernel
	  command-line parameter.

config MACH_MX31_3DS
	bool "Support MX31PDK (3DS)"
	select IMX_HAVE_PLATFORM_FSL_USB2_UDC
	select IMX_HAVE_PLATFORM_IMX2_WDT
	select IMX_HAVE_PLATFORM_IMX_I2C
	select IMX_HAVE_PLATFORM_IMX_KEYPAD
	select IMX_HAVE_PLATFORM_IMX_SSI
	select IMX_HAVE_PLATFORM_IMX_UART
	select IMX_HAVE_PLATFORM_IPU_CORE
	select IMX_HAVE_PLATFORM_MXC_EHCI
	select IMX_HAVE_PLATFORM_MXC_MMC
	select IMX_HAVE_PLATFORM_MXC_NAND
	select IMX_HAVE_PLATFORM_SPI_IMX
	select MXC_DEBUG_BOARD
	select USB_ULPI_VIEWPORT if USB_ULPI
	select SOC_IMX31
	help
	  Include support for MX31PDK (3DS) platform. This includes specific
	  configurations for the board and its peripherals.

config MACH_MX31_3DS_MXC_NAND_USE_BBT
	bool "Make the MXC NAND driver use the in flash Bad Block Table"
	depends on MACH_MX31_3DS
	depends on MTD_NAND_MXC
	help
	  Enable this if you want that the MXC NAND driver uses the in flash
	  Bad Block Table to know what blocks are bad instead of scanning the
	  entire flash looking for bad block markers.

config MACH_MX31MOBOARD
	bool "Support mx31moboard platforms (EPFL Mobots group)"
	select IMX_HAVE_PLATFORM_FSL_USB2_UDC
	select IMX_HAVE_PLATFORM_IMX2_WDT
	select IMX_HAVE_PLATFORM_IMX_I2C
	select IMX_HAVE_PLATFORM_IMX_SSI
	select IMX_HAVE_PLATFORM_IMX_UART
	select IMX_HAVE_PLATFORM_IPU_CORE
	select IMX_HAVE_PLATFORM_MXC_EHCI
	select IMX_HAVE_PLATFORM_MXC_MMC
	select IMX_HAVE_PLATFORM_SPI_IMX
	select LEDS_GPIO_REGISTER
	select USB_ULPI_VIEWPORT if USB_ULPI
	select SOC_IMX31
	help
	  Include support for mx31moboard platform. This includes specific
	  configurations for the board and its peripherals.

config MACH_QONG
	bool "Support Dave/DENX QongEVB-LITE platform"
	select IMX_HAVE_PLATFORM_IMX2_WDT
	select IMX_HAVE_PLATFORM_IMX_UART
	select SOC_IMX31
	help
	  Include support for Dave/DENX QongEVB-LITE platform. This includes
	  specific configurations for the board and its peripherals.

config MACH_ARMADILLO5X0
	bool "Support Atmark Armadillo-500 Development Base Board"
	select IMX_HAVE_PLATFORM_GPIO_KEYS
	select IMX_HAVE_PLATFORM_IMX_I2C
	select IMX_HAVE_PLATFORM_IMX_UART
	select IMX_HAVE_PLATFORM_IPU_CORE
	select IMX_HAVE_PLATFORM_MXC_EHCI
	select IMX_HAVE_PLATFORM_MXC_MMC
	select IMX_HAVE_PLATFORM_MXC_NAND
	select USB_ULPI_VIEWPORT if USB_ULPI
	select SOC_IMX31
	help
	  Include support for Atmark Armadillo-500 platform. This includes
	  specific configurations for the board and its peripherals.

config MACH_KZM_ARM11_01
	bool "Support KZM-ARM11-01(Kyoto Microcomputer)"
	select IMX_HAVE_PLATFORM_IMX_UART
	select SOC_IMX31
	help
	  Include support for KZM-ARM11-01. This includes specific
	  configurations for the board and its peripherals.

config MACH_BUG
	bool "Support Buglabs BUGBase platform"
	default y
	select IMX_HAVE_PLATFORM_IMX_UART
	select SOC_IMX31
	help
	  Include support for BUGBase 1.3 platform. This includes specific
	  configurations for the board and its peripherals.

config MACH_IMX31_DT
	bool "Support i.MX31 platforms from device tree"
	select SOC_IMX31
	help
	  Include support for Freescale i.MX31 based platforms
	  using the device tree for discovery.

comment "MX35 platforms:"

config MACH_IMX35_DT
	bool "Support i.MX35 platforms from device tree"
	select SOC_IMX35
	help
	  Include support for Freescale i.MX35 based platforms
	  using the device tree for discovery.

config MACH_PCM043
	bool "Support Phytec pcm043 (i.MX35) platforms"
	select IMX_HAVE_PLATFORM_FLEXCAN
	select IMX_HAVE_PLATFORM_FSL_USB2_UDC
	select IMX_HAVE_PLATFORM_IMX2_WDT
	select IMX_HAVE_PLATFORM_IMX_I2C
	select IMX_HAVE_PLATFORM_IMX_SSI
	select IMX_HAVE_PLATFORM_IMX_UART
	select IMX_HAVE_PLATFORM_IPU_CORE
	select IMX_HAVE_PLATFORM_MXC_EHCI
	select IMX_HAVE_PLATFORM_MXC_NAND
	select IMX_HAVE_PLATFORM_SDHCI_ESDHC_IMX
	select USB_ULPI_VIEWPORT if USB_ULPI
	select SOC_IMX35
	help
	  Include support for Phytec pcm043 platform. This includes
	  specific configurations for the board and its peripherals.

config MACH_MX35_3DS
	bool "Support MX35PDK platform"
	select IMX_HAVE_PLATFORM_FSL_USB2_UDC
	select IMX_HAVE_PLATFORM_IMX2_WDT
	select IMX_HAVE_PLATFORM_IMX_FB
	select IMX_HAVE_PLATFORM_IMX_I2C
	select IMX_HAVE_PLATFORM_IMX_UART
	select IMX_HAVE_PLATFORM_IPU_CORE
	select IMX_HAVE_PLATFORM_MXC_EHCI
	select IMX_HAVE_PLATFORM_MXC_NAND
	select IMX_HAVE_PLATFORM_MXC_RTC
	select IMX_HAVE_PLATFORM_SDHCI_ESDHC_IMX
	select MXC_DEBUG_BOARD
	select SOC_IMX35
	help
	  Include support for MX35PDK platform. This includes specific
	  configurations for the board and its peripherals.

config MACH_EUKREA_CPUIMX35SD
	bool "Support Eukrea CPUIMX35 Platform"
	select IMX_HAVE_PLATFORM_FLEXCAN
	select IMX_HAVE_PLATFORM_FSL_USB2_UDC
	select IMX_HAVE_PLATFORM_IMX2_WDT
	select IMX_HAVE_PLATFORM_IMX_I2C
	select IMX_HAVE_PLATFORM_IMX_UART
	select IMX_HAVE_PLATFORM_MXC_EHCI
	select IMX_HAVE_PLATFORM_MXC_NAND
	select IMX_HAVE_PLATFORM_SDHCI_ESDHC_IMX
	select USB_ULPI_VIEWPORT if USB_ULPI
	select SOC_IMX35
	help
	  Include support for Eukrea CPUIMX35 platform. This includes
	  specific configurations for the board and its peripherals.

choice
	prompt "Baseboard"
	depends on MACH_EUKREA_CPUIMX35SD
	default MACH_EUKREA_MBIMXSD35_BASEBOARD

config MACH_EUKREA_MBIMXSD35_BASEBOARD
	bool "Eukrea MBIMXSD development board"
	select IMX_HAVE_PLATFORM_GPIO_KEYS
	select IMX_HAVE_PLATFORM_IMX_SSI
	select IMX_HAVE_PLATFORM_IPU_CORE
	select IMX_HAVE_PLATFORM_SPI_IMX
	select LEDS_GPIO_REGISTER
	help
	  This adds board specific devices that can be found on Eukrea's
	  MBIMXSD evaluation board.

endchoice

config MACH_VPR200
	bool "Support VPR200 platform"
	select IMX_HAVE_PLATFORM_FSL_USB2_UDC
	select IMX_HAVE_PLATFORM_GPIO_KEYS
	select IMX_HAVE_PLATFORM_IMX2_WDT
	select IMX_HAVE_PLATFORM_IMX_I2C
	select IMX_HAVE_PLATFORM_IMX_UART
	select IMX_HAVE_PLATFORM_IPU_CORE
	select IMX_HAVE_PLATFORM_MXC_EHCI
	select IMX_HAVE_PLATFORM_MXC_NAND
	select IMX_HAVE_PLATFORM_SDHCI_ESDHC_IMX
	select SOC_IMX35
	help
	  Include support for VPR200 platform. This includes specific
	  configurations for the board and its peripherals.

endif

if ARCH_MULTI_V7

comment "i.MX51 machines:"

config MACH_IMX51_DT
	bool "Support i.MX51 platforms from device tree"
	select SOC_IMX51
	help
	  Include support for Freescale i.MX51 based platforms
	  using the device tree for discovery

config MACH_MX51_BABBAGE
	bool "Support MX51 BABBAGE platforms"
	select IMX_HAVE_PLATFORM_FSL_USB2_UDC
	select IMX_HAVE_PLATFORM_IMX2_WDT
	select IMX_HAVE_PLATFORM_IMX_I2C
	select IMX_HAVE_PLATFORM_IMX_UART
	select IMX_HAVE_PLATFORM_MXC_EHCI
	select IMX_HAVE_PLATFORM_SDHCI_ESDHC_IMX
	select IMX_HAVE_PLATFORM_SPI_IMX
	select SOC_IMX51
	help
	  Include support for MX51 Babbage platform, also known as MX51EVK in
	  u-boot. This includes specific configurations for the board and its
	  peripherals.

config MACH_EUKREA_CPUIMX51SD
	bool "Support Eukrea CPUIMX51SD module"
	select IMX_HAVE_PLATFORM_FSL_USB2_UDC
	select IMX_HAVE_PLATFORM_IMX2_WDT
	select IMX_HAVE_PLATFORM_IMX_I2C
	select IMX_HAVE_PLATFORM_IMX_UART
	select IMX_HAVE_PLATFORM_MXC_EHCI
	select IMX_HAVE_PLATFORM_MXC_NAND
	select IMX_HAVE_PLATFORM_SPI_IMX
	select SOC_IMX51
	help
	  Include support for Eukrea CPUIMX51SD platform. This includes
	  specific configurations for the module and its peripherals.

choice
	prompt "Baseboard"
	depends on MACH_EUKREA_CPUIMX51SD
	default MACH_EUKREA_MBIMXSD51_BASEBOARD

config MACH_EUKREA_MBIMXSD51_BASEBOARD
	prompt "Eukrea MBIMXSD development board"
	bool
	select IMX_HAVE_PLATFORM_IMX_SSI
	select IMX_HAVE_PLATFORM_SDHCI_ESDHC_IMX
	select LEDS_GPIO_REGISTER
	help
	  This adds board specific devices that can be found on Eukrea's
	  MBIMXSD evaluation board.

endchoice

comment "Device tree only"

config	SOC_IMX50
	bool "i.MX50 support"
	select HAVE_IMX_SRC
	select PINCTRL_IMX50
	select SOC_IMX5

	help
	  This enables support for Freescale i.MX50 processor.

config	SOC_IMX53
	bool "i.MX53 support"
	select HAVE_IMX_SRC
	select IMX_HAVE_PLATFORM_IMX2_WDT
	select PINCTRL_IMX53
	select SOC_IMX5

	help
	  This enables support for Freescale i.MX53 processor.

config SOC_IMX6
	bool
	select ARM_ERRATA_754322
	select ARM_ERRATA_775420
	select ARM_GIC
	select CPU_V7
	select HAVE_IMX_ANATOP
	select HAVE_IMX_GPC
	select HAVE_IMX_MMDC
	select HAVE_IMX_SRC
	select HAVE_SMP
	select MFD_SYSCON
<<<<<<< HEAD
=======
	select HAVE_ARM_SCU if SMP
	select HAVE_ARM_TWD if SMP
>>>>>>> 9ea9577d
	select PL310_ERRATA_769419 if CACHE_PL310

config SOC_IMX6Q
	bool "i.MX6 Quad/DualLite support"
	select ARM_ERRATA_764369 if SMP
<<<<<<< HEAD
	select HAVE_ARM_SCU if SMP
	select HAVE_ARM_TWD if SMP
=======
>>>>>>> 9ea9577d
	select MIGHT_HAVE_PCI
	select PCI_DOMAINS if PCI
	select PINCTRL_IMX6Q
	select SOC_IMX6
	select ZONE_DMA
<<<<<<< HEAD
=======
	select MXC_MLB150
>>>>>>> 9ea9577d

	help
	  This enables support for Freescale i.MX6 Quad processor.

config SOC_IMX6SL
	bool "i.MX6 SoloLite support"
	select HAVE_IMX_RNG
	select PINCTRL_IMX6SL
	select SOC_IMX6
<<<<<<< HEAD
=======

	help
	  This enables support for Freescale i.MX6 SoloLite processor.

config SOC_IMX6SX
	bool "i.MX6 SoloX support"
	select PINCTRL_IMX6SX
	select HAVE_IMX_AMP
	select HAVE_IMX_MCC
	select MIGHT_HAVE_PCI
	select PCI_DOMAINS if PCI
	select SOC_IMX6
	select HAVE_IMX_RPMSG
	select RPMSG
	select MXC_MLB150
	select KEYBOARD_SNVS_PWRKEY

	help
	  This enables support for Freescale i.MX6 SoloX processor.

config SOC_IMX6UL
	bool "i.MX6 UltraLite support"
	select PINCTRL_IMX6UL
	select MIGHT_HAVE_PCI
	select PCI_DOMAINS if PCI
	select SOC_IMX6
	select ARM_ERRATA_814220
	select KEYBOARD_SNVS_PWRKEY

	help
	  This enables support for Freescale i.MX6 UltraLite processor.

config SOC_IMX7
	bool
	select CPU_V7
	select ARM_GIC
	select HAVE_SMP
	select HAVE_IMX_ANATOP
	select HAVE_IMX_SRC
	select HAVE_IMX_DDRC
	select HAVE_IMX_GPCV2
	select ARM_ERRATA_814220

config SOC_IMX7D
	bool "i.MX7 Dual support"
	select MIGHT_HAVE_PCI
	select PCI_DOMAINS if PCI
	select SOC_IMX7
	select PINCTRL_IMX7D
	select HAVE_IMX_RPMSG
	select RPMSG
	select KEYBOARD_SNVS_PWRKEY
>>>>>>> 9ea9577d

	help
	  This enables support for Freescale i.MX7 Dual processor.

config SOC_IMX6SX
	bool "i.MX6 SoloX support"
	select PINCTRL_IMX6SX
	select HAVE_IMX_AMP
	select HAVE_IMX_MCC
	select SOC_IMX6

	help
	  This enables support for Freescale i.MX6 SoloX processor.

config SOC_VF610
	bool "Vybrid Family VF610 support"
	select CPU_V7
	select ARM_GIC
	select CLKSRC_OF
	select PINCTRL_VF610
	select VF_PIT_TIMER
	select PL310_ERRATA_769419 if CACHE_PL310

	help
	  This enable support for Freescale Vybrid VF610 processor.

endif

source "arch/arm/mach-imx/devices/Kconfig"

endmenu<|MERGE_RESOLUTION|>--- conflicted
+++ resolved
@@ -65,13 +65,10 @@
 config HAVE_IMX_GPC
 	bool
 	select PM_GENERIC_DOMAINS if PM
-<<<<<<< HEAD
-=======
 
 config HAVE_IMX_GPCV2
 	bool
 	select PM_GENERIC_DOMAINS if PM
->>>>>>> 9ea9577d
 
 config HAVE_IMX_MMDC
 	bool
@@ -82,12 +79,9 @@
 config HAVE_IMX_SRC
 	def_bool y if SMP
 
-<<<<<<< HEAD
-=======
 config HAVE_IMX_RPMSG
 	bool
 
->>>>>>> 9ea9577d
 config HAVE_IMX_MCC
 	select IMX_SEMA4
 	bool
@@ -826,30 +820,19 @@
 	select HAVE_IMX_SRC
 	select HAVE_SMP
 	select MFD_SYSCON
-<<<<<<< HEAD
-=======
 	select HAVE_ARM_SCU if SMP
 	select HAVE_ARM_TWD if SMP
->>>>>>> 9ea9577d
 	select PL310_ERRATA_769419 if CACHE_PL310
 
 config SOC_IMX6Q
 	bool "i.MX6 Quad/DualLite support"
 	select ARM_ERRATA_764369 if SMP
-<<<<<<< HEAD
-	select HAVE_ARM_SCU if SMP
-	select HAVE_ARM_TWD if SMP
-=======
->>>>>>> 9ea9577d
 	select MIGHT_HAVE_PCI
 	select PCI_DOMAINS if PCI
 	select PINCTRL_IMX6Q
 	select SOC_IMX6
 	select ZONE_DMA
-<<<<<<< HEAD
-=======
 	select MXC_MLB150
->>>>>>> 9ea9577d
 
 	help
 	  This enables support for Freescale i.MX6 Quad processor.
@@ -859,8 +842,6 @@
 	select HAVE_IMX_RNG
 	select PINCTRL_IMX6SL
 	select SOC_IMX6
-<<<<<<< HEAD
-=======
 
 	help
 	  This enables support for Freescale i.MX6 SoloLite processor.
@@ -913,20 +894,9 @@
 	select HAVE_IMX_RPMSG
 	select RPMSG
 	select KEYBOARD_SNVS_PWRKEY
->>>>>>> 9ea9577d
 
 	help
 	  This enables support for Freescale i.MX7 Dual processor.
-
-config SOC_IMX6SX
-	bool "i.MX6 SoloX support"
-	select PINCTRL_IMX6SX
-	select HAVE_IMX_AMP
-	select HAVE_IMX_MCC
-	select SOC_IMX6
-
-	help
-	  This enables support for Freescale i.MX6 SoloX processor.
 
 config SOC_VF610
 	bool "Vybrid Family VF610 support"
