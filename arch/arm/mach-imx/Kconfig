--- conflicted
+++ resolved
@@ -47,41 +47,31 @@
 config HAVE_IMX_RNG
        bool
 
-config HAVE_IMX_RNG
+config HAVE_IMX_ANATOP
+	bool
+
+config HAVE_IMX_GPC
+	bool
+	select PM_GENERIC_DOMAINS if PM
+
+config HAVE_IMX_GPCV2
+	bool
+	select PM_GENERIC_DOMAINS if PM
+
+config HAVE_IMX_MMDC
+	bool
+
+config HAVE_IMX_AMP
+	bool
+
+config HAVE_IMX_DDRC
        bool
 
-config HAVE_IMX_ANATOP
-	bool
-
-config HAVE_IMX_GPC
-	bool
-	select PM_GENERIC_DOMAINS if PM
-
-config HAVE_IMX_GPCV2
-	bool
-	select PM_GENERIC_DOMAINS if PM
-
-config HAVE_IMX_MMDC
-	bool
-
-config HAVE_IMX_AMP
-	bool
-
-config HAVE_IMX_DDRC
-<<<<<<< HEAD
-	bool
-=======
-       bool
->>>>>>> f2ed3bfc
-
 config HAVE_IMX_MU
 	bool
 
 config HAVE_IMX_RPMSG
-<<<<<<< HEAD
-=======
 	select RPMSG_VIRTIO
->>>>>>> f2ed3bfc
 	bool
 
 config HAVE_IMX_SRC
@@ -528,11 +518,8 @@
 config SOC_IMX6Q
 	bool "i.MX6 Quad/DualLite support"
 	select ARM_ERRATA_764369 if SMP
-<<<<<<< HEAD
-=======
 	select HAVE_ARM_SCU if SMP
 	select HAVE_ARM_TWD
->>>>>>> f2ed3bfc
 	select PCI_DOMAINS if PCI
 	select PINCTRL_IMX6Q
 	select SOC_IMX6
@@ -586,33 +573,15 @@
 	bool
 	select CPU_V7
 	select ARM_GIC
-<<<<<<< HEAD
-	select HAVE_SMP
-	select HAVE_IMX_ANATOP
-	select HAVE_IMX_SRC
-	select HAVE_IMX_DDRC
-	select HAVE_IMX_GPCV2
-	select ARM_ERRATA_814220
-=======
 	select HAVE_IMX_MU
 	select HAVE_IMX_RPMSG
 	select RPMSG
->>>>>>> f2ed3bfc
 
 config SOC_IMX7D
 	bool "i.MX7 Dual support"
 	select SOC_IMX7
 	select PCI_DOMAINS if PCI
 	select PINCTRL_IMX7D
-<<<<<<< HEAD
-	select HAVE_IMX_MU
-	select HAVE_IMX_RPMSG
-	select RPMSG
-	select KEYBOARD_SNVS_PWRKEY
-
-	help
-	  This enables support for Freescale i.MX7 Dual processor.
-=======
 	select HAVE_ARM_ARCH_TIMER
 	select HAVE_IMX_ANATOP
 	select HAVE_IMX_MMDC
@@ -655,7 +624,6 @@
 	select PINCTRL_IMX7ULP
 	help
 	  This enables support for Freescale i.MX7 Ultra Low Power processor.
->>>>>>> f2ed3bfc
 
 config SOC_VF610
 	bool "Vybrid Family VF610 support"
