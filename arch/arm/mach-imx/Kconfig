--- conflicted
+++ resolved
@@ -620,8 +620,6 @@
 	help
 	  This enables support for Freescale i.MX6 UltraLite processor.
 
-<<<<<<< HEAD
-=======
 config SOC_IMX6ULL
 	bool "i.MX6 ULL support"
 	select SOC_IMX6UL
@@ -629,7 +627,6 @@
 	help
 	  This enables support for Freescale i.MX6 ULL processor.
 
->>>>>>> b63f3f52
 config SOC_IMX7
 	bool
 	select CPU_V7
