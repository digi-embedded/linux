--- conflicted
+++ resolved
@@ -1,9 +1,5 @@
 /*
-<<<<<<< HEAD
- * Copyright 2011-2014 Freescale Semiconductor, Inc.
-=======
  * Copyright 2011-2015 Freescale Semiconductor, Inc.
->>>>>>> 9ea9577d
  * Copyright 2011 Linaro Ltd.
  *
  * The code contained herein is licensed under the GNU General Public
