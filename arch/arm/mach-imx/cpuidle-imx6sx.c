// SPDX-License-Identifier: GPL-2.0-only
/*
 * Copyright (C) 2014-2015 Freescale Semiconductor, Inc.
 */

#include <linux/busfreq-imx.h>
#include <linux/cpuidle.h>
#include <linux/cpu_pm.h>
#include <linux/delay.h>
#include <linux/genalloc.h>
#include <linux/interrupt.h>
#include <linux/module.h>
#include <linux/psci.h>
#include <asm/cacheflush.h>
#include <asm/cpuidle.h>
#include <asm/fncpy.h>
#include <asm/mach/map.h>
#include <asm/proc-fns.h>
#include <asm/suspend.h>
#include <asm/tlb.h>

#include <uapi/linux/psci.h>

#include "common.h"
#include "cpuidle.h"
#include "hardware.h"

#define MX6_MAX_MMDC_IO_NUM	19

#define PMU_LOW_PWR_CTRL	0x270
#define XTALOSC24M_OSC_CONFIG0	0x2a0
#define XTALOSC24M_OSC_CONFIG1	0x2b0
#define XTALOSC24M_OSC_CONFIG2	0x2c0
#define XTALOSC24M_OSC_CONFIG0_RC_OSC_PROG_CUR_SHIFT	24
#define XTALOSC24M_OSC_CONFIG0_HYST_MINUS_MASK		0xf
#define XTALOSC24M_OSC_CONFIG0_HYST_MINUS_SHIFT		16
#define XTALOSC24M_OSC_CONFIG0_HYST_PLUS_MASK		0xf
#define XTALOSC24M_OSC_CONFIG0_HYST_PLUS_SHIFT		12
#define XTALOSC24M_OSC_CONFIG0_RC_OSC_PROG_SHIFT	4
#define XTALOSC24M_OSC_CONFIG0_ENABLE_SHIFT		1
#define XTALOSC24M_OSC_CONFIG0_START_SHIFT		0
#define XTALOSC24M_OSC_CONFIG1_COUNT_RC_CUR_SHIFT	20
#define XTALOSC24M_OSC_CONFIG1_COUNT_RC_TRG_SHIFT	0
#define XTALOSC24M_OSC_CONFIG2_COUNT_1M_TRG_MASK	0xfff
#define XTALOSC24M_OSC_CONFIG2_COUNT_1M_TRG_SHIFT	0

extern unsigned long iram_tlb_phys_addr;

static void __iomem *wfi_iram_base;
#ifdef CONFIG_CPU_FREQ
static void __iomem *wfi_iram_base_phys;
extern unsigned long mx6sx_lpm_wfi_start asm("mx6sx_lpm_wfi_start");
extern unsigned long mx6sx_lpm_wfi_end asm("mx6sx_lpm_wfi_end");
#endif

struct imx6_pm_base {
	phys_addr_t pbase;
	void __iomem *vbase;
};

static const u32 imx6sx_mmdc_io_offset[] __initconst = {
	0x2ec, 0x2f0, 0x2f4, 0x2f8, /* DQM0 ~ DQM3 */
	0x330, 0x334, 0x338, 0x33c, /* SDQS0 ~ SDQS3 */
	0x60c, 0x610, 0x61c, 0x620, /* B0DS ~ B3DS */
	0x5f8, 0x608, 0x310, 0x314, /* CTL, MODE, SODT0, SODT1 */
	0x300, 0x2fc, 0x32c,	    /* CAS, RAS, SDCLK_0 */
};

struct imx6_cpuidle_pm_info {
	phys_addr_t pbase; /* The physical address of pm_info. */
	phys_addr_t resume_addr; /* The physical resume address for asm code */
	u32 pm_info_size; /* Size of pm_info. */
	u32 ttbr;
	struct imx6_pm_base mmdc_base;
	struct imx6_pm_base iomuxc_base;
	struct imx6_pm_base ccm_base;
	struct imx6_pm_base gpc_base;
	struct imx6_pm_base l2_base;
	struct imx6_pm_base anatop_base;
	struct imx6_pm_base src_base;
	struct imx6_pm_base sema4_base;
	u32 saved_diagnostic; /* To save disagnostic register */
	u32 mmdc_io_num; /* Number of MMDC IOs which need saved/restored. */
	u32 mmdc_io_val[MX6_MAX_MMDC_IO_NUM][2]; /* To save offset and value */
} __aligned(8);

static void (*imx6sx_wfi_in_iram_fn)(void __iomem *iram_vbase);

#define MX6SX_POWERDWN_IDLE_PARAM	\
	((1 << PSCI_0_2_POWER_STATE_ID_SHIFT) | \
	 (1 << PSCI_0_2_POWER_STATE_AFFL_SHIFT) | \
	 (PSCI_POWER_STATE_TYPE_POWER_DOWN << PSCI_0_2_POWER_STATE_TYPE_SHIFT))

static int imx6_idle_finish(unsigned long val)
{
	/*
	 * for Cortex-A7 which has an internal L2
	 * cache, need to flush it before powering
	 * down ARM platform, since flushing L1 cache
	 * here again has very small overhead, compared
	 * to adding conditional code for L2 cache type,
	 * just call flush_cache_all() is fine.
	 */
	flush_cache_all();
	if (psci_ops.cpu_suspend)
		psci_ops.cpu_suspend(MX6SX_POWERDWN_IDLE_PARAM,
				     __pa(cpu_resume));
	else
		imx6sx_wfi_in_iram_fn(wfi_iram_base);

	return 0;
}

static __cpuidle int imx6sx_enter_wait(struct cpuidle_device *dev,
				       struct cpuidle_driver *drv, int index)
{
	int mode = get_bus_freq_mode();

	imx6_set_lpm(WAIT_UNCLOCKED);
	if ((index == 1) || ((mode != BUS_FREQ_LOW) && index == 2)) {
		index = 1;
		cpu_do_idle();
	} else {
<<<<<<< HEAD
			/* Need to notify there is a cpu pm operation. */
			cpu_pm_enter();
			cpu_cluster_pm_enter();

			cpu_suspend(0, imx6_idle_finish);

			cpu_cluster_pm_exit();
			cpu_pm_exit();
			imx6_enable_rbc(false);
=======
		/* Need to notify there is a cpu pm operation. */
		cpu_pm_enter();
		cpu_cluster_pm_enter();

		ct_cpuidle_enter();
		cpu_suspend(0, imx6_idle_finish);
		ct_cpuidle_exit();

		cpu_cluster_pm_exit();
		cpu_pm_exit();
		imx6_enable_rbc(false);
>>>>>>> ccf0a997
	}

	imx6_set_lpm(WAIT_CLOCKED);

	return index;
}

static struct cpuidle_driver imx6sx_cpuidle_driver = {
	.name = "imx6sx_cpuidle",
	.owner = THIS_MODULE,
	.states = {
		/* WFI */
		ARM_CPUIDLE_WFI_STATE,
		/* WAIT MODE */
		{
			.exit_latency = 50,
			.target_residency = 75,
			.enter = imx6sx_enter_wait,
			.name = "WAIT",
			.desc = "Clock off",
		},
		/* LOW POWER IDLE */
		{
			/*
			 * RBC 130us + ARM gating 93us + RBC clear 65us
			 * + PLL2 relock 450us and some margin, here set
			 * it to 800us.
			 */
			.exit_latency = 800,
			.target_residency = 1000,
			.enter = imx6sx_enter_wait,
			.name = "LOW-POWER-IDLE",
			.desc = "ARM power off",
		},
	},
	.state_count = 3,
	.safe_state_index = 0,
};

int __init imx6sx_cpuidle_init(void)
{
	void __iomem *anatop_base = (void __iomem *)IMX_IO_P2V(MX6Q_ANATOP_BASE_ADDR);
	u32 val;
#ifdef CONFIG_CPU_FREQ
	struct imx6_cpuidle_pm_info *cpuidle_pm_info;
	int i;
	const u32 *mmdc_offset_array;
	u32 wfi_code_size;

	wfi_iram_base_phys = (void *)(iram_tlb_phys_addr + MX6_CPUIDLE_IRAM_ADDR_OFFSET);

	/* Make sure wfi_iram_base is 8 byte aligned. */
	if ((uintptr_t)(wfi_iram_base_phys) & (FNCPY_ALIGN - 1))
		wfi_iram_base_phys += FNCPY_ALIGN - ((uintptr_t)wfi_iram_base_phys % (FNCPY_ALIGN));

	wfi_iram_base = (void *)IMX_IO_P2V((unsigned long) wfi_iram_base_phys);

	cpuidle_pm_info = wfi_iram_base;
	cpuidle_pm_info->pbase = (phys_addr_t) wfi_iram_base_phys;
	cpuidle_pm_info->pm_info_size = sizeof(*cpuidle_pm_info);
	cpuidle_pm_info->resume_addr = virt_to_phys(v7_cpu_resume);
	cpuidle_pm_info->mmdc_io_num = ARRAY_SIZE(imx6sx_mmdc_io_offset);
	mmdc_offset_array = imx6sx_mmdc_io_offset;

	cpuidle_pm_info->mmdc_base.pbase = MX6Q_MMDC_P0_BASE_ADDR;
	cpuidle_pm_info->mmdc_base.vbase = (void __iomem *)IMX_IO_P2V(MX6Q_MMDC_P0_BASE_ADDR);

	cpuidle_pm_info->ccm_base.pbase = MX6Q_CCM_BASE_ADDR;
	cpuidle_pm_info->ccm_base.vbase = (void __iomem *)IMX_IO_P2V(MX6Q_CCM_BASE_ADDR);

	cpuidle_pm_info->anatop_base.pbase = MX6Q_ANATOP_BASE_ADDR;
	cpuidle_pm_info->anatop_base.vbase = (void __iomem *)IMX_IO_P2V(MX6Q_ANATOP_BASE_ADDR);

	cpuidle_pm_info->gpc_base.pbase = MX6Q_GPC_BASE_ADDR;
	cpuidle_pm_info->gpc_base.vbase = (void __iomem *)IMX_IO_P2V(MX6Q_GPC_BASE_ADDR);

	cpuidle_pm_info->iomuxc_base.pbase = MX6Q_IOMUXC_BASE_ADDR;
	cpuidle_pm_info->iomuxc_base.vbase = (void __iomem *)IMX_IO_P2V(MX6Q_IOMUXC_BASE_ADDR);

	cpuidle_pm_info->l2_base.pbase = MX6Q_L2_BASE_ADDR;
	cpuidle_pm_info->l2_base.vbase = (void __iomem *)IMX_IO_P2V(MX6Q_L2_BASE_ADDR);

	cpuidle_pm_info->src_base.pbase = MX6Q_SRC_BASE_ADDR;
	cpuidle_pm_info->src_base.vbase = (void __iomem *)IMX_IO_P2V(MX6Q_SRC_BASE_ADDR);

	cpuidle_pm_info->sema4_base.pbase = MX6Q_SEMA4_BASE_ADDR;
	cpuidle_pm_info->sema4_base.vbase =
		(void __iomem *)IMX_IO_P2V(MX6Q_SEMA4_BASE_ADDR);

	/* only save mmdc io offset, settings will be saved in asm code */
	for (i = 0; i < cpuidle_pm_info->mmdc_io_num; i++)
		cpuidle_pm_info->mmdc_io_val[i][0] = mmdc_offset_array[i];

	/* code size should include cpuidle_pm_info size */
	wfi_code_size = (&mx6sx_lpm_wfi_end -&mx6sx_lpm_wfi_start) *4 + sizeof(*cpuidle_pm_info);
	imx6sx_wfi_in_iram_fn = (void *)fncpy(wfi_iram_base + sizeof(*cpuidle_pm_info),
		&imx6sx_low_power_idle, wfi_code_size);
#endif

	imx6_set_int_mem_clk_lpm(true);

	if (imx_get_soc_revision() >= IMX_CHIP_REVISION_1_2) {
		/*
		 * enable RC-OSC here, as it needs at least 4ms for RC-OSC to
		 * be stable, low power idle flow can NOT endure this big
		 * latency, so we make RC-OSC self-tuning enabled here.
		 */
		val = readl_relaxed(anatop_base + PMU_LOW_PWR_CTRL);
		val |= 0x1;
		writel_relaxed(val, anatop_base + PMU_LOW_PWR_CTRL);
		/*
		 * config RC-OSC freq
		 * tune_enable = 1;tune_start = 1;hyst_plus = 0;hyst_minus = 0;
		 * osc_prog = 0xa7;
		 */
		writel_relaxed(
			0x4 << XTALOSC24M_OSC_CONFIG0_RC_OSC_PROG_CUR_SHIFT |
			0xa7 << XTALOSC24M_OSC_CONFIG0_RC_OSC_PROG_SHIFT |
			0x1 << XTALOSC24M_OSC_CONFIG0_ENABLE_SHIFT |
			0x1 << XTALOSC24M_OSC_CONFIG0_START_SHIFT,
			anatop_base + XTALOSC24M_OSC_CONFIG0);
		/* set count_trg = 0x2dc */
		writel_relaxed(
			0x40 << XTALOSC24M_OSC_CONFIG1_COUNT_RC_CUR_SHIFT |
			0x2dc << XTALOSC24M_OSC_CONFIG1_COUNT_RC_TRG_SHIFT,
			anatop_base + XTALOSC24M_OSC_CONFIG1);
		/* wait 4ms according to hardware design */
		msleep(4);
		/*
		 * now add some hysteresis, hyst_plus=3, hyst_minus=3
		 * (the minimum hysteresis that looks good is 2)
		 */
		val = readl_relaxed(anatop_base + XTALOSC24M_OSC_CONFIG0);
		val &= ~((XTALOSC24M_OSC_CONFIG0_HYST_MINUS_MASK <<
			XTALOSC24M_OSC_CONFIG0_HYST_MINUS_SHIFT) |
			(XTALOSC24M_OSC_CONFIG0_HYST_PLUS_MASK <<
			XTALOSC24M_OSC_CONFIG0_HYST_PLUS_SHIFT));
		val |= (0x3 << XTALOSC24M_OSC_CONFIG0_HYST_MINUS_SHIFT) |
			(0x3 << XTALOSC24M_OSC_CONFIG0_HYST_PLUS_SHIFT);
		writel_relaxed(val, anatop_base  + XTALOSC24M_OSC_CONFIG0);
		/* set the count_1m_trg = 0x2d7 */
		val = readl_relaxed(anatop_base  + XTALOSC24M_OSC_CONFIG2);
		val &= ~(XTALOSC24M_OSC_CONFIG2_COUNT_1M_TRG_MASK <<
			XTALOSC24M_OSC_CONFIG2_COUNT_1M_TRG_SHIFT);
		val |= 0x2d7 << XTALOSC24M_OSC_CONFIG2_COUNT_1M_TRG_SHIFT;
		writel_relaxed(val, anatop_base  + XTALOSC24M_OSC_CONFIG2);
		/*
		 * hardware design require to write XTALOSC24M_OSC_CONFIG0 or
		 * XTALOSC24M_OSC_CONFIG1 to
		 * make XTALOSC24M_OSC_CONFIG2 write work
		 */
		val = readl_relaxed(anatop_base  + XTALOSC24M_OSC_CONFIG1);
		writel_relaxed(val, anatop_base  + XTALOSC24M_OSC_CONFIG1);
	}

	return cpuidle_register(&imx6sx_cpuidle_driver, NULL);
}<|MERGE_RESOLUTION|>--- conflicted
+++ resolved
@@ -121,17 +121,6 @@
 		index = 1;
 		cpu_do_idle();
 	} else {
-<<<<<<< HEAD
-			/* Need to notify there is a cpu pm operation. */
-			cpu_pm_enter();
-			cpu_cluster_pm_enter();
-
-			cpu_suspend(0, imx6_idle_finish);
-
-			cpu_cluster_pm_exit();
-			cpu_pm_exit();
-			imx6_enable_rbc(false);
-=======
 		/* Need to notify there is a cpu pm operation. */
 		cpu_pm_enter();
 		cpu_cluster_pm_enter();
@@ -143,7 +132,6 @@
 		cpu_cluster_pm_exit();
 		cpu_pm_exit();
 		imx6_enable_rbc(false);
->>>>>>> ccf0a997
 	}
 
 	imx6_set_lpm(WAIT_CLOCKED);
