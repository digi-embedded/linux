/*
 * Copyright (C) 2014-2015 Freescale Semiconductor, Inc.
 *
 * This program is free software; you can redistribute it and/or modify
 * it under the terms of the GNU General Public License version 2 as
 * published by the Free Software Foundation.
 */

#include <linux/busfreq-imx.h>
#include <linux/cpuidle.h>
#include <linux/cpu_pm.h>
#include <linux/delay.h>
#include <linux/genalloc.h>
#include <linux/interrupt.h>
#include <linux/module.h>
#include <linux/psci.h>
#include <asm/cacheflush.h>
#include <asm/cpuidle.h>
#include <asm/fncpy.h>
#include <asm/mach/map.h>
#include <asm/proc-fns.h>
#include <asm/suspend.h>
#include <asm/tlb.h>
<<<<<<< HEAD
=======

#include <uapi/linux/psci.h>
>>>>>>> 423d9423

#include "common.h"
#include "cpuidle.h"
#include "hardware.h"
<<<<<<< HEAD

#define MX6_MAX_MMDC_IO_NUM	19

#define PMU_LOW_PWR_CTRL	0x270
#define XTALOSC24M_OSC_CONFIG0	0x2a0
#define XTALOSC24M_OSC_CONFIG1	0x2b0
#define XTALOSC24M_OSC_CONFIG2	0x2c0
#define XTALOSC24M_OSC_CONFIG0_RC_OSC_PROG_CUR_SHIFT	24
#define XTALOSC24M_OSC_CONFIG0_HYST_MINUS_MASK		0xf
#define XTALOSC24M_OSC_CONFIG0_HYST_MINUS_SHIFT		16
#define XTALOSC24M_OSC_CONFIG0_HYST_PLUS_MASK		0xf
#define XTALOSC24M_OSC_CONFIG0_HYST_PLUS_SHIFT		12
#define XTALOSC24M_OSC_CONFIG0_RC_OSC_PROG_SHIFT	4
#define XTALOSC24M_OSC_CONFIG0_ENABLE_SHIFT		1
#define XTALOSC24M_OSC_CONFIG0_START_SHIFT		0
#define XTALOSC24M_OSC_CONFIG1_COUNT_RC_CUR_SHIFT	20
#define XTALOSC24M_OSC_CONFIG1_COUNT_RC_TRG_SHIFT	0
#define XTALOSC24M_OSC_CONFIG2_COUNT_1M_TRG_MASK	0xfff
#define XTALOSC24M_OSC_CONFIG2_COUNT_1M_TRG_SHIFT	0

extern unsigned long iram_tlb_phys_addr;

static void __iomem *wfi_iram_base;
#ifdef CONFIG_CPU_FREQ
static void __iomem *wfi_iram_base_phys;
extern unsigned long mx6sx_lpm_wfi_start asm("mx6sx_lpm_wfi_start");
extern unsigned long mx6sx_lpm_wfi_end asm("mx6sx_lpm_wfi_end");
#endif

struct imx6_pm_base {
	phys_addr_t pbase;
	void __iomem *vbase;
};

static const u32 imx6sx_mmdc_io_offset[] __initconst = {
	0x2ec, 0x2f0, 0x2f4, 0x2f8, /* DQM0 ~ DQM3 */
	0x330, 0x334, 0x338, 0x33c, /* SDQS0 ~ SDQS3 */
	0x60c, 0x610, 0x61c, 0x620, /* B0DS ~ B3DS */
	0x5f8, 0x608, 0x310, 0x314, /* CTL, MODE, SODT0, SODT1 */
	0x300, 0x2fc, 0x32c,	    /* CAS, RAS, SDCLK_0 */
};

=======

#define MX6_MAX_MMDC_IO_NUM	19

#define PMU_LOW_PWR_CTRL	0x270
#define XTALOSC24M_OSC_CONFIG0	0x2a0
#define XTALOSC24M_OSC_CONFIG1	0x2b0
#define XTALOSC24M_OSC_CONFIG2	0x2c0
#define XTALOSC24M_OSC_CONFIG0_RC_OSC_PROG_CUR_SHIFT	24
#define XTALOSC24M_OSC_CONFIG0_HYST_MINUS_MASK		0xf
#define XTALOSC24M_OSC_CONFIG0_HYST_MINUS_SHIFT		16
#define XTALOSC24M_OSC_CONFIG0_HYST_PLUS_MASK		0xf
#define XTALOSC24M_OSC_CONFIG0_HYST_PLUS_SHIFT		12
#define XTALOSC24M_OSC_CONFIG0_RC_OSC_PROG_SHIFT	4
#define XTALOSC24M_OSC_CONFIG0_ENABLE_SHIFT		1
#define XTALOSC24M_OSC_CONFIG0_START_SHIFT		0
#define XTALOSC24M_OSC_CONFIG1_COUNT_RC_CUR_SHIFT	20
#define XTALOSC24M_OSC_CONFIG1_COUNT_RC_TRG_SHIFT	0
#define XTALOSC24M_OSC_CONFIG2_COUNT_1M_TRG_MASK	0xfff
#define XTALOSC24M_OSC_CONFIG2_COUNT_1M_TRG_SHIFT	0

extern unsigned long iram_tlb_phys_addr;

static void __iomem *wfi_iram_base;
#ifdef CONFIG_CPU_FREQ
static void __iomem *wfi_iram_base_phys;
extern unsigned long mx6sx_lpm_wfi_start asm("mx6sx_lpm_wfi_start");
extern unsigned long mx6sx_lpm_wfi_end asm("mx6sx_lpm_wfi_end");
#endif

struct imx6_pm_base {
	phys_addr_t pbase;
	void __iomem *vbase;
};

static const u32 imx6sx_mmdc_io_offset[] __initconst = {
	0x2ec, 0x2f0, 0x2f4, 0x2f8, /* DQM0 ~ DQM3 */
	0x330, 0x334, 0x338, 0x33c, /* SDQS0 ~ SDQS3 */
	0x60c, 0x610, 0x61c, 0x620, /* B0DS ~ B3DS */
	0x5f8, 0x608, 0x310, 0x314, /* CTL, MODE, SODT0, SODT1 */
	0x300, 0x2fc, 0x32c,	    /* CAS, RAS, SDCLK_0 */
};

>>>>>>> 423d9423
struct imx6_cpuidle_pm_info {
	phys_addr_t pbase; /* The physical address of pm_info. */
	phys_addr_t resume_addr; /* The physical resume address for asm code */
	u32 pm_info_size; /* Size of pm_info. */
	u32 ttbr;
	struct imx6_pm_base mmdc_base;
	struct imx6_pm_base iomuxc_base;
	struct imx6_pm_base ccm_base;
	struct imx6_pm_base gpc_base;
	struct imx6_pm_base l2_base;
	struct imx6_pm_base anatop_base;
	struct imx6_pm_base src_base;
	struct imx6_pm_base sema4_base;
	u32 saved_diagnostic; /* To save disagnostic register */
	u32 mmdc_io_num; /* Number of MMDC IOs which need saved/restored. */
	u32 mmdc_io_val[MX6_MAX_MMDC_IO_NUM][2]; /* To save offset and value */
} __aligned(8);

static void (*imx6sx_wfi_in_iram_fn)(void __iomem *iram_vbase);

<<<<<<< HEAD
=======
#define MX6SX_POWERDWN_IDLE_PARAM	\
	((1 << PSCI_0_2_POWER_STATE_ID_SHIFT) | \
	 (1 << PSCI_0_2_POWER_STATE_AFFL_SHIFT) | \
	 (PSCI_POWER_STATE_TYPE_POWER_DOWN << PSCI_0_2_POWER_STATE_TYPE_SHIFT))

>>>>>>> 423d9423
static int imx6_idle_finish(unsigned long val)
{
	/*
	 * for Cortex-A7 which has an internal L2
	 * cache, need to flush it before powering
	 * down ARM platform, since flushing L1 cache
	 * here again has very small overhead, compared
	 * to adding conditional code for L2 cache type,
	 * just call flush_cache_all() is fine.
	 */
	flush_cache_all();
<<<<<<< HEAD
	imx6sx_wfi_in_iram_fn(wfi_iram_base);
=======
	if (psci_ops.cpu_suspend)
		psci_ops.cpu_suspend(MX6SX_POWERDWN_IDLE_PARAM,
				     __pa(cpu_resume));
	else
		imx6sx_wfi_in_iram_fn(wfi_iram_base);
>>>>>>> 423d9423

	return 0;
}

static int imx6sx_enter_wait(struct cpuidle_device *dev,
			    struct cpuidle_driver *drv, int index)
{
	int mode = get_bus_freq_mode();

	imx6_set_lpm(WAIT_UNCLOCKED);
	if ((index == 1) || ((mode != BUS_FREQ_LOW) && index == 2)) {
		index = 1;
		cpu_do_idle();
	} else {
			/* Need to notify there is a cpu pm operation. */
			cpu_pm_enter();
			cpu_cluster_pm_enter();

			cpu_suspend(0, imx6_idle_finish);

			cpu_cluster_pm_exit();
			cpu_pm_exit();
			imx6_enable_rbc(false);
	}

	imx6_set_lpm(WAIT_CLOCKED);

	return index;
}

static struct cpuidle_driver imx6sx_cpuidle_driver = {
	.name = "imx6sx_cpuidle",
	.owner = THIS_MODULE,
	.states = {
		/* WFI */
		ARM_CPUIDLE_WFI_STATE,
		/* WAIT MODE */
		{
			.exit_latency = 50,
			.target_residency = 75,
			.enter = imx6sx_enter_wait,
			.name = "WAIT",
			.desc = "Clock off",
		},
		/* LOW POWER IDLE */
		{
			/*
			 * RBC 130us + ARM gating 93us + RBC clear 65us
			 * + PLL2 relock 450us and some margin, here set
			 * it to 800us.
			 */
			.exit_latency = 800,
			.target_residency = 1000,
			.enter = imx6sx_enter_wait,
			.name = "LOW-POWER-IDLE",
			.desc = "ARM power off",
		},
	},
	.state_count = 3,
	.safe_state_index = 0,
};

int __init imx6sx_cpuidle_init(void)
{
	void __iomem *anatop_base = (void __iomem *)IMX_IO_P2V(MX6Q_ANATOP_BASE_ADDR);
	u32 val;
#ifdef CONFIG_CPU_FREQ
	struct imx6_cpuidle_pm_info *cpuidle_pm_info;
	int i;
	const u32 *mmdc_offset_array;
	u32 wfi_code_size;

	wfi_iram_base_phys = (void *)(iram_tlb_phys_addr + MX6_CPUIDLE_IRAM_ADDR_OFFSET);

	/* Make sure wfi_iram_base is 8 byte aligned. */
	if ((uintptr_t)(wfi_iram_base_phys) & (FNCPY_ALIGN - 1))
		wfi_iram_base_phys += FNCPY_ALIGN - ((uintptr_t)wfi_iram_base_phys % (FNCPY_ALIGN));

	wfi_iram_base = (void *)IMX_IO_P2V((unsigned long) wfi_iram_base_phys);

	cpuidle_pm_info = wfi_iram_base;
	cpuidle_pm_info->pbase = (phys_addr_t) wfi_iram_base_phys;
	cpuidle_pm_info->pm_info_size = sizeof(*cpuidle_pm_info);
	cpuidle_pm_info->resume_addr = virt_to_phys(v7_cpu_resume);
	cpuidle_pm_info->mmdc_io_num = ARRAY_SIZE(imx6sx_mmdc_io_offset);
	mmdc_offset_array = imx6sx_mmdc_io_offset;

	cpuidle_pm_info->mmdc_base.pbase = MX6Q_MMDC_P0_BASE_ADDR;
	cpuidle_pm_info->mmdc_base.vbase = (void __iomem *)IMX_IO_P2V(MX6Q_MMDC_P0_BASE_ADDR);

	cpuidle_pm_info->ccm_base.pbase = MX6Q_CCM_BASE_ADDR;
	cpuidle_pm_info->ccm_base.vbase = (void __iomem *)IMX_IO_P2V(MX6Q_CCM_BASE_ADDR);

	cpuidle_pm_info->anatop_base.pbase = MX6Q_ANATOP_BASE_ADDR;
	cpuidle_pm_info->anatop_base.vbase = (void __iomem *)IMX_IO_P2V(MX6Q_ANATOP_BASE_ADDR);

	cpuidle_pm_info->gpc_base.pbase = MX6Q_GPC_BASE_ADDR;
	cpuidle_pm_info->gpc_base.vbase = (void __iomem *)IMX_IO_P2V(MX6Q_GPC_BASE_ADDR);

	cpuidle_pm_info->iomuxc_base.pbase = MX6Q_IOMUXC_BASE_ADDR;
	cpuidle_pm_info->iomuxc_base.vbase = (void __iomem *)IMX_IO_P2V(MX6Q_IOMUXC_BASE_ADDR);

	cpuidle_pm_info->l2_base.pbase = MX6Q_L2_BASE_ADDR;
	cpuidle_pm_info->l2_base.vbase = (void __iomem *)IMX_IO_P2V(MX6Q_L2_BASE_ADDR);

	cpuidle_pm_info->src_base.pbase = MX6Q_SRC_BASE_ADDR;
	cpuidle_pm_info->src_base.vbase = (void __iomem *)IMX_IO_P2V(MX6Q_SRC_BASE_ADDR);

	cpuidle_pm_info->sema4_base.pbase = MX6Q_SEMA4_BASE_ADDR;
	cpuidle_pm_info->sema4_base.vbase =
		(void __iomem *)IMX_IO_P2V(MX6Q_SEMA4_BASE_ADDR);

	/* only save mmdc io offset, settings will be saved in asm code */
	for (i = 0; i < cpuidle_pm_info->mmdc_io_num; i++)
		cpuidle_pm_info->mmdc_io_val[i][0] = mmdc_offset_array[i];

	/* code size should include cpuidle_pm_info size */
	wfi_code_size = (&mx6sx_lpm_wfi_end -&mx6sx_lpm_wfi_start) *4 + sizeof(*cpuidle_pm_info);
	imx6sx_wfi_in_iram_fn = (void *)fncpy(wfi_iram_base + sizeof(*cpuidle_pm_info),
		&imx6sx_low_power_idle, wfi_code_size);
#endif

	imx6_set_int_mem_clk_lpm(true);

	if (imx_get_soc_revision() >= IMX_CHIP_REVISION_1_2) {
		/*
		 * enable RC-OSC here, as it needs at least 4ms for RC-OSC to
		 * be stable, low power idle flow can NOT endure this big
		 * latency, so we make RC-OSC self-tuning enabled here.
		 */
		val = readl_relaxed(anatop_base + PMU_LOW_PWR_CTRL);
		val |= 0x1;
		writel_relaxed(val, anatop_base + PMU_LOW_PWR_CTRL);
		/*
		 * config RC-OSC freq
		 * tune_enable = 1;tune_start = 1;hyst_plus = 0;hyst_minus = 0;
		 * osc_prog = 0xa7;
		 */
		writel_relaxed(
			0x4 << XTALOSC24M_OSC_CONFIG0_RC_OSC_PROG_CUR_SHIFT |
			0xa7 << XTALOSC24M_OSC_CONFIG0_RC_OSC_PROG_SHIFT |
			0x1 << XTALOSC24M_OSC_CONFIG0_ENABLE_SHIFT |
			0x1 << XTALOSC24M_OSC_CONFIG0_START_SHIFT,
			anatop_base + XTALOSC24M_OSC_CONFIG0);
		/* set count_trg = 0x2dc */
		writel_relaxed(
			0x40 << XTALOSC24M_OSC_CONFIG1_COUNT_RC_CUR_SHIFT |
			0x2dc << XTALOSC24M_OSC_CONFIG1_COUNT_RC_TRG_SHIFT,
			anatop_base + XTALOSC24M_OSC_CONFIG1);
		/* wait 4ms according to hardware design */
		msleep(4);
		/*
		 * now add some hysteresis, hyst_plus=3, hyst_minus=3
		 * (the minimum hysteresis that looks good is 2)
		 */
		val = readl_relaxed(anatop_base + XTALOSC24M_OSC_CONFIG0);
		val &= ~((XTALOSC24M_OSC_CONFIG0_HYST_MINUS_MASK <<
			XTALOSC24M_OSC_CONFIG0_HYST_MINUS_SHIFT) |
			(XTALOSC24M_OSC_CONFIG0_HYST_PLUS_MASK <<
			XTALOSC24M_OSC_CONFIG0_HYST_PLUS_SHIFT));
		val |= (0x3 << XTALOSC24M_OSC_CONFIG0_HYST_MINUS_SHIFT) |
			(0x3 << XTALOSC24M_OSC_CONFIG0_HYST_PLUS_SHIFT);
		writel_relaxed(val, anatop_base  + XTALOSC24M_OSC_CONFIG0);
		/* set the count_1m_trg = 0x2d7 */
		val = readl_relaxed(anatop_base  + XTALOSC24M_OSC_CONFIG2);
		val &= ~(XTALOSC24M_OSC_CONFIG2_COUNT_1M_TRG_MASK <<
			XTALOSC24M_OSC_CONFIG2_COUNT_1M_TRG_SHIFT);
		val |= 0x2d7 << XTALOSC24M_OSC_CONFIG2_COUNT_1M_TRG_SHIFT;
		writel_relaxed(val, anatop_base  + XTALOSC24M_OSC_CONFIG2);
		/*
		 * hardware design require to write XTALOSC24M_OSC_CONFIG0 or
		 * XTALOSC24M_OSC_CONFIG1 to
		 * make XTALOSC24M_OSC_CONFIG2 write work
		 */
		val = readl_relaxed(anatop_base  + XTALOSC24M_OSC_CONFIG1);
		writel_relaxed(val, anatop_base  + XTALOSC24M_OSC_CONFIG1);
	}

	return cpuidle_register(&imx6sx_cpuidle_driver, NULL);
}<|MERGE_RESOLUTION|>--- conflicted
+++ resolved
@@ -21,16 +21,12 @@
 #include <asm/proc-fns.h>
 #include <asm/suspend.h>
 #include <asm/tlb.h>
-<<<<<<< HEAD
-=======
 
 #include <uapi/linux/psci.h>
->>>>>>> 423d9423
 
 #include "common.h"
 #include "cpuidle.h"
 #include "hardware.h"
-<<<<<<< HEAD
 
 #define MX6_MAX_MMDC_IO_NUM	19
 
@@ -73,50 +69,6 @@
 	0x300, 0x2fc, 0x32c,	    /* CAS, RAS, SDCLK_0 */
 };
 
-=======
-
-#define MX6_MAX_MMDC_IO_NUM	19
-
-#define PMU_LOW_PWR_CTRL	0x270
-#define XTALOSC24M_OSC_CONFIG0	0x2a0
-#define XTALOSC24M_OSC_CONFIG1	0x2b0
-#define XTALOSC24M_OSC_CONFIG2	0x2c0
-#define XTALOSC24M_OSC_CONFIG0_RC_OSC_PROG_CUR_SHIFT	24
-#define XTALOSC24M_OSC_CONFIG0_HYST_MINUS_MASK		0xf
-#define XTALOSC24M_OSC_CONFIG0_HYST_MINUS_SHIFT		16
-#define XTALOSC24M_OSC_CONFIG0_HYST_PLUS_MASK		0xf
-#define XTALOSC24M_OSC_CONFIG0_HYST_PLUS_SHIFT		12
-#define XTALOSC24M_OSC_CONFIG0_RC_OSC_PROG_SHIFT	4
-#define XTALOSC24M_OSC_CONFIG0_ENABLE_SHIFT		1
-#define XTALOSC24M_OSC_CONFIG0_START_SHIFT		0
-#define XTALOSC24M_OSC_CONFIG1_COUNT_RC_CUR_SHIFT	20
-#define XTALOSC24M_OSC_CONFIG1_COUNT_RC_TRG_SHIFT	0
-#define XTALOSC24M_OSC_CONFIG2_COUNT_1M_TRG_MASK	0xfff
-#define XTALOSC24M_OSC_CONFIG2_COUNT_1M_TRG_SHIFT	0
-
-extern unsigned long iram_tlb_phys_addr;
-
-static void __iomem *wfi_iram_base;
-#ifdef CONFIG_CPU_FREQ
-static void __iomem *wfi_iram_base_phys;
-extern unsigned long mx6sx_lpm_wfi_start asm("mx6sx_lpm_wfi_start");
-extern unsigned long mx6sx_lpm_wfi_end asm("mx6sx_lpm_wfi_end");
-#endif
-
-struct imx6_pm_base {
-	phys_addr_t pbase;
-	void __iomem *vbase;
-};
-
-static const u32 imx6sx_mmdc_io_offset[] __initconst = {
-	0x2ec, 0x2f0, 0x2f4, 0x2f8, /* DQM0 ~ DQM3 */
-	0x330, 0x334, 0x338, 0x33c, /* SDQS0 ~ SDQS3 */
-	0x60c, 0x610, 0x61c, 0x620, /* B0DS ~ B3DS */
-	0x5f8, 0x608, 0x310, 0x314, /* CTL, MODE, SODT0, SODT1 */
-	0x300, 0x2fc, 0x32c,	    /* CAS, RAS, SDCLK_0 */
-};
-
->>>>>>> 423d9423
 struct imx6_cpuidle_pm_info {
 	phys_addr_t pbase; /* The physical address of pm_info. */
 	phys_addr_t resume_addr; /* The physical resume address for asm code */
@@ -137,14 +89,11 @@
 
 static void (*imx6sx_wfi_in_iram_fn)(void __iomem *iram_vbase);
 
-<<<<<<< HEAD
-=======
 #define MX6SX_POWERDWN_IDLE_PARAM	\
 	((1 << PSCI_0_2_POWER_STATE_ID_SHIFT) | \
 	 (1 << PSCI_0_2_POWER_STATE_AFFL_SHIFT) | \
 	 (PSCI_POWER_STATE_TYPE_POWER_DOWN << PSCI_0_2_POWER_STATE_TYPE_SHIFT))
 
->>>>>>> 423d9423
 static int imx6_idle_finish(unsigned long val)
 {
 	/*
@@ -156,15 +105,11 @@
 	 * just call flush_cache_all() is fine.
 	 */
 	flush_cache_all();
-<<<<<<< HEAD
-	imx6sx_wfi_in_iram_fn(wfi_iram_base);
-=======
 	if (psci_ops.cpu_suspend)
 		psci_ops.cpu_suspend(MX6SX_POWERDWN_IDLE_PARAM,
 				     __pa(cpu_resume));
 	else
 		imx6sx_wfi_in_iram_fn(wfi_iram_base);
->>>>>>> 423d9423
 
 	return 0;
 }
