--- conflicted
+++ resolved
@@ -14,29 +14,6 @@
 #error "Do not include directly."
 #endif
 
-<<<<<<< HEAD
-#define MXC_CPU_MX1		1
-#define MXC_CPU_MX21		21
-#define MXC_CPU_MX25		25
-#define MXC_CPU_MX27		27
-#define MXC_CPU_MX31		31
-#define MXC_CPU_MX35		35
-#define MXC_CPU_MX51		51
-#define MXC_CPU_MX53		53
-#define MXC_CPU_IMX6SL		0x60
-#define MXC_CPU_IMX6DL		0x61
-#define MXC_CPU_IMX6SX		0x62
-#define MXC_CPU_IMX6Q		0x63
-#define MXC_CPU_IMX6UL		0x64
-#define MXC_CPU_IMX6ULL		0x65
-/* virtual cpu id for i.mx6ulz */
-#define MXC_CPU_IMX6ULZ		0x6b
-#define MXC_CPU_IMX6SLL		0x67
-#define MXC_CPU_IMX7D		0x72
-#define MXC_CPU_IMX7ULP		0xff
-
-=======
->>>>>>> c1084c27
 #define IMX_DDR_TYPE_DDR3		0
 #define IMX_DDR_TYPE_LPDDR2		1
 #define IMX_DDR_TYPE_LPDDR3		2
