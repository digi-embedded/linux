--- conflicted
+++ resolved
@@ -1,9 +1,5 @@
 /*
-<<<<<<< HEAD
- * Copyright 2004-2007, 2010-2015 Freescale Semiconductor, Inc. All Rights Reserved.
-=======
  * Copyright 2004-2007, 2010-2016 Freescale Semiconductor, Inc. All Rights Reserved.
->>>>>>> b63f3f52
  * Copyright (C) 2008 Juergen Beisert (kernel@pengutronix.de)
  *
  * This program is free software; you can redistribute it and/or
@@ -43,10 +39,7 @@
 #define MXC_CPU_IMX6SX		0x62
 #define MXC_CPU_IMX6Q		0x63
 #define MXC_CPU_IMX6UL		0x64
-<<<<<<< HEAD
-=======
 #define MXC_CPU_IMX6ULL		0x65
->>>>>>> b63f3f52
 #define MXC_CPU_IMX7D		0x72
 #define MXC_ARCH_CA7		0xc07
 
@@ -201,14 +194,11 @@
 	return __mxc_cpu_type == MXC_CPU_IMX6UL;
 }
 
-<<<<<<< HEAD
-=======
 static inline bool cpu_is_imx6ull(void)
 {
 	return __mxc_cpu_type == MXC_CPU_IMX6ULL;
 }
 
->>>>>>> b63f3f52
 static inline bool cpu_is_imx6q(void)
 {
 	return __mxc_cpu_type == MXC_CPU_IMX6Q;
@@ -220,12 +210,8 @@
 		__mxc_cpu_type == MXC_CPU_IMX6DL ||
 		__mxc_cpu_type == MXC_CPU_IMX6SL ||
 		__mxc_cpu_type == MXC_CPU_IMX6SX ||
-<<<<<<< HEAD
-		__mxc_cpu_type == MXC_CPU_IMX6UL;
-=======
 		__mxc_cpu_type == MXC_CPU_IMX6UL ||
 		__mxc_cpu_type == MXC_CPU_IMX6ULL;
->>>>>>> b63f3f52
 }
 
 static inline bool cpu_is_imx7d(void)
