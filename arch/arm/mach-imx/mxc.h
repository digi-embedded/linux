--- conflicted
+++ resolved
@@ -1,9 +1,5 @@
 /*
-<<<<<<< HEAD
- * Copyright 2004-2007, 2010-2015 Freescale Semiconductor, Inc.
-=======
  * Copyright 2004-2007, 2010-2015 Freescale Semiconductor, Inc. All Rights Reserved.
->>>>>>> 33e8bb5d
  * Copyright (C) 2008 Juergen Beisert (kernel@pengutronix.de)
  *
  * This program is free software; you can redistribute it and/or
@@ -66,11 +62,8 @@
 #define IMX_DDR_TYPE_LPDDR2		1
 #define IMX_DDR_TYPE_LPDDR3		2
 
-<<<<<<< HEAD
-=======
-
-
->>>>>>> 33e8bb5d
+
+
 #ifndef __ASSEMBLY__
 extern unsigned int __mxc_cpu_type;
 extern unsigned int __mxc_arch_type;
