--- conflicted
+++ resolved
@@ -92,7 +92,8 @@
 #define UART_UBRC	0xac
 #define UART_UTS	0xb4
 
-<<<<<<< HEAD
+#define IOMUXC_GPR5_CLOCK_AFCG_X_BYPASS_MASK	0xf800
+
 extern unsigned long iram_tlb_base_addr;
 extern unsigned long iram_tlb_phys_addr;
 
@@ -148,57 +149,6 @@
 	enum qspi_regs_valuetype valuetype;
 };
 
-=======
-#define IOMUXC_GPR5_CLOCK_AFCG_X_BYPASS_MASK	0xf800
-
-extern unsigned long iram_tlb_base_addr;
-extern unsigned long iram_tlb_phys_addr;
-
-/* QSPI register layout */
-#define QSPI_MCR			0x00
-#define QSPI_IPCR			0x08
-#define QSPI_BUF0CR			0x10
-#define QSPI_BUF1CR			0x14
-#define QSPI_BUF2CR			0x18
-#define QSPI_BUF3CR			0x1c
-#define QSPI_BFGENCR			0x20
-#define QSPI_BUF0IND			0x30
-#define QSPI_BUF1IND			0x34
-#define QSPI_BUF2IND			0x38
-#define QSPI_SFAR			0x100
-#define QSPI_SMPR			0x108
-#define QSPI_RBSR			0x10c
-#define QSPI_RBCT			0x110
-#define QSPI_TBSR			0x150
-#define QSPI_TBDR			0x154
-#define QSPI_SFA1AD			0x180
-#define QSPI_SFA2AD			0x184
-#define QSPI_SFB1AD			0x188
-#define QSPI_SFB2AD			0x18c
-#define QSPI_RBDR_BASE			0x200
-#define QSPI_LUTKEY			0x300
-#define QSPI_LCKCR			0x304
-#define QSPI_LUT_BASE			0x310
-
-#define QSPI_RBDR_(x)		(QSPI_RBDR_BASE + (x) * 4)
-#define QSPI_LUT(x)		(QSPI_LUT_BASE + (x) * 4)
-
-#define QSPI_LUTKEY_VALUE	0x5AF05AF0
-#define QSPI_LCKER_LOCK		0x1
-#define QSPI_LCKER_UNLOCK	0x2
-
-enum qspi_regs_valuetype {
-	QSPI_PREDEFINED,
-	QSPI_RETRIEVED,
-};
-
-struct qspi_regs {
-	int offset;
-	unsigned int value;
-	enum qspi_regs_valuetype valuetype;
-};
-
->>>>>>> f2ed3bfc
 struct qspi_regs qspi_regs_imx6sx[] = {
 	{QSPI_IPCR, 0, QSPI_RETRIEVED},
 	{QSPI_BUF0CR, 0, QSPI_RETRIEVED},
@@ -451,11 +401,7 @@
 	0x244, 0x248, 0x24c, 0x250, /* DQM0, DQM1, RAS, CAS */
 	0x27c, 0x498, 0x4a4, 0x490, /* SDCLK0, GPR_B0DS-B1DS, GPR_ADDS */
 	0x280, 0x284, 0x260, 0x264, /* SDQS0~1, SODT0, SODT1 */
-<<<<<<< HEAD
-	0x494, 0x4b0,               /* MODE_CTL, MODE, */
-=======
 	0x494, 0x4b0,	            /* MODE_CTL, MODE, */
->>>>>>> f2ed3bfc
 };
 
 static const u32 imx6ul_mmdc_offset[] __initconst = {
@@ -487,8 +433,6 @@
 	0x800, 0x004, 0x01c,
 };
 
-<<<<<<< HEAD
-=======
 static const u32 imx6sll_mmdc_io_offset[] __initconst = {
 	0x294, 0x298, 0x29c, 0x2a0, /* DQM0 ~ DQM3 */
 	0x544, 0x54c, 0x554, 0x558, /* GPR_B0DS ~ GPR_B3DS */
@@ -507,7 +451,6 @@
 	0x800, 0x004, 0x01c,
 };
 
->>>>>>> f2ed3bfc
 static const struct imx6_pm_socdata imx6q_pm_data __initconst = {
 	.mmdc_compat = "fsl,imx6q-mmdc",
 	.src_compat = "fsl,imx6q-src",
@@ -583,10 +526,7 @@
 	.src_compat = "fsl,imx6ul-src",
 	.iomuxc_compat = "fsl,imx6ul-iomuxc",
 	.gpc_compat = "fsl,imx6ul-gpc",
-<<<<<<< HEAD
-=======
 	.pl310_compat = NULL,
->>>>>>> f2ed3bfc
 	.mmdc_io_num = ARRAY_SIZE(imx6ul_mmdc_io_offset),
 	.mmdc_io_offset = imx6ul_mmdc_io_offset,
 	.mmdc_num = ARRAY_SIZE(imx6ul_mmdc_offset),
@@ -604,8 +544,6 @@
 	.mmdc_offset = imx6ul_mmdc_lpddr2_offset,
 };
 
-<<<<<<< HEAD
-=======
 static const struct imx6_pm_socdata imx6sll_pm_data __initconst = {
 	.mmdc_compat = "fsl,imx6sll-mmdc",
 	.src_compat = "fsl,imx6sll-src",
@@ -617,7 +555,6 @@
 	.mmdc_offset = imx6sll_mmdc_lpddr3_offset,
 };
 
->>>>>>> f2ed3bfc
 static struct map_desc iram_tlb_io_desc __initdata = {
 	/* .virtual and .pfn are run-time assigned */
 	.length     = SZ_1M,
@@ -671,11 +608,7 @@
 	struct imx6_pm_base anatop_base;
 	u32 ttbr1; /* Store TTBR1 */
 	u32 mmdc_io_num; /* Number of MMDC IOs which need saved/restored. */
-<<<<<<< HEAD
-	u32 mmdc_io_val[MX6_MAX_MMDC_IO_NUM][2]; /* To save offset and value */
-=======
 	u32 mmdc_io_val[MX6_MAX_MMDC_IO_NUM][3]; /* To save offset, value, low power settings */
->>>>>>> f2ed3bfc
 	u32 mmdc_num; /* Number of MMDC registers which need saved/restored. */
 	u32 mmdc_val[MX6_MAX_MMDC_NUM][2];
 } __aligned(8);
@@ -756,17 +689,10 @@
 		val |= 0x2 << BP_CLPCR_LPM;
 		val &= ~BM_CLPCR_VSTBY;
 		val &= ~BM_CLPCR_SBYOS;
-<<<<<<< HEAD
-		if (cpu_is_imx6sl() || cpu_is_imx6sx())
-			val |= BM_CLPCR_BYPASS_PMIC_READY;
-		if (cpu_is_imx6sl() || cpu_is_imx6sx() ||
-		    cpu_is_imx6ul() || cpu_is_imx6ull())
-=======
 		if (cpu_is_imx6sl() || cpu_is_imx6sx() || cpu_is_imx6sll())
 			val |= BM_CLPCR_BYPASS_PMIC_READY;
 		if (cpu_is_imx6sl() || cpu_is_imx6sx() || cpu_is_imx6ul() ||
 		    cpu_is_imx6ull() || cpu_is_imx6sll())
->>>>>>> f2ed3bfc
 			val |= BM_CLPCR_BYP_MMDC_CH0_LPM_HS;
 		else if (cpu_is_imx6q() &&
 		    imx_mmdc_get_ddr_type() == IMX_DDR_TYPE_LPDDR2 &&
@@ -788,17 +714,10 @@
 		val |= 0x3 << BP_CLPCR_STBY_COUNT;
 		val |= BM_CLPCR_VSTBY;
 		val |= BM_CLPCR_SBYOS;
-<<<<<<< HEAD
-		if (cpu_is_imx6sl() || cpu_is_imx6sx())
-			val |= BM_CLPCR_BYPASS_PMIC_READY;
-		if (cpu_is_imx6sl() || cpu_is_imx6sx() ||
-		    cpu_is_imx6ul() || cpu_is_imx6ull())
-=======
 		if (cpu_is_imx6sl() || cpu_is_imx6sx() || cpu_is_imx6sll())
 			val |= BM_CLPCR_BYPASS_PMIC_READY;
 		if (cpu_is_imx6sl() || cpu_is_imx6sx() || cpu_is_imx6ul() ||
 		    cpu_is_imx6ull() || cpu_is_imx6sll())
->>>>>>> f2ed3bfc
 			val |= BM_CLPCR_BYP_MMDC_CH0_LPM_HS;
 		else if (cpu_is_imx6q() &&
 		    imx_mmdc_get_ddr_type() == IMX_DDR_TYPE_LPDDR2 &&
@@ -928,22 +847,13 @@
 			imx_mu_enable_m4_irqs_in_gic(true);
 		} else {
 			pr_info("M4 is busy, enter WAIT mode instead of STOP!\n");
-<<<<<<< HEAD
-			imx6q_set_lpm(WAIT_UNCLOCKED);
-			imx6q_set_int_mem_clk_lpm(true);
-=======
 			imx6_set_lpm(WAIT_UNCLOCKED);
 			imx6_set_int_mem_clk_lpm(true);
->>>>>>> f2ed3bfc
 			imx_gpc_pre_suspend(false);
 			/* Zzz ... */
 			cpu_do_idle();
 			imx_gpc_post_resume();
-<<<<<<< HEAD
-			imx6q_set_lpm(WAIT_CLOCKED);
-=======
 			imx6_set_lpm(WAIT_CLOCKED);
->>>>>>> f2ed3bfc
 
 			return 0;
 		}
@@ -968,17 +878,11 @@
 		imx6_set_lpm(WAIT_CLOCKED);
 		break;
 	case PM_SUSPEND_MEM:
-<<<<<<< HEAD
 		if (!of_machine_is_compatible("digi,ccimx6"))
-			imx6q_set_lpm(STOP_POWER_OFF);
+			imx6_set_lpm(STOP_POWER_OFF);
 		else
-			imx6q_set_lpm(STOP_POWER_ON);
-
-		imx6q_set_int_mem_clk_lpm(false);
-=======
-		imx6_set_lpm(STOP_POWER_OFF);
+			imx6_set_lpm(STOP_POWER_ON);
 		imx6_set_int_mem_clk_lpm(false);
->>>>>>> f2ed3bfc
 		imx6q_enable_wb(true);
 		/*
 		 * For suspend into ocram, asm code already take care of
@@ -988,12 +892,8 @@
 			imx6_enable_rbc(true);
 		imx_gpc_pre_suspend(true);
 		imx_anatop_pre_suspend();
-<<<<<<< HEAD
-		if (cpu_is_imx6ull() && imx_gpc_is_mf_mix_off())
-=======
 		if ((cpu_is_imx6ull() || cpu_is_imx6sll()) &&
 			imx_gpc_is_mf_mix_off())
->>>>>>> f2ed3bfc
 			imx6_console_save(console_saved_reg);
 		if (cpu_is_imx6sx() && imx_gpc_is_mf_mix_off()) {
 			ccm_ccgr4 = readl_relaxed(ccm_base + CCGR4);
@@ -1033,12 +933,8 @@
 					sizeof(qspi_regs_imx6sx) /
 					sizeof(struct qspi_regs));
 		}
-<<<<<<< HEAD
-		if (cpu_is_imx6ull() && imx_gpc_is_mf_mix_off())
-=======
 		if ((cpu_is_imx6ull() || cpu_is_imx6sll()) &&
 			imx_gpc_is_mf_mix_off())
->>>>>>> f2ed3bfc
 			imx6_console_restore(console_saved_reg);
 		if (cpu_is_imx6q() || cpu_is_imx6dl())
 			imx_smp_prepare();
@@ -1060,7 +956,6 @@
 	}
 #endif
 
-<<<<<<< HEAD
 	return 0;
 }
 
@@ -1069,8 +964,6 @@
 	if (imx6_board_pm_begin)
 		return imx6_board_pm_begin(state);
 
-=======
->>>>>>> f2ed3bfc
 	return 0;
 }
 
@@ -1092,31 +985,6 @@
 	.valid = imx6q_pm_valid,
 };
 
-static int __init imx6_dt_find_lpsram(unsigned long node, const char *uname,
-				      int depth, void *data)
-{
-	unsigned long lpram_addr;
-	const __be32 *prop = of_get_flat_dt_prop(node, "reg", NULL);
-
-	if (of_flat_dt_match(node, low_power_ocram_match)) {
-		if (!prop)
-			return -EINVAL;
-
-		lpram_addr = be32_to_cpup(prop);
-
-		/* We need to create a 1M page table entry. */
-		iram_tlb_io_desc.virtual = IMX_IO_P2V(lpram_addr & 0xFFF00000);
-		iram_tlb_io_desc.pfn = __phys_to_pfn(lpram_addr & 0xFFF00000);
-		iram_tlb_phys_addr = lpram_addr;
-		iram_tlb_base_addr = IMX_IO_P2V(lpram_addr);
-
-		iotable_init(&iram_tlb_io_desc, 1);
-	}
-
-	return 0;
-}
-
-<<<<<<< HEAD
 static int __init imx6_dt_find_lpsram(unsigned long node, const char *uname,
 				      int depth, void *data)
 {
@@ -1176,43 +1044,6 @@
 	*((unsigned long *)iram_tlb_base_addr + i) =
 		(iram_tlb_phys_addr & 0xFFF00000) | TT_ATTRIB_NON_CACHEABLE_1M;
 
-=======
-void __init imx6_pm_map_io(void)
-{
-	unsigned long i;
-
-	iotable_init(imx6_pm_io_desc, ARRAY_SIZE(imx6_pm_io_desc));
-
-	/*
-	 * Get the address of IRAM or OCRAM to be used by the low
-	 * power code from the device tree.
-	 */
-	WARN_ON(of_scan_flat_dt(imx6_dt_find_lpsram, NULL));
-
-	/* Return if no IRAM space is allocated for suspend/resume code. */
-	if (!iram_tlb_base_addr) {
-		pr_warn("No IRAM/OCRAM memory allocated for suspend/resume \
-			 code. Please ensure device tree has an entry for \
-			 fsl,lpm-sram.\n");
-		return;
-	}
-
-	/* Set all entries to 0. */
-	memset((void *)iram_tlb_base_addr, 0, MX6Q_IRAM_TLB_SIZE);
-
-	/*
-	 * Make sure the IRAM virtual address has a mapping in the IRAM
-	 * page table.
-	 *
-	 * Only use the top 11 bits [31-20] when storing the physical
-	 * address in the page table as only these bits are required
-	 * for 1M mapping.
-	 */
-	i = ((iram_tlb_base_addr >> 20) << 2) / 4;
-	*((unsigned long *)iram_tlb_base_addr + i) =
-		(iram_tlb_phys_addr & 0xFFF00000) | TT_ATTRIB_NON_CACHEABLE_1M;
-
->>>>>>> f2ed3bfc
 	/*
 	 * Make sure the AIPS1 virtual address has a mapping in the
 	 * IRAM page table.
@@ -1334,8 +1165,6 @@
 		pm_info->mmdc_io_val[i][1] =
 			readl_relaxed(pm_info->iomuxc_base.vbase +
 			mmdc_io_offset_array[i]);
-<<<<<<< HEAD
-=======
 		pm_info->mmdc_io_val[i][2] = 0;
 	}
 
@@ -1350,7 +1179,6 @@
 			pm_info->mmdc_io_val[pm_info->mmdc_io_num - 2][2] = 0x1000;
 			pm_info->mmdc_io_val[pm_info->mmdc_io_num - 1][2] = 0x80000;
 		}
->>>>>>> f2ed3bfc
 	}
 
 	/* initialize MMDC settings */
@@ -1362,8 +1190,6 @@
 			mmdc_offset_array[i]);
 	}
 
-<<<<<<< HEAD
-=======
 	if (cpu_is_imx6sll() && pm_info->ddr_type == IMX_MMDC_DDR_TYPE_LPDDR3) {
 		pm_info->mmdc_val[0][1] = 0x8000;
 		pm_info->mmdc_val[2][1] = 0xa1390003;
@@ -1376,7 +1202,6 @@
 		pm_info->mmdc_val[28][1] = 0xa1310003;
 	}
 
->>>>>>> f2ed3bfc
 	/* need to overwrite the value for some mmdc registers */
 	if ((cpu_is_imx6sx() || cpu_is_imx6ul() || cpu_is_imx6ull()) &&
 		pm_info->ddr_type != IMX_DDR_TYPE_LPDDR2) {
