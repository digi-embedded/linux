--- conflicted
+++ resolved
@@ -32,7 +32,6 @@
 #include <asm/suspend.h>
 #include <asm/tlb.h>
 #include <linux/regulator/machine.h>
-
 #include <uapi/linux/psci.h>
 
 #include "common.h"
@@ -99,7 +98,6 @@
 
 extern unsigned long iram_tlb_base_addr;
 extern unsigned long iram_tlb_phys_addr;
-<<<<<<< HEAD
 
 /*
  * Function pointers to optional board pm functions
@@ -276,176 +274,6 @@
 	{QSPI_MCR, 0, QSPI_RETRIEVED},
 };
 
-=======
-
-/* QSPI register layout */
-#define QSPI_MCR			0x00
-#define QSPI_IPCR			0x08
-#define QSPI_BUF0CR			0x10
-#define QSPI_BUF1CR			0x14
-#define QSPI_BUF2CR			0x18
-#define QSPI_BUF3CR			0x1c
-#define QSPI_BFGENCR			0x20
-#define QSPI_BUF0IND			0x30
-#define QSPI_BUF1IND			0x34
-#define QSPI_BUF2IND			0x38
-#define QSPI_SFAR			0x100
-#define QSPI_SMPR			0x108
-#define QSPI_RBSR			0x10c
-#define QSPI_RBCT			0x110
-#define QSPI_TBSR			0x150
-#define QSPI_TBDR			0x154
-#define QSPI_SFA1AD			0x180
-#define QSPI_SFA2AD			0x184
-#define QSPI_SFB1AD			0x188
-#define QSPI_SFB2AD			0x18c
-#define QSPI_RBDR_BASE			0x200
-#define QSPI_LUTKEY			0x300
-#define QSPI_LCKCR			0x304
-#define QSPI_LUT_BASE			0x310
-
-#define QSPI_RBDR_(x)		(QSPI_RBDR_BASE + (x) * 4)
-#define QSPI_LUT(x)		(QSPI_LUT_BASE + (x) * 4)
-
-#define QSPI_LUTKEY_VALUE	0x5AF05AF0
-#define QSPI_LCKER_LOCK		0x1
-#define QSPI_LCKER_UNLOCK	0x2
-
-enum qspi_regs_valuetype {
-	QSPI_PREDEFINED,
-	QSPI_RETRIEVED,
-};
-
-struct qspi_regs {
-	int offset;
-	unsigned int value;
-	enum qspi_regs_valuetype valuetype;
-};
-
-struct qspi_regs qspi_regs_imx6sx[] = {
-	{QSPI_IPCR, 0, QSPI_RETRIEVED},
-	{QSPI_BUF0CR, 0, QSPI_RETRIEVED},
-	{QSPI_BUF1CR, 0, QSPI_RETRIEVED},
-	{QSPI_BUF2CR, 0, QSPI_RETRIEVED},
-	{QSPI_BUF3CR, 0, QSPI_RETRIEVED},
-	{QSPI_BFGENCR, 0, QSPI_RETRIEVED},
-	{QSPI_BUF0IND, 0, QSPI_RETRIEVED},
-	{QSPI_BUF1IND, 0, QSPI_RETRIEVED},
-	{QSPI_BUF2IND, 0, QSPI_RETRIEVED},
-	{QSPI_SFAR, 0, QSPI_RETRIEVED},
-	{QSPI_SMPR, 0, QSPI_RETRIEVED},
-	{QSPI_RBSR, 0, QSPI_RETRIEVED},
-	{QSPI_RBCT, 0, QSPI_RETRIEVED},
-	{QSPI_TBSR, 0, QSPI_RETRIEVED},
-	{QSPI_TBDR, 0, QSPI_RETRIEVED},
-	{QSPI_SFA1AD, 0, QSPI_RETRIEVED},
-	{QSPI_SFA2AD, 0, QSPI_RETRIEVED},
-	{QSPI_SFB1AD, 0, QSPI_RETRIEVED},
-	{QSPI_SFB2AD, 0, QSPI_RETRIEVED},
-	{QSPI_RBDR_(0), 0, QSPI_RETRIEVED},
-	{QSPI_RBDR_(1), 0, QSPI_RETRIEVED},
-	{QSPI_RBDR_(2), 0, QSPI_RETRIEVED},
-	{QSPI_RBDR_(3), 0, QSPI_RETRIEVED},
-	{QSPI_RBDR_(4), 0, QSPI_RETRIEVED},
-	{QSPI_RBDR_(5), 0, QSPI_RETRIEVED},
-	{QSPI_RBDR_(6), 0, QSPI_RETRIEVED},
-	{QSPI_RBDR_(7), 0, QSPI_RETRIEVED},
-	{QSPI_RBDR_(8), 0, QSPI_RETRIEVED},
-	{QSPI_RBDR_(9), 0, QSPI_RETRIEVED},
-	{QSPI_RBDR_(10), 0, QSPI_RETRIEVED},
-	{QSPI_RBDR_(11), 0, QSPI_RETRIEVED},
-	{QSPI_RBDR_(12), 0, QSPI_RETRIEVED},
-	{QSPI_RBDR_(13), 0, QSPI_RETRIEVED},
-	{QSPI_RBDR_(14), 0, QSPI_RETRIEVED},
-	{QSPI_RBDR_(15), 0, QSPI_RETRIEVED},
-	{QSPI_RBDR_(16), 0, QSPI_RETRIEVED},
-	{QSPI_RBDR_(17), 0, QSPI_RETRIEVED},
-	{QSPI_RBDR_(18), 0, QSPI_RETRIEVED},
-	{QSPI_RBDR_(19), 0, QSPI_RETRIEVED},
-	{QSPI_RBDR_(20), 0, QSPI_RETRIEVED},
-	{QSPI_RBDR_(21), 0, QSPI_RETRIEVED},
-	{QSPI_RBDR_(22), 0, QSPI_RETRIEVED},
-	{QSPI_RBDR_(23), 0, QSPI_RETRIEVED},
-	{QSPI_RBDR_(24), 0, QSPI_RETRIEVED},
-	{QSPI_RBDR_(25), 0, QSPI_RETRIEVED},
-	{QSPI_RBDR_(26), 0, QSPI_RETRIEVED},
-	{QSPI_RBDR_(27), 0, QSPI_RETRIEVED},
-	{QSPI_RBDR_(28), 0, QSPI_RETRIEVED},
-	{QSPI_RBDR_(29), 0, QSPI_RETRIEVED},
-	{QSPI_RBDR_(30), 0, QSPI_RETRIEVED},
-	{QSPI_RBDR_(31), 0, QSPI_RETRIEVED},
-	{QSPI_LUTKEY, QSPI_LUTKEY_VALUE, QSPI_PREDEFINED},
-	{QSPI_LCKCR, QSPI_LCKER_UNLOCK, QSPI_PREDEFINED},
-	{QSPI_LUT(0), 0, QSPI_RETRIEVED},
-	{QSPI_LUT(1), 0, QSPI_RETRIEVED},
-	{QSPI_LUT(2), 0, QSPI_RETRIEVED},
-	{QSPI_LUT(3), 0, QSPI_RETRIEVED},
-	{QSPI_LUT(4), 0, QSPI_RETRIEVED},
-	{QSPI_LUT(5), 0, QSPI_RETRIEVED},
-	{QSPI_LUT(6), 0, QSPI_RETRIEVED},
-	{QSPI_LUT(7), 0, QSPI_RETRIEVED},
-	{QSPI_LUT(8), 0, QSPI_RETRIEVED},
-	{QSPI_LUT(9), 0, QSPI_RETRIEVED},
-	{QSPI_LUT(10), 0, QSPI_RETRIEVED},
-	{QSPI_LUT(11), 0, QSPI_RETRIEVED},
-	{QSPI_LUT(12), 0, QSPI_RETRIEVED},
-	{QSPI_LUT(13), 0, QSPI_RETRIEVED},
-	{QSPI_LUT(14), 0, QSPI_RETRIEVED},
-	{QSPI_LUT(15), 0, QSPI_RETRIEVED},
-	{QSPI_LUT(16), 0, QSPI_RETRIEVED},
-	{QSPI_LUT(17), 0, QSPI_RETRIEVED},
-	{QSPI_LUT(18), 0, QSPI_RETRIEVED},
-	{QSPI_LUT(19), 0, QSPI_RETRIEVED},
-	{QSPI_LUT(20), 0, QSPI_RETRIEVED},
-	{QSPI_LUT(21), 0, QSPI_RETRIEVED},
-	{QSPI_LUT(22), 0, QSPI_RETRIEVED},
-	{QSPI_LUT(23), 0, QSPI_RETRIEVED},
-	{QSPI_LUT(24), 0, QSPI_RETRIEVED},
-	{QSPI_LUT(25), 0, QSPI_RETRIEVED},
-	{QSPI_LUT(26), 0, QSPI_RETRIEVED},
-	{QSPI_LUT(27), 0, QSPI_RETRIEVED},
-	{QSPI_LUT(28), 0, QSPI_RETRIEVED},
-	{QSPI_LUT(29), 0, QSPI_RETRIEVED},
-	{QSPI_LUT(30), 0, QSPI_RETRIEVED},
-	{QSPI_LUT(31), 0, QSPI_RETRIEVED},
-	{QSPI_LUT(32), 0, QSPI_RETRIEVED},
-	{QSPI_LUT(33), 0, QSPI_RETRIEVED},
-	{QSPI_LUT(34), 0, QSPI_RETRIEVED},
-	{QSPI_LUT(35), 0, QSPI_RETRIEVED},
-	{QSPI_LUT(36), 0, QSPI_RETRIEVED},
-	{QSPI_LUT(37), 0, QSPI_RETRIEVED},
-	{QSPI_LUT(38), 0, QSPI_RETRIEVED},
-	{QSPI_LUT(39), 0, QSPI_RETRIEVED},
-	{QSPI_LUT(40), 0, QSPI_RETRIEVED},
-	{QSPI_LUT(41), 0, QSPI_RETRIEVED},
-	{QSPI_LUT(42), 0, QSPI_RETRIEVED},
-	{QSPI_LUT(43), 0, QSPI_RETRIEVED},
-	{QSPI_LUT(44), 0, QSPI_RETRIEVED},
-	{QSPI_LUT(45), 0, QSPI_RETRIEVED},
-	{QSPI_LUT(46), 0, QSPI_RETRIEVED},
-	{QSPI_LUT(47), 0, QSPI_RETRIEVED},
-	{QSPI_LUT(48), 0, QSPI_RETRIEVED},
-	{QSPI_LUT(49), 0, QSPI_RETRIEVED},
-	{QSPI_LUT(50), 0, QSPI_RETRIEVED},
-	{QSPI_LUT(51), 0, QSPI_RETRIEVED},
-	{QSPI_LUT(52), 0, QSPI_RETRIEVED},
-	{QSPI_LUT(53), 0, QSPI_RETRIEVED},
-	{QSPI_LUT(54), 0, QSPI_RETRIEVED},
-	{QSPI_LUT(55), 0, QSPI_RETRIEVED},
-	{QSPI_LUT(56), 0, QSPI_RETRIEVED},
-	{QSPI_LUT(57), 0, QSPI_RETRIEVED},
-	{QSPI_LUT(58), 0, QSPI_RETRIEVED},
-	{QSPI_LUT(59), 0, QSPI_RETRIEVED},
-	{QSPI_LUT(60), 0, QSPI_RETRIEVED},
-	{QSPI_LUT(61), 0, QSPI_RETRIEVED},
-	{QSPI_LUT(62), 0, QSPI_RETRIEVED},
-	{QSPI_LUT(63), 0, QSPI_RETRIEVED},
-	{QSPI_LUTKEY, QSPI_LUTKEY_VALUE, QSPI_PREDEFINED},
-	{QSPI_LCKCR, QSPI_LCKER_LOCK, QSPI_PREDEFINED},
-	{QSPI_MCR, 0, QSPI_RETRIEVED},
-};
-
->>>>>>> 423d9423
 static unsigned int *ocram_saved_in_ddr;
 static void __iomem *ocram_base;
 static void __iomem *console_base;
@@ -1140,7 +968,6 @@
 	}
 #endif
 
-<<<<<<< HEAD
 	return 0;
 }
 
@@ -1149,8 +976,6 @@
 	if (imx6_board_pm_begin)
 		return imx6_board_pm_begin(state);
 
-=======
->>>>>>> 423d9423
 	return 0;
 }
 
@@ -1183,7 +1008,6 @@
 			return -EINVAL;
 
 		lpram_addr = be32_to_cpup(prop);
-<<<<<<< HEAD
 
 		/* We need to create a 1M page table entry. */
 		iram_tlb_io_desc.virtual = IMX_IO_P2V(lpram_addr & 0xFFF00000);
@@ -1191,21 +1015,11 @@
 		iram_tlb_phys_addr = lpram_addr;
 		iram_tlb_base_addr = IMX_IO_P2V(lpram_addr);
 
-=======
-
-		/* We need to create a 1M page table entry. */
-		iram_tlb_io_desc.virtual = IMX_IO_P2V(lpram_addr & 0xFFF00000);
-		iram_tlb_io_desc.pfn = __phys_to_pfn(lpram_addr & 0xFFF00000);
-		iram_tlb_phys_addr = lpram_addr;
-		iram_tlb_base_addr = IMX_IO_P2V(lpram_addr);
-
->>>>>>> 423d9423
 		iotable_init(&iram_tlb_io_desc, 1);
 	}
 
 	return 0;
 }
-<<<<<<< HEAD
 
 void __init imx6_pm_map_io(void)
 {
@@ -1213,29 +1027,17 @@
 
 	iotable_init(imx6_pm_io_desc, ARRAY_SIZE(imx6_pm_io_desc));
 
-=======
-
-void __init imx6_pm_map_io(void)
-{
-	unsigned long i;
-
-	iotable_init(imx6_pm_io_desc, ARRAY_SIZE(imx6_pm_io_desc));
-
->>>>>>> 423d9423
 	/*
 	 * Get the address of IRAM or OCRAM to be used by the low
 	 * power code from the device tree.
 	 */
 	WARN_ON(of_scan_flat_dt(imx6_dt_find_lpsram, NULL));
 
-<<<<<<< HEAD
-=======
 	/*
 	 * We moved suspend/resume and lowpower idle to TEE,
 	 * But busfreq now still in Linux, this table is still needed
 	 * If we later decide to move busfreq to TEE, we could drop this.
 	 */
->>>>>>> 423d9423
 	/* Return if no IRAM space is allocated for suspend/resume code. */
 	if (!iram_tlb_base_addr) {
 		pr_warn("No IRAM/OCRAM memory allocated for suspend/resume \
@@ -1311,15 +1113,12 @@
 		return -EINVAL;
 	}
 
-<<<<<<< HEAD
-=======
 	if (psci_ops.cpu_suspend) {
 		/* TODO: seems not needed */
 		/* of_node_put(node); */
 		return ret;
 	}
 
->>>>>>> 423d9423
 	/*
 	 * 16KB is allocated for IRAM TLB, but only up 8k is for kernel TLB,
 	 * The lower 8K is not used, so use the lower 8K for IRAM code and
