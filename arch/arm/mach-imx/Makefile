# SPDX-License-Identifier: GPL-2.0
obj-y := cpu.o system.o irq-common.o common.o

obj-$(CONFIG_SOC_IMX21) += mm-imx21.o

obj-$(CONFIG_SOC_IMX25) += cpu-imx25.o mach-imx25.o pm-imx25.o

obj-$(CONFIG_SOC_IMX27) += cpu-imx27.o pm-imx27.o
obj-$(CONFIG_SOC_IMX27) += mm-imx27.o ehci-imx27.o

obj-$(CONFIG_SOC_IMX31) += mm-imx3.o cpu-imx31.o iomux-imx31.o ehci-imx31.o
obj-$(CONFIG_SOC_IMX35) += mm-imx3.o cpu-imx35.o ehci-imx35.o

imx5-pm-$(CONFIG_PM) += pm-imx5.o
obj-$(CONFIG_SOC_IMX5) += cpu-imx5.o $(imx5-pm-y)

obj-$(CONFIG_IMX_HAVE_IOMUX_V1) += iomux-v1.o
obj-$(CONFIG_ARCH_MXC_IOMUX_V3) += iomux-v3.o

obj-$(CONFIG_MXC_TZIC) += tzic.o
obj-$(CONFIG_MXC_AVIC) += avic.o

obj-$(CONFIG_MXC_USE_EPIT) += epit.o
obj-$(CONFIG_MXC_DEBUG_BOARD) += 3ds_debugboard.o

ifeq ($(CONFIG_CPU_IDLE),y)
obj-$(CONFIG_SOC_IMX5) += cpuidle-imx5.o
obj-$(CONFIG_SOC_IMX6Q) += cpuidle-imx6q.o
obj-$(CONFIG_SOC_IMX7ULP) += cpuidle-imx7ulp.o
AFLAGS_imx6sl_low_power_idle.o :=-Wa,-march=armv7-a
obj-$(CONFIG_SOC_IMX6SL) += cpuidle-imx6sl.o imx6sl_low_power_idle.o
AFLAGS_imx6sx_low_power_idle.o :=-Wa,-march=armv7-a
obj-$(CONFIG_SOC_IMX6SX) += cpuidle-imx6sx.o imx6sx_low_power_idle.o
AFLAGS_imx6ul_low_power_idle.o :=-Wa,-march=armv7-a
obj-$(CONFIG_SOC_IMX6UL) += cpuidle-imx6ul.o imx6ul_low_power_idle.o
AFLAGS_imx6ull_low_power_idle.o :=-Wa,-march=armv7-a
obj-$(CONFIG_SOC_IMX6ULL) += imx6ull_low_power_idle.o
AFLAGS_imx6sll_low_power_idle.o :=-Wa,-march=armv7-a
obj-$(CONFIG_SOC_IMX6SLL) += cpuidle-imx6sll.o imx6sll_low_power_idle.o
AFLAGS_imx7d_low_power_idle.o :=-Wa,-march=armv7-a
obj-$(CONFIG_SOC_IMX7D) += cpuidle-imx7d.o imx7d_low_power_idle.o
endif

ifdef CONFIG_SND_IMX_SOC
obj-y += ssi-fiq.o
obj-y += ssi-fiq-ksym.o
endif

# i.MX21 based machines
obj-$(CONFIG_MACH_MX21ADS) += mach-mx21ads.o

# i.MX27 based machines
obj-$(CONFIG_MACH_MX27ADS) += mach-mx27ads.o
obj-$(CONFIG_MACH_MX27_3DS) += mach-mx27_3ds.o
obj-$(CONFIG_MACH_IMX27_VISSTRIM_M10) += mach-imx27_visstrim_m10.o
obj-$(CONFIG_MACH_PCA100) += mach-pca100.o
obj-$(CONFIG_MACH_IMX27_DT) += imx27-dt.o

# i.MX31 based machines
obj-$(CONFIG_MACH_MX31ADS) += mach-mx31ads.o
obj-$(CONFIG_MACH_MX31LILLY) += mach-mx31lilly.o mx31lilly-db.o
obj-$(CONFIG_MACH_MX31LITE) += mach-mx31lite.o mx31lite-db.o
obj-$(CONFIG_MACH_PCM037) += mach-pcm037.o
obj-$(CONFIG_MACH_PCM037_EET) += mach-pcm037_eet.o
obj-$(CONFIG_MACH_MX31_3DS) += mach-mx31_3ds.o
obj-$(CONFIG_MACH_MX31MOBOARD) += mach-mx31moboard.o mx31moboard-devboard.o \
		mx31moboard-marxbot.o mx31moboard-smartbot.o
obj-$(CONFIG_MACH_QONG) += mach-qong.o
obj-$(CONFIG_MACH_ARMADILLO5X0) += mach-armadillo5x0.o
obj-$(CONFIG_MACH_KZM_ARM11_01) += mach-kzm_arm11_01.o
obj-$(CONFIG_MACH_BUG) += mach-bug.o
obj-$(CONFIG_MACH_IMX31_DT) += imx31-dt.o

# i.MX35 based machines
obj-$(CONFIG_MACH_PCM043) += mach-pcm043.o
obj-$(CONFIG_MACH_MX35_3DS) += mach-mx35_3ds.o
obj-$(CONFIG_MACH_VPR200) += mach-vpr200.o
obj-$(CONFIG_MACH_IMX35_DT) += imx35-dt.o

obj-$(CONFIG_HAVE_IMX_ANATOP) += anatop.o
obj-$(CONFIG_HAVE_IMX_GPC) += gpc.o
obj-$(CONFIG_HAVE_IMX_GPCV2) += gpcv2.o
obj-$(CONFIG_HAVE_IMX_MMDC) += mmdc.o
obj-$(CONFIG_HAVE_IMX_DDRC) += ddrc.o
obj-$(CONFIG_HAVE_IMX_SRC) += src.o
obj-$(CONFIG_HAVE_IMX_MU) += mu.o
ifneq ($(CONFIG_SOC_IMX6)$(CONFIG_SOC_IMX7)$(CONFIG_SOC_LS1021A),)
AFLAGS_headsmp.o :=-Wa,-march=armv7-a
obj-$(CONFIG_SMP) += headsmp.o platsmp.o
obj-$(CONFIG_HOTPLUG_CPU) += hotplug.o
endif
obj-y += busfreq_lpddr2.o busfreq-imx.o busfreq_ddr3.o
AFLAGS_ddr3_freq_imx6.o :=-Wa,-march=armv7-a
AFLAGS_smp_wfe_imx6.o :=-Wa,-march=armv7-a
AFLAGS_lpddr2_freq_imx6q.o :=-Wa,-march=armv7-a
obj-$(CONFIG_SOC_IMX6Q) += mach-imx6q.o ddr3_freq_imx6.o smp_wfe_imx6.o \
			   lpddr2_freq_imx6q.o
AFLAGS_lpddr2_freq_imx6.o :=-Wa,-march=armv7-a
obj-$(CONFIG_SOC_IMX6SL) += mach-imx6sl.o lpddr2_freq_imx6.o
AFLAGS_lpddr2_freq_imx6sll.o :=-Wa,-march=armv7-a
obj-$(CONFIG_SOC_IMX6SLL) += mach-imx6sl.o lpddr2_freq_imx6sll.o
AFLAGS_lpddr2_freq_imx6sx.o :=-Wa,-march=armv7-a
AFLAGS_ddr3_freq_imx6sx.o :=-Wa,-march=armv7-a
obj-$(CONFIG_SOC_IMX6SX) += mach-imx6sx.o ddr3_freq_imx6sx.o \
			    lpddr2_freq_imx6sx.o
obj-$(CONFIG_SOC_IMX6UL) += mach-imx6ul.o ddr3_freq_imx6sx.o \
			    lpddr2_freq_imx6sx.o
obj-$(CONFIG_SOC_IMX7D) += mach-imx7d.o
obj-$(CONFIG_SOC_IMX7ULP) += mach-imx7ulp.o pm-imx7ulp.o pm-rpmsg.o

ifeq ($(CONFIG_SUSPEND),y)
AFLAGS_suspend-imx6.o :=-Wa,-march=armv7-a
AFLAGS_suspend-imx7.o :=-Wa,-march=armv7-a
AFLAGS_suspend-imx7ulp.o :=-Wa,-march=armv7-a
obj-$(CONFIG_SOC_IMX6) += suspend-imx6.o
obj-$(CONFIG_SOC_IMX7D) += suspend-imx7.o
obj-$(CONFIG_SOC_IMX53) += suspend-imx53.o
obj-$(CONFIG_SOC_IMX7ULP) += suspend-imx7ulp.o
endif
obj-$(CONFIG_SOC_IMX6) += pm-imx6.o
AFLAGS_smp_wfe.o :=-Wa,-march=armv7-a
AFLAGS_ddr3_freq_imx7d.o :=-Wa,-march=armv7-a
AFLAGS_lpddr3_freq_imx.o :=-Wa,-march=armv7-a
obj-$(CONFIG_SOC_IMX7D) += pm-imx7.o ddr3_freq_imx7d.o smp_wfe.o \
			   lpddr3_freq_imx.o

obj-$(CONFIG_SOC_IMX1) += mach-imx1.o
obj-$(CONFIG_SOC_IMX50) += mach-imx50.o
obj-$(CONFIG_SOC_IMX51) += mach-imx51.o
obj-$(CONFIG_SOC_IMX53) += mach-imx53.o

obj-$(CONFIG_SOC_VF610) += mach-vf610.o

obj-$(CONFIG_SOC_LS1021A) += mach-ls1021a.o

<<<<<<< HEAD
ifneq ($(CONFIG_OPTEE)$(CONFIG_SOC_IMX6)$(CONFIG_SOC_IMX7),)
# Bus frequency by OPTEE OS
obj-y += busfreq_optee.o
=======
ifneq ($(CONFIG_SOC_IMX6)$(CONFIG_SOC_IMX7),)
# Bus frequency by OPTEE OS
obj-$(CONFIG_OPTEE) += busfreq_optee.o
>>>>>>> ee68d467
endif

obj-y += devices/<|MERGE_RESOLUTION|>--- conflicted
+++ resolved
@@ -133,15 +133,9 @@
 
 obj-$(CONFIG_SOC_LS1021A) += mach-ls1021a.o
 
-<<<<<<< HEAD
-ifneq ($(CONFIG_OPTEE)$(CONFIG_SOC_IMX6)$(CONFIG_SOC_IMX7),)
-# Bus frequency by OPTEE OS
-obj-y += busfreq_optee.o
-=======
 ifneq ($(CONFIG_SOC_IMX6)$(CONFIG_SOC_IMX7),)
 # Bus frequency by OPTEE OS
 obj-$(CONFIG_OPTEE) += busfreq_optee.o
->>>>>>> ee68d467
 endif
 
 obj-y += devices/