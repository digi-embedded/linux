/*
 * Copyright 2011-2016 Freescale Semiconductor, Inc.
 * Copyright 2011 Linaro Ltd.
 *
 * The code contained herein is licensed under the GNU General Public
 * License. You may obtain a copy of the GNU General Public License
 * Version 2 or later at the following locations:
 *
 * http://www.opensource.org/licenses/gpl-license.html
 * http://www.gnu.org/copyleft/gpl.html
 */

#include <linux/clk.h>
#include <linux/delay.h>
#include <linux/io.h>
#include <linux/irq.h>
#include <linux/of.h>
#include <linux/of_address.h>
#include <linux/of_irq.h>
#include <linux/platform_device.h>
#include <linux/pm_domain.h>
#include <linux/regulator/consumer.h>
#include <linux/irqchip/arm-gic.h>
#include "common.h"
#include "hardware.h"

#define GPC_CNTR		0x000
#define GPC_CNTR_PCIE_PHY_PDU_SHIFT	0x7
#define GPC_CNTR_PCIE_PHY_PDN_SHIFT	0x6
#define PGC_PCIE_PHY_CTRL		0x200
#define PGC_PCIE_PHY_PDN_EN		0x1
#define GPC_IMR1		0x008
#define GPC_PGC_MF_PDN		0x220
#define GPC_PGC_GPU_PDN		0x260
#define GPC_PGC_GPU_PUPSCR	0x264
#define GPC_PGC_GPU_PDNSCR	0x268
#define GPC_PGC_CPU_PDN		0x2a0
#define GPC_PGC_CPU_PUPSCR	0x2a4
#define GPC_PGC_CPU_PDNSCR	0x2a8
#define GPC_PGC_SW2ISO_SHIFT	0x8
#define GPC_PGC_SW_SHIFT	0x0
#define GPC_PGC_DISP_PGCR_OFFSET	0x240
#define GPC_PGC_DISP_PUPSCR_OFFSET	0x244
#define GPC_PGC_DISP_PDNSCR_OFFSET	0x248
#define GPC_PGC_DISP_SR_OFFSET		0x24c
#define GPC_M4_LPSR		0x2c
#define GPC_M4_LPSR_M4_SLEEPING_SHIFT	4
#define GPC_M4_LPSR_M4_SLEEPING_MASK	0x1
#define GPC_M4_LPSR_M4_SLEEP_HOLD_REQ_MASK	0x1
#define GPC_M4_LPSR_M4_SLEEP_HOLD_REQ_SHIFT	0
#define GPC_M4_LPSR_M4_SLEEP_HOLD_ACK_MASK	0x1
#define GPC_M4_LPSR_M4_SLEEP_HOLD_ACK_SHIFT	1

#define GPC_PGC_CPU_SW_SHIFT		0
#define GPC_PGC_CPU_SW_MASK		0x3f
#define GPC_PGC_CPU_SW2ISO_SHIFT	8
#define GPC_PGC_CPU_SW2ISO_MASK		0x3f

#define IMR_NUM			4
#define GPC_MAX_IRQS		(IMR_NUM * 32)

#define GPU_VPU_PUP_REQ		BIT(1)
#define GPU_VPU_PDN_REQ		BIT(0)

#define GPC_CLK_MAX		10
#define DEFAULT_IPG_RATE		66000000
#define GPC_PU_UP_DELAY_MARGIN		2

/* for irq #74 and #75 */
#define GPC_USB_VBUS_WAKEUP_IRQ_MASK		0xc00

struct pu_domain {
	struct generic_pm_domain base;
	struct regulator *reg;
	struct clk *clk[GPC_CLK_MAX];
	int num_clks;
};

struct disp_domain {
	struct generic_pm_domain base;
	struct clk *clk[GPC_CLK_MAX];
	int num_clks;
};

static void __iomem *gpc_base;
static u32 gpc_wake_irqs[IMR_NUM];
static u32 gpc_saved_imrs[IMR_NUM];
static u32 gpc_mf_irqs[IMR_NUM];
static u32 gpc_mf_request_on[IMR_NUM];
static DEFINE_SPINLOCK(gpc_lock);
static struct notifier_block nb_pcie;
static struct pu_domain imx6q_pu_domain;
static bool pu_on;      /* keep always on i.mx6qp */
static void _imx6q_pm_pu_power_off(struct generic_pm_domain *genpd);
static void _imx6q_pm_pu_power_on(struct generic_pm_domain *genpd);
static struct clk *ipg;

void imx_gpc_add_m4_wake_up_irq(u32 hwirq, bool enable)
{
	unsigned int idx = hwirq / 32;
	unsigned long flags;
	u32 mask;

	/* Sanity check for SPI irq */
	if (hwirq < 32)
		return;

	mask = 1 << hwirq % 32;
	spin_lock_irqsave(&gpc_lock, flags);
	gpc_wake_irqs[idx] = enable ? gpc_wake_irqs[idx] | mask :
		gpc_wake_irqs[idx] & ~mask;
	spin_unlock_irqrestore(&gpc_lock, flags);
}

void imx_gpc_hold_m4_in_sleep(void)
{
	int val;
	unsigned long timeout = jiffies + msecs_to_jiffies(500);

	/* wait M4 in wfi before asserting hold request */
	while (!imx_gpc_is_m4_sleeping())
		if (time_after(jiffies, timeout))
			pr_err("M4 is NOT in expected sleep!\n");

	val = readl_relaxed(gpc_base + GPC_M4_LPSR);
	val &= ~(GPC_M4_LPSR_M4_SLEEP_HOLD_REQ_MASK <<
		GPC_M4_LPSR_M4_SLEEP_HOLD_REQ_SHIFT);
	writel_relaxed(val, gpc_base + GPC_M4_LPSR);

	timeout = jiffies + msecs_to_jiffies(500);
	while (readl_relaxed(gpc_base + GPC_M4_LPSR)
		& (GPC_M4_LPSR_M4_SLEEP_HOLD_ACK_MASK <<
		GPC_M4_LPSR_M4_SLEEP_HOLD_ACK_SHIFT))
		if (time_after(jiffies, timeout))
			pr_err("Wait M4 hold ack timeout!\n");
}

void imx_gpc_release_m4_in_sleep(void)
{
	int val;

	val = readl_relaxed(gpc_base + GPC_M4_LPSR);
	val |= GPC_M4_LPSR_M4_SLEEP_HOLD_REQ_MASK <<
		GPC_M4_LPSR_M4_SLEEP_HOLD_REQ_SHIFT;
	writel_relaxed(val, gpc_base + GPC_M4_LPSR);
}

unsigned int imx_gpc_is_m4_sleeping(void)
{
	if (readl_relaxed(gpc_base + GPC_M4_LPSR) &
		(GPC_M4_LPSR_M4_SLEEPING_MASK <<
		GPC_M4_LPSR_M4_SLEEPING_SHIFT))
		return 1;

	return 0;
}

bool imx_gpc_usb_wakeup_enabled(void)
{
<<<<<<< HEAD
	if (!(cpu_is_imx6sx() || cpu_is_imx6ul()))
=======
	if (!(cpu_is_imx6sx() || cpu_is_imx6ul() || cpu_is_imx6ull()))
>>>>>>> b63f3f52
		return false;

	/*
	 * for SoC later than i.MX6SX, USB vbus wakeup
	 * only needs weak 2P5 on, stop_mode_config is
	 * NOT needed, so we check if is USB vbus wakeup
	 * is enabled(assume irq #74 and #75) to decide
	 * if to keep weak 2P5 on.
	 */
	if (gpc_wake_irqs[1] & GPC_USB_VBUS_WAKEUP_IRQ_MASK)
		return true;

	return false;
}

unsigned int imx_gpc_is_mf_mix_off(void)
{
	return readl_relaxed(gpc_base + GPC_PGC_MF_PDN);
}

static void imx_gpc_mf_mix_off(void)
{
	int i;

	for (i = 0; i < IMR_NUM; i++)
		if (((gpc_wake_irqs[i] | gpc_mf_request_on[i]) &
						gpc_mf_irqs[i]) != 0)
			return;

	pr_info("Turn off M/F mix!\n");
	/* turn off mega/fast mix */
	writel_relaxed(0x1, gpc_base + GPC_PGC_MF_PDN);
}

void imx_gpc_set_arm_power_up_timing(u32 sw2iso, u32 sw)
{
	writel_relaxed((sw2iso << GPC_PGC_SW2ISO_SHIFT) |
		(sw << GPC_PGC_SW_SHIFT), gpc_base + GPC_PGC_CPU_PUPSCR);
}

void imx_gpc_set_arm_power_down_timing(u32 sw2iso, u32 sw)
{
	writel_relaxed((sw2iso << GPC_PGC_SW2ISO_SHIFT) |
		(sw << GPC_PGC_SW_SHIFT), gpc_base + GPC_PGC_CPU_PDNSCR);
}

void imx_gpc_set_arm_power_in_lpm(bool power_off)
{
	writel_relaxed(power_off, gpc_base + GPC_PGC_CPU_PDN);
}

void imx_gpc_pre_suspend(bool arm_power_off)
{
	void __iomem *reg_imr1 = gpc_base + GPC_IMR1;
	int i;

	if (cpu_is_imx6q() && imx_get_soc_revision() == IMX_CHIP_REVISION_2_0)
		_imx6q_pm_pu_power_off(&imx6q_pu_domain.base);

	/* power down the mega-fast power domain */
<<<<<<< HEAD
	if ((cpu_is_imx6sx() || cpu_is_imx6ul()) && arm_power_off)
=======
	if ((cpu_is_imx6sx() || cpu_is_imx6ul() || cpu_is_imx6ull()) && arm_power_off)
>>>>>>> b63f3f52
		imx_gpc_mf_mix_off();

	/* Tell GPC to power off ARM core when suspend */
	if (arm_power_off)
		imx_gpc_set_arm_power_in_lpm(arm_power_off);

	for (i = 0; i < IMR_NUM; i++) {
		gpc_saved_imrs[i] = readl_relaxed(reg_imr1 + i * 4);
		writel_relaxed(~gpc_wake_irqs[i], reg_imr1 + i * 4);
	}
}

void imx_gpc_post_resume(void)
{
	void __iomem *reg_imr1 = gpc_base + GPC_IMR1;
	int i;

	if (cpu_is_imx6q() && imx_get_soc_revision() == IMX_CHIP_REVISION_2_0)
		_imx6q_pm_pu_power_on(&imx6q_pu_domain.base);

	/* Keep ARM core powered on for other low-power modes */
	imx_gpc_set_arm_power_in_lpm(false);
	/* Keep M/F mix powered on for other low-power modes */
<<<<<<< HEAD
	if (cpu_is_imx6sx() || cpu_is_imx6ul())
=======
	if (cpu_is_imx6sx() || cpu_is_imx6ul() || cpu_is_imx6ull())
>>>>>>> b63f3f52
		writel_relaxed(0x0, gpc_base + GPC_PGC_MF_PDN);

	for (i = 0; i < IMR_NUM; i++)
		writel_relaxed(gpc_saved_imrs[i], reg_imr1 + i * 4);
}

static int imx_gpc_irq_set_wake(struct irq_data *d, unsigned int on)
{
	unsigned int idx = d->hwirq / 32;
	unsigned long flags;
	u32 mask;

	mask = 1 << d->hwirq % 32;
	spin_lock_irqsave(&gpc_lock, flags);
	gpc_wake_irqs[idx] = on ? gpc_wake_irqs[idx] | mask :
				  gpc_wake_irqs[idx] & ~mask;
	spin_unlock_irqrestore(&gpc_lock, flags);

	/*
	 * Do *not* call into the parent, as the GIC doesn't have any
	 * wake-up facility...
	 */
	return 0;
}

void imx_gpc_mask_all(void)
{
	void __iomem *reg_imr1 = gpc_base + GPC_IMR1;
	int i;

	for (i = 0; i < IMR_NUM; i++) {
		gpc_saved_imrs[i] = readl_relaxed(reg_imr1 + i * 4);
		writel_relaxed(~0, reg_imr1 + i * 4);
	}

}

void imx_gpc_restore_all(void)
{
	void __iomem *reg_imr1 = gpc_base + GPC_IMR1;
	int i;

	for (i = 0; i < IMR_NUM; i++)
		writel_relaxed(gpc_saved_imrs[i], reg_imr1 + i * 4);
}

void imx_gpc_hwirq_unmask(unsigned int hwirq)
{
	void __iomem *reg;
	u32 val;

	reg = gpc_base + GPC_IMR1 + hwirq / 32 * 4;
	val = readl_relaxed(reg);
	val &= ~(1 << hwirq % 32);
	writel_relaxed(val, reg);
}

void imx_gpc_hwirq_mask(unsigned int hwirq)
{
	void __iomem *reg;
	u32 val;

	reg = gpc_base + GPC_IMR1 + hwirq / 32 * 4;
	val = readl_relaxed(reg);
	val |= 1 << (hwirq % 32);
	writel_relaxed(val, reg);
}

static void imx_gpc_irq_unmask(struct irq_data *d)
{
	imx_gpc_hwirq_unmask(d->hwirq);
	irq_chip_unmask_parent(d);
}

static void imx_gpc_irq_mask(struct irq_data *d)
{
	imx_gpc_hwirq_mask(d->hwirq);
	irq_chip_mask_parent(d);
}

static struct irq_chip imx_gpc_chip = {
	.name			= "GPC",
	.irq_eoi		= irq_chip_eoi_parent,
	.irq_mask		= imx_gpc_irq_mask,
	.irq_unmask		= imx_gpc_irq_unmask,
	.irq_retrigger		= irq_chip_retrigger_hierarchy,
	.irq_set_wake		= imx_gpc_irq_set_wake,
	.irq_set_type           = irq_chip_set_type_parent,
#ifdef CONFIG_SMP
	.irq_set_affinity	= irq_chip_set_affinity_parent,
#endif
};

static int imx_gpc_domain_xlate(struct irq_domain *domain,
				struct device_node *controller,
				const u32 *intspec,
				unsigned int intsize,
				unsigned long *out_hwirq,
				unsigned int *out_type)
{
	if (domain->of_node != controller)
		return -EINVAL;	/* Shouldn't happen, really... */
	if (intsize != 3)
		return -EINVAL;	/* Not GIC compliant */
	if (intspec[0] != 0)
		return -EINVAL;	/* No PPI should point to this domain */

	*out_hwirq = intspec[1];
	*out_type = intspec[2];
	return 0;
}

static int imx_gpc_domain_alloc(struct irq_domain *domain,
				  unsigned int irq,
				  unsigned int nr_irqs, void *data)
{
	struct of_phandle_args *args = data;
	struct of_phandle_args parent_args;
	irq_hw_number_t hwirq;
	int i;

	if (args->args_count != 3)
		return -EINVAL;	/* Not GIC compliant */
	if (args->args[0] != 0)
		return -EINVAL;	/* No PPI should point to this domain */

	hwirq = args->args[1];
	if (hwirq >= GPC_MAX_IRQS)
		return -EINVAL;	/* Can't deal with this */

	for (i = 0; i < nr_irqs; i++)
		irq_domain_set_hwirq_and_chip(domain, irq + i, hwirq + i,
					      &imx_gpc_chip, NULL);

	parent_args = *args;
	parent_args.np = domain->parent->of_node;
	return irq_domain_alloc_irqs_parent(domain, irq, nr_irqs, &parent_args);
}

static struct irq_domain_ops imx_gpc_domain_ops = {
	.xlate	= imx_gpc_domain_xlate,
	.alloc	= imx_gpc_domain_alloc,
	.free	= irq_domain_free_irqs_common,
};

int imx_gpc_mf_power_on(unsigned int irq, unsigned int on)
{
	struct irq_desc *d = irq_to_desc(irq);
	unsigned int idx = d->irq_data.hwirq / 32;
	unsigned long flags;
	u32 mask;

	mask = 1 << (d->irq_data.hwirq % 32);
	spin_lock_irqsave(&gpc_lock, flags);
	gpc_mf_request_on[idx] = on ? gpc_mf_request_on[idx] | mask :
				  gpc_mf_request_on[idx] & ~mask;
	spin_unlock_irqrestore(&gpc_lock, flags);

	return 0;
}

int imx_gpc_mf_request_on(unsigned int irq, unsigned int on)
{
<<<<<<< HEAD
	if (cpu_is_imx6sx() || cpu_is_imx6ul())
=======
	if (cpu_is_imx6sx() || cpu_is_imx6ul() || cpu_is_imx6ull())
>>>>>>> b63f3f52
		return imx_gpc_mf_power_on(irq, on);
	else if (cpu_is_imx7d())
		return imx_gpcv2_mf_power_on(irq, on);
	else
		return 0;
}
EXPORT_SYMBOL_GPL(imx_gpc_mf_request_on);

void imx_gpc_switch_pupscr_clk(bool flag)
{
	static u32 pupscr_sw2iso, pupscr_sw;
	u32 ratio, pupscr = readl_relaxed(gpc_base + GPC_PGC_CPU_PUPSCR);

	if (flag) {
		/* save the init clock setting IPG/2048 for IPG@66Mhz */
		pupscr_sw2iso = (pupscr >> GPC_PGC_CPU_SW2ISO_SHIFT) &
				    GPC_PGC_CPU_SW2ISO_MASK;
		pupscr_sw = (pupscr >> GPC_PGC_CPU_SW_SHIFT) &
				GPC_PGC_CPU_SW_MASK;
		/*
		 * i.MX6UL TO1.0 ARM power up uses IPG/2048 as clock source,
		 * from TO1.1, PGC_CPU_PUPSCR bit [5] is re-defined to switch
		 * clock to IPG/32, enable this bit to speed up the ARM power
		 * up process in low power idle case(IPG@1.5Mhz). So the sw and
		 * sw2iso need to be adjusted as below:
		 * sw_new(sw2iso_new) = (2048 * 1.5 / 66 * 32) * sw(sw2iso)
		 */
		ratio = 3072 / (66 * 32);
		pupscr &= ~(GPC_PGC_CPU_SW_MASK << GPC_PGC_CPU_SW_SHIFT |
			  GPC_PGC_CPU_SW2ISO_MASK << GPC_PGC_CPU_SW2ISO_SHIFT);
		pupscr |= (ratio * pupscr_sw + 1) << GPC_PGC_CPU_SW_SHIFT |
			  1 << 5 | (ratio * pupscr_sw2iso + 1) <<
			  GPC_PGC_CPU_SW2ISO_SHIFT;
		writel_relaxed(pupscr, gpc_base + GPC_PGC_CPU_PUPSCR);
	} else {
		/* restore back after exit from low power idle */
		pupscr &= ~(GPC_PGC_CPU_SW_MASK << GPC_PGC_CPU_SW_SHIFT |
			  GPC_PGC_CPU_SW2ISO_MASK << GPC_PGC_CPU_SW2ISO_SHIFT);
		pupscr |= pupscr_sw << GPC_PGC_CPU_SW_SHIFT |
			  pupscr_sw2iso << GPC_PGC_CPU_SW2ISO_SHIFT;
		writel_relaxed(pupscr, gpc_base + GPC_PGC_CPU_PUPSCR);
	}
}

static int imx_pcie_regulator_notify(struct notifier_block *nb,
					unsigned long event,
					void *ignored)
{
	u32 value = readl_relaxed(gpc_base + GPC_CNTR);

	switch (event) {
	case REGULATOR_EVENT_PRE_DO_ENABLE:
		value |= 1 << GPC_CNTR_PCIE_PHY_PDU_SHIFT;
		writel_relaxed(value, gpc_base + GPC_CNTR);
		break;
	case REGULATOR_EVENT_PRE_DO_DISABLE:
		value |= 1 << GPC_CNTR_PCIE_PHY_PDN_SHIFT;
		writel_relaxed(value, gpc_base + GPC_CNTR);
		writel_relaxed(PGC_PCIE_PHY_PDN_EN,
				gpc_base + PGC_PCIE_PHY_CTRL);
		break;
	default:
		break;
	}

	return NOTIFY_OK;
}

static int __init imx_gpc_init(struct device_node *node,
			       struct device_node *parent)
{
	struct irq_domain *parent_domain, *domain;
	int i;
	u32 val;
	u32 cpu_pupscr_sw2iso, cpu_pupscr_sw;
	u32 cpu_pdnscr_iso2sw, cpu_pdnscr_iso;

	if (!parent) {
		pr_err("%s: no parent, giving up\n", node->full_name);
		return -ENODEV;
	}

	parent_domain = irq_find_host(parent);
	if (!parent_domain) {
		pr_err("%s: unable to obtain parent domain\n", node->full_name);
		return -ENXIO;
	}

	gpc_base = of_iomap(node, 0);
	if (WARN_ON(!gpc_base))
	        return -ENOMEM;

	domain = irq_domain_add_hierarchy(parent_domain, 0, GPC_MAX_IRQS,
					  node, &imx_gpc_domain_ops,
					  NULL);
	if (!domain) {
		iounmap(gpc_base);
		return -ENOMEM;
	}

	/* Initially mask all interrupts */
	for (i = 0; i < IMR_NUM; i++)
		writel_relaxed(~0, gpc_base + GPC_IMR1 + i * 4);

	/* Read supported wakeup source in M/F domain */
<<<<<<< HEAD
	if (cpu_is_imx6sx() || cpu_is_imx6ul()) {
=======
	if (cpu_is_imx6sx() || cpu_is_imx6ul() || cpu_is_imx6ull()) {
>>>>>>> b63f3f52
		of_property_read_u32_index(node, "fsl,mf-mix-wakeup-irq", 0,
			&gpc_mf_irqs[0]);
		of_property_read_u32_index(node, "fsl,mf-mix-wakeup-irq", 1,
			&gpc_mf_irqs[1]);
		of_property_read_u32_index(node, "fsl,mf-mix-wakeup-irq", 2,
			&gpc_mf_irqs[2]);
		of_property_read_u32_index(node, "fsl,mf-mix-wakeup-irq", 3,
			&gpc_mf_irqs[3]);
		if (!(gpc_mf_irqs[0] | gpc_mf_irqs[1] |
			gpc_mf_irqs[2] | gpc_mf_irqs[3]))
			pr_info("No wakeup source in Mega/Fast domain found!\n");
	}

	/*
	 * If there are CPU isolation timing settings in dts,
	 * update them according to dts, otherwise, keep them
	 * with default value in registers.
	 */
	cpu_pupscr_sw2iso = cpu_pupscr_sw =
		cpu_pdnscr_iso2sw = cpu_pdnscr_iso = 0;

	/* Read CPU isolation setting for GPC */
	of_property_read_u32(node, "fsl,cpu_pupscr_sw2iso", &cpu_pupscr_sw2iso);
	of_property_read_u32(node, "fsl,cpu_pupscr_sw", &cpu_pupscr_sw);
	of_property_read_u32(node, "fsl,cpu_pdnscr_iso2sw", &cpu_pdnscr_iso2sw);
	of_property_read_u32(node, "fsl,cpu_pdnscr_iso", &cpu_pdnscr_iso);

	/* Return if no property found in dtb */
	if ((cpu_pupscr_sw2iso | cpu_pupscr_sw
		| cpu_pdnscr_iso2sw | cpu_pdnscr_iso) == 0)
		return 0;

	/* Update CPU PUPSCR timing if it is defined in dts */
	val = readl_relaxed(gpc_base + GPC_PGC_CPU_PUPSCR);
	val &= ~(GPC_PGC_CPU_SW2ISO_MASK << GPC_PGC_CPU_SW2ISO_SHIFT);
	val &= ~(GPC_PGC_CPU_SW_MASK << GPC_PGC_CPU_SW_SHIFT);
	val |= cpu_pupscr_sw2iso << GPC_PGC_CPU_SW2ISO_SHIFT;
	val |= cpu_pupscr_sw << GPC_PGC_CPU_SW_SHIFT;
	writel_relaxed(val, gpc_base + GPC_PGC_CPU_PUPSCR);

	/* Update CPU PDNSCR timing if it is defined in dts */
	val = readl_relaxed(gpc_base + GPC_PGC_CPU_PDNSCR);
	val &= ~(GPC_PGC_CPU_SW2ISO_MASK << GPC_PGC_CPU_SW2ISO_SHIFT);
	val &= ~(GPC_PGC_CPU_SW_MASK << GPC_PGC_CPU_SW_SHIFT);
	val |= cpu_pdnscr_iso2sw << GPC_PGC_CPU_SW2ISO_SHIFT;
	val |= cpu_pdnscr_iso << GPC_PGC_CPU_SW_SHIFT;
	writel_relaxed(val, gpc_base + GPC_PGC_CPU_PDNSCR);

	return 0;
}

/*
 * We cannot use the IRQCHIP_DECLARE macro that lives in
 * drivers/irqchip, so we're forced to roll our own. Not very nice.
 */
OF_DECLARE_2(irqchip, imx_gpc, "fsl,imx6q-gpc", imx_gpc_init);

void __init imx_gpc_check_dt(void)
{
	struct device_node *np;

	np = of_find_compatible_node(NULL, NULL, "fsl,imx6q-gpc");
	if (WARN_ON(!np))
		return;

	if (WARN_ON(!of_find_property(np, "interrupt-controller", NULL))) {
		pr_warn("Outdated DT detected, suspend/resume will NOT work\n");

		/* map GPC, so that at least CPUidle and WARs keep working */
		gpc_base = of_iomap(np, 0);
	}
}

static void _imx6q_pm_pu_power_off(struct generic_pm_domain *genpd)
{
	int iso, iso2sw;
	u32 val;

	/* Read ISO and ISO2SW power down delays */
	val = readl_relaxed(gpc_base + GPC_PGC_GPU_PDNSCR);
	iso = val & 0x3f;
	iso2sw = (val >> 8) & 0x3f;

	/* Gate off PU domain when GPU/VPU when powered down */
	writel_relaxed(0x1, gpc_base + GPC_PGC_GPU_PDN);

	/* Request GPC to power down GPU/VPU */
	val = readl_relaxed(gpc_base + GPC_CNTR);
	val |= GPU_VPU_PDN_REQ;
	writel_relaxed(val, gpc_base + GPC_CNTR);

	/* Wait ISO + ISO2SW IPG clock cycles */
	ndelay((iso + iso2sw) * 1000 / 66);
}

static int imx6q_pm_pu_power_off(struct generic_pm_domain *genpd)
{
	struct pu_domain *pu = container_of(genpd, struct pu_domain, base);

	if (&imx6q_pu_domain == pu && pu_on && cpu_is_imx6q() &&
		imx_get_soc_revision() == IMX_CHIP_REVISION_2_0)
		return 0;

	_imx6q_pm_pu_power_off(genpd);

	if (pu->reg)
		regulator_disable(pu->reg);

	return 0;
}

static void _imx6q_pm_pu_power_on(struct generic_pm_domain *genpd)
{
	struct pu_domain *pu = container_of(genpd, struct pu_domain, base);
	int i, sw, sw2iso;
	u32 val;

	/* Enable reset clocks for all devices in the PU domain */
	for (i = 0; i < pu->num_clks; i++)
		clk_prepare_enable(pu->clk[i]);

	/* Gate off PU domain when GPU/VPU when powered down */
	writel_relaxed(0x1, gpc_base + GPC_PGC_GPU_PDN);

	/* Read ISO and ISO2SW power down delays */
	val = readl_relaxed(gpc_base + GPC_PGC_GPU_PUPSCR);
	sw = val & 0x3f;
	sw2iso = (val >> 8) & 0x3f;

	/* Request GPC to power up GPU/VPU */
	val = readl_relaxed(gpc_base + GPC_CNTR);
	val |= GPU_VPU_PUP_REQ;
	writel_relaxed(val, gpc_base + GPC_CNTR);

	/* Wait ISO + ISO2SW IPG clock cycles */
	ndelay((sw + sw2iso) * 1000 / 66);

	/* Disable reset clocks for all devices in the PU domain */
	for (i = 0; i < pu->num_clks; i++)
		clk_disable_unprepare(pu->clk[i]);
}

static int imx6q_pm_pu_power_on(struct generic_pm_domain *genpd)
{
	struct pu_domain *pu = container_of(genpd, struct pu_domain, base);
	int ret;

	if (cpu_is_imx6q() && imx_get_soc_revision() == IMX_CHIP_REVISION_2_0
		&& &imx6q_pu_domain == pu) {
		if (!pu_on)
			pu_on = true;
		else
			return 0;
	}

	if (pu->reg)
		ret = regulator_enable(pu->reg);
	if (pu->reg && ret) {
		pr_err("%s: failed to enable regulator: %d\n", __func__, ret);
		return ret;
	}

	_imx6q_pm_pu_power_on(genpd);

	return 0;
}

static int imx_pm_dispmix_on(struct generic_pm_domain *genpd)
{
	struct disp_domain *disp = container_of(genpd, struct disp_domain, base);
	u32 val = readl_relaxed(gpc_base + GPC_CNTR);
	int i;
	u32 ipg_rate = clk_get_rate(ipg);

	if ((cpu_is_imx6sl() &&
		imx_get_soc_revision() >= IMX_CHIP_REVISION_1_2) || cpu_is_imx6sx()) {

		/* Enable reset clocks for all devices in the disp domain */
		for (i = 0; i < disp->num_clks; i++)
			clk_prepare_enable(disp->clk[i]);

		writel_relaxed(0x0, gpc_base + GPC_PGC_DISP_PGCR_OFFSET);
		writel_relaxed(0x20 | val, gpc_base + GPC_CNTR);
		while (readl_relaxed(gpc_base + GPC_CNTR) & 0x20)
			;

		writel_relaxed(0x1, gpc_base + GPC_PGC_DISP_SR_OFFSET);

		/* Wait power switch done */
		udelay(2 * DEFAULT_IPG_RATE / ipg_rate +
			GPC_PU_UP_DELAY_MARGIN);

		/* Disable reset clocks for all devices in the disp domain */
		for (i = 0; i < disp->num_clks; i++)
			clk_disable_unprepare(disp->clk[i]);
	}
	return 0;
}

static int imx_pm_dispmix_off(struct generic_pm_domain *genpd)
{
	struct disp_domain *disp = container_of(genpd, struct disp_domain, base);
	u32 val = readl_relaxed(gpc_base + GPC_CNTR);
	int i;

	if ((cpu_is_imx6sl() &&
		imx_get_soc_revision() >= IMX_CHIP_REVISION_1_2) || cpu_is_imx6sx()) {

		/* Enable reset clocks for all devices in the disp domain */
		for (i = 0; i < disp->num_clks; i++)
			clk_prepare_enable(disp->clk[i]);

		writel_relaxed(0xFFFFFFFF,
				gpc_base + GPC_PGC_DISP_PUPSCR_OFFSET);
		writel_relaxed(0xFFFFFFFF,
				gpc_base + GPC_PGC_DISP_PDNSCR_OFFSET);
		writel_relaxed(0x1, gpc_base + GPC_PGC_DISP_PGCR_OFFSET);
		writel_relaxed(0x10 | val, gpc_base + GPC_CNTR);
		while (readl_relaxed(gpc_base + GPC_CNTR) & 0x10)
			;

		/* Disable reset clocks for all devices in the disp domain */
		for (i = 0; i < disp->num_clks; i++)
			clk_disable_unprepare(disp->clk[i]);
	}
	return 0;
}

static struct generic_pm_domain imx6q_arm_domain = {
	.name = "ARM",
};

static struct pu_domain imx6q_pu_domain = {
	.base = {
		.name = "PU",
		.power_off = imx6q_pm_pu_power_off,
		.power_on = imx6q_pm_pu_power_on,
		.power_off_latency_ns = 25000,
		.power_on_latency_ns = 2000000,
	},
};

static struct disp_domain imx6s_display_domain = {
	.base = {
		.name = "DISPLAY",
		.power_off = imx_pm_dispmix_off,
		.power_on = imx_pm_dispmix_on,
	},
};

static struct generic_pm_domain *imx_gpc_domains[] = {
	&imx6q_arm_domain,
	&imx6q_pu_domain.base,
	&imx6s_display_domain.base,
};

static struct genpd_onecell_data imx_gpc_onecell_data = {
	.domains = imx_gpc_domains,
	.num_domains = ARRAY_SIZE(imx_gpc_domains),
};

static int imx_gpc_genpd_init(struct device *dev, struct regulator *pu_reg)
{
	struct clk *clk;
	bool is_off;
	int pu_clks, disp_clks, ipg_clks = 1;
	int i = 0, k = 0;

	imx6q_pu_domain.reg = pu_reg;

	if ((cpu_is_imx6sl() &&
			imx_get_soc_revision() >= IMX_CHIP_REVISION_1_2)) {
		pu_clks = 2 ;
		disp_clks = 5;
	} else if (cpu_is_imx6sx()) {
		pu_clks = 1;
		disp_clks = 7;
	} else {
		pu_clks = 6;
		disp_clks = 0;
	}

	/* Get pu domain clks */
	for (i = 0; i < pu_clks ; i++) {
		clk = of_clk_get(dev->of_node, i);
		if (IS_ERR(clk))
			break;
		imx6q_pu_domain.clk[i] = clk;
	}
	imx6q_pu_domain.num_clks = i;

	ipg = of_clk_get(dev->of_node, pu_clks);

	/* Get disp domain clks */
	for (i = pu_clks + ipg_clks; i < pu_clks + ipg_clks + disp_clks;
		i++) {
		clk = of_clk_get(dev->of_node, i);
		if (IS_ERR(clk))
			break;
		imx6s_display_domain.clk[k++] = clk;
	}
	imx6s_display_domain.num_clks = k;

	is_off = IS_ENABLED(CONFIG_PM);
	if (is_off && !(cpu_is_imx6q() &&
		imx_get_soc_revision() == IMX_CHIP_REVISION_2_0)) {
		_imx6q_pm_pu_power_off(&imx6q_pu_domain.base);
	} else {
		/*
		 * Enable power if compiled without CONFIG_PM in case the
		 * bootloader disabled it.
		 */
		imx6q_pm_pu_power_on(&imx6q_pu_domain.base);
	}

	pm_genpd_init(&imx6q_pu_domain.base, NULL, is_off);
	pm_genpd_init(&imx6s_display_domain.base, NULL, is_off);

	return of_genpd_add_provider_onecell(dev->of_node,
					     &imx_gpc_onecell_data);
}

static int imx_gpc_probe(struct platform_device *pdev)
{
	struct regulator *pu_reg;
	int ret;
	u32 bypass = 0;

	/* bail out if DT too old and doesn't provide the necessary info */
	if (!of_property_read_bool(pdev->dev.of_node, "#power-domain-cells"))
		return 0;

	pu_reg = devm_regulator_get_optional(&pdev->dev, "pu");
	if (PTR_ERR(pu_reg) == -ENODEV)
		pu_reg = NULL;
	if (IS_ERR(pu_reg)) {
		ret = PTR_ERR(pu_reg);
		dev_err(&pdev->dev, "failed to get pu regulator: %d\n", ret);
		return ret;
	}

	if (of_property_read_u32(pdev->dev.of_node, "fsl,ldo-bypass", &bypass))
		dev_warn(&pdev->dev,
			"no fsl,ldo-bypass found!\n");
	/* We only bypass pu since arm and soc has been set in u-boot */
	if (pu_reg && bypass)
		regulator_allow_bypass(pu_reg, true);

	if (cpu_is_imx6sx()) {
		struct regulator *pcie_reg;

		pcie_reg = devm_regulator_get(&pdev->dev, "pcie-phy");
		if (IS_ERR(pcie_reg)) {
			ret = PTR_ERR(pcie_reg);
			dev_info(&pdev->dev, "pcie regulator not ready.\n");
			return ret;
		}
		nb_pcie.notifier_call = &imx_pcie_regulator_notify;

		ret = regulator_register_notifier(pcie_reg, &nb_pcie);
		if (ret) {
			dev_err(&pdev->dev,
				"pcie regulator notifier request failed\n");
			return ret;
		}
	}

	return imx_gpc_genpd_init(&pdev->dev, pu_reg);
}

static const struct of_device_id imx_gpc_dt_ids[] = {
	{ .compatible = "fsl,imx6q-gpc" },
	{ .compatible = "fsl,imx6sl-gpc" },
	{ }
};

static struct platform_driver imx_gpc_driver = {
	.driver = {
		.name = "imx-gpc",
		.owner = THIS_MODULE,
		.of_match_table = imx_gpc_dt_ids,
	},
	.probe = imx_gpc_probe,
};

static int __init imx_pgc_init(void)
{
	return platform_driver_register(&imx_gpc_driver);
}
subsys_initcall(imx_pgc_init);<|MERGE_RESOLUTION|>--- conflicted
+++ resolved
@@ -157,11 +157,7 @@
 
 bool imx_gpc_usb_wakeup_enabled(void)
 {
-<<<<<<< HEAD
-	if (!(cpu_is_imx6sx() || cpu_is_imx6ul()))
-=======
 	if (!(cpu_is_imx6sx() || cpu_is_imx6ul() || cpu_is_imx6ull()))
->>>>>>> b63f3f52
 		return false;
 
 	/*
@@ -222,11 +218,7 @@
 		_imx6q_pm_pu_power_off(&imx6q_pu_domain.base);
 
 	/* power down the mega-fast power domain */
-<<<<<<< HEAD
-	if ((cpu_is_imx6sx() || cpu_is_imx6ul()) && arm_power_off)
-=======
 	if ((cpu_is_imx6sx() || cpu_is_imx6ul() || cpu_is_imx6ull()) && arm_power_off)
->>>>>>> b63f3f52
 		imx_gpc_mf_mix_off();
 
 	/* Tell GPC to power off ARM core when suspend */
@@ -250,11 +242,7 @@
 	/* Keep ARM core powered on for other low-power modes */
 	imx_gpc_set_arm_power_in_lpm(false);
 	/* Keep M/F mix powered on for other low-power modes */
-<<<<<<< HEAD
-	if (cpu_is_imx6sx() || cpu_is_imx6ul())
-=======
 	if (cpu_is_imx6sx() || cpu_is_imx6ul() || cpu_is_imx6ull())
->>>>>>> b63f3f52
 		writel_relaxed(0x0, gpc_base + GPC_PGC_MF_PDN);
 
 	for (i = 0; i < IMR_NUM; i++)
@@ -418,11 +406,7 @@
 
 int imx_gpc_mf_request_on(unsigned int irq, unsigned int on)
 {
-<<<<<<< HEAD
-	if (cpu_is_imx6sx() || cpu_is_imx6ul())
-=======
 	if (cpu_is_imx6sx() || cpu_is_imx6ul() || cpu_is_imx6ull())
->>>>>>> b63f3f52
 		return imx_gpc_mf_power_on(irq, on);
 	else if (cpu_is_imx7d())
 		return imx_gpcv2_mf_power_on(irq, on);
@@ -528,11 +512,7 @@
 		writel_relaxed(~0, gpc_base + GPC_IMR1 + i * 4);
 
 	/* Read supported wakeup source in M/F domain */
-<<<<<<< HEAD
-	if (cpu_is_imx6sx() || cpu_is_imx6ul()) {
-=======
 	if (cpu_is_imx6sx() || cpu_is_imx6ul() || cpu_is_imx6ull()) {
->>>>>>> b63f3f52
 		of_property_read_u32_index(node, "fsl,mf-mix-wakeup-irq", 0,
 			&gpc_mf_irqs[0]);
 		of_property_read_u32_index(node, "fsl,mf-mix-wakeup-irq", 1,
