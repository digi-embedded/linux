/*
<<<<<<< HEAD
 * Copyright 2011-2014 Freescale Semiconductor, Inc.
=======
 * Copyright 2011-2015 Freescale Semiconductor, Inc.
>>>>>>> 825dd90e
 * Copyright 2011 Linaro Ltd.
 *
 * The code contained herein is licensed under the GNU General Public
 * License. You may obtain a copy of the GNU General Public License
 * Version 2 or later at the following locations:
 *
 * http://www.opensource.org/licenses/gpl-license.html
 * http://www.gnu.org/copyleft/gpl.html
 */

#include <linux/clk.h>
#include <linux/delay.h>
#include <linux/io.h>
#include <linux/irq.h>
#include <linux/module.h>
#include <linux/of.h>
#include <linux/of_address.h>
#include <linux/of_irq.h>
#include <linux/platform_device.h>
<<<<<<< HEAD
=======
#include <linux/pm_domain.h>
#include <linux/regulator/consumer.h>
>>>>>>> 825dd90e
#include <linux/irqchip/arm-gic.h>
#include <linux/regulator/consumer.h>
#include <linux/regulator/driver.h>
#include <linux/regulator/machine.h>
#include "common.h"
#include "hardware.h"

#define GPC_CNTR		0x000
#define GPC_CNTR_PCIE_PHY_PDU_SHIFT	0x7
#define GPC_CNTR_PCIE_PHY_PDN_SHIFT	0x6
#define PGC_PCIE_PHY_CTRL		0x200
#define PGC_PCIE_PHY_PDN_EN		0x1
#define GPC_IMR1		0x008
#define GPC_PGC_MF_PDN		0x220
#define GPC_PGC_GPU_PDN		0x260
#define GPC_PGC_GPU_PUPSCR	0x264
#define GPC_PGC_GPU_PDNSCR	0x268
#define GPC_PGC_CPU_PDN		0x2a0
<<<<<<< HEAD
#define GPC_PGC_GPU_PDN		0x260
#define GPC_PGC_GPU_PUPSCR	0x264
#define GPC_PGC_GPU_PDNSCR	0x268
=======
>>>>>>> 825dd90e
#define GPC_PGC_DISP_PGCR_OFFSET	0x240
#define GPC_PGC_DISP_PUPSCR_OFFSET	0x244
#define GPC_PGC_DISP_PDNSCR_OFFSET	0x248
#define GPC_PGC_DISP_SR_OFFSET		0x24c
<<<<<<< HEAD
#define GPC_PGC_GPU_SW_SHIFT		0
#define GPC_PGC_GPU_SW_MASK		0x3f
#define GPC_PGC_GPU_SW2ISO_SHIFT	8
#define GPC_PGC_GPU_SW2ISO_MASK		0x3f
#define GPC_PGC_CPU_PUPSCR	0x2a4
#define GPC_PGC_CPU_PDNSCR	0x2a8
#define GPC_PGC_CPU_SW_SHIFT		0
#define GPC_PGC_CPU_SW_MASK		0x3f
#define GPC_PGC_CPU_SW2ISO_SHIFT	8
#define GPC_PGC_CPU_SW2ISO_MASK		0x3f
#define GPC_CNTR		0x0
#define GPC_CNTR_PU_UP_REQ_SHIFT	0x1
#define GPC_CNTR_PU_DOWN_REQ_SHIFT	0x0
=======
#define GPC_M4_LPSR		0x2c
#define GPC_M4_LPSR_M4_SLEEPING_SHIFT	4
#define GPC_M4_LPSR_M4_SLEEPING_MASK	0x1
#define GPC_M4_LPSR_M4_SLEEP_HOLD_REQ_MASK	0x1
#define GPC_M4_LPSR_M4_SLEEP_HOLD_REQ_SHIFT	0
#define GPC_M4_LPSR_M4_SLEEP_HOLD_ACK_MASK	0x1
#define GPC_M4_LPSR_M4_SLEEP_HOLD_ACK_SHIFT	1
>>>>>>> 825dd90e

#define IMR_NUM			4

#define GPU_VPU_PUP_REQ		BIT(1)
#define GPU_VPU_PDN_REQ		BIT(0)

#define GPC_CLK_MAX		10

struct pu_domain {
	struct generic_pm_domain base;
	struct regulator *reg;
	struct clk *clk[GPC_CLK_MAX];
	int num_clks;
};

struct disp_domain {
	struct generic_pm_domain base;
	struct clk *clk[GPC_CLK_MAX];
	int num_clks;
};

static void __iomem *gpc_base;
static u32 gpc_mf_irqs[IMR_NUM];
static u32 gpc_wake_irqs[IMR_NUM];
static u32 gpc_saved_imrs[IMR_NUM];
<<<<<<< HEAD
static struct clk *gpu3d_clk, *gpu3d_shader_clk, *gpu2d_clk, *gpu2d_axi_clk;
static struct clk *lcd_axi_clk, *lcd_pix_clk, *epdc_axi_clk, *epdc_pix_clk;
static struct clk *pxp_axi_clk;
static struct clk *openvg_axi_clk, *vpu_clk, *ipg_clk;
static struct device *gpc_dev;
struct regulator *pu_reg;
struct notifier_block nb;
static struct regulator_dev *pu_dummy_regulator_rdev;
static struct regulator_init_data pu_dummy_initdata = {
	.constraints = {
		.max_uV = 1450000,	/* allign with real max of anatop */
		.valid_ops_mask = REGULATOR_CHANGE_STATUS |
				REGULATOR_CHANGE_VOLTAGE,
	},
};
static int pu_dummy_enable;

static void imx_disp_clk(bool enable)
{
	if (enable) {
		clk_prepare_enable(lcd_axi_clk);
		clk_prepare_enable(lcd_pix_clk);
		clk_prepare_enable(epdc_axi_clk);
		clk_prepare_enable(epdc_pix_clk);
		clk_prepare_enable(pxp_axi_clk);
	} else {
		clk_disable_unprepare(lcd_axi_clk);
		clk_disable_unprepare(lcd_pix_clk);
		clk_disable_unprepare(epdc_axi_clk);
		clk_disable_unprepare(epdc_pix_clk);
		clk_disable_unprepare(pxp_axi_clk);
	}
}

static void imx_gpc_dispmix_on(void)
{
	if (cpu_is_imx6sl() &&
		imx_get_soc_revision() >= IMX_CHIP_REVISION_1_2) {
		imx_disp_clk(true);

		writel_relaxed(0x0, gpc_base + GPC_PGC_DISP_PGCR_OFFSET);
		writel_relaxed(0x20, gpc_base + GPC_CNTR);
		while (readl_relaxed(gpc_base + GPC_CNTR) & 0x20)
			;
		writel_relaxed(0x1, gpc_base + GPC_PGC_DISP_SR_OFFSET);

		imx_disp_clk(false);
	}
}

static void imx_gpc_dispmix_off(void)
{
	if (cpu_is_imx6sl() &&
		imx_get_soc_revision() >= IMX_CHIP_REVISION_1_2) {
		imx_disp_clk(true);

		writel_relaxed(0xFFFFFFFF,
				gpc_base + GPC_PGC_DISP_PUPSCR_OFFSET);
		writel_relaxed(0xFFFFFFFF,
				gpc_base + GPC_PGC_DISP_PDNSCR_OFFSET);
		writel_relaxed(0x1, gpc_base + GPC_PGC_DISP_PGCR_OFFSET);
		writel_relaxed(0x10, gpc_base + GPC_CNTR);
		while (readl_relaxed(gpc_base + GPC_CNTR) & 0x10)
			;

		imx_disp_clk(false);
	}
=======
static u32 gpc_mf_request_on[IMR_NUM];
static u32 bypass;
static DEFINE_SPINLOCK(gpc_lock);
static struct notifier_block nb_pcie;

void imx_gpc_add_m4_wake_up_irq(u32 irq, bool enable)
{
	unsigned int idx = irq / 32 - 1;
	unsigned long flags;
	u32 mask;

	/* Sanity check for SPI irq */
	if (irq < 32)
		return;

	mask = 1 << irq % 32;
	spin_lock_irqsave(&gpc_lock, flags);
	gpc_wake_irqs[idx] = enable ? gpc_wake_irqs[idx] | mask :
		gpc_wake_irqs[idx] & ~mask;
	spin_unlock_irqrestore(&gpc_lock, flags);
}

void imx_gpc_hold_m4_in_sleep(void)
{
	int val;
	unsigned long timeout = jiffies + msecs_to_jiffies(500);

	/* wait M4 in wfi before asserting hold request */
	while (!imx_gpc_is_m4_sleeping())
		if (time_after(jiffies, timeout))
			pr_err("M4 is NOT in expected sleep!\n");

	val = readl_relaxed(gpc_base + GPC_M4_LPSR);
	val &= ~(GPC_M4_LPSR_M4_SLEEP_HOLD_REQ_MASK <<
		GPC_M4_LPSR_M4_SLEEP_HOLD_REQ_SHIFT);
	writel_relaxed(val, gpc_base + GPC_M4_LPSR);

	timeout = jiffies + msecs_to_jiffies(500);
	while (readl_relaxed(gpc_base + GPC_M4_LPSR)
		& (GPC_M4_LPSR_M4_SLEEP_HOLD_ACK_MASK <<
		GPC_M4_LPSR_M4_SLEEP_HOLD_ACK_SHIFT))
		if (time_after(jiffies, timeout))
			pr_err("Wait M4 hold ack timeout!\n");
}

void imx_gpc_release_m4_in_sleep(void)
{
	int val;

	val = readl_relaxed(gpc_base + GPC_M4_LPSR);
	val |= GPC_M4_LPSR_M4_SLEEP_HOLD_REQ_MASK <<
		GPC_M4_LPSR_M4_SLEEP_HOLD_REQ_SHIFT;
	writel_relaxed(val, gpc_base + GPC_M4_LPSR);
}

unsigned int imx_gpc_is_m4_sleeping(void)
{
	if (readl_relaxed(gpc_base + GPC_M4_LPSR) &
		(GPC_M4_LPSR_M4_SLEEPING_MASK <<
		GPC_M4_LPSR_M4_SLEEPING_SHIFT))
		return 1;

	return 0;
}

unsigned int imx_gpc_is_mf_mix_off(void)
{
	return readl_relaxed(gpc_base + GPC_PGC_MF_PDN);
}

static void imx_gpc_mf_mix_off(void)
{
	int i;

	for (i = 0; i < IMR_NUM; i++)
		if (((gpc_wake_irqs[i] | gpc_mf_request_on[i]) &
						gpc_mf_irqs[i]) != 0)
			return;

	pr_info("Turn off M/F mix!\n");
	/* turn off mega/fast mix */
	writel_relaxed(0x1, gpc_base + GPC_PGC_MF_PDN);
>>>>>>> 825dd90e
}

void imx_gpc_pre_suspend(bool arm_power_off)
{
	void __iomem *reg_imr1 = gpc_base + GPC_IMR1;
	int i;

<<<<<<< HEAD
	imx_gpc_dispmix_off();

	if (arm_power_off)
		/* Tell GPC to power off ARM core when suspend */
=======
	/* Tell GPC to power off ARM core when suspend */
	if (cpu_is_imx6sx() && arm_power_off)
		imx_gpc_mf_mix_off();

	if (arm_power_off)
>>>>>>> 825dd90e
		writel_relaxed(0x1, gpc_base + GPC_PGC_CPU_PDN);

	for (i = 0; i < IMR_NUM; i++) {
		gpc_saved_imrs[i] = readl_relaxed(reg_imr1 + i * 4);
		writel_relaxed(~gpc_wake_irqs[i], reg_imr1 + i * 4);
	}
}

void imx_gpc_post_resume(void)
{
	void __iomem *reg_imr1 = gpc_base + GPC_IMR1;
	int i;

	/* Keep ARM core powered on for other low-power modes */
	writel_relaxed(0x0, gpc_base + GPC_PGC_CPU_PDN);
	/* Keep M/F mix powered on for other low-power modes */
	if (cpu_is_imx6sx())
		writel_relaxed(0x0, gpc_base + GPC_PGC_MF_PDN);

	for (i = 0; i < IMR_NUM; i++)
		writel_relaxed(gpc_saved_imrs[i], reg_imr1 + i * 4);

	imx_gpc_dispmix_on();
}

static int imx_gpc_irq_set_wake(struct irq_data *d, unsigned int on)
{
	unsigned int idx = d->irq / 32 - 1;
	unsigned long flags;
	u32 mask;

	/* Sanity check for SPI irq */
	if (d->irq < 32)
		return -EINVAL;

	mask = 1 << d->irq % 32;
	spin_lock_irqsave(&gpc_lock, flags);
	gpc_wake_irqs[idx] = on ? gpc_wake_irqs[idx] | mask :
				  gpc_wake_irqs[idx] & ~mask;
	spin_unlock_irqrestore(&gpc_lock, flags);

	return 0;
}

void imx_gpc_mask_all(void)
{
	void __iomem *reg_imr1 = gpc_base + GPC_IMR1;
	int i;

	for (i = 0; i < IMR_NUM; i++) {
		gpc_saved_imrs[i] = readl_relaxed(reg_imr1 + i * 4);
		writel_relaxed(~0, reg_imr1 + i * 4);
	}

}

void imx_gpc_restore_all(void)
{
	void __iomem *reg_imr1 = gpc_base + GPC_IMR1;
	int i;

	for (i = 0; i < IMR_NUM; i++)
		writel_relaxed(gpc_saved_imrs[i], reg_imr1 + i * 4);
}

void imx_gpc_irq_unmask(struct irq_data *d)
{
	void __iomem *reg;
	u32 val;

	/* Sanity check for SPI irq */
	if (d->irq < 32)
		return;

	reg = gpc_base + GPC_IMR1 + (d->irq / 32 - 1) * 4;
	val = readl_relaxed(reg);
	val &= ~(1 << d->irq % 32);
	writel_relaxed(val, reg);
}

void imx_gpc_irq_mask(struct irq_data *d)
{
	void __iomem *reg;
	u32 val;

	/* Sanity check for SPI irq */
	if (d->irq < 32)
		return;

	reg = gpc_base + GPC_IMR1 + (d->irq / 32 - 1) * 4;
	val = readl_relaxed(reg);
	val |= 1 << (d->irq % 32);
	writel_relaxed(val, reg);
}

<<<<<<< HEAD
static void imx_pu_clk(bool enable)
{
	if (enable) {
		if (cpu_is_imx6sl()) {
			clk_prepare_enable(gpu2d_clk);
			clk_prepare_enable(openvg_axi_clk);
		} else {
			clk_prepare_enable(gpu3d_clk);
			clk_prepare_enable(gpu3d_shader_clk);
			clk_prepare_enable(vpu_clk);
			clk_prepare_enable(gpu2d_clk);
			clk_prepare_enable(gpu2d_axi_clk);
			clk_prepare_enable(openvg_axi_clk);
		}
	} else {
		if (cpu_is_imx6sl()) {
			clk_disable_unprepare(gpu2d_clk);
			clk_disable_unprepare(openvg_axi_clk);
		} else {
			clk_disable_unprepare(gpu3d_clk);
			clk_disable_unprepare(gpu3d_shader_clk);
			clk_disable_unprepare(vpu_clk);
			clk_disable_unprepare(gpu2d_clk);
			clk_disable_unprepare(gpu2d_axi_clk);
			clk_disable_unprepare(openvg_axi_clk);
		}
	}
}

static void imx_gpc_pu_enable(bool enable)
{
	u32 rate, delay_us;
	u32 gpu_pupscr_sw2iso, gpu_pdnscr_iso2sw;
	u32 gpu_pupscr_sw, gpu_pdnscr_iso;

	/* get ipg clk rate for PGC delay */
	rate = clk_get_rate(ipg_clk);

	if (enable) {
		imx_anatop_pu_enable(true);
		/*
		 * need to add necessary delay between powering up PU LDO and
		 * disabling PU isolation in PGC, the counter of PU isolation
		 * is based on ipg clk.
		 */
		gpu_pupscr_sw2iso = (readl_relaxed(gpc_base +
			GPC_PGC_GPU_PUPSCR) >> GPC_PGC_GPU_SW2ISO_SHIFT)
			& GPC_PGC_GPU_SW2ISO_MASK;
		gpu_pupscr_sw = (readl_relaxed(gpc_base +
			GPC_PGC_GPU_PUPSCR) >> GPC_PGC_GPU_SW_SHIFT)
			& GPC_PGC_GPU_SW_MASK;
		delay_us = (gpu_pupscr_sw2iso + gpu_pupscr_sw) * 1000000
			/ rate + 1;
		udelay(delay_us);

		imx_pu_clk(true);
		writel_relaxed(1, gpc_base + GPC_PGC_GPU_PDN);
		writel_relaxed(1 << GPC_CNTR_PU_UP_REQ_SHIFT,
			gpc_base + GPC_CNTR);
		while (readl_relaxed(gpc_base + GPC_CNTR) &
			(1 << GPC_CNTR_PU_UP_REQ_SHIFT))
			;
		imx_pu_clk(false);
	} else {
		writel_relaxed(1, gpc_base + GPC_PGC_GPU_PDN);
		writel_relaxed(1 << GPC_CNTR_PU_DOWN_REQ_SHIFT,
			gpc_base + GPC_CNTR);
		while (readl_relaxed(gpc_base + GPC_CNTR) &
			(1 << GPC_CNTR_PU_DOWN_REQ_SHIFT))
			;
		/*
		 * need to add necessary delay between enabling PU isolation
		 * in PGC and powering down PU LDO , the counter of PU isolation
		 * is based on ipg clk.
		 */
		gpu_pdnscr_iso2sw = (readl_relaxed(gpc_base +
			GPC_PGC_GPU_PDNSCR) >> GPC_PGC_GPU_SW2ISO_SHIFT)
			& GPC_PGC_GPU_SW2ISO_MASK;
		gpu_pdnscr_iso = (readl_relaxed(gpc_base +
			GPC_PGC_GPU_PDNSCR) >> GPC_PGC_GPU_SW_SHIFT)
			& GPC_PGC_GPU_SW_MASK;
		delay_us = (gpu_pdnscr_iso2sw + gpu_pdnscr_iso) * 1000000
			/ rate + 1;
		udelay(delay_us);
		imx_anatop_pu_enable(false);
	}
}

static int imx_gpc_regulator_notify(struct notifier_block *nb,
					unsigned long event,
					void *ignored)
{
	switch (event) {
	case REGULATOR_EVENT_PRE_DISABLE:
		imx_gpc_pu_enable(false);
		break;
	case REGULATOR_EVENT_ENABLE:
		imx_gpc_pu_enable(true);
=======
static int imx_pcie_regulator_notify(struct notifier_block *nb,
					unsigned long event,
					void *ignored)
{
	u32 value = readl_relaxed(gpc_base + GPC_CNTR);

	switch (event) {
	case REGULATOR_EVENT_PRE_ENABLE:
		value |= 1 << GPC_CNTR_PCIE_PHY_PDU_SHIFT;
		writel_relaxed(value, gpc_base + GPC_CNTR);
		break;
	case REGULATOR_EVENT_PRE_DISABLE:
		value |= 1 << GPC_CNTR_PCIE_PHY_PDN_SHIFT;
		writel_relaxed(value, gpc_base + GPC_CNTR);
		writel_relaxed(PGC_PCIE_PHY_PDN_EN,
				gpc_base + PGC_PCIE_PHY_CTRL);
>>>>>>> 825dd90e
		break;
	default:
		break;
	}

	return NOTIFY_OK;
}

<<<<<<< HEAD
=======
int imx_gpc_mf_request_on(unsigned int irq, unsigned int on)
{
	unsigned int idx = irq / 32 - 1;
	unsigned long flags;
	u32 mask;

	mask = 1 << (irq % 32);
	spin_lock_irqsave(&gpc_lock, flags);
	gpc_mf_request_on[idx] = on ? gpc_mf_request_on[idx] | mask :
				  gpc_mf_request_on[idx] & ~mask;
	spin_unlock_irqrestore(&gpc_lock, flags);

	return 0;
}
EXPORT_SYMBOL_GPL(imx_gpc_mf_request_on);

>>>>>>> 825dd90e
void __init imx_gpc_init(void)
{
	struct device_node *np;
	int i;
	u32 val;
	u32 cpu_pupscr_sw2iso, cpu_pupscr_sw;
	u32 cpu_pdnscr_iso2sw, cpu_pdnscr_iso;

	np = of_find_compatible_node(NULL, NULL, "fsl,imx6q-gpc");
	gpc_base = of_iomap(np, 0);
	WARN_ON(!gpc_base);

	/* Initially mask all interrupts */
	for (i = 0; i < IMR_NUM; i++)
		writel_relaxed(~0, gpc_base + GPC_IMR1 + i * 4);

	/* Read supported wakeup source in M/F domain */
	if (cpu_is_imx6sx()) {
		of_property_read_u32_index(np, "fsl,mf-mix-wakeup-irq", 0,
			&gpc_mf_irqs[0]);
		of_property_read_u32_index(np, "fsl,mf-mix-wakeup-irq", 1,
			&gpc_mf_irqs[1]);
		of_property_read_u32_index(np, "fsl,mf-mix-wakeup-irq", 2,
			&gpc_mf_irqs[2]);
		of_property_read_u32_index(np, "fsl,mf-mix-wakeup-irq", 3,
			&gpc_mf_irqs[3]);
		if (!(gpc_mf_irqs[0] | gpc_mf_irqs[1] |
			gpc_mf_irqs[2] | gpc_mf_irqs[3]))
			pr_info("No wakeup source in Mega/Fast domain found!\n");
	}

	/* Register GPC as the secondary interrupt controller behind GIC */
	gic_arch_extn.irq_mask = imx_gpc_irq_mask;
	gic_arch_extn.irq_unmask = imx_gpc_irq_unmask;
	gic_arch_extn.irq_set_wake = imx_gpc_irq_set_wake;
<<<<<<< HEAD

	/*
	 * If there are CPU isolation timing settings in dts,
	 * update them according to dts, otherwise, keep them
	 * with default value in registers.
	 */
	cpu_pupscr_sw2iso = cpu_pupscr_sw =
		cpu_pdnscr_iso2sw = cpu_pdnscr_iso = 0;

	/* Read CPU isolation setting for GPC */
	of_property_read_u32(np, "fsl,cpu_pupscr_sw2iso", &cpu_pupscr_sw2iso);
	of_property_read_u32(np, "fsl,cpu_pupscr_sw", &cpu_pupscr_sw);
	of_property_read_u32(np, "fsl,cpu_pdnscr_iso2sw", &cpu_pdnscr_iso2sw);
	of_property_read_u32(np, "fsl,cpu_pdnscr_iso", &cpu_pdnscr_iso);

	/* Update CPU PUPSCR timing if it is defined in dts */
	val = readl_relaxed(gpc_base + GPC_PGC_CPU_PUPSCR);
	if (cpu_pupscr_sw2iso)
		val &= ~(GPC_PGC_CPU_SW2ISO_MASK << GPC_PGC_CPU_SW2ISO_SHIFT);
	if (cpu_pupscr_sw)
		val &= ~(GPC_PGC_CPU_SW_MASK << GPC_PGC_CPU_SW_SHIFT);
	val |= cpu_pupscr_sw2iso << GPC_PGC_CPU_SW2ISO_SHIFT;
	val |= cpu_pupscr_sw << GPC_PGC_CPU_SW_SHIFT;
	writel_relaxed(val, gpc_base + GPC_PGC_CPU_PUPSCR);

	/* Update CPU PDNSCR timing if it is defined in dts */
	val = readl_relaxed(gpc_base + GPC_PGC_CPU_PDNSCR);
	if (cpu_pdnscr_iso2sw)
		val &= ~(GPC_PGC_CPU_SW2ISO_MASK << GPC_PGC_CPU_SW2ISO_SHIFT);
	if (cpu_pdnscr_iso)
		val &= ~(GPC_PGC_CPU_SW_MASK << GPC_PGC_CPU_SW_SHIFT);
	val |= cpu_pdnscr_iso2sw << GPC_PGC_CPU_SW2ISO_SHIFT;
	val |= cpu_pdnscr_iso << GPC_PGC_CPU_SW_SHIFT;
	writel_relaxed(val, gpc_base + GPC_PGC_CPU_PDNSCR);
}

static int imx_pureg_set_voltage(struct regulator_dev *reg, int min_uV,
					int max_uV, unsigned *selector)
{
	return 0;
}

static int imx_pureg_enable(struct regulator_dev *rdev)
{
	pu_dummy_enable = 1;
=======
}

#ifdef CONFIG_PM

static int imx6q_pm_pu_power_off(struct generic_pm_domain *genpd)
{
	struct pu_domain *pu = container_of(genpd, struct pu_domain, base);
	int iso, iso2sw;
	u32 val;

	/* Read ISO and ISO2SW power down delays */
	val = readl_relaxed(gpc_base + GPC_PGC_GPU_PDNSCR);
	iso = val & 0x3f;
	iso2sw = (val >> 8) & 0x3f;

	/* Gate off PU domain when GPU/VPU when powered down */
	writel_relaxed(0x1, gpc_base + GPC_PGC_GPU_PDN);

	/* Request GPC to power down GPU/VPU */
	val = readl_relaxed(gpc_base + GPC_CNTR);
	val |= GPU_VPU_PDN_REQ;
	writel_relaxed(val, gpc_base + GPC_CNTR);

	/* Wait ISO + ISO2SW IPG clock cycles */
	ndelay((iso + iso2sw) * 1000 / 66);

	if (pu->reg)
		regulator_disable(pu->reg);

	return 0;
}

static int imx6q_pm_pu_power_on(struct generic_pm_domain *genpd)
{
	struct pu_domain *pu = container_of(genpd, struct pu_domain, base);
	int i, ret, sw, sw2iso;
	u32 val;

	if (pu->reg) {
		ret = regulator_enable(pu->reg);
		if (ret) {
			pr_err("%s: failed to enable regulator: %d\n", __func__, ret);
			return ret;
		}
	}
	/* Enable reset clocks for all devices in the PU domain */
	for (i = 0; i < pu->num_clks; i++)
		clk_prepare_enable(pu->clk[i]);

	/* Gate off PU domain when GPU/VPU when powered down */
	writel_relaxed(0x1, gpc_base + GPC_PGC_GPU_PDN);

	/* Read ISO and ISO2SW power down delays */
	val = readl_relaxed(gpc_base + GPC_PGC_GPU_PUPSCR);
	sw = val & 0x3f;
	sw2iso = (val >> 8) & 0x3f;

	/* Request GPC to power up GPU/VPU */
	val = readl_relaxed(gpc_base + GPC_CNTR);
	val |= GPU_VPU_PUP_REQ;
	writel_relaxed(val, gpc_base + GPC_CNTR);

	/* Wait ISO + ISO2SW IPG clock cycles */
	ndelay((sw + sw2iso) * 1000 / 66);

	/* Disable reset clocks for all devices in the PU domain */
	for (i = 0; i < pu->num_clks; i++)
		clk_disable_unprepare(pu->clk[i]);
>>>>>>> 825dd90e

	return 0;
}

<<<<<<< HEAD
static int imx_pureg_disable(struct regulator_dev *rdev)
{
	pu_dummy_enable = 0;

	return 0;
}

static int imx_pureg_is_enable(struct regulator_dev *rdev)
{
	return pu_dummy_enable;
}

static int imx_pureg_list_voltage(struct regulator_dev *rdev,
				unsigned int selector)
{
	return 0;
}

#if defined (CONFIG_REGULATOR)
static struct regulator_ops pu_dummy_ops = {
	.set_voltage = imx_pureg_set_voltage,
	.enable	= imx_pureg_enable,
	.disable = imx_pureg_disable,
	.is_enabled = imx_pureg_is_enable,
	.list_voltage = imx_pureg_list_voltage,
};

static struct regulator_desc pu_dummy_desc = {
	.name = "pureg-dummy",
	.id = -1,
	.type = REGULATOR_VOLTAGE,
	.owner = THIS_MODULE,
	.ops = &pu_dummy_ops,
};

static int pu_dummy_probe(struct platform_device *pdev)
{
	struct regulator_config config = { };
	int ret;

	config.dev = &pdev->dev;
	config.init_data = &pu_dummy_initdata;
	config.of_node = pdev->dev.of_node;

	pu_dummy_regulator_rdev = regulator_register(&pu_dummy_desc, &config);
	if (IS_ERR(pu_dummy_regulator_rdev)) {
		ret = PTR_ERR(pu_dummy_regulator_rdev);
		dev_err(&pdev->dev, "Failed to register regulator: %d\n", ret);
		return ret;
	}

	return 0;
}

static const struct of_device_id imx_pudummy_ids[] = {
	{ .compatible = "fsl,imx6-dummy-pureg" },
};
MODULE_DEVICE_TABLE(of, imx_pudummy_ids);

static struct platform_driver pu_dummy_driver = {
	.probe	= pu_dummy_probe,
	.driver	= {
		.name	= "pu-dummy",
		.owner	= THIS_MODULE,
		.of_match_table = imx_pudummy_ids,
	},
};
#endif

static int imx_gpc_probe(struct platform_device *pdev)
{
	int ret;

	gpc_dev = &pdev->dev;

	pu_reg = devm_regulator_get(gpc_dev, "pu");
	if (IS_ERR(pu_reg)) {
		ret = PTR_ERR(pu_reg);
		dev_info(gpc_dev, "pu regulator not ready.\n");
		return ret;
	}
	nb.notifier_call = &imx_gpc_regulator_notify;

	/* Get gpu&vpu clk for power up PU by GPC */
	if (cpu_is_imx6sl()) {
		gpu2d_clk = devm_clk_get(gpc_dev, "gpu2d_podf");
		openvg_axi_clk = devm_clk_get(gpc_dev, "gpu2d_ovg");
		ipg_clk = devm_clk_get(gpc_dev, "ipg");
		lcd_axi_clk = devm_clk_get(gpc_dev, "lcd_axi");
		lcd_pix_clk = devm_clk_get(gpc_dev, "lcd_pix");
		epdc_axi_clk = devm_clk_get(gpc_dev, "epdc_axi");
		epdc_pix_clk = devm_clk_get(gpc_dev, "epdc_pix");
		pxp_axi_clk = devm_clk_get(gpc_dev, "pxp_axi");
		if (IS_ERR(gpu2d_clk) || IS_ERR(openvg_axi_clk)
			|| IS_ERR(ipg_clk) || IS_ERR(lcd_axi_clk)
			|| IS_ERR(lcd_pix_clk) || IS_ERR(epdc_axi_clk)
			|| IS_ERR(epdc_pix_clk) || IS_ERR(pxp_axi_clk)) {
			dev_err(gpc_dev, "failed to get clk!\n");
			return -ENOENT;
		}
	} else {
		gpu3d_clk = devm_clk_get(gpc_dev, "gpu3d_core");
		gpu3d_shader_clk = devm_clk_get(gpc_dev, "gpu3d_shader");
		gpu2d_clk = devm_clk_get(gpc_dev, "gpu2d_core");
		gpu2d_axi_clk = devm_clk_get(gpc_dev, "gpu2d_axi");
		openvg_axi_clk = devm_clk_get(gpc_dev, "openvg_axi");
		vpu_clk = devm_clk_get(gpc_dev, "vpu_axi");
		ipg_clk = devm_clk_get(gpc_dev, "ipg");
		if (IS_ERR(gpu3d_clk) || IS_ERR(gpu3d_shader_clk)
			|| IS_ERR(gpu2d_clk) || IS_ERR(gpu2d_axi_clk)
			|| IS_ERR(openvg_axi_clk) || IS_ERR(vpu_clk)
			|| IS_ERR(ipg_clk)) {
			dev_err(gpc_dev, "failed to get clk!\n");
			return -ENOENT;
		}
	}

	ret = regulator_register_notifier(pu_reg, &nb);
	if (ret) {
		dev_err(gpc_dev,
			"regulator notifier request failed\n");
		return ret;
	}

	return 0;
}

static const struct of_device_id imx_gpc_ids[] = {
	{ .compatible = "fsl,imx6q-gpc" },
};
MODULE_DEVICE_TABLE(of, imx_gpc_ids);

static struct platform_driver imx_gpc_platdrv = {
	.driver = {
		.name	= "imx-gpc",
		.owner	= THIS_MODULE,
		.of_match_table = imx_gpc_ids,
	},
	.probe		= imx_gpc_probe,
};
module_platform_driver(imx_gpc_platdrv);

#if defined (CONFIG_REGULATOR)
module_platform_driver(pu_dummy_driver);
#endif

MODULE_AUTHOR("Anson Huang <b20788@freescale.com>");
MODULE_DESCRIPTION("Freescale i.MX GPC driver");
MODULE_LICENSE("GPL");
=======
static int imx_pm_dispmix_on(struct generic_pm_domain *genpd)
{
	struct disp_domain *disp = container_of(genpd, struct disp_domain, base);
	u32 val = readl_relaxed(gpc_base + GPC_CNTR);
	int i;

	if ((cpu_is_imx6sl() &&
		imx_get_soc_revision() >= IMX_CHIP_REVISION_1_2) || cpu_is_imx6sx()) {

		/* Enable reset clocks for all devices in the disp domain */
		for (i = 0; i < disp->num_clks; i++)
			clk_prepare_enable(disp->clk[i]);

		writel_relaxed(0x0, gpc_base + GPC_PGC_DISP_PGCR_OFFSET);
		writel_relaxed(0x20 | val, gpc_base + GPC_CNTR);
		while (readl_relaxed(gpc_base + GPC_CNTR) & 0x20)
			;

		writel_relaxed(0x1, gpc_base + GPC_PGC_DISP_SR_OFFSET);

		/* Disable reset clocks for all devices in the disp domain */
		for (i = 0; i < disp->num_clks; i++)
			clk_disable_unprepare(disp->clk[i]);
	}
	return 0;
}

static int imx_pm_dispmix_off(struct generic_pm_domain *genpd)
{
	struct disp_domain *disp = container_of(genpd, struct disp_domain, base);
	u32 val = readl_relaxed(gpc_base + GPC_CNTR);
	int i;

	if ((cpu_is_imx6sl() &&
		imx_get_soc_revision() >= IMX_CHIP_REVISION_1_2) || cpu_is_imx6sx()) {

		/* Enable reset clocks for all devices in the disp domain */
		for (i = 0; i < disp->num_clks; i++)
			clk_prepare_enable(disp->clk[i]);

		writel_relaxed(0xFFFFFFFF,
				gpc_base + GPC_PGC_DISP_PUPSCR_OFFSET);
		writel_relaxed(0xFFFFFFFF,
				gpc_base + GPC_PGC_DISP_PDNSCR_OFFSET);
		writel_relaxed(0x1, gpc_base + GPC_PGC_DISP_PGCR_OFFSET);
		writel_relaxed(0x10 | val, gpc_base + GPC_CNTR);
		while (readl_relaxed(gpc_base + GPC_CNTR) & 0x10)
			;

		/* Disable reset clocks for all devices in the disp domain */
		for (i = 0; i < disp->num_clks; i++)
			clk_disable_unprepare(disp->clk[i]);
	}
	return 0;
}

static struct generic_pm_domain imx6q_arm_domain = {
	.name = "ARM",
};

static struct pu_domain imx6q_pu_domain = {
	.base = {
		.name = "PU",
		.power_off = imx6q_pm_pu_power_off,
		.power_on = imx6q_pm_pu_power_on,
		.power_off_latency_ns = 25000,
		.power_on_latency_ns = 2000000,
	},
};

static struct disp_domain imx6s_display_domain = {
	.base = {
		.name = "DISPLAY",
		.power_off = imx_pm_dispmix_off,
		.power_on = imx_pm_dispmix_on,
	},
};

static struct generic_pm_domain *imx_gpc_domains[] = {
	&imx6q_arm_domain,
	&imx6q_pu_domain.base,
	&imx6s_display_domain.base,
};

static struct genpd_onecell_data imx_gpc_onecell_data = {
	.domains = imx_gpc_domains,
	.num_domains = ARRAY_SIZE(imx_gpc_domains),
};

static int imx_gpc_genpd_init(struct device *dev, struct regulator *pu_reg)
{
	struct clk *clk;
	bool is_off;
	int pu_clks, disp_clks;
	int i = 0, k = 0;

	imx6q_pu_domain.base.of_node = dev->of_node;
	imx6q_pu_domain.reg = pu_reg;

	imx6s_display_domain.base.of_node = dev->of_node;

	if ((cpu_is_imx6sl() &&
			imx_get_soc_revision() >= IMX_CHIP_REVISION_1_2)) {
		pu_clks = 2 ;
		disp_clks = 6;
	} else if (cpu_is_imx6sx()) {
		pu_clks = 1;
		disp_clks = 8;
	} else {
		pu_clks = GPC_CLK_MAX;
		disp_clks = 0;
	}

	/* Get pu domain clks */
	for (i = 0; i < pu_clks ; i++) {
		clk = of_clk_get(dev->of_node, i);
		if (IS_ERR(clk))
			break;
		imx6q_pu_domain.clk[i] = clk;
	}
	imx6q_pu_domain.num_clks = i;

	/* Get disp domain clks */
	for (k = 0, i = pu_clks; i < pu_clks + disp_clks ; i++, k++) {
		clk = of_clk_get(dev->of_node, i);
		if (IS_ERR(clk))
			break;
		imx6s_display_domain.clk[k] = clk;
	}
	imx6s_display_domain.num_clks = k;

	is_off = IS_ENABLED(CONFIG_PM_RUNTIME);
	if (is_off)
		imx6q_pm_pu_power_off(&imx6q_pu_domain.base);

	pm_genpd_init(&imx6q_pu_domain.base, NULL, is_off);
	pm_genpd_init(&imx6s_display_domain.base, NULL, is_off);

	return __of_genpd_add_provider(dev->of_node, __of_genpd_xlate_onecell,
				     &imx_gpc_onecell_data);

}

#else
static inline int imx_gpc_genpd_init(struct device *dev, struct regulator *reg)
{
	return 0;
}
#endif /* CONFIG_PM */

static int imx_gpc_probe(struct platform_device *pdev)
{
	struct regulator *pu_reg;
	int ret;

	of_property_read_u32(pdev->dev.of_node, "fsl,ldo-bypass", &bypass);
	pu_reg = devm_regulator_get(&pdev->dev, "pu");
	if (!IS_ERR(pu_reg)) {
		/* The regulator is initially enabled */
		ret = regulator_enable(pu_reg);
		if (ret < 0) {
			dev_err(&pdev->dev, "failed to enable pu regulator: %d\n", ret);
			return ret;
		}
		/* We only bypass pu since arm and soc has been set in u-boot */
		if (bypass)
			regulator_allow_bypass(pu_reg, true);
	} else {
		pu_reg = NULL;
	}

	if (cpu_is_imx6sx()) {
		struct regulator *pcie_reg;

		pcie_reg = devm_regulator_get(&pdev->dev, "pcie-phy");
		if (IS_ERR(pcie_reg)) {
			ret = PTR_ERR(pcie_reg);
			dev_info(&pdev->dev, "pcie regulator not ready.\n");
			return ret;
		}
		nb_pcie.notifier_call = &imx_pcie_regulator_notify;

		ret = regulator_register_notifier(pcie_reg, &nb_pcie);
		if (ret) {
			dev_err(&pdev->dev,
				"pcie regulator notifier request failed\n");
			return ret;
		}
	}

	return imx_gpc_genpd_init(&pdev->dev, pu_reg);
}

static struct of_device_id imx_gpc_dt_ids[] = {
	{ .compatible = "fsl,imx6q-gpc" },
	{ .compatible = "fsl,imx6sl-gpc" },
	{ }
};

static struct platform_driver imx_gpc_driver = {
	.driver = {
		.name = "imx-gpc",
		.owner = THIS_MODULE,
		.of_match_table = imx_gpc_dt_ids,
	},
	.probe = imx_gpc_probe,
};

static int __init imx_pgc_init(void)
{
	return platform_driver_register(&imx_gpc_driver);
}
subsys_initcall(imx_pgc_init);
>>>>>>> 825dd90e
<|MERGE_RESOLUTION|>--- conflicted
+++ resolved
@@ -1,9 +1,5 @@
 /*
-<<<<<<< HEAD
- * Copyright 2011-2014 Freescale Semiconductor, Inc.
-=======
  * Copyright 2011-2015 Freescale Semiconductor, Inc.
->>>>>>> 825dd90e
  * Copyright 2011 Linaro Ltd.
  *
  * The code contained herein is licensed under the GNU General Public
@@ -18,20 +14,13 @@
 #include <linux/delay.h>
 #include <linux/io.h>
 #include <linux/irq.h>
-#include <linux/module.h>
 #include <linux/of.h>
 #include <linux/of_address.h>
 #include <linux/of_irq.h>
 #include <linux/platform_device.h>
-<<<<<<< HEAD
-=======
 #include <linux/pm_domain.h>
 #include <linux/regulator/consumer.h>
->>>>>>> 825dd90e
 #include <linux/irqchip/arm-gic.h>
-#include <linux/regulator/consumer.h>
-#include <linux/regulator/driver.h>
-#include <linux/regulator/machine.h>
 #include "common.h"
 #include "hardware.h"
 
@@ -46,31 +35,10 @@
 #define GPC_PGC_GPU_PUPSCR	0x264
 #define GPC_PGC_GPU_PDNSCR	0x268
 #define GPC_PGC_CPU_PDN		0x2a0
-<<<<<<< HEAD
-#define GPC_PGC_GPU_PDN		0x260
-#define GPC_PGC_GPU_PUPSCR	0x264
-#define GPC_PGC_GPU_PDNSCR	0x268
-=======
->>>>>>> 825dd90e
 #define GPC_PGC_DISP_PGCR_OFFSET	0x240
 #define GPC_PGC_DISP_PUPSCR_OFFSET	0x244
 #define GPC_PGC_DISP_PDNSCR_OFFSET	0x248
 #define GPC_PGC_DISP_SR_OFFSET		0x24c
-<<<<<<< HEAD
-#define GPC_PGC_GPU_SW_SHIFT		0
-#define GPC_PGC_GPU_SW_MASK		0x3f
-#define GPC_PGC_GPU_SW2ISO_SHIFT	8
-#define GPC_PGC_GPU_SW2ISO_MASK		0x3f
-#define GPC_PGC_CPU_PUPSCR	0x2a4
-#define GPC_PGC_CPU_PDNSCR	0x2a8
-#define GPC_PGC_CPU_SW_SHIFT		0
-#define GPC_PGC_CPU_SW_MASK		0x3f
-#define GPC_PGC_CPU_SW2ISO_SHIFT	8
-#define GPC_PGC_CPU_SW2ISO_MASK		0x3f
-#define GPC_CNTR		0x0
-#define GPC_CNTR_PU_UP_REQ_SHIFT	0x1
-#define GPC_CNTR_PU_DOWN_REQ_SHIFT	0x0
-=======
 #define GPC_M4_LPSR		0x2c
 #define GPC_M4_LPSR_M4_SLEEPING_SHIFT	4
 #define GPC_M4_LPSR_M4_SLEEPING_MASK	0x1
@@ -78,7 +46,6 @@
 #define GPC_M4_LPSR_M4_SLEEP_HOLD_REQ_SHIFT	0
 #define GPC_M4_LPSR_M4_SLEEP_HOLD_ACK_MASK	0x1
 #define GPC_M4_LPSR_M4_SLEEP_HOLD_ACK_SHIFT	1
->>>>>>> 825dd90e
 
 #define IMR_NUM			4
 
@@ -104,75 +71,6 @@
 static u32 gpc_mf_irqs[IMR_NUM];
 static u32 gpc_wake_irqs[IMR_NUM];
 static u32 gpc_saved_imrs[IMR_NUM];
-<<<<<<< HEAD
-static struct clk *gpu3d_clk, *gpu3d_shader_clk, *gpu2d_clk, *gpu2d_axi_clk;
-static struct clk *lcd_axi_clk, *lcd_pix_clk, *epdc_axi_clk, *epdc_pix_clk;
-static struct clk *pxp_axi_clk;
-static struct clk *openvg_axi_clk, *vpu_clk, *ipg_clk;
-static struct device *gpc_dev;
-struct regulator *pu_reg;
-struct notifier_block nb;
-static struct regulator_dev *pu_dummy_regulator_rdev;
-static struct regulator_init_data pu_dummy_initdata = {
-	.constraints = {
-		.max_uV = 1450000,	/* allign with real max of anatop */
-		.valid_ops_mask = REGULATOR_CHANGE_STATUS |
-				REGULATOR_CHANGE_VOLTAGE,
-	},
-};
-static int pu_dummy_enable;
-
-static void imx_disp_clk(bool enable)
-{
-	if (enable) {
-		clk_prepare_enable(lcd_axi_clk);
-		clk_prepare_enable(lcd_pix_clk);
-		clk_prepare_enable(epdc_axi_clk);
-		clk_prepare_enable(epdc_pix_clk);
-		clk_prepare_enable(pxp_axi_clk);
-	} else {
-		clk_disable_unprepare(lcd_axi_clk);
-		clk_disable_unprepare(lcd_pix_clk);
-		clk_disable_unprepare(epdc_axi_clk);
-		clk_disable_unprepare(epdc_pix_clk);
-		clk_disable_unprepare(pxp_axi_clk);
-	}
-}
-
-static void imx_gpc_dispmix_on(void)
-{
-	if (cpu_is_imx6sl() &&
-		imx_get_soc_revision() >= IMX_CHIP_REVISION_1_2) {
-		imx_disp_clk(true);
-
-		writel_relaxed(0x0, gpc_base + GPC_PGC_DISP_PGCR_OFFSET);
-		writel_relaxed(0x20, gpc_base + GPC_CNTR);
-		while (readl_relaxed(gpc_base + GPC_CNTR) & 0x20)
-			;
-		writel_relaxed(0x1, gpc_base + GPC_PGC_DISP_SR_OFFSET);
-
-		imx_disp_clk(false);
-	}
-}
-
-static void imx_gpc_dispmix_off(void)
-{
-	if (cpu_is_imx6sl() &&
-		imx_get_soc_revision() >= IMX_CHIP_REVISION_1_2) {
-		imx_disp_clk(true);
-
-		writel_relaxed(0xFFFFFFFF,
-				gpc_base + GPC_PGC_DISP_PUPSCR_OFFSET);
-		writel_relaxed(0xFFFFFFFF,
-				gpc_base + GPC_PGC_DISP_PDNSCR_OFFSET);
-		writel_relaxed(0x1, gpc_base + GPC_PGC_DISP_PGCR_OFFSET);
-		writel_relaxed(0x10, gpc_base + GPC_CNTR);
-		while (readl_relaxed(gpc_base + GPC_CNTR) & 0x10)
-			;
-
-		imx_disp_clk(false);
-	}
-=======
 static u32 gpc_mf_request_on[IMR_NUM];
 static u32 bypass;
 static DEFINE_SPINLOCK(gpc_lock);
@@ -255,7 +153,6 @@
 	pr_info("Turn off M/F mix!\n");
 	/* turn off mega/fast mix */
 	writel_relaxed(0x1, gpc_base + GPC_PGC_MF_PDN);
->>>>>>> 825dd90e
 }
 
 void imx_gpc_pre_suspend(bool arm_power_off)
@@ -263,18 +160,11 @@
 	void __iomem *reg_imr1 = gpc_base + GPC_IMR1;
 	int i;
 
-<<<<<<< HEAD
-	imx_gpc_dispmix_off();
-
-	if (arm_power_off)
-		/* Tell GPC to power off ARM core when suspend */
-=======
 	/* Tell GPC to power off ARM core when suspend */
 	if (cpu_is_imx6sx() && arm_power_off)
 		imx_gpc_mf_mix_off();
 
 	if (arm_power_off)
->>>>>>> 825dd90e
 		writel_relaxed(0x1, gpc_base + GPC_PGC_CPU_PDN);
 
 	for (i = 0; i < IMR_NUM; i++) {
@@ -296,8 +186,6 @@
 
 	for (i = 0; i < IMR_NUM; i++)
 		writel_relaxed(gpc_saved_imrs[i], reg_imr1 + i * 4);
-
-	imx_gpc_dispmix_on();
 }
 
 static int imx_gpc_irq_set_wake(struct irq_data *d, unsigned int on)
@@ -370,106 +258,6 @@
 	writel_relaxed(val, reg);
 }
 
-<<<<<<< HEAD
-static void imx_pu_clk(bool enable)
-{
-	if (enable) {
-		if (cpu_is_imx6sl()) {
-			clk_prepare_enable(gpu2d_clk);
-			clk_prepare_enable(openvg_axi_clk);
-		} else {
-			clk_prepare_enable(gpu3d_clk);
-			clk_prepare_enable(gpu3d_shader_clk);
-			clk_prepare_enable(vpu_clk);
-			clk_prepare_enable(gpu2d_clk);
-			clk_prepare_enable(gpu2d_axi_clk);
-			clk_prepare_enable(openvg_axi_clk);
-		}
-	} else {
-		if (cpu_is_imx6sl()) {
-			clk_disable_unprepare(gpu2d_clk);
-			clk_disable_unprepare(openvg_axi_clk);
-		} else {
-			clk_disable_unprepare(gpu3d_clk);
-			clk_disable_unprepare(gpu3d_shader_clk);
-			clk_disable_unprepare(vpu_clk);
-			clk_disable_unprepare(gpu2d_clk);
-			clk_disable_unprepare(gpu2d_axi_clk);
-			clk_disable_unprepare(openvg_axi_clk);
-		}
-	}
-}
-
-static void imx_gpc_pu_enable(bool enable)
-{
-	u32 rate, delay_us;
-	u32 gpu_pupscr_sw2iso, gpu_pdnscr_iso2sw;
-	u32 gpu_pupscr_sw, gpu_pdnscr_iso;
-
-	/* get ipg clk rate for PGC delay */
-	rate = clk_get_rate(ipg_clk);
-
-	if (enable) {
-		imx_anatop_pu_enable(true);
-		/*
-		 * need to add necessary delay between powering up PU LDO and
-		 * disabling PU isolation in PGC, the counter of PU isolation
-		 * is based on ipg clk.
-		 */
-		gpu_pupscr_sw2iso = (readl_relaxed(gpc_base +
-			GPC_PGC_GPU_PUPSCR) >> GPC_PGC_GPU_SW2ISO_SHIFT)
-			& GPC_PGC_GPU_SW2ISO_MASK;
-		gpu_pupscr_sw = (readl_relaxed(gpc_base +
-			GPC_PGC_GPU_PUPSCR) >> GPC_PGC_GPU_SW_SHIFT)
-			& GPC_PGC_GPU_SW_MASK;
-		delay_us = (gpu_pupscr_sw2iso + gpu_pupscr_sw) * 1000000
-			/ rate + 1;
-		udelay(delay_us);
-
-		imx_pu_clk(true);
-		writel_relaxed(1, gpc_base + GPC_PGC_GPU_PDN);
-		writel_relaxed(1 << GPC_CNTR_PU_UP_REQ_SHIFT,
-			gpc_base + GPC_CNTR);
-		while (readl_relaxed(gpc_base + GPC_CNTR) &
-			(1 << GPC_CNTR_PU_UP_REQ_SHIFT))
-			;
-		imx_pu_clk(false);
-	} else {
-		writel_relaxed(1, gpc_base + GPC_PGC_GPU_PDN);
-		writel_relaxed(1 << GPC_CNTR_PU_DOWN_REQ_SHIFT,
-			gpc_base + GPC_CNTR);
-		while (readl_relaxed(gpc_base + GPC_CNTR) &
-			(1 << GPC_CNTR_PU_DOWN_REQ_SHIFT))
-			;
-		/*
-		 * need to add necessary delay between enabling PU isolation
-		 * in PGC and powering down PU LDO , the counter of PU isolation
-		 * is based on ipg clk.
-		 */
-		gpu_pdnscr_iso2sw = (readl_relaxed(gpc_base +
-			GPC_PGC_GPU_PDNSCR) >> GPC_PGC_GPU_SW2ISO_SHIFT)
-			& GPC_PGC_GPU_SW2ISO_MASK;
-		gpu_pdnscr_iso = (readl_relaxed(gpc_base +
-			GPC_PGC_GPU_PDNSCR) >> GPC_PGC_GPU_SW_SHIFT)
-			& GPC_PGC_GPU_SW_MASK;
-		delay_us = (gpu_pdnscr_iso2sw + gpu_pdnscr_iso) * 1000000
-			/ rate + 1;
-		udelay(delay_us);
-		imx_anatop_pu_enable(false);
-	}
-}
-
-static int imx_gpc_regulator_notify(struct notifier_block *nb,
-					unsigned long event,
-					void *ignored)
-{
-	switch (event) {
-	case REGULATOR_EVENT_PRE_DISABLE:
-		imx_gpc_pu_enable(false);
-		break;
-	case REGULATOR_EVENT_ENABLE:
-		imx_gpc_pu_enable(true);
-=======
 static int imx_pcie_regulator_notify(struct notifier_block *nb,
 					unsigned long event,
 					void *ignored)
@@ -486,7 +274,6 @@
 		writel_relaxed(value, gpc_base + GPC_CNTR);
 		writel_relaxed(PGC_PCIE_PHY_PDN_EN,
 				gpc_base + PGC_PCIE_PHY_CTRL);
->>>>>>> 825dd90e
 		break;
 	default:
 		break;
@@ -495,8 +282,6 @@
 	return NOTIFY_OK;
 }
 
-<<<<<<< HEAD
-=======
 int imx_gpc_mf_request_on(unsigned int irq, unsigned int on)
 {
 	unsigned int idx = irq / 32 - 1;
@@ -513,14 +298,10 @@
 }
 EXPORT_SYMBOL_GPL(imx_gpc_mf_request_on);
 
->>>>>>> 825dd90e
 void __init imx_gpc_init(void)
 {
 	struct device_node *np;
 	int i;
-	u32 val;
-	u32 cpu_pupscr_sw2iso, cpu_pupscr_sw;
-	u32 cpu_pdnscr_iso2sw, cpu_pdnscr_iso;
 
 	np = of_find_compatible_node(NULL, NULL, "fsl,imx6q-gpc");
 	gpc_base = of_iomap(np, 0);
@@ -549,53 +330,6 @@
 	gic_arch_extn.irq_mask = imx_gpc_irq_mask;
 	gic_arch_extn.irq_unmask = imx_gpc_irq_unmask;
 	gic_arch_extn.irq_set_wake = imx_gpc_irq_set_wake;
-<<<<<<< HEAD
-
-	/*
-	 * If there are CPU isolation timing settings in dts,
-	 * update them according to dts, otherwise, keep them
-	 * with default value in registers.
-	 */
-	cpu_pupscr_sw2iso = cpu_pupscr_sw =
-		cpu_pdnscr_iso2sw = cpu_pdnscr_iso = 0;
-
-	/* Read CPU isolation setting for GPC */
-	of_property_read_u32(np, "fsl,cpu_pupscr_sw2iso", &cpu_pupscr_sw2iso);
-	of_property_read_u32(np, "fsl,cpu_pupscr_sw", &cpu_pupscr_sw);
-	of_property_read_u32(np, "fsl,cpu_pdnscr_iso2sw", &cpu_pdnscr_iso2sw);
-	of_property_read_u32(np, "fsl,cpu_pdnscr_iso", &cpu_pdnscr_iso);
-
-	/* Update CPU PUPSCR timing if it is defined in dts */
-	val = readl_relaxed(gpc_base + GPC_PGC_CPU_PUPSCR);
-	if (cpu_pupscr_sw2iso)
-		val &= ~(GPC_PGC_CPU_SW2ISO_MASK << GPC_PGC_CPU_SW2ISO_SHIFT);
-	if (cpu_pupscr_sw)
-		val &= ~(GPC_PGC_CPU_SW_MASK << GPC_PGC_CPU_SW_SHIFT);
-	val |= cpu_pupscr_sw2iso << GPC_PGC_CPU_SW2ISO_SHIFT;
-	val |= cpu_pupscr_sw << GPC_PGC_CPU_SW_SHIFT;
-	writel_relaxed(val, gpc_base + GPC_PGC_CPU_PUPSCR);
-
-	/* Update CPU PDNSCR timing if it is defined in dts */
-	val = readl_relaxed(gpc_base + GPC_PGC_CPU_PDNSCR);
-	if (cpu_pdnscr_iso2sw)
-		val &= ~(GPC_PGC_CPU_SW2ISO_MASK << GPC_PGC_CPU_SW2ISO_SHIFT);
-	if (cpu_pdnscr_iso)
-		val &= ~(GPC_PGC_CPU_SW_MASK << GPC_PGC_CPU_SW_SHIFT);
-	val |= cpu_pdnscr_iso2sw << GPC_PGC_CPU_SW2ISO_SHIFT;
-	val |= cpu_pdnscr_iso << GPC_PGC_CPU_SW_SHIFT;
-	writel_relaxed(val, gpc_base + GPC_PGC_CPU_PDNSCR);
-}
-
-static int imx_pureg_set_voltage(struct regulator_dev *reg, int min_uV,
-					int max_uV, unsigned *selector)
-{
-	return 0;
-}
-
-static int imx_pureg_enable(struct regulator_dev *rdev)
-{
-	pu_dummy_enable = 1;
-=======
 }
 
 #ifdef CONFIG_PM
@@ -664,162 +398,10 @@
 	/* Disable reset clocks for all devices in the PU domain */
 	for (i = 0; i < pu->num_clks; i++)
 		clk_disable_unprepare(pu->clk[i]);
->>>>>>> 825dd90e
-
-	return 0;
-}
-
-<<<<<<< HEAD
-static int imx_pureg_disable(struct regulator_dev *rdev)
-{
-	pu_dummy_enable = 0;
-
-	return 0;
-}
-
-static int imx_pureg_is_enable(struct regulator_dev *rdev)
-{
-	return pu_dummy_enable;
-}
-
-static int imx_pureg_list_voltage(struct regulator_dev *rdev,
-				unsigned int selector)
-{
-	return 0;
-}
-
-#if defined (CONFIG_REGULATOR)
-static struct regulator_ops pu_dummy_ops = {
-	.set_voltage = imx_pureg_set_voltage,
-	.enable	= imx_pureg_enable,
-	.disable = imx_pureg_disable,
-	.is_enabled = imx_pureg_is_enable,
-	.list_voltage = imx_pureg_list_voltage,
-};
-
-static struct regulator_desc pu_dummy_desc = {
-	.name = "pureg-dummy",
-	.id = -1,
-	.type = REGULATOR_VOLTAGE,
-	.owner = THIS_MODULE,
-	.ops = &pu_dummy_ops,
-};
-
-static int pu_dummy_probe(struct platform_device *pdev)
-{
-	struct regulator_config config = { };
-	int ret;
-
-	config.dev = &pdev->dev;
-	config.init_data = &pu_dummy_initdata;
-	config.of_node = pdev->dev.of_node;
-
-	pu_dummy_regulator_rdev = regulator_register(&pu_dummy_desc, &config);
-	if (IS_ERR(pu_dummy_regulator_rdev)) {
-		ret = PTR_ERR(pu_dummy_regulator_rdev);
-		dev_err(&pdev->dev, "Failed to register regulator: %d\n", ret);
-		return ret;
-	}
-
-	return 0;
-}
-
-static const struct of_device_id imx_pudummy_ids[] = {
-	{ .compatible = "fsl,imx6-dummy-pureg" },
-};
-MODULE_DEVICE_TABLE(of, imx_pudummy_ids);
-
-static struct platform_driver pu_dummy_driver = {
-	.probe	= pu_dummy_probe,
-	.driver	= {
-		.name	= "pu-dummy",
-		.owner	= THIS_MODULE,
-		.of_match_table = imx_pudummy_ids,
-	},
-};
-#endif
-
-static int imx_gpc_probe(struct platform_device *pdev)
-{
-	int ret;
-
-	gpc_dev = &pdev->dev;
-
-	pu_reg = devm_regulator_get(gpc_dev, "pu");
-	if (IS_ERR(pu_reg)) {
-		ret = PTR_ERR(pu_reg);
-		dev_info(gpc_dev, "pu regulator not ready.\n");
-		return ret;
-	}
-	nb.notifier_call = &imx_gpc_regulator_notify;
-
-	/* Get gpu&vpu clk for power up PU by GPC */
-	if (cpu_is_imx6sl()) {
-		gpu2d_clk = devm_clk_get(gpc_dev, "gpu2d_podf");
-		openvg_axi_clk = devm_clk_get(gpc_dev, "gpu2d_ovg");
-		ipg_clk = devm_clk_get(gpc_dev, "ipg");
-		lcd_axi_clk = devm_clk_get(gpc_dev, "lcd_axi");
-		lcd_pix_clk = devm_clk_get(gpc_dev, "lcd_pix");
-		epdc_axi_clk = devm_clk_get(gpc_dev, "epdc_axi");
-		epdc_pix_clk = devm_clk_get(gpc_dev, "epdc_pix");
-		pxp_axi_clk = devm_clk_get(gpc_dev, "pxp_axi");
-		if (IS_ERR(gpu2d_clk) || IS_ERR(openvg_axi_clk)
-			|| IS_ERR(ipg_clk) || IS_ERR(lcd_axi_clk)
-			|| IS_ERR(lcd_pix_clk) || IS_ERR(epdc_axi_clk)
-			|| IS_ERR(epdc_pix_clk) || IS_ERR(pxp_axi_clk)) {
-			dev_err(gpc_dev, "failed to get clk!\n");
-			return -ENOENT;
-		}
-	} else {
-		gpu3d_clk = devm_clk_get(gpc_dev, "gpu3d_core");
-		gpu3d_shader_clk = devm_clk_get(gpc_dev, "gpu3d_shader");
-		gpu2d_clk = devm_clk_get(gpc_dev, "gpu2d_core");
-		gpu2d_axi_clk = devm_clk_get(gpc_dev, "gpu2d_axi");
-		openvg_axi_clk = devm_clk_get(gpc_dev, "openvg_axi");
-		vpu_clk = devm_clk_get(gpc_dev, "vpu_axi");
-		ipg_clk = devm_clk_get(gpc_dev, "ipg");
-		if (IS_ERR(gpu3d_clk) || IS_ERR(gpu3d_shader_clk)
-			|| IS_ERR(gpu2d_clk) || IS_ERR(gpu2d_axi_clk)
-			|| IS_ERR(openvg_axi_clk) || IS_ERR(vpu_clk)
-			|| IS_ERR(ipg_clk)) {
-			dev_err(gpc_dev, "failed to get clk!\n");
-			return -ENOENT;
-		}
-	}
-
-	ret = regulator_register_notifier(pu_reg, &nb);
-	if (ret) {
-		dev_err(gpc_dev,
-			"regulator notifier request failed\n");
-		return ret;
-	}
-
-	return 0;
-}
-
-static const struct of_device_id imx_gpc_ids[] = {
-	{ .compatible = "fsl,imx6q-gpc" },
-};
-MODULE_DEVICE_TABLE(of, imx_gpc_ids);
-
-static struct platform_driver imx_gpc_platdrv = {
-	.driver = {
-		.name	= "imx-gpc",
-		.owner	= THIS_MODULE,
-		.of_match_table = imx_gpc_ids,
-	},
-	.probe		= imx_gpc_probe,
-};
-module_platform_driver(imx_gpc_platdrv);
-
-#if defined (CONFIG_REGULATOR)
-module_platform_driver(pu_dummy_driver);
-#endif
-
-MODULE_AUTHOR("Anson Huang <b20788@freescale.com>");
-MODULE_DESCRIPTION("Freescale i.MX GPC driver");
-MODULE_LICENSE("GPL");
-=======
+
+	return 0;
+}
+
 static int imx_pm_dispmix_on(struct generic_pm_domain *genpd)
 {
 	struct disp_domain *disp = container_of(genpd, struct disp_domain, base);
@@ -1032,5 +614,4 @@
 {
 	return platform_driver_register(&imx_gpc_driver);
 }
-subsys_initcall(imx_pgc_init);
->>>>>>> 825dd90e
+subsys_initcall(imx_pgc_init);