--- conflicted
+++ resolved
@@ -1,11 +1,7 @@
 /*
  * Copyright (C) 2010-2011 Canonical Ltd <jeremy.kerr@canonical.com>
  * Copyright (C) 2011-2012 Mike Turquette, Linaro Ltd <mturquette@linaro.org>
-<<<<<<< HEAD
- * Copyright (C) 2014 Freescale Semiconductor, Inc.
-=======
  * Copyright (C) 2014-2015 Freescale Semiconductor, Inc.
->>>>>>> 33e8bb5d
  *
  * This program is free software; you can redistribute it and/or modify
  * it under the terms of the GNU General Public License version 2 as
@@ -57,7 +53,6 @@
 		reg &= ~(CCM_CCGR_FULL_ENABLE << gate->bit_idx);
 	writel(reg, gate->reg);
 }
-<<<<<<< HEAD
 
 static void clk_gate2_do_shared_clks(struct clk_hw *hw, bool enable)
 {
@@ -99,49 +94,6 @@
 
 	spin_lock_irqsave(gate->lock, flags);
 
-=======
-
-static void clk_gate2_do_shared_clks(struct clk_hw *hw, bool enable)
-{
-	struct clk_gate2 *gate = to_clk_gate2(hw);
-
-	if (imx_src_is_m4_enabled()) {
-#ifdef CONFIG_SOC_IMX6SX
-		if (!amp_power_mutex || !shared_mem) {
-			if (enable)
-				clk_gate2_do_hardware(gate, enable);
-			return;
-		}
-
-		imx_sema4_mutex_lock(amp_power_mutex);
-		if (shared_mem->ca9_valid != SHARED_MEM_MAGIC_NUMBER ||
-			shared_mem->cm4_valid != SHARED_MEM_MAGIC_NUMBER) {
-			imx_sema4_mutex_unlock(amp_power_mutex);
-			return;
-		}
-
-		if (!imx_update_shared_mem(hw, enable)) {
-			imx_sema4_mutex_unlock(amp_power_mutex);
-			return;
-		}
-
-		clk_gate2_do_hardware(gate, enable);
-
-		imx_sema4_mutex_unlock(amp_power_mutex);
-#endif
-	} else {
-		clk_gate2_do_hardware(gate, enable);
-	}
-}
-
-static int clk_gate2_enable(struct clk_hw *hw)
-{
-	struct clk_gate2 *gate = to_clk_gate2(hw);
-	unsigned long flags = 0;
-
-	spin_lock_irqsave(gate->lock, flags);
-
->>>>>>> 33e8bb5d
 	if (gate->share_count && (*gate->share_count)++ > 0)
 		goto out;
 
@@ -185,12 +137,6 @@
 {
 	struct clk_gate2 *gate = to_clk_gate2(hw);
 
-<<<<<<< HEAD
-	if (gate->share_count)
-		return !!__clk_get_enable_count(hw->clk);
-	else
-		return clk_gate2_reg_is_enabled(gate->reg, gate->bit_idx);
-=======
 	return clk_gate2_reg_is_enabled(gate->reg, gate->bit_idx);
 }
 
@@ -205,7 +151,6 @@
 		clk_gate2_do_shared_clks(hw, false);
 
 	spin_unlock_irqrestore(gate->lock, flags);
->>>>>>> 33e8bb5d
 }
 
 static struct clk_ops clk_gate2_ops = {
