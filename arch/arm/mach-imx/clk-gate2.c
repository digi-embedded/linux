/*
 * Copyright (C) 2010-2011 Canonical Ltd <jeremy.kerr@canonical.com>
 * Copyright (C) 2011-2012 Mike Turquette, Linaro Ltd <mturquette@linaro.org>
 * Copyright (C) 2014 Freescale Semiconductor, Inc.
 *
 * This program is free software; you can redistribute it and/or modify
 * it under the terms of the GNU General Public License version 2 as
 * published by the Free Software Foundation.
 *
 * Gated clock implementation
 */

#include <linux/clk-provider.h>
#include <linux/imx_sema4.h>
#include <linux/module.h>
#include <linux/slab.h>
#include <linux/io.h>
#include <linux/err.h>
#include <linux/string.h>
#include "clk.h"
#include "common.h"

/**
 * DOC: basic gatable clock which can gate and ungate it's ouput
 *
 * Traits of this clock:
 * prepare - clk_(un)prepare only ensures parent is (un)prepared
 * enable - clk_enable and clk_disable are functional & control gating
 * rate - inherits rate from parent.  No clk_set_rate support
 * parent - fixed parent.  No clk_set_parent support
 */

struct clk_gate2 {
	struct clk_hw hw;
	void __iomem	*reg;
	u8		bit_idx;
	u8		flags;
	spinlock_t	*lock;
	unsigned int	*share_count;
};

#define to_clk_gate2(_hw) container_of(_hw, struct clk_gate2, hw)
#define CCM_CCGR_FULL_ENABLE	0x3

static void clk_gate2_do_hardware(struct clk_gate2 *gate, bool enable)
{
	u32 reg;

	reg = readl(gate->reg);
	if (enable)
		reg |= CCM_CCGR_FULL_ENABLE << gate->bit_idx;
	else
		reg &= ~(CCM_CCGR_FULL_ENABLE << gate->bit_idx);
	writel(reg, gate->reg);
}

static void clk_gate2_do_shared_clks(struct clk_hw *hw, bool enable)
{
	struct clk_gate2 *gate = to_clk_gate2(hw);

	if (imx_src_is_m4_enabled()) {
<<<<<<< HEAD
=======
#ifdef CONFIG_SOC_IMX6SX
>>>>>>> 9ea9577d
		if (!amp_power_mutex || !shared_mem) {
			if (enable)
				clk_gate2_do_hardware(gate, enable);
			return;
		}

		imx_sema4_mutex_lock(amp_power_mutex);
		if (shared_mem->ca9_valid != SHARED_MEM_MAGIC_NUMBER ||
			shared_mem->cm4_valid != SHARED_MEM_MAGIC_NUMBER) {
			imx_sema4_mutex_unlock(amp_power_mutex);
			return;
		}

		if (!imx_update_shared_mem(hw, enable)) {
			imx_sema4_mutex_unlock(amp_power_mutex);
			return;
		}

		clk_gate2_do_hardware(gate, enable);

		imx_sema4_mutex_unlock(amp_power_mutex);
<<<<<<< HEAD
=======
#endif
>>>>>>> 9ea9577d
	} else {
		clk_gate2_do_hardware(gate, enable);
	}
}

static int clk_gate2_enable(struct clk_hw *hw)
{
	struct clk_gate2 *gate = to_clk_gate2(hw);
	unsigned long flags = 0;

	spin_lock_irqsave(gate->lock, flags);

	if (gate->share_count && (*gate->share_count)++ > 0)
		goto out;

	clk_gate2_do_shared_clks(hw, true);
out:
	spin_unlock_irqrestore(gate->lock, flags);

	return 0;
}

static void clk_gate2_disable(struct clk_hw *hw)
{
	struct clk_gate2 *gate = to_clk_gate2(hw);
	unsigned long flags = 0;

	spin_lock_irqsave(gate->lock, flags);

	if (gate->share_count) {
		if (WARN_ON(*gate->share_count == 0))
			goto out;
		else if (--(*gate->share_count) > 0)
			goto out;
	}

	clk_gate2_do_shared_clks(hw, false);
out:
	spin_unlock_irqrestore(gate->lock, flags);
}

static int clk_gate2_reg_is_enabled(void __iomem *reg, u8 bit_idx)
{
	u32 val = readl(reg);

	if (((val >> bit_idx) & 1) == 1)
		return 1;

	return 0;
}

static int clk_gate2_is_enabled(struct clk_hw *hw)
{
	struct clk_gate2 *gate = to_clk_gate2(hw);

	if (gate->share_count)
		return !!__clk_get_enable_count(hw->clk);
	else
		return clk_gate2_reg_is_enabled(gate->reg, gate->bit_idx);
}

static struct clk_ops clk_gate2_ops = {
	.enable = clk_gate2_enable,
	.disable = clk_gate2_disable,
	.is_enabled = clk_gate2_is_enabled,
};

struct clk *clk_register_gate2(struct device *dev, const char *name,
		const char *parent_name, unsigned long flags,
		void __iomem *reg, u8 bit_idx,
		u8 clk_gate2_flags, spinlock_t *lock,
		unsigned int *share_count)
{
	struct clk_gate2 *gate;
	struct clk *clk;
	struct clk_init_data init;

	gate = kzalloc(sizeof(struct clk_gate2), GFP_KERNEL);
	if (!gate)
		return ERR_PTR(-ENOMEM);

	/* struct clk_gate2 assignments */
	gate->reg = reg;
	gate->bit_idx = bit_idx;
	gate->flags = clk_gate2_flags;
	gate->lock = lock;
	gate->share_count = share_count;

	init.name = name;
	init.ops = &clk_gate2_ops;
	init.flags = flags;
	init.parent_names = parent_name ? &parent_name : NULL;
	init.num_parents = parent_name ? 1 : 0;

	gate->hw.init = &init;

	clk = clk_register(dev, &gate->hw);
	if (IS_ERR(clk))
		kfree(gate);

	return clk;
}<|MERGE_RESOLUTION|>--- conflicted
+++ resolved
@@ -59,10 +59,7 @@
 	struct clk_gate2 *gate = to_clk_gate2(hw);
 
 	if (imx_src_is_m4_enabled()) {
-<<<<<<< HEAD
-=======
 #ifdef CONFIG_SOC_IMX6SX
->>>>>>> 9ea9577d
 		if (!amp_power_mutex || !shared_mem) {
 			if (enable)
 				clk_gate2_do_hardware(gate, enable);
@@ -84,10 +81,7 @@
 		clk_gate2_do_hardware(gate, enable);
 
 		imx_sema4_mutex_unlock(amp_power_mutex);
-<<<<<<< HEAD
-=======
 #endif
->>>>>>> 9ea9577d
 	} else {
 		clk_gate2_do_hardware(gate, enable);
 	}
