--- conflicted
+++ resolved
@@ -1,10 +1,6 @@
 /*
  * Copyright (C) 2014-2015 Freescale Semiconductor, Inc.
-<<<<<<< HEAD
- * Copyright 2017 NXP.
-=======
  * Copyright 2017-2018 NXP.
->>>>>>> 05f46d3f
  *
  * This program is free software; you can redistribute it and/or modify
  * it under the terms of the GNU General Public License version 2 as
@@ -85,19 +81,11 @@
 
 	if ((mode == BUS_FREQ_AUDIO) || (mode == BUS_FREQ_ULTRA_LOW)) {
 		/*
-<<<<<<< HEAD
-		 * bit 1 used for low power mode;
-		 * bit 2 used for the ldo2p5_dummmy enable
-		 */
-		if (psci_ops.cpu_suspend) {
-			psci_ops.cpu_suspend((MX6SL_POWERDWN_IDLE_PARAM | ((BUS_FREQ_AUDIO ? 1 : 0) << 2) |
-=======
 		 * bit 2 used for low power mode;
 		 * bit 1 used for the ldo2p5_dummmy enable
 		 */
 		if (psci_ops.cpu_suspend) {
 			psci_ops.cpu_suspend((MX6SL_POWERDWN_IDLE_PARAM | ((mode == BUS_FREQ_AUDIO ? 1 : 0) << 2) |
->>>>>>> 05f46d3f
 				(ldo2p5_dummy_enable ? 1 : 0) << 1), __pa(cpu_resume));
 		} else {
 			imx6sl_wfi_in_iram_fn(wfi_iram_base, (mode == BUS_FREQ_AUDIO) ? 1 : 0,
