--- conflicted
+++ resolved
@@ -54,26 +54,6 @@
 	0x33c, 0x340, 0x5b0, 0x5c0, /*SODT0, SODT1, ,MODE_CTL, MODE */
 	0x330, 0x334, 0x320,	    /*SDCKE0, SDCK1, RESET */
 };
-<<<<<<< HEAD
-
-static struct regulator *vbus_ldo;
-static struct regulator_dev *ldo2p5_dummy_regulator_rdev;
-static struct regulator_init_data ldo2p5_dummy_initdata = {
-	.constraints = {
-		.valid_ops_mask = REGULATOR_CHANGE_STATUS,
-	},
-};
-static int ldo2p5_dummy_enable;
-
-static void (*imx6sl_wfi_in_iram_fn)(void __iomem *iram_vbase,
-		int audio_mode, bool vbus_ldo);
-
-#define MX6SL_POWERDWN_IDLE_PARAM	\
-	((1 << PSCI_0_2_POWER_STATE_ID_SHIFT) | \
-	 (1 << PSCI_0_2_POWER_STATE_AFFL_SHIFT) | \
-	 (PSCI_POWER_STATE_TYPE_POWER_DOWN << PSCI_0_2_POWER_STATE_TYPE_SHIFT))
-=======
->>>>>>> ccf0a997
 
 static struct regulator *vbus_ldo;
 static struct regulator_dev *ldo2p5_dummy_regulator_rdev;
