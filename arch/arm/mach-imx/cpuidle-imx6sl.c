/*
 * Copyright (C) 2014-2015 Freescale Semiconductor, Inc.
 *
 * This program is free software; you can redistribute it and/or modify
 * it under the terms of the GNU General Public License version 2 as
 * published by the Free Software Foundation.
 */

#include <linux/busfreq-imx.h>
#include <linux/cpuidle.h>
#include <linux/module.h>
#include <linux/platform_device.h>
#include <linux/regulator/consumer.h>
#include <linux/regulator/driver.h>
#include <linux/regulator/machine.h>
#include <asm/cpuidle.h>
#include <asm/fncpy.h>
#include <asm/proc-fns.h>

#include "common.h"
#include "cpuidle.h"
#include "hardware.h"

#define MAX_MMDC_IO_NUM		19

static void __iomem *wfi_iram_base;
extern unsigned long iram_tlb_base_addr;

#ifdef CONFIG_CPU_FREQ
extern unsigned long mx6sl_lpm_wfi_start asm("mx6sl_lpm_wfi_start");
extern unsigned long mx6sl_lpm_wfi_end asm("mx6sl_lpm_wfi_end");
#endif

struct imx6_cpuidle_pm_info {
	u32 pm_info_size; /* Size of pm_info */
	u32 ttbr;
	void __iomem *mmdc_base;
	void __iomem *iomuxc_base;
	void __iomem *ccm_base;
	void __iomem *l2_base;
	void __iomem *anatop_base;
	u32 mmdc_io_num; /*Number of MMDC IOs which need saved/restored. */
	u32 mmdc_io_val[MAX_MMDC_IO_NUM][2]; /* To save offset and value */
} __aligned(8);

static const u32 imx6sl_mmdc_io_offset[] __initconst = {
	0x30c, 0x310, 0x314, 0x318, /* DQM0 ~ DQM3 */
	0x5c4, 0x5cc, 0x5d4, 0x5d8, /* GPR_B0DS ~ GPR_B3DS */
	0x300, 0x31c, 0x338, 0x5ac, /*CAS, RAS, SDCLK_0, GPR_ADDS */
	0x33c, 0x340, 0x5b0, 0x5c0, /*SODT0, SODT1, ,MODE_CTL, MODE */
	0x330, 0x334, 0x320,	    /*SDCKE0, SDCK1, RESET */
};

static struct regulator *vbus_ldo;
static struct regulator_dev *ldo2p5_dummy_regulator_rdev;
static struct regulator_init_data ldo2p5_dummy_initdata = {
	.constraints = {
		.valid_ops_mask = REGULATOR_CHANGE_STATUS,
	},
};
static int ldo2p5_dummy_enable;

static void (*imx6sl_wfi_in_iram_fn)(void __iomem *iram_vbase,
		int audio_mode, bool vbus_ldo);

static int imx6sl_enter_wait(struct cpuidle_device *dev,
			    struct cpuidle_driver *drv, int index)
{
	int mode = get_bus_freq_mode();

<<<<<<< HEAD
	imx6q_set_lpm(WAIT_UNCLOCKED);
=======
	imx6_set_lpm(WAIT_UNCLOCKED);
>>>>>>> f2ed3bfc
	if ((mode == BUS_FREQ_AUDIO) || (mode == BUS_FREQ_ULTRA_LOW)) {
		imx6sl_wfi_in_iram_fn(wfi_iram_base, (mode == BUS_FREQ_AUDIO) ? 1 : 0 ,
			ldo2p5_dummy_enable);
	} else {
<<<<<<< HEAD
	/*
	 * Software workaround for ERR005311, see function
	 * description for details.
	 */
	imx6sl_set_wait_clk(true);
	cpu_do_idle();
	imx6sl_set_wait_clk(false);
	}
	imx6q_set_lpm(WAIT_CLOCKED);
=======
		/*
		 * Software workaround for ERR005311, see function
		 * description for details.
		 */
		imx6sl_set_wait_clk(true);
		cpu_do_idle();
		imx6sl_set_wait_clk(false);
	}
	imx6_set_lpm(WAIT_CLOCKED);
>>>>>>> f2ed3bfc

	return index;
}

static struct cpuidle_driver imx6sl_cpuidle_driver = {
	.name = "imx6sl_cpuidle",
	.owner = THIS_MODULE,
	.states = {
		/* WFI */
		ARM_CPUIDLE_WFI_STATE,
		/* WAIT */
		{
			.exit_latency = 50,
			.target_residency = 75,
			.flags = CPUIDLE_FLAG_TIMER_STOP,
			.enter = imx6sl_enter_wait,
			.name = "WAIT",
			.desc = "Clock off",
		},
	},
	.state_count = 2,
	.safe_state_index = 0,
};

int __init imx6sl_cpuidle_init(void)
{

#ifdef CONFIG_CPU_FREQ
	struct imx6_cpuidle_pm_info *pm_info;
	int i;
	const u32 *mmdc_offset_array;
	u32 wfi_code_size;

	vbus_ldo = regulator_get(NULL, "ldo2p5-dummy");
	if (IS_ERR(vbus_ldo))
		vbus_ldo = NULL;

	wfi_iram_base = (void *)(iram_tlb_base_addr + MX6_CPUIDLE_IRAM_ADDR_OFFSET);

	/* Make sure wif_iram_base is 8 byte aligned. */
	if ((uintptr_t)(wfi_iram_base) & (FNCPY_ALIGN - 1))
		wfi_iram_base += FNCPY_ALIGN - ((uintptr_t)wfi_iram_base % (FNCPY_ALIGN));

	pm_info = wfi_iram_base;
	pm_info->pm_info_size = sizeof(*pm_info);
	pm_info->mmdc_io_num = ARRAY_SIZE(imx6sl_mmdc_io_offset);
	mmdc_offset_array = imx6sl_mmdc_io_offset;
	pm_info->mmdc_base = (void __iomem *)IMX_IO_P2V(MX6Q_MMDC_P0_BASE_ADDR);
	pm_info->ccm_base = (void __iomem *)IMX_IO_P2V(MX6Q_CCM_BASE_ADDR);
	pm_info->anatop_base = (void __iomem *)IMX_IO_P2V(MX6Q_ANATOP_BASE_ADDR);
	pm_info->iomuxc_base = (void __iomem *)IMX_IO_P2V(MX6Q_IOMUXC_BASE_ADDR);
	pm_info->l2_base = (void __iomem *)IMX_IO_P2V(MX6Q_L2_BASE_ADDR);

	/* Only save mmdc io offset, settings will be saved in asm code */
	for (i = 0; i < pm_info->mmdc_io_num; i++)
		pm_info->mmdc_io_val[i][0] = mmdc_offset_array[i];

	/* calculate the wfi code size */
	wfi_code_size = (&mx6sl_lpm_wfi_end -&mx6sl_lpm_wfi_start) *4;

	imx6sl_wfi_in_iram_fn = (void *)fncpy(wfi_iram_base + sizeof(*pm_info),
		&imx6sl_low_power_idle, wfi_code_size);
#endif

	return cpuidle_register(&imx6sl_cpuidle_driver, NULL);
}

static int imx_ldo2p5_dummy_enable(struct regulator_dev *rdev)
{
	ldo2p5_dummy_enable = 1;
	return 0;
}

static int imx_ldo2p5_dummy_disable(struct regulator_dev *rdev)
{
	ldo2p5_dummy_enable = 0;
	return 0;
}

static int imx_ldo2p5_dummy_is_enable(struct regulator_dev *rdev)
{
	return ldo2p5_dummy_enable;
}

static struct regulator_ops ldo2p5_dummy_ops = {
	.enable = imx_ldo2p5_dummy_enable,
	.disable = imx_ldo2p5_dummy_disable,
	.is_enabled = imx_ldo2p5_dummy_is_enable,
};

static struct regulator_desc ldo2p5_dummy_desc = {
	.name = "ldo2p5-dummy",
	.id = -1,
	.type = REGULATOR_VOLTAGE,
	.owner = THIS_MODULE,
	.ops = &ldo2p5_dummy_ops,
};

static int ldo2p5_dummy_probe(struct platform_device *pdev)
{
	struct regulator_config config = { };
	int ret;

	config.dev = &pdev->dev;
	config.init_data = &ldo2p5_dummy_initdata;
	config.of_node = pdev->dev.of_node;

	ldo2p5_dummy_regulator_rdev = regulator_register(&ldo2p5_dummy_desc, &config);
	if (IS_ERR(ldo2p5_dummy_regulator_rdev)) {
		ret = PTR_ERR(ldo2p5_dummy_regulator_rdev);
		dev_err(&pdev->dev, "Failed to register dummy ldo2p5 regulator: %d\n", ret);
		return ret;
	}
	return 0;
}

static const struct of_device_id imx_ldo2p5_dummy_ids[] = {
	{ .compatible = "fsl,imx6-dummy-ldo2p5"},
	};
MODULE_DEVICE_TABLE(ofm, imx_ldo2p5_dummy_ids);

static struct platform_driver ldo2p5_dummy_driver = {
	.probe = ldo2p5_dummy_probe,
	.driver = {
		.name = "ldo2p5-dummy",
		.owner = THIS_MODULE,
		.of_match_table = imx_ldo2p5_dummy_ids,
	},
};

module_platform_driver(ldo2p5_dummy_driver);<|MERGE_RESOLUTION|>--- conflicted
+++ resolved
@@ -68,26 +68,11 @@
 {
 	int mode = get_bus_freq_mode();
 
-<<<<<<< HEAD
-	imx6q_set_lpm(WAIT_UNCLOCKED);
-=======
 	imx6_set_lpm(WAIT_UNCLOCKED);
->>>>>>> f2ed3bfc
 	if ((mode == BUS_FREQ_AUDIO) || (mode == BUS_FREQ_ULTRA_LOW)) {
 		imx6sl_wfi_in_iram_fn(wfi_iram_base, (mode == BUS_FREQ_AUDIO) ? 1 : 0 ,
 			ldo2p5_dummy_enable);
 	} else {
-<<<<<<< HEAD
-	/*
-	 * Software workaround for ERR005311, see function
-	 * description for details.
-	 */
-	imx6sl_set_wait_clk(true);
-	cpu_do_idle();
-	imx6sl_set_wait_clk(false);
-	}
-	imx6q_set_lpm(WAIT_CLOCKED);
-=======
 		/*
 		 * Software workaround for ERR005311, see function
 		 * description for details.
@@ -97,7 +82,6 @@
 		imx6sl_set_wait_clk(false);
 	}
 	imx6_set_lpm(WAIT_CLOCKED);
->>>>>>> f2ed3bfc
 
 	return index;
 }
