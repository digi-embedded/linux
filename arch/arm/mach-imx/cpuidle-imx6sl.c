/*
 * Copyright (C) 2014-2015 Freescale Semiconductor, Inc.
<<<<<<< HEAD
=======
 * Copyright 2017 NXP.
>>>>>>> 423d9423
 *
 * This program is free software; you can redistribute it and/or modify
 * it under the terms of the GNU General Public License version 2 as
 * published by the Free Software Foundation.
 */

#include <linux/busfreq-imx.h>
#include <linux/cpuidle.h>
#include <linux/module.h>
#include <linux/platform_device.h>
<<<<<<< HEAD
=======
#include <linux/psci.h>
>>>>>>> 423d9423
#include <linux/regulator/consumer.h>
#include <linux/regulator/driver.h>
#include <linux/regulator/machine.h>
#include <asm/cpuidle.h>
#include <asm/fncpy.h>
#include <asm/proc-fns.h>
<<<<<<< HEAD
=======

#include <uapi/linux/psci.h>
>>>>>>> 423d9423

#include "common.h"
#include "cpuidle.h"
#include "hardware.h"

#define MAX_MMDC_IO_NUM		19

static void __iomem *wfi_iram_base;
extern unsigned long iram_tlb_base_addr;

#ifdef CONFIG_CPU_FREQ
extern unsigned long mx6sl_lpm_wfi_start asm("mx6sl_lpm_wfi_start");
extern unsigned long mx6sl_lpm_wfi_end asm("mx6sl_lpm_wfi_end");
#endif

struct imx6_cpuidle_pm_info {
	u32 pm_info_size; /* Size of pm_info */
	u32 ttbr;
	void __iomem *mmdc_base;
	void __iomem *iomuxc_base;
	void __iomem *ccm_base;
	void __iomem *l2_base;
	void __iomem *anatop_base;
	u32 mmdc_io_num; /*Number of MMDC IOs which need saved/restored. */
	u32 mmdc_io_val[MAX_MMDC_IO_NUM][2]; /* To save offset and value */
} __aligned(8);

static const u32 imx6sl_mmdc_io_offset[] __initconst = {
	0x30c, 0x310, 0x314, 0x318, /* DQM0 ~ DQM3 */
	0x5c4, 0x5cc, 0x5d4, 0x5d8, /* GPR_B0DS ~ GPR_B3DS */
	0x300, 0x31c, 0x338, 0x5ac, /*CAS, RAS, SDCLK_0, GPR_ADDS */
	0x33c, 0x340, 0x5b0, 0x5c0, /*SODT0, SODT1, ,MODE_CTL, MODE */
	0x330, 0x334, 0x320,	    /*SDCKE0, SDCK1, RESET */
};

static struct regulator *vbus_ldo;
static struct regulator_dev *ldo2p5_dummy_regulator_rdev;
static struct regulator_init_data ldo2p5_dummy_initdata = {
	.constraints = {
		.valid_ops_mask = REGULATOR_CHANGE_STATUS,
	},
};
static int ldo2p5_dummy_enable;

static void (*imx6sl_wfi_in_iram_fn)(void __iomem *iram_vbase,
		int audio_mode, bool vbus_ldo);
<<<<<<< HEAD
=======

#define MX6SL_POWERDWN_IDLE_PARAM	\
	((1 << PSCI_0_2_POWER_STATE_ID_SHIFT) | \
	 (1 << PSCI_0_2_POWER_STATE_AFFL_SHIFT) | \
	 (PSCI_POWER_STATE_TYPE_POWER_DOWN << PSCI_0_2_POWER_STATE_TYPE_SHIFT))
>>>>>>> 423d9423

static int imx6sl_enter_wait(struct cpuidle_device *dev,
			    struct cpuidle_driver *drv, int index)
{
	int mode = get_bus_freq_mode();

	imx6_set_lpm(WAIT_UNCLOCKED);
<<<<<<< HEAD
	if ((mode == BUS_FREQ_AUDIO) || (mode == BUS_FREQ_ULTRA_LOW)) {
		imx6sl_wfi_in_iram_fn(wfi_iram_base, (mode == BUS_FREQ_AUDIO) ? 1 : 0 ,
			ldo2p5_dummy_enable);
=======

	if ((mode == BUS_FREQ_AUDIO) || (mode == BUS_FREQ_ULTRA_LOW)) {
		/*
		 * bit 1 used for low power mode;
		 * bit 2 used for the ldo2p5_dummmy enable
		 */
		if (psci_ops.cpu_suspend) {
			psci_ops.cpu_suspend((MX6SL_POWERDWN_IDLE_PARAM | ((BUS_FREQ_AUDIO ? 1 : 0) << 2) |
				(ldo2p5_dummy_enable ? 1 : 0) << 1), __pa(cpu_resume));
		} else {
			imx6sl_wfi_in_iram_fn(wfi_iram_base, (mode == BUS_FREQ_AUDIO) ? 1 : 0,
				ldo2p5_dummy_enable);
		}
>>>>>>> 423d9423
	} else {
		/*
		 * Software workaround for ERR005311, see function
		 * description for details.
		 */
		imx6sl_set_wait_clk(true);
		cpu_do_idle();
		imx6sl_set_wait_clk(false);
	}
	imx6_set_lpm(WAIT_CLOCKED);

	return index;
}

static struct cpuidle_driver imx6sl_cpuidle_driver = {
	.name = "imx6sl_cpuidle",
	.owner = THIS_MODULE,
	.states = {
		/* WFI */
		ARM_CPUIDLE_WFI_STATE,
		/* WAIT */
		{
			.exit_latency = 50,
			.target_residency = 75,
			.flags = CPUIDLE_FLAG_TIMER_STOP,
			.enter = imx6sl_enter_wait,
			.name = "WAIT",
			.desc = "Clock off",
		},
	},
	.state_count = 2,
	.safe_state_index = 0,
};

int __init imx6sl_cpuidle_init(void)
{

#ifdef CONFIG_CPU_FREQ
	struct imx6_cpuidle_pm_info *pm_info;
	int i;
	const u32 *mmdc_offset_array;
	u32 wfi_code_size;

	vbus_ldo = regulator_get(NULL, "ldo2p5-dummy");
	if (IS_ERR(vbus_ldo))
		vbus_ldo = NULL;

	wfi_iram_base = (void *)(iram_tlb_base_addr + MX6_CPUIDLE_IRAM_ADDR_OFFSET);

	/* Make sure wif_iram_base is 8 byte aligned. */
	if ((uintptr_t)(wfi_iram_base) & (FNCPY_ALIGN - 1))
		wfi_iram_base += FNCPY_ALIGN - ((uintptr_t)wfi_iram_base % (FNCPY_ALIGN));

	pm_info = wfi_iram_base;
	pm_info->pm_info_size = sizeof(*pm_info);
	pm_info->mmdc_io_num = ARRAY_SIZE(imx6sl_mmdc_io_offset);
	mmdc_offset_array = imx6sl_mmdc_io_offset;
	pm_info->mmdc_base = (void __iomem *)IMX_IO_P2V(MX6Q_MMDC_P0_BASE_ADDR);
	pm_info->ccm_base = (void __iomem *)IMX_IO_P2V(MX6Q_CCM_BASE_ADDR);
	pm_info->anatop_base = (void __iomem *)IMX_IO_P2V(MX6Q_ANATOP_BASE_ADDR);
	pm_info->iomuxc_base = (void __iomem *)IMX_IO_P2V(MX6Q_IOMUXC_BASE_ADDR);
	pm_info->l2_base = (void __iomem *)IMX_IO_P2V(MX6Q_L2_BASE_ADDR);

	/* Only save mmdc io offset, settings will be saved in asm code */
	for (i = 0; i < pm_info->mmdc_io_num; i++)
		pm_info->mmdc_io_val[i][0] = mmdc_offset_array[i];

	/* calculate the wfi code size */
	wfi_code_size = (&mx6sl_lpm_wfi_end -&mx6sl_lpm_wfi_start) *4;

	imx6sl_wfi_in_iram_fn = (void *)fncpy(wfi_iram_base + sizeof(*pm_info),
		&imx6sl_low_power_idle, wfi_code_size);
#endif

	return cpuidle_register(&imx6sl_cpuidle_driver, NULL);
}

static int imx_ldo2p5_dummy_enable(struct regulator_dev *rdev)
{
	ldo2p5_dummy_enable = 1;
	return 0;
}

static int imx_ldo2p5_dummy_disable(struct regulator_dev *rdev)
{
	ldo2p5_dummy_enable = 0;
	return 0;
}

static int imx_ldo2p5_dummy_is_enable(struct regulator_dev *rdev)
{
	return ldo2p5_dummy_enable;
}

static struct regulator_ops ldo2p5_dummy_ops = {
	.enable = imx_ldo2p5_dummy_enable,
	.disable = imx_ldo2p5_dummy_disable,
	.is_enabled = imx_ldo2p5_dummy_is_enable,
};

static struct regulator_desc ldo2p5_dummy_desc = {
	.name = "ldo2p5-dummy",
	.id = -1,
	.type = REGULATOR_VOLTAGE,
	.owner = THIS_MODULE,
	.ops = &ldo2p5_dummy_ops,
};

static int ldo2p5_dummy_probe(struct platform_device *pdev)
{
	struct regulator_config config = { };
	int ret;

	config.dev = &pdev->dev;
	config.init_data = &ldo2p5_dummy_initdata;
	config.of_node = pdev->dev.of_node;

	ldo2p5_dummy_regulator_rdev = regulator_register(&ldo2p5_dummy_desc, &config);
	if (IS_ERR(ldo2p5_dummy_regulator_rdev)) {
		ret = PTR_ERR(ldo2p5_dummy_regulator_rdev);
		dev_err(&pdev->dev, "Failed to register dummy ldo2p5 regulator: %d\n", ret);
		return ret;
	}
	return 0;
}

static const struct of_device_id imx_ldo2p5_dummy_ids[] = {
	{ .compatible = "fsl,imx6-dummy-ldo2p5"},
	};
MODULE_DEVICE_TABLE(ofm, imx_ldo2p5_dummy_ids);

static struct platform_driver ldo2p5_dummy_driver = {
	.probe = ldo2p5_dummy_probe,
	.driver = {
		.name = "ldo2p5-dummy",
		.owner = THIS_MODULE,
		.of_match_table = imx_ldo2p5_dummy_ids,
	},
};

module_platform_driver(ldo2p5_dummy_driver);<|MERGE_RESOLUTION|>--- conflicted
+++ resolved
@@ -1,9 +1,6 @@
 /*
  * Copyright (C) 2014-2015 Freescale Semiconductor, Inc.
-<<<<<<< HEAD
-=======
  * Copyright 2017 NXP.
->>>>>>> 423d9423
  *
  * This program is free software; you can redistribute it and/or modify
  * it under the terms of the GNU General Public License version 2 as
@@ -14,21 +11,15 @@
 #include <linux/cpuidle.h>
 #include <linux/module.h>
 #include <linux/platform_device.h>
-<<<<<<< HEAD
-=======
 #include <linux/psci.h>
->>>>>>> 423d9423
 #include <linux/regulator/consumer.h>
 #include <linux/regulator/driver.h>
 #include <linux/regulator/machine.h>
 #include <asm/cpuidle.h>
 #include <asm/fncpy.h>
 #include <asm/proc-fns.h>
-<<<<<<< HEAD
-=======
 
 #include <uapi/linux/psci.h>
->>>>>>> 423d9423
 
 #include "common.h"
 #include "cpuidle.h"
@@ -75,14 +66,11 @@
 
 static void (*imx6sl_wfi_in_iram_fn)(void __iomem *iram_vbase,
 		int audio_mode, bool vbus_ldo);
-<<<<<<< HEAD
-=======
 
 #define MX6SL_POWERDWN_IDLE_PARAM	\
 	((1 << PSCI_0_2_POWER_STATE_ID_SHIFT) | \
 	 (1 << PSCI_0_2_POWER_STATE_AFFL_SHIFT) | \
 	 (PSCI_POWER_STATE_TYPE_POWER_DOWN << PSCI_0_2_POWER_STATE_TYPE_SHIFT))
->>>>>>> 423d9423
 
 static int imx6sl_enter_wait(struct cpuidle_device *dev,
 			    struct cpuidle_driver *drv, int index)
@@ -90,11 +78,6 @@
 	int mode = get_bus_freq_mode();
 
 	imx6_set_lpm(WAIT_UNCLOCKED);
-<<<<<<< HEAD
-	if ((mode == BUS_FREQ_AUDIO) || (mode == BUS_FREQ_ULTRA_LOW)) {
-		imx6sl_wfi_in_iram_fn(wfi_iram_base, (mode == BUS_FREQ_AUDIO) ? 1 : 0 ,
-			ldo2p5_dummy_enable);
-=======
 
 	if ((mode == BUS_FREQ_AUDIO) || (mode == BUS_FREQ_ULTRA_LOW)) {
 		/*
@@ -108,7 +91,6 @@
 			imx6sl_wfi_in_iram_fn(wfi_iram_base, (mode == BUS_FREQ_AUDIO) ? 1 : 0,
 				ldo2p5_dummy_enable);
 		}
->>>>>>> 423d9423
 	} else {
 		/*
 		 * Software workaround for ERR005311, see function
