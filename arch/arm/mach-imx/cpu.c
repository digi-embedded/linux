--- conflicted
+++ resolved
@@ -134,24 +134,15 @@
 	case MXC_CPU_IMX6SX:
 		soc_id = "i.MX6SX";
 		break;
-<<<<<<< HEAD
-	case MXC_CPU_IMX6UL:
-		soc_id = "i.MX6UL";
-		break;
-=======
->>>>>>> 33e8bb5d
 	case MXC_CPU_IMX6Q:
 		if (imx_get_soc_revision() == IMX_CHIP_REVISION_2_0)
 			soc_id = "i.MX6QP";
 		else
 			soc_id = "i.MX6Q";
 		break;
-<<<<<<< HEAD
-=======
 	case MXC_CPU_IMX6UL:
 		soc_id = "i.MX6UL";
 		break;
->>>>>>> 33e8bb5d
 	case MXC_CPU_IMX7D:
 		soc_id = "i.MX7D";
 		break;
