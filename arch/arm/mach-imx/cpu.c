#include <linux/err.h>
#include <linux/module.h>
#include <linux/io.h>
#include <linux/of.h>
#include <linux/of_address.h>
#include <linux/slab.h>
#include <linux/sys_soc.h>

#include "hardware.h"
#include "common.h"

unsigned int __mxc_cpu_type;
EXPORT_SYMBOL(__mxc_cpu_type);
unsigned int __mxc_arch_type;
EXPORT_SYMBOL(__mxc_arch_type);

static unsigned int imx_soc_revision;

void mxc_set_cpu_type(unsigned int type)
{
	__mxc_cpu_type = type;
}

void mxc_set_arch_type(unsigned int type)
{
	__mxc_arch_type = type;
}

void imx_set_soc_revision(unsigned int rev)
{
	imx_soc_revision = rev;
}

unsigned int imx_get_soc_revision(void)
{
	return imx_soc_revision;
}

void imx_print_silicon_rev(const char *cpu, int srev)
{
	if (srev == IMX_CHIP_REVISION_UNKNOWN)
		pr_info("CPU identified as %s, unknown revision\n", cpu);
	else
		pr_info("CPU identified as %s, silicon rev %d.%d\n",
				cpu, (srev >> 4) & 0xf, srev & 0xf);
}

void __init imx_set_aips(void __iomem *base)
{
	unsigned int reg;
/*
 * Set all MPROTx to be non-bufferable, trusted for R/W,
 * not forced to user-mode.
 */
	__raw_writel(0x77777777, base + 0x0);
	__raw_writel(0x77777777, base + 0x4);

/*
 * Set all OPACRx to be non-bufferable, to not require
 * supervisor privilege level for access, allow for
 * write access and untrusted master access.
 */
	__raw_writel(0x0, base + 0x40);
	__raw_writel(0x0, base + 0x44);
	__raw_writel(0x0, base + 0x48);
	__raw_writel(0x0, base + 0x4C);
	reg = __raw_readl(base + 0x50) & 0x00FFFFFF;
	__raw_writel(reg, base + 0x50);
}

void __init imx_aips_allow_unprivileged_access(
		const char *compat)
{
	void __iomem *aips_base_addr;
	struct device_node *np;

	for_each_compatible_node(np, NULL, compat) {
		aips_base_addr = of_iomap(np, 0);
		imx_set_aips(aips_base_addr);
	}
}

struct device * __init imx_soc_device_init(void)
{
	struct soc_device_attribute *soc_dev_attr;
	struct soc_device *soc_dev;
	struct device_node *root;
	const char *soc_id;
	int ret;

	soc_dev_attr = kzalloc(sizeof(*soc_dev_attr), GFP_KERNEL);
	if (!soc_dev_attr)
		return NULL;

	soc_dev_attr->family = "Freescale i.MX";

	root = of_find_node_by_path("/");
	ret = of_property_read_string(root, "model", &soc_dev_attr->machine);
	of_node_put(root);
	if (ret)
		goto free_soc;

	switch (__mxc_cpu_type) {
	case MXC_CPU_MX1:
		soc_id = "i.MX1";
		break;
	case MXC_CPU_MX21:
		soc_id = "i.MX21";
		break;
	case MXC_CPU_MX25:
		soc_id = "i.MX25";
		break;
	case MXC_CPU_MX27:
		soc_id = "i.MX27";
		break;
	case MXC_CPU_MX31:
		soc_id = "i.MX31";
		break;
	case MXC_CPU_MX35:
		soc_id = "i.MX35";
		break;
	case MXC_CPU_MX51:
		soc_id = "i.MX51";
		break;
	case MXC_CPU_MX53:
		soc_id = "i.MX53";
		break;
	case MXC_CPU_IMX6SL:
		soc_id = "i.MX6SL";
		break;
	case MXC_CPU_IMX6DL:
		soc_id = "i.MX6DL";
		break;
	case MXC_CPU_IMX6SX:
		soc_id = "i.MX6SX";
		break;
	case MXC_CPU_IMX6Q:
		if (imx_get_soc_revision() == IMX_CHIP_REVISION_2_0)
			soc_id = "i.MX6QP";
		else
			soc_id = "i.MX6Q";
		break;
	case MXC_CPU_IMX6UL:
		soc_id = "i.MX6UL";
		break;
<<<<<<< HEAD
=======
	case MXC_CPU_IMX6ULL:
		soc_id = "i.MX6ULL";
		break;
>>>>>>> b63f3f52
	case MXC_CPU_IMX7D:
		soc_id = "i.MX7D";
		break;
	default:
		soc_id = "Unknown";
	}
	soc_dev_attr->soc_id = soc_id;

	soc_dev_attr->revision = kasprintf(GFP_KERNEL, "%d.%d",
					   (imx_soc_revision >> 4) & 0xf,
					   imx_soc_revision & 0xf);
	if (!soc_dev_attr->revision)
		goto free_soc;

	soc_dev = soc_device_register(soc_dev_attr);
	if (IS_ERR(soc_dev))
		goto free_rev;

	return soc_device_to_device(soc_dev);

free_rev:
	kfree(soc_dev_attr->revision);
free_soc:
	kfree(soc_dev_attr);
	return NULL;
}<|MERGE_RESOLUTION|>--- conflicted
+++ resolved
@@ -143,12 +143,9 @@
 	case MXC_CPU_IMX6UL:
 		soc_id = "i.MX6UL";
 		break;
-<<<<<<< HEAD
-=======
 	case MXC_CPU_IMX6ULL:
 		soc_id = "i.MX6ULL";
 		break;
->>>>>>> b63f3f52
 	case MXC_CPU_IMX7D:
 		soc_id = "i.MX7D";
 		break;
