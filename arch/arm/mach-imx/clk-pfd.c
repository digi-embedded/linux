/*
 * Copyright 2012-2014 Freescale Semiconductor, Inc.
 * Copyright 2012 Linaro Ltd.
 *
 * The code contained herein is licensed under the GNU General Public
 * License. You may obtain a copy of the GNU General Public License
 * Version 2 or later at the following locations:
 *
 * http://www.opensource.org/licenses/gpl-license.html
 * http://www.gnu.org/copyleft/gpl.html
 */

#include <linux/clk.h>
#include <linux/clk-provider.h>
#include <linux/imx_sema4.h>
#include <linux/io.h>
#include <linux/slab.h>
#include <linux/err.h>
#include "clk.h"
#include "common.h"

/**
 * struct clk_pfd - IMX PFD clock
 * @clk_hw:	clock source
 * @reg:	PFD register address
 * @idx:	the index of PFD encoded in the register
 *
 * PFD clock found on i.MX6 series.  Each register for PFD has 4 clk_pfd
 * data encoded, and member idx is used to specify the one.  And each
 * register has SET, CLR and TOG registers at offset 0x4 0x8 and 0xc.
 */
struct clk_pfd {
	struct clk_hw	hw;
	void __iomem	*reg;
	u8		idx;
};

#define to_clk_pfd(_hw) container_of(_hw, struct clk_pfd, hw)

#define SET	0x4
#define CLR	0x8
#define OTG	0xc

static void clk_pfd_do_hardware(struct clk_pfd *pfd, bool enable)
{
	if (enable)
		writel_relaxed(1 << ((pfd->idx + 1) * 8 - 1), pfd->reg + CLR);
	else
		writel_relaxed(1 << ((pfd->idx + 1) * 8 - 1), pfd->reg + SET);
}

static void clk_pfd_do_shared_clks(struct clk_hw *hw, bool enable)
{
	struct clk_pfd *pfd = to_clk_pfd(hw);

	if (imx_src_is_m4_enabled()) {
<<<<<<< HEAD
=======
#ifdef CONFIG_SOC_IMX6SX
>>>>>>> 9ea9577d
		if (!amp_power_mutex || !shared_mem) {
			if (enable)
				clk_pfd_do_hardware(pfd, enable);
			return;
		}

		imx_sema4_mutex_lock(amp_power_mutex);
		if (shared_mem->ca9_valid != SHARED_MEM_MAGIC_NUMBER ||
			shared_mem->cm4_valid != SHARED_MEM_MAGIC_NUMBER) {
			imx_sema4_mutex_unlock(amp_power_mutex);
			return;
		}

		if (!imx_update_shared_mem(hw, enable)) {
			imx_sema4_mutex_unlock(amp_power_mutex);
			return;
		}

		clk_pfd_do_hardware(pfd, enable);

		imx_sema4_mutex_unlock(amp_power_mutex);
<<<<<<< HEAD
=======
#endif
>>>>>>> 9ea9577d
	} else {
		clk_pfd_do_hardware(pfd, enable);
	}
}

static int clk_pfd_enable(struct clk_hw *hw)
{
	clk_pfd_do_shared_clks(hw, true);

	return 0;
}

static void clk_pfd_disable(struct clk_hw *hw)
{
	clk_pfd_do_shared_clks(hw, false);
}

static unsigned long clk_pfd_recalc_rate(struct clk_hw *hw,
					 unsigned long parent_rate)
{
	struct clk_pfd *pfd = to_clk_pfd(hw);
	u64 tmp = parent_rate;
	u8 frac = (readl_relaxed(pfd->reg) >> (pfd->idx * 8)) & 0x3f;

	tmp *= 18;
	do_div(tmp, frac);

	return tmp;
}

static long clk_pfd_round_rate(struct clk_hw *hw, unsigned long rate,
			       unsigned long *prate)
{
	u64 tmp = *prate;
	u8 frac;

	tmp = tmp * 18 + rate / 2;
	do_div(tmp, rate);
	frac = tmp;
	if (frac < 12)
		frac = 12;
	else if (frac > 35)
		frac = 35;
	tmp = *prate;
	tmp *= 18;
	do_div(tmp, frac);

	return tmp;
}

static int clk_pfd_set_rate(struct clk_hw *hw, unsigned long rate,
		unsigned long parent_rate)
{
	struct clk_pfd *pfd = to_clk_pfd(hw);
	u64 tmp = parent_rate;
	u8 frac;

	tmp = tmp * 18 + rate / 2;
	do_div(tmp, rate);
	frac = tmp;
	if (frac < 12)
		frac = 12;
	else if (frac > 35)
		frac = 35;

	writel_relaxed(0x3f << (pfd->idx * 8), pfd->reg + CLR);
	writel_relaxed(frac << (pfd->idx * 8), pfd->reg + SET);

	return 0;
}

static int clk_pfd_is_enabled(struct clk_hw *hw)
{
	struct clk_pfd *pfd = to_clk_pfd(hw);

	if (readl_relaxed(pfd->reg) & (1 << ((pfd->idx + 1) * 8 - 1)))
		return 0;

	return 1;
}

static const struct clk_ops clk_pfd_ops = {
	.enable		= clk_pfd_enable,
	.disable	= clk_pfd_disable,
	.recalc_rate	= clk_pfd_recalc_rate,
	.round_rate	= clk_pfd_round_rate,
	.set_rate	= clk_pfd_set_rate,
	.is_enabled     = clk_pfd_is_enabled,
};

struct clk *imx_clk_pfd(const char *name, const char *parent_name,
			void __iomem *reg, u8 idx)
{
	struct clk_pfd *pfd;
	struct clk *clk;
	struct clk_init_data init;

	pfd = kzalloc(sizeof(*pfd), GFP_KERNEL);
	if (!pfd)
		return ERR_PTR(-ENOMEM);

	pfd->reg = reg;
	pfd->idx = idx;

	init.name = name;
	init.ops = &clk_pfd_ops;
	init.flags = 0;
	init.parent_names = &parent_name;
	init.num_parents = 1;

	pfd->hw.init = &init;

	clk = clk_register(NULL, &pfd->hw);
	if (IS_ERR(clk))
		kfree(pfd);

	return clk;
}<|MERGE_RESOLUTION|>--- conflicted
+++ resolved
@@ -54,10 +54,7 @@
 	struct clk_pfd *pfd = to_clk_pfd(hw);
 
 	if (imx_src_is_m4_enabled()) {
-<<<<<<< HEAD
-=======
 #ifdef CONFIG_SOC_IMX6SX
->>>>>>> 9ea9577d
 		if (!amp_power_mutex || !shared_mem) {
 			if (enable)
 				clk_pfd_do_hardware(pfd, enable);
@@ -79,10 +76,7 @@
 		clk_pfd_do_hardware(pfd, enable);
 
 		imx_sema4_mutex_unlock(amp_power_mutex);
-<<<<<<< HEAD
-=======
 #endif
->>>>>>> 9ea9577d
 	} else {
 		clk_pfd_do_hardware(pfd, enable);
 	}
