--- conflicted
+++ resolved
@@ -256,14 +256,6 @@
 }
 
 /*
- * Shutdown timer
- */
-static void mxc_suspend(struct clock_event_device *evt)
-{
-	mxc_set_mode(CLOCK_EVT_MODE_SHUTDOWN, evt);
-}
-
-/*
  * IRQ handler for the timer
  */
 static irqreturn_t mxc_timer_interrupt(int irq, void *dev_id)
@@ -293,7 +285,6 @@
 	.name		= "mxc_timer1",
 	.features	= CLOCK_EVT_FEAT_ONESHOT,
 	.set_mode	= mxc_set_mode,
-	.suspend	= mxc_suspend,
 	.set_next_event	= mx1_2_set_next_event,
 	.rating		= 200,
 };
@@ -322,12 +313,8 @@
 	 * imx6dl, others from per clk.
 	 */
 	if ((cpu_is_imx6q() && imx_get_soc_revision() > IMX_CHIP_REVISION_1_0)
-<<<<<<< HEAD
-		|| cpu_is_imx6dl() || cpu_is_imx6sx())
-=======
 		|| cpu_is_imx6dl() || cpu_is_imx6sx() || cpu_is_imx7d() ||
 		cpu_is_imx6ul())
->>>>>>> 9ea9577d
 		timer_clk = clk_get_sys("imx-gpt.0", "gpt_3m");
 	else
 		timer_clk = clk_get_sys("imx-gpt.0", "per");
@@ -355,18 +342,11 @@
 	if (timer_is_v2()) {
 		if ((cpu_is_imx6q() && imx_get_soc_revision() >
 			IMX_CHIP_REVISION_1_0) || cpu_is_imx6dl() ||
-<<<<<<< HEAD
-			cpu_is_imx6sx()) {
-			tctl_val = V2_TCTL_CLK_OSC_DIV8 | V2_TCTL_FRR |
-				V2_TCTL_WAITEN | MXC_TCTL_TEN;
-			if (cpu_is_imx6dl() || cpu_is_imx6sx()) {
-=======
 			cpu_is_imx6sx() || cpu_is_imx7d() || cpu_is_imx6ul()) {
 			tctl_val = V2_TCTL_CLK_OSC_DIV8 | V2_TCTL_FRR |
 				V2_TCTL_WAITEN | MXC_TCTL_TEN;
 			if (cpu_is_imx6dl() || cpu_is_imx6sx() ||
 				cpu_is_imx7d() || cpu_is_imx6ul()) {
->>>>>>> 9ea9577d
 				/* 24 / 8 = 3 MHz */
 				tprer_val = 7 << V2_TPRER_PRE24M;
 				__raw_writel(tprer_val, timer_base + MXC_TPRER);
@@ -394,8 +374,6 @@
 {
 	void __iomem *base;
 	int irq;
-<<<<<<< HEAD
-=======
 #ifndef CONFIG_SMP
 	struct device_node *node;
 
@@ -405,7 +383,6 @@
 		of_add_property(node, &device_disabled);
 	}
 #endif
->>>>>>> 9ea9577d
 
 	base = of_iomap(np, 0);
 	WARN_ON(!base);
