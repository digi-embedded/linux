/*
 * Copyright 2011-2015 Freescale Semiconductor, Inc.
 * Copyright 2011 Linaro Ltd.
 *
 * The code contained herein is licensed under the GNU General Public
 * License. You may obtain a copy of the GNU General Public License
 * Version 2 or later at the following locations:
 *
 * http://www.opensource.org/licenses/gpl-license.html
 * http://www.gnu.org/copyleft/gpl.html
 */

#include <linux/init.h>
#include <linux/io.h>
#include <linux/of.h>
#include <linux/of_address.h>
#include <linux/reset-controller.h>
#include <linux/smp.h>
#include <asm/smp_plat.h>
#include "common.h"
#include "hardware.h"

#define SRC_SCR				0x000
#define SRC_GPR1			0x020
#define BP_SRC_SCR_WARM_RESET_ENABLE	0
#define BP_SRC_SCR_SW_GPU_RST		1
#define BP_SRC_SCR_SW_VPU_RST		2
#define BP_SRC_SCR_SW_IPU1_RST		3
#define BP_SRC_SCR_SW_OPEN_VG_RST	4
#define BP_SRC_SCR_SW_IPU2_RST		12
#define BP_SRC_SCR_CORE1_RST		14
#define BP_SRC_SCR_CORE1_ENABLE		22
/* below is for i.MX7D */
#define SRC_GPR1_V2			0x074
#define SRC_A7RCR0			0x004
#define SRC_A7RCR1			0x008
#define SRC_M4RCR			0x00C

<<<<<<< HEAD
#define BP_SRC_A7RCR0_A7_CORE_RESET0	0
#define BP_SRC_A7RCR1_A7_CORE1_ENABLE	1
=======
#define BP_SRC_A7RCR0_A7_CORE_RESET0   0
#define BP_SRC_A7RCR1_A7_CORE1_ENABLE  1
>>>>>>> 33e8bb5d

static void __iomem *src_base;
static DEFINE_SPINLOCK(src_lock);
static bool m4_is_enabled;

static const int sw_reset_bits[5] = {
	BP_SRC_SCR_SW_GPU_RST,
	BP_SRC_SCR_SW_VPU_RST,
	BP_SRC_SCR_SW_IPU1_RST,
	BP_SRC_SCR_SW_OPEN_VG_RST,
	BP_SRC_SCR_SW_IPU2_RST
};

bool imx_src_is_m4_enabled(void)
{
	return m4_is_enabled;
}

static int imx_src_reset_module(struct reset_controller_dev *rcdev,
		unsigned long sw_reset_idx)
{
	unsigned long timeout;
	unsigned long flags;
	int bit;
	u32 val;

	if (!src_base)
		return -ENODEV;

	if (sw_reset_idx >= ARRAY_SIZE(sw_reset_bits))
		return -EINVAL;

	bit = 1 << sw_reset_bits[sw_reset_idx];

	spin_lock_irqsave(&src_lock, flags);
	val = readl_relaxed(src_base + SRC_SCR);
	val |= bit;
	writel_relaxed(val, src_base + SRC_SCR);
	spin_unlock_irqrestore(&src_lock, flags);

	timeout = jiffies + msecs_to_jiffies(1000);
	while (readl(src_base + SRC_SCR) & bit) {
		if (time_after(jiffies, timeout))
			return -ETIME;
		cpu_relax();
	}

	return 0;
}

static struct reset_control_ops imx_src_ops = {
	.reset = imx_src_reset_module,
};

static struct reset_controller_dev imx_reset_controller = {
	.ops = &imx_src_ops,
	.nr_resets = ARRAY_SIZE(sw_reset_bits),
};

void imx_enable_cpu(int cpu, bool enable)
{
	u32 mask, val;

	cpu = cpu_logical_map(cpu);
<<<<<<< HEAD

=======
>>>>>>> 33e8bb5d
	spin_lock(&src_lock);
	if (cpu_is_imx7d()) {
		/* enable core */
		if (enable)
			imx_gpcv2_set_core1_pdn_pup_by_software(false);
<<<<<<< HEAD
=======

>>>>>>> 33e8bb5d
		mask = 1 << (BP_SRC_A7RCR1_A7_CORE1_ENABLE + cpu - 1);
		val = readl_relaxed(src_base + SRC_A7RCR1);
		val = enable ? val | mask : val & ~mask;
		writel_relaxed(val, src_base + SRC_A7RCR1);
	} else {
		mask = 1 << (BP_SRC_SCR_CORE1_ENABLE + cpu - 1);
		val = readl_relaxed(src_base + SRC_SCR);
		val = enable ? val | mask : val & ~mask;
		val |= 1 << (BP_SRC_SCR_CORE1_RST + cpu - 1);
		writel_relaxed(val, src_base + SRC_SCR);
	}
<<<<<<< HEAD
	spin_unlock(&src_lock);
=======
		spin_unlock(&src_lock);
>>>>>>> 33e8bb5d
}

void imx_set_cpu_jump(int cpu, void *jump_addr)
{
	spin_lock(&src_lock);
	cpu = cpu_logical_map(cpu);
	if (cpu_is_imx7d())
		writel_relaxed(virt_to_phys(jump_addr),
<<<<<<< HEAD
		       src_base + SRC_GPR1_V2 + cpu * 8);
	else
		writel_relaxed(virt_to_phys(jump_addr),
		       src_base + SRC_GPR1 + cpu * 8);
=======
			src_base + SRC_GPR1_V2 + cpu * 8);
	else
		writel_relaxed(virt_to_phys(jump_addr),
			src_base + SRC_GPR1 + cpu * 8);
>>>>>>> 33e8bb5d
	spin_unlock(&src_lock);
}

u32 imx_get_cpu_arg(int cpu)
{
	cpu = cpu_logical_map(cpu);
	if (cpu_is_imx7d())
		return readl_relaxed(src_base + SRC_GPR1_V2
			+ cpu * 8 + 4);
	else
		return readl_relaxed(src_base + SRC_GPR1
			+ cpu * 8 + 4);
}

void imx_set_cpu_arg(int cpu, u32 arg)
{
	cpu = cpu_logical_map(cpu);
	if (cpu_is_imx7d())
		writel_relaxed(arg, src_base + SRC_GPR1_V2
			+ cpu * 8 + 4);
	else
		writel_relaxed(arg, src_base + SRC_GPR1
			+ cpu * 8 + 4);
}

void __init imx_src_init(void)
{
	struct device_node *np;
	u32 val;

	np = of_find_compatible_node(NULL, NULL, "fsl,imx51-src");
	if (!np)
		return;
	src_base = of_iomap(np, 0);
	WARN_ON(!src_base);

	if (cpu_is_imx7d()) {
		val = readl_relaxed(src_base + SRC_M4RCR);
		if (((val & BIT(3)) == BIT(3)) && !(val & BIT(0)))
			m4_is_enabled = true;
		else
			m4_is_enabled = false;
		return;
	}

	imx_reset_controller.of_node = np;
	if (IS_ENABLED(CONFIG_RESET_CONTROLLER))
		reset_controller_register(&imx_reset_controller);

	/*
	 * force warm reset sources to generate cold reset
	 * for a more reliable restart
	 */
	spin_lock(&src_lock);
	val = readl_relaxed(src_base + SRC_SCR);

	/* bit 4 is m4c_non_sclr_rst on i.MX6SX */
	if (cpu_is_imx6sx() && ((val &
		(1 << BP_SRC_SCR_SW_OPEN_VG_RST)) == 0))
		m4_is_enabled = true;
	else
		m4_is_enabled = false;

	val &= ~(1 << BP_SRC_SCR_WARM_RESET_ENABLE);
	writel_relaxed(val, src_base + SRC_SCR);
	spin_unlock(&src_lock);
}<|MERGE_RESOLUTION|>--- conflicted
+++ resolved
@@ -36,13 +36,8 @@
 #define SRC_A7RCR1			0x008
 #define SRC_M4RCR			0x00C
 
-<<<<<<< HEAD
-#define BP_SRC_A7RCR0_A7_CORE_RESET0	0
-#define BP_SRC_A7RCR1_A7_CORE1_ENABLE	1
-=======
 #define BP_SRC_A7RCR0_A7_CORE_RESET0   0
 #define BP_SRC_A7RCR1_A7_CORE1_ENABLE  1
->>>>>>> 33e8bb5d
 
 static void __iomem *src_base;
 static DEFINE_SPINLOCK(src_lock);
@@ -107,19 +102,12 @@
 	u32 mask, val;
 
 	cpu = cpu_logical_map(cpu);
-<<<<<<< HEAD
-
-=======
->>>>>>> 33e8bb5d
 	spin_lock(&src_lock);
 	if (cpu_is_imx7d()) {
 		/* enable core */
 		if (enable)
 			imx_gpcv2_set_core1_pdn_pup_by_software(false);
-<<<<<<< HEAD
-=======
-
->>>>>>> 33e8bb5d
+
 		mask = 1 << (BP_SRC_A7RCR1_A7_CORE1_ENABLE + cpu - 1);
 		val = readl_relaxed(src_base + SRC_A7RCR1);
 		val = enable ? val | mask : val & ~mask;
@@ -131,11 +119,7 @@
 		val |= 1 << (BP_SRC_SCR_CORE1_RST + cpu - 1);
 		writel_relaxed(val, src_base + SRC_SCR);
 	}
-<<<<<<< HEAD
-	spin_unlock(&src_lock);
-=======
 		spin_unlock(&src_lock);
->>>>>>> 33e8bb5d
 }
 
 void imx_set_cpu_jump(int cpu, void *jump_addr)
@@ -144,17 +128,10 @@
 	cpu = cpu_logical_map(cpu);
 	if (cpu_is_imx7d())
 		writel_relaxed(virt_to_phys(jump_addr),
-<<<<<<< HEAD
-		       src_base + SRC_GPR1_V2 + cpu * 8);
-	else
-		writel_relaxed(virt_to_phys(jump_addr),
-		       src_base + SRC_GPR1 + cpu * 8);
-=======
 			src_base + SRC_GPR1_V2 + cpu * 8);
 	else
 		writel_relaxed(virt_to_phys(jump_addr),
 			src_base + SRC_GPR1 + cpu * 8);
->>>>>>> 33e8bb5d
 	spin_unlock(&src_lock);
 }
 
