/*
 * Copyright 2011-2015 Freescale Semiconductor, Inc.
 * Copyright 2011 Linaro Ltd.
 *
 * The code contained herein is licensed under the GNU General Public
 * License. You may obtain a copy of the GNU General Public License
 * Version 2 or later at the following locations:
 *
 * http://www.opensource.org/licenses/gpl-license.html
 * http://www.gnu.org/copyleft/gpl.html
 */

#include <linux/clk.h>
#include <linux/clkdev.h>
#include <linux/cpu.h>
#include <linux/delay.h>
#include <linux/export.h>
#include <linux/gpio.h>
#include <linux/init.h>
#include <linux/io.h>
#include <linux/irq.h>
#include <linux/irqchip.h>
#include <linux/of.h>
#include <linux/of_address.h>
#include <linux/of_gpio.h>
#include <linux/of_irq.h>
#include <linux/of_platform.h>
#include <linux/pm_opp.h>
#include <linux/pci.h>
#include <linux/phy.h>
#include <linux/reboot.h>
#include <linux/regmap.h>
#include <linux/micrel_phy.h>
#include <linux/mfd/syscon.h>
#include <linux/mfd/syscon/imx6q-iomuxc-gpr.h>
#include <linux/of_net.h>
#include <asm/mach/arch.h>
#include <asm/mach/map.h>
#include <asm/system_misc.h>
#include <linux/delay.h>

#include "common.h"
#include "cpuidle.h"
#include "hardware.h"

extern int digi_get_board_version(void);

/* For imx6q sabrelite board: set KSZ9021RN RGMII pad skew */
static int ksz9021rn_phy_fixup(struct phy_device *phydev)
{
	if (IS_BUILTIN(CONFIG_PHYLIB)) {
		/* min rx data delay */
		phy_write(phydev, MICREL_KSZ9021_EXTREG_CTRL,
			0x8000 | MICREL_KSZ9021_RGMII_RX_DATA_PAD_SCEW);
		phy_write(phydev, MICREL_KSZ9021_EXTREG_DATA_WRITE, 0x0000);

		/* max rx/tx clock delay, min rx/tx control delay */
		phy_write(phydev, MICREL_KSZ9021_EXTREG_CTRL,
			0x8000 | MICREL_KSZ9021_RGMII_CLK_CTRL_PAD_SCEW);
		phy_write(phydev, MICREL_KSZ9021_EXTREG_DATA_WRITE, 0xf0f0);
		phy_write(phydev, MICREL_KSZ9021_EXTREG_CTRL,
			MICREL_KSZ9021_RGMII_CLK_CTRL_PAD_SCEW);
	}

	return 0;
}

static void mmd_write_reg(struct phy_device *dev, int device, int reg, int val)
{
	phy_write(dev, 0x0d, device);
	phy_write(dev, 0x0e, reg);
	phy_write(dev, 0x0d, (1 << 14) | device);
	phy_write(dev, 0x0e, val);
}

static int ksz9031rn_phy_fixup(struct phy_device *dev)
{
	/*
	 * min rx data delay, max rx/tx clock delay,
	 * min rx/tx control delay
	 */
	mmd_write_reg(dev, 2, 4, 0);
	mmd_write_reg(dev, 2, 5, 0);
	mmd_write_reg(dev, 2, 8, 0x003ff);

	return 0;
}

/*
 * fixup for PLX PEX8909 bridge to configure GPIO1-7 as output High
 * as they are used for slots1-7 PERST#
 */
static void ventana_pciesw_early_fixup(struct pci_dev *dev)
{
	u32 dw;

	if (!of_machine_is_compatible("gw,ventana"))
		return;

	if (dev->devfn != 0)
		return;

	pci_read_config_dword(dev, 0x62c, &dw);
	dw |= 0xaaa8; // GPIO1-7 outputs
	pci_write_config_dword(dev, 0x62c, dw);

	pci_read_config_dword(dev, 0x644, &dw);
	dw |= 0xfe;   // GPIO1-7 output high
	pci_write_config_dword(dev, 0x644, dw);

	msleep(100);
}
DECLARE_PCI_FIXUP_EARLY(PCI_VENDOR_ID_PLX, 0x8609, ventana_pciesw_early_fixup);
DECLARE_PCI_FIXUP_EARLY(PCI_VENDOR_ID_PLX, 0x8606, ventana_pciesw_early_fixup);
DECLARE_PCI_FIXUP_EARLY(PCI_VENDOR_ID_PLX, 0x8604, ventana_pciesw_early_fixup);

static int ar8031_phy_fixup(struct phy_device *dev)
{
	u16 val;

	/* Set RGMII IO voltage to 1.8V */
	phy_write(dev, 0x1d, 0x1f);
	phy_write(dev, 0x1e, 0x8);

	/* disable phy AR8031 SmartEEE function. */
	phy_write(dev, 0xd, 0x3);
	phy_write(dev, 0xe, 0x805d);
	phy_write(dev, 0xd, 0x4003);
	val = phy_read(dev, 0xe);
	val &= ~(0x1 << 8);
	phy_write(dev, 0xe, val);

	/* To enable AR8031 output a 125MHz clk from CLK_25M */
	phy_write(dev, 0xd, 0x7);
	phy_write(dev, 0xe, 0x8016);
	phy_write(dev, 0xd, 0x4007);

	val = phy_read(dev, 0xe);
	val &= 0xffe3;
	val |= 0x18;
	phy_write(dev, 0xe, val);

	/* introduce tx clock delay */
	phy_write(dev, 0x1d, 0x5);
	val = phy_read(dev, 0x1e);
	val |= 0x0100;
	phy_write(dev, 0x1e, val);

	return 0;
}

#define PHY_ID_AR8031	0x004dd074

static int ar8035_phy_fixup(struct phy_device *dev)
{
	u16 val;

	/* Ar803x phy SmartEEE feature cause link status generates glitch,
	 * which cause ethernet link down/up issue, so disable SmartEEE
	 */
	phy_write(dev, 0xd, 0x3);
	phy_write(dev, 0xe, 0x805d);
	phy_write(dev, 0xd, 0x4003);

	val = phy_read(dev, 0xe);
	phy_write(dev, 0xe, val & ~(1 << 8));

	/*
	 * Enable 125MHz clock from CLK_25M on the AR8031.  This
	 * is fed in to the IMX6 on the ENET_REF_CLK (V22) pad.
	 * Also, introduce a tx clock delay.
	 *
	 * This is the same as is the AR8031 fixup.
	 */
	ar8031_phy_fixup(dev);

	/*check phy power*/
	val = phy_read(dev, 0x0);
	if (val & BMCR_PDOWN)
		phy_write(dev, 0x0, val & ~BMCR_PDOWN);

	return 0;
}

#define PHY_ID_AR8035 0x004dd072

static void __init imx6q_enet_phy_init(void)
{
	if (IS_BUILTIN(CONFIG_PHYLIB)) {
		phy_register_fixup_for_uid(PHY_ID_KSZ9021, MICREL_PHY_ID_MASK,
				ksz9021rn_phy_fixup);
		phy_register_fixup_for_uid(PHY_ID_KSZ9031, MICREL_PHY_ID_MASK,
				ksz9031rn_phy_fixup);
		phy_register_fixup_for_uid(PHY_ID_AR8031, 0xffffffef,
				ar8031_phy_fixup);
		phy_register_fixup_for_uid(PHY_ID_AR8035, 0xffffffef,
				ar8035_phy_fixup);
	}
}

static void __init imx6q_1588_init(void)
{
	struct device_node *np;
	struct clk *ptp_clk;
	struct regmap *gpr;

	np = of_find_compatible_node(NULL, NULL, "fsl,imx6q-fec");
	if (!np) {
		pr_warn("%s: failed to find fec node\n", __func__);
		return;
	}

	ptp_clk = of_clk_get(np, 2);
	if (IS_ERR(ptp_clk)) {
		pr_warn("%s: failed to get ptp clock\n", __func__);
		goto put_node;
	}

	/*
	 * If enet_ref from ANATOP/CCM is the PTP clock source, we need to
	 * set bit IOMUXC_GPR1[21].  Or the PTP clock must be from pad
	 * (external OSC), and we need to clear the bit.
	 */
	gpr = syscon_regmap_lookup_by_compatible("fsl,imx6q-iomuxc-gpr");
	if (!IS_ERR(gpr))
		regmap_update_bits(gpr, IOMUXC_GPR1,
				IMX6Q_GPR1_ENET_CLK_SEL_MASK,
				IMX6Q_GPR1_ENET_CLK_SEL_ANATOP);
	else
		pr_err("failed to find fsl,imx6q-iomuxc-gpr regmap\n");

	clk_put(ptp_clk);
put_node:
	of_node_put(np);
}

static void __init imx6q_csi_mux_init(void)
{
	/*
	 * MX6Q SabreSD board:
	 * IPU1 CSI0 connects to parallel interface.
	 * Set GPR1 bit 19 to 0x1.
	 *
	 * MX6DL SabreSD board:
	 * IPU1 CSI0 connects to parallel interface.
	 * Set GPR13 bit 0-2 to 0x4.
	 * IPU1 CSI1 connects to MIPI CSI2 virtual channel 1.
	 * Set GPR13 bit 3-5 to 0x1.
	 */
	struct regmap *gpr;

	gpr = syscon_regmap_lookup_by_compatible("fsl,imx6q-iomuxc-gpr");
	if (!IS_ERR(gpr)) {
		if (of_machine_is_compatible("fsl,imx6q-sabresd") ||
<<<<<<< HEAD
			of_machine_is_compatible("fsl,imx6q-sabreauto"))
=======
			of_machine_is_compatible("fsl,imx6q-sabreauto") ||
			of_machine_is_compatible("fsl,imx6qp-sabresd") ||
			of_machine_is_compatible("fsl,imx6qp-sabreauto"))
>>>>>>> f2ed3bfc
			regmap_update_bits(gpr, IOMUXC_GPR1, 1 << 19, 1 << 19);
		else if (of_machine_is_compatible("fsl,imx6dl-sabresd") ||
			 of_machine_is_compatible("fsl,imx6dl-sabreauto"))
			regmap_update_bits(gpr, IOMUXC_GPR13, 0x3F, 0x0C);
	} else {
		pr_err("%s(): failed to find fsl,imx6q-iomux-gpr regmap\n",
		       __func__);
	}
}

static void __init imx6q_axi_init(void)
{
	struct regmap *gpr;
	unsigned int mask;

	gpr = syscon_regmap_lookup_by_compatible("fsl,imx6q-iomuxc-gpr");
	if (!IS_ERR(gpr)) {
		/*
		 * Enable the cacheable attribute of VPU and IPU
		 * AXI transactions.
		 */
		mask = IMX6Q_GPR4_VPU_WR_CACHE_SEL |
			IMX6Q_GPR4_VPU_RD_CACHE_SEL |
			IMX6Q_GPR4_VPU_P_WR_CACHE_VAL |
			IMX6Q_GPR4_VPU_P_RD_CACHE_VAL_MASK |
			IMX6Q_GPR4_IPU_WR_CACHE_CTL |
			IMX6Q_GPR4_IPU_RD_CACHE_CTL;
		regmap_update_bits(gpr, IOMUXC_GPR4, mask, mask);

		/* Increase IPU read QoS priority */
		regmap_update_bits(gpr, IOMUXC_GPR6,
				IMX6Q_GPR6_IPU1_ID00_RD_QOS_MASK |
				IMX6Q_GPR6_IPU1_ID01_RD_QOS_MASK,
				(0xf << 16) | (0x7 << 20));
		regmap_update_bits(gpr, IOMUXC_GPR7,
				IMX6Q_GPR7_IPU2_ID00_RD_QOS_MASK |
				IMX6Q_GPR7_IPU2_ID01_RD_QOS_MASK,
				(0xf << 16) | (0x7 << 20));
	} else {
		pr_warn("failed to find fsl,imx6q-iomuxc-gpr regmap\n");
	}
}

static void __init imx6q_enet_clk_sel(void)
{
	struct regmap *gpr;

	gpr = syscon_regmap_lookup_by_compatible("fsl,imx6q-iomuxc-gpr");
	if (!IS_ERR(gpr))
		regmap_update_bits(gpr, IOMUXC_GPR5,
				   IMX6Q_GPR5_ENET_TX_CLK_SEL, IMX6Q_GPR5_ENET_TX_CLK_SEL);
	else
		pr_err("failed to find fsl,imx6q-iomux-gpr regmap\n");
}

static inline void imx6q_enet_init(void)
{
	imx6_enet_mac_init("fsl,imx6q-fec", "fsl,imx6q-ocotp");
	imx6q_enet_phy_init();
	imx6q_1588_init();
	if (cpu_is_imx6q() && imx_get_soc_revision() == IMX_CHIP_REVISION_2_0)
		imx6q_enet_clk_sel();
}

<<<<<<< HEAD
static void imx6q_wifi_init (void)
{
	struct device_node *np;
	unsigned int pwrdown_gpio, pwrdown_delay;
	enum of_gpio_flags flags;

	np = of_find_node_by_path("/wireless");
	if (!np)
		return;

	if (of_property_read_u32(np, "digi,pwrdown_delay",
			&pwrdown_delay) < 0)
		pwrdown_delay = 5;

	/* Read the power down gpio */
	pwrdown_gpio = of_get_named_gpio_flags(np, "digi,pwrdown-gpios", 0, &flags);
	if (gpio_is_valid(pwrdown_gpio)) {
		if (!gpio_request_one(pwrdown_gpio, GPIOF_DIR_OUT,
			"wifi_chip_pwd_l")) {
			/* Start with Power pin low, then set high to power Wifi */
			gpio_set_value_cansleep(pwrdown_gpio, 0);
			mdelay(pwrdown_delay);
			gpio_set_value_cansleep(pwrdown_gpio, 1);
			mdelay(pwrdown_delay);
			/*
			* Free the Wifi chip PWD pin to allow controlling
			* it from user space
			*/
			gpio_free(pwrdown_gpio);
		}
	}
	of_node_put(np);
}

static void imx6q_bt_init (void)
{
	struct device_node *np;
	unsigned int pwrdown_gpio, disable_gpio, pwrdown_delay, disable_delay;
	enum of_gpio_flags flags;

	np = of_find_node_by_path("/bluetooth");
	if (!np)
		return;

	/* Read the power down gpio */
	pwrdown_gpio = of_get_named_gpio_flags(np, "digi,pwrdown-gpios", 0,
			&flags);
	if (of_property_read_u32(np, "digi,pwrdown_delay", &pwrdown_delay) < 0)
		pwrdown_delay = 5;

	if (gpio_is_valid(pwrdown_gpio)) {
		if (!gpio_request_one(pwrdown_gpio, GPIOF_DIR_OUT,
			"bt_chip_pwd_l")) {
			/* Start with Power pin low, then set high to power  */
			gpio_set_value_cansleep(pwrdown_gpio, 0);
			mdelay(pwrdown_delay);
			gpio_set_value_cansleep(pwrdown_gpio, 1);
			mdelay(pwrdown_delay);
			/*
			* Free the chip PWD pin to allow controlling
			* it from user space
			*/
			gpio_free(pwrdown_gpio);
		}
	}

	/* Read the disable gpio */
	disable_gpio = of_get_named_gpio_flags(np, "digi,disable-gpios", 0,
			&flags);
	if (of_property_read_u32(np, "digi,disable_delay", &disable_delay) < 0)
		disable_delay = 5;

	if (gpio_is_valid(disable_gpio)) {
		if (!gpio_request_one(disable_gpio, GPIOF_DIR_OUT,
			"bt_chip_dis_l")) {
			/* Start with Power pin low, then set high to power  */
			gpio_set_value_cansleep(disable_gpio, 0);
			mdelay(disable_delay);
			gpio_set_value_cansleep(disable_gpio, 1);
			mdelay(disable_delay);
			/*
			* Free the chip PWD pin to allow controlling
			* it from user space
			*/
			gpio_free(disable_gpio);
		}
	}
}

static int __init imx6q_som_init (void)
{
	imx6q_wifi_init();
	imx6q_bt_init();

	return 0;
}
device_initcall(imx6q_som_init);

static void fixup_dt_audio_codec(void)
{
	if (digi_get_board_version() == 1) {
		/* SBCv1 has the codec directly powered from DA9063_BPERI
		 * without any controlling GPIO, while SBCv2 (default DT)
		 * controls it with GPIO2_25 so it uses a fixed gpio regulator.
		 */
		struct device_node *regulator_np = NULL;
		struct device_node *codec_np = NULL;
		struct property *propVDDA = NULL;
		struct property *propVDDIO = NULL;

		regulator_np = of_find_node_by_name(NULL, "DA9063_BPERI");
		if (!regulator_np)
			return;

		codec_np = of_find_compatible_node(NULL, NULL, "fsl,sgtl5000");
		if (!codec_np)
			return;

		propVDDA = of_find_property(codec_np, "VDDA-supply", NULL);
		if (!propVDDA)
			return;

		propVDDIO = of_find_property(codec_np, "VDDIO-supply", NULL);
		if (!propVDDIO)
			return;

		*(phandle *)propVDDA->value =
				be32_to_cpu(regulator_np->phandle);
		*(phandle *)propVDDIO->value =
				be32_to_cpu(regulator_np->phandle);
	}
}

=======
>>>>>>> f2ed3bfc
static void __init imx6q_init_machine(void)
{
	struct device *parent;

	if (cpu_is_imx6q() && imx_get_soc_revision() == IMX_CHIP_REVISION_2_0)
		imx_print_silicon_rev("i.MX6QP", IMX_CHIP_REVISION_1_0);
	else
		imx_print_silicon_rev(cpu_is_imx6dl() ? "i.MX6DL" : "i.MX6Q",
<<<<<<< HEAD
				 imx_get_soc_revision());
=======
				imx_get_soc_revision());
>>>>>>> f2ed3bfc

	parent = imx_soc_device_init();
	if (parent == NULL)
		pr_warn("failed to initialize soc device\n");

<<<<<<< HEAD
	digi_get_board_version();
	of_platform_populate(NULL, of_default_bus_match_table, NULL, parent);

	if (of_machine_is_compatible("digi,ccimx6sbc"))
		fixup_dt_audio_codec();

=======
	of_platform_default_populate(NULL, NULL, parent);

>>>>>>> f2ed3bfc
	imx6q_enet_init();
	imx_anatop_init();
	imx6q_csi_mux_init();
	cpu_is_imx6q() ?  imx6q_pm_init() : imx6dl_pm_init();
	imx6q_axi_init();
}

#define OCOTP_CFG3			0x440
#define OCOTP_CFG3_SPEED_SHIFT		16
#define OCOTP_CFG3_SPEED_1P2GHZ		0x3
#define OCOTP_CFG3_SPEED_996MHZ		0x2
#define OCOTP_CFG3_SPEED_852MHZ		0x1

static void __init imx6q_opp_check_speed_grading(struct device *cpu_dev)
{
	struct device_node *np;
	void __iomem *base;
	u32 val;

	np = of_find_compatible_node(NULL, NULL, "fsl,imx6q-ocotp");
	if (!np) {
		pr_warn("failed to find ocotp node\n");
		return;
	}

	base = of_iomap(np, 0);
	if (!base) {
		pr_warn("failed to map ocotp\n");
		goto put_node;
	}

	/*
	 * SPEED_GRADING[1:0] defines the max speed of ARM:
	 * 2b'11: 1200000000Hz;
	 * 2b'10: 996000000Hz;
	 * 2b'01: 852000000Hz; -- i.MX6Q Only, exclusive with 996MHz.
	 * 2b'00: 792000000Hz;
	 * We need to set the max speed of ARM according to fuse map.
	 */
	val = readl_relaxed(base + OCOTP_CFG3);
	val >>= OCOTP_CFG3_SPEED_SHIFT;
	val &= 0x3;

	if ((val != OCOTP_CFG3_SPEED_1P2GHZ) && cpu_is_imx6q())
		if (dev_pm_opp_disable(cpu_dev, 1200000000))
			pr_warn("failed to disable 1.2 GHz OPP\n");
	if (val < OCOTP_CFG3_SPEED_996MHZ)
		if (dev_pm_opp_disable(cpu_dev, 996000000))
			pr_warn("failed to disable 996 MHz OPP\n");
	if (cpu_is_imx6q()) {
		if (val != OCOTP_CFG3_SPEED_852MHZ)
			if (dev_pm_opp_disable(cpu_dev, 852000000))
				pr_warn("failed to disable 852 MHz OPP\n");
	}
	iounmap(base);

	if (IS_ENABLED(CONFIG_MX6_VPU_352M)) {
		if (dev_pm_opp_disable(cpu_dev, 396000000))
			pr_warn("failed to disable 396MHz OPP\n");
		pr_info("remove 396MHz OPP for VPU running at 352MHz!\n");
	}

put_node:
	of_node_put(np);
}

static void __init imx6q_opp_init(void)
{
	struct device_node *np;
	struct device *cpu_dev = get_cpu_device(0);

	if (!cpu_dev) {
		pr_warn("failed to get cpu0 device\n");
		return;
	}
	np = of_node_get(cpu_dev->of_node);
	if (!np) {
		pr_warn("failed to find cpu0 node\n");
		return;
	}

	if (dev_pm_opp_of_add_table(cpu_dev)) {
		pr_warn("failed to init OPP table\n");
		goto put_node;
	}

	imx6q_opp_check_speed_grading(cpu_dev);

put_node:
	of_node_put(np);
}

static struct platform_device imx6q_cpufreq_pdev = {
	.name = "imx6q-cpufreq",
};

static void __init imx6q_init_late(void)
{
	/*
	 * WAIT mode is broken on TO 1.0 and 1.1, so there is no point
	 * to run cpuidle on them.
	 */
	if ((cpu_is_imx6q() && imx_get_soc_revision() > IMX_CHIP_REVISION_1_1)
		|| (cpu_is_imx6dl() && imx_get_soc_revision() >
		IMX_CHIP_REVISION_1_0))
		imx6q_cpuidle_init();

	if (IS_ENABLED(CONFIG_ARM_IMX6Q_CPUFREQ)) {
		imx6q_opp_init();
		platform_device_register(&imx6q_cpufreq_pdev);
	}
}

static void __init imx6q_map_io(void)
{
	debug_ll_io_init();
	imx_scu_map_io();
	imx6_pm_map_io();
	imx_busfreq_map_io();
}

static void __init imx6q_init_irq(void)
{
	imx_gpc_check_dt();
	imx_init_revision_from_anatop();
	imx_init_l2cache();
	imx_src_init();
	irqchip_init();
	imx6_pm_ccm_init("fsl,imx6q-ccm");
}

static const char * const imx6q_dt_compat[] __initconst = {
	"fsl,imx6dl",
	"fsl,imx6q",
	"fsl,imx6qp",
	NULL,
};

DT_MACHINE_START(IMX6Q, "Freescale i.MX6 Quad/DualLite (Device Tree)")
	.l2c_aux_val 	= 0,
	.l2c_aux_mask	= ~0,
	.smp		= smp_ops(imx_smp_ops),
	.map_io		= imx6q_map_io,
	.init_irq	= imx6q_init_irq,
	.init_machine	= imx6q_init_machine,
	.init_late      = imx6q_init_late,
	.dt_compat	= imx6q_dt_compat,
MACHINE_END<|MERGE_RESOLUTION|>--- conflicted
+++ resolved
@@ -252,13 +252,9 @@
 	gpr = syscon_regmap_lookup_by_compatible("fsl,imx6q-iomuxc-gpr");
 	if (!IS_ERR(gpr)) {
 		if (of_machine_is_compatible("fsl,imx6q-sabresd") ||
-<<<<<<< HEAD
-			of_machine_is_compatible("fsl,imx6q-sabreauto"))
-=======
 			of_machine_is_compatible("fsl,imx6q-sabreauto") ||
 			of_machine_is_compatible("fsl,imx6qp-sabresd") ||
 			of_machine_is_compatible("fsl,imx6qp-sabreauto"))
->>>>>>> f2ed3bfc
 			regmap_update_bits(gpr, IOMUXC_GPR1, 1 << 19, 1 << 19);
 		else if (of_machine_is_compatible("fsl,imx6dl-sabresd") ||
 			 of_machine_is_compatible("fsl,imx6dl-sabreauto"))
@@ -323,7 +319,6 @@
 		imx6q_enet_clk_sel();
 }
 
-<<<<<<< HEAD
 static void imx6q_wifi_init (void)
 {
 	struct device_node *np;
@@ -349,9 +344,9 @@
 			gpio_set_value_cansleep(pwrdown_gpio, 1);
 			mdelay(pwrdown_delay);
 			/*
-			* Free the Wifi chip PWD pin to allow controlling
-			* it from user space
-			*/
+			 * Free the Wifi chip PWD pin to allow controlling
+			 * it from user space
+			 */
 			gpio_free(pwrdown_gpio);
 		}
 	}
@@ -383,9 +378,9 @@
 			gpio_set_value_cansleep(pwrdown_gpio, 1);
 			mdelay(pwrdown_delay);
 			/*
-			* Free the chip PWD pin to allow controlling
-			* it from user space
-			*/
+			 * Free the chip PWD pin to allow controlling
+			 * it from user space
+			 */
 			gpio_free(pwrdown_gpio);
 		}
 	}
@@ -405,9 +400,9 @@
 			gpio_set_value_cansleep(disable_gpio, 1);
 			mdelay(disable_delay);
 			/*
-			* Free the chip PWD pin to allow controlling
-			* it from user space
-			*/
+			 * Free the chip PWD pin to allow controlling
+			 * it from user space
+			 */
 			gpio_free(disable_gpio);
 		}
 	}
@@ -425,7 +420,8 @@
 static void fixup_dt_audio_codec(void)
 {
 	if (digi_get_board_version() == 1) {
-		/* SBCv1 has the codec directly powered from DA9063_BPERI
+		/* 
+		 * SBCv1 has the codec directly powered from DA9063_BPERI
 		 * without any controlling GPIO, while SBCv2 (default DT)
 		 * controls it with GPIO2_25 so it uses a fixed gpio regulator.
 		 */
@@ -457,8 +453,6 @@
 	}
 }
 
-=======
->>>>>>> f2ed3bfc
 static void __init imx6q_init_machine(void)
 {
 	struct device *parent;
@@ -467,31 +461,23 @@
 		imx_print_silicon_rev("i.MX6QP", IMX_CHIP_REVISION_1_0);
 	else
 		imx_print_silicon_rev(cpu_is_imx6dl() ? "i.MX6DL" : "i.MX6Q",
-<<<<<<< HEAD
-				 imx_get_soc_revision());
-=======
 				imx_get_soc_revision());
->>>>>>> f2ed3bfc
 
 	parent = imx_soc_device_init();
 	if (parent == NULL)
 		pr_warn("failed to initialize soc device\n");
 
-<<<<<<< HEAD
 	digi_get_board_version();
-	of_platform_populate(NULL, of_default_bus_match_table, NULL, parent);
+	of_platform_default_populate(NULL, NULL, parent);
 
 	if (of_machine_is_compatible("digi,ccimx6sbc"))
 		fixup_dt_audio_codec();
 
-=======
-	of_platform_default_populate(NULL, NULL, parent);
-
->>>>>>> f2ed3bfc
 	imx6q_enet_init();
 	imx_anatop_init();
 	imx6q_csi_mux_init();
 	cpu_is_imx6q() ?  imx6q_pm_init() : imx6dl_pm_init();
+	imx6q_1588_init();
 	imx6q_axi_init();
 }
 
