--- conflicted
+++ resolved
@@ -5,23 +5,8 @@
  */
 
 #include <linux/clk.h>
-<<<<<<< HEAD
-#include <linux/clkdev.h>
-#include <linux/cpu.h>
-#include <linux/delay.h>
-#include <linux/export.h>
-#include <linux/gpio.h>
-#include <linux/init.h>
-#include <linux/io.h>
-#include <linux/irq.h>
 #include <linux/irqchip.h>
-#include <linux/of.h>
-#include <linux/of_address.h>
 #include <linux/of_gpio.h>
-#include <linux/of_irq.h>
-=======
-#include <linux/irqchip.h>
->>>>>>> c1084c27
 #include <linux/of_platform.h>
 #include <linux/pci.h>
 #include <linux/phy.h>
@@ -86,79 +71,6 @@
 DECLARE_PCI_FIXUP_EARLY(PCI_VENDOR_ID_PLX, 0x8606, ventana_pciesw_early_fixup);
 DECLARE_PCI_FIXUP_EARLY(PCI_VENDOR_ID_PLX, 0x8604, ventana_pciesw_early_fixup);
 
-<<<<<<< HEAD
-static int ar8031_phy_fixup(struct phy_device *dev)
-{
-	u16 val;
-
-	/* Set RGMII IO voltage to 1.8V */
-	phy_write(dev, 0x1d, 0x1f);
-	phy_write(dev, 0x1e, 0x8);
-
-	/* disable phy AR8031 SmartEEE function. */
-	phy_write(dev, 0xd, 0x3);
-	phy_write(dev, 0xe, 0x805d);
-	phy_write(dev, 0xd, 0x4003);
-	val = phy_read(dev, 0xe);
-	val &= ~(0x1 << 8);
-	phy_write(dev, 0xe, val);
-
-	/* To enable AR8031 output a 125MHz clk from CLK_25M */
-	phy_write(dev, 0xd, 0x7);
-	phy_write(dev, 0xe, 0x8016);
-	phy_write(dev, 0xd, 0x4007);
-
-	val = phy_read(dev, 0xe);
-	val &= 0xffe3;
-	val |= 0x18;
-	phy_write(dev, 0xe, val);
-
-	/* introduce tx clock delay */
-	phy_write(dev, 0x1d, 0x5);
-	val = phy_read(dev, 0x1e);
-	val |= 0x0100;
-	phy_write(dev, 0x1e, val);
-
-	return 0;
-}
-
-#define PHY_ID_AR8031	0x004dd074
-
-static int ar8035_phy_fixup(struct phy_device *dev)
-{
-	u16 val;
-
-	/* Ar803x phy SmartEEE feature cause link status generates glitch,
-	 * which cause ethernet link down/up issue, so disable SmartEEE
-	 */
-	phy_write(dev, 0xd, 0x3);
-	phy_write(dev, 0xe, 0x805d);
-	phy_write(dev, 0xd, 0x4003);
-
-	val = phy_read(dev, 0xe);
-	phy_write(dev, 0xe, val & ~(1 << 8));
-
-	/*
-	 * Enable 125MHz clock from CLK_25M on the AR8031.  This
-	 * is fed in to the IMX6 on the ENET_REF_CLK (V22) pad.
-	 * Also, introduce a tx clock delay.
-	 *
-	 * This is the same as is the AR8031 fixup.
-	 */
-	ar8031_phy_fixup(dev);
-
-	/*check phy power*/
-	val = phy_read(dev, 0x0);
-	if (val & BMCR_PDOWN)
-		phy_write(dev, 0x0, val & ~BMCR_PDOWN);
-
-	return 0;
-}
-
-#define PHY_ID_AR8035 0x004dd072
-
-=======
->>>>>>> c1084c27
 static void __init imx6q_enet_phy_init(void)
 {
 	if (IS_BUILTIN(CONFIG_PHYLIB)) {
@@ -247,30 +159,6 @@
 	}
 }
 
-<<<<<<< HEAD
-static void __init imx6q_enet_clk_sel(void)
-{
-	struct regmap *gpr;
-
-	gpr = syscon_regmap_lookup_by_compatible("fsl,imx6q-iomuxc-gpr");
-	if (!IS_ERR(gpr))
-		regmap_update_bits(gpr, IOMUXC_GPR5,
-				   IMX6Q_GPR5_ENET_TX_CLK_SEL, IMX6Q_GPR5_ENET_TX_CLK_SEL);
-	else
-		pr_err("failed to find fsl,imx6q-iomux-gpr regmap\n");
-}
-
-static inline void imx6q_enet_init(void)
-{
-	imx6_enet_mac_init("fsl,imx6q-fec", "fsl,imx6q-ocotp");
-	imx6q_enet_phy_init();
-	imx6q_1588_init();
-	if (cpu_is_imx6q() && imx_get_soc_revision() >= IMX_CHIP_REVISION_2_0)
-		imx6q_enet_clk_sel();
-}
-
-=======
->>>>>>> c1084c27
 static void __init imx6q_axi_init(void)
 {
 	struct regmap *gpr;
@@ -348,12 +236,6 @@
 
 static void __init imx6q_init_machine(void)
 {
-<<<<<<< HEAD
-	struct device *parent;
-
-	if (cpu_is_imx6q() && imx_get_soc_revision() >= IMX_CHIP_REVISION_2_0)
-		imx_print_silicon_rev("i.MX6QP", IMX_CHIP_REVISION_1_0);
-=======
 	if (cpu_is_imx6q() && imx_get_soc_revision() >= IMX_CHIP_REVISION_2_0)
 		/*
 		 * SoCs that identify as i.MX6Q >= rev 2.0 are really i.MX6QP.
@@ -361,29 +243,18 @@
 		 * e.g. i.MX6QP rev 1.1 identifies as i.MX6Q rev 2.1.
 		 */
 		imx_print_silicon_rev("i.MX6QP", imx_get_soc_revision() - 0x10);
->>>>>>> c1084c27
 	else
 		imx_print_silicon_rev(cpu_is_imx6dl() ? "i.MX6DL" : "i.MX6Q",
 				imx_get_soc_revision());
 
-<<<<<<< HEAD
-	parent = imx_soc_device_init();
-	if (parent == NULL)
-		pr_warn("failed to initialize soc device\n");
-
-	of_platform_default_populate(NULL, NULL, parent);
+	imx6q_enet_phy_init();
+
+	of_platform_default_populate(NULL, NULL, NULL);
 
 	imx_anatop_init();
-	imx6q_enet_init();
-=======
-	imx6q_enet_phy_init();
-
-	of_platform_default_populate(NULL, NULL, NULL);
-
-	imx_anatop_init();
->>>>>>> c1084c27
 	imx6q_csi_mux_init();
 	cpu_is_imx6q() ?  imx6q_pm_init() : imx6dl_pm_init();
+	imx6q_1588_init();
 	imx6q_axi_init();
 }
 
