--- conflicted
+++ resolved
@@ -10,7 +10,6 @@
  * http://www.gnu.org/copyleft/gpl.html
  */
 
-#include <linux/can/platform/flexcan.h>
 #include <linux/clk.h>
 #include <linux/clkdev.h>
 #include <linux/cpu.h>
@@ -35,24 +34,15 @@
 #include <linux/mfd/syscon.h>
 #include <linux/mfd/syscon/imx6q-iomuxc-gpr.h>
 #include <linux/of_net.h>
-<<<<<<< HEAD
-#include <linux/fec.h>
-#include <linux/netdevice.h>
-=======
->>>>>>> 33e8bb5d
 #include <asm/mach/arch.h>
 #include <asm/mach/map.h>
 #include <asm/system_misc.h>
-#include <linux/of_gpio.h>
 #include <linux/delay.h>
 
 #include "common.h"
 #include "cpuidle.h"
 #include "hardware.h"
 
-#include "linux/platform_data/serial-imx.h"
-
-static struct fec_platform_data fec_pdata;
 static int mx6q_board_version = -EINVAL;
 
 int mx6q_get_board_version(void)
@@ -79,97 +69,6 @@
 	return mx6q_board_version;
 }
 EXPORT_SYMBOL(mx6q_get_board_version);
-
-static struct fec_platform_data fec_pdata;
-static struct flexcan_platform_data flexcan_pdata[2];
-static int flexcan_en_gpio;
-static int flexcan_stby_gpio;
-static int flexcan0_en;
-static int flexcan1_en;
-
-static void imx6q_fec_sleep_enable(int enabled)
-{
-	struct regmap *gpr;
-
-	gpr = syscon_regmap_lookup_by_compatible("fsl,imx6q-iomuxc-gpr");
-	if (!IS_ERR(gpr)) {
-		if (enabled)
-			regmap_update_bits(gpr, IOMUXC_GPR13,
-					   IMX6Q_GPR13_ENET_STOP_REQ,
-					   IMX6Q_GPR13_ENET_STOP_REQ);
-		else
-			regmap_update_bits(gpr, IOMUXC_GPR13,
-					   IMX6Q_GPR13_ENET_STOP_REQ, 0);
-	} else
-		pr_err("failed to find fsl,imx6q-iomux-gpr regmap\n");
-}
-
-static void __init imx6q_enet_plt_init(void)
-{
-	struct device_node *np;
-
-	np = of_find_node_by_path("/soc/aips-bus@02100000/ethernet@02188000");
-	if (np && of_get_property(np, "fsl,magic-packet", NULL))
-		fec_pdata.sleep_mode_enable = imx6q_fec_sleep_enable;
-}
-
-static void mx6q_flexcan_switch(void)
-{
-	if (flexcan0_en || flexcan1_en) {
-		/*
-		 * The transceiver TJA1041A on sabreauto RevE baseboard will
-		 * fail to transit to Normal state if EN/STBY is high by default
-		 * after board power up. So we set the EN/STBY initial state to low
-		 * first then to high to guarantee the state transition successfully.
-		 */
-		gpio_set_value_cansleep(flexcan_en_gpio, 0);
-		gpio_set_value_cansleep(flexcan_stby_gpio, 0);
-
-		gpio_set_value_cansleep(flexcan_en_gpio, 1);
-		gpio_set_value_cansleep(flexcan_stby_gpio, 1);
-	} else {
-		/*
-		 * avoid to disable CAN xcvr if any of the CAN interfaces
-		 * are down. XCRV will be disabled only if both CAN2
-		 * interfaces are DOWN.
-		*/
-		gpio_set_value_cansleep(flexcan_en_gpio, 0);
-		gpio_set_value_cansleep(flexcan_stby_gpio, 0);
-	}
-}
-
-static void imx6q_flexcan0_switch_auto(int enable)
-{
-	flexcan0_en = enable;
-	mx6q_flexcan_switch();
-}
-
-static void imx6q_flexcan1_switch_auto(int enable)
-{
-	flexcan1_en = enable;
-	mx6q_flexcan_switch();
-}
-
-static int __init imx6q_flexcan_fixup_auto(void)
-{
-	struct device_node *np;
-
-	np = of_find_node_by_path("/soc/aips-bus@02000000/can@02090000");
-	if (!np)
-		return -ENODEV;
-
-	flexcan_en_gpio = of_get_named_gpio(np, "trx-en-gpio", 0);
-	flexcan_stby_gpio = of_get_named_gpio(np, "trx-stby-gpio", 0);
-	if (gpio_is_valid(flexcan_en_gpio) && gpio_is_valid(flexcan_stby_gpio) &&
-		!gpio_request_one(flexcan_en_gpio, GPIOF_DIR_OUT, "flexcan-trx-en") &&
-		!gpio_request_one(flexcan_stby_gpio, GPIOF_DIR_OUT, "flexcan-trx-stby")) {
-		/* flexcan 0 & 1 are using the same GPIOs for transceiver */
-		flexcan_pdata[0].transceiver_switch = imx6q_flexcan0_switch_auto;
-		flexcan_pdata[1].transceiver_switch = imx6q_flexcan1_switch_auto;
-	}
-
-	return 0;
-}
 
 /* For imx6q sabrelite board: set KSZ9021RN RGMII pad skew */
 static int ksz9021rn_phy_fixup(struct phy_device *phydev)
@@ -358,8 +257,6 @@
 	clk_put(ptp_clk);
 put_node:
 	of_node_put(np);
-<<<<<<< HEAD
-=======
 }
 
 static void __init imx6q_csi_mux_init(void)
@@ -443,7 +340,6 @@
 	imx6q_1588_init();
 	if (cpu_is_imx6q() && imx_get_soc_revision() == IMX_CHIP_REVISION_2_0)
 		imx6q_enet_clk_sel();
->>>>>>> 33e8bb5d
 }
 
 static void imx6q_wifi_init (void)
@@ -480,29 +376,6 @@
 	of_node_put(np);
 }
 
-static void __init imx6q_enet_clk_sel(void)
-{
-	struct regmap *gpr;
-
-	gpr = syscon_regmap_lookup_by_compatible("fsl,imx6q-iomuxc-gpr");
-	if (!IS_ERR(gpr))
-		regmap_update_bits(gpr, IOMUXC_GPR5,
-				   IMX6Q_GPR5_ENET_TX_CLK_SEL, IMX6Q_GPR5_ENET_TX_CLK_SEL);
-	else
-		pr_err("failed to find fsl,imx6q-iomux-gpr regmap\n");
-}
-
-static inline void imx6q_enet_init(void)
-{
-	imx6_enet_mac_init("fsl,imx6q-fec");
-	imx6q_enet_phy_init();
-	if (!of_machine_is_compatible("digi,ccimx6"))
-		imx6q_1588_init();
-	if (cpu_is_imx6q() && imx_get_soc_revision() == IMX_CHIP_REVISION_2_0)
-		imx6q_enet_clk_sel();
-	imx6q_enet_plt_init();
-}
-
 static void imx6q_bt_init (void)
 {
 	struct device_node *np;
@@ -602,43 +475,6 @@
 	}
 }
 
-static void __init imx6q_csi_mux_init(void)
-{
-	/*
-	 * MX6Q SabreSD board:
-	 * IPU1 CSI0 connects to parallel interface.
-	 * Set GPR1 bit 19 to 0x1.
-	 *
-	 * MX6DL SabreSD board:
-	 * IPU1 CSI0 connects to parallel interface.
-	 * Set GPR13 bit 0-2 to 0x4.
-	 * IPU1 CSI1 connects to MIPI CSI2 virtual channel 1.
-	 * Set GPR13 bit 3-5 to 0x1.
-	 */
-	struct regmap *gpr;
-
-	gpr = syscon_regmap_lookup_by_compatible("fsl,imx6q-iomuxc-gpr");
-	if (!IS_ERR(gpr)) {
-		if (of_machine_is_compatible("fsl,imx6q-sabresd") ||
-			of_machine_is_compatible("fsl,imx6q-sabreauto"))
-			regmap_update_bits(gpr, IOMUXC_GPR1, 1 << 19, 1 << 19);
-		else if (of_machine_is_compatible("fsl,imx6dl-sabresd") ||
-			 of_machine_is_compatible("fsl,imx6dl-sabreauto"))
-			regmap_update_bits(gpr, IOMUXC_GPR13, 0x3F, 0x0C);
-	} else {
-		pr_err("%s(): failed to find fsl,imx6q-iomux-gpr regmap\n",
-		       __func__);
-	}
-}
-
-/* Add auxdata to pass platform data */
-static const struct of_dev_auxdata imx6q_auxdata_lookup[] __initconst = {
-	OF_DEV_AUXDATA("fsl,imx6q-flexcan", 0x02090000, NULL, &flexcan_pdata[0]),
-	OF_DEV_AUXDATA("fsl,imx6q-flexcan", 0x02094000, NULL, &flexcan_pdata[1]),
-	OF_DEV_AUXDATA("fsl,imx6q-fec", 0x02188000, NULL, &fec_pdata),
-	{ /* sentinel */ }
-};
-
 static void __init imx6q_init_machine(void)
 {
 	struct device *parent;
@@ -648,35 +484,22 @@
 	else
 		imx_print_silicon_rev(cpu_is_imx6dl() ? "i.MX6DL" : "i.MX6Q",
 				 imx_get_soc_revision());
-<<<<<<< HEAD
-
-	mxc_arch_reset_init_dt();
-=======
->>>>>>> 33e8bb5d
 
 	parent = imx_soc_device_init();
 	if (parent == NULL)
 		pr_warn("failed to initialize soc device\n");
 
-<<<<<<< HEAD
 	mx6q_get_board_version();
-	of_platform_populate(NULL, of_default_bus_match_table,
-					imx6q_auxdata_lookup, parent);
+	of_platform_populate(NULL, of_default_bus_match_table, NULL, parent);
 
 	if (of_machine_is_compatible("digi,ccimx6sbc"))
 		fixup_dt_audio_codec();
-=======
-	of_platform_populate(NULL, of_default_bus_match_table, NULL, parent);
->>>>>>> 33e8bb5d
 
 	imx6q_enet_init();
 	imx_anatop_init();
 	imx6q_csi_mux_init();
 	cpu_is_imx6q() ?  imx6q_pm_init() : imx6dl_pm_init();
-<<<<<<< HEAD
-=======
 	imx6q_axi_init();
->>>>>>> 33e8bb5d
 }
 
 #define OCOTP_CFG3			0x440
@@ -715,11 +538,7 @@
 	val >>= OCOTP_CFG3_SPEED_SHIFT;
 	val &= 0x3;
 
-<<<<<<< HEAD
-	if (val != OCOTP_CFG3_SPEED_1P2GHZ)
-=======
 	if ((val != OCOTP_CFG3_SPEED_1P2GHZ) && cpu_is_imx6q())
->>>>>>> 33e8bb5d
 		if (dev_pm_opp_disable(cpu_dev, 1200000000))
 			pr_warn("failed to disable 1.2 GHz OPP\n");
 	if (val < OCOTP_CFG3_SPEED_996MHZ)
@@ -730,10 +549,7 @@
 			if (dev_pm_opp_disable(cpu_dev, 852000000))
 				pr_warn("failed to disable 852 MHz OPP\n");
 	}
-<<<<<<< HEAD
-=======
 	iounmap(base);
->>>>>>> 33e8bb5d
 
 	if (IS_ENABLED(CONFIG_MX6_VPU_352M)) {
 		if (dev_pm_opp_disable(cpu_dev, 396000000))
@@ -790,10 +606,6 @@
 		imx6q_opp_init();
 		platform_device_register(&imx6q_cpufreq_pdev);
 	}
-
-	if (of_machine_is_compatible("fsl,imx6q-sabreauto")
-		|| of_machine_is_compatible("fsl,imx6dl-sabreauto"))
-		imx6q_flexcan_fixup_auto();
 }
 
 static void __init imx6q_map_io(void)
@@ -801,13 +613,7 @@
 	debug_ll_io_init();
 	imx_scu_map_io();
 	imx6_pm_map_io();
-<<<<<<< HEAD
-#ifdef CONFIG_CPU_FREQ
 	imx_busfreq_map_io();
-#endif
-=======
-	imx_busfreq_map_io();
->>>>>>> 33e8bb5d
 }
 
 static void __init imx6q_init_irq(void)
@@ -819,23 +625,13 @@
 	irqchip_init();
 }
 
-<<<<<<< HEAD
-static const char *imx6q_dt_compat[] __initdata = {
-=======
 static const char * const imx6q_dt_compat[] __initconst = {
->>>>>>> 33e8bb5d
 	"fsl,imx6dl",
 	"fsl,imx6q",
 	NULL,
 };
 
 DT_MACHINE_START(IMX6Q, "Freescale i.MX6 Quad/DualLite (Device Tree)")
-	/*
-	 * i.MX6Q/DL maps system memory at 0x10000000 (offset 256MiB), and
-	 * GPU has a limit on physical address that it accesses, which must
-	 * be below 2GiB.
-	 */
-	.dma_zone_size	= (SZ_2G - SZ_256M),
 	.smp		= smp_ops(imx_smp_ops),
 	.map_io		= imx6q_map_io,
 	.init_irq	= imx6q_init_irq,
