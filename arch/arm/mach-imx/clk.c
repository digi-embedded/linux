#include <linux/clk.h>
#include <linux/err.h>
#include <linux/of.h>
#include <linux/slab.h>
#include <linux/spinlock.h>
#include "clk.h"

DEFINE_SPINLOCK(imx_ccm_lock);

bool uart_from_osc;

<<<<<<< HEAD
=======
void __init imx_check_clocks(struct clk *clks[], unsigned int count)
{
	unsigned i;

	for (i = 0; i < count; i++)
		if (IS_ERR(clks[i]))
			pr_err("i.MX clk %u: register failed with %ld\n",
			       i, PTR_ERR(clks[i]));
}

>>>>>>> 33e8bb5d
static struct clk * __init imx_obtain_fixed_clock_from_dt(const char *name)
{
	struct of_phandle_args phandle;
	struct clk *clk = ERR_PTR(-ENODEV);
	char *path;

	path = kasprintf(GFP_KERNEL, "/clocks/%s", name);
	if (!path)
		return ERR_PTR(-ENOMEM);

	phandle.np = of_find_node_by_path(path);
	kfree(path);

	if (phandle.np) {
		clk = of_clk_get_from_provider(&phandle);
		of_node_put(phandle.np);
	}
	return clk;
}

struct clk * __init imx_obtain_fixed_clock(
			const char *name, unsigned long rate)
{
	struct clk *clk;

	clk = imx_obtain_fixed_clock_from_dt(name);
	if (IS_ERR(clk))
		clk = imx_clk_fixed(name, rate);
	return clk;
}

/*
 * This fixups the register CCM_CSCMR1 write value.
 * The write/read/divider values of the aclk_podf field
 * of that register have the relationship described by
 * the following table:
 *
 * write value       read value        divider
 * 3b'000            3b'110            7
 * 3b'001            3b'111            8
 * 3b'010            3b'100            5
 * 3b'011            3b'101            6
 * 3b'100            3b'010            3
 * 3b'101            3b'011            4
 * 3b'110            3b'000            1
 * 3b'111            3b'001            2(default)
 *
 * That's why we do the xor operation below.
 */
#define CSCMR1_FIXUP	0x00600000

void imx_cscmr1_fixup(u32 *val)
{
	*val ^= CSCMR1_FIXUP;
	return;
}

static int __init setup_uart_clk(char *uart_rate)
{
<<<<<<< HEAD
	uart_from_osc = true;
	return 1;
=======
       uart_from_osc = true;
       return 1;
>>>>>>> 33e8bb5d
}
__setup("uart_from_osc", setup_uart_clk);<|MERGE_RESOLUTION|>--- conflicted
+++ resolved
@@ -9,8 +9,6 @@
 
 bool uart_from_osc;
 
-<<<<<<< HEAD
-=======
 void __init imx_check_clocks(struct clk *clks[], unsigned int count)
 {
 	unsigned i;
@@ -21,7 +19,6 @@
 			       i, PTR_ERR(clks[i]));
 }
 
->>>>>>> 33e8bb5d
 static struct clk * __init imx_obtain_fixed_clock_from_dt(const char *name)
 {
 	struct of_phandle_args phandle;
@@ -81,12 +78,7 @@
 
 static int __init setup_uart_clk(char *uart_rate)
 {
-<<<<<<< HEAD
-	uart_from_osc = true;
-	return 1;
-=======
        uart_from_osc = true;
        return 1;
->>>>>>> 33e8bb5d
 }
 __setup("uart_from_osc", setup_uart_clk);