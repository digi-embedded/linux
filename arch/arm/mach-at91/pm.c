// SPDX-License-Identifier: GPL-2.0-or-later
/*
 * arch/arm/mach-at91/pm.c
 * AT91 Power Management
 *
 * Copyright (C) 2005 David Brownell
 */

#include <linux/genalloc.h>
#include <linux/io.h>
#include <linux/of_address.h>
#include <linux/of.h>
#include <linux/of_fdt.h>
#include <linux/of_platform.h>
#include <linux/parser.h>
#include <linux/suspend.h>

#include <linux/clk/at91_pmc.h>
#include <linux/platform_data/atmel.h>

#include <soc/at91/pm.h>

#include <asm/cacheflush.h>
#include <asm/fncpy.h>
#include <asm/system_misc.h>
#include <asm/suspend.h>

#include "generic.h"
#include "pm.h"

#define BACKUP_DDR_PHY_CALIBRATION	(9)

/**
 * struct at91_pm_bu - AT91 power management backup unit data structure
 * @suspended: true if suspended to backup mode
 * @reserved: reserved
 * @canary: canary data for memory checking after exit from backup mode
 * @resume: resume API
 * @ddr_phy_calibration: DDR PHY calibration data: ZQ0CR0, first 8 words
 * of the memory
 */
struct at91_pm_bu {
	int suspended;
	unsigned long reserved;
	phys_addr_t canary;
	phys_addr_t resume;
	unsigned long ddr_phy_calibration[BACKUP_DDR_PHY_CALIBRATION];
};

/*
 * struct at91_pm_sfrbu_offsets: registers mapping for SFRBU
 * @pswbu: power switch BU control registers
 */
struct at91_pm_sfrbu_regs {
	struct {
		u32 key;
		u32 ctrl;
		u32 state;
		u32 softsw;
	} pswbu;
};

/**
 * struct at91_soc_pm - AT91 SoC power management data structure
 * @config_shdwc_ws: wakeup sources configuration function for SHDWC
 * @config_pmc_ws: wakeup srouces configuration function for PMC
 * @ws_ids: wakup sources of_device_id array
 * @data: PM data to be used on last phase of suspend
 * @sfrbu_regs: SFRBU registers mapping
 * @bu: backup unit mapped data (for backup mode)
 * @memcs: memory chip select
 */
struct at91_soc_pm {
	int (*config_shdwc_ws)(void __iomem *shdwc, u32 *mode, u32 *polarity);
	int (*config_pmc_ws)(void __iomem *pmc, u32 mode, u32 polarity);
	const struct of_device_id *ws_ids;
	struct at91_pm_bu *bu;
	struct at91_pm_data data;
	struct at91_pm_sfrbu_regs sfrbu_regs;
	void *memcs;
};

/**
 * enum at91_pm_iomaps:	IOs that needs to be mapped for different PM modes
 * @AT91_PM_IOMAP_SHDWC:	SHDWC controller
 * @AT91_PM_IOMAP_SFRBU:	SFRBU controller
 */
enum at91_pm_iomaps {
	AT91_PM_IOMAP_SHDWC,
	AT91_PM_IOMAP_SFRBU,
};

#define AT91_PM_IOMAP(name)	BIT(AT91_PM_IOMAP_##name)

static struct at91_soc_pm soc_pm = {
	.data = {
		.standby_mode = AT91_PM_STANDBY,
		.suspend_mode = AT91_PM_ULP0,
	},
};

static const match_table_t pm_modes __initconst = {
	{ AT91_PM_STANDBY,	"standby" },
	{ AT91_PM_ULP0,		"ulp0" },
	{ AT91_PM_ULP0_FAST,    "ulp0-fast" },
	{ AT91_PM_ULP1,		"ulp1" },
	{ AT91_PM_BACKUP,	"backup" },
	{ -1, NULL },
};

#define at91_ramc_read(id, field) \
	__raw_readl(soc_pm.data.ramc[id] + field)

#define at91_ramc_write(id, field, value) \
	__raw_writel(value, soc_pm.data.ramc[id] + field)

static int at91_pm_valid_state(suspend_state_t state)
{
	switch (state) {
		case PM_SUSPEND_ON:
		case PM_SUSPEND_STANDBY:
		case PM_SUSPEND_MEM:
			return 1;

		default:
			return 0;
	}
}

static int canary = 0xA5A5A5A5;

struct wakeup_source_info {
	unsigned int pmc_fsmr_bit;
	unsigned int shdwc_mr_bit;
	bool set_polarity;
};

static const struct wakeup_source_info ws_info[] = {
	{ .pmc_fsmr_bit = AT91_PMC_FSTT(10),	.set_polarity = true },
	{ .pmc_fsmr_bit = AT91_PMC_RTCAL,	.shdwc_mr_bit = BIT(17) },
	{ .pmc_fsmr_bit = AT91_PMC_USBAL },
	{ .pmc_fsmr_bit = AT91_PMC_SDMMC_CD },
	{ .pmc_fsmr_bit = AT91_PMC_RTTAL },
	{ .pmc_fsmr_bit = AT91_PMC_RXLP_MCE },
};

static const struct of_device_id sama5d2_ws_ids[] = {
	{ .compatible = "atmel,sama5d2-gem",		.data = &ws_info[0] },
	{ .compatible = "atmel,at91rm9200-rtc",		.data = &ws_info[1] },
	{ .compatible = "atmel,sama5d3-udc",		.data = &ws_info[2] },
	{ .compatible = "atmel,at91rm9200-ohci",	.data = &ws_info[2] },
	{ .compatible = "usb-ohci",			.data = &ws_info[2] },
	{ .compatible = "atmel,at91sam9g45-ehci",	.data = &ws_info[2] },
	{ .compatible = "usb-ehci",			.data = &ws_info[2] },
	{ .compatible = "atmel,sama5d2-sdhci",		.data = &ws_info[3] },
	{ /* sentinel */ }
};

static const struct of_device_id sam9x60_ws_ids[] = {
	{ .compatible = "atmel,at91sam9x5-rtc",		.data = &ws_info[1] },
	{ .compatible = "atmel,at91rm9200-ohci",	.data = &ws_info[2] },
	{ .compatible = "usb-ohci",			.data = &ws_info[2] },
	{ .compatible = "atmel,at91sam9g45-ehci",	.data = &ws_info[2] },
	{ .compatible = "usb-ehci",			.data = &ws_info[2] },
	{ .compatible = "atmel,at91sam9260-rtt",	.data = &ws_info[4] },
	{ .compatible = "cdns,sam9x60-macb",		.data = &ws_info[5] },
	{ /* sentinel */ }
};

static const struct of_device_id sama7g5_ws_ids[] = {
	{ .compatible = "atmel,at91sam9x5-rtc",		.data = &ws_info[1] },
	{ .compatible = "microchip,sama7g5-ohci",	.data = &ws_info[2] },
	{ .compatible = "usb-ohci",			.data = &ws_info[2] },
	{ .compatible = "atmel,at91sam9g45-ehci",	.data = &ws_info[2] },
	{ .compatible = "usb-ehci",			.data = &ws_info[2] },
	{ .compatible = "microchip,sama7g5-sdhci",	.data = &ws_info[3] },
	{ .compatible = "atmel,at91sam9260-rtt",	.data = &ws_info[4] },
	{ /* sentinel */ }
};

static int at91_pm_config_ws(unsigned int pm_mode, bool set)
{
	const struct wakeup_source_info *wsi;
	const struct of_device_id *match;
	struct platform_device *pdev;
	struct device_node *np;
	unsigned int mode = 0, polarity = 0, val = 0;

	if (pm_mode != AT91_PM_ULP1)
		return 0;

	if (!soc_pm.data.pmc || !soc_pm.data.shdwc || !soc_pm.ws_ids)
		return -EPERM;

	if (!set) {
		writel(mode, soc_pm.data.pmc + AT91_PMC_FSMR);
		return 0;
	}

	if (soc_pm.config_shdwc_ws)
		soc_pm.config_shdwc_ws(soc_pm.data.shdwc, &mode, &polarity);

	/* SHDWC.MR */
	val = readl(soc_pm.data.shdwc + 0x04);

	/* Loop through defined wakeup sources. */
	for_each_matching_node_and_match(np, soc_pm.ws_ids, &match) {
		pdev = of_find_device_by_node(np);
		if (!pdev)
			continue;

		if (device_may_wakeup(&pdev->dev)) {
			wsi = match->data;

			/* Check if enabled on SHDWC. */
			if (wsi->shdwc_mr_bit && !(val & wsi->shdwc_mr_bit))
				goto put_device;

			mode |= wsi->pmc_fsmr_bit;
			if (wsi->set_polarity)
				polarity |= wsi->pmc_fsmr_bit;
		}

put_device:
		put_device(&pdev->dev);
	}

	if (mode) {
		if (soc_pm.config_pmc_ws)
			soc_pm.config_pmc_ws(soc_pm.data.pmc, mode, polarity);
	} else {
		pr_err("AT91: PM: no ULP1 wakeup sources found!");
	}

	return mode ? 0 : -EPERM;
}

static int at91_sama5d2_config_shdwc_ws(void __iomem *shdwc, u32 *mode,
					u32 *polarity)
{
	u32 val;

	/* SHDWC.WUIR */
	val = readl(shdwc + 0x0c);
	*mode |= (val & 0x3ff);
	*polarity |= ((val >> 16) & 0x3ff);

	return 0;
}

static int at91_sama5d2_config_pmc_ws(void __iomem *pmc, u32 mode, u32 polarity)
{
	writel(mode, pmc + AT91_PMC_FSMR);
	writel(polarity, pmc + AT91_PMC_FSPR);

	return 0;
}

static int at91_sam9x60_config_pmc_ws(void __iomem *pmc, u32 mode, u32 polarity)
{
	writel(mode, pmc + AT91_PMC_FSMR);

	return 0;
}

/*
 * Called after processes are frozen, but before we shutdown devices.
 */
static int at91_pm_begin(suspend_state_t state)
{
	int ret;

	switch (state) {
	case PM_SUSPEND_MEM:
		soc_pm.data.mode = soc_pm.data.suspend_mode;
		break;

	case PM_SUSPEND_STANDBY:
		soc_pm.data.mode = soc_pm.data.standby_mode;
		break;

	default:
		soc_pm.data.mode = -1;
	}

	ret = at91_pm_config_ws(soc_pm.data.mode, true);
	if (ret)
		return ret;

	if (soc_pm.data.mode == AT91_PM_BACKUP)
		soc_pm.bu->suspended = 1;
	else if (soc_pm.bu)
		soc_pm.bu->suspended = 0;

	return 0;
}

/*
 * Verify that all the clocks are correct before entering
 * slow-clock mode.
 */
static int at91_pm_verify_clocks(void)
{
	unsigned long scsr;
	int i;

	scsr = readl(soc_pm.data.pmc + AT91_PMC_SCSR);

	/* USB must not be using PLLB */
	if ((scsr & soc_pm.data.uhp_udp_mask) != 0) {
		pr_err("AT91: PM - Suspend-to-RAM with USB still active\n");
		return 0;
	}

	/* PCK0..PCK3 must be disabled, or configured to use clk32k */
	for (i = 0; i < 4; i++) {
		u32 css;

		if ((scsr & (AT91_PMC_PCK0 << i)) == 0)
			continue;
		css = readl(soc_pm.data.pmc + AT91_PMC_PCKR(i)) & AT91_PMC_CSS;
		if (css != AT91_PMC_CSS_SLOW) {
			pr_err("AT91: PM - Suspend-to-RAM with PCK%d src %d\n", i, css);
			return 0;
		}
	}

	return 1;
}

/*
 * Call this from platform driver suspend() to see how deeply to suspend.
 * For example, some controllers (like OHCI) need one of the PLL clocks
 * in order to act as a wakeup source, and those are not available when
 * going into slow clock mode.
 *
 * REVISIT: generalize as clk_will_be_available(clk)?  Other platforms have
 * the very same problem (but not using at91 main_clk), and it'd be better
 * to add one generic API rather than lots of platform-specific ones.
 */
int at91_suspend_entering_slow_clock(void)
{
	return (soc_pm.data.mode >= AT91_PM_ULP0);
}
EXPORT_SYMBOL(at91_suspend_entering_slow_clock);

static void (*at91_suspend_sram_fn)(struct at91_pm_data *);
extern void at91_pm_suspend_in_sram(struct at91_pm_data *pm_data);
extern u32 at91_pm_suspend_in_sram_sz;

static int at91_suspend_finish(unsigned long val)
{
	int i;

	if (soc_pm.data.mode == AT91_PM_BACKUP && soc_pm.data.ramc_phy) {
		/*
		 * The 1st 8 words of memory might get corrupted in the process
		 * of DDR PHY recalibration; it is saved here in securam and it
		 * will be restored later, after recalibration, by bootloader
		 */
		for (i = 1; i < BACKUP_DDR_PHY_CALIBRATION; i++)
			soc_pm.bu->ddr_phy_calibration[i] =
				*((unsigned int *)soc_pm.memcs + (i - 1));
	}

	flush_cache_all();
	outer_disable();

	at91_suspend_sram_fn(&soc_pm.data);

	return 0;
}

static void at91_pm_switch_ba_to_vbat(void)
{
	unsigned int offset = offsetof(struct at91_pm_sfrbu_regs, pswbu);
	unsigned int val;

	/* Just for safety. */
	if (!soc_pm.data.sfrbu)
		return;

	val = readl(soc_pm.data.sfrbu + offset);

	/* Already on VBAT. */
	if (!(val & soc_pm.sfrbu_regs.pswbu.state))
		return;

	val &= ~soc_pm.sfrbu_regs.pswbu.softsw;
	val |= soc_pm.sfrbu_regs.pswbu.key | soc_pm.sfrbu_regs.pswbu.ctrl;
	writel(val, soc_pm.data.sfrbu + offset);

	/* Wait for update. */
	val = readl(soc_pm.data.sfrbu + offset);
	while (val & soc_pm.sfrbu_regs.pswbu.state)
		val = readl(soc_pm.data.sfrbu + offset);
}

static void at91_pm_suspend(suspend_state_t state)
{
	if (soc_pm.data.mode == AT91_PM_BACKUP) {
		at91_pm_switch_ba_to_vbat();

		cpu_suspend(0, at91_suspend_finish);

		/* The SRAM is lost between suspend cycles */
		at91_suspend_sram_fn = fncpy(at91_suspend_sram_fn,
					     &at91_pm_suspend_in_sram,
					     at91_pm_suspend_in_sram_sz);
	} else {
		at91_suspend_finish(0);
	}

	outer_resume();
}

/*
 * STANDBY mode has *all* drivers suspended; ignores irqs not marked as 'wakeup'
 * event sources; and reduces DRAM power.  But otherwise it's identical to
 * PM_SUSPEND_ON: cpu idle, and nothing fancy done with main or cpu clocks.
 *
 * AT91_PM_ULP0 is like STANDBY plus slow clock mode, so drivers must
 * suspend more deeply, the master clock switches to the clk32k and turns off
 * the main oscillator
 *
 * AT91_PM_BACKUP turns off the whole SoC after placing the DDR in self refresh
 */
static int at91_pm_enter(suspend_state_t state)
{
#ifdef CONFIG_PINCTRL_AT91
	/*
	 * FIXME: this is needed to communicate between the pinctrl driver and
	 * the PM implementation in the machine. Possibly part of the PM
	 * implementation should be moved down into the pinctrl driver and get
	 * called as part of the generic suspend/resume path.
	 */
	at91_pinctrl_gpio_suspend();
#endif

	switch (state) {
	case PM_SUSPEND_MEM:
	case PM_SUSPEND_STANDBY:
		/*
		 * Ensure that clocks are in a valid state.
		 */
		if (soc_pm.data.mode >= AT91_PM_ULP0 &&
		    !at91_pm_verify_clocks())
			goto error;

		at91_pm_suspend(state);

		break;

	case PM_SUSPEND_ON:
		cpu_do_idle();
		break;

	default:
		pr_debug("AT91: PM - bogus suspend state %d\n", state);
		goto error;
	}

error:
#ifdef CONFIG_PINCTRL_AT91
	at91_pinctrl_gpio_resume();
#endif
	return 0;
}

/*
 * Called right prior to thawing processes.
 */
static void at91_pm_end(void)
{
	at91_pm_config_ws(soc_pm.data.mode, false);
}


static const struct platform_suspend_ops at91_pm_ops = {
	.valid	= at91_pm_valid_state,
	.begin	= at91_pm_begin,
	.enter	= at91_pm_enter,
	.end	= at91_pm_end,
};

static struct platform_device at91_cpuidle_device = {
	.name = "cpuidle-at91",
};

/*
 * The AT91RM9200 goes into self-refresh mode with this command, and will
 * terminate self-refresh automatically on the next SDRAM access.
 *
 * Self-refresh mode is exited as soon as a memory access is made, but we don't
 * know for sure when that happens. However, we need to restore the low-power
 * mode if it was enabled before going idle. Restoring low-power mode while
 * still in self-refresh is "not recommended", but seems to work.
 */
static void at91rm9200_standby(void)
{
	asm volatile(
		"b    1f\n\t"
		".align    5\n\t"
		"1:  mcr    p15, 0, %0, c7, c10, 4\n\t"
		"    str    %2, [%1, %3]\n\t"
		"    mcr    p15, 0, %0, c7, c0, 4\n\t"
		:
		: "r" (0), "r" (soc_pm.data.ramc[0]),
		  "r" (1), "r" (AT91_MC_SDRAMC_SRR));
}

/* We manage both DDRAM/SDRAM controllers, we need more than one value to
 * remember.
 */
static void at91_ddr_standby(void)
{
	/* Those two values allow us to delay self-refresh activation
	 * to the maximum. */
	u32 lpr0, lpr1 = 0;
	u32 mdr, saved_mdr0, saved_mdr1 = 0;
	u32 saved_lpr0, saved_lpr1 = 0;

	/* LPDDR1 --> force DDR2 mode during self-refresh */
	saved_mdr0 = at91_ramc_read(0, AT91_DDRSDRC_MDR);
	if ((saved_mdr0 & AT91_DDRSDRC_MD) == AT91_DDRSDRC_MD_LOW_POWER_DDR) {
		mdr = saved_mdr0 & ~AT91_DDRSDRC_MD;
		mdr |= AT91_DDRSDRC_MD_DDR2;
		at91_ramc_write(0, AT91_DDRSDRC_MDR, mdr);
	}

	if (soc_pm.data.ramc[1]) {
		saved_lpr1 = at91_ramc_read(1, AT91_DDRSDRC_LPR);
		lpr1 = saved_lpr1 & ~AT91_DDRSDRC_LPCB;
		lpr1 |= AT91_DDRSDRC_LPCB_SELF_REFRESH;
		saved_mdr1 = at91_ramc_read(1, AT91_DDRSDRC_MDR);
		if ((saved_mdr1 & AT91_DDRSDRC_MD) == AT91_DDRSDRC_MD_LOW_POWER_DDR) {
			mdr = saved_mdr1 & ~AT91_DDRSDRC_MD;
			mdr |= AT91_DDRSDRC_MD_DDR2;
			at91_ramc_write(1, AT91_DDRSDRC_MDR, mdr);
		}
	}

	saved_lpr0 = at91_ramc_read(0, AT91_DDRSDRC_LPR);
	lpr0 = saved_lpr0 & ~AT91_DDRSDRC_LPCB;
	lpr0 |= AT91_DDRSDRC_LPCB_SELF_REFRESH;

	/* self-refresh mode now */
	at91_ramc_write(0, AT91_DDRSDRC_LPR, lpr0);
	if (soc_pm.data.ramc[1])
		at91_ramc_write(1, AT91_DDRSDRC_LPR, lpr1);

	cpu_do_idle();

	at91_ramc_write(0, AT91_DDRSDRC_MDR, saved_mdr0);
	at91_ramc_write(0, AT91_DDRSDRC_LPR, saved_lpr0);
	if (soc_pm.data.ramc[1]) {
		at91_ramc_write(0, AT91_DDRSDRC_MDR, saved_mdr1);
		at91_ramc_write(1, AT91_DDRSDRC_LPR, saved_lpr1);
	}
}

static void sama5d3_ddr_standby(void)
{
	u32 lpr0;
	u32 saved_lpr0;

	saved_lpr0 = at91_ramc_read(0, AT91_DDRSDRC_LPR);
	lpr0 = saved_lpr0 & ~AT91_DDRSDRC_LPCB;
	lpr0 |= AT91_DDRSDRC_LPCB_POWER_DOWN;

	at91_ramc_write(0, AT91_DDRSDRC_LPR, lpr0);

	cpu_do_idle();

	at91_ramc_write(0, AT91_DDRSDRC_LPR, saved_lpr0);
}

/* We manage both DDRAM/SDRAM controllers, we need more than one value to
 * remember.
 */
static void at91sam9_sdram_standby(void)
{
	u32 lpr0, lpr1 = 0;
	u32 saved_lpr0, saved_lpr1 = 0;

	if (soc_pm.data.ramc[1]) {
		saved_lpr1 = at91_ramc_read(1, AT91_SDRAMC_LPR);
		lpr1 = saved_lpr1 & ~AT91_SDRAMC_LPCB;
		lpr1 |= AT91_SDRAMC_LPCB_SELF_REFRESH;
	}

	saved_lpr0 = at91_ramc_read(0, AT91_SDRAMC_LPR);
	lpr0 = saved_lpr0 & ~AT91_SDRAMC_LPCB;
	lpr0 |= AT91_SDRAMC_LPCB_SELF_REFRESH;

	/* self-refresh mode now */
	at91_ramc_write(0, AT91_SDRAMC_LPR, lpr0);
	if (soc_pm.data.ramc[1])
		at91_ramc_write(1, AT91_SDRAMC_LPR, lpr1);

	cpu_do_idle();

	at91_ramc_write(0, AT91_SDRAMC_LPR, saved_lpr0);
	if (soc_pm.data.ramc[1])
		at91_ramc_write(1, AT91_SDRAMC_LPR, saved_lpr1);
}

struct ramc_info {
	void (*idle)(void);
	unsigned int memctrl;
};

static const struct ramc_info ramc_infos[] __initconst = {
	{ .idle = at91rm9200_standby, .memctrl = AT91_MEMCTRL_MC},
	{ .idle = at91sam9_sdram_standby, .memctrl = AT91_MEMCTRL_SDRAMC},
	{ .idle = at91_ddr_standby, .memctrl = AT91_MEMCTRL_DDRSDR},
	{ .idle = sama5d3_ddr_standby, .memctrl = AT91_MEMCTRL_DDRSDR},
};

static const struct of_device_id ramc_ids[] __initconst = {
	{ .compatible = "atmel,at91rm9200-sdramc", .data = &ramc_infos[0] },
	{ .compatible = "atmel,at91sam9260-sdramc", .data = &ramc_infos[1] },
	{ .compatible = "atmel,at91sam9g45-ddramc", .data = &ramc_infos[2] },
	{ .compatible = "atmel,sama5d3-ddramc", .data = &ramc_infos[3] },
	{ .compatible = "microchip,sama7g5-uddrc", },
	{ /*sentinel*/ }
};

static const struct of_device_id ramc_phy_ids[] __initconst = {
	{ .compatible = "microchip,sama7g5-ddr3phy", },
	{ /* Sentinel. */ },
};

static __init int at91_dt_ramc(bool phy_mandatory)
{
	struct device_node *np;
	const struct of_device_id *of_id;
	int idx = 0;
	void *standby = NULL;
	const struct ramc_info *ramc;
	int ret;

	for_each_matching_node_and_match(np, ramc_ids, &of_id) {
		soc_pm.data.ramc[idx] = of_iomap(np, 0);
		if (!soc_pm.data.ramc[idx]) {
			pr_err("unable to map ramc[%d] cpu registers\n", idx);
			ret = -ENOMEM;
			goto unmap_ramc;
		}

		ramc = of_id->data;
		if (ramc) {
			if (!standby)
				standby = ramc->idle;
			soc_pm.data.memctrl = ramc->memctrl;
		}

		idx++;
	}

	if (!idx) {
		pr_err("unable to find compatible ram controller node in dtb\n");
		ret = -ENODEV;
		goto unmap_ramc;
	}

	/* Lookup for DDR PHY node, if any. */
	for_each_matching_node_and_match(np, ramc_phy_ids, &of_id) {
		soc_pm.data.ramc_phy = of_iomap(np, 0);
		if (!soc_pm.data.ramc_phy) {
			pr_err("unable to map ramc phy cpu registers\n");
			ret = -ENOMEM;
			goto unmap_ramc;
		}
	}

	if (phy_mandatory && !soc_pm.data.ramc_phy) {
		pr_err("DDR PHY is mandatory!\n");
		ret = -ENODEV;
		goto unmap_ramc;
	}

	if (!standby) {
		pr_warn("ramc no standby function available\n");
		return 0;
	}

	at91_cpuidle_device.dev.platform_data = standby;

	return 0;

unmap_ramc:
	while (idx)
		iounmap(soc_pm.data.ramc[--idx]);

	return ret;
}

static void at91rm9200_idle(void)
{
	/*
	 * Disable the processor clock.  The processor will be automatically
	 * re-enabled by an interrupt or by a reset.
	 */
	writel(AT91_PMC_PCK, soc_pm.data.pmc + AT91_PMC_SCDR);
}

static void at91sam9_idle(void)
{
	writel(AT91_PMC_PCK, soc_pm.data.pmc + AT91_PMC_SCDR);
	cpu_do_idle();
}

static void __init at91_pm_sram_init(void)
{
	struct gen_pool *sram_pool;
	phys_addr_t sram_pbase;
	unsigned long sram_base;
	struct device_node *node;
	struct platform_device *pdev = NULL;

	for_each_compatible_node(node, NULL, "mmio-sram") {
		pdev = of_find_device_by_node(node);
		if (pdev) {
			of_node_put(node);
			break;
		}
	}

	if (!pdev) {
		pr_warn("%s: failed to find sram device!\n", __func__);
		return;
	}

	sram_pool = gen_pool_get(&pdev->dev, NULL);
	if (!sram_pool) {
		pr_warn("%s: sram pool unavailable!\n", __func__);
		goto out_put_device;
	}

	sram_base = gen_pool_alloc(sram_pool, at91_pm_suspend_in_sram_sz);
	if (!sram_base) {
		pr_warn("%s: unable to alloc sram!\n", __func__);
		goto out_put_device;
	}

	sram_pbase = gen_pool_virt_to_phys(sram_pool, sram_base);
	at91_suspend_sram_fn = __arm_ioremap_exec(sram_pbase,
					at91_pm_suspend_in_sram_sz, false);
	if (!at91_suspend_sram_fn) {
		pr_warn("SRAM: Could not map\n");
		goto out_put_device;
	}

	/* Copy the pm suspend handler to SRAM */
	at91_suspend_sram_fn = fncpy(at91_suspend_sram_fn,
			&at91_pm_suspend_in_sram, at91_pm_suspend_in_sram_sz);
	return;

out_put_device:
	put_device(&pdev->dev);
	return;
}

static bool __init at91_is_pm_mode_active(int pm_mode)
{
	return (soc_pm.data.standby_mode == pm_mode ||
		soc_pm.data.suspend_mode == pm_mode);
}

static int __init at91_pm_backup_scan_memcs(unsigned long node,
					    const char *uname, int depth,
					    void *data)
{
	const char *type;
	const __be32 *reg;
	int *located = data;
	int size;

	/* Memory node already located. */
	if (*located)
		return 0;

	type = of_get_flat_dt_prop(node, "device_type", NULL);

	/* We are scanning "memory" nodes only. */
	if (!type || strcmp(type, "memory"))
		return 0;

	reg = of_get_flat_dt_prop(node, "reg", &size);
	if (reg) {
		soc_pm.memcs = __va((phys_addr_t)be32_to_cpu(*reg));
		*located = 1;
	}

	return 0;
}

static int __init at91_pm_backup_init(void)
{
	struct gen_pool *sram_pool;
	struct device_node *np;
	struct platform_device *pdev;
	int ret = -ENODEV, located = 0;

	if (!IS_ENABLED(CONFIG_SOC_SAMA5D2) &&
	    !IS_ENABLED(CONFIG_SOC_SAMA7G5))
		return -EPERM;

	if (!at91_is_pm_mode_active(AT91_PM_BACKUP))
		return 0;

	np = of_find_compatible_node(NULL, NULL, "atmel,sama5d2-securam");
	if (!np)
		return ret;

	pdev = of_find_device_by_node(np);
	of_node_put(np);
	if (!pdev) {
		pr_warn("%s: failed to find securam device!\n", __func__);
		return ret;
	}

	sram_pool = gen_pool_get(&pdev->dev, NULL);
	if (!sram_pool) {
		pr_warn("%s: securam pool unavailable!\n", __func__);
		goto securam_fail;
	}

	soc_pm.bu = (void *)gen_pool_alloc(sram_pool, sizeof(struct at91_pm_bu));
	if (!soc_pm.bu) {
		pr_warn("%s: unable to alloc securam!\n", __func__);
		ret = -ENOMEM;
		goto securam_fail;
	}

	soc_pm.bu->suspended = 0;
	soc_pm.bu->canary = __pa_symbol(&canary);
	soc_pm.bu->resume = __pa_symbol(cpu_resume);
	if (soc_pm.data.ramc_phy) {
		of_scan_flat_dt(at91_pm_backup_scan_memcs, &located);
		if (!located)
			goto securam_fail;

		/* DDR3PHY_ZQ0SR0 */
		soc_pm.bu->ddr_phy_calibration[0] = readl(soc_pm.data.ramc_phy +
							  0x188);
	}

	return 0;

securam_fail:
	put_device(&pdev->dev);
	return ret;
}

static const struct of_device_id atmel_shdwc_ids[] = {
	{ .compatible = "atmel,sama5d2-shdwc" },
	{ .compatible = "microchip,sam9x60-shdwc" },
	{ .compatible = "microchip,sama7g5-shdwc" },
	{ /* sentinel. */ }
};

<<<<<<< HEAD
static const struct of_device_id atmel_shdwc_ids[] = {
	{ .compatible = "atmel,sama5d2-shdwc" },
	{ .compatible = "microchip,sam9x60-shdwc" },
	{ /* sentinel. */ }
};

static void __init at91_pm_modes_init(void)
=======
static void __init at91_pm_modes_init(const u32 *maps, int len)
>>>>>>> c1084c27
{
	struct device_node *np;
	int ret, mode;

	ret = at91_pm_backup_init();
	if (ret) {
		if (soc_pm.data.standby_mode == AT91_PM_BACKUP)
			soc_pm.data.standby_mode = AT91_PM_ULP0;
		if (soc_pm.data.suspend_mode == AT91_PM_BACKUP)
			soc_pm.data.suspend_mode = AT91_PM_ULP0;
	}

<<<<<<< HEAD
	np = of_find_matching_node(NULL, atmel_shdwc_ids);
	if (!np) {
		pr_warn("%s: failed to find shdwc!\n", __func__);
		goto ulp1_default;
=======
	if (maps[soc_pm.data.standby_mode] & AT91_PM_IOMAP(SHDWC) ||
	    maps[soc_pm.data.suspend_mode] & AT91_PM_IOMAP(SHDWC)) {
		np = of_find_matching_node(NULL, atmel_shdwc_ids);
		if (!np) {
			pr_warn("%s: failed to find shdwc!\n", __func__);

			/* Use ULP0 if it doesn't needs SHDWC.*/
			if (!(maps[AT91_PM_ULP0] & AT91_PM_IOMAP(SHDWC)))
				mode = AT91_PM_ULP0;
			else
				mode = AT91_PM_STANDBY;

			if (maps[soc_pm.data.standby_mode] & AT91_PM_IOMAP(SHDWC))
				soc_pm.data.standby_mode = mode;
			if (maps[soc_pm.data.suspend_mode] & AT91_PM_IOMAP(SHDWC))
				soc_pm.data.suspend_mode = mode;
		} else {
			soc_pm.data.shdwc = of_iomap(np, 0);
			of_node_put(np);
		}
>>>>>>> c1084c27
	}

	if (maps[soc_pm.data.standby_mode] & AT91_PM_IOMAP(SFRBU) ||
	    maps[soc_pm.data.suspend_mode] & AT91_PM_IOMAP(SFRBU)) {
		np = of_find_compatible_node(NULL, NULL, "atmel,sama5d2-sfrbu");
		if (!np) {
			pr_warn("%s: failed to find sfrbu!\n", __func__);

			/*
			 * Use ULP0 if it doesn't need SHDWC or if SHDWC
			 * was already located.
			 */
			if (!(maps[AT91_PM_ULP0] & AT91_PM_IOMAP(SHDWC)) ||
			    soc_pm.data.shdwc)
				mode = AT91_PM_ULP0;
			else
				mode = AT91_PM_STANDBY;

			if (maps[soc_pm.data.standby_mode] & AT91_PM_IOMAP(SFRBU))
				soc_pm.data.standby_mode = mode;
			if (maps[soc_pm.data.suspend_mode] & AT91_PM_IOMAP(SFRBU))
				soc_pm.data.suspend_mode = mode;
		} else {
			soc_pm.data.sfrbu = of_iomap(np, 0);
			of_node_put(np);
		}
	}

	/* Unmap all unnecessary. */
	if (soc_pm.data.shdwc &&
	    !(maps[soc_pm.data.standby_mode] & AT91_PM_IOMAP(SHDWC) ||
	      maps[soc_pm.data.suspend_mode] & AT91_PM_IOMAP(SHDWC))) {
		iounmap(soc_pm.data.shdwc);
		soc_pm.data.shdwc = NULL;
	}

	if (soc_pm.data.sfrbu &&
	    !(maps[soc_pm.data.standby_mode] & AT91_PM_IOMAP(SFRBU) ||
	      maps[soc_pm.data.suspend_mode] & AT91_PM_IOMAP(SFRBU))) {
		iounmap(soc_pm.data.sfrbu);
		soc_pm.data.sfrbu = NULL;
	}

	return;
}

struct pmc_info {
	unsigned long uhp_udp_mask;
	unsigned long mckr;
	unsigned long version;
};

static const struct pmc_info pmc_infos[] __initconst = {
	{
		.uhp_udp_mask = AT91RM9200_PMC_UHP | AT91RM9200_PMC_UDP,
		.mckr = 0x30,
		.version = AT91_PMC_V1,
	},

	{
		.uhp_udp_mask = AT91SAM926x_PMC_UHP | AT91SAM926x_PMC_UDP,
		.mckr = 0x30,
		.version = AT91_PMC_V1,
	},
	{
		.uhp_udp_mask = AT91SAM926x_PMC_UHP,
		.mckr = 0x30,
		.version = AT91_PMC_V1,
	},
	{	.uhp_udp_mask = 0,
		.mckr = 0x30,
		.version = AT91_PMC_V1,
	},
	{
		.uhp_udp_mask = AT91SAM926x_PMC_UHP | AT91SAM926x_PMC_UDP,
		.mckr = 0x28,
		.version = AT91_PMC_V2,
	},
	{
		.mckr = 0x28,
		.version = AT91_PMC_V2,
	},

};

static const struct of_device_id atmel_pmc_ids[] __initconst = {
	{ .compatible = "atmel,at91rm9200-pmc", .data = &pmc_infos[0] },
	{ .compatible = "atmel,at91sam9260-pmc", .data = &pmc_infos[1] },
	{ .compatible = "atmel,at91sam9261-pmc", .data = &pmc_infos[1] },
	{ .compatible = "atmel,at91sam9263-pmc", .data = &pmc_infos[1] },
	{ .compatible = "atmel,at91sam9g45-pmc", .data = &pmc_infos[2] },
	{ .compatible = "atmel,at91sam9n12-pmc", .data = &pmc_infos[1] },
	{ .compatible = "atmel,at91sam9rl-pmc", .data = &pmc_infos[3] },
	{ .compatible = "atmel,at91sam9x5-pmc", .data = &pmc_infos[1] },
	{ .compatible = "atmel,sama5d3-pmc", .data = &pmc_infos[1] },
	{ .compatible = "atmel,sama5d4-pmc", .data = &pmc_infos[1] },
	{ .compatible = "atmel,sama5d2-pmc", .data = &pmc_infos[1] },
<<<<<<< HEAD
	{ .compatible = "microchip,sam9x60-pmc", .data = &pmc_infos[1] },
=======
	{ .compatible = "microchip,sam9x60-pmc", .data = &pmc_infos[4] },
	{ .compatible = "microchip,sama7g5-pmc", .data = &pmc_infos[5] },
>>>>>>> c1084c27
	{ /* sentinel */ },
};

static void __init at91_pm_modes_validate(const int *modes, int len)
{
	u8 i, standby = 0, suspend = 0;
	int mode;

	for (i = 0; i < len; i++) {
		if (standby && suspend)
			break;

		if (modes[i] == soc_pm.data.standby_mode && !standby) {
			standby = 1;
			continue;
		}

		if (modes[i] == soc_pm.data.suspend_mode && !suspend) {
			suspend = 1;
			continue;
		}
	}

	if (!standby) {
		if (soc_pm.data.suspend_mode == AT91_PM_STANDBY)
			mode = AT91_PM_ULP0;
		else
			mode = AT91_PM_STANDBY;

		pr_warn("AT91: PM: %s mode not supported! Using %s.\n",
			pm_modes[soc_pm.data.standby_mode].pattern,
			pm_modes[mode].pattern);
		soc_pm.data.standby_mode = mode;
	}

	if (!suspend) {
		if (soc_pm.data.standby_mode == AT91_PM_ULP0)
			mode = AT91_PM_STANDBY;
		else
			mode = AT91_PM_ULP0;

		pr_warn("AT91: PM: %s mode not supported! Using %s.\n",
			pm_modes[soc_pm.data.suspend_mode].pattern,
			pm_modes[mode].pattern);
		soc_pm.data.suspend_mode = mode;
	}
}

static void __init at91_pm_init(void (*pm_idle)(void))
{
	struct device_node *pmc_np;
	const struct of_device_id *of_id;
	const struct pmc_info *pmc;

	if (at91_cpuidle_device.dev.platform_data)
		platform_device_register(&at91_cpuidle_device);

	pmc_np = of_find_matching_node_and_match(NULL, atmel_pmc_ids, &of_id);
	soc_pm.data.pmc = of_iomap(pmc_np, 0);
	of_node_put(pmc_np);
	if (!soc_pm.data.pmc) {
		pr_err("AT91: PM not supported, PMC not found\n");
		return;
	}

	pmc = of_id->data;
	soc_pm.data.uhp_udp_mask = pmc->uhp_udp_mask;
	soc_pm.data.pmc_mckr_offset = pmc->mckr;
	soc_pm.data.pmc_version = pmc->version;

	if (pm_idle)
		arm_pm_idle = pm_idle;

	at91_pm_sram_init();

	if (at91_suspend_sram_fn) {
		suspend_set_ops(&at91_pm_ops);
		pr_info("AT91: PM: standby: %s, suspend: %s\n",
			pm_modes[soc_pm.data.standby_mode].pattern,
			pm_modes[soc_pm.data.suspend_mode].pattern);
	} else {
		pr_info("AT91: PM not supported, due to no SRAM allocated\n");
	}
}

void __init at91rm9200_pm_init(void)
{
	int ret;

	if (!IS_ENABLED(CONFIG_SOC_AT91RM9200))
		return;

	/*
	 * Force STANDBY and ULP0 mode to avoid calling
	 * at91_pm_modes_validate() which may increase booting time.
	 * Platform supports anyway only STANDBY and ULP0 modes.
	 */
	soc_pm.data.standby_mode = AT91_PM_STANDBY;
	soc_pm.data.suspend_mode = AT91_PM_ULP0;

	ret = at91_dt_ramc(false);
	if (ret)
		return;

	/*
	 * AT91RM9200 SDRAM low-power mode cannot be used with self-refresh.
	 */
	at91_ramc_write(0, AT91_MC_SDRAMC_LPR, 0);

	at91_pm_init(at91rm9200_idle);
}

void __init sam9x60_pm_init(void)
{
	static const int modes[] __initconst = {
		AT91_PM_STANDBY, AT91_PM_ULP0, AT91_PM_ULP0_FAST, AT91_PM_ULP1,
	};
	static const int iomaps[] __initconst = {
		[AT91_PM_ULP1]		= AT91_PM_IOMAP(SHDWC),
	};
	int ret;

	if (!IS_ENABLED(CONFIG_SOC_SAM9X60))
		return;

	at91_pm_modes_validate(modes, ARRAY_SIZE(modes));
	at91_pm_modes_init(iomaps, ARRAY_SIZE(iomaps));
	ret = at91_dt_ramc(false);
	if (ret)
		return;

	at91_pm_init(NULL);

	soc_pm.ws_ids = sam9x60_ws_ids;
	soc_pm.config_pmc_ws = at91_sam9x60_config_pmc_ws;
}

void __init at91sam9_pm_init(void)
{
	int ret;

	if (!IS_ENABLED(CONFIG_SOC_AT91SAM9))
		return;

	/*
	 * Force STANDBY and ULP0 mode to avoid calling
	 * at91_pm_modes_validate() which may increase booting time.
	 * Platform supports anyway only STANDBY and ULP0 modes.
	 */
	soc_pm.data.standby_mode = AT91_PM_STANDBY;
	soc_pm.data.suspend_mode = AT91_PM_ULP0;

	ret = at91_dt_ramc(false);
	if (ret)
		return;

	at91_pm_init(at91sam9_idle);
}

void __init sama5_pm_init(void)
{
	static const int modes[] __initconst = {
		AT91_PM_STANDBY, AT91_PM_ULP0, AT91_PM_ULP0_FAST,
	};
	int ret;

	if (!IS_ENABLED(CONFIG_SOC_SAMA5))
		return;

	at91_pm_modes_validate(modes, ARRAY_SIZE(modes));
	ret = at91_dt_ramc(false);
	if (ret)
		return;

	at91_pm_init(NULL);
}

void __init sama5d2_pm_init(void)
{
	static const int modes[] __initconst = {
		AT91_PM_STANDBY, AT91_PM_ULP0, AT91_PM_ULP0_FAST, AT91_PM_ULP1,
		AT91_PM_BACKUP,
	};
	static const u32 iomaps[] __initconst = {
		[AT91_PM_ULP1]		= AT91_PM_IOMAP(SHDWC),
		[AT91_PM_BACKUP]	= AT91_PM_IOMAP(SHDWC) |
					  AT91_PM_IOMAP(SFRBU),
	};
	int ret;

	if (!IS_ENABLED(CONFIG_SOC_SAMA5D2))
		return;

	at91_pm_modes_validate(modes, ARRAY_SIZE(modes));
	at91_pm_modes_init(iomaps, ARRAY_SIZE(iomaps));
	ret = at91_dt_ramc(false);
	if (ret)
		return;

	at91_pm_init(NULL);

	soc_pm.ws_ids = sama5d2_ws_ids;
	soc_pm.config_shdwc_ws = at91_sama5d2_config_shdwc_ws;
	soc_pm.config_pmc_ws = at91_sama5d2_config_pmc_ws;

	soc_pm.sfrbu_regs.pswbu.key = (0x4BD20C << 8);
	soc_pm.sfrbu_regs.pswbu.ctrl = BIT(0);
	soc_pm.sfrbu_regs.pswbu.softsw = BIT(1);
	soc_pm.sfrbu_regs.pswbu.state = BIT(3);
}

void __init sama7_pm_init(void)
{
	static const int modes[] __initconst = {
		AT91_PM_STANDBY, AT91_PM_ULP0, AT91_PM_ULP1, AT91_PM_BACKUP,
	};
	static const u32 iomaps[] __initconst = {
		[AT91_PM_ULP0]		= AT91_PM_IOMAP(SFRBU),
		[AT91_PM_ULP1]		= AT91_PM_IOMAP(SFRBU) |
					  AT91_PM_IOMAP(SHDWC),
		[AT91_PM_BACKUP]	= AT91_PM_IOMAP(SFRBU) |
					  AT91_PM_IOMAP(SHDWC),
	};
	int ret;

	if (!IS_ENABLED(CONFIG_SOC_SAMA7))
		return;

	at91_pm_modes_validate(modes, ARRAY_SIZE(modes));

	ret = at91_dt_ramc(true);
	if (ret)
		return;

	at91_pm_modes_init(iomaps, ARRAY_SIZE(iomaps));
	at91_pm_init(NULL);

	soc_pm.ws_ids = sama7g5_ws_ids;
	soc_pm.config_pmc_ws = at91_sam9x60_config_pmc_ws;

	soc_pm.sfrbu_regs.pswbu.key = (0x4BD20C << 8);
	soc_pm.sfrbu_regs.pswbu.ctrl = BIT(0);
	soc_pm.sfrbu_regs.pswbu.softsw = BIT(1);
	soc_pm.sfrbu_regs.pswbu.state = BIT(2);
}

static int __init at91_pm_modes_select(char *str)
{
	char *s;
	substring_t args[MAX_OPT_ARGS];
	int standby, suspend;

	if (!str)
		return 0;

	s = strsep(&str, ",");
	standby = match_token(s, pm_modes, args);
	if (standby < 0)
		return 0;

	suspend = match_token(str, pm_modes, args);
	if (suspend < 0)
		return 0;

	soc_pm.data.standby_mode = standby;
	soc_pm.data.suspend_mode = suspend;

	return 0;
}
early_param("atmel.pm_modes", at91_pm_modes_select);<|MERGE_RESOLUTION|>--- conflicted
+++ resolved
@@ -861,17 +861,7 @@
 	{ /* sentinel. */ }
 };
 
-<<<<<<< HEAD
-static const struct of_device_id atmel_shdwc_ids[] = {
-	{ .compatible = "atmel,sama5d2-shdwc" },
-	{ .compatible = "microchip,sam9x60-shdwc" },
-	{ /* sentinel. */ }
-};
-
-static void __init at91_pm_modes_init(void)
-=======
 static void __init at91_pm_modes_init(const u32 *maps, int len)
->>>>>>> c1084c27
 {
 	struct device_node *np;
 	int ret, mode;
@@ -884,12 +874,6 @@
 			soc_pm.data.suspend_mode = AT91_PM_ULP0;
 	}
 
-<<<<<<< HEAD
-	np = of_find_matching_node(NULL, atmel_shdwc_ids);
-	if (!np) {
-		pr_warn("%s: failed to find shdwc!\n", __func__);
-		goto ulp1_default;
-=======
 	if (maps[soc_pm.data.standby_mode] & AT91_PM_IOMAP(SHDWC) ||
 	    maps[soc_pm.data.suspend_mode] & AT91_PM_IOMAP(SHDWC)) {
 		np = of_find_matching_node(NULL, atmel_shdwc_ids);
@@ -910,7 +894,6 @@
 			soc_pm.data.shdwc = of_iomap(np, 0);
 			of_node_put(np);
 		}
->>>>>>> c1084c27
 	}
 
 	if (maps[soc_pm.data.standby_mode] & AT91_PM_IOMAP(SFRBU) ||
@@ -1008,12 +991,8 @@
 	{ .compatible = "atmel,sama5d3-pmc", .data = &pmc_infos[1] },
 	{ .compatible = "atmel,sama5d4-pmc", .data = &pmc_infos[1] },
 	{ .compatible = "atmel,sama5d2-pmc", .data = &pmc_infos[1] },
-<<<<<<< HEAD
-	{ .compatible = "microchip,sam9x60-pmc", .data = &pmc_infos[1] },
-=======
 	{ .compatible = "microchip,sam9x60-pmc", .data = &pmc_infos[4] },
 	{ .compatible = "microchip,sama7g5-pmc", .data = &pmc_infos[5] },
->>>>>>> c1084c27
 	{ /* sentinel */ },
 };
 
