--- conflicted
+++ resolved
@@ -21,7 +21,6 @@
 #include <linux/reboot.h>
 #include <linux/micrel_phy.h>
 #include <linux/of_address.h>
-#include <linux/of_gpio.h>
 #include <linux/of_platform.h>
 #include <linux/phy.h>
 #include <linux/pinctrl/consumer.h>
@@ -269,280 +268,6 @@
 					   apx4devkit_phy_fixup);
 }
 
-<<<<<<< HEAD
-static int ccardimx28_phy_fixup(struct phy_device *phy)
-{
-	phy->dev_flags |= MICREL_PHY_50MHZ_CLK;
-	return 0;
-}
-
-#define CCARDIMX28_FEC1_PHY_RESET	MXS_GPIO_NR(4, 13)
-#define CCARDIMX28_BT_DISABLE		MXS_GPIO_NR(3, 26)
-#define CCARDIMX28_BT_GPIO7		MXS_GPIO_NR(3, 27)
-#define CCARDIMX28_BT_PWD_L		MXS_GPIO_NR(0, 21)
-#define CCARDIMX28_BT_HOST_WAKE	 	MXS_GPIO_NR(0, 17)
-#define CCARDIMX28_BT_WAKE		MXS_GPIO_NR(2, 16)
-
-static const struct gpio ccardimx28_bt_gpios[] __initconst = {
-	{ CCARDIMX28_BT_DISABLE, GPIOF_OUT_INIT_HIGH, "bt-disable" },
-	{ CCARDIMX28_BT_GPIO7, GPIOF_DIR_IN, "bt-gpio7" },
-	{ CCARDIMX28_BT_PWD_L, GPIOF_OUT_INIT_LOW, "bt-pwd-l" },
-	{ CCARDIMX28_BT_HOST_WAKE, GPIOF_DIR_IN, "bt-host-wake" },
-	{ CCARDIMX28_BT_WAKE, GPIOF_OUT_INIT_HIGH, "bt-wake" },
-};
-
-static void ccardimx28_init_bt(void)
-{
-	int ret;
-
-	ret = gpio_request_array(ccardimx28_bt_gpios,
-				 ARRAY_SIZE(ccardimx28_bt_gpios));
-	if (ret) {
-		pr_err("%s: failed to request bluetooth gpios: %d\n",
-		       __func__, ret);
-		return;
-	}
-	/* Start with Power pin low, then set high after 5ms to power BT */
-	msleep(5);
-	gpio_set_value_cansleep(CCARDIMX28_BT_PWD_L, 1);
-	/* Free the BT power pin to allow controlling it from user space */
-	gpio_free(CCARDIMX28_BT_PWD_L);
-}
-
-static void ccardimx28_init_wifi(void)
-{
-	struct device_node *np;
-	int pwrdown_gpio;
-	enum of_gpio_flags flags;
-
-	np = of_find_node_by_path("/wireless");
-	if (!np)
-		return;
-
-	/* Read the power down gpio */
-	pwrdown_gpio = of_get_named_gpio_flags(np, "digi,pwrdown-gpio", 0, &flags);
-	if (gpio_is_valid(pwrdown_gpio)) {
-		if (!gpio_request_one(pwrdown_gpio, GPIOF_DIR_OUT,
-			      "wifi_chip_pwd_l")) {
-			/* Start with Power pin low, then set high to power Wifi */
-			gpio_set_value_cansleep(pwrdown_gpio, 0);
-			udelay(20);	/* minimum is 5us */
-			gpio_set_value_cansleep(pwrdown_gpio, 1);
-			/*
-			 * Free the Wifi chip PWD pin to allow controlling
-			 * it from user space
-			 */
-			gpio_free(pwrdown_gpio);
-		}
-	}
-}
-
-static int ccardimx28_register_hwid(void)
-{
-	struct device_node *np;
-	const u32 *ocotp = mxs_get_ocotp();
-	u8 *hwid;
-	char str[20];
-	struct property *hwidprop;
-	const char *hwidpropname;
-	int ret, i;
-	const char *propnames[] = {
-		"digi,hwid,tf",
-		"digi,hwid,variant",
-		"digi,hwid,hv",
-		"digi,hwid,cert",
-		"digi,hwid,year",
-		"digi,hwid,month",
-		"digi,hwid,sn",
-	};
-
-	np = of_find_compatible_node(NULL, NULL, "digi,ccardimx28");
-	if (!np)
-		return -EINVAL;
-
-	/* Retrieve HWID from OTP bits */
-	hwid = (u8 *)ocotp;
-
-	/*
-	 * Try to read the HWID fields from DT. If not found, create those
-	 * properties from the information on the OTP bits.
-	 */
-	for (i = 0; i < ARRAY_SIZE(propnames); i++) {
-		ret = of_property_read_string(np, propnames[i], &hwidpropname);
-		if (ret) {
-			/* Convert HWID fields to strings */
-			if (!strcmp("digi,hwid,tf", propnames[i]))
-				sprintf(str, "0x%02x", hwid[6]);
-			else if (!strcmp("digi,hwid,variant", propnames[i]))
-				sprintf(str, "0x%02x", hwid[5]);
-			else if (!strcmp("digi,hwid,hv", propnames[i]))
-				sprintf(str, "0x%x", hwid[4] >> 4);
-			else if (!strcmp("digi,hwid,cert", propnames[i]))
-				sprintf(str, "0x%x", hwid[4] & 0xf);
-			else if (!strcmp("digi,hwid,year", propnames[i]))
-				sprintf(str, "20%02d", hwid[3]);
-			else if (!strcmp("digi,hwid,month", propnames[i]))
-				sprintf(str, "%02d", hwid[2] >> 4);
-			else if (!strcmp("digi,hwid,sn", propnames[i]))
-				sprintf(str, "%d", ocotp[0] & 0xfffff);
-			else
-				continue;
-
-			hwidprop = kzalloc(sizeof(*hwidprop) + strlen(str),
-					   GFP_KERNEL);
-			if (!hwidprop)
-				return -ENOMEM;
-
-			hwidprop->value = hwidprop + 1;
-			hwidprop->length = strlen(str);
-			hwidprop->name = kstrdup(propnames[i], GFP_KERNEL);
-			if (!hwidprop->name) {
-				kfree(hwidprop);
-				return -ENOMEM;
-			}
-			strncpy(hwidprop->value, str, strlen(str));
-			of_update_property(np, hwidprop);
-		}
-	}
-
-	return 0;
-}
-
-static void __init ccardimx28_init(void)
-{
-	int ret;
-
-	/*
-	 * Read the HWID from OTP bits and register it to DT if not already
-	 * there, to be exposed to the filesystem via procfs.
-	 */
-	ret = ccardimx28_register_hwid();
-	if (ret)
-		pr_err("%s: failed to register hwid: %d\n", __func__, ret);
-
-	if (IS_BUILTIN(CONFIG_PHYLIB))
-		phy_register_fixup_for_uid(PHY_ID_KSZ8031, MICREL_PHY_ID_MASK,
-					   ccardimx28_phy_fixup);
-
-	enable_clk_enet_out();
-
-	mxs_saif_clkmux_select(MXS_DIGCTL_SAIF_CLKMUX_EXTMSTR0);
-}
-
-static void __init ccardimx28_post_init(void)
-{
-	/* Take ENET1 PHY out of reset so that the address
-	 * is properly latched by the time ENET0 MDIO bus
-	 * (shared between ENET0 and ENET1) does the PHY
-	 * autodetection.
-	 */
-	if (!gpio_request_one(CCARDIMX28_FEC1_PHY_RESET, GPIOF_DIR_OUT,
-			      "enet1-phy-reset")) {
-		gpio_set_value_cansleep(CCARDIMX28_FEC1_PHY_RESET, 1);
-		gpio_free(CCARDIMX28_FEC1_PHY_RESET);
-	}
-
-	/* Bluetooth
-	 * TODO: check the variant has BT */
-	if (IS_ENABLED(CONFIG_BT))
-		ccardimx28_init_bt();
-
-	/* Wireless
-	 * TODO: check the variant has Wifi */
-	ccardimx28_init_wifi();
-}
-
-static int cpx2_phy_fixup(struct phy_device *phy)
-{
-	phy->dev_flags |= MICREL_PHY_50MHZ_CLK;
-	return 0;
-}
-
-static void __init cpx2_init(void)
-{
-	if (IS_BUILTIN(CONFIG_PHYLIB))
-		phy_register_fixup_for_uid(PHY_ID_KSZ8021, MICREL_PHY_ID_MASK,
-					   cpx2_phy_fixup);
-
-	enable_clk_enet_out();
-}
-
-#define ENET0_MDC__GPIO_4_0	MXS_GPIO_NR(4, 0)
-#define ENET0_MDIO__GPIO_4_1	MXS_GPIO_NR(4, 1)
-#define ENET0_RX_EN__GPIO_4_2	MXS_GPIO_NR(4, 2)
-#define ENET0_RXD0__GPIO_4_3	MXS_GPIO_NR(4, 3)
-#define ENET0_RXD1__GPIO_4_4	MXS_GPIO_NR(4, 4)
-#define ENET0_TX_EN__GPIO_4_6	MXS_GPIO_NR(4, 6)
-#define ENET0_TXD0__GPIO_4_7	MXS_GPIO_NR(4, 7)
-#define ENET0_TXD1__GPIO_4_8	MXS_GPIO_NR(4, 8)
-#define ENET_CLK__GPIO_4_16	MXS_GPIO_NR(4, 16)
-
-#define TX28_FEC_PHY_POWER	MXS_GPIO_NR(3, 29)
-#define TX28_FEC_PHY_RESET	MXS_GPIO_NR(4, 13)
-#define TX28_FEC_nINT		MXS_GPIO_NR(4, 5)
-
-static const struct gpio tx28_gpios[] __initconst = {
-	{ ENET0_MDC__GPIO_4_0, GPIOF_OUT_INIT_LOW, "GPIO_4_0" },
-	{ ENET0_MDIO__GPIO_4_1, GPIOF_OUT_INIT_LOW, "GPIO_4_1" },
-	{ ENET0_RX_EN__GPIO_4_2, GPIOF_OUT_INIT_LOW, "GPIO_4_2" },
-	{ ENET0_RXD0__GPIO_4_3, GPIOF_OUT_INIT_LOW, "GPIO_4_3" },
-	{ ENET0_RXD1__GPIO_4_4, GPIOF_OUT_INIT_LOW, "GPIO_4_4" },
-	{ ENET0_TX_EN__GPIO_4_6, GPIOF_OUT_INIT_LOW, "GPIO_4_6" },
-	{ ENET0_TXD0__GPIO_4_7, GPIOF_OUT_INIT_LOW, "GPIO_4_7" },
-	{ ENET0_TXD1__GPIO_4_8, GPIOF_OUT_INIT_LOW, "GPIO_4_8" },
-	{ ENET_CLK__GPIO_4_16, GPIOF_OUT_INIT_LOW, "GPIO_4_16" },
-	{ TX28_FEC_PHY_POWER, GPIOF_OUT_INIT_LOW, "fec-phy-power" },
-	{ TX28_FEC_PHY_RESET, GPIOF_OUT_INIT_LOW, "fec-phy-reset" },
-	{ TX28_FEC_nINT, GPIOF_DIR_IN, "fec-int" },
-};
-
-static void __init tx28_post_init(void)
-{
-	struct device_node *np;
-	struct platform_device *pdev;
-	struct pinctrl *pctl;
-	int ret;
-
-	enable_clk_enet_out();
-
-	np = of_find_compatible_node(NULL, NULL, "fsl,imx28-fec");
-	pdev = of_find_device_by_node(np);
-	if (!pdev) {
-		pr_err("%s: failed to find fec device\n", __func__);
-		return;
-	}
-
-	pctl = pinctrl_get_select(&pdev->dev, "gpio_mode");
-	if (IS_ERR(pctl)) {
-		pr_err("%s: failed to get pinctrl state\n", __func__);
-		return;
-	}
-
-	ret = gpio_request_array(tx28_gpios, ARRAY_SIZE(tx28_gpios));
-	if (ret) {
-		pr_err("%s: failed to request gpios: %d\n", __func__, ret);
-		return;
-	}
-
-	/* Power up fec phy */
-	gpio_set_value_cansleep(TX28_FEC_PHY_POWER, 1);
-	msleep(26); /* 25ms according to data sheet */
-
-	/* Mode strap pins */
-	gpio_set_value_cansleep(ENET0_RX_EN__GPIO_4_2, 1);
-	gpio_set_value_cansleep(ENET0_RXD0__GPIO_4_3, 1);
-	gpio_set_value_cansleep(ENET0_RXD1__GPIO_4_4, 1);
-
-	udelay(100); /* minimum assertion time for nRST */
-
-	/* Deasserting FEC PHY RESET */
-	gpio_set_value_cansleep(TX28_FEC_PHY_RESET, 1);
-
-	pinctrl_put(pctl);
-}
-
-=======
->>>>>>> f2ed3bfc
 static void __init crystalfontz_init(void)
 {
 	update_fec_mac_prop(OUI_CRYSTALFONTZ);
@@ -698,22 +423,10 @@
 		duckbill_init();
 	else if (of_machine_is_compatible("msr,m28cu3"))
 		m28cu3_init();
-	else if (of_machine_is_compatible("digi,ccardimx28"))
-		ccardimx28_init();
-	else if (of_machine_is_compatible("digi,cpx2"))
-		cpx2_init();
 
 	of_platform_default_populate(NULL, NULL, parent);
 
 	mxs_restart_init();
-<<<<<<< HEAD
-
-	if (of_machine_is_compatible("karo,tx28"))
-		tx28_post_init();
-	if (of_machine_is_compatible("digi,ccardimx28"))
-		ccardimx28_post_init();
-=======
->>>>>>> f2ed3bfc
 }
 
 #define MXS_CLKCTRL_RESET_CHIP		(1 << 1)
