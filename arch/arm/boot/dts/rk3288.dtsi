--- conflicted
+++ resolved
@@ -882,8 +882,6 @@
 		reg = <0xff800000 0x100>;
 		clocks = <&cru PCLK_WDT>;
 		interrupts = <GIC_SPI 79 IRQ_TYPE_LEVEL_HIGH>;
-<<<<<<< HEAD
-=======
 		status = "disabled";
 	};
 
@@ -899,7 +897,6 @@
 		pinctrl-names = "default";
 		pinctrl-0 = <&spdif_tx>;
 		rockchip,grf = <&grf>;
->>>>>>> f2ed3bfc
 		status = "disabled";
 	};
 
