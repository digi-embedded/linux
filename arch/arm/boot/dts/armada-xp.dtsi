/*
 * Device Tree Include file for Marvell Armada XP family SoC
 *
 * Copyright (C) 2012 Marvell
 *
 * Lior Amsalem <alior@marvell.com>
 * Gregory CLEMENT <gregory.clement@free-electrons.com>
 * Thomas Petazzoni <thomas.petazzoni@free-electrons.com>
 * Ben Dooks <ben.dooks@codethink.co.uk>
 *
 * This file is dual-licensed: you can use it either under the terms
 * of the GPL or the X11 license, at your option. Note that this dual
 * licensing only applies to this file, and not this project as a
 * whole.
 *
 *  a) This file is free software; you can redistribute it and/or
 *     modify it under the terms of the GNU General Public License as
 *     published by the Free Software Foundation; either version 2 of the
 *     License, or (at your option) any later version.
 *
 *     This file is distributed in the hope that it will be useful
 *     but WITHOUT ANY WARRANTY; without even the implied warranty of
 *     MERCHANTABILITY or FITNESS FOR A PARTICULAR PURPOSE.  See the
 *     GNU General Public License for more details.
 *
 * Or, alternatively
 *
 *  b) Permission is hereby granted, free of charge, to any person
 *     obtaining a copy of this software and associated documentation
 *     files (the "Software"), to deal in the Software without
 *     restriction, including without limitation the rights to use
 *     copy, modify, merge, publish, distribute, sublicense, and/or
 *     sell copies of the Software, and to permit persons to whom the
 *     Software is furnished to do so, subject to the following
 *     conditions:
 *
 *     The above copyright notice and this permission notice shall be
 *     included in all copies or substantial portions of the Software.
 *
 *     THE SOFTWARE IS PROVIDED , WITHOUT WARRANTY OF ANY KIND
 *     EXPRESS OR IMPLIED, INCLUDING BUT NOT LIMITED TO THE WARRANTIES
 *     OF MERCHANTABILITY, FITNESS FOR A PARTICULAR PURPOSE AND
 *     NONINFRINGEMENT. IN NO EVENT SHALL THE AUTHORS OR COPYRIGHT
 *     HOLDERS BE LIABLE FOR ANY CLAIM, DAMAGES OR OTHER LIABILITY
 *     WHETHER IN AN ACTION OF CONTRACT, TORT OR OTHERWISE, ARISING
 *     FROM, OUT OF OR IN CONNECTION WITH THE SOFTWARE OR THE USE OR
 *     OTHER DEALINGS IN THE SOFTWARE.
 *
 * Contains definitions specific to the Armada XP SoC that are not
 * common to all Armada SoCs.
 */

#include "armada-370-xp.dtsi"

/ {
	model = "Marvell Armada XP family SoC";
	compatible = "marvell,armadaxp", "marvell,armada-370-xp";

	aliases {
		serial2 = &uart2;
		serial3 = &uart3;
	};

	soc {
		compatible = "marvell,armadaxp-mbus", "simple-bus";

		bootrom {
			compatible = "marvell,bootrom";
			reg = <MBUS_ID(0x01, 0x1d) 0 0x100000>;
		};

		internal-regs {
			sdramc@1400 {
				compatible = "marvell,armada-xp-sdram-controller";
				reg = <0x1400 0x500>;
			};

			L2: l2-cache {
				compatible = "marvell,aurora-system-cache";
				reg = <0x08000 0x1000>;
				cache-id-part = <0x100>;
				cache-level = <2>;
				cache-unified;
				wt-override;
			};

			i2c0: i2c@11000 {
				compatible = "marvell,mv78230-i2c", "marvell,mv64xxx-i2c";
				reg = <0x11000 0x100>;
			};

			i2c1: i2c@11100 {
				compatible = "marvell,mv78230-i2c", "marvell,mv64xxx-i2c";
				reg = <0x11100 0x100>;
			};

			uart2: serial@12200 {
				compatible = "snps,dw-apb-uart";
				pinctrl-0 = <&uart2_pins>;
				pinctrl-names = "default";
				reg = <0x12200 0x100>;
				reg-shift = <2>;
				interrupts = <43>;
				reg-io-width = <1>;
				clocks = <&coreclk 0>;
				status = "disabled";
			};

			uart3: serial@12300 {
				compatible = "snps,dw-apb-uart";
				pinctrl-0 = <&uart3_pins>;
				pinctrl-names = "default";
				reg = <0x12300 0x100>;
				reg-shift = <2>;
				interrupts = <44>;
				reg-io-width = <1>;
				clocks = <&coreclk 0>;
				status = "disabled";
			};

			system-controller@18200 {
				compatible = "marvell,armada-370-xp-system-controller";
				reg = <0x18200 0x500>;
			};

			gateclk: clock-gating-control@18220 {
				compatible = "marvell,armada-xp-gating-clock";
				reg = <0x18220 0x4>;
				clocks = <&coreclk 0>;
				#clock-cells = <1>;
			};

			coreclk: mvebu-sar@18230 {
				compatible = "marvell,armada-xp-core-clock";
				reg = <0x18230 0x08>;
				#clock-cells = <1>;
			};

			thermal@182b0 {
				compatible = "marvell,armadaxp-thermal";
				reg = <0x182b0 0x4
					0x184d0 0x4>;
				status = "okay";
			};

			cpuclk: clock-complex@18700 {
				#clock-cells = <1>;
				compatible = "marvell,armada-xp-cpu-clock";
				reg = <0x18700 0x24>, <0x1c054 0x10>;
				clocks = <&coreclk 1>;
			};

			interrupt-controller@20a00 {
			      reg = <0x20a00 0x2d0>, <0x21070 0x58>;
			};

			timer@20300 {
				compatible = "marvell,armada-xp-timer";
				clocks = <&coreclk 2>, <&refclk>;
				clock-names = "nbclk", "fixed";
			};

			watchdog@20300 {
				compatible = "marvell,armada-xp-wdt";
				clocks = <&coreclk 2>, <&refclk>;
				clock-names = "nbclk", "fixed";
			};

			cpurst@20800 {
				compatible = "marvell,armada-370-cpu-reset";
				reg = <0x20800 0x20>;
			};

			cpu-config@21000 {
				compatible = "marvell,armada-xp-cpu-config";
				reg = <0x21000 0x8>;
			};

			eth2: ethernet@30000 {
				compatible = "marvell,armada-xp-neta";
				reg = <0x30000 0x4000>;
				interrupts = <12>;
				clocks = <&gateclk 2>;
				status = "disabled";
			};

			usb@50000 {
				clocks = <&gateclk 18>;
			};

			usb@51000 {
				clocks = <&gateclk 19>;
			};

			usb@52000 {
				compatible = "marvell,orion-ehci";
				reg = <0x52000 0x500>;
				interrupts = <47>;
				clocks = <&gateclk 20>;
				status = "disabled";
			};

			xor@60900 {
				compatible = "marvell,orion-xor";
				reg = <0x60900 0x100
				       0x60b00 0x100>;
				clocks = <&gateclk 22>;
				status = "okay";

				xor10 {
					interrupts = <51>;
					dmacap,memcpy;
					dmacap,xor;
				};
				xor11 {
					interrupts = <52>;
					dmacap,memcpy;
					dmacap,xor;
					dmacap,memset;
				};
			};

			ethernet@70000 {
				compatible = "marvell,armada-xp-neta";
			};

			ethernet@74000 {
				compatible = "marvell,armada-xp-neta";
			};

<<<<<<< HEAD
=======
			crypto@90000 {
				compatible = "marvell,armada-xp-crypto";
				reg = <0x90000 0x10000>;
				reg-names = "regs";
				interrupts = <48>, <49>;
				clocks = <&gateclk 23>, <&gateclk 23>;
				clock-names = "cesa0", "cesa1";
				marvell,crypto-srams = <&crypto_sram0>,
						       <&crypto_sram1>;
				marvell,crypto-sram-size = <0x800>;
			};

			bm: bm@c0000 {
				compatible = "marvell,armada-380-neta-bm";
				reg = <0xc0000 0xac>;
				clocks = <&gateclk 13>;
				internal-mem = <&bm_bppi>;
				status = "disabled";
			};

>>>>>>> f2ed3bfc
			xor@f0900 {
				compatible = "marvell,orion-xor";
				reg = <0xF0900 0x100
				       0xF0B00 0x100>;
				clocks = <&gateclk 28>;
				status = "okay";

				xor00 {
					interrupts = <94>;
					dmacap,memcpy;
					dmacap,xor;
				};
				xor01 {
					interrupts = <95>;
					dmacap,memcpy;
					dmacap,xor;
					dmacap,memset;
				};
			};
		};

		crypto_sram0: sa-sram0 {
			compatible = "mmio-sram";
			reg = <MBUS_ID(0x09, 0x09) 0 0x800>;
			clocks = <&gateclk 23>;
			#address-cells = <1>;
			#size-cells = <1>;
			ranges = <0 MBUS_ID(0x09, 0x09) 0 0x800>;
		};

		crypto_sram1: sa-sram1 {
			compatible = "mmio-sram";
			reg = <MBUS_ID(0x09, 0x05) 0 0x800>;
			clocks = <&gateclk 23>;
			#address-cells = <1>;
			#size-cells = <1>;
			ranges = <0 MBUS_ID(0x09, 0x05) 0 0x800>;
		};

		bm_bppi: bm-bppi {
			compatible = "mmio-sram";
			reg = <MBUS_ID(0x0c, 0x04) 0 0x100000>;
			ranges = <0 MBUS_ID(0x0c, 0x04) 0 0x100000>;
			#address-cells = <1>;
			#size-cells = <1>;
			clocks = <&gateclk 13>;
			no-memory-wc;
			status = "disabled";
		};
	};

	clocks {
		/* 25 MHz reference crystal */
		refclk: oscillator {
			compatible = "fixed-clock";
			#clock-cells = <0>;
			clock-frequency = <25000000>;
		};
	};
};

&pinctrl {
	ge0_gmii_pins: ge0-gmii-pins {
		marvell,pins =
		     "mpp0",  "mpp1",  "mpp2",  "mpp3",
		     "mpp4",  "mpp5",  "mpp6",  "mpp7",
		     "mpp8",  "mpp9",  "mpp10", "mpp11",
		     "mpp12", "mpp13", "mpp14", "mpp15",
		     "mpp16", "mpp17", "mpp18", "mpp19",
		     "mpp20", "mpp21", "mpp22", "mpp23";
		marvell,function = "ge0";
	};

	ge0_rgmii_pins: ge0-rgmii-pins {
		marvell,pins =
		     "mpp0", "mpp1", "mpp2", "mpp3",
		     "mpp4", "mpp5", "mpp6", "mpp7",
		     "mpp8", "mpp9", "mpp10", "mpp11";
		marvell,function = "ge0";
	};

	ge1_rgmii_pins: ge1-rgmii-pins {
		marvell,pins =
		     "mpp12", "mpp13", "mpp14", "mpp15",
		     "mpp16", "mpp17", "mpp18", "mpp19",
		     "mpp20", "mpp21", "mpp22", "mpp23";
		marvell,function = "ge1";
	};

	sdio_pins: sdio-pins {
		marvell,pins = "mpp30", "mpp31", "mpp32",
			       "mpp33", "mpp34", "mpp35";
		marvell,function = "sd0";
	};

	spi0_pins: spi0-pins {
		marvell,pins = "mpp36", "mpp37",
			       "mpp38", "mpp39";
		marvell,function = "spi0";
	};

	spi1_pins: spi1-pins {
		marvell,pins = "mpp13", "mpp14",
			       "mpp16", "mpp17";
		marvell,function = "spi1";
	};

	uart2_pins: uart2-pins {
		marvell,pins = "mpp42", "mpp43";
		marvell,function = "uart2";
	};

	uart3_pins: uart3-pins {
		marvell,pins = "mpp44", "mpp45";
		marvell,function = "uart3";
	};
};

&spi0 {
	compatible = "marvell,armada-xp-spi", "marvell,orion-spi";
	pinctrl-0 = <&spi0_pins>;
	pinctrl-names = "default";
};

&spi1 {
	compatible = "marvell,armada-xp-spi", "marvell,orion-spi";
	pinctrl-0 = <&spi1_pins>;
	pinctrl-names = "default";
};<|MERGE_RESOLUTION|>--- conflicted
+++ resolved
@@ -228,8 +228,6 @@
 				compatible = "marvell,armada-xp-neta";
 			};
 
-<<<<<<< HEAD
-=======
 			crypto@90000 {
 				compatible = "marvell,armada-xp-crypto";
 				reg = <0x90000 0x10000>;
@@ -250,7 +248,6 @@
 				status = "disabled";
 			};
 
->>>>>>> f2ed3bfc
 			xor@f0900 {
 				compatible = "marvell,orion-xor";
 				reg = <0xF0900 0x100
