--- conflicted
+++ resolved
@@ -33,11 +33,7 @@
 		#size-cells = <1>;
 		ranges;
 
-<<<<<<< HEAD
-		rsc_table: rsc_table@1fff8000{
-=======
 		rsc_table: rsc-table@1fff8000{
->>>>>>> 29549c70
 			reg = <0x1fff8000 0x1000>;
 			no-map;
 		};
