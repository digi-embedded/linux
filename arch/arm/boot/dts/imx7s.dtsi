--- conflicted
+++ resolved
@@ -136,11 +136,7 @@
 		};
 	};
 
-<<<<<<< HEAD
-	soc {
-=======
 	soc: soc {
->>>>>>> 29549c70
 		#address-cells = <1>;
 		#size-cells = <1>;
 		compatible = "simple-bus";
