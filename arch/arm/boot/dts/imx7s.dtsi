--- conflicted
+++ resolved
@@ -461,14 +461,9 @@
 				reg = <0x302d0000 0x10000>;
 				interrupts = <GIC_SPI 55 IRQ_TYPE_LEVEL_HIGH>;
 				clocks = <&clks IMX7D_GPT1_ROOT_CLK>,
-<<<<<<< HEAD
 					<&clks IMX7D_GPT1_ROOT_CLK>,
 					<&clks IMX7D_GPT_3M_CLK>;
 				clock-names = "ipg", "per", "osc_per";
-=======
-					 <&clks IMX7D_GPT1_ROOT_CLK>;
-				clock-names = "ipg", "per";
->>>>>>> 6f8dc956
 			};
 
 			gpt2: gpt@302e0000 {
