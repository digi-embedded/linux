--- conflicted
+++ resolved
@@ -41,11 +41,6 @@
 		396000	1175000
 		198000	1175000
 	>;
-<<<<<<< HEAD
-	arm-supply = <&sw1a_reg>;
-	soc-supply = <&sw1c_reg>;
-	fsl,arm-soc-shared = <0>;
-=======
 	fsl,arm-soc-shared = <0>;
 };
 
@@ -57,7 +52,6 @@
 &reg_soc {
 	vin-supply = <&sw1c_reg>;
 	regulator-allow-bypass;
->>>>>>> f2ed3bfc
 };
 
 &i2c1 {
@@ -178,11 +172,7 @@
 		reg = <0>;
 		#address-cells = <1>;
 		#size-cells = <1>;
-<<<<<<< HEAD
-		compatible = "spansion,s25fl128s";
-=======
 		compatible = "spansion,s25fl128s", "jedec,spi-nor";
->>>>>>> f2ed3bfc
 		spi-max-frequency = <29000000>;
 	};
 
@@ -190,11 +180,7 @@
 		reg = <1>;
 		#address-cells = <1>;
 		#size-cells = <1>;
-<<<<<<< HEAD
-		compatible = "spansion,s25fl128s";
-=======
 		compatible = "spansion,s25fl128s", "jedec,spi-nor";
->>>>>>> f2ed3bfc
 		spi-max-frequency = <29000000>;
 	};
 };