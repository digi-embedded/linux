--- conflicted
+++ resolved
@@ -1,9 +1,5 @@
 /*
-<<<<<<< HEAD
- * Copyright 2011-2017 Freescale Semiconductor, Inc.
-=======
  * Copyright 2011-2016 Freescale Semiconductor, Inc.
->>>>>>> 05f46d3f
  * Copyright 2011 Linaro Ltd.
  *
  * The code contained herein is licensed under the GNU General Public
