/*
 * Copyright 2011-2016 Freescale Semiconductor, Inc.
 * Copyright 2011 Linaro Ltd.
 *
 * The code contained herein is licensed under the GNU General Public
 * License. You may obtain a copy of the GNU General Public License
 * Version 2 or later at the following locations:
 *
 * http://www.opensource.org/licenses/gpl-license.html
 * http://www.gnu.org/copyleft/gpl.html
 */

#include <dt-bindings/clock/imx6qdl-clock.h>
#include <dt-bindings/interrupt-controller/arm-gic.h>

#include "skeleton.dtsi"

/ {
	aliases {
		ethernet0 = &fec;
		can0 = &can1;
		can1 = &can2;
		gpio0 = &gpio1;
		gpio1 = &gpio2;
		gpio2 = &gpio3;
		gpio3 = &gpio4;
		gpio4 = &gpio5;
		gpio5 = &gpio6;
		gpio6 = &gpio7;
		i2c0 = &i2c1;
		i2c1 = &i2c2;
		i2c2 = &i2c3;
		ipu0 = &ipu1;
<<<<<<< HEAD
		mmc0 = &usdhc4;
=======
		mmc0 = &usdhc1;
>>>>>>> f2ed3bfc
		mmc1 = &usdhc2;
		mmc2 = &usdhc3;
		mmc3 = &usdhc1;
		serial0 = &uart1;
		serial1 = &uart2;
		serial2 = &uart3;
		serial3 = &uart4;
		serial4 = &uart5;
		spi0 = &ecspi1;
		spi1 = &ecspi2;
		spi2 = &ecspi3;
		spi3 = &ecspi4;
		usbphy0 = &usbphy1;
		usbphy1 = &usbphy2;
	};

	clocks {
		#address-cells = <1>;
		#size-cells = <0>;

		ckil {
			compatible = "fsl,imx-ckil", "fixed-clock";
			#clock-cells = <0>;
			clock-frequency = <32768>;
		};

		ckih1 {
			compatible = "fsl,imx-ckih1", "fixed-clock";
			#clock-cells = <0>;
			clock-frequency = <0>;
		};

		osc {
			compatible = "fsl,imx-osc", "fixed-clock";
			#clock-cells = <0>;
			clock-frequency = <24000000>;
		};
	};

	soc {
		#address-cells = <1>;
		#size-cells = <1>;
		compatible = "simple-bus";
		interrupt-parent = <&gpc>;
		ranges;

		caam_sm: caam-sm@00100000 {
			compatible = "fsl,imx6q-caam-sm";
			reg = <0x00100000 0x3fff>;
		};

		dma_apbh: dma-apbh@00110000 {
			compatible = "fsl,imx6q-dma-apbh", "fsl,imx28-dma-apbh";
			reg = <0x00110000 0x2000>;
			interrupts = <0 13 IRQ_TYPE_LEVEL_HIGH>,
				     <0 13 IRQ_TYPE_LEVEL_HIGH>,
				     <0 13 IRQ_TYPE_LEVEL_HIGH>,
				     <0 13 IRQ_TYPE_LEVEL_HIGH>;
			interrupt-names = "gpmi0", "gpmi1", "gpmi2", "gpmi3";
			#dma-cells = <1>;
			dma-channels = <4>;
			clocks = <&clks IMX6QDL_CLK_APBH_DMA>;
		};

		irq_sec_vio: caam_secvio {
			compatible = "fsl,imx6q-caam-secvio";
			interrupts = <0 20 0x04>;
			secvio_src = <0x8000001d>;
			jtag-tamper = "disabled";
			watchdog-tamper = "enabled";
			internal-boot-tamper = "enabled";
			external-pin-tamper = "disabled";
		};

		gpmi: gpmi-nand@00112000 {
			compatible = "fsl,imx6q-gpmi-nand";
			#address-cells = <1>;
			#size-cells = <1>;
			reg = <0x00112000 0x2000>, <0x00114000 0x2000>;
			reg-names = "gpmi-nand", "bch";
			interrupts = <0 15 IRQ_TYPE_LEVEL_HIGH>;
			interrupt-names = "bch";
			clocks = <&clks IMX6QDL_CLK_GPMI_IO>,
				 <&clks IMX6QDL_CLK_GPMI_APB>,
				 <&clks IMX6QDL_CLK_GPMI_BCH>,
				 <&clks IMX6QDL_CLK_GPMI_BCH_APB>,
				 <&clks IMX6QDL_CLK_PER1_BCH>;
			clock-names = "gpmi_io", "gpmi_apb", "gpmi_bch",
				      "gpmi_bch_apb", "per1_bch";
			dmas = <&dma_apbh 0>;
			dma-names = "rx-tx";
			status = "disabled";
		};

<<<<<<< HEAD
=======
		hdmi: hdmi@0120000 {
			#address-cells = <1>;
			#size-cells = <0>;
			reg = <0x00120000 0x9000>;
			interrupts = <0 115 0x04>;
			gpr = <&gpr>;
			clocks = <&clks IMX6QDL_CLK_HDMI_IAHB>,
				 <&clks IMX6QDL_CLK_HDMI_ISFR>;
			clock-names = "iahb", "isfr";
			status = "disabled";

			port@0 {
				reg = <0>;

				hdmi_mux_0: endpoint {
					remote-endpoint = <&ipu1_di0_hdmi>;
				};
			};

			port@1 {
				reg = <1>;

				hdmi_mux_1: endpoint {
					remote-endpoint = <&ipu1_di1_hdmi>;
				};
			};
		};

		gpu_3d: gpu@00130000 {
			compatible = "vivante,gc";
			reg = <0x00130000 0x4000>;
			interrupts = <0 9 IRQ_TYPE_LEVEL_HIGH>;
			clocks = <&clks IMX6QDL_CLK_GPU3D_AXI>,
				 <&clks IMX6QDL_CLK_GPU3D_CORE>,
				 <&clks IMX6QDL_CLK_GPU3D_SHADER>;
			clock-names = "bus", "core", "shader";
			power-domains = <&gpc 1>;
		};

		gpu_2d: gpu@00134000 {
			compatible = "vivante,gc";
			reg = <0x00134000 0x4000>;
			interrupts = <0 10 IRQ_TYPE_LEVEL_HIGH>;
			clocks = <&clks IMX6QDL_CLK_GPU2D_AXI>,
				 <&clks IMX6QDL_CLK_GPU2D_CORE>;
			clock-names = "bus", "core";
			power-domains = <&gpc 1>;
		};

>>>>>>> f2ed3bfc
		ocrams: sram@00900000 {
			compatible = "fsl,lpm-sram";
			reg = <0x00900000 0x4000>;
			clocks = <&clks IMX6QDL_CLK_OCRAM>;
		};

		ocrams_ddr: sram@00904000 {
			compatible = "fsl,ddr-lpm-sram";
			reg = <0x00904000 0x1000>;
			clocks = <&clks IMX6QDL_CLK_OCRAM>;
		};

		timer@00a00600 {
			compatible = "arm,cortex-a9-twd-timer";
			reg = <0x00a00600 0x20>;
			interrupts = <1 13 0xf01>;
			interrupt-parent = <&intc>;
			clocks = <&clks IMX6QDL_CLK_TWD>;
		};

		intc: interrupt-controller@00a01000 {
			compatible = "arm,cortex-a9-gic";
			#interrupt-cells = <3>;
			interrupt-controller;
			reg = <0x00a01000 0x1000>,
			      <0x00a00100 0x100>;
			interrupt-parent = <&intc>;
		};

		L2: l2-cache@00a02000 {
			compatible = "arm,pl310-cache";
			reg = <0x00a02000 0x1000>;
			interrupts = <0 92 IRQ_TYPE_LEVEL_HIGH>;
			cache-unified;
			cache-level = <2>;
			arm,tag-latency = <4 2 3>;
			arm,data-latency = <4 2 3>;
			arm,shared-override;
		};

		pcie: pcie@0x01000000 {
			compatible = "fsl,imx6q-pcie", "snps,dw-pcie";
			reg = <0x01ffc000 0x04000>,
			      <0x01f00000 0x80000>;
			reg-names = "dbi", "config";
			#address-cells = <3>;
			#size-cells = <2>;
			device_type = "pci";
			ranges = <0x81000000 0 0          0x01f80000 0 0x00010000 /* downstream I/O */
				  0x82000000 0 0x01000000 0x01000000 0 0x00f00000>; /* non-prefetchable memory */
			num-lanes = <1>;
			interrupts = <GIC_SPI 120 IRQ_TYPE_LEVEL_HIGH>;
			interrupt-names = "msi";
			#interrupt-cells = <1>;
			interrupt-map-mask = <0 0 0 0x7>;
			interrupt-map = <0 0 0 1 &gpc GIC_SPI 123 IRQ_TYPE_LEVEL_HIGH>,
			                <0 0 0 2 &gpc GIC_SPI 122 IRQ_TYPE_LEVEL_HIGH>,
			                <0 0 0 3 &gpc GIC_SPI 121 IRQ_TYPE_LEVEL_HIGH>,
			                <0 0 0 4 &gpc GIC_SPI 120 IRQ_TYPE_LEVEL_HIGH>;
			clocks = <&clks IMX6QDL_CLK_PCIE_AXI>,
				 <&clks IMX6QDL_CLK_LVDS1_GATE>,
				 <&clks IMX6QDL_CLK_PCIE_REF_125M>;
			clock-names = "pcie", "pcie_bus", "pcie_phy";
			fsl,max-link-speed = <2>;
			status = "disabled";
		};

		pmu {
			compatible = "arm,cortex-a9-pmu";
			interrupts = <0 94 IRQ_TYPE_LEVEL_HIGH>;
		};

		hdmi_core: hdmi_core@00120000 {
			compatible = "fsl,imx6q-hdmi-core";
			reg = <0x00120000 0x9000>;
			clocks = <&clks IMX6QDL_CLK_HDMI_ISFR>,
					<&clks IMX6QDL_CLK_HDMI_IAHB>,
					<&clks IMX6QDL_CLK_HSI_TX>;
			clock-names = "hdmi_isfr", "hdmi_iahb", "mipi_core";
			status = "disabled";
		};

		hdmi_video: hdmi_video@020e0000 {
			compatible = "fsl,imx6q-hdmi-video";
			reg = <0x020e0000 0x1000>;
			reg-names = "hdmi_gpr";
			interrupts = <0 115 IRQ_TYPE_LEVEL_HIGH>;
			clocks = <&clks IMX6QDL_CLK_HDMI_ISFR>,
					<&clks IMX6QDL_CLK_HDMI_IAHB>,
					<&clks IMX6QDL_CLK_HSI_TX>;
			clock-names = "hdmi_isfr", "hdmi_iahb", "mipi_core";
			status = "disabled";
		};

		hdmi_audio: hdmi_audio@00120000 {
			compatible = "fsl,imx6q-hdmi-audio";
			clocks = <&clks IMX6QDL_CLK_HDMI_ISFR>,
					<&clks IMX6QDL_CLK_HDMI_IAHB>,
					<&clks IMX6QDL_CLK_HSI_TX>;
			clock-names = "hdmi_isfr", "hdmi_iahb", "mipi_core";
			dmas = <&sdma 2 25 0>;
			dma-names = "tx";
			status = "disabled";
		};

		hdmi_cec: hdmi_cec@00120000 {
			compatible = "fsl,imx6q-hdmi-cec";
			interrupts = <0 115 IRQ_TYPE_LEVEL_HIGH>;
			status = "disabled";
		};

		aips-bus@02000000 { /* AIPS1 */
			compatible = "fsl,aips-bus", "simple-bus";
			#address-cells = <1>;
			#size-cells = <1>;
			reg = <0x02000000 0x100000>;
			ranges;

			spba-bus@02000000 {
				compatible = "fsl,spba-bus", "simple-bus";
				#address-cells = <1>;
				#size-cells = <1>;
				reg = <0x02000000 0x40000>;
				ranges;

				spdif: spdif@02004000 {
					compatible = "fsl,imx35-spdif";
					reg = <0x02004000 0x4000>;
					interrupts = <0 52 IRQ_TYPE_LEVEL_HIGH>;
					dmas = <&sdma 14 18 0>,
					       <&sdma 15 18 0>;
					dma-names = "rx", "tx";
					clocks = <&clks IMX6QDL_CLK_SPDIF_GCLK>, <&clks IMX6QDL_CLK_OSC>,
						 <&clks IMX6QDL_CLK_SPDIF>, <&clks IMX6QDL_CLK_ASRC>,
						 <&clks IMX6QDL_CLK_DUMMY>, <&clks IMX6QDL_CLK_ESAI_EXTAL>,
						 <&clks IMX6QDL_CLK_IPG>, <&clks IMX6QDL_CLK_MLB>,
						 <&clks IMX6QDL_CLK_DUMMY>, <&clks IMX6QDL_CLK_SPBA>;
					clock-names = "core",  "rxtx0",
						      "rxtx1", "rxtx2",
						      "rxtx3", "rxtx4",
						      "rxtx5", "rxtx6",
<<<<<<< HEAD
						      "rxtx7", "dma";
=======
						      "rxtx7", "spba";
>>>>>>> f2ed3bfc
					status = "disabled";
				};

				ecspi1: ecspi@02008000 {
					#address-cells = <1>;
					#size-cells = <0>;
					compatible = "fsl,imx6q-ecspi", "fsl,imx53-ecspi";
					reg = <0x02008000 0x4000>;
					interrupts = <0 31 IRQ_TYPE_LEVEL_HIGH>;
					clocks = <&clks IMX6QDL_CLK_ECSPI1>,
						 <&clks IMX6QDL_CLK_ECSPI1>;
					clock-names = "ipg", "per";
					dmas = <&sdma 3 7 1>, <&sdma 4 7 2>;
					dma-names = "rx", "tx";
					status = "disabled";
				};

				ecspi2: ecspi@0200c000 {
					#address-cells = <1>;
					#size-cells = <0>;
					compatible = "fsl,imx6q-ecspi", "fsl,imx53-ecspi";
					reg = <0x0200c000 0x4000>;
					interrupts = <0 32 IRQ_TYPE_LEVEL_HIGH>;
					clocks = <&clks IMX6QDL_CLK_ECSPI2>,
						 <&clks IMX6QDL_CLK_ECSPI2>;
					clock-names = "ipg", "per";
					dmas = <&sdma 5 7 1>, <&sdma 6 7 2>;
					dma-names = "rx", "tx";
					status = "disabled";
				};

				ecspi3: ecspi@02010000 {
					#address-cells = <1>;
					#size-cells = <0>;
					compatible = "fsl,imx6q-ecspi", "fsl,imx53-ecspi";
					reg = <0x02010000 0x4000>;
					interrupts = <0 33 IRQ_TYPE_LEVEL_HIGH>;
					clocks = <&clks IMX6QDL_CLK_ECSPI3>,
						 <&clks IMX6QDL_CLK_ECSPI3>;
					clock-names = "ipg", "per";
					dmas = <&sdma 7 7 1>, <&sdma 8 7 2>;
					dma-names = "rx", "tx";
					status = "disabled";
				};

				ecspi4: ecspi@02014000 {
					#address-cells = <1>;
					#size-cells = <0>;
					compatible = "fsl,imx6q-ecspi", "fsl,imx53-ecspi";
					reg = <0x02014000 0x4000>;
					interrupts = <0 34 IRQ_TYPE_LEVEL_HIGH>;
					clocks = <&clks IMX6QDL_CLK_ECSPI4>,
						 <&clks IMX6QDL_CLK_ECSPI4>;
					clock-names = "ipg", "per";
					dmas = <&sdma 9 7 1>, <&sdma 10 7 2>;
					dma-names = "rx", "tx";
					status = "disabled";
				};

				uart1: serial@02020000 {
					compatible = "fsl,imx6q-uart", "fsl,imx21-uart";
					reg = <0x02020000 0x4000>;
					interrupts = <0 26 IRQ_TYPE_LEVEL_HIGH>;
					clocks = <&clks IMX6QDL_CLK_UART_IPG>,
						 <&clks IMX6QDL_CLK_UART_SERIAL>;
					clock-names = "ipg", "per";
					dmas = <&sdma 25 4 0>, <&sdma 26 4 0>;
					dma-names = "rx", "tx";
					status = "disabled";
				};

				esai: esai@02024000 {
					#sound-dai-cells = <0>;
					compatible = "fsl,imx35-esai";
					reg = <0x02024000 0x4000>;
					interrupts = <0 51 IRQ_TYPE_LEVEL_HIGH>;
					clocks = <&clks IMX6QDL_CLK_ESAI_IPG>,
						 <&clks IMX6QDL_CLK_ESAI_MEM>,
						 <&clks IMX6QDL_CLK_ESAI_EXTAL>,
						 <&clks IMX6QDL_CLK_ESAI_IPG>,
						 <&clks IMX6QDL_CLK_SPBA>;
<<<<<<< HEAD
					clock-names = "core", "mem", "extal", "fsys", "dma";
=======
					clock-names = "core", "mem", "extal", "fsys", "spba";
>>>>>>> f2ed3bfc
					dmas = <&sdma 23 21 0>, <&sdma 24 21 0>;
					dma-names = "rx", "tx";
					status = "disabled";
				};

				ssi1: ssi@02028000 {
					#sound-dai-cells = <0>;
					compatible = "fsl,imx6q-ssi",
							"fsl,imx51-ssi";
					reg = <0x02028000 0x4000>;
					interrupts = <0 46 IRQ_TYPE_LEVEL_HIGH>;
					clocks = <&clks IMX6QDL_CLK_SSI1_IPG>,
						 <&clks IMX6QDL_CLK_SSI1>;
					clock-names = "ipg", "baud";
					dmas = <&sdma 37 22 0>,
					       <&sdma 38 22 0>;
					dma-names = "rx", "tx";
					fsl,fifo-depth = <15>;
					status = "disabled";
				};

				ssi2: ssi@0202c000 {
					#sound-dai-cells = <0>;
					compatible = "fsl,imx6q-ssi",
							"fsl,imx51-ssi";
					reg = <0x0202c000 0x4000>;
					interrupts = <0 47 IRQ_TYPE_LEVEL_HIGH>;
					clocks = <&clks IMX6QDL_CLK_SSI2_IPG>,
						 <&clks IMX6QDL_CLK_SSI2>;
					clock-names = "ipg", "baud";
					dmas = <&sdma 41 22 0>,
					       <&sdma 42 22 0>;
					dma-names = "rx", "tx";
					fsl,fifo-depth = <15>;
					status = "disabled";
				};

				ssi3: ssi@02030000 {
					#sound-dai-cells = <0>;
					compatible = "fsl,imx6q-ssi",
							"fsl,imx51-ssi";
					reg = <0x02030000 0x4000>;
					interrupts = <0 48 IRQ_TYPE_LEVEL_HIGH>;
					clocks = <&clks IMX6QDL_CLK_SSI3_IPG>,
						 <&clks IMX6QDL_CLK_SSI3>;
					clock-names = "ipg", "baud";
					dmas = <&sdma 45 22 0>,
					       <&sdma 46 22 0>;
					dma-names = "rx", "tx";
					fsl,fifo-depth = <15>;
					status = "disabled";
				};

				asrc: asrc@02034000 {
					compatible = "fsl,imx53-asrc";
					reg = <0x02034000 0x4000>;
					interrupts = <0 50 IRQ_TYPE_LEVEL_HIGH>;
					clocks = <&clks IMX6QDL_CLK_ASRC_IPG>,
						<&clks IMX6QDL_CLK_ASRC_MEM>, <&clks 0>,
						<&clks 0>, <&clks 0>, <&clks 0>, <&clks 0>,
						<&clks 0>, <&clks 0>, <&clks 0>, <&clks 0>,
						<&clks 0>, <&clks 0>, <&clks 0>, <&clks 0>,
						<&clks IMX6QDL_CLK_ASRC>, <&clks 0>, <&clks 0>,
						<&clks IMX6QDL_CLK_SPBA>;
					clock-names = "mem", "ipg", "asrck_0",
						"asrck_1", "asrck_2", "asrck_3", "asrck_4",
						"asrck_5", "asrck_6", "asrck_7", "asrck_8",
						"asrck_9", "asrck_a", "asrck_b", "asrck_c",
<<<<<<< HEAD
						"asrck_d", "asrck_e", "asrck_f", "dma";
=======
						"asrck_d", "asrck_e", "asrck_f", "spba";
>>>>>>> f2ed3bfc
					dmas = <&sdma 17 23 1>, <&sdma 18 23 1>, <&sdma 19 23 1>,
						<&sdma 20 23 1>, <&sdma 21 23 1>, <&sdma 22 23 1>;
					dma-names = "rxa", "rxb", "rxc",
							"txa", "txb", "txc";
					fsl,asrc-rate  = <48000>;
					fsl,asrc-width = <16>;
					status = "okay";
				};

				spba@0203c000 {
					reg = <0x0203c000 0x4000>;
				};
			};

			vpu: vpu@02040000 {
				compatible = "cnm,coda960";
				reg = <0x02040000 0x3c000>;
				interrupts = <0 12 IRQ_TYPE_LEVEL_HIGH>,
					     <0 3 IRQ_TYPE_LEVEL_HIGH>;
				interrupt-names = "bit", "jpeg";
				clocks = <&clks IMX6QDL_CLK_VPU_AXI>,
					 <&clks IMX6QDL_CLK_MMDC_CH0_AXI>;
				clock-names = "per", "ahb";
				power-domains = <&gpc 1>;
				resets = <&src 1>;
				iram = <&ocram>;
				status = "disabled";
			};

			vpu_fsl: vpu_fsl@02040000 {
				compatible = "fsl,imx6-vpu";
				reg = <0x02040000 0x3c000>;
				reg-names = "vpu_regs";
				interrupts = <0 3 IRQ_TYPE_EDGE_RISING>,
				             <0 12 IRQ_TYPE_LEVEL_HIGH>;
				interrupt-names = "vpu_jpu_irq", "vpu_ipi_irq";
				clocks = <&clks IMX6QDL_CLK_VPU_AXI>,
					 <&clks IMX6QDL_CLK_MMDC_CH0_AXI>,
					 <&clks IMX6QDL_CLK_OCRAM>;
				clock-names = "vpu_clk", "mmdc_ch0_axi", "ocram";
				iramsize = <0x21000>;
				iram = <&ocram>;
				resets = <&src 1>;
				power-domains = <&gpc 1>;
			};

			aipstz@0207c000 { /* AIPSTZ1 */
				reg = <0x0207c000 0x4000>;
			};

			pwm1: pwm@02080000 {
				#pwm-cells = <2>;
				compatible = "fsl,imx6q-pwm", "fsl,imx27-pwm";
				reg = <0x02080000 0x4000>;
				interrupts = <0 83 IRQ_TYPE_LEVEL_HIGH>;
				clocks = <&clks IMX6QDL_CLK_IPG>,
					 <&clks IMX6QDL_CLK_PWM1>;
				clock-names = "ipg", "per";
				status = "disabled";
			};

			pwm2: pwm@02084000 {
				#pwm-cells = <2>;
				compatible = "fsl,imx6q-pwm", "fsl,imx27-pwm";
				reg = <0x02084000 0x4000>;
				interrupts = <0 84 IRQ_TYPE_LEVEL_HIGH>;
				clocks = <&clks IMX6QDL_CLK_IPG>,
					 <&clks IMX6QDL_CLK_PWM2>;
				clock-names = "ipg", "per";
				status = "disabled";
			};

			pwm3: pwm@02088000 {
				#pwm-cells = <2>;
				compatible = "fsl,imx6q-pwm", "fsl,imx27-pwm";
				reg = <0x02088000 0x4000>;
				interrupts = <0 85 IRQ_TYPE_LEVEL_HIGH>;
				clocks = <&clks IMX6QDL_CLK_IPG>,
					 <&clks IMX6QDL_CLK_PWM3>;
				clock-names = "ipg", "per";
				status = "disabled";
			};

			pwm4: pwm@0208c000 {
				#pwm-cells = <2>;
				compatible = "fsl,imx6q-pwm", "fsl,imx27-pwm";
				reg = <0x0208c000 0x4000>;
				interrupts = <0 86 IRQ_TYPE_LEVEL_HIGH>;
				clocks = <&clks IMX6QDL_CLK_IPG>,
					 <&clks IMX6QDL_CLK_PWM4>;
				clock-names = "ipg", "per";
				status = "disabled";
			};

			can1: flexcan@02090000 {
				compatible = "fsl,imx6q-flexcan";
				reg = <0x02090000 0x4000>;
				interrupts = <0 110 IRQ_TYPE_LEVEL_HIGH>;
				clocks = <&clks IMX6QDL_CLK_CAN1_IPG>,
					 <&clks IMX6QDL_CLK_CAN1_SERIAL>;
				clock-names = "ipg", "per";
				stop-mode = <&gpr 0x34 28 0x10 17>;
				status = "disabled";
			};

			can2: flexcan@02094000 {
				compatible = "fsl,imx6q-flexcan";
				reg = <0x02094000 0x4000>;
				interrupts = <0 111 IRQ_TYPE_LEVEL_HIGH>;
				clocks = <&clks IMX6QDL_CLK_CAN2_IPG>,
					 <&clks IMX6QDL_CLK_CAN2_SERIAL>;
				clock-names = "ipg", "per";
				stop-mode = <&gpr 0x34 29 0x10 18>;
				status = "disabled";
			};

			gpt: gpt@02098000 {
				compatible = "fsl,imx6q-gpt", "fsl,imx31-gpt";
				reg = <0x02098000 0x4000>;
				interrupts = <0 55 IRQ_TYPE_LEVEL_HIGH>;
				clocks = <&clks IMX6QDL_CLK_GPT_IPG>,
					 <&clks IMX6QDL_CLK_GPT_IPG_PER>,
					 <&clks IMX6QDL_CLK_GPT_3M>;
				clock-names = "ipg", "per", "osc_per";
			};

			gpio1: gpio@0209c000 {
				compatible = "fsl,imx6q-gpio", "fsl,imx35-gpio";
				reg = <0x0209c000 0x4000>;
				interrupts = <0 66 IRQ_TYPE_LEVEL_HIGH>,
					     <0 67 IRQ_TYPE_LEVEL_HIGH>;
				gpio-controller;
				#gpio-cells = <2>;
				interrupt-controller;
				#interrupt-cells = <2>;
			};

			gpio2: gpio@020a0000 {
				compatible = "fsl,imx6q-gpio", "fsl,imx35-gpio";
				reg = <0x020a0000 0x4000>;
				interrupts = <0 68 IRQ_TYPE_LEVEL_HIGH>,
					     <0 69 IRQ_TYPE_LEVEL_HIGH>;
				gpio-controller;
				#gpio-cells = <2>;
				interrupt-controller;
				#interrupt-cells = <2>;
			};

			gpio3: gpio@020a4000 {
				compatible = "fsl,imx6q-gpio", "fsl,imx35-gpio";
				reg = <0x020a4000 0x4000>;
				interrupts = <0 70 IRQ_TYPE_LEVEL_HIGH>,
					     <0 71 IRQ_TYPE_LEVEL_HIGH>;
				gpio-controller;
				#gpio-cells = <2>;
				interrupt-controller;
				#interrupt-cells = <2>;
			};

			gpio4: gpio@020a8000 {
				compatible = "fsl,imx6q-gpio", "fsl,imx35-gpio";
				reg = <0x020a8000 0x4000>;
				interrupts = <0 72 IRQ_TYPE_LEVEL_HIGH>,
					     <0 73 IRQ_TYPE_LEVEL_HIGH>;
				gpio-controller;
				#gpio-cells = <2>;
				interrupt-controller;
				#interrupt-cells = <2>;
			};

			gpio5: gpio@020ac000 {
				compatible = "fsl,imx6q-gpio", "fsl,imx35-gpio";
				reg = <0x020ac000 0x4000>;
				interrupts = <0 74 IRQ_TYPE_LEVEL_HIGH>,
					     <0 75 IRQ_TYPE_LEVEL_HIGH>;
				gpio-controller;
				#gpio-cells = <2>;
				interrupt-controller;
				#interrupt-cells = <2>;
			};

			gpio6: gpio@020b0000 {
				compatible = "fsl,imx6q-gpio", "fsl,imx35-gpio";
				reg = <0x020b0000 0x4000>;
				interrupts = <0 76 IRQ_TYPE_LEVEL_HIGH>,
					     <0 77 IRQ_TYPE_LEVEL_HIGH>;
				gpio-controller;
				#gpio-cells = <2>;
				interrupt-controller;
				#interrupt-cells = <2>;
			};

			gpio7: gpio@020b4000 {
				compatible = "fsl,imx6q-gpio", "fsl,imx35-gpio";
				reg = <0x020b4000 0x4000>;
				interrupts = <0 78 IRQ_TYPE_LEVEL_HIGH>,
					     <0 79 IRQ_TYPE_LEVEL_HIGH>;
				gpio-controller;
				#gpio-cells = <2>;
				interrupt-controller;
				#interrupt-cells = <2>;
			};

			kpp: kpp@020b8000 {
				compatible = "fsl,imx6q-kpp", "fsl,imx21-kpp";
				reg = <0x020b8000 0x4000>;
				interrupts = <0 82 IRQ_TYPE_LEVEL_HIGH>;
				clocks = <&clks IMX6QDL_CLK_IPG>;
				status = "disabled";
			};

			wdog1: wdog@020bc000 {
				compatible = "fsl,imx6q-wdt", "fsl,imx21-wdt";
				reg = <0x020bc000 0x4000>;
				interrupts = <0 80 IRQ_TYPE_LEVEL_HIGH>;
				clocks = <&clks IMX6QDL_CLK_DUMMY>;
			};

			wdog2: wdog@020c0000 {
				compatible = "fsl,imx6q-wdt", "fsl,imx21-wdt";
				reg = <0x020c0000 0x4000>;
				interrupts = <0 81 IRQ_TYPE_LEVEL_HIGH>;
				clocks = <&clks IMX6QDL_CLK_DUMMY>;
				status = "disabled";
			};

			clks: ccm@020c4000 {
				compatible = "fsl,imx6q-ccm";
				reg = <0x020c4000 0x4000>;
				interrupts = <0 87 IRQ_TYPE_LEVEL_HIGH>,
					     <0 88 IRQ_TYPE_LEVEL_HIGH>;
				#clock-cells = <1>;
			};

			anatop: anatop@020c8000 {
				compatible = "fsl,imx6q-anatop", "syscon", "simple-bus";
				reg = <0x020c8000 0x1000>;
				interrupts = <0 49 IRQ_TYPE_LEVEL_HIGH>,
					     <0 54 IRQ_TYPE_LEVEL_HIGH>,
					     <0 127 IRQ_TYPE_LEVEL_HIGH>;

				regulator-1p1 {
					compatible = "fsl,anatop-regulator";
					regulator-name = "vdd1p1";
					regulator-min-microvolt = <800000>;
					regulator-max-microvolt = <1375000>;
					regulator-always-on;
					anatop-reg-offset = <0x110>;
					anatop-vol-bit-shift = <8>;
					anatop-vol-bit-width = <5>;
					anatop-min-bit-val = <4>;
					anatop-min-voltage = <800000>;
					anatop-max-voltage = <1375000>;
					anatop-enable-bit = <0>;
				};

				reg_3p0: regulator-3p0@120 {
					compatible = "fsl,anatop-regulator";
					regulator-name = "vdd3p0";
					regulator-min-microvolt = <2625000>;
					regulator-max-microvolt = <3400000>;
					anatop-reg-offset = <0x120>;
					anatop-vol-bit-shift = <8>;
					anatop-vol-bit-width = <5>;
					anatop-min-bit-val = <0>;
					anatop-min-voltage = <2625000>;
					anatop-max-voltage = <3400000>;
					anatop-enable-bit = <0>;
				};

				regulator-2p5 {
					compatible = "fsl,anatop-regulator";
					regulator-name = "vdd2p5";
					regulator-min-microvolt = <2000000>;
					regulator-max-microvolt = <2750000>;
					regulator-always-on;
					anatop-reg-offset = <0x130>;
					anatop-vol-bit-shift = <8>;
					anatop-vol-bit-width = <5>;
					anatop-min-bit-val = <0>;
					anatop-min-voltage = <2000000>;
					anatop-max-voltage = <2750000>;
					anatop-enable-bit = <0>;
				};

				reg_arm: regulator-vddcore {
					compatible = "fsl,anatop-regulator";
					regulator-name = "vddarm";
					regulator-min-microvolt = <725000>;
					regulator-max-microvolt = <1450000>;
					regulator-always-on;
					anatop-reg-offset = <0x140>;
					anatop-vol-bit-shift = <0>;
					anatop-vol-bit-width = <5>;
					anatop-delay-reg-offset = <0x170>;
					anatop-delay-bit-shift = <24>;
					anatop-delay-bit-width = <2>;
					anatop-min-bit-val = <1>;
					anatop-min-voltage = <725000>;
					anatop-max-voltage = <1450000>;
					regulator-allow-bypass;
				};

				reg_pu: regulator-vddpu {
					compatible = "fsl,anatop-regulator";
					regulator-name = "vddpu";
					regulator-min-microvolt = <725000>;
					regulator-max-microvolt = <1450000>;
					regulator-enable-ramp-delay = <150>;
					anatop-reg-offset = <0x140>;
					anatop-vol-bit-shift = <9>;
					anatop-vol-bit-width = <5>;
					anatop-delay-reg-offset = <0x170>;
					anatop-delay-bit-shift = <26>;
					anatop-delay-bit-width = <2>;
					anatop-min-bit-val = <1>;
					anatop-min-voltage = <725000>;
					anatop-max-voltage = <1450000>;
					regulator-allow-bypass;
				};

				reg_soc: regulator-vddsoc {
					compatible = "fsl,anatop-regulator";
					regulator-name = "vddsoc";
					regulator-min-microvolt = <725000>;
					regulator-max-microvolt = <1450000>;
					regulator-always-on;
					anatop-reg-offset = <0x140>;
					anatop-vol-bit-shift = <18>;
					anatop-vol-bit-width = <5>;
					anatop-delay-reg-offset = <0x170>;
					anatop-delay-bit-shift = <28>;
					anatop-delay-bit-width = <2>;
					anatop-min-bit-val = <1>;
					anatop-min-voltage = <725000>;
					anatop-max-voltage = <1450000>;
					regulator-allow-bypass;
				};
			};

			tempmon: tempmon {
				compatible = "fsl,imx6q-tempmon";
				interrupts = <0 49 IRQ_TYPE_LEVEL_HIGH>;
				fsl,tempmon = <&anatop>;
				fsl,tempmon-data = <&ocotp>;
				clocks = <&clks IMX6QDL_CLK_PLL3_USB_OTG>;
			};

			usbphy1: usbphy@020c9000 {
				compatible = "fsl,imx6q-usbphy", "fsl,imx23-usbphy";
				reg = <0x020c9000 0x1000>;
				interrupts = <0 44 IRQ_TYPE_LEVEL_HIGH>;
				clocks = <&clks IMX6QDL_CLK_USBPHY1>;
				phy-3p0-supply = <&reg_3p0>;
				fsl,anatop = <&anatop>;
			};

			usbphy2: usbphy@020ca000 {
				compatible = "fsl,imx6q-usbphy", "fsl,imx23-usbphy";
				reg = <0x020ca000 0x1000>;
				interrupts = <0 45 IRQ_TYPE_LEVEL_HIGH>;
				clocks = <&clks IMX6QDL_CLK_USBPHY2>;
				phy-3p0-supply = <&reg_3p0>;
				fsl,anatop = <&anatop>;
			};

			usbphy_nop1: usbphy_nop1 {
				compatible = "usb-nop-xceiv";
				clocks = <&clks IMX6QDL_CLK_USBPHY1>;
				clock-names = "main_clk";
			};

			usbphy_nop2: usbphy_nop2 {
				compatible = "usb-nop-xceiv";
				clocks = <&clks IMX6QDL_CLK_USBPHY1>;
				clock-names = "main_clk";
			};
<<<<<<< HEAD

			caam_snvs: caam-snvs@020cc000 {
				compatible = "fsl,imx6q-caam-snvs";
				reg = <0x020cc000 0x4000>;
			};

=======

			caam_snvs: caam-snvs@020cc000 {
				compatible = "fsl,imx6q-caam-snvs";
				reg = <0x020cc000 0x4000>;
			};

>>>>>>> f2ed3bfc
			snvs: snvs@020cc000 {
				compatible = "fsl,sec-v4.0-mon", "syscon", "simple-mfd";
				reg = <0x020cc000 0x4000>;

				snvs_rtc: snvs-rtc-lp {
					compatible = "fsl,sec-v4.0-mon-rtc-lp";
					regmap = <&snvs>;
					offset = <0x34>;
					interrupts = <0 19 IRQ_TYPE_LEVEL_HIGH>,
						     <0 20 IRQ_TYPE_LEVEL_HIGH>;
				};

				snvs_poweroff: snvs-poweroff {
					compatible = "syscon-poweroff";
					regmap = <&snvs>;
					offset = <0x38>;
					mask = <0x61>;
					status = "disabled";
				};
			};

			epit1: epit@020d0000 { /* EPIT1 */
				reg = <0x020d0000 0x4000>;
				interrupts = <0 56 IRQ_TYPE_LEVEL_HIGH>;
			};

			epit2: epit@020d4000 { /* EPIT2 */
				reg = <0x020d4000 0x4000>;
				interrupts = <0 57 IRQ_TYPE_LEVEL_HIGH>;
			};

			src: src@020d8000 {
				compatible = "fsl,imx6q-src", "fsl,imx51-src";
				reg = <0x020d8000 0x4000>;
				interrupts = <0 91 IRQ_TYPE_LEVEL_HIGH>,
					     <0 96 IRQ_TYPE_LEVEL_HIGH>;
				#reset-cells = <1>;
			};

			gpc: gpc@020dc000 {
				compatible = "fsl,imx6q-gpc";
				reg = <0x020dc000 0x4000>;
				interrupt-controller;
				#interrupt-cells = <3>;
				interrupts = <0 89 IRQ_TYPE_LEVEL_HIGH>,
					     <0 90 IRQ_TYPE_LEVEL_HIGH>;
				interrupt-parent = <&intc>;
				pu-supply = <&reg_pu>;
				clocks = <&clks IMX6QDL_CLK_GPU3D_CORE>,
					 <&clks IMX6QDL_CLK_GPU3D_SHADER>,
					 <&clks IMX6QDL_CLK_GPU2D_CORE>,
					 <&clks IMX6QDL_CLK_GPU2D_AXI>,
					 <&clks IMX6QDL_CLK_OPENVG_AXI>,
					 <&clks IMX6QDL_CLK_VPU_AXI>,
					 <&clks IMX6QDL_CLK_IPG>;
				#power-domain-cells = <1>;
			};

			gpr: iomuxc-gpr@020e0000 {
				compatible = "fsl,imx6q-iomuxc-gpr", "syscon";
				reg = <0x020e0000 0x38>;
			};

			iomuxc: iomuxc@020e0000 {
				compatible = "fsl,imx6dl-iomuxc", "fsl,imx6q-iomuxc";
				reg = <0x020e0000 0x4000>;
			};

			ldb: ldb@020e0008 {
				#address-cells = <1>;
				#size-cells = <0>;
				gpr = <&gpr>;
				status = "disabled";

				lvds-channel@0 {
					#address-cells = <1>;
					#size-cells = <0>;
					reg = <0>;
					status = "disabled";
				};

				lvds-channel@1 {
					#address-cells = <1>;
					#size-cells = <0>;
					reg = <1>;
					status = "disabled";
<<<<<<< HEAD
=======

					port@0 {
						reg = <0>;

						lvds1_mux_0: endpoint {
							remote-endpoint = <&ipu1_di0_lvds1>;
						};
					};

					port@1 {
						reg = <1>;

						lvds1_mux_1: endpoint {
							remote-endpoint = <&ipu1_di1_lvds1>;
						};
					};
>>>>>>> f2ed3bfc
				};
			};

			dcic1: dcic@020e4000 {
				compatible = "fsl,imx6q-dcic";
				reg = <0x020e4000 0x4000>;
				interrupts = <0 124 IRQ_TYPE_LEVEL_HIGH>;
				clocks = <&clks IMX6QDL_CLK_DCIC1>, <&clks IMX6QDL_CLK_DCIC1>;
				clock-names = "dcic", "disp-axi";
				gpr = <&gpr>;
				status = "disabled";
			};

			dcic2: dcic@020e8000 {
				compatible = "fsl,imx6q-dcic";
				reg = <0x020e8000 0x4000>;
				interrupts = <0 125 IRQ_TYPE_LEVEL_HIGH>;
				clocks = <&clks IMX6QDL_CLK_DCIC2>, <&clks IMX6QDL_CLK_DCIC2>;
				clock-names = "dcic", "disp-axi";
				gpr = <&gpr>;
				status = "disabled";
			};

			sdma: sdma@020ec000 {
				compatible = "fsl,imx6q-sdma", "fsl,imx35-sdma";
				reg = <0x020ec000 0x4000>;
				interrupts = <0 2 IRQ_TYPE_LEVEL_HIGH>;
				clocks = <&clks IMX6QDL_CLK_SDMA>,
					 <&clks IMX6QDL_CLK_SDMA>;
				clock-names = "ipg", "ahb";
				#dma-cells = <3>;
				fsl,sdma-ram-script-name = "imx/sdma/sdma-imx6q.bin";
			};
		};

		aips-bus@02100000 { /* AIPS2 */
			compatible = "fsl,aips-bus", "simple-bus";
			#address-cells = <1>;
			#size-cells = <1>;
			reg = <0x02100000 0x100000>;
			ranges;

			crypto: caam@2100000 {
<<<<<<< HEAD
                                compatible = "fsl,sec-v4.0";
                                #address-cells = <1>;
                                #size-cells = <1>;
                                reg = <0x2100000 0x40000>;
                                ranges = <0 0x2100000 0x40000>;
                                interrupt-parent = <&intc>; /* interrupts = <0 92 0x4>; */
                                clocks = <&clks IMX6QDL_CAAM_MEM>, <&clks IMX6QDL_CAAM_ACLK>, <&clks IMX6QDL_CAAM_IPG> ,<&clks IMX6QDL_CLK_EIM_SLOW>;
                                clock-names = "caam_mem", "caam_aclk", "caam_ipg", "caam_emi_slow";

                                sec_jr0: jr0@1000 {
                                        compatible = "fsl,sec-v4.0-job-ring";
                                        reg = <0x1000 0x1000>;
                                        interrupt-parent = <&intc>;
                                        interrupts = <0 105 0x4>;
                                };

                                sec_jr1: jr1@2000 {
                                        compatible = "fsl,sec-v4.0-job-ring";
                                        reg = <0x2000 0x1000>;
                                        interrupt-parent = <&intc>;
                                        interrupts = <0 106 0x4>;
                                };
=======
				compatible = "fsl,sec-v4.0";
				#address-cells = <1>;
				#size-cells = <1>;
				reg = <0x2100000 0x10000>;
				ranges = <0 0x2100000 0x40000>;
				interrupt-parent = <&intc>; /* interrupts = <0 92 0x4>; */
				clocks = <&clks IMX6QDL_CLK_CAAM_MEM>,
					 <&clks IMX6QDL_CLK_CAAM_ACLK>,
					 <&clks IMX6QDL_CLK_CAAM_IPG>,
					 <&clks IMX6QDL_CLK_EIM_SLOW>;
				clock-names = "mem", "aclk", "ipg", "emi_slow";

				sec_jr0: jr0@1000 {
					compatible = "fsl,sec-v4.0-job-ring";
					reg = <0x1000 0x1000>;
					interrupts = <GIC_SPI 105 IRQ_TYPE_LEVEL_HIGH>;
				};

				sec_jr1: jr1@2000 {
					compatible = "fsl,sec-v4.0-job-ring";
					reg = <0x2000 0x1000>;
					interrupts = <GIC_SPI 106 IRQ_TYPE_LEVEL_HIGH>;
				};
>>>>>>> f2ed3bfc
			};

			aipstz@0217c000 { /* AIPSTZ2 */
				reg = <0x0217c000 0x4000>;
			};

			usbotg: usb@02184000 {
				compatible = "fsl,imx6q-usb", "fsl,imx27-usb";
				reg = <0x02184000 0x200>;
				interrupts = <0 43 IRQ_TYPE_LEVEL_HIGH>;
				clocks = <&clks IMX6QDL_CLK_USBOH3>;
				fsl,usbphy = <&usbphy1>;
				fsl,usbmisc = <&usbmisc 0>;
				ahb-burst-config = <0x0>;
				tx-burst-size-dword = <0x10>;
				rx-burst-size-dword = <0x10>;
				fsl,anatop = <&anatop>;
				status = "disabled";
			};

			usbh1: usb@02184200 {
				compatible = "fsl,imx6q-usb", "fsl,imx27-usb";
				reg = <0x02184200 0x200>;
				interrupts = <0 40 IRQ_TYPE_LEVEL_HIGH>;
				clocks = <&clks IMX6QDL_CLK_USBOH3>;
				fsl,usbphy = <&usbphy2>;
				fsl,usbmisc = <&usbmisc 1>;
				dr_mode = "host";
				ahb-burst-config = <0x0>;
				tx-burst-size-dword = <0x10>;
				rx-burst-size-dword = <0x10>;
				status = "disabled";
			};

			usbh2: usb@02184400 {
				compatible = "fsl,imx6q-usb", "fsl,imx27-usb";
				reg = <0x02184400 0x200>;
				interrupts = <0 41 IRQ_TYPE_LEVEL_HIGH>;
				clocks = <&clks IMX6QDL_CLK_USBOH3>;
				fsl,usbmisc = <&usbmisc 2>;
				dr_mode = "host";
				ahb-burst-config = <0x0>;
				tx-burst-size-dword = <0x10>;
				rx-burst-size-dword = <0x10>;
				phy_type = "hsic";
				fsl,usbphy = <&usbphy_nop1>;
				fsl,anatop = <&anatop>;
				status = "disabled";
			};

			usbh3: usb@02184600 {
				compatible = "fsl,imx6q-usb", "fsl,imx27-usb";
				reg = <0x02184600 0x200>;
				interrupts = <0 42 IRQ_TYPE_LEVEL_HIGH>;
				clocks = <&clks IMX6QDL_CLK_USBOH3>;
				fsl,usbmisc = <&usbmisc 3>;
				dr_mode = "host";
				ahb-burst-config = <0x0>;
				tx-burst-size-dword = <0x10>;
				rx-burst-size-dword = <0x10>;
				phy_type = "hsic";
				fsl,usbphy = <&usbphy_nop2>;
				fsl,anatop = <&anatop>;
				status = "disabled";
			};

			usbmisc: usbmisc@02184800 {
				#index-cells = <1>;
				compatible = "fsl,imx6q-usbmisc";
				reg = <0x02184800 0x200>;
				clocks = <&clks IMX6QDL_CLK_USBOH3>;
			};

			fec: ethernet@02188000 {
				compatible = "fsl,imx6q-fec";
				reg = <0x02188000 0x4000>;
				interrupts-extended =
					<&gpc 0 118 IRQ_TYPE_LEVEL_HIGH>,
					<&gpc 0 119 IRQ_TYPE_LEVEL_HIGH>;
				clocks = <&clks IMX6QDL_CLK_ENET>,
					 <&clks IMX6QDL_CLK_ENET>,
					 <&clks IMX6QDL_CLK_ENET_REF>;
				clock-names = "ipg", "ahb", "ptp";
				stop-mode = <&gpr 0x34 27>;
				fsl,wakeup_irq = <0>;
				status = "disabled";
			};

			mlb: mlb@0218c000 {
				compatible = "fsl,imx6q-mlb150";
				reg = <0x0218c000 0x4000>;
				interrupts = <0 53 IRQ_TYPE_LEVEL_HIGH>,
					     <0 117 IRQ_TYPE_LEVEL_HIGH>,
					     <0 126 IRQ_TYPE_LEVEL_HIGH>;
				clocks = <&clks IMX6QDL_CLK_MLB>,
					 <&clks IMX6QDL_CLK_PLL8_MLB>;
				clock-names = "mlb", "pll8_mlb";
				iram = <&ocram>;
				status = "disabled";
			};

			usdhc1: usdhc@02190000 {
				compatible = "fsl,imx6q-usdhc";
				reg = <0x02190000 0x4000>;
				interrupts = <0 22 IRQ_TYPE_LEVEL_HIGH>;
				clocks = <&clks IMX6QDL_CLK_USDHC1>,
					 <&clks IMX6QDL_CLK_USDHC1>,
					 <&clks IMX6QDL_CLK_USDHC1>;
				clock-names = "ipg", "ahb", "per";
				bus-width = <4>;
				status = "disabled";
			};

			usdhc2: usdhc@02194000 {
				compatible = "fsl,imx6q-usdhc";
				reg = <0x02194000 0x4000>;
				interrupts = <0 23 IRQ_TYPE_LEVEL_HIGH>;
				clocks = <&clks IMX6QDL_CLK_USDHC2>,
					 <&clks IMX6QDL_CLK_USDHC2>,
					 <&clks IMX6QDL_CLK_USDHC2>;
				clock-names = "ipg", "ahb", "per";
				bus-width = <4>;
				status = "disabled";
			};

			usdhc3: usdhc@02198000 {
				compatible = "fsl,imx6q-usdhc";
				reg = <0x02198000 0x4000>;
				interrupts = <0 24 IRQ_TYPE_LEVEL_HIGH>;
				clocks = <&clks IMX6QDL_CLK_USDHC3>,
					 <&clks IMX6QDL_CLK_USDHC3>,
					 <&clks IMX6QDL_CLK_USDHC3>;
				clock-names = "ipg", "ahb", "per";
				bus-width = <4>;
				status = "disabled";
			};

			usdhc4: usdhc@0219c000 {
				compatible = "fsl,imx6q-usdhc";
				reg = <0x0219c000 0x4000>;
				interrupts = <0 25 IRQ_TYPE_LEVEL_HIGH>;
				clocks = <&clks IMX6QDL_CLK_USDHC4>,
					 <&clks IMX6QDL_CLK_USDHC4>,
					 <&clks IMX6QDL_CLK_USDHC4>;
				clock-names = "ipg", "ahb", "per";
				bus-width = <4>;
				status = "disabled";
			};

			i2c1: i2c@021a0000 {
				#address-cells = <1>;
				#size-cells = <0>;
				compatible = "fsl,imx6q-i2c", "fsl,imx21-i2c";
				reg = <0x021a0000 0x4000>;
				interrupts = <0 36 IRQ_TYPE_LEVEL_HIGH>;
				clocks = <&clks IMX6QDL_CLK_I2C1>;
				status = "disabled";
			};

			i2c2: i2c@021a4000 {
				#address-cells = <1>;
				#size-cells = <0>;
				compatible = "fsl,imx6q-i2c", "fsl,imx21-i2c";
				reg = <0x021a4000 0x4000>;
				interrupts = <0 37 IRQ_TYPE_LEVEL_HIGH>;
				clocks = <&clks IMX6QDL_CLK_I2C2>;
				status = "disabled";
			};

			i2c3: i2c@021a8000 {
				#address-cells = <1>;
				#size-cells = <0>;
				compatible = "fsl,imx6q-i2c", "fsl,imx21-i2c";
				reg = <0x021a8000 0x4000>;
				interrupts = <0 38 IRQ_TYPE_LEVEL_HIGH>;
				clocks = <&clks IMX6QDL_CLK_I2C3>;
				status = "disabled";
			};

			romcp@021ac000 {
				reg = <0x021ac000 0x4000>;
			};

			mmdc0-1@021b0000 { /* MMDC0-1 */
				compatible = "fsl,imx6q-mmdc-combine";
				reg = <0x021b0000 0x8000>;
			};

			mmdc0: mmdc@021b0000 { /* MMDC0 */
				compatible = "fsl,imx6q-mmdc";
				reg = <0x021b0000 0x4000>;
			};

			mmdc1: mmdc@021b4000 { /* MMDC1 */
				reg = <0x021b4000 0x4000>;
			};

			weim: weim@021b8000 {
				compatible = "fsl,imx6q-weim";
				reg = <0x021b8000 0x4000>;
				interrupts = <0 14 IRQ_TYPE_LEVEL_HIGH>;
				clocks = <&clks IMX6QDL_CLK_EIM_SLOW>;
			};

			ocotp: ocotp@021bc000 {
				compatible = "fsl,imx6q-ocotp", "syscon";
				reg = <0x021bc000 0x4000>;
				clocks = <&clks IMX6QDL_CLK_IIM>;
			};

			tzasc@021d0000 { /* TZASC1 */
				reg = <0x021d0000 0x4000>;
				interrupts = <0 108 IRQ_TYPE_LEVEL_HIGH>;
			};

			tzasc@021d4000 { /* TZASC2 */
				reg = <0x021d4000 0x4000>;
				interrupts = <0 109 IRQ_TYPE_LEVEL_HIGH>;
			};

			audmux: audmux@021d8000 {
				compatible = "fsl,imx6q-audmux", "fsl,imx31-audmux";
				reg = <0x021d8000 0x4000>;
				status = "disabled";
			};

			mipi_csi: mipi_csi@021dc000 { /* MIPI-CSI */
				compatible = "fsl,imx6q-mipi-csi2";
				reg = <0x021dc000 0x4000>;
				interrupts = <0 100 0x04>, <0 101 0x04>;
				clocks = <&clks IMX6QDL_CLK_HSI_TX>,
<<<<<<< HEAD
					 <&clks IMX6QDL_CLK_EMI_SEL>,
=======
					 <&clks IMX6QDL_CLK_EIM_SEL>,
>>>>>>> f2ed3bfc
					 <&clks IMX6QDL_CLK_VIDEO_27M>;
				/* Note: clks 138 is hsi_tx, however, the dphy_c
				 * hsi_tx and pll_refclk use the same clk gate.
				 * In current clk driver, open/close clk gate do
				 * use hsi_tx for a temporary debug purpose.
				 */
				clock-names = "dphy_clk", "pixel_clk", "cfg_clk";
				status = "disabled";
			};

			mipi@021e0000 { /* MIPI-DSI */
				reg = <0x021e0000 0x4000>;
			};

			vdoa@021e4000 {
				compatible = "fsl,imx6q-vdoa";
				reg = <0x021e4000 0x4000>;
				interrupts = <0 18 IRQ_TYPE_LEVEL_HIGH>;
				clocks = <&clks IMX6QDL_CLK_VDOA>;
				iram = <&ocram>;
			};

			uart2: serial@021e8000 {
				compatible = "fsl,imx6q-uart", "fsl,imx21-uart";
				reg = <0x021e8000 0x4000>;
				interrupts = <0 27 IRQ_TYPE_LEVEL_HIGH>;
				clocks = <&clks IMX6QDL_CLK_UART_IPG>,
					 <&clks IMX6QDL_CLK_UART_SERIAL>;
				clock-names = "ipg", "per";
				dmas = <&sdma 27 4 0>, <&sdma 28 4 0>;
				dma-names = "rx", "tx";
				status = "disabled";
			};

			uart3: serial@021ec000 {
				compatible = "fsl,imx6q-uart", "fsl,imx21-uart";
				reg = <0x021ec000 0x4000>;
				interrupts = <0 28 IRQ_TYPE_LEVEL_HIGH>;
				clocks = <&clks IMX6QDL_CLK_UART_IPG>,
					 <&clks IMX6QDL_CLK_UART_SERIAL>;
				clock-names = "ipg", "per";
				dmas = <&sdma 29 4 0>, <&sdma 30 4 0>;
				dma-names = "rx", "tx";
				status = "disabled";
			};

			uart4: serial@021f0000 {
				compatible = "fsl,imx6q-uart", "fsl,imx21-uart";
				reg = <0x021f0000 0x4000>;
				interrupts = <0 29 IRQ_TYPE_LEVEL_HIGH>;
				clocks = <&clks IMX6QDL_CLK_UART_IPG>,
					 <&clks IMX6QDL_CLK_UART_SERIAL>;
				clock-names = "ipg", "per";
				dmas = <&sdma 31 4 0>, <&sdma 32 4 0>;
				dma-names = "rx", "tx";
				status = "disabled";
			};

			uart5: serial@021f4000 {
				compatible = "fsl,imx6q-uart", "fsl,imx21-uart";
				reg = <0x021f4000 0x4000>;
				interrupts = <0 30 IRQ_TYPE_LEVEL_HIGH>;
				clocks = <&clks IMX6QDL_CLK_UART_IPG>,
					 <&clks IMX6QDL_CLK_UART_SERIAL>;
				clock-names = "ipg", "per";
				dmas = <&sdma 33 4 0>, <&sdma 34 4 0>;
				dma-names = "rx", "tx";
				status = "disabled";
			};
		};

		ipu1: ipu@02400000 {
			#address-cells = <1>;
			#size-cells = <0>;
			compatible = "fsl,imx6q-ipu";
			reg = <0x02400000 0x400000>;
			interrupts = <0 6 IRQ_TYPE_LEVEL_HIGH>,
				     <0 5 IRQ_TYPE_LEVEL_HIGH>;
			clocks = <&clks IMX6QDL_CLK_IPU1>,
				 <&clks IMX6QDL_CLK_IPU1_DI0>, <&clks IMX6QDL_CLK_IPU1_DI1>,
				 <&clks IMX6QDL_CLK_IPU1_DI0_SEL>, <&clks IMX6QDL_CLK_IPU1_DI1_SEL>,
				 <&clks IMX6QDL_CLK_LDB_DI0>, <&clks IMX6QDL_CLK_LDB_DI1>;
			clock-names = "bus",
				      "di0", "di1",
				      "di0_sel", "di1_sel",
				      "ldb_di0", "ldb_di1";
			resets = <&src 2>;
			bypass_reset = <0>;
<<<<<<< HEAD
=======

			ipu1_csi0: port@0 {
				reg = <0>;
			};

			ipu1_csi1: port@1 {
				reg = <1>;
			};

			ipu1_di0: port@2 {
				#address-cells = <1>;
				#size-cells = <0>;
				reg = <2>;

				ipu1_di0_disp0: disp0-endpoint {
				};

				ipu1_di0_hdmi: hdmi-endpoint {
					remote-endpoint = <&hdmi_mux_0>;
				};

				ipu1_di0_mipi: mipi-endpoint {
					remote-endpoint = <&mipi_mux_0>;
				};

				ipu1_di0_lvds0: lvds0-endpoint {
					remote-endpoint = <&lvds0_mux_0>;
				};

				ipu1_di0_lvds1: lvds1-endpoint {
					remote-endpoint = <&lvds1_mux_0>;
				};
			};

			ipu1_di1: port@3 {
				#address-cells = <1>;
				#size-cells = <0>;
				reg = <3>;

				ipu1_di1_disp1: disp1-endpoint {
				};

				ipu1_di1_hdmi: hdmi-endpoint {
					remote-endpoint = <&hdmi_mux_1>;
				};

				ipu1_di1_mipi: mipi-endpoint {
					remote-endpoint = <&mipi_mux_1>;
				};

				ipu1_di1_lvds0: lvds0-endpoint {
					remote-endpoint = <&lvds0_mux_1>;
				};

				ipu1_di1_lvds1: lvds1-endpoint {
					remote-endpoint = <&lvds1_mux_1>;
				};
			};
>>>>>>> f2ed3bfc
		};
	};
};<|MERGE_RESOLUTION|>--- conflicted
+++ resolved
@@ -31,11 +31,7 @@
 		i2c1 = &i2c2;
 		i2c2 = &i2c3;
 		ipu0 = &ipu1;
-<<<<<<< HEAD
 		mmc0 = &usdhc4;
-=======
-		mmc0 = &usdhc1;
->>>>>>> f2ed3bfc
 		mmc1 = &usdhc2;
 		mmc2 = &usdhc3;
 		mmc3 = &usdhc1;
@@ -130,8 +126,6 @@
 			status = "disabled";
 		};
 
-<<<<<<< HEAD
-=======
 		hdmi: hdmi@0120000 {
 			#address-cells = <1>;
 			#size-cells = <0>;
@@ -181,7 +175,6 @@
 			power-domains = <&gpc 1>;
 		};
 
->>>>>>> f2ed3bfc
 		ocrams: sram@00900000 {
 			compatible = "fsl,lpm-sram";
 			reg = <0x00900000 0x4000>;
@@ -323,18 +316,14 @@
 						      "rxtx1", "rxtx2",
 						      "rxtx3", "rxtx4",
 						      "rxtx5", "rxtx6",
-<<<<<<< HEAD
-						      "rxtx7", "dma";
-=======
 						      "rxtx7", "spba";
->>>>>>> f2ed3bfc
 					status = "disabled";
 				};
 
 				ecspi1: ecspi@02008000 {
 					#address-cells = <1>;
 					#size-cells = <0>;
-					compatible = "fsl,imx6q-ecspi", "fsl,imx53-ecspi";
+					compatible = "fsl,imx6q-ecspi", "fsl,imx51-ecspi";
 					reg = <0x02008000 0x4000>;
 					interrupts = <0 31 IRQ_TYPE_LEVEL_HIGH>;
 					clocks = <&clks IMX6QDL_CLK_ECSPI1>,
@@ -348,7 +337,7 @@
 				ecspi2: ecspi@0200c000 {
 					#address-cells = <1>;
 					#size-cells = <0>;
-					compatible = "fsl,imx6q-ecspi", "fsl,imx53-ecspi";
+					compatible = "fsl,imx6q-ecspi", "fsl,imx51-ecspi";
 					reg = <0x0200c000 0x4000>;
 					interrupts = <0 32 IRQ_TYPE_LEVEL_HIGH>;
 					clocks = <&clks IMX6QDL_CLK_ECSPI2>,
@@ -362,7 +351,7 @@
 				ecspi3: ecspi@02010000 {
 					#address-cells = <1>;
 					#size-cells = <0>;
-					compatible = "fsl,imx6q-ecspi", "fsl,imx53-ecspi";
+					compatible = "fsl,imx6q-ecspi", "fsl,imx51-ecspi";
 					reg = <0x02010000 0x4000>;
 					interrupts = <0 33 IRQ_TYPE_LEVEL_HIGH>;
 					clocks = <&clks IMX6QDL_CLK_ECSPI3>,
@@ -376,7 +365,7 @@
 				ecspi4: ecspi@02014000 {
 					#address-cells = <1>;
 					#size-cells = <0>;
-					compatible = "fsl,imx6q-ecspi", "fsl,imx53-ecspi";
+					compatible = "fsl,imx6q-ecspi", "fsl,imx51-ecspi";
 					reg = <0x02014000 0x4000>;
 					interrupts = <0 34 IRQ_TYPE_LEVEL_HIGH>;
 					clocks = <&clks IMX6QDL_CLK_ECSPI4>,
@@ -409,11 +398,7 @@
 						 <&clks IMX6QDL_CLK_ESAI_EXTAL>,
 						 <&clks IMX6QDL_CLK_ESAI_IPG>,
 						 <&clks IMX6QDL_CLK_SPBA>;
-<<<<<<< HEAD
-					clock-names = "core", "mem", "extal", "fsys", "dma";
-=======
 					clock-names = "core", "mem", "extal", "fsys", "spba";
->>>>>>> f2ed3bfc
 					dmas = <&sdma 23 21 0>, <&sdma 24 21 0>;
 					dma-names = "rx", "tx";
 					status = "disabled";
@@ -482,11 +467,7 @@
 						"asrck_1", "asrck_2", "asrck_3", "asrck_4",
 						"asrck_5", "asrck_6", "asrck_7", "asrck_8",
 						"asrck_9", "asrck_a", "asrck_b", "asrck_c",
-<<<<<<< HEAD
-						"asrck_d", "asrck_e", "asrck_f", "dma";
-=======
 						"asrck_d", "asrck_e", "asrck_f", "spba";
->>>>>>> f2ed3bfc
 					dmas = <&sdma 17 23 1>, <&sdma 18 23 1>, <&sdma 19 23 1>,
 						<&sdma 20 23 1>, <&sdma 21 23 1>, <&sdma 22 23 1>;
 					dma-names = "rxa", "rxb", "rxc",
@@ -864,21 +845,12 @@
 				clocks = <&clks IMX6QDL_CLK_USBPHY1>;
 				clock-names = "main_clk";
 			};
-<<<<<<< HEAD
 
 			caam_snvs: caam-snvs@020cc000 {
 				compatible = "fsl,imx6q-caam-snvs";
 				reg = <0x020cc000 0x4000>;
 			};
 
-=======
-
-			caam_snvs: caam-snvs@020cc000 {
-				compatible = "fsl,imx6q-caam-snvs";
-				reg = <0x020cc000 0x4000>;
-			};
-
->>>>>>> f2ed3bfc
 			snvs: snvs@020cc000 {
 				compatible = "fsl,sec-v4.0-mon", "syscon", "simple-mfd";
 				reg = <0x020cc000 0x4000>;
@@ -950,6 +922,7 @@
 			ldb: ldb@020e0008 {
 				#address-cells = <1>;
 				#size-cells = <0>;
+				compatible = "fsl,imx6q-ldb", "fsl,imx53-ldb";
 				gpr = <&gpr>;
 				status = "disabled";
 
@@ -958,6 +931,22 @@
 					#size-cells = <0>;
 					reg = <0>;
 					status = "disabled";
+
+					port@0 {
+						reg = <0>;
+
+						lvds0_mux_0: endpoint {
+							remote-endpoint = <&ipu1_di0_lvds0>;
+						};
+					};
+
+					port@1 {
+						reg = <1>;
+
+						lvds0_mux_1: endpoint {
+							remote-endpoint = <&ipu1_di1_lvds0>;
+						};
+					};
 				};
 
 				lvds-channel@1 {
@@ -965,8 +954,6 @@
 					#size-cells = <0>;
 					reg = <1>;
 					status = "disabled";
-<<<<<<< HEAD
-=======
 
 					port@0 {
 						reg = <0>;
@@ -983,7 +970,6 @@
 							remote-endpoint = <&ipu1_di1_lvds1>;
 						};
 					};
->>>>>>> f2ed3bfc
 				};
 			};
 
@@ -1027,30 +1013,6 @@
 			ranges;
 
 			crypto: caam@2100000 {
-<<<<<<< HEAD
-                                compatible = "fsl,sec-v4.0";
-                                #address-cells = <1>;
-                                #size-cells = <1>;
-                                reg = <0x2100000 0x40000>;
-                                ranges = <0 0x2100000 0x40000>;
-                                interrupt-parent = <&intc>; /* interrupts = <0 92 0x4>; */
-                                clocks = <&clks IMX6QDL_CAAM_MEM>, <&clks IMX6QDL_CAAM_ACLK>, <&clks IMX6QDL_CAAM_IPG> ,<&clks IMX6QDL_CLK_EIM_SLOW>;
-                                clock-names = "caam_mem", "caam_aclk", "caam_ipg", "caam_emi_slow";
-
-                                sec_jr0: jr0@1000 {
-                                        compatible = "fsl,sec-v4.0-job-ring";
-                                        reg = <0x1000 0x1000>;
-                                        interrupt-parent = <&intc>;
-                                        interrupts = <0 105 0x4>;
-                                };
-
-                                sec_jr1: jr1@2000 {
-                                        compatible = "fsl,sec-v4.0-job-ring";
-                                        reg = <0x2000 0x1000>;
-                                        interrupt-parent = <&intc>;
-                                        interrupts = <0 106 0x4>;
-                                };
-=======
 				compatible = "fsl,sec-v4.0";
 				#address-cells = <1>;
 				#size-cells = <1>;
@@ -1074,7 +1036,6 @@
 					reg = <0x2000 0x1000>;
 					interrupts = <GIC_SPI 106 IRQ_TYPE_LEVEL_HIGH>;
 				};
->>>>>>> f2ed3bfc
 			};
 
 			aipstz@0217c000 { /* AIPSTZ2 */
@@ -1306,11 +1267,7 @@
 				reg = <0x021dc000 0x4000>;
 				interrupts = <0 100 0x04>, <0 101 0x04>;
 				clocks = <&clks IMX6QDL_CLK_HSI_TX>,
-<<<<<<< HEAD
-					 <&clks IMX6QDL_CLK_EMI_SEL>,
-=======
 					 <&clks IMX6QDL_CLK_EIM_SEL>,
->>>>>>> f2ed3bfc
 					 <&clks IMX6QDL_CLK_VIDEO_27M>;
 				/* Note: clks 138 is hsi_tx, however, the dphy_c
 				 * hsi_tx and pll_refclk use the same clk gate.
@@ -1323,6 +1280,28 @@
 
 			mipi@021e0000 { /* MIPI-DSI */
 				reg = <0x021e0000 0x4000>;
+				status = "disabled";
+
+				ports {
+					#address-cells = <1>;
+					#size-cells = <0>;
+
+					port@0 {
+						reg = <0>;
+
+						mipi_mux_0: endpoint {
+							remote-endpoint = <&ipu1_di0_mipi>;
+						};
+					};
+
+					port@1 {
+						reg = <1>;
+
+						mipi_mux_1: endpoint {
+							remote-endpoint = <&ipu1_di1_mipi>;
+						};
+					};
+				};
 			};
 
 			vdoa@021e4000 {
@@ -1399,8 +1378,6 @@
 				      "ldb_di0", "ldb_di1";
 			resets = <&src 2>;
 			bypass_reset = <0>;
-<<<<<<< HEAD
-=======
 
 			ipu1_csi0: port@0 {
 				reg = <0>;
@@ -1459,7 +1436,6 @@
 					remote-endpoint = <&lvds1_mux_1>;
 				};
 			};
->>>>>>> f2ed3bfc
 		};
 	};
 };