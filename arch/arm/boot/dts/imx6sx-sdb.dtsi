// SPDX-License-Identifier: GPL-2.0
//
// Copyright (C) 2014 Freescale Semiconductor, Inc.

/dts-v1/;

#include <dt-bindings/gpio/gpio.h>
#include <dt-bindings/input/input.h>
#include "imx6sx.dtsi"

/ {
	model = "Freescale i.MX6 SoloX SDB Board";
	compatible = "fsl,imx6sx-sdb", "fsl,imx6sx";

	chosen {
		stdout-path = &uart1;
	};

	memory@80000000 {
		device_type = "memory";
		reg = <0x80000000 0x40000000>;
	};

	backlight_display: backlight-display {
		compatible = "pwm-backlight";
		pwms = <&pwm3 0 5000000>;
		brightness-levels = <0 4 8 16 32 64 128 255>;
		default-brightness-level = <6>;
	};

	backlight2 {
		compatible = "pwm-backlight";
		pwms = <&pwm4 0 5000000>;
		brightness-levels = <0 4 8 16 32 64 128 255>;
		default-brightness-level = <6>;
		fb-names = "mxs-lcdif1";
	};

	gpio-keys {
		compatible = "gpio-keys";
		pinctrl-names = "default";
		pinctrl-0 = <&pinctrl_gpio_keys>;

		volume-up {
			label = "Volume Up";
			gpios = <&gpio1 18 GPIO_ACTIVE_LOW>;
			linux,code = <KEY_VOLUMEUP>;
			wakeup-source;
		};

		volume-down {
			label = "Volume Down";
			gpios = <&gpio1 19 GPIO_ACTIVE_LOW>;
			linux,code = <KEY_VOLUMEDOWN>;
			wakeup-source;
		};
	};

	vcc_sd3: regulator-vcc-sd3 {
		compatible = "regulator-fixed";
		pinctrl-names = "default";
		pinctrl-0 = <&pinctrl_vcc_sd3>;
		regulator-name = "VCC_SD3";
		regulator-min-microvolt = <3000000>;
		regulator-max-microvolt = <3000000>;
		gpio = <&gpio2 11 GPIO_ACTIVE_HIGH>;
		off-on-delay-us = <20000>;
		enable-active-high;
	};

	reg_usb_otg1_vbus: regulator-usb-otg1-vbus {
		compatible = "regulator-fixed";
		pinctrl-names = "default";
		pinctrl-0 = <&pinctrl_usb_otg1>;
		regulator-name = "usb_otg1_vbus";
		regulator-min-microvolt = <5000000>;
		regulator-max-microvolt = <5000000>;
		gpio = <&gpio1 9 GPIO_ACTIVE_HIGH>;
		enable-active-high;
	};

	reg_usb_otg2_vbus: regulator-usb-otg2-vbus {
		compatible = "regulator-fixed";
		pinctrl-names = "default";
		pinctrl-0 = <&pinctrl_usb_otg2>;
		regulator-name = "usb_otg2_vbus";
		regulator-min-microvolt = <5000000>;
		regulator-max-microvolt = <5000000>;
		gpio = <&gpio1 12 GPIO_ACTIVE_HIGH>;
		enable-active-high;
	};

	reg_psu_5v: regulator-psu-5v {
		compatible = "regulator-fixed";
		regulator-name = "PSU-5V0";
		regulator-min-microvolt = <5000000>;
		regulator-max-microvolt = <5000000>;
	};

	reg_lcd_3v3: regulator-lcd-3v3 {
		compatible = "regulator-fixed";
		regulator-name = "lcd-3v3";
		gpio = <&gpio3 27 0>;
		enable-active-high;
		status = "disabled";
	};

	reg_peri_3v3: regulator-peri-3v3 {
		compatible = "regulator-fixed";
		pinctrl-names = "default";
		pinctrl-0 = <&pinctrl_peri_3v3>;
		regulator-name = "peri_3v3";
		regulator-min-microvolt = <3300000>;
		regulator-max-microvolt = <3300000>;
		gpio = <&gpio4 16 GPIO_ACTIVE_HIGH>;
		enable-active-high;
		regulator-always-on;
	};

	reg_enet_3v3: regulator-enet-3v3 {
		compatible = "regulator-fixed";
		pinctrl-names = "default";
		pinctrl-0 = <&pinctrl_enet_3v3>;
		regulator-name = "enet_3v3";
		regulator-min-microvolt = <3300000>;
		regulator-max-microvolt = <3300000>;
		gpio = <&gpio2 6 GPIO_ACTIVE_LOW>;
		regulator-boot-on;
		regulator-always-on;
	};

	reg_pcie_gpio: regulator-pcie-gpio {
		compatible = "regulator-fixed";
		pinctrl-names = "default";
		pinctrl-0 = <&pinctrl_pcie_reg>;
		regulator-name = "MPCIE_3V3";
		regulator-min-microvolt = <3300000>;
		regulator-max-microvolt = <3300000>;
		gpio = <&gpio2 1 GPIO_ACTIVE_HIGH>;
		enable-active-high;
	};

	reg_lcd_5v: regulator-lcd-5v {
		compatible = "regulator-fixed";
		regulator-name = "lcd-5v0";
		regulator-min-microvolt = <5000000>;
		regulator-max-microvolt = <5000000>;
	};

	reg_can_en: regulator-can-en {
		compatible = "regulator-fixed";
		regulator-name = "can-en";
		regulator-min-microvolt = <3300000>;
		regulator-max-microvolt = <3300000>;
	};

	reg_can_stby: regulator-can-stby {
		compatible = "regulator-fixed";
		regulator-name = "can-stby";
		regulator-min-microvolt = <3300000>;
		regulator-max-microvolt = <3300000>;
	};

	reg_vref_3v3: regulator-adc-verf {
		compatible = "regulator-fixed";
		regulator-name = "vref-3v3";
		regulator-min-microvolt = <3300000>;
		regulator-max-microvolt = <3300000>;
	};

	pxp_v4l2_out {
		compatible = "fsl,imx6sx-pxp-v4l2", "fsl,imx6sl-pxp-v4l2";
		status = "okay";
	};

	sound {
		compatible = "fsl,imx6sx-sdb-wm8962", "fsl,imx-audio-wm8962";
		model = "wm8962-audio";
		audio-cpu = <&ssi2>;
		audio-codec = <&codec>;
		audio-routing =
			"Headphone Jack", "HPOUTL",
			"Headphone Jack", "HPOUTR",
			"Ext Spk", "SPKOUTL",
			"Ext Spk", "SPKOUTR",
			"AMIC", "MICBIAS",
			"IN3R", "AMIC";
		mux-int-port = <2>;
		mux-ext-port = <6>;
		codec-master;
		hp-det-gpios = <&gpio1 17 1>;
	};

	sound-spdif {
		compatible = "fsl,imx-audio-spdif",
			   "fsl,imx6sx-sdb-spdif";
		model = "imx-spdif";
		spdif-controller = <&spdif>;
		spdif-out;
<<<<<<< HEAD
=======
	};

	sii902x_reset: sii902x-reset {
		compatible = "gpio-reset";
		reset-gpios = <&gpio3 27 1>;
		reset-delay-us = <100000>;
		#reset-cells = <0>;
		status = "disabled";
>>>>>>> f69558f3
	};
};

&adc1 {
	vref-supply = <&reg_vref_3v3>;
	status = "okay";
};

&adc2 {
	vref-supply = <&reg_vref_3v3>;
	status = "okay";
};

&audmux {
	pinctrl-names = "default";
	pinctrl-0 = <&pinctrl_audmux>;
	status = "okay";
};

&csi1 {
	status = "okay";

	port {
		csi1_ep: endpoint {
			remote-endpoint = <&ov5640_ep>;
		};
	};
};

&csi2 {
	status = "okay";
	port {
		csi2_ep: endpoint {
			remote-endpoint = <&vadc_ep>;
		};
	};
};

&gpc {
	fsl,ldo-bypass = <1>;
};

&dcic1 {
	dcic_id = <0>;
	dcic_mux = "dcic-lcdif1";
	status = "okay";
};

&dcic2 {
	dcic_id = <1>;
	dcic_mux = "dcic-lvds";
	status = "okay";
};

&fec1 {
	pinctrl-names = "default";
	pinctrl-0 = <&pinctrl_enet1>;
	phy-supply = <&reg_enet_3v3>;
	phy-mode = "rgmii-id";
	phy-handle = <&ethphy1>;
	phy-reset-gpios = <&gpio2 7 GPIO_ACTIVE_LOW>;
	status = "okay";

	mdio {
		#address-cells = <1>;
		#size-cells = <0>;

		ethphy1: ethernet-phy@1 {
			reg = <1>;
			at803x,eee-disabled;
		};

		ethphy2: ethernet-phy@2 {
			reg = <2>;
			at803x,eee-disabled;
		};
	};
};

&fec2 {
	pinctrl-names = "default";
	pinctrl-0 = <&pinctrl_enet2>;
	phy-mode = "rgmii-id";
	phy-handle = <&ethphy2>;
	status = "okay";
};

&flexcan1 {
	pinctrl-names = "default";
	pinctrl-0 = <&pinctrl_flexcan1>;
	xceiver-supply = <&reg_can_stby>;
	status = "okay";
};

&flexcan2 {
	pinctrl-names = "default";
	pinctrl-0 = <&pinctrl_flexcan2>;
	xceiver-supply = <&reg_can_stby>;
	status = "okay";
};

&gpc {
	fsl,ldo-bypass = <1>;
};

&i2c1 {
	clock-frequency = <100000>;
	pinctrl-names = "default";
	pinctrl-0 = <&pinctrl_i2c1>;
	status = "okay";

	ov5640: ov5640@3c {
		compatible = "ovti,ov5640";
		reg = <0x3c>;
		pinctrl-names = "default";
		pinctrl-0 = <&pinctrl_csi_0>;
		clocks = <&clks IMX6SX_CLK_CSI>;
		clock-names = "csi_mclk";
		AVDD-supply = <&vgen3_reg>;  /* 2.8v */
		DVDD-supply = <&vgen2_reg>;  /* 1.5v*/
		pwn-gpios = <&gpio3 28 1>;
		rst-gpios = <&gpio3 27 0>;
		csi_id = <0>;
		mclk = <24000000>;
		mclk_source = <0>;
		port {
			ov5640_ep: endpoint {
				remote-endpoint = <&csi1_ep>;
			};
		};
	};
<<<<<<< HEAD
=======

	sii902x@39 {
		compatible = "SiI,sii902x";
		interrupt-parent = <&gpio4>;
		interrupts = <21 2>;
		mode_str ="1280x720M@60";
		bits-per-pixel = <16>;
		resets = <&sii902x_reset>;
		reg = <0x39>;
		status = "disabled";
	};
>>>>>>> f69558f3
};

&i2c2 {
	clock-frequency = <100000>;
	pinctrl-names = "default";
	pinctrl-0 = <&pinctrl_i2c2>;
	status = "okay";

	egalax_ts@4 {
		compatible = "eeti,egalax_ts";
		reg = <0x4>;
		pinctrl-names = "default";
		pinctrl-0 = <&pinctrl_egalax_int>;
		interrupt-parent = <&gpio4>;
		interrupts = <19 2>;
		wakeup-gpios = <&gpio4 19 GPIO_ACTIVE_HIGH>;
	};
};


&i2c3 {
	clock-frequency = <100000>;
	pinctrl-names = "default";
	pinctrl-0 = <&pinctrl_i2c3>;
	status = "okay";

	isl29023@44 {
		compatible = "fsl,isl29023";
		reg = <0x44>;
		rext = <499>;
		interrupt-parent = <&gpio6>;
		interrupts = <5 1>;
		shared-interrupt;
	};

	mag3110@e {
		compatible = "fsl,mag3110";
		reg = <0xe>;
		position = <2>;
		interrupt-parent = <&gpio6>;
		interrupts = <5 1>;
		shared-interrupt;
	};

	mma8451@1c {
		compatible = "fsl,mma8451";
		reg = <0x1c>;
		position = <1>;
		interrupt-parent = <&gpio6>;
		interrupts = <2 8>;
		interrupt-route = <2>;
	};
};

&i2c4 {
	clock-frequency = <100000>;
	pinctrl-names = "default";
	pinctrl-0 = <&pinctrl_i2c4>;
	status = "okay";

	codec: wm8962@1a {
		compatible = "wlf,wm8962";
		reg = <0x1a>;
		clocks = <&clks IMX6SX_CLK_AUDIO>;
		DCVDD-supply = <&vgen4_reg>;
		DBVDD-supply = <&vgen4_reg>;
		AVDD-supply = <&vgen4_reg>;
		CPVDD-supply = <&vgen4_reg>;
		MICVDD-supply = <&vgen3_reg>;
		PLLVDD-supply = <&vgen4_reg>;
		SPKVDD1-supply = <&reg_psu_5v>;
		SPKVDD2-supply = <&reg_psu_5v>;
	};
};

&pcie {
	pinctrl-names = "default";
	pinctrl-0 = <&pinctrl_pcie>;
	reset-gpio = <&gpio2 0 GPIO_ACTIVE_LOW>;
	vpcie-supply = <&reg_pcie_gpio>;
	status = "okay";
};

&lcdif1 {
	pinctrl-names = "default";
	pinctrl-0 = <&pinctrl_lcd>;
	lcd-supply = <&reg_lcd_3v3>;
	display = <&display0>;
	status = "disabled";

	display0: display@0 {
		bits-per-pixel = <16>;
		bus-width = <24>;

		display-timings {
			native-mode = <&timing0>;
			timing0: timing0 {
				clock-frequency = <33500000>;
				hactive = <800>;
				vactive = <480>;
				hback-porch = <89>;
				hfront-porch = <164>;
				vback-porch = <23>;
				vfront-porch = <10>;
				hsync-len = <10>;
				vsync-len = <10>;
				hsync-active = <0>;
				vsync-active = <0>;
				de-active = <1>;
				pixelclk-active = <0>;
			};
		};
	};
};

&lcdif2 {
	display = <&display1>;
	disp-dev = "ldb";
	status = "okay";
	display1: display@1 {
		bits-per-pixel = <16>;
		bus-width = <18>;
	};
};

&ldb {
	status = "okay";
	lvds-channel@0 {
		fsl,data-mapping = "spwg";
		fsl,data-width = <18>;
		crtc = "lcdif2";
		status = "okay";
		display-timings {
			native-mode = <&timing1>;
			timing1: hsd100pxn1 {
				clock-frequency = <65000000>;
				hactive = <1024>;
				vactive = <768>;
				hback-porch = <220>;
				hfront-porch = <40>;
				vback-porch = <21>;
				vfront-porch = <7>;
				hsync-len = <60>;
				vsync-len = <10>;
			};
		};
	};
};

&pwm3 {
	pinctrl-names = "default";
	pinctrl-0 = <&pinctrl_pwm3>;
	status = "okay";
};

&pwm4 {
	pinctrl-names = "default";
	pinctrl-0 = <&pinctrl_pwm4>;
	status = "okay";
};

&pxp {
	status = "okay";
};

&snvs_poweroff {
	status = "okay";
};

&sai1 {
	pinctrl-names = "default";
	pinctrl-0 = <&pinctrl_sai1>;
	status = "disabled";
};

&spdif {
	pinctrl-names = "default";
	pinctrl-0 = <&pinctrl_spdif>;
	status = "okay";
};

&ssi2 {
	assigned-clocks = <&clks IMX6SX_CLK_PLL4>,
			  <&clks IMX6SX_PLL4_BYPASS>,
			  <&clks IMX6SX_CLK_SSI2_SEL>;
	assigned-clock-parents = <&clks IMX6SX_CLK_OSC>,
				 <&clks IMX6SX_CLK_PLL4>,
				 <&clks IMX6SX_CLK_PLL4_AUDIO_DIV>;
	assigned-clock-rates = <737280000>, <0>, <0>;
	status = "okay";
};

&uart1 {
	pinctrl-names = "default";
	pinctrl-0 = <&pinctrl_uart1>;
	status = "okay";
};

&uart5 { /* for bluetooth */
	pinctrl-names = "default";
	pinctrl-0 = <&pinctrl_uart5>;
	uart-has-rtscts;
	status = "okay";
	/* for DTE mode, add below change */
	/* fsl,dte-mode;*/
	/* pinctrl-0 = <&pinctrl_uart5dte_1>; */
};

&usbotg1 {
	vbus-supply = <&reg_usb_otg1_vbus>;
	pinctrl-names = "default";
	pinctrl-0 = <&pinctrl_usb_otg1_id>;
	status = "okay";
};

&usbotg2 {
	vbus-supply = <&reg_usb_otg2_vbus>;
	dr_mode = "host";
	status = "okay";
};

&usbphy1 {
	fsl,tx-d-cal = <106>;
};

&usbphy2 {
	fsl,tx-d-cal = <106>;
};

&usdhc2 {
	pinctrl-names = "default";
	pinctrl-0 = <&pinctrl_usdhc2>;
	non-removable;
	no-1-8-v;
	keep-power-in-suspend;
	wakeup-source;
	status = "okay";
};

&usdhc3 {
	pinctrl-names = "default", "state_100mhz", "state_200mhz";
	pinctrl-0 = <&pinctrl_usdhc3>;
	pinctrl-1 = <&pinctrl_usdhc3_100mhz>;
	pinctrl-2 = <&pinctrl_usdhc3_200mhz>;
	bus-width = <8>;
	cd-gpios = <&gpio2 10 GPIO_ACTIVE_LOW>;
	wp-gpios = <&gpio2 15 GPIO_ACTIVE_HIGH>;
	keep-power-in-suspend;
	wakeup-source;
	vmmc-supply = <&vcc_sd3>;
	status = "okay";
};

&usdhc4 {
	pinctrl-names = "default";
	pinctrl-0 = <&pinctrl_usdhc4>;
	cd-gpios = <&gpio6 21 GPIO_ACTIVE_LOW>;
	wp-gpios = <&gpio6 20 GPIO_ACTIVE_HIGH>;
	status = "okay";
};

&wdog1 {
	pinctrl-names = "default";
	pinctrl-0 = <&pinctrl_wdog>;
	fsl,ext-reset-output;
};

&iomuxc {
	imx6x-sdb {
		pinctrl-names = "default";
		pinctrl-0 = <&pinctrl_hog &pinctrl_can_gpios>;

		pinctrl_hog: hoggrp {
			fsl,pins = <
				MX6SX_PAD_SD1_DATA0__GPIO6_IO_2 0x17059
				MX6SX_PAD_SD1_DATA3__GPIO6_IO_5 0xb000
				MX6SX_PAD_CSI_DATA03__GPIO1_IO_17 0x17059
			>;
		};

		pinctrl_can_gpios: can-gpios {
			fsl,pins = <
				MX6SX_PAD_QSPI1B_DATA1__GPIO4_IO_25 0x17059
				MX6SX_PAD_QSPI1B_DATA3__GPIO4_IO_27 0x17059
			>;
		};

		pinctrl_audmux: audmuxgrp {
			fsl,pins = <
				MX6SX_PAD_CSI_DATA00__AUDMUX_AUD6_TXC	0x130b0
				MX6SX_PAD_CSI_DATA01__AUDMUX_AUD6_TXFS	0x130b0
				MX6SX_PAD_CSI_HSYNC__AUDMUX_AUD6_TXD	0x120b0
				MX6SX_PAD_CSI_VSYNC__AUDMUX_AUD6_RXD	0x130b0
				MX6SX_PAD_CSI_PIXCLK__AUDMUX_MCLK	0x130b0
			>;
		};

		pinctrl_csi_0: csigrp-0 {
			fsl,pins = <
				MX6SX_PAD_LCD1_DATA07__CSI1_MCLK	0x110b0
				MX6SX_PAD_LCD1_DATA06__CSI1_PIXCLK	0x110b0
				MX6SX_PAD_LCD1_DATA04__CSI1_VSYNC	0x110b0
				MX6SX_PAD_LCD1_DATA05__CSI1_HSYNC	0x110b0
				MX6SX_PAD_LCD1_DATA17__CSI1_DATA_0	0x110b0
				MX6SX_PAD_LCD1_DATA16__CSI1_DATA_1	0x110b0
				MX6SX_PAD_LCD1_DATA15__CSI1_DATA_2	0x110b0
				MX6SX_PAD_LCD1_DATA14__CSI1_DATA_3	0x110b0
				MX6SX_PAD_LCD1_DATA13__CSI1_DATA_4	0x110b0
				MX6SX_PAD_LCD1_DATA12__CSI1_DATA_5	0x110b0
				MX6SX_PAD_LCD1_DATA11__CSI1_DATA_6	0x110b0
				MX6SX_PAD_LCD1_DATA10__CSI1_DATA_7	0x110b0
				MX6SX_PAD_LCD1_DATA09__CSI1_DATA_8	0x110b0
				MX6SX_PAD_LCD1_DATA08__CSI1_DATA_9	0x110b0
				MX6SX_PAD_LCD1_RESET__GPIO3_IO_27	0x80000000
				MX6SX_PAD_LCD1_VSYNC__GPIO3_IO_28	0x80000000
			>;
		};

		pinctrl_egalax_int: egalax_intgrp {
			fsl,pins = <
				MX6SX_PAD_QSPI1A_DATA3__GPIO4_IO_19 0x80000000
			>;
		};

		pinctrl_enet1: enet1grp {
			fsl,pins = <
				MX6SX_PAD_ENET1_MDIO__ENET1_MDIO	0xa0b1
				MX6SX_PAD_ENET1_MDC__ENET1_MDC		0xa0b1
				MX6SX_PAD_RGMII1_TXC__ENET1_RGMII_TXC	0xa0b9
				MX6SX_PAD_RGMII1_TD0__ENET1_TX_DATA_0	0xa0b1
				MX6SX_PAD_RGMII1_TD1__ENET1_TX_DATA_1	0xa0b1
				MX6SX_PAD_RGMII1_TD2__ENET1_TX_DATA_2	0xa0b1
				MX6SX_PAD_RGMII1_TD3__ENET1_TX_DATA_3	0xa0b1
				MX6SX_PAD_RGMII1_TX_CTL__ENET1_TX_EN	0xa0b1
				MX6SX_PAD_RGMII1_RXC__ENET1_RX_CLK	0x3081
				MX6SX_PAD_RGMII1_RD0__ENET1_RX_DATA_0	0x3081
				MX6SX_PAD_RGMII1_RD1__ENET1_RX_DATA_1	0x3081
				MX6SX_PAD_RGMII1_RD2__ENET1_RX_DATA_2	0x3081
				MX6SX_PAD_RGMII1_RD3__ENET1_RX_DATA_3	0x3081
				MX6SX_PAD_RGMII1_RX_CTL__ENET1_RX_EN	0x3081
				MX6SX_PAD_ENET2_RX_CLK__ENET2_REF_CLK_25M	0x91
				/* phy reset */
				MX6SX_PAD_ENET2_CRS__GPIO2_IO_7		0x10b0
			>;
		};

		pinctrl_enet_3v3: enet3v3grp {
			fsl,pins = <
				MX6SX_PAD_ENET2_COL__GPIO2_IO_6		0x80000000
			>;
		};

		pinctrl_enet2: enet2grp {
			fsl,pins = <
				MX6SX_PAD_RGMII2_TXC__ENET2_RGMII_TXC	0xa0b9
				MX6SX_PAD_RGMII2_TD0__ENET2_TX_DATA_0	0xa0b1
				MX6SX_PAD_RGMII2_TD1__ENET2_TX_DATA_1	0xa0b1
				MX6SX_PAD_RGMII2_TD2__ENET2_TX_DATA_2	0xa0b1
				MX6SX_PAD_RGMII2_TD3__ENET2_TX_DATA_3	0xa0b1
				MX6SX_PAD_RGMII2_TX_CTL__ENET2_TX_EN	0xa0b1
				MX6SX_PAD_RGMII2_RXC__ENET2_RX_CLK	0x3081
				MX6SX_PAD_RGMII2_RD0__ENET2_RX_DATA_0	0x3081
				MX6SX_PAD_RGMII2_RD1__ENET2_RX_DATA_1	0x3081
				MX6SX_PAD_RGMII2_RD2__ENET2_RX_DATA_2	0x3081
				MX6SX_PAD_RGMII2_RD3__ENET2_RX_DATA_3	0x3081
				MX6SX_PAD_RGMII2_RX_CTL__ENET2_RX_EN	0x3081
			>;
		};

		pinctrl_flexcan1: flexcan1grp {
			fsl,pins = <
				MX6SX_PAD_QSPI1B_DQS__CAN1_TX		0x1b020
				MX6SX_PAD_QSPI1A_SS1_B__CAN1_RX		0x1b020
			>;
		};

		pinctrl_flexcan2: flexcan2grp {
			fsl,pins = <
				MX6SX_PAD_QSPI1B_SS1_B__CAN2_RX		0x1b020
				MX6SX_PAD_QSPI1A_DQS__CAN2_TX		0x1b020
			>;
		};

		pinctrl_gpio_keys: gpio_keysgrp {
			fsl,pins = <
				MX6SX_PAD_CSI_DATA04__GPIO1_IO_18 0x17059
				MX6SX_PAD_CSI_DATA05__GPIO1_IO_19 0x17059
			>;
		};

		pinctrl_i2c1: i2c1grp {
			fsl,pins = <
				MX6SX_PAD_GPIO1_IO01__I2C1_SDA		0x4001b8b1
				MX6SX_PAD_GPIO1_IO00__I2C1_SCL		0x4001b8b1
			>;
		};

		pinctrl_i2c2: i2c2grp {
			fsl,pins = <
				MX6SX_PAD_GPIO1_IO03__I2C2_SDA		0x4001b8b1
				MX6SX_PAD_GPIO1_IO02__I2C2_SCL		0x4001b8b1
			>;
		};

		pinctrl_i2c3: i2c3grp {
			fsl,pins = <
				MX6SX_PAD_KEY_ROW4__I2C3_SDA		0x4001b8b1
				MX6SX_PAD_KEY_COL4__I2C3_SCL		0x4001b8b1
			>;
		};

		pinctrl_i2c4: i2c4grp {
			fsl,pins = <
				MX6SX_PAD_CSI_DATA07__I2C4_SDA		0x4001b8b1
				MX6SX_PAD_CSI_DATA06__I2C4_SCL		0x4001b8b1
			>;
		};

		pinctrl_lcd: lcdgrp {
			fsl,pins = <
				MX6SX_PAD_LCD1_DATA00__LCDIF1_DATA_0 0x4001b0b0
				MX6SX_PAD_LCD1_DATA01__LCDIF1_DATA_1 0x4001b0b0
				MX6SX_PAD_LCD1_DATA02__LCDIF1_DATA_2 0x4001b0b0
				MX6SX_PAD_LCD1_DATA03__LCDIF1_DATA_3 0x4001b0b0
				MX6SX_PAD_LCD1_DATA04__LCDIF1_DATA_4 0x4001b0b0
				MX6SX_PAD_LCD1_DATA05__LCDIF1_DATA_5 0x4001b0b0
				MX6SX_PAD_LCD1_DATA06__LCDIF1_DATA_6 0x4001b0b0
				MX6SX_PAD_LCD1_DATA07__LCDIF1_DATA_7 0x4001b0b0
				MX6SX_PAD_LCD1_DATA08__LCDIF1_DATA_8 0x4001b0b0
				MX6SX_PAD_LCD1_DATA09__LCDIF1_DATA_9 0x4001b0b0
				MX6SX_PAD_LCD1_DATA10__LCDIF1_DATA_10 0x4001b0b0
				MX6SX_PAD_LCD1_DATA11__LCDIF1_DATA_11 0x4001b0b0
				MX6SX_PAD_LCD1_DATA12__LCDIF1_DATA_12 0x4001b0b0
				MX6SX_PAD_LCD1_DATA13__LCDIF1_DATA_13 0x4001b0b0
				MX6SX_PAD_LCD1_DATA14__LCDIF1_DATA_14 0x4001b0b0
				MX6SX_PAD_LCD1_DATA15__LCDIF1_DATA_15 0x4001b0b0
				MX6SX_PAD_LCD1_DATA16__LCDIF1_DATA_16 0x4001b0b0
				MX6SX_PAD_LCD1_DATA17__LCDIF1_DATA_17 0x4001b0b0
				MX6SX_PAD_LCD1_DATA18__LCDIF1_DATA_18 0x4001b0b0
				MX6SX_PAD_LCD1_DATA19__LCDIF1_DATA_19 0x4001b0b0
				MX6SX_PAD_LCD1_DATA20__LCDIF1_DATA_20 0x4001b0b0
				MX6SX_PAD_LCD1_DATA21__LCDIF1_DATA_21 0x4001b0b0
				MX6SX_PAD_LCD1_DATA22__LCDIF1_DATA_22 0x4001b0b0
				MX6SX_PAD_LCD1_DATA23__LCDIF1_DATA_23 0x4001b0b0
				MX6SX_PAD_LCD1_CLK__LCDIF1_CLK	0x4001b0b0
				MX6SX_PAD_LCD1_ENABLE__LCDIF1_ENABLE 0x4001b0b0
				MX6SX_PAD_LCD1_VSYNC__LCDIF1_VSYNC 0x4001b0b0
				MX6SX_PAD_LCD1_HSYNC__LCDIF1_HSYNC 0x4001b0b0
				MX6SX_PAD_LCD1_RESET__GPIO3_IO_27 0x4001b0b0
			>;
		};

		pinctrl_pcie: pciegrp {
			fsl,pins = <
				MX6SX_PAD_ENET1_COL__GPIO2_IO_0 0x10b0
			>;
		};

		pinctrl_pcie_reg: pciereggrp {
			fsl,pins = <
				MX6SX_PAD_ENET1_CRS__GPIO2_IO_1	0x10b0
			>;
		};

		pinctrl_peri_3v3: peri3v3grp {
			fsl,pins = <
				MX6SX_PAD_QSPI1A_DATA0__GPIO4_IO_16	0x80000000
			>;
		};

		pinctrl_pwm3: pwm3grp-1 {
			fsl,pins = <
				MX6SX_PAD_SD1_DATA2__PWM3_OUT 0x110b0
			>;
		};

		pinctrl_pwm4: pwm4grp-1 {
			fsl,pins = <
				MX6SX_PAD_SD1_DATA1__PWM4_OUT 0x110b0
			>;
		};

		pinctrl_qspi2: qspi2grp {
			fsl,pins = <
				MX6SX_PAD_NAND_WP_B__QSPI2_A_DATA_0     0x70f1
				MX6SX_PAD_NAND_READY_B__QSPI2_A_DATA_1  0x70f1
				MX6SX_PAD_NAND_CE0_B__QSPI2_A_DATA_2    0x70f1
				MX6SX_PAD_NAND_CE1_B__QSPI2_A_DATA_3    0x70f1
				MX6SX_PAD_NAND_CLE__QSPI2_A_SCLK        0x70f1
				MX6SX_PAD_NAND_ALE__QSPI2_A_SS0_B       0x70f1
				MX6SX_PAD_NAND_DATA01__QSPI2_B_DATA_0   0x70f1
				MX6SX_PAD_NAND_DATA00__QSPI2_B_DATA_1   0x70f1
				MX6SX_PAD_NAND_WE_B__QSPI2_B_DATA_2     0x70f1
				MX6SX_PAD_NAND_RE_B__QSPI2_B_DATA_3     0x70f1
				MX6SX_PAD_NAND_DATA02__QSPI2_B_SCLK     0x70f1
				MX6SX_PAD_NAND_DATA03__QSPI2_B_SS0_B    0x70f1
			>;
		};

		pinctrl_vcc_sd3: vccsd3grp {
			fsl,pins = <
				MX6SX_PAD_KEY_COL1__GPIO2_IO_11		0x17059
			>;
		};

		pinctrl_mqs: mqsgrp {
			fsl,pins = <
				MX6SX_PAD_SD2_CLK__MQS_RIGHT 0x120b0
				MX6SX_PAD_SD2_CMD__MQS_LEFT  0x120b0
			>;
		};

		pinctrl_sai1: sai1grp {
			fsl,pins = <
				MX6SX_PAD_CSI_DATA00__SAI1_TX_BCLK	0x130b0
				MX6SX_PAD_CSI_DATA01__SAI1_TX_SYNC	0x130b0
				MX6SX_PAD_CSI_HSYNC__SAI1_TX_DATA_0	0x120b0
				MX6SX_PAD_CSI_VSYNC__SAI1_RX_DATA_0	0x130b0
				MX6SX_PAD_CSI_PIXCLK__AUDMUX_MCLK	0x130b0
			>;
		};

		pinctrl_spdif: spdifgrp {
			fsl,pins = <
				MX6SX_PAD_SD4_DATA4__SPDIF_OUT          0x1b0b0
			>;
		};

		pinctrl_uart1: uart1grp {
			fsl,pins = <
				MX6SX_PAD_GPIO1_IO04__UART1_TX		0x1b0b1
				MX6SX_PAD_GPIO1_IO05__UART1_RX		0x1b0b1
			>;
		};

		pinctrl_uart5: uart5grp {
			fsl,pins = <
				MX6SX_PAD_KEY_ROW3__UART5_RX		0x1b0b1
				MX6SX_PAD_KEY_COL3__UART5_TX		0x1b0b1
				MX6SX_PAD_KEY_ROW2__UART5_CTS_B		0x1b0b1
				MX6SX_PAD_KEY_COL2__UART5_RTS_B		0x1b0b1
			>;
		};

		pinctrl_uart5dte_1: uart5dtegrp-1 {
			fsl,pins = <
				MX6SX_PAD_KEY_ROW3__UART5_TX		0x1b0b1
				MX6SX_PAD_KEY_COL3__UART5_RX		0x1b0b1
				MX6SX_PAD_KEY_ROW2__UART5_RTS_B		0x1b0b1
				MX6SX_PAD_KEY_COL2__UART5_CTS_B		0x1b0b1
			>;
		};

		pinctrl_usb_otg1: usbotg1grp {
			fsl,pins = <
				MX6SX_PAD_GPIO1_IO09__GPIO1_IO_9	0x10b0
			>;
		};

		pinctrl_usb_otg1_id: usbotg1idgrp {
			fsl,pins = <
				MX6SX_PAD_GPIO1_IO10__ANATOP_OTG1_ID	0x17059
			>;
		};

		pinctrl_usb_otg2: usbot2ggrp {
			fsl,pins = <
				MX6SX_PAD_GPIO1_IO12__GPIO1_IO_12	0x10b0
			>;
		};

		pinctrl_usdhc2: usdhc2grp {
			fsl,pins = <
				MX6SX_PAD_SD2_CMD__USDHC2_CMD		0x17059
				MX6SX_PAD_SD2_CLK__USDHC2_CLK		0x10059
				MX6SX_PAD_SD2_DATA0__USDHC2_DATA0	0x17059
				MX6SX_PAD_SD2_DATA1__USDHC2_DATA1	0x17059
				MX6SX_PAD_SD2_DATA2__USDHC2_DATA2	0x17059
				MX6SX_PAD_SD2_DATA3__USDHC2_DATA3	0x17059
			>;
		};

		pinctrl_usdhc3: usdhc3grp {
			fsl,pins = <
				MX6SX_PAD_SD3_CMD__USDHC3_CMD		0x17059
				MX6SX_PAD_SD3_CLK__USDHC3_CLK		0x10059
				MX6SX_PAD_SD3_DATA0__USDHC3_DATA0	0x17059
				MX6SX_PAD_SD3_DATA1__USDHC3_DATA1	0x17059
				MX6SX_PAD_SD3_DATA2__USDHC3_DATA2	0x17059
				MX6SX_PAD_SD3_DATA3__USDHC3_DATA3	0x17059
				MX6SX_PAD_SD3_DATA4__USDHC3_DATA4	0x17059
				MX6SX_PAD_SD3_DATA5__USDHC3_DATA5	0x17059
				MX6SX_PAD_SD3_DATA6__USDHC3_DATA6	0x17059
				MX6SX_PAD_SD3_DATA7__USDHC3_DATA7	0x17059
				MX6SX_PAD_KEY_COL0__GPIO2_IO_10		0x17059 /* CD */
				MX6SX_PAD_KEY_ROW0__GPIO2_IO_15		0x17059 /* WP */
			>;
		};

		pinctrl_usdhc3_100mhz: usdhc3grp-100mhz {
			fsl,pins = <
				MX6SX_PAD_SD3_CMD__USDHC3_CMD		0x170b9
				MX6SX_PAD_SD3_CLK__USDHC3_CLK		0x100b9
				MX6SX_PAD_SD3_DATA0__USDHC3_DATA0	0x170b9
				MX6SX_PAD_SD3_DATA1__USDHC3_DATA1	0x170b9
				MX6SX_PAD_SD3_DATA2__USDHC3_DATA2	0x170b9
				MX6SX_PAD_SD3_DATA3__USDHC3_DATA3	0x170b9
				MX6SX_PAD_SD3_DATA4__USDHC3_DATA4	0x170b9
				MX6SX_PAD_SD3_DATA5__USDHC3_DATA5	0x170b9
				MX6SX_PAD_SD3_DATA6__USDHC3_DATA6	0x170b9
				MX6SX_PAD_SD3_DATA7__USDHC3_DATA7	0x170b9
			>;
		};

		pinctrl_usdhc3_200mhz: usdhc3grp-200mhz {
			fsl,pins = <
				MX6SX_PAD_SD3_CMD__USDHC3_CMD		0x170f9
				MX6SX_PAD_SD3_CLK__USDHC3_CLK		0x100f9
				MX6SX_PAD_SD3_DATA0__USDHC3_DATA0	0x170f9
				MX6SX_PAD_SD3_DATA1__USDHC3_DATA1	0x170f9
				MX6SX_PAD_SD3_DATA2__USDHC3_DATA2	0x170f9
				MX6SX_PAD_SD3_DATA3__USDHC3_DATA3	0x170f9
				MX6SX_PAD_SD3_DATA4__USDHC3_DATA4	0x170f9
				MX6SX_PAD_SD3_DATA5__USDHC3_DATA5	0x170f9
				MX6SX_PAD_SD3_DATA6__USDHC3_DATA6	0x170f9
				MX6SX_PAD_SD3_DATA7__USDHC3_DATA7	0x170f9
			>;
		};

		pinctrl_usdhc4: usdhc4grp {
			fsl,pins = <
				MX6SX_PAD_SD4_CMD__USDHC4_CMD		0x17059
				MX6SX_PAD_SD4_CLK__USDHC4_CLK		0x10059
				MX6SX_PAD_SD4_DATA0__USDHC4_DATA0	0x17059
				MX6SX_PAD_SD4_DATA1__USDHC4_DATA1	0x17059
				MX6SX_PAD_SD4_DATA2__USDHC4_DATA2	0x17059
				MX6SX_PAD_SD4_DATA3__USDHC4_DATA3	0x17059
				MX6SX_PAD_SD4_DATA7__GPIO6_IO_21	0x17059 /* CD */
				MX6SX_PAD_SD4_DATA6__GPIO6_IO_20	0x17059 /* WP */
			>;
		};

		pinctrl_usdhc4_1: usdhc4grp-1 {
			fsl,pins = <
				MX6SX_PAD_SD4_CMD__USDHC4_CMD		0x17059
				MX6SX_PAD_SD4_CLK__USDHC4_CLK		0x10059
				MX6SX_PAD_SD4_DATA0__USDHC4_DATA0	0x17059
				MX6SX_PAD_SD4_DATA1__USDHC4_DATA1	0x17059
				MX6SX_PAD_SD4_DATA2__USDHC4_DATA2	0x17059
				MX6SX_PAD_SD4_DATA3__USDHC4_DATA3	0x17059
				MX6SX_PAD_SD4_DATA4__USDHC4_DATA4	0x17059
				MX6SX_PAD_SD4_DATA5__USDHC4_DATA5	0x17059
				MX6SX_PAD_SD4_DATA6__USDHC4_DATA6	0x17059
				MX6SX_PAD_SD4_DATA7__USDHC4_DATA7	0x17059
			>;
		};

		pinctrl_usdhc4_1_100mhz: usdhc4grp-1-100mhz {
			fsl,pins = <
				MX6SX_PAD_SD4_CMD__USDHC4_CMD		0x170b9
				MX6SX_PAD_SD4_CLK__USDHC4_CLK		0x100b9
				MX6SX_PAD_SD4_DATA0__USDHC4_DATA0	0x170b9
				MX6SX_PAD_SD4_DATA1__USDHC4_DATA1	0x170b9
				MX6SX_PAD_SD4_DATA2__USDHC4_DATA2	0x170b9
				MX6SX_PAD_SD4_DATA3__USDHC4_DATA3	0x170b9
				MX6SX_PAD_SD4_DATA4__USDHC4_DATA4	0x170b9
				MX6SX_PAD_SD4_DATA5__USDHC4_DATA5	0x170b9
				MX6SX_PAD_SD4_DATA6__USDHC4_DATA6	0x170b9
				MX6SX_PAD_SD4_DATA7__USDHC4_DATA7	0x170b9
			>;
		};

		pinctrl_usdhc4_1_200mhz: usdhc4grp-1-200mhz {
			fsl,pins = <
				MX6SX_PAD_SD4_CMD__USDHC4_CMD		0x170f9
				MX6SX_PAD_SD4_CLK__USDHC4_CLK		0x100f9
				MX6SX_PAD_SD4_DATA0__USDHC4_DATA0	0x170f9
				MX6SX_PAD_SD4_DATA1__USDHC4_DATA1	0x170f9
				MX6SX_PAD_SD4_DATA2__USDHC4_DATA2	0x170f9
				MX6SX_PAD_SD4_DATA3__USDHC4_DATA3	0x170f9
				MX6SX_PAD_SD4_DATA4__USDHC4_DATA4	0x170f9
				MX6SX_PAD_SD4_DATA5__USDHC4_DATA5	0x170f9
				MX6SX_PAD_SD4_DATA6__USDHC4_DATA6	0x170f9
				MX6SX_PAD_SD4_DATA7__USDHC4_DATA7	0x170f9
			>;
		};

		pinctrl_wdog: wdoggrp {
			fsl,pins = <
				MX6SX_PAD_GPIO1_IO13__WDOG1_WDOG_ANY 0x30b0
			>;
		};
	};
};

&vadc {
	vadc_in = <0>;
	csi_id = <1>;
	status = "okay";
	port {
		vadc_ep: endpoint {
			remote-endpoint = <&csi2_ep>;
		};
	};
};<|MERGE_RESOLUTION|>--- conflicted
+++ resolved
@@ -197,8 +197,6 @@
 		model = "imx-spdif";
 		spdif-controller = <&spdif>;
 		spdif-out;
-<<<<<<< HEAD
-=======
 	};
 
 	sii902x_reset: sii902x-reset {
@@ -207,7 +205,6 @@
 		reset-delay-us = <100000>;
 		#reset-cells = <0>;
 		status = "disabled";
->>>>>>> f69558f3
 	};
 };
 
@@ -339,8 +336,6 @@
 			};
 		};
 	};
-<<<<<<< HEAD
-=======
 
 	sii902x@39 {
 		compatible = "SiI,sii902x";
@@ -352,7 +347,6 @@
 		reg = <0x39>;
 		status = "disabled";
 	};
->>>>>>> f69558f3
 };
 
 &i2c2 {
