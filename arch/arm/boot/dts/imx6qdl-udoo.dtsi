/*
 * Copyright 2013-2015 Freescale Semiconductor, Inc.
 *
 * Author: Fabio Estevam <fabio.estevam@freescale.com>
 *
 * This program is free software; you can redistribute it and/or modify
 * it under the terms of the GNU General Public License version 2 as
 * published by the Free Software Foundation.
 *
 */

/ {
	aliases {
<<<<<<< HEAD
=======
		backlight = &backlight;
		panelchan = &panelchan;
		panel7 = &panel7;
		touchscreenp7 = &touchscreenp7;
>>>>>>> f2ed3bfc
		mxcfb0 = &mxcfb1;
	};

	chosen {
		stdout-path = &uart2;
	};

	backlight: backlight {
		compatible = "gpio-backlight";
		gpios = <&gpio1 4 0>;
		default-on;
		status = "disabled";
	};

	memory {
		reg = <0x10000000 0x40000000>;
	};

	panel7: panel7 {
		/*
		 * in reality it is a -20t (parallel) model,
		 * but with LVDS bridge chip attached,
		 * so it is equivalent to -19t model in drive
		 * characteristics
		 */
		compatible = "urt,umsh-8596md-19t";
		pinctrl-names = "default";
		pinctrl-0 = <&pinctrl_panel>;
		power-supply = <&reg_panel>;
		backlight = <&backlight>;
		status = "disabled";

		port {
			panel_in: endpoint {
				remote-endpoint = <&lvds0_out>;
			};
		};
	};

	regulators {
		compatible = "simple-bus";
		#address-cells = <1>;
		#size-cells = <0>;

		reg_usb_h1_vbus: regulator@0 {
			compatible = "regulator-fixed";
			reg = <0>;
			regulator-name = "usb_h1_vbus";
			regulator-min-microvolt = <5000000>;
			regulator-max-microvolt = <5000000>;
			enable-active-high;
			startup-delay-us = <2>; /* USB2415 requires a POR of 1 us minimum */
			gpio = <&gpio7 12 0>;
		};

		reg_panel: regulator@1 {
			compatible = "regulator-fixed";
			reg = <1>;
			regulator-name = "lcd_panel";
			enable-active-high;
			gpio = <&gpio1 2 0>;
		};
	};

	sound {
		compatible = "fsl,imx6q-udoo-ac97",
			     "fsl,imx-audio-ac97";
		model = "fsl,imx6q-udoo-ac97";
		audio-cpu = <&ssi1>;
		audio-routing =
			"RX", "Mic Jack",
			"Headphone Jack", "TX";
		mux-int-port = <1>;
		mux-ext-port = <6>;
	};

	mxcfb1: fb@0 {
		compatible = "fsl,mxc_sdc_fb";
		disp_dev = "hdmi";
		interface_pix_fmt = "RGB24";
		mode_str ="1920x1080M@60";
		default_bpp = <24>;
		int_clk = <0>;
		late_init = <0>;
		status = "okay";
	};

	mxcfb1: fb@0 {
		compatible = "fsl,mxc_sdc_fb";
		disp_dev = "hdmi";
		interface_pix_fmt = "RGB24";
		mode_str ="1920x1080M@60";
		default_bpp = <24>;
		int_clk = <0>;
		late_init = <0>;
		status = "okay";
	};
};

&fec {
	pinctrl-names = "default";
	pinctrl-0 = <&pinctrl_enet>;
	phy-mode = "rgmii";
	status = "okay";
};

&hdmi_core {
	ipu_id = <0>;
	disp_id = <0>;
	status = "okay";
};

&hdmi_video {
	fsl,phy_reg_vlev = <0x0294>;
	fsl,phy_reg_cksymtx = <0x800d>;
	status = "okay";
};

&i2c2 {
	clock-frequency = <100000>;
	pinctrl-names = "default";
	pinctrl-0 = <&pinctrl_i2c2>;
	status = "okay";

<<<<<<< HEAD
	hdmi: edid@50 {
		compatible = "fsl,imx6-hdmi-i2c";
		reg = <0x50>;
	};
=======
	hdmi_edid: edid@50 {
		compatible = "fsl,imx6-hdmi-i2c";
		reg = <0x50>;
	};
};

&i2c3 {
	clock-frequency = <100000>;
	pinctrl-names = "default";
	pinctrl-0 = <&pinctrl_i2c3>;
	status = "okay";

	touchscreenp7: touchscreenp7@55 {
		compatible = "sitronix,st1232";
		pinctrl-names = "default";
		pinctrl-0 = <&pinctrl_touchscreenp7>;
		reg = <0x55>;
		interrupt-parent = <&gpio1>;
		interrupts = <13 8>;
		gpios = <&gpio1 15 0>;
		status = "disabled";
	};
>>>>>>> f2ed3bfc
};

&iomuxc {
	imx6q-udoo {
		pinctrl_enet: enetgrp {
			fsl,pins = <
				MX6QDL_PAD_RGMII_RXC__RGMII_RXC		0x1b030
				MX6QDL_PAD_RGMII_RD0__RGMII_RD0		0x1b030
				MX6QDL_PAD_RGMII_RD1__RGMII_RD1		0x1b030
				MX6QDL_PAD_RGMII_RD2__RGMII_RD2		0x1b030
				MX6QDL_PAD_RGMII_RD3__RGMII_RD3		0x1b030
				MX6QDL_PAD_RGMII_RX_CTL__RGMII_RX_CTL	0x1b030
				MX6QDL_PAD_RGMII_TXC__RGMII_TXC		0x1b030
				MX6QDL_PAD_RGMII_TD0__RGMII_TD0		0x1b030
				MX6QDL_PAD_RGMII_TD1__RGMII_TD1		0x1b030
				MX6QDL_PAD_RGMII_TD2__RGMII_TD2		0x1b030
				MX6QDL_PAD_RGMII_TD3__RGMII_TD3		0x1b030
				MX6QDL_PAD_RGMII_TX_CTL__RGMII_TX_CTL	0x1b030
				MX6QDL_PAD_ENET_REF_CLK__ENET_TX_CLK	0x1b0b0
				MX6QDL_PAD_ENET_MDIO__ENET_MDIO		0x1b0b0
				MX6QDL_PAD_ENET_MDC__ENET_MDC		0x1b0b0
				MX6QDL_PAD_GPIO_16__ENET_REF_CLK	0x4001b0a8
			>;
		};

		pinctrl_i2c2: i2c2grp {
			fsl,pins = <
				MX6QDL_PAD_KEY_COL3__I2C2_SCL		0x4001b8b1
				MX6QDL_PAD_KEY_ROW3__I2C2_SDA		0x4001b8b1
			>;
		};

		pinctrl_i2c3: i2c3grp {
			fsl,pins = <
				MX6QDL_PAD_GPIO_5__I2C3_SCL		0x4001f8b1
				MX6QDL_PAD_GPIO_6__I2C3_SDA		0x4001f8b1
			>;
		};

		pinctrl_panel: panelgrp {
			fsl,pins = <
				MX6QDL_PAD_GPIO_2__GPIO1_IO02		0x70
				MX6QDL_PAD_GPIO_4__GPIO1_IO04		0x70
			>;
		};

		pinctrl_touchscreenp7: touchscreenp7grp {
			fsl,pins = <
				MX6QDL_PAD_SD2_DAT0__GPIO1_IO15		0x70
				MX6QDL_PAD_SD2_DAT2__GPIO1_IO13		0x1b0b0
			>;
		};

		pinctrl_uart2: uart2grp {
			fsl,pins = <
				MX6QDL_PAD_EIM_D26__UART2_TX_DATA	0x1b0b1
				MX6QDL_PAD_EIM_D27__UART2_RX_DATA	0x1b0b1
			>;
		};

		pinctrl_usbh: usbhgrp {
			fsl,pins = <
				MX6QDL_PAD_GPIO_17__GPIO7_IO12 0x80000000
				MX6QDL_PAD_NANDF_CS2__CCM_CLKO2 0x130b0
			>;
		};

		pinctrl_usdhc3: usdhc3grp {
			fsl,pins = <
				MX6QDL_PAD_SD3_CMD__SD3_CMD		0x17059
				MX6QDL_PAD_SD3_CLK__SD3_CLK		0x10059
				MX6QDL_PAD_SD3_DAT0__SD3_DATA0		0x17059
				MX6QDL_PAD_SD3_DAT1__SD3_DATA1		0x17059
				MX6QDL_PAD_SD3_DAT2__SD3_DATA2		0x17059
				MX6QDL_PAD_SD3_DAT3__SD3_DATA3		0x17059
			>;
		};

		pinctrl_ac97_running: ac97running {
			fsl,pins = <
				MX6QDL_PAD_DI0_PIN2__AUD6_TXD		0x1b0b0
				MX6QDL_PAD_DI0_PIN3__AUD6_TXFS		0x1b0b0
				MX6QDL_PAD_DI0_PIN4__AUD6_RXD		0x1b0b0
				MX6QDL_PAD_DI0_PIN15__AUD6_TXC		0x1b0b0
				MX6QDL_PAD_EIM_EB2__GPIO2_IO30		0x1b0b0
			>;
		};

		pinctrl_ac97_warm_reset: ac97warmreset {
			fsl,pins = <
				MX6QDL_PAD_DI0_PIN2__AUD6_TXD		0x1b0b0
				MX6QDL_PAD_DI0_PIN3__GPIO4_IO19		0x1b0b0
				MX6QDL_PAD_DI0_PIN4__AUD6_RXD		0x1b0b0
				MX6QDL_PAD_DI0_PIN15__AUD6_TXC		0x1b0b0
				MX6QDL_PAD_EIM_EB2__GPIO2_IO30		0x1b0b0
			>;
		};

		pinctrl_ac97_reset: ac97reset {
			fsl,pins = <
				MX6QDL_PAD_DI0_PIN2__GPIO4_IO18		0x1b0b0
				MX6QDL_PAD_DI0_PIN3__GPIO4_IO19		0x1b0b0
				MX6QDL_PAD_DI0_PIN4__AUD6_RXD		0x1b0b0
				MX6QDL_PAD_DI0_PIN15__AUD6_TXC		0x1b0b0
				MX6QDL_PAD_EIM_EB2__GPIO2_IO30		0x1b0b0
			>;
		};
	};
};

&ldb {
	status = "okay";

	panelchan: lvds-channel@0 {
		port@4 {
			reg = <4>;

			lvds0_out: endpoint {
				remote-endpoint = <&panel_in>;
			};
		};
	};
};

&uart2 {
	pinctrl-names = "default";
	pinctrl-0 = <&pinctrl_uart2>;
	status = "okay";
};

&usbh1 {
	pinctrl-names = "default";
	pinctrl-0 = <&pinctrl_usbh>;
	vbus-supply = <&reg_usb_h1_vbus>;
	clocks = <&clks IMX6QDL_CLK_CKO>;
	status = "okay";
};

&usdhc3 {
	pinctrl-names = "default";
	pinctrl-0 = <&pinctrl_usdhc3>;
	non-removable;
	status = "okay";
};

&audmux {
	status = "okay";
};

&ssi1 {
	cell-index = <0>;
	fsl,mode = "ac97-slave";
	pinctrl-names = "ac97-running", "ac97-reset", "ac97-warm-reset";
	pinctrl-0 = <&pinctrl_ac97_running>;
	pinctrl-1 = <&pinctrl_ac97_reset>;
	pinctrl-2 = <&pinctrl_ac97_warm_reset>;
	ac97-gpios = <&gpio4 19 0 &gpio4 18 0 &gpio2 30 0>;
	status = "okay";
};<|MERGE_RESOLUTION|>--- conflicted
+++ resolved
@@ -11,13 +11,10 @@
 
 / {
 	aliases {
-<<<<<<< HEAD
-=======
 		backlight = &backlight;
 		panelchan = &panelchan;
 		panel7 = &panel7;
 		touchscreenp7 = &touchscreenp7;
->>>>>>> f2ed3bfc
 		mxcfb0 = &mxcfb1;
 	};
 
@@ -104,17 +101,6 @@
 		late_init = <0>;
 		status = "okay";
 	};
-
-	mxcfb1: fb@0 {
-		compatible = "fsl,mxc_sdc_fb";
-		disp_dev = "hdmi";
-		interface_pix_fmt = "RGB24";
-		mode_str ="1920x1080M@60";
-		default_bpp = <24>;
-		int_clk = <0>;
-		late_init = <0>;
-		status = "okay";
-	};
 };
 
 &fec {
@@ -142,12 +128,6 @@
 	pinctrl-0 = <&pinctrl_i2c2>;
 	status = "okay";
 
-<<<<<<< HEAD
-	hdmi: edid@50 {
-		compatible = "fsl,imx6-hdmi-i2c";
-		reg = <0x50>;
-	};
-=======
 	hdmi_edid: edid@50 {
 		compatible = "fsl,imx6-hdmi-i2c";
 		reg = <0x50>;
@@ -170,7 +150,6 @@
 		gpios = <&gpio1 15 0>;
 		status = "disabled";
 	};
->>>>>>> f2ed3bfc
 };
 
 &iomuxc {
