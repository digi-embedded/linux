--- conflicted
+++ resolved
@@ -23,11 +23,7 @@
 	};
 
 	leds {
-<<<<<<< HEAD
-		act {
-=======
 		led-act {
->>>>>>> c1084c27
 			gpios = <&gpio 47 GPIO_ACTIVE_LOW>;
 		};
 	};
