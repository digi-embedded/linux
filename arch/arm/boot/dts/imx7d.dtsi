--- conflicted
+++ resolved
@@ -77,11 +77,7 @@
 		#phy-cells = <0>;
 	};
 
-<<<<<<< HEAD
-	soc {
-=======
 	soc: soc {
->>>>>>> 29549c70
 		busfreq {
 			compatible = "fsl,imx_busfreq";
 			fsl,max_ddr_freq = <533000000>;
@@ -286,12 +282,7 @@
 		csis-phy-reset = <&src 0x28 2>;
 		bus-width = <4>;
 		status = "disabled";
-<<<<<<< HEAD
-		/delete-node/ port@0;
-		/delete-node/ port@1;
-=======
 		/delete-node/ ports;
->>>>>>> 29549c70
 	};
 
 	mipi_dsi: mipi-dsi@30760000 {
@@ -445,46 +436,6 @@
 			  &mu 3 1>;
 		status = "disabled";
 	};
-
-	pcie_ep: pcie_ep@33800000 {
-		compatible = "fsl,imx7d-pcie-ep";
-		reg = <0x33800000 0x4000>, <0x40000000 0x10000000>;
-		reg-names = "regs", "addr_space";
-		num-lanes = <1>;
-		clocks = <&clks IMX7D_PCIE_CTRL_ROOT_CLK>,
-			 <&clks IMX7D_PLL_ENET_MAIN_100M_CLK>,
-			 <&clks IMX7D_PCIE_PHY_ROOT_CLK>;
-		clock-names = "pcie", "pcie_bus", "pcie_phy";
-		assigned-clocks = <&clks IMX7D_PCIE_CTRL_ROOT_SRC>,
-				  <&clks IMX7D_PCIE_PHY_ROOT_SRC>;
-		assigned-clock-parents = <&clks IMX7D_PLL_ENET_MAIN_250M_CLK>,
-					 <&clks IMX7D_PLL_ENET_MAIN_100M_CLK>;
-
-		fsl,max-link-speed = <2>;
-		power-domains = <&pgc_pcie_phy>;
-		resets = <&src IMX7_RESET_PCIEPHY>,
-			 <&src IMX7_RESET_PCIE_CTRL_APPS_EN>,
-			 <&src IMX7_RESET_PCIE_CTRL_APPS_TURNOFF>;
-		reset-names = "pciephy", "apps", "turnoff";
-		fsl,imx7d-pcie-phy = <&pcie_phy>;
-		num-ib-windows = <4>;
-		num-ob-windows = <4>;
-		status = "disabled";
-	};
-
-	rpmsg: rpmsg{
-		compatible = "fsl,imx7d-rpmsg";
-		/* up to now, the following channels are used in imx rpmsg
-		 * - tx1/rx1: messages channel.
-		 * - general interrupt1: remote proc finish re-init rpmsg stack
-		 *   when A core is partition reset.
-		 */
-		mbox-names = "tx", "rx", "rxdb";
-		mboxes = <&mu 0 1
-			  &mu 1 1
-			  &mu 3 1>;
-		status = "disabled";
-	};
 };
 
 &ca_funnel_in_ports {
