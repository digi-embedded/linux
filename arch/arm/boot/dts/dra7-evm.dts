--- conflicted
+++ resolved
@@ -875,8 +875,6 @@
 	pinctrl-0 = <&dcan1_pins_sleep>;
 	pinctrl-1 = <&dcan1_pins_sleep>;
 	pinctrl-2 = <&dcan1_pins_default>;
-<<<<<<< HEAD
-=======
 };
 
 &atl {
@@ -938,5 +936,4 @@
 	mbox_dsp2_ipc3x: mbox_dsp2_ipc3x {
 		status = "okay";
 	};
->>>>>>> f2ed3bfc
 };