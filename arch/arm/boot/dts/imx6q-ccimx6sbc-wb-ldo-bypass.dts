/*
 * Copyright 2014 Digi International, Inc.
 *
 * The code contained herein is licensed under the GNU General Public
 * License. You may obtain a copy of the GNU General Public License
 * Version 2 or later at the following locations:
 *
 * http://www.opensource.org/licenses/gpl-license.html
 * http://www.gnu.org/copyleft/gpl.html
 */

/dts-v1/;
/* i.MX6 Quad/Dual CPU */
#include "imx6q.dtsi"
/* ConnectCore 6 (Quad/Dual wireless/bluetooth variant) */
#include "imx6q-ccimx6-wb.dtsi"
/* ConnectCore 6 Quad/Dual SBC carrier board */
#include "imx6q-ccimx6sbc.dtsi"

&cpu0 {
	operating-points = <
		/* kHz    uV */
		1200000 1350000
		996000  1300000
		852000  1250000
		792000  1200000
		396000  1100000
		>;
	fsl,soc-operating-points = <
		/* ARM kHz  SOC-PU uV */
		1200000       1250000
		996000        1250000
		852000        1250000
		792000        1250000
		396000        1250000
		>;
	arm-supply = <&bcore1>;
	soc-supply = <&bcore2>;
};

&gpc {
	fsl,ldo-bypass = <1>; /* use ldo-bypass, u-boot will check it and configure */
};

&i2c2 {
	dialog@58 {
		regulators {
			bcore1 {
				regulator-min-microvolt = <3000>;
				regulator-max-microvolt = <1570000>;
				regulator-suspend-mem-microvolt = <1175000>;
				regulator-suspend-standby-microvolt = <1175000>;
			};

			bcore2 {
				regulator-min-microvolt = <3000>;
				regulator-max-microvolt = <1570000>;
				regulator-suspend-mem-microvolt = <1175000>;
				regulator-suspend-standby-microvolt = <1175000>;
			};
		};
	};
};

&fec {
	status = "okay";
};

&hdmi_core {
	status = "okay";
};

&hdmi_video {
	status = "okay";
};

&hdmi_audio {
	status = "okay";
};

&sound_hdmi {
	status = "okay";
};

&sound_sgtl5000 {
	status = "okay";
};

&codec_power {
	status = "okay";
};

<<<<<<< HEAD
=======
&caam_keyblob {
	status = "okay";
};

>>>>>>> 20e87327
&ldb {
	status = "okay";

	lvds-channel@0 {
		status = "okay";
	};
	lvds-channel@1 {
		status = "okay";
	};
};

&mxcfb1 {
	status = "okay";
};

&mxcfb2 {
	status = "okay";
};

&mxcfb3 {
	status = "okay";
};

&mxcfb4 {
	status = "okay";
};

&sata {
	status = "okay";
};

&audmux {
	status = "okay";
};

&ecspi1 {
	status = "okay";

	spidev@0 {
		status = "okay";
	};
};

&i2c3 {
	status = "okay";

	fusion@10 {
		status = "okay";
	};

	hdmi: edid@50 {
		status = "okay";
	};

	sgtl5000: codec@0a {
		status = "okay";
	};

	/* MIPI-CSI2 camera */
	ov5640_mipi: ov5640_mipi@4c {
		status = "okay";
	};

	/* Parallel camera CSI0 */
	ov5642_1: ov5642_1@5c {
		status = "okay";
	};
};

&mipi_csi {
	status = "okay";
};

&mipi_dsi {
	status = "okay";
};

&mipi_dsi_reset {
	status = "okay";
};

&pcie {
	status = "okay";
};

&ssi2 {
	status = "okay";
};

&uart1 {
	status = "okay";
};

&uart2 {
	status = "okay";
};

&uart3 {
	status = "okay";
};

&uart4 {
	status = "okay";
};

&uart5 {
	status = "okay";
};

&usbh1 {
	status = "okay";
};

&usbotg {
	status = "okay";
};

&usdhc2 {
	status = "okay";
};

&flexcan1 {
	status = "okay";
};

&flexcan2 {
	status = "okay";
};

&v4l2_cap_0 {
	status = "okay";
};

&v4l2_cap_1 {
	status = "okay";
};

&v4l2_out {
	status = "okay";
};<|MERGE_RESOLUTION|>--- conflicted
+++ resolved
@@ -90,13 +90,10 @@
 	status = "okay";
 };
 
-<<<<<<< HEAD
-=======
 &caam_keyblob {
 	status = "okay";
 };
 
->>>>>>> 20e87327
 &ldb {
 	status = "okay";
 
