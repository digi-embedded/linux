/*
 * Copyright (C) 2013,2014 Russell King
 *
 * Copyright 2015 Freescale Semiconductor, Inc. All Rights Reserved.
 *
 * This file is dual-licensed: you can use it either under the terms
 * of the GPL or the X11 license, at your option. Note that this dual
 * licensing only applies to this file, and not this project as a
 * whole.
 *
 *  a) This file is free software; you can redistribute it and/or
 *     modify it under the terms of the GNU General Public License
 *     version 2 as published by the Free Software Foundation.
 *
 *     This file is distributed in the hope that it will be useful
 *     but WITHOUT ANY WARRANTY; without even the implied warranty of
 *     MERCHANTABILITY or FITNESS FOR A PARTICULAR PURPOSE.  See the
 *     GNU General Public License for more details.
 *
 * Or, alternatively
 *
 *  b) Permission is hereby granted, free of charge, to any person
 *     obtaining a copy of this software and associated documentation
 *     files (the "Software"), to deal in the Software without
 *     restriction, including without limitation the rights to use
 *     copy, modify, merge, publish, distribute, sublicense, and/or
 *     sell copies of the Software, and to permit persons to whom the
 *     Software is furnished to do so, subject to the following
 *     conditions:
 *
 *     The above copyright notice and this permission notice shall be
 *     included in all copies or substantial portions of the Software.
 *
 *     THE SOFTWARE IS PROVIDED , WITHOUT WARRANTY OF ANY KIND
 *     EXPRESS OR IMPLIED, INCLUDING BUT NOT LIMITED TO THE WARRANTIES
 *     OF MERCHANTABILITY, FITNESS FOR A PARTICULAR PURPOSE AND
 *     NONINFRINGEMENT. IN NO EVENT SHALL THE AUTHORS OR COPYRIGHT
 *     HOLDERS BE LIABLE FOR ANY CLAIM, DAMAGES OR OTHER LIABILITY
 *     WHETHER IN AN ACTION OF CONTRACT, TORT OR OTHERWISE, ARISING
 *     FROM, OUT OF OR IN CONNECTION WITH THE SOFTWARE OR THE USE OR
 *     OTHER DEALINGS IN THE SOFTWARE.
 */
#include "imx6qdl-microsom.dtsi"
#include "imx6qdl-microsom-ar8035.dtsi"
#include <dt-bindings/gpio/gpio.h>

/ {
	aliases {
		mxcfb0 = &mxcfb1;
	};

	chosen {
		stdout-path = &uart1;
	};

	ir_recv: ir-receiver {
		compatible = "gpio-ir-receiver";
		gpios = <&gpio3 5 GPIO_ACTIVE_LOW>;
		pinctrl-names = "default";
		pinctrl-0 = <&pinctrl_hummingboard_gpio3_5>;
	};

	regulators {
		compatible = "simple-bus";

		reg_3p3v: 3p3v {
			compatible = "regulator-fixed";
			regulator-name = "3P3V";
			regulator-min-microvolt = <3300000>;
			regulator-max-microvolt = <3300000>;
			regulator-always-on;
		};

		reg_usbh1_vbus: usb-h1-vbus {
			compatible = "regulator-fixed";
			enable-active-high;
			gpio = <&gpio1 0 GPIO_ACTIVE_HIGH>;
			pinctrl-names = "default";
			pinctrl-0 = <&pinctrl_hummingboard_usbh1_vbus>;
			regulator-name = "usb_h1_vbus";
			regulator-min-microvolt = <5000000>;
			regulator-max-microvolt = <5000000>;
		};

		reg_usbotg_vbus: usb-otg-vbus {
			compatible = "regulator-fixed";
			enable-active-high;
			gpio = <&gpio3 22 GPIO_ACTIVE_HIGH>;
			pinctrl-names = "default";
			pinctrl-0 = <&pinctrl_hummingboard_usbotg_vbus>;
			regulator-name = "usb_otg_vbus";
			regulator-min-microvolt = <5000000>;
			regulator-max-microvolt = <5000000>;
		};
	};

	sound-sgtl5000 {
		audio-codec = <&sgtl5000>;
		audio-routing =
			"MIC_IN", "Mic Jack",
			"Mic Jack", "Mic Bias",
			"Headphone Jack", "HP_OUT";
		compatible = "fsl,imx-audio-sgtl5000";
		model = "On-board Codec";
		mux-ext-port = <5>;
		mux-int-port = <1>;
		ssi-controller = <&ssi1>;
	};

	sound-spdif {
		compatible = "fsl,imx-audio-spdif";
		model = "On-board SPDIF";
		/* IMX6 doesn't implement this yet */
		spdif-controller = <&spdif>;
		spdif-out;
	};

	mxcfb1: fb@0 {
		compatible = "fsl,mxc_sdc_fb";
		disp_dev = "hdmi";
		interface_pix_fmt = "RGB24";
		mode_str ="1920x1080M@60";
		default_bpp = <24>;
		int_clk = <0>;
		late_init = <0>;
		status = "okay";
	};
};

&audmux {
	status = "okay";
};

&can1 {
	pinctrl-names = "default";
	pinctrl-0 = <&pinctrl_hummingboard_flexcan1>;
	status = "okay";
};

&hdmi_core {
	ipu_id = <0>;
	disp_id = <0>;
	status = "okay";
};

&hdmi_video {
	fsl,phy_reg_vlev = <0x0294>;
	fsl,phy_reg_cksymtx = <0x800d>;
	status = "okay";
};

&i2c1 {
	pinctrl-names = "default";
	pinctrl-0 = <&pinctrl_hummingboard_i2c1>;
	status = "okay";

	/* Pro baseboard model */
	rtc: pcf8523@68 {
		compatible = "nxp,pcf8523";
		reg = <0x68>;
	};

	/* Pro baseboard model */
	sgtl5000: sgtl5000@0a {
		clocks = <&clks IMX6QDL_CLK_CKO>;
		compatible = "fsl,sgtl5000";
		pinctrl-names = "default";
		pinctrl-0 = <&pinctrl_hummingboard_sgtl5000>;
		reg = <0x0a>;
		VDDA-supply = <&reg_3p3v>;
		VDDIO-supply = <&reg_3p3v>;
	};
};

&i2c2 {
	clock-frequency = <100000>;
	pinctrl-names = "default";
	pinctrl-0 = <&pinctrl_hummingboard_i2c2>;
	status = "okay";

<<<<<<< HEAD
	hdmi: edid@50 {
=======
	hdmi_edid: edid@50 {
>>>>>>> f2ed3bfc
		compatible = "fsl,imx6-hdmi-i2c";
		reg = <0x50>;
	};
};

&iomuxc {
	hummingboard {
		pinctrl_hummingboard_flexcan1: hummingboard-flexcan1 {
			fsl,pins = <
				MX6QDL_PAD_SD3_CLK__FLEXCAN1_RX 0x80000000
				MX6QDL_PAD_SD3_CMD__FLEXCAN1_TX 0x80000000
			>;
		};

		pinctrl_hummingboard_gpio3_5: hummingboard-gpio3_5 {
			fsl,pins = <
				MX6QDL_PAD_EIM_DA5__GPIO3_IO05 0x1b0b1
			>;
		};

		pinctrl_hummingboard_hdmi: hummingboard-hdmi {
			fsl,pins = <
				MX6QDL_PAD_KEY_ROW2__HDMI_TX_CEC_LINE 0x1f8b0
			>;
		};

		pinctrl_hummingboard_i2c1: hummingboard-i2c1 {
			fsl,pins = <
				MX6QDL_PAD_EIM_D21__I2C1_SCL 0x4001b8b1
				MX6QDL_PAD_EIM_D28__I2C1_SDA 0x4001b8b1
			>;
		};

		pinctrl_hummingboard_i2c2: hummingboard-i2c2 {
			fsl,pins = <
				MX6QDL_PAD_KEY_COL3__I2C2_SCL 0x4001b8b1
				MX6QDL_PAD_KEY_ROW3__I2C2_SDA 0x4001b8b1
			>;
		};

		pinctrl_hummingboard_pcie_reset: hummingboard-pcie-reset {
			fsl,pins = <
				MX6QDL_PAD_EIM_DA4__GPIO3_IO04 0x1b0b1
			>;
		};

		pinctrl_hummingboard_pwm1: pwm1grp {
			fsl,pins = <MX6QDL_PAD_DISP0_DAT8__PWM1_OUT 0x1b0b1>;
		};

		pinctrl_hummingboard_sgtl5000: hummingboard-sgtl5000 {
			fsl,pins = <
				MX6QDL_PAD_DISP0_DAT19__AUD5_RXD 0x130b0
				MX6QDL_PAD_KEY_COL0__AUD5_TXC 0x130b0
				MX6QDL_PAD_KEY_ROW0__AUD5_TXD 0x110b0
				MX6QDL_PAD_KEY_COL1__AUD5_TXFS 0x130b0
				MX6QDL_PAD_GPIO_5__CCM_CLKO1 0x130b0
			>;
		};

		pinctrl_hummingboard_spdif: hummingboard-spdif {
			fsl,pins = <MX6QDL_PAD_GPIO_17__SPDIF_OUT 0x13091>;
		};

		pinctrl_hummingboard_usbh1_vbus: hummingboard-usbh1-vbus {
			fsl,pins = <MX6QDL_PAD_GPIO_0__GPIO1_IO00 0x1b0b0>;
		};

		pinctrl_hummingboard_usbotg_id: hummingboard-usbotg-id {
			/*
			 * Similar to pinctrl_usbotg_2, but we want it
			 * pulled down for a fixed host connection.
			 */
			fsl,pins = <MX6QDL_PAD_GPIO_1__USB_OTG_ID 0x13059>;
		};

		pinctrl_hummingboard_usbotg_vbus: hummingboard-usbotg-vbus {
			fsl,pins = <MX6QDL_PAD_EIM_D22__GPIO3_IO22 0x1b0b0>;
		};

		pinctrl_hummingboard_usdhc2_aux: hummingboard-usdhc2-aux {
			fsl,pins = <
				MX6QDL_PAD_GPIO_4__GPIO1_IO04    0x1f071
			>;
		};

		pinctrl_hummingboard_usdhc2: hummingboard-usdhc2 {
			fsl,pins = <
				MX6QDL_PAD_SD2_CMD__SD2_CMD    0x17059
				MX6QDL_PAD_SD2_CLK__SD2_CLK    0x10059
				MX6QDL_PAD_SD2_DAT0__SD2_DATA0 0x17059
				MX6QDL_PAD_SD2_DAT1__SD2_DATA1 0x17059
				MX6QDL_PAD_SD2_DAT2__SD2_DATA2 0x17059
				MX6QDL_PAD_SD2_DAT3__SD2_DATA3 0x13059
			>;
		};
	};
};

&pcie {
	pinctrl-names = "default";
	pinctrl-0 = <&pinctrl_hummingboard_pcie_reset>;
	reset-gpio = <&gpio3 4 GPIO_ACTIVE_LOW>;
	status = "okay";
};

&pwm1 {
	 pinctrl-names = "default";
	 pinctrl-0 = <&pinctrl_hummingboard_pwm1>;
	 status = "okay";
};

&pwm2 {
	 pinctrl-names = "default";
	 status = "okay";
};

&spdif {
	pinctrl-names = "default";
	pinctrl-0 = <&pinctrl_hummingboard_spdif>;
	status = "okay";
};

&ssi1 {
	status = "okay";
};

&usbh1 {
	disable-over-current;
	vbus-supply = <&reg_usbh1_vbus>;
	status = "okay";
};

&usbotg {
	disable-over-current;
	pinctrl-names = "default";
	pinctrl-0 = <&pinctrl_hummingboard_usbotg_id>;
	vbus-supply = <&reg_usbotg_vbus>;
	status = "okay";
};

&usdhc2 {
	pinctrl-names = "default";
	pinctrl-0 = <
		&pinctrl_hummingboard_usdhc2_aux
		&pinctrl_hummingboard_usdhc2
	>;
	vmmc-supply = <&reg_3p3v>;
	cd-gpios = <&gpio1 4 GPIO_ACTIVE_LOW>;
	status = "okay";
};<|MERGE_RESOLUTION|>--- conflicted
+++ resolved
@@ -42,7 +42,6 @@
  */
 #include "imx6qdl-microsom.dtsi"
 #include "imx6qdl-microsom-ar8035.dtsi"
-#include <dt-bindings/gpio/gpio.h>
 
 / {
 	aliases {
@@ -178,11 +177,7 @@
 	pinctrl-0 = <&pinctrl_hummingboard_i2c2>;
 	status = "okay";
 
-<<<<<<< HEAD
-	hdmi: edid@50 {
-=======
 	hdmi_edid: edid@50 {
->>>>>>> f2ed3bfc
 		compatible = "fsl,imx6-hdmi-i2c";
 		reg = <0x50>;
 	};
