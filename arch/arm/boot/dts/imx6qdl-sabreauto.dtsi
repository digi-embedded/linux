// SPDX-License-Identifier: GPL-2.0+
//
// Copyright 2012 Freescale Semiconductor, Inc.
// Copyright 2011 Linaro Ltd.

#include <dt-bindings/gpio/gpio.h>
#include <dt-bindings/input/input.h>

/ {
	chosen {
		stdout-path = &uart4;
	};

	aliases {
		mxcfb0 = &mxcfb1;
		mxcfb1 = &mxcfb2;
		mxcfb2 = &mxcfb3;
		mxcfb3 = &mxcfb4;
	};

	memory: memory@10000000 {
		device_type = "memory";
		reg = <0x10000000 0x80000000>;
	};

	leds {
		compatible = "gpio-leds";
		pinctrl-names = "default";
		pinctrl-0 = <&pinctrl_gpio_leds>;

		user {
			label = "debug";
			gpios = <&gpio5 15 GPIO_ACTIVE_HIGH>;
		};
	};

	gpio-keys {
		compatible = "gpio-keys";
		pinctrl-names = "default";
		pinctrl-0 = <&pinctrl_gpio_keys>;

		home {
			label = "Home";
			gpios = <&gpio1 11 GPIO_ACTIVE_LOW>;
			linux,code = <KEY_HOME>;
			wakeup-source;
		};

		back {
			label = "Back";
			gpios = <&gpio1 12 GPIO_ACTIVE_LOW>;
			linux,code = <KEY_BACK>;
			wakeup-source;
		};

		program {
			label = "Program";
			gpios = <&gpio2 12 GPIO_ACTIVE_LOW>;
			linux,code = <KEY_PROGRAM>;
			wakeup-source;
		};

		volume-up {
			label = "Volume Up";
			gpios = <&gpio2 15 GPIO_ACTIVE_LOW>;
			linux,code = <KEY_VOLUMEUP>;
			wakeup-source;
		};

		volume-down {
			label = "Volume Down";
			gpios = <&gpio5 14 GPIO_ACTIVE_LOW>;
			linux,code = <KEY_VOLUMEDOWN>;
			wakeup-source;
		};
	};

	clocks {
		codec_osc: anaclk2 {
			compatible = "fixed-clock";
			#clock-cells = <0>;
			clock-frequency = <24576000>;
		};
	};

	reg_audio: regulator-audio {
		compatible = "regulator-fixed";
		regulator-name = "cs42888_supply";
		regulator-min-microvolt = <3300000>;
		regulator-max-microvolt = <3300000>;
		regulator-always-on;
	};

	reg_3p3v: 3p3v {
		compatible = "regulator-fixed";
		regulator-name = "3P3V";
		regulator-min-microvolt = <3300000>;
		regulator-max-microvolt = <3300000>;
		regulator-always-on;
	};

	reg_usb_h1_vbus: regulator-usb-h1-vbus {
		compatible = "regulator-fixed";
		regulator-name = "usb_h1_vbus";
		regulator-min-microvolt = <5000000>;
		regulator-max-microvolt = <5000000>;
		gpio = <&max7310_b 7 GPIO_ACTIVE_HIGH>;
		enable-active-high;
	};

	reg_usb_otg_vbus: regulator-usb-otg-vbus {
		compatible = "regulator-fixed";
		regulator-name = "usb_otg_vbus";
		regulator-min-microvolt = <5000000>;
		regulator-max-microvolt = <5000000>;
		gpio = <&max7310_c 1 GPIO_ACTIVE_HIGH>;
		enable-active-high;
	};

	reg_can_en: regulator-can-en {
		compatible = "regulator-fixed";
		regulator-name = "can-en";
		regulator-min-microvolt = <3300000>;
		regulator-max-microvolt = <3300000>;
		gpio = <&max7310_b 6 GPIO_ACTIVE_HIGH>;
		enable-active-high;
	};

	reg_can_stby: regulator-can-stby {
		compatible = "regulator-fixed";
		regulator-name = "can-stby";
		regulator-min-microvolt = <3300000>;
		regulator-max-microvolt = <3300000>;
		gpio = <&max7310_b 5 GPIO_ACTIVE_HIGH>;
		enable-active-high;
		vin-supply = <&reg_can_en>;
	};

	reg_si4763_vio1: regulator@3 {
		compatible = "regulator-fixed";
		regulator-name = "vio1";
		regulator-min-microvolt = <3300000>;
		regulator-max-microvolt = <3300000>;
		regulator-always-on;
	};

	reg_si4763_vio2: regulator@4 {
		compatible = "regulator-fixed";
		regulator-name = "vio2";
		regulator-min-microvolt = <3300000>;
		regulator-max-microvolt = <3300000>;
		regulator-always-on;
	};

	reg_si4763_vd: regulator@5 {
		compatible = "regulator-fixed";
		regulator-name = "vd";
		regulator-min-microvolt = <3300000>;
		regulator-max-microvolt = <3300000>;
		regulator-always-on;
	};

	reg_si4763_va: regulator@6 {
		compatible = "regulator-fixed";
		regulator-name = "va";
		regulator-min-microvolt = <5000000>;
		regulator-max-microvolt = <5000000>;
		regulator-always-on;
	};

    reg_hdmi: regulator-hdmi {
		compatible = "regulator-fixed";
		regulator-name = "hdmi-5v-supply";
		regulator-min-microvolt = <5000000>;
		regulator-max-microvolt = <5000000>;
		enable-active-high;
		hdmi-5v-supply = <&swbst_reg>;
    };

	mxcfb1: fb@0 {
		compatible = "fsl,mxc_sdc_fb";
		disp_dev = "ldb";
		interface_pix_fmt = "RGB666";
		default_bpp = <16>;
		int_clk = <0>;
		late_init = <0>;
		status = "disabled";
	};

	mxcfb2: fb@1 {
		compatible = "fsl,mxc_sdc_fb";
		disp_dev = "hdmi";
		interface_pix_fmt = "RGB24";
		mode_str ="1920x1080M@60";
		default_bpp = <24>;
		int_clk = <0>;
		late_init = <0>;
		status = "disabled";
	};

	mxcfb3: fb@2 {
		compatible = "fsl,mxc_sdc_fb";
		disp_dev = "lcd";
		interface_pix_fmt = "RGB565";
		mode_str ="CLAA-WVGA";
		default_bpp = <16>;
		int_clk = <0>;
		late_init = <0>;
		status = "disabled";
	};

	mxcfb4: fb@3 {
		compatible = "fsl,mxc_sdc_fb";
		disp_dev = "ldb";
		interface_pix_fmt = "RGB666";
		default_bpp = <16>;
		int_clk = <0>;
		late_init = <0>;
		status = "disabled";
	};

	sound-cs42888 {
		compatible = "fsl,imx6-sabreauto-cs42888",
			"fsl,imx-audio-cs42888";
		model = "imx-cs42888";
		audio-cpu = <&esai>;
		audio-asrc = <&asrc>;
		audio-codec = <&codec>;
		audio-routing =
			"Line Out Jack", "AOUT1L",
			"Line Out Jack", "AOUT1R",
			"Line Out Jack", "AOUT2L",
			"Line Out Jack", "AOUT2R",
			"Line Out Jack", "AOUT3L",
			"Line Out Jack", "AOUT3R",
			"Line Out Jack", "AOUT4L",
			"Line Out Jack", "AOUT4R",
			"AIN1L", "Line In Jack",
			"AIN1R", "Line In Jack",
			"AIN2L", "Line In Jack",
			"AIN2R", "Line In Jack";
	};

	sound-hdmi {
		compatible = "fsl,imx6qdl-audio-hdmi";
		model = "imx-audio-hdmi";
		hdmi-controller = <&hdmi_audio>;
	};

	sound-fm {
		compatible = "fsl,imx-audio-si476x",
			   "fsl,imx-tuner-si476x";
		model = "imx-radio-si4763";
		audio-cpu = <&ssi2>;
		audio-codec = <&si476x_codec>;
		mux-int-port = <2>;
		mux-ext-port = <5>;
	};

	sound-spdif {
		compatible = "fsl,imx-audio-spdif",
			   "fsl,imx-sabreauto-spdif";
		model = "imx-spdif";
		spdif-controller = <&spdif>;
		spdif-in;
	};

	backlight {
		compatible = "pwm-backlight";
		pwms = <&pwm3 0 5000000>;
		brightness-levels = <0 4 8 16 32 64 128 255>;
		default-brightness-level = <7>;
		status = "okay";
	};

	i2cmux {
		compatible = "i2c-mux-gpio";
		#address-cells = <1>;
		#size-cells = <0>;
		pinctrl-names = "default";
		pinctrl-0 = <&pinctrl_i2c3mux>;
		mux-gpios = <&gpio5 4 0>;
		i2c-parent = <&i2c3>;
		idle-state = <0>;

		i2c@1 {
			#address-cells = <1>;
			#size-cells = <0>;
			reg = <1>;

			adv7180: adv7180@21 {
				compatible = "adv,adv7180";
				reg = <0x21>;
				pinctrl-names = "default";
				pinctrl-0 = <&pinctrl_ipu1_1>;
				clocks = <&clks IMX6QDL_CLK_CKO>;
				clock-names = "csi_mclk";
				DOVDD-supply = <&reg_3p3v>; /* 3.3v, enabled via 2.8 VGEN6 */
				AVDD-supply = <&reg_3p3v>;  /* 1.8v */
				DVDD-supply = <&reg_3p3v>;  /* 1.8v */
				PVDD-supply = <&reg_3p3v>;  /* 1.8v */
				pwn-gpios = <&max7310_b 2 0>;
				csi_id = <0>;
				mclk = <24000000>;
				mclk_source = <0>;
				cvbs = <1>;
			};

			max7310_a: gpio@30 {
				compatible = "maxim,max7310";
				reg = <0x30>;
				gpio-controller;
				#gpio-cells = <2>;
			};

			max7310_b: gpio@32 {
				compatible = "maxim,max7310";
				reg = <0x32>;
				gpio-controller;
				#gpio-cells = <2>;
				pinctrl-names = "default";
				pinctrl-0 = <&pinctrl_max7310>;
				reset-gpios = <&gpio1 15 GPIO_ACTIVE_LOW>;
			};

			max7310_c: gpio@34 {
				compatible = "maxim,max7310";
				reg = <0x34>;
				gpio-controller;
				#gpio-cells = <2>;
			};

			light-sensor@44 {
				compatible = "isil,isl29023";
				reg = <0x44>;
				rext = <499>;
				interrupt-parent = <&gpio5>;
				interrupts = <17 IRQ_TYPE_EDGE_FALLING>;
			};

			magnetometer@e {
				compatible = "fsl,mag3110";
				reg = <0x0e>;
				interrupt-parent = <&gpio2>;
				interrupts = <29 IRQ_TYPE_EDGE_RISING>;
			};

			accelerometer@1c {
				compatible = "fsl,mma8451";
				reg = <0x1c>;
				pinctrl-names = "default";
				pinctrl-0 = <&pinctrl_mma8451_int>;
				interrupt-parent = <&gpio6>;
				interrupts = <31 IRQ_TYPE_LEVEL_LOW>;
			};
		};
	};

	v4l2_cap_0 {
		compatible = "fsl,imx6q-v4l2-capture";
		ipu_id = <0>;
		csi_id = <0>;
		mclk_source = <0>;
		status = "okay";
	};

	v4l2_out {
		compatible = "fsl,mxc_v4l2_output";
		status = "okay";
	};
};

&audmux {
	pinctrl-names = "default";
	pinctrl-0 = <&pinctrl_audmux>;
	status = "okay";
};

&ipu1_csi0_from_ipu1_csi0_mux {
	bus-width = <8>;
};

&ipu1_csi0_mux_from_parallel_sensor {
	/* Downstream driver doesn't use endpoints */
	/*
	remote-endpoint = <&adv7180_to_ipu1_csi0_mux>;
	 */
	bus-width = <8>;
};

&ipu1_csi0 {
	pinctrl-names = "default";
	pinctrl-0 = <&pinctrl_ipu1_csi0>;
};

&clks {
	assigned-clocks = <&clks IMX6QDL_PLL4_BYPASS_SRC>,
			  <&clks IMX6QDL_PLL4_BYPASS>,
			  <&clks IMX6QDL_CLK_LDB_DI0_SEL>,
			  <&clks IMX6QDL_CLK_LDB_DI1_SEL>,
			  <&clks IMX6QDL_CLK_PLL4_POST_DIV>;
	assigned-clock-parents = <&clks IMX6QDL_CLK_LVDS2_IN>,
				 <&clks IMX6QDL_PLL4_BYPASS_SRC>,
				 <&clks IMX6QDL_CLK_PLL2_PFD0_352M>,
				 <&clks IMX6QDL_CLK_PLL2_PFD0_352M>;
	assigned-clock-rates = <0>, <0>, <0>, <0>, <24576000>;
};

&dcic1 {
	dcic_id = <0>;
	dcic_mux = "dcic-hdmi";
	status = "okay";
};

&dcic2 {
	dcic_id = <1>;
	dcic_mux = "dcic-lvds0";
	status = "okay";
};

&ecspi1 {
	cs-gpios = <&gpio3 19 GPIO_ACTIVE_LOW>;
	pinctrl-names = "default";
	pinctrl-0 = <&pinctrl_ecspi1 &pinctrl_ecspi1_cs>;
	status = "disabled"; /* pin conflict with WEIM NOR */

	flash: flash@0 {
		#address-cells = <1>;
		#size-cells = <1>;
		compatible = "st,m25p32", "jedec,spi-nor";
		spi-max-frequency = <20000000>;
		reg = <0>;
	};
};

&esai {
	pinctrl-names = "default";
	pinctrl-0 = <&pinctrl_esai>;
	assigned-clocks = <&clks IMX6QDL_CLK_ESAI_SEL>,
			  <&clks IMX6QDL_CLK_ESAI_EXTAL>;
	assigned-clock-parents = <&clks IMX6QDL_CLK_PLL4_AUDIO_DIV>;
	assigned-clock-rates = <0>, <24576000>;
	status = "okay";
};

&fec {
	pinctrl-names = "default";
	pinctrl-0 = <&pinctrl_enet>;
	phy-mode = "rgmii-id";
<<<<<<< HEAD
=======
	/delete-property/ interrupts;
>>>>>>> 29549c70
	fsl,magic-packet;
	fsl,err006687-workaround-present;
	fsl,magic-packet;
	status = "okay";
};

&can1 {
	pinctrl-names = "default";
	pinctrl-0 = <&pinctrl_flexcan1>;
	pinctrl-assert-gpios = <&max7310_b 3 GPIO_ACTIVE_HIGH>; /* TX */
	xceiver-supply = <&reg_can_stby>;
	status = "disabled"; /* pin conflict with fec */
};

&can2 {
	pinctrl-names = "default";
	pinctrl-0 = <&pinctrl_flexcan2>;
	xceiver-supply = <&reg_can_stby>;
	status = "okay";
};

&gpmi {
	pinctrl-names = "default";
	pinctrl-0 = <&pinctrl_gpmi_nand>;
	/* enable at -gpmi-weim.dts due to pin conflict */
	status = "disabled";
	nand-on-flash-bbt;
};

&hdmi_audio {
	status = "okay";
};

&hdmi_cec {
	pinctrl-names = "default";
	pinctrl-0 = <&pinctrl_hdmi_cec>;
	status = "okay";
};

&hdmi_core {
	ipu_id = <0>;
	disp_id = <1>;
	status = "okay";
};

&hdmi_video {
	fsl,phy_reg_vlev = <0x294>;
	fsl,phy_reg_cksymtx = <0x800d>;
	HDMI-supply = <&reg_hdmi>;
	status = "okay";
};

&i2c2 {
	clock-frequency = <100000>;
	pinctrl-names = "default";
	pinctrl-0 = <&pinctrl_i2c2>;
	status = "okay";

	pmic: pfuze100@8 {
		compatible = "fsl,pfuze100";
		reg = <0x08>;

		regulators {
			sw1a_reg: sw1ab {
				regulator-min-microvolt = <300000>;
				regulator-max-microvolt = <1875000>;
				regulator-boot-on;
				regulator-always-on;
				regulator-ramp-delay = <6250>;
			};

			sw1c_reg: sw1c {
				regulator-min-microvolt = <300000>;
				regulator-max-microvolt = <1875000>;
				regulator-boot-on;
				regulator-always-on;
				regulator-ramp-delay = <6250>;
			};

			sw2_reg: sw2 {
				regulator-min-microvolt = <800000>;
				regulator-max-microvolt = <3300000>;
				regulator-boot-on;
				regulator-always-on;
			};

			sw3a_reg: sw3a {
				regulator-min-microvolt = <400000>;
				regulator-max-microvolt = <1975000>;
				regulator-boot-on;
				regulator-always-on;
			};

			sw3b_reg: sw3b {
				regulator-min-microvolt = <400000>;
				regulator-max-microvolt = <1975000>;
				regulator-boot-on;
				regulator-always-on;
			};

			sw4_reg: sw4 {
				regulator-min-microvolt = <800000>;
				regulator-max-microvolt = <3300000>;
			};

			swbst_reg: swbst {
				regulator-min-microvolt = <5000000>;
				regulator-max-microvolt = <5150000>;
			};

			snvs_reg: vsnvs {
				regulator-min-microvolt = <1000000>;
				regulator-max-microvolt = <3000000>;
				regulator-boot-on;
				regulator-always-on;
			};

			vref_reg: vrefddr {
				regulator-boot-on;
				regulator-always-on;
			};

			vgen1_reg: vgen1 {
				regulator-min-microvolt = <800000>;
				regulator-max-microvolt = <1550000>;
			};

			vgen2_reg: vgen2 {
				regulator-min-microvolt = <800000>;
				regulator-max-microvolt = <1550000>;
			};

			vgen3_reg: vgen3 {
				regulator-min-microvolt = <1800000>;
				regulator-max-microvolt = <3300000>;
			};

			vgen4_reg: vgen4 {
				regulator-min-microvolt = <1800000>;
				regulator-max-microvolt = <3300000>;
				regulator-always-on;
			};

			vgen5_reg: vgen5 {
				regulator-min-microvolt = <1800000>;
				regulator-max-microvolt = <3300000>;
				regulator-always-on;
			};

			vgen6_reg: vgen6 {
				regulator-min-microvolt = <1800000>;
				regulator-max-microvolt = <3300000>;
				regulator-always-on;
			};
		};
	};

	codec: cs42888@48 {
		compatible = "cirrus,cs42888";
		reg = <0x48>;
		clocks = <&codec_osc>;
		clock-names = "mclk";
		VA-supply = <&reg_audio>;
		VD-supply = <&reg_audio>;
		VLS-supply = <&reg_audio>;
		VLC-supply = <&reg_audio>;
	};

	touchscreen@4 {
		compatible = "eeti,egalax_ts";
		reg = <0x04>;
		pinctrl-names = "default";
		pinctrl-0 = <&pinctrl_egalax_int>;
		interrupt-parent = <&gpio2>;
		interrupts = <28 IRQ_TYPE_EDGE_FALLING>;
		wakeup-gpios = <&gpio2 28 GPIO_ACTIVE_HIGH>;
	};

	si4763: si4763@63 {
		compatible = "si4761";
		reg = <0x63>;
		va-supply = <&reg_si4763_va>;
		vd-supply = <&reg_si4763_vd>;
		vio1-supply = <&reg_si4763_vio1>;
		vio2-supply = <&reg_si4763_vio2>;
		revision-a10; /* set to default A10 compatible command set */

		si476x_codec: si476x-codec {
			compatible = "si476x-codec";
		};
	};

	hdmi_edid: edid@50 {
		compatible = "fsl,imx6-hdmi-i2c";
		reg = <0x50>;
	};
};

&i2c3 {
	pinctrl-names = "default";
	pinctrl-0 = <&pinctrl_i2c3>;
	status = "okay";
};

&iomuxc {
	pinctrl-names = "default";
	pinctrl-0 = <&pinctrl_hog>;

	imx6qdl-sabreauto {
		pinctrl_hog: hoggrp {
			fsl,pins = <
				MX6QDL_PAD_NANDF_CS2__GPIO6_IO15 0x80000000
				MX6QDL_PAD_SD2_DAT2__GPIO1_IO13  0x80000000
				MX6QDL_PAD_GPIO_18__SD3_VSELECT 0x17059
			>;
		};

		pinctrl_audmux: audmux {
			fsl,pins = <
				MX6QDL_PAD_DISP0_DAT16__AUD5_TXC  0x130b0
				MX6QDL_PAD_DISP0_DAT18__AUD5_TXFS 0x130b0
				MX6QDL_PAD_DISP0_DAT19__AUD5_RXD  0x130b0
				>;
		};

		pinctrl_ecspi1: ecspi1grp {
			fsl,pins = <
				MX6QDL_PAD_EIM_D17__ECSPI1_MISO		0x100b1
				MX6QDL_PAD_EIM_D18__ECSPI1_MOSI		0x100b1
				MX6QDL_PAD_EIM_D16__ECSPI1_SCLK		0x100b1
			>;
		};

		pinctrl_ecspi1_cs: ecspi1cs {
			fsl,pins = <
				MX6QDL_PAD_EIM_D19__GPIO3_IO19 0x80000000
			>;
		};

		pinctrl_egalax_int: egalax-intgrp {
			fsl,pins = <
				MX6QDL_PAD_EIM_EB0__GPIO2_IO28		0xb0b1
			>;
		};

		pinctrl_enet: enetgrp {
			fsl,pins = <
				MX6QDL_PAD_KEY_COL1__ENET_MDIO		0x1b0b0
				MX6QDL_PAD_KEY_COL2__ENET_MDC		0x1b0b0
				MX6QDL_PAD_RGMII_TXC__RGMII_TXC		0x1b030
				MX6QDL_PAD_RGMII_TD0__RGMII_TD0		0x1b030
				MX6QDL_PAD_RGMII_TD1__RGMII_TD1		0x1b030
				MX6QDL_PAD_RGMII_TD2__RGMII_TD2		0x1b030
				MX6QDL_PAD_RGMII_TD3__RGMII_TD3		0x1b030
				MX6QDL_PAD_RGMII_TX_CTL__RGMII_TX_CTL	0x1b030
				MX6QDL_PAD_ENET_REF_CLK__ENET_TX_CLK	0x1b0b0
				MX6QDL_PAD_RGMII_RXC__RGMII_RXC		0x1b030
				MX6QDL_PAD_RGMII_RD0__RGMII_RD0		0x1b030
				MX6QDL_PAD_RGMII_RD1__RGMII_RD1		0x1b030
				MX6QDL_PAD_RGMII_RD2__RGMII_RD2		0x1b030
				MX6QDL_PAD_RGMII_RD3__RGMII_RD3		0x1b030
				MX6QDL_PAD_RGMII_RX_CTL__RGMII_RX_CTL	0x1b030
				MX6QDL_PAD_GPIO_16__ENET_REF_CLK	0x4001b0a8
			>;
		};

		pinctrl_enet_irq: enetirqgrp {
			fsl,pins = <
				MX6QDL_PAD_GPIO_6__ENET_IRQ		0x000b1
			>;
		};

		pinctrl_esai: esaigrp {
			fsl,pins = <
				MX6QDL_PAD_ENET_CRS_DV__ESAI_TX_CLK 0x1b030
				MX6QDL_PAD_ENET_RXD1__ESAI_TX_FS    0x1b030
				MX6QDL_PAD_ENET_TX_EN__ESAI_TX3_RX2 0x1b030
				MX6QDL_PAD_GPIO_5__ESAI_TX2_RX3     0x1b030
				MX6QDL_PAD_ENET_TXD0__ESAI_TX4_RX1  0x1b030
				MX6QDL_PAD_ENET_MDC__ESAI_TX5_RX0   0x1b030
				MX6QDL_PAD_GPIO_17__ESAI_TX0        0x1b030
				MX6QDL_PAD_NANDF_CS3__ESAI_TX1      0x1b030
				MX6QDL_PAD_ENET_MDIO__ESAI_RX_CLK   0x1b030
				MX6QDL_PAD_GPIO_9__ESAI_RX_FS       0x1b030
			>;
		};

		pinctrl_flexcan1: flexcan1grp {
			fsl,pins = <
				MX6QDL_PAD_KEY_ROW2__FLEXCAN1_RX        0x17059
				MX6QDL_PAD_KEY_COL2__FLEXCAN1_TX	0x17059
			>;
		};

		pinctrl_flexcan2: flexcan2grp {
			fsl,pins = <
				MX6QDL_PAD_KEY_COL4__FLEXCAN2_TX	0x17059
				MX6QDL_PAD_KEY_ROW4__FLEXCAN2_RX	0x17059
			>;
		};

		pinctrl_gpio_keys: gpiokeysgrp {
			fsl,pins = <
				MX6QDL_PAD_SD2_CMD__GPIO1_IO11		0x1b0b0
				MX6QDL_PAD_SD2_DAT3__GPIO1_IO12		0x1b0b0
				MX6QDL_PAD_SD4_DAT4__GPIO2_IO12		0x1b0b0
				MX6QDL_PAD_SD4_DAT7__GPIO2_IO15		0x1b0b0
				MX6QDL_PAD_DISP0_DAT20__GPIO5_IO14	0x1b0b0
			>;
		};

		pinctrl_gpio_leds: gpioledsgrp {
			fsl,pins = <
				MX6QDL_PAD_DISP0_DAT21__GPIO5_IO15	0x80000000
			>;
		};

		pinctrl_gpmi_nand: gpminandgrp {
			fsl,pins = <
				MX6QDL_PAD_NANDF_CLE__NAND_CLE		0xb0b1
				MX6QDL_PAD_NANDF_ALE__NAND_ALE		0xb0b1
				MX6QDL_PAD_NANDF_WP_B__NAND_WP_B	0xb0b1
				MX6QDL_PAD_NANDF_RB0__NAND_READY_B	0xb000
				MX6QDL_PAD_NANDF_CS0__NAND_CE0_B	0xb0b1
				MX6QDL_PAD_NANDF_CS1__NAND_CE1_B	0xb0b1
				MX6QDL_PAD_SD4_CMD__NAND_RE_B		0xb0b1
				MX6QDL_PAD_SD4_CLK__NAND_WE_B		0xb0b1
				MX6QDL_PAD_NANDF_D0__NAND_DATA00	0xb0b1
				MX6QDL_PAD_NANDF_D1__NAND_DATA01	0xb0b1
				MX6QDL_PAD_NANDF_D2__NAND_DATA02	0xb0b1
				MX6QDL_PAD_NANDF_D3__NAND_DATA03	0xb0b1
				MX6QDL_PAD_NANDF_D4__NAND_DATA04	0xb0b1
				MX6QDL_PAD_NANDF_D5__NAND_DATA05	0xb0b1
				MX6QDL_PAD_NANDF_D6__NAND_DATA06	0xb0b1
				MX6QDL_PAD_NANDF_D7__NAND_DATA07	0xb0b1
				MX6QDL_PAD_SD4_DAT0__NAND_DQS		0x00b1
			>;
		};

		pinctrl_hdmi_cec: hdmicecgrp {
			fsl,pins = <
				MX6QDL_PAD_EIM_A25__HDMI_TX_CEC_LINE	0x1f8b0
			>;
		};

		pinctrl_i2c2: i2c2grp {
			fsl,pins = <
				MX6QDL_PAD_EIM_EB2__I2C2_SCL	0x4001b8b1
				MX6QDL_PAD_KEY_ROW3__I2C2_SDA	0x4001b8b1
			>;
		};

		pinctrl_ipu1_1: ipu1grp-1 { /* parallel port 16-bit */
			fsl,pins = <
				MX6QDL_PAD_CSI0_DAT4__IPU1_CSI0_DATA04   0x80000000
				MX6QDL_PAD_CSI0_DAT5__IPU1_CSI0_DATA05   0x80000000
				MX6QDL_PAD_CSI0_DAT6__IPU1_CSI0_DATA06   0x80000000
				MX6QDL_PAD_CSI0_DAT7__IPU1_CSI0_DATA07   0x80000000
				MX6QDL_PAD_CSI0_DAT8__IPU1_CSI0_DATA08   0x80000000
				MX6QDL_PAD_CSI0_DAT9__IPU1_CSI0_DATA09   0x80000000
				MX6QDL_PAD_CSI0_DAT10__IPU1_CSI0_DATA10  0x80000000
				MX6QDL_PAD_CSI0_DAT11__IPU1_CSI0_DATA11  0x80000000
				MX6QDL_PAD_CSI0_DAT12__IPU1_CSI0_DATA12  0x80000000
				MX6QDL_PAD_CSI0_DAT13__IPU1_CSI0_DATA13  0x80000000
				MX6QDL_PAD_CSI0_DAT14__IPU1_CSI0_DATA14  0x80000000
				MX6QDL_PAD_CSI0_DAT15__IPU1_CSI0_DATA15  0x80000000
				MX6QDL_PAD_CSI0_DAT16__IPU1_CSI0_DATA16  0x80000000
				MX6QDL_PAD_CSI0_DAT17__IPU1_CSI0_DATA17  0x80000000
				MX6QDL_PAD_CSI0_DAT18__IPU1_CSI0_DATA18  0x80000000
				MX6QDL_PAD_CSI0_DAT19__IPU1_CSI0_DATA19  0x80000000
				MX6QDL_PAD_CSI0_PIXCLK__IPU1_CSI0_PIXCLK 0x80000000
				MX6QDL_PAD_CSI0_MCLK__IPU1_CSI0_HSYNC    0x80000000
				MX6QDL_PAD_CSI0_VSYNC__IPU1_CSI0_VSYNC   0x80000000
			>;
		};

		pinctrl_i2c3: i2c3grp {
			fsl,pins = <
				MX6QDL_PAD_GPIO_3__I2C3_SCL  0x4001b8b1
				MX6QDL_PAD_EIM_D18__I2C3_SDA 0x4001b8b1
			>;
		};

		pinctrl_i2c3mux: i2c3muxgrp {
			fsl,pins = <
				MX6QDL_PAD_EIM_A24__GPIO5_IO04 0x0b0b1
			>;
		};

		pinctrl_ipu1_csi0: ipu1csi0grp {
			fsl,pins = <
				MX6QDL_PAD_CSI0_DAT12__IPU1_CSI0_DATA12  0x1b0b0
				MX6QDL_PAD_CSI0_DAT13__IPU1_CSI0_DATA13  0x1b0b0
				MX6QDL_PAD_CSI0_DAT14__IPU1_CSI0_DATA14  0x1b0b0
				MX6QDL_PAD_CSI0_DAT15__IPU1_CSI0_DATA15  0x1b0b0
				MX6QDL_PAD_CSI0_DAT16__IPU1_CSI0_DATA16  0x1b0b0
				MX6QDL_PAD_CSI0_DAT17__IPU1_CSI0_DATA17  0x1b0b0
				MX6QDL_PAD_CSI0_DAT18__IPU1_CSI0_DATA18  0x1b0b0
				MX6QDL_PAD_CSI0_DAT19__IPU1_CSI0_DATA19  0x1b0b0
				MX6QDL_PAD_CSI0_PIXCLK__IPU1_CSI0_PIXCLK 0x1b0b0
				MX6QDL_PAD_CSI0_MCLK__IPU1_CSI0_HSYNC    0x1b0b0
				MX6QDL_PAD_CSI0_VSYNC__IPU1_CSI0_VSYNC   0x1b0b0
			>;
		};

		pinctrl_max7310: max7310grp {
			fsl,pins = <
				MX6QDL_PAD_SD2_DAT0__GPIO1_IO15 0x1b0b0
			>;
		};

		pinctrl_mma8451_int: mma8451intgrp {
			fsl,pins = <
				MX6QDL_PAD_EIM_BCLK__GPIO6_IO31		0xb0b1
			>;
		};

		pinctrl_mlb: mlb {
			fsl,pins = <
				MX6QDL_PAD_ENET_TXD1__MLB_CLK 0x80000000
				MX6QDL_PAD_GPIO_6__MLB_SIG    0x80000000
				MX6QDL_PAD_GPIO_2__MLB_DATA   0x80000000
			>;
		};

		pinctrl_pwm3: pwm1grp {
			fsl,pins = <
				MX6QDL_PAD_SD4_DAT1__PWM3_OUT		0x1b0b1
			>;
		};

		pinctrl_gpt_input_capture0: gptinputcapture0grp {
			fsl,pins = <
				MX6QDL_PAD_SD1_DAT0__GPT_CAPTURE1	0x1b0b0
			>;
		};

		pinctrl_gpt_input_capture1: gptinputcapture1grp {
			fsl,pins = <
				MX6QDL_PAD_SD1_DAT1__GPT_CAPTURE2	0x1b0b0
			>;
		};

		pinctrl_spdif: spdifgrp {
			fsl,pins = <
				MX6QDL_PAD_KEY_COL3__SPDIF_IN 0x1b0b0
			>;
		};

		pinctrl_uart3_1: uart3grp-1 {
			fsl,pins = <
				MX6QDL_PAD_SD4_CLK__UART3_RX_DATA	0x1b0b1
				MX6QDL_PAD_SD4_CMD__UART3_TX_DATA	0x1b0b1
				MX6QDL_PAD_EIM_D30__UART3_CTS_B		0x1b0b1
				MX6QDL_PAD_EIM_EB3__UART3_RTS_B		0x1b0b1
			>;
		};

		pinctrl_uart3dte_1: uart3dtegrp-1 {
			fsl,pins = <
				MX6QDL_PAD_SD4_CLK__UART3_TX_DATA	0x1b0b1
				MX6QDL_PAD_SD4_CMD__UART3_RX_DATA	0x1b0b1
				MX6QDL_PAD_EIM_D30__UART3_RTS_B		0x1b0b1
				MX6QDL_PAD_EIM_EB3__UART3_CTS_B		0x1b0b1
			>;
		};

		pinctrl_uart4: uart4grp {
			fsl,pins = <
				MX6QDL_PAD_KEY_COL0__UART4_TX_DATA	0x1b0b1
				MX6QDL_PAD_KEY_ROW0__UART4_RX_DATA	0x1b0b1
			>;
		};

		pinctrl_usbotg: usbotggrp {
			fsl,pins = <
				MX6QDL_PAD_ENET_RX_ER__USB_OTG_ID 0x17059
			>;
		};

		pinctrl_usdhc1: usdhc1grp {
			fsl,pins = <
				MX6QDL_PAD_SD1_CMD__SD1_CMD		0x170f9
				MX6QDL_PAD_SD1_CLK__SD1_CLK		0x100f9
				MX6QDL_PAD_SD1_DAT0__SD1_DATA0		0x170f9
				MX6QDL_PAD_SD1_DAT1__SD1_DATA1		0x170f9
				MX6QDL_PAD_SD1_DAT2__SD1_DATA2		0x170f9
				MX6QDL_PAD_SD1_DAT3__SD1_DATA3		0x170f9
			>;
		};

		pinctrl_usdhc3: usdhc3grp {
			fsl,pins = <
				MX6QDL_PAD_SD3_CMD__SD3_CMD		0x17059
				MX6QDL_PAD_SD3_CLK__SD3_CLK		0x10059
				MX6QDL_PAD_SD3_DAT0__SD3_DATA0		0x17059
				MX6QDL_PAD_SD3_DAT1__SD3_DATA1		0x17059
				MX6QDL_PAD_SD3_DAT2__SD3_DATA2		0x17059
				MX6QDL_PAD_SD3_DAT3__SD3_DATA3		0x17059
				MX6QDL_PAD_SD3_DAT4__SD3_DATA4		0x17059
				MX6QDL_PAD_SD3_DAT5__SD3_DATA5		0x17059
				MX6QDL_PAD_SD3_DAT6__SD3_DATA6		0x17059
				MX6QDL_PAD_SD3_DAT7__SD3_DATA7		0x17059
			>;
		};

		pinctrl_usdhc3_100mhz: usdhc3grp100mhz {
			fsl,pins = <
				MX6QDL_PAD_SD3_CMD__SD3_CMD		0x170b9
				MX6QDL_PAD_SD3_CLK__SD3_CLK		0x100b9
				MX6QDL_PAD_SD3_DAT0__SD3_DATA0		0x170b9
				MX6QDL_PAD_SD3_DAT1__SD3_DATA1		0x170b9
				MX6QDL_PAD_SD3_DAT2__SD3_DATA2		0x170b9
				MX6QDL_PAD_SD3_DAT3__SD3_DATA3		0x170b9
				MX6QDL_PAD_SD3_DAT4__SD3_DATA4		0x170b9
				MX6QDL_PAD_SD3_DAT5__SD3_DATA5		0x170b9
				MX6QDL_PAD_SD3_DAT6__SD3_DATA6		0x170b9
				MX6QDL_PAD_SD3_DAT7__SD3_DATA7		0x170b9
			>;
		};

		pinctrl_usdhc3_200mhz: usdhc3grp200mhz {
			fsl,pins = <
				MX6QDL_PAD_SD3_CMD__SD3_CMD		0x170f9
				MX6QDL_PAD_SD3_CLK__SD3_CLK		0x100f9
				MX6QDL_PAD_SD3_DAT0__SD3_DATA0		0x170f9
				MX6QDL_PAD_SD3_DAT1__SD3_DATA1		0x170f9
				MX6QDL_PAD_SD3_DAT2__SD3_DATA2		0x170f9
				MX6QDL_PAD_SD3_DAT3__SD3_DATA3		0x170f9
				MX6QDL_PAD_SD3_DAT4__SD3_DATA4		0x170f9
				MX6QDL_PAD_SD3_DAT5__SD3_DATA5		0x170f9
				MX6QDL_PAD_SD3_DAT6__SD3_DATA6		0x170f9
				MX6QDL_PAD_SD3_DAT7__SD3_DATA7		0x170f9
			>;
		};

		pinctrl_weim_cs0: weimcs0grp {
			fsl,pins = <
				MX6QDL_PAD_EIM_CS0__EIM_CS0_B		0xb0b1
			>;
		};

		pinctrl_weim_nor: weimnorgrp {
			fsl,pins = <
				MX6QDL_PAD_EIM_OE__EIM_OE_B		0xb0b1
				MX6QDL_PAD_EIM_RW__EIM_RW		0xb0b1
				MX6QDL_PAD_EIM_WAIT__EIM_WAIT_B		0xb060
				MX6QDL_PAD_EIM_D16__EIM_DATA16		0x1b0b0
				MX6QDL_PAD_EIM_D17__EIM_DATA17		0x1b0b0
				MX6QDL_PAD_EIM_D18__EIM_DATA18		0x1b0b0
				MX6QDL_PAD_EIM_D19__EIM_DATA19		0x1b0b0
				MX6QDL_PAD_EIM_D20__EIM_DATA20		0x1b0b0
				MX6QDL_PAD_EIM_D21__EIM_DATA21		0x1b0b0
				MX6QDL_PAD_EIM_D22__EIM_DATA22		0x1b0b0
				MX6QDL_PAD_EIM_D23__EIM_DATA23		0x1b0b0
				MX6QDL_PAD_EIM_D24__EIM_DATA24		0x1b0b0
				MX6QDL_PAD_EIM_D25__EIM_DATA25		0x1b0b0
				MX6QDL_PAD_EIM_D26__EIM_DATA26		0x1b0b0
				MX6QDL_PAD_EIM_D27__EIM_DATA27		0x1b0b0
				MX6QDL_PAD_EIM_D28__EIM_DATA28		0x1b0b0
				MX6QDL_PAD_EIM_D29__EIM_DATA29		0x1b0b0
				MX6QDL_PAD_EIM_D30__EIM_DATA30		0x1b0b0
				MX6QDL_PAD_EIM_D31__EIM_DATA31		0x1b0b0
				MX6QDL_PAD_EIM_A23__EIM_ADDR23		0xb0b1
				MX6QDL_PAD_EIM_A22__EIM_ADDR22		0xb0b1
				MX6QDL_PAD_EIM_A21__EIM_ADDR21		0xb0b1
				MX6QDL_PAD_EIM_A20__EIM_ADDR20		0xb0b1
				MX6QDL_PAD_EIM_A19__EIM_ADDR19		0xb0b1
				MX6QDL_PAD_EIM_A18__EIM_ADDR18		0xb0b1
				MX6QDL_PAD_EIM_A17__EIM_ADDR17		0xb0b1
				MX6QDL_PAD_EIM_A16__EIM_ADDR16		0xb0b1
				MX6QDL_PAD_EIM_DA15__EIM_AD15		0xb0b1
				MX6QDL_PAD_EIM_DA14__EIM_AD14		0xb0b1
				MX6QDL_PAD_EIM_DA13__EIM_AD13		0xb0b1
				MX6QDL_PAD_EIM_DA12__EIM_AD12		0xb0b1
				MX6QDL_PAD_EIM_DA11__EIM_AD11		0xb0b1
				MX6QDL_PAD_EIM_DA10__EIM_AD10		0xb0b1
				MX6QDL_PAD_EIM_DA9__EIM_AD09		0xb0b1
				MX6QDL_PAD_EIM_DA8__EIM_AD08		0xb0b1
				MX6QDL_PAD_EIM_DA7__EIM_AD07		0xb0b1
				MX6QDL_PAD_EIM_DA6__EIM_AD06		0xb0b1
				MX6QDL_PAD_EIM_DA5__EIM_AD05		0xb0b1
				MX6QDL_PAD_EIM_DA4__EIM_AD04		0xb0b1
				MX6QDL_PAD_EIM_DA3__EIM_AD03		0xb0b1
				MX6QDL_PAD_EIM_DA2__EIM_AD02		0xb0b1
				MX6QDL_PAD_EIM_DA1__EIM_AD01		0xb0b1
				MX6QDL_PAD_EIM_DA0__EIM_AD00		0xb0b1
			>;
		};
	};
};

&ldb {
	status = "okay";

	lvds-channel@0 {
		fsl,data-mapping = "spwg";
		fsl,data-width = <18>;
		primary;
		status = "okay";

		display-timings {
			native-mode = <&timing0>;
			timing0: hsd100pxn1 {
				clock-frequency = <65000000>;
				hactive = <1024>;
				vactive = <768>;
				hback-porch = <220>;
				hfront-porch = <40>;
				vback-porch = <21>;
				vfront-porch = <7>;
				hsync-len = <60>;
				vsync-len = <10>;
			};
		};
	};

	lvds-channel@1 {
		fsl,data-mapping = "spwg";
		fsl,data-width = <18>;
		status = "okay";

		display-timings {
			native-mode = <&timing1>;
			timing1: hsd100pxn1 {
				clock-frequency = <65000000>;
				hactive = <1024>;
				vactive = <768>;
				hback-porch = <220>;
				hfront-porch = <40>;
				vback-porch = <21>;
				vfront-porch = <7>;
				hsync-len = <60>;
				vsync-len = <10>;
			};
		};
	};
};

&mlb {
	pinctrl-names = "default";
	pinctrl-0 = <&pinctrl_mlb>;
	status = "okay";
};

&pwm3 {
	#pwm-cells = <2>;
	pinctrl-names = "default";
	pinctrl-0 = <&pinctrl_pwm3>;
	status = "okay";
};

&spdif {
	pinctrl-names = "default";
	pinctrl-0 = <&pinctrl_spdif>;
	status = "okay";
};

&ssi2 {
	assigned-clocks = <&clks IMX6QDL_CLK_SSI2_SEL>;
	assigned-clock-parents = <&clks IMX6QDL_CLK_PLL4_AUDIO_DIV>;
	assigned-clock-rates = <0>;
	fsl,mode = "i2s-master";
	status = "okay";
};

&uart3 {
	pinctrl-names = "default";
	pinctrl-0 = <&pinctrl_uart3_1>;
	pinctrl-assert-gpios = <&max7310_b 4 GPIO_ACTIVE_HIGH>, /* CTS */
			       <&max7310_c 3 GPIO_ACTIVE_HIGH>; /* RXD and TXD */
	fsl,uart-has-rtscts;
	status = "okay";
	/* for DTE mode, add below change */
	/* fsl,dte-mode; */
	/* pinctrl-0 = <&pinctrl_uart3dte_1>; */
};

&uart4 {
	pinctrl-names = "default";
	pinctrl-0 = <&pinctrl_uart4>;
	status = "okay";
};

&usbh1 {
	vbus-supply = <&reg_usb_h1_vbus>;
	status = "okay";
};

&usbotg {
	vbus-supply = <&reg_usb_otg_vbus>;
	pinctrl-names = "default";
	pinctrl-0 = <&pinctrl_usbotg>;
	status = "okay";
};

&usdhc1 {
	pinctrl-names = "default";
	pinctrl-0 = <&pinctrl_usdhc1>;
	cd-gpios = <&gpio1 1 GPIO_ACTIVE_LOW>;
	no-1-8-v;
	status = "okay";
};

&usdhc3 {
	pinctrl-names = "default", "state_100mhz", "state_200mhz";
	pinctrl-0 = <&pinctrl_usdhc3>;
	pinctrl-1 = <&pinctrl_usdhc3_100mhz>;
	pinctrl-2 = <&pinctrl_usdhc3_200mhz>;
	cd-gpios = <&gpio6 15 GPIO_ACTIVE_LOW>;
	wp-gpios = <&gpio1 13 GPIO_ACTIVE_HIGH>;
	status = "okay";
};

&weim {
	pinctrl-names = "default";
	pinctrl-0 = <&pinctrl_weim_nor &pinctrl_weim_cs0>;
	ranges = <0 0 0x08000000 0x08000000>;
	status = "disabled"; /* pin conflict with SPI NOR */

	nor@0,0 {
		compatible = "cfi-flash";
		reg = <0 0 0x02000000>;
		#address-cells = <1>;
		#size-cells = <1>;
		bank-width = <2>;
		fsl,weim-cs-timing = <0x00620081 0x00000001 0x1c022000
				0x0000c000 0x1404a38e 0x00000000>;
	};
};<|MERGE_RESOLUTION|>--- conflicted
+++ resolved
@@ -447,10 +447,7 @@
 	pinctrl-names = "default";
 	pinctrl-0 = <&pinctrl_enet>;
 	phy-mode = "rgmii-id";
-<<<<<<< HEAD
-=======
 	/delete-property/ interrupts;
->>>>>>> 29549c70
 	fsl,magic-packet;
 	fsl,err006687-workaround-present;
 	fsl,magic-packet;
