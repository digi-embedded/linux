/*
 * Copyright 2012 Freescale Semiconductor, Inc.
 * Copyright 2011 Linaro Ltd.
 *
 * The code contained herein is licensed under the GNU General Public
 * License. You may obtain a copy of the GNU General Public License
 * Version 2 or later at the following locations:
 *
 * http://www.opensource.org/licenses/gpl-license.html
 * http://www.gnu.org/copyleft/gpl.html
 */
#include <dt-bindings/input/input.h>

/ {
	aliases {
		mxcfb0 = &mxcfb1;
		mxcfb1 = &mxcfb2;
		mxcfb2 = &mxcfb3;
		mxcfb3 = &mxcfb4;
	};

<<<<<<< HEAD
	memory {
=======
	memory: memory {
>>>>>>> 9ea9577d
		reg = <0x10000000 0x80000000>;
	};

	backlight {
		compatible = "pwm-backlight";
		pwms = <&pwm3 0 5000000>;
		brightness-levels = <0 4 8 16 32 64 128 255>;
		default-brightness-level = <7>;
	};

	clocks {
		codec_osc: anaclk2 {
			compatible = "fixed-clock";
			#clock-cells = <0>;
			clock-frequency = <24576000>;
		};
	};

	gpio-keys {
		compatible = "gpio-keys";
		pinctrl-names = "default";
		pinctrl-0 = <&pinctrl_gpio_keys>;

		home {
			label = "Home";
			gpios = <&gpio1 11 1>;
			gpio-key,wakeup;
			linux,code = <KEY_HOME>;
		};

		back {
			label = "Back";
			gpios = <&gpio1 12 1>;
			gpio-key,wakeup;
			linux,code = <KEY_BACK>;
		};

		program {
			label = "Program";
			gpios = <&gpio2 12 1>;
			gpio-key,wakeup;
			linux,code = <KEY_PROGRAM>;
		};

		volume-up {
			label = "Volume Up";
			gpios = <&gpio2 15 1>;
			gpio-key,wakeup;
			linux,code = <KEY_VOLUMEUP>;
		};

		volume-down {
			label = "Volume Down";
			gpios = <&gpio5 14 1>;
			gpio-key,wakeup;
			linux,code = <KEY_VOLUMEDOWN>;
		};
	};

	hannstar_cabc {
		compatible = "hannstar,cabc";

		lvds_share {
			gpios = <&max7310_a 0 GPIO_ACTIVE_HIGH>;
		};
	};


	sound-spdif {
		compatible = "fsl,imx-audio-spdif",
			   "fsl,imx-sabreauto-spdif";
		model = "imx-spdif";
		spdif-controller = <&spdif>;
		spdif-in;
	};

	sound-hdmi {
		compatible = "fsl,imx6q-audio-hdmi",
			     "fsl,imx-audio-hdmi";
		model = "imx-audio-hdmi";
		hdmi-controller = <&hdmi_audio>;
	};

	max7310_reset: max7310-reset {
		compatible = "gpio-reset";
		reset-gpios = <&gpio1 15 GPIO_ACTIVE_LOW>;
		reset-delay-us = <1>;
		#reset-cells = <0>;
	};

	mxcfb1: fb@0 {
		compatible = "fsl,mxc_sdc_fb";
		disp_dev = "ldb";
		interface_pix_fmt = "RGB666";
		default_bpp = <16>;
		int_clk = <0>;
		late_init = <0>;
		status = "disabled";
	};

	mxcfb2: fb@1 {
		compatible = "fsl,mxc_sdc_fb";
		disp_dev = "hdmi";
		interface_pix_fmt = "RGB24";
		mode_str ="1920x1080M@60";
		default_bpp = <24>;
		int_clk = <0>;
		late_init = <0>;
		status = "disabled";
	};

	mxcfb3: fb@2 {
		compatible = "fsl,mxc_sdc_fb";
		disp_dev = "lcd";
		interface_pix_fmt = "RGB565";
		mode_str ="CLAA-WVGA";
		default_bpp = <16>;
		int_clk = <0>;
		late_init = <0>;
		status = "disabled";
	};

	mxcfb4: fb@3 {
		compatible = "fsl,mxc_sdc_fb";
		disp_dev = "ldb";
		interface_pix_fmt = "RGB666";
		default_bpp = <16>;
		int_clk = <0>;
		late_init = <0>;
		status = "disabled";
	};

	sound-cs42888 {
		compatible = "fsl,imx6-sabreauto-cs42888",
				"fsl,imx-audio-cs42888";
		model = "imx-cs42888";
		esai-controller = <&esai>;
		asrc-controller = <&asrc>;
		audio-codec = <&codec>;
	};

	regulators {
		compatible = "simple-bus";
		#address-cells = <1>;
		#size-cells = <0>;

		reg_audio: regulator@0 {
			compatible = "regulator-fixed";
			reg = <0>;
			regulator-name = "cs42888_supply";
			regulator-min-microvolt = <3300000>;
			regulator-max-microvolt = <3300000>;
			regulator-always-on;
		};

		reg_3p3v: 3p3v {
			compatible = "regulator-fixed";
			regulator-name = "3P3V";
			regulator-min-microvolt = <3300000>;
			regulator-max-microvolt = <3300000>;
			regulator-always-on;
		};

		reg_si4763_vio1: regulator@1 {
			compatible = "regulator-fixed";
			reg = <1>;
			regulator-name = "vio1";
			regulator-min-microvolt = <3300000>;
			regulator-max-microvolt = <3300000>;
			regulator-always-on;
		};

		reg_si4763_vio2: regulator@2 {
			compatible = "regulator-fixed";
			reg = <2>;
			regulator-name = "vio2";
			regulator-min-microvolt = <3300000>;
			regulator-max-microvolt = <3300000>;
			regulator-always-on;
		};

		reg_si4763_vd: regulator@3 {
			compatible = "regulator-fixed";
			reg = <3>;
			regulator-name = "vd";
			regulator-min-microvolt = <3300000>;
			regulator-max-microvolt = <3300000>;
			regulator-always-on;
		};

		reg_si4763_va: regulator@4 {
			compatible = "regulator-fixed";
			reg = <4>;
			regulator-name = "va";
			regulator-min-microvolt = <5000000>;
			regulator-max-microvolt = <5000000>;
			regulator-always-on;
		};

		reg_usb_h1_vbus: usb_h1_vbus {
			compatible = "regulator-fixed";
			regulator-name = "usb_h1_vbus";
			regulator-min-microvolt = <5000000>;
			regulator-max-microvolt = <5000000>;
			gpio = <&max7310_b 7 GPIO_ACTIVE_HIGH>;
			enable-active-high;
		};

		reg_usb_otg_vbus: usb_otg_vbus {
			compatible = "regulator-fixed";
			regulator-name = "usb_otg_vbus";
			regulator-min-microvolt = <5000000>;
			regulator-max-microvolt = <5000000>;
			gpio = <&max7310_c 1 GPIO_ACTIVE_HIGH>;
			enable-active-high;
		};

		reg_sd3_vmmc: sd3_vmmc{
			compatible = "regulator-fixed";
			regulator-name = "P3V3_SDa_SWITCHED";
			regulator-min-microvolt = <3300000>;
			regulator-max-microvolt = <3300000>;
			gpio = <&gpio7 8 GPIO_ACTIVE_HIGH>;
			enable-active-high;
			/* remove below line to enable this regulator */
			status="disabled";
		};
	};

	sound-fm {
		compatible = "fsl,imx-audio-si476x",
			   "fsl,imx-tuner-si476x";
		model = "imx-radio-si4763";
		ssi-controller = <&ssi2>;
		fm-controller = <&si476x_codec>;
		mux-int-port = <2>;
		mux-ext-port = <5>;
	};

	v4l2_cap_0 {
		compatible = "fsl,imx6q-v4l2-capture";
		ipu_id = <0>;
		csi_id = <0>;
		mclk_source = <0>;
		status = "okay";
	};

	v4l2_out {
		compatible = "fsl,mxc_v4l2_output";
		status = "okay";
	};
};

&audmux {
	pinctrl-names = "default";
	pinctrl-0 = <&pinctrl_audmux>;
	status = "okay";
};

&clks {
	assigned-clocks = <&clks IMX6QDL_PLL4_BYPASS_SRC>,
			  <&clks IMX6QDL_PLL4_BYPASS>,
			  <&clks IMX6QDL_CLK_PLL4_POST_DIV>;
	assigned-clock-parents = <&clks IMX6QDL_CLK_LVDS2_IN>,
				<&clks IMX6QDL_PLL4_BYPASS_SRC>;
	assigned-clock-rates = <0>, <0>, <24576000>;
<<<<<<< HEAD
=======
	fsl,ldb-di0-parent = <&clks IMX6QDL_CLK_PLL2_PFD0_352M>;
	fsl,ldb-di1-parent = <&clks IMX6QDL_CLK_PLL2_PFD0_352M>;
>>>>>>> 9ea9577d
};

&ecspi1 {
	fsl,spi-num-chipselects = <1>;
	cs-gpios = <&gpio3 19 0>;
	pinctrl-names = "default";
	pinctrl-0 = <&pinctrl_ecspi1 &pinctrl_ecspi1_cs>;
	status = "disabled"; /* pin conflict with WEIM NOR */

	flash: m25p80@0 {
		#address-cells = <1>;
		#size-cells = <1>;
		compatible = "st,m25p32";
		spi-max-frequency = <20000000>;
		reg = <0>;
	};
};

&esai {
	pinctrl-names = "default";
	pinctrl-0 = <&pinctrl_esai>;
	assigned-clocks = <&clks IMX6QDL_CLK_ESAI_SEL>,
			  <&clks IMX6QDL_CLK_ESAI_EXTAL>;
	assigned-clock-parents = <&clks IMX6QDL_CLK_PLL4_AUDIO_DIV>;
	assigned-clock-rates = <0>, <24576000>;
	status = "okay";
};

&fec {
	pinctrl-names = "default";
	pinctrl-0 = <&pinctrl_enet>;
	phy-mode = "rgmii";
	fsl,magic-packet;
	status = "okay";
};

&gpmi {
	pinctrl-names = "default";
	pinctrl-0 = <&pinctrl_gpmi_nand>;
	status = "disabled"; /* pin conflict with uart3 */
	nand-on-flash-bbt;
};

&i2c2 {
	clock-frequency = <100000>;
	pinctrl-names = "default";
	pinctrl-0 = <&pinctrl_i2c2>;
	status = "okay";

	egalax_ts@04 {
		compatible = "eeti,egalax_ts";
		reg = <0x04>;
		pinctrl-names = "default";
		pinctrl-0 = <&pinctrl_egalax_int>;
		interrupt-parent = <&gpio2>;
		interrupts = <28 2>;
		wakeup-gpios = <&gpio2 28 GPIO_ACTIVE_HIGH>;
	};

	pmic: pfuze100@08 {
		compatible = "fsl,pfuze100";
		reg = <0x08>;

		regulators {
			sw1a_reg: sw1ab {
				regulator-min-microvolt = <300000>;
				regulator-max-microvolt = <1875000>;
				regulator-boot-on;
				regulator-always-on;
				regulator-ramp-delay = <6250>;
			};

			sw1c_reg: sw1c {
				regulator-min-microvolt = <300000>;
				regulator-max-microvolt = <1875000>;
				regulator-boot-on;
				regulator-always-on;
				regulator-ramp-delay = <6250>;
			};

			sw2_reg: sw2 {
				regulator-min-microvolt = <800000>;
				regulator-max-microvolt = <3300000>;
				regulator-boot-on;
				regulator-always-on;
			};

			sw3a_reg: sw3a {
				regulator-min-microvolt = <400000>;
				regulator-max-microvolt = <1975000>;
				regulator-boot-on;
				regulator-always-on;
			};

			sw3b_reg: sw3b {
				regulator-min-microvolt = <400000>;
				regulator-max-microvolt = <1975000>;
				regulator-boot-on;
				regulator-always-on;
			};

			sw4_reg: sw4 {
				regulator-min-microvolt = <800000>;
				regulator-max-microvolt = <3300000>;
			};

			swbst_reg: swbst {
				regulator-min-microvolt = <5000000>;
				regulator-max-microvolt = <5150000>;
			};

			snvs_reg: vsnvs {
				regulator-min-microvolt = <1000000>;
				regulator-max-microvolt = <3000000>;
				regulator-boot-on;
				regulator-always-on;
			};

			vref_reg: vrefddr {
				regulator-boot-on;
				regulator-always-on;
			};

			vgen1_reg: vgen1 {
				regulator-min-microvolt = <800000>;
				regulator-max-microvolt = <1550000>;
			};

			vgen2_reg: vgen2 {
				regulator-min-microvolt = <800000>;
				regulator-max-microvolt = <1550000>;
			};

			vgen3_reg: vgen3 {
				regulator-min-microvolt = <1800000>;
				regulator-max-microvolt = <3300000>;
			};

			vgen4_reg: vgen4 {
				regulator-min-microvolt = <1800000>;
				regulator-max-microvolt = <3300000>;
				regulator-always-on;
			};

			vgen5_reg: vgen5 {
				regulator-min-microvolt = <1800000>;
				regulator-max-microvolt = <3300000>;
				regulator-always-on;
			};

			vgen6_reg: vgen6 {
				regulator-min-microvolt = <1800000>;
				regulator-max-microvolt = <3300000>;
				regulator-always-on;
			};
		};
	};

	hdmi: edid@50 {
		compatible = "fsl,imx6-hdmi-i2c";
		reg = <0x50>;
	};

	codec: cs42888@48 {
		compatible = "cirrus,cs42888";
		reg = <0x48>;
		clocks = <&codec_osc>;
		clock-names = "mclk";
		VA-supply = <&reg_audio>;
		VD-supply = <&reg_audio>;
		VLS-supply = <&reg_audio>;
		VLC-supply = <&reg_audio>;
	};

	si4763: si4763@63 {
		compatible = "si4761";
		reg = <0x63>;
		va-supply = <&reg_si4763_va>;
		vd-supply = <&reg_si4763_vd>;
		vio1-supply = <&reg_si4763_vio1>;
		vio2-supply = <&reg_si4763_vio2>;
		revision-a10; /* set to default A10 compatible command set */

		si476x_codec: si476x-codec {
			compatible = "si476x-codec";
		};
	};
};

&i2c3 {
	pinctrl-names = "default";
	pinctrl-0 = <&pinctrl_i2c3>;
	pinctrl-assert-gpios = <&gpio5 4 GPIO_ACTIVE_HIGH>;
	status = "okay";

	adv7180: adv7180@21 {
		compatible = "adv,adv7180";
		reg = <0x21>;
		pinctrl-names = "default";
		pinctrl-0 = <&pinctrl_ipu1_1>;
		clocks = <&clks IMX6QDL_CLK_CKO>;
		clock-names = "csi_mclk";
		DOVDD-supply = <&reg_3p3v>; /* 3.3v, enabled via 2.8 VGEN6 */
		AVDD-supply = <&reg_3p3v>;  /* 1.8v */
		DVDD-supply = <&reg_3p3v>;  /* 1.8v */
		PVDD-supply = <&reg_3p3v>;  /* 1.8v */
		pwn-gpios = <&max7310_b 2 0>;
		csi_id = <0>;
		mclk = <24000000>;
		mclk_source = <0>;
		cvbs = <1>;
	};

	max7310_a: gpio@30 {
		compatible = "maxim,max7310";
		reg = <0x30>;
		gpio-controller;
		#gpio-cells = <2>;
		resets = <&max7310_reset>;
	};

	max7310_b: gpio@32 {
		compatible = "maxim,max7310";
		reg = <0x32>;
		gpio-controller;
		#gpio-cells = <2>;
	};

	max7310_c: gpio@34 {
		compatible = "maxim,max7310";
		reg = <0x34>;
		gpio-controller;
		#gpio-cells = <2>;
	};

	mma8451@1c {
		compatible = "fsl,mma8451";
		reg = <0x1c>;
		position = <7>;
		interrupt-parent = <&gpio6>;
		interrupts = <31 8>;
		interrupt-route = <1>;
	};

	mag3110@0e {
		compatible = "fsl,mag3110";
		reg = <0x0e>;
		position = <2>;
		interrupt-parent = <&gpio2>;
		interrupts = <29 1>;
	};

	isl29023@44 {
		compatible = "fsl,isl29023";
		reg = <0x44>;
		rext = <499>;
		interrupt-parent = <&gpio5>;
		interrupts = <17 2>;
	};
};

&mlb {
	pinctrl-names = "default";
	pinctrl-0 = <&pinctrl_mlb>;
	status = "okay";
};

&iomuxc {
	pinctrl-names = "default";
	pinctrl-0 = <&pinctrl_hog>;

	imx6qdl-sabreauto {
                pinctrl_audmux: audmux {
                        fsl,pins = <
                                MX6QDL_PAD_DISP0_DAT16__AUD5_TXC  0x130b0
                                MX6QDL_PAD_DISP0_DAT18__AUD5_TXFS 0x130b0
                                MX6QDL_PAD_DISP0_DAT19__AUD5_RXD  0x130b0
                        >;
                };

		pinctrl_hog: hoggrp {
			fsl,pins = <
				MX6QDL_PAD_NANDF_CS2__GPIO6_IO15 0x1f059
				MX6QDL_PAD_SD2_DAT2__GPIO1_IO13  0x80000000
				MX6QDL_PAD_GPIO_18__SD3_VSELECT 0x17059
				MX6QDL_PAD_EIM_A24__GPIO5_IO04   0x80000000
				MX6QDL_PAD_SD2_DAT0__GPIO1_IO15  0x80000000
				MX6QDL_PAD_EIM_BCLK__GPIO6_IO31 0x80000000
				MX6QDL_PAD_EIM_EB1__GPIO2_IO29	0x80000000
				MX6QDL_PAD_DISP0_DAT23__GPIO5_IO17 0x80000000
				MX6QDL_PAD_SD3_RST__GPIO7_IO08 0x80000000
				MX6QDL_PAD_CSI0_DATA_EN__GPIO5_IO20 0x17059
				MX6QDL_PAD_GPIO_1__GPIO1_IO01 0x17059
			>;
		};

		pinctrl_ecspi1: ecspi1grp {
			fsl,pins = <
				MX6QDL_PAD_EIM_D17__ECSPI1_MISO		0x100b1
				MX6QDL_PAD_EIM_D18__ECSPI1_MOSI		0x100b1
				MX6QDL_PAD_EIM_D16__ECSPI1_SCLK		0x100b1
			>;
		};

		pinctrl_ecspi1_cs: ecspi1cs {
			fsl,pins = <
				MX6QDL_PAD_EIM_D19__GPIO3_IO19 0x80000000
			>;
		};

		pinctrl_egalax_int: egalax_intgrp {
			fsl,pins = <
				MX6QDL_PAD_EIM_EB0__GPIO2_IO28 0x80000000
			>;
		};

		pinctrl_enet: enetgrp {
			fsl,pins = <
				MX6QDL_PAD_KEY_COL1__ENET_MDIO		0x1b0b0
				MX6QDL_PAD_KEY_COL2__ENET_MDC		0x1b0b0
				MX6QDL_PAD_RGMII_TXC__RGMII_TXC		0x1b0b0
				MX6QDL_PAD_RGMII_TD0__RGMII_TD0		0x1b0b0
				MX6QDL_PAD_RGMII_TD1__RGMII_TD1		0x1b0b0
				MX6QDL_PAD_RGMII_TD2__RGMII_TD2		0x1b0b0
				MX6QDL_PAD_RGMII_TD3__RGMII_TD3		0x1b0b0
				MX6QDL_PAD_RGMII_TX_CTL__RGMII_TX_CTL	0x1b0b0
				MX6QDL_PAD_ENET_REF_CLK__ENET_TX_CLK	0x1b0b0
				MX6QDL_PAD_RGMII_RXC__RGMII_RXC		0x1b0b0
				MX6QDL_PAD_RGMII_RD0__RGMII_RD0		0x1b0b0
				MX6QDL_PAD_RGMII_RD1__RGMII_RD1		0x1b0b0
				MX6QDL_PAD_RGMII_RD2__RGMII_RD2		0x1b0b0
				MX6QDL_PAD_RGMII_RD3__RGMII_RD3		0x1b0b0
				MX6QDL_PAD_RGMII_RX_CTL__RGMII_RX_CTL	0x1b0b0
				MX6QDL_PAD_GPIO_16__ENET_REF_CLK	0x4001b0a8
			>;
		};

		pinctrl_esai: esaigrp {
			fsl,pins = <
				MX6QDL_PAD_ENET_CRS_DV__ESAI_TX_CLK 0x1b030
				MX6QDL_PAD_ENET_RXD1__ESAI_TX_FS    0x1b030
				MX6QDL_PAD_ENET_TX_EN__ESAI_TX3_RX2 0x1b030
				MX6QDL_PAD_GPIO_5__ESAI_TX2_RX3     0x1b030
				MX6QDL_PAD_ENET_TXD0__ESAI_TX4_RX1  0x1b030
				MX6QDL_PAD_ENET_MDC__ESAI_TX5_RX0   0x1b030
				MX6QDL_PAD_GPIO_17__ESAI_TX0        0x1b030
				MX6QDL_PAD_NANDF_CS3__ESAI_TX1      0x1b030
				MX6QDL_PAD_ENET_MDIO__ESAI_RX_CLK   0x1b030
				MX6QDL_PAD_GPIO_9__ESAI_RX_FS       0x1b030
			>;
		};

		pinctrl_flexcan1: flexcan1grp {
			fsl,pins = <
				MX6QDL_PAD_KEY_ROW2__FLEXCAN1_RX	0x80000000
				MX6QDL_PAD_KEY_COL2__FLEXCAN1_TX	0x80000000
			>;
		};

		pinctrl_flexcan2: flexcan2grp {
			fsl,pins = <
				MX6QDL_PAD_KEY_COL4__FLEXCAN2_TX	0x80000000
				MX6QDL_PAD_KEY_ROW4__FLEXCAN2_RX	0x80000000
			>;
		};

		pinctrl_gpio_keys: gpio_keysgrp {
			fsl,pins = <
				MX6QDL_PAD_SD2_CMD__GPIO1_IO11	0x1b0b0
				MX6QDL_PAD_SD2_DAT3__GPIO1_IO12 0x1b0b0
				MX6QDL_PAD_SD4_DAT4__GPIO2_IO12 0x1b0b0
				MX6QDL_PAD_SD4_DAT7__GPIO2_IO15	0x1b0b0
				MX6QDL_PAD_DISP0_DAT20__GPIO5_IO14 0x1b0b0
			>;
		};

		pinctrl_gpmi_nand: gpminandgrp {
			fsl,pins = <
				MX6QDL_PAD_NANDF_CLE__NAND_CLE		0xb0b1
				MX6QDL_PAD_NANDF_ALE__NAND_ALE		0xb0b1
				MX6QDL_PAD_NANDF_WP_B__NAND_WP_B	0xb0b1
				MX6QDL_PAD_NANDF_RB0__NAND_READY_B	0xb000
				MX6QDL_PAD_NANDF_CS0__NAND_CE0_B	0xb0b1
				MX6QDL_PAD_NANDF_CS1__NAND_CE1_B	0xb0b1
				MX6QDL_PAD_SD4_CMD__NAND_RE_B		0xb0b1
				MX6QDL_PAD_SD4_CLK__NAND_WE_B		0xb0b1
				MX6QDL_PAD_NANDF_D0__NAND_DATA00	0xb0b1
				MX6QDL_PAD_NANDF_D1__NAND_DATA01	0xb0b1
				MX6QDL_PAD_NANDF_D2__NAND_DATA02	0xb0b1
				MX6QDL_PAD_NANDF_D3__NAND_DATA03	0xb0b1
				MX6QDL_PAD_NANDF_D4__NAND_DATA04	0xb0b1
				MX6QDL_PAD_NANDF_D5__NAND_DATA05	0xb0b1
				MX6QDL_PAD_NANDF_D6__NAND_DATA06	0xb0b1
				MX6QDL_PAD_NANDF_D7__NAND_DATA07	0xb0b1
				MX6QDL_PAD_SD4_DAT0__NAND_DQS		0x00b1
			>;
		};

		pinctrl_i2c2: i2c2grp {
			fsl,pins = <
				MX6QDL_PAD_EIM_EB2__I2C2_SCL  0x4001b8b1
				MX6QDL_PAD_KEY_ROW3__I2C2_SDA 0x4001b8b1
			>;
		};

		pinctrl_ipu1_1: ipu1grp-1 { /* parallel port 16-bit */
			fsl,pins = <
				MX6QDL_PAD_CSI0_DAT4__IPU1_CSI0_DATA04   0x80000000
				MX6QDL_PAD_CSI0_DAT5__IPU1_CSI0_DATA05   0x80000000
				MX6QDL_PAD_CSI0_DAT6__IPU1_CSI0_DATA06   0x80000000
				MX6QDL_PAD_CSI0_DAT7__IPU1_CSI0_DATA07   0x80000000
				MX6QDL_PAD_CSI0_DAT8__IPU1_CSI0_DATA08   0x80000000
				MX6QDL_PAD_CSI0_DAT9__IPU1_CSI0_DATA09   0x80000000
				MX6QDL_PAD_CSI0_DAT10__IPU1_CSI0_DATA10  0x80000000
				MX6QDL_PAD_CSI0_DAT11__IPU1_CSI0_DATA11  0x80000000
				MX6QDL_PAD_CSI0_DAT12__IPU1_CSI0_DATA12  0x80000000
				MX6QDL_PAD_CSI0_DAT13__IPU1_CSI0_DATA13  0x80000000
				MX6QDL_PAD_CSI0_DAT14__IPU1_CSI0_DATA14  0x80000000
				MX6QDL_PAD_CSI0_DAT15__IPU1_CSI0_DATA15  0x80000000
				MX6QDL_PAD_CSI0_DAT16__IPU1_CSI0_DATA16  0x80000000
				MX6QDL_PAD_CSI0_DAT17__IPU1_CSI0_DATA17  0x80000000
				MX6QDL_PAD_CSI0_DAT18__IPU1_CSI0_DATA18  0x80000000
				MX6QDL_PAD_CSI0_DAT19__IPU1_CSI0_DATA19  0x80000000
				MX6QDL_PAD_CSI0_PIXCLK__IPU1_CSI0_PIXCLK 0x80000000
				MX6QDL_PAD_CSI0_MCLK__IPU1_CSI0_HSYNC    0x80000000
				MX6QDL_PAD_CSI0_VSYNC__IPU1_CSI0_VSYNC   0x80000000
			>;
		};

		pinctrl_i2c3: i2c3grp {
			fsl,pins = <
				MX6QDL_PAD_GPIO_3__I2C3_SCL  0x4001b8b1
				MX6QDL_PAD_EIM_D18__I2C3_SDA 0x4001b8b1
			>;
		};

		pinctrl_mlb: mlb {
			fsl,pins = <
				MX6QDL_PAD_ENET_TXD1__MLB_CLK 0x80000000
				MX6QDL_PAD_GPIO_6__MLB_SIG    0x80000000
				MX6QDL_PAD_GPIO_2__MLB_DATA   0x80000000
			>;
		};

		pinctrl_spdif: spdifgrp {
			fsl,pins = <
				MX6QDL_PAD_KEY_COL3__SPDIF_IN 0x1b0b0
			>;
		};

		pinctrl_uart3_1: uart3grp-1 {
			fsl,pins = <
				MX6QDL_PAD_SD4_CLK__UART3_RX_DATA	0x1b0b1
				MX6QDL_PAD_SD4_CMD__UART3_TX_DATA	0x1b0b1
				MX6QDL_PAD_EIM_D30__UART3_CTS_B		0x1b0b1
				MX6QDL_PAD_EIM_EB3__UART3_RTS_B		0x1b0b1
			>;
		};

		pinctrl_uart3dte_1: uart3dtegrp-1 {
			fsl,pins = <
				MX6QDL_PAD_SD4_CLK__UART3_TX_DATA	0x1b0b1
				MX6QDL_PAD_SD4_CMD__UART3_RX_DATA	0x1b0b1
				MX6QDL_PAD_EIM_D30__UART3_RTS_B		0x1b0b1
				MX6QDL_PAD_EIM_EB3__UART3_CTS_B		0x1b0b1
			>;
		};

		pinctrl_uart4: uart4grp {
			fsl,pins = <
				MX6QDL_PAD_KEY_COL0__UART4_TX_DATA	0x1b0b1
				MX6QDL_PAD_KEY_ROW0__UART4_RX_DATA	0x1b0b1
			>;
		};

		pinctrl_usbotg: usbotggrp {
			fsl,pins = <
				MX6QDL_PAD_ENET_RX_ER__USB_OTG_ID 0x17059
			>;
		};

		pinctrl_usdhc1: usdhc1grp {
			fsl,pins = <
				MX6QDL_PAD_SD1_CMD__SD1_CMD		0x17071
				MX6QDL_PAD_SD1_CLK__SD1_CLK		0x10071
				MX6QDL_PAD_SD1_DAT0__SD1_DATA0		0x17071
				MX6QDL_PAD_SD1_DAT1__SD1_DATA1		0x17071
				MX6QDL_PAD_SD1_DAT2__SD1_DATA2		0x17071
				MX6QDL_PAD_SD1_DAT3__SD1_DATA3		0x17071
			>;
		};

		pinctrl_usdhc3: usdhc3grp {
			fsl,pins = <
				MX6QDL_PAD_SD3_CMD__SD3_CMD		0x17059
				MX6QDL_PAD_SD3_CLK__SD3_CLK		0x10059
				MX6QDL_PAD_SD3_DAT0__SD3_DATA0		0x17059
				MX6QDL_PAD_SD3_DAT1__SD3_DATA1		0x17059
				MX6QDL_PAD_SD3_DAT2__SD3_DATA2		0x17059
				MX6QDL_PAD_SD3_DAT3__SD3_DATA3		0x17059
				MX6QDL_PAD_SD3_DAT4__SD3_DATA4		0x17059
				MX6QDL_PAD_SD3_DAT5__SD3_DATA5		0x17059
				MX6QDL_PAD_SD3_DAT6__SD3_DATA6		0x17059
				MX6QDL_PAD_SD3_DAT7__SD3_DATA7		0x17059
			>;
		};

		pinctrl_usdhc3_100mhz: usdhc3grp100mhz {
			fsl,pins = <
				MX6QDL_PAD_SD3_CMD__SD3_CMD		0x170b9
				MX6QDL_PAD_SD3_CLK__SD3_CLK		0x100b9
				MX6QDL_PAD_SD3_DAT0__SD3_DATA0		0x170b9
				MX6QDL_PAD_SD3_DAT1__SD3_DATA1		0x170b9
				MX6QDL_PAD_SD3_DAT2__SD3_DATA2		0x170b9
				MX6QDL_PAD_SD3_DAT3__SD3_DATA3		0x170b9
				MX6QDL_PAD_SD3_DAT4__SD3_DATA4		0x170b9
				MX6QDL_PAD_SD3_DAT5__SD3_DATA5		0x170b9
				MX6QDL_PAD_SD3_DAT6__SD3_DATA6		0x170b9
				MX6QDL_PAD_SD3_DAT7__SD3_DATA7		0x170b9
			>;
		};

		pinctrl_usdhc3_200mhz: usdhc3grp200mhz {
			fsl,pins = <
				MX6QDL_PAD_SD3_CMD__SD3_CMD		0x170f9
				MX6QDL_PAD_SD3_CLK__SD3_CLK		0x100f9
				MX6QDL_PAD_SD3_DAT0__SD3_DATA0		0x170f9
				MX6QDL_PAD_SD3_DAT1__SD3_DATA1		0x170f9
				MX6QDL_PAD_SD3_DAT2__SD3_DATA2		0x170f9
				MX6QDL_PAD_SD3_DAT3__SD3_DATA3		0x170f9
				MX6QDL_PAD_SD3_DAT4__SD3_DATA4		0x170f9
				MX6QDL_PAD_SD3_DAT5__SD3_DATA5		0x170f9
				MX6QDL_PAD_SD3_DAT6__SD3_DATA6		0x170f9
				MX6QDL_PAD_SD3_DAT7__SD3_DATA7		0x170f9
			>;
		};

		pinctrl_weim_cs0: weimcs0grp {
			fsl,pins = <
				MX6QDL_PAD_EIM_CS0__EIM_CS0_B		0xb0b1
			>;
		};

		pinctrl_weim_nor: weimnorgrp {
			fsl,pins = <
				MX6QDL_PAD_EIM_OE__EIM_OE_B		0xb0b1
				MX6QDL_PAD_EIM_RW__EIM_RW		0xb0b1
				MX6QDL_PAD_EIM_WAIT__EIM_WAIT_B		0xb060
				MX6QDL_PAD_EIM_D16__EIM_DATA16		0x1b0b0
				MX6QDL_PAD_EIM_D17__EIM_DATA17		0x1b0b0
				MX6QDL_PAD_EIM_D18__EIM_DATA18		0x1b0b0
				MX6QDL_PAD_EIM_D19__EIM_DATA19		0x1b0b0
				MX6QDL_PAD_EIM_D20__EIM_DATA20		0x1b0b0
				MX6QDL_PAD_EIM_D21__EIM_DATA21		0x1b0b0
				MX6QDL_PAD_EIM_D22__EIM_DATA22		0x1b0b0
				MX6QDL_PAD_EIM_D23__EIM_DATA23		0x1b0b0
				MX6QDL_PAD_EIM_D24__EIM_DATA24		0x1b0b0
				MX6QDL_PAD_EIM_D25__EIM_DATA25		0x1b0b0
				MX6QDL_PAD_EIM_D26__EIM_DATA26		0x1b0b0
				MX6QDL_PAD_EIM_D27__EIM_DATA27		0x1b0b0
				MX6QDL_PAD_EIM_D28__EIM_DATA28		0x1b0b0
				MX6QDL_PAD_EIM_D29__EIM_DATA29		0x1b0b0
				MX6QDL_PAD_EIM_D30__EIM_DATA30		0x1b0b0
				MX6QDL_PAD_EIM_D31__EIM_DATA31		0x1b0b0
				MX6QDL_PAD_EIM_A23__EIM_ADDR23		0xb0b1
				MX6QDL_PAD_EIM_A22__EIM_ADDR22		0xb0b1
				MX6QDL_PAD_EIM_A21__EIM_ADDR21		0xb0b1
				MX6QDL_PAD_EIM_A20__EIM_ADDR20		0xb0b1
				MX6QDL_PAD_EIM_A19__EIM_ADDR19		0xb0b1
				MX6QDL_PAD_EIM_A18__EIM_ADDR18		0xb0b1
				MX6QDL_PAD_EIM_A17__EIM_ADDR17		0xb0b1
				MX6QDL_PAD_EIM_A16__EIM_ADDR16		0xb0b1
				MX6QDL_PAD_EIM_DA15__EIM_AD15		0xb0b1
				MX6QDL_PAD_EIM_DA14__EIM_AD14		0xb0b1
				MX6QDL_PAD_EIM_DA13__EIM_AD13		0xb0b1
				MX6QDL_PAD_EIM_DA12__EIM_AD12		0xb0b1
				MX6QDL_PAD_EIM_DA11__EIM_AD11		0xb0b1
				MX6QDL_PAD_EIM_DA10__EIM_AD10		0xb0b1
				MX6QDL_PAD_EIM_DA9__EIM_AD09		0xb0b1
				MX6QDL_PAD_EIM_DA8__EIM_AD08		0xb0b1
				MX6QDL_PAD_EIM_DA7__EIM_AD07		0xb0b1
				MX6QDL_PAD_EIM_DA6__EIM_AD06		0xb0b1
				MX6QDL_PAD_EIM_DA5__EIM_AD05		0xb0b1
				MX6QDL_PAD_EIM_DA4__EIM_AD04		0xb0b1
				MX6QDL_PAD_EIM_DA3__EIM_AD03		0xb0b1
				MX6QDL_PAD_EIM_DA2__EIM_AD02		0xb0b1
				MX6QDL_PAD_EIM_DA1__EIM_AD01		0xb0b1
				MX6QDL_PAD_EIM_DA0__EIM_AD00		0xb0b1
			>;
		};

		pinctrl_hdmi_cec: hdmicecgrp {
			fsl,pins = <
				MX6QDL_PAD_EIM_A25__HDMI_TX_CEC_LINE 0x1f8b0
			>;
		};

		pinctrl_pwm3_1: pwm3grp-1 {
			fsl,pins = <
				MX6QDL_PAD_SD4_DAT1__PWM3_OUT 0x1b0b1
			>;
		};
	};
};

&pwm3 {
	pinctrl-names = "default";
	pinctrl-0 = <&pinctrl_pwm3_1>;
	status = "okay";
};

&pcie {
	status = "okay";
};

&spdif {
	pinctrl-names = "default";
	pinctrl-0 = <&pinctrl_spdif>;
	assigned-clocks = <&clks IMX6QDL_CLK_SPDIF_SEL>,
			  <&clks IMX6QDL_CLK_SPDIF_PODF>;
	assigned-clock-parents = <&clks IMX6QDL_CLK_PLL3_PFD3_454M>;
	assigned-clock-rates = <0>, <227368421>;
	status = "okay";
};

&ssi2 {
	assigned-clocks = <&clks IMX6QDL_CLK_SSI2_SEL>;
	assigned-clock-parents = <&clks IMX6QDL_CLK_PLL4_AUDIO_DIV>;
	assigned-clock-rates = <0>;
	fsl,mode = "i2s-master";
	status = "okay";
};

&uart3 {
	pinctrl-names = "default";
	pinctrl-0 = <&pinctrl_uart3_1>;
	pinctrl-assert-gpios = <&max7310_b 4 GPIO_ACTIVE_HIGH>, /* CTS */
			       <&max7310_c 3 GPIO_ACTIVE_HIGH>; /* RXD and TXD */
	fsl,uart-has-rtscts;
	status = "okay";
	/* for DTE mode, add below change */
	/* fsl,dte-mode; */
	/* pinctrl-0 = <&pinctrl_uart3dte_1>; */
};

&uart4 {
	pinctrl-names = "default";
	pinctrl-0 = <&pinctrl_uart4>;
	status = "okay";
};

&usdhc1 {
	pinctrl-names = "default";
	pinctrl-0 = <&pinctrl_usdhc1>;
	cd-gpios = <&gpio1 1 0>;
	no-1-8-v;
	keep-power-in-suspend;
	enable-sdio-wakeup;
	status = "okay";
};

&usbh1 {
	vbus-supply = <&reg_usb_h1_vbus>;
	status = "okay";
};

&usbotg {
	vbus-supply = <&reg_usb_otg_vbus>;
	pinctrl-names = "default";
	pinctrl-0 = <&pinctrl_usbotg>;
<<<<<<< HEAD
=======
	srp-disable;
	hnp-disable;
	adp-disable;
>>>>>>> 9ea9577d
	status = "okay";
};

&usdhc3 {
	pinctrl-names = "default", "state_100mhz", "state_200mhz";
	pinctrl-0 = <&pinctrl_usdhc3>;
	pinctrl-1 = <&pinctrl_usdhc3_100mhz>;
	pinctrl-2 = <&pinctrl_usdhc3_200mhz>;
	cd-gpios = <&gpio6 15 0>;
	wp-gpios = <&gpio1 13 0>;
	/*
	 * Due to board issue, we can not use external regulator for card slot
	 * by default since the card power is shared with card detect pullup.
	 * Disabling the vmmc regulator will cause unexpected card detect
	 * interrupts.
	 * HW rework is needed to fix this isssue. Remove R695 first, then you
	 * can open below line to enable the using of external regulator.
	 * Then you will be able to power off the card during suspend. This is
	 * especially needed for a SD3.0 card re-enumeration working on UHS mode
	 * Note: reg_sd3_vmmc is also need to be enabled
	 */
	/* vmmc-supply = <&reg_sd3_vmmc>; */
	keep-power-in-suspend;
	enable-sdio-wakeup;
	status = "okay";
};

&weim {
	pinctrl-names = "default";
	pinctrl-0 = <&pinctrl_weim_nor &pinctrl_weim_cs0>;
	#address-cells = <2>;
	#size-cells = <1>;
	ranges = <0 0 0x08000000 0x08000000>;
	status = "disabled"; /* pin conflict with SPI NOR */

	nor@0,0 {
		compatible = "cfi-flash";
		reg = <0 0 0x02000000>;
		#address-cells = <1>;
		#size-cells = <1>;
		bank-width = <2>;
		fsl,weim-cs-timing = <0x00620081 0x00000001 0x1c022000
				0x0000c000 0x1404a38e 0x00000000>;
	};
};

&dcic1 {
	dcic_id = <0>;
	dcic_mux = "dcic-hdmi";
	status = "okay";
};

&dcic2 {
	dcic_id = <1>;
	dcic_mux = "dcic-lvds0";
	status = "okay";
};

&flexcan1 {
	pinctrl-names = "default";
	pinctrl-0 = <&pinctrl_flexcan1>;
	pinctrl-assert-gpios = <&max7310_b 3 GPIO_ACTIVE_HIGH>; /* TX */
	trx-en-gpio = <&max7310_b 6 GPIO_ACTIVE_HIGH>;
	trx-stby-gpio = <&max7310_b 5 GPIO_ACTIVE_HIGH>;
	status = "disabled"; /* pin conflict with fec */
};

&flexcan2 {
	pinctrl-names = "default";
	pinctrl-0 = <&pinctrl_flexcan2>;
	trx-en-gpio = <&max7310_c 6 GPIO_ACTIVE_HIGH>;
	trx-stby-gpio = <&max7310_c 5 GPIO_ACTIVE_HIGH>;
	status = "okay";
};

&hdmi_audio {
	status = "okay";
};

&hdmi_cec {
	pinctrl-names = "default";
	pinctrl-0 = <&pinctrl_hdmi_cec>;
	status = "okay";
};

&hdmi_core {
	ipu_id = <0>;
	disp_id = <1>;
	status = "okay";
};

&hdmi_video {
	fsl,phy_reg_vlev = <0x0294>;
	fsl,phy_reg_cksymtx = <0x800d>;
	status = "okay";
};

&ldb {
	status = "okay";

	lvds-channel@0 {
		fsl,data-mapping = "spwg";
		fsl,data-width = <18>;
		primary;
		status = "okay";

		display-timings {
			native-mode = <&timing0>;
			timing0: hsd100pxn1 {
				clock-frequency = <65000000>;
				hactive = <1024>;
				vactive = <768>;
				hback-porch = <220>;
				hfront-porch = <40>;
				vback-porch = <21>;
				vfront-porch = <7>;
				hsync-len = <60>;
				vsync-len = <10>;
			};
		};
	};

	lvds-channel@1 {
		fsl,data-mapping = "spwg";
		fsl,data-width = <18>;
		status = "okay";

		display-timings {
			native-mode = <&timing1>;
			timing1: hsd100pxn1 {
				clock-frequency = <65000000>;
				hactive = <1024>;
				vactive = <768>;
				hback-porch = <220>;
				hfront-porch = <40>;
				vback-porch = <21>;
				vfront-porch = <7>;
				hsync-len = <60>;
				vsync-len = <10>;
			};
		};
	};
};<|MERGE_RESOLUTION|>--- conflicted
+++ resolved
@@ -19,11 +19,7 @@
 		mxcfb3 = &mxcfb4;
 	};
 
-<<<<<<< HEAD
-	memory {
-=======
 	memory: memory {
->>>>>>> 9ea9577d
 		reg = <0x10000000 0x80000000>;
 	};
 
@@ -290,11 +286,8 @@
 	assigned-clock-parents = <&clks IMX6QDL_CLK_LVDS2_IN>,
 				<&clks IMX6QDL_PLL4_BYPASS_SRC>;
 	assigned-clock-rates = <0>, <0>, <24576000>;
-<<<<<<< HEAD
-=======
 	fsl,ldb-di0-parent = <&clks IMX6QDL_CLK_PLL2_PFD0_352M>;
 	fsl,ldb-di1-parent = <&clks IMX6QDL_CLK_PLL2_PFD0_352M>;
->>>>>>> 9ea9577d
 };
 
 &ecspi1 {
@@ -965,12 +958,9 @@
 	vbus-supply = <&reg_usb_otg_vbus>;
 	pinctrl-names = "default";
 	pinctrl-0 = <&pinctrl_usbotg>;
-<<<<<<< HEAD
-=======
 	srp-disable;
 	hnp-disable;
 	adp-disable;
->>>>>>> 9ea9577d
 	status = "okay";
 };
 
