--- conflicted
+++ resolved
@@ -24,33 +24,10 @@
 	lvds-channel@0 {
 		crtc = "ipu2-di0";
 	};
-<<<<<<< HEAD
-
-=======
->>>>>>> 33e8bb5d
 	lvds-channel@1 {
 		crtc = "ipu2-di1";
 	};
 };
-<<<<<<< HEAD
-
-&mxcfb1 {
-	status = "okay";
-};
-
-&mxcfb2 {
-	status = "okay";
-};
-
-&mxcfb3 {
-	status = "okay";
-};
-
-&mxcfb4 {
-	status = "okay";
-};
-
-=======
 &mxcfb1 {
 	status = "okay";
 };
@@ -63,7 +40,6 @@
 &mxcfb4 {
 	status = "okay";
 };
->>>>>>> 33e8bb5d
 &sata {
 	status = "okay";
 };