// SPDX-License-Identifier: GPL-2.0
//
// Copyright 2014 Freescale Semiconductor, Inc.

#include <dt-bindings/clock/imx6sx-clock.h>
#include <dt-bindings/gpio/gpio.h>
#include <dt-bindings/input/input.h>
#include <dt-bindings/interrupt-controller/arm-gic.h>
#include "imx6sx-pinfunc.h"

/ {
	#address-cells = <1>;
	#size-cells = <1>;
	/*
	 * The decompressor and also some bootloaders rely on a
	 * pre-existing /chosen node to be available to insert the
	 * command line and merge other ATAGS info.
	 */
	chosen {};

	aliases {
		can0 = &flexcan1;
		can1 = &flexcan2;
		ethernet0 = &fec1;
		ethernet1 = &fec2;
		gpio0 = &gpio1;
		gpio1 = &gpio2;
		gpio2 = &gpio3;
		gpio3 = &gpio4;
		gpio4 = &gpio5;
		gpio5 = &gpio6;
		gpio6 = &gpio7;
		i2c0 = &i2c1;
		i2c1 = &i2c2;
		i2c2 = &i2c3;
		i2c3 = &i2c4;
		mmc0 = &usdhc1;
		mmc1 = &usdhc2;
		mmc2 = &usdhc3;
		mmc3 = &usdhc4;
		serial0 = &uart1;
		serial1 = &uart2;
		serial2 = &uart3;
		serial3 = &uart4;
		serial4 = &uart5;
		serial5 = &uart6;
		spi0 = &ecspi1;
		spi1 = &ecspi2;
		spi2 = &ecspi3;
		spi3 = &ecspi4;
		spi4 = &ecspi5;
		usb0 = &usbotg1;
		usb1 = &usbotg2;
		usb2 = &usbh;
		usbphy0 = &usbphy1;
		usbphy1 = &usbphy2;
	};

	cpus {
		#address-cells = <1>;
		#size-cells = <0>;

		cpu0: cpu@0 {
			compatible = "arm,cortex-a9";
			device_type = "cpu";
			reg = <0>;
			next-level-cache = <&L2>;
			operating-points = <
				/* kHz    uV */
				996000  1250000
				792000  1175000
				396000  1075000
				198000	975000
			>;
			fsl,soc-operating-points = <
				/* ARM kHz  SOC uV */
				996000      1175000
				792000      1175000
				396000      1175000
				198000	    1175000
			>;
			clock-latency = <61036>; /* two CLK32 periods */
			#cooling-cells = <2>;
			clocks = <&clks IMX6SX_CLK_ARM>,
				 <&clks IMX6SX_CLK_PLL2_PFD2>,
				 <&clks IMX6SX_CLK_STEP>,
				 <&clks IMX6SX_CLK_PLL1_SW>,
				 <&clks IMX6SX_CLK_PLL1_SYS>,
				 <&clks IMX6SX_CLK_PLL1>,
				 <&clks IMX6SX_PLL1_BYPASS>,
				 <&clks IMX6SX_PLL1_BYPASS_SRC>;
			clock-names = "arm", "pll2_pfd2_396m", "step",
				      "pll1_sw", "pll1_sys", "pll1",
				      "pll1_bypass", "pll1_bypass_src";
			arm-supply = <&reg_arm>;
			soc-supply = <&reg_soc>;
			nvmem-cells = <&cpu_speed_grade>;
			nvmem-cell-names = "speed_grade";
		};
	};

        reserved-memory {
                #address-cells = <1>;
                #size-cells = <1>;
                ranges;

                /* global autoconfigured region for contiguous allocations */
                linux,cma {
                        compatible = "shared-dma-pool";
                        reusable;
                        size = <0x14000000>;
                        linux,cma-default;
                };
        };

	ckil: clock-ckil {
		compatible = "fixed-clock";
		#clock-cells = <0>;
		clock-frequency = <32768>;
		clock-output-names = "ckil";
	};

	osc: clock-osc {
		compatible = "fixed-clock";
		#clock-cells = <0>;
		clock-frequency = <24000000>;
		clock-output-names = "osc";
	};

	ipp_di0: clock-ipp-di0 {
		compatible = "fixed-clock";
		#clock-cells = <0>;
		clock-frequency = <0>;
		clock-output-names = "ipp_di0";
	};

	ipp_di1: clock-ipp-di1 {
		compatible = "fixed-clock";
		#clock-cells = <0>;
		clock-frequency = <0>;
		clock-output-names = "ipp_di1";
	};

	anaclk1: clock-anaclk1 {
		compatible = "fixed-clock";
		#clock-cells = <0>;
		clock-frequency = <0>;
		clock-output-names = "anaclk1";
	};

	anaclk2: clock-anaclk2 {
		compatible = "fixed-clock";
		#clock-cells = <0>;
		clock-frequency = <0>;
		clock-output-names = "anaclk2";
	};

	mqs: mqs {
		compatible = "fsl,imx6sx-mqs";
		gpr = <&gpr>;
		status = "disabled";
	};

	pmu {
		compatible = "arm,cortex-a9-pmu";
		interrupt-parent = <&gpc>;
		interrupts = <GIC_SPI 94 IRQ_TYPE_LEVEL_HIGH>;
	};

	usbphynop1: usbphynop1 {
		compatible = "usb-nop-xceiv";
		#phy-cells = <0>;
	};

	soc: soc {
		#address-cells = <1>;
		#size-cells = <1>;
		compatible = "simple-bus";
		interrupt-parent = <&gpc>;
		ranges;

		busfreq {
			compatible = "fsl,imx_busfreq";
			clocks = <&clks IMX6SX_CLK_PLL2_BUS>, <&clks IMX6SX_CLK_PLL2_PFD2>,
				<&clks IMX6SX_CLK_PLL2_198M>, <&clks IMX6SX_CLK_ARM>,
				<&clks IMX6SX_CLK_PLL3_USB_OTG>, <&clks IMX6SX_CLK_PERIPH>,
				<&clks IMX6SX_CLK_PERIPH_PRE>, <&clks IMX6SX_CLK_PERIPH_CLK2>,
				<&clks IMX6SX_CLK_PERIPH_CLK2_SEL>, <&clks IMX6SX_CLK_OSC>,
				<&clks IMX6SX_CLK_PLL1_SYS>, <&clks IMX6SX_CLK_PERIPH2>,
				<&clks IMX6SX_CLK_AHB>, <&clks IMX6SX_CLK_OCRAM_PODF>,
				<&clks IMX6SX_CLK_PLL1_SW>, <&clks IMX6SX_CLK_PERIPH2_PRE>,
				<&clks IMX6SX_CLK_PERIPH2_CLK2_SEL>, <&clks IMX6SX_CLK_PERIPH2_CLK2>,
				<&clks IMX6SX_CLK_STEP>, <&clks IMX6SX_CLK_MMDC_PODF>,
				<&clks IMX6SX_CLK_M4>;
			clock-names = "pll2_bus", "pll2_pfd2_396m", "pll2_198m", "arm",
					"pll3_usb_otg", "periph", "periph_pre", "periph_clk2",
					"periph_clk2_sel", "osc", "pll1_sys", "periph2",
					"ahb", "ocram", "pll1_sw", "periph2_pre",
					"periph2_clk2_sel", "periph2_clk2", "step", "mmdc",
					"m4";
			fsl,max_ddr_freq = <400000000>;
		};

		ocrams: sram@8f8000 {
			compatible = "fsl,lpm-sram";
			reg = <0x8f8000 0x4000>;
<<<<<<< HEAD
=======
			ranges = <0 0x8f8000 0x4000>;
			#address-cells = <1>;
			#size-cells = <1>;
>>>>>>> 29549c70
			clocks = <&clks IMX6SX_CLK_OCRAM_S>;
		};

		ocrams_ddr: sram@900000 {
			compatible = "fsl,ddr-lpm-sram";
			reg = <0x900000 0x1000>;
			clocks = <&clks IMX6SX_CLK_OCRAM>;
		};

		ocram: sram@901000 {
			compatible = "mmio-sram";
			reg = <0x901000 0x1F000>;
<<<<<<< HEAD
			clocks = <&clks IMX6SX_CLK_OCRAM>;
		};

		ocram_mf: sram-mf@900000 {
			compatible = "fsl,mega-fast-sram";
			reg = <0x900000 0x20000>;
			clocks = <&clks IMX6SX_CLK_OCRAM>;
		};

=======
			ranges = <0 0x901000 0x1F000>;
			#address-cells = <1>;
			#size-cells = <1>;
			clocks = <&clks IMX6SX_CLK_OCRAM>;
		};

		ocram_mf: sram-mf@900000 {
			compatible = "fsl,mega-fast-sram";
			reg = <0x900000 0x20000>;
			clocks = <&clks IMX6SX_CLK_OCRAM>;
		};

>>>>>>> 29549c70
		ocram_optee {
			compatible = "fsl,optee-lpm-sram";
			reg = <0x8f8000 0x4000>;
			overw_reg = <&ocrams_ddr 0x904000 0x1000>,
					<&ocram 0x905000 0x1b000>,
					<&ocrams 0x900000 0x4000>;
			overw_clock = <&ocrams &clks IMX6SX_CLK_OCRAM>;
		};

		intc: interrupt-controller@a01000 {
			compatible = "arm,cortex-a9-gic";
			#interrupt-cells = <3>;
			interrupt-controller;
			reg = <0x00a01000 0x1000>,
			      <0x00a00100 0x100>;
			interrupt-parent = <&intc>;
		};

		L2: cache-controller@a02000 {
			compatible = "arm,pl310-cache";
			reg = <0x00a02000 0x1000>;
			interrupts = <GIC_SPI 92 IRQ_TYPE_LEVEL_HIGH>;
			cache-unified;
			cache-level = <2>;
			arm,tag-latency = <4 2 3>;
			arm,data-latency = <4 2 3>;
		};

		gpu: gpu@1800000 {
			compatible = "vivante,gc";
			reg = <0x01800000 0x4000>;
			interrupts = <GIC_SPI 10 IRQ_TYPE_LEVEL_HIGH>;
			clocks = <&clks IMX6SX_CLK_GPU>,
				 <&clks IMX6SX_CLK_GPU>,
				 <&clks IMX6SX_CLK_GPU>;
			clock-names = "bus", "core", "shader";
			power-domains = <&pd_pu>;
			status = "disabled";
		};

		gpu3d: gpu3d@1800000 {
			compatible = "fsl,imx6sx-gpu", "fsl,imx6q-gpu";
			reg = <0x1800000 0x4000>, <0x80000000 0x0>,
				<0x0 0x8000000>;
			reg-names = "iobase_3d", "phys_baseaddr", "contiguous_mem";
			interrupts = <GIC_SPI 10 IRQ_TYPE_LEVEL_HIGH>;
			interrupt-names = "irq_3d";
			clocks = <&clks IMX6SX_CLK_GPU_AXI_PODF>, <&clks IMX6SX_CLK_GPU>,
				<&clks 0>;
			clock-names = "gpu3d_axi_clk", "gpu3d_clk",
				"gpu3d_shader_clk";
			resets = <&src 0>;
			reset-names = "gpu3d";
			power-domains = <&pd_pu>;
		};

		dma_apbh: dma-apbh@1804000 {
			compatible = "fsl,imx6sx-dma-apbh", "fsl,imx28-dma-apbh";
			reg = <0x01804000 0x2000>;
			interrupts = <GIC_SPI 13 IRQ_TYPE_LEVEL_HIGH>,
				     <GIC_SPI 13 IRQ_TYPE_LEVEL_HIGH>,
				     <GIC_SPI 13 IRQ_TYPE_LEVEL_HIGH>,
				     <GIC_SPI 13 IRQ_TYPE_LEVEL_HIGH>;
			interrupt-names = "gpmi0", "gpmi1", "gpmi2", "gpmi3";
			#dma-cells = <1>;
			dma-channels = <4>;
			clocks = <&clks IMX6SX_CLK_APBH_DMA>;
		};

		caam_sm: caam-sm@100000 {
			compatible = "fsl,imx6q-caam-sm";
			reg = <0x100000 0x8000>;
		};

		gpmi: nand-controller@1806000{
			compatible = "fsl,imx6sx-gpmi-nand";
			#address-cells = <1>;
			#size-cells = <1>;
			reg = <0x01806000 0x2000>, <0x01808000 0x4000>;
			reg-names = "gpmi-nand", "bch";
			interrupts = <GIC_SPI 15 IRQ_TYPE_LEVEL_HIGH>;
			interrupt-names = "bch";
			clocks = <&clks IMX6SX_CLK_GPMI_IO>,
				 <&clks IMX6SX_CLK_GPMI_APB>,
				 <&clks IMX6SX_CLK_GPMI_BCH>,
				 <&clks IMX6SX_CLK_GPMI_BCH_APB>,
				 <&clks IMX6SX_CLK_PER1_BCH>;
			clock-names = "gpmi_io", "gpmi_apb", "gpmi_bch",
				      "gpmi_bch_apb", "per1_bch";
			dmas = <&dma_apbh 0>;
			dma-names = "rx-tx";
			status = "disabled";
		};

		aips1: bus@2000000 {
			compatible = "fsl,aips-bus", "simple-bus";
			#address-cells = <1>;
			#size-cells = <1>;
			reg = <0x02000000 0x100000>;
			ranges;

			spba-bus@2000000 {
				compatible = "fsl,spba-bus", "simple-bus";
				#address-cells = <1>;
				#size-cells = <1>;
				reg = <0x02000000 0x40000>;
				ranges;

				spdif: spdif@2004000 {
					compatible = "fsl,imx6sx-spdif", "fsl,imx35-spdif";
					reg = <0x02004000 0x4000>;
					interrupts = <GIC_SPI 52 IRQ_TYPE_LEVEL_HIGH>;
					dmas = <&sdma 14 18 0>,
					       <&sdma 15 18 0>;
					dma-names = "rx", "tx";
					clocks = <&clks IMX6SX_CLK_SPDIF_GCLK>,
						 <&clks IMX6SX_CLK_OSC>,
						 <&clks IMX6SX_CLK_SPDIF>,
						 <&clks 0>, <&clks 0>, <&clks 0>,
						 <&clks IMX6SX_CLK_IPG>,
						 <&clks 0>, <&clks 0>,
						 <&clks IMX6SX_CLK_SPBA>;
					clock-names = "core", "rxtx0",
						      "rxtx1", "rxtx2",
						      "rxtx3", "rxtx4",
						      "rxtx5", "rxtx6",
						      "rxtx7", "spba";
					status = "disabled";
				};

				ecspi1: spi@2008000 {
					#address-cells = <1>;
					#size-cells = <0>;
					compatible = "fsl,imx6sx-ecspi", "fsl,imx51-ecspi";
					reg = <0x02008000 0x4000>;
					interrupts = <GIC_SPI 31 IRQ_TYPE_LEVEL_HIGH>;
					clocks = <&clks IMX6SX_CLK_ECSPI1>,
						 <&clks IMX6SX_CLK_ECSPI1>;
					clock-names = "ipg", "per";
					status = "disabled";
				};

				ecspi2: spi@200c000 {
					#address-cells = <1>;
					#size-cells = <0>;
					compatible = "fsl,imx6sx-ecspi", "fsl,imx51-ecspi";
					reg = <0x0200c000 0x4000>;
					interrupts = <GIC_SPI 32 IRQ_TYPE_LEVEL_HIGH>;
					clocks = <&clks IMX6SX_CLK_ECSPI2>,
						 <&clks IMX6SX_CLK_ECSPI2>;
					clock-names = "ipg", "per";
					status = "disabled";
				};

				ecspi3: spi@2010000 {
					#address-cells = <1>;
					#size-cells = <0>;
					compatible = "fsl,imx6sx-ecspi", "fsl,imx51-ecspi";
					reg = <0x02010000 0x4000>;
					interrupts = <GIC_SPI 33 IRQ_TYPE_LEVEL_HIGH>;
					clocks = <&clks IMX6SX_CLK_ECSPI3>,
						 <&clks IMX6SX_CLK_ECSPI3>;
					clock-names = "ipg", "per";
					status = "disabled";
				};

				ecspi4: spi@2014000 {
					#address-cells = <1>;
					#size-cells = <0>;
					compatible = "fsl,imx6sx-ecspi", "fsl,imx51-ecspi";
					reg = <0x02014000 0x4000>;
					interrupts = <GIC_SPI 34 IRQ_TYPE_LEVEL_HIGH>;
					clocks = <&clks IMX6SX_CLK_ECSPI4>,
						 <&clks IMX6SX_CLK_ECSPI4>;
					clock-names = "ipg", "per";
					status = "disabled";
				};

				uart1: serial@2020000 {
					compatible = "fsl,imx6sx-uart",
						     "fsl,imx6q-uart", "fsl,imx21-uart";
					reg = <0x02020000 0x4000>;
					interrupts = <GIC_SPI 26 IRQ_TYPE_LEVEL_HIGH>;
					clocks = <&clks IMX6SX_CLK_UART_IPG>,
						 <&clks IMX6SX_CLK_UART_SERIAL>;
					clock-names = "ipg", "per";
					dmas = <&sdma 25 4 0>, <&sdma 26 4 0>;
					dma-names = "rx", "tx";
					status = "disabled";
				};

				esai: esai@2024000 {
					compatible = "fsl,imx6sx-esai", "fsl,imx35-esai";
					reg = <0x02024000 0x4000>;
					interrupts = <GIC_SPI 51 IRQ_TYPE_LEVEL_HIGH>;
					clocks = <&clks IMX6SX_CLK_ESAI_IPG>,
						 <&clks IMX6SX_CLK_ESAI_MEM>,
						 <&clks IMX6SX_CLK_ESAI_EXTAL>,
						 <&clks IMX6SX_CLK_ESAI_IPG>,
						 <&clks IMX6SX_CLK_SPBA>;
					clock-names = "core", "mem", "extal",
						      "fsys", "spba";
					dmas = <&sdma 23 21 0>,
					       <&sdma 24 21 0>;
					dma-names = "rx", "tx";
					status = "disabled";
				};

				ssi1: ssi@2028000 {
					#sound-dai-cells = <0>;
					compatible = "fsl,imx6sx-ssi", "fsl,imx51-ssi";
					reg = <0x02028000 0x4000>;
					interrupts = <GIC_SPI 46 IRQ_TYPE_LEVEL_HIGH>;
					clocks = <&clks IMX6SX_CLK_SSI1_IPG>,
						 <&clks IMX6SX_CLK_SSI1>;
					clock-names = "ipg", "baud";
					dmas = <&sdma 37 1 0>, <&sdma 38 1 0>;
					dma-names = "rx", "tx";
					fsl,fifo-depth = <15>;
					status = "disabled";
				};

				ssi2: ssi@202c000 {
					#sound-dai-cells = <0>;
					compatible = "fsl,imx6sx-ssi", "fsl,imx51-ssi";
					reg = <0x0202c000 0x4000>;
					interrupts = <GIC_SPI 47 IRQ_TYPE_LEVEL_HIGH>;
					clocks = <&clks IMX6SX_CLK_SSI2_IPG>,
						 <&clks IMX6SX_CLK_SSI2>;
					clock-names = "ipg", "baud";
					dmas = <&sdma 41 1 0>, <&sdma 42 1 0>;
					dma-names = "rx", "tx";
					fsl,fifo-depth = <15>;
					status = "disabled";
				};

				ssi3: ssi@2030000 {
					#sound-dai-cells = <0>;
					compatible = "fsl,imx6sx-ssi", "fsl,imx51-ssi";
					reg = <0x02030000 0x4000>;
					interrupts = <GIC_SPI 48 IRQ_TYPE_LEVEL_HIGH>;
					clocks = <&clks IMX6SX_CLK_SSI3_IPG>,
						 <&clks IMX6SX_CLK_SSI3>;
					clock-names = "ipg", "baud";
					dmas = <&sdma 45 1 0>, <&sdma 46 1 0>;
					dma-names = "rx", "tx";
					fsl,fifo-depth = <15>;
					status = "disabled";
				};

				asrc: asrc@2034000 {
					compatible = "fsl,imx6sx-asrc", "fsl,imx53-asrc";
					reg = <0x02034000 0x4000>;
					interrupts = <GIC_SPI 50 IRQ_TYPE_LEVEL_HIGH>;
					clocks = <&clks IMX6SX_CLK_ASRC_IPG>,
						<&clks IMX6SX_CLK_ASRC_MEM>, <&clks 0>,
						<&clks 0>, <&clks 0>, <&clks 0>, <&clks 0>,
						<&clks 0>, <&clks 0>, <&clks 0>, <&clks 0>,
						<&clks 0>, <&clks 0>, <&clks 0>, <&clks 0>,
						<&clks IMX6SX_CLK_SPDIF>, <&clks 0>, <&clks 0>,
						<&clks IMX6SX_CLK_SPBA>;
					clock-names = "mem", "ipg", "asrck_0",
						"asrck_1", "asrck_2", "asrck_3", "asrck_4",
						"asrck_5", "asrck_6", "asrck_7", "asrck_8",
						"asrck_9", "asrck_a", "asrck_b", "asrck_c",
						"asrck_d", "asrck_e", "asrck_f", "spba";
					dmas = <&sdma 17 23 1>, <&sdma 18 23 1>,
					       <&sdma 19 23 1>, <&sdma 20 23 1>,
					       <&sdma 21 23 1>, <&sdma 22 23 1>;
					dma-names = "rxa", "rxb", "rxc",
						    "txa", "txb", "txc";
					fsl,asrc-rate  = <48000>;
					fsl,asrc-width = <16>;
					status = "okay";
				};
			};

			pwm1: pwm@2080000 {
				compatible = "fsl,imx6sx-pwm", "fsl,imx27-pwm";
				reg = <0x02080000 0x4000>;
				interrupts = <GIC_SPI 83 IRQ_TYPE_LEVEL_HIGH>;
				clocks = <&clks IMX6SX_CLK_PWM1>,
					 <&clks IMX6SX_CLK_PWM1>;
				clock-names = "ipg", "per";
				#pwm-cells = <3>;
			};

			pwm2: pwm@2084000 {
				compatible = "fsl,imx6sx-pwm", "fsl,imx27-pwm";
				reg = <0x02084000 0x4000>;
				interrupts = <GIC_SPI 84 IRQ_TYPE_LEVEL_HIGH>;
				clocks = <&clks IMX6SX_CLK_PWM2>,
					 <&clks IMX6SX_CLK_PWM2>;
				clock-names = "ipg", "per";
				#pwm-cells = <3>;
			};

			pwm3: pwm@2088000 {
				compatible = "fsl,imx6sx-pwm", "fsl,imx27-pwm";
				reg = <0x02088000 0x4000>;
				interrupts = <GIC_SPI 85 IRQ_TYPE_LEVEL_HIGH>;
				clocks = <&clks IMX6SX_CLK_PWM3>,
					 <&clks IMX6SX_CLK_PWM3>;
				clock-names = "ipg", "per";
				#pwm-cells = <3>;
			};

			pwm4: pwm@208c000 {
				compatible = "fsl,imx6sx-pwm", "fsl,imx27-pwm";
				reg = <0x0208c000 0x4000>;
				interrupts = <GIC_SPI 86 IRQ_TYPE_LEVEL_HIGH>;
				clocks = <&clks IMX6SX_CLK_PWM4>,
					 <&clks IMX6SX_CLK_PWM4>;
				clock-names = "ipg", "per";
				#pwm-cells = <3>;
			};

			flexcan1: can@2090000 {
				compatible = "fsl,imx6sx-flexcan", "fsl,imx6q-flexcan";
				reg = <0x02090000 0x4000>;
				interrupts = <GIC_SPI 110 IRQ_TYPE_LEVEL_HIGH>;
				clocks = <&clks IMX6SX_CLK_CAN1_IPG>,
					 <&clks IMX6SX_CLK_CAN1_SERIAL>;
				clock-names = "ipg", "per";
				fsl,stop-mode = <&gpr 0x10 1>;
				status = "disabled";
			};

			flexcan2: can@2094000 {
				compatible = "fsl,imx6sx-flexcan", "fsl,imx6q-flexcan";
				reg = <0x02094000 0x4000>;
				interrupts = <GIC_SPI 111 IRQ_TYPE_LEVEL_HIGH>;
				clocks = <&clks IMX6SX_CLK_CAN2_IPG>,
					 <&clks IMX6SX_CLK_CAN2_SERIAL>;
				clock-names = "ipg", "per";
				fsl,stop-mode = <&gpr 0x10 2>;
				status = "disabled";
			};

			gpt: timer@2098000 {
				compatible = "fsl,imx6sx-gpt", "fsl,imx6dl-gpt";
				reg = <0x02098000 0x4000>;
				interrupts = <GIC_SPI 55 IRQ_TYPE_LEVEL_HIGH>;
				clocks = <&clks IMX6SX_CLK_GPT_BUS>,
					 <&clks IMX6SX_CLK_GPT_3M>;
				clock-names = "ipg", "per";
			};

			gpio1: gpio@209c000 {
				compatible = "fsl,imx6sx-gpio", "fsl,imx35-gpio";
				reg = <0x0209c000 0x4000>;
				interrupts = <GIC_SPI 66 IRQ_TYPE_LEVEL_HIGH>,
					     <GIC_SPI 67 IRQ_TYPE_LEVEL_HIGH>;
				gpio-controller;
				#gpio-cells = <2>;
				interrupt-controller;
				#interrupt-cells = <2>;
				gpio-ranges = <&iomuxc 0 5 26>;
			};

			gpio2: gpio@20a0000 {
				compatible = "fsl,imx6sx-gpio", "fsl,imx35-gpio";
				reg = <0x020a0000 0x4000>;
				interrupts = <GIC_SPI 68 IRQ_TYPE_LEVEL_HIGH>,
					     <GIC_SPI 69 IRQ_TYPE_LEVEL_HIGH>;
				gpio-controller;
				#gpio-cells = <2>;
				interrupt-controller;
				#interrupt-cells = <2>;
				gpio-ranges = <&iomuxc 0 31 20>;
			};

			gpio3: gpio@20a4000 {
				compatible = "fsl,imx6sx-gpio", "fsl,imx35-gpio";
				reg = <0x020a4000 0x4000>;
				interrupts = <GIC_SPI 70 IRQ_TYPE_LEVEL_HIGH>,
					     <GIC_SPI 71 IRQ_TYPE_LEVEL_HIGH>;
				gpio-controller;
				#gpio-cells = <2>;
				interrupt-controller;
				#interrupt-cells = <2>;
				gpio-ranges = <&iomuxc 0 51 29>;
			};

			gpio4: gpio@20a8000 {
				compatible = "fsl,imx6sx-gpio", "fsl,imx35-gpio";
				reg = <0x020a8000 0x4000>;
				interrupts = <GIC_SPI 72 IRQ_TYPE_LEVEL_HIGH>,
					     <GIC_SPI 73 IRQ_TYPE_LEVEL_HIGH>;
				gpio-controller;
				#gpio-cells = <2>;
				interrupt-controller;
				#interrupt-cells = <2>;
				gpio-ranges = <&iomuxc 0 80 32>;
			};

			gpio5: gpio@20ac000 {
				compatible = "fsl,imx6sx-gpio", "fsl,imx35-gpio";
				reg = <0x020ac000 0x4000>;
				interrupts = <GIC_SPI 74 IRQ_TYPE_LEVEL_HIGH>,
					     <GIC_SPI 75 IRQ_TYPE_LEVEL_HIGH>;
				gpio-controller;
				#gpio-cells = <2>;
				interrupt-controller;
				#interrupt-cells = <2>;
				gpio-ranges = <&iomuxc 0 112 24>;
			};

			gpio6: gpio@20b0000 {
				compatible = "fsl,imx6sx-gpio", "fsl,imx35-gpio";
				reg = <0x020b0000 0x4000>;
				interrupts = <GIC_SPI 76 IRQ_TYPE_LEVEL_HIGH>,
					     <GIC_SPI 77 IRQ_TYPE_LEVEL_HIGH>;
				gpio-controller;
				#gpio-cells = <2>;
				interrupt-controller;
				#interrupt-cells = <2>;
				gpio-ranges = <&iomuxc 0 136 12>, <&iomuxc 12 158 11>;
			};

			gpio7: gpio@20b4000 {
				compatible = "fsl,imx6sx-gpio", "fsl,imx35-gpio";
				reg = <0x020b4000 0x4000>;
				interrupts = <GIC_SPI 78 IRQ_TYPE_LEVEL_HIGH>,
					     <GIC_SPI 79 IRQ_TYPE_LEVEL_HIGH>;
				gpio-controller;
				#gpio-cells = <2>;
				interrupt-controller;
				#interrupt-cells = <2>;
				gpio-ranges = <&iomuxc 0 148 10>, <&iomuxc 10 169 2>;
			};

			kpp: keypad@20b8000 {
				compatible = "fsl,imx6sx-kpp", "fsl,imx21-kpp";
				reg = <0x020b8000 0x4000>;
				interrupts = <GIC_SPI 82 IRQ_TYPE_LEVEL_HIGH>;
				clocks = <&clks IMX6SX_CLK_IPG>;
				status = "disabled";
			};

			wdog1: watchdog@20bc000 {
				compatible = "fsl,imx6sx-wdt", "fsl,imx21-wdt";
				reg = <0x020bc000 0x4000>;
				interrupts = <GIC_SPI 80 IRQ_TYPE_LEVEL_HIGH>;
				clocks = <&clks IMX6SX_CLK_IPG>;
			};

			wdog2: watchdog@20c0000 {
				compatible = "fsl,imx6sx-wdt", "fsl,imx21-wdt";
				reg = <0x020c0000 0x4000>;
				interrupts = <GIC_SPI 81 IRQ_TYPE_LEVEL_HIGH>;
				clocks = <&clks IMX6SX_CLK_IPG>;
				status = "disabled";
			};

			clks: clock-controller@20c4000 {
				compatible = "fsl,imx6sx-ccm";
				reg = <0x020c4000 0x4000>;
				interrupts = <GIC_SPI 87 IRQ_TYPE_LEVEL_HIGH>,
					     <GIC_SPI 88 IRQ_TYPE_LEVEL_HIGH>;
				#clock-cells = <1>;
				clocks = <&ckil>, <&osc>, <&ipp_di0>, <&ipp_di1>, <&anaclk1>, <&anaclk2>;
				clock-names = "ckil", "osc", "ipp_di0", "ipp_di1", "anaclk1", "anaclk2";
			};

			anatop: anatop@20c8000 {
				compatible = "fsl,imx6sx-anatop", "fsl,imx6q-anatop",
					     "syscon", "simple-mfd";
				reg = <0x020c8000 0x1000>;
				interrupts = <GIC_SPI 49 IRQ_TYPE_LEVEL_HIGH>,
					     <GIC_SPI 54 IRQ_TYPE_LEVEL_HIGH>,
					     <GIC_SPI 127 IRQ_TYPE_LEVEL_HIGH>;

				reg_vdd1p1: regulator-1p1 {
					compatible = "fsl,anatop-regulator";
					regulator-name = "vdd1p1";
					regulator-min-microvolt = <1000000>;
					regulator-max-microvolt = <1200000>;
					regulator-always-on;
					anatop-reg-offset = <0x110>;
					anatop-vol-bit-shift = <8>;
					anatop-vol-bit-width = <5>;
					anatop-min-bit-val = <4>;
					anatop-min-voltage = <800000>;
					anatop-max-voltage = <1375000>;
					anatop-enable-bit = <0>;
				};

				reg_vdd3p0: regulator-3p0 {
					compatible = "fsl,anatop-regulator";
					regulator-name = "vdd3p0";
					regulator-min-microvolt = <2800000>;
					regulator-max-microvolt = <3150000>;
					regulator-always-on;
					anatop-reg-offset = <0x120>;
					anatop-vol-bit-shift = <8>;
					anatop-vol-bit-width = <5>;
					anatop-min-bit-val = <0>;
					anatop-min-voltage = <2625000>;
					anatop-max-voltage = <3400000>;
					anatop-enable-bit = <0>;
				};

				reg_vdd2p5: regulator-2p5 {
					compatible = "fsl,anatop-regulator";
					regulator-name = "vdd2p5";
					regulator-min-microvolt = <2250000>;
					regulator-max-microvolt = <2750000>;
					regulator-always-on;
					anatop-reg-offset = <0x130>;
					anatop-vol-bit-shift = <8>;
					anatop-vol-bit-width = <5>;
					anatop-min-bit-val = <0>;
					anatop-min-voltage = <2100000>;
					anatop-max-voltage = <2875000>;
					anatop-enable-bit = <0>;
				};

				reg_arm: regulator-vddcore {
					compatible = "fsl,anatop-regulator";
					regulator-name = "vddarm";
					regulator-min-microvolt = <725000>;
					regulator-max-microvolt = <1450000>;
					regulator-always-on;
					anatop-reg-offset = <0x140>;
					anatop-vol-bit-shift = <0>;
					anatop-vol-bit-width = <5>;
					anatop-delay-reg-offset = <0x170>;
					anatop-delay-bit-shift = <24>;
					anatop-delay-bit-width = <2>;
					anatop-min-bit-val = <1>;
					anatop-min-voltage = <725000>;
					anatop-max-voltage = <1450000>;
				};

				reg_pcie: regulator-vddpcie {
					compatible = "fsl,anatop-regulator";
					regulator-name = "vddpcie";
					regulator-min-microvolt = <725000>;
					regulator-max-microvolt = <1450000>;
					anatop-reg-offset = <0x140>;
					anatop-vol-bit-shift = <9>;
					anatop-vol-bit-width = <5>;
					anatop-delay-reg-offset = <0x170>;
					anatop-delay-bit-shift = <26>;
					anatop-delay-bit-width = <2>;
					anatop-min-bit-val = <1>;
					anatop-min-voltage = <725000>;
					anatop-max-voltage = <1450000>;
				};

				reg_soc: regulator-vddsoc {
					compatible = "fsl,anatop-regulator";
					regulator-name = "vddsoc";
					regulator-min-microvolt = <725000>;
					regulator-max-microvolt = <1450000>;
					regulator-always-on;
					anatop-reg-offset = <0x140>;
					anatop-vol-bit-shift = <18>;
					anatop-vol-bit-width = <5>;
					anatop-delay-reg-offset = <0x170>;
					anatop-delay-bit-shift = <28>;
					anatop-delay-bit-width = <2>;
					anatop-min-bit-val = <1>;
					anatop-min-voltage = <725000>;
					anatop-max-voltage = <1450000>;
				};

				tempmon: tempmon {
					compatible = "fsl,imx6sx-tempmon", "fsl,imx6q-tempmon";
					interrupt-parent = <&gpc>;
					interrupts = <GIC_SPI 49 IRQ_TYPE_LEVEL_HIGH>;
					fsl,tempmon = <&anatop>;
					nvmem-cells = <&tempmon_calib>, <&tempmon_temp_grade>;
					nvmem-cell-names = "calib", "temp_grade";
					clocks = <&clks IMX6SX_CLK_PLL3_USB_OTG>;
				};
			};

			usbphy1: usbphy@20c9000 {
				compatible = "fsl,imx6sx-usbphy", "fsl,imx23-usbphy";
				reg = <0x020c9000 0x1000>;
				interrupts = <GIC_SPI 44 IRQ_TYPE_LEVEL_HIGH>;
				clocks = <&clks IMX6SX_CLK_USBPHY1>;
				fsl,anatop = <&anatop>;
			};

			usbphy2: usbphy@20ca000 {
				compatible = "fsl,imx6sx-usbphy", "fsl,imx23-usbphy";
				reg = <0x020ca000 0x1000>;
				interrupts = <GIC_SPI 45 IRQ_TYPE_LEVEL_HIGH>;
				clocks = <&clks IMX6SX_CLK_USBPHY2>;
				fsl,anatop = <&anatop>;
			};

			irq_sec_vio: caam_secvio {
				compatible = "fsl,imx6q-caam-secvio";
				interrupts = <GIC_SPI 20 IRQ_TYPE_LEVEL_HIGH>;
				jtag-tamper = "disabled";
				watchdog-tamper = "enabled";
				internal-boot-tamper = "enabled";
				external-pin-tamper = "disabled";
			};

			caam_snvs: caam-snvs@20cc000 {
				compatible = "fsl,imx6q-caam-snvs";
				reg = <0x20cc000 0x4000>;
			};

			snvs: snvs@20cc000 {
				compatible = "fsl,sec-v4.0-mon", "syscon", "simple-mfd";
				reg = <0x020cc000 0x4000>;

				snvs_rtc: snvs-rtc-lp {
					compatible = "fsl,sec-v4.0-mon-rtc-lp";
					regmap = <&snvs>;
					offset = <0x34>;
					interrupts = <GIC_SPI 19 IRQ_TYPE_LEVEL_HIGH>, <GIC_SPI 20 IRQ_TYPE_LEVEL_HIGH>;
				};

				snvs_poweroff: snvs-poweroff {
					compatible = "syscon-poweroff";
					regmap = <&snvs>;
					offset = <0x38>;
					value = <0x60>;
					mask = <0x60>;
					status = "disabled";
				};

				snvs_pwrkey: snvs-powerkey {
					compatible = "fsl,sec-v4.0-pwrkey";
					regmap = <&snvs>;
					interrupts = <GIC_SPI 4 IRQ_TYPE_LEVEL_HIGH>;
					linux,keycode = <KEY_POWER>;
					wakeup-source;
					status = "disabled";
				};
			};

			epit1: epit@20d0000 {
				reg = <0x020d0000 0x4000>;
				interrupts = <GIC_SPI 56 IRQ_TYPE_LEVEL_HIGH>;
			};

			epit2: epit@20d4000 {
				reg = <0x020d4000 0x4000>;
				interrupts = <GIC_SPI 57 IRQ_TYPE_LEVEL_HIGH>;
			};

			src: reset-controller@20d8000 {
				compatible = "fsl,imx6sx-src", "fsl,imx51-src";
				reg = <0x020d8000 0x4000>;
				interrupts = <GIC_SPI 91 IRQ_TYPE_LEVEL_HIGH>,
					     <GIC_SPI 96 IRQ_TYPE_LEVEL_HIGH>;
				#reset-cells = <1>;
			};

			gpc: gpc@20dc000 {
				compatible = "fsl,imx6sx-gpc", "fsl,imx6q-gpc";
				reg = <0x020dc000 0x4000>;
				interrupt-controller;
				#interrupt-cells = <3>;
				interrupts = <GIC_SPI 89 IRQ_TYPE_LEVEL_HIGH>;
				interrupt-parent = <&intc>;
				fsl,mf-mix-wakeup-irq = <0x7c00000 0x3d00 0x0 0x400240>;
				clocks = <&clks IMX6SX_CLK_IPG>;
				clock-names = "ipg";

				pgc {
					#address-cells = <1>;
					#size-cells = <0>;

					power-domain@0 {
						reg = <0>;
						#power-domain-cells = <0>;
					};

					pd_pu: power-domain@1 {
						reg = <1>;
						#power-domain-cells = <0>;
						power-supply = <&reg_soc>;
						clocks = <&clks IMX6SX_CLK_GPU>;
					};

					pd_disp: power-domain@2 {
						reg = <2>;
						#power-domain-cells = <0>;
						clocks = <&clks IMX6SX_CLK_PXP_AXI>,
							 <&clks IMX6SX_CLK_DISPLAY_AXI>,
							 <&clks IMX6SX_CLK_LCDIF1_PIX>,
							 <&clks IMX6SX_CLK_LCDIF_APB>,
							 <&clks IMX6SX_CLK_LCDIF2_PIX>,
							 <&clks IMX6SX_CLK_CSI>,
							 <&clks IMX6SX_CLK_VADC>;
					};

					pd_pci: power-domain@3 {
						reg = <3>;
						#power-domain-cells = <0>;
						power-supply = <&reg_pcie>;
					};
				};
			};

			iomuxc: pinctrl@20e0000 {
				compatible = "fsl,imx6sx-iomuxc";
				reg = <0x020e0000 0x4000>;
			};

			gpr: iomuxc-gpr@20e4000 {
				compatible = "fsl,imx6sx-iomuxc-gpr",
					     "fsl,imx6q-iomuxc-gpr", "syscon";
				reg = <0x020e4000 0x4000>;
			};

			ldb: ldb@20e0014 {
				#address-cells = <1>;
				#size-cells = <0>;
				compatible = "fsl,imx6sx-ldb", "fsl,imx53-ldb";
				gpr = <&gpr>;
				status = "disabled";
				clocks = <&clks IMX6SX_CLK_LDB_DI0>,
					 <&clks IMX6SX_CLK_LCDIF1_SEL>,
					 <&clks IMX6SX_CLK_LCDIF2_SEL>,
					 <&clks IMX6SX_CLK_LDB_DI0_DIV_3_5>,
					 <&clks IMX6SX_CLK_LDB_DI0_DIV_7>,
					 <&clks IMX6SX_CLK_LDB_DI0_DIV_SEL>;
				clock-names = "ldb_di0",
					      "di0_sel",
					      "di1_sel",
					      "ldb_di0_div_3_5",
					      "ldb_di0_div_7",
					      "ldb_di0_div_sel";
				lvds-channel@0 {
					reg = <0>;
					status = "disabled";
				};
			};

<<<<<<< HEAD
			sdma: sdma@20ec000 {
=======
			sdma: dma-controller@20ec000 {
>>>>>>> 29549c70
				compatible = "fsl,imx6sx-sdma", "fsl,imx6q-sdma";
				reg = <0x020ec000 0x4000>;
				interrupts = <GIC_SPI 2 IRQ_TYPE_LEVEL_HIGH>;
				clocks = <&clks IMX6SX_CLK_IPG>,
					 <&clks IMX6SX_CLK_SDMA>;
				clock-names = "ipg", "ahb";
				#dma-cells = <3>;
				/* imx6sx reuses imx6q sdma firmware */
				fsl,sdma-ram-script-name = "imx/sdma/sdma-imx6q.bin";
			};
		};

		aips2: bus@2100000 {
			compatible = "fsl,aips-bus", "simple-bus";
			#address-cells = <1>;
			#size-cells = <1>;
			reg = <0x02100000 0x100000>;
			ranges;

			crypto: crypto@2100000 {
				compatible = "fsl,sec-v4.0";
				entropy-delay = <12000>;
				#address-cells = <1>;
				#size-cells = <1>;
				reg = <0x2100000 0x10000>;
				ranges = <0 0x2100000 0x10000>;
				interrupt-parent = <&intc>;
				clocks = <&clks IMX6SX_CLK_CAAM_MEM>,
					 <&clks IMX6SX_CLK_CAAM_ACLK>,
					 <&clks IMX6SX_CLK_CAAM_IPG>,
					 <&clks IMX6SX_CLK_EIM_SLOW>;
				clock-names = "mem", "aclk", "ipg", "emi_slow";

				sec_jr0: jr@1000 {
					compatible = "fsl,sec-v4.0-job-ring";
					reg = <0x1000 0x1000>;
					interrupts = <GIC_SPI 105 IRQ_TYPE_LEVEL_HIGH>;
				};

				sec_jr1: jr@2000 {
					compatible = "fsl,sec-v4.0-job-ring";
					reg = <0x2000 0x1000>;
					interrupts = <GIC_SPI 106 IRQ_TYPE_LEVEL_HIGH>;
				};
			};

			usbotg1: usb@2184000 {
				compatible = "fsl,imx6sx-usb", "fsl,imx27-usb";
				reg = <0x02184000 0x200>;
				interrupts = <GIC_SPI 43 IRQ_TYPE_LEVEL_HIGH>;
				clocks = <&clks IMX6SX_CLK_USBOH3>;
				fsl,usbphy = <&usbphy1>;
				fsl,usbmisc = <&usbmisc 0>;
				fsl,anatop = <&anatop>;
				ahb-burst-config = <0x0>;
				tx-burst-size-dword = <0x10>;
				rx-burst-size-dword = <0x10>;
				status = "disabled";
			};

			usbotg2: usb@2184200 {
				compatible = "fsl,imx6sx-usb", "fsl,imx27-usb";
				reg = <0x02184200 0x200>;
				interrupts = <GIC_SPI 42 IRQ_TYPE_LEVEL_HIGH>;
				clocks = <&clks IMX6SX_CLK_USBOH3>;
				fsl,usbphy = <&usbphy2>;
				fsl,usbmisc = <&usbmisc 1>;
				ahb-burst-config = <0x0>;
				tx-burst-size-dword = <0x10>;
				rx-burst-size-dword = <0x10>;
				status = "disabled";
			};

			usbh: usb@2184400 {
				compatible = "fsl,imx6sx-usb", "fsl,imx27-usb";
				reg = <0x02184400 0x200>;
				interrupts = <GIC_SPI 40 IRQ_TYPE_LEVEL_HIGH>;
				clocks = <&clks IMX6SX_CLK_USBOH3>;
				fsl,usbphy = <&usbphynop1>;
				fsl,usbmisc = <&usbmisc 2>;
				phy_type = "hsic";
				fsl,anatop = <&anatop>;
				dr_mode = "host";
				ahb-burst-config = <0x0>;
				tx-burst-size-dword = <0x10>;
				rx-burst-size-dword = <0x10>;
				status = "disabled";
			};

			usbmisc: usbmisc@2184800 {
				#index-cells = <1>;
				compatible = "fsl,imx6sx-usbmisc", "fsl,imx6q-usbmisc";
				reg = <0x02184800 0x200>;
				clocks = <&clks IMX6SX_CLK_USBOH3>;
			};

			fec1: ethernet@2188000 {
				compatible = "fsl,imx6sx-fec", "fsl,imx6q-fec";
				reg = <0x02188000 0x4000>;
				interrupt-names = "int0", "pps";
				interrupts = <GIC_SPI 118 IRQ_TYPE_LEVEL_HIGH>,
					     <GIC_SPI 119 IRQ_TYPE_LEVEL_HIGH>;
				clocks = <&clks IMX6SX_CLK_ENET>,
					 <&clks IMX6SX_CLK_ENET_AHB>,
					 <&clks IMX6SX_CLK_ENET_PTP>,
					 <&clks IMX6SX_CLK_ENET_REF>,
					 <&clks IMX6SX_CLK_ENET_PTP>;
				clock-names = "ipg", "ahb", "ptp",
					      "enet_clk_ref", "enet_out";
				fsl,num-tx-queues = <3>;
				fsl,num-rx-queues = <3>;
				fsl,stop-mode = <&gpr 0x10 3>;
				fsl,wakeup_irq = <0>;
				status = "disabled";
			};

			mlb: mlb@218c000 {
				reg = <0x0218c000 0x4000>;
				interrupts = <GIC_SPI 53 IRQ_TYPE_LEVEL_HIGH>,
					     <GIC_SPI 117 IRQ_TYPE_LEVEL_HIGH>,
					     <GIC_SPI 126 IRQ_TYPE_LEVEL_HIGH>;
				clocks = <&clks IMX6SX_CLK_MLB>;
				status = "disabled";
			};

			usdhc1: mmc@2190000 {
				compatible = "fsl,imx6sx-usdhc", "fsl,imx6sl-usdhc";
				reg = <0x02190000 0x4000>;
				interrupts = <GIC_SPI 22 IRQ_TYPE_LEVEL_HIGH>;
				clocks = <&clks IMX6SX_CLK_USDHC1>,
					 <&clks IMX6SX_CLK_USDHC1>,
					 <&clks IMX6SX_CLK_USDHC1>;
				clock-names = "ipg", "ahb", "per";
				bus-width = <4>;
				fsl,tuning-start-tap = <20>;
				fsl,tuning-step= <2>;
				status = "disabled";
			};

			usdhc2: mmc@2194000 {
				compatible = "fsl,imx6sx-usdhc", "fsl,imx6sl-usdhc";
				reg = <0x02194000 0x4000>;
				interrupts = <GIC_SPI 23 IRQ_TYPE_LEVEL_HIGH>;
				clocks = <&clks IMX6SX_CLK_USDHC2>,
					 <&clks IMX6SX_CLK_USDHC2>,
					 <&clks IMX6SX_CLK_USDHC2>;
				clock-names = "ipg", "ahb", "per";
				bus-width = <4>;
				fsl,tuning-start-tap = <20>;
				fsl,tuning-step= <2>;
				status = "disabled";
			};

			usdhc3: mmc@2198000 {
				compatible = "fsl,imx6sx-usdhc", "fsl,imx6sl-usdhc";
				reg = <0x02198000 0x4000>;
				interrupts = <GIC_SPI 24 IRQ_TYPE_LEVEL_HIGH>;
				clocks = <&clks IMX6SX_CLK_USDHC3>,
					 <&clks IMX6SX_CLK_USDHC3>,
					 <&clks IMX6SX_CLK_USDHC3>;
				clock-names = "ipg", "ahb", "per";
				bus-width = <4>;
				fsl,tuning-start-tap = <20>;
				fsl,tuning-step= <2>;
				status = "disabled";
			};

			usdhc4: mmc@219c000 {
				compatible = "fsl,imx6sx-usdhc", "fsl,imx6sl-usdhc";
				reg = <0x0219c000 0x4000>;
				interrupts = <GIC_SPI 25 IRQ_TYPE_LEVEL_HIGH>;
				clocks = <&clks IMX6SX_CLK_USDHC4>,
					 <&clks IMX6SX_CLK_USDHC4>,
					 <&clks IMX6SX_CLK_USDHC4>;
				clock-names = "ipg", "ahb", "per";
				bus-width = <4>;
				fsl,tuning-start-tap = <20>;
				fsl,tuning-step= <2>;
				status = "disabled";
			};

			i2c1: i2c@21a0000 {
				#address-cells = <1>;
				#size-cells = <0>;
				compatible = "fsl,imx6sx-i2c", "fsl,imx21-i2c";
				reg = <0x021a0000 0x4000>;
				interrupts = <GIC_SPI 36 IRQ_TYPE_LEVEL_HIGH>;
				clocks = <&clks IMX6SX_CLK_I2C1>;
				status = "disabled";
			};

			i2c2: i2c@21a4000 {
				#address-cells = <1>;
				#size-cells = <0>;
				compatible = "fsl,imx6sx-i2c", "fsl,imx21-i2c";
				reg = <0x021a4000 0x4000>;
				interrupts = <GIC_SPI 37 IRQ_TYPE_LEVEL_HIGH>;
				clocks = <&clks IMX6SX_CLK_I2C2>;
				status = "disabled";
			};

			i2c3: i2c@21a8000 {
				#address-cells = <1>;
				#size-cells = <0>;
				compatible = "fsl,imx6sx-i2c", "fsl,imx21-i2c";
				reg = <0x021a8000 0x4000>;
				interrupts = <GIC_SPI 38 IRQ_TYPE_LEVEL_HIGH>;
				clocks = <&clks IMX6SX_CLK_I2C3>;
				status = "disabled";
			};

			memory-controller@21b0000 {
				compatible = "fsl,imx6sx-mmdc", "fsl,imx6q-mmdc";
				reg = <0x021b0000 0x4000>;
				clocks = <&clks IMX6SX_CLK_MMDC_P0_IPG>;
			};

			fec2: ethernet@21b4000 {
				compatible = "fsl,imx6sx-fec", "fsl,imx6q-fec";
				reg = <0x021b4000 0x4000>;
				interrupt-names = "int0", "pps";
				interrupts = <GIC_SPI 102 IRQ_TYPE_LEVEL_HIGH>,
					     <GIC_SPI 103 IRQ_TYPE_LEVEL_HIGH>;
				clocks = <&clks IMX6SX_CLK_ENET>,
					 <&clks IMX6SX_CLK_ENET_AHB>,
					 <&clks IMX6SX_CLK_ENET_PTP>,
					 <&clks IMX6SX_CLK_ENET2_REF_125M>,
					 <&clks IMX6SX_CLK_ENET_PTP>;
				clock-names = "ipg", "ahb", "ptp",
					      "enet_clk_ref", "enet_out";
				fsl,stop-mode = <&gpr 0x10 4>;
				fsl,num-tx-queues=<3>;
				fsl,num-rx-queues=<3>;
<<<<<<< HEAD
=======
				fsl,wakeup_irq = <0>;
>>>>>>> 29549c70
				status = "disabled";
			};

			weim: weim@21b8000 {
				#address-cells = <2>;
				#size-cells = <1>;
				compatible = "fsl,imx6sx-weim", "fsl,imx6q-weim";
				reg = <0x021b8000 0x4000>;
				interrupts = <GIC_SPI 14 IRQ_TYPE_LEVEL_HIGH>;
				clocks = <&clks IMX6SX_CLK_EIM_SLOW>;
				fsl,weim-cs-gpr = <&gpr>;
				status = "disabled";
			};

			ocotp: efuse@21bc000 {
				#address-cells = <1>;
				#size-cells = <1>;
				compatible = "fsl,imx6sx-ocotp", "syscon";
				reg = <0x021bc000 0x4000>;
				clocks = <&clks IMX6SX_CLK_OCOTP>;

				cpu_speed_grade: speed-grade@10 {
					reg = <0x10 4>;
				};

				tempmon_calib: calib@38 {
					reg = <0x38 4>;
				};

				tempmon_temp_grade: temp-grade@20 {
					reg = <0x20 4>;
				};
			};

			sai1: sai@21d4000 {
				compatible = "fsl,imx6sx-sai";
				reg = <0x021d4000 0x4000>;
				interrupts = <GIC_SPI 97 IRQ_TYPE_LEVEL_HIGH>;
				clocks = <&clks IMX6SX_CLK_SAI1_IPG>,
					 <&clks IMX6SX_CLK_SAI1>,
					 <&clks 0>, <&clks 0>;
				clock-names = "bus", "mclk1", "mclk2", "mclk3";
				dma-names = "rx", "tx";
				dmas = <&sdma 31 24 0>, <&sdma 32 24 0>;
				status = "disabled";
			};

			audmux: audmux@21d8000 {
				compatible = "fsl,imx6sx-audmux", "fsl,imx31-audmux";
				reg = <0x021d8000 0x4000>;
				status = "disabled";
			};

			sai2: sai@21dc000 {
				compatible = "fsl,imx6sx-sai";
				reg = <0x021dc000 0x4000>;
				interrupts = <GIC_SPI 98 IRQ_TYPE_LEVEL_HIGH>;
				clocks = <&clks IMX6SX_CLK_SAI2_IPG>,
					 <&clks IMX6SX_CLK_SAI2>,
					 <&clks 0>, <&clks 0>;
				clock-names = "bus", "mclk1", "mclk2", "mclk3";
				dma-names = "rx", "tx";
				dmas = <&sdma 33 24 0>, <&sdma 34 24 0>;
				status = "disabled";
			};

			qspi1: spi@21e0000 {
				#address-cells = <1>;
				#size-cells = <0>;
				compatible = "fsl,imx6sx-qspi";
				reg = <0x021e0000 0x4000>, <0x60000000 0x10000000>;
				reg-names = "QuadSPI", "QuadSPI-memory";
				interrupts = <GIC_SPI 107 IRQ_TYPE_LEVEL_HIGH>;
				clocks = <&clks IMX6SX_CLK_QSPI1>,
					 <&clks IMX6SX_CLK_QSPI1>;
				clock-names = "qspi_en", "qspi";
				status = "disabled";
			};

			qspi2: spi@21e4000 {
				#address-cells = <1>;
				#size-cells = <0>;
				compatible = "fsl,imx6sx-qspi";
				reg = <0x021e4000 0x4000>, <0x70000000 0x10000000>;
				reg-names = "QuadSPI", "QuadSPI-memory";
				interrupts = <GIC_SPI 109 IRQ_TYPE_LEVEL_HIGH>;
				clocks = <&clks IMX6SX_CLK_QSPI2>,
					 <&clks IMX6SX_CLK_QSPI2>;
				clock-names = "qspi_en", "qspi";
				status = "disabled";
			};

			qspi_m4: qspi-m4 {
				compatible = "fsl,imx6sx-qspi-m4-restore";
				reg = <0x021e4000 0x4000>;
				status = "disabled";
			};

			uart2: serial@21e8000 {
				compatible = "fsl,imx6sx-uart",
					     "fsl,imx6q-uart", "fsl,imx21-uart";
				reg = <0x021e8000 0x4000>;
				interrupts = <GIC_SPI 27 IRQ_TYPE_LEVEL_HIGH>;
				clocks = <&clks IMX6SX_CLK_UART_IPG>,
					 <&clks IMX6SX_CLK_UART_SERIAL>;
				clock-names = "ipg", "per";
				dmas = <&sdma 27 4 0>, <&sdma 28 4 0>;
				dma-names = "rx", "tx";
				status = "disabled";
			};

			uart3: serial@21ec000 {
				compatible = "fsl,imx6sx-uart",
					     "fsl,imx6q-uart", "fsl,imx21-uart";
				reg = <0x021ec000 0x4000>;
				interrupts = <GIC_SPI 28 IRQ_TYPE_LEVEL_HIGH>;
				clocks = <&clks IMX6SX_CLK_UART_IPG>,
					 <&clks IMX6SX_CLK_UART_SERIAL>;
				clock-names = "ipg", "per";
				dmas = <&sdma 29 4 0>, <&sdma 30 4 0>;
				dma-names = "rx", "tx";
				status = "disabled";
			};

			uart4: serial@21f0000 {
				compatible = "fsl,imx6sx-uart",
					     "fsl,imx6q-uart", "fsl,imx21-uart";
				reg = <0x021f0000 0x4000>;
				interrupts = <GIC_SPI 29 IRQ_TYPE_LEVEL_HIGH>;
				clocks = <&clks IMX6SX_CLK_UART_IPG>,
					 <&clks IMX6SX_CLK_UART_SERIAL>;
				clock-names = "ipg", "per";
				dmas = <&sdma 31 4 0>, <&sdma 32 4 0>;
				dma-names = "rx", "tx";
				status = "disabled";
			};

			uart5: serial@21f4000 {
				compatible = "fsl,imx6sx-uart",
					     "fsl,imx6q-uart", "fsl,imx21-uart";
				reg = <0x021f4000 0x4000>;
				interrupts = <GIC_SPI 30 IRQ_TYPE_LEVEL_HIGH>;
				clocks = <&clks IMX6SX_CLK_UART_IPG>,
					 <&clks IMX6SX_CLK_UART_SERIAL>;
				clock-names = "ipg", "per";
				dmas = <&sdma 33 4 0>, <&sdma 34 4 0>;
				dma-names = "rx", "tx";
				status = "disabled";
			};

			i2c4: i2c@21f8000 {
				#address-cells = <1>;
				#size-cells = <0>;
				compatible = "fsl,imx6sx-i2c", "fsl,imx21-i2c";
				reg = <0x021f8000 0x4000>;
				interrupts = <GIC_SPI 35 IRQ_TYPE_LEVEL_HIGH>;
				clocks = <&clks IMX6SX_CLK_I2C4>;
				status = "disabled";
			};
		};

		aips3: bus@2200000 {
			compatible = "fsl,aips-bus", "simple-bus";
			#address-cells = <1>;
			#size-cells = <1>;
			reg = <0x02200000 0x100000>;
			ranges;

			spba-bus@2240000 {
				compatible = "fsl,spba-bus", "simple-bus";
				#address-cells = <1>;
				#size-cells = <1>;
				reg = <0x02240000 0x40000>;
				ranges;

				csi1: csi@2214000 {
					compatible = "fsl,imx6s-csi";
					reg = <0x02214000 0x4000>;
					interrupts = <GIC_SPI 7 IRQ_TYPE_LEVEL_HIGH>;
					clocks = <&clks IMX6SX_CLK_DISPLAY_AXI>,
						 <&clks IMX6SX_CLK_CSI>,
						 <&clks IMX6SX_CLK_DCIC1>;
					clock-names = "disp-axi", "csi_mclk", "disp_dcic";
					power-domains = <&pd_disp>;
					status = "disabled";
				};

				dcic1: dcic@220c000 {
					compatible = "fsl,imx6sx-dcic";
					reg = <0x220c000 0x4000>;
					interrupts = <0 124 IRQ_TYPE_LEVEL_HIGH>;
					clocks = <&clks IMX6SX_CLK_DCIC1>,
						<&clks IMX6SX_CLK_DISPLAY_AXI>;
					clock-names = "dcic", "disp-axi";
					gpr = <&gpr>;
					status = "disabled";
				};

				dcic2: dcic@2210000 {
					compatible = "fsl,imx6sx-dcic";
					reg = <0x2210000 0x4000>;
					interrupts = <0 125 IRQ_TYPE_LEVEL_HIGH>;
					clocks = <&clks IMX6SX_CLK_DCIC2>,
						<&clks IMX6SX_CLK_DISPLAY_AXI>;
					clock-names = "dcic", "disp-axi";
					gpr = <&gpr>;
					status = "disabled";
				};

				pxp: pxp@2218000 {
					compatible = "fsl,imx6sx-pxp-dma", "fsl,imx6sl-pxp-dma", "fsl,imx6dl-pxp-dma";
					reg = <0x02218000 0x4000>;
					interrupts = <GIC_SPI 8 IRQ_TYPE_LEVEL_HIGH>;
					clocks = <&clks IMX6SX_CLK_PXP_AXI>,
						 <&clks IMX6SX_CLK_DISPLAY_AXI>;
					clock-names = "pxp-axi", "disp-axi";
					power-domains = <&pd_disp>;
					status = "disabled";
				};

				csi2: csi@221c000 {
					reg = <0x0221c000 0x4000>;
					interrupts = <GIC_SPI 41 IRQ_TYPE_LEVEL_HIGH>;
					clocks = <&clks IMX6SX_CLK_DISPLAY_AXI>,
						 <&clks IMX6SX_CLK_CSI>,
						 <&clks IMX6SX_CLK_DCIC2>;
					clock-names = "disp-axi", "csi_mclk", "dcic";
					status = "disabled";
				};

				lcdif1: lcdif@2220000 {
					compatible = "fsl,imx6sx-lcdif", "fsl,imx28-lcdif";
					reg = <0x02220000 0x4000>;
					interrupts = <GIC_SPI 5 IRQ_TYPE_EDGE_RISING>;
					clocks = <&clks IMX6SX_CLK_LCDIF1_PIX>,
						 <&clks IMX6SX_CLK_LCDIF_APB>,
						 <&clks IMX6SX_CLK_DISPLAY_AXI>;
					clock-names = "pix", "axi", "disp_axi";
					power-domains = <&pd_disp>;
					status = "disabled";
				};

				lcdif2: lcdif@2224000 {
					compatible = "fsl,imx6sx-lcdif", "fsl,imx28-lcdif";
					reg = <0x02224000 0x4000>;
					interrupts = <GIC_SPI 6 IRQ_TYPE_EDGE_RISING>;
					clocks = <&clks IMX6SX_CLK_LCDIF2_PIX>,
						 <&clks IMX6SX_CLK_LCDIF_APB>,
						 <&clks IMX6SX_CLK_DISPLAY_AXI>;
					clock-names = "pix", "axi", "disp_axi";
					power-domains = <&pd_disp>;
					status = "disabled";
				};

				vadc: vadc@2228000 {
					reg = <0x02228000 0x4000>, <0x0222c000 0x4000>;
					reg-names = "vadc-vafe", "vadc-vdec";
					clocks = <&clks IMX6SX_CLK_VADC>,
						 <&clks IMX6SX_CLK_CSI>;
					clock-names = "vadc", "csi";
					power-domains = <&pd_disp>;
					status = "disabled";
				};
			};

			adc1: adc@2280000 {
				compatible = "fsl,imx6sx-adc", "fsl,vf610-adc";
				reg = <0x02280000 0x4000>;
				interrupts = <GIC_SPI 100 IRQ_TYPE_LEVEL_HIGH>;
				clocks = <&clks IMX6SX_CLK_IPG>;
				clock-names = "adc";
				num-channels = <4>;
				fsl,adck-max-frequency = <30000000>, <40000000>,
							 <20000000>;
				status = "disabled";
			};

			adc2: adc@2284000 {
				compatible = "fsl,imx6sx-adc", "fsl,vf610-adc";
				reg = <0x02284000 0x4000>;
				interrupts = <GIC_SPI 101 IRQ_TYPE_LEVEL_HIGH>;
				clocks = <&clks IMX6SX_CLK_IPG>;
				clock-names = "adc";
				num-channels = <4>;
				fsl,adck-max-frequency = <30000000>, <40000000>,
							 <20000000>;
				status = "disabled";
			};

			wdog3: watchdog@2288000 {
				compatible = "fsl,imx6sx-wdt", "fsl,imx21-wdt";
				reg = <0x02288000 0x4000>;
				interrupts = <GIC_SPI 11 IRQ_TYPE_LEVEL_HIGH>;
				clocks = <&clks IMX6SX_CLK_IPG>;
				status = "disabled";
			};

			ecspi5: spi@228c000 {
				#address-cells = <1>;
				#size-cells = <0>;
				compatible = "fsl,imx6sx-ecspi", "fsl,imx51-ecspi";
				reg = <0x0228c000 0x4000>;
				interrupts = <GIC_SPI 18 IRQ_TYPE_LEVEL_HIGH>;
				clocks = <&clks IMX6SX_CLK_ECSPI5>,
					 <&clks IMX6SX_CLK_ECSPI5>;
				clock-names = "ipg", "per";
				status = "disabled";
			};

			sema4: sema4@02290000 { /* sema4 */
				compatible = "fsl,imx6sx-sema4";
				reg = <0x02290000 0x4000>;
				interrupts = <0 116 0x04>;
				status = "okay";
			};

			mu: mu@02294000 { /* mu */
				compatible = "fsl,imx6sx-mu";
				reg = <0x02294000 0x4000>;
				interrupts = <0 90 0x04>;
				#mbox-cells = <2>;
			};

			mu_lp: mu_lp@02294000 { /* mu */
				compatible = "fsl,imx6sx-mu-lp";
				reg = <0x02294000 0x4000>;
				interrupts = <0 90 0x04>;
				status = "okay";
			};

			uart6: serial@22a0000 {
				compatible = "fsl,imx6sx-uart",
					     "fsl,imx6q-uart", "fsl,imx21-uart";
				reg = <0x022a0000 0x4000>;
				interrupts = <GIC_SPI 17 IRQ_TYPE_LEVEL_HIGH>;
				clocks = <&clks IMX6SX_CLK_UART_IPG>,
					 <&clks IMX6SX_CLK_UART_SERIAL>;
				clock-names = "ipg", "per";
				dmas = <&sdma 0 4 0>, <&sdma 47 4 0>;
				dma-names = "rx", "tx";
				status = "disabled";
			};

			pwm5: pwm@22a4000 {
				compatible = "fsl,imx6sx-pwm", "fsl,imx27-pwm";
				reg = <0x022a4000 0x4000>;
				interrupts = <GIC_SPI 83 IRQ_TYPE_LEVEL_HIGH>;
				clocks = <&clks IMX6SX_CLK_PWM5>,
					 <&clks IMX6SX_CLK_PWM5>;
				clock-names = "ipg", "per";
				#pwm-cells = <3>;
			};

			pwm6: pwm@22a8000 {
				compatible = "fsl,imx6sx-pwm", "fsl,imx27-pwm";
				reg = <0x022a8000 0x4000>;
				interrupts = <GIC_SPI 84 IRQ_TYPE_LEVEL_HIGH>;
				clocks = <&clks IMX6SX_CLK_PWM6>,
					 <&clks IMX6SX_CLK_PWM6>;
				clock-names = "ipg", "per";
				#pwm-cells = <3>;
			};

			pwm7: pwm@22ac000 {
				compatible = "fsl,imx6sx-pwm", "fsl,imx27-pwm";
				reg = <0x022ac000 0x4000>;
				interrupts = <GIC_SPI 85 IRQ_TYPE_LEVEL_HIGH>;
				clocks = <&clks IMX6SX_CLK_PWM7>,
					 <&clks IMX6SX_CLK_PWM7>;
				clock-names = "ipg", "per";
				#pwm-cells = <3>;
			};

			pwm8: pwm@22b0000 {
				compatible = "fsl,imx6sx-pwm", "fsl,imx27-pwm";
				reg = <0x0022b0000 0x4000>;
				interrupts = <GIC_SPI 86 IRQ_TYPE_LEVEL_HIGH>;
				clocks = <&clks IMX6SX_CLK_PWM8>,
					 <&clks IMX6SX_CLK_PWM8>;
				clock-names = "ipg", "per";
				#pwm-cells = <3>;
			};
		};

		pcie: pcie@8ffc000 {
			compatible = "fsl,imx6sx-pcie";
			reg = <0x08ffc000 0x04000>, <0x08f00000 0x80000>;
			reg-names = "dbi", "config";
			#address-cells = <3>;
			#size-cells = <2>;
			device_type = "pci";
			bus-range = <0x00 0xff>;
			ranges = <0x81000000 0 0          0x08f80000 0 0x00010000>, /* downstream I/O */
				 <0x82000000 0 0x08000000 0x08000000 0 0x00f00000>; /* non-prefetchable memory */
			num-lanes = <1>;
			interrupts = <GIC_SPI 120 IRQ_TYPE_LEVEL_HIGH>;
			interrupt-names = "msi";
			#interrupt-cells = <1>;
			interrupt-map-mask = <0 0 0 0x7>;
			interrupt-map = <0 0 0 1 &gpc GIC_SPI 123 IRQ_TYPE_LEVEL_HIGH>,
					<0 0 0 2 &gpc GIC_SPI 122 IRQ_TYPE_LEVEL_HIGH>,
					<0 0 0 3 &gpc GIC_SPI 121 IRQ_TYPE_LEVEL_HIGH>,
					<0 0 0 4 &gpc GIC_SPI 120 IRQ_TYPE_LEVEL_HIGH>;
			clocks = <&clks IMX6SX_CLK_PCIE_AXI>,
				 <&clks IMX6SX_CLK_LVDS1_OUT>,
				 <&clks IMX6SX_CLK_PCIE_REF_125M>,
				 <&clks IMX6SX_CLK_DISPLAY_AXI>;
			clock-names = "pcie", "pcie_bus", "pcie_phy", "pcie_inbound_axi";
			power-domains = <&pd_disp>, <&pd_pci>;
			power-domain-names = "pcie", "pcie_phy";
			status = "disabled";
		};

		pcie_ep: pcie_ep@8ffc000 {
			compatible = "fsl,imx6sx-pcie-ep";
			reg = <0x08ffc000 0x04000>, <0x08000000 0xf00000>;
			reg-names = "regs", "addr_space";
			num-lanes = <1>;
			clocks = <&clks IMX6SX_CLK_PCIE_AXI>,
				 <&clks IMX6SX_CLK_LVDS1_OUT>,
				 <&clks IMX6SX_CLK_PCIE_REF_125M>,
				 <&clks IMX6SX_CLK_DISPLAY_AXI>;
			clock-names = "pcie", "pcie_bus", "pcie_phy", "pcie_inbound_axi";
			power-domains = <&pd_disp>, <&pd_pci>;
			power-domain-names = "pcie", "pcie_phy";
			num-ib-windows = <4>;
			num-ob-windows = <4>;
			status = "disabled";
		};
	};

	rpmsg: rpmsg{
		compatible = "fsl,imx6sx-rpmsg";
		/* up to now, the following channels are used in imx rpmsg
		 * - tx1/rx1: messages channel.
		 * - general interrupt1: remote proc finish re-init rpmsg stack
		 *   when A core is partition reset.
		 */
		mbox-names = "tx", "rx", "rxdb";
		mboxes = <&mu 0 1
			  &mu 1 1
			  &mu 3 1>;
		status = "disabled";
	};
};<|MERGE_RESOLUTION|>--- conflicted
+++ resolved
@@ -204,12 +204,9 @@
 		ocrams: sram@8f8000 {
 			compatible = "fsl,lpm-sram";
 			reg = <0x8f8000 0x4000>;
-<<<<<<< HEAD
-=======
 			ranges = <0 0x8f8000 0x4000>;
 			#address-cells = <1>;
 			#size-cells = <1>;
->>>>>>> 29549c70
 			clocks = <&clks IMX6SX_CLK_OCRAM_S>;
 		};
 
@@ -222,7 +219,9 @@
 		ocram: sram@901000 {
 			compatible = "mmio-sram";
 			reg = <0x901000 0x1F000>;
-<<<<<<< HEAD
+			ranges = <0 0x901000 0x1F000>;
+			#address-cells = <1>;
+			#size-cells = <1>;
 			clocks = <&clks IMX6SX_CLK_OCRAM>;
 		};
 
@@ -232,20 +231,6 @@
 			clocks = <&clks IMX6SX_CLK_OCRAM>;
 		};
 
-=======
-			ranges = <0 0x901000 0x1F000>;
-			#address-cells = <1>;
-			#size-cells = <1>;
-			clocks = <&clks IMX6SX_CLK_OCRAM>;
-		};
-
-		ocram_mf: sram-mf@900000 {
-			compatible = "fsl,mega-fast-sram";
-			reg = <0x900000 0x20000>;
-			clocks = <&clks IMX6SX_CLK_OCRAM>;
-		};
-
->>>>>>> 29549c70
 		ocram_optee {
 			compatible = "fsl,optee-lpm-sram";
 			reg = <0x8f8000 0x4000>;
@@ -985,11 +970,7 @@
 				};
 			};
 
-<<<<<<< HEAD
-			sdma: sdma@20ec000 {
-=======
 			sdma: dma-controller@20ec000 {
->>>>>>> 29549c70
 				compatible = "fsl,imx6sx-sdma", "fsl,imx6q-sdma";
 				reg = <0x020ec000 0x4000>;
 				interrupts = <GIC_SPI 2 IRQ_TYPE_LEVEL_HIGH>;
@@ -1223,10 +1204,7 @@
 				fsl,stop-mode = <&gpr 0x10 4>;
 				fsl,num-tx-queues=<3>;
 				fsl,num-rx-queues=<3>;
-<<<<<<< HEAD
-=======
 				fsl,wakeup_irq = <0>;
->>>>>>> 29549c70
 				status = "disabled";
 			};
 
