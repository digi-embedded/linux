// SPDX-License-Identifier: GPL-2.0
//
// Copyright 2014 Freescale Semiconductor, Inc.

#include <dt-bindings/clock/imx6sx-clock.h>
#include <dt-bindings/gpio/gpio.h>
#include <dt-bindings/input/input.h>
#include <dt-bindings/interrupt-controller/arm-gic.h>
#include "imx6sx-pinfunc.h"

/ {
	#address-cells = <1>;
	#size-cells = <1>;
	/*
	 * The decompressor and also some bootloaders rely on a
	 * pre-existing /chosen node to be available to insert the
	 * command line and merge other ATAGS info.
	 */
	chosen {};

	aliases {
		can0 = &flexcan1;
		can1 = &flexcan2;
		ethernet0 = &fec1;
		ethernet1 = &fec2;
		gpio0 = &gpio1;
		gpio1 = &gpio2;
		gpio2 = &gpio3;
		gpio3 = &gpio4;
		gpio4 = &gpio5;
		gpio5 = &gpio6;
		gpio6 = &gpio7;
		i2c0 = &i2c1;
		i2c1 = &i2c2;
		i2c2 = &i2c3;
		i2c3 = &i2c4;
		mmc0 = &usdhc1;
		mmc1 = &usdhc2;
		mmc2 = &usdhc3;
		mmc3 = &usdhc4;
		serial0 = &uart1;
		serial1 = &uart2;
		serial2 = &uart3;
		serial3 = &uart4;
		serial4 = &uart5;
		serial5 = &uart6;
		spi0 = &ecspi1;
		spi1 = &ecspi2;
		spi2 = &ecspi3;
		spi3 = &ecspi4;
		spi4 = &ecspi5;
		usb0 = &usbotg1;
		usb1 = &usbotg2;
		usb2 = &usbh;
		usbphy0 = &usbphy1;
		usbphy1 = &usbphy2;
	};

	cpus {
		#address-cells = <1>;
		#size-cells = <0>;

		cpu0: cpu@0 {
			compatible = "arm,cortex-a9";
			device_type = "cpu";
			reg = <0>;
			next-level-cache = <&L2>;
			operating-points = <
				/* kHz    uV */
				996000  1250000
				792000  1175000
				396000  1075000
				198000	975000
			>;
			fsl,soc-operating-points = <
				/* ARM kHz  SOC uV */
				996000      1175000
				792000      1175000
				396000      1175000
				198000	    1175000
			>;
			clock-latency = <61036>; /* two CLK32 periods */
			#cooling-cells = <2>;
			clocks = <&clks IMX6SX_CLK_ARM>,
				 <&clks IMX6SX_CLK_PLL2_PFD2>,
				 <&clks IMX6SX_CLK_STEP>,
				 <&clks IMX6SX_CLK_PLL1_SW>,
				 <&clks IMX6SX_CLK_PLL1_SYS>,
				 <&clks IMX6SX_CLK_PLL1>,
				 <&clks IMX6SX_PLL1_BYPASS>,
				 <&clks IMX6SX_PLL1_BYPASS_SRC>;
			clock-names = "arm", "pll2_pfd2_396m", "step",
				      "pll1_sw", "pll1_sys", "pll1",
				      "pll1_bypass", "pll1_bypass_src";
			arm-supply = <&reg_arm>;
			soc-supply = <&reg_soc>;
			nvmem-cells = <&cpu_speed_grade>;
			nvmem-cell-names = "speed_grade";
		};
	};

        reserved-memory {
                #address-cells = <1>;
                #size-cells = <1>;
                ranges;

                /* global autoconfigured region for contiguous allocations */
                linux,cma {
                        compatible = "shared-dma-pool";
                        reusable;
                        size = <0x14000000>;
                        linux,cma-default;
                };
        };

	ckil: clock-ckil {
		compatible = "fixed-clock";
		#clock-cells = <0>;
		clock-frequency = <32768>;
		clock-output-names = "ckil";
	};

	osc: clock-osc {
		compatible = "fixed-clock";
		#clock-cells = <0>;
		clock-frequency = <24000000>;
		clock-output-names = "osc";
	};

	ipp_di0: clock-ipp-di0 {
		compatible = "fixed-clock";
		#clock-cells = <0>;
		clock-frequency = <0>;
		clock-output-names = "ipp_di0";
	};

	ipp_di1: clock-ipp-di1 {
		compatible = "fixed-clock";
		#clock-cells = <0>;
		clock-frequency = <0>;
		clock-output-names = "ipp_di1";
	};

	anaclk1: clock-anaclk1 {
		compatible = "fixed-clock";
		#clock-cells = <0>;
		clock-frequency = <0>;
		clock-output-names = "anaclk1";
	};

	anaclk2: clock-anaclk2 {
		compatible = "fixed-clock";
		#clock-cells = <0>;
		clock-frequency = <0>;
		clock-output-names = "anaclk2";
	};

	mqs: mqs {
		compatible = "fsl,imx6sx-mqs";
		gpr = <&gpr>;
		status = "disabled";
	};

	pmu {
		compatible = "arm,cortex-a9-pmu";
		interrupt-parent = <&gpc>;
		interrupts = <GIC_SPI 94 IRQ_TYPE_LEVEL_HIGH>;
	};

	usbphynop1: usbphynop1 {
		compatible = "usb-nop-xceiv";
		#phy-cells = <0>;
	};

	soc {
		#address-cells = <1>;
		#size-cells = <1>;
		compatible = "simple-bus";
		interrupt-parent = <&gpc>;
		ranges;

		busfreq {
			compatible = "fsl,imx_busfreq";
			clocks = <&clks IMX6SX_CLK_PLL2_BUS>, <&clks IMX6SX_CLK_PLL2_PFD2>,
				<&clks IMX6SX_CLK_PLL2_198M>, <&clks IMX6SX_CLK_ARM>,
				<&clks IMX6SX_CLK_PLL3_USB_OTG>, <&clks IMX6SX_CLK_PERIPH>,
				<&clks IMX6SX_CLK_PERIPH_PRE>, <&clks IMX6SX_CLK_PERIPH_CLK2>,
				<&clks IMX6SX_CLK_PERIPH_CLK2_SEL>, <&clks IMX6SX_CLK_OSC>,
				<&clks IMX6SX_CLK_PLL1_SYS>, <&clks IMX6SX_CLK_PERIPH2>,
				<&clks IMX6SX_CLK_AHB>, <&clks IMX6SX_CLK_OCRAM_PODF>,
				<&clks IMX6SX_CLK_PLL1_SW>, <&clks IMX6SX_CLK_PERIPH2_PRE>,
				<&clks IMX6SX_CLK_PERIPH2_CLK2_SEL>, <&clks IMX6SX_CLK_PERIPH2_CLK2>,
				<&clks IMX6SX_CLK_STEP>, <&clks IMX6SX_CLK_MMDC_PODF>,
				<&clks IMX6SX_CLK_M4>;
			clock-names = "pll2_bus", "pll2_pfd2_396m", "pll2_198m", "arm",
					"pll3_usb_otg", "periph", "periph_pre", "periph_clk2",
					"periph_clk2_sel", "osc", "pll1_sys", "periph2",
					"ahb", "ocram", "pll1_sw", "periph2_pre",
					"periph2_clk2_sel", "periph2_clk2", "step", "mmdc",
					"m4";
			fsl,max_ddr_freq = <400000000>;
		};

		ocrams: sram@8f8000 {
			compatible = "fsl,lpm-sram";
			reg = <0x8f8000 0x4000>;
			clocks = <&clks IMX6SX_CLK_OCRAM_S>;
		};

		ocrams_ddr: sram@900000 {
			compatible = "fsl,ddr-lpm-sram";
			reg = <0x900000 0x1000>;
			clocks = <&clks IMX6SX_CLK_OCRAM>;
		};

		ocram: sram@901000 {
			compatible = "mmio-sram";
			reg = <0x901000 0x1F000>;
			clocks = <&clks IMX6SX_CLK_OCRAM>;
		};

		ocram_mf: sram-mf@900000 {
			compatible = "fsl,mega-fast-sram";
			reg = <0x900000 0x20000>;
			clocks = <&clks IMX6SX_CLK_OCRAM>;
		};

		ocram_optee {
			compatible = "fsl,optee-lpm-sram";
			reg = <0x8f8000 0x4000>;
			overw_reg = <&ocrams_ddr 0x904000 0x1000>,
					<&ocram 0x905000 0x1b000>,
					<&ocrams 0x900000 0x4000>;
			overw_clock = <&ocrams &clks IMX6SX_CLK_OCRAM>;
		};

		intc: interrupt-controller@a01000 {
			compatible = "arm,cortex-a9-gic";
			#interrupt-cells = <3>;
			interrupt-controller;
			reg = <0x00a01000 0x1000>,
			      <0x00a00100 0x100>;
			interrupt-parent = <&intc>;
		};

		L2: cache-controller@a02000 {
			compatible = "arm,pl310-cache";
			reg = <0x00a02000 0x1000>;
			interrupts = <GIC_SPI 92 IRQ_TYPE_LEVEL_HIGH>;
			cache-unified;
			cache-level = <2>;
			arm,tag-latency = <4 2 3>;
			arm,data-latency = <4 2 3>;
		};

		gpu: gpu@1800000 {
			compatible = "vivante,gc";
			reg = <0x01800000 0x4000>;
			interrupts = <GIC_SPI 10 IRQ_TYPE_LEVEL_HIGH>;
			clocks = <&clks IMX6SX_CLK_GPU>,
				 <&clks IMX6SX_CLK_GPU>,
				 <&clks IMX6SX_CLK_GPU>;
			clock-names = "bus", "core", "shader";
			power-domains = <&pd_pu>;
			status = "disabled";
		};

		gpu3d: gpu3d@1800000 {
			compatible = "fsl,imx6sx-gpu", "fsl,imx6q-gpu";
			reg = <0x1800000 0x4000>, <0x80000000 0x0>,
				<0x0 0x8000000>;
			reg-names = "iobase_3d", "phys_baseaddr", "contiguous_mem";
			interrupts = <GIC_SPI 10 IRQ_TYPE_LEVEL_HIGH>;
			interrupt-names = "irq_3d";
			clocks = <&clks IMX6SX_CLK_GPU_AXI_PODF>, <&clks IMX6SX_CLK_GPU>,
				<&clks 0>;
			clock-names = "gpu3d_axi_clk", "gpu3d_clk",
				"gpu3d_shader_clk";
			resets = <&src 0>;
			reset-names = "gpu3d";
			power-domains = <&pd_pu>;
		};

		dma_apbh: dma-apbh@1804000 {
			compatible = "fsl,imx6sx-dma-apbh", "fsl,imx28-dma-apbh";
			reg = <0x01804000 0x2000>;
			interrupts = <GIC_SPI 13 IRQ_TYPE_LEVEL_HIGH>,
				     <GIC_SPI 13 IRQ_TYPE_LEVEL_HIGH>,
				     <GIC_SPI 13 IRQ_TYPE_LEVEL_HIGH>,
				     <GIC_SPI 13 IRQ_TYPE_LEVEL_HIGH>;
			interrupt-names = "gpmi0", "gpmi1", "gpmi2", "gpmi3";
			#dma-cells = <1>;
			dma-channels = <4>;
			clocks = <&clks IMX6SX_CLK_APBH_DMA>;
		};

		caam_sm: caam-sm@100000 {
			compatible = "fsl,imx6q-caam-sm";
			reg = <0x100000 0x8000>;
		};

<<<<<<< HEAD
		gpmi: gpmi-nand@1806000{
=======
		gpmi: nand-controller@1806000{
>>>>>>> c1084c27
			compatible = "fsl,imx6sx-gpmi-nand";
			#address-cells = <1>;
			#size-cells = <1>;
			reg = <0x01806000 0x2000>, <0x01808000 0x4000>;
			reg-names = "gpmi-nand", "bch";
			interrupts = <GIC_SPI 15 IRQ_TYPE_LEVEL_HIGH>;
			interrupt-names = "bch";
			clocks = <&clks IMX6SX_CLK_GPMI_IO>,
				 <&clks IMX6SX_CLK_GPMI_APB>,
				 <&clks IMX6SX_CLK_GPMI_BCH>,
				 <&clks IMX6SX_CLK_GPMI_BCH_APB>,
				 <&clks IMX6SX_CLK_PER1_BCH>;
			clock-names = "gpmi_io", "gpmi_apb", "gpmi_bch",
				      "gpmi_bch_apb", "per1_bch";
			dmas = <&dma_apbh 0>;
			dma-names = "rx-tx";
			status = "disabled";
		};

		aips1: bus@2000000 {
			compatible = "fsl,aips-bus", "simple-bus";
			#address-cells = <1>;
			#size-cells = <1>;
			reg = <0x02000000 0x100000>;
			ranges;

			spba-bus@2000000 {
				compatible = "fsl,spba-bus", "simple-bus";
				#address-cells = <1>;
				#size-cells = <1>;
				reg = <0x02000000 0x40000>;
				ranges;

				spdif: spdif@2004000 {
					compatible = "fsl,imx6sx-spdif", "fsl,imx35-spdif";
					reg = <0x02004000 0x4000>;
					interrupts = <GIC_SPI 52 IRQ_TYPE_LEVEL_HIGH>;
					dmas = <&sdma 14 18 0>,
					       <&sdma 15 18 0>;
					dma-names = "rx", "tx";
					clocks = <&clks IMX6SX_CLK_SPDIF_GCLK>,
						 <&clks IMX6SX_CLK_OSC>,
						 <&clks IMX6SX_CLK_SPDIF>,
						 <&clks 0>, <&clks 0>, <&clks 0>,
						 <&clks IMX6SX_CLK_IPG>,
						 <&clks 0>, <&clks 0>,
						 <&clks IMX6SX_CLK_SPBA>;
					clock-names = "core", "rxtx0",
						      "rxtx1", "rxtx2",
						      "rxtx3", "rxtx4",
						      "rxtx5", "rxtx6",
						      "rxtx7", "spba";
					status = "disabled";
				};

				ecspi1: spi@2008000 {
					#address-cells = <1>;
					#size-cells = <0>;
					compatible = "fsl,imx6sx-ecspi", "fsl,imx51-ecspi";
					reg = <0x02008000 0x4000>;
					interrupts = <GIC_SPI 31 IRQ_TYPE_LEVEL_HIGH>;
					clocks = <&clks IMX6SX_CLK_ECSPI1>,
						 <&clks IMX6SX_CLK_ECSPI1>;
					clock-names = "ipg", "per";
					status = "disabled";
				};

				ecspi2: spi@200c000 {
					#address-cells = <1>;
					#size-cells = <0>;
					compatible = "fsl,imx6sx-ecspi", "fsl,imx51-ecspi";
					reg = <0x0200c000 0x4000>;
					interrupts = <GIC_SPI 32 IRQ_TYPE_LEVEL_HIGH>;
					clocks = <&clks IMX6SX_CLK_ECSPI2>,
						 <&clks IMX6SX_CLK_ECSPI2>;
					clock-names = "ipg", "per";
					status = "disabled";
				};

				ecspi3: spi@2010000 {
					#address-cells = <1>;
					#size-cells = <0>;
					compatible = "fsl,imx6sx-ecspi", "fsl,imx51-ecspi";
					reg = <0x02010000 0x4000>;
					interrupts = <GIC_SPI 33 IRQ_TYPE_LEVEL_HIGH>;
					clocks = <&clks IMX6SX_CLK_ECSPI3>,
						 <&clks IMX6SX_CLK_ECSPI3>;
					clock-names = "ipg", "per";
					status = "disabled";
				};

				ecspi4: spi@2014000 {
					#address-cells = <1>;
					#size-cells = <0>;
					compatible = "fsl,imx6sx-ecspi", "fsl,imx51-ecspi";
					reg = <0x02014000 0x4000>;
					interrupts = <GIC_SPI 34 IRQ_TYPE_LEVEL_HIGH>;
					clocks = <&clks IMX6SX_CLK_ECSPI4>,
						 <&clks IMX6SX_CLK_ECSPI4>;
					clock-names = "ipg", "per";
					status = "disabled";
				};

				uart1: serial@2020000 {
					compatible = "fsl,imx6sx-uart",
						     "fsl,imx6q-uart", "fsl,imx21-uart";
					reg = <0x02020000 0x4000>;
					interrupts = <GIC_SPI 26 IRQ_TYPE_LEVEL_HIGH>;
					clocks = <&clks IMX6SX_CLK_UART_IPG>,
						 <&clks IMX6SX_CLK_UART_SERIAL>;
					clock-names = "ipg", "per";
					dmas = <&sdma 25 4 0>, <&sdma 26 4 0>;
					dma-names = "rx", "tx";
					status = "disabled";
				};

				esai: esai@2024000 {
<<<<<<< HEAD
					compatible = "fsl,imx35-esai";
=======
					compatible = "fsl,imx6sx-esai", "fsl,imx35-esai";
>>>>>>> c1084c27
					reg = <0x02024000 0x4000>;
					interrupts = <GIC_SPI 51 IRQ_TYPE_LEVEL_HIGH>;
					clocks = <&clks IMX6SX_CLK_ESAI_IPG>,
						 <&clks IMX6SX_CLK_ESAI_MEM>,
						 <&clks IMX6SX_CLK_ESAI_EXTAL>,
						 <&clks IMX6SX_CLK_ESAI_IPG>,
						 <&clks IMX6SX_CLK_SPBA>;
					clock-names = "core", "mem", "extal",
						      "fsys", "spba";
					dmas = <&sdma 23 21 0>,
					       <&sdma 24 21 0>;
					dma-names = "rx", "tx";
					status = "disabled";
				};

				ssi1: ssi@2028000 {
					#sound-dai-cells = <0>;
					compatible = "fsl,imx6sx-ssi", "fsl,imx51-ssi";
					reg = <0x02028000 0x4000>;
					interrupts = <GIC_SPI 46 IRQ_TYPE_LEVEL_HIGH>;
					clocks = <&clks IMX6SX_CLK_SSI1_IPG>,
						 <&clks IMX6SX_CLK_SSI1>;
					clock-names = "ipg", "baud";
					dmas = <&sdma 37 1 0>, <&sdma 38 1 0>;
					dma-names = "rx", "tx";
					fsl,fifo-depth = <15>;
					status = "disabled";
				};

				ssi2: ssi@202c000 {
					#sound-dai-cells = <0>;
					compatible = "fsl,imx6sx-ssi", "fsl,imx51-ssi";
					reg = <0x0202c000 0x4000>;
					interrupts = <GIC_SPI 47 IRQ_TYPE_LEVEL_HIGH>;
					clocks = <&clks IMX6SX_CLK_SSI2_IPG>,
						 <&clks IMX6SX_CLK_SSI2>;
					clock-names = "ipg", "baud";
					dmas = <&sdma 41 1 0>, <&sdma 42 1 0>;
					dma-names = "rx", "tx";
					fsl,fifo-depth = <15>;
					status = "disabled";
				};

				ssi3: ssi@2030000 {
					#sound-dai-cells = <0>;
					compatible = "fsl,imx6sx-ssi", "fsl,imx51-ssi";
					reg = <0x02030000 0x4000>;
					interrupts = <GIC_SPI 48 IRQ_TYPE_LEVEL_HIGH>;
					clocks = <&clks IMX6SX_CLK_SSI3_IPG>,
						 <&clks IMX6SX_CLK_SSI3>;
					clock-names = "ipg", "baud";
					dmas = <&sdma 45 1 0>, <&sdma 46 1 0>;
					dma-names = "rx", "tx";
					fsl,fifo-depth = <15>;
					status = "disabled";
				};

				asrc: asrc@2034000 {
<<<<<<< HEAD
					compatible = "fsl,imx53-asrc";
					reg = <0x02034000 0x4000>;
					interrupts = <0 50 IRQ_TYPE_LEVEL_HIGH>;
=======
					compatible = "fsl,imx6sx-asrc", "fsl,imx53-asrc";
					reg = <0x02034000 0x4000>;
					interrupts = <GIC_SPI 50 IRQ_TYPE_LEVEL_HIGH>;
>>>>>>> c1084c27
					clocks = <&clks IMX6SX_CLK_ASRC_IPG>,
						<&clks IMX6SX_CLK_ASRC_MEM>, <&clks 0>,
						<&clks 0>, <&clks 0>, <&clks 0>, <&clks 0>,
						<&clks 0>, <&clks 0>, <&clks 0>, <&clks 0>,
						<&clks 0>, <&clks 0>, <&clks 0>, <&clks 0>,
						<&clks IMX6SX_CLK_SPDIF>, <&clks 0>, <&clks 0>,
						<&clks IMX6SX_CLK_SPBA>;
					clock-names = "mem", "ipg", "asrck_0",
						"asrck_1", "asrck_2", "asrck_3", "asrck_4",
						"asrck_5", "asrck_6", "asrck_7", "asrck_8",
						"asrck_9", "asrck_a", "asrck_b", "asrck_c",
						"asrck_d", "asrck_e", "asrck_f", "spba";
<<<<<<< HEAD
					dmas = <&sdma 17 23 1>, <&sdma 18 23 1>, <&sdma 19 23 1>,
						<&sdma 20 23 1>, <&sdma 21 23 1>, <&sdma 22 23 1>;
					dma-names = "rxa", "rxb", "rxc",
							"txa", "txb", "txc";
=======
					dmas = <&sdma 17 23 1>, <&sdma 18 23 1>,
					       <&sdma 19 23 1>, <&sdma 20 23 1>,
					       <&sdma 21 23 1>, <&sdma 22 23 1>;
					dma-names = "rxa", "rxb", "rxc",
						    "txa", "txb", "txc";
>>>>>>> c1084c27
					fsl,asrc-rate  = <48000>;
					fsl,asrc-width = <16>;
					status = "okay";
				};
			};

			pwm1: pwm@2080000 {
				compatible = "fsl,imx6sx-pwm", "fsl,imx27-pwm";
				reg = <0x02080000 0x4000>;
				interrupts = <GIC_SPI 83 IRQ_TYPE_LEVEL_HIGH>;
				clocks = <&clks IMX6SX_CLK_PWM1>,
					 <&clks IMX6SX_CLK_PWM1>;
				clock-names = "ipg", "per";
				#pwm-cells = <3>;
			};

			pwm2: pwm@2084000 {
				compatible = "fsl,imx6sx-pwm", "fsl,imx27-pwm";
				reg = <0x02084000 0x4000>;
				interrupts = <GIC_SPI 84 IRQ_TYPE_LEVEL_HIGH>;
				clocks = <&clks IMX6SX_CLK_PWM2>,
					 <&clks IMX6SX_CLK_PWM2>;
				clock-names = "ipg", "per";
				#pwm-cells = <3>;
			};

			pwm3: pwm@2088000 {
				compatible = "fsl,imx6sx-pwm", "fsl,imx27-pwm";
				reg = <0x02088000 0x4000>;
				interrupts = <GIC_SPI 85 IRQ_TYPE_LEVEL_HIGH>;
				clocks = <&clks IMX6SX_CLK_PWM3>,
					 <&clks IMX6SX_CLK_PWM3>;
				clock-names = "ipg", "per";
				#pwm-cells = <3>;
			};

			pwm4: pwm@208c000 {
				compatible = "fsl,imx6sx-pwm", "fsl,imx27-pwm";
				reg = <0x0208c000 0x4000>;
				interrupts = <GIC_SPI 86 IRQ_TYPE_LEVEL_HIGH>;
				clocks = <&clks IMX6SX_CLK_PWM4>,
					 <&clks IMX6SX_CLK_PWM4>;
				clock-names = "ipg", "per";
				#pwm-cells = <3>;
			};

			flexcan1: can@2090000 {
				compatible = "fsl,imx6sx-flexcan", "fsl,imx6q-flexcan";
				reg = <0x02090000 0x4000>;
				interrupts = <GIC_SPI 110 IRQ_TYPE_LEVEL_HIGH>;
				clocks = <&clks IMX6SX_CLK_CAN1_IPG>,
					 <&clks IMX6SX_CLK_CAN1_SERIAL>;
				clock-names = "ipg", "per";
				fsl,stop-mode = <&gpr 0x10 1>;
				status = "disabled";
			};

			flexcan2: can@2094000 {
				compatible = "fsl,imx6sx-flexcan", "fsl,imx6q-flexcan";
				reg = <0x02094000 0x4000>;
				interrupts = <GIC_SPI 111 IRQ_TYPE_LEVEL_HIGH>;
				clocks = <&clks IMX6SX_CLK_CAN2_IPG>,
					 <&clks IMX6SX_CLK_CAN2_SERIAL>;
				clock-names = "ipg", "per";
				fsl,stop-mode = <&gpr 0x10 2>;
				status = "disabled";
			};

			gpt: timer@2098000 {
				compatible = "fsl,imx6sx-gpt", "fsl,imx6dl-gpt";
				reg = <0x02098000 0x4000>;
				interrupts = <GIC_SPI 55 IRQ_TYPE_LEVEL_HIGH>;
				clocks = <&clks IMX6SX_CLK_GPT_BUS>,
					 <&clks IMX6SX_CLK_GPT_3M>;
				clock-names = "ipg", "per";
			};

			gpio1: gpio@209c000 {
				compatible = "fsl,imx6sx-gpio", "fsl,imx35-gpio";
				reg = <0x0209c000 0x4000>;
				interrupts = <GIC_SPI 66 IRQ_TYPE_LEVEL_HIGH>,
					     <GIC_SPI 67 IRQ_TYPE_LEVEL_HIGH>;
				gpio-controller;
				#gpio-cells = <2>;
				interrupt-controller;
				#interrupt-cells = <2>;
				gpio-ranges = <&iomuxc 0 5 26>;
			};

			gpio2: gpio@20a0000 {
				compatible = "fsl,imx6sx-gpio", "fsl,imx35-gpio";
				reg = <0x020a0000 0x4000>;
				interrupts = <GIC_SPI 68 IRQ_TYPE_LEVEL_HIGH>,
					     <GIC_SPI 69 IRQ_TYPE_LEVEL_HIGH>;
				gpio-controller;
				#gpio-cells = <2>;
				interrupt-controller;
				#interrupt-cells = <2>;
				gpio-ranges = <&iomuxc 0 31 20>;
			};

			gpio3: gpio@20a4000 {
				compatible = "fsl,imx6sx-gpio", "fsl,imx35-gpio";
				reg = <0x020a4000 0x4000>;
				interrupts = <GIC_SPI 70 IRQ_TYPE_LEVEL_HIGH>,
					     <GIC_SPI 71 IRQ_TYPE_LEVEL_HIGH>;
				gpio-controller;
				#gpio-cells = <2>;
				interrupt-controller;
				#interrupt-cells = <2>;
				gpio-ranges = <&iomuxc 0 51 29>;
			};

			gpio4: gpio@20a8000 {
				compatible = "fsl,imx6sx-gpio", "fsl,imx35-gpio";
				reg = <0x020a8000 0x4000>;
				interrupts = <GIC_SPI 72 IRQ_TYPE_LEVEL_HIGH>,
					     <GIC_SPI 73 IRQ_TYPE_LEVEL_HIGH>;
				gpio-controller;
				#gpio-cells = <2>;
				interrupt-controller;
				#interrupt-cells = <2>;
				gpio-ranges = <&iomuxc 0 80 32>;
			};

			gpio5: gpio@20ac000 {
				compatible = "fsl,imx6sx-gpio", "fsl,imx35-gpio";
				reg = <0x020ac000 0x4000>;
				interrupts = <GIC_SPI 74 IRQ_TYPE_LEVEL_HIGH>,
					     <GIC_SPI 75 IRQ_TYPE_LEVEL_HIGH>;
				gpio-controller;
				#gpio-cells = <2>;
				interrupt-controller;
				#interrupt-cells = <2>;
				gpio-ranges = <&iomuxc 0 112 24>;
			};

			gpio6: gpio@20b0000 {
				compatible = "fsl,imx6sx-gpio", "fsl,imx35-gpio";
				reg = <0x020b0000 0x4000>;
				interrupts = <GIC_SPI 76 IRQ_TYPE_LEVEL_HIGH>,
					     <GIC_SPI 77 IRQ_TYPE_LEVEL_HIGH>;
				gpio-controller;
				#gpio-cells = <2>;
				interrupt-controller;
				#interrupt-cells = <2>;
				gpio-ranges = <&iomuxc 0 136 12>, <&iomuxc 12 158 11>;
			};

			gpio7: gpio@20b4000 {
				compatible = "fsl,imx6sx-gpio", "fsl,imx35-gpio";
				reg = <0x020b4000 0x4000>;
				interrupts = <GIC_SPI 78 IRQ_TYPE_LEVEL_HIGH>,
					     <GIC_SPI 79 IRQ_TYPE_LEVEL_HIGH>;
				gpio-controller;
				#gpio-cells = <2>;
				interrupt-controller;
				#interrupt-cells = <2>;
				gpio-ranges = <&iomuxc 0 148 10>, <&iomuxc 10 169 2>;
			};

<<<<<<< HEAD
			mqs: mqs {
				compatible = "fsl,imx6sx-mqs";
				gpr = <&gpr>;
				status = "disabled";
			};

			kpp: kpp@20b8000 {
=======
			kpp: keypad@20b8000 {
>>>>>>> c1084c27
				compatible = "fsl,imx6sx-kpp", "fsl,imx21-kpp";
				reg = <0x020b8000 0x4000>;
				interrupts = <GIC_SPI 82 IRQ_TYPE_LEVEL_HIGH>;
				clocks = <&clks IMX6SX_CLK_IPG>;
				status = "disabled";
			};

			wdog1: watchdog@20bc000 {
				compatible = "fsl,imx6sx-wdt", "fsl,imx21-wdt";
				reg = <0x020bc000 0x4000>;
				interrupts = <GIC_SPI 80 IRQ_TYPE_LEVEL_HIGH>;
				clocks = <&clks IMX6SX_CLK_IPG>;
			};

			wdog2: watchdog@20c0000 {
				compatible = "fsl,imx6sx-wdt", "fsl,imx21-wdt";
				reg = <0x020c0000 0x4000>;
				interrupts = <GIC_SPI 81 IRQ_TYPE_LEVEL_HIGH>;
				clocks = <&clks IMX6SX_CLK_IPG>;
				status = "disabled";
			};

			clks: clock-controller@20c4000 {
				compatible = "fsl,imx6sx-ccm";
				reg = <0x020c4000 0x4000>;
				interrupts = <GIC_SPI 87 IRQ_TYPE_LEVEL_HIGH>,
					     <GIC_SPI 88 IRQ_TYPE_LEVEL_HIGH>;
				#clock-cells = <1>;
				clocks = <&ckil>, <&osc>, <&ipp_di0>, <&ipp_di1>, <&anaclk1>, <&anaclk2>;
				clock-names = "ckil", "osc", "ipp_di0", "ipp_di1", "anaclk1", "anaclk2";
			};

			anatop: anatop@20c8000 {
				compatible = "fsl,imx6sx-anatop", "fsl,imx6q-anatop",
					     "syscon", "simple-mfd";
				reg = <0x020c8000 0x1000>;
				interrupts = <GIC_SPI 49 IRQ_TYPE_LEVEL_HIGH>,
					     <GIC_SPI 54 IRQ_TYPE_LEVEL_HIGH>,
					     <GIC_SPI 127 IRQ_TYPE_LEVEL_HIGH>;

				reg_vdd1p1: regulator-1p1 {
					compatible = "fsl,anatop-regulator";
					regulator-name = "vdd1p1";
					regulator-min-microvolt = <1000000>;
					regulator-max-microvolt = <1200000>;
					regulator-always-on;
					anatop-reg-offset = <0x110>;
					anatop-vol-bit-shift = <8>;
					anatop-vol-bit-width = <5>;
					anatop-min-bit-val = <4>;
					anatop-min-voltage = <800000>;
					anatop-max-voltage = <1375000>;
					anatop-enable-bit = <0>;
				};

				reg_vdd3p0: regulator-3p0 {
					compatible = "fsl,anatop-regulator";
					regulator-name = "vdd3p0";
					regulator-min-microvolt = <2800000>;
					regulator-max-microvolt = <3150000>;
					regulator-always-on;
					anatop-reg-offset = <0x120>;
					anatop-vol-bit-shift = <8>;
					anatop-vol-bit-width = <5>;
					anatop-min-bit-val = <0>;
					anatop-min-voltage = <2625000>;
					anatop-max-voltage = <3400000>;
					anatop-enable-bit = <0>;
				};

				reg_vdd2p5: regulator-2p5 {
					compatible = "fsl,anatop-regulator";
					regulator-name = "vdd2p5";
					regulator-min-microvolt = <2250000>;
					regulator-max-microvolt = <2750000>;
					regulator-always-on;
					anatop-reg-offset = <0x130>;
					anatop-vol-bit-shift = <8>;
					anatop-vol-bit-width = <5>;
					anatop-min-bit-val = <0>;
					anatop-min-voltage = <2100000>;
					anatop-max-voltage = <2875000>;
					anatop-enable-bit = <0>;
				};

				reg_arm: regulator-vddcore {
					compatible = "fsl,anatop-regulator";
					regulator-name = "vddarm";
					regulator-min-microvolt = <725000>;
					regulator-max-microvolt = <1450000>;
					regulator-always-on;
					anatop-reg-offset = <0x140>;
					anatop-vol-bit-shift = <0>;
					anatop-vol-bit-width = <5>;
					anatop-delay-reg-offset = <0x170>;
					anatop-delay-bit-shift = <24>;
					anatop-delay-bit-width = <2>;
					anatop-min-bit-val = <1>;
					anatop-min-voltage = <725000>;
					anatop-max-voltage = <1450000>;
				};

				reg_pcie: regulator-vddpcie {
					compatible = "fsl,anatop-regulator";
					regulator-name = "vddpcie";
					regulator-min-microvolt = <725000>;
					regulator-max-microvolt = <1450000>;
					anatop-reg-offset = <0x140>;
					anatop-vol-bit-shift = <9>;
					anatop-vol-bit-width = <5>;
					anatop-delay-reg-offset = <0x170>;
					anatop-delay-bit-shift = <26>;
					anatop-delay-bit-width = <2>;
					anatop-min-bit-val = <1>;
					anatop-min-voltage = <725000>;
					anatop-max-voltage = <1450000>;
				};

				reg_soc: regulator-vddsoc {
					compatible = "fsl,anatop-regulator";
					regulator-name = "vddsoc";
					regulator-min-microvolt = <725000>;
					regulator-max-microvolt = <1450000>;
					regulator-always-on;
					anatop-reg-offset = <0x140>;
					anatop-vol-bit-shift = <18>;
					anatop-vol-bit-width = <5>;
					anatop-delay-reg-offset = <0x170>;
					anatop-delay-bit-shift = <28>;
					anatop-delay-bit-width = <2>;
					anatop-min-bit-val = <1>;
					anatop-min-voltage = <725000>;
					anatop-max-voltage = <1450000>;
				};

				tempmon: tempmon {
					compatible = "fsl,imx6sx-tempmon", "fsl,imx6q-tempmon";
					interrupt-parent = <&gpc>;
					interrupts = <GIC_SPI 49 IRQ_TYPE_LEVEL_HIGH>;
					fsl,tempmon = <&anatop>;
					nvmem-cells = <&tempmon_calib>, <&tempmon_temp_grade>;
					nvmem-cell-names = "calib", "temp_grade";
					clocks = <&clks IMX6SX_CLK_PLL3_USB_OTG>;
				};
			};

			usbphy1: usbphy@20c9000 {
				compatible = "fsl,imx6sx-usbphy", "fsl,imx23-usbphy";
				reg = <0x020c9000 0x1000>;
				interrupts = <GIC_SPI 44 IRQ_TYPE_LEVEL_HIGH>;
				clocks = <&clks IMX6SX_CLK_USBPHY1>;
				fsl,anatop = <&anatop>;
			};

			usbphy2: usbphy@20ca000 {
				compatible = "fsl,imx6sx-usbphy", "fsl,imx23-usbphy";
				reg = <0x020ca000 0x1000>;
				interrupts = <GIC_SPI 45 IRQ_TYPE_LEVEL_HIGH>;
				clocks = <&clks IMX6SX_CLK_USBPHY2>;
				fsl,anatop = <&anatop>;
			};

			irq_sec_vio: caam_secvio {
				compatible = "fsl,imx6q-caam-secvio";
				interrupts = <GIC_SPI 20 IRQ_TYPE_LEVEL_HIGH>;
				jtag-tamper = "disabled";
				watchdog-tamper = "enabled";
				internal-boot-tamper = "enabled";
				external-pin-tamper = "disabled";
			};

			caam_snvs: caam-snvs@20cc000 {
				compatible = "fsl,imx6q-caam-snvs";
				reg = <0x20cc000 0x4000>;
			};

			snvs: snvs@20cc000 {
				compatible = "fsl,sec-v4.0-mon", "syscon", "simple-mfd";
				reg = <0x020cc000 0x4000>;

				snvs_rtc: snvs-rtc-lp {
					compatible = "fsl,sec-v4.0-mon-rtc-lp";
					regmap = <&snvs>;
					offset = <0x34>;
					interrupts = <GIC_SPI 19 IRQ_TYPE_LEVEL_HIGH>, <GIC_SPI 20 IRQ_TYPE_LEVEL_HIGH>;
				};

				snvs_poweroff: snvs-poweroff {
					compatible = "syscon-poweroff";
					regmap = <&snvs>;
					offset = <0x38>;
					value = <0x60>;
					mask = <0x60>;
					status = "disabled";
				};

				snvs_pwrkey: snvs-powerkey {
					compatible = "fsl,sec-v4.0-pwrkey";
					regmap = <&snvs>;
					interrupts = <GIC_SPI 4 IRQ_TYPE_LEVEL_HIGH>;
					linux,keycode = <KEY_POWER>;
					wakeup-source;
					status = "disabled";
				};
			};

			epit1: epit@20d0000 {
				reg = <0x020d0000 0x4000>;
				interrupts = <GIC_SPI 56 IRQ_TYPE_LEVEL_HIGH>;
			};

			epit2: epit@20d4000 {
				reg = <0x020d4000 0x4000>;
				interrupts = <GIC_SPI 57 IRQ_TYPE_LEVEL_HIGH>;
			};

			src: reset-controller@20d8000 {
				compatible = "fsl,imx6sx-src", "fsl,imx51-src";
				reg = <0x020d8000 0x4000>;
				interrupts = <GIC_SPI 91 IRQ_TYPE_LEVEL_HIGH>,
					     <GIC_SPI 96 IRQ_TYPE_LEVEL_HIGH>;
				#reset-cells = <1>;
			};

			gpc: gpc@20dc000 {
				compatible = "fsl,imx6sx-gpc", "fsl,imx6q-gpc";
				reg = <0x020dc000 0x4000>;
				interrupt-controller;
				#interrupt-cells = <3>;
				interrupts = <GIC_SPI 89 IRQ_TYPE_LEVEL_HIGH>;
				interrupt-parent = <&intc>;
				fsl,mf-mix-wakeup-irq = <0x7c00000 0x3d00 0x0 0x400240>;
				clocks = <&clks IMX6SX_CLK_IPG>;
				clock-names = "ipg";

				pgc {
					#address-cells = <1>;
					#size-cells = <0>;

					power-domain@0 {
						reg = <0>;
						#power-domain-cells = <0>;
					};

					pd_pu: power-domain@1 {
						reg = <1>;
						#power-domain-cells = <0>;
						power-supply = <&reg_soc>;
						clocks = <&clks IMX6SX_CLK_GPU>;
					};

					pd_disp: power-domain@2 {
						reg = <2>;
						#power-domain-cells = <0>;
						clocks = <&clks IMX6SX_CLK_PXP_AXI>,
							 <&clks IMX6SX_CLK_DISPLAY_AXI>,
							 <&clks IMX6SX_CLK_LCDIF1_PIX>,
							 <&clks IMX6SX_CLK_LCDIF_APB>,
							 <&clks IMX6SX_CLK_LCDIF2_PIX>,
							 <&clks IMX6SX_CLK_CSI>,
							 <&clks IMX6SX_CLK_VADC>;
					};

					pd_pci: power-domain@3 {
						reg = <3>;
						#power-domain-cells = <0>;
						power-supply = <&reg_pcie>;
					};
				};
			};

			iomuxc: pinctrl@20e0000 {
				compatible = "fsl,imx6sx-iomuxc";
				reg = <0x020e0000 0x4000>;
			};

			gpr: iomuxc-gpr@20e4000 {
				compatible = "fsl,imx6sx-iomuxc-gpr",
					     "fsl,imx6q-iomuxc-gpr", "syscon";
				reg = <0x020e4000 0x4000>;
			};

			ldb: ldb@20e0014 {
				#address-cells = <1>;
				#size-cells = <0>;
				compatible = "fsl,imx6sx-ldb", "fsl,imx53-ldb";
				gpr = <&gpr>;
				status = "disabled";
				clocks = <&clks IMX6SX_CLK_LDB_DI0>,
					 <&clks IMX6SX_CLK_LCDIF1_SEL>,
					 <&clks IMX6SX_CLK_LCDIF2_SEL>,
					 <&clks IMX6SX_CLK_LDB_DI0_DIV_3_5>,
					 <&clks IMX6SX_CLK_LDB_DI0_DIV_7>,
					 <&clks IMX6SX_CLK_LDB_DI0_DIV_SEL>;
				clock-names = "ldb_di0",
					      "di0_sel",
					      "di1_sel",
					      "ldb_di0_div_3_5",
					      "ldb_di0_div_7",
					      "ldb_di0_div_sel";
				lvds-channel@0 {
					reg = <0>;
					status = "disabled";
				};
			};

			sdma: sdma@20ec000 {
				compatible = "fsl,imx6sx-sdma", "fsl,imx6q-sdma";
				reg = <0x020ec000 0x4000>;
				interrupts = <GIC_SPI 2 IRQ_TYPE_LEVEL_HIGH>;
				clocks = <&clks IMX6SX_CLK_IPG>,
					 <&clks IMX6SX_CLK_SDMA>;
				clock-names = "ipg", "ahb";
				#dma-cells = <3>;
				/* imx6sx reuses imx6q sdma firmware */
				fsl,sdma-ram-script-name = "imx/sdma/sdma-imx6q.bin";
			};
		};

		aips2: bus@2100000 {
			compatible = "fsl,aips-bus", "simple-bus";
			#address-cells = <1>;
			#size-cells = <1>;
			reg = <0x02100000 0x100000>;
			ranges;

			crypto: crypto@2100000 {
				compatible = "fsl,sec-v4.0";
				#address-cells = <1>;
				#size-cells = <1>;
				reg = <0x2100000 0x10000>;
				ranges = <0 0x2100000 0x10000>;
				interrupt-parent = <&intc>;
				clocks = <&clks IMX6SX_CLK_CAAM_MEM>,
					 <&clks IMX6SX_CLK_CAAM_ACLK>,
					 <&clks IMX6SX_CLK_CAAM_IPG>,
					 <&clks IMX6SX_CLK_EIM_SLOW>;
				clock-names = "mem", "aclk", "ipg", "emi_slow";

				sec_jr0: jr@1000 {
					compatible = "fsl,sec-v4.0-job-ring";
					reg = <0x1000 0x1000>;
					interrupts = <GIC_SPI 105 IRQ_TYPE_LEVEL_HIGH>;
				};

				sec_jr1: jr@2000 {
					compatible = "fsl,sec-v4.0-job-ring";
					reg = <0x2000 0x1000>;
					interrupts = <GIC_SPI 106 IRQ_TYPE_LEVEL_HIGH>;
				};
			};

			usbotg1: usb@2184000 {
				compatible = "fsl,imx6sx-usb", "fsl,imx27-usb";
				reg = <0x02184000 0x200>;
				interrupts = <GIC_SPI 43 IRQ_TYPE_LEVEL_HIGH>;
				clocks = <&clks IMX6SX_CLK_USBOH3>;
				fsl,usbphy = <&usbphy1>;
				fsl,usbmisc = <&usbmisc 0>;
				fsl,anatop = <&anatop>;
				ahb-burst-config = <0x0>;
				tx-burst-size-dword = <0x10>;
				rx-burst-size-dword = <0x10>;
				status = "disabled";
			};

			usbotg2: usb@2184200 {
				compatible = "fsl,imx6sx-usb", "fsl,imx27-usb";
				reg = <0x02184200 0x200>;
				interrupts = <GIC_SPI 42 IRQ_TYPE_LEVEL_HIGH>;
				clocks = <&clks IMX6SX_CLK_USBOH3>;
				fsl,usbphy = <&usbphy2>;
				fsl,usbmisc = <&usbmisc 1>;
				ahb-burst-config = <0x0>;
				tx-burst-size-dword = <0x10>;
				rx-burst-size-dword = <0x10>;
				status = "disabled";
			};

			usbh: usb@2184400 {
				compatible = "fsl,imx6sx-usb", "fsl,imx27-usb";
				reg = <0x02184400 0x200>;
				interrupts = <GIC_SPI 40 IRQ_TYPE_LEVEL_HIGH>;
				clocks = <&clks IMX6SX_CLK_USBOH3>;
				fsl,usbphy = <&usbphynop1>;
				fsl,usbmisc = <&usbmisc 2>;
				phy_type = "hsic";
				fsl,anatop = <&anatop>;
				dr_mode = "host";
				ahb-burst-config = <0x0>;
				tx-burst-size-dword = <0x10>;
				rx-burst-size-dword = <0x10>;
				status = "disabled";
			};

			usbmisc: usbmisc@2184800 {
				#index-cells = <1>;
				compatible = "fsl,imx6sx-usbmisc", "fsl,imx6q-usbmisc";
				reg = <0x02184800 0x200>;
				clocks = <&clks IMX6SX_CLK_USBOH3>;
			};

			fec1: ethernet@2188000 {
				compatible = "fsl,imx6sx-fec", "fsl,imx6q-fec";
				reg = <0x02188000 0x4000>;
				interrupt-names = "int0", "pps";
				interrupts = <GIC_SPI 118 IRQ_TYPE_LEVEL_HIGH>,
					     <GIC_SPI 119 IRQ_TYPE_LEVEL_HIGH>;
				clocks = <&clks IMX6SX_CLK_ENET>,
					 <&clks IMX6SX_CLK_ENET_AHB>,
					 <&clks IMX6SX_CLK_ENET_PTP>,
					 <&clks IMX6SX_CLK_ENET_REF>,
					 <&clks IMX6SX_CLK_ENET_PTP>;
				clock-names = "ipg", "ahb", "ptp",
					      "enet_clk_ref", "enet_out";
				fsl,num-tx-queues = <3>;
				fsl,num-rx-queues = <3>;
<<<<<<< HEAD
				stop-mode = <&gpr 0x10 3>;
=======
				fsl,stop-mode = <&gpr 0x10 3>;
>>>>>>> c1084c27
				fsl,wakeup_irq = <0>;
				status = "disabled";
			};

			mlb: mlb@218c000 {
				reg = <0x0218c000 0x4000>;
				interrupts = <GIC_SPI 53 IRQ_TYPE_LEVEL_HIGH>,
					     <GIC_SPI 117 IRQ_TYPE_LEVEL_HIGH>,
					     <GIC_SPI 126 IRQ_TYPE_LEVEL_HIGH>;
				clocks = <&clks IMX6SX_CLK_MLB>;
				status = "disabled";
			};

			usdhc1: mmc@2190000 {
				compatible = "fsl,imx6sx-usdhc", "fsl,imx6sl-usdhc";
				reg = <0x02190000 0x4000>;
				interrupts = <GIC_SPI 22 IRQ_TYPE_LEVEL_HIGH>;
				clocks = <&clks IMX6SX_CLK_USDHC1>,
					 <&clks IMX6SX_CLK_USDHC1>,
					 <&clks IMX6SX_CLK_USDHC1>;
				clock-names = "ipg", "ahb", "per";
				bus-width = <4>;
				fsl,tuning-start-tap = <20>;
				fsl,tuning-step= <2>;
				status = "disabled";
			};

			usdhc2: mmc@2194000 {
				compatible = "fsl,imx6sx-usdhc", "fsl,imx6sl-usdhc";
				reg = <0x02194000 0x4000>;
				interrupts = <GIC_SPI 23 IRQ_TYPE_LEVEL_HIGH>;
				clocks = <&clks IMX6SX_CLK_USDHC2>,
					 <&clks IMX6SX_CLK_USDHC2>,
					 <&clks IMX6SX_CLK_USDHC2>;
				clock-names = "ipg", "ahb", "per";
				bus-width = <4>;
				fsl,tuning-start-tap = <20>;
				fsl,tuning-step= <2>;
				status = "disabled";
			};

			usdhc3: mmc@2198000 {
				compatible = "fsl,imx6sx-usdhc", "fsl,imx6sl-usdhc";
				reg = <0x02198000 0x4000>;
				interrupts = <GIC_SPI 24 IRQ_TYPE_LEVEL_HIGH>;
				clocks = <&clks IMX6SX_CLK_USDHC3>,
					 <&clks IMX6SX_CLK_USDHC3>,
					 <&clks IMX6SX_CLK_USDHC3>;
				clock-names = "ipg", "ahb", "per";
				bus-width = <4>;
				fsl,tuning-start-tap = <20>;
				fsl,tuning-step= <2>;
				status = "disabled";
			};

			usdhc4: mmc@219c000 {
				compatible = "fsl,imx6sx-usdhc", "fsl,imx6sl-usdhc";
				reg = <0x0219c000 0x4000>;
				interrupts = <GIC_SPI 25 IRQ_TYPE_LEVEL_HIGH>;
				clocks = <&clks IMX6SX_CLK_USDHC4>,
					 <&clks IMX6SX_CLK_USDHC4>,
					 <&clks IMX6SX_CLK_USDHC4>;
				clock-names = "ipg", "ahb", "per";
				bus-width = <4>;
				fsl,tuning-start-tap = <20>;
				fsl,tuning-step= <2>;
				status = "disabled";
			};

			i2c1: i2c@21a0000 {
				#address-cells = <1>;
				#size-cells = <0>;
				compatible = "fsl,imx6sx-i2c", "fsl,imx21-i2c";
				reg = <0x021a0000 0x4000>;
				interrupts = <GIC_SPI 36 IRQ_TYPE_LEVEL_HIGH>;
				clocks = <&clks IMX6SX_CLK_I2C1>;
				status = "disabled";
			};

			i2c2: i2c@21a4000 {
				#address-cells = <1>;
				#size-cells = <0>;
				compatible = "fsl,imx6sx-i2c", "fsl,imx21-i2c";
				reg = <0x021a4000 0x4000>;
				interrupts = <GIC_SPI 37 IRQ_TYPE_LEVEL_HIGH>;
				clocks = <&clks IMX6SX_CLK_I2C2>;
				status = "disabled";
			};

			i2c3: i2c@21a8000 {
				#address-cells = <1>;
				#size-cells = <0>;
				compatible = "fsl,imx6sx-i2c", "fsl,imx21-i2c";
				reg = <0x021a8000 0x4000>;
				interrupts = <GIC_SPI 38 IRQ_TYPE_LEVEL_HIGH>;
				clocks = <&clks IMX6SX_CLK_I2C3>;
				status = "disabled";
			};

			memory-controller@21b0000 {
				compatible = "fsl,imx6sx-mmdc", "fsl,imx6q-mmdc";
				reg = <0x021b0000 0x4000>;
				clocks = <&clks IMX6SX_CLK_MMDC_P0_IPG>;
			};

			fec2: ethernet@21b4000 {
				compatible = "fsl,imx6sx-fec", "fsl,imx6q-fec";
				reg = <0x021b4000 0x4000>;
				interrupt-names = "int0", "pps";
				interrupts = <GIC_SPI 102 IRQ_TYPE_LEVEL_HIGH>,
					     <GIC_SPI 103 IRQ_TYPE_LEVEL_HIGH>;
				clocks = <&clks IMX6SX_CLK_ENET>,
					 <&clks IMX6SX_CLK_ENET_AHB>,
					 <&clks IMX6SX_CLK_ENET_PTP>,
					 <&clks IMX6SX_CLK_ENET2_REF_125M>,
					 <&clks IMX6SX_CLK_ENET_PTP>;
				clock-names = "ipg", "ahb", "ptp",
					      "enet_clk_ref", "enet_out";
<<<<<<< HEAD
				fsl,num-tx-queues=<3>;
				fsl,num-rx-queues=<3>;
				stop-mode = <&gpr 0x10 4>;
=======
				fsl,stop-mode = <&gpr 0x10 4>;
				fsl,num-tx-queues=<3>;
				fsl,num-rx-queues=<3>;
>>>>>>> c1084c27
				fsl,wakeup_irq = <0>;
				status = "disabled";
			};

			weim: weim@21b8000 {
				#address-cells = <2>;
				#size-cells = <1>;
				compatible = "fsl,imx6sx-weim", "fsl,imx6q-weim";
				reg = <0x021b8000 0x4000>;
				interrupts = <GIC_SPI 14 IRQ_TYPE_LEVEL_HIGH>;
				clocks = <&clks IMX6SX_CLK_EIM_SLOW>;
				fsl,weim-cs-gpr = <&gpr>;
				status = "disabled";
			};

			ocotp: efuse@21bc000 {
				#address-cells = <1>;
				#size-cells = <1>;
				compatible = "fsl,imx6sx-ocotp", "syscon";
				reg = <0x021bc000 0x4000>;
				clocks = <&clks IMX6SX_CLK_OCOTP>;

				cpu_speed_grade: speed-grade@10 {
					reg = <0x10 4>;
				};

				tempmon_calib: calib@38 {
					reg = <0x38 4>;
				};

				tempmon_temp_grade: temp-grade@20 {
					reg = <0x20 4>;
				};
			};

			sai1: sai@21d4000 {
				compatible = "fsl,imx6sx-sai";
				reg = <0x021d4000 0x4000>;
				interrupts = <GIC_SPI 97 IRQ_TYPE_LEVEL_HIGH>;
				clocks = <&clks IMX6SX_CLK_SAI1_IPG>,
					 <&clks IMX6SX_CLK_SAI1>,
					 <&clks 0>, <&clks 0>;
				clock-names = "bus", "mclk1", "mclk2", "mclk3";
				dma-names = "rx", "tx";
				dmas = <&sdma 31 24 0>, <&sdma 32 24 0>;
				status = "disabled";
			};

			audmux: audmux@21d8000 {
				compatible = "fsl,imx6sx-audmux", "fsl,imx31-audmux";
				reg = <0x021d8000 0x4000>;
				status = "disabled";
			};

			sai2: sai@21dc000 {
				compatible = "fsl,imx6sx-sai";
				reg = <0x021dc000 0x4000>;
				interrupts = <GIC_SPI 98 IRQ_TYPE_LEVEL_HIGH>;
				clocks = <&clks IMX6SX_CLK_SAI2_IPG>,
					 <&clks IMX6SX_CLK_SAI2>,
					 <&clks 0>, <&clks 0>;
				clock-names = "bus", "mclk1", "mclk2", "mclk3";
				dma-names = "rx", "tx";
				dmas = <&sdma 33 24 0>, <&sdma 34 24 0>;
				status = "disabled";
			};

			qspi1: spi@21e0000 {
				#address-cells = <1>;
				#size-cells = <0>;
				compatible = "fsl,imx6sx-qspi";
				reg = <0x021e0000 0x4000>, <0x60000000 0x10000000>;
				reg-names = "QuadSPI", "QuadSPI-memory";
				interrupts = <GIC_SPI 107 IRQ_TYPE_LEVEL_HIGH>;
				clocks = <&clks IMX6SX_CLK_QSPI1>,
					 <&clks IMX6SX_CLK_QSPI1>;
				clock-names = "qspi_en", "qspi";
				status = "disabled";
			};

			qspi2: spi@21e4000 {
				#address-cells = <1>;
				#size-cells = <0>;
				compatible = "fsl,imx6sx-qspi";
				reg = <0x021e4000 0x4000>, <0x70000000 0x10000000>;
				reg-names = "QuadSPI", "QuadSPI-memory";
				interrupts = <GIC_SPI 109 IRQ_TYPE_LEVEL_HIGH>;
				clocks = <&clks IMX6SX_CLK_QSPI2>,
					 <&clks IMX6SX_CLK_QSPI2>;
				clock-names = "qspi_en", "qspi";
				status = "disabled";
			};

			qspi_m4: qspi-m4 {
				compatible = "fsl,imx6sx-qspi-m4-restore";
				reg = <0x021e4000 0x4000>;
				status = "disabled";
			};

			uart2: serial@21e8000 {
				compatible = "fsl,imx6sx-uart",
					     "fsl,imx6q-uart", "fsl,imx21-uart";
				reg = <0x021e8000 0x4000>;
				interrupts = <GIC_SPI 27 IRQ_TYPE_LEVEL_HIGH>;
				clocks = <&clks IMX6SX_CLK_UART_IPG>,
					 <&clks IMX6SX_CLK_UART_SERIAL>;
				clock-names = "ipg", "per";
				dmas = <&sdma 27 4 0>, <&sdma 28 4 0>;
				dma-names = "rx", "tx";
				status = "disabled";
			};

			uart3: serial@21ec000 {
				compatible = "fsl,imx6sx-uart",
					     "fsl,imx6q-uart", "fsl,imx21-uart";
				reg = <0x021ec000 0x4000>;
				interrupts = <GIC_SPI 28 IRQ_TYPE_LEVEL_HIGH>;
				clocks = <&clks IMX6SX_CLK_UART_IPG>,
					 <&clks IMX6SX_CLK_UART_SERIAL>;
				clock-names = "ipg", "per";
				dmas = <&sdma 29 4 0>, <&sdma 30 4 0>;
				dma-names = "rx", "tx";
				status = "disabled";
			};

			uart4: serial@21f0000 {
				compatible = "fsl,imx6sx-uart",
					     "fsl,imx6q-uart", "fsl,imx21-uart";
				reg = <0x021f0000 0x4000>;
				interrupts = <GIC_SPI 29 IRQ_TYPE_LEVEL_HIGH>;
				clocks = <&clks IMX6SX_CLK_UART_IPG>,
					 <&clks IMX6SX_CLK_UART_SERIAL>;
				clock-names = "ipg", "per";
				dmas = <&sdma 31 4 0>, <&sdma 32 4 0>;
				dma-names = "rx", "tx";
				status = "disabled";
			};

			uart5: serial@21f4000 {
				compatible = "fsl,imx6sx-uart",
					     "fsl,imx6q-uart", "fsl,imx21-uart";
				reg = <0x021f4000 0x4000>;
				interrupts = <GIC_SPI 30 IRQ_TYPE_LEVEL_HIGH>;
				clocks = <&clks IMX6SX_CLK_UART_IPG>,
					 <&clks IMX6SX_CLK_UART_SERIAL>;
				clock-names = "ipg", "per";
				dmas = <&sdma 33 4 0>, <&sdma 34 4 0>;
				dma-names = "rx", "tx";
				status = "disabled";
			};

			i2c4: i2c@21f8000 {
				#address-cells = <1>;
				#size-cells = <0>;
				compatible = "fsl,imx6sx-i2c", "fsl,imx21-i2c";
				reg = <0x021f8000 0x4000>;
				interrupts = <GIC_SPI 35 IRQ_TYPE_LEVEL_HIGH>;
				clocks = <&clks IMX6SX_CLK_I2C4>;
				status = "disabled";
			};
		};

		aips3: bus@2200000 {
			compatible = "fsl,aips-bus", "simple-bus";
			#address-cells = <1>;
			#size-cells = <1>;
			reg = <0x02200000 0x100000>;
			ranges;

			spba-bus@2240000 {
				compatible = "fsl,spba-bus", "simple-bus";
				#address-cells = <1>;
				#size-cells = <1>;
				reg = <0x02240000 0x40000>;
				ranges;

				csi1: csi@2214000 {
					compatible = "fsl,imx6s-csi";
					reg = <0x02214000 0x4000>;
					interrupts = <GIC_SPI 7 IRQ_TYPE_LEVEL_HIGH>;
					clocks = <&clks IMX6SX_CLK_DISPLAY_AXI>,
						 <&clks IMX6SX_CLK_CSI>,
						 <&clks IMX6SX_CLK_DCIC1>;
					clock-names = "disp-axi", "csi_mclk", "disp_dcic";
					power-domains = <&pd_disp>;
					status = "disabled";
				};

				dcic1: dcic@220c000 {
					compatible = "fsl,imx6sx-dcic";
					reg = <0x220c000 0x4000>;
					interrupts = <0 124 IRQ_TYPE_LEVEL_HIGH>;
					clocks = <&clks IMX6SX_CLK_DCIC1>,
						<&clks IMX6SX_CLK_DISPLAY_AXI>;
					clock-names = "dcic", "disp-axi";
					gpr = <&gpr>;
					status = "disabled";
				};

				dcic2: dcic@2210000 {
					compatible = "fsl,imx6sx-dcic";
					reg = <0x2210000 0x4000>;
					interrupts = <0 125 IRQ_TYPE_LEVEL_HIGH>;
					clocks = <&clks IMX6SX_CLK_DCIC2>,
						<&clks IMX6SX_CLK_DISPLAY_AXI>;
					clock-names = "dcic", "disp-axi";
					gpr = <&gpr>;
					status = "disabled";
				};

				pxp: pxp@2218000 {
					compatible = "fsl,imx6sx-pxp-dma", "fsl,imx6sl-pxp-dma", "fsl,imx6dl-pxp-dma";
					reg = <0x02218000 0x4000>;
					interrupts = <GIC_SPI 8 IRQ_TYPE_LEVEL_HIGH>;
					clocks = <&clks IMX6SX_CLK_PXP_AXI>,
						 <&clks IMX6SX_CLK_DISPLAY_AXI>;
					clock-names = "pxp-axi", "disp-axi";
					power-domains = <&pd_disp>;
					status = "disabled";
				};

				csi2: csi@221c000 {
					reg = <0x0221c000 0x4000>;
					interrupts = <GIC_SPI 41 IRQ_TYPE_LEVEL_HIGH>;
					clocks = <&clks IMX6SX_CLK_DISPLAY_AXI>,
						 <&clks IMX6SX_CLK_CSI>,
						 <&clks IMX6SX_CLK_DCIC2>;
					clock-names = "disp-axi", "csi_mclk", "dcic";
					status = "disabled";
				};

				lcdif1: lcdif@2220000 {
					compatible = "fsl,imx6sx-lcdif", "fsl,imx28-lcdif";
					reg = <0x02220000 0x4000>;
					interrupts = <GIC_SPI 5 IRQ_TYPE_EDGE_RISING>;
					clocks = <&clks IMX6SX_CLK_LCDIF1_PIX>,
						 <&clks IMX6SX_CLK_LCDIF_APB>,
						 <&clks IMX6SX_CLK_DISPLAY_AXI>;
					clock-names = "pix", "axi", "disp_axi";
					power-domains = <&pd_disp>;
					status = "disabled";
				};

				lcdif2: lcdif@2224000 {
					compatible = "fsl,imx6sx-lcdif", "fsl,imx28-lcdif";
					reg = <0x02224000 0x4000>;
					interrupts = <GIC_SPI 6 IRQ_TYPE_EDGE_RISING>;
					clocks = <&clks IMX6SX_CLK_LCDIF2_PIX>,
						 <&clks IMX6SX_CLK_LCDIF_APB>,
						 <&clks IMX6SX_CLK_DISPLAY_AXI>;
					clock-names = "pix", "axi", "disp_axi";
					power-domains = <&pd_disp>;
					status = "disabled";
				};

				vadc: vadc@2228000 {
					reg = <0x02228000 0x4000>, <0x0222c000 0x4000>;
					reg-names = "vadc-vafe", "vadc-vdec";
					clocks = <&clks IMX6SX_CLK_VADC>,
						 <&clks IMX6SX_CLK_CSI>;
					clock-names = "vadc", "csi";
					power-domains = <&pd_disp>;
					status = "disabled";
				};
			};

			adc1: adc@2280000 {
				compatible = "fsl,imx6sx-adc", "fsl,vf610-adc";
				reg = <0x02280000 0x4000>;
				interrupts = <GIC_SPI 100 IRQ_TYPE_LEVEL_HIGH>;
				clocks = <&clks IMX6SX_CLK_IPG>;
				clock-names = "adc";
				num-channels = <4>;
				fsl,adck-max-frequency = <30000000>, <40000000>,
							 <20000000>;
				status = "disabled";
			};

			adc2: adc@2284000 {
				compatible = "fsl,imx6sx-adc", "fsl,vf610-adc";
				reg = <0x02284000 0x4000>;
				interrupts = <GIC_SPI 101 IRQ_TYPE_LEVEL_HIGH>;
				clocks = <&clks IMX6SX_CLK_IPG>;
				clock-names = "adc";
				num-channels = <4>;
				fsl,adck-max-frequency = <30000000>, <40000000>,
							 <20000000>;
				status = "disabled";
			};

			wdog3: watchdog@2288000 {
				compatible = "fsl,imx6sx-wdt", "fsl,imx21-wdt";
				reg = <0x02288000 0x4000>;
				interrupts = <GIC_SPI 11 IRQ_TYPE_LEVEL_HIGH>;
				clocks = <&clks IMX6SX_CLK_IPG>;
				status = "disabled";
			};

			ecspi5: spi@228c000 {
				#address-cells = <1>;
				#size-cells = <0>;
				compatible = "fsl,imx6sx-ecspi", "fsl,imx51-ecspi";
				reg = <0x0228c000 0x4000>;
				interrupts = <GIC_SPI 18 IRQ_TYPE_LEVEL_HIGH>;
				clocks = <&clks IMX6SX_CLK_ECSPI5>,
					 <&clks IMX6SX_CLK_ECSPI5>;
				clock-names = "ipg", "per";
				status = "disabled";
			};

			sema4: sema4@02290000 { /* sema4 */
				compatible = "fsl,imx6sx-sema4";
				reg = <0x02290000 0x4000>;
				interrupts = <0 116 0x04>;
				status = "okay";
			};

			mu: mu@02294000 { /* mu */
				compatible = "fsl,imx6sx-mu";
				reg = <0x02294000 0x4000>;
				interrupts = <0 90 0x04>;
				#mbox-cells = <2>;
			};

			mu_lp: mu_lp@02294000 { /* mu */
				compatible = "fsl,imx6sx-mu-lp";
				reg = <0x02294000 0x4000>;
				interrupts = <0 90 0x04>;
				status = "okay";
			};

			uart6: serial@22a0000 {
				compatible = "fsl,imx6sx-uart",
					     "fsl,imx6q-uart", "fsl,imx21-uart";
				reg = <0x022a0000 0x4000>;
				interrupts = <GIC_SPI 17 IRQ_TYPE_LEVEL_HIGH>;
				clocks = <&clks IMX6SX_CLK_UART_IPG>,
					 <&clks IMX6SX_CLK_UART_SERIAL>;
				clock-names = "ipg", "per";
				dmas = <&sdma 0 4 0>, <&sdma 47 4 0>;
				dma-names = "rx", "tx";
				status = "disabled";
			};

			pwm5: pwm@22a4000 {
				compatible = "fsl,imx6sx-pwm", "fsl,imx27-pwm";
				reg = <0x022a4000 0x4000>;
				interrupts = <GIC_SPI 83 IRQ_TYPE_LEVEL_HIGH>;
				clocks = <&clks IMX6SX_CLK_PWM5>,
					 <&clks IMX6SX_CLK_PWM5>;
				clock-names = "ipg", "per";
				#pwm-cells = <3>;
			};

			pwm6: pwm@22a8000 {
				compatible = "fsl,imx6sx-pwm", "fsl,imx27-pwm";
				reg = <0x022a8000 0x4000>;
				interrupts = <GIC_SPI 84 IRQ_TYPE_LEVEL_HIGH>;
				clocks = <&clks IMX6SX_CLK_PWM6>,
					 <&clks IMX6SX_CLK_PWM6>;
				clock-names = "ipg", "per";
				#pwm-cells = <3>;
			};

			pwm7: pwm@22ac000 {
				compatible = "fsl,imx6sx-pwm", "fsl,imx27-pwm";
				reg = <0x022ac000 0x4000>;
				interrupts = <GIC_SPI 85 IRQ_TYPE_LEVEL_HIGH>;
				clocks = <&clks IMX6SX_CLK_PWM7>,
					 <&clks IMX6SX_CLK_PWM7>;
				clock-names = "ipg", "per";
				#pwm-cells = <3>;
			};

			pwm8: pwm@22b0000 {
				compatible = "fsl,imx6sx-pwm", "fsl,imx27-pwm";
				reg = <0x0022b0000 0x4000>;
				interrupts = <GIC_SPI 86 IRQ_TYPE_LEVEL_HIGH>;
				clocks = <&clks IMX6SX_CLK_PWM8>,
					 <&clks IMX6SX_CLK_PWM8>;
				clock-names = "ipg", "per";
				#pwm-cells = <3>;
			};
		};

		pcie: pcie@8ffc000 {
			compatible = "fsl,imx6sx-pcie", "snps,dw-pcie";
			reg = <0x08ffc000 0x04000>, <0x08f00000 0x80000>;
			reg-names = "dbi", "config";
			#address-cells = <3>;
			#size-cells = <2>;
			device_type = "pci";
			bus-range = <0x00 0xff>;
			ranges = <0x81000000 0 0          0x08f80000 0 0x00010000 /* downstream I/O */
				  0x82000000 0 0x08000000 0x08000000 0 0x00f00000>; /* non-prefetchable memory */
			num-lanes = <1>;
			interrupts = <GIC_SPI 120 IRQ_TYPE_LEVEL_HIGH>;
			interrupt-names = "msi";
			#interrupt-cells = <1>;
			interrupt-map-mask = <0 0 0 0x7>;
			interrupt-map = <0 0 0 1 &gpc GIC_SPI 123 IRQ_TYPE_LEVEL_HIGH>,
					<0 0 0 2 &gpc GIC_SPI 122 IRQ_TYPE_LEVEL_HIGH>,
					<0 0 0 3 &gpc GIC_SPI 121 IRQ_TYPE_LEVEL_HIGH>,
					<0 0 0 4 &gpc GIC_SPI 120 IRQ_TYPE_LEVEL_HIGH>;
			clocks = <&clks IMX6SX_CLK_PCIE_AXI>,
				 <&clks IMX6SX_CLK_LVDS1_OUT>,
				 <&clks IMX6SX_CLK_PCIE_REF_125M>,
				 <&clks IMX6SX_CLK_DISPLAY_AXI>;
			clock-names = "pcie", "pcie_bus", "pcie_phy", "pcie_inbound_axi";
			power-domains = <&pd_disp>, <&pd_pci>;
			power-domain-names = "pcie", "pcie_phy";
			status = "disabled";
		};

		pcie_ep: pcie_ep@8ffc000 {
			compatible = "fsl,imx6sx-pcie-ep";
			reg = <0x08ffc000 0x04000>, <0x08000000 0xf00000>;
			reg-names = "regs", "addr_space";
			num-lanes = <1>;
			clocks = <&clks IMX6SX_CLK_PCIE_AXI>,
				 <&clks IMX6SX_CLK_LVDS1_OUT>,
				 <&clks IMX6SX_CLK_PCIE_REF_125M>,
				 <&clks IMX6SX_CLK_DISPLAY_AXI>;
			clock-names = "pcie", "pcie_bus", "pcie_phy", "pcie_inbound_axi";
			power-domains = <&pd_disp>, <&pd_pci>;
			power-domain-names = "pcie", "pcie_phy";
			num-ib-windows = <4>;
			num-ob-windows = <4>;
			status = "disabled";
		};
	};

	rpmsg: rpmsg{
		compatible = "fsl,imx6sx-rpmsg";
		/* up to now, the following channels are used in imx rpmsg
		 * - tx1/rx1: messages channel.
		 * - general interrupt1: remote proc finish re-init rpmsg stack
		 *   when A core is partition reset.
		 */
		mbox-names = "tx", "rx", "rxdb";
		mboxes = <&mu 0 1
			  &mu 1 1
			  &mu 3 1>;
		status = "disabled";
	};
};<|MERGE_RESOLUTION|>--- conflicted
+++ resolved
@@ -299,11 +299,7 @@
 			reg = <0x100000 0x8000>;
 		};
 
-<<<<<<< HEAD
-		gpmi: gpmi-nand@1806000{
-=======
 		gpmi: nand-controller@1806000{
->>>>>>> c1084c27
 			compatible = "fsl,imx6sx-gpmi-nand";
 			#address-cells = <1>;
 			#size-cells = <1>;
@@ -421,11 +417,7 @@
 				};
 
 				esai: esai@2024000 {
-<<<<<<< HEAD
-					compatible = "fsl,imx35-esai";
-=======
 					compatible = "fsl,imx6sx-esai", "fsl,imx35-esai";
->>>>>>> c1084c27
 					reg = <0x02024000 0x4000>;
 					interrupts = <GIC_SPI 51 IRQ_TYPE_LEVEL_HIGH>;
 					clocks = <&clks IMX6SX_CLK_ESAI_IPG>,
@@ -484,15 +476,9 @@
 				};
 
 				asrc: asrc@2034000 {
-<<<<<<< HEAD
-					compatible = "fsl,imx53-asrc";
-					reg = <0x02034000 0x4000>;
-					interrupts = <0 50 IRQ_TYPE_LEVEL_HIGH>;
-=======
 					compatible = "fsl,imx6sx-asrc", "fsl,imx53-asrc";
 					reg = <0x02034000 0x4000>;
 					interrupts = <GIC_SPI 50 IRQ_TYPE_LEVEL_HIGH>;
->>>>>>> c1084c27
 					clocks = <&clks IMX6SX_CLK_ASRC_IPG>,
 						<&clks IMX6SX_CLK_ASRC_MEM>, <&clks 0>,
 						<&clks 0>, <&clks 0>, <&clks 0>, <&clks 0>,
@@ -505,18 +491,11 @@
 						"asrck_5", "asrck_6", "asrck_7", "asrck_8",
 						"asrck_9", "asrck_a", "asrck_b", "asrck_c",
 						"asrck_d", "asrck_e", "asrck_f", "spba";
-<<<<<<< HEAD
-					dmas = <&sdma 17 23 1>, <&sdma 18 23 1>, <&sdma 19 23 1>,
-						<&sdma 20 23 1>, <&sdma 21 23 1>, <&sdma 22 23 1>;
-					dma-names = "rxa", "rxb", "rxc",
-							"txa", "txb", "txc";
-=======
 					dmas = <&sdma 17 23 1>, <&sdma 18 23 1>,
 					       <&sdma 19 23 1>, <&sdma 20 23 1>,
 					       <&sdma 21 23 1>, <&sdma 22 23 1>;
 					dma-names = "rxa", "rxb", "rxc",
 						    "txa", "txb", "txc";
->>>>>>> c1084c27
 					fsl,asrc-rate  = <48000>;
 					fsl,asrc-width = <16>;
 					status = "okay";
@@ -678,17 +657,7 @@
 				gpio-ranges = <&iomuxc 0 148 10>, <&iomuxc 10 169 2>;
 			};
 
-<<<<<<< HEAD
-			mqs: mqs {
-				compatible = "fsl,imx6sx-mqs";
-				gpr = <&gpr>;
-				status = "disabled";
-			};
-
-			kpp: kpp@20b8000 {
-=======
 			kpp: keypad@20b8000 {
->>>>>>> c1084c27
 				compatible = "fsl,imx6sx-kpp", "fsl,imx21-kpp";
 				reg = <0x020b8000 0x4000>;
 				interrupts = <GIC_SPI 82 IRQ_TYPE_LEVEL_HIGH>;
@@ -1106,11 +1075,7 @@
 					      "enet_clk_ref", "enet_out";
 				fsl,num-tx-queues = <3>;
 				fsl,num-rx-queues = <3>;
-<<<<<<< HEAD
-				stop-mode = <&gpr 0x10 3>;
-=======
 				fsl,stop-mode = <&gpr 0x10 3>;
->>>>>>> c1084c27
 				fsl,wakeup_irq = <0>;
 				status = "disabled";
 			};
@@ -1229,15 +1194,9 @@
 					 <&clks IMX6SX_CLK_ENET_PTP>;
 				clock-names = "ipg", "ahb", "ptp",
 					      "enet_clk_ref", "enet_out";
-<<<<<<< HEAD
-				fsl,num-tx-queues=<3>;
-				fsl,num-rx-queues=<3>;
-				stop-mode = <&gpr 0x10 4>;
-=======
 				fsl,stop-mode = <&gpr 0x10 4>;
 				fsl,num-tx-queues=<3>;
 				fsl,num-rx-queues=<3>;
->>>>>>> c1084c27
 				fsl,wakeup_irq = <0>;
 				status = "disabled";
 			};
