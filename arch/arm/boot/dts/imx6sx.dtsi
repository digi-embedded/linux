/*
 * Copyright 2014-2016 Freescale Semiconductor, Inc.
 *
 * This program is free software; you can redistribute it and/or modify
 * it under the terms of the GNU General Public License version 2 as
 * published by the Free Software Foundation.
 */

#include <dt-bindings/clock/imx6sx-clock.h>
#include <dt-bindings/gpio/gpio.h>
#include <dt-bindings/input/input.h>
#include <dt-bindings/interrupt-controller/arm-gic.h>
#include "imx6sx-pinfunc.h"
#include "skeleton.dtsi"

/ {
	aliases {
		can0 = &flexcan1;
		can1 = &flexcan2;
		ethernet0 = &fec1;
		ethernet1 = &fec2;
		gpio0 = &gpio1;
		gpio1 = &gpio2;
		gpio2 = &gpio3;
		gpio3 = &gpio4;
		gpio4 = &gpio5;
		gpio5 = &gpio6;
		gpio6 = &gpio7;
		i2c0 = &i2c1;
		i2c1 = &i2c2;
		i2c2 = &i2c3;
		i2c3 = &i2c4;
		mmc0 = &usdhc1;
		mmc1 = &usdhc2;
		mmc2 = &usdhc3;
		mmc3 = &usdhc4;
		serial0 = &uart1;
		serial1 = &uart2;
		serial2 = &uart3;
		serial3 = &uart4;
		serial4 = &uart5;
		serial5 = &uart6;
		spi0 = &ecspi1;
		spi1 = &ecspi2;
		spi2 = &ecspi3;
		spi3 = &ecspi4;
		spi4 = &ecspi5;
		usbphy0 = &usbphy1;
		usbphy1 = &usbphy2;
		lcdif0 = &lcdif1;
		lcdif1 = &lcdif2;
	};

	cpus {
		#address-cells = <1>;
		#size-cells = <0>;

		cpu0: cpu@0 {
			compatible = "arm,cortex-a9";
			device_type = "cpu";
			reg = <0>;
			next-level-cache = <&L2>;
			operating-points = <
				/* kHz    uV */
				996000  1250000
				792000  1175000
				396000  1075000
				198000	975000
			>;
			fsl,soc-operating-points = <
				/* ARM kHz  SOC uV */
				996000      1175000
				792000      1175000
				396000      1175000
				198000	    1175000
			>;
			clock-latency = <61036>; /* two CLK32 periods */
			clocks = <&clks IMX6SX_CLK_ARM>,
				 <&clks IMX6SX_CLK_PLL2_PFD2>,
				 <&clks IMX6SX_CLK_STEP>,
				 <&clks IMX6SX_CLK_PLL1_SW>,
				 <&clks IMX6SX_CLK_PLL1_SYS>,
				 <&clks IMX6SX_CLK_PLL1>,
				 <&clks IMX6SX_PLL1_BYPASS>,
				 <&clks IMX6SX_PLL1_BYPASS_SRC>;
			clock-names = "arm", "pll2_pfd2_396m", "step",
				      "pll1_sw", "pll1_sys", "pll1",
				      "pll1_bypass", "pll1_bypass_src";
			arm-supply = <&reg_arm>;
			soc-supply = <&reg_soc>;
		};
	};

	reserved-memory {
		#address-cells = <1>;
		#size-cells = <1>;
		ranges;

		/* global autoconfigured region for contiguous allocations */
		linux,cma {
			compatible = "shared-dma-pool";
			reusable;
			size = <0x14000000>;
			linux,cma-default;
		};
	};

	intc: interrupt-controller@00a01000 {
		compatible = "arm,cortex-a9-gic";
		#interrupt-cells = <3>;
		interrupt-controller;
		reg = <0x00a01000 0x1000>,
		      <0x00a00100 0x100>;
		interrupt-parent = <&intc>;
	};

	clocks {
		#address-cells = <1>;
		#size-cells = <0>;

		ckil: clock@0 {
			compatible = "fixed-clock";
			reg = <0>;
			#clock-cells = <0>;
			clock-frequency = <32768>;
			clock-output-names = "ckil";
		};

		osc: clock@1 {
			compatible = "fixed-clock";
			reg = <1>;
			#clock-cells = <0>;
			clock-frequency = <24000000>;
			clock-output-names = "osc";
		};

		ipp_di0: clock@2 {
			compatible = "fixed-clock";
			reg = <2>;
			#clock-cells = <0>;
			clock-frequency = <0>;
			clock-output-names = "ipp_di0";
		};

		ipp_di1: clock@3 {
			compatible = "fixed-clock";
			reg = <3>;
			#clock-cells = <0>;
			clock-frequency = <0>;
			clock-output-names = "ipp_di1";
		};
	};

	soc {
		#address-cells = <1>;
		#size-cells = <1>;
		compatible = "simple-bus";
		interrupt-parent = <&gpc>;
		ranges;

		busfreq {
			compatible = "fsl,imx_busfreq";
			clocks = <&clks IMX6SX_CLK_PLL2_BUS>, <&clks IMX6SX_CLK_PLL2_PFD2>,
				<&clks IMX6SX_CLK_PLL2_198M>, <&clks IMX6SX_CLK_ARM>,
				<&clks IMX6SX_CLK_PLL3_USB_OTG>, <&clks IMX6SX_CLK_PERIPH>,
				<&clks IMX6SX_CLK_PERIPH_PRE>, <&clks IMX6SX_CLK_PERIPH_CLK2>,
				<&clks IMX6SX_CLK_PERIPH_CLK2_SEL>, <&clks IMX6SX_CLK_OSC>,
				<&clks IMX6SX_CLK_PLL1_SYS>, <&clks IMX6SX_CLK_PERIPH2>,
				<&clks IMX6SX_CLK_AHB>, <&clks IMX6SX_CLK_OCRAM_PODF>,
				<&clks IMX6SX_CLK_PLL1_SW>, <&clks IMX6SX_CLK_PERIPH2_PRE>,
				<&clks IMX6SX_CLK_PERIPH2_CLK2_SEL>, <&clks IMX6SX_CLK_PERIPH2_CLK2>,
				<&clks IMX6SX_CLK_STEP>, <&clks IMX6SX_CLK_MMDC_PODF>,
				<&clks IMX6SX_CLK_M4>;
			clock-names = "pll2_bus", "pll2_pfd2_396m", "pll2_198m", "arm",
					"pll3_usb_otg", "periph", "periph_pre", "periph_clk2",
					"periph_clk2_sel", "osc", "pll1_sys", "periph2",
					"ahb", "ocram", "pll1_sw", "periph2_pre",
					"periph2_clk2_sel", "periph2_clk2", "step", "mmdc",
					"m4";
			fsl,max_ddr_freq = <400000000>;
		};

		pmu {
			compatible = "arm,cortex-a9-pmu";
			interrupts = <GIC_SPI 94 IRQ_TYPE_LEVEL_HIGH>;
		};

		ocrams: sram@008f8000 {
			compatible = "fsl,lpm-sram";
			reg = <0x008f8000 0x4000>;
			clocks = <&clks IMX6SX_CLK_OCRAM_S>;
		};

		ocrams_ddr: sram@00900000 {
			compatible = "fsl,ddr-lpm-sram";
			reg = <0x00900000 0x1000>;
			clocks = <&clks IMX6SX_CLK_OCRAM>;
		};

		ocram: sram@00901000 {
			compatible = "mmio-sram";
			reg = <0x00901000 0x1F000>;
			clocks = <&clks IMX6SX_CLK_OCRAM>;
		};

		ocram_mf: sram-mf@00900000 {
			compatible = "fsl,mega-fast-sram";
			reg = <0x00900000 0x20000>;
			clocks = <&clks IMX6SX_CLK_OCRAM>;
		};

		L2: l2-cache@00a02000 {
			compatible = "arm,pl310-cache";
			reg = <0x00a02000 0x1000>;
			interrupts = <GIC_SPI 92 IRQ_TYPE_LEVEL_HIGH>;
			cache-unified;
			cache-level = <2>;
			arm,tag-latency = <4 2 3>;
			arm,data-latency = <4 2 3>;
		};

		dma_apbh: dma-apbh@01804000 {
			compatible = "fsl,imx6sx-dma-apbh", "fsl,imx28-dma-apbh";
			reg = <0x01804000 0x2000>;
			interrupts = <GIC_SPI 13 IRQ_TYPE_LEVEL_HIGH>,
				     <GIC_SPI 13 IRQ_TYPE_LEVEL_HIGH>,
				     <GIC_SPI 13 IRQ_TYPE_LEVEL_HIGH>,
				     <GIC_SPI 13 IRQ_TYPE_LEVEL_HIGH>;
			interrupt-names = "gpmi0", "gpmi1", "gpmi2", "gpmi3";
			#dma-cells = <1>;
			dma-channels = <4>;
			clocks = <&clks IMX6SX_CLK_APBH_DMA>;
		};

		caam_sm: caam-sm@00100000 {
			compatible = "fsl,imx6q-caam-sm";
			reg = <0x00100000 0x3fff>;
		};

		irq_sec_vio: caam_secvio {
			compatible = "fsl,imx6q-caam-secvio";
			interrupts = <0 20 0x04>;
			secvio_src = <0x8000001d>;
			jtag-tamper = "disabled";
			watchdog-tamper = "enabled";
			internal-boot-tamper = "enabled";
			external-pin-tamper = "disabled";
		};

		gpu: gpu@01800000 {
			compatible = "fsl,imx6sx-gpu", "fsl,imx6q-gpu";
			reg = <0x01800000 0x4000>, <0x80000000 0x0>,
				<0x0 0x8000000>;
			reg-names = "iobase_3d", "phys_baseaddr", "contiguous_mem";
			interrupts = <GIC_SPI 10 IRQ_TYPE_LEVEL_HIGH>;
			interrupt-names = "irq_3d";
			clocks = <&clks IMX6SX_CLK_GPU_AXI_PODF>, <&clks IMX6SX_CLK_GPU>,
				<&clks 0>;
			clock-names = "gpu3d_axi_clk", "gpu3d_clk",
				"gpu3d_shader_clk";
			resets = <&src 0>;
			reset-names = "gpu3d";
			power-domains = <&gpc 1>;
		};

		gpmi: gpmi-nand@01806000{
			compatible = "fsl,imx6sx-gpmi-nand";
			#address-cells = <1>;
			#size-cells = <1>;
			reg = <0x01806000 0x2000>, <0x01808000 0x4000>;
			reg-names = "gpmi-nand", "bch";
			interrupts = <GIC_SPI 15 IRQ_TYPE_LEVEL_HIGH>;
			interrupt-names = "bch";
			clocks = <&clks IMX6SX_CLK_GPMI_IO>,
				 <&clks IMX6SX_CLK_GPMI_APB>,
				 <&clks IMX6SX_CLK_GPMI_BCH>,
				 <&clks IMX6SX_CLK_GPMI_BCH_APB>,
				 <&clks IMX6SX_CLK_PER1_BCH>;
			clock-names = "gpmi_io", "gpmi_apb", "gpmi_bch",
				      "gpmi_bch_apb", "per1_bch";
			dmas = <&dma_apbh 0>;
			dma-names = "rx-tx";
			status = "disabled";
		};

		aips1: aips-bus@02000000 {
			compatible = "fsl,aips-bus", "simple-bus";
			#address-cells = <1>;
			#size-cells = <1>;
			reg = <0x02000000 0x100000>;
			ranges;

			spba-bus@02000000 {
				compatible = "fsl,spba-bus", "simple-bus";
				#address-cells = <1>;
				#size-cells = <1>;
				reg = <0x02000000 0x40000>;
				ranges;

				spdif: spdif@02004000 {
					compatible = "fsl,imx6sx-spdif", "fsl,imx35-spdif";
					reg = <0x02004000 0x4000>;
					interrupts = <GIC_SPI 52 IRQ_TYPE_LEVEL_HIGH>;
					dmas = <&sdma 14 18 0>,
					       <&sdma 15 18 0>;
					dma-names = "rx", "tx";
					clocks = <&clks IMX6SX_CLK_SPDIF_GCLK>,
						 <&clks IMX6SX_CLK_OSC>,
						 <&clks IMX6SX_CLK_SPDIF>,
						 <&clks 0>, <&clks 0>, <&clks 0>,
						 <&clks IMX6SX_CLK_IPG>,
						 <&clks 0>, <&clks 0>,
						 <&clks IMX6SX_CLK_SPBA>;
					clock-names = "core", "rxtx0",
						      "rxtx1", "rxtx2",
						      "rxtx3", "rxtx4",
						      "rxtx5", "rxtx6",
						      "rxtx7", "spba";
					status = "disabled";
				};

				ecspi1: ecspi@02008000 {
					#address-cells = <1>;
					#size-cells = <0>;
					compatible = "fsl,imx6sx-ecspi", "fsl,imx53-ecspi";
					reg = <0x02008000 0x4000>;
					interrupts = <GIC_SPI 31 IRQ_TYPE_LEVEL_HIGH>;
					clocks = <&clks IMX6SX_CLK_ECSPI1>,
						 <&clks IMX6SX_CLK_ECSPI1>;
					clock-names = "ipg", "per";
					dmas = <&sdma 3 7 1>, <&sdma 4 7 2>;
					dma-names = "rx", "tx";
					status = "disabled";
				};

				ecspi2: ecspi@0200c000 {
					#address-cells = <1>;
					#size-cells = <0>;
					compatible = "fsl,imx6sx-ecspi", "fsl,imx53-ecspi";
					reg = <0x0200c000 0x4000>;
					interrupts = <GIC_SPI 32 IRQ_TYPE_LEVEL_HIGH>;
					clocks = <&clks IMX6SX_CLK_ECSPI2>,
						 <&clks IMX6SX_CLK_ECSPI2>;
					clock-names = "ipg", "per";
					dmas = <&sdma 5 7 1>, <&sdma 6 7 2>;
					dma-names = "rx", "tx";
					status = "disabled";
				};

				ecspi3: ecspi@02010000 {
					#address-cells = <1>;
					#size-cells = <0>;
					compatible = "fsl,imx6sx-ecspi", "fsl,imx53-ecspi";
					reg = <0x02010000 0x4000>;
					interrupts = <GIC_SPI 33 IRQ_TYPE_LEVEL_HIGH>;
					clocks = <&clks IMX6SX_CLK_ECSPI3>,
						 <&clks IMX6SX_CLK_ECSPI3>;
					clock-names = "ipg", "per";
					dmas = <&sdma 7 7 1>, <&sdma 8 7 2>;
					dma-names = "rx", "tx";
					status = "disabled";
				};

				ecspi4: ecspi@02014000 {
					#address-cells = <1>;
					#size-cells = <0>;
					compatible = "fsl,imx6sx-ecspi", "fsl,imx53-ecspi";
					reg = <0x02014000 0x4000>;
					interrupts = <GIC_SPI 34 IRQ_TYPE_LEVEL_HIGH>;
					clocks = <&clks IMX6SX_CLK_ECSPI4>,
						 <&clks IMX6SX_CLK_ECSPI4>;
					clock-names = "ipg", "per";
					dmas = <&sdma 9 7 1>, <&sdma 10 7 2>;
					dma-names = "rx", "tx";
					status = "disabled";
				};

				uart1: serial@02020000 {
					compatible = "fsl,imx6sx-uart",
						     "fsl,imx6q-uart", "fsl,imx21-uart";
					reg = <0x02020000 0x4000>;
					interrupts = <GIC_SPI 26 IRQ_TYPE_LEVEL_HIGH>;
					clocks = <&clks IMX6SX_CLK_UART_IPG>,
						 <&clks IMX6SX_CLK_UART_SERIAL>;
					clock-names = "ipg", "per";
					dmas = <&sdma 25 4 0>, <&sdma 26 4 0>;
					dma-names = "rx", "tx";
					status = "disabled";
				};

				esai: esai@02024000 {
					compatible = "fsl,imx35-esai";
					reg = <0x02024000 0x4000>;
					interrupts = <GIC_SPI 51 IRQ_TYPE_LEVEL_HIGH>;
					clocks = <&clks IMX6SX_CLK_ESAI_IPG>,
						 <&clks IMX6SX_CLK_ESAI_MEM>,
						 <&clks IMX6SX_CLK_ESAI_EXTAL>,
						 <&clks IMX6SX_CLK_ESAI_IPG>,
						 <&clks IMX6SX_CLK_SPBA>;
					clock-names = "core", "mem", "extal",
<<<<<<< HEAD
						      "fsys", "dma";
=======
						      "fsys", "spba";
>>>>>>> f2ed3bfc
					dmas = <&sdma 23 21 0>,
					       <&sdma 24 21 0>;
					dma-names = "rx", "tx";
					status = "disabled";
				};

				ssi1: ssi@02028000 {
					#sound-dai-cells = <0>;
					compatible = "fsl,imx6sx-ssi", "fsl,imx51-ssi";
					reg = <0x02028000 0x4000>;
					interrupts = <GIC_SPI 46 IRQ_TYPE_LEVEL_HIGH>;
					clocks = <&clks IMX6SX_CLK_SSI1_IPG>,
						 <&clks IMX6SX_CLK_SSI1>;
					clock-names = "ipg", "baud";
					dmas = <&sdma 37 22 0>, <&sdma 38 22 0>;
					dma-names = "rx", "tx";
					fsl,fifo-depth = <15>;
					status = "disabled";
				};

				ssi2: ssi@0202c000 {
					#sound-dai-cells = <0>;
					compatible = "fsl,imx6sx-ssi", "fsl,imx51-ssi";
					reg = <0x0202c000 0x4000>;
					interrupts = <GIC_SPI 47 IRQ_TYPE_LEVEL_HIGH>;
					clocks = <&clks IMX6SX_CLK_SSI2_IPG>,
						 <&clks IMX6SX_CLK_SSI2>;
					clock-names = "ipg", "baud";
					dmas = <&sdma 41 22 0>, <&sdma 42 22 0>;
					dma-names = "rx", "tx";
					fsl,fifo-depth = <15>;
					status = "disabled";
				};

				ssi3: ssi@02030000 {
					#sound-dai-cells = <0>;
					compatible = "fsl,imx6sx-ssi", "fsl,imx51-ssi";
					reg = <0x02030000 0x4000>;
					interrupts = <GIC_SPI 48 IRQ_TYPE_LEVEL_HIGH>;
					clocks = <&clks IMX6SX_CLK_SSI3_IPG>,
						 <&clks IMX6SX_CLK_SSI3>;
					clock-names = "ipg", "baud";
					dmas = <&sdma 45 22 0>, <&sdma 46 22 0>;
					dma-names = "rx", "tx";
					fsl,fifo-depth = <15>;
					status = "disabled";
				};

				asrc: asrc@02034000 {
					compatible = "fsl,imx53-asrc";
					reg = <0x02034000 0x4000>;
					interrupts = <GIC_SPI 50 IRQ_TYPE_LEVEL_HIGH>;
					clocks = <&clks IMX6SX_CLK_ASRC_IPG>,
						<&clks IMX6SX_CLK_ASRC_MEM>, <&clks 0>,
						<&clks 0>, <&clks 0>, <&clks 0>, <&clks 0>,
						<&clks 0>, <&clks 0>, <&clks 0>, <&clks 0>,
						<&clks 0>, <&clks 0>, <&clks 0>, <&clks 0>,
						<&clks IMX6SX_CLK_SPDIF>, <&clks 0>, <&clks 0>,
						<&clks IMX6SX_CLK_SPBA>;
					clock-names = "mem", "ipg", "asrck_0",
						"asrck_1", "asrck_2", "asrck_3", "asrck_4",
						"asrck_5", "asrck_6", "asrck_7", "asrck_8",
						"asrck_9", "asrck_a", "asrck_b", "asrck_c",
<<<<<<< HEAD
						"asrck_d", "asrck_e", "asrck_f", "dma";
=======
						"asrck_d", "asrck_e", "asrck_f", "spba";
>>>>>>> f2ed3bfc
					dmas = <&sdma 17 23 1>, <&sdma 18 23 1>, <&sdma 19 23 1>,
						<&sdma 20 23 1>, <&sdma 21 23 1>, <&sdma 22 23 1>;
					dma-names = "rxa", "rxb", "rxc",
						    "txa", "txb", "txc";
					fsl,asrc-rate  = <48000>;
					fsl,asrc-width = <16>;
					status = "okay";
				};
			};

			pwm1: pwm@02080000 {
				compatible = "fsl,imx6sx-pwm", "fsl,imx27-pwm";
				reg = <0x02080000 0x4000>;
				interrupts = <GIC_SPI 83 IRQ_TYPE_LEVEL_HIGH>;
				clocks = <&clks IMX6SX_CLK_PWM1>,
					 <&clks IMX6SX_CLK_PWM1>;
				clock-names = "ipg", "per";
				#pwm-cells = <2>;
			};

			pwm2: pwm@02084000 {
				compatible = "fsl,imx6sx-pwm", "fsl,imx27-pwm";
				reg = <0x02084000 0x4000>;
				interrupts = <GIC_SPI 84 IRQ_TYPE_LEVEL_HIGH>;
				clocks = <&clks IMX6SX_CLK_PWM2>,
					 <&clks IMX6SX_CLK_PWM2>;
				clock-names = "ipg", "per";
				#pwm-cells = <2>;
			};

			pwm3: pwm@02088000 {
				compatible = "fsl,imx6sx-pwm", "fsl,imx27-pwm";
				reg = <0x02088000 0x4000>;
				interrupts = <GIC_SPI 85 IRQ_TYPE_LEVEL_HIGH>;
				clocks = <&clks IMX6SX_CLK_PWM3>,
					 <&clks IMX6SX_CLK_PWM3>;
				clock-names = "ipg", "per";
				#pwm-cells = <2>;
			};

			pwm4: pwm@0208c000 {
				compatible = "fsl,imx6sx-pwm", "fsl,imx27-pwm";
				reg = <0x0208c000 0x4000>;
				interrupts = <GIC_SPI 86 IRQ_TYPE_LEVEL_HIGH>;
				clocks = <&clks IMX6SX_CLK_PWM4>,
					 <&clks IMX6SX_CLK_PWM4>;
				clock-names = "ipg", "per";
				#pwm-cells = <2>;
			};

			flexcan1: can@02090000 {
				compatible = "fsl,imx6sx-flexcan", "fsl,imx6q-flexcan";
				reg = <0x02090000 0x4000>;
				interrupts = <GIC_SPI 110 IRQ_TYPE_LEVEL_HIGH>;
				clocks = <&clks IMX6SX_CLK_CAN1_IPG>,
					 <&clks IMX6SX_CLK_CAN1_SERIAL>;
				clock-names = "ipg", "per";
				stop-mode = <&gpr 0x10 1 0x10 17>;
				status = "disabled";
			};

			flexcan2: can@02094000 {
				compatible = "fsl,imx6sx-flexcan", "fsl,imx6q-flexcan";
				reg = <0x02094000 0x4000>;
				interrupts = <GIC_SPI 111 IRQ_TYPE_LEVEL_HIGH>;
				clocks = <&clks IMX6SX_CLK_CAN2_IPG>,
					 <&clks IMX6SX_CLK_CAN2_SERIAL>;
				clock-names = "ipg", "per";
				stop-mode = <&gpr 0x10 2 0x10 18>;
				status = "disabled";
			};

			gpt: gpt@02098000 {
				compatible = "fsl,imx6sx-gpt", "fsl,imx31-gpt";
				reg = <0x02098000 0x4000>;
				interrupts = <GIC_SPI 55 IRQ_TYPE_LEVEL_HIGH>;
				clocks = <&clks IMX6SX_CLK_GPT_BUS>,
					 <&clks IMX6SX_CLK_GPT_3M>;
				clock-names = "ipg", "per";
			};

			gpio1: gpio@0209c000 {
				compatible = "fsl,imx6sx-gpio", "fsl,imx35-gpio";
				reg = <0x0209c000 0x4000>;
				interrupts = <GIC_SPI 66 IRQ_TYPE_LEVEL_HIGH>,
					     <GIC_SPI 67 IRQ_TYPE_LEVEL_HIGH>;
				gpio-controller;
				#gpio-cells = <2>;
				interrupt-controller;
				#interrupt-cells = <2>;
				gpio-ranges = <&iomuxc 0 5 26>;
			};

			gpio2: gpio@020a0000 {
				compatible = "fsl,imx6sx-gpio", "fsl,imx35-gpio";
				reg = <0x020a0000 0x4000>;
				interrupts = <GIC_SPI 68 IRQ_TYPE_LEVEL_HIGH>,
					     <GIC_SPI 69 IRQ_TYPE_LEVEL_HIGH>;
				gpio-controller;
				#gpio-cells = <2>;
				interrupt-controller;
				#interrupt-cells = <2>;
				gpio-ranges = <&iomuxc 0 31 20>;
			};

			gpio3: gpio@020a4000 {
				compatible = "fsl,imx6sx-gpio", "fsl,imx35-gpio";
				reg = <0x020a4000 0x4000>;
				interrupts = <GIC_SPI 70 IRQ_TYPE_LEVEL_HIGH>,
					     <GIC_SPI 71 IRQ_TYPE_LEVEL_HIGH>;
				gpio-controller;
				#gpio-cells = <2>;
				interrupt-controller;
				#interrupt-cells = <2>;
				gpio-ranges = <&iomuxc 0 51 29>;
			};

			gpio4: gpio@020a8000 {
				compatible = "fsl,imx6sx-gpio", "fsl,imx35-gpio";
				reg = <0x020a8000 0x4000>;
				interrupts = <GIC_SPI 72 IRQ_TYPE_LEVEL_HIGH>,
					     <GIC_SPI 73 IRQ_TYPE_LEVEL_HIGH>;
				gpio-controller;
				#gpio-cells = <2>;
				interrupt-controller;
				#interrupt-cells = <2>;
				gpio-ranges = <&iomuxc 0 80 32>;
			};

			gpio5: gpio@020ac000 {
				compatible = "fsl,imx6sx-gpio", "fsl,imx35-gpio";
				reg = <0x020ac000 0x4000>;
				interrupts = <GIC_SPI 74 IRQ_TYPE_LEVEL_HIGH>,
					     <GIC_SPI 75 IRQ_TYPE_LEVEL_HIGH>;
				gpio-controller;
				#gpio-cells = <2>;
				interrupt-controller;
				#interrupt-cells = <2>;
				gpio-ranges = <&iomuxc 0 112 24>;
			};

			gpio6: gpio@020b0000 {
				compatible = "fsl,imx6sx-gpio", "fsl,imx35-gpio";
				reg = <0x020b0000 0x4000>;
				interrupts = <GIC_SPI 76 IRQ_TYPE_LEVEL_HIGH>,
					     <GIC_SPI 77 IRQ_TYPE_LEVEL_HIGH>;
				gpio-controller;
				#gpio-cells = <2>;
				interrupt-controller;
				#interrupt-cells = <2>;
				gpio-ranges = <&iomuxc 0 136 12>, <&iomuxc 12 158 11>;
			};

			gpio7: gpio@020b4000 {
				compatible = "fsl,imx6sx-gpio", "fsl,imx35-gpio";
				reg = <0x020b4000 0x4000>;
				interrupts = <GIC_SPI 78 IRQ_TYPE_LEVEL_HIGH>,
					     <GIC_SPI 79 IRQ_TYPE_LEVEL_HIGH>;
				gpio-controller;
				#gpio-cells = <2>;
				interrupt-controller;
				#interrupt-cells = <2>;
				gpio-ranges = <&iomuxc 0 148 10>, <&iomuxc 10 169 2>;
			};

			mqs: mqs {
				compatible = "fsl,imx6sx-mqs";
				gpr = <&gpr>;
				status = "disabled";
			};

			mqs: mqs {
				compatible = "fsl,imx6sx-mqs";
				gpr = <&gpr>;
				status = "disabled";
			};

			kpp: kpp@020b8000 {
				compatible = "fsl,imx6sx-kpp", "fsl,imx21-kpp";
				reg = <0x020b8000 0x4000>;
				interrupts = <GIC_SPI 82 IRQ_TYPE_LEVEL_HIGH>;
				clocks = <&clks IMX6SX_CLK_DUMMY>;
				status = "disabled";
			};

			wdog1: wdog@020bc000 {
				compatible = "fsl,imx6sx-wdt", "fsl,imx21-wdt";
				reg = <0x020bc000 0x4000>;
				interrupts = <GIC_SPI 80 IRQ_TYPE_LEVEL_HIGH>;
				clocks = <&clks IMX6SX_CLK_DUMMY>;
			};

			wdog2: wdog@020c0000 {
				compatible = "fsl,imx6sx-wdt", "fsl,imx21-wdt";
				reg = <0x020c0000 0x4000>;
				interrupts = <GIC_SPI 81 IRQ_TYPE_LEVEL_HIGH>;
				clocks = <&clks IMX6SX_CLK_DUMMY>;
				status = "disabled";
			};

			clks: ccm@020c4000 {
				compatible = "fsl,imx6sx-ccm";
				reg = <0x020c4000 0x4000>;
				interrupts = <GIC_SPI 87 IRQ_TYPE_LEVEL_HIGH>,
					     <GIC_SPI 88 IRQ_TYPE_LEVEL_HIGH>;
				#clock-cells = <1>;
				clocks = <&ckil>, <&osc>, <&ipp_di0>, <&ipp_di1>;
				clock-names = "ckil", "osc", "ipp_di0", "ipp_di1";
			};

			anatop: anatop@020c8000 {
				compatible = "fsl,imx6sx-anatop", "fsl,imx6q-anatop",
					     "syscon", "simple-bus";
				reg = <0x020c8000 0x1000>;
				interrupts = <GIC_SPI 49 IRQ_TYPE_LEVEL_HIGH>,
					     <GIC_SPI 54 IRQ_TYPE_LEVEL_HIGH>,
					     <GIC_SPI 127 IRQ_TYPE_LEVEL_HIGH>;

				regulator-1p1 {
					compatible = "fsl,anatop-regulator";
					regulator-name = "vdd1p1";
					regulator-min-microvolt = <800000>;
					regulator-max-microvolt = <1375000>;
					regulator-always-on;
					anatop-reg-offset = <0x110>;
					anatop-vol-bit-shift = <8>;
					anatop-vol-bit-width = <5>;
					anatop-min-bit-val = <4>;
					anatop-min-voltage = <800000>;
					anatop-max-voltage = <1375000>;
					anatop-enable-bit = <0>;
				};

				reg_3p0: regulator-3p0@120 {
					compatible = "fsl,anatop-regulator";
					regulator-name = "vdd3p0";
					regulator-min-microvolt = <2625000>;
					regulator-max-microvolt = <3400000>;
					anatop-reg-offset = <0x120>;
					anatop-vol-bit-shift = <8>;
					anatop-vol-bit-width = <5>;
					anatop-min-bit-val = <0>;
					anatop-min-voltage = <2625000>;
					anatop-max-voltage = <3400000>;
					anatop-enable-bit = <0>;
				};

				regulator-2p5 {
					compatible = "fsl,anatop-regulator";
					regulator-name = "vdd2p5";
					regulator-min-microvolt = <2100000>;
					regulator-max-microvolt = <2875000>;
					regulator-always-on;
					anatop-reg-offset = <0x130>;
					anatop-vol-bit-shift = <8>;
					anatop-vol-bit-width = <5>;
					anatop-min-bit-val = <0>;
					anatop-min-voltage = <2100000>;
					anatop-max-voltage = <2875000>;
					anatop-enable-bit = <0>;
				};

				reg_arm: regulator-vddcore {
					compatible = "fsl,anatop-regulator";
					regulator-name = "vddarm";
					regulator-min-microvolt = <725000>;
					regulator-max-microvolt = <1450000>;
					regulator-always-on;
					anatop-reg-offset = <0x140>;
					anatop-vol-bit-shift = <0>;
					anatop-vol-bit-width = <5>;
					anatop-delay-reg-offset = <0x170>;
					anatop-delay-bit-shift = <24>;
					anatop-delay-bit-width = <2>;
					anatop-min-bit-val = <1>;
					anatop-min-voltage = <725000>;
					anatop-max-voltage = <1450000>;
				};

				reg_pcie_phy: regulator-vddpcie-phy@140 {
					compatible = "fsl,anatop-regulator";
					regulator-name = "vddpcie-phy";
					regulator-min-microvolt = <725000>;
					regulator-max-microvolt = <1450000>;
					anatop-reg-offset = <0x140>;
					anatop-vol-bit-shift = <9>;
					anatop-vol-bit-width = <5>;
					anatop-delay-reg-offset = <0x170>;
					anatop-delay-bit-shift = <26>;
					anatop-delay-bit-width = <2>;
					anatop-min-bit-val = <1>;
					anatop-min-voltage = <725000>;
					anatop-max-voltage = <1450000>;
				};

				reg_soc: regulator-vddsoc {
					compatible = "fsl,anatop-regulator";
					regulator-name = "vddsoc";
					regulator-min-microvolt = <725000>;
					regulator-max-microvolt = <1450000>;
					regulator-always-on;
					anatop-reg-offset = <0x140>;
					anatop-vol-bit-shift = <18>;
					anatop-vol-bit-width = <5>;
					anatop-delay-reg-offset = <0x170>;
					anatop-delay-bit-shift = <28>;
					anatop-delay-bit-width = <2>;
					anatop-min-bit-val = <1>;
					anatop-min-voltage = <725000>;
					anatop-max-voltage = <1450000>;
				};
			};

			tempmon: tempmon {
				compatible = "fsl,imx6sx-tempmon", "fsl,imx6q-tempmon";
				interrupts = <GIC_SPI 49 IRQ_TYPE_LEVEL_HIGH>;
				fsl,tempmon = <&anatop>;
				fsl,tempmon-data = <&ocotp>;
				clocks = <&clks IMX6SX_CLK_PLL3_USB_OTG>;
			};

			usbphy1: usbphy@020c9000 {
				compatible = "fsl,imx6sx-usbphy", "fsl,imx23-usbphy";
				reg = <0x020c9000 0x1000>;
				interrupts = <GIC_SPI 44 IRQ_TYPE_LEVEL_HIGH>;
				clocks = <&clks IMX6SX_CLK_USBPHY1>;
				phy-3p0-supply = <&reg_3p0>;
				fsl,anatop = <&anatop>;
			};

			usbphy2: usbphy@020ca000 {
				compatible = "fsl,imx6sx-usbphy", "fsl,imx23-usbphy";
				reg = <0x020ca000 0x1000>;
				interrupts = <GIC_SPI 45 IRQ_TYPE_LEVEL_HIGH>;
				clocks = <&clks IMX6SX_CLK_USBPHY2>;
				phy-3p0-supply = <&reg_3p0>;
				fsl,anatop = <&anatop>;
			};

			usbphy_nop1: usbphy_nop1 {
				compatible = "usb-nop-xceiv";
				clocks = <&clks IMX6SX_CLK_USBPHY1>;
				clock-names = "main_clk";
			};

			caam_snvs: caam-snvs@020cc000 {
				compatible = "fsl,imx6q-caam-snvs";
				reg = <0x020cc000 0x4000>;
			};

			snvs: snvs@020cc000 {
				compatible = "fsl,sec-v4.0-mon", "syscon", "simple-mfd";
				reg = <0x020cc000 0x4000>;

				snvs_rtc: snvs-rtc-lp {
					compatible = "fsl,sec-v4.0-mon-rtc-lp";
					regmap = <&snvs>;
					offset = <0x34>;
					interrupts = <GIC_SPI 19 IRQ_TYPE_LEVEL_HIGH>, <GIC_SPI 20 IRQ_TYPE_LEVEL_HIGH>;
				};

				snvs_poweroff: snvs-poweroff {
					compatible = "syscon-poweroff";
					regmap = <&snvs>;
					offset = <0x38>;
					mask = <0x61>;
					status = "disabled";
				};

				snvs_pwrkey: snvs-powerkey {
					compatible = "fsl,sec-v4.0-pwrkey";
					regmap = <&snvs>;
					interrupts = <GIC_SPI 4 IRQ_TYPE_LEVEL_HIGH>;
					linux,keycode = <KEY_POWER>;
<<<<<<< HEAD
					wakeup;
=======
					wakeup-source;
>>>>>>> f2ed3bfc
				};
			};

			epit1: epit@020d0000 {
				reg = <0x020d0000 0x4000>;
				interrupts = <GIC_SPI 56 IRQ_TYPE_LEVEL_HIGH>;
			};

			epit2: epit@020d4000 {
				reg = <0x020d4000 0x4000>;
				interrupts = <GIC_SPI 57 IRQ_TYPE_LEVEL_HIGH>;
			};

			src: src@020d8000 {
				compatible = "fsl,imx6sx-src", "fsl,imx51-src";
				reg = <0x020d8000 0x4000>;
				interrupts = <GIC_SPI 91 IRQ_TYPE_LEVEL_HIGH>,
					     <GIC_SPI 96 IRQ_TYPE_LEVEL_HIGH>;
				#reset-cells = <1>;
			};

			gpc: gpc@020dc000 {
				compatible = "fsl,imx6sx-gpc", "fsl,imx6q-gpc";
				reg = <0x020dc000 0x4000>;
				interrupt-controller;
				#interrupt-cells = <3>;
				interrupts = <GIC_SPI 89 IRQ_TYPE_LEVEL_HIGH>;
				interrupt-parent = <&intc>;
				fsl,mf-mix-wakeup-irq = <0x7c00000 0x3d00 0x0 0x400240>;
				clocks = <&clks IMX6SX_CLK_GPU>, <&clks IMX6SX_CLK_IPG>,
					<&clks IMX6SX_CLK_PXP_AXI>, <&clks IMX6SX_CLK_DISPLAY_AXI>,
					<&clks IMX6SX_CLK_LCDIF1_PIX>, <&clks IMX6SX_CLK_LCDIF_APB>,
					<&clks IMX6SX_CLK_LCDIF2_PIX>, <&clks IMX6SX_CLK_CSI>,
					<&clks IMX6SX_CLK_VADC>;
				clock-names = "gpu3d_core", "ipg", "pxp_axi", "disp_axi", "lcdif1_pix",
						"lcdif_axi", "lcdif2_pix", "csi_mclk";
				pcie-phy-supply = <&reg_pcie_phy>;
				#power-domain-cells = <1>;
			};

			iomuxc: iomuxc@020e0000 {
				compatible = "fsl,imx6sx-iomuxc";
				reg = <0x020e0000 0x4000>;
			};

			gpr: iomuxc-gpr@020e4000 {
				compatible = "fsl,imx6sx-iomuxc-gpr",
					     "fsl,imx6q-iomuxc-gpr", "syscon";
				reg = <0x020e4000 0x4000>;
			};

			ldb: ldb@020e0014 {
				#address-cells = <1>;
				#size-cells = <0>;
				compatible = "fsl,imx6sx-ldb", "fsl,imx53-ldb";
				gpr = <&gpr>;
				status = "disabled";
				clocks = <&clks IMX6SX_CLK_LDB_DI0>,
					 <&clks IMX6SX_CLK_LCDIF1_SEL>,
					 <&clks IMX6SX_CLK_LCDIF2_SEL>,
					 <&clks IMX6SX_CLK_LDB_DI0_DIV_3_5>,
					 <&clks IMX6SX_CLK_LDB_DI0_DIV_7>,
					 <&clks IMX6SX_CLK_LDB_DI0_DIV_SEL>;
				clock-names = "ldb_di0",
					      "di0_sel",
					      "di1_sel",
					      "ldb_di0_div_3_5",
					      "ldb_di0_div_7",
					      "ldb_di0_div_sel";
				lvds-channel@0 {
					reg = <0>;
					status = "disabled";
				};
			};

			sdma: sdma@020ec000 {
				compatible = "fsl,imx6sx-sdma", "fsl,imx35-sdma";
				reg = <0x020ec000 0x4000>;
				interrupts = <GIC_SPI 2 IRQ_TYPE_LEVEL_HIGH>;
				clocks = <&clks IMX6SX_CLK_SDMA>,
					 <&clks IMX6SX_CLK_SDMA>;
				clock-names = "ipg", "ahb";
				#dma-cells = <3>;
				/* imx6sx reuses imx6q sdma firmware */
				fsl,sdma-ram-script-name = "imx/sdma/sdma-imx6q.bin";
			};
		};

		aips2: aips-bus@02100000 {
			compatible = "fsl,aips-bus", "simple-bus";
			#address-cells = <1>;
			#size-cells = <1>;
			reg = <0x02100000 0x100000>;
			ranges;

			crypto: caam@2100000 {
				compatible = "fsl,sec-v4.0";
				#address-cells = <1>;
				#size-cells = <1>;
				reg = <0x2100000 0x40000>;
				ranges = <0 0x2100000 0x40000>;
				clocks = <&clks IMX6SX_CLK_CAAM_MEM>,
					 <&clks IMX6SX_CLK_CAAM_ACLK>,
					 <&clks IMX6SX_CLK_CAAM_IPG>,
					 <&clks IMX6SX_CLK_EIM_SLOW>;
				clock-names = "mem", "aclk", "ipg", "emi_slow";

				sec_jr0: jr0@1000 {
					compatible = "fsl,sec-v4.0-job-ring";
					reg = <0x1000 0x1000>;
					interrupts = <GIC_SPI 105 IRQ_TYPE_LEVEL_HIGH>;
				};

				sec_jr1: jr1@2000 {
					compatible = "fsl,sec-v4.0-job-ring";
					reg = <0x2000 0x1000>;
					interrupts = <GIC_SPI 106 IRQ_TYPE_LEVEL_HIGH>;
				};
			};

			usbotg1: usb@02184000 {
				compatible = "fsl,imx6sx-usb", "fsl,imx27-usb";
				reg = <0x02184000 0x200>;
				interrupts = <GIC_SPI 43 IRQ_TYPE_LEVEL_HIGH>;
				clocks = <&clks IMX6SX_CLK_USBOH3>;
				fsl,usbphy = <&usbphy1>;
				fsl,usbmisc = <&usbmisc 0>;
				fsl,anatop = <&anatop>;
				ahb-burst-config = <0x0>;
				tx-burst-size-dword = <0x10>;
				rx-burst-size-dword = <0x10>;
				status = "disabled";
			};

			usbotg2: usb@02184200 {
				compatible = "fsl,imx6sx-usb", "fsl,imx27-usb";
				reg = <0x02184200 0x200>;
				interrupts = <GIC_SPI 42 IRQ_TYPE_LEVEL_HIGH>;
				clocks = <&clks IMX6SX_CLK_USBOH3>;
				fsl,usbphy = <&usbphy2>;
				fsl,usbmisc = <&usbmisc 1>;
				ahb-burst-config = <0x0>;
				tx-burst-size-dword = <0x10>;
				rx-burst-size-dword = <0x10>;
				status = "disabled";
			};

			usbh: usb@02184400 {
				compatible = "fsl,imx6sx-usb", "fsl,imx27-usb";
				reg = <0x02184400 0x200>;
				interrupts = <GIC_SPI 40 IRQ_TYPE_LEVEL_HIGH>;
				clocks = <&clks IMX6SX_CLK_USBOH3>;
				fsl,usbmisc = <&usbmisc 2>;
				phy_type = "hsic";
				fsl,usbphy = <&usbphy_nop1>;
				fsl,anatop = <&anatop>;
				dr_mode = "host";
				ahb-burst-config = <0x0>;
				tx-burst-size-dword = <0x10>;
				rx-burst-size-dword = <0x10>;
				status = "disabled";
			};

			usbmisc: usbmisc@02184800 {
				#index-cells = <1>;
				compatible = "fsl,imx6sx-usbmisc", "fsl,imx6q-usbmisc";
				reg = <0x02184800 0x200>;
				clocks = <&clks IMX6SX_CLK_USBOH3>;
			};

			fec1: ethernet@02188000 {
				compatible = "fsl,imx6sx-fec", "fsl,imx6q-fec";
				reg = <0x02188000 0x4000>;
				interrupts = <GIC_SPI 118 IRQ_TYPE_LEVEL_HIGH>,
					     <GIC_SPI 119 IRQ_TYPE_LEVEL_HIGH>;
				clocks = <&clks IMX6SX_CLK_ENET>,
					 <&clks IMX6SX_CLK_ENET_AHB>,
					 <&clks IMX6SX_CLK_ENET_PTP>,
					 <&clks IMX6SX_CLK_ENET_REF>,
					 <&clks IMX6SX_CLK_ENET_PTP>;
				clock-names = "ipg", "ahb", "ptp",
					      "enet_clk_ref", "enet_out";
				fsl,num-tx-queues=<3>;
				fsl,num-rx-queues=<3>;
				stop-mode = <&gpr 0x10 3>;
				fsl,wakeup_irq = <0>;
				status = "disabled";
                        };

			mlb: mlb@0218c000 {
				compatible = "fsl,imx6sx-mlb50";
				reg = <0x0218c000 0x4000>;
				interrupts = <GIC_SPI 53 IRQ_TYPE_LEVEL_HIGH>,
					     <GIC_SPI 117 IRQ_TYPE_LEVEL_HIGH>,
					     <GIC_SPI 126 IRQ_TYPE_LEVEL_HIGH>;
				clocks = <&clks IMX6SX_CLK_MLB>;
				clock-names = "mlb";
				iram = <&ocram>;
				status = "disabled";
			};

			usdhc1: usdhc@02190000 {
				compatible = "fsl,imx6sx-usdhc", "fsl,imx6sl-usdhc";
				reg = <0x02190000 0x4000>;
				interrupts = <GIC_SPI 22 IRQ_TYPE_LEVEL_HIGH>;
				clocks = <&clks IMX6SX_CLK_USDHC1>,
					 <&clks IMX6SX_CLK_USDHC1>,
					 <&clks IMX6SX_CLK_USDHC1>;
				clock-names = "ipg", "ahb", "per";
				bus-width = <4>;
				status = "disabled";
			};

			usdhc2: usdhc@02194000 {
				compatible = "fsl,imx6sx-usdhc", "fsl,imx6sl-usdhc";
				reg = <0x02194000 0x4000>;
				interrupts = <GIC_SPI 23 IRQ_TYPE_LEVEL_HIGH>;
				clocks = <&clks IMX6SX_CLK_USDHC2>,
					 <&clks IMX6SX_CLK_USDHC2>,
					 <&clks IMX6SX_CLK_USDHC2>;
				clock-names = "ipg", "ahb", "per";
				bus-width = <4>;
				status = "disabled";
			};

			usdhc3: usdhc@02198000 {
				compatible = "fsl,imx6sx-usdhc", "fsl,imx6sl-usdhc";
				reg = <0x02198000 0x4000>;
				interrupts = <GIC_SPI 24 IRQ_TYPE_LEVEL_HIGH>;
				clocks = <&clks IMX6SX_CLK_USDHC3>,
					 <&clks IMX6SX_CLK_USDHC3>,
					 <&clks IMX6SX_CLK_USDHC3>;
				clock-names = "ipg", "ahb", "per";
				bus-width = <4>;
				status = "disabled";
			};

			usdhc4: usdhc@0219c000 {
				compatible = "fsl,imx6sx-usdhc", "fsl,imx6sl-usdhc";
				reg = <0x0219c000 0x4000>;
				interrupts = <GIC_SPI 25 IRQ_TYPE_LEVEL_HIGH>;
				clocks = <&clks IMX6SX_CLK_USDHC4>,
					 <&clks IMX6SX_CLK_USDHC4>,
					 <&clks IMX6SX_CLK_USDHC4>;
				clock-names = "ipg", "ahb", "per";
				bus-width = <4>;
				status = "disabled";
			};

			i2c1: i2c@021a0000 {
				#address-cells = <1>;
				#size-cells = <0>;
				compatible = "fsl,imx6sx-i2c", "fsl,imx21-i2c";
				reg = <0x021a0000 0x4000>;
				interrupts = <GIC_SPI 36 IRQ_TYPE_LEVEL_HIGH>;
				clocks = <&clks IMX6SX_CLK_I2C1>;
				status = "disabled";
			};

			i2c2: i2c@021a4000 {
				#address-cells = <1>;
				#size-cells = <0>;
				compatible = "fsl,imx6sx-i2c", "fsl,imx21-i2c";
				reg = <0x021a4000 0x4000>;
				interrupts = <GIC_SPI 37 IRQ_TYPE_LEVEL_HIGH>;
				clocks = <&clks IMX6SX_CLK_I2C2>;
				status = "disabled";
			};

			i2c3: i2c@021a8000 {
				#address-cells = <1>;
				#size-cells = <0>;
				compatible = "fsl,imx6sx-i2c", "fsl,imx21-i2c";
				reg = <0x021a8000 0x4000>;
				interrupts = <GIC_SPI 38 IRQ_TYPE_LEVEL_HIGH>;
				clocks = <&clks IMX6SX_CLK_I2C3>;
				status = "disabled";
			};

			mmdc: mmdc@021b0000 {
				compatible = "fsl,imx6sx-mmdc", "fsl,imx6q-mmdc";
				reg = <0x021b0000 0x4000>;
			};

			fec2: ethernet@021b4000 {
				compatible = "fsl,imx6sx-fec", "fsl,imx6q-fec";
				reg = <0x021b4000 0x4000>;
				interrupts = <GIC_SPI 102 IRQ_TYPE_LEVEL_HIGH>,
					     <GIC_SPI 103 IRQ_TYPE_LEVEL_HIGH>;
				clocks = <&clks IMX6SX_CLK_ENET>,
					 <&clks IMX6SX_CLK_ENET_AHB>,
					 <&clks IMX6SX_CLK_ENET_PTP>,
					 <&clks IMX6SX_CLK_ENET2_REF_125M>,
					 <&clks IMX6SX_CLK_ENET_PTP>;
				clock-names = "ipg", "ahb", "ptp",
					      "enet_clk_ref", "enet_out";
				fsl,num-tx-queues=<3>;
				fsl,num-rx-queues=<3>;
				stop-mode = <&gpr 0x10 4>;
				fsl,wakeup_irq = <0>;
				status = "disabled";
			};

			weim: weim@021b8000 {
				compatible = "fsl,imx6sx-weim", "fsl,imx6q-weim";
				reg = <0x021b8000 0x4000>;
				interrupts = <GIC_SPI 14 IRQ_TYPE_LEVEL_HIGH>;
				clocks = <&clks IMX6SX_CLK_EIM_SLOW>;
			};

			ocotp: ocotp@021bc000 {
				compatible = "fsl,imx6sx-ocotp", "fsl,imx6q-ocotp", "syscon";
				reg = <0x021bc000 0x4000>;
				clocks = <&clks IMX6SX_CLK_OCOTP>;
			};

			romcp@021ac000 {
					compatible = "fsl,imx6sx-romcp", "syscon";
					reg = <0x021ac000 0x4000>;
			};

			sai1: sai@021d4000 {
				compatible = "fsl,imx6sx-sai";
				reg = <0x021d4000 0x4000>;
				interrupts = <GIC_SPI 97 IRQ_TYPE_LEVEL_HIGH>;
				clocks = <&clks IMX6SX_CLK_SAI1_IPG>,
					 <&clks IMX6SX_CLK_DUMMY>,
					 <&clks IMX6SX_CLK_SAI1>,
					 <&clks 0>, <&clks 0>;
				clock-names = "bus", "mclk0", "mclk1", "mclk2", "mclk3";
				dma-names = "rx", "tx";
				dmas = <&sdma 31 24 0>, <&sdma 32 24 0>;
				dma-source = <&gpr 0 15 0 16>;
				status = "disabled";
			};

			audmux: audmux@021d8000 {
				compatible = "fsl,imx6sx-audmux", "fsl,imx31-audmux";
				reg = <0x021d8000 0x4000>;
				status = "disabled";
			};

			sai2: sai@021dc000 {
				compatible = "fsl,imx6sx-sai";
				reg = <0x021dc000 0x4000>;
				interrupts = <GIC_SPI 98 IRQ_TYPE_LEVEL_HIGH>;
				clocks = <&clks IMX6SX_CLK_SAI2_IPG>,
					 <&clks IMX6SX_CLK_DUMMY>,
					 <&clks IMX6SX_CLK_SAI2>,
					 <&clks 0>, <&clks 0>;
				clock-names = "bus", "mclk0", "mclk1", "mclk2", "mclk3";
				dma-names = "rx", "tx";
				dmas = <&sdma 33 24 0>, <&sdma 34 24 0>;
				status = "disabled";
			};

			qspi1: qspi@021e0000 {
				#address-cells = <1>;
				#size-cells = <0>;
				compatible = "fsl,imx6sx-qspi";
				reg = <0x021e0000 0x4000>, <0x60000000 0x10000000>;
				reg-names = "QuadSPI", "QuadSPI-memory";
				interrupts = <GIC_SPI 107 IRQ_TYPE_LEVEL_HIGH>;
				clocks = <&clks IMX6SX_CLK_QSPI1>,
					 <&clks IMX6SX_CLK_QSPI1>;
				clock-names = "qspi_en", "qspi";
				status = "disabled";
			};

			qspi2: qspi@021e4000 {
				#address-cells = <1>;
				#size-cells = <0>;
				compatible = "fsl,imx6sx-qspi";
				reg = <0x021e4000 0x4000>, <0x70000000 0x10000000>;
				reg-names = "QuadSPI", "QuadSPI-memory";
				interrupts = <GIC_SPI 109 IRQ_TYPE_LEVEL_HIGH>;
				clocks = <&clks IMX6SX_CLK_QSPI2>,
					 <&clks IMX6SX_CLK_QSPI2>;
				clock-names = "qspi_en", "qspi";
				status = "disabled";
			};

			qspi_m4: qspi-m4 {
				compatible = "fsl,imx6sx-qspi-m4-restore";
				reg = <0x021e4000 0x4000>;
				status = "disabled";
			};

			uart2: serial@021e8000 {
				compatible = "fsl,imx6sx-uart",
					     "fsl,imx6q-uart", "fsl,imx21-uart";
				reg = <0x021e8000 0x4000>;
				interrupts = <GIC_SPI 27 IRQ_TYPE_LEVEL_HIGH>;
				clocks = <&clks IMX6SX_CLK_UART_IPG>,
					 <&clks IMX6SX_CLK_UART_SERIAL>;
				clock-names = "ipg", "per";
				dmas = <&sdma 27 4 0>, <&sdma 28 4 0>;
				dma-names = "rx", "tx";
				status = "disabled";
			};

			uart3: serial@021ec000 {
				compatible = "fsl,imx6sx-uart",
					     "fsl,imx6q-uart", "fsl,imx21-uart";
				reg = <0x021ec000 0x4000>;
				interrupts = <GIC_SPI 28 IRQ_TYPE_LEVEL_HIGH>;
				clocks = <&clks IMX6SX_CLK_UART_IPG>,
					 <&clks IMX6SX_CLK_UART_SERIAL>;
				clock-names = "ipg", "per";
				dmas = <&sdma 29 4 0>, <&sdma 30 4 0>;
				dma-names = "rx", "tx";
				status = "disabled";
			};

			uart4: serial@021f0000 {
				compatible = "fsl,imx6sx-uart",
					     "fsl,imx6q-uart", "fsl,imx21-uart";
				reg = <0x021f0000 0x4000>;
				interrupts = <GIC_SPI 29 IRQ_TYPE_LEVEL_HIGH>;
				clocks = <&clks IMX6SX_CLK_UART_IPG>,
					 <&clks IMX6SX_CLK_UART_SERIAL>;
				clock-names = "ipg", "per";
				dmas = <&sdma 31 4 0>, <&sdma 32 4 0>;
				dma-names = "rx", "tx";
				status = "disabled";
			};

			uart5: serial@021f4000 {
				compatible = "fsl,imx6sx-uart",
					     "fsl,imx6q-uart", "fsl,imx21-uart";
				reg = <0x021f4000 0x4000>;
				interrupts = <GIC_SPI 30 IRQ_TYPE_LEVEL_HIGH>;
				clocks = <&clks IMX6SX_CLK_UART_IPG>,
					 <&clks IMX6SX_CLK_UART_SERIAL>;
				clock-names = "ipg", "per";
				dmas = <&sdma 33 4 0>, <&sdma 34 4 0>;
				dma-names = "rx", "tx";
				status = "disabled";
			};

			i2c4: i2c@021f8000 {
				#address-cells = <1>;
				#size-cells = <0>;
				compatible = "fsl,imx6sx-i2c", "fsl,imx21-i2c";
				reg = <0x021f8000 0x4000>;
				interrupts = <GIC_SPI 35 IRQ_TYPE_LEVEL_HIGH>;
				clocks = <&clks IMX6SX_CLK_I2C4>;
				status = "disabled";
			};

			qosc: qosc@021fc000 {
				compatible = "fsl,imx6sx-qosc";
				reg = <0x021fc000 0x4000>;
			};
		};

		aips3: aips-bus@02200000 {
			compatible = "fsl,aips-bus", "simple-bus";
			#address-cells = <1>;
			#size-cells = <1>;
			reg = <0x02200000 0x100000>;
			ranges;

			spba-bus@02200000 {
				compatible = "fsl,spba-bus", "simple-bus";
				#address-cells = <1>;
				#size-cells = <1>;
				reg = <0x02240000 0x40000>;
				ranges;

				csi1: csi@02214000 {
					compatible = "fsl,imx6s-csi";
					reg = <0x02214000 0x4000>;
					interrupts = <GIC_SPI 7 IRQ_TYPE_LEVEL_HIGH>;
					clocks = <&clks IMX6SX_CLK_DISPLAY_AXI>,
						 <&clks IMX6SX_CLK_CSI>,
						 <&clks IMX6SX_CLK_DCIC1>;
					clock-names = "disp-axi", "csi_mclk", "disp_dcic";
					power-domains = <&gpc 2>;
					status = "disabled";
				};

				dcic1: dcic@0220c000 {
					compatible = "fsl,imx6sx-dcic";
					reg = <0x0220c000 0x4000>;
					interrupts = <0 124 IRQ_TYPE_LEVEL_HIGH>;
					clocks = <&clks IMX6SX_CLK_DCIC1>,
						<&clks IMX6SX_CLK_DISPLAY_AXI>;
					clock-names = "dcic", "disp-axi";
					gpr = <&gpr>;
					status = "disabled";
				};

				dcic2: dcic@02210000 {
					compatible = "fsl,imx6sx-dcic";
					reg = <0x02210000 0x4000>;
					interrupts = <0 125 IRQ_TYPE_LEVEL_HIGH>;
					clocks = <&clks IMX6SX_CLK_DCIC2>,
						<&clks IMX6SX_CLK_DISPLAY_AXI>;
					clock-names = "dcic", "disp-axi";
					gpr = <&gpr>;
					status = "disabled";
				};

				pxp: pxp@02218000 {
					compatible = "fsl,imx6sx-pxp-dma", "fsl,imx6sl-pxp-dma", "fsl,imx6dl-pxp-dma";
					reg = <0x02218000 0x4000>;
					interrupts = <GIC_SPI 8 IRQ_TYPE_LEVEL_HIGH>;
					clocks = <&clks IMX6SX_CLK_PXP_AXI>,
						 <&clks IMX6SX_CLK_DISPLAY_AXI>;
					clock-names = "pxp-axi", "disp-axi";
					power-domains = <&gpc 2>;
					status = "disabled";
				};

				csi2: csi@0221c000 {
					compatible = "fsl,imx6s-csi";
					reg = <0x0221c000 0x4000>;
					interrupts = <GIC_SPI 41 IRQ_TYPE_LEVEL_HIGH>;
					clocks = <&clks IMX6SX_CLK_DISPLAY_AXI>,
						 <&clks IMX6SX_CLK_CSI>,
						 <&clks IMX6SX_CLK_DCIC2>;
					clock-names = "disp-axi", "csi_mclk", "disp_dcic";
					power-domains = <&gpc 2>;
					status = "disabled";
				};

				lcdif1: lcdif@02220000 {
					compatible = "fsl,imx6sx-lcdif", "fsl,imx28-lcdif";
					reg = <0x02220000 0x4000>;
					interrupts = <GIC_SPI 5 IRQ_TYPE_LEVEL_HIGH>;
					clocks = <&clks IMX6SX_CLK_LCDIF1_PIX>,
						 <&clks IMX6SX_CLK_LCDIF_APB>,
						 <&clks IMX6SX_CLK_DISPLAY_AXI>;
					clock-names = "pix", "axi", "disp_axi";
					power-domains = <&gpc 2>;
					status = "disabled";
				};

				lcdif2: lcdif@02224000 {
					compatible = "fsl,imx6sx-lcdif", "fsl,imx28-lcdif";
					reg = <0x02224000 0x4000>;
					interrupts = <GIC_SPI 6 IRQ_TYPE_LEVEL_HIGH>;
					clocks = <&clks IMX6SX_CLK_LCDIF2_PIX>,
						 <&clks IMX6SX_CLK_LCDIF_APB>,
						 <&clks IMX6SX_CLK_DISPLAY_AXI>;
					clock-names = "pix", "axi", "disp_axi";
					power-domains = <&gpc 2>;
					status = "disabled";
				};

				vadc: vadc@02228000 {
					compatible = "fsl,imx6sx-vadc";
					reg = <0x02228000 0x4000>, <0x0222c000 0x4000>;
					reg-names = "vadc-vafe", "vadc-vdec";
					clocks = <&clks IMX6SX_CLK_VADC>,
						 <&clks IMX6SX_CLK_CSI>;
					clock-names = "vadc", "csi";
					power-domains = <&gpc 2>;
					gpr = <&gpr>;
					status = "disabled";
				};
			};

			adc1: adc@02280000 {
				compatible = "fsl,imx6sx-adc", "fsl,vf610-adc";
				reg = <0x02280000 0x4000>;
				interrupts = <GIC_SPI 100 IRQ_TYPE_LEVEL_HIGH>;
				clocks = <&clks IMX6SX_CLK_IPG>;
				num-channels = <4>;
				clock-names = "adc";
				fsl,adck-max-frequency = <30000000>, <40000000>,
							 <20000000>;
				status = "disabled";
                        };

			adc2: adc@02284000 {
				compatible = "fsl,imx6sx-adc", "fsl,vf610-adc";
				reg = <0x02284000 0x4000>;
				interrupts = <GIC_SPI 101 IRQ_TYPE_LEVEL_HIGH>;
				clocks = <&clks IMX6SX_CLK_IPG>;
				num-channels = <4>;
				clock-names = "adc";
				fsl,adck-max-frequency = <30000000>, <40000000>,
							 <20000000>;
				status = "disabled";
                        };

			wdog3: wdog@02288000 {
				compatible = "fsl,imx6sx-wdt", "fsl,imx21-wdt";
				reg = <0x02288000 0x4000>;
				interrupts = <GIC_SPI 11 IRQ_TYPE_LEVEL_HIGH>;
				clocks = <&clks IMX6SX_CLK_DUMMY>;
				status = "disabled";
			};

			ecspi5: ecspi@0228c000 {
				#address-cells = <1>;
				#size-cells = <0>;
				compatible = "fsl,imx6sx-ecspi", "fsl,imx51-ecspi";
				reg = <0x0228c000 0x4000>;
				interrupts = <GIC_SPI 18 IRQ_TYPE_LEVEL_HIGH>;
				clocks = <&clks IMX6SX_CLK_ECSPI5>,
					 <&clks IMX6SX_CLK_ECSPI5>;
				clock-names = "ipg", "per";
				status = "disabled";
			};

			sema4: sema4@02290000 { /* sema4 */
				compatible = "fsl,imx6sx-sema4";
				reg = <0x02290000 0x4000>;
				interrupts = <0 116 0x04>;
				status = "okay";
			};

			mu: mu@02294000 { /* mu */
				compatible = "fsl,imx6sx-mu";
				reg = <0x02294000 0x4000>;
				interrupts = <0 90 0x04>;
				status = "okay";
			};

			rpmsg: rpmsg{
				compatible = "fsl,imx6sx-rpmsg";
				status = "disabled";
			};

			uart6: serial@022a0000 {
				compatible = "fsl,imx6sx-uart",
					     "fsl,imx6q-uart", "fsl,imx21-uart";
				reg = <0x022a0000 0x4000>;
				interrupts = <GIC_SPI 17 IRQ_TYPE_LEVEL_HIGH>;
				clocks = <&clks IMX6SX_CLK_UART_IPG>,
					 <&clks IMX6SX_CLK_UART_SERIAL>;
				clock-names = "ipg", "per";
				dmas = <&sdma 0 4 0>, <&sdma 47 4 0>;
				dma-names = "rx", "tx";
				status = "disabled";
			};

			pwm5: pwm@022a4000 {
				compatible = "fsl,imx6sx-pwm", "fsl,imx27-pwm";
				reg = <0x022a4000 0x4000>;
				interrupts = <GIC_SPI 83 IRQ_TYPE_LEVEL_HIGH>;
				clocks = <&clks IMX6SX_CLK_PWM5>,
					 <&clks IMX6SX_CLK_PWM5>;
				clock-names = "ipg", "per";
				#pwm-cells = <2>;
			};

			pwm6: pwm@022a8000 {
				compatible = "fsl,imx6sx-pwm", "fsl,imx27-pwm";
				reg = <0x022a8000 0x4000>;
				interrupts = <GIC_SPI 84 IRQ_TYPE_LEVEL_HIGH>;
				clocks = <&clks IMX6SX_CLK_PWM6>,
					 <&clks IMX6SX_CLK_PWM6>;
				clock-names = "ipg", "per";
				#pwm-cells = <2>;
			};

			pwm7: pwm@022ac000 {
				compatible = "fsl,imx6sx-pwm", "fsl,imx27-pwm";
				reg = <0x022ac000 0x4000>;
				interrupts = <GIC_SPI 85 IRQ_TYPE_LEVEL_HIGH>;
				clocks = <&clks IMX6SX_CLK_PWM7>,
					 <&clks IMX6SX_CLK_PWM7>;
				clock-names = "ipg", "per";
				#pwm-cells = <2>;
			};

			pwm8: pwm@0022b0000 {
				compatible = "fsl,imx6sx-pwm", "fsl,imx27-pwm";
				reg = <0x0022b0000 0x4000>;
				interrupts = <GIC_SPI 86 IRQ_TYPE_LEVEL_HIGH>;
				clocks = <&clks IMX6SX_CLK_PWM8>,
					 <&clks IMX6SX_CLK_PWM8>;
				clock-names = "ipg", "per";
				#pwm-cells = <2>;
			};
		};

		pcie: pcie@0x08000000 {
			compatible = "fsl,imx6sx-pcie", "snps,dw-pcie";
			reg = <0x08ffc000 0x4000>, <0x08f00000 0x80000>;
			reg-names = "dbi", "config";
			#address-cells = <3>;
			#size-cells = <2>;
			device_type = "pci";
			ranges = <0x81000000 0 0          0x08f80000 0 0x00010000 /* downstream I/O */
				  0x82000000 0 0x08000000 0x08000000 0 0x00f00000>; /* non-prefetchable memory */
			num-lanes = <1>;
			interrupts = <GIC_SPI 120 IRQ_TYPE_LEVEL_HIGH>;
			interrupt-names = "msi";
			#interrupt-cells = <1>;
			interrupt-map-mask = <0 0 0 0x7>;
			interrupt-map = <0 0 0 1 &intc GIC_SPI 123 IRQ_TYPE_LEVEL_HIGH>,
			                <0 0 0 2 &intc GIC_SPI 122 IRQ_TYPE_LEVEL_HIGH>,
			                <0 0 0 3 &intc GIC_SPI 121 IRQ_TYPE_LEVEL_HIGH>,
			                <0 0 0 4 &intc GIC_SPI 120 IRQ_TYPE_LEVEL_HIGH>;
			clocks = <&clks IMX6SX_CLK_PCIE_AXI>,
				 <&clks IMX6SX_CLK_LVDS1_OUT>,
				 <&clks IMX6SX_CLK_PCIE_REF_125M>,
				 <&clks IMX6SX_CLK_DISPLAY_AXI>;
			clock-names = "pcie", "pcie_bus", "pcie_phy", "pcie_inbound_axi";
			pcie-phy-supply = <&reg_pcie_phy>;
			power-domains = <&gpc 2>;
<<<<<<< HEAD
=======
			fsl,max-link-speed = <2>;
>>>>>>> f2ed3bfc
			status = "disabled";
		};
	};

	gpu-subsystem {
		compatible = "fsl,imx-gpu-subsystem";
		cores = <&gpu>;
	};
};<|MERGE_RESOLUTION|>--- conflicted
+++ resolved
@@ -322,7 +322,7 @@
 				ecspi1: ecspi@02008000 {
 					#address-cells = <1>;
 					#size-cells = <0>;
-					compatible = "fsl,imx6sx-ecspi", "fsl,imx53-ecspi";
+					compatible = "fsl,imx6sx-ecspi", "fsl,imx51-ecspi";
 					reg = <0x02008000 0x4000>;
 					interrupts = <GIC_SPI 31 IRQ_TYPE_LEVEL_HIGH>;
 					clocks = <&clks IMX6SX_CLK_ECSPI1>,
@@ -336,7 +336,7 @@
 				ecspi2: ecspi@0200c000 {
 					#address-cells = <1>;
 					#size-cells = <0>;
-					compatible = "fsl,imx6sx-ecspi", "fsl,imx53-ecspi";
+					compatible = "fsl,imx6sx-ecspi", "fsl,imx51-ecspi";
 					reg = <0x0200c000 0x4000>;
 					interrupts = <GIC_SPI 32 IRQ_TYPE_LEVEL_HIGH>;
 					clocks = <&clks IMX6SX_CLK_ECSPI2>,
@@ -350,7 +350,7 @@
 				ecspi3: ecspi@02010000 {
 					#address-cells = <1>;
 					#size-cells = <0>;
-					compatible = "fsl,imx6sx-ecspi", "fsl,imx53-ecspi";
+					compatible = "fsl,imx6sx-ecspi", "fsl,imx51-ecspi";
 					reg = <0x02010000 0x4000>;
 					interrupts = <GIC_SPI 33 IRQ_TYPE_LEVEL_HIGH>;
 					clocks = <&clks IMX6SX_CLK_ECSPI3>,
@@ -364,7 +364,7 @@
 				ecspi4: ecspi@02014000 {
 					#address-cells = <1>;
 					#size-cells = <0>;
-					compatible = "fsl,imx6sx-ecspi", "fsl,imx53-ecspi";
+					compatible = "fsl,imx6sx-ecspi", "fsl,imx51-ecspi";
 					reg = <0x02014000 0x4000>;
 					interrupts = <GIC_SPI 34 IRQ_TYPE_LEVEL_HIGH>;
 					clocks = <&clks IMX6SX_CLK_ECSPI4>,
@@ -398,11 +398,7 @@
 						 <&clks IMX6SX_CLK_ESAI_IPG>,
 						 <&clks IMX6SX_CLK_SPBA>;
 					clock-names = "core", "mem", "extal",
-<<<<<<< HEAD
-						      "fsys", "dma";
-=======
 						      "fsys", "spba";
->>>>>>> f2ed3bfc
 					dmas = <&sdma 23 21 0>,
 					       <&sdma 24 21 0>;
 					dma-names = "rx", "tx";
@@ -466,11 +462,7 @@
 						"asrck_1", "asrck_2", "asrck_3", "asrck_4",
 						"asrck_5", "asrck_6", "asrck_7", "asrck_8",
 						"asrck_9", "asrck_a", "asrck_b", "asrck_c",
-<<<<<<< HEAD
-						"asrck_d", "asrck_e", "asrck_f", "dma";
-=======
 						"asrck_d", "asrck_e", "asrck_f", "spba";
->>>>>>> f2ed3bfc
 					dmas = <&sdma 17 23 1>, <&sdma 18 23 1>, <&sdma 19 23 1>,
 						<&sdma 20 23 1>, <&sdma 21 23 1>, <&sdma 22 23 1>;
 					dma-names = "rxa", "rxb", "rxc",
@@ -634,12 +626,6 @@
 				interrupt-controller;
 				#interrupt-cells = <2>;
 				gpio-ranges = <&iomuxc 0 148 10>, <&iomuxc 10 169 2>;
-			};
-
-			mqs: mqs {
-				compatible = "fsl,imx6sx-mqs";
-				gpr = <&gpr>;
-				status = "disabled";
 			};
 
 			mqs: mqs {
@@ -845,11 +831,7 @@
 					regmap = <&snvs>;
 					interrupts = <GIC_SPI 4 IRQ_TYPE_LEVEL_HIGH>;
 					linux,keycode = <KEY_POWER>;
-<<<<<<< HEAD
-					wakeup;
-=======
 					wakeup-source;
->>>>>>> f2ed3bfc
 				};
 			};
 
@@ -1556,10 +1538,7 @@
 			clock-names = "pcie", "pcie_bus", "pcie_phy", "pcie_inbound_axi";
 			pcie-phy-supply = <&reg_pcie_phy>;
 			power-domains = <&gpc 2>;
-<<<<<<< HEAD
-=======
 			fsl,max-link-speed = <2>;
->>>>>>> f2ed3bfc
 			status = "disabled";
 		};
 	};
