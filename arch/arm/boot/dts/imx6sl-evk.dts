--- conflicted
+++ resolved
@@ -139,12 +139,7 @@
 			"IN3R", "AMIC";
 		mux-int-port = <2>;
 		mux-ext-port = <3>;
-<<<<<<< HEAD
-		codec-master;
-		hp-det-gpios = <&gpio4 19 1>;
-=======
 		hp-det-gpio = <&gpio4 19 GPIO_ACTIVE_LOW>;
->>>>>>> c1084c27
 	};
 
 	panel {
@@ -472,10 +467,6 @@
 				MX6SL_PAD_ECSPI2_MISO__GPIO4_IO14 0x17000
 				MX6SL_PAD_ECSPI2_MOSI__GPIO4_IO13 0x17000
 				MX6SL_PAD_ECSPI2_SS0__GPIO4_IO15  0x17000
-<<<<<<< HEAD
-				MX6SL_PAD_FEC_RX_ER__GPIO4_IO19	  0x1b0b0
-=======
->>>>>>> c1084c27
 			>;
 		};
 
