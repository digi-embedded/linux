--- conflicted
+++ resolved
@@ -127,8 +127,6 @@
 			reg = <0x0 0x1530000 0x0 0x10000>;
 			interrupts = <GIC_SPI 75 IRQ_TYPE_LEVEL_HIGH>;
 			status = "disabled";
-<<<<<<< HEAD
-=======
 		};
 
 		sfp: efuse@1e80000 {
@@ -136,7 +134,6 @@
 			reg = <0x0 0x1e80000 0x0 0x10000>;
 			clocks = <&clockgen 4 3>;
 			clock-names = "sfp";
->>>>>>> 29549c70
 		};
 
 		dcfg: dcfg@1ee0000 {
@@ -324,11 +321,7 @@
 		};
 
 		i2c0: i2c@2180000 {
-<<<<<<< HEAD
-			compatible = "fsl,vf610-i2c", "fsl,ls1021a-vf610-i2c";
-=======
 			compatible = "fsl,ls1021a-i2c", "fsl,vf610-i2c";
->>>>>>> 29549c70
 			#address-cells = <1>;
 			#size-cells = <0>;
 			reg = <0x0 0x2180000 0x0 0x10000>;
@@ -336,19 +329,11 @@
 			clocks = <&clockgen 4 1>;
 			dma-names = "rx", "tx";
 			dmas = <&edma0 1 38>, <&edma0 1 39>;
-<<<<<<< HEAD
-			scl-gpios = <&gpio3 23 0>;
-=======
->>>>>>> 29549c70
 			status = "disabled";
 		};
 
 		i2c1: i2c@2190000 {
-<<<<<<< HEAD
-			compatible = "fsl,vf610-i2c", "fsl,ls1021a-vf610-i2c";
-=======
 			compatible = "fsl,ls1021a-i2c", "fsl,vf610-i2c";
->>>>>>> 29549c70
 			#address-cells = <1>;
 			#size-cells = <0>;
 			reg = <0x0 0x2190000 0x0 0x10000>;
@@ -356,20 +341,12 @@
 			clocks = <&clockgen 4 1>;
 			dma-names = "rx", "tx";
 			dmas = <&edma0 1 36>, <&edma0 1 37>;
-<<<<<<< HEAD
-			scl-gpios = <&gpio3 23 0>;
-=======
 			scl-gpios = <&gpio3 27 0>;
->>>>>>> 29549c70
 			status = "disabled";
 		};
 
 		i2c2: i2c@21a0000 {
-<<<<<<< HEAD
-			compatible = "fsl,vf610-i2c", "fsl,ls1021a-vf610-i2c";
-=======
 			compatible = "fsl,ls1021a-i2c", "fsl,vf610-i2c";
->>>>>>> 29549c70
 			#address-cells = <1>;
 			#size-cells = <0>;
 			reg = <0x0 0x21a0000 0x0 0x10000>;
@@ -377,11 +354,7 @@
 			clocks = <&clockgen 4 1>;
 			dma-names = "rx", "tx";
 			dmas = <&edma0 1 34>, <&edma0 1 35>;
-<<<<<<< HEAD
-			scl-gpios = <&gpio3 23 0>;
-=======
 			scl-gpios = <&gpio1 11 0>;
->>>>>>> 29549c70
 			status = "disabled";
 		};
 
