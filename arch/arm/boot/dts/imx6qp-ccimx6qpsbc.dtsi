/*
 * Copyright 2017, Digi International Inc.
 *
 * Permission to use, copy, modify, and/or distribute this software for any
 * purpose with or without fee is hereby granted, provided that the above
 * copyright notice and this permission notice appear in all copies.
 *
 * THE SOFTWARE IS PROVIDED "AS IS" AND THE AUTHOR DISCLAIMS ALL WARRANTIES
 * WITH REGARD TO THIS SOFTWARE INCLUDING ALL IMPLIED WARRANTIES OF
 * MERCHANTABILITY AND FITNESS. IN NO EVENT SHALL THE AUTHOR BE LIABLE FOR
 * ANY SPECIAL, DIRECT, INDIRECT, OR CONSEQUENTIAL DAMAGES OR ANY DAMAGES
 * WHATSOEVER RESULTING FROM LOSS OF USE, DATA OR PROFITS, WHETHER IN AN
 * ACTION OF CONTRACT, NEGLIGENCE OR OTHER TORTIOUS ACTION, ARISING OUT OF
 * OR IN CONNECTION WITH THE USE OR PERFORMANCE OF THIS SOFTWARE.
 */

/ {
	model = "Digi International ConnectCore 6 QuadPlus Single Board Computer.";
	compatible = "digi,ccimx6qpsbc", "digi,ccimx6sbc", "digi,ccimx6qp", "digi,ccimx6", "fsl,imx6qp";
	digi,machine,name = "ccimx6qpsbc";

	aliases {
		mxcfb0 = &mxcfb1;
		mxcfb1 = &mxcfb2;
		mxcfb2 = &mxcfb3;
		mxcfb3 = &mxcfb4;
	};

	5v_reg {
		compatible = "regulator-fixed";
		gpio = <&gpio_extender 7 0>;
		regulator-name = "gpio-ext-reg";
		regulator-always-on;
		/* Leave enabled for MIPI camera suspend  to work */
		/* regulator-always-on; */
		enable-active-high;
		regulator-min-microvolt = <5000000>;
		regulator-max-microvolt = <5000000>;
	};

	/* SGTL5000 codec is powered by 3V3 BUCK_PERI, but controlled
	 * by GPIO2_25 via a FET transistor
	 */
	codec_power: fixedregulator@0 {
		compatible = "regulator-fixed";
		regulator-name = "aud_pwr_en";
		regulator-min-microvolt = <3300000>;
		regulator-max-microvolt = <3300000>;
		gpio = <&gpio2 25 GPIO_ACTIVE_HIGH>;
		enable-active-high;
		vin-supply = <&bperi>;
		pinctrl-names = "default";
		pinctrl-0 = <&pinctrl_aud_pwr_en>;
		status = "disabled";
	};

	/* Parallel display */
	lcd: display@di0 {
		compatible = "fsl,lcd";
		ipu_id = <0>;
		disp_id = <0>;
		default_ifmt = "RGB666";
		pinctrl-names = "default";
		pinctrl-0 = <&pinctrl_ipu1_di0>;
		status = "disabled";
	};

	mipi_dsi_reset: mipi-dsi-reset {
		compatible = "gpio-reset";
		reset-gpios = <&gpio6 11 GPIO_ACTIVE_LOW>;
		reset-delay-us = <50>;
		#reset-cells = <0>;
		status = "disabled";
	};

	mxcfb1: fb@0 {
		compatible = "fsl,mxc_sdc_fb";
		disp_dev = "hdmi";
		interface_pix_fmt = "RGB666";
		mode_str ="1920x1080M@60";
		default_bpp = <16>;
		int_clk = <0>;
		late_init = <0>;
		status = "disabled";
	};

	mxcfb2: fb@1 {
		compatible = "fsl,mxc_sdc_fb";
		disp_dev = "ldb";
		interface_pix_fmt = "RGB666";
		default_bpp = <16>;
		int_clk = <0>;
		late_init = <0>;
		status = "disabled";
	};

	mxcfb3: fb@2 {
		compatible = "fsl,mxc_sdc_fb";
		disp_dev = "lcd";
		interface_pix_fmt = "RGB666";
		mode_str = "FUSION7";
		default_bpp = <16>;
		int_clk = <0>;
		late_init = <0>;
		status = "disabled";
	};

	mxcfb4: fb@3 {
		compatible = "fsl,mxc_sdc_fb";
		disp_dev = "ldb";
		interface_pix_fmt = "RGB666";
		default_bpp = <16>;
		int_clk = <0>;
		late_init = <0>;
		status = "disabled";
	};

	sound_sgtl5000: sound-sgtl5000 {
		compatible = "fsl,imx-audio-sgtl5000";
		model = "sgtl5000-audio";
		cpu-dai = <&ssi2>;
		audio-codec = <&sgtl5000>;
		audio-routing =
			"MIC_IN", "Mic Jack",
			"Mic Jack", "Mic Bias",
			"Headphone Jack", "HP_OUT";
		mux-int-port = <2>;
		mux-ext-port = <3>;
		hp-det-gpios = <&gpio2 0 GPIO_ACTIVE_HIGH>;
		hp-det-debounce = <250>;
		status = "disabled";
	};

	sound_hdmi: sound-hdmi {
		compatible = "fsl,imx6q-audio-hdmi",
			     "fsl,imx-audio-hdmi";
		model = "imx-audio-hdmi";
		hdmi-controller = <&hdmi_audio>;
		status = "disabled";
	};

	v4l2_cap_0: v4l2-cap@0 {
		compatible = "fsl,imx6q-v4l2-capture";
		mclk_source = <0>;
		ipu_id = <1>;
		csi_id = <0>;
		status = "disabled";
	};

	v4l2_cap_1: v4l2-cap@1 {
		compatible = "fsl,imx6q-v4l2-capture";
		mclk_source = <0>;
		ipu_id = <0>;
		csi_id = <0>;
		status = "disabled";
	};

	v4l2_out: v4l2-out {
		compatible = "fsl,mxc_v4l2_output";
		status = "disabled";
	};
};

&audmux {
	pinctrl-names = "default";
	pinctrl-0 = <&pinctrl_audmux>;
};

&can1 {
	pinctrl-names = "default";
	pinctrl-0 = <&pinctrl_flexcan1>;
	stby-gpios = <&gpio1 2 GPIO_ACTIVE_HIGH>;
};

&can2 {
	pinctrl-names = "default";
	pinctrl-0 = <&pinctrl_flexcan2>;
	stby-gpios = <&gpio1 5 GPIO_ACTIVE_HIGH>;
};

&ecspi1 {
	fsl,spi-num-chipselects = <2>;
	cs-gpios = <&gpio2 30 GPIO_ACTIVE_HIGH>,<&gpio4 10 GPIO_ACTIVE_HIGH>;
	pinctrl-names = "default";
	pinctrl-0 = <&pinctrl_ecspi1>;
	status = "disabled";
};

/* 10/100/1000 KSZ9031 PHY */
&fec {
	pinctrl-names = "default";
	pinctrl-0 = <&pinctrl_enet>;
	phy-mode = "rgmii";
	phy-reset-gpios = <&gpio1 25 GPIO_ACTIVE_HIGH>;
	phy-reset-duration = <10>;
	phy-reset-wait = <1>;
	phy-supply = <&ldo4>;
	fsl,magic-packet;
};

&gpc {
	fsl,cpu_pupscr_sw2iso = <0xf>;
	fsl,cpu_pupscr_sw = <0xf>;
	fsl,cpu_pdnscr_iso2sw = <0x1>;
	fsl,cpu_pdnscr_iso = <0x1>;
	fsl,ldo-bypass = <0>; /* No ldo-bypass */
	fsl,wdog-reset = <1>; /* watchdog select of reset source */
	pu-supply = <&reg_pu>;
};

&hdmi_cec {
	pinctrl-names = "default";
	pinctrl-0 = <&pinctrl_hdmi_cec>;
};

&hdmi_core {
	ipu_id = <0>;
	disp_id = <1>;
};

&hdmi_video {
	fsl,phy_reg_vlev = <0x0294>;
	fsl,phy_reg_cksymtx = <0x800d>;
};

&ldb {
	lvds-channel@0 {
		fsl,data-mapping = "spwg";
		fsl,data-width = <18>;
		crtc = "ipu2-di0";
		primary;

		display-timings {
			native-mode = <&hsd101pfw2_1>;

			/* Fusion 10" F10A-0102 */
			hsd101pfw2_1: timing@0 {
				clock-frequency = <45000000>;
				hactive = <1024>;
				vactive = <600>;
				hfront-porch = <0>;
				hback-porch = <0>;
				hsync-len = <176>;
				vback-porch = <0>;
				vfront-porch = <0>;
				vsync-len = <25>;
			};

			/* Civue ALC-070004-04-1 */
			alc070004041_1: timing@1 {
				clock-frequency = <27000000>;
				hactive = <1280>;
				vactive = <800>;
				hfront-porch = <90>;
				hback-porch = <0>;
				hsync-len = <10>;
				vback-porch = <15>;
				vfront-porch = <0>;
				vsync-len = <5>;
				hsync-active = <1>;
				vsync-active = <1>;
				de-active = <1>;
				pixelclk-active = <0>;
			};

			/* AUO G101EVN01.0 */
			g101evn010_1: timing@2 {
				clock-frequency = <68930000>;
				hactive = <1280>;
				vactive = <800>;
				hfront-porch = <120>;
				hback-porch = <0>;
				hsync-len = <8>;
				vback-porch = <10>;
				vfront-porch = <0>;
				vsync-len = <6>;
				hsync-active = <1>;
				vsync-active = <1>;
				de-active = <1>;
				pixelclk-active = <0>;
			};
		};
	};
	lvds-channel@1 {
		fsl,data-mapping = "spwg";
		fsl,data-width = <18>;
		crtc = "ipu2-di1";

		display-timings {
			native-mode = <&hsd101pfw2_2>;

			/* Fusion 10" F10A-0102 */
			hsd101pfw2_2: timing@0 {
				clock-frequency = <45000000>;
				hactive = <1024>;
				vactive = <600>;
				hfront-porch = <0>;
				hback-porch = <0>;
				hsync-len = <176>;
				vback-porch = <0>;
				vfront-porch = <2>;
				vsync-len = <23>;
			};

			/* Civue ALC-070004-04-1 */
			alc070004041_2: timing@1 {
				clock-frequency = <27000000>;
				hactive = <1280>;
				vactive = <800>;
				hfront-porch = <90>;
				hback-porch = <0>;
				hsync-len = <10>;
				vback-porch = <15>;
				vfront-porch = <0>;
				vsync-len = <5>;
				hsync-active = <1>;
				vsync-active = <1>;
				de-active = <1>;
				pixelclk-active = <0>;
			};

			/* AUO G101EVN01.0 */
			g101evn010_2: timing@2 {
				clock-frequency = <68930000>;
				hactive = <1280>;
				vactive = <800>;
				hfront-porch = <120>;
				hback-porch = <0>;
				hsync-len = <8>;
				vback-porch = <10>;
				vfront-porch = <0>;
				vsync-len = <6>;
				hsync-active = <1>;
				vsync-active = <1>;
				de-active = <1>;
				pixelclk-active = <0>;
			};
		};
	};

};

&i2c2 {
	pmic_dialog: dialog@58 {
		leds {
			compatible = "dlg,da9063-leds";

			lvds0-backlight@0xc6 {
				dlg,led-gpio-reg = <0x1a 0xf0>;
				dlg,led-reg = <0xc6>;
				/*
				 * If using the latest Video Adapter Board
				 * uncomment to invert the backlight polarity
				 */
				//dlg,inverse-polarity;
				linux,default-trigger = "backlight";
			};

			lvds1-backlight@0xc6 {
				dlg,led-gpio-reg = <0x1c 0xf0>;
				dlg,led-reg = <0xc8>;
				/*
				 * If using the latest Video Adapter Board
				 * uncomment to invert the backlight polarity
				 */
				//dlg,inverse-polarity;
				linux,default-trigger = "backlight";
			};
		};
	};
};

&i2c3 {
	clock-frequency = <100000>;
	pinctrl-names = "default";
	pinctrl-0 = <&pinctrl_i2c3>;

	edid@50 {
		compatible = "fsl,imx6-hdmi-i2c";
		reg = <0x50>;
		status = "disabled";
	};

	fusion@10 {
		compatible = "touchrev,fusion-touch";
		reg = <0x10>;
		/* Interrupt for LVDS0 */
		interrupt-parent = <&gpio7>;
		interrupts = <11 1>;
		/* Interrupt for LVDS1 */
		//interrupt-parent = <&gpio3>;
		//interrupts = <23 1>;
		/* Interrupt for parallel LCD */
		//interrupt-parent = <&gpio2>;
		//interrupts = <1 1>;
		status = "disabled";
	};

	/*
	 * Fusion touch controller has I2C address 0x10. If using the latest Video Adapter Board,
	 * an I2C-address translator moves it to address 0x14. This device tree has two 'fusion'
	 * entries (one at 0x10 and another at 0x14), so that the touch works out of the box in old
	 * and new displays, although this will make the kernel complain for the entry where the touch
	 * does not respond. You can remove the 'fusion' node that doesn't match your display
	 * to avoid this error message.
	 */
	fusion@14 {
		compatible = "touchrev,fusion-touch";
		reg = <0x14>;
		/* Interrupt for LVDS0 */
		interrupt-parent = <&gpio7>;
		interrupts = <11 1>;
		/* Interrupt for LVDS1 */
		//interrupt-parent = <&gpio3>;
		//interrupts = <23 1>;
		/* Interrupt for parallel LCD */
		//interrupt-parent = <&gpio2>;
		//interrupts = <1 1>;
		status = "disabled";
	};

	goodix_touch: gt911@14 {
		compatible = "goodix,gt9271";
		reg = <0x14>;
		/* Interrupt for LVDS0 */
		interrupt-parent = <&gpio7>;
		interrupts = <11 IRQ_TYPE_EDGE_RISING>;
		irq-gpios = <&gpio7 11 GPIO_ACTIVE_HIGH>;
		/* Interrupt for LVDS1 */
		//interrupt-parent = <&gpio3>;
		//interrupts = <23 IRQ_TYPE_EDGE_RISING>;
		//irq-gpios = <&gpio3 23 GPIO_ACTIVE_HIGH>;
		status = "disabled";
	};

	/* MIPI-CSI2 camera */
	ov5640_mipi: ov5640_mipi@4c {
		compatible = "ovti,ov564x_mipi";
		reg = <0x4c>;
		pinctrl-names = "default";
		pinctrl-0 = <&pinctrl_mipi>;
		clocks = <&clks 201>;
		clock-names = "csi_mclk";
		pwn-gpios = <&gpio7 6 GPIO_ACTIVE_LOW>;
		digi,alt-pwn-gpios = <&gpio5 0 GPIO_ACTIVE_LOW
				      &gpio3 15 GPIO_ACTIVE_LOW>;
		mclk = <24000000>;
		mclk_source = <0>;
                ipu_id = <1>;
                csi_id = <0>;
		status = "disabled";
	};

	/* Parallel camera CSI0 */
	ov5642_1: ov5642_1@5c {
		compatible = "ovti,ov564x";
		reg = <0x5c>;
		pinctrl-names = "default";
		pinctrl-0 = <&pinctrl_ipu1_1>;
		clocks = <&clks 201>;
		clock-names = "csi_mclk";
		pwn-gpios = <&gpio5 0 GPIO_ACTIVE_LOW>;
		digi,alt-pwn-gpios = <&gpio7 6 1>;
		csi_id = <0>;
		ipu_id = <0>;
		mclk = <24000000>;
		mclk_source = <0>;
		digi,defer-probe;
		status = "disabled";
	};

	/* Parallel camera CSI1 */
	ov5642_2: ov5642_2@6c {
		compatible = "ovti,ov564x";
		reg = <0x6c>;
		pinctrl-names = "default";
		pinctrl-0 = <&pinctrl_ipu2_2>;
		clocks = <&clks 201>;
		clock-names = "csi_mclk";
		pwn-gpios = <&gpio3 15 GPIO_ACTIVE_LOW>;
		digi,alt-pwn-gpios = <&gpio7 6 GPIO_ACTIVE_LOW>;
		mclk = <24000000>;
		mclk_source = <0>;
		digi,defer-probe;
		csi_id = <1>;
		ipu_id = <1>;
		status = "disabled";
	};

	sgtl5000: codec@0a {
		compatible = "fsl,sgtl5000";
		reg = <0x0a>;
		clock-frequency = <24000000>;
		clocks = <&clks 201>;
		VDDA-supply = <&codec_power>;
		VDDIO-supply = <&codec_power>;
		status = "disabled";
	};
};

<<<<<<< HEAD
&mipi_csi {
	v_channel = <0>;
	lanes = <2>;
        ipu_id = <1>;
        csi_id = <0>;
};

&mipi_dsi {
	lcd_panel = "TRULY-WVGA";
	resets = <&mipi_dsi_reset>;
	dev_id = <0>;
	disp_id = <0>;
};

&pcie {
	pinctrl-names = "default";
	pinctrl-0 = <&pinctrl_pcie>;
	reset-gpio = <&gpio7 8 GPIO_ACTIVE_HIGH>;
	wake-up-gpio = <&gpio7 7 GPIO_ACTIVE_HIGH>;
	disable-gpio = <&gpio1 4 GPIO_ACTIVE_HIGH>;
	power-on-gpio = <&gpio6 10 GPIO_ACTIVE_HIGH>;
	power-on-delay-ms = <10>;
	vin-supply = <&ldo6>;
};

&pwm1 {
	pinctrl-names = "default";
	pinctrl-0 = <&pinctrl_pwm1>;
	status = "disabled";
};

&ssi2 {
	fsl,mode = "i2s-slave";
};

&uart1 {
	pinctrl-names = "default";
	pinctrl-0 = <&pinctrl_uart1>;
	uart-has-rtscts;
	digi,pwr-en-gpio = <&gpio2 26 GPIO_ACTIVE_HIGH>;
};

&uart2 {
	pinctrl-names = "default";
	pinctrl-0 = <&pinctrl_uart2>;
	uart-has-rtscts;
};

&uart3 {
	pinctrl-names = "default";
	pinctrl-0 = <&pinctrl_uart3>;
	uart-has-rtscts;
	digi,pwr-en-gpio = <&gpio2 26 GPIO_ACTIVE_HIGH>;
};

&uart4 {
	pinctrl-names = "default";
	pinctrl-0 = <&pinctrl_uart4>;
};

&uart5 {
	pinctrl-names = "default";
	pinctrl-0 = <&pinctrl_uart5>;
	uart-has-rtscts;
};

&usbh1 {
	fsl,reset-gpio = <&gpio3 10 GPIO_ACTIVE_HIGH>;
};

&usbotg {
	pinctrl-names = "default";
	pinctrl-0 = <&pinctrl_usbotg>;
	digi,power-line-active-high;
};

&usdhc2 {
	pinctrl-names = "default", "state_100mhz", "state_200mhz";
	pinctrl-0 = <&pinctrl_usdhc2>;
	pinctrl-1 = <&pinctrl_usdhc2_100mhz>;
	pinctrl-2 = <&pinctrl_usdhc2_200mhz>;
	broken-cd;
	no-1-8-v;
	keep-power-in-suspend;
	enable-sdio-wakeup;
	vqmmc-supply = <&ldo9>;
};

=======
>>>>>>> 631f2036
&iomuxc {
	pinctrl-names = "default";
	pinctrl-0 = <&pinctrl_hog>;

	audmux {
		pinctrl_audmux: audmux {
			fsl,pins = <
				MX6QDL_PAD_CSI0_DAT7__AUD3_RXD  0x130b0
				MX6QDL_PAD_CSI0_DAT4__AUD3_TXC  0x130b0
				MX6QDL_PAD_CSI0_DAT5__AUD3_TXD  0x110b0
				MX6QDL_PAD_CSI0_DAT6__AUD3_TXFS 0x130b0
			>;
		};
	};

	aud_pwr_en {
		pinctrl_aud_pwr_en: aud_pwr_en {
			fsl,pins = <

				MX6QDL_PAD_EIM_OE__GPIO2_IO25 0x80000000
			>;
		};
	};

	can1 {
		pinctrl_flexcan1: can1 {
			fsl,pins = <
				MX6QDL_PAD_GPIO_7__FLEXCAN1_TX 0x1b0b0
				MX6QDL_PAD_GPIO_8__FLEXCAN1_RX 0x1b0b0
				MX6QDL_PAD_GPIO_2__GPIO1_IO02  0x1b0b0
			>;
		};
	};

	can2 {
		pinctrl_flexcan2: can2 {
			fsl,pins = <
				MX6QDL_PAD_SD3_DAT0__FLEXCAN2_TX 0x1b0b0
				MX6QDL_PAD_SD3_DAT1__FLEXCAN2_RX 0x1b0b0
				MX6QDL_PAD_GPIO_5__GPIO1_IO05    0x1b0b0
			>;
		};
	};

	ecspi1 {
		pinctrl_ecspi1: ecspi1 {
			fsl,pins = <
				MX6QDL_PAD_EIM_D17__ECSPI1_MISO 0x100b1
				MX6QDL_PAD_EIM_D18__ECSPI1_MOSI 0x100b1
				MX6QDL_PAD_EIM_D16__ECSPI1_SCLK 0x100b1
				MX6QDL_PAD_EIM_EB2__GPIO2_IO30  0x100b1
				MX6QDL_PAD_KEY_COL2__GPIO4_IO10 0x100b1
				MX6QDL_PAD_EIM_CS0__GPIO2_IO23  0x100b1
			>;
		};
	};

	enet {
		pinctrl_enet: enet {
			fsl,pins = <
				MX6QDL_PAD_ENET_MDIO__ENET_MDIO       0x1b0b0
				MX6QDL_PAD_ENET_MDC__ENET_MDC         0x1b0b0
				MX6QDL_PAD_RGMII_TXC__RGMII_TXC       0x1b0b0
				MX6QDL_PAD_RGMII_TD0__RGMII_TD0       0x1b0b0
				MX6QDL_PAD_RGMII_TD1__RGMII_TD1       0x1b0b0
				MX6QDL_PAD_RGMII_TD2__RGMII_TD2       0x1b0b0
				MX6QDL_PAD_RGMII_TD3__RGMII_TD3       0x1b0b0
				MX6QDL_PAD_RGMII_TX_CTL__RGMII_TX_CTL 0x1b0b0
				MX6QDL_PAD_ENET_REF_CLK__ENET_TX_CLK  0x1b0b0
				MX6QDL_PAD_RGMII_RXC__RGMII_RXC       0x1b0b0
				MX6QDL_PAD_RGMII_RD0__RGMII_RD0       0x1b0b0
				MX6QDL_PAD_RGMII_RD1__RGMII_RD1       0x1b0b0
				MX6QDL_PAD_RGMII_RD2__RGMII_RD2       0x1b0b0
				MX6QDL_PAD_RGMII_RD3__RGMII_RD3       0x1b0b0
				MX6QDL_PAD_RGMII_RX_CTL__RGMII_RX_CTL 0x1b0b0
				MX6QDL_PAD_ENET_REF_CLK__ENET_TX_CLK  0x1b0b0
				MX6QDL_PAD_ENET_TX_EN__GPIO1_IO28     0x1b0b0
				MX6QDL_PAD_ENET_CRS_DV__GPIO1_IO25    0x1b0b0
			>;
		};
	};

	hdmi_cec {
		pinctrl_hdmi_cec: hdmicec {
			fsl,pins = <
				MX6QDL_PAD_KEY_ROW2__HDMI_TX_CEC_LINE 0x1f8b0
			>;
		};
	};

	i2c2 {
		pinctrl_i2c2: i2c2 {
			fsl,pins = <
				MX6QDL_PAD_KEY_COL3__I2C2_SCL 0x4001b8b1
				MX6QDL_PAD_KEY_ROW3__I2C2_SDA 0x4001b8b1
			>;
		};
	};

	i2c3 {
		pinctrl_i2c3: i2c3 {
			fsl,pins = <
				MX6QDL_PAD_GPIO_3__I2C3_SCL 0x4001b8b1
				MX6QDL_PAD_GPIO_6__I2C3_SDA 0x4001b8b1
			>;
		};
	};

	ipu1 {
		pinctrl_ipu1_1: ipu1grp-1 { /* parallel camera */
			fsl,pins = <
				MX6QDL_PAD_CSI0_DAT12__IPU1_CSI0_DATA12    0x80000000
				MX6QDL_PAD_CSI0_DAT13__IPU1_CSI0_DATA13    0x80000000
				MX6QDL_PAD_CSI0_DAT14__IPU1_CSI0_DATA14    0x80000000
				MX6QDL_PAD_CSI0_DAT15__IPU1_CSI0_DATA15    0x80000000
				MX6QDL_PAD_CSI0_DAT16__IPU1_CSI0_DATA16    0x80000000
				MX6QDL_PAD_CSI0_DAT17__IPU1_CSI0_DATA17    0x80000000
				MX6QDL_PAD_CSI0_DAT18__IPU1_CSI0_DATA18    0x80000000
				MX6QDL_PAD_CSI0_DAT19__IPU1_CSI0_DATA19    0x80000000
				MX6QDL_PAD_CSI0_PIXCLK__IPU1_CSI0_PIXCLK   0x0000a0b0
				MX6QDL_PAD_CSI0_MCLK__IPU1_CSI0_HSYNC      0x80000000
				MX6QDL_PAD_CSI0_VSYNC__IPU1_CSI0_VSYNC     0x80000000
				MX6QDL_PAD_EIM_WAIT__GPIO5_IO00            0x80000000
				MX6QDL_PAD_CSI0_DATA_EN__GPIO5_IO20	   0x80000000
			>;
		};

		/* Parallel display */
		pinctrl_ipu1_di0: ipu1grp-2 {
			fsl,pins = <
				/* DISP0_CLK */
				MX6QDL_PAD_DI0_DISP_CLK__IPU1_DI0_DISP_CLK 0x10
				/* DISP0_DRDY */
				MX6QDL_PAD_DI0_PIN15__IPU1_DI0_PIN15       0x10
				/* Data bus */
				MX6QDL_PAD_DISP0_DAT0__IPU1_DISP0_DATA00   0x10
				MX6QDL_PAD_DISP0_DAT1__IPU1_DISP0_DATA01   0x10
				MX6QDL_PAD_DISP0_DAT2__IPU1_DISP0_DATA02   0x10
				MX6QDL_PAD_DISP0_DAT3__IPU1_DISP0_DATA03   0x10
				MX6QDL_PAD_DISP0_DAT4__IPU1_DISP0_DATA04   0x10
				MX6QDL_PAD_DISP0_DAT5__IPU1_DISP0_DATA05   0x10
				MX6QDL_PAD_DISP0_DAT6__IPU1_DISP0_DATA06   0x10
				MX6QDL_PAD_DISP0_DAT7__IPU1_DISP0_DATA07   0x10
				MX6QDL_PAD_DISP0_DAT8__IPU1_DISP0_DATA08   0x10
				MX6QDL_PAD_DISP0_DAT9__IPU1_DISP0_DATA09   0x10
				MX6QDL_PAD_DISP0_DAT10__IPU1_DISP0_DATA10  0x10
				MX6QDL_PAD_DISP0_DAT11__IPU1_DISP0_DATA11  0x10
				MX6QDL_PAD_DISP0_DAT12__IPU1_DISP0_DATA12  0x10
				MX6QDL_PAD_DISP0_DAT13__IPU1_DISP0_DATA13  0x10
				MX6QDL_PAD_DISP0_DAT14__IPU1_DISP0_DATA14  0x10
				MX6QDL_PAD_DISP0_DAT15__IPU1_DISP0_DATA15  0x10
				MX6QDL_PAD_DISP0_DAT16__IPU1_DISP0_DATA16  0x10
				MX6QDL_PAD_DISP0_DAT17__IPU1_DISP0_DATA17  0x10
				MX6QDL_PAD_DISP0_DAT18__IPU1_DISP0_DATA18  0x10
				MX6QDL_PAD_DISP0_DAT19__IPU1_DISP0_DATA19  0x10
				MX6QDL_PAD_DISP0_DAT20__IPU1_DISP0_DATA20  0x10
				MX6QDL_PAD_DISP0_DAT21__IPU1_DISP0_DATA21  0x10
				MX6QDL_PAD_DISP0_DAT22__IPU1_DISP0_DATA22  0x10
				MX6QDL_PAD_DISP0_DAT23__IPU1_DISP0_DATA23  0x10
			>;
		};
	};

	ipu2 {
		pinctrl_ipu2: ipu2 {
			fsl,pins = <
				/* Display IRQ */
				MX6QDL_PAD_NANDF_D1__GPIO2_IO01            0x80000000
				/* Display contrast */
				MX6QDL_PAD_DI0_PIN4__GPIO4_IO20            0x80000000
				MX6QDL_PAD_DI0_DISP_CLK__IPU2_DI0_DISP_CLK 0x38
				MX6QDL_PAD_DI0_PIN15__IPU2_DI0_PIN15       0x10
				MX6QDL_PAD_DI0_PIN2__IPU2_DI0_PIN02        0x10
				MX6QDL_PAD_DI0_PIN3__IPU2_DI0_PIN03        0x10
				MX6QDL_PAD_DISP0_DAT0__IPU2_DISP0_DATA00   0x10
				MX6QDL_PAD_DISP0_DAT1__IPU2_DISP0_DATA01   0x10
				MX6QDL_PAD_DISP0_DAT2__IPU2_DISP0_DATA02   0x10
				MX6QDL_PAD_DISP0_DAT3__IPU2_DISP0_DATA03   0x10
				MX6QDL_PAD_DISP0_DAT4__IPU2_DISP0_DATA04   0x10
				MX6QDL_PAD_DISP0_DAT5__IPU2_DISP0_DATA05   0x10
				MX6QDL_PAD_DISP0_DAT6__IPU2_DISP0_DATA06   0x10
				MX6QDL_PAD_DISP0_DAT7__IPU2_DISP0_DATA07   0x10
				MX6QDL_PAD_DISP0_DAT8__IPU2_DISP0_DATA08   0x10
				MX6QDL_PAD_DISP0_DAT9__IPU2_DISP0_DATA09   0x10
				MX6QDL_PAD_DISP0_DAT10__IPU2_DISP0_DATA10  0x10
				MX6QDL_PAD_DISP0_DAT11__IPU2_DISP0_DATA11  0x10
				MX6QDL_PAD_DISP0_DAT12__IPU2_DISP0_DATA12  0x10
				MX6QDL_PAD_DISP0_DAT13__IPU2_DISP0_DATA13  0x10
				MX6QDL_PAD_DISP0_DAT14__IPU2_DISP0_DATA14  0x10
				MX6QDL_PAD_DISP0_DAT15__IPU2_DISP0_DATA15  0x10
				MX6QDL_PAD_DISP0_DAT16__IPU2_DISP0_DATA16  0x10
				MX6QDL_PAD_DISP0_DAT17__IPU2_DISP0_DATA17  0x10
				MX6QDL_PAD_DISP0_DAT18__IPU2_DISP0_DATA18  0x10
				MX6QDL_PAD_DISP0_DAT19__IPU2_DISP0_DATA19  0x10
				MX6QDL_PAD_DISP0_DAT20__IPU2_DISP0_DATA20  0x10
				MX6QDL_PAD_DISP0_DAT21__IPU2_DISP0_DATA21  0x10
				MX6QDL_PAD_DISP0_DAT22__IPU2_DISP0_DATA22  0x10
				MX6QDL_PAD_DISP0_DAT23__IPU2_DISP0_DATA23  0x10
			>;
		};

		pinctrl_ipu2_2: ipu2ctrl2 { /* parallel camera */
			fsl,pins = <
				MX6QDL_PAD_EIM_A17__IPU2_CSI1_DATA12    0x80000000
				MX6QDL_PAD_EIM_A18__IPU2_CSI1_DATA13    0x80000000
				MX6QDL_PAD_EIM_A19__IPU2_CSI1_DATA14    0x80000000
				MX6QDL_PAD_EIM_A20__IPU2_CSI1_DATA15    0x80000000
				MX6QDL_PAD_EIM_A21__IPU2_CSI1_DATA16    0x80000000
				MX6QDL_PAD_EIM_A22__IPU2_CSI1_DATA17    0x80000000
				MX6QDL_PAD_EIM_A23__IPU2_CSI1_DATA18    0x80000000
				MX6QDL_PAD_EIM_A24__IPU2_CSI1_DATA19    0x80000000
				MX6QDL_PAD_EIM_A16__IPU2_CSI1_PIXCLK    0x0000a0b0
				MX6QDL_PAD_EIM_DA11__IPU2_CSI1_HSYNC    0x80000000
				MX6QDL_PAD_EIM_DA12__IPU2_CSI1_VSYNC    0x80000000
				MX6QDL_PAD_EIM_DA15__GPIO3_IO15         0x80000000
			>;
		};
	};

	mipi {
		pinctrl_mipi: mipi {
			fsl,pins = <
				MX6QDL_PAD_SD3_DAT2__GPIO7_IO06 0x80000000
			>;
		};
	};

	pcie {
		pinctrl_pcie: pcie {
			fsl,pins = <
				MX6QDL_PAD_SD3_DAT3__GPIO7_IO07 0x80000000
				MX6QDL_PAD_GPIO_4__GPIO1_IO04   0x80000000
				MX6QDL_PAD_SD3_RST__GPIO7_IO08 0x80000000
				MX6QDL_PAD_NANDF_RB0__GPIO6_IO10 0x80000000
			>;
		};
	};

	pwm1 {
		pinctrl_pwm1: pwm4grp {
			fsl,pins = <
				MX6QDL_PAD_DISP0_DAT8__PWM1_OUT 0x110b0
			>;
		};
	};

	uart1 {
		pinctrl_uart1: uart1 {
			fsl,pins = <
				MX6QDL_PAD_SD3_DAT6__UART1_RX_DATA 0x1b0b1
				MX6QDL_PAD_SD3_DAT7__UART1_TX_DATA 0x1b0b1
				MX6QDL_PAD_EIM_D19__UART1_CTS_B 0x1b0b1
				MX6QDL_PAD_EIM_D20__UART1_RTS_B 0x1b0b1
			>;
		};
	};

	uart2 {
		pinctrl_uart2: uart2 {
			fsl,pins = <
				MX6QDL_PAD_SD3_DAT4__UART2_RX_DATA   0x1b0b1
				MX6QDL_PAD_SD3_DAT5__UART2_TX_DATA   0x1b0b1
				MX6QDL_PAD_SD3_CMD__UART2_CTS_B      0x1b0b1
				MX6QDL_PAD_SD3_CLK__UART2_RTS_B       0x1b0b1
			>;
		};
	};

	uart3 {
		pinctrl_uart3: uart3 {
			fsl,pins = <
				MX6QDL_PAD_EIM_D25__UART3_RX_DATA 0x1b0b1
				MX6QDL_PAD_EIM_D24__UART3_TX_DATA 0x1b0b1
				MX6QDL_PAD_EIM_D30__UART3_CTS_B   0x1b0b1
				MX6QDL_PAD_EIM_D31__UART3_RTS_B   0x1b0b1
			>;
		};
	};

	uart4 {
		pinctrl_uart4: uart4 {
			fsl,pins = <
				MX6QDL_PAD_KEY_COL0__UART4_TX_DATA 0x1b0b1
				MX6QDL_PAD_KEY_ROW0__UART4_RX_DATA 0x1b0b1
			>;
		};
	};

	uart5 {
		pinctrl_uart5: uart5 {
			fsl,pins = <
				MX6QDL_PAD_KEY_ROW1__UART5_RX_DATA 0x1b0b1
				MX6QDL_PAD_KEY_COL1__UART5_TX_DATA 0x1b0b1
				MX6QDL_PAD_KEY_COL4__UART5_RTS_B   0x1b0b1
				MX6QDL_PAD_KEY_ROW4__UART5_CTS_B   0x1b0b1
			>;
		};
	};

	usbotg {
		pinctrl_usbotg: usbotg {
			fsl,pins = <
				MX6QDL_PAD_GPIO_1__USB_OTG_ID 0x17059
				MX6QDL_PAD_EIM_D22__USB_OTG_PWR 0x17059
				MX6QDL_PAD_EIM_D21__USB_OTG_OC 0x17059
			>;
		};
	};

	usdhc1 {
		pinctrl_usdhc1: usdhc1 {
			fsl,pins = <
				MX6QDL_PAD_SD1_CMD__SD1_CMD    0x17071
				MX6QDL_PAD_SD1_CLK__SD1_CLK    0x10071
				MX6QDL_PAD_SD1_DAT0__SD1_DATA0 0x17071
				MX6QDL_PAD_SD1_DAT1__SD1_DATA1 0x17071
				MX6QDL_PAD_SD1_DAT2__SD1_DATA2 0x17071
				MX6QDL_PAD_SD1_DAT3__SD1_DATA3 0x17071
			>;
		};

		pinctrl_usdhc1_100mhz: usdhc1-100mhz {
			fsl,pins = <
				MX6QDL_PAD_SD1_CMD__SD1_CMD    0x170B1
				MX6QDL_PAD_SD1_CLK__SD1_CLK    0x100B1
				MX6QDL_PAD_SD1_DAT0__SD1_DATA0 0x170B1
				MX6QDL_PAD_SD1_DAT1__SD1_DATA1 0x170B1
				MX6QDL_PAD_SD1_DAT2__SD1_DATA2 0x170B1
				MX6QDL_PAD_SD1_DAT3__SD1_DATA3 0x170B1
			>;
		};

		pinctrl_usdhc1_200mhz: usdhc1-200mhz {
			fsl,pins = <
				MX6QDL_PAD_SD1_CMD__SD1_CMD    0x170F1
				MX6QDL_PAD_SD1_CLK__SD1_CLK    0x100F1
				MX6QDL_PAD_SD1_DAT0__SD1_DATA0 0x170F1
				MX6QDL_PAD_SD1_DAT1__SD1_DATA1 0x170F1
				MX6QDL_PAD_SD1_DAT2__SD1_DATA2 0x170F1
				MX6QDL_PAD_SD1_DAT3__SD1_DATA3 0x170F1
			>;
		};
	};

	usdhc2 {
		pinctrl_usdhc2: usdhc2 {
			fsl,pins = <
				MX6QDL_PAD_SD2_CMD__SD2_CMD    0x17071
				MX6QDL_PAD_SD2_CLK__SD2_CLK    0x10071
				MX6QDL_PAD_SD2_DAT0__SD2_DATA0 0x17071
				MX6QDL_PAD_SD2_DAT1__SD2_DATA1 0x17071
				MX6QDL_PAD_SD2_DAT2__SD2_DATA2 0x17071
				MX6QDL_PAD_SD2_DAT3__SD2_DATA3 0x17071
			>;
		};

		pinctrl_usdhc2_100mhz: usdhc2-100mhz {
			fsl,pins = <
				MX6QDL_PAD_SD2_CMD__SD2_CMD    0x170B1
				MX6QDL_PAD_SD2_CLK__SD2_CLK    0x100B1
				MX6QDL_PAD_SD2_DAT0__SD2_DATA0 0x170B1
				MX6QDL_PAD_SD2_DAT1__SD2_DATA1 0x170B1
				MX6QDL_PAD_SD2_DAT2__SD2_DATA2 0x170B1
				MX6QDL_PAD_SD2_DAT3__SD2_DATA3 0x170B1
			>;
		};

		pinctrl_usdhc2_200mhz: usdhc2-200mhz {
			fsl,pins = <
				MX6QDL_PAD_SD2_CMD__SD2_CMD    0x170F1
				MX6QDL_PAD_SD2_CLK__SD2_CLK    0x100F1
				MX6QDL_PAD_SD2_DAT0__SD2_DATA0 0x170F1
				MX6QDL_PAD_SD2_DAT1__SD2_DATA1 0x170F1
				MX6QDL_PAD_SD2_DAT2__SD2_DATA2 0x170F1
				MX6QDL_PAD_SD2_DAT3__SD2_DATA3 0x170F1
			>;
		};
	};

	usdhc4 {
		pinctrl_usdhc4: usdhc4 {
			  fsl,pins = <
				  MX6QDL_PAD_SD4_CMD__SD4_CMD    0x17059
				  MX6QDL_PAD_SD4_CLK__SD4_CLK    0x10059
				  MX6QDL_PAD_SD4_DAT0__SD4_DATA0 0x17059
				  MX6QDL_PAD_SD4_DAT1__SD4_DATA1 0x17059
				  MX6QDL_PAD_SD4_DAT2__SD4_DATA2 0x17059
				  MX6QDL_PAD_SD4_DAT3__SD4_DATA3 0x17059
				  MX6QDL_PAD_SD4_DAT4__SD4_DATA4 0x17059
				  MX6QDL_PAD_SD4_DAT5__SD4_DATA5 0x17059
				  MX6QDL_PAD_SD4_DAT6__SD4_DATA6 0x17059
				  MX6QDL_PAD_SD4_DAT7__SD4_DATA7 0x17059
				  >;
		  };

		pinctrl_usdhc4_100mhz: usdhc4-100mhz {
			fsl,pins = <
				MX6QDL_PAD_SD4_CMD__SD4_CMD    0x170B9
				MX6QDL_PAD_SD4_CLK__SD4_CLK    0x100B9
				MX6QDL_PAD_SD4_DAT0__SD4_DATA0 0x170B9
				MX6QDL_PAD_SD4_DAT1__SD4_DATA1 0x170B9
				MX6QDL_PAD_SD4_DAT2__SD4_DATA2 0x170B9
				MX6QDL_PAD_SD4_DAT3__SD4_DATA3 0x170B9
				MX6QDL_PAD_SD4_DAT4__SD4_DATA4 0x170B9
				MX6QDL_PAD_SD4_DAT5__SD4_DATA5 0x170B9
				MX6QDL_PAD_SD4_DAT6__SD4_DATA6 0x170B9
				MX6QDL_PAD_SD4_DAT7__SD4_DATA7 0x170B9
			>;
		};

		pinctrl_usdhc4_200mhz: usdhc4-200mhz {
			fsl,pins = <
				MX6QDL_PAD_SD4_CMD__SD4_CMD    0x170F9
				MX6QDL_PAD_SD4_CLK__SD4_CLK    0x100F9
				MX6QDL_PAD_SD4_DAT0__SD4_DATA0 0x170F9
				MX6QDL_PAD_SD4_DAT1__SD4_DATA1 0x170F9
				MX6QDL_PAD_SD4_DAT2__SD4_DATA2 0x170F9
				MX6QDL_PAD_SD4_DAT3__SD4_DATA3 0x170F9
				MX6QDL_PAD_SD4_DAT4__SD4_DATA4 0x170F9
				MX6QDL_PAD_SD4_DAT5__SD4_DATA5 0x170F9
				MX6QDL_PAD_SD4_DAT6__SD4_DATA6 0x170F9
				MX6QDL_PAD_SD4_DAT7__SD4_DATA7 0x170F9
			>;
		};
	};

	hog {
		pinctrl_hog: hog {
			fsl,pins = <
				/* AUD_HP_DET */
				MX6QDL_PAD_NANDF_D0__GPIO2_IO00 0x80000000
				/* USER_LED0 */
				MX6QDL_PAD_NANDF_D2__GPIO2_IO02 0x80000000
				/* USER_LED1 */
				MX6QDL_PAD_NANDF_D3__GPIO2_IO03 0x80000000
				/* CHRG_UOK_N */
				MX6QDL_PAD_NANDF_ALE__GPIO6_IO08 0x80000000
				/* CHRG_FAULT_N */
				MX6QDL_PAD_NANDF_CS2__GPIO6_IO15 0x80000000
				/* CHRG_DOK_N */
				MX6QDL_PAD_NANDF_CS3__GPIO6_IO16 0x80000000
				/* LVDS0_PEN_IRQ_N */
				MX6QDL_PAD_GPIO_16__GPIO7_IO11	 0x80000000
				/* LVDS1_PEN_IRQ_N */
				MX6QDL_PAD_EIM_D23__GPIO3_IO23 0x80000000
				/* LCD IRQ */
				MX6QDL_PAD_NANDF_D1__GPIO2_IO01	0x80000000
				/* AUD_CLK / CSI0_MCLK / CSI1_MCLK */
				MX6QDL_PAD_GPIO_0__CCM_CLKO1    0x130b0
				/* DSI_RESET */
				MX6QDL_PAD_EIM_D26__GPIO3_IO26 0x80000000
				/* BT_DISABLE_N */
				MX6QDL_PAD_GPIO_9__GPIO1_IO09 0x80000000
				/* USB_HUB_RESET_N */
				MX6QDL_PAD_EIM_DA10__GPIO3_IO10 0x80000000
				/* XBEE_ON / SLEEP_N  */
				MX6QDL_PAD_EIM_D27__GPIO3_IO27 0x80000000
				/* XBEE_RESET_N  */
				MX6QDL_PAD_EIM_D28__GPIO3_IO28 0x80000000
				/* XBEE_SLEEP_RQ  */
				MX6QDL_PAD_EIM_D29__GPIO3_IO29 0x80000000
				/* EXP_GPIO_0 */
				MX6QDL_PAD_NANDF_D5__GPIO2_IO05 0x80000000
				/* EXP_GPIO_1 */
				MX6QDL_PAD_NANDF_D6__GPIO2_IO06 0x80000000
				/* EXP_GPIO_2 */
				MX6QDL_PAD_NANDF_D7__GPIO2_IO07 0x80000000
				/* EXP_GPIO_3 */
				MX6QDL_PAD_EIM_CS1__GPIO2_IO24 0x80000000
				/* EXP_GPIO_4 */
				MX6QDL_PAD_EIM_EB0__GPIO2_IO28 0x80000000
				/* EXP_GPIO_5 */
				MX6QDL_PAD_EIM_EB1__GPIO2_IO29 0x80000000
				/* EXP_GPIO_6 */
				MX6QDL_PAD_GPIO_18__GPIO7_IO13 0x80000000
				/* EXP_GPIO_7 */
				MX6QDL_PAD_GPIO_19__GPIO4_IO05 0x80000000
			>;
		};
	};
};

&mipi_csi {
	v_channel = <0>;
	lanes = <2>;
	ipu_id = <1>;
	csi_id = <0>;
};

&mipi_dsi {
	lcd_panel = "TRULY-WVGA";
	resets = <&mipi_dsi_reset>;
	dev_id = <0>;
	disp_id = <0>;
};

&pcie {
	pinctrl-names = "default";
	pinctrl-0 = <&pinctrl_pcie>;
	reset-gpio = <&gpio7 8 GPIO_ACTIVE_HIGH>;
	wake-up-gpio = <&gpio7 7 GPIO_ACTIVE_HIGH>;
	disable-gpio = <&gpio1 4 GPIO_ACTIVE_HIGH>;
	power-on-gpio = <&gpio6 10 GPIO_ACTIVE_HIGH>;
	power-on-delay-ms = <10>;
	vin-supply = <&ldo6>;
};

&pwm1 {
	pinctrl-names = "default";
	pinctrl-0 = <&pinctrl_pwm1>;
	status = "disabled";
};

&ssi2 {
	fsl,mode = "i2s-slave";
};

&uart1 {
	pinctrl-names = "default";
	pinctrl-0 = <&pinctrl_uart1>;
	uart-has-rtscts;
	digi,pwr-en-gpio = <&gpio2 26 GPIO_ACTIVE_HIGH>;
};

&uart2 {
	pinctrl-names = "default";
	pinctrl-0 = <&pinctrl_uart2>;
	uart-has-rtscts;
};

&uart3 {
	pinctrl-names = "default";
	pinctrl-0 = <&pinctrl_uart3>;
	uart-has-rtscts;
	digi,pwr-en-gpio = <&gpio2 26 GPIO_ACTIVE_HIGH>;
};

&uart4 {
	pinctrl-names = "default";
	pinctrl-0 = <&pinctrl_uart4>;
};

&uart5 {
	pinctrl-names = "default";
	pinctrl-0 = <&pinctrl_uart5>;
	uart-has-rtscts;
};

&usbh1 {
	fsl,reset-gpio = <&gpio3 10 GPIO_ACTIVE_HIGH>;
};

&usbotg {
	pinctrl-names = "default";
	pinctrl-0 = <&pinctrl_usbotg>;
	digi,power-line-active-high;
};

&usdhc2 {
	pinctrl-names = "default", "state_100mhz", "state_200mhz";
	pinctrl-0 = <&pinctrl_usdhc2>;
	pinctrl-1 = <&pinctrl_usdhc2_100mhz>;
	pinctrl-2 = <&pinctrl_usdhc2_200mhz>;
	broken-cd;
	no-1-8-v;
	keep-power-in-suspend;
	enable-sdio-wakeup;
	vqmmc-supply = <&ldo9>;
};<|MERGE_RESOLUTION|>--- conflicted
+++ resolved
@@ -498,97 +498,6 @@
 	};
 };
 
-<<<<<<< HEAD
-&mipi_csi {
-	v_channel = <0>;
-	lanes = <2>;
-        ipu_id = <1>;
-        csi_id = <0>;
-};
-
-&mipi_dsi {
-	lcd_panel = "TRULY-WVGA";
-	resets = <&mipi_dsi_reset>;
-	dev_id = <0>;
-	disp_id = <0>;
-};
-
-&pcie {
-	pinctrl-names = "default";
-	pinctrl-0 = <&pinctrl_pcie>;
-	reset-gpio = <&gpio7 8 GPIO_ACTIVE_HIGH>;
-	wake-up-gpio = <&gpio7 7 GPIO_ACTIVE_HIGH>;
-	disable-gpio = <&gpio1 4 GPIO_ACTIVE_HIGH>;
-	power-on-gpio = <&gpio6 10 GPIO_ACTIVE_HIGH>;
-	power-on-delay-ms = <10>;
-	vin-supply = <&ldo6>;
-};
-
-&pwm1 {
-	pinctrl-names = "default";
-	pinctrl-0 = <&pinctrl_pwm1>;
-	status = "disabled";
-};
-
-&ssi2 {
-	fsl,mode = "i2s-slave";
-};
-
-&uart1 {
-	pinctrl-names = "default";
-	pinctrl-0 = <&pinctrl_uart1>;
-	uart-has-rtscts;
-	digi,pwr-en-gpio = <&gpio2 26 GPIO_ACTIVE_HIGH>;
-};
-
-&uart2 {
-	pinctrl-names = "default";
-	pinctrl-0 = <&pinctrl_uart2>;
-	uart-has-rtscts;
-};
-
-&uart3 {
-	pinctrl-names = "default";
-	pinctrl-0 = <&pinctrl_uart3>;
-	uart-has-rtscts;
-	digi,pwr-en-gpio = <&gpio2 26 GPIO_ACTIVE_HIGH>;
-};
-
-&uart4 {
-	pinctrl-names = "default";
-	pinctrl-0 = <&pinctrl_uart4>;
-};
-
-&uart5 {
-	pinctrl-names = "default";
-	pinctrl-0 = <&pinctrl_uart5>;
-	uart-has-rtscts;
-};
-
-&usbh1 {
-	fsl,reset-gpio = <&gpio3 10 GPIO_ACTIVE_HIGH>;
-};
-
-&usbotg {
-	pinctrl-names = "default";
-	pinctrl-0 = <&pinctrl_usbotg>;
-	digi,power-line-active-high;
-};
-
-&usdhc2 {
-	pinctrl-names = "default", "state_100mhz", "state_200mhz";
-	pinctrl-0 = <&pinctrl_usdhc2>;
-	pinctrl-1 = <&pinctrl_usdhc2_100mhz>;
-	pinctrl-2 = <&pinctrl_usdhc2_200mhz>;
-	broken-cd;
-	no-1-8-v;
-	keep-power-in-suspend;
-	enable-sdio-wakeup;
-	vqmmc-supply = <&ldo9>;
-};
-
-=======
->>>>>>> 631f2036
 &iomuxc {
 	pinctrl-names = "default";
 	pinctrl-0 = <&pinctrl_hog>;
