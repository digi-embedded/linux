--- conflicted
+++ resolved
@@ -246,10 +246,7 @@
 
 &csi1 {
 	csi-mux-mipi = <&gpr 0x14 4>;
-<<<<<<< HEAD
-=======
 	fsl,mipi-mode;
->>>>>>> 423d9423
 	status = "okay";
 
 	port {
