// SPDX-License-Identifier: GPL-2.0
//
// Copyright 2015 Freescale Semiconductor, Inc.

#include <dt-bindings/clock/imx6ul-clock.h>
#include <dt-bindings/gpio/gpio.h>
#include <dt-bindings/input/input.h>
#include <dt-bindings/interrupt-controller/arm-gic.h>
#include "imx6ul-pinfunc.h"

/ {
	#address-cells = <1>;
	#size-cells = <1>;
	/*
	 * The decompressor and also some bootloaders rely on a
	 * pre-existing /chosen node to be available to insert the
	 * command line and merge other ATAGS info.
	 */
	chosen {};

	aliases {
		ethernet0 = &fec1;
		ethernet1 = &fec2;
		gpio0 = &gpio1;
		gpio1 = &gpio2;
		gpio2 = &gpio3;
		gpio3 = &gpio4;
		gpio4 = &gpio5;
		i2c0 = &i2c1;
		i2c1 = &i2c2;
		i2c2 = &i2c3;
		i2c3 = &i2c4;
		mmc0 = &usdhc1;
		mmc1 = &usdhc2;
		serial0 = &uart1;
		serial1 = &uart2;
		serial2 = &uart3;
		serial3 = &uart4;
		serial4 = &uart5;
		serial5 = &uart6;
		serial6 = &uart7;
		serial7 = &uart8;
		sai1 = &sai1;
		sai2 = &sai2;
		sai3 = &sai3;
		spi0 = &ecspi1;
		spi1 = &ecspi2;
		spi2 = &ecspi3;
		spi3 = &ecspi4;
		usb0 = &usbotg1;
		usb1 = &usbotg2;
		usbphy0 = &usbphy1;
		usbphy1 = &usbphy2;
	};

	cpus {
		#address-cells = <1>;
		#size-cells = <0>;

		cpu0: cpu@0 {
			compatible = "arm,cortex-a7";
			device_type = "cpu";
			reg = <0>;
			clock-frequency = <696000000>;
			clock-latency = <61036>; /* two CLK32 periods */
			#cooling-cells = <2>;
			operating-points = <
				/* kHz	uV */
				696000	1275000
				528000	1175000
				396000	1025000
				198000	950000
			>;
			fsl,soc-operating-points = <
				/* KHz	uV */
				696000	1275000
				528000	1175000
				396000	1175000
				198000	1175000
			>;
			clocks = <&clks IMX6UL_CLK_ARM>,
				 <&clks IMX6UL_CLK_PLL2_BUS>,
				 <&clks IMX6UL_CLK_PLL2_PFD2>,
				 <&clks IMX6UL_CA7_SECONDARY_SEL>,
				 <&clks IMX6UL_CLK_STEP>,
				 <&clks IMX6UL_CLK_PLL1_SW>,
				 <&clks IMX6UL_CLK_PLL1_SYS>,
				 <&clks IMX6UL_PLL1_BYPASS>,
				 <&clks IMX6UL_CLK_PLL1>,
				 <&clks IMX6UL_PLL1_BYPASS_SRC>,
				 <&clks IMX6UL_CLK_OSC>;
			clock-names = "arm", "pll2_bus",  "pll2_pfd2_396m",
				      "secondary_sel", "step", "pll1_sw",
				      "pll1_sys", "pll1_bypass", "pll1",
				      "pll1_bypass_src", "osc";
			arm-supply = <&reg_arm>;
			soc-supply = <&reg_soc>;
			nvmem-cells = <&cpu_speed_grade>;
			nvmem-cell-names = "speed_grade";
		};
	};

	timer {
		compatible = "arm,armv7-timer";
		interrupts = <GIC_PPI 13 (GIC_CPU_MASK_SIMPLE(1) | IRQ_TYPE_LEVEL_LOW)>,
			     <GIC_PPI 14 (GIC_CPU_MASK_SIMPLE(1) | IRQ_TYPE_LEVEL_LOW)>,
			     <GIC_PPI 11 (GIC_CPU_MASK_SIMPLE(1) | IRQ_TYPE_LEVEL_LOW)>,
			     <GIC_PPI 10 (GIC_CPU_MASK_SIMPLE(1) | IRQ_TYPE_LEVEL_LOW)>;
		interrupt-parent = <&intc>;
		status = "disabled";
	};

	ckil: clock-cli {
		compatible = "fixed-clock";
		#clock-cells = <0>;
		clock-frequency = <32768>;
		clock-output-names = "ckil";
	};

	osc: clock-osc {
		compatible = "fixed-clock";
		#clock-cells = <0>;
		clock-frequency = <24000000>;
		clock-output-names = "osc";
	};

	ipp_di0: clock-di0 {
		compatible = "fixed-clock";
		#clock-cells = <0>;
		clock-frequency = <0>;
		clock-output-names = "ipp_di0";
	};

	ipp_di1: clock-di1 {
		compatible = "fixed-clock";
		#clock-cells = <0>;
		clock-frequency = <0>;
		clock-output-names = "ipp_di1";
	};

	pmu {
		compatible = "arm,cortex-a7-pmu";
		interrupt-parent = <&gpc>;
		interrupts = <GIC_SPI 94 IRQ_TYPE_LEVEL_HIGH>;
	};

	soc {
		#address-cells = <1>;
		#size-cells = <1>;
		compatible = "simple-bus";
		interrupt-parent = <&gpc>;
		ranges;

		busfreq {
			compatible = "fsl,imx_busfreq";
			clocks = <&clks IMX6UL_CLK_PLL2_PFD2>, <&clks IMX6UL_CLK_PLL2_198M>,
				 <&clks IMX6UL_CLK_PLL2_BUS>, <&clks IMX6UL_CLK_ARM>,
				 <&clks IMX6UL_CLK_PLL3_USB_OTG>, <&clks IMX6UL_CLK_PERIPH>,
				 <&clks IMX6UL_CLK_PERIPH_PRE>, <&clks IMX6UL_CLK_PERIPH_CLK2>,
				 <&clks IMX6UL_CLK_PERIPH_CLK2_SEL>, <&clks IMX6UL_CLK_OSC>,
				 <&clks IMX6UL_CLK_AHB>, <&clks IMX6UL_CLK_AXI>,
				 <&clks IMX6UL_CLK_PERIPH2>, <&clks IMX6UL_CLK_PERIPH2_PRE>,
				 <&clks IMX6UL_CLK_PERIPH2_CLK2>, <&clks IMX6UL_CLK_PERIPH2_CLK2_SEL>,
				 <&clks IMX6UL_CLK_STEP>, <&clks IMX6UL_CLK_MMDC_P0_FAST>;
			clock-names = "pll2_pfd2_396m", "pll2_198m", "pll2_bus", "arm", "pll3_usb_otg",
				      "periph", "periph_pre", "periph_clk2", "periph_clk2_sel", "osc",
				      "ahb", "ocram", "periph2", "periph2_pre", "periph2_clk2", "periph2_clk2_sel",
				      "step", "mmdc";
			fsl,max_ddr_freq = <400000000>;
		};

		ocrams: sram@900000 {
			compatible = "fsl,lpm-sram";
			reg = <0x900000 0x4000>;
		};

		ocrams_ddr: sram@904000 {
			compatible = "fsl,ddr-lpm-sram";
			reg = <0x904000 0x1000>;
		};

		ocram: sram@905000 {
			compatible = "mmio-sram";
			reg = <0x00905000 0x1B000>;
		};

		ocram_optee: sram@918000 {
			compatible = "fsl,optee-lpm-sram";
			reg = <0x918000 0x8000>;
			overw_reg = <&ocram 0x905000 0x13000>;
		};

		intc: interrupt-controller@a01000 {
			compatible = "arm,gic-400", "arm,cortex-a7-gic";
			interrupts = <GIC_PPI 9 (GIC_CPU_MASK_SIMPLE(1) | IRQ_TYPE_LEVEL_HIGH)>;
			#interrupt-cells = <3>;
			interrupt-controller;
			interrupt-parent = <&intc>;
			reg = <0x00a01000 0x1000>,
			      <0x00a02000 0x2000>,
			      <0x00a04000 0x2000>,
			      <0x00a06000 0x2000>;
		};

		dma_apbh: dma-apbh@1804000 {
			compatible = "fsl,imx6q-dma-apbh", "fsl,imx28-dma-apbh";
			reg = <0x01804000 0x2000>;
			interrupts = <0 13 IRQ_TYPE_LEVEL_HIGH>,
				     <0 13 IRQ_TYPE_LEVEL_HIGH>,
				     <0 13 IRQ_TYPE_LEVEL_HIGH>,
				     <0 13 IRQ_TYPE_LEVEL_HIGH>;
			interrupt-names = "gpmi0", "gpmi1", "gpmi2", "gpmi3";
			#dma-cells = <1>;
			dma-channels = <4>;
			clocks = <&clks IMX6UL_CLK_APBHDMA>;
		};

		caam_sm: caam-sm@100000 {
			 compatible = "fsl,imx7d-caam-sm", "fsl,imx6q-caam-sm";
			 reg = <0x100000 0x8000>;
		};

<<<<<<< HEAD
		gpmi: gpmi-nand@1806000 {
=======
		gpmi: nand-controller@1806000 {
>>>>>>> c1084c27
			compatible = "fsl,imx6q-gpmi-nand";
			#address-cells = <1>;
			#size-cells = <1>;
			reg = <0x01806000 0x2000>, <0x01808000 0x2000>;
			reg-names = "gpmi-nand", "bch";
			interrupts = <0 15 IRQ_TYPE_LEVEL_HIGH>;
			interrupt-names = "bch";
			clocks = <&clks IMX6UL_CLK_GPMI_IO>,
				 <&clks IMX6UL_CLK_GPMI_APB>,
				 <&clks IMX6UL_CLK_GPMI_BCH>,
				 <&clks IMX6UL_CLK_GPMI_BCH_APB>,
				 <&clks IMX6UL_CLK_PER_BCH>;
			clock-names = "gpmi_io", "gpmi_apb", "gpmi_bch",
				      "gpmi_bch_apb", "per1_bch";
			dmas = <&dma_apbh 0>;
			dma-names = "rx-tx";
			status = "disabled";
		};

		aips1: bus@2000000 {
			compatible = "fsl,aips-bus", "simple-bus";
			#address-cells = <1>;
			#size-cells = <1>;
			reg = <0x02000000 0x100000>;
			ranges;

			spba-bus@2000000 {
				compatible = "fsl,spba-bus", "simple-bus";
				#address-cells = <1>;
				#size-cells = <1>;
				reg = <0x02000000 0x40000>;
				ranges;

				ecspi1: spi@2008000 {
					#address-cells = <1>;
					#size-cells = <0>;
					compatible = "fsl,imx6ul-ecspi", "fsl,imx51-ecspi";
					reg = <0x02008000 0x4000>;
					interrupts = <GIC_SPI 31 IRQ_TYPE_LEVEL_HIGH>;
					clocks = <&clks IMX6UL_CLK_ECSPI1>,
						 <&clks IMX6UL_CLK_ECSPI1>;
					clock-names = "ipg", "per";
					dmas = <&sdma 3 7 1>, <&sdma 4 7 2>;
					dma-names = "rx", "tx";
					status = "disabled";
				};

				ecspi2: spi@200c000 {
					#address-cells = <1>;
					#size-cells = <0>;
					compatible = "fsl,imx6ul-ecspi", "fsl,imx51-ecspi";
					reg = <0x0200c000 0x4000>;
					interrupts = <GIC_SPI 32 IRQ_TYPE_LEVEL_HIGH>;
					clocks = <&clks IMX6UL_CLK_ECSPI2>,
						 <&clks IMX6UL_CLK_ECSPI2>;
					clock-names = "ipg", "per";
					dmas = <&sdma 5 7 1>, <&sdma 6 7 2>;
					dma-names = "rx", "tx";
					status = "disabled";
				};

				ecspi3: spi@2010000 {
					#address-cells = <1>;
					#size-cells = <0>;
					compatible = "fsl,imx6ul-ecspi", "fsl,imx51-ecspi";
					reg = <0x02010000 0x4000>;
					interrupts = <GIC_SPI 33 IRQ_TYPE_LEVEL_HIGH>;
					clocks = <&clks IMX6UL_CLK_ECSPI3>,
						 <&clks IMX6UL_CLK_ECSPI3>;
					clock-names = "ipg", "per";
					dmas = <&sdma 7 7 1>, <&sdma 8 7 2>;
					dma-names = "rx", "tx";
					status = "disabled";
				};

				ecspi4: spi@2014000 {
					#address-cells = <1>;
					#size-cells = <0>;
					compatible = "fsl,imx6ul-ecspi", "fsl,imx51-ecspi";
					reg = <0x02014000 0x4000>;
					interrupts = <GIC_SPI 34 IRQ_TYPE_LEVEL_HIGH>;
					clocks = <&clks IMX6UL_CLK_ECSPI4>,
						 <&clks IMX6UL_CLK_ECSPI4>;
					clock-names = "ipg", "per";
					dmas = <&sdma 9 7 1>, <&sdma 10 7 2>;
					dma-names = "rx", "tx";
					status = "disabled";
				};

				uart7: serial@2018000 {
					compatible = "fsl,imx6ul-uart",
						     "fsl,imx6q-uart";
					reg = <0x02018000 0x4000>;
					interrupts = <GIC_SPI 39 IRQ_TYPE_LEVEL_HIGH>;
					clocks = <&clks IMX6UL_CLK_UART7_IPG>,
						 <&clks IMX6UL_CLK_UART7_SERIAL>;
					clock-names = "ipg", "per";
					status = "disabled";
				};

				uart1: serial@2020000 {
					compatible = "fsl,imx6ul-uart",
						     "fsl,imx6q-uart";
					reg = <0x02020000 0x4000>;
					interrupts = <GIC_SPI 26 IRQ_TYPE_LEVEL_HIGH>;
					clocks = <&clks IMX6UL_CLK_UART1_IPG>,
						 <&clks IMX6UL_CLK_UART1_SERIAL>;
					clock-names = "ipg", "per";
					status = "disabled";
				};

				uart8: serial@2024000 {
					compatible = "fsl,imx6ul-uart",
						     "fsl,imx6q-uart";
					reg = <0x02024000 0x4000>;
					interrupts = <GIC_SPI 40 IRQ_TYPE_LEVEL_HIGH>;
					clocks = <&clks IMX6UL_CLK_UART8_IPG>,
						 <&clks IMX6UL_CLK_UART8_SERIAL>;
					clock-names = "ipg", "per";
					status = "disabled";
				};

				sai1: sai@2028000 {
					#sound-dai-cells = <0>;
					compatible = "fsl,imx6ul-sai", "fsl,imx6sx-sai";
					reg = <0x02028000 0x4000>;
					interrupts = <GIC_SPI 97 IRQ_TYPE_LEVEL_HIGH>;
					clocks = <&clks IMX6UL_CLK_SAI1_IPG>,
						 <&clks IMX6UL_CLK_SAI1>,
						 <&clks IMX6UL_CLK_DUMMY>, <&clks IMX6UL_CLK_DUMMY>;
					clock-names = "bus", "mclk1", "mclk2", "mclk3";
					dmas = <&sdma 35 24 0>,
					       <&sdma 36 24 0>;
					dma-names = "rx", "tx";
					status = "disabled";
				};

				sai2: sai@202c000 {
					#sound-dai-cells = <0>;
					compatible = "fsl,imx6ul-sai", "fsl,imx6sx-sai";
					reg = <0x0202c000 0x4000>;
					interrupts = <GIC_SPI 98 IRQ_TYPE_LEVEL_HIGH>;
					clocks = <&clks IMX6UL_CLK_SAI2_IPG>,
						 <&clks IMX6UL_CLK_SAI2>,
						 <&clks IMX6UL_CLK_DUMMY>, <&clks IMX6UL_CLK_DUMMY>;
					clock-names = "bus", "mclk1", "mclk2", "mclk3";
					dmas = <&sdma 37 24 0>,
					       <&sdma 38 24 0>;
					dma-names = "rx", "tx";
					status = "disabled";
				};

				sai3: sai@2030000 {
					#sound-dai-cells = <0>;
					compatible = "fsl,imx6ul-sai", "fsl,imx6sx-sai";
					reg = <0x02030000 0x4000>;
					interrupts = <GIC_SPI 24 IRQ_TYPE_LEVEL_HIGH>;
					clocks = <&clks IMX6UL_CLK_SAI3_IPG>,
						 <&clks IMX6UL_CLK_SAI3>,
						 <&clks IMX6UL_CLK_DUMMY>, <&clks IMX6UL_CLK_DUMMY>;
					clock-names = "bus", "mclk1", "mclk2", "mclk3";
					dmas = <&sdma 39 24 0>,
					       <&sdma 40 24 0>;
					dma-names = "rx", "tx";
					status = "disabled";
				};

				asrc: asrc@2034000 {
<<<<<<< HEAD
					compatible = "fsl,imx53-asrc";
=======
					compatible = "fsl,imx6ul-asrc", "fsl,imx53-asrc";
>>>>>>> c1084c27
					reg = <0x2034000 0x4000>;
					interrupts = <GIC_SPI 50 IRQ_TYPE_LEVEL_HIGH>;
					clocks = <&clks IMX6UL_CLK_ASRC_IPG>,
						<&clks IMX6UL_CLK_ASRC_MEM>, <&clks 0>,
						<&clks 0>, <&clks 0>, <&clks 0>, <&clks 0>,
						<&clks 0>, <&clks 0>, <&clks 0>, <&clks 0>,
						<&clks 0>, <&clks 0>, <&clks 0>, <&clks 0>,
						<&clks IMX6UL_CLK_SPDIF>, <&clks 0>, <&clks 0>,
						<&clks IMX6UL_CLK_SPBA>;
					clock-names = "mem", "ipg", "asrck_0",
						"asrck_1", "asrck_2", "asrck_3", "asrck_4",
						"asrck_5", "asrck_6", "asrck_7", "asrck_8",
						"asrck_9", "asrck_a", "asrck_b", "asrck_c",
						"asrck_d", "asrck_e", "asrck_f", "spba";
					dmas = <&sdma 17 23 1>, <&sdma 18 23 1>, <&sdma 19 23 1>,
						<&sdma 20 23 1>, <&sdma 21 23 1>, <&sdma 22 23 1>;
					dma-names = "rxa", "rxb", "rxc",
						    "txa", "txb", "txc";
					fsl,asrc-rate  = <48000>;
					fsl,asrc-width = <16>;
					status = "okay";
				};
			};

			tsc: tsc@2040000 {
				compatible = "fsl,imx6ul-tsc";
				reg = <0x02040000 0x4000>, <0x0219c000 0x4000>;
				interrupts = <GIC_SPI 3 IRQ_TYPE_LEVEL_HIGH>,
					     <GIC_SPI 101 IRQ_TYPE_LEVEL_HIGH>;
				clocks = <&clks IMX6UL_CLK_IPG>,
					 <&clks IMX6UL_CLK_ADC2>;
				clock-names = "tsc", "adc";
				status = "disabled";
			};

			pwm1: pwm@2080000 {
				compatible = "fsl,imx6ul-pwm", "fsl,imx27-pwm";
				reg = <0x02080000 0x4000>;
				interrupts = <GIC_SPI 83 IRQ_TYPE_LEVEL_HIGH>;
				clocks = <&clks IMX6UL_CLK_PWM1>,
					 <&clks IMX6UL_CLK_PWM1>;
				clock-names = "ipg", "per";
				#pwm-cells = <3>;
				status = "disabled";
			};

			pwm2: pwm@2084000 {
				compatible = "fsl,imx6ul-pwm", "fsl,imx27-pwm";
				reg = <0x02084000 0x4000>;
				interrupts = <GIC_SPI 84 IRQ_TYPE_LEVEL_HIGH>;
				clocks = <&clks IMX6UL_CLK_PWM2>,
					 <&clks IMX6UL_CLK_PWM2>;
				clock-names = "ipg", "per";
				#pwm-cells = <3>;
				status = "disabled";
			};

			pwm3: pwm@2088000 {
				compatible = "fsl,imx6ul-pwm", "fsl,imx27-pwm";
				reg = <0x02088000 0x4000>;
				interrupts = <GIC_SPI 85 IRQ_TYPE_LEVEL_HIGH>;
				clocks = <&clks IMX6UL_CLK_PWM3>,
					 <&clks IMX6UL_CLK_PWM3>;
				clock-names = "ipg", "per";
				#pwm-cells = <3>;
				status = "disabled";
			};

			pwm4: pwm@208c000 {
				compatible = "fsl,imx6ul-pwm", "fsl,imx27-pwm";
				reg = <0x0208c000 0x4000>;
				interrupts = <GIC_SPI 86 IRQ_TYPE_LEVEL_HIGH>;
				clocks = <&clks IMX6UL_CLK_PWM4>,
					 <&clks IMX6UL_CLK_PWM4>;
				clock-names = "ipg", "per";
				#pwm-cells = <3>;
				status = "disabled";
			};

			can1: can@2090000 {
				compatible = "fsl,imx6ul-flexcan", "fsl,imx6q-flexcan";
				reg = <0x02090000 0x4000>;
				interrupts = <GIC_SPI 110 IRQ_TYPE_LEVEL_HIGH>;
				clocks = <&clks IMX6UL_CLK_CAN1_IPG>,
					 <&clks IMX6UL_CLK_CAN1_SERIAL>;
				clock-names = "ipg", "per";
				fsl,stop-mode = <&gpr 0x10 1>;
				status = "disabled";
			};

			can2: can@2094000 {
				compatible = "fsl,imx6ul-flexcan", "fsl,imx6q-flexcan";
				reg = <0x02094000 0x4000>;
				interrupts = <GIC_SPI 111 IRQ_TYPE_LEVEL_HIGH>;
				clocks = <&clks IMX6UL_CLK_CAN2_IPG>,
					 <&clks IMX6UL_CLK_CAN2_SERIAL>;
				clock-names = "ipg", "per";
				fsl,stop-mode = <&gpr 0x10 2>;
				status = "disabled";
			};

			gpt1: timer@2098000 {
				compatible = "fsl,imx6ul-gpt", "fsl,imx6sx-gpt";
				reg = <0x02098000 0x4000>;
				interrupts = <GIC_SPI 55 IRQ_TYPE_LEVEL_HIGH>;
				clocks = <&clks IMX6UL_CLK_GPT1_BUS>,
					 <&clks IMX6UL_CLK_GPT1_SERIAL>;
				clock-names = "ipg", "per";
			};

			gpio1: gpio@209c000 {
				compatible = "fsl,imx6ul-gpio", "fsl,imx35-gpio";
				reg = <0x0209c000 0x4000>;
				interrupts = <GIC_SPI 66 IRQ_TYPE_LEVEL_HIGH>,
					     <GIC_SPI 67 IRQ_TYPE_LEVEL_HIGH>;
				clocks = <&clks IMX6UL_CLK_GPIO1>;
				gpio-controller;
				#gpio-cells = <2>;
				interrupt-controller;
				#interrupt-cells = <2>;
				gpio-ranges = <&iomuxc  0 23 10>, <&iomuxc 10 17 6>,
					      <&iomuxc 16 33 16>;
			};

			gpio2: gpio@20a0000 {
				compatible = "fsl,imx6ul-gpio", "fsl,imx35-gpio";
				reg = <0x020a0000 0x4000>;
				interrupts = <GIC_SPI 68 IRQ_TYPE_LEVEL_HIGH>,
					     <GIC_SPI 69 IRQ_TYPE_LEVEL_HIGH>;
				clocks = <&clks IMX6UL_CLK_GPIO2>;
				gpio-controller;
				#gpio-cells = <2>;
				interrupt-controller;
				#interrupt-cells = <2>;
				gpio-ranges = <&iomuxc 0 49 16>, <&iomuxc 16 111 6>;
			};

			gpio3: gpio@20a4000 {
				compatible = "fsl,imx6ul-gpio", "fsl,imx35-gpio";
				reg = <0x020a4000 0x4000>;
				interrupts = <GIC_SPI 70 IRQ_TYPE_LEVEL_HIGH>,
					     <GIC_SPI 71 IRQ_TYPE_LEVEL_HIGH>;
				clocks = <&clks IMX6UL_CLK_GPIO3>;
				gpio-controller;
				#gpio-cells = <2>;
				interrupt-controller;
				#interrupt-cells = <2>;
				gpio-ranges = <&iomuxc 0 65 29>;
			};

			gpio4: gpio@20a8000 {
				compatible = "fsl,imx6ul-gpio", "fsl,imx35-gpio";
				reg = <0x020a8000 0x4000>;
				interrupts = <GIC_SPI 72 IRQ_TYPE_LEVEL_HIGH>,
					     <GIC_SPI 73 IRQ_TYPE_LEVEL_HIGH>;
				clocks = <&clks IMX6UL_CLK_GPIO4>;
				gpio-controller;
				#gpio-cells = <2>;
				interrupt-controller;
				#interrupt-cells = <2>;
				gpio-ranges = <&iomuxc 0 94 17>, <&iomuxc 17 117 12>;
			};

			gpio5: gpio@20ac000 {
				compatible = "fsl,imx6ul-gpio", "fsl,imx35-gpio";
				reg = <0x020ac000 0x4000>;
				interrupts = <GIC_SPI 74 IRQ_TYPE_LEVEL_HIGH>,
					     <GIC_SPI 75 IRQ_TYPE_LEVEL_HIGH>;
				clocks = <&clks IMX6UL_CLK_GPIO5>;
				gpio-controller;
				#gpio-cells = <2>;
				interrupt-controller;
				#interrupt-cells = <2>;
				gpio-ranges = <&iomuxc 0 7 10>, <&iomuxc 10 5 2>;
			};

			fec2: ethernet@20b4000 {
				compatible = "fsl,imx6ul-fec", "fsl,imx6q-fec";
				reg = <0x020b4000 0x4000>;
				interrupt-names = "int0", "pps";
				interrupts = <GIC_SPI 120 IRQ_TYPE_LEVEL_HIGH>,
					     <GIC_SPI 121 IRQ_TYPE_LEVEL_HIGH>;
				clocks = <&clks IMX6UL_CLK_ENET>,
					 <&clks IMX6UL_CLK_ENET_AHB>,
					 <&clks IMX6UL_CLK_ENET_PTP>,
					 <&clks IMX6UL_CLK_ENET2_REF_125M>,
					 <&clks IMX6UL_CLK_ENET2_REF_125M>;
				clock-names = "ipg", "ahb", "ptp",
					      "enet_clk_ref", "enet_out";
				fsl,num-tx-queues = <1>;
				fsl,num-rx-queues = <1>;
<<<<<<< HEAD
				stop-mode = <&gpr 0x10 4>;
=======
				fsl,stop-mode = <&gpr 0x10 4>;
>>>>>>> c1084c27
				fsl,magic-packet;
				fsl,wakeup_irq = <0>;
				status = "disabled";
			};

			kpp: keypad@20b8000 {
				compatible = "fsl,imx6ul-kpp", "fsl,imx6q-kpp", "fsl,imx21-kpp";
				reg = <0x020b8000 0x4000>;
				interrupts = <GIC_SPI 82 IRQ_TYPE_LEVEL_HIGH>;
				clocks = <&clks IMX6UL_CLK_KPP>;
				status = "disabled";
			};

			wdog1: watchdog@20bc000 {
				compatible = "fsl,imx6ul-wdt", "fsl,imx21-wdt";
				reg = <0x020bc000 0x4000>;
				interrupts = <GIC_SPI 80 IRQ_TYPE_LEVEL_HIGH>;
				clocks = <&clks IMX6UL_CLK_WDOG1>;
			};

			wdog2: watchdog@20c0000 {
				compatible = "fsl,imx6ul-wdt", "fsl,imx21-wdt";
				reg = <0x020c0000 0x4000>;
				interrupts = <GIC_SPI 81 IRQ_TYPE_LEVEL_HIGH>;
				clocks = <&clks IMX6UL_CLK_WDOG2>;
				status = "disabled";
			};

			clks: clock-controller@20c4000 {
				compatible = "fsl,imx6ul-ccm";
				reg = <0x020c4000 0x4000>;
				interrupts = <GIC_SPI 87 IRQ_TYPE_LEVEL_HIGH>,
					     <GIC_SPI 88 IRQ_TYPE_LEVEL_HIGH>;
				#clock-cells = <1>;
				clocks = <&ckil>, <&osc>, <&ipp_di0>, <&ipp_di1>;
				clock-names = "ckil", "osc", "ipp_di0", "ipp_di1";
			};

			anatop: anatop@20c8000 {
				compatible = "fsl,imx6ul-anatop", "fsl,imx6q-anatop",
					     "syscon", "simple-mfd";
				reg = <0x020c8000 0x1000>;
				interrupts = <GIC_SPI 49 IRQ_TYPE_LEVEL_HIGH>,
					     <GIC_SPI 54 IRQ_TYPE_LEVEL_HIGH>,
					     <GIC_SPI 127 IRQ_TYPE_LEVEL_HIGH>;

				reg_3p0: regulator-3p0 {
					compatible = "fsl,anatop-regulator";
					regulator-name = "vdd3p0";
					regulator-min-microvolt = <2625000>;
					regulator-max-microvolt = <3400000>;
					anatop-reg-offset = <0x120>;
					anatop-vol-bit-shift = <8>;
					anatop-vol-bit-width = <5>;
					anatop-min-bit-val = <0>;
					anatop-min-voltage = <2625000>;
					anatop-max-voltage = <3400000>;
					anatop-enable-bit = <0>;
				};

				reg_arm: regulator-vddcore {
					compatible = "fsl,anatop-regulator";
					regulator-name = "cpu";
					regulator-min-microvolt = <725000>;
					regulator-max-microvolt = <1450000>;
					regulator-always-on;
					anatop-reg-offset = <0x140>;
					anatop-vol-bit-shift = <0>;
					anatop-vol-bit-width = <5>;
					anatop-delay-reg-offset = <0x170>;
					anatop-delay-bit-shift = <24>;
					anatop-delay-bit-width = <2>;
					anatop-min-bit-val = <1>;
					anatop-min-voltage = <725000>;
					anatop-max-voltage = <1450000>;
				};

				reg_soc: regulator-vddsoc {
					compatible = "fsl,anatop-regulator";
					regulator-name = "vddsoc";
					regulator-min-microvolt = <725000>;
					regulator-max-microvolt = <1450000>;
					regulator-always-on;
					anatop-reg-offset = <0x140>;
					anatop-vol-bit-shift = <18>;
					anatop-vol-bit-width = <5>;
					anatop-delay-reg-offset = <0x170>;
					anatop-delay-bit-shift = <28>;
					anatop-delay-bit-width = <2>;
					anatop-min-bit-val = <1>;
					anatop-min-voltage = <725000>;
					anatop-max-voltage = <1450000>;
				};

				tempmon: tempmon {
					compatible = "fsl,imx6ul-tempmon", "fsl,imx6sx-tempmon";
					interrupt-parent = <&gpc>;
					interrupts = <GIC_SPI 49 IRQ_TYPE_LEVEL_HIGH>;
					fsl,tempmon = <&anatop>;
					nvmem-cells = <&tempmon_calib>, <&tempmon_temp_grade>;
					nvmem-cell-names = "calib", "temp_grade";
					clocks = <&clks IMX6UL_CLK_PLL3_USB_OTG>;
				};
			};

			usbphy1: usbphy@20c9000 {
				compatible = "fsl,imx6ul-usbphy", "fsl,imx23-usbphy";
				reg = <0x020c9000 0x1000>;
				interrupts = <GIC_SPI 44 IRQ_TYPE_LEVEL_HIGH>;
				clocks = <&clks IMX6UL_CLK_USBPHY1>;
				phy-3p0-supply = <&reg_3p0>;
				fsl,anatop = <&anatop>;
			};

			usbphy2: usbphy@20ca000 {
				compatible = "fsl,imx6ul-usbphy", "fsl,imx23-usbphy";
				reg = <0x020ca000 0x1000>;
				interrupts = <GIC_SPI 45 IRQ_TYPE_LEVEL_HIGH>;
				clocks = <&clks IMX6UL_CLK_USBPHY2>;
				phy-3p0-supply = <&reg_3p0>;
				fsl,anatop = <&anatop>;
			};

			irq_sec_vio: caam_secvio {
				compatible = "fsl,imx6q-caam-secvio";
				interrupts = <GIC_SPI 20 IRQ_TYPE_LEVEL_HIGH>;
				jtag-tamper = "disabled";
				watchdog-tamper = "enabled";
				internal-boot-tamper = "enabled";
				external-pin-tamper = "disabled";
			};

			caam_snvs: caam-snvs@20cc000 {
				compatible = "fsl,imx6q-caam-snvs";
				reg = <0x20cc000 0x4000>;
			};

			snvs: snvs@20cc000 {
				compatible = "fsl,sec-v4.0-mon", "syscon", "simple-mfd";
				reg = <0x020cc000 0x4000>;

				snvs_rtc: snvs-rtc-lp {
					compatible = "fsl,sec-v4.0-mon-rtc-lp";
					regmap = <&snvs>;
					offset = <0x34>;
					interrupts = <GIC_SPI 19 IRQ_TYPE_LEVEL_HIGH>,
						     <GIC_SPI 20 IRQ_TYPE_LEVEL_HIGH>;
				};

				snvs_poweroff: snvs-poweroff {
					compatible = "syscon-poweroff";
					regmap = <&snvs>;
					offset = <0x38>;
					value = <0x60>;
					mask = <0x60>;
					status = "disabled";
				};

				snvs_pwrkey: snvs-powerkey {
					compatible = "fsl,sec-v4.0-pwrkey";
					regmap = <&snvs>;
					interrupts = <GIC_SPI 4 IRQ_TYPE_LEVEL_HIGH>;
					linux,keycode = <KEY_POWER>;
					wakeup-source;
					status = "disabled";
				};

				snvs_lpgpr: snvs-lpgpr {
					compatible = "fsl,imx6ul-snvs-lpgpr";
				};
			};

			epit1: epit@20d0000 {
				reg = <0x020d0000 0x4000>;
				interrupts = <GIC_SPI 56 IRQ_TYPE_LEVEL_HIGH>;
			};

			epit2: epit@20d4000 {
				reg = <0x020d4000 0x4000>;
				interrupts = <GIC_SPI 57 IRQ_TYPE_LEVEL_HIGH>;
			};

			src: reset-controller@20d8000 {
				compatible = "fsl,imx6ul-src", "fsl,imx51-src";
				reg = <0x020d8000 0x4000>;
				interrupts = <GIC_SPI 91 IRQ_TYPE_LEVEL_HIGH>,
					     <GIC_SPI 96 IRQ_TYPE_LEVEL_HIGH>;
				#reset-cells = <1>;
			};

			gpc: gpc@20dc000 {
				compatible = "fsl,imx6ul-gpc", "fsl,imx6q-gpc";
				reg = <0x020dc000 0x4000>;
				interrupt-controller;
				#interrupt-cells = <3>;
				interrupts = <GIC_SPI 89 IRQ_TYPE_LEVEL_HIGH>;
				interrupt-parent = <&intc>;
				fsl,mf-mix-wakeup-irq = <0x7c00000 0x7d00 0x0 0x1400640>;
			};

			iomuxc: pinctrl@20e0000 {
				compatible = "fsl,imx6ul-iomuxc";
				reg = <0x020e0000 0x4000>;
			};

			gpr: iomuxc-gpr@20e4000 {
				compatible = "fsl,imx6ul-iomuxc-gpr",
					     "fsl,imx6q-iomuxc-gpr", "syscon";
				reg = <0x020e4000 0x4000>;
			};

			gpt2: timer@20e8000 {
				compatible = "fsl,imx6ul-gpt", "fsl,imx6sx-gpt";
				reg = <0x020e8000 0x4000>;
				interrupts = <GIC_SPI 109 IRQ_TYPE_LEVEL_HIGH>;
				clocks = <&clks IMX6UL_CLK_GPT2_BUS>,
					 <&clks IMX6UL_CLK_GPT2_SERIAL>;
				clock-names = "ipg", "per";
				status = "disabled";
			};

			sdma: sdma@20ec000 {
				compatible = "fsl,imx6ul-sdma", "fsl,imx6q-sdma",
					     "fsl,imx35-sdma";
				reg = <0x020ec000 0x4000>;
				interrupts = <GIC_SPI 2 IRQ_TYPE_LEVEL_HIGH>;
				clocks = <&clks IMX6UL_CLK_IPG>,
					 <&clks IMX6UL_CLK_SDMA>;
				clock-names = "ipg", "ahb";
				#dma-cells = <3>;
				fsl,sdma-ram-script-name = "imx/sdma/sdma-imx6q.bin";
			};

			pwm5: pwm@20f0000 {
				compatible = "fsl,imx6ul-pwm", "fsl,imx27-pwm";
				reg = <0x020f0000 0x4000>;
				interrupts = <GIC_SPI 114 IRQ_TYPE_LEVEL_HIGH>;
				clocks = <&clks IMX6UL_CLK_PWM5>,
					 <&clks IMX6UL_CLK_PWM5>;
				clock-names = "ipg", "per";
				#pwm-cells = <3>;
				status = "disabled";
			};

			pwm6: pwm@20f4000 {
				compatible = "fsl,imx6ul-pwm", "fsl,imx27-pwm";
				reg = <0x020f4000 0x4000>;
				interrupts = <GIC_SPI 115 IRQ_TYPE_LEVEL_HIGH>;
				clocks = <&clks IMX6UL_CLK_PWM6>,
					 <&clks IMX6UL_CLK_PWM6>;
				clock-names = "ipg", "per";
				#pwm-cells = <3>;
				status = "disabled";
			};

			pwm7: pwm@20f8000 {
				compatible = "fsl,imx6ul-pwm", "fsl,imx27-pwm";
				reg = <0x020f8000 0x4000>;
				interrupts = <GIC_SPI 116 IRQ_TYPE_LEVEL_HIGH>;
				clocks = <&clks IMX6UL_CLK_PWM7>,
					 <&clks IMX6UL_CLK_PWM7>;
				clock-names = "ipg", "per";
				#pwm-cells = <3>;
				status = "disabled";
			};

			pwm8: pwm@20fc000 {
				compatible = "fsl,imx6ul-pwm", "fsl,imx27-pwm";
				reg = <0x020fc000 0x4000>;
				interrupts = <GIC_SPI 117 IRQ_TYPE_LEVEL_HIGH>;
				clocks = <&clks IMX6UL_CLK_PWM8>,
					 <&clks IMX6UL_CLK_PWM8>;
				clock-names = "ipg", "per";
				#pwm-cells = <3>;
				status = "disabled";
			};
		};

		aips2: bus@2100000 {
			compatible = "fsl,aips-bus", "simple-bus";
			#address-cells = <1>;
			#size-cells = <1>;
			reg = <0x02100000 0x100000>;
			ranges;

			crypto: crypto@2140000 {
				compatible = "fsl,imx6ul-caam", "fsl,sec-v4.0";
				#address-cells = <1>;
				#size-cells = <1>;
				reg = <0x2140000 0x3c000>;
				ranges = <0 0x2140000 0x3c000>;
				interrupts = <GIC_SPI 48 IRQ_TYPE_LEVEL_HIGH>;
				clocks = <&clks IMX6UL_CLK_CAAM_IPG>, <&clks IMX6UL_CLK_CAAM_ACLK>,
					 <&clks IMX6UL_CLK_CAAM_MEM>;
				clock-names = "ipg", "aclk", "mem";

				sec_jr0: jr@1000 {
					compatible = "fsl,sec-v4.0-job-ring";
					reg = <0x1000 0x1000>;
					interrupts = <GIC_SPI 105 IRQ_TYPE_LEVEL_HIGH>;
				};

				sec_jr1: jr@2000 {
					compatible = "fsl,sec-v4.0-job-ring";
					reg = <0x2000 0x1000>;
					interrupts = <GIC_SPI 106 IRQ_TYPE_LEVEL_HIGH>;
				};

				sec_jr2: jr@3000 {
					compatible = "fsl,sec-v4.0-job-ring";
					reg = <0x3000 0x1000>;
					interrupts = <GIC_SPI 46 IRQ_TYPE_LEVEL_HIGH>;
				};
			};

			usbotg1: usb@2184000 {
				compatible = "fsl,imx6ul-usb", "fsl,imx27-usb";
				reg = <0x02184000 0x200>;
				interrupts = <GIC_SPI 43 IRQ_TYPE_LEVEL_HIGH>;
				clocks = <&clks IMX6UL_CLK_USBOH3>;
				fsl,usbphy = <&usbphy1>;
				fsl,usbmisc = <&usbmisc 0>;
				fsl,anatop = <&anatop>;
				ahb-burst-config = <0x0>;
				tx-burst-size-dword = <0x10>;
				rx-burst-size-dword = <0x10>;
				status = "disabled";
			};

			usbotg2: usb@2184200 {
				compatible = "fsl,imx6ul-usb", "fsl,imx27-usb";
				reg = <0x02184200 0x200>;
				interrupts = <GIC_SPI 42 IRQ_TYPE_LEVEL_HIGH>;
				clocks = <&clks IMX6UL_CLK_USBOH3>;
				fsl,usbphy = <&usbphy2>;
				fsl,usbmisc = <&usbmisc 1>;
				ahb-burst-config = <0x0>;
				tx-burst-size-dword = <0x10>;
				rx-burst-size-dword = <0x10>;
				status = "disabled";
			};

			usbmisc: usbmisc@2184800 {
				#index-cells = <1>;
				compatible = "fsl,imx6ul-usbmisc", "fsl,imx6q-usbmisc";
				reg = <0x02184800 0x200>;
			};

			fec1: ethernet@2188000 {
				compatible = "fsl,imx6ul-fec", "fsl,imx6q-fec";
				reg = <0x02188000 0x4000>;
				interrupt-names = "int0", "pps";
				interrupts = <GIC_SPI 118 IRQ_TYPE_LEVEL_HIGH>,
					     <GIC_SPI 119 IRQ_TYPE_LEVEL_HIGH>;
				clocks = <&clks IMX6UL_CLK_ENET>,
					 <&clks IMX6UL_CLK_ENET_AHB>,
					 <&clks IMX6UL_CLK_ENET_PTP>,
					 <&clks IMX6UL_CLK_ENET_REF>,
					 <&clks IMX6UL_CLK_ENET_REF>;
				clock-names = "ipg", "ahb", "ptp",
					      "enet_clk_ref", "enet_out";
				fsl,num-tx-queues = <1>;
				fsl,num-rx-queues = <1>;
<<<<<<< HEAD
				stop-mode = <&gpr 0x10 3>;
				fsl,magic-packet;
				fsl,wakeup_irq = <0>;
				status = "disabled";
			};

			sim1: sim@0218c000 {
				compatible = "fsl,imx6ul-sim";
				reg = <0x0218c000 0x4000>;
				interrupts = <GIC_SPI 112 IRQ_TYPE_LEVEL_HIGH>;
=======
				fsl,stop-mode = <&gpr 0x10 3>;
				fsl,magic-packet;
				fsl,wakeup_irq = <0>;
>>>>>>> c1084c27
				status = "disabled";
			};

			sim1: sim@0218c000 {
				compatible = "fsl,imx6ul-sim";
				reg = <0x0218c000 0x4000>;
				interrupts = <GIC_SPI 112 IRQ_TYPE_LEVEL_HIGH>;
				status = "disabled";
			};

			usdhc1: mmc@2190000 {
				compatible = "fsl,imx6ul-usdhc", "fsl,imx6sx-usdhc";
				reg = <0x02190000 0x4000>;
				interrupts = <GIC_SPI 22 IRQ_TYPE_LEVEL_HIGH>;
				clocks = <&clks IMX6UL_CLK_USDHC1>,
					 <&clks IMX6UL_CLK_USDHC1>,
					 <&clks IMX6UL_CLK_USDHC1>;
				clock-names = "ipg", "ahb", "per";
				fsl,tuning-step = <2>;
				fsl,tuning-start-tap = <20>;
				bus-width = <4>;
				status = "disabled";
			};

			usdhc2: mmc@2194000 {
				compatible = "fsl,imx6ul-usdhc", "fsl,imx6sx-usdhc";
				reg = <0x02194000 0x4000>;
				interrupts = <GIC_SPI 23 IRQ_TYPE_LEVEL_HIGH>;
				clocks = <&clks IMX6UL_CLK_USDHC2>,
					 <&clks IMX6UL_CLK_USDHC2>,
					 <&clks IMX6UL_CLK_USDHC2>;
				clock-names = "ipg", "ahb", "per";
				bus-width = <4>;
				fsl,tuning-step = <2>;
				fsl,tuning-start-tap = <20>;
				status = "disabled";
			};

			adc1: adc@2198000 {
				compatible = "fsl,imx6ul-adc", "fsl,vf610-adc";
				reg = <0x02198000 0x4000>;
				interrupts = <GIC_SPI 100 IRQ_TYPE_LEVEL_HIGH>;
				clocks = <&clks IMX6UL_CLK_ADC1>;
				num-channels = <2>;
				clock-names = "adc";
				fsl,adck-max-frequency = <30000000>, <40000000>,
							 <20000000>;
				status = "disabled";
			};

			i2c1: i2c@21a0000 {
				#address-cells = <1>;
				#size-cells = <0>;
				compatible = "fsl,imx6ul-i2c", "fsl,imx21-i2c";
				reg = <0x021a0000 0x4000>;
				interrupts = <GIC_SPI 36 IRQ_TYPE_LEVEL_HIGH>;
				clocks = <&clks IMX6UL_CLK_I2C1>;
				status = "disabled";
			};

			i2c2: i2c@21a4000 {
				#address-cells = <1>;
				#size-cells = <0>;
				compatible = "fsl,imx6ul-i2c", "fsl,imx21-i2c";
				reg = <0x021a4000 0x4000>;
				interrupts = <GIC_SPI 37 IRQ_TYPE_LEVEL_HIGH>;
				clocks = <&clks IMX6UL_CLK_I2C2>;
				status = "disabled";
			};

			i2c3: i2c@21a8000 {
				#address-cells = <1>;
				#size-cells = <0>;
				compatible = "fsl,imx6ul-i2c", "fsl,imx21-i2c";
				reg = <0x021a8000 0x4000>;
				interrupts = <GIC_SPI 38 IRQ_TYPE_LEVEL_HIGH>;
				clocks = <&clks IMX6UL_CLK_I2C3>;
				status = "disabled";
			};

			memory-controller@21b0000 {
				compatible = "fsl,imx6ul-mmdc", "fsl,imx6q-mmdc";
				reg = <0x021b0000 0x4000>;
				clocks = <&clks IMX6UL_CLK_MMDC_P0_IPG>;
			};

			sim2: sim@021b4000 {
				compatible = "fsl,imx6ul-sim";
				reg = <0x021b4000 0x4000>;
				interrupts = <GIC_SPI 113 IRQ_TYPE_LEVEL_HIGH>;
				clocks = <&clks IMX6UL_CLK_SIM2>;
				clock-names = "sim";
				status = "disabled";
			};

			weim: weim@21b8000 {
				#address-cells = <2>;
				#size-cells = <1>;
				compatible = "fsl,imx6ul-weim", "fsl,imx6q-weim";
				reg = <0x021b8000 0x4000>;
				interrupts = <GIC_SPI 14 IRQ_TYPE_LEVEL_HIGH>;
				clocks = <&clks IMX6UL_CLK_EIM>;
				fsl,weim-cs-gpr = <&gpr>;
				status = "disabled";
			};

			ocotp: efuse@21bc000 {
				#address-cells = <1>;
				#size-cells = <1>;
				compatible = "fsl,imx6ul-ocotp", "syscon";
				reg = <0x021bc000 0x4000>;
				clocks = <&clks IMX6UL_CLK_OCOTP>;

				tempmon_calib: calib@38 {
					reg = <0x38 4>;
				};

				tempmon_temp_grade: temp-grade@20 {
					reg = <0x20 4>;
				};

				cpu_speed_grade: speed-grade@10 {
					reg = <0x10 4>;
				};
			};

			csi: csi@21c4000 {
				compatible = "fsl,imx6ul-csi", "fsl,imx7-csi", "fsl,imx6s-csi";
				reg = <0x021c4000 0x4000>;
				interrupts = <GIC_SPI 7 IRQ_TYPE_LEVEL_HIGH>;
				clocks = <&clks IMX6UL_CLK_DUMMY>,
					<&clks IMX6UL_CLK_CSI>,
					<&clks IMX6UL_CLK_DUMMY>;
				clock-names = "disp-axi", "csi_mclk", "disp_dcic";
				status = "disabled";
			};

			lcdif: lcdif@21c8000 {
				compatible = "fsl,imx6ul-lcdif", "fsl,imx28-lcdif";
				reg = <0x021c8000 0x4000>;
				interrupts = <GIC_SPI 5 IRQ_TYPE_LEVEL_HIGH>;
				clocks = <&clks IMX6UL_CLK_LCDIF_PIX>,
					 <&clks IMX6UL_CLK_LCDIF_APB>,
					 <&clks IMX6UL_CLK_DUMMY>;
				clock-names = "pix", "axi", "disp_axi";
				status = "disabled";
			};

			pxp: pxp@21cc000 {
				compatible = "fsl,imx6ul-pxp-dma", "fsl,imx6sl-pxp-dma", "fsl,imx6dl-pxp-dma";
				reg = <0x21cc000 0x4000>;
				interrupts = <GIC_SPI 8 IRQ_TYPE_LEVEL_HIGH>;
				clocks = <&clks IMX6UL_CLK_PXP>,
					 <&clks IMX6UL_CLK_DUMMY>;
				clock-names = "pxp-axi", "disp-axi";
				status = "disabled";
			};

			qspi: spi@21e0000 {
				#address-cells = <1>;
				#size-cells = <0>;
				compatible = "fsl,imx6ul-qspi", "fsl,imx6sx-qspi";
				reg = <0x021e0000 0x4000>, <0x60000000 0x10000000>;
				reg-names = "QuadSPI", "QuadSPI-memory";
				interrupts = <GIC_SPI 107 IRQ_TYPE_LEVEL_HIGH>;
				clocks = <&clks IMX6UL_CLK_QSPI>,
					 <&clks IMX6UL_CLK_QSPI>;
				clock-names = "qspi_en", "qspi";
				status = "disabled";
			};

			wdog3: watchdog@21e4000 {
				compatible = "fsl,imx6ul-wdt", "fsl,imx21-wdt";
				reg = <0x021e4000 0x4000>;
				interrupts = <GIC_SPI 11 IRQ_TYPE_LEVEL_HIGH>;
				clocks = <&clks IMX6UL_CLK_WDOG3>;
				status = "disabled";
			};

			uart2: serial@21e8000 {
				compatible = "fsl,imx6ul-uart",
					     "fsl,imx6q-uart";
				reg = <0x021e8000 0x4000>;
				interrupts = <GIC_SPI 27 IRQ_TYPE_LEVEL_HIGH>;
				clocks = <&clks IMX6UL_CLK_UART2_IPG>,
					 <&clks IMX6UL_CLK_UART2_SERIAL>;
				clock-names = "ipg", "per";
				status = "disabled";
			};

			uart3: serial@21ec000 {
				compatible = "fsl,imx6ul-uart",
					     "fsl,imx6q-uart";
				reg = <0x021ec000 0x4000>;
				interrupts = <GIC_SPI 28 IRQ_TYPE_LEVEL_HIGH>;
				clocks = <&clks IMX6UL_CLK_UART3_IPG>,
					 <&clks IMX6UL_CLK_UART3_SERIAL>;
				clock-names = "ipg", "per";
				status = "disabled";
			};

			uart4: serial@21f0000 {
				compatible = "fsl,imx6ul-uart",
					     "fsl,imx6q-uart";
				reg = <0x021f0000 0x4000>;
				interrupts = <GIC_SPI 29 IRQ_TYPE_LEVEL_HIGH>;
				clocks = <&clks IMX6UL_CLK_UART4_IPG>,
					 <&clks IMX6UL_CLK_UART4_SERIAL>;
				clock-names = "ipg", "per";
				status = "disabled";
			};

			uart5: serial@21f4000 {
				compatible = "fsl,imx6ul-uart",
					     "fsl,imx6q-uart";
				reg = <0x021f4000 0x4000>;
				interrupts = <GIC_SPI 30 IRQ_TYPE_LEVEL_HIGH>;
				clocks = <&clks IMX6UL_CLK_UART5_IPG>,
					 <&clks IMX6UL_CLK_UART5_SERIAL>;
				clock-names = "ipg", "per";
				status = "disabled";
			};

			i2c4: i2c@21f8000 {
				#address-cells = <1>;
				#size-cells = <0>;
				compatible = "fsl,imx6ul-i2c", "fsl,imx21-i2c";
				reg = <0x021f8000 0x4000>;
				interrupts = <GIC_SPI 35 IRQ_TYPE_LEVEL_HIGH>;
				clocks = <&clks IMX6UL_CLK_I2C4>;
				status = "disabled";
			};

			uart6: serial@21fc000 {
				compatible = "fsl,imx6ul-uart",
					     "fsl,imx6q-uart";
				reg = <0x021fc000 0x4000>;
				interrupts = <GIC_SPI 17 IRQ_TYPE_LEVEL_HIGH>;
				clocks = <&clks IMX6UL_CLK_UART6_IPG>,
					 <&clks IMX6UL_CLK_UART6_SERIAL>;
				clock-names = "ipg", "per";
				status = "disabled";
			};
		};
	};
};<|MERGE_RESOLUTION|>--- conflicted
+++ resolved
@@ -220,11 +220,7 @@
 			 reg = <0x100000 0x8000>;
 		};
 
-<<<<<<< HEAD
-		gpmi: gpmi-nand@1806000 {
-=======
 		gpmi: nand-controller@1806000 {
->>>>>>> c1084c27
 			compatible = "fsl,imx6q-gpmi-nand";
 			#address-cells = <1>;
 			#size-cells = <1>;
@@ -393,11 +389,7 @@
 				};
 
 				asrc: asrc@2034000 {
-<<<<<<< HEAD
-					compatible = "fsl,imx53-asrc";
-=======
 					compatible = "fsl,imx6ul-asrc", "fsl,imx53-asrc";
->>>>>>> c1084c27
 					reg = <0x2034000 0x4000>;
 					interrupts = <GIC_SPI 50 IRQ_TYPE_LEVEL_HIGH>;
 					clocks = <&clks IMX6UL_CLK_ASRC_IPG>,
@@ -589,11 +581,7 @@
 					      "enet_clk_ref", "enet_out";
 				fsl,num-tx-queues = <1>;
 				fsl,num-rx-queues = <1>;
-<<<<<<< HEAD
-				stop-mode = <&gpr 0x10 4>;
-=======
 				fsl,stop-mode = <&gpr 0x10 4>;
->>>>>>> c1084c27
 				fsl,magic-packet;
 				fsl,wakeup_irq = <0>;
 				status = "disabled";
@@ -957,22 +945,9 @@
 					      "enet_clk_ref", "enet_out";
 				fsl,num-tx-queues = <1>;
 				fsl,num-rx-queues = <1>;
-<<<<<<< HEAD
-				stop-mode = <&gpr 0x10 3>;
-				fsl,magic-packet;
-				fsl,wakeup_irq = <0>;
-				status = "disabled";
-			};
-
-			sim1: sim@0218c000 {
-				compatible = "fsl,imx6ul-sim";
-				reg = <0x0218c000 0x4000>;
-				interrupts = <GIC_SPI 112 IRQ_TYPE_LEVEL_HIGH>;
-=======
 				fsl,stop-mode = <&gpr 0x10 3>;
 				fsl,magic-packet;
 				fsl,wakeup_irq = <0>;
->>>>>>> c1084c27
 				status = "disabled";
 			};
 
