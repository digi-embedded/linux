--- conflicted
+++ resolved
@@ -890,8 +890,6 @@
 				       	 <&clks IMX6UL_CLK_CAAM_MEM>;
 				clock-names = "ipg", "aclk", "mem";
 
-<<<<<<< HEAD
-=======
 				sec_ctrl: ctrl@0 {
 					/* CAAM Page 0 only accessible */
 					/*	by secure world */
@@ -901,7 +899,6 @@
 					status = "disabled";
 				};
 
->>>>>>> 423d9423
 				sec_jr0: jr0@1000 {
 					compatible = "fsl,sec-v4.0-job-ring";
 					reg = <0x1000 0x1000>;
