// SPDX-License-Identifier: GPL-2.0
//
// Copyright 2015 Freescale Semiconductor, Inc.

#include <dt-bindings/clock/imx6ul-clock.h>
#include <dt-bindings/gpio/gpio.h>
#include <dt-bindings/input/input.h>
#include <dt-bindings/interrupt-controller/arm-gic.h>
#include "imx6ul-pinfunc.h"

/ {
	#address-cells = <1>;
	#size-cells = <1>;
	/*
	 * The decompressor and also some bootloaders rely on a
	 * pre-existing /chosen node to be available to insert the
	 * command line and merge other ATAGS info.
	 */
	chosen {};

	aliases {
		ethernet0 = &fec1;
		ethernet1 = &fec2;
		gpio0 = &gpio1;
		gpio1 = &gpio2;
		gpio2 = &gpio3;
		gpio3 = &gpio4;
		gpio4 = &gpio5;
		i2c0 = &i2c1;
		i2c1 = &i2c2;
		i2c2 = &i2c3;
		i2c3 = &i2c4;
		mmc0 = &usdhc1;
		mmc1 = &usdhc2;
		serial0 = &uart1;
		serial1 = &uart2;
		serial2 = &uart3;
		serial3 = &uart4;
		serial4 = &uart5;
		serial5 = &uart6;
		serial6 = &uart7;
		serial7 = &uart8;
		sai1 = &sai1;
		sai2 = &sai2;
		sai3 = &sai3;
		spi0 = &ecspi1;
		spi1 = &ecspi2;
		spi2 = &ecspi3;
		spi3 = &ecspi4;
		usb0 = &usbotg1;
		usb1 = &usbotg2;
		usbphy0 = &usbphy1;
		usbphy1 = &usbphy2;
	};

	cpus {
		#address-cells = <1>;
		#size-cells = <0>;

		cpu0: cpu@0 {
			compatible = "arm,cortex-a7";
			device_type = "cpu";
			reg = <0>;
			clock-frequency = <696000000>;
			clock-latency = <61036>; /* two CLK32 periods */
			#cooling-cells = <2>;
			operating-points =
				/* kHz	uV */
				<696000	1275000>,
				<528000	1175000>,
				<396000	1025000>,
				<198000	950000>;
			fsl,soc-operating-points =
				/* KHz	uV */
				<696000	1275000>,
				<528000	1175000>,
				<396000	1175000>,
				<198000	1175000>;
			clocks = <&clks IMX6UL_CLK_ARM>,
				 <&clks IMX6UL_CLK_PLL2_BUS>,
				 <&clks IMX6UL_CLK_PLL2_PFD2>,
				 <&clks IMX6UL_CA7_SECONDARY_SEL>,
				 <&clks IMX6UL_CLK_STEP>,
				 <&clks IMX6UL_CLK_PLL1_SW>,
				 <&clks IMX6UL_CLK_PLL1_SYS>,
				 <&clks IMX6UL_PLL1_BYPASS>,
				 <&clks IMX6UL_CLK_PLL1>,
				 <&clks IMX6UL_PLL1_BYPASS_SRC>,
				 <&clks IMX6UL_CLK_OSC>;
			clock-names = "arm", "pll2_bus",  "pll2_pfd2_396m",
				      "secondary_sel", "step", "pll1_sw",
				      "pll1_sys", "pll1_bypass", "pll1",
				      "pll1_bypass_src", "osc";
			arm-supply = <&reg_arm>;
			soc-supply = <&reg_soc>;
			nvmem-cells = <&cpu_speed_grade>;
			nvmem-cell-names = "speed_grade";
		};
	};

	timer {
		compatible = "arm,armv7-timer";
		interrupts = <GIC_PPI 13 (GIC_CPU_MASK_SIMPLE(1) | IRQ_TYPE_LEVEL_LOW)>,
			     <GIC_PPI 14 (GIC_CPU_MASK_SIMPLE(1) | IRQ_TYPE_LEVEL_LOW)>,
			     <GIC_PPI 11 (GIC_CPU_MASK_SIMPLE(1) | IRQ_TYPE_LEVEL_LOW)>,
			     <GIC_PPI 10 (GIC_CPU_MASK_SIMPLE(1) | IRQ_TYPE_LEVEL_LOW)>;
		interrupt-parent = <&intc>;
		status = "disabled";
	};

	ckil: clock-cli {
		compatible = "fixed-clock";
		#clock-cells = <0>;
		clock-frequency = <32768>;
		clock-output-names = "ckil";
	};

	osc: clock-osc {
		compatible = "fixed-clock";
		#clock-cells = <0>;
		clock-frequency = <24000000>;
		clock-output-names = "osc";
	};

	ipp_di0: clock-di0 {
		compatible = "fixed-clock";
		#clock-cells = <0>;
		clock-frequency = <0>;
		clock-output-names = "ipp_di0";
	};

	ipp_di1: clock-di1 {
		compatible = "fixed-clock";
		#clock-cells = <0>;
		clock-frequency = <0>;
		clock-output-names = "ipp_di1";
	};

	pmu {
		compatible = "arm,cortex-a7-pmu";
		interrupt-parent = <&gpc>;
		interrupts = <GIC_SPI 94 IRQ_TYPE_LEVEL_HIGH>;
	};

	soc: soc {
		#address-cells = <1>;
		#size-cells = <1>;
		compatible = "simple-bus";
		interrupt-parent = <&gpc>;
		ranges;

		busfreq {
			compatible = "fsl,imx_busfreq";
			clocks = <&clks IMX6UL_CLK_PLL2_PFD2>, <&clks IMX6UL_CLK_PLL2_198M>,
				 <&clks IMX6UL_CLK_PLL2_BUS>, <&clks IMX6UL_CLK_ARM>,
				 <&clks IMX6UL_CLK_PLL3_USB_OTG>, <&clks IMX6UL_CLK_PERIPH>,
				 <&clks IMX6UL_CLK_PERIPH_PRE>, <&clks IMX6UL_CLK_PERIPH_CLK2>,
				 <&clks IMX6UL_CLK_PERIPH_CLK2_SEL>, <&clks IMX6UL_CLK_OSC>,
				 <&clks IMX6UL_CLK_AHB>, <&clks IMX6UL_CLK_AXI>,
				 <&clks IMX6UL_CLK_PERIPH2>, <&clks IMX6UL_CLK_PERIPH2_PRE>,
				 <&clks IMX6UL_CLK_PERIPH2_CLK2>, <&clks IMX6UL_CLK_PERIPH2_CLK2_SEL>,
				 <&clks IMX6UL_CLK_STEP>, <&clks IMX6UL_CLK_MMDC_P0_FAST>;
			clock-names = "pll2_pfd2_396m", "pll2_198m", "pll2_bus", "arm", "pll3_usb_otg",
				      "periph", "periph_pre", "periph_clk2", "periph_clk2_sel", "osc",
				      "ahb", "ocram", "periph2", "periph2_pre", "periph2_clk2", "periph2_clk2_sel",
				      "step", "mmdc";
			fsl,max_ddr_freq = <400000000>;
		};

		ocrams: sram@900000 {
			compatible = "fsl,lpm-sram";
			reg = <0x900000 0x4000>;
		};

		ocrams_ddr: sram@904000 {
			compatible = "fsl,ddr-lpm-sram";
			reg = <0x904000 0x1000>;
		};

		ocram: sram@905000 {
			compatible = "mmio-sram";
			reg = <0x00905000 0x1B000>;
<<<<<<< HEAD
=======
			ranges = <0 0x00900000 0x20000>;
			#address-cells = <1>;
			#size-cells = <1>;
>>>>>>> 29549c70
		};

		ocram_optee: sram@918000 {
			compatible = "fsl,optee-lpm-sram";
			reg = <0x918000 0x8000>;
			overw_reg = <&ocram 0x905000 0x13000>;
		};

		intc: interrupt-controller@a01000 {
			compatible = "arm,gic-400", "arm,cortex-a7-gic";
			interrupts = <GIC_PPI 9 (GIC_CPU_MASK_SIMPLE(1) | IRQ_TYPE_LEVEL_HIGH)>;
			#interrupt-cells = <3>;
			interrupt-controller;
			interrupt-parent = <&intc>;
			reg = <0x00a01000 0x1000>,
			      <0x00a02000 0x2000>,
			      <0x00a04000 0x2000>,
			      <0x00a06000 0x2000>;
		};

		dma_apbh: dma-apbh@1804000 {
			compatible = "fsl,imx6q-dma-apbh", "fsl,imx28-dma-apbh";
			reg = <0x01804000 0x2000>;
			interrupts = <0 13 IRQ_TYPE_LEVEL_HIGH>,
				     <0 13 IRQ_TYPE_LEVEL_HIGH>,
				     <0 13 IRQ_TYPE_LEVEL_HIGH>,
				     <0 13 IRQ_TYPE_LEVEL_HIGH>;
			interrupt-names = "gpmi0", "gpmi1", "gpmi2", "gpmi3";
			#dma-cells = <1>;
			dma-channels = <4>;
			clocks = <&clks IMX6UL_CLK_APBHDMA>;
		};

		caam_sm: caam-sm@100000 {
			 compatible = "fsl,imx7d-caam-sm", "fsl,imx6q-caam-sm";
			 reg = <0x100000 0x8000>;
		};

		gpmi: nand-controller@1806000 {
			compatible = "fsl,imx6q-gpmi-nand";
			#address-cells = <1>;
			#size-cells = <1>;
			reg = <0x01806000 0x2000>, <0x01808000 0x2000>;
			reg-names = "gpmi-nand", "bch";
			interrupts = <0 15 IRQ_TYPE_LEVEL_HIGH>;
			interrupt-names = "bch";
			clocks = <&clks IMX6UL_CLK_GPMI_IO>,
				 <&clks IMX6UL_CLK_GPMI_APB>,
				 <&clks IMX6UL_CLK_GPMI_BCH>,
				 <&clks IMX6UL_CLK_GPMI_BCH_APB>,
				 <&clks IMX6UL_CLK_PER_BCH>;
			clock-names = "gpmi_io", "gpmi_apb", "gpmi_bch",
				      "gpmi_bch_apb", "per1_bch";
			dmas = <&dma_apbh 0>;
			dma-names = "rx-tx";
			status = "disabled";
		};

		aips1: bus@2000000 {
			compatible = "fsl,aips-bus", "simple-bus";
			#address-cells = <1>;
			#size-cells = <1>;
			reg = <0x02000000 0x100000>;
			ranges;

			spba-bus@2000000 {
				compatible = "fsl,spba-bus", "simple-bus";
				#address-cells = <1>;
				#size-cells = <1>;
				reg = <0x02000000 0x40000>;
				ranges;

				ecspi1: spi@2008000 {
					#address-cells = <1>;
					#size-cells = <0>;
					compatible = "fsl,imx6ul-ecspi", "fsl,imx51-ecspi";
					reg = <0x02008000 0x4000>;
					interrupts = <GIC_SPI 31 IRQ_TYPE_LEVEL_HIGH>;
					clocks = <&clks IMX6UL_CLK_ECSPI1>,
						 <&clks IMX6UL_CLK_ECSPI1>;
					clock-names = "ipg", "per";
					dmas = <&sdma 3 7 1>, <&sdma 4 7 2>;
					dma-names = "rx", "tx";
					status = "disabled";
				};

				ecspi2: spi@200c000 {
					#address-cells = <1>;
					#size-cells = <0>;
					compatible = "fsl,imx6ul-ecspi", "fsl,imx51-ecspi";
					reg = <0x0200c000 0x4000>;
					interrupts = <GIC_SPI 32 IRQ_TYPE_LEVEL_HIGH>;
					clocks = <&clks IMX6UL_CLK_ECSPI2>,
						 <&clks IMX6UL_CLK_ECSPI2>;
					clock-names = "ipg", "per";
					dmas = <&sdma 5 7 1>, <&sdma 6 7 2>;
					dma-names = "rx", "tx";
					status = "disabled";
				};

				ecspi3: spi@2010000 {
					#address-cells = <1>;
					#size-cells = <0>;
					compatible = "fsl,imx6ul-ecspi", "fsl,imx51-ecspi";
					reg = <0x02010000 0x4000>;
					interrupts = <GIC_SPI 33 IRQ_TYPE_LEVEL_HIGH>;
					clocks = <&clks IMX6UL_CLK_ECSPI3>,
						 <&clks IMX6UL_CLK_ECSPI3>;
					clock-names = "ipg", "per";
					dmas = <&sdma 7 7 1>, <&sdma 8 7 2>;
					dma-names = "rx", "tx";
					status = "disabled";
				};

				ecspi4: spi@2014000 {
					#address-cells = <1>;
					#size-cells = <0>;
					compatible = "fsl,imx6ul-ecspi", "fsl,imx51-ecspi";
					reg = <0x02014000 0x4000>;
					interrupts = <GIC_SPI 34 IRQ_TYPE_LEVEL_HIGH>;
					clocks = <&clks IMX6UL_CLK_ECSPI4>,
						 <&clks IMX6UL_CLK_ECSPI4>;
					clock-names = "ipg", "per";
					dmas = <&sdma 9 7 1>, <&sdma 10 7 2>;
					dma-names = "rx", "tx";
					status = "disabled";
				};

				uart7: serial@2018000 {
					compatible = "fsl,imx6ul-uart",
						     "fsl,imx6q-uart";
					reg = <0x02018000 0x4000>;
					interrupts = <GIC_SPI 39 IRQ_TYPE_LEVEL_HIGH>;
					clocks = <&clks IMX6UL_CLK_UART7_IPG>,
						 <&clks IMX6UL_CLK_UART7_SERIAL>;
					clock-names = "ipg", "per";
					dmas = <&sdma 43 4 0>, <&sdma 44 4 0>;
					dma-names = "rx", "tx";
					status = "disabled";
				};

				uart1: serial@2020000 {
					compatible = "fsl,imx6ul-uart",
						     "fsl,imx6q-uart";
					reg = <0x02020000 0x4000>;
					interrupts = <GIC_SPI 26 IRQ_TYPE_LEVEL_HIGH>;
					clocks = <&clks IMX6UL_CLK_UART1_IPG>,
						 <&clks IMX6UL_CLK_UART1_SERIAL>;
					clock-names = "ipg", "per";
					status = "disabled";
				};

				uart8: serial@2024000 {
					compatible = "fsl,imx6ul-uart",
						     "fsl,imx6q-uart";
					reg = <0x02024000 0x4000>;
					interrupts = <GIC_SPI 40 IRQ_TYPE_LEVEL_HIGH>;
					clocks = <&clks IMX6UL_CLK_UART8_IPG>,
						 <&clks IMX6UL_CLK_UART8_SERIAL>;
					clock-names = "ipg", "per";
					dmas = <&sdma 45 4 0>, <&sdma 46 4 0>;
					dma-names = "rx", "tx";
					status = "disabled";
				};

				sai1: sai@2028000 {
					#sound-dai-cells = <0>;
					compatible = "fsl,imx6ul-sai", "fsl,imx6sx-sai";
					reg = <0x02028000 0x4000>;
					interrupts = <GIC_SPI 97 IRQ_TYPE_LEVEL_HIGH>;
					clocks = <&clks IMX6UL_CLK_SAI1_IPG>,
						 <&clks IMX6UL_CLK_SAI1>,
						 <&clks IMX6UL_CLK_DUMMY>, <&clks IMX6UL_CLK_DUMMY>;
					clock-names = "bus", "mclk1", "mclk2", "mclk3";
					dmas = <&sdma 35 24 0>,
					       <&sdma 36 24 0>;
					dma-names = "rx", "tx";
					status = "disabled";
				};

				sai2: sai@202c000 {
					#sound-dai-cells = <0>;
					compatible = "fsl,imx6ul-sai", "fsl,imx6sx-sai";
					reg = <0x0202c000 0x4000>;
					interrupts = <GIC_SPI 98 IRQ_TYPE_LEVEL_HIGH>;
					clocks = <&clks IMX6UL_CLK_SAI2_IPG>,
						 <&clks IMX6UL_CLK_SAI2>,
						 <&clks IMX6UL_CLK_DUMMY>, <&clks IMX6UL_CLK_DUMMY>;
					clock-names = "bus", "mclk1", "mclk2", "mclk3";
					dmas = <&sdma 37 24 0>,
					       <&sdma 38 24 0>;
					dma-names = "rx", "tx";
					status = "disabled";
				};

				sai3: sai@2030000 {
					#sound-dai-cells = <0>;
					compatible = "fsl,imx6ul-sai", "fsl,imx6sx-sai";
					reg = <0x02030000 0x4000>;
					interrupts = <GIC_SPI 24 IRQ_TYPE_LEVEL_HIGH>;
					clocks = <&clks IMX6UL_CLK_SAI3_IPG>,
						 <&clks IMX6UL_CLK_SAI3>,
						 <&clks IMX6UL_CLK_DUMMY>, <&clks IMX6UL_CLK_DUMMY>;
					clock-names = "bus", "mclk1", "mclk2", "mclk3";
					dmas = <&sdma 39 24 0>,
					       <&sdma 40 24 0>;
					dma-names = "rx", "tx";
					status = "disabled";
				};

				asrc: asrc@2034000 {
					compatible = "fsl,imx6ul-asrc", "fsl,imx53-asrc";
					reg = <0x2034000 0x4000>;
					interrupts = <GIC_SPI 50 IRQ_TYPE_LEVEL_HIGH>;
					clocks = <&clks IMX6UL_CLK_ASRC_IPG>,
						<&clks IMX6UL_CLK_ASRC_MEM>, <&clks 0>,
						<&clks 0>, <&clks 0>, <&clks 0>, <&clks 0>,
						<&clks 0>, <&clks 0>, <&clks 0>, <&clks 0>,
						<&clks 0>, <&clks 0>, <&clks 0>, <&clks 0>,
						<&clks IMX6UL_CLK_SPDIF>, <&clks 0>, <&clks 0>,
						<&clks IMX6UL_CLK_SPBA>;
					clock-names = "mem", "ipg", "asrck_0",
						"asrck_1", "asrck_2", "asrck_3", "asrck_4",
						"asrck_5", "asrck_6", "asrck_7", "asrck_8",
						"asrck_9", "asrck_a", "asrck_b", "asrck_c",
						"asrck_d", "asrck_e", "asrck_f", "spba";
					dmas = <&sdma 17 23 1>, <&sdma 18 23 1>, <&sdma 19 23 1>,
						<&sdma 20 23 1>, <&sdma 21 23 1>, <&sdma 22 23 1>;
					dma-names = "rxa", "rxb", "rxc",
						    "txa", "txb", "txc";
					fsl,asrc-rate  = <48000>;
					fsl,asrc-width = <16>;
					status = "okay";
				};
			};

			tsc: tsc@2040000 {
				compatible = "fsl,imx6ul-tsc";
				reg = <0x02040000 0x4000>, <0x0219c000 0x4000>;
				interrupts = <GIC_SPI 3 IRQ_TYPE_LEVEL_HIGH>,
					     <GIC_SPI 101 IRQ_TYPE_LEVEL_HIGH>;
				clocks = <&clks IMX6UL_CLK_IPG>,
					 <&clks IMX6UL_CLK_ADC2>;
				clock-names = "tsc", "adc";
				status = "disabled";
			};

			pwm1: pwm@2080000 {
				compatible = "fsl,imx6ul-pwm", "fsl,imx27-pwm";
				reg = <0x02080000 0x4000>;
				interrupts = <GIC_SPI 83 IRQ_TYPE_LEVEL_HIGH>;
				clocks = <&clks IMX6UL_CLK_PWM1>,
					 <&clks IMX6UL_CLK_PWM1>;
				clock-names = "ipg", "per";
				#pwm-cells = <3>;
				status = "disabled";
			};

			pwm2: pwm@2084000 {
				compatible = "fsl,imx6ul-pwm", "fsl,imx27-pwm";
				reg = <0x02084000 0x4000>;
				interrupts = <GIC_SPI 84 IRQ_TYPE_LEVEL_HIGH>;
				clocks = <&clks IMX6UL_CLK_PWM2>,
					 <&clks IMX6UL_CLK_PWM2>;
				clock-names = "ipg", "per";
				#pwm-cells = <3>;
				status = "disabled";
			};

			pwm3: pwm@2088000 {
				compatible = "fsl,imx6ul-pwm", "fsl,imx27-pwm";
				reg = <0x02088000 0x4000>;
				interrupts = <GIC_SPI 85 IRQ_TYPE_LEVEL_HIGH>;
				clocks = <&clks IMX6UL_CLK_PWM3>,
					 <&clks IMX6UL_CLK_PWM3>;
				clock-names = "ipg", "per";
				#pwm-cells = <3>;
				status = "disabled";
			};

			pwm4: pwm@208c000 {
				compatible = "fsl,imx6ul-pwm", "fsl,imx27-pwm";
				reg = <0x0208c000 0x4000>;
				interrupts = <GIC_SPI 86 IRQ_TYPE_LEVEL_HIGH>;
				clocks = <&clks IMX6UL_CLK_PWM4>,
					 <&clks IMX6UL_CLK_PWM4>;
				clock-names = "ipg", "per";
				#pwm-cells = <3>;
				status = "disabled";
			};

			can1: can@2090000 {
				compatible = "fsl,imx6ul-flexcan", "fsl,imx6q-flexcan";
				reg = <0x02090000 0x4000>;
				interrupts = <GIC_SPI 110 IRQ_TYPE_LEVEL_HIGH>;
				clocks = <&clks IMX6UL_CLK_CAN1_IPG>,
					 <&clks IMX6UL_CLK_CAN1_SERIAL>;
				clock-names = "ipg", "per";
				fsl,stop-mode = <&gpr 0x10 1>;
				status = "disabled";
			};

			can2: can@2094000 {
				compatible = "fsl,imx6ul-flexcan", "fsl,imx6q-flexcan";
				reg = <0x02094000 0x4000>;
				interrupts = <GIC_SPI 111 IRQ_TYPE_LEVEL_HIGH>;
				clocks = <&clks IMX6UL_CLK_CAN2_IPG>,
					 <&clks IMX6UL_CLK_CAN2_SERIAL>;
				clock-names = "ipg", "per";
				fsl,stop-mode = <&gpr 0x10 2>;
				status = "disabled";
			};

			gpt1: timer@2098000 {
				compatible = "fsl,imx6ul-gpt", "fsl,imx6sx-gpt";
				reg = <0x02098000 0x4000>;
				interrupts = <GIC_SPI 55 IRQ_TYPE_LEVEL_HIGH>;
				clocks = <&clks IMX6UL_CLK_GPT1_BUS>,
					 <&clks IMX6UL_CLK_GPT1_SERIAL>;
				clock-names = "ipg", "per";
			};

			gpio1: gpio@209c000 {
				compatible = "fsl,imx6ul-gpio", "fsl,imx35-gpio";
				reg = <0x0209c000 0x4000>;
				interrupts = <GIC_SPI 66 IRQ_TYPE_LEVEL_HIGH>,
					     <GIC_SPI 67 IRQ_TYPE_LEVEL_HIGH>;
				clocks = <&clks IMX6UL_CLK_GPIO1>;
				gpio-controller;
				#gpio-cells = <2>;
				interrupt-controller;
				#interrupt-cells = <2>;
				gpio-ranges = <&iomuxc  0 23 10>, <&iomuxc 10 17 6>,
					      <&iomuxc 16 33 16>;
			};

			gpio2: gpio@20a0000 {
				compatible = "fsl,imx6ul-gpio", "fsl,imx35-gpio";
				reg = <0x020a0000 0x4000>;
				interrupts = <GIC_SPI 68 IRQ_TYPE_LEVEL_HIGH>,
					     <GIC_SPI 69 IRQ_TYPE_LEVEL_HIGH>;
				clocks = <&clks IMX6UL_CLK_GPIO2>;
				gpio-controller;
				#gpio-cells = <2>;
				interrupt-controller;
				#interrupt-cells = <2>;
				gpio-ranges = <&iomuxc 0 49 16>, <&iomuxc 16 111 6>;
			};

			gpio3: gpio@20a4000 {
				compatible = "fsl,imx6ul-gpio", "fsl,imx35-gpio";
				reg = <0x020a4000 0x4000>;
				interrupts = <GIC_SPI 70 IRQ_TYPE_LEVEL_HIGH>,
					     <GIC_SPI 71 IRQ_TYPE_LEVEL_HIGH>;
				clocks = <&clks IMX6UL_CLK_GPIO3>;
				gpio-controller;
				#gpio-cells = <2>;
				interrupt-controller;
				#interrupt-cells = <2>;
				gpio-ranges = <&iomuxc 0 65 29>;
			};

			gpio4: gpio@20a8000 {
				compatible = "fsl,imx6ul-gpio", "fsl,imx35-gpio";
				reg = <0x020a8000 0x4000>;
				interrupts = <GIC_SPI 72 IRQ_TYPE_LEVEL_HIGH>,
					     <GIC_SPI 73 IRQ_TYPE_LEVEL_HIGH>;
				clocks = <&clks IMX6UL_CLK_GPIO4>;
				gpio-controller;
				#gpio-cells = <2>;
				interrupt-controller;
				#interrupt-cells = <2>;
				gpio-ranges = <&iomuxc 0 94 17>, <&iomuxc 17 117 12>;
			};

			gpio5: gpio@20ac000 {
				compatible = "fsl,imx6ul-gpio", "fsl,imx35-gpio";
				reg = <0x020ac000 0x4000>;
				interrupts = <GIC_SPI 74 IRQ_TYPE_LEVEL_HIGH>,
					     <GIC_SPI 75 IRQ_TYPE_LEVEL_HIGH>;
				clocks = <&clks IMX6UL_CLK_GPIO5>;
				gpio-controller;
				#gpio-cells = <2>;
				interrupt-controller;
				#interrupt-cells = <2>;
				gpio-ranges = <&iomuxc 0 7 10>, <&iomuxc 10 5 2>;
			};

			fec2: ethernet@20b4000 {
				compatible = "fsl,imx6ul-fec", "fsl,imx6q-fec";
				reg = <0x020b4000 0x4000>;
				interrupt-names = "int0", "pps";
				interrupts = <GIC_SPI 120 IRQ_TYPE_LEVEL_HIGH>,
					     <GIC_SPI 121 IRQ_TYPE_LEVEL_HIGH>;
				clocks = <&clks IMX6UL_CLK_ENET>,
					 <&clks IMX6UL_CLK_ENET_AHB>,
					 <&clks IMX6UL_CLK_ENET_PTP>,
					 <&clks IMX6UL_CLK_ENET2_REF_125M>,
					 <&clks IMX6UL_CLK_ENET2_REF_125M>;
				clock-names = "ipg", "ahb", "ptp",
					      "enet_clk_ref", "enet_out";
				fsl,num-tx-queues = <1>;
				fsl,num-rx-queues = <1>;
				fsl,stop-mode = <&gpr 0x10 4>;
				fsl,magic-packet;
				fsl,wakeup_irq = <0>;
				status = "disabled";
			};

			kpp: keypad@20b8000 {
				compatible = "fsl,imx6ul-kpp", "fsl,imx21-kpp";
				reg = <0x020b8000 0x4000>;
				interrupts = <GIC_SPI 82 IRQ_TYPE_LEVEL_HIGH>;
				clocks = <&clks IMX6UL_CLK_KPP>;
				status = "disabled";
			};

			wdog1: watchdog@20bc000 {
				compatible = "fsl,imx6ul-wdt", "fsl,imx21-wdt";
				reg = <0x020bc000 0x4000>;
				interrupts = <GIC_SPI 80 IRQ_TYPE_LEVEL_HIGH>;
				clocks = <&clks IMX6UL_CLK_WDOG1>;
			};

			wdog2: watchdog@20c0000 {
				compatible = "fsl,imx6ul-wdt", "fsl,imx21-wdt";
				reg = <0x020c0000 0x4000>;
				interrupts = <GIC_SPI 81 IRQ_TYPE_LEVEL_HIGH>;
				clocks = <&clks IMX6UL_CLK_WDOG2>;
				status = "disabled";
			};

			clks: clock-controller@20c4000 {
				compatible = "fsl,imx6ul-ccm";
				reg = <0x020c4000 0x4000>;
				interrupts = <GIC_SPI 87 IRQ_TYPE_LEVEL_HIGH>,
					     <GIC_SPI 88 IRQ_TYPE_LEVEL_HIGH>;
				#clock-cells = <1>;
				clocks = <&ckil>, <&osc>, <&ipp_di0>, <&ipp_di1>;
				clock-names = "ckil", "osc", "ipp_di0", "ipp_di1";
			};

			anatop: anatop@20c8000 {
				compatible = "fsl,imx6ul-anatop", "fsl,imx6q-anatop",
					     "syscon", "simple-mfd";
				reg = <0x020c8000 0x1000>;
				interrupts = <GIC_SPI 49 IRQ_TYPE_LEVEL_HIGH>,
					     <GIC_SPI 54 IRQ_TYPE_LEVEL_HIGH>,
					     <GIC_SPI 127 IRQ_TYPE_LEVEL_HIGH>;

				reg_3p0: regulator-3p0 {
					compatible = "fsl,anatop-regulator";
					regulator-name = "vdd3p0";
					regulator-min-microvolt = <2625000>;
					regulator-max-microvolt = <3400000>;
					anatop-reg-offset = <0x120>;
					anatop-vol-bit-shift = <8>;
					anatop-vol-bit-width = <5>;
					anatop-min-bit-val = <0>;
					anatop-min-voltage = <2625000>;
					anatop-max-voltage = <3400000>;
					anatop-enable-bit = <0>;
				};

				reg_arm: regulator-vddcore {
					compatible = "fsl,anatop-regulator";
					regulator-name = "cpu";
					regulator-min-microvolt = <725000>;
					regulator-max-microvolt = <1450000>;
					regulator-always-on;
					anatop-reg-offset = <0x140>;
					anatop-vol-bit-shift = <0>;
					anatop-vol-bit-width = <5>;
					anatop-delay-reg-offset = <0x170>;
					anatop-delay-bit-shift = <24>;
					anatop-delay-bit-width = <2>;
					anatop-min-bit-val = <1>;
					anatop-min-voltage = <725000>;
					anatop-max-voltage = <1450000>;
				};

				reg_soc: regulator-vddsoc {
					compatible = "fsl,anatop-regulator";
					regulator-name = "vddsoc";
					regulator-min-microvolt = <725000>;
					regulator-max-microvolt = <1450000>;
					regulator-always-on;
					anatop-reg-offset = <0x140>;
					anatop-vol-bit-shift = <18>;
					anatop-vol-bit-width = <5>;
					anatop-delay-reg-offset = <0x170>;
					anatop-delay-bit-shift = <28>;
					anatop-delay-bit-width = <2>;
					anatop-min-bit-val = <1>;
					anatop-min-voltage = <725000>;
					anatop-max-voltage = <1450000>;
				};

				tempmon: tempmon {
					compatible = "fsl,imx6ul-tempmon", "fsl,imx6sx-tempmon";
					interrupt-parent = <&gpc>;
					interrupts = <GIC_SPI 49 IRQ_TYPE_LEVEL_HIGH>;
					fsl,tempmon = <&anatop>;
					nvmem-cells = <&tempmon_calib>, <&tempmon_temp_grade>;
					nvmem-cell-names = "calib", "temp_grade";
					clocks = <&clks IMX6UL_CLK_PLL3_USB_OTG>;
				};
			};

			usbphy1: usbphy@20c9000 {
				compatible = "fsl,imx6ul-usbphy", "fsl,imx23-usbphy";
				reg = <0x020c9000 0x1000>;
				interrupts = <GIC_SPI 44 IRQ_TYPE_LEVEL_HIGH>;
				clocks = <&clks IMX6UL_CLK_USBPHY1>;
				phy-3p0-supply = <&reg_3p0>;
				fsl,anatop = <&anatop>;
			};

			usbphy2: usbphy@20ca000 {
				compatible = "fsl,imx6ul-usbphy", "fsl,imx23-usbphy";
				reg = <0x020ca000 0x1000>;
				interrupts = <GIC_SPI 45 IRQ_TYPE_LEVEL_HIGH>;
				clocks = <&clks IMX6UL_CLK_USBPHY2>;
				phy-3p0-supply = <&reg_3p0>;
				fsl,anatop = <&anatop>;
			};

			irq_sec_vio: caam_secvio {
				compatible = "fsl,imx6q-caam-secvio";
				interrupts = <GIC_SPI 20 IRQ_TYPE_LEVEL_HIGH>;
				jtag-tamper = "disabled";
				watchdog-tamper = "enabled";
				internal-boot-tamper = "enabled";
				external-pin-tamper = "disabled";
			};

			caam_snvs: caam-snvs@20cc000 {
				compatible = "fsl,imx6q-caam-snvs";
				reg = <0x20cc000 0x4000>;
			};

			snvs: snvs@20cc000 {
				compatible = "fsl,sec-v4.0-mon", "syscon", "simple-mfd";
				reg = <0x020cc000 0x4000>;

				snvs_rtc: snvs-rtc-lp {
					compatible = "fsl,sec-v4.0-mon-rtc-lp";
					regmap = <&snvs>;
					offset = <0x34>;
					interrupts = <GIC_SPI 19 IRQ_TYPE_LEVEL_HIGH>,
						     <GIC_SPI 20 IRQ_TYPE_LEVEL_HIGH>;
				};

				snvs_poweroff: snvs-poweroff {
					compatible = "syscon-poweroff";
					regmap = <&snvs>;
					offset = <0x38>;
					value = <0x60>;
					mask = <0x60>;
					status = "disabled";
				};

				snvs_pwrkey: snvs-powerkey {
					compatible = "fsl,sec-v4.0-pwrkey";
					regmap = <&snvs>;
					interrupts = <GIC_SPI 4 IRQ_TYPE_LEVEL_HIGH>;
					linux,keycode = <KEY_POWER>;
					wakeup-source;
					status = "disabled";
				};

				snvs_lpgpr: snvs-lpgpr {
					compatible = "fsl,imx6ul-snvs-lpgpr";
				};
			};

			epit1: epit@20d0000 {
				reg = <0x020d0000 0x4000>;
				interrupts = <GIC_SPI 56 IRQ_TYPE_LEVEL_HIGH>;
			};

			epit2: epit@20d4000 {
				reg = <0x020d4000 0x4000>;
				interrupts = <GIC_SPI 57 IRQ_TYPE_LEVEL_HIGH>;
			};

			src: reset-controller@20d8000 {
				compatible = "fsl,imx6ul-src", "fsl,imx51-src";
				reg = <0x020d8000 0x4000>;
				interrupts = <GIC_SPI 91 IRQ_TYPE_LEVEL_HIGH>,
					     <GIC_SPI 96 IRQ_TYPE_LEVEL_HIGH>;
				#reset-cells = <1>;
			};

			gpc: gpc@20dc000 {
				compatible = "fsl,imx6ul-gpc", "fsl,imx6q-gpc";
				reg = <0x020dc000 0x4000>;
				interrupt-controller;
				#interrupt-cells = <3>;
				interrupts = <GIC_SPI 89 IRQ_TYPE_LEVEL_HIGH>;
				interrupt-parent = <&intc>;
				fsl,mf-mix-wakeup-irq = <0x7c00000 0x7d00 0x0 0x1400640>;
			};

			iomuxc: pinctrl@20e0000 {
				compatible = "fsl,imx6ul-iomuxc";
				reg = <0x020e0000 0x4000>;
			};

			gpr: iomuxc-gpr@20e4000 {
				compatible = "fsl,imx6ul-iomuxc-gpr",
					     "fsl,imx6q-iomuxc-gpr", "syscon";
				reg = <0x020e4000 0x4000>;
			};

			gpt2: timer@20e8000 {
				compatible = "fsl,imx6ul-gpt", "fsl,imx6sx-gpt";
				reg = <0x020e8000 0x4000>;
				interrupts = <GIC_SPI 109 IRQ_TYPE_LEVEL_HIGH>;
				clocks = <&clks IMX6UL_CLK_GPT2_BUS>,
					 <&clks IMX6UL_CLK_GPT2_SERIAL>;
				clock-names = "ipg", "per";
				status = "disabled";
			};

			sdma: dma-controller@20ec000 {
				compatible = "fsl,imx6ul-sdma", "fsl,imx6q-sdma",
					     "fsl,imx35-sdma";
				reg = <0x020ec000 0x4000>;
				interrupts = <GIC_SPI 2 IRQ_TYPE_LEVEL_HIGH>;
				clocks = <&clks IMX6UL_CLK_IPG>,
					 <&clks IMX6UL_CLK_SDMA>;
				clock-names = "ipg", "ahb";
				#dma-cells = <3>;
				fsl,sdma-ram-script-name = "imx/sdma/sdma-imx6q.bin";
			};

			pwm5: pwm@20f0000 {
				compatible = "fsl,imx6ul-pwm", "fsl,imx27-pwm";
				reg = <0x020f0000 0x4000>;
				interrupts = <GIC_SPI 114 IRQ_TYPE_LEVEL_HIGH>;
				clocks = <&clks IMX6UL_CLK_PWM5>,
					 <&clks IMX6UL_CLK_PWM5>;
				clock-names = "ipg", "per";
				#pwm-cells = <3>;
				status = "disabled";
			};

			pwm6: pwm@20f4000 {
				compatible = "fsl,imx6ul-pwm", "fsl,imx27-pwm";
				reg = <0x020f4000 0x4000>;
				interrupts = <GIC_SPI 115 IRQ_TYPE_LEVEL_HIGH>;
				clocks = <&clks IMX6UL_CLK_PWM6>,
					 <&clks IMX6UL_CLK_PWM6>;
				clock-names = "ipg", "per";
				#pwm-cells = <3>;
				status = "disabled";
			};

			pwm7: pwm@20f8000 {
				compatible = "fsl,imx6ul-pwm", "fsl,imx27-pwm";
				reg = <0x020f8000 0x4000>;
				interrupts = <GIC_SPI 116 IRQ_TYPE_LEVEL_HIGH>;
				clocks = <&clks IMX6UL_CLK_PWM7>,
					 <&clks IMX6UL_CLK_PWM7>;
				clock-names = "ipg", "per";
				#pwm-cells = <3>;
				status = "disabled";
			};

			pwm8: pwm@20fc000 {
				compatible = "fsl,imx6ul-pwm", "fsl,imx27-pwm";
				reg = <0x020fc000 0x4000>;
				interrupts = <GIC_SPI 117 IRQ_TYPE_LEVEL_HIGH>;
				clocks = <&clks IMX6UL_CLK_PWM8>,
					 <&clks IMX6UL_CLK_PWM8>;
				clock-names = "ipg", "per";
				#pwm-cells = <3>;
				status = "disabled";
			};
		};

		aips2: bus@2100000 {
			compatible = "fsl,aips-bus", "simple-bus";
			#address-cells = <1>;
			#size-cells = <1>;
			reg = <0x02100000 0x100000>;
			ranges;

			crypto: crypto@2140000 {
				compatible = "fsl,imx6ul-caam", "fsl,sec-v4.0";
				#address-cells = <1>;
				#size-cells = <1>;
				reg = <0x2140000 0x3c000>;
				ranges = <0 0x2140000 0x3c000>;
				interrupts = <GIC_SPI 48 IRQ_TYPE_LEVEL_HIGH>;
				clocks = <&clks IMX6UL_CLK_CAAM_IPG>, <&clks IMX6UL_CLK_CAAM_ACLK>,
					 <&clks IMX6UL_CLK_CAAM_MEM>;
				clock-names = "ipg", "aclk", "mem";

				sec_jr0: jr@1000 {
					compatible = "fsl,sec-v4.0-job-ring";
					reg = <0x1000 0x1000>;
					interrupts = <GIC_SPI 105 IRQ_TYPE_LEVEL_HIGH>;
				};

				sec_jr1: jr@2000 {
					compatible = "fsl,sec-v4.0-job-ring";
					reg = <0x2000 0x1000>;
					interrupts = <GIC_SPI 106 IRQ_TYPE_LEVEL_HIGH>;
				};

				sec_jr2: jr@3000 {
					compatible = "fsl,sec-v4.0-job-ring";
					reg = <0x3000 0x1000>;
					interrupts = <GIC_SPI 46 IRQ_TYPE_LEVEL_HIGH>;
				};
			};

			usbotg1: usb@2184000 {
				compatible = "fsl,imx6ul-usb", "fsl,imx27-usb";
				reg = <0x02184000 0x200>;
				interrupts = <GIC_SPI 43 IRQ_TYPE_LEVEL_HIGH>;
				clocks = <&clks IMX6UL_CLK_USBOH3>;
				fsl,usbphy = <&usbphy1>;
				fsl,usbmisc = <&usbmisc 0>;
				fsl,anatop = <&anatop>;
				ahb-burst-config = <0x0>;
				tx-burst-size-dword = <0x10>;
				rx-burst-size-dword = <0x10>;
				status = "disabled";
			};

			usbotg2: usb@2184200 {
				compatible = "fsl,imx6ul-usb", "fsl,imx27-usb";
				reg = <0x02184200 0x200>;
				interrupts = <GIC_SPI 42 IRQ_TYPE_LEVEL_HIGH>;
				clocks = <&clks IMX6UL_CLK_USBOH3>;
				fsl,usbphy = <&usbphy2>;
				fsl,usbmisc = <&usbmisc 1>;
				ahb-burst-config = <0x0>;
				tx-burst-size-dword = <0x10>;
				rx-burst-size-dword = <0x10>;
				status = "disabled";
			};

			usbmisc: usbmisc@2184800 {
				#index-cells = <1>;
				compatible = "fsl,imx6ul-usbmisc", "fsl,imx6q-usbmisc";
				reg = <0x02184800 0x200>;
			};

			fec1: ethernet@2188000 {
				compatible = "fsl,imx6ul-fec", "fsl,imx6q-fec";
				reg = <0x02188000 0x4000>;
				interrupt-names = "int0", "pps";
				interrupts = <GIC_SPI 118 IRQ_TYPE_LEVEL_HIGH>,
					     <GIC_SPI 119 IRQ_TYPE_LEVEL_HIGH>;
				clocks = <&clks IMX6UL_CLK_ENET>,
					 <&clks IMX6UL_CLK_ENET_AHB>,
					 <&clks IMX6UL_CLK_ENET_PTP>,
					 <&clks IMX6UL_CLK_ENET_REF>,
					 <&clks IMX6UL_CLK_ENET_REF>;
				clock-names = "ipg", "ahb", "ptp",
					      "enet_clk_ref", "enet_out";
				fsl,num-tx-queues = <1>;
				fsl,num-rx-queues = <1>;
				fsl,stop-mode = <&gpr 0x10 3>;
				fsl,magic-packet;
				fsl,wakeup_irq = <0>;
				status = "disabled";
			};

			sim1: sim@0218c000 {
				compatible = "fsl,imx6ul-sim";
				reg = <0x0218c000 0x4000>;
				interrupts = <GIC_SPI 112 IRQ_TYPE_LEVEL_HIGH>;
				status = "disabled";
			};

			sim1: sim@0218c000 {
				compatible = "fsl,imx6ul-sim";
				reg = <0x0218c000 0x4000>;
				interrupts = <GIC_SPI 112 IRQ_TYPE_LEVEL_HIGH>;
				status = "disabled";
			};

			usdhc1: mmc@2190000 {
				compatible = "fsl,imx6ul-usdhc", "fsl,imx6sx-usdhc";
				reg = <0x02190000 0x4000>;
				interrupts = <GIC_SPI 22 IRQ_TYPE_LEVEL_HIGH>;
				clocks = <&clks IMX6UL_CLK_USDHC1>,
					 <&clks IMX6UL_CLK_USDHC1>,
					 <&clks IMX6UL_CLK_USDHC1>;
				clock-names = "ipg", "ahb", "per";
				fsl,tuning-step = <2>;
				fsl,tuning-start-tap = <20>;
				bus-width = <4>;
				status = "disabled";
			};

			usdhc2: mmc@2194000 {
				compatible = "fsl,imx6ul-usdhc", "fsl,imx6sx-usdhc";
				reg = <0x02194000 0x4000>;
				interrupts = <GIC_SPI 23 IRQ_TYPE_LEVEL_HIGH>;
				clocks = <&clks IMX6UL_CLK_USDHC2>,
					 <&clks IMX6UL_CLK_USDHC2>,
					 <&clks IMX6UL_CLK_USDHC2>;
				clock-names = "ipg", "ahb", "per";
				bus-width = <4>;
				fsl,tuning-step = <2>;
				fsl,tuning-start-tap = <20>;
				status = "disabled";
			};

			adc1: adc@2198000 {
				compatible = "fsl,imx6ul-adc", "fsl,vf610-adc";
				reg = <0x02198000 0x4000>;
				interrupts = <GIC_SPI 100 IRQ_TYPE_LEVEL_HIGH>;
				clocks = <&clks IMX6UL_CLK_ADC1>;
				clock-names = "adc";
				fsl,adck-max-frequency = <30000000>, <40000000>,
							 <20000000>;
				status = "disabled";
			};

			i2c1: i2c@21a0000 {
				#address-cells = <1>;
				#size-cells = <0>;
				compatible = "fsl,imx6ul-i2c", "fsl,imx21-i2c";
				reg = <0x021a0000 0x4000>;
				interrupts = <GIC_SPI 36 IRQ_TYPE_LEVEL_HIGH>;
				clocks = <&clks IMX6UL_CLK_I2C1>;
				status = "disabled";
			};

			i2c2: i2c@21a4000 {
				#address-cells = <1>;
				#size-cells = <0>;
				compatible = "fsl,imx6ul-i2c", "fsl,imx21-i2c";
				reg = <0x021a4000 0x4000>;
				interrupts = <GIC_SPI 37 IRQ_TYPE_LEVEL_HIGH>;
				clocks = <&clks IMX6UL_CLK_I2C2>;
				status = "disabled";
			};

			i2c3: i2c@21a8000 {
				#address-cells = <1>;
				#size-cells = <0>;
				compatible = "fsl,imx6ul-i2c", "fsl,imx21-i2c";
				reg = <0x021a8000 0x4000>;
				interrupts = <GIC_SPI 38 IRQ_TYPE_LEVEL_HIGH>;
				clocks = <&clks IMX6UL_CLK_I2C3>;
				status = "disabled";
			};

			memory-controller@21b0000 {
				compatible = "fsl,imx6ul-mmdc", "fsl,imx6q-mmdc";
				reg = <0x021b0000 0x4000>;
				clocks = <&clks IMX6UL_CLK_MMDC_P0_IPG>;
			};

			sim2: sim@021b4000 {
				compatible = "fsl,imx6ul-sim";
				reg = <0x021b4000 0x4000>;
				interrupts = <GIC_SPI 113 IRQ_TYPE_LEVEL_HIGH>;
				clocks = <&clks IMX6UL_CLK_SIM2>;
				clock-names = "sim";
				status = "disabled";
			};

			weim: weim@21b8000 {
				#address-cells = <2>;
				#size-cells = <1>;
				compatible = "fsl,imx6ul-weim", "fsl,imx6q-weim";
				reg = <0x021b8000 0x4000>;
				interrupts = <GIC_SPI 14 IRQ_TYPE_LEVEL_HIGH>;
				clocks = <&clks IMX6UL_CLK_EIM>;
				fsl,weim-cs-gpr = <&gpr>;
				status = "disabled";
			};

			ocotp: efuse@21bc000 {
				#address-cells = <1>;
				#size-cells = <1>;
				compatible = "fsl,imx6ul-ocotp", "syscon";
				reg = <0x021bc000 0x4000>;
				clocks = <&clks IMX6UL_CLK_OCOTP>;

				tempmon_calib: calib@38 {
					reg = <0x38 4>;
				};

				tempmon_temp_grade: temp-grade@20 {
					reg = <0x20 4>;
				};

				cpu_speed_grade: speed-grade@10 {
					reg = <0x10 4>;
				};
			};

			csi: csi@21c4000 {
				compatible = "fsl,imx6ul-csi", "fsl,imx7-csi", "fsl,imx6s-csi";
				reg = <0x021c4000 0x4000>;
				interrupts = <GIC_SPI 7 IRQ_TYPE_LEVEL_HIGH>;
				clocks = <&clks IMX6UL_CLK_DUMMY>,
					<&clks IMX6UL_CLK_CSI>,
					<&clks IMX6UL_CLK_DUMMY>;
				clock-names = "disp-axi", "csi_mclk", "disp_dcic";
				status = "disabled";
			};

			lcdif: lcdif@21c8000 {
				compatible = "fsl,imx6ul-lcdif", "fsl,imx28-lcdif";
				reg = <0x021c8000 0x4000>;
				interrupts = <GIC_SPI 5 IRQ_TYPE_LEVEL_HIGH>;
				clocks = <&clks IMX6UL_CLK_LCDIF_PIX>,
					 <&clks IMX6UL_CLK_LCDIF_APB>,
					 <&clks IMX6UL_CLK_DUMMY>;
				clock-names = "pix", "axi", "disp_axi";
				status = "disabled";
			};

			pxp: pxp@21cc000 {
				compatible = "fsl,imx6ul-pxp-dma", "fsl,imx6sl-pxp-dma", "fsl,imx6dl-pxp-dma";
				reg = <0x21cc000 0x4000>;
				interrupts = <GIC_SPI 8 IRQ_TYPE_LEVEL_HIGH>;
				clocks = <&clks IMX6UL_CLK_PXP>,
					 <&clks IMX6UL_CLK_DUMMY>;
				clock-names = "pxp-axi", "disp-axi";
				status = "disabled";
			};

			qspi: spi@21e0000 {
				#address-cells = <1>;
				#size-cells = <0>;
				compatible = "fsl,imx6ul-qspi";
				reg = <0x021e0000 0x4000>, <0x60000000 0x10000000>;
				reg-names = "QuadSPI", "QuadSPI-memory";
				interrupts = <GIC_SPI 107 IRQ_TYPE_LEVEL_HIGH>;
				clocks = <&clks IMX6UL_CLK_QSPI>,
					 <&clks IMX6UL_CLK_QSPI>;
				clock-names = "qspi_en", "qspi";
				status = "disabled";
			};

			wdog3: watchdog@21e4000 {
				compatible = "fsl,imx6ul-wdt", "fsl,imx21-wdt";
				reg = <0x021e4000 0x4000>;
				interrupts = <GIC_SPI 11 IRQ_TYPE_LEVEL_HIGH>;
				clocks = <&clks IMX6UL_CLK_WDOG3>;
				status = "disabled";
			};

			uart2: serial@21e8000 {
				compatible = "fsl,imx6ul-uart",
					     "fsl,imx6q-uart";
				reg = <0x021e8000 0x4000>;
				interrupts = <GIC_SPI 27 IRQ_TYPE_LEVEL_HIGH>;
				clocks = <&clks IMX6UL_CLK_UART2_IPG>,
					 <&clks IMX6UL_CLK_UART2_SERIAL>;
				clock-names = "ipg", "per";
				dmas = <&sdma 27 4 0>, <&sdma 28 4 0>;
				dma-names = "rx", "tx";
				status = "disabled";
			};

			uart3: serial@21ec000 {
				compatible = "fsl,imx6ul-uart",
					     "fsl,imx6q-uart";
				reg = <0x021ec000 0x4000>;
				interrupts = <GIC_SPI 28 IRQ_TYPE_LEVEL_HIGH>;
				clocks = <&clks IMX6UL_CLK_UART3_IPG>,
					 <&clks IMX6UL_CLK_UART3_SERIAL>;
				clock-names = "ipg", "per";
				dmas = <&sdma 29 4 0>, <&sdma 30 4 0>;
				dma-names = "rx", "tx";
				status = "disabled";
			};

			uart4: serial@21f0000 {
				compatible = "fsl,imx6ul-uart",
					     "fsl,imx6q-uart";
				reg = <0x021f0000 0x4000>;
				interrupts = <GIC_SPI 29 IRQ_TYPE_LEVEL_HIGH>;
				clocks = <&clks IMX6UL_CLK_UART4_IPG>,
					 <&clks IMX6UL_CLK_UART4_SERIAL>;
				clock-names = "ipg", "per";
				dmas = <&sdma 31 4 0>, <&sdma 32 4 0>;
				dma-names = "rx", "tx";
				status = "disabled";
			};

			uart5: serial@21f4000 {
				compatible = "fsl,imx6ul-uart",
					     "fsl,imx6q-uart";
				reg = <0x021f4000 0x4000>;
				interrupts = <GIC_SPI 30 IRQ_TYPE_LEVEL_HIGH>;
				clocks = <&clks IMX6UL_CLK_UART5_IPG>,
					 <&clks IMX6UL_CLK_UART5_SERIAL>;
				clock-names = "ipg", "per";
				dmas = <&sdma 33 4 0>, <&sdma 34 4 0>;
				dma-names = "rx", "tx";
				status = "disabled";
			};

			i2c4: i2c@21f8000 {
				#address-cells = <1>;
				#size-cells = <0>;
				compatible = "fsl,imx6ul-i2c", "fsl,imx21-i2c";
				reg = <0x021f8000 0x4000>;
				interrupts = <GIC_SPI 35 IRQ_TYPE_LEVEL_HIGH>;
				clocks = <&clks IMX6UL_CLK_I2C4>;
				status = "disabled";
			};

			uart6: serial@21fc000 {
				compatible = "fsl,imx6ul-uart",
					     "fsl,imx6q-uart";
				reg = <0x021fc000 0x4000>;
				interrupts = <GIC_SPI 17 IRQ_TYPE_LEVEL_HIGH>;
				clocks = <&clks IMX6UL_CLK_UART6_IPG>,
					 <&clks IMX6UL_CLK_UART6_SERIAL>;
				clock-names = "ipg", "per";
				dmas = <&sdma 0 4 0>, <&sdma 47 4 0>;
				dma-names = "rx", "tx";
				status = "disabled";
			};
		};
	};
};<|MERGE_RESOLUTION|>--- conflicted
+++ resolved
@@ -180,12 +180,9 @@
 		ocram: sram@905000 {
 			compatible = "mmio-sram";
 			reg = <0x00905000 0x1B000>;
-<<<<<<< HEAD
-=======
 			ranges = <0 0x00900000 0x20000>;
 			#address-cells = <1>;
 			#size-cells = <1>;
->>>>>>> 29549c70
 		};
 
 		ocram_optee: sram@918000 {
@@ -966,13 +963,6 @@
 				status = "disabled";
 			};
 
-			sim1: sim@0218c000 {
-				compatible = "fsl,imx6ul-sim";
-				reg = <0x0218c000 0x4000>;
-				interrupts = <GIC_SPI 112 IRQ_TYPE_LEVEL_HIGH>;
-				status = "disabled";
-			};
-
 			usdhc1: mmc@2190000 {
 				compatible = "fsl,imx6ul-usdhc", "fsl,imx6sx-usdhc";
 				reg = <0x02190000 0x4000>;
