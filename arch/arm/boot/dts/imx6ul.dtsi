--- conflicted
+++ resolved
@@ -1,10 +1,6 @@
 /*
  * Copyright 2015-2016 Freescale Semiconductor, Inc.
-<<<<<<< HEAD
- * Copyright 2017 NXP.
-=======
  * Copyright 2017-2018 NXP
->>>>>>> 05f46d3f
  *
  * This program is free software; you can redistribute it and/or modify
  * it under the terms of the GNU General Public License version 2 as
@@ -177,15 +173,12 @@
 		ocram: sram@00905000 {
 			compatible = "mmio-sram";
 			reg = <0x00905000 0x1B000>;
-<<<<<<< HEAD
-=======
 		};
 
 		ocram_optee: sram@00918000 {
 			compatible = "fsl,optee-lpm-sram";
 			reg = <0x00918000 0x8000>;
 			overw_reg = <&ocram 0x00905000 0x13000>;
->>>>>>> 05f46d3f
 		};
 
 		dma_apbh: dma-apbh@01804000 {
