--- conflicted
+++ resolved
@@ -60,19 +60,6 @@
 				396000          1175000
 			>;
 			clock-latency = <61036>; /* two CLK32 periods */
-<<<<<<< HEAD
-			clocks = <&clks IMX6SL_CLK_ARM>, <&clks IMX6SL_CLK_PLL2_PFD2>,
-					<&clks IMX6SL_CLK_STEP>, <&clks IMX6SL_CLK_PLL1_SW>,
-					<&clks IMX6SL_CLK_PLL1_SYS>,
-					<&clks IMX6SL_PLL1_BYPASS>,
-					<&clks IMX6SL_CLK_PLL1>,
-					<&clks IMX6SL_PLL1_BYPASS_SRC> ;
-			clock-names = "arm", "pll2_pfd2_396m", "step",
-				      "pll1_sw", "pll1_sys", "pll1_bypass", "pll1", "pll1_bypass_src";
-			arm-supply = <&reg_arm>;
-			pu-supply = <&reg_pu>;
-			soc-supply = <&reg_soc>;
-=======
 			clocks = <&clks IMX6SL_CLK_ARM>,
 				 <&clks IMX6SL_CLK_PLL2_PFD2>,
 				 <&clks IMX6SL_CLK_STEP>,
@@ -101,7 +88,6 @@
 			reusable;
 			size = <0x14000000>;
 			linux,cma-default;
->>>>>>> 33e8bb5d
 		};
 	};
 
@@ -150,11 +136,7 @@
 					<&clks IMX6SL_CLK_PRE_PERIPH_SEL>, <&clks IMX6SL_CLK_PERIPH_CLK2_PODF>,
 					<&clks IMX6SL_CLK_PERIPH_CLK2_SEL>, <&clks IMX6SL_CLK_OSC>,
 					<&clks IMX6SL_CLK_PLL1_SYS>, <&clks IMX6SL_CLK_PERIPH2>,
-<<<<<<< HEAD
-					<&clks IMX6SL_CLK_AHB>, <&clks IMX6SL_CLK_OCRAM>,
-=======
 					<&clks IMX6SL_CLK_AHB>, <&clks IMX6SL_CLK_OCRAM_PODF>,
->>>>>>> 33e8bb5d
 					<&clks IMX6SL_CLK_PLL1_SW>, <&clks IMX6SL_CLK_PRE_PERIPH2_SEL>,
 					<&clks IMX6SL_CLK_PERIPH2_CLK2_SEL>, <&clks IMX6SL_CLK_PERIPH2_CLK2_PODF>,
 					<&clks IMX6SL_CLK_STEP>, <&clks IMX6SL_PLL2_BYPASS_SRC>, <&clks IMX6SL_PLL2_BYPASS>,
@@ -514,10 +496,7 @@
 				reg = <0x020b8000 0x4000>;
 				interrupts = <0 82 IRQ_TYPE_LEVEL_HIGH>;
 				clocks = <&clks IMX6SL_CLK_DUMMY>;
-<<<<<<< HEAD
-=======
-				status = "disabled";
->>>>>>> 33e8bb5d
+				status = "disabled";
 			};
 
 			wdog1: wdog@020bc000 {
@@ -653,13 +632,8 @@
 			};
 
 			tempmon: tempmon {
-<<<<<<< HEAD
-				compatible = "fsl,imx6sl-tempmon", "fsl,imx6q-tempmon";
-				interrupts = <0 49 0x04>;
-=======
 				compatible = "fsl,imx6q-tempmon";
 				interrupts = <0 49 IRQ_TYPE_LEVEL_HIGH>;
->>>>>>> 33e8bb5d
 				fsl,tempmon = <&anatop>;
 				fsl,tempmon-data = <&ocotp>;
 				clocks = <&clks IMX6SL_CLK_PLL3_USB_OTG>;
@@ -681,21 +655,12 @@
 				clocks = <&clks IMX6SL_CLK_USBPHY2>;
 				phy-3p0-supply = <&reg_3p0>;
 				fsl,anatop = <&anatop>;
-<<<<<<< HEAD
 			};
 
 			usbphy_nop1: usbphy_nop1 {
 				compatible = "usb-nop-xceiv";
 				clocks = <&clks IMX6SL_CLK_USBPHY1>;
 				clock-names = "main_clk";
-=======
->>>>>>> 33e8bb5d
-			};
-
-			usbphy_nop1: usbphy_nop1 {
-				compatible = "usb-nop-xceiv";
-				clocks = <&clks IMX6SL_CLK_USBPHY1>;
-				clock-names = "main_clk";
 			};
 
 			snvs: snvs@020cc000 {
@@ -704,11 +669,6 @@
 
 				snvs_rtc: snvs-rtc-lp {
 					compatible = "fsl,sec-v4.0-mon-rtc-lp";
-<<<<<<< HEAD
-					reg = <0x34 0x58>;
-					interrupts = <0 19 IRQ_TYPE_LEVEL_HIGH>,
-						     <0 20 IRQ_TYPE_LEVEL_HIGH>;
-=======
 					regmap = <&snvs>;
 					offset = <0x34>;
 					interrupts = <0 19 IRQ_TYPE_LEVEL_HIGH>,
@@ -721,7 +681,6 @@
 					offset = <0x38>;
 					mask = <0x60>;
 					status = "disabled";
->>>>>>> 33e8bb5d
 				};
 			};
 
@@ -746,14 +705,10 @@
 			gpc: gpc@020dc000 {
 				compatible = "fsl,imx6sl-gpc", "fsl,imx6q-gpc";
 				reg = <0x020dc000 0x4000>;
-<<<<<<< HEAD
-				interrupts = <0 89 IRQ_TYPE_LEVEL_HIGH>;
-=======
 				interrupt-controller;
 				#interrupt-cells = <3>;
 				interrupts = <0 89 IRQ_TYPE_LEVEL_HIGH>;
 				interrupt-parent = <&intc>;
->>>>>>> 33e8bb5d
 				pu-supply = <&reg_pu>;
 				clocks = <&clks IMX6SL_CLK_GPU2D_PODF>, <&clks IMX6SL_CLK_GPU2D_OVG>,
 					<&clks IMX6SL_CLK_IPG>, <&clks IMX6SL_CLK_LCDIF_AXI>,
@@ -832,7 +787,6 @@
 				status = "disabled";
 			};
 
-
 			dcp: dcp@020fc000 {
 				reg = <0x020fc000 0x4000>;
 				interrupts = <0 99 IRQ_TYPE_LEVEL_HIGH>;
@@ -853,12 +807,9 @@
 				clocks = <&clks IMX6SL_CLK_USBOH3>;
 				fsl,usbphy = <&usbphy1>;
 				fsl,usbmisc = <&usbmisc 0>;
-<<<<<<< HEAD
-=======
 				ahb-burst-config = <0x0>;
 				tx-burst-size-dword = <0x10>;
 				rx-burst-size-dword = <0x10>;
->>>>>>> 33e8bb5d
 				fsl,anatop = <&anatop>;
 				status = "disabled";
 			};
@@ -882,13 +833,10 @@
 				interrupts = <0 40 IRQ_TYPE_LEVEL_HIGH>;
 				clocks = <&clks IMX6SL_CLK_USBOH3>;
 				fsl,usbmisc = <&usbmisc 2>;
-<<<<<<< HEAD
-=======
 				dr_mode = "host";
 				ahb-burst-config = <0x0>;
 				tx-burst-size-dword = <0x10>;
 				rx-burst-size-dword = <0x10>;
->>>>>>> 33e8bb5d
 				phy_type = "hsic";
 				fsl,usbphy = <&usbphy_nop1>;
 				fsl,anatop = <&anatop>;
@@ -907,11 +855,7 @@
 				compatible = "fsl,imx6sl-fec", "fsl,imx25-fec";
 				reg = <0x02188000 0x4000>;
 				interrupts = <0 114 IRQ_TYPE_LEVEL_HIGH>;
-<<<<<<< HEAD
-				clocks = <&clks IMX6SL_CLK_ENET_REF>,
-=======
 				clocks = <&clks IMX6SL_CLK_ENET>,
->>>>>>> 33e8bb5d
 					 <&clks IMX6SL_CLK_ENET_REF>;
 				clock-names = "ipg", "ahb";
 				status = "disabled";
@@ -1010,23 +954,10 @@
 			weim: weim@021b8000 {
 				reg = <0x021b8000 0x4000>;
 				interrupts = <0 14 IRQ_TYPE_LEVEL_HIGH>;
-<<<<<<< HEAD
-			};
-
-			ocotp: ocotp-ctrl@021bc000 {
-				compatible = "syscon";
-				reg = <0x021bc000 0x4000>;
-				clocks = <&clks IMX6SL_CLK_OCOTP>;
-			};
-
-			ocotp-fuse@021bc000 {
-				compatible = "fsl,imx6sl-ocotp", "fsl,imx6q-ocotp";
-=======
 			};
 
 			ocotp: ocotp@021bc000 {
 				compatible = "fsl,imx6sl-ocotp", "syscon";
->>>>>>> 33e8bb5d
 				reg = <0x021bc000 0x4000>;
 				clocks = <&clks IMX6SL_CLK_OCOTP>;
 			};
@@ -1040,15 +971,9 @@
 			gpu: gpu@02200000 {
 				compatible = "fsl,imx6sl-gpu", "fsl,imx6q-gpu";
 				reg = <0x02200000 0x4000>, <0x02204000 0x4000>,
-<<<<<<< HEAD
-					  <0x80000000 0x0>;
-				reg-names = "iobase_2d", "iobase_vg",
-						"phys_baseaddr";
-=======
 					  <0x80000000 0x0>, <0x0 0x8000000>;
 				reg-names = "iobase_2d", "iobase_vg",
 						"phys_baseaddr", "contiguous_mem";
->>>>>>> 33e8bb5d
 				interrupts = <GIC_SPI 10 IRQ_TYPE_LEVEL_HIGH>, <GIC_SPI 11 IRQ_TYPE_LEVEL_HIGH>;
 				interrupt-names = "irq_2d", "irq_vg";
 				clocks = <&clks IMX6SL_CLK_MMDC_ROOT>,
