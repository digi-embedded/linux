// SPDX-License-Identifier: GPL-2.0
//
// Copyright 2013 Freescale Semiconductor, Inc.

#include <dt-bindings/interrupt-controller/irq.h>
#include "imx6sl-pinfunc.h"
#include <dt-bindings/clock/imx6sl-clock.h>

/ {
	#address-cells = <1>;
	#size-cells = <1>;
	/*
	 * The decompressor and also some bootloaders rely on a
	 * pre-existing /chosen node to be available to insert the
	 * command line and merge other ATAGS info.
	 */
	chosen {};

	aliases {
		ethernet0 = &fec;
		gpio0 = &gpio1;
		gpio1 = &gpio2;
		gpio2 = &gpio3;
		gpio3 = &gpio4;
		gpio4 = &gpio5;
		i2c0 = &i2c1;
		i2c1 = &i2c2;
		i2c2 = &i2c3;
		mmc0 = &usdhc1;
		mmc1 = &usdhc2;
		mmc2 = &usdhc3;
		mmc3 = &usdhc4;
		serial0 = &uart1;
		serial1 = &uart2;
		serial2 = &uart3;
		serial3 = &uart4;
		serial4 = &uart5;
		spi0 = &ecspi1;
		spi1 = &ecspi2;
		spi2 = &ecspi3;
		spi3 = &ecspi4;
		usb0 = &usbotg1;
		usb1 = &usbotg2;
		usb2 = &usbh;
		usbphy0 = &usbphy1;
		usbphy1 = &usbphy2;
	};

	cpus {
		#address-cells = <1>;
		#size-cells = <0>;

		cpu@0 {
			compatible = "arm,cortex-a9";
			device_type = "cpu";
			reg = <0x0>;
			next-level-cache = <&L2>;
			operating-points = <
				/* kHz    uV */
				996000  1275000
				792000  1175000
				396000  975000
			>;
			fsl,soc-operating-points = <
				/* ARM kHz      SOC-PU uV */
				996000          1225000
				792000          1175000
				396000          1175000
			>;
			clock-latency = <61036>; /* two CLK32 periods */
			#cooling-cells = <2>;
			clocks = <&clks IMX6SL_CLK_ARM>,
				 <&clks IMX6SL_CLK_PLL2_PFD2>,
				 <&clks IMX6SL_CLK_STEP>,
				 <&clks IMX6SL_CLK_PLL1_SW>,
				 <&clks IMX6SL_CLK_PLL1_SYS>,
				 <&clks IMX6SL_CLK_PLL1>,
				 <&clks IMX6SL_PLL1_BYPASS>,
				 <&clks IMX6SL_PLL1_BYPASS_SRC>;
			clock-names = "arm", "pll2_pfd2_396m", "step",
				      "pll1_sw", "pll1_sys", "pll1", "pll1_bypass",
				      "pll1_bypass_src";
			arm-supply = <&reg_arm>;
			pu-supply = <&reg_pu>;
			soc-supply = <&reg_soc>;
			nvmem-cells = <&cpu_speed_grade>;
			nvmem-cell-names = "speed_grade";
		};
	};

	clocks {
		ckil {
			compatible = "fixed-clock";
			#clock-cells = <0>;
			clock-frequency = <32768>;
		};

		osc {
			compatible = "fixed-clock";
			#clock-cells = <0>;
			clock-frequency = <24000000>;
		};
	};

	pmu {
		compatible = "arm,cortex-a9-pmu";
		interrupt-parent = <&gpc>;
		interrupts = <0 94 IRQ_TYPE_LEVEL_HIGH>;
	};

	usbphynop1: usbphynop1 {
		compatible = "usb-nop-xceiv";
		#phy-cells = <0>;
	};

	soc {
		#address-cells = <1>;
		#size-cells = <1>;
		compatible = "simple-bus";
		interrupt-parent = <&gpc>;
		ranges;

		busfreq { /* BUSFREQ */
			compatible = "fsl,imx_busfreq";
			clocks = <&clks IMX6SL_CLK_PLL2_BUS>, <&clks IMX6SL_CLK_PLL2_PFD2>,
					<&clks IMX6SL_CLK_PLL2_198M>, <&clks IMX6SL_CLK_ARM>,
					<&clks IMX6SL_CLK_PLL3_USB_OTG>, <&clks IMX6SL_CLK_PERIPH>,
					<&clks IMX6SL_CLK_PRE_PERIPH_SEL>, <&clks IMX6SL_CLK_PERIPH_CLK2_PODF>,
					<&clks IMX6SL_CLK_PERIPH_CLK2_SEL>, <&clks IMX6SL_CLK_OSC>,
					<&clks IMX6SL_CLK_PLL1_SYS>, <&clks IMX6SL_CLK_PERIPH2>,
					<&clks IMX6SL_CLK_AHB>, <&clks IMX6SL_CLK_OCRAM_PODF>,
					<&clks IMX6SL_CLK_PLL1_SW>, <&clks IMX6SL_CLK_PRE_PERIPH2_SEL>,
					<&clks IMX6SL_CLK_PERIPH2_CLK2_SEL>, <&clks IMX6SL_CLK_PERIPH2_CLK2_PODF>,
					<&clks IMX6SL_CLK_STEP>, <&clks IMX6SL_PLL2_BYPASS_SRC>, <&clks IMX6SL_PLL2_BYPASS>,
					<&clks IMX6SL_CLK_PLL2>, <&clks IMX6SL_CLK_PLL1>, <&clks IMX6SL_PLL1_BYPASS>,
					<&clks IMX6SL_PLL1_BYPASS_SRC>;
			clock-names = "pll2_bus", "pll2_pfd2_396m", "pll2_198m", "arm", "pll3_usb_otg", "periph",
				"periph_pre", "periph_clk2", "periph_clk2_sel", "osc", "pll1_sys", "periph2", "ahb",
				"ocram", "pll1_sw", "periph2_pre", "periph2_clk2_sel", "periph2_clk2", "step", "pll2_bypass_src",
				"pll2_bypass", "pll2", "pll1", "pll1_bypass", "pll1_bypass_src";
			fsl,max_ddr_freq = <400000000>;
		};

		ocrams: sram@900000 {
			compatible = "fsl,lpm-sram";
			reg = <0x900000 0x4000>;
			clocks = <&clks IMX6SL_CLK_OCRAM>;
		};

		ocrams_ddr: sram@904000 {
			compatible = "fsl,ddr-lpm-sram";
			reg = <0x904000 0x1000>;
			clocks = <&clks IMX6SL_CLK_OCRAM>;
		};

		ocram: sram@905000 {
			compatible = "mmio-sram";
			reg = <0x905000 0x1B000>;
			clocks = <&clks IMX6SL_CLK_OCRAM>;
		};

		ocram_optee: sram@918000 {
			compatible = "fsl,optee-lpm-sram";
			reg = <0x918000 0x8000>;
			overw_reg = <&ocram 0x905000 0x13000>;
		};

		intc: interrupt-controller@a01000 {
			compatible = "arm,cortex-a9-gic";
			#interrupt-cells = <3>;
			interrupt-controller;
			reg = <0x00a01000 0x1000>,
			      <0x00a00100 0x100>;
			interrupt-parent = <&intc>;
		};

		L2: cache-controller@a02000 {
			compatible = "arm,pl310-cache";
			reg = <0x00a02000 0x1000>;
			interrupts = <0 92 IRQ_TYPE_LEVEL_HIGH>;
			cache-unified;
			cache-level = <2>;
			arm,tag-latency = <4 2 3>;
			arm,data-latency = <4 2 3>;
		};

		aips1: bus@2000000 {
			compatible = "fsl,aips-bus", "simple-bus";
			#address-cells = <1>;
			#size-cells = <1>;
			reg = <0x02000000 0x100000>;
			ranges;

			spba: spba-bus@2000000 {
				compatible = "fsl,spba-bus", "simple-bus";
				#address-cells = <1>;
				#size-cells = <1>;
				reg = <0x02000000 0x40000>;
				ranges;

				spdif: spdif@2004000 {
					compatible = "fsl,imx6sl-spdif",
						"fsl,imx35-spdif";
					reg = <0x02004000 0x4000>;
					interrupts = <0 52 IRQ_TYPE_LEVEL_HIGH>;
					dmas = <&sdma 14 18 0>,
						<&sdma 15 18 0>;
					dma-names = "rx", "tx";
					clocks = <&clks IMX6SL_CLK_SPDIF_GCLK>, <&clks IMX6SL_CLK_OSC>,
						 <&clks IMX6SL_CLK_SPDIF>, <&clks IMX6SL_CLK_DUMMY>,
						 <&clks IMX6SL_CLK_DUMMY>, <&clks IMX6SL_CLK_DUMMY>,
						 <&clks IMX6SL_CLK_IPG>, <&clks IMX6SL_CLK_DUMMY>,
						 <&clks IMX6SL_CLK_DUMMY>, <&clks IMX6SL_CLK_SPBA>;
					clock-names = "core", "rxtx0",
						"rxtx1", "rxtx2",
						"rxtx3", "rxtx4",
						"rxtx5", "rxtx6",
						"rxtx7", "spba";
					status = "disabled";
				};

				ecspi1: spi@2008000 {
					#address-cells = <1>;
					#size-cells = <0>;
					compatible = "fsl,imx6sl-ecspi", "fsl,imx51-ecspi";
					reg = <0x02008000 0x4000>;
					interrupts = <0 31 IRQ_TYPE_LEVEL_HIGH>;
					clocks = <&clks IMX6SL_CLK_ECSPI1>,
						 <&clks IMX6SL_CLK_ECSPI1>;
					clock-names = "ipg", "per";
					status = "disabled";
				};

				ecspi2: spi@200c000 {
					#address-cells = <1>;
					#size-cells = <0>;
					compatible = "fsl,imx6sl-ecspi", "fsl,imx51-ecspi";
					reg = <0x0200c000 0x4000>;
					interrupts = <0 32 IRQ_TYPE_LEVEL_HIGH>;
					clocks = <&clks IMX6SL_CLK_ECSPI2>,
						 <&clks IMX6SL_CLK_ECSPI2>;
					clock-names = "ipg", "per";
					status = "disabled";
				};

				ecspi3: spi@2010000 {
					#address-cells = <1>;
					#size-cells = <0>;
					compatible = "fsl,imx6sl-ecspi", "fsl,imx51-ecspi";
					reg = <0x02010000 0x4000>;
					interrupts = <0 33 IRQ_TYPE_LEVEL_HIGH>;
					clocks = <&clks IMX6SL_CLK_ECSPI3>,
						 <&clks IMX6SL_CLK_ECSPI3>;
					clock-names = "ipg", "per";
					status = "disabled";
				};

				ecspi4: spi@2014000 {
					#address-cells = <1>;
					#size-cells = <0>;
					compatible = "fsl,imx6sl-ecspi", "fsl,imx51-ecspi";
					reg = <0x02014000 0x4000>;
					interrupts = <0 34 IRQ_TYPE_LEVEL_HIGH>;
					clocks = <&clks IMX6SL_CLK_ECSPI4>,
						 <&clks IMX6SL_CLK_ECSPI4>;
					clock-names = "ipg", "per";
					status = "disabled";
				};

				uart5: serial@2018000 {
					compatible = "fsl,imx6sl-uart",
						   "fsl,imx6q-uart", "fsl,imx21-uart";
					reg = <0x02018000 0x4000>;
					interrupts = <0 30 IRQ_TYPE_LEVEL_HIGH>;
					clocks = <&clks IMX6SL_CLK_UART>,
						 <&clks IMX6SL_CLK_UART_SERIAL>;
					clock-names = "ipg", "per";
					dmas = <&sdma 33 4 0>, <&sdma 34 4 0>;
					dma-names = "rx", "tx";
					status = "disabled";
				};

				uart1: serial@2020000 {
					compatible = "fsl,imx6sl-uart",
						   "fsl,imx6q-uart", "fsl,imx21-uart";
					reg = <0x02020000 0x4000>;
					interrupts = <0 26 IRQ_TYPE_LEVEL_HIGH>;
					clocks = <&clks IMX6SL_CLK_UART>,
						 <&clks IMX6SL_CLK_UART_SERIAL>;
					clock-names = "ipg", "per";
					dmas = <&sdma 25 4 0>, <&sdma 26 4 0>;
					dma-names = "rx", "tx";
					status = "disabled";
				};

				uart2: serial@2024000 {
					compatible = "fsl,imx6sl-uart",
						   "fsl,imx6q-uart", "fsl,imx21-uart";
					reg = <0x02024000 0x4000>;
					interrupts = <0 27 IRQ_TYPE_LEVEL_HIGH>;
					clocks = <&clks IMX6SL_CLK_UART>,
						 <&clks IMX6SL_CLK_UART_SERIAL>;
					clock-names = "ipg", "per";
					dmas = <&sdma 27 4 0>, <&sdma 28 4 0>;
					dma-names = "rx", "tx";
					status = "disabled";
				};

				ssi1: ssi@2028000 {
					#sound-dai-cells = <0>;
					compatible = "fsl,imx6sl-ssi",
							"fsl,imx51-ssi";
					reg = <0x02028000 0x4000>;
					interrupts = <0 46 IRQ_TYPE_LEVEL_HIGH>;
					clocks = <&clks IMX6SL_CLK_SSI1_IPG>,
						 <&clks IMX6SL_CLK_SSI1>;
					clock-names = "ipg", "baud";
					dmas = <&sdma 37 1 0>,
					       <&sdma 38 1 0>;
					dma-names = "rx", "tx";
					fsl,fifo-depth = <15>;
					status = "disabled";
				};

				ssi2: ssi@202c000 {
					#sound-dai-cells = <0>;
					compatible = "fsl,imx6sl-ssi",
							"fsl,imx51-ssi";
					reg = <0x0202c000 0x4000>;
					interrupts = <0 47 IRQ_TYPE_LEVEL_HIGH>;
					clocks = <&clks IMX6SL_CLK_SSI2_IPG>,
						 <&clks IMX6SL_CLK_SSI2>;
					clock-names = "ipg", "baud";
					dmas = <&sdma 41 1 0>,
					       <&sdma 42 1 0>;
					dma-names = "rx", "tx";
					fsl,fifo-depth = <15>;
					status = "disabled";
				};

				ssi3: ssi@2030000 {
					#sound-dai-cells = <0>;
					compatible = "fsl,imx6sl-ssi",
							"fsl,imx51-ssi";
					reg = <0x02030000 0x4000>;
					interrupts = <0 48 IRQ_TYPE_LEVEL_HIGH>;
					clocks = <&clks IMX6SL_CLK_SSI3_IPG>,
						 <&clks IMX6SL_CLK_SSI3>;
					clock-names = "ipg", "baud";
					dmas = <&sdma 45 1 0>,
					       <&sdma 46 1 0>;
					dma-names = "rx", "tx";
					fsl,fifo-depth = <15>;
					status = "disabled";
				};

				uart3: serial@2034000 {
					compatible = "fsl,imx6sl-uart",
						   "fsl,imx6q-uart", "fsl,imx21-uart";
					reg = <0x02034000 0x4000>;
					interrupts = <0 28 IRQ_TYPE_LEVEL_HIGH>;
					clocks = <&clks IMX6SL_CLK_UART>,
						 <&clks IMX6SL_CLK_UART_SERIAL>;
					clock-names = "ipg", "per";
					dmas = <&sdma 29 4 0>, <&sdma 30 4 0>;
					dma-names = "rx", "tx";
					status = "disabled";
				};

				uart4: serial@2038000 {
					compatible = "fsl,imx6sl-uart",
						   "fsl,imx6q-uart", "fsl,imx21-uart";
					reg = <0x02038000 0x4000>;
					interrupts = <0 29 IRQ_TYPE_LEVEL_HIGH>;
					clocks = <&clks IMX6SL_CLK_UART>,
						 <&clks IMX6SL_CLK_UART_SERIAL>;
					clock-names = "ipg", "per";
					dmas = <&sdma 31 4 0>, <&sdma 32 4 0>;
					dma-names = "rx", "tx";
					status = "disabled";
				};
			};

			pwm1: pwm@2080000 {
				#pwm-cells = <3>;
				compatible = "fsl,imx6sl-pwm", "fsl,imx27-pwm";
				reg = <0x02080000 0x4000>;
				interrupts = <0 83 IRQ_TYPE_LEVEL_HIGH>;
				clocks = <&clks IMX6SL_CLK_PERCLK>,
					 <&clks IMX6SL_CLK_PWM1>;
				clock-names = "ipg", "per";
			};

			pwm2: pwm@2084000 {
				#pwm-cells = <3>;
				compatible = "fsl,imx6sl-pwm", "fsl,imx27-pwm";
				reg = <0x02084000 0x4000>;
				interrupts = <0 84 IRQ_TYPE_LEVEL_HIGH>;
				clocks = <&clks IMX6SL_CLK_PERCLK>,
					 <&clks IMX6SL_CLK_PWM2>;
				clock-names = "ipg", "per";
			};

			pwm3: pwm@2088000 {
				#pwm-cells = <3>;
				compatible = "fsl,imx6sl-pwm", "fsl,imx27-pwm";
				reg = <0x02088000 0x4000>;
				interrupts = <0 85 IRQ_TYPE_LEVEL_HIGH>;
				clocks = <&clks IMX6SL_CLK_PERCLK>,
					 <&clks IMX6SL_CLK_PWM3>;
				clock-names = "ipg", "per";
			};

			pwm4: pwm@208c000 {
				#pwm-cells = <3>;
				compatible = "fsl,imx6sl-pwm", "fsl,imx27-pwm";
				reg = <0x0208c000 0x4000>;
				interrupts = <0 86 IRQ_TYPE_LEVEL_HIGH>;
				clocks = <&clks IMX6SL_CLK_PERCLK>,
					 <&clks IMX6SL_CLK_PWM4>;
				clock-names = "ipg", "per";
			};

			gpt: timer@2098000 {
				compatible = "fsl,imx6sl-gpt";
				reg = <0x02098000 0x4000>;
				interrupts = <0 55 IRQ_TYPE_LEVEL_HIGH>;
				clocks = <&clks IMX6SL_CLK_GPT>,
					 <&clks IMX6SL_CLK_GPT_SERIAL>;
				clock-names = "ipg", "per";
			};

			gpio1: gpio@209c000 {
				compatible = "fsl,imx6sl-gpio", "fsl,imx35-gpio";
				reg = <0x0209c000 0x4000>;
				interrupts = <0 66 IRQ_TYPE_LEVEL_HIGH>,
					     <0 67 IRQ_TYPE_LEVEL_HIGH>;
				gpio-controller;
				#gpio-cells = <2>;
				interrupt-controller;
				#interrupt-cells = <2>;
				gpio-ranges = <&iomuxc  0 22 1>, <&iomuxc  1 20 2>,
					      <&iomuxc  3 23 1>, <&iomuxc  4 25 1>,
					      <&iomuxc  5 24 1>, <&iomuxc  6 19 1>,
					      <&iomuxc  7 36 2>, <&iomuxc  9 44 8>,
					      <&iomuxc 17 38 6>, <&iomuxc 23 68 4>,
					      <&iomuxc 27 64 4>, <&iomuxc 31 52 1>;
			};

			gpio2: gpio@20a0000 {
				compatible = "fsl,imx6sl-gpio", "fsl,imx35-gpio";
				reg = <0x020a0000 0x4000>;
				interrupts = <0 68 IRQ_TYPE_LEVEL_HIGH>,
					     <0 69 IRQ_TYPE_LEVEL_HIGH>;
				gpio-controller;
				#gpio-cells = <2>;
				interrupt-controller;
				#interrupt-cells = <2>;
				gpio-ranges = <&iomuxc  0  53 3>, <&iomuxc  3  72 2>,
					      <&iomuxc  5  34 2>, <&iomuxc  7  57 4>,
					      <&iomuxc 11  56 1>, <&iomuxc 12  61 3>,
					      <&iomuxc 15 107 1>, <&iomuxc 16 132 2>,
					      <&iomuxc 18 135 1>, <&iomuxc 19 134 1>,
					      <&iomuxc 20 108 2>, <&iomuxc 22 120 1>,
					      <&iomuxc 23 125 7>, <&iomuxc 30 110 2>;
			};

			gpio3: gpio@20a4000 {
				compatible = "fsl,imx6sl-gpio", "fsl,imx35-gpio";
				reg = <0x020a4000 0x4000>;
				interrupts = <0 70 IRQ_TYPE_LEVEL_HIGH>,
					     <0 71 IRQ_TYPE_LEVEL_HIGH>;
				gpio-controller;
				#gpio-cells = <2>;
				interrupt-controller;
				#interrupt-cells = <2>;
				gpio-ranges = <&iomuxc  0 112 8>, <&iomuxc  8 121 4>,
					      <&iomuxc 12  97 4>, <&iomuxc 16 166 3>,
					      <&iomuxc 19  85 2>, <&iomuxc 21 137 2>,
					      <&iomuxc 23 136 1>, <&iomuxc 24  91 1>,
					      <&iomuxc 25  99 1>, <&iomuxc 26  92 1>,
					      <&iomuxc 27 100 1>, <&iomuxc 28  93 1>,
					      <&iomuxc 29 101 1>, <&iomuxc 30  94 1>,
					      <&iomuxc 31 102 1>;
			};

			gpio4: gpio@20a8000 {
				compatible = "fsl,imx6sl-gpio", "fsl,imx35-gpio";
				reg = <0x020a8000 0x4000>;
				interrupts = <0 72 IRQ_TYPE_LEVEL_HIGH>,
					     <0 73 IRQ_TYPE_LEVEL_HIGH>;
				gpio-controller;
				#gpio-cells = <2>;
				interrupt-controller;
				#interrupt-cells = <2>;
				gpio-ranges = <&iomuxc  0  95 1>, <&iomuxc  1 103 1>,
					      <&iomuxc  2  96 1>, <&iomuxc  3 104 1>,
					      <&iomuxc  4  97 1>, <&iomuxc  5 105 1>,
					      <&iomuxc  6  98 1>, <&iomuxc  7 106 1>,
					      <&iomuxc  8  28 1>, <&iomuxc  9  27 1>,
					      <&iomuxc 10  26 1>, <&iomuxc 11  29 1>,
					      <&iomuxc 12  32 1>, <&iomuxc 13  31 1>,
					      <&iomuxc 14  30 1>, <&iomuxc 15  33 1>,
					      <&iomuxc 16  84 1>, <&iomuxc 17  79 2>,
					      <&iomuxc 19  78 1>, <&iomuxc 20  76 1>,
					      <&iomuxc 21  81 2>, <&iomuxc 23  75 1>,
					      <&iomuxc 24  83 1>, <&iomuxc 25  74 1>,
					      <&iomuxc 26  77 1>, <&iomuxc 27 159 1>,
					      <&iomuxc 28 154 1>, <&iomuxc 29 157 1>,
					      <&iomuxc 30 152 1>, <&iomuxc 31 156 1>;
			};

			gpio5: gpio@20ac000 {
				compatible = "fsl,imx6sl-gpio", "fsl,imx35-gpio";
				reg = <0x020ac000 0x4000>;
				interrupts = <0 74 IRQ_TYPE_LEVEL_HIGH>,
					     <0 75 IRQ_TYPE_LEVEL_HIGH>;
				gpio-controller;
				#gpio-cells = <2>;
				interrupt-controller;
				#interrupt-cells = <2>;
				gpio-ranges = <&iomuxc  0 158 1>, <&iomuxc  1 151 1>,
					      <&iomuxc  2 155 1>, <&iomuxc  3 153 1>,
					      <&iomuxc  4 150 1>, <&iomuxc  5 149 1>,
					      <&iomuxc  6 144 1>, <&iomuxc  7 147 1>,
					      <&iomuxc  8 142 1>, <&iomuxc  9 146 1>,
					      <&iomuxc 10 148 1>, <&iomuxc 11 141 1>,
					      <&iomuxc 12 145 1>, <&iomuxc 13 143 1>,
					      <&iomuxc 14 140 1>, <&iomuxc 15 139 1>,
					      <&iomuxc 16 164 2>, <&iomuxc 18 160 1>,
					      <&iomuxc 19 162 1>, <&iomuxc 20 163 1>,
					      <&iomuxc 21 161 1>;
			};

			kpp: keypad@20b8000 {
				compatible = "fsl,imx6sl-kpp", "fsl,imx21-kpp";
				reg = <0x020b8000 0x4000>;
				interrupts = <0 82 IRQ_TYPE_LEVEL_HIGH>;
				clocks = <&clks IMX6SL_CLK_IPG>;
				status = "disabled";
			};

			wdog1: watchdog@20bc000 {
				compatible = "fsl,imx6sl-wdt", "fsl,imx21-wdt";
				reg = <0x020bc000 0x4000>;
				interrupts = <0 80 IRQ_TYPE_LEVEL_HIGH>;
				clocks = <&clks IMX6SL_CLK_IPG>;
			};

			wdog2: watchdog@20c0000 {
				compatible = "fsl,imx6sl-wdt", "fsl,imx21-wdt";
				reg = <0x020c0000 0x4000>;
				interrupts = <0 81 IRQ_TYPE_LEVEL_HIGH>;
				clocks = <&clks IMX6SL_CLK_IPG>;
				status = "disabled";
			};

			clks: clock-controller@20c4000 {
				compatible = "fsl,imx6sl-ccm";
				reg = <0x020c4000 0x4000>;
				interrupts = <0 87 IRQ_TYPE_LEVEL_HIGH>,
					     <0 88 IRQ_TYPE_LEVEL_HIGH>;
				#clock-cells = <1>;
			};

			anatop: anatop@20c8000 {
				compatible = "fsl,imx6sl-anatop",
					     "fsl,imx6q-anatop",
					     "syscon", "simple-mfd";
				reg = <0x020c8000 0x1000>;
				interrupts = <0 49 IRQ_TYPE_LEVEL_HIGH>,
					     <0 54 IRQ_TYPE_LEVEL_HIGH>,
					     <0 127 IRQ_TYPE_LEVEL_HIGH>;

				reg_vdd1p1: regulator-1p1 {
					compatible = "fsl,anatop-regulator";
					regulator-name = "vdd1p1";
					regulator-min-microvolt = <1000000>;
					regulator-max-microvolt = <1200000>;
					regulator-always-on;
					anatop-reg-offset = <0x110>;
					anatop-vol-bit-shift = <8>;
					anatop-vol-bit-width = <5>;
					anatop-min-bit-val = <4>;
					anatop-min-voltage = <800000>;
					anatop-max-voltage = <1375000>;
					anatop-enable-bit = <0>;
				};

				reg_vdd3p0: regulator-3p0 {
					compatible = "fsl,anatop-regulator";
					regulator-name = "vdd3p0";
					regulator-min-microvolt = <2800000>;
					regulator-max-microvolt = <3150000>;
					regulator-always-on;
					anatop-reg-offset = <0x120>;
					anatop-vol-bit-shift = <8>;
					anatop-vol-bit-width = <5>;
					anatop-min-bit-val = <0>;
					anatop-min-voltage = <2625000>;
					anatop-max-voltage = <3400000>;
					anatop-enable-bit = <0>;
				};

				reg_vdd2p5: regulator-2p5 {
					compatible = "fsl,anatop-regulator";
					regulator-name = "vdd2p5";
					regulator-min-microvolt = <2250000>;
					regulator-max-microvolt = <2750000>;
					regulator-always-on;
					anatop-reg-offset = <0x130>;
					anatop-vol-bit-shift = <8>;
					anatop-vol-bit-width = <5>;
					anatop-min-bit-val = <0>;
					anatop-min-voltage = <2100000>;
					anatop-max-voltage = <2850000>;
					anatop-enable-bit = <0>;
				};

				reg_arm: regulator-vddcore {
					compatible = "fsl,anatop-regulator";
					regulator-name = "vddarm";
					regulator-min-microvolt = <725000>;
					regulator-max-microvolt = <1450000>;
					regulator-always-on;
					anatop-reg-offset = <0x140>;
					anatop-vol-bit-shift = <0>;
					anatop-vol-bit-width = <5>;
					anatop-delay-reg-offset = <0x170>;
					anatop-delay-bit-shift = <24>;
					anatop-delay-bit-width = <2>;
					anatop-min-bit-val = <1>;
					anatop-min-voltage = <725000>;
					anatop-max-voltage = <1450000>;
					regulator-allow-bypass;
				};

				reg_pu: regulator-vddpu {
					compatible = "fsl,anatop-regulator";
					regulator-name = "vddpu";
					regulator-min-microvolt = <725000>;
					regulator-max-microvolt = <1450000>;
					anatop-reg-offset = <0x140>;
					anatop-vol-bit-shift = <9>;
					anatop-vol-bit-width = <5>;
					anatop-delay-reg-offset = <0x170>;
					anatop-delay-bit-shift = <26>;
					anatop-delay-bit-width = <2>;
					anatop-min-bit-val = <1>;
					anatop-min-voltage = <725000>;
					anatop-max-voltage = <1450000>;
					regulator-allow-bypass;
				};

				reg_soc: regulator-vddsoc {
					compatible = "fsl,anatop-regulator";
					regulator-name = "vddsoc";
					regulator-min-microvolt = <725000>;
					regulator-max-microvolt = <1450000>;
					regulator-always-on;
					anatop-reg-offset = <0x140>;
					anatop-vol-bit-shift = <18>;
					anatop-vol-bit-width = <5>;
					anatop-delay-reg-offset = <0x170>;
					anatop-delay-bit-shift = <28>;
					anatop-delay-bit-width = <2>;
					anatop-min-bit-val = <1>;
					anatop-min-voltage = <725000>;
					anatop-max-voltage = <1450000>;
					regulator-allow-bypass;
<<<<<<< HEAD
=======
				};

				tempmon: tempmon {
					compatible = "fsl,imx6q-tempmon";
					interrupts = <0 49 IRQ_TYPE_LEVEL_HIGH>;
					interrupt-parent = <&gpc>;
					fsl,tempmon = <&anatop>;
					nvmem-cells = <&tempmon_calib>, <&tempmon_temp_grade>;
					nvmem-cell-names = "calib", "temp_grade";
					clocks = <&clks IMX6SL_CLK_PLL3_USB_OTG>;
>>>>>>> c1084c27
				};
			};

			usbphy1: usbphy@20c9000 {
				compatible = "fsl,imx6sl-usbphy", "fsl,imx23-usbphy";
				reg = <0x020c9000 0x1000>;
				interrupts = <0 44 IRQ_TYPE_LEVEL_HIGH>;
				clocks = <&clks IMX6SL_CLK_USBPHY1>;
				fsl,anatop = <&anatop>;
			};

			usbphy2: usbphy@20ca000 {
				compatible = "fsl,imx6sl-usbphy", "fsl,imx23-usbphy";
				reg = <0x020ca000 0x1000>;
				interrupts = <0 45 IRQ_TYPE_LEVEL_HIGH>;
				clocks = <&clks IMX6SL_CLK_USBPHY2>;
				fsl,anatop = <&anatop>;
			};

			snvs: snvs@20cc000 {
				compatible = "fsl,sec-v4.0-mon", "syscon", "simple-mfd";
				reg = <0x020cc000 0x4000>;

				snvs_rtc: snvs-rtc-lp {
					compatible = "fsl,sec-v4.0-mon-rtc-lp";
					regmap = <&snvs>;
					offset = <0x34>;
					interrupts = <0 19 IRQ_TYPE_LEVEL_HIGH>,
						     <0 20 IRQ_TYPE_LEVEL_HIGH>;
				};

				snvs_poweroff: snvs-poweroff {
					compatible = "syscon-poweroff";
					regmap = <&snvs>;
					offset = <0x38>;
					value = <0x60>;
					mask = <0x60>;
					status = "disabled";
				};
			};

			epit1: epit@20d0000 {
				reg = <0x020d0000 0x4000>;
				interrupts = <0 56 IRQ_TYPE_LEVEL_HIGH>;
			};

			epit2: epit@20d4000 {
				reg = <0x020d4000 0x4000>;
				interrupts = <0 57 IRQ_TYPE_LEVEL_HIGH>;
			};

			src: reset-controller@20d8000 {
				compatible = "fsl,imx6sl-src", "fsl,imx51-src";
				reg = <0x020d8000 0x4000>;
				interrupts = <0 91 IRQ_TYPE_LEVEL_HIGH>,
					     <0 96 IRQ_TYPE_LEVEL_HIGH>;
				#reset-cells = <1>;
			};

			gpc: gpc@20dc000 {
				compatible = "fsl,imx6sl-gpc", "fsl,imx6q-gpc";
				reg = <0x020dc000 0x4000>;
				interrupt-controller;
				#interrupt-cells = <3>;
				interrupts = <0 89 IRQ_TYPE_LEVEL_HIGH>;
				interrupt-parent = <&intc>;
				clocks = <&clks IMX6SL_CLK_IPG>;
				clock-names = "ipg";

				pgc {
					#address-cells = <1>;
					#size-cells = <0>;

					power-domain@0 {
						reg = <0>;
						#power-domain-cells = <0>;
					};

					pd_pu: power-domain@1 {
						reg = <1>;
						#power-domain-cells = <0>;
						power-supply = <&reg_pu>;
						clocks = <&clks IMX6SL_CLK_GPU2D_OVG>,
						         <&clks IMX6SL_CLK_GPU2D_PODF>;
					};

					pd_disp: power-domain@2 {
						reg = <2>;
						#power-domain-cells = <0>;
						clocks = <&clks IMX6SL_CLK_LCDIF_AXI>,
							 <&clks IMX6SL_CLK_LCDIF_PIX>,
							 <&clks IMX6SL_CLK_EPDC_AXI>,
							 <&clks IMX6SL_CLK_EPDC_PIX>,
							 <&clks IMX6SL_CLK_PXP_AXI>;
					};
				};
			};

			gpr: iomuxc-gpr@20e0000 {
				compatible = "fsl,imx6sl-iomuxc-gpr",
					     "fsl,imx6q-iomuxc-gpr", "syscon";
				reg = <0x020e0000 0x38>;
			};

			iomuxc: pinctrl@20e0000 {
				compatible = "fsl,imx6sl-iomuxc";
				reg = <0x020e0000 0x4000>;
			};

			csi: csi@20e4000 {
				compatible = "fsl,imx6sl-csi";
				reg = <0x20e4000 0x4000>;
				interrupts = <0 7 IRQ_TYPE_LEVEL_HIGH>;
				clocks = <&clks IMX6SL_CLK_DUMMY>,
					<&clks IMX6SL_CLK_DUMMY>,
					<&clks IMX6SL_CLK_DUMMY>;
				clock-names = "disp-axi", "csi_mclk", "disp_dcic";
				status = "disabled";
			};

			spdc: spdc@20e8000 {
				reg = <0x020e8000 0x4000>;
				interrupts = <0 6 IRQ_TYPE_LEVEL_HIGH>;
			};

			sdma: sdma@20ec000 {
				compatible = "fsl,imx6sl-sdma", "fsl,imx6q-sdma";
				reg = <0x020ec000 0x4000>;
				interrupts = <0 2 IRQ_TYPE_LEVEL_HIGH>;
				clocks = <&clks IMX6SL_CLK_SDMA>,
					 <&clks IMX6SL_CLK_AHB>;
				clock-names = "ipg", "ahb";
				#dma-cells = <3>;
				/* imx6sl reuses imx6q sdma firmware */
				fsl,sdma-ram-script-name = "imx/sdma/sdma-imx6q.bin";
			};

			pxp: pxp@20f0000 {
				compatible = "fsl,imx6sl-pxp-dma", "fsl,imx6dl-pxp-dma";
				reg = <0x20f0000 0x4000>;
				interrupts = <0 98 IRQ_TYPE_LEVEL_HIGH>;
				clocks = <&clks IMX6SL_CLK_PXP_AXI>, <&clks IMX6SL_CLK_DUMMY>;
				clock-names = "pxp-axi", "disp-axi";
				status = "disabled";
			};

			epdc: epdc@20f4000 {
				compatible = "fsl,imx6sl-epdc", "fsl,imx6dl-epdc";
				reg = <0x20f4000 0x4000>;
				interrupts = <0 97 IRQ_TYPE_LEVEL_HIGH>;
				clocks = <&clks IMX6SL_CLK_EPDC_AXI>, <&clks IMX6SL_CLK_EPDC_PIX>;
				clock-names = "epdc_axi", "epdc_pix";
			};

			lcdif: lcdif@20f8000 {
				compatible = "fsl,imx6sl-lcdif", "fsl,imx28-lcdif";
				reg = <0x020f8000 0x4000>;
				interrupts = <0 39 IRQ_TYPE_LEVEL_HIGH>;
				clocks = <&clks IMX6SL_CLK_LCDIF_PIX>,
					 <&clks IMX6SL_CLK_LCDIF_AXI>,
					 <&clks IMX6SL_CLK_DUMMY>;
				clock-names = "pix", "axi", "disp_axi";
				status = "disabled";
				power-domains = <&pd_disp>;
			};

			dcp: crypto@20fc000 {
				compatible = "fsl,imx6sl-dcp", "fsl,imx28-dcp";
				reg = <0x020fc000 0x4000>;
				interrupts = <0 99 IRQ_TYPE_LEVEL_HIGH>,
					     <0 100 IRQ_TYPE_LEVEL_HIGH>,
					     <0 101 IRQ_TYPE_LEVEL_HIGH>;
			};
		};

		aips2: bus@2100000 {
			compatible = "fsl,aips-bus", "simple-bus";
			#address-cells = <1>;
			#size-cells = <1>;
			reg = <0x02100000 0x100000>;
			ranges;

			usbotg1: usb@2184000 {
				compatible = "fsl,imx6sl-usb", "fsl,imx27-usb";
				reg = <0x02184000 0x200>;
				interrupts = <0 43 IRQ_TYPE_LEVEL_HIGH>;
				clocks = <&clks IMX6SL_CLK_USBOH3>;
				fsl,usbphy = <&usbphy1>;
				fsl,usbmisc = <&usbmisc 0>;
				ahb-burst-config = <0x0>;
				tx-burst-size-dword = <0x10>;
				rx-burst-size-dword = <0x10>;
				status = "disabled";
			};

			usbotg2: usb@2184200 {
				compatible = "fsl,imx6sl-usb", "fsl,imx27-usb";
				reg = <0x02184200 0x200>;
				interrupts = <0 42 IRQ_TYPE_LEVEL_HIGH>;
				clocks = <&clks IMX6SL_CLK_USBOH3>;
				fsl,usbphy = <&usbphy2>;
				fsl,usbmisc = <&usbmisc 1>;
				ahb-burst-config = <0x0>;
				tx-burst-size-dword = <0x10>;
				rx-burst-size-dword = <0x10>;
				status = "disabled";
			};

			usbh: usb@2184400 {
				compatible = "fsl,imx6sl-usb", "fsl,imx27-usb";
				reg = <0x02184400 0x200>;
				interrupts = <0 40 IRQ_TYPE_LEVEL_HIGH>;
				clocks = <&clks IMX6SL_CLK_USBOH3>;
				fsl,usbphy = <&usbphynop1>;
				phy_type = "hsic";
				fsl,usbmisc = <&usbmisc 2>;
				dr_mode = "host";
				ahb-burst-config = <0x0>;
				tx-burst-size-dword = <0x10>;
				rx-burst-size-dword = <0x10>;
				status = "disabled";
			};

			usbmisc: usbmisc@2184800 {
				#index-cells = <1>;
				compatible = "fsl,imx6sl-usbmisc", "fsl,imx6q-usbmisc";
				reg = <0x02184800 0x200>;
				clocks = <&clks IMX6SL_CLK_USBOH3>;
			};

			fec: ethernet@2188000 {
				compatible = "fsl,imx6sl-fec", "fsl,imx25-fec";
				reg = <0x02188000 0x4000>;
				interrupts = <0 114 IRQ_TYPE_LEVEL_HIGH>;
				clocks = <&clks IMX6SL_CLK_ENET>,
					 <&clks IMX6SL_CLK_ENET_REF>;
				clock-names = "ipg", "ahb";
				status = "disabled";
			};

			usdhc1: mmc@2190000 {
				compatible = "fsl,imx6sl-usdhc", "fsl,imx6q-usdhc";
				reg = <0x02190000 0x4000>;
				interrupts = <0 22 IRQ_TYPE_LEVEL_HIGH>;
				clocks = <&clks IMX6SL_CLK_USDHC1>,
					 <&clks IMX6SL_CLK_USDHC1>,
					 <&clks IMX6SL_CLK_USDHC1>;
				clock-names = "ipg", "ahb", "per";
				bus-width = <4>;
				status = "disabled";
			};

			usdhc2: mmc@2194000 {
				compatible = "fsl,imx6sl-usdhc", "fsl,imx6q-usdhc";
				reg = <0x02194000 0x4000>;
				interrupts = <0 23 IRQ_TYPE_LEVEL_HIGH>;
				clocks = <&clks IMX6SL_CLK_USDHC2>,
					 <&clks IMX6SL_CLK_USDHC2>,
					 <&clks IMX6SL_CLK_USDHC2>;
				clock-names = "ipg", "ahb", "per";
				bus-width = <4>;
				status = "disabled";
			};

			usdhc3: mmc@2198000 {
				compatible = "fsl,imx6sl-usdhc", "fsl,imx6q-usdhc";
				reg = <0x02198000 0x4000>;
				interrupts = <0 24 IRQ_TYPE_LEVEL_HIGH>;
				clocks = <&clks IMX6SL_CLK_USDHC3>,
					 <&clks IMX6SL_CLK_USDHC3>,
					 <&clks IMX6SL_CLK_USDHC3>;
				clock-names = "ipg", "ahb", "per";
				bus-width = <4>;
				status = "disabled";
			};

			usdhc4: mmc@219c000 {
				compatible = "fsl,imx6sl-usdhc", "fsl,imx6q-usdhc";
				reg = <0x0219c000 0x4000>;
				interrupts = <0 25 IRQ_TYPE_LEVEL_HIGH>;
				clocks = <&clks IMX6SL_CLK_USDHC4>,
					 <&clks IMX6SL_CLK_USDHC4>,
					 <&clks IMX6SL_CLK_USDHC4>;
				clock-names = "ipg", "ahb", "per";
				bus-width = <4>;
				status = "disabled";
			};

			i2c1: i2c@21a0000 {
				#address-cells = <1>;
				#size-cells = <0>;
				compatible = "fsl,imx6sl-i2c", "fsl,imx21-i2c";
				reg = <0x021a0000 0x4000>;
				interrupts = <0 36 IRQ_TYPE_LEVEL_HIGH>;
				clocks = <&clks IMX6SL_CLK_I2C1>;
				status = "disabled";
			};

			i2c2: i2c@21a4000 {
				#address-cells = <1>;
				#size-cells = <0>;
				compatible = "fsl,imx6sl-i2c", "fsl,imx21-i2c";
				reg = <0x021a4000 0x4000>;
				interrupts = <0 37 IRQ_TYPE_LEVEL_HIGH>;
				clocks = <&clks IMX6SL_CLK_I2C2>;
				status = "disabled";
			};

			i2c3: i2c@21a8000 {
				#address-cells = <1>;
				#size-cells = <0>;
				compatible = "fsl,imx6sl-i2c", "fsl,imx21-i2c";
				reg = <0x021a8000 0x4000>;
				interrupts = <0 38 IRQ_TYPE_LEVEL_HIGH>;
				clocks = <&clks IMX6SL_CLK_I2C3>;
				status = "disabled";
			};

			memory-controller@21b0000 {
				compatible = "fsl,imx6sl-mmdc", "fsl,imx6q-mmdc";
				reg = <0x021b0000 0x4000>;
				clocks = <&clks IMX6SL_CLK_MMDC_P0_IPG>;
			};

			rngb: rngb@21b4000 {
<<<<<<< HEAD
				compatible = "fsl,imx25-rngb";
=======
				compatible = "fsl,imx6sl-rngb", "fsl,imx25-rngb";
>>>>>>> c1084c27
				reg = <0x021b4000 0x4000>;
				interrupts = <0 5 IRQ_TYPE_LEVEL_HIGH>;
				clocks = <&clks IMX6SL_CLK_DUMMY>;
			};

			weim: weim@21b8000 {
				#address-cells = <2>;
				#size-cells = <1>;
				reg = <0x021b8000 0x4000>;
				interrupts = <0 14 IRQ_TYPE_LEVEL_HIGH>;
				fsl,weim-cs-gpr = <&gpr>;
				status = "disabled";
			};

			ocotp: efuse@21bc000 {
				compatible = "fsl,imx6sl-ocotp", "syscon";
				reg = <0x021bc000 0x4000>;
				clocks = <&clks IMX6SL_CLK_OCOTP>;
				#address-cells = <1>;
				#size-cells = <1>;

				cpu_speed_grade: speed-grade@10 {
					reg = <0x10 4>;
				};

				tempmon_calib: calib@38 {
					reg = <0x38 4>;
				};

				tempmon_temp_grade: temp-grade@20 {
					reg = <0x20 4>;
				};
			};

			audmux: audmux@21d8000 {
				compatible = "fsl,imx6sl-audmux", "fsl,imx31-audmux";
				reg = <0x021d8000 0x4000>;
				status = "disabled";
			};
		};

		gpu_2d: gpu@2200000 {
			compatible = "vivante,gc";
			reg = <0x02200000 0x4000>;
			interrupts = <0 10 IRQ_TYPE_LEVEL_HIGH>;
			clocks = <&clks IMX6SL_CLK_MMDC_ROOT>,
				 <&clks IMX6SL_CLK_GPU2D_OVG>;
			clock-names = "bus", "core";
			power-domains = <&pd_pu>;
		};

		gpu_vg: gpu@2204000 {
			compatible = "vivante,gc";
			reg = <0x02204000 0x4000>;
			interrupts = <0 11 IRQ_TYPE_LEVEL_HIGH>;
			clocks = <&clks IMX6SL_CLK_MMDC_ROOT>,
				 <&clks IMX6SL_CLK_GPU2D_OVG>;
			clock-names = "bus", "core";
			power-domains = <&pd_pu>;
		};
	};
};<|MERGE_RESOLUTION|>--- conflicted
+++ resolved
@@ -668,8 +668,6 @@
 					anatop-min-voltage = <725000>;
 					anatop-max-voltage = <1450000>;
 					regulator-allow-bypass;
-<<<<<<< HEAD
-=======
 				};
 
 				tempmon: tempmon {
@@ -680,7 +678,6 @@
 					nvmem-cells = <&tempmon_calib>, <&tempmon_temp_grade>;
 					nvmem-cell-names = "calib", "temp_grade";
 					clocks = <&clks IMX6SL_CLK_PLL3_USB_OTG>;
->>>>>>> c1084c27
 				};
 			};
 
@@ -1006,11 +1003,7 @@
 			};
 
 			rngb: rngb@21b4000 {
-<<<<<<< HEAD
-				compatible = "fsl,imx25-rngb";
-=======
 				compatible = "fsl,imx6sl-rngb", "fsl,imx25-rngb";
->>>>>>> c1084c27
 				reg = <0x021b4000 0x4000>;
 				interrupts = <0 5 IRQ_TYPE_LEVEL_HIGH>;
 				clocks = <&clks IMX6SL_CLK_DUMMY>;
