/*
 * Copyright 2013-2016 Freescale Semiconductor, Inc.
 *
 * This program is free software; you can redistribute it and/or modify
 * it under the terms of the GNU General Public License version 2 as
 * published by the Free Software Foundation.
 *
 */

#include <dt-bindings/interrupt-controller/irq.h>
#include <dt-bindings/interrupt-controller/arm-gic.h>
#include "skeleton.dtsi"
#include "imx6sl-pinfunc.h"
#include <dt-bindings/clock/imx6sl-clock.h>

/ {
	aliases {
		ethernet0 = &fec;
		gpio0 = &gpio1;
		gpio1 = &gpio2;
		gpio2 = &gpio3;
		gpio3 = &gpio4;
		gpio4 = &gpio5;
		mmc0 = &usdhc1;
		mmc1 = &usdhc2;
		mmc2 = &usdhc3;
		mmc3 = &usdhc4;
		serial0 = &uart1;
		serial1 = &uart2;
		serial2 = &uart3;
		serial3 = &uart4;
		serial4 = &uart5;
		spi0 = &ecspi1;
		spi1 = &ecspi2;
		spi2 = &ecspi3;
		spi3 = &ecspi4;
		usbphy0 = &usbphy1;
		usbphy1 = &usbphy2;
	};

	cpus {
		#address-cells = <1>;
		#size-cells = <0>;

		cpu0: cpu@0 {
			compatible = "arm,cortex-a9";
			device_type = "cpu";
			reg = <0x0>;
			next-level-cache = <&L2>;
			operating-points = <
				/* kHz    uV */
				996000  1275000
				792000  1175000
				396000  975000
			>;
			fsl,soc-operating-points = <
				/* ARM kHz      SOC-PU uV */
				996000          1225000
				792000          1175000
				396000          1175000
			>;
			clock-latency = <61036>; /* two CLK32 periods */
			clocks = <&clks IMX6SL_CLK_ARM>,
				 <&clks IMX6SL_CLK_PLL2_PFD2>,
				 <&clks IMX6SL_CLK_STEP>,
				 <&clks IMX6SL_CLK_PLL1_SW>,
				 <&clks IMX6SL_CLK_PLL1_SYS>,
				 <&clks IMX6SL_CLK_PLL1>,
				 <&clks IMX6SL_PLL1_BYPASS>,
				 <&clks IMX6SL_PLL1_BYPASS_SRC>;
			clock-names = "arm", "pll2_pfd2_396m", "step",
				      "pll1_sw", "pll1_sys", "pll1", "pll1_bypass",
				      "pll1_bypass_src";
			arm-supply = <&reg_arm>;
			pu-supply = <&reg_pu>;
			soc-supply = <&reg_soc>;
		};
	};

	reserved-memory {
		#address-cells = <1>;
		#size-cells = <1>;
		ranges;

		/* global autoconfigured region for contiguous allocations */
		linux,cma {
			compatible = "shared-dma-pool";
			reusable;
			size = <0x14000000>;
			linux,cma-default;
		};
	};

	intc: interrupt-controller@00a01000 {
		compatible = "arm,cortex-a9-gic";
		#interrupt-cells = <3>;
		interrupt-controller;
		reg = <0x00a01000 0x1000>,
		      <0x00a00100 0x100>;
		interrupt-parent = <&intc>;
	};

	clocks {
		#address-cells = <1>;
		#size-cells = <0>;

		ckil {
			compatible = "fixed-clock";
			#clock-cells = <0>;
			clock-frequency = <32768>;
		};

		osc {
			compatible = "fixed-clock";
			#clock-cells = <0>;
			clock-frequency = <24000000>;
		};
	};

	reg_vbus_wakeup: usb_vbus_wakeup {
		compatible = "fsl,imx6-dummy-ldo2p5";
	};

	soc {
		#address-cells = <1>;
		#size-cells = <1>;
		compatible = "simple-bus";
		interrupt-parent = <&gpc>;
		ranges;

		busfreq { /* BUSFREQ */
			compatible = "fsl,imx_busfreq";
			clocks = <&clks IMX6SL_CLK_PLL2_BUS>, <&clks IMX6SL_CLK_PLL2_PFD2>,
					<&clks IMX6SL_CLK_PLL2_198M>, <&clks IMX6SL_CLK_ARM>,
					<&clks IMX6SL_CLK_PLL3_USB_OTG>, <&clks IMX6SL_CLK_PERIPH>,
					<&clks IMX6SL_CLK_PRE_PERIPH_SEL>, <&clks IMX6SL_CLK_PERIPH_CLK2_PODF>,
					<&clks IMX6SL_CLK_PERIPH_CLK2_SEL>, <&clks IMX6SL_CLK_OSC>,
					<&clks IMX6SL_CLK_PLL1_SYS>, <&clks IMX6SL_CLK_PERIPH2>,
					<&clks IMX6SL_CLK_AHB>, <&clks IMX6SL_CLK_OCRAM_PODF>,
					<&clks IMX6SL_CLK_PLL1_SW>, <&clks IMX6SL_CLK_PRE_PERIPH2_SEL>,
					<&clks IMX6SL_CLK_PERIPH2_CLK2_SEL>, <&clks IMX6SL_CLK_PERIPH2_CLK2_PODF>,
					<&clks IMX6SL_CLK_STEP>, <&clks IMX6SL_PLL2_BYPASS_SRC>, <&clks IMX6SL_PLL2_BYPASS>,
					<&clks IMX6SL_CLK_PLL2>, <&clks IMX6SL_CLK_PLL1>, <&clks IMX6SL_PLL1_BYPASS>,
					<&clks IMX6SL_PLL1_BYPASS_SRC>;
			clock-names = "pll2_bus", "pll2_pfd2_396m", "pll2_198m", "arm", "pll3_usb_otg", "periph",
				"periph_pre", "periph_clk2", "periph_clk2_sel", "osc", "pll1_sys", "periph2", "ahb",
				"ocram", "pll1_sw", "periph2_pre", "periph2_clk2_sel", "periph2_clk2", "step", "pll2_bypass_src",
				"pll2_bypass", "pll2", "pll1", "pll1_bypass", "pll1_bypass_src";
			fsl,max_ddr_freq = <400000000>;
		};

		ocrams: sram@00900000 {
			compatible = "fsl,lpm-sram";
			reg = <0x00900000 0x4000>;
			clocks = <&clks IMX6SL_CLK_OCRAM>;
		};

		ocrams_ddr: sram@00904000 {
			compatible = "fsl,ddr-lpm-sram";
			reg = <0x00904000 0x1000>;
			clocks = <&clks IMX6SL_CLK_OCRAM>;
		};

		ocram: sram@00905000 {
			compatible = "mmio-sram";
			reg = <0x00905000 0x1B000>;
			clocks = <&clks IMX6SL_CLK_OCRAM>;
		};

		L2: l2-cache@00a02000 {
			compatible = "arm,pl310-cache";
			reg = <0x00a02000 0x1000>;
			interrupts = <0 92 IRQ_TYPE_LEVEL_HIGH>;
			cache-unified;
			cache-level = <2>;
			arm,tag-latency = <4 2 3>;
			arm,data-latency = <4 2 3>;
		};

		pmu {
			compatible = "arm,cortex-a9-pmu";
			interrupts = <0 94 IRQ_TYPE_LEVEL_HIGH>;
		};

		aips1: aips-bus@02000000 {
			compatible = "fsl,aips-bus", "simple-bus";
			#address-cells = <1>;
			#size-cells = <1>;
			reg = <0x02000000 0x100000>;
			ranges;

			spba: spba-bus@02000000 {
				compatible = "fsl,spba-bus", "simple-bus";
				#address-cells = <1>;
				#size-cells = <1>;
				reg = <0x02000000 0x40000>;
				ranges;

				spdif: spdif@02004000 {
					compatible = "fsl,imx6sl-spdif",
						"fsl,imx35-spdif";
					reg = <0x02004000 0x4000>;
					interrupts = <0 52 IRQ_TYPE_LEVEL_HIGH>;
					dmas = <&sdma 14 18 0>,
<<<<<<< HEAD
					       <&sdma 15 18 0>;
=======
						<&sdma 15 18 0>;
>>>>>>> f2ed3bfc
					dma-names = "rx", "tx";
					clocks = <&clks IMX6SL_CLK_SPDIF_GCLK>, <&clks IMX6SL_CLK_OSC>,
						 <&clks IMX6SL_CLK_SPDIF>, <&clks IMX6SL_CLK_DUMMY>,
						 <&clks IMX6SL_CLK_DUMMY>, <&clks IMX6SL_CLK_DUMMY>,
						 <&clks IMX6SL_CLK_IPG>, <&clks IMX6SL_CLK_DUMMY>,
						 <&clks IMX6SL_CLK_DUMMY>, <&clks IMX6SL_CLK_SPBA>;
					clock-names = "core", "rxtx0",
						"rxtx1", "rxtx2",
						"rxtx3", "rxtx4",
						"rxtx5", "rxtx6",
<<<<<<< HEAD
						"rxtx7", "dma";
=======
						"rxtx7", "spba";
>>>>>>> f2ed3bfc
					status = "disabled";
				};

				ecspi1: ecspi@02008000 {
					#address-cells = <1>;
					#size-cells = <0>;
					compatible = "fsl,imx6sl-ecspi", "fsl,imx53-ecspi";
					reg = <0x02008000 0x4000>;
					interrupts = <0 31 IRQ_TYPE_LEVEL_HIGH>;
					clocks = <&clks IMX6SL_CLK_ECSPI1>,
						 <&clks IMX6SL_CLK_ECSPI1>;
					clock-names = "ipg", "per";
					dmas = <&sdma 3 7 1>, <&sdma 4 7 2>;
					dma-names = "rx", "tx";
					status = "disabled";
				};

				ecspi2: ecspi@0200c000 {
					#address-cells = <1>;
					#size-cells = <0>;
					compatible = "fsl,imx6sl-ecspi", "fsl,imx53-ecspi";
					reg = <0x0200c000 0x4000>;
					interrupts = <0 32 IRQ_TYPE_LEVEL_HIGH>;
					clocks = <&clks IMX6SL_CLK_ECSPI2>,
						 <&clks IMX6SL_CLK_ECSPI2>;
					clock-names = "ipg", "per";
					dmas = <&sdma 5 7 1>, <&sdma 6 7 2>;
					dma-names = "rx", "tx";
					status = "disabled";
				};

				ecspi3: ecspi@02010000 {
					#address-cells = <1>;
					#size-cells = <0>;
					compatible = "fsl,imx6sl-ecspi", "fsl,imx53-ecspi";
					reg = <0x02010000 0x4000>;
					interrupts = <0 33 IRQ_TYPE_LEVEL_HIGH>;
					clocks = <&clks IMX6SL_CLK_ECSPI3>,
						 <&clks IMX6SL_CLK_ECSPI3>;
					clock-names = "ipg", "per";
					dmas = <&sdma 7 7 1>, <&sdma 8 7 2>;
					dma-names = "rx", "tx";
					status = "disabled";
				};

				ecspi4: ecspi@02014000 {
					#address-cells = <1>;
					#size-cells = <0>;
					compatible = "fsl,imx6sl-ecspi", "fsl,imx53-ecspi";
					reg = <0x02014000 0x4000>;
					interrupts = <0 34 IRQ_TYPE_LEVEL_HIGH>;
					clocks = <&clks IMX6SL_CLK_ECSPI4>,
						 <&clks IMX6SL_CLK_ECSPI4>;
					clock-names = "ipg", "per";
					dmas = <&sdma 9 7 1>, <&sdma 10 7 2>;
					dma-names = "rx", "tx";
					status = "disabled";
				};

				uart5: serial@02018000 {
					compatible = "fsl,imx6sl-uart",
						   "fsl,imx6q-uart", "fsl,imx21-uart";
					reg = <0x02018000 0x4000>;
					interrupts = <0 30 IRQ_TYPE_LEVEL_HIGH>;
					clocks = <&clks IMX6SL_CLK_UART>,
						 <&clks IMX6SL_CLK_UART_SERIAL>;
					clock-names = "ipg", "per";
					dmas = <&sdma 33 4 0>, <&sdma 34 4 0>;
					dma-names = "rx", "tx";
					status = "disabled";
				};

				uart1: serial@02020000 {
					compatible = "fsl,imx6sl-uart",
						   "fsl,imx6q-uart", "fsl,imx21-uart";
					reg = <0x02020000 0x4000>;
					interrupts = <0 26 IRQ_TYPE_LEVEL_HIGH>;
					clocks = <&clks IMX6SL_CLK_UART>,
						 <&clks IMX6SL_CLK_UART_SERIAL>;
					clock-names = "ipg", "per";
					dmas = <&sdma 25 4 0>, <&sdma 26 4 0>;
					dma-names = "rx", "tx";
					status = "disabled";
				};

				uart2: serial@02024000 {
					compatible = "fsl,imx6sl-uart",
						   "fsl,imx6q-uart", "fsl,imx21-uart";
					reg = <0x02024000 0x4000>;
					interrupts = <0 27 IRQ_TYPE_LEVEL_HIGH>;
					clocks = <&clks IMX6SL_CLK_UART>,
						 <&clks IMX6SL_CLK_UART_SERIAL>;
					clock-names = "ipg", "per";
					dmas = <&sdma 27 4 0>, <&sdma 28 4 0>;
					dma-names = "rx", "tx";
					status = "disabled";
				};

				ssi1: ssi@02028000 {
					#sound-dai-cells = <0>;
					compatible = "fsl,imx6sl-ssi",
							"fsl,imx51-ssi";
					reg = <0x02028000 0x4000>;
					interrupts = <0 46 IRQ_TYPE_LEVEL_HIGH>;
					clocks = <&clks IMX6SL_CLK_SSI1_IPG>,
						 <&clks IMX6SL_CLK_SSI1>;
					clock-names = "ipg", "baud";
					dmas = <&sdma 37 22 0>,
					       <&sdma 38 22 0>;
					dma-names = "rx", "tx";
					fsl,fifo-depth = <15>;
					status = "disabled";
				};

				ssi2: ssi@0202c000 {
					#sound-dai-cells = <0>;
					compatible = "fsl,imx6sl-ssi",
							"fsl,imx51-ssi";
					reg = <0x0202c000 0x4000>;
					interrupts = <0 47 IRQ_TYPE_LEVEL_HIGH>;
					clocks = <&clks IMX6SL_CLK_SSI2_IPG>,
						 <&clks IMX6SL_CLK_SSI2>;
					clock-names = "ipg", "baud";
					dmas = <&sdma 41 22 0>,
					       <&sdma 42 22 0>;
					dma-names = "rx", "tx";
					fsl,fifo-depth = <15>;
					status = "disabled";
				};

				ssi3: ssi@02030000 {
					#sound-dai-cells = <0>;
					compatible = "fsl,imx6sl-ssi",
							"fsl,imx51-ssi";
					reg = <0x02030000 0x4000>;
					interrupts = <0 48 IRQ_TYPE_LEVEL_HIGH>;
					clocks = <&clks IMX6SL_CLK_SSI3_IPG>,
						 <&clks IMX6SL_CLK_SSI3>;
					clock-names = "ipg", "baud";
					dmas = <&sdma 45 22 0>,
					       <&sdma 46 22 0>;
					dma-names = "rx", "tx";
					fsl,fifo-depth = <15>;
					status = "disabled";
				};

				uart3: serial@02034000 {
					compatible = "fsl,imx6sl-uart",
						   "fsl,imx6q-uart", "fsl,imx21-uart";
					reg = <0x02034000 0x4000>;
					interrupts = <0 28 IRQ_TYPE_LEVEL_HIGH>;
					clocks = <&clks IMX6SL_CLK_UART>,
						 <&clks IMX6SL_CLK_UART_SERIAL>;
					clock-names = "ipg", "per";
					dmas = <&sdma 29 4 0>, <&sdma 30 4 0>;
					dma-names = "rx", "tx";
					status = "disabled";
				};

				uart4: serial@02038000 {
					compatible = "fsl,imx6sl-uart",
						   "fsl,imx6q-uart", "fsl,imx21-uart";
					reg = <0x02038000 0x4000>;
					interrupts = <0 29 IRQ_TYPE_LEVEL_HIGH>;
					clocks = <&clks IMX6SL_CLK_UART>,
						 <&clks IMX6SL_CLK_UART_SERIAL>;
					clock-names = "ipg", "per";
					dmas = <&sdma 31 4 0>, <&sdma 32 4 0>;
					dma-names = "rx", "tx";
					status = "disabled";
				};
			};

			pwm1: pwm@02080000 {
				#pwm-cells = <2>;
				compatible = "fsl,imx6sl-pwm", "fsl,imx27-pwm";
				reg = <0x02080000 0x4000>;
				interrupts = <0 83 IRQ_TYPE_LEVEL_HIGH>;
				clocks = <&clks IMX6SL_CLK_PWM1>,
					 <&clks IMX6SL_CLK_PWM1>;
				clock-names = "ipg", "per";
			};

			pwm2: pwm@02084000 {
				#pwm-cells = <2>;
				compatible = "fsl,imx6sl-pwm", "fsl,imx27-pwm";
				reg = <0x02084000 0x4000>;
				interrupts = <0 84 IRQ_TYPE_LEVEL_HIGH>;
				clocks = <&clks IMX6SL_CLK_PWM2>,
					 <&clks IMX6SL_CLK_PWM2>;
				clock-names = "ipg", "per";
			};

			pwm3: pwm@02088000 {
				#pwm-cells = <2>;
				compatible = "fsl,imx6sl-pwm", "fsl,imx27-pwm";
				reg = <0x02088000 0x4000>;
				interrupts = <0 85 IRQ_TYPE_LEVEL_HIGH>;
				clocks = <&clks IMX6SL_CLK_PWM3>,
					 <&clks IMX6SL_CLK_PWM3>;
				clock-names = "ipg", "per";
			};

			pwm4: pwm@0208c000 {
				#pwm-cells = <2>;
				compatible = "fsl,imx6sl-pwm", "fsl,imx27-pwm";
				reg = <0x0208c000 0x4000>;
				interrupts = <0 86 IRQ_TYPE_LEVEL_HIGH>;
				clocks = <&clks IMX6SL_CLK_PWM4>,
					 <&clks IMX6SL_CLK_PWM4>;
				clock-names = "ipg", "per";
			};

			gpt: gpt@02098000 {
				compatible = "fsl,imx6sl-gpt";
				reg = <0x02098000 0x4000>;
				interrupts = <0 55 IRQ_TYPE_LEVEL_HIGH>;
				clocks = <&clks IMX6SL_CLK_GPT>,
					 <&clks IMX6SL_CLK_GPT_SERIAL>;
				clock-names = "ipg", "per";
			};

			gpio1: gpio@0209c000 {
				compatible = "fsl,imx6sl-gpio", "fsl,imx35-gpio";
				reg = <0x0209c000 0x4000>;
				interrupts = <0 66 IRQ_TYPE_LEVEL_HIGH>,
					     <0 67 IRQ_TYPE_LEVEL_HIGH>;
				gpio-controller;
				#gpio-cells = <2>;
				interrupt-controller;
				#interrupt-cells = <2>;
				gpio-ranges = <&iomuxc  0 22 1>, <&iomuxc  1 20 2>,
					      <&iomuxc  3 23 1>, <&iomuxc  4 25 1>,
					      <&iomuxc  5 24 1>, <&iomuxc  6 19 1>,
					      <&iomuxc  7 36 2>, <&iomuxc  9 44 8>,
					      <&iomuxc 17 38 6>, <&iomuxc 23 68 4>,
					      <&iomuxc 27 64 4>, <&iomuxc 31 52 1>;
			};

			gpio2: gpio@020a0000 {
				compatible = "fsl,imx6sl-gpio", "fsl,imx35-gpio";
				reg = <0x020a0000 0x4000>;
				interrupts = <0 68 IRQ_TYPE_LEVEL_HIGH>,
					     <0 69 IRQ_TYPE_LEVEL_HIGH>;
				gpio-controller;
				#gpio-cells = <2>;
				interrupt-controller;
				#interrupt-cells = <2>;
				gpio-ranges = <&iomuxc  0  53 3>, <&iomuxc  3  72 2>,
					      <&iomuxc  5  34 2>, <&iomuxc  7  57 4>,
					      <&iomuxc 11  56 1>, <&iomuxc 12  61 3>,
					      <&iomuxc 15 107 1>, <&iomuxc 16 132 2>,
					      <&iomuxc 18 135 1>, <&iomuxc 19 134 1>,
					      <&iomuxc 20 108 2>, <&iomuxc 22 120 1>,
					      <&iomuxc 23 125 7>, <&iomuxc 30 110 2>;
			};

			gpio3: gpio@020a4000 {
				compatible = "fsl,imx6sl-gpio", "fsl,imx35-gpio";
				reg = <0x020a4000 0x4000>;
				interrupts = <0 70 IRQ_TYPE_LEVEL_HIGH>,
					     <0 71 IRQ_TYPE_LEVEL_HIGH>;
				gpio-controller;
				#gpio-cells = <2>;
				interrupt-controller;
				#interrupt-cells = <2>;
				gpio-ranges = <&iomuxc  0 112 8>, <&iomuxc  8 121 4>,
					      <&iomuxc 12  97 4>, <&iomuxc 16 166 3>,
					      <&iomuxc 19  85 2>, <&iomuxc 21 137 2>,
					      <&iomuxc 23 136 1>, <&iomuxc 24  91 1>,
					      <&iomuxc 25  99 1>, <&iomuxc 26  92 1>,
					      <&iomuxc 27 100 1>, <&iomuxc 28  93 1>,
					      <&iomuxc 29 101 1>, <&iomuxc 30  94 1>,
					      <&iomuxc 31 102 1>;
			};

			gpio4: gpio@020a8000 {
				compatible = "fsl,imx6sl-gpio", "fsl,imx35-gpio";
				reg = <0x020a8000 0x4000>;
				interrupts = <0 72 IRQ_TYPE_LEVEL_HIGH>,
					     <0 73 IRQ_TYPE_LEVEL_HIGH>;
				gpio-controller;
				#gpio-cells = <2>;
				interrupt-controller;
				#interrupt-cells = <2>;
				gpio-ranges = <&iomuxc  0  95 1>, <&iomuxc  1 103 1>,
					      <&iomuxc  2  96 1>, <&iomuxc  3 104 1>,
					      <&iomuxc  4  97 1>, <&iomuxc  5 105 1>,
					      <&iomuxc  6  98 1>, <&iomuxc  7 106 1>,
					      <&iomuxc  8  28 1>, <&iomuxc  9  27 1>,
					      <&iomuxc 10  26 1>, <&iomuxc 11  29 1>,
					      <&iomuxc 12  32 1>, <&iomuxc 13  31 1>,
					      <&iomuxc 14  30 1>, <&iomuxc 15  33 1>,
					      <&iomuxc 16  84 1>, <&iomuxc 17  79 2>,
					      <&iomuxc 19  78 1>, <&iomuxc 20  76 1>,
					      <&iomuxc 21  81 2>, <&iomuxc 23  75 1>,
					      <&iomuxc 24  83 1>, <&iomuxc 25  74 1>,
					      <&iomuxc 26  77 1>, <&iomuxc 27 159 1>,
					      <&iomuxc 28 154 1>, <&iomuxc 29 157 1>,
					      <&iomuxc 30 152 1>, <&iomuxc 31 156 1>;
			};

			gpio5: gpio@020ac000 {
				compatible = "fsl,imx6sl-gpio", "fsl,imx35-gpio";
				reg = <0x020ac000 0x4000>;
				interrupts = <0 74 IRQ_TYPE_LEVEL_HIGH>,
					     <0 75 IRQ_TYPE_LEVEL_HIGH>;
				gpio-controller;
				#gpio-cells = <2>;
				interrupt-controller;
				#interrupt-cells = <2>;
				gpio-ranges = <&iomuxc  0 158 1>, <&iomuxc  1 151 1>,
					      <&iomuxc  2 155 1>, <&iomuxc  3 153 1>,
					      <&iomuxc  4 150 1>, <&iomuxc  5 149 1>,
					      <&iomuxc  6 144 1>, <&iomuxc  7 147 1>,
					      <&iomuxc  8 142 1>, <&iomuxc  9 146 1>,
					      <&iomuxc 10 148 1>, <&iomuxc 11 141 1>,
					      <&iomuxc 12 145 1>, <&iomuxc 13 143 1>,
					      <&iomuxc 14 140 1>, <&iomuxc 15 139 1>,
					      <&iomuxc 16 164 2>, <&iomuxc 18 160 1>,
					      <&iomuxc 19 162 1>, <&iomuxc 20 163 1>,
					      <&iomuxc 21 161 1>;
			};

			kpp: kpp@020b8000 {
				compatible = "fsl,imx6sl-kpp", "fsl,imx21-kpp";
				reg = <0x020b8000 0x4000>;
				interrupts = <0 82 IRQ_TYPE_LEVEL_HIGH>;
				clocks = <&clks IMX6SL_CLK_DUMMY>;
				status = "disabled";
			};

			wdog1: wdog@020bc000 {
				compatible = "fsl,imx6sl-wdt", "fsl,imx21-wdt";
				reg = <0x020bc000 0x4000>;
				interrupts = <0 80 IRQ_TYPE_LEVEL_HIGH>;
				clocks = <&clks IMX6SL_CLK_DUMMY>;
			};

			wdog2: wdog@020c0000 {
				compatible = "fsl,imx6sl-wdt", "fsl,imx21-wdt";
				reg = <0x020c0000 0x4000>;
				interrupts = <0 81 IRQ_TYPE_LEVEL_HIGH>;
				clocks = <&clks IMX6SL_CLK_DUMMY>;
				status = "disabled";
			};

			clks: ccm@020c4000 {
				compatible = "fsl,imx6sl-ccm";
				reg = <0x020c4000 0x4000>;
				interrupts = <0 87 IRQ_TYPE_LEVEL_HIGH>,
					     <0 88 IRQ_TYPE_LEVEL_HIGH>;
				#clock-cells = <1>;
			};

			anatop: anatop@020c8000 {
				compatible = "fsl,imx6sl-anatop",
					     "fsl,imx6q-anatop",
					     "syscon", "simple-bus";
				reg = <0x020c8000 0x1000>;
				interrupts = <0 49 IRQ_TYPE_LEVEL_HIGH>,
					     <0 54 IRQ_TYPE_LEVEL_HIGH>,
					     <0 127 IRQ_TYPE_LEVEL_HIGH>;

				regulator-1p1 {
					compatible = "fsl,anatop-regulator";
					regulator-name = "vdd1p1";
					regulator-min-microvolt = <800000>;
					regulator-max-microvolt = <1375000>;
					regulator-always-on;
					anatop-reg-offset = <0x110>;
					anatop-vol-bit-shift = <8>;
					anatop-vol-bit-width = <5>;
					anatop-min-bit-val = <4>;
					anatop-min-voltage = <800000>;
					anatop-max-voltage = <1375000>;
					anatop-enable-bit = <0>;
				};

				reg_3p0: regulator-3p0@120 {
					compatible = "fsl,anatop-regulator";
					regulator-name = "vdd3p0";
					regulator-min-microvolt = <2625000>;
					regulator-max-microvolt = <3400000>;
					anatop-reg-offset = <0x120>;
					anatop-vol-bit-shift = <8>;
					anatop-vol-bit-width = <5>;
					anatop-min-bit-val = <0>;
					anatop-min-voltage = <2625000>;
					anatop-max-voltage = <3400000>;
					anatop-enable-bit = <0>;
				};

				regulator-2p5 {
					compatible = "fsl,anatop-regulator";
					regulator-name = "vdd2p5";
					regulator-min-microvolt = <2100000>;
					regulator-max-microvolt = <2850000>;
					regulator-always-on;
					anatop-reg-offset = <0x130>;
					anatop-vol-bit-shift = <8>;
					anatop-vol-bit-width = <5>;
					anatop-min-bit-val = <0>;
					anatop-min-voltage = <2100000>;
					anatop-max-voltage = <2850000>;
					anatop-enable-bit = <0>;
				};

				reg_arm: regulator-vddcore {
					compatible = "fsl,anatop-regulator";
					regulator-name = "vddarm";
					regulator-min-microvolt = <725000>;
					regulator-max-microvolt = <1450000>;
					regulator-always-on;
					anatop-reg-offset = <0x140>;
					anatop-vol-bit-shift = <0>;
					anatop-vol-bit-width = <5>;
					anatop-delay-reg-offset = <0x170>;
					anatop-delay-bit-shift = <24>;
					anatop-delay-bit-width = <2>;
					anatop-min-bit-val = <1>;
					anatop-min-voltage = <725000>;
					anatop-max-voltage = <1450000>;
					regulator-allow-bypass;
				};

				reg_pu: regulator-vddpu {
					compatible = "fsl,anatop-regulator";
					regulator-name = "vddpu";
					regulator-min-microvolt = <725000>;
					regulator-max-microvolt = <1450000>;
					regulator-enable-ramp-delay = <150>;
					regulator-boot-on;
					anatop-reg-offset = <0x140>;
					anatop-vol-bit-shift = <9>;
					anatop-vol-bit-width = <5>;
					anatop-delay-reg-offset = <0x170>;
					anatop-delay-bit-shift = <26>;
					anatop-delay-bit-width = <2>;
					anatop-min-bit-val = <1>;
					anatop-min-voltage = <725000>;
					anatop-max-voltage = <1450000>;
					regulator-allow-bypass;
				};

				reg_soc: regulator-vddsoc {
					compatible = "fsl,anatop-regulator";
					regulator-name = "vddsoc";
					regulator-min-microvolt = <725000>;
					regulator-max-microvolt = <1450000>;
					regulator-always-on;
					anatop-reg-offset = <0x140>;
					anatop-vol-bit-shift = <18>;
					anatop-vol-bit-width = <5>;
					anatop-delay-reg-offset = <0x170>;
					anatop-delay-bit-shift = <28>;
					anatop-delay-bit-width = <2>;
					anatop-min-bit-val = <1>;
					anatop-min-voltage = <725000>;
					anatop-max-voltage = <1450000>;
					regulator-allow-bypass;
				};
			};

			tempmon: tempmon {
				compatible = "fsl,imx6q-tempmon";
				interrupts = <0 49 IRQ_TYPE_LEVEL_HIGH>;
				fsl,tempmon = <&anatop>;
				fsl,tempmon-data = <&ocotp>;
				clocks = <&clks IMX6SL_CLK_PLL3_USB_OTG>;
			};

			usbphy1: usbphy@020c9000 {
				compatible = "fsl,imx6sl-usbphy", "fsl,imx23-usbphy";
				reg = <0x020c9000 0x1000>;
				interrupts = <0 44 IRQ_TYPE_LEVEL_HIGH>;
				clocks = <&clks IMX6SL_CLK_USBPHY1>;
				phy-3p0-supply = <&reg_3p0>;
				fsl,anatop = <&anatop>;
			};

			usbphy2: usbphy@020ca000 {
				compatible = "fsl,imx6sl-usbphy", "fsl,imx23-usbphy";
				reg = <0x020ca000 0x1000>;
				interrupts = <0 45 IRQ_TYPE_LEVEL_HIGH>;
				clocks = <&clks IMX6SL_CLK_USBPHY2>;
				phy-3p0-supply = <&reg_3p0>;
				fsl,anatop = <&anatop>;
			};

			usbphy_nop1: usbphy_nop1 {
				compatible = "usb-nop-xceiv";
				clocks = <&clks IMX6SL_CLK_USBPHY1>;
				clock-names = "main_clk";
			};

			snvs: snvs@020cc000 {
				compatible = "fsl,sec-v4.0-mon", "syscon", "simple-mfd";
				reg = <0x020cc000 0x4000>;

				snvs_rtc: snvs-rtc-lp {
					compatible = "fsl,sec-v4.0-mon-rtc-lp";
					regmap = <&snvs>;
					offset = <0x34>;
					interrupts = <0 19 IRQ_TYPE_LEVEL_HIGH>,
						     <0 20 IRQ_TYPE_LEVEL_HIGH>;
				};

				snvs_poweroff: snvs-poweroff {
					compatible = "syscon-poweroff";
					regmap = <&snvs>;
					offset = <0x38>;
					mask = <0x61>;
					status = "disabled";
				};
			};

			epit1: epit@020d0000 {
				reg = <0x020d0000 0x4000>;
				interrupts = <0 56 IRQ_TYPE_LEVEL_HIGH>;
			};

			epit2: epit@020d4000 {
				reg = <0x020d4000 0x4000>;
				interrupts = <0 57 IRQ_TYPE_LEVEL_HIGH>;
			};

			src: src@020d8000 {
				compatible = "fsl,imx6sl-src", "fsl,imx51-src";
				reg = <0x020d8000 0x4000>;
				interrupts = <0 91 IRQ_TYPE_LEVEL_HIGH>,
					     <0 96 IRQ_TYPE_LEVEL_HIGH>;
				#reset-cells = <1>;
			};

			gpc: gpc@020dc000 {
				compatible = "fsl,imx6sl-gpc", "fsl,imx6q-gpc";
				reg = <0x020dc000 0x4000>;
				interrupt-controller;
				#interrupt-cells = <3>;
				interrupts = <0 89 IRQ_TYPE_LEVEL_HIGH>;
				interrupt-parent = <&intc>;
				pu-supply = <&reg_pu>;
				clocks = <&clks IMX6SL_CLK_GPU2D_PODF>, <&clks IMX6SL_CLK_GPU2D_OVG>,
					<&clks IMX6SL_CLK_IPG>, <&clks IMX6SL_CLK_LCDIF_AXI>,
					<&clks IMX6SL_CLK_LCDIF_PIX>, <&clks IMX6SL_CLK_EPDC_AXI>,
					<&clks IMX6SL_CLK_EPDC_PIX>, <&clks IMX6SL_CLK_PXP_AXI>;
				clock-names = "gpu2d_podf", "gpu2d_ovg", "ipg", "lcd_axi",
						"lcd_pix", "epdc_axi", "epdc_pix", "pxp_axi";
				#power-domain-cells = <1>;
			};

			gpr: iomuxc-gpr@020e0000 {
				compatible = "fsl,imx6sl-iomuxc-gpr",
					     "fsl,imx6q-iomuxc-gpr", "syscon";
				reg = <0x020e0000 0x38>;
			};

			iomuxc: iomuxc@020e0000 {
				compatible = "fsl,imx6sl-iomuxc";
				reg = <0x020e0000 0x4000>;
			};

			csi: csi@020e4000 {
<<<<<<< HEAD
				compatible = "fsl,imx6s-csi";
=======
				compatible = "fsl,imx6sl-csi";
>>>>>>> f2ed3bfc
				reg = <0x020e4000 0x4000>;
				interrupts = <0 7 IRQ_TYPE_LEVEL_HIGH>;
				clocks = <&clks IMX6SL_CLK_DUMMY>,
					<&clks IMX6SL_CLK_DUMMY>,
					<&clks IMX6SL_CLK_DUMMY>;
				clock-names = "disp-axi", "csi_mclk", "disp_dcic";
				status = "disabled";
			};

			spdc: spdc@020e8000 {
				reg = <0x020e8000 0x4000>;
				interrupts = <0 6 IRQ_TYPE_LEVEL_HIGH>;
			};

			sdma: sdma@020ec000 {
				compatible = "fsl,imx6sl-sdma", "fsl,imx6q-sdma";
				reg = <0x020ec000 0x4000>;
				interrupts = <0 2 IRQ_TYPE_LEVEL_HIGH>;
				clocks = <&clks IMX6SL_CLK_SDMA>,
					 <&clks IMX6SL_CLK_SDMA>;
				clock-names = "ipg", "ahb";
				#dma-cells = <3>;
				iram = <&ocram>;
				/* imx6sl reuses imx6q sdma firmware */
				fsl,sdma-ram-script-name = "imx/sdma/sdma-imx6q.bin";
			};

			pxp: pxp@020f0000 {
				compatible = "fsl,imx6sl-pxp-dma", "fsl,imx6dl-pxp-dma";
				reg = <0x020f0000 0x4000>;
				interrupts = <0 98 IRQ_TYPE_LEVEL_HIGH>;
				clocks = <&clks IMX6SL_CLK_PXP_AXI>, <&clks IMX6SL_CLK_DUMMY>;
				clock-names = "pxp-axi", "disp-axi";
				status = "disabled";
			};

			epdc: epdc@020f4000 {
				compatible = "fsl,imx6sl-epdc", "fsl,imx6dl-epdc";
				reg = <0x020f4000 0x4000>;
				interrupts = <0 97 IRQ_TYPE_LEVEL_HIGH>;
				clocks = <&clks IMX6SL_CLK_EPDC_AXI>, <&clks IMX6SL_CLK_EPDC_PIX>;
				clock-names = "epdc_axi", "epdc_pix";
			};

			lcdif: lcdif@020f8000 {
				compatible = "fsl,imx6sl-lcdif", "fsl,imx28-lcdif";
				reg = <0x020f8000 0x4000>;
				interrupts = <0 39 IRQ_TYPE_LEVEL_HIGH>;
				clocks = <&clks IMX6SL_CLK_LCDIF_PIX>,
					 <&clks IMX6SL_CLK_LCDIF_AXI>,
					 <&clks IMX6SL_CLK_DUMMY>;
				clock-names = "pix", "axi", "disp_axi";
				status = "disabled";
			};

			dcp: dcp@020fc000 {
<<<<<<< HEAD
				compatible = "fsl,imx6sl-dcp";
=======
				compatible = "fsl,imx6sl-dcp", "fsl,imx28-dcp";
>>>>>>> f2ed3bfc
				reg = <0x020fc000 0x4000>;
				interrupts = <0 99 IRQ_TYPE_LEVEL_HIGH>,
					     <0 100 IRQ_TYPE_LEVEL_HIGH>,
					     <0 101 IRQ_TYPE_LEVEL_HIGH>;
				/* DCP clock always on */
				clocks = <&clks IMX6SL_CLK_DUMMY>;
				clock-names = "dcp";
				status = "okay";
			};
		};

		aips2: aips-bus@02100000 {
			compatible = "fsl,aips-bus", "simple-bus";
			#address-cells = <1>;
			#size-cells = <1>;
			reg = <0x02100000 0x100000>;
			ranges;

			usbotg1: usb@02184000 {
				compatible = "fsl,imx6sl-usb", "fsl,imx27-usb";
				reg = <0x02184000 0x200>;
				interrupts = <0 43 IRQ_TYPE_LEVEL_HIGH>;
				clocks = <&clks IMX6SL_CLK_USBOH3>;
				fsl,usbphy = <&usbphy1>;
				fsl,usbmisc = <&usbmisc 0>;
				ahb-burst-config = <0x0>;
				tx-burst-size-dword = <0x10>;
				rx-burst-size-dword = <0x10>;
				fsl,anatop = <&anatop>;
				status = "disabled";
			};

			usbotg2: usb@02184200 {
				compatible = "fsl,imx6sl-usb", "fsl,imx27-usb";
				reg = <0x02184200 0x200>;
				interrupts = <0 42 IRQ_TYPE_LEVEL_HIGH>;
				clocks = <&clks IMX6SL_CLK_USBOH3>;
				fsl,usbphy = <&usbphy2>;
				fsl,usbmisc = <&usbmisc 1>;
				ahb-burst-config = <0x0>;
				tx-burst-size-dword = <0x10>;
				rx-burst-size-dword = <0x10>;
				status = "disabled";
			};

			usbh: usb@02184400 {
				compatible = "fsl,imx6sl-usb", "fsl,imx27-usb";
				reg = <0x02184400 0x200>;
				interrupts = <0 40 IRQ_TYPE_LEVEL_HIGH>;
				clocks = <&clks IMX6SL_CLK_USBOH3>;
				fsl,usbmisc = <&usbmisc 2>;
				dr_mode = "host";
				ahb-burst-config = <0x0>;
				tx-burst-size-dword = <0x10>;
				rx-burst-size-dword = <0x10>;
				phy_type = "hsic";
				fsl,usbphy = <&usbphy_nop1>;
				fsl,anatop = <&anatop>;
				status = "disabled";
			};

			usbmisc: usbmisc@02184800 {
				#index-cells = <1>;
				compatible = "fsl,imx6sl-usbmisc", "fsl,imx6q-usbmisc";
				reg = <0x02184800 0x200>;
				clocks = <&clks IMX6SL_CLK_USBOH3>;
				vbus-wakeup-supply = <&reg_vbus_wakeup>;
			};

			fec: ethernet@02188000 {
				compatible = "fsl,imx6sl-fec", "fsl,imx25-fec";
				reg = <0x02188000 0x4000>;
				interrupts = <0 114 IRQ_TYPE_LEVEL_HIGH>;
				clocks = <&clks IMX6SL_CLK_ENET>,
					 <&clks IMX6SL_CLK_ENET_REF>;
				clock-names = "ipg", "ahb";
				status = "disabled";
			};

			usdhc1: usdhc@02190000 {
				compatible = "fsl,imx6sl-usdhc", "fsl,imx6q-usdhc";
				reg = <0x02190000 0x4000>;
				interrupts = <0 22 IRQ_TYPE_LEVEL_HIGH>;
				clocks = <&clks IMX6SL_CLK_USDHC1>,
					 <&clks IMX6SL_CLK_USDHC1>,
					 <&clks IMX6SL_CLK_USDHC1>;
				clock-names = "ipg", "ahb", "per";
				bus-width = <4>;
				status = "disabled";
			};

			usdhc2: usdhc@02194000 {
				compatible = "fsl,imx6sl-usdhc", "fsl,imx6q-usdhc";
				reg = <0x02194000 0x4000>;
				interrupts = <0 23 IRQ_TYPE_LEVEL_HIGH>;
				clocks = <&clks IMX6SL_CLK_USDHC2>,
					 <&clks IMX6SL_CLK_USDHC2>,
					 <&clks IMX6SL_CLK_USDHC2>;
				clock-names = "ipg", "ahb", "per";
				bus-width = <4>;
				status = "disabled";
			};

			usdhc3: usdhc@02198000 {
				compatible = "fsl,imx6sl-usdhc", "fsl,imx6q-usdhc";
				reg = <0x02198000 0x4000>;
				interrupts = <0 24 IRQ_TYPE_LEVEL_HIGH>;
				clocks = <&clks IMX6SL_CLK_USDHC3>,
					 <&clks IMX6SL_CLK_USDHC3>,
					 <&clks IMX6SL_CLK_USDHC3>;
				clock-names = "ipg", "ahb", "per";
				bus-width = <4>;
				status = "disabled";
			};

			usdhc4: usdhc@0219c000 {
				compatible = "fsl,imx6sl-usdhc", "fsl,imx6q-usdhc";
				reg = <0x0219c000 0x4000>;
				interrupts = <0 25 IRQ_TYPE_LEVEL_HIGH>;
				clocks = <&clks IMX6SL_CLK_USDHC4>,
					 <&clks IMX6SL_CLK_USDHC4>,
					 <&clks IMX6SL_CLK_USDHC4>;
				clock-names = "ipg", "ahb", "per";
				bus-width = <4>;
				status = "disabled";
			};

			i2c1: i2c@021a0000 {
				#address-cells = <1>;
				#size-cells = <0>;
				compatible = "fsl,imx6sl-i2c", "fsl,imx21-i2c";
				reg = <0x021a0000 0x4000>;
				interrupts = <0 36 IRQ_TYPE_LEVEL_HIGH>;
				clocks = <&clks IMX6SL_CLK_I2C1>;
				status = "disabled";
			};

			i2c2: i2c@021a4000 {
				#address-cells = <1>;
				#size-cells = <0>;
				compatible = "fsl,imx6sl-i2c", "fsl,imx21-i2c";
				reg = <0x021a4000 0x4000>;
				interrupts = <0 37 IRQ_TYPE_LEVEL_HIGH>;
				clocks = <&clks IMX6SL_CLK_I2C2>;
				status = "disabled";
			};

			i2c3: i2c@021a8000 {
				#address-cells = <1>;
				#size-cells = <0>;
				compatible = "fsl,imx6sl-i2c", "fsl,imx21-i2c";
				reg = <0x021a8000 0x4000>;
				interrupts = <0 38 IRQ_TYPE_LEVEL_HIGH>;
				clocks = <&clks IMX6SL_CLK_I2C3>;
				status = "disabled";
			};

			mmdc: mmdc@021b0000 {
				compatible = "fsl,imx6sl-mmdc", "fsl,imx6q-mmdc";
				reg = <0x021b0000 0x4000>;
			};

			rng: rng@021b4000 {
				compatible = "fsl,imx6sl-rng", "fsl,imx-rng", "imx-rng";
				reg = <0x021b4000 0x4000>;
				interrupts = <0 5 IRQ_TYPE_LEVEL_HIGH>;
				clocks = <&clks IMX6SL_CLK_DUMMY>;
			};

			weim: weim@021b8000 {
				reg = <0x021b8000 0x4000>;
				interrupts = <0 14 IRQ_TYPE_LEVEL_HIGH>;
			};

			ocotp: ocotp@021bc000 {
				compatible = "fsl,imx6sl-ocotp", "syscon";
				reg = <0x021bc000 0x4000>;
				clocks = <&clks IMX6SL_CLK_OCOTP>;
			};

			audmux: audmux@021d8000 {
				compatible = "fsl,imx6sl-audmux", "fsl,imx31-audmux";
				reg = <0x021d8000 0x4000>;
				status = "disabled";
			};

			gpu: gpu@02200000 {
				compatible = "fsl,imx6sl-gpu", "fsl,imx6q-gpu";
				reg = <0x02200000 0x4000>, <0x02204000 0x4000>,
					  <0x80000000 0x0>, <0x0 0x8000000>;
				reg-names = "iobase_2d", "iobase_vg",
						"phys_baseaddr", "contiguous_mem";
				interrupts = <GIC_SPI 10 IRQ_TYPE_LEVEL_HIGH>, <GIC_SPI 11 IRQ_TYPE_LEVEL_HIGH>;
				interrupt-names = "irq_2d", "irq_vg";
				clocks = <&clks IMX6SL_CLK_MMDC_ROOT>,
						<&clks IMX6SL_CLK_MMDC_ROOT>,
						<&clks IMX6SL_CLK_GPU2D_OVG>;
				clock-names = "gpu2d_axi_clk", "openvg_axi_clk",
						  "gpu2d_clk";
				resets = <&src 3>, <&src 3>;
				reset-names = "gpu2d", "gpuvg";
				power-domains = <&gpc 1>;
			};
		};
	};
};<|MERGE_RESOLUTION|>--- conflicted
+++ resolved
@@ -202,11 +202,7 @@
 					reg = <0x02004000 0x4000>;
 					interrupts = <0 52 IRQ_TYPE_LEVEL_HIGH>;
 					dmas = <&sdma 14 18 0>,
-<<<<<<< HEAD
-					       <&sdma 15 18 0>;
-=======
 						<&sdma 15 18 0>;
->>>>>>> f2ed3bfc
 					dma-names = "rx", "tx";
 					clocks = <&clks IMX6SL_CLK_SPDIF_GCLK>, <&clks IMX6SL_CLK_OSC>,
 						 <&clks IMX6SL_CLK_SPDIF>, <&clks IMX6SL_CLK_DUMMY>,
@@ -217,18 +213,14 @@
 						"rxtx1", "rxtx2",
 						"rxtx3", "rxtx4",
 						"rxtx5", "rxtx6",
-<<<<<<< HEAD
-						"rxtx7", "dma";
-=======
 						"rxtx7", "spba";
->>>>>>> f2ed3bfc
 					status = "disabled";
 				};
 
 				ecspi1: ecspi@02008000 {
 					#address-cells = <1>;
 					#size-cells = <0>;
-					compatible = "fsl,imx6sl-ecspi", "fsl,imx53-ecspi";
+					compatible = "fsl,imx6sl-ecspi", "fsl,imx51-ecspi";
 					reg = <0x02008000 0x4000>;
 					interrupts = <0 31 IRQ_TYPE_LEVEL_HIGH>;
 					clocks = <&clks IMX6SL_CLK_ECSPI1>,
@@ -242,7 +234,7 @@
 				ecspi2: ecspi@0200c000 {
 					#address-cells = <1>;
 					#size-cells = <0>;
-					compatible = "fsl,imx6sl-ecspi", "fsl,imx53-ecspi";
+					compatible = "fsl,imx6sl-ecspi", "fsl,imx51-ecspi";
 					reg = <0x0200c000 0x4000>;
 					interrupts = <0 32 IRQ_TYPE_LEVEL_HIGH>;
 					clocks = <&clks IMX6SL_CLK_ECSPI2>,
@@ -256,7 +248,7 @@
 				ecspi3: ecspi@02010000 {
 					#address-cells = <1>;
 					#size-cells = <0>;
-					compatible = "fsl,imx6sl-ecspi", "fsl,imx53-ecspi";
+					compatible = "fsl,imx6sl-ecspi", "fsl,imx51-ecspi";
 					reg = <0x02010000 0x4000>;
 					interrupts = <0 33 IRQ_TYPE_LEVEL_HIGH>;
 					clocks = <&clks IMX6SL_CLK_ECSPI3>,
@@ -270,7 +262,7 @@
 				ecspi4: ecspi@02014000 {
 					#address-cells = <1>;
 					#size-cells = <0>;
-					compatible = "fsl,imx6sl-ecspi", "fsl,imx53-ecspi";
+					compatible = "fsl,imx6sl-ecspi", "fsl,imx51-ecspi";
 					reg = <0x02014000 0x4000>;
 					interrupts = <0 34 IRQ_TYPE_LEVEL_HIGH>;
 					clocks = <&clks IMX6SL_CLK_ECSPI4>,
@@ -786,11 +778,7 @@
 			};
 
 			csi: csi@020e4000 {
-<<<<<<< HEAD
-				compatible = "fsl,imx6s-csi";
-=======
 				compatible = "fsl,imx6sl-csi";
->>>>>>> f2ed3bfc
 				reg = <0x020e4000 0x4000>;
 				interrupts = <0 7 IRQ_TYPE_LEVEL_HIGH>;
 				clocks = <&clks IMX6SL_CLK_DUMMY>,
@@ -847,11 +835,7 @@
 			};
 
 			dcp: dcp@020fc000 {
-<<<<<<< HEAD
-				compatible = "fsl,imx6sl-dcp";
-=======
 				compatible = "fsl,imx6sl-dcp", "fsl,imx28-dcp";
->>>>>>> f2ed3bfc
 				reg = <0x020fc000 0x4000>;
 				interrupts = <0 99 IRQ_TYPE_LEVEL_HIGH>,
 					     <0 100 IRQ_TYPE_LEVEL_HIGH>,
