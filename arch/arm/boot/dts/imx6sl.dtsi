/*
 * Copyright 2013-2016 Freescale Semiconductor, Inc.
<<<<<<< HEAD
=======
 * Copyright 2018 NXP
>>>>>>> 05f46d3f
 *
 * This program is free software; you can redistribute it and/or modify
 * it under the terms of the GNU General Public License version 2 as
 * published by the Free Software Foundation.
 *
 */

#include <dt-bindings/interrupt-controller/irq.h>
#include <dt-bindings/interrupt-controller/arm-gic.h>
#include "skeleton.dtsi"
#include "imx6sl-pinfunc.h"
#include <dt-bindings/clock/imx6sl-clock.h>

/ {
	aliases {
		ethernet0 = &fec;
		gpio0 = &gpio1;
		gpio1 = &gpio2;
		gpio2 = &gpio3;
		gpio3 = &gpio4;
		gpio4 = &gpio5;
		mmc0 = &usdhc1;
		mmc1 = &usdhc2;
		mmc2 = &usdhc3;
		mmc3 = &usdhc4;
		serial0 = &uart1;
		serial1 = &uart2;
		serial2 = &uart3;
		serial3 = &uart4;
		serial4 = &uart5;
		spi0 = &ecspi1;
		spi1 = &ecspi2;
		spi2 = &ecspi3;
		spi3 = &ecspi4;
		usbphy0 = &usbphy1;
		usbphy1 = &usbphy2;
	};

	cpus {
		#address-cells = <1>;
		#size-cells = <0>;

		cpu0: cpu@0 {
			compatible = "arm,cortex-a9";
			device_type = "cpu";
			reg = <0x0>;
			next-level-cache = <&L2>;
			operating-points = <
				/* kHz    uV */
				996000  1275000
				792000  1175000
				396000  975000
			>;
			fsl,soc-operating-points = <
				/* ARM kHz      SOC-PU uV */
				996000          1225000
				792000          1175000
				396000          1175000
			>;
			clock-latency = <61036>; /* two CLK32 periods */
			clocks = <&clks IMX6SL_CLK_ARM>,
				 <&clks IMX6SL_CLK_PLL2_PFD2>,
				 <&clks IMX6SL_CLK_STEP>,
				 <&clks IMX6SL_CLK_PLL1_SW>,
				 <&clks IMX6SL_CLK_PLL1_SYS>,
				 <&clks IMX6SL_CLK_PLL1>,
				 <&clks IMX6SL_PLL1_BYPASS>,
				 <&clks IMX6SL_PLL1_BYPASS_SRC>;
			clock-names = "arm", "pll2_pfd2_396m", "step",
				      "pll1_sw", "pll1_sys", "pll1", "pll1_bypass",
				      "pll1_bypass_src";
			arm-supply = <&reg_arm>;
			pu-supply = <&reg_pu>;
			soc-supply = <&reg_soc>;
		};
	};

	reserved-memory {
		#address-cells = <1>;
		#size-cells = <1>;
		ranges;

		/* global autoconfigured region for contiguous allocations */
		linux,cma {
			compatible = "shared-dma-pool";
			reusable;
			size = <0x14000000>;
			linux,cma-default;
		};
	};

	intc: interrupt-controller@00a01000 {
		compatible = "arm,cortex-a9-gic";
		#interrupt-cells = <3>;
		interrupt-controller;
		reg = <0x00a01000 0x1000>,
		      <0x00a00100 0x100>;
		interrupt-parent = <&intc>;
	};

	clocks {
		#address-cells = <1>;
		#size-cells = <0>;

		ckil {
			compatible = "fixed-clock";
			#clock-cells = <0>;
			clock-frequency = <32768>;
		};

		osc {
			compatible = "fixed-clock";
			#clock-cells = <0>;
			clock-frequency = <24000000>;
		};
	};

	reg_vbus_wakeup: usb_vbus_wakeup {
		compatible = "fsl,imx6-dummy-ldo2p5";
	};

	soc {
		#address-cells = <1>;
		#size-cells = <1>;
		compatible = "simple-bus";
		interrupt-parent = <&gpc>;
		ranges;

		busfreq { /* BUSFREQ */
			compatible = "fsl,imx_busfreq";
			clocks = <&clks IMX6SL_CLK_PLL2_BUS>, <&clks IMX6SL_CLK_PLL2_PFD2>,
					<&clks IMX6SL_CLK_PLL2_198M>, <&clks IMX6SL_CLK_ARM>,
					<&clks IMX6SL_CLK_PLL3_USB_OTG>, <&clks IMX6SL_CLK_PERIPH>,
					<&clks IMX6SL_CLK_PRE_PERIPH_SEL>, <&clks IMX6SL_CLK_PERIPH_CLK2_PODF>,
					<&clks IMX6SL_CLK_PERIPH_CLK2_SEL>, <&clks IMX6SL_CLK_OSC>,
					<&clks IMX6SL_CLK_PLL1_SYS>, <&clks IMX6SL_CLK_PERIPH2>,
					<&clks IMX6SL_CLK_AHB>, <&clks IMX6SL_CLK_OCRAM_PODF>,
					<&clks IMX6SL_CLK_PLL1_SW>, <&clks IMX6SL_CLK_PRE_PERIPH2_SEL>,
					<&clks IMX6SL_CLK_PERIPH2_CLK2_SEL>, <&clks IMX6SL_CLK_PERIPH2_CLK2_PODF>,
					<&clks IMX6SL_CLK_STEP>, <&clks IMX6SL_PLL2_BYPASS_SRC>, <&clks IMX6SL_PLL2_BYPASS>,
					<&clks IMX6SL_CLK_PLL2>, <&clks IMX6SL_CLK_PLL1>, <&clks IMX6SL_PLL1_BYPASS>,
					<&clks IMX6SL_PLL1_BYPASS_SRC>;
			clock-names = "pll2_bus", "pll2_pfd2_396m", "pll2_198m", "arm", "pll3_usb_otg", "periph",
				"periph_pre", "periph_clk2", "periph_clk2_sel", "osc", "pll1_sys", "periph2", "ahb",
				"ocram", "pll1_sw", "periph2_pre", "periph2_clk2_sel", "periph2_clk2", "step", "pll2_bypass_src",
				"pll2_bypass", "pll2", "pll1", "pll1_bypass", "pll1_bypass_src";
			fsl,max_ddr_freq = <400000000>;
		};

		ocrams: sram@00900000 {
			compatible = "fsl,lpm-sram";
			reg = <0x00900000 0x4000>;
			clocks = <&clks IMX6SL_CLK_OCRAM>;
		};

		ocrams_ddr: sram@00904000 {
			compatible = "fsl,ddr-lpm-sram";
			reg = <0x00904000 0x1000>;
			clocks = <&clks IMX6SL_CLK_OCRAM>;
		};

		ocram: sram@00905000 {
			compatible = "mmio-sram";
			reg = <0x00905000 0x1B000>;
			clocks = <&clks IMX6SL_CLK_OCRAM>;
		};

		ocram_optee: sram@00918000 {
			compatible = "fsl,optee-lpm-sram";
			reg = <0x00918000 0x8000>;
			overw_reg = <&ocram 0x00905000 0x13000>;
		};

		L2: l2-cache@00a02000 {
			compatible = "arm,pl310-cache";
			reg = <0x00a02000 0x1000>;
			interrupts = <0 92 IRQ_TYPE_LEVEL_HIGH>;
			cache-unified;
			cache-level = <2>;
			arm,tag-latency = <4 2 3>;
			arm,data-latency = <4 2 3>;
		};

		pmu {
			compatible = "arm,cortex-a9-pmu";
			interrupts = <0 94 IRQ_TYPE_LEVEL_HIGH>;
		};

		aips1: aips-bus@02000000 {
			compatible = "fsl,aips-bus", "simple-bus";
			#address-cells = <1>;
			#size-cells = <1>;
			reg = <0x02000000 0x100000>;
			ranges;

			spba: spba-bus@02000000 {
				compatible = "fsl,spba-bus", "simple-bus";
				#address-cells = <1>;
				#size-cells = <1>;
				reg = <0x02000000 0x40000>;
				ranges;

				spdif: spdif@02004000 {
					compatible = "fsl,imx6sl-spdif",
						"fsl,imx35-spdif";
					reg = <0x02004000 0x4000>;
					interrupts = <0 52 IRQ_TYPE_LEVEL_HIGH>;
					dmas = <&sdma 14 18 0>,
						<&sdma 15 18 0>;
					dma-names = "rx", "tx";
					clocks = <&clks IMX6SL_CLK_SPDIF_GCLK>, <&clks IMX6SL_CLK_OSC>,
						 <&clks IMX6SL_CLK_SPDIF>, <&clks IMX6SL_CLK_DUMMY>,
						 <&clks IMX6SL_CLK_DUMMY>, <&clks IMX6SL_CLK_DUMMY>,
						 <&clks IMX6SL_CLK_IPG>, <&clks IMX6SL_CLK_DUMMY>,
						 <&clks IMX6SL_CLK_DUMMY>, <&clks IMX6SL_CLK_SPBA>;
					clock-names = "core", "rxtx0",
						"rxtx1", "rxtx2",
						"rxtx3", "rxtx4",
						"rxtx5", "rxtx6",
						"rxtx7", "spba";
					status = "disabled";
				};

				ecspi1: ecspi@02008000 {
					#address-cells = <1>;
					#size-cells = <0>;
					compatible = "fsl,imx6sl-ecspi", "fsl,imx51-ecspi";
					reg = <0x02008000 0x4000>;
					interrupts = <0 31 IRQ_TYPE_LEVEL_HIGH>;
					clocks = <&clks IMX6SL_CLK_ECSPI1>,
						 <&clks IMX6SL_CLK_ECSPI1>;
					clock-names = "ipg", "per";
					dmas = <&sdma 3 7 1>, <&sdma 4 7 2>;
					dma-names = "rx", "tx";
					status = "disabled";
				};

				ecspi2: ecspi@0200c000 {
					#address-cells = <1>;
					#size-cells = <0>;
					compatible = "fsl,imx6sl-ecspi", "fsl,imx51-ecspi";
					reg = <0x0200c000 0x4000>;
					interrupts = <0 32 IRQ_TYPE_LEVEL_HIGH>;
					clocks = <&clks IMX6SL_CLK_ECSPI2>,
						 <&clks IMX6SL_CLK_ECSPI2>;
					clock-names = "ipg", "per";
					dmas = <&sdma 5 7 1>, <&sdma 6 7 2>;
					dma-names = "rx", "tx";
					status = "disabled";
				};

				ecspi3: ecspi@02010000 {
					#address-cells = <1>;
					#size-cells = <0>;
					compatible = "fsl,imx6sl-ecspi", "fsl,imx51-ecspi";
					reg = <0x02010000 0x4000>;
					interrupts = <0 33 IRQ_TYPE_LEVEL_HIGH>;
					clocks = <&clks IMX6SL_CLK_ECSPI3>,
						 <&clks IMX6SL_CLK_ECSPI3>;
					clock-names = "ipg", "per";
					dmas = <&sdma 7 7 1>, <&sdma 8 7 2>;
					dma-names = "rx", "tx";
					status = "disabled";
				};

				ecspi4: ecspi@02014000 {
					#address-cells = <1>;
					#size-cells = <0>;
					compatible = "fsl,imx6sl-ecspi", "fsl,imx51-ecspi";
					reg = <0x02014000 0x4000>;
					interrupts = <0 34 IRQ_TYPE_LEVEL_HIGH>;
					clocks = <&clks IMX6SL_CLK_ECSPI4>,
						 <&clks IMX6SL_CLK_ECSPI4>;
					clock-names = "ipg", "per";
					dmas = <&sdma 9 7 1>, <&sdma 10 7 2>;
					dma-names = "rx", "tx";
					status = "disabled";
				};

				uart5: serial@02018000 {
					compatible = "fsl,imx6sl-uart",
						   "fsl,imx6q-uart", "fsl,imx21-uart";
					reg = <0x02018000 0x4000>;
					interrupts = <0 30 IRQ_TYPE_LEVEL_HIGH>;
					clocks = <&clks IMX6SL_CLK_UART>,
						 <&clks IMX6SL_CLK_UART_SERIAL>;
					clock-names = "ipg", "per";
					dmas = <&sdma 33 4 0>, <&sdma 34 4 0>;
					dma-names = "rx", "tx";
					status = "disabled";
				};

				uart1: serial@02020000 {
					compatible = "fsl,imx6sl-uart",
						   "fsl,imx6q-uart", "fsl,imx21-uart";
					reg = <0x02020000 0x4000>;
					interrupts = <0 26 IRQ_TYPE_LEVEL_HIGH>;
					clocks = <&clks IMX6SL_CLK_UART>,
						 <&clks IMX6SL_CLK_UART_SERIAL>;
					clock-names = "ipg", "per";
					dmas = <&sdma 25 4 0>, <&sdma 26 4 0>;
					dma-names = "rx", "tx";
					status = "disabled";
				};

				uart2: serial@02024000 {
					compatible = "fsl,imx6sl-uart",
						   "fsl,imx6q-uart", "fsl,imx21-uart";
					reg = <0x02024000 0x4000>;
					interrupts = <0 27 IRQ_TYPE_LEVEL_HIGH>;
					clocks = <&clks IMX6SL_CLK_UART>,
						 <&clks IMX6SL_CLK_UART_SERIAL>;
					clock-names = "ipg", "per";
					dmas = <&sdma 27 4 0>, <&sdma 28 4 0>;
					dma-names = "rx", "tx";
					status = "disabled";
				};

				ssi1: ssi@02028000 {
					#sound-dai-cells = <0>;
					compatible = "fsl,imx6sl-ssi",
							"fsl,imx51-ssi";
					reg = <0x02028000 0x4000>;
					interrupts = <0 46 IRQ_TYPE_LEVEL_HIGH>;
					clocks = <&clks IMX6SL_CLK_SSI1_IPG>,
						 <&clks IMX6SL_CLK_SSI1>;
					clock-names = "ipg", "baud";
					dmas = <&sdma 37 22 0>,
					       <&sdma 38 22 0>;
					dma-names = "rx", "tx";
					fsl,fifo-depth = <15>;
					status = "disabled";
				};

				ssi2: ssi@0202c000 {
					#sound-dai-cells = <0>;
					compatible = "fsl,imx6sl-ssi",
							"fsl,imx51-ssi";
					reg = <0x0202c000 0x4000>;
					interrupts = <0 47 IRQ_TYPE_LEVEL_HIGH>;
					clocks = <&clks IMX6SL_CLK_SSI2_IPG>,
						 <&clks IMX6SL_CLK_SSI2>;
					clock-names = "ipg", "baud";
					dmas = <&sdma 41 22 0>,
					       <&sdma 42 22 0>;
					dma-names = "rx", "tx";
					fsl,fifo-depth = <15>;
					status = "disabled";
				};

				ssi3: ssi@02030000 {
					#sound-dai-cells = <0>;
					compatible = "fsl,imx6sl-ssi",
							"fsl,imx51-ssi";
					reg = <0x02030000 0x4000>;
					interrupts = <0 48 IRQ_TYPE_LEVEL_HIGH>;
					clocks = <&clks IMX6SL_CLK_SSI3_IPG>,
						 <&clks IMX6SL_CLK_SSI3>;
					clock-names = "ipg", "baud";
					dmas = <&sdma 45 22 0>,
					       <&sdma 46 22 0>;
					dma-names = "rx", "tx";
					fsl,fifo-depth = <15>;
					status = "disabled";
				};

				uart3: serial@02034000 {
					compatible = "fsl,imx6sl-uart",
						   "fsl,imx6q-uart", "fsl,imx21-uart";
					reg = <0x02034000 0x4000>;
					interrupts = <0 28 IRQ_TYPE_LEVEL_HIGH>;
					clocks = <&clks IMX6SL_CLK_UART>,
						 <&clks IMX6SL_CLK_UART_SERIAL>;
					clock-names = "ipg", "per";
					dmas = <&sdma 29 4 0>, <&sdma 30 4 0>;
					dma-names = "rx", "tx";
					status = "disabled";
				};

				uart4: serial@02038000 {
					compatible = "fsl,imx6sl-uart",
						   "fsl,imx6q-uart", "fsl,imx21-uart";
					reg = <0x02038000 0x4000>;
					interrupts = <0 29 IRQ_TYPE_LEVEL_HIGH>;
					clocks = <&clks IMX6SL_CLK_UART>,
						 <&clks IMX6SL_CLK_UART_SERIAL>;
					clock-names = "ipg", "per";
					dmas = <&sdma 31 4 0>, <&sdma 32 4 0>;
					dma-names = "rx", "tx";
					status = "disabled";
				};
			};

			pwm1: pwm@02080000 {
				#pwm-cells = <2>;
				compatible = "fsl,imx6sl-pwm", "fsl,imx27-pwm";
				reg = <0x02080000 0x4000>;
				interrupts = <0 83 IRQ_TYPE_LEVEL_HIGH>;
				clocks = <&clks IMX6SL_CLK_PWM1>,
					 <&clks IMX6SL_CLK_PWM1>;
				clock-names = "ipg", "per";
			};

			pwm2: pwm@02084000 {
				#pwm-cells = <2>;
				compatible = "fsl,imx6sl-pwm", "fsl,imx27-pwm";
				reg = <0x02084000 0x4000>;
				interrupts = <0 84 IRQ_TYPE_LEVEL_HIGH>;
				clocks = <&clks IMX6SL_CLK_PWM2>,
					 <&clks IMX6SL_CLK_PWM2>;
				clock-names = "ipg", "per";
			};

			pwm3: pwm@02088000 {
				#pwm-cells = <2>;
				compatible = "fsl,imx6sl-pwm", "fsl,imx27-pwm";
				reg = <0x02088000 0x4000>;
				interrupts = <0 85 IRQ_TYPE_LEVEL_HIGH>;
				clocks = <&clks IMX6SL_CLK_PWM3>,
					 <&clks IMX6SL_CLK_PWM3>;
				clock-names = "ipg", "per";
			};

			pwm4: pwm@0208c000 {
				#pwm-cells = <2>;
				compatible = "fsl,imx6sl-pwm", "fsl,imx27-pwm";
				reg = <0x0208c000 0x4000>;
				interrupts = <0 86 IRQ_TYPE_LEVEL_HIGH>;
				clocks = <&clks IMX6SL_CLK_PWM4>,
					 <&clks IMX6SL_CLK_PWM4>;
				clock-names = "ipg", "per";
			};

			gpt: gpt@02098000 {
				compatible = "fsl,imx6sl-gpt";
				reg = <0x02098000 0x4000>;
				interrupts = <0 55 IRQ_TYPE_LEVEL_HIGH>;
				clocks = <&clks IMX6SL_CLK_GPT>,
					 <&clks IMX6SL_CLK_GPT_SERIAL>;
				clock-names = "ipg", "per";
			};

			gpio1: gpio@0209c000 {
				compatible = "fsl,imx6sl-gpio", "fsl,imx35-gpio";
				reg = <0x0209c000 0x4000>;
				interrupts = <0 66 IRQ_TYPE_LEVEL_HIGH>,
					     <0 67 IRQ_TYPE_LEVEL_HIGH>;
				gpio-controller;
				#gpio-cells = <2>;
				interrupt-controller;
				#interrupt-cells = <2>;
				gpio-ranges = <&iomuxc  0 22 1>, <&iomuxc  1 20 2>,
					      <&iomuxc  3 23 1>, <&iomuxc  4 25 1>,
					      <&iomuxc  5 24 1>, <&iomuxc  6 19 1>,
					      <&iomuxc  7 36 2>, <&iomuxc  9 44 8>,
					      <&iomuxc 17 38 6>, <&iomuxc 23 68 4>,
					      <&iomuxc 27 64 4>, <&iomuxc 31 52 1>;
			};

			gpio2: gpio@020a0000 {
				compatible = "fsl,imx6sl-gpio", "fsl,imx35-gpio";
				reg = <0x020a0000 0x4000>;
				interrupts = <0 68 IRQ_TYPE_LEVEL_HIGH>,
					     <0 69 IRQ_TYPE_LEVEL_HIGH>;
				gpio-controller;
				#gpio-cells = <2>;
				interrupt-controller;
				#interrupt-cells = <2>;
				gpio-ranges = <&iomuxc  0  53 3>, <&iomuxc  3  72 2>,
					      <&iomuxc  5  34 2>, <&iomuxc  7  57 4>,
					      <&iomuxc 11  56 1>, <&iomuxc 12  61 3>,
					      <&iomuxc 15 107 1>, <&iomuxc 16 132 2>,
					      <&iomuxc 18 135 1>, <&iomuxc 19 134 1>,
					      <&iomuxc 20 108 2>, <&iomuxc 22 120 1>,
					      <&iomuxc 23 125 7>, <&iomuxc 30 110 2>;
			};

			gpio3: gpio@020a4000 {
				compatible = "fsl,imx6sl-gpio", "fsl,imx35-gpio";
				reg = <0x020a4000 0x4000>;
				interrupts = <0 70 IRQ_TYPE_LEVEL_HIGH>,
					     <0 71 IRQ_TYPE_LEVEL_HIGH>;
				gpio-controller;
				#gpio-cells = <2>;
				interrupt-controller;
				#interrupt-cells = <2>;
				gpio-ranges = <&iomuxc  0 112 8>, <&iomuxc  8 121 4>,
					      <&iomuxc 12  97 4>, <&iomuxc 16 166 3>,
					      <&iomuxc 19  85 2>, <&iomuxc 21 137 2>,
					      <&iomuxc 23 136 1>, <&iomuxc 24  91 1>,
					      <&iomuxc 25  99 1>, <&iomuxc 26  92 1>,
					      <&iomuxc 27 100 1>, <&iomuxc 28  93 1>,
					      <&iomuxc 29 101 1>, <&iomuxc 30  94 1>,
					      <&iomuxc 31 102 1>;
			};

			gpio4: gpio@020a8000 {
				compatible = "fsl,imx6sl-gpio", "fsl,imx35-gpio";
				reg = <0x020a8000 0x4000>;
				interrupts = <0 72 IRQ_TYPE_LEVEL_HIGH>,
					     <0 73 IRQ_TYPE_LEVEL_HIGH>;
				gpio-controller;
				#gpio-cells = <2>;
				interrupt-controller;
				#interrupt-cells = <2>;
				gpio-ranges = <&iomuxc  0  95 1>, <&iomuxc  1 103 1>,
					      <&iomuxc  2  96 1>, <&iomuxc  3 104 1>,
					      <&iomuxc  4  97 1>, <&iomuxc  5 105 1>,
					      <&iomuxc  6  98 1>, <&iomuxc  7 106 1>,
					      <&iomuxc  8  28 1>, <&iomuxc  9  27 1>,
					      <&iomuxc 10  26 1>, <&iomuxc 11  29 1>,
					      <&iomuxc 12  32 1>, <&iomuxc 13  31 1>,
					      <&iomuxc 14  30 1>, <&iomuxc 15  33 1>,
					      <&iomuxc 16  84 1>, <&iomuxc 17  79 2>,
					      <&iomuxc 19  78 1>, <&iomuxc 20  76 1>,
					      <&iomuxc 21  81 2>, <&iomuxc 23  75 1>,
					      <&iomuxc 24  83 1>, <&iomuxc 25  74 1>,
					      <&iomuxc 26  77 1>, <&iomuxc 27 159 1>,
					      <&iomuxc 28 154 1>, <&iomuxc 29 157 1>,
					      <&iomuxc 30 152 1>, <&iomuxc 31 156 1>;
			};

			gpio5: gpio@020ac000 {
				compatible = "fsl,imx6sl-gpio", "fsl,imx35-gpio";
				reg = <0x020ac000 0x4000>;
				interrupts = <0 74 IRQ_TYPE_LEVEL_HIGH>,
					     <0 75 IRQ_TYPE_LEVEL_HIGH>;
				gpio-controller;
				#gpio-cells = <2>;
				interrupt-controller;
				#interrupt-cells = <2>;
				gpio-ranges = <&iomuxc  0 158 1>, <&iomuxc  1 151 1>,
					      <&iomuxc  2 155 1>, <&iomuxc  3 153 1>,
					      <&iomuxc  4 150 1>, <&iomuxc  5 149 1>,
					      <&iomuxc  6 144 1>, <&iomuxc  7 147 1>,
					      <&iomuxc  8 142 1>, <&iomuxc  9 146 1>,
					      <&iomuxc 10 148 1>, <&iomuxc 11 141 1>,
					      <&iomuxc 12 145 1>, <&iomuxc 13 143 1>,
					      <&iomuxc 14 140 1>, <&iomuxc 15 139 1>,
					      <&iomuxc 16 164 2>, <&iomuxc 18 160 1>,
					      <&iomuxc 19 162 1>, <&iomuxc 20 163 1>,
					      <&iomuxc 21 161 1>;
			};

			kpp: kpp@020b8000 {
				compatible = "fsl,imx6sl-kpp", "fsl,imx21-kpp";
				reg = <0x020b8000 0x4000>;
				interrupts = <0 82 IRQ_TYPE_LEVEL_HIGH>;
				clocks = <&clks IMX6SL_CLK_DUMMY>;
				status = "disabled";
			};

			wdog1: wdog@020bc000 {
				compatible = "fsl,imx6sl-wdt", "fsl,imx21-wdt";
				reg = <0x020bc000 0x4000>;
				interrupts = <0 80 IRQ_TYPE_LEVEL_HIGH>;
				clocks = <&clks IMX6SL_CLK_DUMMY>;
			};

			wdog2: wdog@020c0000 {
				compatible = "fsl,imx6sl-wdt", "fsl,imx21-wdt";
				reg = <0x020c0000 0x4000>;
				interrupts = <0 81 IRQ_TYPE_LEVEL_HIGH>;
				clocks = <&clks IMX6SL_CLK_DUMMY>;
				status = "disabled";
			};

			clks: ccm@020c4000 {
				compatible = "fsl,imx6sl-ccm";
				reg = <0x020c4000 0x4000>;
				interrupts = <0 87 IRQ_TYPE_LEVEL_HIGH>,
					     <0 88 IRQ_TYPE_LEVEL_HIGH>;
				#clock-cells = <1>;
			};

			anatop: anatop@020c8000 {
				compatible = "fsl,imx6sl-anatop",
					     "fsl,imx6q-anatop",
					     "syscon", "simple-bus";
				reg = <0x020c8000 0x1000>;
				interrupts = <0 49 IRQ_TYPE_LEVEL_HIGH>,
					     <0 54 IRQ_TYPE_LEVEL_HIGH>,
					     <0 127 IRQ_TYPE_LEVEL_HIGH>;

				regulator-1p1 {
					compatible = "fsl,anatop-regulator";
					regulator-name = "vdd1p1";
					regulator-min-microvolt = <800000>;
					regulator-max-microvolt = <1375000>;
					regulator-always-on;
					anatop-reg-offset = <0x110>;
					anatop-vol-bit-shift = <8>;
					anatop-vol-bit-width = <5>;
					anatop-min-bit-val = <4>;
					anatop-min-voltage = <800000>;
					anatop-max-voltage = <1375000>;
					anatop-enable-bit = <0>;
				};

				reg_3p0: regulator-3p0@120 {
					compatible = "fsl,anatop-regulator";
					regulator-name = "vdd3p0";
					regulator-min-microvolt = <2625000>;
					regulator-max-microvolt = <3400000>;
					anatop-reg-offset = <0x120>;
					anatop-vol-bit-shift = <8>;
					anatop-vol-bit-width = <5>;
					anatop-min-bit-val = <0>;
					anatop-min-voltage = <2625000>;
					anatop-max-voltage = <3400000>;
					anatop-enable-bit = <0>;
				};

				regulator-2p5 {
					compatible = "fsl,anatop-regulator";
					regulator-name = "vdd2p5";
					regulator-min-microvolt = <2100000>;
					regulator-max-microvolt = <2850000>;
					regulator-always-on;
					anatop-reg-offset = <0x130>;
					anatop-vol-bit-shift = <8>;
					anatop-vol-bit-width = <5>;
					anatop-min-bit-val = <0>;
					anatop-min-voltage = <2100000>;
					anatop-max-voltage = <2850000>;
					anatop-enable-bit = <0>;
				};

				reg_arm: regulator-vddcore {
					compatible = "fsl,anatop-regulator";
					regulator-name = "vddarm";
					regulator-min-microvolt = <725000>;
					regulator-max-microvolt = <1450000>;
					regulator-always-on;
					anatop-reg-offset = <0x140>;
					anatop-vol-bit-shift = <0>;
					anatop-vol-bit-width = <5>;
					anatop-delay-reg-offset = <0x170>;
					anatop-delay-bit-shift = <24>;
					anatop-delay-bit-width = <2>;
					anatop-min-bit-val = <1>;
					anatop-min-voltage = <725000>;
					anatop-max-voltage = <1450000>;
					regulator-allow-bypass;
				};

				reg_pu: regulator-vddpu {
					compatible = "fsl,anatop-regulator";
					regulator-name = "vddpu";
					regulator-min-microvolt = <725000>;
					regulator-max-microvolt = <1450000>;
					regulator-enable-ramp-delay = <150>;
					regulator-boot-on;
					anatop-reg-offset = <0x140>;
					anatop-vol-bit-shift = <9>;
					anatop-vol-bit-width = <5>;
					anatop-delay-reg-offset = <0x170>;
					anatop-delay-bit-shift = <26>;
					anatop-delay-bit-width = <2>;
					anatop-min-bit-val = <1>;
					anatop-min-voltage = <725000>;
					anatop-max-voltage = <1450000>;
					regulator-allow-bypass;
				};

				reg_soc: regulator-vddsoc {
					compatible = "fsl,anatop-regulator";
					regulator-name = "vddsoc";
					regulator-min-microvolt = <725000>;
					regulator-max-microvolt = <1450000>;
					regulator-always-on;
					anatop-reg-offset = <0x140>;
					anatop-vol-bit-shift = <18>;
					anatop-vol-bit-width = <5>;
					anatop-delay-reg-offset = <0x170>;
					anatop-delay-bit-shift = <28>;
					anatop-delay-bit-width = <2>;
					anatop-min-bit-val = <1>;
					anatop-min-voltage = <725000>;
					anatop-max-voltage = <1450000>;
					regulator-allow-bypass;
				};
			};

			tempmon: tempmon {
				compatible = "fsl,imx6q-tempmon";
				interrupts = <0 49 IRQ_TYPE_LEVEL_HIGH>;
				fsl,tempmon = <&anatop>;
				fsl,tempmon-data = <&ocotp>;
				clocks = <&clks IMX6SL_CLK_PLL3_USB_OTG>;
			};

			usbphy1: usbphy@020c9000 {
				compatible = "fsl,imx6sl-usbphy", "fsl,imx23-usbphy";
				reg = <0x020c9000 0x1000>;
				interrupts = <0 44 IRQ_TYPE_LEVEL_HIGH>;
				clocks = <&clks IMX6SL_CLK_USBPHY1>;
				phy-3p0-supply = <&reg_3p0>;
				fsl,anatop = <&anatop>;
			};

			usbphy2: usbphy@020ca000 {
				compatible = "fsl,imx6sl-usbphy", "fsl,imx23-usbphy";
				reg = <0x020ca000 0x1000>;
				interrupts = <0 45 IRQ_TYPE_LEVEL_HIGH>;
				clocks = <&clks IMX6SL_CLK_USBPHY2>;
				phy-3p0-supply = <&reg_3p0>;
				fsl,anatop = <&anatop>;
			};

			usbphy_nop1: usbphy_nop1 {
				compatible = "usb-nop-xceiv";
				clocks = <&clks IMX6SL_CLK_USBPHY1>;
				clock-names = "main_clk";
			};

			snvs: snvs@020cc000 {
				compatible = "fsl,sec-v4.0-mon", "syscon", "simple-mfd";
				reg = <0x020cc000 0x4000>;

				snvs_rtc: snvs-rtc-lp {
					compatible = "fsl,sec-v4.0-mon-rtc-lp";
					regmap = <&snvs>;
					offset = <0x34>;
					interrupts = <0 19 IRQ_TYPE_LEVEL_HIGH>,
						     <0 20 IRQ_TYPE_LEVEL_HIGH>;
				};

				snvs_poweroff: snvs-poweroff {
					compatible = "syscon-poweroff";
					regmap = <&snvs>;
					offset = <0x38>;
					mask = <0x61>;
					status = "disabled";
				};
			};

			epit1: epit@020d0000 {
				reg = <0x020d0000 0x4000>;
				interrupts = <0 56 IRQ_TYPE_LEVEL_HIGH>;
			};

			epit2: epit@020d4000 {
				reg = <0x020d4000 0x4000>;
				interrupts = <0 57 IRQ_TYPE_LEVEL_HIGH>;
			};

			src: src@020d8000 {
				compatible = "fsl,imx6sl-src", "fsl,imx51-src";
				reg = <0x020d8000 0x4000>;
				interrupts = <0 91 IRQ_TYPE_LEVEL_HIGH>,
					     <0 96 IRQ_TYPE_LEVEL_HIGH>;
				#reset-cells = <1>;
			};

			gpc: gpc@020dc000 {
				compatible = "fsl,imx6sl-gpc", "fsl,imx6q-gpc";
				reg = <0x020dc000 0x4000>;
				interrupt-controller;
				#interrupt-cells = <3>;
				interrupts = <0 89 IRQ_TYPE_LEVEL_HIGH>;
				interrupt-parent = <&intc>;
				pu-supply = <&reg_pu>;
				clocks = <&clks IMX6SL_CLK_GPU2D_PODF>, <&clks IMX6SL_CLK_GPU2D_OVG>,
					<&clks IMX6SL_CLK_IPG>, <&clks IMX6SL_CLK_LCDIF_AXI>,
					<&clks IMX6SL_CLK_LCDIF_PIX>, <&clks IMX6SL_CLK_EPDC_AXI>,
					<&clks IMX6SL_CLK_EPDC_PIX>, <&clks IMX6SL_CLK_PXP_AXI>;
				clock-names = "gpu2d_podf", "gpu2d_ovg", "ipg", "lcd_axi",
						"lcd_pix", "epdc_axi", "epdc_pix", "pxp_axi";
				#power-domain-cells = <1>;
			};

			gpr: iomuxc-gpr@020e0000 {
				compatible = "fsl,imx6sl-iomuxc-gpr",
					     "fsl,imx6q-iomuxc-gpr", "syscon";
				reg = <0x020e0000 0x38>;
			};

			iomuxc: iomuxc@020e0000 {
				compatible = "fsl,imx6sl-iomuxc";
				reg = <0x020e0000 0x4000>;
			};

			csi: csi@020e4000 {
				compatible = "fsl,imx6sl-csi";
				reg = <0x020e4000 0x4000>;
				interrupts = <0 7 IRQ_TYPE_LEVEL_HIGH>;
				clocks = <&clks IMX6SL_CLK_DUMMY>,
					<&clks IMX6SL_CLK_DUMMY>,
					<&clks IMX6SL_CLK_DUMMY>;
				clock-names = "disp-axi", "csi_mclk", "disp_dcic";
				status = "disabled";
			};

			spdc: spdc@020e8000 {
				reg = <0x020e8000 0x4000>;
				interrupts = <0 6 IRQ_TYPE_LEVEL_HIGH>;
			};

			sdma: sdma@020ec000 {
				compatible = "fsl,imx6sl-sdma", "fsl,imx6q-sdma";
				reg = <0x020ec000 0x4000>;
				interrupts = <0 2 IRQ_TYPE_LEVEL_HIGH>;
				clocks = <&clks IMX6SL_CLK_SDMA>,
					 <&clks IMX6SL_CLK_SDMA>;
				clock-names = "ipg", "ahb";
				#dma-cells = <3>;
				iram = <&ocram>;
				/* imx6sl reuses imx6q sdma firmware */
				fsl,sdma-ram-script-name = "imx/sdma/sdma-imx6q.bin";
			};

			pxp: pxp@020f0000 {
				compatible = "fsl,imx6sl-pxp-dma", "fsl,imx6dl-pxp-dma";
				reg = <0x020f0000 0x4000>;
				interrupts = <0 98 IRQ_TYPE_LEVEL_HIGH>;
				clocks = <&clks IMX6SL_CLK_PXP_AXI>, <&clks IMX6SL_CLK_DUMMY>;
				clock-names = "pxp-axi", "disp-axi";
				status = "disabled";
			};

			epdc: epdc@020f4000 {
				compatible = "fsl,imx6sl-epdc", "fsl,imx6dl-epdc";
				reg = <0x020f4000 0x4000>;
				interrupts = <0 97 IRQ_TYPE_LEVEL_HIGH>;
				clocks = <&clks IMX6SL_CLK_EPDC_AXI>, <&clks IMX6SL_CLK_EPDC_PIX>;
				clock-names = "epdc_axi", "epdc_pix";
			};

			lcdif: lcdif@020f8000 {
				compatible = "fsl,imx6sl-lcdif", "fsl,imx28-lcdif";
				reg = <0x020f8000 0x4000>;
				interrupts = <0 39 IRQ_TYPE_LEVEL_HIGH>;
				clocks = <&clks IMX6SL_CLK_LCDIF_PIX>,
					 <&clks IMX6SL_CLK_LCDIF_AXI>,
					 <&clks IMX6SL_CLK_DUMMY>;
				clock-names = "pix", "axi", "disp_axi";
				status = "disabled";
			};

			dcp: dcp@020fc000 {
				compatible = "fsl,imx6sl-dcp", "fsl,imx28-dcp";
				reg = <0x020fc000 0x4000>;
				interrupts = <0 99 IRQ_TYPE_LEVEL_HIGH>,
					     <0 100 IRQ_TYPE_LEVEL_HIGH>,
					     <0 101 IRQ_TYPE_LEVEL_HIGH>;
				/* DCP clock always on */
				clocks = <&clks IMX6SL_CLK_DUMMY>;
				clock-names = "dcp";
				status = "okay";
			};
		};

		aips2: aips-bus@02100000 {
			compatible = "fsl,aips-bus", "simple-bus";
			#address-cells = <1>;
			#size-cells = <1>;
			reg = <0x02100000 0x100000>;
			ranges;

			usbotg1: usb@02184000 {
				compatible = "fsl,imx6sl-usb", "fsl,imx27-usb";
				reg = <0x02184000 0x200>;
				interrupts = <0 43 IRQ_TYPE_LEVEL_HIGH>;
				clocks = <&clks IMX6SL_CLK_USBOH3>;
				fsl,usbphy = <&usbphy1>;
				fsl,usbmisc = <&usbmisc 0>;
				ahb-burst-config = <0x0>;
				tx-burst-size-dword = <0x10>;
				rx-burst-size-dword = <0x10>;
				fsl,anatop = <&anatop>;
				status = "disabled";
			};

			usbotg2: usb@02184200 {
				compatible = "fsl,imx6sl-usb", "fsl,imx27-usb";
				reg = <0x02184200 0x200>;
				interrupts = <0 42 IRQ_TYPE_LEVEL_HIGH>;
				clocks = <&clks IMX6SL_CLK_USBOH3>;
				fsl,usbphy = <&usbphy2>;
				fsl,usbmisc = <&usbmisc 1>;
				ahb-burst-config = <0x0>;
				tx-burst-size-dword = <0x10>;
				rx-burst-size-dword = <0x10>;
				status = "disabled";
			};

			usbh: usb@02184400 {
				compatible = "fsl,imx6sl-usb", "fsl,imx27-usb";
				reg = <0x02184400 0x200>;
				interrupts = <0 40 IRQ_TYPE_LEVEL_HIGH>;
				clocks = <&clks IMX6SL_CLK_USBOH3>;
				fsl,usbmisc = <&usbmisc 2>;
				dr_mode = "host";
				ahb-burst-config = <0x0>;
				tx-burst-size-dword = <0x10>;
				rx-burst-size-dword = <0x10>;
				phy_type = "hsic";
				fsl,usbphy = <&usbphy_nop1>;
				fsl,anatop = <&anatop>;
				status = "disabled";
			};

			usbmisc: usbmisc@02184800 {
				#index-cells = <1>;
				compatible = "fsl,imx6sl-usbmisc", "fsl,imx6q-usbmisc";
				reg = <0x02184800 0x200>;
				clocks = <&clks IMX6SL_CLK_USBOH3>;
				vbus-wakeup-supply = <&reg_vbus_wakeup>;
			};

			fec: ethernet@02188000 {
				compatible = "fsl,imx6sl-fec", "fsl,imx25-fec";
				reg = <0x02188000 0x4000>;
				interrupts = <0 114 IRQ_TYPE_LEVEL_HIGH>;
				clocks = <&clks IMX6SL_CLK_ENET>,
					 <&clks IMX6SL_CLK_ENET_REF>;
				clock-names = "ipg", "ahb";
				status = "disabled";
			};

			usdhc1: usdhc@02190000 {
				compatible = "fsl,imx6sl-usdhc", "fsl,imx6q-usdhc";
				reg = <0x02190000 0x4000>;
				interrupts = <0 22 IRQ_TYPE_LEVEL_HIGH>;
				clocks = <&clks IMX6SL_CLK_USDHC1>,
					 <&clks IMX6SL_CLK_USDHC1>,
					 <&clks IMX6SL_CLK_USDHC1>;
				clock-names = "ipg", "ahb", "per";
				bus-width = <4>;
				status = "disabled";
			};

			usdhc2: usdhc@02194000 {
				compatible = "fsl,imx6sl-usdhc", "fsl,imx6q-usdhc";
				reg = <0x02194000 0x4000>;
				interrupts = <0 23 IRQ_TYPE_LEVEL_HIGH>;
				clocks = <&clks IMX6SL_CLK_USDHC2>,
					 <&clks IMX6SL_CLK_USDHC2>,
					 <&clks IMX6SL_CLK_USDHC2>;
				clock-names = "ipg", "ahb", "per";
				bus-width = <4>;
				status = "disabled";
			};

			usdhc3: usdhc@02198000 {
				compatible = "fsl,imx6sl-usdhc", "fsl,imx6q-usdhc";
				reg = <0x02198000 0x4000>;
				interrupts = <0 24 IRQ_TYPE_LEVEL_HIGH>;
				clocks = <&clks IMX6SL_CLK_USDHC3>,
					 <&clks IMX6SL_CLK_USDHC3>,
					 <&clks IMX6SL_CLK_USDHC3>;
				clock-names = "ipg", "ahb", "per";
				bus-width = <4>;
				status = "disabled";
			};

			usdhc4: usdhc@0219c000 {
				compatible = "fsl,imx6sl-usdhc", "fsl,imx6q-usdhc";
				reg = <0x0219c000 0x4000>;
				interrupts = <0 25 IRQ_TYPE_LEVEL_HIGH>;
				clocks = <&clks IMX6SL_CLK_USDHC4>,
					 <&clks IMX6SL_CLK_USDHC4>,
					 <&clks IMX6SL_CLK_USDHC4>;
				clock-names = "ipg", "ahb", "per";
				bus-width = <4>;
				status = "disabled";
			};

			i2c1: i2c@021a0000 {
				#address-cells = <1>;
				#size-cells = <0>;
				compatible = "fsl,imx6sl-i2c", "fsl,imx21-i2c";
				reg = <0x021a0000 0x4000>;
				interrupts = <0 36 IRQ_TYPE_LEVEL_HIGH>;
				clocks = <&clks IMX6SL_CLK_I2C1>;
				status = "disabled";
			};

			i2c2: i2c@021a4000 {
				#address-cells = <1>;
				#size-cells = <0>;
				compatible = "fsl,imx6sl-i2c", "fsl,imx21-i2c";
				reg = <0x021a4000 0x4000>;
				interrupts = <0 37 IRQ_TYPE_LEVEL_HIGH>;
				clocks = <&clks IMX6SL_CLK_I2C2>;
				status = "disabled";
			};

			i2c3: i2c@021a8000 {
				#address-cells = <1>;
				#size-cells = <0>;
				compatible = "fsl,imx6sl-i2c", "fsl,imx21-i2c";
				reg = <0x021a8000 0x4000>;
				interrupts = <0 38 IRQ_TYPE_LEVEL_HIGH>;
				clocks = <&clks IMX6SL_CLK_I2C3>;
				status = "disabled";
			};

			mmdc: mmdc@021b0000 {
				compatible = "fsl,imx6sl-mmdc", "fsl,imx6q-mmdc";
				reg = <0x021b0000 0x4000>;
			};

			rng: rng@021b4000 {
				compatible = "fsl,imx6sl-rng", "fsl,imx-rng", "imx-rng";
				reg = <0x021b4000 0x4000>;
				interrupts = <0 5 IRQ_TYPE_LEVEL_HIGH>;
				clocks = <&clks IMX6SL_CLK_DUMMY>;
			};

			weim: weim@021b8000 {
				reg = <0x021b8000 0x4000>;
				interrupts = <0 14 IRQ_TYPE_LEVEL_HIGH>;
			};

			ocotp: ocotp@021bc000 {
				compatible = "fsl,imx6sl-ocotp", "syscon";
				reg = <0x021bc000 0x4000>;
				clocks = <&clks IMX6SL_CLK_OCOTP>;
			};

			audmux: audmux@021d8000 {
				compatible = "fsl,imx6sl-audmux", "fsl,imx31-audmux";
				reg = <0x021d8000 0x4000>;
				status = "disabled";
			};

			gpu: gpu@02200000 {
				compatible = "fsl,imx6sl-gpu", "fsl,imx6q-gpu";
				reg = <0x02200000 0x4000>, <0x02204000 0x4000>,
					  <0x80000000 0x0>, <0x0 0x8000000>;
				reg-names = "iobase_2d", "iobase_vg",
						"phys_baseaddr", "contiguous_mem";
				interrupts = <GIC_SPI 10 IRQ_TYPE_LEVEL_HIGH>, <GIC_SPI 11 IRQ_TYPE_LEVEL_HIGH>;
				interrupt-names = "irq_2d", "irq_vg";
				clocks = <&clks IMX6SL_CLK_MMDC_ROOT>,
						<&clks IMX6SL_CLK_MMDC_ROOT>,
						<&clks IMX6SL_CLK_GPU2D_OVG>;
				clock-names = "gpu2d_axi_clk", "openvg_axi_clk",
						  "gpu2d_clk";
				resets = <&src 3>, <&src 3>;
				reset-names = "gpu2d", "gpuvg";
				power-domains = <&gpc 1>;
			};
		};
	};
};<|MERGE_RESOLUTION|>--- conflicted
+++ resolved
@@ -1,9 +1,6 @@
 /*
  * Copyright 2013-2016 Freescale Semiconductor, Inc.
-<<<<<<< HEAD
-=======
  * Copyright 2018 NXP
->>>>>>> 05f46d3f
  *
  * This program is free software; you can redistribute it and/or modify
  * it under the terms of the GNU General Public License version 2 as
