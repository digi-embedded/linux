// SPDX-License-Identifier: GPL-2.0+
/*
 * Copyright (C) 2016 Freescale Semiconductor, Inc.
 * Copyright 2017-2018 NXP
 *   Dong Aisheng <aisheng.dong@nxp.com>
 */

#include <dt-bindings/clock/imx7ulp-clock.h>
#include <dt-bindings/gpio/gpio.h>
#include <dt-bindings/interrupt-controller/arm-gic.h>

#include "imx7ulp-pinfunc.h"

/ {
	interrupt-parent = <&intc>;

	#address-cells = <1>;
	#size-cells = <1>;

	aliases {
		gpio0 = &gpio_ptc;
		gpio1 = &gpio_ptd;
		gpio2 = &gpio_pte;
		gpio3 = &gpio_ptf;
		i2c0 = &lpi2c6;
		i2c1 = &lpi2c7;
		mmc0 = &usdhc0;
		mmc1 = &usdhc1;
		serial0 = &lpuart4;
		serial1 = &lpuart5;
		serial2 = &lpuart6;
		serial3 = &lpuart7;
		usbphy0 = &usbphy1;
	};

	cpus {
		#address-cells = <1>;
		#size-cells = <0>;

		cpu0: cpu@f00 {
			compatible = "arm,cortex-a7";
			device_type = "cpu";
			reg = <0xf00>;
			clocks = <&smc1 IMX7ULP_CLK_ARM>,
				 <&scg1 IMX7ULP_CLK_CORE>,
				 <&scg1 IMX7ULP_CLK_SYS_SEL>,
				 <&scg1 IMX7ULP_CLK_HSRUN_CORE>,
				 <&scg1 IMX7ULP_CLK_HSRUN_SYS_SEL>,
				 <&scg1 IMX7ULP_CLK_FIRC>;
			clock-names = "arm", "core", "scs_sel",
				      "hsrun_core", "hsrun_scs_sel",
				      "firc";
			operating-points-v2 = <&cpu0_opp_table>;
		};
	};

	cpu0_opp_table: opp-table {
		compatible = "operating-points-v2";
		opp-shared;

		opp-500210000 {
			opp-hz = /bits/ 64 <500210000>;
			opp-microvolt = <1025000>;
			clock-latency-ns = <150000>;
			opp-suspend;
		};

		opp-720000000 {
			opp-hz = /bits/ 64 <720000000>;
			opp-microvolt = <1125000>;
			clock-latency-ns = <150000>;
		};
	};

        reserved-memory {
                #address-cells = <1>;
                #size-cells = <1>;
                ranges;

                /* global autoconfigured region for contiguous allocations */
                linux,cma {
                        compatible = "shared-dma-pool";
                        reusable;
                        size = <0xC000000>;
                        alignment = <0x2000>;
                        linux,cma-default;
                };
        };

	intc: interrupt-controller@40021000 {
		compatible = "arm,cortex-a7-gic";
		#interrupt-cells = <3>;
		interrupt-controller;
		reg = <0x40021000 0x1000>,
		      <0x40022000 0x1000>;
	};

	rosc: clock-rosc {
		compatible = "fixed-clock";
		clock-frequency = <32768>;
		clock-output-names = "rosc";
		#clock-cells = <0>;
	};

	sosc: clock-sosc {
		compatible = "fixed-clock";
		clock-frequency = <24000000>;
		clock-output-names = "sosc";
		#clock-cells = <0>;
	};

	sirc: clock-sirc {
		compatible = "fixed-clock";
		clock-frequency = <16000000>;
		clock-output-names = "sirc";
		#clock-cells = <0>;
	};

	firc: clock-firc {
		compatible = "fixed-clock";
		clock-frequency = <48000000>;
		clock-output-names = "firc";
		#clock-cells = <0>;
	};

	upll: clock-upll {
		compatible = "fixed-clock";
		clock-frequency = <480000000>;
		clock-output-names = "upll";
		#clock-cells = <0>;
	};

	sram: sram@20000000 {
		compatible = "fsl,lpm-sram";
		reg = <0x1fffc000 0x4000>;
	};

	caam_sm: caam-sm@26000000 {
		 compatible = "fsl,imx6q-caam-sm";
		 reg = <0x26000000 0x8000>;
	};

	ahbbridge0: bus@40000000 {
		compatible = "simple-bus";
		#address-cells = <1>;
		#size-cells = <1>;
		reg = <0x40000000 0x800000>;
		ranges;

		edma1: dma-controller@40080000 {
			#dma-cells = <2>;
			compatible = "fsl,imx7ulp-edma";
			reg = <0x40080000 0x2000>,
				<0x40210000 0x1000>;
			dma-channels = <32>;
			interrupts = <GIC_SPI 0 IRQ_TYPE_LEVEL_HIGH>,
				     <GIC_SPI 1 IRQ_TYPE_LEVEL_HIGH>,
				     <GIC_SPI 2 IRQ_TYPE_LEVEL_HIGH>,
				     <GIC_SPI 3 IRQ_TYPE_LEVEL_HIGH>,
				     <GIC_SPI 4 IRQ_TYPE_LEVEL_HIGH>,
				     <GIC_SPI 5 IRQ_TYPE_LEVEL_HIGH>,
				     <GIC_SPI 6 IRQ_TYPE_LEVEL_HIGH>,
				     <GIC_SPI 7 IRQ_TYPE_LEVEL_HIGH>,
				     <GIC_SPI 8 IRQ_TYPE_LEVEL_HIGH>,
				     <GIC_SPI 9 IRQ_TYPE_LEVEL_HIGH>,
				     <GIC_SPI 10 IRQ_TYPE_LEVEL_HIGH>,
				     <GIC_SPI 11 IRQ_TYPE_LEVEL_HIGH>,
				     <GIC_SPI 12 IRQ_TYPE_LEVEL_HIGH>,
				     <GIC_SPI 13 IRQ_TYPE_LEVEL_HIGH>,
				     <GIC_SPI 14 IRQ_TYPE_LEVEL_HIGH>,
				     <GIC_SPI 15 IRQ_TYPE_LEVEL_HIGH>,
				     <GIC_SPI 16 IRQ_TYPE_LEVEL_HIGH>;
			clock-names = "dma", "dmamux0";
			clocks = <&pcc2 IMX7ULP_CLK_DMA1>,
				 <&pcc2 IMX7ULP_CLK_DMA_MUX1>;
		};

		mu: mu@40220000 {
			compatible = "fsl,imx7ulp-mu";
			reg = <0x40220000 0x1000>;
			interrupts = <GIC_SPI 19 IRQ_TYPE_LEVEL_HIGH>;
			#mbox-cells = <2>;
		};

		nmi: nmi@40220000 {
			compatible = "fsl,imx7ulp-nmi";
			reg = <0x40220000 0x1000>;
			interrupts = <GIC_SPI 90 IRQ_TYPE_LEVEL_HIGH>;
			status = "okay";
		};

		mu_lp: mu_lp@40220000 {
			compatible = "fsl,imx7ulp-mu-lp", "fsl,imx6sx-mu-lp";
			reg = <0x40220000 0x1000>;
			interrupts = <GIC_SPI 74 IRQ_TYPE_LEVEL_HIGH>,
					<GIC_SPI 19 IRQ_TYPE_LEVEL_HIGH>;
			status = "okay";
		};

		lpspi2: spi@40290000 {
			#address-cells = <1>;
			#size-cells = <0>;
			compatible = "fsl,imx7ulp-spi";
			reg = <0x40290000 0x10000>;
			interrupts = <GIC_SPI 28 IRQ_TYPE_LEVEL_HIGH>;
			clocks = <&pcc2 IMX7ULP_CLK_LPSPI2>,
				 <&pcc2 IMX7ULP_CLK_DUMMY>;
			clock-names = "per", "ipg";
			assigned-clocks = <&pcc2 IMX7ULP_CLK_LPSPI2>;
			assigned-clock-parents = <&scg1 IMX7ULP_CLK_FIRC_BUS_CLK>;
			assigned-clock-rates = <48000000>;
			dmas = <&edma1 0 26>, <&edma1 0 25>;
			dma-names = "tx","rx";
			status = "disabled";
		};

		lpspi3: spi@402A0000 {
			#address-cells = <1>;
			#size-cells = <0>;
			compatible = "fsl,imx7ulp-spi";
			reg = <0x402A0000 0x10000>;
			interrupts = <GIC_SPI 29 IRQ_TYPE_LEVEL_HIGH>;
			clocks = <&pcc2 IMX7ULP_CLK_LPSPI3>,
				 <&pcc2 IMX7ULP_CLK_DUMMY>;
			clock-names = "per", "ipg";
			assigned-clocks = <&pcc2 IMX7ULP_CLK_LPSPI3>;
			assigned-clock-parents = <&scg1 IMX7ULP_CLK_FIRC_BUS_CLK>;
			assigned-clock-rates = <48000000>;
			dmas = <&edma1 0 28>, <&edma1 0 27>;
			dma-names = "tx","rx";
			status = "disabled";
		};

		crypto: crypto@40240000 {
			compatible = "fsl,sec-v4.0";
			#address-cells = <1>;
			#size-cells = <1>;
			reg = <0x40240000 0x10000>;
			ranges = <0 0x40240000 0x10000>;
			clocks = <&pcc2 IMX7ULP_CLK_CAAM>,
				 <&scg1 IMX7ULP_CLK_NIC1_BUS_DIV>;
			clock-names = "aclk", "ipg";

			sec_jr0: jr@1000 {
				compatible = "fsl,sec-v4.0-job-ring";
				reg = <0x1000 0x1000>;
				interrupts = <GIC_SPI 54 IRQ_TYPE_LEVEL_HIGH>;
			};

			sec_jr1: jr@2000 {
				compatible = "fsl,sec-v4.0-job-ring";
				reg = <0x2000 0x1000>;
				interrupts = <GIC_SPI 54 IRQ_TYPE_LEVEL_HIGH>;
			};
		};

		lpi2c4: lpi2c4@402b0000 {
			compatible = "fsl,imx7ulp-lpi2c";
			reg = <0x402b0000 0x10000>;
			interrupts = <GIC_SPI 34 IRQ_TYPE_LEVEL_HIGH>;
			clocks = <&pcc2 IMX7ULP_CLK_LPI2C4>,
				 <&scg1 IMX7ULP_CLK_NIC1_BUS_DIV>;
			clock-names = "per", "ipg";
			assigned-clocks = <&pcc2 IMX7ULP_CLK_LPI2C4>;
			assigned-clock-parents = <&scg1 IMX7ULP_CLK_FIRC_BUS_CLK>;
			assigned-clock-rates = <48000000>;
			dmas = <&edma1 0 10>, <&edma1 0 9>;
			dma-names = "tx","rx";
			status = "disabled";
		};

		lpi2c5: lpi2c5@402c0000 {
			compatible = "fsl,imx7ulp-lpi2c";
			reg = <0x402c0000 0x10000>;
			interrupts = <GIC_SPI 35 IRQ_TYPE_LEVEL_HIGH>;
			clocks = <&pcc2 IMX7ULP_CLK_LPI2C5>,
				 <&scg1 IMX7ULP_CLK_NIC1_BUS_DIV>;
			clock-names = "per", "ipg";
			assigned-clocks = <&pcc2 IMX7ULP_CLK_LPI2C5>;
			assigned-clock-parents = <&scg1 IMX7ULP_CLK_FIRC_BUS_CLK>;
			assigned-clock-rates = <48000000>;
			dmas = <&edma1 0 12>, <&edma1 0 11>;
			dma-names = "tx","rx";
		};

		lpuart4: serial@402d0000 {
			compatible = "fsl,imx7ulp-lpuart";
			reg = <0x402d0000 0x1000>;
			interrupts = <GIC_SPI 30 IRQ_TYPE_LEVEL_HIGH>;
			clocks = <&pcc2 IMX7ULP_CLK_LPUART4>;
			clock-names = "ipg";
			assigned-clocks = <&pcc2 IMX7ULP_CLK_LPUART4>;
			assigned-clock-parents = <&scg1 IMX7ULP_CLK_SOSC_BUS_CLK>;
			assigned-clock-rates = <24000000>;
			status = "disabled";
		};

		lpuart5: serial@402e0000 {
			compatible = "fsl,imx7ulp-lpuart";
			reg = <0x402e0000 0x1000>;
			interrupts = <GIC_SPI 31 IRQ_TYPE_LEVEL_HIGH>;
			clocks = <&pcc2 IMX7ULP_CLK_LPUART5>;
			clock-names = "ipg";
			assigned-clocks = <&pcc2 IMX7ULP_CLK_LPUART5>;
			assigned-clock-parents = <&scg1 IMX7ULP_CLK_FIRC_BUS_CLK>;
			assigned-clock-rates = <48000000>;
			dmas = <&edma1 0 20>, <&edma1 0 19>;
			dma-names = "tx","rx";
			status = "disabled";
		};

		tpm4: pwm@40250000 {
			compatible = "fsl,imx7ulp-pwm";
			reg = <0x40250000 0x1000>;
			assigned-clocks = <&pcc2 IMX7ULP_CLK_LPTPM4>;
			assigned-clock-parents = <&scg1 IMX7ULP_CLK_SOSC_BUS_CLK>;
			clocks = <&pcc2 IMX7ULP_CLK_LPTPM4>;
			#pwm-cells = <3>;
			status = "disabled";
		};

		tpm5: tpm@40260000 {
			compatible = "fsl,imx7ulp-tpm";
			reg = <0x40260000 0x1000>;
			interrupts = <GIC_SPI 22 IRQ_TYPE_LEVEL_HIGH>;
			clocks = <&scg1 IMX7ULP_CLK_NIC1_BUS_DIV>,
				 <&pcc2 IMX7ULP_CLK_LPTPM5>;
			clock-names = "ipg", "per";
		};

		usbotg1: usb@40330000 {
			compatible = "fsl,imx7ulp-usb", "fsl,imx6ul-usb";
			reg = <0x40330000 0x200>;
			interrupts = <GIC_SPI 40 IRQ_TYPE_LEVEL_HIGH>;
			clocks = <&pcc2 IMX7ULP_CLK_USB0>;
			phys = <&usbphy1>;
			fsl,usbmisc = <&usbmisc1 0>;
			ahb-burst-config = <0x0>;
			tx-burst-size-dword = <0x8>;
			rx-burst-size-dword = <0x8>;
			status = "disabled";
		};

		usbmisc1: usbmisc@40330200 {
			compatible = "fsl,imx7ulp-usbmisc", "fsl,imx7d-usbmisc";
			#index-cells = <1>;
			reg = <0x40330200 0x200>;
		};

		usbphy1: usb-phy@40350000 {
			compatible = "fsl,imx7ulp-usbphy", "fsl,imx6ul-usbphy";
			reg = <0x40350000 0x1000>;
			interrupts = <GIC_SPI 39 IRQ_TYPE_LEVEL_HIGH>;
			clocks = <&pcc2 IMX7ULP_CLK_USB_PHY>;
			#phy-cells = <0>;
			nxp,sim = <&sim>;
		};

		usdhc0: mmc@40370000 {
			compatible = "fsl,imx7ulp-usdhc", "fsl,imx6sx-usdhc";
			reg = <0x40370000 0x10000>;
			interrupts = <GIC_SPI 42 IRQ_TYPE_LEVEL_HIGH>;
			clocks = <&scg1 IMX7ULP_CLK_NIC1_BUS_DIV>,
				 <&scg1 IMX7ULP_CLK_NIC1_DIV>,
				 <&pcc2 IMX7ULP_CLK_USDHC0>;
			clock-names = "ipg", "ahb", "per";
			bus-width = <4>;
			fsl,tuning-start-tap = <20>;
			fsl,tuning-step = <2>;
			status = "disabled";
		};

		usdhc1: mmc@40380000 {
			compatible = "fsl,imx7ulp-usdhc", "fsl,imx6sx-usdhc";
			reg = <0x40380000 0x10000>;
			interrupts = <GIC_SPI 43 IRQ_TYPE_LEVEL_HIGH>;
			clocks = <&scg1 IMX7ULP_CLK_NIC1_BUS_DIV>,
				 <&scg1 IMX7ULP_CLK_NIC1_DIV>,
				 <&pcc2 IMX7ULP_CLK_USDHC1>;
			clock-names = "ipg", "ahb", "per";
			bus-width = <4>;
			fsl,tuning-start-tap = <20>;
			fsl,tuning-step = <2>;
			status = "disabled";
		};

		scg1: clock-controller@403e0000 {
			compatible = "fsl,imx7ulp-scg1";
			reg = <0x403e0000 0x10000>;
			clocks = <&rosc>, <&sosc>, <&sirc>,
				 <&firc>, <&upll>;
			clock-names = "rosc", "sosc", "sirc",
				      "firc", "upll";
			#clock-cells = <1>;
		};

		wdog1: watchdog@403d0000 {
			compatible = "fsl,imx7ulp-wdt";
			reg = <0x403d0000 0x10000>;
			interrupts = <GIC_SPI 55 IRQ_TYPE_LEVEL_HIGH>;
			clocks = <&pcc2 IMX7ULP_CLK_WDG1>;
			assigned-clocks = <&pcc2 IMX7ULP_CLK_WDG1>;
			assigned-clock-parents = <&scg1 IMX7ULP_CLK_FIRC_BUS_CLK>;
			/*
			 * As the 1KHz LPO clock rate is not trimed,the actually clock
			 * is about 667Hz, so the init timeout 60s should set 40*1000
			 * in the TOVAL register.
			 */
			timeout-sec = <40>;
		};

		wdog2: wdog@40430000 {
			compatible = "fsl,imx7ulp-wdt";
			reg = <0x40430000 0x10000>;
			interrupts = <GIC_SPI 56 IRQ_TYPE_LEVEL_HIGH>;
			clocks = <&pcc2 IMX7ULP_CLK_WDG2>;
			assigned-clocks = <&pcc2 IMX7ULP_CLK_WDG2>;
<<<<<<< HEAD
			assigned-clock-parents = <&scg1 IMX7ULP_CLK_FIRC_BUS_CLK>;
=======
			assigned-clocks-parents = <&scg1 IMX7ULP_CLK_FIRC_BUS_CLK>;
>>>>>>> 29549c70
			timeout-sec = <40>;
		};

		pcc2: clock-controller@403f0000 {
			compatible = "fsl,imx7ulp-pcc2";
			reg = <0x403f0000 0x10000>;
			#clock-cells = <1>;
			clocks = <&scg1 IMX7ULP_CLK_NIC1_BUS_DIV>,
				 <&scg1 IMX7ULP_CLK_NIC1_DIV>,
				 <&scg1 IMX7ULP_CLK_DDR_DIV>,
				 <&scg1 IMX7ULP_CLK_APLL_PFD2>,
				 <&scg1 IMX7ULP_CLK_APLL_PFD1>,
				 <&scg1 IMX7ULP_CLK_APLL_PFD0>,
				 <&scg1 IMX7ULP_CLK_UPLL>,
				 <&scg1 IMX7ULP_CLK_SOSC_BUS_CLK>,
				 <&scg1 IMX7ULP_CLK_FIRC_BUS_CLK>,
				 <&scg1 IMX7ULP_CLK_ROSC>,
				 <&scg1 IMX7ULP_CLK_SPLL_BUS_CLK>;
			clock-names = "nic1_bus_clk", "nic1_clk", "ddr_clk",
				      "apll_pfd2", "apll_pfd1", "apll_pfd0",
				      "upll", "sosc_bus_clk",
				      "firc_bus_clk", "rosc", "spll_bus_clk";
			assigned-clocks = <&pcc2 IMX7ULP_CLK_LPTPM5>;
			assigned-clock-parents = <&scg1 IMX7ULP_CLK_SOSC_BUS_CLK>;
		};

		pmc1: pmc1@40400000 {
			compatible = "fsl,imx7ulp-pmc1";
			reg = <0x40400000 0x1000>;
		};

		smc1: clock-controller@40410000 {
			compatible = "fsl,imx7ulp-smc1";
			reg = <0x40410000 0x1000>;
			#clock-cells = <1>;
			clocks = <&scg1 IMX7ULP_CLK_CORE_DIV>,
				 <&scg1 IMX7ULP_CLK_HSRUN_CORE_DIV>;
			clock-names = "divcore", "hsrun_divcore";
		};

		pcc3: clock-controller@40b30000 {
			compatible = "fsl,imx7ulp-pcc3";
			reg = <0x40b30000 0x10000>;
			#clock-cells = <1>;
			clocks = <&scg1 IMX7ULP_CLK_NIC1_BUS_DIV>,
				 <&scg1 IMX7ULP_CLK_NIC1_DIV>,
				 <&scg1 IMX7ULP_CLK_DDR_DIV>,
				 <&scg1 IMX7ULP_CLK_APLL_PFD2>,
				 <&scg1 IMX7ULP_CLK_APLL_PFD1>,
				 <&scg1 IMX7ULP_CLK_APLL_PFD0>,
				 <&scg1 IMX7ULP_CLK_UPLL>,
				 <&scg1 IMX7ULP_CLK_SOSC_BUS_CLK>,
				 <&scg1 IMX7ULP_CLK_FIRC_BUS_CLK>,
				 <&scg1 IMX7ULP_CLK_ROSC>,
				 <&scg1 IMX7ULP_CLK_SPLL_BUS_CLK>;
			clock-names = "nic1_bus_clk", "nic1_clk", "ddr_clk",
				      "apll_pfd2", "apll_pfd1", "apll_pfd0",
				      "upll", "sosc_bus_clk",
				      "firc_bus_clk", "rosc", "spll_bus_clk";
		};
	};

	ahbbridge1: bus@40800000 {
		compatible = "simple-bus";
		#address-cells = <1>;
		#size-cells = <1>;
		reg = <0x40800000 0x800000>;
		ranges;

		lpi2c6: i2c@40a40000 {
			compatible = "fsl,imx7ulp-lpi2c";
			reg = <0x40a40000 0x10000>;
			interrupts = <GIC_SPI 36 IRQ_TYPE_LEVEL_HIGH>;
			clocks = <&pcc3 IMX7ULP_CLK_LPI2C6>,
				 <&scg1 IMX7ULP_CLK_NIC1_BUS_DIV>;
			clock-names = "per", "ipg";
			assigned-clocks = <&pcc3 IMX7ULP_CLK_LPI2C6>;
			assigned-clock-parents = <&scg1 IMX7ULP_CLK_FIRC_BUS_CLK>;
			assigned-clock-rates = <48000000>;
			dmas = <&edma1 0 14>, <&edma1 0 13>;
			dma-names = "tx","rx";
			status = "disabled";
		};

		lpi2c7: i2c@40a50000 {
			compatible = "fsl,imx7ulp-lpi2c";
			reg = <0x40a50000 0x10000>;
			interrupts = <GIC_SPI 37 IRQ_TYPE_LEVEL_HIGH>;
			clocks = <&pcc3 IMX7ULP_CLK_LPI2C7>,
				 <&scg1 IMX7ULP_CLK_NIC1_BUS_DIV>;
			clock-names = "per", "ipg";
			assigned-clocks = <&pcc3 IMX7ULP_CLK_LPI2C7>;
			assigned-clock-parents = <&scg1 IMX7ULP_CLK_FIRC_BUS_CLK>;
			assigned-clock-rates = <48000000>;
			dmas = <&edma1 0 16>, <&edma1 0 15>;
			dma-names = "tx","rx";
			status = "disabled";
		};

		lpuart6: serial@40a60000 {
			compatible = "fsl,imx7ulp-lpuart";
			reg = <0x40a60000 0x1000>;
			interrupts = <GIC_SPI 32 IRQ_TYPE_LEVEL_HIGH>;
			clocks = <&pcc3 IMX7ULP_CLK_LPUART6>;
			clock-names = "ipg";
			assigned-clocks = <&pcc3 IMX7ULP_CLK_LPUART6>;
			assigned-clock-parents = <&scg1 IMX7ULP_CLK_FIRC_BUS_CLK>;
			assigned-clock-rates = <48000000>;
			dmas = <&edma1 0 22>, <&edma1 0 21>;
			dma-names = "tx","rx";
			status = "disabled";
		};

		lpuart7: serial@40a70000 {
			compatible = "fsl,imx7ulp-lpuart";
			reg = <0x40a70000 0x1000>;
			interrupts = <GIC_SPI 33 IRQ_TYPE_LEVEL_HIGH>;
			clocks = <&pcc3  IMX7ULP_CLK_LPUART7>;
			clock-names = "ipg";
			assigned-clocks = <&pcc3 IMX7ULP_CLK_LPUART7>;
			assigned-clock-parents = <&scg1 IMX7ULP_CLK_FIRC_BUS_CLK>;
			assigned-clock-rates = <48000000>;
			dmas = <&edma1 0 24>, <&edma1 0 23>;
			dma-names = "tx","rx";
			status = "disabled";
		};

		mipi_dsi: mipi_dsi@40a90000 {
			compatible = "fsl,imx7ulp-mipi-dsi";
			reg = <0x40a90000 0x1000>;
			interrupts = <GIC_SPI 46 IRQ_TYPE_LEVEL_HIGH>;
			clocks = <&pcc3 IMX7ULP_CLK_DSI>;
			clock-names = "mipi_dsi_clk";
			assigned-clocks = <&pcc3 IMX7ULP_CLK_DSI>;
			assigned-clock-parents = <&scg1 IMX7ULP_CLK_NIC1_DIV>;
			data-lanes-num = <2>;
			phy-ref-clkfreq = <24000000>;
			max-data-rate  = <800000000>;
			sim = <&sim>;
			status = "disabled";
		};

		lcdif: lcdif@40aa0000 {
			compatible = "fsl,imx7ulp-lcdif";
			reg = <0x40aa0000 0x1000>;
			interrupts = <GIC_SPI 47 IRQ_TYPE_LEVEL_HIGH>;
			clocks = <&scg1 IMX7ULP_CLK_DUMMY>,
				 <&pcc3 IMX7ULP_CLK_LCDIF>,
				 <&scg1 IMX7ULP_CLK_DUMMY>;
			clock-names = "axi", "pix", "disp_axi";
			assigned-clocks = <&pcc3 IMX7ULP_CLK_LCDIF>;
			assigned-clock-parents = <&scg1 IMX7ULP_CLK_NIC1_DIV>;
			status = "disabled";
		};

		memory-controller@40ab0000 {
			compatible = "fsl,imx7ulp-mmdc", "fsl,imx6q-mmdc";
			reg = <0x40ab0000 0x1000>;
			clocks = <&pcc3 IMX7ULP_CLK_MMDC>;
		};

		iomuxc1: pinctrl@40ac0000 {
			compatible = "fsl,imx7ulp-iomuxc1";
			reg = <0x40ac0000 0x1000>;
		};

		gpio_ptc: gpio@40ae0000 {
			compatible = "fsl,imx7ulp-gpio", "fsl,vf610-gpio";
			reg = <0x40ae0000 0x1000 0x400f0000 0x40>;
			gpio-controller;
			#gpio-cells = <2>;
			interrupts = <GIC_SPI 48 IRQ_TYPE_LEVEL_HIGH>;
			interrupt-controller;
			#interrupt-cells = <2>;
			clocks = <&pcc2 IMX7ULP_CLK_RGPIO2P1>,
				 <&pcc3 IMX7ULP_CLK_PCTLC>;
			clock-names = "gpio", "port";
			gpio-ranges = <&iomuxc1 0 0 20>;
		};

		gpio_ptd: gpio@40af0000 {
			compatible = "fsl,imx7ulp-gpio", "fsl,vf610-gpio";
			reg = <0x40af0000 0x1000 0x400f0040 0x40>;
			gpio-controller;
			#gpio-cells = <2>;
			interrupts = <GIC_SPI 49 IRQ_TYPE_LEVEL_HIGH>;
			interrupt-controller;
			#interrupt-cells = <2>;
			clocks = <&pcc2 IMX7ULP_CLK_RGPIO2P1>,
				 <&pcc3 IMX7ULP_CLK_PCTLD>;
			clock-names = "gpio", "port";
			gpio-ranges = <&iomuxc1 0 32 12>;
		};

		gpio_pte: gpio@40b00000 {
			compatible = "fsl,imx7ulp-gpio", "fsl,vf610-gpio";
			reg = <0x40b00000 0x1000 0x400f0080 0x40>;
			gpio-controller;
			#gpio-cells = <2>;
			interrupts = <GIC_SPI 50 IRQ_TYPE_LEVEL_HIGH>;
			interrupt-controller;
			#interrupt-cells = <2>;
			clocks = <&pcc2 IMX7ULP_CLK_RGPIO2P1>,
				 <&pcc3 IMX7ULP_CLK_PCTLE>;
			clock-names = "gpio", "port";
			gpio-ranges = <&iomuxc1 0 64 16>;
		};

		gpio_ptf: gpio@40b10000 {
			compatible = "fsl,imx7ulp-gpio", "fsl,vf610-gpio";
			reg = <0x40b10000 0x1000 0x400f00c0 0x40>;
			gpio-controller;
			#gpio-cells = <2>;
			interrupts = <GIC_SPI 51 IRQ_TYPE_LEVEL_HIGH>;
			interrupt-controller;
			#interrupt-cells = <2>;
			clocks = <&pcc2 IMX7ULP_CLK_RGPIO2P1>,
				 <&pcc3 IMX7ULP_CLK_PCTLF>;
			clock-names = "gpio", "port";
			gpio-ranges = <&iomuxc1 0 96 20>;
		};

		gpu: gpu@41800000 {
			compatible = "fsl,imx7ulp-gpu", "fsl,imx6q-gpu";
			reg = <0x41800000 0x80000>, <0x41880000 0x80000>,
				<0x60000000 0x40000000>, <0x0 0x4000000>;
			reg-names = "iobase_3d", "iobase_2d",
				"phys_baseaddr", "contiguous_mem";
			interrupts = <GIC_SPI 44 IRQ_TYPE_LEVEL_HIGH>,
				<GIC_SPI 52 IRQ_TYPE_LEVEL_HIGH>;
			interrupt-names = "irq_3d", "irq_2d";
			clocks = <&pcc3 IMX7ULP_CLK_GPU3D>,
				<&scg1 IMX7ULP_CLK_DUMMY>,
				<&scg1 IMX7ULP_CLK_GPU_DIV>,
				<&pcc3 IMX7ULP_CLK_GPU2D>,
				<&scg1 IMX7ULP_CLK_NIC1_DIV>;
			clock-names = "gpu3d_clk", "gpu3d_shader_clk",
				"gpu3d_axi_clk", "gpu2d_clk",
				"gpu2d_axi_clk";
			assigned-clocks =  <&scg1 IMX7ULP_CLK_APLL_PFD2>, <&pcc3 IMX7ULP_CLK_GPU3D>, <&pcc3 IMX7ULP_CLK_GPU2D>;
			assigned-clock-parents = <0>, <&scg1 IMX7ULP_CLK_APLL_PFD2>, <&scg1 IMX7ULP_CLK_APLL_PFD2>;
			assigned-clock-rates = <400000000>, <400000000>, <400000000>;
		};
	};

	m4aips1: bus@41080000 {
		compatible = "simple-bus";
		#address-cells = <1>;
		#size-cells = <1>;
		reg = <0x41080000 0x80000>;
		ranges;

		pmc0: pmc0@410a1000 {
			compatible = "fsl,imx7ulp-pmc0";
			reg = <0x410a1000 0x1000>;
		};

		sim: sim@410a3000 {
			compatible = "fsl,imx7ulp-sim", "syscon";
			reg = <0x410a3000 0x1000>;
		};

		ocotp: efuse@410a6000 {
			compatible = "fsl,imx7ulp-ocotp", "syscon";
			reg = <0x410a6000 0x4000>;
			clocks = <&scg1 IMX7ULP_CLK_DUMMY>;
		};
	};

        heartbeat-rpmsg {
		compatible = "fsl,heartbeat-rpmsg";
	};

	rtc-rpmsg {
		compatible = "fsl,imx-rpmsg-rtc";
	};

};<|MERGE_RESOLUTION|>--- conflicted
+++ resolved
@@ -415,11 +415,7 @@
 			interrupts = <GIC_SPI 56 IRQ_TYPE_LEVEL_HIGH>;
 			clocks = <&pcc2 IMX7ULP_CLK_WDG2>;
 			assigned-clocks = <&pcc2 IMX7ULP_CLK_WDG2>;
-<<<<<<< HEAD
-			assigned-clock-parents = <&scg1 IMX7ULP_CLK_FIRC_BUS_CLK>;
-=======
 			assigned-clocks-parents = <&scg1 IMX7ULP_CLK_FIRC_BUS_CLK>;
->>>>>>> 29549c70
 			timeout-sec = <40>;
 		};
 
