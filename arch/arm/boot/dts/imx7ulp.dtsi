--- conflicted
+++ resolved
@@ -41,28 +41,6 @@
 			compatible = "arm,cortex-a7";
 			device_type = "cpu";
 			reg = <0xf00>;
-<<<<<<< HEAD
-			operating-points = <
-				/* KHz	uV */
-				720000	1125000
-				500210	1025000
-			>;
-			clocks = <&smc1 IMX7ULP_CLK_ARM>,
-				 <&scg1 IMX7ULP_CLK_CORE_DIV>,
-				 <&scg1 IMX7ULP_CLK_SYS_SEL>,
-				 <&scg1 IMX7ULP_CLK_HSRUN_SYS_SEL>,
-				 <&scg1 IMX7ULP_CLK_HSRUN_CORE_DIV>,
-				 <&scg1 IMX7ULP_CLK_SPLL_PFD0>,
-				 <&scg1 IMX7ULP_CLK_SPLL_SEL>,
-				 <&scg1 IMX7ULP_CLK_FIRC>,
-				 <&scg1 IMX7ULP_CLK_SPLL>;
-			clock-names = "arm", "core_div", "sys_sel", "hsrun_sys_sel",
-				      "hsrun_core", "spll_pfd0", "spll_sel", "firc",
-				      "spll";
-		};
-	};
-
-=======
 			clocks = <&smc1 IMX7ULP_CLK_ARM>,
 				 <&scg1 IMX7ULP_CLK_CORE>,
 				 <&scg1 IMX7ULP_CLK_SYS_SEL>,
@@ -94,7 +72,6 @@
 		};
 	};
 
->>>>>>> c1084c27
         reserved-memory {
                 #address-cells = <1>;
                 #size-cells = <1>;
@@ -287,11 +264,8 @@
 			assigned-clocks = <&pcc2 IMX7ULP_CLK_LPI2C4>;
 			assigned-clock-parents = <&scg1 IMX7ULP_CLK_FIRC_BUS_CLK>;
 			assigned-clock-rates = <48000000>;
-<<<<<<< HEAD
-=======
 			dmas = <&edma1 0 10>, <&edma1 0 9>;
 			dma-names = "tx","rx";
->>>>>>> c1084c27
 			status = "disabled";
 		};
 
@@ -305,11 +279,8 @@
 			assigned-clocks = <&pcc2 IMX7ULP_CLK_LPI2C5>;
 			assigned-clock-parents = <&scg1 IMX7ULP_CLK_FIRC_BUS_CLK>;
 			assigned-clock-rates = <48000000>;
-<<<<<<< HEAD
-=======
 			dmas = <&edma1 0 12>, <&edma1 0 11>;
 			dma-names = "tx","rx";
->>>>>>> c1084c27
 		};
 
 		lpuart4: serial@402d0000 {
@@ -393,12 +364,6 @@
 				 <&scg1 IMX7ULP_CLK_NIC1_DIV>,
 				 <&pcc2 IMX7ULP_CLK_USDHC0>;
 			clock-names = "ipg", "ahb", "per";
-<<<<<<< HEAD
-			assigned-clocks = <&scg1 IMX7ULP_CLK_APLL_PFD1>, <&pcc2 IMX7ULP_CLK_USDHC0>;
-			assigned-clock-parents = <0>, <&scg1 IMX7ULP_CLK_APLL_PFD1>;
-			assigned-clock-rates = <0>, <352800000>;
-=======
->>>>>>> c1084c27
 			bus-width = <4>;
 			fsl,tuning-start-tap = <20>;
 			fsl,tuning-step = <2>;
@@ -413,12 +378,6 @@
 				 <&scg1 IMX7ULP_CLK_NIC1_DIV>,
 				 <&pcc2 IMX7ULP_CLK_USDHC1>;
 			clock-names = "ipg", "ahb", "per";
-<<<<<<< HEAD
-			assigned-clocks = <&scg1 IMX7ULP_CLK_APLL_PFD1>, <&pcc2 IMX7ULP_CLK_USDHC1>;
-			assigned-clock-parents = <0>, <&scg1 IMX7ULP_CLK_APLL_PFD1>;
-			assigned-clock-rates = <0>, <352800000>;
-=======
->>>>>>> c1084c27
 			bus-width = <4>;
 			fsl,tuning-start-tap = <20>;
 			fsl,tuning-step = <2>;
@@ -435,15 +394,9 @@
 			#clock-cells = <1>;
 		};
 
-<<<<<<< HEAD
-		wdog1: wdog@403D0000 {
-			compatible = "fsl,imx7ulp-wdt";
-			reg = <0x403D0000 0x10000>;
-=======
 		wdog1: watchdog@403d0000 {
 			compatible = "fsl,imx7ulp-wdt";
 			reg = <0x403d0000 0x10000>;
->>>>>>> c1084c27
 			interrupts = <GIC_SPI 55 IRQ_TYPE_LEVEL_HIGH>;
 			clocks = <&pcc2 IMX7ULP_CLK_WDG1>;
 			assigned-clocks = <&pcc2 IMX7ULP_CLK_WDG1>;
@@ -596,11 +549,8 @@
 			interrupts = <GIC_SPI 46 IRQ_TYPE_LEVEL_HIGH>;
 			clocks = <&pcc3 IMX7ULP_CLK_DSI>;
 			clock-names = "mipi_dsi_clk";
-<<<<<<< HEAD
-=======
 			assigned-clocks = <&pcc3 IMX7ULP_CLK_DSI>;
 			assigned-clock-parents = <&scg1 IMX7ULP_CLK_NIC1_DIV>;
->>>>>>> c1084c27
 			data-lanes-num = <2>;
 			phy-ref-clkfreq = <24000000>;
 			max-data-rate  = <800000000>;
@@ -616,11 +566,8 @@
 				 <&pcc3 IMX7ULP_CLK_LCDIF>,
 				 <&scg1 IMX7ULP_CLK_DUMMY>;
 			clock-names = "axi", "pix", "disp_axi";
-<<<<<<< HEAD
-=======
 			assigned-clocks = <&pcc3 IMX7ULP_CLK_LCDIF>;
 			assigned-clock-parents = <&scg1 IMX7ULP_CLK_NIC1_DIV>;
->>>>>>> c1084c27
 			status = "disabled";
 		};
 
@@ -738,23 +685,6 @@
 		};
 	};
 
-<<<<<<< HEAD
-	rpmsg: rpmsg{
-		compatible = "fsl,imx7ulp-rpmsg";
-		/* up to now, the following channels are used in imx rpmsg
-		 * - tx1/rx1: messages channel.
-		 * - general interrupt1: remote proc finish re-init rpmsg stack
-		 *   when A core is partition reset.
-		 */
-		mbox-names = "tx", "rx", "rxdb";
-		mboxes = <&mu 0 1
-			  &mu 1 1
-			  &mu 3 1>;
-		status = "disabled";
-	};
-
-=======
->>>>>>> c1084c27
         heartbeat-rpmsg {
 		compatible = "fsl,heartbeat-rpmsg";
 	};
