/*
 * Copyright (C) 2014 Freescale Semiconductor, Inc.
 * Copyright 2017 NXP.
 *
 * This program is free software; you can redistribute it and/or modify
 * it under the terms of the GNU General Public License version 2 as
 * published by the Free Software Foundation.
 */

/dts-v1/;

#include "imx6sx.dtsi"

/ {
	firmware {
		android {
			compatible = "android,firmware";
			fstab {
				compatible = "android,fstab";
				system {
					compatible = "android,system";
					/* sd card node which used if androidboot.storage_type=sd */
					dev_sd = "/dev/block/platform/soc0/soc/2100000.aips-bus/2198000.usdhc/by-name/system";
<<<<<<< HEAD
=======
					/* default sd card node used for GSI */
					dev = "/dev/block/platform/soc0/soc/2100000.aips-bus/2198000.usdhc/by-name/system";
>>>>>>> ee68d467
					type = "ext4";
					mnt_flags = "ro,barrier=1,inode_readahead_blks=8";
					fsmgr_flags = "wait,avb";
				};
				vendor {
					compatible = "android,vendor";
					/* sd card node which used if androidboot.storage_type=sd */
					dev_sd = "/dev/block/platform/soc0/soc/2100000.aips-bus/2198000.usdhc/by-name/vendor";
<<<<<<< HEAD
=======
					/* default sd card node used for GSI */
					dev = "/dev/block/platform/soc0/soc/2100000.aips-bus/2198000.usdhc/by-name/vendor";
>>>>>>> ee68d467
					type = "ext4";
					mnt_flags = "ro,barrier=1,inode_readahead_blks=8";
					fsmgr_flags = "wait,avb";
				};
			};
			vbmeta {
				/*we need use FirstStageMountVBootV2 if we enable avb*/
				compatible = "android,vbmeta";
				/*parts means the partition witch can be mount in first stage*/
				parts = "vbmeta,boot,system,vendor";
			};
		};
	};
};

/ {
	model = "Freescale i.MX6 SoloX Sabre Auto Board";
	compatible = "fsl,imx6sx-sabreauto", "fsl,imx6sx";

	backlight {
		compatible = "pwm-backlight";
		pwms = <&pwm4 0 50000>;
		brightness-levels = <
			0  /*1  2  3  4  5  6*/  7  8  9
			10 11 12 13 14 15 16 17 18 19
			20 21 22 23 24 25 26 27 28 29
			30 31 32 33 34 35 36 37 38 39
			40 41 42 43 44 45 46 47 48 49
			50 51 52 53 54 55 56 57 58 59
			60 61 62 63 64 65 66 67 68 69
			70 71 72 73 74 75 76 77 78 79
			80 81 82 83 84 85 86 87 88 89
			90 91 92 93 94 95 96 97 98 99
			100
			>;
		default-brightness-level = <94>;
		fb-names = "mxs-lcdif1";
	};

	clocks {
		codec_osc: anaclk2 {
			#clock-cells = <0>;
			compatible = "fixed-clock";
			clock-frequency = <24576000>;
		};
	};

	max7310_reset: max7310-reset {
		compatible = "gpio-reset";
		reset-gpios = <&gpio1 15 GPIO_ACTIVE_LOW>;
		reset-delay-us = <1>;
		#reset-cells = <0>;
	};

	memory {
		reg = <0x80000000 0x80000000>;
	};

	reserved-memory {
		#address-cells = <1>;
		#size-cells = <1>;
		ranges;

		ramoops@0xaff00000 {
			compatible = "ramoops";
			reg = <0xaff00000 0x00100000>;
			record-size	= <0x00020000>;
			console-size	= <0x00020000>;
			ftrace-size	= <0x00020000>;
			pmsg-size	= <0x00020000>;
		};
	};

	pxp_v4l2_out {
		compatible = "fsl,imx6sx-pxp-v4l2", "fsl,imx6sl-pxp-v4l2";
		status = "okay";
	};

	regulators {
		compatible = "simple-bus";
		#address-cells = <1>;
		#size-cells = <0>;

		reg_audio: cs42888_supply {
			compatible = "regulator-fixed";
			regulator-name = "cs42888_supply";
			regulator-min-microvolt = <3300000>;
			regulator-max-microvolt = <3300000>;
			regulator-always-on;
		};

		si4763_vio1: vio1_tnr {
			compatible = "regulator-fixed";
			regulator-name = "vio1";
			regulator-min-microvolt = <3300000>;
			regulator-max-microvolt = <3300000>;
			regulator-always-on;
		};

		si4763_vio2: vio2_tnr {
			compatible = "regulator-fixed";
			regulator-name = "vio2";
			regulator-min-microvolt = <3300000>;
			regulator-max-microvolt = <3300000>;
			regulator-always-on;
		};

		si4763_vd: f3v3_tnr {
			compatible = "regulator-fixed";
			regulator-name = "vd";
			regulator-min-microvolt = <3300000>;
			regulator-max-microvolt = <3300000>;
			regulator-always-on;
		};

		si4763_va: f5v_tnr {
			compatible = "regulator-fixed";
			regulator-name = "va";
			regulator-min-microvolt = <5000000>;
			regulator-max-microvolt = <5000000>;
			regulator-always-on;
		};

		vcc_sd3: regulator@0 {
			compatible = "regulator-fixed";
			reg = <0>;
			pinctrl-names = "default";
			pinctrl-0 = <&pinctrl_vcc_sd3>;
			regulator-name = "VCC_SD3";
			regulator-min-microvolt = <3000000>;
			regulator-max-microvolt = <3000000>;
			gpio = <&gpio2 11 GPIO_ACTIVE_HIGH>;
			enable-active-high;
		};

		reg_usb_otg1_vbus: usb_otg1_vbus {
			compatible = "regulator-fixed";
			pinctrl-names = "default";
			pinctrl-0 = <&pinctrl_usb_otg1_vbus>;
			regulator-name = "usb_otg1_vbus";
			regulator-min-microvolt = <5000000>;
			regulator-max-microvolt = <5000000>;
			gpio = <&gpio1 9 0>;
			enable-active-high;
		};

		reg_usb_otg2_vbus: usb_otg2_vbus {
			compatible = "regulator-fixed";
			pinctrl-names = "default";
			pinctrl-0 = <&pinctrl_usb_otg2_vbus>;
			regulator-name = "usb_otg2_vbus";
			regulator-min-microvolt = <5000000>;
			regulator-max-microvolt = <5000000>;
			gpio = <&gpio1 12 0>;
			enable-active-high;
		};

		reg_can_wake: regulator@1 {
			compatible = "regulator-fixed";
			reg = <1>;
			regulator-name = "can-wake";
			regulator-min-microvolt = <3300000>;
			regulator-max-microvolt = <3300000>;
			gpio = <&max7310_b 7 GPIO_ACTIVE_HIGH>;
			enable-active-high;
		};

		reg_can_en: regulator@2 {
			compatible = "regulator-fixed";
			reg = <2>;
			regulator-name = "can-en";
			regulator-min-microvolt = <3300000>;
			regulator-max-microvolt = <3300000>;
			gpio = <&max7310_b 5 GPIO_ACTIVE_HIGH>;
			enable-active-high;
			vin-supply = <&reg_can_wake>;
		};

		reg_can_stby: regulator@3 {
			compatible = "regulator-fixed";
			reg = <3>;
			regulator-name = "can-stby";
			regulator-min-microvolt = <3300000>;
			regulator-max-microvolt = <3300000>;
			gpio = <&max7310_b 4 GPIO_ACTIVE_HIGH>;
			enable-active-high;
			vin-supply = <&reg_can_en>;
		};

		reg_vref_3v3: regulator@4 {
			compatible = "regulator-fixed";
			regulator-name = "vref-3v3";
			regulator-min-microvolt = <3300000>;
			regulator-max-microvolt = <3300000>;
		};

	};

	sound-cs42888 {
		compatible = "fsl,imx6-sabreauto-cs42888",
			   "fsl,imx-audio-cs42888";
		model = "imx-cs42888";
		esai-controller = <&esai>;
		asrc-controller = <&asrc>;
		audio-codec = <&codec>;
	};

	sound-fm {
		compatible = "fsl,imx-audio-si476x",
			   "fsl,imx-tuner-si476x";
		model = "imx-radio-si4763";

		ssi-controller = <&ssi2>;
		fm-controller = <&si476x_codec>;
		mux-int-port = <2>;
		mux-ext-port = <5>;
	};

	sound-spdif {
		compatible = "fsl,imx-audio-spdif";
		model = "imx-spdif";
		spdif-controller = <&spdif>;
		spdif-in;
	};
};

&adc1 {
	vref-supply = <&reg_vref_3v3>;
	status = "okay";
};

&adc2 {
	vref-supply = <&reg_vref_3v3>;
	status = "okay";
};

&audmux {
	pinctrl-names = "default";
	pinctrl-0 = <&pinctrl_audmux_3>;
	status = "okay";
};

&clks {
	assigned-clocks = <&clks IMX6SX_PLL4_BYPASS_SRC>,
			  <&clks IMX6SX_PLL4_BYPASS>,
			  <&clks IMX6SX_CLK_PLL4_POST_DIV>;
	assigned-clock-parents = <&clks IMX6SX_CLK_LVDS2_IN>,
				 <&clks IMX6SX_PLL4_BYPASS_SRC>;
	assigned-clock-rates = <0>, <0>, <24576000>;
};

&esai {
	pinctrl-names = "default";
	pinctrl-0 = <&pinctrl_esai_2>;
	assigned-clocks = <&clks IMX6SX_CLK_ESAI_SEL>,
		          <&clks IMX6SX_CLK_ESAI_EXTAL>;
	assigned-clock-parents = <&clks IMX6SX_CLK_PLL4_AUDIO_DIV>;
	assigned-clock-rates = <0>, <24576000>;
	status = "okay";
};

&fec1 {
	pinctrl-names = "default";
	pinctrl-0 = <&pinctrl_enet1_1>;
	phy-mode = "rgmii";
	phy-handle = <&ethphy1>;
	fsl,magic-packet;
	status = "okay";

	mdio {
		#address-cells = <1>;
		#size-cells = <0>;

		ethphy0: ethernet-phy@0 {
			compatible = "ethernet-phy-ieee802.3-c22";
			reg = <0>;
		};

		ethphy1: ethernet-phy@1 {
			compatible = "ethernet-phy-ieee802.3-c22";
			reg = <1>;
		};
	};
};

&fec2 {
	pinctrl-names = "default";
	pinctrl-0 = <&pinctrl_enet2_1>;
	phy-mode = "rgmii";
	phy-handle = <&ethphy0>;
	fsl,magic-packet;
	status = "okay";
};

&flexcan1 {
	pinctrl-names = "default";
	pinctrl-0 = <&pinctrl_flexcan1>;
	xceiver-supply = <&reg_can_stby>;
	status = "okay";
};

&flexcan2 {
	pinctrl-names = "default";
	pinctrl-0 = <&pinctrl_flexcan2>;
	xceiver-supply = <&reg_can_stby>;
	status = "okay";
};

&gpmi {
	pinctrl-names = "default";
	pinctrl-0 = <&pinctrl_gpmi_nand_1>;
	nand-on-flash-bbt;
	status = "okay";
};

&i2c2 {
	clock-frequency = <100000>;
	pinctrl-names = "default";
	pinctrl-0 = <&pinctrl_i2c2_1>;
	status = "okay";

	codec: cs42888@048 {
		compatible = "cirrus,cs42888";
		reg = <0x048>;
		clocks = <&codec_osc 0>;
		clock-names = "mclk";
		VA-supply = <&reg_audio>;
		VD-supply = <&reg_audio>;
		VLS-supply = <&reg_audio>;
		VLC-supply = <&reg_audio>;
	};

	egalax_ts@04 {
		compatible = "eeti,egalax_ts";
		reg = <0x04>;
		pinctrl-names = "default";
		pinctrl-0 = <&pinctrl_egalax_int>;
		interrupt-parent = <&gpio6>;
		interrupts = <22 2>;
		wakeup-gpios = <&gpio6 22 GPIO_ACTIVE_HIGH>;
	};

	si4763: si4763@63 {
		compatible = "si4761";
		reg = <0x63>;
		va-supply = <&si4763_va>;
		vd-supply = <&si4763_vd>;
		vio1-supply = <&si4763_vio1>;
		vio2-supply = <&si4763_vio2>;
		revision-a10; /* set to default A10 compatible command set */

		si476x_codec: si476x-codec {
			compatible = "si476x-codec";
		};
	};

	max7322: gpio@68 {
		compatible = "maxim,max7322";
		reg = <0x68>;
		gpio-controller;
		#gpio-cells = <2>;
		out-default = /bits/ 16 <0x1 0x1>;
	};

	pmic: pfuze100@08 {
		compatible = "fsl,pfuze100";
		reg = <0x08>;

		regulators {
			sw1a_reg: sw1ab {
				regulator-min-microvolt = <300000>;
				regulator-max-microvolt = <1875000>;
				regulator-boot-on;
				regulator-always-on;
				regulator-ramp-delay = <6250>;
			};

			sw1c_reg: sw1c {
				regulator-min-microvolt = <300000>;
				regulator-max-microvolt = <1875000>;
				regulator-boot-on;
				regulator-always-on;
				regulator-ramp-delay = <6250>;
			};

			sw2_reg: sw2 {
				regulator-min-microvolt = <800000>;
				regulator-max-microvolt = <3300000>;
				regulator-boot-on;
				regulator-always-on;
			};

			sw3a_reg: sw3a {
				regulator-min-microvolt = <400000>;
				regulator-max-microvolt = <1975000>;
				regulator-boot-on;
				regulator-always-on;
			};

			sw3b_reg: sw3b {
				regulator-min-microvolt = <400000>;
				regulator-max-microvolt = <1975000>;
				regulator-boot-on;
				regulator-always-on;
			};

			sw4_reg: sw4 {
				regulator-min-microvolt = <800000>;
				regulator-max-microvolt = <3300000>;
				regulator-always-on;
			};

			swbst_reg: swbst {
				regulator-min-microvolt = <5000000>;
				regulator-max-microvolt = <5150000>;
			};

			snvs_reg: vsnvs {
				regulator-min-microvolt = <1000000>;
				regulator-max-microvolt = <3000000>;
				regulator-boot-on;
				regulator-always-on;
			};

			vref_reg: vrefddr {
				regulator-boot-on;
				regulator-always-on;
			};

			vgen1_reg: vgen1 {
				regulator-min-microvolt = <800000>;
				regulator-max-microvolt = <1550000>;
				regulator-always-on;
			};

			vgen2_reg: vgen2 {
				regulator-min-microvolt = <800000>;
				regulator-max-microvolt = <1550000>;
			};

			vgen3_reg: vgen3 {
				regulator-min-microvolt = <1800000>;
				regulator-max-microvolt = <3300000>;
				regulator-always-on;
			};

			vgen4_reg: vgen4 {
				regulator-min-microvolt = <1800000>;
				regulator-max-microvolt = <3300000>;
				regulator-always-on;
			};

			vgen5_reg: vgen5 {
				regulator-min-microvolt = <1800000>;
				regulator-max-microvolt = <3300000>;
				regulator-always-on;
			};

			vgen6_reg: vgen6 {
				regulator-min-microvolt = <1800000>;
				regulator-max-microvolt = <3300000>;
				regulator-always-on;
			};
		};
	};
};

&i2c3 {
	clock-frequency = <100000>;
	pinctrl-names = "default";
	pinctrl-0 = <&pinctrl_i2c3_2>;
	status = "okay";

	max7310_a: gpio@30 {
		compatible = "maxim,max7310";
		reg = <0x30>;
		gpio-controller;
		#gpio-cells = <2>;
		resets = <&max7310_reset>;
	};

	max7310_b: gpio@32 {
		compatible = "maxim,max7310";
		reg = <0x32>;
		gpio-controller;
		#gpio-cells = <2>;
		resets = <&max7310_reset>;
	};

	mma8451@1c {
		compatible = "fsl,mma8451";
		reg = <0x1c>;
		position = <7>;
		interrupt-parent = <&gpio3>;
		interrupts = <24 8>;
		interrupt-route = <1>;
	};

	mag3110@0e {
		compatible = "fsl,mag3110";
		reg = <0x0e>;
		position = <2>;
		interrupt-parent = <&gpio6>;
		interrupts = <6 1>;
	};

	isl29023@44 {
		compatible = "fsl,isl29023";
		reg = <0x44>;
		rext = <499>;
		interrupt-parent = <&gpio3>;
		interrupts = <23 2>;
	};

};

&lcdif2 {
	display = <&display1>;
	disp-dev = "ldb";
	status = "okay";

	display1: display@1 {
		bits-per-pixel = <32>;
		bus-width = <18>;
		fbpix = "ABGR32";
	};
};

&ldb {
	status = "okay";

	lvds-channel@0 {
		fsl,data-mapping = "spwg";
		fsl,data-width = <18>;
		crtc = "lcdif2";
		status = "okay";

		display-timings {
			native-mode = <&timing1>;
			timing1: hsd100pxn1 {
				clock-frequency = <65000000>;
				hactive = <1024>;
				vactive = <768>;
				hback-porch = <220>;
				hfront-porch = <40>;
				vback-porch = <21>;
				vfront-porch = <7>;
				hsync-len = <60>;
				vsync-len = <10>;
			};
		};
	};
};

&mlb {
	pinctrl-names = "default";
	pinctrl-0 = <&pinctrl_mlb_2>;
	status = "okay";
};

&pcie {
	reset-gpio = <&max7310_b 3 0>;
	status = "okay";
};

&qspi1 {
	pinctrl-names = "default";
	pinctrl-0 = <&pinctrl_qspi1_1>;
	status = "okay";
	ddrsmp=<2>;

	flash0: n25q256a@0 {
		#address-cells = <1>;
		#size-cells = <1>;
		compatible = "micron,n25q256a";
		spi-max-frequency = <29000000>;
		reg = <0>;
	};

	flash1: n25q256a@1 {
		#address-cells = <1>;
		#size-cells = <1>;
		compatible = "micron,n25q256a";
		spi-max-frequency = <29000000>;
		reg = <1>;
	};
};

&spdif {
	pinctrl-names = "default";
	pinctrl-0 = <&pinctrl_spdif_3>;
	status = "okay";
};

&ssi2 {
	fsl,mode = "i2s-master";
	status = "okay";
};

&uart1 {
	pinctrl-names = "default";
	pinctrl-0 = <&pinctrl_uart1>;
	status = "okay";
};

&uart2 {
	pinctrl-names = "default";
	pinctrl-0 = <&pinctrl_uart2_1>;
	status = "okay";
};

&uart5 { /* for bluetooth */
	pinctrl-names = "default";
	pinctrl-0 = <&pinctrl_uart5_1>;
	fsl,uart-has-rtscts;
	status = "okay";
	/* for DTE mode, add below change */
	/* fsl,dte-mode;*/
	/* pinctrl-0 = <&pinctrl_uart5dte_1>; */
};

&usbotg1 {
	vbus-supply = <&reg_usb_otg1_vbus>;
	pinctrl-names = "default";
	pinctrl-0 = <&pinctrl_usb_otg1_id>;
	srp-disable;
	hnp-disable;
	adp-disable;
	status = "okay";
};

&usbotg2 {
	vbus-supply = <&reg_usb_otg2_vbus>;
	dr_mode = "host";
	status = "okay";
};

&usdhc3 {
	pinctrl-names = "default", "state_100mhz", "state_200mhz";
	pinctrl-0 = <&pinctrl_usdhc3>;
	pinctrl-1 = <&pinctrl_usdhc3_100mhz>;
	pinctrl-2 = <&pinctrl_usdhc3_200mhz>;
	bus-width = <8>;
	cd-gpios = <&gpio7 10 GPIO_ACTIVE_LOW>;
	wp-gpios = <&gpio3 19 GPIO_ACTIVE_HIGH>;
	keep-power-in-suspend;
	wakeup-source;
	vmmc-supply = <&vcc_sd3>;
	status = "okay";
};

&usdhc4 {
	pinctrl-names = "default";
	pinctrl-0 = <&pinctrl_usdhc4>;
	bus-width = <8>;
	cd-gpios = <&gpio7 11 GPIO_ACTIVE_LOW>;
	no-1-8-v;
	keep-power-in-suspend;
	wakeup-source;
	status = "okay";
};

&pwm4 {
	pinctrl-names = "default";
	pinctrl-0 = <&pinctrl_pwm4_0>;
	status = "okay";
};

&pxp {
	status = "okay";
};

&iomuxc {
	imx6x-sabreauto {
		pinctrl_audmux_3: audmux-3 {
			fsl,pins = <
				MX6SX_PAD_SD1_CMD__AUDMUX_AUD5_RXC    0x130b0
				MX6SX_PAD_SD1_CLK__AUDMUX_AUD5_RXFS   0x130b0
				MX6SX_PAD_SD1_DATA3__AUDMUX_AUD5_RXD  0x130b0
			>;
		};

		pinctrl_egalax_int: egalax_intgrp {
			fsl,pins = <
				MX6SX_PAD_SD4_RESET_B__GPIO6_IO_22      0x80000000
			>;
		};

		pinctrl_enet1_1: enet1grp-1 {
			fsl,pins = <
				MX6SX_PAD_ENET1_MDIO__ENET1_MDIO        0xa0b1
				MX6SX_PAD_ENET1_MDC__ENET1_MDC          0xa0b1
				MX6SX_PAD_RGMII1_TXC__ENET1_RGMII_TXC   0xa0b9
				MX6SX_PAD_RGMII1_TD0__ENET1_TX_DATA_0   0xa0b1
				MX6SX_PAD_RGMII1_TD1__ENET1_TX_DATA_1   0xa0b1
				MX6SX_PAD_RGMII1_TD2__ENET1_TX_DATA_2   0xa0b1
				MX6SX_PAD_RGMII1_TD3__ENET1_TX_DATA_3   0xa0b1
				MX6SX_PAD_RGMII1_TX_CTL__ENET1_TX_EN    0xa0b1
				MX6SX_PAD_RGMII1_RXC__ENET1_RX_CLK      0x3081
				MX6SX_PAD_RGMII1_RD0__ENET1_RX_DATA_0   0x3081
				MX6SX_PAD_RGMII1_RD1__ENET1_RX_DATA_1   0x3081
				MX6SX_PAD_RGMII1_RD2__ENET1_RX_DATA_2   0x3081
				MX6SX_PAD_RGMII1_RD3__ENET1_RX_DATA_3   0x3081
				MX6SX_PAD_RGMII1_RX_CTL__ENET1_RX_EN    0x3081
			>;
		};

		pinctrl_enet2_1: enet2grp-1 {
			fsl,pins = <
				MX6SX_PAD_RGMII2_TXC__ENET2_RGMII_TXC   0xa0b9
				MX6SX_PAD_RGMII2_TD0__ENET2_TX_DATA_0   0xa0b1
				MX6SX_PAD_RGMII2_TD1__ENET2_TX_DATA_1   0xa0b1
				MX6SX_PAD_RGMII2_TD2__ENET2_TX_DATA_2   0xa0b1
				MX6SX_PAD_RGMII2_TD3__ENET2_TX_DATA_3   0xa0b1
				MX6SX_PAD_RGMII2_TX_CTL__ENET2_TX_EN    0xa0b1
				MX6SX_PAD_RGMII2_RXC__ENET2_RX_CLK      0x3081
				MX6SX_PAD_RGMII2_RD0__ENET2_RX_DATA_0   0x3081
				MX6SX_PAD_RGMII2_RD1__ENET2_RX_DATA_1   0x3081
				MX6SX_PAD_RGMII2_RD2__ENET2_RX_DATA_2   0x3081
				MX6SX_PAD_RGMII2_RD3__ENET2_RX_DATA_3   0x3081
				MX6SX_PAD_RGMII2_RX_CTL__ENET2_RX_EN    0x3081
			>;
		};

		pinctrl_esai_2: esaigrp-2 {
			fsl,pins = <
				MX6SX_PAD_CSI_DATA00__ESAI_TX_CLK   0x1b030
				MX6SX_PAD_CSI_DATA01__ESAI_TX_FS    0x1b030
				MX6SX_PAD_CSI_HSYNC__ESAI_TX0       0x1b030
				MX6SX_PAD_CSI_DATA04__ESAI_TX1      0x1b030
				MX6SX_PAD_CSI_DATA06__ESAI_TX2_RX3  0x1b030
				MX6SX_PAD_CSI_DATA07__ESAI_TX3_RX2  0x1b030
				MX6SX_PAD_CSI_DATA02__ESAI_RX_CLK   0x1b030
				MX6SX_PAD_CSI_DATA03__ESAI_RX_FS    0x1b030
				MX6SX_PAD_CSI_VSYNC__ESAI_TX5_RX0   0x1b030
				MX6SX_PAD_CSI_DATA05__ESAI_TX4_RX1  0x1b030
			>;
		};

		pinctrl_flexcan1: flexcan1grp-1 {
			fsl,pins = <
				MX6SX_PAD_QSPI1B_DQS__CAN1_TX   0x1b020
				MX6SX_PAD_QSPI1A_SS1_B__CAN1_RX	0x1b020
			>;
		};

		pinctrl_flexcan2: flexcan2grp-1 {
			fsl,pins = <
				MX6SX_PAD_QSPI1B_SS1_B__CAN2_RX 0x1b020
				MX6SX_PAD_QSPI1A_DQS__CAN2_TX	0x1b020
			>;
		};

		pinctrl_gpmi_nand_1: gpmi-nand-1 {
			fsl,pins = <
				MX6SX_PAD_NAND_CLE__RAWNAND_CLE         0xb0b1
				MX6SX_PAD_NAND_ALE__RAWNAND_ALE         0xb0b1
				MX6SX_PAD_NAND_WP_B__RAWNAND_WP_B       0xb0b1
				MX6SX_PAD_NAND_READY_B__RAWNAND_READY_B 0xb000
				MX6SX_PAD_NAND_CE0_B__RAWNAND_CE0_B     0xb0b1
				MX6SX_PAD_NAND_CE1_B__RAWNAND_CE1_B     0xb0b1
				MX6SX_PAD_NAND_RE_B__RAWNAND_RE_B       0xb0b1
				MX6SX_PAD_NAND_WE_B__RAWNAND_WE_B       0xb0b1
				MX6SX_PAD_NAND_DATA00__RAWNAND_DATA00   0xb0b1
				MX6SX_PAD_NAND_DATA01__RAWNAND_DATA01   0xb0b1
				MX6SX_PAD_NAND_DATA02__RAWNAND_DATA02   0xb0b1
				MX6SX_PAD_NAND_DATA03__RAWNAND_DATA03   0xb0b1
				MX6SX_PAD_NAND_DATA04__RAWNAND_DATA04   0xb0b1
				MX6SX_PAD_NAND_DATA05__RAWNAND_DATA05   0xb0b1
				MX6SX_PAD_NAND_DATA06__RAWNAND_DATA06   0xb0b1
				MX6SX_PAD_NAND_DATA07__RAWNAND_DATA07   0xb0b1
			>;
		};

		pinctrl_i2c2_1: i2c2grp-1 {
			fsl,pins = <
				MX6SX_PAD_GPIO1_IO03__I2C2_SDA          0x4001b8b1
				MX6SX_PAD_GPIO1_IO02__I2C2_SCL          0x4001b8b1
			>;
		};

		pinctrl_i2c3_2: i2c3grp-2 {
			fsl,pins = <
				MX6SX_PAD_KEY_ROW4__I2C3_SDA            0x4001b8b1
				MX6SX_PAD_KEY_COL4__I2C3_SCL            0x4001b8b1
			>;
		};

		pinctrl_mlb_2: mlbgrp-2 {
			fsl,pins = <
				MX6SX_PAD_ENET2_RX_CLK__MLB_DATA        0x31
				MX6SX_PAD_ENET2_CRS__MLB_SIG            0x31
				MX6SX_PAD_ENET2_TX_CLK__MLB_CLK         0x31
			>;
		};

		pinctrl_pwm4_0: pwm4grp-0 {
			fsl,pins = <
				MX6SX_PAD_SD1_DATA1__PWM4_OUT 0x110b0
			>;
		};

		pinctrl_qspi1_1: qspi1grp_1 {
			fsl,pins = <
				MX6SX_PAD_QSPI1A_DATA0__QSPI1_A_DATA_0  0x70a1
				MX6SX_PAD_QSPI1A_DATA1__QSPI1_A_DATA_1  0x70a1
				MX6SX_PAD_QSPI1A_DATA2__QSPI1_A_DATA_2  0x70a1
				MX6SX_PAD_QSPI1A_DATA3__QSPI1_A_DATA_3  0x70a1
				MX6SX_PAD_QSPI1A_SCLK__QSPI1_A_SCLK     0x70a1
				MX6SX_PAD_QSPI1A_SS0_B__QSPI1_A_SS0_B   0x70a1
				MX6SX_PAD_QSPI1B_DATA0__QSPI1_B_DATA_0  0x70a1
				MX6SX_PAD_QSPI1B_DATA1__QSPI1_B_DATA_1  0x70a1
				MX6SX_PAD_QSPI1B_DATA2__QSPI1_B_DATA_2  0x70a1
				MX6SX_PAD_QSPI1B_DATA3__QSPI1_B_DATA_3  0x70a1
				MX6SX_PAD_QSPI1B_SCLK__QSPI1_B_SCLK     0x70a1
				MX6SX_PAD_QSPI1B_SS0_B__QSPI1_B_SS0_B   0x70a1
			>;
		};

		pinctrl_spdif_3: spdifgrp-3 {
			fsl,pins = <
				MX6SX_PAD_ENET2_COL__SPDIF_IN           0x1b0b0
			>;
		};

		pinctrl_uart1: uart1grp {
			fsl,pins = <
				MX6SX_PAD_GPIO1_IO04__UART1_TX		0x1b0b1
				MX6SX_PAD_GPIO1_IO05__UART1_RX		0x1b0b1
			>;
		};

		pinctrl_uart2_1: uart2grp-1 {
			fsl,pins = <
				MX6SX_PAD_GPIO1_IO07__UART2_RX 0x1b0b1
				MX6SX_PAD_GPIO1_IO06__UART2_TX 0x1b0b1
			>;
		};

		pinctrl_uart5_1: uart5grp-1 {
			fsl,pins = <
				MX6SX_PAD_KEY_ROW3__UART5_RX    0x1b0b1
				MX6SX_PAD_KEY_COL3__UART5_TX    0x1b0b1
				MX6SX_PAD_KEY_ROW2__UART5_CTS_B 0x1b0b1
				MX6SX_PAD_KEY_COL2__UART5_RTS_B 0x1b0b1
			>;
		};

		pinctrl_uart5dte_1: uart5dtegrp-1 {
			fsl,pins = <
				MX6SX_PAD_KEY_ROW3__UART5_TX	0x1b0b1
				MX6SX_PAD_KEY_COL3__UART5_RX	0x1b0b1
				MX6SX_PAD_KEY_ROW2__UART5_RTS_B	0x1b0b1
				MX6SX_PAD_KEY_COL2__UART5_CTS_B	0x1b0b1
			>;
		};

		pinctrl_usb_otg1_vbus: usbotg1vbusgrp {
			fsl,pins = <
				MX6SX_PAD_GPIO1_IO09__GPIO1_IO_9     0x10b0
			>;
		};

		pinctrl_usb_otg1_id: usbotg1idgrp {
			fsl,pins = <
				MX6SX_PAD_GPIO1_IO10__ANATOP_OTG1_ID 0x17059
			>;
		};

		pinctrl_usb_otg2_vbus: usbotg2vbusgrp {
			fsl,pins = <
				MX6SX_PAD_GPIO1_IO12__GPIO1_IO_12    0x10b0
			>;
		};

		pinctrl_usdhc3: usdhc3grp {
			fsl,pins = <
				MX6SX_PAD_SD3_CMD__USDHC3_CMD		0x17059
				MX6SX_PAD_SD3_CLK__USDHC3_CLK		0x10059
				MX6SX_PAD_SD3_DATA0__USDHC3_DATA0	0x17059
				MX6SX_PAD_SD3_DATA1__USDHC3_DATA1	0x17059
				MX6SX_PAD_SD3_DATA2__USDHC3_DATA2	0x17059
				MX6SX_PAD_SD3_DATA3__USDHC3_DATA3	0x17059
				MX6SX_PAD_SD3_DATA4__USDHC3_DATA4	0x17059
				MX6SX_PAD_SD3_DATA5__USDHC3_DATA5	0x17059
				MX6SX_PAD_SD3_DATA6__USDHC3_DATA6	0x17059
				MX6SX_PAD_SD3_DATA7__USDHC3_DATA7	0x17059
				MX6SX_PAD_USB_H_DATA__GPIO7_IO_10       0x17059 /* CD */
				MX6SX_PAD_LCD1_DATA18__GPIO3_IO_19      0x17059 /* WP */
			>;
		};

		pinctrl_usdhc3_100mhz: usdhc3grp-100mhz {
			fsl,pins = <
				MX6SX_PAD_SD3_CMD__USDHC3_CMD		0x170b9
				MX6SX_PAD_SD3_CLK__USDHC3_CLK		0x100b9
				MX6SX_PAD_SD3_DATA0__USDHC3_DATA0	0x170b9
				MX6SX_PAD_SD3_DATA1__USDHC3_DATA1	0x170b9
				MX6SX_PAD_SD3_DATA2__USDHC3_DATA2	0x170b9
				MX6SX_PAD_SD3_DATA3__USDHC3_DATA3	0x170b9
				MX6SX_PAD_SD3_DATA4__USDHC3_DATA4	0x170b9
				MX6SX_PAD_SD3_DATA5__USDHC3_DATA5	0x170b9
				MX6SX_PAD_SD3_DATA6__USDHC3_DATA6	0x170b9
				MX6SX_PAD_SD3_DATA7__USDHC3_DATA7	0x170b9
			>;
		};

		pinctrl_usdhc3_200mhz: usdhc3grp-200mhz {
			fsl,pins = <
				MX6SX_PAD_SD3_CMD__USDHC3_CMD		0x170f9
				MX6SX_PAD_SD3_CLK__USDHC3_CLK		0x100f9
				MX6SX_PAD_SD3_DATA0__USDHC3_DATA0	0x170f9
				MX6SX_PAD_SD3_DATA1__USDHC3_DATA1	0x170f9
				MX6SX_PAD_SD3_DATA2__USDHC3_DATA2	0x170f9
				MX6SX_PAD_SD3_DATA3__USDHC3_DATA3	0x170f9
				MX6SX_PAD_SD3_DATA4__USDHC3_DATA4	0x170f9
				MX6SX_PAD_SD3_DATA5__USDHC3_DATA5	0x170f9
				MX6SX_PAD_SD3_DATA6__USDHC3_DATA6	0x170f9
				MX6SX_PAD_SD3_DATA7__USDHC3_DATA7	0x170f9
			>;
		};

		pinctrl_usdhc4: usdhc4grp {
			fsl,pins = <
				MX6SX_PAD_SD4_CMD__USDHC4_CMD		0x17071
				MX6SX_PAD_SD4_CLK__USDHC4_CLK		0x10071
				MX6SX_PAD_SD4_DATA0__USDHC4_DATA0	0x17071
				MX6SX_PAD_SD4_DATA1__USDHC4_DATA1	0x17071
				MX6SX_PAD_SD4_DATA2__USDHC4_DATA2	0x17071
				MX6SX_PAD_SD4_DATA3__USDHC4_DATA3	0x17071
				MX6SX_PAD_USB_H_STROBE__GPIO7_IO_11	0x17071 /* CD */
			>;
		};

		pinctrl_vcc_sd3: vccsd3grp {
			fsl,pins = <
				MX6SX_PAD_KEY_COL1__GPIO2_IO_11		0x17059
			>;
		};

		pinctrl_wdog: wdoggrp {
			fsl,pins = <
				MX6SX_PAD_GPIO1_IO13__WDOG1_WDOG_ANY 0x30b0
			>;
		};
	};
};
&csi2 {
	status = "okay";
	port {
		csi2_ep: endpoint {
			remote-endpoint = <&vadc_ep>;
		};
	};
};

&dcic1 {
	dcic_id = <0>;
	dcic_mux = "dcic-lcdif1";
	status = "okay";
};

&dcic2 {
	dcic_id = <1>;
	dcic_mux = "dcic-lvds";
	status = "okay";
};

&vadc {
	vadc_in = <0>;
	csi_id = <1>;
	status = "okay";
	port {
		vadc_ep: endpoint {
			remote-endpoint = <&csi2_ep>;
		};
	};
};

&wdog1 {
	pinctrl-names = "default";
	pinctrl-0 = <&pinctrl_wdog>;
	fsl,ext-reset-output;
};<|MERGE_RESOLUTION|>--- conflicted
+++ resolved
@@ -21,11 +21,8 @@
 					compatible = "android,system";
 					/* sd card node which used if androidboot.storage_type=sd */
 					dev_sd = "/dev/block/platform/soc0/soc/2100000.aips-bus/2198000.usdhc/by-name/system";
-<<<<<<< HEAD
-=======
 					/* default sd card node used for GSI */
 					dev = "/dev/block/platform/soc0/soc/2100000.aips-bus/2198000.usdhc/by-name/system";
->>>>>>> ee68d467
 					type = "ext4";
 					mnt_flags = "ro,barrier=1,inode_readahead_blks=8";
 					fsmgr_flags = "wait,avb";
@@ -34,11 +31,8 @@
 					compatible = "android,vendor";
 					/* sd card node which used if androidboot.storage_type=sd */
 					dev_sd = "/dev/block/platform/soc0/soc/2100000.aips-bus/2198000.usdhc/by-name/vendor";
-<<<<<<< HEAD
-=======
 					/* default sd card node used for GSI */
 					dev = "/dev/block/platform/soc0/soc/2100000.aips-bus/2198000.usdhc/by-name/vendor";
->>>>>>> ee68d467
 					type = "ext4";
 					mnt_flags = "ro,barrier=1,inode_readahead_blks=8";
 					fsmgr_flags = "wait,avb";
