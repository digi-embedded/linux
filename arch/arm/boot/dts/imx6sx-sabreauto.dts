/*
 * Copyright (C) 2014 Freescale Semiconductor, Inc.
 *
 * This program is free software; you can redistribute it and/or modify
 * it under the terms of the GNU General Public License version 2 as
 * published by the Free Software Foundation.
 */

/dts-v1/;

#include "imx6sx.dtsi"

/ {
	model = "Freescale i.MX6 SoloX Sabre Auto Board";
	compatible = "fsl,imx6sx-sabreauto", "fsl,imx6sx";

	backlight2 {
		compatible = "pwm-backlight";
		pwms = <&pwm4 0 5000000>;
		brightness-levels = <0 4 8 16 32 64 128 255>;
		default-brightness-level = <6>;
		fb-names = "mxs-lcdif1";
	};

	clocks {
		codec_osc: anaclk2 {
			#clock-cells = <0>;
			compatible = "fixed-clock";
			clock-frequency = <24576000>;
		};
	};

	max7310_reset: max7310-reset {
		compatible = "gpio-reset";
		reset-gpios = <&gpio1 15 GPIO_ACTIVE_LOW>;
		reset-delay-us = <1>;
		#reset-cells = <0>;
	};

	memory {
		reg = <0x80000000 0x80000000>;
	};

	pxp_v4l2_out {
		compatible = "fsl,imx6sx-pxp-v4l2", "fsl,imx6sl-pxp-v4l2";
		status = "okay";
	};

	regulators {
		compatible = "simple-bus";
		#address-cells = <1>;
		#size-cells = <0>;

		reg_audio: cs42888_supply {
			compatible = "regulator-fixed";
			regulator-name = "cs42888_supply";
			regulator-min-microvolt = <3300000>;
			regulator-max-microvolt = <3300000>;
			regulator-always-on;
		};

		si4763_vio1: vio1_tnr {
			compatible = "regulator-fixed";
			regulator-name = "vio1";
			regulator-min-microvolt = <3300000>;
			regulator-max-microvolt = <3300000>;
			regulator-always-on;
		};

		si4763_vio2: vio2_tnr {
			compatible = "regulator-fixed";
			regulator-name = "vio2";
			regulator-min-microvolt = <3300000>;
			regulator-max-microvolt = <3300000>;
			regulator-always-on;
		};

		si4763_vd: f3v3_tnr {
			compatible = "regulator-fixed";
			regulator-name = "vd";
			regulator-min-microvolt = <3300000>;
			regulator-max-microvolt = <3300000>;
			regulator-always-on;
		};

		si4763_va: f5v_tnr {
			compatible = "regulator-fixed";
			regulator-name = "va";
			regulator-min-microvolt = <5000000>;
			regulator-max-microvolt = <5000000>;
			regulator-always-on;
		};

		vcc_sd3: regulator@0 {
			compatible = "regulator-fixed";
			reg = <0>;
			pinctrl-names = "default";
			pinctrl-0 = <&pinctrl_vcc_sd3>;
			regulator-name = "VCC_SD3";
			regulator-min-microvolt = <3000000>;
			regulator-max-microvolt = <3000000>;
			gpio = <&gpio2 11 GPIO_ACTIVE_HIGH>;
			enable-active-high;
		};

		reg_usb_otg1_vbus: usb_otg1_vbus {
			compatible = "regulator-fixed";
			pinctrl-names = "default";
			pinctrl-0 = <&pinctrl_usb_otg1_vbus>;
			regulator-name = "usb_otg1_vbus";
			regulator-min-microvolt = <5000000>;
			regulator-max-microvolt = <5000000>;
			gpio = <&gpio1 9 0>;
			enable-active-high;
		};

		reg_usb_otg2_vbus: usb_otg2_vbus {
			compatible = "regulator-fixed";
			pinctrl-names = "default";
			pinctrl-0 = <&pinctrl_usb_otg2_vbus>;
			regulator-name = "usb_otg2_vbus";
			regulator-min-microvolt = <5000000>;
			regulator-max-microvolt = <5000000>;
			gpio = <&gpio1 12 0>;
			enable-active-high;
		};

		reg_can_wake: regulator@1 {
			compatible = "regulator-fixed";
			reg = <1>;
			regulator-name = "can-wake";
			regulator-min-microvolt = <3300000>;
			regulator-max-microvolt = <3300000>;
			gpio = <&max7310_b 7 GPIO_ACTIVE_HIGH>;
			enable-active-high;
		};

		reg_can_en: regulator@2 {
			compatible = "regulator-fixed";
			reg = <2>;
			regulator-name = "can-en";
			regulator-min-microvolt = <3300000>;
			regulator-max-microvolt = <3300000>;
			gpio = <&max7310_b 5 GPIO_ACTIVE_HIGH>;
			enable-active-high;
			vin-supply = <&reg_can_wake>;
		};

		reg_can_stby: regulator@3 {
			compatible = "regulator-fixed";
			reg = <3>;
			regulator-name = "can-stby";
			regulator-min-microvolt = <3300000>;
			regulator-max-microvolt = <3300000>;
			gpio = <&max7310_b 4 GPIO_ACTIVE_HIGH>;
			enable-active-high;
			vin-supply = <&reg_can_en>;
		};

		reg_vref_3v3: regulator@4 {
			compatible = "regulator-fixed";
			regulator-name = "vref-3v3";
			regulator-min-microvolt = <3300000>;
			regulator-max-microvolt = <3300000>;
		};

	};

	sound-cs42888 {
		compatible = "fsl,imx6-sabreauto-cs42888",
			   "fsl,imx-audio-cs42888";
		model = "imx-cs42888";
		esai-controller = <&esai>;
		asrc-controller = <&asrc>;
		audio-codec = <&codec>;
	};

	sound-fm {
		compatible = "fsl,imx-audio-si476x",
			   "fsl,imx-tuner-si476x";
		model = "imx-radio-si4763";

		ssi-controller = <&ssi2>;
		fm-controller = <&si476x_codec>;
		mux-int-port = <2>;
		mux-ext-port = <5>;
	};

	sound-spdif {
		compatible = "fsl,imx-audio-spdif";
		model = "imx-spdif";
		spdif-controller = <&spdif>;
		spdif-in;
<<<<<<< HEAD
	};
};

&adc1 {
	vref-supply = <&reg_vref_3v3>;
	status = "okay";
};

&adc2 {
	vref-supply = <&reg_vref_3v3>;
	status = "okay";
};

&audmux {
	pinctrl-names = "default";
	pinctrl-0 = <&pinctrl_audmux_3>;
	status = "okay";
};

&clks {
	assigned-clocks = <&clks IMX6SX_PLL4_BYPASS_SRC>,
			  <&clks IMX6SX_PLL4_BYPASS>,
			  <&clks IMX6SX_CLK_PLL4_POST_DIV>;
	assigned-clock-parents = <&clks IMX6SX_CLK_LVDS2_IN>,
				 <&clks IMX6SX_PLL4_BYPASS_SRC>;
	assigned-clock-rates = <0>, <0>, <24576000>;
};

&esai {
	pinctrl-names = "default";
	pinctrl-0 = <&pinctrl_esai_2>;
	assigned-clocks = <&clks IMX6SX_CLK_ESAI_SEL>,
		          <&clks IMX6SX_CLK_ESAI_EXTAL>;
	assigned-clock-parents = <&clks IMX6SX_CLK_PLL4_AUDIO_DIV>;
	assigned-clock-rates = <0>, <24576000>;
	status = "okay";
};

&fec1 {
	pinctrl-names = "default";
	pinctrl-0 = <&pinctrl_enet1_1>;
	phy-mode = "rgmii";
	phy-handle = <&ethphy1>;
	pinctrl-assert-gpios = <&max7322 0 GPIO_ACTIVE_HIGH>;
	fsl,magic-packet;
	status = "okay";

	mdio {
		#address-cells = <1>;
		#size-cells = <0>;

		ethphy0: ethernet-phy@0 {
			compatible = "ethernet-phy-ieee802.3-c22";
			reg = <0>;
		};

		ethphy1: ethernet-phy@1 {
			compatible = "ethernet-phy-ieee802.3-c22";
			reg = <1>;
		};
	};
};

&fec2 {
	pinctrl-names = "default";
	pinctrl-0 = <&pinctrl_enet2_1>;
	phy-mode = "rgmii";
	phy-handle = <&ethphy0>;
	fsl,magic-packet;
	status = "okay";
};

&flexcan1 {
	pinctrl-names = "default";
	pinctrl-0 = <&pinctrl_flexcan1>;
	xceiver-supply = <&reg_can_stby>;
	status = "okay";
};

&flexcan2 {
	pinctrl-names = "default";
	pinctrl-0 = <&pinctrl_flexcan2>;
	xceiver-supply = <&reg_can_stby>;
	status = "okay";
};

&gpmi {
	pinctrl-names = "default";
	pinctrl-0 = <&pinctrl_gpmi_nand_1>;
	status = "okay";
};

&i2c2 {
	clock-frequency = <100000>;
	pinctrl-names = "default";
	pinctrl-0 = <&pinctrl_i2c2_1>;
	status = "okay";

	codec: cs42888@048 {
		compatible = "cirrus,cs42888";
		reg = <0x048>;
		clocks = <&codec_osc 0>;
		clock-names = "mclk";
		VA-supply = <&reg_audio>;
		VD-supply = <&reg_audio>;
		VLS-supply = <&reg_audio>;
		VLC-supply = <&reg_audio>;
	};

	egalax_ts@04 {
		compatible = "eeti,egalax_ts";
		reg = <0x04>;
		pinctrl-names = "default";
		pinctrl-0 = <&pinctrl_egalax_int>;
		interrupt-parent = <&gpio6>;
		interrupts = <22 2>;
		wakeup-gpios = <&gpio6 22 GPIO_ACTIVE_HIGH>;
	};

	si4763: si4763@63 {
		compatible = "si4761";
		reg = <0x63>;
		va-supply = <&si4763_va>;
		vd-supply = <&si4763_vd>;
		vio1-supply = <&si4763_vio1>;
		vio2-supply = <&si4763_vio2>;
		revision-a10; /* set to default A10 compatible command set */

		si476x_codec: si476x-codec {
			compatible = "si476x-codec";
		};
	};

	max7322: gpio@68 {
		compatible = "maxim,max7322";
		reg = <0x68>;
		gpio-controller;
		#gpio-cells = <2>;
	};
};

&i2c3 {
        clock-frequency = <100000>;
	pinctrl-names = "default";
	pinctrl-0 = <&pinctrl_i2c3_2>;
	status = "okay";

	max7310_a: gpio@30 {
		compatible = "maxim,max7310";
		reg = <0x30>;
		gpio-controller;
		#gpio-cells = <2>;
		resets = <&max7310_reset>;
	};

	max7310_b: gpio@32 {
		compatible = "maxim,max7310";
		reg = <0x32>;
		gpio-controller;
		#gpio-cells = <2>;
		resets = <&max7310_reset>;
	};

	mma8451@1c {
		compatible = "fsl,mma8451";
		reg = <0x1c>;
		position = <7>;
		interrupt-parent = <&gpio3>;
		interrupts = <24 8>;
		interrupt-route = <1>;
	};

	mag3110@0e {
		compatible = "fsl,mag3110";
		reg = <0x0e>;
		position = <2>;
		interrupt-parent = <&gpio6>;
		interrupts = <6 1>;
	};

	isl29023@44 {
		compatible = "fsl,isl29023";
		reg = <0x44>;
		rext = <499>;
		interrupt-parent = <&gpio3>;
		interrupts = <23 2>;
	};

};

&lcdif2 {
	display = <&display1>;
	disp-dev = "ldb";
	status = "okay";

	display1: display {
		bits-per-pixel = <16>;
		bus-width = <18>;
	};
};

&ldb {
	status = "okay";

	lvds-channel@0 {
		fsl,data-mapping = "spwg";
		fsl,data-width = <18>;
		crtc = "lcdif2";
		status = "okay";

		display-timings {
			native-mode = <&timing1>;
			timing1: hsd100pxn1 {
				clock-frequency = <65000000>;
				hactive = <1024>;
				vactive = <768>;
				hback-porch = <220>;
				hfront-porch = <40>;
				vback-porch = <21>;
				vfront-porch = <7>;
				hsync-len = <60>;
				vsync-len = <10>;
			};
		};
	};
};

&mlb {
	pinctrl-names = "default";
	pinctrl-0 = <&pinctrl_mlb_2>;
	status = "okay";
};

&pcie {
	reset-gpio = <&max7310_b 3 0>;
	status = "okay";
};

&qspi1 {
	pinctrl-names = "default";
	pinctrl-0 = <&pinctrl_qspi1_1>;
	status = "okay";
	ddrsmp=<2>;

	flash0: n25q256a@0 {
		#address-cells = <1>;
		#size-cells = <1>;
		compatible = "micron,n25q256a";
		spi-max-frequency = <29000000>;
		reg = <0>;
	};

	flash1: n25q256a@1 {
		#address-cells = <1>;
		#size-cells = <1>;
		compatible = "micron,n25q256a";
		spi-max-frequency = <29000000>;
		reg = <1>;
	};
};

=======
	};
};

&adc1 {
	vref-supply = <&reg_vref_3v3>;
	status = "okay";
};

&adc2 {
	vref-supply = <&reg_vref_3v3>;
	status = "okay";
};

&audmux {
	pinctrl-names = "default";
	pinctrl-0 = <&pinctrl_audmux_3>;
	status = "okay";
};

&clks {
	assigned-clocks = <&clks IMX6SX_PLL4_BYPASS_SRC>,
			  <&clks IMX6SX_PLL4_BYPASS>,
			  <&clks IMX6SX_CLK_PLL4_POST_DIV>;
	assigned-clock-parents = <&clks IMX6SX_CLK_LVDS2_IN>,
				 <&clks IMX6SX_PLL4_BYPASS_SRC>;
	assigned-clock-rates = <0>, <0>, <24576000>;
};

&esai {
	pinctrl-names = "default";
	pinctrl-0 = <&pinctrl_esai_2>;
	assigned-clocks = <&clks IMX6SX_CLK_ESAI_SEL>,
		          <&clks IMX6SX_CLK_ESAI_EXTAL>;
	assigned-clock-parents = <&clks IMX6SX_CLK_PLL4_AUDIO_DIV>;
	assigned-clock-rates = <0>, <24576000>;
	status = "okay";
};

&fec1 {
	pinctrl-names = "default";
	pinctrl-0 = <&pinctrl_enet1_1>;
	phy-mode = "rgmii";
	phy-handle = <&ethphy1>;
	pinctrl-assert-gpios = <&max7322 0 GPIO_ACTIVE_HIGH>;
	fsl,magic-packet;
	status = "okay";

	mdio {
		#address-cells = <1>;
		#size-cells = <0>;

		ethphy0: ethernet-phy@0 {
			compatible = "ethernet-phy-ieee802.3-c22";
			reg = <0>;
		};

		ethphy1: ethernet-phy@1 {
			compatible = "ethernet-phy-ieee802.3-c22";
			reg = <1>;
		};
	};
};

&fec2 {
	pinctrl-names = "default";
	pinctrl-0 = <&pinctrl_enet2_1>;
	phy-mode = "rgmii";
	phy-handle = <&ethphy0>;
	fsl,magic-packet;
	status = "okay";
};

&flexcan1 {
	pinctrl-names = "default";
	pinctrl-0 = <&pinctrl_flexcan1>;
	xceiver-supply = <&reg_can_stby>;
	status = "okay";
};

&flexcan2 {
	pinctrl-names = "default";
	pinctrl-0 = <&pinctrl_flexcan2>;
	xceiver-supply = <&reg_can_stby>;
	status = "okay";
};

&gpmi {
	pinctrl-names = "default";
	pinctrl-0 = <&pinctrl_gpmi_nand_1>;
	status = "okay";
};

&i2c2 {
	clock-frequency = <100000>;
	pinctrl-names = "default";
	pinctrl-0 = <&pinctrl_i2c2_1>;
	status = "okay";

	codec: cs42888@048 {
		compatible = "cirrus,cs42888";
		reg = <0x048>;
		clocks = <&codec_osc 0>;
		clock-names = "mclk";
		VA-supply = <&reg_audio>;
		VD-supply = <&reg_audio>;
		VLS-supply = <&reg_audio>;
		VLC-supply = <&reg_audio>;
	};

	egalax_ts@04 {
		compatible = "eeti,egalax_ts";
		reg = <0x04>;
		pinctrl-names = "default";
		pinctrl-0 = <&pinctrl_egalax_int>;
		interrupt-parent = <&gpio6>;
		interrupts = <22 2>;
		wakeup-gpios = <&gpio6 22 GPIO_ACTIVE_HIGH>;
	};

	si4763: si4763@63 {
		compatible = "si4761";
		reg = <0x63>;
		va-supply = <&si4763_va>;
		vd-supply = <&si4763_vd>;
		vio1-supply = <&si4763_vio1>;
		vio2-supply = <&si4763_vio2>;
		revision-a10; /* set to default A10 compatible command set */

		si476x_codec: si476x-codec {
			compatible = "si476x-codec";
		};
	};

	max7322: gpio@68 {
		compatible = "maxim,max7322";
		reg = <0x68>;
		gpio-controller;
		#gpio-cells = <2>;
	};

	pmic: pfuze100@08 {
		compatible = "fsl,pfuze100";
		reg = <0x08>;

		regulators {
			sw1a_reg: sw1ab {
				regulator-min-microvolt = <300000>;
				regulator-max-microvolt = <1875000>;
				regulator-boot-on;
				regulator-always-on;
				regulator-ramp-delay = <6250>;
			};

			sw1c_reg: sw1c {
				regulator-min-microvolt = <300000>;
				regulator-max-microvolt = <1875000>;
				regulator-boot-on;
				regulator-always-on;
				regulator-ramp-delay = <6250>;
			};

			sw2_reg: sw2 {
				regulator-min-microvolt = <800000>;
				regulator-max-microvolt = <3300000>;
				regulator-boot-on;
				regulator-always-on;
			};

			sw3a_reg: sw3a {
				regulator-min-microvolt = <400000>;
				regulator-max-microvolt = <1975000>;
				regulator-boot-on;
				regulator-always-on;
			};

			sw3b_reg: sw3b {
				regulator-min-microvolt = <400000>;
				regulator-max-microvolt = <1975000>;
				regulator-boot-on;
				regulator-always-on;
			};

			sw4_reg: sw4 {
				regulator-min-microvolt = <800000>;
				regulator-max-microvolt = <3300000>;
			};

			swbst_reg: swbst {
				regulator-min-microvolt = <5000000>;
				regulator-max-microvolt = <5150000>;
			};

			snvs_reg: vsnvs {
				regulator-min-microvolt = <1000000>;
				regulator-max-microvolt = <3000000>;
				regulator-boot-on;
				regulator-always-on;
			};

			vref_reg: vrefddr {
				regulator-boot-on;
				regulator-always-on;
			};

			vgen1_reg: vgen1 {
				regulator-min-microvolt = <800000>;
				regulator-max-microvolt = <1550000>;
				regulator-always-on;
			};

			vgen2_reg: vgen2 {
				regulator-min-microvolt = <800000>;
				regulator-max-microvolt = <1550000>;
			};

			vgen3_reg: vgen3 {
				regulator-min-microvolt = <1800000>;
				regulator-max-microvolt = <3300000>;
				regulator-always-on;
			};

			vgen4_reg: vgen4 {
				regulator-min-microvolt = <1800000>;
				regulator-max-microvolt = <3300000>;
				regulator-always-on;
			};

			vgen5_reg: vgen5 {
				regulator-min-microvolt = <1800000>;
				regulator-max-microvolt = <3300000>;
				regulator-always-on;
			};

			vgen6_reg: vgen6 {
				regulator-min-microvolt = <1800000>;
				regulator-max-microvolt = <3300000>;
				regulator-always-on;
			};
		};
	};
};

&i2c3 {
        clock-frequency = <100000>;
	pinctrl-names = "default";
	pinctrl-0 = <&pinctrl_i2c3_2>;
	status = "okay";

	max7310_a: gpio@30 {
		compatible = "maxim,max7310";
		reg = <0x30>;
		gpio-controller;
		#gpio-cells = <2>;
		resets = <&max7310_reset>;
	};

	max7310_b: gpio@32 {
		compatible = "maxim,max7310";
		reg = <0x32>;
		gpio-controller;
		#gpio-cells = <2>;
		resets = <&max7310_reset>;
	};

	mma8451@1c {
		compatible = "fsl,mma8451";
		reg = <0x1c>;
		position = <7>;
		interrupt-parent = <&gpio3>;
		interrupts = <24 8>;
		interrupt-route = <1>;
	};

	mag3110@0e {
		compatible = "fsl,mag3110";
		reg = <0x0e>;
		position = <2>;
		interrupt-parent = <&gpio6>;
		interrupts = <6 1>;
	};

	isl29023@44 {
		compatible = "fsl,isl29023";
		reg = <0x44>;
		rext = <499>;
		interrupt-parent = <&gpio3>;
		interrupts = <23 2>;
	};

};

&lcdif2 {
	display = <&display1>;
	disp-dev = "ldb";
	status = "okay";

	display1: display {
		bits-per-pixel = <16>;
		bus-width = <18>;
	};
};

&ldb {
	status = "okay";

	lvds-channel@0 {
		fsl,data-mapping = "spwg";
		fsl,data-width = <18>;
		crtc = "lcdif2";
		status = "okay";

		display-timings {
			native-mode = <&timing1>;
			timing1: hsd100pxn1 {
				clock-frequency = <65000000>;
				hactive = <1024>;
				vactive = <768>;
				hback-porch = <220>;
				hfront-porch = <40>;
				vback-porch = <21>;
				vfront-porch = <7>;
				hsync-len = <60>;
				vsync-len = <10>;
			};
		};
	};
};

&mlb {
	pinctrl-names = "default";
	pinctrl-0 = <&pinctrl_mlb_2>;
	status = "okay";
};

&pcie {
	reset-gpio = <&max7310_b 3 0>;
	status = "okay";
};

&qspi1 {
	pinctrl-names = "default";
	pinctrl-0 = <&pinctrl_qspi1_1>;
	status = "okay";
	ddrsmp=<2>;

	flash0: n25q256a@0 {
		#address-cells = <1>;
		#size-cells = <1>;
		compatible = "micron,n25q256a";
		spi-max-frequency = <29000000>;
		reg = <0>;
	};

	flash1: n25q256a@1 {
		#address-cells = <1>;
		#size-cells = <1>;
		compatible = "micron,n25q256a";
		spi-max-frequency = <29000000>;
		reg = <1>;
	};
};

>>>>>>> b63f3f52
&spdif {
	pinctrl-names = "default";
	pinctrl-0 = <&pinctrl_spdif_3>;
	status = "okay";
};

&ssi2 {
	fsl,mode = "i2s-master";
	status = "okay";
};

&uart1 {
	pinctrl-names = "default";
	pinctrl-0 = <&pinctrl_uart1>;
	status = "okay";
};

&uart2 {
	pinctrl-names = "default";
	pinctrl-0 = <&pinctrl_uart2_1>;
	status = "okay";
};

&uart5 { /* for bluetooth */
	pinctrl-names = "default";
	pinctrl-0 = <&pinctrl_uart5_1>;
	fsl,uart-has-rtscts;
	status = "okay";
	/* for DTE mode, add below change */
	/* fsl,dte-mode;*/
	/* pinctrl-0 = <&pinctrl_uart5dte_1>; */
};

&usbotg1 {
	vbus-supply = <&reg_usb_otg1_vbus>;
	pinctrl-names = "default";
	pinctrl-0 = <&pinctrl_usb_otg1_id>;
	srp-disable;
	hnp-disable;
	adp-disable;
	status = "okay";
};

&usbotg2 {
	vbus-supply = <&reg_usb_otg2_vbus>;
	dr_mode = "host";
	status = "okay";
};

&usdhc3 {
	pinctrl-names = "default", "state_100mhz", "state_200mhz";
	pinctrl-0 = <&pinctrl_usdhc3>;
	pinctrl-1 = <&pinctrl_usdhc3_100mhz>;
	pinctrl-2 = <&pinctrl_usdhc3_200mhz>;
	bus-width = <8>;
	cd-gpios = <&gpio7 10 GPIO_ACTIVE_LOW>;
	wp-gpios = <&gpio3 19 GPIO_ACTIVE_HIGH>;
	keep-power-in-suspend;
	enable-sdio-wakeup;
	vmmc-supply = <&vcc_sd3>;
	status = "okay";
};

&usdhc4 {
	pinctrl-names = "default";
	pinctrl-0 = <&pinctrl_usdhc4>;
	bus-width = <8>;
	cd-gpios = <&gpio7 11 GPIO_ACTIVE_LOW>;
	no-1-8-v;
	keep-power-in-suspend;
	enable-sdio-wakup;
	status = "okay";
};

&pwm4 {
	pinctrl-names = "default";
	pinctrl-0 = <&pinctrl_pwm4_0>;
	status = "okay";
};

&pxp {
	status = "okay";
};

&iomuxc {
	imx6x-sabreauto {
		pinctrl_audmux_3: audmux-3 {
			fsl,pins = <
				MX6SX_PAD_SD1_CMD__AUDMUX_AUD5_RXC    0x130b0
				MX6SX_PAD_SD1_CLK__AUDMUX_AUD5_RXFS   0x130b0
				MX6SX_PAD_SD1_DATA3__AUDMUX_AUD5_RXD  0x130b0
			>;
		};

		pinctrl_egalax_int: egalax_intgrp {
			fsl,pins = <
				MX6SX_PAD_SD4_RESET_B__GPIO6_IO_22      0x80000000
			>;
		};

		pinctrl_enet1_1: enet1grp-1 {
			fsl,pins = <
				MX6SX_PAD_ENET1_MDIO__ENET1_MDIO        0xa0b1
				MX6SX_PAD_ENET1_MDC__ENET1_MDC          0xa0b1
				MX6SX_PAD_RGMII1_TXC__ENET1_RGMII_TXC   0xa0b9
				MX6SX_PAD_RGMII1_TD0__ENET1_TX_DATA_0   0xa0b1
				MX6SX_PAD_RGMII1_TD1__ENET1_TX_DATA_1   0xa0b1
				MX6SX_PAD_RGMII1_TD2__ENET1_TX_DATA_2   0xa0b1
				MX6SX_PAD_RGMII1_TD3__ENET1_TX_DATA_3   0xa0b1
				MX6SX_PAD_RGMII1_TX_CTL__ENET1_TX_EN    0xa0b1
				MX6SX_PAD_RGMII1_RXC__ENET1_RX_CLK      0x3081
				MX6SX_PAD_RGMII1_RD0__ENET1_RX_DATA_0   0x3081
				MX6SX_PAD_RGMII1_RD1__ENET1_RX_DATA_1   0x3081
				MX6SX_PAD_RGMII1_RD2__ENET1_RX_DATA_2   0x3081
				MX6SX_PAD_RGMII1_RD3__ENET1_RX_DATA_3   0x3081
				MX6SX_PAD_RGMII1_RX_CTL__ENET1_RX_EN    0x3081
			>;
		};

		pinctrl_enet2_1: enet2grp-1 {
			fsl,pins = <
				MX6SX_PAD_RGMII2_TXC__ENET2_RGMII_TXC   0xa0b9
				MX6SX_PAD_RGMII2_TD0__ENET2_TX_DATA_0   0xa0b1
				MX6SX_PAD_RGMII2_TD1__ENET2_TX_DATA_1   0xa0b1
				MX6SX_PAD_RGMII2_TD2__ENET2_TX_DATA_2   0xa0b1
				MX6SX_PAD_RGMII2_TD3__ENET2_TX_DATA_3   0xa0b1
				MX6SX_PAD_RGMII2_TX_CTL__ENET2_TX_EN    0xa0b1
				MX6SX_PAD_RGMII2_RXC__ENET2_RX_CLK      0x3081
				MX6SX_PAD_RGMII2_RD0__ENET2_RX_DATA_0   0x3081
				MX6SX_PAD_RGMII2_RD1__ENET2_RX_DATA_1   0x3081
				MX6SX_PAD_RGMII2_RD2__ENET2_RX_DATA_2   0x3081
				MX6SX_PAD_RGMII2_RD3__ENET2_RX_DATA_3   0x3081
				MX6SX_PAD_RGMII2_RX_CTL__ENET2_RX_EN    0x3081
			>;
		};

		pinctrl_esai_2: esaigrp-2 {
			fsl,pins = <
				MX6SX_PAD_CSI_DATA00__ESAI_TX_CLK   0x1b030
				MX6SX_PAD_CSI_DATA01__ESAI_TX_FS    0x1b030
				MX6SX_PAD_CSI_HSYNC__ESAI_TX0       0x1b030
				MX6SX_PAD_CSI_DATA04__ESAI_TX1      0x1b030
				MX6SX_PAD_CSI_DATA06__ESAI_TX2_RX3  0x1b030
				MX6SX_PAD_CSI_DATA07__ESAI_TX3_RX2  0x1b030
				MX6SX_PAD_CSI_DATA02__ESAI_RX_CLK   0x1b030
				MX6SX_PAD_CSI_DATA03__ESAI_RX_FS    0x1b030
				MX6SX_PAD_CSI_VSYNC__ESAI_TX5_RX0   0x1b030
				MX6SX_PAD_CSI_DATA05__ESAI_TX4_RX1  0x1b030
			>;
		};

		pinctrl_flexcan1: flexcan1grp-1 {
			fsl,pins = <
				MX6SX_PAD_QSPI1B_DQS__CAN1_TX   0x1b020
				MX6SX_PAD_QSPI1A_SS1_B__CAN1_RX	0x1b020
			>;
		};

		pinctrl_flexcan2: flexcan2grp-1 {
			fsl,pins = <
				MX6SX_PAD_QSPI1B_SS1_B__CAN2_RX 0x1b020
				MX6SX_PAD_QSPI1A_DQS__CAN2_TX	0x1b020
			>;
		};

		pinctrl_gpmi_nand_1: gpmi-nand-1 {
			fsl,pins = <
				MX6SX_PAD_NAND_CLE__RAWNAND_CLE         0xb0b1
				MX6SX_PAD_NAND_ALE__RAWNAND_ALE         0xb0b1
				MX6SX_PAD_NAND_WP_B__RAWNAND_WP_B       0xb0b1
				MX6SX_PAD_NAND_READY_B__RAWNAND_READY_B 0xb000
				MX6SX_PAD_NAND_CE0_B__RAWNAND_CE0_B     0xb0b1
				MX6SX_PAD_NAND_CE1_B__RAWNAND_CE1_B     0xb0b1
				MX6SX_PAD_NAND_RE_B__RAWNAND_RE_B       0xb0b1
				MX6SX_PAD_NAND_WE_B__RAWNAND_WE_B       0xb0b1
				MX6SX_PAD_NAND_DATA00__RAWNAND_DATA00   0xb0b1
				MX6SX_PAD_NAND_DATA01__RAWNAND_DATA01   0xb0b1
				MX6SX_PAD_NAND_DATA02__RAWNAND_DATA02   0xb0b1
				MX6SX_PAD_NAND_DATA03__RAWNAND_DATA03   0xb0b1
				MX6SX_PAD_NAND_DATA04__RAWNAND_DATA04   0xb0b1
				MX6SX_PAD_NAND_DATA05__RAWNAND_DATA05   0xb0b1
				MX6SX_PAD_NAND_DATA06__RAWNAND_DATA06   0xb0b1
				MX6SX_PAD_NAND_DATA07__RAWNAND_DATA07   0xb0b1
			>;
		};

		pinctrl_i2c2_1: i2c2grp-1 {
			fsl,pins = <
				MX6SX_PAD_GPIO1_IO03__I2C2_SDA          0x4001b8b1
				MX6SX_PAD_GPIO1_IO02__I2C2_SCL          0x4001b8b1
			>;
		};

		pinctrl_i2c3_2: i2c3grp-2 {
			fsl,pins = <
				MX6SX_PAD_KEY_ROW4__I2C3_SDA            0x4001b8b1
				MX6SX_PAD_KEY_COL4__I2C3_SCL            0x4001b8b1
			>;
		};

		pinctrl_mlb_2: mlbgrp-2 {
			fsl,pins = <
				MX6SX_PAD_ENET2_RX_CLK__MLB_DATA        0x31
				MX6SX_PAD_ENET2_CRS__MLB_SIG            0x31
				MX6SX_PAD_ENET2_TX_CLK__MLB_CLK         0x31
			>;
		};

		pinctrl_pwm4_0: pwm4grp-0 {
			fsl,pins = <
				MX6SX_PAD_SD1_DATA1__PWM4_OUT 0x110b0
			>;
		};

		pinctrl_qspi1_1: qspi1grp_1 {
			fsl,pins = <
				MX6SX_PAD_QSPI1A_DATA0__QSPI1_A_DATA_0  0x70a1
				MX6SX_PAD_QSPI1A_DATA1__QSPI1_A_DATA_1  0x70a1
				MX6SX_PAD_QSPI1A_DATA2__QSPI1_A_DATA_2  0x70a1
				MX6SX_PAD_QSPI1A_DATA3__QSPI1_A_DATA_3  0x70a1
				MX6SX_PAD_QSPI1A_SCLK__QSPI1_A_SCLK     0x70a1
				MX6SX_PAD_QSPI1A_SS0_B__QSPI1_A_SS0_B   0x70a1
				MX6SX_PAD_QSPI1B_DATA0__QSPI1_B_DATA_0  0x70a1
				MX6SX_PAD_QSPI1B_DATA1__QSPI1_B_DATA_1  0x70a1
				MX6SX_PAD_QSPI1B_DATA2__QSPI1_B_DATA_2  0x70a1
				MX6SX_PAD_QSPI1B_DATA3__QSPI1_B_DATA_3  0x70a1
				MX6SX_PAD_QSPI1B_SCLK__QSPI1_B_SCLK     0x70a1
				MX6SX_PAD_QSPI1B_SS0_B__QSPI1_B_SS0_B   0x70a1
			>;
		};

		pinctrl_spdif_3: spdifgrp-3 {
			fsl,pins = <
				MX6SX_PAD_ENET2_COL__SPDIF_IN           0x1b0b0
			>;
		};

		pinctrl_uart1: uart1grp {
			fsl,pins = <
				MX6SX_PAD_GPIO1_IO04__UART1_TX		0x1b0b1
				MX6SX_PAD_GPIO1_IO05__UART1_RX		0x1b0b1
			>;
		};

		pinctrl_uart2_1: uart2grp-1 {
			fsl,pins = <
				MX6SX_PAD_GPIO1_IO07__UART2_RX 0x1b0b1
				MX6SX_PAD_GPIO1_IO06__UART2_TX 0x1b0b1
			>;
		};

		pinctrl_uart5_1: uart5grp-1 {
			fsl,pins = <
				MX6SX_PAD_KEY_ROW3__UART5_RX    0x1b0b1
				MX6SX_PAD_KEY_COL3__UART5_TX    0x1b0b1
				MX6SX_PAD_KEY_ROW2__UART5_CTS_B 0x1b0b1
				MX6SX_PAD_KEY_COL2__UART5_RTS_B 0x1b0b1
			>;
		};

		pinctrl_uart5dte_1: uart5dtegrp-1 {
			fsl,pins = <
				MX6SX_PAD_KEY_ROW3__UART5_TX	0x1b0b1
				MX6SX_PAD_KEY_COL3__UART5_RX	0x1b0b1
				MX6SX_PAD_KEY_ROW2__UART5_RTS_B	0x1b0b1
				MX6SX_PAD_KEY_COL2__UART5_CTS_B	0x1b0b1
			>;
		};

		pinctrl_usb_otg1_vbus: usbotg1vbusgrp {
			fsl,pins = <
				MX6SX_PAD_GPIO1_IO09__GPIO1_IO_9     0x10b0
			>;
		};

		pinctrl_usb_otg1_id: usbotg1idgrp {
			fsl,pins = <
				MX6SX_PAD_GPIO1_IO10__ANATOP_OTG1_ID 0x17059
			>;
		};

		pinctrl_usb_otg2_vbus: usbotg2vbusgrp {
			fsl,pins = <
				MX6SX_PAD_GPIO1_IO12__GPIO1_IO_12    0x10b0
			>;
		};

		pinctrl_usdhc3: usdhc3grp {
			fsl,pins = <
				MX6SX_PAD_SD3_CMD__USDHC3_CMD		0x17059
				MX6SX_PAD_SD3_CLK__USDHC3_CLK		0x10059
				MX6SX_PAD_SD3_DATA0__USDHC3_DATA0	0x17059
				MX6SX_PAD_SD3_DATA1__USDHC3_DATA1	0x17059
				MX6SX_PAD_SD3_DATA2__USDHC3_DATA2	0x17059
				MX6SX_PAD_SD3_DATA3__USDHC3_DATA3	0x17059
				MX6SX_PAD_SD3_DATA4__USDHC3_DATA4	0x17059
				MX6SX_PAD_SD3_DATA5__USDHC3_DATA5	0x17059
				MX6SX_PAD_SD3_DATA6__USDHC3_DATA6	0x17059
				MX6SX_PAD_SD3_DATA7__USDHC3_DATA7	0x17059
				MX6SX_PAD_KEY_COL0__GPIO2_IO_10		0x17059 /* CD */
				MX6SX_PAD_KEY_ROW0__GPIO2_IO_15		0x17059 /* WP */
			>;
		};

		pinctrl_usdhc3_100mhz: usdhc3grp-100mhz {
			fsl,pins = <
				MX6SX_PAD_SD3_CMD__USDHC3_CMD		0x170b9
				MX6SX_PAD_SD3_CLK__USDHC3_CLK		0x100b9
				MX6SX_PAD_SD3_DATA0__USDHC3_DATA0	0x170b9
				MX6SX_PAD_SD3_DATA1__USDHC3_DATA1	0x170b9
				MX6SX_PAD_SD3_DATA2__USDHC3_DATA2	0x170b9
				MX6SX_PAD_SD3_DATA3__USDHC3_DATA3	0x170b9
				MX6SX_PAD_SD3_DATA4__USDHC3_DATA4	0x170b9
				MX6SX_PAD_SD3_DATA5__USDHC3_DATA5	0x170b9
				MX6SX_PAD_SD3_DATA6__USDHC3_DATA6	0x170b9
				MX6SX_PAD_SD3_DATA7__USDHC3_DATA7	0x170b9
			>;
		};

		pinctrl_usdhc3_200mhz: usdhc3grp-200mhz {
			fsl,pins = <
				MX6SX_PAD_SD3_CMD__USDHC3_CMD		0x170f9
				MX6SX_PAD_SD3_CLK__USDHC3_CLK		0x100f9
				MX6SX_PAD_SD3_DATA0__USDHC3_DATA0	0x170f9
				MX6SX_PAD_SD3_DATA1__USDHC3_DATA1	0x170f9
				MX6SX_PAD_SD3_DATA2__USDHC3_DATA2	0x170f9
				MX6SX_PAD_SD3_DATA3__USDHC3_DATA3	0x170f9
				MX6SX_PAD_SD3_DATA4__USDHC3_DATA4	0x170f9
				MX6SX_PAD_SD3_DATA5__USDHC3_DATA5	0x170f9
				MX6SX_PAD_SD3_DATA6__USDHC3_DATA6	0x170f9
				MX6SX_PAD_SD3_DATA7__USDHC3_DATA7	0x170f9
			>;
		};

		pinctrl_usdhc4: usdhc4grp {
			fsl,pins = <
				MX6SX_PAD_SD4_CMD__USDHC4_CMD		0x17071
				MX6SX_PAD_SD4_CLK__USDHC4_CLK		0x10071
				MX6SX_PAD_SD4_DATA0__USDHC4_DATA0	0x17071
				MX6SX_PAD_SD4_DATA1__USDHC4_DATA1	0x17071
				MX6SX_PAD_SD4_DATA2__USDHC4_DATA2	0x17071
				MX6SX_PAD_SD4_DATA3__USDHC4_DATA3	0x17071
				MX6SX_PAD_SD4_DATA7__GPIO6_IO_21	0x17071 /* CD */
				MX6SX_PAD_SD4_DATA6__GPIO6_IO_20	0x17071 /* WP */
			>;
		};

		pinctrl_vcc_sd3: vccsd3grp {
			fsl,pins = <
				MX6SX_PAD_KEY_COL1__GPIO2_IO_11		0x17059
			>;
		};

		pinctrl_wdog: wdoggrp {
			fsl,pins = <
				MX6SX_PAD_GPIO1_IO13__WDOG1_WDOG_ANY 0x30b0
			>;
		};
	};
};
&csi2 {
	status = "okay";
	port {
		csi2_ep: endpoint {
			remote-endpoint = <&vadc_ep>;
		};
	};
};
<<<<<<< HEAD
&csi2 {
	status = "okay";
	port {
		csi2_ep: endpoint {
			remote-endpoint = <&vadc_ep>;
		};
	};
};
=======
>>>>>>> b63f3f52

&dcic1 {
	dcic_id = <0>;
	dcic_mux = "dcic-lcdif1";
	status = "okay";
};

&dcic2 {
	dcic_id = <1>;
	dcic_mux = "dcic-lvds";
	status = "okay";
	nand-on-flash-bbt;
};

&vadc {
	vadc_in = <0>;
	csi_id = <1>;
	status = "okay";
	port {
		vadc_ep: endpoint {
			remote-endpoint = <&csi2_ep>;
		};
	};
<<<<<<< HEAD
=======
};

&wdog1 {
	pinctrl-names = "default";
	pinctrl-0 = <&pinctrl_wdog>;
	fsl,wdog_b;
>>>>>>> b63f3f52
};<|MERGE_RESOLUTION|>--- conflicted
+++ resolved
@@ -191,7 +191,6 @@
 		model = "imx-spdif";
 		spdif-controller = <&spdif>;
 		spdif-in;
-<<<<<<< HEAD
 	};
 };
 
@@ -330,6 +329,107 @@
 		reg = <0x68>;
 		gpio-controller;
 		#gpio-cells = <2>;
+	};
+
+	pmic: pfuze100@08 {
+		compatible = "fsl,pfuze100";
+		reg = <0x08>;
+
+		regulators {
+			sw1a_reg: sw1ab {
+				regulator-min-microvolt = <300000>;
+				regulator-max-microvolt = <1875000>;
+				regulator-boot-on;
+				regulator-always-on;
+				regulator-ramp-delay = <6250>;
+			};
+
+			sw1c_reg: sw1c {
+				regulator-min-microvolt = <300000>;
+				regulator-max-microvolt = <1875000>;
+				regulator-boot-on;
+				regulator-always-on;
+				regulator-ramp-delay = <6250>;
+			};
+
+			sw2_reg: sw2 {
+				regulator-min-microvolt = <800000>;
+				regulator-max-microvolt = <3300000>;
+				regulator-boot-on;
+				regulator-always-on;
+			};
+
+			sw3a_reg: sw3a {
+				regulator-min-microvolt = <400000>;
+				regulator-max-microvolt = <1975000>;
+				regulator-boot-on;
+				regulator-always-on;
+			};
+
+			sw3b_reg: sw3b {
+				regulator-min-microvolt = <400000>;
+				regulator-max-microvolt = <1975000>;
+				regulator-boot-on;
+				regulator-always-on;
+			};
+
+			sw4_reg: sw4 {
+				regulator-min-microvolt = <800000>;
+				regulator-max-microvolt = <3300000>;
+			};
+
+			swbst_reg: swbst {
+				regulator-min-microvolt = <5000000>;
+				regulator-max-microvolt = <5150000>;
+			};
+
+			snvs_reg: vsnvs {
+				regulator-min-microvolt = <1000000>;
+				regulator-max-microvolt = <3000000>;
+				regulator-boot-on;
+				regulator-always-on;
+			};
+
+			vref_reg: vrefddr {
+				regulator-boot-on;
+				regulator-always-on;
+			};
+
+			vgen1_reg: vgen1 {
+				regulator-min-microvolt = <800000>;
+				regulator-max-microvolt = <1550000>;
+				regulator-always-on;
+			};
+
+			vgen2_reg: vgen2 {
+				regulator-min-microvolt = <800000>;
+				regulator-max-microvolt = <1550000>;
+			};
+
+			vgen3_reg: vgen3 {
+				regulator-min-microvolt = <1800000>;
+				regulator-max-microvolt = <3300000>;
+				regulator-always-on;
+			};
+
+			vgen4_reg: vgen4 {
+				regulator-min-microvolt = <1800000>;
+				regulator-max-microvolt = <3300000>;
+				regulator-always-on;
+			};
+
+			vgen5_reg: vgen5 {
+				regulator-min-microvolt = <1800000>;
+				regulator-max-microvolt = <3300000>;
+				regulator-always-on;
+			};
+
+			vgen6_reg: vgen6 {
+				regulator-min-microvolt = <1800000>;
+				regulator-max-microvolt = <3300000>;
+				regulator-always-on;
+			};
+		};
 	};
 };
 
@@ -453,370 +553,6 @@
 	};
 };
 
-=======
-	};
-};
-
-&adc1 {
-	vref-supply = <&reg_vref_3v3>;
-	status = "okay";
-};
-
-&adc2 {
-	vref-supply = <&reg_vref_3v3>;
-	status = "okay";
-};
-
-&audmux {
-	pinctrl-names = "default";
-	pinctrl-0 = <&pinctrl_audmux_3>;
-	status = "okay";
-};
-
-&clks {
-	assigned-clocks = <&clks IMX6SX_PLL4_BYPASS_SRC>,
-			  <&clks IMX6SX_PLL4_BYPASS>,
-			  <&clks IMX6SX_CLK_PLL4_POST_DIV>;
-	assigned-clock-parents = <&clks IMX6SX_CLK_LVDS2_IN>,
-				 <&clks IMX6SX_PLL4_BYPASS_SRC>;
-	assigned-clock-rates = <0>, <0>, <24576000>;
-};
-
-&esai {
-	pinctrl-names = "default";
-	pinctrl-0 = <&pinctrl_esai_2>;
-	assigned-clocks = <&clks IMX6SX_CLK_ESAI_SEL>,
-		          <&clks IMX6SX_CLK_ESAI_EXTAL>;
-	assigned-clock-parents = <&clks IMX6SX_CLK_PLL4_AUDIO_DIV>;
-	assigned-clock-rates = <0>, <24576000>;
-	status = "okay";
-};
-
-&fec1 {
-	pinctrl-names = "default";
-	pinctrl-0 = <&pinctrl_enet1_1>;
-	phy-mode = "rgmii";
-	phy-handle = <&ethphy1>;
-	pinctrl-assert-gpios = <&max7322 0 GPIO_ACTIVE_HIGH>;
-	fsl,magic-packet;
-	status = "okay";
-
-	mdio {
-		#address-cells = <1>;
-		#size-cells = <0>;
-
-		ethphy0: ethernet-phy@0 {
-			compatible = "ethernet-phy-ieee802.3-c22";
-			reg = <0>;
-		};
-
-		ethphy1: ethernet-phy@1 {
-			compatible = "ethernet-phy-ieee802.3-c22";
-			reg = <1>;
-		};
-	};
-};
-
-&fec2 {
-	pinctrl-names = "default";
-	pinctrl-0 = <&pinctrl_enet2_1>;
-	phy-mode = "rgmii";
-	phy-handle = <&ethphy0>;
-	fsl,magic-packet;
-	status = "okay";
-};
-
-&flexcan1 {
-	pinctrl-names = "default";
-	pinctrl-0 = <&pinctrl_flexcan1>;
-	xceiver-supply = <&reg_can_stby>;
-	status = "okay";
-};
-
-&flexcan2 {
-	pinctrl-names = "default";
-	pinctrl-0 = <&pinctrl_flexcan2>;
-	xceiver-supply = <&reg_can_stby>;
-	status = "okay";
-};
-
-&gpmi {
-	pinctrl-names = "default";
-	pinctrl-0 = <&pinctrl_gpmi_nand_1>;
-	status = "okay";
-};
-
-&i2c2 {
-	clock-frequency = <100000>;
-	pinctrl-names = "default";
-	pinctrl-0 = <&pinctrl_i2c2_1>;
-	status = "okay";
-
-	codec: cs42888@048 {
-		compatible = "cirrus,cs42888";
-		reg = <0x048>;
-		clocks = <&codec_osc 0>;
-		clock-names = "mclk";
-		VA-supply = <&reg_audio>;
-		VD-supply = <&reg_audio>;
-		VLS-supply = <&reg_audio>;
-		VLC-supply = <&reg_audio>;
-	};
-
-	egalax_ts@04 {
-		compatible = "eeti,egalax_ts";
-		reg = <0x04>;
-		pinctrl-names = "default";
-		pinctrl-0 = <&pinctrl_egalax_int>;
-		interrupt-parent = <&gpio6>;
-		interrupts = <22 2>;
-		wakeup-gpios = <&gpio6 22 GPIO_ACTIVE_HIGH>;
-	};
-
-	si4763: si4763@63 {
-		compatible = "si4761";
-		reg = <0x63>;
-		va-supply = <&si4763_va>;
-		vd-supply = <&si4763_vd>;
-		vio1-supply = <&si4763_vio1>;
-		vio2-supply = <&si4763_vio2>;
-		revision-a10; /* set to default A10 compatible command set */
-
-		si476x_codec: si476x-codec {
-			compatible = "si476x-codec";
-		};
-	};
-
-	max7322: gpio@68 {
-		compatible = "maxim,max7322";
-		reg = <0x68>;
-		gpio-controller;
-		#gpio-cells = <2>;
-	};
-
-	pmic: pfuze100@08 {
-		compatible = "fsl,pfuze100";
-		reg = <0x08>;
-
-		regulators {
-			sw1a_reg: sw1ab {
-				regulator-min-microvolt = <300000>;
-				regulator-max-microvolt = <1875000>;
-				regulator-boot-on;
-				regulator-always-on;
-				regulator-ramp-delay = <6250>;
-			};
-
-			sw1c_reg: sw1c {
-				regulator-min-microvolt = <300000>;
-				regulator-max-microvolt = <1875000>;
-				regulator-boot-on;
-				regulator-always-on;
-				regulator-ramp-delay = <6250>;
-			};
-
-			sw2_reg: sw2 {
-				regulator-min-microvolt = <800000>;
-				regulator-max-microvolt = <3300000>;
-				regulator-boot-on;
-				regulator-always-on;
-			};
-
-			sw3a_reg: sw3a {
-				regulator-min-microvolt = <400000>;
-				regulator-max-microvolt = <1975000>;
-				regulator-boot-on;
-				regulator-always-on;
-			};
-
-			sw3b_reg: sw3b {
-				regulator-min-microvolt = <400000>;
-				regulator-max-microvolt = <1975000>;
-				regulator-boot-on;
-				regulator-always-on;
-			};
-
-			sw4_reg: sw4 {
-				regulator-min-microvolt = <800000>;
-				regulator-max-microvolt = <3300000>;
-			};
-
-			swbst_reg: swbst {
-				regulator-min-microvolt = <5000000>;
-				regulator-max-microvolt = <5150000>;
-			};
-
-			snvs_reg: vsnvs {
-				regulator-min-microvolt = <1000000>;
-				regulator-max-microvolt = <3000000>;
-				regulator-boot-on;
-				regulator-always-on;
-			};
-
-			vref_reg: vrefddr {
-				regulator-boot-on;
-				regulator-always-on;
-			};
-
-			vgen1_reg: vgen1 {
-				regulator-min-microvolt = <800000>;
-				regulator-max-microvolt = <1550000>;
-				regulator-always-on;
-			};
-
-			vgen2_reg: vgen2 {
-				regulator-min-microvolt = <800000>;
-				regulator-max-microvolt = <1550000>;
-			};
-
-			vgen3_reg: vgen3 {
-				regulator-min-microvolt = <1800000>;
-				regulator-max-microvolt = <3300000>;
-				regulator-always-on;
-			};
-
-			vgen4_reg: vgen4 {
-				regulator-min-microvolt = <1800000>;
-				regulator-max-microvolt = <3300000>;
-				regulator-always-on;
-			};
-
-			vgen5_reg: vgen5 {
-				regulator-min-microvolt = <1800000>;
-				regulator-max-microvolt = <3300000>;
-				regulator-always-on;
-			};
-
-			vgen6_reg: vgen6 {
-				regulator-min-microvolt = <1800000>;
-				regulator-max-microvolt = <3300000>;
-				regulator-always-on;
-			};
-		};
-	};
-};
-
-&i2c3 {
-        clock-frequency = <100000>;
-	pinctrl-names = "default";
-	pinctrl-0 = <&pinctrl_i2c3_2>;
-	status = "okay";
-
-	max7310_a: gpio@30 {
-		compatible = "maxim,max7310";
-		reg = <0x30>;
-		gpio-controller;
-		#gpio-cells = <2>;
-		resets = <&max7310_reset>;
-	};
-
-	max7310_b: gpio@32 {
-		compatible = "maxim,max7310";
-		reg = <0x32>;
-		gpio-controller;
-		#gpio-cells = <2>;
-		resets = <&max7310_reset>;
-	};
-
-	mma8451@1c {
-		compatible = "fsl,mma8451";
-		reg = <0x1c>;
-		position = <7>;
-		interrupt-parent = <&gpio3>;
-		interrupts = <24 8>;
-		interrupt-route = <1>;
-	};
-
-	mag3110@0e {
-		compatible = "fsl,mag3110";
-		reg = <0x0e>;
-		position = <2>;
-		interrupt-parent = <&gpio6>;
-		interrupts = <6 1>;
-	};
-
-	isl29023@44 {
-		compatible = "fsl,isl29023";
-		reg = <0x44>;
-		rext = <499>;
-		interrupt-parent = <&gpio3>;
-		interrupts = <23 2>;
-	};
-
-};
-
-&lcdif2 {
-	display = <&display1>;
-	disp-dev = "ldb";
-	status = "okay";
-
-	display1: display {
-		bits-per-pixel = <16>;
-		bus-width = <18>;
-	};
-};
-
-&ldb {
-	status = "okay";
-
-	lvds-channel@0 {
-		fsl,data-mapping = "spwg";
-		fsl,data-width = <18>;
-		crtc = "lcdif2";
-		status = "okay";
-
-		display-timings {
-			native-mode = <&timing1>;
-			timing1: hsd100pxn1 {
-				clock-frequency = <65000000>;
-				hactive = <1024>;
-				vactive = <768>;
-				hback-porch = <220>;
-				hfront-porch = <40>;
-				vback-porch = <21>;
-				vfront-porch = <7>;
-				hsync-len = <60>;
-				vsync-len = <10>;
-			};
-		};
-	};
-};
-
-&mlb {
-	pinctrl-names = "default";
-	pinctrl-0 = <&pinctrl_mlb_2>;
-	status = "okay";
-};
-
-&pcie {
-	reset-gpio = <&max7310_b 3 0>;
-	status = "okay";
-};
-
-&qspi1 {
-	pinctrl-names = "default";
-	pinctrl-0 = <&pinctrl_qspi1_1>;
-	status = "okay";
-	ddrsmp=<2>;
-
-	flash0: n25q256a@0 {
-		#address-cells = <1>;
-		#size-cells = <1>;
-		compatible = "micron,n25q256a";
-		spi-max-frequency = <29000000>;
-		reg = <0>;
-	};
-
-	flash1: n25q256a@1 {
-		#address-cells = <1>;
-		#size-cells = <1>;
-		compatible = "micron,n25q256a";
-		spi-max-frequency = <29000000>;
-		reg = <1>;
-	};
-};
-
->>>>>>> b63f3f52
 &spdif {
 	pinctrl-names = "default";
 	pinctrl-0 = <&pinctrl_spdif_3>;
@@ -1185,17 +921,6 @@
 		};
 	};
 };
-<<<<<<< HEAD
-&csi2 {
-	status = "okay";
-	port {
-		csi2_ep: endpoint {
-			remote-endpoint = <&vadc_ep>;
-		};
-	};
-};
-=======
->>>>>>> b63f3f52
 
 &dcic1 {
 	dcic_id = <0>;
@@ -1219,13 +944,10 @@
 			remote-endpoint = <&csi2_ep>;
 		};
 	};
-<<<<<<< HEAD
-=======
 };
 
 &wdog1 {
 	pinctrl-names = "default";
 	pinctrl-0 = <&pinctrl_wdog>;
 	fsl,wdog_b;
->>>>>>> b63f3f52
 };