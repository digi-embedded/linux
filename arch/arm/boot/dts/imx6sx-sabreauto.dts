--- conflicted
+++ resolved
@@ -280,10 +280,7 @@
 &gpmi {
 	pinctrl-names = "default";
 	pinctrl-0 = <&pinctrl_gpmi_nand_1>;
-<<<<<<< HEAD
-=======
 	nand-on-flash-bbt;
->>>>>>> f2ed3bfc
 	status = "okay";
 };
 
@@ -491,11 +488,7 @@
 	disp-dev = "ldb";
 	status = "okay";
 
-<<<<<<< HEAD
-	display1: display {
-=======
 	display1: display@1 {
->>>>>>> f2ed3bfc
 		bits-per-pixel = <16>;
 		bus-width = <18>;
 	};
@@ -632,16 +625,6 @@
 	no-1-8-v;
 	keep-power-in-suspend;
 	wakeup-source;
-	status = "okay";
-};
-
-&pwm4 {
-	pinctrl-names = "default";
-	pinctrl-0 = <&pinctrl_pwm4_0>;
-	status = "okay";
-};
-
-&pxp {
 	status = "okay";
 };
 
@@ -913,12 +896,7 @@
 				MX6SX_PAD_SD4_DATA1__USDHC4_DATA1	0x17071
 				MX6SX_PAD_SD4_DATA2__USDHC4_DATA2	0x17071
 				MX6SX_PAD_SD4_DATA3__USDHC4_DATA3	0x17071
-<<<<<<< HEAD
-				MX6SX_PAD_SD4_DATA7__GPIO6_IO_21	0x17071 /* CD */
-				MX6SX_PAD_SD4_DATA6__GPIO6_IO_20	0x17071 /* WP */
-=======
 				MX6SX_PAD_USB_H_STROBE__GPIO7_IO_11	0x17071 /* CD */
->>>>>>> f2ed3bfc
 			>;
 		};
 
@@ -954,10 +932,6 @@
 	dcic_id = <1>;
 	dcic_mux = "dcic-lvds";
 	status = "okay";
-<<<<<<< HEAD
-	nand-on-flash-bbt;
-=======
->>>>>>> f2ed3bfc
 };
 
 &vadc {
@@ -974,9 +948,5 @@
 &wdog1 {
 	pinctrl-names = "default";
 	pinctrl-0 = <&pinctrl_wdog>;
-<<<<<<< HEAD
-	fsl,wdog_b;
-=======
 	fsl,ext-reset-output;
->>>>>>> f2ed3bfc
 };