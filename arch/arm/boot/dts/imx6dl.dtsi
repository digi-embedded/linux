
/*
 * Copyright 2013 Freescale Semiconductor, Inc.
 *
 * This program is free software; you can redistribute it and/or modify
 * it under the terms of the GNU General Public License version 2 as
 * published by the Free Software Foundation.
 *
 */

#include "imx6dl-pinfunc.h"
#include "imx6qdl.dtsi"

/ {
	cpus {
		#address-cells = <1>;
		#size-cells = <0>;

		cpu@0 {
			compatible = "arm,cortex-a9";
			device_type = "cpu";
			reg = <0>;
			next-level-cache = <&L2>;
		};

		cpu@1 {
			compatible = "arm,cortex-a9";
			device_type = "cpu";
			reg = <1>;
			next-level-cache = <&L2>;
		};
	};

	soc {
		ocram: sram@00900000 {
			compatible = "mmio-sram";
			reg = <0x00900000 0x20000>;
			clocks = <&clks 142>;
		};

<<<<<<< HEAD
=======
		hdmi_core: hdmi_core@00120000 {
			compatible = "fsl,imx6dl-hdmi-core";
			reg = <0x00120000 0x9000>;
			clocks = <&clks 124>, <&clks 123>, <&clks 138>;
			clock-names = "hdmi_isfr", "hdmi_iahb", "mipi_core";
			status = "disabled";
		};

		hdmi_video: hdmi_video@020e0000 {
			compatible = "fsl,imx6dl-hdmi-video";
			reg =  <0x020e0000 0x1000>;
			reg-names = "hdmi_gpr";
			interrupts = <0 115 0x04>;
			clocks = <&clks 124>, <&clks 123>;
			clock-names = "hdmi_isfr", "hdmi_iahb";
			status = "disabled";
		};

		hdmi_audio: hdmi_audio@00120000 {
			compatible = "fsl,imx6dl-hdmi-audio";
			clocks = <&clks 124>, <&clks 123>;
			clock-names = "hdmi_isfr", "hdmi_iahb";
			dmas = <&sdma 2 22 0>;
			dma-names = "tx";
			status = "disabled";
		};

		hdmi_cec: hdmi_cec@00120000 {
			compatible = "fsl,imx6dl-hdmi-cec";
			interrupts = <0 115 0x04>;
			status = "disabled";
		};

>>>>>>> 03b5a0f0
		aips1: aips-bus@02000000 {
			iomuxc: iomuxc@020e0000 {
				compatible = "fsl,imx6dl-iomuxc";
			};

			pxp: pxp@020f0000 {
				reg = <0x020f0000 0x4000>;
				interrupts = <0 98 0x04>;
			};

			epdc: epdc@020f4000 {
				reg = <0x020f4000 0x4000>;
				interrupts = <0 97 0x04>;
			};

			lcdif: lcdif@020f8000 {
				reg = <0x020f8000 0x4000>;
				interrupts = <0 39 0x04>;
			};
		};

		aips2: aips-bus@02100000 {
			i2c4: i2c@021f8000 {
				#address-cells = <1>;
				#size-cells = <0>;
				compatible = "fsl,imx1-i2c";
				reg = <0x021f8000 0x4000>;
				interrupts = <0 35 0x04>;
				status = "disabled";
			};
		};
	};
};

&ldb {
	clocks = <&clks 33>, <&clks 34>,
		 <&clks 39>, <&clks 40>,
		 <&clks 135>, <&clks 136>;
	clock-names = "di0_pll", "di1_pll",
		      "di0_sel", "di1_sel",
		      "di0", "di1";

	lvds-channel@0 {
		crtcs = <&ipu1 0>, <&ipu1 1>;
	};

	lvds-channel@1 {
		crtcs = <&ipu1 0>, <&ipu1 1>;
	};
};<|MERGE_RESOLUTION|>--- conflicted
+++ resolved
@@ -38,8 +38,6 @@
 			clocks = <&clks 142>;
 		};
 
-<<<<<<< HEAD
-=======
 		hdmi_core: hdmi_core@00120000 {
 			compatible = "fsl,imx6dl-hdmi-core";
 			reg = <0x00120000 0x9000>;
@@ -73,7 +71,6 @@
 			status = "disabled";
 		};
 
->>>>>>> 03b5a0f0
 		aips1: aips-bus@02000000 {
 			iomuxc: iomuxc@020e0000 {
 				compatible = "fsl,imx6dl-iomuxc";
