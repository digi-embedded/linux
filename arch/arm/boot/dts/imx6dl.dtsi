
/*
 * Copyright 2013 Freescale Semiconductor, Inc.
 *
 * This program is free software; you can redistribute it and/or modify
 * it under the terms of the GNU General Public License version 2 as
 * published by the Free Software Foundation.
 *
 */

#include <dt-bindings/interrupt-controller/irq.h>
#include "imx6dl-pinfunc.h"
#include "imx6qdl.dtsi"

/ {
	cpus {
		#address-cells = <1>;
		#size-cells = <0>;

		cpu0: cpu@0 {
			compatible = "arm,cortex-a9";
			device_type = "cpu";
			reg = <0>;
			next-level-cache = <&L2>;
			operating-points = <
				/* kHz    uV */
				996000  1275000
				792000  1175000
				396000  1150000
			>;
			fsl,soc-operating-points = <
				/* ARM kHz  SOC-PU uV */
				996000	1175000
				792000	1175000
				396000	1175000
			>;
			clock-latency = <61036>; /* two CLK32 periods */
			clocks = <&clks IMX6QDL_CLK_ARM>,
				 <&clks IMX6QDL_CLK_PLL2_PFD2_396M>,
				 <&clks IMX6QDL_CLK_STEP>,
				 <&clks IMX6QDL_CLK_PLL1_SW>,
				 <&clks IMX6QDL_CLK_PLL1_SYS>,
				 <&clks IMX6QDL_PLL1_BYPASS>,
				 <&clks IMX6QDL_CLK_PLL1>,
				 <&clks IMX6QDL_PLL1_BYPASS_SRC> ;
			clock-names = "arm", "pll2_pfd2_396m", "step",
				      "pll1_sw", "pll1_sys", "pll1_bypass", "pll1", "pll1_bypass_src";
			arm-supply = <&reg_arm>;
			pu-supply = <&reg_pu>;
			soc-supply = <&reg_soc>;
		};

		cpu@1 {
			compatible = "arm,cortex-a9";
			device_type = "cpu";
			reg = <1>;
			next-level-cache = <&L2>;
		};
	};

	soc {
		busfreq {
<<<<<<< HEAD
			compatible = "fsl,imx6_busfreq";
=======
			compatible = "fsl,imx_busfreq";
>>>>>>> 9ea9577d
			clocks = <&clks IMX6QDL_CLK_PLL2_BUS>, <&clks IMX6QDL_CLK_PLL2_PFD2_396M>,
				<&clks IMX6QDL_CLK_PLL2_198M>, <&clks IMX6QDL_CLK_ARM>,
				<&clks IMX6QDL_CLK_PLL3_USB_OTG>, <&clks IMX6QDL_CLK_PERIPH>,
				<&clks IMX6QDL_CLK_PERIPH_PRE>, <&clks IMX6QDL_CLK_PERIPH_CLK2>,
				<&clks IMX6QDL_CLK_PERIPH_CLK2_SEL>, <&clks IMX6QDL_CLK_OSC>,
				<&clks IMX6QDL_CLK_AXI_ALT_SEL>, <&clks IMX6QDL_CLK_AXI_SEL> ,
				<&clks IMX6QDL_CLK_PLL3_PFD1_540M>;
			clock-names = "pll2_bus", "pll2_pfd2_396m", "pll2_198m", "arm", "pll3_usb_otg", "periph",
				"periph_pre", "periph_clk2", "periph_clk2_sel", "osc", "axi_alt_sel", "axi_sel", "pll3_pfd1_540m";
			interrupts = <0 107 0x04>, <0 112 0x4>;
			interrupt-names = "irq_busfreq_0", "irq_busfreq_1";
			fsl,max_ddr_freq = <400000000>;
		};

<<<<<<< HEAD
		gpu: gpu@00130000 {
=======
		gpu@00130000 {
>>>>>>> 9ea9577d
			compatible = "fsl,imx6dl-gpu", "fsl,imx6q-gpu";
			reg = <0x00130000 0x4000>, <0x00134000 0x4000>,
			      <0x0 0x0>;
			reg-names = "iobase_3d", "iobase_2d",
				    "phys_baseaddr";
			interrupts = <0 9 IRQ_TYPE_LEVEL_HIGH>,
				     <0 10 IRQ_TYPE_LEVEL_HIGH>;
			interrupt-names = "irq_3d", "irq_2d";
			clocks = <&clks IMX6QDL_CLK_OPENVG_AXI>, <&clks IMX6QDL_CLK_GPU3D_AXI>,
				 <&clks IMX6QDL_CLK_GPU2D_CORE>, <&clks IMX6QDL_CLK_GPU3D_CORE>,
				 <&clks IMX6QDL_CLK_DUMMY>;
			clock-names = "gpu2d_axi_clk", "gpu3d_axi_clk",
				      "gpu2d_clk", "gpu3d_clk",
				      "gpu3d_shader_clk";
			resets = <&src 0>, <&src 3>;
			reset-names = "gpu3d", "gpu2d";
			power-domains = <&gpc 1>;
		};

		ocrams: sram@00900000 {
			compatible = "fsl,lpm-sram";
			reg = <0x00900000 0x4000>;
			clocks = <&clks IMX6QDL_CLK_OCRAM>;
		};

		ocrams_ddr: sram@00904000 {
			compatible = "fsl,ddr-lpm-sram";
			reg = <0x00904000 0x1000>;
			clocks = <&clks IMX6QDL_CLK_OCRAM>;
		};

		ocram: sram@00905000 {
			compatible = "mmio-sram";
			reg = <0x00905000 0x1B000>;
			clocks = <&clks IMX6QDL_CLK_OCRAM>;
<<<<<<< HEAD
		};

		hdmi_core: hdmi_core@00120000 {
			compatible = "fsl,imx6dl-hdmi-core";
		};

		hdmi_video: hdmi_video@020e0000 {
			compatible = "fsl,imx6dl-hdmi-video";
		};

		hdmi_audio: hdmi_audio@00120000 {
			compatible = "fsl,imx6dl-hdmi-audio";
		};

		hdmi_cec: hdmi_cec@00120000 {
			compatible = "fsl,imx6dl-hdmi-cec";
=======
>>>>>>> 9ea9577d
		};

		aips1: aips-bus@02000000 {
			vpu@02040000 {
				iramsize = <0>;
			};

			iomuxc: iomuxc@020e0000 {
				compatible = "fsl,imx6dl-iomuxc";
			};

			dcic2: dcic@020e8000 {
				clocks = <&clks IMX6QDL_CLK_DCIC1 >,
						<&clks IMX6QDL_CLK_DCIC2>; /* DCIC2 depend on DCIC1 clock in imx6dl*/
				clock-names = "dcic", "disp-axi";
			};

			pxp: pxp@020f0000 {
				compatible = "fsl,imx6dl-pxp-dma";
				reg = <0x020f0000 0x4000>;
				interrupts = <0 98 IRQ_TYPE_LEVEL_HIGH>;
				clocks = <&clks IMX6QDL_CLK_IPU2>, <&clks IMX6QDL_CLK_DUMMY>;
				clock-names = "pxp-axi", "disp-axi";
				status = "disabled";
			};

			epdc: epdc@020f4000 {
				compatible = "fsl,imx6dl-epdc";
				reg = <0x020f4000 0x4000>;
				interrupts = <0 97 IRQ_TYPE_LEVEL_HIGH>;
				clocks = <&clks IMX6QDL_CLK_IPU2>, <&clks IMX6QDL_CLK_IPU2_DI1>;
				clock-names = "epdc_axi", "epdc_pix";
			};

			lcdif: lcdif@020f8000 {
				reg = <0x020f8000 0x4000>;
				interrupts = <0 39 IRQ_TYPE_LEVEL_HIGH>;
			};
		};

		aips2: aips-bus@02100000 {
			mipi_dsi: mipi@021e0000 {
				compatible = "fsl,imx6dl-mipi-dsi";
				reg = <0x021e0000 0x4000>;
				interrupts = <0 102 0x04>;
				gpr = <&gpr>;
				clocks = <&clks IMX6QDL_CLK_HSI_TX>, <&clks IMX6QDL_CLK_VIDEO_27M>;
				clock-names = "mipi_pllref_clk", "mipi_cfg_clk";
				status = "disabled";
			};

			i2c4: i2c@021f8000 {
				#address-cells = <1>;
				#size-cells = <0>;
				compatible = "fsl,imx6q-i2c", "fsl,imx21-i2c";
				reg = <0x021f8000 0x4000>;
				interrupts = <0 35 IRQ_TYPE_LEVEL_HIGH>;
				clocks = <&clks IMX6DL_CLK_I2C4>;
				status = "disabled";
			};
		};
	};
};

<<<<<<< HEAD
&ldb {
	compatible = "fsl,imx6dl-ldb", "fsl,imx53-ldb";

=======
&ecspi1 {
	dmas = <&sdma 3 7 1>, <&sdma 4 7 2>;
	dma-names = "rx", "tx";
};

&ecspi2 {
	dmas = <&sdma 5 7 1>, <&sdma 6 7 2>;
	dma-names = "rx", "tx";
};

&ecspi3 {
	dmas = <&sdma 7 7 1>, <&sdma 8 7 2>;
	dma-names = "rx", "tx";
};

&ecspi4 {
	dmas = <&sdma 9 7 1>, <&sdma 10 7 2>;
	dma-names = "rx", "tx";
};

&ldb {
	compatible = "fsl,imx6dl-ldb", "fsl,imx53-ldb";

>>>>>>> 9ea9577d
	clocks = <&clks IMX6QDL_CLK_LDB_DI0>, <&clks IMX6QDL_CLK_LDB_DI1>,
		 <&clks IMX6QDL_CLK_IPU1_DI0_SEL>, <&clks IMX6QDL_CLK_IPU1_DI1_SEL>,
		 <&clks IMX6QDL_CLK_IPU2_DI0_SEL>,
		 <&clks IMX6QDL_CLK_LDB_DI0_DIV_3_5>, <&clks IMX6QDL_CLK_LDB_DI1_DIV_3_5>,
		 <&clks IMX6QDL_CLK_LDB_DI0_DIV_7>, <&clks IMX6QDL_CLK_LDB_DI1_DIV_7>,
		 <&clks IMX6QDL_CLK_LDB_DI0_DIV_SEL>, <&clks IMX6QDL_CLK_LDB_DI1_DIV_SEL>;
	clock-names = "ldb_di0", "ldb_di1",
		      "di0_sel", "di1_sel",
		      "di2_sel",
		      "ldb_di0_div_3_5", "ldb_di1_div_3_5",
		      "ldb_di0_div_7", "ldb_di1_div_7",
		      "ldb_di0_div_sel", "ldb_di1_div_sel";
};<|MERGE_RESOLUTION|>--- conflicted
+++ resolved
@@ -60,11 +60,7 @@
 
 	soc {
 		busfreq {
-<<<<<<< HEAD
-			compatible = "fsl,imx6_busfreq";
-=======
 			compatible = "fsl,imx_busfreq";
->>>>>>> 9ea9577d
 			clocks = <&clks IMX6QDL_CLK_PLL2_BUS>, <&clks IMX6QDL_CLK_PLL2_PFD2_396M>,
 				<&clks IMX6QDL_CLK_PLL2_198M>, <&clks IMX6QDL_CLK_ARM>,
 				<&clks IMX6QDL_CLK_PLL3_USB_OTG>, <&clks IMX6QDL_CLK_PERIPH>,
@@ -79,11 +75,7 @@
 			fsl,max_ddr_freq = <400000000>;
 		};
 
-<<<<<<< HEAD
-		gpu: gpu@00130000 {
-=======
 		gpu@00130000 {
->>>>>>> 9ea9577d
 			compatible = "fsl,imx6dl-gpu", "fsl,imx6q-gpu";
 			reg = <0x00130000 0x4000>, <0x00134000 0x4000>,
 			      <0x0 0x0>;
@@ -119,25 +111,6 @@
 			compatible = "mmio-sram";
 			reg = <0x00905000 0x1B000>;
 			clocks = <&clks IMX6QDL_CLK_OCRAM>;
-<<<<<<< HEAD
-		};
-
-		hdmi_core: hdmi_core@00120000 {
-			compatible = "fsl,imx6dl-hdmi-core";
-		};
-
-		hdmi_video: hdmi_video@020e0000 {
-			compatible = "fsl,imx6dl-hdmi-video";
-		};
-
-		hdmi_audio: hdmi_audio@00120000 {
-			compatible = "fsl,imx6dl-hdmi-audio";
-		};
-
-		hdmi_cec: hdmi_cec@00120000 {
-			compatible = "fsl,imx6dl-hdmi-cec";
-=======
->>>>>>> 9ea9577d
 		};
 
 		aips1: aips-bus@02000000 {
@@ -202,35 +175,29 @@
 	};
 };
 
-<<<<<<< HEAD
+&ecspi1 {
+	dmas = <&sdma 3 7 1>, <&sdma 4 7 2>;
+	dma-names = "rx", "tx";
+};
+
+&ecspi2 {
+	dmas = <&sdma 5 7 1>, <&sdma 6 7 2>;
+	dma-names = "rx", "tx";
+};
+
+&ecspi3 {
+	dmas = <&sdma 7 7 1>, <&sdma 8 7 2>;
+	dma-names = "rx", "tx";
+};
+
+&ecspi4 {
+	dmas = <&sdma 9 7 1>, <&sdma 10 7 2>;
+	dma-names = "rx", "tx";
+};
+
 &ldb {
 	compatible = "fsl,imx6dl-ldb", "fsl,imx53-ldb";
 
-=======
-&ecspi1 {
-	dmas = <&sdma 3 7 1>, <&sdma 4 7 2>;
-	dma-names = "rx", "tx";
-};
-
-&ecspi2 {
-	dmas = <&sdma 5 7 1>, <&sdma 6 7 2>;
-	dma-names = "rx", "tx";
-};
-
-&ecspi3 {
-	dmas = <&sdma 7 7 1>, <&sdma 8 7 2>;
-	dma-names = "rx", "tx";
-};
-
-&ecspi4 {
-	dmas = <&sdma 9 7 1>, <&sdma 10 7 2>;
-	dma-names = "rx", "tx";
-};
-
-&ldb {
-	compatible = "fsl,imx6dl-ldb", "fsl,imx53-ldb";
-
->>>>>>> 9ea9577d
 	clocks = <&clks IMX6QDL_CLK_LDB_DI0>, <&clks IMX6QDL_CLK_LDB_DI1>,
 		 <&clks IMX6QDL_CLK_IPU1_DI0_SEL>, <&clks IMX6QDL_CLK_IPU1_DI1_SEL>,
 		 <&clks IMX6QDL_CLK_IPU2_DI0_SEL>,
