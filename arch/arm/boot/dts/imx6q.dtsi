
/*
 * Copyright 2013-2015 Freescale Semiconductor, Inc.
 *
 * This program is free software; you can redistribute it and/or modify
 * it under the terms of the GNU General Public License version 2 as
 * published by the Free Software Foundation.
 *
 */

#include <dt-bindings/interrupt-controller/irq.h>
#include "imx6q-pinfunc.h"
#include "imx6qdl.dtsi"

/ {
	aliases {
		ipu1 = &ipu2;
		spi4 = &ecspi5;
	};

	cpus {
		#address-cells = <1>;
		#size-cells = <0>;

		cpu0: cpu@0 {
			compatible = "arm,cortex-a9";
			device_type = "cpu";
			reg = <0>;
			next-level-cache = <&L2>;
			operating-points = <
				/* kHz    uV */
				1200000 1275000
				996000  1250000
				852000  1250000
				792000  1175000
				396000  975000
			>;
			fsl,soc-operating-points = <
				/* ARM kHz  SOC-PU uV */
				1200000 1275000
				996000	1250000
				852000	1250000
				792000	1175000
				396000	1175000
			>;
			clock-latency = <61036>; /* two CLK32 periods */
			clocks = <&clks IMX6QDL_CLK_ARM>,
				 <&clks IMX6QDL_CLK_PLL2_PFD2_396M>,
				 <&clks IMX6QDL_CLK_STEP>,
				 <&clks IMX6QDL_CLK_PLL1_SW>,
				 <&clks IMX6QDL_CLK_PLL1_SYS>,
				 <&clks IMX6QDL_CLK_PLL1>,
				 <&clks IMX6QDL_PLL1_BYPASS>,
				 <&clks IMX6QDL_PLL1_BYPASS_SRC>,
				 <&clks IMX6QDL_CLK_VPU_AXI_PODF>;
			clock-names = "arm", "pll2_pfd2_396m", "step",
				      "pll1_sw", "pll1_sys", "pll1",
				      "pll1_bypass", "pll1_bypass_src",
				      "vpu_axi_podf";
			arm-supply = <&reg_arm>;
			pu-supply = <&reg_pu>;
			soc-supply = <&reg_soc>;
		};

		cpu@1 {
			compatible = "arm,cortex-a9";
			device_type = "cpu";
			reg = <1>;
			next-level-cache = <&L2>;
		};

		cpu@2 {
			compatible = "arm,cortex-a9";
			device_type = "cpu";
			reg = <2>;
			next-level-cache = <&L2>;
		};

		cpu@3 {
			compatible = "arm,cortex-a9";
			device_type = "cpu";
			reg = <3>;
			next-level-cache = <&L2>;
		};
	};

	reserved-memory {
		#address-cells = <1>;
		#size-cells = <1>;
		ranges;

		/* global autoconfigured region for contiguous allocations */
		linux,cma {
			compatible = "shared-dma-pool";
			reusable;
			size = <0x14000000>;
			linux,cma-default;
		};
	};

	soc {
		busfreq: busfreq {
			compatible = "fsl,imx_busfreq";
			clocks = <&clks 171>, <&clks 6>, <&clks 11>, <&clks 104>, <&clks 172>, <&clks 58>,
				<&clks 18>, <&clks 60>, <&clks 20>, <&clks 3>;
			clock-names = "pll2_bus", "pll2_pfd2_396m", "pll2_198m", "arm", "pll3_usb_otg", "periph",
				"periph_pre", "periph_clk2", "periph_clk2_sel", "osc";
			interrupts = <0 107 0x04>, <0 112 0x4>, <0 113 0x4>, <0 114 0x4>;
			interrupt-names = "irq_busfreq_0", "irq_busfreq_1", "irq_busfreq_2", "irq_busfreq_3";
			fsl,max_ddr_freq = <528000000>;
		};

<<<<<<< HEAD
		gpu: gpu@00130000 {
			compatible = "fsl,imx6q-gpu";
			reg = <0x00130000 0x4000>, <0x00134000 0x4000>,
			      <0x02204000 0x4000>, <0x0 0x0>,
=======
                gpu@00130000 {
			compatible = "fsl,imx6q-gpu";
			reg = <0x00130000 0x4000>, <0x00134000 0x4000>,
			      <0x02204000 0x4000>, <0x10000000 0x0>,
>>>>>>> f2ed3bfc
			      <0x0 0x8000000>;
			reg-names = "iobase_3d", "iobase_2d",
				    "iobase_vg", "phys_baseaddr",
				    "contiguous_mem";
			interrupts = <0 9 IRQ_TYPE_LEVEL_HIGH>,
				     <0 10 IRQ_TYPE_LEVEL_HIGH>,
				     <0 11 IRQ_TYPE_LEVEL_HIGH>;
			interrupt-names = "irq_3d", "irq_2d", "irq_vg";
			clocks = <&clks IMX6QDL_CLK_GPU2D_AXI>, <&clks IMX6QDL_CLK_OPENVG_AXI>,
				 <&clks IMX6QDL_CLK_GPU3D_AXI>, <&clks IMX6QDL_CLK_GPU2D_CORE>,
				 <&clks IMX6QDL_CLK_GPU3D_CORE>, <&clks IMX6QDL_CLK_GPU3D_SHADER>;
			clock-names = "gpu2d_axi_clk", "openvg_axi_clk",
				      "gpu3d_axi_clk", "gpu2d_clk",
				      "gpu3d_clk", "gpu3d_shader_clk";
			resets = <&src 0>, <&src 3>, <&src 3>;
			reset-names = "gpu3d", "gpu2d", "gpuvg";
			power-domains = <&gpc 1>;
		};

		ocram: sram@00905000 {
			compatible = "mmio-sram";
			reg = <0x00905000 0x3B000>;
			clocks = <&clks IMX6QDL_CLK_OCRAM>;
		};

		aips-bus@02000000 { /* AIPS1 */
			spba-bus@02000000 {
				ecspi5: ecspi@02018000 {
					#address-cells = <1>;
					#size-cells = <0>;
					compatible = "fsl,imx6q-ecspi", "fsl,imx53-ecspi";
					reg = <0x02018000 0x4000>;
					interrupts = <0 35 IRQ_TYPE_LEVEL_HIGH>;
					clocks = <&clks IMX6Q_CLK_ECSPI5>,
						 <&clks IMX6Q_CLK_ECSPI5>;
					clock-names = "ipg", "per";
					dmas = <&sdma 11 7 1>, <&sdma 12 7 2>;
					dma-names = "rx", "tx";
					status = "disabled";
				};
			};

			iomuxc: iomuxc@020e0000 {
				compatible = "fsl,imx6q-iomuxc";
			};
		};

		aips-bus@02100000 { /* AIPS2 */
			mipi_dsi: mipi@021e0000 {
				compatible = "fsl,imx6q-mipi-dsi";
				reg = <0x021e0000 0x4000>;
				interrupts = <0 102 0x04>;
				gpr = <&gpr>;
				clocks = <&clks IMX6QDL_CLK_HSI_TX>, <&clks IMX6QDL_CLK_VIDEO_27M>;
				clock-names = "mipi_pllref_clk", "mipi_cfg_clk";
				status = "disabled";
			};
		};

		aips-bus@02100000 { /* AIPS2 */
			mipi_dsi: mipi@021e0000 {
				compatible = "fsl,imx6q-mipi-dsi";
				reg = <0x021e0000 0x4000>;
				interrupts = <0 102 0x04>;
				gpr = <&gpr>;
				clocks = <&clks IMX6QDL_CLK_HSI_TX>, <&clks IMX6QDL_CLK_VIDEO_27M>;
				clock-names = "mipi_pllref_clk", "mipi_cfg_clk";
				status = "disabled";
			};
		};

		sata: sata@02200000 {
			compatible = "fsl,imx6q-ahci";
			reg = <0x02200000 0x4000>;
			interrupts = <0 39 IRQ_TYPE_LEVEL_HIGH>;
			clocks = <&clks IMX6QDL_CLK_SATA>,
				 <&clks IMX6QDL_CLK_SATA_REF_100M>,
				 <&clks IMX6QDL_CLK_AHB>;
			clock-names = "sata", "sata_ref", "ahb";
			status = "disabled";
		};

		gpu_vg: gpu@02204000 {
			compatible = "vivante,gc";
			reg = <0x02204000 0x4000>;
			interrupts = <0 11 IRQ_TYPE_LEVEL_HIGH>;
			clocks = <&clks IMX6QDL_CLK_OPENVG_AXI>,
				 <&clks IMX6QDL_CLK_GPU2D_CORE>;
			clock-names = "bus", "core";
			power-domains = <&gpc 1>;
		};

		ipu2: ipu@02800000 {
			#address-cells = <1>;
			#size-cells = <0>;
			compatible = "fsl,imx6q-ipu";
			reg = <0x02800000 0x400000>;
			interrupts = <0 8 IRQ_TYPE_LEVEL_HIGH>,
				     <0 7 IRQ_TYPE_LEVEL_HIGH>;
			clocks = <&clks IMX6QDL_CLK_IPU2>,
<<<<<<< HEAD
				 <&clks IMX6QDL_CLK_IPU2_DI0>, <&clks IMX6QDL_CLK_IPU2_DI1>,
				 <&clks IMX6QDL_CLK_IPU2_DI0_SEL>, <&clks IMX6QDL_CLK_IPU2_DI1_SEL>,
				 <&clks IMX6QDL_CLK_LDB_DI0>, <&clks IMX6QDL_CLK_LDB_DI1>;
=======
				 <&clks IMX6QDL_CLK_IPU2_DI0>,
				 <&clks IMX6QDL_CLK_IPU2_DI1>,
				 <&clks IMX6QDL_CLK_IPU2_DI0_SEL>,
				 <&clks IMX6QDL_CLK_IPU2_DI1_SEL>,
				 <&clks IMX6QDL_CLK_LDB_DI0>,
				 <&clks IMX6QDL_CLK_LDB_DI1>;
>>>>>>> f2ed3bfc
			clock-names = "bus",
				      "di0", "di1",
				      "di0_sel", "di1_sel",
				      "ldb_di0", "ldb_di1";
<<<<<<< HEAD

			resets = <&src 4>;
			bypass_reset = <0>;

			};
		};
	};

=======

			resets = <&src 4>;
			bypass_reset = <0>;

			ipu2_csi0: port@0 {
				reg = <0>;
			};

			ipu2_csi1: port@1 {
				reg = <1>;
			};

			ipu2_di0: port@2 {
				#address-cells = <1>;
				#size-cells = <0>;
				reg = <2>;

				ipu2_di0_disp0: disp0-endpoint {
				};

				ipu2_di0_hdmi: hdmi-endpoint {
					remote-endpoint = <&hdmi_mux_2>;
				};

				ipu2_di0_mipi: mipi-endpoint {
					remote-endpoint = <&mipi_mux_2>;
				};

				ipu2_di0_lvds0: lvds0-endpoint {
					remote-endpoint = <&lvds0_mux_2>;
				};

				ipu2_di0_lvds1: lvds1-endpoint {
					remote-endpoint = <&lvds1_mux_2>;
				};
			};

			ipu2_di1: port@3 {
				#address-cells = <1>;
				#size-cells = <0>;
				reg = <3>;

				ipu2_di1_hdmi: hdmi-endpoint {
					remote-endpoint = <&hdmi_mux_3>;
				};

				ipu2_di1_mipi: mipi-endpoint {
					remote-endpoint = <&mipi_mux_3>;
				};

				ipu2_di1_lvds0: lvds0-endpoint {
					remote-endpoint = <&lvds0_mux_3>;
				};

				ipu2_di1_lvds1: lvds1-endpoint {
					remote-endpoint = <&lvds1_mux_3>;
				};
			};
		};
	};

	display-subsystem {
		compatible = "fsl,imx-display-subsystem";
		ports = <&ipu1_di0>, <&ipu1_di1>, <&ipu2_di0>, <&ipu2_di1>;
	};

	gpu-subsystem {
		compatible = "fsl,imx-gpu-subsystem";
		cores = <&gpu_2d>, <&gpu_3d>, <&gpu_vg>;
	};
};

&gpio1 {
	gpio-ranges = <&iomuxc  0 136  2>, <&iomuxc  2 141 1>, <&iomuxc  3 139 1>,
		      <&iomuxc  4 142  2>, <&iomuxc  6 140 1>, <&iomuxc  7 144 2>,
		      <&iomuxc  9 138  1>, <&iomuxc 10 213 3>, <&iomuxc 13  20 1>,
		      <&iomuxc 14  19  1>, <&iomuxc 15  21 1>, <&iomuxc 16 208 1>,
		      <&iomuxc 17 207  1>, <&iomuxc 18 210 3>, <&iomuxc 21 209 1>,
		      <&iomuxc 22 116 10>;
};

&gpio2 {
	gpio-ranges = <&iomuxc  0 191 16>, <&iomuxc 16 55 14>, <&iomuxc 30 35 1>,
		      <&iomuxc 31  44  1>;
};

&gpio3 {
	gpio-ranges = <&iomuxc 0 69 16>, <&iomuxc 16 36 8>, <&iomuxc 24 45 8>;
};

&gpio4 {
	gpio-ranges = <&iomuxc 5 149 1>, <&iomuxc 6 126 10>, <&iomuxc 16 87 16>;
};

&gpio5 {
	gpio-ranges = <&iomuxc 0  85  1>, <&iomuxc  2  34  1>, <&iomuxc 4 53 1>,
		      <&iomuxc 5 103 13>, <&iomuxc 18 150 14>;
};

&gpio6 {
	gpio-ranges = <&iomuxc  0 164 6>, <&iomuxc  6  54 1>, <&iomuxc  7 181  5>,
		      <&iomuxc 14 186 3>, <&iomuxc 17 170 2>, <&iomuxc 19  22 12>,
		      <&iomuxc 31  86 1>;
};

&gpio7 {
	gpio-ranges = <&iomuxc 0 172 9>, <&iomuxc 9 189 2>, <&iomuxc 11 146 3>;
};

&hdmi {
	compatible = "fsl,imx6q-hdmi";

	port@2 {
		reg = <2>;

		hdmi_mux_2: endpoint {
			remote-endpoint = <&ipu2_di0_hdmi>;
		};
	};

	port@3 {
		reg = <3>;

		hdmi_mux_3: endpoint {
			remote-endpoint = <&ipu2_di1_hdmi>;
		};
	};
};
>>>>>>> f2ed3bfc

&ldb {
	compatible = "fsl,imx6q-ldb", "fsl,imx53-ldb";

	clocks = <&clks IMX6QDL_CLK_LDB_DI0>, <&clks IMX6QDL_CLK_LDB_DI1>,
		 <&clks IMX6QDL_CLK_IPU1_DI0_SEL>, <&clks IMX6QDL_CLK_IPU1_DI1_SEL>,
		 <&clks IMX6QDL_CLK_IPU2_DI0_SEL>, <&clks IMX6QDL_CLK_IPU2_DI1_SEL>,
		 <&clks IMX6QDL_CLK_LDB_DI0_DIV_3_5>, <&clks IMX6QDL_CLK_LDB_DI1_DIV_3_5>,
		 <&clks IMX6QDL_CLK_LDB_DI0_DIV_7>, <&clks IMX6QDL_CLK_LDB_DI1_DIV_7>,
		 <&clks IMX6QDL_CLK_LDB_DI0_DIV_SEL>, <&clks IMX6QDL_CLK_LDB_DI1_DIV_SEL>;
	clock-names = "ldb_di0", "ldb_di1",
		      "di0_sel", "di1_sel",
		      "di2_sel", "di3_sel",
		      "ldb_di0_div_3_5", "ldb_di1_div_3_5",
		      "ldb_di0_div_7", "ldb_di1_div_7",
		      "ldb_di0_div_sel", "ldb_di1_div_sel";
<<<<<<< HEAD
=======

	lvds-channel@0 {
		port@2 {
			reg = <2>;

			lvds0_mux_2: endpoint {
				remote-endpoint = <&ipu2_di0_lvds0>;
			};
		};

		port@3 {
			reg = <3>;

			lvds0_mux_3: endpoint {
				remote-endpoint = <&ipu2_di1_lvds0>;
			};
		};
	};

	lvds-channel@1 {
		port@2 {
			reg = <2>;
>>>>>>> f2ed3bfc

};

&vpu {
	compatible = "fsl,imx6q-vpu", "cnm,coda960";
};<|MERGE_RESOLUTION|>--- conflicted
+++ resolved
@@ -110,17 +110,10 @@
 			fsl,max_ddr_freq = <528000000>;
 		};
 
-<<<<<<< HEAD
 		gpu: gpu@00130000 {
 			compatible = "fsl,imx6q-gpu";
 			reg = <0x00130000 0x4000>, <0x00134000 0x4000>,
-			      <0x02204000 0x4000>, <0x0 0x0>,
-=======
-                gpu@00130000 {
-			compatible = "fsl,imx6q-gpu";
-			reg = <0x00130000 0x4000>, <0x00134000 0x4000>,
 			      <0x02204000 0x4000>, <0x10000000 0x0>,
->>>>>>> f2ed3bfc
 			      <0x0 0x8000000>;
 			reg-names = "iobase_3d", "iobase_2d",
 				    "iobase_vg", "phys_baseaddr",
@@ -151,7 +144,7 @@
 				ecspi5: ecspi@02018000 {
 					#address-cells = <1>;
 					#size-cells = <0>;
-					compatible = "fsl,imx6q-ecspi", "fsl,imx53-ecspi";
+					compatible = "fsl,imx6q-ecspi", "fsl,imx51-ecspi";
 					reg = <0x02018000 0x4000>;
 					interrupts = <0 35 IRQ_TYPE_LEVEL_HIGH>;
 					clocks = <&clks IMX6Q_CLK_ECSPI5>,
@@ -180,18 +173,6 @@
 			};
 		};
 
-		aips-bus@02100000 { /* AIPS2 */
-			mipi_dsi: mipi@021e0000 {
-				compatible = "fsl,imx6q-mipi-dsi";
-				reg = <0x021e0000 0x4000>;
-				interrupts = <0 102 0x04>;
-				gpr = <&gpr>;
-				clocks = <&clks IMX6QDL_CLK_HSI_TX>, <&clks IMX6QDL_CLK_VIDEO_27M>;
-				clock-names = "mipi_pllref_clk", "mipi_cfg_clk";
-				status = "disabled";
-			};
-		};
-
 		sata: sata@02200000 {
 			compatible = "fsl,imx6q-ahci";
 			reg = <0x02200000 0x4000>;
@@ -221,32 +202,16 @@
 			interrupts = <0 8 IRQ_TYPE_LEVEL_HIGH>,
 				     <0 7 IRQ_TYPE_LEVEL_HIGH>;
 			clocks = <&clks IMX6QDL_CLK_IPU2>,
-<<<<<<< HEAD
-				 <&clks IMX6QDL_CLK_IPU2_DI0>, <&clks IMX6QDL_CLK_IPU2_DI1>,
-				 <&clks IMX6QDL_CLK_IPU2_DI0_SEL>, <&clks IMX6QDL_CLK_IPU2_DI1_SEL>,
-				 <&clks IMX6QDL_CLK_LDB_DI0>, <&clks IMX6QDL_CLK_LDB_DI1>;
-=======
 				 <&clks IMX6QDL_CLK_IPU2_DI0>,
 				 <&clks IMX6QDL_CLK_IPU2_DI1>,
 				 <&clks IMX6QDL_CLK_IPU2_DI0_SEL>,
 				 <&clks IMX6QDL_CLK_IPU2_DI1_SEL>,
 				 <&clks IMX6QDL_CLK_LDB_DI0>,
 				 <&clks IMX6QDL_CLK_LDB_DI1>;
->>>>>>> f2ed3bfc
 			clock-names = "bus",
 				      "di0", "di1",
 				      "di0_sel", "di1_sel",
 				      "ldb_di0", "ldb_di1";
-<<<<<<< HEAD
-
-			resets = <&src 4>;
-			bypass_reset = <0>;
-
-			};
-		};
-	};
-
-=======
 
 			resets = <&src 4>;
 			bypass_reset = <0>;
@@ -375,7 +340,6 @@
 		};
 	};
 };
->>>>>>> f2ed3bfc
 
 &ldb {
 	compatible = "fsl,imx6q-ldb", "fsl,imx53-ldb";
@@ -392,8 +356,6 @@
 		      "ldb_di0_div_3_5", "ldb_di1_div_3_5",
 		      "ldb_di0_div_7", "ldb_di1_div_7",
 		      "ldb_di0_div_sel", "ldb_di1_div_sel";
-<<<<<<< HEAD
-=======
 
 	lvds-channel@0 {
 		port@2 {
@@ -416,8 +378,40 @@
 	lvds-channel@1 {
 		port@2 {
 			reg = <2>;
->>>>>>> f2ed3bfc
-
+
+			lvds1_mux_2: endpoint {
+				remote-endpoint = <&ipu2_di0_lvds1>;
+			};
+		};
+
+		port@3 {
+			reg = <3>;
+
+			lvds1_mux_3: endpoint {
+				remote-endpoint = <&ipu2_di1_lvds1>;
+			};
+		};
+	};
+};
+
+&mipi_dsi {
+	ports {
+		port@2 {
+			reg = <2>;
+
+			mipi_mux_2: endpoint {
+				remote-endpoint = <&ipu2_di0_mipi>;
+			};
+		};
+
+		port@3 {
+			reg = <3>;
+
+			mipi_mux_3: endpoint {
+				remote-endpoint = <&ipu2_di1_mipi>;
+			};
+		};
+	};
 };
 
 &vpu {
