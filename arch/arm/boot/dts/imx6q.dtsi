--- conflicted
+++ resolved
@@ -1,10 +1,7 @@
 
 /*
  * Copyright 2013-2015 Freescale Semiconductor, Inc.
-<<<<<<< HEAD
-=======
  * Copyright 2018 NXP
->>>>>>> 05f46d3f
  *
  * This program is free software; you can redistribute it and/or modify
  * it under the terms of the GNU General Public License version 2 as
@@ -114,11 +111,7 @@
 			fsl,max_ddr_freq = <528000000>;
 		};
 
-<<<<<<< HEAD
 		gpu: gpu@00130000 {
-=======
-                gpu@00130000 {
->>>>>>> 05f46d3f
 			compatible = "fsl,imx6q-gpu";
 			reg = <0x00130000 0x4000>, <0x00134000 0x4000>,
 			      <0x02204000 0x4000>, <0x10000000 0x0>,
