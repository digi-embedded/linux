--- conflicted
+++ resolved
@@ -59,8 +59,6 @@
 &audmux {
 	pinctrl-names = "default";
 	pinctrl-0 = <&pinctrl_audmux>;
-<<<<<<< HEAD
-=======
 	status = "okay";
 };
 
@@ -68,7 +66,6 @@
 	clock-frequency = <100000>;
 	pinctrl-names = "default";
 	pinctrl-0 = <&pinctrl_i2c1>;
->>>>>>> 33e8bb5d
 	status = "okay";
 };
 
@@ -91,9 +88,6 @@
 	pinctrl-names = "default";
 
 	imx6qdl-wandboard {
-<<<<<<< HEAD
-		pinctrl_hog: hoggrp {
-=======
 
 		pinctrl_audmux: audmuxgrp {
 			fsl,pins = <
@@ -169,7 +163,6 @@
 		};
 
 		pinctrl_usdhc1: usdhc1grp {
->>>>>>> 33e8bb5d
 			fsl,pins = <
 				MX6QDL_PAD_SD1_CMD__SD1_CMD		0x17059
 				MX6QDL_PAD_SD1_CLK__SD1_CLK		0x10059
@@ -201,104 +194,6 @@
 				MX6QDL_PAD_SD3_DAT3__SD3_DATA3		0x17059
 			>;
 		};
-
-		pinctrl_audmux: audmuxgrp {
-			fsl,pins = <
-				MX6QDL_PAD_CSI0_DAT7__AUD3_RXD		0x130b0
-				MX6QDL_PAD_CSI0_DAT4__AUD3_TXC		0x130b0
-				MX6QDL_PAD_CSI0_DAT5__AUD3_TXD		0x110b0
-				MX6QDL_PAD_CSI0_DAT6__AUD3_TXFS		0x130b0
-			>;
-		};
-
-		pinctrl_enet: enetgrp {
-			fsl,pins = <
-				MX6QDL_PAD_ENET_MDIO__ENET_MDIO		0x1b0b0
-				MX6QDL_PAD_ENET_MDC__ENET_MDC		0x1b0b0
-				MX6QDL_PAD_RGMII_TXC__RGMII_TXC		0x1b0b0
-				MX6QDL_PAD_RGMII_TD0__RGMII_TD0		0x1b0b0
-				MX6QDL_PAD_RGMII_TD1__RGMII_TD1		0x1b0b0
-				MX6QDL_PAD_RGMII_TD2__RGMII_TD2		0x1b0b0
-				MX6QDL_PAD_RGMII_TD3__RGMII_TD3		0x1b0b0
-				MX6QDL_PAD_RGMII_TX_CTL__RGMII_TX_CTL	0x1b0b0
-				MX6QDL_PAD_ENET_REF_CLK__ENET_TX_CLK	0x1b0b0
-				MX6QDL_PAD_RGMII_RXC__RGMII_RXC		0x1b0b0
-				MX6QDL_PAD_RGMII_RD0__RGMII_RD0		0x1b0b0
-				MX6QDL_PAD_RGMII_RD1__RGMII_RD1		0x1b0b0
-				MX6QDL_PAD_RGMII_RD2__RGMII_RD2		0x1b0b0
-				MX6QDL_PAD_RGMII_RD3__RGMII_RD3		0x1b0b0
-				MX6QDL_PAD_RGMII_RX_CTL__RGMII_RX_CTL	0x1b0b0
-				MX6QDL_PAD_GPIO_16__ENET_REF_CLK	0x4001b0a8
-			>;
-		};
-
-		pinctrl_i2c2: i2c2grp {
-			fsl,pins = <
-				MX6QDL_PAD_KEY_COL3__I2C2_SCL		0x4001b8b1
-				MX6QDL_PAD_KEY_ROW3__I2C2_SDA		0x4001b8b1
-			>;
-		};
-
-		pinctrl_spdif: spdifgrp {
-			fsl,pins = <
-				MX6QDL_PAD_ENET_RXD0__SPDIF_OUT		0x1b0b0
-			>;
-		};
-
-		pinctrl_uart1: uart1grp {
-			fsl,pins = <
-				MX6QDL_PAD_CSI0_DAT10__UART1_TX_DATA	0x1b0b1
-				MX6QDL_PAD_CSI0_DAT11__UART1_RX_DATA	0x1b0b1
-			>;
-		};
-
-		pinctrl_uart3: uart3grp {
-			fsl,pins = <
-				MX6QDL_PAD_EIM_D24__UART3_TX_DATA	0x1b0b1
-				MX6QDL_PAD_EIM_D25__UART3_RX_DATA	0x1b0b1
-				MX6QDL_PAD_EIM_D23__UART3_CTS_B		0x1b0b1
-				MX6QDL_PAD_EIM_EB3__UART3_RTS_B		0x1b0b1
-			>;
-		};
-
-		pinctrl_usbotg: usbotggrp {
-			fsl,pins = <
-				MX6QDL_PAD_GPIO_1__USB_OTG_ID		0x17059
-			>;
-		};
-
-		pinctrl_usdhc1: usdhc1grp {
-			fsl,pins = <
-				MX6QDL_PAD_SD1_CMD__SD1_CMD		0x17059
-				MX6QDL_PAD_SD1_CLK__SD1_CLK		0x10059
-				MX6QDL_PAD_SD1_DAT0__SD1_DATA0		0x17059
-				MX6QDL_PAD_SD1_DAT1__SD1_DATA1		0x17059
-				MX6QDL_PAD_SD1_DAT2__SD1_DATA2		0x17059
-				MX6QDL_PAD_SD1_DAT3__SD1_DATA3		0x17059
-			>;
-		};
-
-		pinctrl_usdhc2: usdhc2grp {
-			fsl,pins = <
-				MX6QDL_PAD_SD2_CMD__SD2_CMD		0x17059
-				MX6QDL_PAD_SD2_CLK__SD2_CLK		0x10059
-				MX6QDL_PAD_SD2_DAT0__SD2_DATA0		0x17059
-				MX6QDL_PAD_SD2_DAT1__SD2_DATA1		0x17059
-				MX6QDL_PAD_SD2_DAT2__SD2_DATA2		0x17059
-				MX6QDL_PAD_SD2_DAT3__SD2_DATA3		0x17059
-			>;
-		};
-
-		pinctrl_usdhc3: usdhc3grp {
-			fsl,pins = <
-				MX6QDL_PAD_SD3_CMD__SD3_CMD		0x17059
-				MX6QDL_PAD_SD3_CLK__SD3_CLK		0x10059
-				MX6QDL_PAD_SD3_DAT0__SD3_DATA0		0x17059
-				MX6QDL_PAD_SD3_DAT1__SD3_DATA1		0x17059
-				MX6QDL_PAD_SD3_DAT2__SD3_DATA2		0x17059
-				MX6QDL_PAD_SD3_DAT3__SD3_DATA3		0x17059
-			>;
-		};
 	};
 };
 
@@ -354,16 +249,6 @@
 	status = "okay";
 };
 
-<<<<<<< HEAD
-&usdhc2 {
-	pinctrl-names = "default";
-	pinctrl-0 = <&pinctrl_usdhc2>;
-	non-removable;
-	status = "okay";
-};
-
-=======
->>>>>>> 33e8bb5d
 &usdhc3 {
 	pinctrl-names = "default";
 	pinctrl-0 = <&pinctrl_usdhc3>;
