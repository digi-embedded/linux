// SPDX-License-Identifier: (GPL-2.0 OR MIT)
/*
 * Copyright 2016 Freescale Semiconductor, Inc.
 * Copyright 2017-2018 NXP.
 *
 */

#include <dt-bindings/clock/imx6sll-clock.h>
#include <dt-bindings/gpio/gpio.h>
#include <dt-bindings/interrupt-controller/arm-gic.h>
#include "imx6sll-pinfunc.h"

/ {
	#address-cells = <1>;
	#size-cells = <1>;

	aliases {
		gpio0 = &gpio1;
		gpio1 = &gpio2;
		gpio2 = &gpio3;
		gpio3 = &gpio4;
		gpio4 = &gpio5;
		gpio5 = &gpio6;
		i2c0 = &i2c1;
		i2c1 = &i2c2;
		i2c2 = &i2c3;
		mmc0 = &usdhc1;
		mmc1 = &usdhc2;
		mmc2 = &usdhc3;
		serial0 = &uart1;
		serial1 = &uart2;
		serial2 = &uart3;
		serial3 = &uart4;
		serial4 = &uart5;
		spi0 = &ecspi1;
		spi1 = &ecspi2;
		spi3 = &ecspi3;
		spi4 = &ecspi4;
		usb0 = &usbotg1;
		usb1 = &usbotg2;
		usbphy0 = &usbphy1;
		usbphy1 = &usbphy2;
	};

	cpus {
		#address-cells = <1>;
		#size-cells = <0>;

		cpu0: cpu@0 {
			compatible = "arm,cortex-a9";
			device_type = "cpu";
			reg = <0>;
			next-level-cache = <&L2>;
			operating-points =
				/* kHz    uV */
				<996000  1275000>,
				<792000  1175000>,
				<396000  1075000>,
				<198000	  975000>;
			fsl,soc-operating-points =
				/* ARM kHz      SOC-PU uV */
				<996000         1175000>,
				<792000         1175000>,
				<396000         1175000>,
				<198000		1175000>;
			clock-latency = <61036>; /* two CLK32 periods */
			#cooling-cells = <2>;
			fsl,low-power-run;
			clocks = <&clks IMX6SLL_CLK_ARM>,
				 <&clks IMX6SLL_CLK_PLL2_PFD2>,
				 <&clks IMX6SLL_CLK_STEP>,
				 <&clks IMX6SLL_CLK_PLL1_SW>,
				 <&clks IMX6SLL_CLK_PLL1_SYS>,
				 <&clks IMX6SLL_CLK_PLL1>,
				 <&clks IMX6SLL_PLL1_BYPASS>,
				 <&clks IMX6SLL_PLL1_BYPASS_SRC>;
			clock-names = "arm", "pll2_pfd2_396m", "step",
				      "pll1_sw", "pll1_sys", "pll1", "pll1_bypass",
				      "pll1_bypass_src";
			nvmem-cells = <&cpu_speed_grade>;
			nvmem-cell-names = "speed_grade";
		};
	};

	ckil: clock-ckil {
		compatible = "fixed-clock";
		#clock-cells = <0>;
		clock-frequency = <32768>;
		clock-output-names = "ckil";
	};

	osc: clock-osc-24m {
		compatible = "fixed-clock";
		#clock-cells = <0>;
		clock-frequency = <24000000>;
		clock-output-names = "osc";
	};

	ipp_di0: clock-ipp-di0 {
		compatible = "fixed-clock";
		#clock-cells = <0>;
		clock-frequency = <0>;
		clock-output-names = "ipp_di0";
	};

	ipp_di1: clock-ipp-di1 {
		compatible = "fixed-clock";
		#clock-cells = <0>;
		clock-frequency = <0>;
		clock-output-names = "ipp_di1";
	};

	soc {
		#address-cells = <1>;
		#size-cells = <1>;
		compatible = "simple-bus";
		interrupt-parent = <&gpc>;
		ranges;

		busfreq {
			compatible = "fsl,imx_busfreq";
			clocks = <&clks IMX6SLL_CLK_PLL2_PFD2>, <&clks IMX6SLL_CLK_PLL2_198M>,
				 <&clks IMX6SLL_CLK_PLL2_BUS>, <&clks IMX6SLL_CLK_ARM>,
				 <&clks IMX6SLL_CLK_PLL3_USB_OTG>, <&clks IMX6SLL_CLK_PERIPH>,
				 <&clks IMX6SLL_CLK_PERIPH_PRE>, <&clks IMX6SLL_CLK_PERIPH_CLK2>,
				 <&clks IMX6SLL_CLK_PERIPH_CLK2_SEL>, <&clks IMX6SLL_CLK_OSC>,
				 <&clks IMX6SLL_CLK_AHB>, <&clks IMX6SLL_CLK_AXI_PODF>,
				 <&clks IMX6SLL_CLK_PERIPH2>, <&clks IMX6SLL_CLK_PERIPH2_PRE>,
				 <&clks IMX6SLL_CLK_PERIPH2_CLK2>, <&clks IMX6SLL_CLK_PERIPH2_CLK2_SEL>,
				 <&clks IMX6SLL_CLK_STEP>, <&clks IMX6SLL_CLK_MMDC_P0_FAST>, <&clks IMX6SLL_PLL1_BYPASS_SRC>,
				 <&clks IMX6SLL_PLL1_BYPASS>, <&clks IMX6SLL_CLK_PLL1_SYS>, <&clks IMX6SLL_CLK_PLL1_SW>,
				 <&clks IMX6SLL_CLK_PLL1>;
			clock-names = "pll2_pfd2_396m", "pll2_198m", "pll2_bus", "arm", "pll3_usb_otg",
				      "periph", "periph_pre", "periph_clk2", "periph_clk2_sel", "osc",
				      "ahb", "ocram", "periph2", "periph2_pre", "periph2_clk2", "periph2_clk2_sel",
				      "step", "mmdc", "pll1_bypass_src", "pll1_bypass", "pll1_sys", "pll1_sw", "pll1";
			fsl,max_ddr_freq = <400000000>;
		};

		ocrams: sram@900000 {
			compatible = "fsl,lpm-sram";
			reg = <0x900000 0x4000>;
		};

		ocrams_ddr: sram@904000 {
			compatible = "fsl,ddr-lpm-sram";
			reg = <0x904000 0x1000>;
		};

		ocram: sram@905000 {
			compatible = "mmio-sram";
			reg = <0x905000 0x1B000>;
<<<<<<< HEAD
=======
			ranges = <0 0x905000 0x1B000>;
			#address-cells = <1>;
			#size-cells = <1>;
>>>>>>> 29549c70
		};

		ocram_optee: sram@918000 {
			compatible = "fsl,optee-lpm-sram";
			reg = <0x918000 0x8000>;
			overw_reg = <&ocram 0x905000 0x13000>;
		};

		intc: interrupt-controller@a01000 {
			compatible = "arm,cortex-a9-gic";
			#interrupt-cells = <3>;
			interrupt-controller;
			reg = <0x00a01000 0x1000>,
			      <0x00a00100 0x100>;
			interrupt-parent = <&intc>;
		};

		L2: cache-controller@a02000 {
			compatible = "arm,pl310-cache";
			reg = <0x00a02000 0x1000>;
			interrupts = <GIC_SPI 92 IRQ_TYPE_LEVEL_HIGH>;
			cache-unified;
			cache-level = <2>;
			arm,tag-latency = <4 2 3>;
			arm,data-latency = <4 2 3>;
		};

		aips1: bus@2000000 {
			compatible = "fsl,aips-bus", "simple-bus";
			#address-cells = <1>;
			#size-cells = <1>;
			reg = <0x02000000 0x100000>;
			ranges;

			spba: spba-bus@2000000 {
				compatible = "fsl,spba-bus", "simple-bus";
				#address-cells = <1>;
				#size-cells = <1>;
				reg = <0x02000000 0x40000>;
				ranges;

				spdif: spdif@2004000 {
					compatible = "fsl,imx6sl-spdif", "fsl,imx35-spdif";
					reg = <0x02004000 0x4000>;
					interrupts = <GIC_SPI 52 IRQ_TYPE_LEVEL_HIGH>;
					dmas = <&sdma 14 18 0>, <&sdma 15 18 0>;
					dma-names = "rx", "tx";
					clocks = <&clks IMX6SLL_CLK_SPDIF_GCLK>,
						 <&clks IMX6SLL_CLK_OSC>,
						 <&clks IMX6SLL_CLK_SPDIF>,
						 <&clks IMX6SLL_CLK_DUMMY>,
						 <&clks IMX6SLL_CLK_DUMMY>,
						 <&clks IMX6SLL_CLK_DUMMY>,
						 <&clks IMX6SLL_CLK_IPG>,
						 <&clks IMX6SLL_CLK_DUMMY>,
						 <&clks IMX6SLL_CLK_DUMMY>,
						 <&clks IMX6SLL_CLK_SPBA>;
					clock-names = "core", "rxtx0",
						      "rxtx1", "rxtx2",
						      "rxtx3", "rxtx4",
						      "rxtx5", "rxtx6",
						      "rxtx7", "dma";
					status = "disabled";
				};

				ecspi1: spi@2008000 {
					compatible ="fsl,imx6ul-ecspi";
					reg = <0x02008000 0x4000>;
					interrupts = <GIC_SPI 31 IRQ_TYPE_LEVEL_HIGH>;
					dmas = <&sdma 3 7 1>, <&sdma 4 7 2>;
					dma-names = "rx", "tx";
					clocks = <&clks IMX6SLL_CLK_ECSPI1>,
						 <&clks IMX6SLL_CLK_ECSPI1>;
					clock-names = "ipg", "per";
					status = "disabled";
				};

				ecspi2: spi@200c000 {
					compatible = "fsl,imx6ul-ecspi";
					reg = <0x0200c000 0x4000>;
					interrupts = <GIC_SPI 32 IRQ_TYPE_LEVEL_HIGH>;
					dmas = <&sdma 5 7 1>, <&sdma 6 7 2>;
					dma-names = "rx", "tx";
					clocks = <&clks IMX6SLL_CLK_ECSPI2>,
						 <&clks IMX6SLL_CLK_ECSPI2>;
					clock-names = "ipg", "per";
					status = "disabled";
				};

				ecspi3: spi@2010000 {
					compatible = "fsl,imx6ul-ecspi";
					reg = <0x02010000 0x4000>;
					interrupts = <GIC_SPI 33 IRQ_TYPE_LEVEL_HIGH>;
					dmas = <&sdma 7 7 1>, <&sdma 8 7 2>;
					dma-names = "rx", "tx";
					clocks = <&clks IMX6SLL_CLK_ECSPI3>,
						 <&clks IMX6SLL_CLK_ECSPI3>;
					clock-names = "ipg", "per";
					status = "disabled";
				};

				ecspi4: spi@2014000 {
					compatible = "fsl,imx6ul-ecspi";
					reg = <0x02014000 0x4000>;
					interrupts = <GIC_SPI 34 IRQ_TYPE_LEVEL_HIGH>;
					dmas = <&sdma 9 7 1>, <&sdma 10 7 2>;
					dma-names = "rx", "tx";
					clocks = <&clks IMX6SLL_CLK_ECSPI4>,
						 <&clks IMX6SLL_CLK_ECSPI4>;
					clock-names = "ipg", "per";
					status = "disabled";
				};

				uart4: serial@2018000 {
					compatible = "fsl,imx6sl-uart", "fsl,imx6q-uart",
						     "fsl,imx21-uart";
					reg = <0x02018000 0x4000>;
					interrupts = <GIC_SPI 29 IRQ_TYPE_LEVEL_HIGH>;
					dmas = <&sdma 31 4 0>, <&sdma 32 4 0>;
					dma-names = "rx", "tx";
					clocks = <&clks IMX6SLL_CLK_UART4_IPG>,
						 <&clks IMX6SLL_CLK_UART4_SERIAL>;
					clock-names = "ipg", "per";
					status = "disabled";
				};

				uart1: serial@2020000 {
					compatible = "fsl,imx6sl-uart", "fsl,imx6q-uart",
						     "fsl,imx21-uart";
					reg = <0x02020000 0x4000>;
					interrupts = <GIC_SPI 26 IRQ_TYPE_LEVEL_HIGH>;
					dmas = <&sdma 25 4 0>, <&sdma 26 4 0>;
					dma-names = "rx", "tx";
					clocks = <&clks IMX6SLL_CLK_UART1_IPG>,
						 <&clks IMX6SLL_CLK_UART1_SERIAL>;
					clock-names = "ipg", "per";
					status = "disabled";
				};

				uart2: serial@2024000 {
					compatible = "fsl,imx6sl-uart", "fsl,imx6q-uart",
						     "fsl,imx21-uart";
					reg = <0x02024000 0x4000>;
					interrupts = <GIC_SPI 27 IRQ_TYPE_LEVEL_HIGH>;
					dmas = <&sdma 27 4 0>, <&sdma 28 4 0>;
					dma-names = "rx", "tx";
					clocks = <&clks IMX6SLL_CLK_UART2_IPG>,
						 <&clks IMX6SLL_CLK_UART2_SERIAL>;
					clock-names = "ipg", "per";
					status = "disabled";
				};

				ssi1: ssi@2028000 {
					compatible = "fsl,imx6sl-ssi", "fsl,imx51-ssi";
					reg = <0x02028000 0x4000>;
					interrupts = <GIC_SPI 46 IRQ_TYPE_LEVEL_HIGH>;
					dmas = <&sdma 37 22 0>, <&sdma 38 22 0>;
					dma-names = "rx", "tx";
					fsl,fifo-depth = <15>;
					clocks = <&clks IMX6SLL_CLK_SSI1_IPG>,
						 <&clks IMX6SLL_CLK_SSI1>;
					clock-names = "ipg", "baud";
					status = "disabled";
				};

				ssi2: ssi@202c000 {
					compatible = "fsl,imx6sl-ssi", "fsl,imx51-ssi";
					reg = <0x0202c000 0x4000>;
					interrupts = <GIC_SPI 47 IRQ_TYPE_LEVEL_HIGH>;
					dmas = <&sdma 41 22 0>, <&sdma 42 22 0>;
					dma-names = "rx", "tx";
					fsl,fifo-depth = <15>;
					clocks = <&clks IMX6SLL_CLK_SSI2_IPG>,
						 <&clks IMX6SLL_CLK_SSI2>;
					clock-names = "ipg", "baud";
					status = "disabled";
				};

				ssi3: ssi@2030000 {
					compatible = "fsl,imx6sl-ssi", "fsl,imx51-ssi";
					reg = <0x02030000 0x4000>;
					interrupts = <GIC_SPI 48 IRQ_TYPE_LEVEL_HIGH>;
					dmas = <&sdma 45 22 0>, <&sdma 46 22 0>;
					dma-names = "rx", "tx";
					fsl,fifo-depth = <15>;
					clocks = <&clks IMX6SLL_CLK_SSI3_IPG>,
						 <&clks IMX6SLL_CLK_SSI3>;
					clock-names = "ipg", "baud";
					status = "disabled";
				};

				uart3: serial@2034000 {
					compatible = "fsl,imx6sl-uart", "fsl,imx6q-uart",
						     "fsl,imx21-uart";
					reg = <0x02034000 0x4000>;
					interrupts = <GIC_SPI 28 IRQ_TYPE_LEVEL_HIGH>;
					dmas = <&sdma 29 4 0>, <&sdma 30 4 0>;
					dma-name = "rx", "tx";
					clocks = <&clks IMX6SLL_CLK_UART3_IPG>,
						 <&clks IMX6SLL_CLK_UART3_SERIAL>;
					clock-names = "ipg", "per";
					status = "disabled";
				};
			};

			pwm1: pwm@2080000 {
				compatible = "fsl,imx6sll-pwm", "fsl,imx27-pwm";
				reg = <0x02080000 0x4000>;
				interrupts = <GIC_SPI 83 IRQ_TYPE_LEVEL_HIGH>;
				clocks = <&clks IMX6SLL_CLK_PWM1>,
					 <&clks IMX6SLL_CLK_PWM1>;
				clock-names = "ipg", "per";
				#pwm-cells = <3>;
			};

			pwm2: pwm@2084000 {
				compatible = "fsl,imx6sll-pwm", "fsl,imx27-pwm";
				reg = <0x02084000 0x4000>;
				interrupts = <GIC_SPI 84 IRQ_TYPE_LEVEL_HIGH>;
				clocks = <&clks IMX6SLL_CLK_PWM2>,
					 <&clks IMX6SLL_CLK_PWM2>;
				clock-names = "ipg", "per";
				#pwm-cells = <3>;
			};

			pwm3: pwm@2088000 {
				compatible = "fsl,imx6sll-pwm", "fsl,imx27-pwm";
				reg = <0x02088000 0x4000>;
				interrupts = <GIC_SPI 85 IRQ_TYPE_LEVEL_HIGH>;
				clocks = <&clks IMX6SLL_CLK_PWM3>,
					 <&clks IMX6SLL_CLK_PWM3>;
				clock-names = "ipg", "per";
				#pwm-cells = <3>;
			};

			pwm4: pwm@208c000 {
				compatible = "fsl,imx6sll-pwm", "fsl,imx27-pwm";
				reg = <0x0208c000 0x4000>;
				interrupts = <GIC_SPI 86 IRQ_TYPE_LEVEL_HIGH>;
				clocks = <&clks IMX6SLL_CLK_PWM4>,
					 <&clks IMX6SLL_CLK_PWM4>;
				clock-names = "ipg", "per";
				#pwm-cells = <3>;
			};

			gpt1: timer@2098000 {
				compatible = "fsl,imx6sl-gpt";
				reg = <0x02098000 0x4000>;
				interrupts = <GIC_SPI 55 IRQ_TYPE_LEVEL_HIGH>;
				clocks = <&clks IMX6SLL_CLK_GPT_BUS>,
					 <&clks IMX6SLL_CLK_GPT_SERIAL>;
				clock-names = "ipg", "per";
			};

			gpio1: gpio@209c000 {
				compatible = "fsl,imx6sll-gpio", "fsl,imx35-gpio";
				reg = <0x0209c000 0x4000>;
				interrupts = <GIC_SPI 66 IRQ_TYPE_LEVEL_HIGH>,
					     <GIC_SPI 67 IRQ_TYPE_LEVEL_HIGH>;
				clocks = <&clks IMX6SLL_CLK_GPIO1>;
				gpio-controller;
				#gpio-cells = <2>;
				interrupt-controller;
				#interrupt-cells = <2>;
				gpio-ranges = <&iomuxc 0 94 7>, <&iomuxc 7 25 25>;
			};

			gpio2: gpio@20a0000 {
				compatible = "fsl,imx6sll-gpio", "fsl,imx35-gpio";
				reg = <0x020a0000 0x4000>;
				interrupts = <GIC_SPI 68 IRQ_TYPE_LEVEL_HIGH>,
					     <GIC_SPI 69 IRQ_TYPE_LEVEL_HIGH>;
				clocks = <&clks IMX6SLL_CLK_GPIO2>;
				gpio-controller;
				#gpio-cells = <2>;
				interrupt-controller;
				#interrupt-cells = <2>;
				gpio-ranges = <&iomuxc 0 50 32>;
			};

			gpio3: gpio@20a4000 {
				compatible = "fsl,imx6sll-gpio", "fsl,imx35-gpio";
				reg = <0x020a4000 0x4000>;
				interrupts = <GIC_SPI 70 IRQ_TYPE_LEVEL_HIGH>,
					     <GIC_SPI 71 IRQ_TYPE_LEVEL_HIGH>;
				clocks = <&clks IMX6SLL_CLK_GPIO3>;
				gpio-controller;
				#gpio-cells = <2>;
				interrupt-controller;
				#interrupt-cells = <2>;
				gpio-ranges = <&iomuxc 0 82 12>, <&iomuxc 12 103 4>,
					      <&iomuxc 16 101 2>, <&iomuxc 18 5 1>,
					      <&iomuxc 21 6 11>;
			};

			gpio4: gpio@20a8000 {
				compatible = "fsl,imx6sll-gpio", "fsl,imx35-gpio";
				reg = <0x020a8000 0x4000>;
				interrupts = <GIC_SPI 72 IRQ_TYPE_LEVEL_HIGH>,
					     <GIC_SPI 73 IRQ_TYPE_LEVEL_HIGH>;
				clocks = <&clks IMX6SLL_CLK_GPIO4>;
				gpio-controller;
				#gpio-cells = <2>;
				interrupt-controller;
				#interrupt-cells = <2>;
				gpio-ranges = <&iomuxc 0 17 8>, <&iomuxc 8 107 8>,
					      <&iomuxc 16 151 1>, <&iomuxc 17 149 1>,
					      <&iomuxc 18 146 1>, <&iomuxc 19 144 1>,
					      <&iomuxc 20 142 1>, <&iomuxc 21 143 1>,
					      <&iomuxc 22 150 1>, <&iomuxc 23 148 1>,
					      <&iomuxc 24 147 1>, <&iomuxc 25 145 1>,
					      <&iomuxc 26 152 1>, <&iomuxc 27 125 1>,
					      <&iomuxc 28 131 1>, <&iomuxc 29 134 1>,
					      <&iomuxc 30 129 1>, <&iomuxc 31 133 1>;
			};

			gpio5: gpio@20ac000 {
				compatible = "fsl,imx6sll-gpio", "fsl,imx35-gpio";
				reg = <0x020ac000 0x4000>;
				interrupts = <GIC_SPI 74 IRQ_TYPE_LEVEL_HIGH>,
					     <GIC_SPI 75 IRQ_TYPE_LEVEL_HIGH>;
				clocks = <&clks IMX6SLL_CLK_GPIO5>;
				gpio-controller;
				#gpio-cells = <2>;
				interrupt-controller;
				#interrupt-cells = <2>;
				gpio-ranges = <&iomuxc 0 135 1>, <&iomuxc 1 128 1>,
					      <&iomuxc 2 132 1>, <&iomuxc 3 130 1>,
					      <&iomuxc 4 127 1>, <&iomuxc 5 126 1>,
					      <&iomuxc 6 120 1>, <&iomuxc 7 123 1>,
					      <&iomuxc 8 118 1>, <&iomuxc 9 122 1>,
					      <&iomuxc 10 124 1>, <&iomuxc 11 117 1>,
					      <&iomuxc 12 121 1>, <&iomuxc 13 119 1>,
					      <&iomuxc 14 116 1>, <&iomuxc 15 115 1>,
					      <&iomuxc 16 140 2>, <&iomuxc 18 136 1>,
					      <&iomuxc 19 138 1>, <&iomuxc 20 139 1>,
					      <&iomuxc 21 137 1>;
			};

			gpio6: gpio@20b0000 {
				compatible = "fsl,imx6sll-gpio", "fsl,imx35-gpio";
				reg = <0x020b0000 0x4000>;
				interrupts = <GIC_SPI 76 IRQ_TYPE_LEVEL_HIGH>,
					     <GIC_SPI 77 IRQ_TYPE_LEVEL_HIGH>;
				clocks = <&clks IMX6SLL_CLK_GPIO6>;
				gpio-controller;
				#gpio-cells = <2>;
				interrupt-controller;
				#interrupt-cells = <2>;
			};

			kpp: keypad@20b8000 {
				compatible = "fsl,imx6sll-kpp", "fsl,imx21-kpp";
				reg = <0x020b8000 0x4000>;
				interrupts = <GIC_SPI 82 IRQ_TYPE_LEVEL_HIGH>;
				clocks = <&clks IMX6SLL_CLK_KPP>;
				status = "disabled";
			};

			wdog1: watchdog@20bc000 {
				compatible = "fsl,imx6sll-wdt", "fsl,imx21-wdt";
				reg = <0x020bc000 0x4000>;
				interrupts = <GIC_SPI 80 IRQ_TYPE_LEVEL_HIGH>;
				clocks = <&clks IMX6SLL_CLK_WDOG1>;
			};

			wdog2: watchdog@20c0000 {
				compatible = "fsl,imx6sll-wdt", "fsl,imx21-wdt";
				reg = <0x020c0000 0x4000>;
				interrupts = <GIC_SPI 81 IRQ_TYPE_LEVEL_HIGH>;
				clocks = <&clks IMX6SLL_CLK_WDOG2>;
				status = "disabled";
			};

			clks: clock-controller@20c4000 {
				compatible = "fsl,imx6sll-ccm";
				reg = <0x020c4000 0x4000>;
				interrupts = <GIC_SPI 87 IRQ_TYPE_LEVEL_HIGH>,
					     <GIC_SPI 88 IRQ_TYPE_LEVEL_HIGH>;
				#clock-cells = <1>;
				clocks = <&ckil>, <&osc>, <&ipp_di0>, <&ipp_di1>;
				clock-names = "ckil", "osc", "ipp_di0", "ipp_di1";

				assigned-clocks = <&clks IMX6SLL_CLK_PERCLK_SEL>;
				assigned-clock-parents = <&clks IMX6SLL_CLK_OSC>;
			};

			anatop: anatop@20c8000 {
				compatible = "fsl,imx6sll-anatop",
					     "fsl,imx6q-anatop",
					     "syscon", "simple-mfd";
				reg = <0x020c8000 0x4000>;
				interrupts = <GIC_SPI 49 IRQ_TYPE_LEVEL_HIGH>,
					     <GIC_SPI 54 IRQ_TYPE_LEVEL_HIGH>,
					     <GIC_SPI 127 IRQ_TYPE_LEVEL_HIGH>;
				#address-cells = <1>;
				#size-cells = <0>;

				reg_3p0: regulator-3p0@20c8120 {
					compatible = "fsl,anatop-regulator";
					reg = <0x20c8120>;
					regulator-name = "vdd3p0";
					regulator-min-microvolt = <2625000>;
					regulator-max-microvolt = <3400000>;
					anatop-reg-offset = <0x120>;
					anatop-vol-bit-shift = <8>;
					anatop-vol-bit-width = <5>;
					anatop-min-bit-val = <0>;
					anatop-min-voltage = <2625000>;
					anatop-max-voltage = <3400000>;
					anatop-enable-bit = <0>;
				};

				tempmon: temperature-sensor {
					compatible = "fsl,imx6sll-tempmon", "fsl,imx6sx-tempmon";
					interrupts = <GIC_SPI 49 IRQ_TYPE_LEVEL_HIGH>;
					interrupt-parent = <&gpc>;
					fsl,tempmon = <&anatop>;
					nvmem-cells = <&tempmon_calib>, <&tempmon_temp_grade>;
					nvmem-cell-names = "calib", "temp_grade";
					clocks = <&clks IMX6SLL_CLK_PLL3_USB_OTG>;
				};
			};

			usbphy1: usb-phy@20c9000 {
				compatible = "fsl,imx6sll-usbphy", "fsl,imx6ul-usbphy",
						"fsl,imx23-usbphy";
				reg = <0x020c9000 0x1000>;
				interrupts = <GIC_SPI 40 IRQ_TYPE_LEVEL_HIGH>;
				clocks = <&clks IMX6SLL_CLK_USBPHY1>;
				phy-3p0-supply = <&reg_3p0>;
				fsl,anatop = <&anatop>;
			};

			usbphy2: usb-phy@20ca000 {
				compatible = "fsl,imx6sll-usbphy", "fsl,imx6ul-usbphy",
						"fsl,imx23-usbphy";
				reg = <0x020ca000 0x1000>;
				interrupts = <GIC_SPI 41 IRQ_TYPE_LEVEL_HIGH>;
				clocks = <&clks IMX6SLL_CLK_USBPHY2>;
				phy-reg_3p0-supply = <&reg_3p0>;
				fsl,anatop = <&anatop>;
			};

			snvs: snvs@20cc000 {
				compatible = "fsl,sec-v4.0-mon", "syscon", "simple-mfd";
				reg = <0x020cc000 0x4000>;

				snvs_rtc: snvs-rtc-lp {
					compatible = "fsl,sec-v4.0-mon-rtc-lp";
					regmap = <&snvs>;
					offset = <0x34>;
					interrupts = <GIC_SPI 19 IRQ_TYPE_LEVEL_HIGH>,
						     <GIC_SPI 20 IRQ_TYPE_LEVEL_HIGH>;
				};

				snvs_poweroff: snvs-poweroff {
					compatible = "syscon-poweroff";
					regmap = <&snvs>;
					offset = <0x38>;
					mask = <0x61>;
					status = "disabled";
				};

				snvs_pwrkey: snvs-powerkey {
					compatible = "fsl,sec-v4.0-pwrkey";
					regmap = <&snvs>;
					interrupts = <GIC_SPI 4 IRQ_TYPE_LEVEL_HIGH>;
					linux,keycode = <KEY_POWER>;
					wakeup-source;
					status = "disabled";
				};
			};

			src: reset-controller@20d8000 {
				compatible = "fsl,imx6sll-src", "fsl,imx51-src";
				reg = <0x020d8000 0x4000>;
				interrupts = <GIC_SPI 91 IRQ_TYPE_LEVEL_HIGH>,
					     <GIC_SPI 96 IRQ_TYPE_LEVEL_HIGH>;
				#reset-cells = <1>;
			};

			gpc: interrupt-controller@20dc000 {
				compatible = "fsl,imx6sll-gpc", "fsl,imx6q-gpc";
				reg = <0x020dc000 0x4000>;
				interrupt-controller;
				#interrupt-cells = <3>;
				interrupts = <GIC_SPI 89 IRQ_TYPE_LEVEL_HIGH>;
				interrupt-parent = <&intc>;
				fsl,mf-mix-wakeup-irq = <0x7c00000 0x7d00 0x0 0x1400640>;
			};

			iomuxc: pinctrl@20e0000 {
				compatible = "fsl,imx6sll-iomuxc";
				reg = <0x020e0000 0x4000>;
			};

			gpr: iomuxc-gpr@20e4000 {
				compatible = "fsl,imx6sll-iomuxc-gpr",
					     "fsl,imx6q-iomuxc-gpr", "syscon";
				reg = <0x020e4000 0x4000>;
			};

			csi: csi@20e8000 {
				compatible = "fsl,imx6sll-csi", "fsl,imx6s-csi";
				reg = <0x020e8000 0x4000>;
				interrupts = <GIC_SPI 7 IRQ_TYPE_LEVEL_HIGH>;
				clocks = <&clks IMX6SLL_CLK_DUMMY>,
					 <&clks IMX6SLL_CLK_CSI>,
					 <&clks IMX6SLL_CLK_DUMMY>;
				clock-names = "disp-axi", "csi_mclk", "disp_dcic";
				status = "disabled";
			};

			sdma: dma-controller@20ec000 {
				compatible = "fsl,imx6ul-sdma", "fsl,imx35-sdma";
				reg = <0x020ec000 0x4000>;
				interrupts = <GIC_SPI 2 IRQ_TYPE_LEVEL_HIGH>;
				clocks = <&clks IMX6SLL_CLK_IPG>,
					 <&clks IMX6SLL_CLK_SDMA>;
				clock-names = "ipg", "ahb";
				#dma-cells = <3>;
				iram = <&ocram>;
				fsl,sdma-ram-script-name = "imx/sdma/sdma-imx6q.bin";
			};

			pxp: pxp@20f0000 {
				compatible = "fsl,imx6ull-pxp-dma", "fsl,imx7d-pxp-dma";
				reg = <0x20f0000 0x4000>;
				interrupts = <GIC_SPI 98 IRQ_TYPE_LEVEL_HIGH>,
					<GIC_SPI 102 IRQ_TYPE_LEVEL_HIGH>;
				clocks = <&clks IMX6SLL_CLK_DUMMY>,
					 <&clks IMX6SLL_CLK_PXP>;
				clock-names = "pxp_ipg", "pxp_axi";
				status = "disabled";
			};

			epdc: epdc@20f4000 {
				compatible = "fsl,imx6sll-epdc", "fsl,imx7d-epdc";
				reg = <0x20f4000 0x4000>;
				interrupts = <GIC_SPI 97 IRQ_TYPE_LEVEL_HIGH>;
				clocks = <&clks IMX6SLL_CLK_EPDC_AXI>,
					 <&clks IMX6SLL_CLK_EPDC_PIX>,
					 <&clks IMX6SLL_CLK_DUMMY>;
				clock-names = "epdc_axi", "epdc_pix", "epdc_ahb";
				status = "disabled";
			};

			lcdif: lcd-controller@20f8000 {
				compatible = "fsl,imx6sll-lcdif", "fsl,imx28-lcdif";
				reg = <0x020f8000 0x4000>;
				interrupts = <GIC_SPI 39 IRQ_TYPE_LEVEL_HIGH>;
				clocks = <&clks IMX6SLL_CLK_LCDIF_PIX>,
					 <&clks IMX6SLL_CLK_LCDIF_APB>,
					 <&clks IMX6SLL_CLK_DUMMY>;
				clock-names = "pix", "axi", "disp_axi";
				status = "disabled";
			};

			dcp: crypto@20fc000 {
				compatible = "fsl,imx28-dcp";
				reg = <0x020fc000 0x4000>;
				interrupts = <GIC_SPI 99 IRQ_TYPE_LEVEL_HIGH>,
					     <GIC_SPI 100 IRQ_TYPE_LEVEL_HIGH>,
					     <GIC_SPI 101 IRQ_TYPE_LEVEL_HIGH>;
				clocks = <&clks IMX6SLL_CLK_DCP>;
				clock-names = "dcp";
			};
		};

		aips2: bus@2100000 {
			compatible = "fsl,aips-bus", "simple-bus";
			#address-cells = <1>;
			#size-cells = <1>;
			reg = <0x02100000 0x100000>;
			ranges;

			usbotg1: usb@2184000 {
				compatible = "fsl,imx6sll-usb", "fsl,imx6ul-usb",
						"fsl,imx27-usb";
				reg = <0x02184000 0x200>;
				interrupts = <GIC_SPI 43 IRQ_TYPE_LEVEL_HIGH>;
				clocks = <&clks IMX6SLL_CLK_USBOH3>;
				fsl,usbphy = <&usbphy1>;
				fsl,usbmisc = <&usbmisc 0>;
				fsl,anatop = <&anatop>;
				ahb-burst-config = <0x0>;
				tx-burst-size-dword = <0x10>;
				rx-burst-size-dword = <0x10>;
				status = "disabled";
			};

			usbotg2: usb@2184200 {
				compatible = "fsl,imx6sll-usb", "fsl,imx6ul-usb",
						"fsl,imx27-usb";
				reg = <0x02184200 0x200>;
				interrupts = <GIC_SPI 42 IRQ_TYPE_LEVEL_HIGH>;
				clocks = <&clks IMX6SLL_CLK_USBOH3>;
				fsl,usbphy = <&usbphy2>;
				fsl,usbmisc = <&usbmisc 1>;
				ahb-burst-config = <0x0>;
				tx-burst-size-dword = <0x10>;
				rx-burst-size-dword = <0x10>;
				status = "disabled";
			};

			usbmisc: usbmisc@2184800 {
				#index-cells = <1>;
				compatible = "fsl,imx6sll-usbmisc", "fsl,imx6ul-usbmisc",
						"fsl,imx6q-usbmisc";
				reg = <0x02184800 0x200>;
			};

			usdhc1: mmc@2190000 {
				compatible = "fsl,imx6sll-usdhc", "fsl,imx7d-usdhc";
				reg = <0x02190000 0x4000>;
				interrupts = <GIC_SPI 22 IRQ_TYPE_LEVEL_HIGH>;
				clocks = <&clks IMX6SLL_CLK_USDHC1>,
					 <&clks IMX6SLL_CLK_USDHC1>,
					 <&clks IMX6SLL_CLK_USDHC1>;
				clock-names = "ipg", "ahb", "per";
				bus-width = <4>;
				fsl,tuning-step = <2>;
				fsl,tuning-start-tap = <20>;
				status = "disabled";
			};

			usdhc2: mmc@2194000 {
				compatible = "fsl,imx6sll-usdhc", "fsl,imx7d-usdhc";
				reg = <0x02194000 0x4000>;
				interrupts = <GIC_SPI 23 IRQ_TYPE_LEVEL_HIGH>;
				clocks = <&clks IMX6SLL_CLK_USDHC2>,
					 <&clks IMX6SLL_CLK_USDHC2>,
					 <&clks IMX6SLL_CLK_USDHC2>;
				clock-names = "ipg", "ahb", "per";
				bus-width = <4>;
				fsl,tuning-step = <2>;
				fsl,tuning-start-tap = <20>;
				status = "disabled";
			};

			usdhc3: mmc@2198000 {
				compatible = "fsl,imx6sll-usdhc", "fsl,imx7d-usdhc";
				reg = <0x02198000 0x4000>;
				interrupts = <GIC_SPI 24 IRQ_TYPE_LEVEL_HIGH>;
				clocks = <&clks IMX6SLL_CLK_USDHC3>,
					 <&clks IMX6SLL_CLK_USDHC3>,
					 <&clks IMX6SLL_CLK_USDHC3>;
				clock-names = "ipg", "ahb", "per";
				bus-width = <4>;
				fsl,tuning-step = <2>;
				fsl,tuning-start-tap = <20>;
				status = "disabled";
			};

			i2c1: i2c@21a0000 {
				#address-cells = <1>;
				#size-cells = <0>;
				compatible = "fsl,imx6sll-i2c", "fsl,imx21-i2c";
				reg = <0x021a0000 0x4000>;
				interrupts = <GIC_SPI 36 IRQ_TYPE_LEVEL_HIGH>;
				clocks = <&clks IMX6SLL_CLK_I2C1>;
				status = "disabled";
			};

			i2c2: i2c@21a4000 {
				#address-cells = <1>;
				#size-cells = <0>;
				compatible = "fsl,imx6sll-i2c", "fsl,imx21-i2c";
				reg = <0x021a4000 0x4000>;
				interrupts = <GIC_SPI 37 IRQ_TYPE_LEVEL_HIGH>;
				clocks = <&clks IMX6SLL_CLK_I2C2>;
				status = "disabled";
			};

			i2c3: i2c@21a8000 {
				#address-cells = <1>;
				#size-cells = <0>;
				compatible = "fsl,imx6sll-i2c", "fsl,imx21-i2c";
				reg = <0x021a8000 0x4000>;
				interrupts = <GIC_SPI 38 IRQ_TYPE_LEVEL_HIGH>;
				clocks = <&clks IMX6SLL_CLK_I2C3>;
				status = "disabled";
			};

			mmdc: memory-controller@21b0000 {
				compatible = "fsl,imx6sll-mmdc", "fsl,imx6q-mmdc";
				reg = <0x021b0000 0x4000>;
				clocks = <&clks IMX6SLL_CLK_MMDC_P0_IPG>;
			};

			rngb: rng@21b4000 {
				compatible = "fsl,imx6sll-rngb", "fsl,imx25-rngb";
				reg = <0x021b4000 0x4000>;
				interrupts = <GIC_SPI 5 IRQ_TYPE_LEVEL_HIGH>;
				clocks = <&clks IMX6SLL_CLK_DUMMY>;
			};

			ocotp: efuse@21bc000 {
				#address-cells = <1>;
				#size-cells = <1>;
				compatible = "fsl,imx6sll-ocotp", "syscon";
				reg = <0x021bc000 0x4000>;
				clocks = <&clks IMX6SLL_CLK_OCOTP>;

				cpu_speed_grade: speed-grade@10 {
					reg = <0x10 4>;
				};

				tempmon_calib: calib@38 {
					reg = <0x38 4>;
				};

				tempmon_temp_grade: temp-grade@20 {
					reg = <0x20 4>;
				};
			};

			audmux: audmux@21d8000 {
				compatible = "fsl,imx6sll-audmux", "fsl,imx31-audmux";
				reg = <0x021d8000 0x4000>;
				status = "disabled";
			};

			uart5: serial@21f4000 {
				compatible = "fsl,imx6sll-uart", "fsl,imx6q-uart",
					     "fsl,imx21-uart";
				reg = <0x021f4000 0x4000>;
				interrupts = <GIC_SPI 30 IRQ_TYPE_LEVEL_HIGH>;
				dmas = <&sdma 33 4 0>, <&sdma 34 4 0>;
				dma-names = "rx", "tx";
				clocks = <&clks IMX6SLL_CLK_UART5_IPG>,
					 <&clks IMX6SLL_CLK_UART5_SERIAL>;
				clock-names = "ipg", "per";
				status = "disabled";
			};
		};
	};
};<|MERGE_RESOLUTION|>--- conflicted
+++ resolved
@@ -150,12 +150,9 @@
 		ocram: sram@905000 {
 			compatible = "mmio-sram";
 			reg = <0x905000 0x1B000>;
-<<<<<<< HEAD
-=======
 			ranges = <0 0x905000 0x1B000>;
 			#address-cells = <1>;
 			#size-cells = <1>;
->>>>>>> 29549c70
 		};
 
 		ocram_optee: sram@918000 {
