// SPDX-License-Identifier: (GPL-2.0 OR MIT)
//
// Copyright 2016 Freescale Semiconductor, Inc.

#include "imx6ul.dtsi"
#include "imx6ull-pinfunc.h"
#include "imx6ull-pinfunc-snvs.h"

/* Delete UART8 in AIPS-1 (i.MX6UL specific) */
/delete-node/ &uart8;
/* Delete CAAM node in AIPS-2 (i.MX6UL specific) */
/delete-node/ &crypto;

&cpu0 {
	clock-frequency = <900000000>;
	fsl,low-power-run;
	operating-points = <
		/* kHz	uV */
		900000	1275000
		792000	1225000
		528000	1175000
		396000	1025000
		198000	950000
	>;
	fsl,soc-operating-points = <
		/* KHz	uV */
		900000	1250000
		792000	1175000
		528000	1175000
		396000	1175000
		198000	1175000
	>;
};

&ocotp {
	compatible = "fsl,imx6ull-ocotp", "syscon";
};

&gpc {
	fsl,mf-mix-wakeup-irq = <0xfc00000 0x7d00 0x0 0x1400640>;
};

&pxp {
	compatible = "fsl,imx6ull-pxp-dma", "fsl,imx7d-pxp-dma";
	interrupts = <GIC_SPI 8 IRQ_TYPE_LEVEL_HIGH>,
		<GIC_SPI 18 IRQ_TYPE_LEVEL_HIGH>;
	clocks = <&clks IMX6UL_CLK_DUMMY>, <&clks IMX6UL_CLK_PXP>;
	clock-names = "pxp_ipg", "pxp_axi";
	status = "disabled";
};

&usdhc1 {
	compatible = "fsl,imx6ull-usdhc", "fsl,imx6sx-usdhc";
	assigned-clocks = <&clks IMX6UL_CLK_USDHC1_SEL>, <&clks IMX6UL_CLK_USDHC1>;
	assigned-clock-parents = <&clks IMX6UL_CLK_PLL2_PFD2>;
	assigned-clock-rates = <0>, <132000000>;
};

&usdhc2 {
	compatible = "fsl,imx6ull-usdhc", "fsl,imx6sx-usdhc";
	assigned-clocks = <&clks IMX6UL_CLK_USDHC2_SEL>, <&clks IMX6UL_CLK_USDHC2>;
	assigned-clock-parents = <&clks IMX6UL_CLK_PLL2_PFD2>;
	assigned-clock-rates = <0>, <132000000>;
};

/ {
	soc {
		busfreq {
			compatible = "fsl,imx_busfreq";
			clocks = <&clks IMX6UL_CLK_PLL2_PFD2>, <&clks IMX6UL_CLK_PLL2_198M>,
				 <&clks IMX6UL_CLK_PLL2_BUS>, <&clks IMX6UL_CLK_ARM>,
				 <&clks IMX6UL_CLK_PLL3_USB_OTG>, <&clks IMX6UL_CLK_PERIPH>,
				 <&clks IMX6UL_CLK_PERIPH_PRE>, <&clks IMX6UL_CLK_PERIPH_CLK2>,
				 <&clks IMX6UL_CLK_PERIPH_CLK2_SEL>, <&clks IMX6UL_CLK_OSC>,
				 <&clks IMX6UL_CLK_AHB>, <&clks IMX6UL_CLK_AXI>,
				 <&clks IMX6UL_CLK_PERIPH2>, <&clks IMX6UL_CLK_PERIPH2_PRE>,
				 <&clks IMX6UL_CLK_PERIPH2_CLK2>, <&clks IMX6UL_CLK_PERIPH2_CLK2_SEL>,
				 <&clks IMX6UL_CLK_STEP>, <&clks IMX6UL_CLK_MMDC_P0_FAST>, <&clks IMX6UL_PLL1_BYPASS_SRC>,
				 <&clks IMX6UL_PLL1_BYPASS>, <&clks IMX6UL_CLK_PLL1_SYS>, <&clks IMX6UL_CLK_PLL1_SW>,
				 <&clks IMX6UL_CLK_PLL1>;
			clock-names = "pll2_pfd2_396m", "pll2_198m", "pll2_bus", "arm", "pll3_usb_otg",
				      "periph", "periph_pre", "periph_clk2", "periph_clk2_sel", "osc",
				      "ahb", "ocram", "periph2", "periph2_pre", "periph2_clk2", "periph2_clk2_sel",
				      "step", "mmdc", "pll1_bypass_src", "pll1_bypass", "pll1_sys", "pll1_sw", "pll1";
			fsl,max_ddr_freq = <400000000>;
		};

<<<<<<< HEAD
		aips3: aips-bus@2200000 {
=======
		aips3: bus@2200000 {
>>>>>>> c1084c27
			compatible = "fsl,aips-bus", "simple-bus";
			#address-cells = <1>;
			#size-cells = <1>;
			reg = <0x02200000 0x100000>;
			ranges;

			dcp: crypto@2280000 {
				compatible = "fsl,imx6ull-dcp", "fsl,imx28-dcp";
				reg = <0x02280000 0x4000>;
				interrupts = <GIC_SPI 46 IRQ_TYPE_LEVEL_HIGH>,
					     <GIC_SPI 47 IRQ_TYPE_LEVEL_HIGH>,
					     <GIC_SPI 48 IRQ_TYPE_LEVEL_HIGH>;
				clocks = <&clks IMX6ULL_CLK_DCP_CLK>;
				clock-names = "dcp";
			};

			rngb: rng@2284000 {
<<<<<<< HEAD
				compatible = "fsl,imx25-rngb";
=======
				compatible = "fsl,imx6ull-rngb", "fsl,imx25-rngb";
>>>>>>> c1084c27
				reg = <0x02284000 0x4000>;
				interrupts = <GIC_SPI 6 IRQ_TYPE_LEVEL_HIGH>;
				clocks = <&clks IMX6UL_CLK_DUMMY>;
			};

			iomuxc_snvs: iomuxc-snvs@2290000 {
				compatible = "fsl,imx6ull-iomuxc-snvs";
				reg = <0x02290000 0x4000>;
			};

			uart8: serial@2288000 {
				compatible = "fsl,imx6ul-uart",
					     "fsl,imx6q-uart";
				reg = <0x02288000 0x4000>;
				interrupts = <GIC_SPI 40 IRQ_TYPE_LEVEL_HIGH>;
				clocks = <&clks IMX6UL_CLK_UART8_IPG>,
					 <&clks IMX6UL_CLK_UART8_SERIAL>;
				clock-names = "ipg", "per";
				status = "disabled";
			};

			epdc: epdc@228c000 {
				compatible = "fsl,imx7d-epdc";
				interrupts = <GIC_SPI 112 IRQ_TYPE_LEVEL_HIGH>;
				reg = <0x228c000 0x4000>;
				clocks = <&clks IMX6ULL_CLK_EPDC_ACLK>,
<<<<<<< HEAD
					 <&clks IMX6ULL_CLK_EPDC_PIX>;
				clock-names = "epdc_axi", "epdc_pix";
=======
					 <&clks IMX6ULL_CLK_EPDC_PIX>,
					 <&clks IMX6UL_CLK_DUMMY>;
				clock-names = "epdc_axi", "epdc_pix", "epdc_ahb";
>>>>>>> c1084c27
				/* Need to fix epdc-ram */
				/* epdc-ram = <&gpr 0x4 30>; */
				status = "disabled";
			};
		};
	};
};<|MERGE_RESOLUTION|>--- conflicted
+++ resolved
@@ -85,11 +85,7 @@
 			fsl,max_ddr_freq = <400000000>;
 		};
 
-<<<<<<< HEAD
-		aips3: aips-bus@2200000 {
-=======
 		aips3: bus@2200000 {
->>>>>>> c1084c27
 			compatible = "fsl,aips-bus", "simple-bus";
 			#address-cells = <1>;
 			#size-cells = <1>;
@@ -107,11 +103,7 @@
 			};
 
 			rngb: rng@2284000 {
-<<<<<<< HEAD
-				compatible = "fsl,imx25-rngb";
-=======
 				compatible = "fsl,imx6ull-rngb", "fsl,imx25-rngb";
->>>>>>> c1084c27
 				reg = <0x02284000 0x4000>;
 				interrupts = <GIC_SPI 6 IRQ_TYPE_LEVEL_HIGH>;
 				clocks = <&clks IMX6UL_CLK_DUMMY>;
@@ -138,14 +130,9 @@
 				interrupts = <GIC_SPI 112 IRQ_TYPE_LEVEL_HIGH>;
 				reg = <0x228c000 0x4000>;
 				clocks = <&clks IMX6ULL_CLK_EPDC_ACLK>,
-<<<<<<< HEAD
-					 <&clks IMX6ULL_CLK_EPDC_PIX>;
-				clock-names = "epdc_axi", "epdc_pix";
-=======
 					 <&clks IMX6ULL_CLK_EPDC_PIX>,
 					 <&clks IMX6UL_CLK_DUMMY>;
 				clock-names = "epdc_axi", "epdc_pix", "epdc_ahb";
->>>>>>> c1084c27
 				/* Need to fix epdc-ram */
 				/* epdc-ram = <&gpr 0x4 30>; */
 				status = "disabled";
