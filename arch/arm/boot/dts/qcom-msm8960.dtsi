--- conflicted
+++ resolved
@@ -192,17 +192,10 @@
 			reg = <0x108000 0x1000>;
 			qcom,ipc = <&l2cc 0x8 2>;
 
-<<<<<<< HEAD
-			interrupts	= <GIC_SPI 19 IRQ_TYPE_EDGE_RISING>,
-					  <GIC_SPI 21 IRQ_TYPE_EDGE_RISING>,
-					  <GIC_SPI 22 IRQ_TYPE_EDGE_RISING>;
-			interrupt-names	= "ack", "err", "wakeup";
-=======
 			interrupts = <GIC_SPI 19 IRQ_TYPE_EDGE_RISING>,
 				     <GIC_SPI 21 IRQ_TYPE_EDGE_RISING>,
 				     <GIC_SPI 22 IRQ_TYPE_EDGE_RISING>;
 			interrupt-names = "ack", "err", "wakeup";
->>>>>>> 29549c70
 
 			regulators {
 				compatible = "qcom,rpm-pm8921-regulators";
