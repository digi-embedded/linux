--- conflicted
+++ resolved
@@ -99,11 +99,7 @@
 	clock-frequency = <100000>;
 	status = "okay";
 
-<<<<<<< HEAD
-	hdmi: edid@50 {
-=======
 	hdmi_edid: edid@50 {
->>>>>>> f2ed3bfc
 		compatible = "fsl,imx6-hdmi-i2c";
 		reg = <0x50>;
 	};
