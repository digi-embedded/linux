/*
 * Copyright (C) 2015 Jens Kuske <jenskuske@gmail.com>
 *
 * This file is dual-licensed: you can use it either under the terms
 * of the GPL or the X11 license, at your option. Note that this dual
 * licensing only applies to this file, and not this project as a
 * whole.
 *
 *  a) This file is free software; you can redistribute it and/or
 *     modify it under the terms of the GNU General Public License as
 *     published by the Free Software Foundation; either version 2 of the
 *     License, or (at your option) any later version.
 *
 *     This file is distributed in the hope that it will be useful,
 *     but WITHOUT ANY WARRANTY; without even the implied warranty of
 *     MERCHANTABILITY or FITNESS FOR A PARTICULAR PURPOSE.  See the
 *     GNU General Public License for more details.
 *
 * Or, alternatively,
 *
 *  b) Permission is hereby granted, free of charge, to any person
 *     obtaining a copy of this software and associated documentation
 *     files (the "Software"), to deal in the Software without
 *     restriction, including without limitation the rights to use,
 *     copy, modify, merge, publish, distribute, sublicense, and/or
 *     sell copies of the Software, and to permit persons to whom the
 *     Software is furnished to do so, subject to the following
 *     conditions:
 *
 *     The above copyright notice and this permission notice shall be
 *     included in all copies or substantial portions of the Software.
 *
 *     THE SOFTWARE IS PROVIDED "AS IS", WITHOUT WARRANTY OF ANY KIND,
 *     EXPRESS OR IMPLIED, INCLUDING BUT NOT LIMITED TO THE WARRANTIES
 *     OF MERCHANTABILITY, FITNESS FOR A PARTICULAR PURPOSE AND
 *     NONINFRINGEMENT. IN NO EVENT SHALL THE AUTHORS OR COPYRIGHT
 *     HOLDERS BE LIABLE FOR ANY CLAIM, DAMAGES OR OTHER LIABILITY,
 *     WHETHER IN AN ACTION OF CONTRACT, TORT OR OTHERWISE, ARISING
 *     FROM, OUT OF OR IN CONNECTION WITH THE SOFTWARE OR THE USE OR
 *     OTHER DEALINGS IN THE SOFTWARE.
 */

#include "sunxi-h3-h5.dtsi"
#include <dt-bindings/thermal/thermal.h>

/ {
	cpu0_opp_table: opp-table-cpu {
		compatible = "operating-points-v2";
		opp-shared;

		opp-648000000 {
			opp-hz = /bits/ 64 <648000000>;
			opp-microvolt = <1040000 1040000 1300000>;
			clock-latency-ns = <244144>; /* 8 32k periods */
		};

		opp-816000000 {
			opp-hz = /bits/ 64 <816000000>;
			opp-microvolt = <1100000 1100000 1300000>;
			clock-latency-ns = <244144>; /* 8 32k periods */
		};

		opp-1008000000 {
			opp-hz = /bits/ 64 <1008000000>;
			opp-microvolt = <1200000 1200000 1300000>;
			clock-latency-ns = <244144>; /* 8 32k periods */
		};
	};

	cpus {
		#address-cells = <1>;
		#size-cells = <0>;

		cpu0: cpu@0 {
			compatible = "arm,cortex-a7";
			device_type = "cpu";
			reg = <0>;
			clocks = <&ccu CLK_CPUX>;
			clock-names = "cpu";
			operating-points-v2 = <&cpu0_opp_table>;
			#cooling-cells = <2>;
		};

		cpu1: cpu@1 {
			compatible = "arm,cortex-a7";
			device_type = "cpu";
			reg = <1>;
			clocks = <&ccu CLK_CPUX>;
			clock-names = "cpu";
			operating-points-v2 = <&cpu0_opp_table>;
			#cooling-cells = <2>;
		};

		cpu2: cpu@2 {
			compatible = "arm,cortex-a7";
			device_type = "cpu";
			reg = <2>;
			clocks = <&ccu CLK_CPUX>;
			clock-names = "cpu";
			operating-points-v2 = <&cpu0_opp_table>;
			#cooling-cells = <2>;
		};

		cpu3: cpu@3 {
			compatible = "arm,cortex-a7";
			device_type = "cpu";
			reg = <3>;
			clocks = <&ccu CLK_CPUX>;
			clock-names = "cpu";
			operating-points-v2 = <&cpu0_opp_table>;
			#cooling-cells = <2>;
		};
	};

<<<<<<< HEAD
=======
	gpu_opp_table: opp-table-gpu {
		compatible = "operating-points-v2";

		opp-120000000 {
			opp-hz = /bits/ 64 <120000000>;
		};

		opp-312000000 {
			opp-hz = /bits/ 64 <312000000>;
		};

		opp-432000000 {
			opp-hz = /bits/ 64 <432000000>;
		};

		opp-576000000 {
			opp-hz = /bits/ 64 <576000000>;
		};
	};

>>>>>>> c1084c27
	pmu {
		compatible = "arm,cortex-a7-pmu";
		interrupts = <GIC_SPI 120 IRQ_TYPE_LEVEL_HIGH>,
			     <GIC_SPI 121 IRQ_TYPE_LEVEL_HIGH>,
			     <GIC_SPI 122 IRQ_TYPE_LEVEL_HIGH>,
			     <GIC_SPI 123 IRQ_TYPE_LEVEL_HIGH>;
		interrupt-affinity = <&cpu0>, <&cpu1>, <&cpu2>, <&cpu3>;
	};

	timer {
		compatible = "arm,armv7-timer";
		interrupts = <GIC_PPI 13 (GIC_CPU_MASK_SIMPLE(4) | IRQ_TYPE_LEVEL_LOW)>,
			     <GIC_PPI 14 (GIC_CPU_MASK_SIMPLE(4) | IRQ_TYPE_LEVEL_LOW)>,
			     <GIC_PPI 11 (GIC_CPU_MASK_SIMPLE(4) | IRQ_TYPE_LEVEL_LOW)>,
			     <GIC_PPI 10 (GIC_CPU_MASK_SIMPLE(4) | IRQ_TYPE_LEVEL_LOW)>;
	};

	soc {
		deinterlace: deinterlace@1400000 {
			compatible = "allwinner,sun8i-h3-deinterlace";
			reg = <0x01400000 0x20000>;
			clocks = <&ccu CLK_BUS_DEINTERLACE>,
				 <&ccu CLK_DEINTERLACE>,
				 <&ccu CLK_DRAM_DEINTERLACE>;
			clock-names = "bus", "mod", "ram";
			resets = <&ccu RST_BUS_DEINTERLACE>;
			interrupts = <GIC_SPI 93 IRQ_TYPE_LEVEL_HIGH>;
			interconnects = <&mbus 9>;
			interconnect-names = "dma-mem";
		};

		syscon: system-control@1c00000 {
			compatible = "allwinner,sun8i-h3-system-control";
			reg = <0x01c00000 0x1000>;
			#address-cells = <1>;
			#size-cells = <1>;
			ranges;

			sram_c: sram@1d00000 {
				compatible = "mmio-sram";
				reg = <0x01d00000 0x80000>;
				#address-cells = <1>;
				#size-cells = <1>;
				ranges = <0 0x01d00000 0x80000>;

				ve_sram: sram-section@0 {
					compatible = "allwinner,sun8i-h3-sram-c1",
						     "allwinner,sun4i-a10-sram-c1";
					reg = <0x000000 0x80000>;
				};
			};
		};

		video-codec@1c0e000 {
			compatible = "allwinner,sun8i-h3-video-engine";
			reg = <0x01c0e000 0x1000>;
			clocks = <&ccu CLK_BUS_VE>, <&ccu CLK_VE>,
				 <&ccu CLK_DRAM_VE>;
			clock-names = "ahb", "mod", "ram";
			resets = <&ccu RST_BUS_VE>;
			interrupts = <GIC_SPI 58 IRQ_TYPE_LEVEL_HIGH>;
			allwinner,sram = <&ve_sram 1>;
		};

		crypto: crypto@1c15000 {
			compatible = "allwinner,sun8i-h3-crypto";
			reg = <0x01c15000 0x1000>;
			interrupts = <GIC_SPI 94 IRQ_TYPE_LEVEL_HIGH>;
			clocks = <&ccu CLK_BUS_CE>, <&ccu CLK_CE>;
			clock-names = "bus", "mod";
			resets = <&ccu RST_BUS_CE>;
		};

		mali: gpu@1c40000 {
			compatible = "allwinner,sun8i-h3-mali", "arm,mali-400";
			reg = <0x01c40000 0x10000>;
			interrupts = <GIC_SPI 97 IRQ_TYPE_LEVEL_HIGH>,
				     <GIC_SPI 98 IRQ_TYPE_LEVEL_HIGH>,
				     <GIC_SPI 99 IRQ_TYPE_LEVEL_HIGH>,
				     <GIC_SPI 100 IRQ_TYPE_LEVEL_HIGH>,
				     <GIC_SPI 102 IRQ_TYPE_LEVEL_HIGH>,
				     <GIC_SPI 103 IRQ_TYPE_LEVEL_HIGH>,
				     <GIC_SPI 101 IRQ_TYPE_LEVEL_HIGH>;
			interrupt-names = "gp",
					  "gpmmu",
					  "pp0",
					  "ppmmu0",
					  "pp1",
					  "ppmmu1",
					  "pmu";
			clocks = <&ccu CLK_BUS_GPU>, <&ccu CLK_GPU>;
			clock-names = "bus", "core";
			resets = <&ccu RST_BUS_GPU>;
			operating-points-v2 = <&gpu_opp_table>;
		};

		ths: thermal-sensor@1c25000 {
			compatible = "allwinner,sun8i-h3-ths";
			reg = <0x01c25000 0x400>;
			interrupts = <GIC_SPI 31 IRQ_TYPE_LEVEL_HIGH>;
			resets = <&ccu RST_BUS_THS>;
			clocks = <&ccu CLK_BUS_THS>, <&ccu CLK_THS>;
			clock-names = "bus", "mod";
			nvmem-cells = <&ths_calibration>;
			nvmem-cell-names = "calibration";
			#thermal-sensor-cells = <0>;
		};
	};

	thermal-zones {
		cpu_thermal: cpu-thermal {
			polling-delay-passive = <0>;
			polling-delay = <0>;
			thermal-sensors = <&ths 0>;

			trips {
				cpu_hot_trip: cpu-hot {
					temperature = <80000>;
					hysteresis = <2000>;
					type = "passive";
				};

				cpu_very_hot_trip: cpu-very-hot {
					temperature = <100000>;
					hysteresis = <0>;
					type = "critical";
				};
			};

			cooling-maps {
				cpu-hot-limit {
					trip = <&cpu_hot_trip>;
					cooling-device = <&cpu0 THERMAL_NO_LIMIT THERMAL_NO_LIMIT>,
							 <&cpu1 THERMAL_NO_LIMIT THERMAL_NO_LIMIT>,
							 <&cpu2 THERMAL_NO_LIMIT THERMAL_NO_LIMIT>,
							 <&cpu3 THERMAL_NO_LIMIT THERMAL_NO_LIMIT>;
				};
			};
		};
	};
};

&ccu {
	compatible = "allwinner,sun8i-h3-ccu";
};

&display_clocks {
	compatible = "allwinner,sun8i-h3-de2-clk";
};

&mmc0 {
	compatible = "allwinner,sun7i-a20-mmc";
	clocks = <&ccu CLK_BUS_MMC0>,
		 <&ccu CLK_MMC0>,
		 <&ccu CLK_MMC0_OUTPUT>,
		 <&ccu CLK_MMC0_SAMPLE>;
	clock-names = "ahb",
		      "mmc",
		      "output",
		      "sample";
};

&mmc1 {
	compatible = "allwinner,sun7i-a20-mmc";
	clocks = <&ccu CLK_BUS_MMC1>,
		 <&ccu CLK_MMC1>,
		 <&ccu CLK_MMC1_OUTPUT>,
		 <&ccu CLK_MMC1_SAMPLE>;
	clock-names = "ahb",
		      "mmc",
		      "output",
		      "sample";
};

&mmc2 {
	compatible = "allwinner,sun7i-a20-mmc";
	clocks = <&ccu CLK_BUS_MMC2>,
		 <&ccu CLK_MMC2>,
		 <&ccu CLK_MMC2_OUTPUT>,
		 <&ccu CLK_MMC2_SAMPLE>;
	clock-names = "ahb",
		      "mmc",
		      "output",
		      "sample";
};

&pio {
	compatible = "allwinner,sun8i-h3-pinctrl";
};

&rtc {
	compatible = "allwinner,sun8i-h3-rtc";
};

&sid {
	compatible = "allwinner,sun8i-h3-sid";
};<|MERGE_RESOLUTION|>--- conflicted
+++ resolved
@@ -112,8 +112,6 @@
 		};
 	};
 
-<<<<<<< HEAD
-=======
 	gpu_opp_table: opp-table-gpu {
 		compatible = "operating-points-v2";
 
@@ -134,7 +132,6 @@
 		};
 	};
 
->>>>>>> c1084c27
 	pmu {
 		compatible = "arm,cortex-a7-pmu";
 		interrupts = <GIC_SPI 120 IRQ_TYPE_LEVEL_HIGH>,
