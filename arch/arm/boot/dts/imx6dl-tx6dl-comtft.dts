/*
 * Copyright 2014-2016 Lothar Waßmann <LW@KARO-electronics.de>
 *
<<<<<<< HEAD
 * Copyright 2015 Freescale Semiconductor, Inc. All Rights Reserved.
 *
 * The code contained herein is licensed under the GNU General Public
 * License. You may obtain a copy of the GNU General Public License
 * Version 2 at the following locations:
=======
 * This file is dual-licensed: you can use it either under the terms
 * of the GPL or the X11 license, at your option. Note that this dual
 * licensing only applies to this file, and not this project as a
 * whole.
>>>>>>> f2ed3bfc
 *
 *  a) This file is free software; you can redistribute it and/or
 *     modify it under the terms of the GNU General Public License
 *     version 2 as published by the Free Software Foundation.
 *
 *     This file is distributed in the hope that it will be useful,
 *     but WITHOUT ANY WARRANTY; without even the implied warranty of
 *     MERCHANTABILITY or FITNESS FOR A PARTICULAR PURPOSE.  See the
 *     GNU General Public License for more details.
 *
 * Or, alternatively,
 *
 *  b) Permission is hereby granted, free of charge, to any person
 *     obtaining a copy of this software and associated documentation
 *     files (the "Software"), to deal in the Software without
 *     restriction, including without limitation the rights to use,
 *     copy, modify, merge, publish, distribute, sublicense, and/or
 *     sell copies of the Software, and to permit persons to whom the
 *     Software is furnished to do so, subject to the following
 *     conditions:
 *
 *     The above copyright notice and this permission notice shall be
 *     included in all copies or substantial portions of the Software.
 *
 *     THE SOFTWARE IS PROVIDED "AS IS", WITHOUT WARRANTY OF ANY KIND,
 *     EXPRESS OR IMPLIED, INCLUDING BUT NOT LIMITED TO THE WARRANTIES
 *     OF MERCHANTABILITY, FITNESS FOR A PARTICULAR PURPOSE AND
 *     NONINFRINGEMENT. IN NO EVENT SHALL THE AUTHORS OR COPYRIGHT
 *     HOLDERS BE LIABLE FOR ANY CLAIM, DAMAGES OR OTHER LIABILITY,
 *     WHETHER IN AN ACTION OF CONTRACT, TORT OR OTHERWISE, ARISING
 *     FROM, OUT OF OR IN CONNECTION WITH THE SOFTWARE OR THE USE OR
 *     OTHER DEALINGS IN THE SOFTWARE.
 */

/dts-v1/;
#include "imx6dl.dtsi"
#include "imx6qdl-tx6.dtsi"

/ {
	model = "Ka-Ro electronics TX6DL Module on CoMpact TFT";
	compatible = "karo,imx6dl-tx6dl", "fsl,imx6dl";

	backlight: backlight {
		compatible = "pwm-backlight";
		pwms = <&pwm2 0 500000 0>;
		power-supply = <&reg_3v3>;
		/*
		 * a poor man's way to create a 1:1 relationship between
		 * the PWM value and the actual duty cycle
		 */
		brightness-levels = < 0  1  2  3  4  5  6  7  8  9
				     10 11 12 13 14 15 16 17 18 19
				     20 21 22 23 24 25 26 27 28 29
				     30 31 32 33 34 35 36 37 38 39
				     40 41 42 43 44 45 46 47 48 49
				     50 51 52 53 54 55 56 57 58 59
				     60 61 62 63 64 65 66 67 68 69
				     70 71 72 73 74 75 76 77 78 79
				     80 81 82 83 84 85 86 87 88 89
				     90 91 92 93 94 95 96 97 98 99
				    100>;
		default-brightness-level = <50>;
	};

	lcd@0 {
		compatible = "fsl,lcd";
		ipu_id = <0>;
		disp_id = <0>;
		default_ifmt = "RGB565";
		pinctrl-names = "default";
		pinctrl-0 = <&pinctrl_disp0_1>;
		status = "okay";
	};
};

&can1 {
	status = "disabled";
};

&can2 {
	xceiver-supply = <&reg_3v3>;
};

&kpp {
	status = "disabled";
};

&reg_can_xcvr {
	status = "disabled";
};

&touchscreen {
	status = "disabled";
};<|MERGE_RESOLUTION|>--- conflicted
+++ resolved
@@ -1,18 +1,10 @@
 /*
  * Copyright 2014-2016 Lothar Waßmann <LW@KARO-electronics.de>
  *
-<<<<<<< HEAD
- * Copyright 2015 Freescale Semiconductor, Inc. All Rights Reserved.
- *
- * The code contained herein is licensed under the GNU General Public
- * License. You may obtain a copy of the GNU General Public License
- * Version 2 at the following locations:
-=======
  * This file is dual-licensed: you can use it either under the terms
  * of the GPL or the X11 license, at your option. Note that this dual
  * licensing only applies to this file, and not this project as a
  * whole.
->>>>>>> f2ed3bfc
  *
  *  a) This file is free software; you can redistribute it and/or
  *     modify it under the terms of the GNU General Public License
