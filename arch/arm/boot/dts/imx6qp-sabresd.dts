// SPDX-License-Identifier: GPL-2.0+ OR MIT
//
// Copyright 2016 Freescale Semiconductor, Inc.

/dts-v1/;

#include "imx6qp.dtsi"
#include "imx6qdl-sabresd.dtsi"

/ {
	model = "Freescale i.MX6 Quad Plus SABRE Smart Device Board";
	compatible = "fsl,imx6qp-sabresd", "fsl,imx6qp";
};

&reg_arm {
	vin-supply = <&sw2_reg>;
};

&iomuxc {
	imx6qdl-sabresd {
		pinctrl_usdhc2: usdhc2grp {
			fsl,pins = <
				MX6QDL_PAD_SD2_CMD__SD2_CMD		0x17059
				MX6QDL_PAD_SD2_CLK__SD2_CLK		0x10071
				MX6QDL_PAD_SD2_DAT0__SD2_DATA0		0x17059
				MX6QDL_PAD_SD2_DAT1__SD2_DATA1		0x17059
				MX6QDL_PAD_SD2_DAT2__SD2_DATA2		0x17059
				MX6QDL_PAD_SD2_DAT3__SD2_DATA3		0x17059
				MX6QDL_PAD_NANDF_D4__SD2_DATA4		0x17059
				MX6QDL_PAD_NANDF_D5__SD2_DATA5		0x17059
				MX6QDL_PAD_NANDF_D6__SD2_DATA6		0x17059
				MX6QDL_PAD_NANDF_D7__SD2_DATA7		0x17059
			>;
		};

		pinctrl_usdhc3: usdhc3grp {
			fsl,pins = <
				MX6QDL_PAD_SD3_CMD__SD3_CMD		0x17059
				MX6QDL_PAD_SD3_CLK__SD3_CLK		0x10071
				MX6QDL_PAD_SD3_DAT0__SD3_DATA0		0x17059
				MX6QDL_PAD_SD3_DAT1__SD3_DATA1		0x17059
				MX6QDL_PAD_SD3_DAT2__SD3_DATA2		0x17059
				MX6QDL_PAD_SD3_DAT3__SD3_DATA3		0x17059
				MX6QDL_PAD_SD3_DAT4__SD3_DATA4		0x17059
				MX6QDL_PAD_SD3_DAT5__SD3_DATA5		0x17059
				MX6QDL_PAD_SD3_DAT6__SD3_DATA6		0x17059
				MX6QDL_PAD_SD3_DAT7__SD3_DATA7		0x17059
			>;
		};
	};
};

<<<<<<< HEAD
=======
&vgen3_reg {
	regulator-always-on;
};

>>>>>>> 29549c70
&ov564x {
	AVDD-supply = <&vgen6_reg>; /* 2.8v */
	DOVDD-supply = <&sw4_reg>; /* 1.8v */
};

&ov564x_mipi {
	AVDD-supply = <&vgen6_reg>; /* 2.8v */
	DOVDD-supply = <&sw4_reg>; /* 1.8v */
};

&pcie {
	status = "okay";
};

&sata {
	status = "okay";
};

<<<<<<< HEAD
&sata {
	status = "okay";
};

=======
>>>>>>> 29549c70
&pre1 {
	status = "okay";
};

&pre2 {
	status = "okay";
};

&pre3 {
	status = "okay";
};

&pre4 {
	status = "okay";
};

&prg1 {
	memory-region = <&memory>;
	status = "okay";
};

&prg2 {
	memory-region = <&memory>;
	status = "okay";
};

&mxcfb1 {
	prefetch;
	status = "okay";
};

&mxcfb2 {
	prefetch;
	status = "okay";
};

&mxcfb3 {
	prefetch;
	status = "okay";
};

&mxcfb4 {
	prefetch;
	status = "okay";
};

&ldb {
	lvds-channel@0 {
		crtc = "ipu2-di0";
	};

	lvds-channel@1 {
		crtc = "ipu2-di1";
	};
};<|MERGE_RESOLUTION|>--- conflicted
+++ resolved
@@ -50,13 +50,10 @@
 	};
 };
 
-<<<<<<< HEAD
-=======
 &vgen3_reg {
 	regulator-always-on;
 };
 
->>>>>>> 29549c70
 &ov564x {
 	AVDD-supply = <&vgen6_reg>; /* 2.8v */
 	DOVDD-supply = <&sw4_reg>; /* 1.8v */
@@ -75,13 +72,6 @@
 	status = "okay";
 };
 
-<<<<<<< HEAD
-&sata {
-	status = "okay";
-};
-
-=======
->>>>>>> 29549c70
 &pre1 {
 	status = "okay";
 };
