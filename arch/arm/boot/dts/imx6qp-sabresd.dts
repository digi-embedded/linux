--- conflicted
+++ resolved
@@ -68,13 +68,10 @@
 	status = "okay";
 };
 
-<<<<<<< HEAD
-=======
 &sata {
 	status = "okay";
 };
 
->>>>>>> c1084c27
 &pre1 {
 	status = "okay";
 };
