/*
 * Copyright 2013 Gateworks Corporation
 *
 * Copyright 2015 Freescale Semiconductor, Inc. All Rights Reserved.
 *
 * The code contained herein is licensed under the GNU General Public
 * License. You may obtain a copy of the GNU General Public License
 * Version 2 or later at the following locations:
 *
 * http://www.opensource.org/licenses/gpl-license.html
 * http://www.gnu.org/copyleft/gpl.html
 */

/dts-v1/;
#include <dt-bindings/gpio/gpio.h>
#include "imx6q.dtsi"

/ {
	model = "Gateworks Ventana GW5400-A";
	compatible = "gw,imx6q-gw5400-a", "gw,ventana", "fsl,imx6q";

	/* these are used by bootloader for disabling nodes */
	aliases {
		ethernet1 = &eth1;
		i2c0 = &i2c1;
		i2c1 = &i2c2;
		i2c2 = &i2c3;
		led0 = &led0;
		led1 = &led1;
		led2 = &led2;
		ssi0 = &ssi1;
		spi0 = &ecspi1;
		usb0 = &usbh1;
		usb1 = &usbotg;
		mxcfb0 = &mxcfb1;
	};

	chosen {
		bootargs = "console=ttymxc1,115200";
	};

	leds {
		compatible = "gpio-leds";
		pinctrl-names = "default";
		pinctrl-0 = <&pinctrl_gpio_leds>;

		led0: user1 {
			label = "user1";
			gpios = <&gpio4 6 GPIO_ACTIVE_HIGH>; /* 102 -> MX6_PANLEDG */
			default-state = "on";
			linux,default-trigger = "heartbeat";
		};

		led1: user2 {
			label = "user2";
			gpios = <&gpio4 10 GPIO_ACTIVE_HIGH>; /* 106 -> MX6_PANLEDR */
			default-state = "off";
		};

		led2: user3 {
			label = "user3";
			gpios = <&gpio4 15 GPIO_ACTIVE_LOW>; /* 111 -> MX6_LOCLED# */
			default-state = "off";
		};
	};

	memory {
		reg = <0x10000000 0x40000000>;
	};

	pps {
		compatible = "pps-gpio";
		pinctrl-names = "default";
		pinctrl-0 = <&pinctrl_gpio_leds>;
		gpios = <&gpio1 5 GPIO_ACTIVE_HIGH>;
		status = "okay";
	};

	regulators {
		compatible = "simple-bus";
		#address-cells = <1>;
		#size-cells = <0>;

		reg_1p0v: regulator@0 {
			compatible = "regulator-fixed";
			reg = <0>;
			regulator-name = "1P0V";
			regulator-min-microvolt = <1000000>;
			regulator-max-microvolt = <1000000>;
			regulator-always-on;
		};

		reg_3p3v: regulator@1 {
			compatible = "regulator-fixed";
			reg = <1>;
			regulator-name = "3P3V";
			regulator-min-microvolt = <3300000>;
			regulator-max-microvolt = <3300000>;
			regulator-always-on;
		};

		reg_usb_h1_vbus: regulator@2 {
			compatible = "regulator-fixed";
			reg = <2>;
			regulator-name = "usb_h1_vbus";
			regulator-min-microvolt = <5000000>;
			regulator-max-microvolt = <5000000>;
			regulator-always-on;
		};

		reg_usb_otg_vbus: regulator@3 {
			compatible = "regulator-fixed";
			reg = <3>;
			regulator-name = "usb_otg_vbus";
			regulator-min-microvolt = <5000000>;
			regulator-max-microvolt = <5000000>;
			gpio = <&gpio3 22 GPIO_ACTIVE_HIGH>;
			enable-active-high;
		};
	};

	sound {
		compatible = "fsl,imx6q-ventana-sgtl5000",
			     "fsl,imx-audio-sgtl5000";
		model = "sgtl5000-audio";
		ssi-controller = <&ssi1>;
		audio-codec = <&codec>;
		audio-routing =
			"MIC_IN", "Mic Jack",
			"Mic Jack", "Mic Bias",
			"Headphone Jack", "HP_OUT";
		mux-int-port = <1>;
		mux-ext-port = <4>;
	};

	mxcfb1: fb@0 {
		compatible = "fsl,mxc_sdc_fb";
		disp_dev = "hdmi";
		interface_pix_fmt = "RGB24";
		mode_str ="1920x1080M@60";
		default_bpp = <24>;
		int_clk = <0>;
		late_init = <0>;
		status = "okay";
	};
};

&audmux {
	pinctrl-names = "default";
	pinctrl-0 = <&pinctrl_audmux>;
	status = "okay";
};

&ecspi1 {
	fsl,spi-num-chipselects = <1>;
	cs-gpios = <&gpio3 19 GPIO_ACTIVE_HIGH>;
	pinctrl-names = "default";
	pinctrl-0 = <&pinctrl_ecspi1>;
	status = "okay";

	flash: m25p80@0 {
		compatible = "sst,w25q256", "jedec,spi-nor";
		spi-max-frequency = <30000000>;
		reg = <0>;
	};
};

&fec {
	pinctrl-names = "default";
	pinctrl-0 = <&pinctrl_enet>;
	phy-mode = "rgmii-id";
	phy-reset-gpios = <&gpio1 30 GPIO_ACTIVE_HIGH>;
	status = "okay";
};

&hdmi_core {
	ipu_id = <0>;
	disp_id = <0>;
	status = "okay";
};

&hdmi_video {
	fsl,phy_reg_vlev = <0x0294>;
	fsl,phy_reg_cksymtx = <0x800d>;
	status = "okay";
};

&i2c1 {
	clock-frequency = <100000>;
	pinctrl-names = "default";
	pinctrl-0 = <&pinctrl_i2c1>;
	status = "okay";

	eeprom1: eeprom@50 {
		compatible = "atmel,24c02";
		reg = <0x50>;
		pagesize = <16>;
	};

	eeprom2: eeprom@51 {
		compatible = "atmel,24c02";
		reg = <0x51>;
		pagesize = <16>;
	};

	eeprom3: eeprom@52 {
		compatible = "atmel,24c02";
		reg = <0x52>;
		pagesize = <16>;
	};

	eeprom4: eeprom@53 {
		compatible = "atmel,24c02";
		reg = <0x53>;
		pagesize = <16>;
	};

	gpio: pca9555@23 {
		compatible = "nxp,pca9555";
		reg = <0x23>;
		gpio-controller;
		#gpio-cells = <2>;
	};

	rtc: ds1672@68 {
		compatible = "dallas,ds1672";
		reg = <0x68>;
	};
};

&i2c2 {
	clock-frequency = <100000>;
	pinctrl-names = "default";
	pinctrl-0 = <&pinctrl_i2c2>;
	status = "okay";

	pmic: pfuze100@08 {
		compatible = "fsl,pfuze100";
		reg = <0x08>;

		regulators {
			sw1a_reg: sw1ab {
				regulator-min-microvolt = <300000>;
				regulator-max-microvolt = <1875000>;
				regulator-boot-on;
				regulator-always-on;
				regulator-ramp-delay = <6250>;
			};

			sw1c_reg: sw1c {
				regulator-min-microvolt = <300000>;
				regulator-max-microvolt = <1875000>;
				regulator-boot-on;
				regulator-always-on;
				regulator-ramp-delay = <6250>;
			};

			sw2_reg: sw2 {
				regulator-min-microvolt = <800000>;
				regulator-max-microvolt = <3950000>;
				regulator-boot-on;
				regulator-always-on;
			};

			sw3a_reg: sw3a {
				regulator-min-microvolt = <400000>;
				regulator-max-microvolt = <1975000>;
				regulator-boot-on;
				regulator-always-on;
			};

			sw3b_reg: sw3b {
				regulator-min-microvolt = <400000>;
				regulator-max-microvolt = <1975000>;
				regulator-boot-on;
				regulator-always-on;
			};

			sw4_reg: sw4 {
				regulator-min-microvolt = <800000>;
				regulator-max-microvolt = <3300000>;
			};

			swbst_reg: swbst {
				regulator-min-microvolt = <5000000>;
				regulator-max-microvolt = <5150000>;
			};

			snvs_reg: vsnvs {
				regulator-min-microvolt = <1000000>;
				regulator-max-microvolt = <3000000>;
				regulator-boot-on;
				regulator-always-on;
			};

			vref_reg: vrefddr {
				regulator-boot-on;
				regulator-always-on;
			};

			vgen1_reg: vgen1 {
				regulator-min-microvolt = <800000>;
				regulator-max-microvolt = <1550000>;
			};

			vgen2_reg: vgen2 {
				regulator-min-microvolt = <800000>;
				regulator-max-microvolt = <1550000>;
			};

			vgen3_reg: vgen3 {
				regulator-min-microvolt = <1800000>;
				regulator-max-microvolt = <3300000>;
			};

			vgen4_reg: vgen4 {
				regulator-min-microvolt = <1800000>;
				regulator-max-microvolt = <3300000>;
				regulator-always-on;
			};

			vgen5_reg: vgen5 {
				regulator-min-microvolt = <1800000>;
				regulator-max-microvolt = <3300000>;
				regulator-always-on;
			};

			vgen6_reg: vgen6 {
				regulator-min-microvolt = <1800000>;
				regulator-max-microvolt = <3300000>;
				regulator-always-on;
			};
		};
	};
};

&i2c3 {
	clock-frequency = <100000>;
	pinctrl-names = "default";
	pinctrl-0 = <&pinctrl_i2c3>;
	status = "okay";

	accelerometer: mma8450@1c {
		compatible = "fsl,mma8450";
		reg = <0x1c>;
	};

	codec: sgtl5000@0a {
		compatible = "fsl,sgtl5000";
		reg = <0x0a>;
		clocks = <&clks IMX6QDL_CLK_CKO>;
		VDDA-supply = <&sw4_reg>;
		VDDIO-supply = <&reg_3p3v>;
	};

<<<<<<< HEAD
	hdmi: edid@50 {
=======
	hdmi_edid: edid@50 {
>>>>>>> f2ed3bfc
		compatible = "fsl,imx6-hdmi-i2c";
		reg = <0x50>;
	};

	touchscreen: egalax_ts@04 {
		compatible = "eeti,egalax_ts";
		reg = <0x04>;
		interrupt-parent = <&gpio7>;
		interrupts = <12 2>;
		wakeup-gpios = <&gpio7 12 GPIO_ACTIVE_LOW>;
	};
};

&ldb {
	status = "okay";
};

&pcie {
	reset-gpio = <&gpio1 29 GPIO_ACTIVE_LOW>;
	status = "okay";

	eth1: sky2@8 { /* MAC/PHY on bus 8 */
		compatible = "marvell,sky2";
	};
};

&ssi1 {
	status = "okay";
};

&uart1 {
	pinctrl-names = "default";
	pinctrl-0 = <&pinctrl_uart1>;
	status = "okay";
};

&uart2 {
	pinctrl-names = "default";
	pinctrl-0 = <&pinctrl_uart2>;
	status = "okay";
};

&uart5 {
	pinctrl-names = "default";
	pinctrl-0 = <&pinctrl_uart5>;
	status = "okay";
};

&usbotg {
	vbus-supply = <&reg_usb_otg_vbus>;
	pinctrl-names = "default";
	pinctrl-0 = <&pinctrl_usbotg>;
	disable-over-current;
	status = "okay";
};

&usbh1 {
	vbus-supply = <&reg_usb_h1_vbus>;
	status = "okay";
};

&usdhc3 {
	pinctrl-names = "default";
	pinctrl-0 = <&pinctrl_usdhc3>;
	cd-gpios = <&gpio7 0 GPIO_ACTIVE_LOW>;
	vmmc-supply = <&reg_3p3v>;
	status = "okay";
};

&iomuxc {
	imx6q-gw5400-a {

		pinctrl_audmux: audmuxgrp {
			fsl,pins = <
				MX6QDL_PAD_SD2_DAT0__AUD4_RXD		0x130b0
				MX6QDL_PAD_SD2_DAT3__AUD4_TXC		0x130b0
				MX6QDL_PAD_SD2_DAT2__AUD4_TXD		0x110b0
				MX6QDL_PAD_SD2_DAT1__AUD4_TXFS		0x130b0
				MX6QDL_PAD_GPIO_0__CCM_CLKO1		0x130b0 /* AUD4_MCK */
			>;
		};

		pinctrl_ecspi1: ecspi1grp {
			fsl,pins = <
				MX6QDL_PAD_EIM_D17__ECSPI1_MISO		0x100b1
				MX6QDL_PAD_EIM_D18__ECSPI1_MOSI		0x100b1
				MX6QDL_PAD_EIM_D16__ECSPI1_SCLK		0x100b1
				MX6QDL_PAD_EIM_D19__GPIO3_IO19		0x1b0b0 /* SPINOR_CS0# */
			>;
		};

		pinctrl_enet: enetgrp {
			fsl,pins = <
				MX6QDL_PAD_RGMII_RXC__RGMII_RXC		0x1b030
				MX6QDL_PAD_RGMII_RD0__RGMII_RD0		0x1b030
				MX6QDL_PAD_RGMII_RD1__RGMII_RD1		0x1b030
				MX6QDL_PAD_RGMII_RD2__RGMII_RD2		0x1b030
				MX6QDL_PAD_RGMII_RD3__RGMII_RD3		0x1b030
				MX6QDL_PAD_RGMII_RX_CTL__RGMII_RX_CTL	0x1b030
				MX6QDL_PAD_RGMII_TXC__RGMII_TXC		0x1b030
				MX6QDL_PAD_RGMII_TD0__RGMII_TD0		0x1b030
				MX6QDL_PAD_RGMII_TD1__RGMII_TD1		0x1b030
				MX6QDL_PAD_RGMII_TD2__RGMII_TD2		0x1b030
				MX6QDL_PAD_RGMII_TD3__RGMII_TD3		0x1b030
				MX6QDL_PAD_RGMII_TX_CTL__RGMII_TX_CTL	0x1b030
				MX6QDL_PAD_ENET_REF_CLK__ENET_TX_CLK	0x1b0b0
				MX6QDL_PAD_ENET_MDIO__ENET_MDIO		0x1b0b0
				MX6QDL_PAD_ENET_MDC__ENET_MDC		0x1b0b0
				MX6QDL_PAD_GPIO_16__ENET_REF_CLK	0x4001b0a8
			>;
		};

		pinctrl_gpio_leds: gpioledsgrp {
			fsl,pins = <
				MX6QDL_PAD_KEY_COL0__GPIO4_IO06		0x1b0b0 /* user1 led */
				MX6QDL_PAD_KEY_COL2__GPIO4_IO10		0x1b0b0 /* user2 led */
				MX6QDL_PAD_KEY_ROW4__GPIO4_IO15		0x1b0b0 /* user3 led */
			>;
		};

		pinctrl_i2c1: i2c1grp {
			fsl,pins = <
				MX6QDL_PAD_EIM_D21__I2C1_SCL		0x4001b8b1
				MX6QDL_PAD_EIM_D28__I2C1_SDA		0x4001b8b1
			>;
		};

		pinctrl_i2c2: i2c2grp {
			fsl,pins = <
				MX6QDL_PAD_KEY_COL3__I2C2_SCL		0x4001b8b1
				MX6QDL_PAD_KEY_ROW3__I2C2_SDA		0x4001b8b1
			>;
		};

		pinctrl_i2c3: i2c3grp {
			fsl,pins = <
				MX6QDL_PAD_GPIO_3__I2C3_SCL		0x4001b8b1
				MX6QDL_PAD_GPIO_6__I2C3_SDA		0x4001b8b1
			>;
		};

		pinctrl_pcie: pciegrp {
			fsl,pins = <
				MX6QDL_PAD_ENET_TX_EN__GPIO1_IO28	0x1b0b0 /* PCIE IRQ */
				MX6QDL_PAD_ENET_TXD1__GPIO1_IO29	0x1b0b0 /* PCIE RST */
			>;
		};

		pinctrl_pps: ppsgrp {
			fsl,pins = <
				MX6QDL_PAD_GPIO_5__GPIO1_IO05		0x1b0b0 /* GPS_PPS */
			>;
		};

		pinctrl_uart1: uart1grp {
			fsl,pins = <
				MX6QDL_PAD_SD3_DAT7__UART1_TX_DATA	0x1b0b1
				MX6QDL_PAD_SD3_DAT6__UART1_RX_DATA	0x1b0b1
			>;
		};

		pinctrl_uart2: uart2grp {
			fsl,pins = <
				MX6QDL_PAD_SD4_DAT7__UART2_TX_DATA	0x1b0b1
				MX6QDL_PAD_SD4_DAT4__UART2_RX_DATA	0x1b0b1
			>;
		};

		pinctrl_uart5: uart5grp {
			fsl,pins = <
				MX6QDL_PAD_KEY_COL1__UART5_TX_DATA	0x1b0b1
				MX6QDL_PAD_KEY_ROW1__UART5_RX_DATA	0x1b0b1
			>;
		};

		pinctrl_usbotg: usbotggrp {
			fsl,pins = <
				MX6QDL_PAD_GPIO_1__USB_OTG_ID		0x17059
				MX6QDL_PAD_EIM_D22__GPIO3_IO22		0x1b0b0 /* OTG_PWR_EN */
			>;
		};

		pinctrl_usdhc3: usdhc3grp {
			fsl,pins = <
				MX6QDL_PAD_SD3_CMD__SD3_CMD		0x17059
				MX6QDL_PAD_SD3_CLK__SD3_CLK		0x10059
				MX6QDL_PAD_SD3_DAT0__SD3_DATA0		0x17059
				MX6QDL_PAD_SD3_DAT1__SD3_DATA1		0x17059
				MX6QDL_PAD_SD3_DAT2__SD3_DATA2		0x17059
				MX6QDL_PAD_SD3_DAT3__SD3_DATA3		0x17059
			>;
		};
	};
};<|MERGE_RESOLUTION|>--- conflicted
+++ resolved
@@ -353,11 +353,7 @@
 		VDDIO-supply = <&reg_3p3v>;
 	};
 
-<<<<<<< HEAD
-	hdmi: edid@50 {
-=======
 	hdmi_edid: edid@50 {
->>>>>>> f2ed3bfc
 		compatible = "fsl,imx6-hdmi-i2c";
 		reg = <0x50>;
 	};
