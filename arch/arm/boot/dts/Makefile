# SPDX-License-Identifier: GPL-2.0
ifeq ($(CONFIG_OF),y)

dtb-$(CONFIG_ARCH_ALPINE) += \
	alpine-db.dtb
dtb-$(CONFIG_MACH_ARTPEC6) += \
	artpec6-devboard.dtb
dtb-$(CONFIG_MACH_ASM9260) += \
	alphascale-asm9260-devkit.dtb
# Keep at91 dtb files sorted alphabetically for each SoC
dtb-$(CONFIG_SOC_AT91RM9200) += \
	at91rm9200ek.dtb \
	mpa1600.dtb
dtb-$(CONFIG_SOC_AT91SAM9) += \
	animeo_ip.dtb \
	at91-qil_a9260.dtb \
	aks-cdu.dtb \
	ethernut5.dtb \
	evk-pro3.dtb \
	tny_a9260.dtb \
	usb_a9260.dtb \
	at91sam9260ek.dtb \
	at91sam9261ek.dtb \
	at91sam9263ek.dtb \
	at91-sam9_l9260.dtb \
	tny_a9263.dtb \
	usb_a9263.dtb \
	at91-foxg20.dtb \
	at91-kizbox.dtb \
	at91sam9g20ek.dtb \
	at91sam9g20ek_2mmc.dtb \
	tny_a9g20.dtb \
	usb_a9g20.dtb \
	usb_a9g20_lpw.dtb \
	at91sam9m10g45ek.dtb \
	pm9g45.dtb \
	at91sam9n12ek.dtb \
	at91sam9rlek.dtb \
	at91-ariag25.dtb \
	at91-ariettag25.dtb \
	at91-cosino_mega2560.dtb \
	at91-kizboxmini.dtb \
	at91sam9g15ek.dtb \
	at91sam9g25ek.dtb \
	at91sam9g35ek.dtb \
	at91sam9x25ek.dtb \
	at91sam9x35ek.dtb
dtb-$(CONFIG_SOC_SAM_V7) += \
	at91-kizbox2.dtb \
	at91-sama5d27_som1_ek.dtb \
	at91-sama5d2_xplained.dtb \
	at91-sama5d3_xplained.dtb \
	at91-tse850-3.dtb \
	sama5d31ek.dtb \
	sama5d33ek.dtb \
	sama5d34ek.dtb \
	sama5d35ek.dtb \
	sama5d36ek.dtb \
	sama5d36ek_cmp.dtb \
	at91-sama5d4_ma5d4evk.dtb \
	at91-sama5d4_xplained.dtb \
	at91-sama5d4ek.dtb \
	at91-vinco.dtb
dtb-$(CONFIG_ARCH_ATLAS6) += \
	atlas6-evb.dtb
dtb-$(CONFIG_ARCH_ATLAS7) += \
	atlas7-evb.dtb
dtb-$(CONFIG_ARCH_AXXIA) += \
	axm5516-amarillo.dtb
dtb-$(CONFIG_ARCH_BCM2835) += \
	bcm2835-rpi-b.dtb \
	bcm2835-rpi-a.dtb \
	bcm2835-rpi-b-rev2.dtb \
	bcm2835-rpi-b-plus.dtb \
	bcm2835-rpi-a-plus.dtb \
	bcm2836-rpi-2-b.dtb \
	bcm2837-rpi-3-b.dtb \
	bcm2835-rpi-zero.dtb \
	bcm2835-rpi-zero-w.dtb
dtb-$(CONFIG_ARCH_BCM_5301X) += \
	bcm4708-asus-rt-ac56u.dtb \
	bcm4708-asus-rt-ac68u.dtb \
	bcm4708-buffalo-wzr-1750dhp.dtb \
	bcm4708-linksys-ea6300-v1.dtb \
	bcm4708-luxul-xap-1510.dtb \
	bcm4708-luxul-xwc-1000.dtb \
	bcm4708-netgear-r6250.dtb \
	bcm4708-netgear-r6300-v2.dtb \
	bcm4708-smartrg-sr400ac.dtb \
	bcm47081-asus-rt-n18u.dtb \
	bcm47081-buffalo-wzr-600dhp2.dtb \
	bcm47081-buffalo-wzr-900dhp.dtb \
	bcm47081-luxul-xap-1410.dtb \
	bcm47081-luxul-xwr-1200.dtb \
	bcm47081-tplink-archer-c5-v2.dtb \
	bcm4709-asus-rt-ac87u.dtb \
	bcm4709-buffalo-wxr-1900dhp.dtb \
	bcm4709-linksys-ea9200.dtb \
	bcm4709-netgear-r7000.dtb \
	bcm4709-netgear-r8000.dtb \
	bcm4709-tplink-archer-c9-v1.dtb \
	bcm47094-dlink-dir-885l.dtb \
	bcm47094-linksys-panamera.dtb \
	bcm47094-luxul-xwr-3100.dtb \
	bcm47094-netgear-r8500.dtb \
	bcm94708.dtb \
	bcm94709.dtb \
	bcm953012er.dtb \
	bcm953012hr.dtb \
	bcm953012k.dtb
dtb-$(CONFIG_ARCH_BCM_53573) += \
	bcm47189-tenda-ac9.dtb \
	bcm947189acdbmr.dtb
dtb-$(CONFIG_ARCH_BCM_63XX) += \
	bcm963138dvt.dtb
dtb-$(CONFIG_ARCH_BCM_CYGNUS) += \
	bcm911360_entphn.dtb \
	bcm911360k.dtb \
	bcm958300k.dtb \
	bcm958305k.dtb
dtb-$(CONFIG_ARCH_BCM_MOBILE) += \
	bcm28155-ap.dtb \
	bcm21664-garnet.dtb \
	bcm23550-sparrow.dtb
dtb-$(CONFIG_ARCH_BCM_NSP) += \
	bcm958522er.dtb \
	bcm958525er.dtb \
	bcm958525xmc.dtb \
	bcm958622hr.dtb \
	bcm958623hr.dtb \
	bcm958625hr.dtb \
	bcm988312hr.dtb \
	bcm958625k.dtb
dtb-$(CONFIG_ARCH_BERLIN) += \
	berlin2-sony-nsz-gs7.dtb \
	berlin2cd-google-chromecast.dtb \
	berlin2q-marvell-dmp.dtb
dtb-$(CONFIG_ARCH_BRCMSTB) += \
	bcm7445-bcm97445svmb.dtb
dtb-$(CONFIG_ARCH_CLPS711X) += \
	ep7211-edb7211.dtb
dtb-$(CONFIG_ARCH_DAVINCI) += \
	da850-lcdk.dtb \
	da850-enbw-cmc.dtb \
	da850-evm.dtb \
	da850-lego-ev3.dtb
dtb-$(CONFIG_ARCH_DIGICOLOR) += \
	cx92755_equinox.dtb
dtb-$(CONFIG_ARCH_EFM32) += \
	efm32gg-dk3750.dtb
dtb-$(CONFIG_ARCH_EXYNOS3) += \
	exynos3250-artik5-eval.dtb \
	exynos3250-monk.dtb \
	exynos3250-rinato.dtb
dtb-$(CONFIG_ARCH_EXYNOS4) += \
	exynos4210-origen.dtb \
	exynos4210-smdkv310.dtb \
	exynos4210-trats.dtb \
	exynos4210-universal_c210.dtb \
	exynos4412-itop-elite.dtb \
	exynos4412-odroidu3.dtb \
	exynos4412-odroidx.dtb \
	exynos4412-odroidx2.dtb \
	exynos4412-origen.dtb \
	exynos4412-smdk4412.dtb \
	exynos4412-tiny4412.dtb \
	exynos4412-trats2.dtb
dtb-$(CONFIG_ARCH_EXYNOS5) += \
	exynos5250-arndale.dtb \
	exynos5250-smdk5250.dtb \
	exynos5250-snow.dtb \
	exynos5250-snow-rev5.dtb \
	exynos5250-spring.dtb \
	exynos5260-xyref5260.dtb \
	exynos5410-odroidxu.dtb \
	exynos5410-smdk5410.dtb \
	exynos5420-arndale-octa.dtb \
	exynos5420-peach-pit.dtb \
	exynos5420-smdk5420.dtb \
	exynos5422-odroidxu3.dtb \
	exynos5422-odroidxu3-lite.dtb \
	exynos5422-odroidxu4.dtb \
	exynos5440-sd5v1.dtb \
	exynos5440-ssdk5440.dtb \
	exynos5800-peach-pi.dtb
dtb-$(CONFIG_ARCH_GEMINI) += \
	gemini-dlink-dir-685.dtb \
	gemini-nas4220b.dtb \
	gemini-rut1xx.dtb \
	gemini-sq201.dtb \
	gemini-wbd111.dtb \
	gemini-wbd222.dtb
dtb-$(CONFIG_ARCH_HI3xxx) += \
	hi3620-hi4511.dtb
dtb-$(CONFIG_ARCH_HIGHBANK) += \
	highbank.dtb \
	ecx-2000.dtb
dtb-$(CONFIG_ARCH_HIP01) += \
	hip01-ca9x2.dtb
dtb-$(CONFIG_ARCH_HIP04) += \
	hip04-d01.dtb
dtb-$(CONFIG_ARCH_HISI) += \
	hi3519-demb.dtb
dtb-$(CONFIG_ARCH_HIX5HD2) += \
	hisi-x5hd2-dkb.dtb
dtb-$(CONFIG_ARCH_INTEGRATOR) += \
	integratorap.dtb \
	integratorcp.dtb
dtb-$(CONFIG_ARCH_KEYSTONE) += \
	keystone-k2hk-evm.dtb \
	keystone-k2l-evm.dtb \
	keystone-k2e-evm.dtb \
	keystone-k2g-evm.dtb \
	keystone-k2g-ice.dtb
dtb-$(CONFIG_MACH_KIRKWOOD) += \
	kirkwood-b3.dtb \
	kirkwood-blackarmor-nas220.dtb \
	kirkwood-cloudbox.dtb \
	kirkwood-d2net.dtb \
	kirkwood-db-88f6281.dtb \
	kirkwood-db-88f6282.dtb \
	kirkwood-dir665.dtb \
	kirkwood-dns320.dtb \
	kirkwood-dns325.dtb \
	kirkwood-dockstar.dtb \
	kirkwood-dreamplug.dtb \
	kirkwood-ds109.dtb \
	kirkwood-ds110jv10.dtb \
	kirkwood-ds111.dtb \
	kirkwood-ds112.dtb \
	kirkwood-ds209.dtb \
	kirkwood-ds210.dtb \
	kirkwood-ds212.dtb \
	kirkwood-ds212j.dtb \
	kirkwood-ds409.dtb \
	kirkwood-ds409slim.dtb \
	kirkwood-ds411.dtb \
	kirkwood-ds411j.dtb \
	kirkwood-ds411slim.dtb \
	kirkwood-goflexnet.dtb \
	kirkwood-guruplug-server-plus.dtb \
	kirkwood-ib62x0.dtb \
	kirkwood-iconnect.dtb \
	kirkwood-iomega_ix2_200.dtb \
	kirkwood-is2.dtb \
	kirkwood-km_kirkwood.dtb \
	kirkwood-laplug.dtb \
	kirkwood-linkstation-lsqvl.dtb \
	kirkwood-linkstation-lsvl.dtb \
	kirkwood-linkstation-lswsxl.dtb \
	kirkwood-linkstation-lswvl.dtb \
	kirkwood-linkstation-lswxl.dtb \
	kirkwood-linksys-viper.dtb \
	kirkwood-lschlv2.dtb \
	kirkwood-lsxhl.dtb \
	kirkwood-mplcec4.dtb \
	kirkwood-mv88f6281gtw-ge.dtb \
	kirkwood-nas2big.dtb \
	kirkwood-net2big.dtb \
	kirkwood-net5big.dtb \
	kirkwood-netgear_readynas_duo_v2.dtb \
	kirkwood-netgear_readynas_nv+_v2.dtb \
	kirkwood-ns2.dtb \
	kirkwood-ns2lite.dtb \
	kirkwood-ns2max.dtb \
	kirkwood-ns2mini.dtb \
	kirkwood-nsa310.dtb \
	kirkwood-nsa310a.dtb \
	kirkwood-nsa320.dtb \
	kirkwood-nsa325.dtb \
	kirkwood-openblocks_a6.dtb \
	kirkwood-openblocks_a7.dtb \
	kirkwood-openrd-base.dtb \
	kirkwood-openrd-client.dtb \
	kirkwood-openrd-ultimate.dtb \
	kirkwood-pogo_e02.dtb \
	kirkwood-pogoplug-series-4.dtb \
	kirkwood-rd88f6192.dtb \
	kirkwood-rd88f6281-z0.dtb \
	kirkwood-rd88f6281-a.dtb \
	kirkwood-rs212.dtb \
	kirkwood-rs409.dtb \
	kirkwood-rs411.dtb \
	kirkwood-sheevaplug.dtb \
	kirkwood-sheevaplug-esata.dtb \
	kirkwood-t5325.dtb \
	kirkwood-topkick.dtb \
	kirkwood-ts219-6281.dtb \
	kirkwood-ts219-6282.dtb \
	kirkwood-ts419-6281.dtb \
	kirkwood-ts419-6282.dtb
dtb-$(CONFIG_ARCH_LPC18XX) += \
	lpc4337-ciaa.dtb \
	lpc4350-hitex-eval.dtb \
	lpc4357-ea4357-devkit.dtb
dtb-$(CONFIG_ARCH_LPC32XX) += \
	lpc3250-ea3250.dtb \
	lpc3250-phy3250.dtb
dtb-$(CONFIG_MACH_MESON6) += \
	meson6-atv1200.dtb
dtb-$(CONFIG_MACH_MESON8) += \
	meson8-minix-neo-x8.dtb
dtb-$(CONFIG_ARCH_MMP) += \
	pxa168-aspenite.dtb \
	pxa910-dkb.dtb \
	mmp2-brownstone.dtb
dtb-$(CONFIG_MACH_MESON8B) += \
	meson8b-mxq.dtb \
	meson8b-odroidc1.dtb
dtb-$(CONFIG_ARCH_MPS2) += \
	mps2-an385.dtb \
	mps2-an399.dtb
dtb-$(CONFIG_ARCH_MOXART) += \
	moxart-uc7112lx.dtb
dtb-$(CONFIG_SOC_IMX1) += \
	imx1-ads.dtb \
	imx1-apf9328.dtb
dtb-$(CONFIG_SOC_IMX25) += \
	imx25-eukrea-mbimxsd25-baseboard.dtb \
	imx25-eukrea-mbimxsd25-baseboard-cmo-qvga.dtb \
	imx25-eukrea-mbimxsd25-baseboard-dvi-svga.dtb \
	imx25-eukrea-mbimxsd25-baseboard-dvi-vga.dtb \
	imx25-karo-tx25.dtb \
	imx25-pdk.dtb
dtb-$(CONFIG_SOC_IMX27) += \
	imx27-apf27.dtb \
	imx27-apf27dev.dtb \
	imx27-eukrea-mbimxsd27-baseboard.dtb \
	imx27-pdk.dtb \
	imx27-phytec-phycore-rdk.dtb \
	imx27-phytec-phycard-s-rdk.dtb
dtb-$(CONFIG_SOC_IMX31) += \
	imx31-bug.dtb
dtb-$(CONFIG_SOC_IMX35) += \
	imx35-eukrea-mbimxsd35-baseboard.dtb \
	imx35-pdk.dtb
dtb-$(CONFIG_SOC_IMX50) += \
	imx50-evk.dtb
dtb-$(CONFIG_SOC_IMX51) += \
	imx51-apf51.dtb \
	imx51-apf51dev.dtb \
	imx51-babbage.dtb \
	imx51-digi-connectcore-jsk.dtb \
	imx51-eukrea-mbimxsd51-baseboard.dtb \
	imx51-ts4800.dtb
dtb-$(CONFIG_SOC_IMX53) += \
	imx53-ard.dtb \
	imx53-cx9020.dtb \
	imx53-m53evk.dtb \
	imx53-mba53.dtb \
	imx53-qsb.dtb \
	imx53-qsrb.dtb \
	imx53-smd.dtb \
	imx53-tx53-x03x.dtb \
	imx53-tx53-x13x.dtb \
	imx53-usbarmory.dtb \
	imx53-voipac-bsb.dtb
dtb-$(CONFIG_SOC_IMX6Q) += \
	imx6dl-apf6dev.dtb \
	imx6dl-aristainetos_4.dtb \
	imx6dl-aristainetos_7.dtb \
	imx6dl-aristainetos2_4.dtb \
	imx6dl-aristainetos2_7.dtb \
	imx6dl-colibri-eval-v3.dtb \
	imx6dl-cubox-i.dtb \
	imx6dl-dfi-fs700-m60.dtb \
	imx6dl-gw51xx.dtb \
	imx6dl-gw52xx.dtb \
	imx6dl-gw53xx.dtb \
	imx6dl-gw54xx.dtb \
	imx6dl-gw551x.dtb \
	imx6dl-gw552x.dtb \
	imx6dl-gw553x.dtb \
	imx6dl-gw560x.dtb \
	imx6dl-gw5903.dtb \
	imx6dl-gw5904.dtb \
	imx6dl-hummingboard.dtb \
	imx6dl-icore.dtb \
	imx6dl-icore-rqs.dtb \
	imx6dl-nit6xlite.dtb \
	imx6dl-nitrogen6x.dtb \
	imx6dl-phytec-pbab01.dtb \
	imx6dl-rex-basic.dtb \
	imx6dl-riotboard.dtb \
	imx6dl-sabreauto.dtb \
	imx6dl-sabreauto-ecspi.dtb \
	imx6dl-sabreauto-enetirq.dtb \
	imx6dl-sabreauto-flexcan1.dtb \
	imx6dl-sabreauto-gpmi-weim.dtb \
	imx6dl-sabrelite.dtb \
	imx6dl-sabresd.dtb \
	imx6dl-sabresd-btwifi.dtb \
	imx6dl-sabresd-hdcp.dtb \
	imx6dl-sabresd-ldo.dtb \
	imx6dl-savageboard.dtb \
	imx6dl-ts4900.dtb \
	imx6dl-tx6dl-comtft.dtb \
	imx6dl-tx6s-8034.dtb \
	imx6dl-tx6s-8035.dtb \
	imx6dl-tx6u-801x.dtb \
	imx6dl-tx6u-8033.dtb \
	imx6dl-tx6u-811x.dtb \
	imx6dl-tx6u-81xx-mb7.dtb \
	imx6dl-udoo.dtb \
	imx6dl-sabresd-enetirq.dtb \
	imx6dl-wandboard.dtb \
	imx6dl-wandboard-revb1.dtb \
	imx6dqscm-1gb-qwks-rev2-fix-ldo.dtb \
	imx6dqscm-1gb-qwks-rev2-interleave-android-ldo.dtb \
	imx6dqscm-1gb-qwks-rev2-wifi-fix-ldo.dtb \
	imx6dqscm-1gb-qwks-rev2-hdcp-fix-ldo.dtb \
	imx6dqscm-1gb-evb-fix-ldo.dtb \
	imx6dqscm-1gb-evb-interleave-android-ldo.dtb \
	imx6dqscm-1gb-evb-btwifi-fix-ldo.dtb \
	imx6dqscm-1gb-evb-enetirq-fix-ldo.dtb \
	imx6dqscm-1gb-evb-hdcp-fix-ldo.dtb \
	imx6dqscm-1gb-qwks-rev3-fix-ldo.dtb \
	imx6dqscm-1gb-qwks-rev3-hdcp-fix-ldo.dtb \
	imx6dqscm-1gb-qwks-rev3-btwifi-fix-ldo.dtb \
	imx6q-apalis-eval.dtb \
	imx6q-apalis-ixora.dtb \
	imx6q-apalis-ixora-v1.1.dtb \
	imx6q-apf6dev.dtb \
	imx6q-arm2.dtb \
	imx6q-arm2-hsic.dtb \
	imx6q-b450v3.dtb \
	imx6q-b650v3.dtb \
	imx6q-b850v3.dtb \
	imx6q-pop-arm2.dtb \
	imx6q-cm-fx6.dtb \
	imx6q-cubox-i.dtb \
	imx6q-dfi-fs700-m60.dtb \
	imx6q-dmo-edmqmx6.dtb \
	imx6q-evi.dtb \
	imx6q-gk802.dtb \
	imx6q-gw51xx.dtb \
	imx6q-gw52xx.dtb \
	imx6q-gw53xx.dtb \
	imx6q-gw5400-a.dtb \
	imx6q-gw54xx.dtb \
	imx6q-gw551x.dtb \
	imx6q-gw552x.dtb \
	imx6q-gw553x.dtb \
	imx6q-gw560x.dtb \
	imx6q-gw5903.dtb \
	imx6q-gw5904.dtb \
	imx6q-h100.dtb \
	imx6q-hummingboard.dtb \
	imx6q-icore.dtb \
	imx6q-icore-ofcap10.dtb \
	imx6q-icore-ofcap12.dtb \
	imx6q-icore-rqs.dtb \
	imx6q-marsboard.dtb \
	imx6q-mccmon6.dtb \
	imx6q-nitrogen6x.dtb \
	imx6q-nitrogen6_max.dtb \
	imx6q-nitrogen6_som2.dtb \
	imx6q-novena.dtb \
	imx6q-phytec-pbab01.dtb \
	imx6q-rex-pro.dtb \
	imx6q-sabreauto.dtb \
	imx6q-sabreauto-ecspi.dtb \
	imx6q-sabreauto-enetirq.dtb \
	imx6q-sabreauto-flexcan1.dtb \
	imx6q-sabreauto-gpmi-weim.dtb \
	imx6q-sabrelite.dtb \
	imx6q-sabresd.dtb \
	imx6q-sabresd-btwifi.dtb \
	imx6q-sabresd-hdcp.dtb \
	imx6q-sabresd-ldo.dtb \
	imx6q-sabresd-enetirq.dtb \
	imx6q-savageboard.dtb \
	imx6q-sbc6x.dtb \
	imx6q-tbs2910.dtb \
	imx6q-ts4900.dtb \
	imx6q-tx6q-1010.dtb \
	imx6q-tx6q-1010-comtft.dtb \
	imx6q-tx6q-1020.dtb \
	imx6q-tx6q-1020-comtft.dtb \
	imx6q-tx6q-1036.dtb \
	imx6q-tx6q-1110.dtb \
	imx6q-tx6q-11x0-mb7.dtb \
	imx6q-udoo.dtb \
	imx6q-utilite-pro.dtb \
	imx6q-wandboard.dtb \
	imx6q-wandboard-revb1.dtb \
	imx6q-zii-rdu2.dtb \
	imx6qp-nitrogen6_max.dtb \
	imx6qp-nitrogen6_som2.dtb \
	imx6qp-sabreauto.dtb \
	imx6qp-sabreauto-ecspi.dtb \
	imx6qp-sabreauto-flexcan1.dtb \
	imx6qp-sabreauto-gpmi-weim.dtb \
	imx6qp-sabresd.dtb \
	imx6qp-sabresd-btwifi.dtb \
	imx6qp-sabresd-hdcp.dtb \
	imx6qp-sabresd-ldo.dtb \
	imx6qp-sabresd-ldo-pcie-cert.dtb \
	imx6qp-zii-rdu2.dtb
dtb-$(CONFIG_SOC_IMX6SL) += \
	imx6sl-evk.dtb \
	imx6sl-evk-btwifi.dtb \
	imx6sl-evk-ldo.dtb \
	imx6sl-evk-csi.dtb \
	imx6sl-evk-uart.dtb \
	imx6sl-warp.dtb
dtb-$(CONFIG_SOC_IMX6SX) += \
	imx6sx-nitrogen6sx.dtb \
	imx6sx-14x14-arm2.dtb \
	imx6sx-sabreauto.dtb \
	imx6sx-sabreauto-m4.dtb \
	imx6sx-sdb-reva.dtb \
	imx6sx-sdb-reva-ldo.dtb \
	imx6sx-sdb-sai.dtb \
	imx6sx-sdb.dtb \
	imx6sx-sdb-btwifi.dtb \
	imx6sx-sdb-emmc.dtb \
	imx6sx-sdb-lcdif1.dtb \
	imx6sx-sdb-ldo.dtb \
	imx6sx-sdb-m4.dtb \
	imx6sx-sdb-mqs.dtb \
	imx6sx-19x19-arm2.dtb \
	imx6sx-19x19-arm2-ldo.dtb \
	imx6sx-19x19-arm2-csi.dtb \
	imx6sx-19x19-arm2-gpmi-weim.dtb \
	imx6sx-udoo-neo-basic.dtb \
	imx6sx-udoo-neo-extended.dtb \
	imx6sx-udoo-neo-full.dtb \
	imx6sxscm-1gb-evb-ldo.dtb \
	imx6sxscm-1gb-evb-lcdif1-ldo.dtb \
	imx6sxscm-1gb-evb-m4-ldo.dtb \
	imx6sxscm-1gb-evb-mqs-ldo.dtb \
	imx6sxscm-1gb-evb-sai-ldo.dtb \
	imx6sxscm-1gb-evb-btwifi-ldo.dtb \
	imx6sxscm-epop-evb-ldo.dtb \
	imx6sxscm-epop-evb-m4-ldo.dtb
dtb-$(CONFIG_SOC_IMX6UL) += \
	imx6ul-14x14-evk.dtb \
	imx6ul-14x14-evk-btwifi.dtb \
	imx6ul-14x14-evk-btwifi-oob.dtb \
	imx6ul-14x14-evk-csi.dtb \
	imx6ul-14x14-evk-emmc.dtb \
	imx6ul-14x14-evk-ecspi.dtb \
	imx6ul-14x14-evk-ecspi-slave.dtb \
	imx6ul-14x14-evk-gpmi-weim.dtb \
	imx6ul-14x14-evk-usb-certi.dtb \
	imx6ul-geam.dtb \
	imx6ul-isiot-emmc.dtb \
	imx6ul-isiot-nand.dtb \
	imx6ul-liteboard.dtb \
	imx6ul-opos6uldev.dtb \
	imx6ul-pico-hobbit.dtb \
	imx6ul-tx6ul-0010.dtb \
	imx6ul-tx6ul-0011.dtb \
	imx6ul-tx6ul-mainboard.dtb \
	imx6ul-14x14-ddr3-arm2.dtb \
	imx6ul-14x14-ddr3-arm2-emmc.dtb	\
	imx6ul-14x14-ddr3-arm2-flexcan2.dtb \
	imx6ul-14x14-ddr3-arm2-gpmi-weim.dtb \
	imx6ul-14x14-ddr3-arm2-mqs.dtb \
	imx6ul-14x14-ddr3-arm2-spdif.dtb \
	imx6ul-14x14-ddr3-arm2-wm8958.dtb \
	imx6ul-14x14-lpddr2-arm2.dtb \
	imx6ul-14x14-evk-pf1550.dtb \
	imx6ul-9x9-evk.dtb \
	imx6ul-9x9-evk-csi.dtb \
	imx6ul-9x9-evk-btwifi.dtb \
	imx6ul-9x9-evk-btwifi-oob.dtb \
	imx6ul-9x9-evk-ldo.dtb \
	imx6ul-ccimx6ul-mfg.dtb \
	imx6ul-ccimx6ul-mfg-rf.dtb \
	imx6ul-ccimx6ulsbc.dtb \
	imx6ul-ccimx6ulsbc-id135.dtb \
	imx6ul-ccimx6ulsbc-id136.dtb \
	imx6ul-ccimx6ulsbc-wb.dtb \
	imx6ul-ccimx6ulsbc-wb-mfg.dtb \
	imx6ul-ccimx6ulstarter.dtb \
	imx6ul-ccimx6ulstarter-id129.dtb \
	imx6ul-ccimx6ulstarter-wb.dtb \
	imx6ul-ccimx6ulstarter-wb-mfg.dtb
dtb-$(CONFIG_SOC_IMX6ULL) += \
	imx6ull-14x14-ddr3-arm2.dtb \
	imx6ull-14x14-ddr3-arm2-adc.dtb \
	imx6ull-14x14-ddr3-arm2-cs42888.dtb \
	imx6ull-14x14-ddr3-arm2-ecspi.dtb \
	imx6ull-14x14-ddr3-arm2-emmc.dtb \
	imx6ull-14x14-ddr3-arm2-epdc.dtb \
	imx6ull-14x14-ddr3-arm2-flexcan2.dtb \
	imx6ull-14x14-ddr3-arm2-gpmi-weim.dtb \
	imx6ull-14x14-ddr3-arm2-lcdif.dtb \
	imx6ull-14x14-ddr3-arm2-ldo.dtb \
	imx6ull-14x14-ddr3-arm2-qspi.dtb \
	imx6ull-14x14-ddr3-arm2-qspi-all.dtb \
	imx6ull-14x14-ddr3-arm2-tsc.dtb \
	imx6ull-14x14-ddr3-arm2-uart2.dtb \
	imx6ull-14x14-ddr3-arm2-usb.dtb \
	imx6ull-14x14-ddr3-arm2-wm8958.dtb \
	imx6ull-14x14-evk.dtb \
	imx6ull-14x14-evk-btwifi.dtb \
	imx6ull-14x14-evk-btwifi-oob.dtb \
	imx6ull-14x14-evk-emmc.dtb \
	imx6ull-14x14-evk-gpmi-weim.dtb \
	imx6ull-14x14-evk-usb-certi.dtb \
	imx6ull-9x9-evk.dtb \
	imx6ull-9x9-evk-btwifi.dtb \
	imx6ull-9x9-evk-btwifi-oob.dtb \
	imx6ull-9x9-evk-ldo.dtb		\
	imx6ulz-14x14-evk.dtb \
	imx6ulz-14x14-evk-btwifi.dtb \
	imx6ulz-14x14-evk-btwifi-oob.dtb \
	imx6ulz-14x14-evk-emmc.dtb \
	imx6ulz-14x14-evk-gpmi-weim.dtb
dtb-$(CONFIG_SOC_IMX6SLL) += \
	imx6sll-lpddr2-arm2.dtb \
	imx6sll-lpddr3-arm2.dtb \
	imx6sll-lpddr3-arm2-csi.dtb \
	imx6sll-lpddr3-arm2-ecspi.dtb \
	imx6sll-lpddr3-arm2-spdif.dtb \
	imx6sll-evk.dtb \
	imx6sll-evk-reva.dtb \
	imx6sll-evk-btwifi.dtb
dtb-$(CONFIG_SOC_IMX7D) += \
	imx7d-cl-som-imx7.dtb \
	imx7d-colibri-eval-v3.dtb \
	imx7d-nitrogen7.dtb \
	imx7d-pico.dtb \
	imx7d-sbc-imx7.dtb \
	imx7d-sdb.dtb \
	imx7d-sdb-epdc.dtb \
	imx7d-sdb-gpmi-weim.dtb \
	imx7d-sdb-m4.dtb \
	imx7d-sdb-sht11.dtb \
	imx7d-sdb-qspi.dtb \
	imx7d-sdb-mipi-dsi.dtb \
	imx7d-sdb-reva.dtb \
	imx7d-sdb-reva-epdc.dtb \
	imx7d-sdb-reva-gpmi-weim.dtb \
	imx7d-sdb-reva-hdmi-audio.dtb \
	imx7d-sdb-reva-m4.dtb \
	imx7d-sdb-reva-qspi.dtb \
	imx7d-sdb-reva-touch.dtb \
	imx7d-sdb-reva-wm8960.dtb \
	imx7s-colibri-eval-v3.dtb \
	imx7s-warp.dtb \
	imx7d-12x12-ddr3-arm2.dtb \
	imx7d-12x12-lpddr3-arm2.dtb \
	imx7d-12x12-lpddr3-arm2-m4.dtb \
	imx7d-12x12-lpddr3-arm2-ecspi.dtb \
	imx7d-12x12-lpddr3-arm2-enet2.dtb \
	imx7d-12x12-lpddr3-arm2-flexcan.dtb \
	imx7d-12x12-lpddr3-arm2-mipi_dsi.dtb \
	imx7d-12x12-lpddr3-arm2-qspi.dtb \
	imx7d-12x12-lpddr3-arm2-sai.dtb \
	imx7d-12x12-lpddr3-arm2-mqs.dtb \
	imx7d-12x12-lpddr3-arm2-pcie.dtb \
	imx7d-19x19-lpddr2-arm2.dtb
dtb-$(CONFIG_SOC_IMX7ULP) += \
	imx7ulp-14x14-arm2.dtb \
	imx7ulp-evk.dtb \
<<<<<<< HEAD
	imx7ulp-evk-spi-slave.dtb \
	imx7ulp-evk-emmc.dtb \
	imx7ulp-evk-emmc-qspi.dtb \
	imx7ulp-evk-ft5416.dtb \
	imx7ulp-evk-sd1.dtb \
	imx7ulp-evk-lpuart.dtb \
	imx7ulp-evk-qspi.dtb \
	imx7ulp-evk-wm8960.dtb \
	imx7ulp-evk-mipi.dtb \
	imx7ulp-evk-sensors-to-i2c5.dtb
=======
	imx7ulp-evkb-spi-slave.dtb \
	imx7ulp-evkb-emmc.dtb \
	imx7ulp-evk-emmc-qspi.dtb \
	imx7ulp-evk-ft5416.dtb \
	imx7ulp-evkb-sd1.dtb \
	imx7ulp-evkb-lpuart.dtb \
	imx7ulp-evk-qspi.dtb \
	imx7ulp-evk-wm8960.dtb \
	imx7ulp-evk-mipi.dtb \
	imx7ulp-evkb-sensors-to-i2c5.dtb \
	imx7ulp-evkb.dtb \
	imx7ulp-evkb-mipi.dtb \
	imx7ulp-evkb-rm68200-wxga.dtb \
	imx7ulp-evkb-rm68191-qhd.dtb
>>>>>>> 4f6282ba
dtb-$(CONFIG_SOC_LS1021A) += \
	ls1021a-qds.dtb \
	ls1021a-twr.dtb
dtb-$(CONFIG_SOC_VF610) += \
	vf500-colibri-eval-v3.dtb \
	vf610-colibri-eval-v3.dtb \
	vf610m4-colibri.dtb \
	vf610-cosmic.dtb \
	vf610m4-cosmic.dtb \
	vf610-twr.dtb \
	vf610-zii-dev-rev-b.dtb \
	vf610-zii-dev-rev-c.dtb
dtb-$(CONFIG_ARCH_MXS) += \
	imx23-evk.dtb \
	imx23-olinuxino.dtb \
	imx23-sansa.dtb \
	imx23-stmp378x_devb.dtb \
	imx23-xfi3.dtb \
	imx28-apf28.dtb \
	imx28-apf28dev.dtb \
	imx28-apx4devkit.dtb \
	imx28-cfa10036.dtb \
	imx28-cfa10037.dtb \
	imx28-cfa10049.dtb \
	imx28-cfa10055.dtb \
	imx28-cfa10056.dtb \
	imx28-cfa10057.dtb \
	imx28-cfa10058.dtb \
	imx28-duckbill-2-485.dtb \
	imx28-duckbill-2.dtb \
	imx28-duckbill-2-enocean.dtb \
	imx28-duckbill-2-spi.dtb \
	imx28-duckbill.dtb \
	imx28-eukrea-mbmx283lc.dtb \
	imx28-eukrea-mbmx287lc.dtb \
	imx28-evk.dtb \
	imx28-m28cu3.dtb \
	imx28-m28evk.dtb \
	imx28-sps1.dtb \
	imx28-tx28.dtb
dtb-$(CONFIG_ARCH_NOMADIK) += \
	ste-nomadik-s8815.dtb \
	ste-nomadik-nhk15.dtb
dtb-$(CONFIG_ARCH_NSPIRE) += \
	nspire-cx.dtb \
	nspire-tp.dtb \
	nspire-clp.dtb
dtb-$(CONFIG_ARCH_OMAP2) += \
	omap2420-h4.dtb \
	omap2420-n800.dtb \
	omap2420-n810.dtb \
	omap2420-n810-wimax.dtb \
	omap2430-sdp.dtb
dtb-$(CONFIG_ARCH_OMAP3) += \
	am3517-craneboard.dtb \
	am3517-evm.dtb \
	am3517_mt_ventoux.dtb \
	logicpd-torpedo-37xx-devkit.dtb \
	logicpd-som-lv-37xx-devkit.dtb \
	omap3430-sdp.dtb \
	omap3-beagle.dtb \
	omap3-beagle-xm.dtb \
	omap3-beagle-xm-ab.dtb \
	omap3-cm-t3517.dtb \
	omap3-cm-t3530.dtb \
	omap3-cm-t3730.dtb \
	omap3-devkit8000.dtb \
	omap3-devkit8000-lcd43.dtb \
	omap3-devkit8000-lcd70.dtb \
	omap3-evm.dtb \
	omap3-evm-37xx.dtb \
	omap3-gta04a3.dtb \
	omap3-gta04a4.dtb \
	omap3-gta04a5.dtb \
	omap3-ha.dtb \
	omap3-ha-lcd.dtb \
	omap3-igep0020.dtb \
	omap3-igep0020-rev-f.dtb \
	omap3-igep0030.dtb \
	omap3-igep0030-rev-g.dtb \
	omap3-ldp.dtb \
	omap3-lilly-dbb056.dtb \
	omap3-n900.dtb \
	omap3-n9.dtb \
	omap3-n950.dtb \
	omap3-overo-alto35.dtb \
	omap3-overo-chestnut43.dtb \
	omap3-overo-gallop43.dtb \
	omap3-overo-palo35.dtb \
	omap3-overo-palo43.dtb \
	omap3-overo-storm-alto35.dtb \
	omap3-overo-storm-chestnut43.dtb \
	omap3-overo-storm-gallop43.dtb \
	omap3-overo-storm-palo35.dtb \
	omap3-overo-storm-palo43.dtb \
	omap3-overo-storm-summit.dtb \
	omap3-overo-storm-tobi.dtb \
	omap3-overo-storm-tobiduo.dtb \
	omap3-overo-summit.dtb \
	omap3-overo-tobi.dtb \
	omap3-overo-tobiduo.dtb \
	omap3-pandora-600mhz.dtb \
	omap3-pandora-1ghz.dtb \
	omap3-sbc-t3517.dtb \
	omap3-sbc-t3530.dtb \
	omap3-sbc-t3730.dtb \
	omap3-sniper.dtb \
	omap3-thunder.dtb \
	omap3-zoom3.dtb
dtb-$(CONFIG_SOC_TI81XX) += \
	dm8148-evm.dtb \
	dm8148-t410.dtb \
	dm8168-evm.dtb \
	dra62x-j5eco-evm.dtb
dtb-$(CONFIG_SOC_AM33XX) += \
	am335x-baltos-ir2110.dtb \
	am335x-baltos-ir3220.dtb \
	am335x-baltos-ir5221.dtb \
	am335x-base0033.dtb \
	am335x-bone.dtb \
	am335x-boneblack.dtb \
	am335x-boneblack-wireless.dtb \
	am335x-boneblue.dtb \
	am335x-bonegreen.dtb \
	am335x-bonegreen-wireless.dtb \
	am335x-chiliboard.dtb \
	am335x-cm-t335.dtb \
	am335x-evm.dtb \
	am335x-evmsk.dtb \
	am335x-icev2.dtb \
	am335x-lxm.dtb \
	am335x-moxa-uc-8100-me-t.dtb \
	am335x-nano.dtb \
	am335x-pepper.dtb \
	am335x-phycore-rdk.dtb \
	am335x-shc.dtb \
	am335x-sbc-t335.dtb \
	am335x-sl50.dtb \
	am335x-wega-rdk.dtb
dtb-$(CONFIG_ARCH_OMAP4) += \
	omap4-droid4-xt894.dtb \
	omap4-duovero-parlor.dtb \
	omap4-kc1.dtb \
	omap4-panda.dtb \
	omap4-panda-a4.dtb \
	omap4-panda-es.dtb \
	omap4-sdp.dtb \
	omap4-sdp-es23plus.dtb \
	omap4-var-dvk-om44.dtb \
	omap4-var-stk-om44.dtb
dtb-$(CONFIG_SOC_AM43XX) += \
	am43x-epos-evm.dtb \
	am437x-cm-t43.dtb \
	am437x-gp-evm.dtb \
	am437x-idk-evm.dtb \
	am437x-sbc-t43.dtb \
	am437x-sk-evm.dtb
dtb-$(CONFIG_SOC_OMAP5) += \
	omap5-cm-t54.dtb \
	omap5-igep0050.dtb \
	omap5-sbc-t54.dtb \
	omap5-uevm.dtb
dtb-$(CONFIG_SOC_DRA7XX) += \
	am57xx-beagle-x15.dtb \
	am57xx-beagle-x15-revb1.dtb \
	am57xx-beagle-x15-revc.dtb \
	am57xx-cl-som-am57x.dtb \
	am57xx-sbc-am57x.dtb \
	am572x-idk.dtb \
	am571x-idk.dtb \
	dra7-evm.dtb \
	dra72-evm.dtb \
	dra72-evm-revc.dtb \
	dra71-evm.dtb \
	dra76-evm.dtb
dtb-$(CONFIG_ARCH_ORION5X) += \
	orion5x-kuroboxpro.dtb \
	orion5x-lacie-d2-network.dtb \
	orion5x-lacie-ethernet-disk-mini-v2.dtb \
	orion5x-linkstation-lsgl.dtb \
	orion5x-linkstation-lswtgl.dtb \
	orion5x-linkstation-lschl.dtb \
	orion5x-lswsgl.dtb \
	orion5x-maxtor-shared-storage-2.dtb \
	orion5x-netgear-wnr854t.dtb \
	orion5x-rd88f5182-nas.dtb
dtb-$(CONFIG_ARCH_ACTIONS) += \
	owl-s500-guitar-bb-rev-b.dtb
dtb-$(CONFIG_ARCH_PRIMA2) += \
	prima2-evb.dtb
dtb-$(CONFIG_ARCH_OXNAS) += \
	wd-mbwe.dtb \
	cloudengines-pogoplug-series-3.dtb
dtb-$(CONFIG_ARCH_QCOM) += \
	qcom-apq8060-dragonboard.dtb \
	qcom-apq8064-arrow-sd-600eval.dtb \
	qcom-apq8064-cm-qs600.dtb \
	qcom-apq8064-ifc6410.dtb \
	qcom-apq8064-sony-xperia-yuga.dtb \
	qcom-apq8064-asus-nexus7-flo.dtb \
	qcom-apq8074-dragonboard.dtb \
	qcom-apq8084-ifc6540.dtb \
	qcom-apq8084-mtp.dtb \
	qcom-ipq4019-ap.dk01.1-c1.dtb \
	qcom-ipq8064-ap148.dtb \
	qcom-msm8660-surf.dtb \
	qcom-msm8960-cdp.dtb \
	qcom-msm8974-lge-nexus5-hammerhead.dtb \
	qcom-msm8974-sony-xperia-honami.dtb \
	qcom-mdm9615-wp8548-mangoh-green.dtb
dtb-$(CONFIG_ARCH_REALVIEW) += \
	arm-realview-pb1176.dtb \
	arm-realview-pb11mp.dtb \
	arm-realview-eb.dtb \
	arm-realview-eb-bbrevd.dtb \
	arm-realview-eb-11mp.dtb \
	arm-realview-eb-11mp-bbrevd.dtb \
	arm-realview-eb-11mp-ctrevb.dtb \
	arm-realview-eb-11mp-bbrevd-ctrevb.dtb \
	arm-realview-eb-a9mp.dtb \
	arm-realview-eb-a9mp-bbrevd.dtb \
	arm-realview-pba8.dtb \
	arm-realview-pbx-a9.dtb
dtb-$(CONFIG_ARCH_RENESAS) += \
	emev2-kzm9d.dtb \
	r7s72100-genmai.dtb \
	r7s72100-gr-peach.dtb \
	r7s72100-rskrza1.dtb \
	r8a73a4-ape6evm.dtb \
	r8a7740-armadillo800eva.dtb \
	r8a7743-iwg20d-q7.dtb \
	r8a7743-sk-rzg1m.dtb \
	r8a7745-sk-rzg1e.dtb \
	r8a7778-bockw.dtb \
	r8a7779-marzen.dtb \
	r8a7790-lager.dtb \
	r8a7791-koelsch.dtb \
	r8a7791-porter.dtb \
	r8a7792-blanche.dtb \
	r8a7792-wheat.dtb \
	r8a7793-gose.dtb \
	r8a7794-alt.dtb \
	r8a7794-silk.dtb \
	sh73a0-kzm9g.dtb
dtb-$(CONFIG_ARCH_ROCKCHIP) += \
	rv1108-evb.dtb \
	rk3036-evb.dtb \
	rk3036-kylin.dtb \
	rk3066a-bqcurie2.dtb \
	rk3066a-marsboard.dtb \
	rk3066a-mk808.dtb \
	rk3066a-rayeager.dtb \
	rk3188-px3-evb.dtb \
	rk3188-radxarock.dtb \
	rk3228-evb.dtb \
	rk3229-evb.dtb \
	rk3288-evb-act8846.dtb \
	rk3288-evb-rk808.dtb \
	rk3288-fennec.dtb \
	rk3288-firefly-beta.dtb \
	rk3288-firefly.dtb \
	rk3288-firefly-reload.dtb \
	rk3288-miqi.dtb \
	rk3288-phycore-rdk.dtb \
	rk3288-popmetal.dtb \
	rk3288-r89.dtb \
	rk3288-rock2-square.dtb \
	rk3288-tinker.dtb \
	rk3288-veyron-brain.dtb \
	rk3288-veyron-jaq.dtb \
	rk3288-veyron-jerry.dtb \
	rk3288-veyron-mickey.dtb \
	rk3288-veyron-minnie.dtb \
	rk3288-veyron-pinky.dtb \
	rk3288-veyron-speedy.dtb
dtb-$(CONFIG_ARCH_S3C24XX) += \
	s3c2416-smdk2416.dtb
dtb-$(CONFIG_ARCH_S3C64XX) += \
	s3c6410-mini6410.dtb \
	s3c6410-smdk6410.dtb
dtb-$(CONFIG_ARCH_S5PV210) += \
	s5pv210-aquila.dtb \
	s5pv210-goni.dtb \
	s5pv210-smdkc110.dtb \
	s5pv210-smdkv210.dtb \
	s5pv210-torbreck.dtb
dtb-$(CONFIG_ARCH_SOCFPGA) += \
	socfpga_arria5_socdk.dtb \
	socfpga_arria10_socdk_nand.dtb \
	socfpga_arria10_socdk_qspi.dtb \
	socfpga_arria10_socdk_sdmmc.dtb \
	socfpga_cyclone5_mcvevk.dtb \
	socfpga_cyclone5_socdk.dtb \
	socfpga_cyclone5_de0_sockit.dtb \
	socfpga_cyclone5_sockit.dtb \
	socfpga_cyclone5_socrates.dtb \
	socfpga_cyclone5_sodia.dtb \
	socfpga_cyclone5_vining_fpga.dtb \
	socfpga_vt.dtb
dtb-$(CONFIG_ARCH_SPEAR13XX) += \
	spear1310-evb.dtb \
	spear1340-evb.dtb
dtb-$(CONFIG_ARCH_SPEAR3XX) += \
	spear300-evb.dtb \
	spear310-evb.dtb \
	spear320-evb.dtb \
	spear320-hmi.dtb
dtb-$(CONFIG_ARCH_SPEAR6XX) += \
	spear600-evb.dtb
dtb-$(CONFIG_ARCH_STI) += \
	stih407-b2120.dtb \
	stih410-b2120.dtb \
	stih410-b2260.dtb \
	stih418-b2199.dtb
dtb-$(CONFIG_ARCH_STM32)+= \
	stm32f429-disco.dtb \
	stm32f469-disco.dtb \
	stm32f746-disco.dtb \
	stm32f769-disco.dtb \
	stm32429i-eval.dtb \
	stm32746g-eval.dtb \
	stm32h743i-eval.dtb \
	stm32h743i-disco.dtb
dtb-$(CONFIG_MACH_SUN4I) += \
	sun4i-a10-a1000.dtb \
	sun4i-a10-ba10-tvbox.dtb \
	sun4i-a10-chuwi-v7-cw0825.dtb \
	sun4i-a10-cubieboard.dtb \
	sun4i-a10-dserve-dsrv9703c.dtb \
	sun4i-a10-gemei-g9.dtb \
	sun4i-a10-hackberry.dtb \
	sun4i-a10-hyundai-a7hd.dtb \
	sun4i-a10-inet1.dtb \
	sun4i-a10-inet97fv2.dtb \
	sun4i-a10-inet9f-rev03.dtb \
	sun4i-a10-itead-iteaduino-plus.dtb \
	sun4i-a10-jesurun-q5.dtb \
	sun4i-a10-marsboard.dtb \
	sun4i-a10-mini-xplus.dtb \
	sun4i-a10-mk802.dtb \
	sun4i-a10-mk802ii.dtb \
	sun4i-a10-olinuxino-lime.dtb \
	sun4i-a10-pcduino.dtb \
	sun4i-a10-pcduino2.dtb \
	sun4i-a10-pov-protab2-ips9.dtb
dtb-$(CONFIG_MACH_SUN5I) += \
	sun5i-a10s-auxtek-t003.dtb \
	sun5i-a10s-auxtek-t004.dtb \
	sun5i-a10s-mk802.dtb \
	sun5i-a10s-olinuxino-micro.dtb \
	sun5i-a10s-r7-tv-dongle.dtb \
	sun5i-a10s-wobo-i5.dtb \
	sun5i-a13-difrnce-dit4350.dtb \
	sun5i-a13-empire-electronix-d709.dtb \
	sun5i-a13-empire-electronix-m712.dtb \
	sun5i-a13-hsg-h702.dtb \
	sun5i-a13-inet-98v-rev2.dtb \
	sun5i-a13-licheepi-one.dtb \
	sun5i-a13-olinuxino.dtb \
	sun5i-a13-olinuxino-micro.dtb \
	sun5i-a13-q8-tablet.dtb \
	sun5i-a13-utoo-p66.dtb \
	sun5i-gr8-chip-pro.dtb \
	sun5i-gr8-evb.dtb \
	sun5i-r8-chip.dtb
dtb-$(CONFIG_MACH_SUN6I) += \
	sun6i-a31-app4-evb1.dtb \
	sun6i-a31-colombus.dtb \
	sun6i-a31-hummingbird.dtb \
	sun6i-a31-i7.dtb \
	sun6i-a31-m9.dtb \
	sun6i-a31-mele-a1000g-quad.dtb \
	sun6i-a31s-colorfly-e708-q1.dtb \
	sun6i-a31s-cs908.dtb \
	sun6i-a31s-inet-q972.dtb \
	sun6i-a31s-primo81.dtb \
	sun6i-a31s-sina31s.dtb \
	sun6i-a31s-sinovoip-bpi-m2.dtb \
	sun6i-a31s-yones-toptech-bs1078-v2.dtb
dtb-$(CONFIG_MACH_SUN7I) += \
	sun7i-a20-bananapi.dtb \
	sun7i-a20-bananapi-m1-plus.dtb \
	sun7i-a20-bananapro.dtb \
	sun7i-a20-cubieboard2.dtb \
	sun7i-a20-cubietruck.dtb \
	sun7i-a20-hummingbird.dtb \
	sun7i-a20-itead-ibox.dtb \
	sun7i-a20-i12-tvbox.dtb \
	sun7i-a20-icnova-swac.dtb \
	sun7i-a20-lamobo-r1.dtb \
	sun7i-a20-m3.dtb \
	sun7i-a20-mk808c.dtb \
	sun7i-a20-olimex-som-evb.dtb \
	sun7i-a20-olinuxino-lime.dtb \
	sun7i-a20-olinuxino-lime2.dtb \
	sun7i-a20-olinuxino-lime2-emmc.dtb \
	sun7i-a20-olinuxino-micro.dtb \
	sun7i-a20-orangepi.dtb \
	sun7i-a20-orangepi-mini.dtb \
	sun7i-a20-pcduino3.dtb \
	sun7i-a20-pcduino3-nano.dtb \
	sun7i-a20-wexler-tab7200.dtb \
	sun7i-a20-wits-pro-a20-dkt.dtb
dtb-$(CONFIG_MACH_SUN8I) += \
	sun8i-a23-evb.dtb \
	sun8i-a23-gt90h-v4.dtb \
	sun8i-a23-inet86dz.dtb \
	sun8i-a23-ippo-q8h-v5.dtb \
	sun8i-a23-ippo-q8h-v1.2.dtb \
	sun8i-a23-polaroid-mid2407pxe03.dtb \
	sun8i-a23-polaroid-mid2809pxe04.dtb \
	sun8i-a23-q8-tablet.dtb \
	sun8i-a33-et-q8-v1.6.dtb \
	sun8i-a33-ga10h-v1.1.dtb \
	sun8i-a33-inet-d978-rev2.dtb \
	sun8i-a33-ippo-q8h-v1.2.dtb \
	sun8i-a33-olinuxino.dtb \
	sun8i-a33-q8-tablet.dtb \
	sun8i-a33-sinlinx-sina33.dtb \
	sun8i-a83t-allwinner-h8homlet-v2.dtb \
	sun8i-a83t-bananapi-m3.dtb \
	sun8i-a83t-cubietruck-plus.dtb \
	sun8i-h2-plus-orangepi-zero.dtb \
	sun8i-h3-bananapi-m2-plus.dtb \
	sun8i-h3-beelink-x2.dtb \
	sun8i-h3-nanopi-m1.dtb	\
	sun8i-h3-nanopi-m1-plus.dtb \
	sun8i-h3-nanopi-neo.dtb \
	sun8i-h3-nanopi-neo-air.dtb \
	sun8i-h3-orangepi-2.dtb \
	sun8i-h3-orangepi-lite.dtb \
	sun8i-h3-orangepi-one.dtb \
	sun8i-h3-orangepi-pc.dtb \
	sun8i-h3-orangepi-pc-plus.dtb \
	sun8i-h3-orangepi-plus.dtb \
	sun8i-h3-orangepi-plus2e.dtb \
	sun8i-r16-bananapi-m2m.dtb \
	sun8i-r16-parrot.dtb \
	sun8i-v3s-licheepi-zero.dtb \
	sun8i-v3s-licheepi-zero-dock.dtb
dtb-$(CONFIG_MACH_SUN9I) += \
	sun9i-a80-optimus.dtb \
	sun9i-a80-cubieboard4.dtb
dtb-$(CONFIG_ARCH_TANGO) += \
	tango4-vantage-1172.dtb
dtb-$(CONFIG_ARCH_TEGRA_2x_SOC) += \
	tegra20-harmony.dtb \
	tegra20-iris-512.dtb \
	tegra20-medcom-wide.dtb \
	tegra20-paz00.dtb \
	tegra20-plutux.dtb \
	tegra20-seaboard.dtb \
	tegra20-tec.dtb \
	tegra20-trimslice.dtb \
	tegra20-ventana.dtb
dtb-$(CONFIG_ARCH_TEGRA_3x_SOC) += \
	tegra30-apalis-eval.dtb \
	tegra30-beaver.dtb \
	tegra30-cardhu-a02.dtb \
	tegra30-cardhu-a04.dtb \
	tegra30-colibri-eval-v3.dtb
dtb-$(CONFIG_ARCH_TEGRA_114_SOC) += \
	tegra114-dalmore.dtb \
	tegra114-roth.dtb \
	tegra114-tn7.dtb
dtb-$(CONFIG_ARCH_TEGRA_124_SOC) += \
	tegra124-apalis-eval.dtb \
	tegra124-jetson-tk1.dtb \
	tegra124-nyan-big.dtb \
	tegra124-nyan-blaze.dtb \
	tegra124-venice2.dtb
dtb-$(CONFIG_ARCH_U300) += \
	ste-u300.dtb
dtb-$(CONFIG_ARCH_U8500) += \
	ste-snowball.dtb \
	ste-hrefprev60-stuib.dtb \
	ste-hrefprev60-tvk.dtb \
	ste-hrefv60plus-stuib.dtb \
	ste-hrefv60plus-tvk.dtb \
	ste-ccu8540.dtb \
	ste-ccu9540.dtb
dtb-$(CONFIG_ARCH_UNIPHIER) += \
	uniphier-ld4-ref.dtb \
	uniphier-ld6b-ref.dtb \
	uniphier-pro4-ace.dtb \
	uniphier-pro4-ref.dtb \
	uniphier-pro4-sanji.dtb \
	uniphier-pxs2-gentil.dtb \
	uniphier-pxs2-vodka.dtb \
	uniphier-sld8-ref.dtb
dtb-$(CONFIG_ARCH_VERSATILE) += \
	versatile-ab.dtb \
	versatile-pb.dtb
dtb-$(CONFIG_ARCH_VEXPRESS) += \
	vexpress-v2p-ca5s.dtb \
	vexpress-v2p-ca9.dtb \
	vexpress-v2p-ca15-tc1.dtb \
	vexpress-v2p-ca15_a7.dtb
dtb-$(CONFIG_ARCH_VIRT) += \
	xenvm-4.2.dtb
dtb-$(CONFIG_ARCH_VT8500) += \
	vt8500-bv07.dtb \
	wm8505-ref.dtb \
	wm8650-mid.dtb \
	wm8750-apc8750.dtb \
	wm8850-w70v2.dtb
dtb-$(CONFIG_ARCH_ZYNQ) += \
	zynq-microzed.dtb \
	zynq-parallella.dtb \
	zynq-zc702.dtb \
	zynq-zc706.dtb \
	zynq-zed.dtb \
	zynq-zybo.dtb
dtb-$(CONFIG_MACH_ARMADA_370) += \
	armada-370-db.dtb \
	armada-370-dlink-dns327l.dtb \
	armada-370-mirabox.dtb \
	armada-370-netgear-rn102.dtb \
	armada-370-netgear-rn104.dtb \
	armada-370-rd.dtb \
	armada-370-seagate-nas-2bay.dtb \
	armada-370-seagate-nas-4bay.dtb \
	armada-370-seagate-personal-cloud.dtb \
	armada-370-seagate-personal-cloud-2bay.dtb \
	armada-370-synology-ds213j.dtb
dtb-$(CONFIG_MACH_ARMADA_375) += \
	armada-375-db.dtb
dtb-$(CONFIG_MACH_ARMADA_38X) += \
	armada-385-db-ap.dtb \
	armada-385-linksys-caiman.dtb \
	armada-385-linksys-cobra.dtb \
	armada-385-linksys-rango.dtb \
	armada-385-linksys-shelby.dtb \
	armada-385-synology-ds116.dtb \
	armada-385-turris-omnia.dtb \
	armada-388-clearfog.dtb \
	armada-388-clearfog-base.dtb \
	armada-388-clearfog-pro.dtb \
	armada-388-db.dtb \
	armada-388-gp.dtb \
	armada-388-rd.dtb
dtb-$(CONFIG_MACH_ARMADA_39X) += \
	armada-398-db.dtb
dtb-$(CONFIG_MACH_ARMADA_XP) += \
	armada-xp-axpwifiap.dtb \
	armada-xp-db.dtb \
	armada-xp-db-dxbc2.dtb \
	armada-xp-db-xc3-24g4xg.dtb \
	armada-xp-gp.dtb \
	armada-xp-lenovo-ix4-300d.dtb \
	armada-xp-linksys-mamba.dtb \
	armada-xp-matrix.dtb \
	armada-xp-netgear-rn2120.dtb \
	armada-xp-openblocks-ax3-4.dtb \
	armada-xp-synology-ds414.dtb
dtb-$(CONFIG_MACH_DOVE) += \
	dove-cubox.dtb \
	dove-cubox-es.dtb \
	dove-d2plug.dtb \
	dove-d3plug.dtb \
	dove-dove-db.dtb \
	dove-sbc-a510.dtb
dtb-$(CONFIG_ARCH_MEDIATEK) += \
	mt2701-evb.dtb \
	mt6580-evbp1.dtb \
	mt6589-aquaris5.dtb \
	mt6592-evb.dtb \
	mt7623n-rfb-nand.dtb \
	mt7623n-bananapi-bpi-r2.dtb \
	mt8127-moose.dtb \
	mt8135-evbp1.dtb
dtb-$(CONFIG_ARCH_ZX) += zx296702-ad1.dtb
dtb-$(CONFIG_ARCH_ASPEED) += aspeed-bmc-opp-palmetto.dtb \
	aspeed-bmc-opp-romulus.dtb \
	aspeed-ast2500-evb.dtb
endif

dtstree		:= $(srctree)/$(src)
dtb-$(CONFIG_OF_ALL_DTBS) := $(patsubst $(dtstree)/%.dts,%.dtb, $(wildcard $(dtstree)/*.dts))

always		:= $(dtb-y)
clean-files	:= *.dtb<|MERGE_RESOLUTION|>--- conflicted
+++ resolved
@@ -657,18 +657,6 @@
 dtb-$(CONFIG_SOC_IMX7ULP) += \
 	imx7ulp-14x14-arm2.dtb \
 	imx7ulp-evk.dtb \
-<<<<<<< HEAD
-	imx7ulp-evk-spi-slave.dtb \
-	imx7ulp-evk-emmc.dtb \
-	imx7ulp-evk-emmc-qspi.dtb \
-	imx7ulp-evk-ft5416.dtb \
-	imx7ulp-evk-sd1.dtb \
-	imx7ulp-evk-lpuart.dtb \
-	imx7ulp-evk-qspi.dtb \
-	imx7ulp-evk-wm8960.dtb \
-	imx7ulp-evk-mipi.dtb \
-	imx7ulp-evk-sensors-to-i2c5.dtb
-=======
 	imx7ulp-evkb-spi-slave.dtb \
 	imx7ulp-evkb-emmc.dtb \
 	imx7ulp-evk-emmc-qspi.dtb \
@@ -683,7 +671,6 @@
 	imx7ulp-evkb-mipi.dtb \
 	imx7ulp-evkb-rm68200-wxga.dtb \
 	imx7ulp-evkb-rm68191-qhd.dtb
->>>>>>> 4f6282ba
 dtb-$(CONFIG_SOC_LS1021A) += \
 	ls1021a-qds.dtb \
 	ls1021a-twr.dtb
