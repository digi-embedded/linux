--- conflicted
+++ resolved
@@ -160,10 +160,7 @@
 	imx6dl-sabreauto-ecspi.dtb \
 	imx6dl-sabreauto-gpmi-weim.dtb \
 	imx6dl-sabresd.dtb \
-<<<<<<< HEAD
-=======
 	imx6dl-sabresd-btwifi.dtb \
->>>>>>> 9ea9577d
 	imx6dl-sabresd-enetirq.dtb \
 	imx6dl-sabresd-ldo.dtb \
 	imx6dl-sabresd-pf200.dtb \
@@ -186,15 +183,6 @@
 	imx6q-sabreauto-flexcan1.dtb \
 	imx6q-sabreauto-ecspi.dtb \
 	imx6q-sabreauto-gpmi-weim.dtb \
-<<<<<<< HEAD
-	imx6q-sabrelite.dtb \
-	imx6q-sabresd.dtb \
-	imx6q-sabresd-ldo.dtb \
-	imx6q-sabresd-enetirq.dtb \
-	imx6q-sabresd-uart.dtb \
-	imx6q-sabresd-hdcp.dtb \
-	imx6q-sabresd-ldo.dtb \
-=======
 	imx6qp-sabreauto.dtb \
 	imx6qp-sabreauto-ecspi.dtb \
 	imx6qp-sabreauto-flexcan1.dtb \
@@ -209,32 +197,21 @@
 	imx6q-sabresd-enetirq.dtb \
 	imx6q-sabresd-ldo.dtb \
 	imx6q-sabresd-hdcp.dtb \
->>>>>>> 9ea9577d
 	imx6q-sbc6x.dtb \
 	imx6q-udoo.dtb \
 	imx6q-wandboard.dtb \
 	imx6sl-evk.dtb \
-<<<<<<< HEAD
-=======
 	imx6sl-evk-btwifi.dtb \
->>>>>>> 9ea9577d
 	imx6sl-evk-csi.dtb \
 	imx6sl-evk-ldo.dtb \
 	imx6sl-evk-pf200.dtb \
 	imx6sl-evk-uart.dtb \
-<<<<<<< HEAD
-=======
 	imx6sx-14x14-arm2.dtb \
->>>>>>> 9ea9577d
 	imx6sx-17x17-arm2.dtb \
 	imx6sx-17x17-arm2-ldo.dtb \
 	imx6sx-17x17-arm2-ecspi.dtb \
 	imx6sx-17x17-arm2-gpmi-weim.dtb \
 	imx6sx-17x17-arm2-mlb.dtb \
-<<<<<<< HEAD
-	imx6sx-19x19-arm2.dtb \
-	imx6sx-19x19-arm2-ldo.dtb \
-=======
 	imx6sx-17x17-arm2-sai.dtb \
 	imx6sx-17x17-arm2-spdif.dtb \
 	imx6sx-17x17-arm2-ssi.dtb \
@@ -242,23 +219,10 @@
 	imx6sx-19x19-arm2-ldo.dtb \
 	imx6sx-19x19-arm2-mqs.dtb \
 	imx6sx-19x19-arm2-sai.dtb \
->>>>>>> 9ea9577d
 	imx6sx-19x19-arm2-csi.dtb \
 	imx6sx-19x19-arm2-lcdif1.dtb \
 	imx6sx-19x19-arm2-gpmi-weim.dtb \
 	imx6sx-sdb.dtb \
-<<<<<<< HEAD
-	imx6sx-sdb-ldo.dtb \
-	imx6sx-sdb-reva.dtb \
-	imx6sx-sdb-reva-ldo.dtb \
-	imx6sx-sabreauto.dtb \
-	imx6sx-sabreauto-m4.dtb \
-	imx6sx-sdb-lcdif1.dtb \
-	vf610-cosmic.dtb \
-	imx6sx-sdb-emmc.dtb \
-	imx6sx-sdb-m4.dtb \
-	vf610-twr.dtb
-=======
 	imx6sx-sdb-btwifi.dtb \
 	imx6sx-sdb-ldo.dtb \
 	imx6sx-sdb-mqs.dtb \
@@ -317,7 +281,6 @@
 	imx7d-sdb-touch.dtb \
 	imx7d-sdb-wm8960.dtb \
 	imx7d-sdb-m4.dtb
->>>>>>> 9ea9577d
 dtb-$(CONFIG_ARCH_MXS) += imx23-evk.dtb \
 	imx23-olinuxino.dtb \
 	imx23-stmp378x_devb.dtb \
