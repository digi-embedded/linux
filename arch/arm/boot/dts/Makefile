ifeq ($(CONFIG_OF),y)

dtb-$(CONFIG_ARCH_ALPINE) += \
	alpine-db.dtb
dtb-$(CONFIG_MACH_ARTPEC6) += \
	artpec6-devboard.dtb
dtb-$(CONFIG_MACH_ASM9260) += \
	alphascale-asm9260-devkit.dtb
# Keep at91 dtb files sorted alphabetically for each SoC
dtb-$(CONFIG_SOC_AT91RM9200) += \
	at91rm9200ek.dtb \
	mpa1600.dtb
dtb-$(CONFIG_SOC_AT91SAM9) += \
	animeo_ip.dtb \
	at91-qil_a9260.dtb \
	aks-cdu.dtb \
	ethernut5.dtb \
	evk-pro3.dtb \
	tny_a9260.dtb \
	usb_a9260.dtb \
	at91sam9260ek.dtb \
	at91sam9261ek.dtb \
	at91sam9263ek.dtb \
	at91-sam9_l9260.dtb \
	tny_a9263.dtb \
	usb_a9263.dtb \
	at91-foxg20.dtb \
	at91-kizbox.dtb \
	at91sam9g20ek.dtb \
	at91sam9g20ek_2mmc.dtb \
	tny_a9g20.dtb \
	usb_a9g20.dtb \
	usb_a9g20_lpw.dtb \
	at91sam9m10g45ek.dtb \
	pm9g45.dtb \
	at91sam9n12ek.dtb \
	at91sam9rlek.dtb \
	at91-ariag25.dtb \
	at91-ariettag25.dtb \
	at91-cosino_mega2560.dtb \
	at91-kizboxmini.dtb \
	at91sam9g15ek.dtb \
	at91sam9g25ek.dtb \
	at91sam9g35ek.dtb \
	at91sam9x25ek.dtb \
	at91sam9x35ek.dtb
dtb-$(CONFIG_SOC_SAM_V7) += \
	at91-kizbox2.dtb \
	at91-sama5d2_xplained.dtb \
	at91-sama5d3_xplained.dtb \
	sama5d31ek.dtb \
	sama5d33ek.dtb \
	sama5d34ek.dtb \
	sama5d35ek.dtb \
	sama5d36ek.dtb \
	at91-sama5d4_ma5d4evk.dtb \
	at91-sama5d4_xplained.dtb \
	at91-sama5d4ek.dtb \
	at91-vinco.dtb
dtb-$(CONFIG_ARCH_ATLAS6) += \
	atlas6-evb.dtb
dtb-$(CONFIG_ARCH_ATLAS7) += \
	atlas7-evb.dtb
dtb-$(CONFIG_ARCH_AXXIA) += \
	axm5516-amarillo.dtb
dtb-$(CONFIG_ARCH_BCM2835) += \
	bcm2835-rpi-b.dtb \
	bcm2835-rpi-a.dtb \
	bcm2835-rpi-b-rev2.dtb \
	bcm2835-rpi-b-plus.dtb \
	bcm2835-rpi-a-plus.dtb \
	bcm2836-rpi-2-b.dtb \
	bcm2835-rpi-zero.dtb
dtb-$(CONFIG_ARCH_BCM_5301X) += \
	bcm4708-asus-rt-ac56u.dtb \
	bcm4708-asus-rt-ac68u.dtb \
	bcm4708-buffalo-wzr-1750dhp.dtb \
	bcm4708-luxul-xwc-1000.dtb \
	bcm4708-netgear-r6250.dtb \
	bcm4708-netgear-r6300-v2.dtb \
	bcm4708-smartrg-sr400ac.dtb \
	bcm47081-asus-rt-n18u.dtb \
	bcm47081-buffalo-wzr-600dhp2.dtb \
	bcm47081-buffalo-wzr-900dhp.dtb \
	bcm4709-asus-rt-ac87u.dtb \
	bcm4709-buffalo-wxr-1900dhp.dtb \
	bcm4709-netgear-r7000.dtb \
	bcm4709-netgear-r8000.dtb \
	bcm47094-dlink-dir-885l.dtb \
	bcm94708.dtb \
	bcm94709.dtb \
	bcm953012er.dtb \
	bcm953012k.dtb
dtb-$(CONFIG_ARCH_BCM_63XX) += \
	bcm963138dvt.dtb
dtb-$(CONFIG_ARCH_BCM_CYGNUS) += \
	bcm911360_entphn.dtb \
	bcm911360k.dtb \
	bcm958300k.dtb \
	bcm958305k.dtb
dtb-$(CONFIG_ARCH_BCM_MOBILE) += \
	bcm28155-ap.dtb \
	bcm21664-garnet.dtb \
	bcm23550-sparrow.dtb
dtb-$(CONFIG_ARCH_BCM_NSP) += \
	bcm958522er.dtb \
	bcm958525er.dtb \
	bcm958525xmc.dtb \
	bcm958622hr.dtb \
	bcm958623hr.dtb \
	bcm958625hr.dtb \
	bcm988312hr.dtb \
	bcm958625k.dtb
dtb-$(CONFIG_ARCH_BERLIN) += \
	berlin2-sony-nsz-gs7.dtb \
	berlin2cd-google-chromecast.dtb \
	berlin2q-marvell-dmp.dtb
dtb-$(CONFIG_ARCH_BRCMSTB) += \
	bcm7445-bcm97445svmb.dtb
dtb-$(CONFIG_ARCH_CLPS711X) += \
	ep7211-edb7211.dtb
dtb-$(CONFIG_ARCH_DAVINCI) += \
	da850-lcdk.dtb \
	da850-enbw-cmc.dtb \
	da850-evm.dtb
dtb-$(CONFIG_ARCH_DIGICOLOR) += \
	cx92755_equinox.dtb
dtb-$(CONFIG_ARCH_EFM32) += \
	efm32gg-dk3750.dtb
dtb-$(CONFIG_ARCH_EXYNOS3) += \
	exynos3250-artik5-eval.dtb \
	exynos3250-monk.dtb \
	exynos3250-rinato.dtb
dtb-$(CONFIG_ARCH_EXYNOS4) += \
	exynos4210-origen.dtb \
	exynos4210-smdkv310.dtb \
	exynos4210-trats.dtb \
	exynos4210-universal_c210.dtb \
	exynos4412-odroidu3.dtb \
	exynos4412-odroidx.dtb \
	exynos4412-odroidx2.dtb \
	exynos4412-origen.dtb \
	exynos4412-smdk4412.dtb \
	exynos4412-tiny4412.dtb \
	exynos4412-trats2.dtb
dtb-$(CONFIG_ARCH_EXYNOS5) += \
	exynos5250-arndale.dtb \
	exynos5250-smdk5250.dtb \
	exynos5250-snow.dtb \
	exynos5250-snow-rev5.dtb \
	exynos5250-spring.dtb \
	exynos5260-xyref5260.dtb \
	exynos5410-odroidxu.dtb \
	exynos5410-smdk5410.dtb \
	exynos5420-arndale-octa.dtb \
	exynos5420-peach-pit.dtb \
	exynos5420-smdk5420.dtb \
	exynos5422-odroidxu3.dtb \
	exynos5422-odroidxu3-lite.dtb \
	exynos5422-odroidxu4.dtb \
	exynos5440-sd5v1.dtb \
	exynos5440-ssdk5440.dtb \
	exynos5800-peach-pi.dtb
dtb-$(CONFIG_ARCH_HI3xxx) += \
	hi3620-hi4511.dtb
dtb-$(CONFIG_ARCH_HIGHBANK) += \
	highbank.dtb \
	ecx-2000.dtb
dtb-$(CONFIG_ARCH_HIP01) += \
	hip01-ca9x2.dtb
dtb-$(CONFIG_ARCH_HIP04) += \
	hip04-d01.dtb
dtb-$(CONFIG_ARCH_HISI) += \
	hi3519-demb.dtb
dtb-$(CONFIG_ARCH_HIX5HD2) += \
	hisi-x5hd2-dkb.dtb
dtb-$(CONFIG_ARCH_INTEGRATOR) += \
	integratorap.dtb \
	integratorcp.dtb
dtb-$(CONFIG_ARCH_KEYSTONE) += \
	keystone-k2hk-evm.dtb \
	keystone-k2l-evm.dtb \
	keystone-k2e-evm.dtb \
	keystone-k2g-evm.dtb
dtb-$(CONFIG_MACH_KIRKWOOD) += \
	kirkwood-b3.dtb \
	kirkwood-blackarmor-nas220.dtb \
	kirkwood-cloudbox.dtb \
	kirkwood-d2net.dtb \
	kirkwood-db-88f6281.dtb \
	kirkwood-db-88f6282.dtb \
	kirkwood-dir665.dtb \
	kirkwood-dns320.dtb \
	kirkwood-dns325.dtb \
	kirkwood-dockstar.dtb \
	kirkwood-dreamplug.dtb \
	kirkwood-ds109.dtb \
	kirkwood-ds110jv10.dtb \
	kirkwood-ds111.dtb \
	kirkwood-ds112.dtb \
	kirkwood-ds209.dtb \
	kirkwood-ds210.dtb \
	kirkwood-ds212.dtb \
	kirkwood-ds212j.dtb \
	kirkwood-ds409.dtb \
	kirkwood-ds409slim.dtb \
	kirkwood-ds411.dtb \
	kirkwood-ds411j.dtb \
	kirkwood-ds411slim.dtb \
	kirkwood-goflexnet.dtb \
	kirkwood-guruplug-server-plus.dtb \
	kirkwood-ib62x0.dtb \
	kirkwood-iconnect.dtb \
	kirkwood-iomega_ix2_200.dtb \
	kirkwood-is2.dtb \
	kirkwood-km_kirkwood.dtb \
	kirkwood-laplug.dtb \
	kirkwood-linkstation-lsqvl.dtb \
	kirkwood-linkstation-lsvl.dtb \
	kirkwood-linkstation-lswsxl.dtb \
	kirkwood-linkstation-lswvl.dtb \
	kirkwood-linkstation-lswxl.dtb \
	kirkwood-linksys-viper.dtb \
	kirkwood-lschlv2.dtb \
	kirkwood-lsxhl.dtb \
	kirkwood-mplcec4.dtb \
	kirkwood-mv88f6281gtw-ge.dtb \
	kirkwood-nas2big.dtb \
	kirkwood-net2big.dtb \
	kirkwood-net5big.dtb \
	kirkwood-netgear_readynas_duo_v2.dtb \
	kirkwood-netgear_readynas_nv+_v2.dtb \
	kirkwood-ns2.dtb \
	kirkwood-ns2lite.dtb \
	kirkwood-ns2max.dtb \
	kirkwood-ns2mini.dtb \
	kirkwood-nsa310.dtb \
	kirkwood-nsa310a.dtb \
	kirkwood-nsa320.dtb \
	kirkwood-nsa325.dtb \
	kirkwood-openblocks_a6.dtb \
	kirkwood-openblocks_a7.dtb \
	kirkwood-openrd-base.dtb \
	kirkwood-openrd-client.dtb \
	kirkwood-openrd-ultimate.dtb \
	kirkwood-pogo_e02.dtb \
	kirkwood-pogoplug-series-4.dtb \
	kirkwood-rd88f6192.dtb \
	kirkwood-rd88f6281-z0.dtb \
	kirkwood-rd88f6281-a.dtb \
	kirkwood-rs212.dtb \
	kirkwood-rs409.dtb \
	kirkwood-rs411.dtb \
	kirkwood-sheevaplug.dtb \
	kirkwood-sheevaplug-esata.dtb \
	kirkwood-t5325.dtb \
	kirkwood-topkick.dtb \
	kirkwood-ts219-6281.dtb \
	kirkwood-ts219-6282.dtb \
	kirkwood-ts419-6281.dtb \
	kirkwood-ts419-6282.dtb
dtb-$(CONFIG_ARCH_LPC18XX) += \
	lpc4337-ciaa.dtb \
	lpc4350-hitex-eval.dtb \
	lpc4357-ea4357-devkit.dtb
dtb-$(CONFIG_ARCH_LPC32XX) += \
	lpc3250-ea3250.dtb \
	lpc3250-phy3250.dtb
dtb-$(CONFIG_MACH_MESON6) += \
	meson6-atv1200.dtb
dtb-$(CONFIG_MACH_MESON8) += \
	meson8-minix-neo-x8.dtb
dtb-$(CONFIG_ARCH_MMP) += \
	pxa168-aspenite.dtb \
	pxa910-dkb.dtb \
	mmp2-brownstone.dtb
dtb-$(CONFIG_MACH_MESON8B) += \
	meson8b-mxq.dtb \
	meson8b-odroidc1.dtb
dtb-$(CONFIG_ARCH_MPS2) += \
	mps2-an385.dtb \
	mps2-an399.dtb
dtb-$(CONFIG_ARCH_MOXART) += \
	moxart-uc7112lx.dtb
dtb-$(CONFIG_SOC_IMX1) += \
	imx1-ads.dtb \
	imx1-apf9328.dtb
dtb-$(CONFIG_SOC_IMX25) += \
	imx25-eukrea-mbimxsd25-baseboard.dtb \
	imx25-eukrea-mbimxsd25-baseboard-cmo-qvga.dtb \
	imx25-eukrea-mbimxsd25-baseboard-dvi-svga.dtb \
	imx25-eukrea-mbimxsd25-baseboard-dvi-vga.dtb \
	imx25-karo-tx25.dtb \
	imx25-pdk.dtb
dtb-$(CONFIG_SOC_IMX27) += \
	imx27-apf27.dtb \
	imx27-apf27dev.dtb \
	imx27-eukrea-mbimxsd27-baseboard.dtb \
	imx27-pdk.dtb \
	imx27-phytec-phycore-rdk.dtb \
	imx27-phytec-phycard-s-rdk.dtb
dtb-$(CONFIG_SOC_IMX31) += \
	imx31-bug.dtb
dtb-$(CONFIG_SOC_IMX35) += \
	imx35-eukrea-mbimxsd35-baseboard.dtb \
	imx35-pdk.dtb
dtb-$(CONFIG_SOC_IMX50) += \
	imx50-evk.dtb
dtb-$(CONFIG_SOC_IMX51) += \
	imx51-apf51.dtb \
	imx51-apf51dev.dtb \
	imx51-babbage.dtb \
	imx51-digi-connectcore-jsk.dtb \
	imx51-eukrea-mbimxsd51-baseboard.dtb \
	imx51-ts4800.dtb
dtb-$(CONFIG_SOC_IMX53) += \
	imx53-ard.dtb \
	imx53-m53evk.dtb \
	imx53-mba53.dtb \
	imx53-qsb.dtb \
	imx53-qsrb.dtb \
	imx53-smd.dtb \
	imx53-tx53-x03x.dtb \
	imx53-tx53-x13x.dtb \
	imx53-usbarmory.dtb \
	imx53-voipac-bsb.dtb
dtb-$(CONFIG_SOC_IMX6Q) += \
	imx6dl-apf6dev.dtb \
	imx6dl-aristainetos_4.dtb \
	imx6dl-aristainetos_7.dtb \
	imx6dl-aristainetos2_4.dtb \
	imx6dl-aristainetos2_7.dtb \
	imx6dl-ccimx6sbc.dtb \
	imx6dl-ccimx6sbc-id131.dtb \
	imx6dl-ccimx6sbc-w.dtb \
	imx6dl-ccimx6sbc-wb.dtb \
	imx6dl-cubox-i.dtb \
	imx6dl-dfi-fs700-m60.dtb \
	imx6dl-gw51xx.dtb \
	imx6dl-gw52xx.dtb \
	imx6dl-gw53xx.dtb \
	imx6dl-gw54xx.dtb \
	imx6dl-gw551x.dtb \
	imx6dl-gw552x.dtb \
	imx6dl-gw553x.dtb \
	imx6dl-hummingboard.dtb \
	imx6dl-nit6xlite.dtb \
	imx6dl-nitrogen6x.dtb \
	imx6dl-phytec-pbab01.dtb \
	imx6dl-rex-basic.dtb \
	imx6dl-riotboard.dtb \
	imx6dl-sabreauto.dtb \
	imx6dl-sabreauto-ecspi.dtb \
	imx6dl-sabreauto-enetirq.dtb \
	imx6dl-sabreauto-flexcan1.dtb \
	imx6dl-sabreauto-gpmi-weim.dtb \
<<<<<<< HEAD
	imx6dl-sabreauto-optee.dtb \
=======
>>>>>>> 05f46d3f
	imx6dl-sabrelite.dtb \
	imx6dl-sabresd.dtb \
	imx6dl-sabresd-btwifi.dtb \
	imx6dl-sabresd-hdcp.dtb \
	imx6dl-sabresd-ldo.dtb \
<<<<<<< HEAD
	imx6dl-sabresd-optee.dtb \
=======
>>>>>>> 05f46d3f
	imx6dl-ts4900.dtb \
	imx6dl-tx6dl-comtft.dtb \
	imx6dl-tx6s-8034.dtb \
	imx6dl-tx6s-8035.dtb \
	imx6dl-tx6u-801x.dtb \
	imx6dl-tx6u-8033.dtb \
	imx6dl-tx6u-811x.dtb \
	imx6dl-tx6u-81xx-mb7.dtb \
	imx6dl-udoo.dtb \
	imx6dl-sabresd-enetirq.dtb \
	imx6dl-wandboard.dtb \
	imx6dl-wandboard-revb1.dtb \
	imx6dqscm-1gb-qwks-rev2-fix-ldo.dtb \
	imx6dqscm-1gb-qwks-rev2-interleave-android-ldo.dtb \
	imx6dqscm-1gb-qwks-rev2-wifi-fix-ldo.dtb \
	imx6dqscm-1gb-qwks-rev2-hdcp-fix-ldo.dtb \
	imx6dqscm-1gb-evb-fix-ldo.dtb \
	imx6dqscm-1gb-evb-interleave-android-ldo.dtb \
	imx6dqscm-1gb-evb-btwifi-fix-ldo.dtb \
	imx6dqscm-1gb-evb-enetirq-fix-ldo.dtb \
	imx6dqscm-1gb-evb-hdcp-fix-ldo.dtb \
	imx6dqscm-1gb-qwks-rev3-fix-ldo.dtb \
	imx6dqscm-1gb-qwks-rev3-hdcp-fix-ldo.dtb \
	imx6dqscm-1gb-qwks-rev3-btwifi-fix-ldo.dtb \
	imx6q-apalis-ixora.dtb \
	imx6q-apf6dev.dtb \
	imx6q-arm2.dtb \
	imx6q-arm2-hsic.dtb \
	imx6q-b450v3.dtb \
	imx6q-b650v3.dtb \
	imx6q-b850v3.dtb \
	imx6q-pop-arm2.dtb \
<<<<<<< HEAD
	imx6q-ccimx6sbc.dtb \
	imx6q-ccimx6sbc-id129.dtb \
	imx6q-ccimx6sbc-id130.dtb \
	imx6q-ccimx6sbc-w.dtb \
	imx6q-ccimx6sbc-wb.dtb \
	imx6q-ccimx6sbc-wb-ldo-bypass.dtb \
=======
>>>>>>> 05f46d3f
	imx6q-cm-fx6.dtb \
	imx6q-cubox-i.dtb \
	imx6q-dfi-fs700-m60.dtb \
	imx6q-dmo-edmqmx6.dtb \
	imx6q-evi.dtb \
	imx6q-gk802.dtb \
	imx6q-gw51xx.dtb \
	imx6q-gw52xx.dtb \
	imx6q-gw53xx.dtb \
	imx6q-gw5400-a.dtb \
	imx6q-gw54xx.dtb \
	imx6q-gw551x.dtb \
	imx6q-gw552x.dtb \
	imx6q-gw553x.dtb \
	imx6q-h100.dtb \
	imx6q-hummingboard.dtb \
	imx6q-icore-rqs.dtb \
	imx6q-marsboard.dtb \
	imx6q-nitrogen6x.dtb \
	imx6q-nitrogen6_max.dtb \
	imx6q-novena.dtb \
	imx6q-phytec-pbab01.dtb \
	imx6q-rex-pro.dtb \
	imx6q-sabreauto.dtb \
	imx6q-sabreauto-ecspi.dtb \
	imx6q-sabreauto-enetirq.dtb \
	imx6q-sabreauto-flexcan1.dtb \
	imx6q-sabreauto-gpmi-weim.dtb \
<<<<<<< HEAD
	imx6q-sabreauto-optee.dtb \
=======
>>>>>>> 05f46d3f
	imx6q-sabrelite.dtb \
	imx6q-sabresd.dtb \
	imx6q-sabresd-btwifi.dtb \
	imx6q-sabresd-hdcp.dtb \
	imx6q-sabresd-ldo.dtb \
	imx6q-sabresd-enetirq.dtb \
<<<<<<< HEAD
	imx6q-sabresd-optee.dtb \
=======
>>>>>>> 05f46d3f
	imx6q-sbc6x.dtb \
	imx6q-tbs2910.dtb \
	imx6q-ts4900.dtb \
	imx6q-tx6q-1010.dtb \
	imx6q-tx6q-1010-comtft.dtb \
	imx6q-tx6q-1020.dtb \
	imx6q-tx6q-1020-comtft.dtb \
	imx6q-tx6q-1036.dtb \
	imx6q-tx6q-1110.dtb \
	imx6q-tx6q-11x0-mb7.dtb \
	imx6q-udoo.dtb \
	imx6q-utilite-pro.dtb \
	imx6q-wandboard.dtb \
	imx6q-wandboard-revb1.dtb \
	imx6qp-ccimx6qp-mfg.dtb \
	imx6qp-ccimx6qp-mfg-rf.dtb \
	imx6qp-ccimx6qpsbc.dtb \
	imx6qp-ccimx6qpsbc-id160.dtb \
	imx6qp-ccimx6qpsbc-wb.dtb \
	imx6qp-nitrogen6_max.dtb \
	imx6qp-sabreauto.dtb \
	imx6qp-sabreauto-ecspi.dtb \
	imx6qp-sabreauto-flexcan1.dtb \
	imx6qp-sabreauto-gpmi-weim.dtb \
<<<<<<< HEAD
	imx6qp-sabreauto-optee.dtb \
=======
>>>>>>> 05f46d3f
	imx6qp-sabresd-btwifi.dtb \
	imx6qp-sabresd-hdcp.dtb \
	imx6qp-sabresd-ldo.dtb \
	imx6qp-sabresd-ldo-pcie-cert.dtb \
<<<<<<< HEAD
	imx6qp-sabresd-optee.dtb \
=======
>>>>>>> 05f46d3f
	imx6qp-sabresd.dtb
dtb-$(CONFIG_SOC_IMX6SL) += \
	imx6sl-evk.dtb \
	imx6sl-evk-btwifi.dtb \
	imx6sl-evk-ldo.dtb \
	imx6sl-evk-csi.dtb \
	imx6sl-evk-uart.dtb \
<<<<<<< HEAD
	imx6sl-evk-optee.dtb \
=======
>>>>>>> 05f46d3f
	imx6sl-warp.dtb
dtb-$(CONFIG_SOC_IMX6SX) += \
	imx6sx-nitrogen6sx.dtb \
	imx6sx-14x14-arm2.dtb \
	imx6sx-sabreauto.dtb \
	imx6sx-sabreauto-m4.dtb \
<<<<<<< HEAD
	imx6sx-sabreauto-optee.dtb \
=======
>>>>>>> 05f46d3f
	imx6sx-sdb-reva.dtb \
	imx6sx-sdb-sai.dtb \
	imx6sx-sdb-reva-ldo.dtb \
	imx6sx-sdb.dtb	\
	imx6sx-sdb-btwifi.dtb \
	imx6sx-sdb-emmc.dtb \
	imx6sx-sdb-lcdif1.dtb \
	imx6sx-sdb-ldo.dtb	\
	imx6sx-sdb-m4.dtb \
	imx6sx-sdb-mqs.dtb \
	imx6sx-sdb-sai.dtb \
<<<<<<< HEAD
	imx6sx-sdb-optee.dtb \
=======
>>>>>>> 05f46d3f
	imx6sx-19x19-arm2.dtb \
	imx6sx-19x19-arm2-ldo.dtb \
	imx6sx-19x19-arm2-csi.dtb \
	imx6sx-19x19-arm2-gpmi-weim.dtb \
	imx6sxscm-1gb-evb-ldo.dtb \
	imx6sxscm-1gb-evb-lcdif1-ldo.dtb \
	imx6sxscm-1gb-evb-m4-ldo.dtb \
	imx6sxscm-1gb-evb-mqs-ldo.dtb \
	imx6sxscm-1gb-evb-sai-ldo.dtb \
	imx6sxscm-1gb-evb-btwifi-ldo.dtb \
	imx6sxscm-epop-evb-ldo.dtb \
	imx6sxscm-epop-evb-m4-ldo.dtb
dtb-$(CONFIG_SOC_IMX6UL) += \
	imx6ul-14x14-evk.dtb \
	imx6ul-14x14-evk-btwifi.dtb \
	imx6ul-14x14-evk-btwifi-oob.dtb \
	imx6ul-14x14-evk-csi.dtb \
	imx6ul-14x14-evk-emmc.dtb \
	imx6ul-14x14-evk-gpmi-weim.dtb \
	imx6ul-14x14-evk-usb-certi.dtb \
<<<<<<< HEAD
	imx6ul-14x14-evk-optee.dtb \
=======
>>>>>>> 05f46d3f
	imx6ul-geam-kit.dtb \
	imx6ul-pico-hobbit.dtb \
	imx6ul-tx6ul-0010.dtb \
	imx6ul-tx6ul-0011.dtb \
	imx6ul-tx6ul-mainboard.dtb \
	imx6ul-14x14-ddr3-arm2.dtb \
	imx6ul-14x14-ddr3-arm2-emmc.dtb	\
	imx6ul-14x14-ddr3-arm2-flexcan2.dtb \
	imx6ul-14x14-ddr3-arm2-gpmi-weim.dtb \
	imx6ul-14x14-ddr3-arm2-mqs.dtb \
	imx6ul-14x14-ddr3-arm2-spdif.dtb \
	imx6ul-14x14-ddr3-arm2-wm8958.dtb \
	imx6ul-14x14-lpddr2-arm2.dtb \
	imx6ul-14x14-evk-pf1550.dtb \
	imx6ul-9x9-evk.dtb \
	imx6ul-9x9-evk-btwifi.dtb \
	imx6ul-9x9-evk-btwifi-oob.dtb \
	imx6ul-9x9-evk-csi.dtb \
<<<<<<< HEAD
	imx6ul-9x9-evk-optee.dtb \
	imx6ul-9x9-evk-ldo.dtb \
	imx6ul-ccimx6ul-mfg.dtb \
	imx6ul-ccimx6ul-mfg-rf.dtb \
	imx6ul-ccimx6ulsbc.dtb \
	imx6ul-ccimx6ulsbc-id135.dtb \
	imx6ul-ccimx6ulsbc-id136.dtb \
	imx6ul-ccimx6ulsbc-wb.dtb \
	imx6ul-ccimx6ulsbc-wb-mfg.dtb \
	imx6ul-ccimx6ulstarter.dtb \
	imx6ul-ccimx6ulstarter-id129.dtb \
	imx6ul-ccimx6ulstarter-wb.dtb \
	imx6ul-ccimx6ulstarter-wb-mfg.dtb
=======
	imx6ul-9x9-evk-ldo.dtb
>>>>>>> 05f46d3f
dtb-$(CONFIG_SOC_IMX6ULL) += \
	imx6ull-14x14-ddr3-arm2.dtb \
	imx6ull-14x14-ddr3-arm2-adc.dtb \
	imx6ull-14x14-ddr3-arm2-cs42888.dtb \
	imx6ull-14x14-ddr3-arm2-ecspi.dtb \
	imx6ull-14x14-ddr3-arm2-emmc.dtb \
	imx6ull-14x14-ddr3-arm2-epdc.dtb \
	imx6ull-14x14-ddr3-arm2-flexcan2.dtb \
	imx6ull-14x14-ddr3-arm2-gpmi-weim.dtb \
	imx6ull-14x14-ddr3-arm2-lcdif.dtb \
	imx6ull-14x14-ddr3-arm2-ldo.dtb \
	imx6ull-14x14-ddr3-arm2-qspi.dtb \
	imx6ull-14x14-ddr3-arm2-qspi-all.dtb \
	imx6ull-14x14-ddr3-arm2-tsc.dtb \
	imx6ull-14x14-ddr3-arm2-uart2.dtb \
	imx6ull-14x14-ddr3-arm2-usb.dtb \
	imx6ull-14x14-ddr3-arm2-wm8958.dtb \
	imx6ull-14x14-evk.dtb \
	imx6ull-14x14-evk-btwifi.dtb \
	imx6ull-14x14-evk-btwifi-oob.dtb \
	imx6ull-14x14-evk-emmc.dtb \
	imx6ull-14x14-evk-gpmi-weim.dtb \
	imx6ull-14x14-evk-usb-certi.dtb \
<<<<<<< HEAD
	imx6ull-14x14-evk-optee.dtb \
=======
>>>>>>> 05f46d3f
	imx6ull-9x9-evk.dtb \
	imx6ull-9x9-evk-btwifi.dtb \
	imx6ull-9x9-evk-btwifi-oob.dtb \
	imx6ull-9x9-evk-ldo.dtb
dtb-$(CONFIG_SOC_IMX6SLL) += \
	imx6sll-lpddr2-arm2.dtb \
	imx6sll-lpddr3-arm2.dtb \
	imx6sll-lpddr3-arm2-csi.dtb \
	imx6sll-lpddr3-arm2-ecspi.dtb \
	imx6sll-lpddr3-arm2-spdif.dtb \
	imx6sll-evk.dtb \
	imx6sll-evk-reva.dtb \
<<<<<<< HEAD
	imx6sll-evk-optee.dtb \
=======
>>>>>>> 05f46d3f
	imx6sll-evk-btwifi.dtb
dtb-$(CONFIG_SOC_IMX7D) += \
	imx7d-cl-som-imx7.dtb \
	imx7d-colibri-eval-v3.dtb \
	imx7d-nitrogen7.dtb \
	imx7d-sbc-imx7.dtb \
	imx7s-colibri-eval-v3.dtb \
	imx7s-warp.dtb \
	imx7d-12x12-lpddr3-arm2.dtb \
	imx7d-12x12-lpddr3-arm2-m4.dtb \
	imx7d-12x12-ddr3-arm2.dtb \
	imx7d-12x12-lpddr3-arm2-ecspi.dtb \
	imx7d-12x12-lpddr3-arm2-enet2.dtb \
	imx7d-12x12-lpddr3-arm2-flexcan.dtb \
	imx7d-12x12-lpddr3-arm2-mipi_dsi.dtb \
	imx7d-12x12-lpddr3-arm2-qspi.dtb \
	imx7d-12x12-lpddr3-arm2-sai.dtb \
	imx7d-12x12-lpddr3-arm2-mqs.dtb \
	imx7d-12x12-lpddr3-arm2-pcie.dtb \
	imx7d-19x19-lpddr2-arm2.dtb \
	imx7d-sdb.dtb \
	imx7d-sdb-epdc.dtb \
	imx7d-sdb-gpmi-weim.dtb \
	imx7d-sdb-m4.dtb \
	imx7d-sdb-qspi.dtb \
	imx7d-sdb-mipi-dsi.dtb \
<<<<<<< HEAD
	imx7d-sdb-optee.dtb \
=======
>>>>>>> 05f46d3f
	imx7d-sdb-reva.dtb \
	imx7d-sdb-reva-epdc.dtb \
	imx7d-sdb-reva-gpmi-weim.dtb \
	imx7d-sdb-reva-hdmi-audio.dtb \
	imx7d-sdb-reva-m4.dtb \
	imx7d-sdb-reva-qspi.dtb \
	imx7d-sdb-reva-touch.dtb \
	imx7d-sdb-reva-wm8960.dtb
dtb-$(CONFIG_SOC_IMX7ULP) += \
	imx7ulp-14x14-arm2.dtb \
	imx7ulp-evk.dtb \
	imx7ulp-evk-emmc.dtb \
	imx7ulp-evk-emmc-qspi.dtb \
	imx7ulp-evk-ft5416.dtb \
	imx7ulp-evk-sd1.dtb \
	imx7ulp-evk-lpuart.dtb \
	imx7ulp-evk-qspi.dtb \
	imx7ulp-evk-wm8960.dtb \
<<<<<<< HEAD
	imx7ulp-evk-hdmi.dtb \
=======
	imx7ulp-evk-mipi.dtb \
>>>>>>> 05f46d3f
	imx7ulp-evk-sensors-to-i2c5.dtb
dtb-$(CONFIG_SOC_LS1021A) += \
	ls1021a-qds.dtb \
	ls1021a-twr.dtb
dtb-$(CONFIG_SOC_VF610) += \
	vf500-colibri-eval-v3.dtb \
	vf610-colibri-eval-v3.dtb \
	vf610m4-colibri.dtb \
	vf610-cosmic.dtb \
	vf610m4-cosmic.dtb \
	vf610-twr.dtb \
	vf610-zii-dev-rev-b.dtb
dtb-$(CONFIG_ARCH_MXS) += \
	imx23-evk.dtb \
	imx23-olinuxino.dtb \
	imx23-sansa.dtb \
	imx23-stmp378x_devb.dtb \
	imx23-xfi3.dtb \
	imx28-apf28.dtb \
	imx28-apf28dev.dtb \
	imx28-apx4devkit.dtb \
	imx28-cfa10036.dtb \
	imx28-cfa10037.dtb \
	imx28-cfa10049.dtb \
	imx28-cfa10055.dtb \
	imx28-cfa10056.dtb \
	imx28-cfa10057.dtb \
	imx28-cfa10058.dtb \
	imx28-duckbill.dtb \
	imx28-eukrea-mbmx283lc.dtb \
	imx28-eukrea-mbmx287lc.dtb \
	imx28-evk.dtb \
	imx28-m28cu3.dtb \
	imx28-m28evk.dtb \
	imx28-sps1.dtb \
	imx28-tx28.dtb
dtb-$(CONFIG_ARCH_NOMADIK) += \
	ste-nomadik-s8815.dtb \
	ste-nomadik-nhk15.dtb
dtb-$(CONFIG_ARCH_NSPIRE) += \
	nspire-cx.dtb \
	nspire-tp.dtb \
	nspire-clp.dtb
dtb-$(CONFIG_ARCH_OMAP2) += \
	omap2420-h4.dtb \
	omap2420-n800.dtb \
	omap2420-n810.dtb \
	omap2420-n810-wimax.dtb \
	omap2430-sdp.dtb
dtb-$(CONFIG_ARCH_OMAP3) += \
	am3517-craneboard.dtb \
	am3517-evm.dtb \
	am3517_mt_ventoux.dtb \
	logicpd-torpedo-37xx-devkit.dtb \
	logicpd-som-lv-37xx-devkit.dtb \
	omap3430-sdp.dtb \
	omap3-beagle.dtb \
	omap3-beagle-xm.dtb \
	omap3-beagle-xm-ab.dtb \
	omap3-cm-t3517.dtb \
	omap3-cm-t3530.dtb \
	omap3-cm-t3730.dtb \
	omap3-devkit8000.dtb \
	omap3-devkit8000-lcd43.dtb \
	omap3-devkit8000-lcd70.dtb \
	omap3-evm.dtb \
	omap3-evm-37xx.dtb \
	omap3-gta04a3.dtb \
	omap3-gta04a4.dtb \
	omap3-gta04a5.dtb \
	omap3-ha.dtb \
	omap3-ha-lcd.dtb \
	omap3-igep0020.dtb \
	omap3-igep0020-rev-f.dtb \
	omap3-igep0030.dtb \
	omap3-igep0030-rev-g.dtb \
	omap3-ldp.dtb \
	omap3-lilly-dbb056.dtb \
	omap3-n900.dtb \
	omap3-n9.dtb \
	omap3-n950.dtb \
	omap3-overo-alto35.dtb \
	omap3-overo-chestnut43.dtb \
	omap3-overo-gallop43.dtb \
	omap3-overo-palo35.dtb \
	omap3-overo-palo43.dtb \
	omap3-overo-storm-alto35.dtb \
	omap3-overo-storm-chestnut43.dtb \
	omap3-overo-storm-gallop43.dtb \
	omap3-overo-storm-palo35.dtb \
	omap3-overo-storm-palo43.dtb \
	omap3-overo-storm-summit.dtb \
	omap3-overo-storm-tobi.dtb \
	omap3-overo-storm-tobiduo.dtb \
	omap3-overo-summit.dtb \
	omap3-overo-tobi.dtb \
	omap3-overo-tobiduo.dtb \
	omap3-pandora-600mhz.dtb \
	omap3-pandora-1ghz.dtb \
	omap3-sbc-t3517.dtb \
	omap3-sbc-t3530.dtb \
	omap3-sbc-t3730.dtb \
	omap3-sniper.dtb \
	omap3-thunder.dtb \
	omap3-zoom3.dtb
dtb-$(CONFIG_SOC_TI81XX) += \
	dm8148-evm.dtb \
	dm8148-t410.dtb \
	dm8168-evm.dtb \
	dra62x-j5eco-evm.dtb
dtb-$(CONFIG_SOC_AM33XX) += \
	am335x-baltos-ir2110.dtb \
	am335x-baltos-ir3220.dtb \
	am335x-baltos-ir5221.dtb \
	am335x-base0033.dtb \
	am335x-bone.dtb \
	am335x-boneblack.dtb \
	am335x-bonegreen.dtb \
	am335x-chiliboard.dtb \
	am335x-cm-t335.dtb \
	am335x-evm.dtb \
	am335x-evmsk.dtb \
	am335x-icev2.dtb \
	am335x-lxm.dtb \
	am335x-nano.dtb \
	am335x-pepper.dtb \
	am335x-shc.dtb \
	am335x-sbc-t335.dtb \
	am335x-sl50.dtb \
	am335x-wega-rdk.dtb
dtb-$(CONFIG_ARCH_OMAP4) += \
	omap4-duovero-parlor.dtb \
	omap4-kc1.dtb \
	omap4-panda.dtb \
	omap4-panda-a4.dtb \
	omap4-panda-es.dtb \
	omap4-sdp.dtb \
	omap4-sdp-es23plus.dtb \
	omap4-var-dvk-om44.dtb \
	omap4-var-stk-om44.dtb
dtb-$(CONFIG_SOC_AM43XX) += \
	am43x-epos-evm.dtb \
	am437x-cm-t43.dtb \
	am437x-gp-evm.dtb \
	am437x-idk-evm.dtb \
	am437x-sbc-t43.dtb \
	am437x-sk-evm.dtb
dtb-$(CONFIG_SOC_OMAP5) += \
	omap5-cm-t54.dtb \
	omap5-igep0050.dtb \
	omap5-sbc-t54.dtb \
	omap5-uevm.dtb
dtb-$(CONFIG_SOC_DRA7XX) += \
	am57xx-beagle-x15.dtb \
	am57xx-beagle-x15-revb1.dtb \
	am57xx-cl-som-am57x.dtb \
	am57xx-sbc-am57x.dtb \
	am572x-idk.dtb \
	dra7-evm.dtb \
	dra72-evm.dtb \
	dra72-evm-revc.dtb
dtb-$(CONFIG_ARCH_ORION5X) += \
	orion5x-kuroboxpro.dtb \
	orion5x-lacie-d2-network.dtb \
	orion5x-lacie-ethernet-disk-mini-v2.dtb \
	orion5x-linkstation-lsgl.dtb \
	orion5x-linkstation-lswtgl.dtb \
	orion5x-lswsgl.dtb \
	orion5x-maxtor-shared-storage-2.dtb \
	orion5x-netgear-wnr854t.dtb \
	orion5x-rd88f5182-nas.dtb
dtb-$(CONFIG_ARCH_PRIMA2) += \
	prima2-evb.dtb
dtb-$(CONFIG_ARCH_OXNAS) += \
	wd-mbwe.dtb
dtb-$(CONFIG_ARCH_QCOM) += \
	qcom-apq8060-dragonboard.dtb \
	qcom-apq8064-arrow-sd-600eval.dtb \
	qcom-apq8064-cm-qs600.dtb \
	qcom-apq8064-ifc6410.dtb \
	qcom-apq8064-sony-xperia-yuga.dtb \
	qcom-apq8064-asus-nexus7-flo.dtb \
	qcom-apq8074-dragonboard.dtb \
	qcom-apq8084-ifc6540.dtb \
	qcom-apq8084-mtp.dtb \
	qcom-ipq4019-ap.dk01.1-c1.dtb \
	qcom-ipq8064-ap148.dtb \
	qcom-msm8660-surf.dtb \
	qcom-msm8960-cdp.dtb \
	qcom-msm8974-lge-nexus5-hammerhead.dtb \
	qcom-msm8974-sony-xperia-honami.dtb
dtb-$(CONFIG_ARCH_REALVIEW) += \
	arm-realview-pb1176.dtb \
	arm-realview-pb11mp.dtb \
	arm-realview-eb.dtb \
	arm-realview-eb-bbrevd.dtb \
	arm-realview-eb-11mp.dtb \
	arm-realview-eb-11mp-bbrevd.dtb \
	arm-realview-eb-11mp-ctrevb.dtb \
	arm-realview-eb-11mp-bbrevd-ctrevb.dtb \
	arm-realview-eb-a9mp.dtb \
	arm-realview-eb-a9mp-bbrevd.dtb \
	arm-realview-pba8.dtb \
	arm-realview-pbx-a9.dtb
dtb-$(CONFIG_ARCH_ROCKCHIP) += \
	rk3036-evb.dtb \
	rk3036-kylin.dtb \
	rk3066a-bqcurie2.dtb \
	rk3066a-marsboard.dtb \
	rk3066a-rayeager.dtb \
	rk3188-radxarock.dtb \
	rk3228-evb.dtb \
	rk3229-evb.dtb \
	rk3288-evb-act8846.dtb \
	rk3288-evb-rk808.dtb \
	rk3288-fennec.dtb \
	rk3288-firefly-beta.dtb \
	rk3288-firefly.dtb \
	rk3288-firefly-reload.dtb \
	rk3288-miqi.dtb \
	rk3288-popmetal.dtb \
	rk3288-r89.dtb \
	rk3288-rock2-square.dtb \
	rk3288-veyron-brain.dtb \
	rk3288-veyron-jaq.dtb \
	rk3288-veyron-jerry.dtb \
	rk3288-veyron-mickey.dtb \
	rk3288-veyron-minnie.dtb \
	rk3288-veyron-pinky.dtb \
	rk3288-veyron-speedy.dtb
dtb-$(CONFIG_ARCH_S3C24XX) += \
	s3c2416-smdk2416.dtb
dtb-$(CONFIG_ARCH_S3C64XX) += \
	s3c6410-mini6410.dtb \
	s3c6410-smdk6410.dtb
dtb-$(CONFIG_ARCH_S5PV210) += \
	s5pv210-aquila.dtb \
	s5pv210-goni.dtb \
	s5pv210-smdkc110.dtb \
	s5pv210-smdkv210.dtb \
	s5pv210-torbreck.dtb
dtb-$(CONFIG_ARCH_SHMOBILE_MULTI) += \
	emev2-kzm9d.dtb \
	r7s72100-genmai.dtb \
	r7s72100-rskrza1.dtb \
	r8a73a4-ape6evm.dtb \
	r8a7740-armadillo800eva.dtb \
	r8a7778-bockw.dtb \
	r8a7779-marzen.dtb \
	r8a7790-lager.dtb \
	r8a7791-koelsch.dtb \
	r8a7791-porter.dtb \
	r8a7792-blanche.dtb \
	r8a7792-wheat.dtb \
	r8a7793-gose.dtb \
	r8a7794-alt.dtb \
	r8a7794-silk.dtb \
	sh73a0-kzm9g.dtb
dtb-$(CONFIG_ARCH_SOCFPGA) += \
	socfpga_arria5_socdk.dtb \
	socfpga_arria10_socdk_sdmmc.dtb \
	socfpga_cyclone5_mcvevk.dtb \
	socfpga_cyclone5_socdk.dtb \
	socfpga_cyclone5_de0_sockit.dtb \
	socfpga_cyclone5_sockit.dtb \
	socfpga_cyclone5_socrates.dtb \
	socfpga_cyclone5_vining_fpga.dtb \
	socfpga_vt.dtb
dtb-$(CONFIG_ARCH_SPEAR13XX) += \
	spear1310-evb.dtb \
	spear1340-evb.dtb
dtb-$(CONFIG_ARCH_SPEAR3XX) += \
	spear300-evb.dtb \
	spear310-evb.dtb \
	spear320-evb.dtb \
	spear320-hmi.dtb
dtb-$(CONFIG_ARCH_SPEAR6XX) += \
	spear600-evb.dtb
dtb-$(CONFIG_ARCH_STI) += \
	stih407-b2120.dtb \
	stih410-b2120.dtb \
	stih410-b2260.dtb \
	stih415-b2000.dtb \
	stih415-b2020.dtb \
	stih416-b2000.dtb \
	stih416-b2020.dtb \
	stih416-b2020e.dtb \
	stih418-b2199.dtb
dtb-$(CONFIG_ARCH_STM32)+= \
	stm32f429-disco.dtb \
	stm32f469-disco.dtb \
	stm32429i-eval.dtb
dtb-$(CONFIG_MACH_SUN4I) += \
	sun4i-a10-a1000.dtb \
	sun4i-a10-ba10-tvbox.dtb \
	sun4i-a10-chuwi-v7-cw0825.dtb \
	sun4i-a10-cubieboard.dtb \
	sun4i-a10-dserve-dsrv9703c.dtb \
	sun4i-a10-gemei-g9.dtb \
	sun4i-a10-hackberry.dtb \
	sun4i-a10-hyundai-a7hd.dtb \
	sun4i-a10-inet1.dtb \
	sun4i-a10-inet97fv2.dtb \
	sun4i-a10-inet9f-rev03.dtb \
	sun4i-a10-itead-iteaduino-plus.dtb \
	sun4i-a10-jesurun-q5.dtb \
	sun4i-a10-marsboard.dtb \
	sun4i-a10-mini-xplus.dtb \
	sun4i-a10-mk802.dtb \
	sun4i-a10-mk802ii.dtb \
	sun4i-a10-olinuxino-lime.dtb \
	sun4i-a10-pcduino.dtb \
	sun4i-a10-pcduino2.dtb \
	sun4i-a10-pov-protab2-ips9.dtb
dtb-$(CONFIG_MACH_SUN5I) += \
	sun5i-a10s-auxtek-t003.dtb \
	sun5i-a10s-auxtek-t004.dtb \
	sun5i-a10s-mk802.dtb \
	sun5i-a10s-olinuxino-micro.dtb \
	sun5i-a10s-r7-tv-dongle.dtb \
	sun5i-a10s-wobo-i5.dtb \
	sun5i-a13-difrnce-dit4350.dtb \
	sun5i-a13-empire-electronix-d709.dtb \
	sun5i-a13-empire-electronix-m712.dtb \
	sun5i-a13-hsg-h702.dtb \
	sun5i-a13-inet-98v-rev2.dtb \
	sun5i-a13-olinuxino.dtb \
	sun5i-a13-olinuxino-micro.dtb \
	sun5i-a13-q8-tablet.dtb \
	sun5i-a13-utoo-p66.dtb \
	sun5i-gr8-evb.dtb \
	sun5i-r8-chip.dtb
dtb-$(CONFIG_MACH_SUN6I) += \
	sun6i-a31-app4-evb1.dtb \
	sun6i-a31-colombus.dtb \
	sun6i-a31-hummingbird.dtb \
	sun6i-a31-i7.dtb \
	sun6i-a31-m9.dtb \
	sun6i-a31-mele-a1000g-quad.dtb \
	sun6i-a31s-colorfly-e708-q1.dtb \
	sun6i-a31s-cs908.dtb \
	sun6i-a31s-inet-q972.dtb \
	sun6i-a31s-primo81.dtb \
	sun6i-a31s-sina31s.dtb \
	sun6i-a31s-sinovoip-bpi-m2.dtb \
	sun6i-a31s-yones-toptech-bs1078-v2.dtb
dtb-$(CONFIG_MACH_SUN7I) += \
	sun7i-a20-bananapi.dtb \
	sun7i-a20-bananapi-m1-plus.dtb \
	sun7i-a20-bananapro.dtb \
	sun7i-a20-cubieboard2.dtb \
	sun7i-a20-cubietruck.dtb \
	sun7i-a20-hummingbird.dtb \
	sun7i-a20-itead-ibox.dtb \
	sun7i-a20-i12-tvbox.dtb \
	sun7i-a20-icnova-swac.dtb \
	sun7i-a20-lamobo-r1.dtb \
	sun7i-a20-m3.dtb \
	sun7i-a20-mk808c.dtb \
	sun7i-a20-olimex-som-evb.dtb \
	sun7i-a20-olinuxino-lime.dtb \
	sun7i-a20-olinuxino-lime2.dtb \
	sun7i-a20-olinuxino-lime2-emmc.dtb \
	sun7i-a20-olinuxino-micro.dtb \
	sun7i-a20-orangepi.dtb \
	sun7i-a20-orangepi-mini.dtb \
	sun7i-a20-pcduino3.dtb \
	sun7i-a20-pcduino3-nano.dtb \
	sun7i-a20-wexler-tab7200.dtb \
	sun7i-a20-wits-pro-a20-dkt.dtb
dtb-$(CONFIG_MACH_SUN8I) += \
	sun8i-a23-evb.dtb \
	sun8i-a23-gt90h-v4.dtb \
	sun8i-a23-inet86dz.dtb \
	sun8i-a23-ippo-q8h-v5.dtb \
	sun8i-a23-ippo-q8h-v1.2.dtb \
	sun8i-a23-polaroid-mid2407pxe03.dtb \
	sun8i-a23-polaroid-mid2809pxe04.dtb \
	sun8i-a23-q8-tablet.dtb \
	sun8i-a33-et-q8-v1.6.dtb \
	sun8i-a33-ga10h-v1.1.dtb \
	sun8i-a33-inet-d978-rev2.dtb \
	sun8i-a33-ippo-q8h-v1.2.dtb \
	sun8i-a33-olinuxino.dtb \
	sun8i-a33-q8-tablet.dtb \
	sun8i-a33-sinlinx-sina33.dtb \
	sun8i-a83t-allwinner-h8homlet-v2.dtb \
	sun8i-a83t-cubietruck-plus.dtb \
	sun8i-h3-bananapi-m2-plus.dtb \
	sun8i-h3-nanopi-neo.dtb \
	sun8i-h3-orangepi-2.dtb \
	sun8i-h3-orangepi-lite.dtb \
	sun8i-h3-orangepi-one.dtb \
	sun8i-h3-orangepi-pc.dtb \
	sun8i-h3-orangepi-pc-plus.dtb \
	sun8i-h3-orangepi-plus.dtb \
	sun8i-h3-orangepi-plus2e.dtb \
	sun8i-r16-parrot.dtb
dtb-$(CONFIG_MACH_SUN9I) += \
	sun9i-a80-optimus.dtb \
	sun9i-a80-cubieboard4.dtb
dtb-$(CONFIG_ARCH_TANGO) += \
	tango4-vantage-1172.dtb
dtb-$(CONFIG_ARCH_TEGRA_2x_SOC) += \
	tegra20-harmony.dtb \
	tegra20-iris-512.dtb \
	tegra20-medcom-wide.dtb \
	tegra20-paz00.dtb \
	tegra20-plutux.dtb \
	tegra20-seaboard.dtb \
	tegra20-tec.dtb \
	tegra20-trimslice.dtb \
	tegra20-ventana.dtb \
	tegra20-whistler.dtb
dtb-$(CONFIG_ARCH_TEGRA_3x_SOC) += \
	tegra30-apalis-eval.dtb \
	tegra30-beaver.dtb \
	tegra30-cardhu-a02.dtb \
	tegra30-cardhu-a04.dtb \
	tegra30-colibri-eval-v3.dtb
dtb-$(CONFIG_ARCH_TEGRA_114_SOC) += \
	tegra114-dalmore.dtb \
	tegra114-roth.dtb \
	tegra114-tn7.dtb
dtb-$(CONFIG_ARCH_TEGRA_124_SOC) += \
	tegra124-apalis-eval.dtb \
	tegra124-jetson-tk1.dtb \
	tegra124-nyan-big.dtb \
	tegra124-nyan-blaze.dtb \
	tegra124-venice2.dtb
dtb-$(CONFIG_ARCH_U300) += \
	ste-u300.dtb
dtb-$(CONFIG_ARCH_U8500) += \
	ste-snowball.dtb \
	ste-hrefprev60-stuib.dtb \
	ste-hrefprev60-tvk.dtb \
	ste-hrefv60plus-stuib.dtb \
	ste-hrefv60plus-tvk.dtb \
	ste-ccu8540.dtb \
	ste-ccu9540.dtb
dtb-$(CONFIG_ARCH_UNIPHIER) += \
	uniphier-ld4-ref.dtb \
	uniphier-ld6b-ref.dtb \
	uniphier-pro4-ace.dtb \
	uniphier-pro4-ref.dtb \
	uniphier-pro4-sanji.dtb \
	uniphier-pxs2-gentil.dtb \
	uniphier-pxs2-vodka.dtb \
	uniphier-sld3-ref.dtb \
	uniphier-sld8-ref.dtb
dtb-$(CONFIG_ARCH_VERSATILE) += \
	versatile-ab.dtb \
	versatile-pb.dtb
dtb-$(CONFIG_ARCH_VEXPRESS) += \
	vexpress-v2p-ca5s.dtb \
	vexpress-v2p-ca9.dtb \
	vexpress-v2p-ca15-tc1.dtb \
	vexpress-v2p-ca15_a7.dtb
dtb-$(CONFIG_ARCH_VIRT) += \
	xenvm-4.2.dtb
dtb-$(CONFIG_ARCH_VT8500) += \
	vt8500-bv07.dtb \
	wm8505-ref.dtb \
	wm8650-mid.dtb \
	wm8750-apc8750.dtb \
	wm8850-w70v2.dtb
dtb-$(CONFIG_ARCH_ZYNQ) += \
	zynq-parallella.dtb \
	zynq-zc702.dtb \
	zynq-zc706.dtb \
	zynq-zed.dtb \
	zynq-zybo.dtb
dtb-$(CONFIG_MACH_ARMADA_370) += \
	armada-370-db.dtb \
	armada-370-dlink-dns327l.dtb \
	armada-370-mirabox.dtb \
	armada-370-netgear-rn102.dtb \
	armada-370-netgear-rn104.dtb \
	armada-370-rd.dtb \
	armada-370-seagate-nas-2bay.dtb \
	armada-370-seagate-nas-4bay.dtb \
	armada-370-seagate-personal-cloud.dtb \
	armada-370-seagate-personal-cloud-2bay.dtb \
	armada-370-synology-ds213j.dtb
dtb-$(CONFIG_MACH_ARMADA_375) += \
	armada-375-db.dtb
dtb-$(CONFIG_MACH_ARMADA_38X) += \
	armada-385-db-ap.dtb \
	armada-385-linksys-caiman.dtb \
	armada-385-linksys-cobra.dtb \
	armada-388-clearfog.dtb \
	armada-388-db.dtb \
	armada-388-gp.dtb \
	armada-388-rd.dtb
dtb-$(CONFIG_MACH_ARMADA_39X) += \
	armada-398-db.dtb
dtb-$(CONFIG_MACH_ARMADA_XP) += \
	armada-xp-axpwifiap.dtb \
	armada-xp-db.dtb \
	armada-xp-gp.dtb \
	armada-xp-lenovo-ix4-300d.dtb \
	armada-xp-linksys-mamba.dtb \
	armada-xp-matrix.dtb \
	armada-xp-netgear-rn2120.dtb \
	armada-xp-openblocks-ax3-4.dtb \
	armada-xp-synology-ds414.dtb
dtb-$(CONFIG_MACH_DOVE) += \
	dove-cubox.dtb \
	dove-cubox-es.dtb \
	dove-d2plug.dtb \
	dove-d3plug.dtb \
	dove-dove-db.dtb \
	dove-sbc-a510.dtb
dtb-$(CONFIG_ARCH_MEDIATEK) += \
	mt2701-evb.dtb \
	mt6580-evbp1.dtb \
	mt6589-aquaris5.dtb \
	mt6592-evb.dtb \
	mt7623-evb.dtb \
	mt8127-moose.dtb \
	mt8135-evbp1.dtb
dtb-$(CONFIG_ARCH_ZX) += zx296702-ad1.dtb
dtb-$(CONFIG_ARCH_ASPEED) += aspeed-bmc-opp-palmetto.dtb \
	aspeed-ast2500-evb.dtb
endif

dtstree		:= $(srctree)/$(src)
dtb-$(CONFIG_OF_ALL_DTBS) := $(patsubst $(dtstree)/%.dts,%.dtb, $(wildcard $(dtstree)/*.dts))

always		:= $(dtb-y)
clean-files	:= *.dtb<|MERGE_RESOLUTION|>--- conflicted
+++ resolved
@@ -354,19 +354,11 @@
 	imx6dl-sabreauto-enetirq.dtb \
 	imx6dl-sabreauto-flexcan1.dtb \
 	imx6dl-sabreauto-gpmi-weim.dtb \
-<<<<<<< HEAD
-	imx6dl-sabreauto-optee.dtb \
-=======
->>>>>>> 05f46d3f
 	imx6dl-sabrelite.dtb \
 	imx6dl-sabresd.dtb \
 	imx6dl-sabresd-btwifi.dtb \
 	imx6dl-sabresd-hdcp.dtb \
 	imx6dl-sabresd-ldo.dtb \
-<<<<<<< HEAD
-	imx6dl-sabresd-optee.dtb \
-=======
->>>>>>> 05f46d3f
 	imx6dl-ts4900.dtb \
 	imx6dl-tx6dl-comtft.dtb \
 	imx6dl-tx6s-8034.dtb \
@@ -399,15 +391,12 @@
 	imx6q-b650v3.dtb \
 	imx6q-b850v3.dtb \
 	imx6q-pop-arm2.dtb \
-<<<<<<< HEAD
 	imx6q-ccimx6sbc.dtb \
 	imx6q-ccimx6sbc-id129.dtb \
 	imx6q-ccimx6sbc-id130.dtb \
 	imx6q-ccimx6sbc-w.dtb \
 	imx6q-ccimx6sbc-wb.dtb \
 	imx6q-ccimx6sbc-wb-ldo-bypass.dtb \
-=======
->>>>>>> 05f46d3f
 	imx6q-cm-fx6.dtb \
 	imx6q-cubox-i.dtb \
 	imx6q-dfi-fs700-m60.dtb \
@@ -436,20 +425,12 @@
 	imx6q-sabreauto-enetirq.dtb \
 	imx6q-sabreauto-flexcan1.dtb \
 	imx6q-sabreauto-gpmi-weim.dtb \
-<<<<<<< HEAD
-	imx6q-sabreauto-optee.dtb \
-=======
->>>>>>> 05f46d3f
 	imx6q-sabrelite.dtb \
 	imx6q-sabresd.dtb \
 	imx6q-sabresd-btwifi.dtb \
 	imx6q-sabresd-hdcp.dtb \
 	imx6q-sabresd-ldo.dtb \
 	imx6q-sabresd-enetirq.dtb \
-<<<<<<< HEAD
-	imx6q-sabresd-optee.dtb \
-=======
->>>>>>> 05f46d3f
 	imx6q-sbc6x.dtb \
 	imx6q-tbs2910.dtb \
 	imx6q-ts4900.dtb \
@@ -474,18 +455,10 @@
 	imx6qp-sabreauto-ecspi.dtb \
 	imx6qp-sabreauto-flexcan1.dtb \
 	imx6qp-sabreauto-gpmi-weim.dtb \
-<<<<<<< HEAD
-	imx6qp-sabreauto-optee.dtb \
-=======
->>>>>>> 05f46d3f
 	imx6qp-sabresd-btwifi.dtb \
 	imx6qp-sabresd-hdcp.dtb \
 	imx6qp-sabresd-ldo.dtb \
 	imx6qp-sabresd-ldo-pcie-cert.dtb \
-<<<<<<< HEAD
-	imx6qp-sabresd-optee.dtb \
-=======
->>>>>>> 05f46d3f
 	imx6qp-sabresd.dtb
 dtb-$(CONFIG_SOC_IMX6SL) += \
 	imx6sl-evk.dtb \
@@ -493,20 +466,12 @@
 	imx6sl-evk-ldo.dtb \
 	imx6sl-evk-csi.dtb \
 	imx6sl-evk-uart.dtb \
-<<<<<<< HEAD
-	imx6sl-evk-optee.dtb \
-=======
->>>>>>> 05f46d3f
 	imx6sl-warp.dtb
 dtb-$(CONFIG_SOC_IMX6SX) += \
 	imx6sx-nitrogen6sx.dtb \
 	imx6sx-14x14-arm2.dtb \
 	imx6sx-sabreauto.dtb \
 	imx6sx-sabreauto-m4.dtb \
-<<<<<<< HEAD
-	imx6sx-sabreauto-optee.dtb \
-=======
->>>>>>> 05f46d3f
 	imx6sx-sdb-reva.dtb \
 	imx6sx-sdb-sai.dtb \
 	imx6sx-sdb-reva-ldo.dtb \
@@ -518,10 +483,6 @@
 	imx6sx-sdb-m4.dtb \
 	imx6sx-sdb-mqs.dtb \
 	imx6sx-sdb-sai.dtb \
-<<<<<<< HEAD
-	imx6sx-sdb-optee.dtb \
-=======
->>>>>>> 05f46d3f
 	imx6sx-19x19-arm2.dtb \
 	imx6sx-19x19-arm2-ldo.dtb \
 	imx6sx-19x19-arm2-csi.dtb \
@@ -542,10 +503,6 @@
 	imx6ul-14x14-evk-emmc.dtb \
 	imx6ul-14x14-evk-gpmi-weim.dtb \
 	imx6ul-14x14-evk-usb-certi.dtb \
-<<<<<<< HEAD
-	imx6ul-14x14-evk-optee.dtb \
-=======
->>>>>>> 05f46d3f
 	imx6ul-geam-kit.dtb \
 	imx6ul-pico-hobbit.dtb \
 	imx6ul-tx6ul-0010.dtb \
@@ -564,9 +521,7 @@
 	imx6ul-9x9-evk-btwifi.dtb \
 	imx6ul-9x9-evk-btwifi-oob.dtb \
 	imx6ul-9x9-evk-csi.dtb \
-<<<<<<< HEAD
-	imx6ul-9x9-evk-optee.dtb \
-	imx6ul-9x9-evk-ldo.dtb \
+	imx6ul-9x9-evk-ldo.dtb
 	imx6ul-ccimx6ul-mfg.dtb \
 	imx6ul-ccimx6ul-mfg-rf.dtb \
 	imx6ul-ccimx6ulsbc.dtb \
@@ -578,9 +533,6 @@
 	imx6ul-ccimx6ulstarter-id129.dtb \
 	imx6ul-ccimx6ulstarter-wb.dtb \
 	imx6ul-ccimx6ulstarter-wb-mfg.dtb
-=======
-	imx6ul-9x9-evk-ldo.dtb
->>>>>>> 05f46d3f
 dtb-$(CONFIG_SOC_IMX6ULL) += \
 	imx6ull-14x14-ddr3-arm2.dtb \
 	imx6ull-14x14-ddr3-arm2-adc.dtb \
@@ -604,10 +556,6 @@
 	imx6ull-14x14-evk-emmc.dtb \
 	imx6ull-14x14-evk-gpmi-weim.dtb \
 	imx6ull-14x14-evk-usb-certi.dtb \
-<<<<<<< HEAD
-	imx6ull-14x14-evk-optee.dtb \
-=======
->>>>>>> 05f46d3f
 	imx6ull-9x9-evk.dtb \
 	imx6ull-9x9-evk-btwifi.dtb \
 	imx6ull-9x9-evk-btwifi-oob.dtb \
@@ -620,10 +568,6 @@
 	imx6sll-lpddr3-arm2-spdif.dtb \
 	imx6sll-evk.dtb \
 	imx6sll-evk-reva.dtb \
-<<<<<<< HEAD
-	imx6sll-evk-optee.dtb \
-=======
->>>>>>> 05f46d3f
 	imx6sll-evk-btwifi.dtb
 dtb-$(CONFIG_SOC_IMX7D) += \
 	imx7d-cl-som-imx7.dtb \
@@ -650,10 +594,6 @@
 	imx7d-sdb-m4.dtb \
 	imx7d-sdb-qspi.dtb \
 	imx7d-sdb-mipi-dsi.dtb \
-<<<<<<< HEAD
-	imx7d-sdb-optee.dtb \
-=======
->>>>>>> 05f46d3f
 	imx7d-sdb-reva.dtb \
 	imx7d-sdb-reva-epdc.dtb \
 	imx7d-sdb-reva-gpmi-weim.dtb \
@@ -672,11 +612,7 @@
 	imx7ulp-evk-lpuart.dtb \
 	imx7ulp-evk-qspi.dtb \
 	imx7ulp-evk-wm8960.dtb \
-<<<<<<< HEAD
-	imx7ulp-evk-hdmi.dtb \
-=======
 	imx7ulp-evk-mipi.dtb \
->>>>>>> 05f46d3f
 	imx7ulp-evk-sensors-to-i2c5.dtb
 dtb-$(CONFIG_SOC_LS1021A) += \
 	ls1021a-qds.dtb \
