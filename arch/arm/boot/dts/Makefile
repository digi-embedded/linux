# SPDX-License-Identifier: GPL-2.0

# board-specific dtc flags
DTC_FLAGS_stm32mp157c-dk2 += -@
DTC_FLAGS_stm32f429-disco += -@
DTC_FLAGS_stm32f469-disco += -@
DTC_FLAGS_stm32f746-disco += -@
DTC_FLAGS_stm32f769-disco += -@
DTC_FLAGS_stm32429i-eval += -@
DTC_FLAGS_stm32746g-eval += -@
DTC_FLAGS_stm32h743i-eval += -@
DTC_FLAGS_stm32h743i-disco += -@
DTC_FLAGS_stm32mp135f-dk += -@
DTC_FLAGS_stm32mp135f-dk-a7-examples +=-@
DTC_FLAGS_stm32mp157a-dk1 += -@
DTC_FLAGS_stm32mp157a-dk1-a7-examples += -@
DTC_FLAGS_stm32mp157a-dk1-m4-examples += -@
DTC_FLAGS_stm32mp157d-dk1 += -@
DTC_FLAGS_stm32mp157d-dk1-a7-examples += -@
DTC_FLAGS_stm32mp157d-dk1-m4-examples += -@
DTC_FLAGS_stm32mp157c-dk2 += -@
DTC_FLAGS_stm32mp157f-dk2 += -@
DTC_FLAGS_stm32mp157c-dk2-a7-examples += -@
DTC_FLAGS_stm32mp157c-dk2-m4-examples += -@
DTC_FLAGS_stm32mp157f-dk2-a7-examples += -@
DTC_FLAGS_stm32mp157f-dk2-m4-examples += -@
DTC_FLAGS_stm32mp157a-ed1 += -@
DTC_FLAGS_stm32mp157c-ed1 += -@
DTC_FLAGS_stm32mp157d-ed1 += -@
DTC_FLAGS_stm32mp157f-ed1 += -@
DTC_FLAGS_stm32mp157a-ev1 += -@
DTC_FLAGS_stm32mp157c-ev1 += -@
DTC_FLAGS_stm32mp157d-ev1 += -@
DTC_FLAGS_stm32mp157f-ev1 += -@
DTC_FLAGS_stm32mp157c-ev1-a7-examples += -@
DTC_FLAGS_stm32mp157c-ev1-m4-examples += -@
DTC_FLAGS_stm32mp157f-ev1-a7-examples += -@
DTC_FLAGS_stm32mp157f-ev1-m4-examples += -@
DTC_FLAGS_ccmp133-dvk += -@
DTC_FLAGS_ccmp157-dvk += -@

dtb-$(CONFIG_ARCH_ALPINE) += \
	alpine-db.dtb
dtb-$(CONFIG_MACH_ARTPEC6) += \
	artpec6-devboard.dtb
dtb-$(CONFIG_MACH_ASM9260) += \
	alphascale-asm9260-devkit.dtb
# Keep at91 dtb files sorted alphabetically for each SoC
dtb-$(CONFIG_SOC_AT91RM9200) += \
	at91rm9200ek.dtb \
	mpa1600.dtb
dtb-$(CONFIG_SOC_AT91SAM9) += \
	animeo_ip.dtb \
	at91-qil_a9260.dtb \
	aks-cdu.dtb \
	ethernut5.dtb \
	evk-pro3.dtb \
	tny_a9260.dtb \
	usb_a9260.dtb \
	at91sam9260ek.dtb \
	at91sam9261ek.dtb \
	at91sam9263ek.dtb \
	at91-sam9_l9260.dtb \
	tny_a9263.dtb \
	usb_a9263.dtb \
	at91-foxg20.dtb \
	at91-kizbox.dtb \
	at91sam9g20ek.dtb \
	at91sam9g20ek_2mmc.dtb \
	tny_a9g20.dtb \
	usb_a9g20.dtb \
	usb_a9g20_lpw.dtb \
	at91sam9m10g45ek.dtb \
	pm9g45.dtb \
	at91sam9n12ek.dtb \
	at91sam9rlek.dtb \
	at91-ariag25.dtb \
	at91-ariettag25.dtb \
	at91-cosino_mega2560.dtb \
	at91-kizboxmini-base.dtb \
	at91-kizboxmini-mb.dtb \
	at91-kizboxmini-rd.dtb \
	at91-smartkiz.dtb \
	at91-wb45n.dtb \
	at91sam9g15ek.dtb \
	at91sam9g25-gardena-smart-gateway.dtb \
	at91sam9g25ek.dtb \
	at91sam9g35ek.dtb \
	at91sam9x25ek.dtb \
	at91sam9x35ek.dtb
dtb-$(CONFIG_SOC_SAM9X60) += \
	at91-sam9x60ek.dtb
dtb-$(CONFIG_SOC_SAM_V7) += \
	at91-kizbox2-2.dtb \
	at91-kizbox3-hs.dtb \
	at91-nattis-2-natte-2.dtb \
	at91-sama5d27_som1_ek.dtb \
	at91-sama5d27_wlsom1_ek.dtb \
	at91-sama5d2_icp.dtb \
	at91-sama5d2_ptc_ek.dtb \
	at91-sama5d2_xplained.dtb \
	at91-sama5d3_xplained.dtb \
	at91-dvk_som60.dtb \
	at91-gatwick.dtb \
	at91-tse850-3.dtb \
	at91-wb50n.dtb \
	sama5d31ek.dtb \
	sama5d33ek.dtb \
	sama5d34ek.dtb \
	sama5d35ek.dtb \
	sama5d36ek.dtb \
	sama5d36ek_cmp.dtb \
	at91-sama5d4_ma5d4evk.dtb \
	at91-sama5d4_xplained.dtb \
	at91-sama5d4ek.dtb \
	at91-vinco.dtb
dtb-$(CONFIG_SOC_SAMA7G5) += \
	at91-sama7g5ek.dtb
dtb-$(CONFIG_ARCH_AXXIA) += \
	axm5516-amarillo.dtb
dtb-$(CONFIG_ARCH_BCM2835) += \
	bcm2835-rpi-b.dtb \
	bcm2835-rpi-a.dtb \
	bcm2835-rpi-b-rev2.dtb \
	bcm2835-rpi-b-plus.dtb \
	bcm2835-rpi-a-plus.dtb \
	bcm2835-rpi-cm1-io1.dtb \
	bcm2836-rpi-2-b.dtb \
	bcm2837-rpi-3-a-plus.dtb \
	bcm2837-rpi-3-b.dtb \
	bcm2837-rpi-3-b-plus.dtb \
	bcm2837-rpi-cm3-io3.dtb \
	bcm2711-rpi-400.dtb \
	bcm2711-rpi-4-b.dtb \
	bcm2835-rpi-zero.dtb \
	bcm2835-rpi-zero-w.dtb
dtb-$(CONFIG_ARCH_BCM_5301X) += \
	bcm4708-asus-rt-ac56u.dtb \
	bcm4708-asus-rt-ac68u.dtb \
	bcm4708-buffalo-wzr-1750dhp.dtb \
	bcm4708-linksys-ea6300-v1.dtb \
	bcm4708-linksys-ea6500-v2.dtb \
	bcm4708-luxul-xap-1510.dtb \
	bcm4708-luxul-xwc-1000.dtb \
	bcm4708-netgear-r6250.dtb \
	bcm4708-netgear-r6300-v2.dtb \
	bcm4708-smartrg-sr400ac.dtb \
	bcm47081-asus-rt-n18u.dtb \
	bcm47081-buffalo-wzr-600dhp2.dtb \
	bcm47081-buffalo-wzr-900dhp.dtb \
	bcm47081-luxul-xap-1410.dtb \
	bcm47081-luxul-xwr-1200.dtb \
	bcm47081-tplink-archer-c5-v2.dtb \
	bcm4709-asus-rt-ac87u.dtb \
	bcm4709-buffalo-wxr-1900dhp.dtb \
	bcm4709-linksys-ea9200.dtb \
	bcm4709-netgear-r7000.dtb \
	bcm4709-netgear-r8000.dtb \
	bcm4709-tplink-archer-c9-v1.dtb \
	bcm47094-dlink-dir-885l.dtb \
	bcm47094-linksys-panamera.dtb \
	bcm47094-luxul-abr-4500.dtb \
	bcm47094-luxul-xap-1610.dtb \
	bcm47094-luxul-xbr-4500.dtb \
	bcm47094-luxul-xwc-2000.dtb \
	bcm47094-luxul-xwr-3100.dtb \
	bcm47094-luxul-xwr-3150-v1.dtb \
	bcm47094-netgear-r8500.dtb \
	bcm47094-phicomm-k3.dtb \
	bcm53015-meraki-mr26.dtb \
	bcm53016-meraki-mr32.dtb \
	bcm94708.dtb \
	bcm94709.dtb \
	bcm953012er.dtb \
	bcm953012hr.dtb \
	bcm953012k.dtb
dtb-$(CONFIG_ARCH_BCM_53573) += \
	bcm47189-luxul-xap-1440.dtb \
	bcm47189-luxul-xap-810.dtb \
	bcm47189-tenda-ac9.dtb \
	bcm947189acdbmr.dtb
dtb-$(CONFIG_ARCH_BCM_63XX) += \
	bcm963138dvt.dtb
dtb-$(CONFIG_ARCH_BCM_CYGNUS) += \
	bcm911360_entphn.dtb \
	bcm911360k.dtb \
	bcm958300k.dtb \
	bcm958305k.dtb
dtb-$(CONFIG_ARCH_BCM_HR2) += \
	bcm53340-ubnt-unifi-switch8.dtb
dtb-$(CONFIG_ARCH_BCM_MOBILE) += \
	bcm28155-ap.dtb \
	bcm21664-garnet.dtb \
	bcm23550-sparrow.dtb
dtb-$(CONFIG_ARCH_BCM_NSP) += \
	bcm958522er.dtb \
	bcm958525er.dtb \
	bcm958525xmc.dtb \
	bcm958622hr.dtb \
	bcm958623hr.dtb \
	bcm958625hr.dtb \
	bcm988312hr.dtb \
	bcm958625k.dtb
dtb-$(CONFIG_ARCH_BERLIN) += \
	berlin2-sony-nsz-gs7.dtb \
	berlin2cd-google-chromecast.dtb \
	berlin2cd-valve-steamlink.dtb \
	berlin2q-marvell-dmp.dtb
dtb-$(CONFIG_ARCH_BRCMSTB) += \
	bcm7445-bcm97445svmb.dtb
dtb-$(CONFIG_ARCH_CLPS711X) += \
	ep7211-edb7211.dtb
dtb-$(CONFIG_ARCH_DAVINCI) += \
	da850-lcdk.dtb \
	da850-enbw-cmc.dtb \
	da850-evm.dtb \
	da850-lego-ev3.dtb
dtb-$(CONFIG_ARCH_DIGICOLOR) += \
	cx92755_equinox.dtb
dtb-$(CONFIG_ARCH_EXYNOS3) += \
	exynos3250-artik5-eval.dtb \
	exynos3250-monk.dtb \
	exynos3250-rinato.dtb
dtb-$(CONFIG_ARCH_EXYNOS4) += \
	exynos4210-i9100.dtb \
	exynos4210-origen.dtb \
	exynos4210-smdkv310.dtb \
	exynos4210-trats.dtb \
	exynos4210-universal_c210.dtb \
	exynos4412-i9300.dtb \
	exynos4412-i9305.dtb \
	exynos4412-itop-elite.dtb \
	exynos4412-n710x.dtb \
	exynos4412-odroidu3.dtb \
	exynos4412-odroidx.dtb \
	exynos4412-odroidx2.dtb \
	exynos4412-origen.dtb \
	exynos4412-p4note-n8010.dtb \
	exynos4412-smdk4412.dtb \
	exynos4412-tiny4412.dtb \
	exynos4412-trats2.dtb
dtb-$(CONFIG_ARCH_EXYNOS5) += \
	exynos5250-arndale.dtb \
	exynos5250-smdk5250.dtb \
	exynos5250-snow.dtb \
	exynos5250-snow-rev5.dtb \
	exynos5250-spring.dtb \
	exynos5260-xyref5260.dtb \
	exynos5410-odroidxu.dtb \
	exynos5410-smdk5410.dtb \
	exynos5420-arndale-octa.dtb \
	exynos5420-peach-pit.dtb \
	exynos5420-smdk5420.dtb \
	exynos5422-odroidhc1.dtb \
	exynos5422-odroidxu3.dtb \
	exynos5422-odroidxu3-lite.dtb \
	exynos5422-odroidxu4.dtb \
	exynos5800-peach-pi.dtb
dtb-$(CONFIG_ARCH_GEMINI) += \
	gemini-dlink-dir-685.dtb \
	gemini-dlink-dns-313.dtb \
	gemini-nas4220b.dtb \
	gemini-rut1xx.dtb \
	gemini-sl93512r.dtb \
	gemini-sq201.dtb \
	gemini-wbd111.dtb \
	gemini-wbd222.dtb
dtb-$(CONFIG_ARCH_HI3xxx) += \
	hi3620-hi4511.dtb
dtb-$(CONFIG_ARCH_HIGHBANK) += \
	highbank.dtb \
	ecx-2000.dtb
dtb-$(CONFIG_ARCH_HIP01) += \
	hip01-ca9x2.dtb
dtb-$(CONFIG_ARCH_HIP04) += \
	hip04-d01.dtb
dtb-$(CONFIG_ARCH_HISI) += \
	hi3519-demb.dtb
dtb-$(CONFIG_ARCH_HIX5HD2) += \
	hisi-x5hd2-dkb.dtb
dtb-$(CONFIG_ARCH_INTEGRATOR) += \
	integratorap.dtb \
	integratorap-im-pd1.dtb \
	integratorcp.dtb
dtb-$(CONFIG_ARCH_IXP4XX) += \
	intel-ixp42x-linksys-nslu2.dtb \
	intel-ixp42x-linksys-wrv54g.dtb \
	intel-ixp42x-freecom-fsg-3.dtb \
	intel-ixp42x-welltech-epbx100.dtb \
	intel-ixp42x-ixdp425.dtb \
	intel-ixp43x-kixrp435.dtb \
	intel-ixp46x-ixdp465.dtb \
	intel-ixp42x-adi-coyote.dtb \
	intel-ixp42x-ixdpg425.dtb \
	intel-ixp42x-iomega-nas100d.dtb \
	intel-ixp42x-dlink-dsm-g600.dtb \
	intel-ixp42x-gateworks-gw2348.dtb \
	intel-ixp43x-gateworks-gw2358.dtb \
	intel-ixp42x-netgear-wg302v2.dtb \
	intel-ixp42x-arcom-vulcan.dtb
dtb-$(CONFIG_ARCH_KEYSTONE) += \
	keystone-k2hk-evm.dtb \
	keystone-k2l-evm.dtb \
	keystone-k2e-evm.dtb \
	keystone-k2g-evm.dtb \
	keystone-k2g-ice.dtb
dtb-$(CONFIG_MACH_KIRKWOOD) += \
	kirkwood-b3.dtb \
	kirkwood-blackarmor-nas220.dtb \
	kirkwood-cloudbox.dtb \
	kirkwood-d2net.dtb \
	kirkwood-db-88f6281.dtb \
	kirkwood-db-88f6282.dtb \
	kirkwood-dir665.dtb \
	kirkwood-dns320.dtb \
	kirkwood-dns325.dtb \
	kirkwood-dockstar.dtb \
	kirkwood-dreamplug.dtb \
	kirkwood-ds109.dtb \
	kirkwood-ds110jv10.dtb \
	kirkwood-ds111.dtb \
	kirkwood-ds112.dtb \
	kirkwood-ds209.dtb \
	kirkwood-ds210.dtb \
	kirkwood-ds212.dtb \
	kirkwood-ds212j.dtb \
	kirkwood-ds409.dtb \
	kirkwood-ds409slim.dtb \
	kirkwood-ds411.dtb \
	kirkwood-ds411j.dtb \
	kirkwood-ds411slim.dtb \
	kirkwood-goflexnet.dtb \
	kirkwood-guruplug-server-plus.dtb \
	kirkwood-ib62x0.dtb \
	kirkwood-iconnect.dtb \
	kirkwood-iomega_ix2_200.dtb \
	kirkwood-is2.dtb \
	kirkwood-km_kirkwood.dtb \
	kirkwood-l-50.dtb \
	kirkwood-laplug.dtb \
	kirkwood-linkstation-lsqvl.dtb \
	kirkwood-linkstation-lsvl.dtb \
	kirkwood-linkstation-lswsxl.dtb \
	kirkwood-linkstation-lswvl.dtb \
	kirkwood-linkstation-lswxl.dtb \
	kirkwood-linksys-viper.dtb \
	kirkwood-lschlv2.dtb \
	kirkwood-lsxhl.dtb \
	kirkwood-mplcec4.dtb \
	kirkwood-mv88f6281gtw-ge.dtb \
	kirkwood-nas2big.dtb \
	kirkwood-net2big.dtb \
	kirkwood-net5big.dtb \
	kirkwood-netgear_readynas_duo_v2.dtb \
	kirkwood-netgear_readynas_nv+_v2.dtb \
	kirkwood-ns2.dtb \
	kirkwood-ns2lite.dtb \
	kirkwood-ns2max.dtb \
	kirkwood-ns2mini.dtb \
	kirkwood-nsa310.dtb \
	kirkwood-nsa310a.dtb \
	kirkwood-nsa320.dtb \
	kirkwood-nsa325.dtb \
	kirkwood-openblocks_a6.dtb \
	kirkwood-openblocks_a7.dtb \
	kirkwood-openrd-base.dtb \
	kirkwood-openrd-client.dtb \
	kirkwood-openrd-ultimate.dtb \
	kirkwood-pogo_e02.dtb \
	kirkwood-pogoplug-series-4.dtb \
	kirkwood-rd88f6192.dtb \
	kirkwood-rd88f6281-z0.dtb \
	kirkwood-rd88f6281-a.dtb \
	kirkwood-rs212.dtb \
	kirkwood-rs409.dtb \
	kirkwood-rs411.dtb \
	kirkwood-sheevaplug.dtb \
	kirkwood-sheevaplug-esata.dtb \
	kirkwood-t5325.dtb \
	kirkwood-topkick.dtb \
	kirkwood-ts219-6281.dtb \
	kirkwood-ts219-6282.dtb \
	kirkwood-ts419-6281.dtb \
	kirkwood-ts419-6282.dtb
dtb-$(CONFIG_ARCH_LPC18XX) += \
	lpc4337-ciaa.dtb \
	lpc4350-hitex-eval.dtb \
	lpc4357-ea4357-devkit.dtb \
	lpc4357-myd-lpc4357.dtb
dtb-$(CONFIG_ARCH_LPC32XX) += \
	lpc3250-ea3250.dtb \
	lpc3250-phy3250.dtb
dtb-$(CONFIG_ARCH_WPCM450) += \
	nuvoton-wpcm450-supermicro-x9sci-ln4f.dtb
dtb-$(CONFIG_ARCH_NPCM7XX) += \
	nuvoton-npcm730-gsj.dtb \
	nuvoton-npcm730-gbs.dtb \
	nuvoton-npcm730-kudo.dtb \
	nuvoton-npcm750-evb.dtb \
	nuvoton-npcm750-runbmc-olympus.dtb
dtb-$(CONFIG_MACH_MESON6) += \
	meson6-atv1200.dtb
dtb-$(CONFIG_MACH_MESON8) += \
	meson8-minix-neo-x8.dtb \
	meson8b-ec100.dtb \
	meson8b-mxq.dtb \
	meson8b-odroidc1.dtb \
	meson8m2-mxiii-plus.dtb
dtb-$(CONFIG_ARCH_MMP) += \
	pxa168-aspenite.dtb \
	pxa910-dkb.dtb \
	mmp2-brownstone.dtb \
	mmp2-olpc-xo-1-75.dtb \
	mmp3-dell-ariel.dtb
dtb-$(CONFIG_ARCH_MPS2) += \
	mps2-an385.dtb \
	mps2-an399.dtb
dtb-$(CONFIG_ARCH_MOXART) += \
	moxart-uc7112lx.dtb
dtb-$(CONFIG_ARCH_SD5203) += \
	sd5203.dtb
dtb-$(CONFIG_SOC_IMX1) += \
	imx1-ads.dtb \
	imx1-apf9328.dtb
dtb-$(CONFIG_SOC_IMX25) += \
	imx25-eukrea-mbimxsd25-baseboard.dtb \
	imx25-eukrea-mbimxsd25-baseboard-cmo-qvga.dtb \
	imx25-eukrea-mbimxsd25-baseboard-dvi-svga.dtb \
	imx25-eukrea-mbimxsd25-baseboard-dvi-vga.dtb \
	imx25-karo-tx25.dtb \
	imx25-pdk.dtb
dtb-$(CONFIG_SOC_IMX27) += \
	imx27-apf27.dtb \
	imx27-apf27dev.dtb \
	imx27-eukrea-mbimxsd27-baseboard.dtb \
	imx27-pdk.dtb \
	imx27-phytec-phycore-rdk.dtb \
	imx27-phytec-phycard-s-rdk.dtb
dtb-$(CONFIG_SOC_IMX31) += \
	imx31-bug.dtb \
	imx31-lite.dtb
dtb-$(CONFIG_SOC_IMX35) += \
	imx35-eukrea-mbimxsd35-baseboard.dtb \
	imx35-pdk.dtb
dtb-$(CONFIG_SOC_IMX50) += \
	imx50-evk.dtb \
	imx50-kobo-aura.dtb
dtb-$(CONFIG_SOC_IMX51) += \
	imx51-apf51.dtb \
	imx51-apf51dev.dtb \
	imx51-babbage.dtb \
	imx51-digi-connectcore-jsk.dtb \
	imx51-eukrea-mbimxsd51-baseboard.dtb \
	imx51-ts4800.dtb \
	imx51-zii-rdu1.dtb \
	imx51-zii-scu2-mezz.dtb \
	imx51-zii-scu3-esb.dtb
dtb-$(CONFIG_SOC_IMX53) += \
	imx53-ard.dtb \
	imx53-cx9020.dtb \
	imx53-kp-ddc.dtb \
	imx53-kp-hsc.dtb \
	imx53-m53evk.dtb \
	imx53-m53menlo.dtb \
	imx53-mba53.dtb \
	imx53-ppd.dtb \
	imx53-qsb.dtb \
	imx53-qsrb.dtb \
	imx53-smd.dtb \
	imx53-tx53-x03x.dtb \
	imx53-tx53-x13x.dtb \
	imx53-usbarmory.dtb \
	imx53-voipac-bsb.dtb
dtb-$(CONFIG_SOC_IMX6Q) += \
	imx6dl-alti6p.dtb \
	imx6dl-apf6dev.dtb \
	imx6dl-aristainetos_4.dtb \
	imx6dl-aristainetos_7.dtb \
	imx6dl-aristainetos2_4.dtb \
	imx6dl-aristainetos2_7.dtb \
	imx6dl-colibri-eval-v3.dtb \
	imx6dl-colibri-v1_1-eval-v3.dtb \
	imx6dl-cubox-i.dtb \
	imx6dl-cubox-i-emmc-som-v15.dtb \
	imx6dl-cubox-i-som-v15.dtb \
	imx6dl-dfi-fs700-m60.dtb \
	imx6dl-dhcom-picoitx.dtb \
	imx6dl-eckelmann-ci4x10.dtb \
	imx6dl-emcon-avari.dtb \
	imx6dl-gw51xx.dtb \
	imx6dl-gw52xx.dtb \
	imx6dl-gw53xx.dtb \
	imx6dl-gw54xx.dtb \
	imx6dl-gw551x.dtb \
	imx6dl-gw552x.dtb \
	imx6dl-gw553x.dtb \
	imx6dl-gw560x.dtb \
	imx6dl-gw5903.dtb \
	imx6dl-gw5904.dtb \
	imx6dl-gw5907.dtb \
	imx6dl-gw5910.dtb \
	imx6dl-gw5912.dtb \
	imx6dl-gw5913.dtb \
	imx6dl-hummingboard.dtb \
	imx6dl-hummingboard-emmc-som-v15.dtb \
	imx6dl-hummingboard-som-v15.dtb \
	imx6dl-hummingboard2.dtb \
	imx6dl-hummingboard2-emmc-som-v15.dtb \
	imx6dl-hummingboard2-som-v15.dtb \
	imx6dl-icore.dtb \
	imx6dl-icore-mipi.dtb \
	imx6dl-icore-rqs.dtb \
	imx6dl-lanmcu.dtb \
	imx6dl-mamoj.dtb \
	imx6dl-nit6xlite.dtb \
	imx6dl-nitrogen6x.dtb \
	imx6dl-phytec-mira-rdk-nand.dtb \
	imx6dl-phytec-pbab01.dtb \
	imx6dl-pico-dwarf.dtb \
	imx6dl-pico-hobbit.dtb \
	imx6dl-pico-nymph.dtb \
	imx6dl-pico-pi.dtb \
	imx6dl-plybas.dtb \
	imx6dl-plym2m.dtb \
	imx6dl-prtmvt.dtb \
	imx6dl-prtrvt.dtb \
	imx6dl-prtvt7.dtb \
	imx6dl-rex-basic.dtb \
	imx6dl-riotboard.dtb \
	imx6dl-sabreauto.dtb \
	imx6dl-sabrelite.dtb \
	imx6dl-sabresd.dtb \
	imx6dl-savageboard.dtb \
	imx6dl-skov-revc-lt2.dtb \
	imx6dl-skov-revc-lt6.dtb \
	imx6dl-solidsense.dtb \
	imx6dl-ts4900.dtb \
	imx6dl-ts7970.dtb \
	imx6dl-tx6dl-comtft.dtb \
	imx6dl-tx6s-8034.dtb \
	imx6dl-tx6s-8034-mb7.dtb \
	imx6dl-tx6s-8035.dtb \
	imx6dl-tx6s-8035-mb7.dtb \
	imx6dl-tx6u-801x.dtb \
	imx6dl-tx6u-80xx-mb7.dtb \
	imx6dl-tx6u-8033.dtb \
	imx6dl-tx6u-8033-mb7.dtb \
	imx6dl-tx6u-811x.dtb \
	imx6dl-tx6u-81xx-mb7.dtb \
	imx6dl-udoo.dtb \
	imx6dl-victgo.dtb \
	imx6dl-vicut1.dtb \
	imx6dl-wandboard.dtb \
	imx6dl-wandboard-revb1.dtb \
	imx6dl-wandboard-revd1.dtb \
	imx6dl-yapp4-draco.dtb \
	imx6dl-yapp4-hydra.dtb \
	imx6dl-yapp4-orion.dtb \
	imx6dl-yapp4-ursa.dtb \
	imx6q-apalis-eval.dtb \
	imx6q-apalis-ixora.dtb \
	imx6q-apalis-ixora-v1.1.dtb \
	imx6q-apf6dev.dtb \
	imx6q-arm2.dtb \
	imx6q-b450v3.dtb \
	imx6q-b650v3.dtb \
	imx6q-b850v3.dtb \
	imx6q-cm-fx6.dtb \
	imx6q-cubox-i.dtb \
	imx6q-cubox-i-emmc-som-v15.dtb \
	imx6q-cubox-i-som-v15.dtb \
	imx6q-dfi-fs700-m60.dtb \
	imx6q-dhcom-pdk2.dtb \
	imx6q-display5-tianma-tm070-1280x768.dtb \
	imx6q-dmo-edmqmx6.dtb \
	imx6q-dms-ba16.dtb \
	imx6q-ds.dtb \
	imx6q-emcon-avari.dtb \
	imx6q-evi.dtb \
	imx6dl-b105pv2.dtb \
	imx6dl-b105v2.dtb \
	imx6dl-b125v2.dtb \
	imx6dl-b125pv2.dtb \
	imx6dl-b155v2.dtb \
	imx6q-gk802.dtb \
	imx6q-gw51xx.dtb \
	imx6q-gw52xx.dtb \
	imx6q-gw53xx.dtb \
	imx6q-gw5400-a.dtb \
	imx6q-gw54xx.dtb \
	imx6q-gw551x.dtb \
	imx6q-gw552x.dtb \
	imx6q-gw553x.dtb \
	imx6q-gw560x.dtb \
	imx6q-gw5903.dtb \
	imx6q-gw5904.dtb \
	imx6q-gw5907.dtb \
	imx6q-gw5910.dtb \
	imx6q-gw5912.dtb \
	imx6q-gw5913.dtb \
	imx6q-h100.dtb \
	imx6q-hummingboard.dtb \
	imx6q-hummingboard-emmc-som-v15.dtb \
	imx6q-hummingboard-som-v15.dtb \
	imx6q-hummingboard2.dtb \
	imx6q-hummingboard2-emmc-som-v15.dtb \
	imx6q-hummingboard2-som-v15.dtb \
	imx6q-icore.dtb \
	imx6q-icore-mipi.dtb \
	imx6q-icore-ofcap10.dtb \
	imx6q-icore-ofcap12.dtb \
	imx6q-icore-rqs.dtb \
	imx6q-kp-tpc.dtb \
	imx6q-logicpd.dtb \
	imx6q-marsboard.dtb \
	imx6q-mccmon6.dtb \
	imx6q-nitrogen6x.dtb \
	imx6q-nitrogen6_max.dtb \
	imx6q-nitrogen6_som2.dtb \
	imx6q-novena.dtb \
	imx6q-phytec-mira-rdk-emmc.dtb \
	imx6q-phytec-mira-rdk-nand.dtb \
	imx6q-phytec-pbab01.dtb \
	imx6q-pico-dwarf.dtb \
	imx6q-pico-hobbit.dtb \
	imx6q-pico-nymph.dtb \
	imx6q-pico-pi.dtb \
	imx6q-pistachio.dtb \
	imx6q-prti6q.dtb \
	imx6q-prtwd2.dtb \
	imx6q-rex-pro.dtb \
	imx6q-sabreauto.dtb \
	imx6q-sabrelite.dtb \
	imx6q-sabresd.dtb \
	imx6q-savageboard.dtb \
	imx6q-sbc6x.dtb \
	imx6q-skov-revc-lt2.dtb \
	imx6q-skov-revc-lt6.dtb \
	imx6q-skov-reve-mi1010ait-1cp1.dtb \
	imx6q-solidsense.dtb \
	imx6q-tbs2910.dtb \
	imx6q-ts4900.dtb \
	imx6q-ts7970.dtb \
	imx6q-tx6q-1010.dtb \
	imx6q-tx6q-1010-comtft.dtb \
	imx6q-tx6q-1020.dtb \
	imx6q-tx6q-1020-comtft.dtb \
	imx6q-tx6q-1036.dtb \
	imx6q-tx6q-1036-mb7.dtb \
	imx6q-tx6q-10x0-mb7.dtb \
	imx6q-tx6q-1110.dtb \
	imx6q-tx6q-11x0-mb7.dtb \
	imx6q-udoo.dtb \
	imx6q-utilite-pro.dtb \
	imx6q-var-dt6customboard.dtb \
	imx6q-vicut1.dtb \
	imx6q-wandboard.dtb \
	imx6q-wandboard-revb1.dtb \
	imx6q-wandboard-revd1.dtb \
	imx6q-zii-rdu2.dtb \
	imx6qp-nitrogen6_max.dtb \
	imx6qp-nitrogen6_som2.dtb \
	imx6qp-phytec-mira-rdk-nand.dtb \
	imx6qp-prtwd3.dtb \
	imx6qp-sabreauto.dtb \
	imx6qp-sabresd.dtb \
	imx6qp-tx6qp-8037.dtb \
	imx6qp-tx6qp-8037-mb7.dtb \
	imx6qp-tx6qp-8137.dtb \
	imx6qp-tx6qp-8137-mb7.dtb \
	imx6qp-vicutp.dtb \
	imx6qp-wandboard-revd1.dtb \
	imx6qp-zii-rdu2.dtb \
	imx6s-dhcom-drc02.dtb
dtb-$(CONFIG_SOC_IMX6SL) += \
	imx6sl-evk.dtb \
	imx6sl-tolino-shine2hd.dtb \
	imx6sl-tolino-shine3.dtb \
	imx6sl-warp.dtb
dtb-$(CONFIG_SOC_IMX6SLL) += \
	imx6sll-evk.dtb \
	imx6sll-kobo-clarahd.dtb
dtb-$(CONFIG_SOC_IMX6SX) += \
	imx6sx-nitrogen6sx.dtb \
	imx6sx-sabreauto.dtb \
	imx6sx-sdb-reva.dtb \
	imx6sx-sdb-sai.dtb \
	imx6sx-sdb.dtb \
	imx6sx-sdb-mqs.dtb \
	imx6sx-softing-vining-2000.dtb \
	imx6sx-udoo-neo-basic.dtb \
	imx6sx-udoo-neo-extended.dtb \
	imx6sx-udoo-neo-full.dtb
dtb-$(CONFIG_SOC_IMX6UL) += \
	imx6ul-14x14-evk.dtb \
	imx6ul-ccimx6ulsbcexpress.dtb \
	imx6ul-ccimx6ulsbcpro.dtb \
	imx6ul-geam.dtb \
	imx6ul-isiot-emmc.dtb \
	imx6ul-isiot-nand.dtb \
	imx6ul-kontron-n6310-s.dtb \
	imx6ul-kontron-n6310-s-43.dtb \
	imx6ul-liteboard.dtb \
	imx6ul-opos6uldev.dtb \
	imx6ul-pico-dwarf.dtb \
	imx6ul-pico-hobbit.dtb \
	imx6ul-pico-pi.dtb \
	imx6ul-phytec-segin-ff-rdk-emmc.dtb \
	imx6ul-phytec-segin-ff-rdk-nand.dtb \
	imx6ul-prti6g.dtb \
	imx6ul-tx6ul-0010.dtb \
	imx6ul-tx6ul-0011.dtb \
	imx6ul-tx6ul-mainboard.dtb \
	imx6ull-14x14-evk.dtb \
	imx6ull-colibri-eval-v3.dtb \
	imx6ull-colibri-wifi-eval-v3.dtb \
	imx6ull-myir-mys-6ulx-eval.dtb \
	imx6ull-opos6uldev.dtb \
	imx6ull-phytec-segin-ff-rdk-nand.dtb \
	imx6ull-phytec-segin-ff-rdk-emmc.dtb \
	imx6ull-phytec-segin-lc-rdk-nand.dtb \
	imx6ulz-14x14-evk.dtb
dtb-$(CONFIG_SOC_IMX7D) += \
	imx7d-cl-som-imx7.dtb \
	imx7d-colibri-aster.dtb \
	imx7d-colibri-emmc-aster.dtb \
	imx7d-colibri-emmc-eval-v3.dtb \
	imx7d-colibri-eval-v3.dtb \
	imx7d-flex-concentrator.dtb \
	imx7d-flex-concentrator-mfg.dtb \
	imx7d-mba7.dtb \
	imx7d-meerkat96.dtb \
	imx7d-nitrogen7.dtb \
	imx7d-pico-dwarf.dtb \
	imx7d-pico-hobbit.dtb \
	imx7d-pico-nymph.dtb \
	imx7d-pico-pi.dtb \
	imx7d-remarkable2.dtb \
	imx7d-sbc-imx7.dtb \
	imx7d-sdb.dtb \
	imx7d-sdb-reva.dtb \
	imx7d-sdb-sht11.dtb \
	imx7d-zii-rmu2.dtb \
	imx7d-zii-rpu2.dtb \
	imx7s-colibri-aster.dtb \
	imx7s-colibri-eval-v3.dtb \
	imx7s-mba7.dtb \
	imx7s-warp.dtb
dtb-$(CONFIG_SOC_IMX7ULP) += \
	imx7ulp-com.dtb \
	imx7ulp-evk.dtb
dtb-$(CONFIG_SOC_LS1021A) += \
	ls1021a-moxa-uc-8410a.dtb \
	ls1021a-qds.dtb \
	ls1021a-tsn.dtb \
	ls1021a-twr.dtb
dtb-$(CONFIG_SOC_VF610) += \
	vf500-colibri-eval-v3.dtb \
	vf610-bk4.dtb \
	vf610-colibri-eval-v3.dtb \
	vf610m4-colibri.dtb \
	vf610-cosmic.dtb \
	vf610m4-cosmic.dtb \
	vf610-twr.dtb \
	vf610-zii-cfu1.dtb \
	vf610-zii-dev-rev-b.dtb \
	vf610-zii-dev-rev-c.dtb \
	vf610-zii-scu4-aib.dtb \
	vf610-zii-spb4.dtb \
	vf610-zii-ssmb-dtu.dtb \
	vf610-zii-ssmb-spu3.dtb
dtb-$(CONFIG_ARCH_MXS) += \
	imx23-evk.dtb \
	imx23-olinuxino.dtb \
	imx23-sansa.dtb \
	imx23-stmp378x_devb.dtb \
	imx23-xfi3.dtb \
	imx28-apf28.dtb \
	imx28-apf28dev.dtb \
	imx28-apx4devkit.dtb \
	imx28-cfa10036.dtb \
	imx28-cfa10037.dtb \
	imx28-cfa10049.dtb \
	imx28-cfa10055.dtb \
	imx28-cfa10056.dtb \
	imx28-cfa10057.dtb \
	imx28-cfa10058.dtb \
	imx28-duckbill-2-485.dtb \
	imx28-duckbill-2.dtb \
	imx28-duckbill-2-enocean.dtb \
	imx28-duckbill-2-spi.dtb \
	imx28-duckbill.dtb \
	imx28-eukrea-mbmx283lc.dtb \
	imx28-eukrea-mbmx287lc.dtb \
	imx28-evk.dtb \
	imx28-m28cu3.dtb \
	imx28-m28evk.dtb \
	imx28-sps1.dtb \
	imx28-ts4600.dtb \
	imx28-tx28.dtb \
	imx28-xea.dtb
dtb-$(CONFIG_ARCH_NOMADIK) += \
	ste-nomadik-s8815.dtb \
	ste-nomadik-nhk15.dtb
dtb-$(CONFIG_ARCH_NSPIRE) += \
	nspire-cx.dtb \
	nspire-tp.dtb \
	nspire-clp.dtb
dtb-$(CONFIG_ARCH_OMAP2) += \
	omap2420-h4.dtb \
	omap2420-n800.dtb \
	omap2420-n810.dtb \
	omap2420-n810-wimax.dtb \
	omap2430-sdp.dtb
dtb-$(CONFIG_ARCH_OMAP3) += \
	am3517-craneboard.dtb \
	am3517-evm.dtb \
	am3517_mt_ventoux.dtb \
	logicpd-torpedo-37xx-devkit.dtb \
	logicpd-som-lv-37xx-devkit.dtb \
	omap3430-sdp.dtb \
	omap3-beagle.dtb \
	omap3-beagle-ab4.dtb \
	omap3-beagle-xm.dtb \
	omap3-beagle-xm-ab.dtb \
	omap3-cm-t3517.dtb \
	omap3-cm-t3530.dtb \
	omap3-cm-t3730.dtb \
	omap3-devkit8000.dtb \
	omap3-devkit8000-lcd43.dtb \
	omap3-devkit8000-lcd70.dtb \
	omap3-echo.dtb \
	omap3-evm.dtb \
	omap3-evm-37xx.dtb \
	omap3-gta04a3.dtb \
	omap3-gta04a4.dtb \
	omap3-gta04a5.dtb \
	omap3-gta04a5one.dtb \
	omap3-ha.dtb \
	omap3-ha-lcd.dtb \
	omap3-igep0020.dtb \
	omap3-igep0020-rev-f.dtb \
	omap3-igep0030.dtb \
	omap3-igep0030-rev-g.dtb \
	omap3-ldp.dtb \
	omap3-lilly-dbb056.dtb \
	omap3-n900.dtb \
	omap3-n9.dtb \
	omap3-n950.dtb \
	omap3-overo-alto35.dtb \
	omap3-overo-chestnut43.dtb \
	omap3-overo-gallop43.dtb \
	omap3-overo-palo35.dtb \
	omap3-overo-palo43.dtb \
	omap3-overo-storm-alto35.dtb \
	omap3-overo-storm-chestnut43.dtb \
	omap3-overo-storm-gallop43.dtb \
	omap3-overo-storm-palo35.dtb \
	omap3-overo-storm-palo43.dtb \
	omap3-overo-storm-summit.dtb \
	omap3-overo-storm-tobi.dtb \
	omap3-overo-storm-tobiduo.dtb \
	omap3-overo-summit.dtb \
	omap3-overo-tobi.dtb \
	omap3-overo-tobiduo.dtb \
	omap3-pandora-600mhz.dtb \
	omap3-pandora-1ghz.dtb \
	omap3-sbc-t3517.dtb \
	omap3-sbc-t3530.dtb \
	omap3-sbc-t3730.dtb \
	omap3-sniper.dtb \
	omap3-thunder.dtb \
	omap3-zoom3.dtb
dtb-$(CONFIG_SOC_TI81XX) += \
	am3874-iceboard.dtb \
	dm8148-evm.dtb \
	dm8148-t410.dtb \
	dm8168-evm.dtb \
	dra62x-j5eco-evm.dtb
dtb-$(CONFIG_SOC_AM33XX) += \
	am335x-baltos-ir2110.dtb \
	am335x-baltos-ir3220.dtb \
	am335x-baltos-ir5221.dtb \
	am335x-base0033.dtb \
	am335x-bone.dtb \
	am335x-boneblack.dtb \
	am335x-boneblack-wireless.dtb \
	am335x-boneblue.dtb \
	am335x-bonegreen.dtb \
	am335x-bonegreen-wireless.dtb \
	am335x-chiliboard.dtb \
	am335x-cm-t335.dtb \
	am335x-evm.dtb \
	am335x-evmsk.dtb \
	am335x-guardian.dtb \
	am335x-icev2.dtb \
	am335x-lxm.dtb \
	am335x-moxa-uc-2101.dtb \
	am335x-moxa-uc-8100-me-t.dtb \
	am335x-myirtech-myd.dtb \
	am335x-nano.dtb \
	am335x-netcan-plus-1xx.dtb \
	am335x-netcom-plus-2xx.dtb \
	am335x-netcom-plus-8xx.dtb \
	am335x-pdu001.dtb \
	am335x-pepper.dtb \
	am335x-phycore-rdk.dtb \
	am335x-pocketbeagle.dtb \
	am335x-regor-rdk.dtb \
	am335x-sancloud-bbe.dtb \
	am335x-sancloud-bbe-lite.dtb \
	am335x-shc.dtb \
	am335x-sbc-t335.dtb \
	am335x-sl50.dtb \
	am335x-wega-rdk.dtb \
	am335x-osd3358-sm-red.dtb
dtb-$(CONFIG_ARCH_OMAP4) += \
	omap4-droid-bionic-xt875.dtb \
	omap4-droid4-xt894.dtb \
	omap4-duovero-parlor.dtb \
	omap4-kc1.dtb \
	omap4-panda.dtb \
	omap4-panda-a4.dtb \
	omap4-panda-es.dtb \
	omap4-sdp.dtb \
	omap4-sdp-es23plus.dtb \
	omap4-var-dvk-om44.dtb \
	omap4-var-stk-om44.dtb
dtb-$(CONFIG_SOC_AM43XX) += \
	am43x-epos-evm.dtb \
	am437x-cm-t43.dtb \
	am437x-gp-evm.dtb \
	am437x-idk-evm.dtb \
	am437x-sbc-t43.dtb \
	am437x-sk-evm.dtb
dtb-$(CONFIG_SOC_OMAP5) += \
	omap5-cm-t54.dtb \
	omap5-igep0050.dtb \
	omap5-sbc-t54.dtb \
	omap5-uevm.dtb
dtb-$(CONFIG_SOC_DRA7XX) += \
	am57xx-beagle-x15.dtb \
	am57xx-beagle-x15-revb1.dtb \
	am57xx-beagle-x15-revc.dtb \
	am5729-beagleboneai.dtb \
	am57xx-cl-som-am57x.dtb \
	am57xx-sbc-am57x.dtb \
	am572x-idk.dtb \
	am571x-idk.dtb \
	am574x-idk.dtb \
	dra7-evm.dtb \
	dra72-evm.dtb \
	dra72-evm-revc.dtb \
	dra71-evm.dtb \
	dra76-evm.dtb
dtb-$(CONFIG_ARCH_ORION5X) += \
	orion5x-kuroboxpro.dtb \
	orion5x-lacie-d2-network.dtb \
	orion5x-lacie-ethernet-disk-mini-v2.dtb \
	orion5x-linkstation-lsgl.dtb \
	orion5x-linkstation-lswtgl.dtb \
	orion5x-linkstation-lschl.dtb \
	orion5x-lswsgl.dtb \
	orion5x-maxtor-shared-storage-2.dtb \
	orion5x-netgear-wnr854t.dtb \
	orion5x-rd88f5182-nas.dtb
dtb-$(CONFIG_ARCH_ACTIONS) += \
	owl-s500-cubieboard6.dtb \
	owl-s500-guitar-bb-rev-b.dtb \
	owl-s500-labrador-base-m.dtb \
	owl-s500-roseapplepi.dtb \
	owl-s500-sparky.dtb
dtb-$(CONFIG_ARCH_PXA) += \
	pxa300-raumfeld-connector.dtb \
	pxa300-raumfeld-controller.dtb \
	pxa300-raumfeld-speaker-l.dtb \
	pxa300-raumfeld-speaker-m.dtb \
	pxa300-raumfeld-speaker-one.dtb \
	pxa300-raumfeld-speaker-s.dtb
dtb-$(CONFIG_ARCH_OXNAS) += \
	ox810se-wd-mbwe.dtb \
	ox820-cloudengines-pogoplug-series-3.dtb
dtb-$(CONFIG_ARCH_QCOM) += \
	qcom-apq8060-dragonboard.dtb \
	qcom-apq8064-cm-qs600.dtb \
	qcom-apq8064-ifc6410.dtb \
	qcom-apq8064-sony-xperia-yuga.dtb \
	qcom-apq8064-asus-nexus7-flo.dtb \
	qcom-apq8074-dragonboard.dtb \
	qcom-apq8084-ifc6540.dtb \
	qcom-apq8084-mtp.dtb \
	qcom-ipq4018-ap120c-ac.dtb \
	qcom-ipq4018-ap120c-ac-bit.dtb \
	qcom-ipq4018-jalapeno.dtb \
	qcom-ipq4019-ap.dk01.1-c1.dtb \
	qcom-ipq4019-ap.dk04.1-c1.dtb \
	qcom-ipq4019-ap.dk04.1-c3.dtb \
	qcom-ipq4019-ap.dk07.1-c1.dtb \
	qcom-ipq4019-ap.dk07.1-c2.dtb \
	qcom-ipq8064-ap148.dtb \
	qcom-ipq8064-rb3011.dtb \
	qcom-msm8226-samsung-s3ve3g.dtb \
	qcom-msm8660-surf.dtb \
	qcom-msm8960-cdp.dtb \
	qcom-msm8974-fairphone-fp2.dtb \
	qcom-msm8974-lge-nexus5-hammerhead.dtb \
	qcom-msm8974-samsung-klte.dtb \
	qcom-msm8974-sony-xperia-amami.dtb \
	qcom-msm8974-sony-xperia-castor.dtb \
	qcom-msm8974-sony-xperia-honami.dtb \
	qcom-mdm9615-wp8548-mangoh-green.dtb \
	qcom-sdx55-mtp.dtb \
	qcom-sdx55-t55.dtb \
	qcom-sdx55-telit-fn980-tlb.dtb
dtb-$(CONFIG_ARCH_RDA) += \
	rda8810pl-orangepi-2g-iot.dtb \
	rda8810pl-orangepi-i96.dtb
dtb-$(CONFIG_ARCH_REALTEK) += \
	rtd1195-horseradish.dtb \
	rtd1195-mele-x1000.dtb
dtb-$(CONFIG_ARCH_REALVIEW) += \
	arm-realview-pb1176.dtb \
	arm-realview-pb11mp.dtb \
	arm-realview-eb.dtb \
	arm-realview-eb-bbrevd.dtb \
	arm-realview-eb-11mp.dtb \
	arm-realview-eb-11mp-bbrevd.dtb \
	arm-realview-eb-11mp-ctrevb.dtb \
	arm-realview-eb-11mp-bbrevd-ctrevb.dtb \
	arm-realview-eb-a9mp.dtb \
	arm-realview-eb-a9mp-bbrevd.dtb \
	arm-realview-pba8.dtb \
	arm-realview-pbx-a9.dtb
dtb-$(CONFIG_ARCH_RENESAS) += \
	emev2-kzm9d.dtb \
	r7s72100-genmai.dtb \
	r7s72100-gr-peach.dtb \
	r7s72100-rskrza1.dtb \
	r7s9210-rza2mevb.dtb \
	r8a73a4-ape6evm.dtb \
	r8a7740-armadillo800eva.dtb \
	r8a7742-iwg21d-q7.dtb \
	r8a7742-iwg21d-q7-dbcm-ca.dtb \
	r8a7743-iwg20d-q7.dtb \
	r8a7743-iwg20d-q7-dbcm-ca.dtb \
	r8a7743-sk-rzg1m.dtb \
	r8a7744-iwg20d-q7.dtb \
	r8a7744-iwg20d-q7-dbcm-ca.dtb \
	r8a7745-iwg22d-sodimm.dtb \
	r8a7745-iwg22d-sodimm-dbhd-ca.dtb \
	r8a7745-sk-rzg1e.dtb \
	r8a77470-iwg23s-sbc.dtb \
	r8a7778-bockw.dtb \
	r8a7779-marzen.dtb \
	r8a7790-lager.dtb \
	r8a7790-stout.dtb \
	r8a7791-koelsch.dtb \
	r8a7791-porter.dtb \
	r8a7792-blanche.dtb \
	r8a7792-wheat.dtb \
	r8a7793-gose.dtb \
	r8a7794-alt.dtb \
	r8a7794-silk.dtb \
	r9a06g032-rzn1d400-db.dtb \
	sh73a0-kzm9g.dtb
dtb-$(CONFIG_ARCH_ROCKCHIP) += \
	rv1108-elgin-r1.dtb \
	rv1108-evb.dtb \
	rk3036-evb.dtb \
	rk3036-kylin.dtb \
	rk3066a-bqcurie2.dtb \
	rk3066a-marsboard.dtb \
	rk3066a-mk808.dtb \
	rk3066a-rayeager.dtb \
	rk3188-bqedison2qc.dtb \
	rk3188-px3-evb.dtb \
	rk3188-radxarock.dtb \
	rk3228-evb.dtb \
	rk3229-evb.dtb \
	rk3229-xms6.dtb \
	rk3288-evb-act8846.dtb \
	rk3288-evb-rk808.dtb \
	rk3288-firefly-beta.dtb \
	rk3288-firefly.dtb \
	rk3288-firefly-reload.dtb \
	rk3288-miqi.dtb \
	rk3288-phycore-rdk.dtb \
	rk3288-popmetal.dtb \
	rk3288-r89.dtb \
	rk3288-rock2-square.dtb \
	rk3288-rock-pi-n8.dtb \
	rk3288-tinker.dtb \
	rk3288-tinker-s.dtb \
	rk3288-veyron-brain.dtb \
	rk3288-veyron-fievel.dtb \
	rk3288-veyron-jaq.dtb \
	rk3288-veyron-jerry.dtb \
	rk3288-veyron-mickey.dtb \
	rk3288-veyron-mighty.dtb \
	rk3288-veyron-minnie.dtb \
	rk3288-veyron-pinky.dtb \
	rk3288-veyron-speedy.dtb \
	rk3288-veyron-tiger.dtb \
	rk3288-vyasa.dtb
dtb-$(CONFIG_ARCH_S3C24XX) += \
	s3c2416-smdk2416.dtb
dtb-$(CONFIG_ARCH_S3C64XX) += \
	s3c6410-mini6410.dtb \
	s3c6410-smdk6410.dtb
dtb-$(CONFIG_ARCH_S5PV210) += \
	s5pv210-aquila.dtb \
	s5pv210-fascinate4g.dtb \
	s5pv210-galaxys.dtb \
	s5pv210-goni.dtb \
	s5pv210-smdkc110.dtb \
	s5pv210-smdkv210.dtb \
	s5pv210-torbreck.dtb
dtb-$(CONFIG_ARCH_INTEL_SOCFPGA) += \
	socfpga_arria5_socdk.dtb \
	socfpga_arria10_socdk_nand.dtb \
	socfpga_arria10_socdk_qspi.dtb \
	socfpga_arria10_socdk_sdmmc.dtb \
	socfpga_cyclone5_chameleon96.dtb \
	socfpga_cyclone5_mcvevk.dtb \
	socfpga_cyclone5_socdk.dtb \
	socfpga_cyclone5_de0_nano_soc.dtb \
	socfpga_cyclone5_sockit.dtb \
	socfpga_cyclone5_socrates.dtb \
	socfpga_cyclone5_sodia.dtb \
	socfpga_cyclone5_vining_fpga.dtb \
	socfpga_vt.dtb
dtb-$(CONFIG_ARCH_SPEAR13XX) += \
	spear1310-evb.dtb \
	spear1340-evb.dtb
dtb-$(CONFIG_ARCH_SPEAR3XX) += \
	spear300-evb.dtb \
	spear310-evb.dtb \
	spear320-evb.dtb \
	spear320-hmi.dtb
dtb-$(CONFIG_ARCH_SPEAR6XX) += \
	spear600-evb.dtb
dtb-$(CONFIG_ARCH_STI) += \
	stih407-b2120.dtb \
	stih410-b2120.dtb \
	stih410-b2260.dtb \
	stih418-b2199.dtb \
	stih418-b2264.dtb
dtb-$(CONFIG_ARCH_STM32) += \
	ccmp133-dvk.dtb \
	ccmp133-mfg-functional.dtb \
	ccmp133-mfg-functional-wb.dtb \
	ccmp157-dvk.dtb \
	ccmp157-mfg-functional.dtb \
	ccmp157-mfg-functional-wb.dtb \
	_ov_board_mikroe-accel2-click_ccmp13-dvk.dtbo \
	_ov_board_mikroe-accel2-click_ccmp15-dvk.dtbo \
	_ov_board_mikroe-gyro-click_ccmp13-dvk.dtbo \
	_ov_board_mikroe-gyro-click_ccmp15-dvk.dtbo \
	_ov_board_mikroe-i2c-to-spi-click_ccmp13-dvk.dtbo \
	_ov_board_mikroe-i2c-to-spi-click_ccmp15-dvk.dtbo \
	_ov_board_nhd-3-5-640480ef-msxp-mipi-dsi_ccmp15-dvk.dtbo \
	_ov_board_can1_ccmp15-dvk.dtbo \
	_ov_board_can2_ccmp15-dvk.dtbo \
	_ov_board_dlc0200ccp04df-mipi-dsi_ccmp15-dvk.dtbo \
	_ov_board_eth0-10-100_ccmp15-dvk.dtbo \
	_ov_board_fusion10-lvds_ccmp15-dvk.dtbo \
	_ov_board_fusion7-parallel_ccmp15-dvk.dtbo \
	_ov_board_g101evn010-lvds_ccmp15-dvk.dtbo \
	_ov_board_sv4e-mipi-analyzer_ccmp15-dvk.dtbo \
	_ov_board_pwm8_ccmp13-dvk.dtbo \
	_ov_board_v1_ccmp15-dvk.dtbo \
	_ov_board_v2_ccmp13-dvk.dtbo \
	_ov_board_v2_ccmp15-dvk.dtbo \
	_ov_som_bt_ccmp13.dtbo \
	_ov_som_bt_ccmp15.dtbo \
	_ov_som_bt_test_ccmp13.dtbo \
	_ov_som_bt_test_ccmp15.dtbo \
<<<<<<< HEAD
	_ov_som_m4_ccmp15.dtbo \
	_ov_som_v1_ccmp15.dtbo \
=======
>>>>>>> 4f7649b6
	_ov_som_wifi_ccmp13.dtbo \
	_ov_som_wifi_ccmp15.dtbo \
	stm32f429-disco.dtb \
	stm32f469-disco.dtb \
	stm32f746-disco.dtb \
	stm32f769-disco.dtb \
	stm32429i-eval.dtb \
	stm32746g-eval.dtb \
	stm32h743i-eval.dtb \
	stm32h743i-disco.dtb \
	stm32h750i-art-pi.dtb \
	stm32mp135f-dk.dtb \
	stm32mp135f-dk-a7-examples.dtb \
	stm32mp153c-dhcom-drc02.dtb \
	stm32mp157a-avenger96.dtb \
	stm32mp157a-dhcor-avenger96.dtb \
	stm32mp157a-dk1.dtb \
	stm32mp157a-dk1-a7-examples.dtb \
	stm32mp157a-dk1-m4-examples.dtb \
	stm32mp157d-dk1.dtb \
	stm32mp157d-dk1-a7-examples.dtb \
	stm32mp157d-dk1-m4-examples.dtb \
	stm32mp157a-iot-box.dtb \
	stm32mp157a-microgea-stm32mp1-microdev2.0.dtb \
	stm32mp157a-microgea-stm32mp1-microdev2.0-of7.dtb \
	stm32mp157a-icore-stm32mp1-ctouch2.dtb \
	stm32mp157a-icore-stm32mp1-edimm2.2.dtb \
	stm32mp157a-stinger96.dtb \
	stm32mp157c-dhcom-pdk2.dtb \
	stm32mp157c-dhcom-picoitx.dtb \
	stm32mp157c-dk2.dtb \
	stm32mp157c-dk2-a7-examples.dtb \
	stm32mp157c-dk2-m4-examples.dtb \
	stm32mp157f-dk2.dtb \
	stm32mp157f-dk2-a7-examples.dtb \
	stm32mp157f-dk2-m4-examples.dtb \
	stm32mp157a-ed1.dtb \
	stm32mp157c-ed1.dtb \
	stm32mp157d-ed1.dtb \
	stm32mp157f-ed1.dtb \
	stm32mp157a-ev1.dtb \
	stm32mp157c-ev1.dtb \
	stm32mp157c-ev1-a7-examples.dtb \
	stm32mp157c-ev1-m4-examples.dtb \
	stm32mp157d-ev1.dtb \
	stm32mp157f-ev1.dtb \
	stm32mp157f-ev1-a7-examples.dtb \
	stm32mp157f-ev1-m4-examples.dtb \
	stm32mp157c-lxa-mc1.dtb \
	stm32mp157c-odyssey.dtb
dtb-$(CONFIG_MACH_SUN4I) += \
	sun4i-a10-a1000.dtb \
	sun4i-a10-ba10-tvbox.dtb \
	sun4i-a10-chuwi-v7-cw0825.dtb \
	sun4i-a10-cubieboard.dtb \
	sun4i-a10-dserve-dsrv9703c.dtb \
	sun4i-a10-gemei-g9.dtb \
	sun4i-a10-hackberry.dtb \
	sun4i-a10-hyundai-a7hd.dtb \
	sun4i-a10-inet1.dtb \
	sun4i-a10-inet97fv2.dtb \
	sun4i-a10-inet9f-rev03.dtb \
	sun4i-a10-itead-iteaduino-plus.dtb \
	sun4i-a10-jesurun-q5.dtb \
	sun4i-a10-marsboard.dtb \
	sun4i-a10-mini-xplus.dtb \
	sun4i-a10-mk802.dtb \
	sun4i-a10-mk802ii.dtb \
	sun4i-a10-olinuxino-lime.dtb \
	sun4i-a10-pcduino.dtb \
	sun4i-a10-pcduino2.dtb \
	sun4i-a10-pov-protab2-ips9.dtb \
	sun4i-a10-topwise-a721.dtb
dtb-$(CONFIG_MACH_SUN5I) += \
	sun5i-a10s-auxtek-t003.dtb \
	sun5i-a10s-auxtek-t004.dtb \
	sun5i-a10s-mk802.dtb \
	sun5i-a10s-olinuxino-micro.dtb \
	sun5i-a10s-r7-tv-dongle.dtb \
	sun5i-a10s-wobo-i5.dtb \
	sun5i-a13-difrnce-dit4350.dtb \
	sun5i-a13-empire-electronix-d709.dtb \
	sun5i-a13-empire-electronix-m712.dtb \
	sun5i-a13-hsg-h702.dtb \
	sun5i-a13-inet-98v-rev2.dtb \
	sun5i-a13-licheepi-one.dtb \
	sun5i-a13-olinuxino.dtb \
	sun5i-a13-olinuxino-micro.dtb \
	sun5i-a13-pocketbook-touch-lux-3.dtb \
	sun5i-a13-q8-tablet.dtb \
	sun5i-a13-utoo-p66.dtb \
	sun5i-gr8-chip-pro.dtb \
	sun5i-gr8-evb.dtb \
	sun5i-r8-chip.dtb
dtb-$(CONFIG_MACH_SUN6I) += \
	sun6i-a31-app4-evb1.dtb \
	sun6i-a31-colombus.dtb \
	sun6i-a31-hummingbird.dtb \
	sun6i-a31-i7.dtb \
	sun6i-a31-m9.dtb \
	sun6i-a31-mele-a1000g-quad.dtb \
	sun6i-a31s-colorfly-e708-q1.dtb \
	sun6i-a31s-cs908.dtb \
	sun6i-a31s-inet-q972.dtb \
	sun6i-a31s-primo81.dtb \
	sun6i-a31s-sina31s.dtb \
	sun6i-a31s-sinovoip-bpi-m2.dtb \
	sun6i-a31s-yones-toptech-bs1078-v2.dtb
dtb-$(CONFIG_MACH_SUN7I) += \
	sun7i-a20-bananapi.dtb \
	sun7i-a20-bananapi-m1-plus.dtb \
	sun7i-a20-bananapro.dtb \
	sun7i-a20-cubieboard2.dtb \
	sun7i-a20-cubietruck.dtb \
	sun7i-a20-hummingbird.dtb \
	sun7i-a20-itead-ibox.dtb \
	sun7i-a20-i12-tvbox.dtb \
	sun7i-a20-icnova-swac.dtb \
	sun7i-a20-lamobo-r1.dtb \
	sun7i-a20-linutronix-testbox-v2.dtb \
	sun7i-a20-m3.dtb \
	sun7i-a20-mk808c.dtb \
	sun7i-a20-olimex-som-evb.dtb \
	sun7i-a20-olimex-som-evb-emmc.dtb \
	sun7i-a20-olimex-som204-evb.dtb \
	sun7i-a20-olimex-som204-evb-emmc.dtb \
	sun7i-a20-olinuxino-lime.dtb \
	sun7i-a20-olinuxino-lime-emmc.dtb \
	sun7i-a20-olinuxino-lime2.dtb \
	sun7i-a20-olinuxino-lime2-emmc.dtb \
	sun7i-a20-olinuxino-micro.dtb \
	sun7i-a20-olinuxino-micro-emmc.dtb \
	sun7i-a20-orangepi.dtb \
	sun7i-a20-orangepi-mini.dtb \
	sun7i-a20-pcduino3.dtb \
	sun7i-a20-pcduino3-nano.dtb \
	sun7i-a20-wexler-tab7200.dtb \
	sun7i-a20-wits-pro-a20-dkt.dtb
dtb-$(CONFIG_MACH_SUN8I) += \
	sun8i-a23-evb.dtb \
	sun8i-a23-gt90h-v4.dtb \
	sun8i-a23-inet86dz.dtb \
	sun8i-a23-ippo-q8h-v5.dtb \
	sun8i-a23-ippo-q8h-v1.2.dtb \
	sun8i-a23-polaroid-mid2407pxe03.dtb \
	sun8i-a23-polaroid-mid2809pxe04.dtb \
	sun8i-a23-q8-tablet.dtb \
	sun8i-a33-et-q8-v1.6.dtb \
	sun8i-a33-ga10h-v1.1.dtb \
	sun8i-a33-inet-d978-rev2.dtb \
	sun8i-a33-ippo-q8h-v1.2.dtb \
	sun8i-a33-olinuxino.dtb \
	sun8i-a33-q8-tablet.dtb \
	sun8i-a33-sinlinx-sina33.dtb \
	sun8i-a83t-allwinner-h8homlet-v2.dtb \
	sun8i-a83t-bananapi-m3.dtb \
	sun8i-a83t-cubietruck-plus.dtb \
	sun8i-a83t-tbs-a711.dtb \
	sun8i-h2-plus-bananapi-m2-zero.dtb \
	sun8i-h2-plus-libretech-all-h3-cc.dtb \
	sun8i-h2-plus-orangepi-r1.dtb \
	sun8i-h2-plus-orangepi-zero.dtb \
	sun8i-h3-bananapi-m2-plus.dtb \
	sun8i-h3-bananapi-m2-plus-v1.2.dtb \
	sun8i-h3-beelink-x2.dtb \
	sun8i-h3-libretech-all-h3-cc.dtb \
	sun8i-h3-mapleboard-mp130.dtb \
	sun8i-h3-nanopi-duo2.dtb \
	sun8i-h3-nanopi-m1.dtb	\
	sun8i-h3-nanopi-m1-plus.dtb \
	sun8i-h3-nanopi-neo.dtb \
	sun8i-h3-nanopi-neo-air.dtb \
	sun8i-h3-nanopi-r1.dtb \
	sun8i-h3-orangepi-2.dtb \
	sun8i-h3-orangepi-lite.dtb \
	sun8i-h3-orangepi-one.dtb \
	sun8i-h3-orangepi-pc.dtb \
	sun8i-h3-orangepi-pc-plus.dtb \
	sun8i-h3-orangepi-plus.dtb \
	sun8i-h3-orangepi-plus2e.dtb \
	sun8i-h3-orangepi-zero-plus2.dtb \
	sun8i-h3-rervision-dvk.dtb \
	sun8i-h3-zeropi.dtb \
	sun8i-h3-emlid-neutis-n5h3-devboard.dtb \
	sun8i-r16-bananapi-m2m.dtb \
	sun8i-r16-nintendo-nes-classic.dtb \
	sun8i-r16-nintendo-super-nes-classic.dtb \
	sun8i-r16-parrot.dtb \
	sun8i-r40-bananapi-m2-ultra.dtb \
	sun8i-r40-oka40i-c.dtb \
	sun8i-s3-elimo-initium.dtb \
	sun8i-s3-lichee-zero-plus.dtb \
	sun8i-s3-pinecube.dtb \
	sun8i-t3-cqa3t-bv3.dtb \
	sun8i-v3-sl631-imx179.dtb \
	sun8i-v3s-licheepi-zero.dtb \
	sun8i-v3s-licheepi-zero-dock.dtb \
	sun8i-v40-bananapi-m2-berry.dtb
dtb-$(CONFIG_MACH_SUN9I) += \
	sun9i-a80-optimus.dtb \
	sun9i-a80-cubieboard4.dtb
dtb-$(CONFIG_MACH_SUNIV) += \
	suniv-f1c100s-licheepi-nano.dtb
dtb-$(CONFIG_ARCH_TEGRA_2x_SOC) += \
	tegra20-acer-a500-picasso.dtb \
	tegra20-harmony.dtb \
	tegra20-colibri-eval-v3.dtb \
	tegra20-colibri-iris.dtb \
	tegra20-medcom-wide.dtb \
	tegra20-paz00.dtb \
	tegra20-plutux.dtb \
	tegra20-seaboard.dtb \
	tegra20-tec.dtb \
	tegra20-trimslice.dtb \
	tegra20-ventana.dtb
dtb-$(CONFIG_ARCH_TEGRA_3x_SOC) += \
	tegra30-apalis-eval.dtb \
	tegra30-apalis-v1.1-eval.dtb \
	tegra30-asus-nexus7-grouper-PM269.dtb \
	tegra30-asus-nexus7-grouper-E1565.dtb \
	tegra30-asus-nexus7-tilapia-E1565.dtb \
	tegra30-beaver.dtb \
	tegra30-cardhu-a02.dtb \
	tegra30-cardhu-a04.dtb \
	tegra30-colibri-eval-v3.dtb \
	tegra30-ouya.dtb
dtb-$(CONFIG_ARCH_TEGRA_114_SOC) += \
	tegra114-dalmore.dtb \
	tegra114-roth.dtb \
	tegra114-tn7.dtb
dtb-$(CONFIG_ARCH_TEGRA_124_SOC) += \
	tegra124-apalis-eval.dtb \
	tegra124-apalis-v1.2-eval.dtb \
	tegra124-jetson-tk1.dtb \
	tegra124-nyan-big.dtb \
	tegra124-nyan-blaze.dtb \
	tegra124-venice2.dtb
dtb-$(CONFIG_ARCH_U8500) += \
	ste-snowball.dtb \
	ste-hrefprev60-stuib.dtb \
	ste-hrefprev60-tvk.dtb \
	ste-hrefv60plus-stuib.dtb \
	ste-hrefv60plus-tvk.dtb \
	ste-href520-tvk.dtb \
	ste-ux500-samsung-golden.dtb \
	ste-ux500-samsung-janice.dtb \
	ste-ux500-samsung-gavini.dtb \
	ste-ux500-samsung-codina.dtb \
	ste-ux500-samsung-skomer.dtb \
	ste-ux500-samsung-kyle.dtb
dtb-$(CONFIG_ARCH_UNIPHIER) += \
	uniphier-ld4-ref.dtb \
	uniphier-ld6b-ref.dtb \
	uniphier-pro4-ace.dtb \
	uniphier-pro4-ref.dtb \
	uniphier-pro4-sanji.dtb \
	uniphier-pxs2-gentil.dtb \
	uniphier-pxs2-vodka.dtb \
	uniphier-sld8-ref.dtb
dtb-$(CONFIG_ARCH_VERSATILE) += \
	versatile-ab.dtb \
	versatile-ab-ib2.dtb \
	versatile-pb.dtb
dtb-$(CONFIG_ARCH_VEXPRESS) += \
	vexpress-v2p-ca5s.dtb \
	vexpress-v2p-ca9.dtb \
	vexpress-v2p-ca15-tc1.dtb \
	vexpress-v2p-ca15_a7.dtb
dtb-$(CONFIG_ARCH_VIRT) += \
	xenvm-4.2.dtb
dtb-$(CONFIG_ARCH_VT8500) += \
	vt8500-bv07.dtb \
	wm8505-ref.dtb \
	wm8650-mid.dtb \
	wm8750-apc8750.dtb \
	wm8850-w70v2.dtb
dtb-$(CONFIG_ARCH_ZYNQ) += \
	zynq-cc108.dtb \
	zynq-ebaz4205.dtb \
	zynq-microzed.dtb \
	zynq-parallella.dtb \
	zynq-zc702.dtb \
	zynq-zc706.dtb \
	zynq-zc770-xm010.dtb \
	zynq-zc770-xm011.dtb \
	zynq-zc770-xm012.dtb \
	zynq-zc770-xm013.dtb \
	zynq-zed.dtb \
	zynq-zturn.dtb \
	zynq-zturn-v5.dtb \
	zynq-zybo.dtb \
	zynq-zybo-z7.dtb
dtb-$(CONFIG_MACH_ARMADA_370) += \
	armada-370-db.dtb \
	armada-370-dlink-dns327l.dtb \
	armada-370-mirabox.dtb \
	armada-370-netgear-rn102.dtb \
	armada-370-netgear-rn104.dtb \
	armada-370-rd.dtb \
	armada-370-seagate-nas-2bay.dtb \
	armada-370-seagate-nas-4bay.dtb \
	armada-370-seagate-personal-cloud.dtb \
	armada-370-seagate-personal-cloud-2bay.dtb \
	armada-370-synology-ds213j.dtb
dtb-$(CONFIG_MACH_ARMADA_375) += \
	armada-375-db.dtb
dtb-$(CONFIG_MACH_ARMADA_38X) += \
	armada-382-rd-ac3x-48g4x2xl.dtb \
	armada-385-atl-x530.dtb\
	armada-385-clearfog-gtr-s4.dtb \
	armada-385-clearfog-gtr-l8.dtb \
	armada-385-db-88f6820-amc.dtb \
	armada-385-db-ap.dtb \
	armada-385-linksys-caiman.dtb \
	armada-385-linksys-cobra.dtb \
	armada-385-linksys-rango.dtb \
	armada-385-linksys-shelby.dtb \
	armada-385-synology-ds116.dtb \
	armada-385-turris-omnia.dtb \
	armada-388-clearfog.dtb \
	armada-388-clearfog-base.dtb \
	armada-388-clearfog-pro.dtb \
	armada-388-db.dtb \
	armada-388-gp.dtb \
	armada-388-helios4.dtb \
	armada-388-rd.dtb
dtb-$(CONFIG_MACH_ARMADA_39X) += \
	armada-398-db.dtb
dtb-$(CONFIG_MACH_ARMADA_XP) += \
	armada-xp-axpwifiap.dtb \
	armada-xp-crs305-1g-4s.dtb \
	armada-xp-crs305-1g-4s-bit.dtb \
	armada-xp-crs326-24g-2s.dtb \
	armada-xp-crs326-24g-2s-bit.dtb \
	armada-xp-crs328-4c-20s-4s.dtb \
	armada-xp-crs328-4c-20s-4s-bit.dtb \
	armada-xp-db.dtb \
	armada-xp-db-dxbc2.dtb \
	armada-xp-db-xc3-24g4xg.dtb \
	armada-xp-gp.dtb \
	armada-xp-lenovo-ix4-300d.dtb \
	armada-xp-linksys-mamba.dtb \
	armada-xp-matrix.dtb \
	armada-xp-netgear-rn2120.dtb \
	armada-xp-openblocks-ax3-4.dtb \
	armada-xp-synology-ds414.dtb
dtb-$(CONFIG_MACH_DOVE) += \
	dove-cubox.dtb \
	dove-cubox-es.dtb \
	dove-d2plug.dtb \
	dove-d3plug.dtb \
	dove-dove-db.dtb \
	dove-sbc-a510.dtb
dtb-$(CONFIG_ARCH_MEDIATEK) += \
	mt2701-evb.dtb \
	mt6580-evbp1.dtb \
	mt6589-aquaris5.dtb \
	mt6592-evb.dtb \
	mt7623a-rfb-emmc.dtb \
	mt7623a-rfb-nand.dtb \
	mt7623n-rfb-emmc.dtb \
	mt7623n-bananapi-bpi-r2.dtb \
	mt7629-rfb.dtb \
	mt8127-moose.dtb \
	mt8135-evbp1.dtb
dtb-$(CONFIG_ARCH_MILBEAUT) += milbeaut-m10v-evb.dtb
dtb-$(CONFIG_ARCH_MSTARV7) += \
	mstar-infinity-msc313-breadbee_crust.dtb \
	mstar-infinity2m-ssd202d-ssd201htv2.dtb \
	mstar-infinity2m-ssd202d-unitv2.dtb \
	mstar-infinity3-msc313e-breadbee.dtb \
	mstar-mercury5-ssc8336n-midrived08.dtb
dtb-$(CONFIG_ARCH_ASPEED) += \
	aspeed-ast2500-evb.dtb \
	aspeed-ast2600-evb-a1.dtb \
	aspeed-ast2600-evb.dtb \
	aspeed-bmc-amd-ethanolx.dtb \
	aspeed-bmc-ampere-mtjade.dtb \
	aspeed-bmc-arm-centriq2400-rep.dtb \
	aspeed-bmc-arm-stardragon4800-rep2.dtb \
	aspeed-bmc-asrock-e3c246d4i.dtb \
	aspeed-bmc-bytedance-g220a.dtb \
	aspeed-bmc-facebook-cloudripper.dtb \
	aspeed-bmc-facebook-cmm.dtb \
	aspeed-bmc-facebook-elbert.dtb \
	aspeed-bmc-facebook-fuji.dtb \
	aspeed-bmc-facebook-galaxy100.dtb \
	aspeed-bmc-facebook-minipack.dtb \
	aspeed-bmc-facebook-tiogapass.dtb \
	aspeed-bmc-facebook-wedge40.dtb \
	aspeed-bmc-facebook-wedge100.dtb \
	aspeed-bmc-facebook-wedge400.dtb \
	aspeed-bmc-facebook-yamp.dtb \
	aspeed-bmc-facebook-yosemitev2.dtb \
	aspeed-bmc-ibm-everest.dtb \
	aspeed-bmc-ibm-rainier.dtb \
	aspeed-bmc-ibm-rainier-1s4u.dtb \
	aspeed-bmc-ibm-rainier-4u.dtb \
	aspeed-bmc-intel-s2600wf.dtb \
	aspeed-bmc-inspur-fp5280g2.dtb \
	aspeed-bmc-inspur-nf5280m6.dtb \
	aspeed-bmc-lenovo-hr630.dtb \
	aspeed-bmc-lenovo-hr855xg2.dtb \
	aspeed-bmc-microsoft-olympus.dtb \
	aspeed-bmc-opp-lanyang.dtb \
	aspeed-bmc-opp-mihawk.dtb \
	aspeed-bmc-opp-mowgli.dtb \
	aspeed-bmc-opp-nicole.dtb \
	aspeed-bmc-opp-palmetto.dtb \
	aspeed-bmc-opp-romulus.dtb \
	aspeed-bmc-opp-swift.dtb \
	aspeed-bmc-opp-tacoma.dtb \
	aspeed-bmc-opp-vesnin.dtb \
	aspeed-bmc-opp-witherspoon.dtb \
	aspeed-bmc-opp-zaius.dtb \
	aspeed-bmc-portwell-neptune.dtb \
	aspeed-bmc-quanta-q71l.dtb \
	aspeed-bmc-supermicro-x11spi.dtb<|MERGE_RESOLUTION|>--- conflicted
+++ resolved
@@ -1175,11 +1175,7 @@
 	_ov_som_bt_ccmp15.dtbo \
 	_ov_som_bt_test_ccmp13.dtbo \
 	_ov_som_bt_test_ccmp15.dtbo \
-<<<<<<< HEAD
-	_ov_som_m4_ccmp15.dtbo \
 	_ov_som_v1_ccmp15.dtbo \
-=======
->>>>>>> 4f7649b6
 	_ov_som_wifi_ccmp13.dtbo \
 	_ov_som_wifi_ccmp15.dtbo \
 	stm32f429-disco.dtb \
