ifeq ($(CONFIG_OF),y)

dtb-$(CONFIG_ARCH_ALPINE) += \
	alpine-db.dtb
dtb-$(CONFIG_MACH_ASM9260) += \
	alphascale-asm9260-devkit.dtb
# Keep at91 dtb files sorted alphabetically for each SoC
dtb-$(CONFIG_SOC_SAM_V4_V5) += \
	at91rm9200ek.dtb \
	mpa1600.dtb \
	animeo_ip.dtb \
	at91-qil_a9260.dtb \
	aks-cdu.dtb \
	ethernut5.dtb \
	evk-pro3.dtb \
	tny_a9260.dtb \
	usb_a9260.dtb \
	at91sam9261ek.dtb \
	at91sam9263ek.dtb \
	tny_a9263.dtb \
	usb_a9263.dtb \
	at91-foxg20.dtb \
	at91sam9g20ek.dtb \
	at91sam9g20ek_2mmc.dtb \
	kizbox.dtb \
	tny_a9g20.dtb \
	usb_a9g20.dtb \
	usb_a9g20_lpw.dtb \
	at91sam9m10g45ek.dtb \
	pm9g45.dtb \
	at91sam9n12ek.dtb \
	at91sam9rlek.dtb \
	at91-ariag25.dtb \
	at91-cosino_mega2560.dtb \
	at91sam9g15ek.dtb \
	at91sam9g25ek.dtb \
	at91sam9g35ek.dtb \
	at91sam9x25ek.dtb \
	at91sam9x35ek.dtb
dtb-$(CONFIG_SOC_SAM_V7) += \
	at91-sama5d3_xplained.dtb \
	sama5d31ek.dtb \
	sama5d33ek.dtb \
	sama5d34ek.dtb \
	sama5d35ek.dtb \
	sama5d36ek.dtb \
	at91-sama5d4_xplained.dtb \
	at91-sama5d4ek.dtb
dtb-$(CONFIG_ARCH_ATLAS6) += \
	atlas6-evb.dtb
dtb-$(CONFIG_ARCH_ATLAS7) += \
	atlas7-evb.dtb
dtb-$(CONFIG_ARCH_AXXIA) += \
	axm5516-amarillo.dtb
dtb-$(CONFIG_ARCH_BCM2835) += \
	bcm2835-rpi-b.dtb \
	bcm2835-rpi-b-plus.dtb
dtb-$(CONFIG_ARCH_BCM_5301X) += \
	bcm4708-buffalo-wzr-1750dhp.dtb \
	bcm4708-luxul-xwc-1000.dtb \
	bcm4708-netgear-r6250.dtb \
	bcm4708-netgear-r6300-v2.dtb \
	bcm47081-asus-rt-n18u.dtb \
	bcm47081-buffalo-wzr-600dhp2.dtb \
	bcm47081-buffalo-wzr-900dhp.dtb \
	bcm4709-netgear-r8000.dtb
dtb-$(CONFIG_ARCH_BCM_63XX) += \
	bcm963138dvt.dtb
dtb-$(CONFIG_ARCH_BCM_CYGNUS) += \
	bcm911360_entphn.dtb \
	bcm911360k.dtb \
	bcm958300k.dtb \
	bcm958305k.dtb
dtb-$(CONFIG_ARCH_BCM_MOBILE) += \
	bcm28155-ap.dtb \
	bcm21664-garnet.dtb
dtb-$(CONFIG_ARCH_BERLIN) += \
	berlin2-sony-nsz-gs7.dtb \
	berlin2cd-google-chromecast.dtb \
	berlin2q-marvell-dmp.dtb
dtb-$(CONFIG_ARCH_BRCMSTB) += \
	bcm7445-bcm97445svmb.dtb
dtb-$(CONFIG_ARCH_DAVINCI) += \
	da850-enbw-cmc.dtb \
	da850-evm.dtb
dtb-$(CONFIG_ARCH_DIGICOLOR) += \
	cx92755_equinox.dtb
dtb-$(CONFIG_ARCH_EFM32) += \
	efm32gg-dk3750.dtb
dtb-$(CONFIG_ARCH_EXYNOS3) += \
	exynos3250-monk.dtb \
	exynos3250-rinato.dtb
dtb-$(CONFIG_ARCH_EXYNOS4) += \
	exynos4210-origen.dtb \
	exynos4210-smdkv310.dtb \
	exynos4210-trats.dtb \
	exynos4210-universal_c210.dtb \
	exynos4412-odroidu3.dtb \
	exynos4412-odroidx.dtb \
	exynos4412-odroidx2.dtb \
	exynos4412-origen.dtb \
	exynos4412-smdk4412.dtb \
	exynos4412-tiny4412.dtb \
	exynos4412-trats2.dtb
dtb-$(CONFIG_ARCH_EXYNOS5) += \
	exynos5250-arndale.dtb \
	exynos5250-smdk5250.dtb \
	exynos5250-snow.dtb \
	exynos5250-spring.dtb \
	exynos5260-xyref5260.dtb \
	exynos5410-smdk5410.dtb \
	exynos5420-arndale-octa.dtb \
	exynos5420-peach-pit.dtb \
	exynos5420-smdk5420.dtb \
	exynos5422-odroidxu3.dtb \
	exynos5440-sd5v1.dtb \
	exynos5440-ssdk5440.dtb \
	exynos5800-peach-pi.dtb
dtb-$(CONFIG_ARCH_HI3xxx) += \
	hi3620-hi4511.dtb
dtb-$(CONFIG_ARCH_HIX5HD2) += \
	hisi-x5hd2-dkb.dtb
dtb-$(CONFIG_ARCH_HIGHBANK) += \
	highbank.dtb \
	ecx-2000.dtb
dtb-$(CONFIG_ARCH_HIP01) += \
	hip01-ca9x2.dtb
dtb-$(CONFIG_ARCH_HIP04) += \
	hip04-d01.dtb
dtb-$(CONFIG_ARCH_INTEGRATOR) += \
	integratorap.dtb \
	integratorcp.dtb
dtb-$(CONFIG_ARCH_KEYSTONE) += \
	k2hk-evm.dtb \
	k2l-evm.dtb \
	k2e-evm.dtb
dtb-$(CONFIG_MACH_KIRKWOOD) += \
	kirkwood-b3.dtb \
	kirkwood-blackarmor-nas220.dtb \
	kirkwood-cloudbox.dtb \
	kirkwood-d2net.dtb \
	kirkwood-db-88f6281.dtb \
	kirkwood-db-88f6282.dtb \
	kirkwood-dir665.dtb \
	kirkwood-dns320.dtb \
	kirkwood-dns325.dtb \
	kirkwood-dockstar.dtb \
	kirkwood-dreamplug.dtb \
	kirkwood-ds109.dtb \
	kirkwood-ds110jv10.dtb \
	kirkwood-ds111.dtb \
	kirkwood-ds209.dtb \
	kirkwood-ds210.dtb \
	kirkwood-ds212.dtb \
	kirkwood-ds212j.dtb \
	kirkwood-ds409.dtb \
	kirkwood-ds409slim.dtb \
	kirkwood-ds411.dtb \
	kirkwood-ds411j.dtb \
	kirkwood-ds411slim.dtb \
	kirkwood-goflexnet.dtb \
	kirkwood-guruplug-server-plus.dtb \
	kirkwood-ib62x0.dtb \
	kirkwood-iconnect.dtb \
	kirkwood-iomega_ix2_200.dtb \
	kirkwood-is2.dtb \
	kirkwood-km_kirkwood.dtb \
	kirkwood-laplug.dtb \
	kirkwood-lschlv2.dtb \
	kirkwood-lsxhl.dtb \
	kirkwood-mplcec4.dtb \
	kirkwood-mv88f6281gtw-ge.dtb \
	kirkwood-nas2big.dtb \
	kirkwood-net2big.dtb \
	kirkwood-net5big.dtb \
	kirkwood-netgear_readynas_duo_v2.dtb \
	kirkwood-netgear_readynas_nv+_v2.dtb \
	kirkwood-ns2.dtb \
	kirkwood-ns2lite.dtb \
	kirkwood-ns2max.dtb \
	kirkwood-ns2mini.dtb \
	kirkwood-nsa310.dtb \
	kirkwood-nsa310a.dtb \
	kirkwood-openblocks_a6.dtb \
	kirkwood-openblocks_a7.dtb \
	kirkwood-openrd-base.dtb \
	kirkwood-openrd-client.dtb \
	kirkwood-openrd-ultimate.dtb \
	kirkwood-pogo_e02.dtb \
	kirkwood-rd88f6192.dtb \
	kirkwood-rd88f6281-z0.dtb \
	kirkwood-rd88f6281-a.dtb \
	kirkwood-rs212.dtb \
	kirkwood-rs409.dtb \
	kirkwood-rs411.dtb \
	kirkwood-sheevaplug.dtb \
	kirkwood-sheevaplug-esata.dtb \
	kirkwood-t5325.dtb \
	kirkwood-topkick.dtb \
	kirkwood-ts219-6281.dtb \
	kirkwood-ts219-6282.dtb \
	kirkwood-ts419-6281.dtb \
	kirkwood-ts419-6282.dtb
dtb-$(CONFIG_ARCH_LPC32XX) += \
	ea3250.dtb phy3250.dtb
dtb-$(CONFIG_MACH_MESON6) += \
	meson6-atv1200.dtb
dtb-$(CONFIG_MACH_MESON8) += \
	meson8-minix-neo-x8.dtb
dtb-$(CONFIG_ARCH_MMP) += \
	pxa168-aspenite.dtb \
	pxa910-dkb.dtb \
	mmp2-brownstone.dtb
dtb-$(CONFIG_ARCH_MOXART) += \
	moxart-uc7112lx.dtb
dtb-$(CONFIG_SOC_IMX1) += \
	imx1-ads.dtb \
	imx1-apf9328.dtb
dtb-$(CONFIG_SOC_IMX25) += \
	imx25-eukrea-mbimxsd25-baseboard.dtb \
	imx25-eukrea-mbimxsd25-baseboard-cmo-qvga.dtb \
	imx25-eukrea-mbimxsd25-baseboard-dvi-svga.dtb \
	imx25-eukrea-mbimxsd25-baseboard-dvi-vga.dtb \
	imx25-karo-tx25.dtb \
	imx25-pdk.dtb
dtb-$(CONFIG_SOC_IMX27) += \
	imx27-apf27.dtb \
	imx27-apf27dev.dtb \
	imx27-eukrea-mbimxsd27-baseboard.dtb \
	imx27-pdk.dtb \
	imx27-phytec-phycore-rdk.dtb \
	imx27-phytec-phycard-s-rdk.dtb
dtb-$(CONFIG_SOC_IMX31) += \
	imx31-bug.dtb
dtb-$(CONFIG_SOC_IMX35) += \
	imx35-eukrea-mbimxsd35-baseboard.dtb \
	imx35-pdk.dtb
dtb-$(CONFIG_SOC_IMX50) += \
	imx50-evk.dtb
dtb-$(CONFIG_SOC_IMX51) += \
	imx51-apf51.dtb \
	imx51-apf51dev.dtb \
	imx51-babbage.dtb \
	imx51-digi-connectcore-jsk.dtb \
	imx51-eukrea-mbimxsd51-baseboard.dtb
dtb-$(CONFIG_SOC_IMX53) += \
	imx53-ard.dtb \
	imx53-m53evk.dtb \
	imx53-mba53.dtb \
	imx53-qsb.dtb \
	imx53-qsrb.dtb \
	imx53-smd.dtb \
	imx53-tx53-x03x.dtb \
	imx53-tx53-x13x.dtb \
	imx53-voipac-bsb.dtb
dtb-$(CONFIG_SOC_IMX6Q) += \
	imx6dl-aristainetos_4.dtb \
	imx6dl-aristainetos_7.dtb \
	imx6dl-ccimx6sbc.dtb \
	imx6dl-ccimx6sbc-id131.dtb \
	imx6dl-ccimx6sbc-w.dtb \
	imx6dl-ccimx6sbc-wb.dtb \
	imx6dl-cubox-i.dtb \
	imx6dl-dfi-fs700-m60.dtb \
	imx6dl-gw51xx.dtb \
	imx6dl-gw52xx.dtb \
	imx6dl-gw53xx.dtb \
	imx6dl-gw54xx.dtb \
	imx6dl-gw552x.dtb \
	imx6dl-hummingboard.dtb \
	imx6dl-nitrogen6x.dtb \
	imx6dl-phytec-pbab01.dtb \
	imx6dl-rex-basic.dtb \
	imx6dl-riotboard.dtb \
	imx6dl-sabreauto.dtb \
	imx6dl-sabreauto-ecspi.dtb \
	imx6dl-sabreauto-enetirq.dtb \
	imx6dl-sabreauto-flexcan1.dtb \
	imx6dl-sabreauto-gpmi-weim.dtb \
	imx6dl-sabrelite.dtb \
	imx6dl-sabresd.dtb \
	imx6dl-sabresd-btwifi.dtb \
	imx6dl-sabresd-hdcp.dtb \
	imx6dl-sabresd-ldo.dtb \
	imx6dl-tx6dl-comtft.dtb \
	imx6dl-tx6u-801x.dtb \
	imx6dl-tx6u-811x.dtb \
	imx6dl-udoo.dtb \
	imx6dl-sabresd-enetirq.dtb \
	imx6dl-wandboard.dtb \
	imx6dl-wandboard-revb1.dtb \
	imx6q-arm2.dtb \
	imx6q-arm2-hsic.dtb \
	imx6q-pop-arm2.dtb \
<<<<<<< HEAD
	imx6q-ccimx6sbc.dtb \
	imx6q-ccimx6sbc-id129.dtb \
	imx6q-ccimx6sbc-id130.dtb \
	imx6q-ccimx6sbc-w.dtb \
	imx6q-ccimx6sbc-wb.dtb \
	imx6q-ccimx6sbc-wb-ldo-bypass.dtb \
=======
>>>>>>> b63f3f52
	imx6q-cm-fx6.dtb \
	imx6q-cubox-i.dtb \
	imx6q-dfi-fs700-m60.dtb \
	imx6q-dmo-edmqmx6.dtb \
	imx6q-gk802.dtb \
	imx6q-gw51xx.dtb \
	imx6q-gw52xx.dtb \
	imx6q-gw53xx.dtb \
	imx6q-gw5400-a.dtb \
	imx6q-gw54xx.dtb \
	imx6q-gw552x.dtb \
	imx6q-hummingboard.dtb \
	imx6q-nitrogen6x.dtb \
	imx6q-phytec-pbab01.dtb \
	imx6q-rex-pro.dtb \
	imx6q-sabreauto.dtb \
	imx6q-sabreauto-ecspi.dtb \
	imx6q-sabreauto-enetirq.dtb \
	imx6q-sabreauto-flexcan1.dtb \
	imx6q-sabreauto-gpmi-weim.dtb \
	imx6qp-sabreauto.dtb \
	imx6qp-sabreauto-ecspi.dtb \
	imx6qp-sabreauto-flexcan1.dtb \
	imx6qp-sabreauto-gpmi-weim.dtb \
	imx6qp-sabresd.dtb \
	imx6qp-sabresd-btwifi.dtb \
	imx6qp-sabresd-hdcp.dtb \
	imx6qp-sabresd-ldo.dtb \
<<<<<<< HEAD
=======
	imx6qp-sabresd-ldo-pcie-cert.dtb \
>>>>>>> b63f3f52
	imx6q-sabrelite.dtb \
	imx6q-sabresd.dtb \
	imx6q-sabresd-btwifi.dtb \
	imx6q-sabresd-hdcp.dtb \
	imx6q-sabresd-ldo.dtb \
	imx6q-sabresd-enetirq.dtb \
	imx6q-sbc6x.dtb \
	imx6q-tbs2910.dtb \
	imx6q-tx6q-1010.dtb \
	imx6q-tx6q-1010-comtft.dtb \
	imx6q-tx6q-1020.dtb \
	imx6q-tx6q-1020-comtft.dtb \
	imx6q-tx6q-1110.dtb \
	imx6q-udoo.dtb \
	imx6q-wandboard.dtb \
	imx6q-wandboard-revb1.dtb
dtb-$(CONFIG_SOC_IMX6SL) += \
	imx6sl-evk.dtb \
	imx6sl-evk-btwifi.dtb \
	imx6sl-evk-ldo.dtb \
	imx6sl-evk-csi.dtb \
	imx6sl-evk-uart.dtb \
	imx6sl-warp.dtb
dtb-$(CONFIG_SOC_IMX6SX) += \
	imx6sx-14x14-arm2.dtb \
	imx6sx-sabreauto.dtb \
	imx6sx-sabreauto-m4.dtb \
	imx6sx-sdb-reva.dtb \
	imx6sx-sdb-reva-ldo.dtb \
	imx6sx-sdb.dtb	\
	imx6sx-sdb-btwifi.dtb \
	imx6sx-sdb-emmc.dtb \
	imx6sx-sdb-lcdif1.dtb \
	imx6sx-sdb-ldo.dtb	\
	imx6sx-sdb-m4.dtb \
	imx6sx-sdb-mqs.dtb \
	imx6sx-sdb-sai.dtb \
	imx6sx-19x19-arm2.dtb \
	imx6sx-19x19-arm2-ldo.dtb \
	imx6sx-19x19-arm2-csi.dtb \
	imx6sx-19x19-arm2-gpmi-weim.dtb
dtb-$(CONFIG_SOC_IMX6UL) += \
	imx6ul-14x14-ddr3-arm2.dtb \
	imx6ul-14x14-ddr3-arm2-emmc.dtb	\
	imx6ul-14x14-ddr3-arm2-flexcan2.dtb \
	imx6ul-14x14-ddr3-arm2-gpmi-weim.dtb \
	imx6ul-14x14-ddr3-arm2-mqs.dtb \
	imx6ul-14x14-ddr3-arm2-spdif.dtb \
	imx6ul-14x14-ddr3-arm2-wm8958.dtb \
	imx6ul-14x14-evk.dtb \
	imx6ul-14x14-evk-btwifi.dtb \
	imx6ul-14x14-evk-csi.dtb \
<<<<<<< HEAD
=======
	imx6ul-14x14-evk-emmc.dtb \
	imx6ul-14x14-evk-gpmi-weim.dtb \
>>>>>>> b63f3f52
	imx6ul-14x14-evk-usb-certi.dtb \
	imx6ul-14x14-lpddr2-arm2.dtb \
	imx6ul-9x9-evk.dtb \
	imx6ul-9x9-evk-btwifi.dtb \
	imx6ul-9x9-evk-csi.dtb \
<<<<<<< HEAD
	imx6ul-9x9-evk-ldo.dtb \
	imx6ul-ccimx6ul-mfg.dtb \
	imx6ul-ccimx6ul-mfg-rf.dtb \
	imx6ul-ccimx6ulsbc.dtb \
	imx6ul-ccimx6ulsbc-id135.dtb \
	imx6ul-ccimx6ulsbc-wb.dtb \
	imx6ul-ccimx6ulsbc-wb-mfg.dtb \
	imx6ul-ccimx6ulstarter.dtb \
	imx6ul-ccimx6ulstarter-id129.dtb \
	imx6ul-ccimx6ulstarter-wb.dtb \
	imx6ul-ccimx6ulstarter-wb-mfg.dtb
=======
	imx6ul-9x9-evk-ldo.dtb
dtb-$(CONFIG_SOC_IMX6ULL) += \
	imx6ull-14x14-ddr3-arm2.dtb \
	imx6ull-14x14-ddr3-arm2-adc.dtb \
	imx6ull-14x14-ddr3-arm2-cs42888.dtb \
	imx6ull-14x14-ddr3-arm2-ecspi.dtb \
	imx6ull-14x14-ddr3-arm2-emmc.dtb \
	imx6ull-14x14-ddr3-arm2-epdc.dtb \
	imx6ull-14x14-ddr3-arm2-flexcan2.dtb \
	imx6ull-14x14-ddr3-arm2-gpmi-weim.dtb \
	imx6ull-14x14-ddr3-arm2-lcdif.dtb \
	imx6ull-14x14-ddr3-arm2-ldo.dtb \
	imx6ull-14x14-ddr3-arm2-qspi.dtb \
	imx6ull-14x14-ddr3-arm2-qspi-all.dtb \
	imx6ull-14x14-ddr3-arm2-tsc.dtb \
	imx6ull-14x14-ddr3-arm2-uart2.dtb \
	imx6ull-14x14-ddr3-arm2-usb.dtb \
	imx6ull-14x14-ddr3-arm2-wm8958.dtb \
	imx6ull-14x14-evk.dtb \
	imx6ull-14x14-evk-btwifi.dtb \
	imx6ull-14x14-evk-emmc.dtb \
	imx6ull-14x14-evk-gpmi-weim.dtb \
	imx6ull-14x14-evk-usb-certi.dtb \
	imx6ull-9x9-evk.dtb \
	imx6ull-9x9-evk-btwifi.dtb
>>>>>>> b63f3f52
dtb-$(CONFIG_SOC_IMX7D) += \
	imx7d-12x12-lpddr3-arm2.dtb \
	imx7d-12x12-lpddr3-arm2-m4.dtb \
	imx7d-12x12-ddr3-arm2.dtb \
	imx7d-12x12-lpddr3-arm2-ecspi.dtb \
	imx7d-12x12-lpddr3-arm2-enet2.dtb \
	imx7d-12x12-lpddr3-arm2-flexcan.dtb \
	imx7d-12x12-lpddr3-arm2-mipi_dsi.dtb \
	imx7d-12x12-lpddr3-arm2-qspi.dtb \
	imx7d-12x12-lpddr3-arm2-sai.dtb \
	imx7d-12x12-lpddr3-arm2-mqs.dtb \
	imx7d-12x12-lpddr3-arm2-pcie.dtb \
	imx7d-19x19-lpddr2-arm2.dtb \
	imx7d-sdb.dtb \
	imx7d-sdb-epdc.dtb \
	imx7d-sdb-gpmi-weim.dtb \
	imx7d-sdb-m4.dtb \
	imx7d-sdb-qspi.dtb \
	imx7d-sdb-mipi-dsi.dtb \
	imx7d-sdb-reva.dtb \
	imx7d-sdb-reva-epdc.dtb \
	imx7d-sdb-reva-gpmi-weim.dtb \
	imx7d-sdb-reva-hdmi-audio.dtb \
	imx7d-sdb-reva-m4.dtb \
	imx7d-sdb-reva-qspi.dtb \
	imx7d-sdb-reva-touch.dtb \
	imx7d-sdb-reva-wm8960.dtb
dtb-$(CONFIG_SOC_LS1021A) += \
	ls1021a-qds.dtb \
	ls1021a-twr.dtb
dtb-$(CONFIG_SOC_VF610) += \
	vf500-colibri-eval-v3.dtb \
	vf610-colibri-eval-v3.dtb \
	imx6sx-sabreauto-m4.dtb \
	vf610-cosmic.dtb \
	vf610-twr.dtb
dtb-$(CONFIG_ARCH_MXS) += \
	imx23-evk.dtb \
	imx23-olinuxino.dtb \
	imx23-stmp378x_devb.dtb \
	imx28-apf28.dtb \
	imx28-apf28dev.dtb \
	imx28-apx4devkit.dtb \
	imx28-cfa10036.dtb \
	imx28-cfa10037.dtb \
	imx28-cfa10049.dtb \
	imx28-cfa10055.dtb \
	imx28-cfa10056.dtb \
	imx28-cfa10057.dtb \
	imx28-cfa10058.dtb \
	imx28-duckbill.dtb \
	imx28-eukrea-mbmx283lc.dtb \
	imx28-eukrea-mbmx287lc.dtb \
	imx28-evk.dtb \
	imx28-m28cu3.dtb \
	imx28-m28evk.dtb \
	imx28-sps1.dtb \
	imx28-tx28.dtb
dtb-$(CONFIG_ARCH_NOMADIK) += \
	ste-nomadik-s8815.dtb \
	ste-nomadik-nhk15.dtb
dtb-$(CONFIG_ARCH_NSPIRE) += \
	nspire-cx.dtb \
	nspire-tp.dtb \
	nspire-clp.dtb
dtb-$(CONFIG_ARCH_OMAP2) += \
	omap2420-h4.dtb \
	omap2420-n800.dtb \
	omap2420-n810.dtb \
	omap2420-n810-wimax.dtb \
	omap2430-sdp.dtb
dtb-$(CONFIG_ARCH_OMAP3) += \
	am3517-craneboard.dtb \
	am3517-evm.dtb \
	am3517_mt_ventoux.dtb \
	omap3430-sdp.dtb \
	omap3-beagle.dtb \
	omap3-beagle-xm.dtb \
	omap3-beagle-xm-ab.dtb \
	omap3-cm-t3517.dtb \
	omap3-cm-t3530.dtb \
	omap3-cm-t3730.dtb \
	omap3-devkit8000.dtb \
	omap3-evm.dtb \
	omap3-evm-37xx.dtb \
	omap3-gta04a3.dtb \
	omap3-gta04a4.dtb \
	omap3-gta04a5.dtb \
	omap3-ha.dtb \
	omap3-ha-lcd.dtb \
	omap3-igep0020.dtb \
	omap3-igep0020-rev-f.dtb \
	omap3-igep0030.dtb \
	omap3-igep0030-rev-g.dtb \
	omap3-ldp.dtb \
	omap3-lilly-dbb056.dtb \
	omap3-n900.dtb \
	omap3-n9.dtb \
	omap3-n950.dtb \
	omap3-overo-alto35.dtb \
	omap3-overo-chestnut43.dtb \
	omap3-overo-gallop43.dtb \
	omap3-overo-palo43.dtb \
	omap3-overo-storm-alto35.dtb \
	omap3-overo-storm-chestnut43.dtb \
	omap3-overo-storm-gallop43.dtb \
	omap3-overo-storm-palo43.dtb \
	omap3-overo-storm-summit.dtb \
	omap3-overo-storm-tobi.dtb \
	omap3-overo-summit.dtb \
	omap3-overo-tobi.dtb \
	omap3-pandora-600mhz.dtb \
	omap3-pandora-1ghz.dtb \
	omap3-sbc-t3517.dtb \
	omap3-sbc-t3530.dtb \
	omap3-sbc-t3730.dtb \
	omap3-thunder.dtb \
	omap3-zoom3.dtb
dtb-$(CONFIG_SOC_TI81XX) += \
	dm8168-evm.dtb
dtb-$(CONFIG_SOC_AM33XX) += \
	am335x-base0033.dtb \
	am335x-bone.dtb \
	am335x-boneblack.dtb \
	am335x-evm.dtb \
	am335x-evmsk.dtb \
	am335x-nano.dtb \
	am335x-pepper.dtb \
	am335x-lxm.dtb \
	am335x-chiliboard.dtb
dtb-$(CONFIG_ARCH_OMAP4) += \
	omap4-duovero-parlor.dtb \
	omap4-panda.dtb \
	omap4-panda-a4.dtb \
	omap4-panda-es.dtb \
	omap4-sdp.dtb \
	omap4-sdp-es23plus.dtb \
	omap4-var-dvk-om44.dtb \
	omap4-var-stk-om44.dtb
dtb-$(CONFIG_SOC_AM43XX) += \
	am43x-epos-evm.dtb \
	am437x-sk-evm.dtb \
	am437x-idk-evm.dtb \
	am437x-gp-evm.dtb
dtb-$(CONFIG_SOC_OMAP5) += \
	omap5-cm-t54.dtb \
	omap5-sbc-t54.dtb \
	omap5-uevm.dtb
dtb-$(CONFIG_SOC_DRA7XX) += \
	dra7-evm.dtb \
	am57xx-beagle-x15.dtb \
	dra72-evm.dtb
dtb-$(CONFIG_ARCH_ORION5X) += \
	orion5x-lacie-d2-network.dtb \
	orion5x-lacie-ethernet-disk-mini-v2.dtb \
	orion5x-maxtor-shared-storage-2.dtb \
	orion5x-rd88f5182-nas.dtb
dtb-$(CONFIG_ARCH_PRIMA2) += \
	prima2-evb.dtb
dtb-$(CONFIG_ARCH_QCOM) += \
	qcom-apq8064-cm-qs600.dtb \
	qcom-apq8064-ifc6410.dtb \
	qcom-apq8074-dragonboard.dtb \
	qcom-apq8084-ifc6540.dtb \
	qcom-apq8084-mtp.dtb \
	qcom-ipq8064-ap148.dtb \
	qcom-msm8660-surf.dtb \
	qcom-msm8960-cdp.dtb \
	qcom-msm8974-sony-xperia-honami.dtb
dtb-$(CONFIG_ARCH_REALVIEW) += \
	arm-realview-pb1176.dtb
dtb-$(CONFIG_ARCH_ROCKCHIP) += \
	rk3066a-bqcurie2.dtb \
	rk3066a-marsboard.dtb \
	rk3066a-rayeager.dtb \
	rk3188-radxarock.dtb \
	rk3288-evb-act8846.dtb \
	rk3288-evb-rk808.dtb \
	rk3288-firefly-beta.dtb \
	rk3288-firefly.dtb
dtb-$(CONFIG_ARCH_S3C24XX) += \
	s3c2416-smdk2416.dtb
dtb-$(CONFIG_ARCH_S3C64XX) += \
	s3c6410-mini6410.dtb \
	s3c6410-smdk6410.dtb
dtb-$(CONFIG_ARCH_S5PV210) += \
	s5pv210-aquila.dtb \
	s5pv210-goni.dtb \
	s5pv210-smdkc110.dtb \
	s5pv210-smdkv210.dtb \
	s5pv210-torbreck.dtb
dtb-$(CONFIG_ARCH_SHMOBILE_LEGACY) += \
	r8a7740-armadillo800eva.dtb \
	r8a7778-bockw.dtb \
	r8a7778-bockw-reference.dtb \
	r8a7779-marzen.dtb \
	sh73a0-kzm9g.dtb
dtb-$(CONFIG_ARCH_SHMOBILE_MULTI) += \
	emev2-kzm9d.dtb \
	r7s72100-genmai.dtb \
	r8a73a4-ape6evm.dtb \
	r8a7740-armadillo800eva.dtb \
	r8a7778-bockw.dtb \
	r8a7779-marzen.dtb \
	r8a7790-lager.dtb \
	r8a7791-henninger.dtb \
	r8a7791-koelsch.dtb \
	r8a7794-alt.dtb \
	sh73a0-kzm9g.dtb
dtb-$(CONFIG_ARCH_SOCFPGA) += \
	socfpga_arria5_socdk.dtb \
	socfpga_arria10_socdk.dtb \
	socfpga_cyclone5_socdk.dtb \
	socfpga_cyclone5_sockit.dtb \
	socfpga_cyclone5_socrates.dtb \
	socfpga_vt.dtb
dtb-$(CONFIG_ARCH_SPEAR13XX) += \
	spear1310-evb.dtb \
	spear1340-evb.dtb
dtb-$(CONFIG_ARCH_SPEAR3XX) += \
	spear300-evb.dtb \
	spear310-evb.dtb \
	spear320-evb.dtb \
	spear320-hmi.dtb
dtb-$(CONFIG_ARCH_SPEAR6XX) += \
	spear600-evb.dtb
dtb-$(CONFIG_ARCH_STI) += \
	stih407-b2120.dtb \
	stih410-b2120.dtb \
	stih415-b2000.dtb \
	stih415-b2020.dtb \
	stih416-b2000.dtb \
	stih416-b2020.dtb \
	stih416-b2020e.dtb \
	stih418-b2199.dtb
dtb-$(CONFIG_MACH_SUN4I) += \
	sun4i-a10-a1000.dtb \
	sun4i-a10-ba10-tvbox.dtb \
	sun4i-a10-chuwi-v7-cw0825.dtb \
	sun4i-a10-cubieboard.dtb \
	sun4i-a10-marsboard.dtb \
	sun4i-a10-mini-xplus.dtb \
	sun4i-a10-mk802.dtb \
	sun4i-a10-mk802ii.dtb \
	sun4i-a10-hackberry.dtb \
	sun4i-a10-hyundai-a7hd.dtb \
	sun4i-a10-inet97fv2.dtb \
	sun4i-a10-olinuxino-lime.dtb \
	sun4i-a10-pcduino.dtb
dtb-$(CONFIG_MACH_SUN5I) += \
	sun5i-a10s-mk802.dtb \
	sun5i-a10s-olinuxino-micro.dtb \
	sun5i-a10s-r7-tv-dongle.dtb \
	sun5i-a13-hsg-h702.dtb \
	sun5i-a13-olinuxino.dtb \
	sun5i-a13-olinuxino-micro.dtb
dtb-$(CONFIG_MACH_SUN6I) += \
	sun6i-a31-app4-evb1.dtb \
	sun6i-a31-colombus.dtb \
	sun6i-a31-hummingbird.dtb \
	sun6i-a31-m9.dtb \
	sun6i-a31s-cs908.dtb
dtb-$(CONFIG_MACH_SUN7I) += \
	sun7i-a20-bananapi.dtb \
	sun7i-a20-bananapro.dtb \
	sun7i-a20-cubieboard2.dtb \
	sun7i-a20-cubietruck.dtb \
	sun7i-a20-hummingbird.dtb \
	sun7i-a20-i12-tvbox.dtb \
	sun7i-a20-m3.dtb \
	sun7i-a20-olinuxino-lime.dtb \
	sun7i-a20-olinuxino-lime2.dtb \
	sun7i-a20-olinuxino-micro.dtb \
	sun7i-a20-pcduino3.dtb
dtb-$(CONFIG_MACH_SUN8I) += \
	sun8i-a23-ippo-q8h-v5.dtb \
	sun8i-a23-ippo-q8h-v1.2.dtb
dtb-$(CONFIG_MACH_SUN9I) += \
	sun9i-a80-optimus.dtb
dtb-$(CONFIG_ARCH_TEGRA_2x_SOC) += \
	tegra20-harmony.dtb \
	tegra20-iris-512.dtb \
	tegra20-medcom-wide.dtb \
	tegra20-paz00.dtb \
	tegra20-plutux.dtb \
	tegra20-seaboard.dtb \
	tegra20-tec.dtb \
	tegra20-trimslice.dtb \
	tegra20-ventana.dtb \
	tegra20-whistler.dtb
dtb-$(CONFIG_ARCH_TEGRA_3x_SOC) += \
	tegra30-apalis-eval.dtb \
	tegra30-beaver.dtb \
	tegra30-cardhu-a02.dtb \
	tegra30-cardhu-a04.dtb \
	tegra30-colibri-eval-v3.dtb
dtb-$(CONFIG_ARCH_TEGRA_114_SOC) += \
	tegra114-dalmore.dtb \
	tegra114-roth.dtb \
	tegra114-tn7.dtb
dtb-$(CONFIG_ARCH_TEGRA_124_SOC) += \
	tegra124-jetson-tk1.dtb \
	tegra124-nyan-big.dtb \
	tegra124-nyan-blaze.dtb \
	tegra124-venice2.dtb
dtb-$(CONFIG_ARCH_U300) += \
	ste-u300.dtb
dtb-$(CONFIG_ARCH_U8500) += \
	ste-snowball.dtb \
	ste-hrefprev60-stuib.dtb \
	ste-hrefprev60-tvk.dtb \
	ste-hrefv60plus-stuib.dtb \
	ste-hrefv60plus-tvk.dtb \
	ste-ccu8540.dtb \
	ste-ccu9540.dtb
dtb-$(CONFIG_ARCH_VERSATILE) += \
	versatile-ab.dtb \
	versatile-pb.dtb
dtb-$(CONFIG_ARCH_VEXPRESS) += \
	vexpress-v2p-ca5s.dtb \
	vexpress-v2p-ca9.dtb \
	vexpress-v2p-ca15-tc1.dtb \
	vexpress-v2p-ca15_a7.dtb
dtb-$(CONFIG_ARCH_VIRT) += \
	xenvm-4.2.dtb
dtb-$(CONFIG_ARCH_VT8500) += \
	vt8500-bv07.dtb \
	wm8505-ref.dtb \
	wm8650-mid.dtb \
	wm8750-apc8750.dtb \
	wm8850-w70v2.dtb
dtb-$(CONFIG_ARCH_ZYNQ) += \
	zynq-parallella.dtb \
	zynq-zc702.dtb \
	zynq-zc706.dtb \
	zynq-zed.dtb \
	zynq-zybo.dtb
dtb-$(CONFIG_MACH_ARMADA_370) += \
	armada-370-db.dtb \
	armada-370-mirabox.dtb \
	armada-370-netgear-rn102.dtb \
	armada-370-netgear-rn104.dtb \
	armada-370-rd.dtb \
	armada-370-synology-ds213j.dtb
dtb-$(CONFIG_MACH_ARMADA_375) += \
	armada-375-db.dtb
dtb-$(CONFIG_MACH_ARMADA_38X) += \
	armada-385-db-ap.dtb \
	armada-388-db.dtb \
	armada-388-gp.dtb \
	armada-388-rd.dtb
dtb-$(CONFIG_MACH_ARMADA_39X) += \
	armada-398-db.dtb
dtb-$(CONFIG_MACH_ARMADA_XP) += \
	armada-xp-axpwifiap.dtb \
	armada-xp-db.dtb \
	armada-xp-gp.dtb \
	armada-xp-lenovo-ix4-300d.dtb \
	armada-xp-linksys-mamba.dtb \
	armada-xp-matrix.dtb \
	armada-xp-netgear-rn2120.dtb \
	armada-xp-openblocks-ax3-4.dtb \
	armada-xp-synology-ds414.dtb
dtb-$(CONFIG_MACH_DOVE) += \
	dove-cm-a510.dtb \
	dove-cubox.dtb \
	dove-cubox-es.dtb \
	dove-d2plug.dtb \
	dove-d3plug.dtb \
	dove-dove-db.dtb
dtb-$(CONFIG_ARCH_MEDIATEK) += \
	mt6589-aquaris5.dtb \
	mt6592-evb.dtb \
	mt8127-moose.dtb \
	mt8135-evbp1.dtb
endif

always		:= $(dtb-y)
clean-files	:= *.dtb<|MERGE_RESOLUTION|>--- conflicted
+++ resolved
@@ -292,15 +292,12 @@
 	imx6q-arm2.dtb \
 	imx6q-arm2-hsic.dtb \
 	imx6q-pop-arm2.dtb \
-<<<<<<< HEAD
 	imx6q-ccimx6sbc.dtb \
 	imx6q-ccimx6sbc-id129.dtb \
 	imx6q-ccimx6sbc-id130.dtb \
 	imx6q-ccimx6sbc-w.dtb \
 	imx6q-ccimx6sbc-wb.dtb \
 	imx6q-ccimx6sbc-wb-ldo-bypass.dtb \
-=======
->>>>>>> b63f3f52
 	imx6q-cm-fx6.dtb \
 	imx6q-cubox-i.dtb \
 	imx6q-dfi-fs700-m60.dtb \
@@ -329,10 +326,7 @@
 	imx6qp-sabresd-btwifi.dtb \
 	imx6qp-sabresd-hdcp.dtb \
 	imx6qp-sabresd-ldo.dtb \
-<<<<<<< HEAD
-=======
 	imx6qp-sabresd-ldo-pcie-cert.dtb \
->>>>>>> b63f3f52
 	imx6q-sabrelite.dtb \
 	imx6q-sabresd.dtb \
 	imx6q-sabresd-btwifi.dtb \
@@ -385,17 +379,13 @@
 	imx6ul-14x14-evk.dtb \
 	imx6ul-14x14-evk-btwifi.dtb \
 	imx6ul-14x14-evk-csi.dtb \
-<<<<<<< HEAD
-=======
 	imx6ul-14x14-evk-emmc.dtb \
 	imx6ul-14x14-evk-gpmi-weim.dtb \
->>>>>>> b63f3f52
 	imx6ul-14x14-evk-usb-certi.dtb \
 	imx6ul-14x14-lpddr2-arm2.dtb \
 	imx6ul-9x9-evk.dtb \
 	imx6ul-9x9-evk-btwifi.dtb \
 	imx6ul-9x9-evk-csi.dtb \
-<<<<<<< HEAD
 	imx6ul-9x9-evk-ldo.dtb \
 	imx6ul-ccimx6ul-mfg.dtb \
 	imx6ul-ccimx6ul-mfg-rf.dtb \
@@ -407,8 +397,6 @@
 	imx6ul-ccimx6ulstarter-id129.dtb \
 	imx6ul-ccimx6ulstarter-wb.dtb \
 	imx6ul-ccimx6ulstarter-wb-mfg.dtb
-=======
-	imx6ul-9x9-evk-ldo.dtb
 dtb-$(CONFIG_SOC_IMX6ULL) += \
 	imx6ull-14x14-ddr3-arm2.dtb \
 	imx6ull-14x14-ddr3-arm2-adc.dtb \
@@ -433,7 +421,6 @@
 	imx6ull-14x14-evk-usb-certi.dtb \
 	imx6ull-9x9-evk.dtb \
 	imx6ull-9x9-evk-btwifi.dtb
->>>>>>> b63f3f52
 dtb-$(CONFIG_SOC_IMX7D) += \
 	imx7d-12x12-lpddr3-arm2.dtb \
 	imx7d-12x12-lpddr3-arm2-m4.dtb \
