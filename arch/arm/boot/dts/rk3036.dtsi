--- conflicted
+++ resolved
@@ -112,10 +112,7 @@
 		assigned-clock-rates = <100000000>;
 		clocks = <&cru SCLK_GPU>, <&cru SCLK_GPU>;
 		clock-names = "bus", "core";
-<<<<<<< HEAD
-=======
 		power-domains = <&power RK3036_PD_GPU>;
->>>>>>> c1084c27
 		resets = <&cru SRST_GPU>;
 		status = "disabled";
 	};
