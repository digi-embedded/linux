--- conflicted
+++ resolved
@@ -96,8 +96,7 @@
 };
 
 &usbphy2 {
-<<<<<<< HEAD
-	tx-d-cal = <0x5>;
+	fsl,tx-d-cal = <106>;
 };
 
 &usdhc3 {
@@ -125,7 +124,4 @@
 	pinctrl-0 = <&pinctrl_bt_uart>;
 	fsl,uart-has-rtscts;
 	status = "okay";
-=======
-	fsl,tx-d-cal = <106>;
->>>>>>> 32509b9e
 };