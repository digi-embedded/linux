/*
 * Copyright 2014-2017 Digi International, Inc.
 *
 * The code contained herein is licensed under the GNU General Public
 * License. You may obtain a copy of the GNU General Public License
 * Version 2 or later at the following locations:
 *
 * http://www.opensource.org/licenses/gpl-license.html
 * http://www.gnu.org/copyleft/gpl.html
 */

/ {
	/*
	 * Some tools (like fw_printenv) rely on fixed mmcblk device indexes
	 * but these are not guaranteed by the kernel.
	 * The use of aliases allows to reorder the mmcblk indexes of every
	 * mmc device. Notice that using aliases requires that ALL mmc devices
	 * have one.
	 */
	aliases {
		mmc0 = &usdhc4;
		mmc1 = &usdhc2;
		mmc2 = &usdhc3;
		mmc3 = &usdhc1;
<<<<<<< HEAD
	};

	memory: memory {
		/* U-boot to fill memory details here */
=======
>>>>>>> 631f2036
	};

	caam_keyblob: caam-keyblob {
		compatible = "fsl,sec-v4.0-keyblob";
		status = "disabled";
	};

	memory: memory {
		/* U-boot to fill memory details here */
	};
};

&cpu0 {
	arm-supply = <&reg_arm>;
	soc-supply = <&reg_soc>;
	pu-supply = <&reg_pu>;
};

&i2c2 {
	clock-frequency = <100000>;
	pinctrl-names = "default";
	pinctrl-0 = <&pinctrl_i2c2>;
	status = "okay";

	pmic_dialog: dialog@58 {
		compatible = "dlg,da9063";
		reg = <0x58>;
		interrupt-parent = <&gpio7>;
		interrupts = <12 2>;
		interrupt-controller;
		#interrupt-cells = <2>;
		pinctrl-names = "default";
		pinctrl-0 = <&pinctrl_pmic_dialog>;

		rtc {
			compatible = "dlg,da9063-rtc";
		};

		onkey {
			compatible = "dlg,da9063-onkey";
			dlg,key-power;
		};

		hwmon {
			compatible = "dlg,da9063-hwmon";
			dlg,tjunc-offset = <(-5)>;
		};

		gpio_extender: gpio {
			compatible = "dlg,da9063-gpio";
			gpio-controller;
			#gpio-cells = <2>;
		};

		regulators {
			compatible = "dlg,da9063-regulator";

			bcore1: bcore1 {
				regulator-name = "DA9063_BCORE1";
				regulator-boot-on;
				regulator-always-on;
			};

			bcore2: bcore2 {
				regulator-name = "DA9063_BCORE2";
				regulator-boot-on;
				regulator-always-on;
			};

			bpro: bpro {
				regulator-name = "DA9063_BPRO";
				regulator-boot-on;
				regulator-always-on;
				regulator-suspend-mem-disabled;
				regulator-suspend-standby-disabled;
			};

			bmem: bmem {
				regulator-name = "DA9063_BMEM";
				regulator-boot-on;
				regulator-always-on;
			};

			bio: bio {
				regulator-name = "DA9063_BIO";
				regulator-boot-on;
			};

			bperi: bperi {
				regulator-name = "DA9063_BPERI";
				regulator-boot-on;
				regulator-always-on;
			};

			ldo2: ldo2 {
				regulator-name = "DA9063_LDO2";
				regulator-boot-on;
			};

			ldo3: ldo3 {
				regulator-name = "DA9063_LDO3";
				regulator-boot-on;
				regulator-always-on;
			};

			ldo4: ldo4 {
				regulator-name = "DA9063_LDO4";
				regulator-min-microvolt = <2500000>;
				regulator-max-microvolt = <2500000>;
			};

			ldo5: ldo5 {
				regulator-name = "DA9063_LDO5";
				regulator-boot-on;
				regulator-always-on;
			};

			ldo6: ldo6 {
				regulator-name = "DA9063_LDO6";
				regulator-min-microvolt = <900000>;
				regulator-max-microvolt = <3600000>;
				regulator-suspend-mem-disabled;
				regulator-suspend-standby-disabled;
			};

			ldo11: ldo11 {
				regulator-name = "DA9063_LDO11";
				regulator-boot-on;
				regulator-always-on;
			};
		};
	};
};

&gpu {
	contiguous-size-percentage = <12>;
};

&iomuxc {
	pmic_dialog {
		pinctrl_pmic_dialog: pmic_dialoggrp {
			fsl,pins = <
				MX6QDL_PAD_GPIO_17__GPIO7_IO12 0x1b0b0
			>;
		};
	};
};

&usdhc1 {
	pinctrl-names = "default", "state_100mhz", "state_200mhz";
	pinctrl-0 = <&pinctrl_usdhc1>;
	pinctrl-1 = <&pinctrl_usdhc1_100mhz>;
	pinctrl-2 = <&pinctrl_usdhc1_200mhz>;
	no-1-8-v;
	status = "okay";
};

&usdhc4 {
	pinctrl-names = "default", "state_100mhz", "state_200mhz";
	pinctrl-0 = <&pinctrl_usdhc4>;
	pinctrl-1 = <&pinctrl_usdhc4_100mhz>;
	pinctrl-2 = <&pinctrl_usdhc4_200mhz>;
	bus-width = <8>;
	non-removable;
	no-1-8-v;
	status = "okay";
};<|MERGE_RESOLUTION|>--- conflicted
+++ resolved
@@ -22,13 +22,6 @@
 		mmc1 = &usdhc2;
 		mmc2 = &usdhc3;
 		mmc3 = &usdhc1;
-<<<<<<< HEAD
-	};
-
-	memory: memory {
-		/* U-boot to fill memory details here */
-=======
->>>>>>> 631f2036
 	};
 
 	caam_keyblob: caam-keyblob {
