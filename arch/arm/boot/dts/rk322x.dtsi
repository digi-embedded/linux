--- conflicted
+++ resolved
@@ -605,10 +605,7 @@
 				  "ppmmu1";
 		clocks = <&cru ACLK_GPU>, <&cru ACLK_GPU>;
 		clock-names = "bus", "core";
-<<<<<<< HEAD
-=======
 		power-domains = <&power RK3228_PD_GPU>;
->>>>>>> c1084c27
 		resets = <&cru SRST_GPU_A>;
 		status = "disabled";
 	};
