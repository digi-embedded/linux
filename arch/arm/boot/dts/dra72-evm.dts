/*
 * Copyright (C) 2014-2016 Texas Instruments Incorporated - http://www.ti.com/
 *
 * This program is free software; you can redistribute it and/or modify
 * it under the terms of the GNU General Public License version 2 as
 * published by the Free Software Foundation.
 */
#include "dra72-evm-common.dtsi"
/ {
	model = "TI DRA722";

	memory@0 {
		device_type = "memory";
		reg = <0x0 0x80000000 0x0 0x40000000>; /* 1024 MB */
	};
};

&tps65917_regulators {
	ldo2_reg: ldo2 {
		/* LDO2_OUT --> TP1017 (UNUSED)  */
		regulator-name = "ldo2";
		regulator-min-microvolt = <1800000>;
		regulator-max-microvolt = <3300000>;
		regulator-allow-bypass;
	};
};

&hdmi {
	vdda-supply = <&ldo3_reg>;
};

&pcf_gpio_21 {
	interrupt-parent = <&gpio6>;
	interrupts = <11 IRQ_TYPE_EDGE_FALLING>;
};

&mac {
	slaves = <1>;
	mode-gpios = <&pcf_gpio_21 4 GPIO_ACTIVE_HIGH>;
};

&cpsw_emac0 {
	phy_id = <&davinci_mdio>, <3>;
	phy-mode = "rgmii";
<<<<<<< HEAD
};

&davinci_mdio {
	pinctrl-names = "default", "sleep";
	pinctrl-0 = <&davinci_mdio_default>;
	pinctrl-1 = <&davinci_mdio_sleep>;
	active_slave = <1>;
};

&dcan1 {
	status = "ok";
	pinctrl-names = "default", "sleep", "active";
	pinctrl-0 = <&dcan1_pins_sleep>;
	pinctrl-1 = <&dcan1_pins_sleep>;
	pinctrl-2 = <&dcan1_pins_default>;
};

&qspi {
	status = "okay";
	pinctrl-names = "default";
	pinctrl-0 = <&qspi1_pins>;

	spi-max-frequency = <48000000>;
	m25p80@0 {
		compatible = "s25fl256s1";
		spi-max-frequency = <48000000>;
		reg = <0>;
		spi-tx-bus-width = <1>;
		spi-rx-bus-width = <4>;
		spi-cpol;
		spi-cpha;
		#address-cells = <1>;
		#size-cells = <1>;

		/* MTD partition table.
		 * The ROM checks the first four physical blocks
		 * for a valid file to boot and the flash here is
		 * 64KiB block size.
		 */
		partition@0 {
			label = "QSPI.SPL";
			reg = <0x00000000 0x000010000>;
		};
		partition@1 {
			label = "QSPI.SPL.backup1";
			reg = <0x00010000 0x00010000>;
		};
		partition@2 {
			label = "QSPI.SPL.backup2";
			reg = <0x00020000 0x00010000>;
		};
		partition@3 {
			label = "QSPI.SPL.backup3";
			reg = <0x00030000 0x00010000>;
		};
		partition@4 {
			label = "QSPI.u-boot";
			reg = <0x00040000 0x00100000>;
		};
		partition@5 {
			label = "QSPI.u-boot-spl-os";
			reg = <0x00140000 0x00080000>;
		};
		partition@6 {
			label = "QSPI.u-boot-env";
			reg = <0x001c0000 0x00010000>;
		};
		partition@7 {
			label = "QSPI.u-boot-env.backup1";
			reg = <0x001d0000 0x0010000>;
		};
		partition@8 {
			label = "QSPI.kernel";
			reg = <0x001e0000 0x0800000>;
		};
		partition@9 {
			label = "QSPI.file-system";
			reg = <0x009e0000 0x01620000>;
		};
	};
=======
>>>>>>> f2ed3bfc
};<|MERGE_RESOLUTION|>--- conflicted
+++ resolved
@@ -42,87 +42,4 @@
 &cpsw_emac0 {
 	phy_id = <&davinci_mdio>, <3>;
 	phy-mode = "rgmii";
-<<<<<<< HEAD
-};
-
-&davinci_mdio {
-	pinctrl-names = "default", "sleep";
-	pinctrl-0 = <&davinci_mdio_default>;
-	pinctrl-1 = <&davinci_mdio_sleep>;
-	active_slave = <1>;
-};
-
-&dcan1 {
-	status = "ok";
-	pinctrl-names = "default", "sleep", "active";
-	pinctrl-0 = <&dcan1_pins_sleep>;
-	pinctrl-1 = <&dcan1_pins_sleep>;
-	pinctrl-2 = <&dcan1_pins_default>;
-};
-
-&qspi {
-	status = "okay";
-	pinctrl-names = "default";
-	pinctrl-0 = <&qspi1_pins>;
-
-	spi-max-frequency = <48000000>;
-	m25p80@0 {
-		compatible = "s25fl256s1";
-		spi-max-frequency = <48000000>;
-		reg = <0>;
-		spi-tx-bus-width = <1>;
-		spi-rx-bus-width = <4>;
-		spi-cpol;
-		spi-cpha;
-		#address-cells = <1>;
-		#size-cells = <1>;
-
-		/* MTD partition table.
-		 * The ROM checks the first four physical blocks
-		 * for a valid file to boot and the flash here is
-		 * 64KiB block size.
-		 */
-		partition@0 {
-			label = "QSPI.SPL";
-			reg = <0x00000000 0x000010000>;
-		};
-		partition@1 {
-			label = "QSPI.SPL.backup1";
-			reg = <0x00010000 0x00010000>;
-		};
-		partition@2 {
-			label = "QSPI.SPL.backup2";
-			reg = <0x00020000 0x00010000>;
-		};
-		partition@3 {
-			label = "QSPI.SPL.backup3";
-			reg = <0x00030000 0x00010000>;
-		};
-		partition@4 {
-			label = "QSPI.u-boot";
-			reg = <0x00040000 0x00100000>;
-		};
-		partition@5 {
-			label = "QSPI.u-boot-spl-os";
-			reg = <0x00140000 0x00080000>;
-		};
-		partition@6 {
-			label = "QSPI.u-boot-env";
-			reg = <0x001c0000 0x00010000>;
-		};
-		partition@7 {
-			label = "QSPI.u-boot-env.backup1";
-			reg = <0x001d0000 0x0010000>;
-		};
-		partition@8 {
-			label = "QSPI.kernel";
-			reg = <0x001e0000 0x0800000>;
-		};
-		partition@9 {
-			label = "QSPI.file-system";
-			reg = <0x009e0000 0x01620000>;
-		};
-	};
-=======
->>>>>>> f2ed3bfc
 };