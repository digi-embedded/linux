--- conflicted
+++ resolved
@@ -27,11 +27,8 @@
 					dev_sd = "/dev/block/platform/soc0/soc/2100000.aips-bus/2198000.usdhc/by-name/system";
 					/* emmc node which used if androidboot.storage_type=emmc */
 					dev_emmc = "/dev/block/platform/soc0/soc/2100000.aips-bus/219c000.usdhc/by-name/system";
-<<<<<<< HEAD
-=======
 					/* default emmc node used for GSI */
 					dev = "/dev/block/platform/soc0/soc/2100000.aips-bus/219c000.usdhc/by-name/system";
->>>>>>> ee68d467
 					type = "ext4";
 					mnt_flags = "ro,barrier=1,inode_readahead_blks=8";
 					fsmgr_flags = "wait,avb";
@@ -42,11 +39,8 @@
 					dev_sd = "/dev/block/platform/soc0/soc/2100000.aips-bus/2198000.usdhc/by-name/vendor";
 					/* emmc node which used if androidboot.storage_type=emmc */
 					dev_emmc = "/dev/block/platform/soc0/soc/2100000.aips-bus/219c000.usdhc/by-name/vendor";
-<<<<<<< HEAD
-=======
 					/* default emmc node used for GSI */
 					dev = "/dev/block/platform/soc0/soc/2100000.aips-bus/219c000.usdhc/by-name/vendor";
->>>>>>> ee68d467
 					type = "ext4";
 					mnt_flags = "ro,barrier=1,inode_readahead_blks=8";
 					fsmgr_flags = "wait,avb";
