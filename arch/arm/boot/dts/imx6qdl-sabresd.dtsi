/*
 * Copyright 2012-2016 Freescale Semiconductor, Inc.
 * Copyright 2011 Linaro Ltd.
 *
 * The code contained herein is licensed under the GNU General Public
 * License. You may obtain a copy of the GNU General Public License
 * Version 2 or later at the following locations:
 *
 * http://www.opensource.org/licenses/gpl-license.html
 * http://www.gnu.org/copyleft/gpl.html
 */

#include <dt-bindings/gpio/gpio.h>
#include <dt-bindings/input/input.h>

/ {
	aliases {
		mxcfb0 = &mxcfb1;
		mxcfb1 = &mxcfb2;
		mxcfb2 = &mxcfb3;
		mxcfb3 = &mxcfb4;
	};

	battery: max8903@0 {
		compatible = "fsl,max8903-charger";
		pinctrl-names = "default";
		dok_input = <&gpio2 24 1>;
		uok_input = <&gpio1 27 1>;
		chg_input = <&gpio3 23 1>;
		flt_input = <&gpio5 2 1>;
		fsl,dcm_always_high;
		fsl,dc_valid;
		fsl,usb_valid;
		status = "okay";
	};

	hannstar_cabc {
		compatible = "hannstar,cabc";
		lvds0 {
			gpios = <&gpio6 15 GPIO_ACTIVE_HIGH>;
		};
		lvds1 {
			gpios = <&gpio6 16 GPIO_ACTIVE_HIGH>;
		};
	};

	chosen {
		stdout-path = &uart1;
	};

	leds {
		compatible = "gpio-leds";

		charger-led {
			gpios = <&gpio1 2 0>;
			linux,default-trigger = "max8903-charger-charging";
			retain-state-suspended;
		};
	};

	memory: memory {
		reg = <0x10000000 0x40000000>;
	};

	regulators {
		compatible = "simple-bus";
		#address-cells = <1>;
		#size-cells = <0>;

		reg_usb_otg_vbus: regulator@0 {
			compatible = "regulator-fixed";
			reg = <0>;
			regulator-name = "usb_otg_vbus";
			regulator-min-microvolt = <5000000>;
			regulator-max-microvolt = <5000000>;
			gpio = <&gpio3 22 0>;
			enable-active-high;
			vin-supply = <&swbst_reg>;
		};

		reg_usb_h1_vbus: regulator@1 {
			compatible = "regulator-fixed";
			reg = <1>;
			regulator-name = "usb_h1_vbus";
			regulator-min-microvolt = <5000000>;
			regulator-max-microvolt = <5000000>;
			gpio = <&gpio1 29 0>;
			enable-active-high;
			vin-supply = <&swbst_reg>;
		};

		reg_audio: regulator@2 {
			compatible = "regulator-fixed";
			reg = <2>;
			regulator-name = "wm8962-supply";
			gpio = <&gpio4 10 0>;
			enable-active-high;
		};

		reg_pcie: regulator@3 {
			compatible = "regulator-fixed";
			reg = <3>;
			pinctrl-names = "default";
			pinctrl-0 = <&pinctrl_pcie_reg>;
			regulator-name = "MPCIE_3V3";
			regulator-min-microvolt = <3300000>;
			regulator-max-microvolt = <3300000>;
			gpio = <&gpio3 19 0>;
			regulator-always-on;
			enable-active-high;
		};

		reg_sensor: regulator@4 {
			compatible = "regulator-fixed";
			reg = <4>;
			regulator-name = "sensor-supply";
			regulator-min-microvolt = <3300000>;
			regulator-max-microvolt = <3300000>;
			gpio = <&gpio2 31 0>;
			startup-delay-us = <500>;
			enable-active-high;
		};

		reg_hdmi: regulator@5 {
			compatible = "regulator-fixed";
			reg = <5>;
			regulator-name = "hdmi-5v-supply";
			regulator-min-microvolt = <5000000>;
			regulator-max-microvolt = <5000000>;
			enable-active-high;
			hdmi-5v-supply = <&swbst_reg>;
		};

		reg_mipi_dsi_pwr_on: mipi_dsi_pwr_on {
			compatible = "regulator-fixed";
			regulator-name = "mipi_dsi_pwr_on";
			gpio = <&gpio6 14 0>;
			enable-active-high;
		};
	};

	gpio-keys {
		compatible = "gpio-keys";
		pinctrl-names = "default";
		pinctrl-0 = <&pinctrl_gpio_keys>;

		power {
			label = "Power Button";
			gpios = <&gpio3 29 GPIO_ACTIVE_LOW>;
			wakeup-source;
			linux,code = <KEY_POWER>;
		};

		volume-up {
			label = "Volume Up";
			gpios = <&gpio1 4 GPIO_ACTIVE_LOW>;
			wakeup-source;
			linux,code = <KEY_VOLUMEUP>;
		};

		volume-down {
			label = "Volume Down";
			gpios = <&gpio1 5 GPIO_ACTIVE_LOW>;
			wakeup-source;
			linux,code = <KEY_VOLUMEDOWN>;
		};
	};

	sound {
		compatible = "fsl,imx6q-sabresd-wm8962",
			   "fsl,imx-audio-wm8962";
		model = "wm8962-audio";
		cpu-dai = <&ssi2>;
		audio-codec = <&codec>;
		asrc-controller = <&asrc>;
		audio-routing =
			"Headphone Jack", "HPOUTL",
			"Headphone Jack", "HPOUTR",
			"Ext Spk", "SPKOUTL",
			"Ext Spk", "SPKOUTR",
			"AMIC", "MICBIAS",
			"IN3R", "AMIC",
			"DMIC", "MICBIAS",
			"DMICDAT", "DMIC",
			"CPU-Playback", "ASRC-Playback",
			"Playback", "CPU-Playback",
			"ASRC-Capture", "CPU-Capture",
			"CPU-Capture", "Capture";
		mux-int-port = <2>;
		mux-ext-port = <3>;
		codec-master;
		hp-det-gpios = <&gpio7 8 1>;
		mic-det-gpios = <&gpio1 9 1>;
	};

	sound-hdmi {
		compatible = "fsl,imx6q-audio-hdmi",
			     "fsl,imx-audio-hdmi";
		model = "imx-audio-hdmi";
		hdmi-controller = <&hdmi_audio>;
	};

	mxcfb1: fb@0 {
		compatible = "fsl,mxc_sdc_fb";
		disp_dev = "ldb";
		interface_pix_fmt = "RGB666";
		default_bpp = <16>;
		int_clk = <0>;
		late_init = <0>;
		status = "disabled";
	};

	mxcfb2: fb@1 {
		compatible = "fsl,mxc_sdc_fb";
		disp_dev = "hdmi";
		interface_pix_fmt = "RGB24";
		mode_str ="1920x1080M@60";
		default_bpp = <24>;
		int_clk = <0>;
		late_init = <0>;
		status = "disabled";
	};

	mxcfb3: fb@2 {
		compatible = "fsl,mxc_sdc_fb";
		disp_dev = "lcd";
		interface_pix_fmt = "RGB565";
		mode_str ="CLAA-WVGA";
		default_bpp = <16>;
		int_clk = <0>;
		late_init = <0>;
		status = "disabled";
	};

	mxcfb4: fb@3 {
		compatible = "fsl,mxc_sdc_fb";
		disp_dev = "ldb";
		interface_pix_fmt = "RGB666";
		default_bpp = <16>;
		int_clk = <0>;
		late_init = <0>;
		status = "disabled";
	};

	lcd@0 {
		compatible = "fsl,lcd";
		ipu_id = <0>;
		disp_id = <0>;
		default_ifmt = "RGB565";
		pinctrl-names = "default";
		pinctrl-0 = <&pinctrl_ipu1>;
		status = "okay";
	};

	backlight {
		compatible = "pwm-backlight";
		pwms = <&pwm1 0 5000000>;
		brightness-levels = <0 4 8 16 32 64 128 255>;
		default-brightness-level = <7>;
		status = "okay";
	};

	v4l2_cap_0 {
		compatible = "fsl,imx6q-v4l2-capture";
		ipu_id = <0>;
		csi_id = <0>;
		mclk_source = <0>;
		status = "okay";
	};

	v4l2_cap_1 {
		compatible = "fsl,imx6q-v4l2-capture";
		ipu_id = <0>;
		csi_id = <1>;
		mclk_source = <0>;
		status = "okay";
	};

	v4l2_out {
		compatible = "fsl,mxc_v4l2_output";
		status = "okay";
<<<<<<< HEAD
	};

	mipi_dsi_reset: mipi-dsi-reset {
		compatible = "gpio-reset";
		reset-gpios = <&gpio6 11 GPIO_ACTIVE_LOW>;
		reset-delay-us = <50>;
		#reset-cells = <0>;
=======
>>>>>>> f2ed3bfc
	};
};

&audmux {
	pinctrl-names = "default";
	pinctrl-0 = <&pinctrl_audmux>;
	status = "okay";
};

<<<<<<< HEAD
&cpu0 {
	arm-supply = <&sw1a_reg>;
	soc-supply = <&sw1c_reg>;
};

&clks {
	fsl,ldb-di0-parent = <&clks IMX6QDL_CLK_PLL2_PFD0_352M>;
	fsl,ldb-di1-parent = <&clks IMX6QDL_CLK_PLL2_PFD0_352M>;
=======
&clks {
	assigned-clocks = <&clks IMX6QDL_CLK_LDB_DI0_SEL>,
			  <&clks IMX6QDL_CLK_LDB_DI1_SEL>;
	assigned-clock-parents = <&clks IMX6QDL_CLK_PLL2_PFD0_352M>,
				 <&clks IMX6QDL_CLK_PLL2_PFD0_352M>;
};

&clks {
>>>>>>> f2ed3bfc
};

&ecspi1 {
	fsl,spi-num-chipselects = <1>;
	cs-gpios = <&gpio4 9 0>;
	pinctrl-names = "default";
	pinctrl-0 = <&pinctrl_ecspi1>;
	status = "okay";

	flash: m25p80@0 {
		#address-cells = <1>;
		#size-cells = <1>;
		compatible = "st,m25p32", "jedec,spi-nor";
		spi-max-frequency = <20000000>;
		reg = <0>;
	};
};

&fec {
	pinctrl-names = "default";
	pinctrl-0 = <&pinctrl_enet>;
	phy-mode = "rgmii";
	phy-reset-gpios = <&gpio1 25 0>;
	fsl,magic-packet;
	status = "okay";
};

&gpc {
	fsl,ldo-bypass = <1>;
};

&dcic1 {
	dcic_id = <0>;
	dcic_mux = "dcic-hdmi";
	status = "okay";
};

&dcic2 {
	dcic_id = <1>;
	dcic_mux = "dcic-lvds1";
	status = "okay";
};

&hdmi_audio {
	status = "okay";
};

&hdmi_cec {
	pinctrl-names = "default";
	pinctrl-0 = <&pinctrl_hdmi_cec>;
	status = "okay";
};

&hdmi_core {
	ipu_id = <0>;
	disp_id = <0>;
	status = "okay";
};

&hdmi_video {
	fsl,phy_reg_vlev = <0x0294>;
	fsl,phy_reg_cksymtx = <0x800d>;
	HDMI-supply = <&reg_hdmi>;
	status = "okay";
};

&i2c1 {
	clock-frequency = <100000>;
	pinctrl-names = "default";
	pinctrl-0 = <&pinctrl_i2c1>;
	status = "okay";

	codec: wm8962@1a {
		compatible = "wlf,wm8962";
		reg = <0x1a>;
		clocks = <&clks IMX6QDL_CLK_CKO>;
		DCVDD-supply = <&reg_audio>;
		DBVDD-supply = <&reg_audio>;
		AVDD-supply = <&reg_audio>;
		CPVDD-supply = <&reg_audio>;
		MICVDD-supply = <&reg_audio>;
		PLLVDD-supply = <&reg_audio>;
		SPKVDD1-supply = <&reg_audio>;
		SPKVDD2-supply = <&reg_audio>;
		gpio-cfg = <
			0x0000 /* 0:Default */
			0x0000 /* 1:Default */
			0x0013 /* 2:FN_DMICCLK */
			0x0000 /* 3:Default */
			0x8014 /* 4:FN_DMICCDAT */
			0x0000 /* 5:Default */
		>;
		amic-mono;
       };

	mma8451@1c {
		compatible = "fsl,mma8451";
		reg = <0x1c>;
		position = <0>;
		vdd-supply = <&reg_sensor>;
		vddio-supply = <&reg_sensor>;
		interrupt-parent = <&gpio1>;
		interrupts = <18 8>;
		interrupt-route = <1>;
	};

	ov564x: ov564x@3c {
		compatible = "ovti,ov564x";
		reg = <0x3c>;
		pinctrl-names = "default";
		pinctrl-0 = <&pinctrl_ipu1_2>;
		clocks = <&clks IMX6QDL_CLK_CKO>;
		clock-names = "csi_mclk";
		DOVDD-supply = <&vgen4_reg>; /* 1.8v */
		AVDD-supply = <&vgen3_reg>;  /* 2.8v, on rev C board is VGEN3,
						on rev B board is VGEN5 */
		DVDD-supply = <&vgen2_reg>;  /* 1.5v*/
		pwn-gpios = <&gpio1 16 1>;   /* active low: SD1_DAT0 */
		rst-gpios = <&gpio1 17 0>;   /* active high: SD1_DAT1 */
		csi_id = <0>;
		mclk = <24000000>;
		mclk_source = <0>;
	};
};

&i2c2 {
	clock-frequency = <100000>;
	pinctrl-names = "default", "gpio";
	pinctrl-0 = <&pinctrl_i2c2>;
	pinctrl-1 = <&pinctrl_i2c2_gpio>;
	scl-gpios = <&gpio4 12 GPIO_ACTIVE_HIGH>;
	sda-gpios = <&gpio4 13 GPIO_ACTIVE_HIGH>;
	status = "okay";

	egalax_ts@04 {
		compatible = "eeti,egalax_ts";
		reg = <0x04>;
		pinctrl-names = "default";
		pinctrl-0 = <&pinctrl_i2c2_egalax_int>;
		interrupt-parent = <&gpio6>;
		interrupts = <8 2>;
		wakeup-gpios = <&gpio6 8 GPIO_ACTIVE_HIGH>;
	};

	max11801@48 {
		compatible = "maxim,max11801";
		reg = <0x48>;
		interrupt-parent = <&gpio3>;
		interrupts = <26 2>;
		work-mode = <1>;/*DCM mode*/
	};

	pmic: pfuze100@08 {
		compatible = "fsl,pfuze100";
		reg = <0x08>;

		regulators {
			sw1a_reg: sw1ab {
				regulator-min-microvolt = <300000>;
				regulator-max-microvolt = <1875000>;
				regulator-boot-on;
				regulator-always-on;
				regulator-ramp-delay = <6250>;
			};

			sw1c_reg: sw1c {
				regulator-min-microvolt = <300000>;
				regulator-max-microvolt = <1875000>;
				regulator-boot-on;
				regulator-always-on;
				regulator-ramp-delay = <6250>;
			};

			sw2_reg: sw2 {
				regulator-min-microvolt = <800000>;
				regulator-max-microvolt = <3300000>;
				regulator-boot-on;
				regulator-always-on;
				regulator-ramp-delay = <6250>;
			};

			sw3a_reg: sw3a {
				regulator-min-microvolt = <400000>;
				regulator-max-microvolt = <1975000>;
				regulator-boot-on;
				regulator-always-on;
			};

			sw3b_reg: sw3b {
				regulator-min-microvolt = <400000>;
				regulator-max-microvolt = <1975000>;
				regulator-boot-on;
				regulator-always-on;
			};

			sw4_reg: sw4 {
				regulator-min-microvolt = <800000>;
				regulator-max-microvolt = <3300000>;
			};

			swbst_reg: swbst {
				regulator-min-microvolt = <5000000>;
				regulator-max-microvolt = <5150000>;
			};

			snvs_reg: vsnvs {
				regulator-min-microvolt = <1000000>;
				regulator-max-microvolt = <3000000>;
				regulator-boot-on;
				regulator-always-on;
			};

			vref_reg: vrefddr {
				regulator-boot-on;
				regulator-always-on;
			};

			vgen1_reg: vgen1 {
				regulator-min-microvolt = <800000>;
				regulator-max-microvolt = <1550000>;
			};

			vgen2_reg: vgen2 {
				regulator-min-microvolt = <800000>;
				regulator-max-microvolt = <1550000>;
			};

			vgen3_reg: vgen3 {
				regulator-min-microvolt = <1800000>;
				regulator-max-microvolt = <3300000>;
			};

			vgen4_reg: vgen4 {
				regulator-min-microvolt = <1800000>;
				regulator-max-microvolt = <3300000>;
				regulator-always-on;
			};

			vgen5_reg: vgen5 {
				regulator-min-microvolt = <1800000>;
				regulator-max-microvolt = <3300000>;
				regulator-always-on;
			};

			vgen6_reg: vgen6 {
				regulator-min-microvolt = <1800000>;
				regulator-max-microvolt = <3300000>;
				regulator-always-on;
			};
		};
	};

<<<<<<< HEAD
	hdmi: edid@50 {
=======
	hdmi_edid: edid@50 {
>>>>>>> f2ed3bfc
		compatible = "fsl,imx6-hdmi-i2c";
		reg = <0x50>;
	};

	ov564x_mipi: ov564x_mipi@3c { /* i2c2 driver */
		compatible = "ovti,ov564x_mipi";
		reg = <0x3c>;
		clocks = <&clks 201>;
		clock-names = "csi_mclk";
		DOVDD-supply = <&vgen4_reg>; /* 1.8v */
		AVDD-supply = <&vgen3_reg>;  /* 2.8v, rev C board is VGEN3
						rev B board is VGEN5 */
		DVDD-supply = <&vgen2_reg>;  /* 1.5v*/
		pwn-gpios = <&gpio1 19 1>;   /* active low: SD1_CLK */
		rst-gpios = <&gpio1 20 0>;   /* active high: SD1_DAT2 */
		csi_id = <1>;
		mclk = <24000000>;
		mclk_source = <0>;
	};
};

&i2c3 {
	clock-frequency = <100000>;
	pinctrl-names = "default";
	pinctrl-0 = <&pinctrl_i2c3>;
	status = "okay";

	egalax_ts@04 {
		compatible = "eeti,egalax_ts";
		reg = <0x04>;
		pinctrl-names = "default";
		pinctrl-0 = <&pinctrl_i2c3_egalax_int>;
		interrupt-parent = <&gpio6>;
		interrupts = <7 2>;
		wakeup-gpios = <&gpio6 7 GPIO_ACTIVE_HIGH>;
	};

	isl29023@44 {
		compatible = "fsl,isl29023";
		reg = <0x44>;
		rext = <499>;
		vdd-supply = <&reg_sensor>;
		interrupt-parent = <&gpio3>;
		interrupts = <9 2>;
	};

	mag3110@0e {
		compatible = "fsl,mag3110";
		reg = <0x0e>;
		position = <2>;
		vdd-supply = <&reg_sensor>;
		vddio-supply = <&reg_sensor>;
		interrupt-parent = <&gpio3>;
		interrupts = <16 1>;
	};
};

&iomuxc {
	pinctrl-names = "default";
	pinctrl-0 = <&pinctrl_hog>;

	imx6qdl-sabresd {
		pinctrl_hog: hoggrp {
			fsl,pins = <
				MX6QDL_PAD_NANDF_D0__GPIO2_IO00 0x80000000
				MX6QDL_PAD_NANDF_D1__GPIO2_IO01 0x80000000
				MX6QDL_PAD_NANDF_D2__GPIO2_IO02 0x80000000
				MX6QDL_PAD_NANDF_D3__GPIO2_IO03 0x80000000
				MX6QDL_PAD_GPIO_0__CCM_CLKO1    0x130b0
				MX6QDL_PAD_ENET_TXD1__GPIO1_IO29 0x80000000
				MX6QDL_PAD_EIM_D22__GPIO3_IO22  0x80000000
				MX6QDL_PAD_ENET_CRS_DV__GPIO1_IO25 0x80000000
				MX6QDL_PAD_EIM_D26__GPIO3_IO26 0x80000000
				MX6QDL_PAD_EIM_CS1__GPIO2_IO24 0x80000000
				MX6QDL_PAD_ENET_RXD0__GPIO1_IO27 0x80000000
				MX6QDL_PAD_EIM_A25__GPIO5_IO02 0x80000000
				MX6QDL_PAD_EIM_D23__GPIO3_IO23 0x80000000
				MX6QDL_PAD_EIM_EB3__GPIO2_IO31 0x80000000
				MX6QDL_PAD_SD1_CMD__GPIO1_IO18 0x80000000
				MX6QDL_PAD_EIM_D16__GPIO3_IO16 0x80000000
				MX6QDL_PAD_SD3_RST__GPIO7_IO08	0x80000000
				MX6QDL_PAD_GPIO_9__GPIO1_IO09 	0x80000000
				MX6QDL_PAD_EIM_DA9__GPIO3_IO09 0x80000000
				MX6QDL_PAD_NANDF_CS0__GPIO6_IO11 0x80000000
				MX6QDL_PAD_NANDF_CS1__GPIO6_IO14 0x80000000
				MX6QDL_PAD_NANDF_CS2__GPIO6_IO15 0x80000000
				MX6QDL_PAD_NANDF_CS3__GPIO6_IO16 0x80000000
			>;
		};

		pinctrl_audmux: audmuxgrp {
			fsl,pins = <
				MX6QDL_PAD_CSI0_DAT7__AUD3_RXD		0x130b0
				MX6QDL_PAD_CSI0_DAT4__AUD3_TXC		0x130b0
				MX6QDL_PAD_CSI0_DAT5__AUD3_TXD		0x110b0
				MX6QDL_PAD_CSI0_DAT6__AUD3_TXFS		0x130b0
			>;
		};

		pinctrl_ecspi1: ecspi1grp {
			fsl,pins = <
				MX6QDL_PAD_KEY_COL1__ECSPI1_MISO	0x100b1
				MX6QDL_PAD_KEY_ROW0__ECSPI1_MOSI	0x100b1
				MX6QDL_PAD_KEY_COL0__ECSPI1_SCLK	0x100b1
				MX6QDL_PAD_KEY_ROW1__GPIO4_IO09		0x1b0b0
			>;
		};

		pinctrl_i2c2_egalax_int: egalax_i2c2_intgrp {
			fsl,pins = <
				MX6QDL_PAD_NANDF_ALE__GPIO6_IO08 0x80000000
			>;
		};

		pinctrl_i2c3_egalax_int: egalax_i2c3_intgrp {
			fsl,pins = <
				MX6QDL_PAD_NANDF_CLE__GPIO6_IO07 0x80000000
			>;
		};

		pinctrl_enet: enetgrp {
			fsl,pins = <
				MX6QDL_PAD_ENET_MDIO__ENET_MDIO		0x1b0b0
				MX6QDL_PAD_ENET_MDC__ENET_MDC		0x1b0b0
				MX6QDL_PAD_RGMII_TXC__RGMII_TXC		0x1b030
				MX6QDL_PAD_RGMII_TD0__RGMII_TD0		0x1b030
				MX6QDL_PAD_RGMII_TD1__RGMII_TD1		0x1b030
				MX6QDL_PAD_RGMII_TD2__RGMII_TD2		0x1b030
				MX6QDL_PAD_RGMII_TD3__RGMII_TD3		0x1b030
				MX6QDL_PAD_RGMII_TX_CTL__RGMII_TX_CTL	0x1b030
				MX6QDL_PAD_ENET_REF_CLK__ENET_TX_CLK	0x1b0b0
				MX6QDL_PAD_RGMII_RXC__RGMII_RXC		0x1b030
				MX6QDL_PAD_RGMII_RD0__RGMII_RD0		0x1b030
				MX6QDL_PAD_RGMII_RD1__RGMII_RD1		0x1b030
				MX6QDL_PAD_RGMII_RD2__RGMII_RD2		0x1b030
				MX6QDL_PAD_RGMII_RD3__RGMII_RD3		0x1b030
				MX6QDL_PAD_RGMII_RX_CTL__RGMII_RX_CTL	0x1b030
				MX6QDL_PAD_GPIO_16__ENET_REF_CLK	0x4001b0a8
			>;
		};

		pinctrl_enet_irq: enetirqgrp {
			fsl,pins = <
				MX6QDL_PAD_GPIO_6__ENET_IRQ		0x000b1
			>;
		};

		pinctrl_gpio_keys: gpio_keysgrp {
			fsl,pins = <
				MX6QDL_PAD_EIM_D29__GPIO3_IO29 0x1b0b0
				MX6QDL_PAD_GPIO_4__GPIO1_IO04  0x1b0b0
				MX6QDL_PAD_GPIO_5__GPIO1_IO05  0x1b0b0
			>;
		};

		pinctrl_hdmi_cec: hdmicecgrp {
			fsl,pins = <
				MX6QDL_PAD_KEY_ROW2__HDMI_TX_CEC_LINE 0x108b0
			>;
		};

		pinctrl_hdmi_hdcp: hdmihdcpgrp {
			fsl,pins = <
				MX6QDL_PAD_KEY_COL3__HDMI_TX_DDC_SCL 0x4001b8b1
				MX6QDL_PAD_KEY_ROW3__HDMI_TX_DDC_SDA 0x4001b8b1
			>;
		};

		pinctrl_i2c1: i2c1grp {
			fsl,pins = <
				MX6QDL_PAD_CSI0_DAT8__I2C1_SDA		0x4001b8b1
				MX6QDL_PAD_CSI0_DAT9__I2C1_SCL		0x4001b8b1
			>;
		};

		pinctrl_i2c2: i2c2grp {
			fsl,pins = <
				MX6QDL_PAD_KEY_COL3__I2C2_SCL		0x4001b8b1
				MX6QDL_PAD_KEY_ROW3__I2C2_SDA		0x4001b8b1
			>;
		};

		pinctrl_i2c2_gpio: i2c2_gpio_grp {
			fsl,pins = <
				MX6QDL_PAD_KEY_COL3__GPIO4_IO12		0x1b0b0
				MX6QDL_PAD_KEY_ROW3__GPIO4_IO13		0x1b0b0
			>;
		};

		pinctrl_i2c3: i2c3grp {
			fsl,pins = <
				MX6QDL_PAD_GPIO_3__I2C3_SCL		0x4001b8b1
				MX6QDL_PAD_GPIO_6__I2C3_SDA		0x4001b8b1
			>;
		};

		pinctrl_ipu1: ipu1grp {
			fsl,pins = <
				MX6QDL_PAD_DI0_DISP_CLK__IPU1_DI0_DISP_CLK 0x10
				MX6QDL_PAD_DI0_PIN15__IPU1_DI0_PIN15       0x10
				MX6QDL_PAD_DI0_PIN2__IPU1_DI0_PIN02        0x10
				MX6QDL_PAD_DI0_PIN3__IPU1_DI0_PIN03        0x10
				MX6QDL_PAD_DI0_PIN4__IPU1_DI0_PIN04        0x80000000
				MX6QDL_PAD_DISP0_DAT0__IPU1_DISP0_DATA00   0x10
				MX6QDL_PAD_DISP0_DAT1__IPU1_DISP0_DATA01   0x10
				MX6QDL_PAD_DISP0_DAT2__IPU1_DISP0_DATA02   0x10
				MX6QDL_PAD_DISP0_DAT3__IPU1_DISP0_DATA03   0x10
				MX6QDL_PAD_DISP0_DAT4__IPU1_DISP0_DATA04   0x10
				MX6QDL_PAD_DISP0_DAT5__IPU1_DISP0_DATA05   0x10
				MX6QDL_PAD_DISP0_DAT6__IPU1_DISP0_DATA06   0x10
				MX6QDL_PAD_DISP0_DAT7__IPU1_DISP0_DATA07   0x10
				MX6QDL_PAD_DISP0_DAT8__IPU1_DISP0_DATA08   0x10
				MX6QDL_PAD_DISP0_DAT9__IPU1_DISP0_DATA09   0x10
				MX6QDL_PAD_DISP0_DAT10__IPU1_DISP0_DATA10  0x10
				MX6QDL_PAD_DISP0_DAT11__IPU1_DISP0_DATA11  0x10
				MX6QDL_PAD_DISP0_DAT12__IPU1_DISP0_DATA12  0x10
				MX6QDL_PAD_DISP0_DAT13__IPU1_DISP0_DATA13  0x10
				MX6QDL_PAD_DISP0_DAT14__IPU1_DISP0_DATA14  0x10
				MX6QDL_PAD_DISP0_DAT15__IPU1_DISP0_DATA15  0x10
				MX6QDL_PAD_DISP0_DAT16__IPU1_DISP0_DATA16  0x10
				MX6QDL_PAD_DISP0_DAT17__IPU1_DISP0_DATA17  0x10
				MX6QDL_PAD_DISP0_DAT18__IPU1_DISP0_DATA18  0x10
				MX6QDL_PAD_DISP0_DAT19__IPU1_DISP0_DATA19  0x10
				MX6QDL_PAD_DISP0_DAT20__IPU1_DISP0_DATA20  0x10
				MX6QDL_PAD_DISP0_DAT21__IPU1_DISP0_DATA21  0x10
				MX6QDL_PAD_DISP0_DAT22__IPU1_DISP0_DATA22  0x10
				MX6QDL_PAD_DISP0_DAT23__IPU1_DISP0_DATA23  0x10
			>;
		};

		pinctrl_ipu1_2: ipu1grp-2 { /* parallel camera */
			fsl,pins = <
				MX6QDL_PAD_CSI0_DAT12__IPU1_CSI0_DATA12    0x80000000
				MX6QDL_PAD_CSI0_DAT13__IPU1_CSI0_DATA13    0x80000000
				MX6QDL_PAD_CSI0_DAT14__IPU1_CSI0_DATA14    0x80000000
				MX6QDL_PAD_CSI0_DAT15__IPU1_CSI0_DATA15    0x80000000
				MX6QDL_PAD_CSI0_DAT16__IPU1_CSI0_DATA16    0x80000000
				MX6QDL_PAD_CSI0_DAT17__IPU1_CSI0_DATA17    0x80000000
				MX6QDL_PAD_CSI0_DAT18__IPU1_CSI0_DATA18    0x80000000
				MX6QDL_PAD_CSI0_DAT19__IPU1_CSI0_DATA19    0x80000000
				MX6QDL_PAD_CSI0_DATA_EN__IPU1_CSI0_DATA_EN 0x80000000
				MX6QDL_PAD_CSI0_PIXCLK__IPU1_CSI0_PIXCLK   0x80000000
				MX6QDL_PAD_CSI0_MCLK__IPU1_CSI0_HSYNC      0x80000000
				MX6QDL_PAD_CSI0_VSYNC__IPU1_CSI0_VSYNC     0x80000000
				MX6QDL_PAD_SD1_DAT1__GPIO1_IO17            0x80000000
				MX6QDL_PAD_SD1_DAT0__GPIO1_IO16            0x80000000
			>;
		};

		pinctrl_pcie: pciegrp {
			fsl,pins = <
				MX6QDL_PAD_GPIO_17__GPIO7_IO12	0x1b0b0
			>;
		};

		pinctrl_pcie_reg: pciereggrp {
			fsl,pins = <
				MX6QDL_PAD_EIM_D19__GPIO3_IO19	0x1b0b0
			>;
		};

		pinctrl_pwm1: pwm1grp {
			fsl,pins = <
				MX6QDL_PAD_SD1_DAT3__PWM1_OUT		0x1b0b1
			>;
		};

		pinctrl_uart1: uart1grp {
			fsl,pins = <
				MX6QDL_PAD_CSI0_DAT10__UART1_TX_DATA	0x1b0b1
				MX6QDL_PAD_CSI0_DAT11__UART1_RX_DATA	0x1b0b1
			>;
		};

		pinctrl_uart5_1: uart5grp-1 {
			fsl,pins = <
				MX6QDL_PAD_KEY_COL1__UART5_TX_DATA	0x1b0b1
				MX6QDL_PAD_KEY_ROW1__UART5_RX_DATA	0x1b0b1
				MX6QDL_PAD_KEY_COL4__UART5_RTS_B	0x1b0b1
				MX6QDL_PAD_KEY_ROW4__UART5_CTS_B	0x1b0b1
			>;
		};

		pinctrl_uart5dte_1: uart5dtegrp-1 {
			fsl,pins = <
				MX6QDL_PAD_KEY_ROW1__UART5_TX_DATA	0x1b0b1
				MX6QDL_PAD_KEY_COL1__UART5_RX_DATA	0x1b0b1
				MX6QDL_PAD_KEY_ROW4__UART5_RTS_B	0x1b0b1
				MX6QDL_PAD_KEY_COL4__UART5_CTS_B	0x1b0b1
			>;
		};

		pinctrl_usbotg: usbotggrp {
			fsl,pins = <
				MX6QDL_PAD_ENET_RX_ER__USB_OTG_ID	0x17059
			>;
		};

		pinctrl_usdhc2: usdhc2grp {
			fsl,pins = <
				MX6QDL_PAD_SD2_CMD__SD2_CMD		0x17059
				MX6QDL_PAD_SD2_CLK__SD2_CLK		0x10059
				MX6QDL_PAD_SD2_DAT0__SD2_DATA0		0x17059
				MX6QDL_PAD_SD2_DAT1__SD2_DATA1		0x17059
				MX6QDL_PAD_SD2_DAT2__SD2_DATA2		0x17059
				MX6QDL_PAD_SD2_DAT3__SD2_DATA3		0x17059
				MX6QDL_PAD_NANDF_D4__SD2_DATA4		0x17059
				MX6QDL_PAD_NANDF_D5__SD2_DATA5		0x17059
				MX6QDL_PAD_NANDF_D6__SD2_DATA6		0x17059
				MX6QDL_PAD_NANDF_D7__SD2_DATA7		0x17059
			>;
		};

		pinctrl_usdhc3: usdhc3grp {
			fsl,pins = <
				MX6QDL_PAD_SD3_CMD__SD3_CMD		0x17059
				MX6QDL_PAD_SD3_CLK__SD3_CLK		0x10059
				MX6QDL_PAD_SD3_DAT0__SD3_DATA0		0x17059
				MX6QDL_PAD_SD3_DAT1__SD3_DATA1		0x17059
				MX6QDL_PAD_SD3_DAT2__SD3_DATA2		0x17059
				MX6QDL_PAD_SD3_DAT3__SD3_DATA3		0x17059
				MX6QDL_PAD_SD3_DAT4__SD3_DATA4		0x17059
				MX6QDL_PAD_SD3_DAT5__SD3_DATA5		0x17059
				MX6QDL_PAD_SD3_DAT6__SD3_DATA6		0x17059
				MX6QDL_PAD_SD3_DAT7__SD3_DATA7		0x17059
			>;
		};

		pinctrl_usdhc4: usdhc4grp {
			fsl,pins = <
				MX6QDL_PAD_SD4_CMD__SD4_CMD		0x17059
				MX6QDL_PAD_SD4_CLK__SD4_CLK		0x10059
				MX6QDL_PAD_SD4_DAT0__SD4_DATA0		0x17059
				MX6QDL_PAD_SD4_DAT1__SD4_DATA1		0x17059
				MX6QDL_PAD_SD4_DAT2__SD4_DATA2		0x17059
				MX6QDL_PAD_SD4_DAT3__SD4_DATA3		0x17059
				MX6QDL_PAD_SD4_DAT4__SD4_DATA4		0x17059
				MX6QDL_PAD_SD4_DAT5__SD4_DATA5		0x17059
				MX6QDL_PAD_SD4_DAT6__SD4_DATA6		0x17059
				MX6QDL_PAD_SD4_DAT7__SD4_DATA7		0x17059
			>;
		};

		pinctrl_wdog: wdoggrp {
			fsl,pins = <
				MX6QDL_PAD_GPIO_1__WDOG2_B 0x80000000
			>;
		};
	};

	gpio_leds {
		pinctrl_gpio_leds: gpioledsgrp {
			fsl,pins = <
				MX6QDL_PAD_GPIO_2__GPIO1_IO02 0x1b0b0
			>;
		};
	};
};

&ldb {
	status = "okay";

	lvds-channel@0 {
		fsl,data-mapping = "spwg";
		fsl,data-width = <18>;
		status = "okay";

		display-timings {
			native-mode = <&timing0>;
			timing0: hsd100pxn1 {
				clock-frequency = <65000000>;
				hactive = <1024>;
				vactive = <768>;
				hback-porch = <220>;
				hfront-porch = <40>;
				vback-porch = <21>;
				vfront-porch = <7>;
				hsync-len = <60>;
				vsync-len = <10>;
			};
		};
	};

	lvds-channel@1 {
		fsl,data-mapping = "spwg";
		fsl,data-width = <18>;
		primary;
		status = "okay";

		display-timings {
			native-mode = <&timing1>;
			timing1: hsd100pxn1 {
				clock-frequency = <65000000>;
				hactive = <1024>;
				vactive = <768>;
				hback-porch = <220>;
				hfront-porch = <40>;
				vback-porch = <21>;
				vfront-porch = <7>;
				hsync-len = <60>;
				vsync-len = <10>;
			};
		};
	};
};

&mipi_csi {
	status = "okay";
	ipu_id = <0>;
	csi_id = <1>;
	v_channel = <0>;
	lanes = <2>;
};

&mipi_dsi {
	dev_id = <0>;
	disp_id = <1>;
	lcd_panel = "TRULY-WVGA";
	disp-power-on-supply = <&reg_mipi_dsi_pwr_on>;
<<<<<<< HEAD
	resets = <&mipi_dsi_reset>;
=======
	reset-gpios = <&gpio6 11 GPIO_ACTIVE_LOW>;
	reset-delay-us = <50>;
>>>>>>> f2ed3bfc
	status = "okay";
};

&pcie {
	pinctrl-names = "default";
	pinctrl-0 = <&pinctrl_pcie>;
	reset-gpio = <&gpio7 12 GPIO_ACTIVE_LOW>;
	status = "okay";
};

&pwm1 {
	pinctrl-names = "default";
	pinctrl-0 = <&pinctrl_pwm1>;
	status = "okay";
};

&reg_arm {
       vin-supply = <&sw1a_reg>;
};

&reg_pu {
       vin-supply = <&sw1c_reg>;
};

&reg_soc {
       vin-supply = <&sw1c_reg>;
};

&snvs_poweroff {
	status = "okay";
};

&ssi2 {
	assigned-clocks = <&clks IMX6QDL_CLK_PLL4>,
			  <&clks IMX6QDL_PLL4_BYPASS>,
			  <&clks IMX6QDL_CLK_SSI2_SEL>;
	assigned-clock-parents = <&clks IMX6QDL_CLK_OSC>,
				 <&clks IMX6QDL_CLK_PLL4>,
				 <&clks IMX6QDL_CLK_PLL4_AUDIO_DIV>;
	assigned-clock-rates = <1179648000>, <0>, <0>;
	status = "okay";
};

&uart1 {
	pinctrl-names = "default";
	pinctrl-0 = <&pinctrl_uart1>;
	status = "okay";
};

&usbh1 {
	vbus-supply = <&reg_usb_h1_vbus>;
	status = "okay";
};

&usbotg {
	vbus-supply = <&reg_usb_otg_vbus>;
	pinctrl-names = "default";
	pinctrl-0 = <&pinctrl_usbotg>;
	disable-over-current;
	srp-disable;
	hnp-disable;
	adp-disable;
	status = "okay";
};

&usbphy1 {
	tx-d-cal = <0x5>;
};

&usbphy2 {
	tx-d-cal = <0x5>;
};

&usdhc2 {
	pinctrl-names = "default";
	pinctrl-0 = <&pinctrl_usdhc2>;
	bus-width = <8>;
	cd-gpios = <&gpio2 2 GPIO_ACTIVE_LOW>;
	wp-gpios = <&gpio2 3 GPIO_ACTIVE_HIGH>;
	no-1-8-v;
	keep-power-in-suspend;
	enable-sdio-wakeup;
	status = "okay";
};

&usdhc3 {
	pinctrl-names = "default";
	pinctrl-0 = <&pinctrl_usdhc3>;
	bus-width = <8>;
	cd-gpios = <&gpio2 0 GPIO_ACTIVE_LOW>;
	wp-gpios = <&gpio2 1 GPIO_ACTIVE_HIGH>;
	no-1-8-v;
	keep-power-in-suspend;
	enable-sdio-wakeup;
	status = "okay";
};

&usdhc4 {
	pinctrl-names = "default";
	pinctrl-0 = <&pinctrl_usdhc4>;
	bus-width = <8>;
	non-removable;
	no-1-8-v;
	keep-power-in-suspend;
	status = "okay";
};

&wdog1 {
	status = "disabled";
};

&wdog2 {
	pinctrl-names = "default";
	pinctrl-0 = <&pinctrl_wdog>;
<<<<<<< HEAD
	fsl,wdog_b;
=======
	fsl,ext-reset-output;
>>>>>>> f2ed3bfc
	status = "okay";
};<|MERGE_RESOLUTION|>--- conflicted
+++ resolved
@@ -279,16 +279,6 @@
 	v4l2_out {
 		compatible = "fsl,mxc_v4l2_output";
 		status = "okay";
-<<<<<<< HEAD
-	};
-
-	mipi_dsi_reset: mipi-dsi-reset {
-		compatible = "gpio-reset";
-		reset-gpios = <&gpio6 11 GPIO_ACTIVE_LOW>;
-		reset-delay-us = <50>;
-		#reset-cells = <0>;
-=======
->>>>>>> f2ed3bfc
 	};
 };
 
@@ -298,16 +288,6 @@
 	status = "okay";
 };
 
-<<<<<<< HEAD
-&cpu0 {
-	arm-supply = <&sw1a_reg>;
-	soc-supply = <&sw1c_reg>;
-};
-
-&clks {
-	fsl,ldb-di0-parent = <&clks IMX6QDL_CLK_PLL2_PFD0_352M>;
-	fsl,ldb-di1-parent = <&clks IMX6QDL_CLK_PLL2_PFD0_352M>;
-=======
 &clks {
 	assigned-clocks = <&clks IMX6QDL_CLK_LDB_DI0_SEL>,
 			  <&clks IMX6QDL_CLK_LDB_DI1_SEL>;
@@ -316,7 +296,6 @@
 };
 
 &clks {
->>>>>>> f2ed3bfc
 };
 
 &ecspi1 {
@@ -569,11 +548,7 @@
 		};
 	};
 
-<<<<<<< HEAD
-	hdmi: edid@50 {
-=======
 	hdmi_edid: edid@50 {
->>>>>>> f2ed3bfc
 		compatible = "fsl,imx6-hdmi-i2c";
 		reg = <0x50>;
 	};
@@ -993,12 +968,8 @@
 	disp_id = <1>;
 	lcd_panel = "TRULY-WVGA";
 	disp-power-on-supply = <&reg_mipi_dsi_pwr_on>;
-<<<<<<< HEAD
-	resets = <&mipi_dsi_reset>;
-=======
 	reset-gpios = <&gpio6 11 GPIO_ACTIVE_LOW>;
 	reset-delay-us = <50>;
->>>>>>> f2ed3bfc
 	status = "okay";
 };
 
@@ -1113,10 +1084,6 @@
 &wdog2 {
 	pinctrl-names = "default";
 	pinctrl-0 = <&pinctrl_wdog>;
-<<<<<<< HEAD
-	fsl,wdog_b;
-=======
 	fsl,ext-reset-output;
->>>>>>> f2ed3bfc
 	status = "okay";
 };