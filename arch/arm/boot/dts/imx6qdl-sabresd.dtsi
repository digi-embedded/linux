/*
 * Copyright 2012 Freescale Semiconductor, Inc.
 * Copyright 2011 Linaro Ltd.
 *
 * The code contained herein is licensed under the GNU General Public
 * License. You may obtain a copy of the GNU General Public License
 * Version 2 or later at the following locations:
 *
 * http://www.opensource.org/licenses/gpl-license.html
 * http://www.gnu.org/copyleft/gpl.html
 */

/ {
	aliases {
		mxcfb0 = &mxcfb1;
		mxcfb1 = &mxcfb2;
		mxcfb2 = &mxcfb3;
		mxcfb3 = &mxcfb4;
	};

	memory {
		reg = <0x10000000 0x40000000>;
	};

	battery: max8903@0 {
		compatible = "fsl,max8903-charger";
		pinctrl-names = "default";
		dok_input = <&gpio2 24 1>;
		uok_input = <&gpio1 27 1>;
		chg_input = <&gpio3 23 1>;
		flt_input = <&gpio5 2 1>;
		fsl,dcm_always_high;
		fsl,dc_valid;
		fsl,usb_valid;
		status = "okay";
	};

	hannstar_cabc {
		compatible = "hannstar,cabc";

		lvds0 {
			gpios = <&gpio6 15 GPIO_ACTIVE_HIGH>;
		};

		lvds1 {
			gpios = <&gpio6 16 GPIO_ACTIVE_HIGH>;
		};
	};

	leds {
		compatible = "gpio-leds";

		charger-led {
			gpios = <&gpio1 2 0>;
			linux,default-trigger = "max8903-charger-charging";
			retain-state-suspended;
		};
	};

	regulators {
		compatible = "simple-bus";

		reg_usb_otg_vbus: usb_otg_vbus {
			compatible = "regulator-fixed";
			regulator-name = "usb_otg_vbus";
			regulator-min-microvolt = <5000000>;
			regulator-max-microvolt = <5000000>;
			gpio = <&gpio3 22 0>;
			enable-active-high;
		};

		reg_usb_h1_vbus: usb_h1_vbus {
			compatible = "regulator-fixed";
			regulator-name = "usb_h1_vbus";
			regulator-min-microvolt = <5000000>;
			regulator-max-microvolt = <5000000>;
			gpio = <&gpio1 29 0>;
			enable-active-high;
		};

		reg_audio: wm8962_supply {
			compatible = "regulator-fixed";
			regulator-name = "wm8962-supply";
			gpio = <&gpio4 10 0>;
			enable-active-high;
		};

		reg_mipi_dsi_pwr_on: mipi_dsi_pwr_on {
			compatible = "regulator-fixed";
			regulator-name = "mipi_dsi_pwr_on";
			gpio = <&gpio6 14 0>;
			enable-active-high;
		};

		reg_sensor: sensor_supply {
			compatible = "regulator-fixed";
			regulator-name = "sensor-supply";
			regulator-min-microvolt = <3300000>;
			regulator-max-microvolt = <3300000>;
			gpio = <&gpio2 31 0>;
			startup-delay-us = <500>;
			enable-active-high;
		};
	};

	gpio-keys {
		compatible = "gpio-keys";
		power {
			label = "Power Button";
			gpios = <&gpio3 29 1>;
			linux,code = <116>; /* KEY_POWER */
			gpio-key,wakeup;
		};

		volume-up {
			label = "Volume Up";
			gpios = <&gpio1 4 1>;
			linux,code = <115>; /* KEY_VOLUMEUP */
		};

		volume-down {
			label = "Volume Down";
			gpios = <&gpio1 5 1>;
			linux,code = <114>; /* KEY_VOLUMEDOWN */
		};
	};

	sound {
		compatible = "fsl,imx6q-sabresd-wm8962",
			   "fsl,imx-audio-wm8962";
		model = "wm8962-audio";
		ssi-controller = <&ssi2>;
		audio-codec = <&codec>;
		audio-routing =
			"Headphone Jack", "HPOUTL",
			"Headphone Jack", "HPOUTR",
			"Ext Spk", "SPKOUTL",
			"Ext Spk", "SPKOUTR",
			"MICBIAS", "AMIC",
			"IN3R", "MICBIAS",
			"DMIC", "MICBIAS",
			"DMICDAT", "DMIC";
		mux-int-port = <2>;
		mux-ext-port = <3>;
		hp-det-gpios = <&gpio7 8 1>;
		mic-det-gpios = <&gpio1 9 1>;
	};

	sound-hdmi {
		compatible = "fsl,imx6q-audio-hdmi",
			     "fsl,imx-audio-hdmi";
		model = "imx-audio-hdmi";
		hdmi-controller = <&hdmi_audio>;
	};

	mxcfb1: fb@0 {
		compatible = "fsl,mxc_sdc_fb";
		disp_dev = "ldb";
		interface_pix_fmt = "RGB666";
		mode_str ="LDB-XGA";
		default_bpp = <16>;
		int_clk = <0>;
		late_init = <0>;
		status = "disabled";
	};

	mxcfb2: fb@1 {
		compatible = "fsl,mxc_sdc_fb";
		disp_dev = "hdmi";
		interface_pix_fmt = "RGB24";
		mode_str ="1920x1080M@60";
		default_bpp = <24>;
		int_clk = <0>;
		late_init = <0>;
		status = "disabled";
	};

	mxcfb3: fb@2 {
		compatible = "fsl,mxc_sdc_fb";
		disp_dev = "lcd";
		interface_pix_fmt = "RGB565";
		mode_str ="CLAA-WVGA";
		default_bpp = <16>;
		int_clk = <0>;
		late_init = <0>;
		status = "disabled";
	};

	mxcfb4: fb@3 {
		compatible = "fsl,mxc_sdc_fb";
		disp_dev = "ldb";
		interface_pix_fmt = "RGB666";
		mode_str ="LDB-XGA";
		default_bpp = <16>;
		int_clk = <0>;
		late_init = <0>;
		status = "disabled";
	};

	lcd@0 {
		compatible = "fsl,lcd";
		ipu_id = <0>;
		disp_id = <0>;
		default_ifmt = "RGB565";
		pinctrl-names = "default";
		pinctrl-0 = <&pinctrl_ipu1_1>;
<<<<<<< HEAD
		display = <&claa>;
		status = "okay";
	};

	claa: CLAA-WVGA {
		display-timings {
			timing {
				clock-frequency = <27000000>;
				hactive = <800>;
				vactive = <480>;
				hfront-porch = <60>;
				hback-porch = <40>;
				hsync-len = <20>;
				vback-porch = <10>;
				vfront-porch = <10>;
				vsync-len = <10>;
			};
		};
	};

	ldbxga: LDB-XGA {
		display-timings {
			timing {
				clock-frequency = <65000000>;
				hactive = <1024>;
				vactive = <768>;
				hfront-porch = <40>;
				hback-porch = <220>;
				hsync-len = <60>;
				vback-porch = <21>;
				vfront-porch = <7>;
				vsync-len = <10>;
			};
		};
	};

=======
		status = "okay";
	};

>>>>>>> f965e9fa
	backlight {
		compatible = "pwm-backlight";
		pwms = <&pwm1 0 5000000>;
		brightness-levels = <0 4 8 16 32 64 128 255>;
		default-brightness-level = <7>;
	};

	v4l2_cap_0 {
		compatible = "fsl,imx6q-v4l2-capture";
		ipu_id = <0>;
		csi_id = <0>;
		mclk_source = <0>;
		status = "okay";
	};

	v4l2_cap_1 {
		compatible = "fsl,imx6q-v4l2-capture";
		ipu_id = <0>;
		csi_id = <1>;
		mclk_source = <0>;
		status = "okay";
	};

	v4l2_out {
		compatible = "fsl,mxc_v4l2_output";
		status = "okay";
	};

	mipi_dsi_reset: mipi-dsi-reset {
		compatible = "gpio-reset";
		reset-gpios = <&gpio6 11 GPIO_ACTIVE_LOW>;
		reset-delay-us = <50>;
		#reset-cells = <0>;
	};
};

&audmux {
	pinctrl-names = "default";
	pinctrl-0 = <&pinctrl_audmux_2>;
	status = "okay";
};

&cpu0 {
	arm-supply = <&sw1a_reg>;
	soc-supply = <&sw1c_reg>;
	pu-supply = <&pu_dummy>; /* use pu_dummy if VDDSOC share with VDDPU */
};

&ecspi1 {
	fsl,spi-num-chipselects = <1>;
	cs-gpios = <&gpio4 9 0>;
	pinctrl-names = "default";
	pinctrl-0 = <&pinctrl_ecspi1_2>;
	status = "okay";

	flash: m25p80@0 {
		#address-cells = <1>;
		#size-cells = <1>;
		compatible = "st,m25p32";
		spi-max-frequency = <20000000>;
		reg = <0>;
	};
};

&fec {
	pinctrl-names = "default";
	pinctrl-0 = <&pinctrl_enet_1>;
	phy-mode = "rgmii";
	status = "okay";
};

&gpc {
	fsl,cpu_pupscr_sw2iso = <0xf>;
	fsl,cpu_pupscr_sw = <0xf>;
	fsl,cpu_pdnscr_iso2sw = <0x1>;
	fsl,cpu_pdnscr_iso = <0x1>;
	fsl,ldo-bypass = <1>; /* use ldo-bypass, u-boot will check it and configure */
	fsl,wdog-reset = <2>; /* watchdog select of reset source */
	pu-supply = <&pu_dummy>; /* ldo-bypass:use pu_dummy if VDDSOC share with VDDPU */
};

&gpu {
	pu-supply = <&pu_dummy>; /* ldo-bypass:use pu_dummy if VDDSOC share with VDDPU */
};

&hdmi_audio {
	status = "okay";
};

&hdmi_cec {
	pinctrl-names = "default";
	pinctrl-0 = <&pinctrl_hdmi_cec_2>;
	status = "okay";
};

&hdmi_core {
	ipu_id = <0>;
	disp_id = <0>;
	status = "okay";
};

&hdmi_video {
	fsl,phy_reg_vlev = <0x0294>;
	fsl,phy_reg_cksymtx = <0x800d>;
	status = "okay";
};

&i2c1 {
	clock-frequency = <100000>;
	pinctrl-names = "default";
	pinctrl-0 = <&pinctrl_i2c1_2>;
	status = "okay";

	codec: wm8962@1a {
		compatible = "wlf,wm8962";
		reg = <0x1a>;
		clocks = <&clks 201>;
		DCVDD-supply = <&reg_audio>;
		DBVDD-supply = <&reg_audio>;
		AVDD-supply = <&reg_audio>;
		CPVDD-supply = <&reg_audio>;
		MICVDD-supply = <&reg_audio>;
		PLLVDD-supply = <&reg_audio>;
		SPKVDD1-supply = <&reg_audio>;
		SPKVDD2-supply = <&reg_audio>;
		amic-mono;
		gpio-cfg = <
			0x0000 /* 0:Default */
			0x0000 /* 1:Default */
			0x0013 /* 2:FN_DMICCLK */
			0x0000 /* 3:Default */
			0x8014 /* 4:FN_DMICCDAT */
			0x0000 /* 5:Default */
		>;
       };

	ov564x: ov564x@3c {
		compatible = "ovti,ov564x";
		reg = <0x3c>;
		pinctrl-names = "default";
		pinctrl-0 = <&pinctrl_ipu1_2>;
		clocks = <&clks 201>;
		clock-names = "csi_mclk";
		DOVDD-supply = <&vgen4_reg>; /* 1.8v */
		AVDD-supply = <&vgen3_reg>;  /* 2.8v, on rev C board is VGEN3,
						on rev B board is VGEN5 */
		DVDD-supply = <&vgen2_reg>;  /* 1.5v*/
		pwn-gpios = <&gpio1 16 1>;   /* active low: SD1_DAT0 */
		rst-gpios = <&gpio1 17 0>;   /* active high: SD1_DAT1 */
		csi_id = <0>;
<<<<<<< HEAD
		ipu_id = <0>;
=======
>>>>>>> f965e9fa
		mclk = <24000000>;
		mclk_source = <0>;
	};

	mma8451@1c {
		compatible = "fsl,mma8451";
		reg = <0x1c>;
		position = <1>;
		vdd-supply = <&reg_sensor>;
		vddio-supply = <&reg_sensor>;
	};
};

&i2c2 {
	clock-frequency = <100000>;
	pinctrl-names = "default";
	pinctrl-0 = <&pinctrl_i2c2_2>;
	status = "okay";

	hdmi: edid@50 {
		compatible = "fsl,imx6-hdmi-i2c";
		reg = <0x50>;
	};

	max11801@48 {
		compatible = "maxim,max11801";
		reg = <0x48>;
		interrupt-parent = <&gpio3>;
		interrupts = <26 2>;
		work-mode = <1>;/*DCM mode*/
	};

	ov5640_mipi: ov5640_mipi@3c { /* i2c2 driver */
		compatible = "ovti,ov5640_mipi";
		reg = <0x3c>;
		clocks = <&clks 201>;
		clock-names = "csi_mclk";
		DOVDD-supply = <&vgen4_reg>; /* 1.8v */
		AVDD-supply = <&vgen3_reg>;  /* 2.8v, rev C board is VGEN3
						rev B board is VGEN5 */
		DVDD-supply = <&vgen2_reg>;  /* 1.5v*/
		pwn-gpios = <&gpio1 19 1>;   /* active low: SD1_CLK */
		rst-gpios = <&gpio1 20 0>;   /* active high: SD1_DAT2 */
		csi_id = <1>;
<<<<<<< HEAD
		ipu_id = <1>;
=======
>>>>>>> f965e9fa
		mclk = <24000000>;
		mclk_source = <0>;
	};

        egalax_ts@04 {
                compatible = "eeti,egalax_ts";
                reg = <0x04>;
                interrupt-parent = <&gpio6>;
                interrupts = <8 2>;
                wakeup-gpios = <&gpio6 8 0>;
        };
};

&i2c3 {
        clock-frequency = <100000>;
        pinctrl-names = "default";
        pinctrl-0 = <&pinctrl_i2c3_2>;
        status = "okay";

        egalax_ts@04 {
                compatible = "eeti,egalax_ts";
                reg = <0x04>;
                interrupt-parent = <&gpio6>;
                interrupts = <7 2>;
                wakeup-gpios = <&gpio6 7 0>;
        };

	mag3110@0e {
		compatible = "fsl,mag3110";
		reg = <0x0e>;
		position = <2>;
		vdd-supply = <&reg_sensor>;
		vddio-supply = <&reg_sensor>;
		interrupt-parent = <&gpio3>;
		interrupts = <16 2>;
	};

	elan@10 {
		compatible = "elan,elan-touch";
		reg = <0x10>;
		interrupt-parent = <&gpio3>;
		interrupts = <28 3>;
		gpio_elan_cs = <&gpio2 18 0>;
		gpio_elan_rst = <&gpio3 8 0>;
		gpio_intr = <&gpio3 28 0>;
		status = "okay";
	};

	isl29023@44 {
		compatible = "fsl,isl29023";
		reg = <0x44>;
		rext = <499>;
		vdd-supply = <&reg_sensor>;
		interrupt-parent = <&gpio3>;
		interrupts = <9 2>;
	};
};

&iomuxc {
	pinctrl-names = "default";
	pinctrl-0 = <&pinctrl_hog_1>;

	hog {
		pinctrl_hog_1: hoggrp-1 {
			fsl,pins = <
				MX6QDL_PAD_GPIO_4__GPIO1_IO04   0x80000000
				MX6QDL_PAD_GPIO_5__GPIO1_IO05   0x80000000
				MX6QDL_PAD_NANDF_D0__GPIO2_IO00 0x80000000
				MX6QDL_PAD_NANDF_D1__GPIO2_IO01 0x80000000
				MX6QDL_PAD_NANDF_D2__GPIO2_IO02 0x80000000
				MX6QDL_PAD_NANDF_D3__GPIO2_IO03 0x80000000
				MX6QDL_PAD_NANDF_ALE__GPIO6_IO08 0x80000000
				MX6QDL_PAD_NANDF_CLE__GPIO6_IO07 0x80000000
				MX6QDL_PAD_GPIO_0__CCM_CLKO1    0x130b0
				MX6QDL_PAD_NANDF_CS2__GPIO6_IO15 0x80000000
				MX6QDL_PAD_NANDF_CS3__GPIO6_IO16 0x80000000
				MX6QDL_PAD_EIM_D26__GPIO3_IO26 0x80000000
				MX6QDL_PAD_EIM_CS1__GPIO2_IO24 0x80000000
				MX6QDL_PAD_ENET_RXD0__GPIO1_IO27 0x80000000
				MX6QDL_PAD_EIM_A25__GPIO5_IO02 0x80000000
				MX6QDL_PAD_EIM_D23__GPIO3_IO23 0x80000000
				MX6QDL_PAD_ENET_TXD1__GPIO1_IO29 0x80000000
				MX6QDL_PAD_EIM_D22__GPIO3_IO22  0x80000000
				MX6QDL_PAD_NANDF_CS0__GPIO6_IO11 0x80000000
				MX6QDL_PAD_NANDF_CS1__GPIO6_IO14 0x80000000
				MX6QDL_PAD_EIM_EB3__GPIO2_IO31 0x80000000
				MX6QDL_PAD_EIM_D16__GPIO3_IO16 0x80000000
				MX6QDL_PAD_EIM_DA9__GPIO3_IO09 0x80000000
				MX6QDL_PAD_GPIO_4__GPIO1_IO04 0x80000000
				MX6QDL_PAD_GPIO_5__GPIO1_IO05 0x80000000
				MX6QDL_PAD_EIM_D29__GPIO3_IO29 0x80000000
				MX6QDL_PAD_SD3_RST__GPIO7_IO08 0x80000000
				MX6QDL_PAD_GPIO_9__GPIO1_IO09 0x80000000
				MX6QDL_PAD_GPIO_1__WDOG2_B 0x80000000
				MX6QDL_PAD_GPIO_2__GPIO1_IO02 0x80000000
			>;
		};
	};
};

&ldb {
	ipu_id = <1>;
	disp_id = <1>;
	ext_ref = <1>;
	mode = "sep1";
	sec_ipu_id = <1>;
	sec_disp_id = <0>;
	status = "okay";
<<<<<<< HEAD
	display = <&ldbxga>;
	sec-display = <&ldbxga>;
=======
>>>>>>> f965e9fa
};

&mipi_csi {
	status = "okay";
	ipu_id = <0>;
	csi_id = <1>;
	v_channel = <0>;
	lanes = <2>;
};

&mipi_dsi {
	dev_id = <0>;
	disp_id = <1>;
	lcd_panel = "TRULY-WVGA";
	disp-power-on-supply = <&reg_mipi_dsi_pwr_on>;
	resets = <&mipi_dsi_reset>;
	status = "okay";
};

&pcie {
	power-on-gpio = <&gpio3 19 0>;
	reset-gpio = <&gpio7 12 0>;
	status = "okay";
};


&pwm1 {
	pinctrl-names = "default";
	pinctrl-0 = <&pinctrl_pwm1_1>;
	status = "okay";
};

&ssi2 {
	fsl,mode = "i2s-slave";
	status = "okay";
};

&uart1 {
	pinctrl-names = "default";
	pinctrl-0 = <&pinctrl_uart1_1>;
	status = "okay";
};

&usbh1 {
	vbus-supply = <&reg_usb_h1_vbus>;
	status = "okay";
};

&usbotg {
	vbus-supply = <&reg_usb_otg_vbus>;
	pinctrl-names = "default";
	pinctrl-0 = <&pinctrl_usbotg_2>;
	disable-over-current;
	status = "okay";
};

&usdhc2 {
	pinctrl-names = "default";
	pinctrl-0 = <&pinctrl_usdhc2_1>;
	cd-gpios = <&gpio2 2 0>;
	wp-gpios = <&gpio2 3 0>;
	no-1-8-v;
	keep-power-in-suspend;
	enable-sdio-wakeup;
	status = "okay";
};

&usdhc3 {
	pinctrl-names = "default";
	pinctrl-0 = <&pinctrl_usdhc3_1>;
	cd-gpios = <&gpio2 0 0>;
	wp-gpios = <&gpio2 1 0>;
	no-1-8-v;
	keep-power-in-suspend;
	enable-sdio-wakeup;
	status = "okay";
};

&usdhc4 {
        pinctrl-names = "default";
        pinctrl-0 = <&pinctrl_usdhc4_1>;
        bus-width = <8>;
        non-removable;
        no-1-8-v;
	keep-power-in-suspend;
        status = "okay";
};

&vpu {
	pu-supply = <&pu_dummy>; /* ldo-bypass:use pu_dummy if VDDSOC share with VDDPU */
};<|MERGE_RESOLUTION|>--- conflicted
+++ resolved
@@ -204,48 +204,9 @@
 		default_ifmt = "RGB565";
 		pinctrl-names = "default";
 		pinctrl-0 = <&pinctrl_ipu1_1>;
-<<<<<<< HEAD
-		display = <&claa>;
 		status = "okay";
 	};
 
-	claa: CLAA-WVGA {
-		display-timings {
-			timing {
-				clock-frequency = <27000000>;
-				hactive = <800>;
-				vactive = <480>;
-				hfront-porch = <60>;
-				hback-porch = <40>;
-				hsync-len = <20>;
-				vback-porch = <10>;
-				vfront-porch = <10>;
-				vsync-len = <10>;
-			};
-		};
-	};
-
-	ldbxga: LDB-XGA {
-		display-timings {
-			timing {
-				clock-frequency = <65000000>;
-				hactive = <1024>;
-				vactive = <768>;
-				hfront-porch = <40>;
-				hback-porch = <220>;
-				hsync-len = <60>;
-				vback-porch = <21>;
-				vfront-porch = <7>;
-				vsync-len = <10>;
-			};
-		};
-	};
-
-=======
-		status = "okay";
-	};
-
->>>>>>> f965e9fa
 	backlight {
 		compatible = "pwm-backlight";
 		pwms = <&pwm1 0 5000000>;
@@ -396,10 +357,6 @@
 		pwn-gpios = <&gpio1 16 1>;   /* active low: SD1_DAT0 */
 		rst-gpios = <&gpio1 17 0>;   /* active high: SD1_DAT1 */
 		csi_id = <0>;
-<<<<<<< HEAD
-		ipu_id = <0>;
-=======
->>>>>>> f965e9fa
 		mclk = <24000000>;
 		mclk_source = <0>;
 	};
@@ -444,10 +401,6 @@
 		pwn-gpios = <&gpio1 19 1>;   /* active low: SD1_CLK */
 		rst-gpios = <&gpio1 20 0>;   /* active high: SD1_DAT2 */
 		csi_id = <1>;
-<<<<<<< HEAD
-		ipu_id = <1>;
-=======
->>>>>>> f965e9fa
 		mclk = <24000000>;
 		mclk_source = <0>;
 	};
@@ -556,11 +509,6 @@
 	sec_ipu_id = <1>;
 	sec_disp_id = <0>;
 	status = "okay";
-<<<<<<< HEAD
-	display = <&ldbxga>;
-	sec-display = <&ldbxga>;
-=======
->>>>>>> f965e9fa
 };
 
 &mipi_csi {
