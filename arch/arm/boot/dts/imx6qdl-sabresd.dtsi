--- conflicted
+++ resolved
@@ -192,7 +192,6 @@
 		codec-master;
 		hp-det-gpios = <&gpio7 8 1>;
 		mic-det-gpios = <&gpio1 9 1>;
-<<<<<<< HEAD
 	};
 
 	sound-hdmi {
@@ -244,59 +243,6 @@
 		status = "disabled";
 	};
 
-=======
-	};
-
-	sound-hdmi {
-		compatible = "fsl,imx6q-audio-hdmi",
-			     "fsl,imx-audio-hdmi";
-		model = "imx-audio-hdmi";
-		hdmi-controller = <&hdmi_audio>;
-	};
-
-	mxcfb1: fb@0 {
-		compatible = "fsl,mxc_sdc_fb";
-		disp_dev = "ldb";
-		interface_pix_fmt = "RGB666";
-		default_bpp = <16>;
-		int_clk = <0>;
-		late_init = <0>;
-		status = "disabled";
-	};
-
-	mxcfb2: fb@1 {
-		compatible = "fsl,mxc_sdc_fb";
-		disp_dev = "hdmi";
-		interface_pix_fmt = "RGB24";
-		mode_str ="1920x1080M@60";
-		default_bpp = <24>;
-		int_clk = <0>;
-		late_init = <0>;
-		status = "disabled";
-	};
-
-	mxcfb3: fb@2 {
-		compatible = "fsl,mxc_sdc_fb";
-		disp_dev = "lcd";
-		interface_pix_fmt = "RGB565";
-		mode_str ="CLAA-WVGA";
-		default_bpp = <16>;
-		int_clk = <0>;
-		late_init = <0>;
-		status = "disabled";
-	};
-
-	mxcfb4: fb@3 {
-		compatible = "fsl,mxc_sdc_fb";
-		disp_dev = "ldb";
-		interface_pix_fmt = "RGB666";
-		default_bpp = <16>;
-		int_clk = <0>;
-		late_init = <0>;
-		status = "disabled";
-	};
-
->>>>>>> 423d9423
 	lcd@0 {
 		compatible = "fsl,lcd";
 		ipu_id = <0>;
@@ -375,7 +321,6 @@
 	phy-mode = "rgmii";
 	phy-reset-gpios = <&gpio1 25 0>;
 	fsl,magic-packet;
-<<<<<<< HEAD
 	status = "okay";
 };
 
@@ -389,21 +334,6 @@
 	status = "okay";
 };
 
-=======
-	status = "okay";
-};
-
-&gpc {
-	fsl,ldo-bypass = <1>;
-};
-
-&dcic1 {
-	dcic_id = <0>;
-	dcic_mux = "dcic-hdmi";
-	status = "okay";
-};
-
->>>>>>> 423d9423
 &dcic2 {
 	dcic_id = <1>;
 	dcic_mux = "dcic-lvds1";
@@ -1081,11 +1011,7 @@
 	assigned-clock-parents = <&clks IMX6QDL_CLK_OSC>,
 				 <&clks IMX6QDL_CLK_PLL4>,
 				 <&clks IMX6QDL_CLK_PLL4_AUDIO_DIV>;
-<<<<<<< HEAD
-	assigned-clock-rates = <1179648000>, <0>, <0>;
-=======
 	assigned-clock-rates = <737280000>, <0>, <0>;
->>>>>>> 423d9423
 	status = "okay";
 };
 
