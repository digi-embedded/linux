--- conflicted
+++ resolved
@@ -105,30 +105,10 @@
 clean-files += lib1funcs.S ashldi3.S bswapsdi2.S hyp-stub.S
 
 KBUILD_CFLAGS += -DDISABLE_BRANCH_PROFILING
-<<<<<<< HEAD
-
-ifeq ($(CONFIG_FUNCTION_TRACER),y)
-ORIG_CFLAGS := $(KBUILD_CFLAGS)
-KBUILD_CFLAGS = $(subst -pg, , $(ORIG_CFLAGS))
-endif
-
-# -fstack-protector-strong triggers protection checks in this code,
-# but it is being used too early to link to meaningful stack_chk logic.
-nossp_flags := $(call cc-option, -fno-stack-protector)
-CFLAGS_atags_to_fdt.o := $(nossp_flags)
-CFLAGS_fdt.o := $(nossp_flags)
-CFLAGS_fdt_ro.o := $(nossp_flags)
-CFLAGS_fdt_rw.o := $(nossp_flags)
-CFLAGS_fdt_wip.o := $(nossp_flags)
-
-ccflags-y := -fpic $(call cc-option,-mno-single-pic-base,) -fno-builtin \
-	     -I$(obj) $(DISABLE_ARM_SSP_PER_TASK_PLUGIN)
-=======
 
 ccflags-y := -fpic $(call cc-option,-mno-single-pic-base,) -fno-builtin \
 	     -I$(obj) $(DISABLE_ARM_SSP_PER_TASK_PLUGIN)
 ccflags-remove-$(CONFIG_FUNCTION_TRACER) += -pg
->>>>>>> c1084c27
 asflags-y := -DZIMAGE
 
 # Supply kernel BSS size to the decompressor via a linker symbol.
