/* SPDX-License-Identifier: GPL-2.0-only */
/*
 *  Copyright (C) 2000 Russell King
 */
#include <asm/vmlinux.lds.h>

#ifdef CONFIG_CPU_ENDIAN_BE8
#define ZIMAGE_MAGIC(x) ( (((x) >> 24) & 0x000000ff) | \
			  (((x) >>  8) & 0x0000ff00) | \
			  (((x) <<  8) & 0x00ff0000) | \
			  (((x) << 24) & 0xff000000) )
#else
#define ZIMAGE_MAGIC(x) (x)
#endif

OUTPUT_ARCH(arm)
ENTRY(_start)
SECTIONS
{
  /DISCARD/ : {
    COMMON_DISCARDS
    *(.ARM.exidx*)
    *(.ARM.extab*)
    *(.note.*)
    *(.rel.*)
    /*
     * Discard any r/w data - this produces a link error if we have any,
     * which is required for PIC decompression.  Local data generates
     * GOTOFF relocations, which prevents it being relocated independently
     * of the text/got segments.
     */
    *(.data)
  }

  . = TEXT_START;
  _text = .;

  .text : {
    _start = .;
    *(.start)
    *(.text)
    *(.text.*)
    ARM_STUBS_TEXT
  }
  .table : ALIGN(4) {
    _table_start = .;
<<<<<<< HEAD
    LONG(ZIMAGE_MAGIC(4))
=======
    LONG(ZIMAGE_MAGIC(6))
>>>>>>> c1084c27
    LONG(ZIMAGE_MAGIC(0x5a534c4b))
    LONG(ZIMAGE_MAGIC(__piggy_size_addr - _start))
    LONG(ZIMAGE_MAGIC(_kernel_bss_size))
    LONG(ZIMAGE_MAGIC(TEXT_OFFSET))
    LONG(ZIMAGE_MAGIC(MALLOC_SIZE))
    LONG(0)
    _table_end = .;
  }
  .rodata : {
    *(.rodata)
    *(.rodata.*)
    *(.data.rel.ro)
  }
  .piggydata : {
    *(.piggydata)
    __piggy_size_addr = . - 4;
  }

  . = ALIGN(4);
  _etext = .;

  .got.plt		: { *(.got.plt) }
#ifndef CONFIG_EFI_STUB
  _got_start = .;
  .got			: { *(.got) }
  _got_end = .;
#endif

  /* ensure the zImage file size is always a multiple of 64 bits */
  /* (without a dummy byte, ld just ignores the empty section) */
  .pad			: { BYTE(0); . = ALIGN(8); }

#ifdef CONFIG_EFI_STUB
  .data : ALIGN(4096) {
    __pecoff_data_start = .;
    _got_start = .;
    *(.got)
    _got_end = .;
    /*
     * The EFI stub always executes from RAM, and runs strictly before the
     * decompressor, so we can make an exception for its r/w data, and keep it
     */
    *(.data.efistub .bss.efistub)
    __pecoff_data_end = .;

    /*
     * PE/COFF mandates a file size which is a multiple of 512 bytes if the
     * section size equals or exceeds 4 KB
     */
    . = ALIGN(512);
  }
  __pecoff_data_rawsize = . - ADDR(.data);
#endif

  _edata = .;

  /*
   * The image_end section appears after any additional loadable sections
   * that the linker may decide to insert in the binary image.  Having
   * this symbol allows further debug in the near future.
   */
  .image_end (NOLOAD) : {
    /*
     * EFI requires that the image is aligned to 512 bytes, and appended
     * DTB requires that we know where the end of the image is.  Ensure
     * that both are satisfied by ensuring that there are no additional
     * sections emitted into the decompressor image.
     */
    _edata_real = .;
  }

  _magic_sig = ZIMAGE_MAGIC(0x016f2818);
  _magic_start = ZIMAGE_MAGIC(_start);
  _magic_end = ZIMAGE_MAGIC(_edata);
  _magic_table = ZIMAGE_MAGIC(_table_start - _start);

  . = BSS_START;
  __bss_start = .;
  .bss			: { *(.bss) }
  _end = .;

  . = ALIGN(8);		/* the stack must be 64-bit aligned */
  .stack		: { *(.stack) }

  PROVIDE(__pecoff_data_size = ALIGN(512) - ADDR(.data));
  PROVIDE(__pecoff_end = ALIGN(512));

  STABS_DEBUG
  DWARF_DEBUG
  ARM_DETAILS

  ARM_ASSERTS
}
ASSERT(_edata_real == _edata, "error: zImage file size is incorrect");<|MERGE_RESOLUTION|>--- conflicted
+++ resolved
@@ -44,11 +44,7 @@
   }
   .table : ALIGN(4) {
     _table_start = .;
-<<<<<<< HEAD
-    LONG(ZIMAGE_MAGIC(4))
-=======
     LONG(ZIMAGE_MAGIC(6))
->>>>>>> c1084c27
     LONG(ZIMAGE_MAGIC(0x5a534c4b))
     LONG(ZIMAGE_MAGIC(__piggy_size_addr - _start))
     LONG(ZIMAGE_MAGIC(_kernel_bss_size))
