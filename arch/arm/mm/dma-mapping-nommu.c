// SPDX-License-Identifier: GPL-2.0-only
/*
 *  Based on linux/arch/arm/mm/dma-mapping.c
 *
 *  Copyright (C) 2000-2004 Russell King
 */

#include <linux/dma-map-ops.h>
#include <asm/cachetype.h>
#include <asm/cacheflush.h>
#include <asm/outercache.h>
#include <asm/cp15.h>

#include "dma.h"

<<<<<<< HEAD
/*
 *  The generic direct mapping code is used if
 *   - MMU/MPU is off
 *   - cpu is v7m w/o cache support
 *   - device is coherent
 *  otherwise arm_nommu_dma_ops is used.
 *
 *  arm_nommu_dma_ops rely on consistent DMA memory (please, refer to
 *  [1] on how to declare such memory).
 *
 *  [1] Documentation/devicetree/bindings/reserved-memory/reserved-memory.txt
 */

static void *arm_nommu_dma_alloc(struct device *dev, size_t size,
				 dma_addr_t *dma_handle, gfp_t gfp,
				 unsigned long attrs)

{
	void *ret = dma_alloc_from_global_coherent(dev, size, dma_handle);

	/*
	 * dma_alloc_from_global_coherent() may fail because:
	 *
	 * - no consistent DMA region has been defined, so we can't
	 *   continue.
	 * - there is no space left in consistent DMA region, so we
	 *   only can fallback to generic allocator if we are
	 *   advertised that consistency is not required.
	 */

	WARN_ON_ONCE(ret == NULL);
	return ret;
}

static void arm_nommu_dma_free(struct device *dev, size_t size,
			       void *cpu_addr, dma_addr_t dma_addr,
			       unsigned long attrs)
{
	int ret = dma_release_from_global_coherent(get_order(size), cpu_addr);

	WARN_ON_ONCE(ret == 0);
}

static int arm_nommu_dma_mmap(struct device *dev, struct vm_area_struct *vma,
			      void *cpu_addr, dma_addr_t dma_addr, size_t size,
			      unsigned long attrs)
{
	int ret;

	if (dma_mmap_from_global_coherent(vma, cpu_addr, size, &ret))
		return ret;
	if (dma_mmap_from_dev_coherent(dev, vma, cpu_addr, size, &ret))
		return ret;
	return -ENXIO;
}


static void __dma_page_cpu_to_dev(phys_addr_t paddr, size_t size,
				  enum dma_data_direction dir)
=======
void arch_sync_dma_for_device(phys_addr_t paddr, size_t size,
		enum dma_data_direction dir)
>>>>>>> c1084c27
{
	dmac_map_area(__va(paddr), size, dir);

	if (dir == DMA_FROM_DEVICE)
		outer_inv_range(paddr, paddr + size);
	else
		outer_clean_range(paddr, paddr + size);
}

void arch_sync_dma_for_cpu(phys_addr_t paddr, size_t size,
		enum dma_data_direction dir)
{
	if (dir != DMA_TO_DEVICE) {
		outer_inv_range(paddr, paddr + size);
		dmac_unmap_area(__va(paddr), size, dir);
	}
}

void arch_setup_dma_ops(struct device *dev, u64 dma_base, u64 size,
			const struct iommu_ops *iommu, bool coherent)
{
	if (IS_ENABLED(CONFIG_CPU_V7M)) {
		/*
		 * Cache support for v7m is optional, so can be treated as
		 * coherent if no cache has been detected. Note that it is not
		 * enough to check if MPU is in use or not since in absense of
		 * MPU system memory map is used.
		 */
		dev->dma_coherent = cacheid ? coherent : true;
	} else {
		/*
		 * Assume coherent DMA in case MMU/MPU has not been set up.
		 */
		dev->dma_coherent = (get_cr() & CR_M) ? coherent : true;
	}
}<|MERGE_RESOLUTION|>--- conflicted
+++ resolved
@@ -13,70 +13,8 @@
 
 #include "dma.h"
 
-<<<<<<< HEAD
-/*
- *  The generic direct mapping code is used if
- *   - MMU/MPU is off
- *   - cpu is v7m w/o cache support
- *   - device is coherent
- *  otherwise arm_nommu_dma_ops is used.
- *
- *  arm_nommu_dma_ops rely on consistent DMA memory (please, refer to
- *  [1] on how to declare such memory).
- *
- *  [1] Documentation/devicetree/bindings/reserved-memory/reserved-memory.txt
- */
-
-static void *arm_nommu_dma_alloc(struct device *dev, size_t size,
-				 dma_addr_t *dma_handle, gfp_t gfp,
-				 unsigned long attrs)
-
-{
-	void *ret = dma_alloc_from_global_coherent(dev, size, dma_handle);
-
-	/*
-	 * dma_alloc_from_global_coherent() may fail because:
-	 *
-	 * - no consistent DMA region has been defined, so we can't
-	 *   continue.
-	 * - there is no space left in consistent DMA region, so we
-	 *   only can fallback to generic allocator if we are
-	 *   advertised that consistency is not required.
-	 */
-
-	WARN_ON_ONCE(ret == NULL);
-	return ret;
-}
-
-static void arm_nommu_dma_free(struct device *dev, size_t size,
-			       void *cpu_addr, dma_addr_t dma_addr,
-			       unsigned long attrs)
-{
-	int ret = dma_release_from_global_coherent(get_order(size), cpu_addr);
-
-	WARN_ON_ONCE(ret == 0);
-}
-
-static int arm_nommu_dma_mmap(struct device *dev, struct vm_area_struct *vma,
-			      void *cpu_addr, dma_addr_t dma_addr, size_t size,
-			      unsigned long attrs)
-{
-	int ret;
-
-	if (dma_mmap_from_global_coherent(vma, cpu_addr, size, &ret))
-		return ret;
-	if (dma_mmap_from_dev_coherent(dev, vma, cpu_addr, size, &ret))
-		return ret;
-	return -ENXIO;
-}
-
-
-static void __dma_page_cpu_to_dev(phys_addr_t paddr, size_t size,
-				  enum dma_data_direction dir)
-=======
 void arch_sync_dma_for_device(phys_addr_t paddr, size_t size,
 		enum dma_data_direction dir)
->>>>>>> c1084c27
 {
 	dmac_map_area(__va(paddr), size, dir);
 
