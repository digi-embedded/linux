// SPDX-License-Identifier: GPL-2.0-only
/*
 *  linux/arch/arm/mm/mmu.c
 *
 *  Copyright (C) 1995-2005 Russell King
 */
#include <linux/module.h>
#include <linux/kernel.h>
#include <linux/errno.h>
#include <linux/init.h>
#include <linux/mman.h>
#include <linux/nodemask.h>
#include <linux/memblock.h>
#include <linux/fs.h>
#include <linux/vmalloc.h>
#include <linux/sizes.h>

#include <asm/cp15.h>
#include <asm/cputype.h>
#include <asm/cachetype.h>
#include <asm/sections.h>
#include <asm/setup.h>
#include <asm/smp_plat.h>
#include <asm/tlb.h>
#include <asm/highmem.h>
#include <asm/system_info.h>
#include <asm/traps.h>
#include <asm/procinfo.h>
#include <asm/memory.h>
#include <asm/pgalloc.h>
#include <asm/kasan_def.h>

#include <asm/mach/arch.h>
#include <asm/mach/map.h>
#include <asm/mach/pci.h>
#include <asm/fixmap.h>

#include "fault.h"
#include "mm.h"
#include "tcm.h"

extern unsigned long __atags_pointer;

/*
 * empty_zero_page is a special page that is used for
 * zero-initialized data and COW.
 */
struct page *empty_zero_page;
EXPORT_SYMBOL(empty_zero_page);

/*
 * The pmd table for the upper-most set of pages.
 */
pmd_t *top_pmd;

pmdval_t user_pmd_table = _PAGE_USER_TABLE;

#define CPOLICY_UNCACHED	0
#define CPOLICY_BUFFERED	1
#define CPOLICY_WRITETHROUGH	2
#define CPOLICY_WRITEBACK	3
#define CPOLICY_WRITEALLOC	4

static unsigned int cachepolicy __initdata = CPOLICY_WRITEBACK;
static unsigned int ecc_mask __initdata = 0;
pgprot_t pgprot_user;
pgprot_t pgprot_kernel;

EXPORT_SYMBOL(pgprot_user);
EXPORT_SYMBOL(pgprot_kernel);

struct cachepolicy {
	const char	policy[16];
	unsigned int	cr_mask;
	pmdval_t	pmd;
	pteval_t	pte;
};

static struct cachepolicy cache_policies[] __initdata = {
	{
		.policy		= "uncached",
		.cr_mask	= CR_W|CR_C,
		.pmd		= PMD_SECT_UNCACHED,
		.pte		= L_PTE_MT_UNCACHED,
	}, {
		.policy		= "buffered",
		.cr_mask	= CR_C,
		.pmd		= PMD_SECT_BUFFERED,
		.pte		= L_PTE_MT_BUFFERABLE,
	}, {
		.policy		= "writethrough",
		.cr_mask	= 0,
		.pmd		= PMD_SECT_WT,
		.pte		= L_PTE_MT_WRITETHROUGH,
	}, {
		.policy		= "writeback",
		.cr_mask	= 0,
		.pmd		= PMD_SECT_WB,
		.pte		= L_PTE_MT_WRITEBACK,
	}, {
		.policy		= "writealloc",
		.cr_mask	= 0,
		.pmd		= PMD_SECT_WBWA,
		.pte		= L_PTE_MT_WRITEALLOC,
	}
};

#ifdef CONFIG_CPU_CP15
static unsigned long initial_pmd_value __initdata = 0;

/*
 * Initialise the cache_policy variable with the initial state specified
 * via the "pmd" value.  This is used to ensure that on ARMv6 and later,
 * the C code sets the page tables up with the same policy as the head
 * assembly code, which avoids an illegal state where the TLBs can get
 * confused.  See comments in early_cachepolicy() for more information.
 */
void __init init_default_cache_policy(unsigned long pmd)
{
	int i;

	initial_pmd_value = pmd;

	pmd &= PMD_SECT_CACHE_MASK;

	for (i = 0; i < ARRAY_SIZE(cache_policies); i++)
		if (cache_policies[i].pmd == pmd) {
			cachepolicy = i;
			break;
		}

	if (i == ARRAY_SIZE(cache_policies))
		pr_err("ERROR: could not find cache policy\n");
}

/*
 * These are useful for identifying cache coherency problems by allowing
 * the cache or the cache and writebuffer to be turned off.  (Note: the
 * write buffer should not be on and the cache off).
 */
static int __init early_cachepolicy(char *p)
{
	int i, selected = -1;

	for (i = 0; i < ARRAY_SIZE(cache_policies); i++) {
		int len = strlen(cache_policies[i].policy);

		if (memcmp(p, cache_policies[i].policy, len) == 0) {
			selected = i;
			break;
		}
	}

	if (selected == -1)
		pr_err("ERROR: unknown or unsupported cache policy\n");

	/*
	 * This restriction is partly to do with the way we boot; it is
	 * unpredictable to have memory mapped using two different sets of
	 * memory attributes (shared, type, and cache attribs).  We can not
	 * change these attributes once the initial assembly has setup the
	 * page tables.
	 */
	if (cpu_architecture() >= CPU_ARCH_ARMv6 && selected != cachepolicy) {
		pr_warn("Only cachepolicy=%s supported on ARMv6 and later\n",
			cache_policies[cachepolicy].policy);
		return 0;
	}

	if (selected != cachepolicy) {
		unsigned long cr = __clear_cr(cache_policies[selected].cr_mask);
		cachepolicy = selected;
		flush_cache_all();
		set_cr(cr);
	}
	return 0;
}
early_param("cachepolicy", early_cachepolicy);

static int __init early_nocache(char *__unused)
{
	char *p = "buffered";
	pr_warn("nocache is deprecated; use cachepolicy=%s\n", p);
	early_cachepolicy(p);
	return 0;
}
early_param("nocache", early_nocache);

static int __init early_nowrite(char *__unused)
{
	char *p = "uncached";
	pr_warn("nowb is deprecated; use cachepolicy=%s\n", p);
	early_cachepolicy(p);
	return 0;
}
early_param("nowb", early_nowrite);

#ifndef CONFIG_ARM_LPAE
static int __init early_ecc(char *p)
{
	if (memcmp(p, "on", 2) == 0)
		ecc_mask = PMD_PROTECTION;
	else if (memcmp(p, "off", 3) == 0)
		ecc_mask = 0;
	return 0;
}
early_param("ecc", early_ecc);
#endif

#else /* ifdef CONFIG_CPU_CP15 */

static int __init early_cachepolicy(char *p)
{
	pr_warn("cachepolicy kernel parameter not supported without cp15\n");
	return 0;
}
early_param("cachepolicy", early_cachepolicy);

static int __init noalign_setup(char *__unused)
{
	pr_warn("noalign kernel parameter not supported without cp15\n");
	return 1;
}
__setup("noalign", noalign_setup);

#endif /* ifdef CONFIG_CPU_CP15 / else */

#define PROT_PTE_DEVICE		L_PTE_PRESENT|L_PTE_YOUNG|L_PTE_DIRTY|L_PTE_XN
#define PROT_PTE_S2_DEVICE	PROT_PTE_DEVICE
#define PROT_SECT_DEVICE	PMD_TYPE_SECT|PMD_SECT_AP_WRITE

static struct mem_type mem_types[] __ro_after_init = {
	[MT_DEVICE] = {		  /* Strongly ordered / ARMv6 shared device */
		.prot_pte	= PROT_PTE_DEVICE | L_PTE_MT_DEV_SHARED |
				  L_PTE_SHARED,
		.prot_l1	= PMD_TYPE_TABLE,
		.prot_sect	= PROT_SECT_DEVICE | PMD_SECT_S,
		.domain		= DOMAIN_IO,
	},
	[MT_DEVICE_NONSHARED] = { /* ARMv6 non-shared device */
		.prot_pte	= PROT_PTE_DEVICE | L_PTE_MT_DEV_NONSHARED,
		.prot_l1	= PMD_TYPE_TABLE,
		.prot_sect	= PROT_SECT_DEVICE,
		.domain		= DOMAIN_IO,
	},
	[MT_DEVICE_CACHED] = {	  /* ioremap_cache */
		.prot_pte	= PROT_PTE_DEVICE | L_PTE_MT_DEV_CACHED,
		.prot_l1	= PMD_TYPE_TABLE,
		.prot_sect	= PROT_SECT_DEVICE | PMD_SECT_WB,
		.domain		= DOMAIN_IO,
	},
	[MT_DEVICE_WC] = {	/* ioremap_wc */
		.prot_pte	= PROT_PTE_DEVICE | L_PTE_MT_DEV_WC,
		.prot_l1	= PMD_TYPE_TABLE,
		.prot_sect	= PROT_SECT_DEVICE,
		.domain		= DOMAIN_IO,
	},
	[MT_UNCACHED] = {
		.prot_pte	= PROT_PTE_DEVICE,
		.prot_l1	= PMD_TYPE_TABLE,
		.prot_sect	= PMD_TYPE_SECT | PMD_SECT_XN,
		.domain		= DOMAIN_IO,
	},
	[MT_CACHECLEAN] = {
		.prot_sect = PMD_TYPE_SECT | PMD_SECT_XN,
		.domain    = DOMAIN_KERNEL,
	},
#ifndef CONFIG_ARM_LPAE
	[MT_MINICLEAN] = {
		.prot_sect = PMD_TYPE_SECT | PMD_SECT_XN | PMD_SECT_MINICACHE,
		.domain    = DOMAIN_KERNEL,
	},
#endif
	[MT_LOW_VECTORS] = {
		.prot_pte  = L_PTE_PRESENT | L_PTE_YOUNG | L_PTE_DIRTY |
				L_PTE_RDONLY,
		.prot_l1   = PMD_TYPE_TABLE,
		.domain    = DOMAIN_VECTORS,
	},
	[MT_HIGH_VECTORS] = {
		.prot_pte  = L_PTE_PRESENT | L_PTE_YOUNG | L_PTE_DIRTY |
				L_PTE_USER | L_PTE_RDONLY,
		.prot_l1   = PMD_TYPE_TABLE,
		.domain    = DOMAIN_VECTORS,
	},
	[MT_MEMORY_RWX] = {
		.prot_pte  = L_PTE_PRESENT | L_PTE_YOUNG | L_PTE_DIRTY,
		.prot_l1   = PMD_TYPE_TABLE,
		.prot_sect = PMD_TYPE_SECT | PMD_SECT_AP_WRITE,
		.domain    = DOMAIN_KERNEL,
	},
	[MT_MEMORY_RW] = {
		.prot_pte  = L_PTE_PRESENT | L_PTE_YOUNG | L_PTE_DIRTY |
			     L_PTE_XN,
		.prot_l1   = PMD_TYPE_TABLE,
		.prot_sect = PMD_TYPE_SECT | PMD_SECT_AP_WRITE,
		.domain    = DOMAIN_KERNEL,
	},
<<<<<<< HEAD
	[MT_MEMORY_RW_NS] = {
		.prot_pte  = L_PTE_PRESENT | L_PTE_YOUNG | L_PTE_DIRTY |
			     L_PTE_XN,
		.prot_l1   = PMD_TYPE_TABLE,
		.prot_sect = PMD_TYPE_SECT | PMD_SECT_AP_WRITE | PMD_SECT_XN,
		.domain    = DOMAIN_KERNEL,
	},
	[MT_MEMORY_RO] = {
		.prot_pte  = L_PTE_PRESENT | L_PTE_YOUNG | L_PTE_DIRTY |
			     L_PTE_XN | L_PTE_RDONLY,
		.prot_l1   = PMD_TYPE_TABLE,
		.prot_sect = PMD_TYPE_SECT,
=======
	[MT_MEMORY_RO] = {
		.prot_pte  = L_PTE_PRESENT | L_PTE_YOUNG | L_PTE_DIRTY |
			     L_PTE_XN | L_PTE_RDONLY,
		.prot_l1   = PMD_TYPE_TABLE,
#ifdef CONFIG_ARM_LPAE
		.prot_sect = PMD_TYPE_SECT | L_PMD_SECT_RDONLY | PMD_SECT_AP2,
#else
		.prot_sect = PMD_TYPE_SECT,
#endif
		.domain    = DOMAIN_KERNEL,
	},
	[MT_MEMORY_RW_NS] = {
		.prot_pte  = L_PTE_PRESENT | L_PTE_YOUNG | L_PTE_DIRTY |
			     L_PTE_XN,
		.prot_l1   = PMD_TYPE_TABLE,
		.prot_sect = PMD_TYPE_SECT | PMD_SECT_AP_WRITE | PMD_SECT_XN,
>>>>>>> 29549c70
		.domain    = DOMAIN_KERNEL,
	},
	[MT_ROM] = {
		.prot_sect = PMD_TYPE_SECT,
		.domain    = DOMAIN_KERNEL,
	},
	[MT_MEMORY_RWX_NONCACHED] = {
		.prot_pte  = L_PTE_PRESENT | L_PTE_YOUNG | L_PTE_DIRTY |
				L_PTE_MT_BUFFERABLE,
		.prot_l1   = PMD_TYPE_TABLE,
		.prot_sect = PMD_TYPE_SECT | PMD_SECT_AP_WRITE,
		.domain    = DOMAIN_KERNEL,
	},
	[MT_MEMORY_RW_DTCM] = {
		.prot_pte  = L_PTE_PRESENT | L_PTE_YOUNG | L_PTE_DIRTY |
				L_PTE_XN,
		.prot_l1   = PMD_TYPE_TABLE,
		.prot_sect = PMD_TYPE_SECT | PMD_SECT_XN,
		.domain    = DOMAIN_KERNEL,
	},
	[MT_MEMORY_RWX_ITCM] = {
		.prot_pte  = L_PTE_PRESENT | L_PTE_YOUNG | L_PTE_DIRTY,
		.prot_l1   = PMD_TYPE_TABLE,
		.domain    = DOMAIN_KERNEL,
	},
	[MT_MEMORY_RW_SO] = {
		.prot_pte  = L_PTE_PRESENT | L_PTE_YOUNG | L_PTE_DIRTY |
				L_PTE_MT_UNCACHED | L_PTE_XN,
		.prot_l1   = PMD_TYPE_TABLE,
		.prot_sect = PMD_TYPE_SECT | PMD_SECT_AP_WRITE | PMD_SECT_S |
				PMD_SECT_UNCACHED | PMD_SECT_XN,
		.domain    = DOMAIN_KERNEL,
	},
	[MT_MEMORY_DMA_READY] = {
		.prot_pte  = L_PTE_PRESENT | L_PTE_YOUNG | L_PTE_DIRTY |
				L_PTE_XN,
		.prot_l1   = PMD_TYPE_TABLE,
		.domain    = DOMAIN_KERNEL,
	},
};

const struct mem_type *get_mem_type(unsigned int type)
{
	return type < ARRAY_SIZE(mem_types) ? &mem_types[type] : NULL;
}
EXPORT_SYMBOL(get_mem_type);

static pte_t *(*pte_offset_fixmap)(pmd_t *dir, unsigned long addr);

static pte_t bm_pte[PTRS_PER_PTE + PTE_HWTABLE_PTRS]
	__aligned(PTE_HWTABLE_OFF + PTE_HWTABLE_SIZE) __initdata;

static pte_t * __init pte_offset_early_fixmap(pmd_t *dir, unsigned long addr)
{
	return &bm_pte[pte_index(addr)];
}

static pte_t *pte_offset_late_fixmap(pmd_t *dir, unsigned long addr)
{
	return pte_offset_kernel(dir, addr);
}

static inline pmd_t * __init fixmap_pmd(unsigned long addr)
{
	return pmd_off_k(addr);
}

void __init early_fixmap_init(void)
{
	pmd_t *pmd;

	/*
	 * The early fixmap range spans multiple pmds, for which
	 * we are not prepared:
	 */
	BUILD_BUG_ON((__fix_to_virt(__end_of_early_ioremap_region) >> PMD_SHIFT)
		     != FIXADDR_TOP >> PMD_SHIFT);

	pmd = fixmap_pmd(FIXADDR_TOP);
	pmd_populate_kernel(&init_mm, pmd, bm_pte);

	pte_offset_fixmap = pte_offset_early_fixmap;
}

/*
 * To avoid TLB flush broadcasts, this uses local_flush_tlb_kernel_range().
 * As a result, this can only be called with preemption disabled, as under
 * stop_machine().
 */
void __set_fixmap(enum fixed_addresses idx, phys_addr_t phys, pgprot_t prot)
{
	unsigned long vaddr = __fix_to_virt(idx);
	pte_t *pte = pte_offset_fixmap(pmd_off_k(vaddr), vaddr);

	/* Make sure fixmap region does not exceed available allocation. */
	BUILD_BUG_ON(__fix_to_virt(__end_of_fixed_addresses) < FIXADDR_START);
	BUG_ON(idx >= __end_of_fixed_addresses);

	/* We support only device mappings before pgprot_kernel is set. */
	if (WARN_ON(pgprot_val(prot) != pgprot_val(FIXMAP_PAGE_IO) &&
		    pgprot_val(prot) && pgprot_val(pgprot_kernel) == 0))
		return;

	if (pgprot_val(prot))
		set_pte_at(NULL, vaddr, pte,
			pfn_pte(phys >> PAGE_SHIFT, prot));
	else
		pte_clear(NULL, vaddr, pte);
	local_flush_tlb_kernel_range(vaddr, vaddr + PAGE_SIZE);
}

static pgprot_t protection_map[16] __ro_after_init = {
	[VM_NONE]					= __PAGE_NONE,
	[VM_READ]					= __PAGE_READONLY,
	[VM_WRITE]					= __PAGE_COPY,
	[VM_WRITE | VM_READ]				= __PAGE_COPY,
	[VM_EXEC]					= __PAGE_READONLY_EXEC,
	[VM_EXEC | VM_READ]				= __PAGE_READONLY_EXEC,
	[VM_EXEC | VM_WRITE]				= __PAGE_COPY_EXEC,
	[VM_EXEC | VM_WRITE | VM_READ]			= __PAGE_COPY_EXEC,
	[VM_SHARED]					= __PAGE_NONE,
	[VM_SHARED | VM_READ]				= __PAGE_READONLY,
	[VM_SHARED | VM_WRITE]				= __PAGE_SHARED,
	[VM_SHARED | VM_WRITE | VM_READ]		= __PAGE_SHARED,
	[VM_SHARED | VM_EXEC]				= __PAGE_READONLY_EXEC,
	[VM_SHARED | VM_EXEC | VM_READ]			= __PAGE_READONLY_EXEC,
	[VM_SHARED | VM_EXEC | VM_WRITE]		= __PAGE_SHARED_EXEC,
	[VM_SHARED | VM_EXEC | VM_WRITE | VM_READ]	= __PAGE_SHARED_EXEC
};
DECLARE_VM_GET_PAGE_PROT

/*
 * Adjust the PMD section entries according to the CPU in use.
 */
static void __init build_mem_type_table(void)
{
	struct cachepolicy *cp;
	unsigned int cr = get_cr();
	pteval_t user_pgprot, kern_pgprot, vecs_pgprot;
	int cpu_arch = cpu_architecture();
	int i;

	if (cpu_arch < CPU_ARCH_ARMv6) {
#if defined(CONFIG_CPU_DCACHE_DISABLE)
		if (cachepolicy > CPOLICY_BUFFERED)
			cachepolicy = CPOLICY_BUFFERED;
#elif defined(CONFIG_CPU_DCACHE_WRITETHROUGH)
		if (cachepolicy > CPOLICY_WRITETHROUGH)
			cachepolicy = CPOLICY_WRITETHROUGH;
#endif
	}
	if (cpu_arch < CPU_ARCH_ARMv5) {
		if (cachepolicy >= CPOLICY_WRITEALLOC)
			cachepolicy = CPOLICY_WRITEBACK;
		ecc_mask = 0;
	}

	if (is_smp()) {
		if (cachepolicy != CPOLICY_WRITEALLOC) {
			pr_warn("Forcing write-allocate cache policy for SMP\n");
			cachepolicy = CPOLICY_WRITEALLOC;
		}
		if (!(initial_pmd_value & PMD_SECT_S)) {
			pr_warn("Forcing shared mappings for SMP\n");
			initial_pmd_value |= PMD_SECT_S;
		}
	}

	/*
	 * Strip out features not present on earlier architectures.
	 * Pre-ARMv5 CPUs don't have TEX bits.  Pre-ARMv6 CPUs or those
	 * without extended page tables don't have the 'Shared' bit.
	 */
	if (cpu_arch < CPU_ARCH_ARMv5)
		for (i = 0; i < ARRAY_SIZE(mem_types); i++)
			mem_types[i].prot_sect &= ~PMD_SECT_TEX(7);
	if ((cpu_arch < CPU_ARCH_ARMv6 || !(cr & CR_XP)) && !cpu_is_xsc3())
		for (i = 0; i < ARRAY_SIZE(mem_types); i++)
			mem_types[i].prot_sect &= ~PMD_SECT_S;

	/*
	 * ARMv5 and lower, bit 4 must be set for page tables (was: cache
	 * "update-able on write" bit on ARM610).  However, Xscale and
	 * Xscale3 require this bit to be cleared.
	 */
	if (cpu_is_xscale_family()) {
		for (i = 0; i < ARRAY_SIZE(mem_types); i++) {
			mem_types[i].prot_sect &= ~PMD_BIT4;
			mem_types[i].prot_l1 &= ~PMD_BIT4;
		}
	} else if (cpu_arch < CPU_ARCH_ARMv6) {
		for (i = 0; i < ARRAY_SIZE(mem_types); i++) {
			if (mem_types[i].prot_l1)
				mem_types[i].prot_l1 |= PMD_BIT4;
			if (mem_types[i].prot_sect)
				mem_types[i].prot_sect |= PMD_BIT4;
		}
	}

	/*
	 * Mark the device areas according to the CPU/architecture.
	 */
	if (cpu_is_xsc3() || (cpu_arch >= CPU_ARCH_ARMv6 && (cr & CR_XP))) {
		if (!cpu_is_xsc3()) {
			/*
			 * Mark device regions on ARMv6+ as execute-never
			 * to prevent speculative instruction fetches.
			 */
			mem_types[MT_DEVICE].prot_sect |= PMD_SECT_XN;
			mem_types[MT_DEVICE_NONSHARED].prot_sect |= PMD_SECT_XN;
			mem_types[MT_DEVICE_CACHED].prot_sect |= PMD_SECT_XN;
			mem_types[MT_DEVICE_WC].prot_sect |= PMD_SECT_XN;

			/* Also setup NX memory mapping */
			mem_types[MT_MEMORY_RW].prot_sect |= PMD_SECT_XN;
			mem_types[MT_MEMORY_RO].prot_sect |= PMD_SECT_XN;
		}
		if (cpu_arch >= CPU_ARCH_ARMv7 && (cr & CR_TRE)) {
			/*
			 * For ARMv7 with TEX remapping,
			 * - shared device is SXCB=1100
			 * - nonshared device is SXCB=0100
			 * - write combine device mem is SXCB=0001
			 * (Uncached Normal memory)
			 */
			mem_types[MT_DEVICE].prot_sect |= PMD_SECT_TEX(1);
			mem_types[MT_DEVICE_NONSHARED].prot_sect |= PMD_SECT_TEX(1);
			mem_types[MT_DEVICE_WC].prot_sect |= PMD_SECT_BUFFERABLE;
		} else if (cpu_is_xsc3()) {
			/*
			 * For Xscale3,
			 * - shared device is TEXCB=00101
			 * - nonshared device is TEXCB=01000
			 * - write combine device mem is TEXCB=00100
			 * (Inner/Outer Uncacheable in xsc3 parlance)
			 */
			mem_types[MT_DEVICE].prot_sect |= PMD_SECT_TEX(1) | PMD_SECT_BUFFERED;
			mem_types[MT_DEVICE_NONSHARED].prot_sect |= PMD_SECT_TEX(2);
			mem_types[MT_DEVICE_WC].prot_sect |= PMD_SECT_TEX(1);
		} else {
			/*
			 * For ARMv6 and ARMv7 without TEX remapping,
			 * - shared device is TEXCB=00001
			 * - nonshared device is TEXCB=01000
			 * - write combine device mem is TEXCB=00100
			 * (Uncached Normal in ARMv6 parlance).
			 */
			mem_types[MT_DEVICE].prot_sect |= PMD_SECT_BUFFERED;
			mem_types[MT_DEVICE_NONSHARED].prot_sect |= PMD_SECT_TEX(2);
			mem_types[MT_DEVICE_WC].prot_sect |= PMD_SECT_TEX(1);
		}
	} else {
		/*
		 * On others, write combining is "Uncached/Buffered"
		 */
		mem_types[MT_DEVICE_WC].prot_sect |= PMD_SECT_BUFFERABLE;
	}

	/*
	 * Now deal with the memory-type mappings
	 */
	cp = &cache_policies[cachepolicy];
	vecs_pgprot = kern_pgprot = user_pgprot = cp->pte;

#ifndef CONFIG_ARM_LPAE
	/*
	 * We don't use domains on ARMv6 (since this causes problems with
	 * v6/v7 kernels), so we must use a separate memory type for user
	 * r/o, kernel r/w to map the vectors page.
	 */
	if (cpu_arch == CPU_ARCH_ARMv6)
		vecs_pgprot |= L_PTE_MT_VECTORS;

	/*
	 * Check is it with support for the PXN bit
	 * in the Short-descriptor translation table format descriptors.
	 */
	if (cpu_arch == CPU_ARCH_ARMv7 &&
		(read_cpuid_ext(CPUID_EXT_MMFR0) & 0xF) >= 4) {
		user_pmd_table |= PMD_PXNTABLE;
	}
#endif

	/*
	 * ARMv6 and above have extended page tables.
	 */
	if (cpu_arch >= CPU_ARCH_ARMv6 && (cr & CR_XP)) {
#ifndef CONFIG_ARM_LPAE
		/*
		 * Mark cache clean areas and XIP ROM read only
		 * from SVC mode and no access from userspace.
		 */
		mem_types[MT_ROM].prot_sect |= PMD_SECT_APX|PMD_SECT_AP_WRITE;
		mem_types[MT_MINICLEAN].prot_sect |= PMD_SECT_APX|PMD_SECT_AP_WRITE;
		mem_types[MT_CACHECLEAN].prot_sect |= PMD_SECT_APX|PMD_SECT_AP_WRITE;
		mem_types[MT_MEMORY_RO].prot_sect |= PMD_SECT_APX|PMD_SECT_AP_WRITE;
#endif

		/*
		 * If the initial page tables were created with the S bit
		 * set, then we need to do the same here for the same
		 * reasons given in early_cachepolicy().
		 */
		if (initial_pmd_value & PMD_SECT_S) {
			user_pgprot |= L_PTE_SHARED;
			kern_pgprot |= L_PTE_SHARED;
			vecs_pgprot |= L_PTE_SHARED;
			mem_types[MT_DEVICE_WC].prot_sect |= PMD_SECT_S;
			mem_types[MT_DEVICE_WC].prot_pte |= L_PTE_SHARED;
			mem_types[MT_DEVICE_CACHED].prot_sect |= PMD_SECT_S;
			mem_types[MT_DEVICE_CACHED].prot_pte |= L_PTE_SHARED;
			mem_types[MT_MEMORY_RWX].prot_sect |= PMD_SECT_S;
			mem_types[MT_MEMORY_RWX].prot_pte |= L_PTE_SHARED;
			mem_types[MT_MEMORY_RW].prot_sect |= PMD_SECT_S;
			mem_types[MT_MEMORY_RW].prot_pte |= L_PTE_SHARED;
			mem_types[MT_MEMORY_RO].prot_sect |= PMD_SECT_S;
			mem_types[MT_MEMORY_RO].prot_pte |= L_PTE_SHARED;
			mem_types[MT_MEMORY_DMA_READY].prot_pte |= L_PTE_SHARED;
			mem_types[MT_MEMORY_RWX_NONCACHED].prot_sect |= PMD_SECT_S;
			mem_types[MT_MEMORY_RWX_NONCACHED].prot_pte |= L_PTE_SHARED;
		}
	}

	/*
	 * Non-cacheable Normal - intended for memory areas that must
	 * not cause dirty cache line writebacks when used
	 */
	if (cpu_arch >= CPU_ARCH_ARMv6) {
		if (cpu_arch >= CPU_ARCH_ARMv7 && (cr & CR_TRE)) {
			/* Non-cacheable Normal is XCB = 001 */
			mem_types[MT_MEMORY_RWX_NONCACHED].prot_sect |=
				PMD_SECT_BUFFERED;
		} else {
			/* For both ARMv6 and non-TEX-remapping ARMv7 */
			mem_types[MT_MEMORY_RWX_NONCACHED].prot_sect |=
				PMD_SECT_TEX(1);
		}
	} else {
		mem_types[MT_MEMORY_RWX_NONCACHED].prot_sect |= PMD_SECT_BUFFERABLE;
	}

#ifdef CONFIG_ARM_LPAE
	/*
	 * Do not generate access flag faults for the kernel mappings.
	 */
	for (i = 0; i < ARRAY_SIZE(mem_types); i++) {
		mem_types[i].prot_pte |= PTE_EXT_AF;
		if (mem_types[i].prot_sect)
			mem_types[i].prot_sect |= PMD_SECT_AF;
	}
	kern_pgprot |= PTE_EXT_AF;
	vecs_pgprot |= PTE_EXT_AF;
	mem_types[MT_MEMORY_RW_NS].prot_pte |= PTE_EXT_AF | cp->pte;

	/*
	 * Set PXN for user mappings
	 */
	user_pgprot |= PTE_EXT_PXN;
#endif

	for (i = 0; i < 16; i++) {
		pteval_t v = pgprot_val(protection_map[i]);
		protection_map[i] = __pgprot(v | user_pgprot);
	}

	mem_types[MT_LOW_VECTORS].prot_pte |= vecs_pgprot;
	mem_types[MT_HIGH_VECTORS].prot_pte |= vecs_pgprot;

	pgprot_user   = __pgprot(L_PTE_PRESENT | L_PTE_YOUNG | user_pgprot);
	pgprot_kernel = __pgprot(L_PTE_PRESENT | L_PTE_YOUNG |
				 L_PTE_DIRTY | kern_pgprot);

	mem_types[MT_LOW_VECTORS].prot_l1 |= ecc_mask;
	mem_types[MT_HIGH_VECTORS].prot_l1 |= ecc_mask;
	mem_types[MT_MEMORY_RWX].prot_sect |= ecc_mask | cp->pmd;
	mem_types[MT_MEMORY_RWX].prot_pte |= kern_pgprot;
	mem_types[MT_MEMORY_RW].prot_sect |= ecc_mask | cp->pmd;
	mem_types[MT_MEMORY_RW].prot_pte |= kern_pgprot;
	mem_types[MT_MEMORY_RW_NS].prot_sect |= ecc_mask | cp->pmd;
	mem_types[MT_MEMORY_RO].prot_sect |= ecc_mask | cp->pmd;
	mem_types[MT_MEMORY_RO].prot_pte |= kern_pgprot;
	mem_types[MT_MEMORY_DMA_READY].prot_pte |= kern_pgprot;
	mem_types[MT_MEMORY_RWX_NONCACHED].prot_sect |= ecc_mask;
	mem_types[MT_ROM].prot_sect |= cp->pmd;

	switch (cp->pmd) {
	case PMD_SECT_WT:
		mem_types[MT_CACHECLEAN].prot_sect |= PMD_SECT_WT;
		break;
	case PMD_SECT_WB:
	case PMD_SECT_WBWA:
		mem_types[MT_CACHECLEAN].prot_sect |= PMD_SECT_WB;
		break;
	}
	pr_info("Memory policy: %sData cache %s\n",
		ecc_mask ? "ECC enabled, " : "", cp->policy);

	for (i = 0; i < ARRAY_SIZE(mem_types); i++) {
		struct mem_type *t = &mem_types[i];
		if (t->prot_l1)
			t->prot_l1 |= PMD_DOMAIN(t->domain);
		if (t->prot_sect)
			t->prot_sect |= PMD_DOMAIN(t->domain);
	}
}

#ifdef CONFIG_ARM_DMA_MEM_BUFFERABLE
pgprot_t phys_mem_access_prot(struct file *file, unsigned long pfn,
			      unsigned long size, pgprot_t vma_prot)
{
	if (!pfn_valid(pfn))
		return pgprot_noncached(vma_prot);
	else if (file->f_flags & O_SYNC)
		return pgprot_writecombine(vma_prot);
	return vma_prot;
}
EXPORT_SYMBOL(phys_mem_access_prot);
#endif

#define vectors_base()	(vectors_high() ? 0xffff0000 : 0)

static void __init *early_alloc(unsigned long sz)
{
	void *ptr = memblock_alloc(sz, sz);

	if (!ptr)
		panic("%s: Failed to allocate %lu bytes align=0x%lx\n",
		      __func__, sz, sz);

	return ptr;
}

static void *__init late_alloc(unsigned long sz)
{
	void *ptr = (void *)__get_free_pages(GFP_PGTABLE_KERNEL, get_order(sz));

	if (!ptr || !pgtable_pte_page_ctor(virt_to_page(ptr)))
		BUG();
	return ptr;
}

static pte_t * __init arm_pte_alloc(pmd_t *pmd, unsigned long addr,
				unsigned long prot,
				void *(*alloc)(unsigned long sz))
{
	if (pmd_none(*pmd)) {
		pte_t *pte = alloc(PTE_HWTABLE_OFF + PTE_HWTABLE_SIZE);
		__pmd_populate(pmd, __pa(pte), prot);
	}
	BUG_ON(pmd_bad(*pmd));
	return pte_offset_kernel(pmd, addr);
}

static pte_t * __init early_pte_alloc(pmd_t *pmd, unsigned long addr,
				      unsigned long prot)
{
	return arm_pte_alloc(pmd, addr, prot, early_alloc);
}

static void __init alloc_init_pte(pmd_t *pmd, unsigned long addr,
				  unsigned long end, unsigned long pfn,
				  const struct mem_type *type,
				  void *(*alloc)(unsigned long sz),
				  bool ng)
{
	pte_t *pte = arm_pte_alloc(pmd, addr, type->prot_l1, alloc);
	do {
		set_pte_ext(pte, pfn_pte(pfn, __pgprot(type->prot_pte)),
			    ng ? PTE_EXT_NG : 0);
		pfn++;
	} while (pte++, addr += PAGE_SIZE, addr != end);
}

static void __init __map_init_section(pmd_t *pmd, unsigned long addr,
			unsigned long end, phys_addr_t phys,
			const struct mem_type *type, bool ng)
{
	pmd_t *p = pmd;

#ifndef CONFIG_ARM_LPAE
	/*
	 * In classic MMU format, puds and pmds are folded in to
	 * the pgds. pmd_offset gives the PGD entry. PGDs refer to a
	 * group of L1 entries making up one logical pointer to
	 * an L2 table (2MB), where as PMDs refer to the individual
	 * L1 entries (1MB). Hence increment to get the correct
	 * offset for odd 1MB sections.
	 * (See arch/arm/include/asm/pgtable-2level.h)
	 */
	if (addr & SECTION_SIZE)
		pmd++;
#endif
	do {
		*pmd = __pmd(phys | type->prot_sect | (ng ? PMD_SECT_nG : 0));
		phys += SECTION_SIZE;
	} while (pmd++, addr += SECTION_SIZE, addr != end);

	flush_pmd_entry(p);
}

static void __init alloc_init_pmd(pud_t *pud, unsigned long addr,
				      unsigned long end, phys_addr_t phys,
				      const struct mem_type *type,
				      void *(*alloc)(unsigned long sz), bool ng)
{
	pmd_t *pmd = pmd_offset(pud, addr);
	unsigned long next;

	do {
		/*
		 * With LPAE, we must loop over to map
		 * all the pmds for the given range.
		 */
		next = pmd_addr_end(addr, end);

		/*
		 * Try a section mapping - addr, next and phys must all be
		 * aligned to a section boundary.
		 */
		if (type->prot_sect &&
				((addr | next | phys) & ~SECTION_MASK) == 0) {
			__map_init_section(pmd, addr, next, phys, type, ng);
		} else {
			alloc_init_pte(pmd, addr, next,
				       __phys_to_pfn(phys), type, alloc, ng);
		}

		phys += next - addr;

	} while (pmd++, addr = next, addr != end);
}

static void __init alloc_init_pud(p4d_t *p4d, unsigned long addr,
				  unsigned long end, phys_addr_t phys,
				  const struct mem_type *type,
				  void *(*alloc)(unsigned long sz), bool ng)
{
	pud_t *pud = pud_offset(p4d, addr);
	unsigned long next;

	do {
		next = pud_addr_end(addr, end);
		alloc_init_pmd(pud, addr, next, phys, type, alloc, ng);
		phys += next - addr;
	} while (pud++, addr = next, addr != end);
}

static void __init alloc_init_p4d(pgd_t *pgd, unsigned long addr,
				  unsigned long end, phys_addr_t phys,
				  const struct mem_type *type,
				  void *(*alloc)(unsigned long sz), bool ng)
{
	p4d_t *p4d = p4d_offset(pgd, addr);
	unsigned long next;

	do {
		next = p4d_addr_end(addr, end);
		alloc_init_pud(p4d, addr, next, phys, type, alloc, ng);
		phys += next - addr;
	} while (p4d++, addr = next, addr != end);
}

#ifndef CONFIG_ARM_LPAE
static void __init create_36bit_mapping(struct mm_struct *mm,
					struct map_desc *md,
					const struct mem_type *type,
					bool ng)
{
	unsigned long addr, length, end;
	phys_addr_t phys;
	pgd_t *pgd;

	addr = md->virtual;
	phys = __pfn_to_phys(md->pfn);
	length = PAGE_ALIGN(md->length);

	if (!(cpu_architecture() >= CPU_ARCH_ARMv6 || cpu_is_xsc3())) {
		pr_err("MM: CPU does not support supersection mapping for 0x%08llx at 0x%08lx\n",
		       (long long)__pfn_to_phys((u64)md->pfn), addr);
		return;
	}

	/* N.B.	ARMv6 supersections are only defined to work with domain 0.
	 *	Since domain assignments can in fact be arbitrary, the
	 *	'domain == 0' check below is required to insure that ARMv6
	 *	supersections are only allocated for domain 0 regardless
	 *	of the actual domain assignments in use.
	 */
	if (type->domain) {
		pr_err("MM: invalid domain in supersection mapping for 0x%08llx at 0x%08lx\n",
		       (long long)__pfn_to_phys((u64)md->pfn), addr);
		return;
	}

	if ((addr | length | __pfn_to_phys(md->pfn)) & ~SUPERSECTION_MASK) {
		pr_err("MM: cannot create mapping for 0x%08llx at 0x%08lx invalid alignment\n",
		       (long long)__pfn_to_phys((u64)md->pfn), addr);
		return;
	}

	/*
	 * Shift bits [35:32] of address into bits [23:20] of PMD
	 * (See ARMv6 spec).
	 */
	phys |= (((md->pfn >> (32 - PAGE_SHIFT)) & 0xF) << 20);

	pgd = pgd_offset(mm, addr);
	end = addr + length;
	do {
		p4d_t *p4d = p4d_offset(pgd, addr);
		pud_t *pud = pud_offset(p4d, addr);
		pmd_t *pmd = pmd_offset(pud, addr);
		int i;

		for (i = 0; i < 16; i++)
			*pmd++ = __pmd(phys | type->prot_sect | PMD_SECT_SUPER |
				       (ng ? PMD_SECT_nG : 0));

		addr += SUPERSECTION_SIZE;
		phys += SUPERSECTION_SIZE;
		pgd += SUPERSECTION_SIZE >> PGDIR_SHIFT;
	} while (addr != end);
}
#endif	/* !CONFIG_ARM_LPAE */

static void __init __create_mapping(struct mm_struct *mm, struct map_desc *md,
				    void *(*alloc)(unsigned long sz),
				    bool ng)
{
	unsigned long addr, length, end;
	phys_addr_t phys;
	const struct mem_type *type;
	pgd_t *pgd;

	type = &mem_types[md->type];

#ifndef CONFIG_ARM_LPAE
	/*
	 * Catch 36-bit addresses
	 */
	if (md->pfn >= 0x100000) {
		create_36bit_mapping(mm, md, type, ng);
		return;
	}
#endif

	addr = md->virtual & PAGE_MASK;
	phys = __pfn_to_phys(md->pfn);
	length = PAGE_ALIGN(md->length + (md->virtual & ~PAGE_MASK));

	if (type->prot_l1 == 0 && ((addr | phys | length) & ~SECTION_MASK)) {
		pr_warn("BUG: map for 0x%08llx at 0x%08lx can not be mapped using pages, ignoring.\n",
			(long long)__pfn_to_phys(md->pfn), addr);
		return;
	}

	pgd = pgd_offset(mm, addr);
	end = addr + length;
	do {
		unsigned long next = pgd_addr_end(addr, end);

		alloc_init_p4d(pgd, addr, next, phys, type, alloc, ng);

		phys += next - addr;
		addr = next;
	} while (pgd++, addr != end);
}

/*
 * Create the page directory entries and any necessary
 * page tables for the mapping specified by `md'.  We
 * are able to cope here with varying sizes and address
 * offsets, and we take full advantage of sections and
 * supersections.
 */
static void __init create_mapping(struct map_desc *md)
{
	if (md->virtual != vectors_base() && md->virtual < TASK_SIZE) {
		pr_warn("BUG: not creating mapping for 0x%08llx at 0x%08lx in user region\n",
			(long long)__pfn_to_phys((u64)md->pfn), md->virtual);
		return;
	}

	if (md->type == MT_DEVICE &&
	    md->virtual >= PAGE_OFFSET && md->virtual < FIXADDR_START &&
	    (md->virtual < VMALLOC_START || md->virtual >= VMALLOC_END)) {
		pr_warn("BUG: mapping for 0x%08llx at 0x%08lx out of vmalloc space\n",
			(long long)__pfn_to_phys((u64)md->pfn), md->virtual);
	}

	__create_mapping(&init_mm, md, early_alloc, false);
}

void __init create_mapping_late(struct mm_struct *mm, struct map_desc *md,
				bool ng)
{
#ifdef CONFIG_ARM_LPAE
	p4d_t *p4d;
	pud_t *pud;

	p4d = p4d_alloc(mm, pgd_offset(mm, md->virtual), md->virtual);
	if (WARN_ON(!p4d))
		return;
	pud = pud_alloc(mm, p4d, md->virtual);
	if (WARN_ON(!pud))
		return;
	pmd_alloc(mm, pud, 0);
#endif
	__create_mapping(mm, md, late_alloc, ng);
}

/*
 * Create the architecture specific mappings
 */
void __init iotable_init(struct map_desc *io_desc, int nr)
{
	struct map_desc *md;
	struct vm_struct *vm;
	struct static_vm *svm;

	if (!nr)
		return;

	svm = memblock_alloc(sizeof(*svm) * nr, __alignof__(*svm));
	if (!svm)
		panic("%s: Failed to allocate %zu bytes align=0x%zx\n",
		      __func__, sizeof(*svm) * nr, __alignof__(*svm));

	for (md = io_desc; nr; md++, nr--) {
		create_mapping(md);

		vm = &svm->vm;
		vm->addr = (void *)(md->virtual & PAGE_MASK);
		vm->size = PAGE_ALIGN(md->length + (md->virtual & ~PAGE_MASK));
		vm->phys_addr = __pfn_to_phys(md->pfn);
		vm->flags = VM_IOREMAP | VM_ARM_STATIC_MAPPING;
		vm->flags |= VM_ARM_MTYPE(md->type);
		vm->caller = iotable_init;
		add_static_vm_early(svm++);
	}
}

void __init vm_reserve_area_early(unsigned long addr, unsigned long size,
				  void *caller)
{
	struct vm_struct *vm;
	struct static_vm *svm;

	svm = memblock_alloc(sizeof(*svm), __alignof__(*svm));
	if (!svm)
		panic("%s: Failed to allocate %zu bytes align=0x%zx\n",
		      __func__, sizeof(*svm), __alignof__(*svm));

	vm = &svm->vm;
	vm->addr = (void *)addr;
	vm->size = size;
	vm->flags = VM_IOREMAP | VM_ARM_EMPTY_MAPPING;
	vm->caller = caller;
	add_static_vm_early(svm);
}

#ifndef CONFIG_ARM_LPAE

/*
 * The Linux PMD is made of two consecutive section entries covering 2MB
 * (see definition in include/asm/pgtable-2level.h).  However a call to
 * create_mapping() may optimize static mappings by using individual
 * 1MB section mappings.  This leaves the actual PMD potentially half
 * initialized if the top or bottom section entry isn't used, leaving it
 * open to problems if a subsequent ioremap() or vmalloc() tries to use
 * the virtual space left free by that unused section entry.
 *
 * Let's avoid the issue by inserting dummy vm entries covering the unused
 * PMD halves once the static mappings are in place.
 */

static void __init pmd_empty_section_gap(unsigned long addr)
{
	vm_reserve_area_early(addr, SECTION_SIZE, pmd_empty_section_gap);
}

static void __init fill_pmd_gaps(void)
{
	struct static_vm *svm;
	struct vm_struct *vm;
	unsigned long addr, next = 0;
	pmd_t *pmd;

	list_for_each_entry(svm, &static_vmlist, list) {
		vm = &svm->vm;
		addr = (unsigned long)vm->addr;
		if (addr < next)
			continue;

		/*
		 * Check if this vm starts on an odd section boundary.
		 * If so and the first section entry for this PMD is free
		 * then we block the corresponding virtual address.
		 */
		if ((addr & ~PMD_MASK) == SECTION_SIZE) {
			pmd = pmd_off_k(addr);
			if (pmd_none(*pmd))
				pmd_empty_section_gap(addr & PMD_MASK);
		}

		/*
		 * Then check if this vm ends on an odd section boundary.
		 * If so and the second section entry for this PMD is empty
		 * then we block the corresponding virtual address.
		 */
		addr += vm->size;
		if ((addr & ~PMD_MASK) == SECTION_SIZE) {
			pmd = pmd_off_k(addr) + 1;
			if (pmd_none(*pmd))
				pmd_empty_section_gap(addr);
		}

		/* no need to look at any vm entry until we hit the next PMD */
		next = (addr + PMD_SIZE - 1) & PMD_MASK;
	}
}

#else
#define fill_pmd_gaps() do { } while (0)
#endif

#if defined(CONFIG_PCI) && !defined(CONFIG_NEED_MACH_IO_H)
static void __init pci_reserve_io(void)
{
	struct static_vm *svm;

	svm = find_static_vm_vaddr((void *)PCI_IO_VIRT_BASE);
	if (svm)
		return;

	vm_reserve_area_early(PCI_IO_VIRT_BASE, SZ_2M, pci_reserve_io);
}
#else
#define pci_reserve_io() do { } while (0)
#endif

#ifdef CONFIG_DEBUG_LL
void __init debug_ll_io_init(void)
{
	struct map_desc map;

	debug_ll_addr(&map.pfn, &map.virtual);
	if (!map.pfn || !map.virtual)
		return;
	map.pfn = __phys_to_pfn(map.pfn);
	map.virtual &= PAGE_MASK;
	map.length = PAGE_SIZE;
	map.type = MT_DEVICE;
	iotable_init(&map, 1);
}
#endif

static unsigned long __initdata vmalloc_size = 240 * SZ_1M;

/*
 * vmalloc=size forces the vmalloc area to be exactly 'size'
 * bytes. This can be used to increase (or decrease) the vmalloc
 * area - the default is 240MiB.
 */
static int __init early_vmalloc(char *arg)
{
	unsigned long vmalloc_reserve = memparse(arg, NULL);
	unsigned long vmalloc_max;

	if (vmalloc_reserve < SZ_16M) {
		vmalloc_reserve = SZ_16M;
		pr_warn("vmalloc area is too small, limiting to %luMiB\n",
			vmalloc_reserve >> 20);
	}

	vmalloc_max = VMALLOC_END - (PAGE_OFFSET + SZ_32M + VMALLOC_OFFSET);
	if (vmalloc_reserve > vmalloc_max) {
		vmalloc_reserve = vmalloc_max;
		pr_warn("vmalloc area is too big, limiting to %luMiB\n",
			vmalloc_reserve >> 20);
	}

	vmalloc_size = vmalloc_reserve;
	return 0;
}
early_param("vmalloc", early_vmalloc);

phys_addr_t arm_lowmem_limit __initdata = 0;

void __init adjust_lowmem_bounds(void)
{
	phys_addr_t block_start, block_end, memblock_limit = 0;
	u64 vmalloc_limit, i;
	phys_addr_t lowmem_limit = 0;

	/*
	 * Let's use our own (unoptimized) equivalent of __pa() that is
	 * not affected by wrap-arounds when sizeof(phys_addr_t) == 4.
	 * The result is used as the upper bound on physical memory address
	 * and may itself be outside the valid range for which phys_addr_t
	 * and therefore __pa() is defined.
	 */
	vmalloc_limit = (u64)VMALLOC_END - vmalloc_size - VMALLOC_OFFSET -
			PAGE_OFFSET + PHYS_OFFSET;

	/*
	 * The first usable region must be PMD aligned. Mark its start
	 * as MEMBLOCK_NOMAP if it isn't
	 */
	for_each_mem_range(i, &block_start, &block_end) {
		if (!IS_ALIGNED(block_start, PMD_SIZE)) {
			phys_addr_t len;

			len = round_up(block_start, PMD_SIZE) - block_start;
			memblock_mark_nomap(block_start, len);
		}
		break;
	}

	for_each_mem_range(i, &block_start, &block_end) {
		if (block_start < vmalloc_limit) {
			if (block_end > lowmem_limit)
				/*
				 * Compare as u64 to ensure vmalloc_limit does
				 * not get truncated. block_end should always
				 * fit in phys_addr_t so there should be no
				 * issue with assignment.
				 */
				lowmem_limit = min_t(u64,
							 vmalloc_limit,
							 block_end);

			/*
			 * Find the first non-pmd-aligned page, and point
			 * memblock_limit at it. This relies on rounding the
			 * limit down to be pmd-aligned, which happens at the
			 * end of this function.
			 *
			 * With this algorithm, the start or end of almost any
			 * bank can be non-pmd-aligned. The only exception is
			 * that the start of the bank 0 must be section-
			 * aligned, since otherwise memory would need to be
			 * allocated when mapping the start of bank 0, which
			 * occurs before any free memory is mapped.
			 */
			if (!memblock_limit) {
				if (!IS_ALIGNED(block_start, PMD_SIZE))
					memblock_limit = block_start;
				else if (!IS_ALIGNED(block_end, PMD_SIZE))
					memblock_limit = lowmem_limit;
			}

		}
	}

	arm_lowmem_limit = lowmem_limit;

	high_memory = __va(arm_lowmem_limit - 1) + 1;

	if (!memblock_limit)
		memblock_limit = arm_lowmem_limit;

	/*
	 * Round the memblock limit down to a pmd size.  This
	 * helps to ensure that we will allocate memory from the
	 * last full pmd, which should be mapped.
	 */
	memblock_limit = round_down(memblock_limit, PMD_SIZE);

	if (!IS_ENABLED(CONFIG_HIGHMEM) || cache_is_vipt_aliasing()) {
		if (memblock_end_of_DRAM() > arm_lowmem_limit) {
			phys_addr_t end = memblock_end_of_DRAM();

			pr_notice("Ignoring RAM at %pa-%pa\n",
				  &memblock_limit, &end);
			pr_notice("Consider using a HIGHMEM enabled kernel.\n");

			memblock_remove(memblock_limit, end - memblock_limit);
		}
	}

	memblock_set_current_limit(memblock_limit);
}

static __init void prepare_page_table(void)
{
	unsigned long addr;
	phys_addr_t end;

	/*
	 * Clear out all the mappings below the kernel image.
	 */
#ifdef CONFIG_KASAN
	/*
	 * KASan's shadow memory inserts itself between the TASK_SIZE
	 * and MODULES_VADDR. Do not clear the KASan shadow memory mappings.
	 */
	for (addr = 0; addr < KASAN_SHADOW_START; addr += PMD_SIZE)
		pmd_clear(pmd_off_k(addr));
	/*
	 * Skip over the KASan shadow area. KASAN_SHADOW_END is sometimes
	 * equal to MODULES_VADDR and then we exit the pmd clearing. If we
	 * are using a thumb-compiled kernel, there there will be 8MB more
	 * to clear as KASan always offset to 16 MB below MODULES_VADDR.
	 */
	for (addr = KASAN_SHADOW_END; addr < MODULES_VADDR; addr += PMD_SIZE)
		pmd_clear(pmd_off_k(addr));
#else
	for (addr = 0; addr < MODULES_VADDR; addr += PMD_SIZE)
		pmd_clear(pmd_off_k(addr));
#endif

#ifdef CONFIG_XIP_KERNEL
	/* The XIP kernel is mapped in the module area -- skip over it */
	addr = ((unsigned long)_exiprom + PMD_SIZE - 1) & PMD_MASK;
#endif
	for ( ; addr < PAGE_OFFSET; addr += PMD_SIZE)
		pmd_clear(pmd_off_k(addr));

	/*
	 * Find the end of the first block of lowmem.
	 */
	end = memblock.memory.regions[0].base + memblock.memory.regions[0].size;
	if (end >= arm_lowmem_limit)
		end = arm_lowmem_limit;

	/*
	 * Clear out all the kernel space mappings, except for the first
	 * memory bank, up to the vmalloc region.
	 */
	for (addr = __phys_to_virt(end);
	     addr < VMALLOC_START; addr += PMD_SIZE)
		pmd_clear(pmd_off_k(addr));
}

#ifdef CONFIG_ARM_LPAE
/* the first page is reserved for pgd */
#define SWAPPER_PG_DIR_SIZE	(PAGE_SIZE + \
				 PTRS_PER_PGD * PTRS_PER_PMD * sizeof(pmd_t))
#else
#define SWAPPER_PG_DIR_SIZE	(PTRS_PER_PGD * sizeof(pgd_t))
#endif

/*
 * Reserve the special regions of memory
 */
void __init arm_mm_memblock_reserve(void)
{
	/*
	 * Reserve the page tables.  These are already in use,
	 * and can only be in node 0.
	 */
	memblock_reserve(__pa(swapper_pg_dir), SWAPPER_PG_DIR_SIZE);

#ifdef CONFIG_SA1111
	/*
	 * Because of the SA1111 DMA bug, we want to preserve our
	 * precious DMA-able memory...
	 */
	memblock_reserve(PHYS_OFFSET, __pa(swapper_pg_dir) - PHYS_OFFSET);
#endif
}

/*
 * Set up the device mappings.  Since we clear out the page tables for all
 * mappings above VMALLOC_START, except early fixmap, we might remove debug
 * device mappings.  This means earlycon can be used to debug this function
 * Any other function or debugging method which may touch any device _will_
 * crash the kernel.
 */
static void __init devicemaps_init(const struct machine_desc *mdesc)
{
	struct map_desc map;
	unsigned long addr;
	void *vectors;

	/*
	 * Allocate the vector page early.
	 */
	vectors = early_alloc(PAGE_SIZE * 2);

	early_trap_init(vectors);

	/*
	 * Clear page table except top pmd used by early fixmaps
	 */
	for (addr = VMALLOC_START; addr < (FIXADDR_TOP & PMD_MASK); addr += PMD_SIZE)
		pmd_clear(pmd_off_k(addr));

	if (__atags_pointer) {
		/* create a read-only mapping of the device tree */
		map.pfn = __phys_to_pfn(__atags_pointer & SECTION_MASK);
		map.virtual = FDT_FIXED_BASE;
		map.length = FDT_FIXED_SIZE;
		map.type = MT_MEMORY_RO;
		create_mapping(&map);
	}

	/*
	 * Map the kernel if it is XIP.
	 * It is always first in the modulearea.
	 */
#ifdef CONFIG_XIP_KERNEL
	map.pfn = __phys_to_pfn(CONFIG_XIP_PHYS_ADDR & SECTION_MASK);
	map.virtual = MODULES_VADDR;
	map.length = ((unsigned long)_exiprom - map.virtual + ~SECTION_MASK) & SECTION_MASK;
	map.type = MT_ROM;
	create_mapping(&map);
#endif

	/*
	 * Map the cache flushing regions.
	 */
#ifdef FLUSH_BASE
	map.pfn = __phys_to_pfn(FLUSH_BASE_PHYS);
	map.virtual = FLUSH_BASE;
	map.length = SZ_1M;
	map.type = MT_CACHECLEAN;
	create_mapping(&map);
#endif
#ifdef FLUSH_BASE_MINICACHE
	map.pfn = __phys_to_pfn(FLUSH_BASE_PHYS + SZ_1M);
	map.virtual = FLUSH_BASE_MINICACHE;
	map.length = SZ_1M;
	map.type = MT_MINICLEAN;
	create_mapping(&map);
#endif

	/*
	 * Create a mapping for the machine vectors at the high-vectors
	 * location (0xffff0000).  If we aren't using high-vectors, also
	 * create a mapping at the low-vectors virtual address.
	 */
	map.pfn = __phys_to_pfn(virt_to_phys(vectors));
	map.virtual = 0xffff0000;
	map.length = PAGE_SIZE;
#ifdef CONFIG_KUSER_HELPERS
	map.type = MT_HIGH_VECTORS;
#else
	map.type = MT_LOW_VECTORS;
#endif
	create_mapping(&map);

	if (!vectors_high()) {
		map.virtual = 0;
		map.length = PAGE_SIZE * 2;
		map.type = MT_LOW_VECTORS;
		create_mapping(&map);
	}

	/* Now create a kernel read-only mapping */
	map.pfn += 1;
	map.virtual = 0xffff0000 + PAGE_SIZE;
	map.length = PAGE_SIZE;
	map.type = MT_LOW_VECTORS;
	create_mapping(&map);

	/*
	 * Ask the machine support to map in the statically mapped devices.
	 */
	if (mdesc->map_io)
		mdesc->map_io();
	else
		debug_ll_io_init();
	fill_pmd_gaps();

	/* Reserve fixed i/o space in VMALLOC region */
	pci_reserve_io();

	/*
	 * Finally flush the caches and tlb to ensure that we're in a
	 * consistent state wrt the writebuffer.  This also ensures that
	 * any write-allocated cache lines in the vector page are written
	 * back.  After this point, we can start to touch devices again.
	 */
	local_flush_tlb_all();
	flush_cache_all();

	/* Enable asynchronous aborts */
	early_abt_enable();
}

static void __init kmap_init(void)
{
#ifdef CONFIG_HIGHMEM
	pkmap_page_table = early_pte_alloc(pmd_off_k(PKMAP_BASE),
		PKMAP_BASE, _PAGE_KERNEL_TABLE);
#endif

	early_pte_alloc(pmd_off_k(FIXADDR_START), FIXADDR_START,
			_PAGE_KERNEL_TABLE);
}

static void __init map_lowmem(void)
{
	phys_addr_t start, end;
	u64 i;

	/* Map all the lowmem memory banks. */
	for_each_mem_range(i, &start, &end) {
		struct map_desc map;

		pr_debug("map lowmem start: 0x%08llx, end: 0x%08llx\n",
			 (long long)start, (long long)end);
		if (end > arm_lowmem_limit)
			end = arm_lowmem_limit;
		if (start >= end)
			break;

		/*
		 * If our kernel image is in the VMALLOC area we need to remove
		 * the kernel physical memory from lowmem since the kernel will
		 * be mapped separately.
		 *
		 * The kernel will typically be at the very start of lowmem,
		 * but any placement relative to memory ranges is possible.
		 *
		 * If the memblock contains the kernel, we have to chisel out
		 * the kernel memory from it and map each part separately. We
		 * get 6 different theoretical cases:
		 *
		 *                            +--------+ +--------+
		 *  +-- start --+  +--------+ | Kernel | | Kernel |
		 *  |           |  | Kernel | | case 2 | | case 5 |
		 *  |           |  | case 1 | +--------+ |        | +--------+
		 *  |  Memory   |  +--------+            |        | | Kernel |
		 *  |  range    |  +--------+            |        | | case 6 |
		 *  |           |  | Kernel | +--------+ |        | +--------+
		 *  |           |  | case 3 | | Kernel | |        |
		 *  +-- end ----+  +--------+ | case 4 | |        |
		 *                            +--------+ +--------+
		 */

		/* Case 5: kernel covers range, don't map anything, should be rare */
		if ((start > kernel_sec_start) && (end < kernel_sec_end))
			break;

		/* Cases where the kernel is starting inside the range */
		if ((kernel_sec_start >= start) && (kernel_sec_start <= end)) {
			/* Case 6: kernel is embedded in the range, we need two mappings */
			if ((start < kernel_sec_start) && (end > kernel_sec_end)) {
				/* Map memory below the kernel */
				map.pfn = __phys_to_pfn(start);
				map.virtual = __phys_to_virt(start);
				map.length = kernel_sec_start - start;
				map.type = MT_MEMORY_RW;
				create_mapping(&map);
				/* Map memory above the kernel */
				map.pfn = __phys_to_pfn(kernel_sec_end);
				map.virtual = __phys_to_virt(kernel_sec_end);
				map.length = end - kernel_sec_end;
				map.type = MT_MEMORY_RW;
				create_mapping(&map);
				break;
			}
			/* Case 1: kernel and range start at the same address, should be common */
			if (kernel_sec_start == start)
				start = kernel_sec_end;
			/* Case 3: kernel and range end at the same address, should be rare */
			if (kernel_sec_end == end)
				end = kernel_sec_start;
		} else if ((kernel_sec_start < start) && (kernel_sec_end > start) && (kernel_sec_end < end)) {
			/* Case 2: kernel ends inside range, starts below it */
			start = kernel_sec_end;
		} else if ((kernel_sec_start > start) && (kernel_sec_start < end) && (kernel_sec_end > end)) {
			/* Case 4: kernel starts inside range, ends above it */
			end = kernel_sec_start;
		}
		map.pfn = __phys_to_pfn(start);
		map.virtual = __phys_to_virt(start);
		map.length = end - start;
		map.type = MT_MEMORY_RW;
		create_mapping(&map);
	}
}

static void __init map_kernel(void)
{
	/*
	 * We use the well known kernel section start and end and split the area in the
	 * middle like this:
	 *  .                .
	 *  | RW memory      |
	 *  +----------------+ kernel_x_start
	 *  | Executable     |
	 *  | kernel memory  |
	 *  +----------------+ kernel_x_end / kernel_nx_start
	 *  | Non-executable |
	 *  | kernel memory  |
	 *  +----------------+ kernel_nx_end
	 *  | RW memory      |
	 *  .                .
	 *
	 * Notice that we are dealing with section sized mappings here so all of this
	 * will be bumped to the closest section boundary. This means that some of the
	 * non-executable part of the kernel memory is actually mapped as executable.
	 * This will only persist until we turn on proper memory management later on
	 * and we remap the whole kernel with page granularity.
	 */
	phys_addr_t kernel_x_start = kernel_sec_start;
	phys_addr_t kernel_x_end = round_up(__pa(__init_end), SECTION_SIZE);
	phys_addr_t kernel_nx_start = kernel_x_end;
	phys_addr_t kernel_nx_end = kernel_sec_end;
	struct map_desc map;

	map.pfn = __phys_to_pfn(kernel_x_start);
	map.virtual = __phys_to_virt(kernel_x_start);
	map.length = kernel_x_end - kernel_x_start;
	map.type = MT_MEMORY_RWX;
	create_mapping(&map);

	/* If the nx part is small it may end up covered by the tail of the RWX section */
	if (kernel_x_end == kernel_nx_end)
		return;

	map.pfn = __phys_to_pfn(kernel_nx_start);
	map.virtual = __phys_to_virt(kernel_nx_start);
	map.length = kernel_nx_end - kernel_nx_start;
	map.type = MT_MEMORY_RW;
	create_mapping(&map);
}

#ifdef CONFIG_ARM_PV_FIXUP
typedef void pgtables_remap(long long offset, unsigned long pgd);
pgtables_remap lpae_pgtables_remap_asm;

/*
 * early_paging_init() recreates boot time page table setup, allowing machines
 * to switch over to a high (>4G) address space on LPAE systems
 */
static void __init early_paging_init(const struct machine_desc *mdesc)
{
	pgtables_remap *lpae_pgtables_remap;
	unsigned long pa_pgd;
	unsigned int cr, ttbcr;
	long long offset;

	if (!mdesc->pv_fixup)
		return;

	offset = mdesc->pv_fixup();
	if (offset == 0)
		return;

	/*
	 * Offset the kernel section physical offsets so that the kernel
	 * mapping will work out later on.
	 */
	kernel_sec_start += offset;
	kernel_sec_end += offset;

	/*
	 * Get the address of the remap function in the 1:1 identity
	 * mapping setup by the early page table assembly code.  We
	 * must get this prior to the pv update.  The following barrier
	 * ensures that this is complete before we fixup any P:V offsets.
	 */
	lpae_pgtables_remap = (pgtables_remap *)(unsigned long)__pa(lpae_pgtables_remap_asm);
	pa_pgd = __pa(swapper_pg_dir);
	barrier();

	pr_info("Switching physical address space to 0x%08llx\n",
		(u64)PHYS_OFFSET + offset);

	/* Re-set the phys pfn offset, and the pv offset */
	__pv_offset += offset;
	__pv_phys_pfn_offset += PFN_DOWN(offset);

	/* Run the patch stub to update the constants */
	fixup_pv_table(&__pv_table_begin,
		(&__pv_table_end - &__pv_table_begin) << 2);

	/*
	 * We changing not only the virtual to physical mapping, but also
	 * the physical addresses used to access memory.  We need to flush
	 * all levels of cache in the system with caching disabled to
	 * ensure that all data is written back, and nothing is prefetched
	 * into the caches.  We also need to prevent the TLB walkers
	 * allocating into the caches too.  Note that this is ARMv7 LPAE
	 * specific.
	 */
	cr = get_cr();
	set_cr(cr & ~(CR_I | CR_C));
	asm("mrc p15, 0, %0, c2, c0, 2" : "=r" (ttbcr));
	asm volatile("mcr p15, 0, %0, c2, c0, 2"
		: : "r" (ttbcr & ~(3 << 8 | 3 << 10)));
	flush_cache_all();

	/*
	 * Fixup the page tables - this must be in the idmap region as
	 * we need to disable the MMU to do this safely, and hence it
	 * needs to be assembly.  It's fairly simple, as we're using the
	 * temporary tables setup by the initial assembly code.
	 */
	lpae_pgtables_remap(offset, pa_pgd);

	/* Re-enable the caches and cacheable TLB walks */
	asm volatile("mcr p15, 0, %0, c2, c0, 2" : : "r" (ttbcr));
	set_cr(cr);
}

#else

static void __init early_paging_init(const struct machine_desc *mdesc)
{
	long long offset;

	if (!mdesc->pv_fixup)
		return;

	offset = mdesc->pv_fixup();
	if (offset == 0)
		return;

	pr_crit("Physical address space modification is only to support Keystone2.\n");
	pr_crit("Please enable ARM_LPAE and ARM_PATCH_PHYS_VIRT support to use this\n");
	pr_crit("feature. Your kernel may crash now, have a good day.\n");
	add_taint(TAINT_CPU_OUT_OF_SPEC, LOCKDEP_STILL_OK);
}

#endif

static void __init early_fixmap_shutdown(void)
{
	int i;
	unsigned long va = fix_to_virt(__end_of_permanent_fixed_addresses - 1);

	pte_offset_fixmap = pte_offset_late_fixmap;
	pmd_clear(fixmap_pmd(va));
	local_flush_tlb_kernel_page(va);

	for (i = 0; i < __end_of_permanent_fixed_addresses; i++) {
		pte_t *pte;
		struct map_desc map;

		map.virtual = fix_to_virt(i);
		pte = pte_offset_early_fixmap(pmd_off_k(map.virtual), map.virtual);

		/* Only i/o device mappings are supported ATM */
		if (pte_none(*pte) ||
		    (pte_val(*pte) & L_PTE_MT_MASK) != L_PTE_MT_DEV_SHARED)
			continue;

		map.pfn = pte_pfn(*pte);
		map.type = MT_DEVICE;
		map.length = PAGE_SIZE;

		create_mapping(&map);
	}
}

/*
 * paging_init() sets up the page tables, initialises the zone memory
 * maps, and sets up the zero page, bad page and bad page tables.
 */
void __init paging_init(const struct machine_desc *mdesc)
{
	void *zero_page;

	pr_debug("physical kernel sections: 0x%08llx-0x%08llx\n",
		 kernel_sec_start, kernel_sec_end);

	prepare_page_table();
	map_lowmem();
	memblock_set_current_limit(arm_lowmem_limit);
	pr_debug("lowmem limit is %08llx\n", (long long)arm_lowmem_limit);
	/*
	 * After this point early_alloc(), i.e. the memblock allocator, can
	 * be used
	 */
	map_kernel();
	dma_contiguous_remap();
	early_fixmap_shutdown();
	devicemaps_init(mdesc);
	kmap_init();
	tcm_init();

	top_pmd = pmd_off_k(0xffff0000);

	/* allocate the zero page. */
	zero_page = early_alloc(PAGE_SIZE);

	bootmem_init();

	empty_zero_page = virt_to_page(zero_page);
	__flush_dcache_page(NULL, empty_zero_page);
}

void __init early_mm_init(const struct machine_desc *mdesc)
{
	build_mem_type_table();
	early_paging_init(mdesc);
}

void set_pte_at(struct mm_struct *mm, unsigned long addr,
			      pte_t *ptep, pte_t pteval)
{
	unsigned long ext = 0;

	if (addr < TASK_SIZE && pte_valid_user(pteval)) {
		if (!pte_special(pteval))
			__sync_icache_dcache(pteval);
		ext |= PTE_EXT_NG;
	}

	set_pte_ext(ptep, pteval, ext);
}<|MERGE_RESOLUTION|>--- conflicted
+++ resolved
@@ -296,20 +296,6 @@
 		.prot_sect = PMD_TYPE_SECT | PMD_SECT_AP_WRITE,
 		.domain    = DOMAIN_KERNEL,
 	},
-<<<<<<< HEAD
-	[MT_MEMORY_RW_NS] = {
-		.prot_pte  = L_PTE_PRESENT | L_PTE_YOUNG | L_PTE_DIRTY |
-			     L_PTE_XN,
-		.prot_l1   = PMD_TYPE_TABLE,
-		.prot_sect = PMD_TYPE_SECT | PMD_SECT_AP_WRITE | PMD_SECT_XN,
-		.domain    = DOMAIN_KERNEL,
-	},
-	[MT_MEMORY_RO] = {
-		.prot_pte  = L_PTE_PRESENT | L_PTE_YOUNG | L_PTE_DIRTY |
-			     L_PTE_XN | L_PTE_RDONLY,
-		.prot_l1   = PMD_TYPE_TABLE,
-		.prot_sect = PMD_TYPE_SECT,
-=======
 	[MT_MEMORY_RO] = {
 		.prot_pte  = L_PTE_PRESENT | L_PTE_YOUNG | L_PTE_DIRTY |
 			     L_PTE_XN | L_PTE_RDONLY,
@@ -326,7 +312,6 @@
 			     L_PTE_XN,
 		.prot_l1   = PMD_TYPE_TABLE,
 		.prot_sect = PMD_TYPE_SECT | PMD_SECT_AP_WRITE | PMD_SECT_XN,
->>>>>>> 29549c70
 		.domain    = DOMAIN_KERNEL,
 	},
 	[MT_ROM] = {
