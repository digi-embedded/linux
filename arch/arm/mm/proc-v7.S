/*
 *  linux/arch/arm/mm/proc-v7.S
 *
 *  Copyright (C) 2001 Deep Blue Solutions Ltd.
 *
 * This program is free software; you can redistribute it and/or modify
 * it under the terms of the GNU General Public License version 2 as
 * published by the Free Software Foundation.
 *
 *  This is the "shell" of the ARMv7 processor support.
 */
#include <linux/init.h>
#include <linux/linkage.h>
#include <asm/assembler.h>
#include <asm/asm-offsets.h>
#include <asm/hwcap.h>
#include <asm/pgtable-hwdef.h>
#include <asm/pgtable.h>
#include <asm/memory.h>

#include "proc-macros.S"

#ifdef CONFIG_ARM_LPAE
#include "proc-v7-3level.S"
#else
#include "proc-v7-2level.S"
#endif

ENTRY(cpu_v7_proc_init)
	ret	lr
ENDPROC(cpu_v7_proc_init)

ENTRY(cpu_v7_proc_fin)
	mrc	p15, 0, r0, c1, c0, 0		@ ctrl register
	bic	r0, r0, #0x1000			@ ...i............
	bic	r0, r0, #0x0006			@ .............ca.
	mcr	p15, 0, r0, c1, c0, 0		@ disable caches
	ret	lr
ENDPROC(cpu_v7_proc_fin)

/*
 *	cpu_v7_reset(loc)
 *
 *	Perform a soft reset of the system.  Put the CPU into the
 *	same state as it would be if it had been reset, and branch
 *	to what would be the reset vector.
 *
 *	- loc   - location to jump to for soft reset
 *
 *	This code must be executed using a flat identity mapping with
 *      caches disabled.
 */
	.align	5
	.pushsection	.idmap.text, "ax"
ENTRY(cpu_v7_reset)
	mrc	p15, 0, r1, c1, c0, 0		@ ctrl register
	bic	r1, r1, #0x1			@ ...............m
 THUMB(	bic	r1, r1, #1 << 30 )		@ SCTLR.TE (Thumb exceptions)
	mcr	p15, 0, r1, c1, c0, 0		@ disable MMU
	isb
	bx	r0
ENDPROC(cpu_v7_reset)
	.popsection

/*
 *	cpu_v7_do_idle()
 *
 *	Idle the processor (eg, wait for interrupt).
 *
 *	IRQs are already disabled.
 */
ENTRY(cpu_v7_do_idle)
	dsb					@ WFI may enter a low-power mode
	wfi
	ret	lr
ENDPROC(cpu_v7_do_idle)

ENTRY(cpu_v7_dcache_clean_area)
	ALT_SMP(W(nop))			@ MP extensions imply L1 PTW
	ALT_UP_B(1f)
	ret	lr
1:	dcache_line_size r2, r3
2:	mcr	p15, 0, r0, c7, c10, 1		@ clean D entry
	add	r0, r0, r2
	subs	r1, r1, r2
	bhi	2b
	dsb	ishst
	ret	lr
ENDPROC(cpu_v7_dcache_clean_area)

	string	cpu_v7_name, "ARMv7 Processor"
	.align

/* Suspend/resume support: derived from arch/arm/mach-s5pv210/sleep.S */
.globl	cpu_v7_suspend_size
.equ	cpu_v7_suspend_size, 4 * 9
#ifdef CONFIG_ARM_CPU_SUSPEND
ENTRY(cpu_v7_do_suspend)
	stmfd	sp!, {r4 - r11, lr}
	mrc	p15, 0, r4, c13, c0, 0	@ FCSE/PID
	mrc	p15, 0, r5, c13, c0, 3	@ User r/o thread ID
	stmia	r0!, {r4 - r5}
#ifdef CONFIG_MMU
	mrc	p15, 0, r6, c3, c0, 0	@ Domain ID
#ifdef CONFIG_ARM_LPAE
	mrrc	p15, 1, r5, r7, c2	@ TTB 1
#else
	mrc	p15, 0, r7, c2, c0, 1	@ TTB 1
#endif
	mrc	p15, 0, r11, c2, c0, 2	@ TTB control register
#endif
	mrc	p15, 0, r8, c1, c0, 0	@ Control register
	mrc	p15, 0, r9, c1, c0, 1	@ Auxiliary control register
	mrc	p15, 0, r10, c1, c0, 2	@ Co-processor access control
	stmia	r0, {r5 - r11}
	ldmfd	sp!, {r4 - r11, pc}
ENDPROC(cpu_v7_do_suspend)

ENTRY(cpu_v7_do_resume)
	mov	ip, #0
	mcr	p15, 0, ip, c7, c5, 0	@ invalidate I cache
	mcr	p15, 0, ip, c13, c0, 1	@ set reserved context ID
	ldmia	r0!, {r4 - r5}
	mcr	p15, 0, r4, c13, c0, 0	@ FCSE/PID
	mcr	p15, 0, r5, c13, c0, 3	@ User r/o thread ID
	ldmia	r0, {r5 - r11}
#ifdef CONFIG_MMU
	mcr	p15, 0, ip, c8, c7, 0	@ invalidate TLBs
	mcr	p15, 0, r6, c3, c0, 0	@ Domain ID
#ifdef CONFIG_ARM_LPAE
	mcrr	p15, 0, r1, ip, c2	@ TTB 0
	mcrr	p15, 1, r5, r7, c2	@ TTB 1
#else
	ALT_SMP(orr	r1, r1, #TTB_FLAGS_SMP)
	ALT_UP(orr	r1, r1, #TTB_FLAGS_UP)
	mcr	p15, 0, r1, c2, c0, 0	@ TTB 0
	mcr	p15, 0, r7, c2, c0, 1	@ TTB 1
#endif
	mcr	p15, 0, r11, c2, c0, 2	@ TTB control register
	ldr	r4, =PRRR		@ PRRR
	ldr	r5, =NMRR		@ NMRR
	mcr	p15, 0, r4, c10, c2, 0	@ write PRRR
	mcr	p15, 0, r5, c10, c2, 1	@ write NMRR
#endif	/* CONFIG_MMU */
	mrc	p15, 0, r4, c1, c0, 1	@ Read Auxiliary control register
	teq	r4, r9			@ Is it already set?
	mcrne	p15, 0, r9, c1, c0, 1	@ No, so write it
	mcr	p15, 0, r10, c1, c0, 2	@ Co-processor access control
	isb
	dsb
	mov	r0, r8			@ control register
	b	cpu_resume_mmu
ENDPROC(cpu_v7_do_resume)
#endif

/*
 * Cortex-A8
 */
	globl_equ	cpu_ca8_proc_init,	cpu_v7_proc_init
	globl_equ	cpu_ca8_proc_fin,	cpu_v7_proc_fin
	globl_equ	cpu_ca8_reset,		cpu_v7_reset
	globl_equ	cpu_ca8_do_idle,	cpu_v7_do_idle
	globl_equ	cpu_ca8_dcache_clean_area, cpu_v7_dcache_clean_area
	globl_equ	cpu_ca8_set_pte_ext,	cpu_v7_set_pte_ext
	globl_equ	cpu_ca8_suspend_size,	cpu_v7_suspend_size
#ifdef CONFIG_ARM_CPU_SUSPEND
	globl_equ	cpu_ca8_do_suspend,	cpu_v7_do_suspend
	globl_equ	cpu_ca8_do_resume,	cpu_v7_do_resume
#endif

/*
 * Cortex-A9 processor functions
 */
	globl_equ	cpu_ca9mp_proc_init,	cpu_v7_proc_init
	globl_equ	cpu_ca9mp_proc_fin,	cpu_v7_proc_fin
	globl_equ	cpu_ca9mp_reset,	cpu_v7_reset
	globl_equ	cpu_ca9mp_do_idle,	cpu_v7_do_idle
	globl_equ	cpu_ca9mp_dcache_clean_area, cpu_v7_dcache_clean_area
	globl_equ	cpu_ca9mp_switch_mm,	cpu_v7_switch_mm
	globl_equ	cpu_ca9mp_set_pte_ext,	cpu_v7_set_pte_ext
.globl	cpu_ca9mp_suspend_size
.equ	cpu_ca9mp_suspend_size, cpu_v7_suspend_size + 4 * 2
#ifdef CONFIG_ARM_CPU_SUSPEND
ENTRY(cpu_ca9mp_do_suspend)
	stmfd	sp!, {r4 - r5}
	mrc	p15, 0, r4, c15, c0, 1		@ Diagnostic register
	mrc	p15, 0, r5, c15, c0, 0		@ Power register
	stmia	r0!, {r4 - r5}
	ldmfd	sp!, {r4 - r5}
	b	cpu_v7_do_suspend
ENDPROC(cpu_ca9mp_do_suspend)

ENTRY(cpu_ca9mp_do_resume)
	ldmia	r0!, {r4 - r5}
	mrc	p15, 0, r10, c15, c0, 1		@ Read Diagnostic register
	teq	r4, r10				@ Already restored?
	mcrne	p15, 0, r4, c15, c0, 1		@ No, so restore it
	mrc	p15, 0, r10, c15, c0, 0		@ Read Power register
	teq	r5, r10				@ Already restored?
	mcrne	p15, 0, r5, c15, c0, 0		@ No, so restore it
	b	cpu_v7_do_resume
ENDPROC(cpu_ca9mp_do_resume)
#endif

#ifdef CONFIG_CPU_PJ4B
	globl_equ	cpu_pj4b_switch_mm,     cpu_v7_switch_mm
	globl_equ	cpu_pj4b_set_pte_ext,	cpu_v7_set_pte_ext
	globl_equ	cpu_pj4b_proc_init,	cpu_v7_proc_init
	globl_equ	cpu_pj4b_proc_fin, 	cpu_v7_proc_fin
	globl_equ	cpu_pj4b_reset,	   	cpu_v7_reset
#ifdef CONFIG_PJ4B_ERRATA_4742
ENTRY(cpu_pj4b_do_idle)
	dsb					@ WFI may enter a low-power mode
	wfi
	dsb					@barrier
	ret	lr
ENDPROC(cpu_pj4b_do_idle)
#else
	globl_equ	cpu_pj4b_do_idle,  	cpu_v7_do_idle
#endif
	globl_equ	cpu_pj4b_dcache_clean_area,	cpu_v7_dcache_clean_area
#ifdef CONFIG_ARM_CPU_SUSPEND
ENTRY(cpu_pj4b_do_suspend)
	stmfd	sp!, {r6 - r10}
	mrc	p15, 1, r6, c15, c1, 0  @ save CP15 - extra features
	mrc	p15, 1, r7, c15, c2, 0	@ save CP15 - Aux Func Modes Ctrl 0
	mrc	p15, 1, r8, c15, c1, 2	@ save CP15 - Aux Debug Modes Ctrl 2
	mrc	p15, 1, r9, c15, c1, 1  @ save CP15 - Aux Debug Modes Ctrl 1
	mrc	p15, 0, r10, c9, c14, 0  @ save CP15 - PMC
	stmia	r0!, {r6 - r10}
	ldmfd	sp!, {r6 - r10}
	b cpu_v7_do_suspend
ENDPROC(cpu_pj4b_do_suspend)

ENTRY(cpu_pj4b_do_resume)
	ldmia	r0!, {r6 - r10}
	mcr	p15, 1, r6, c15, c1, 0  @ restore CP15 - extra features
	mcr	p15, 1, r7, c15, c2, 0	@ restore CP15 - Aux Func Modes Ctrl 0
	mcr	p15, 1, r8, c15, c1, 2	@ restore CP15 - Aux Debug Modes Ctrl 2
	mcr	p15, 1, r9, c15, c1, 1  @ restore CP15 - Aux Debug Modes Ctrl 1
	mcr	p15, 0, r10, c9, c14, 0  @ restore CP15 - PMC
	b cpu_v7_do_resume
ENDPROC(cpu_pj4b_do_resume)
#endif
.globl	cpu_pj4b_suspend_size
.equ	cpu_pj4b_suspend_size, cpu_v7_suspend_size + 4 * 5

#endif

/*
 *	__v7_setup
 *
 *	Initialise TLB, Caches, and MMU state ready to switch the MMU
 *	on.  Return in r0 the new CP15 C1 control register setting.
 *
 *	r1, r2, r4, r5, r9, r13 must be preserved - r13 is not a stack
 *	r4: TTBR0 (low word)
 *	r5: TTBR0 (high word if LPAE)
 *	r8: TTBR1
 *	r9: Main ID register
 *
 *	This should be able to cover all ARMv7 cores.
 *
 *	It is assumed that:
 *	- cache type register is implemented
 */
__v7_ca5mp_setup:
__v7_ca9mp_setup:
__v7_cr7mp_setup:
	mov	r10, #(1 << 0)			@ Cache/TLB ops broadcasting
	b	1f
__v7_ca7mp_setup:
__v7_ca12mp_setup:
__v7_ca15mp_setup:
__v7_b15mp_setup:
__v7_ca17mp_setup:
	mov	r10, #0
<<<<<<< HEAD
1:	adr	r12, __v7_setup_stack		@ the local stack
	stmia	r12, {r0-r5, lr}		@ v7_invalidate_l1 touches r0-r6
	bl      v7_invalidate_l1
	ldmia	r12, {r0-r5, lr}
=======
1:	adr	r0, __v7_setup_stack_ptr
	ldr	r12, [r0]
	add	r12, r12, r0			@ the local stack
	stmia	r12, {r1-r6, lr}		@ v7_invalidate_l1 touches r0-r6
	bl      v7_invalidate_l1
	ldmia	r12, {r1-r6, lr}
>>>>>>> f2ed3bfc
#ifdef CONFIG_SMP
	orr	r10, r10, #(1 << 6)		@ Enable SMP/nAMP mode
	ALT_SMP(mrc	p15, 0, r0, c1, c0, 1)
	ALT_UP(mov	r0, r10)		@ fake it for UP
	orr	r10, r10, r0			@ Set required bits
	teq	r10, r0				@ Were they already set?
	mcrne	p15, 0, r10, c1, c0, 1		@ No, update register
#endif
	b	__v7_setup_cont
<<<<<<< HEAD
=======

/*
 * Errata:
 *  r0, r10 available for use
 *  r1, r2, r4, r5, r9, r13: must be preserved
 *  r3: contains MIDR rX number in bits 23-20
 *  r6: contains MIDR rXpY as 8-bit XY number
 *  r9: MIDR
 */
__ca8_errata:
#if defined(CONFIG_ARM_ERRATA_430973) && !defined(CONFIG_ARCH_MULTIPLATFORM)
	teq	r3, #0x00100000			@ only present in r1p*
	mrceq	p15, 0, r0, c1, c0, 1		@ read aux control register
	orreq	r0, r0, #(1 << 6)		@ set IBE to 1
	mcreq	p15, 0, r0, c1, c0, 1		@ write aux control register
#endif
#ifdef CONFIG_ARM_ERRATA_458693
	teq	r6, #0x20			@ only present in r2p0
	mrceq	p15, 0, r0, c1, c0, 1		@ read aux control register
	orreq	r0, r0, #(1 << 5)		@ set L1NEON to 1
	orreq	r0, r0, #(1 << 9)		@ set PLDNOP to 1
	mcreq	p15, 0, r0, c1, c0, 1		@ write aux control register
#endif
#ifdef CONFIG_ARM_ERRATA_460075
	teq	r6, #0x20			@ only present in r2p0
	mrceq	p15, 1, r0, c9, c0, 2		@ read L2 cache aux ctrl register
	tsteq	r0, #1 << 22
	orreq	r0, r0, #(1 << 22)		@ set the Write Allocate disable bit
	mcreq	p15, 1, r0, c9, c0, 2		@ write the L2 cache aux ctrl register
#endif
	b	__errata_finish

__ca9_errata:
#ifdef CONFIG_ARM_ERRATA_742230
	cmp	r6, #0x22			@ only present up to r2p2
	mrcle	p15, 0, r0, c15, c0, 1		@ read diagnostic register
	orrle	r0, r0, #1 << 4			@ set bit #4
	mcrle	p15, 0, r0, c15, c0, 1		@ write diagnostic register
#endif
#ifdef CONFIG_ARM_ERRATA_742231
	teq	r6, #0x20			@ present in r2p0
	teqne	r6, #0x21			@ present in r2p1
	teqne	r6, #0x22			@ present in r2p2
	mrceq	p15, 0, r0, c15, c0, 1		@ read diagnostic register
	orreq	r0, r0, #1 << 12		@ set bit #12
	orreq	r0, r0, #1 << 22		@ set bit #22
	mcreq	p15, 0, r0, c15, c0, 1		@ write diagnostic register
#endif
#ifdef CONFIG_ARM_ERRATA_743622
	teq	r3, #0x00200000			@ only present in r2p*
	mrceq	p15, 0, r0, c15, c0, 1		@ read diagnostic register
	orreq	r0, r0, #1 << 6			@ set bit #6
	mcreq	p15, 0, r0, c15, c0, 1		@ write diagnostic register
#endif
#if defined(CONFIG_ARM_ERRATA_751472) && defined(CONFIG_SMP)
	ALT_SMP(cmp r6, #0x30)			@ present prior to r3p0
	ALT_UP_B(1f)
	mrclt	p15, 0, r0, c15, c0, 1		@ read diagnostic register
	orrlt	r0, r0, #1 << 11		@ set bit #11
	mcrlt	p15, 0, r0, c15, c0, 1		@ write diagnostic register
1:
#endif
	b	__errata_finish

__ca15_errata:
#ifdef CONFIG_ARM_ERRATA_773022
	cmp	r6, #0x4			@ only present up to r0p4
	mrcle	p15, 0, r0, c1, c0, 1		@ read aux control register
	orrle	r0, r0, #1 << 1			@ disable loop buffer
	mcrle	p15, 0, r0, c1, c0, 1		@ write aux control register
#endif
	b	__errata_finish

__ca12_errata:
#ifdef CONFIG_ARM_ERRATA_818325_852422
	mrc	p15, 0, r10, c15, c0, 1		@ read diagnostic register
	orr	r10, r10, #1 << 12		@ set bit #12
	mcr	p15, 0, r10, c15, c0, 1		@ write diagnostic register
#endif
#ifdef CONFIG_ARM_ERRATA_821420
	mrc	p15, 0, r10, c15, c0, 2		@ read internal feature reg
	orr	r10, r10, #1 << 1		@ set bit #1
	mcr	p15, 0, r10, c15, c0, 2		@ write internal feature reg
#endif
#ifdef CONFIG_ARM_ERRATA_825619
	mrc	p15, 0, r10, c15, c0, 1		@ read diagnostic register
	orr	r10, r10, #1 << 24		@ set bit #24
	mcr	p15, 0, r10, c15, c0, 1		@ write diagnostic register
#endif
	b	__errata_finish

__ca17_errata:
#ifdef CONFIG_ARM_ERRATA_852421
	cmp	r6, #0x12			@ only present up to r1p2
	mrcle	p15, 0, r10, c15, c0, 1		@ read diagnostic register
	orrle	r10, r10, #1 << 24		@ set bit #24
	mcrle	p15, 0, r10, c15, c0, 1		@ write diagnostic register
#endif
#ifdef CONFIG_ARM_ERRATA_852423
	cmp	r6, #0x12			@ only present up to r1p2
	mrcle	p15, 0, r10, c15, c0, 1		@ read diagnostic register
	orrle	r10, r10, #1 << 12		@ set bit #12
	mcrle	p15, 0, r10, c15, c0, 1		@ write diagnostic register
#endif
	b	__errata_finish
>>>>>>> f2ed3bfc

__v7_pj4b_setup:
#ifdef CONFIG_CPU_PJ4B

/* Auxiliary Debug Modes Control 1 Register */
#define PJ4B_STATIC_BP (1 << 2) /* Enable Static BP */
#define PJ4B_INTER_PARITY (1 << 8) /* Disable Internal Parity Handling */
#define PJ4B_CLEAN_LINE (1 << 16) /* Disable data transfer for clean line */

/* Auxiliary Debug Modes Control 2 Register */
#define PJ4B_FAST_LDR (1 << 23) /* Disable fast LDR */
#define PJ4B_SNOOP_DATA (1 << 25) /* Do not interleave write and snoop data */
#define PJ4B_CWF (1 << 27) /* Disable Critical Word First feature */
#define PJ4B_OUTSDNG_NC (1 << 29) /* Disable outstanding non cacheable rqst */
#define PJ4B_L1_REP_RR (1 << 30) /* L1 replacement - Strict round robin */
#define PJ4B_AUX_DBG_CTRL2 (PJ4B_SNOOP_DATA | PJ4B_CWF |\
			    PJ4B_OUTSDNG_NC | PJ4B_L1_REP_RR)

/* Auxiliary Functional Modes Control Register 0 */
#define PJ4B_SMP_CFB (1 << 1) /* Set SMP mode. Join the coherency fabric */
#define PJ4B_L1_PAR_CHK (1 << 2) /* Support L1 parity checking */
#define PJ4B_BROADCAST_CACHE (1 << 8) /* Broadcast Cache and TLB maintenance */

/* Auxiliary Debug Modes Control 0 Register */
#define PJ4B_WFI_WFE (1 << 22) /* WFI/WFE - serve the DVM and back to idle */

	/* Auxiliary Debug Modes Control 1 Register */
	mrc	p15, 1,	r0, c15, c1, 1
	orr     r0, r0, #PJ4B_CLEAN_LINE
	orr     r0, r0, #PJ4B_INTER_PARITY
	bic	r0, r0, #PJ4B_STATIC_BP
	mcr	p15, 1,	r0, c15, c1, 1

	/* Auxiliary Debug Modes Control 2 Register */
	mrc	p15, 1,	r0, c15, c1, 2
	bic	r0, r0, #PJ4B_FAST_LDR
	orr	r0, r0, #PJ4B_AUX_DBG_CTRL2
	mcr	p15, 1,	r0, c15, c1, 2

	/* Auxiliary Functional Modes Control Register 0 */
	mrc	p15, 1,	r0, c15, c2, 0
#ifdef CONFIG_SMP
	orr	r0, r0, #PJ4B_SMP_CFB
#endif
	orr	r0, r0, #PJ4B_L1_PAR_CHK
	orr	r0, r0, #PJ4B_BROADCAST_CACHE
	mcr	p15, 1,	r0, c15, c2, 0

	/* Auxiliary Debug Modes Control 0 Register */
	mrc	p15, 1,	r0, c15, c1, 0
	orr	r0, r0, #PJ4B_WFI_WFE
	mcr	p15, 1,	r0, c15, c1, 0

#endif /* CONFIG_CPU_PJ4B */

__v7_setup:
<<<<<<< HEAD
	adr	r12, __v7_setup_stack		@ the local stack
	stmia	r12, {r0-r5, lr}		@ v7_invalidate_l1 touches r0-r6
	bl      v7_invalidate_l1
	ldmia	r12, {r0-r5, lr}

__v7_setup_cont:
	mrc	p15, 0, r0, c0, c0, 0		@ read main ID register
	and	r10, r0, #0xff000000		@ ARM?
	teq	r10, #0x41000000
	bne	3f
	and	r5, r0, #0x00f00000		@ variant
	and	r6, r0, #0x0000000f		@ revision
	orr	r6, r6, r5, lsr #20-4		@ combine variant and revision
	ubfx	r0, r0, #4, #12			@ primary part number
=======
	adr	r0, __v7_setup_stack_ptr
	ldr	r12, [r0]
	add	r12, r12, r0			@ the local stack
	stmia	r12, {r1-r6, lr}		@ v7_invalidate_l1 touches r0-r6
	bl      v7_invalidate_l1
	ldmia	r12, {r1-r6, lr}

__v7_setup_cont:
	and	r0, r9, #0xff000000		@ ARM?
	teq	r0, #0x41000000
	bne	__errata_finish
	and	r3, r9, #0x00f00000		@ variant
	and	r6, r9, #0x0000000f		@ revision
	orr	r6, r6, r3, lsr #20-4		@ combine variant and revision
	ubfx	r0, r9, #4, #12			@ primary part number
>>>>>>> f2ed3bfc

	/* Cortex-A8 Errata */
	ldr	r10, =0x00000c08		@ Cortex-A8 primary part number
	teq	r0, r10
	beq	__ca8_errata

	/* Cortex-A9 Errata */
	ldr	r10, =0x00000c09		@ Cortex-A9 primary part number
	teq	r0, r10
	beq	__ca9_errata

	/* Cortex-A12 Errata */
	ldr	r10, =0x00000c0d		@ Cortex-A12 primary part number
	teq	r0, r10
	beq	__ca12_errata

	/* Cortex-A17 Errata */
	ldr	r10, =0x00000c0e		@ Cortex-A17 primary part number
	teq	r0, r10
	beq	__ca17_errata

	/* Cortex-A15 Errata */
	ldr	r10, =0x00000c0f		@ Cortex-A15 primary part number
	teq	r0, r10
	beq	__ca15_errata

__errata_finish:
	mov	r10, #0
	mcr	p15, 0, r10, c7, c5, 0		@ I+BTB cache invalidate
#ifdef CONFIG_MMU
	mcr	p15, 0, r10, c8, c7, 0		@ invalidate I + D TLBs
	v7_ttb_setup r10, r4, r5, r8, r3	@ TTBCR, TTBRx setup
	ldr	r3, =PRRR			@ PRRR
	ldr	r6, =NMRR			@ NMRR
	mcr	p15, 0, r3, c10, c2, 0		@ write PRRR
	mcr	p15, 0, r6, c10, c2, 1		@ write NMRR
#endif
	dsb					@ Complete invalidations
#ifndef CONFIG_ARM_THUMBEE
	mrc	p15, 0, r0, c0, c1, 0		@ read ID_PFR0 for ThumbEE
	and	r0, r0, #(0xf << 12)		@ ThumbEE enabled field
	teq	r0, #(1 << 12)			@ check if ThumbEE is present
	bne	1f
	mov	r3, #0
	mcr	p14, 6, r3, c1, c0, 0		@ Initialize TEEHBR to 0
	mrc	p14, 6, r0, c0, c0, 0		@ load TEECR
	orr	r0, r0, #1			@ set the 1st bit in order to
	mcr	p14, 6, r0, c0, c0, 0		@ stop userspace TEEHBR access
1:
#endif
	adr	r3, v7_crval
	ldmia	r3, {r3, r6}
 ARM_BE8(orr	r6, r6, #1 << 25)		@ big-endian page tables
#ifdef CONFIG_SWP_EMULATE
	orr     r3, r3, #(1 << 10)              @ set SW bit in "clear"
	bic     r6, r6, #(1 << 10)              @ clear it in "mmuset"
#endif
   	mrc	p15, 0, r0, c1, c0, 0		@ read control register
	bic	r0, r0, r3			@ clear bits them
	orr	r0, r0, r6			@ set them
 THUMB(	orr	r0, r0, #1 << 30	)	@ Thumb exceptions
	ret	lr				@ return to head.S:__ret

	.align	2
__v7_setup_stack_ptr:
	.word	PHYS_RELATIVE(__v7_setup_stack, .)
ENDPROC(__v7_setup)

	.bss
	.align	2
__v7_setup_stack:
<<<<<<< HEAD
	.space	4 * 7				@ 12 registers
=======
	.space	4 * 7				@ 7 registers
>>>>>>> f2ed3bfc

	__INITDATA

	@ define struct processor (see <asm/proc-fns.h> and proc-macros.S)
	define_processor_functions v7, dabort=v7_early_abort, pabort=v7_pabort, suspend=1
#ifndef CONFIG_ARM_LPAE
	define_processor_functions ca8, dabort=v7_early_abort, pabort=v7_pabort, suspend=1
	define_processor_functions ca9mp, dabort=v7_early_abort, pabort=v7_pabort, suspend=1
#endif
#ifdef CONFIG_CPU_PJ4B
	define_processor_functions pj4b, dabort=v7_early_abort, pabort=v7_pabort, suspend=1
#endif

	.section ".rodata"

	string	cpu_arch_name, "armv7"
	string	cpu_elf_name, "v7"
	.align

	.section ".proc.info.init", #alloc

	/*
	 * Standard v7 proc info content
	 */
.macro __v7_proc name, initfunc, mm_mmuflags = 0, io_mmuflags = 0, hwcaps = 0, proc_fns = v7_processor_functions
	ALT_SMP(.long	PMD_TYPE_SECT | PMD_SECT_AP_WRITE | PMD_SECT_AP_READ | \
			PMD_SECT_AF | PMD_FLAGS_SMP | \mm_mmuflags)
	ALT_UP(.long	PMD_TYPE_SECT | PMD_SECT_AP_WRITE | PMD_SECT_AP_READ | \
			PMD_SECT_AF | PMD_FLAGS_UP | \mm_mmuflags)
	.long	PMD_TYPE_SECT | PMD_SECT_AP_WRITE | \
		PMD_SECT_AP_READ | PMD_SECT_AF | \io_mmuflags
	initfn	\initfunc, \name
	.long	cpu_arch_name
	.long	cpu_elf_name
	.long	HWCAP_SWP | HWCAP_HALF | HWCAP_THUMB | HWCAP_FAST_MULT | \
		HWCAP_EDSP | HWCAP_TLS | \hwcaps
	.long	cpu_v7_name
	.long	\proc_fns
	.long	v7wbi_tlb_fns
	.long	v6_user_fns
	.long	v7_cache_fns
.endm

#ifndef CONFIG_ARM_LPAE
	/*
	 * ARM Ltd. Cortex A5 processor.
	 */
	.type   __v7_ca5mp_proc_info, #object
__v7_ca5mp_proc_info:
	.long	0x410fc050
	.long	0xff0ffff0
	__v7_proc __v7_ca5mp_proc_info, __v7_ca5mp_setup
	.size	__v7_ca5mp_proc_info, . - __v7_ca5mp_proc_info

	/*
	 * ARM Ltd. Cortex A9 processor.
	 */
	.type   __v7_ca9mp_proc_info, #object
__v7_ca9mp_proc_info:
	.long	0x410fc090
	.long	0xff0ffff0
	__v7_proc __v7_ca9mp_proc_info, __v7_ca9mp_setup, proc_fns = ca9mp_processor_functions
	.size	__v7_ca9mp_proc_info, . - __v7_ca9mp_proc_info

	/*
	 * ARM Ltd. Cortex A8 processor.
	 */
	.type	__v7_ca8_proc_info, #object
__v7_ca8_proc_info:
	.long	0x410fc080
	.long	0xff0ffff0
	__v7_proc __v7_ca8_proc_info, __v7_setup, proc_fns = ca8_processor_functions
	.size	__v7_ca8_proc_info, . - __v7_ca8_proc_info

#endif	/* CONFIG_ARM_LPAE */

	/*
	 * Marvell PJ4B processor.
	 */
#ifdef CONFIG_CPU_PJ4B
	.type   __v7_pj4b_proc_info, #object
__v7_pj4b_proc_info:
	.long	0x560f5800
	.long	0xff0fff00
	__v7_proc __v7_pj4b_proc_info, __v7_pj4b_setup, proc_fns = pj4b_processor_functions
	.size	__v7_pj4b_proc_info, . - __v7_pj4b_proc_info
#endif

	/*
	 * ARM Ltd. Cortex R7 processor.
	 */
	.type	__v7_cr7mp_proc_info, #object
__v7_cr7mp_proc_info:
	.long	0x410fc170
	.long	0xff0ffff0
	__v7_proc __v7_cr7mp_proc_info, __v7_cr7mp_setup
	.size	__v7_cr7mp_proc_info, . - __v7_cr7mp_proc_info

	/*
	 * ARM Ltd. Cortex A7 processor.
	 */
	.type	__v7_ca7mp_proc_info, #object
__v7_ca7mp_proc_info:
	.long	0x410fc070
	.long	0xff0ffff0
	__v7_proc __v7_ca7mp_proc_info, __v7_ca7mp_setup
	.size	__v7_ca7mp_proc_info, . - __v7_ca7mp_proc_info

	/*
	 * ARM Ltd. Cortex A12 processor.
	 */
	.type	__v7_ca12mp_proc_info, #object
__v7_ca12mp_proc_info:
	.long	0x410fc0d0
	.long	0xff0ffff0
	__v7_proc __v7_ca12mp_proc_info, __v7_ca12mp_setup
	.size	__v7_ca12mp_proc_info, . - __v7_ca12mp_proc_info

	/*
	 * ARM Ltd. Cortex A15 processor.
	 */
	.type	__v7_ca15mp_proc_info, #object
__v7_ca15mp_proc_info:
	.long	0x410fc0f0
	.long	0xff0ffff0
	__v7_proc __v7_ca15mp_proc_info, __v7_ca15mp_setup
	.size	__v7_ca15mp_proc_info, . - __v7_ca15mp_proc_info

	/*
	 * Broadcom Corporation Brahma-B15 processor.
	 */
	.type	__v7_b15mp_proc_info, #object
__v7_b15mp_proc_info:
	.long	0x420f00f0
	.long	0xff0ffff0
	__v7_proc __v7_b15mp_proc_info, __v7_b15mp_setup
	.size	__v7_b15mp_proc_info, . - __v7_b15mp_proc_info

	/*
	 * ARM Ltd. Cortex A17 processor.
	 */
	.type	__v7_ca17mp_proc_info, #object
__v7_ca17mp_proc_info:
	.long	0x410fc0e0
	.long	0xff0ffff0
	__v7_proc __v7_ca17mp_proc_info, __v7_ca17mp_setup
	.size	__v7_ca17mp_proc_info, . - __v7_ca17mp_proc_info

	/*
	 * Qualcomm Inc. Krait processors.
	 */
	.type	__krait_proc_info, #object
__krait_proc_info:
	.long	0x510f0400		@ Required ID value
	.long	0xff0ffc00		@ Mask for ID
	/*
	 * Some Krait processors don't indicate support for SDIV and UDIV
	 * instructions in the ARM instruction set, even though they actually
	 * do support them. They also don't indicate support for fused multiply
	 * instructions even though they actually do support them.
	 */
	__v7_proc __krait_proc_info, __v7_setup, hwcaps = HWCAP_IDIV | HWCAP_VFPv4
	.size	__krait_proc_info, . - __krait_proc_info

	/*
	 * Match any ARMv7 processor core.
	 */
	.type	__v7_proc_info, #object
__v7_proc_info:
	.long	0x000f0000		@ Required ID value
	.long	0x000f0000		@ Mask for ID
	__v7_proc __v7_proc_info, __v7_setup
	.size	__v7_proc_info, . - __v7_proc_info<|MERGE_RESOLUTION|>--- conflicted
+++ resolved
@@ -275,19 +275,12 @@
 __v7_b15mp_setup:
 __v7_ca17mp_setup:
 	mov	r10, #0
-<<<<<<< HEAD
-1:	adr	r12, __v7_setup_stack		@ the local stack
-	stmia	r12, {r0-r5, lr}		@ v7_invalidate_l1 touches r0-r6
-	bl      v7_invalidate_l1
-	ldmia	r12, {r0-r5, lr}
-=======
 1:	adr	r0, __v7_setup_stack_ptr
 	ldr	r12, [r0]
 	add	r12, r12, r0			@ the local stack
 	stmia	r12, {r1-r6, lr}		@ v7_invalidate_l1 touches r0-r6
 	bl      v7_invalidate_l1
 	ldmia	r12, {r1-r6, lr}
->>>>>>> f2ed3bfc
 #ifdef CONFIG_SMP
 	orr	r10, r10, #(1 << 6)		@ Enable SMP/nAMP mode
 	ALT_SMP(mrc	p15, 0, r0, c1, c0, 1)
@@ -297,8 +290,6 @@
 	mcrne	p15, 0, r10, c1, c0, 1		@ No, update register
 #endif
 	b	__v7_setup_cont
-<<<<<<< HEAD
-=======
 
 /*
  * Errata:
@@ -404,7 +395,6 @@
 	mcrle	p15, 0, r10, c15, c0, 1		@ write diagnostic register
 #endif
 	b	__errata_finish
->>>>>>> f2ed3bfc
 
 __v7_pj4b_setup:
 #ifdef CONFIG_CPU_PJ4B
@@ -461,22 +451,6 @@
 #endif /* CONFIG_CPU_PJ4B */
 
 __v7_setup:
-<<<<<<< HEAD
-	adr	r12, __v7_setup_stack		@ the local stack
-	stmia	r12, {r0-r5, lr}		@ v7_invalidate_l1 touches r0-r6
-	bl      v7_invalidate_l1
-	ldmia	r12, {r0-r5, lr}
-
-__v7_setup_cont:
-	mrc	p15, 0, r0, c0, c0, 0		@ read main ID register
-	and	r10, r0, #0xff000000		@ ARM?
-	teq	r10, #0x41000000
-	bne	3f
-	and	r5, r0, #0x00f00000		@ variant
-	and	r6, r0, #0x0000000f		@ revision
-	orr	r6, r6, r5, lsr #20-4		@ combine variant and revision
-	ubfx	r0, r0, #4, #12			@ primary part number
-=======
 	adr	r0, __v7_setup_stack_ptr
 	ldr	r12, [r0]
 	add	r12, r12, r0			@ the local stack
@@ -492,7 +466,6 @@
 	and	r6, r9, #0x0000000f		@ revision
 	orr	r6, r6, r3, lsr #20-4		@ combine variant and revision
 	ubfx	r0, r9, #4, #12			@ primary part number
->>>>>>> f2ed3bfc
 
 	/* Cortex-A8 Errata */
 	ldr	r10, =0x00000c08		@ Cortex-A8 primary part number
@@ -564,11 +537,7 @@
 	.bss
 	.align	2
 __v7_setup_stack:
-<<<<<<< HEAD
-	.space	4 * 7				@ 12 registers
-=======
 	.space	4 * 7				@ 7 registers
->>>>>>> f2ed3bfc
 
 	__INITDATA
 
