# SPDX-License-Identifier: GPL-2.0
config ARM
	bool
	default y
	select ARCH_32BIT_OFF_T
	select ARCH_CORRECT_STACKTRACE_ON_KRETPROBE if HAVE_KRETPROBES && FRAME_POINTER && !ARM_UNWIND
	select ARCH_HAS_BINFMT_FLAT
	select ARCH_HAS_CURRENT_STACK_POINTER
	select ARCH_HAS_DEBUG_VIRTUAL if MMU
	select ARCH_HAS_DMA_WRITE_COMBINE if !ARM_DMA_MEM_BUFFERABLE
	select ARCH_HAS_ELF_RANDOMIZE
	select ARCH_HAS_FORTIFY_SOURCE
	select ARCH_HAS_KEEPINITRD
	select ARCH_HAS_KCOV
	select ARCH_HAS_MEMBARRIER_SYNC_CORE
	select ARCH_HAS_NON_OVERLAPPING_ADDRESS_SPACE
	select ARCH_HAS_PTE_SPECIAL if ARM_LPAE
	select ARCH_HAS_SETUP_DMA_OPS
	select ARCH_HAS_SET_MEMORY
	select ARCH_HAS_STRICT_KERNEL_RWX if MMU && !XIP_KERNEL
	select ARCH_HAS_STRICT_MODULE_RWX if MMU
	select ARCH_HAS_SYNC_DMA_FOR_DEVICE
	select ARCH_HAS_SYNC_DMA_FOR_CPU
	select ARCH_HAS_TEARDOWN_DMA_OPS if MMU
	select ARCH_HAS_TICK_BROADCAST if GENERIC_CLOCKEVENTS_BROADCAST
	select ARCH_HAVE_CUSTOM_GPIO_H
	select ARCH_HAVE_NMI_SAFE_CMPXCHG if CPU_V7 || CPU_V7M || CPU_V6K
	select ARCH_HAS_GCOV_PROFILE_ALL
	select ARCH_KEEP_MEMBLOCK
	select ARCH_MIGHT_HAVE_PC_PARPORT
	select ARCH_OPTIONAL_KERNEL_RWX if ARCH_HAS_STRICT_KERNEL_RWX
	select ARCH_OPTIONAL_KERNEL_RWX_DEFAULT if CPU_V7
	select ARCH_SUPPORTS_ATOMIC_RMW
	select ARCH_SUPPORTS_HUGETLBFS if ARM_LPAE
	select ARCH_USE_BUILTIN_BSWAP
	select ARCH_USE_CMPXCHG_LOCKREF
	select ARCH_USE_MEMTEST
	select ARCH_WANT_DEFAULT_TOPDOWN_MMAP_LAYOUT if MMU
	select ARCH_WANT_GENERAL_HUGETLB
	select ARCH_WANT_IPC_PARSE_VERSION
	select ARCH_WANT_LD_ORPHAN_WARN
	select BINFMT_FLAT_ARGVP_ENVP_ON_STACK
	select BUILDTIME_TABLE_SORT if MMU
	select COMMON_CLK if !(ARCH_RPC || ARCH_FOOTBRIDGE)
	select CLONE_BACKWARDS
	select CPU_PM if SUSPEND || CPU_IDLE
	select DCACHE_WORD_ACCESS if HAVE_EFFICIENT_UNALIGNED_ACCESS
	select DMA_DECLARE_COHERENT
	select DMA_GLOBAL_POOL if !MMU
	select DMA_OPS
	select DMA_NONCOHERENT_MMAP if MMU
	select EDAC_SUPPORT
	select EDAC_ATOMIC_SCRUB
	select GENERIC_ALLOCATOR
	select GENERIC_ARCH_TOPOLOGY if ARM_CPU_TOPOLOGY
	select GENERIC_ATOMIC64 if CPU_V7M || CPU_V6 || !CPU_32v6K || !AEABI
	select GENERIC_CLOCKEVENTS_BROADCAST if SMP
	select GENERIC_IRQ_IPI if SMP
	select GENERIC_CPU_AUTOPROBE
	select GENERIC_EARLY_IOREMAP
	select GENERIC_IDLE_POLL_SETUP
	select GENERIC_IRQ_MULTI_HANDLER
	select GENERIC_IRQ_PROBE
	select GENERIC_IRQ_SHOW
	select GENERIC_IRQ_SHOW_LEVEL
	select GENERIC_LIB_DEVMEM_IS_ALLOWED
	select GENERIC_PCI_IOMAP
	select GENERIC_SCHED_CLOCK
	select GENERIC_SMP_IDLE_THREAD
	select HARDIRQS_SW_RESEND
	select HAVE_ARCH_AUDITSYSCALL if AEABI && !OABI_COMPAT
	select HAVE_ARCH_BITREVERSE if (CPU_32v7M || CPU_32v7) && !CPU_32v6
	select HAVE_ARCH_JUMP_LABEL if !XIP_KERNEL && !CPU_ENDIAN_BE32 && MMU
	select HAVE_ARCH_KFENCE if MMU && !XIP_KERNEL
	select HAVE_ARCH_KGDB if !CPU_ENDIAN_BE32 && MMU
	select HAVE_ARCH_KASAN if MMU && !XIP_KERNEL
	select HAVE_ARCH_KASAN_VMALLOC if HAVE_ARCH_KASAN
	select HAVE_ARCH_MMAP_RND_BITS if MMU
	select HAVE_ARCH_PFN_VALID
	select HAVE_ARCH_SECCOMP
	select HAVE_ARCH_SECCOMP_FILTER if AEABI && !OABI_COMPAT
	select HAVE_ARCH_THREAD_STRUCT_WHITELIST
	select HAVE_ARCH_TRACEHOOK
	select HAVE_ARCH_TRANSPARENT_HUGEPAGE if ARM_LPAE
	select HAVE_ARM_SMCCC if CPU_V7
	select HAVE_EBPF_JIT if !CPU_ENDIAN_BE32
	select HAVE_CONTEXT_TRACKING_USER
	select HAVE_C_RECORDMCOUNT
	select HAVE_BUILDTIME_MCOUNT_SORT
	select HAVE_DEBUG_KMEMLEAK if !XIP_KERNEL
	select HAVE_DMA_CONTIGUOUS if MMU
	select HAVE_DYNAMIC_FTRACE if !XIP_KERNEL && !CPU_ENDIAN_BE32 && MMU
	select HAVE_DYNAMIC_FTRACE_WITH_REGS if HAVE_DYNAMIC_FTRACE
	select HAVE_EFFICIENT_UNALIGNED_ACCESS if (CPU_V6 || CPU_V6K || CPU_V7) && MMU
	select HAVE_EXIT_THREAD
	select HAVE_FAST_GUP if ARM_LPAE
	select HAVE_FTRACE_MCOUNT_RECORD if !XIP_KERNEL
	select HAVE_FUNCTION_GRAPH_TRACER
	select HAVE_FUNCTION_TRACER if !XIP_KERNEL
	select HAVE_GCC_PLUGINS
	select HAVE_HW_BREAKPOINT if PERF_EVENTS && (CPU_V6 || CPU_V6K || CPU_V7)
	select HAVE_IRQ_TIME_ACCOUNTING
	select HAVE_KERNEL_GZIP
	select HAVE_KERNEL_LZ4
	select HAVE_KERNEL_LZMA
	select HAVE_KERNEL_LZO
	select HAVE_KERNEL_XZ
	select HAVE_KPROBES if !XIP_KERNEL && !CPU_ENDIAN_BE32 && !CPU_V7M
	select HAVE_KRETPROBES if HAVE_KPROBES
	select HAVE_MOD_ARCH_SPECIFIC
	select HAVE_NMI
	select HAVE_OPTPROBES if !THUMB2_KERNEL
	select HAVE_PCI if MMU
	select HAVE_PERF_EVENTS
	select HAVE_PERF_REGS
	select HAVE_PERF_USER_STACK_DUMP
	select MMU_GATHER_RCU_TABLE_FREE if SMP && ARM_LPAE
	select HAVE_REGS_AND_STACK_ACCESS_API
	select HAVE_RSEQ
	select HAVE_STACKPROTECTOR
	select HAVE_SYSCALL_TRACEPOINTS
	select HAVE_UID16
	select HAVE_VIRT_CPU_ACCOUNTING_GEN
	select IRQ_FORCED_THREADING
	select MODULES_USE_ELF_REL
	select NEED_DMA_MAP_STATE
	select OF_EARLY_FLATTREE if OF
	select OLD_SIGACTION
	select OLD_SIGSUSPEND3
	select PCI_DOMAINS_GENERIC if PCI
	select PCI_SYSCALL if PCI
	select PERF_USE_VMALLOC
	select RTC_LIB
<<<<<<< HEAD
=======
	select SPARSE_IRQ if !(ARCH_FOOTBRIDGE || ARCH_RPC)
>>>>>>> 29549c70
	select SET_FS
	select SYS_SUPPORTS_APM_EMULATION
	select THREAD_INFO_IN_TASK
	select TIMER_OF if OF
	select HAVE_ARCH_VMAP_STACK if MMU && ARM_HAS_GROUP_RELOCS
	select TRACE_IRQFLAGS_SUPPORT if !CPU_V7M
	select USE_OF if !(ARCH_FOOTBRIDGE || ARCH_RPC || ARCH_SA1100)
	# Above selects are sorted alphabetically; please add new ones
	# according to that.  Thanks.
	help
	  The ARM series is a line of low-power-consumption RISC chip designs
	  licensed by ARM Ltd and targeted at embedded applications and
	  handhelds such as the Compaq IPAQ.  ARM-based PCs are no longer
	  manufactured, but legacy ARM-based PC hardware remains popular in
	  Europe.  There is an ARM Linux project with a web page at
	  <http://www.arm.linux.org.uk/>.

config ARM_HAS_GROUP_RELOCS
	def_bool y
	depends on !LD_IS_LLD || LLD_VERSION >= 140000
	depends on !COMPILE_TEST
	help
	  Whether or not to use R_ARM_ALU_PC_Gn or R_ARM_LDR_PC_Gn group
	  relocations, which have been around for a long time, but were not
	  supported in LLD until version 14. The combined range is -/+ 256 MiB,
	  which is usually sufficient, but not for allyesconfig, so we disable
	  this feature when doing compile testing.

config ARM_DMA_USE_IOMMU
	bool
	select NEED_SG_DMA_LENGTH

if ARM_DMA_USE_IOMMU

config ARM_DMA_IOMMU_ALIGNMENT
	int "Maximum PAGE_SIZE order of alignment for DMA IOMMU buffers"
	range 4 9
	default 8
	help
	  DMA mapping framework by default aligns all buffers to the smallest
	  PAGE_SIZE order which is greater than or equal to the requested buffer
	  size. This works well for buffers up to a few hundreds kilobytes, but
	  for larger buffers it just a waste of address space. Drivers which has
	  relatively small addressing window (like 64Mib) might run out of
	  virtual space with just a few allocations.

	  With this parameter you can specify the maximum PAGE_SIZE order for
	  DMA IOMMU buffers. Larger buffers will be aligned only to this
	  specified order. The order is expressed as a power of two multiplied
	  by the PAGE_SIZE.

endif

config SYS_SUPPORTS_APM_EMULATION
	bool

config HAVE_TCM
	bool
	select GENERIC_ALLOCATOR

config HAVE_PROC_CPU
	bool

config NO_IOPORT_MAP
	bool

config SBUS
	bool

config STACKTRACE_SUPPORT
	bool
	default y

config LOCKDEP_SUPPORT
	bool
	default y

config ARCH_HAS_ILOG2_U32
	bool

config ARCH_HAS_ILOG2_U64
	bool

config ARCH_HAS_BANDGAP
	bool

config FIX_EARLYCON_MEM
	def_bool y if MMU

config GENERIC_HWEIGHT
	bool
	default y

config GENERIC_CALIBRATE_DELAY
	bool
	default y

config ARCH_MAY_HAVE_PC_FDC
	bool

config ARCH_SUPPORTS_UPROBES
	def_bool y

config GENERIC_ISA_DMA
	bool

config FIQ
	bool

config ARCH_MTD_XIP
	bool

config ARM_PATCH_PHYS_VIRT
	bool "Patch physical to virtual translations at runtime" if EMBEDDED
	default y
	depends on MMU
	help
	  Patch phys-to-virt and virt-to-phys translation functions at
	  boot and module load time according to the position of the
	  kernel in system memory.

	  This can only be used with non-XIP MMU kernels where the base
	  of physical memory is at a 2 MiB boundary.

	  Only disable this option if you know that you do not require
	  this feature (eg, building a kernel for a single machine) and
	  you need to shrink the kernel to the minimal size.

config NEED_MACH_IO_H
	bool
	help
	  Select this when mach/io.h is required to provide special
	  definitions for this platform.  The need for mach/io.h should
	  be avoided when possible.

config NEED_MACH_MEMORY_H
	bool
	help
	  Select this when mach/memory.h is required to provide special
	  definitions for this platform.  The need for mach/memory.h should
	  be avoided when possible.

config PHYS_OFFSET
	hex "Physical address of main memory" if MMU
	depends on !ARM_PATCH_PHYS_VIRT || !AUTO_ZRELADDR
	default DRAM_BASE if !MMU
	default 0x00000000 if ARCH_FOOTBRIDGE
	default 0x10000000 if ARCH_OMAP1 || ARCH_RPC
	default 0x30000000 if ARCH_S3C24XX
	default 0xa0000000 if ARCH_IOP32X || ARCH_PXA
	default 0xc0000000 if ARCH_EP93XX || ARCH_SA1100
	default 0
	help
	  Please provide the physical address corresponding to the
	  location of main memory in your system.

config GENERIC_BUG
	def_bool y
	depends on BUG

config PGTABLE_LEVELS
	int
	default 3 if ARM_LPAE
	default 2

menu "System Type"

config MMU
	bool "MMU-based Paged Memory Management Support"
	default y
	help
	  Select if you want MMU-based virtualised addressing space
	  support by paged memory management. If unsure, say 'Y'.

config ARM_SINGLE_ARMV7M
	def_bool !MMU
	select ARM_NVIC
	select CPU_V7M
	select NO_IOPORT_MAP

config ARCH_MMAP_RND_BITS_MIN
	default 8

config ARCH_MMAP_RND_BITS_MAX
	default 14 if PAGE_OFFSET=0x40000000
	default 15 if PAGE_OFFSET=0x80000000
	default 16

config ARCH_MULTIPLATFORM
	bool "Require kernel to be portable to multiple machines" if EXPERT
	depends on MMU && !(ARCH_FOOTBRIDGE || ARCH_RPC || ARCH_SA1100)
	default y
	help
	  In general, all Arm machines can be supported in a single
	  kernel image, covering either Armv4/v5 or Armv6/v7.

	  However, some configuration options require hardcoding machine
	  specific physical addresses or enable errata workarounds that may
	  break other machines.

	  Selecting N here allows using those options, including
	  DEBUG_UNCOMPRESS, XIP_KERNEL and ZBOOT_ROM. If unsure, say Y.

menu "Platform selection"
	depends on MMU

comment "CPU Core family selection"

config ARCH_MULTI_V4
	bool "ARMv4 based platforms (FA526, StrongARM)"
	depends on !ARCH_MULTI_V6_V7
	select ARCH_MULTI_V4_V5
	select CPU_FA526 if !(CPU_SA110 || CPU_SA1100)

config ARCH_MULTI_V4T
	bool "ARMv4T based platforms (ARM720T, ARM920T, ...)"
	depends on !ARCH_MULTI_V6_V7
	select ARCH_MULTI_V4_V5
	select CPU_ARM920T if !(CPU_ARM7TDMI || CPU_ARM720T || \
		CPU_ARM740T || CPU_ARM9TDMI || CPU_ARM922T || \
		CPU_ARM925T || CPU_ARM940T)

config ARCH_MULTI_V5
	bool "ARMv5 based platforms (ARM926T, XSCALE, PJ1, ...)"
	depends on !ARCH_MULTI_V6_V7
	select ARCH_MULTI_V4_V5
	select CPU_ARM926T if !(CPU_ARM946E || CPU_ARM1020 || \
		CPU_ARM1020E || CPU_ARM1022 || CPU_ARM1026 || \
		CPU_XSCALE || CPU_XSC3 || CPU_MOHAWK || CPU_FEROCEON)

config ARCH_MULTI_V4_V5
	bool

config ARCH_MULTI_V6
	bool "ARMv6 based platforms (ARM11)"
	select ARCH_MULTI_V6_V7
	select CPU_V6K

config ARCH_MULTI_V7
	bool "ARMv7 based platforms (Cortex-A, PJ4, Scorpion, Krait)"
	default y
	select ARCH_MULTI_V6_V7
	select CPU_V7
	select HAVE_SMP

config ARCH_MULTI_V6_V7
	bool
	select MIGHT_HAVE_CACHE_L2X0

config ARCH_MULTI_CPU_AUTO
	def_bool !(ARCH_MULTI_V4 || ARCH_MULTI_V4T || ARCH_MULTI_V6_V7)
	select ARCH_MULTI_V5

endmenu

config ARCH_VIRT
	bool "Dummy Virtual Machine"
	depends on ARCH_MULTI_V7
	select ARM_AMBA
	select ARM_GIC
	select ARM_GIC_V2M if PCI
	select ARM_GIC_V3
	select ARM_GIC_V3_ITS if PCI
	select ARM_PSCI
	select HAVE_ARM_ARCH_TIMER

config ARCH_AIROHA
	bool "Airoha SoC Support"
	depends on ARCH_MULTI_V7
	select ARM_AMBA
	select ARM_GIC
	select ARM_GIC_V3
	select ARM_PSCI
	select HAVE_ARM_ARCH_TIMER
	help
	  Support for Airoha EN7523 SoCs

#
# This is sorted alphabetically by mach-* pathname.  However, plat-*
# Kconfigs may be included either alphabetically (according to the
# plat- suffix) or along side the corresponding mach-* source.
#
source "arch/arm/mach-actions/Kconfig"

source "arch/arm/mach-alpine/Kconfig"

source "arch/arm/mach-artpec/Kconfig"

source "arch/arm/mach-asm9260/Kconfig"

source "arch/arm/mach-aspeed/Kconfig"

source "arch/arm/mach-at91/Kconfig"

source "arch/arm/mach-axxia/Kconfig"

source "arch/arm/mach-bcm/Kconfig"

source "arch/arm/mach-berlin/Kconfig"

source "arch/arm/mach-clps711x/Kconfig"

source "arch/arm/mach-cns3xxx/Kconfig"

source "arch/arm/mach-davinci/Kconfig"

source "arch/arm/mach-digicolor/Kconfig"

source "arch/arm/mach-dove/Kconfig"

source "arch/arm/mach-ep93xx/Kconfig"

source "arch/arm/mach-exynos/Kconfig"

source "arch/arm/mach-footbridge/Kconfig"

source "arch/arm/mach-gemini/Kconfig"

source "arch/arm/mach-highbank/Kconfig"

source "arch/arm/mach-hisi/Kconfig"

source "arch/arm/mach-hpe/Kconfig"

source "arch/arm/mach-imx/Kconfig"

source "arch/arm/mach-iop32x/Kconfig"

source "arch/arm/mach-ixp4xx/Kconfig"

source "arch/arm/mach-keystone/Kconfig"

source "arch/arm/mach-lpc32xx/Kconfig"

source "arch/arm/mach-mediatek/Kconfig"

source "arch/arm/mach-meson/Kconfig"

source "arch/arm/mach-milbeaut/Kconfig"

source "arch/arm/mach-mmp/Kconfig"

source "arch/arm/mach-moxart/Kconfig"

source "arch/arm/mach-mstar/Kconfig"

source "arch/arm/mach-mv78xx0/Kconfig"

source "arch/arm/mach-mvebu/Kconfig"

source "arch/arm/mach-mxs/Kconfig"

source "arch/arm/mach-nomadik/Kconfig"

source "arch/arm/mach-npcm/Kconfig"

source "arch/arm/mach-nspire/Kconfig"

source "arch/arm/mach-omap1/Kconfig"

source "arch/arm/mach-omap2/Kconfig"

source "arch/arm/mach-orion5x/Kconfig"

source "arch/arm/mach-oxnas/Kconfig"

source "arch/arm/mach-pxa/Kconfig"

source "arch/arm/mach-qcom/Kconfig"

source "arch/arm/mach-rda/Kconfig"

source "arch/arm/mach-realtek/Kconfig"

source "arch/arm/mach-rpc/Kconfig"

source "arch/arm/mach-rockchip/Kconfig"

source "arch/arm/mach-s3c/Kconfig"

source "arch/arm/mach-s5pv210/Kconfig"

source "arch/arm/mach-sa1100/Kconfig"

source "arch/arm/mach-shmobile/Kconfig"

source "arch/arm/mach-socfpga/Kconfig"

source "arch/arm/mach-spear/Kconfig"

source "arch/arm/mach-sti/Kconfig"

source "arch/arm/mach-stm32/Kconfig"

source "arch/arm/mach-sunplus/Kconfig"

source "arch/arm/mach-sunxi/Kconfig"

source "arch/arm/mach-tegra/Kconfig"

source "arch/arm/mach-uniphier/Kconfig"

source "arch/arm/mach-ux500/Kconfig"

source "arch/arm/mach-versatile/Kconfig"

source "arch/arm/mach-vt8500/Kconfig"

source "arch/arm/mach-zynq/Kconfig"

# ARMv7-M architecture
config ARCH_LPC18XX
	bool "NXP LPC18xx/LPC43xx"
	depends on ARM_SINGLE_ARMV7M
	select ARCH_HAS_RESET_CONTROLLER
	select ARM_AMBA
	select CLKSRC_LPC32XX
	select PINCTRL
	help
	  Support for NXP's LPC18xx Cortex-M3 and LPC43xx Cortex-M4
	  high performance microcontrollers.

config ARCH_MPS2
	bool "ARM MPS2 platform"
	depends on ARM_SINGLE_ARMV7M
	select ARM_AMBA
	select CLKSRC_MPS2
	help
	  Support for Cortex-M Prototyping System (or V2M-MPS2) which comes
	  with a range of available cores like Cortex-M3/M4/M7.

	  Please, note that depends which Application Note is used memory map
	  for the platform may vary, so adjustment of RAM base might be needed.

# Definitions to make life easier
config ARCH_ACORN
	bool

config PLAT_ORION
	bool
	select CLKSRC_MMIO
	select GENERIC_IRQ_CHIP
	select IRQ_DOMAIN

config PLAT_ORION_LEGACY
	bool
	select PLAT_ORION

config PLAT_VERSATILE
	bool

source "arch/arm/mm/Kconfig"

config IWMMXT
	bool "Enable iWMMXt support"
	depends on CPU_XSCALE || CPU_XSC3 || CPU_MOHAWK || CPU_PJ4 || CPU_PJ4B
	default y if PXA27x || PXA3xx || ARCH_MMP || CPU_PJ4 || CPU_PJ4B
	help
	  Enable support for iWMMXt context switching at run time if
	  running on a CPU that supports it.

if !MMU
source "arch/arm/Kconfig-nommu"
endif

config PJ4B_ERRATA_4742
	bool "PJ4B Errata 4742: IDLE Wake Up Commands can Cause the CPU Core to Cease Operation"
	depends on CPU_PJ4B && MACH_ARMADA_370
	default y
	help
	  When coming out of either a Wait for Interrupt (WFI) or a Wait for
	  Event (WFE) IDLE states, a specific timing sensitivity exists between
	  the retiring WFI/WFE instructions and the newly issued subsequent
	  instructions.  This sensitivity can result in a CPU hang scenario.
	  Workaround:
	  The software must insert either a Data Synchronization Barrier (DSB)
	  or Data Memory Barrier (DMB) command immediately after the WFI/WFE
	  instruction

config ARM_ERRATA_326103
	bool "ARM errata: FSR write bit incorrect on a SWP to read-only memory"
	depends on CPU_V6
	help
	  Executing a SWP instruction to read-only memory does not set bit 11
	  of the FSR on the ARM 1136 prior to r1p0. This causes the kernel to
	  treat the access as a read, preventing a COW from occurring and
	  causing the faulting task to livelock.

config ARM_ERRATA_411920
	bool "ARM errata: Invalidation of the Instruction Cache operation can fail"
	depends on CPU_V6 || CPU_V6K
	help
	  Invalidation of the Instruction Cache operation can
	  fail. This erratum is present in 1136 (before r1p4), 1156 and 1176.
	  It does not affect the MPCore. This option enables the ARM Ltd.
	  recommended workaround.

config ARM_ERRATA_430973
	bool "ARM errata: Stale prediction on replaced interworking branch"
	depends on CPU_V7
	help
	  This option enables the workaround for the 430973 Cortex-A8
	  r1p* erratum. If a code sequence containing an ARM/Thumb
	  interworking branch is replaced with another code sequence at the
	  same virtual address, whether due to self-modifying code or virtual
	  to physical address re-mapping, Cortex-A8 does not recover from the
	  stale interworking branch prediction. This results in Cortex-A8
	  executing the new code sequence in the incorrect ARM or Thumb state.
	  The workaround enables the BTB/BTAC operations by setting ACTLR.IBE
	  and also flushes the branch target cache at every context switch.
	  Note that setting specific bits in the ACTLR register may not be
	  available in non-secure mode.

config ARM_ERRATA_458693
	bool "ARM errata: Processor deadlock when a false hazard is created"
	depends on CPU_V7
	depends on !ARCH_MULTIPLATFORM
	help
	  This option enables the workaround for the 458693 Cortex-A8 (r2p0)
	  erratum. For very specific sequences of memory operations, it is
	  possible for a hazard condition intended for a cache line to instead
	  be incorrectly associated with a different cache line. This false
	  hazard might then cause a processor deadlock. The workaround enables
	  the L1 caching of the NEON accesses and disables the PLD instruction
	  in the ACTLR register. Note that setting specific bits in the ACTLR
	  register may not be available in non-secure mode.

config ARM_ERRATA_460075
	bool "ARM errata: Data written to the L2 cache can be overwritten with stale data"
	depends on CPU_V7
	depends on !ARCH_MULTIPLATFORM
	help
	  This option enables the workaround for the 460075 Cortex-A8 (r2p0)
	  erratum. Any asynchronous access to the L2 cache may encounter a
	  situation in which recent store transactions to the L2 cache are lost
	  and overwritten with stale memory contents from external memory. The
	  workaround disables the write-allocate mode for the L2 cache via the
	  ACTLR register. Note that setting specific bits in the ACTLR register
	  may not be available in non-secure mode.

config ARM_ERRATA_742230
	bool "ARM errata: DMB operation may be faulty"
	depends on CPU_V7 && SMP
	depends on !ARCH_MULTIPLATFORM
	help
	  This option enables the workaround for the 742230 Cortex-A9
	  (r1p0..r2p2) erratum. Under rare circumstances, a DMB instruction
	  between two write operations may not ensure the correct visibility
	  ordering of the two writes. This workaround sets a specific bit in
	  the diagnostic register of the Cortex-A9 which causes the DMB
	  instruction to behave as a DSB, ensuring the correct behaviour of
	  the two writes.

config ARM_ERRATA_742231
	bool "ARM errata: Incorrect hazard handling in the SCU may lead to data corruption"
	depends on CPU_V7 && SMP
	depends on !ARCH_MULTIPLATFORM
	help
	  This option enables the workaround for the 742231 Cortex-A9
	  (r2p0..r2p2) erratum. Under certain conditions, specific to the
	  Cortex-A9 MPCore micro-architecture, two CPUs working in SMP mode,
	  accessing some data located in the same cache line, may get corrupted
	  data due to bad handling of the address hazard when the line gets
	  replaced from one of the CPUs at the same time as another CPU is
	  accessing it. This workaround sets specific bits in the diagnostic
	  register of the Cortex-A9 which reduces the linefill issuing
	  capabilities of the processor.

config ARM_ERRATA_643719
	bool "ARM errata: LoUIS bit field in CLIDR register is incorrect"
	depends on CPU_V7 && SMP
	default y
	help
	  This option enables the workaround for the 643719 Cortex-A9 (prior to
	  r1p0) erratum. On affected cores the LoUIS bit field of the CLIDR
	  register returns zero when it should return one. The workaround
	  corrects this value, ensuring cache maintenance operations which use
	  it behave as intended and avoiding data corruption.

config ARM_ERRATA_720789
	bool "ARM errata: TLBIASIDIS and TLBIMVAIS operations can broadcast a faulty ASID"
	depends on CPU_V7
	help
	  This option enables the workaround for the 720789 Cortex-A9 (prior to
	  r2p0) erratum. A faulty ASID can be sent to the other CPUs for the
	  broadcasted CP15 TLB maintenance operations TLBIASIDIS and TLBIMVAIS.
	  As a consequence of this erratum, some TLB entries which should be
	  invalidated are not, resulting in an incoherency in the system page
	  tables. The workaround changes the TLB flushing routines to invalidate
	  entries regardless of the ASID.

config ARM_ERRATA_743622
	bool "ARM errata: Faulty hazard checking in the Store Buffer may lead to data corruption"
	depends on CPU_V7
	depends on !ARCH_MULTIPLATFORM
	help
	  This option enables the workaround for the 743622 Cortex-A9
	  (r2p*) erratum. Under very rare conditions, a faulty
	  optimisation in the Cortex-A9 Store Buffer may lead to data
	  corruption. This workaround sets a specific bit in the diagnostic
	  register of the Cortex-A9 which disables the Store Buffer
	  optimisation, preventing the defect from occurring. This has no
	  visible impact on the overall performance or power consumption of the
	  processor.

config ARM_ERRATA_751472
	bool "ARM errata: Interrupted ICIALLUIS may prevent completion of broadcasted operation"
	depends on CPU_V7
	depends on !ARCH_MULTIPLATFORM
	help
	  This option enables the workaround for the 751472 Cortex-A9 (prior
	  to r3p0) erratum. An interrupted ICIALLUIS operation may prevent the
	  completion of a following broadcasted operation if the second
	  operation is received by a CPU before the ICIALLUIS has completed,
	  potentially leading to corrupted entries in the cache or TLB.

config ARM_ERRATA_754322
	bool "ARM errata: possible faulty MMU translations following an ASID switch"
	depends on CPU_V7
	help
	  This option enables the workaround for the 754322 Cortex-A9 (r2p*,
	  r3p*) erratum. A speculative memory access may cause a page table walk
	  which starts prior to an ASID switch but completes afterwards. This
	  can populate the micro-TLB with a stale entry which may be hit with
	  the new ASID. This workaround places two dsb instructions in the mm
	  switching code so that no page table walks can cross the ASID switch.

config ARM_ERRATA_754327
	bool "ARM errata: no automatic Store Buffer drain"
	depends on CPU_V7 && SMP
	help
	  This option enables the workaround for the 754327 Cortex-A9 (prior to
	  r2p0) erratum. The Store Buffer does not have any automatic draining
	  mechanism and therefore a livelock may occur if an external agent
	  continuously polls a memory location waiting to observe an update.
	  This workaround defines cpu_relax() as smp_mb(), preventing correctly
	  written polling loops from denying visibility of updates to memory.

config ARM_ERRATA_364296
	bool "ARM errata: Possible cache data corruption with hit-under-miss enabled"
	depends on CPU_V6
	help
	  This options enables the workaround for the 364296 ARM1136
	  r0p2 erratum (possible cache data corruption with
	  hit-under-miss enabled). It sets the undocumented bit 31 in
	  the auxiliary control register and the FI bit in the control
	  register, thus disabling hit-under-miss without putting the
	  processor into full low interrupt latency mode. ARM11MPCore
	  is not affected.

config ARM_ERRATA_764369
	bool "ARM errata: Data cache line maintenance operation by MVA may not succeed"
	depends on CPU_V7 && SMP
	help
	  This option enables the workaround for erratum 764369
	  affecting Cortex-A9 MPCore with two or more processors (all
	  current revisions). Under certain timing circumstances, a data
	  cache line maintenance operation by MVA targeting an Inner
	  Shareable memory region may fail to proceed up to either the
	  Point of Coherency or to the Point of Unification of the
	  system. This workaround adds a DSB instruction before the
	  relevant cache maintenance functions and sets a specific bit
	  in the diagnostic control register of the SCU.

config ARM_ERRATA_764319
	bool "ARM errata: Read to DBGPRSR and DBGOSLSR may generate Undefined instruction"
	depends on CPU_V7
	help
	  This option enables the workaround for the 764319 Cortex A-9 erratum.
	  CP14 read accesses to the DBGPRSR and DBGOSLSR registers generate an
	  unexpected Undefined Instruction exception when the DBGSWENABLE
	  external pin is set to 0, even when the CP14 accesses are performed
	  from a privileged mode. This work around catches the exception in a
	  way the kernel does not stop execution.

config ARM_ERRATA_775420
       bool "ARM errata: A data cache maintenance operation which aborts, might lead to deadlock"
       depends on CPU_V7
       help
	 This option enables the workaround for the 775420 Cortex-A9 (r2p2,
	 r2p6,r2p8,r2p10,r3p0) erratum. In case a data cache maintenance
	 operation aborts with MMU exception, it might cause the processor
	 to deadlock. This workaround puts DSB before executing ISB if
	 an abort may occur on cache maintenance.

config ARM_ERRATA_798181
	bool "ARM errata: TLBI/DSB failure on Cortex-A15"
	depends on CPU_V7 && SMP
	help
	  On Cortex-A15 (r0p0..r3p2) the TLBI*IS/DSB operations are not
	  adequately shooting down all use of the old entries. This
	  option enables the Linux kernel workaround for this erratum
	  which sends an IPI to the CPUs that are running the same ASID
	  as the one being invalidated.

config ARM_ERRATA_773022
	bool "ARM errata: incorrect instructions may be executed from loop buffer"
	depends on CPU_V7
	help
	  This option enables the workaround for the 773022 Cortex-A15
	  (up to r0p4) erratum. In certain rare sequences of code, the
	  loop buffer may deliver incorrect instructions. This
	  workaround disables the loop buffer to avoid the erratum.

config ARM_ERRATA_818325_852422
	bool "ARM errata: A12: some seqs of opposed cond code instrs => deadlock or corruption"
	depends on CPU_V7
	help
	  This option enables the workaround for:
	  - Cortex-A12 818325: Execution of an UNPREDICTABLE STR or STM
	    instruction might deadlock.  Fixed in r0p1.
	  - Cortex-A12 852422: Execution of a sequence of instructions might
	    lead to either a data corruption or a CPU deadlock.  Not fixed in
	    any Cortex-A12 cores yet.
	  This workaround for all both errata involves setting bit[12] of the
	  Feature Register. This bit disables an optimisation applied to a
	  sequence of 2 instructions that use opposing condition codes.

config ARM_ERRATA_821420
	bool "ARM errata: A12: sequence of VMOV to core registers might lead to a dead lock"
	depends on CPU_V7
	help
	  This option enables the workaround for the 821420 Cortex-A12
	  (all revs) erratum. In very rare timing conditions, a sequence
	  of VMOV to Core registers instructions, for which the second
	  one is in the shadow of a branch or abort, can lead to a
	  deadlock when the VMOV instructions are issued out-of-order.

config ARM_ERRATA_825619
	bool "ARM errata: A12: DMB NSHST/ISHST mixed ... might cause deadlock"
	depends on CPU_V7
	help
	  This option enables the workaround for the 825619 Cortex-A12
	  (all revs) erratum. Within rare timing constraints, executing a
	  DMB NSHST or DMB ISHST instruction followed by a mix of Cacheable
	  and Device/Strongly-Ordered loads and stores might cause deadlock

config ARM_ERRATA_857271
	bool "ARM errata: A12: CPU might deadlock under some very rare internal conditions"
	depends on CPU_V7
	help
	  This option enables the workaround for the 857271 Cortex-A12
	  (all revs) erratum. Under very rare timing conditions, the CPU might
	  hang. The workaround is expected to have a < 1% performance impact.

config ARM_ERRATA_852421
	bool "ARM errata: A17: DMB ST might fail to create order between stores"
	depends on CPU_V7
	help
	  This option enables the workaround for the 852421 Cortex-A17
	  (r1p0, r1p1, r1p2) erratum. Under very rare timing conditions,
	  execution of a DMB ST instruction might fail to properly order
	  stores from GroupA and stores from GroupB.

config ARM_ERRATA_852423
	bool "ARM errata: A17: some seqs of opposed cond code instrs => deadlock or corruption"
	depends on CPU_V7
	help
	  This option enables the workaround for:
	  - Cortex-A17 852423: Execution of a sequence of instructions might
	    lead to either a data corruption or a CPU deadlock.  Not fixed in
	    any Cortex-A17 cores yet.
	  This is identical to Cortex-A12 erratum 852422.  It is a separate
	  config option from the A12 erratum due to the way errata are checked
	  for and handled.

config ARM_ERRATA_857272
	bool "ARM errata: A17: CPU might deadlock under some very rare internal conditions"
	depends on CPU_V7
	help
	  This option enables the workaround for the 857272 Cortex-A17 erratum.
	  This erratum is not known to be fixed in any A17 revision.
	  This is identical to Cortex-A12 erratum 857271.  It is a separate
	  config option from the A12 erratum due to the way errata are checked
	  for and handled.

endmenu

source "arch/arm/common/Kconfig"

menu "Bus support"

config ISA
	bool
	help
	  Find out whether you have ISA slots on your motherboard.  ISA is the
	  name of a bus system, i.e. the way the CPU talks to the other stuff
	  inside your box.  Other bus systems are PCI, EISA, MicroChannel
	  (MCA) or VESA.  ISA is an older system, now being displaced by PCI;
	  newer boards don't support it.  If you have ISA, say Y, otherwise N.

# Select ISA DMA interface
config ISA_DMA_API
	bool

config PCI_NANOENGINE
	bool "BSE nanoEngine PCI support"
	depends on SA1100_NANOENGINE
	help
	  Enable PCI on the BSE nanoEngine board.

config ARM_ERRATA_814220
	bool "ARM errata: Cache maintenance by set/way operations can execute out of order"
	depends on CPU_V7
	help
	  The v7 ARM states that all cache and branch predictor maintenance
	  operations that do not specify an address execute, relative to
	  each other, in program order.
	  However, because of this erratum, an L2 set/way cache maintenance
	  operation can overtake an L1 set/way cache maintenance operation.
	  This ERRATA only affected the Cortex-A7 and present in r0p2, r0p3,
	  r0p4, r0p5.

endmenu

menu "Kernel Features"

config HAVE_SMP
	bool
	help
	  This option should be selected by machines which have an SMP-
	  capable CPU.

	  The only effect of this option is to make the SMP-related
	  options available to the user for configuration.

config SMP
	bool "Symmetric Multi-Processing"
	depends on CPU_V6K || CPU_V7
	depends on HAVE_SMP
	depends on MMU || ARM_MPU
	select IRQ_WORK
	help
	  This enables support for systems with more than one CPU. If you have
	  a system with only one CPU, say N. If you have a system with more
	  than one CPU, say Y.

	  If you say N here, the kernel will run on uni- and multiprocessor
	  machines, but will use only one CPU of a multiprocessor machine. If
	  you say Y here, the kernel will run on many, but not all,
	  uniprocessor machines. On a uniprocessor machine, the kernel
	  will run faster if you say N here.

	  See also <file:Documentation/x86/i386/IO-APIC.rst>,
	  <file:Documentation/admin-guide/lockup-watchdogs.rst> and the SMP-HOWTO available at
	  <http://tldp.org/HOWTO/SMP-HOWTO.html>.

	  If you don't know what to do here, say N.

config SMP_ON_UP
	bool "Allow booting SMP kernel on uniprocessor systems"
	depends on SMP && MMU
	default y
	help
	  SMP kernels contain instructions which fail on non-SMP processors.
	  Enabling this option allows the kernel to modify itself to make
	  these instructions safe.  Disabling it allows about 1K of space
	  savings.

	  If you don't know what to do here, say Y.


config CURRENT_POINTER_IN_TPIDRURO
	def_bool y
	depends on CPU_32v6K && !CPU_V6

config IRQSTACKS
	def_bool y
	select HAVE_IRQ_EXIT_ON_IRQ_STACK
	select HAVE_SOFTIRQ_ON_OWN_STACK

config ARM_CPU_TOPOLOGY
	bool "Support cpu topology definition"
	depends on SMP && CPU_V7
	default y
	help
	  Support ARM cpu topology definition. The MPIDR register defines
	  affinity between processors which is then used to describe the cpu
	  topology of an ARM System.

config SCHED_MC
	bool "Multi-core scheduler support"
	depends on ARM_CPU_TOPOLOGY
	help
	  Multi-core scheduler support improves the CPU scheduler's decision
	  making when dealing with multi-core CPU chips at a cost of slightly
	  increased overhead in some places. If unsure say N here.

config SCHED_SMT
	bool "SMT scheduler support"
	depends on ARM_CPU_TOPOLOGY
	help
	  Improves the CPU scheduler's decision making when dealing with
	  MultiThreading at a cost of slightly increased overhead in some
	  places. If unsure say N here.

config HAVE_ARM_SCU
	bool
	help
	  This option enables support for the ARM snoop control unit

config HAVE_ARM_ARCH_TIMER
	bool "Architected timer support"
	depends on CPU_V7
	select ARM_ARCH_TIMER
	help
	  This option enables support for the ARM architected timer

config HAVE_ARM_TWD
	bool
	help
	  This options enables support for the ARM timer and watchdog unit

config MCPM
	bool "Multi-Cluster Power Management"
	depends on CPU_V7 && SMP
	help
	  This option provides the common power management infrastructure
	  for (multi-)cluster based systems, such as big.LITTLE based
	  systems.

config MCPM_QUAD_CLUSTER
	bool
	depends on MCPM
	help
	  To avoid wasting resources unnecessarily, MCPM only supports up
	  to 2 clusters by default.
	  Platforms with 3 or 4 clusters that use MCPM must select this
	  option to allow the additional clusters to be managed.

config BIG_LITTLE
	bool "big.LITTLE support (Experimental)"
	depends on CPU_V7 && SMP
	select MCPM
	help
	  This option enables support selections for the big.LITTLE
	  system architecture.

config BL_SWITCHER
	bool "big.LITTLE switcher support"
	depends on BIG_LITTLE && MCPM && HOTPLUG_CPU && ARM_GIC
	select CPU_PM
	help
	  The big.LITTLE "switcher" provides the core functionality to
	  transparently handle transition between a cluster of A15's
	  and a cluster of A7's in a big.LITTLE system.

config BL_SWITCHER_DUMMY_IF
	tristate "Simple big.LITTLE switcher user interface"
	depends on BL_SWITCHER && DEBUG_KERNEL
	help
	  This is a simple and dummy char dev interface to control
	  the big.LITTLE switcher core code.  It is meant for
	  debugging purposes only.

choice
	prompt "Memory split"
	depends on MMU
	default VMSPLIT_3G
	help
	  Select the desired split between kernel and user memory.

	  If you are not absolutely sure what you are doing, leave this
	  option alone!

	config VMSPLIT_3G
		bool "3G/1G user/kernel split"
	config VMSPLIT_3G_OPT
		depends on !ARM_LPAE
		bool "3G/1G user/kernel split (for full 1G low memory)"
	config VMSPLIT_2G
		bool "2G/2G user/kernel split"
	config VMSPLIT_1G
		bool "1G/3G user/kernel split"
endchoice

config PAGE_OFFSET
	hex
	default PHYS_OFFSET if !MMU
	default 0x40000000 if VMSPLIT_1G
	default 0x80000000 if VMSPLIT_2G
	default 0xB0000000 if VMSPLIT_3G_OPT
	default 0xC0000000

config KASAN_SHADOW_OFFSET
	hex
	depends on KASAN
	default 0x1f000000 if PAGE_OFFSET=0x40000000
	default 0x5f000000 if PAGE_OFFSET=0x80000000
	default 0x9f000000 if PAGE_OFFSET=0xC0000000
	default 0x8f000000 if PAGE_OFFSET=0xB0000000
	default 0xffffffff

config NR_CPUS
	int "Maximum number of CPUs (2-32)"
	range 2 16 if DEBUG_KMAP_LOCAL
	range 2 32 if !DEBUG_KMAP_LOCAL
	depends on SMP
	default "4"
	help
	  The maximum number of CPUs that the kernel can support.
	  Up to 32 CPUs can be supported, or up to 16 if kmap_local()
	  debugging is enabled, which uses half of the per-CPU fixmap
	  slots as guard regions.

config HOTPLUG_CPU
	bool "Support for hot-pluggable CPUs"
	depends on SMP
	select GENERIC_IRQ_MIGRATION
	help
	  Say Y here to experiment with turning CPUs off and on.  CPUs
	  can be controlled through /sys/devices/system/cpu.

config ARM_PSCI
	bool "Support for the ARM Power State Coordination Interface (PSCI)"
	depends on HAVE_ARM_SMCCC
	select ARM_PSCI_FW
	help
	  Say Y here if you want Linux to communicate with system firmware
	  implementing the PSCI specification for CPU-centric power
	  management operations described in ARM document number ARM DEN
	  0022A ("Power State Coordination Interface System Software on
	  ARM processors").

# The GPIO number here must be sorted by descending number. In case of
# a multiplatform kernel, we just want the highest value required by the
# selected platforms.
config ARCH_NR_GPIO
	int
	default 2048 if ARCH_INTEL_SOCFPGA
	default 1024 if ARCH_BRCMSTB || ARCH_RENESAS || ARCH_TEGRA || \
		ARCH_ZYNQ || ARCH_ASPEED
	default 512 if ARCH_EXYNOS || ARCH_KEYSTONE || SOC_OMAP5 || \
		SOC_DRA7XX || ARCH_S3C24XX || ARCH_S3C64XX || ARCH_S5PV210
	default 416 if ARCH_SUNXI
	default 392 if ARCH_U8500
	default 352 if ARCH_VT8500
	default 288 if ARCH_ROCKCHIP
	default 264 if MACH_H4700
	default 0
	help
	  Maximum number of GPIOs in the system.

	  If unsure, leave the default value.

config HZ_FIXED
	int
	default 128 if SOC_AT91RM9200
	default 0

choice
	depends on HZ_FIXED = 0
	prompt "Timer frequency"

config HZ_100
	bool "100 Hz"

config HZ_200
	bool "200 Hz"

config HZ_250
	bool "250 Hz"

config HZ_300
	bool "300 Hz"

config HZ_500
	bool "500 Hz"

config HZ_1000
	bool "1000 Hz"

endchoice

config HZ
	int
	default HZ_FIXED if HZ_FIXED != 0
	default 100 if HZ_100
	default 200 if HZ_200
	default 250 if HZ_250
	default 300 if HZ_300
	default 500 if HZ_500
	default 1000

config SCHED_HRTICK
	def_bool HIGH_RES_TIMERS

config THUMB2_KERNEL
	bool "Compile the kernel in Thumb-2 mode" if !CPU_THUMBONLY
	depends on (CPU_V7 || CPU_V7M) && !CPU_V6 && !CPU_V6K
	default y if CPU_THUMBONLY
	select ARM_UNWIND
	help
	  By enabling this option, the kernel will be compiled in
	  Thumb-2 mode.

	  If unsure, say N.

config ARM_PATCH_IDIV
	bool "Runtime patch udiv/sdiv instructions into __aeabi_{u}idiv()"
	depends on CPU_32v7
	default y
	help
	  The ARM compiler inserts calls to __aeabi_idiv() and
	  __aeabi_uidiv() when it needs to perform division on signed
	  and unsigned integers. Some v7 CPUs have support for the sdiv
	  and udiv instructions that can be used to implement those
	  functions.

	  Enabling this option allows the kernel to modify itself to
	  replace the first two instructions of these library functions
	  with the sdiv or udiv plus "bx lr" instructions when the CPU
	  it is running on supports them. Typically this will be faster
	  and less power intensive than running the original library
	  code to do integer division.

config AEABI
	bool "Use the ARM EABI to compile the kernel" if !CPU_V7 && \
		!CPU_V7M && !CPU_V6 && !CPU_V6K && !CC_IS_CLANG
	default CPU_V7 || CPU_V7M || CPU_V6 || CPU_V6K || CC_IS_CLANG
	help
	  This option allows for the kernel to be compiled using the latest
	  ARM ABI (aka EABI).  This is only useful if you are using a user
	  space environment that is also compiled with EABI.

	  Since there are major incompatibilities between the legacy ABI and
	  EABI, especially with regard to structure member alignment, this
	  option also changes the kernel syscall calling convention to
	  disambiguate both ABIs and allow for backward compatibility support
	  (selected with CONFIG_OABI_COMPAT).

	  To use this you need GCC version 4.0.0 or later.

config OABI_COMPAT
	bool "Allow old ABI binaries to run with this kernel (EXPERIMENTAL)"
	depends on AEABI && !THUMB2_KERNEL
	help
	  This option preserves the old syscall interface along with the
	  new (ARM EABI) one. It also provides a compatibility layer to
	  intercept syscalls that have structure arguments which layout
	  in memory differs between the legacy ABI and the new ARM EABI
	  (only for non "thumb" binaries). This option adds a tiny
	  overhead to all syscalls and produces a slightly larger kernel.

	  The seccomp filter system will not be available when this is
	  selected, since there is no way yet to sensibly distinguish
	  between calling conventions during filtering.

	  If you know you'll be using only pure EABI user space then you
	  can say N here. If this option is not selected and you attempt
	  to execute a legacy ABI binary then the result will be
	  UNPREDICTABLE (in fact it can be predicted that it won't work
	  at all). If in doubt say N.

config ARCH_SELECT_MEMORY_MODEL
	def_bool y

config ARCH_FLATMEM_ENABLE
	def_bool !(ARCH_RPC || ARCH_SA1100)

config ARCH_SPARSEMEM_ENABLE
	def_bool !ARCH_FOOTBRIDGE
	select SPARSEMEM_STATIC if SPARSEMEM

config HIGHMEM
	bool "High Memory Support"
	depends on MMU
	select KMAP_LOCAL
	select KMAP_LOCAL_NON_LINEAR_PTE_ARRAY
	help
	  The address space of ARM processors is only 4 Gigabytes large
	  and it has to accommodate user address space, kernel address
	  space as well as some memory mapped IO. That means that, if you
	  have a large amount of physical memory and/or IO, not all of the
	  memory can be "permanently mapped" by the kernel. The physical
	  memory that is not permanently mapped is called "high memory".

	  Depending on the selected kernel/user memory split, minimum
	  vmalloc space and actual amount of RAM, you may not need this
	  option which should result in a slightly faster kernel.

	  If unsure, say n.

config HIGHPTE
	bool "Allocate 2nd-level pagetables from highmem" if EXPERT
	depends on HIGHMEM
	default y
	help
	  The VM uses one page of physical memory for each page table.
	  For systems with a lot of processes, this can use a lot of
	  precious low memory, eventually leading to low memory being
	  consumed by page tables.  Setting this option will allow
	  user-space 2nd level page tables to reside in high memory.

config CPU_SW_DOMAIN_PAN
	bool "Enable use of CPU domains to implement privileged no-access"
	depends on MMU && !ARM_LPAE
	default y
	help
	  Increase kernel security by ensuring that normal kernel accesses
	  are unable to access userspace addresses.  This can help prevent
	  use-after-free bugs becoming an exploitable privilege escalation
	  by ensuring that magic values (such as LIST_POISON) will always
	  fault when dereferenced.

	  CPUs with low-vector mappings use a best-efforts implementation.
	  Their lower 1MB needs to remain accessible for the vectors, but
	  the remainder of userspace will become appropriately inaccessible.

config HW_PERF_EVENTS
	def_bool y
	depends on ARM_PMU

config ARM_MODULE_PLTS
	bool "Use PLTs to allow module memory to spill over into vmalloc area"
	depends on MODULES
	select KASAN_VMALLOC if KASAN
	default y
	help
	  Allocate PLTs when loading modules so that jumps and calls whose
	  targets are too far away for their relative offsets to be encoded
	  in the instructions themselves can be bounced via veneers in the
	  module's PLT. This allows modules to be allocated in the generic
	  vmalloc area after the dedicated module memory area has been
	  exhausted. The modules will use slightly more memory, but after
	  rounding up to page size, the actual memory footprint is usually
	  the same.

	  Disabling this is usually safe for small single-platform
	  configurations. If unsure, say y.

config ARCH_FORCE_MAX_ORDER
	int "Maximum zone order"
	default "12" if SOC_AM33XX
	default "9" if SA1111
	default "11"
	help
	  The kernel memory allocator divides physically contiguous memory
	  blocks into "zones", where each zone is a power of two number of
	  pages.  This option selects the largest power of two that the kernel
	  keeps in the memory allocator.  If you need to allocate very large
	  blocks of physically contiguous memory, then you may need to
	  increase this value.

	  This config option is actually maximum order plus one. For example,
	  a value of 11 means that the largest free memory block is 2^10 pages.

config ALIGNMENT_TRAP
	def_bool CPU_CP15_MMU
	select HAVE_PROC_CPU if PROC_FS
	help
	  ARM processors cannot fetch/store information which is not
	  naturally aligned on the bus, i.e., a 4 byte fetch must start at an
	  address divisible by 4. On 32-bit ARM processors, these non-aligned
	  fetch/store instructions will be emulated in software if you say
	  here, which has a severe performance impact. This is necessary for
	  correct operation of some network protocols. With an IP-only
	  configuration it is safe to say N, otherwise say Y.

config UACCESS_WITH_MEMCPY
	bool "Use kernel mem{cpy,set}() for {copy_to,clear}_user()"
	depends on MMU
	default y if CPU_FEROCEON
	help
	  Implement faster copy_to_user and clear_user methods for CPU
	  cores where a 8-word STM instruction give significantly higher
	  memory write throughput than a sequence of individual 32bit stores.

	  A possible side effect is a slight increase in scheduling latency
	  between threads sharing the same address space if they invoke
	  such copy operations with large buffers.

	  However, if the CPU data cache is using a write-allocate mode,
	  this option is unlikely to provide any performance gain.

config PARAVIRT
	bool "Enable paravirtualization code"
	help
	  This changes the kernel so it can modify itself when it is run
	  under a hypervisor, potentially improving performance significantly
	  over full virtualization.

config PARAVIRT_TIME_ACCOUNTING
	bool "Paravirtual steal time accounting"
	select PARAVIRT
	help
	  Select this option to enable fine granularity task steal time
	  accounting. Time spent executing other tasks in parallel with
	  the current vCPU is discounted from the vCPU power. To account for
	  that, there can be a small performance impact.

	  If in doubt, say N here.

config XEN_DOM0
	def_bool y
	depends on XEN

config XEN
	bool "Xen guest support on ARM"
	depends on ARM && AEABI && OF
	depends on CPU_V7 && !CPU_V6
	depends on !GENERIC_ATOMIC64
	depends on MMU
	select ARCH_DMA_ADDR_T_64BIT
	select ARM_PSCI
	select SWIOTLB
	select SWIOTLB_XEN
	select PARAVIRT
	help
	  Say Y if you want to run Linux in a Virtual Machine on Xen on ARM.

config CC_HAVE_STACKPROTECTOR_TLS
	def_bool $(cc-option,-mtp=cp15 -mstack-protector-guard=tls -mstack-protector-guard-offset=0)

config STACKPROTECTOR_PER_TASK
	bool "Use a unique stack canary value for each task"
	depends on STACKPROTECTOR && CURRENT_POINTER_IN_TPIDRURO && !XIP_DEFLATED_DATA
	depends on GCC_PLUGINS || CC_HAVE_STACKPROTECTOR_TLS
	select GCC_PLUGIN_ARM_SSP_PER_TASK if !CC_HAVE_STACKPROTECTOR_TLS
	default y
	help
	  Due to the fact that GCC uses an ordinary symbol reference from
	  which to load the value of the stack canary, this value can only
	  change at reboot time on SMP systems, and all tasks running in the
	  kernel's address space are forced to use the same canary value for
	  the entire duration that the system is up.

	  Enable this option to switch to a different method that uses a
	  different canary value for each task.

endmenu

menu "Boot options"

config USE_OF
	bool "Flattened Device Tree support"
	select IRQ_DOMAIN
	select OF
	help
	  Include support for flattened device tree machine descriptions.

config ATAGS
	bool "Support for the traditional ATAGS boot data passing"
	default y
	help
	  This is the traditional way of passing data to the kernel at boot
	  time. If you are solely relying on the flattened device tree (or
	  the ARM_ATAG_DTB_COMPAT option) then you may unselect this option
	  to remove ATAGS support from your kernel binary.

config UNUSED_BOARD_FILES
	bool "Board support for machines without known users"
	depends on ATAGS
	help
	  Most ATAGS based board files are completely unused and are
	  scheduled for removal in early 2023, and left out of kernels
	  by default now.  If you are using a board file that is marked
	  as unused, turn on this option to build support into the kernel.

	  To keep support for your individual board from being removed,
	  send a reply to the email discussion at
	  https://lore.kernel.org/all/CAK8P3a0Z9vGEQbVRBo84bSyPFM-LF+hs5w8ZA51g2Z+NsdtDQA@mail.gmail.com/

config DEPRECATED_PARAM_STRUCT
	bool "Provide old way to pass kernel parameters"
	depends on ATAGS
	help
	  This was deprecated in 2001 and announced to live on for 5 years.
	  Some old boot loaders still use this way.

# Compressed boot loader in ROM.  Yes, we really want to ask about
# TEXT and BSS so we preserve their values in the config files.
config ZBOOT_ROM_TEXT
	hex "Compressed ROM boot loader base address"
	default 0x0
	help
	  The physical address at which the ROM-able zImage is to be
	  placed in the target.  Platforms which normally make use of
	  ROM-able zImage formats normally set this to a suitable
	  value in their defconfig file.

	  If ZBOOT_ROM is not enabled, this has no effect.

config ZBOOT_ROM_BSS
	hex "Compressed ROM boot loader BSS address"
	default 0x0
	help
	  The base address of an area of read/write memory in the target
	  for the ROM-able zImage which must be available while the
	  decompressor is running. It must be large enough to hold the
	  entire decompressed kernel plus an additional 128 KiB.
	  Platforms which normally make use of ROM-able zImage formats
	  normally set this to a suitable value in their defconfig file.

	  If ZBOOT_ROM is not enabled, this has no effect.

config ZBOOT_ROM
	bool "Compressed boot loader in ROM/flash"
	depends on ZBOOT_ROM_TEXT != ZBOOT_ROM_BSS
	depends on !ARM_APPENDED_DTB && !XIP_KERNEL && !AUTO_ZRELADDR
	help
	  Say Y here if you intend to execute your compressed kernel image
	  (zImage) directly from ROM or flash.  If unsure, say N.

config ARM_APPENDED_DTB
	bool "Use appended device tree blob to zImage (EXPERIMENTAL)"
	depends on OF
	help
	  With this option, the boot code will look for a device tree binary
	  (DTB) appended to zImage
	  (e.g. cat zImage <filename>.dtb > zImage_w_dtb).

	  This is meant as a backward compatibility convenience for those
	  systems with a bootloader that can't be upgraded to accommodate
	  the documented boot protocol using a device tree.

	  Beware that there is very little in terms of protection against
	  this option being confused by leftover garbage in memory that might
	  look like a DTB header after a reboot if no actual DTB is appended
	  to zImage.  Do not leave this option active in a production kernel
	  if you don't intend to always append a DTB.  Proper passing of the
	  location into r2 of a bootloader provided DTB is always preferable
	  to this option.

config ARM_ATAG_DTB_COMPAT
	bool "Supplement the appended DTB with traditional ATAG information"
	depends on ARM_APPENDED_DTB
	help
	  Some old bootloaders can't be updated to a DTB capable one, yet
	  they provide ATAGs with memory configuration, the ramdisk address,
	  the kernel cmdline string, etc.  Such information is dynamically
	  provided by the bootloader and can't always be stored in a static
	  DTB.  To allow a device tree enabled kernel to be used with such
	  bootloaders, this option allows zImage to extract the information
	  from the ATAG list and store it at run time into the appended DTB.

choice
	prompt "Kernel command line type" if ARM_ATAG_DTB_COMPAT
	default ARM_ATAG_DTB_COMPAT_CMDLINE_FROM_BOOTLOADER

config ARM_ATAG_DTB_COMPAT_CMDLINE_FROM_BOOTLOADER
	bool "Use bootloader kernel arguments if available"
	help
	  Uses the command-line options passed by the boot loader instead of
	  the device tree bootargs property. If the boot loader doesn't provide
	  any, the device tree bootargs property will be used.

config ARM_ATAG_DTB_COMPAT_CMDLINE_EXTEND
	bool "Extend with bootloader kernel arguments"
	help
	  The command-line arguments provided by the boot loader will be
	  appended to the the device tree bootargs property.

endchoice

config CMDLINE
	string "Default kernel command string"
	default ""
	help
	  On some architectures (e.g. CATS), there is currently no way
	  for the boot loader to pass arguments to the kernel. For these
	  architectures, you should supply some command-line options at build
	  time by entering them here. As a minimum, you should specify the
	  memory size and the root device (e.g., mem=64M root=/dev/nfs).

choice
	prompt "Kernel command line type" if CMDLINE != ""
	default CMDLINE_FROM_BOOTLOADER

config CMDLINE_FROM_BOOTLOADER
	bool "Use bootloader kernel arguments if available"
	help
	  Uses the command-line options passed by the boot loader. If
	  the boot loader doesn't provide any, the default kernel command
	  string provided in CMDLINE will be used.

config CMDLINE_EXTEND
	bool "Extend bootloader kernel arguments"
	help
	  The command-line arguments provided by the boot loader will be
	  appended to the default kernel command string.

config CMDLINE_FORCE
	bool "Always use the default kernel command string"
	help
	  Always use the default kernel command string, even if the boot
	  loader passes other arguments to the kernel.
	  This is useful if you cannot or don't want to change the
	  command-line options your boot loader passes to the kernel.
endchoice

config XIP_KERNEL
	bool "Kernel Execute-In-Place from ROM"
	depends on !ARM_LPAE && !ARCH_MULTIPLATFORM
	depends on !ARM_PATCH_IDIV && !ARM_PATCH_PHYS_VIRT && !SMP_ON_UP
	help
	  Execute-In-Place allows the kernel to run from non-volatile storage
	  directly addressable by the CPU, such as NOR flash. This saves RAM
	  space since the text section of the kernel is not loaded from flash
	  to RAM.  Read-write sections, such as the data section and stack,
	  are still copied to RAM.  The XIP kernel is not compressed since
	  it has to run directly from flash, so it will take more space to
	  store it.  The flash address used to link the kernel object files,
	  and for storing it, is configuration dependent. Therefore, if you
	  say Y here, you must know the proper physical address where to
	  store the kernel image depending on your own flash memory usage.

	  Also note that the make target becomes "make xipImage" rather than
	  "make zImage" or "make Image".  The final kernel binary to put in
	  ROM memory will be arch/arm/boot/xipImage.

	  If unsure, say N.

config XIP_PHYS_ADDR
	hex "XIP Kernel Physical Location"
	depends on XIP_KERNEL
	default "0x00080000"
	help
	  This is the physical address in your flash memory the kernel will
	  be linked for and stored to.  This address is dependent on your
	  own flash usage.

config XIP_DEFLATED_DATA
	bool "Store kernel .data section compressed in ROM"
	depends on XIP_KERNEL
	select ZLIB_INFLATE
	help
	  Before the kernel is actually executed, its .data section has to be
	  copied to RAM from ROM. This option allows for storing that data
	  in compressed form and decompressed to RAM rather than merely being
	  copied, saving some precious ROM space. A possible drawback is a
	  slightly longer boot delay.

config KEXEC
	bool "Kexec system call (EXPERIMENTAL)"
	depends on (!SMP || PM_SLEEP_SMP)
	depends on MMU
	select KEXEC_CORE
	help
	  kexec is a system call that implements the ability to shutdown your
	  current kernel, and to start another kernel.  It is like a reboot
	  but it is independent of the system firmware.   And like a reboot
	  you can start any kernel with it, not just Linux.

	  It is an ongoing process to be certain the hardware in a machine
	  is properly shutdown, so do not be surprised if this code does not
	  initially work for you.

config ATAGS_PROC
	bool "Export atags in procfs"
	depends on ATAGS && KEXEC
	default y
	help
	  Should the atags used to boot the kernel be exported in an "atags"
	  file in procfs. Useful with kexec.

config CRASH_DUMP
	bool "Build kdump crash kernel (EXPERIMENTAL)"
	help
	  Generate crash dump after being started by kexec. This should
	  be normally only set in special crash dump kernels which are
	  loaded in the main kernel with kexec-tools into a specially
	  reserved region and then later executed after a crash by
	  kdump/kexec. The crash dump kernel must be compiled to a
	  memory address not used by the main kernel

	  For more details see Documentation/admin-guide/kdump/kdump.rst

config AUTO_ZRELADDR
	bool "Auto calculation of the decompressed kernel image address" if !ARCH_MULTIPLATFORM
	default !(ARCH_FOOTBRIDGE || ARCH_RPC || ARCH_SA1100)
	help
	  ZRELADDR is the physical address where the decompressed kernel
	  image will be placed. If AUTO_ZRELADDR is selected, the address
	  will be determined at run-time, either by masking the current IP
	  with 0xf8000000, or, if invalid, from the DTB passed in r2.
	  This assumes the zImage being placed in the first 128MB from
	  start of memory.

config EFI_STUB
	bool

config EFI
	bool "UEFI runtime support"
	depends on OF && !CPU_BIG_ENDIAN && MMU && AUTO_ZRELADDR && !XIP_KERNEL
	select UCS2_STRING
	select EFI_PARAMS_FROM_FDT
	select EFI_STUB
	select EFI_GENERIC_STUB
	select EFI_RUNTIME_WRAPPERS
	help
	  This option provides support for runtime services provided
	  by UEFI firmware (such as non-volatile variables, realtime
	  clock, and platform reset). A UEFI stub is also provided to
	  allow the kernel to be booted as an EFI application. This
	  is only useful for kernels that may run on systems that have
	  UEFI firmware.

config DMI
	bool "Enable support for SMBIOS (DMI) tables"
	depends on EFI
	default y
	help
	  This enables SMBIOS/DMI feature for systems.

	  This option is only useful on systems that have UEFI firmware.
	  However, even with this option, the resultant kernel should
	  continue to boot on existing non-UEFI platforms.

	  NOTE: This does *NOT* enable or encourage the use of DMI quirks,
	  i.e., the the practice of identifying the platform via DMI to
	  decide whether certain workarounds for buggy hardware and/or
	  firmware need to be enabled. This would require the DMI subsystem
	  to be enabled much earlier than we do on ARM, which is non-trivial.

endmenu

menu "CPU Power Management"

source "drivers/cpufreq/Kconfig"

source "drivers/cpuidle/Kconfig"

endmenu

menu "Floating point emulation"

comment "At least one emulation must be selected"

config FPE_NWFPE
	bool "NWFPE math emulation"
	depends on (!AEABI || OABI_COMPAT) && !THUMB2_KERNEL
	help
	  Say Y to include the NWFPE floating point emulator in the kernel.
	  This is necessary to run most binaries. Linux does not currently
	  support floating point hardware so you need to say Y here even if
	  your machine has an FPA or floating point co-processor podule.

	  You may say N here if you are going to load the Acorn FPEmulator
	  early in the bootup.

config FPE_NWFPE_XP
	bool "Support extended precision"
	depends on FPE_NWFPE
	help
	  Say Y to include 80-bit support in the kernel floating-point
	  emulator.  Otherwise, only 32 and 64-bit support is compiled in.
	  Note that gcc does not generate 80-bit operations by default,
	  so in most cases this option only enlarges the size of the
	  floating point emulator without any good reason.

	  You almost surely want to say N here.

config FPE_FASTFPE
	bool "FastFPE math emulation (EXPERIMENTAL)"
	depends on (!AEABI || OABI_COMPAT) && !CPU_32v3
	help
	  Say Y here to include the FAST floating point emulator in the kernel.
	  This is an experimental much faster emulator which now also has full
	  precision for the mantissa.  It does not support any exceptions.
	  It is very simple, and approximately 3-6 times faster than NWFPE.

	  It should be sufficient for most programs.  It may be not suitable
	  for scientific calculations, but you have to check this for yourself.
	  If you do not feel you need a faster FP emulation you should better
	  choose NWFPE.

config VFP
	bool "VFP-format floating point maths"
	depends on CPU_V6 || CPU_V6K || CPU_ARM926T || CPU_V7 || CPU_FEROCEON
	help
	  Say Y to include VFP support code in the kernel. This is needed
	  if your hardware includes a VFP unit.

	  Please see <file:Documentation/arm/vfp/release-notes.rst> for
	  release notes and additional status information.

	  Say N if your target does not have VFP hardware.

config VFPv3
	bool
	depends on VFP
	default y if CPU_V7

config NEON
	bool "Advanced SIMD (NEON) Extension support"
	depends on VFPv3 && CPU_V7
	help
	  Say Y to include support code for NEON, the ARMv7 Advanced SIMD
	  Extension.

config KERNEL_MODE_NEON
	bool "Support for NEON in kernel mode"
	depends on NEON && AEABI
	help
	  Say Y to include support for NEON in kernel mode.

endmenu

menu "Power management options"

source "kernel/power/Kconfig"

config ARCH_SUSPEND_POSSIBLE
	depends on CPU_ARM920T || CPU_ARM926T || CPU_FEROCEON || CPU_SA1100 || \
		CPU_V6 || CPU_V6K || CPU_V7 || CPU_V7M || CPU_XSC3 || CPU_XSCALE || CPU_MOHAWK
	def_bool y

config ARM_CPU_SUSPEND
	def_bool PM_SLEEP || BL_SWITCHER || ARM_PSCI_FW
	depends on ARCH_SUSPEND_POSSIBLE

config ARCH_HIBERNATION_POSSIBLE
	bool
	depends on MMU
	default y if ARCH_SUSPEND_POSSIBLE

endmenu

source "arch/arm/Kconfig.assembler"<|MERGE_RESOLUTION|>--- conflicted
+++ resolved
@@ -131,10 +131,7 @@
 	select PCI_SYSCALL if PCI
 	select PERF_USE_VMALLOC
 	select RTC_LIB
-<<<<<<< HEAD
-=======
 	select SPARSE_IRQ if !(ARCH_FOOTBRIDGE || ARCH_RPC)
->>>>>>> 29549c70
 	select SET_FS
 	select SYS_SUPPORTS_APM_EMULATION
 	select THREAD_INFO_IN_TASK
