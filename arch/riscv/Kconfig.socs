--- conflicted
+++ resolved
@@ -14,10 +14,6 @@
 	select CLK_SIFIVE
 	select CLK_SIFIVE_PRCI
 	select SIFIVE_PLIC
-<<<<<<< HEAD
-	select RISCV_ERRATA_ALTERNATIVE if !XIP_KERNEL
-=======
->>>>>>> 29549c70
 	select ERRATA_SIFIVE if !XIP_KERNEL
 	help
 	  This enables support for SiFive SoC platform hardware.
