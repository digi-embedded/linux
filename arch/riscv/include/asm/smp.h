/* SPDX-License-Identifier: GPL-2.0-only */
/*
 * Copyright (C) 2012 Regents of the University of California
 */

#ifndef _ASM_RISCV_SMP_H
#define _ASM_RISCV_SMP_H

#include <linux/cpumask.h>
#include <linux/irqreturn.h>
#include <linux/thread_info.h>

#define INVALID_HARTID ULONG_MAX

struct seq_file;
extern unsigned long boot_cpu_hartid;

struct riscv_ipi_ops {
	void (*ipi_inject)(const struct cpumask *target);
	void (*ipi_clear)(void);
};

#ifdef CONFIG_SMP
/*
 * Mapping between linux logical cpu index and hartid.
 */
extern unsigned long __cpuid_to_hartid_map[NR_CPUS];
#define cpuid_to_hartid_map(cpu)    __cpuid_to_hartid_map[cpu]

/* print IPI stats */
void show_ipi_stats(struct seq_file *p, int prec);

/* SMP initialization hook for setup_arch */
void __init setup_smp(void);

/* Called from C code, this handles an IPI. */
void handle_IPI(struct pt_regs *regs);

/* Hook for the generic smp_call_function_many() routine. */
void arch_send_call_function_ipi_mask(struct cpumask *mask);

/* Hook for the generic smp_call_function_single() routine. */
void arch_send_call_function_single_ipi(int cpu);

<<<<<<< HEAD
int riscv_hartid_to_cpuid(int hartid);
=======
int riscv_hartid_to_cpuid(unsigned long hartid);
>>>>>>> 29549c70

/* Set custom IPI operations */
void riscv_set_ipi_ops(const struct riscv_ipi_ops *ops);

/* Clear IPI for current CPU */
void riscv_clear_ipi(void);

/* Check other CPUs stop or not */
bool smp_crash_stop_failed(void);

/* Secondary hart entry */
asmlinkage void smp_callin(void);

/*
 * Obtains the hart ID of the currently executing task.  This relies on
 * THREAD_INFO_IN_TASK, but we define that unconditionally.
 */
#define raw_smp_processor_id() (current_thread_info()->cpu)

#if defined CONFIG_HOTPLUG_CPU
int __cpu_disable(void);
void __cpu_die(unsigned int cpu);
#endif /* CONFIG_HOTPLUG_CPU */

#else

static inline void show_ipi_stats(struct seq_file *p, int prec)
{
}

static inline int riscv_hartid_to_cpuid(unsigned long hartid)
{
	if (hartid == boot_cpu_hartid)
		return 0;

	return -1;
}
static inline unsigned long cpuid_to_hartid_map(int cpu)
{
	return boot_cpu_hartid;
}

static inline void riscv_set_ipi_ops(const struct riscv_ipi_ops *ops)
{
}

static inline void riscv_clear_ipi(void)
{
}

#endif /* CONFIG_SMP */

void riscv_cpuid_to_hartid_mask(const struct cpumask *in, struct cpumask *out);

#if defined(CONFIG_HOTPLUG_CPU) && (CONFIG_SMP)
bool cpu_has_hotplug(unsigned int cpu);
#else
static inline bool cpu_has_hotplug(unsigned int cpu)
{
	return false;
}
#endif

#endif /* _ASM_RISCV_SMP_H */<|MERGE_RESOLUTION|>--- conflicted
+++ resolved
@@ -42,11 +42,7 @@
 /* Hook for the generic smp_call_function_single() routine. */
 void arch_send_call_function_single_ipi(int cpu);
 
-<<<<<<< HEAD
-int riscv_hartid_to_cpuid(int hartid);
-=======
 int riscv_hartid_to_cpuid(unsigned long hartid);
->>>>>>> 29549c70
 
 /* Set custom IPI operations */
 void riscv_set_ipi_ops(const struct riscv_ipi_ops *ops);
@@ -99,8 +95,6 @@
 
 #endif /* CONFIG_SMP */
 
-void riscv_cpuid_to_hartid_mask(const struct cpumask *in, struct cpumask *out);
-
 #if defined(CONFIG_HOTPLUG_CPU) && (CONFIG_SMP)
 bool cpu_has_hotplug(unsigned int cpu);
 #else
