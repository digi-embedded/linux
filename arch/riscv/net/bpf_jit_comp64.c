// SPDX-License-Identifier: GPL-2.0
/* BPF JIT compiler for RV64G
 *
 * Copyright(c) 2019 Björn Töpel <bjorn.topel@gmail.com>
 *
 */

#include <linux/bitfield.h>
#include <linux/bpf.h>
#include <linux/filter.h>
#include <linux/memory.h>
#include <linux/stop_machine.h>
#include <asm/patch.h>
#include "bpf_jit.h"

#define RV_FENTRY_NINSNS 2

#define RV_REG_TCC RV_REG_A6
#define RV_REG_TCC_SAVED RV_REG_S6 /* Store A6 in S6 if program do calls */

static const int regmap[] = {
	[BPF_REG_0] =	RV_REG_A5,
	[BPF_REG_1] =	RV_REG_A0,
	[BPF_REG_2] =	RV_REG_A1,
	[BPF_REG_3] =	RV_REG_A2,
	[BPF_REG_4] =	RV_REG_A3,
	[BPF_REG_5] =	RV_REG_A4,
	[BPF_REG_6] =	RV_REG_S1,
	[BPF_REG_7] =	RV_REG_S2,
	[BPF_REG_8] =	RV_REG_S3,
	[BPF_REG_9] =	RV_REG_S4,
	[BPF_REG_FP] =	RV_REG_S5,
	[BPF_REG_AX] =	RV_REG_T0,
};

static const int pt_regmap[] = {
	[RV_REG_A0] = offsetof(struct pt_regs, a0),
	[RV_REG_A1] = offsetof(struct pt_regs, a1),
	[RV_REG_A2] = offsetof(struct pt_regs, a2),
	[RV_REG_A3] = offsetof(struct pt_regs, a3),
	[RV_REG_A4] = offsetof(struct pt_regs, a4),
	[RV_REG_A5] = offsetof(struct pt_regs, a5),
	[RV_REG_S1] = offsetof(struct pt_regs, s1),
	[RV_REG_S2] = offsetof(struct pt_regs, s2),
	[RV_REG_S3] = offsetof(struct pt_regs, s3),
	[RV_REG_S4] = offsetof(struct pt_regs, s4),
	[RV_REG_S5] = offsetof(struct pt_regs, s5),
	[RV_REG_T0] = offsetof(struct pt_regs, t0),
};

enum {
	RV_CTX_F_SEEN_TAIL_CALL =	0,
	RV_CTX_F_SEEN_CALL =		RV_REG_RA,
	RV_CTX_F_SEEN_S1 =		RV_REG_S1,
	RV_CTX_F_SEEN_S2 =		RV_REG_S2,
	RV_CTX_F_SEEN_S3 =		RV_REG_S3,
	RV_CTX_F_SEEN_S4 =		RV_REG_S4,
	RV_CTX_F_SEEN_S5 =		RV_REG_S5,
	RV_CTX_F_SEEN_S6 =		RV_REG_S6,
};

static u8 bpf_to_rv_reg(int bpf_reg, struct rv_jit_context *ctx)
{
	u8 reg = regmap[bpf_reg];

	switch (reg) {
	case RV_CTX_F_SEEN_S1:
	case RV_CTX_F_SEEN_S2:
	case RV_CTX_F_SEEN_S3:
	case RV_CTX_F_SEEN_S4:
	case RV_CTX_F_SEEN_S5:
	case RV_CTX_F_SEEN_S6:
		__set_bit(reg, &ctx->flags);
	}
	return reg;
};

static bool seen_reg(int reg, struct rv_jit_context *ctx)
{
	switch (reg) {
	case RV_CTX_F_SEEN_CALL:
	case RV_CTX_F_SEEN_S1:
	case RV_CTX_F_SEEN_S2:
	case RV_CTX_F_SEEN_S3:
	case RV_CTX_F_SEEN_S4:
	case RV_CTX_F_SEEN_S5:
	case RV_CTX_F_SEEN_S6:
		return test_bit(reg, &ctx->flags);
	}
	return false;
}

static void mark_fp(struct rv_jit_context *ctx)
{
	__set_bit(RV_CTX_F_SEEN_S5, &ctx->flags);
}

static void mark_call(struct rv_jit_context *ctx)
{
	__set_bit(RV_CTX_F_SEEN_CALL, &ctx->flags);
}

static bool seen_call(struct rv_jit_context *ctx)
{
	return test_bit(RV_CTX_F_SEEN_CALL, &ctx->flags);
}

static void mark_tail_call(struct rv_jit_context *ctx)
{
	__set_bit(RV_CTX_F_SEEN_TAIL_CALL, &ctx->flags);
}

static bool seen_tail_call(struct rv_jit_context *ctx)
{
	return test_bit(RV_CTX_F_SEEN_TAIL_CALL, &ctx->flags);
}

static u8 rv_tail_call_reg(struct rv_jit_context *ctx)
{
	mark_tail_call(ctx);

	if (seen_call(ctx)) {
		__set_bit(RV_CTX_F_SEEN_S6, &ctx->flags);
		return RV_REG_S6;
	}
	return RV_REG_A6;
}

static bool is_32b_int(s64 val)
{
	return -(1L << 31) <= val && val < (1L << 31);
}

static bool in_auipc_jalr_range(s64 val)
{
	/*
	 * auipc+jalr can reach any signed PC-relative offset in the range
	 * [-2^31 - 2^11, 2^31 - 2^11).
	 */
	return (-(1L << 31) - (1L << 11)) <= val &&
		val < ((1L << 31) - (1L << 11));
}

/* Emit fixed-length instructions for address */
static int emit_addr(u8 rd, u64 addr, bool extra_pass, struct rv_jit_context *ctx)
{
<<<<<<< HEAD
	u64 ip = (u64)(ctx->insns + ctx->ninsns);
=======
	/*
	 * Use the ro_insns(RX) to calculate the offset as the BPF program will
	 * finally run from this memory region.
	 */
	u64 ip = (u64)(ctx->ro_insns + ctx->ninsns);
>>>>>>> ccf0a997
	s64 off = addr - ip;
	s64 upper = (off + (1 << 11)) >> 12;
	s64 lower = off & 0xfff;

	if (extra_pass && !in_auipc_jalr_range(off)) {
		pr_err("bpf-jit: target offset 0x%llx is out of range\n", off);
		return -ERANGE;
	}

	emit(rv_auipc(rd, upper), ctx);
	emit(rv_addi(rd, rd, lower), ctx);
	return 0;
}

/* Emit variable-length instructions for 32-bit and 64-bit imm */
static void emit_imm(u8 rd, s64 val, struct rv_jit_context *ctx)
{
	/* Note that the immediate from the add is sign-extended,
	 * which means that we need to compensate this by adding 2^12,
	 * when the 12th bit is set. A simpler way of doing this, and
	 * getting rid of the check, is to just add 2**11 before the
	 * shift. The "Loading a 32-Bit constant" example from the
	 * "Computer Organization and Design, RISC-V edition" book by
	 * Patterson/Hennessy highlights this fact.
	 *
	 * This also means that we need to process LSB to MSB.
	 */
	s64 upper = (val + (1 << 11)) >> 12;
	/* Sign-extend lower 12 bits to 64 bits since immediates for li, addiw,
	 * and addi are signed and RVC checks will perform signed comparisons.
	 */
	s64 lower = ((val & 0xfff) << 52) >> 52;
	int shift;

	if (is_32b_int(val)) {
		if (upper)
			emit_lui(rd, upper, ctx);

		if (!upper) {
			emit_li(rd, lower, ctx);
			return;
		}

		emit_addiw(rd, rd, lower, ctx);
		return;
	}

	shift = __ffs(upper);
	upper >>= shift;
	shift += 12;

	emit_imm(rd, upper, ctx);

	emit_slli(rd, rd, shift, ctx);
	if (lower)
		emit_addi(rd, rd, lower, ctx);
}

static void __build_epilogue(bool is_tail_call, struct rv_jit_context *ctx)
{
	int stack_adjust = ctx->stack_size, store_offset = stack_adjust - 8;

	if (seen_reg(RV_REG_RA, ctx)) {
		emit_ld(RV_REG_RA, store_offset, RV_REG_SP, ctx);
		store_offset -= 8;
	}
	emit_ld(RV_REG_FP, store_offset, RV_REG_SP, ctx);
	store_offset -= 8;
	if (seen_reg(RV_REG_S1, ctx)) {
		emit_ld(RV_REG_S1, store_offset, RV_REG_SP, ctx);
		store_offset -= 8;
	}
	if (seen_reg(RV_REG_S2, ctx)) {
		emit_ld(RV_REG_S2, store_offset, RV_REG_SP, ctx);
		store_offset -= 8;
	}
	if (seen_reg(RV_REG_S3, ctx)) {
		emit_ld(RV_REG_S3, store_offset, RV_REG_SP, ctx);
		store_offset -= 8;
	}
	if (seen_reg(RV_REG_S4, ctx)) {
		emit_ld(RV_REG_S4, store_offset, RV_REG_SP, ctx);
		store_offset -= 8;
	}
	if (seen_reg(RV_REG_S5, ctx)) {
		emit_ld(RV_REG_S5, store_offset, RV_REG_SP, ctx);
		store_offset -= 8;
	}
	if (seen_reg(RV_REG_S6, ctx)) {
		emit_ld(RV_REG_S6, store_offset, RV_REG_SP, ctx);
		store_offset -= 8;
	}

	emit_addi(RV_REG_SP, RV_REG_SP, stack_adjust, ctx);
	/* Set return value. */
	if (!is_tail_call)
		emit_addiw(RV_REG_A0, RV_REG_A5, 0, ctx);
	emit_jalr(RV_REG_ZERO, is_tail_call ? RV_REG_T3 : RV_REG_RA,
		  is_tail_call ? (RV_FENTRY_NINSNS + 1) * 4 : 0, /* skip reserved nops and TCC init */
		  ctx);
}

static void emit_bcc(u8 cond, u8 rd, u8 rs, int rvoff,
		     struct rv_jit_context *ctx)
{
	switch (cond) {
	case BPF_JEQ:
		emit(rv_beq(rd, rs, rvoff >> 1), ctx);
		return;
	case BPF_JGT:
		emit(rv_bltu(rs, rd, rvoff >> 1), ctx);
		return;
	case BPF_JLT:
		emit(rv_bltu(rd, rs, rvoff >> 1), ctx);
		return;
	case BPF_JGE:
		emit(rv_bgeu(rd, rs, rvoff >> 1), ctx);
		return;
	case BPF_JLE:
		emit(rv_bgeu(rs, rd, rvoff >> 1), ctx);
		return;
	case BPF_JNE:
		emit(rv_bne(rd, rs, rvoff >> 1), ctx);
		return;
	case BPF_JSGT:
		emit(rv_blt(rs, rd, rvoff >> 1), ctx);
		return;
	case BPF_JSLT:
		emit(rv_blt(rd, rs, rvoff >> 1), ctx);
		return;
	case BPF_JSGE:
		emit(rv_bge(rd, rs, rvoff >> 1), ctx);
		return;
	case BPF_JSLE:
		emit(rv_bge(rs, rd, rvoff >> 1), ctx);
	}
}

static void emit_branch(u8 cond, u8 rd, u8 rs, int rvoff,
			struct rv_jit_context *ctx)
{
	s64 upper, lower;

	if (is_13b_int(rvoff)) {
		emit_bcc(cond, rd, rs, rvoff, ctx);
		return;
	}

	/* Adjust for jal */
	rvoff -= 4;

	/* Transform, e.g.:
	 *   bne rd,rs,foo
	 * to
	 *   beq rd,rs,<.L1>
	 *   (auipc foo)
	 *   jal(r) foo
	 * .L1
	 */
	cond = invert_bpf_cond(cond);
	if (is_21b_int(rvoff)) {
		emit_bcc(cond, rd, rs, 8, ctx);
		emit(rv_jal(RV_REG_ZERO, rvoff >> 1), ctx);
		return;
	}

	/* 32b No need for an additional rvoff adjustment, since we
	 * get that from the auipc at PC', where PC = PC' + 4.
	 */
	upper = (rvoff + (1 << 11)) >> 12;
	lower = rvoff & 0xfff;

	emit_bcc(cond, rd, rs, 12, ctx);
	emit(rv_auipc(RV_REG_T1, upper), ctx);
	emit(rv_jalr(RV_REG_ZERO, RV_REG_T1, lower), ctx);
}

static void emit_zext_32(u8 reg, struct rv_jit_context *ctx)
{
	emit_slli(reg, reg, 32, ctx);
	emit_srli(reg, reg, 32, ctx);
}

static int emit_bpf_tail_call(int insn, struct rv_jit_context *ctx)
{
	int tc_ninsn, off, start_insn = ctx->ninsns;
	u8 tcc = rv_tail_call_reg(ctx);

	/* a0: &ctx
	 * a1: &array
	 * a2: index
	 *
	 * if (index >= array->map.max_entries)
	 *	goto out;
	 */
	tc_ninsn = insn ? ctx->offset[insn] - ctx->offset[insn - 1] :
		   ctx->offset[0];
	emit_zext_32(RV_REG_A2, ctx);

	off = offsetof(struct bpf_array, map.max_entries);
	if (is_12b_check(off, insn))
		return -1;
	emit(rv_lwu(RV_REG_T1, off, RV_REG_A1), ctx);
	off = ninsns_rvoff(tc_ninsn - (ctx->ninsns - start_insn));
	emit_branch(BPF_JGE, RV_REG_A2, RV_REG_T1, off, ctx);

	/* if (--TCC < 0)
	 *     goto out;
	 */
	emit_addi(RV_REG_TCC, tcc, -1, ctx);
	off = ninsns_rvoff(tc_ninsn - (ctx->ninsns - start_insn));
	emit_branch(BPF_JSLT, RV_REG_TCC, RV_REG_ZERO, off, ctx);

	/* prog = array->ptrs[index];
	 * if (!prog)
	 *     goto out;
	 */
	emit_slli(RV_REG_T2, RV_REG_A2, 3, ctx);
	emit_add(RV_REG_T2, RV_REG_T2, RV_REG_A1, ctx);
	off = offsetof(struct bpf_array, ptrs);
	if (is_12b_check(off, insn))
		return -1;
	emit_ld(RV_REG_T2, off, RV_REG_T2, ctx);
	off = ninsns_rvoff(tc_ninsn - (ctx->ninsns - start_insn));
	emit_branch(BPF_JEQ, RV_REG_T2, RV_REG_ZERO, off, ctx);

	/* goto *(prog->bpf_func + 4); */
	off = offsetof(struct bpf_prog, bpf_func);
	if (is_12b_check(off, insn))
		return -1;
	emit_ld(RV_REG_T3, off, RV_REG_T2, ctx);
	__build_epilogue(true, ctx);
	return 0;
}

static void init_regs(u8 *rd, u8 *rs, const struct bpf_insn *insn,
		      struct rv_jit_context *ctx)
{
	u8 code = insn->code;

	switch (code) {
	case BPF_JMP | BPF_JA:
	case BPF_JMP | BPF_CALL:
	case BPF_JMP | BPF_EXIT:
	case BPF_JMP | BPF_TAIL_CALL:
		break;
	default:
		*rd = bpf_to_rv_reg(insn->dst_reg, ctx);
	}

	if (code & (BPF_ALU | BPF_X) || code & (BPF_ALU64 | BPF_X) ||
	    code & (BPF_JMP | BPF_X) || code & (BPF_JMP32 | BPF_X) ||
	    code & BPF_LDX || code & BPF_STX)
		*rs = bpf_to_rv_reg(insn->src_reg, ctx);
}

static void emit_zext_32_rd_rs(u8 *rd, u8 *rs, struct rv_jit_context *ctx)
{
	emit_mv(RV_REG_T2, *rd, ctx);
	emit_zext_32(RV_REG_T2, ctx);
	emit_mv(RV_REG_T1, *rs, ctx);
	emit_zext_32(RV_REG_T1, ctx);
	*rd = RV_REG_T2;
	*rs = RV_REG_T1;
}

static void emit_sext_32_rd_rs(u8 *rd, u8 *rs, struct rv_jit_context *ctx)
{
	emit_addiw(RV_REG_T2, *rd, 0, ctx);
	emit_addiw(RV_REG_T1, *rs, 0, ctx);
	*rd = RV_REG_T2;
	*rs = RV_REG_T1;
}

static void emit_zext_32_rd_t1(u8 *rd, struct rv_jit_context *ctx)
{
	emit_mv(RV_REG_T2, *rd, ctx);
	emit_zext_32(RV_REG_T2, ctx);
	emit_zext_32(RV_REG_T1, ctx);
	*rd = RV_REG_T2;
}

static void emit_sext_32_rd(u8 *rd, struct rv_jit_context *ctx)
{
	emit_addiw(RV_REG_T2, *rd, 0, ctx);
	*rd = RV_REG_T2;
}

static int emit_jump_and_link(u8 rd, s64 rvoff, bool fixed_addr,
			      struct rv_jit_context *ctx)
{
	s64 upper, lower;

	if (rvoff && fixed_addr && is_21b_int(rvoff)) {
		emit(rv_jal(rd, rvoff >> 1), ctx);
		return 0;
	} else if (in_auipc_jalr_range(rvoff)) {
		upper = (rvoff + (1 << 11)) >> 12;
		lower = rvoff & 0xfff;
		emit(rv_auipc(RV_REG_T1, upper), ctx);
		emit(rv_jalr(rd, RV_REG_T1, lower), ctx);
		return 0;
	}

	pr_err("bpf-jit: target offset 0x%llx is out of range\n", rvoff);
	return -ERANGE;
}

static bool is_signed_bpf_cond(u8 cond)
{
	return cond == BPF_JSGT || cond == BPF_JSLT ||
		cond == BPF_JSGE || cond == BPF_JSLE;
}

static int emit_call(u64 addr, bool fixed_addr, struct rv_jit_context *ctx)
{
	s64 off = 0;
	u64 ip;

	if (addr && ctx->insns && ctx->ro_insns) {
		/*
		 * Use the ro_insns(RX) to calculate the offset as the BPF
		 * program will finally run from this memory region.
		 */
		ip = (u64)(long)(ctx->ro_insns + ctx->ninsns);
		off = addr - ip;
	}

	return emit_jump_and_link(RV_REG_RA, off, fixed_addr, ctx);
}

static void emit_atomic(u8 rd, u8 rs, s16 off, s32 imm, bool is64,
			struct rv_jit_context *ctx)
{
	u8 r0;
	int jmp_offset;

	if (off) {
		if (is_12b_int(off)) {
			emit_addi(RV_REG_T1, rd, off, ctx);
		} else {
			emit_imm(RV_REG_T1, off, ctx);
			emit_add(RV_REG_T1, RV_REG_T1, rd, ctx);
		}
		rd = RV_REG_T1;
	}

	switch (imm) {
	/* lock *(u32/u64 *)(dst_reg + off16) <op>= src_reg */
	case BPF_ADD:
		emit(is64 ? rv_amoadd_d(RV_REG_ZERO, rs, rd, 0, 0) :
		     rv_amoadd_w(RV_REG_ZERO, rs, rd, 0, 0), ctx);
		break;
	case BPF_AND:
		emit(is64 ? rv_amoand_d(RV_REG_ZERO, rs, rd, 0, 0) :
		     rv_amoand_w(RV_REG_ZERO, rs, rd, 0, 0), ctx);
		break;
	case BPF_OR:
		emit(is64 ? rv_amoor_d(RV_REG_ZERO, rs, rd, 0, 0) :
		     rv_amoor_w(RV_REG_ZERO, rs, rd, 0, 0), ctx);
		break;
	case BPF_XOR:
		emit(is64 ? rv_amoxor_d(RV_REG_ZERO, rs, rd, 0, 0) :
		     rv_amoxor_w(RV_REG_ZERO, rs, rd, 0, 0), ctx);
		break;
	/* src_reg = atomic_fetch_<op>(dst_reg + off16, src_reg) */
	case BPF_ADD | BPF_FETCH:
		emit(is64 ? rv_amoadd_d(rs, rs, rd, 0, 0) :
		     rv_amoadd_w(rs, rs, rd, 0, 0), ctx);
		if (!is64)
			emit_zext_32(rs, ctx);
		break;
	case BPF_AND | BPF_FETCH:
		emit(is64 ? rv_amoand_d(rs, rs, rd, 0, 0) :
		     rv_amoand_w(rs, rs, rd, 0, 0), ctx);
		if (!is64)
			emit_zext_32(rs, ctx);
		break;
	case BPF_OR | BPF_FETCH:
		emit(is64 ? rv_amoor_d(rs, rs, rd, 0, 0) :
		     rv_amoor_w(rs, rs, rd, 0, 0), ctx);
		if (!is64)
			emit_zext_32(rs, ctx);
		break;
	case BPF_XOR | BPF_FETCH:
		emit(is64 ? rv_amoxor_d(rs, rs, rd, 0, 0) :
		     rv_amoxor_w(rs, rs, rd, 0, 0), ctx);
		if (!is64)
			emit_zext_32(rs, ctx);
		break;
	/* src_reg = atomic_xchg(dst_reg + off16, src_reg); */
	case BPF_XCHG:
		emit(is64 ? rv_amoswap_d(rs, rs, rd, 0, 0) :
		     rv_amoswap_w(rs, rs, rd, 0, 0), ctx);
		if (!is64)
			emit_zext_32(rs, ctx);
		break;
	/* r0 = atomic_cmpxchg(dst_reg + off16, r0, src_reg); */
	case BPF_CMPXCHG:
		r0 = bpf_to_rv_reg(BPF_REG_0, ctx);
		emit(is64 ? rv_addi(RV_REG_T2, r0, 0) :
		     rv_addiw(RV_REG_T2, r0, 0), ctx);
		emit(is64 ? rv_lr_d(r0, 0, rd, 0, 0) :
		     rv_lr_w(r0, 0, rd, 0, 0), ctx);
		jmp_offset = ninsns_rvoff(8);
		emit(rv_bne(RV_REG_T2, r0, jmp_offset >> 1), ctx);
		emit(is64 ? rv_sc_d(RV_REG_T3, rs, rd, 0, 0) :
		     rv_sc_w(RV_REG_T3, rs, rd, 0, 0), ctx);
		jmp_offset = ninsns_rvoff(-6);
		emit(rv_bne(RV_REG_T3, 0, jmp_offset >> 1), ctx);
		emit(rv_fence(0x3, 0x3), ctx);
		break;
	}
}

#define BPF_FIXUP_OFFSET_MASK   GENMASK(26, 0)
#define BPF_FIXUP_REG_MASK      GENMASK(31, 27)

bool ex_handler_bpf(const struct exception_table_entry *ex,
		    struct pt_regs *regs)
{
	off_t offset = FIELD_GET(BPF_FIXUP_OFFSET_MASK, ex->fixup);
	int regs_offset = FIELD_GET(BPF_FIXUP_REG_MASK, ex->fixup);

	*(unsigned long *)((void *)regs + pt_regmap[regs_offset]) = 0;
	regs->epc = (unsigned long)&ex->fixup - offset;

	return true;
}

/* For accesses to BTF pointers, add an entry to the exception table */
static int add_exception_handler(const struct bpf_insn *insn,
				 struct rv_jit_context *ctx,
				 int dst_reg, int insn_len)
{
	struct exception_table_entry *ex;
	unsigned long pc;
	off_t ins_offset;
	off_t fixup_offset;

	if (!ctx->insns || !ctx->ro_insns || !ctx->prog->aux->extable ||
	    (BPF_MODE(insn->code) != BPF_PROBE_MEM && BPF_MODE(insn->code) != BPF_PROBE_MEMSX))
		return 0;

	if (WARN_ON_ONCE(ctx->nexentries >= ctx->prog->aux->num_exentries))
		return -EINVAL;

	if (WARN_ON_ONCE(insn_len > ctx->ninsns))
		return -EINVAL;

	if (WARN_ON_ONCE(!rvc_enabled() && insn_len == 1))
		return -EINVAL;

	ex = &ctx->prog->aux->extable[ctx->nexentries];
	pc = (unsigned long)&ctx->ro_insns[ctx->ninsns - insn_len];

	/*
	 * This is the relative offset of the instruction that may fault from
	 * the exception table itself. This will be written to the exception
	 * table and if this instruction faults, the destination register will
	 * be set to '0' and the execution will jump to the next instruction.
	 */
	ins_offset = pc - (long)&ex->insn;
	if (WARN_ON_ONCE(ins_offset >= 0 || ins_offset < INT_MIN))
		return -ERANGE;

	/*
	 * Since the extable follows the program, the fixup offset is always
	 * negative and limited to BPF_JIT_REGION_SIZE. Store a positive value
	 * to keep things simple, and put the destination register in the upper
	 * bits. We don't need to worry about buildtime or runtime sort
	 * modifying the upper bits because the table is already sorted, and
	 * isn't part of the main exception table.
	 *
	 * The fixup_offset is set to the next instruction from the instruction
	 * that may fault. The execution will jump to this after handling the
	 * fault.
	 */
	fixup_offset = (long)&ex->fixup - (pc + insn_len * sizeof(u16));
	if (!FIELD_FIT(BPF_FIXUP_OFFSET_MASK, fixup_offset))
		return -ERANGE;

	/*
	 * The offsets above have been calculated using the RO buffer but we
	 * need to use the R/W buffer for writes.
	 * switch ex to rw buffer for writing.
	 */
	ex = (void *)ctx->insns + ((void *)ex - (void *)ctx->ro_insns);

	ex->insn = ins_offset;

	ex->fixup = FIELD_PREP(BPF_FIXUP_OFFSET_MASK, fixup_offset) |
		FIELD_PREP(BPF_FIXUP_REG_MASK, dst_reg);
	ex->type = EX_TYPE_BPF;

	ctx->nexentries++;
	return 0;
}

static int gen_jump_or_nops(void *target, void *ip, u32 *insns, bool is_call)
{
	s64 rvoff;
	struct rv_jit_context ctx;

	ctx.ninsns = 0;
	ctx.insns = (u16 *)insns;

	if (!target) {
		emit(rv_nop(), &ctx);
		emit(rv_nop(), &ctx);
		return 0;
	}

	rvoff = (s64)(target - ip);
	return emit_jump_and_link(is_call ? RV_REG_T0 : RV_REG_ZERO, rvoff, false, &ctx);
}

int bpf_arch_text_poke(void *ip, enum bpf_text_poke_type poke_type,
		       void *old_addr, void *new_addr)
{
	u32 old_insns[RV_FENTRY_NINSNS], new_insns[RV_FENTRY_NINSNS];
	bool is_call = poke_type == BPF_MOD_CALL;
	int ret;

	if (!is_kernel_text((unsigned long)ip) &&
	    !is_bpf_text_address((unsigned long)ip))
		return -ENOTSUPP;

	ret = gen_jump_or_nops(old_addr, ip, old_insns, is_call);
	if (ret)
		return ret;

	if (memcmp(ip, old_insns, RV_FENTRY_NINSNS * 4))
		return -EFAULT;

	ret = gen_jump_or_nops(new_addr, ip, new_insns, is_call);
	if (ret)
		return ret;

	cpus_read_lock();
	mutex_lock(&text_mutex);
	if (memcmp(ip, new_insns, RV_FENTRY_NINSNS * 4))
		ret = patch_text(ip, new_insns, RV_FENTRY_NINSNS);
	mutex_unlock(&text_mutex);
	cpus_read_unlock();

	return ret;
}

static void store_args(int nregs, int args_off, struct rv_jit_context *ctx)
{
	int i;

	for (i = 0; i < nregs; i++) {
		emit_sd(RV_REG_FP, -args_off, RV_REG_A0 + i, ctx);
		args_off -= 8;
	}
}

static void restore_args(int nregs, int args_off, struct rv_jit_context *ctx)
{
	int i;

	for (i = 0; i < nregs; i++) {
		emit_ld(RV_REG_A0 + i, -args_off, RV_REG_FP, ctx);
		args_off -= 8;
	}
}

static int invoke_bpf_prog(struct bpf_tramp_link *l, int args_off, int retval_off,
			   int run_ctx_off, bool save_ret, struct rv_jit_context *ctx)
{
	int ret, branch_off;
	struct bpf_prog *p = l->link.prog;
	int cookie_off = offsetof(struct bpf_tramp_run_ctx, bpf_cookie);

	if (l->cookie) {
		emit_imm(RV_REG_T1, l->cookie, ctx);
		emit_sd(RV_REG_FP, -run_ctx_off + cookie_off, RV_REG_T1, ctx);
	} else {
		emit_sd(RV_REG_FP, -run_ctx_off + cookie_off, RV_REG_ZERO, ctx);
	}

	/* arg1: prog */
	emit_imm(RV_REG_A0, (const s64)p, ctx);
	/* arg2: &run_ctx */
	emit_addi(RV_REG_A1, RV_REG_FP, -run_ctx_off, ctx);
	ret = emit_call((const u64)bpf_trampoline_enter(p), true, ctx);
	if (ret)
		return ret;

	/* if (__bpf_prog_enter(prog) == 0)
	 *	goto skip_exec_of_prog;
	 */
	branch_off = ctx->ninsns;
	/* nop reserved for conditional jump */
	emit(rv_nop(), ctx);

	/* store prog start time */
	emit_mv(RV_REG_S1, RV_REG_A0, ctx);

	/* arg1: &args_off */
	emit_addi(RV_REG_A0, RV_REG_FP, -args_off, ctx);
	if (!p->jited)
		/* arg2: progs[i]->insnsi for interpreter */
		emit_imm(RV_REG_A1, (const s64)p->insnsi, ctx);
	ret = emit_call((const u64)p->bpf_func, true, ctx);
	if (ret)
		return ret;

	if (save_ret) {
		emit_sd(RV_REG_FP, -retval_off, RV_REG_A0, ctx);
		emit_sd(RV_REG_FP, -(retval_off - 8), regmap[BPF_REG_0], ctx);
	}

	/* update branch with beqz */
	if (ctx->insns) {
		int offset = ninsns_rvoff(ctx->ninsns - branch_off);
		u32 insn = rv_beq(RV_REG_A0, RV_REG_ZERO, offset >> 1);
		*(u32 *)(ctx->insns + branch_off) = insn;
	}

	/* arg1: prog */
	emit_imm(RV_REG_A0, (const s64)p, ctx);
	/* arg2: prog start time */
	emit_mv(RV_REG_A1, RV_REG_S1, ctx);
	/* arg3: &run_ctx */
	emit_addi(RV_REG_A2, RV_REG_FP, -run_ctx_off, ctx);
	ret = emit_call((const u64)bpf_trampoline_exit(p), true, ctx);

	return ret;
}

static int __arch_prepare_bpf_trampoline(struct bpf_tramp_image *im,
					 const struct btf_func_model *m,
					 struct bpf_tramp_links *tlinks,
					 void *func_addr, u32 flags,
					 struct rv_jit_context *ctx)
{
	int i, ret, offset;
	int *branches_off = NULL;
	int stack_size = 0, nregs = m->nr_args;
	int retval_off, args_off, nregs_off, ip_off, run_ctx_off, sreg_off;
	struct bpf_tramp_links *fentry = &tlinks[BPF_TRAMP_FENTRY];
	struct bpf_tramp_links *fexit = &tlinks[BPF_TRAMP_FEXIT];
	struct bpf_tramp_links *fmod_ret = &tlinks[BPF_TRAMP_MODIFY_RETURN];
	void *orig_call = func_addr;
	bool save_ret;
	u32 insn;

	/* Two types of generated trampoline stack layout:
	 *
	 * 1. trampoline called from function entry
	 * --------------------------------------
	 * FP + 8	    [ RA to parent func	] return address to parent
	 *					  function
	 * FP + 0	    [ FP of parent func ] frame pointer of parent
	 *					  function
	 * FP - 8           [ T0 to traced func ] return address of traced
	 *					  function
	 * FP - 16	    [ FP of traced func ] frame pointer of traced
	 *					  function
	 * --------------------------------------
	 *
	 * 2. trampoline called directly
	 * --------------------------------------
	 * FP - 8	    [ RA to caller func ] return address to caller
	 *					  function
	 * FP - 16	    [ FP of caller func	] frame pointer of caller
	 *					  function
	 * --------------------------------------
	 *
	 * FP - retval_off  [ return value      ] BPF_TRAMP_F_CALL_ORIG or
	 *					  BPF_TRAMP_F_RET_FENTRY_RET
	 *                  [ argN              ]
	 *                  [ ...               ]
	 * FP - args_off    [ arg1              ]
	 *
	 * FP - nregs_off   [ regs count        ]
	 *
	 * FP - ip_off      [ traced func	] BPF_TRAMP_F_IP_ARG
	 *
	 * FP - run_ctx_off [ bpf_tramp_run_ctx ]
	 *
	 * FP - sreg_off    [ callee saved reg	]
	 *
	 *		    [ pads              ] pads for 16 bytes alignment
	 */

	if (flags & (BPF_TRAMP_F_ORIG_STACK | BPF_TRAMP_F_SHARE_IPMODIFY))
		return -ENOTSUPP;

	/* extra regiters for struct arguments */
	for (i = 0; i < m->nr_args; i++)
		if (m->arg_flags[i] & BTF_FMODEL_STRUCT_ARG)
			nregs += round_up(m->arg_size[i], 8) / 8 - 1;

	/* 8 arguments passed by registers */
	if (nregs > 8)
		return -ENOTSUPP;

	/* room of trampoline frame to store return address and frame pointer */
	stack_size += 16;

	save_ret = flags & (BPF_TRAMP_F_CALL_ORIG | BPF_TRAMP_F_RET_FENTRY_RET);
	if (save_ret) {
		stack_size += 16; /* Save both A5 (BPF R0) and A0 */
		retval_off = stack_size;
	}

	stack_size += nregs * 8;
	args_off = stack_size;

	stack_size += 8;
	nregs_off = stack_size;

	if (flags & BPF_TRAMP_F_IP_ARG) {
		stack_size += 8;
		ip_off = stack_size;
	}

	stack_size += round_up(sizeof(struct bpf_tramp_run_ctx), 8);
	run_ctx_off = stack_size;

	stack_size += 8;
	sreg_off = stack_size;

	stack_size = round_up(stack_size, 16);

	if (func_addr) {
		/* For the trampoline called from function entry,
		 * the frame of traced function and the frame of
		 * trampoline need to be considered.
		 */
		emit_addi(RV_REG_SP, RV_REG_SP, -16, ctx);
		emit_sd(RV_REG_SP, 8, RV_REG_RA, ctx);
		emit_sd(RV_REG_SP, 0, RV_REG_FP, ctx);
		emit_addi(RV_REG_FP, RV_REG_SP, 16, ctx);

		emit_addi(RV_REG_SP, RV_REG_SP, -stack_size, ctx);
		emit_sd(RV_REG_SP, stack_size - 8, RV_REG_T0, ctx);
		emit_sd(RV_REG_SP, stack_size - 16, RV_REG_FP, ctx);
		emit_addi(RV_REG_FP, RV_REG_SP, stack_size, ctx);
	} else {
		/* For the trampoline called directly, just handle
		 * the frame of trampoline.
		 */
		emit_addi(RV_REG_SP, RV_REG_SP, -stack_size, ctx);
		emit_sd(RV_REG_SP, stack_size - 8, RV_REG_RA, ctx);
		emit_sd(RV_REG_SP, stack_size - 16, RV_REG_FP, ctx);
		emit_addi(RV_REG_FP, RV_REG_SP, stack_size, ctx);
	}

	/* callee saved register S1 to pass start time */
	emit_sd(RV_REG_FP, -sreg_off, RV_REG_S1, ctx);

	/* store ip address of the traced function */
	if (flags & BPF_TRAMP_F_IP_ARG) {
		emit_imm(RV_REG_T1, (const s64)func_addr, ctx);
		emit_sd(RV_REG_FP, -ip_off, RV_REG_T1, ctx);
	}

	emit_li(RV_REG_T1, nregs, ctx);
	emit_sd(RV_REG_FP, -nregs_off, RV_REG_T1, ctx);

	store_args(nregs, args_off, ctx);

	/* skip to actual body of traced function */
	if (flags & BPF_TRAMP_F_SKIP_FRAME)
		orig_call += RV_FENTRY_NINSNS * 4;

	if (flags & BPF_TRAMP_F_CALL_ORIG) {
		emit_imm(RV_REG_A0, (const s64)im, ctx);
		ret = emit_call((const u64)__bpf_tramp_enter, true, ctx);
		if (ret)
			return ret;
	}

	for (i = 0; i < fentry->nr_links; i++) {
		ret = invoke_bpf_prog(fentry->links[i], args_off, retval_off, run_ctx_off,
				      flags & BPF_TRAMP_F_RET_FENTRY_RET, ctx);
		if (ret)
			return ret;
	}

	if (fmod_ret->nr_links) {
		branches_off = kcalloc(fmod_ret->nr_links, sizeof(int), GFP_KERNEL);
		if (!branches_off)
			return -ENOMEM;

		/* cleanup to avoid garbage return value confusion */
		emit_sd(RV_REG_FP, -retval_off, RV_REG_ZERO, ctx);
		for (i = 0; i < fmod_ret->nr_links; i++) {
			ret = invoke_bpf_prog(fmod_ret->links[i], args_off, retval_off,
					      run_ctx_off, true, ctx);
			if (ret)
				goto out;
			emit_ld(RV_REG_T1, -retval_off, RV_REG_FP, ctx);
			branches_off[i] = ctx->ninsns;
			/* nop reserved for conditional jump */
			emit(rv_nop(), ctx);
		}
	}

	if (flags & BPF_TRAMP_F_CALL_ORIG) {
		restore_args(nregs, args_off, ctx);
		ret = emit_call((const u64)orig_call, true, ctx);
		if (ret)
			goto out;
		emit_sd(RV_REG_FP, -retval_off, RV_REG_A0, ctx);
		emit_sd(RV_REG_FP, -(retval_off - 8), regmap[BPF_REG_0], ctx);
		im->ip_after_call = ctx->insns + ctx->ninsns;
		/* 2 nops reserved for auipc+jalr pair */
		emit(rv_nop(), ctx);
		emit(rv_nop(), ctx);
	}

	/* update branches saved in invoke_bpf_mod_ret with bnez */
	for (i = 0; ctx->insns && i < fmod_ret->nr_links; i++) {
		offset = ninsns_rvoff(ctx->ninsns - branches_off[i]);
		insn = rv_bne(RV_REG_T1, RV_REG_ZERO, offset >> 1);
		*(u32 *)(ctx->insns + branches_off[i]) = insn;
	}

	for (i = 0; i < fexit->nr_links; i++) {
		ret = invoke_bpf_prog(fexit->links[i], args_off, retval_off,
				      run_ctx_off, false, ctx);
		if (ret)
			goto out;
	}

	if (flags & BPF_TRAMP_F_CALL_ORIG) {
		im->ip_epilogue = ctx->insns + ctx->ninsns;
		emit_imm(RV_REG_A0, (const s64)im, ctx);
		ret = emit_call((const u64)__bpf_tramp_exit, true, ctx);
		if (ret)
			goto out;
	}

	if (flags & BPF_TRAMP_F_RESTORE_REGS)
		restore_args(nregs, args_off, ctx);

	if (save_ret) {
		emit_ld(RV_REG_A0, -retval_off, RV_REG_FP, ctx);
		emit_ld(regmap[BPF_REG_0], -(retval_off - 8), RV_REG_FP, ctx);
	}

	emit_ld(RV_REG_S1, -sreg_off, RV_REG_FP, ctx);

	if (func_addr) {
		/* trampoline called from function entry */
		emit_ld(RV_REG_T0, stack_size - 8, RV_REG_SP, ctx);
		emit_ld(RV_REG_FP, stack_size - 16, RV_REG_SP, ctx);
		emit_addi(RV_REG_SP, RV_REG_SP, stack_size, ctx);

		emit_ld(RV_REG_RA, 8, RV_REG_SP, ctx);
		emit_ld(RV_REG_FP, 0, RV_REG_SP, ctx);
		emit_addi(RV_REG_SP, RV_REG_SP, 16, ctx);

		if (flags & BPF_TRAMP_F_SKIP_FRAME)
			/* return to parent function */
			emit_jalr(RV_REG_ZERO, RV_REG_RA, 0, ctx);
		else
			/* return to traced function */
			emit_jalr(RV_REG_ZERO, RV_REG_T0, 0, ctx);
	} else {
		/* trampoline called directly */
		emit_ld(RV_REG_RA, stack_size - 8, RV_REG_SP, ctx);
		emit_ld(RV_REG_FP, stack_size - 16, RV_REG_SP, ctx);
		emit_addi(RV_REG_SP, RV_REG_SP, stack_size, ctx);

		emit_jalr(RV_REG_ZERO, RV_REG_RA, 0, ctx);
	}

	ret = ctx->ninsns;
out:
	kfree(branches_off);
	return ret;
}

int arch_prepare_bpf_trampoline(struct bpf_tramp_image *im, void *image,
				void *image_end, const struct btf_func_model *m,
				u32 flags, struct bpf_tramp_links *tlinks,
				void *func_addr)
{
	int ret;
	struct rv_jit_context ctx;

	ctx.ninsns = 0;
	ctx.insns = NULL;
	ctx.ro_insns = NULL;
	ret = __arch_prepare_bpf_trampoline(im, m, tlinks, func_addr, flags, &ctx);
	if (ret < 0)
		return ret;

	if (ninsns_rvoff(ret) > (long)image_end - (long)image)
		return -EFBIG;

	ctx.ninsns = 0;
	/*
	 * The bpf_int_jit_compile() uses a RW buffer (ctx.insns) to write the
	 * JITed instructions and later copies it to a RX region (ctx.ro_insns).
	 * It also uses ctx.ro_insns to calculate offsets for jumps etc. As the
	 * trampoline image uses the same memory area for writing and execution,
	 * both ctx.insns and ctx.ro_insns can be set to image.
	 */
	ctx.insns = image;
	ctx.ro_insns = image;
	ret = __arch_prepare_bpf_trampoline(im, m, tlinks, func_addr, flags, &ctx);
	if (ret < 0)
		return ret;

	bpf_flush_icache(ctx.insns, ctx.insns + ctx.ninsns);

	return ninsns_rvoff(ret);
}

int bpf_jit_emit_insn(const struct bpf_insn *insn, struct rv_jit_context *ctx,
		      bool extra_pass)
{
	bool is64 = BPF_CLASS(insn->code) == BPF_ALU64 ||
		    BPF_CLASS(insn->code) == BPF_JMP;
	int s, e, rvoff, ret, i = insn - ctx->prog->insnsi;
	struct bpf_prog_aux *aux = ctx->prog->aux;
	u8 rd = -1, rs = -1, code = insn->code;
	s16 off = insn->off;
	s32 imm = insn->imm;

	init_regs(&rd, &rs, insn, ctx);

	switch (code) {
	/* dst = src */
	case BPF_ALU | BPF_MOV | BPF_X:
	case BPF_ALU64 | BPF_MOV | BPF_X:
		if (imm == 1) {
			/* Special mov32 for zext */
			emit_zext_32(rd, ctx);
			break;
		}
		switch (insn->off) {
		case 0:
			emit_mv(rd, rs, ctx);
			break;
		case 8:
		case 16:
			emit_slli(RV_REG_T1, rs, 64 - insn->off, ctx);
			emit_srai(rd, RV_REG_T1, 64 - insn->off, ctx);
			break;
		case 32:
			emit_addiw(rd, rs, 0, ctx);
			break;
		}
		if (!is64 && !aux->verifier_zext)
			emit_zext_32(rd, ctx);
		break;

	/* dst = dst OP src */
	case BPF_ALU | BPF_ADD | BPF_X:
	case BPF_ALU64 | BPF_ADD | BPF_X:
		emit_add(rd, rd, rs, ctx);
		if (!is64 && !aux->verifier_zext)
			emit_zext_32(rd, ctx);
		break;
	case BPF_ALU | BPF_SUB | BPF_X:
	case BPF_ALU64 | BPF_SUB | BPF_X:
		if (is64)
			emit_sub(rd, rd, rs, ctx);
		else
			emit_subw(rd, rd, rs, ctx);

		if (!is64 && !aux->verifier_zext)
			emit_zext_32(rd, ctx);
		break;
	case BPF_ALU | BPF_AND | BPF_X:
	case BPF_ALU64 | BPF_AND | BPF_X:
		emit_and(rd, rd, rs, ctx);
		if (!is64 && !aux->verifier_zext)
			emit_zext_32(rd, ctx);
		break;
	case BPF_ALU | BPF_OR | BPF_X:
	case BPF_ALU64 | BPF_OR | BPF_X:
		emit_or(rd, rd, rs, ctx);
		if (!is64 && !aux->verifier_zext)
			emit_zext_32(rd, ctx);
		break;
	case BPF_ALU | BPF_XOR | BPF_X:
	case BPF_ALU64 | BPF_XOR | BPF_X:
		emit_xor(rd, rd, rs, ctx);
		if (!is64 && !aux->verifier_zext)
			emit_zext_32(rd, ctx);
		break;
	case BPF_ALU | BPF_MUL | BPF_X:
	case BPF_ALU64 | BPF_MUL | BPF_X:
		emit(is64 ? rv_mul(rd, rd, rs) : rv_mulw(rd, rd, rs), ctx);
		if (!is64 && !aux->verifier_zext)
			emit_zext_32(rd, ctx);
		break;
	case BPF_ALU | BPF_DIV | BPF_X:
	case BPF_ALU64 | BPF_DIV | BPF_X:
		if (off)
			emit(is64 ? rv_div(rd, rd, rs) : rv_divw(rd, rd, rs), ctx);
		else
			emit(is64 ? rv_divu(rd, rd, rs) : rv_divuw(rd, rd, rs), ctx);
		if (!is64 && !aux->verifier_zext)
			emit_zext_32(rd, ctx);
		break;
	case BPF_ALU | BPF_MOD | BPF_X:
	case BPF_ALU64 | BPF_MOD | BPF_X:
		if (off)
			emit(is64 ? rv_rem(rd, rd, rs) : rv_remw(rd, rd, rs), ctx);
		else
			emit(is64 ? rv_remu(rd, rd, rs) : rv_remuw(rd, rd, rs), ctx);
		if (!is64 && !aux->verifier_zext)
			emit_zext_32(rd, ctx);
		break;
	case BPF_ALU | BPF_LSH | BPF_X:
	case BPF_ALU64 | BPF_LSH | BPF_X:
		emit(is64 ? rv_sll(rd, rd, rs) : rv_sllw(rd, rd, rs), ctx);
		if (!is64 && !aux->verifier_zext)
			emit_zext_32(rd, ctx);
		break;
	case BPF_ALU | BPF_RSH | BPF_X:
	case BPF_ALU64 | BPF_RSH | BPF_X:
		emit(is64 ? rv_srl(rd, rd, rs) : rv_srlw(rd, rd, rs), ctx);
		if (!is64 && !aux->verifier_zext)
			emit_zext_32(rd, ctx);
		break;
	case BPF_ALU | BPF_ARSH | BPF_X:
	case BPF_ALU64 | BPF_ARSH | BPF_X:
		emit(is64 ? rv_sra(rd, rd, rs) : rv_sraw(rd, rd, rs), ctx);
		if (!is64 && !aux->verifier_zext)
			emit_zext_32(rd, ctx);
		break;

	/* dst = -dst */
	case BPF_ALU | BPF_NEG:
	case BPF_ALU64 | BPF_NEG:
		emit_sub(rd, RV_REG_ZERO, rd, ctx);
		if (!is64 && !aux->verifier_zext)
			emit_zext_32(rd, ctx);
		break;

	/* dst = BSWAP##imm(dst) */
	case BPF_ALU | BPF_END | BPF_FROM_LE:
		switch (imm) {
		case 16:
			emit_slli(rd, rd, 48, ctx);
			emit_srli(rd, rd, 48, ctx);
			break;
		case 32:
			if (!aux->verifier_zext)
				emit_zext_32(rd, ctx);
			break;
		case 64:
			/* Do nothing */
			break;
		}
		break;

	case BPF_ALU | BPF_END | BPF_FROM_BE:
	case BPF_ALU64 | BPF_END | BPF_FROM_LE:
		emit_li(RV_REG_T2, 0, ctx);

		emit_andi(RV_REG_T1, rd, 0xff, ctx);
		emit_add(RV_REG_T2, RV_REG_T2, RV_REG_T1, ctx);
		emit_slli(RV_REG_T2, RV_REG_T2, 8, ctx);
		emit_srli(rd, rd, 8, ctx);
		if (imm == 16)
			goto out_be;

		emit_andi(RV_REG_T1, rd, 0xff, ctx);
		emit_add(RV_REG_T2, RV_REG_T2, RV_REG_T1, ctx);
		emit_slli(RV_REG_T2, RV_REG_T2, 8, ctx);
		emit_srli(rd, rd, 8, ctx);

		emit_andi(RV_REG_T1, rd, 0xff, ctx);
		emit_add(RV_REG_T2, RV_REG_T2, RV_REG_T1, ctx);
		emit_slli(RV_REG_T2, RV_REG_T2, 8, ctx);
		emit_srli(rd, rd, 8, ctx);
		if (imm == 32)
			goto out_be;

		emit_andi(RV_REG_T1, rd, 0xff, ctx);
		emit_add(RV_REG_T2, RV_REG_T2, RV_REG_T1, ctx);
		emit_slli(RV_REG_T2, RV_REG_T2, 8, ctx);
		emit_srli(rd, rd, 8, ctx);

		emit_andi(RV_REG_T1, rd, 0xff, ctx);
		emit_add(RV_REG_T2, RV_REG_T2, RV_REG_T1, ctx);
		emit_slli(RV_REG_T2, RV_REG_T2, 8, ctx);
		emit_srli(rd, rd, 8, ctx);

		emit_andi(RV_REG_T1, rd, 0xff, ctx);
		emit_add(RV_REG_T2, RV_REG_T2, RV_REG_T1, ctx);
		emit_slli(RV_REG_T2, RV_REG_T2, 8, ctx);
		emit_srli(rd, rd, 8, ctx);

		emit_andi(RV_REG_T1, rd, 0xff, ctx);
		emit_add(RV_REG_T2, RV_REG_T2, RV_REG_T1, ctx);
		emit_slli(RV_REG_T2, RV_REG_T2, 8, ctx);
		emit_srli(rd, rd, 8, ctx);
out_be:
		emit_andi(RV_REG_T1, rd, 0xff, ctx);
		emit_add(RV_REG_T2, RV_REG_T2, RV_REG_T1, ctx);

		emit_mv(rd, RV_REG_T2, ctx);
		break;

	/* dst = imm */
	case BPF_ALU | BPF_MOV | BPF_K:
	case BPF_ALU64 | BPF_MOV | BPF_K:
		emit_imm(rd, imm, ctx);
		if (!is64 && !aux->verifier_zext)
			emit_zext_32(rd, ctx);
		break;

	/* dst = dst OP imm */
	case BPF_ALU | BPF_ADD | BPF_K:
	case BPF_ALU64 | BPF_ADD | BPF_K:
		if (is_12b_int(imm)) {
			emit_addi(rd, rd, imm, ctx);
		} else {
			emit_imm(RV_REG_T1, imm, ctx);
			emit_add(rd, rd, RV_REG_T1, ctx);
		}
		if (!is64 && !aux->verifier_zext)
			emit_zext_32(rd, ctx);
		break;
	case BPF_ALU | BPF_SUB | BPF_K:
	case BPF_ALU64 | BPF_SUB | BPF_K:
		if (is_12b_int(-imm)) {
			emit_addi(rd, rd, -imm, ctx);
		} else {
			emit_imm(RV_REG_T1, imm, ctx);
			emit_sub(rd, rd, RV_REG_T1, ctx);
		}
		if (!is64 && !aux->verifier_zext)
			emit_zext_32(rd, ctx);
		break;
	case BPF_ALU | BPF_AND | BPF_K:
	case BPF_ALU64 | BPF_AND | BPF_K:
		if (is_12b_int(imm)) {
			emit_andi(rd, rd, imm, ctx);
		} else {
			emit_imm(RV_REG_T1, imm, ctx);
			emit_and(rd, rd, RV_REG_T1, ctx);
		}
		if (!is64 && !aux->verifier_zext)
			emit_zext_32(rd, ctx);
		break;
	case BPF_ALU | BPF_OR | BPF_K:
	case BPF_ALU64 | BPF_OR | BPF_K:
		if (is_12b_int(imm)) {
			emit(rv_ori(rd, rd, imm), ctx);
		} else {
			emit_imm(RV_REG_T1, imm, ctx);
			emit_or(rd, rd, RV_REG_T1, ctx);
		}
		if (!is64 && !aux->verifier_zext)
			emit_zext_32(rd, ctx);
		break;
	case BPF_ALU | BPF_XOR | BPF_K:
	case BPF_ALU64 | BPF_XOR | BPF_K:
		if (is_12b_int(imm)) {
			emit(rv_xori(rd, rd, imm), ctx);
		} else {
			emit_imm(RV_REG_T1, imm, ctx);
			emit_xor(rd, rd, RV_REG_T1, ctx);
		}
		if (!is64 && !aux->verifier_zext)
			emit_zext_32(rd, ctx);
		break;
	case BPF_ALU | BPF_MUL | BPF_K:
	case BPF_ALU64 | BPF_MUL | BPF_K:
		emit_imm(RV_REG_T1, imm, ctx);
		emit(is64 ? rv_mul(rd, rd, RV_REG_T1) :
		     rv_mulw(rd, rd, RV_REG_T1), ctx);
		if (!is64 && !aux->verifier_zext)
			emit_zext_32(rd, ctx);
		break;
	case BPF_ALU | BPF_DIV | BPF_K:
	case BPF_ALU64 | BPF_DIV | BPF_K:
		emit_imm(RV_REG_T1, imm, ctx);
		if (off)
			emit(is64 ? rv_div(rd, rd, RV_REG_T1) :
			     rv_divw(rd, rd, RV_REG_T1), ctx);
		else
			emit(is64 ? rv_divu(rd, rd, RV_REG_T1) :
			     rv_divuw(rd, rd, RV_REG_T1), ctx);
		if (!is64 && !aux->verifier_zext)
			emit_zext_32(rd, ctx);
		break;
	case BPF_ALU | BPF_MOD | BPF_K:
	case BPF_ALU64 | BPF_MOD | BPF_K:
		emit_imm(RV_REG_T1, imm, ctx);
		if (off)
			emit(is64 ? rv_rem(rd, rd, RV_REG_T1) :
			     rv_remw(rd, rd, RV_REG_T1), ctx);
		else
			emit(is64 ? rv_remu(rd, rd, RV_REG_T1) :
			     rv_remuw(rd, rd, RV_REG_T1), ctx);
		if (!is64 && !aux->verifier_zext)
			emit_zext_32(rd, ctx);
		break;
	case BPF_ALU | BPF_LSH | BPF_K:
	case BPF_ALU64 | BPF_LSH | BPF_K:
		emit_slli(rd, rd, imm, ctx);

		if (!is64 && !aux->verifier_zext)
			emit_zext_32(rd, ctx);
		break;
	case BPF_ALU | BPF_RSH | BPF_K:
	case BPF_ALU64 | BPF_RSH | BPF_K:
		if (is64)
			emit_srli(rd, rd, imm, ctx);
		else
			emit(rv_srliw(rd, rd, imm), ctx);

		if (!is64 && !aux->verifier_zext)
			emit_zext_32(rd, ctx);
		break;
	case BPF_ALU | BPF_ARSH | BPF_K:
	case BPF_ALU64 | BPF_ARSH | BPF_K:
		if (is64)
			emit_srai(rd, rd, imm, ctx);
		else
			emit(rv_sraiw(rd, rd, imm), ctx);

		if (!is64 && !aux->verifier_zext)
			emit_zext_32(rd, ctx);
		break;

	/* JUMP off */
	case BPF_JMP | BPF_JA:
	case BPF_JMP32 | BPF_JA:
		if (BPF_CLASS(code) == BPF_JMP)
			rvoff = rv_offset(i, off, ctx);
		else
			rvoff = rv_offset(i, imm, ctx);
		ret = emit_jump_and_link(RV_REG_ZERO, rvoff, true, ctx);
		if (ret)
			return ret;
		break;

	/* IF (dst COND src) JUMP off */
	case BPF_JMP | BPF_JEQ | BPF_X:
	case BPF_JMP32 | BPF_JEQ | BPF_X:
	case BPF_JMP | BPF_JGT | BPF_X:
	case BPF_JMP32 | BPF_JGT | BPF_X:
	case BPF_JMP | BPF_JLT | BPF_X:
	case BPF_JMP32 | BPF_JLT | BPF_X:
	case BPF_JMP | BPF_JGE | BPF_X:
	case BPF_JMP32 | BPF_JGE | BPF_X:
	case BPF_JMP | BPF_JLE | BPF_X:
	case BPF_JMP32 | BPF_JLE | BPF_X:
	case BPF_JMP | BPF_JNE | BPF_X:
	case BPF_JMP32 | BPF_JNE | BPF_X:
	case BPF_JMP | BPF_JSGT | BPF_X:
	case BPF_JMP32 | BPF_JSGT | BPF_X:
	case BPF_JMP | BPF_JSLT | BPF_X:
	case BPF_JMP32 | BPF_JSLT | BPF_X:
	case BPF_JMP | BPF_JSGE | BPF_X:
	case BPF_JMP32 | BPF_JSGE | BPF_X:
	case BPF_JMP | BPF_JSLE | BPF_X:
	case BPF_JMP32 | BPF_JSLE | BPF_X:
	case BPF_JMP | BPF_JSET | BPF_X:
	case BPF_JMP32 | BPF_JSET | BPF_X:
		rvoff = rv_offset(i, off, ctx);
		if (!is64) {
			s = ctx->ninsns;
			if (is_signed_bpf_cond(BPF_OP(code)))
				emit_sext_32_rd_rs(&rd, &rs, ctx);
			else
				emit_zext_32_rd_rs(&rd, &rs, ctx);
			e = ctx->ninsns;

			/* Adjust for extra insns */
			rvoff -= ninsns_rvoff(e - s);
		}

		if (BPF_OP(code) == BPF_JSET) {
			/* Adjust for and */
			rvoff -= 4;
			emit_and(RV_REG_T1, rd, rs, ctx);
			emit_branch(BPF_JNE, RV_REG_T1, RV_REG_ZERO, rvoff,
				    ctx);
		} else {
			emit_branch(BPF_OP(code), rd, rs, rvoff, ctx);
		}
		break;

	/* IF (dst COND imm) JUMP off */
	case BPF_JMP | BPF_JEQ | BPF_K:
	case BPF_JMP32 | BPF_JEQ | BPF_K:
	case BPF_JMP | BPF_JGT | BPF_K:
	case BPF_JMP32 | BPF_JGT | BPF_K:
	case BPF_JMP | BPF_JLT | BPF_K:
	case BPF_JMP32 | BPF_JLT | BPF_K:
	case BPF_JMP | BPF_JGE | BPF_K:
	case BPF_JMP32 | BPF_JGE | BPF_K:
	case BPF_JMP | BPF_JLE | BPF_K:
	case BPF_JMP32 | BPF_JLE | BPF_K:
	case BPF_JMP | BPF_JNE | BPF_K:
	case BPF_JMP32 | BPF_JNE | BPF_K:
	case BPF_JMP | BPF_JSGT | BPF_K:
	case BPF_JMP32 | BPF_JSGT | BPF_K:
	case BPF_JMP | BPF_JSLT | BPF_K:
	case BPF_JMP32 | BPF_JSLT | BPF_K:
	case BPF_JMP | BPF_JSGE | BPF_K:
	case BPF_JMP32 | BPF_JSGE | BPF_K:
	case BPF_JMP | BPF_JSLE | BPF_K:
	case BPF_JMP32 | BPF_JSLE | BPF_K:
		rvoff = rv_offset(i, off, ctx);
		s = ctx->ninsns;
		if (imm) {
			emit_imm(RV_REG_T1, imm, ctx);
			rs = RV_REG_T1;
		} else {
			/* If imm is 0, simply use zero register. */
			rs = RV_REG_ZERO;
		}
		if (!is64) {
			if (is_signed_bpf_cond(BPF_OP(code)))
				emit_sext_32_rd(&rd, ctx);
			else
				emit_zext_32_rd_t1(&rd, ctx);
		}
		e = ctx->ninsns;

		/* Adjust for extra insns */
		rvoff -= ninsns_rvoff(e - s);
		emit_branch(BPF_OP(code), rd, rs, rvoff, ctx);
		break;

	case BPF_JMP | BPF_JSET | BPF_K:
	case BPF_JMP32 | BPF_JSET | BPF_K:
		rvoff = rv_offset(i, off, ctx);
		s = ctx->ninsns;
		if (is_12b_int(imm)) {
			emit_andi(RV_REG_T1, rd, imm, ctx);
		} else {
			emit_imm(RV_REG_T1, imm, ctx);
			emit_and(RV_REG_T1, rd, RV_REG_T1, ctx);
		}
		/* For jset32, we should clear the upper 32 bits of t1, but
		 * sign-extension is sufficient here and saves one instruction,
		 * as t1 is used only in comparison against zero.
		 */
		if (!is64 && imm < 0)
			emit_addiw(RV_REG_T1, RV_REG_T1, 0, ctx);
		e = ctx->ninsns;
		rvoff -= ninsns_rvoff(e - s);
		emit_branch(BPF_JNE, RV_REG_T1, RV_REG_ZERO, rvoff, ctx);
		break;

	/* function call */
	case BPF_JMP | BPF_CALL:
	{
		bool fixed_addr;
		u64 addr;

		mark_call(ctx);
		ret = bpf_jit_get_func_addr(ctx->prog, insn, extra_pass,
					    &addr, &fixed_addr);
		if (ret < 0)
			return ret;

		ret = emit_call(addr, fixed_addr, ctx);
		if (ret)
			return ret;

		if (insn->src_reg != BPF_PSEUDO_CALL)
			emit_mv(bpf_to_rv_reg(BPF_REG_0, ctx), RV_REG_A0, ctx);
		break;
	}
	/* tail call */
	case BPF_JMP | BPF_TAIL_CALL:
		if (emit_bpf_tail_call(i, ctx))
			return -1;
		break;

	/* function return */
	case BPF_JMP | BPF_EXIT:
		if (i == ctx->prog->len - 1)
			break;

		rvoff = epilogue_offset(ctx);
		ret = emit_jump_and_link(RV_REG_ZERO, rvoff, true, ctx);
		if (ret)
			return ret;
		break;

	/* dst = imm64 */
	case BPF_LD | BPF_IMM | BPF_DW:
	{
		struct bpf_insn insn1 = insn[1];
		u64 imm64;

		imm64 = (u64)insn1.imm << 32 | (u32)imm;
		if (bpf_pseudo_func(insn)) {
			/* fixed-length insns for extra jit pass */
			ret = emit_addr(rd, imm64, extra_pass, ctx);
			if (ret)
				return ret;
		} else {
			emit_imm(rd, imm64, ctx);
		}

		return 1;
	}

	/* LDX: dst = *(unsigned size *)(src + off) */
	case BPF_LDX | BPF_MEM | BPF_B:
	case BPF_LDX | BPF_MEM | BPF_H:
	case BPF_LDX | BPF_MEM | BPF_W:
	case BPF_LDX | BPF_MEM | BPF_DW:
	case BPF_LDX | BPF_PROBE_MEM | BPF_B:
	case BPF_LDX | BPF_PROBE_MEM | BPF_H:
	case BPF_LDX | BPF_PROBE_MEM | BPF_W:
	case BPF_LDX | BPF_PROBE_MEM | BPF_DW:
	/* LDSX: dst = *(signed size *)(src + off) */
	case BPF_LDX | BPF_MEMSX | BPF_B:
	case BPF_LDX | BPF_MEMSX | BPF_H:
	case BPF_LDX | BPF_MEMSX | BPF_W:
	case BPF_LDX | BPF_PROBE_MEMSX | BPF_B:
	case BPF_LDX | BPF_PROBE_MEMSX | BPF_H:
	case BPF_LDX | BPF_PROBE_MEMSX | BPF_W:
	{
		int insn_len, insns_start;
		bool sign_ext;

		sign_ext = BPF_MODE(insn->code) == BPF_MEMSX ||
			   BPF_MODE(insn->code) == BPF_PROBE_MEMSX;

		switch (BPF_SIZE(code)) {
		case BPF_B:
			if (is_12b_int(off)) {
				insns_start = ctx->ninsns;
				if (sign_ext)
					emit(rv_lb(rd, off, rs), ctx);
				else
					emit(rv_lbu(rd, off, rs), ctx);
				insn_len = ctx->ninsns - insns_start;
				break;
			}

			emit_imm(RV_REG_T1, off, ctx);
			emit_add(RV_REG_T1, RV_REG_T1, rs, ctx);
			insns_start = ctx->ninsns;
			if (sign_ext)
				emit(rv_lb(rd, 0, RV_REG_T1), ctx);
			else
				emit(rv_lbu(rd, 0, RV_REG_T1), ctx);
			insn_len = ctx->ninsns - insns_start;
			break;
		case BPF_H:
			if (is_12b_int(off)) {
				insns_start = ctx->ninsns;
				if (sign_ext)
					emit(rv_lh(rd, off, rs), ctx);
				else
					emit(rv_lhu(rd, off, rs), ctx);
				insn_len = ctx->ninsns - insns_start;
				break;
			}

			emit_imm(RV_REG_T1, off, ctx);
			emit_add(RV_REG_T1, RV_REG_T1, rs, ctx);
			insns_start = ctx->ninsns;
			if (sign_ext)
				emit(rv_lh(rd, 0, RV_REG_T1), ctx);
			else
				emit(rv_lhu(rd, 0, RV_REG_T1), ctx);
			insn_len = ctx->ninsns - insns_start;
			break;
		case BPF_W:
			if (is_12b_int(off)) {
				insns_start = ctx->ninsns;
				if (sign_ext)
					emit(rv_lw(rd, off, rs), ctx);
				else
					emit(rv_lwu(rd, off, rs), ctx);
				insn_len = ctx->ninsns - insns_start;
				break;
			}

			emit_imm(RV_REG_T1, off, ctx);
			emit_add(RV_REG_T1, RV_REG_T1, rs, ctx);
			insns_start = ctx->ninsns;
			if (sign_ext)
				emit(rv_lw(rd, 0, RV_REG_T1), ctx);
			else
				emit(rv_lwu(rd, 0, RV_REG_T1), ctx);
			insn_len = ctx->ninsns - insns_start;
			break;
		case BPF_DW:
			if (is_12b_int(off)) {
				insns_start = ctx->ninsns;
				emit_ld(rd, off, rs, ctx);
				insn_len = ctx->ninsns - insns_start;
				break;
			}

			emit_imm(RV_REG_T1, off, ctx);
			emit_add(RV_REG_T1, RV_REG_T1, rs, ctx);
			insns_start = ctx->ninsns;
			emit_ld(rd, 0, RV_REG_T1, ctx);
			insn_len = ctx->ninsns - insns_start;
			break;
		}

		ret = add_exception_handler(insn, ctx, rd, insn_len);
		if (ret)
			return ret;

		if (BPF_SIZE(code) != BPF_DW && insn_is_zext(&insn[1]))
			return 1;
		break;
	}
	/* speculation barrier */
	case BPF_ST | BPF_NOSPEC:
		break;

	/* ST: *(size *)(dst + off) = imm */
	case BPF_ST | BPF_MEM | BPF_B:
		emit_imm(RV_REG_T1, imm, ctx);
		if (is_12b_int(off)) {
			emit(rv_sb(rd, off, RV_REG_T1), ctx);
			break;
		}

		emit_imm(RV_REG_T2, off, ctx);
		emit_add(RV_REG_T2, RV_REG_T2, rd, ctx);
		emit(rv_sb(RV_REG_T2, 0, RV_REG_T1), ctx);
		break;

	case BPF_ST | BPF_MEM | BPF_H:
		emit_imm(RV_REG_T1, imm, ctx);
		if (is_12b_int(off)) {
			emit(rv_sh(rd, off, RV_REG_T1), ctx);
			break;
		}

		emit_imm(RV_REG_T2, off, ctx);
		emit_add(RV_REG_T2, RV_REG_T2, rd, ctx);
		emit(rv_sh(RV_REG_T2, 0, RV_REG_T1), ctx);
		break;
	case BPF_ST | BPF_MEM | BPF_W:
		emit_imm(RV_REG_T1, imm, ctx);
		if (is_12b_int(off)) {
			emit_sw(rd, off, RV_REG_T1, ctx);
			break;
		}

		emit_imm(RV_REG_T2, off, ctx);
		emit_add(RV_REG_T2, RV_REG_T2, rd, ctx);
		emit_sw(RV_REG_T2, 0, RV_REG_T1, ctx);
		break;
	case BPF_ST | BPF_MEM | BPF_DW:
		emit_imm(RV_REG_T1, imm, ctx);
		if (is_12b_int(off)) {
			emit_sd(rd, off, RV_REG_T1, ctx);
			break;
		}

		emit_imm(RV_REG_T2, off, ctx);
		emit_add(RV_REG_T2, RV_REG_T2, rd, ctx);
		emit_sd(RV_REG_T2, 0, RV_REG_T1, ctx);
		break;

	/* STX: *(size *)(dst + off) = src */
	case BPF_STX | BPF_MEM | BPF_B:
		if (is_12b_int(off)) {
			emit(rv_sb(rd, off, rs), ctx);
			break;
		}

		emit_imm(RV_REG_T1, off, ctx);
		emit_add(RV_REG_T1, RV_REG_T1, rd, ctx);
		emit(rv_sb(RV_REG_T1, 0, rs), ctx);
		break;
	case BPF_STX | BPF_MEM | BPF_H:
		if (is_12b_int(off)) {
			emit(rv_sh(rd, off, rs), ctx);
			break;
		}

		emit_imm(RV_REG_T1, off, ctx);
		emit_add(RV_REG_T1, RV_REG_T1, rd, ctx);
		emit(rv_sh(RV_REG_T1, 0, rs), ctx);
		break;
	case BPF_STX | BPF_MEM | BPF_W:
		if (is_12b_int(off)) {
			emit_sw(rd, off, rs, ctx);
			break;
		}

		emit_imm(RV_REG_T1, off, ctx);
		emit_add(RV_REG_T1, RV_REG_T1, rd, ctx);
		emit_sw(RV_REG_T1, 0, rs, ctx);
		break;
	case BPF_STX | BPF_MEM | BPF_DW:
		if (is_12b_int(off)) {
			emit_sd(rd, off, rs, ctx);
			break;
		}

		emit_imm(RV_REG_T1, off, ctx);
		emit_add(RV_REG_T1, RV_REG_T1, rd, ctx);
		emit_sd(RV_REG_T1, 0, rs, ctx);
		break;
	case BPF_STX | BPF_ATOMIC | BPF_W:
	case BPF_STX | BPF_ATOMIC | BPF_DW:
		emit_atomic(rd, rs, off, imm,
			    BPF_SIZE(code) == BPF_DW, ctx);
		break;
	default:
		pr_err("bpf-jit: unknown opcode %02x\n", code);
		return -EINVAL;
	}

	return 0;
}

void bpf_jit_build_prologue(struct rv_jit_context *ctx)
{
	int i, stack_adjust = 0, store_offset, bpf_stack_adjust;

	bpf_stack_adjust = round_up(ctx->prog->aux->stack_depth, 16);
	if (bpf_stack_adjust)
		mark_fp(ctx);

	if (seen_reg(RV_REG_RA, ctx))
		stack_adjust += 8;
	stack_adjust += 8; /* RV_REG_FP */
	if (seen_reg(RV_REG_S1, ctx))
		stack_adjust += 8;
	if (seen_reg(RV_REG_S2, ctx))
		stack_adjust += 8;
	if (seen_reg(RV_REG_S3, ctx))
		stack_adjust += 8;
	if (seen_reg(RV_REG_S4, ctx))
		stack_adjust += 8;
	if (seen_reg(RV_REG_S5, ctx))
		stack_adjust += 8;
	if (seen_reg(RV_REG_S6, ctx))
		stack_adjust += 8;

	stack_adjust = round_up(stack_adjust, 16);
	stack_adjust += bpf_stack_adjust;

	store_offset = stack_adjust - 8;

	/* nops reserved for auipc+jalr pair */
	for (i = 0; i < RV_FENTRY_NINSNS; i++)
		emit(rv_nop(), ctx);

	/* First instruction is always setting the tail-call-counter
	 * (TCC) register. This instruction is skipped for tail calls.
	 * Force using a 4-byte (non-compressed) instruction.
	 */
	emit(rv_addi(RV_REG_TCC, RV_REG_ZERO, MAX_TAIL_CALL_CNT), ctx);

	emit_addi(RV_REG_SP, RV_REG_SP, -stack_adjust, ctx);

	if (seen_reg(RV_REG_RA, ctx)) {
		emit_sd(RV_REG_SP, store_offset, RV_REG_RA, ctx);
		store_offset -= 8;
	}
	emit_sd(RV_REG_SP, store_offset, RV_REG_FP, ctx);
	store_offset -= 8;
	if (seen_reg(RV_REG_S1, ctx)) {
		emit_sd(RV_REG_SP, store_offset, RV_REG_S1, ctx);
		store_offset -= 8;
	}
	if (seen_reg(RV_REG_S2, ctx)) {
		emit_sd(RV_REG_SP, store_offset, RV_REG_S2, ctx);
		store_offset -= 8;
	}
	if (seen_reg(RV_REG_S3, ctx)) {
		emit_sd(RV_REG_SP, store_offset, RV_REG_S3, ctx);
		store_offset -= 8;
	}
	if (seen_reg(RV_REG_S4, ctx)) {
		emit_sd(RV_REG_SP, store_offset, RV_REG_S4, ctx);
		store_offset -= 8;
	}
	if (seen_reg(RV_REG_S5, ctx)) {
		emit_sd(RV_REG_SP, store_offset, RV_REG_S5, ctx);
		store_offset -= 8;
	}
	if (seen_reg(RV_REG_S6, ctx)) {
		emit_sd(RV_REG_SP, store_offset, RV_REG_S6, ctx);
		store_offset -= 8;
	}

	emit_addi(RV_REG_FP, RV_REG_SP, stack_adjust, ctx);

	if (bpf_stack_adjust)
		emit_addi(RV_REG_S5, RV_REG_SP, bpf_stack_adjust, ctx);

	/* Program contains calls and tail calls, so RV_REG_TCC need
	 * to be saved across calls.
	 */
	if (seen_tail_call(ctx) && seen_call(ctx))
		emit_mv(RV_REG_TCC_SAVED, RV_REG_TCC, ctx);

	ctx->stack_size = stack_adjust;
}

void bpf_jit_build_epilogue(struct rv_jit_context *ctx)
{
	__build_epilogue(false, ctx);
}

bool bpf_jit_supports_kfunc_call(void)
{
	return true;
}<|MERGE_RESOLUTION|>--- conflicted
+++ resolved
@@ -144,15 +144,11 @@
 /* Emit fixed-length instructions for address */
 static int emit_addr(u8 rd, u64 addr, bool extra_pass, struct rv_jit_context *ctx)
 {
-<<<<<<< HEAD
-	u64 ip = (u64)(ctx->insns + ctx->ninsns);
-=======
 	/*
 	 * Use the ro_insns(RX) to calculate the offset as the BPF program will
 	 * finally run from this memory region.
 	 */
 	u64 ip = (u64)(ctx->ro_insns + ctx->ninsns);
->>>>>>> ccf0a997
 	s64 off = addr - ip;
 	s64 upper = (off + (1 << 11)) >> 12;
 	s64 lower = off & 0xfff;
