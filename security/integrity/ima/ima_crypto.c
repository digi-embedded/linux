/*
 * Copyright (C) 2005,2006,2007,2008 IBM Corporation
 *
 * Authors:
 * Mimi Zohar <zohar@us.ibm.com>
 * Kylene Hall <kjhall@us.ibm.com>
 *
 * This program is free software; you can redistribute it and/or modify
 * it under the terms of the GNU General Public License as published by
 * the Free Software Foundation, version 2 of the License.
 *
 * File: ima_crypto.c
 *	Calculates md5/sha1 file hash, template hash, boot-aggreate hash
 */

#define pr_fmt(fmt) KBUILD_MODNAME ": " fmt

#include <linux/kernel.h>
#include <linux/moduleparam.h>
#include <linux/ratelimit.h>
#include <linux/file.h>
#include <linux/crypto.h>
#include <linux/scatterlist.h>
#include <linux/err.h>
#include <linux/slab.h>
#include <crypto/hash.h>

#include "ima.h"

/* minimum file size for ahash use */
static unsigned long ima_ahash_minsize;
module_param_named(ahash_minsize, ima_ahash_minsize, ulong, 0644);
MODULE_PARM_DESC(ahash_minsize, "Minimum file size for ahash use");

/* default is 0 - 1 page. */
static int ima_maxorder;
static unsigned int ima_bufsize = PAGE_SIZE;

static int param_set_bufsize(const char *val, const struct kernel_param *kp)
{
	unsigned long long size;
	int order;

	size = memparse(val, NULL);
	order = get_order(size);
	if (order >= MAX_ORDER)
		return -EINVAL;
	ima_maxorder = order;
	ima_bufsize = PAGE_SIZE << order;
	return 0;
}

static const struct kernel_param_ops param_ops_bufsize = {
	.set = param_set_bufsize,
	.get = param_get_uint,
};
#define param_check_bufsize(name, p) __param_check(name, p, unsigned int)

module_param_named(ahash_bufsize, ima_bufsize, bufsize, 0644);
MODULE_PARM_DESC(ahash_bufsize, "Maximum ahash buffer size");

static struct crypto_shash *ima_shash_tfm;
static struct crypto_ahash *ima_ahash_tfm;

int __init ima_init_crypto(void)
{
	long rc;

	ima_shash_tfm = crypto_alloc_shash(hash_algo_name[ima_hash_algo], 0, 0);
	if (IS_ERR(ima_shash_tfm)) {
		rc = PTR_ERR(ima_shash_tfm);
		pr_err("Can not allocate %s (reason: %ld)\n",
		       hash_algo_name[ima_hash_algo], rc);
		return rc;
	}
	pr_info("Allocated hash algorithm: %s\n",
		hash_algo_name[ima_hash_algo]);
	return 0;
}

static struct crypto_shash *ima_alloc_tfm(enum hash_algo algo)
{
	struct crypto_shash *tfm = ima_shash_tfm;
	int rc;

	if (algo < 0 || algo >= HASH_ALGO__LAST)
		algo = ima_hash_algo;

	if (algo != ima_hash_algo) {
		tfm = crypto_alloc_shash(hash_algo_name[algo], 0, 0);
		if (IS_ERR(tfm)) {
			rc = PTR_ERR(tfm);
			pr_err("Can not allocate %s (reason: %d)\n",
			       hash_algo_name[algo], rc);
		}
	}
	return tfm;
}

static void ima_free_tfm(struct crypto_shash *tfm)
{
	if (tfm != ima_shash_tfm)
		crypto_free_shash(tfm);
}

/**
 * ima_alloc_pages() - Allocate contiguous pages.
 * @max_size:       Maximum amount of memory to allocate.
 * @allocated_size: Returned size of actual allocation.
 * @last_warn:      Should the min_size allocation warn or not.
 *
 * Tries to do opportunistic allocation for memory first trying to allocate
 * max_size amount of memory and then splitting that until zero order is
 * reached. Allocation is tried without generating allocation warnings unless
 * last_warn is set. Last_warn set affects only last allocation of zero order.
 *
 * By default, ima_maxorder is 0 and it is equivalent to kmalloc(GFP_KERNEL)
 *
 * Return pointer to allocated memory, or NULL on failure.
 */
static void *ima_alloc_pages(loff_t max_size, size_t *allocated_size,
			     int last_warn)
{
	void *ptr;
	int order = ima_maxorder;
	gfp_t gfp_mask = __GFP_RECLAIM | __GFP_NOWARN | __GFP_NORETRY;

	if (order)
		order = min(get_order(max_size), order);

	for (; order; order--) {
		ptr = (void *)__get_free_pages(gfp_mask, order);
		if (ptr) {
			*allocated_size = PAGE_SIZE << order;
			return ptr;
		}
	}

	/* order is zero - one page */

	gfp_mask = GFP_KERNEL;

	if (!last_warn)
		gfp_mask |= __GFP_NOWARN;

	ptr = (void *)__get_free_pages(gfp_mask, 0);
	if (ptr) {
		*allocated_size = PAGE_SIZE;
		return ptr;
	}

	*allocated_size = 0;
	return NULL;
}

/**
 * ima_free_pages() - Free pages allocated by ima_alloc_pages().
 * @ptr:  Pointer to allocated pages.
 * @size: Size of allocated buffer.
 */
static void ima_free_pages(void *ptr, size_t size)
{
	if (!ptr)
		return;
	free_pages((unsigned long)ptr, get_order(size));
}

static struct crypto_ahash *ima_alloc_atfm(enum hash_algo algo)
{
	struct crypto_ahash *tfm = ima_ahash_tfm;
	int rc;

	if (algo < 0 || algo >= HASH_ALGO__LAST)
		algo = ima_hash_algo;

	if (algo != ima_hash_algo || !tfm) {
		tfm = crypto_alloc_ahash(hash_algo_name[algo], 0, 0);
		if (!IS_ERR(tfm)) {
			if (algo == ima_hash_algo)
				ima_ahash_tfm = tfm;
		} else {
			rc = PTR_ERR(tfm);
			pr_err("Can not allocate %s (reason: %d)\n",
			       hash_algo_name[algo], rc);
		}
	}
	return tfm;
}

static void ima_free_atfm(struct crypto_ahash *tfm)
{
	if (tfm != ima_ahash_tfm)
		crypto_free_ahash(tfm);
}

static inline int ahash_wait(int err, struct crypto_wait *wait)
{

	err = crypto_wait_req(err, wait);

	if (err)
		pr_crit_ratelimited("ahash calculation failed: err: %d\n", err);

	return err;
}

static int ima_calc_file_hash_atfm(struct file *file,
				   struct ima_digest_data *hash,
				   struct crypto_ahash *tfm)
{
	loff_t i_size, offset;
	char *rbuf[2] = { NULL, };
	int rc, rbuf_len, active = 0, ahash_rc = 0;
	struct ahash_request *req;
	struct scatterlist sg[1];
	struct crypto_wait wait;
	size_t rbuf_size[2];

	hash->length = crypto_ahash_digestsize(tfm);

	req = ahash_request_alloc(tfm, GFP_KERNEL);
	if (!req)
		return -ENOMEM;

	crypto_init_wait(&wait);
	ahash_request_set_callback(req, CRYPTO_TFM_REQ_MAY_BACKLOG |
				   CRYPTO_TFM_REQ_MAY_SLEEP,
				   crypto_req_done, &wait);

	rc = ahash_wait(crypto_ahash_init(req), &wait);
	if (rc)
		goto out1;

	i_size = i_size_read(file_inode(file));

	if (i_size == 0)
		goto out2;

	/*
	 * Try to allocate maximum size of memory.
	 * Fail if even a single page cannot be allocated.
	 */
	rbuf[0] = ima_alloc_pages(i_size, &rbuf_size[0], 1);
	if (!rbuf[0]) {
		rc = -ENOMEM;
		goto out1;
	}

	/* Only allocate one buffer if that is enough. */
	if (i_size > rbuf_size[0]) {
		/*
		 * Try to allocate secondary buffer. If that fails fallback to
		 * using single buffering. Use previous memory allocation size
		 * as baseline for possible allocation size.
		 */
		rbuf[1] = ima_alloc_pages(i_size - rbuf_size[0],
					  &rbuf_size[1], 0);
	}

	for (offset = 0; offset < i_size; offset += rbuf_len) {
		if (!rbuf[1] && offset) {
			/* Not using two buffers, and it is not the first
			 * read/request, wait for the completion of the
			 * previous ahash_update() request.
			 */
			rc = ahash_wait(ahash_rc, &wait);
			if (rc)
				goto out3;
		}
		/* read buffer */
		rbuf_len = min_t(loff_t, i_size - offset, rbuf_size[active]);
		rc = integrity_kernel_read(file, offset, rbuf[active],
					   rbuf_len);
		if (rc != rbuf_len)
			goto out3;

		if (rbuf[1] && offset) {
			/* Using two buffers, and it is not the first
			 * read/request, wait for the completion of the
			 * previous ahash_update() request.
			 */
			rc = ahash_wait(ahash_rc, &wait);
			if (rc)
				goto out3;
		}

		sg_init_one(&sg[0], rbuf[active], rbuf_len);
		ahash_request_set_crypt(req, sg, NULL, rbuf_len);

		ahash_rc = crypto_ahash_update(req);

		if (rbuf[1])
			active = !active; /* swap buffers, if we use two */
	}
	/* wait for the last update request to complete */
	rc = ahash_wait(ahash_rc, &wait);
out3:
	ima_free_pages(rbuf[0], rbuf_size[0]);
	ima_free_pages(rbuf[1], rbuf_size[1]);
out2:
	if (!rc) {
		ahash_request_set_crypt(req, NULL, hash->digest, 0);
		rc = ahash_wait(crypto_ahash_final(req), &wait);
	}
out1:
	ahash_request_free(req);
	return rc;
}

static int ima_calc_file_ahash(struct file *file, struct ima_digest_data *hash)
{
	struct crypto_ahash *tfm;
	int rc;

	tfm = ima_alloc_atfm(hash->algo);
	if (IS_ERR(tfm))
		return PTR_ERR(tfm);

	rc = ima_calc_file_hash_atfm(file, hash, tfm);

	ima_free_atfm(tfm);

	return rc;
}

static int ima_calc_file_hash_tfm(struct file *file,
				  struct ima_digest_data *hash,
				  struct crypto_shash *tfm)
{
	loff_t i_size, offset = 0;
	char *rbuf;
	int rc;
	SHASH_DESC_ON_STACK(shash, tfm);

	shash->tfm = tfm;
	shash->flags = 0;

	hash->length = crypto_shash_digestsize(tfm);

	rc = crypto_shash_init(shash);
	if (rc != 0)
		return rc;

	i_size = i_size_read(file_inode(file));

	if (i_size == 0)
		goto out;

	rbuf = kzalloc(PAGE_SIZE, GFP_KERNEL);
	if (!rbuf)
		return -ENOMEM;

	while (offset < i_size) {
		int rbuf_len;

		rbuf_len = integrity_kernel_read(file, offset, rbuf, PAGE_SIZE);
		if (rbuf_len < 0) {
			rc = rbuf_len;
			break;
		}
		if (rbuf_len == 0)
			break;
		offset += rbuf_len;

		rc = crypto_shash_update(shash, rbuf, rbuf_len);
		if (rc)
			break;
	}
	kfree(rbuf);
out:
	if (!rc)
		rc = crypto_shash_final(shash, hash->digest);
	return rc;
}

static int ima_calc_file_shash(struct file *file, struct ima_digest_data *hash)
{
	struct crypto_shash *tfm;
	int rc;

	tfm = ima_alloc_tfm(hash->algo);
	if (IS_ERR(tfm))
		return PTR_ERR(tfm);

	rc = ima_calc_file_hash_tfm(file, hash, tfm);

	ima_free_tfm(tfm);

	return rc;
}

/*
 * ima_calc_file_hash - calculate file hash
 *
 * Asynchronous hash (ahash) allows using HW acceleration for calculating
 * a hash. ahash performance varies for different data sizes on different
 * crypto accelerators. shash performance might be better for smaller files.
 * The 'ima.ahash_minsize' module parameter allows specifying the best
 * minimum file size for using ahash on the system.
 *
 * If the ima.ahash_minsize parameter is not specified, this function uses
 * shash for the hash calculation.  If ahash fails, it falls back to using
 * shash.
 */
int ima_calc_file_hash(struct file *file, struct ima_digest_data *hash)
{
	loff_t i_size;
	int rc;
	struct file *f = file;
	bool new_file_instance = false, modified_flags = false;

	/*
	 * For consistency, fail file's opened with the O_DIRECT flag on
	 * filesystems mounted with/without DAX option.
	 */
	if (file->f_flags & O_DIRECT) {
		hash->length = hash_digest_size[ima_hash_algo];
		hash->algo = ima_hash_algo;
		return -EINVAL;
	}

<<<<<<< HEAD
	/* Open a new file instance in O_RDONLY if we cannot read */
	if (!(file->f_mode & FMODE_READ)) {
		int flags = file->f_flags & ~(O_WRONLY | O_APPEND |
				O_TRUNC | O_CREAT | O_NOCTTY | O_EXCL);
		flags |= O_RDONLY;
		f = dentry_open(&file->f_path, flags, file->f_cred);
		if (IS_ERR(f)) {
			/*
			 * Cannot open the file again, lets modify f_flags
			 * of original and continue
			 */
			pr_info_ratelimited("Unable to reopen file for reading.\n");
			f = file;
			f->f_flags |= FMODE_READ;
			modified_flags = true;
		} else {
			new_file_instance = true;
		}
	}

	i_size = i_size_read(file_inode(f));
=======
	i_size = i_size_read(file_inode(file));
>>>>>>> de18b1a6

	if (ima_ahash_minsize && i_size >= ima_ahash_minsize) {
		rc = ima_calc_file_ahash(f, hash);
		if (!rc)
			goto out;
	}

	rc = ima_calc_file_shash(f, hash);
out:
	if (new_file_instance)
		fput(f);
	else if (modified_flags)
		f->f_flags &= ~FMODE_READ;
	return rc;
}

/*
 * Calculate the hash of template data
 */
static int ima_calc_field_array_hash_tfm(struct ima_field_data *field_data,
					 struct ima_template_desc *td,
					 int num_fields,
					 struct ima_digest_data *hash,
					 struct crypto_shash *tfm)
{
	SHASH_DESC_ON_STACK(shash, tfm);
	int rc, i;

	shash->tfm = tfm;
	shash->flags = 0;

	hash->length = crypto_shash_digestsize(tfm);

	rc = crypto_shash_init(shash);
	if (rc != 0)
		return rc;

	for (i = 0; i < num_fields; i++) {
		u8 buffer[IMA_EVENT_NAME_LEN_MAX + 1] = { 0 };
		u8 *data_to_hash = field_data[i].data;
		u32 datalen = field_data[i].len;
		u32 datalen_to_hash =
		    !ima_canonical_fmt ? datalen : cpu_to_le32(datalen);

		if (strcmp(td->name, IMA_TEMPLATE_IMA_NAME) != 0) {
			rc = crypto_shash_update(shash,
						(const u8 *) &datalen_to_hash,
						sizeof(datalen_to_hash));
			if (rc)
				break;
		} else if (strcmp(td->fields[i]->field_id, "n") == 0) {
			memcpy(buffer, data_to_hash, datalen);
			data_to_hash = buffer;
			datalen = IMA_EVENT_NAME_LEN_MAX + 1;
		}
		rc = crypto_shash_update(shash, data_to_hash, datalen);
		if (rc)
			break;
	}

	if (!rc)
		rc = crypto_shash_final(shash, hash->digest);

	return rc;
}

int ima_calc_field_array_hash(struct ima_field_data *field_data,
			      struct ima_template_desc *desc, int num_fields,
			      struct ima_digest_data *hash)
{
	struct crypto_shash *tfm;
	int rc;

	tfm = ima_alloc_tfm(hash->algo);
	if (IS_ERR(tfm))
		return PTR_ERR(tfm);

	rc = ima_calc_field_array_hash_tfm(field_data, desc, num_fields,
					   hash, tfm);

	ima_free_tfm(tfm);

	return rc;
}

static int calc_buffer_ahash_atfm(const void *buf, loff_t len,
				  struct ima_digest_data *hash,
				  struct crypto_ahash *tfm)
{
	struct ahash_request *req;
	struct scatterlist sg;
	struct crypto_wait wait;
	int rc, ahash_rc = 0;

	hash->length = crypto_ahash_digestsize(tfm);

	req = ahash_request_alloc(tfm, GFP_KERNEL);
	if (!req)
		return -ENOMEM;

	crypto_init_wait(&wait);
	ahash_request_set_callback(req, CRYPTO_TFM_REQ_MAY_BACKLOG |
				   CRYPTO_TFM_REQ_MAY_SLEEP,
				   crypto_req_done, &wait);

	rc = ahash_wait(crypto_ahash_init(req), &wait);
	if (rc)
		goto out;

	sg_init_one(&sg, buf, len);
	ahash_request_set_crypt(req, &sg, NULL, len);

	ahash_rc = crypto_ahash_update(req);

	/* wait for the update request to complete */
	rc = ahash_wait(ahash_rc, &wait);
	if (!rc) {
		ahash_request_set_crypt(req, NULL, hash->digest, 0);
		rc = ahash_wait(crypto_ahash_final(req), &wait);
	}
out:
	ahash_request_free(req);
	return rc;
}

static int calc_buffer_ahash(const void *buf, loff_t len,
			     struct ima_digest_data *hash)
{
	struct crypto_ahash *tfm;
	int rc;

	tfm = ima_alloc_atfm(hash->algo);
	if (IS_ERR(tfm))
		return PTR_ERR(tfm);

	rc = calc_buffer_ahash_atfm(buf, len, hash, tfm);

	ima_free_atfm(tfm);

	return rc;
}

static int calc_buffer_shash_tfm(const void *buf, loff_t size,
				struct ima_digest_data *hash,
				struct crypto_shash *tfm)
{
	SHASH_DESC_ON_STACK(shash, tfm);
	unsigned int len;
	int rc;

	shash->tfm = tfm;
	shash->flags = 0;

	hash->length = crypto_shash_digestsize(tfm);

	rc = crypto_shash_init(shash);
	if (rc != 0)
		return rc;

	while (size) {
		len = size < PAGE_SIZE ? size : PAGE_SIZE;
		rc = crypto_shash_update(shash, buf, len);
		if (rc)
			break;
		buf += len;
		size -= len;
	}

	if (!rc)
		rc = crypto_shash_final(shash, hash->digest);
	return rc;
}

static int calc_buffer_shash(const void *buf, loff_t len,
			     struct ima_digest_data *hash)
{
	struct crypto_shash *tfm;
	int rc;

	tfm = ima_alloc_tfm(hash->algo);
	if (IS_ERR(tfm))
		return PTR_ERR(tfm);

	rc = calc_buffer_shash_tfm(buf, len, hash, tfm);

	ima_free_tfm(tfm);
	return rc;
}

int ima_calc_buffer_hash(const void *buf, loff_t len,
			 struct ima_digest_data *hash)
{
	int rc;

	if (ima_ahash_minsize && len >= ima_ahash_minsize) {
		rc = calc_buffer_ahash(buf, len, hash);
		if (!rc)
			return 0;
	}

	return calc_buffer_shash(buf, len, hash);
}

static void __init ima_pcrread(int idx, u8 *pcr)
{
	if (!ima_used_chip)
		return;

	if (tpm_pcr_read(TPM_ANY_NUM, idx, pcr) != 0)
		pr_err("Error Communicating to TPM chip\n");
}

/*
 * Calculate the boot aggregate hash
 */
static int __init ima_calc_boot_aggregate_tfm(char *digest,
					      struct crypto_shash *tfm)
{
	u8 pcr_i[TPM_DIGEST_SIZE];
	int rc, i;
	SHASH_DESC_ON_STACK(shash, tfm);

	shash->tfm = tfm;
	shash->flags = 0;

	rc = crypto_shash_init(shash);
	if (rc != 0)
		return rc;

	/* cumulative sha1 over tpm registers 0-7 */
	for (i = TPM_PCR0; i < TPM_PCR8; i++) {
		ima_pcrread(i, pcr_i);
		/* now accumulate with current aggregate */
		rc = crypto_shash_update(shash, pcr_i, TPM_DIGEST_SIZE);
	}
	if (!rc)
		crypto_shash_final(shash, digest);
	return rc;
}

int __init ima_calc_boot_aggregate(struct ima_digest_data *hash)
{
	struct crypto_shash *tfm;
	int rc;

	tfm = ima_alloc_tfm(hash->algo);
	if (IS_ERR(tfm))
		return PTR_ERR(tfm);

	hash->length = crypto_shash_digestsize(tfm);
	rc = ima_calc_boot_aggregate_tfm(hash->digest, tfm);

	ima_free_tfm(tfm);

	return rc;
}<|MERGE_RESOLUTION|>--- conflicted
+++ resolved
@@ -419,7 +419,6 @@
 		return -EINVAL;
 	}
 
-<<<<<<< HEAD
 	/* Open a new file instance in O_RDONLY if we cannot read */
 	if (!(file->f_mode & FMODE_READ)) {
 		int flags = file->f_flags & ~(O_WRONLY | O_APPEND |
@@ -441,9 +440,6 @@
 	}
 
 	i_size = i_size_read(file_inode(f));
-=======
-	i_size = i_size_read(file_inode(file));
->>>>>>> de18b1a6
 
 	if (ima_ahash_minsize && i_size >= ima_ahash_minsize) {
 		rc = ima_calc_file_ahash(f, hash);
