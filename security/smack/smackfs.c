/*
 * Copyright (C) 2007 Casey Schaufler <casey@schaufler-ca.com>
 *
 *	This program is free software; you can redistribute it and/or modify
 *  	it under the terms of the GNU General Public License as published by
 *	the Free Software Foundation, version 2.
 *
 * Authors:
 * 	Casey Schaufler <casey@schaufler-ca.com>
 * 	Ahmed S. Darwish <darwish.07@gmail.com>
 *
 * Special thanks to the authors of selinuxfs.
 *
 *	Karl MacMillan <kmacmillan@tresys.com>
 *	James Morris <jmorris@redhat.com>
 *
 */

#include <linux/kernel.h>
#include <linux/vmalloc.h>
#include <linux/security.h>
#include <linux/mutex.h>
#include <linux/slab.h>
#include <net/net_namespace.h>
#include <net/cipso_ipv4.h>
#include <linux/seq_file.h>
#include <linux/ctype.h>
#include <linux/audit.h>
#include <linux/magic.h>
#include "smack.h"

#define BEBITS	(sizeof(__be32) * 8)
/*
 * smackfs pseudo filesystem.
 */

enum smk_inos {
	SMK_ROOT_INO	= 2,
	SMK_LOAD	= 3,	/* load policy */
	SMK_CIPSO	= 4,	/* load label -> CIPSO mapping */
	SMK_DOI		= 5,	/* CIPSO DOI */
	SMK_DIRECT	= 6,	/* CIPSO level indicating direct label */
	SMK_AMBIENT	= 7,	/* internet ambient label */
	SMK_NET4ADDR	= 8,	/* single label hosts */
	SMK_ONLYCAP	= 9,	/* the only "capable" label */
	SMK_LOGGING	= 10,	/* logging */
	SMK_LOAD_SELF	= 11,	/* task specific rules */
	SMK_ACCESSES	= 12,	/* access policy */
	SMK_MAPPED	= 13,	/* CIPSO level indicating mapped label */
	SMK_LOAD2	= 14,	/* load policy with long labels */
	SMK_LOAD_SELF2	= 15,	/* load task specific rules with long labels */
	SMK_ACCESS2	= 16,	/* make an access check with long labels */
	SMK_CIPSO2	= 17,	/* load long label -> CIPSO mapping */
	SMK_REVOKE_SUBJ	= 18,	/* set rules with subject label to '-' */
	SMK_CHANGE_RULE	= 19,	/* change or add rules (long labels) */
	SMK_SYSLOG	= 20,	/* change syslog label) */
	SMK_PTRACE	= 21,	/* set ptrace rule */
#ifdef CONFIG_SECURITY_SMACK_BRINGUP
	SMK_UNCONFINED	= 22,	/* define an unconfined label */
#endif
#if IS_ENABLED(CONFIG_IPV6)
	SMK_NET6ADDR	= 23,	/* single label IPv6 hosts */
#endif /* CONFIG_IPV6 */
	SMK_RELABEL_SELF = 24, /* relabel possible without CAP_MAC_ADMIN */
};

/*
 * List locks
 */
static DEFINE_MUTEX(smack_cipso_lock);
static DEFINE_MUTEX(smack_ambient_lock);
static DEFINE_MUTEX(smk_net4addr_lock);
#if IS_ENABLED(CONFIG_IPV6)
static DEFINE_MUTEX(smk_net6addr_lock);
#endif /* CONFIG_IPV6 */

/*
 * This is the "ambient" label for network traffic.
 * If it isn't somehow marked, use this.
 * It can be reset via smackfs/ambient
 */
struct smack_known *smack_net_ambient;

/*
 * This is the level in a CIPSO header that indicates a
 * smack label is contained directly in the category set.
 * It can be reset via smackfs/direct
 */
int smack_cipso_direct = SMACK_CIPSO_DIRECT_DEFAULT;

/*
 * This is the level in a CIPSO header that indicates a
 * secid is contained directly in the category set.
 * It can be reset via smackfs/mapped
 */
int smack_cipso_mapped = SMACK_CIPSO_MAPPED_DEFAULT;

#ifdef CONFIG_SECURITY_SMACK_BRINGUP
/*
 * Allow one label to be unconfined. This is for
 * debugging and application bring-up purposes only.
 * It is bad and wrong, but everyone seems to expect
 * to have it.
 */
struct smack_known *smack_unconfined;
#endif

/*
 * If this value is set restrict syslog use to the label specified.
 * It can be reset via smackfs/syslog
 */
struct smack_known *smack_syslog_label;

/*
 * Ptrace current rule
 * SMACK_PTRACE_DEFAULT    regular smack ptrace rules (/proc based)
 * SMACK_PTRACE_EXACT      labels must match, but can be overriden with
 *			   CAP_SYS_PTRACE
 * SMACK_PTRACE_DRACONIAN  lables must match, CAP_SYS_PTRACE has no effect
 */
int smack_ptrace_rule = SMACK_PTRACE_DEFAULT;

/*
 * Certain IP addresses may be designated as single label hosts.
 * Packets are sent there unlabeled, but only from tasks that
 * can write to the specified label.
 */

LIST_HEAD(smk_net4addr_list);
#if IS_ENABLED(CONFIG_IPV6)
LIST_HEAD(smk_net6addr_list);
#endif /* CONFIG_IPV6 */

/*
 * Rule lists are maintained for each label.
 * This master list is just for reading /smack/load and /smack/load2.
 */
struct smack_master_list {
	struct list_head	list;
	struct smack_rule	*smk_rule;
};

static LIST_HEAD(smack_rule_list);

struct smack_parsed_rule {
	struct smack_known	*smk_subject;
	struct smack_known	*smk_object;
	int			smk_access1;
	int			smk_access2;
};

static int smk_cipso_doi_value = SMACK_CIPSO_DOI_DEFAULT;

/*
 * Values for parsing cipso rules
 * SMK_DIGITLEN: Length of a digit field in a rule.
 * SMK_CIPSOMIN: Minimum possible cipso rule length.
 * SMK_CIPSOMAX: Maximum possible cipso rule length.
 */
#define SMK_DIGITLEN 4
#define SMK_CIPSOMIN (SMK_LABELLEN + 2 * SMK_DIGITLEN)
#define SMK_CIPSOMAX (SMK_CIPSOMIN + SMACK_CIPSO_MAXCATNUM * SMK_DIGITLEN)

/*
 * Values for parsing MAC rules
 * SMK_ACCESS: Maximum possible combination of access permissions
 * SMK_ACCESSLEN: Maximum length for a rule access field
 * SMK_LOADLEN: Smack rule length
 */
#define SMK_OACCESS	"rwxa"
#define SMK_ACCESS	"rwxatl"
#define SMK_OACCESSLEN	(sizeof(SMK_OACCESS) - 1)
#define SMK_ACCESSLEN	(sizeof(SMK_ACCESS) - 1)
#define SMK_OLOADLEN	(SMK_LABELLEN + SMK_LABELLEN + SMK_OACCESSLEN)
#define SMK_LOADLEN	(SMK_LABELLEN + SMK_LABELLEN + SMK_ACCESSLEN)

/*
 * Stricly for CIPSO level manipulation.
 * Set the category bit number in a smack label sized buffer.
 */
static inline void smack_catset_bit(unsigned int cat, char *catsetp)
{
	if (cat == 0 || cat > (SMK_CIPSOLEN * 8))
		return;

	catsetp[(cat - 1) / 8] |= 0x80 >> ((cat - 1) % 8);
}

/**
 * smk_netlabel_audit_set - fill a netlbl_audit struct
 * @nap: structure to fill
 */
static void smk_netlabel_audit_set(struct netlbl_audit *nap)
{
	struct smack_known *skp = smk_of_current();

	nap->loginuid = audit_get_loginuid(current);
	nap->sessionid = audit_get_sessionid(current);
	nap->secid = skp->smk_secid;
}

/*
 * Value for parsing single label host rules
 * "1.2.3.4 X"
 */
#define SMK_NETLBLADDRMIN	9

/**
 * smk_set_access - add a rule to the rule list or replace an old rule
 * @srp: the rule to add or replace
 * @rule_list: the list of rules
 * @rule_lock: the rule list lock
 * @global: if non-zero, indicates a global rule
 *
 * Looks through the current subject/object/access list for
 * the subject/object pair and replaces the access that was
 * there. If the pair isn't found add it with the specified
 * access.
 *
 * Returns 0 if nothing goes wrong or -ENOMEM if it fails
 * during the allocation of the new pair to add.
 */
static int smk_set_access(struct smack_parsed_rule *srp,
				struct list_head *rule_list,
				struct mutex *rule_lock, int global)
{
	struct smack_rule *sp;
	struct smack_master_list *smlp;
	int found = 0;
	int rc = 0;

	mutex_lock(rule_lock);

	/*
	 * Because the object label is less likely to match
	 * than the subject label check it first
	 */
	list_for_each_entry_rcu(sp, rule_list, list) {
		if (sp->smk_object == srp->smk_object &&
		    sp->smk_subject == srp->smk_subject) {
			found = 1;
			sp->smk_access |= srp->smk_access1;
			sp->smk_access &= ~srp->smk_access2;
			break;
		}
	}

	if (found == 0) {
		sp = kzalloc(sizeof(*sp), GFP_KERNEL);
		if (sp == NULL) {
			rc = -ENOMEM;
			goto out;
		}

		sp->smk_subject = srp->smk_subject;
		sp->smk_object = srp->smk_object;
		sp->smk_access = srp->smk_access1 & ~srp->smk_access2;

		list_add_rcu(&sp->list, rule_list);
		/*
		 * If this is a global as opposed to self and a new rule
		 * it needs to get added for reporting.
		 */
		if (global) {
			smlp = kzalloc(sizeof(*smlp), GFP_KERNEL);
			if (smlp != NULL) {
				smlp->smk_rule = sp;
				list_add_rcu(&smlp->list, &smack_rule_list);
			} else
				rc = -ENOMEM;
		}
	}

out:
	mutex_unlock(rule_lock);
	return rc;
}

/**
 * smk_perm_from_str - parse smack accesses from a text string
 * @string: a text string that contains a Smack accesses code
 *
 * Returns an integer with respective bits set for specified accesses.
 */
static int smk_perm_from_str(const char *string)
{
	int perm = 0;
	const char *cp;

	for (cp = string; ; cp++)
		switch (*cp) {
		case '-':
			break;
		case 'r':
		case 'R':
			perm |= MAY_READ;
			break;
		case 'w':
		case 'W':
			perm |= MAY_WRITE;
			break;
		case 'x':
		case 'X':
			perm |= MAY_EXEC;
			break;
		case 'a':
		case 'A':
			perm |= MAY_APPEND;
			break;
		case 't':
		case 'T':
			perm |= MAY_TRANSMUTE;
			break;
		case 'l':
		case 'L':
			perm |= MAY_LOCK;
			break;
		case 'b':
		case 'B':
			perm |= MAY_BRINGUP;
			break;
		default:
			return perm;
		}
}

/**
 * smk_fill_rule - Fill Smack rule from strings
 * @subject: subject label string
 * @object: object label string
 * @access1: access string
 * @access2: string with permissions to be removed
 * @rule: Smack rule
 * @import: if non-zero, import labels
 * @len: label length limit
 *
 * Returns 0 on success, appropriate error code on failure.
 */
static int smk_fill_rule(const char *subject, const char *object,
				const char *access1, const char *access2,
				struct smack_parsed_rule *rule, int import,
				int len)
{
	const char *cp;
	struct smack_known *skp;

	if (import) {
		rule->smk_subject = smk_import_entry(subject, len);
		if (IS_ERR(rule->smk_subject))
			return PTR_ERR(rule->smk_subject);

		rule->smk_object = smk_import_entry(object, len);
		if (IS_ERR(rule->smk_object))
			return PTR_ERR(rule->smk_object);
	} else {
		cp = smk_parse_smack(subject, len);
		if (IS_ERR(cp))
			return PTR_ERR(cp);
		skp = smk_find_entry(cp);
		kfree(cp);
		if (skp == NULL)
			return -ENOENT;
		rule->smk_subject = skp;

		cp = smk_parse_smack(object, len);
		if (IS_ERR(cp))
			return PTR_ERR(cp);
		skp = smk_find_entry(cp);
		kfree(cp);
		if (skp == NULL)
			return -ENOENT;
		rule->smk_object = skp;
	}

	rule->smk_access1 = smk_perm_from_str(access1);
	if (access2)
		rule->smk_access2 = smk_perm_from_str(access2);
	else
		rule->smk_access2 = ~rule->smk_access1;

	return 0;
}

/**
 * smk_parse_rule - parse Smack rule from load string
 * @data: string to be parsed whose size is SMK_LOADLEN
 * @rule: Smack rule
 * @import: if non-zero, import labels
 *
 * Returns 0 on success, -1 on errors.
 */
static int smk_parse_rule(const char *data, struct smack_parsed_rule *rule,
				int import)
{
	int rc;

	rc = smk_fill_rule(data, data + SMK_LABELLEN,
			   data + SMK_LABELLEN + SMK_LABELLEN, NULL, rule,
			   import, SMK_LABELLEN);
	return rc;
}

/**
 * smk_parse_long_rule - parse Smack rule from rule string
 * @data: string to be parsed, null terminated
 * @rule: Will be filled with Smack parsed rule
 * @import: if non-zero, import labels
 * @tokens: numer of substrings expected in data
 *
 * Returns number of processed bytes on success, -ERRNO on failure.
 */
static ssize_t smk_parse_long_rule(char *data, struct smack_parsed_rule *rule,
				int import, int tokens)
{
	ssize_t cnt = 0;
	char *tok[4];
	int rc;
	int i;

	/*
	 * Parsing the rule in-place, filling all white-spaces with '\0'
	 */
	for (i = 0; i < tokens; ++i) {
		while (isspace(data[cnt]))
			data[cnt++] = '\0';

		if (data[cnt] == '\0')
			/* Unexpected end of data */
			return -EINVAL;

		tok[i] = data + cnt;

		while (data[cnt] && !isspace(data[cnt]))
			++cnt;
	}
	while (isspace(data[cnt]))
		data[cnt++] = '\0';

	while (i < 4)
		tok[i++] = NULL;

	rc = smk_fill_rule(tok[0], tok[1], tok[2], tok[3], rule, import, 0);
	return rc == 0 ? cnt : rc;
}

#define SMK_FIXED24_FMT	0	/* Fixed 24byte label format */
#define SMK_LONG_FMT	1	/* Variable long label format */
#define SMK_CHANGE_FMT	2	/* Rule modification format */
/**
 * smk_write_rules_list - write() for any /smack rule file
 * @file: file pointer, not actually used
 * @buf: where to get the data from
 * @count: bytes sent
 * @ppos: where to start - must be 0
 * @rule_list: the list of rules to write to
 * @rule_lock: lock for the rule list
 * @format: /smack/load or /smack/load2 or /smack/change-rule format.
 *
 * Get one smack access rule from above.
 * The format for SMK_LONG_FMT is:
 *	"subject<whitespace>object<whitespace>access[<whitespace>...]"
 * The format for SMK_FIXED24_FMT is exactly:
 *	"subject                 object                  rwxat"
 * The format for SMK_CHANGE_FMT is:
 *	"subject<whitespace>object<whitespace>
 *	 acc_enable<whitespace>acc_disable[<whitespace>...]"
 */
static ssize_t smk_write_rules_list(struct file *file, const char __user *buf,
					size_t count, loff_t *ppos,
					struct list_head *rule_list,
					struct mutex *rule_lock, int format)
{
	struct smack_parsed_rule rule;
	char *data;
	int rc;
	int trunc = 0;
	int tokens;
	ssize_t cnt = 0;

	/*
	 * No partial writes.
	 * Enough data must be present.
	 */
	if (*ppos != 0)
		return -EINVAL;

	if (format == SMK_FIXED24_FMT) {
		/*
		 * Minor hack for backward compatibility
		 */
		if (count < SMK_OLOADLEN || count > SMK_LOADLEN)
			return -EINVAL;
	} else {
		if (count >= PAGE_SIZE) {
			count = PAGE_SIZE - 1;
			trunc = 1;
		}
	}

	data = memdup_user_nul(buf, count);
	if (IS_ERR(data))
		return PTR_ERR(data);

	/*
	 * In case of parsing only part of user buf,
	 * avoid having partial rule at the data buffer
	 */
	if (trunc) {
		while (count > 0 && (data[count - 1] != '\n'))
			--count;
		if (count == 0) {
			rc = -EINVAL;
			goto out;
		}
	}

	data[count] = '\0';
	tokens = (format == SMK_CHANGE_FMT ? 4 : 3);
	while (cnt < count) {
		if (format == SMK_FIXED24_FMT) {
			rc = smk_parse_rule(data, &rule, 1);
			if (rc < 0)
				goto out;
			cnt = count;
		} else {
			rc = smk_parse_long_rule(data + cnt, &rule, 1, tokens);
			if (rc < 0)
				goto out;
			if (rc == 0) {
				rc = -EINVAL;
				goto out;
			}
			cnt += rc;
		}

		if (rule_list == NULL)
			rc = smk_set_access(&rule, &rule.smk_subject->smk_rules,
				&rule.smk_subject->smk_rules_lock, 1);
		else
			rc = smk_set_access(&rule, rule_list, rule_lock, 0);

		if (rc)
			goto out;
	}

	rc = cnt;
out:
	kfree(data);
	return rc;
}

/*
 * Core logic for smackfs seq list operations.
 */

static void *smk_seq_start(struct seq_file *s, loff_t *pos,
				struct list_head *head)
{
	struct list_head *list;
	int i = *pos;

	rcu_read_lock();
	for (list = rcu_dereference(list_next_rcu(head));
		list != head;
		list = rcu_dereference(list_next_rcu(list))) {
		if (i-- == 0)
			return list;
	}

	return NULL;
}

static void *smk_seq_next(struct seq_file *s, void *v, loff_t *pos,
				struct list_head *head)
{
	struct list_head *list = v;

	++*pos;
	list = rcu_dereference(list_next_rcu(list));

	return (list == head) ? NULL : list;
}

static void smk_seq_stop(struct seq_file *s, void *v)
{
	rcu_read_unlock();
}

static void smk_rule_show(struct seq_file *s, struct smack_rule *srp, int max)
{
	/*
	 * Don't show any rules with label names too long for
	 * interface file (/smack/load or /smack/load2)
	 * because you should expect to be able to write
	 * anything you read back.
	 */
	if (strlen(srp->smk_subject->smk_known) >= max ||
	    strlen(srp->smk_object->smk_known) >= max)
		return;

	if (srp->smk_access == 0)
		return;

	seq_printf(s, "%s %s",
		   srp->smk_subject->smk_known,
		   srp->smk_object->smk_known);

	seq_putc(s, ' ');

	if (srp->smk_access & MAY_READ)
		seq_putc(s, 'r');
	if (srp->smk_access & MAY_WRITE)
		seq_putc(s, 'w');
	if (srp->smk_access & MAY_EXEC)
		seq_putc(s, 'x');
	if (srp->smk_access & MAY_APPEND)
		seq_putc(s, 'a');
	if (srp->smk_access & MAY_TRANSMUTE)
		seq_putc(s, 't');
	if (srp->smk_access & MAY_LOCK)
		seq_putc(s, 'l');
	if (srp->smk_access & MAY_BRINGUP)
		seq_putc(s, 'b');

	seq_putc(s, '\n');
}

/*
 * Seq_file read operations for /smack/load
 */

static void *load2_seq_start(struct seq_file *s, loff_t *pos)
{
	return smk_seq_start(s, pos, &smack_rule_list);
}

static void *load2_seq_next(struct seq_file *s, void *v, loff_t *pos)
{
	return smk_seq_next(s, v, pos, &smack_rule_list);
}

static int load_seq_show(struct seq_file *s, void *v)
{
	struct list_head *list = v;
	struct smack_master_list *smlp =
		list_entry_rcu(list, struct smack_master_list, list);

	smk_rule_show(s, smlp->smk_rule, SMK_LABELLEN);

	return 0;
}

static const struct seq_operations load_seq_ops = {
	.start = load2_seq_start,
	.next  = load2_seq_next,
	.show  = load_seq_show,
	.stop  = smk_seq_stop,
};

/**
 * smk_open_load - open() for /smack/load
 * @inode: inode structure representing file
 * @file: "load" file pointer
 *
 * For reading, use load_seq_* seq_file reading operations.
 */
static int smk_open_load(struct inode *inode, struct file *file)
{
	return seq_open(file, &load_seq_ops);
}

/**
 * smk_write_load - write() for /smack/load
 * @file: file pointer, not actually used
 * @buf: where to get the data from
 * @count: bytes sent
 * @ppos: where to start - must be 0
 *
 */
static ssize_t smk_write_load(struct file *file, const char __user *buf,
			      size_t count, loff_t *ppos)
{
	/*
	 * Must have privilege.
	 * No partial writes.
	 * Enough data must be present.
	 */
	if (!smack_privileged(CAP_MAC_ADMIN))
		return -EPERM;

	return smk_write_rules_list(file, buf, count, ppos, NULL, NULL,
				    SMK_FIXED24_FMT);
}

static const struct file_operations smk_load_ops = {
	.open           = smk_open_load,
	.read		= seq_read,
	.llseek         = seq_lseek,
	.write		= smk_write_load,
	.release        = seq_release,
};

/**
 * smk_cipso_doi - initialize the CIPSO domain
 */
static void smk_cipso_doi(void)
{
	int rc;
	struct cipso_v4_doi *doip;
	struct netlbl_audit nai;

	smk_netlabel_audit_set(&nai);

	rc = netlbl_cfg_map_del(NULL, PF_INET, NULL, NULL, &nai);
	if (rc != 0)
		printk(KERN_WARNING "%s:%d remove rc = %d\n",
		       __func__, __LINE__, rc);

	doip = kmalloc(sizeof(struct cipso_v4_doi), GFP_KERNEL);
	if (doip == NULL)
		panic("smack:  Failed to initialize cipso DOI.\n");
	doip->map.std = NULL;
	doip->doi = smk_cipso_doi_value;
	doip->type = CIPSO_V4_MAP_PASS;
	doip->tags[0] = CIPSO_V4_TAG_RBITMAP;
	for (rc = 1; rc < CIPSO_V4_TAG_MAXCNT; rc++)
		doip->tags[rc] = CIPSO_V4_TAG_INVALID;

	rc = netlbl_cfg_cipsov4_add(doip, &nai);
	if (rc != 0) {
		printk(KERN_WARNING "%s:%d cipso add rc = %d\n",
		       __func__, __LINE__, rc);
		kfree(doip);
		return;
	}
	rc = netlbl_cfg_cipsov4_map_add(doip->doi, NULL, NULL, NULL, &nai);
	if (rc != 0) {
		printk(KERN_WARNING "%s:%d map add rc = %d\n",
		       __func__, __LINE__, rc);
		kfree(doip);
		return;
	}
}

/**
 * smk_unlbl_ambient - initialize the unlabeled domain
 * @oldambient: previous domain string
 */
static void smk_unlbl_ambient(char *oldambient)
{
	int rc;
	struct netlbl_audit nai;

	smk_netlabel_audit_set(&nai);

	if (oldambient != NULL) {
		rc = netlbl_cfg_map_del(oldambient, PF_INET, NULL, NULL, &nai);
		if (rc != 0)
			printk(KERN_WARNING "%s:%d remove rc = %d\n",
			       __func__, __LINE__, rc);
	}
	if (smack_net_ambient == NULL)
		smack_net_ambient = &smack_known_floor;

	rc = netlbl_cfg_unlbl_map_add(smack_net_ambient->smk_known, PF_INET,
				      NULL, NULL, &nai);
	if (rc != 0)
		printk(KERN_WARNING "%s:%d add rc = %d\n",
		       __func__, __LINE__, rc);
}

/*
 * Seq_file read operations for /smack/cipso
 */

static void *cipso_seq_start(struct seq_file *s, loff_t *pos)
{
	return smk_seq_start(s, pos, &smack_known_list);
}

static void *cipso_seq_next(struct seq_file *s, void *v, loff_t *pos)
{
	return smk_seq_next(s, v, pos, &smack_known_list);
}

/*
 * Print cipso labels in format:
 * label level[/cat[,cat]]
 */
static int cipso_seq_show(struct seq_file *s, void *v)
{
	struct list_head  *list = v;
	struct smack_known *skp =
		list_entry_rcu(list, struct smack_known, list);
	struct netlbl_lsm_catmap *cmp = skp->smk_netlabel.attr.mls.cat;
	char sep = '/';
	int i;

	/*
	 * Don't show a label that could not have been set using
	 * /smack/cipso. This is in support of the notion that
	 * anything read from /smack/cipso ought to be writeable
	 * to /smack/cipso.
	 *
	 * /smack/cipso2 should be used instead.
	 */
	if (strlen(skp->smk_known) >= SMK_LABELLEN)
		return 0;

	seq_printf(s, "%s %3d", skp->smk_known, skp->smk_netlabel.attr.mls.lvl);

	for (i = netlbl_catmap_walk(cmp, 0); i >= 0;
	     i = netlbl_catmap_walk(cmp, i + 1)) {
		seq_printf(s, "%c%d", sep, i);
		sep = ',';
	}

	seq_putc(s, '\n');

	return 0;
}

static const struct seq_operations cipso_seq_ops = {
	.start = cipso_seq_start,
	.next  = cipso_seq_next,
	.show  = cipso_seq_show,
	.stop  = smk_seq_stop,
};

/**
 * smk_open_cipso - open() for /smack/cipso
 * @inode: inode structure representing file
 * @file: "cipso" file pointer
 *
 * Connect our cipso_seq_* operations with /smack/cipso
 * file_operations
 */
static int smk_open_cipso(struct inode *inode, struct file *file)
{
	return seq_open(file, &cipso_seq_ops);
}

/**
 * smk_set_cipso - do the work for write() for cipso and cipso2
 * @file: file pointer, not actually used
 * @buf: where to get the data from
 * @count: bytes sent
 * @ppos: where to start
 * @format: /smack/cipso or /smack/cipso2
 *
 * Accepts only one cipso rule per write call.
 * Returns number of bytes written or error code, as appropriate
 */
static ssize_t smk_set_cipso(struct file *file, const char __user *buf,
				size_t count, loff_t *ppos, int format)
{
	struct smack_known *skp;
	struct netlbl_lsm_secattr ncats;
	char mapcatset[SMK_CIPSOLEN];
	int maplevel;
	unsigned int cat;
	int catlen;
	ssize_t rc = -EINVAL;
	char *data = NULL;
	char *rule;
	int ret;
	int i;

	/*
	 * Must have privilege.
	 * No partial writes.
	 * Enough data must be present.
	 */
	if (!smack_privileged(CAP_MAC_ADMIN))
		return -EPERM;
	if (*ppos != 0)
		return -EINVAL;
	if (format == SMK_FIXED24_FMT &&
	    (count < SMK_CIPSOMIN || count > SMK_CIPSOMAX))
		return -EINVAL;

	data = memdup_user_nul(buf, count);
	if (IS_ERR(data))
		return PTR_ERR(data);

	rule = data;
	/*
	 * Only allow one writer at a time. Writes should be
	 * quite rare and small in any case.
	 */
	mutex_lock(&smack_cipso_lock);

	skp = smk_import_entry(rule, 0);
	if (IS_ERR(skp)) {
		rc = PTR_ERR(skp);
		goto out;
	}

	if (format == SMK_FIXED24_FMT)
		rule += SMK_LABELLEN;
	else
		rule += strlen(skp->smk_known) + 1;

	ret = sscanf(rule, "%d", &maplevel);
	if (ret != 1 || maplevel > SMACK_CIPSO_MAXLEVEL)
		goto out;

	rule += SMK_DIGITLEN;
	ret = sscanf(rule, "%d", &catlen);
	if (ret != 1 || catlen > SMACK_CIPSO_MAXCATNUM)
		goto out;

	if (format == SMK_FIXED24_FMT &&
	    count != (SMK_CIPSOMIN + catlen * SMK_DIGITLEN))
		goto out;

	memset(mapcatset, 0, sizeof(mapcatset));

	for (i = 0; i < catlen; i++) {
		rule += SMK_DIGITLEN;
		ret = sscanf(rule, "%u", &cat);
		if (ret != 1 || cat > SMACK_CIPSO_MAXCATNUM)
			goto out;

		smack_catset_bit(cat, mapcatset);
	}

	rc = smk_netlbl_mls(maplevel, mapcatset, &ncats, SMK_CIPSOLEN);
	if (rc >= 0) {
		netlbl_catmap_free(skp->smk_netlabel.attr.mls.cat);
		skp->smk_netlabel.attr.mls.cat = ncats.attr.mls.cat;
		skp->smk_netlabel.attr.mls.lvl = ncats.attr.mls.lvl;
		rc = count;
	}

out:
	mutex_unlock(&smack_cipso_lock);
	kfree(data);
	return rc;
}

/**
 * smk_write_cipso - write() for /smack/cipso
 * @file: file pointer, not actually used
 * @buf: where to get the data from
 * @count: bytes sent
 * @ppos: where to start
 *
 * Accepts only one cipso rule per write call.
 * Returns number of bytes written or error code, as appropriate
 */
static ssize_t smk_write_cipso(struct file *file, const char __user *buf,
			       size_t count, loff_t *ppos)
{
	return smk_set_cipso(file, buf, count, ppos, SMK_FIXED24_FMT);
}

static const struct file_operations smk_cipso_ops = {
	.open           = smk_open_cipso,
	.read		= seq_read,
	.llseek         = seq_lseek,
	.write		= smk_write_cipso,
	.release        = seq_release,
};

/*
 * Seq_file read operations for /smack/cipso2
 */

/*
 * Print cipso labels in format:
 * label level[/cat[,cat]]
 */
static int cipso2_seq_show(struct seq_file *s, void *v)
{
	struct list_head  *list = v;
	struct smack_known *skp =
		list_entry_rcu(list, struct smack_known, list);
	struct netlbl_lsm_catmap *cmp = skp->smk_netlabel.attr.mls.cat;
	char sep = '/';
	int i;

	seq_printf(s, "%s %3d", skp->smk_known, skp->smk_netlabel.attr.mls.lvl);

	for (i = netlbl_catmap_walk(cmp, 0); i >= 0;
	     i = netlbl_catmap_walk(cmp, i + 1)) {
		seq_printf(s, "%c%d", sep, i);
		sep = ',';
	}

	seq_putc(s, '\n');

	return 0;
}

static const struct seq_operations cipso2_seq_ops = {
	.start = cipso_seq_start,
	.next  = cipso_seq_next,
	.show  = cipso2_seq_show,
	.stop  = smk_seq_stop,
};

/**
 * smk_open_cipso2 - open() for /smack/cipso2
 * @inode: inode structure representing file
 * @file: "cipso2" file pointer
 *
 * Connect our cipso_seq_* operations with /smack/cipso2
 * file_operations
 */
static int smk_open_cipso2(struct inode *inode, struct file *file)
{
	return seq_open(file, &cipso2_seq_ops);
}

/**
 * smk_write_cipso2 - write() for /smack/cipso2
 * @file: file pointer, not actually used
 * @buf: where to get the data from
 * @count: bytes sent
 * @ppos: where to start
 *
 * Accepts only one cipso rule per write call.
 * Returns number of bytes written or error code, as appropriate
 */
static ssize_t smk_write_cipso2(struct file *file, const char __user *buf,
			      size_t count, loff_t *ppos)
{
	return smk_set_cipso(file, buf, count, ppos, SMK_LONG_FMT);
}

static const struct file_operations smk_cipso2_ops = {
	.open           = smk_open_cipso2,
	.read		= seq_read,
	.llseek         = seq_lseek,
	.write		= smk_write_cipso2,
	.release        = seq_release,
};

/*
 * Seq_file read operations for /smack/netlabel
 */

static void *net4addr_seq_start(struct seq_file *s, loff_t *pos)
{
	return smk_seq_start(s, pos, &smk_net4addr_list);
}

static void *net4addr_seq_next(struct seq_file *s, void *v, loff_t *pos)
{
	return smk_seq_next(s, v, pos, &smk_net4addr_list);
}

/*
 * Print host/label pairs
 */
static int net4addr_seq_show(struct seq_file *s, void *v)
{
	struct list_head *list = v;
	struct smk_net4addr *skp =
			list_entry_rcu(list, struct smk_net4addr, list);
	char *kp = SMACK_CIPSO_OPTION;

	if (skp->smk_label != NULL)
		kp = skp->smk_label->smk_known;
	seq_printf(s, "%pI4/%d %s\n", &skp->smk_host.s_addr,
			skp->smk_masks, kp);

	return 0;
}

static const struct seq_operations net4addr_seq_ops = {
	.start = net4addr_seq_start,
	.next  = net4addr_seq_next,
	.show  = net4addr_seq_show,
	.stop  = smk_seq_stop,
};

/**
 * smk_open_net4addr - open() for /smack/netlabel
 * @inode: inode structure representing file
 * @file: "netlabel" file pointer
 *
 * Connect our net4addr_seq_* operations with /smack/netlabel
 * file_operations
 */
static int smk_open_net4addr(struct inode *inode, struct file *file)
{
	return seq_open(file, &net4addr_seq_ops);
}

/**
 * smk_net4addr_insert
 * @new : netlabel to insert
 *
 * This helper insert netlabel in the smack_net4addrs list
 * sorted by netmask length (longest to smallest)
 * locked by &smk_net4addr_lock in smk_write_net4addr
 *
 */
static void smk_net4addr_insert(struct smk_net4addr *new)
{
	struct smk_net4addr *m;
	struct smk_net4addr *m_next;

	if (list_empty(&smk_net4addr_list)) {
		list_add_rcu(&new->list, &smk_net4addr_list);
		return;
	}

	m = list_entry_rcu(smk_net4addr_list.next,
			   struct smk_net4addr, list);

	/* the comparison '>' is a bit hacky, but works */
	if (new->smk_masks > m->smk_masks) {
		list_add_rcu(&new->list, &smk_net4addr_list);
		return;
	}

	list_for_each_entry_rcu(m, &smk_net4addr_list, list) {
		if (list_is_last(&m->list, &smk_net4addr_list)) {
			list_add_rcu(&new->list, &m->list);
			return;
		}
		m_next = list_entry_rcu(m->list.next,
					struct smk_net4addr, list);
		if (new->smk_masks > m_next->smk_masks) {
			list_add_rcu(&new->list, &m->list);
			return;
		}
	}
}


/**
 * smk_write_net4addr - write() for /smack/netlabel
 * @file: file pointer, not actually used
 * @buf: where to get the data from
 * @count: bytes sent
 * @ppos: where to start
 *
 * Accepts only one net4addr per write call.
 * Returns number of bytes written or error code, as appropriate
 */
static ssize_t smk_write_net4addr(struct file *file, const char __user *buf,
				size_t count, loff_t *ppos)
{
	struct smk_net4addr *snp;
	struct sockaddr_in newname;
	char *smack;
	struct smack_known *skp = NULL;
	char *data;
	char *host = (char *)&newname.sin_addr.s_addr;
	int rc;
	struct netlbl_audit audit_info;
	struct in_addr mask;
	unsigned int m;
	unsigned int masks;
	int found;
	u32 mask_bits = (1<<31);
	__be32 nsa;
	u32 temp_mask;

	/*
	 * Must have privilege.
	 * No partial writes.
	 * Enough data must be present.
	 * "<addr/mask, as a.b.c.d/e><space><label>"
	 * "<addr, as a.b.c.d><space><label>"
	 */
	if (!smack_privileged(CAP_MAC_ADMIN))
		return -EPERM;
	if (*ppos != 0)
		return -EINVAL;
	if (count < SMK_NETLBLADDRMIN)
		return -EINVAL;

	data = memdup_user_nul(buf, count);
	if (IS_ERR(data))
		return PTR_ERR(data);

	smack = kzalloc(count + 1, GFP_KERNEL);
	if (smack == NULL) {
		rc = -ENOMEM;
		goto free_data_out;
	}

	rc = sscanf(data, "%hhd.%hhd.%hhd.%hhd/%u %s",
		&host[0], &host[1], &host[2], &host[3], &masks, smack);
	if (rc != 6) {
		rc = sscanf(data, "%hhd.%hhd.%hhd.%hhd %s",
			&host[0], &host[1], &host[2], &host[3], smack);
		if (rc != 5) {
			rc = -EINVAL;
			goto free_out;
		}
		m = BEBITS;
		masks = 32;
	}
	if (masks > BEBITS) {
		rc = -EINVAL;
		goto free_out;
	}

	/*
	 * If smack begins with '-', it is an option, don't import it
	 */
	if (smack[0] != '-') {
		skp = smk_import_entry(smack, 0);
		if (IS_ERR(skp)) {
			rc = PTR_ERR(skp);
			goto free_out;
		}
	} else {
		/*
		 * Only the -CIPSO option is supported for IPv4
		 */
		if (strcmp(smack, SMACK_CIPSO_OPTION) != 0) {
			rc = -EINVAL;
			goto free_out;
		}
	}

	for (m = masks, temp_mask = 0; m > 0; m--) {
		temp_mask |= mask_bits;
		mask_bits >>= 1;
	}
	mask.s_addr = cpu_to_be32(temp_mask);

	newname.sin_addr.s_addr &= mask.s_addr;
	/*
	 * Only allow one writer at a time. Writes should be
	 * quite rare and small in any case.
	 */
	mutex_lock(&smk_net4addr_lock);

	nsa = newname.sin_addr.s_addr;
	/* try to find if the prefix is already in the list */
	found = 0;
	list_for_each_entry_rcu(snp, &smk_net4addr_list, list) {
		if (snp->smk_host.s_addr == nsa && snp->smk_masks == masks) {
			found = 1;
			break;
		}
	}
	smk_netlabel_audit_set(&audit_info);

	if (found == 0) {
		snp = kzalloc(sizeof(*snp), GFP_KERNEL);
		if (snp == NULL)
			rc = -ENOMEM;
		else {
			rc = 0;
			snp->smk_host.s_addr = newname.sin_addr.s_addr;
			snp->smk_mask.s_addr = mask.s_addr;
			snp->smk_label = skp;
			snp->smk_masks = masks;
			smk_net4addr_insert(snp);
		}
	} else {
		/*
		 * Delete the unlabeled entry, only if the previous label
		 * wasn't the special CIPSO option
		 */
		if (snp->smk_label != NULL)
			rc = netlbl_cfg_unlbl_static_del(&init_net, NULL,
					&snp->smk_host, &snp->smk_mask,
					PF_INET, &audit_info);
		else
			rc = 0;
		snp->smk_label = skp;
	}

	/*
	 * Now tell netlabel about the single label nature of
	 * this host so that incoming packets get labeled.
	 * but only if we didn't get the special CIPSO option
	 */
	if (rc == 0 && skp != NULL)
		rc = netlbl_cfg_unlbl_static_add(&init_net, NULL,
			&snp->smk_host, &snp->smk_mask, PF_INET,
			snp->smk_label->smk_secid, &audit_info);

	if (rc == 0)
		rc = count;

	mutex_unlock(&smk_net4addr_lock);

free_out:
	kfree(smack);
free_data_out:
	kfree(data);

	return rc;
}

static const struct file_operations smk_net4addr_ops = {
	.open           = smk_open_net4addr,
	.read		= seq_read,
	.llseek         = seq_lseek,
	.write		= smk_write_net4addr,
	.release        = seq_release,
};

#if IS_ENABLED(CONFIG_IPV6)
/*
 * Seq_file read operations for /smack/netlabel6
 */

static void *net6addr_seq_start(struct seq_file *s, loff_t *pos)
{
	return smk_seq_start(s, pos, &smk_net6addr_list);
}

static void *net6addr_seq_next(struct seq_file *s, void *v, loff_t *pos)
{
	return smk_seq_next(s, v, pos, &smk_net6addr_list);
}

/*
 * Print host/label pairs
 */
static int net6addr_seq_show(struct seq_file *s, void *v)
{
	struct list_head *list = v;
	struct smk_net6addr *skp =
			 list_entry(list, struct smk_net6addr, list);

	if (skp->smk_label != NULL)
		seq_printf(s, "%pI6/%d %s\n", &skp->smk_host, skp->smk_masks,
				skp->smk_label->smk_known);

	return 0;
}

static const struct seq_operations net6addr_seq_ops = {
	.start = net6addr_seq_start,
	.next  = net6addr_seq_next,
	.show  = net6addr_seq_show,
	.stop  = smk_seq_stop,
};

/**
 * smk_open_net6addr - open() for /smack/netlabel
 * @inode: inode structure representing file
 * @file: "netlabel" file pointer
 *
 * Connect our net6addr_seq_* operations with /smack/netlabel
 * file_operations
 */
static int smk_open_net6addr(struct inode *inode, struct file *file)
{
	return seq_open(file, &net6addr_seq_ops);
}

/**
 * smk_net6addr_insert
 * @new : entry to insert
 *
 * This inserts an entry in the smack_net6addrs list
 * sorted by netmask length (longest to smallest)
 * locked by &smk_net6addr_lock in smk_write_net6addr
 *
 */
static void smk_net6addr_insert(struct smk_net6addr *new)
{
	struct smk_net6addr *m_next;
	struct smk_net6addr *m;

	if (list_empty(&smk_net6addr_list)) {
		list_add_rcu(&new->list, &smk_net6addr_list);
		return;
	}

	m = list_entry_rcu(smk_net6addr_list.next,
			   struct smk_net6addr, list);

	if (new->smk_masks > m->smk_masks) {
		list_add_rcu(&new->list, &smk_net6addr_list);
		return;
	}

	list_for_each_entry_rcu(m, &smk_net6addr_list, list) {
		if (list_is_last(&m->list, &smk_net6addr_list)) {
			list_add_rcu(&new->list, &m->list);
			return;
		}
		m_next = list_entry_rcu(m->list.next,
					struct smk_net6addr, list);
		if (new->smk_masks > m_next->smk_masks) {
			list_add_rcu(&new->list, &m->list);
			return;
		}
	}
}


/**
 * smk_write_net6addr - write() for /smack/netlabel
 * @file: file pointer, not actually used
 * @buf: where to get the data from
 * @count: bytes sent
 * @ppos: where to start
 *
 * Accepts only one net6addr per write call.
 * Returns number of bytes written or error code, as appropriate
 */
static ssize_t smk_write_net6addr(struct file *file, const char __user *buf,
				size_t count, loff_t *ppos)
{
	struct smk_net6addr *snp;
	struct in6_addr newname;
	struct in6_addr fullmask;
	struct smack_known *skp = NULL;
	char *smack;
	char *data;
	int rc = 0;
	int found = 0;
	int i;
	unsigned int scanned[8];
	unsigned int m;
	unsigned int mask = 128;

	/*
	 * Must have privilege.
	 * No partial writes.
	 * Enough data must be present.
	 * "<addr/mask, as a:b:c:d:e:f:g:h/e><space><label>"
	 * "<addr, as a:b:c:d:e:f:g:h><space><label>"
	 */
	if (!smack_privileged(CAP_MAC_ADMIN))
		return -EPERM;
	if (*ppos != 0)
		return -EINVAL;
	if (count < SMK_NETLBLADDRMIN)
		return -EINVAL;

	data = memdup_user_nul(buf, count);
	if (IS_ERR(data))
		return PTR_ERR(data);

	smack = kzalloc(count + 1, GFP_KERNEL);
	if (smack == NULL) {
		rc = -ENOMEM;
		goto free_data_out;
	}

	i = sscanf(data, "%x:%x:%x:%x:%x:%x:%x:%x/%u %s",
			&scanned[0], &scanned[1], &scanned[2], &scanned[3],
			&scanned[4], &scanned[5], &scanned[6], &scanned[7],
			&mask, smack);
	if (i != 10) {
		i = sscanf(data, "%x:%x:%x:%x:%x:%x:%x:%x %s",
				&scanned[0], &scanned[1], &scanned[2],
				&scanned[3], &scanned[4], &scanned[5],
				&scanned[6], &scanned[7], smack);
		if (i != 9) {
			rc = -EINVAL;
			goto free_out;
		}
	}
	if (mask > 128) {
		rc = -EINVAL;
		goto free_out;
	}
	for (i = 0; i < 8; i++) {
		if (scanned[i] > 0xffff) {
			rc = -EINVAL;
			goto free_out;
		}
		newname.s6_addr16[i] = htons(scanned[i]);
	}

	/*
	 * If smack begins with '-', it is an option, don't import it
	 */
	if (smack[0] != '-') {
		skp = smk_import_entry(smack, 0);
		if (IS_ERR(skp)) {
			rc = PTR_ERR(skp);
			goto free_out;
		}
	} else {
		/*
		 * Only -DELETE is supported for IPv6
		 */
		if (strcmp(smack, SMACK_DELETE_OPTION) != 0) {
			rc = -EINVAL;
			goto free_out;
		}
	}

	for (i = 0, m = mask; i < 8; i++) {
		if (m >= 16) {
			fullmask.s6_addr16[i] = 0xffff;
			m -= 16;
		} else if (m > 0) {
			fullmask.s6_addr16[i] = (1 << m) - 1;
			m = 0;
		} else
			fullmask.s6_addr16[i] = 0;
		newname.s6_addr16[i] &= fullmask.s6_addr16[i];
	}

	/*
	 * Only allow one writer at a time. Writes should be
	 * quite rare and small in any case.
	 */
	mutex_lock(&smk_net6addr_lock);
	/*
	 * Try to find the prefix in the list
	 */
	list_for_each_entry_rcu(snp, &smk_net6addr_list, list) {
		if (mask != snp->smk_masks)
			continue;
		for (found = 1, i = 0; i < 8; i++) {
			if (newname.s6_addr16[i] !=
			    snp->smk_host.s6_addr16[i]) {
				found = 0;
				break;
			}
		}
		if (found == 1)
			break;
	}
	if (found == 0) {
		snp = kzalloc(sizeof(*snp), GFP_KERNEL);
		if (snp == NULL)
			rc = -ENOMEM;
		else {
			snp->smk_host = newname;
			snp->smk_mask = fullmask;
			snp->smk_masks = mask;
			snp->smk_label = skp;
			smk_net6addr_insert(snp);
		}
	} else {
		snp->smk_label = skp;
	}

	if (rc == 0)
		rc = count;

	mutex_unlock(&smk_net6addr_lock);

free_out:
	kfree(smack);
free_data_out:
	kfree(data);

	return rc;
}

static const struct file_operations smk_net6addr_ops = {
	.open           = smk_open_net6addr,
	.read		= seq_read,
	.llseek         = seq_lseek,
	.write		= smk_write_net6addr,
	.release        = seq_release,
};
#endif /* CONFIG_IPV6 */

/**
 * smk_read_doi - read() for /smack/doi
 * @filp: file pointer, not actually used
 * @buf: where to put the result
 * @count: maximum to send along
 * @ppos: where to start
 *
 * Returns number of bytes read or error code, as appropriate
 */
static ssize_t smk_read_doi(struct file *filp, char __user *buf,
			    size_t count, loff_t *ppos)
{
	char temp[80];
	ssize_t rc;

	if (*ppos != 0)
		return 0;

	sprintf(temp, "%d", smk_cipso_doi_value);
	rc = simple_read_from_buffer(buf, count, ppos, temp, strlen(temp));

	return rc;
}

/**
 * smk_write_doi - write() for /smack/doi
 * @file: file pointer, not actually used
 * @buf: where to get the data from
 * @count: bytes sent
 * @ppos: where to start
 *
 * Returns number of bytes written or error code, as appropriate
 */
static ssize_t smk_write_doi(struct file *file, const char __user *buf,
			     size_t count, loff_t *ppos)
{
	char temp[80];
	int i;

	if (!smack_privileged(CAP_MAC_ADMIN))
		return -EPERM;

	if (count >= sizeof(temp) || count == 0)
		return -EINVAL;

	if (copy_from_user(temp, buf, count) != 0)
		return -EFAULT;

	temp[count] = '\0';

	if (sscanf(temp, "%d", &i) != 1)
		return -EINVAL;

	smk_cipso_doi_value = i;

	smk_cipso_doi();

	return count;
}

static const struct file_operations smk_doi_ops = {
	.read		= smk_read_doi,
	.write		= smk_write_doi,
	.llseek		= default_llseek,
};

/**
 * smk_read_direct - read() for /smack/direct
 * @filp: file pointer, not actually used
 * @buf: where to put the result
 * @count: maximum to send along
 * @ppos: where to start
 *
 * Returns number of bytes read or error code, as appropriate
 */
static ssize_t smk_read_direct(struct file *filp, char __user *buf,
			       size_t count, loff_t *ppos)
{
	char temp[80];
	ssize_t rc;

	if (*ppos != 0)
		return 0;

	sprintf(temp, "%d", smack_cipso_direct);
	rc = simple_read_from_buffer(buf, count, ppos, temp, strlen(temp));

	return rc;
}

/**
 * smk_write_direct - write() for /smack/direct
 * @file: file pointer, not actually used
 * @buf: where to get the data from
 * @count: bytes sent
 * @ppos: where to start
 *
 * Returns number of bytes written or error code, as appropriate
 */
static ssize_t smk_write_direct(struct file *file, const char __user *buf,
				size_t count, loff_t *ppos)
{
	struct smack_known *skp;
	char temp[80];
	int i;

	if (!smack_privileged(CAP_MAC_ADMIN))
		return -EPERM;

	if (count >= sizeof(temp) || count == 0)
		return -EINVAL;

	if (copy_from_user(temp, buf, count) != 0)
		return -EFAULT;

	temp[count] = '\0';

	if (sscanf(temp, "%d", &i) != 1)
		return -EINVAL;

	/*
	 * Don't do anything if the value hasn't actually changed.
	 * If it is changing reset the level on entries that were
	 * set up to be direct when they were created.
	 */
	if (smack_cipso_direct != i) {
		mutex_lock(&smack_known_lock);
		list_for_each_entry_rcu(skp, &smack_known_list, list)
			if (skp->smk_netlabel.attr.mls.lvl ==
			    smack_cipso_direct)
				skp->smk_netlabel.attr.mls.lvl = i;
		smack_cipso_direct = i;
		mutex_unlock(&smack_known_lock);
	}

	return count;
}

static const struct file_operations smk_direct_ops = {
	.read		= smk_read_direct,
	.write		= smk_write_direct,
	.llseek		= default_llseek,
};

/**
 * smk_read_mapped - read() for /smack/mapped
 * @filp: file pointer, not actually used
 * @buf: where to put the result
 * @count: maximum to send along
 * @ppos: where to start
 *
 * Returns number of bytes read or error code, as appropriate
 */
static ssize_t smk_read_mapped(struct file *filp, char __user *buf,
			       size_t count, loff_t *ppos)
{
	char temp[80];
	ssize_t rc;

	if (*ppos != 0)
		return 0;

	sprintf(temp, "%d", smack_cipso_mapped);
	rc = simple_read_from_buffer(buf, count, ppos, temp, strlen(temp));

	return rc;
}

/**
 * smk_write_mapped - write() for /smack/mapped
 * @file: file pointer, not actually used
 * @buf: where to get the data from
 * @count: bytes sent
 * @ppos: where to start
 *
 * Returns number of bytes written or error code, as appropriate
 */
static ssize_t smk_write_mapped(struct file *file, const char __user *buf,
				size_t count, loff_t *ppos)
{
	struct smack_known *skp;
	char temp[80];
	int i;

	if (!smack_privileged(CAP_MAC_ADMIN))
		return -EPERM;

	if (count >= sizeof(temp) || count == 0)
		return -EINVAL;

	if (copy_from_user(temp, buf, count) != 0)
		return -EFAULT;

	temp[count] = '\0';

	if (sscanf(temp, "%d", &i) != 1)
		return -EINVAL;

	/*
	 * Don't do anything if the value hasn't actually changed.
	 * If it is changing reset the level on entries that were
	 * set up to be mapped when they were created.
	 */
	if (smack_cipso_mapped != i) {
		mutex_lock(&smack_known_lock);
		list_for_each_entry_rcu(skp, &smack_known_list, list)
			if (skp->smk_netlabel.attr.mls.lvl ==
			    smack_cipso_mapped)
				skp->smk_netlabel.attr.mls.lvl = i;
		smack_cipso_mapped = i;
		mutex_unlock(&smack_known_lock);
	}

	return count;
}

static const struct file_operations smk_mapped_ops = {
	.read		= smk_read_mapped,
	.write		= smk_write_mapped,
	.llseek		= default_llseek,
};

/**
 * smk_read_ambient - read() for /smack/ambient
 * @filp: file pointer, not actually used
 * @buf: where to put the result
 * @cn: maximum to send along
 * @ppos: where to start
 *
 * Returns number of bytes read or error code, as appropriate
 */
static ssize_t smk_read_ambient(struct file *filp, char __user *buf,
				size_t cn, loff_t *ppos)
{
	ssize_t rc;
	int asize;

	if (*ppos != 0)
		return 0;
	/*
	 * Being careful to avoid a problem in the case where
	 * smack_net_ambient gets changed in midstream.
	 */
	mutex_lock(&smack_ambient_lock);

	asize = strlen(smack_net_ambient->smk_known) + 1;

	if (cn >= asize)
		rc = simple_read_from_buffer(buf, cn, ppos,
					     smack_net_ambient->smk_known,
					     asize);
	else
		rc = -EINVAL;

	mutex_unlock(&smack_ambient_lock);

	return rc;
}

/**
 * smk_write_ambient - write() for /smack/ambient
 * @file: file pointer, not actually used
 * @buf: where to get the data from
 * @count: bytes sent
 * @ppos: where to start
 *
 * Returns number of bytes written or error code, as appropriate
 */
static ssize_t smk_write_ambient(struct file *file, const char __user *buf,
				 size_t count, loff_t *ppos)
{
	struct smack_known *skp;
	char *oldambient;
	char *data;
	int rc = count;

	if (!smack_privileged(CAP_MAC_ADMIN))
		return -EPERM;

	data = memdup_user_nul(buf, count);
	if (IS_ERR(data))
		return PTR_ERR(data);

	skp = smk_import_entry(data, count);
	if (IS_ERR(skp)) {
		rc = PTR_ERR(skp);
		goto out;
	}

	mutex_lock(&smack_ambient_lock);

	oldambient = smack_net_ambient->smk_known;
	smack_net_ambient = skp;
	smk_unlbl_ambient(oldambient);

	mutex_unlock(&smack_ambient_lock);

out:
	kfree(data);
	return rc;
}

static const struct file_operations smk_ambient_ops = {
	.read		= smk_read_ambient,
	.write		= smk_write_ambient,
	.llseek		= default_llseek,
};

/*
 * Seq_file operations for /smack/onlycap
 */
static void *onlycap_seq_start(struct seq_file *s, loff_t *pos)
{
	return smk_seq_start(s, pos, &smack_onlycap_list);
}

static void *onlycap_seq_next(struct seq_file *s, void *v, loff_t *pos)
{
	return smk_seq_next(s, v, pos, &smack_onlycap_list);
}

static int onlycap_seq_show(struct seq_file *s, void *v)
{
	struct list_head *list = v;
	struct smack_known_list_elem *sklep =
		list_entry_rcu(list, struct smack_known_list_elem, list);

	seq_puts(s, sklep->smk_label->smk_known);
	seq_putc(s, ' ');

	return 0;
}

static const struct seq_operations onlycap_seq_ops = {
	.start = onlycap_seq_start,
	.next  = onlycap_seq_next,
	.show  = onlycap_seq_show,
	.stop  = smk_seq_stop,
};

static int smk_open_onlycap(struct inode *inode, struct file *file)
{
	return seq_open(file, &onlycap_seq_ops);
}

/**
 * smk_list_swap_rcu - swap public list with a private one in RCU-safe way
 * The caller must hold appropriate mutex to prevent concurrent modifications
 * to the public list.
 * Private list is assumed to be not accessible to other threads yet.
 *
 * @public: public list
 * @private: private list
 */
static void smk_list_swap_rcu(struct list_head *public,
			      struct list_head *private)
{
	struct list_head *first, *last;

	if (list_empty(public)) {
		list_splice_init_rcu(private, public, synchronize_rcu);
	} else {
		/* Remember public list before replacing it */
		first = public->next;
		last = public->prev;

		/* Publish private list in place of public in RCU-safe way */
		private->prev->next = public;
		private->next->prev = public;
		rcu_assign_pointer(public->next, private->next);
		public->prev = private->prev;

		synchronize_rcu();

		/* When all readers are done with the old public list,
		 * attach it in place of private */
		private->next = first;
		private->prev = last;
		first->prev = private;
		last->next = private;
	}
}

/**
 * smk_parse_label_list - parse list of Smack labels, separated by spaces
 *
 * @data: the string to parse
 * @private: destination list
 *
 * Returns zero on success or error code, as appropriate
 */
static int smk_parse_label_list(char *data, struct list_head *list)
{
	char *tok;
	struct smack_known *skp;
	struct smack_known_list_elem *sklep;

	while ((tok = strsep(&data, " ")) != NULL) {
		if (!*tok)
			continue;

		skp = smk_import_entry(tok, 0);
		if (IS_ERR(skp))
			return PTR_ERR(skp);

		sklep = kzalloc(sizeof(*sklep), GFP_KERNEL);
		if (sklep == NULL)
			return -ENOMEM;

		sklep->smk_label = skp;
		list_add(&sklep->list, list);
	}

	return 0;
}

/**
 * smk_destroy_label_list - destroy a list of smack_known_list_elem
 * @head: header pointer of the list to destroy
 */
void smk_destroy_label_list(struct list_head *list)
{
	struct smack_known_list_elem *sklep;
	struct smack_known_list_elem *sklep2;

	list_for_each_entry_safe(sklep, sklep2, list, list)
		kfree(sklep);

	INIT_LIST_HEAD(list);
}

/**
 * smk_write_onlycap - write() for smackfs/onlycap
 * @file: file pointer, not actually used
 * @buf: where to get the data from
 * @count: bytes sent
 * @ppos: where to start
 *
 * Returns number of bytes written or error code, as appropriate
 */
static ssize_t smk_write_onlycap(struct file *file, const char __user *buf,
				 size_t count, loff_t *ppos)
{
	char *data;
	LIST_HEAD(list_tmp);
	int rc;

	if (!smack_privileged(CAP_MAC_ADMIN))
		return -EPERM;

	data = memdup_user_nul(buf, count);
	if (IS_ERR(data))
		return PTR_ERR(data);

	rc = smk_parse_label_list(data, &list_tmp);
	kfree(data);

	/*
	 * Clear the smack_onlycap on invalid label errors. This means
	 * that we can pass a null string to unset the onlycap value.
	 *
	 * Importing will also reject a label beginning with '-',
	 * so "-usecapabilities" will also work.
	 *
	 * But do so only on invalid label, not on system errors.
	 * The invalid label must be first to count as clearing attempt.
	 */
	if (!rc || (rc == -EINVAL && list_empty(&list_tmp))) {
		mutex_lock(&smack_onlycap_lock);
		smk_list_swap_rcu(&smack_onlycap_list, &list_tmp);
		mutex_unlock(&smack_onlycap_lock);
		rc = count;
	}

	smk_destroy_label_list(&list_tmp);

	return rc;
}

static const struct file_operations smk_onlycap_ops = {
	.open		= smk_open_onlycap,
	.read		= seq_read,
	.write		= smk_write_onlycap,
	.llseek		= seq_lseek,
	.release	= seq_release,
};

#ifdef CONFIG_SECURITY_SMACK_BRINGUP
/**
 * smk_read_unconfined - read() for smackfs/unconfined
 * @filp: file pointer, not actually used
 * @buf: where to put the result
 * @cn: maximum to send along
 * @ppos: where to start
 *
 * Returns number of bytes read or error code, as appropriate
 */
static ssize_t smk_read_unconfined(struct file *filp, char __user *buf,
					size_t cn, loff_t *ppos)
{
	char *smack = "";
	ssize_t rc = -EINVAL;
	int asize;

	if (*ppos != 0)
		return 0;

	if (smack_unconfined != NULL)
		smack = smack_unconfined->smk_known;

	asize = strlen(smack) + 1;

	if (cn >= asize)
		rc = simple_read_from_buffer(buf, cn, ppos, smack, asize);

	return rc;
}

/**
 * smk_write_unconfined - write() for smackfs/unconfined
 * @file: file pointer, not actually used
 * @buf: where to get the data from
 * @count: bytes sent
 * @ppos: where to start
 *
 * Returns number of bytes written or error code, as appropriate
 */
static ssize_t smk_write_unconfined(struct file *file, const char __user *buf,
					size_t count, loff_t *ppos)
{
	char *data;
	struct smack_known *skp;
	int rc = count;

	if (!smack_privileged(CAP_MAC_ADMIN))
		return -EPERM;

	data = memdup_user_nul(buf, count);
	if (IS_ERR(data))
		return PTR_ERR(data);

	/*
	 * Clear the smack_unconfined on invalid label errors. This means
	 * that we can pass a null string to unset the unconfined value.
	 *
	 * Importing will also reject a label beginning with '-',
	 * so "-confine" will also work.
	 *
	 * But do so only on invalid label, not on system errors.
	 */
	skp = smk_import_entry(data, count);
	if (PTR_ERR(skp) == -EINVAL)
		skp = NULL;
	else if (IS_ERR(skp)) {
		rc = PTR_ERR(skp);
		goto freeout;
	}

	smack_unconfined = skp;

freeout:
	kfree(data);
	return rc;
}

static const struct file_operations smk_unconfined_ops = {
	.read		= smk_read_unconfined,
	.write		= smk_write_unconfined,
	.llseek		= default_llseek,
};
#endif /* CONFIG_SECURITY_SMACK_BRINGUP */

/**
 * smk_read_logging - read() for /smack/logging
 * @filp: file pointer, not actually used
 * @buf: where to put the result
 * @cn: maximum to send along
 * @ppos: where to start
 *
 * Returns number of bytes read or error code, as appropriate
 */
static ssize_t smk_read_logging(struct file *filp, char __user *buf,
				size_t count, loff_t *ppos)
{
	char temp[32];
	ssize_t rc;

	if (*ppos != 0)
		return 0;

	sprintf(temp, "%d\n", log_policy);
	rc = simple_read_from_buffer(buf, count, ppos, temp, strlen(temp));
	return rc;
}

/**
 * smk_write_logging - write() for /smack/logging
 * @file: file pointer, not actually used
 * @buf: where to get the data from
 * @count: bytes sent
 * @ppos: where to start
 *
 * Returns number of bytes written or error code, as appropriate
 */
static ssize_t smk_write_logging(struct file *file, const char __user *buf,
				size_t count, loff_t *ppos)
{
	char temp[32];
	int i;

	if (!smack_privileged(CAP_MAC_ADMIN))
		return -EPERM;

	if (count >= sizeof(temp) || count == 0)
		return -EINVAL;

	if (copy_from_user(temp, buf, count) != 0)
		return -EFAULT;

	temp[count] = '\0';

	if (sscanf(temp, "%d", &i) != 1)
		return -EINVAL;
	if (i < 0 || i > 3)
		return -EINVAL;
	log_policy = i;
	return count;
}



static const struct file_operations smk_logging_ops = {
	.read		= smk_read_logging,
	.write		= smk_write_logging,
	.llseek		= default_llseek,
};

/*
 * Seq_file read operations for /smack/load-self
 */

static void *load_self_seq_start(struct seq_file *s, loff_t *pos)
{
	struct task_smack *tsp = current_security();

	return smk_seq_start(s, pos, &tsp->smk_rules);
}

static void *load_self_seq_next(struct seq_file *s, void *v, loff_t *pos)
{
	struct task_smack *tsp = current_security();

	return smk_seq_next(s, v, pos, &tsp->smk_rules);
}

static int load_self_seq_show(struct seq_file *s, void *v)
{
	struct list_head *list = v;
	struct smack_rule *srp =
		list_entry_rcu(list, struct smack_rule, list);

	smk_rule_show(s, srp, SMK_LABELLEN);

	return 0;
}

static const struct seq_operations load_self_seq_ops = {
	.start = load_self_seq_start,
	.next  = load_self_seq_next,
	.show  = load_self_seq_show,
	.stop  = smk_seq_stop,
};


/**
 * smk_open_load_self - open() for /smack/load-self2
 * @inode: inode structure representing file
 * @file: "load" file pointer
 *
 * For reading, use load_seq_* seq_file reading operations.
 */
static int smk_open_load_self(struct inode *inode, struct file *file)
{
	return seq_open(file, &load_self_seq_ops);
}

/**
 * smk_write_load_self - write() for /smack/load-self
 * @file: file pointer, not actually used
 * @buf: where to get the data from
 * @count: bytes sent
 * @ppos: where to start - must be 0
 *
 */
static ssize_t smk_write_load_self(struct file *file, const char __user *buf,
			      size_t count, loff_t *ppos)
{
	struct task_smack *tsp = current_security();

	return smk_write_rules_list(file, buf, count, ppos, &tsp->smk_rules,
				    &tsp->smk_rules_lock, SMK_FIXED24_FMT);
}

static const struct file_operations smk_load_self_ops = {
	.open           = smk_open_load_self,
	.read		= seq_read,
	.llseek         = seq_lseek,
	.write		= smk_write_load_self,
	.release        = seq_release,
};

/**
 * smk_user_access - handle access check transaction
 * @file: file pointer
 * @buf: data from user space
 * @count: bytes sent
 * @ppos: where to start - must be 0
 */
static ssize_t smk_user_access(struct file *file, const char __user *buf,
				size_t count, loff_t *ppos, int format)
{
	struct smack_parsed_rule rule;
	char *data;
	int res;

	data = simple_transaction_get(file, buf, count);
	if (IS_ERR(data))
		return PTR_ERR(data);

	if (format == SMK_FIXED24_FMT) {
		if (count < SMK_LOADLEN)
			return -EINVAL;
		res = smk_parse_rule(data, &rule, 0);
	} else {
		/*
		 * simple_transaction_get() returns null-terminated data
		 */
		res = smk_parse_long_rule(data, &rule, 0, 3);
	}

	if (res >= 0)
		res = smk_access(rule.smk_subject, rule.smk_object,
				 rule.smk_access1, NULL);
	else if (res != -ENOENT)
		return res;

	/*
	 * smk_access() can return a value > 0 in the "bringup" case.
	 */
	data[0] = res >= 0 ? '1' : '0';
	data[1] = '\0';

	simple_transaction_set(file, 2);

	if (format == SMK_FIXED24_FMT)
		return SMK_LOADLEN;
	return count;
}

/**
 * smk_write_access - handle access check transaction
 * @file: file pointer
 * @buf: data from user space
 * @count: bytes sent
 * @ppos: where to start - must be 0
 */
static ssize_t smk_write_access(struct file *file, const char __user *buf,
				size_t count, loff_t *ppos)
{
	return smk_user_access(file, buf, count, ppos, SMK_FIXED24_FMT);
}

static const struct file_operations smk_access_ops = {
	.write		= smk_write_access,
	.read		= simple_transaction_read,
	.release	= simple_transaction_release,
	.llseek		= generic_file_llseek,
};


/*
 * Seq_file read operations for /smack/load2
 */

static int load2_seq_show(struct seq_file *s, void *v)
{
	struct list_head *list = v;
	struct smack_master_list *smlp =
		list_entry_rcu(list, struct smack_master_list, list);

	smk_rule_show(s, smlp->smk_rule, SMK_LONGLABEL);

	return 0;
}

static const struct seq_operations load2_seq_ops = {
	.start = load2_seq_start,
	.next  = load2_seq_next,
	.show  = load2_seq_show,
	.stop  = smk_seq_stop,
};

/**
 * smk_open_load2 - open() for /smack/load2
 * @inode: inode structure representing file
 * @file: "load2" file pointer
 *
 * For reading, use load2_seq_* seq_file reading operations.
 */
static int smk_open_load2(struct inode *inode, struct file *file)
{
	return seq_open(file, &load2_seq_ops);
}

/**
 * smk_write_load2 - write() for /smack/load2
 * @file: file pointer, not actually used
 * @buf: where to get the data from
 * @count: bytes sent
 * @ppos: where to start - must be 0
 *
 */
static ssize_t smk_write_load2(struct file *file, const char __user *buf,
				size_t count, loff_t *ppos)
{
	/*
	 * Must have privilege.
	 */
	if (!smack_privileged(CAP_MAC_ADMIN))
		return -EPERM;

	return smk_write_rules_list(file, buf, count, ppos, NULL, NULL,
				    SMK_LONG_FMT);
}

static const struct file_operations smk_load2_ops = {
	.open           = smk_open_load2,
	.read		= seq_read,
	.llseek         = seq_lseek,
	.write		= smk_write_load2,
	.release        = seq_release,
};

/*
 * Seq_file read operations for /smack/load-self2
 */

static void *load_self2_seq_start(struct seq_file *s, loff_t *pos)
{
	struct task_smack *tsp = current_security();

	return smk_seq_start(s, pos, &tsp->smk_rules);
}

static void *load_self2_seq_next(struct seq_file *s, void *v, loff_t *pos)
{
	struct task_smack *tsp = current_security();

	return smk_seq_next(s, v, pos, &tsp->smk_rules);
}

static int load_self2_seq_show(struct seq_file *s, void *v)
{
	struct list_head *list = v;
	struct smack_rule *srp =
		list_entry_rcu(list, struct smack_rule, list);

	smk_rule_show(s, srp, SMK_LONGLABEL);

	return 0;
}

static const struct seq_operations load_self2_seq_ops = {
	.start = load_self2_seq_start,
	.next  = load_self2_seq_next,
	.show  = load_self2_seq_show,
	.stop  = smk_seq_stop,
};

/**
 * smk_open_load_self2 - open() for /smack/load-self2
 * @inode: inode structure representing file
 * @file: "load" file pointer
 *
 * For reading, use load_seq_* seq_file reading operations.
 */
static int smk_open_load_self2(struct inode *inode, struct file *file)
{
	return seq_open(file, &load_self2_seq_ops);
}

/**
 * smk_write_load_self2 - write() for /smack/load-self2
 * @file: file pointer, not actually used
 * @buf: where to get the data from
 * @count: bytes sent
 * @ppos: where to start - must be 0
 *
 */
static ssize_t smk_write_load_self2(struct file *file, const char __user *buf,
			      size_t count, loff_t *ppos)
{
	struct task_smack *tsp = current_security();

	return smk_write_rules_list(file, buf, count, ppos, &tsp->smk_rules,
				    &tsp->smk_rules_lock, SMK_LONG_FMT);
}

static const struct file_operations smk_load_self2_ops = {
	.open           = smk_open_load_self2,
	.read		= seq_read,
	.llseek         = seq_lseek,
	.write		= smk_write_load_self2,
	.release        = seq_release,
};

/**
 * smk_write_access2 - handle access check transaction
 * @file: file pointer
 * @buf: data from user space
 * @count: bytes sent
 * @ppos: where to start - must be 0
 */
static ssize_t smk_write_access2(struct file *file, const char __user *buf,
					size_t count, loff_t *ppos)
{
	return smk_user_access(file, buf, count, ppos, SMK_LONG_FMT);
}

static const struct file_operations smk_access2_ops = {
	.write		= smk_write_access2,
	.read		= simple_transaction_read,
	.release	= simple_transaction_release,
	.llseek		= generic_file_llseek,
};

/**
 * smk_write_revoke_subj - write() for /smack/revoke-subject
 * @file: file pointer
 * @buf: data from user space
 * @count: bytes sent
 * @ppos: where to start - must be 0
 */
static ssize_t smk_write_revoke_subj(struct file *file, const char __user *buf,
				size_t count, loff_t *ppos)
{
	char *data;
	const char *cp;
	struct smack_known *skp;
	struct smack_rule *sp;
	struct list_head *rule_list;
	struct mutex *rule_lock;
	int rc = count;

	if (*ppos != 0)
		return -EINVAL;

	if (!smack_privileged(CAP_MAC_ADMIN))
		return -EPERM;

	if (count == 0 || count > SMK_LONGLABEL)
		return -EINVAL;

	data = memdup_user(buf, count);
	if (IS_ERR(data))
		return PTR_ERR(data);

	cp = smk_parse_smack(data, count);
	if (IS_ERR(cp)) {
		rc = PTR_ERR(cp);
		goto out_data;
	}

	skp = smk_find_entry(cp);
	if (skp == NULL)
		goto out_cp;

	rule_list = &skp->smk_rules;
	rule_lock = &skp->smk_rules_lock;

	mutex_lock(rule_lock);

	list_for_each_entry_rcu(sp, rule_list, list)
		sp->smk_access = 0;

	mutex_unlock(rule_lock);

out_cp:
	kfree(cp);
out_data:
	kfree(data);

	return rc;
}

static const struct file_operations smk_revoke_subj_ops = {
	.write		= smk_write_revoke_subj,
	.read		= simple_transaction_read,
	.release	= simple_transaction_release,
	.llseek		= generic_file_llseek,
};

/**
 * smk_init_sysfs - initialize /sys/fs/smackfs
 *
 */
static int smk_init_sysfs(void)
{
<<<<<<< HEAD
	int err;
	err = sysfs_create_mount_point(fs_kobj, "smackfs");
	if (err)
		return err;
	return 0;
=======
	return sysfs_create_mount_point(fs_kobj, "smackfs");
>>>>>>> f2ed3bfc
}

/**
 * smk_write_change_rule - write() for /smack/change-rule
 * @file: file pointer
 * @buf: data from user space
 * @count: bytes sent
 * @ppos: where to start - must be 0
 */
static ssize_t smk_write_change_rule(struct file *file, const char __user *buf,
				size_t count, loff_t *ppos)
{
	/*
	 * Must have privilege.
	 */
	if (!smack_privileged(CAP_MAC_ADMIN))
		return -EPERM;

	return smk_write_rules_list(file, buf, count, ppos, NULL, NULL,
				    SMK_CHANGE_FMT);
}

static const struct file_operations smk_change_rule_ops = {
	.write		= smk_write_change_rule,
	.read		= simple_transaction_read,
	.release	= simple_transaction_release,
	.llseek		= generic_file_llseek,
};

/**
 * smk_read_syslog - read() for smackfs/syslog
 * @filp: file pointer, not actually used
 * @buf: where to put the result
 * @cn: maximum to send along
 * @ppos: where to start
 *
 * Returns number of bytes read or error code, as appropriate
 */
static ssize_t smk_read_syslog(struct file *filp, char __user *buf,
				size_t cn, loff_t *ppos)
{
	struct smack_known *skp;
	ssize_t rc = -EINVAL;
	int asize;

	if (*ppos != 0)
		return 0;

	if (smack_syslog_label == NULL)
		skp = &smack_known_star;
	else
		skp = smack_syslog_label;

	asize = strlen(skp->smk_known) + 1;

	if (cn >= asize)
		rc = simple_read_from_buffer(buf, cn, ppos, skp->smk_known,
						asize);

	return rc;
}

/**
 * smk_write_syslog - write() for smackfs/syslog
 * @file: file pointer, not actually used
 * @buf: where to get the data from
 * @count: bytes sent
 * @ppos: where to start
 *
 * Returns number of bytes written or error code, as appropriate
 */
static ssize_t smk_write_syslog(struct file *file, const char __user *buf,
				size_t count, loff_t *ppos)
{
	char *data;
	struct smack_known *skp;
	int rc = count;

	if (!smack_privileged(CAP_MAC_ADMIN))
		return -EPERM;

	data = memdup_user_nul(buf, count);
	if (IS_ERR(data))
		return PTR_ERR(data);

	skp = smk_import_entry(data, count);
	if (IS_ERR(skp))
		rc = PTR_ERR(skp);
	else
		smack_syslog_label = skp;

	kfree(data);
	return rc;
}

static const struct file_operations smk_syslog_ops = {
	.read		= smk_read_syslog,
	.write		= smk_write_syslog,
	.llseek		= default_llseek,
};

/*
 * Seq_file read operations for /smack/relabel-self
 */

static void *relabel_self_seq_start(struct seq_file *s, loff_t *pos)
{
	struct task_smack *tsp = current_security();

	return smk_seq_start(s, pos, &tsp->smk_relabel);
}

static void *relabel_self_seq_next(struct seq_file *s, void *v, loff_t *pos)
{
	struct task_smack *tsp = current_security();

	return smk_seq_next(s, v, pos, &tsp->smk_relabel);
}

static int relabel_self_seq_show(struct seq_file *s, void *v)
{
	struct list_head *list = v;
	struct smack_known_list_elem *sklep =
		list_entry(list, struct smack_known_list_elem, list);

	seq_puts(s, sklep->smk_label->smk_known);
	seq_putc(s, ' ');

	return 0;
}

static const struct seq_operations relabel_self_seq_ops = {
	.start = relabel_self_seq_start,
	.next  = relabel_self_seq_next,
	.show  = relabel_self_seq_show,
	.stop  = smk_seq_stop,
};

/**
 * smk_open_relabel_self - open() for /smack/relabel-self
 * @inode: inode structure representing file
 * @file: "relabel-self" file pointer
 *
 * Connect our relabel_self_seq_* operations with /smack/relabel-self
 * file_operations
 */
static int smk_open_relabel_self(struct inode *inode, struct file *file)
{
	return seq_open(file, &relabel_self_seq_ops);
}

/**
 * smk_write_relabel_self - write() for /smack/relabel-self
 * @file: file pointer, not actually used
 * @buf: where to get the data from
 * @count: bytes sent
 * @ppos: where to start - must be 0
 *
 */
static ssize_t smk_write_relabel_self(struct file *file, const char __user *buf,
				size_t count, loff_t *ppos)
{
	struct task_smack *tsp = current_security();
	char *data;
	int rc;
	LIST_HEAD(list_tmp);

	/*
	 * Must have privilege.
	 */
	if (!smack_privileged(CAP_MAC_ADMIN))
		return -EPERM;

	/*
	 * Enough data must be present.
	 */
	if (*ppos != 0)
		return -EINVAL;

	data = memdup_user_nul(buf, count);
	if (IS_ERR(data))
		return PTR_ERR(data);

	rc = smk_parse_label_list(data, &list_tmp);
	kfree(data);

	if (!rc || (rc == -EINVAL && list_empty(&list_tmp))) {
		smk_destroy_label_list(&tsp->smk_relabel);
		list_splice(&list_tmp, &tsp->smk_relabel);
		return count;
	}

	smk_destroy_label_list(&list_tmp);
	return rc;
}

static const struct file_operations smk_relabel_self_ops = {
	.open		= smk_open_relabel_self,
	.read		= seq_read,
	.llseek		= seq_lseek,
	.write		= smk_write_relabel_self,
	.release	= seq_release,
};

/**
 * smk_read_ptrace - read() for /smack/ptrace
 * @filp: file pointer, not actually used
 * @buf: where to put the result
 * @count: maximum to send along
 * @ppos: where to start
 *
 * Returns number of bytes read or error code, as appropriate
 */
static ssize_t smk_read_ptrace(struct file *filp, char __user *buf,
			       size_t count, loff_t *ppos)
{
	char temp[32];
	ssize_t rc;

	if (*ppos != 0)
		return 0;

	sprintf(temp, "%d\n", smack_ptrace_rule);
	rc = simple_read_from_buffer(buf, count, ppos, temp, strlen(temp));
	return rc;
}

/**
 * smk_write_ptrace - write() for /smack/ptrace
 * @file: file pointer
 * @buf: data from user space
 * @count: bytes sent
 * @ppos: where to start - must be 0
 */
static ssize_t smk_write_ptrace(struct file *file, const char __user *buf,
				size_t count, loff_t *ppos)
{
	char temp[32];
	int i;

	if (!smack_privileged(CAP_MAC_ADMIN))
		return -EPERM;

	if (*ppos != 0 || count >= sizeof(temp) || count == 0)
		return -EINVAL;

	if (copy_from_user(temp, buf, count) != 0)
		return -EFAULT;

	temp[count] = '\0';

	if (sscanf(temp, "%d", &i) != 1)
		return -EINVAL;
	if (i < SMACK_PTRACE_DEFAULT || i > SMACK_PTRACE_MAX)
		return -EINVAL;
	smack_ptrace_rule = i;

	return count;
}

static const struct file_operations smk_ptrace_ops = {
	.write		= smk_write_ptrace,
	.read		= smk_read_ptrace,
	.llseek		= default_llseek,
};

/**
 * smk_fill_super - fill the smackfs superblock
 * @sb: the empty superblock
 * @data: unused
 * @silent: unused
 *
 * Fill in the well known entries for the smack filesystem
 *
 * Returns 0 on success, an error code on failure
 */
static int smk_fill_super(struct super_block *sb, void *data, int silent)
{
	int rc;
	struct inode *root_inode;

	static struct tree_descr smack_files[] = {
		[SMK_LOAD] = {
			"load", &smk_load_ops, S_IRUGO|S_IWUSR},
		[SMK_CIPSO] = {
			"cipso", &smk_cipso_ops, S_IRUGO|S_IWUSR},
		[SMK_DOI] = {
			"doi", &smk_doi_ops, S_IRUGO|S_IWUSR},
		[SMK_DIRECT] = {
			"direct", &smk_direct_ops, S_IRUGO|S_IWUSR},
		[SMK_AMBIENT] = {
			"ambient", &smk_ambient_ops, S_IRUGO|S_IWUSR},
		[SMK_NET4ADDR] = {
			"netlabel", &smk_net4addr_ops, S_IRUGO|S_IWUSR},
		[SMK_ONLYCAP] = {
			"onlycap", &smk_onlycap_ops, S_IRUGO|S_IWUSR},
		[SMK_LOGGING] = {
			"logging", &smk_logging_ops, S_IRUGO|S_IWUSR},
		[SMK_LOAD_SELF] = {
			"load-self", &smk_load_self_ops, S_IRUGO|S_IWUGO},
		[SMK_ACCESSES] = {
			"access", &smk_access_ops, S_IRUGO|S_IWUGO},
		[SMK_MAPPED] = {
			"mapped", &smk_mapped_ops, S_IRUGO|S_IWUSR},
		[SMK_LOAD2] = {
			"load2", &smk_load2_ops, S_IRUGO|S_IWUSR},
		[SMK_LOAD_SELF2] = {
			"load-self2", &smk_load_self2_ops, S_IRUGO|S_IWUGO},
		[SMK_ACCESS2] = {
			"access2", &smk_access2_ops, S_IRUGO|S_IWUGO},
		[SMK_CIPSO2] = {
			"cipso2", &smk_cipso2_ops, S_IRUGO|S_IWUSR},
		[SMK_REVOKE_SUBJ] = {
			"revoke-subject", &smk_revoke_subj_ops,
			S_IRUGO|S_IWUSR},
		[SMK_CHANGE_RULE] = {
			"change-rule", &smk_change_rule_ops, S_IRUGO|S_IWUSR},
		[SMK_SYSLOG] = {
			"syslog", &smk_syslog_ops, S_IRUGO|S_IWUSR},
		[SMK_PTRACE] = {
			"ptrace", &smk_ptrace_ops, S_IRUGO|S_IWUSR},
#ifdef CONFIG_SECURITY_SMACK_BRINGUP
		[SMK_UNCONFINED] = {
			"unconfined", &smk_unconfined_ops, S_IRUGO|S_IWUSR},
#endif
#if IS_ENABLED(CONFIG_IPV6)
		[SMK_NET6ADDR] = {
			"ipv6host", &smk_net6addr_ops, S_IRUGO|S_IWUSR},
#endif /* CONFIG_IPV6 */
		[SMK_RELABEL_SELF] = {
			"relabel-self", &smk_relabel_self_ops,
				S_IRUGO|S_IWUGO},
		/* last one */
			{""}
	};

	rc = simple_fill_super(sb, SMACK_MAGIC, smack_files);
	if (rc != 0) {
		printk(KERN_ERR "%s failed %d while creating inodes\n",
			__func__, rc);
		return rc;
	}

	root_inode = d_inode(sb->s_root);

	return 0;
}

/**
 * smk_mount - get the smackfs superblock
 * @fs_type: passed along without comment
 * @flags: passed along without comment
 * @dev_name: passed along without comment
 * @data: passed along without comment
 *
 * Just passes everything along.
 *
 * Returns what the lower level code does.
 */
static struct dentry *smk_mount(struct file_system_type *fs_type,
		      int flags, const char *dev_name, void *data)
{
	return mount_single(fs_type, flags, data, smk_fill_super);
}

static struct file_system_type smk_fs_type = {
	.name		= "smackfs",
	.mount		= smk_mount,
	.kill_sb	= kill_litter_super,
};

static struct vfsmount *smackfs_mount;

static int __init smk_preset_netlabel(struct smack_known *skp)
{
	skp->smk_netlabel.domain = skp->smk_known;
	skp->smk_netlabel.flags =
		NETLBL_SECATTR_DOMAIN | NETLBL_SECATTR_MLS_LVL;
	return smk_netlbl_mls(smack_cipso_direct, skp->smk_known,
				&skp->smk_netlabel, strlen(skp->smk_known));
}

/**
 * init_smk_fs - get the smackfs superblock
 *
 * register the smackfs
 *
 * Do not register smackfs if Smack wasn't enabled
 * on boot. We can not put this method normally under the
 * smack_init() code path since the security subsystem get
 * initialized before the vfs caches.
 *
 * Returns true if we were not chosen on boot or if
 * we were chosen and filesystem registration succeeded.
 */
static int __init init_smk_fs(void)
{
	int err;
	int rc;

	if (smack_enabled == 0)
		return 0;

	err = smk_init_sysfs();
	if (err)
		printk(KERN_ERR "smackfs: sysfs mountpoint problem.\n");

	err = register_filesystem(&smk_fs_type);
	if (!err) {
		smackfs_mount = kern_mount(&smk_fs_type);
		if (IS_ERR(smackfs_mount)) {
			printk(KERN_ERR "smackfs:  could not mount!\n");
			err = PTR_ERR(smackfs_mount);
			smackfs_mount = NULL;
		}
	}

	smk_cipso_doi();
	smk_unlbl_ambient(NULL);

	rc = smk_preset_netlabel(&smack_known_floor);
	if (err == 0 && rc < 0)
		err = rc;
	rc = smk_preset_netlabel(&smack_known_hat);
	if (err == 0 && rc < 0)
		err = rc;
	rc = smk_preset_netlabel(&smack_known_huh);
	if (err == 0 && rc < 0)
		err = rc;
	rc = smk_preset_netlabel(&smack_known_invalid);
	if (err == 0 && rc < 0)
		err = rc;
	rc = smk_preset_netlabel(&smack_known_star);
	if (err == 0 && rc < 0)
		err = rc;
	rc = smk_preset_netlabel(&smack_known_web);
	if (err == 0 && rc < 0)
		err = rc;

	return err;
}

__initcall(init_smk_fs);<|MERGE_RESOLUTION|>--- conflicted
+++ resolved
@@ -2568,15 +2568,7 @@
  */
 static int smk_init_sysfs(void)
 {
-<<<<<<< HEAD
-	int err;
-	err = sysfs_create_mount_point(fs_kobj, "smackfs");
-	if (err)
-		return err;
-	return 0;
-=======
 	return sysfs_create_mount_point(fs_kobj, "smackfs");
->>>>>>> f2ed3bfc
 }
 
 /**
