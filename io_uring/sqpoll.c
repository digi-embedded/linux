// SPDX-License-Identifier: GPL-2.0
/*
 * Contains the core associated with submission side polling of the SQ
 * ring, offloading submissions from the application to a kernel thread.
 */
#include <linux/kernel.h>
#include <linux/errno.h>
#include <linux/file.h>
#include <linux/mm.h>
#include <linux/slab.h>
#include <linux/audit.h>
#include <linux/security.h>
#include <linux/io_uring.h>

#include <uapi/linux/io_uring.h>

#include "io_uring.h"
#include "sqpoll.h"

#define IORING_SQPOLL_CAP_ENTRIES_VALUE 8

enum {
	IO_SQ_THREAD_SHOULD_STOP = 0,
	IO_SQ_THREAD_SHOULD_PARK,
};

void io_sq_thread_unpark(struct io_sq_data *sqd)
	__releases(&sqd->lock)
{
	WARN_ON_ONCE(sqd->thread == current);

	/*
	 * Do the dance but not conditional clear_bit() because it'd race with
	 * other threads incrementing park_pending and setting the bit.
	 */
	clear_bit(IO_SQ_THREAD_SHOULD_PARK, &sqd->state);
	if (atomic_dec_return(&sqd->park_pending))
		set_bit(IO_SQ_THREAD_SHOULD_PARK, &sqd->state);
	mutex_unlock(&sqd->lock);
}

void io_sq_thread_park(struct io_sq_data *sqd)
	__acquires(&sqd->lock)
{
	WARN_ON_ONCE(sqd->thread == current);

	atomic_inc(&sqd->park_pending);
	set_bit(IO_SQ_THREAD_SHOULD_PARK, &sqd->state);
	mutex_lock(&sqd->lock);
	if (sqd->thread)
		wake_up_process(sqd->thread);
}

void io_sq_thread_stop(struct io_sq_data *sqd)
{
	WARN_ON_ONCE(sqd->thread == current);
	WARN_ON_ONCE(test_bit(IO_SQ_THREAD_SHOULD_STOP, &sqd->state));

	set_bit(IO_SQ_THREAD_SHOULD_STOP, &sqd->state);
	mutex_lock(&sqd->lock);
	if (sqd->thread)
		wake_up_process(sqd->thread);
	mutex_unlock(&sqd->lock);
	wait_for_completion(&sqd->exited);
}

void io_put_sq_data(struct io_sq_data *sqd)
{
	if (refcount_dec_and_test(&sqd->refs)) {
		WARN_ON_ONCE(atomic_read(&sqd->park_pending));

		io_sq_thread_stop(sqd);
		kfree(sqd);
	}
}

static __cold void io_sqd_update_thread_idle(struct io_sq_data *sqd)
{
	struct io_ring_ctx *ctx;
	unsigned sq_thread_idle = 0;

	list_for_each_entry(ctx, &sqd->ctx_list, sqd_list)
		sq_thread_idle = max(sq_thread_idle, ctx->sq_thread_idle);
	sqd->sq_thread_idle = sq_thread_idle;
}

void io_sq_thread_finish(struct io_ring_ctx *ctx)
{
	struct io_sq_data *sqd = ctx->sq_data;

	if (sqd) {
		io_sq_thread_park(sqd);
		list_del_init(&ctx->sqd_list);
		io_sqd_update_thread_idle(sqd);
		io_sq_thread_unpark(sqd);

		io_put_sq_data(sqd);
		ctx->sq_data = NULL;
	}
}

static struct io_sq_data *io_attach_sq_data(struct io_uring_params *p)
{
	struct io_ring_ctx *ctx_attach;
	struct io_sq_data *sqd;
	struct fd f;

	f = fdget(p->wq_fd);
	if (!f.file)
		return ERR_PTR(-ENXIO);
	if (!io_is_uring_fops(f.file)) {
		fdput(f);
		return ERR_PTR(-EINVAL);
	}

	ctx_attach = f.file->private_data;
	sqd = ctx_attach->sq_data;
	if (!sqd) {
		fdput(f);
		return ERR_PTR(-EINVAL);
	}
	if (sqd->task_tgid != current->tgid) {
		fdput(f);
		return ERR_PTR(-EPERM);
	}

	refcount_inc(&sqd->refs);
	fdput(f);
	return sqd;
}

static struct io_sq_data *io_get_sq_data(struct io_uring_params *p,
					 bool *attached)
{
	struct io_sq_data *sqd;

	*attached = false;
	if (p->flags & IORING_SETUP_ATTACH_WQ) {
		sqd = io_attach_sq_data(p);
		if (!IS_ERR(sqd)) {
			*attached = true;
			return sqd;
		}
		/* fall through for EPERM case, setup new sqd/task */
		if (PTR_ERR(sqd) != -EPERM)
			return sqd;
	}

	sqd = kzalloc(sizeof(*sqd), GFP_KERNEL);
	if (!sqd)
		return ERR_PTR(-ENOMEM);

	atomic_set(&sqd->park_pending, 0);
	refcount_set(&sqd->refs, 1);
	INIT_LIST_HEAD(&sqd->ctx_list);
	mutex_init(&sqd->lock);
	init_waitqueue_head(&sqd->wait);
	init_completion(&sqd->exited);
	return sqd;
}

static inline bool io_sqd_events_pending(struct io_sq_data *sqd)
{
	return READ_ONCE(sqd->state);
}

static int __io_sq_thread(struct io_ring_ctx *ctx, bool cap_entries)
{
	unsigned int to_submit;
	int ret = 0;

	to_submit = io_sqring_entries(ctx);
	/* if we're handling multiple rings, cap submit size for fairness */
	if (cap_entries && to_submit > IORING_SQPOLL_CAP_ENTRIES_VALUE)
		to_submit = IORING_SQPOLL_CAP_ENTRIES_VALUE;

	if (!wq_list_empty(&ctx->iopoll_list) || to_submit) {
		const struct cred *creds = NULL;

		if (ctx->sq_creds != current_cred())
			creds = override_creds(ctx->sq_creds);

		mutex_lock(&ctx->uring_lock);
		if (!wq_list_empty(&ctx->iopoll_list))
			io_do_iopoll(ctx, true);

		/*
		 * Don't submit if refs are dying, good for io_uring_register(),
		 * but also it is relied upon by io_ring_exit_work()
		 */
		if (to_submit && likely(!percpu_ref_is_dying(&ctx->refs)) &&
		    !(ctx->flags & IORING_SETUP_R_DISABLED))
			ret = io_submit_sqes(ctx, to_submit);
		mutex_unlock(&ctx->uring_lock);

		if (to_submit && wq_has_sleeper(&ctx->sqo_sq_wait))
			wake_up(&ctx->sqo_sq_wait);
		if (creds)
			revert_creds(creds);
	}

	return ret;
}

static bool io_sqd_handle_event(struct io_sq_data *sqd)
{
	bool did_sig = false;
	struct ksignal ksig;

	if (test_bit(IO_SQ_THREAD_SHOULD_PARK, &sqd->state) ||
	    signal_pending(current)) {
		mutex_unlock(&sqd->lock);
		if (signal_pending(current))
			did_sig = get_signal(&ksig);
		cond_resched();
		mutex_lock(&sqd->lock);
		sqd->sq_cpu = raw_smp_processor_id();
	}
	return did_sig || test_bit(IO_SQ_THREAD_SHOULD_STOP, &sqd->state);
}

static int io_sq_thread(void *data)
{
	struct io_sq_data *sqd = data;
	struct io_ring_ctx *ctx;
	unsigned long timeout = 0;
	char buf[TASK_COMM_LEN];
	DEFINE_WAIT(wait);

	snprintf(buf, sizeof(buf), "iou-sqp-%d", sqd->task_pid);
	set_task_comm(current, buf);

	/* reset to our pid after we've set task_comm, for fdinfo */
	sqd->task_pid = current->pid;

	if (sqd->sq_cpu != -1) {
		set_cpus_allowed_ptr(current, cpumask_of(sqd->sq_cpu));
	} else {
		set_cpus_allowed_ptr(current, cpu_online_mask);
		sqd->sq_cpu = raw_smp_processor_id();
	}

	mutex_lock(&sqd->lock);
	while (1) {
		bool cap_entries, sqt_spin = false;

		if (io_sqd_events_pending(sqd) || signal_pending(current)) {
			if (io_sqd_handle_event(sqd))
				break;
			timeout = jiffies + sqd->sq_thread_idle;
		}

		cap_entries = !list_is_singular(&sqd->ctx_list);
		list_for_each_entry(ctx, &sqd->ctx_list, sqd_list) {
			int ret = __io_sq_thread(ctx, cap_entries);

			if (!sqt_spin && (ret > 0 || !wq_list_empty(&ctx->iopoll_list)))
				sqt_spin = true;
		}
		if (io_run_task_work())
			sqt_spin = true;

		if (sqt_spin || !time_after(jiffies, timeout)) {
			if (sqt_spin)
				timeout = jiffies + sqd->sq_thread_idle;
			if (unlikely(need_resched())) {
				mutex_unlock(&sqd->lock);
				cond_resched();
				mutex_lock(&sqd->lock);
<<<<<<< HEAD
=======
				sqd->sq_cpu = raw_smp_processor_id();
>>>>>>> ccf0a997
			}
			continue;
		}

		prepare_to_wait(&sqd->wait, &wait, TASK_INTERRUPTIBLE);
		if (!io_sqd_events_pending(sqd) && !task_work_pending(current)) {
			bool needs_sched = true;

			list_for_each_entry(ctx, &sqd->ctx_list, sqd_list) {
				atomic_or(IORING_SQ_NEED_WAKEUP,
						&ctx->rings->sq_flags);
				if ((ctx->flags & IORING_SETUP_IOPOLL) &&
				    !wq_list_empty(&ctx->iopoll_list)) {
					needs_sched = false;
					break;
				}

				/*
				 * Ensure the store of the wakeup flag is not
				 * reordered with the load of the SQ tail
				 */
				smp_mb__after_atomic();

				if (io_sqring_entries(ctx)) {
					needs_sched = false;
					break;
				}
			}

			if (needs_sched) {
				mutex_unlock(&sqd->lock);
				schedule();
				mutex_lock(&sqd->lock);
				sqd->sq_cpu = raw_smp_processor_id();
			}
			list_for_each_entry(ctx, &sqd->ctx_list, sqd_list)
				atomic_andnot(IORING_SQ_NEED_WAKEUP,
						&ctx->rings->sq_flags);
		}

		finish_wait(&sqd->wait, &wait);
		timeout = jiffies + sqd->sq_thread_idle;
	}

	io_uring_cancel_generic(true, sqd);
	sqd->thread = NULL;
	list_for_each_entry(ctx, &sqd->ctx_list, sqd_list)
		atomic_or(IORING_SQ_NEED_WAKEUP, &ctx->rings->sq_flags);
	io_run_task_work();
	mutex_unlock(&sqd->lock);

	complete(&sqd->exited);
	do_exit(0);
}

void io_sqpoll_wait_sq(struct io_ring_ctx *ctx)
{
	DEFINE_WAIT(wait);

	do {
		if (!io_sqring_full(ctx))
			break;
		prepare_to_wait(&ctx->sqo_sq_wait, &wait, TASK_INTERRUPTIBLE);

		if (!io_sqring_full(ctx))
			break;
		schedule();
	} while (!signal_pending(current));

	finish_wait(&ctx->sqo_sq_wait, &wait);
}

__cold int io_sq_offload_create(struct io_ring_ctx *ctx,
				struct io_uring_params *p)
{
	int ret;

	/* Retain compatibility with failing for an invalid attach attempt */
	if ((ctx->flags & (IORING_SETUP_ATTACH_WQ | IORING_SETUP_SQPOLL)) ==
				IORING_SETUP_ATTACH_WQ) {
		struct fd f;

		f = fdget(p->wq_fd);
		if (!f.file)
			return -ENXIO;
		if (!io_is_uring_fops(f.file)) {
			fdput(f);
			return -EINVAL;
		}
		fdput(f);
	}
	if (ctx->flags & IORING_SETUP_SQPOLL) {
		struct task_struct *tsk;
		struct io_sq_data *sqd;
		bool attached;

		ret = security_uring_sqpoll();
		if (ret)
			return ret;

		sqd = io_get_sq_data(p, &attached);
		if (IS_ERR(sqd)) {
			ret = PTR_ERR(sqd);
			goto err;
		}

		ctx->sq_creds = get_current_cred();
		ctx->sq_data = sqd;
		ctx->sq_thread_idle = msecs_to_jiffies(p->sq_thread_idle);
		if (!ctx->sq_thread_idle)
			ctx->sq_thread_idle = HZ;

		io_sq_thread_park(sqd);
		list_add(&ctx->sqd_list, &sqd->ctx_list);
		io_sqd_update_thread_idle(sqd);
		/* don't attach to a dying SQPOLL thread, would be racy */
		ret = (attached && !sqd->thread) ? -ENXIO : 0;
		io_sq_thread_unpark(sqd);

		if (ret < 0)
			goto err;
		if (attached)
			return 0;

		if (p->flags & IORING_SETUP_SQ_AFF) {
			int cpu = p->sq_thread_cpu;

			ret = -EINVAL;
			if (cpu >= nr_cpu_ids || !cpu_online(cpu))
				goto err_sqpoll;
			sqd->sq_cpu = cpu;
		} else {
			sqd->sq_cpu = -1;
		}

		sqd->task_pid = current->pid;
		sqd->task_tgid = current->tgid;
		tsk = create_io_thread(io_sq_thread, sqd, NUMA_NO_NODE);
		if (IS_ERR(tsk)) {
			ret = PTR_ERR(tsk);
			goto err_sqpoll;
		}

		sqd->thread = tsk;
		ret = io_uring_alloc_task_context(tsk, ctx);
		wake_up_new_task(tsk);
		if (ret)
			goto err;
	} else if (p->flags & IORING_SETUP_SQ_AFF) {
		/* Can't have SQ_AFF without SQPOLL */
		ret = -EINVAL;
		goto err;
	}

	return 0;
err_sqpoll:
	complete(&ctx->sq_data->exited);
err:
	io_sq_thread_finish(ctx);
	return ret;
}

__cold int io_sqpoll_wq_cpu_affinity(struct io_ring_ctx *ctx,
				     cpumask_var_t mask)
{
	struct io_sq_data *sqd = ctx->sq_data;
	int ret = -EINVAL;

	if (sqd) {
		io_sq_thread_park(sqd);
		/* Don't set affinity for a dying thread */
		if (sqd->thread)
			ret = io_wq_cpu_affinity(sqd->thread->io_uring, mask);
		io_sq_thread_unpark(sqd);
	}

	return ret;
}<|MERGE_RESOLUTION|>--- conflicted
+++ resolved
@@ -267,10 +267,7 @@
 				mutex_unlock(&sqd->lock);
 				cond_resched();
 				mutex_lock(&sqd->lock);
-<<<<<<< HEAD
-=======
 				sqd->sq_cpu = raw_smp_processor_id();
->>>>>>> ccf0a997
 			}
 			continue;
 		}
