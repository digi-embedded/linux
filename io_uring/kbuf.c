// SPDX-License-Identifier: GPL-2.0
#include <linux/kernel.h>
#include <linux/errno.h>
#include <linux/fs.h>
#include <linux/file.h>
#include <linux/mm.h>
#include <linux/slab.h>
#include <linux/namei.h>
#include <linux/poll.h>
#include <linux/io_uring.h>

#include <uapi/linux/io_uring.h>

#include "io_uring.h"
#include "opdef.h"
#include "kbuf.h"

#define IO_BUFFER_LIST_BUF_PER_PAGE (PAGE_SIZE / sizeof(struct io_uring_buf))

#define BGID_ARRAY	64

/* BIDs are addressed by a 16-bit field in a CQE */
#define MAX_BIDS_PER_BGID (1 << 16)

struct io_provide_buf {
	struct file			*file;
	__u64				addr;
	__u32				len;
	__u32				bgid;
	__u32				nbufs;
	__u16				bid;
};

static inline struct io_buffer_list *io_buffer_get_list(struct io_ring_ctx *ctx,
							unsigned int bgid)
{
	if (ctx->io_bl && bgid < BGID_ARRAY)
		return &ctx->io_bl[bgid];

	return xa_load(&ctx->io_bl_xa, bgid);
}

static int io_buffer_add_list(struct io_ring_ctx *ctx,
			      struct io_buffer_list *bl, unsigned int bgid)
{
	bl->bgid = bgid;
	if (bgid < BGID_ARRAY)
		return 0;

	return xa_err(xa_store(&ctx->io_bl_xa, bgid, bl, GFP_KERNEL));
}

void io_kbuf_recycle_legacy(struct io_kiocb *req, unsigned issue_flags)
{
	struct io_ring_ctx *ctx = req->ctx;
	struct io_buffer_list *bl;
	struct io_buffer *buf;

	/*
	 * For legacy provided buffer mode, don't recycle if we already did
	 * IO to this buffer. For ring-mapped provided buffer mode, we should
	 * increment ring->head to explicitly monopolize the buffer to avoid
	 * multiple use.
	 */
	if (req->flags & REQ_F_PARTIAL_IO)
		return;

	io_ring_submit_lock(ctx, issue_flags);

	buf = req->kbuf;
	bl = io_buffer_get_list(ctx, buf->bgid);
	list_add(&buf->list, &bl->buf_list);
	req->flags &= ~REQ_F_BUFFER_SELECTED;
	req->buf_index = buf->bgid;

	io_ring_submit_unlock(ctx, issue_flags);
	return;
}

unsigned int __io_put_kbuf(struct io_kiocb *req, unsigned issue_flags)
{
	unsigned int cflags;

	/*
	 * We can add this buffer back to two lists:
	 *
	 * 1) The io_buffers_cache list. This one is protected by the
	 *    ctx->uring_lock. If we already hold this lock, add back to this
	 *    list as we can grab it from issue as well.
	 * 2) The io_buffers_comp list. This one is protected by the
	 *    ctx->completion_lock.
	 *
	 * We migrate buffers from the comp_list to the issue cache list
	 * when we need one.
	 */
	if (req->flags & REQ_F_BUFFER_RING) {
		/* no buffers to recycle for this case */
		cflags = __io_put_kbuf_list(req, NULL);
	} else if (issue_flags & IO_URING_F_UNLOCKED) {
		struct io_ring_ctx *ctx = req->ctx;

		spin_lock(&ctx->completion_lock);
		cflags = __io_put_kbuf_list(req, &ctx->io_buffers_comp);
		spin_unlock(&ctx->completion_lock);
	} else {
		lockdep_assert_held(&req->ctx->uring_lock);

		cflags = __io_put_kbuf_list(req, &req->ctx->io_buffers_cache);
	}
	return cflags;
}

static void __user *io_provided_buffer_select(struct io_kiocb *req, size_t *len,
					      struct io_buffer_list *bl)
{
	if (!list_empty(&bl->buf_list)) {
		struct io_buffer *kbuf;

		kbuf = list_first_entry(&bl->buf_list, struct io_buffer, list);
		list_del(&kbuf->list);
		if (*len == 0 || *len > kbuf->len)
			*len = kbuf->len;
		req->flags |= REQ_F_BUFFER_SELECTED;
		req->kbuf = kbuf;
		req->buf_index = kbuf->bid;
		return u64_to_user_ptr(kbuf->addr);
	}
	return NULL;
}

static void __user *io_ring_buffer_select(struct io_kiocb *req, size_t *len,
					  struct io_buffer_list *bl,
					  unsigned int issue_flags)
{
	struct io_uring_buf_ring *br = bl->buf_ring;
	struct io_uring_buf *buf;
	__u16 head = bl->head;

	if (unlikely(smp_load_acquire(&br->tail) == head))
		return NULL;

	head &= bl->mask;
	/* mmaped buffers are always contig */
	if (bl->is_mmap || head < IO_BUFFER_LIST_BUF_PER_PAGE) {
		buf = &br->bufs[head];
	} else {
		int off = head & (IO_BUFFER_LIST_BUF_PER_PAGE - 1);
		int index = head / IO_BUFFER_LIST_BUF_PER_PAGE;
		buf = page_address(bl->buf_pages[index]);
		buf += off;
	}
	if (*len == 0 || *len > buf->len)
		*len = buf->len;
	req->flags |= REQ_F_BUFFER_RING;
	req->buf_list = bl;
	req->buf_index = buf->bid;

	if (issue_flags & IO_URING_F_UNLOCKED || !file_can_poll(req->file)) {
		/*
		 * If we came in unlocked, we have no choice but to consume the
		 * buffer here, otherwise nothing ensures that the buffer won't
		 * get used by others. This does mean it'll be pinned until the
		 * IO completes, coming in unlocked means we're being called from
		 * io-wq context and there may be further retries in async hybrid
		 * mode. For the locked case, the caller must call commit when
		 * the transfer completes (or if we get -EAGAIN and must poll of
		 * retry).
		 */
		req->buf_list = NULL;
		bl->head++;
	}
	return u64_to_user_ptr(buf->addr);
}

void __user *io_buffer_select(struct io_kiocb *req, size_t *len,
			      unsigned int issue_flags)
{
	struct io_ring_ctx *ctx = req->ctx;
	struct io_buffer_list *bl;
	void __user *ret = NULL;

	io_ring_submit_lock(req->ctx, issue_flags);

	bl = io_buffer_get_list(ctx, req->buf_index);
	if (likely(bl)) {
		if (bl->is_mapped)
			ret = io_ring_buffer_select(req, len, bl, issue_flags);
		else
			ret = io_provided_buffer_select(req, len, bl);
	}
	io_ring_submit_unlock(req->ctx, issue_flags);
	return ret;
}

static __cold int io_init_bl_list(struct io_ring_ctx *ctx)
{
	int i;

	ctx->io_bl = kcalloc(BGID_ARRAY, sizeof(struct io_buffer_list),
				GFP_KERNEL);
	if (!ctx->io_bl)
		return -ENOMEM;

	for (i = 0; i < BGID_ARRAY; i++) {
		INIT_LIST_HEAD(&ctx->io_bl[i].buf_list);
		ctx->io_bl[i].bgid = i;
	}

	return 0;
}

static int __io_remove_buffers(struct io_ring_ctx *ctx,
			       struct io_buffer_list *bl, unsigned nbufs)
{
	unsigned i = 0;

	/* shouldn't happen */
	if (!nbufs)
		return 0;

	if (bl->is_mapped) {
		i = bl->buf_ring->tail - bl->head;
		if (bl->is_mmap) {
			folio_put(virt_to_folio(bl->buf_ring));
			bl->buf_ring = NULL;
			bl->is_mmap = 0;
		} else if (bl->buf_nr_pages) {
			int j;

			for (j = 0; j < bl->buf_nr_pages; j++)
				unpin_user_page(bl->buf_pages[j]);
			kvfree(bl->buf_pages);
			bl->buf_pages = NULL;
			bl->buf_nr_pages = 0;
		}
		/* make sure it's seen as empty */
		INIT_LIST_HEAD(&bl->buf_list);
		bl->is_mapped = 0;
		return i;
	}

	/* protects io_buffers_cache */
	lockdep_assert_held(&ctx->uring_lock);

	while (!list_empty(&bl->buf_list)) {
		struct io_buffer *nxt;

		nxt = list_first_entry(&bl->buf_list, struct io_buffer, list);
		list_move(&nxt->list, &ctx->io_buffers_cache);
		if (++i == nbufs)
			return i;
		cond_resched();
	}

	return i;
}

void io_destroy_buffers(struct io_ring_ctx *ctx)
{
	struct io_buffer_list *bl;
	unsigned long index;
	int i;

	for (i = 0; i < BGID_ARRAY; i++) {
		if (!ctx->io_bl)
			break;
		__io_remove_buffers(ctx, &ctx->io_bl[i], -1U);
	}

	xa_for_each(&ctx->io_bl_xa, index, bl) {
		xa_erase(&ctx->io_bl_xa, bl->bgid);
		__io_remove_buffers(ctx, bl, -1U);
		kfree(bl);
	}

	while (!list_empty(&ctx->io_buffers_pages)) {
		struct page *page;

		page = list_first_entry(&ctx->io_buffers_pages, struct page, lru);
		list_del_init(&page->lru);
		__free_page(page);
	}
}

int io_remove_buffers_prep(struct io_kiocb *req, const struct io_uring_sqe *sqe)
{
	struct io_provide_buf *p = io_kiocb_to_cmd(req, struct io_provide_buf);
	u64 tmp;

	if (sqe->rw_flags || sqe->addr || sqe->len || sqe->off ||
	    sqe->splice_fd_in)
		return -EINVAL;

	tmp = READ_ONCE(sqe->fd);
	if (!tmp || tmp > MAX_BIDS_PER_BGID)
		return -EINVAL;

	memset(p, 0, sizeof(*p));
	p->nbufs = tmp;
	p->bgid = READ_ONCE(sqe->buf_group);
	return 0;
}

int io_remove_buffers(struct io_kiocb *req, unsigned int issue_flags)
{
	struct io_provide_buf *p = io_kiocb_to_cmd(req, struct io_provide_buf);
	struct io_ring_ctx *ctx = req->ctx;
	struct io_buffer_list *bl;
	int ret = 0;

	io_ring_submit_lock(ctx, issue_flags);

	ret = -ENOENT;
	bl = io_buffer_get_list(ctx, p->bgid);
	if (bl) {
		ret = -EINVAL;
		/* can't use provide/remove buffers command on mapped buffers */
		if (!bl->is_mapped)
			ret = __io_remove_buffers(ctx, bl, p->nbufs);
	}
	io_ring_submit_unlock(ctx, issue_flags);
	if (ret < 0)
		req_set_fail(req);
	io_req_set_res(req, ret, 0);
	return IOU_OK;
}

int io_provide_buffers_prep(struct io_kiocb *req, const struct io_uring_sqe *sqe)
{
	unsigned long size, tmp_check;
	struct io_provide_buf *p = io_kiocb_to_cmd(req, struct io_provide_buf);
	u64 tmp;

	if (sqe->rw_flags || sqe->splice_fd_in)
		return -EINVAL;

	tmp = READ_ONCE(sqe->fd);
	if (!tmp || tmp > MAX_BIDS_PER_BGID)
		return -E2BIG;
	p->nbufs = tmp;
	p->addr = READ_ONCE(sqe->addr);
	p->len = READ_ONCE(sqe->len);

	if (check_mul_overflow((unsigned long)p->len, (unsigned long)p->nbufs,
				&size))
		return -EOVERFLOW;
	if (check_add_overflow((unsigned long)p->addr, size, &tmp_check))
		return -EOVERFLOW;

	size = (unsigned long)p->len * p->nbufs;
	if (!access_ok(u64_to_user_ptr(p->addr), size))
		return -EFAULT;

	p->bgid = READ_ONCE(sqe->buf_group);
	tmp = READ_ONCE(sqe->off);
	if (tmp > USHRT_MAX)
		return -E2BIG;
	if (tmp + p->nbufs > MAX_BIDS_PER_BGID)
		return -EINVAL;
	p->bid = tmp;
	return 0;
}

static int io_refill_buffer_cache(struct io_ring_ctx *ctx)
{
	struct io_buffer *buf;
	struct page *page;
	int bufs_in_page;

	/*
	 * Completions that don't happen inline (eg not under uring_lock) will
	 * add to ->io_buffers_comp. If we don't have any free buffers, check
	 * the completion list and splice those entries first.
	 */
	if (!list_empty_careful(&ctx->io_buffers_comp)) {
		spin_lock(&ctx->completion_lock);
		if (!list_empty(&ctx->io_buffers_comp)) {
			list_splice_init(&ctx->io_buffers_comp,
						&ctx->io_buffers_cache);
			spin_unlock(&ctx->completion_lock);
			return 0;
		}
		spin_unlock(&ctx->completion_lock);
	}

	/*
	 * No free buffers and no completion entries either. Allocate a new
	 * page worth of buffer entries and add those to our freelist.
	 */
	page = alloc_page(GFP_KERNEL_ACCOUNT);
	if (!page)
		return -ENOMEM;

	list_add(&page->lru, &ctx->io_buffers_pages);

	buf = page_address(page);
	bufs_in_page = PAGE_SIZE / sizeof(*buf);
	while (bufs_in_page) {
		list_add_tail(&buf->list, &ctx->io_buffers_cache);
		buf++;
		bufs_in_page--;
	}

	return 0;
}

static int io_add_buffers(struct io_ring_ctx *ctx, struct io_provide_buf *pbuf,
			  struct io_buffer_list *bl)
{
	struct io_buffer *buf;
	u64 addr = pbuf->addr;
	int i, bid = pbuf->bid;

	for (i = 0; i < pbuf->nbufs; i++) {
		if (list_empty(&ctx->io_buffers_cache) &&
		    io_refill_buffer_cache(ctx))
			break;
		buf = list_first_entry(&ctx->io_buffers_cache, struct io_buffer,
					list);
		list_move_tail(&buf->list, &bl->buf_list);
		buf->addr = addr;
		buf->len = min_t(__u32, pbuf->len, MAX_RW_COUNT);
		buf->bid = bid;
		buf->bgid = pbuf->bgid;
		addr += pbuf->len;
		bid++;
		cond_resched();
	}

	return i ? 0 : -ENOMEM;
}

int io_provide_buffers(struct io_kiocb *req, unsigned int issue_flags)
{
	struct io_provide_buf *p = io_kiocb_to_cmd(req, struct io_provide_buf);
	struct io_ring_ctx *ctx = req->ctx;
	struct io_buffer_list *bl;
	int ret = 0;

	io_ring_submit_lock(ctx, issue_flags);

	if (unlikely(p->bgid < BGID_ARRAY && !ctx->io_bl)) {
		ret = io_init_bl_list(ctx);
		if (ret)
			goto err;
	}

	bl = io_buffer_get_list(ctx, p->bgid);
	if (unlikely(!bl)) {
		bl = kzalloc(sizeof(*bl), GFP_KERNEL_ACCOUNT);
		if (!bl) {
			ret = -ENOMEM;
			goto err;
		}
		INIT_LIST_HEAD(&bl->buf_list);
		ret = io_buffer_add_list(ctx, bl, p->bgid);
		if (ret) {
			kfree(bl);
			goto err;
		}
	}
	/* can't add buffers via this command for a mapped buffer ring */
	if (bl->is_mapped) {
		ret = -EINVAL;
		goto err;
	}

	ret = io_add_buffers(ctx, p, bl);
err:
	io_ring_submit_unlock(ctx, issue_flags);

	if (ret < 0)
		req_set_fail(req);
	io_req_set_res(req, ret, 0);
	return IOU_OK;
}

static int io_pin_pbuf_ring(struct io_uring_buf_reg *reg,
			    struct io_buffer_list *bl)
{
	struct io_uring_buf_ring *br;
	struct page **pages;
	int i, nr_pages;

	pages = io_pin_pages(reg->ring_addr,
			     flex_array_size(br, bufs, reg->ring_entries),
			     &nr_pages);
	if (IS_ERR(pages))
		return PTR_ERR(pages);

	/*
	 * Apparently some 32-bit boxes (ARM) will return highmem pages,
	 * which then need to be mapped. We could support that, but it'd
	 * complicate the code and slowdown the common cases quite a bit.
	 * So just error out, returning -EINVAL just like we did on kernels
	 * that didn't support mapped buffer rings.
	 */
	for (i = 0; i < nr_pages; i++)
		if (PageHighMem(pages[i]))
			goto error_unpin;

	br = page_address(pages[0]);
#ifdef SHM_COLOUR
	/*
	 * On platforms that have specific aliasing requirements, SHM_COLOUR
	 * is set and we must guarantee that the kernel and user side align
	 * nicely. We cannot do that if IOU_PBUF_RING_MMAP isn't set and
	 * the application mmap's the provided ring buffer. Fail the request
	 * if we, by chance, don't end up with aligned addresses. The app
	 * should use IOU_PBUF_RING_MMAP instead, and liburing will handle
	 * this transparently.
	 */
	if ((reg->ring_addr | (unsigned long) br) & (SHM_COLOUR - 1))
		goto error_unpin;
#endif
	bl->buf_pages = pages;
	bl->buf_nr_pages = nr_pages;
	bl->buf_ring = br;
	bl->is_mapped = 1;
	bl->is_mmap = 0;
	return 0;
error_unpin:
	for (i = 0; i < nr_pages; i++)
		unpin_user_page(pages[i]);
	kvfree(pages);
	return -EINVAL;
}

static int io_alloc_pbuf_ring(struct io_uring_buf_reg *reg,
			      struct io_buffer_list *bl)
{
	gfp_t gfp = GFP_KERNEL_ACCOUNT | __GFP_ZERO | __GFP_NOWARN | __GFP_COMP;
	size_t ring_size;
	void *ptr;

	ring_size = reg->ring_entries * sizeof(struct io_uring_buf_ring);
	ptr = (void *) __get_free_pages(gfp, get_order(ring_size));
	if (!ptr)
		return -ENOMEM;

	bl->buf_ring = ptr;
	bl->is_mapped = 1;
	bl->is_mmap = 1;
	return 0;
}

int io_register_pbuf_ring(struct io_ring_ctx *ctx, void __user *arg)
{
	struct io_uring_buf_reg reg;
	struct io_buffer_list *bl, *free_bl = NULL;
	int ret;

	if (copy_from_user(&reg, arg, sizeof(reg)))
		return -EFAULT;

	if (reg.resv[0] || reg.resv[1] || reg.resv[2])
		return -EINVAL;
	if (reg.flags & ~IOU_PBUF_RING_MMAP)
		return -EINVAL;
	if (!(reg.flags & IOU_PBUF_RING_MMAP)) {
		if (!reg.ring_addr)
			return -EFAULT;
		if (reg.ring_addr & ~PAGE_MASK)
			return -EINVAL;
	} else {
		if (reg.ring_addr)
			return -EINVAL;
	}

	if (!is_power_of_2(reg.ring_entries))
		return -EINVAL;

	/* cannot disambiguate full vs empty due to head/tail size */
	if (reg.ring_entries >= 65536)
		return -EINVAL;

	if (unlikely(reg.bgid < BGID_ARRAY && !ctx->io_bl)) {
		int ret = io_init_bl_list(ctx);
		if (ret)
			return ret;
	}

	bl = io_buffer_get_list(ctx, reg.bgid);
	if (bl) {
		/* if mapped buffer ring OR classic exists, don't allow */
		if (bl->is_mapped || !list_empty(&bl->buf_list))
			return -EEXIST;
	} else {
		free_bl = bl = kzalloc(sizeof(*bl), GFP_KERNEL);
		if (!bl)
			return -ENOMEM;
	}

<<<<<<< HEAD
	pages = io_pin_pages(reg.ring_addr,
			     flex_array_size(br, bufs, reg.ring_entries),
			     &nr_pages);
	if (IS_ERR(pages)) {
		kfree(free_bl);
		return PTR_ERR(pages);
=======
	if (!(reg.flags & IOU_PBUF_RING_MMAP))
		ret = io_pin_pbuf_ring(&reg, bl);
	else
		ret = io_alloc_pbuf_ring(&reg, bl);

	if (!ret) {
		bl->nr_entries = reg.ring_entries;
		bl->mask = reg.ring_entries - 1;

		io_buffer_add_list(ctx, bl, reg.bgid);
		return 0;
>>>>>>> ccf0a997
	}

	kfree(free_bl);
	return ret;
}

int io_unregister_pbuf_ring(struct io_ring_ctx *ctx, void __user *arg)
{
	struct io_uring_buf_reg reg;
	struct io_buffer_list *bl;

	if (copy_from_user(&reg, arg, sizeof(reg)))
		return -EFAULT;
	if (reg.resv[0] || reg.resv[1] || reg.resv[2])
		return -EINVAL;
	if (reg.flags)
		return -EINVAL;

	bl = io_buffer_get_list(ctx, reg.bgid);
	if (!bl)
		return -ENOENT;
	if (!bl->is_mapped)
		return -EINVAL;

	__io_remove_buffers(ctx, bl, -1U);
	if (bl->bgid >= BGID_ARRAY) {
		xa_erase(&ctx->io_bl_xa, bl->bgid);
		kfree(bl);
	}
	return 0;
}

void *io_pbuf_get_address(struct io_ring_ctx *ctx, unsigned long bgid)
{
	struct io_buffer_list *bl;

	bl = io_buffer_get_list(ctx, bgid);
	if (!bl || !bl->is_mmap)
		return NULL;

	return bl->buf_ring;
}<|MERGE_RESOLUTION|>--- conflicted
+++ resolved
@@ -591,14 +591,6 @@
 			return -ENOMEM;
 	}
 
-<<<<<<< HEAD
-	pages = io_pin_pages(reg.ring_addr,
-			     flex_array_size(br, bufs, reg.ring_entries),
-			     &nr_pages);
-	if (IS_ERR(pages)) {
-		kfree(free_bl);
-		return PTR_ERR(pages);
-=======
 	if (!(reg.flags & IOU_PBUF_RING_MMAP))
 		ret = io_pin_pbuf_ring(&reg, bl);
 	else
@@ -610,7 +602,6 @@
 
 		io_buffer_add_list(ctx, bl, reg.bgid);
 		return 0;
->>>>>>> ccf0a997
 	}
 
 	kfree(free_bl);
