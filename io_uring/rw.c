--- conflicted
+++ resolved
@@ -1051,14 +1051,6 @@
 			break;
 		nr_events++;
 		req->cqe.flags = io_put_kbuf(req, 0);
-<<<<<<< HEAD
-		if (unlikely(!__io_fill_cqe_req(ctx, req))) {
-			spin_lock(&ctx->completion_lock);
-			io_req_cqe_overflow(req);
-			spin_unlock(&ctx->completion_lock);
-		}
-=======
->>>>>>> ccf0a997
 	}
 	if (unlikely(!nr_events))
 		return 0;
