// SPDX-License-Identifier: GPL-2.0-only
/*
 * UBSAN error reporting functions
 *
 * Copyright (c) 2014 Samsung Electronics Co., Ltd.
 * Author: Andrey Ryabinin <ryabinin.a.a@gmail.com>
 */

#include <linux/bitops.h>
#include <linux/bug.h>
#include <linux/ctype.h>
#include <linux/init.h>
#include <linux/kernel.h>
#include <linux/types.h>
#include <linux/sched.h>
#include <linux/uaccess.h>
#include <kunit/test-bug.h>

#include "ubsan.h"

static const char * const type_check_kinds[] = {
	"load of",
	"store to",
	"reference binding to",
	"member access within",
	"member call on",
	"constructor call on",
	"downcast of",
	"downcast of"
};

#define REPORTED_BIT 31

#if (BITS_PER_LONG == 64) && defined(__BIG_ENDIAN)
#define COLUMN_MASK (~(1U << REPORTED_BIT))
#define LINE_MASK   (~0U)
#else
#define COLUMN_MASK   (~0U)
#define LINE_MASK (~(1U << REPORTED_BIT))
#endif

#define VALUE_LENGTH 40

static bool was_reported(struct source_location *location)
{
	return test_and_set_bit(REPORTED_BIT, &location->reported);
}

static bool suppress_report(struct source_location *loc)
{
	return current->in_ubsan || was_reported(loc);
}

static bool type_is_int(struct type_descriptor *type)
{
	return type->type_kind == type_kind_int;
}

static bool type_is_signed(struct type_descriptor *type)
{
	WARN_ON(!type_is_int(type));
	return  type->type_info & 1;
}

static unsigned type_bit_width(struct type_descriptor *type)
{
	return 1 << (type->type_info >> 1);
}

static bool is_inline_int(struct type_descriptor *type)
{
	unsigned inline_bits = sizeof(unsigned long)*8;
	unsigned bits = type_bit_width(type);

	WARN_ON(!type_is_int(type));

	return bits <= inline_bits;
}

static s_max get_signed_val(struct type_descriptor *type, void *val)
{
	if (is_inline_int(type)) {
		unsigned extra_bits = sizeof(s_max)*8 - type_bit_width(type);
		unsigned long ulong_val = (unsigned long)val;

		return ((s_max)ulong_val) << extra_bits >> extra_bits;
	}

	if (type_bit_width(type) == 64)
		return *(s64 *)val;

	return *(s_max *)val;
}

static bool val_is_negative(struct type_descriptor *type, void *val)
{
	return type_is_signed(type) && get_signed_val(type, val) < 0;
}

static u_max get_unsigned_val(struct type_descriptor *type, void *val)
{
	if (is_inline_int(type))
		return (unsigned long)val;

	if (type_bit_width(type) == 64)
		return *(u64 *)val;

	return *(u_max *)val;
}

static void val_to_string(char *str, size_t size, struct type_descriptor *type,
			void *value)
{
	if (type_is_int(type)) {
		if (type_bit_width(type) == 128) {
#if defined(CONFIG_ARCH_SUPPORTS_INT128)
			u_max val = get_unsigned_val(type, value);

			scnprintf(str, size, "0x%08x%08x%08x%08x",
				(u32)(val >> 96),
				(u32)(val >> 64),
				(u32)(val >> 32),
				(u32)(val));
#else
			WARN_ON(1);
#endif
		} else if (type_is_signed(type)) {
			scnprintf(str, size, "%lld",
				(s64)get_signed_val(type, value));
		} else {
			scnprintf(str, size, "%llu",
				(u64)get_unsigned_val(type, value));
		}
	}
}

<<<<<<< HEAD
static void ubsan_prologue(struct source_location *location)
=======
static void ubsan_prologue(struct source_location *loc, const char *reason)
>>>>>>> c1084c27
{
	current->in_ubsan++;

	pr_err("========================================"
		"========================================\n");
	pr_err("UBSAN: %s in %s:%d:%d\n", reason, loc->file_name,
		loc->line & LINE_MASK, loc->column & COLUMN_MASK);

	kunit_fail_current_test("%s in %s", reason, loc->file_name);
}

static void ubsan_epilogue(void)
{
	dump_stack();
	pr_err("========================================"
		"========================================\n");
<<<<<<< HEAD

	current->in_ubsan--;
}

static void handle_overflow(struct overflow_data *data, void *lhs,
			void *rhs, char op)
{

	struct type_descriptor *type = data->type;
	char lhs_val_str[VALUE_LENGTH];
	char rhs_val_str[VALUE_LENGTH];

	if (suppress_report(&data->location))
		return;

	ubsan_prologue(&data->location);

	val_to_string(lhs_val_str, sizeof(lhs_val_str), type, lhs);
	val_to_string(rhs_val_str, sizeof(rhs_val_str), type, rhs);
	pr_err("%s integer overflow:\n",
		type_is_signed(type) ? "signed" : "unsigned");
	pr_err("%s %c %s cannot be represented in type %s\n",
		lhs_val_str,
		op,
		rhs_val_str,
		type->type_name);

	ubsan_epilogue();
}

void __ubsan_handle_add_overflow(struct overflow_data *data,
				void *lhs, void *rhs)
{

	handle_overflow(data, lhs, rhs, '+');
}
EXPORT_SYMBOL(__ubsan_handle_add_overflow);

void __ubsan_handle_sub_overflow(struct overflow_data *data,
				void *lhs, void *rhs)
{
	handle_overflow(data, lhs, rhs, '-');
}
EXPORT_SYMBOL(__ubsan_handle_sub_overflow);

void __ubsan_handle_mul_overflow(struct overflow_data *data,
				void *lhs, void *rhs)
{
	handle_overflow(data, lhs, rhs, '*');
}
EXPORT_SYMBOL(__ubsan_handle_mul_overflow);

void __ubsan_handle_negate_overflow(struct overflow_data *data,
				void *old_val)
{
	char old_val_str[VALUE_LENGTH];

	if (suppress_report(&data->location))
		return;

	ubsan_prologue(&data->location);

	val_to_string(old_val_str, sizeof(old_val_str), data->type, old_val);

	pr_err("negation of %s cannot be represented in type %s:\n",
		old_val_str, data->type->type_name);

	ubsan_epilogue();
=======

	current->in_ubsan--;

	if (panic_on_warn) {
		/*
		 * This thread may hit another WARN() in the panic path.
		 * Resetting this prevents additional WARN() from panicking the
		 * system on this thread.  Other threads are blocked by the
		 * panic_mutex in panic().
		 */
		panic_on_warn = 0;
		panic("panic_on_warn set ...\n");
	}
>>>>>>> c1084c27
}

void __ubsan_handle_divrem_overflow(void *_data, void *lhs, void *rhs)
{
<<<<<<< HEAD
=======
	struct overflow_data *data = _data;
>>>>>>> c1084c27
	char rhs_val_str[VALUE_LENGTH];

	if (suppress_report(&data->location))
		return;

<<<<<<< HEAD
	ubsan_prologue(&data->location);
=======
	ubsan_prologue(&data->location, "division-overflow");
>>>>>>> c1084c27

	val_to_string(rhs_val_str, sizeof(rhs_val_str), data->type, rhs);

	if (type_is_signed(data->type) && get_signed_val(data->type, rhs) == -1)
		pr_err("division of %s by -1 cannot be represented in type %s\n",
			rhs_val_str, data->type->type_name);
	else
		pr_err("division by zero\n");

	ubsan_epilogue();
}
EXPORT_SYMBOL(__ubsan_handle_divrem_overflow);

static void handle_null_ptr_deref(struct type_mismatch_data_common *data)
{
	if (suppress_report(data->location))
		return;

<<<<<<< HEAD
	ubsan_prologue(data->location);
=======
	ubsan_prologue(data->location, "null-ptr-deref");
>>>>>>> c1084c27

	pr_err("%s null pointer of type %s\n",
		type_check_kinds[data->type_check_kind],
		data->type->type_name);

	ubsan_epilogue();
}

static void handle_misaligned_access(struct type_mismatch_data_common *data,
				unsigned long ptr)
{
	if (suppress_report(data->location))
		return;

<<<<<<< HEAD
	ubsan_prologue(data->location);
=======
	ubsan_prologue(data->location, "misaligned-access");
>>>>>>> c1084c27

	pr_err("%s misaligned address %p for type %s\n",
		type_check_kinds[data->type_check_kind],
		(void *)ptr, data->type->type_name);
	pr_err("which requires %ld byte alignment\n", data->alignment);

	ubsan_epilogue();
}

static void handle_object_size_mismatch(struct type_mismatch_data_common *data,
					unsigned long ptr)
{
	if (suppress_report(data->location))
		return;

<<<<<<< HEAD
	ubsan_prologue(data->location);
=======
	ubsan_prologue(data->location, "object-size-mismatch");
>>>>>>> c1084c27
	pr_err("%s address %p with insufficient space\n",
		type_check_kinds[data->type_check_kind],
		(void *) ptr);
	pr_err("for an object of type %s\n", data->type->type_name);
	ubsan_epilogue();
}

static void ubsan_type_mismatch_common(struct type_mismatch_data_common *data,
				unsigned long ptr)
{
	unsigned long flags = user_access_save();

	if (!ptr)
		handle_null_ptr_deref(data);
	else if (data->alignment && !IS_ALIGNED(ptr, data->alignment))
		handle_misaligned_access(data, ptr);
	else
		handle_object_size_mismatch(data, ptr);

	user_access_restore(flags);
}

void __ubsan_handle_type_mismatch(struct type_mismatch_data *data,
				void *ptr)
{
	struct type_mismatch_data_common common_data = {
		.location = &data->location,
		.type = data->type,
		.alignment = data->alignment,
		.type_check_kind = data->type_check_kind
	};

	ubsan_type_mismatch_common(&common_data, (unsigned long)ptr);
}
EXPORT_SYMBOL(__ubsan_handle_type_mismatch);

void __ubsan_handle_type_mismatch_v1(void *_data, void *ptr)
{
	struct type_mismatch_data_v1 *data = _data;
	struct type_mismatch_data_common common_data = {
		.location = &data->location,
		.type = data->type,
		.alignment = 1UL << data->log_alignment,
		.type_check_kind = data->type_check_kind
	};

	ubsan_type_mismatch_common(&common_data, (unsigned long)ptr);
}
EXPORT_SYMBOL(__ubsan_handle_type_mismatch_v1);

void __ubsan_handle_out_of_bounds(void *_data, void *index)
{
<<<<<<< HEAD
=======
	struct out_of_bounds_data *data = _data;
>>>>>>> c1084c27
	char index_str[VALUE_LENGTH];

	if (suppress_report(&data->location))
		return;

<<<<<<< HEAD
	ubsan_prologue(&data->location);
=======
	ubsan_prologue(&data->location, "array-index-out-of-bounds");
>>>>>>> c1084c27

	val_to_string(index_str, sizeof(index_str), data->index_type, index);
	pr_err("index %s is out of range for type %s\n", index_str,
		data->array_type->type_name);
	ubsan_epilogue();
}
EXPORT_SYMBOL(__ubsan_handle_out_of_bounds);

void __ubsan_handle_shift_out_of_bounds(void *_data, void *lhs, void *rhs)
{
<<<<<<< HEAD
=======
	struct shift_out_of_bounds_data *data = _data;
>>>>>>> c1084c27
	struct type_descriptor *rhs_type = data->rhs_type;
	struct type_descriptor *lhs_type = data->lhs_type;
	char rhs_str[VALUE_LENGTH];
	char lhs_str[VALUE_LENGTH];
	unsigned long ua_flags = user_access_save();

	if (suppress_report(&data->location))
		goto out;

<<<<<<< HEAD
	ubsan_prologue(&data->location);
=======
	ubsan_prologue(&data->location, "shift-out-of-bounds");
>>>>>>> c1084c27

	val_to_string(rhs_str, sizeof(rhs_str), rhs_type, rhs);
	val_to_string(lhs_str, sizeof(lhs_str), lhs_type, lhs);

	if (val_is_negative(rhs_type, rhs))
		pr_err("shift exponent %s is negative\n", rhs_str);

	else if (get_unsigned_val(rhs_type, rhs) >=
		type_bit_width(lhs_type))
		pr_err("shift exponent %s is too large for %u-bit type %s\n",
			rhs_str,
			type_bit_width(lhs_type),
			lhs_type->type_name);
	else if (val_is_negative(lhs_type, lhs))
		pr_err("left shift of negative value %s\n",
			lhs_str);
	else
		pr_err("left shift of %s by %s places cannot be"
			" represented in type %s\n",
			lhs_str, rhs_str,
			lhs_type->type_name);

	ubsan_epilogue();
out:
	user_access_restore(ua_flags);
}
EXPORT_SYMBOL(__ubsan_handle_shift_out_of_bounds);


void __ubsan_handle_builtin_unreachable(void *_data)
{
<<<<<<< HEAD
	ubsan_prologue(&data->location);
=======
	struct unreachable_data *data = _data;
	ubsan_prologue(&data->location, "unreachable");
>>>>>>> c1084c27
	pr_err("calling __builtin_unreachable()\n");
	ubsan_epilogue();
	panic("can't return from __builtin_unreachable()");
}
EXPORT_SYMBOL(__ubsan_handle_builtin_unreachable);

void __ubsan_handle_load_invalid_value(void *_data, void *val)
{
<<<<<<< HEAD
=======
	struct invalid_value_data *data = _data;
>>>>>>> c1084c27
	char val_str[VALUE_LENGTH];

	if (suppress_report(&data->location))
		return;

<<<<<<< HEAD
	ubsan_prologue(&data->location);
=======
	ubsan_prologue(&data->location, "invalid-load");
>>>>>>> c1084c27

	val_to_string(val_str, sizeof(val_str), data->type, val);

	pr_err("load of value %s is not a valid value for type %s\n",
		val_str, data->type->type_name);

	ubsan_epilogue();
<<<<<<< HEAD
=======
}
EXPORT_SYMBOL(__ubsan_handle_load_invalid_value);

void __ubsan_handle_alignment_assumption(void *_data, unsigned long ptr,
					 unsigned long align,
					 unsigned long offset);
void __ubsan_handle_alignment_assumption(void *_data, unsigned long ptr,
					 unsigned long align,
					 unsigned long offset)
{
	struct alignment_assumption_data *data = _data;
	unsigned long real_ptr;

	if (suppress_report(&data->location))
		return;

	ubsan_prologue(&data->location, "alignment-assumption");

	if (offset)
		pr_err("assumption of %lu byte alignment (with offset of %lu byte) for pointer of type %s failed",
		       align, offset, data->type->type_name);
	else
		pr_err("assumption of %lu byte alignment for pointer of type %s failed",
		       align, data->type->type_name);

	real_ptr = ptr - offset;
	pr_err("%saddress is %lu aligned, misalignment offset is %lu bytes",
	       offset ? "offset " : "", BIT(real_ptr ? __ffs(real_ptr) : 0),
	       real_ptr & (align - 1));

	ubsan_epilogue();
>>>>>>> c1084c27
}
EXPORT_SYMBOL(__ubsan_handle_alignment_assumption);<|MERGE_RESOLUTION|>--- conflicted
+++ resolved
@@ -134,11 +134,7 @@
 	}
 }
 
-<<<<<<< HEAD
-static void ubsan_prologue(struct source_location *location)
-=======
 static void ubsan_prologue(struct source_location *loc, const char *reason)
->>>>>>> c1084c27
 {
 	current->in_ubsan++;
 
@@ -155,76 +151,6 @@
 	dump_stack();
 	pr_err("========================================"
 		"========================================\n");
-<<<<<<< HEAD
-
-	current->in_ubsan--;
-}
-
-static void handle_overflow(struct overflow_data *data, void *lhs,
-			void *rhs, char op)
-{
-
-	struct type_descriptor *type = data->type;
-	char lhs_val_str[VALUE_LENGTH];
-	char rhs_val_str[VALUE_LENGTH];
-
-	if (suppress_report(&data->location))
-		return;
-
-	ubsan_prologue(&data->location);
-
-	val_to_string(lhs_val_str, sizeof(lhs_val_str), type, lhs);
-	val_to_string(rhs_val_str, sizeof(rhs_val_str), type, rhs);
-	pr_err("%s integer overflow:\n",
-		type_is_signed(type) ? "signed" : "unsigned");
-	pr_err("%s %c %s cannot be represented in type %s\n",
-		lhs_val_str,
-		op,
-		rhs_val_str,
-		type->type_name);
-
-	ubsan_epilogue();
-}
-
-void __ubsan_handle_add_overflow(struct overflow_data *data,
-				void *lhs, void *rhs)
-{
-
-	handle_overflow(data, lhs, rhs, '+');
-}
-EXPORT_SYMBOL(__ubsan_handle_add_overflow);
-
-void __ubsan_handle_sub_overflow(struct overflow_data *data,
-				void *lhs, void *rhs)
-{
-	handle_overflow(data, lhs, rhs, '-');
-}
-EXPORT_SYMBOL(__ubsan_handle_sub_overflow);
-
-void __ubsan_handle_mul_overflow(struct overflow_data *data,
-				void *lhs, void *rhs)
-{
-	handle_overflow(data, lhs, rhs, '*');
-}
-EXPORT_SYMBOL(__ubsan_handle_mul_overflow);
-
-void __ubsan_handle_negate_overflow(struct overflow_data *data,
-				void *old_val)
-{
-	char old_val_str[VALUE_LENGTH];
-
-	if (suppress_report(&data->location))
-		return;
-
-	ubsan_prologue(&data->location);
-
-	val_to_string(old_val_str, sizeof(old_val_str), data->type, old_val);
-
-	pr_err("negation of %s cannot be represented in type %s:\n",
-		old_val_str, data->type->type_name);
-
-	ubsan_epilogue();
-=======
 
 	current->in_ubsan--;
 
@@ -238,25 +164,17 @@
 		panic_on_warn = 0;
 		panic("panic_on_warn set ...\n");
 	}
->>>>>>> c1084c27
 }
 
 void __ubsan_handle_divrem_overflow(void *_data, void *lhs, void *rhs)
 {
-<<<<<<< HEAD
-=======
 	struct overflow_data *data = _data;
->>>>>>> c1084c27
 	char rhs_val_str[VALUE_LENGTH];
 
 	if (suppress_report(&data->location))
 		return;
 
-<<<<<<< HEAD
-	ubsan_prologue(&data->location);
-=======
 	ubsan_prologue(&data->location, "division-overflow");
->>>>>>> c1084c27
 
 	val_to_string(rhs_val_str, sizeof(rhs_val_str), data->type, rhs);
 
@@ -275,11 +193,7 @@
 	if (suppress_report(data->location))
 		return;
 
-<<<<<<< HEAD
-	ubsan_prologue(data->location);
-=======
 	ubsan_prologue(data->location, "null-ptr-deref");
->>>>>>> c1084c27
 
 	pr_err("%s null pointer of type %s\n",
 		type_check_kinds[data->type_check_kind],
@@ -294,11 +208,7 @@
 	if (suppress_report(data->location))
 		return;
 
-<<<<<<< HEAD
-	ubsan_prologue(data->location);
-=======
 	ubsan_prologue(data->location, "misaligned-access");
->>>>>>> c1084c27
 
 	pr_err("%s misaligned address %p for type %s\n",
 		type_check_kinds[data->type_check_kind],
@@ -314,11 +224,7 @@
 	if (suppress_report(data->location))
 		return;
 
-<<<<<<< HEAD
-	ubsan_prologue(data->location);
-=======
 	ubsan_prologue(data->location, "object-size-mismatch");
->>>>>>> c1084c27
 	pr_err("%s address %p with insufficient space\n",
 		type_check_kinds[data->type_check_kind],
 		(void *) ptr);
@@ -371,20 +277,13 @@
 
 void __ubsan_handle_out_of_bounds(void *_data, void *index)
 {
-<<<<<<< HEAD
-=======
 	struct out_of_bounds_data *data = _data;
->>>>>>> c1084c27
 	char index_str[VALUE_LENGTH];
 
 	if (suppress_report(&data->location))
 		return;
 
-<<<<<<< HEAD
-	ubsan_prologue(&data->location);
-=======
 	ubsan_prologue(&data->location, "array-index-out-of-bounds");
->>>>>>> c1084c27
 
 	val_to_string(index_str, sizeof(index_str), data->index_type, index);
 	pr_err("index %s is out of range for type %s\n", index_str,
@@ -395,10 +294,7 @@
 
 void __ubsan_handle_shift_out_of_bounds(void *_data, void *lhs, void *rhs)
 {
-<<<<<<< HEAD
-=======
 	struct shift_out_of_bounds_data *data = _data;
->>>>>>> c1084c27
 	struct type_descriptor *rhs_type = data->rhs_type;
 	struct type_descriptor *lhs_type = data->lhs_type;
 	char rhs_str[VALUE_LENGTH];
@@ -408,11 +304,7 @@
 	if (suppress_report(&data->location))
 		goto out;
 
-<<<<<<< HEAD
-	ubsan_prologue(&data->location);
-=======
 	ubsan_prologue(&data->location, "shift-out-of-bounds");
->>>>>>> c1084c27
 
 	val_to_string(rhs_str, sizeof(rhs_str), rhs_type, rhs);
 	val_to_string(lhs_str, sizeof(lhs_str), lhs_type, lhs);
@@ -444,12 +336,8 @@
 
 void __ubsan_handle_builtin_unreachable(void *_data)
 {
-<<<<<<< HEAD
-	ubsan_prologue(&data->location);
-=======
 	struct unreachable_data *data = _data;
 	ubsan_prologue(&data->location, "unreachable");
->>>>>>> c1084c27
 	pr_err("calling __builtin_unreachable()\n");
 	ubsan_epilogue();
 	panic("can't return from __builtin_unreachable()");
@@ -458,20 +346,13 @@
 
 void __ubsan_handle_load_invalid_value(void *_data, void *val)
 {
-<<<<<<< HEAD
-=======
 	struct invalid_value_data *data = _data;
->>>>>>> c1084c27
 	char val_str[VALUE_LENGTH];
 
 	if (suppress_report(&data->location))
 		return;
 
-<<<<<<< HEAD
-	ubsan_prologue(&data->location);
-=======
 	ubsan_prologue(&data->location, "invalid-load");
->>>>>>> c1084c27
 
 	val_to_string(val_str, sizeof(val_str), data->type, val);
 
@@ -479,8 +360,6 @@
 		val_str, data->type->type_name);
 
 	ubsan_epilogue();
-<<<<<<< HEAD
-=======
 }
 EXPORT_SYMBOL(__ubsan_handle_load_invalid_value);
 
@@ -512,6 +391,5 @@
 	       real_ptr & (align - 1));
 
 	ubsan_epilogue();
->>>>>>> c1084c27
 }
 EXPORT_SYMBOL(__ubsan_handle_alignment_assumption);