// SPDX-License-Identifier: GPL-2.0

#include <linux/reboot.h>
#include <kunit/test.h>
#include <kunit/attributes.h>
#include <linux/glob.h>
#include <linux/moduleparam.h>

/*
 * These symbols point to the .kunit_test_suites section and are defined in
 * include/asm-generic/vmlinux.lds.h, and consequently must be extern.
 */
extern struct kunit_suite * const __kunit_suites_start[];
extern struct kunit_suite * const __kunit_suites_end[];

static char *action_param;

module_param_named(action, action_param, charp, 0400);
MODULE_PARM_DESC(action,
		 "Changes KUnit executor behavior, valid values are:\n"
		 "<none>: run the tests like normal\n"
		 "'list' to list test names instead of running them.\n"
		 "'list_attr' to list test names and attributes instead of running them.\n");

const char *kunit_action(void)
{
	return action_param;
}

static char *filter_glob_param;
static char *filter_param;
static char *filter_action_param;

module_param_named(filter_glob, filter_glob_param, charp, 0400);
MODULE_PARM_DESC(filter_glob,
		"Filter which KUnit test suites/tests run at boot-time, e.g. list* or list*.*del_test");
module_param_named(filter, filter_param, charp, 0400);
MODULE_PARM_DESC(filter,
		"Filter which KUnit test suites/tests run at boot-time using attributes, e.g. speed>slow");
module_param_named(filter_action, filter_action_param, charp, 0400);
MODULE_PARM_DESC(filter_action,
		"Changes behavior of filtered tests using attributes, valid values are:\n"
		"<none>: do not run filtered tests as normal\n"
		"'skip': skip all filtered tests instead so tests will appear in output\n");

const char *kunit_filter_glob(void)
{
	return filter_glob_param;
}

char *kunit_filter(void)
{
	return filter_param;
}

char *kunit_filter_action(void)
{
	return filter_action_param;
}

/* glob_match() needs NULL terminated strings, so we need a copy of filter_glob_param. */
struct kunit_glob_filter {
	char *suite_glob;
	char *test_glob;
};

/* Split "suite_glob.test_glob" into two. Assumes filter_glob is not empty. */
static int kunit_parse_glob_filter(struct kunit_glob_filter *parsed,
				    const char *filter_glob)
{
	const int len = strlen(filter_glob);
	const char *period = strchr(filter_glob, '.');

	if (!period) {
		parsed->suite_glob = kzalloc(len + 1, GFP_KERNEL);
		if (!parsed->suite_glob)
			return -ENOMEM;

		parsed->test_glob = NULL;
		strcpy(parsed->suite_glob, filter_glob);
		return 0;
	}

	parsed->suite_glob = kzalloc(period - filter_glob + 1, GFP_KERNEL);
	if (!parsed->suite_glob)
		return -ENOMEM;

	parsed->test_glob = kzalloc(len - (period - filter_glob) + 1, GFP_KERNEL);
	if (!parsed->test_glob) {
		kfree(parsed->suite_glob);
		return -ENOMEM;
	}

	strncpy(parsed->suite_glob, filter_glob, period - filter_glob);
	strncpy(parsed->test_glob, period + 1, len - (period - filter_glob));

	return 0;
}

/* Create a copy of suite with only tests that match test_glob. */
static struct kunit_suite *
kunit_filter_glob_tests(const struct kunit_suite *const suite, const char *test_glob)
{
	int n = 0;
	struct kunit_case *filtered, *test_case;
	struct kunit_suite *copy;

	kunit_suite_for_each_test_case(suite, test_case) {
		if (!test_glob || glob_match(test_glob, test_case->name))
			++n;
	}

	if (n == 0)
		return NULL;

	copy = kmemdup(suite, sizeof(*copy), GFP_KERNEL);
	if (!copy)
		return ERR_PTR(-ENOMEM);

	filtered = kcalloc(n + 1, sizeof(*filtered), GFP_KERNEL);
	if (!filtered) {
		kfree(copy);
		return ERR_PTR(-ENOMEM);
	}

	n = 0;
	kunit_suite_for_each_test_case(suite, test_case) {
		if (!test_glob || glob_match(test_glob, test_case->name))
			filtered[n++] = *test_case;
	}

	copy->test_cases = filtered;
	return copy;
}

void kunit_free_suite_set(struct kunit_suite_set suite_set)
{
	struct kunit_suite * const *suites;

	for (suites = suite_set.start; suites < suite_set.end; suites++) {
		kfree((*suites)->test_cases);
		kfree(*suites);
	}
	kfree(suite_set.start);
}

struct kunit_suite_set
kunit_filter_suites(const struct kunit_suite_set *suite_set,
		    const char *filter_glob,
		    char *filters,
		    char *filter_action,
		    int *err)
{
	int i, j, k;
	int filter_count = 0;
	struct kunit_suite **copy, **copy_start, *filtered_suite, *new_filtered_suite;
	struct kunit_suite_set filtered = {NULL, NULL};
	struct kunit_glob_filter parsed_glob;
	struct kunit_attr_filter *parsed_filters = NULL;
	struct kunit_suite * const *suites;

	const size_t max = suite_set->end - suite_set->start;

	copy = kcalloc(max, sizeof(*filtered.start), GFP_KERNEL);
	if (!copy) { /* won't be able to run anything, return an empty set */
		return filtered;
	}
	copy_start = copy;

	if (filter_glob) {
		*err = kunit_parse_glob_filter(&parsed_glob, filter_glob);
		if (*err)
			goto free_copy;
	}

	/* Parse attribute filters */
	if (filters) {
		filter_count = kunit_get_filter_count(filters);
		parsed_filters = kcalloc(filter_count, sizeof(*parsed_filters), GFP_KERNEL);
		if (!parsed_filters) {
			*err = -ENOMEM;
			goto free_parsed_glob;
		}
		for (j = 0; j < filter_count; j++)
			parsed_filters[j] = kunit_next_attr_filter(&filters, err);
		if (*err)
			goto free_parsed_filters;
	}

	for (i = 0; &suite_set->start[i] != suite_set->end; i++) {
		filtered_suite = suite_set->start[i];
		if (filter_glob) {
			if (!glob_match(parsed_glob.suite_glob, filtered_suite->name))
				continue;
			filtered_suite = kunit_filter_glob_tests(filtered_suite,
					parsed_glob.test_glob);
			if (IS_ERR(filtered_suite)) {
				*err = PTR_ERR(filtered_suite);
				goto free_filtered_suite;
			}
		}
		if (filter_count > 0 && parsed_filters != NULL) {
			for (k = 0; k < filter_count; k++) {
				new_filtered_suite = kunit_filter_attr_tests(filtered_suite,
						parsed_filters[k], filter_action, err);

				/* Free previous copy of suite */
				if (k > 0 || filter_glob) {
					kfree(filtered_suite->test_cases);
					kfree(filtered_suite);
				}

				filtered_suite = new_filtered_suite;

				if (*err)
					goto free_filtered_suite;

				if (IS_ERR(filtered_suite)) {
					*err = PTR_ERR(filtered_suite);
					goto free_filtered_suite;
				}
				if (!filtered_suite)
					break;
			}
		}

		if (!filtered_suite)
			continue;

		*copy++ = filtered_suite;
	}
	filtered.start = copy_start;
	filtered.end = copy;

free_filtered_suite:
	if (*err) {
		for (suites = copy_start; suites < copy; suites++) {
			kfree((*suites)->test_cases);
			kfree(*suites);
		}
	}

free_parsed_filters:
	if (filter_count)
		kfree(parsed_filters);

free_parsed_glob:
	if (filter_glob) {
		kfree(parsed_glob.suite_glob);
		kfree(parsed_glob.test_glob);
	}

free_copy:
	if (*err)
		kfree(copy_start);

	return filtered;
}

void kunit_exec_run_tests(struct kunit_suite_set *suite_set, bool builtin)
{
	size_t num_suites = suite_set->end - suite_set->start;

<<<<<<< HEAD
	pr_info("KTAP version 1\n");
	pr_info("1..%zu\n", num_suites);
=======
	if (builtin || num_suites) {
		pr_info("KTAP version 1\n");
		pr_info("1..%zu\n", num_suites);
	}
>>>>>>> ccf0a997

	__kunit_test_suites_init(suite_set->start, num_suites);
}

void kunit_exec_list_tests(struct kunit_suite_set *suite_set, bool include_attr)
{
	struct kunit_suite * const *suites;
	struct kunit_case *test_case;

	/* Hack: print a ktap header so kunit.py can find the start of KUnit output. */
	pr_info("KTAP version 1\n");
<<<<<<< HEAD
=======

	for (suites = suite_set->start; suites < suite_set->end; suites++) {
		/* Print suite name and suite attributes */
		pr_info("%s\n", (*suites)->name);
		if (include_attr)
			kunit_print_attr((void *)(*suites), false, 0);
>>>>>>> ccf0a997

		/* Print test case name and attributes in suite */
		kunit_suite_for_each_test_case((*suites), test_case) {
			pr_info("%s.%s\n", (*suites)->name, test_case->name);
			if (include_attr)
				kunit_print_attr((void *)test_case, true, 0);
		}
	}
}

#if IS_BUILTIN(CONFIG_KUNIT)

static char *kunit_shutdown;
core_param(kunit_shutdown, kunit_shutdown, charp, 0644);

static void kunit_handle_shutdown(void)
{
	if (!kunit_shutdown)
		return;

	if (!strcmp(kunit_shutdown, "poweroff"))
		kernel_power_off();
	else if (!strcmp(kunit_shutdown, "halt"))
		kernel_halt();
	else if (!strcmp(kunit_shutdown, "reboot"))
		kernel_restart(NULL);

}

int kunit_run_all_tests(void)
{
	struct kunit_suite_set suite_set = {
		__kunit_suites_start, __kunit_suites_end,
	};
	int err = 0;
	if (!kunit_enabled()) {
		pr_info("kunit: disabled\n");
		goto out;
	}

	if (filter_glob_param || filter_param) {
		suite_set = kunit_filter_suites(&suite_set, filter_glob_param,
				filter_param, filter_action_param, &err);
		if (err) {
			pr_err("kunit executor: error filtering suites: %d\n", err);
			goto out;
		}
	}

	if (!action_param)
		kunit_exec_run_tests(&suite_set, true);
	else if (strcmp(action_param, "list") == 0)
		kunit_exec_list_tests(&suite_set, false);
	else if (strcmp(action_param, "list_attr") == 0)
		kunit_exec_list_tests(&suite_set, true);
	else
		pr_err("kunit executor: unknown action '%s'\n", action_param);

	if (filter_glob_param || filter_param) { /* a copy was made of each suite */
		kunit_free_suite_set(suite_set);
	}

out:
	kunit_handle_shutdown();
	return err;
}

#if IS_BUILTIN(CONFIG_KUNIT_TEST)
#include "executor_test.c"
#endif

#endif /* IS_BUILTIN(CONFIG_KUNIT) */<|MERGE_RESOLUTION|>--- conflicted
+++ resolved
@@ -261,15 +261,10 @@
 {
 	size_t num_suites = suite_set->end - suite_set->start;
 
-<<<<<<< HEAD
-	pr_info("KTAP version 1\n");
-	pr_info("1..%zu\n", num_suites);
-=======
 	if (builtin || num_suites) {
 		pr_info("KTAP version 1\n");
 		pr_info("1..%zu\n", num_suites);
 	}
->>>>>>> ccf0a997
 
 	__kunit_test_suites_init(suite_set->start, num_suites);
 }
@@ -281,15 +276,12 @@
 
 	/* Hack: print a ktap header so kunit.py can find the start of KUnit output. */
 	pr_info("KTAP version 1\n");
-<<<<<<< HEAD
-=======
 
 	for (suites = suite_set->start; suites < suite_set->end; suites++) {
 		/* Print suite name and suite attributes */
 		pr_info("%s\n", (*suites)->name);
 		if (include_attr)
 			kunit_print_attr((void *)(*suites), false, 0);
->>>>>>> ccf0a997
 
 		/* Print test case name and attributes in suite */
 		kunit_suite_for_each_test_case((*suites), test_case) {
