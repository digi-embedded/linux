/*
 * Resizable, Scalable, Concurrent Hash Table
 *
 * Copyright (c) 2015 Herbert Xu <herbert@gondor.apana.org.au>
 * Copyright (c) 2014-2015 Thomas Graf <tgraf@suug.ch>
 * Copyright (c) 2008-2014 Patrick McHardy <kaber@trash.net>
 *
 * Code partially derived from nft_hash
 * Rewritten with rehash code from br_multicast plus single list
 * pointer as suggested by Josh Triplett
 *
 * This program is free software; you can redistribute it and/or modify
 * it under the terms of the GNU General Public License version 2 as
 * published by the Free Software Foundation.
 */

#include <linux/atomic.h>
#include <linux/kernel.h>
#include <linux/init.h>
#include <linux/log2.h>
#include <linux/sched.h>
#include <linux/slab.h>
#include <linux/vmalloc.h>
#include <linux/mm.h>
#include <linux/jhash.h>
#include <linux/random.h>
#include <linux/rhashtable.h>
#include <linux/err.h>
#include <linux/export.h>

#define HASH_DEFAULT_SIZE	64UL
#define HASH_MIN_SIZE		4U
#define BUCKET_LOCKS_PER_CPU	32UL

static u32 head_hashfn(struct rhashtable *ht,
		       const struct bucket_table *tbl,
		       const struct rhash_head *he)
{
	return rht_head_hashfn(ht, tbl, he, ht->p);
}

#ifdef CONFIG_PROVE_LOCKING
#define ASSERT_RHT_MUTEX(HT) BUG_ON(!lockdep_rht_mutex_is_held(HT))

int lockdep_rht_mutex_is_held(struct rhashtable *ht)
{
	return (debug_locks) ? lockdep_is_held(&ht->mutex) : 1;
}
EXPORT_SYMBOL_GPL(lockdep_rht_mutex_is_held);

int lockdep_rht_bucket_is_held(const struct bucket_table *tbl, u32 hash)
{
	spinlock_t *lock = rht_bucket_lock(tbl, hash);

	return (debug_locks) ? lockdep_is_held(lock) : 1;
}
EXPORT_SYMBOL_GPL(lockdep_rht_bucket_is_held);
#else
#define ASSERT_RHT_MUTEX(HT)
#endif


static int alloc_bucket_locks(struct rhashtable *ht, struct bucket_table *tbl,
			      gfp_t gfp)
{
	unsigned int i, size;
#if defined(CONFIG_PROVE_LOCKING)
	unsigned int nr_pcpus = 2;
#else
	unsigned int nr_pcpus = num_possible_cpus();
#endif

	nr_pcpus = min_t(unsigned int, nr_pcpus, 64UL);
	size = roundup_pow_of_two(nr_pcpus * ht->p.locks_mul);

	/* Never allocate more than 0.5 locks per bucket */
	size = min_t(unsigned int, size, tbl->size >> 1);

	if (sizeof(spinlock_t) != 0) {
		tbl->locks = NULL;
#ifdef CONFIG_NUMA
		if (size * sizeof(spinlock_t) > PAGE_SIZE &&
		    gfp == GFP_KERNEL)
			tbl->locks = vmalloc(size * sizeof(spinlock_t));
#endif
		if (gfp != GFP_KERNEL)
			gfp |= __GFP_NOWARN | __GFP_NORETRY;

		if (!tbl->locks)
			tbl->locks = kmalloc_array(size, sizeof(spinlock_t),
						   gfp);
		if (!tbl->locks)
			return -ENOMEM;
		for (i = 0; i < size; i++)
			spin_lock_init(&tbl->locks[i]);
	}
	tbl->locks_mask = size - 1;

	return 0;
}

static void bucket_table_free(const struct bucket_table *tbl)
{
	if (tbl)
		kvfree(tbl->locks);

	kvfree(tbl);
}

static void bucket_table_free_rcu(struct rcu_head *head)
{
	bucket_table_free(container_of(head, struct bucket_table, rcu));
}

static struct bucket_table *bucket_table_alloc(struct rhashtable *ht,
					       size_t nbuckets,
					       gfp_t gfp)
{
	struct bucket_table *tbl = NULL;
	size_t size;
	int i;

	size = sizeof(*tbl) + nbuckets * sizeof(tbl->buckets[0]);
	if (size <= (PAGE_SIZE << PAGE_ALLOC_COSTLY_ORDER) ||
	    gfp != GFP_KERNEL)
		tbl = kzalloc(size, gfp | __GFP_NOWARN | __GFP_NORETRY);
	if (tbl == NULL && gfp == GFP_KERNEL)
		tbl = vzalloc(size);
	if (tbl == NULL)
		return NULL;

	tbl->size = nbuckets;

	if (alloc_bucket_locks(ht, tbl, gfp) < 0) {
		bucket_table_free(tbl);
		return NULL;
	}

	INIT_LIST_HEAD(&tbl->walkers);

	get_random_bytes(&tbl->hash_rnd, sizeof(tbl->hash_rnd));

	for (i = 0; i < nbuckets; i++)
		INIT_RHT_NULLS_HEAD(tbl->buckets[i], ht, i);

	return tbl;
}

static struct bucket_table *rhashtable_last_table(struct rhashtable *ht,
						  struct bucket_table *tbl)
{
	struct bucket_table *new_tbl;

	do {
		new_tbl = tbl;
		tbl = rht_dereference_rcu(tbl->future_tbl, ht);
	} while (tbl);

	return new_tbl;
}

static int rhashtable_rehash_one(struct rhashtable *ht, unsigned int old_hash)
{
	struct bucket_table *old_tbl = rht_dereference(ht->tbl, ht);
	struct bucket_table *new_tbl = rhashtable_last_table(ht,
		rht_dereference_rcu(old_tbl->future_tbl, ht));
	struct rhash_head __rcu **pprev = &old_tbl->buckets[old_hash];
	int err = -ENOENT;
	struct rhash_head *head, *next, *entry;
	spinlock_t *new_bucket_lock;
	unsigned int new_hash;

	rht_for_each(entry, old_tbl, old_hash) {
		err = 0;
		next = rht_dereference_bucket(entry->next, old_tbl, old_hash);

		if (rht_is_a_nulls(next))
			break;

		pprev = &entry->next;
	}

	if (err)
		goto out;

	new_hash = head_hashfn(ht, new_tbl, entry);

	new_bucket_lock = rht_bucket_lock(new_tbl, new_hash);

	spin_lock_nested(new_bucket_lock, SINGLE_DEPTH_NESTING);
	head = rht_dereference_bucket(new_tbl->buckets[new_hash],
				      new_tbl, new_hash);

	RCU_INIT_POINTER(entry->next, head);

	rcu_assign_pointer(new_tbl->buckets[new_hash], entry);
	spin_unlock(new_bucket_lock);

	rcu_assign_pointer(*pprev, next);

out:
	return err;
}

static void rhashtable_rehash_chain(struct rhashtable *ht,
				    unsigned int old_hash)
{
	struct bucket_table *old_tbl = rht_dereference(ht->tbl, ht);
	spinlock_t *old_bucket_lock;

	old_bucket_lock = rht_bucket_lock(old_tbl, old_hash);

	spin_lock_bh(old_bucket_lock);
	while (!rhashtable_rehash_one(ht, old_hash))
		;
	old_tbl->rehash++;
	spin_unlock_bh(old_bucket_lock);
}

static int rhashtable_rehash_attach(struct rhashtable *ht,
				    struct bucket_table *old_tbl,
				    struct bucket_table *new_tbl)
{
	/* Protect future_tbl using the first bucket lock. */
	spin_lock_bh(old_tbl->locks);

	/* Did somebody beat us to it? */
	if (rcu_access_pointer(old_tbl->future_tbl)) {
		spin_unlock_bh(old_tbl->locks);
		return -EEXIST;
	}

	/* Make insertions go into the new, empty table right away. Deletions
	 * and lookups will be attempted in both tables until we synchronize.
	 */
	rcu_assign_pointer(old_tbl->future_tbl, new_tbl);

	spin_unlock_bh(old_tbl->locks);

	return 0;
}

static int rhashtable_rehash_table(struct rhashtable *ht)
{
	struct bucket_table *old_tbl = rht_dereference(ht->tbl, ht);
	struct bucket_table *new_tbl;
	struct rhashtable_walker *walker;
	unsigned int old_hash;

	new_tbl = rht_dereference(old_tbl->future_tbl, ht);
	if (!new_tbl)
		return 0;

	for (old_hash = 0; old_hash < old_tbl->size; old_hash++)
		rhashtable_rehash_chain(ht, old_hash);

	/* Publish the new table pointer. */
	rcu_assign_pointer(ht->tbl, new_tbl);

	spin_lock(&ht->lock);
	list_for_each_entry(walker, &old_tbl->walkers, list)
		walker->tbl = NULL;
	spin_unlock(&ht->lock);

	/* Wait for readers. All new readers will see the new
	 * table, and thus no references to the old table will
	 * remain.
	 */
	call_rcu(&old_tbl->rcu, bucket_table_free_rcu);

	return rht_dereference(new_tbl->future_tbl, ht) ? -EAGAIN : 0;
}

/**
 * rhashtable_expand - Expand hash table while allowing concurrent lookups
 * @ht:		the hash table to expand
 *
 * A secondary bucket array is allocated and the hash entries are migrated.
 *
 * This function may only be called in a context where it is safe to call
 * synchronize_rcu(), e.g. not within a rcu_read_lock() section.
 *
 * The caller must ensure that no concurrent resizing occurs by holding
 * ht->mutex.
 *
 * It is valid to have concurrent insertions and deletions protected by per
 * bucket locks or concurrent RCU protected lookups and traversals.
 */
static int rhashtable_expand(struct rhashtable *ht)
{
	struct bucket_table *new_tbl, *old_tbl = rht_dereference(ht->tbl, ht);
	int err;

	ASSERT_RHT_MUTEX(ht);

	old_tbl = rhashtable_last_table(ht, old_tbl);

	new_tbl = bucket_table_alloc(ht, old_tbl->size * 2, GFP_KERNEL);
	if (new_tbl == NULL)
		return -ENOMEM;

	err = rhashtable_rehash_attach(ht, old_tbl, new_tbl);
	if (err)
		bucket_table_free(new_tbl);

	return err;
}

/**
 * rhashtable_shrink - Shrink hash table while allowing concurrent lookups
 * @ht:		the hash table to shrink
 *
 * This function shrinks the hash table to fit, i.e., the smallest
 * size would not cause it to expand right away automatically.
 *
 * The caller must ensure that no concurrent resizing occurs by holding
 * ht->mutex.
 *
 * The caller must ensure that no concurrent table mutations take place.
 * It is however valid to have concurrent lookups if they are RCU protected.
 *
 * It is valid to have concurrent insertions and deletions protected by per
 * bucket locks or concurrent RCU protected lookups and traversals.
 */
static int rhashtable_shrink(struct rhashtable *ht)
{
	struct bucket_table *new_tbl, *old_tbl = rht_dereference(ht->tbl, ht);
	unsigned int nelems = atomic_read(&ht->nelems);
	unsigned int size = 0;
	int err;

	ASSERT_RHT_MUTEX(ht);

	if (nelems)
		size = roundup_pow_of_two(nelems * 3 / 2);
	if (size < ht->p.min_size)
		size = ht->p.min_size;

	if (old_tbl->size <= size)
		return 0;

	if (rht_dereference(old_tbl->future_tbl, ht))
		return -EEXIST;

	new_tbl = bucket_table_alloc(ht, size, GFP_KERNEL);
	if (new_tbl == NULL)
		return -ENOMEM;

	err = rhashtable_rehash_attach(ht, old_tbl, new_tbl);
	if (err)
		bucket_table_free(new_tbl);

	return err;
}

static void rht_deferred_worker(struct work_struct *work)
{
	struct rhashtable *ht;
	struct bucket_table *tbl;
	int err = 0;

	ht = container_of(work, struct rhashtable, run_work);
	mutex_lock(&ht->mutex);

	tbl = rht_dereference(ht->tbl, ht);
	tbl = rhashtable_last_table(ht, tbl);

	if (rht_grow_above_75(ht, tbl))
		rhashtable_expand(ht);
	else if (ht->p.automatic_shrinking && rht_shrink_below_30(ht, tbl))
		rhashtable_shrink(ht);

	err = rhashtable_rehash_table(ht);

	mutex_unlock(&ht->mutex);

	if (err)
		schedule_work(&ht->run_work);
}

static int rhashtable_insert_rehash(struct rhashtable *ht,
				    struct bucket_table *tbl)
{
	struct bucket_table *old_tbl;
	struct bucket_table *new_tbl;
	unsigned int size;
	int err;

	old_tbl = rht_dereference_rcu(ht->tbl, ht);

	size = tbl->size;

	err = -EBUSY;

	if (rht_grow_above_75(ht, tbl))
		size *= 2;
	/* Do not schedule more than one rehash */
	else if (old_tbl != tbl)
		goto fail;

	err = -ENOMEM;

	new_tbl = bucket_table_alloc(ht, size, GFP_ATOMIC);
	if (new_tbl == NULL)
		goto fail;

	err = rhashtable_rehash_attach(ht, tbl, new_tbl);
	if (err) {
		bucket_table_free(new_tbl);
		if (err == -EEXIST)
			err = 0;
	} else
		schedule_work(&ht->run_work);

	return err;

fail:
	/* Do not fail the insert if someone else did a rehash. */
	if (likely(rcu_dereference_raw(tbl->future_tbl)))
		return 0;

	/* Schedule async rehash to retry allocation in process context. */
	if (err == -ENOMEM)
		schedule_work(&ht->run_work);

	return err;
}

static void *rhashtable_lookup_one(struct rhashtable *ht,
				   struct bucket_table *tbl, unsigned int hash,
				   const void *key, struct rhash_head *obj)
{
	struct rhashtable_compare_arg arg = {
		.ht = ht,
		.key = key,
	};
	struct rhash_head __rcu **pprev;
	struct rhash_head *head;
	int elasticity;

	elasticity = ht->elasticity;
	pprev = &tbl->buckets[hash];
	rht_for_each(head, tbl, hash) {
		struct rhlist_head *list;
		struct rhlist_head *plist;

		elasticity--;
		if (!key ||
		    (ht->p.obj_cmpfn ?
		     ht->p.obj_cmpfn(&arg, rht_obj(ht, head)) :
		     rhashtable_compare(&arg, rht_obj(ht, head))))
			continue;

		if (!ht->rhlist)
			return rht_obj(ht, head);

		list = container_of(obj, struct rhlist_head, rhead);
		plist = container_of(head, struct rhlist_head, rhead);

		RCU_INIT_POINTER(list->next, plist);
		head = rht_dereference_bucket(head->next, tbl, hash);
		RCU_INIT_POINTER(list->rhead.next, head);
		rcu_assign_pointer(*pprev, obj);

		return NULL;
	}

	if (elasticity <= 0)
		return ERR_PTR(-EAGAIN);

	return ERR_PTR(-ENOENT);
}

static struct bucket_table *rhashtable_insert_one(struct rhashtable *ht,
						  struct bucket_table *tbl,
						  unsigned int hash,
						  struct rhash_head *obj,
						  void *data)
{
	struct bucket_table *new_tbl;
	struct rhash_head *head;

	if (!IS_ERR_OR_NULL(data))
		return ERR_PTR(-EEXIST);

	if (PTR_ERR(data) != -EAGAIN && PTR_ERR(data) != -ENOENT)
		return ERR_CAST(data);

	new_tbl = rcu_dereference(tbl->future_tbl);
	if (new_tbl)
		return new_tbl;

	if (PTR_ERR(data) != -ENOENT)
		return ERR_CAST(data);

	if (unlikely(rht_grow_above_max(ht, tbl)))
		return ERR_PTR(-E2BIG);

	if (unlikely(rht_grow_above_100(ht, tbl)))
		return ERR_PTR(-EAGAIN);

	head = rht_dereference_bucket(tbl->buckets[hash], tbl, hash);

	RCU_INIT_POINTER(obj->next, head);
	if (ht->rhlist) {
		struct rhlist_head *list;

		list = container_of(obj, struct rhlist_head, rhead);
		RCU_INIT_POINTER(list->next, NULL);
	}

	rcu_assign_pointer(tbl->buckets[hash], obj);

	atomic_inc(&ht->nelems);
	if (rht_grow_above_75(ht, tbl))
		schedule_work(&ht->run_work);

	return NULL;
}

static void *rhashtable_try_insert(struct rhashtable *ht, const void *key,
				   struct rhash_head *obj)
{
	struct bucket_table *new_tbl;
	struct bucket_table *tbl;
	unsigned int hash;
	spinlock_t *lock;
	void *data;

	tbl = rcu_dereference(ht->tbl);

	/* All insertions must grab the oldest table containing
	 * the hashed bucket that is yet to be rehashed.
	 */
	for (;;) {
		hash = rht_head_hashfn(ht, tbl, obj, ht->p);
		lock = rht_bucket_lock(tbl, hash);
		spin_lock_bh(lock);

		if (tbl->rehash <= hash)
			break;

		spin_unlock_bh(lock);
		tbl = rcu_dereference(tbl->future_tbl);
	}

	data = rhashtable_lookup_one(ht, tbl, hash, key, obj);
	new_tbl = rhashtable_insert_one(ht, tbl, hash, obj, data);
	if (PTR_ERR(new_tbl) != -EEXIST)
		data = ERR_CAST(new_tbl);

	while (!IS_ERR_OR_NULL(new_tbl)) {
		tbl = new_tbl;
		hash = rht_head_hashfn(ht, tbl, obj, ht->p);
		spin_lock_nested(rht_bucket_lock(tbl, hash),
				 SINGLE_DEPTH_NESTING);

		data = rhashtable_lookup_one(ht, tbl, hash, key, obj);
		new_tbl = rhashtable_insert_one(ht, tbl, hash, obj, data);
		if (PTR_ERR(new_tbl) != -EEXIST)
			data = ERR_CAST(new_tbl);

		spin_unlock(rht_bucket_lock(tbl, hash));
	}

	spin_unlock_bh(lock);

	if (PTR_ERR(data) == -EAGAIN)
		data = ERR_PTR(rhashtable_insert_rehash(ht, tbl) ?:
			       -EAGAIN);

	return data;
}

void *rhashtable_insert_slow(struct rhashtable *ht, const void *key,
			     struct rhash_head *obj)
{
	void *data;

	do {
		rcu_read_lock();
		data = rhashtable_try_insert(ht, key, obj);
		rcu_read_unlock();
	} while (PTR_ERR(data) == -EAGAIN);

	return data;
}
EXPORT_SYMBOL_GPL(rhashtable_insert_slow);

/**
 * rhashtable_walk_enter - Initialise an iterator
 * @ht:		Table to walk over
 * @iter:	Hash table Iterator
 *
 * This function prepares a hash table walk.
 *
 * Note that if you restart a walk after rhashtable_walk_stop you
 * may see the same object twice.  Also, you may miss objects if
 * there are removals in between rhashtable_walk_stop and the next
 * call to rhashtable_walk_start.
 *
 * For a completely stable walk you should construct your own data
 * structure outside the hash table.
 *
 * This function may sleep so you must not call it from interrupt
 * context or with spin locks held.
 *
 * You must call rhashtable_walk_exit after this function returns.
 */
void rhashtable_walk_enter(struct rhashtable *ht, struct rhashtable_iter *iter)
{
	iter->ht = ht;
	iter->p = NULL;
	iter->slot = 0;
	iter->skip = 0;

	spin_lock(&ht->lock);
	iter->walker.tbl =
		rcu_dereference_protected(ht->tbl, lockdep_is_held(&ht->lock));
	list_add(&iter->walker.list, &iter->walker.tbl->walkers);
	spin_unlock(&ht->lock);
}
EXPORT_SYMBOL_GPL(rhashtable_walk_enter);

/**
 * rhashtable_walk_exit - Free an iterator
 * @iter:	Hash table Iterator
 *
 * This function frees resources allocated by rhashtable_walk_init.
 */
void rhashtable_walk_exit(struct rhashtable_iter *iter)
{
	spin_lock(&iter->ht->lock);
	if (iter->walker.tbl)
		list_del(&iter->walker.list);
	spin_unlock(&iter->ht->lock);
}
EXPORT_SYMBOL_GPL(rhashtable_walk_exit);

/**
 * rhashtable_walk_start - Start a hash table walk
 * @iter:	Hash table iterator
 *
 * Start a hash table walk.  Note that we take the RCU lock in all
 * cases including when we return an error.  So you must always call
 * rhashtable_walk_stop to clean up.
 *
 * Returns zero if successful.
 *
 * Returns -EAGAIN if resize event occured.  Note that the iterator
 * will rewind back to the beginning and you may use it immediately
 * by calling rhashtable_walk_next.
 */
int rhashtable_walk_start(struct rhashtable_iter *iter)
	__acquires(RCU)
{
	struct rhashtable *ht = iter->ht;

	rcu_read_lock();

	spin_lock(&ht->lock);
	if (iter->walker.tbl)
		list_del(&iter->walker.list);
	spin_unlock(&ht->lock);

	if (!iter->walker.tbl) {
		iter->walker.tbl = rht_dereference_rcu(ht->tbl, ht);
		return -EAGAIN;
	}

	return 0;
}
EXPORT_SYMBOL_GPL(rhashtable_walk_start);

/**
 * rhashtable_walk_next - Return the next object and advance the iterator
 * @iter:	Hash table iterator
 *
 * Note that you must call rhashtable_walk_stop when you are finished
 * with the walk.
 *
 * Returns the next object or NULL when the end of the table is reached.
 *
 * Returns -EAGAIN if resize event occured.  Note that the iterator
 * will rewind back to the beginning and you may continue to use it.
 */
void *rhashtable_walk_next(struct rhashtable_iter *iter)
{
	struct bucket_table *tbl = iter->walker.tbl;
	struct rhlist_head *list = iter->list;
	struct rhashtable *ht = iter->ht;
	struct rhash_head *p = iter->p;
	bool rhlist = ht->rhlist;

	if (p) {
		if (!rhlist || !(list = rcu_dereference(list->next))) {
			p = rcu_dereference(p->next);
			list = container_of(p, struct rhlist_head, rhead);
		}
		goto next;
	}

	for (; iter->slot < tbl->size; iter->slot++) {
		int skip = iter->skip;

		rht_for_each_rcu(p, tbl, iter->slot) {
			if (rhlist) {
				list = container_of(p, struct rhlist_head,
						    rhead);
				do {
					if (!skip)
						goto next;
					skip--;
					list = rcu_dereference(list->next);
				} while (list);

				continue;
			}
			if (!skip)
				break;
			skip--;
		}

next:
		if (!rht_is_a_nulls(p)) {
			iter->skip++;
			iter->p = p;
			iter->list = list;
			return rht_obj(ht, rhlist ? &list->rhead : p);
		}

		iter->skip = 0;
	}

	iter->p = NULL;

	/* Ensure we see any new tables. */
	smp_rmb();

	iter->walker.tbl = rht_dereference_rcu(tbl->future_tbl, ht);
	if (iter->walker.tbl) {
		iter->slot = 0;
		iter->skip = 0;
		return ERR_PTR(-EAGAIN);
	}

<<<<<<< HEAD
out:

	return obj;
=======
	return NULL;
>>>>>>> f2ed3bfc
}
EXPORT_SYMBOL_GPL(rhashtable_walk_next);

/**
 * rhashtable_walk_stop - Finish a hash table walk
 * @iter:	Hash table iterator
 *
 * Finish a hash table walk.
 */
void rhashtable_walk_stop(struct rhashtable_iter *iter)
	__releases(RCU)
{
	struct rhashtable *ht;
	struct bucket_table *tbl = iter->walker.tbl;

	if (!tbl)
		goto out;

	ht = iter->ht;

	spin_lock(&ht->lock);
	if (tbl->rehash < tbl->size)
		list_add(&iter->walker.list, &tbl->walkers);
	else
		iter->walker.tbl = NULL;
	spin_unlock(&ht->lock);

	iter->p = NULL;

out:
	rcu_read_unlock();
}
EXPORT_SYMBOL_GPL(rhashtable_walk_stop);

static size_t rounded_hashtable_size(const struct rhashtable_params *params)
{
	return max(roundup_pow_of_two(params->nelem_hint * 4 / 3),
		   (unsigned long)params->min_size);
}

static u32 rhashtable_jhash2(const void *key, u32 length, u32 seed)
{
	return jhash2(key, length, seed);
}

/**
 * rhashtable_init - initialize a new hash table
 * @ht:		hash table to be initialized
 * @params:	configuration parameters
 *
 * Initializes a new hash table based on the provided configuration
 * parameters. A table can be configured either with a variable or
 * fixed length key:
 *
 * Configuration Example 1: Fixed length keys
 * struct test_obj {
 *	int			key;
 *	void *			my_member;
 *	struct rhash_head	node;
 * };
 *
 * struct rhashtable_params params = {
 *	.head_offset = offsetof(struct test_obj, node),
 *	.key_offset = offsetof(struct test_obj, key),
 *	.key_len = sizeof(int),
 *	.hashfn = jhash,
 *	.nulls_base = (1U << RHT_BASE_SHIFT),
 * };
 *
 * Configuration Example 2: Variable length keys
 * struct test_obj {
 *	[...]
 *	struct rhash_head	node;
 * };
 *
 * u32 my_hash_fn(const void *data, u32 len, u32 seed)
 * {
 *	struct test_obj *obj = data;
 *
 *	return [... hash ...];
 * }
 *
 * struct rhashtable_params params = {
 *	.head_offset = offsetof(struct test_obj, node),
 *	.hashfn = jhash,
 *	.obj_hashfn = my_hash_fn,
 * };
 */
int rhashtable_init(struct rhashtable *ht,
		    const struct rhashtable_params *params)
{
	struct bucket_table *tbl;
	size_t size;

	size = HASH_DEFAULT_SIZE;

	if ((!params->key_len && !params->obj_hashfn) ||
	    (params->obj_hashfn && !params->obj_cmpfn))
		return -EINVAL;

	if (params->nulls_base && params->nulls_base < (1U << RHT_BASE_SHIFT))
		return -EINVAL;

	memset(ht, 0, sizeof(*ht));
	mutex_init(&ht->mutex);
	spin_lock_init(&ht->lock);
	memcpy(&ht->p, params, sizeof(*params));

	if (params->min_size)
		ht->p.min_size = roundup_pow_of_two(params->min_size);

	if (params->max_size)
		ht->p.max_size = rounddown_pow_of_two(params->max_size);

	if (params->insecure_max_entries)
		ht->p.insecure_max_entries =
			rounddown_pow_of_two(params->insecure_max_entries);
	else
		ht->p.insecure_max_entries = ht->p.max_size * 2;

	ht->p.min_size = max(ht->p.min_size, HASH_MIN_SIZE);

	if (params->nelem_hint)
		size = rounded_hashtable_size(&ht->p);

	/* The maximum (not average) chain length grows with the
	 * size of the hash table, at a rate of (log N)/(log log N).
	 * The value of 16 is selected so that even if the hash
	 * table grew to 2^32 you would not expect the maximum
	 * chain length to exceed it unless we are under attack
	 * (or extremely unlucky).
	 *
	 * As this limit is only to detect attacks, we don't need
	 * to set it to a lower value as you'd need the chain
	 * length to vastly exceed 16 to have any real effect
	 * on the system.
	 */
	if (!params->insecure_elasticity)
		ht->elasticity = 16;

	if (params->locks_mul)
		ht->p.locks_mul = roundup_pow_of_two(params->locks_mul);
	else
		ht->p.locks_mul = BUCKET_LOCKS_PER_CPU;

	ht->key_len = ht->p.key_len;
	if (!params->hashfn) {
		ht->p.hashfn = jhash;

		if (!(ht->key_len & (sizeof(u32) - 1))) {
			ht->key_len /= sizeof(u32);
			ht->p.hashfn = rhashtable_jhash2;
		}
	}

	tbl = bucket_table_alloc(ht, size, GFP_KERNEL);
	if (tbl == NULL)
		return -ENOMEM;

	atomic_set(&ht->nelems, 0);

	RCU_INIT_POINTER(ht->tbl, tbl);

	INIT_WORK(&ht->run_work, rht_deferred_worker);

	return 0;
}
EXPORT_SYMBOL_GPL(rhashtable_init);

/**
 * rhltable_init - initialize a new hash list table
 * @hlt:	hash list table to be initialized
 * @params:	configuration parameters
 *
 * Initializes a new hash list table.
 *
 * See documentation for rhashtable_init.
 */
int rhltable_init(struct rhltable *hlt, const struct rhashtable_params *params)
{
	int err;

	/* No rhlist NULLs marking for now. */
	if (params->nulls_base)
		return -EINVAL;

	err = rhashtable_init(&hlt->ht, params);
	hlt->ht.rhlist = true;
	return err;
}
EXPORT_SYMBOL_GPL(rhltable_init);

static void rhashtable_free_one(struct rhashtable *ht, struct rhash_head *obj,
				void (*free_fn)(void *ptr, void *arg),
				void *arg)
{
	struct rhlist_head *list;

	if (!ht->rhlist) {
		free_fn(rht_obj(ht, obj), arg);
		return;
	}

	list = container_of(obj, struct rhlist_head, rhead);
	do {
		obj = &list->rhead;
		list = rht_dereference(list->next, ht);
		free_fn(rht_obj(ht, obj), arg);
	} while (list);
}

/**
 * rhashtable_free_and_destroy - free elements and destroy hash table
 * @ht:		the hash table to destroy
 * @free_fn:	callback to release resources of element
 * @arg:	pointer passed to free_fn
 *
 * Stops an eventual async resize. If defined, invokes free_fn for each
 * element to releasal resources. Please note that RCU protected
 * readers may still be accessing the elements. Releasing of resources
 * must occur in a compatible manner. Then frees the bucket array.
 *
 * This function will eventually sleep to wait for an async resize
 * to complete. The caller is responsible that no further write operations
 * occurs in parallel.
 */
void rhashtable_free_and_destroy(struct rhashtable *ht,
				 void (*free_fn)(void *ptr, void *arg),
				 void *arg)
{
	const struct bucket_table *tbl;
	unsigned int i;

	cancel_work_sync(&ht->run_work);

	mutex_lock(&ht->mutex);
	tbl = rht_dereference(ht->tbl, ht);
	if (free_fn) {
		for (i = 0; i < tbl->size; i++) {
			struct rhash_head *pos, *next;

			for (pos = rht_dereference(tbl->buckets[i], ht),
			     next = !rht_is_a_nulls(pos) ?
					rht_dereference(pos->next, ht) : NULL;
			     !rht_is_a_nulls(pos);
			     pos = next,
			     next = !rht_is_a_nulls(pos) ?
					rht_dereference(pos->next, ht) : NULL)
				rhashtable_free_one(ht, pos, free_fn, arg);
		}
	}

	bucket_table_free(tbl);
	mutex_unlock(&ht->mutex);
}
EXPORT_SYMBOL_GPL(rhashtable_free_and_destroy);

void rhashtable_destroy(struct rhashtable *ht)
{
	return rhashtable_free_and_destroy(ht, NULL, NULL);
}
EXPORT_SYMBOL_GPL(rhashtable_destroy);<|MERGE_RESOLUTION|>--- conflicted
+++ resolved
@@ -744,13 +744,7 @@
 		return ERR_PTR(-EAGAIN);
 	}
 
-<<<<<<< HEAD
-out:
-
-	return obj;
-=======
 	return NULL;
->>>>>>> f2ed3bfc
 }
 EXPORT_SYMBOL_GPL(rhashtable_walk_next);
 
