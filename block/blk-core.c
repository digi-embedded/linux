/*
 * Copyright (C) 1991, 1992 Linus Torvalds
 * Copyright (C) 1994,      Karl Keyte: Added support for disk statistics
 * Elevator latency, (C) 2000  Andrea Arcangeli <andrea@suse.de> SuSE
 * Queue request tables / lock, selectable elevator, Jens Axboe <axboe@suse.de>
 * kernel-doc documentation started by NeilBrown <neilb@cse.unsw.edu.au>
 *	-  July2000
 * bio rewrite, highmem i/o, etc, Jens Axboe <axboe@suse.de> - may 2001
 */

/*
 * This handles all read/write requests to block devices
 */
#include <linux/kernel.h>
#include <linux/module.h>
#include <linux/backing-dev.h>
#include <linux/bio.h>
#include <linux/blkdev.h>
#include <linux/blk-mq.h>
#include <linux/highmem.h>
#include <linux/mm.h>
#include <linux/kernel_stat.h>
#include <linux/string.h>
#include <linux/init.h>
#include <linux/completion.h>
#include <linux/slab.h>
#include <linux/swap.h>
#include <linux/writeback.h>
#include <linux/task_io_accounting_ops.h>
#include <linux/fault-inject.h>
#include <linux/list_sort.h>
#include <linux/delay.h>
#include <linux/ratelimit.h>
#include <linux/pm_runtime.h>
#include <linux/blk-cgroup.h>
#include <linux/debugfs.h>

#define CREATE_TRACE_POINTS
#include <trace/events/block.h>

#include "blk.h"
#include "blk-mq.h"
#include "blk-mq-sched.h"
#include "blk-wbt.h"

#ifdef CONFIG_DEBUG_FS
struct dentry *blk_debugfs_root;
#endif

EXPORT_TRACEPOINT_SYMBOL_GPL(block_bio_remap);
EXPORT_TRACEPOINT_SYMBOL_GPL(block_rq_remap);
EXPORT_TRACEPOINT_SYMBOL_GPL(block_bio_complete);
EXPORT_TRACEPOINT_SYMBOL_GPL(block_split);
EXPORT_TRACEPOINT_SYMBOL_GPL(block_unplug);

DEFINE_IDA(blk_queue_ida);

/*
 * For the allocated request tables
 */
struct kmem_cache *request_cachep;

/*
 * For queue allocation
 */
struct kmem_cache *blk_requestq_cachep;

/*
 * Controlling structure to kblockd
 */
static struct workqueue_struct *kblockd_workqueue;

static void blk_clear_congested(struct request_list *rl, int sync)
{
#ifdef CONFIG_CGROUP_WRITEBACK
	clear_wb_congested(rl->blkg->wb_congested, sync);
#else
	/*
	 * If !CGROUP_WRITEBACK, all blkg's map to bdi->wb and we shouldn't
	 * flip its congestion state for events on other blkcgs.
	 */
	if (rl == &rl->q->root_rl)
		clear_wb_congested(rl->q->backing_dev_info->wb.congested, sync);
#endif
}

static void blk_set_congested(struct request_list *rl, int sync)
{
#ifdef CONFIG_CGROUP_WRITEBACK
	set_wb_congested(rl->blkg->wb_congested, sync);
#else
	/* see blk_clear_congested() */
	if (rl == &rl->q->root_rl)
		set_wb_congested(rl->q->backing_dev_info->wb.congested, sync);
#endif
}

void blk_queue_congestion_threshold(struct request_queue *q)
{
	int nr;

	nr = q->nr_requests - (q->nr_requests / 8) + 1;
	if (nr > q->nr_requests)
		nr = q->nr_requests;
	q->nr_congestion_on = nr;

	nr = q->nr_requests - (q->nr_requests / 8) - (q->nr_requests / 16) - 1;
	if (nr < 1)
		nr = 1;
	q->nr_congestion_off = nr;
}

void blk_rq_init(struct request_queue *q, struct request *rq)
{
	memset(rq, 0, sizeof(*rq));

	INIT_LIST_HEAD(&rq->queuelist);
	INIT_LIST_HEAD(&rq->timeout_list);
	rq->cpu = -1;
	rq->q = q;
	rq->__sector = (sector_t) -1;
	INIT_HLIST_NODE(&rq->hash);
	RB_CLEAR_NODE(&rq->rb_node);
	rq->tag = -1;
	rq->internal_tag = -1;
	rq->start_time = jiffies;
	set_start_time_ns(rq);
	rq->part = NULL;
}
EXPORT_SYMBOL(blk_rq_init);

static const struct {
	int		errno;
	const char	*name;
} blk_errors[] = {
	[BLK_STS_OK]		= { 0,		"" },
	[BLK_STS_NOTSUPP]	= { -EOPNOTSUPP, "operation not supported" },
	[BLK_STS_TIMEOUT]	= { -ETIMEDOUT,	"timeout" },
	[BLK_STS_NOSPC]		= { -ENOSPC,	"critical space allocation" },
	[BLK_STS_TRANSPORT]	= { -ENOLINK,	"recoverable transport" },
	[BLK_STS_TARGET]	= { -EREMOTEIO,	"critical target" },
	[BLK_STS_NEXUS]		= { -EBADE,	"critical nexus" },
	[BLK_STS_MEDIUM]	= { -ENODATA,	"critical medium" },
	[BLK_STS_PROTECTION]	= { -EILSEQ,	"protection" },
	[BLK_STS_RESOURCE]	= { -ENOMEM,	"kernel resource" },
	[BLK_STS_AGAIN]		= { -EAGAIN,	"nonblocking retry" },

	/* device mapper special case, should not leak out: */
	[BLK_STS_DM_REQUEUE]	= { -EREMCHG, "dm internal retry" },

	/* everything else not covered above: */
	[BLK_STS_IOERR]		= { -EIO,	"I/O" },
};

blk_status_t errno_to_blk_status(int errno)
{
	int i;

	for (i = 0; i < ARRAY_SIZE(blk_errors); i++) {
		if (blk_errors[i].errno == errno)
			return (__force blk_status_t)i;
	}

	return BLK_STS_IOERR;
}
EXPORT_SYMBOL_GPL(errno_to_blk_status);

int blk_status_to_errno(blk_status_t status)
{
	int idx = (__force int)status;

	if (WARN_ON_ONCE(idx >= ARRAY_SIZE(blk_errors)))
		return -EIO;
	return blk_errors[idx].errno;
}
EXPORT_SYMBOL_GPL(blk_status_to_errno);

static void print_req_error(struct request *req, blk_status_t status)
{
	int idx = (__force int)status;

	if (WARN_ON_ONCE(idx >= ARRAY_SIZE(blk_errors)))
		return;

	printk_ratelimited(KERN_ERR "%s: %s error, dev %s, sector %llu\n",
			   __func__, blk_errors[idx].name, req->rq_disk ?
			   req->rq_disk->disk_name : "?",
			   (unsigned long long)blk_rq_pos(req));
}

static void req_bio_endio(struct request *rq, struct bio *bio,
			  unsigned int nbytes, blk_status_t error)
{
	if (error)
		bio->bi_status = error;

	if (unlikely(rq->rq_flags & RQF_QUIET))
		bio_set_flag(bio, BIO_QUIET);

	bio_advance(bio, nbytes);

	/* don't actually finish bio if it's part of flush sequence */
	if (bio->bi_iter.bi_size == 0 && !(rq->rq_flags & RQF_FLUSH_SEQ))
		bio_endio(bio);
}

void blk_dump_rq_flags(struct request *rq, char *msg)
{
	printk(KERN_INFO "%s: dev %s: flags=%llx\n", msg,
		rq->rq_disk ? rq->rq_disk->disk_name : "?",
		(unsigned long long) rq->cmd_flags);

	printk(KERN_INFO "  sector %llu, nr/cnr %u/%u\n",
	       (unsigned long long)blk_rq_pos(rq),
	       blk_rq_sectors(rq), blk_rq_cur_sectors(rq));
	printk(KERN_INFO "  bio %p, biotail %p, len %u\n",
	       rq->bio, rq->biotail, blk_rq_bytes(rq));
}
EXPORT_SYMBOL(blk_dump_rq_flags);

static void blk_delay_work(struct work_struct *work)
{
	struct request_queue *q;

	q = container_of(work, struct request_queue, delay_work.work);
	spin_lock_irq(q->queue_lock);
	__blk_run_queue(q);
	spin_unlock_irq(q->queue_lock);
}

/**
 * blk_delay_queue - restart queueing after defined interval
 * @q:		The &struct request_queue in question
 * @msecs:	Delay in msecs
 *
 * Description:
 *   Sometimes queueing needs to be postponed for a little while, to allow
 *   resources to come back. This function will make sure that queueing is
 *   restarted around the specified time.
 */
void blk_delay_queue(struct request_queue *q, unsigned long msecs)
{
	lockdep_assert_held(q->queue_lock);
	WARN_ON_ONCE(q->mq_ops);

	if (likely(!blk_queue_dead(q)))
		queue_delayed_work(kblockd_workqueue, &q->delay_work,
				   msecs_to_jiffies(msecs));
}
EXPORT_SYMBOL(blk_delay_queue);

/**
 * blk_start_queue_async - asynchronously restart a previously stopped queue
 * @q:    The &struct request_queue in question
 *
 * Description:
 *   blk_start_queue_async() will clear the stop flag on the queue, and
 *   ensure that the request_fn for the queue is run from an async
 *   context.
 **/
void blk_start_queue_async(struct request_queue *q)
{
	lockdep_assert_held(q->queue_lock);
	WARN_ON_ONCE(q->mq_ops);

	queue_flag_clear(QUEUE_FLAG_STOPPED, q);
	blk_run_queue_async(q);
}
EXPORT_SYMBOL(blk_start_queue_async);

/**
 * blk_start_queue - restart a previously stopped queue
 * @q:    The &struct request_queue in question
 *
 * Description:
 *   blk_start_queue() will clear the stop flag on the queue, and call
 *   the request_fn for the queue if it was in a stopped state when
 *   entered. Also see blk_stop_queue().
 **/
void blk_start_queue(struct request_queue *q)
{
	lockdep_assert_held(q->queue_lock);
	WARN_ON(!in_interrupt() && !irqs_disabled());
	WARN_ON_ONCE(q->mq_ops);

	queue_flag_clear(QUEUE_FLAG_STOPPED, q);
	__blk_run_queue(q);
}
EXPORT_SYMBOL(blk_start_queue);

/**
 * blk_stop_queue - stop a queue
 * @q:    The &struct request_queue in question
 *
 * Description:
 *   The Linux block layer assumes that a block driver will consume all
 *   entries on the request queue when the request_fn strategy is called.
 *   Often this will not happen, because of hardware limitations (queue
 *   depth settings). If a device driver gets a 'queue full' response,
 *   or if it simply chooses not to queue more I/O at one point, it can
 *   call this function to prevent the request_fn from being called until
 *   the driver has signalled it's ready to go again. This happens by calling
 *   blk_start_queue() to restart queue operations.
 **/
void blk_stop_queue(struct request_queue *q)
{
	lockdep_assert_held(q->queue_lock);
	WARN_ON_ONCE(q->mq_ops);

	cancel_delayed_work(&q->delay_work);
	queue_flag_set(QUEUE_FLAG_STOPPED, q);
}
EXPORT_SYMBOL(blk_stop_queue);

/**
 * blk_sync_queue - cancel any pending callbacks on a queue
 * @q: the queue
 *
 * Description:
 *     The block layer may perform asynchronous callback activity
 *     on a queue, such as calling the unplug function after a timeout.
 *     A block device may call blk_sync_queue to ensure that any
 *     such activity is cancelled, thus allowing it to release resources
 *     that the callbacks might use. The caller must already have made sure
 *     that its ->make_request_fn will not re-add plugging prior to calling
 *     this function.
 *
 *     This function does not cancel any asynchronous activity arising
 *     out of elevator or throttling code. That would require elevator_exit()
 *     and blkcg_exit_queue() to be called with queue lock initialized.
 *
 */
void blk_sync_queue(struct request_queue *q)
{
	del_timer_sync(&q->timeout);
	cancel_work_sync(&q->timeout_work);

	if (q->mq_ops) {
		struct blk_mq_hw_ctx *hctx;
		int i;

		cancel_delayed_work_sync(&q->requeue_work);
		queue_for_each_hw_ctx(q, hctx, i)
			cancel_delayed_work_sync(&hctx->run_work);
	} else {
		cancel_delayed_work_sync(&q->delay_work);
	}
}
EXPORT_SYMBOL(blk_sync_queue);

/**
 * __blk_run_queue_uncond - run a queue whether or not it has been stopped
 * @q:	The queue to run
 *
 * Description:
 *    Invoke request handling on a queue if there are any pending requests.
 *    May be used to restart request handling after a request has completed.
 *    This variant runs the queue whether or not the queue has been
 *    stopped. Must be called with the queue lock held and interrupts
 *    disabled. See also @blk_run_queue.
 */
inline void __blk_run_queue_uncond(struct request_queue *q)
{
	lockdep_assert_held(q->queue_lock);
	WARN_ON_ONCE(q->mq_ops);

	if (unlikely(blk_queue_dead(q)))
		return;

	/*
	 * Some request_fn implementations, e.g. scsi_request_fn(), unlock
	 * the queue lock internally. As a result multiple threads may be
	 * running such a request function concurrently. Keep track of the
	 * number of active request_fn invocations such that blk_drain_queue()
	 * can wait until all these request_fn calls have finished.
	 */
	q->request_fn_active++;
	q->request_fn(q);
	q->request_fn_active--;
}
EXPORT_SYMBOL_GPL(__blk_run_queue_uncond);

/**
 * __blk_run_queue - run a single device queue
 * @q:	The queue to run
 *
 * Description:
 *    See @blk_run_queue.
 */
void __blk_run_queue(struct request_queue *q)
{
	lockdep_assert_held(q->queue_lock);
	WARN_ON_ONCE(q->mq_ops);

	if (unlikely(blk_queue_stopped(q)))
		return;

	__blk_run_queue_uncond(q);
}
EXPORT_SYMBOL(__blk_run_queue);

/**
 * blk_run_queue_async - run a single device queue in workqueue context
 * @q:	The queue to run
 *
 * Description:
 *    Tells kblockd to perform the equivalent of @blk_run_queue on behalf
 *    of us.
 *
 * Note:
 *    Since it is not allowed to run q->delay_work after blk_cleanup_queue()
 *    has canceled q->delay_work, callers must hold the queue lock to avoid
 *    race conditions between blk_cleanup_queue() and blk_run_queue_async().
 */
void blk_run_queue_async(struct request_queue *q)
{
	lockdep_assert_held(q->queue_lock);
	WARN_ON_ONCE(q->mq_ops);

	if (likely(!blk_queue_stopped(q) && !blk_queue_dead(q)))
		mod_delayed_work(kblockd_workqueue, &q->delay_work, 0);
}
EXPORT_SYMBOL(blk_run_queue_async);

/**
 * blk_run_queue - run a single device queue
 * @q: The queue to run
 *
 * Description:
 *    Invoke request handling on this queue, if it has pending work to do.
 *    May be used to restart queueing when a request has completed.
 */
void blk_run_queue(struct request_queue *q)
{
	unsigned long flags;

	WARN_ON_ONCE(q->mq_ops);

	spin_lock_irqsave(q->queue_lock, flags);
	__blk_run_queue(q);
	spin_unlock_irqrestore(q->queue_lock, flags);
}
EXPORT_SYMBOL(blk_run_queue);

void blk_put_queue(struct request_queue *q)
{
	kobject_put(&q->kobj);
}
EXPORT_SYMBOL(blk_put_queue);

/**
 * __blk_drain_queue - drain requests from request_queue
 * @q: queue to drain
 * @drain_all: whether to drain all requests or only the ones w/ ELVPRIV
 *
 * Drain requests from @q.  If @drain_all is set, all requests are drained.
 * If not, only ELVPRIV requests are drained.  The caller is responsible
 * for ensuring that no new requests which need to be drained are queued.
 */
static void __blk_drain_queue(struct request_queue *q, bool drain_all)
	__releases(q->queue_lock)
	__acquires(q->queue_lock)
{
	int i;

	lockdep_assert_held(q->queue_lock);
	WARN_ON_ONCE(q->mq_ops);

	while (true) {
		bool drain = false;

		/*
		 * The caller might be trying to drain @q before its
		 * elevator is initialized.
		 */
		if (q->elevator)
			elv_drain_elevator(q);

		blkcg_drain_queue(q);

		/*
		 * This function might be called on a queue which failed
		 * driver init after queue creation or is not yet fully
		 * active yet.  Some drivers (e.g. fd and loop) get unhappy
		 * in such cases.  Kick queue iff dispatch queue has
		 * something on it and @q has request_fn set.
		 */
		if (!list_empty(&q->queue_head) && q->request_fn)
			__blk_run_queue(q);

		drain |= q->nr_rqs_elvpriv;
		drain |= q->request_fn_active;

		/*
		 * Unfortunately, requests are queued at and tracked from
		 * multiple places and there's no single counter which can
		 * be drained.  Check all the queues and counters.
		 */
		if (drain_all) {
			struct blk_flush_queue *fq = blk_get_flush_queue(q, NULL);
			drain |= !list_empty(&q->queue_head);
			for (i = 0; i < 2; i++) {
				drain |= q->nr_rqs[i];
				drain |= q->in_flight[i];
				if (fq)
				    drain |= !list_empty(&fq->flush_queue[i]);
			}
		}

		if (!drain)
			break;

		spin_unlock_irq(q->queue_lock);

		msleep(10);

		spin_lock_irq(q->queue_lock);
	}

	/*
	 * With queue marked dead, any woken up waiter will fail the
	 * allocation path, so the wakeup chaining is lost and we're
	 * left with hung waiters. We need to wake up those waiters.
	 */
	if (q->request_fn) {
		struct request_list *rl;

		blk_queue_for_each_rl(rl, q)
			for (i = 0; i < ARRAY_SIZE(rl->wait); i++)
				wake_up_all(&rl->wait[i]);
	}
}

void blk_drain_queue(struct request_queue *q)
{
	spin_lock_irq(q->queue_lock);
	__blk_drain_queue(q, true);
	spin_unlock_irq(q->queue_lock);
}

/**
 * blk_queue_bypass_start - enter queue bypass mode
 * @q: queue of interest
 *
 * In bypass mode, only the dispatch FIFO queue of @q is used.  This
 * function makes @q enter bypass mode and drains all requests which were
 * throttled or issued before.  On return, it's guaranteed that no request
 * is being throttled or has ELVPRIV set and blk_queue_bypass() %true
 * inside queue or RCU read lock.
 */
void blk_queue_bypass_start(struct request_queue *q)
{
	WARN_ON_ONCE(q->mq_ops);

	spin_lock_irq(q->queue_lock);
	q->bypass_depth++;
	queue_flag_set(QUEUE_FLAG_BYPASS, q);
	spin_unlock_irq(q->queue_lock);

	/*
	 * Queues start drained.  Skip actual draining till init is
	 * complete.  This avoids lenghty delays during queue init which
	 * can happen many times during boot.
	 */
	if (blk_queue_init_done(q)) {
		spin_lock_irq(q->queue_lock);
		__blk_drain_queue(q, false);
		spin_unlock_irq(q->queue_lock);

		/* ensure blk_queue_bypass() is %true inside RCU read lock */
		synchronize_rcu();
	}
}
EXPORT_SYMBOL_GPL(blk_queue_bypass_start);

/**
 * blk_queue_bypass_end - leave queue bypass mode
 * @q: queue of interest
 *
 * Leave bypass mode and restore the normal queueing behavior.
 *
 * Note: although blk_queue_bypass_start() is only called for blk-sq queues,
 * this function is called for both blk-sq and blk-mq queues.
 */
void blk_queue_bypass_end(struct request_queue *q)
{
	spin_lock_irq(q->queue_lock);
	if (!--q->bypass_depth)
		queue_flag_clear(QUEUE_FLAG_BYPASS, q);
	WARN_ON_ONCE(q->bypass_depth < 0);
	spin_unlock_irq(q->queue_lock);
}
EXPORT_SYMBOL_GPL(blk_queue_bypass_end);

void blk_set_queue_dying(struct request_queue *q)
{
	spin_lock_irq(q->queue_lock);
	queue_flag_set(QUEUE_FLAG_DYING, q);
	spin_unlock_irq(q->queue_lock);

	/*
	 * When queue DYING flag is set, we need to block new req
	 * entering queue, so we call blk_freeze_queue_start() to
	 * prevent I/O from crossing blk_queue_enter().
	 */
	blk_freeze_queue_start(q);

	if (q->mq_ops)
		blk_mq_wake_waiters(q);
	else {
		struct request_list *rl;

		spin_lock_irq(q->queue_lock);
		blk_queue_for_each_rl(rl, q) {
			if (rl->rq_pool) {
				wake_up_all(&rl->wait[BLK_RW_SYNC]);
				wake_up_all(&rl->wait[BLK_RW_ASYNC]);
			}
		}
		spin_unlock_irq(q->queue_lock);
	}
}
EXPORT_SYMBOL_GPL(blk_set_queue_dying);

/**
 * blk_cleanup_queue - shutdown a request queue
 * @q: request queue to shutdown
 *
 * Mark @q DYING, drain all pending requests, mark @q DEAD, destroy and
 * put it.  All future requests will be failed immediately with -ENODEV.
 */
void blk_cleanup_queue(struct request_queue *q)
{
	spinlock_t *lock = q->queue_lock;

	/* mark @q DYING, no new request or merges will be allowed afterwards */
	mutex_lock(&q->sysfs_lock);
	blk_set_queue_dying(q);
	spin_lock_irq(lock);

	/*
	 * A dying queue is permanently in bypass mode till released.  Note
	 * that, unlike blk_queue_bypass_start(), we aren't performing
	 * synchronize_rcu() after entering bypass mode to avoid the delay
	 * as some drivers create and destroy a lot of queues while
	 * probing.  This is still safe because blk_release_queue() will be
	 * called only after the queue refcnt drops to zero and nothing,
	 * RCU or not, would be traversing the queue by then.
	 */
	q->bypass_depth++;
	queue_flag_set(QUEUE_FLAG_BYPASS, q);

	queue_flag_set(QUEUE_FLAG_NOMERGES, q);
	queue_flag_set(QUEUE_FLAG_NOXMERGES, q);
	queue_flag_set(QUEUE_FLAG_DYING, q);
	spin_unlock_irq(lock);
	mutex_unlock(&q->sysfs_lock);

	/*
	 * Drain all requests queued before DYING marking. Set DEAD flag to
	 * prevent that q->request_fn() gets invoked after draining finished.
	 */
	blk_freeze_queue(q);
	spin_lock_irq(lock);
	queue_flag_set(QUEUE_FLAG_DEAD, q);
	spin_unlock_irq(lock);

	/*
	 * make sure all in-progress dispatch are completed because
	 * blk_freeze_queue() can only complete all requests, and
	 * dispatch may still be in-progress since we dispatch requests
	 * from more than one contexts.
	 *
<<<<<<< HEAD
	 * No need to quiesce queue if it isn't initialized yet since
	 * blk_freeze_queue() should be enough for cases of passthrough
	 * request.
=======
	 * We rely on driver to deal with the race in case that queue
	 * initialization isn't done.
>>>>>>> ee68d467
	 */
	if (q->mq_ops && blk_queue_init_done(q))
		blk_mq_quiesce_queue(q);

	/* for synchronous bio-based driver finish in-flight integrity i/o */
	blk_flush_integrity();

	/* @q won't process any more request, flush async actions */
	del_timer_sync(&q->backing_dev_info->laptop_mode_wb_timer);
	blk_sync_queue(q);

	if (q->mq_ops)
		blk_mq_free_queue(q);
	percpu_ref_exit(&q->q_usage_counter);

	spin_lock_irq(lock);
	if (q->queue_lock != &q->__queue_lock)
		q->queue_lock = &q->__queue_lock;
	spin_unlock_irq(lock);

	/* @q is and will stay empty, shutdown and put */
	blk_put_queue(q);
}
EXPORT_SYMBOL(blk_cleanup_queue);

/* Allocate memory local to the request queue */
static void *alloc_request_simple(gfp_t gfp_mask, void *data)
{
	struct request_queue *q = data;

	return kmem_cache_alloc_node(request_cachep, gfp_mask, q->node);
}

static void free_request_simple(void *element, void *data)
{
	kmem_cache_free(request_cachep, element);
}

static void *alloc_request_size(gfp_t gfp_mask, void *data)
{
	struct request_queue *q = data;
	struct request *rq;

	rq = kmalloc_node(sizeof(struct request) + q->cmd_size, gfp_mask,
			q->node);
	if (rq && q->init_rq_fn && q->init_rq_fn(q, rq, gfp_mask) < 0) {
		kfree(rq);
		rq = NULL;
	}
	return rq;
}

static void free_request_size(void *element, void *data)
{
	struct request_queue *q = data;

	if (q->exit_rq_fn)
		q->exit_rq_fn(q, element);
	kfree(element);
}

int blk_init_rl(struct request_list *rl, struct request_queue *q,
		gfp_t gfp_mask)
{
	if (unlikely(rl->rq_pool))
		return 0;

	rl->q = q;
	rl->count[BLK_RW_SYNC] = rl->count[BLK_RW_ASYNC] = 0;
	rl->starved[BLK_RW_SYNC] = rl->starved[BLK_RW_ASYNC] = 0;
	init_waitqueue_head(&rl->wait[BLK_RW_SYNC]);
	init_waitqueue_head(&rl->wait[BLK_RW_ASYNC]);

	if (q->cmd_size) {
		rl->rq_pool = mempool_create_node(BLKDEV_MIN_RQ,
				alloc_request_size, free_request_size,
				q, gfp_mask, q->node);
	} else {
		rl->rq_pool = mempool_create_node(BLKDEV_MIN_RQ,
				alloc_request_simple, free_request_simple,
				q, gfp_mask, q->node);
	}
	if (!rl->rq_pool)
		return -ENOMEM;

	if (rl != &q->root_rl)
		WARN_ON_ONCE(!blk_get_queue(q));

	return 0;
}

void blk_exit_rl(struct request_queue *q, struct request_list *rl)
{
	if (rl->rq_pool) {
		mempool_destroy(rl->rq_pool);
		if (rl != &q->root_rl)
			blk_put_queue(q);
	}
}

struct request_queue *blk_alloc_queue(gfp_t gfp_mask)
{
	return blk_alloc_queue_node(gfp_mask, NUMA_NO_NODE);
}
EXPORT_SYMBOL(blk_alloc_queue);

int blk_queue_enter(struct request_queue *q, bool nowait)
{
	while (true) {

		if (percpu_ref_tryget_live(&q->q_usage_counter))
			return 0;

		if (nowait)
			return -EBUSY;

		/*
		 * read pair of barrier in blk_freeze_queue_start(),
		 * we need to order reading __PERCPU_REF_DEAD flag of
		 * .q_usage_counter and reading .mq_freeze_depth or
		 * queue dying flag, otherwise the following wait may
		 * never return if the two reads are reordered.
		 */
		smp_rmb();

		wait_event(q->mq_freeze_wq,
			   !atomic_read(&q->mq_freeze_depth) ||
			   blk_queue_dying(q));
		if (blk_queue_dying(q))
			return -ENODEV;
	}
}

void blk_queue_exit(struct request_queue *q)
{
	percpu_ref_put(&q->q_usage_counter);
}

static void blk_queue_usage_counter_release(struct percpu_ref *ref)
{
	struct request_queue *q =
		container_of(ref, struct request_queue, q_usage_counter);

	wake_up_all(&q->mq_freeze_wq);
}

static void blk_rq_timed_out_timer(unsigned long data)
{
	struct request_queue *q = (struct request_queue *)data;

	kblockd_schedule_work(&q->timeout_work);
}

struct request_queue *blk_alloc_queue_node(gfp_t gfp_mask, int node_id)
{
	struct request_queue *q;

	q = kmem_cache_alloc_node(blk_requestq_cachep,
				gfp_mask | __GFP_ZERO, node_id);
	if (!q)
		return NULL;

	q->id = ida_simple_get(&blk_queue_ida, 0, 0, gfp_mask);
	if (q->id < 0)
		goto fail_q;

	q->bio_split = bioset_create(BIO_POOL_SIZE, 0, BIOSET_NEED_BVECS);
	if (!q->bio_split)
		goto fail_id;

	q->backing_dev_info = bdi_alloc_node(gfp_mask, node_id);
	if (!q->backing_dev_info)
		goto fail_split;

	q->stats = blk_alloc_queue_stats();
	if (!q->stats)
		goto fail_stats;

	q->backing_dev_info->ra_pages =
			(VM_MAX_READAHEAD * 1024) / PAGE_SIZE;
	q->backing_dev_info->capabilities = BDI_CAP_CGROUP_WRITEBACK;
	q->backing_dev_info->name = "block";
	q->node = node_id;

	setup_timer(&q->backing_dev_info->laptop_mode_wb_timer,
		    laptop_mode_timer_fn, (unsigned long) q);
	setup_timer(&q->timeout, blk_rq_timed_out_timer, (unsigned long) q);
	INIT_WORK(&q->timeout_work, NULL);
	INIT_LIST_HEAD(&q->queue_head);
	INIT_LIST_HEAD(&q->timeout_list);
	INIT_LIST_HEAD(&q->icq_list);
#ifdef CONFIG_BLK_CGROUP
	INIT_LIST_HEAD(&q->blkg_list);
#endif
	INIT_DELAYED_WORK(&q->delay_work, blk_delay_work);

	kobject_init(&q->kobj, &blk_queue_ktype);

#ifdef CONFIG_BLK_DEV_IO_TRACE
	mutex_init(&q->blk_trace_mutex);
#endif
	mutex_init(&q->sysfs_lock);
	spin_lock_init(&q->__queue_lock);

	/*
	 * By default initialize queue_lock to internal lock and driver can
	 * override it later if need be.
	 */
	q->queue_lock = &q->__queue_lock;

	/*
	 * A queue starts its life with bypass turned on to avoid
	 * unnecessary bypass on/off overhead and nasty surprises during
	 * init.  The initial bypass will be finished when the queue is
	 * registered by blk_register_queue().
	 */
	q->bypass_depth = 1;
	__set_bit(QUEUE_FLAG_BYPASS, &q->queue_flags);

	init_waitqueue_head(&q->mq_freeze_wq);

	/*
	 * Init percpu_ref in atomic mode so that it's faster to shutdown.
	 * See blk_register_queue() for details.
	 */
	if (percpu_ref_init(&q->q_usage_counter,
				blk_queue_usage_counter_release,
				PERCPU_REF_INIT_ATOMIC, GFP_KERNEL))
		goto fail_bdi;

	if (blkcg_init_queue(q))
		goto fail_ref;

	return q;

fail_ref:
	percpu_ref_exit(&q->q_usage_counter);
fail_bdi:
	blk_free_queue_stats(q->stats);
fail_stats:
	bdi_put(q->backing_dev_info);
fail_split:
	bioset_free(q->bio_split);
fail_id:
	ida_simple_remove(&blk_queue_ida, q->id);
fail_q:
	kmem_cache_free(blk_requestq_cachep, q);
	return NULL;
}
EXPORT_SYMBOL(blk_alloc_queue_node);

/**
 * blk_init_queue  - prepare a request queue for use with a block device
 * @rfn:  The function to be called to process requests that have been
 *        placed on the queue.
 * @lock: Request queue spin lock
 *
 * Description:
 *    If a block device wishes to use the standard request handling procedures,
 *    which sorts requests and coalesces adjacent requests, then it must
 *    call blk_init_queue().  The function @rfn will be called when there
 *    are requests on the queue that need to be processed.  If the device
 *    supports plugging, then @rfn may not be called immediately when requests
 *    are available on the queue, but may be called at some time later instead.
 *    Plugged queues are generally unplugged when a buffer belonging to one
 *    of the requests on the queue is needed, or due to memory pressure.
 *
 *    @rfn is not required, or even expected, to remove all requests off the
 *    queue, but only as many as it can handle at a time.  If it does leave
 *    requests on the queue, it is responsible for arranging that the requests
 *    get dealt with eventually.
 *
 *    The queue spin lock must be held while manipulating the requests on the
 *    request queue; this lock will be taken also from interrupt context, so irq
 *    disabling is needed for it.
 *
 *    Function returns a pointer to the initialized request queue, or %NULL if
 *    it didn't succeed.
 *
 * Note:
 *    blk_init_queue() must be paired with a blk_cleanup_queue() call
 *    when the block device is deactivated (such as at module unload).
 **/

struct request_queue *blk_init_queue(request_fn_proc *rfn, spinlock_t *lock)
{
	return blk_init_queue_node(rfn, lock, NUMA_NO_NODE);
}
EXPORT_SYMBOL(blk_init_queue);

struct request_queue *
blk_init_queue_node(request_fn_proc *rfn, spinlock_t *lock, int node_id)
{
	struct request_queue *q;

	q = blk_alloc_queue_node(GFP_KERNEL, node_id);
	if (!q)
		return NULL;

	q->request_fn = rfn;
	if (lock)
		q->queue_lock = lock;
	if (blk_init_allocated_queue(q) < 0) {
		blk_cleanup_queue(q);
		return NULL;
	}

	return q;
}
EXPORT_SYMBOL(blk_init_queue_node);

static blk_qc_t blk_queue_bio(struct request_queue *q, struct bio *bio);


int blk_init_allocated_queue(struct request_queue *q)
{
	WARN_ON_ONCE(q->mq_ops);

	q->fq = blk_alloc_flush_queue(q, NUMA_NO_NODE, q->cmd_size);
	if (!q->fq)
		return -ENOMEM;

	if (q->init_rq_fn && q->init_rq_fn(q, q->fq->flush_rq, GFP_KERNEL))
		goto out_free_flush_queue;

	if (blk_init_rl(&q->root_rl, q, GFP_KERNEL))
		goto out_exit_flush_rq;

	INIT_WORK(&q->timeout_work, blk_timeout_work);
	q->queue_flags		|= QUEUE_FLAG_DEFAULT;

	/*
	 * This also sets hw/phys segments, boundary and size
	 */
	blk_queue_make_request(q, blk_queue_bio);

	q->sg_reserved_size = INT_MAX;

	/* Protect q->elevator from elevator_change */
	mutex_lock(&q->sysfs_lock);

	/* init elevator */
	if (elevator_init(q, NULL)) {
		mutex_unlock(&q->sysfs_lock);
		goto out_exit_flush_rq;
	}

	mutex_unlock(&q->sysfs_lock);
	return 0;

out_exit_flush_rq:
	if (q->exit_rq_fn)
		q->exit_rq_fn(q, q->fq->flush_rq);
out_free_flush_queue:
	blk_free_flush_queue(q->fq);
	q->fq = NULL;
	return -ENOMEM;
}
EXPORT_SYMBOL(blk_init_allocated_queue);

bool blk_get_queue(struct request_queue *q)
{
	if (likely(!blk_queue_dying(q))) {
		__blk_get_queue(q);
		return true;
	}

	return false;
}
EXPORT_SYMBOL(blk_get_queue);

static inline void blk_free_request(struct request_list *rl, struct request *rq)
{
	if (rq->rq_flags & RQF_ELVPRIV) {
		elv_put_request(rl->q, rq);
		if (rq->elv.icq)
			put_io_context(rq->elv.icq->ioc);
	}

	mempool_free(rq, rl->rq_pool);
}

/*
 * ioc_batching returns true if the ioc is a valid batching request and
 * should be given priority access to a request.
 */
static inline int ioc_batching(struct request_queue *q, struct io_context *ioc)
{
	if (!ioc)
		return 0;

	/*
	 * Make sure the process is able to allocate at least 1 request
	 * even if the batch times out, otherwise we could theoretically
	 * lose wakeups.
	 */
	return ioc->nr_batch_requests == q->nr_batching ||
		(ioc->nr_batch_requests > 0
		&& time_before(jiffies, ioc->last_waited + BLK_BATCH_TIME));
}

/*
 * ioc_set_batching sets ioc to be a new "batcher" if it is not one. This
 * will cause the process to be a "batcher" on all queues in the system. This
 * is the behaviour we want though - once it gets a wakeup it should be given
 * a nice run.
 */
static void ioc_set_batching(struct request_queue *q, struct io_context *ioc)
{
	if (!ioc || ioc_batching(q, ioc))
		return;

	ioc->nr_batch_requests = q->nr_batching;
	ioc->last_waited = jiffies;
}

static void __freed_request(struct request_list *rl, int sync)
{
	struct request_queue *q = rl->q;

	if (rl->count[sync] < queue_congestion_off_threshold(q))
		blk_clear_congested(rl, sync);

	if (rl->count[sync] + 1 <= q->nr_requests) {
		if (waitqueue_active(&rl->wait[sync]))
			wake_up(&rl->wait[sync]);

		blk_clear_rl_full(rl, sync);
	}
}

/*
 * A request has just been released.  Account for it, update the full and
 * congestion status, wake up any waiters.   Called under q->queue_lock.
 */
static void freed_request(struct request_list *rl, bool sync,
		req_flags_t rq_flags)
{
	struct request_queue *q = rl->q;

	q->nr_rqs[sync]--;
	rl->count[sync]--;
	if (rq_flags & RQF_ELVPRIV)
		q->nr_rqs_elvpriv--;

	__freed_request(rl, sync);

	if (unlikely(rl->starved[sync ^ 1]))
		__freed_request(rl, sync ^ 1);
}

int blk_update_nr_requests(struct request_queue *q, unsigned int nr)
{
	struct request_list *rl;
	int on_thresh, off_thresh;

	WARN_ON_ONCE(q->mq_ops);

	spin_lock_irq(q->queue_lock);
	q->nr_requests = nr;
	blk_queue_congestion_threshold(q);
	on_thresh = queue_congestion_on_threshold(q);
	off_thresh = queue_congestion_off_threshold(q);

	blk_queue_for_each_rl(rl, q) {
		if (rl->count[BLK_RW_SYNC] >= on_thresh)
			blk_set_congested(rl, BLK_RW_SYNC);
		else if (rl->count[BLK_RW_SYNC] < off_thresh)
			blk_clear_congested(rl, BLK_RW_SYNC);

		if (rl->count[BLK_RW_ASYNC] >= on_thresh)
			blk_set_congested(rl, BLK_RW_ASYNC);
		else if (rl->count[BLK_RW_ASYNC] < off_thresh)
			blk_clear_congested(rl, BLK_RW_ASYNC);

		if (rl->count[BLK_RW_SYNC] >= q->nr_requests) {
			blk_set_rl_full(rl, BLK_RW_SYNC);
		} else {
			blk_clear_rl_full(rl, BLK_RW_SYNC);
			wake_up(&rl->wait[BLK_RW_SYNC]);
		}

		if (rl->count[BLK_RW_ASYNC] >= q->nr_requests) {
			blk_set_rl_full(rl, BLK_RW_ASYNC);
		} else {
			blk_clear_rl_full(rl, BLK_RW_ASYNC);
			wake_up(&rl->wait[BLK_RW_ASYNC]);
		}
	}

	spin_unlock_irq(q->queue_lock);
	return 0;
}

/**
 * __get_request - get a free request
 * @rl: request list to allocate from
 * @op: operation and flags
 * @bio: bio to allocate request for (can be %NULL)
 * @gfp_mask: allocation mask
 *
 * Get a free request from @q.  This function may fail under memory
 * pressure or if @q is dead.
 *
 * Must be called with @q->queue_lock held and,
 * Returns ERR_PTR on failure, with @q->queue_lock held.
 * Returns request pointer on success, with @q->queue_lock *not held*.
 */
static struct request *__get_request(struct request_list *rl, unsigned int op,
		struct bio *bio, gfp_t gfp_mask)
{
	struct request_queue *q = rl->q;
	struct request *rq;
	struct elevator_type *et = q->elevator->type;
	struct io_context *ioc = rq_ioc(bio);
	struct io_cq *icq = NULL;
	const bool is_sync = op_is_sync(op);
	int may_queue;
	req_flags_t rq_flags = RQF_ALLOCED;

	lockdep_assert_held(q->queue_lock);

	if (unlikely(blk_queue_dying(q)))
		return ERR_PTR(-ENODEV);

	may_queue = elv_may_queue(q, op);
	if (may_queue == ELV_MQUEUE_NO)
		goto rq_starved;

	if (rl->count[is_sync]+1 >= queue_congestion_on_threshold(q)) {
		if (rl->count[is_sync]+1 >= q->nr_requests) {
			/*
			 * The queue will fill after this allocation, so set
			 * it as full, and mark this process as "batching".
			 * This process will be allowed to complete a batch of
			 * requests, others will be blocked.
			 */
			if (!blk_rl_full(rl, is_sync)) {
				ioc_set_batching(q, ioc);
				blk_set_rl_full(rl, is_sync);
			} else {
				if (may_queue != ELV_MQUEUE_MUST
						&& !ioc_batching(q, ioc)) {
					/*
					 * The queue is full and the allocating
					 * process is not a "batcher", and not
					 * exempted by the IO scheduler
					 */
					return ERR_PTR(-ENOMEM);
				}
			}
		}
		blk_set_congested(rl, is_sync);
	}

	/*
	 * Only allow batching queuers to allocate up to 50% over the defined
	 * limit of requests, otherwise we could have thousands of requests
	 * allocated with any setting of ->nr_requests
	 */
	if (rl->count[is_sync] >= (3 * q->nr_requests / 2))
		return ERR_PTR(-ENOMEM);

	q->nr_rqs[is_sync]++;
	rl->count[is_sync]++;
	rl->starved[is_sync] = 0;

	/*
	 * Decide whether the new request will be managed by elevator.  If
	 * so, mark @rq_flags and increment elvpriv.  Non-zero elvpriv will
	 * prevent the current elevator from being destroyed until the new
	 * request is freed.  This guarantees icq's won't be destroyed and
	 * makes creating new ones safe.
	 *
	 * Flush requests do not use the elevator so skip initialization.
	 * This allows a request to share the flush and elevator data.
	 *
	 * Also, lookup icq while holding queue_lock.  If it doesn't exist,
	 * it will be created after releasing queue_lock.
	 */
	if (!op_is_flush(op) && !blk_queue_bypass(q)) {
		rq_flags |= RQF_ELVPRIV;
		q->nr_rqs_elvpriv++;
		if (et->icq_cache && ioc)
			icq = ioc_lookup_icq(ioc, q);
	}

	if (blk_queue_io_stat(q))
		rq_flags |= RQF_IO_STAT;
	spin_unlock_irq(q->queue_lock);

	/* allocate and init request */
	rq = mempool_alloc(rl->rq_pool, gfp_mask);
	if (!rq)
		goto fail_alloc;

	blk_rq_init(q, rq);
	blk_rq_set_rl(rq, rl);
	rq->cmd_flags = op;
	rq->rq_flags = rq_flags;

	/* init elvpriv */
	if (rq_flags & RQF_ELVPRIV) {
		if (unlikely(et->icq_cache && !icq)) {
			if (ioc)
				icq = ioc_create_icq(ioc, q, gfp_mask);
			if (!icq)
				goto fail_elvpriv;
		}

		rq->elv.icq = icq;
		if (unlikely(elv_set_request(q, rq, bio, gfp_mask)))
			goto fail_elvpriv;

		/* @rq->elv.icq holds io_context until @rq is freed */
		if (icq)
			get_io_context(icq->ioc);
	}
out:
	/*
	 * ioc may be NULL here, and ioc_batching will be false. That's
	 * OK, if the queue is under the request limit then requests need
	 * not count toward the nr_batch_requests limit. There will always
	 * be some limit enforced by BLK_BATCH_TIME.
	 */
	if (ioc_batching(q, ioc))
		ioc->nr_batch_requests--;

	trace_block_getrq(q, bio, op);
	return rq;

fail_elvpriv:
	/*
	 * elvpriv init failed.  ioc, icq and elvpriv aren't mempool backed
	 * and may fail indefinitely under memory pressure and thus
	 * shouldn't stall IO.  Treat this request as !elvpriv.  This will
	 * disturb iosched and blkcg but weird is bettern than dead.
	 */
	printk_ratelimited(KERN_WARNING "%s: dev %s: request aux data allocation failed, iosched may be disturbed\n",
			   __func__, dev_name(q->backing_dev_info->dev));

	rq->rq_flags &= ~RQF_ELVPRIV;
	rq->elv.icq = NULL;

	spin_lock_irq(q->queue_lock);
	q->nr_rqs_elvpriv--;
	spin_unlock_irq(q->queue_lock);
	goto out;

fail_alloc:
	/*
	 * Allocation failed presumably due to memory. Undo anything we
	 * might have messed up.
	 *
	 * Allocating task should really be put onto the front of the wait
	 * queue, but this is pretty rare.
	 */
	spin_lock_irq(q->queue_lock);
	freed_request(rl, is_sync, rq_flags);

	/*
	 * in the very unlikely event that allocation failed and no
	 * requests for this direction was pending, mark us starved so that
	 * freeing of a request in the other direction will notice
	 * us. another possible fix would be to split the rq mempool into
	 * READ and WRITE
	 */
rq_starved:
	if (unlikely(rl->count[is_sync] == 0))
		rl->starved[is_sync] = 1;
	return ERR_PTR(-ENOMEM);
}

/**
 * get_request - get a free request
 * @q: request_queue to allocate request from
 * @op: operation and flags
 * @bio: bio to allocate request for (can be %NULL)
 * @gfp_mask: allocation mask
 *
 * Get a free request from @q.  If %__GFP_DIRECT_RECLAIM is set in @gfp_mask,
 * this function keeps retrying under memory pressure and fails iff @q is dead.
 *
 * Must be called with @q->queue_lock held and,
 * Returns ERR_PTR on failure, with @q->queue_lock held.
 * Returns request pointer on success, with @q->queue_lock *not held*.
 */
static struct request *get_request(struct request_queue *q, unsigned int op,
		struct bio *bio, gfp_t gfp_mask)
{
	const bool is_sync = op_is_sync(op);
	DEFINE_WAIT(wait);
	struct request_list *rl;
	struct request *rq;

	lockdep_assert_held(q->queue_lock);
	WARN_ON_ONCE(q->mq_ops);

	rl = blk_get_rl(q, bio);	/* transferred to @rq on success */
retry:
	rq = __get_request(rl, op, bio, gfp_mask);
	if (!IS_ERR(rq))
		return rq;

	if (op & REQ_NOWAIT) {
		blk_put_rl(rl);
		return ERR_PTR(-EAGAIN);
	}

	if (!gfpflags_allow_blocking(gfp_mask) || unlikely(blk_queue_dying(q))) {
		blk_put_rl(rl);
		return rq;
	}

	/* wait on @rl and retry */
	prepare_to_wait_exclusive(&rl->wait[is_sync], &wait,
				  TASK_UNINTERRUPTIBLE);

	trace_block_sleeprq(q, bio, op);

	spin_unlock_irq(q->queue_lock);
	io_schedule();

	/*
	 * After sleeping, we become a "batching" process and will be able
	 * to allocate at least one request, and up to a big batch of them
	 * for a small period time.  See ioc_batching, ioc_set_batching
	 */
	ioc_set_batching(q, current->io_context);

	spin_lock_irq(q->queue_lock);
	finish_wait(&rl->wait[is_sync], &wait);

	goto retry;
}

static struct request *blk_old_get_request(struct request_queue *q,
					   unsigned int op, gfp_t gfp_mask)
{
	struct request *rq;

	WARN_ON_ONCE(q->mq_ops);

	/* create ioc upfront */
	create_io_context(gfp_mask, q->node);

	spin_lock_irq(q->queue_lock);
	rq = get_request(q, op, NULL, gfp_mask);
	if (IS_ERR(rq)) {
		spin_unlock_irq(q->queue_lock);
		return rq;
	}

	/* q->queue_lock is unlocked at this point */
	rq->__data_len = 0;
	rq->__sector = (sector_t) -1;
	rq->bio = rq->biotail = NULL;
	return rq;
}

struct request *blk_get_request(struct request_queue *q, unsigned int op,
				gfp_t gfp_mask)
{
	struct request *req;

	if (q->mq_ops) {
		req = blk_mq_alloc_request(q, op,
			(gfp_mask & __GFP_DIRECT_RECLAIM) ?
				0 : BLK_MQ_REQ_NOWAIT);
		if (!IS_ERR(req) && q->mq_ops->initialize_rq_fn)
			q->mq_ops->initialize_rq_fn(req);
	} else {
		req = blk_old_get_request(q, op, gfp_mask);
		if (!IS_ERR(req) && q->initialize_rq_fn)
			q->initialize_rq_fn(req);
	}

	return req;
}
EXPORT_SYMBOL(blk_get_request);

/**
 * blk_requeue_request - put a request back on queue
 * @q:		request queue where request should be inserted
 * @rq:		request to be inserted
 *
 * Description:
 *    Drivers often keep queueing requests until the hardware cannot accept
 *    more, when that condition happens we need to put the request back
 *    on the queue. Must be called with queue lock held.
 */
void blk_requeue_request(struct request_queue *q, struct request *rq)
{
	lockdep_assert_held(q->queue_lock);
	WARN_ON_ONCE(q->mq_ops);

	blk_delete_timer(rq);
	blk_clear_rq_complete(rq);
	trace_block_rq_requeue(q, rq);
	wbt_requeue(q->rq_wb, &rq->issue_stat);

	if (rq->rq_flags & RQF_QUEUED)
		blk_queue_end_tag(q, rq);

	BUG_ON(blk_queued_rq(rq));

	elv_requeue_request(q, rq);
}
EXPORT_SYMBOL(blk_requeue_request);

static void add_acct_request(struct request_queue *q, struct request *rq,
			     int where)
{
	blk_account_io_start(rq, true);
	__elv_add_request(q, rq, where);
}

static void part_round_stats_single(struct request_queue *q, int cpu,
				    struct hd_struct *part, unsigned long now,
				    unsigned int inflight)
{
	if (inflight) {
		__part_stat_add(cpu, part, time_in_queue,
				inflight * (now - part->stamp));
		__part_stat_add(cpu, part, io_ticks, (now - part->stamp));
	}
	part->stamp = now;
}

/**
 * part_round_stats() - Round off the performance stats on a struct disk_stats.
 * @q: target block queue
 * @cpu: cpu number for stats access
 * @part: target partition
 *
 * The average IO queue length and utilisation statistics are maintained
 * by observing the current state of the queue length and the amount of
 * time it has been in this state for.
 *
 * Normally, that accounting is done on IO completion, but that can result
 * in more than a second's worth of IO being accounted for within any one
 * second, leading to >100% utilisation.  To deal with that, we call this
 * function to do a round-off before returning the results when reading
 * /proc/diskstats.  This accounts immediately for all queue usage up to
 * the current jiffies and restarts the counters again.
 */
void part_round_stats(struct request_queue *q, int cpu, struct hd_struct *part)
{
	struct hd_struct *part2 = NULL;
	unsigned long now = jiffies;
	unsigned int inflight[2];
	int stats = 0;

	if (part->stamp != now)
		stats |= 1;

	if (part->partno) {
		part2 = &part_to_disk(part)->part0;
		if (part2->stamp != now)
			stats |= 2;
	}

	if (!stats)
		return;

	part_in_flight(q, part, inflight);

	if (stats & 2)
		part_round_stats_single(q, cpu, part2, now, inflight[1]);
	if (stats & 1)
		part_round_stats_single(q, cpu, part, now, inflight[0]);
}
EXPORT_SYMBOL_GPL(part_round_stats);

#ifdef CONFIG_PM
static void blk_pm_put_request(struct request *rq)
{
	if (rq->q->dev && !(rq->rq_flags & RQF_PM) && !--rq->q->nr_pending)
		pm_runtime_mark_last_busy(rq->q->dev);
}
#else
static inline void blk_pm_put_request(struct request *rq) {}
#endif

void __blk_put_request(struct request_queue *q, struct request *req)
{
	req_flags_t rq_flags = req->rq_flags;

	if (unlikely(!q))
		return;

	if (q->mq_ops) {
		blk_mq_free_request(req);
		return;
	}

	lockdep_assert_held(q->queue_lock);

	blk_pm_put_request(req);

	elv_completed_request(q, req);

	/* this is a bio leak */
	WARN_ON(req->bio != NULL);

	wbt_done(q->rq_wb, &req->issue_stat);

	/*
	 * Request may not have originated from ll_rw_blk. if not,
	 * it didn't come out of our reserved rq pools
	 */
	if (rq_flags & RQF_ALLOCED) {
		struct request_list *rl = blk_rq_rl(req);
		bool sync = op_is_sync(req->cmd_flags);

		BUG_ON(!list_empty(&req->queuelist));
		BUG_ON(ELV_ON_HASH(req));

		blk_free_request(rl, req);
		freed_request(rl, sync, rq_flags);
		blk_put_rl(rl);
	}
}
EXPORT_SYMBOL_GPL(__blk_put_request);

void blk_put_request(struct request *req)
{
	struct request_queue *q = req->q;

	if (q->mq_ops)
		blk_mq_free_request(req);
	else {
		unsigned long flags;

		spin_lock_irqsave(q->queue_lock, flags);
		__blk_put_request(q, req);
		spin_unlock_irqrestore(q->queue_lock, flags);
	}
}
EXPORT_SYMBOL(blk_put_request);

bool bio_attempt_back_merge(struct request_queue *q, struct request *req,
			    struct bio *bio)
{
	const int ff = bio->bi_opf & REQ_FAILFAST_MASK;

	if (!ll_back_merge_fn(q, req, bio))
		return false;

	trace_block_bio_backmerge(q, req, bio);

	if ((req->cmd_flags & REQ_FAILFAST_MASK) != ff)
		blk_rq_set_mixed_merge(req);

	req->biotail->bi_next = bio;
	req->biotail = bio;
	req->__data_len += bio->bi_iter.bi_size;
	req->ioprio = ioprio_best(req->ioprio, bio_prio(bio));

	blk_account_io_start(req, false);
	return true;
}

bool bio_attempt_front_merge(struct request_queue *q, struct request *req,
			     struct bio *bio)
{
	const int ff = bio->bi_opf & REQ_FAILFAST_MASK;

	if (!ll_front_merge_fn(q, req, bio))
		return false;

	trace_block_bio_frontmerge(q, req, bio);

	if ((req->cmd_flags & REQ_FAILFAST_MASK) != ff)
		blk_rq_set_mixed_merge(req);

	bio->bi_next = req->bio;
	req->bio = bio;

	req->__sector = bio->bi_iter.bi_sector;
	req->__data_len += bio->bi_iter.bi_size;
	req->ioprio = ioprio_best(req->ioprio, bio_prio(bio));

	blk_account_io_start(req, false);
	return true;
}

bool bio_attempt_discard_merge(struct request_queue *q, struct request *req,
		struct bio *bio)
{
	unsigned short segments = blk_rq_nr_discard_segments(req);

	if (segments >= queue_max_discard_segments(q))
		goto no_merge;
	if (blk_rq_sectors(req) + bio_sectors(bio) >
	    blk_rq_get_max_sectors(req, blk_rq_pos(req)))
		goto no_merge;

	req->biotail->bi_next = bio;
	req->biotail = bio;
	req->__data_len += bio->bi_iter.bi_size;
	req->ioprio = ioprio_best(req->ioprio, bio_prio(bio));
	req->nr_phys_segments = segments + 1;

	blk_account_io_start(req, false);
	return true;
no_merge:
	req_set_nomerge(q, req);
	return false;
}

/**
 * blk_attempt_plug_merge - try to merge with %current's plugged list
 * @q: request_queue new bio is being queued at
 * @bio: new bio being queued
 * @request_count: out parameter for number of traversed plugged requests
 * @same_queue_rq: pointer to &struct request that gets filled in when
 * another request associated with @q is found on the plug list
 * (optional, may be %NULL)
 *
 * Determine whether @bio being queued on @q can be merged with a request
 * on %current's plugged list.  Returns %true if merge was successful,
 * otherwise %false.
 *
 * Plugging coalesces IOs from the same issuer for the same purpose without
 * going through @q->queue_lock.  As such it's more of an issuing mechanism
 * than scheduling, and the request, while may have elvpriv data, is not
 * added on the elevator at this point.  In addition, we don't have
 * reliable access to the elevator outside queue lock.  Only check basic
 * merging parameters without querying the elevator.
 *
 * Caller must ensure !blk_queue_nomerges(q) beforehand.
 */
bool blk_attempt_plug_merge(struct request_queue *q, struct bio *bio,
			    unsigned int *request_count,
			    struct request **same_queue_rq)
{
	struct blk_plug *plug;
	struct request *rq;
	struct list_head *plug_list;

	plug = current->plug;
	if (!plug)
		return false;
	*request_count = 0;

	if (q->mq_ops)
		plug_list = &plug->mq_list;
	else
		plug_list = &plug->list;

	list_for_each_entry_reverse(rq, plug_list, queuelist) {
		bool merged = false;

		if (rq->q == q) {
			(*request_count)++;
			/*
			 * Only blk-mq multiple hardware queues case checks the
			 * rq in the same queue, there should be only one such
			 * rq in a queue
			 **/
			if (same_queue_rq)
				*same_queue_rq = rq;
		}

		if (rq->q != q || !blk_rq_merge_ok(rq, bio))
			continue;

		switch (blk_try_merge(rq, bio)) {
		case ELEVATOR_BACK_MERGE:
			merged = bio_attempt_back_merge(q, rq, bio);
			break;
		case ELEVATOR_FRONT_MERGE:
			merged = bio_attempt_front_merge(q, rq, bio);
			break;
		case ELEVATOR_DISCARD_MERGE:
			merged = bio_attempt_discard_merge(q, rq, bio);
			break;
		default:
			break;
		}

		if (merged)
			return true;
	}

	return false;
}

unsigned int blk_plug_queued_count(struct request_queue *q)
{
	struct blk_plug *plug;
	struct request *rq;
	struct list_head *plug_list;
	unsigned int ret = 0;

	plug = current->plug;
	if (!plug)
		goto out;

	if (q->mq_ops)
		plug_list = &plug->mq_list;
	else
		plug_list = &plug->list;

	list_for_each_entry(rq, plug_list, queuelist) {
		if (rq->q == q)
			ret++;
	}
out:
	return ret;
}

void blk_init_request_from_bio(struct request *req, struct bio *bio)
{
	struct io_context *ioc = rq_ioc(bio);

	if (bio->bi_opf & REQ_RAHEAD)
		req->cmd_flags |= REQ_FAILFAST_MASK;

	req->__sector = bio->bi_iter.bi_sector;
	if (ioprio_valid(bio_prio(bio)))
		req->ioprio = bio_prio(bio);
	else if (ioc)
		req->ioprio = ioc->ioprio;
	else
		req->ioprio = IOPRIO_PRIO_VALUE(IOPRIO_CLASS_NONE, 0);
	req->write_hint = bio->bi_write_hint;
	blk_rq_bio_prep(req->q, req, bio);
}
EXPORT_SYMBOL_GPL(blk_init_request_from_bio);

static blk_qc_t blk_queue_bio(struct request_queue *q, struct bio *bio)
{
	struct blk_plug *plug;
	int where = ELEVATOR_INSERT_SORT;
	struct request *req, *free;
	unsigned int request_count = 0;
	unsigned int wb_acct;

	/*
	 * low level driver can indicate that it wants pages above a
	 * certain limit bounced to low memory (ie for highmem, or even
	 * ISA dma in theory)
	 */
	blk_queue_bounce(q, &bio);

	blk_queue_split(q, &bio);

	if (!bio_integrity_prep(bio))
		return BLK_QC_T_NONE;

	if (op_is_flush(bio->bi_opf)) {
		spin_lock_irq(q->queue_lock);
		where = ELEVATOR_INSERT_FLUSH;
		goto get_rq;
	}

	/*
	 * Check if we can merge with the plugged list before grabbing
	 * any locks.
	 */
	if (!blk_queue_nomerges(q)) {
		if (blk_attempt_plug_merge(q, bio, &request_count, NULL))
			return BLK_QC_T_NONE;
	} else
		request_count = blk_plug_queued_count(q);

	spin_lock_irq(q->queue_lock);

	switch (elv_merge(q, &req, bio)) {
	case ELEVATOR_BACK_MERGE:
		if (!bio_attempt_back_merge(q, req, bio))
			break;
		elv_bio_merged(q, req, bio);
		free = attempt_back_merge(q, req);
		if (free)
			__blk_put_request(q, free);
		else
			elv_merged_request(q, req, ELEVATOR_BACK_MERGE);
		goto out_unlock;
	case ELEVATOR_FRONT_MERGE:
		if (!bio_attempt_front_merge(q, req, bio))
			break;
		elv_bio_merged(q, req, bio);
		free = attempt_front_merge(q, req);
		if (free)
			__blk_put_request(q, free);
		else
			elv_merged_request(q, req, ELEVATOR_FRONT_MERGE);
		goto out_unlock;
	default:
		break;
	}

get_rq:
	wb_acct = wbt_wait(q->rq_wb, bio, q->queue_lock);

	/*
	 * Grab a free request. This is might sleep but can not fail.
	 * Returns with the queue unlocked.
	 */
	req = get_request(q, bio->bi_opf, bio, GFP_NOIO);
	if (IS_ERR(req)) {
		__wbt_done(q->rq_wb, wb_acct);
		if (PTR_ERR(req) == -ENOMEM)
			bio->bi_status = BLK_STS_RESOURCE;
		else
			bio->bi_status = BLK_STS_IOERR;
		bio_endio(bio);
		goto out_unlock;
	}

	wbt_track(&req->issue_stat, wb_acct);

	/*
	 * After dropping the lock and possibly sleeping here, our request
	 * may now be mergeable after it had proven unmergeable (above).
	 * We don't worry about that case for efficiency. It won't happen
	 * often, and the elevators are able to handle it.
	 */
	blk_init_request_from_bio(req, bio);

	if (test_bit(QUEUE_FLAG_SAME_COMP, &q->queue_flags))
		req->cpu = raw_smp_processor_id();

	plug = current->plug;
	if (plug) {
		/*
		 * If this is the first request added after a plug, fire
		 * of a plug trace.
		 *
		 * @request_count may become stale because of schedule
		 * out, so check plug list again.
		 */
		if (!request_count || list_empty(&plug->list))
			trace_block_plug(q);
		else {
			struct request *last = list_entry_rq(plug->list.prev);
			if (request_count >= BLK_MAX_REQUEST_COUNT ||
			    blk_rq_bytes(last) >= BLK_PLUG_FLUSH_SIZE) {
				blk_flush_plug_list(plug, false);
				trace_block_plug(q);
			}
		}
		list_add_tail(&req->queuelist, &plug->list);
		blk_account_io_start(req, true);
	} else {
		spin_lock_irq(q->queue_lock);
		add_acct_request(q, req, where);
		__blk_run_queue(q);
out_unlock:
		spin_unlock_irq(q->queue_lock);
	}

	return BLK_QC_T_NONE;
}

static void handle_bad_sector(struct bio *bio, sector_t maxsector)
{
	char b[BDEVNAME_SIZE];

	printk(KERN_INFO "attempt to access beyond end of device\n");
	printk(KERN_INFO "%s: rw=%d, want=%Lu, limit=%Lu\n",
			bio_devname(bio, b), bio->bi_opf,
			(unsigned long long)bio_end_sector(bio),
			(long long)maxsector);
}

#ifdef CONFIG_FAIL_MAKE_REQUEST

static DECLARE_FAULT_ATTR(fail_make_request);

static int __init setup_fail_make_request(char *str)
{
	return setup_fault_attr(&fail_make_request, str);
}
__setup("fail_make_request=", setup_fail_make_request);

static bool should_fail_request(struct hd_struct *part, unsigned int bytes)
{
	return part->make_it_fail && should_fail(&fail_make_request, bytes);
}

static int __init fail_make_request_debugfs(void)
{
	struct dentry *dir = fault_create_debugfs_attr("fail_make_request",
						NULL, &fail_make_request);

	return PTR_ERR_OR_ZERO(dir);
}

late_initcall(fail_make_request_debugfs);

#else /* CONFIG_FAIL_MAKE_REQUEST */

static inline bool should_fail_request(struct hd_struct *part,
					unsigned int bytes)
{
	return false;
}

#endif /* CONFIG_FAIL_MAKE_REQUEST */

static inline bool bio_check_ro(struct bio *bio, struct hd_struct *part)
{
	if (part->policy && op_is_write(bio_op(bio))) {
		char b[BDEVNAME_SIZE];

		printk(KERN_ERR
		       "generic_make_request: Trying to write "
			"to read-only block-device %s (partno %d)\n",
			bio_devname(bio, b), part->partno);
		return true;
	}

	return false;
}

/*
 * Check whether this bio extends beyond the end of the device or partition.
 * This may well happen - the kernel calls bread() without checking the size of
 * the device, e.g., when mounting a file system.
 */
static inline int bio_check_eod(struct bio *bio, sector_t maxsector)
{
	unsigned int nr_sectors = bio_sectors(bio);

	if (nr_sectors && maxsector &&
	    (nr_sectors > maxsector ||
	     bio->bi_iter.bi_sector > maxsector - nr_sectors)) {
		handle_bad_sector(bio, maxsector);
		return -EIO;
	}
	return 0;
}

/*
 * Remap block n of partition p to block n+start(p) of the disk.
 */
static inline int blk_partition_remap(struct bio *bio)
{
	struct hd_struct *p;
	int ret = -EIO;

	rcu_read_lock();
	p = __disk_get_part(bio->bi_disk, bio->bi_partno);
	if (unlikely(!p))
		goto out;
	if (unlikely(should_fail_request(p, bio->bi_iter.bi_size)))
		goto out;
	if (unlikely(bio_check_ro(bio, p)))
		goto out;

	/*
	 * Zone reset does not include bi_size so bio_sectors() is always 0.
	 * Include a test for the reset op code and perform the remap if needed.
	 */
	if (bio_sectors(bio) || bio_op(bio) == REQ_OP_ZONE_RESET) {
		if (bio_check_eod(bio, part_nr_sects_read(p)))
			goto out;
		bio->bi_iter.bi_sector += p->start_sect;
		bio->bi_partno = 0;
		trace_block_bio_remap(bio->bi_disk->queue, bio, part_devt(p),
				      bio->bi_iter.bi_sector - p->start_sect);
	}
	ret = 0;
out:
	rcu_read_unlock();
	return ret;
}

static noinline_for_stack bool
generic_make_request_checks(struct bio *bio)
{
	struct request_queue *q;
	int nr_sectors = bio_sectors(bio);
	blk_status_t status = BLK_STS_IOERR;
	char b[BDEVNAME_SIZE];

	might_sleep();

	q = bio->bi_disk->queue;
	if (unlikely(!q)) {
		printk(KERN_ERR
		       "generic_make_request: Trying to access "
			"nonexistent block-device %s (%Lu)\n",
			bio_devname(bio, b), (long long)bio->bi_iter.bi_sector);
		goto end_io;
	}

	/*
	 * For a REQ_NOWAIT based request, return -EOPNOTSUPP
	 * if queue is not a request based queue.
	 */
	if ((bio->bi_opf & REQ_NOWAIT) && !queue_is_rq_based(q))
		goto not_supported;

	if (should_fail_request(&bio->bi_disk->part0, bio->bi_iter.bi_size))
		goto end_io;

	if (bio->bi_partno) {
		if (unlikely(blk_partition_remap(bio)))
			goto end_io;
	} else {
		if (unlikely(bio_check_ro(bio, &bio->bi_disk->part0)))
			goto end_io;
		if (unlikely(bio_check_eod(bio, get_capacity(bio->bi_disk))))
			goto end_io;
	}

	/*
	 * Filter flush bio's early so that make_request based
	 * drivers without flush support don't have to worry
	 * about them.
	 */
	if (op_is_flush(bio->bi_opf) &&
	    !test_bit(QUEUE_FLAG_WC, &q->queue_flags)) {
		bio->bi_opf &= ~(REQ_PREFLUSH | REQ_FUA);
		if (!nr_sectors) {
			status = BLK_STS_OK;
			goto end_io;
		}
	}

	switch (bio_op(bio)) {
	case REQ_OP_DISCARD:
		if (!blk_queue_discard(q))
			goto not_supported;
		break;
	case REQ_OP_SECURE_ERASE:
		if (!blk_queue_secure_erase(q))
			goto not_supported;
		break;
	case REQ_OP_WRITE_SAME:
		if (!q->limits.max_write_same_sectors)
			goto not_supported;
		break;
	case REQ_OP_ZONE_REPORT:
	case REQ_OP_ZONE_RESET:
		if (!blk_queue_is_zoned(q))
			goto not_supported;
		break;
	case REQ_OP_WRITE_ZEROES:
		if (!q->limits.max_write_zeroes_sectors)
			goto not_supported;
		break;
	default:
		break;
	}

	/*
	 * Various block parts want %current->io_context and lazy ioc
	 * allocation ends up trading a lot of pain for a small amount of
	 * memory.  Just allocate it upfront.  This may fail and block
	 * layer knows how to live with it.
	 */
	create_io_context(GFP_ATOMIC, q->node);

	if (!blkcg_bio_issue_check(q, bio))
		return false;

	if (!bio_flagged(bio, BIO_TRACE_COMPLETION)) {
		trace_block_bio_queue(q, bio);
		/* Now that enqueuing has been traced, we need to trace
		 * completion as well.
		 */
		bio_set_flag(bio, BIO_TRACE_COMPLETION);
	}
	return true;

not_supported:
	status = BLK_STS_NOTSUPP;
end_io:
	bio->bi_status = status;
	bio_endio(bio);
	return false;
}

/**
 * generic_make_request - hand a buffer to its device driver for I/O
 * @bio:  The bio describing the location in memory and on the device.
 *
 * generic_make_request() is used to make I/O requests of block
 * devices. It is passed a &struct bio, which describes the I/O that needs
 * to be done.
 *
 * generic_make_request() does not return any status.  The
 * success/failure status of the request, along with notification of
 * completion, is delivered asynchronously through the bio->bi_end_io
 * function described (one day) else where.
 *
 * The caller of generic_make_request must make sure that bi_io_vec
 * are set to describe the memory buffer, and that bi_dev and bi_sector are
 * set to describe the device address, and the
 * bi_end_io and optionally bi_private are set to describe how
 * completion notification should be signaled.
 *
 * generic_make_request and the drivers it calls may use bi_next if this
 * bio happens to be merged with someone else, and may resubmit the bio to
 * a lower device by calling into generic_make_request recursively, which
 * means the bio should NOT be touched after the call to ->make_request_fn.
 */
blk_qc_t generic_make_request(struct bio *bio)
{
	/*
	 * bio_list_on_stack[0] contains bios submitted by the current
	 * make_request_fn.
	 * bio_list_on_stack[1] contains bios that were submitted before
	 * the current make_request_fn, but that haven't been processed
	 * yet.
	 */
	struct bio_list bio_list_on_stack[2];
	blk_qc_t ret = BLK_QC_T_NONE;

	if (!generic_make_request_checks(bio))
		goto out;

	/*
	 * We only want one ->make_request_fn to be active at a time, else
	 * stack usage with stacked devices could be a problem.  So use
	 * current->bio_list to keep a list of requests submited by a
	 * make_request_fn function.  current->bio_list is also used as a
	 * flag to say if generic_make_request is currently active in this
	 * task or not.  If it is NULL, then no make_request is active.  If
	 * it is non-NULL, then a make_request is active, and new requests
	 * should be added at the tail
	 */
	if (current->bio_list) {
		bio_list_add(&current->bio_list[0], bio);
		goto out;
	}

	/* following loop may be a bit non-obvious, and so deserves some
	 * explanation.
	 * Before entering the loop, bio->bi_next is NULL (as all callers
	 * ensure that) so we have a list with a single bio.
	 * We pretend that we have just taken it off a longer list, so
	 * we assign bio_list to a pointer to the bio_list_on_stack,
	 * thus initialising the bio_list of new bios to be
	 * added.  ->make_request() may indeed add some more bios
	 * through a recursive call to generic_make_request.  If it
	 * did, we find a non-NULL value in bio_list and re-enter the loop
	 * from the top.  In this case we really did just take the bio
	 * of the top of the list (no pretending) and so remove it from
	 * bio_list, and call into ->make_request() again.
	 */
	BUG_ON(bio->bi_next);
	bio_list_init(&bio_list_on_stack[0]);
	current->bio_list = bio_list_on_stack;
	do {
		struct request_queue *q = bio->bi_disk->queue;

		if (likely(blk_queue_enter(q, bio->bi_opf & REQ_NOWAIT) == 0)) {
			struct bio_list lower, same;

			/* Create a fresh bio_list for all subordinate requests */
			bio_list_on_stack[1] = bio_list_on_stack[0];
			bio_list_init(&bio_list_on_stack[0]);
			ret = q->make_request_fn(q, bio);

			blk_queue_exit(q);

			/* sort new bios into those for a lower level
			 * and those for the same level
			 */
			bio_list_init(&lower);
			bio_list_init(&same);
			while ((bio = bio_list_pop(&bio_list_on_stack[0])) != NULL)
				if (q == bio->bi_disk->queue)
					bio_list_add(&same, bio);
				else
					bio_list_add(&lower, bio);
			/* now assemble so we handle the lowest level first */
			bio_list_merge(&bio_list_on_stack[0], &lower);
			bio_list_merge(&bio_list_on_stack[0], &same);
			bio_list_merge(&bio_list_on_stack[0], &bio_list_on_stack[1]);
		} else {
			if (unlikely(!blk_queue_dying(q) &&
					(bio->bi_opf & REQ_NOWAIT)))
				bio_wouldblock_error(bio);
			else
				bio_io_error(bio);
		}
		bio = bio_list_pop(&bio_list_on_stack[0]);
	} while (bio);
	current->bio_list = NULL; /* deactivate */

out:
	return ret;
}
EXPORT_SYMBOL(generic_make_request);

/**
 * direct_make_request - hand a buffer directly to its device driver for I/O
 * @bio:  The bio describing the location in memory and on the device.
 *
 * This function behaves like generic_make_request(), but does not protect
 * against recursion.  Must only be used if the called driver is known
 * to not call generic_make_request (or direct_make_request) again from
 * its make_request function.  (Calling direct_make_request again from
 * a workqueue is perfectly fine as that doesn't recurse).
 */
blk_qc_t direct_make_request(struct bio *bio)
{
	struct request_queue *q = bio->bi_disk->queue;
	bool nowait = bio->bi_opf & REQ_NOWAIT;
	blk_qc_t ret;

	if (!generic_make_request_checks(bio))
		return BLK_QC_T_NONE;

	if (unlikely(blk_queue_enter(q, nowait))) {
		if (nowait && !blk_queue_dying(q))
			bio->bi_status = BLK_STS_AGAIN;
		else
			bio->bi_status = BLK_STS_IOERR;
		bio_endio(bio);
		return BLK_QC_T_NONE;
	}

	ret = q->make_request_fn(q, bio);
	blk_queue_exit(q);
	return ret;
}
EXPORT_SYMBOL_GPL(direct_make_request);

/**
 * submit_bio - submit a bio to the block device layer for I/O
 * @bio: The &struct bio which describes the I/O
 *
 * submit_bio() is very similar in purpose to generic_make_request(), and
 * uses that function to do most of the work. Both are fairly rough
 * interfaces; @bio must be presetup and ready for I/O.
 *
 */
blk_qc_t submit_bio(struct bio *bio)
{
	/*
	 * If it's a regular read/write or a barrier with data attached,
	 * go through the normal accounting stuff before submission.
	 */
	if (bio_has_data(bio)) {
		unsigned int count;

		if (unlikely(bio_op(bio) == REQ_OP_WRITE_SAME))
			count = queue_logical_block_size(bio->bi_disk->queue) >> 9;
		else
			count = bio_sectors(bio);

		if (op_is_write(bio_op(bio))) {
			count_vm_events(PGPGOUT, count);
		} else {
			task_io_account_read(bio->bi_iter.bi_size);
			count_vm_events(PGPGIN, count);
		}

		if (unlikely(block_dump)) {
			char b[BDEVNAME_SIZE];
			printk(KERN_DEBUG "%s(%d): %s block %Lu on %s (%u sectors)\n",
			current->comm, task_pid_nr(current),
				op_is_write(bio_op(bio)) ? "WRITE" : "READ",
				(unsigned long long)bio->bi_iter.bi_sector,
				bio_devname(bio, b), count);
		}
	}

	return generic_make_request(bio);
}
EXPORT_SYMBOL(submit_bio);

bool blk_poll(struct request_queue *q, blk_qc_t cookie)
{
	if (!q->poll_fn || !blk_qc_t_valid(cookie))
		return false;

	if (current->plug)
		blk_flush_plug_list(current->plug, false);
	return q->poll_fn(q, cookie);
}
EXPORT_SYMBOL_GPL(blk_poll);

/**
 * blk_cloned_rq_check_limits - Helper function to check a cloned request
 *                              for new the queue limits
 * @q:  the queue
 * @rq: the request being checked
 *
 * Description:
 *    @rq may have been made based on weaker limitations of upper-level queues
 *    in request stacking drivers, and it may violate the limitation of @q.
 *    Since the block layer and the underlying device driver trust @rq
 *    after it is inserted to @q, it should be checked against @q before
 *    the insertion using this generic function.
 *
 *    Request stacking drivers like request-based dm may change the queue
 *    limits when retrying requests on other queues. Those requests need
 *    to be checked against the new queue limits again during dispatch.
 */
static int blk_cloned_rq_check_limits(struct request_queue *q,
				      struct request *rq)
{
	if (blk_rq_sectors(rq) > blk_queue_get_max_sectors(q, req_op(rq))) {
		printk(KERN_ERR "%s: over max size limit.\n", __func__);
		return -EIO;
	}

	/*
	 * queue's settings related to segment counting like q->bounce_pfn
	 * may differ from that of other stacking queues.
	 * Recalculate it to check the request correctly on this queue's
	 * limitation.
	 */
	blk_recalc_rq_segments(rq);
	if (rq->nr_phys_segments > queue_max_segments(q)) {
		printk(KERN_ERR "%s: over max segments limit.\n", __func__);
		return -EIO;
	}

	return 0;
}

/**
 * blk_insert_cloned_request - Helper for stacking drivers to submit a request
 * @q:  the queue to submit the request
 * @rq: the request being queued
 */
blk_status_t blk_insert_cloned_request(struct request_queue *q, struct request *rq)
{
	unsigned long flags;
	int where = ELEVATOR_INSERT_BACK;

	if (blk_cloned_rq_check_limits(q, rq))
		return BLK_STS_IOERR;

	if (rq->rq_disk &&
	    should_fail_request(&rq->rq_disk->part0, blk_rq_bytes(rq)))
		return BLK_STS_IOERR;

	if (q->mq_ops) {
		if (blk_queue_io_stat(q))
			blk_account_io_start(rq, true);
		/*
		 * Since we have a scheduler attached on the top device,
		 * bypass a potential scheduler on the bottom device for
		 * insert.
		 */
		blk_mq_request_bypass_insert(rq);
		return BLK_STS_OK;
	}

	spin_lock_irqsave(q->queue_lock, flags);
	if (unlikely(blk_queue_dying(q))) {
		spin_unlock_irqrestore(q->queue_lock, flags);
		return BLK_STS_IOERR;
	}

	/*
	 * Submitting request must be dequeued before calling this function
	 * because it will be linked to another request_queue
	 */
	BUG_ON(blk_queued_rq(rq));

	if (op_is_flush(rq->cmd_flags))
		where = ELEVATOR_INSERT_FLUSH;

	add_acct_request(q, rq, where);
	if (where == ELEVATOR_INSERT_FLUSH)
		__blk_run_queue(q);
	spin_unlock_irqrestore(q->queue_lock, flags);

	return BLK_STS_OK;
}
EXPORT_SYMBOL_GPL(blk_insert_cloned_request);

/**
 * blk_rq_err_bytes - determine number of bytes till the next failure boundary
 * @rq: request to examine
 *
 * Description:
 *     A request could be merge of IOs which require different failure
 *     handling.  This function determines the number of bytes which
 *     can be failed from the beginning of the request without
 *     crossing into area which need to be retried further.
 *
 * Return:
 *     The number of bytes to fail.
 */
unsigned int blk_rq_err_bytes(const struct request *rq)
{
	unsigned int ff = rq->cmd_flags & REQ_FAILFAST_MASK;
	unsigned int bytes = 0;
	struct bio *bio;

	if (!(rq->rq_flags & RQF_MIXED_MERGE))
		return blk_rq_bytes(rq);

	/*
	 * Currently the only 'mixing' which can happen is between
	 * different fastfail types.  We can safely fail portions
	 * which have all the failfast bits that the first one has -
	 * the ones which are at least as eager to fail as the first
	 * one.
	 */
	for (bio = rq->bio; bio; bio = bio->bi_next) {
		if ((bio->bi_opf & ff) != ff)
			break;
		bytes += bio->bi_iter.bi_size;
	}

	/* this could lead to infinite loop */
	BUG_ON(blk_rq_bytes(rq) && !bytes);
	return bytes;
}
EXPORT_SYMBOL_GPL(blk_rq_err_bytes);

void blk_account_io_completion(struct request *req, unsigned int bytes)
{
	if (blk_do_io_stat(req)) {
		const int rw = rq_data_dir(req);
		struct hd_struct *part;
		int cpu;

		cpu = part_stat_lock();
		part = req->part;
		part_stat_add(cpu, part, sectors[rw], bytes >> 9);
		part_stat_unlock();
	}
}

void blk_account_io_done(struct request *req)
{
	/*
	 * Account IO completion.  flush_rq isn't accounted as a
	 * normal IO on queueing nor completion.  Accounting the
	 * containing request is enough.
	 */
	if (blk_do_io_stat(req) && !(req->rq_flags & RQF_FLUSH_SEQ)) {
		unsigned long duration = jiffies - req->start_time;
		const int rw = rq_data_dir(req);
		struct hd_struct *part;
		int cpu;

		cpu = part_stat_lock();
		part = req->part;

		part_stat_inc(cpu, part, ios[rw]);
		part_stat_add(cpu, part, ticks[rw], duration);
		part_round_stats(req->q, cpu, part);
		part_dec_in_flight(req->q, part, rw);

		hd_struct_put(part);
		part_stat_unlock();
	}
}

#ifdef CONFIG_PM
/*
 * Don't process normal requests when queue is suspended
 * or in the process of suspending/resuming
 */
static struct request *blk_pm_peek_request(struct request_queue *q,
					   struct request *rq)
{
	if (q->dev && (q->rpm_status == RPM_SUSPENDED ||
	    (q->rpm_status != RPM_ACTIVE && !(rq->rq_flags & RQF_PM))))
		return NULL;
	else
		return rq;
}
#else
static inline struct request *blk_pm_peek_request(struct request_queue *q,
						  struct request *rq)
{
	return rq;
}
#endif

void blk_account_io_start(struct request *rq, bool new_io)
{
	struct hd_struct *part;
	int rw = rq_data_dir(rq);
	int cpu;

	if (!blk_do_io_stat(rq))
		return;

	cpu = part_stat_lock();

	if (!new_io) {
		part = rq->part;
		part_stat_inc(cpu, part, merges[rw]);
	} else {
		part = disk_map_sector_rcu(rq->rq_disk, blk_rq_pos(rq));
		if (!hd_struct_try_get(part)) {
			/*
			 * The partition is already being removed,
			 * the request will be accounted on the disk only
			 *
			 * We take a reference on disk->part0 although that
			 * partition will never be deleted, so we can treat
			 * it as any other partition.
			 */
			part = &rq->rq_disk->part0;
			hd_struct_get(part);
		}
		part_round_stats(rq->q, cpu, part);
		part_inc_in_flight(rq->q, part, rw);
		rq->part = part;
	}

	part_stat_unlock();
}

/**
 * blk_peek_request - peek at the top of a request queue
 * @q: request queue to peek at
 *
 * Description:
 *     Return the request at the top of @q.  The returned request
 *     should be started using blk_start_request() before LLD starts
 *     processing it.
 *
 * Return:
 *     Pointer to the request at the top of @q if available.  Null
 *     otherwise.
 */
struct request *blk_peek_request(struct request_queue *q)
{
	struct request *rq;
	int ret;

	lockdep_assert_held(q->queue_lock);
	WARN_ON_ONCE(q->mq_ops);

	while ((rq = __elv_next_request(q)) != NULL) {

		rq = blk_pm_peek_request(q, rq);
		if (!rq)
			break;

		if (!(rq->rq_flags & RQF_STARTED)) {
			/*
			 * This is the first time the device driver
			 * sees this request (possibly after
			 * requeueing).  Notify IO scheduler.
			 */
			if (rq->rq_flags & RQF_SORTED)
				elv_activate_rq(q, rq);

			/*
			 * just mark as started even if we don't start
			 * it, a request that has been delayed should
			 * not be passed by new incoming requests
			 */
			rq->rq_flags |= RQF_STARTED;
			trace_block_rq_issue(q, rq);
		}

		if (!q->boundary_rq || q->boundary_rq == rq) {
			q->end_sector = rq_end_sector(rq);
			q->boundary_rq = NULL;
		}

		if (rq->rq_flags & RQF_DONTPREP)
			break;

		if (q->dma_drain_size && blk_rq_bytes(rq)) {
			/*
			 * make sure space for the drain appears we
			 * know we can do this because max_hw_segments
			 * has been adjusted to be one fewer than the
			 * device can handle
			 */
			rq->nr_phys_segments++;
		}

		if (!q->prep_rq_fn)
			break;

		ret = q->prep_rq_fn(q, rq);
		if (ret == BLKPREP_OK) {
			break;
		} else if (ret == BLKPREP_DEFER) {
			/*
			 * the request may have been (partially) prepped.
			 * we need to keep this request in the front to
			 * avoid resource deadlock.  RQF_STARTED will
			 * prevent other fs requests from passing this one.
			 */
			if (q->dma_drain_size && blk_rq_bytes(rq) &&
			    !(rq->rq_flags & RQF_DONTPREP)) {
				/*
				 * remove the space for the drain we added
				 * so that we don't add it again
				 */
				--rq->nr_phys_segments;
			}

			rq = NULL;
			break;
		} else if (ret == BLKPREP_KILL || ret == BLKPREP_INVALID) {
			rq->rq_flags |= RQF_QUIET;
			/*
			 * Mark this request as started so we don't trigger
			 * any debug logic in the end I/O path.
			 */
			blk_start_request(rq);
			__blk_end_request_all(rq, ret == BLKPREP_INVALID ?
					BLK_STS_TARGET : BLK_STS_IOERR);
		} else {
			printk(KERN_ERR "%s: bad return=%d\n", __func__, ret);
			break;
		}
	}

	return rq;
}
EXPORT_SYMBOL(blk_peek_request);

static void blk_dequeue_request(struct request *rq)
{
	struct request_queue *q = rq->q;

	BUG_ON(list_empty(&rq->queuelist));
	BUG_ON(ELV_ON_HASH(rq));

	list_del_init(&rq->queuelist);

	/*
	 * the time frame between a request being removed from the lists
	 * and to it is freed is accounted as io that is in progress at
	 * the driver side.
	 */
	if (blk_account_rq(rq)) {
		q->in_flight[rq_is_sync(rq)]++;
		set_io_start_time_ns(rq);
	}
}

/**
 * blk_start_request - start request processing on the driver
 * @req: request to dequeue
 *
 * Description:
 *     Dequeue @req and start timeout timer on it.  This hands off the
 *     request to the driver.
 */
void blk_start_request(struct request *req)
{
	lockdep_assert_held(req->q->queue_lock);
	WARN_ON_ONCE(req->q->mq_ops);

	blk_dequeue_request(req);

	if (test_bit(QUEUE_FLAG_STATS, &req->q->queue_flags)) {
		blk_stat_set_issue(&req->issue_stat, blk_rq_sectors(req));
		req->rq_flags |= RQF_STATS;
		wbt_issue(req->q->rq_wb, &req->issue_stat);
	}

	BUG_ON(test_bit(REQ_ATOM_COMPLETE, &req->atomic_flags));
	blk_add_timer(req);
}
EXPORT_SYMBOL(blk_start_request);

/**
 * blk_fetch_request - fetch a request from a request queue
 * @q: request queue to fetch a request from
 *
 * Description:
 *     Return the request at the top of @q.  The request is started on
 *     return and LLD can start processing it immediately.
 *
 * Return:
 *     Pointer to the request at the top of @q if available.  Null
 *     otherwise.
 */
struct request *blk_fetch_request(struct request_queue *q)
{
	struct request *rq;

	lockdep_assert_held(q->queue_lock);
	WARN_ON_ONCE(q->mq_ops);

	rq = blk_peek_request(q);
	if (rq)
		blk_start_request(rq);
	return rq;
}
EXPORT_SYMBOL(blk_fetch_request);

/*
 * Steal bios from a request and add them to a bio list.
 * The request must not have been partially completed before.
 */
void blk_steal_bios(struct bio_list *list, struct request *rq)
{
	if (rq->bio) {
		if (list->tail)
			list->tail->bi_next = rq->bio;
		else
			list->head = rq->bio;
		list->tail = rq->biotail;

		rq->bio = NULL;
		rq->biotail = NULL;
	}

	rq->__data_len = 0;
}
EXPORT_SYMBOL_GPL(blk_steal_bios);

/**
 * blk_update_request - Special helper function for request stacking drivers
 * @req:      the request being processed
 * @error:    block status code
 * @nr_bytes: number of bytes to complete @req
 *
 * Description:
 *     Ends I/O on a number of bytes attached to @req, but doesn't complete
 *     the request structure even if @req doesn't have leftover.
 *     If @req has leftover, sets it up for the next range of segments.
 *
 *     This special helper function is only for request stacking drivers
 *     (e.g. request-based dm) so that they can handle partial completion.
 *     Actual device drivers should use blk_end_request instead.
 *
 *     Passing the result of blk_rq_bytes() as @nr_bytes guarantees
 *     %false return from this function.
 *
 * Return:
 *     %false - this request doesn't have any more data
 *     %true  - this request has more data
 **/
bool blk_update_request(struct request *req, blk_status_t error,
		unsigned int nr_bytes)
{
	int total_bytes;

	trace_block_rq_complete(req, blk_status_to_errno(error), nr_bytes);

	if (!req->bio)
		return false;

	if (unlikely(error && !blk_rq_is_passthrough(req) &&
		     !(req->rq_flags & RQF_QUIET)))
		print_req_error(req, error);

	blk_account_io_completion(req, nr_bytes);

	total_bytes = 0;
	while (req->bio) {
		struct bio *bio = req->bio;
		unsigned bio_bytes = min(bio->bi_iter.bi_size, nr_bytes);

		if (bio_bytes == bio->bi_iter.bi_size)
			req->bio = bio->bi_next;

		/* Completion has already been traced */
		bio_clear_flag(bio, BIO_TRACE_COMPLETION);
		req_bio_endio(req, bio, bio_bytes, error);

		total_bytes += bio_bytes;
		nr_bytes -= bio_bytes;

		if (!nr_bytes)
			break;
	}

	/*
	 * completely done
	 */
	if (!req->bio) {
		/*
		 * Reset counters so that the request stacking driver
		 * can find how many bytes remain in the request
		 * later.
		 */
		req->__data_len = 0;
		return false;
	}

	req->__data_len -= total_bytes;

	/* update sector only for requests with clear definition of sector */
	if (!blk_rq_is_passthrough(req))
		req->__sector += total_bytes >> 9;

	/* mixed attributes always follow the first bio */
	if (req->rq_flags & RQF_MIXED_MERGE) {
		req->cmd_flags &= ~REQ_FAILFAST_MASK;
		req->cmd_flags |= req->bio->bi_opf & REQ_FAILFAST_MASK;
	}

	if (!(req->rq_flags & RQF_SPECIAL_PAYLOAD)) {
		/*
		 * If total number of sectors is less than the first segment
		 * size, something has gone terribly wrong.
		 */
		if (blk_rq_bytes(req) < blk_rq_cur_bytes(req)) {
			blk_dump_rq_flags(req, "request botched");
			req->__data_len = blk_rq_cur_bytes(req);
		}

		/* recalculate the number of segments */
		blk_recalc_rq_segments(req);
	}

	return true;
}
EXPORT_SYMBOL_GPL(blk_update_request);

static bool blk_update_bidi_request(struct request *rq, blk_status_t error,
				    unsigned int nr_bytes,
				    unsigned int bidi_bytes)
{
	if (blk_update_request(rq, error, nr_bytes))
		return true;

	/* Bidi request must be completed as a whole */
	if (unlikely(blk_bidi_rq(rq)) &&
	    blk_update_request(rq->next_rq, error, bidi_bytes))
		return true;

	if (blk_queue_add_random(rq->q))
		add_disk_randomness(rq->rq_disk);

	return false;
}

/**
 * blk_unprep_request - unprepare a request
 * @req:	the request
 *
 * This function makes a request ready for complete resubmission (or
 * completion).  It happens only after all error handling is complete,
 * so represents the appropriate moment to deallocate any resources
 * that were allocated to the request in the prep_rq_fn.  The queue
 * lock is held when calling this.
 */
void blk_unprep_request(struct request *req)
{
	struct request_queue *q = req->q;

	req->rq_flags &= ~RQF_DONTPREP;
	if (q->unprep_rq_fn)
		q->unprep_rq_fn(q, req);
}
EXPORT_SYMBOL_GPL(blk_unprep_request);

void blk_finish_request(struct request *req, blk_status_t error)
{
	struct request_queue *q = req->q;

	lockdep_assert_held(req->q->queue_lock);
	WARN_ON_ONCE(q->mq_ops);

	if (req->rq_flags & RQF_STATS)
		blk_stat_add(req);

	if (req->rq_flags & RQF_QUEUED)
		blk_queue_end_tag(q, req);

	BUG_ON(blk_queued_rq(req));

	if (unlikely(laptop_mode) && !blk_rq_is_passthrough(req))
		laptop_io_completion(req->q->backing_dev_info);

	blk_delete_timer(req);

	if (req->rq_flags & RQF_DONTPREP)
		blk_unprep_request(req);

	blk_account_io_done(req);

	if (req->end_io) {
		wbt_done(req->q->rq_wb, &req->issue_stat);
		req->end_io(req, error);
	} else {
		if (blk_bidi_rq(req))
			__blk_put_request(req->next_rq->q, req->next_rq);

		__blk_put_request(q, req);
	}
}
EXPORT_SYMBOL(blk_finish_request);

/**
 * blk_end_bidi_request - Complete a bidi request
 * @rq:         the request to complete
 * @error:      block status code
 * @nr_bytes:   number of bytes to complete @rq
 * @bidi_bytes: number of bytes to complete @rq->next_rq
 *
 * Description:
 *     Ends I/O on a number of bytes attached to @rq and @rq->next_rq.
 *     Drivers that supports bidi can safely call this member for any
 *     type of request, bidi or uni.  In the later case @bidi_bytes is
 *     just ignored.
 *
 * Return:
 *     %false - we are done with this request
 *     %true  - still buffers pending for this request
 **/
static bool blk_end_bidi_request(struct request *rq, blk_status_t error,
				 unsigned int nr_bytes, unsigned int bidi_bytes)
{
	struct request_queue *q = rq->q;
	unsigned long flags;

	WARN_ON_ONCE(q->mq_ops);

	if (blk_update_bidi_request(rq, error, nr_bytes, bidi_bytes))
		return true;

	spin_lock_irqsave(q->queue_lock, flags);
	blk_finish_request(rq, error);
	spin_unlock_irqrestore(q->queue_lock, flags);

	return false;
}

/**
 * __blk_end_bidi_request - Complete a bidi request with queue lock held
 * @rq:         the request to complete
 * @error:      block status code
 * @nr_bytes:   number of bytes to complete @rq
 * @bidi_bytes: number of bytes to complete @rq->next_rq
 *
 * Description:
 *     Identical to blk_end_bidi_request() except that queue lock is
 *     assumed to be locked on entry and remains so on return.
 *
 * Return:
 *     %false - we are done with this request
 *     %true  - still buffers pending for this request
 **/
static bool __blk_end_bidi_request(struct request *rq, blk_status_t error,
				   unsigned int nr_bytes, unsigned int bidi_bytes)
{
	lockdep_assert_held(rq->q->queue_lock);
	WARN_ON_ONCE(rq->q->mq_ops);

	if (blk_update_bidi_request(rq, error, nr_bytes, bidi_bytes))
		return true;

	blk_finish_request(rq, error);

	return false;
}

/**
 * blk_end_request - Helper function for drivers to complete the request.
 * @rq:       the request being processed
 * @error:    block status code
 * @nr_bytes: number of bytes to complete
 *
 * Description:
 *     Ends I/O on a number of bytes attached to @rq.
 *     If @rq has leftover, sets it up for the next range of segments.
 *
 * Return:
 *     %false - we are done with this request
 *     %true  - still buffers pending for this request
 **/
bool blk_end_request(struct request *rq, blk_status_t error,
		unsigned int nr_bytes)
{
	WARN_ON_ONCE(rq->q->mq_ops);
	return blk_end_bidi_request(rq, error, nr_bytes, 0);
}
EXPORT_SYMBOL(blk_end_request);

/**
 * blk_end_request_all - Helper function for drives to finish the request.
 * @rq: the request to finish
 * @error: block status code
 *
 * Description:
 *     Completely finish @rq.
 */
void blk_end_request_all(struct request *rq, blk_status_t error)
{
	bool pending;
	unsigned int bidi_bytes = 0;

	if (unlikely(blk_bidi_rq(rq)))
		bidi_bytes = blk_rq_bytes(rq->next_rq);

	pending = blk_end_bidi_request(rq, error, blk_rq_bytes(rq), bidi_bytes);
	BUG_ON(pending);
}
EXPORT_SYMBOL(blk_end_request_all);

/**
 * __blk_end_request - Helper function for drivers to complete the request.
 * @rq:       the request being processed
 * @error:    block status code
 * @nr_bytes: number of bytes to complete
 *
 * Description:
 *     Must be called with queue lock held unlike blk_end_request().
 *
 * Return:
 *     %false - we are done with this request
 *     %true  - still buffers pending for this request
 **/
bool __blk_end_request(struct request *rq, blk_status_t error,
		unsigned int nr_bytes)
{
	lockdep_assert_held(rq->q->queue_lock);
	WARN_ON_ONCE(rq->q->mq_ops);

	return __blk_end_bidi_request(rq, error, nr_bytes, 0);
}
EXPORT_SYMBOL(__blk_end_request);

/**
 * __blk_end_request_all - Helper function for drives to finish the request.
 * @rq: the request to finish
 * @error:    block status code
 *
 * Description:
 *     Completely finish @rq.  Must be called with queue lock held.
 */
void __blk_end_request_all(struct request *rq, blk_status_t error)
{
	bool pending;
	unsigned int bidi_bytes = 0;

	lockdep_assert_held(rq->q->queue_lock);
	WARN_ON_ONCE(rq->q->mq_ops);

	if (unlikely(blk_bidi_rq(rq)))
		bidi_bytes = blk_rq_bytes(rq->next_rq);

	pending = __blk_end_bidi_request(rq, error, blk_rq_bytes(rq), bidi_bytes);
	BUG_ON(pending);
}
EXPORT_SYMBOL(__blk_end_request_all);

/**
 * __blk_end_request_cur - Helper function to finish the current request chunk.
 * @rq: the request to finish the current chunk for
 * @error:    block status code
 *
 * Description:
 *     Complete the current consecutively mapped chunk from @rq.  Must
 *     be called with queue lock held.
 *
 * Return:
 *     %false - we are done with this request
 *     %true  - still buffers pending for this request
 */
bool __blk_end_request_cur(struct request *rq, blk_status_t error)
{
	return __blk_end_request(rq, error, blk_rq_cur_bytes(rq));
}
EXPORT_SYMBOL(__blk_end_request_cur);

void blk_rq_bio_prep(struct request_queue *q, struct request *rq,
		     struct bio *bio)
{
	if (bio_has_data(bio))
		rq->nr_phys_segments = bio_phys_segments(q, bio);
	else if (bio_op(bio) == REQ_OP_DISCARD)
		rq->nr_phys_segments = 1;

	rq->__data_len = bio->bi_iter.bi_size;
	rq->bio = rq->biotail = bio;

	if (bio->bi_disk)
		rq->rq_disk = bio->bi_disk;
}

#if ARCH_IMPLEMENTS_FLUSH_DCACHE_PAGE
/**
 * rq_flush_dcache_pages - Helper function to flush all pages in a request
 * @rq: the request to be flushed
 *
 * Description:
 *     Flush all pages in @rq.
 */
void rq_flush_dcache_pages(struct request *rq)
{
	struct req_iterator iter;
	struct bio_vec bvec;

	rq_for_each_segment(bvec, rq, iter)
		flush_dcache_page(bvec.bv_page);
}
EXPORT_SYMBOL_GPL(rq_flush_dcache_pages);
#endif

/**
 * blk_lld_busy - Check if underlying low-level drivers of a device are busy
 * @q : the queue of the device being checked
 *
 * Description:
 *    Check if underlying low-level drivers of a device are busy.
 *    If the drivers want to export their busy state, they must set own
 *    exporting function using blk_queue_lld_busy() first.
 *
 *    Basically, this function is used only by request stacking drivers
 *    to stop dispatching requests to underlying devices when underlying
 *    devices are busy.  This behavior helps more I/O merging on the queue
 *    of the request stacking driver and prevents I/O throughput regression
 *    on burst I/O load.
 *
 * Return:
 *    0 - Not busy (The request stacking driver should dispatch request)
 *    1 - Busy (The request stacking driver should stop dispatching request)
 */
int blk_lld_busy(struct request_queue *q)
{
	if (q->lld_busy_fn)
		return q->lld_busy_fn(q);

	return 0;
}
EXPORT_SYMBOL_GPL(blk_lld_busy);

/**
 * blk_rq_unprep_clone - Helper function to free all bios in a cloned request
 * @rq: the clone request to be cleaned up
 *
 * Description:
 *     Free all bios in @rq for a cloned request.
 */
void blk_rq_unprep_clone(struct request *rq)
{
	struct bio *bio;

	while ((bio = rq->bio) != NULL) {
		rq->bio = bio->bi_next;

		bio_put(bio);
	}
}
EXPORT_SYMBOL_GPL(blk_rq_unprep_clone);

/*
 * Copy attributes of the original request to the clone request.
 * The actual data parts (e.g. ->cmd, ->sense) are not copied.
 */
static void __blk_rq_prep_clone(struct request *dst, struct request *src)
{
	dst->cpu = src->cpu;
	dst->__sector = blk_rq_pos(src);
	dst->__data_len = blk_rq_bytes(src);
	if (src->rq_flags & RQF_SPECIAL_PAYLOAD) {
		dst->rq_flags |= RQF_SPECIAL_PAYLOAD;
		dst->special_vec = src->special_vec;
	}
	dst->nr_phys_segments = src->nr_phys_segments;
	dst->ioprio = src->ioprio;
	dst->extra_len = src->extra_len;
}

/**
 * blk_rq_prep_clone - Helper function to setup clone request
 * @rq: the request to be setup
 * @rq_src: original request to be cloned
 * @bs: bio_set that bios for clone are allocated from
 * @gfp_mask: memory allocation mask for bio
 * @bio_ctr: setup function to be called for each clone bio.
 *           Returns %0 for success, non %0 for failure.
 * @data: private data to be passed to @bio_ctr
 *
 * Description:
 *     Clones bios in @rq_src to @rq, and copies attributes of @rq_src to @rq.
 *     The actual data parts of @rq_src (e.g. ->cmd, ->sense)
 *     are not copied, and copying such parts is the caller's responsibility.
 *     Also, pages which the original bios are pointing to are not copied
 *     and the cloned bios just point same pages.
 *     So cloned bios must be completed before original bios, which means
 *     the caller must complete @rq before @rq_src.
 */
int blk_rq_prep_clone(struct request *rq, struct request *rq_src,
		      struct bio_set *bs, gfp_t gfp_mask,
		      int (*bio_ctr)(struct bio *, struct bio *, void *),
		      void *data)
{
	struct bio *bio, *bio_src;

	if (!bs)
		bs = fs_bio_set;

	__rq_for_each_bio(bio_src, rq_src) {
		bio = bio_clone_fast(bio_src, gfp_mask, bs);
		if (!bio)
			goto free_and_out;

		if (bio_ctr && bio_ctr(bio, bio_src, data))
			goto free_and_out;

		if (rq->bio) {
			rq->biotail->bi_next = bio;
			rq->biotail = bio;
		} else
			rq->bio = rq->biotail = bio;
	}

	__blk_rq_prep_clone(rq, rq_src);

	return 0;

free_and_out:
	if (bio)
		bio_put(bio);
	blk_rq_unprep_clone(rq);

	return -ENOMEM;
}
EXPORT_SYMBOL_GPL(blk_rq_prep_clone);

int kblockd_schedule_work(struct work_struct *work)
{
	return queue_work(kblockd_workqueue, work);
}
EXPORT_SYMBOL(kblockd_schedule_work);

int kblockd_schedule_work_on(int cpu, struct work_struct *work)
{
	return queue_work_on(cpu, kblockd_workqueue, work);
}
EXPORT_SYMBOL(kblockd_schedule_work_on);

int kblockd_mod_delayed_work_on(int cpu, struct delayed_work *dwork,
				unsigned long delay)
{
	return mod_delayed_work_on(cpu, kblockd_workqueue, dwork, delay);
}
EXPORT_SYMBOL(kblockd_mod_delayed_work_on);

int kblockd_schedule_delayed_work(struct delayed_work *dwork,
				  unsigned long delay)
{
	return queue_delayed_work(kblockd_workqueue, dwork, delay);
}
EXPORT_SYMBOL(kblockd_schedule_delayed_work);

int kblockd_schedule_delayed_work_on(int cpu, struct delayed_work *dwork,
				     unsigned long delay)
{
	return queue_delayed_work_on(cpu, kblockd_workqueue, dwork, delay);
}
EXPORT_SYMBOL(kblockd_schedule_delayed_work_on);

/**
 * blk_start_plug - initialize blk_plug and track it inside the task_struct
 * @plug:	The &struct blk_plug that needs to be initialized
 *
 * Description:
 *   Tracking blk_plug inside the task_struct will help with auto-flushing the
 *   pending I/O should the task end up blocking between blk_start_plug() and
 *   blk_finish_plug(). This is important from a performance perspective, but
 *   also ensures that we don't deadlock. For instance, if the task is blocking
 *   for a memory allocation, memory reclaim could end up wanting to free a
 *   page belonging to that request that is currently residing in our private
 *   plug. By flushing the pending I/O when the process goes to sleep, we avoid
 *   this kind of deadlock.
 */
void blk_start_plug(struct blk_plug *plug)
{
	struct task_struct *tsk = current;

	/*
	 * If this is a nested plug, don't actually assign it.
	 */
	if (tsk->plug)
		return;

	INIT_LIST_HEAD(&plug->list);
	INIT_LIST_HEAD(&plug->mq_list);
	INIT_LIST_HEAD(&plug->cb_list);
	/*
	 * Store ordering should not be needed here, since a potential
	 * preempt will imply a full memory barrier
	 */
	tsk->plug = plug;
}
EXPORT_SYMBOL(blk_start_plug);

static int plug_rq_cmp(void *priv, struct list_head *a, struct list_head *b)
{
	struct request *rqa = container_of(a, struct request, queuelist);
	struct request *rqb = container_of(b, struct request, queuelist);

	return !(rqa->q < rqb->q ||
		(rqa->q == rqb->q && blk_rq_pos(rqa) < blk_rq_pos(rqb)));
}

/*
 * If 'from_schedule' is true, then postpone the dispatch of requests
 * until a safe kblockd context. We due this to avoid accidental big
 * additional stack usage in driver dispatch, in places where the originally
 * plugger did not intend it.
 */
static void queue_unplugged(struct request_queue *q, unsigned int depth,
			    bool from_schedule)
	__releases(q->queue_lock)
{
	lockdep_assert_held(q->queue_lock);

	trace_block_unplug(q, depth, !from_schedule);

	if (from_schedule)
		blk_run_queue_async(q);
	else
		__blk_run_queue(q);
	spin_unlock(q->queue_lock);
}

static void flush_plug_callbacks(struct blk_plug *plug, bool from_schedule)
{
	LIST_HEAD(callbacks);

	while (!list_empty(&plug->cb_list)) {
		list_splice_init(&plug->cb_list, &callbacks);

		while (!list_empty(&callbacks)) {
			struct blk_plug_cb *cb = list_first_entry(&callbacks,
							  struct blk_plug_cb,
							  list);
			list_del(&cb->list);
			cb->callback(cb, from_schedule);
		}
	}
}

struct blk_plug_cb *blk_check_plugged(blk_plug_cb_fn unplug, void *data,
				      int size)
{
	struct blk_plug *plug = current->plug;
	struct blk_plug_cb *cb;

	if (!plug)
		return NULL;

	list_for_each_entry(cb, &plug->cb_list, list)
		if (cb->callback == unplug && cb->data == data)
			return cb;

	/* Not currently on the callback list */
	BUG_ON(size < sizeof(*cb));
	cb = kzalloc(size, GFP_ATOMIC);
	if (cb) {
		cb->data = data;
		cb->callback = unplug;
		list_add(&cb->list, &plug->cb_list);
	}
	return cb;
}
EXPORT_SYMBOL(blk_check_plugged);

void blk_flush_plug_list(struct blk_plug *plug, bool from_schedule)
{
	struct request_queue *q;
	unsigned long flags;
	struct request *rq;
	LIST_HEAD(list);
	unsigned int depth;

	flush_plug_callbacks(plug, from_schedule);

	if (!list_empty(&plug->mq_list))
		blk_mq_flush_plug_list(plug, from_schedule);

	if (list_empty(&plug->list))
		return;

	list_splice_init(&plug->list, &list);

	list_sort(NULL, &list, plug_rq_cmp);

	q = NULL;
	depth = 0;

	/*
	 * Save and disable interrupts here, to avoid doing it for every
	 * queue lock we have to take.
	 */
	local_irq_save(flags);
	while (!list_empty(&list)) {
		rq = list_entry_rq(list.next);
		list_del_init(&rq->queuelist);
		BUG_ON(!rq->q);
		if (rq->q != q) {
			/*
			 * This drops the queue lock
			 */
			if (q)
				queue_unplugged(q, depth, from_schedule);
			q = rq->q;
			depth = 0;
			spin_lock(q->queue_lock);
		}

		/*
		 * Short-circuit if @q is dead
		 */
		if (unlikely(blk_queue_dying(q))) {
			__blk_end_request_all(rq, BLK_STS_IOERR);
			continue;
		}

		/*
		 * rq is already accounted, so use raw insert
		 */
		if (op_is_flush(rq->cmd_flags))
			__elv_add_request(q, rq, ELEVATOR_INSERT_FLUSH);
		else
			__elv_add_request(q, rq, ELEVATOR_INSERT_SORT_MERGE);

		depth++;
	}

	/*
	 * This drops the queue lock
	 */
	if (q)
		queue_unplugged(q, depth, from_schedule);

	local_irq_restore(flags);
}

void blk_finish_plug(struct blk_plug *plug)
{
	if (plug != current->plug)
		return;
	blk_flush_plug_list(plug, false);

	current->plug = NULL;
}
EXPORT_SYMBOL(blk_finish_plug);

#ifdef CONFIG_PM
/**
 * blk_pm_runtime_init - Block layer runtime PM initialization routine
 * @q: the queue of the device
 * @dev: the device the queue belongs to
 *
 * Description:
 *    Initialize runtime-PM-related fields for @q and start auto suspend for
 *    @dev. Drivers that want to take advantage of request-based runtime PM
 *    should call this function after @dev has been initialized, and its
 *    request queue @q has been allocated, and runtime PM for it can not happen
 *    yet(either due to disabled/forbidden or its usage_count > 0). In most
 *    cases, driver should call this function before any I/O has taken place.
 *
 *    This function takes care of setting up using auto suspend for the device,
 *    the autosuspend delay is set to -1 to make runtime suspend impossible
 *    until an updated value is either set by user or by driver. Drivers do
 *    not need to touch other autosuspend settings.
 *
 *    The block layer runtime PM is request based, so only works for drivers
 *    that use request as their IO unit instead of those directly use bio's.
 */
void blk_pm_runtime_init(struct request_queue *q, struct device *dev)
{
	/* Don't enable runtime PM for blk-mq until it is ready */
	if (q->mq_ops) {
		pm_runtime_disable(dev);
		return;
	}

	q->dev = dev;
	q->rpm_status = RPM_ACTIVE;
	pm_runtime_set_autosuspend_delay(q->dev, -1);
	pm_runtime_use_autosuspend(q->dev);
}
EXPORT_SYMBOL(blk_pm_runtime_init);

/**
 * blk_pre_runtime_suspend - Pre runtime suspend check
 * @q: the queue of the device
 *
 * Description:
 *    This function will check if runtime suspend is allowed for the device
 *    by examining if there are any requests pending in the queue. If there
 *    are requests pending, the device can not be runtime suspended; otherwise,
 *    the queue's status will be updated to SUSPENDING and the driver can
 *    proceed to suspend the device.
 *
 *    For the not allowed case, we mark last busy for the device so that
 *    runtime PM core will try to autosuspend it some time later.
 *
 *    This function should be called near the start of the device's
 *    runtime_suspend callback.
 *
 * Return:
 *    0		- OK to runtime suspend the device
 *    -EBUSY	- Device should not be runtime suspended
 */
int blk_pre_runtime_suspend(struct request_queue *q)
{
	int ret = 0;

	if (!q->dev)
		return ret;

	spin_lock_irq(q->queue_lock);
	if (q->nr_pending) {
		ret = -EBUSY;
		pm_runtime_mark_last_busy(q->dev);
	} else {
		q->rpm_status = RPM_SUSPENDING;
	}
	spin_unlock_irq(q->queue_lock);
	return ret;
}
EXPORT_SYMBOL(blk_pre_runtime_suspend);

/**
 * blk_post_runtime_suspend - Post runtime suspend processing
 * @q: the queue of the device
 * @err: return value of the device's runtime_suspend function
 *
 * Description:
 *    Update the queue's runtime status according to the return value of the
 *    device's runtime suspend function and mark last busy for the device so
 *    that PM core will try to auto suspend the device at a later time.
 *
 *    This function should be called near the end of the device's
 *    runtime_suspend callback.
 */
void blk_post_runtime_suspend(struct request_queue *q, int err)
{
	if (!q->dev)
		return;

	spin_lock_irq(q->queue_lock);
	if (!err) {
		q->rpm_status = RPM_SUSPENDED;
	} else {
		q->rpm_status = RPM_ACTIVE;
		pm_runtime_mark_last_busy(q->dev);
	}
	spin_unlock_irq(q->queue_lock);
}
EXPORT_SYMBOL(blk_post_runtime_suspend);

/**
 * blk_pre_runtime_resume - Pre runtime resume processing
 * @q: the queue of the device
 *
 * Description:
 *    Update the queue's runtime status to RESUMING in preparation for the
 *    runtime resume of the device.
 *
 *    This function should be called near the start of the device's
 *    runtime_resume callback.
 */
void blk_pre_runtime_resume(struct request_queue *q)
{
	if (!q->dev)
		return;

	spin_lock_irq(q->queue_lock);
	q->rpm_status = RPM_RESUMING;
	spin_unlock_irq(q->queue_lock);
}
EXPORT_SYMBOL(blk_pre_runtime_resume);

/**
 * blk_post_runtime_resume - Post runtime resume processing
 * @q: the queue of the device
 * @err: return value of the device's runtime_resume function
 *
 * Description:
 *    Update the queue's runtime status according to the return value of the
 *    device's runtime_resume function. If it is successfully resumed, process
 *    the requests that are queued into the device's queue when it is resuming
 *    and then mark last busy and initiate autosuspend for it.
 *
 *    This function should be called near the end of the device's
 *    runtime_resume callback.
 */
void blk_post_runtime_resume(struct request_queue *q, int err)
{
	if (!q->dev)
		return;

	spin_lock_irq(q->queue_lock);
	if (!err) {
		q->rpm_status = RPM_ACTIVE;
		__blk_run_queue(q);
		pm_runtime_mark_last_busy(q->dev);
		pm_request_autosuspend(q->dev);
	} else {
		q->rpm_status = RPM_SUSPENDED;
	}
	spin_unlock_irq(q->queue_lock);
}
EXPORT_SYMBOL(blk_post_runtime_resume);

/**
 * blk_set_runtime_active - Force runtime status of the queue to be active
 * @q: the queue of the device
 *
 * If the device is left runtime suspended during system suspend the resume
 * hook typically resumes the device and corrects runtime status
 * accordingly. However, that does not affect the queue runtime PM status
 * which is still "suspended". This prevents processing requests from the
 * queue.
 *
 * This function can be used in driver's resume hook to correct queue
 * runtime PM status and re-enable peeking requests from the queue. It
 * should be called before first request is added to the queue.
 */
void blk_set_runtime_active(struct request_queue *q)
{
	spin_lock_irq(q->queue_lock);
	q->rpm_status = RPM_ACTIVE;
	pm_runtime_mark_last_busy(q->dev);
	pm_request_autosuspend(q->dev);
	spin_unlock_irq(q->queue_lock);
}
EXPORT_SYMBOL(blk_set_runtime_active);
#endif

int __init blk_dev_init(void)
{
	BUILD_BUG_ON(REQ_OP_LAST >= (1 << REQ_OP_BITS));
	BUILD_BUG_ON(REQ_OP_BITS + REQ_FLAG_BITS > 8 *
			FIELD_SIZEOF(struct request, cmd_flags));
	BUILD_BUG_ON(REQ_OP_BITS + REQ_FLAG_BITS > 8 *
			FIELD_SIZEOF(struct bio, bi_opf));

	/* used for unplugging and affects IO latency/throughput - HIGHPRI */
	kblockd_workqueue = alloc_workqueue("kblockd",
					    WQ_MEM_RECLAIM | WQ_HIGHPRI, 0);
	if (!kblockd_workqueue)
		panic("Failed to create kblockd\n");

	request_cachep = kmem_cache_create("blkdev_requests",
			sizeof(struct request), 0, SLAB_PANIC, NULL);

	blk_requestq_cachep = kmem_cache_create("request_queue",
			sizeof(struct request_queue), 0, SLAB_PANIC, NULL);

#ifdef CONFIG_DEBUG_FS
	blk_debugfs_root = debugfs_create_dir("block", NULL);
#endif

	return 0;
}<|MERGE_RESOLUTION|>--- conflicted
+++ resolved
@@ -671,14 +671,8 @@
 	 * dispatch may still be in-progress since we dispatch requests
 	 * from more than one contexts.
 	 *
-<<<<<<< HEAD
-	 * No need to quiesce queue if it isn't initialized yet since
-	 * blk_freeze_queue() should be enough for cases of passthrough
-	 * request.
-=======
 	 * We rely on driver to deal with the race in case that queue
 	 * initialization isn't done.
->>>>>>> ee68d467
 	 */
 	if (q->mq_ops && blk_queue_init_done(q))
 		blk_mq_quiesce_queue(q);
