--- conflicted
+++ resolved
@@ -551,13 +551,6 @@
 	if (!q->stats)
 		goto fail_split;
 
-<<<<<<< HEAD
-	q->backing_dev_info->ra_pages = VM_READAHEAD_PAGES;
-	q->backing_dev_info->io_pages = VM_READAHEAD_PAGES;
-	q->backing_dev_info->capabilities = BDI_CAP_CGROUP_WRITEBACK;
-	q->backing_dev_info->name = "block";
-=======
->>>>>>> c1084c27
 	q->node = node_id;
 
 	atomic_set(&q->nr_active_requests_shared_sbitmap, 0);
@@ -1274,21 +1267,9 @@
 		const int sgrp = op_stat_group(req_op(req));
 
 		part_stat_lock();
-<<<<<<< HEAD
-		part = req->part;
-
-		update_io_ticks(part, jiffies, true);
-		part_stat_inc(part, ios[sgrp]);
-		part_stat_add(part, nsecs[sgrp], now - req->start_time_ns);
-		part_stat_add(part, time_in_queue, nsecs_to_jiffies64(now - req->start_time_ns));
-		part_dec_in_flight(req->q, part, rq_data_dir(req));
-
-		hd_struct_put(part);
-=======
 		update_io_ticks(req->part, jiffies, true);
 		part_stat_inc(req->part, ios[sgrp]);
 		part_stat_add(req->part, nsecs[sgrp], now - req->start_time_ns);
->>>>>>> c1084c27
 		part_stat_unlock();
 	}
 }
@@ -1315,16 +1296,12 @@
 	const int sgrp = op_stat_group(op);
 	unsigned long now = READ_ONCE(jiffies);
 
-<<<<<<< HEAD
-	update_io_ticks(part, jiffies, false);
-=======
 	part_stat_lock();
 	update_io_ticks(part, now, false);
 	part_stat_inc(part, ios[sgrp]);
 	part_stat_add(part, sectors[sgrp], sectors);
 	part_stat_local_inc(part, in_flight[op_is_write(op)]);
 	part_stat_unlock();
->>>>>>> c1084c27
 
 	return now;
 }
