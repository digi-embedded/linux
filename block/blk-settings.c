/*
 * Functions related to setting various queue properties from drivers
 */
#include <linux/kernel.h>
#include <linux/module.h>
#include <linux/init.h>
#include <linux/bio.h>
#include <linux/blkdev.h>
#include <linux/bootmem.h>	/* for max_pfn/max_low_pfn */
#include <linux/gcd.h>
#include <linux/lcm.h>
#include <linux/jiffies.h>
#include <linux/gfp.h>

#include "blk.h"

unsigned long blk_max_low_pfn;
EXPORT_SYMBOL(blk_max_low_pfn);

unsigned long blk_max_pfn;

/**
 * blk_queue_prep_rq - set a prepare_request function for queue
 * @q:		queue
 * @pfn:	prepare_request function
 *
 * It's possible for a queue to register a prepare_request callback which
 * is invoked before the request is handed to the request_fn. The goal of
 * the function is to prepare a request for I/O, it can be used to build a
 * cdb from the request data for instance.
 *
 */
void blk_queue_prep_rq(struct request_queue *q, prep_rq_fn *pfn)
{
	q->prep_rq_fn = pfn;
}
EXPORT_SYMBOL(blk_queue_prep_rq);

/**
 * blk_queue_unprep_rq - set an unprepare_request function for queue
 * @q:		queue
 * @ufn:	unprepare_request function
 *
 * It's possible for a queue to register an unprepare_request callback
 * which is invoked before the request is finally completed. The goal
 * of the function is to deallocate any data that was allocated in the
 * prepare_request callback.
 *
 */
void blk_queue_unprep_rq(struct request_queue *q, unprep_rq_fn *ufn)
{
	q->unprep_rq_fn = ufn;
}
EXPORT_SYMBOL(blk_queue_unprep_rq);

void blk_queue_softirq_done(struct request_queue *q, softirq_done_fn *fn)
{
	q->softirq_done_fn = fn;
}
EXPORT_SYMBOL(blk_queue_softirq_done);

void blk_queue_rq_timeout(struct request_queue *q, unsigned int timeout)
{
	q->rq_timeout = timeout;
}
EXPORT_SYMBOL_GPL(blk_queue_rq_timeout);

void blk_queue_rq_timed_out(struct request_queue *q, rq_timed_out_fn *fn)
{
	q->rq_timed_out_fn = fn;
}
EXPORT_SYMBOL_GPL(blk_queue_rq_timed_out);

void blk_queue_lld_busy(struct request_queue *q, lld_busy_fn *fn)
{
	q->lld_busy_fn = fn;
}
EXPORT_SYMBOL_GPL(blk_queue_lld_busy);

/**
 * blk_set_default_limits - reset limits to default values
 * @lim:  the queue_limits structure to reset
 *
 * Description:
 *   Returns a queue_limit struct to its default state.
 */
void blk_set_default_limits(struct queue_limits *lim)
{
	lim->max_segments = BLK_MAX_SEGMENTS;
	lim->max_integrity_segments = 0;
	lim->seg_boundary_mask = BLK_SEG_BOUNDARY_MASK;
	lim->virt_boundary_mask = 0;
	lim->max_segment_size = BLK_MAX_SEGMENT_SIZE;
	lim->max_sectors = lim->max_hw_sectors = BLK_SAFE_MAX_SECTORS;
	lim->max_dev_sectors = 0;
	lim->chunk_sectors = 0;
	lim->max_write_same_sectors = 0;
	lim->max_discard_sectors = 0;
	lim->max_hw_discard_sectors = 0;
	lim->discard_granularity = 0;
	lim->discard_alignment = 0;
	lim->discard_misaligned = 0;
	lim->discard_zeroes_data = 0;
	lim->logical_block_size = lim->physical_block_size = lim->io_min = 512;
	lim->bounce_pfn = (unsigned long)(BLK_BOUNCE_ANY >> PAGE_SHIFT);
	lim->alignment_offset = 0;
	lim->io_opt = 0;
	lim->misaligned = 0;
	lim->cluster = 1;
}
EXPORT_SYMBOL(blk_set_default_limits);

/**
 * blk_set_stacking_limits - set default limits for stacking devices
 * @lim:  the queue_limits structure to reset
 *
 * Description:
 *   Returns a queue_limit struct to its default state. Should be used
 *   by stacking drivers like DM that have no internal limits.
 */
void blk_set_stacking_limits(struct queue_limits *lim)
{
	blk_set_default_limits(lim);

	/* Inherit limits from component devices */
	lim->discard_zeroes_data = 1;
	lim->max_segments = USHRT_MAX;
	lim->max_hw_sectors = UINT_MAX;
	lim->max_segment_size = UINT_MAX;
	lim->max_sectors = UINT_MAX;
	lim->max_dev_sectors = UINT_MAX;
	lim->max_write_same_sectors = UINT_MAX;
}
EXPORT_SYMBOL(blk_set_stacking_limits);

/**
 * blk_queue_make_request - define an alternate make_request function for a device
 * @q:  the request queue for the device to be affected
 * @mfn: the alternate make_request function
 *
 * Description:
 *    The normal way for &struct bios to be passed to a device
 *    driver is for them to be collected into requests on a request
 *    queue, and then to allow the device driver to select requests
 *    off that queue when it is ready.  This works well for many block
 *    devices. However some block devices (typically virtual devices
 *    such as md or lvm) do not benefit from the processing on the
 *    request queue, and are served best by having the requests passed
 *    directly to them.  This can be achieved by providing a function
 *    to blk_queue_make_request().
 *
 * Caveat:
 *    The driver that does this *must* be able to deal appropriately
 *    with buffers in "highmemory". This can be accomplished by either calling
 *    __bio_kmap_atomic() to get a temporary kernel mapping, or by calling
 *    blk_queue_bounce() to create a buffer in normal memory.
 **/
void blk_queue_make_request(struct request_queue *q, make_request_fn *mfn)
{
	/*
	 * set defaults
	 */
	q->nr_requests = BLKDEV_MAX_RQ;

	q->make_request_fn = mfn;
	blk_queue_dma_alignment(q, 511);
	blk_queue_congestion_threshold(q);
	q->nr_batching = BLK_BATCH_REQ;

	blk_set_default_limits(&q->limits);

	/*
	 * by default assume old behaviour and bounce for any highmem page
	 */
	blk_queue_bounce_limit(q, BLK_BOUNCE_HIGH);
}
EXPORT_SYMBOL(blk_queue_make_request);

/**
 * blk_queue_bounce_limit - set bounce buffer limit for queue
 * @q: the request queue for the device
 * @max_addr: the maximum address the device can handle
 *
 * Description:
 *    Different hardware can have different requirements as to what pages
 *    it can do I/O directly to. A low level driver can call
 *    blk_queue_bounce_limit to have lower memory pages allocated as bounce
 *    buffers for doing I/O to pages residing above @max_addr.
 **/
void blk_queue_bounce_limit(struct request_queue *q, u64 max_addr)
{
	unsigned long b_pfn = max_addr >> PAGE_SHIFT;
	int dma = 0;

	q->bounce_gfp = GFP_NOIO;
#if BITS_PER_LONG == 64
	/*
	 * Assume anything <= 4GB can be handled by IOMMU.  Actually
	 * some IOMMUs can handle everything, but I don't know of a
	 * way to test this here.
	 */
	if (b_pfn < (min_t(u64, 0xffffffffUL, BLK_BOUNCE_HIGH) >> PAGE_SHIFT))
		dma = 1;
	q->limits.bounce_pfn = max(max_low_pfn, b_pfn);
#else
	if (b_pfn < blk_max_low_pfn)
		dma = 1;
	q->limits.bounce_pfn = b_pfn;
#endif
	if (dma) {
		init_emergency_isa_pool();
		q->bounce_gfp = GFP_NOIO | GFP_DMA;
		q->limits.bounce_pfn = b_pfn;
	}
}
EXPORT_SYMBOL(blk_queue_bounce_limit);

/**
 * blk_queue_max_hw_sectors - set max sectors for a request for this queue
 * @q:  the request queue for the device
 * @max_hw_sectors:  max hardware sectors in the usual 512b unit
 *
 * Description:
 *    Enables a low level driver to set a hard upper limit,
 *    max_hw_sectors, on the size of requests.  max_hw_sectors is set by
 *    the device driver based upon the capabilities of the I/O
 *    controller.
<<<<<<< HEAD
=======
 *
 *    max_dev_sectors is a hard limit imposed by the storage device for
 *    READ/WRITE requests. It is set by the disk driver.
>>>>>>> f2ed3bfc
 *
 *    max_sectors is a soft limit imposed by the block layer for
 *    filesystem type requests.  This value can be overridden on a
 *    per-device basis in /sys/block/<device>/queue/max_sectors_kb.
 *    The soft limit can not exceed max_hw_sectors.
 **/
void blk_queue_max_hw_sectors(struct request_queue *q, unsigned int max_hw_sectors)
{
	struct queue_limits *limits = &q->limits;
	unsigned int max_sectors;

	if ((max_hw_sectors << 9) < PAGE_SIZE) {
		max_hw_sectors = 1 << (PAGE_SHIFT - 9);
		printk(KERN_INFO "%s: set to minimum %d\n",
		       __func__, max_hw_sectors);
	}

	limits->max_hw_sectors = max_hw_sectors;
	max_sectors = min_not_zero(max_hw_sectors, limits->max_dev_sectors);
	max_sectors = min_t(unsigned int, max_sectors, BLK_DEF_MAX_SECTORS);
	limits->max_sectors = max_sectors;
}
EXPORT_SYMBOL(blk_queue_max_hw_sectors);

/**
 * blk_queue_chunk_sectors - set size of the chunk for this queue
 * @q:  the request queue for the device
 * @chunk_sectors:  chunk sectors in the usual 512b unit
 *
 * Description:
 *    If a driver doesn't want IOs to cross a given chunk size, it can set
 *    this limit and prevent merging across chunks. Note that the chunk size
 *    must currently be a power-of-2 in sectors. Also note that the block
 *    layer must accept a page worth of data at any offset. So if the
 *    crossing of chunks is a hard limitation in the driver, it must still be
 *    prepared to split single page bios.
 **/
void blk_queue_chunk_sectors(struct request_queue *q, unsigned int chunk_sectors)
{
	BUG_ON(!is_power_of_2(chunk_sectors));
	q->limits.chunk_sectors = chunk_sectors;
}
EXPORT_SYMBOL(blk_queue_chunk_sectors);

/**
 * blk_queue_max_discard_sectors - set max sectors for a single discard
 * @q:  the request queue for the device
 * @max_discard_sectors: maximum number of sectors to discard
 **/
void blk_queue_max_discard_sectors(struct request_queue *q,
		unsigned int max_discard_sectors)
{
	q->limits.max_hw_discard_sectors = max_discard_sectors;
	q->limits.max_discard_sectors = max_discard_sectors;
}
EXPORT_SYMBOL(blk_queue_max_discard_sectors);

/**
 * blk_queue_max_write_same_sectors - set max sectors for a single write same
 * @q:  the request queue for the device
 * @max_write_same_sectors: maximum number of sectors to write per command
 **/
void blk_queue_max_write_same_sectors(struct request_queue *q,
				      unsigned int max_write_same_sectors)
{
	q->limits.max_write_same_sectors = max_write_same_sectors;
}
EXPORT_SYMBOL(blk_queue_max_write_same_sectors);

/**
 * blk_queue_max_segments - set max hw segments for a request for this queue
 * @q:  the request queue for the device
 * @max_segments:  max number of segments
 *
 * Description:
 *    Enables a low level driver to set an upper limit on the number of
 *    hw data segments in a request.
 **/
void blk_queue_max_segments(struct request_queue *q, unsigned short max_segments)
{
	if (!max_segments) {
		max_segments = 1;
		printk(KERN_INFO "%s: set to minimum %d\n",
		       __func__, max_segments);
	}

	q->limits.max_segments = max_segments;
}
EXPORT_SYMBOL(blk_queue_max_segments);

/**
 * blk_queue_max_segment_size - set max segment size for blk_rq_map_sg
 * @q:  the request queue for the device
 * @max_size:  max size of segment in bytes
 *
 * Description:
 *    Enables a low level driver to set an upper limit on the size of a
 *    coalesced segment
 **/
void blk_queue_max_segment_size(struct request_queue *q, unsigned int max_size)
{
	if (max_size < PAGE_SIZE) {
		max_size = PAGE_SIZE;
		printk(KERN_INFO "%s: set to minimum %d\n",
		       __func__, max_size);
	}

	q->limits.max_segment_size = max_size;
}
EXPORT_SYMBOL(blk_queue_max_segment_size);

/**
 * blk_queue_logical_block_size - set logical block size for the queue
 * @q:  the request queue for the device
 * @size:  the logical block size, in bytes
 *
 * Description:
 *   This should be set to the lowest possible block size that the
 *   storage device can address.  The default of 512 covers most
 *   hardware.
 **/
void blk_queue_logical_block_size(struct request_queue *q, unsigned short size)
{
	q->limits.logical_block_size = size;

	if (q->limits.physical_block_size < size)
		q->limits.physical_block_size = size;

	if (q->limits.io_min < q->limits.physical_block_size)
		q->limits.io_min = q->limits.physical_block_size;
}
EXPORT_SYMBOL(blk_queue_logical_block_size);

/**
 * blk_queue_physical_block_size - set physical block size for the queue
 * @q:  the request queue for the device
 * @size:  the physical block size, in bytes
 *
 * Description:
 *   This should be set to the lowest possible sector size that the
 *   hardware can operate on without reverting to read-modify-write
 *   operations.
 */
void blk_queue_physical_block_size(struct request_queue *q, unsigned int size)
{
	q->limits.physical_block_size = size;

	if (q->limits.physical_block_size < q->limits.logical_block_size)
		q->limits.physical_block_size = q->limits.logical_block_size;

	if (q->limits.io_min < q->limits.physical_block_size)
		q->limits.io_min = q->limits.physical_block_size;
}
EXPORT_SYMBOL(blk_queue_physical_block_size);

/**
 * blk_queue_alignment_offset - set physical block alignment offset
 * @q:	the request queue for the device
 * @offset: alignment offset in bytes
 *
 * Description:
 *   Some devices are naturally misaligned to compensate for things like
 *   the legacy DOS partition table 63-sector offset.  Low-level drivers
 *   should call this function for devices whose first sector is not
 *   naturally aligned.
 */
void blk_queue_alignment_offset(struct request_queue *q, unsigned int offset)
{
	q->limits.alignment_offset =
		offset & (q->limits.physical_block_size - 1);
	q->limits.misaligned = 0;
}
EXPORT_SYMBOL(blk_queue_alignment_offset);

/**
 * blk_limits_io_min - set minimum request size for a device
 * @limits: the queue limits
 * @min:  smallest I/O size in bytes
 *
 * Description:
 *   Some devices have an internal block size bigger than the reported
 *   hardware sector size.  This function can be used to signal the
 *   smallest I/O the device can perform without incurring a performance
 *   penalty.
 */
void blk_limits_io_min(struct queue_limits *limits, unsigned int min)
{
	limits->io_min = min;

	if (limits->io_min < limits->logical_block_size)
		limits->io_min = limits->logical_block_size;

	if (limits->io_min < limits->physical_block_size)
		limits->io_min = limits->physical_block_size;
}
EXPORT_SYMBOL(blk_limits_io_min);

/**
 * blk_queue_io_min - set minimum request size for the queue
 * @q:	the request queue for the device
 * @min:  smallest I/O size in bytes
 *
 * Description:
 *   Storage devices may report a granularity or preferred minimum I/O
 *   size which is the smallest request the device can perform without
 *   incurring a performance penalty.  For disk drives this is often the
 *   physical block size.  For RAID arrays it is often the stripe chunk
 *   size.  A properly aligned multiple of minimum_io_size is the
 *   preferred request size for workloads where a high number of I/O
 *   operations is desired.
 */
void blk_queue_io_min(struct request_queue *q, unsigned int min)
{
	blk_limits_io_min(&q->limits, min);
}
EXPORT_SYMBOL(blk_queue_io_min);

/**
 * blk_limits_io_opt - set optimal request size for a device
 * @limits: the queue limits
 * @opt:  smallest I/O size in bytes
 *
 * Description:
 *   Storage devices may report an optimal I/O size, which is the
 *   device's preferred unit for sustained I/O.  This is rarely reported
 *   for disk drives.  For RAID arrays it is usually the stripe width or
 *   the internal track size.  A properly aligned multiple of
 *   optimal_io_size is the preferred request size for workloads where
 *   sustained throughput is desired.
 */
void blk_limits_io_opt(struct queue_limits *limits, unsigned int opt)
{
	limits->io_opt = opt;
}
EXPORT_SYMBOL(blk_limits_io_opt);

/**
 * blk_queue_io_opt - set optimal request size for the queue
 * @q:	the request queue for the device
 * @opt:  optimal request size in bytes
 *
 * Description:
 *   Storage devices may report an optimal I/O size, which is the
 *   device's preferred unit for sustained I/O.  This is rarely reported
 *   for disk drives.  For RAID arrays it is usually the stripe width or
 *   the internal track size.  A properly aligned multiple of
 *   optimal_io_size is the preferred request size for workloads where
 *   sustained throughput is desired.
 */
void blk_queue_io_opt(struct request_queue *q, unsigned int opt)
{
	blk_limits_io_opt(&q->limits, opt);
}
EXPORT_SYMBOL(blk_queue_io_opt);

/**
 * blk_queue_stack_limits - inherit underlying queue limits for stacked drivers
 * @t:	the stacking driver (top)
 * @b:  the underlying device (bottom)
 **/
void blk_queue_stack_limits(struct request_queue *t, struct request_queue *b)
{
	blk_stack_limits(&t->limits, &b->limits, 0);
}
EXPORT_SYMBOL(blk_queue_stack_limits);

/**
 * blk_stack_limits - adjust queue_limits for stacked devices
 * @t:	the stacking driver limits (top device)
 * @b:  the underlying queue limits (bottom, component device)
 * @start:  first data sector within component device
 *
 * Description:
 *    This function is used by stacking drivers like MD and DM to ensure
 *    that all component devices have compatible block sizes and
 *    alignments.  The stacking driver must provide a queue_limits
 *    struct (top) and then iteratively call the stacking function for
 *    all component (bottom) devices.  The stacking function will
 *    attempt to combine the values and ensure proper alignment.
 *
 *    Returns 0 if the top and bottom queue_limits are compatible.  The
 *    top device's block sizes and alignment offsets may be adjusted to
 *    ensure alignment with the bottom device. If no compatible sizes
 *    and alignments exist, -1 is returned and the resulting top
 *    queue_limits will have the misaligned flag set to indicate that
 *    the alignment_offset is undefined.
 */
int blk_stack_limits(struct queue_limits *t, struct queue_limits *b,
		     sector_t start)
{
	unsigned int top, bottom, alignment, ret = 0;

	t->max_sectors = min_not_zero(t->max_sectors, b->max_sectors);
	t->max_hw_sectors = min_not_zero(t->max_hw_sectors, b->max_hw_sectors);
	t->max_dev_sectors = min_not_zero(t->max_dev_sectors, b->max_dev_sectors);
	t->max_write_same_sectors = min(t->max_write_same_sectors,
					b->max_write_same_sectors);
	t->bounce_pfn = min_not_zero(t->bounce_pfn, b->bounce_pfn);

	t->seg_boundary_mask = min_not_zero(t->seg_boundary_mask,
					    b->seg_boundary_mask);
	t->virt_boundary_mask = min_not_zero(t->virt_boundary_mask,
					    b->virt_boundary_mask);

	t->max_segments = min_not_zero(t->max_segments, b->max_segments);
	t->max_integrity_segments = min_not_zero(t->max_integrity_segments,
						 b->max_integrity_segments);

	t->max_segment_size = min_not_zero(t->max_segment_size,
					   b->max_segment_size);

	t->misaligned |= b->misaligned;

	alignment = queue_limit_alignment_offset(b, start);

	/* Bottom device has different alignment.  Check that it is
	 * compatible with the current top alignment.
	 */
	if (t->alignment_offset != alignment) {

		top = max(t->physical_block_size, t->io_min)
			+ t->alignment_offset;
		bottom = max(b->physical_block_size, b->io_min) + alignment;

		/* Verify that top and bottom intervals line up */
		if (max(top, bottom) % min(top, bottom)) {
			t->misaligned = 1;
			ret = -1;
		}
	}

	t->logical_block_size = max(t->logical_block_size,
				    b->logical_block_size);

	t->physical_block_size = max(t->physical_block_size,
				     b->physical_block_size);

	t->io_min = max(t->io_min, b->io_min);
	t->io_opt = lcm_not_zero(t->io_opt, b->io_opt);

	t->cluster &= b->cluster;
	t->discard_zeroes_data &= b->discard_zeroes_data;

	/* Physical block size a multiple of the logical block size? */
	if (t->physical_block_size & (t->logical_block_size - 1)) {
		t->physical_block_size = t->logical_block_size;
		t->misaligned = 1;
		ret = -1;
	}

	/* Minimum I/O a multiple of the physical block size? */
	if (t->io_min & (t->physical_block_size - 1)) {
		t->io_min = t->physical_block_size;
		t->misaligned = 1;
		ret = -1;
	}

	/* Optimal I/O a multiple of the physical block size? */
	if (t->io_opt & (t->physical_block_size - 1)) {
		t->io_opt = 0;
		t->misaligned = 1;
		ret = -1;
	}

	t->raid_partial_stripes_expensive =
		max(t->raid_partial_stripes_expensive,
		    b->raid_partial_stripes_expensive);

	/* Find lowest common alignment_offset */
	t->alignment_offset = lcm_not_zero(t->alignment_offset, alignment)
		% max(t->physical_block_size, t->io_min);

	/* Verify that new alignment_offset is on a logical block boundary */
	if (t->alignment_offset & (t->logical_block_size - 1)) {
		t->misaligned = 1;
		ret = -1;
	}

	/* Discard alignment and granularity */
	if (b->discard_granularity) {
		alignment = queue_limit_discard_alignment(b, start);

		if (t->discard_granularity != 0 &&
		    t->discard_alignment != alignment) {
			top = t->discard_granularity + t->discard_alignment;
			bottom = b->discard_granularity + alignment;

			/* Verify that top and bottom intervals line up */
			if ((max(top, bottom) % min(top, bottom)) != 0)
				t->discard_misaligned = 1;
		}

		t->max_discard_sectors = min_not_zero(t->max_discard_sectors,
						      b->max_discard_sectors);
		t->max_hw_discard_sectors = min_not_zero(t->max_hw_discard_sectors,
							 b->max_hw_discard_sectors);
		t->discard_granularity = max(t->discard_granularity,
					     b->discard_granularity);
		t->discard_alignment = lcm_not_zero(t->discard_alignment, alignment) %
			t->discard_granularity;
	}

	return ret;
}
EXPORT_SYMBOL(blk_stack_limits);

/**
 * bdev_stack_limits - adjust queue limits for stacked drivers
 * @t:	the stacking driver limits (top device)
 * @bdev:  the component block_device (bottom)
 * @start:  first data sector within component device
 *
 * Description:
 *    Merges queue limits for a top device and a block_device.  Returns
 *    0 if alignment didn't change.  Returns -1 if adding the bottom
 *    device caused misalignment.
 */
int bdev_stack_limits(struct queue_limits *t, struct block_device *bdev,
		      sector_t start)
{
	struct request_queue *bq = bdev_get_queue(bdev);

	start += get_start_sect(bdev);

	return blk_stack_limits(t, &bq->limits, start);
}
EXPORT_SYMBOL(bdev_stack_limits);

/**
 * disk_stack_limits - adjust queue limits for stacked drivers
 * @disk:  MD/DM gendisk (top)
 * @bdev:  the underlying block device (bottom)
 * @offset:  offset to beginning of data within component device
 *
 * Description:
 *    Merges the limits for a top level gendisk and a bottom level
 *    block_device.
 */
void disk_stack_limits(struct gendisk *disk, struct block_device *bdev,
		       sector_t offset)
{
	struct request_queue *t = disk->queue;

	if (bdev_stack_limits(&t->limits, bdev, offset >> 9) < 0) {
		char top[BDEVNAME_SIZE], bottom[BDEVNAME_SIZE];

		disk_name(disk, 0, top);
		bdevname(bdev, bottom);

		printk(KERN_NOTICE "%s: Warning: Device %s is misaligned\n",
		       top, bottom);
	}
}
EXPORT_SYMBOL(disk_stack_limits);

/**
 * blk_queue_dma_pad - set pad mask
 * @q:     the request queue for the device
 * @mask:  pad mask
 *
 * Set dma pad mask.
 *
 * Appending pad buffer to a request modifies the last entry of a
 * scatter list such that it includes the pad buffer.
 **/
void blk_queue_dma_pad(struct request_queue *q, unsigned int mask)
{
	q->dma_pad_mask = mask;
}
EXPORT_SYMBOL(blk_queue_dma_pad);

/**
 * blk_queue_update_dma_pad - update pad mask
 * @q:     the request queue for the device
 * @mask:  pad mask
 *
 * Update dma pad mask.
 *
 * Appending pad buffer to a request modifies the last entry of a
 * scatter list such that it includes the pad buffer.
 **/
void blk_queue_update_dma_pad(struct request_queue *q, unsigned int mask)
{
	if (mask > q->dma_pad_mask)
		q->dma_pad_mask = mask;
}
EXPORT_SYMBOL(blk_queue_update_dma_pad);

/**
 * blk_queue_dma_drain - Set up a drain buffer for excess dma.
 * @q:  the request queue for the device
 * @dma_drain_needed: fn which returns non-zero if drain is necessary
 * @buf:	physically contiguous buffer
 * @size:	size of the buffer in bytes
 *
 * Some devices have excess DMA problems and can't simply discard (or
 * zero fill) the unwanted piece of the transfer.  They have to have a
 * real area of memory to transfer it into.  The use case for this is
 * ATAPI devices in DMA mode.  If the packet command causes a transfer
 * bigger than the transfer size some HBAs will lock up if there
 * aren't DMA elements to contain the excess transfer.  What this API
 * does is adjust the queue so that the buf is always appended
 * silently to the scatterlist.
 *
 * Note: This routine adjusts max_hw_segments to make room for appending
 * the drain buffer.  If you call blk_queue_max_segments() after calling
 * this routine, you must set the limit to one fewer than your device
 * can support otherwise there won't be room for the drain buffer.
 */
int blk_queue_dma_drain(struct request_queue *q,
			       dma_drain_needed_fn *dma_drain_needed,
			       void *buf, unsigned int size)
{
	if (queue_max_segments(q) < 2)
		return -EINVAL;
	/* make room for appending the drain */
	blk_queue_max_segments(q, queue_max_segments(q) - 1);
	q->dma_drain_needed = dma_drain_needed;
	q->dma_drain_buffer = buf;
	q->dma_drain_size = size;

	return 0;
}
EXPORT_SYMBOL_GPL(blk_queue_dma_drain);

/**
 * blk_queue_segment_boundary - set boundary rules for segment merging
 * @q:  the request queue for the device
 * @mask:  the memory boundary mask
 **/
void blk_queue_segment_boundary(struct request_queue *q, unsigned long mask)
{
	if (mask < PAGE_SIZE - 1) {
		mask = PAGE_SIZE - 1;
		printk(KERN_INFO "%s: set to minimum %lx\n",
		       __func__, mask);
	}

	q->limits.seg_boundary_mask = mask;
}
EXPORT_SYMBOL(blk_queue_segment_boundary);

/**
 * blk_queue_virt_boundary - set boundary rules for bio merging
 * @q:  the request queue for the device
 * @mask:  the memory boundary mask
 **/
void blk_queue_virt_boundary(struct request_queue *q, unsigned long mask)
{
	q->limits.virt_boundary_mask = mask;
}
EXPORT_SYMBOL(blk_queue_virt_boundary);

/**
 * blk_queue_dma_alignment - set dma length and memory alignment
 * @q:     the request queue for the device
 * @mask:  alignment mask
 *
 * description:
 *    set required memory and length alignment for direct dma transactions.
 *    this is used when building direct io requests for the queue.
 *
 **/
void blk_queue_dma_alignment(struct request_queue *q, int mask)
{
	q->dma_alignment = mask;
}
EXPORT_SYMBOL(blk_queue_dma_alignment);

/**
 * blk_queue_update_dma_alignment - update dma length and memory alignment
 * @q:     the request queue for the device
 * @mask:  alignment mask
 *
 * description:
 *    update required memory and length alignment for direct dma transactions.
 *    If the requested alignment is larger than the current alignment, then
 *    the current queue alignment is updated to the new value, otherwise it
 *    is left alone.  The design of this is to allow multiple objects
 *    (driver, device, transport etc) to set their respective
 *    alignments without having them interfere.
 *
 **/
void blk_queue_update_dma_alignment(struct request_queue *q, int mask)
{
	BUG_ON(mask > PAGE_SIZE);

	if (mask > q->dma_alignment)
		q->dma_alignment = mask;
}
EXPORT_SYMBOL(blk_queue_update_dma_alignment);

void blk_queue_flush_queueable(struct request_queue *q, bool queueable)
{
	spin_lock_irq(q->queue_lock);
	if (queueable)
		clear_bit(QUEUE_FLAG_FLUSH_NQ, &q->queue_flags);
	else
		set_bit(QUEUE_FLAG_FLUSH_NQ, &q->queue_flags);
	spin_unlock_irq(q->queue_lock);
}
EXPORT_SYMBOL_GPL(blk_queue_flush_queueable);

/**
 * blk_queue_write_cache - configure queue's write cache
 * @q:		the request queue for the device
 * @wc:		write back cache on or off
 * @fua:	device supports FUA writes, if true
 *
 * Tell the block layer about the write cache of @q.
 */
void blk_queue_write_cache(struct request_queue *q, bool wc, bool fua)
{
	spin_lock_irq(q->queue_lock);
	if (wc)
		queue_flag_set(QUEUE_FLAG_WC, q);
	else
		queue_flag_clear(QUEUE_FLAG_WC, q);
	if (fua)
		queue_flag_set(QUEUE_FLAG_FUA, q);
	else
		queue_flag_clear(QUEUE_FLAG_FUA, q);
	spin_unlock_irq(q->queue_lock);
}
EXPORT_SYMBOL_GPL(blk_queue_write_cache);

static int __init blk_settings_init(void)
{
	blk_max_low_pfn = max_low_pfn - 1;
	blk_max_pfn = max_pfn - 1;
	return 0;
}
subsys_initcall(blk_settings_init);<|MERGE_RESOLUTION|>--- conflicted
+++ resolved
@@ -225,12 +225,9 @@
  *    max_hw_sectors, on the size of requests.  max_hw_sectors is set by
  *    the device driver based upon the capabilities of the I/O
  *    controller.
-<<<<<<< HEAD
-=======
  *
  *    max_dev_sectors is a hard limit imposed by the storage device for
  *    READ/WRITE requests. It is set by the disk driver.
->>>>>>> f2ed3bfc
  *
  *    max_sectors is a soft limit imposed by the block layer for
  *    filesystem type requests.  This value can be overridden on a
