// SPDX-License-Identifier: GPL-2.0
/*
 * Common Block IO controller cgroup interface
 *
 * Based on ideas and code from CFQ, CFS and BFQ:
 * Copyright (C) 2003 Jens Axboe <axboe@kernel.dk>
 *
 * Copyright (C) 2008 Fabio Checconi <fabio@gandalf.sssup.it>
 *		      Paolo Valente <paolo.valente@unimore.it>
 *
 * Copyright (C) 2009 Vivek Goyal <vgoyal@redhat.com>
 * 	              Nauman Rafique <nauman@google.com>
 *
 * For policy-specific per-blkcg data:
 * Copyright (C) 2015 Paolo Valente <paolo.valente@unimore.it>
 *                    Arianna Avanzini <avanzini.arianna@gmail.com>
 */
#include <linux/ioprio.h>
#include <linux/kdev_t.h>
#include <linux/module.h>
#include <linux/sched/signal.h>
#include <linux/err.h>
#include <linux/blkdev.h>
#include <linux/backing-dev.h>
#include <linux/slab.h>
#include <linux/genhd.h>
#include <linux/delay.h>
#include <linux/atomic.h>
#include <linux/ctype.h>
#include <linux/blk-cgroup.h>
#include <linux/tracehook.h>
#include <linux/psi.h>
#include "blk.h"
#include "blk-ioprio.h"

/*
 * blkcg_pol_mutex protects blkcg_policy[] and policy [de]activation.
 * blkcg_pol_register_mutex nests outside of it and synchronizes entire
 * policy [un]register operations including cgroup file additions /
 * removals.  Putting cgroup file registration outside blkcg_pol_mutex
 * allows grabbing it from cgroup callbacks.
 */
static DEFINE_MUTEX(blkcg_pol_register_mutex);
static DEFINE_MUTEX(blkcg_pol_mutex);

struct blkcg blkcg_root;
EXPORT_SYMBOL_GPL(blkcg_root);

struct cgroup_subsys_state * const blkcg_root_css = &blkcg_root.css;
EXPORT_SYMBOL_GPL(blkcg_root_css);

static struct blkcg_policy *blkcg_policy[BLKCG_MAX_POLS];

static LIST_HEAD(all_blkcgs);		/* protected by blkcg_pol_mutex */

bool blkcg_debug_stats = false;
static struct workqueue_struct *blkcg_punt_bio_wq;

#define BLKG_DESTROY_BATCH_SIZE  64

static bool blkcg_policy_enabled(struct request_queue *q,
				 const struct blkcg_policy *pol)
{
	return pol && test_bit(pol->plid, q->blkcg_pols);
}

/**
 * blkg_free - free a blkg
 * @blkg: blkg to free
 *
 * Free @blkg which may be partially allocated.
 */
static void blkg_free(struct blkcg_gq *blkg)
{
	int i;

	if (!blkg)
		return;

	for (i = 0; i < BLKCG_MAX_POLS; i++)
		if (blkg->pd[i])
			blkcg_policy[i]->pd_free_fn(blkg->pd[i]);

	free_percpu(blkg->iostat_cpu);
	percpu_ref_exit(&blkg->refcnt);
	kfree(blkg);
}

static void __blkg_release(struct rcu_head *rcu)
{
	struct blkcg_gq *blkg = container_of(rcu, struct blkcg_gq, rcu_head);

	WARN_ON(!bio_list_empty(&blkg->async_bios));

	/* release the blkcg and parent blkg refs this blkg has been holding */
	css_put(&blkg->blkcg->css);
	if (blkg->parent)
		blkg_put(blkg->parent);
	blkg_free(blkg);
}

/*
 * A group is RCU protected, but having an rcu lock does not mean that one
 * can access all the fields of blkg and assume these are valid.  For
 * example, don't try to follow throtl_data and request queue links.
 *
 * Having a reference to blkg under an rcu allows accesses to only values
 * local to groups like group stats and group rate limits.
 */
static void blkg_release(struct percpu_ref *ref)
{
	struct blkcg_gq *blkg = container_of(ref, struct blkcg_gq, refcnt);

	call_rcu(&blkg->rcu_head, __blkg_release);
}

static void blkg_async_bio_workfn(struct work_struct *work)
{
	struct blkcg_gq *blkg = container_of(work, struct blkcg_gq,
					     async_bio_work);
	struct bio_list bios = BIO_EMPTY_LIST;
	struct bio *bio;
	struct blk_plug plug;
	bool need_plug = false;

	/* as long as there are pending bios, @blkg can't go away */
	spin_lock_bh(&blkg->async_bio_lock);
	bio_list_merge(&bios, &blkg->async_bios);
	bio_list_init(&blkg->async_bios);
	spin_unlock_bh(&blkg->async_bio_lock);

	/* start plug only when bio_list contains at least 2 bios */
	if (bios.head && bios.head->bi_next) {
		need_plug = true;
		blk_start_plug(&plug);
	}
	while ((bio = bio_list_pop(&bios)))
		submit_bio(bio);
	if (need_plug)
		blk_finish_plug(&plug);
}

/**
 * blkg_alloc - allocate a blkg
 * @blkcg: block cgroup the new blkg is associated with
 * @q: request_queue the new blkg is associated with
 * @gfp_mask: allocation mask to use
 *
 * Allocate a new blkg assocating @blkcg and @q.
 */
static struct blkcg_gq *blkg_alloc(struct blkcg *blkcg, struct request_queue *q,
				   gfp_t gfp_mask)
{
	struct blkcg_gq *blkg;
	int i, cpu;

	/* alloc and init base part */
	blkg = kzalloc_node(sizeof(*blkg), gfp_mask, q->node);
	if (!blkg)
		return NULL;

	if (percpu_ref_init(&blkg->refcnt, blkg_release, 0, gfp_mask))
		goto err_free;

	blkg->iostat_cpu = alloc_percpu_gfp(struct blkg_iostat_set, gfp_mask);
	if (!blkg->iostat_cpu)
		goto err_free;

	blkg->q = q;
	INIT_LIST_HEAD(&blkg->q_node);
	spin_lock_init(&blkg->async_bio_lock);
	bio_list_init(&blkg->async_bios);
	INIT_WORK(&blkg->async_bio_work, blkg_async_bio_workfn);
	blkg->blkcg = blkcg;

	u64_stats_init(&blkg->iostat.sync);
	for_each_possible_cpu(cpu)
		u64_stats_init(&per_cpu_ptr(blkg->iostat_cpu, cpu)->sync);

	for (i = 0; i < BLKCG_MAX_POLS; i++) {
		struct blkcg_policy *pol = blkcg_policy[i];
		struct blkg_policy_data *pd;

		if (!blkcg_policy_enabled(q, pol))
			continue;

		/* alloc per-policy data and attach it to blkg */
		pd = pol->pd_alloc_fn(gfp_mask, q, blkcg);
		if (!pd)
			goto err_free;

		blkg->pd[i] = pd;
		pd->blkg = blkg;
		pd->plid = i;
	}

	return blkg;

err_free:
	blkg_free(blkg);
	return NULL;
}

struct blkcg_gq *blkg_lookup_slowpath(struct blkcg *blkcg,
				      struct request_queue *q, bool update_hint)
{
	struct blkcg_gq *blkg;

	/*
	 * Hint didn't match.  Look up from the radix tree.  Note that the
	 * hint can only be updated under queue_lock as otherwise @blkg
	 * could have already been removed from blkg_tree.  The caller is
	 * responsible for grabbing queue_lock if @update_hint.
	 */
	blkg = radix_tree_lookup(&blkcg->blkg_tree, q->id);
	if (blkg && blkg->q == q) {
		if (update_hint) {
			lockdep_assert_held(&q->queue_lock);
			rcu_assign_pointer(blkcg->blkg_hint, blkg);
		}
		return blkg;
	}

	return NULL;
}
EXPORT_SYMBOL_GPL(blkg_lookup_slowpath);

/*
 * If @new_blkg is %NULL, this function tries to allocate a new one as
 * necessary using %GFP_NOWAIT.  @new_blkg is always consumed on return.
 */
static struct blkcg_gq *blkg_create(struct blkcg *blkcg,
				    struct request_queue *q,
				    struct blkcg_gq *new_blkg)
{
	struct blkcg_gq *blkg;
	int i, ret;

	WARN_ON_ONCE(!rcu_read_lock_held());
	lockdep_assert_held(&q->queue_lock);

	/* request_queue is dying, do not create/recreate a blkg */
	if (blk_queue_dying(q)) {
		ret = -ENODEV;
		goto err_free_blkg;
	}

	/* blkg holds a reference to blkcg */
	if (!css_tryget_online(&blkcg->css)) {
		ret = -ENODEV;
		goto err_free_blkg;
	}

	/* allocate */
	if (!new_blkg) {
		new_blkg = blkg_alloc(blkcg, q, GFP_NOWAIT | __GFP_NOWARN);
		if (unlikely(!new_blkg)) {
			ret = -ENOMEM;
			goto err_put_css;
		}
	}
	blkg = new_blkg;

	/* link parent */
	if (blkcg_parent(blkcg)) {
		blkg->parent = __blkg_lookup(blkcg_parent(blkcg), q, false);
		if (WARN_ON_ONCE(!blkg->parent)) {
			ret = -ENODEV;
			goto err_put_css;
		}
		blkg_get(blkg->parent);
	}

	/* invoke per-policy init */
	for (i = 0; i < BLKCG_MAX_POLS; i++) {
		struct blkcg_policy *pol = blkcg_policy[i];

		if (blkg->pd[i] && pol->pd_init_fn)
			pol->pd_init_fn(blkg->pd[i]);
	}

	/* insert */
	spin_lock(&blkcg->lock);
	ret = radix_tree_insert(&blkcg->blkg_tree, q->id, blkg);
	if (likely(!ret)) {
		hlist_add_head_rcu(&blkg->blkcg_node, &blkcg->blkg_list);
		list_add(&blkg->q_node, &q->blkg_list);

		for (i = 0; i < BLKCG_MAX_POLS; i++) {
			struct blkcg_policy *pol = blkcg_policy[i];

			if (blkg->pd[i] && pol->pd_online_fn)
				pol->pd_online_fn(blkg->pd[i]);
		}
	}
	blkg->online = true;
	spin_unlock(&blkcg->lock);

	if (!ret)
		return blkg;

	/* @blkg failed fully initialized, use the usual release path */
	blkg_put(blkg);
	return ERR_PTR(ret);

err_put_css:
	css_put(&blkcg->css);
err_free_blkg:
	blkg_free(new_blkg);
	return ERR_PTR(ret);
}

/**
 * blkg_lookup_create - lookup blkg, try to create one if not there
 * @blkcg: blkcg of interest
 * @q: request_queue of interest
 *
 * Lookup blkg for the @blkcg - @q pair.  If it doesn't exist, try to
 * create one.  blkg creation is performed recursively from blkcg_root such
 * that all non-root blkg's have access to the parent blkg.  This function
 * should be called under RCU read lock and takes @q->queue_lock.
 *
 * Returns the blkg or the closest blkg if blkg_create() fails as it walks
 * down from root.
 */
static struct blkcg_gq *blkg_lookup_create(struct blkcg *blkcg,
		struct request_queue *q)
{
	struct blkcg_gq *blkg;
	unsigned long flags;

	WARN_ON_ONCE(!rcu_read_lock_held());

	blkg = blkg_lookup(blkcg, q);
	if (blkg)
		return blkg;

	spin_lock_irqsave(&q->queue_lock, flags);
	blkg = __blkg_lookup(blkcg, q, true);
	if (blkg)
		goto found;

	/*
	 * Create blkgs walking down from blkcg_root to @blkcg, so that all
	 * non-root blkgs have access to their parents.  Returns the closest
	 * blkg to the intended blkg should blkg_create() fail.
	 */
	while (true) {
		struct blkcg *pos = blkcg;
		struct blkcg *parent = blkcg_parent(blkcg);
		struct blkcg_gq *ret_blkg = q->root_blkg;

		while (parent) {
			blkg = __blkg_lookup(parent, q, false);
			if (blkg) {
				/* remember closest blkg */
				ret_blkg = blkg;
				break;
			}
			pos = parent;
			parent = blkcg_parent(parent);
		}

		blkg = blkg_create(pos, q, NULL);
		if (IS_ERR(blkg)) {
			blkg = ret_blkg;
			break;
		}
		if (pos == blkcg)
			break;
	}

found:
	spin_unlock_irqrestore(&q->queue_lock, flags);
	return blkg;
}

static void blkg_destroy(struct blkcg_gq *blkg)
{
	struct blkcg *blkcg = blkg->blkcg;
	int i;

	lockdep_assert_held(&blkg->q->queue_lock);
	lockdep_assert_held(&blkcg->lock);

	/* Something wrong if we are trying to remove same group twice */
	WARN_ON_ONCE(list_empty(&blkg->q_node));
	WARN_ON_ONCE(hlist_unhashed(&blkg->blkcg_node));

	for (i = 0; i < BLKCG_MAX_POLS; i++) {
		struct blkcg_policy *pol = blkcg_policy[i];

		if (blkg->pd[i] && pol->pd_offline_fn)
			pol->pd_offline_fn(blkg->pd[i]);
	}

	blkg->online = false;

	radix_tree_delete(&blkcg->blkg_tree, blkg->q->id);
	list_del_init(&blkg->q_node);
	hlist_del_init_rcu(&blkg->blkcg_node);

	/*
	 * Both setting lookup hint to and clearing it from @blkg are done
	 * under queue_lock.  If it's not pointing to @blkg now, it never
	 * will.  Hint assignment itself can race safely.
	 */
	if (rcu_access_pointer(blkcg->blkg_hint) == blkg)
		rcu_assign_pointer(blkcg->blkg_hint, NULL);

	/*
	 * Put the reference taken at the time of creation so that when all
	 * queues are gone, group can be destroyed.
	 */
	percpu_ref_kill(&blkg->refcnt);
}

/**
 * blkg_destroy_all - destroy all blkgs associated with a request_queue
 * @q: request_queue of interest
 *
 * Destroy all blkgs associated with @q.
 */
static void blkg_destroy_all(struct request_queue *q)
{
	struct blkcg_gq *blkg, *n;
	int count = BLKG_DESTROY_BATCH_SIZE;

restart:
	spin_lock_irq(&q->queue_lock);
	list_for_each_entry_safe(blkg, n, &q->blkg_list, q_node) {
		struct blkcg *blkcg = blkg->blkcg;

		spin_lock(&blkcg->lock);
		blkg_destroy(blkg);
		spin_unlock(&blkcg->lock);

		/*
		 * in order to avoid holding the spin lock for too long, release
		 * it when a batch of blkgs are destroyed.
		 */
		if (!(--count)) {
			count = BLKG_DESTROY_BATCH_SIZE;
			spin_unlock_irq(&q->queue_lock);
			cond_resched();
			goto restart;
		}
	}

	q->root_blkg = NULL;
	spin_unlock_irq(&q->queue_lock);
}

static int blkcg_reset_stats(struct cgroup_subsys_state *css,
			     struct cftype *cftype, u64 val)
{
	struct blkcg *blkcg = css_to_blkcg(css);
	struct blkcg_gq *blkg;
	int i, cpu;

	mutex_lock(&blkcg_pol_mutex);
	spin_lock_irq(&blkcg->lock);

	/*
	 * Note that stat reset is racy - it doesn't synchronize against
	 * stat updates.  This is a debug feature which shouldn't exist
	 * anyway.  If you get hit by a race, retry.
	 */
	hlist_for_each_entry(blkg, &blkcg->blkg_list, blkcg_node) {
		for_each_possible_cpu(cpu) {
			struct blkg_iostat_set *bis =
				per_cpu_ptr(blkg->iostat_cpu, cpu);
			memset(bis, 0, sizeof(*bis));
		}
		memset(&blkg->iostat, 0, sizeof(blkg->iostat));

		for (i = 0; i < BLKCG_MAX_POLS; i++) {
			struct blkcg_policy *pol = blkcg_policy[i];

			if (blkg->pd[i] && pol->pd_reset_stats_fn)
				pol->pd_reset_stats_fn(blkg->pd[i]);
		}
	}

	spin_unlock_irq(&blkcg->lock);
	mutex_unlock(&blkcg_pol_mutex);
	return 0;
}

const char *blkg_dev_name(struct blkcg_gq *blkg)
{
	if (!blkg->q->disk || !blkg->q->disk->bdi->dev)
		return NULL;
	return bdi_dev_name(blkg->q->disk->bdi);
}

/**
 * blkcg_print_blkgs - helper for printing per-blkg data
 * @sf: seq_file to print to
 * @blkcg: blkcg of interest
 * @prfill: fill function to print out a blkg
 * @pol: policy in question
 * @data: data to be passed to @prfill
 * @show_total: to print out sum of prfill return values or not
 *
 * This function invokes @prfill on each blkg of @blkcg if pd for the
 * policy specified by @pol exists.  @prfill is invoked with @sf, the
 * policy data and @data and the matching queue lock held.  If @show_total
 * is %true, the sum of the return values from @prfill is printed with
 * "Total" label at the end.
 *
 * This is to be used to construct print functions for
 * cftype->read_seq_string method.
 */
void blkcg_print_blkgs(struct seq_file *sf, struct blkcg *blkcg,
		       u64 (*prfill)(struct seq_file *,
				     struct blkg_policy_data *, int),
		       const struct blkcg_policy *pol, int data,
		       bool show_total)
{
	struct blkcg_gq *blkg;
	u64 total = 0;

	rcu_read_lock();
	hlist_for_each_entry_rcu(blkg, &blkcg->blkg_list, blkcg_node) {
		spin_lock_irq(&blkg->q->queue_lock);
		if (blkcg_policy_enabled(blkg->q, pol))
			total += prfill(sf, blkg->pd[pol->plid], data);
		spin_unlock_irq(&blkg->q->queue_lock);
	}
	rcu_read_unlock();

	if (show_total)
		seq_printf(sf, "Total %llu\n", (unsigned long long)total);
}
EXPORT_SYMBOL_GPL(blkcg_print_blkgs);

/**
 * __blkg_prfill_u64 - prfill helper for a single u64 value
 * @sf: seq_file to print to
 * @pd: policy private data of interest
 * @v: value to print
 *
 * Print @v to @sf for the device assocaited with @pd.
 */
u64 __blkg_prfill_u64(struct seq_file *sf, struct blkg_policy_data *pd, u64 v)
{
	const char *dname = blkg_dev_name(pd->blkg);

	if (!dname)
		return 0;

	seq_printf(sf, "%s %llu\n", dname, (unsigned long long)v);
	return v;
}
EXPORT_SYMBOL_GPL(__blkg_prfill_u64);

/* Performs queue bypass and policy enabled checks then looks up blkg. */
static struct blkcg_gq *blkg_lookup_check(struct blkcg *blkcg,
					  const struct blkcg_policy *pol,
					  struct request_queue *q)
{
	WARN_ON_ONCE(!rcu_read_lock_held());
	lockdep_assert_held(&q->queue_lock);

	if (!blkcg_policy_enabled(q, pol))
		return ERR_PTR(-EOPNOTSUPP);
	return __blkg_lookup(blkcg, q, true /* update_hint */);
}

/**
 * blkcg_conf_open_bdev - parse and open bdev for per-blkg config update
 * @inputp: input string pointer
 *
 * Parse the device node prefix part, MAJ:MIN, of per-blkg config update
 * from @input and get and return the matching bdev.  *@inputp is
 * updated to point past the device node prefix.  Returns an ERR_PTR()
 * value on error.
 *
 * Use this function iff blkg_conf_prep() can't be used for some reason.
 */
struct block_device *blkcg_conf_open_bdev(char **inputp)
{
	char *input = *inputp;
	unsigned int major, minor;
	struct block_device *bdev;
	int key_len;

	if (sscanf(input, "%u:%u%n", &major, &minor, &key_len) != 2)
		return ERR_PTR(-EINVAL);

	input += key_len;
	if (!isspace(*input))
		return ERR_PTR(-EINVAL);
	input = skip_spaces(input);

	bdev = blkdev_get_no_open(MKDEV(major, minor));
	if (!bdev)
		return ERR_PTR(-ENODEV);
	if (bdev_is_partition(bdev)) {
		blkdev_put_no_open(bdev);
		return ERR_PTR(-ENODEV);
	}

	*inputp = input;
	return bdev;
}

/**
 * blkg_conf_prep - parse and prepare for per-blkg config update
 * @blkcg: target block cgroup
 * @pol: target policy
 * @input: input string
 * @ctx: blkg_conf_ctx to be filled
 *
 * Parse per-blkg config update from @input and initialize @ctx with the
 * result.  @ctx->blkg points to the blkg to be updated and @ctx->body the
 * part of @input following MAJ:MIN.  This function returns with RCU read
 * lock and queue lock held and must be paired with blkg_conf_finish().
 */
int blkg_conf_prep(struct blkcg *blkcg, const struct blkcg_policy *pol,
		   char *input, struct blkg_conf_ctx *ctx)
	__acquires(rcu) __acquires(&bdev->bd_disk->queue->queue_lock)
{
	struct block_device *bdev;
	struct request_queue *q;
	struct blkcg_gq *blkg;
	int ret;

	bdev = blkcg_conf_open_bdev(&input);
	if (IS_ERR(bdev))
		return PTR_ERR(bdev);

	q = bdev->bd_disk->queue;

	/*
	 * blkcg_deactivate_policy() requires queue to be frozen, we can grab
	 * q_usage_counter to prevent concurrent with blkcg_deactivate_policy().
	 */
	ret = blk_queue_enter(q, 0);
	if (ret)
		goto fail;

	rcu_read_lock();
	spin_lock_irq(&q->queue_lock);

	blkg = blkg_lookup_check(blkcg, pol, q);
	if (IS_ERR(blkg)) {
		ret = PTR_ERR(blkg);
		goto fail_unlock;
	}

	if (blkg)
		goto success;

	/*
	 * Create blkgs walking down from blkcg_root to @blkcg, so that all
	 * non-root blkgs have access to their parents.
	 */
	while (true) {
		struct blkcg *pos = blkcg;
		struct blkcg *parent;
		struct blkcg_gq *new_blkg;

		parent = blkcg_parent(blkcg);
		while (parent && !__blkg_lookup(parent, q, false)) {
			pos = parent;
			parent = blkcg_parent(parent);
		}

		/* Drop locks to do new blkg allocation with GFP_KERNEL. */
		spin_unlock_irq(&q->queue_lock);
		rcu_read_unlock();

		new_blkg = blkg_alloc(pos, q, GFP_KERNEL);
		if (unlikely(!new_blkg)) {
			ret = -ENOMEM;
			goto fail_exit_queue;
		}

		if (radix_tree_preload(GFP_KERNEL)) {
			blkg_free(new_blkg);
			ret = -ENOMEM;
			goto fail_exit_queue;
		}

		rcu_read_lock();
		spin_lock_irq(&q->queue_lock);

		blkg = blkg_lookup_check(pos, pol, q);
		if (IS_ERR(blkg)) {
			ret = PTR_ERR(blkg);
			blkg_free(new_blkg);
			goto fail_preloaded;
		}

		if (blkg) {
			blkg_free(new_blkg);
		} else {
			blkg = blkg_create(pos, q, new_blkg);
			if (IS_ERR(blkg)) {
				ret = PTR_ERR(blkg);
				goto fail_preloaded;
			}
		}

		radix_tree_preload_end();

		if (pos == blkcg)
			goto success;
	}
success:
	blk_queue_exit(q);
	ctx->bdev = bdev;
	ctx->blkg = blkg;
	ctx->body = input;
	return 0;

fail_preloaded:
	radix_tree_preload_end();
fail_unlock:
	spin_unlock_irq(&q->queue_lock);
	rcu_read_unlock();
fail_exit_queue:
	blk_queue_exit(q);
fail:
	blkdev_put_no_open(bdev);
	/*
	 * If queue was bypassing, we should retry.  Do so after a
	 * short msleep().  It isn't strictly necessary but queue
	 * can be bypassing for some time and it's always nice to
	 * avoid busy looping.
	 */
	if (ret == -EBUSY) {
		msleep(10);
		ret = restart_syscall();
	}
	return ret;
}
EXPORT_SYMBOL_GPL(blkg_conf_prep);

/**
 * blkg_conf_finish - finish up per-blkg config update
 * @ctx: blkg_conf_ctx intiailized by blkg_conf_prep()
 *
 * Finish up after per-blkg config update.  This function must be paired
 * with blkg_conf_prep().
 */
void blkg_conf_finish(struct blkg_conf_ctx *ctx)
	__releases(&ctx->bdev->bd_disk->queue->queue_lock) __releases(rcu)
{
	spin_unlock_irq(&ctx->bdev->bd_disk->queue->queue_lock);
	rcu_read_unlock();
	blkdev_put_no_open(ctx->bdev);
}
EXPORT_SYMBOL_GPL(blkg_conf_finish);

static void blkg_iostat_set(struct blkg_iostat *dst, struct blkg_iostat *src)
{
	int i;

	for (i = 0; i < BLKG_IOSTAT_NR; i++) {
		dst->bytes[i] = src->bytes[i];
		dst->ios[i] = src->ios[i];
	}
}

static void blkg_iostat_add(struct blkg_iostat *dst, struct blkg_iostat *src)
{
	int i;

	for (i = 0; i < BLKG_IOSTAT_NR; i++) {
		dst->bytes[i] += src->bytes[i];
		dst->ios[i] += src->ios[i];
	}
}

static void blkg_iostat_sub(struct blkg_iostat *dst, struct blkg_iostat *src)
{
	int i;

	for (i = 0; i < BLKG_IOSTAT_NR; i++) {
		dst->bytes[i] -= src->bytes[i];
		dst->ios[i] -= src->ios[i];
	}
}

static void blkcg_rstat_flush(struct cgroup_subsys_state *css, int cpu)
{
	struct blkcg *blkcg = css_to_blkcg(css);
	struct blkcg_gq *blkg;

	/* Root-level stats are sourced from system-wide IO stats */
	if (!cgroup_parent(css->cgroup))
		return;

	rcu_read_lock();

	hlist_for_each_entry_rcu(blkg, &blkcg->blkg_list, blkcg_node) {
		struct blkcg_gq *parent = blkg->parent;
		struct blkg_iostat_set *bisc = per_cpu_ptr(blkg->iostat_cpu, cpu);
		struct blkg_iostat cur, delta;
		unsigned long flags;
		unsigned int seq;

		/* fetch the current per-cpu values */
		do {
			seq = u64_stats_fetch_begin(&bisc->sync);
			blkg_iostat_set(&cur, &bisc->cur);
		} while (u64_stats_fetch_retry(&bisc->sync, seq));

		/* propagate percpu delta to global */
		flags = u64_stats_update_begin_irqsave(&blkg->iostat.sync);
		blkg_iostat_set(&delta, &cur);
		blkg_iostat_sub(&delta, &bisc->last);
		blkg_iostat_add(&blkg->iostat.cur, &delta);
		blkg_iostat_add(&bisc->last, &delta);
		u64_stats_update_end_irqrestore(&blkg->iostat.sync, flags);

		/* propagate global delta to parent (unless that's root) */
		if (parent && parent->parent) {
			flags = u64_stats_update_begin_irqsave(&parent->iostat.sync);
			blkg_iostat_set(&delta, &blkg->iostat.cur);
			blkg_iostat_sub(&delta, &blkg->iostat.last);
			blkg_iostat_add(&parent->iostat.cur, &delta);
			blkg_iostat_add(&blkg->iostat.last, &delta);
			u64_stats_update_end_irqrestore(&parent->iostat.sync, flags);
		}
	}

	rcu_read_unlock();
}

/*
 * We source root cgroup stats from the system-wide stats to avoid
 * tracking the same information twice and incurring overhead when no
 * cgroups are defined. For that reason, cgroup_rstat_flush in
 * blkcg_print_stat does not actually fill out the iostat in the root
 * cgroup's blkcg_gq.
 *
 * However, we would like to re-use the printing code between the root and
 * non-root cgroups to the extent possible. For that reason, we simulate
 * flushing the root cgroup's stats by explicitly filling in the iostat
 * with disk level statistics.
 */
static void blkcg_fill_root_iostats(void)
{
	struct class_dev_iter iter;
	struct device *dev;

	class_dev_iter_init(&iter, &block_class, NULL, &disk_type);
	while ((dev = class_dev_iter_next(&iter))) {
		struct block_device *bdev = dev_to_bdev(dev);
		struct blkcg_gq *blkg =
			blk_queue_root_blkg(bdev->bd_disk->queue);
		struct blkg_iostat tmp;
		int cpu;

		memset(&tmp, 0, sizeof(tmp));
		for_each_possible_cpu(cpu) {
			struct disk_stats *cpu_dkstats;
			unsigned long flags;

			cpu_dkstats = per_cpu_ptr(bdev->bd_stats, cpu);
			tmp.ios[BLKG_IOSTAT_READ] +=
				cpu_dkstats->ios[STAT_READ];
			tmp.ios[BLKG_IOSTAT_WRITE] +=
				cpu_dkstats->ios[STAT_WRITE];
			tmp.ios[BLKG_IOSTAT_DISCARD] +=
				cpu_dkstats->ios[STAT_DISCARD];
			// convert sectors to bytes
			tmp.bytes[BLKG_IOSTAT_READ] +=
				cpu_dkstats->sectors[STAT_READ] << 9;
			tmp.bytes[BLKG_IOSTAT_WRITE] +=
				cpu_dkstats->sectors[STAT_WRITE] << 9;
			tmp.bytes[BLKG_IOSTAT_DISCARD] +=
				cpu_dkstats->sectors[STAT_DISCARD] << 9;

			flags = u64_stats_update_begin_irqsave(&blkg->iostat.sync);
			blkg_iostat_set(&blkg->iostat.cur, &tmp);
			u64_stats_update_end_irqrestore(&blkg->iostat.sync, flags);
		}
	}
}

static void blkcg_print_one_stat(struct blkcg_gq *blkg, struct seq_file *s)
{
	struct blkg_iostat_set *bis = &blkg->iostat;
	u64 rbytes, wbytes, rios, wios, dbytes, dios;
	bool has_stats = false;
	const char *dname;
	unsigned seq;
	int i;

	if (!blkg->online)
		return;

	dname = blkg_dev_name(blkg);
	if (!dname)
		return;

	seq_printf(s, "%s ", dname);

	do {
		seq = u64_stats_fetch_begin(&bis->sync);

		rbytes = bis->cur.bytes[BLKG_IOSTAT_READ];
		wbytes = bis->cur.bytes[BLKG_IOSTAT_WRITE];
		dbytes = bis->cur.bytes[BLKG_IOSTAT_DISCARD];
		rios = bis->cur.ios[BLKG_IOSTAT_READ];
		wios = bis->cur.ios[BLKG_IOSTAT_WRITE];
		dios = bis->cur.ios[BLKG_IOSTAT_DISCARD];
	} while (u64_stats_fetch_retry(&bis->sync, seq));

	if (rbytes || wbytes || rios || wios) {
		has_stats = true;
		seq_printf(s, "rbytes=%llu wbytes=%llu rios=%llu wios=%llu dbytes=%llu dios=%llu",
			rbytes, wbytes, rios, wios,
			dbytes, dios);
	}

	if (blkcg_debug_stats && atomic_read(&blkg->use_delay)) {
		has_stats = true;
		seq_printf(s, " use_delay=%d delay_nsec=%llu",
			atomic_read(&blkg->use_delay),
			atomic64_read(&blkg->delay_nsec));
	}

	for (i = 0; i < BLKCG_MAX_POLS; i++) {
		struct blkcg_policy *pol = blkcg_policy[i];

		if (!blkg->pd[i] || !pol->pd_stat_fn)
			continue;

		if (pol->pd_stat_fn(blkg->pd[i], s))
			has_stats = true;
	}

	if (has_stats)
		seq_printf(s, "\n");
}

static int blkcg_print_stat(struct seq_file *sf, void *v)
{
	struct blkcg *blkcg = css_to_blkcg(seq_css(sf));
	struct blkcg_gq *blkg;

	if (!seq_css(sf)->parent)
		blkcg_fill_root_iostats();
	else
		cgroup_rstat_flush(blkcg->css.cgroup);

	rcu_read_lock();
	hlist_for_each_entry_rcu(blkg, &blkcg->blkg_list, blkcg_node) {
		spin_lock_irq(&blkg->q->queue_lock);
		blkcg_print_one_stat(blkg, sf);
		spin_unlock_irq(&blkg->q->queue_lock);
	}
	rcu_read_unlock();
	return 0;
}

static struct cftype blkcg_files[] = {
	{
		.name = "stat",
		.seq_show = blkcg_print_stat,
	},
	{ }	/* terminate */
};

static struct cftype blkcg_legacy_files[] = {
	{
		.name = "reset_stats",
		.write_u64 = blkcg_reset_stats,
	},
	{ }	/* terminate */
};

/*
 * blkcg destruction is a three-stage process.
 *
 * 1. Destruction starts.  The blkcg_css_offline() callback is invoked
 *    which offlines writeback.  Here we tie the next stage of blkg destruction
 *    to the completion of writeback associated with the blkcg.  This lets us
 *    avoid punting potentially large amounts of outstanding writeback to root
 *    while maintaining any ongoing policies.  The next stage is triggered when
 *    the nr_cgwbs count goes to zero.
 *
 * 2. When the nr_cgwbs count goes to zero, blkcg_destroy_blkgs() is called
 *    and handles the destruction of blkgs.  Here the css reference held by
 *    the blkg is put back eventually allowing blkcg_css_free() to be called.
 *    This work may occur in cgwb_release_workfn() on the cgwb_release
 *    workqueue.  Any submitted ios that fail to get the blkg ref will be
 *    punted to the root_blkg.
 *
 * 3. Once the blkcg ref count goes to zero, blkcg_css_free() is called.
 *    This finally frees the blkcg.
 */

/**
 * blkcg_css_offline - cgroup css_offline callback
 * @css: css of interest
 *
 * This function is called when @css is about to go away.  Here the cgwbs are
 * offlined first and only once writeback associated with the blkcg has
 * finished do we start step 2 (see above).
 */
static void blkcg_css_offline(struct cgroup_subsys_state *css)
{
	struct blkcg *blkcg = css_to_blkcg(css);

	/* this prevents anyone from attaching or migrating to this blkcg */
	wb_blkcg_offline(blkcg);

	/* put the base online pin allowing step 2 to be triggered */
	blkcg_unpin_online(blkcg);
}

/**
 * blkcg_destroy_blkgs - responsible for shooting down blkgs
 * @blkcg: blkcg of interest
 *
 * blkgs should be removed while holding both q and blkcg locks.  As blkcg lock
 * is nested inside q lock, this function performs reverse double lock dancing.
 * Destroying the blkgs releases the reference held on the blkcg's css allowing
 * blkcg_css_free to eventually be called.
 *
 * This is the blkcg counterpart of ioc_release_fn().
 */
void blkcg_destroy_blkgs(struct blkcg *blkcg)
{
	might_sleep();

	spin_lock_irq(&blkcg->lock);

	while (!hlist_empty(&blkcg->blkg_list)) {
		struct blkcg_gq *blkg = hlist_entry(blkcg->blkg_list.first,
						struct blkcg_gq, blkcg_node);
		struct request_queue *q = blkg->q;

		if (need_resched() || !spin_trylock(&q->queue_lock)) {
			/*
			 * Given that the system can accumulate a huge number
			 * of blkgs in pathological cases, check to see if we
			 * need to rescheduling to avoid softlockup.
			 */
			spin_unlock_irq(&blkcg->lock);
			cond_resched();
			spin_lock_irq(&blkcg->lock);
			continue;
		}

		blkg_destroy(blkg);
		spin_unlock(&q->queue_lock);
	}

	spin_unlock_irq(&blkcg->lock);
}

static void blkcg_css_free(struct cgroup_subsys_state *css)
{
	struct blkcg *blkcg = css_to_blkcg(css);
	int i;

	mutex_lock(&blkcg_pol_mutex);

	list_del(&blkcg->all_blkcgs_node);

	for (i = 0; i < BLKCG_MAX_POLS; i++)
		if (blkcg->cpd[i])
			blkcg_policy[i]->cpd_free_fn(blkcg->cpd[i]);

	mutex_unlock(&blkcg_pol_mutex);

	kfree(blkcg);
}

static struct cgroup_subsys_state *
blkcg_css_alloc(struct cgroup_subsys_state *parent_css)
{
	struct blkcg *blkcg;
	struct cgroup_subsys_state *ret;
	int i;

	mutex_lock(&blkcg_pol_mutex);

	if (!parent_css) {
		blkcg = &blkcg_root;
	} else {
		blkcg = kzalloc(sizeof(*blkcg), GFP_KERNEL);
		if (!blkcg) {
			ret = ERR_PTR(-ENOMEM);
			goto unlock;
		}
	}

	for (i = 0; i < BLKCG_MAX_POLS ; i++) {
		struct blkcg_policy *pol = blkcg_policy[i];
		struct blkcg_policy_data *cpd;

		/*
		 * If the policy hasn't been attached yet, wait for it
		 * to be attached before doing anything else. Otherwise,
		 * check if the policy requires any specific per-cgroup
		 * data: if it does, allocate and initialize it.
		 */
		if (!pol || !pol->cpd_alloc_fn)
			continue;

		cpd = pol->cpd_alloc_fn(GFP_KERNEL);
		if (!cpd) {
			ret = ERR_PTR(-ENOMEM);
			goto free_pd_blkcg;
		}
		blkcg->cpd[i] = cpd;
		cpd->blkcg = blkcg;
		cpd->plid = i;
		if (pol->cpd_init_fn)
			pol->cpd_init_fn(cpd);
	}

	spin_lock_init(&blkcg->lock);
	refcount_set(&blkcg->online_pin, 1);
	INIT_RADIX_TREE(&blkcg->blkg_tree, GFP_NOWAIT | __GFP_NOWARN);
	INIT_HLIST_HEAD(&blkcg->blkg_list);
#ifdef CONFIG_CGROUP_WRITEBACK
	INIT_LIST_HEAD(&blkcg->cgwb_list);
#endif
	list_add_tail(&blkcg->all_blkcgs_node, &all_blkcgs);

	mutex_unlock(&blkcg_pol_mutex);
	return &blkcg->css;

free_pd_blkcg:
	for (i--; i >= 0; i--)
		if (blkcg->cpd[i])
			blkcg_policy[i]->cpd_free_fn(blkcg->cpd[i]);

	if (blkcg != &blkcg_root)
		kfree(blkcg);
unlock:
	mutex_unlock(&blkcg_pol_mutex);
	return ret;
}

static int blkcg_css_online(struct cgroup_subsys_state *css)
{
	struct blkcg *blkcg = css_to_blkcg(css);
	struct blkcg *parent = blkcg_parent(blkcg);

	/*
	 * blkcg_pin_online() is used to delay blkcg offline so that blkgs
	 * don't go offline while cgwbs are still active on them.  Pin the
	 * parent so that offline always happens towards the root.
	 */
	if (parent)
		blkcg_pin_online(parent);
	return 0;
}

/**
 * blkcg_init_queue - initialize blkcg part of request queue
 * @q: request_queue to initialize
 *
 * Called from blk_alloc_queue(). Responsible for initializing blkcg
 * part of new request_queue @q.
 *
 * RETURNS:
 * 0 on success, -errno on failure.
 */
int blkcg_init_queue(struct request_queue *q)
{
	struct blkcg_gq *new_blkg, *blkg;
	bool preloaded;
	int ret;

	new_blkg = blkg_alloc(&blkcg_root, q, GFP_KERNEL);
	if (!new_blkg)
		return -ENOMEM;

	preloaded = !radix_tree_preload(GFP_KERNEL);

	/* Make sure the root blkg exists. */
	rcu_read_lock();
	spin_lock_irq(&q->queue_lock);
	blkg = blkg_create(&blkcg_root, q, new_blkg);
	if (IS_ERR(blkg))
		goto err_unlock;
	q->root_blkg = blkg;
	spin_unlock_irq(&q->queue_lock);
	rcu_read_unlock();

	if (preloaded)
		radix_tree_preload_end();

<<<<<<< HEAD
	ret = blk_throtl_init(q);
=======
	ret = blk_ioprio_init(q);
>>>>>>> c1084c27
	if (ret)
		goto err_destroy_all;

	ret = blk_iolatency_init(q);
	if (ret) {
		blk_throtl_exit(q);
		goto err_destroy_all;
<<<<<<< HEAD
	}
=======

	ret = blk_iolatency_init(q);
	if (ret) {
		blk_throtl_exit(q);
		goto err_destroy_all;
	}

>>>>>>> c1084c27
	return 0;

err_destroy_all:
	blkg_destroy_all(q);
	return ret;
err_unlock:
	spin_unlock_irq(&q->queue_lock);
	rcu_read_unlock();
	if (preloaded)
		radix_tree_preload_end();
	return PTR_ERR(blkg);
}

/**
 * blkcg_exit_queue - exit and release blkcg part of request_queue
 * @q: request_queue being released
 *
 * Called from blk_exit_queue().  Responsible for exiting blkcg part.
 */
void blkcg_exit_queue(struct request_queue *q)
{
	blkg_destroy_all(q);
	blk_throtl_exit(q);
}

static void blkcg_bind(struct cgroup_subsys_state *root_css)
{
	int i;

	mutex_lock(&blkcg_pol_mutex);

	for (i = 0; i < BLKCG_MAX_POLS; i++) {
		struct blkcg_policy *pol = blkcg_policy[i];
		struct blkcg *blkcg;

		if (!pol || !pol->cpd_bind_fn)
			continue;

		list_for_each_entry(blkcg, &all_blkcgs, all_blkcgs_node)
			if (blkcg->cpd[pol->plid])
				pol->cpd_bind_fn(blkcg->cpd[pol->plid]);
	}
	mutex_unlock(&blkcg_pol_mutex);
}

static void blkcg_exit(struct task_struct *tsk)
{
	if (tsk->throttle_queue)
		blk_put_queue(tsk->throttle_queue);
	tsk->throttle_queue = NULL;
}

struct cgroup_subsys io_cgrp_subsys = {
	.css_alloc = blkcg_css_alloc,
	.css_online = blkcg_css_online,
	.css_offline = blkcg_css_offline,
	.css_free = blkcg_css_free,
	.css_rstat_flush = blkcg_rstat_flush,
	.bind = blkcg_bind,
	.dfl_cftypes = blkcg_files,
	.legacy_cftypes = blkcg_legacy_files,
	.legacy_name = "blkio",
	.exit = blkcg_exit,
#ifdef CONFIG_MEMCG
	/*
	 * This ensures that, if available, memcg is automatically enabled
	 * together on the default hierarchy so that the owner cgroup can
	 * be retrieved from writeback pages.
	 */
	.depends_on = 1 << memory_cgrp_id,
#endif
};
EXPORT_SYMBOL_GPL(io_cgrp_subsys);

/**
 * blkcg_activate_policy - activate a blkcg policy on a request_queue
 * @q: request_queue of interest
 * @pol: blkcg policy to activate
 *
 * Activate @pol on @q.  Requires %GFP_KERNEL context.  @q goes through
 * bypass mode to populate its blkgs with policy_data for @pol.
 *
 * Activation happens with @q bypassed, so nobody would be accessing blkgs
 * from IO path.  Update of each blkg is protected by both queue and blkcg
 * locks so that holding either lock and testing blkcg_policy_enabled() is
 * always enough for dereferencing policy data.
 *
 * The caller is responsible for synchronizing [de]activations and policy
 * [un]registerations.  Returns 0 on success, -errno on failure.
 */
int blkcg_activate_policy(struct request_queue *q,
			  const struct blkcg_policy *pol)
{
	struct blkg_policy_data *pd_prealloc = NULL;
	struct blkcg_gq *blkg, *pinned_blkg = NULL;
	int ret;

	if (blkcg_policy_enabled(q, pol))
		return 0;

	if (queue_is_mq(q))
		blk_mq_freeze_queue(q);
retry:
	spin_lock_irq(&q->queue_lock);

	/* blkg_list is pushed at the head, reverse walk to allocate parents first */
	list_for_each_entry_reverse(blkg, &q->blkg_list, q_node) {
		struct blkg_policy_data *pd;

		if (blkg->pd[pol->plid])
			continue;

		/* If prealloc matches, use it; otherwise try GFP_NOWAIT */
		if (blkg == pinned_blkg) {
			pd = pd_prealloc;
			pd_prealloc = NULL;
		} else {
			pd = pol->pd_alloc_fn(GFP_NOWAIT | __GFP_NOWARN, q,
					      blkg->blkcg);
		}

		if (!pd) {
			/*
			 * GFP_NOWAIT failed.  Free the existing one and
			 * prealloc for @blkg w/ GFP_KERNEL.
			 */
			if (pinned_blkg)
				blkg_put(pinned_blkg);
			blkg_get(blkg);
			pinned_blkg = blkg;

			spin_unlock_irq(&q->queue_lock);

			if (pd_prealloc)
				pol->pd_free_fn(pd_prealloc);
			pd_prealloc = pol->pd_alloc_fn(GFP_KERNEL, q,
						       blkg->blkcg);
			if (pd_prealloc)
				goto retry;
			else
				goto enomem;
		}

		blkg->pd[pol->plid] = pd;
		pd->blkg = blkg;
		pd->plid = pol->plid;
	}

	/* all allocated, init in the same order */
	if (pol->pd_init_fn)
		list_for_each_entry_reverse(blkg, &q->blkg_list, q_node)
			pol->pd_init_fn(blkg->pd[pol->plid]);

	__set_bit(pol->plid, q->blkcg_pols);
	ret = 0;

	spin_unlock_irq(&q->queue_lock);
out:
	if (queue_is_mq(q))
		blk_mq_unfreeze_queue(q);
	if (pinned_blkg)
		blkg_put(pinned_blkg);
	if (pd_prealloc)
		pol->pd_free_fn(pd_prealloc);
	return ret;

enomem:
	/* alloc failed, nothing's initialized yet, free everything */
	spin_lock_irq(&q->queue_lock);
	list_for_each_entry(blkg, &q->blkg_list, q_node) {
		struct blkcg *blkcg = blkg->blkcg;

		spin_lock(&blkcg->lock);
		if (blkg->pd[pol->plid]) {
			pol->pd_free_fn(blkg->pd[pol->plid]);
			blkg->pd[pol->plid] = NULL;
		}
		spin_unlock(&blkcg->lock);
	}
	spin_unlock_irq(&q->queue_lock);
	ret = -ENOMEM;
	goto out;
}
EXPORT_SYMBOL_GPL(blkcg_activate_policy);

/**
 * blkcg_deactivate_policy - deactivate a blkcg policy on a request_queue
 * @q: request_queue of interest
 * @pol: blkcg policy to deactivate
 *
 * Deactivate @pol on @q.  Follows the same synchronization rules as
 * blkcg_activate_policy().
 */
void blkcg_deactivate_policy(struct request_queue *q,
			     const struct blkcg_policy *pol)
{
	struct blkcg_gq *blkg;

	if (!blkcg_policy_enabled(q, pol))
		return;

	if (queue_is_mq(q))
		blk_mq_freeze_queue(q);

	spin_lock_irq(&q->queue_lock);

	__clear_bit(pol->plid, q->blkcg_pols);

	list_for_each_entry(blkg, &q->blkg_list, q_node) {
		struct blkcg *blkcg = blkg->blkcg;

		spin_lock(&blkcg->lock);
		if (blkg->pd[pol->plid]) {
			if (pol->pd_offline_fn)
				pol->pd_offline_fn(blkg->pd[pol->plid]);
			pol->pd_free_fn(blkg->pd[pol->plid]);
			blkg->pd[pol->plid] = NULL;
		}
		spin_unlock(&blkcg->lock);
	}

	spin_unlock_irq(&q->queue_lock);

	if (queue_is_mq(q))
		blk_mq_unfreeze_queue(q);
}
EXPORT_SYMBOL_GPL(blkcg_deactivate_policy);

/**
 * blkcg_policy_register - register a blkcg policy
 * @pol: blkcg policy to register
 *
 * Register @pol with blkcg core.  Might sleep and @pol may be modified on
 * successful registration.  Returns 0 on success and -errno on failure.
 */
int blkcg_policy_register(struct blkcg_policy *pol)
{
	struct blkcg *blkcg;
	int i, ret;

	mutex_lock(&blkcg_pol_register_mutex);
	mutex_lock(&blkcg_pol_mutex);

	/* find an empty slot */
	ret = -ENOSPC;
	for (i = 0; i < BLKCG_MAX_POLS; i++)
		if (!blkcg_policy[i])
			break;
	if (i >= BLKCG_MAX_POLS) {
		pr_warn("blkcg_policy_register: BLKCG_MAX_POLS too small\n");
		goto err_unlock;
	}

	/* Make sure cpd/pd_alloc_fn and cpd/pd_free_fn in pairs */
	if ((!pol->cpd_alloc_fn ^ !pol->cpd_free_fn) ||
		(!pol->pd_alloc_fn ^ !pol->pd_free_fn))
		goto err_unlock;

	/* register @pol */
	pol->plid = i;
	blkcg_policy[pol->plid] = pol;

	/* allocate and install cpd's */
	if (pol->cpd_alloc_fn) {
		list_for_each_entry(blkcg, &all_blkcgs, all_blkcgs_node) {
			struct blkcg_policy_data *cpd;

			cpd = pol->cpd_alloc_fn(GFP_KERNEL);
			if (!cpd)
				goto err_free_cpds;

			blkcg->cpd[pol->plid] = cpd;
			cpd->blkcg = blkcg;
			cpd->plid = pol->plid;
			if (pol->cpd_init_fn)
				pol->cpd_init_fn(cpd);
		}
	}

	mutex_unlock(&blkcg_pol_mutex);

	/* everything is in place, add intf files for the new policy */
	if (pol->dfl_cftypes)
		WARN_ON(cgroup_add_dfl_cftypes(&io_cgrp_subsys,
					       pol->dfl_cftypes));
	if (pol->legacy_cftypes)
		WARN_ON(cgroup_add_legacy_cftypes(&io_cgrp_subsys,
						  pol->legacy_cftypes));
	mutex_unlock(&blkcg_pol_register_mutex);
	return 0;

err_free_cpds:
	if (pol->cpd_free_fn) {
		list_for_each_entry(blkcg, &all_blkcgs, all_blkcgs_node) {
			if (blkcg->cpd[pol->plid]) {
				pol->cpd_free_fn(blkcg->cpd[pol->plid]);
				blkcg->cpd[pol->plid] = NULL;
			}
		}
	}
	blkcg_policy[pol->plid] = NULL;
err_unlock:
	mutex_unlock(&blkcg_pol_mutex);
	mutex_unlock(&blkcg_pol_register_mutex);
	return ret;
}
EXPORT_SYMBOL_GPL(blkcg_policy_register);

/**
 * blkcg_policy_unregister - unregister a blkcg policy
 * @pol: blkcg policy to unregister
 *
 * Undo blkcg_policy_register(@pol).  Might sleep.
 */
void blkcg_policy_unregister(struct blkcg_policy *pol)
{
	struct blkcg *blkcg;

	mutex_lock(&blkcg_pol_register_mutex);

	if (WARN_ON(blkcg_policy[pol->plid] != pol))
		goto out_unlock;

	/* kill the intf files first */
	if (pol->dfl_cftypes)
		cgroup_rm_cftypes(pol->dfl_cftypes);
	if (pol->legacy_cftypes)
		cgroup_rm_cftypes(pol->legacy_cftypes);

	/* remove cpds and unregister */
	mutex_lock(&blkcg_pol_mutex);

	if (pol->cpd_free_fn) {
		list_for_each_entry(blkcg, &all_blkcgs, all_blkcgs_node) {
			if (blkcg->cpd[pol->plid]) {
				pol->cpd_free_fn(blkcg->cpd[pol->plid]);
				blkcg->cpd[pol->plid] = NULL;
			}
		}
	}
	blkcg_policy[pol->plid] = NULL;

	mutex_unlock(&blkcg_pol_mutex);
out_unlock:
	mutex_unlock(&blkcg_pol_register_mutex);
}
EXPORT_SYMBOL_GPL(blkcg_policy_unregister);

bool __blkcg_punt_bio_submit(struct bio *bio)
{
	struct blkcg_gq *blkg = bio->bi_blkg;

	/* consume the flag first */
	bio->bi_opf &= ~REQ_CGROUP_PUNT;

	/* never bounce for the root cgroup */
	if (!blkg->parent)
		return false;

	spin_lock_bh(&blkg->async_bio_lock);
	bio_list_add(&blkg->async_bios, bio);
	spin_unlock_bh(&blkg->async_bio_lock);

	queue_work(blkcg_punt_bio_wq, &blkg->async_bio_work);
	return true;
}

/*
 * Scale the accumulated delay based on how long it has been since we updated
 * the delay.  We only call this when we are adding delay, in case it's been a
 * while since we added delay, and when we are checking to see if we need to
 * delay a task, to account for any delays that may have occurred.
 */
static void blkcg_scale_delay(struct blkcg_gq *blkg, u64 now)
{
	u64 old = atomic64_read(&blkg->delay_start);

	/* negative use_delay means no scaling, see blkcg_set_delay() */
	if (atomic_read(&blkg->use_delay) < 0)
		return;

	/*
	 * We only want to scale down every second.  The idea here is that we
	 * want to delay people for min(delay_nsec, NSEC_PER_SEC) in a certain
	 * time window.  We only want to throttle tasks for recent delay that
	 * has occurred, in 1 second time windows since that's the maximum
	 * things can be throttled.  We save the current delay window in
	 * blkg->last_delay so we know what amount is still left to be charged
	 * to the blkg from this point onward.  blkg->last_use keeps track of
	 * the use_delay counter.  The idea is if we're unthrottling the blkg we
	 * are ok with whatever is happening now, and we can take away more of
	 * the accumulated delay as we've already throttled enough that
	 * everybody is happy with their IO latencies.
	 */
	if (time_before64(old + NSEC_PER_SEC, now) &&
	    atomic64_cmpxchg(&blkg->delay_start, old, now) == old) {
		u64 cur = atomic64_read(&blkg->delay_nsec);
		u64 sub = min_t(u64, blkg->last_delay, now - old);
		int cur_use = atomic_read(&blkg->use_delay);

		/*
		 * We've been unthrottled, subtract a larger chunk of our
		 * accumulated delay.
		 */
		if (cur_use < blkg->last_use)
			sub = max_t(u64, sub, blkg->last_delay >> 1);

		/*
		 * This shouldn't happen, but handle it anyway.  Our delay_nsec
		 * should only ever be growing except here where we subtract out
		 * min(last_delay, 1 second), but lord knows bugs happen and I'd
		 * rather not end up with negative numbers.
		 */
		if (unlikely(cur < sub)) {
			atomic64_set(&blkg->delay_nsec, 0);
			blkg->last_delay = 0;
		} else {
			atomic64_sub(sub, &blkg->delay_nsec);
			blkg->last_delay = cur - sub;
		}
		blkg->last_use = cur_use;
	}
}

/*
 * This is called when we want to actually walk up the hierarchy and check to
 * see if we need to throttle, and then actually throttle if there is some
 * accumulated delay.  This should only be called upon return to user space so
 * we're not holding some lock that would induce a priority inversion.
 */
static void blkcg_maybe_throttle_blkg(struct blkcg_gq *blkg, bool use_memdelay)
{
	unsigned long pflags;
	bool clamp;
	u64 now = ktime_to_ns(ktime_get());
	u64 exp;
	u64 delay_nsec = 0;
	int tok;

	while (blkg->parent) {
		int use_delay = atomic_read(&blkg->use_delay);

		if (use_delay) {
			u64 this_delay;

			blkcg_scale_delay(blkg, now);
			this_delay = atomic64_read(&blkg->delay_nsec);
			if (this_delay > delay_nsec) {
				delay_nsec = this_delay;
				clamp = use_delay > 0;
			}
		}
		blkg = blkg->parent;
	}

	if (!delay_nsec)
		return;

	/*
	 * Let's not sleep for all eternity if we've amassed a huge delay.
	 * Swapping or metadata IO can accumulate 10's of seconds worth of
	 * delay, and we want userspace to be able to do _something_ so cap the
	 * delays at 0.25s. If there's 10's of seconds worth of delay then the
	 * tasks will be delayed for 0.25 second for every syscall. If
	 * blkcg_set_delay() was used as indicated by negative use_delay, the
	 * caller is responsible for regulating the range.
	 */
	if (clamp)
		delay_nsec = min_t(u64, delay_nsec, 250 * NSEC_PER_MSEC);

	if (use_memdelay)
		psi_memstall_enter(&pflags);

	exp = ktime_add_ns(now, delay_nsec);
	tok = io_schedule_prepare();
	do {
		__set_current_state(TASK_KILLABLE);
		if (!schedule_hrtimeout(&exp, HRTIMER_MODE_ABS))
			break;
	} while (!fatal_signal_pending(current));
	io_schedule_finish(tok);

	if (use_memdelay)
		psi_memstall_leave(&pflags);
}

/**
 * blkcg_maybe_throttle_current - throttle the current task if it has been marked
 *
 * This is only called if we've been marked with set_notify_resume().  Obviously
 * we can be set_notify_resume() for reasons other than blkcg throttling, so we
 * check to see if current->throttle_queue is set and if not this doesn't do
 * anything.  This should only ever be called by the resume code, it's not meant
 * to be called by people willy-nilly as it will actually do the work to
 * throttle the task if it is setup for throttling.
 */
void blkcg_maybe_throttle_current(void)
{
	struct request_queue *q = current->throttle_queue;
	struct cgroup_subsys_state *css;
	struct blkcg *blkcg;
	struct blkcg_gq *blkg;
	bool use_memdelay = current->use_memdelay;

	if (!q)
		return;

	current->throttle_queue = NULL;
	current->use_memdelay = false;

	rcu_read_lock();
	css = kthread_blkcg();
	if (css)
		blkcg = css_to_blkcg(css);
	else
		blkcg = css_to_blkcg(task_css(current, io_cgrp_id));

	if (!blkcg)
		goto out;
	blkg = blkg_lookup(blkcg, q);
	if (!blkg)
		goto out;
	if (!blkg_tryget(blkg))
		goto out;
	rcu_read_unlock();

	blkcg_maybe_throttle_blkg(blkg, use_memdelay);
	blkg_put(blkg);
	blk_put_queue(q);
	return;
out:
	rcu_read_unlock();
	blk_put_queue(q);
}

/**
 * blkcg_schedule_throttle - this task needs to check for throttling
 * @q: the request queue IO was submitted on
 * @use_memdelay: do we charge this to memory delay for PSI
 *
 * This is called by the IO controller when we know there's delay accumulated
 * for the blkg for this task.  We do not pass the blkg because there are places
 * we call this that may not have that information, the swapping code for
 * instance will only have a request_queue at that point.  This set's the
 * notify_resume for the task to check and see if it requires throttling before
 * returning to user space.
 *
 * We will only schedule once per syscall.  You can call this over and over
 * again and it will only do the check once upon return to user space, and only
 * throttle once.  If the task needs to be throttled again it'll need to be
 * re-set at the next time we see the task.
 */
void blkcg_schedule_throttle(struct request_queue *q, bool use_memdelay)
{
	if (unlikely(current->flags & PF_KTHREAD))
		return;

	if (current->throttle_queue != q) {
		if (!blk_get_queue(q))
			return;

		if (current->throttle_queue)
			blk_put_queue(current->throttle_queue);
		current->throttle_queue = q;
	}

	if (use_memdelay)
		current->use_memdelay = use_memdelay;
	set_notify_resume(current);
}

/**
 * blkcg_add_delay - add delay to this blkg
 * @blkg: blkg of interest
 * @now: the current time in nanoseconds
 * @delta: how many nanoseconds of delay to add
 *
 * Charge @delta to the blkg's current delay accumulation.  This is used to
 * throttle tasks if an IO controller thinks we need more throttling.
 */
void blkcg_add_delay(struct blkcg_gq *blkg, u64 now, u64 delta)
{
	if (WARN_ON_ONCE(atomic_read(&blkg->use_delay) < 0))
		return;
	blkcg_scale_delay(blkg, now);
	atomic64_add(delta, &blkg->delay_nsec);
}

/**
 * blkg_tryget_closest - try and get a blkg ref on the closet blkg
 * @bio: target bio
 * @css: target css
 *
 * As the failure mode here is to walk up the blkg tree, this ensure that the
 * blkg->parent pointers are always valid.  This returns the blkg that it ended
 * up taking a reference on or %NULL if no reference was taken.
 */
static inline struct blkcg_gq *blkg_tryget_closest(struct bio *bio,
		struct cgroup_subsys_state *css)
{
	struct blkcg_gq *blkg, *ret_blkg = NULL;

	rcu_read_lock();
	blkg = blkg_lookup_create(css_to_blkcg(css),
				  bio->bi_bdev->bd_disk->queue);
	while (blkg) {
		if (blkg_tryget(blkg)) {
			ret_blkg = blkg;
			break;
		}
		blkg = blkg->parent;
	}
	rcu_read_unlock();

	return ret_blkg;
}

/**
 * bio_associate_blkg_from_css - associate a bio with a specified css
 * @bio: target bio
 * @css: target css
 *
 * Associate @bio with the blkg found by combining the css's blkg and the
 * request_queue of the @bio.  An association failure is handled by walking up
 * the blkg tree.  Therefore, the blkg associated can be anything between @blkg
 * and q->root_blkg.  This situation only happens when a cgroup is dying and
 * then the remaining bios will spill to the closest alive blkg.
 *
 * A reference will be taken on the blkg and will be released when @bio is
 * freed.
 */
void bio_associate_blkg_from_css(struct bio *bio,
				 struct cgroup_subsys_state *css)
{
	if (bio->bi_blkg)
		blkg_put(bio->bi_blkg);

	if (css && css->parent) {
		bio->bi_blkg = blkg_tryget_closest(bio, css);
	} else {
		blkg_get(bio->bi_bdev->bd_disk->queue->root_blkg);
		bio->bi_blkg = bio->bi_bdev->bd_disk->queue->root_blkg;
	}
}
EXPORT_SYMBOL_GPL(bio_associate_blkg_from_css);

/**
 * bio_associate_blkg - associate a bio with a blkg
 * @bio: target bio
 *
 * Associate @bio with the blkg found from the bio's css and request_queue.
 * If one is not found, bio_lookup_blkg() creates the blkg.  If a blkg is
 * already associated, the css is reused and association redone as the
 * request_queue may have changed.
 */
void bio_associate_blkg(struct bio *bio)
{
	struct cgroup_subsys_state *css;

	rcu_read_lock();

	if (bio->bi_blkg)
		css = &bio_blkcg(bio)->css;
	else
		css = blkcg_css();

	bio_associate_blkg_from_css(bio, css);

	rcu_read_unlock();
}
EXPORT_SYMBOL_GPL(bio_associate_blkg);

/**
 * bio_clone_blkg_association - clone blkg association from src to dst bio
 * @dst: destination bio
 * @src: source bio
 */
void bio_clone_blkg_association(struct bio *dst, struct bio *src)
{
	if (src->bi_blkg) {
		if (dst->bi_blkg)
			blkg_put(dst->bi_blkg);
		blkg_get(src->bi_blkg);
		dst->bi_blkg = src->bi_blkg;
	}
}
EXPORT_SYMBOL_GPL(bio_clone_blkg_association);

static int blk_cgroup_io_type(struct bio *bio)
{
	if (op_is_discard(bio->bi_opf))
		return BLKG_IOSTAT_DISCARD;
	if (op_is_write(bio->bi_opf))
		return BLKG_IOSTAT_WRITE;
	return BLKG_IOSTAT_READ;
}

void blk_cgroup_bio_start(struct bio *bio)
{
	int rwd = blk_cgroup_io_type(bio), cpu;
	struct blkg_iostat_set *bis;
	unsigned long flags;

	cpu = get_cpu();
	bis = per_cpu_ptr(bio->bi_blkg->iostat_cpu, cpu);
	flags = u64_stats_update_begin_irqsave(&bis->sync);

	/*
	 * If the bio is flagged with BIO_CGROUP_ACCT it means this is a split
	 * bio and we would have already accounted for the size of the bio.
	 */
	if (!bio_flagged(bio, BIO_CGROUP_ACCT)) {
		bio_set_flag(bio, BIO_CGROUP_ACCT);
		bis->cur.bytes[rwd] += bio->bi_iter.bi_size;
	}
	bis->cur.ios[rwd]++;

	u64_stats_update_end_irqrestore(&bis->sync, flags);
	if (cgroup_subsys_on_dfl(io_cgrp_subsys))
		cgroup_rstat_updated(bio->bi_blkg->blkcg->css.cgroup, cpu);
	put_cpu();
}

static int __init blkcg_init(void)
{
	blkcg_punt_bio_wq = alloc_workqueue("blkcg_punt_bio",
					    WQ_MEM_RECLAIM | WQ_FREEZABLE |
					    WQ_UNBOUND | WQ_SYSFS, 0);
	if (!blkcg_punt_bio_wq)
		return -ENOMEM;
	return 0;
}
subsys_initcall(blkcg_init);

module_param(blkcg_debug_stats, bool, 0644);
MODULE_PARM_DESC(blkcg_debug_stats, "True if you want debug stats, false if not");<|MERGE_RESOLUTION|>--- conflicted
+++ resolved
@@ -1193,11 +1193,11 @@
 	if (preloaded)
 		radix_tree_preload_end();
 
-<<<<<<< HEAD
+	ret = blk_ioprio_init(q);
+	if (ret)
+		goto err_destroy_all;
+
 	ret = blk_throtl_init(q);
-=======
-	ret = blk_ioprio_init(q);
->>>>>>> c1084c27
 	if (ret)
 		goto err_destroy_all;
 
@@ -1205,17 +1205,8 @@
 	if (ret) {
 		blk_throtl_exit(q);
 		goto err_destroy_all;
-<<<<<<< HEAD
-	}
-=======
-
-	ret = blk_iolatency_init(q);
-	if (ret) {
-		blk_throtl_exit(q);
-		goto err_destroy_all;
-	}
-
->>>>>>> c1084c27
+	}
+
 	return 0;
 
 err_destroy_all:
