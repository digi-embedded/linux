// SPDX-License-Identifier: GPL-2.0
#include <linux/capability.h>
#include <linux/compat.h>
#include <linux/blkdev.h>
#include <linux/export.h>
#include <linux/gfp.h>
#include <linux/blkpg.h>
#include <linux/hdreg.h>
#include <linux/backing-dev.h>
#include <linux/fs.h>
#include <linux/blktrace_api.h>
#include <linux/pr.h>
#include <linux/uaccess.h>
#include "blk.h"

static int blkpg_do_ioctl(struct block_device *bdev,
			  struct blkpg_partition __user *upart, int op)
{
	struct gendisk *disk = bdev->bd_disk;
	struct blkpg_partition p;
	long long start, length;

	if (disk->flags & GENHD_FL_NO_PART)
		return -EINVAL;
	if (!capable(CAP_SYS_ADMIN))
		return -EACCES;
	if (copy_from_user(&p, upart, sizeof(struct blkpg_partition)))
		return -EFAULT;
	if (bdev_is_partition(bdev))
		return -EINVAL;

	if (p.pno <= 0)
		return -EINVAL;

	if (op == BLKPG_DEL_PARTITION)
		return bdev_del_partition(disk, p.pno);

	start = p.start >> SECTOR_SHIFT;
	length = p.length >> SECTOR_SHIFT;

	switch (op) {
	case BLKPG_ADD_PARTITION:
		/* check if partition is aligned to blocksize */
		if (p.start & (bdev_logical_block_size(bdev) - 1))
			return -EINVAL;
		return bdev_add_partition(disk, p.pno, start, length);
	case BLKPG_RESIZE_PARTITION:
		return bdev_resize_partition(disk, p.pno, start, length);
	default:
		return -EINVAL;
	}
}

static int blkpg_ioctl(struct block_device *bdev,
		       struct blkpg_ioctl_arg __user *arg)
{
	struct blkpg_partition __user *udata;
	int op;

	if (get_user(op, &arg->op) || get_user(udata, &arg->data))
		return -EFAULT;

	return blkpg_do_ioctl(bdev, udata, op);
}

#ifdef CONFIG_COMPAT
struct compat_blkpg_ioctl_arg {
	compat_int_t op;
	compat_int_t flags;
	compat_int_t datalen;
	compat_caddr_t data;
};

static int compat_blkpg_ioctl(struct block_device *bdev,
			      struct compat_blkpg_ioctl_arg __user *arg)
{
	compat_caddr_t udata;
	int op;

	if (get_user(op, &arg->op) || get_user(udata, &arg->data))
		return -EFAULT;

	return blkpg_do_ioctl(bdev, compat_ptr(udata), op);
}
#endif

static int blk_ioctl_discard(struct block_device *bdev, blk_mode_t mode,
		unsigned long arg)
{
	uint64_t range[2];
	uint64_t start, len;
	struct inode *inode = bdev->bd_inode;
	int err;

	if (!(mode & BLK_OPEN_WRITE))
		return -EBADF;

	if (!bdev_max_discard_sectors(bdev))
		return -EOPNOTSUPP;

	if (copy_from_user(range, (void __user *)arg, sizeof(range)))
		return -EFAULT;

	start = range[0];
	len = range[1];

	if (start & 511)
		return -EINVAL;
	if (len & 511)
		return -EINVAL;

	if (start + len > bdev_nr_bytes(bdev))
		return -EINVAL;

	filemap_invalidate_lock(inode->i_mapping);
	err = truncate_bdev_range(bdev, mode, start, start + len - 1);
	if (err)
		goto fail;
	err = blkdev_issue_discard(bdev, start >> 9, len >> 9, GFP_KERNEL);
fail:
	filemap_invalidate_unlock(inode->i_mapping);
	return err;
}

static int blk_ioctl_secure_erase(struct block_device *bdev, blk_mode_t mode,
		void __user *argp)
{
	uint64_t start, len;
	uint64_t range[2];
	int err;

	if (!(mode & BLK_OPEN_WRITE))
		return -EBADF;
	if (!bdev_max_secure_erase_sectors(bdev))
		return -EOPNOTSUPP;
	if (copy_from_user(range, argp, sizeof(range)))
		return -EFAULT;

	start = range[0];
	len = range[1];
	if ((start & 511) || (len & 511))
		return -EINVAL;
	if (start + len > bdev_nr_bytes(bdev))
		return -EINVAL;

	filemap_invalidate_lock(bdev->bd_inode->i_mapping);
	err = truncate_bdev_range(bdev, mode, start, start + len - 1);
	if (!err)
		err = blkdev_issue_secure_erase(bdev, start >> 9, len >> 9,
						GFP_KERNEL);
	filemap_invalidate_unlock(bdev->bd_inode->i_mapping);
	return err;
}


static int blk_ioctl_zeroout(struct block_device *bdev, blk_mode_t mode,
		unsigned long arg)
{
	uint64_t range[2];
	uint64_t start, end, len;
	struct inode *inode = bdev->bd_inode;
	int err;

	if (!(mode & BLK_OPEN_WRITE))
		return -EBADF;

	if (copy_from_user(range, (void __user *)arg, sizeof(range)))
		return -EFAULT;

	start = range[0];
	len = range[1];
	end = start + len - 1;

	if (start & 511)
		return -EINVAL;
	if (len & 511)
		return -EINVAL;
	if (end >= (uint64_t)bdev_nr_bytes(bdev))
		return -EINVAL;
	if (end < start)
		return -EINVAL;

	/* Invalidate the page cache, including dirty pages */
	filemap_invalidate_lock(inode->i_mapping);
	err = truncate_bdev_range(bdev, mode, start, end);
	if (err)
		goto fail;

	err = blkdev_issue_zeroout(bdev, start >> 9, len >> 9, GFP_KERNEL,
				   BLKDEV_ZERO_NOUNMAP);

fail:
	filemap_invalidate_unlock(inode->i_mapping);
	return err;
}

static int put_ushort(unsigned short __user *argp, unsigned short val)
{
	return put_user(val, argp);
}

static int put_int(int __user *argp, int val)
{
	return put_user(val, argp);
}

static int put_uint(unsigned int __user *argp, unsigned int val)
{
	return put_user(val, argp);
}

static int put_long(long __user *argp, long val)
{
	return put_user(val, argp);
}

static int put_ulong(unsigned long __user *argp, unsigned long val)
{
	return put_user(val, argp);
}

static int put_u64(u64 __user *argp, u64 val)
{
	return put_user(val, argp);
}

#ifdef CONFIG_COMPAT
static int compat_put_long(compat_long_t __user *argp, long val)
{
	return put_user(val, argp);
}

static int compat_put_ulong(compat_ulong_t __user *argp, compat_ulong_t val)
{
	return put_user(val, argp);
}
#endif

#ifdef CONFIG_COMPAT
/*
 * This is the equivalent of compat_ptr_ioctl(), to be used by block
 * drivers that implement only commands that are completely compatible
 * between 32-bit and 64-bit user space
 */
int blkdev_compat_ptr_ioctl(struct block_device *bdev, blk_mode_t mode,
			unsigned cmd, unsigned long arg)
{
	struct gendisk *disk = bdev->bd_disk;

	if (disk->fops->ioctl)
		return disk->fops->ioctl(bdev, mode, cmd,
					 (unsigned long)compat_ptr(arg));

	return -ENOIOCTLCMD;
}
EXPORT_SYMBOL(blkdev_compat_ptr_ioctl);
#endif

static bool blkdev_pr_allowed(struct block_device *bdev, blk_mode_t mode)
{
	/* no sense to make reservations for partitions */
	if (bdev_is_partition(bdev))
		return false;

	if (capable(CAP_SYS_ADMIN))
		return true;
	/*
	 * Only allow unprivileged reservations if the file descriptor is open
	 * for writing.
	 */
	return mode & BLK_OPEN_WRITE;
}

static int blkdev_pr_register(struct block_device *bdev, blk_mode_t mode,
		struct pr_registration __user *arg)
{
	const struct pr_ops *ops = bdev->bd_disk->fops->pr_ops;
	struct pr_registration reg;

	if (!blkdev_pr_allowed(bdev, mode))
		return -EPERM;
	if (!ops || !ops->pr_register)
		return -EOPNOTSUPP;
	if (copy_from_user(&reg, arg, sizeof(reg)))
		return -EFAULT;

	if (reg.flags & ~PR_FL_IGNORE_KEY)
		return -EOPNOTSUPP;
	return ops->pr_register(bdev, reg.old_key, reg.new_key, reg.flags);
}

static int blkdev_pr_reserve(struct block_device *bdev, blk_mode_t mode,
		struct pr_reservation __user *arg)
{
	const struct pr_ops *ops = bdev->bd_disk->fops->pr_ops;
	struct pr_reservation rsv;

	if (!blkdev_pr_allowed(bdev, mode))
		return -EPERM;
	if (!ops || !ops->pr_reserve)
		return -EOPNOTSUPP;
	if (copy_from_user(&rsv, arg, sizeof(rsv)))
		return -EFAULT;

	if (rsv.flags & ~PR_FL_IGNORE_KEY)
		return -EOPNOTSUPP;
	return ops->pr_reserve(bdev, rsv.key, rsv.type, rsv.flags);
}

static int blkdev_pr_release(struct block_device *bdev, blk_mode_t mode,
		struct pr_reservation __user *arg)
{
	const struct pr_ops *ops = bdev->bd_disk->fops->pr_ops;
	struct pr_reservation rsv;

	if (!blkdev_pr_allowed(bdev, mode))
		return -EPERM;
	if (!ops || !ops->pr_release)
		return -EOPNOTSUPP;
	if (copy_from_user(&rsv, arg, sizeof(rsv)))
		return -EFAULT;

	if (rsv.flags)
		return -EOPNOTSUPP;
	return ops->pr_release(bdev, rsv.key, rsv.type);
}

static int blkdev_pr_preempt(struct block_device *bdev, blk_mode_t mode,
		struct pr_preempt __user *arg, bool abort)
{
	const struct pr_ops *ops = bdev->bd_disk->fops->pr_ops;
	struct pr_preempt p;

	if (!blkdev_pr_allowed(bdev, mode))
		return -EPERM;
	if (!ops || !ops->pr_preempt)
		return -EOPNOTSUPP;
	if (copy_from_user(&p, arg, sizeof(p)))
		return -EFAULT;

	if (p.flags)
		return -EOPNOTSUPP;
	return ops->pr_preempt(bdev, p.old_key, p.new_key, p.type, abort);
}

static int blkdev_pr_clear(struct block_device *bdev, blk_mode_t mode,
		struct pr_clear __user *arg)
{
	const struct pr_ops *ops = bdev->bd_disk->fops->pr_ops;
	struct pr_clear c;

	if (!blkdev_pr_allowed(bdev, mode))
		return -EPERM;
	if (!ops || !ops->pr_clear)
		return -EOPNOTSUPP;
	if (copy_from_user(&c, arg, sizeof(c)))
		return -EFAULT;

	if (c.flags)
		return -EOPNOTSUPP;
	return ops->pr_clear(bdev, c.key);
}

static int blkdev_flushbuf(struct block_device *bdev, unsigned cmd,
		unsigned long arg)
{
	if (!capable(CAP_SYS_ADMIN))
		return -EACCES;

	mutex_lock(&bdev->bd_holder_lock);
	if (bdev->bd_holder_ops && bdev->bd_holder_ops->sync)
		bdev->bd_holder_ops->sync(bdev);
	else
		sync_blockdev(bdev);
	mutex_unlock(&bdev->bd_holder_lock);

	invalidate_bdev(bdev);
	return 0;
}

static int blkdev_roset(struct block_device *bdev, unsigned cmd,
		unsigned long arg)
{
	int ret, n;

	if (!capable(CAP_SYS_ADMIN))
		return -EACCES;

	if (get_user(n, (int __user *)arg))
		return -EFAULT;
	if (bdev->bd_disk->fops->set_read_only) {
		ret = bdev->bd_disk->fops->set_read_only(bdev, n);
		if (ret)
			return ret;
	}
	bdev->bd_read_only = n;
	return 0;
}

static int blkdev_getgeo(struct block_device *bdev,
		struct hd_geometry __user *argp)
{
	struct gendisk *disk = bdev->bd_disk;
	struct hd_geometry geo;
	int ret;

	if (!argp)
		return -EINVAL;
	if (!disk->fops->getgeo)
		return -ENOTTY;

	/*
	 * We need to set the startsect first, the driver may
	 * want to override it.
	 */
	memset(&geo, 0, sizeof(geo));
	geo.start = get_start_sect(bdev);
	ret = disk->fops->getgeo(bdev, &geo);
	if (ret)
		return ret;
	if (copy_to_user(argp, &geo, sizeof(geo)))
		return -EFAULT;
	return 0;
}

#ifdef CONFIG_COMPAT
struct compat_hd_geometry {
	unsigned char heads;
	unsigned char sectors;
	unsigned short cylinders;
	u32 start;
};

static int compat_hdio_getgeo(struct block_device *bdev,
			      struct compat_hd_geometry __user *ugeo)
{
	struct gendisk *disk = bdev->bd_disk;
	struct hd_geometry geo;
	int ret;

	if (!ugeo)
		return -EINVAL;
	if (!disk->fops->getgeo)
		return -ENOTTY;

	memset(&geo, 0, sizeof(geo));
	/*
	 * We need to set the startsect first, the driver may
	 * want to override it.
	 */
	geo.start = get_start_sect(bdev);
	ret = disk->fops->getgeo(bdev, &geo);
	if (ret)
		return ret;

	ret = copy_to_user(ugeo, &geo, 4);
	ret |= put_user(geo.start, &ugeo->start);
	if (ret)
		ret = -EFAULT;

	return ret;
}
#endif

/* set the logical block size */
static int blkdev_bszset(struct block_device *bdev, blk_mode_t mode,
		int __user *argp)
{
	int ret, n;

	if (!capable(CAP_SYS_ADMIN))
		return -EACCES;
	if (!argp)
		return -EINVAL;
	if (get_user(n, argp))
		return -EFAULT;

	if (mode & BLK_OPEN_EXCL)
		return set_blocksize(bdev, n);

	if (IS_ERR(blkdev_get_by_dev(bdev->bd_dev, mode, &bdev, NULL)))
		return -EBUSY;
	ret = set_blocksize(bdev, n);
	blkdev_put(bdev, &bdev);

	return ret;
}

/*
 * Common commands that are handled the same way on native and compat
 * user space. Note the separate arg/argp parameters that are needed
 * to deal with the compat_ptr() conversion.
 */
<<<<<<< HEAD
static int blkdev_common_ioctl(struct block_device *bdev, fmode_t mode,
=======
static int blkdev_common_ioctl(struct block_device *bdev, blk_mode_t mode,
>>>>>>> ccf0a997
			       unsigned int cmd, unsigned long arg,
			       void __user *argp)
{
	unsigned int max_sectors;

	switch (cmd) {
	case BLKFLSBUF:
		return blkdev_flushbuf(bdev, cmd, arg);
	case BLKROSET:
		return blkdev_roset(bdev, cmd, arg);
	case BLKDISCARD:
		return blk_ioctl_discard(bdev, mode, arg);
	case BLKSECDISCARD:
		return blk_ioctl_secure_erase(bdev, mode, argp);
	case BLKZEROOUT:
		return blk_ioctl_zeroout(bdev, mode, arg);
	case BLKGETDISKSEQ:
		return put_u64(argp, bdev->bd_disk->diskseq);
	case BLKREPORTZONE:
		return blkdev_report_zones_ioctl(bdev, cmd, arg);
	case BLKRESETZONE:
	case BLKOPENZONE:
	case BLKCLOSEZONE:
	case BLKFINISHZONE:
		return blkdev_zone_mgmt_ioctl(bdev, mode, cmd, arg);
	case BLKGETZONESZ:
		return put_uint(argp, bdev_zone_sectors(bdev));
	case BLKGETNRZONES:
		return put_uint(argp, bdev_nr_zones(bdev));
	case BLKROGET:
		return put_int(argp, bdev_read_only(bdev) != 0);
	case BLKSSZGET: /* get block device logical block size */
		return put_int(argp, bdev_logical_block_size(bdev));
	case BLKPBSZGET: /* get block device physical block size */
		return put_uint(argp, bdev_physical_block_size(bdev));
	case BLKIOMIN:
		return put_uint(argp, bdev_io_min(bdev));
	case BLKIOOPT:
		return put_uint(argp, bdev_io_opt(bdev));
	case BLKALIGNOFF:
		return put_int(argp, bdev_alignment_offset(bdev));
	case BLKDISCARDZEROES:
		return put_uint(argp, 0);
	case BLKSECTGET:
		max_sectors = min_t(unsigned int, USHRT_MAX,
				    queue_max_sectors(bdev_get_queue(bdev)));
		return put_ushort(argp, max_sectors);
	case BLKROTATIONAL:
		return put_ushort(argp, !bdev_nonrot(bdev));
	case BLKRASET:
	case BLKFRASET:
		if(!capable(CAP_SYS_ADMIN))
			return -EACCES;
		bdev->bd_disk->bdi->ra_pages = (arg * 512) / PAGE_SIZE;
		return 0;
	case BLKRRPART:
		if (!capable(CAP_SYS_ADMIN))
			return -EACCES;
		if (bdev_is_partition(bdev))
			return -EINVAL;
		return disk_scan_partitions(bdev->bd_disk, mode);
	case BLKTRACESTART:
	case BLKTRACESTOP:
	case BLKTRACETEARDOWN:
		return blk_trace_ioctl(bdev, cmd, argp);
	case IOC_PR_REGISTER:
		return blkdev_pr_register(bdev, mode, argp);
	case IOC_PR_RESERVE:
		return blkdev_pr_reserve(bdev, mode, argp);
	case IOC_PR_RELEASE:
		return blkdev_pr_release(bdev, mode, argp);
	case IOC_PR_PREEMPT:
		return blkdev_pr_preempt(bdev, mode, argp, false);
	case IOC_PR_PREEMPT_ABORT:
		return blkdev_pr_preempt(bdev, mode, argp, true);
	case IOC_PR_CLEAR:
		return blkdev_pr_clear(bdev, mode, argp);
	default:
		return -ENOIOCTLCMD;
	}
}

/*
 * Always keep this in sync with compat_blkdev_ioctl()
 * to handle all incompatible commands in both functions.
 *
 * New commands must be compatible and go into blkdev_common_ioctl
 */
long blkdev_ioctl(struct file *file, unsigned cmd, unsigned long arg)
{
	struct block_device *bdev = I_BDEV(file->f_mapping->host);
	void __user *argp = (void __user *)arg;
	blk_mode_t mode = file_to_blk_mode(file);
	int ret;

	switch (cmd) {
	/* These need separate implementations for the data structure */
	case HDIO_GETGEO:
		return blkdev_getgeo(bdev, argp);
	case BLKPG:
		return blkpg_ioctl(bdev, argp);

	/* Compat mode returns 32-bit data instead of 'long' */
	case BLKRAGET:
	case BLKFRAGET:
		if (!argp)
			return -EINVAL;
		return put_long(argp,
			(bdev->bd_disk->bdi->ra_pages * PAGE_SIZE) / 512);
	case BLKGETSIZE:
		if (bdev_nr_sectors(bdev) > ~0UL)
			return -EFBIG;
		return put_ulong(argp, bdev_nr_sectors(bdev));

	/* The data is compatible, but the command number is different */
	case BLKBSZGET: /* get block device soft block size (cf. BLKSSZGET) */
		return put_int(argp, block_size(bdev));
	case BLKBSZSET:
		return blkdev_bszset(bdev, mode, argp);
	case BLKGETSIZE64:
		return put_u64(argp, bdev_nr_bytes(bdev));

	/* Incompatible alignment on i386 */
	case BLKTRACESETUP:
		return blk_trace_ioctl(bdev, cmd, argp);
	default:
		break;
	}

	ret = blkdev_common_ioctl(bdev, mode, cmd, arg, argp);
	if (ret != -ENOIOCTLCMD)
		return ret;

	if (!bdev->bd_disk->fops->ioctl)
		return -ENOTTY;
	return bdev->bd_disk->fops->ioctl(bdev, mode, cmd, arg);
}

#ifdef CONFIG_COMPAT

#define BLKBSZGET_32		_IOR(0x12, 112, int)
#define BLKBSZSET_32		_IOW(0x12, 113, int)
#define BLKGETSIZE64_32		_IOR(0x12, 114, int)

/* Most of the generic ioctls are handled in the normal fallback path.
   This assumes the blkdev's low level compat_ioctl always returns
   ENOIOCTLCMD for unknown ioctls. */
long compat_blkdev_ioctl(struct file *file, unsigned cmd, unsigned long arg)
{
	int ret;
	void __user *argp = compat_ptr(arg);
	struct block_device *bdev = I_BDEV(file->f_mapping->host);
	struct gendisk *disk = bdev->bd_disk;
	blk_mode_t mode = file_to_blk_mode(file);

	switch (cmd) {
	/* These need separate implementations for the data structure */
	case HDIO_GETGEO:
		return compat_hdio_getgeo(bdev, argp);
	case BLKPG:
		return compat_blkpg_ioctl(bdev, argp);

	/* Compat mode returns 32-bit data instead of 'long' */
	case BLKRAGET:
	case BLKFRAGET:
		if (!argp)
			return -EINVAL;
		return compat_put_long(argp,
			(bdev->bd_disk->bdi->ra_pages * PAGE_SIZE) / 512);
	case BLKGETSIZE:
		if (bdev_nr_sectors(bdev) > ~(compat_ulong_t)0)
			return -EFBIG;
		return compat_put_ulong(argp, bdev_nr_sectors(bdev));

	/* The data is compatible, but the command number is different */
	case BLKBSZGET_32: /* get the logical block size (cf. BLKSSZGET) */
		return put_int(argp, bdev_logical_block_size(bdev));
	case BLKBSZSET_32:
		return blkdev_bszset(bdev, mode, argp);
	case BLKGETSIZE64_32:
		return put_u64(argp, bdev_nr_bytes(bdev));

	/* Incompatible alignment on i386 */
	case BLKTRACESETUP32:
		return blk_trace_ioctl(bdev, cmd, argp);
	default:
		break;
	}

	ret = blkdev_common_ioctl(bdev, mode, cmd, arg, argp);
	if (ret == -ENOIOCTLCMD && disk->fops->compat_ioctl)
		ret = disk->fops->compat_ioctl(bdev, mode, cmd, arg);

	return ret;
}
#endif<|MERGE_RESOLUTION|>--- conflicted
+++ resolved
@@ -491,11 +491,7 @@
  * user space. Note the separate arg/argp parameters that are needed
  * to deal with the compat_ptr() conversion.
  */
-<<<<<<< HEAD
-static int blkdev_common_ioctl(struct block_device *bdev, fmode_t mode,
-=======
 static int blkdev_common_ioctl(struct block_device *bdev, blk_mode_t mode,
->>>>>>> ccf0a997
 			       unsigned int cmd, unsigned long arg,
 			       void __user *argp)
 {
