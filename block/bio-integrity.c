/*
 * bio-integrity.c - bio data integrity extensions
 *
 * Copyright (C) 2007, 2008, 2009 Oracle Corporation
 * Written by: Martin K. Petersen <martin.petersen@oracle.com>
 *
 * This program is free software; you can redistribute it and/or
 * modify it under the terms of the GNU General Public License version
 * 2 as published by the Free Software Foundation.
 *
 * This program is distributed in the hope that it will be useful, but
 * WITHOUT ANY WARRANTY; without even the implied warranty of
 * MERCHANTABILITY or FITNESS FOR A PARTICULAR PURPOSE.  See the GNU
 * General Public License for more details.
 *
 * You should have received a copy of the GNU General Public License
 * along with this program; see the file COPYING.  If not, write to
 * the Free Software Foundation, 675 Mass Ave, Cambridge, MA 02139,
 * USA.
 *
 */

#include <linux/blkdev.h>
#include <linux/mempool.h>
#include <linux/export.h>
#include <linux/bio.h>
#include <linux/workqueue.h>
#include <linux/slab.h>
#include "blk.h"

#define BIP_INLINE_VECS	4

static struct kmem_cache *bip_slab;
static struct workqueue_struct *kintegrityd_wq;

void blk_flush_integrity(void)
{
	flush_workqueue(kintegrityd_wq);
}

/**
 * bio_integrity_alloc - Allocate integrity payload and attach it to bio
 * @bio:	bio to attach integrity metadata to
 * @gfp_mask:	Memory allocation mask
 * @nr_vecs:	Number of integrity metadata scatter-gather elements
 *
 * Description: This function prepares a bio for attaching integrity
 * metadata.  nr_vecs specifies the maximum number of pages containing
 * integrity metadata that can be attached.
 */
struct bio_integrity_payload *bio_integrity_alloc(struct bio *bio,
						  gfp_t gfp_mask,
						  unsigned int nr_vecs)
{
	struct bio_integrity_payload *bip;
	struct bio_set *bs = bio->bi_pool;
	unsigned inline_vecs;

	if (!bs || !bs->bio_integrity_pool) {
		bip = kmalloc(sizeof(struct bio_integrity_payload) +
			      sizeof(struct bio_vec) * nr_vecs, gfp_mask);
		inline_vecs = nr_vecs;
	} else {
		bip = mempool_alloc(bs->bio_integrity_pool, gfp_mask);
		inline_vecs = BIP_INLINE_VECS;
	}

	if (unlikely(!bip))
		return ERR_PTR(-ENOMEM);

	memset(bip, 0, sizeof(*bip));

	if (nr_vecs > inline_vecs) {
		unsigned long idx = 0;

		bip->bip_vec = bvec_alloc(gfp_mask, nr_vecs, &idx,
					  bs->bvec_integrity_pool);
		if (!bip->bip_vec)
			goto err;
		bip->bip_max_vcnt = bvec_nr_vecs(idx);
		bip->bip_slab = idx;
	} else {
		bip->bip_vec = bip->bip_inline_vecs;
		bip->bip_max_vcnt = inline_vecs;
	}

	bip->bip_bio = bio;
	bio->bi_integrity = bip;
	bio->bi_opf |= REQ_INTEGRITY;

	return bip;
err:
	mempool_free(bip, bs->bio_integrity_pool);
	return ERR_PTR(-ENOMEM);
}
EXPORT_SYMBOL(bio_integrity_alloc);

/**
 * bio_integrity_free - Free bio integrity payload
 * @bio:	bio containing bip to be freed
 *
 * Description: Used to free the integrity portion of a bio. Usually
 * called from bio_free().
 */
void bio_integrity_free(struct bio *bio)
{
	struct bio_integrity_payload *bip = bio_integrity(bio);
	struct bio_set *bs = bio->bi_pool;

	if (bip->bip_flags & BIP_BLOCK_INTEGRITY)
		kfree(page_address(bip->bip_vec->bv_page) +
		      bip->bip_vec->bv_offset);

	if (bs && bs->bio_integrity_pool) {
<<<<<<< HEAD
		if (bip->bip_slab != BIO_POOL_NONE)
			bvec_free(bs->bvec_integrity_pool, bip->bip_vec,
				  bip->bip_slab);
=======
		bvec_free(bs->bvec_integrity_pool, bip->bip_vec, bip->bip_slab);
>>>>>>> f2ed3bfc

		mempool_free(bip, bs->bio_integrity_pool);
	} else {
		kfree(bip);
	}

	bio->bi_integrity = NULL;
}
EXPORT_SYMBOL(bio_integrity_free);

/**
 * bio_integrity_add_page - Attach integrity metadata
 * @bio:	bio to update
 * @page:	page containing integrity metadata
 * @len:	number of bytes of integrity metadata in page
 * @offset:	start offset within page
 *
 * Description: Attach a page containing integrity metadata to bio.
 */
int bio_integrity_add_page(struct bio *bio, struct page *page,
			   unsigned int len, unsigned int offset)
{
	struct bio_integrity_payload *bip = bio_integrity(bio);
	struct bio_vec *iv;

	if (bip->bip_vcnt >= bip->bip_max_vcnt) {
		printk(KERN_ERR "%s: bip_vec full\n", __func__);
		return 0;
	}

	iv = bip->bip_vec + bip->bip_vcnt;

	if (bip->bip_vcnt &&
	    bvec_gap_to_prev(bdev_get_queue(bio->bi_bdev),
			     &bip->bip_vec[bip->bip_vcnt - 1], offset))
		return 0;

	iv->bv_page = page;
	iv->bv_len = len;
	iv->bv_offset = offset;
	bip->bip_vcnt++;

	return len;
}
EXPORT_SYMBOL(bio_integrity_add_page);

/**
 * bio_integrity_enabled - Check whether integrity can be passed
 * @bio:	bio to check
 *
 * Description: Determines whether bio_integrity_prep() can be called
 * on this bio or not.	bio data direction and target device must be
 * set prior to calling.  The functions honors the write_generate and
 * read_verify flags in sysfs.
 */
bool bio_integrity_enabled(struct bio *bio)
{
	struct blk_integrity *bi = bdev_get_integrity(bio->bi_bdev);

	if (!bio_is_rw(bio))
		return false;

	/* Already protected? */
	if (bio_integrity(bio))
		return false;

	if (bi == NULL)
		return false;

	if (bio_data_dir(bio) == READ && bi->profile->verify_fn != NULL &&
	    (bi->flags & BLK_INTEGRITY_VERIFY))
		return true;

	if (bio_data_dir(bio) == WRITE && bi->profile->generate_fn != NULL &&
	    (bi->flags & BLK_INTEGRITY_GENERATE))
		return true;

	return false;
}
EXPORT_SYMBOL(bio_integrity_enabled);

/**
 * bio_integrity_intervals - Return number of integrity intervals for a bio
 * @bi:		blk_integrity profile for device
 * @sectors:	Size of the bio in 512-byte sectors
 *
 * Description: The block layer calculates everything in 512 byte
 * sectors but integrity metadata is done in terms of the data integrity
 * interval size of the storage device.  Convert the block layer sectors
 * to the appropriate number of integrity intervals.
 */
static inline unsigned int bio_integrity_intervals(struct blk_integrity *bi,
						   unsigned int sectors)
{
	return sectors >> (bi->interval_exp - 9);
}

static inline unsigned int bio_integrity_bytes(struct blk_integrity *bi,
					       unsigned int sectors)
{
	return bio_integrity_intervals(bi, sectors) * bi->tuple_size;
}

/**
 * bio_integrity_process - Process integrity metadata for a bio
 * @bio:	bio to generate/verify integrity metadata for
 * @proc_fn:	Pointer to the relevant processing function
 */
static int bio_integrity_process(struct bio *bio,
				 integrity_processing_fn *proc_fn)
{
	struct blk_integrity *bi = bdev_get_integrity(bio->bi_bdev);
	struct blk_integrity_iter iter;
	struct bvec_iter bviter;
	struct bio_vec bv;
	struct bio_integrity_payload *bip = bio_integrity(bio);
	unsigned int ret = 0;
	void *prot_buf = page_address(bip->bip_vec->bv_page) +
		bip->bip_vec->bv_offset;

	iter.disk_name = bio->bi_bdev->bd_disk->disk_name;
	iter.interval = 1 << bi->interval_exp;
	iter.seed = bip_get_seed(bip);
	iter.prot_buf = prot_buf;

	bio_for_each_segment(bv, bio, bviter) {
		void *kaddr = kmap_atomic(bv.bv_page);

		iter.data_buf = kaddr + bv.bv_offset;
		iter.data_size = bv.bv_len;

		ret = proc_fn(&iter);
		if (ret) {
			kunmap_atomic(kaddr);
			return ret;
		}

		kunmap_atomic(kaddr);
	}
	return ret;
}

/**
 * bio_integrity_prep - Prepare bio for integrity I/O
 * @bio:	bio to prepare
 *
 * Description: Allocates a buffer for integrity metadata, maps the
 * pages and attaches them to a bio.  The bio must have data
 * direction, target device and start sector set priot to calling.  In
 * the WRITE case, integrity metadata will be generated using the
 * block device's integrity function.  In the READ case, the buffer
 * will be prepared for DMA and a suitable end_io handler set up.
 */
int bio_integrity_prep(struct bio *bio)
{
	struct bio_integrity_payload *bip;
	struct blk_integrity *bi;
	struct request_queue *q;
	void *buf;
	unsigned long start, end;
	unsigned int len, nr_pages;
	unsigned int bytes, offset, i;
	unsigned int intervals;

	bi = bdev_get_integrity(bio->bi_bdev);
	q = bdev_get_queue(bio->bi_bdev);
	BUG_ON(bi == NULL);
	BUG_ON(bio_integrity(bio));

	intervals = bio_integrity_intervals(bi, bio_sectors(bio));

	/* Allocate kernel buffer for protection data */
	len = intervals * bi->tuple_size;
	buf = kmalloc(len, GFP_NOIO | q->bounce_gfp);
	if (unlikely(buf == NULL)) {
		printk(KERN_ERR "could not allocate integrity buffer\n");
		return -ENOMEM;
	}

	end = (((unsigned long) buf) + len + PAGE_SIZE - 1) >> PAGE_SHIFT;
	start = ((unsigned long) buf) >> PAGE_SHIFT;
	nr_pages = end - start;

	/* Allocate bio integrity payload and integrity vectors */
	bip = bio_integrity_alloc(bio, GFP_NOIO, nr_pages);
	if (IS_ERR(bip)) {
		printk(KERN_ERR "could not allocate data integrity bioset\n");
		kfree(buf);
		return PTR_ERR(bip);
	}

	bip->bip_flags |= BIP_BLOCK_INTEGRITY;
	bip->bip_iter.bi_size = len;
	bip_set_seed(bip, bio->bi_iter.bi_sector);

	if (bi->flags & BLK_INTEGRITY_IP_CHECKSUM)
		bip->bip_flags |= BIP_IP_CHECKSUM;

	/* Map it */
	offset = offset_in_page(buf);
	for (i = 0 ; i < nr_pages ; i++) {
		int ret;
		bytes = PAGE_SIZE - offset;

		if (len <= 0)
			break;

		if (bytes > len)
			bytes = len;

		ret = bio_integrity_add_page(bio, virt_to_page(buf),
					     bytes, offset);

		if (ret == 0)
			return 0;

		if (ret < bytes)
			break;

		buf += bytes;
		len -= bytes;
		offset = 0;
	}

	/* Install custom I/O completion handler if read verify is enabled */
	if (bio_data_dir(bio) == READ) {
		bip->bip_end_io = bio->bi_end_io;
		bio->bi_end_io = bio_integrity_endio;
	}

	/* Auto-generate integrity metadata if this is a write */
	if (bio_data_dir(bio) == WRITE)
		bio_integrity_process(bio, bi->profile->generate_fn);

	return 0;
}
EXPORT_SYMBOL(bio_integrity_prep);

/**
 * bio_integrity_verify_fn - Integrity I/O completion worker
 * @work:	Work struct stored in bio to be verified
 *
 * Description: This workqueue function is called to complete a READ
 * request.  The function verifies the transferred integrity metadata
 * and then calls the original bio end_io function.
 */
static void bio_integrity_verify_fn(struct work_struct *work)
{
	struct bio_integrity_payload *bip =
		container_of(work, struct bio_integrity_payload, bip_work);
	struct bio *bio = bip->bip_bio;
	struct blk_integrity *bi = bdev_get_integrity(bio->bi_bdev);

	bio->bi_error = bio_integrity_process(bio, bi->profile->verify_fn);

	/* Restore original bio completion handler */
	bio->bi_end_io = bip->bip_end_io;
	bio_endio(bio);
}

/**
 * bio_integrity_endio - Integrity I/O completion function
 * @bio:	Protected bio
 * @error:	Pointer to errno
 *
 * Description: Completion for integrity I/O
 *
 * Normally I/O completion is done in interrupt context.  However,
 * verifying I/O integrity is a time-consuming task which must be run
 * in process context.	This function postpones completion
 * accordingly.
 */
void bio_integrity_endio(struct bio *bio)
{
	struct bio_integrity_payload *bip = bio_integrity(bio);

	BUG_ON(bip->bip_bio != bio);

	/* In case of an I/O error there is no point in verifying the
	 * integrity metadata.  Restore original bio end_io handler
	 * and run it.
	 */
	if (bio->bi_error) {
		bio->bi_end_io = bip->bip_end_io;
		bio_endio(bio);

		return;
	}

	INIT_WORK(&bip->bip_work, bio_integrity_verify_fn);
	queue_work(kintegrityd_wq, &bip->bip_work);
}
EXPORT_SYMBOL(bio_integrity_endio);

/**
 * bio_integrity_advance - Advance integrity vector
 * @bio:	bio whose integrity vector to update
 * @bytes_done:	number of data bytes that have been completed
 *
 * Description: This function calculates how many integrity bytes the
 * number of completed data bytes correspond to and advances the
 * integrity vector accordingly.
 */
void bio_integrity_advance(struct bio *bio, unsigned int bytes_done)
{
	struct bio_integrity_payload *bip = bio_integrity(bio);
	struct blk_integrity *bi = bdev_get_integrity(bio->bi_bdev);
	unsigned bytes = bio_integrity_bytes(bi, bytes_done >> 9);

	bvec_iter_advance(bip->bip_vec, &bip->bip_iter, bytes);
}
EXPORT_SYMBOL(bio_integrity_advance);

/**
 * bio_integrity_trim - Trim integrity vector
 * @bio:	bio whose integrity vector to update
 * @offset:	offset to first data sector
 * @sectors:	number of data sectors
 *
 * Description: Used to trim the integrity vector in a cloned bio.
 * The ivec will be advanced corresponding to 'offset' data sectors
 * and the length will be truncated corresponding to 'len' data
 * sectors.
 */
void bio_integrity_trim(struct bio *bio, unsigned int offset,
			unsigned int sectors)
{
	struct bio_integrity_payload *bip = bio_integrity(bio);
	struct blk_integrity *bi = bdev_get_integrity(bio->bi_bdev);

	bio_integrity_advance(bio, offset << 9);
	bip->bip_iter.bi_size = bio_integrity_bytes(bi, sectors);
}
EXPORT_SYMBOL(bio_integrity_trim);

/**
 * bio_integrity_clone - Callback for cloning bios with integrity metadata
 * @bio:	New bio
 * @bio_src:	Original bio
 * @gfp_mask:	Memory allocation mask
 *
 * Description:	Called to allocate a bip when cloning a bio
 */
int bio_integrity_clone(struct bio *bio, struct bio *bio_src,
			gfp_t gfp_mask)
{
	struct bio_integrity_payload *bip_src = bio_integrity(bio_src);
	struct bio_integrity_payload *bip;

	BUG_ON(bip_src == NULL);

	bip = bio_integrity_alloc(bio, gfp_mask, bip_src->bip_vcnt);
	if (IS_ERR(bip))
		return PTR_ERR(bip);

	memcpy(bip->bip_vec, bip_src->bip_vec,
	       bip_src->bip_vcnt * sizeof(struct bio_vec));

	bip->bip_vcnt = bip_src->bip_vcnt;
	bip->bip_iter = bip_src->bip_iter;

	return 0;
}
EXPORT_SYMBOL(bio_integrity_clone);

int bioset_integrity_create(struct bio_set *bs, int pool_size)
{
	if (bs->bio_integrity_pool)
		return 0;

	bs->bio_integrity_pool = mempool_create_slab_pool(pool_size, bip_slab);
	if (!bs->bio_integrity_pool)
		return -1;

	bs->bvec_integrity_pool = biovec_create_pool(pool_size);
	if (!bs->bvec_integrity_pool) {
		mempool_destroy(bs->bio_integrity_pool);
		return -1;
	}

	return 0;
}
EXPORT_SYMBOL(bioset_integrity_create);

void bioset_integrity_free(struct bio_set *bs)
{
	if (bs->bio_integrity_pool)
		mempool_destroy(bs->bio_integrity_pool);

	if (bs->bvec_integrity_pool)
		mempool_destroy(bs->bvec_integrity_pool);
}
EXPORT_SYMBOL(bioset_integrity_free);

void __init bio_integrity_init(void)
{
	/*
	 * kintegrityd won't block much but may burn a lot of CPU cycles.
	 * Make it highpri CPU intensive wq with max concurrency of 1.
	 */
	kintegrityd_wq = alloc_workqueue("kintegrityd", WQ_MEM_RECLAIM |
					 WQ_HIGHPRI | WQ_CPU_INTENSIVE, 1);
	if (!kintegrityd_wq)
		panic("Failed to create kintegrityd\n");

	bip_slab = kmem_cache_create("bio_integrity_payload",
				     sizeof(struct bio_integrity_payload) +
				     sizeof(struct bio_vec) * BIP_INLINE_VECS,
				     0, SLAB_HWCACHE_ALIGN|SLAB_PANIC, NULL);
}<|MERGE_RESOLUTION|>--- conflicted
+++ resolved
@@ -112,13 +112,7 @@
 		      bip->bip_vec->bv_offset);
 
 	if (bs && bs->bio_integrity_pool) {
-<<<<<<< HEAD
-		if (bip->bip_slab != BIO_POOL_NONE)
-			bvec_free(bs->bvec_integrity_pool, bip->bip_vec,
-				  bip->bip_slab);
-=======
 		bvec_free(bs->bvec_integrity_pool, bip->bip_vec, bip->bip_slab);
->>>>>>> f2ed3bfc
 
 		mempool_free(bip, bs->bio_integrity_pool);
 	} else {
