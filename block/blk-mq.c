--- conflicted
+++ resolved
@@ -1990,11 +1990,7 @@
 	if (!q->nr_hw_queues)
 		goto err_hctxs;
 
-<<<<<<< HEAD
-	setup_timer(&q->timeout, blk_mq_rq_timer, (unsigned long) q);
-=======
 	INIT_WORK(&q->timeout_work, blk_mq_timeout_work);
->>>>>>> f2ed3bfc
 	blk_queue_rq_timeout(q, set->timeout ? set->timeout : 30 * HZ);
 
 	q->nr_queues = nr_cpu_ids;
