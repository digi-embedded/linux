// SPDX-License-Identifier: GPL-2.0
/*
 * Block multiqueue core code
 *
 * Copyright (C) 2013-2014 Jens Axboe
 * Copyright (C) 2013-2014 Christoph Hellwig
 */
#include <linux/kernel.h>
#include <linux/module.h>
#include <linux/backing-dev.h>
#include <linux/bio.h>
#include <linux/blkdev.h>
#include <linux/blk-integrity.h>
#include <linux/kmemleak.h>
#include <linux/mm.h>
#include <linux/init.h>
#include <linux/slab.h>
#include <linux/workqueue.h>
#include <linux/smp.h>
#include <linux/interrupt.h>
#include <linux/llist.h>
#include <linux/cpu.h>
#include <linux/cache.h>
#include <linux/sched/sysctl.h>
#include <linux/sched/topology.h>
#include <linux/sched/signal.h>
#include <linux/delay.h>
#include <linux/crash_dump.h>
#include <linux/prefetch.h>
#include <linux/blk-crypto.h>
#include <linux/part_stat.h>

#include <trace/events/block.h>

#include <linux/t10-pi.h>
#include "blk.h"
#include "blk-mq.h"
#include "blk-mq-debugfs.h"
#include "blk-pm.h"
#include "blk-stat.h"
#include "blk-mq-sched.h"
#include "blk-rq-qos.h"
#include "blk-ioprio.h"

static DEFINE_PER_CPU(struct llist_head, blk_cpu_done);
static DEFINE_PER_CPU(call_single_data_t, blk_cpu_csd);

static void blk_mq_insert_request(struct request *rq, blk_insert_t flags);
static void blk_mq_request_bypass_insert(struct request *rq,
		blk_insert_t flags);
static void blk_mq_try_issue_list_directly(struct blk_mq_hw_ctx *hctx,
		struct list_head *list);
static int blk_hctx_poll(struct request_queue *q, struct blk_mq_hw_ctx *hctx,
			 struct io_comp_batch *iob, unsigned int flags);

/*
 * Check if any of the ctx, dispatch list or elevator
 * have pending work in this hardware queue.
 */
static bool blk_mq_hctx_has_pending(struct blk_mq_hw_ctx *hctx)
{
	return !list_empty_careful(&hctx->dispatch) ||
		sbitmap_any_bit_set(&hctx->ctx_map) ||
			blk_mq_sched_has_work(hctx);
}

/*
 * Mark this ctx as having pending work in this hardware queue
 */
static void blk_mq_hctx_mark_pending(struct blk_mq_hw_ctx *hctx,
				     struct blk_mq_ctx *ctx)
{
	const int bit = ctx->index_hw[hctx->type];

	if (!sbitmap_test_bit(&hctx->ctx_map, bit))
		sbitmap_set_bit(&hctx->ctx_map, bit);
}

static void blk_mq_hctx_clear_pending(struct blk_mq_hw_ctx *hctx,
				      struct blk_mq_ctx *ctx)
{
	const int bit = ctx->index_hw[hctx->type];

	sbitmap_clear_bit(&hctx->ctx_map, bit);
}

struct mq_inflight {
	struct block_device *part;
	unsigned int inflight[2];
};

static bool blk_mq_check_inflight(struct request *rq, void *priv)
{
	struct mq_inflight *mi = priv;

	if (rq->part && blk_do_io_stat(rq) &&
	    (!mi->part->bd_partno || rq->part == mi->part) &&
	    blk_mq_rq_state(rq) == MQ_RQ_IN_FLIGHT)
		mi->inflight[rq_data_dir(rq)]++;

	return true;
}

unsigned int blk_mq_in_flight(struct request_queue *q,
		struct block_device *part)
{
	struct mq_inflight mi = { .part = part };

	blk_mq_queue_tag_busy_iter(q, blk_mq_check_inflight, &mi);

	return mi.inflight[0] + mi.inflight[1];
}

void blk_mq_in_flight_rw(struct request_queue *q, struct block_device *part,
		unsigned int inflight[2])
{
	struct mq_inflight mi = { .part = part };

	blk_mq_queue_tag_busy_iter(q, blk_mq_check_inflight, &mi);
	inflight[0] = mi.inflight[0];
	inflight[1] = mi.inflight[1];
}

void blk_freeze_queue_start(struct request_queue *q)
{
	mutex_lock(&q->mq_freeze_lock);
	if (++q->mq_freeze_depth == 1) {
		percpu_ref_kill(&q->q_usage_counter);
		mutex_unlock(&q->mq_freeze_lock);
		if (queue_is_mq(q))
			blk_mq_run_hw_queues(q, false);
	} else {
		mutex_unlock(&q->mq_freeze_lock);
	}
}
EXPORT_SYMBOL_GPL(blk_freeze_queue_start);

void blk_mq_freeze_queue_wait(struct request_queue *q)
{
	wait_event(q->mq_freeze_wq, percpu_ref_is_zero(&q->q_usage_counter));
}
EXPORT_SYMBOL_GPL(blk_mq_freeze_queue_wait);

int blk_mq_freeze_queue_wait_timeout(struct request_queue *q,
				     unsigned long timeout)
{
	return wait_event_timeout(q->mq_freeze_wq,
					percpu_ref_is_zero(&q->q_usage_counter),
					timeout);
}
EXPORT_SYMBOL_GPL(blk_mq_freeze_queue_wait_timeout);

/*
 * Guarantee no request is in use, so we can change any data structure of
 * the queue afterward.
 */
void blk_freeze_queue(struct request_queue *q)
{
	/*
	 * In the !blk_mq case we are only calling this to kill the
	 * q_usage_counter, otherwise this increases the freeze depth
	 * and waits for it to return to zero.  For this reason there is
	 * no blk_unfreeze_queue(), and blk_freeze_queue() is not
	 * exported to drivers as the only user for unfreeze is blk_mq.
	 */
	blk_freeze_queue_start(q);
	blk_mq_freeze_queue_wait(q);
}

void blk_mq_freeze_queue(struct request_queue *q)
{
	/*
	 * ...just an alias to keep freeze and unfreeze actions balanced
	 * in the blk_mq_* namespace
	 */
	blk_freeze_queue(q);
}
EXPORT_SYMBOL_GPL(blk_mq_freeze_queue);

void __blk_mq_unfreeze_queue(struct request_queue *q, bool force_atomic)
{
	mutex_lock(&q->mq_freeze_lock);
	if (force_atomic)
		q->q_usage_counter.data->force_atomic = true;
	q->mq_freeze_depth--;
	WARN_ON_ONCE(q->mq_freeze_depth < 0);
	if (!q->mq_freeze_depth) {
		percpu_ref_resurrect(&q->q_usage_counter);
		wake_up_all(&q->mq_freeze_wq);
	}
	mutex_unlock(&q->mq_freeze_lock);
}

void blk_mq_unfreeze_queue(struct request_queue *q)
{
	__blk_mq_unfreeze_queue(q, false);
}
EXPORT_SYMBOL_GPL(blk_mq_unfreeze_queue);

/*
 * FIXME: replace the scsi_internal_device_*block_nowait() calls in the
 * mpt3sas driver such that this function can be removed.
 */
void blk_mq_quiesce_queue_nowait(struct request_queue *q)
{
	unsigned long flags;

	spin_lock_irqsave(&q->queue_lock, flags);
	if (!q->quiesce_depth++)
		blk_queue_flag_set(QUEUE_FLAG_QUIESCED, q);
	spin_unlock_irqrestore(&q->queue_lock, flags);
}
EXPORT_SYMBOL_GPL(blk_mq_quiesce_queue_nowait);

/**
 * blk_mq_wait_quiesce_done() - wait until in-progress quiesce is done
 * @set: tag_set to wait on
 *
 * Note: it is driver's responsibility for making sure that quiesce has
 * been started on or more of the request_queues of the tag_set.  This
 * function only waits for the quiesce on those request_queues that had
 * the quiesce flag set using blk_mq_quiesce_queue_nowait.
 */
void blk_mq_wait_quiesce_done(struct blk_mq_tag_set *set)
{
	if (set->flags & BLK_MQ_F_BLOCKING)
		synchronize_srcu(set->srcu);
	else
		synchronize_rcu();
}
EXPORT_SYMBOL_GPL(blk_mq_wait_quiesce_done);

/**
 * blk_mq_quiesce_queue() - wait until all ongoing dispatches have finished
 * @q: request queue.
 *
 * Note: this function does not prevent that the struct request end_io()
 * callback function is invoked. Once this function is returned, we make
 * sure no dispatch can happen until the queue is unquiesced via
 * blk_mq_unquiesce_queue().
 */
void blk_mq_quiesce_queue(struct request_queue *q)
{
	blk_mq_quiesce_queue_nowait(q);
	/* nothing to wait for non-mq queues */
	if (queue_is_mq(q))
		blk_mq_wait_quiesce_done(q->tag_set);
}
EXPORT_SYMBOL_GPL(blk_mq_quiesce_queue);

/*
 * blk_mq_unquiesce_queue() - counterpart of blk_mq_quiesce_queue()
 * @q: request queue.
 *
 * This function recovers queue into the state before quiescing
 * which is done by blk_mq_quiesce_queue.
 */
void blk_mq_unquiesce_queue(struct request_queue *q)
{
	unsigned long flags;
	bool run_queue = false;

	spin_lock_irqsave(&q->queue_lock, flags);
	if (WARN_ON_ONCE(q->quiesce_depth <= 0)) {
		;
	} else if (!--q->quiesce_depth) {
		blk_queue_flag_clear(QUEUE_FLAG_QUIESCED, q);
		run_queue = true;
	}
	spin_unlock_irqrestore(&q->queue_lock, flags);

	/* dispatch requests which are inserted during quiescing */
	if (run_queue)
		blk_mq_run_hw_queues(q, true);
}
EXPORT_SYMBOL_GPL(blk_mq_unquiesce_queue);

void blk_mq_quiesce_tagset(struct blk_mq_tag_set *set)
{
	struct request_queue *q;

	mutex_lock(&set->tag_list_lock);
	list_for_each_entry(q, &set->tag_list, tag_set_list) {
		if (!blk_queue_skip_tagset_quiesce(q))
			blk_mq_quiesce_queue_nowait(q);
	}
	blk_mq_wait_quiesce_done(set);
	mutex_unlock(&set->tag_list_lock);
}
EXPORT_SYMBOL_GPL(blk_mq_quiesce_tagset);

void blk_mq_unquiesce_tagset(struct blk_mq_tag_set *set)
{
	struct request_queue *q;

	mutex_lock(&set->tag_list_lock);
	list_for_each_entry(q, &set->tag_list, tag_set_list) {
		if (!blk_queue_skip_tagset_quiesce(q))
			blk_mq_unquiesce_queue(q);
	}
	mutex_unlock(&set->tag_list_lock);
}
EXPORT_SYMBOL_GPL(blk_mq_unquiesce_tagset);

void blk_mq_wake_waiters(struct request_queue *q)
{
	struct blk_mq_hw_ctx *hctx;
	unsigned long i;

	queue_for_each_hw_ctx(q, hctx, i)
		if (blk_mq_hw_queue_mapped(hctx))
			blk_mq_tag_wakeup_all(hctx->tags, true);
}

void blk_rq_init(struct request_queue *q, struct request *rq)
{
	memset(rq, 0, sizeof(*rq));

	INIT_LIST_HEAD(&rq->queuelist);
	rq->q = q;
	rq->__sector = (sector_t) -1;
	INIT_HLIST_NODE(&rq->hash);
	RB_CLEAR_NODE(&rq->rb_node);
	rq->tag = BLK_MQ_NO_TAG;
	rq->internal_tag = BLK_MQ_NO_TAG;
	rq->start_time_ns = ktime_get_ns();
	rq->part = NULL;
	blk_crypto_rq_set_defaults(rq);
}
EXPORT_SYMBOL(blk_rq_init);

/* Set start and alloc time when the allocated request is actually used */
static inline void blk_mq_rq_time_init(struct request *rq, u64 alloc_time_ns)
{
	if (blk_mq_need_time_stamp(rq))
		rq->start_time_ns = ktime_get_ns();
	else
		rq->start_time_ns = 0;

#ifdef CONFIG_BLK_RQ_ALLOC_TIME
	if (blk_queue_rq_alloc_time(rq->q))
		rq->alloc_time_ns = alloc_time_ns ?: rq->start_time_ns;
	else
		rq->alloc_time_ns = 0;
#endif
}

static struct request *blk_mq_rq_ctx_init(struct blk_mq_alloc_data *data,
		struct blk_mq_tags *tags, unsigned int tag)
{
	struct blk_mq_ctx *ctx = data->ctx;
	struct blk_mq_hw_ctx *hctx = data->hctx;
	struct request_queue *q = data->q;
	struct request *rq = tags->static_rqs[tag];

	rq->q = q;
	rq->mq_ctx = ctx;
	rq->mq_hctx = hctx;
	rq->cmd_flags = data->cmd_flags;

	if (data->flags & BLK_MQ_REQ_PM)
		data->rq_flags |= RQF_PM;
	if (blk_queue_io_stat(q))
		data->rq_flags |= RQF_IO_STAT;
	rq->rq_flags = data->rq_flags;

	if (data->rq_flags & RQF_SCHED_TAGS) {
		rq->tag = BLK_MQ_NO_TAG;
		rq->internal_tag = tag;
	} else {
		rq->tag = tag;
		rq->internal_tag = BLK_MQ_NO_TAG;
	}
	rq->timeout = 0;

	rq->part = NULL;
	rq->io_start_time_ns = 0;
	rq->stats_sectors = 0;
	rq->nr_phys_segments = 0;
#if defined(CONFIG_BLK_DEV_INTEGRITY)
	rq->nr_integrity_segments = 0;
#endif
	rq->end_io = NULL;
	rq->end_io_data = NULL;

	blk_crypto_rq_set_defaults(rq);
	INIT_LIST_HEAD(&rq->queuelist);
	/* tag was already set */
	WRITE_ONCE(rq->deadline, 0);
	req_ref_set(rq, 1);

	if (rq->rq_flags & RQF_USE_SCHED) {
		struct elevator_queue *e = data->q->elevator;

		INIT_HLIST_NODE(&rq->hash);
		RB_CLEAR_NODE(&rq->rb_node);

		if (e->type->ops.prepare_request)
			e->type->ops.prepare_request(rq);
	}

	return rq;
}

static inline struct request *
__blk_mq_alloc_requests_batch(struct blk_mq_alloc_data *data)
{
	unsigned int tag, tag_offset;
	struct blk_mq_tags *tags;
	struct request *rq;
	unsigned long tag_mask;
	int i, nr = 0;

	tag_mask = blk_mq_get_tags(data, data->nr_tags, &tag_offset);
	if (unlikely(!tag_mask))
		return NULL;

	tags = blk_mq_tags_from_data(data);
	for (i = 0; tag_mask; i++) {
		if (!(tag_mask & (1UL << i)))
			continue;
		tag = tag_offset + i;
		prefetch(tags->static_rqs[tag]);
		tag_mask &= ~(1UL << i);
		rq = blk_mq_rq_ctx_init(data, tags, tag);
		rq_list_add(data->cached_rq, rq);
		nr++;
	}
	/* caller already holds a reference, add for remainder */
	percpu_ref_get_many(&data->q->q_usage_counter, nr - 1);
	data->nr_tags -= nr;

	return rq_list_pop(data->cached_rq);
}

static struct request *__blk_mq_alloc_requests(struct blk_mq_alloc_data *data)
{
	struct request_queue *q = data->q;
	u64 alloc_time_ns = 0;
	struct request *rq;
	unsigned int tag;

	/* alloc_time includes depth and tag waits */
	if (blk_queue_rq_alloc_time(q))
		alloc_time_ns = ktime_get_ns();

	if (data->cmd_flags & REQ_NOWAIT)
		data->flags |= BLK_MQ_REQ_NOWAIT;

	if (q->elevator) {
		/*
		 * All requests use scheduler tags when an I/O scheduler is
		 * enabled for the queue.
		 */
		data->rq_flags |= RQF_SCHED_TAGS;

		/*
		 * Flush/passthrough requests are special and go directly to the
		 * dispatch list.
		 */
		if ((data->cmd_flags & REQ_OP_MASK) != REQ_OP_FLUSH &&
		    !blk_op_is_passthrough(data->cmd_flags)) {
			struct elevator_mq_ops *ops = &q->elevator->type->ops;

			WARN_ON_ONCE(data->flags & BLK_MQ_REQ_RESERVED);

			data->rq_flags |= RQF_USE_SCHED;
			if (ops->limit_depth)
				ops->limit_depth(data->cmd_flags, data);
		}
	}

retry:
	data->ctx = blk_mq_get_ctx(q);
	data->hctx = blk_mq_map_queue(q, data->cmd_flags, data->ctx);
	if (!(data->rq_flags & RQF_SCHED_TAGS))
		blk_mq_tag_busy(data->hctx);

	if (data->flags & BLK_MQ_REQ_RESERVED)
		data->rq_flags |= RQF_RESV;

	/*
	 * Try batched alloc if we want more than 1 tag.
	 */
	if (data->nr_tags > 1) {
		rq = __blk_mq_alloc_requests_batch(data);
		if (rq) {
			blk_mq_rq_time_init(rq, alloc_time_ns);
			return rq;
		}
		data->nr_tags = 1;
	}

	/*
	 * Waiting allocations only fail because of an inactive hctx.  In that
	 * case just retry the hctx assignment and tag allocation as CPU hotplug
	 * should have migrated us to an online CPU by now.
	 */
	tag = blk_mq_get_tag(data);
	if (tag == BLK_MQ_NO_TAG) {
		if (data->flags & BLK_MQ_REQ_NOWAIT)
			return NULL;
		/*
		 * Give up the CPU and sleep for a random short time to
		 * ensure that thread using a realtime scheduling class
		 * are migrated off the CPU, and thus off the hctx that
		 * is going away.
		 */
		msleep(3);
		goto retry;
	}

	rq = blk_mq_rq_ctx_init(data, blk_mq_tags_from_data(data), tag);
	blk_mq_rq_time_init(rq, alloc_time_ns);
	return rq;
}

static struct request *blk_mq_rq_cache_fill(struct request_queue *q,
					    struct blk_plug *plug,
					    blk_opf_t opf,
					    blk_mq_req_flags_t flags)
{
	struct blk_mq_alloc_data data = {
		.q		= q,
		.flags		= flags,
		.cmd_flags	= opf,
		.nr_tags	= plug->nr_ios,
		.cached_rq	= &plug->cached_rq,
	};
	struct request *rq;

	if (blk_queue_enter(q, flags))
		return NULL;

	plug->nr_ios = 1;

	rq = __blk_mq_alloc_requests(&data);
	if (unlikely(!rq))
		blk_queue_exit(q);
	return rq;
}

static struct request *blk_mq_alloc_cached_request(struct request_queue *q,
						   blk_opf_t opf,
						   blk_mq_req_flags_t flags)
{
	struct blk_plug *plug = current->plug;
	struct request *rq;

	if (!plug)
		return NULL;

	if (rq_list_empty(plug->cached_rq)) {
		if (plug->nr_ios == 1)
			return NULL;
		rq = blk_mq_rq_cache_fill(q, plug, opf, flags);
		if (!rq)
			return NULL;
	} else {
		rq = rq_list_peek(&plug->cached_rq);
		if (!rq || rq->q != q)
			return NULL;

		if (blk_mq_get_hctx_type(opf) != rq->mq_hctx->type)
			return NULL;
		if (op_is_flush(rq->cmd_flags) != op_is_flush(opf))
			return NULL;

		plug->cached_rq = rq_list_next(rq);
		blk_mq_rq_time_init(rq, 0);
	}

	rq->cmd_flags = opf;
	INIT_LIST_HEAD(&rq->queuelist);
	return rq;
}

struct request *blk_mq_alloc_request(struct request_queue *q, blk_opf_t opf,
		blk_mq_req_flags_t flags)
{
	struct request *rq;

	rq = blk_mq_alloc_cached_request(q, opf, flags);
	if (!rq) {
		struct blk_mq_alloc_data data = {
			.q		= q,
			.flags		= flags,
			.cmd_flags	= opf,
			.nr_tags	= 1,
		};
		int ret;

		ret = blk_queue_enter(q, flags);
		if (ret)
			return ERR_PTR(ret);

		rq = __blk_mq_alloc_requests(&data);
		if (!rq)
			goto out_queue_exit;
	}
	rq->__data_len = 0;
	rq->__sector = (sector_t) -1;
	rq->bio = rq->biotail = NULL;
	return rq;
out_queue_exit:
	blk_queue_exit(q);
	return ERR_PTR(-EWOULDBLOCK);
}
EXPORT_SYMBOL(blk_mq_alloc_request);

struct request *blk_mq_alloc_request_hctx(struct request_queue *q,
	blk_opf_t opf, blk_mq_req_flags_t flags, unsigned int hctx_idx)
{
	struct blk_mq_alloc_data data = {
		.q		= q,
		.flags		= flags,
		.cmd_flags	= opf,
		.nr_tags	= 1,
	};
	u64 alloc_time_ns = 0;
	struct request *rq;
	unsigned int cpu;
	unsigned int tag;
	int ret;

	/* alloc_time includes depth and tag waits */
	if (blk_queue_rq_alloc_time(q))
		alloc_time_ns = ktime_get_ns();

	/*
	 * If the tag allocator sleeps we could get an allocation for a
	 * different hardware context.  No need to complicate the low level
	 * allocator for this for the rare use case of a command tied to
	 * a specific queue.
	 */
	if (WARN_ON_ONCE(!(flags & BLK_MQ_REQ_NOWAIT)) ||
	    WARN_ON_ONCE(!(flags & BLK_MQ_REQ_RESERVED)))
		return ERR_PTR(-EINVAL);

	if (hctx_idx >= q->nr_hw_queues)
		return ERR_PTR(-EIO);

	ret = blk_queue_enter(q, flags);
	if (ret)
		return ERR_PTR(ret);

	/*
	 * Check if the hardware context is actually mapped to anything.
	 * If not tell the caller that it should skip this queue.
	 */
	ret = -EXDEV;
	data.hctx = xa_load(&q->hctx_table, hctx_idx);
	if (!blk_mq_hw_queue_mapped(data.hctx))
		goto out_queue_exit;
	cpu = cpumask_first_and(data.hctx->cpumask, cpu_online_mask);
	if (cpu >= nr_cpu_ids)
		goto out_queue_exit;
	data.ctx = __blk_mq_get_ctx(q, cpu);

	if (q->elevator)
		data.rq_flags |= RQF_SCHED_TAGS;
	else
		blk_mq_tag_busy(data.hctx);

	if (flags & BLK_MQ_REQ_RESERVED)
		data.rq_flags |= RQF_RESV;

	ret = -EWOULDBLOCK;
	tag = blk_mq_get_tag(&data);
	if (tag == BLK_MQ_NO_TAG)
		goto out_queue_exit;
	rq = blk_mq_rq_ctx_init(&data, blk_mq_tags_from_data(&data), tag);
	blk_mq_rq_time_init(rq, alloc_time_ns);
	rq->__data_len = 0;
	rq->__sector = (sector_t) -1;
	rq->bio = rq->biotail = NULL;
	return rq;

out_queue_exit:
	blk_queue_exit(q);
	return ERR_PTR(ret);
}
EXPORT_SYMBOL_GPL(blk_mq_alloc_request_hctx);

static void blk_mq_finish_request(struct request *rq)
{
	struct request_queue *q = rq->q;

	if (rq->rq_flags & RQF_USE_SCHED) {
		q->elevator->type->ops.finish_request(rq);
		/*
		 * For postflush request that may need to be
		 * completed twice, we should clear this flag
		 * to avoid double finish_request() on the rq.
		 */
		rq->rq_flags &= ~RQF_USE_SCHED;
	}
}

static void __blk_mq_free_request(struct request *rq)
{
	struct request_queue *q = rq->q;
	struct blk_mq_ctx *ctx = rq->mq_ctx;
	struct blk_mq_hw_ctx *hctx = rq->mq_hctx;
	const int sched_tag = rq->internal_tag;

	blk_crypto_free_request(rq);
	blk_pm_mark_last_busy(rq);
	rq->mq_hctx = NULL;

	if (rq->rq_flags & RQF_MQ_INFLIGHT)
		__blk_mq_dec_active_requests(hctx);

	if (rq->tag != BLK_MQ_NO_TAG)
		blk_mq_put_tag(hctx->tags, ctx, rq->tag);
	if (sched_tag != BLK_MQ_NO_TAG)
		blk_mq_put_tag(hctx->sched_tags, ctx, sched_tag);
	blk_mq_sched_restart(hctx);
	blk_queue_exit(q);
}

void blk_mq_free_request(struct request *rq)
{
	struct request_queue *q = rq->q;

<<<<<<< HEAD
	if ((rq->rq_flags & RQF_ELVPRIV) &&
	    q->elevator->type->ops.finish_request)
		q->elevator->type->ops.finish_request(rq);
=======
	blk_mq_finish_request(rq);
>>>>>>> ccf0a997

	if (unlikely(laptop_mode && !blk_rq_is_passthrough(rq)))
		laptop_io_completion(q->disk->bdi);

	rq_qos_done(q, rq);

	WRITE_ONCE(rq->state, MQ_RQ_IDLE);
	if (req_ref_put_and_test(rq))
		__blk_mq_free_request(rq);
}
EXPORT_SYMBOL_GPL(blk_mq_free_request);

void blk_mq_free_plug_rqs(struct blk_plug *plug)
{
	struct request *rq;

	while ((rq = rq_list_pop(&plug->cached_rq)) != NULL)
		blk_mq_free_request(rq);
}

void blk_dump_rq_flags(struct request *rq, char *msg)
{
	printk(KERN_INFO "%s: dev %s: flags=%llx\n", msg,
		rq->q->disk ? rq->q->disk->disk_name : "?",
		(__force unsigned long long) rq->cmd_flags);

	printk(KERN_INFO "  sector %llu, nr/cnr %u/%u\n",
	       (unsigned long long)blk_rq_pos(rq),
	       blk_rq_sectors(rq), blk_rq_cur_sectors(rq));
	printk(KERN_INFO "  bio %p, biotail %p, len %u\n",
	       rq->bio, rq->biotail, blk_rq_bytes(rq));
}
EXPORT_SYMBOL(blk_dump_rq_flags);

static void req_bio_endio(struct request *rq, struct bio *bio,
			  unsigned int nbytes, blk_status_t error)
{
	if (unlikely(error)) {
		bio->bi_status = error;
	} else if (req_op(rq) == REQ_OP_ZONE_APPEND) {
		/*
		 * Partial zone append completions cannot be supported as the
		 * BIO fragments may end up not being written sequentially.
		 */
		if (bio->bi_iter.bi_size != nbytes)
			bio->bi_status = BLK_STS_IOERR;
		else
			bio->bi_iter.bi_sector = rq->__sector;
	}

	bio_advance(bio, nbytes);

	if (unlikely(rq->rq_flags & RQF_QUIET))
		bio_set_flag(bio, BIO_QUIET);
	/* don't actually finish bio if it's part of flush sequence */
	if (bio->bi_iter.bi_size == 0 && !(rq->rq_flags & RQF_FLUSH_SEQ))
		bio_endio(bio);
}

static void blk_account_io_completion(struct request *req, unsigned int bytes)
{
	if (req->part && blk_do_io_stat(req)) {
		const int sgrp = op_stat_group(req_op(req));

		part_stat_lock();
		part_stat_add(req->part, sectors[sgrp], bytes >> 9);
		part_stat_unlock();
	}
}

static void blk_print_req_error(struct request *req, blk_status_t status)
{
	printk_ratelimited(KERN_ERR
		"%s error, dev %s, sector %llu op 0x%x:(%s) flags 0x%x "
		"phys_seg %u prio class %u\n",
		blk_status_to_str(status),
		req->q->disk ? req->q->disk->disk_name : "?",
		blk_rq_pos(req), (__force u32)req_op(req),
		blk_op_str(req_op(req)),
		(__force u32)(req->cmd_flags & ~REQ_OP_MASK),
		req->nr_phys_segments,
		IOPRIO_PRIO_CLASS(req->ioprio));
}

/*
 * Fully end IO on a request. Does not support partial completions, or
 * errors.
 */
static void blk_complete_request(struct request *req)
{
	const bool is_flush = (req->rq_flags & RQF_FLUSH_SEQ) != 0;
	int total_bytes = blk_rq_bytes(req);
	struct bio *bio = req->bio;

	trace_block_rq_complete(req, BLK_STS_OK, total_bytes);

	if (!bio)
		return;

#ifdef CONFIG_BLK_DEV_INTEGRITY
	if (blk_integrity_rq(req) && req_op(req) == REQ_OP_READ)
		req->q->integrity.profile->complete_fn(req, total_bytes);
#endif

	/*
	 * Upper layers may call blk_crypto_evict_key() anytime after the last
	 * bio_endio().  Therefore, the keyslot must be released before that.
	 */
	blk_crypto_rq_put_keyslot(req);

	blk_account_io_completion(req, total_bytes);

	do {
		struct bio *next = bio->bi_next;

		/* Completion has already been traced */
		bio_clear_flag(bio, BIO_TRACE_COMPLETION);

		if (req_op(req) == REQ_OP_ZONE_APPEND)
			bio->bi_iter.bi_sector = req->__sector;

		if (!is_flush)
			bio_endio(bio);
		bio = next;
	} while (bio);

	/*
	 * Reset counters so that the request stacking driver
	 * can find how many bytes remain in the request
	 * later.
	 */
	if (!req->end_io) {
		req->bio = NULL;
		req->__data_len = 0;
	}
}

/**
 * blk_update_request - Complete multiple bytes without completing the request
 * @req:      the request being processed
 * @error:    block status code
 * @nr_bytes: number of bytes to complete for @req
 *
 * Description:
 *     Ends I/O on a number of bytes attached to @req, but doesn't complete
 *     the request structure even if @req doesn't have leftover.
 *     If @req has leftover, sets it up for the next range of segments.
 *
 *     Passing the result of blk_rq_bytes() as @nr_bytes guarantees
 *     %false return from this function.
 *
 * Note:
 *	The RQF_SPECIAL_PAYLOAD flag is ignored on purpose in this function
 *      except in the consistency check at the end of this function.
 *
 * Return:
 *     %false - this request doesn't have any more data
 *     %true  - this request has more data
 **/
bool blk_update_request(struct request *req, blk_status_t error,
		unsigned int nr_bytes)
{
	int total_bytes;

	trace_block_rq_complete(req, error, nr_bytes);

	if (!req->bio)
		return false;

#ifdef CONFIG_BLK_DEV_INTEGRITY
	if (blk_integrity_rq(req) && req_op(req) == REQ_OP_READ &&
	    error == BLK_STS_OK)
		req->q->integrity.profile->complete_fn(req, nr_bytes);
#endif

	/*
	 * Upper layers may call blk_crypto_evict_key() anytime after the last
	 * bio_endio().  Therefore, the keyslot must be released before that.
	 */
	if (blk_crypto_rq_has_keyslot(req) && nr_bytes >= blk_rq_bytes(req))
		__blk_crypto_rq_put_keyslot(req);

	if (unlikely(error && !blk_rq_is_passthrough(req) &&
		     !(req->rq_flags & RQF_QUIET)) &&
		     !test_bit(GD_DEAD, &req->q->disk->state)) {
		blk_print_req_error(req, error);
		trace_block_rq_error(req, error, nr_bytes);
	}

	blk_account_io_completion(req, nr_bytes);

	total_bytes = 0;
	while (req->bio) {
		struct bio *bio = req->bio;
		unsigned bio_bytes = min(bio->bi_iter.bi_size, nr_bytes);

		if (bio_bytes == bio->bi_iter.bi_size)
			req->bio = bio->bi_next;

		/* Completion has already been traced */
		bio_clear_flag(bio, BIO_TRACE_COMPLETION);
		req_bio_endio(req, bio, bio_bytes, error);

		total_bytes += bio_bytes;
		nr_bytes -= bio_bytes;

		if (!nr_bytes)
			break;
	}

	/*
	 * completely done
	 */
	if (!req->bio) {
		/*
		 * Reset counters so that the request stacking driver
		 * can find how many bytes remain in the request
		 * later.
		 */
		req->__data_len = 0;
		return false;
	}

	req->__data_len -= total_bytes;

	/* update sector only for requests with clear definition of sector */
	if (!blk_rq_is_passthrough(req))
		req->__sector += total_bytes >> 9;

	/* mixed attributes always follow the first bio */
	if (req->rq_flags & RQF_MIXED_MERGE) {
		req->cmd_flags &= ~REQ_FAILFAST_MASK;
		req->cmd_flags |= req->bio->bi_opf & REQ_FAILFAST_MASK;
	}

	if (!(req->rq_flags & RQF_SPECIAL_PAYLOAD)) {
		/*
		 * If total number of sectors is less than the first segment
		 * size, something has gone terribly wrong.
		 */
		if (blk_rq_bytes(req) < blk_rq_cur_bytes(req)) {
			blk_dump_rq_flags(req, "request botched");
			req->__data_len = blk_rq_cur_bytes(req);
		}

		/* recalculate the number of segments */
		req->nr_phys_segments = blk_recalc_rq_segments(req);
	}

	return true;
}
EXPORT_SYMBOL_GPL(blk_update_request);

static inline void blk_account_io_done(struct request *req, u64 now)
{
	trace_block_io_done(req);

	/*
	 * Account IO completion.  flush_rq isn't accounted as a
	 * normal IO on queueing nor completion.  Accounting the
	 * containing request is enough.
	 */
	if (blk_do_io_stat(req) && req->part &&
	    !(req->rq_flags & RQF_FLUSH_SEQ)) {
		const int sgrp = op_stat_group(req_op(req));

		part_stat_lock();
		update_io_ticks(req->part, jiffies, true);
		part_stat_inc(req->part, ios[sgrp]);
		part_stat_add(req->part, nsecs[sgrp], now - req->start_time_ns);
		part_stat_unlock();
	}
}

static inline void blk_account_io_start(struct request *req)
{
	trace_block_io_start(req);

	if (blk_do_io_stat(req)) {
		/*
		 * All non-passthrough requests are created from a bio with one
		 * exception: when a flush command that is part of a flush sequence
		 * generated by the state machine in blk-flush.c is cloned onto the
		 * lower device by dm-multipath we can get here without a bio.
		 */
		if (req->bio)
			req->part = req->bio->bi_bdev;
		else
			req->part = req->q->disk->part0;

		part_stat_lock();
		update_io_ticks(req->part, jiffies, false);
		part_stat_unlock();
	}
}

static inline void __blk_mq_end_request_acct(struct request *rq, u64 now)
{
	if (rq->rq_flags & RQF_STATS)
		blk_stat_add(rq, now);

	blk_mq_sched_completed_request(rq, now);
	blk_account_io_done(rq, now);
}

inline void __blk_mq_end_request(struct request *rq, blk_status_t error)
{
	if (blk_mq_need_time_stamp(rq))
		__blk_mq_end_request_acct(rq, ktime_get_ns());

	blk_mq_finish_request(rq);

	if (rq->end_io) {
		rq_qos_done(rq->q, rq);
		if (rq->end_io(rq, error) == RQ_END_IO_FREE)
			blk_mq_free_request(rq);
	} else {
		blk_mq_free_request(rq);
	}
}
EXPORT_SYMBOL(__blk_mq_end_request);

void blk_mq_end_request(struct request *rq, blk_status_t error)
{
	if (blk_update_request(rq, error, blk_rq_bytes(rq)))
		BUG();
	__blk_mq_end_request(rq, error);
}
EXPORT_SYMBOL(blk_mq_end_request);

#define TAG_COMP_BATCH		32

static inline void blk_mq_flush_tag_batch(struct blk_mq_hw_ctx *hctx,
					  int *tag_array, int nr_tags)
{
	struct request_queue *q = hctx->queue;

	/*
	 * All requests should have been marked as RQF_MQ_INFLIGHT, so
	 * update hctx->nr_active in batch
	 */
	if (hctx->flags & BLK_MQ_F_TAG_QUEUE_SHARED)
		__blk_mq_sub_active_requests(hctx, nr_tags);

	blk_mq_put_tags(hctx->tags, tag_array, nr_tags);
	percpu_ref_put_many(&q->q_usage_counter, nr_tags);
}

void blk_mq_end_request_batch(struct io_comp_batch *iob)
{
	int tags[TAG_COMP_BATCH], nr_tags = 0;
	struct blk_mq_hw_ctx *cur_hctx = NULL;
	struct request *rq;
	u64 now = 0;

	if (iob->need_ts)
		now = ktime_get_ns();

	while ((rq = rq_list_pop(&iob->req_list)) != NULL) {
		prefetch(rq->bio);
		prefetch(rq->rq_next);

		blk_complete_request(rq);
		if (iob->need_ts)
			__blk_mq_end_request_acct(rq, now);

		blk_mq_finish_request(rq);

		rq_qos_done(rq->q, rq);

		/*
		 * If end_io handler returns NONE, then it still has
		 * ownership of the request.
		 */
		if (rq->end_io && rq->end_io(rq, 0) == RQ_END_IO_NONE)
			continue;

		WRITE_ONCE(rq->state, MQ_RQ_IDLE);
		if (!req_ref_put_and_test(rq))
			continue;

		blk_crypto_free_request(rq);
		blk_pm_mark_last_busy(rq);

		if (nr_tags == TAG_COMP_BATCH || cur_hctx != rq->mq_hctx) {
			if (cur_hctx)
				blk_mq_flush_tag_batch(cur_hctx, tags, nr_tags);
			nr_tags = 0;
			cur_hctx = rq->mq_hctx;
		}
		tags[nr_tags++] = rq->tag;
	}

	if (nr_tags)
		blk_mq_flush_tag_batch(cur_hctx, tags, nr_tags);
}
EXPORT_SYMBOL_GPL(blk_mq_end_request_batch);

static void blk_complete_reqs(struct llist_head *list)
{
	struct llist_node *entry = llist_reverse_order(llist_del_all(list));
	struct request *rq, *next;

	llist_for_each_entry_safe(rq, next, entry, ipi_list)
		rq->q->mq_ops->complete(rq);
}

static __latent_entropy void blk_done_softirq(struct softirq_action *h)
{
	blk_complete_reqs(this_cpu_ptr(&blk_cpu_done));
}

static int blk_softirq_cpu_dead(unsigned int cpu)
{
	blk_complete_reqs(&per_cpu(blk_cpu_done, cpu));
	return 0;
}

static void __blk_mq_complete_request_remote(void *data)
{
	__raise_softirq_irqoff(BLOCK_SOFTIRQ);
}

static inline bool blk_mq_complete_need_ipi(struct request *rq)
{
	int cpu = raw_smp_processor_id();

	if (!IS_ENABLED(CONFIG_SMP) ||
	    !test_bit(QUEUE_FLAG_SAME_COMP, &rq->q->queue_flags))
		return false;
	/*
	 * With force threaded interrupts enabled, raising softirq from an SMP
	 * function call will always result in waking the ksoftirqd thread.
	 * This is probably worse than completing the request on a different
	 * cache domain.
	 */
	if (force_irqthreads())
		return false;

	/* same CPU or cache domain?  Complete locally */
	if (cpu == rq->mq_ctx->cpu ||
	    (!test_bit(QUEUE_FLAG_SAME_FORCE, &rq->q->queue_flags) &&
	     cpus_share_cache(cpu, rq->mq_ctx->cpu)))
		return false;

	/* don't try to IPI to an offline CPU */
	return cpu_online(rq->mq_ctx->cpu);
}

static void blk_mq_complete_send_ipi(struct request *rq)
{
	unsigned int cpu;

	cpu = rq->mq_ctx->cpu;
	if (llist_add(&rq->ipi_list, &per_cpu(blk_cpu_done, cpu)))
		smp_call_function_single_async(cpu, &per_cpu(blk_cpu_csd, cpu));
}

static void blk_mq_raise_softirq(struct request *rq)
{
	struct llist_head *list;

	preempt_disable();
	list = this_cpu_ptr(&blk_cpu_done);
	if (llist_add(&rq->ipi_list, list))
		raise_softirq(BLOCK_SOFTIRQ);
	preempt_enable();
}

bool blk_mq_complete_request_remote(struct request *rq)
{
	WRITE_ONCE(rq->state, MQ_RQ_COMPLETE);

	/*
	 * For request which hctx has only one ctx mapping,
	 * or a polled request, always complete locally,
	 * it's pointless to redirect the completion.
	 */
	if ((rq->mq_hctx->nr_ctx == 1 &&
	     rq->mq_ctx->cpu == raw_smp_processor_id()) ||
	     rq->cmd_flags & REQ_POLLED)
		return false;

	if (blk_mq_complete_need_ipi(rq)) {
		blk_mq_complete_send_ipi(rq);
		return true;
	}

	if (rq->q->nr_hw_queues == 1) {
		blk_mq_raise_softirq(rq);
		return true;
	}
	return false;
}
EXPORT_SYMBOL_GPL(blk_mq_complete_request_remote);

/**
 * blk_mq_complete_request - end I/O on a request
 * @rq:		the request being processed
 *
 * Description:
 *	Complete a request by scheduling the ->complete_rq operation.
 **/
void blk_mq_complete_request(struct request *rq)
{
	if (!blk_mq_complete_request_remote(rq))
		rq->q->mq_ops->complete(rq);
}
EXPORT_SYMBOL(blk_mq_complete_request);

/**
 * blk_mq_start_request - Start processing a request
 * @rq: Pointer to request to be started
 *
 * Function used by device drivers to notify the block layer that a request
 * is going to be processed now, so blk layer can do proper initializations
 * such as starting the timeout timer.
 */
void blk_mq_start_request(struct request *rq)
{
	struct request_queue *q = rq->q;

	trace_block_rq_issue(rq);

	if (test_bit(QUEUE_FLAG_STATS, &q->queue_flags)) {
		rq->io_start_time_ns = ktime_get_ns();
		rq->stats_sectors = blk_rq_sectors(rq);
		rq->rq_flags |= RQF_STATS;
		rq_qos_issue(q, rq);
	}

	WARN_ON_ONCE(blk_mq_rq_state(rq) != MQ_RQ_IDLE);

	blk_add_timer(rq);
	WRITE_ONCE(rq->state, MQ_RQ_IN_FLIGHT);

#ifdef CONFIG_BLK_DEV_INTEGRITY
	if (blk_integrity_rq(rq) && req_op(rq) == REQ_OP_WRITE)
		q->integrity.profile->prepare_fn(rq);
#endif
	if (rq->bio && rq->bio->bi_opf & REQ_POLLED)
	        WRITE_ONCE(rq->bio->bi_cookie, rq->mq_hctx->queue_num);
}
EXPORT_SYMBOL(blk_mq_start_request);

/*
 * Allow 2x BLK_MAX_REQUEST_COUNT requests on plug queue for multiple
 * queues. This is important for md arrays to benefit from merging
 * requests.
 */
static inline unsigned short blk_plug_max_rq_count(struct blk_plug *plug)
{
	if (plug->multiple_queues)
		return BLK_MAX_REQUEST_COUNT * 2;
	return BLK_MAX_REQUEST_COUNT;
}

static void blk_add_rq_to_plug(struct blk_plug *plug, struct request *rq)
{
	struct request *last = rq_list_peek(&plug->mq_list);

	if (!plug->rq_count) {
		trace_block_plug(rq->q);
	} else if (plug->rq_count >= blk_plug_max_rq_count(plug) ||
		   (!blk_queue_nomerges(rq->q) &&
		    blk_rq_bytes(last) >= BLK_PLUG_FLUSH_SIZE)) {
		blk_mq_flush_plug_list(plug, false);
		last = NULL;
		trace_block_plug(rq->q);
	}

	if (!plug->multiple_queues && last && last->q != rq->q)
		plug->multiple_queues = true;
	/*
	 * Any request allocated from sched tags can't be issued to
	 * ->queue_rqs() directly
	 */
	if (!plug->has_elevator && (rq->rq_flags & RQF_SCHED_TAGS))
		plug->has_elevator = true;
	rq->rq_next = NULL;
	rq_list_add(&plug->mq_list, rq);
	plug->rq_count++;
}

/**
 * blk_execute_rq_nowait - insert a request to I/O scheduler for execution
 * @rq:		request to insert
 * @at_head:    insert request at head or tail of queue
 *
 * Description:
 *    Insert a fully prepared request at the back of the I/O scheduler queue
 *    for execution.  Don't wait for completion.
 *
 * Note:
 *    This function will invoke @done directly if the queue is dead.
 */
void blk_execute_rq_nowait(struct request *rq, bool at_head)
{
	struct blk_mq_hw_ctx *hctx = rq->mq_hctx;

	WARN_ON(irqs_disabled());
	WARN_ON(!blk_rq_is_passthrough(rq));

	blk_account_io_start(rq);

	/*
	 * As plugging can be enabled for passthrough requests on a zoned
	 * device, directly accessing the plug instead of using blk_mq_plug()
	 * should not have any consequences.
	 */
<<<<<<< HEAD
	if (current->plug && !at_head)
=======
	if (current->plug && !at_head) {
>>>>>>> ccf0a997
		blk_add_rq_to_plug(current->plug, rq);
		return;
	}

	blk_mq_insert_request(rq, at_head ? BLK_MQ_INSERT_AT_HEAD : 0);
	blk_mq_run_hw_queue(hctx, hctx->flags & BLK_MQ_F_BLOCKING);
}
EXPORT_SYMBOL_GPL(blk_execute_rq_nowait);

struct blk_rq_wait {
	struct completion done;
	blk_status_t ret;
};

static enum rq_end_io_ret blk_end_sync_rq(struct request *rq, blk_status_t ret)
{
	struct blk_rq_wait *wait = rq->end_io_data;

	wait->ret = ret;
	complete(&wait->done);
	return RQ_END_IO_NONE;
}

bool blk_rq_is_poll(struct request *rq)
{
	if (!rq->mq_hctx)
		return false;
	if (rq->mq_hctx->type != HCTX_TYPE_POLL)
		return false;
	return true;
}
EXPORT_SYMBOL_GPL(blk_rq_is_poll);

static void blk_rq_poll_completion(struct request *rq, struct completion *wait)
{
	do {
<<<<<<< HEAD
		blk_mq_poll(rq->q, blk_rq_to_qc(rq), NULL, 0);
=======
		blk_hctx_poll(rq->q, rq->mq_hctx, NULL, 0);
>>>>>>> ccf0a997
		cond_resched();
	} while (!completion_done(wait));
}

/**
 * blk_execute_rq - insert a request into queue for execution
 * @rq:		request to insert
 * @at_head:    insert request at head or tail of queue
 *
 * Description:
 *    Insert a fully prepared request at the back of the I/O scheduler queue
 *    for execution and wait for completion.
 * Return: The blk_status_t result provided to blk_mq_end_request().
 */
blk_status_t blk_execute_rq(struct request *rq, bool at_head)
{
	struct blk_mq_hw_ctx *hctx = rq->mq_hctx;
	struct blk_rq_wait wait = {
		.done = COMPLETION_INITIALIZER_ONSTACK(wait.done),
	};

	WARN_ON(irqs_disabled());
	WARN_ON(!blk_rq_is_passthrough(rq));

	rq->end_io_data = &wait;
	rq->end_io = blk_end_sync_rq;

	blk_account_io_start(rq);
	blk_mq_insert_request(rq, at_head ? BLK_MQ_INSERT_AT_HEAD : 0);
	blk_mq_run_hw_queue(hctx, false);

	if (blk_rq_is_poll(rq)) {
		blk_rq_poll_completion(rq, &wait.done);
	} else {
		/*
		 * Prevent hang_check timer from firing at us during very long
		 * I/O
		 */
		unsigned long hang_check = sysctl_hung_task_timeout_secs;

		if (hang_check)
			while (!wait_for_completion_io_timeout(&wait.done,
					hang_check * (HZ/2)))
				;
		else
			wait_for_completion_io(&wait.done);
	}

	return wait.ret;
}
EXPORT_SYMBOL(blk_execute_rq);

static void __blk_mq_requeue_request(struct request *rq)
{
	struct request_queue *q = rq->q;

	blk_mq_put_driver_tag(rq);

	trace_block_rq_requeue(rq);
	rq_qos_requeue(q, rq);

	if (blk_mq_request_started(rq)) {
		WRITE_ONCE(rq->state, MQ_RQ_IDLE);
		rq->rq_flags &= ~RQF_TIMED_OUT;
	}
}

void blk_mq_requeue_request(struct request *rq, bool kick_requeue_list)
{
	struct request_queue *q = rq->q;
	unsigned long flags;

	__blk_mq_requeue_request(rq);

	/* this request will be re-inserted to io scheduler queue */
	blk_mq_sched_requeue_request(rq);

	spin_lock_irqsave(&q->requeue_lock, flags);
	list_add_tail(&rq->queuelist, &q->requeue_list);
	spin_unlock_irqrestore(&q->requeue_lock, flags);

	if (kick_requeue_list)
		blk_mq_kick_requeue_list(q);
}
EXPORT_SYMBOL(blk_mq_requeue_request);

static void blk_mq_requeue_work(struct work_struct *work)
{
	struct request_queue *q =
		container_of(work, struct request_queue, requeue_work.work);
	LIST_HEAD(rq_list);
	LIST_HEAD(flush_list);
	struct request *rq;

	spin_lock_irq(&q->requeue_lock);
	list_splice_init(&q->requeue_list, &rq_list);
	list_splice_init(&q->flush_list, &flush_list);
	spin_unlock_irq(&q->requeue_lock);

	while (!list_empty(&rq_list)) {
		rq = list_entry(rq_list.next, struct request, queuelist);
		/*
		 * If RQF_DONTPREP ist set, the request has been started by the
		 * driver already and might have driver-specific data allocated
		 * already.  Insert it into the hctx dispatch list to avoid
		 * block layer merges for the request.
		 */
		if (rq->rq_flags & RQF_DONTPREP) {
			list_del_init(&rq->queuelist);
			blk_mq_request_bypass_insert(rq, 0);
		} else {
			list_del_init(&rq->queuelist);
			blk_mq_insert_request(rq, BLK_MQ_INSERT_AT_HEAD);
		}
	}

	while (!list_empty(&flush_list)) {
		rq = list_entry(flush_list.next, struct request, queuelist);
		list_del_init(&rq->queuelist);
		blk_mq_insert_request(rq, 0);
	}

	blk_mq_run_hw_queues(q, false);
}

void blk_mq_kick_requeue_list(struct request_queue *q)
{
	kblockd_mod_delayed_work_on(WORK_CPU_UNBOUND, &q->requeue_work, 0);
}
EXPORT_SYMBOL(blk_mq_kick_requeue_list);

void blk_mq_delay_kick_requeue_list(struct request_queue *q,
				    unsigned long msecs)
{
	kblockd_mod_delayed_work_on(WORK_CPU_UNBOUND, &q->requeue_work,
				    msecs_to_jiffies(msecs));
}
EXPORT_SYMBOL(blk_mq_delay_kick_requeue_list);

static bool blk_mq_rq_inflight(struct request *rq, void *priv)
{
	/*
	 * If we find a request that isn't idle we know the queue is busy
	 * as it's checked in the iter.
	 * Return false to stop the iteration.
	 */
	if (blk_mq_request_started(rq)) {
		bool *busy = priv;

		*busy = true;
		return false;
	}

	return true;
}

bool blk_mq_queue_inflight(struct request_queue *q)
{
	bool busy = false;

	blk_mq_queue_tag_busy_iter(q, blk_mq_rq_inflight, &busy);
	return busy;
}
EXPORT_SYMBOL_GPL(blk_mq_queue_inflight);

static void blk_mq_rq_timed_out(struct request *req)
{
	req->rq_flags |= RQF_TIMED_OUT;
	if (req->q->mq_ops->timeout) {
		enum blk_eh_timer_return ret;

		ret = req->q->mq_ops->timeout(req);
		if (ret == BLK_EH_DONE)
			return;
		WARN_ON_ONCE(ret != BLK_EH_RESET_TIMER);
	}

	blk_add_timer(req);
}

struct blk_expired_data {
	bool has_timedout_rq;
	unsigned long next;
	unsigned long timeout_start;
};

static bool blk_mq_req_expired(struct request *rq, struct blk_expired_data *expired)
{
	unsigned long deadline;

	if (blk_mq_rq_state(rq) != MQ_RQ_IN_FLIGHT)
		return false;
	if (rq->rq_flags & RQF_TIMED_OUT)
		return false;

	deadline = READ_ONCE(rq->deadline);
	if (time_after_eq(expired->timeout_start, deadline))
		return true;

	if (expired->next == 0)
		expired->next = deadline;
	else if (time_after(expired->next, deadline))
		expired->next = deadline;
	return false;
}

void blk_mq_put_rq_ref(struct request *rq)
{
	if (is_flush_rq(rq)) {
		if (rq->end_io(rq, 0) == RQ_END_IO_FREE)
			blk_mq_free_request(rq);
	} else if (req_ref_put_and_test(rq)) {
		__blk_mq_free_request(rq);
	}
}

static bool blk_mq_check_expired(struct request *rq, void *priv)
{
	struct blk_expired_data *expired = priv;

	/*
	 * blk_mq_queue_tag_busy_iter() has locked the request, so it cannot
	 * be reallocated underneath the timeout handler's processing, then
	 * the expire check is reliable. If the request is not expired, then
	 * it was completed and reallocated as a new request after returning
	 * from blk_mq_check_expired().
	 */
	if (blk_mq_req_expired(rq, expired)) {
		expired->has_timedout_rq = true;
		return false;
	}
	return true;
}

static bool blk_mq_handle_expired(struct request *rq, void *priv)
{
	struct blk_expired_data *expired = priv;

	if (blk_mq_req_expired(rq, expired))
		blk_mq_rq_timed_out(rq);
	return true;
}

static void blk_mq_timeout_work(struct work_struct *work)
{
	struct request_queue *q =
		container_of(work, struct request_queue, timeout_work);
	struct blk_expired_data expired = {
		.timeout_start = jiffies,
	};
	struct blk_mq_hw_ctx *hctx;
	unsigned long i;

	/* A deadlock might occur if a request is stuck requiring a
	 * timeout at the same time a queue freeze is waiting
	 * completion, since the timeout code would not be able to
	 * acquire the queue reference here.
	 *
	 * That's why we don't use blk_queue_enter here; instead, we use
	 * percpu_ref_tryget directly, because we need to be able to
	 * obtain a reference even in the short window between the queue
	 * starting to freeze, by dropping the first reference in
	 * blk_freeze_queue_start, and the moment the last request is
	 * consumed, marked by the instant q_usage_counter reaches
	 * zero.
	 */
	if (!percpu_ref_tryget(&q->q_usage_counter))
		return;

	/* check if there is any timed-out request */
	blk_mq_queue_tag_busy_iter(q, blk_mq_check_expired, &expired);
	if (expired.has_timedout_rq) {
		/*
		 * Before walking tags, we must ensure any submit started
		 * before the current time has finished. Since the submit
		 * uses srcu or rcu, wait for a synchronization point to
		 * ensure all running submits have finished
		 */
<<<<<<< HEAD
		blk_mq_wait_quiesce_done(q);
=======
		blk_mq_wait_quiesce_done(q->tag_set);
>>>>>>> ccf0a997

		expired.next = 0;
		blk_mq_queue_tag_busy_iter(q, blk_mq_handle_expired, &expired);
	}

	if (expired.next != 0) {
		mod_timer(&q->timeout, expired.next);
	} else {
		/*
		 * Request timeouts are handled as a forward rolling timer. If
		 * we end up here it means that no requests are pending and
		 * also that no request has been pending for a while. Mark
		 * each hctx as idle.
		 */
		queue_for_each_hw_ctx(q, hctx, i) {
			/* the hctx may be unmapped, so check it here */
			if (blk_mq_hw_queue_mapped(hctx))
				blk_mq_tag_idle(hctx);
		}
	}
	blk_queue_exit(q);
}

struct flush_busy_ctx_data {
	struct blk_mq_hw_ctx *hctx;
	struct list_head *list;
};

static bool flush_busy_ctx(struct sbitmap *sb, unsigned int bitnr, void *data)
{
	struct flush_busy_ctx_data *flush_data = data;
	struct blk_mq_hw_ctx *hctx = flush_data->hctx;
	struct blk_mq_ctx *ctx = hctx->ctxs[bitnr];
	enum hctx_type type = hctx->type;

	spin_lock(&ctx->lock);
	list_splice_tail_init(&ctx->rq_lists[type], flush_data->list);
	sbitmap_clear_bit(sb, bitnr);
	spin_unlock(&ctx->lock);
	return true;
}

/*
 * Process software queues that have been marked busy, splicing them
 * to the for-dispatch
 */
void blk_mq_flush_busy_ctxs(struct blk_mq_hw_ctx *hctx, struct list_head *list)
{
	struct flush_busy_ctx_data data = {
		.hctx = hctx,
		.list = list,
	};

	sbitmap_for_each_set(&hctx->ctx_map, flush_busy_ctx, &data);
}
EXPORT_SYMBOL_GPL(blk_mq_flush_busy_ctxs);

struct dispatch_rq_data {
	struct blk_mq_hw_ctx *hctx;
	struct request *rq;
};

static bool dispatch_rq_from_ctx(struct sbitmap *sb, unsigned int bitnr,
		void *data)
{
	struct dispatch_rq_data *dispatch_data = data;
	struct blk_mq_hw_ctx *hctx = dispatch_data->hctx;
	struct blk_mq_ctx *ctx = hctx->ctxs[bitnr];
	enum hctx_type type = hctx->type;

	spin_lock(&ctx->lock);
	if (!list_empty(&ctx->rq_lists[type])) {
		dispatch_data->rq = list_entry_rq(ctx->rq_lists[type].next);
		list_del_init(&dispatch_data->rq->queuelist);
		if (list_empty(&ctx->rq_lists[type]))
			sbitmap_clear_bit(sb, bitnr);
	}
	spin_unlock(&ctx->lock);

	return !dispatch_data->rq;
}

struct request *blk_mq_dequeue_from_ctx(struct blk_mq_hw_ctx *hctx,
					struct blk_mq_ctx *start)
{
	unsigned off = start ? start->index_hw[hctx->type] : 0;
	struct dispatch_rq_data data = {
		.hctx = hctx,
		.rq   = NULL,
	};

	__sbitmap_for_each_set(&hctx->ctx_map, off,
			       dispatch_rq_from_ctx, &data);

	return data.rq;
}

static bool __blk_mq_alloc_driver_tag(struct request *rq)
{
	struct sbitmap_queue *bt = &rq->mq_hctx->tags->bitmap_tags;
	unsigned int tag_offset = rq->mq_hctx->tags->nr_reserved_tags;
	int tag;

	blk_mq_tag_busy(rq->mq_hctx);

	if (blk_mq_tag_is_reserved(rq->mq_hctx->sched_tags, rq->internal_tag)) {
		bt = &rq->mq_hctx->tags->breserved_tags;
		tag_offset = 0;
	} else {
		if (!hctx_may_queue(rq->mq_hctx, bt))
			return false;
	}

	tag = __sbitmap_queue_get(bt);
	if (tag == BLK_MQ_NO_TAG)
		return false;

	rq->tag = tag + tag_offset;
	return true;
}

bool __blk_mq_get_driver_tag(struct blk_mq_hw_ctx *hctx, struct request *rq)
{
	if (rq->tag == BLK_MQ_NO_TAG && !__blk_mq_alloc_driver_tag(rq))
		return false;

	if ((hctx->flags & BLK_MQ_F_TAG_QUEUE_SHARED) &&
			!(rq->rq_flags & RQF_MQ_INFLIGHT)) {
		rq->rq_flags |= RQF_MQ_INFLIGHT;
		__blk_mq_inc_active_requests(hctx);
	}
	hctx->tags->rqs[rq->tag] = rq;
	return true;
}

static int blk_mq_dispatch_wake(wait_queue_entry_t *wait, unsigned mode,
				int flags, void *key)
{
	struct blk_mq_hw_ctx *hctx;

	hctx = container_of(wait, struct blk_mq_hw_ctx, dispatch_wait);

	spin_lock(&hctx->dispatch_wait_lock);
	if (!list_empty(&wait->entry)) {
		struct sbitmap_queue *sbq;

		list_del_init(&wait->entry);
		sbq = &hctx->tags->bitmap_tags;
		atomic_dec(&sbq->ws_active);
	}
	spin_unlock(&hctx->dispatch_wait_lock);

	blk_mq_run_hw_queue(hctx, true);
	return 1;
}

/*
 * Mark us waiting for a tag. For shared tags, this involves hooking us into
 * the tag wakeups. For non-shared tags, we can simply mark us needing a
 * restart. For both cases, take care to check the condition again after
 * marking us as waiting.
 */
static bool blk_mq_mark_tag_wait(struct blk_mq_hw_ctx *hctx,
				 struct request *rq)
{
	struct sbitmap_queue *sbq;
	struct wait_queue_head *wq;
	wait_queue_entry_t *wait;
	bool ret;

	if (!(hctx->flags & BLK_MQ_F_TAG_QUEUE_SHARED) &&
	    !(blk_mq_is_shared_tags(hctx->flags))) {
		blk_mq_sched_mark_restart_hctx(hctx);

		/*
		 * It's possible that a tag was freed in the window between the
		 * allocation failure and adding the hardware queue to the wait
		 * queue.
		 *
		 * Don't clear RESTART here, someone else could have set it.
		 * At most this will cost an extra queue run.
		 */
		return blk_mq_get_driver_tag(rq);
	}

	wait = &hctx->dispatch_wait;
	if (!list_empty_careful(&wait->entry))
		return false;

	if (blk_mq_tag_is_reserved(rq->mq_hctx->sched_tags, rq->internal_tag))
		sbq = &hctx->tags->breserved_tags;
	else
		sbq = &hctx->tags->bitmap_tags;
	wq = &bt_wait_ptr(sbq, hctx)->wait;

	spin_lock_irq(&wq->lock);
	spin_lock(&hctx->dispatch_wait_lock);
	if (!list_empty(&wait->entry)) {
		spin_unlock(&hctx->dispatch_wait_lock);
		spin_unlock_irq(&wq->lock);
		return false;
	}

	atomic_inc(&sbq->ws_active);
	wait->flags &= ~WQ_FLAG_EXCLUSIVE;
	__add_wait_queue(wq, wait);

	/*
	 * It's possible that a tag was freed in the window between the
	 * allocation failure and adding the hardware queue to the wait
	 * queue.
	 */
	ret = blk_mq_get_driver_tag(rq);
	if (!ret) {
		spin_unlock(&hctx->dispatch_wait_lock);
		spin_unlock_irq(&wq->lock);
		return false;
	}

	/*
	 * We got a tag, remove ourselves from the wait queue to ensure
	 * someone else gets the wakeup.
	 */
	list_del_init(&wait->entry);
	atomic_dec(&sbq->ws_active);
	spin_unlock(&hctx->dispatch_wait_lock);
	spin_unlock_irq(&wq->lock);

	return true;
}

#define BLK_MQ_DISPATCH_BUSY_EWMA_WEIGHT  8
#define BLK_MQ_DISPATCH_BUSY_EWMA_FACTOR  4
/*
 * Update dispatch busy with the Exponential Weighted Moving Average(EWMA):
 * - EWMA is one simple way to compute running average value
 * - weight(7/8 and 1/8) is applied so that it can decrease exponentially
 * - take 4 as factor for avoiding to get too small(0) result, and this
 *   factor doesn't matter because EWMA decreases exponentially
 */
static void blk_mq_update_dispatch_busy(struct blk_mq_hw_ctx *hctx, bool busy)
{
	unsigned int ewma;

	ewma = hctx->dispatch_busy;

	if (!ewma && !busy)
		return;

	ewma *= BLK_MQ_DISPATCH_BUSY_EWMA_WEIGHT - 1;
	if (busy)
		ewma += 1 << BLK_MQ_DISPATCH_BUSY_EWMA_FACTOR;
	ewma /= BLK_MQ_DISPATCH_BUSY_EWMA_WEIGHT;

	hctx->dispatch_busy = ewma;
}

#define BLK_MQ_RESOURCE_DELAY	3		/* ms units */

static void blk_mq_handle_dev_resource(struct request *rq,
				       struct list_head *list)
{
	list_add(&rq->queuelist, list);
	__blk_mq_requeue_request(rq);
}

static void blk_mq_handle_zone_resource(struct request *rq,
					struct list_head *zone_list)
{
	/*
	 * If we end up here it is because we cannot dispatch a request to a
	 * specific zone due to LLD level zone-write locking or other zone
	 * related resource not being available. In this case, set the request
	 * aside in zone_list for retrying it later.
	 */
	list_add(&rq->queuelist, zone_list);
	__blk_mq_requeue_request(rq);
}

enum prep_dispatch {
	PREP_DISPATCH_OK,
	PREP_DISPATCH_NO_TAG,
	PREP_DISPATCH_NO_BUDGET,
};

static enum prep_dispatch blk_mq_prep_dispatch_rq(struct request *rq,
						  bool need_budget)
{
	struct blk_mq_hw_ctx *hctx = rq->mq_hctx;
	int budget_token = -1;

	if (need_budget) {
		budget_token = blk_mq_get_dispatch_budget(rq->q);
		if (budget_token < 0) {
			blk_mq_put_driver_tag(rq);
			return PREP_DISPATCH_NO_BUDGET;
		}
		blk_mq_set_rq_budget_token(rq, budget_token);
	}

	if (!blk_mq_get_driver_tag(rq)) {
		/*
		 * The initial allocation attempt failed, so we need to
		 * rerun the hardware queue when a tag is freed. The
		 * waitqueue takes care of that. If the queue is run
		 * before we add this entry back on the dispatch list,
		 * we'll re-run it below.
		 */
		if (!blk_mq_mark_tag_wait(hctx, rq)) {
			/*
			 * All budgets not got from this function will be put
			 * together during handling partial dispatch
			 */
			if (need_budget)
				blk_mq_put_dispatch_budget(rq->q, budget_token);
			return PREP_DISPATCH_NO_TAG;
		}
	}

	return PREP_DISPATCH_OK;
}

/* release all allocated budgets before calling to blk_mq_dispatch_rq_list */
static void blk_mq_release_budgets(struct request_queue *q,
		struct list_head *list)
{
	struct request *rq;

	list_for_each_entry(rq, list, queuelist) {
		int budget_token = blk_mq_get_rq_budget_token(rq);

		if (budget_token >= 0)
			blk_mq_put_dispatch_budget(q, budget_token);
	}
}

/*
 * blk_mq_commit_rqs will notify driver using bd->last that there is no
 * more requests. (See comment in struct blk_mq_ops for commit_rqs for
 * details)
 * Attention, we should explicitly call this in unusual cases:
 *  1) did not queue everything initially scheduled to queue
 *  2) the last attempt to queue a request failed
 */
static void blk_mq_commit_rqs(struct blk_mq_hw_ctx *hctx, int queued,
			      bool from_schedule)
{
	if (hctx->queue->mq_ops->commit_rqs && queued) {
		trace_block_unplug(hctx->queue, queued, !from_schedule);
		hctx->queue->mq_ops->commit_rqs(hctx);
	}
}

/*
 * Returns true if we did some work AND can potentially do more.
 */
bool blk_mq_dispatch_rq_list(struct blk_mq_hw_ctx *hctx, struct list_head *list,
			     unsigned int nr_budgets)
{
	enum prep_dispatch prep;
	struct request_queue *q = hctx->queue;
	struct request *rq;
	int queued;
	blk_status_t ret = BLK_STS_OK;
	LIST_HEAD(zone_list);
	bool needs_resource = false;

	if (list_empty(list))
		return false;

	/*
	 * Now process all the entries, sending them to the driver.
	 */
	queued = 0;
	do {
		struct blk_mq_queue_data bd;

		rq = list_first_entry(list, struct request, queuelist);

		WARN_ON_ONCE(hctx != rq->mq_hctx);
		prep = blk_mq_prep_dispatch_rq(rq, !nr_budgets);
		if (prep != PREP_DISPATCH_OK)
			break;

		list_del_init(&rq->queuelist);

		bd.rq = rq;
		bd.last = list_empty(list);

		/*
		 * once the request is queued to lld, no need to cover the
		 * budget any more
		 */
		if (nr_budgets)
			nr_budgets--;
		ret = q->mq_ops->queue_rq(hctx, &bd);
		switch (ret) {
		case BLK_STS_OK:
			queued++;
			break;
		case BLK_STS_RESOURCE:
			needs_resource = true;
			fallthrough;
		case BLK_STS_DEV_RESOURCE:
			blk_mq_handle_dev_resource(rq, list);
			goto out;
		case BLK_STS_ZONE_RESOURCE:
			/*
			 * Move the request to zone_list and keep going through
			 * the dispatch list to find more requests the drive can
			 * accept.
			 */
			blk_mq_handle_zone_resource(rq, &zone_list);
			needs_resource = true;
			break;
		default:
			blk_mq_end_request(rq, ret);
		}
	} while (!list_empty(list));
out:
	if (!list_empty(&zone_list))
		list_splice_tail_init(&zone_list, list);

	/* If we didn't flush the entire list, we could have told the driver
	 * there was more coming, but that turned out to be a lie.
	 */
	if (!list_empty(list) || ret != BLK_STS_OK)
		blk_mq_commit_rqs(hctx, queued, false);

	/*
	 * Any items that need requeuing? Stuff them into hctx->dispatch,
	 * that is where we will continue on next queue run.
	 */
	if (!list_empty(list)) {
		bool needs_restart;
		/* For non-shared tags, the RESTART check will suffice */
		bool no_tag = prep == PREP_DISPATCH_NO_TAG &&
			((hctx->flags & BLK_MQ_F_TAG_QUEUE_SHARED) ||
			blk_mq_is_shared_tags(hctx->flags));

		if (nr_budgets)
			blk_mq_release_budgets(q, list);

		spin_lock(&hctx->lock);
		list_splice_tail_init(list, &hctx->dispatch);
		spin_unlock(&hctx->lock);

		/*
		 * Order adding requests to hctx->dispatch and checking
		 * SCHED_RESTART flag. The pair of this smp_mb() is the one
		 * in blk_mq_sched_restart(). Avoid restart code path to
		 * miss the new added requests to hctx->dispatch, meantime
		 * SCHED_RESTART is observed here.
		 */
		smp_mb();

		/*
		 * If SCHED_RESTART was set by the caller of this function and
		 * it is no longer set that means that it was cleared by another
		 * thread and hence that a queue rerun is needed.
		 *
		 * If 'no_tag' is set, that means that we failed getting
		 * a driver tag with an I/O scheduler attached. If our dispatch
		 * waitqueue is no longer active, ensure that we run the queue
		 * AFTER adding our entries back to the list.
		 *
		 * If no I/O scheduler has been configured it is possible that
		 * the hardware queue got stopped and restarted before requests
		 * were pushed back onto the dispatch list. Rerun the queue to
		 * avoid starvation. Notes:
		 * - blk_mq_run_hw_queue() checks whether or not a queue has
		 *   been stopped before rerunning a queue.
		 * - Some but not all block drivers stop a queue before
		 *   returning BLK_STS_RESOURCE. Two exceptions are scsi-mq
		 *   and dm-rq.
		 *
		 * If driver returns BLK_STS_RESOURCE and SCHED_RESTART
		 * bit is set, run queue after a delay to avoid IO stalls
		 * that could otherwise occur if the queue is idle.  We'll do
		 * similar if we couldn't get budget or couldn't lock a zone
		 * and SCHED_RESTART is set.
		 */
		needs_restart = blk_mq_sched_needs_restart(hctx);
		if (prep == PREP_DISPATCH_NO_BUDGET)
			needs_resource = true;
		if (!needs_restart ||
		    (no_tag && list_empty_careful(&hctx->dispatch_wait.entry)))
			blk_mq_run_hw_queue(hctx, true);
		else if (needs_resource)
			blk_mq_delay_run_hw_queue(hctx, BLK_MQ_RESOURCE_DELAY);

		blk_mq_update_dispatch_busy(hctx, true);
		return false;
	}

	blk_mq_update_dispatch_busy(hctx, false);
	return true;
}

static inline int blk_mq_first_mapped_cpu(struct blk_mq_hw_ctx *hctx)
{
	int cpu = cpumask_first_and(hctx->cpumask, cpu_online_mask);

	if (cpu >= nr_cpu_ids)
		cpu = cpumask_first(hctx->cpumask);
	return cpu;
}

/*
 * It'd be great if the workqueue API had a way to pass
 * in a mask and had some smarts for more clever placement.
 * For now we just round-robin here, switching for every
 * BLK_MQ_CPU_WORK_BATCH queued items.
 */
static int blk_mq_hctx_next_cpu(struct blk_mq_hw_ctx *hctx)
{
	bool tried = false;
	int next_cpu = hctx->next_cpu;

	if (hctx->queue->nr_hw_queues == 1)
		return WORK_CPU_UNBOUND;

	if (--hctx->next_cpu_batch <= 0) {
select_cpu:
		next_cpu = cpumask_next_and(next_cpu, hctx->cpumask,
				cpu_online_mask);
		if (next_cpu >= nr_cpu_ids)
			next_cpu = blk_mq_first_mapped_cpu(hctx);
		hctx->next_cpu_batch = BLK_MQ_CPU_WORK_BATCH;
	}

	/*
	 * Do unbound schedule if we can't find a online CPU for this hctx,
	 * and it should only happen in the path of handling CPU DEAD.
	 */
	if (!cpu_online(next_cpu)) {
		if (!tried) {
			tried = true;
			goto select_cpu;
		}

		/*
		 * Make sure to re-select CPU next time once after CPUs
		 * in hctx->cpumask become online again.
		 */
		hctx->next_cpu = next_cpu;
		hctx->next_cpu_batch = 1;
		return WORK_CPU_UNBOUND;
	}

	hctx->next_cpu = next_cpu;
	return next_cpu;
}

/**
 * blk_mq_delay_run_hw_queue - Run a hardware queue asynchronously.
 * @hctx: Pointer to the hardware queue to run.
 * @msecs: Milliseconds of delay to wait before running the queue.
 *
 * Run a hardware queue asynchronously with a delay of @msecs.
 */
void blk_mq_delay_run_hw_queue(struct blk_mq_hw_ctx *hctx, unsigned long msecs)
{
	if (unlikely(blk_mq_hctx_stopped(hctx)))
		return;
	kblockd_mod_delayed_work_on(blk_mq_hctx_next_cpu(hctx), &hctx->run_work,
				    msecs_to_jiffies(msecs));
}
EXPORT_SYMBOL(blk_mq_delay_run_hw_queue);

/**
 * blk_mq_run_hw_queue - Start to run a hardware queue.
 * @hctx: Pointer to the hardware queue to run.
 * @async: If we want to run the queue asynchronously.
 *
 * Check if the request queue is not in a quiesced state and if there are
 * pending requests to be sent. If this is true, run the queue to send requests
 * to hardware.
 */
void blk_mq_run_hw_queue(struct blk_mq_hw_ctx *hctx, bool async)
{
	bool need_run;

	/*
	 * We can't run the queue inline with interrupts disabled.
	 */
	WARN_ON_ONCE(!async && in_interrupt());

	might_sleep_if(!async && hctx->flags & BLK_MQ_F_BLOCKING);

	/*
	 * When queue is quiesced, we may be switching io scheduler, or
	 * updating nr_hw_queues, or other things, and we can't run queue
	 * any more, even __blk_mq_hctx_has_pending() can't be called safely.
	 *
	 * And queue will be rerun in blk_mq_unquiesce_queue() if it is
	 * quiesced.
	 */
	__blk_mq_run_dispatch_ops(hctx->queue, false,
		need_run = !blk_queue_quiesced(hctx->queue) &&
		blk_mq_hctx_has_pending(hctx));

	if (!need_run)
		return;

	if (async || !cpumask_test_cpu(raw_smp_processor_id(), hctx->cpumask)) {
		blk_mq_delay_run_hw_queue(hctx, 0);
		return;
	}

	blk_mq_run_dispatch_ops(hctx->queue,
				blk_mq_sched_dispatch_requests(hctx));
}
EXPORT_SYMBOL(blk_mq_run_hw_queue);

/*
 * Return prefered queue to dispatch from (if any) for non-mq aware IO
 * scheduler.
 */
static struct blk_mq_hw_ctx *blk_mq_get_sq_hctx(struct request_queue *q)
{
	struct blk_mq_ctx *ctx = blk_mq_get_ctx(q);
	/*
	 * If the IO scheduler does not respect hardware queues when
	 * dispatching, we just don't bother with multiple HW queues and
	 * dispatch from hctx for the current CPU since running multiple queues
	 * just causes lock contention inside the scheduler and pointless cache
	 * bouncing.
	 */
	struct blk_mq_hw_ctx *hctx = ctx->hctxs[HCTX_TYPE_DEFAULT];

	if (!blk_mq_hctx_stopped(hctx))
		return hctx;
	return NULL;
}

/**
 * blk_mq_run_hw_queues - Run all hardware queues in a request queue.
 * @q: Pointer to the request queue to run.
 * @async: If we want to run the queue asynchronously.
 */
void blk_mq_run_hw_queues(struct request_queue *q, bool async)
{
	struct blk_mq_hw_ctx *hctx, *sq_hctx;
	unsigned long i;

	sq_hctx = NULL;
	if (blk_queue_sq_sched(q))
		sq_hctx = blk_mq_get_sq_hctx(q);
	queue_for_each_hw_ctx(q, hctx, i) {
		if (blk_mq_hctx_stopped(hctx))
			continue;
		/*
		 * Dispatch from this hctx either if there's no hctx preferred
		 * by IO scheduler or if it has requests that bypass the
		 * scheduler.
		 */
		if (!sq_hctx || sq_hctx == hctx ||
		    !list_empty_careful(&hctx->dispatch))
			blk_mq_run_hw_queue(hctx, async);
	}
}
EXPORT_SYMBOL(blk_mq_run_hw_queues);

/**
 * blk_mq_delay_run_hw_queues - Run all hardware queues asynchronously.
 * @q: Pointer to the request queue to run.
 * @msecs: Milliseconds of delay to wait before running the queues.
 */
void blk_mq_delay_run_hw_queues(struct request_queue *q, unsigned long msecs)
{
	struct blk_mq_hw_ctx *hctx, *sq_hctx;
	unsigned long i;

	sq_hctx = NULL;
	if (blk_queue_sq_sched(q))
		sq_hctx = blk_mq_get_sq_hctx(q);
	queue_for_each_hw_ctx(q, hctx, i) {
		if (blk_mq_hctx_stopped(hctx))
			continue;
		/*
		 * If there is already a run_work pending, leave the
		 * pending delay untouched. Otherwise, a hctx can stall
		 * if another hctx is re-delaying the other's work
		 * before the work executes.
		 */
		if (delayed_work_pending(&hctx->run_work))
			continue;
		/*
		 * Dispatch from this hctx either if there's no hctx preferred
		 * by IO scheduler or if it has requests that bypass the
		 * scheduler.
		 */
		if (!sq_hctx || sq_hctx == hctx ||
		    !list_empty_careful(&hctx->dispatch))
			blk_mq_delay_run_hw_queue(hctx, msecs);
	}
}
EXPORT_SYMBOL(blk_mq_delay_run_hw_queues);

/*
 * This function is often used for pausing .queue_rq() by driver when
 * there isn't enough resource or some conditions aren't satisfied, and
 * BLK_STS_RESOURCE is usually returned.
 *
 * We do not guarantee that dispatch can be drained or blocked
 * after blk_mq_stop_hw_queue() returns. Please use
 * blk_mq_quiesce_queue() for that requirement.
 */
void blk_mq_stop_hw_queue(struct blk_mq_hw_ctx *hctx)
{
	cancel_delayed_work(&hctx->run_work);

	set_bit(BLK_MQ_S_STOPPED, &hctx->state);
}
EXPORT_SYMBOL(blk_mq_stop_hw_queue);

/*
 * This function is often used for pausing .queue_rq() by driver when
 * there isn't enough resource or some conditions aren't satisfied, and
 * BLK_STS_RESOURCE is usually returned.
 *
 * We do not guarantee that dispatch can be drained or blocked
 * after blk_mq_stop_hw_queues() returns. Please use
 * blk_mq_quiesce_queue() for that requirement.
 */
void blk_mq_stop_hw_queues(struct request_queue *q)
{
	struct blk_mq_hw_ctx *hctx;
	unsigned long i;

	queue_for_each_hw_ctx(q, hctx, i)
		blk_mq_stop_hw_queue(hctx);
}
EXPORT_SYMBOL(blk_mq_stop_hw_queues);

void blk_mq_start_hw_queue(struct blk_mq_hw_ctx *hctx)
{
	clear_bit(BLK_MQ_S_STOPPED, &hctx->state);

	blk_mq_run_hw_queue(hctx, hctx->flags & BLK_MQ_F_BLOCKING);
}
EXPORT_SYMBOL(blk_mq_start_hw_queue);

void blk_mq_start_hw_queues(struct request_queue *q)
{
	struct blk_mq_hw_ctx *hctx;
	unsigned long i;

	queue_for_each_hw_ctx(q, hctx, i)
		blk_mq_start_hw_queue(hctx);
}
EXPORT_SYMBOL(blk_mq_start_hw_queues);

void blk_mq_start_stopped_hw_queue(struct blk_mq_hw_ctx *hctx, bool async)
{
	if (!blk_mq_hctx_stopped(hctx))
		return;

	clear_bit(BLK_MQ_S_STOPPED, &hctx->state);
	blk_mq_run_hw_queue(hctx, async);
}
EXPORT_SYMBOL_GPL(blk_mq_start_stopped_hw_queue);

void blk_mq_start_stopped_hw_queues(struct request_queue *q, bool async)
{
	struct blk_mq_hw_ctx *hctx;
	unsigned long i;

	queue_for_each_hw_ctx(q, hctx, i)
		blk_mq_start_stopped_hw_queue(hctx, async ||
					(hctx->flags & BLK_MQ_F_BLOCKING));
}
EXPORT_SYMBOL(blk_mq_start_stopped_hw_queues);

static void blk_mq_run_work_fn(struct work_struct *work)
{
	struct blk_mq_hw_ctx *hctx =
		container_of(work, struct blk_mq_hw_ctx, run_work.work);

	blk_mq_run_dispatch_ops(hctx->queue,
				blk_mq_sched_dispatch_requests(hctx));
}

/**
 * blk_mq_request_bypass_insert - Insert a request at dispatch list.
 * @rq: Pointer to request to be inserted.
 * @flags: BLK_MQ_INSERT_*
 *
 * Should only be used carefully, when the caller knows we want to
 * bypass a potential IO scheduler on the target device.
 */
static void blk_mq_request_bypass_insert(struct request *rq, blk_insert_t flags)
{
	struct blk_mq_hw_ctx *hctx = rq->mq_hctx;

	spin_lock(&hctx->lock);
	if (flags & BLK_MQ_INSERT_AT_HEAD)
		list_add(&rq->queuelist, &hctx->dispatch);
	else
		list_add_tail(&rq->queuelist, &hctx->dispatch);
	spin_unlock(&hctx->lock);
}

static void blk_mq_insert_requests(struct blk_mq_hw_ctx *hctx,
		struct blk_mq_ctx *ctx, struct list_head *list,
		bool run_queue_async)
{
	struct request *rq;
	enum hctx_type type = hctx->type;

	/*
	 * Try to issue requests directly if the hw queue isn't busy to save an
	 * extra enqueue & dequeue to the sw queue.
	 */
	if (!hctx->dispatch_busy && !run_queue_async) {
		blk_mq_run_dispatch_ops(hctx->queue,
			blk_mq_try_issue_list_directly(hctx, list));
		if (list_empty(list))
			goto out;
	}

	/*
	 * preemption doesn't flush plug list, so it's possible ctx->cpu is
	 * offline now
	 */
	list_for_each_entry(rq, list, queuelist) {
		BUG_ON(rq->mq_ctx != ctx);
		trace_block_rq_insert(rq);
		if (rq->cmd_flags & REQ_NOWAIT)
			run_queue_async = true;
	}

	spin_lock(&ctx->lock);
	list_splice_tail_init(list, &ctx->rq_lists[type]);
	blk_mq_hctx_mark_pending(hctx, ctx);
	spin_unlock(&ctx->lock);
out:
	blk_mq_run_hw_queue(hctx, run_queue_async);
}

static void blk_mq_insert_request(struct request *rq, blk_insert_t flags)
{
	struct request_queue *q = rq->q;
	struct blk_mq_ctx *ctx = rq->mq_ctx;
	struct blk_mq_hw_ctx *hctx = rq->mq_hctx;

	if (blk_rq_is_passthrough(rq)) {
		/*
		 * Passthrough request have to be added to hctx->dispatch
		 * directly.  The device may be in a situation where it can't
		 * handle FS request, and always returns BLK_STS_RESOURCE for
		 * them, which gets them added to hctx->dispatch.
		 *
		 * If a passthrough request is required to unblock the queues,
		 * and it is added to the scheduler queue, there is no chance to
		 * dispatch it given we prioritize requests in hctx->dispatch.
		 */
		blk_mq_request_bypass_insert(rq, flags);
	} else if (req_op(rq) == REQ_OP_FLUSH) {
		/*
		 * Firstly normal IO request is inserted to scheduler queue or
		 * sw queue, meantime we add flush request to dispatch queue(
		 * hctx->dispatch) directly and there is at most one in-flight
		 * flush request for each hw queue, so it doesn't matter to add
		 * flush request to tail or front of the dispatch queue.
		 *
		 * Secondly in case of NCQ, flush request belongs to non-NCQ
		 * command, and queueing it will fail when there is any
		 * in-flight normal IO request(NCQ command). When adding flush
		 * rq to the front of hctx->dispatch, it is easier to introduce
		 * extra time to flush rq's latency because of S_SCHED_RESTART
		 * compared with adding to the tail of dispatch queue, then
		 * chance of flush merge is increased, and less flush requests
		 * will be issued to controller. It is observed that ~10% time
		 * is saved in blktests block/004 on disk attached to AHCI/NCQ
		 * drive when adding flush rq to the front of hctx->dispatch.
		 *
		 * Simply queue flush rq to the front of hctx->dispatch so that
		 * intensive flush workloads can benefit in case of NCQ HW.
		 */
		blk_mq_request_bypass_insert(rq, BLK_MQ_INSERT_AT_HEAD);
	} else if (q->elevator) {
		LIST_HEAD(list);

		WARN_ON_ONCE(rq->tag != BLK_MQ_NO_TAG);

		list_add(&rq->queuelist, &list);
		q->elevator->type->ops.insert_requests(hctx, &list, flags);
	} else {
		trace_block_rq_insert(rq);

		spin_lock(&ctx->lock);
		if (flags & BLK_MQ_INSERT_AT_HEAD)
			list_add(&rq->queuelist, &ctx->rq_lists[hctx->type]);
		else
			list_add_tail(&rq->queuelist,
				      &ctx->rq_lists[hctx->type]);
		blk_mq_hctx_mark_pending(hctx, ctx);
		spin_unlock(&ctx->lock);
	}
}

static void blk_mq_bio_to_request(struct request *rq, struct bio *bio,
		unsigned int nr_segs)
{
	int err;

	if (bio->bi_opf & REQ_RAHEAD)
		rq->cmd_flags |= REQ_FAILFAST_MASK;

	rq->__sector = bio->bi_iter.bi_sector;
	blk_rq_bio_prep(rq, bio, nr_segs);

	/* This can't fail, since GFP_NOIO includes __GFP_DIRECT_RECLAIM. */
	err = blk_crypto_rq_bio_prep(rq, bio, GFP_NOIO);
	WARN_ON_ONCE(err);

	blk_account_io_start(rq);
}

static blk_status_t __blk_mq_issue_directly(struct blk_mq_hw_ctx *hctx,
					    struct request *rq, bool last)
{
	struct request_queue *q = rq->q;
	struct blk_mq_queue_data bd = {
		.rq = rq,
		.last = last,
	};
	blk_status_t ret;

	/*
	 * For OK queue, we are done. For error, caller may kill it.
	 * Any other error (busy), just add it to our list as we
	 * previously would have done.
	 */
	ret = q->mq_ops->queue_rq(hctx, &bd);
	switch (ret) {
	case BLK_STS_OK:
		blk_mq_update_dispatch_busy(hctx, false);
		break;
	case BLK_STS_RESOURCE:
	case BLK_STS_DEV_RESOURCE:
		blk_mq_update_dispatch_busy(hctx, true);
		__blk_mq_requeue_request(rq);
		break;
	default:
		blk_mq_update_dispatch_busy(hctx, false);
		break;
	}

	return ret;
}

static bool blk_mq_get_budget_and_tag(struct request *rq)
{
	int budget_token;

	budget_token = blk_mq_get_dispatch_budget(rq->q);
	if (budget_token < 0)
		return false;
	blk_mq_set_rq_budget_token(rq, budget_token);
	if (!blk_mq_get_driver_tag(rq)) {
		blk_mq_put_dispatch_budget(rq->q, budget_token);
		return false;
	}
	return true;
}

/**
 * blk_mq_try_issue_directly - Try to send a request directly to device driver.
 * @hctx: Pointer of the associated hardware queue.
 * @rq: Pointer to request to be sent.
 *
 * If the device has enough resources to accept a new request now, send the
 * request directly to device driver. Else, insert at hctx->dispatch queue, so
 * we can try send it another time in the future. Requests inserted at this
 * queue have higher priority.
 */
static void blk_mq_try_issue_directly(struct blk_mq_hw_ctx *hctx,
		struct request *rq)
{
	blk_status_t ret;

	if (blk_mq_hctx_stopped(hctx) || blk_queue_quiesced(rq->q)) {
		blk_mq_insert_request(rq, 0);
		return;
	}

	if ((rq->rq_flags & RQF_USE_SCHED) || !blk_mq_get_budget_and_tag(rq)) {
		blk_mq_insert_request(rq, 0);
		blk_mq_run_hw_queue(hctx, rq->cmd_flags & REQ_NOWAIT);
		return;
	}

	ret = __blk_mq_issue_directly(hctx, rq, true);
	switch (ret) {
	case BLK_STS_OK:
		break;
	case BLK_STS_RESOURCE:
	case BLK_STS_DEV_RESOURCE:
		blk_mq_request_bypass_insert(rq, 0);
		blk_mq_run_hw_queue(hctx, false);
		break;
	default:
		blk_mq_end_request(rq, ret);
		break;
	}
}

static blk_status_t blk_mq_request_issue_directly(struct request *rq, bool last)
{
	struct blk_mq_hw_ctx *hctx = rq->mq_hctx;

	if (blk_mq_hctx_stopped(hctx) || blk_queue_quiesced(rq->q)) {
		blk_mq_insert_request(rq, 0);
		return BLK_STS_OK;
	}

	if (!blk_mq_get_budget_and_tag(rq))
		return BLK_STS_RESOURCE;
	return __blk_mq_issue_directly(hctx, rq, last);
}

static void blk_mq_plug_issue_direct(struct blk_plug *plug)
{
	struct blk_mq_hw_ctx *hctx = NULL;
	struct request *rq;
	int queued = 0;
	blk_status_t ret = BLK_STS_OK;

	while ((rq = rq_list_pop(&plug->mq_list))) {
		bool last = rq_list_empty(plug->mq_list);

		if (hctx != rq->mq_hctx) {
			if (hctx) {
				blk_mq_commit_rqs(hctx, queued, false);
				queued = 0;
			}
			hctx = rq->mq_hctx;
		}

		ret = blk_mq_request_issue_directly(rq, last);
		switch (ret) {
		case BLK_STS_OK:
			queued++;
			break;
		case BLK_STS_RESOURCE:
		case BLK_STS_DEV_RESOURCE:
			blk_mq_request_bypass_insert(rq, 0);
			blk_mq_run_hw_queue(hctx, false);
			goto out;
		default:
			blk_mq_end_request(rq, ret);
			break;
		}
	}

out:
	if (ret != BLK_STS_OK)
		blk_mq_commit_rqs(hctx, queued, false);
}

static void __blk_mq_flush_plug_list(struct request_queue *q,
				     struct blk_plug *plug)
{
	if (blk_queue_quiesced(q))
		return;
	q->mq_ops->queue_rqs(&plug->mq_list);
}

static void blk_mq_dispatch_plug_list(struct blk_plug *plug, bool from_sched)
{
	struct blk_mq_hw_ctx *this_hctx = NULL;
	struct blk_mq_ctx *this_ctx = NULL;
	struct request *requeue_list = NULL;
	struct request **requeue_lastp = &requeue_list;
	unsigned int depth = 0;
	bool is_passthrough = false;
	LIST_HEAD(list);

	do {
		struct request *rq = rq_list_pop(&plug->mq_list);

		if (!this_hctx) {
			this_hctx = rq->mq_hctx;
			this_ctx = rq->mq_ctx;
<<<<<<< HEAD
		} else if (this_hctx != rq->mq_hctx || this_ctx != rq->mq_ctx) {
=======
			is_passthrough = blk_rq_is_passthrough(rq);
		} else if (this_hctx != rq->mq_hctx || this_ctx != rq->mq_ctx ||
			   is_passthrough != blk_rq_is_passthrough(rq)) {
>>>>>>> ccf0a997
			rq_list_add_tail(&requeue_lastp, rq);
			continue;
		}
		list_add(&rq->queuelist, &list);
		depth++;
	} while (!rq_list_empty(plug->mq_list));

	plug->mq_list = requeue_list;
	trace_block_unplug(this_hctx->queue, depth, !from_sched);

	percpu_ref_get(&this_hctx->queue->q_usage_counter);
	/* passthrough requests should never be issued to the I/O scheduler */
	if (is_passthrough) {
		spin_lock(&this_hctx->lock);
		list_splice_tail_init(&list, &this_hctx->dispatch);
		spin_unlock(&this_hctx->lock);
		blk_mq_run_hw_queue(this_hctx, from_sched);
	} else if (this_hctx->queue->elevator) {
		this_hctx->queue->elevator->type->ops.insert_requests(this_hctx,
				&list, 0);
		blk_mq_run_hw_queue(this_hctx, from_sched);
	} else {
		blk_mq_insert_requests(this_hctx, this_ctx, &list, from_sched);
	}
	percpu_ref_put(&this_hctx->queue->q_usage_counter);
}

void blk_mq_flush_plug_list(struct blk_plug *plug, bool from_schedule)
{
	struct request *rq;

	/*
	 * We may have been called recursively midway through handling
	 * plug->mq_list via a schedule() in the driver's queue_rq() callback.
	 * To avoid mq_list changing under our feet, clear rq_count early and
	 * bail out specifically if rq_count is 0 rather than checking
	 * whether the mq_list is empty.
	 */
	if (plug->rq_count == 0)
		return;
	plug->rq_count = 0;

	if (!plug->multiple_queues && !plug->has_elevator && !from_schedule) {
		struct request_queue *q;

		rq = rq_list_peek(&plug->mq_list);
		q = rq->q;

		/*
		 * Peek first request and see if we have a ->queue_rqs() hook.
		 * If we do, we can dispatch the whole plug list in one go. We
		 * already know at this point that all requests belong to the
		 * same queue, caller must ensure that's the case.
		 *
		 * Since we pass off the full list to the driver at this point,
		 * we do not increment the active request count for the queue.
		 * Bypass shared tags for now because of that.
		 */
		if (q->mq_ops->queue_rqs &&
		    !(rq->mq_hctx->flags & BLK_MQ_F_TAG_QUEUE_SHARED)) {
			blk_mq_run_dispatch_ops(q,
				__blk_mq_flush_plug_list(q, plug));
			if (rq_list_empty(plug->mq_list))
				return;
		}

		blk_mq_run_dispatch_ops(q,
				blk_mq_plug_issue_direct(plug));
		if (rq_list_empty(plug->mq_list))
			return;
	}

	do {
		blk_mq_dispatch_plug_list(plug, from_schedule);
	} while (!rq_list_empty(plug->mq_list));
}

static void blk_mq_try_issue_list_directly(struct blk_mq_hw_ctx *hctx,
		struct list_head *list)
{
	int queued = 0;
	blk_status_t ret = BLK_STS_OK;

	while (!list_empty(list)) {
		struct request *rq = list_first_entry(list, struct request,
				queuelist);

		list_del_init(&rq->queuelist);
		ret = blk_mq_request_issue_directly(rq, list_empty(list));
		switch (ret) {
		case BLK_STS_OK:
			queued++;
			break;
		case BLK_STS_RESOURCE:
		case BLK_STS_DEV_RESOURCE:
			blk_mq_request_bypass_insert(rq, 0);
			if (list_empty(list))
				blk_mq_run_hw_queue(hctx, false);
			goto out;
		default:
			blk_mq_end_request(rq, ret);
			break;
		}
	}

out:
	if (ret != BLK_STS_OK)
		blk_mq_commit_rqs(hctx, queued, false);
}

static bool blk_mq_attempt_bio_merge(struct request_queue *q,
				     struct bio *bio, unsigned int nr_segs)
{
	if (!blk_queue_nomerges(q) && bio_mergeable(bio)) {
		if (blk_attempt_plug_merge(q, bio, nr_segs))
			return true;
		if (blk_mq_sched_bio_merge(q, bio, nr_segs))
			return true;
	}
	return false;
}

static struct request *blk_mq_get_new_requests(struct request_queue *q,
					       struct blk_plug *plug,
					       struct bio *bio,
					       unsigned int nsegs)
{
	struct blk_mq_alloc_data data = {
		.q		= q,
		.nr_tags	= 1,
		.cmd_flags	= bio->bi_opf,
	};
	struct request *rq;

	if (blk_mq_attempt_bio_merge(q, bio, nsegs))
		return NULL;

	rq_qos_throttle(q, bio);

	if (plug) {
		data.nr_tags = plug->nr_ios;
		plug->nr_ios = 1;
		data.cached_rq = &plug->cached_rq;
	}

	rq = __blk_mq_alloc_requests(&data);
	if (rq)
		return rq;
	rq_qos_cleanup(q, bio);
	if (bio->bi_opf & REQ_NOWAIT)
		bio_wouldblock_error(bio);
	return NULL;
}

/* return true if this @rq can be used for @bio */
static bool blk_mq_can_use_cached_rq(struct request *rq, struct blk_plug *plug,
		struct bio *bio)
{
<<<<<<< HEAD
	struct request *rq;
	enum hctx_type type, hctx_type;

	if (!plug)
		return NULL;
	rq = rq_list_peek(&plug->cached_rq);
	if (!rq || rq->q != q)
		return NULL;
=======
	enum hctx_type type = blk_mq_get_hctx_type(bio->bi_opf);
	enum hctx_type hctx_type = rq->mq_hctx->type;
>>>>>>> ccf0a997

	WARN_ON_ONCE(rq_list_peek(&plug->cached_rq) != rq);

<<<<<<< HEAD
	type = blk_mq_get_hctx_type((*bio)->bi_opf);
	hctx_type = rq->mq_hctx->type;
	if (type != hctx_type &&
	    !(type == HCTX_TYPE_READ && hctx_type == HCTX_TYPE_DEFAULT))
		return NULL;
	if (op_is_flush(rq->cmd_flags) != op_is_flush((*bio)->bi_opf))
		return NULL;
=======
	if (type != hctx_type &&
	    !(type == HCTX_TYPE_READ && hctx_type == HCTX_TYPE_DEFAULT))
		return false;
	if (op_is_flush(rq->cmd_flags) != op_is_flush(bio->bi_opf))
		return false;
>>>>>>> ccf0a997

	/*
	 * If any qos ->throttle() end up blocking, we will have flushed the
	 * plug and hence killed the cached_rq list as well. Pop this entry
	 * before we throttle.
	 */
	plug->cached_rq = rq_list_next(rq);
	rq_qos_throttle(rq->q, bio);

	blk_mq_rq_time_init(rq, 0);
	rq->cmd_flags = bio->bi_opf;
	INIT_LIST_HEAD(&rq->queuelist);
	return true;
}

static void bio_set_ioprio(struct bio *bio)
{
	/* Nobody set ioprio so far? Initialize it based on task's nice value */
	if (IOPRIO_PRIO_CLASS(bio->bi_ioprio) == IOPRIO_CLASS_NONE)
		bio->bi_ioprio = get_current_ioprio();
	blkcg_set_ioprio(bio);
}

/**
 * blk_mq_submit_bio - Create and send a request to block device.
 * @bio: Bio pointer.
 *
 * Builds up a request structure from @q and @bio and send to the device. The
 * request may not be queued directly to hardware if:
 * * This request can be merged with another one
 * * We want to place request at plug queue for possible future merging
 * * There is an IO scheduler active at this queue
 *
 * It will not queue the request if there is an error with the bio, or at the
 * request creation.
 */
void blk_mq_submit_bio(struct bio *bio)
{
	struct request_queue *q = bdev_get_queue(bio->bi_bdev);
	struct blk_plug *plug = blk_mq_plug(bio);
	const int is_sync = op_is_sync(bio->bi_opf);
	struct blk_mq_hw_ctx *hctx;
	struct request *rq = NULL;
	unsigned int nr_segs = 1;
	blk_status_t ret;

	bio = blk_queue_bounce(bio, q);
	if (bio_may_exceed_limits(bio, &q->limits)) {
		bio = __bio_split_to_limits(bio, &q->limits, &nr_segs);
		if (!bio)
			return;
	}
<<<<<<< HEAD

	if (!bio_integrity_prep(bio))
		return;
=======
>>>>>>> ccf0a997

	bio_set_ioprio(bio);

	if (plug) {
		rq = rq_list_peek(&plug->cached_rq);
		if (rq && rq->q != q)
			rq = NULL;
	}
	if (rq) {
		if (!bio_integrity_prep(bio))
			return;
		if (blk_mq_attempt_bio_merge(q, bio, nr_segs))
			return;
		if (blk_mq_can_use_cached_rq(rq, plug, bio))
			goto done;
		percpu_ref_get(&q->q_usage_counter);
	} else {
		if (unlikely(bio_queue_enter(bio)))
			return;
		if (!bio_integrity_prep(bio))
			goto fail;
	}

	rq = blk_mq_get_new_requests(q, plug, bio, nr_segs);
	if (unlikely(!rq)) {
fail:
		blk_queue_exit(q);
		return;
	}

done:
	trace_block_getrq(bio);

	rq_qos_track(q, rq, bio);

	blk_mq_bio_to_request(rq, bio, nr_segs);

	ret = blk_crypto_rq_get_keyslot(rq);
	if (ret != BLK_STS_OK) {
		bio->bi_status = ret;
		bio_endio(bio);
		blk_mq_free_request(rq);
		return;
	}

	if (op_is_flush(bio->bi_opf) && blk_insert_flush(rq))
		return;

	if (plug) {
		blk_add_rq_to_plug(plug, rq);
		return;
	}

	hctx = rq->mq_hctx;
	if ((rq->rq_flags & RQF_USE_SCHED) ||
	    (hctx->dispatch_busy && (q->nr_hw_queues == 1 || !is_sync))) {
		blk_mq_insert_request(rq, 0);
		blk_mq_run_hw_queue(hctx, true);
	} else {
		blk_mq_run_dispatch_ops(q, blk_mq_try_issue_directly(hctx, rq));
	}
}

#ifdef CONFIG_BLK_MQ_STACKING
/**
 * blk_insert_cloned_request - Helper for stacking drivers to submit a request
 * @rq: the request being queued
 */
blk_status_t blk_insert_cloned_request(struct request *rq)
{
	struct request_queue *q = rq->q;
	unsigned int max_sectors = blk_queue_get_max_sectors(q, req_op(rq));
	unsigned int max_segments = blk_rq_get_max_segments(rq);
	blk_status_t ret;

	if (blk_rq_sectors(rq) > max_sectors) {
		/*
		 * SCSI device does not have a good way to return if
		 * Write Same/Zero is actually supported. If a device rejects
		 * a non-read/write command (discard, write same,etc.) the
		 * low-level device driver will set the relevant queue limit to
		 * 0 to prevent blk-lib from issuing more of the offending
		 * operations. Commands queued prior to the queue limit being
		 * reset need to be completed with BLK_STS_NOTSUPP to avoid I/O
		 * errors being propagated to upper layers.
		 */
		if (max_sectors == 0)
			return BLK_STS_NOTSUPP;

		printk(KERN_ERR "%s: over max size limit. (%u > %u)\n",
			__func__, blk_rq_sectors(rq), max_sectors);
		return BLK_STS_IOERR;
	}

	/*
	 * The queue settings related to segment counting may differ from the
	 * original queue.
	 */
	rq->nr_phys_segments = blk_recalc_rq_segments(rq);
	if (rq->nr_phys_segments > max_segments) {
		printk(KERN_ERR "%s: over max segments limit. (%u > %u)\n",
			__func__, rq->nr_phys_segments, max_segments);
		return BLK_STS_IOERR;
	}

	if (q->disk && should_fail_request(q->disk->part0, blk_rq_bytes(rq)))
		return BLK_STS_IOERR;

	ret = blk_crypto_rq_get_keyslot(rq);
	if (ret != BLK_STS_OK)
		return ret;

	blk_account_io_start(rq);

	/*
	 * Since we have a scheduler attached on the top device,
	 * bypass a potential scheduler on the bottom device for
	 * insert.
	 */
	blk_mq_run_dispatch_ops(q,
			ret = blk_mq_request_issue_directly(rq, true));
	if (ret)
		blk_account_io_done(rq, ktime_get_ns());
	return ret;
}
EXPORT_SYMBOL_GPL(blk_insert_cloned_request);

/**
 * blk_rq_unprep_clone - Helper function to free all bios in a cloned request
 * @rq: the clone request to be cleaned up
 *
 * Description:
 *     Free all bios in @rq for a cloned request.
 */
void blk_rq_unprep_clone(struct request *rq)
{
	struct bio *bio;

	while ((bio = rq->bio) != NULL) {
		rq->bio = bio->bi_next;

		bio_put(bio);
	}
}
EXPORT_SYMBOL_GPL(blk_rq_unprep_clone);

/**
 * blk_rq_prep_clone - Helper function to setup clone request
 * @rq: the request to be setup
 * @rq_src: original request to be cloned
 * @bs: bio_set that bios for clone are allocated from
 * @gfp_mask: memory allocation mask for bio
 * @bio_ctr: setup function to be called for each clone bio.
 *           Returns %0 for success, non %0 for failure.
 * @data: private data to be passed to @bio_ctr
 *
 * Description:
 *     Clones bios in @rq_src to @rq, and copies attributes of @rq_src to @rq.
 *     Also, pages which the original bios are pointing to are not copied
 *     and the cloned bios just point same pages.
 *     So cloned bios must be completed before original bios, which means
 *     the caller must complete @rq before @rq_src.
 */
int blk_rq_prep_clone(struct request *rq, struct request *rq_src,
		      struct bio_set *bs, gfp_t gfp_mask,
		      int (*bio_ctr)(struct bio *, struct bio *, void *),
		      void *data)
{
	struct bio *bio, *bio_src;

	if (!bs)
		bs = &fs_bio_set;

	__rq_for_each_bio(bio_src, rq_src) {
		bio = bio_alloc_clone(rq->q->disk->part0, bio_src, gfp_mask,
				      bs);
		if (!bio)
			goto free_and_out;

		if (bio_ctr && bio_ctr(bio, bio_src, data))
			goto free_and_out;

		if (rq->bio) {
			rq->biotail->bi_next = bio;
			rq->biotail = bio;
		} else {
			rq->bio = rq->biotail = bio;
		}
		bio = NULL;
	}

	/* Copy attributes of the original request to the clone request. */
	rq->__sector = blk_rq_pos(rq_src);
	rq->__data_len = blk_rq_bytes(rq_src);
	if (rq_src->rq_flags & RQF_SPECIAL_PAYLOAD) {
		rq->rq_flags |= RQF_SPECIAL_PAYLOAD;
		rq->special_vec = rq_src->special_vec;
	}
	rq->nr_phys_segments = rq_src->nr_phys_segments;
	rq->ioprio = rq_src->ioprio;

	if (rq->bio && blk_crypto_rq_bio_prep(rq, rq->bio, gfp_mask) < 0)
		goto free_and_out;

	return 0;

free_and_out:
	if (bio)
		bio_put(bio);
	blk_rq_unprep_clone(rq);

	return -ENOMEM;
}
EXPORT_SYMBOL_GPL(blk_rq_prep_clone);
#endif /* CONFIG_BLK_MQ_STACKING */

/*
 * Steal bios from a request and add them to a bio list.
 * The request must not have been partially completed before.
 */
void blk_steal_bios(struct bio_list *list, struct request *rq)
{
	if (rq->bio) {
		if (list->tail)
			list->tail->bi_next = rq->bio;
		else
			list->head = rq->bio;
		list->tail = rq->biotail;

		rq->bio = NULL;
		rq->biotail = NULL;
	}

	rq->__data_len = 0;
}
EXPORT_SYMBOL_GPL(blk_steal_bios);

static size_t order_to_size(unsigned int order)
{
	return (size_t)PAGE_SIZE << order;
}

/* called before freeing request pool in @tags */
static void blk_mq_clear_rq_mapping(struct blk_mq_tags *drv_tags,
				    struct blk_mq_tags *tags)
{
	struct page *page;
	unsigned long flags;

	/*
	 * There is no need to clear mapping if driver tags is not initialized
	 * or the mapping belongs to the driver tags.
	 */
	if (!drv_tags || drv_tags == tags)
		return;

	list_for_each_entry(page, &tags->page_list, lru) {
		unsigned long start = (unsigned long)page_address(page);
		unsigned long end = start + order_to_size(page->private);
		int i;

		for (i = 0; i < drv_tags->nr_tags; i++) {
			struct request *rq = drv_tags->rqs[i];
			unsigned long rq_addr = (unsigned long)rq;

			if (rq_addr >= start && rq_addr < end) {
				WARN_ON_ONCE(req_ref_read(rq) != 0);
				cmpxchg(&drv_tags->rqs[i], rq, NULL);
			}
		}
	}

	/*
	 * Wait until all pending iteration is done.
	 *
	 * Request reference is cleared and it is guaranteed to be observed
	 * after the ->lock is released.
	 */
	spin_lock_irqsave(&drv_tags->lock, flags);
	spin_unlock_irqrestore(&drv_tags->lock, flags);
}

void blk_mq_free_rqs(struct blk_mq_tag_set *set, struct blk_mq_tags *tags,
		     unsigned int hctx_idx)
{
	struct blk_mq_tags *drv_tags;
	struct page *page;

	if (list_empty(&tags->page_list))
		return;

	if (blk_mq_is_shared_tags(set->flags))
		drv_tags = set->shared_tags;
	else
		drv_tags = set->tags[hctx_idx];

	if (tags->static_rqs && set->ops->exit_request) {
		int i;

		for (i = 0; i < tags->nr_tags; i++) {
			struct request *rq = tags->static_rqs[i];

			if (!rq)
				continue;
			set->ops->exit_request(set, rq, hctx_idx);
			tags->static_rqs[i] = NULL;
		}
	}

	blk_mq_clear_rq_mapping(drv_tags, tags);

	while (!list_empty(&tags->page_list)) {
		page = list_first_entry(&tags->page_list, struct page, lru);
		list_del_init(&page->lru);
		/*
		 * Remove kmemleak object previously allocated in
		 * blk_mq_alloc_rqs().
		 */
		kmemleak_free(page_address(page));
		__free_pages(page, page->private);
	}
}

void blk_mq_free_rq_map(struct blk_mq_tags *tags)
{
	kfree(tags->rqs);
	tags->rqs = NULL;
	kfree(tags->static_rqs);
	tags->static_rqs = NULL;

	blk_mq_free_tags(tags);
}

static enum hctx_type hctx_idx_to_type(struct blk_mq_tag_set *set,
		unsigned int hctx_idx)
{
	int i;

	for (i = 0; i < set->nr_maps; i++) {
		unsigned int start = set->map[i].queue_offset;
		unsigned int end = start + set->map[i].nr_queues;

		if (hctx_idx >= start && hctx_idx < end)
			break;
	}

	if (i >= set->nr_maps)
		i = HCTX_TYPE_DEFAULT;

	return i;
}

static int blk_mq_get_hctx_node(struct blk_mq_tag_set *set,
		unsigned int hctx_idx)
{
	enum hctx_type type = hctx_idx_to_type(set, hctx_idx);

	return blk_mq_hw_queue_to_node(&set->map[type], hctx_idx);
}

static struct blk_mq_tags *blk_mq_alloc_rq_map(struct blk_mq_tag_set *set,
					       unsigned int hctx_idx,
					       unsigned int nr_tags,
					       unsigned int reserved_tags)
{
	int node = blk_mq_get_hctx_node(set, hctx_idx);
	struct blk_mq_tags *tags;

	if (node == NUMA_NO_NODE)
		node = set->numa_node;

	tags = blk_mq_init_tags(nr_tags, reserved_tags, node,
				BLK_MQ_FLAG_TO_ALLOC_POLICY(set->flags));
	if (!tags)
		return NULL;

	tags->rqs = kcalloc_node(nr_tags, sizeof(struct request *),
				 GFP_NOIO | __GFP_NOWARN | __GFP_NORETRY,
				 node);
	if (!tags->rqs)
		goto err_free_tags;

	tags->static_rqs = kcalloc_node(nr_tags, sizeof(struct request *),
					GFP_NOIO | __GFP_NOWARN | __GFP_NORETRY,
					node);
	if (!tags->static_rqs)
		goto err_free_rqs;

	return tags;

err_free_rqs:
	kfree(tags->rqs);
err_free_tags:
	blk_mq_free_tags(tags);
	return NULL;
}

static int blk_mq_init_request(struct blk_mq_tag_set *set, struct request *rq,
			       unsigned int hctx_idx, int node)
{
	int ret;

	if (set->ops->init_request) {
		ret = set->ops->init_request(set, rq, hctx_idx, node);
		if (ret)
			return ret;
	}

	WRITE_ONCE(rq->state, MQ_RQ_IDLE);
	return 0;
}

static int blk_mq_alloc_rqs(struct blk_mq_tag_set *set,
			    struct blk_mq_tags *tags,
			    unsigned int hctx_idx, unsigned int depth)
{
	unsigned int i, j, entries_per_page, max_order = 4;
	int node = blk_mq_get_hctx_node(set, hctx_idx);
	size_t rq_size, left;

	if (node == NUMA_NO_NODE)
		node = set->numa_node;

	INIT_LIST_HEAD(&tags->page_list);

	/*
	 * rq_size is the size of the request plus driver payload, rounded
	 * to the cacheline size
	 */
	rq_size = round_up(sizeof(struct request) + set->cmd_size,
				cache_line_size());
	left = rq_size * depth;

	for (i = 0; i < depth; ) {
		int this_order = max_order;
		struct page *page;
		int to_do;
		void *p;

		while (this_order && left < order_to_size(this_order - 1))
			this_order--;

		do {
			page = alloc_pages_node(node,
				GFP_NOIO | __GFP_NOWARN | __GFP_NORETRY | __GFP_ZERO,
				this_order);
			if (page)
				break;
			if (!this_order--)
				break;
			if (order_to_size(this_order) < rq_size)
				break;
		} while (1);

		if (!page)
			goto fail;

		page->private = this_order;
		list_add_tail(&page->lru, &tags->page_list);

		p = page_address(page);
		/*
		 * Allow kmemleak to scan these pages as they contain pointers
		 * to additional allocations like via ops->init_request().
		 */
		kmemleak_alloc(p, order_to_size(this_order), 1, GFP_NOIO);
		entries_per_page = order_to_size(this_order) / rq_size;
		to_do = min(entries_per_page, depth - i);
		left -= to_do * rq_size;
		for (j = 0; j < to_do; j++) {
			struct request *rq = p;

			tags->static_rqs[i] = rq;
			if (blk_mq_init_request(set, rq, hctx_idx, node)) {
				tags->static_rqs[i] = NULL;
				goto fail;
			}

			p += rq_size;
			i++;
		}
	}
	return 0;

fail:
	blk_mq_free_rqs(set, tags, hctx_idx);
	return -ENOMEM;
}

struct rq_iter_data {
	struct blk_mq_hw_ctx *hctx;
	bool has_rq;
};

static bool blk_mq_has_request(struct request *rq, void *data)
{
	struct rq_iter_data *iter_data = data;

	if (rq->mq_hctx != iter_data->hctx)
		return true;
	iter_data->has_rq = true;
	return false;
}

static bool blk_mq_hctx_has_requests(struct blk_mq_hw_ctx *hctx)
{
	struct blk_mq_tags *tags = hctx->sched_tags ?
			hctx->sched_tags : hctx->tags;
	struct rq_iter_data data = {
		.hctx	= hctx,
	};

	blk_mq_all_tag_iter(tags, blk_mq_has_request, &data);
	return data.has_rq;
}

static inline bool blk_mq_last_cpu_in_hctx(unsigned int cpu,
		struct blk_mq_hw_ctx *hctx)
{
	if (cpumask_first_and(hctx->cpumask, cpu_online_mask) != cpu)
		return false;
	if (cpumask_next_and(cpu, hctx->cpumask, cpu_online_mask) < nr_cpu_ids)
		return false;
	return true;
}

static int blk_mq_hctx_notify_offline(unsigned int cpu, struct hlist_node *node)
{
	struct blk_mq_hw_ctx *hctx = hlist_entry_safe(node,
			struct blk_mq_hw_ctx, cpuhp_online);

	if (!cpumask_test_cpu(cpu, hctx->cpumask) ||
	    !blk_mq_last_cpu_in_hctx(cpu, hctx))
		return 0;

	/*
	 * Prevent new request from being allocated on the current hctx.
	 *
	 * The smp_mb__after_atomic() Pairs with the implied barrier in
	 * test_and_set_bit_lock in sbitmap_get().  Ensures the inactive flag is
	 * seen once we return from the tag allocator.
	 */
	set_bit(BLK_MQ_S_INACTIVE, &hctx->state);
	smp_mb__after_atomic();

	/*
	 * Try to grab a reference to the queue and wait for any outstanding
	 * requests.  If we could not grab a reference the queue has been
	 * frozen and there are no requests.
	 */
	if (percpu_ref_tryget(&hctx->queue->q_usage_counter)) {
		while (blk_mq_hctx_has_requests(hctx))
			msleep(5);
		percpu_ref_put(&hctx->queue->q_usage_counter);
	}

	return 0;
}

static int blk_mq_hctx_notify_online(unsigned int cpu, struct hlist_node *node)
{
	struct blk_mq_hw_ctx *hctx = hlist_entry_safe(node,
			struct blk_mq_hw_ctx, cpuhp_online);

	if (cpumask_test_cpu(cpu, hctx->cpumask))
		clear_bit(BLK_MQ_S_INACTIVE, &hctx->state);
	return 0;
}

/*
 * 'cpu' is going away. splice any existing rq_list entries from this
 * software queue to the hw queue dispatch list, and ensure that it
 * gets run.
 */
static int blk_mq_hctx_notify_dead(unsigned int cpu, struct hlist_node *node)
{
	struct blk_mq_hw_ctx *hctx;
	struct blk_mq_ctx *ctx;
	LIST_HEAD(tmp);
	enum hctx_type type;

	hctx = hlist_entry_safe(node, struct blk_mq_hw_ctx, cpuhp_dead);
	if (!cpumask_test_cpu(cpu, hctx->cpumask))
		return 0;

	ctx = __blk_mq_get_ctx(hctx->queue, cpu);
	type = hctx->type;

	spin_lock(&ctx->lock);
	if (!list_empty(&ctx->rq_lists[type])) {
		list_splice_init(&ctx->rq_lists[type], &tmp);
		blk_mq_hctx_clear_pending(hctx, ctx);
	}
	spin_unlock(&ctx->lock);

	if (list_empty(&tmp))
		return 0;

	spin_lock(&hctx->lock);
	list_splice_tail_init(&tmp, &hctx->dispatch);
	spin_unlock(&hctx->lock);

	blk_mq_run_hw_queue(hctx, true);
	return 0;
}

static void blk_mq_remove_cpuhp(struct blk_mq_hw_ctx *hctx)
{
	if (!(hctx->flags & BLK_MQ_F_STACKING))
		cpuhp_state_remove_instance_nocalls(CPUHP_AP_BLK_MQ_ONLINE,
						    &hctx->cpuhp_online);
	cpuhp_state_remove_instance_nocalls(CPUHP_BLK_MQ_DEAD,
					    &hctx->cpuhp_dead);
}

/*
 * Before freeing hw queue, clearing the flush request reference in
 * tags->rqs[] for avoiding potential UAF.
 */
static void blk_mq_clear_flush_rq_mapping(struct blk_mq_tags *tags,
		unsigned int queue_depth, struct request *flush_rq)
{
	int i;
	unsigned long flags;

	/* The hw queue may not be mapped yet */
	if (!tags)
		return;

	WARN_ON_ONCE(req_ref_read(flush_rq) != 0);

	for (i = 0; i < queue_depth; i++)
		cmpxchg(&tags->rqs[i], flush_rq, NULL);

	/*
	 * Wait until all pending iteration is done.
	 *
	 * Request reference is cleared and it is guaranteed to be observed
	 * after the ->lock is released.
	 */
	spin_lock_irqsave(&tags->lock, flags);
	spin_unlock_irqrestore(&tags->lock, flags);
}

/* hctx->ctxs will be freed in queue's release handler */
static void blk_mq_exit_hctx(struct request_queue *q,
		struct blk_mq_tag_set *set,
		struct blk_mq_hw_ctx *hctx, unsigned int hctx_idx)
{
	struct request *flush_rq = hctx->fq->flush_rq;

	if (blk_mq_hw_queue_mapped(hctx))
		blk_mq_tag_idle(hctx);

	if (blk_queue_init_done(q))
		blk_mq_clear_flush_rq_mapping(set->tags[hctx_idx],
				set->queue_depth, flush_rq);
	if (set->ops->exit_request)
		set->ops->exit_request(set, flush_rq, hctx_idx);

	if (set->ops->exit_hctx)
		set->ops->exit_hctx(hctx, hctx_idx);

	blk_mq_remove_cpuhp(hctx);

	xa_erase(&q->hctx_table, hctx_idx);

	spin_lock(&q->unused_hctx_lock);
	list_add(&hctx->hctx_list, &q->unused_hctx_list);
	spin_unlock(&q->unused_hctx_lock);
}

static void blk_mq_exit_hw_queues(struct request_queue *q,
		struct blk_mq_tag_set *set, int nr_queue)
{
	struct blk_mq_hw_ctx *hctx;
	unsigned long i;

	queue_for_each_hw_ctx(q, hctx, i) {
		if (i == nr_queue)
			break;
		blk_mq_exit_hctx(q, set, hctx, i);
	}
}

static int blk_mq_init_hctx(struct request_queue *q,
		struct blk_mq_tag_set *set,
		struct blk_mq_hw_ctx *hctx, unsigned hctx_idx)
{
	hctx->queue_num = hctx_idx;

	if (!(hctx->flags & BLK_MQ_F_STACKING))
		cpuhp_state_add_instance_nocalls(CPUHP_AP_BLK_MQ_ONLINE,
				&hctx->cpuhp_online);
	cpuhp_state_add_instance_nocalls(CPUHP_BLK_MQ_DEAD, &hctx->cpuhp_dead);

	hctx->tags = set->tags[hctx_idx];

	if (set->ops->init_hctx &&
	    set->ops->init_hctx(hctx, set->driver_data, hctx_idx))
		goto unregister_cpu_notifier;

	if (blk_mq_init_request(set, hctx->fq->flush_rq, hctx_idx,
				hctx->numa_node))
		goto exit_hctx;

	if (xa_insert(&q->hctx_table, hctx_idx, hctx, GFP_KERNEL))
		goto exit_flush_rq;

	return 0;

 exit_flush_rq:
	if (set->ops->exit_request)
		set->ops->exit_request(set, hctx->fq->flush_rq, hctx_idx);
 exit_hctx:
	if (set->ops->exit_hctx)
		set->ops->exit_hctx(hctx, hctx_idx);
 unregister_cpu_notifier:
	blk_mq_remove_cpuhp(hctx);
	return -1;
}

static struct blk_mq_hw_ctx *
blk_mq_alloc_hctx(struct request_queue *q, struct blk_mq_tag_set *set,
		int node)
{
	struct blk_mq_hw_ctx *hctx;
	gfp_t gfp = GFP_NOIO | __GFP_NOWARN | __GFP_NORETRY;

	hctx = kzalloc_node(sizeof(struct blk_mq_hw_ctx), gfp, node);
	if (!hctx)
		goto fail_alloc_hctx;

	if (!zalloc_cpumask_var_node(&hctx->cpumask, gfp, node))
		goto free_hctx;

	atomic_set(&hctx->nr_active, 0);
	if (node == NUMA_NO_NODE)
		node = set->numa_node;
	hctx->numa_node = node;

	INIT_DELAYED_WORK(&hctx->run_work, blk_mq_run_work_fn);
	spin_lock_init(&hctx->lock);
	INIT_LIST_HEAD(&hctx->dispatch);
	hctx->queue = q;
	hctx->flags = set->flags & ~BLK_MQ_F_TAG_QUEUE_SHARED;

	INIT_LIST_HEAD(&hctx->hctx_list);

	/*
	 * Allocate space for all possible cpus to avoid allocation at
	 * runtime
	 */
	hctx->ctxs = kmalloc_array_node(nr_cpu_ids, sizeof(void *),
			gfp, node);
	if (!hctx->ctxs)
		goto free_cpumask;

	if (sbitmap_init_node(&hctx->ctx_map, nr_cpu_ids, ilog2(8),
				gfp, node, false, false))
		goto free_ctxs;
	hctx->nr_ctx = 0;

	spin_lock_init(&hctx->dispatch_wait_lock);
	init_waitqueue_func_entry(&hctx->dispatch_wait, blk_mq_dispatch_wake);
	INIT_LIST_HEAD(&hctx->dispatch_wait.entry);

	hctx->fq = blk_alloc_flush_queue(hctx->numa_node, set->cmd_size, gfp);
	if (!hctx->fq)
		goto free_bitmap;

	blk_mq_hctx_kobj_init(hctx);

	return hctx;

 free_bitmap:
	sbitmap_free(&hctx->ctx_map);
 free_ctxs:
	kfree(hctx->ctxs);
 free_cpumask:
	free_cpumask_var(hctx->cpumask);
 free_hctx:
	kfree(hctx);
 fail_alloc_hctx:
	return NULL;
}

static void blk_mq_init_cpu_queues(struct request_queue *q,
				   unsigned int nr_hw_queues)
{
	struct blk_mq_tag_set *set = q->tag_set;
	unsigned int i, j;

	for_each_possible_cpu(i) {
		struct blk_mq_ctx *__ctx = per_cpu_ptr(q->queue_ctx, i);
		struct blk_mq_hw_ctx *hctx;
		int k;

		__ctx->cpu = i;
		spin_lock_init(&__ctx->lock);
		for (k = HCTX_TYPE_DEFAULT; k < HCTX_MAX_TYPES; k++)
			INIT_LIST_HEAD(&__ctx->rq_lists[k]);

		__ctx->queue = q;

		/*
		 * Set local node, IFF we have more than one hw queue. If
		 * not, we remain on the home node of the device
		 */
		for (j = 0; j < set->nr_maps; j++) {
			hctx = blk_mq_map_queue_type(q, j, i);
			if (nr_hw_queues > 1 && hctx->numa_node == NUMA_NO_NODE)
				hctx->numa_node = cpu_to_node(i);
		}
	}
}

struct blk_mq_tags *blk_mq_alloc_map_and_rqs(struct blk_mq_tag_set *set,
					     unsigned int hctx_idx,
					     unsigned int depth)
{
	struct blk_mq_tags *tags;
	int ret;

	tags = blk_mq_alloc_rq_map(set, hctx_idx, depth, set->reserved_tags);
	if (!tags)
		return NULL;

	ret = blk_mq_alloc_rqs(set, tags, hctx_idx, depth);
	if (ret) {
		blk_mq_free_rq_map(tags);
		return NULL;
	}

	return tags;
}

static bool __blk_mq_alloc_map_and_rqs(struct blk_mq_tag_set *set,
				       int hctx_idx)
{
	if (blk_mq_is_shared_tags(set->flags)) {
		set->tags[hctx_idx] = set->shared_tags;

		return true;
	}

	set->tags[hctx_idx] = blk_mq_alloc_map_and_rqs(set, hctx_idx,
						       set->queue_depth);

	return set->tags[hctx_idx];
}

void blk_mq_free_map_and_rqs(struct blk_mq_tag_set *set,
			     struct blk_mq_tags *tags,
			     unsigned int hctx_idx)
{
	if (tags) {
		blk_mq_free_rqs(set, tags, hctx_idx);
		blk_mq_free_rq_map(tags);
	}
}

static void __blk_mq_free_map_and_rqs(struct blk_mq_tag_set *set,
				      unsigned int hctx_idx)
{
	if (!blk_mq_is_shared_tags(set->flags))
		blk_mq_free_map_and_rqs(set, set->tags[hctx_idx], hctx_idx);

	set->tags[hctx_idx] = NULL;
}

static void blk_mq_map_swqueue(struct request_queue *q)
{
	unsigned int j, hctx_idx;
	unsigned long i;
	struct blk_mq_hw_ctx *hctx;
	struct blk_mq_ctx *ctx;
	struct blk_mq_tag_set *set = q->tag_set;

	queue_for_each_hw_ctx(q, hctx, i) {
		cpumask_clear(hctx->cpumask);
		hctx->nr_ctx = 0;
		hctx->dispatch_from = NULL;
	}

	/*
	 * Map software to hardware queues.
	 *
	 * If the cpu isn't present, the cpu is mapped to first hctx.
	 */
	for_each_possible_cpu(i) {

		ctx = per_cpu_ptr(q->queue_ctx, i);
		for (j = 0; j < set->nr_maps; j++) {
			if (!set->map[j].nr_queues) {
				ctx->hctxs[j] = blk_mq_map_queue_type(q,
						HCTX_TYPE_DEFAULT, i);
				continue;
			}
			hctx_idx = set->map[j].mq_map[i];
			/* unmapped hw queue can be remapped after CPU topo changed */
			if (!set->tags[hctx_idx] &&
			    !__blk_mq_alloc_map_and_rqs(set, hctx_idx)) {
				/*
				 * If tags initialization fail for some hctx,
				 * that hctx won't be brought online.  In this
				 * case, remap the current ctx to hctx[0] which
				 * is guaranteed to always have tags allocated
				 */
				set->map[j].mq_map[i] = 0;
			}

			hctx = blk_mq_map_queue_type(q, j, i);
			ctx->hctxs[j] = hctx;
			/*
			 * If the CPU is already set in the mask, then we've
			 * mapped this one already. This can happen if
			 * devices share queues across queue maps.
			 */
			if (cpumask_test_cpu(i, hctx->cpumask))
				continue;

			cpumask_set_cpu(i, hctx->cpumask);
			hctx->type = j;
			ctx->index_hw[hctx->type] = hctx->nr_ctx;
			hctx->ctxs[hctx->nr_ctx++] = ctx;

			/*
			 * If the nr_ctx type overflows, we have exceeded the
			 * amount of sw queues we can support.
			 */
			BUG_ON(!hctx->nr_ctx);
		}

		for (; j < HCTX_MAX_TYPES; j++)
			ctx->hctxs[j] = blk_mq_map_queue_type(q,
					HCTX_TYPE_DEFAULT, i);
	}

	queue_for_each_hw_ctx(q, hctx, i) {
		/*
		 * If no software queues are mapped to this hardware queue,
		 * disable it and free the request entries.
		 */
		if (!hctx->nr_ctx) {
			/* Never unmap queue 0.  We need it as a
			 * fallback in case of a new remap fails
			 * allocation
			 */
			if (i)
				__blk_mq_free_map_and_rqs(set, i);

			hctx->tags = NULL;
			continue;
		}

		hctx->tags = set->tags[i];
		WARN_ON(!hctx->tags);

		/*
		 * Set the map size to the number of mapped software queues.
		 * This is more accurate and more efficient than looping
		 * over all possibly mapped software queues.
		 */
		sbitmap_resize(&hctx->ctx_map, hctx->nr_ctx);

		/*
		 * Initialize batch roundrobin counts
		 */
		hctx->next_cpu = blk_mq_first_mapped_cpu(hctx);
		hctx->next_cpu_batch = BLK_MQ_CPU_WORK_BATCH;
	}
}

/*
 * Caller needs to ensure that we're either frozen/quiesced, or that
 * the queue isn't live yet.
 */
static void queue_set_hctx_shared(struct request_queue *q, bool shared)
{
	struct blk_mq_hw_ctx *hctx;
	unsigned long i;

	queue_for_each_hw_ctx(q, hctx, i) {
		if (shared) {
			hctx->flags |= BLK_MQ_F_TAG_QUEUE_SHARED;
		} else {
			blk_mq_tag_idle(hctx);
			hctx->flags &= ~BLK_MQ_F_TAG_QUEUE_SHARED;
		}
	}
}

static void blk_mq_update_tag_set_shared(struct blk_mq_tag_set *set,
					 bool shared)
{
	struct request_queue *q;

	lockdep_assert_held(&set->tag_list_lock);

	list_for_each_entry(q, &set->tag_list, tag_set_list) {
		blk_mq_freeze_queue(q);
		queue_set_hctx_shared(q, shared);
		blk_mq_unfreeze_queue(q);
	}
}

static void blk_mq_del_queue_tag_set(struct request_queue *q)
{
	struct blk_mq_tag_set *set = q->tag_set;

	mutex_lock(&set->tag_list_lock);
	list_del(&q->tag_set_list);
	if (list_is_singular(&set->tag_list)) {
		/* just transitioned to unshared */
		set->flags &= ~BLK_MQ_F_TAG_QUEUE_SHARED;
		/* update existing queue */
		blk_mq_update_tag_set_shared(set, false);
	}
	mutex_unlock(&set->tag_list_lock);
	INIT_LIST_HEAD(&q->tag_set_list);
}

static void blk_mq_add_queue_tag_set(struct blk_mq_tag_set *set,
				     struct request_queue *q)
{
	mutex_lock(&set->tag_list_lock);

	/*
	 * Check to see if we're transitioning to shared (from 1 to 2 queues).
	 */
	if (!list_empty(&set->tag_list) &&
	    !(set->flags & BLK_MQ_F_TAG_QUEUE_SHARED)) {
		set->flags |= BLK_MQ_F_TAG_QUEUE_SHARED;
		/* update existing queue */
		blk_mq_update_tag_set_shared(set, true);
	}
	if (set->flags & BLK_MQ_F_TAG_QUEUE_SHARED)
		queue_set_hctx_shared(q, true);
	list_add_tail(&q->tag_set_list, &set->tag_list);

	mutex_unlock(&set->tag_list_lock);
}

/* All allocations will be freed in release handler of q->mq_kobj */
static int blk_mq_alloc_ctxs(struct request_queue *q)
{
	struct blk_mq_ctxs *ctxs;
	int cpu;

	ctxs = kzalloc(sizeof(*ctxs), GFP_KERNEL);
	if (!ctxs)
		return -ENOMEM;

	ctxs->queue_ctx = alloc_percpu(struct blk_mq_ctx);
	if (!ctxs->queue_ctx)
		goto fail;

	for_each_possible_cpu(cpu) {
		struct blk_mq_ctx *ctx = per_cpu_ptr(ctxs->queue_ctx, cpu);
		ctx->ctxs = ctxs;
	}

	q->mq_kobj = &ctxs->kobj;
	q->queue_ctx = ctxs->queue_ctx;

	return 0;
 fail:
	kfree(ctxs);
	return -ENOMEM;
}

/*
 * It is the actual release handler for mq, but we do it from
 * request queue's release handler for avoiding use-after-free
 * and headache because q->mq_kobj shouldn't have been introduced,
 * but we can't group ctx/kctx kobj without it.
 */
void blk_mq_release(struct request_queue *q)
{
	struct blk_mq_hw_ctx *hctx, *next;
	unsigned long i;

	queue_for_each_hw_ctx(q, hctx, i)
		WARN_ON_ONCE(hctx && list_empty(&hctx->hctx_list));

	/* all hctx are in .unused_hctx_list now */
	list_for_each_entry_safe(hctx, next, &q->unused_hctx_list, hctx_list) {
		list_del_init(&hctx->hctx_list);
		kobject_put(&hctx->kobj);
	}

	xa_destroy(&q->hctx_table);

	/*
	 * release .mq_kobj and sw queue's kobject now because
	 * both share lifetime with request queue.
	 */
	blk_mq_sysfs_deinit(q);
}

static struct request_queue *blk_mq_init_queue_data(struct blk_mq_tag_set *set,
		void *queuedata)
{
	struct request_queue *q;
	int ret;

	q = blk_alloc_queue(set->numa_node);
	if (!q)
		return ERR_PTR(-ENOMEM);
	q->queuedata = queuedata;
	ret = blk_mq_init_allocated_queue(set, q);
	if (ret) {
		blk_put_queue(q);
		return ERR_PTR(ret);
	}
	return q;
}

struct request_queue *blk_mq_init_queue(struct blk_mq_tag_set *set)
{
	return blk_mq_init_queue_data(set, NULL);
}
EXPORT_SYMBOL(blk_mq_init_queue);

/**
 * blk_mq_destroy_queue - shutdown a request queue
 * @q: request queue to shutdown
 *
 * This shuts down a request queue allocated by blk_mq_init_queue(). All future
 * requests will be failed with -ENODEV. The caller is responsible for dropping
 * the reference from blk_mq_init_queue() by calling blk_put_queue().
 *
 * Context: can sleep
 */
void blk_mq_destroy_queue(struct request_queue *q)
{
	WARN_ON_ONCE(!queue_is_mq(q));
	WARN_ON_ONCE(blk_queue_registered(q));

	might_sleep();

	blk_queue_flag_set(QUEUE_FLAG_DYING, q);
	blk_queue_start_drain(q);
	blk_mq_freeze_queue_wait(q);

	blk_sync_queue(q);
	blk_mq_cancel_work_sync(q);
	blk_mq_exit_queue(q);
}
EXPORT_SYMBOL(blk_mq_destroy_queue);

struct gendisk *__blk_mq_alloc_disk(struct blk_mq_tag_set *set, void *queuedata,
		struct lock_class_key *lkclass)
{
	struct request_queue *q;
	struct gendisk *disk;

	q = blk_mq_init_queue_data(set, queuedata);
	if (IS_ERR(q))
		return ERR_CAST(q);

	disk = __alloc_disk_node(q, set->numa_node, lkclass);
	if (!disk) {
		blk_mq_destroy_queue(q);
		blk_put_queue(q);
		return ERR_PTR(-ENOMEM);
	}
	set_bit(GD_OWNS_QUEUE, &disk->state);
	return disk;
}
EXPORT_SYMBOL(__blk_mq_alloc_disk);

struct gendisk *blk_mq_alloc_disk_for_queue(struct request_queue *q,
		struct lock_class_key *lkclass)
{
	struct gendisk *disk;

	if (!blk_get_queue(q))
		return NULL;
	disk = __alloc_disk_node(q, NUMA_NO_NODE, lkclass);
	if (!disk)
		blk_put_queue(q);
	return disk;
}
EXPORT_SYMBOL(blk_mq_alloc_disk_for_queue);

static struct blk_mq_hw_ctx *blk_mq_alloc_and_init_hctx(
		struct blk_mq_tag_set *set, struct request_queue *q,
		int hctx_idx, int node)
{
	struct blk_mq_hw_ctx *hctx = NULL, *tmp;

	/* reuse dead hctx first */
	spin_lock(&q->unused_hctx_lock);
	list_for_each_entry(tmp, &q->unused_hctx_list, hctx_list) {
		if (tmp->numa_node == node) {
			hctx = tmp;
			break;
		}
	}
	if (hctx)
		list_del_init(&hctx->hctx_list);
	spin_unlock(&q->unused_hctx_lock);

	if (!hctx)
		hctx = blk_mq_alloc_hctx(q, set, node);
	if (!hctx)
		goto fail;

	if (blk_mq_init_hctx(q, set, hctx, hctx_idx))
		goto free_hctx;

	return hctx;

 free_hctx:
	kobject_put(&hctx->kobj);
 fail:
	return NULL;
}

static void blk_mq_realloc_hw_ctxs(struct blk_mq_tag_set *set,
						struct request_queue *q)
{
	struct blk_mq_hw_ctx *hctx;
	unsigned long i, j;

	/* protect against switching io scheduler  */
	mutex_lock(&q->sysfs_lock);
	for (i = 0; i < set->nr_hw_queues; i++) {
		int old_node;
		int node = blk_mq_get_hctx_node(set, i);
		struct blk_mq_hw_ctx *old_hctx = xa_load(&q->hctx_table, i);

		if (old_hctx) {
			old_node = old_hctx->numa_node;
			blk_mq_exit_hctx(q, set, old_hctx, i);
		}

		if (!blk_mq_alloc_and_init_hctx(set, q, i, node)) {
			if (!old_hctx)
				break;
			pr_warn("Allocate new hctx on node %d fails, fallback to previous one on node %d\n",
					node, old_node);
			hctx = blk_mq_alloc_and_init_hctx(set, q, i, old_node);
			WARN_ON_ONCE(!hctx);
		}
	}
	/*
	 * Increasing nr_hw_queues fails. Free the newly allocated
	 * hctxs and keep the previous q->nr_hw_queues.
	 */
	if (i != set->nr_hw_queues) {
		j = q->nr_hw_queues;
	} else {
		j = i;
		q->nr_hw_queues = set->nr_hw_queues;
	}

	xa_for_each_start(&q->hctx_table, j, hctx, j)
		blk_mq_exit_hctx(q, set, hctx, j);
	mutex_unlock(&q->sysfs_lock);
}

static void blk_mq_update_poll_flag(struct request_queue *q)
{
	struct blk_mq_tag_set *set = q->tag_set;

	if (set->nr_maps > HCTX_TYPE_POLL &&
	    set->map[HCTX_TYPE_POLL].nr_queues)
		blk_queue_flag_set(QUEUE_FLAG_POLL, q);
	else
		blk_queue_flag_clear(QUEUE_FLAG_POLL, q);
}

int blk_mq_init_allocated_queue(struct blk_mq_tag_set *set,
		struct request_queue *q)
{
	/* mark the queue as mq asap */
	q->mq_ops = set->ops;

	if (blk_mq_alloc_ctxs(q))
		goto err_exit;

	/* init q->mq_kobj and sw queues' kobjects */
	blk_mq_sysfs_init(q);

	INIT_LIST_HEAD(&q->unused_hctx_list);
	spin_lock_init(&q->unused_hctx_lock);

	xa_init(&q->hctx_table);

	blk_mq_realloc_hw_ctxs(set, q);
	if (!q->nr_hw_queues)
		goto err_hctxs;

	INIT_WORK(&q->timeout_work, blk_mq_timeout_work);
	blk_queue_rq_timeout(q, set->timeout ? set->timeout : 30 * HZ);

	q->tag_set = set;

	q->queue_flags |= QUEUE_FLAG_MQ_DEFAULT;
	blk_mq_update_poll_flag(q);

	INIT_DELAYED_WORK(&q->requeue_work, blk_mq_requeue_work);
	INIT_LIST_HEAD(&q->flush_list);
	INIT_LIST_HEAD(&q->requeue_list);
	spin_lock_init(&q->requeue_lock);

	q->nr_requests = set->queue_depth;

	blk_mq_init_cpu_queues(q, set->nr_hw_queues);
	blk_mq_add_queue_tag_set(set, q);
	blk_mq_map_swqueue(q);
	return 0;

err_hctxs:
	blk_mq_release(q);
err_exit:
	q->mq_ops = NULL;
	return -ENOMEM;
}
EXPORT_SYMBOL(blk_mq_init_allocated_queue);

/* tags can _not_ be used after returning from blk_mq_exit_queue */
void blk_mq_exit_queue(struct request_queue *q)
{
	struct blk_mq_tag_set *set = q->tag_set;

	/* Checks hctx->flags & BLK_MQ_F_TAG_QUEUE_SHARED. */
	blk_mq_exit_hw_queues(q, set, set->nr_hw_queues);
	/* May clear BLK_MQ_F_TAG_QUEUE_SHARED in hctx->flags. */
	blk_mq_del_queue_tag_set(q);
}

static int __blk_mq_alloc_rq_maps(struct blk_mq_tag_set *set)
{
	int i;

	if (blk_mq_is_shared_tags(set->flags)) {
		set->shared_tags = blk_mq_alloc_map_and_rqs(set,
						BLK_MQ_NO_HCTX_IDX,
						set->queue_depth);
		if (!set->shared_tags)
			return -ENOMEM;
	}

	for (i = 0; i < set->nr_hw_queues; i++) {
		if (!__blk_mq_alloc_map_and_rqs(set, i))
			goto out_unwind;
		cond_resched();
	}

	return 0;

out_unwind:
	while (--i >= 0)
		__blk_mq_free_map_and_rqs(set, i);

	if (blk_mq_is_shared_tags(set->flags)) {
		blk_mq_free_map_and_rqs(set, set->shared_tags,
					BLK_MQ_NO_HCTX_IDX);
	}

	return -ENOMEM;
}

/*
 * Allocate the request maps associated with this tag_set. Note that this
 * may reduce the depth asked for, if memory is tight. set->queue_depth
 * will be updated to reflect the allocated depth.
 */
static int blk_mq_alloc_set_map_and_rqs(struct blk_mq_tag_set *set)
{
	unsigned int depth;
	int err;

	depth = set->queue_depth;
	do {
		err = __blk_mq_alloc_rq_maps(set);
		if (!err)
			break;

		set->queue_depth >>= 1;
		if (set->queue_depth < set->reserved_tags + BLK_MQ_TAG_MIN) {
			err = -ENOMEM;
			break;
		}
	} while (set->queue_depth);

	if (!set->queue_depth || err) {
		pr_err("blk-mq: failed to allocate request map\n");
		return -ENOMEM;
	}

	if (depth != set->queue_depth)
		pr_info("blk-mq: reduced tag depth (%u -> %u)\n",
						depth, set->queue_depth);

	return 0;
}

static void blk_mq_update_queue_map(struct blk_mq_tag_set *set)
{
	/*
	 * blk_mq_map_queues() and multiple .map_queues() implementations
	 * expect that set->map[HCTX_TYPE_DEFAULT].nr_queues is set to the
	 * number of hardware queues.
	 */
	if (set->nr_maps == 1)
		set->map[HCTX_TYPE_DEFAULT].nr_queues = set->nr_hw_queues;

	if (set->ops->map_queues && !is_kdump_kernel()) {
		int i;

		/*
		 * transport .map_queues is usually done in the following
		 * way:
		 *
		 * for (queue = 0; queue < set->nr_hw_queues; queue++) {
		 * 	mask = get_cpu_mask(queue)
		 * 	for_each_cpu(cpu, mask)
		 * 		set->map[x].mq_map[cpu] = queue;
		 * }
		 *
		 * When we need to remap, the table has to be cleared for
		 * killing stale mapping since one CPU may not be mapped
		 * to any hw queue.
		 */
		for (i = 0; i < set->nr_maps; i++)
			blk_mq_clear_mq_map(&set->map[i]);

		set->ops->map_queues(set);
	} else {
		BUG_ON(set->nr_maps > 1);
		blk_mq_map_queues(&set->map[HCTX_TYPE_DEFAULT]);
	}
}

static int blk_mq_realloc_tag_set_tags(struct blk_mq_tag_set *set,
				       int new_nr_hw_queues)
{
	struct blk_mq_tags **new_tags;
	int i;

	if (set->nr_hw_queues >= new_nr_hw_queues)
		goto done;

	new_tags = kcalloc_node(new_nr_hw_queues, sizeof(struct blk_mq_tags *),
				GFP_KERNEL, set->numa_node);
	if (!new_tags)
		return -ENOMEM;

	if (set->tags)
		memcpy(new_tags, set->tags, set->nr_hw_queues *
		       sizeof(*set->tags));
	kfree(set->tags);
	set->tags = new_tags;

	for (i = set->nr_hw_queues; i < new_nr_hw_queues; i++) {
		if (!__blk_mq_alloc_map_and_rqs(set, i)) {
			while (--i >= set->nr_hw_queues)
				__blk_mq_free_map_and_rqs(set, i);
			return -ENOMEM;
		}
		cond_resched();
	}

done:
	set->nr_hw_queues = new_nr_hw_queues;
	return 0;
}

/*
 * Alloc a tag set to be associated with one or more request queues.
 * May fail with EINVAL for various error conditions. May adjust the
 * requested depth down, if it's too large. In that case, the set
 * value will be stored in set->queue_depth.
 */
int blk_mq_alloc_tag_set(struct blk_mq_tag_set *set)
{
	int i, ret;

	BUILD_BUG_ON(BLK_MQ_MAX_DEPTH > 1 << BLK_MQ_UNIQUE_TAG_BITS);

	if (!set->nr_hw_queues)
		return -EINVAL;
	if (!set->queue_depth)
		return -EINVAL;
	if (set->queue_depth < set->reserved_tags + BLK_MQ_TAG_MIN)
		return -EINVAL;

	if (!set->ops->queue_rq)
		return -EINVAL;

	if (!set->ops->get_budget ^ !set->ops->put_budget)
		return -EINVAL;

	if (set->queue_depth > BLK_MQ_MAX_DEPTH) {
		pr_info("blk-mq: reduced tag depth to %u\n",
			BLK_MQ_MAX_DEPTH);
		set->queue_depth = BLK_MQ_MAX_DEPTH;
	}

	if (!set->nr_maps)
		set->nr_maps = 1;
	else if (set->nr_maps > HCTX_MAX_TYPES)
		return -EINVAL;

	/*
	 * If a crashdump is active, then we are potentially in a very
	 * memory constrained environment. Limit us to 1 queue and
	 * 64 tags to prevent using too much memory.
	 */
	if (is_kdump_kernel()) {
		set->nr_hw_queues = 1;
		set->nr_maps = 1;
		set->queue_depth = min(64U, set->queue_depth);
	}
	/*
	 * There is no use for more h/w queues than cpus if we just have
	 * a single map
	 */
	if (set->nr_maps == 1 && set->nr_hw_queues > nr_cpu_ids)
		set->nr_hw_queues = nr_cpu_ids;

	if (set->flags & BLK_MQ_F_BLOCKING) {
		set->srcu = kmalloc(sizeof(*set->srcu), GFP_KERNEL);
		if (!set->srcu)
			return -ENOMEM;
		ret = init_srcu_struct(set->srcu);
		if (ret)
			goto out_free_srcu;
	}

	ret = -ENOMEM;
	set->tags = kcalloc_node(set->nr_hw_queues,
				 sizeof(struct blk_mq_tags *), GFP_KERNEL,
				 set->numa_node);
	if (!set->tags)
		goto out_cleanup_srcu;

	for (i = 0; i < set->nr_maps; i++) {
		set->map[i].mq_map = kcalloc_node(nr_cpu_ids,
						  sizeof(set->map[i].mq_map[0]),
						  GFP_KERNEL, set->numa_node);
		if (!set->map[i].mq_map)
			goto out_free_mq_map;
		set->map[i].nr_queues = is_kdump_kernel() ? 1 : set->nr_hw_queues;
	}

	blk_mq_update_queue_map(set);

	ret = blk_mq_alloc_set_map_and_rqs(set);
	if (ret)
		goto out_free_mq_map;

	mutex_init(&set->tag_list_lock);
	INIT_LIST_HEAD(&set->tag_list);

	return 0;

out_free_mq_map:
	for (i = 0; i < set->nr_maps; i++) {
		kfree(set->map[i].mq_map);
		set->map[i].mq_map = NULL;
	}
	kfree(set->tags);
	set->tags = NULL;
out_cleanup_srcu:
	if (set->flags & BLK_MQ_F_BLOCKING)
		cleanup_srcu_struct(set->srcu);
out_free_srcu:
	if (set->flags & BLK_MQ_F_BLOCKING)
		kfree(set->srcu);
	return ret;
}
EXPORT_SYMBOL(blk_mq_alloc_tag_set);

/* allocate and initialize a tagset for a simple single-queue device */
int blk_mq_alloc_sq_tag_set(struct blk_mq_tag_set *set,
		const struct blk_mq_ops *ops, unsigned int queue_depth,
		unsigned int set_flags)
{
	memset(set, 0, sizeof(*set));
	set->ops = ops;
	set->nr_hw_queues = 1;
	set->nr_maps = 1;
	set->queue_depth = queue_depth;
	set->numa_node = NUMA_NO_NODE;
	set->flags = set_flags;
	return blk_mq_alloc_tag_set(set);
}
EXPORT_SYMBOL_GPL(blk_mq_alloc_sq_tag_set);

void blk_mq_free_tag_set(struct blk_mq_tag_set *set)
{
	int i, j;

	for (i = 0; i < set->nr_hw_queues; i++)
		__blk_mq_free_map_and_rqs(set, i);

	if (blk_mq_is_shared_tags(set->flags)) {
		blk_mq_free_map_and_rqs(set, set->shared_tags,
					BLK_MQ_NO_HCTX_IDX);
	}

	for (j = 0; j < set->nr_maps; j++) {
		kfree(set->map[j].mq_map);
		set->map[j].mq_map = NULL;
	}

	kfree(set->tags);
	set->tags = NULL;
	if (set->flags & BLK_MQ_F_BLOCKING) {
		cleanup_srcu_struct(set->srcu);
		kfree(set->srcu);
	}
}
EXPORT_SYMBOL(blk_mq_free_tag_set);

int blk_mq_update_nr_requests(struct request_queue *q, unsigned int nr)
{
	struct blk_mq_tag_set *set = q->tag_set;
	struct blk_mq_hw_ctx *hctx;
	int ret;
	unsigned long i;

	if (!set)
		return -EINVAL;

	if (q->nr_requests == nr)
		return 0;

	blk_mq_freeze_queue(q);
	blk_mq_quiesce_queue(q);

	ret = 0;
	queue_for_each_hw_ctx(q, hctx, i) {
		if (!hctx->tags)
			continue;
		/*
		 * If we're using an MQ scheduler, just update the scheduler
		 * queue depth. This is similar to what the old code would do.
		 */
		if (hctx->sched_tags) {
			ret = blk_mq_tag_update_depth(hctx, &hctx->sched_tags,
						      nr, true);
		} else {
			ret = blk_mq_tag_update_depth(hctx, &hctx->tags, nr,
						      false);
		}
		if (ret)
			break;
		if (q->elevator && q->elevator->type->ops.depth_updated)
			q->elevator->type->ops.depth_updated(hctx);
	}
	if (!ret) {
		q->nr_requests = nr;
		if (blk_mq_is_shared_tags(set->flags)) {
			if (q->elevator)
				blk_mq_tag_update_sched_shared_tags(q);
			else
				blk_mq_tag_resize_shared_tags(set, nr);
		}
	}

	blk_mq_unquiesce_queue(q);
	blk_mq_unfreeze_queue(q);

	return ret;
}

/*
 * request_queue and elevator_type pair.
 * It is just used by __blk_mq_update_nr_hw_queues to cache
 * the elevator_type associated with a request_queue.
 */
struct blk_mq_qe_pair {
	struct list_head node;
	struct request_queue *q;
	struct elevator_type *type;
};

/*
 * Cache the elevator_type in qe pair list and switch the
 * io scheduler to 'none'
 */
static bool blk_mq_elv_switch_none(struct list_head *head,
		struct request_queue *q)
{
	struct blk_mq_qe_pair *qe;

	qe = kmalloc(sizeof(*qe), GFP_NOIO | __GFP_NOWARN | __GFP_NORETRY);
	if (!qe)
		return false;

	/* q->elevator needs protection from ->sysfs_lock */
	mutex_lock(&q->sysfs_lock);

	/* the check has to be done with holding sysfs_lock */
	if (!q->elevator) {
		kfree(qe);
		goto unlock;
	}

	INIT_LIST_HEAD(&qe->node);
	qe->q = q;
	qe->type = q->elevator->type;
	/* keep a reference to the elevator module as we'll switch back */
	__elevator_get(qe->type);
	list_add(&qe->node, head);
	elevator_disable(q);
unlock:
	mutex_unlock(&q->sysfs_lock);

	return true;
}

static struct blk_mq_qe_pair *blk_lookup_qe_pair(struct list_head *head,
						struct request_queue *q)
{
	struct blk_mq_qe_pair *qe;

	list_for_each_entry(qe, head, node)
		if (qe->q == q)
			return qe;

	return NULL;
}

static void blk_mq_elv_switch_back(struct list_head *head,
				  struct request_queue *q)
{
	struct blk_mq_qe_pair *qe;
	struct elevator_type *t;

	qe = blk_lookup_qe_pair(head, q);
	if (!qe)
		return;
	t = qe->type;
	list_del(&qe->node);
	kfree(qe);

	mutex_lock(&q->sysfs_lock);
	elevator_switch(q, t);
	/* drop the reference acquired in blk_mq_elv_switch_none */
	elevator_put(t);
	mutex_unlock(&q->sysfs_lock);
}

static void __blk_mq_update_nr_hw_queues(struct blk_mq_tag_set *set,
							int nr_hw_queues)
{
	struct request_queue *q;
	LIST_HEAD(head);
	int prev_nr_hw_queues = set->nr_hw_queues;
	int i;

	lockdep_assert_held(&set->tag_list_lock);

	if (set->nr_maps == 1 && nr_hw_queues > nr_cpu_ids)
		nr_hw_queues = nr_cpu_ids;
	if (nr_hw_queues < 1)
		return;
	if (set->nr_maps == 1 && nr_hw_queues == set->nr_hw_queues)
		return;

	list_for_each_entry(q, &set->tag_list, tag_set_list)
		blk_mq_freeze_queue(q);
	/*
	 * Switch IO scheduler to 'none', cleaning up the data associated
	 * with the previous scheduler. We will switch back once we are done
	 * updating the new sw to hw queue mappings.
	 */
	list_for_each_entry(q, &set->tag_list, tag_set_list)
		if (!blk_mq_elv_switch_none(&head, q))
			goto switch_back;

	list_for_each_entry(q, &set->tag_list, tag_set_list) {
		blk_mq_debugfs_unregister_hctxs(q);
		blk_mq_sysfs_unregister_hctxs(q);
	}

	if (blk_mq_realloc_tag_set_tags(set, nr_hw_queues) < 0)
		goto reregister;

fallback:
	blk_mq_update_queue_map(set);
	list_for_each_entry(q, &set->tag_list, tag_set_list) {
		blk_mq_realloc_hw_ctxs(set, q);
		blk_mq_update_poll_flag(q);
		if (q->nr_hw_queues != set->nr_hw_queues) {
			int i = prev_nr_hw_queues;

			pr_warn("Increasing nr_hw_queues to %d fails, fallback to %d\n",
					nr_hw_queues, prev_nr_hw_queues);
			for (; i < set->nr_hw_queues; i++)
				__blk_mq_free_map_and_rqs(set, i);

			set->nr_hw_queues = prev_nr_hw_queues;
			goto fallback;
		}
		blk_mq_map_swqueue(q);
	}

reregister:
	list_for_each_entry(q, &set->tag_list, tag_set_list) {
		blk_mq_sysfs_register_hctxs(q);
		blk_mq_debugfs_register_hctxs(q);
	}

switch_back:
	list_for_each_entry(q, &set->tag_list, tag_set_list)
		blk_mq_elv_switch_back(&head, q);

	list_for_each_entry(q, &set->tag_list, tag_set_list)
		blk_mq_unfreeze_queue(q);

	/* Free the excess tags when nr_hw_queues shrink. */
	for (i = set->nr_hw_queues; i < prev_nr_hw_queues; i++)
		__blk_mq_free_map_and_rqs(set, i);
}

void blk_mq_update_nr_hw_queues(struct blk_mq_tag_set *set, int nr_hw_queues)
{
	mutex_lock(&set->tag_list_lock);
	__blk_mq_update_nr_hw_queues(set, nr_hw_queues);
	mutex_unlock(&set->tag_list_lock);
}
EXPORT_SYMBOL_GPL(blk_mq_update_nr_hw_queues);

static int blk_hctx_poll(struct request_queue *q, struct blk_mq_hw_ctx *hctx,
			 struct io_comp_batch *iob, unsigned int flags)
{
	long state = get_current_state();
	int ret;

	do {
		ret = q->mq_ops->poll(hctx, iob);
		if (ret > 0) {
			__set_current_state(TASK_RUNNING);
			return ret;
		}

		if (signal_pending_state(state, current))
			__set_current_state(TASK_RUNNING);
		if (task_is_running(current))
			return 1;

		if (ret < 0 || (flags & BLK_POLL_ONESHOT))
			break;
		cpu_relax();
	} while (!need_resched());

	__set_current_state(TASK_RUNNING);
	return 0;
}

int blk_mq_poll(struct request_queue *q, blk_qc_t cookie,
		struct io_comp_batch *iob, unsigned int flags)
{
	struct blk_mq_hw_ctx *hctx = xa_load(&q->hctx_table, cookie);

	return blk_hctx_poll(q, hctx, iob, flags);
}

int blk_rq_poll(struct request *rq, struct io_comp_batch *iob,
		unsigned int poll_flags)
{
	struct request_queue *q = rq->q;
	int ret;

	if (!blk_rq_is_poll(rq))
		return 0;
	if (!percpu_ref_tryget(&q->q_usage_counter))
		return 0;

	ret = blk_hctx_poll(q, rq->mq_hctx, iob, poll_flags);
	blk_queue_exit(q);

	return ret;
}
EXPORT_SYMBOL_GPL(blk_rq_poll);

unsigned int blk_mq_rq_cpu(struct request *rq)
{
	return rq->mq_ctx->cpu;
}
EXPORT_SYMBOL(blk_mq_rq_cpu);

void blk_mq_cancel_work_sync(struct request_queue *q)
{
	struct blk_mq_hw_ctx *hctx;
	unsigned long i;

	cancel_delayed_work_sync(&q->requeue_work);

	queue_for_each_hw_ctx(q, hctx, i)
		cancel_delayed_work_sync(&hctx->run_work);
}

static int __init blk_mq_init(void)
{
	int i;

	for_each_possible_cpu(i)
		init_llist_head(&per_cpu(blk_cpu_done, i));
	for_each_possible_cpu(i)
		INIT_CSD(&per_cpu(blk_cpu_csd, i),
			 __blk_mq_complete_request_remote, NULL);
	open_softirq(BLOCK_SOFTIRQ, blk_done_softirq);

	cpuhp_setup_state_nocalls(CPUHP_BLOCK_SOFTIRQ_DEAD,
				  "block/softirq:dead", NULL,
				  blk_softirq_cpu_dead);
	cpuhp_setup_state_multi(CPUHP_BLK_MQ_DEAD, "block/mq:dead", NULL,
				blk_mq_hctx_notify_dead);
	cpuhp_setup_state_multi(CPUHP_AP_BLK_MQ_ONLINE, "block/mq:online",
				blk_mq_hctx_notify_online,
				blk_mq_hctx_notify_offline);
	return 0;
}
subsys_initcall(blk_mq_init);<|MERGE_RESOLUTION|>--- conflicted
+++ resolved
@@ -723,13 +723,7 @@
 {
 	struct request_queue *q = rq->q;
 
-<<<<<<< HEAD
-	if ((rq->rq_flags & RQF_ELVPRIV) &&
-	    q->elevator->type->ops.finish_request)
-		q->elevator->type->ops.finish_request(rq);
-=======
 	blk_mq_finish_request(rq);
->>>>>>> ccf0a997
 
 	if (unlikely(laptop_mode && !blk_rq_is_passthrough(rq)))
 		laptop_io_completion(q->disk->bdi);
@@ -1340,11 +1334,7 @@
 	 * device, directly accessing the plug instead of using blk_mq_plug()
 	 * should not have any consequences.
 	 */
-<<<<<<< HEAD
-	if (current->plug && !at_head)
-=======
 	if (current->plug && !at_head) {
->>>>>>> ccf0a997
 		blk_add_rq_to_plug(current->plug, rq);
 		return;
 	}
@@ -1381,11 +1371,7 @@
 static void blk_rq_poll_completion(struct request *rq, struct completion *wait)
 {
 	do {
-<<<<<<< HEAD
-		blk_mq_poll(rq->q, blk_rq_to_qc(rq), NULL, 0);
-=======
 		blk_hctx_poll(rq->q, rq->mq_hctx, NULL, 0);
->>>>>>> ccf0a997
 		cond_resched();
 	} while (!completion_done(wait));
 }
@@ -1664,11 +1650,7 @@
 		 * uses srcu or rcu, wait for a synchronization point to
 		 * ensure all running submits have finished
 		 */
-<<<<<<< HEAD
-		blk_mq_wait_quiesce_done(q);
-=======
 		blk_mq_wait_quiesce_done(q->tag_set);
->>>>>>> ccf0a997
 
 		expired.next = 0;
 		blk_mq_queue_tag_busy_iter(q, blk_mq_handle_expired, &expired);
@@ -2756,13 +2738,9 @@
 		if (!this_hctx) {
 			this_hctx = rq->mq_hctx;
 			this_ctx = rq->mq_ctx;
-<<<<<<< HEAD
-		} else if (this_hctx != rq->mq_hctx || this_ctx != rq->mq_ctx) {
-=======
 			is_passthrough = blk_rq_is_passthrough(rq);
 		} else if (this_hctx != rq->mq_hctx || this_ctx != rq->mq_ctx ||
 			   is_passthrough != blk_rq_is_passthrough(rq)) {
->>>>>>> ccf0a997
 			rq_list_add_tail(&requeue_lastp, rq);
 			continue;
 		}
@@ -2921,37 +2899,16 @@
 static bool blk_mq_can_use_cached_rq(struct request *rq, struct blk_plug *plug,
 		struct bio *bio)
 {
-<<<<<<< HEAD
-	struct request *rq;
-	enum hctx_type type, hctx_type;
-
-	if (!plug)
-		return NULL;
-	rq = rq_list_peek(&plug->cached_rq);
-	if (!rq || rq->q != q)
-		return NULL;
-=======
 	enum hctx_type type = blk_mq_get_hctx_type(bio->bi_opf);
 	enum hctx_type hctx_type = rq->mq_hctx->type;
->>>>>>> ccf0a997
 
 	WARN_ON_ONCE(rq_list_peek(&plug->cached_rq) != rq);
 
-<<<<<<< HEAD
-	type = blk_mq_get_hctx_type((*bio)->bi_opf);
-	hctx_type = rq->mq_hctx->type;
-	if (type != hctx_type &&
-	    !(type == HCTX_TYPE_READ && hctx_type == HCTX_TYPE_DEFAULT))
-		return NULL;
-	if (op_is_flush(rq->cmd_flags) != op_is_flush((*bio)->bi_opf))
-		return NULL;
-=======
 	if (type != hctx_type &&
 	    !(type == HCTX_TYPE_READ && hctx_type == HCTX_TYPE_DEFAULT))
 		return false;
 	if (op_is_flush(rq->cmd_flags) != op_is_flush(bio->bi_opf))
 		return false;
->>>>>>> ccf0a997
 
 	/*
 	 * If any qos ->throttle() end up blocking, we will have flushed the
@@ -3004,12 +2961,6 @@
 		if (!bio)
 			return;
 	}
-<<<<<<< HEAD
-
-	if (!bio_integrity_prep(bio))
-		return;
-=======
->>>>>>> ccf0a997
 
 	bio_set_ioprio(bio);
 
