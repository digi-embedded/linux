// SPDX-License-Identifier: GPL-2.0
/*
 * Copyright (C) 2001 Jens Axboe <axboe@kernel.dk>
 */
#include <linux/mm.h>
#include <linux/swap.h>
#include <linux/bio.h>
#include <linux/blkdev.h>
#include <linux/uio.h>
#include <linux/iocontext.h>
#include <linux/slab.h>
#include <linux/init.h>
#include <linux/kernel.h>
#include <linux/export.h>
#include <linux/mempool.h>
#include <linux/workqueue.h>
#include <linux/cgroup.h>
#include <linux/highmem.h>
#include <linux/sched/sysctl.h>
#include <linux/blk-crypto.h>
#include <linux/xarray.h>

#include <trace/events/block.h>
#include "blk.h"
#include "blk-rq-qos.h"
#include "blk-cgroup.h"

#define ALLOC_CACHE_THRESHOLD	16
#define ALLOC_CACHE_MAX		256

struct bio_alloc_cache {
	struct bio		*free_list;
	struct bio		*free_list_irq;
	unsigned int		nr;
	unsigned int		nr_irq;
};

static struct biovec_slab {
	int nr_vecs;
	char *name;
	struct kmem_cache *slab;
} bvec_slabs[] __read_mostly = {
	{ .nr_vecs = 16, .name = "biovec-16" },
	{ .nr_vecs = 64, .name = "biovec-64" },
	{ .nr_vecs = 128, .name = "biovec-128" },
	{ .nr_vecs = BIO_MAX_VECS, .name = "biovec-max" },
};

static struct biovec_slab *biovec_slab(unsigned short nr_vecs)
{
	switch (nr_vecs) {
	/* smaller bios use inline vecs */
	case 5 ... 16:
		return &bvec_slabs[0];
	case 17 ... 64:
		return &bvec_slabs[1];
	case 65 ... 128:
		return &bvec_slabs[2];
	case 129 ... BIO_MAX_VECS:
		return &bvec_slabs[3];
	default:
		BUG();
		return NULL;
	}
}

/*
 * fs_bio_set is the bio_set containing bio and iovec memory pools used by
 * IO code that does not need private memory pools.
 */
struct bio_set fs_bio_set;
EXPORT_SYMBOL(fs_bio_set);

/*
 * Our slab pool management
 */
struct bio_slab {
	struct kmem_cache *slab;
	unsigned int slab_ref;
	unsigned int slab_size;
	char name[8];
};
static DEFINE_MUTEX(bio_slab_lock);
static DEFINE_XARRAY(bio_slabs);

static struct bio_slab *create_bio_slab(unsigned int size)
{
	struct bio_slab *bslab = kzalloc(sizeof(*bslab), GFP_KERNEL);

	if (!bslab)
		return NULL;

	snprintf(bslab->name, sizeof(bslab->name), "bio-%d", size);
	bslab->slab = kmem_cache_create(bslab->name, size,
			ARCH_KMALLOC_MINALIGN,
			SLAB_HWCACHE_ALIGN | SLAB_TYPESAFE_BY_RCU, NULL);
	if (!bslab->slab)
		goto fail_alloc_slab;

	bslab->slab_ref = 1;
	bslab->slab_size = size;

	if (!xa_err(xa_store(&bio_slabs, size, bslab, GFP_KERNEL)))
		return bslab;

	kmem_cache_destroy(bslab->slab);

fail_alloc_slab:
	kfree(bslab);
	return NULL;
}

static inline unsigned int bs_bio_slab_size(struct bio_set *bs)
{
	return bs->front_pad + sizeof(struct bio) + bs->back_pad;
}

static struct kmem_cache *bio_find_or_create_slab(struct bio_set *bs)
{
	unsigned int size = bs_bio_slab_size(bs);
	struct bio_slab *bslab;

	mutex_lock(&bio_slab_lock);
	bslab = xa_load(&bio_slabs, size);
	if (bslab)
		bslab->slab_ref++;
	else
		bslab = create_bio_slab(size);
	mutex_unlock(&bio_slab_lock);

	if (bslab)
		return bslab->slab;
	return NULL;
}

static void bio_put_slab(struct bio_set *bs)
{
	struct bio_slab *bslab = NULL;
	unsigned int slab_size = bs_bio_slab_size(bs);

	mutex_lock(&bio_slab_lock);

	bslab = xa_load(&bio_slabs, slab_size);
	if (WARN(!bslab, KERN_ERR "bio: unable to find slab!\n"))
		goto out;

	WARN_ON_ONCE(bslab->slab != bs->bio_slab);

	WARN_ON(!bslab->slab_ref);

	if (--bslab->slab_ref)
		goto out;

	xa_erase(&bio_slabs, slab_size);

	kmem_cache_destroy(bslab->slab);
	kfree(bslab);

out:
	mutex_unlock(&bio_slab_lock);
}

void bvec_free(mempool_t *pool, struct bio_vec *bv, unsigned short nr_vecs)
{
	BUG_ON(nr_vecs > BIO_MAX_VECS);

	if (nr_vecs == BIO_MAX_VECS)
		mempool_free(bv, pool);
	else if (nr_vecs > BIO_INLINE_VECS)
		kmem_cache_free(biovec_slab(nr_vecs)->slab, bv);
}

/*
 * Make the first allocation restricted and don't dump info on allocation
 * failures, since we'll fall back to the mempool in case of failure.
 */
static inline gfp_t bvec_alloc_gfp(gfp_t gfp)
{
	return (gfp & ~(__GFP_DIRECT_RECLAIM | __GFP_IO)) |
		__GFP_NOMEMALLOC | __GFP_NORETRY | __GFP_NOWARN;
}

struct bio_vec *bvec_alloc(mempool_t *pool, unsigned short *nr_vecs,
		gfp_t gfp_mask)
{
	struct biovec_slab *bvs = biovec_slab(*nr_vecs);

	if (WARN_ON_ONCE(!bvs))
		return NULL;

	/*
	 * Upgrade the nr_vecs request to take full advantage of the allocation.
	 * We also rely on this in the bvec_free path.
	 */
	*nr_vecs = bvs->nr_vecs;

	/*
	 * Try a slab allocation first for all smaller allocations.  If that
	 * fails and __GFP_DIRECT_RECLAIM is set retry with the mempool.
	 * The mempool is sized to handle up to BIO_MAX_VECS entries.
	 */
	if (*nr_vecs < BIO_MAX_VECS) {
		struct bio_vec *bvl;

		bvl = kmem_cache_alloc(bvs->slab, bvec_alloc_gfp(gfp_mask));
		if (likely(bvl) || !(gfp_mask & __GFP_DIRECT_RECLAIM))
			return bvl;
		*nr_vecs = BIO_MAX_VECS;
	}

	return mempool_alloc(pool, gfp_mask);
}

void bio_uninit(struct bio *bio)
{
#ifdef CONFIG_BLK_CGROUP
	if (bio->bi_blkg) {
		blkg_put(bio->bi_blkg);
		bio->bi_blkg = NULL;
	}
#endif
	if (bio_integrity(bio))
		bio_integrity_free(bio);

	bio_crypt_free_ctx(bio);
}
EXPORT_SYMBOL(bio_uninit);

static void bio_free(struct bio *bio)
{
	struct bio_set *bs = bio->bi_pool;
	void *p = bio;

	WARN_ON_ONCE(!bs);

	bio_uninit(bio);
	bvec_free(&bs->bvec_pool, bio->bi_io_vec, bio->bi_max_vecs);
	mempool_free(p - bs->front_pad, &bs->bio_pool);
}

/*
 * Users of this function have their own bio allocation. Subsequently,
 * they must remember to pair any call to bio_init() with bio_uninit()
 * when IO has completed, or when the bio is released.
 */
void bio_init(struct bio *bio, struct block_device *bdev, struct bio_vec *table,
	      unsigned short max_vecs, blk_opf_t opf)
{
	bio->bi_next = NULL;
	bio->bi_bdev = bdev;
	bio->bi_opf = opf;
	bio->bi_flags = 0;
	bio->bi_ioprio = 0;
	bio->bi_status = 0;
	bio->bi_iter.bi_sector = 0;
	bio->bi_iter.bi_size = 0;
	bio->bi_iter.bi_idx = 0;
	bio->bi_iter.bi_bvec_done = 0;
	bio->bi_end_io = NULL;
	bio->bi_private = NULL;
#ifdef CONFIG_BLK_CGROUP
	bio->bi_blkg = NULL;
	bio->bi_issue.value = 0;
	if (bdev)
		bio_associate_blkg(bio);
#ifdef CONFIG_BLK_CGROUP_IOCOST
	bio->bi_iocost_cost = 0;
#endif
#endif
#ifdef CONFIG_BLK_INLINE_ENCRYPTION
	bio->bi_crypt_context = NULL;
#endif
#ifdef CONFIG_BLK_DEV_INTEGRITY
	bio->bi_integrity = NULL;
#endif
	bio->bi_vcnt = 0;

	atomic_set(&bio->__bi_remaining, 1);
	atomic_set(&bio->__bi_cnt, 1);
	bio->bi_cookie = BLK_QC_T_NONE;

	bio->bi_max_vecs = max_vecs;
	bio->bi_io_vec = table;
	bio->bi_pool = NULL;
}
EXPORT_SYMBOL(bio_init);

/**
 * bio_reset - reinitialize a bio
 * @bio:	bio to reset
 * @bdev:	block device to use the bio for
 * @opf:	operation and flags for bio
 *
 * Description:
 *   After calling bio_reset(), @bio will be in the same state as a freshly
 *   allocated bio returned bio bio_alloc_bioset() - the only fields that are
 *   preserved are the ones that are initialized by bio_alloc_bioset(). See
 *   comment in struct bio.
 */
void bio_reset(struct bio *bio, struct block_device *bdev, blk_opf_t opf)
{
	bio_uninit(bio);
	memset(bio, 0, BIO_RESET_BYTES);
	atomic_set(&bio->__bi_remaining, 1);
	bio->bi_bdev = bdev;
	if (bio->bi_bdev)
		bio_associate_blkg(bio);
	bio->bi_opf = opf;
}
EXPORT_SYMBOL(bio_reset);

static struct bio *__bio_chain_endio(struct bio *bio)
{
	struct bio *parent = bio->bi_private;

	if (bio->bi_status && !parent->bi_status)
		parent->bi_status = bio->bi_status;
	bio_put(bio);
	return parent;
}

static void bio_chain_endio(struct bio *bio)
{
	bio_endio(__bio_chain_endio(bio));
}

/**
 * bio_chain - chain bio completions
 * @bio: the target bio
 * @parent: the parent bio of @bio
 *
 * The caller won't have a bi_end_io called when @bio completes - instead,
 * @parent's bi_end_io won't be called until both @parent and @bio have
 * completed; the chained bio will also be freed when it completes.
 *
 * The caller must not set bi_private or bi_end_io in @bio.
 */
void bio_chain(struct bio *bio, struct bio *parent)
{
	BUG_ON(bio->bi_private || bio->bi_end_io);

	bio->bi_private = parent;
	bio->bi_end_io	= bio_chain_endio;
	bio_inc_remaining(parent);
}
EXPORT_SYMBOL(bio_chain);

struct bio *blk_next_bio(struct bio *bio, struct block_device *bdev,
		unsigned int nr_pages, blk_opf_t opf, gfp_t gfp)
{
	struct bio *new = bio_alloc(bdev, nr_pages, opf, gfp);

	if (bio) {
		bio_chain(bio, new);
		submit_bio(bio);
	}

	return new;
}
EXPORT_SYMBOL_GPL(blk_next_bio);

static void bio_alloc_rescue(struct work_struct *work)
{
	struct bio_set *bs = container_of(work, struct bio_set, rescue_work);
	struct bio *bio;

	while (1) {
		spin_lock(&bs->rescue_lock);
		bio = bio_list_pop(&bs->rescue_list);
		spin_unlock(&bs->rescue_lock);

		if (!bio)
			break;

		submit_bio_noacct(bio);
	}
}

static void punt_bios_to_rescuer(struct bio_set *bs)
{
	struct bio_list punt, nopunt;
	struct bio *bio;

	if (WARN_ON_ONCE(!bs->rescue_workqueue))
		return;
	/*
	 * In order to guarantee forward progress we must punt only bios that
	 * were allocated from this bio_set; otherwise, if there was a bio on
	 * there for a stacking driver higher up in the stack, processing it
	 * could require allocating bios from this bio_set, and doing that from
	 * our own rescuer would be bad.
	 *
	 * Since bio lists are singly linked, pop them all instead of trying to
	 * remove from the middle of the list:
	 */

	bio_list_init(&punt);
	bio_list_init(&nopunt);

	while ((bio = bio_list_pop(&current->bio_list[0])))
		bio_list_add(bio->bi_pool == bs ? &punt : &nopunt, bio);
	current->bio_list[0] = nopunt;

	bio_list_init(&nopunt);
	while ((bio = bio_list_pop(&current->bio_list[1])))
		bio_list_add(bio->bi_pool == bs ? &punt : &nopunt, bio);
	current->bio_list[1] = nopunt;

	spin_lock(&bs->rescue_lock);
	bio_list_merge(&bs->rescue_list, &punt);
	spin_unlock(&bs->rescue_lock);

	queue_work(bs->rescue_workqueue, &bs->rescue_work);
}

static void bio_alloc_irq_cache_splice(struct bio_alloc_cache *cache)
{
	unsigned long flags;

	/* cache->free_list must be empty */
	if (WARN_ON_ONCE(cache->free_list))
		return;

	local_irq_save(flags);
	cache->free_list = cache->free_list_irq;
	cache->free_list_irq = NULL;
	cache->nr += cache->nr_irq;
	cache->nr_irq = 0;
	local_irq_restore(flags);
}

static struct bio *bio_alloc_percpu_cache(struct block_device *bdev,
		unsigned short nr_vecs, blk_opf_t opf, gfp_t gfp,
		struct bio_set *bs)
{
	struct bio_alloc_cache *cache;
	struct bio *bio;

	cache = per_cpu_ptr(bs->cache, get_cpu());
	if (!cache->free_list) {
		if (READ_ONCE(cache->nr_irq) >= ALLOC_CACHE_THRESHOLD)
			bio_alloc_irq_cache_splice(cache);
		if (!cache->free_list) {
			put_cpu();
			return NULL;
		}
	}
	bio = cache->free_list;
	cache->free_list = bio->bi_next;
	cache->nr--;
	put_cpu();

	bio_init(bio, bdev, nr_vecs ? bio->bi_inline_vecs : NULL, nr_vecs, opf);
	bio->bi_pool = bs;
	return bio;
}

/**
 * bio_alloc_bioset - allocate a bio for I/O
 * @bdev:	block device to allocate the bio for (can be %NULL)
 * @nr_vecs:	number of bvecs to pre-allocate
 * @opf:	operation and flags for bio
 * @gfp_mask:   the GFP_* mask given to the slab allocator
 * @bs:		the bio_set to allocate from.
 *
 * Allocate a bio from the mempools in @bs.
 *
 * If %__GFP_DIRECT_RECLAIM is set then bio_alloc will always be able to
 * allocate a bio.  This is due to the mempool guarantees.  To make this work,
 * callers must never allocate more than 1 bio at a time from the general pool.
 * Callers that need to allocate more than 1 bio must always submit the
 * previously allocated bio for IO before attempting to allocate a new one.
 * Failure to do so can cause deadlocks under memory pressure.
 *
 * Note that when running under submit_bio_noacct() (i.e. any block driver),
 * bios are not submitted until after you return - see the code in
 * submit_bio_noacct() that converts recursion into iteration, to prevent
 * stack overflows.
 *
 * This would normally mean allocating multiple bios under submit_bio_noacct()
 * would be susceptible to deadlocks, but we have
 * deadlock avoidance code that resubmits any blocked bios from a rescuer
 * thread.
 *
 * However, we do not guarantee forward progress for allocations from other
 * mempools. Doing multiple allocations from the same mempool under
 * submit_bio_noacct() should be avoided - instead, use bio_set's front_pad
 * for per bio allocations.
 *
 * Returns: Pointer to new bio on success, NULL on failure.
 */
struct bio *bio_alloc_bioset(struct block_device *bdev, unsigned short nr_vecs,
			     blk_opf_t opf, gfp_t gfp_mask,
			     struct bio_set *bs)
{
	gfp_t saved_gfp = gfp_mask;
	struct bio *bio;
	void *p;

	/* should not use nobvec bioset for nr_vecs > 0 */
	if (WARN_ON_ONCE(!mempool_initialized(&bs->bvec_pool) && nr_vecs > 0))
		return NULL;

	if (opf & REQ_ALLOC_CACHE) {
		if (bs->cache && nr_vecs <= BIO_INLINE_VECS) {
			bio = bio_alloc_percpu_cache(bdev, nr_vecs, opf,
						     gfp_mask, bs);
			if (bio)
				return bio;
			/*
			 * No cached bio available, bio returned below marked with
			 * REQ_ALLOC_CACHE to particpate in per-cpu alloc cache.
			 */
		} else {
			opf &= ~REQ_ALLOC_CACHE;
		}
	}

	/*
	 * submit_bio_noacct() converts recursion to iteration; this means if
	 * we're running beneath it, any bios we allocate and submit will not be
	 * submitted (and thus freed) until after we return.
	 *
	 * This exposes us to a potential deadlock if we allocate multiple bios
	 * from the same bio_set() while running underneath submit_bio_noacct().
	 * If we were to allocate multiple bios (say a stacking block driver
	 * that was splitting bios), we would deadlock if we exhausted the
	 * mempool's reserve.
	 *
	 * We solve this, and guarantee forward progress, with a rescuer
	 * workqueue per bio_set. If we go to allocate and there are bios on
	 * current->bio_list, we first try the allocation without
	 * __GFP_DIRECT_RECLAIM; if that fails, we punt those bios we would be
	 * blocking to the rescuer workqueue before we retry with the original
	 * gfp_flags.
	 */
	if (current->bio_list &&
	    (!bio_list_empty(&current->bio_list[0]) ||
	     !bio_list_empty(&current->bio_list[1])) &&
	    bs->rescue_workqueue)
		gfp_mask &= ~__GFP_DIRECT_RECLAIM;

	p = mempool_alloc(&bs->bio_pool, gfp_mask);
	if (!p && gfp_mask != saved_gfp) {
		punt_bios_to_rescuer(bs);
		gfp_mask = saved_gfp;
		p = mempool_alloc(&bs->bio_pool, gfp_mask);
	}
	if (unlikely(!p))
		return NULL;
	if (!mempool_is_saturated(&bs->bio_pool))
		opf &= ~REQ_ALLOC_CACHE;

	bio = p + bs->front_pad;
	if (nr_vecs > BIO_INLINE_VECS) {
		struct bio_vec *bvl = NULL;

		bvl = bvec_alloc(&bs->bvec_pool, &nr_vecs, gfp_mask);
		if (!bvl && gfp_mask != saved_gfp) {
			punt_bios_to_rescuer(bs);
			gfp_mask = saved_gfp;
			bvl = bvec_alloc(&bs->bvec_pool, &nr_vecs, gfp_mask);
		}
		if (unlikely(!bvl))
			goto err_free;

		bio_init(bio, bdev, bvl, nr_vecs, opf);
	} else if (nr_vecs) {
		bio_init(bio, bdev, bio->bi_inline_vecs, BIO_INLINE_VECS, opf);
	} else {
		bio_init(bio, bdev, NULL, 0, opf);
	}

	bio->bi_pool = bs;
	return bio;

err_free:
	mempool_free(p, &bs->bio_pool);
	return NULL;
}
EXPORT_SYMBOL(bio_alloc_bioset);

/**
 * bio_kmalloc - kmalloc a bio
 * @nr_vecs:	number of bio_vecs to allocate
 * @gfp_mask:   the GFP_* mask given to the slab allocator
 *
 * Use kmalloc to allocate a bio (including bvecs).  The bio must be initialized
 * using bio_init() before use.  To free a bio returned from this function use
 * kfree() after calling bio_uninit().  A bio returned from this function can
 * be reused by calling bio_uninit() before calling bio_init() again.
 *
 * Note that unlike bio_alloc() or bio_alloc_bioset() allocations from this
 * function are not backed by a mempool can fail.  Do not use this function
 * for allocations in the file system I/O path.
 *
 * Returns: Pointer to new bio on success, NULL on failure.
 */
struct bio *bio_kmalloc(unsigned short nr_vecs, gfp_t gfp_mask)
{
	struct bio *bio;

	if (nr_vecs > UIO_MAXIOV)
		return NULL;
	return kmalloc(struct_size(bio, bi_inline_vecs, nr_vecs), gfp_mask);
}
EXPORT_SYMBOL(bio_kmalloc);

void zero_fill_bio_iter(struct bio *bio, struct bvec_iter start)
{
	struct bio_vec bv;
	struct bvec_iter iter;

	__bio_for_each_segment(bv, bio, iter, start)
		memzero_bvec(&bv);
}
EXPORT_SYMBOL(zero_fill_bio_iter);

/**
 * bio_truncate - truncate the bio to small size of @new_size
 * @bio:	the bio to be truncated
 * @new_size:	new size for truncating the bio
 *
 * Description:
 *   Truncate the bio to new size of @new_size. If bio_op(bio) is
 *   REQ_OP_READ, zero the truncated part. This function should only
 *   be used for handling corner cases, such as bio eod.
 */
static void bio_truncate(struct bio *bio, unsigned new_size)
{
	struct bio_vec bv;
	struct bvec_iter iter;
	unsigned int done = 0;
	bool truncated = false;

	if (new_size >= bio->bi_iter.bi_size)
		return;

	if (bio_op(bio) != REQ_OP_READ)
		goto exit;

	bio_for_each_segment(bv, bio, iter) {
		if (done + bv.bv_len > new_size) {
			unsigned offset;

			if (!truncated)
				offset = new_size - done;
			else
				offset = 0;
			zero_user(bv.bv_page, bv.bv_offset + offset,
				  bv.bv_len - offset);
			truncated = true;
		}
		done += bv.bv_len;
	}

 exit:
	/*
	 * Don't touch bvec table here and make it really immutable, since
	 * fs bio user has to retrieve all pages via bio_for_each_segment_all
	 * in its .end_bio() callback.
	 *
	 * It is enough to truncate bio by updating .bi_size since we can make
	 * correct bvec with the updated .bi_size for drivers.
	 */
	bio->bi_iter.bi_size = new_size;
}

/**
 * guard_bio_eod - truncate a BIO to fit the block device
 * @bio:	bio to truncate
 *
 * This allows us to do IO even on the odd last sectors of a device, even if the
 * block size is some multiple of the physical sector size.
 *
 * We'll just truncate the bio to the size of the device, and clear the end of
 * the buffer head manually.  Truly out-of-range accesses will turn into actual
 * I/O errors, this only handles the "we need to be able to do I/O at the final
 * sector" case.
 */
void guard_bio_eod(struct bio *bio)
{
	sector_t maxsector = bdev_nr_sectors(bio->bi_bdev);

	if (!maxsector)
		return;

	/*
	 * If the *whole* IO is past the end of the device,
	 * let it through, and the IO layer will turn it into
	 * an EIO.
	 */
	if (unlikely(bio->bi_iter.bi_sector >= maxsector))
		return;

	maxsector -= bio->bi_iter.bi_sector;
	if (likely((bio->bi_iter.bi_size >> 9) <= maxsector))
		return;

	bio_truncate(bio, maxsector << 9);
}

static int __bio_alloc_cache_prune(struct bio_alloc_cache *cache,
				   unsigned int nr)
{
	unsigned int i = 0;
	struct bio *bio;

	while ((bio = cache->free_list) != NULL) {
		cache->free_list = bio->bi_next;
		cache->nr--;
		bio_free(bio);
		if (++i == nr)
			break;
	}
	return i;
}

static void bio_alloc_cache_prune(struct bio_alloc_cache *cache,
				  unsigned int nr)
{
	nr -= __bio_alloc_cache_prune(cache, nr);
	if (!READ_ONCE(cache->free_list)) {
		bio_alloc_irq_cache_splice(cache);
		__bio_alloc_cache_prune(cache, nr);
	}
}

static int bio_cpu_dead(unsigned int cpu, struct hlist_node *node)
{
	struct bio_set *bs;

	bs = hlist_entry_safe(node, struct bio_set, cpuhp_dead);
	if (bs->cache) {
		struct bio_alloc_cache *cache = per_cpu_ptr(bs->cache, cpu);

		bio_alloc_cache_prune(cache, -1U);
	}
	return 0;
}

static void bio_alloc_cache_destroy(struct bio_set *bs)
{
	int cpu;

	if (!bs->cache)
		return;

	cpuhp_state_remove_instance_nocalls(CPUHP_BIO_DEAD, &bs->cpuhp_dead);
	for_each_possible_cpu(cpu) {
		struct bio_alloc_cache *cache;

		cache = per_cpu_ptr(bs->cache, cpu);
		bio_alloc_cache_prune(cache, -1U);
	}
	free_percpu(bs->cache);
	bs->cache = NULL;
}

static inline void bio_put_percpu_cache(struct bio *bio)
{
	struct bio_alloc_cache *cache;

	cache = per_cpu_ptr(bio->bi_pool->cache, get_cpu());
	if (READ_ONCE(cache->nr_irq) + cache->nr > ALLOC_CACHE_MAX) {
		put_cpu();
		bio_free(bio);
		return;
	}

	bio_uninit(bio);

	if ((bio->bi_opf & REQ_POLLED) && !WARN_ON_ONCE(in_interrupt())) {
		bio->bi_next = cache->free_list;
		bio->bi_bdev = NULL;
		cache->free_list = bio;
		cache->nr++;
	} else {
		unsigned long flags;

		local_irq_save(flags);
		bio->bi_next = cache->free_list_irq;
		cache->free_list_irq = bio;
		cache->nr_irq++;
		local_irq_restore(flags);
	}
	put_cpu();
}

/**
 * bio_put - release a reference to a bio
 * @bio:   bio to release reference to
 *
 * Description:
 *   Put a reference to a &struct bio, either one you have gotten with
 *   bio_alloc, bio_get or bio_clone_*. The last put of a bio will free it.
 **/
void bio_put(struct bio *bio)
{
	if (unlikely(bio_flagged(bio, BIO_REFFED))) {
		BUG_ON(!atomic_read(&bio->__bi_cnt));
		if (!atomic_dec_and_test(&bio->__bi_cnt))
			return;
	}
<<<<<<< HEAD

	if ((bio->bi_opf & REQ_ALLOC_CACHE) && !WARN_ON_ONCE(in_interrupt())) {
		struct bio_alloc_cache *cache;

		bio_uninit(bio);
		cache = per_cpu_ptr(bio->bi_pool->cache, get_cpu());
		bio->bi_next = cache->free_list;
		bio->bi_bdev = NULL;
		cache->free_list = bio;
		if (++cache->nr > ALLOC_CACHE_MAX + ALLOC_CACHE_SLACK)
			bio_alloc_cache_prune(cache, ALLOC_CACHE_SLACK);
		put_cpu();
	} else {
=======
	if (bio->bi_opf & REQ_ALLOC_CACHE)
		bio_put_percpu_cache(bio);
	else
>>>>>>> ccf0a997
		bio_free(bio);
}
EXPORT_SYMBOL(bio_put);

static int __bio_clone(struct bio *bio, struct bio *bio_src, gfp_t gfp)
{
	bio_set_flag(bio, BIO_CLONED);
	bio->bi_ioprio = bio_src->bi_ioprio;
	bio->bi_iter = bio_src->bi_iter;

	if (bio->bi_bdev) {
		if (bio->bi_bdev == bio_src->bi_bdev &&
		    bio_flagged(bio_src, BIO_REMAPPED))
			bio_set_flag(bio, BIO_REMAPPED);
		bio_clone_blkg_association(bio, bio_src);
	}

	if (bio_crypt_clone(bio, bio_src, gfp) < 0)
		return -ENOMEM;
	if (bio_integrity(bio_src) &&
	    bio_integrity_clone(bio, bio_src, gfp) < 0)
		return -ENOMEM;
	return 0;
}

/**
 * bio_alloc_clone - clone a bio that shares the original bio's biovec
 * @bdev: block_device to clone onto
 * @bio_src: bio to clone from
 * @gfp: allocation priority
 * @bs: bio_set to allocate from
 *
 * Allocate a new bio that is a clone of @bio_src. The caller owns the returned
 * bio, but not the actual data it points to.
 *
 * The caller must ensure that the return bio is not freed before @bio_src.
 */
struct bio *bio_alloc_clone(struct block_device *bdev, struct bio *bio_src,
		gfp_t gfp, struct bio_set *bs)
{
	struct bio *bio;

	bio = bio_alloc_bioset(bdev, 0, bio_src->bi_opf, gfp, bs);
	if (!bio)
		return NULL;

	if (__bio_clone(bio, bio_src, gfp) < 0) {
		bio_put(bio);
		return NULL;
	}
	bio->bi_io_vec = bio_src->bi_io_vec;

	return bio;
}
EXPORT_SYMBOL(bio_alloc_clone);

/**
 * bio_init_clone - clone a bio that shares the original bio's biovec
 * @bdev: block_device to clone onto
 * @bio: bio to clone into
 * @bio_src: bio to clone from
 * @gfp: allocation priority
 *
 * Initialize a new bio in caller provided memory that is a clone of @bio_src.
 * The caller owns the returned bio, but not the actual data it points to.
 *
 * The caller must ensure that @bio_src is not freed before @bio.
 */
int bio_init_clone(struct block_device *bdev, struct bio *bio,
		struct bio *bio_src, gfp_t gfp)
{
	int ret;

	bio_init(bio, bdev, bio_src->bi_io_vec, 0, bio_src->bi_opf);
	ret = __bio_clone(bio, bio_src, gfp);
	if (ret)
		bio_uninit(bio);
	return ret;
}
EXPORT_SYMBOL(bio_init_clone);

/**
 * bio_full - check if the bio is full
 * @bio:	bio to check
 * @len:	length of one segment to be added
 *
 * Return true if @bio is full and one segment with @len bytes can't be
 * added to the bio, otherwise return false
 */
static inline bool bio_full(struct bio *bio, unsigned len)
{
	if (bio->bi_vcnt >= bio->bi_max_vecs)
		return true;
	if (bio->bi_iter.bi_size > UINT_MAX - len)
		return true;
	return false;
}

static bool bvec_try_merge_page(struct bio_vec *bv, struct page *page,
		unsigned int len, unsigned int off, bool *same_page)
{
	size_t bv_end = bv->bv_offset + bv->bv_len;
	phys_addr_t vec_end_addr = page_to_phys(bv->bv_page) + bv_end - 1;
	phys_addr_t page_addr = page_to_phys(page);

	if (vec_end_addr + 1 != page_addr + off)
		return false;
	if (xen_domain() && !xen_biovec_phys_mergeable(bv, page))
		return false;
	if (!zone_device_pages_have_same_pgmap(bv->bv_page, page))
		return false;

	*same_page = ((vec_end_addr & PAGE_MASK) == page_addr);
	if (!*same_page) {
		if (IS_ENABLED(CONFIG_KMSAN))
			return false;
		if (bv->bv_page + bv_end / PAGE_SIZE != page + off / PAGE_SIZE)
			return false;
	}

	bv->bv_len += len;
	return true;
}

/*
 * Try to merge a page into a segment, while obeying the hardware segment
 * size limit.  This is not for normal read/write bios, but for passthrough
 * or Zone Append operations that we can't split.
 */
bool bvec_try_merge_hw_page(struct request_queue *q, struct bio_vec *bv,
		struct page *page, unsigned len, unsigned offset,
		bool *same_page)
{
	unsigned long mask = queue_segment_boundary(q);
	phys_addr_t addr1 = page_to_phys(bv->bv_page) + bv->bv_offset;
	phys_addr_t addr2 = page_to_phys(page) + offset + len - 1;

	if ((addr1 | mask) != (addr2 | mask))
		return false;
	if (bv->bv_len + len > queue_max_segment_size(q))
		return false;
	return bvec_try_merge_page(bv, page, len, offset, same_page);
}

/**
 * bio_add_hw_page - attempt to add a page to a bio with hw constraints
 * @q: the target queue
 * @bio: destination bio
 * @page: page to add
 * @len: vec entry length
 * @offset: vec entry offset
 * @max_sectors: maximum number of sectors that can be added
 * @same_page: return if the segment has been merged inside the same page
 *
 * Add a page to a bio while respecting the hardware max_sectors, max_segment
 * and gap limitations.
 */
int bio_add_hw_page(struct request_queue *q, struct bio *bio,
		struct page *page, unsigned int len, unsigned int offset,
		unsigned int max_sectors, bool *same_page)
{
	if (WARN_ON_ONCE(bio_flagged(bio, BIO_CLONED)))
		return 0;

	if (((bio->bi_iter.bi_size + len) >> SECTOR_SHIFT) > max_sectors)
		return 0;

	if (bio->bi_vcnt > 0) {
		struct bio_vec *bv = &bio->bi_io_vec[bio->bi_vcnt - 1];

		if (bvec_try_merge_hw_page(q, bv, page, len, offset,
				same_page)) {
			bio->bi_iter.bi_size += len;
			return len;
		}

		if (bio->bi_vcnt >=
		    min(bio->bi_max_vecs, queue_max_segments(q)))
			return 0;

		/*
		 * If the queue doesn't support SG gaps and adding this segment
		 * would create a gap, disallow it.
		 */
		if (bvec_gap_to_prev(&q->limits, bv, offset))
			return 0;
	}

<<<<<<< HEAD
	if (bio_full(bio, len))
		return 0;

	if (bio->bi_vcnt >= queue_max_segments(q))
		return 0;

=======
>>>>>>> ccf0a997
	bvec_set_page(&bio->bi_io_vec[bio->bi_vcnt], page, len, offset);
	bio->bi_vcnt++;
	bio->bi_iter.bi_size += len;
	return len;
}

/**
 * bio_add_pc_page	- attempt to add page to passthrough bio
 * @q: the target queue
 * @bio: destination bio
 * @page: page to add
 * @len: vec entry length
 * @offset: vec entry offset
 *
 * Attempt to add a page to the bio_vec maplist. This can fail for a
 * number of reasons, such as the bio being full or target block device
 * limitations. The target block device must allow bio's up to PAGE_SIZE,
 * so it is always possible to add a single page to an empty bio.
 *
 * This should only be used by passthrough bios.
 */
int bio_add_pc_page(struct request_queue *q, struct bio *bio,
		struct page *page, unsigned int len, unsigned int offset)
{
	bool same_page = false;
	return bio_add_hw_page(q, bio, page, len, offset,
			queue_max_hw_sectors(q), &same_page);
}
EXPORT_SYMBOL(bio_add_pc_page);

/**
 * bio_add_zone_append_page - attempt to add page to zone-append bio
 * @bio: destination bio
 * @page: page to add
 * @len: vec entry length
 * @offset: vec entry offset
 *
 * Attempt to add a page to the bio_vec maplist of a bio that will be submitted
 * for a zone-append request. This can fail for a number of reasons, such as the
 * bio being full or the target block device is not a zoned block device or
 * other limitations of the target block device. The target block device must
 * allow bio's up to PAGE_SIZE, so it is always possible to add a single page
 * to an empty bio.
 *
 * Returns: number of bytes added to the bio, or 0 in case of a failure.
 */
int bio_add_zone_append_page(struct bio *bio, struct page *page,
			     unsigned int len, unsigned int offset)
{
	struct request_queue *q = bdev_get_queue(bio->bi_bdev);
	bool same_page = false;

	if (WARN_ON_ONCE(bio_op(bio) != REQ_OP_ZONE_APPEND))
		return 0;

	if (WARN_ON_ONCE(!bdev_is_zoned(bio->bi_bdev)))
		return 0;

	return bio_add_hw_page(q, bio, page, len, offset,
			       queue_max_zone_append_sectors(q), &same_page);
}
EXPORT_SYMBOL_GPL(bio_add_zone_append_page);

/**
 * __bio_add_page - add page(s) to a bio in a new segment
 * @bio: destination bio
 * @page: start page to add
 * @len: length of the data to add, may cross pages
 * @off: offset of the data relative to @page, may cross pages
 *
 * Add the data at @page + @off to @bio as a new bvec.  The caller must ensure
 * that @bio has space for another bvec.
 */
void __bio_add_page(struct bio *bio, struct page *page,
		unsigned int len, unsigned int off)
{
	WARN_ON_ONCE(bio_flagged(bio, BIO_CLONED));
	WARN_ON_ONCE(bio_full(bio, len));

	bvec_set_page(&bio->bi_io_vec[bio->bi_vcnt], page, len, off);
	bio->bi_iter.bi_size += len;
	bio->bi_vcnt++;
}
EXPORT_SYMBOL_GPL(__bio_add_page);

/**
 *	bio_add_page	-	attempt to add page(s) to bio
 *	@bio: destination bio
 *	@page: start page to add
 *	@len: vec entry length, may cross pages
 *	@offset: vec entry offset relative to @page, may cross pages
 *
 *	Attempt to add page(s) to the bio_vec maplist. This will only fail
 *	if either bio->bi_vcnt == bio->bi_max_vecs or it's a cloned bio.
 */
int bio_add_page(struct bio *bio, struct page *page,
		 unsigned int len, unsigned int offset)
{
	bool same_page = false;

	if (WARN_ON_ONCE(bio_flagged(bio, BIO_CLONED)))
		return 0;
	if (bio->bi_iter.bi_size > UINT_MAX - len)
		return 0;

	if (bio->bi_vcnt > 0 &&
	    bvec_try_merge_page(&bio->bi_io_vec[bio->bi_vcnt - 1],
				page, len, offset, &same_page)) {
		bio->bi_iter.bi_size += len;
		return len;
	}

	if (bio->bi_vcnt >= bio->bi_max_vecs)
		return 0;
	__bio_add_page(bio, page, len, offset);
	return len;
}
EXPORT_SYMBOL(bio_add_page);

void bio_add_folio_nofail(struct bio *bio, struct folio *folio, size_t len,
			  size_t off)
{
	WARN_ON_ONCE(len > UINT_MAX);
	WARN_ON_ONCE(off > UINT_MAX);
	__bio_add_page(bio, &folio->page, len, off);
}

/**
 * bio_add_folio - Attempt to add part of a folio to a bio.
 * @bio: BIO to add to.
 * @folio: Folio to add.
 * @len: How many bytes from the folio to add.
 * @off: First byte in this folio to add.
 *
 * Filesystems that use folios can call this function instead of calling
 * bio_add_page() for each page in the folio.  If @off is bigger than
 * PAGE_SIZE, this function can create a bio_vec that starts in a page
 * after the bv_page.  BIOs do not support folios that are 4GiB or larger.
 *
 * Return: Whether the addition was successful.
 */
bool bio_add_folio(struct bio *bio, struct folio *folio, size_t len,
		   size_t off)
{
	if (len > UINT_MAX || off > UINT_MAX)
		return false;
	return bio_add_page(bio, &folio->page, len, off) > 0;
}
EXPORT_SYMBOL(bio_add_folio);

void __bio_release_pages(struct bio *bio, bool mark_dirty)
{
	struct bvec_iter_all iter_all;
	struct bio_vec *bvec;

	bio_for_each_segment_all(bvec, bio, iter_all) {
		if (mark_dirty && !PageCompound(bvec->bv_page))
			set_page_dirty_lock(bvec->bv_page);
		bio_release_page(bio, bvec->bv_page);
	}
}
EXPORT_SYMBOL_GPL(__bio_release_pages);

void bio_iov_bvec_set(struct bio *bio, struct iov_iter *iter)
{
	size_t size = iov_iter_count(iter);

	WARN_ON_ONCE(bio->bi_max_vecs);

	if (bio_op(bio) == REQ_OP_ZONE_APPEND) {
		struct request_queue *q = bdev_get_queue(bio->bi_bdev);
		size_t max_sectors = queue_max_zone_append_sectors(q);

		size = min(size, max_sectors << SECTOR_SHIFT);
	}

	bio->bi_vcnt = iter->nr_segs;
	bio->bi_io_vec = (struct bio_vec *)iter->bvec;
	bio->bi_iter.bi_bvec_done = iter->iov_offset;
	bio->bi_iter.bi_size = size;
	bio_set_flag(bio, BIO_CLONED);
}

static int bio_iov_add_page(struct bio *bio, struct page *page,
		unsigned int len, unsigned int offset)
{
	bool same_page = false;

	if (WARN_ON_ONCE(bio->bi_iter.bi_size > UINT_MAX - len))
		return -EIO;

	if (bio->bi_vcnt > 0 &&
	    bvec_try_merge_page(&bio->bi_io_vec[bio->bi_vcnt - 1],
				page, len, offset, &same_page)) {
		bio->bi_iter.bi_size += len;
		if (same_page)
			bio_release_page(bio, page);
		return 0;
	}
	__bio_add_page(bio, page, len, offset);
	return 0;
}

static int bio_iov_add_zone_append_page(struct bio *bio, struct page *page,
		unsigned int len, unsigned int offset)
{
	struct request_queue *q = bdev_get_queue(bio->bi_bdev);
	bool same_page = false;

	if (bio_add_hw_page(q, bio, page, len, offset,
			queue_max_zone_append_sectors(q), &same_page) != len)
		return -EINVAL;
	if (same_page)
		bio_release_page(bio, page);
	return 0;
}

#define PAGE_PTRS_PER_BVEC     (sizeof(struct bio_vec) / sizeof(struct page *))

/**
 * __bio_iov_iter_get_pages - pin user or kernel pages and add them to a bio
 * @bio: bio to add pages to
 * @iter: iov iterator describing the region to be mapped
 *
 * Extracts pages from *iter and appends them to @bio's bvec array.  The pages
 * will have to be cleaned up in the way indicated by the BIO_PAGE_PINNED flag.
 * For a multi-segment *iter, this function only adds pages from the next
 * non-empty segment of the iov iterator.
 */
static int __bio_iov_iter_get_pages(struct bio *bio, struct iov_iter *iter)
{
	iov_iter_extraction_t extraction_flags = 0;
	unsigned short nr_pages = bio->bi_max_vecs - bio->bi_vcnt;
	unsigned short entries_left = bio->bi_max_vecs - bio->bi_vcnt;
	struct bio_vec *bv = bio->bi_io_vec + bio->bi_vcnt;
	struct page **pages = (struct page **)bv;
	ssize_t size, left;
	unsigned len, i = 0;
	size_t offset;
	int ret = 0;

	/*
	 * Move page array up in the allocated memory for the bio vecs as far as
	 * possible so that we can start filling biovecs from the beginning
	 * without overwriting the temporary page array.
	 */
	BUILD_BUG_ON(PAGE_PTRS_PER_BVEC < 2);
	pages += entries_left * (PAGE_PTRS_PER_BVEC - 1);

	if (bio->bi_bdev && blk_queue_pci_p2pdma(bio->bi_bdev->bd_disk->queue))
		extraction_flags |= ITER_ALLOW_P2PDMA;

	/*
	 * Each segment in the iov is required to be a block size multiple.
	 * However, we may not be able to get the entire segment if it spans
	 * more pages than bi_max_vecs allows, so we have to ALIGN_DOWN the
	 * result to ensure the bio's total size is correct. The remainder of
	 * the iov data will be picked up in the next bio iteration.
	 */
	size = iov_iter_extract_pages(iter, &pages,
				      UINT_MAX - bio->bi_iter.bi_size,
				      nr_pages, extraction_flags, &offset);
	if (unlikely(size <= 0))
		return size ? size : -EFAULT;

	nr_pages = DIV_ROUND_UP(offset + size, PAGE_SIZE);

	if (bio->bi_bdev) {
		size_t trim = size & (bdev_logical_block_size(bio->bi_bdev) - 1);
		iov_iter_revert(iter, trim);
		size -= trim;
	}

	if (unlikely(!size)) {
		ret = -EFAULT;
		goto out;
	}

	for (left = size, i = 0; left > 0; left -= len, i++) {
		struct page *page = pages[i];

		len = min_t(size_t, PAGE_SIZE - offset, left);
		if (bio_op(bio) == REQ_OP_ZONE_APPEND) {
			ret = bio_iov_add_zone_append_page(bio, page, len,
					offset);
			if (ret)
				break;
		} else
			bio_iov_add_page(bio, page, len, offset);

		offset = 0;
	}

	iov_iter_revert(iter, left);
out:
	while (i < nr_pages)
		bio_release_page(bio, pages[i++]);

	return ret;
}

/**
 * bio_iov_iter_get_pages - add user or kernel pages to a bio
 * @bio: bio to add pages to
 * @iter: iov iterator describing the region to be added
 *
 * This takes either an iterator pointing to user memory, or one pointing to
 * kernel pages (BVEC iterator). If we're adding user pages, we pin them and
 * map them into the kernel. On IO completion, the caller should put those
 * pages. For bvec based iterators bio_iov_iter_get_pages() uses the provided
 * bvecs rather than copying them. Hence anyone issuing kiocb based IO needs
 * to ensure the bvecs and pages stay referenced until the submitted I/O is
 * completed by a call to ->ki_complete() or returns with an error other than
 * -EIOCBQUEUED. The caller needs to check if the bio is flagged BIO_NO_PAGE_REF
 * on IO completion. If it isn't, then pages should be released.
 *
 * The function tries, but does not guarantee, to pin as many pages as
 * fit into the bio, or are requested in @iter, whatever is smaller. If
 * MM encounters an error pinning the requested pages, it stops. Error
 * is returned only if 0 pages could be pinned.
 */
int bio_iov_iter_get_pages(struct bio *bio, struct iov_iter *iter)
{
	int ret = 0;

	if (WARN_ON_ONCE(bio_flagged(bio, BIO_CLONED)))
		return -EIO;

	if (iov_iter_is_bvec(iter)) {
		bio_iov_bvec_set(bio, iter);
		iov_iter_advance(iter, bio->bi_iter.bi_size);
		return 0;
	}

	if (iov_iter_extract_will_pin(iter))
		bio_set_flag(bio, BIO_PAGE_PINNED);
	do {
		ret = __bio_iov_iter_get_pages(bio, iter);
	} while (!ret && iov_iter_count(iter) && !bio_full(bio, 0));

	return bio->bi_vcnt ? 0 : ret;
}
EXPORT_SYMBOL_GPL(bio_iov_iter_get_pages);

static void submit_bio_wait_endio(struct bio *bio)
{
	complete(bio->bi_private);
}

/**
 * submit_bio_wait - submit a bio, and wait until it completes
 * @bio: The &struct bio which describes the I/O
 *
 * Simple wrapper around submit_bio(). Returns 0 on success, or the error from
 * bio_endio() on failure.
 *
 * WARNING: Unlike to how submit_bio() is usually used, this function does not
 * result in bio reference to be consumed. The caller must drop the reference
 * on his own.
 */
int submit_bio_wait(struct bio *bio)
{
	DECLARE_COMPLETION_ONSTACK_MAP(done,
			bio->bi_bdev->bd_disk->lockdep_map);
	unsigned long hang_check;

	bio->bi_private = &done;
	bio->bi_end_io = submit_bio_wait_endio;
	bio->bi_opf |= REQ_SYNC;
	submit_bio(bio);

	/* Prevent hang_check timer from firing at us during very long I/O */
	hang_check = sysctl_hung_task_timeout_secs;
	if (hang_check)
		while (!wait_for_completion_io_timeout(&done,
					hang_check * (HZ/2)))
			;
	else
		wait_for_completion_io(&done);

	return blk_status_to_errno(bio->bi_status);
}
EXPORT_SYMBOL(submit_bio_wait);

void __bio_advance(struct bio *bio, unsigned bytes)
{
	if (bio_integrity(bio))
		bio_integrity_advance(bio, bytes);

	bio_crypt_advance(bio, bytes);
	bio_advance_iter(bio, &bio->bi_iter, bytes);
}
EXPORT_SYMBOL(__bio_advance);

void bio_copy_data_iter(struct bio *dst, struct bvec_iter *dst_iter,
			struct bio *src, struct bvec_iter *src_iter)
{
	while (src_iter->bi_size && dst_iter->bi_size) {
		struct bio_vec src_bv = bio_iter_iovec(src, *src_iter);
		struct bio_vec dst_bv = bio_iter_iovec(dst, *dst_iter);
		unsigned int bytes = min(src_bv.bv_len, dst_bv.bv_len);
		void *src_buf = bvec_kmap_local(&src_bv);
		void *dst_buf = bvec_kmap_local(&dst_bv);

		memcpy(dst_buf, src_buf, bytes);

		kunmap_local(dst_buf);
		kunmap_local(src_buf);

		bio_advance_iter_single(src, src_iter, bytes);
		bio_advance_iter_single(dst, dst_iter, bytes);
	}
}
EXPORT_SYMBOL(bio_copy_data_iter);

/**
 * bio_copy_data - copy contents of data buffers from one bio to another
 * @src: source bio
 * @dst: destination bio
 *
 * Stops when it reaches the end of either @src or @dst - that is, copies
 * min(src->bi_size, dst->bi_size) bytes (or the equivalent for lists of bios).
 */
void bio_copy_data(struct bio *dst, struct bio *src)
{
	struct bvec_iter src_iter = src->bi_iter;
	struct bvec_iter dst_iter = dst->bi_iter;

	bio_copy_data_iter(dst, &dst_iter, src, &src_iter);
}
EXPORT_SYMBOL(bio_copy_data);

void bio_free_pages(struct bio *bio)
{
	struct bio_vec *bvec;
	struct bvec_iter_all iter_all;

	bio_for_each_segment_all(bvec, bio, iter_all)
		__free_page(bvec->bv_page);
}
EXPORT_SYMBOL(bio_free_pages);

/*
 * bio_set_pages_dirty() and bio_check_pages_dirty() are support functions
 * for performing direct-IO in BIOs.
 *
 * The problem is that we cannot run set_page_dirty() from interrupt context
 * because the required locks are not interrupt-safe.  So what we can do is to
 * mark the pages dirty _before_ performing IO.  And in interrupt context,
 * check that the pages are still dirty.   If so, fine.  If not, redirty them
 * in process context.
 *
 * We special-case compound pages here: normally this means reads into hugetlb
 * pages.  The logic in here doesn't really work right for compound pages
 * because the VM does not uniformly chase down the head page in all cases.
 * But dirtiness of compound pages is pretty meaningless anyway: the VM doesn't
 * handle them at all.  So we skip compound pages here at an early stage.
 *
 * Note that this code is very hard to test under normal circumstances because
 * direct-io pins the pages with get_user_pages().  This makes
 * is_page_cache_freeable return false, and the VM will not clean the pages.
 * But other code (eg, flusher threads) could clean the pages if they are mapped
 * pagecache.
 *
 * Simply disabling the call to bio_set_pages_dirty() is a good way to test the
 * deferred bio dirtying paths.
 */

/*
 * bio_set_pages_dirty() will mark all the bio's pages as dirty.
 */
void bio_set_pages_dirty(struct bio *bio)
{
	struct bio_vec *bvec;
	struct bvec_iter_all iter_all;

	bio_for_each_segment_all(bvec, bio, iter_all) {
		if (!PageCompound(bvec->bv_page))
			set_page_dirty_lock(bvec->bv_page);
	}
}
EXPORT_SYMBOL_GPL(bio_set_pages_dirty);

/*
 * bio_check_pages_dirty() will check that all the BIO's pages are still dirty.
 * If they are, then fine.  If, however, some pages are clean then they must
 * have been written out during the direct-IO read.  So we take another ref on
 * the BIO and re-dirty the pages in process context.
 *
 * It is expected that bio_check_pages_dirty() will wholly own the BIO from
 * here on.  It will unpin each page and will run one bio_put() against the
 * BIO.
 */

static void bio_dirty_fn(struct work_struct *work);

static DECLARE_WORK(bio_dirty_work, bio_dirty_fn);
static DEFINE_SPINLOCK(bio_dirty_lock);
static struct bio *bio_dirty_list;

/*
 * This runs in process context
 */
static void bio_dirty_fn(struct work_struct *work)
{
	struct bio *bio, *next;

	spin_lock_irq(&bio_dirty_lock);
	next = bio_dirty_list;
	bio_dirty_list = NULL;
	spin_unlock_irq(&bio_dirty_lock);

	while ((bio = next) != NULL) {
		next = bio->bi_private;

		bio_release_pages(bio, true);
		bio_put(bio);
	}
}

void bio_check_pages_dirty(struct bio *bio)
{
	struct bio_vec *bvec;
	unsigned long flags;
	struct bvec_iter_all iter_all;

	bio_for_each_segment_all(bvec, bio, iter_all) {
		if (!PageDirty(bvec->bv_page) && !PageCompound(bvec->bv_page))
			goto defer;
	}

	bio_release_pages(bio, false);
	bio_put(bio);
	return;
defer:
	spin_lock_irqsave(&bio_dirty_lock, flags);
	bio->bi_private = bio_dirty_list;
	bio_dirty_list = bio;
	spin_unlock_irqrestore(&bio_dirty_lock, flags);
	schedule_work(&bio_dirty_work);
}
EXPORT_SYMBOL_GPL(bio_check_pages_dirty);

static inline bool bio_remaining_done(struct bio *bio)
{
	/*
	 * If we're not chaining, then ->__bi_remaining is always 1 and
	 * we always end io on the first invocation.
	 */
	if (!bio_flagged(bio, BIO_CHAIN))
		return true;

	BUG_ON(atomic_read(&bio->__bi_remaining) <= 0);

	if (atomic_dec_and_test(&bio->__bi_remaining)) {
		bio_clear_flag(bio, BIO_CHAIN);
		return true;
	}

	return false;
}

/**
 * bio_endio - end I/O on a bio
 * @bio:	bio
 *
 * Description:
 *   bio_endio() will end I/O on the whole bio. bio_endio() is the preferred
 *   way to end I/O on a bio. No one should call bi_end_io() directly on a
 *   bio unless they own it and thus know that it has an end_io function.
 *
 *   bio_endio() can be called several times on a bio that has been chained
 *   using bio_chain().  The ->bi_end_io() function will only be called the
 *   last time.
 **/
void bio_endio(struct bio *bio)
{
again:
	if (!bio_remaining_done(bio))
		return;
	if (!bio_integrity_endio(bio))
		return;

	rq_qos_done_bio(bio);

	if (bio->bi_bdev && bio_flagged(bio, BIO_TRACE_COMPLETION)) {
		trace_block_bio_complete(bdev_get_queue(bio->bi_bdev), bio);
		bio_clear_flag(bio, BIO_TRACE_COMPLETION);
	}

	/*
	 * Need to have a real endio function for chained bios, otherwise
	 * various corner cases will break (like stacking block devices that
	 * save/restore bi_end_io) - however, we want to avoid unbounded
	 * recursion and blowing the stack. Tail call optimization would
	 * handle this, but compiling with frame pointers also disables
	 * gcc's sibling call optimization.
	 */
	if (bio->bi_end_io == bio_chain_endio) {
		bio = __bio_chain_endio(bio);
		goto again;
	}

	blk_throtl_bio_endio(bio);
	/* release cgroup info */
	bio_uninit(bio);
	if (bio->bi_end_io)
		bio->bi_end_io(bio);
}
EXPORT_SYMBOL(bio_endio);

/**
 * bio_split - split a bio
 * @bio:	bio to split
 * @sectors:	number of sectors to split from the front of @bio
 * @gfp:	gfp mask
 * @bs:		bio set to allocate from
 *
 * Allocates and returns a new bio which represents @sectors from the start of
 * @bio, and updates @bio to represent the remaining sectors.
 *
 * Unless this is a discard request the newly allocated bio will point
 * to @bio's bi_io_vec. It is the caller's responsibility to ensure that
 * neither @bio nor @bs are freed before the split bio.
 */
struct bio *bio_split(struct bio *bio, int sectors,
		      gfp_t gfp, struct bio_set *bs)
{
	struct bio *split;

	BUG_ON(sectors <= 0);
	BUG_ON(sectors >= bio_sectors(bio));

	/* Zone append commands cannot be split */
	if (WARN_ON_ONCE(bio_op(bio) == REQ_OP_ZONE_APPEND))
		return NULL;

	split = bio_alloc_clone(bio->bi_bdev, bio, gfp, bs);
	if (!split)
		return NULL;

	split->bi_iter.bi_size = sectors << 9;

	if (bio_integrity(split))
		bio_integrity_trim(split);

	bio_advance(bio, split->bi_iter.bi_size);

	if (bio_flagged(bio, BIO_TRACE_COMPLETION))
		bio_set_flag(split, BIO_TRACE_COMPLETION);

	return split;
}
EXPORT_SYMBOL(bio_split);

/**
 * bio_trim - trim a bio
 * @bio:	bio to trim
 * @offset:	number of sectors to trim from the front of @bio
 * @size:	size we want to trim @bio to, in sectors
 *
 * This function is typically used for bios that are cloned and submitted
 * to the underlying device in parts.
 */
void bio_trim(struct bio *bio, sector_t offset, sector_t size)
{
	if (WARN_ON_ONCE(offset > BIO_MAX_SECTORS || size > BIO_MAX_SECTORS ||
			 offset + size > bio_sectors(bio)))
		return;

	size <<= 9;
	if (offset == 0 && size == bio->bi_iter.bi_size)
		return;

	bio_advance(bio, offset << 9);
	bio->bi_iter.bi_size = size;

	if (bio_integrity(bio))
		bio_integrity_trim(bio);
}
EXPORT_SYMBOL_GPL(bio_trim);

/*
 * create memory pools for biovec's in a bio_set.
 * use the global biovec slabs created for general use.
 */
int biovec_init_pool(mempool_t *pool, int pool_entries)
{
	struct biovec_slab *bp = bvec_slabs + ARRAY_SIZE(bvec_slabs) - 1;

	return mempool_init_slab_pool(pool, pool_entries, bp->slab);
}

/*
 * bioset_exit - exit a bioset initialized with bioset_init()
 *
 * May be called on a zeroed but uninitialized bioset (i.e. allocated with
 * kzalloc()).
 */
void bioset_exit(struct bio_set *bs)
{
	bio_alloc_cache_destroy(bs);
	if (bs->rescue_workqueue)
		destroy_workqueue(bs->rescue_workqueue);
	bs->rescue_workqueue = NULL;

	mempool_exit(&bs->bio_pool);
	mempool_exit(&bs->bvec_pool);

	bioset_integrity_free(bs);
	if (bs->bio_slab)
		bio_put_slab(bs);
	bs->bio_slab = NULL;
}
EXPORT_SYMBOL(bioset_exit);

/**
 * bioset_init - Initialize a bio_set
 * @bs:		pool to initialize
 * @pool_size:	Number of bio and bio_vecs to cache in the mempool
 * @front_pad:	Number of bytes to allocate in front of the returned bio
 * @flags:	Flags to modify behavior, currently %BIOSET_NEED_BVECS
 *              and %BIOSET_NEED_RESCUER
 *
 * Description:
 *    Set up a bio_set to be used with @bio_alloc_bioset. Allows the caller
 *    to ask for a number of bytes to be allocated in front of the bio.
 *    Front pad allocation is useful for embedding the bio inside
 *    another structure, to avoid allocating extra data to go with the bio.
 *    Note that the bio must be embedded at the END of that structure always,
 *    or things will break badly.
 *    If %BIOSET_NEED_BVECS is set in @flags, a separate pool will be allocated
 *    for allocating iovecs.  This pool is not needed e.g. for bio_init_clone().
 *    If %BIOSET_NEED_RESCUER is set, a workqueue is created which can be used
 *    to dispatch queued requests when the mempool runs out of space.
 *
 */
int bioset_init(struct bio_set *bs,
		unsigned int pool_size,
		unsigned int front_pad,
		int flags)
{
	bs->front_pad = front_pad;
	if (flags & BIOSET_NEED_BVECS)
		bs->back_pad = BIO_INLINE_VECS * sizeof(struct bio_vec);
	else
		bs->back_pad = 0;

	spin_lock_init(&bs->rescue_lock);
	bio_list_init(&bs->rescue_list);
	INIT_WORK(&bs->rescue_work, bio_alloc_rescue);

	bs->bio_slab = bio_find_or_create_slab(bs);
	if (!bs->bio_slab)
		return -ENOMEM;

	if (mempool_init_slab_pool(&bs->bio_pool, pool_size, bs->bio_slab))
		goto bad;

	if ((flags & BIOSET_NEED_BVECS) &&
	    biovec_init_pool(&bs->bvec_pool, pool_size))
		goto bad;

	if (flags & BIOSET_NEED_RESCUER) {
		bs->rescue_workqueue = alloc_workqueue("bioset",
							WQ_MEM_RECLAIM, 0);
		if (!bs->rescue_workqueue)
			goto bad;
	}
	if (flags & BIOSET_PERCPU_CACHE) {
		bs->cache = alloc_percpu(struct bio_alloc_cache);
		if (!bs->cache)
			goto bad;
		cpuhp_state_add_instance_nocalls(CPUHP_BIO_DEAD, &bs->cpuhp_dead);
	}

	return 0;
bad:
	bioset_exit(bs);
	return -ENOMEM;
}
EXPORT_SYMBOL(bioset_init);

static int __init init_bio(void)
{
	int i;

	BUILD_BUG_ON(BIO_FLAG_LAST > 8 * sizeof_field(struct bio, bi_flags));

	bio_integrity_init();

	for (i = 0; i < ARRAY_SIZE(bvec_slabs); i++) {
		struct biovec_slab *bvs = bvec_slabs + i;

		bvs->slab = kmem_cache_create(bvs->name,
				bvs->nr_vecs * sizeof(struct bio_vec), 0,
				SLAB_HWCACHE_ALIGN | SLAB_PANIC, NULL);
	}

	cpuhp_setup_state_multi(CPUHP_BIO_DEAD, "block/bio:dead", NULL,
					bio_cpu_dead);

	if (bioset_init(&fs_bio_set, BIO_POOL_SIZE, 0,
			BIOSET_NEED_BVECS | BIOSET_PERCPU_CACHE))
		panic("bio: can't allocate bios\n");

	if (bioset_integrity_create(&fs_bio_set, BIO_POOL_SIZE))
		panic("bio: can't create integrity pool\n");

	return 0;
}
subsys_initcall(init_bio);<|MERGE_RESOLUTION|>--- conflicted
+++ resolved
@@ -802,25 +802,9 @@
 		if (!atomic_dec_and_test(&bio->__bi_cnt))
 			return;
 	}
-<<<<<<< HEAD
-
-	if ((bio->bi_opf & REQ_ALLOC_CACHE) && !WARN_ON_ONCE(in_interrupt())) {
-		struct bio_alloc_cache *cache;
-
-		bio_uninit(bio);
-		cache = per_cpu_ptr(bio->bi_pool->cache, get_cpu());
-		bio->bi_next = cache->free_list;
-		bio->bi_bdev = NULL;
-		cache->free_list = bio;
-		if (++cache->nr > ALLOC_CACHE_MAX + ALLOC_CACHE_SLACK)
-			bio_alloc_cache_prune(cache, ALLOC_CACHE_SLACK);
-		put_cpu();
-	} else {
-=======
 	if (bio->bi_opf & REQ_ALLOC_CACHE)
 		bio_put_percpu_cache(bio);
 	else
->>>>>>> ccf0a997
 		bio_free(bio);
 }
 EXPORT_SYMBOL(bio_put);
@@ -1009,15 +993,6 @@
 			return 0;
 	}
 
-<<<<<<< HEAD
-	if (bio_full(bio, len))
-		return 0;
-
-	if (bio->bi_vcnt >= queue_max_segments(q))
-		return 0;
-
-=======
->>>>>>> ccf0a997
 	bvec_set_page(&bio->bi_io_vec[bio->bi_vcnt], page, len, offset);
 	bio->bi_vcnt++;
 	bio->bi_iter.bi_size += len;
