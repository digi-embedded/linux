// SPDX-License-Identifier: GPL-2.0
/*
 * Functions related to segment and merge handling
 */
#include <linux/kernel.h>
#include <linux/module.h>
#include <linux/bio.h>
#include <linux/blkdev.h>
#include <linux/blk-integrity.h>
#include <linux/scatterlist.h>
<<<<<<< HEAD
=======
#include <linux/part_stat.h>
>>>>>>> 29549c70
#include <linux/blk-cgroup.h>

#include <trace/events/block.h>

#include "blk.h"
#include "blk-mq-sched.h"
#include "blk-rq-qos.h"
#include "blk-throttle.h"

static inline void bio_get_first_bvec(struct bio *bio, struct bio_vec *bv)
{
	*bv = mp_bvec_iter_bvec(bio->bi_io_vec, bio->bi_iter);
}

static inline void bio_get_last_bvec(struct bio *bio, struct bio_vec *bv)
{
	struct bvec_iter iter = bio->bi_iter;
	int idx;

	bio_get_first_bvec(bio, bv);
	if (bv->bv_len == bio->bi_iter.bi_size)
		return;		/* this bio only has a single bvec */

	bio_advance_iter(bio, &iter, iter.bi_size);

	if (!iter.bi_bvec_done)
		idx = iter.bi_idx - 1;
	else	/* in the middle of bvec */
		idx = iter.bi_idx;

	*bv = bio->bi_io_vec[idx];

	/*
	 * iter.bi_bvec_done records actual length of the last bvec
	 * if this bio ends in the middle of one io vector
	 */
	if (iter.bi_bvec_done)
		bv->bv_len = iter.bi_bvec_done;
}

static inline bool bio_will_gap(struct request_queue *q,
		struct request *prev_rq, struct bio *prev, struct bio *next)
{
	struct bio_vec pb, nb;

	if (!bio_has_data(prev) || !queue_virt_boundary(q))
		return false;

	/*
	 * Don't merge if the 1st bio starts with non-zero offset, otherwise it
	 * is quite difficult to respect the sg gap limit.  We work hard to
	 * merge a huge number of small single bios in case of mkfs.
	 */
	if (prev_rq)
		bio_get_first_bvec(prev_rq->bio, &pb);
	else
		bio_get_first_bvec(prev, &pb);
	if (pb.bv_offset & queue_virt_boundary(q))
		return true;

	/*
	 * We don't need to worry about the situation that the merged segment
	 * ends in unaligned virt boundary:
	 *
	 * - if 'pb' ends aligned, the merged segment ends aligned
	 * - if 'pb' ends unaligned, the next bio must include
	 *   one single bvec of 'nb', otherwise the 'nb' can't
	 *   merge with 'pb'
	 */
	bio_get_last_bvec(prev, &pb);
	bio_get_first_bvec(next, &nb);
	if (biovec_phys_mergeable(q, &pb, &nb))
		return false;
	return __bvec_gap_to_prev(&q->limits, &pb, nb.bv_offset);
}

static inline bool req_gap_back_merge(struct request *req, struct bio *bio)
{
	return bio_will_gap(req->q, req, req->biotail, bio);
}

static inline bool req_gap_front_merge(struct request *req, struct bio *bio)
{
	return bio_will_gap(req->q, NULL, bio, req->bio);
}

/*
 * The max size one bio can handle is UINT_MAX becasue bvec_iter.bi_size
 * is defined as 'unsigned int', meantime it has to be aligned to with the
 * logical block size, which is the minimum accepted unit by hardware.
 */
static unsigned int bio_allowed_max_sectors(struct queue_limits *lim)
{
	return round_down(UINT_MAX, lim->logical_block_size) >> SECTOR_SHIFT;
}

static struct bio *bio_split_discard(struct bio *bio, struct queue_limits *lim,
		unsigned *nsegs, struct bio_set *bs)
{
	unsigned int max_discard_sectors, granularity;
	sector_t tmp;
	unsigned split_sectors;

	*nsegs = 1;

	/* Zero-sector (unknown) and one-sector granularities are the same.  */
	granularity = max(lim->discard_granularity >> 9, 1U);

	max_discard_sectors =
		min(lim->max_discard_sectors, bio_allowed_max_sectors(lim));
	max_discard_sectors -= max_discard_sectors % granularity;

	if (unlikely(!max_discard_sectors)) {
		/* XXX: warn */
		return NULL;
	}

	if (bio_sectors(bio) <= max_discard_sectors)
		return NULL;

	split_sectors = max_discard_sectors;

	/*
	 * If the next starting sector would be misaligned, stop the discard at
	 * the previous aligned sector.
	 */
	tmp = bio->bi_iter.bi_sector + split_sectors -
		((lim->discard_alignment >> 9) % granularity);
	tmp = sector_div(tmp, granularity);

	if (split_sectors > tmp)
		split_sectors -= tmp;

	return bio_split(bio, split_sectors, GFP_NOIO, bs);
}

static struct bio *bio_split_write_zeroes(struct bio *bio,
		struct queue_limits *lim, unsigned *nsegs, struct bio_set *bs)
{
	*nsegs = 0;
	if (!lim->max_write_zeroes_sectors)
		return NULL;
	if (bio_sectors(bio) <= lim->max_write_zeroes_sectors)
		return NULL;
	return bio_split(bio, lim->max_write_zeroes_sectors, GFP_NOIO, bs);
}

/*
 * Return the maximum number of sectors from the start of a bio that may be
 * submitted as a single request to a block device. If enough sectors remain,
 * align the end to the physical block size. Otherwise align the end to the
 * logical block size. This approach minimizes the number of non-aligned
 * requests that are submitted to a block device if the start of a bio is not
 * aligned to a physical block boundary.
 */
static inline unsigned get_max_io_size(struct bio *bio,
		struct queue_limits *lim)
{
	unsigned pbs = lim->physical_block_size >> SECTOR_SHIFT;
	unsigned lbs = lim->logical_block_size >> SECTOR_SHIFT;
	unsigned max_sectors = lim->max_sectors, start, end;

	if (lim->chunk_sectors) {
		max_sectors = min(max_sectors,
			blk_chunk_sectors_left(bio->bi_iter.bi_sector,
					       lim->chunk_sectors));
	}

	start = bio->bi_iter.bi_sector & (pbs - 1);
	end = (start + max_sectors) & ~(pbs - 1);
	if (end > start)
		return end - start;
	return max_sectors & ~(lbs - 1);
}

static inline unsigned get_max_segment_size(struct queue_limits *lim,
		struct page *start_page, unsigned long offset)
{
	unsigned long mask = lim->seg_boundary_mask;

	offset = mask & (page_to_phys(start_page) + offset);

	/*
	 * overflow may be triggered in case of zero page physical address
	 * on 32bit arch, use queue's max segment size when that happens.
	 */
	return min_not_zero(mask - offset + 1,
			(unsigned long)lim->max_segment_size);
}

/**
 * bvec_split_segs - verify whether or not a bvec should be split in the middle
 * @lim:      [in] queue limits to split based on
 * @bv:       [in] bvec to examine
 * @nsegs:    [in,out] Number of segments in the bio being built. Incremented
 *            by the number of segments from @bv that may be appended to that
 *            bio without exceeding @max_segs
 * @bytes:    [in,out] Number of bytes in the bio being built. Incremented
 *            by the number of bytes from @bv that may be appended to that
 *            bio without exceeding @max_bytes
 * @max_segs: [in] upper bound for *@nsegs
 * @max_bytes: [in] upper bound for *@bytes
 *
 * When splitting a bio, it can happen that a bvec is encountered that is too
 * big to fit in a single segment and hence that it has to be split in the
 * middle. This function verifies whether or not that should happen. The value
 * %true is returned if and only if appending the entire @bv to a bio with
 * *@nsegs segments and *@sectors sectors would make that bio unacceptable for
 * the block driver.
 */
static bool bvec_split_segs(struct queue_limits *lim, const struct bio_vec *bv,
		unsigned *nsegs, unsigned *bytes, unsigned max_segs,
		unsigned max_bytes)
{
	unsigned max_len = min(max_bytes, UINT_MAX) - *bytes;
	unsigned len = min(bv->bv_len, max_len);
	unsigned total_len = 0;
	unsigned seg_size = 0;

	while (len && *nsegs < max_segs) {
		seg_size = get_max_segment_size(lim, bv->bv_page,
						bv->bv_offset + total_len);
		seg_size = min(seg_size, len);

		(*nsegs)++;
		total_len += seg_size;
		len -= seg_size;

		if ((bv->bv_offset + total_len) & lim->virt_boundary_mask)
			break;
	}

	*bytes += total_len;

	/* tell the caller to split the bvec if it is too big to fit */
	return len > 0 || bv->bv_len > max_len;
}

/**
 * bio_split_rw - split a bio in two bios
 * @bio:  [in] bio to be split
 * @lim:  [in] queue limits to split based on
 * @segs: [out] number of segments in the bio with the first half of the sectors
 * @bs:	  [in] bio set to allocate the clone from
 * @max_bytes: [in] maximum number of bytes per bio
 *
 * Clone @bio, update the bi_iter of the clone to represent the first sectors
 * of @bio and update @bio->bi_iter to represent the remaining sectors. The
 * following is guaranteed for the cloned bio:
 * - That it has at most @max_bytes worth of data
 * - That it has at most queue_max_segments(@q) segments.
 *
 * Except for discard requests the cloned bio will point at the bi_io_vec of
 * the original bio. It is the responsibility of the caller to ensure that the
 * original bio is not freed before the cloned bio. The caller is also
 * responsible for ensuring that @bs is only destroyed after processing of the
 * split bio has finished.
 */
static struct bio *bio_split_rw(struct bio *bio, struct queue_limits *lim,
		unsigned *segs, struct bio_set *bs, unsigned max_bytes)
{
	struct bio_vec bv, bvprv, *bvprvp = NULL;
	struct bvec_iter iter;
	unsigned nsegs = 0, bytes = 0;

	bio_for_each_bvec(bv, bio, iter) {
		/*
		 * If the queue doesn't support SG gaps and adding this
		 * offset would create a gap, disallow it.
		 */
		if (bvprvp && bvec_gap_to_prev(lim, bvprvp, bv.bv_offset))
			goto split;

		if (nsegs < lim->max_segments &&
		    bytes + bv.bv_len <= max_bytes &&
		    bv.bv_offset + bv.bv_len <= PAGE_SIZE) {
			nsegs++;
			bytes += bv.bv_len;
		} else {
			if (bvec_split_segs(lim, &bv, &nsegs, &bytes,
					lim->max_segments, max_bytes))
				goto split;
		}

		bvprv = bv;
		bvprvp = &bvprv;
	}

	*segs = nsegs;
	return NULL;
split:
	*segs = nsegs;

	/*
	 * Individual bvecs might not be logical block aligned. Round down the
	 * split size so that each bio is properly block size aligned, even if
	 * we do not use the full hardware limits.
	 */
	bytes = ALIGN_DOWN(bytes, lim->logical_block_size);

	/*
	 * Bio splitting may cause subtle trouble such as hang when doing sync
	 * iopoll in direct IO routine. Given performance gain of iopoll for
	 * big IO can be trival, disable iopoll when split needed.
	 */
	bio_clear_polled(bio);
	return bio_split(bio, bytes >> SECTOR_SHIFT, GFP_NOIO, bs);
}

/**
 * __bio_split_to_limits - split a bio to fit the queue limits
 * @bio:     bio to be split
 * @lim:     queue limits to split based on
 * @nr_segs: returns the number of segments in the returned bio
 *
 * Check if @bio needs splitting based on the queue limits, and if so split off
 * a bio fitting the limits from the beginning of @bio and return it.  @bio is
 * shortened to the remainder and re-submitted.
 *
 * The split bio is allocated from @q->bio_split, which is provided by the
 * block layer.
 */
struct bio *__bio_split_to_limits(struct bio *bio, struct queue_limits *lim,
		       unsigned int *nr_segs)
{
	struct bio_set *bs = &bio->bi_bdev->bd_disk->bio_split;
	struct bio *split;

	switch (bio_op(bio)) {
	case REQ_OP_DISCARD:
	case REQ_OP_SECURE_ERASE:
		split = bio_split_discard(bio, lim, nr_segs, bs);
		break;
	case REQ_OP_WRITE_ZEROES:
		split = bio_split_write_zeroes(bio, lim, nr_segs, bs);
		break;
	default:
		split = bio_split_rw(bio, lim, nr_segs, bs,
				get_max_io_size(bio, lim) << SECTOR_SHIFT);
		break;
	}

	if (split) {
		/* there isn't chance to merge the splitted bio */
		split->bi_opf |= REQ_NOMERGE;

		blkcg_bio_issue_init(split);
		bio_chain(split, bio);
		trace_block_split(split, bio->bi_iter.bi_sector);
		submit_bio_noacct(bio);
		return split;
	}
	return bio;
}

/**
 * bio_split_to_limits - split a bio to fit the queue limits
 * @bio:     bio to be split
 *
 * Check if @bio needs splitting based on the queue limits of @bio->bi_bdev, and
 * if so split off a bio fitting the limits from the beginning of @bio and
 * return it.  @bio is shortened to the remainder and re-submitted.
 *
 * The split bio is allocated from @q->bio_split, which is provided by the
 * block layer.
 */
struct bio *bio_split_to_limits(struct bio *bio)
{
	struct queue_limits *lim = &bdev_get_queue(bio->bi_bdev)->limits;
	unsigned int nr_segs;

	if (bio_may_exceed_limits(bio, lim))
		return __bio_split_to_limits(bio, lim, &nr_segs);
	return bio;
}
EXPORT_SYMBOL(bio_split_to_limits);

unsigned int blk_recalc_rq_segments(struct request *rq)
{
	unsigned int nr_phys_segs = 0;
	unsigned int bytes = 0;
	struct req_iterator iter;
	struct bio_vec bv;

	if (!rq->bio)
		return 0;

	switch (bio_op(rq->bio)) {
	case REQ_OP_DISCARD:
	case REQ_OP_SECURE_ERASE:
		if (queue_max_discard_segments(rq->q) > 1) {
			struct bio *bio = rq->bio;

			for_each_bio(bio)
				nr_phys_segs++;
			return nr_phys_segs;
		}
		return 1;
	case REQ_OP_WRITE_ZEROES:
		return 0;
	default:
		break;
	}

	rq_for_each_bvec(bv, rq, iter)
		bvec_split_segs(&rq->q->limits, &bv, &nr_phys_segs, &bytes,
				UINT_MAX, UINT_MAX);
	return nr_phys_segs;
}

static inline struct scatterlist *blk_next_sg(struct scatterlist **sg,
		struct scatterlist *sglist)
{
	if (!*sg)
		return sglist;

	/*
	 * If the driver previously mapped a shorter list, we could see a
	 * termination bit prematurely unless it fully inits the sg table
	 * on each mapping. We KNOW that there must be more entries here
	 * or the driver would be buggy, so force clear the termination bit
	 * to avoid doing a full sg_init_table() in drivers for each command.
	 */
	sg_unmark_end(*sg);
	return sg_next(*sg);
}

static unsigned blk_bvec_map_sg(struct request_queue *q,
		struct bio_vec *bvec, struct scatterlist *sglist,
		struct scatterlist **sg)
{
	unsigned nbytes = bvec->bv_len;
	unsigned nsegs = 0, total = 0;

	while (nbytes > 0) {
		unsigned offset = bvec->bv_offset + total;
		unsigned len = min(get_max_segment_size(&q->limits,
				   bvec->bv_page, offset), nbytes);
		struct page *page = bvec->bv_page;

		/*
		 * Unfortunately a fair number of drivers barf on scatterlists
		 * that have an offset larger than PAGE_SIZE, despite other
		 * subsystems dealing with that invariant just fine.  For now
		 * stick to the legacy format where we never present those from
		 * the block layer, but the code below should be removed once
		 * these offenders (mostly MMC/SD drivers) are fixed.
		 */
		page += (offset >> PAGE_SHIFT);
		offset &= ~PAGE_MASK;

		*sg = blk_next_sg(sg, sglist);
		sg_set_page(*sg, page, len, offset);

		total += len;
		nbytes -= len;
		nsegs++;
	}

	return nsegs;
}

static inline int __blk_bvec_map_sg(struct bio_vec bv,
		struct scatterlist *sglist, struct scatterlist **sg)
{
	*sg = blk_next_sg(sg, sglist);
	sg_set_page(*sg, bv.bv_page, bv.bv_len, bv.bv_offset);
	return 1;
}

/* only try to merge bvecs into one sg if they are from two bios */
static inline bool
__blk_segment_map_sg_merge(struct request_queue *q, struct bio_vec *bvec,
			   struct bio_vec *bvprv, struct scatterlist **sg)
{

	int nbytes = bvec->bv_len;

	if (!*sg)
		return false;

	if ((*sg)->length + nbytes > queue_max_segment_size(q))
		return false;

	if (!biovec_phys_mergeable(q, bvprv, bvec))
		return false;

	(*sg)->length += nbytes;

	return true;
}

static int __blk_bios_map_sg(struct request_queue *q, struct bio *bio,
			     struct scatterlist *sglist,
			     struct scatterlist **sg)
{
	struct bio_vec bvec, bvprv = { NULL };
	struct bvec_iter iter;
	int nsegs = 0;
	bool new_bio = false;

	for_each_bio(bio) {
		bio_for_each_bvec(bvec, bio, iter) {
			/*
			 * Only try to merge bvecs from two bios given we
			 * have done bio internal merge when adding pages
			 * to bio
			 */
			if (new_bio &&
			    __blk_segment_map_sg_merge(q, &bvec, &bvprv, sg))
				goto next_bvec;

			if (bvec.bv_offset + bvec.bv_len <= PAGE_SIZE)
				nsegs += __blk_bvec_map_sg(bvec, sglist, sg);
			else
				nsegs += blk_bvec_map_sg(q, &bvec, sglist, sg);
 next_bvec:
			new_bio = false;
		}
		if (likely(bio->bi_iter.bi_size)) {
			bvprv = bvec;
			new_bio = true;
		}
	}

	return nsegs;
}

/*
 * map a request to scatterlist, return number of sg entries setup. Caller
 * must make sure sg can hold rq->nr_phys_segments entries
 */
int __blk_rq_map_sg(struct request_queue *q, struct request *rq,
		struct scatterlist *sglist, struct scatterlist **last_sg)
{
	int nsegs = 0;

	if (rq->rq_flags & RQF_SPECIAL_PAYLOAD)
		nsegs = __blk_bvec_map_sg(rq->special_vec, sglist, last_sg);
	else if (rq->bio)
		nsegs = __blk_bios_map_sg(q, rq->bio, sglist, last_sg);

	if (*last_sg)
		sg_mark_end(*last_sg);

	/*
	 * Something must have been wrong if the figured number of
	 * segment is bigger than number of req's physical segments
	 */
	WARN_ON(nsegs > blk_rq_nr_phys_segments(rq));

	return nsegs;
}
EXPORT_SYMBOL(__blk_rq_map_sg);

static inline unsigned int blk_rq_get_max_segments(struct request *rq)
{
	if (req_op(rq) == REQ_OP_DISCARD)
		return queue_max_discard_segments(rq->q);
	return queue_max_segments(rq->q);
}

static inline unsigned int blk_rq_get_max_sectors(struct request *rq,
						  sector_t offset)
{
	struct request_queue *q = rq->q;
	unsigned int max_sectors;

	if (blk_rq_is_passthrough(rq))
		return q->limits.max_hw_sectors;

	max_sectors = blk_queue_get_max_sectors(q, req_op(rq));
	if (!q->limits.chunk_sectors ||
	    req_op(rq) == REQ_OP_DISCARD ||
	    req_op(rq) == REQ_OP_SECURE_ERASE)
		return max_sectors;
	return min(max_sectors,
		   blk_chunk_sectors_left(offset, q->limits.chunk_sectors));
}

static inline int ll_new_hw_segment(struct request *req, struct bio *bio,
		unsigned int nr_phys_segs)
{
	if (!blk_cgroup_mergeable(req, bio))
		goto no_merge;

	if (blk_integrity_merge_bio(req->q, req, bio) == false)
		goto no_merge;

	/* discard request merge won't add new segment */
	if (req_op(req) == REQ_OP_DISCARD)
		return 1;

	if (req->nr_phys_segments + nr_phys_segs > blk_rq_get_max_segments(req))
		goto no_merge;

	/*
	 * This will form the start of a new hw segment.  Bump both
	 * counters.
	 */
	req->nr_phys_segments += nr_phys_segs;
	return 1;

no_merge:
	req_set_nomerge(req->q, req);
	return 0;
}

int ll_back_merge_fn(struct request *req, struct bio *bio, unsigned int nr_segs)
{
	if (req_gap_back_merge(req, bio))
		return 0;
	if (blk_integrity_rq(req) &&
	    integrity_req_gap_back_merge(req, bio))
		return 0;
	if (!bio_crypt_ctx_back_mergeable(req, bio))
		return 0;
	if (blk_rq_sectors(req) + bio_sectors(bio) >
	    blk_rq_get_max_sectors(req, blk_rq_pos(req))) {
		req_set_nomerge(req->q, req);
		return 0;
	}

	return ll_new_hw_segment(req, bio, nr_segs);
}

static int ll_front_merge_fn(struct request *req, struct bio *bio,
		unsigned int nr_segs)
{
	if (req_gap_front_merge(req, bio))
		return 0;
	if (blk_integrity_rq(req) &&
	    integrity_req_gap_front_merge(req, bio))
		return 0;
	if (!bio_crypt_ctx_front_mergeable(req, bio))
		return 0;
	if (blk_rq_sectors(req) + bio_sectors(bio) >
	    blk_rq_get_max_sectors(req, bio->bi_iter.bi_sector)) {
		req_set_nomerge(req->q, req);
		return 0;
	}

	return ll_new_hw_segment(req, bio, nr_segs);
}

static bool req_attempt_discard_merge(struct request_queue *q, struct request *req,
		struct request *next)
{
	unsigned short segments = blk_rq_nr_discard_segments(req);

	if (segments >= queue_max_discard_segments(q))
		goto no_merge;
	if (blk_rq_sectors(req) + bio_sectors(next->bio) >
	    blk_rq_get_max_sectors(req, blk_rq_pos(req)))
		goto no_merge;

	req->nr_phys_segments = segments + blk_rq_nr_discard_segments(next);
	return true;
no_merge:
	req_set_nomerge(q, req);
	return false;
}

static int ll_merge_requests_fn(struct request_queue *q, struct request *req,
				struct request *next)
{
	int total_phys_segments;

	if (req_gap_back_merge(req, next->bio))
		return 0;

	/*
	 * Will it become too large?
	 */
	if ((blk_rq_sectors(req) + blk_rq_sectors(next)) >
	    blk_rq_get_max_sectors(req, blk_rq_pos(req)))
		return 0;

	total_phys_segments = req->nr_phys_segments + next->nr_phys_segments;
	if (total_phys_segments > blk_rq_get_max_segments(req))
		return 0;

	if (!blk_cgroup_mergeable(req, next->bio))
		return 0;

	if (blk_integrity_merge_rq(q, req, next) == false)
		return 0;

	if (!bio_crypt_ctx_merge_rq(req, next))
		return 0;

	/* Merge is OK... */
	req->nr_phys_segments = total_phys_segments;
	return 1;
}

/**
 * blk_rq_set_mixed_merge - mark a request as mixed merge
 * @rq: request to mark as mixed merge
 *
 * Description:
 *     @rq is about to be mixed merged.  Make sure the attributes
 *     which can be mixed are set in each bio and mark @rq as mixed
 *     merged.
 */
void blk_rq_set_mixed_merge(struct request *rq)
{
	blk_opf_t ff = rq->cmd_flags & REQ_FAILFAST_MASK;
	struct bio *bio;

	if (rq->rq_flags & RQF_MIXED_MERGE)
		return;

	/*
	 * @rq will no longer represent mixable attributes for all the
	 * contained bios.  It will just track those of the first one.
	 * Distributes the attributs to each bio.
	 */
	for (bio = rq->bio; bio; bio = bio->bi_next) {
		WARN_ON_ONCE((bio->bi_opf & REQ_FAILFAST_MASK) &&
			     (bio->bi_opf & REQ_FAILFAST_MASK) != ff);
		bio->bi_opf |= ff;
	}
	rq->rq_flags |= RQF_MIXED_MERGE;
}

static void blk_account_io_merge_request(struct request *req)
{
	if (blk_do_io_stat(req)) {
		part_stat_lock();
		part_stat_inc(req->part, merges[op_stat_group(req_op(req))]);
		part_stat_unlock();
	}
}

static enum elv_merge blk_try_req_merge(struct request *req,
					struct request *next)
{
	if (blk_discard_mergable(req))
		return ELEVATOR_DISCARD_MERGE;
	else if (blk_rq_pos(req) + blk_rq_sectors(req) == blk_rq_pos(next))
		return ELEVATOR_BACK_MERGE;

	return ELEVATOR_NO_MERGE;
}

/*
 * For non-mq, this has to be called with the request spinlock acquired.
 * For mq with scheduling, the appropriate queue wide lock should be held.
 */
static struct request *attempt_merge(struct request_queue *q,
				     struct request *req, struct request *next)
{
	if (!rq_mergeable(req) || !rq_mergeable(next))
		return NULL;

	if (req_op(req) != req_op(next))
		return NULL;

	if (rq_data_dir(req) != rq_data_dir(next))
		return NULL;

	if (req->ioprio != next->ioprio)
		return NULL;

	/*
	 * If we are allowed to merge, then append bio list
	 * from next to rq and release next. merge_requests_fn
	 * will have updated segment counts, update sector
	 * counts here. Handle DISCARDs separately, as they
	 * have separate settings.
	 */

	switch (blk_try_req_merge(req, next)) {
	case ELEVATOR_DISCARD_MERGE:
		if (!req_attempt_discard_merge(q, req, next))
			return NULL;
		break;
	case ELEVATOR_BACK_MERGE:
		if (!ll_merge_requests_fn(q, req, next))
			return NULL;
		break;
	default:
		return NULL;
	}

	/*
	 * If failfast settings disagree or any of the two is already
	 * a mixed merge, mark both as mixed before proceeding.  This
	 * makes sure that all involved bios have mixable attributes
	 * set properly.
	 */
	if (((req->rq_flags | next->rq_flags) & RQF_MIXED_MERGE) ||
	    (req->cmd_flags & REQ_FAILFAST_MASK) !=
	    (next->cmd_flags & REQ_FAILFAST_MASK)) {
		blk_rq_set_mixed_merge(req);
		blk_rq_set_mixed_merge(next);
	}

	/*
	 * At this point we have either done a back merge or front merge. We
	 * need the smaller start_time_ns of the merged requests to be the
	 * current request for accounting purposes.
	 */
	if (next->start_time_ns < req->start_time_ns)
		req->start_time_ns = next->start_time_ns;

	req->biotail->bi_next = next->bio;
	req->biotail = next->biotail;

	req->__data_len += blk_rq_bytes(next);

	if (!blk_discard_mergable(req))
		elv_merge_requests(q, req, next);

	/*
	 * 'next' is going away, so update stats accordingly
	 */
	blk_account_io_merge_request(next);

	trace_block_rq_merge(next);

	/*
	 * ownership of bio passed from next to req, return 'next' for
	 * the caller to free
	 */
	next->bio = NULL;
	return next;
}

static struct request *attempt_back_merge(struct request_queue *q,
		struct request *rq)
{
	struct request *next = elv_latter_request(q, rq);

	if (next)
		return attempt_merge(q, rq, next);

	return NULL;
}

static struct request *attempt_front_merge(struct request_queue *q,
		struct request *rq)
{
	struct request *prev = elv_former_request(q, rq);

	if (prev)
		return attempt_merge(q, prev, rq);

	return NULL;
}

/*
 * Try to merge 'next' into 'rq'. Return true if the merge happened, false
 * otherwise. The caller is responsible for freeing 'next' if the merge
 * happened.
 */
bool blk_attempt_req_merge(struct request_queue *q, struct request *rq,
			   struct request *next)
{
	return attempt_merge(q, rq, next);
}

bool blk_rq_merge_ok(struct request *rq, struct bio *bio)
{
	if (!rq_mergeable(rq) || !bio_mergeable(bio))
		return false;

	if (req_op(rq) != bio_op(bio))
		return false;

	/* different data direction or already started, don't merge */
	if (bio_data_dir(bio) != rq_data_dir(rq))
		return false;

	/* don't merge across cgroup boundaries */
	if (!blk_cgroup_mergeable(rq, bio))
		return false;

	/* don't merge across cgroup boundaries */
	if (!blk_cgroup_mergeable(rq, bio))
		return false;

	/* only merge integrity protected bio into ditto rq */
	if (blk_integrity_merge_bio(rq->q, rq, bio) == false)
		return false;

	/* Only merge if the crypt contexts are compatible */
	if (!bio_crypt_rq_ctx_compatible(rq, bio))
		return false;

	if (rq->ioprio != bio_prio(bio))
		return false;

	return true;
}

enum elv_merge blk_try_merge(struct request *rq, struct bio *bio)
{
	if (blk_discard_mergable(rq))
		return ELEVATOR_DISCARD_MERGE;
	else if (blk_rq_pos(rq) + blk_rq_sectors(rq) == bio->bi_iter.bi_sector)
		return ELEVATOR_BACK_MERGE;
	else if (blk_rq_pos(rq) - bio_sectors(bio) == bio->bi_iter.bi_sector)
		return ELEVATOR_FRONT_MERGE;
	return ELEVATOR_NO_MERGE;
}

static void blk_account_io_merge_bio(struct request *req)
{
	if (!blk_do_io_stat(req))
		return;

	part_stat_lock();
	part_stat_inc(req->part, merges[op_stat_group(req_op(req))]);
	part_stat_unlock();
}

enum bio_merge_status {
	BIO_MERGE_OK,
	BIO_MERGE_NONE,
	BIO_MERGE_FAILED,
};

static enum bio_merge_status bio_attempt_back_merge(struct request *req,
		struct bio *bio, unsigned int nr_segs)
{
	const blk_opf_t ff = bio->bi_opf & REQ_FAILFAST_MASK;

	if (!ll_back_merge_fn(req, bio, nr_segs))
		return BIO_MERGE_FAILED;

	trace_block_bio_backmerge(bio);
	rq_qos_merge(req->q, req, bio);

	if ((req->cmd_flags & REQ_FAILFAST_MASK) != ff)
		blk_rq_set_mixed_merge(req);

	req->biotail->bi_next = bio;
	req->biotail = bio;
	req->__data_len += bio->bi_iter.bi_size;

	bio_crypt_free_ctx(bio);

	blk_account_io_merge_bio(req);
	return BIO_MERGE_OK;
}

static enum bio_merge_status bio_attempt_front_merge(struct request *req,
		struct bio *bio, unsigned int nr_segs)
{
	const blk_opf_t ff = bio->bi_opf & REQ_FAILFAST_MASK;

	if (!ll_front_merge_fn(req, bio, nr_segs))
		return BIO_MERGE_FAILED;

	trace_block_bio_frontmerge(bio);
	rq_qos_merge(req->q, req, bio);

	if ((req->cmd_flags & REQ_FAILFAST_MASK) != ff)
		blk_rq_set_mixed_merge(req);

	bio->bi_next = req->bio;
	req->bio = bio;

	req->__sector = bio->bi_iter.bi_sector;
	req->__data_len += bio->bi_iter.bi_size;

	bio_crypt_do_front_merge(req, bio);

	blk_account_io_merge_bio(req);
	return BIO_MERGE_OK;
}

static enum bio_merge_status bio_attempt_discard_merge(struct request_queue *q,
		struct request *req, struct bio *bio)
{
	unsigned short segments = blk_rq_nr_discard_segments(req);

	if (segments >= queue_max_discard_segments(q))
		goto no_merge;
	if (blk_rq_sectors(req) + bio_sectors(bio) >
	    blk_rq_get_max_sectors(req, blk_rq_pos(req)))
		goto no_merge;

	rq_qos_merge(q, req, bio);

	req->biotail->bi_next = bio;
	req->biotail = bio;
	req->__data_len += bio->bi_iter.bi_size;
	req->nr_phys_segments = segments + 1;

	blk_account_io_merge_bio(req);
	return BIO_MERGE_OK;
no_merge:
	req_set_nomerge(q, req);
	return BIO_MERGE_FAILED;
}

static enum bio_merge_status blk_attempt_bio_merge(struct request_queue *q,
						   struct request *rq,
						   struct bio *bio,
						   unsigned int nr_segs,
						   bool sched_allow_merge)
{
	if (!blk_rq_merge_ok(rq, bio))
		return BIO_MERGE_NONE;

	switch (blk_try_merge(rq, bio)) {
	case ELEVATOR_BACK_MERGE:
		if (!sched_allow_merge || blk_mq_sched_allow_merge(q, rq, bio))
			return bio_attempt_back_merge(rq, bio, nr_segs);
		break;
	case ELEVATOR_FRONT_MERGE:
		if (!sched_allow_merge || blk_mq_sched_allow_merge(q, rq, bio))
			return bio_attempt_front_merge(rq, bio, nr_segs);
		break;
	case ELEVATOR_DISCARD_MERGE:
		return bio_attempt_discard_merge(q, rq, bio);
	default:
		return BIO_MERGE_NONE;
	}

	return BIO_MERGE_FAILED;
}

/**
 * blk_attempt_plug_merge - try to merge with %current's plugged list
 * @q: request_queue new bio is being queued at
 * @bio: new bio being queued
 * @nr_segs: number of segments in @bio
 * from the passed in @q already in the plug list
 *
 * Determine whether @bio being queued on @q can be merged with the previous
 * request on %current's plugged list.  Returns %true if merge was successful,
 * otherwise %false.
 *
 * Plugging coalesces IOs from the same issuer for the same purpose without
 * going through @q->queue_lock.  As such it's more of an issuing mechanism
 * than scheduling, and the request, while may have elvpriv data, is not
 * added on the elevator at this point.  In addition, we don't have
 * reliable access to the elevator outside queue lock.  Only check basic
 * merging parameters without querying the elevator.
 *
 * Caller must ensure !blk_queue_nomerges(q) beforehand.
 */
bool blk_attempt_plug_merge(struct request_queue *q, struct bio *bio,
		unsigned int nr_segs)
{
	struct blk_plug *plug;
	struct request *rq;

	plug = blk_mq_plug(bio);
	if (!plug || rq_list_empty(plug->mq_list))
		return false;

	rq_list_for_each(&plug->mq_list, rq) {
		if (rq->q == q) {
			if (blk_attempt_bio_merge(q, rq, bio, nr_segs, false) ==
			    BIO_MERGE_OK)
				return true;
			break;
		}

		/*
		 * Only keep iterating plug list for merges if we have multiple
		 * queues
		 */
		if (!plug->multiple_queues)
			break;
	}
	return false;
}

/*
 * Iterate list of requests and see if we can merge this bio with any
 * of them.
 */
bool blk_bio_list_merge(struct request_queue *q, struct list_head *list,
			struct bio *bio, unsigned int nr_segs)
{
	struct request *rq;
	int checked = 8;

	list_for_each_entry_reverse(rq, list, queuelist) {
		if (!checked--)
			break;

		switch (blk_attempt_bio_merge(q, rq, bio, nr_segs, true)) {
		case BIO_MERGE_NONE:
			continue;
		case BIO_MERGE_OK:
			return true;
		case BIO_MERGE_FAILED:
			return false;
		}

	}

	return false;
}
EXPORT_SYMBOL_GPL(blk_bio_list_merge);

bool blk_mq_sched_try_merge(struct request_queue *q, struct bio *bio,
		unsigned int nr_segs, struct request **merged_request)
{
	struct request *rq;

	switch (elv_merge(q, &rq, bio)) {
	case ELEVATOR_BACK_MERGE:
		if (!blk_mq_sched_allow_merge(q, rq, bio))
			return false;
		if (bio_attempt_back_merge(rq, bio, nr_segs) != BIO_MERGE_OK)
			return false;
		*merged_request = attempt_back_merge(q, rq);
		if (!*merged_request)
			elv_merged_request(q, rq, ELEVATOR_BACK_MERGE);
		return true;
	case ELEVATOR_FRONT_MERGE:
		if (!blk_mq_sched_allow_merge(q, rq, bio))
			return false;
		if (bio_attempt_front_merge(rq, bio, nr_segs) != BIO_MERGE_OK)
			return false;
		*merged_request = attempt_front_merge(q, rq);
		if (!*merged_request)
			elv_merged_request(q, rq, ELEVATOR_FRONT_MERGE);
		return true;
	case ELEVATOR_DISCARD_MERGE:
		return bio_attempt_discard_merge(q, rq, bio) == BIO_MERGE_OK;
	default:
		return false;
	}
}
EXPORT_SYMBOL_GPL(blk_mq_sched_try_merge);<|MERGE_RESOLUTION|>--- conflicted
+++ resolved
@@ -8,10 +8,7 @@
 #include <linux/blkdev.h>
 #include <linux/blk-integrity.h>
 #include <linux/scatterlist.h>
-<<<<<<< HEAD
-=======
 #include <linux/part_stat.h>
->>>>>>> 29549c70
 #include <linux/blk-cgroup.h>
 
 #include <trace/events/block.h>
@@ -885,10 +882,6 @@
 
 	/* different data direction or already started, don't merge */
 	if (bio_data_dir(bio) != rq_data_dir(rq))
-		return false;
-
-	/* don't merge across cgroup boundaries */
-	if (!blk_cgroup_mergeable(rq, bio))
 		return false;
 
 	/* don't merge across cgroup boundaries */
