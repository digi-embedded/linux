// SPDX-License-Identifier: GPL-2.0
/*
 * Functions related to segment and merge handling
 */
#include <linux/kernel.h>
#include <linux/module.h>
#include <linux/bio.h>
#include <linux/blkdev.h>
#include <linux/scatterlist.h>

#include <trace/events/block.h>

#include "blk.h"
#include "blk-rq-qos.h"

static inline bool bio_will_gap(struct request_queue *q,
		struct request *prev_rq, struct bio *prev, struct bio *next)
{
	struct bio_vec pb, nb;

	if (!bio_has_data(prev) || !queue_virt_boundary(q))
		return false;

	/*
	 * Don't merge if the 1st bio starts with non-zero offset, otherwise it
	 * is quite difficult to respect the sg gap limit.  We work hard to
	 * merge a huge number of small single bios in case of mkfs.
	 */
	if (prev_rq)
		bio_get_first_bvec(prev_rq->bio, &pb);
	else
		bio_get_first_bvec(prev, &pb);
	if (pb.bv_offset & queue_virt_boundary(q))
		return true;

	/*
	 * We don't need to worry about the situation that the merged segment
	 * ends in unaligned virt boundary:
	 *
	 * - if 'pb' ends aligned, the merged segment ends aligned
	 * - if 'pb' ends unaligned, the next bio must include
	 *   one single bvec of 'nb', otherwise the 'nb' can't
	 *   merge with 'pb'
	 */
	bio_get_last_bvec(prev, &pb);
	bio_get_first_bvec(next, &nb);
	if (biovec_phys_mergeable(q, &pb, &nb))
		return false;
	return __bvec_gap_to_prev(q, &pb, nb.bv_offset);
}

static inline bool req_gap_back_merge(struct request *req, struct bio *bio)
{
	return bio_will_gap(req->q, req, req->biotail, bio);
}

static inline bool req_gap_front_merge(struct request *req, struct bio *bio)
{
	return bio_will_gap(req->q, NULL, bio, req->bio);
}

static struct bio *blk_bio_discard_split(struct request_queue *q,
					 struct bio *bio,
					 struct bio_set *bs,
					 unsigned *nsegs)
{
	unsigned int max_discard_sectors, granularity;
	int alignment;
	sector_t tmp;
	unsigned split_sectors;

	*nsegs = 1;

	/* Zero-sector (unknown) and one-sector granularities are the same.  */
	granularity = max(q->limits.discard_granularity >> 9, 1U);

	max_discard_sectors = min(q->limits.max_discard_sectors,
			bio_allowed_max_sectors(q));
	max_discard_sectors -= max_discard_sectors % granularity;

	if (unlikely(!max_discard_sectors)) {
		/* XXX: warn */
		return NULL;
	}

	if (bio_sectors(bio) <= max_discard_sectors)
		return NULL;

	split_sectors = max_discard_sectors;

	/*
	 * If the next starting sector would be misaligned, stop the discard at
	 * the previous aligned sector.
	 */
	alignment = (q->limits.discard_alignment >> 9) % granularity;

	tmp = bio->bi_iter.bi_sector + split_sectors - alignment;
	tmp = sector_div(tmp, granularity);

	if (split_sectors > tmp)
		split_sectors -= tmp;

	return bio_split(bio, split_sectors, GFP_NOIO, bs);
}

static struct bio *blk_bio_write_zeroes_split(struct request_queue *q,
		struct bio *bio, struct bio_set *bs, unsigned *nsegs)
{
	*nsegs = 0;

	if (!q->limits.max_write_zeroes_sectors)
		return NULL;

	if (bio_sectors(bio) <= q->limits.max_write_zeroes_sectors)
		return NULL;

	return bio_split(bio, q->limits.max_write_zeroes_sectors, GFP_NOIO, bs);
}

static struct bio *blk_bio_write_same_split(struct request_queue *q,
					    struct bio *bio,
					    struct bio_set *bs,
					    unsigned *nsegs)
{
	*nsegs = 1;

	if (!q->limits.max_write_same_sectors)
		return NULL;

	if (bio_sectors(bio) <= q->limits.max_write_same_sectors)
		return NULL;

	return bio_split(bio, q->limits.max_write_same_sectors, GFP_NOIO, bs);
}

/*
 * Return the maximum number of sectors from the start of a bio that may be
 * submitted as a single request to a block device. If enough sectors remain,
 * align the end to the physical block size. Otherwise align the end to the
 * logical block size. This approach minimizes the number of non-aligned
 * requests that are submitted to a block device if the start of a bio is not
 * aligned to a physical block boundary.
 */
static inline unsigned get_max_io_size(struct request_queue *q,
				       struct bio *bio)
{
	unsigned sectors = blk_max_size_offset(q, bio->bi_iter.bi_sector, 0);
	unsigned max_sectors = sectors;
	unsigned pbs = queue_physical_block_size(q) >> SECTOR_SHIFT;
	unsigned lbs = queue_logical_block_size(q) >> SECTOR_SHIFT;
	unsigned start_offset = bio->bi_iter.bi_sector & (pbs - 1);

	max_sectors += start_offset;
	max_sectors &= ~(pbs - 1);
	if (max_sectors > start_offset)
		return max_sectors - start_offset;

	return sectors & ~(lbs - 1);
}

static inline unsigned get_max_segment_size(const struct request_queue *q,
					    struct page *start_page,
					    unsigned long offset)
{
	unsigned long mask = queue_segment_boundary(q);

	offset = mask & (page_to_phys(start_page) + offset);

	/*
	 * overflow may be triggered in case of zero page physical address
	 * on 32bit arch, use queue's max segment size when that happens.
	 */
	return min_not_zero(mask - offset + 1,
			(unsigned long)queue_max_segment_size(q));
}

/**
 * bvec_split_segs - verify whether or not a bvec should be split in the middle
 * @q:        [in] request queue associated with the bio associated with @bv
 * @bv:       [in] bvec to examine
 * @nsegs:    [in,out] Number of segments in the bio being built. Incremented
 *            by the number of segments from @bv that may be appended to that
 *            bio without exceeding @max_segs
 * @sectors:  [in,out] Number of sectors in the bio being built. Incremented
 *            by the number of sectors from @bv that may be appended to that
 *            bio without exceeding @max_sectors
 * @max_segs: [in] upper bound for *@nsegs
 * @max_sectors: [in] upper bound for *@sectors
 *
 * When splitting a bio, it can happen that a bvec is encountered that is too
 * big to fit in a single segment and hence that it has to be split in the
 * middle. This function verifies whether or not that should happen. The value
 * %true is returned if and only if appending the entire @bv to a bio with
 * *@nsegs segments and *@sectors sectors would make that bio unacceptable for
 * the block driver.
 */
static bool bvec_split_segs(const struct request_queue *q,
			    const struct bio_vec *bv, unsigned *nsegs,
			    unsigned *sectors, unsigned max_segs,
			    unsigned max_sectors)
{
	unsigned max_len = (min(max_sectors, UINT_MAX >> 9) - *sectors) << 9;
	unsigned len = min(bv->bv_len, max_len);
	unsigned total_len = 0;
	unsigned seg_size = 0;

	while (len && *nsegs < max_segs) {
		seg_size = get_max_segment_size(q, bv->bv_page,
						bv->bv_offset + total_len);
		seg_size = min(seg_size, len);

		(*nsegs)++;
		total_len += seg_size;
		len -= seg_size;

		if ((bv->bv_offset + total_len) & queue_virt_boundary(q))
			break;
	}

	*sectors += total_len >> 9;

	/* tell the caller to split the bvec if it is too big to fit */
	return len > 0 || bv->bv_len > max_len;
}

/**
 * blk_bio_segment_split - split a bio in two bios
 * @q:    [in] request queue pointer
 * @bio:  [in] bio to be split
 * @bs:	  [in] bio set to allocate the clone from
 * @segs: [out] number of segments in the bio with the first half of the sectors
 *
 * Clone @bio, update the bi_iter of the clone to represent the first sectors
 * of @bio and update @bio->bi_iter to represent the remaining sectors. The
 * following is guaranteed for the cloned bio:
 * - That it has at most get_max_io_size(@q, @bio) sectors.
 * - That it has at most queue_max_segments(@q) segments.
 *
 * Except for discard requests the cloned bio will point at the bi_io_vec of
 * the original bio. It is the responsibility of the caller to ensure that the
 * original bio is not freed before the cloned bio. The caller is also
 * responsible for ensuring that @bs is only destroyed after processing of the
 * split bio has finished.
 */
static struct bio *blk_bio_segment_split(struct request_queue *q,
					 struct bio *bio,
					 struct bio_set *bs,
					 unsigned *segs)
{
	struct bio_vec bv, bvprv, *bvprvp = NULL;
	struct bvec_iter iter;
	unsigned nsegs = 0, sectors = 0;
	const unsigned max_sectors = get_max_io_size(q, bio);
	const unsigned max_segs = queue_max_segments(q);

	bio_for_each_bvec(bv, bio, iter) {
		/*
		 * If the queue doesn't support SG gaps and adding this
		 * offset would create a gap, disallow it.
		 */
		if (bvprvp && bvec_gap_to_prev(q, bvprvp, bv.bv_offset))
			goto split;

		if (nsegs < max_segs &&
		    sectors + (bv.bv_len >> 9) <= max_sectors &&
		    bv.bv_offset + bv.bv_len <= PAGE_SIZE) {
			nsegs++;
			sectors += bv.bv_len >> 9;
		} else if (bvec_split_segs(q, &bv, &nsegs, &sectors, max_segs,
					 max_sectors)) {
			goto split;
		}

		bvprv = bv;
		bvprvp = &bvprv;
	}

	*segs = nsegs;
	return NULL;
split:
	*segs = nsegs;

	/*
	 * Bio splitting may cause subtle trouble such as hang when doing sync
	 * iopoll in direct IO routine. Given performance gain of iopoll for
	 * big IO can be trival, disable iopoll when split needed.
	 */
	bio_clear_hipri(bio);

	return bio_split(bio, sectors, GFP_NOIO, bs);
}

/**
 * __blk_queue_split - split a bio and submit the second half
 * @bio:     [in, out] bio to be split
 * @nr_segs: [out] number of segments in the first bio
 *
 * Split a bio into two bios, chain the two bios, submit the second half and
 * store a pointer to the first half in *@bio. If the second bio is still too
 * big it will be split by a recursive call to this function. Since this
 * function may allocate a new bio from q->bio_split, it is the responsibility
 * of the caller to ensure that q->bio_split is only released after processing
 * of the split bio has finished.
 */
void __blk_queue_split(struct bio **bio, unsigned int *nr_segs)
{
	struct request_queue *q = (*bio)->bi_bdev->bd_disk->queue;
	struct bio *split = NULL;

	switch (bio_op(*bio)) {
	case REQ_OP_DISCARD:
	case REQ_OP_SECURE_ERASE:
		split = blk_bio_discard_split(q, *bio, &q->bio_split, nr_segs);
		break;
	case REQ_OP_WRITE_ZEROES:
		split = blk_bio_write_zeroes_split(q, *bio, &q->bio_split,
				nr_segs);
		break;
	case REQ_OP_WRITE_SAME:
		split = blk_bio_write_same_split(q, *bio, &q->bio_split,
				nr_segs);
		break;
	default:
		/*
		 * All drivers must accept single-segments bios that are <=
		 * PAGE_SIZE.  This is a quick and dirty check that relies on
		 * the fact that bi_io_vec[0] is always valid if a bio has data.
		 * The check might lead to occasional false negatives when bios
		 * are cloned, but compared to the performance impact of cloned
		 * bios themselves the loop below doesn't matter anyway.
		 */
		if (!q->limits.chunk_sectors &&
		    (*bio)->bi_vcnt == 1 &&
		    ((*bio)->bi_io_vec[0].bv_len +
		     (*bio)->bi_io_vec[0].bv_offset) <= PAGE_SIZE) {
			*nr_segs = 1;
			break;
		}
		split = blk_bio_segment_split(q, *bio, &q->bio_split, nr_segs);
		break;
	}

	if (split) {
		/* there isn't chance to merge the splitted bio */
		split->bi_opf |= REQ_NOMERGE;

		bio_chain(split, *bio);
		trace_block_split(split, (*bio)->bi_iter.bi_sector);
		submit_bio_noacct(*bio);
		*bio = split;

		blk_throtl_charge_bio_split(*bio);
	}
}

/**
 * blk_queue_split - split a bio and submit the second half
 * @bio: [in, out] bio to be split
 *
 * Split a bio into two bios, chains the two bios, submit the second half and
 * store a pointer to the first half in *@bio. Since this function may allocate
 * a new bio from q->bio_split, it is the responsibility of the caller to ensure
 * that q->bio_split is only released after processing of the split bio has
 * finished.
 */
void blk_queue_split(struct bio **bio)
{
	unsigned int nr_segs;

	__blk_queue_split(bio, &nr_segs);
}
EXPORT_SYMBOL(blk_queue_split);

unsigned int blk_recalc_rq_segments(struct request *rq)
{
	unsigned int nr_phys_segs = 0;
	unsigned int nr_sectors = 0;
	struct req_iterator iter;
	struct bio_vec bv;

	if (!rq->bio)
		return 0;

	switch (bio_op(rq->bio)) {
	case REQ_OP_DISCARD:
	case REQ_OP_SECURE_ERASE:
		if (queue_max_discard_segments(rq->q) > 1) {
			struct bio *bio = rq->bio;

			for_each_bio(bio)
				nr_phys_segs++;
			return nr_phys_segs;
		}
		return 1;
	case REQ_OP_WRITE_ZEROES:
		return 0;
	case REQ_OP_WRITE_SAME:
		return 1;
	}

	rq_for_each_bvec(bv, rq, iter)
		bvec_split_segs(rq->q, &bv, &nr_phys_segs, &nr_sectors,
				UINT_MAX, UINT_MAX);
	return nr_phys_segs;
}

static inline struct scatterlist *blk_next_sg(struct scatterlist **sg,
		struct scatterlist *sglist)
{
	if (!*sg)
		return sglist;

	/*
	 * If the driver previously mapped a shorter list, we could see a
	 * termination bit prematurely unless it fully inits the sg table
	 * on each mapping. We KNOW that there must be more entries here
	 * or the driver would be buggy, so force clear the termination bit
	 * to avoid doing a full sg_init_table() in drivers for each command.
	 */
	sg_unmark_end(*sg);
	return sg_next(*sg);
}

static unsigned blk_bvec_map_sg(struct request_queue *q,
		struct bio_vec *bvec, struct scatterlist *sglist,
		struct scatterlist **sg)
{
	unsigned nbytes = bvec->bv_len;
	unsigned nsegs = 0, total = 0;

	while (nbytes > 0) {
		unsigned offset = bvec->bv_offset + total;
		unsigned len = min(get_max_segment_size(q, bvec->bv_page,
					offset), nbytes);
		struct page *page = bvec->bv_page;

		/*
		 * Unfortunately a fair number of drivers barf on scatterlists
		 * that have an offset larger than PAGE_SIZE, despite other
		 * subsystems dealing with that invariant just fine.  For now
		 * stick to the legacy format where we never present those from
		 * the block layer, but the code below should be removed once
		 * these offenders (mostly MMC/SD drivers) are fixed.
		 */
		page += (offset >> PAGE_SHIFT);
		offset &= ~PAGE_MASK;

		*sg = blk_next_sg(sg, sglist);
		sg_set_page(*sg, page, len, offset);

		total += len;
		nbytes -= len;
		nsegs++;
	}

	return nsegs;
}

static inline int __blk_bvec_map_sg(struct bio_vec bv,
		struct scatterlist *sglist, struct scatterlist **sg)
{
	*sg = blk_next_sg(sg, sglist);
	sg_set_page(*sg, bv.bv_page, bv.bv_len, bv.bv_offset);
	return 1;
}

/* only try to merge bvecs into one sg if they are from two bios */
static inline bool
__blk_segment_map_sg_merge(struct request_queue *q, struct bio_vec *bvec,
			   struct bio_vec *bvprv, struct scatterlist **sg)
{

	int nbytes = bvec->bv_len;

	if (!*sg)
		return false;

	if ((*sg)->length + nbytes > queue_max_segment_size(q))
		return false;

	if (!biovec_phys_mergeable(q, bvprv, bvec))
		return false;

	(*sg)->length += nbytes;

	return true;
}

static int __blk_bios_map_sg(struct request_queue *q, struct bio *bio,
			     struct scatterlist *sglist,
			     struct scatterlist **sg)
{
	struct bio_vec bvec, bvprv = { NULL };
	struct bvec_iter iter;
	int nsegs = 0;
	bool new_bio = false;

	for_each_bio(bio) {
		bio_for_each_bvec(bvec, bio, iter) {
			/*
			 * Only try to merge bvecs from two bios given we
			 * have done bio internal merge when adding pages
			 * to bio
			 */
			if (new_bio &&
			    __blk_segment_map_sg_merge(q, &bvec, &bvprv, sg))
				goto next_bvec;

			if (bvec.bv_offset + bvec.bv_len <= PAGE_SIZE)
				nsegs += __blk_bvec_map_sg(bvec, sglist, sg);
			else
				nsegs += blk_bvec_map_sg(q, &bvec, sglist, sg);
 next_bvec:
			new_bio = false;
		}
		if (likely(bio->bi_iter.bi_size)) {
			bvprv = bvec;
			new_bio = true;
		}
	}

	return nsegs;
}

/*
 * map a request to scatterlist, return number of sg entries setup. Caller
 * must make sure sg can hold rq->nr_phys_segments entries
 */
int __blk_rq_map_sg(struct request_queue *q, struct request *rq,
		struct scatterlist *sglist, struct scatterlist **last_sg)
{
	int nsegs = 0;

	if (rq->rq_flags & RQF_SPECIAL_PAYLOAD)
		nsegs = __blk_bvec_map_sg(rq->special_vec, sglist, last_sg);
	else if (rq->bio && bio_op(rq->bio) == REQ_OP_WRITE_SAME)
		nsegs = __blk_bvec_map_sg(bio_iovec(rq->bio), sglist, last_sg);
	else if (rq->bio)
		nsegs = __blk_bios_map_sg(q, rq->bio, sglist, last_sg);

	if (*last_sg)
		sg_mark_end(*last_sg);

	/*
	 * Something must have been wrong if the figured number of
	 * segment is bigger than number of req's physical segments
	 */
	WARN_ON(nsegs > blk_rq_nr_phys_segments(rq));

	return nsegs;
}
EXPORT_SYMBOL(__blk_rq_map_sg);

static inline unsigned int blk_rq_get_max_segments(struct request *rq)
{
	if (req_op(rq) == REQ_OP_DISCARD)
		return queue_max_discard_segments(rq->q);
	return queue_max_segments(rq->q);
}

static inline unsigned int blk_rq_get_max_segments(struct request *rq)
{
	if (req_op(rq) == REQ_OP_DISCARD)
		return queue_max_discard_segments(rq->q);
	return queue_max_segments(rq->q);
}

static inline int ll_new_hw_segment(struct request *req, struct bio *bio,
		unsigned int nr_phys_segs)
{
<<<<<<< HEAD
	if (req->nr_phys_segments + nr_phys_segs > blk_rq_get_max_segments(req))
=======
	if (blk_integrity_merge_bio(req->q, req, bio) == false)
>>>>>>> c1084c27
		goto no_merge;

	/* discard request merge won't add new segment */
	if (req_op(req) == REQ_OP_DISCARD)
		return 1;

	if (req->nr_phys_segments + nr_phys_segs > blk_rq_get_max_segments(req))
		goto no_merge;

	/*
	 * This will form the start of a new hw segment.  Bump both
	 * counters.
	 */
	req->nr_phys_segments += nr_phys_segs;
	return 1;

no_merge:
	req_set_nomerge(req->q, req);
	return 0;
}

int ll_back_merge_fn(struct request *req, struct bio *bio, unsigned int nr_segs)
{
	if (req_gap_back_merge(req, bio))
		return 0;
	if (blk_integrity_rq(req) &&
	    integrity_req_gap_back_merge(req, bio))
		return 0;
	if (!bio_crypt_ctx_back_mergeable(req, bio))
		return 0;
	if (blk_rq_sectors(req) + bio_sectors(bio) >
	    blk_rq_get_max_sectors(req, blk_rq_pos(req))) {
		req_set_nomerge(req->q, req);
		return 0;
	}

	return ll_new_hw_segment(req, bio, nr_segs);
}

static int ll_front_merge_fn(struct request *req, struct bio *bio,
		unsigned int nr_segs)
{
	if (req_gap_front_merge(req, bio))
		return 0;
	if (blk_integrity_rq(req) &&
	    integrity_req_gap_front_merge(req, bio))
		return 0;
	if (!bio_crypt_ctx_front_mergeable(req, bio))
		return 0;
	if (blk_rq_sectors(req) + bio_sectors(bio) >
	    blk_rq_get_max_sectors(req, bio->bi_iter.bi_sector)) {
		req_set_nomerge(req->q, req);
		return 0;
	}

	return ll_new_hw_segment(req, bio, nr_segs);
}

static bool req_attempt_discard_merge(struct request_queue *q, struct request *req,
		struct request *next)
{
	unsigned short segments = blk_rq_nr_discard_segments(req);

	if (segments >= queue_max_discard_segments(q))
		goto no_merge;
	if (blk_rq_sectors(req) + bio_sectors(next->bio) >
	    blk_rq_get_max_sectors(req, blk_rq_pos(req)))
		goto no_merge;

	req->nr_phys_segments = segments + blk_rq_nr_discard_segments(next);
	return true;
no_merge:
	req_set_nomerge(q, req);
	return false;
}

static int ll_merge_requests_fn(struct request_queue *q, struct request *req,
				struct request *next)
{
	int total_phys_segments;

	if (req_gap_back_merge(req, next->bio))
		return 0;

	/*
	 * Will it become too large?
	 */
	if ((blk_rq_sectors(req) + blk_rq_sectors(next)) >
	    blk_rq_get_max_sectors(req, blk_rq_pos(req)))
		return 0;

	total_phys_segments = req->nr_phys_segments + next->nr_phys_segments;
	if (total_phys_segments > blk_rq_get_max_segments(req))
		return 0;

	if (blk_integrity_merge_rq(q, req, next) == false)
		return 0;

	if (!bio_crypt_ctx_merge_rq(req, next))
		return 0;

	/* Merge is OK... */
	req->nr_phys_segments = total_phys_segments;
	return 1;
}

/**
 * blk_rq_set_mixed_merge - mark a request as mixed merge
 * @rq: request to mark as mixed merge
 *
 * Description:
 *     @rq is about to be mixed merged.  Make sure the attributes
 *     which can be mixed are set in each bio and mark @rq as mixed
 *     merged.
 */
void blk_rq_set_mixed_merge(struct request *rq)
{
	unsigned int ff = rq->cmd_flags & REQ_FAILFAST_MASK;
	struct bio *bio;

	if (rq->rq_flags & RQF_MIXED_MERGE)
		return;

	/*
	 * @rq will no longer represent mixable attributes for all the
	 * contained bios.  It will just track those of the first one.
	 * Distributes the attributs to each bio.
	 */
	for (bio = rq->bio; bio; bio = bio->bi_next) {
		WARN_ON_ONCE((bio->bi_opf & REQ_FAILFAST_MASK) &&
			     (bio->bi_opf & REQ_FAILFAST_MASK) != ff);
		bio->bi_opf |= ff;
	}
	rq->rq_flags |= RQF_MIXED_MERGE;
}

static void blk_account_io_merge_request(struct request *req)
{
	if (blk_do_io_stat(req)) {
		part_stat_lock();
		part_stat_inc(req->part, merges[op_stat_group(req_op(req))]);
		part_stat_unlock();
	}
}

static enum elv_merge blk_try_req_merge(struct request *req,
					struct request *next)
{
	if (blk_discard_mergable(req))
		return ELEVATOR_DISCARD_MERGE;
	else if (blk_rq_pos(req) + blk_rq_sectors(req) == blk_rq_pos(next))
		return ELEVATOR_BACK_MERGE;

	return ELEVATOR_NO_MERGE;
}

/*
 * For non-mq, this has to be called with the request spinlock acquired.
 * For mq with scheduling, the appropriate queue wide lock should be held.
 */
static struct request *attempt_merge(struct request_queue *q,
				     struct request *req, struct request *next)
{
	if (!rq_mergeable(req) || !rq_mergeable(next))
		return NULL;

	if (req_op(req) != req_op(next))
		return NULL;

	if (rq_data_dir(req) != rq_data_dir(next)
	    || req->rq_disk != next->rq_disk)
		return NULL;

	if (req_op(req) == REQ_OP_WRITE_SAME &&
	    !blk_write_same_mergeable(req->bio, next->bio))
		return NULL;

	/*
	 * Don't allow merge of different write hints, or for a hint with
	 * non-hint IO.
	 */
	if (req->write_hint != next->write_hint)
		return NULL;

	if (req->ioprio != next->ioprio)
		return NULL;

	/*
	 * If we are allowed to merge, then append bio list
	 * from next to rq and release next. merge_requests_fn
	 * will have updated segment counts, update sector
	 * counts here. Handle DISCARDs separately, as they
	 * have separate settings.
	 */

	switch (blk_try_req_merge(req, next)) {
	case ELEVATOR_DISCARD_MERGE:
		if (!req_attempt_discard_merge(q, req, next))
			return NULL;
		break;
	case ELEVATOR_BACK_MERGE:
		if (!ll_merge_requests_fn(q, req, next))
			return NULL;
		break;
	default:
		return NULL;
	}

	/*
	 * If failfast settings disagree or any of the two is already
	 * a mixed merge, mark both as mixed before proceeding.  This
	 * makes sure that all involved bios have mixable attributes
	 * set properly.
	 */
	if (((req->rq_flags | next->rq_flags) & RQF_MIXED_MERGE) ||
	    (req->cmd_flags & REQ_FAILFAST_MASK) !=
	    (next->cmd_flags & REQ_FAILFAST_MASK)) {
		blk_rq_set_mixed_merge(req);
		blk_rq_set_mixed_merge(next);
	}

	/*
	 * At this point we have either done a back merge or front merge. We
	 * need the smaller start_time_ns of the merged requests to be the
	 * current request for accounting purposes.
	 */
	if (next->start_time_ns < req->start_time_ns)
		req->start_time_ns = next->start_time_ns;

	req->biotail->bi_next = next->bio;
	req->biotail = next->biotail;

	req->__data_len += blk_rq_bytes(next);

	if (!blk_discard_mergable(req))
		elv_merge_requests(q, req, next);

	/*
	 * 'next' is going away, so update stats accordingly
	 */
	blk_account_io_merge_request(next);

	trace_block_rq_merge(next);

	/*
	 * ownership of bio passed from next to req, return 'next' for
	 * the caller to free
	 */
	next->bio = NULL;
	return next;
}

static struct request *attempt_back_merge(struct request_queue *q,
		struct request *rq)
{
	struct request *next = elv_latter_request(q, rq);

	if (next)
		return attempt_merge(q, rq, next);

	return NULL;
}

static struct request *attempt_front_merge(struct request_queue *q,
		struct request *rq)
{
	struct request *prev = elv_former_request(q, rq);

	if (prev)
		return attempt_merge(q, prev, rq);

	return NULL;
}

/*
 * Try to merge 'next' into 'rq'. Return true if the merge happened, false
 * otherwise. The caller is responsible for freeing 'next' if the merge
 * happened.
 */
bool blk_attempt_req_merge(struct request_queue *q, struct request *rq,
			   struct request *next)
{
	return attempt_merge(q, rq, next);
}

bool blk_rq_merge_ok(struct request *rq, struct bio *bio)
{
	if (!rq_mergeable(rq) || !bio_mergeable(bio))
		return false;

	if (req_op(rq) != bio_op(bio))
		return false;

	/* different data direction or already started, don't merge */
	if (bio_data_dir(bio) != rq_data_dir(rq))
		return false;

	/* must be same device */
	if (rq->rq_disk != bio->bi_bdev->bd_disk)
		return false;

	/* only merge integrity protected bio into ditto rq */
	if (blk_integrity_merge_bio(rq->q, rq, bio) == false)
		return false;

	/* Only merge if the crypt contexts are compatible */
	if (!bio_crypt_rq_ctx_compatible(rq, bio))
		return false;

	/* must be using the same buffer */
	if (req_op(rq) == REQ_OP_WRITE_SAME &&
	    !blk_write_same_mergeable(rq->bio, bio))
		return false;

	/*
	 * Don't allow merge of different write hints, or for a hint with
	 * non-hint IO.
	 */
	if (rq->write_hint != bio->bi_write_hint)
		return false;

	if (rq->ioprio != bio_prio(bio))
		return false;

	return true;
}

enum elv_merge blk_try_merge(struct request *rq, struct bio *bio)
{
	if (blk_discard_mergable(rq))
		return ELEVATOR_DISCARD_MERGE;
	else if (blk_rq_pos(rq) + blk_rq_sectors(rq) == bio->bi_iter.bi_sector)
		return ELEVATOR_BACK_MERGE;
	else if (blk_rq_pos(rq) - bio_sectors(bio) == bio->bi_iter.bi_sector)
		return ELEVATOR_FRONT_MERGE;
	return ELEVATOR_NO_MERGE;
}

static void blk_account_io_merge_bio(struct request *req)
{
	if (!blk_do_io_stat(req))
		return;

	part_stat_lock();
	part_stat_inc(req->part, merges[op_stat_group(req_op(req))]);
	part_stat_unlock();
}

enum bio_merge_status {
	BIO_MERGE_OK,
	BIO_MERGE_NONE,
	BIO_MERGE_FAILED,
};

static enum bio_merge_status bio_attempt_back_merge(struct request *req,
		struct bio *bio, unsigned int nr_segs)
{
	const int ff = bio->bi_opf & REQ_FAILFAST_MASK;

	if (!ll_back_merge_fn(req, bio, nr_segs))
		return BIO_MERGE_FAILED;

	trace_block_bio_backmerge(bio);
	rq_qos_merge(req->q, req, bio);

	if ((req->cmd_flags & REQ_FAILFAST_MASK) != ff)
		blk_rq_set_mixed_merge(req);

	req->biotail->bi_next = bio;
	req->biotail = bio;
	req->__data_len += bio->bi_iter.bi_size;

	bio_crypt_free_ctx(bio);

	blk_account_io_merge_bio(req);
	return BIO_MERGE_OK;
}

static enum bio_merge_status bio_attempt_front_merge(struct request *req,
		struct bio *bio, unsigned int nr_segs)
{
	const int ff = bio->bi_opf & REQ_FAILFAST_MASK;

	if (!ll_front_merge_fn(req, bio, nr_segs))
		return BIO_MERGE_FAILED;

	trace_block_bio_frontmerge(bio);
	rq_qos_merge(req->q, req, bio);

	if ((req->cmd_flags & REQ_FAILFAST_MASK) != ff)
		blk_rq_set_mixed_merge(req);

	bio->bi_next = req->bio;
	req->bio = bio;

	req->__sector = bio->bi_iter.bi_sector;
	req->__data_len += bio->bi_iter.bi_size;

	bio_crypt_do_front_merge(req, bio);

	blk_account_io_merge_bio(req);
	return BIO_MERGE_OK;
}

static enum bio_merge_status bio_attempt_discard_merge(struct request_queue *q,
		struct request *req, struct bio *bio)
{
	unsigned short segments = blk_rq_nr_discard_segments(req);

	if (segments >= queue_max_discard_segments(q))
		goto no_merge;
	if (blk_rq_sectors(req) + bio_sectors(bio) >
	    blk_rq_get_max_sectors(req, blk_rq_pos(req)))
		goto no_merge;

	rq_qos_merge(q, req, bio);

	req->biotail->bi_next = bio;
	req->biotail = bio;
	req->__data_len += bio->bi_iter.bi_size;
	req->nr_phys_segments = segments + 1;

	blk_account_io_merge_bio(req);
	return BIO_MERGE_OK;
no_merge:
	req_set_nomerge(q, req);
	return BIO_MERGE_FAILED;
}

static enum bio_merge_status blk_attempt_bio_merge(struct request_queue *q,
						   struct request *rq,
						   struct bio *bio,
						   unsigned int nr_segs,
						   bool sched_allow_merge)
{
	if (!blk_rq_merge_ok(rq, bio))
		return BIO_MERGE_NONE;

	switch (blk_try_merge(rq, bio)) {
	case ELEVATOR_BACK_MERGE:
		if (!sched_allow_merge || blk_mq_sched_allow_merge(q, rq, bio))
			return bio_attempt_back_merge(rq, bio, nr_segs);
		break;
	case ELEVATOR_FRONT_MERGE:
		if (!sched_allow_merge || blk_mq_sched_allow_merge(q, rq, bio))
			return bio_attempt_front_merge(rq, bio, nr_segs);
		break;
	case ELEVATOR_DISCARD_MERGE:
		return bio_attempt_discard_merge(q, rq, bio);
	default:
		return BIO_MERGE_NONE;
	}

	return BIO_MERGE_FAILED;
}

/**
 * blk_attempt_plug_merge - try to merge with %current's plugged list
 * @q: request_queue new bio is being queued at
 * @bio: new bio being queued
 * @nr_segs: number of segments in @bio
 * @same_queue_rq: pointer to &struct request that gets filled in when
 * another request associated with @q is found on the plug list
 * (optional, may be %NULL)
 *
 * Determine whether @bio being queued on @q can be merged with a request
 * on %current's plugged list.  Returns %true if merge was successful,
 * otherwise %false.
 *
 * Plugging coalesces IOs from the same issuer for the same purpose without
 * going through @q->queue_lock.  As such it's more of an issuing mechanism
 * than scheduling, and the request, while may have elvpriv data, is not
 * added on the elevator at this point.  In addition, we don't have
 * reliable access to the elevator outside queue lock.  Only check basic
 * merging parameters without querying the elevator.
 *
 * Caller must ensure !blk_queue_nomerges(q) beforehand.
 */
bool blk_attempt_plug_merge(struct request_queue *q, struct bio *bio,
		unsigned int nr_segs, struct request **same_queue_rq)
{
	struct blk_plug *plug;
	struct request *rq;
	struct list_head *plug_list;

	plug = blk_mq_plug(q, bio);
	if (!plug)
		return false;

	plug_list = &plug->mq_list;

	list_for_each_entry_reverse(rq, plug_list, queuelist) {
		if (rq->q == q && same_queue_rq) {
			/*
			 * Only blk-mq multiple hardware queues case checks the
			 * rq in the same queue, there should be only one such
			 * rq in a queue
			 **/
			*same_queue_rq = rq;
		}

		if (rq->q != q)
			continue;

		if (blk_attempt_bio_merge(q, rq, bio, nr_segs, false) ==
		    BIO_MERGE_OK)
			return true;
	}

	return false;
}

/*
 * Iterate list of requests and see if we can merge this bio with any
 * of them.
 */
bool blk_bio_list_merge(struct request_queue *q, struct list_head *list,
			struct bio *bio, unsigned int nr_segs)
{
	struct request *rq;
	int checked = 8;

	list_for_each_entry_reverse(rq, list, queuelist) {
		if (!checked--)
			break;

		switch (blk_attempt_bio_merge(q, rq, bio, nr_segs, true)) {
		case BIO_MERGE_NONE:
			continue;
		case BIO_MERGE_OK:
			return true;
		case BIO_MERGE_FAILED:
			return false;
		}

	}

	return false;
}
EXPORT_SYMBOL_GPL(blk_bio_list_merge);

bool blk_mq_sched_try_merge(struct request_queue *q, struct bio *bio,
		unsigned int nr_segs, struct request **merged_request)
{
	struct request *rq;

	switch (elv_merge(q, &rq, bio)) {
	case ELEVATOR_BACK_MERGE:
		if (!blk_mq_sched_allow_merge(q, rq, bio))
			return false;
		if (bio_attempt_back_merge(rq, bio, nr_segs) != BIO_MERGE_OK)
			return false;
		*merged_request = attempt_back_merge(q, rq);
		if (!*merged_request)
			elv_merged_request(q, rq, ELEVATOR_BACK_MERGE);
		return true;
	case ELEVATOR_FRONT_MERGE:
		if (!blk_mq_sched_allow_merge(q, rq, bio))
			return false;
		if (bio_attempt_front_merge(rq, bio, nr_segs) != BIO_MERGE_OK)
			return false;
		*merged_request = attempt_front_merge(q, rq);
		if (!*merged_request)
			elv_merged_request(q, rq, ELEVATOR_FRONT_MERGE);
		return true;
	case ELEVATOR_DISCARD_MERGE:
		return bio_attempt_discard_merge(q, rq, bio) == BIO_MERGE_OK;
	default:
		return false;
	}
}
EXPORT_SYMBOL_GPL(blk_mq_sched_try_merge);<|MERGE_RESOLUTION|>--- conflicted
+++ resolved
@@ -558,21 +558,10 @@
 	return queue_max_segments(rq->q);
 }
 
-static inline unsigned int blk_rq_get_max_segments(struct request *rq)
-{
-	if (req_op(rq) == REQ_OP_DISCARD)
-		return queue_max_discard_segments(rq->q);
-	return queue_max_segments(rq->q);
-}
-
 static inline int ll_new_hw_segment(struct request *req, struct bio *bio,
 		unsigned int nr_phys_segs)
 {
-<<<<<<< HEAD
-	if (req->nr_phys_segments + nr_phys_segs > blk_rq_get_max_segments(req))
-=======
 	if (blk_integrity_merge_bio(req->q, req, bio) == false)
->>>>>>> c1084c27
 		goto no_merge;
 
 	/* discard request merge won't add new segment */
