--- conflicted
+++ resolved
@@ -113,42 +113,11 @@
 			       to - wrap);
 		}
 
-<<<<<<< HEAD
-	/* Barrier against rxrpc_input_data(). */
-	serial = call->ackr_serial;
-	hard_ack = READ_ONCE(call->rx_hard_ack);
-	top = smp_load_acquire(&call->rx_top);
-	*_hard_ack = hard_ack;
-	*_top = top;
-
-	pkt->ack.bufferSpace	= htons(0);
-	pkt->ack.maxSkew	= htons(0);
-	pkt->ack.firstPacket	= htonl(hard_ack + 1);
-	pkt->ack.previousPacket	= htonl(call->ackr_highest_seq);
-	pkt->ack.serial		= htonl(serial);
-	pkt->ack.reason		= reason;
-	pkt->ack.nAcks		= top - hard_ack;
-
-	if (reason == RXRPC_ACK_PING)
-		pkt->whdr.flags |= RXRPC_REQUEST_ACK;
-
-	if (after(top, hard_ack)) {
-		seq = hard_ack + 1;
-		do {
-			ix = seq & RXRPC_RXTX_BUFF_MASK;
-			if (call->rxtx_buffer[ix])
-				*ackp++ = RXRPC_ACK_TYPE_ACK;
-			else
-				*ackp++ = RXRPC_ACK_TYPE_NACK;
-			seq++;
-		} while (before_eq(seq, top));
-=======
 		ackp += to;
 	} else if (before(wtop, window)) {
 		pr_warn("ack window backward %x %x", window, wtop);
 	} else if (txb->ack.reason == RXRPC_ACK_DELAY) {
 		txb->ack.reason = RXRPC_ACK_IDLE;
->>>>>>> ccf0a997
 	}
 
 	mtu = conn->peer->if_mtu;
