/*	6LoWPAN fragment reassembly
 *
 *
 *	Authors:
 *	Alexander Aring		<aar@pengutronix.de>
 *
 *	Based on: net/ipv6/reassembly.c
 *
 *	This program is free software; you can redistribute it and/or
 *	modify it under the terms of the GNU General Public License
 *	as published by the Free Software Foundation; either version
 *	2 of the License, or (at your option) any later version.
 */

#define pr_fmt(fmt) "6LoWPAN: " fmt

#include <linux/net.h>
#include <linux/list.h>
#include <linux/netdevice.h>
#include <linux/random.h>
#include <linux/jhash.h>
#include <linux/skbuff.h>
#include <linux/slab.h>
#include <linux/export.h>

#include <net/ieee802154_netdev.h>
#include <net/6lowpan.h>
#include <net/ipv6.h>
#include <net/inet_frag.h>

#include "6lowpan_i.h"

static const char lowpan_frags_cache_name[] = "lowpan-frags";

static struct inet_frags lowpan_frags;

static int lowpan_frag_reasm(struct lowpan_frag_queue *fq,
			     struct sk_buff *prev, struct net_device *ldev);

static void lowpan_frag_init(struct inet_frag_queue *q, const void *a)
{
	const struct frag_lowpan_compare_key *key = a;
	struct lowpan_frag_queue *fq;

	fq = container_of(q, struct lowpan_frag_queue, q);

	BUILD_BUG_ON(sizeof(*key) > sizeof(q->key));
	memcpy(&q->key, key, sizeof(*key));
}

static void lowpan_frag_expire(struct timer_list *t)
{
	struct inet_frag_queue *frag = from_timer(frag, t, timer);
	struct frag_queue *fq;
	struct net *net;

	fq = container_of(frag, struct frag_queue, q);
	net = container_of(fq->q.net, struct net, ieee802154_lowpan.frags);

	spin_lock(&fq->q.lock);

	if (fq->q.flags & INET_FRAG_COMPLETE)
		goto out;

	inet_frag_kill(&fq->q);
out:
	spin_unlock(&fq->q.lock);
	inet_frag_put(&fq->q);
}

static inline struct lowpan_frag_queue *
fq_find(struct net *net, const struct lowpan_802154_cb *cb,
	const struct ieee802154_addr *src,
	const struct ieee802154_addr *dst)
{
	struct netns_ieee802154_lowpan *ieee802154_lowpan =
		net_ieee802154_lowpan(net);
<<<<<<< HEAD
	struct frag_lowpan_compare_key key = {
		.tag = cb->d_tag,
		.d_size = cb->d_size,
		.src = *src,
		.dst = *dst,
	};
	struct inet_frag_queue *q;

=======
	struct frag_lowpan_compare_key key = {};
	struct inet_frag_queue *q;

	key.tag = cb->d_tag;
	key.d_size = cb->d_size;
	key.src = *src;
	key.dst = *dst;

>>>>>>> ee68d467
	q = inet_frag_find(&ieee802154_lowpan->frags, &key);
	if (!q)
		return NULL;

	return container_of(q, struct lowpan_frag_queue, q);
}

static int lowpan_frag_queue(struct lowpan_frag_queue *fq,
			     struct sk_buff *skb, u8 frag_type)
{
	struct sk_buff *prev, *next;
	struct net_device *ldev;
	int end, offset;

	if (fq->q.flags & INET_FRAG_COMPLETE)
		goto err;

	offset = lowpan_802154_cb(skb)->d_offset << 3;
	end = lowpan_802154_cb(skb)->d_size;

	/* Is this the final fragment? */
	if (offset + skb->len == end) {
		/* If we already have some bits beyond end
		 * or have different end, the segment is corrupted.
		 */
		if (end < fq->q.len ||
		    ((fq->q.flags & INET_FRAG_LAST_IN) && end != fq->q.len))
			goto err;
		fq->q.flags |= INET_FRAG_LAST_IN;
		fq->q.len = end;
	} else {
		if (end > fq->q.len) {
			/* Some bits beyond end -> corruption. */
			if (fq->q.flags & INET_FRAG_LAST_IN)
				goto err;
			fq->q.len = end;
		}
	}

	/* Find out which fragments are in front and at the back of us
	 * in the chain of fragments so far.  We must know where to put
	 * this fragment, right?
	 */
	prev = fq->q.fragments_tail;
	if (!prev ||
	    lowpan_802154_cb(prev)->d_offset <
	    lowpan_802154_cb(skb)->d_offset) {
		next = NULL;
		goto found;
	}
	prev = NULL;
	for (next = fq->q.fragments; next != NULL; next = next->next) {
		if (lowpan_802154_cb(next)->d_offset >=
		    lowpan_802154_cb(skb)->d_offset)
			break;	/* bingo! */
		prev = next;
	}

found:
	/* Insert this fragment in the chain of fragments. */
	skb->next = next;
	if (!next)
		fq->q.fragments_tail = skb;
	if (prev)
		prev->next = skb;
	else
		fq->q.fragments = skb;

	ldev = skb->dev;
	if (ldev)
		skb->dev = NULL;

	fq->q.stamp = skb->tstamp;
	if (frag_type == LOWPAN_DISPATCH_FRAG1)
		fq->q.flags |= INET_FRAG_FIRST_IN;

	fq->q.meat += skb->len;
	add_frag_mem_limit(fq->q.net, skb->truesize);

	if (fq->q.flags == (INET_FRAG_FIRST_IN | INET_FRAG_LAST_IN) &&
	    fq->q.meat == fq->q.len) {
		int res;
		unsigned long orefdst = skb->_skb_refdst;

		skb->_skb_refdst = 0UL;
		res = lowpan_frag_reasm(fq, prev, ldev);
		skb->_skb_refdst = orefdst;
		return res;
	}

	return -1;
err:
	kfree_skb(skb);
	return -1;
}

/*	Check if this packet is complete.
 *	Returns NULL on failure by any reason, and pointer
 *	to current nexthdr field in reassembled frame.
 *
 *	It is called with locked fq, and caller must check that
 *	queue is eligible for reassembly i.e. it is not COMPLETE,
 *	the last and the first frames arrived and all the bits are here.
 */
static int lowpan_frag_reasm(struct lowpan_frag_queue *fq, struct sk_buff *prev,
			     struct net_device *ldev)
{
	struct sk_buff *fp, *head = fq->q.fragments;
	int sum_truesize;

	inet_frag_kill(&fq->q);

	/* Make the one we just received the head. */
	if (prev) {
		head = prev->next;
		fp = skb_clone(head, GFP_ATOMIC);

		if (!fp)
			goto out_oom;

		fp->next = head->next;
		if (!fp->next)
			fq->q.fragments_tail = fp;
		prev->next = fp;

		skb_morph(head, fq->q.fragments);
		head->next = fq->q.fragments->next;

		consume_skb(fq->q.fragments);
		fq->q.fragments = head;
	}

	/* Head of list must not be cloned. */
	if (skb_unclone(head, GFP_ATOMIC))
		goto out_oom;

	/* If the first fragment is fragmented itself, we split
	 * it to two chunks: the first with data and paged part
	 * and the second, holding only fragments.
	 */
	if (skb_has_frag_list(head)) {
		struct sk_buff *clone;
		int i, plen = 0;

		clone = alloc_skb(0, GFP_ATOMIC);
		if (!clone)
			goto out_oom;
		clone->next = head->next;
		head->next = clone;
		skb_shinfo(clone)->frag_list = skb_shinfo(head)->frag_list;
		skb_frag_list_init(head);
		for (i = 0; i < skb_shinfo(head)->nr_frags; i++)
			plen += skb_frag_size(&skb_shinfo(head)->frags[i]);
		clone->len = head->data_len - plen;
		clone->data_len = clone->len;
		head->data_len -= clone->len;
		head->len -= clone->len;
		add_frag_mem_limit(fq->q.net, clone->truesize);
	}

	WARN_ON(head == NULL);

	sum_truesize = head->truesize;
	for (fp = head->next; fp;) {
		bool headstolen;
		int delta;
		struct sk_buff *next = fp->next;

		sum_truesize += fp->truesize;
		if (skb_try_coalesce(head, fp, &headstolen, &delta)) {
			kfree_skb_partial(fp, headstolen);
		} else {
			if (!skb_shinfo(head)->frag_list)
				skb_shinfo(head)->frag_list = fp;
			head->data_len += fp->len;
			head->len += fp->len;
			head->truesize += fp->truesize;
		}
		fp = next;
	}
	sub_frag_mem_limit(fq->q.net, sum_truesize);

	head->next = NULL;
	head->dev = ldev;
	head->tstamp = fq->q.stamp;

	fq->q.fragments = NULL;
	fq->q.fragments_tail = NULL;

	return 1;
out_oom:
	net_dbg_ratelimited("lowpan_frag_reasm: no memory for reassembly\n");
	return -1;
}

static int lowpan_frag_rx_handlers_result(struct sk_buff *skb,
					  lowpan_rx_result res)
{
	switch (res) {
	case RX_QUEUED:
		return NET_RX_SUCCESS;
	case RX_CONTINUE:
		/* nobody cared about this packet */
		net_warn_ratelimited("%s: received unknown dispatch\n",
				     __func__);

		/* fall-through */
	default:
		/* all others failure */
		return NET_RX_DROP;
	}
}

static lowpan_rx_result lowpan_frag_rx_h_iphc(struct sk_buff *skb)
{
	int ret;

	if (!lowpan_is_iphc(*skb_network_header(skb)))
		return RX_CONTINUE;

	ret = lowpan_iphc_decompress(skb);
	if (ret < 0)
		return RX_DROP;

	return RX_QUEUED;
}

static int lowpan_invoke_frag_rx_handlers(struct sk_buff *skb)
{
	lowpan_rx_result res;

#define CALL_RXH(rxh)			\
	do {				\
		res = rxh(skb);	\
		if (res != RX_CONTINUE)	\
			goto rxh_next;	\
	} while (0)

	/* likely at first */
	CALL_RXH(lowpan_frag_rx_h_iphc);
	CALL_RXH(lowpan_rx_h_ipv6);

rxh_next:
	return lowpan_frag_rx_handlers_result(skb, res);
#undef CALL_RXH
}

#define LOWPAN_FRAG_DGRAM_SIZE_HIGH_MASK	0x07
#define LOWPAN_FRAG_DGRAM_SIZE_HIGH_SHIFT	8

static int lowpan_get_cb(struct sk_buff *skb, u8 frag_type,
			 struct lowpan_802154_cb *cb)
{
	bool fail;
	u8 high = 0, low = 0;
	__be16 d_tag = 0;

	fail = lowpan_fetch_skb(skb, &high, 1);
	fail |= lowpan_fetch_skb(skb, &low, 1);
	/* remove the dispatch value and use first three bits as high value
	 * for the datagram size
	 */
	cb->d_size = (high & LOWPAN_FRAG_DGRAM_SIZE_HIGH_MASK) <<
		LOWPAN_FRAG_DGRAM_SIZE_HIGH_SHIFT | low;
	fail |= lowpan_fetch_skb(skb, &d_tag, 2);
	cb->d_tag = ntohs(d_tag);

	if (frag_type == LOWPAN_DISPATCH_FRAGN) {
		fail |= lowpan_fetch_skb(skb, &cb->d_offset, 1);
	} else {
		skb_reset_network_header(skb);
		cb->d_offset = 0;
		/* check if datagram_size has ipv6hdr on FRAG1 */
		fail |= cb->d_size < sizeof(struct ipv6hdr);
		/* check if we can dereference the dispatch value */
		fail |= !skb->len;
	}

	if (unlikely(fail))
		return -EIO;

	return 0;
}

int lowpan_frag_rcv(struct sk_buff *skb, u8 frag_type)
{
	struct lowpan_frag_queue *fq;
	struct net *net = dev_net(skb->dev);
	struct lowpan_802154_cb *cb = lowpan_802154_cb(skb);
	struct ieee802154_hdr hdr = {};
	int err;

	if (ieee802154_hdr_peek_addrs(skb, &hdr) < 0)
		goto err;

	err = lowpan_get_cb(skb, frag_type, cb);
	if (err < 0)
		goto err;

	if (frag_type == LOWPAN_DISPATCH_FRAG1) {
		err = lowpan_invoke_frag_rx_handlers(skb);
		if (err == NET_RX_DROP)
			goto err;
	}

	if (cb->d_size > IPV6_MIN_MTU) {
		net_warn_ratelimited("lowpan_frag_rcv: datagram size exceeds MTU\n");
		goto err;
	}

	fq = fq_find(net, cb, &hdr.source, &hdr.dest);
	if (fq != NULL) {
		int ret;

		spin_lock(&fq->q.lock);
		ret = lowpan_frag_queue(fq, skb, frag_type);
		spin_unlock(&fq->q.lock);

		inet_frag_put(&fq->q);
		return ret;
	}

err:
	kfree_skb(skb);
	return -1;
}

#ifdef CONFIG_SYSCTL

static struct ctl_table lowpan_frags_ns_ctl_table[] = {
	{
		.procname	= "6lowpanfrag_high_thresh",
		.data		= &init_net.ieee802154_lowpan.frags.high_thresh,
		.maxlen		= sizeof(unsigned long),
		.mode		= 0644,
		.proc_handler	= proc_doulongvec_minmax,
		.extra1		= &init_net.ieee802154_lowpan.frags.low_thresh
	},
	{
		.procname	= "6lowpanfrag_low_thresh",
		.data		= &init_net.ieee802154_lowpan.frags.low_thresh,
		.maxlen		= sizeof(unsigned long),
		.mode		= 0644,
		.proc_handler	= proc_doulongvec_minmax,
		.extra2		= &init_net.ieee802154_lowpan.frags.high_thresh
	},
	{
		.procname	= "6lowpanfrag_time",
		.data		= &init_net.ieee802154_lowpan.frags.timeout,
		.maxlen		= sizeof(int),
		.mode		= 0644,
		.proc_handler	= proc_dointvec_jiffies,
	},
	{ }
};

/* secret interval has been deprecated */
static int lowpan_frags_secret_interval_unused;
static struct ctl_table lowpan_frags_ctl_table[] = {
	{
		.procname	= "6lowpanfrag_secret_interval",
		.data		= &lowpan_frags_secret_interval_unused,
		.maxlen		= sizeof(int),
		.mode		= 0644,
		.proc_handler	= proc_dointvec_jiffies,
	},
	{ }
};

static int __net_init lowpan_frags_ns_sysctl_register(struct net *net)
{
	struct ctl_table *table;
	struct ctl_table_header *hdr;
	struct netns_ieee802154_lowpan *ieee802154_lowpan =
		net_ieee802154_lowpan(net);

	table = lowpan_frags_ns_ctl_table;
	if (!net_eq(net, &init_net)) {
		table = kmemdup(table, sizeof(lowpan_frags_ns_ctl_table),
				GFP_KERNEL);
		if (table == NULL)
			goto err_alloc;

		table[0].data = &ieee802154_lowpan->frags.high_thresh;
		table[0].extra1 = &ieee802154_lowpan->frags.low_thresh;
		table[0].extra2 = &init_net.ieee802154_lowpan.frags.high_thresh;
		table[1].data = &ieee802154_lowpan->frags.low_thresh;
		table[1].extra2 = &ieee802154_lowpan->frags.high_thresh;
		table[2].data = &ieee802154_lowpan->frags.timeout;

		/* Don't export sysctls to unprivileged users */
		if (net->user_ns != &init_user_ns)
			table[0].procname = NULL;
	}

	hdr = register_net_sysctl(net, "net/ieee802154/6lowpan", table);
	if (hdr == NULL)
		goto err_reg;

	ieee802154_lowpan->sysctl.frags_hdr = hdr;
	return 0;

err_reg:
	if (!net_eq(net, &init_net))
		kfree(table);
err_alloc:
	return -ENOMEM;
}

static void __net_exit lowpan_frags_ns_sysctl_unregister(struct net *net)
{
	struct ctl_table *table;
	struct netns_ieee802154_lowpan *ieee802154_lowpan =
		net_ieee802154_lowpan(net);

	table = ieee802154_lowpan->sysctl.frags_hdr->ctl_table_arg;
	unregister_net_sysctl_table(ieee802154_lowpan->sysctl.frags_hdr);
	if (!net_eq(net, &init_net))
		kfree(table);
}

static struct ctl_table_header *lowpan_ctl_header;

static int __init lowpan_frags_sysctl_register(void)
{
	lowpan_ctl_header = register_net_sysctl(&init_net,
						"net/ieee802154/6lowpan",
						lowpan_frags_ctl_table);
	return lowpan_ctl_header == NULL ? -ENOMEM : 0;
}

static void lowpan_frags_sysctl_unregister(void)
{
	unregister_net_sysctl_table(lowpan_ctl_header);
}
#else
static inline int lowpan_frags_ns_sysctl_register(struct net *net)
{
	return 0;
}

static inline void lowpan_frags_ns_sysctl_unregister(struct net *net)
{
}

static inline int __init lowpan_frags_sysctl_register(void)
{
	return 0;
}

static inline void lowpan_frags_sysctl_unregister(void)
{
}
#endif

static int __net_init lowpan_frags_init_net(struct net *net)
{
	struct netns_ieee802154_lowpan *ieee802154_lowpan =
		net_ieee802154_lowpan(net);
	int res;

	ieee802154_lowpan->frags.high_thresh = IPV6_FRAG_HIGH_THRESH;
	ieee802154_lowpan->frags.low_thresh = IPV6_FRAG_LOW_THRESH;
	ieee802154_lowpan->frags.timeout = IPV6_FRAG_TIMEOUT;
	ieee802154_lowpan->frags.f = &lowpan_frags;

	res = inet_frags_init_net(&ieee802154_lowpan->frags);
	if (res < 0)
		return res;
	res = lowpan_frags_ns_sysctl_register(net);
	if (res < 0)
		inet_frags_exit_net(&ieee802154_lowpan->frags);
	return res;
}

static void __net_exit lowpan_frags_exit_net(struct net *net)
{
	struct netns_ieee802154_lowpan *ieee802154_lowpan =
		net_ieee802154_lowpan(net);

	lowpan_frags_ns_sysctl_unregister(net);
	inet_frags_exit_net(&ieee802154_lowpan->frags);
}

static struct pernet_operations lowpan_frags_ops = {
	.init = lowpan_frags_init_net,
	.exit = lowpan_frags_exit_net,
};

static u32 lowpan_key_hashfn(const void *data, u32 len, u32 seed)
{
	return jhash2(data,
		      sizeof(struct frag_lowpan_compare_key) / sizeof(u32), seed);
}

static u32 lowpan_obj_hashfn(const void *data, u32 len, u32 seed)
{
	const struct inet_frag_queue *fq = data;

	return jhash2((const u32 *)&fq->key,
		      sizeof(struct frag_lowpan_compare_key) / sizeof(u32), seed);
}

static int lowpan_obj_cmpfn(struct rhashtable_compare_arg *arg, const void *ptr)
{
	const struct frag_lowpan_compare_key *key = arg->key;
	const struct inet_frag_queue *fq = ptr;

	return !!memcmp(&fq->key, key, sizeof(*key));
}

static const struct rhashtable_params lowpan_rhash_params = {
	.head_offset		= offsetof(struct inet_frag_queue, node),
	.hashfn			= lowpan_key_hashfn,
	.obj_hashfn		= lowpan_obj_hashfn,
	.obj_cmpfn		= lowpan_obj_cmpfn,
	.automatic_shrinking	= true,
};

int __init lowpan_net_frag_init(void)
{
	int ret;

	lowpan_frags.constructor = lowpan_frag_init;
	lowpan_frags.destructor = NULL;
	lowpan_frags.qsize = sizeof(struct frag_queue);
	lowpan_frags.frag_expire = lowpan_frag_expire;
	lowpan_frags.frags_cache_name = lowpan_frags_cache_name;
	lowpan_frags.rhash_params = lowpan_rhash_params;
	ret = inet_frags_init(&lowpan_frags);
	if (ret)
		goto out;

	ret = lowpan_frags_sysctl_register();
	if (ret)
		goto err_sysctl;

	ret = register_pernet_subsys(&lowpan_frags_ops);
	if (ret)
		goto err_pernet;
out:
	return ret;
err_pernet:
	lowpan_frags_sysctl_unregister();
err_sysctl:
	inet_frags_fini(&lowpan_frags);
	return ret;
}

void lowpan_net_frag_exit(void)
{
	inet_frags_fini(&lowpan_frags);
	lowpan_frags_sysctl_unregister();
	unregister_pernet_subsys(&lowpan_frags_ops);
}<|MERGE_RESOLUTION|>--- conflicted
+++ resolved
@@ -75,16 +75,6 @@
 {
 	struct netns_ieee802154_lowpan *ieee802154_lowpan =
 		net_ieee802154_lowpan(net);
-<<<<<<< HEAD
-	struct frag_lowpan_compare_key key = {
-		.tag = cb->d_tag,
-		.d_size = cb->d_size,
-		.src = *src,
-		.dst = *dst,
-	};
-	struct inet_frag_queue *q;
-
-=======
 	struct frag_lowpan_compare_key key = {};
 	struct inet_frag_queue *q;
 
@@ -93,7 +83,6 @@
 	key.src = *src;
 	key.dst = *dst;
 
->>>>>>> ee68d467
 	q = inet_frag_find(&ieee802154_lowpan->frags, &key);
 	if (!q)
 		return NULL;
