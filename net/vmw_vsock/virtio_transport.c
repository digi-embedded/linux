// SPDX-License-Identifier: GPL-2.0-only
/*
 * virtio transport for vsock
 *
 * Copyright (C) 2013-2015 Red Hat, Inc.
 * Author: Asias He <asias@redhat.com>
 *         Stefan Hajnoczi <stefanha@redhat.com>
 *
 * Some of the code is take from Gerd Hoffmann <kraxel@redhat.com>'s
 * early virtio-vsock proof-of-concept bits.
 */
#include <linux/spinlock.h>
#include <linux/module.h>
#include <linux/list.h>
#include <linux/atomic.h>
#include <linux/virtio.h>
#include <linux/virtio_ids.h>
#include <linux/virtio_config.h>
#include <linux/virtio_vsock.h>
#include <net/sock.h>
#include <linux/mutex.h>
#include <net/af_vsock.h>

static struct workqueue_struct *virtio_vsock_workqueue;
static struct virtio_vsock __rcu *the_virtio_vsock;
static DEFINE_MUTEX(the_virtio_vsock_mutex); /* protects the_virtio_vsock */
static struct virtio_transport virtio_transport; /* forward declaration */

struct virtio_vsock {
	struct virtio_device *vdev;
	struct virtqueue *vqs[VSOCK_VQ_MAX];

	/* Virtqueue processing is deferred to a workqueue */
	struct work_struct tx_work;
	struct work_struct rx_work;
	struct work_struct event_work;

	/* The following fields are protected by tx_lock.  vqs[VSOCK_VQ_TX]
	 * must be accessed with tx_lock held.
	 */
	struct mutex tx_lock;
	bool tx_run;

	struct work_struct send_pkt_work;
	spinlock_t send_pkt_list_lock;
	struct list_head send_pkt_list;

	atomic_t queued_replies;

	/* The following fields are protected by rx_lock.  vqs[VSOCK_VQ_RX]
	 * must be accessed with rx_lock held.
	 */
	struct mutex rx_lock;
	bool rx_run;
	int rx_buf_nr;
	int rx_buf_max_nr;

	/* The following fields are protected by event_lock.
	 * vqs[VSOCK_VQ_EVENT] must be accessed with event_lock held.
	 */
	struct mutex event_lock;
	bool event_run;
	struct virtio_vsock_event event_list[8];

	u32 guest_cid;
	bool seqpacket_allow;
};

static u32 virtio_transport_get_local_cid(void)
{
	struct virtio_vsock *vsock;
	u32 ret;

	rcu_read_lock();
	vsock = rcu_dereference(the_virtio_vsock);
	if (!vsock) {
		ret = VMADDR_CID_ANY;
		goto out_rcu;
	}

	ret = vsock->guest_cid;
out_rcu:
	rcu_read_unlock();
	return ret;
}

static void
virtio_transport_send_pkt_work(struct work_struct *work)
{
	struct virtio_vsock *vsock =
		container_of(work, struct virtio_vsock, send_pkt_work);
	struct virtqueue *vq;
	bool added = false;
	bool restart_rx = false;

	mutex_lock(&vsock->tx_lock);

	if (!vsock->tx_run)
		goto out;

	vq = vsock->vqs[VSOCK_VQ_TX];

	for (;;) {
		struct virtio_vsock_pkt *pkt;
		struct scatterlist hdr, buf, *sgs[2];
		int ret, in_sg = 0, out_sg = 0;
		bool reply;

		spin_lock_bh(&vsock->send_pkt_list_lock);
		if (list_empty(&vsock->send_pkt_list)) {
			spin_unlock_bh(&vsock->send_pkt_list_lock);
			break;
		}

		pkt = list_first_entry(&vsock->send_pkt_list,
				       struct virtio_vsock_pkt, list);
		list_del_init(&pkt->list);
		spin_unlock_bh(&vsock->send_pkt_list_lock);

		virtio_transport_deliver_tap_pkt(pkt);

		reply = pkt->reply;

		sg_init_one(&hdr, &pkt->hdr, sizeof(pkt->hdr));
		sgs[out_sg++] = &hdr;
		if (pkt->buf) {
			sg_init_one(&buf, pkt->buf, pkt->len);
			sgs[out_sg++] = &buf;
		}

		ret = virtqueue_add_sgs(vq, sgs, out_sg, in_sg, pkt, GFP_KERNEL);
		/* Usually this means that there is no more space available in
		 * the vq
		 */
		if (ret < 0) {
			spin_lock_bh(&vsock->send_pkt_list_lock);
			list_add(&pkt->list, &vsock->send_pkt_list);
			spin_unlock_bh(&vsock->send_pkt_list_lock);
			break;
		}

		if (reply) {
			struct virtqueue *rx_vq = vsock->vqs[VSOCK_VQ_RX];
			int val;

			val = atomic_dec_return(&vsock->queued_replies);

			/* Do we now have resources to resume rx processing? */
			if (val + 1 == virtqueue_get_vring_size(rx_vq))
				restart_rx = true;
		}

		added = true;
	}

	if (added)
		virtqueue_kick(vq);

out:
	mutex_unlock(&vsock->tx_lock);

	if (restart_rx)
		queue_work(virtio_vsock_workqueue, &vsock->rx_work);
}

static int
virtio_transport_send_pkt(struct virtio_vsock_pkt *pkt)
{
	struct virtio_vsock *vsock;
	int len = pkt->len;

	rcu_read_lock();
	vsock = rcu_dereference(the_virtio_vsock);
	if (!vsock) {
		virtio_transport_free_pkt(pkt);
		len = -ENODEV;
		goto out_rcu;
	}

	if (le64_to_cpu(pkt->hdr.dst_cid) == vsock->guest_cid) {
		virtio_transport_free_pkt(pkt);
		len = -ENODEV;
		goto out_rcu;
	}

	if (pkt->reply)
		atomic_inc(&vsock->queued_replies);

	spin_lock_bh(&vsock->send_pkt_list_lock);
	list_add_tail(&pkt->list, &vsock->send_pkt_list);
	spin_unlock_bh(&vsock->send_pkt_list_lock);

	queue_work(virtio_vsock_workqueue, &vsock->send_pkt_work);

out_rcu:
	rcu_read_unlock();
	return len;
}

static int
virtio_transport_cancel_pkt(struct vsock_sock *vsk)
{
	struct virtio_vsock *vsock;
	struct virtio_vsock_pkt *pkt, *n;
	int cnt = 0, ret;
	LIST_HEAD(freeme);

	rcu_read_lock();
	vsock = rcu_dereference(the_virtio_vsock);
	if (!vsock) {
		ret = -ENODEV;
		goto out_rcu;
	}

	spin_lock_bh(&vsock->send_pkt_list_lock);
	list_for_each_entry_safe(pkt, n, &vsock->send_pkt_list, list) {
		if (pkt->vsk != vsk)
			continue;
		list_move(&pkt->list, &freeme);
	}
	spin_unlock_bh(&vsock->send_pkt_list_lock);

	list_for_each_entry_safe(pkt, n, &freeme, list) {
		if (pkt->reply)
			cnt++;
		list_del(&pkt->list);
		virtio_transport_free_pkt(pkt);
	}

	if (cnt) {
		struct virtqueue *rx_vq = vsock->vqs[VSOCK_VQ_RX];
		int new_cnt;

		new_cnt = atomic_sub_return(cnt, &vsock->queued_replies);
		if (new_cnt + cnt >= virtqueue_get_vring_size(rx_vq) &&
		    new_cnt < virtqueue_get_vring_size(rx_vq))
			queue_work(virtio_vsock_workqueue, &vsock->rx_work);
	}

	ret = 0;

out_rcu:
	rcu_read_unlock();
	return ret;
}

static void virtio_vsock_rx_fill(struct virtio_vsock *vsock)
{
	int buf_len = VIRTIO_VSOCK_DEFAULT_RX_BUF_SIZE;
	struct virtio_vsock_pkt *pkt;
	struct scatterlist hdr, buf, *sgs[2];
	struct virtqueue *vq;
	int ret;

	vq = vsock->vqs[VSOCK_VQ_RX];

	do {
		pkt = kzalloc(sizeof(*pkt), GFP_KERNEL);
		if (!pkt)
			break;

		pkt->buf = kmalloc(buf_len, GFP_KERNEL);
		if (!pkt->buf) {
			virtio_transport_free_pkt(pkt);
			break;
		}

		pkt->buf_len = buf_len;
		pkt->len = buf_len;

		sg_init_one(&hdr, &pkt->hdr, sizeof(pkt->hdr));
		sgs[0] = &hdr;

		sg_init_one(&buf, pkt->buf, buf_len);
		sgs[1] = &buf;
		ret = virtqueue_add_sgs(vq, sgs, 0, 2, pkt, GFP_KERNEL);
		if (ret) {
			virtio_transport_free_pkt(pkt);
			break;
		}
		vsock->rx_buf_nr++;
	} while (vq->num_free);
	if (vsock->rx_buf_nr > vsock->rx_buf_max_nr)
		vsock->rx_buf_max_nr = vsock->rx_buf_nr;
	virtqueue_kick(vq);
}

static void virtio_transport_tx_work(struct work_struct *work)
{
	struct virtio_vsock *vsock =
		container_of(work, struct virtio_vsock, tx_work);
	struct virtqueue *vq;
	bool added = false;

	vq = vsock->vqs[VSOCK_VQ_TX];
	mutex_lock(&vsock->tx_lock);

	if (!vsock->tx_run)
		goto out;

	do {
		struct virtio_vsock_pkt *pkt;
		unsigned int len;

		virtqueue_disable_cb(vq);
		while ((pkt = virtqueue_get_buf(vq, &len)) != NULL) {
			virtio_transport_free_pkt(pkt);
			added = true;
		}
	} while (!virtqueue_enable_cb(vq));

out:
	mutex_unlock(&vsock->tx_lock);

	if (added)
		queue_work(virtio_vsock_workqueue, &vsock->send_pkt_work);
}

/* Is there space left for replies to rx packets? */
static bool virtio_transport_more_replies(struct virtio_vsock *vsock)
{
	struct virtqueue *vq = vsock->vqs[VSOCK_VQ_RX];
	int val;

	smp_rmb(); /* paired with atomic_inc() and atomic_dec_return() */
	val = atomic_read(&vsock->queued_replies);

	return val < virtqueue_get_vring_size(vq);
}

/* event_lock must be held */
static int virtio_vsock_event_fill_one(struct virtio_vsock *vsock,
				       struct virtio_vsock_event *event)
{
	struct scatterlist sg;
	struct virtqueue *vq;

	vq = vsock->vqs[VSOCK_VQ_EVENT];

	sg_init_one(&sg, event, sizeof(*event));

	return virtqueue_add_inbuf(vq, &sg, 1, event, GFP_KERNEL);
}

/* event_lock must be held */
static void virtio_vsock_event_fill(struct virtio_vsock *vsock)
{
	size_t i;

	for (i = 0; i < ARRAY_SIZE(vsock->event_list); i++) {
		struct virtio_vsock_event *event = &vsock->event_list[i];

		virtio_vsock_event_fill_one(vsock, event);
	}

	virtqueue_kick(vsock->vqs[VSOCK_VQ_EVENT]);
}

static void virtio_vsock_reset_sock(struct sock *sk)
{
	/* vmci_transport.c doesn't take sk_lock here either.  At least we're
	 * under vsock_table_lock so the sock cannot disappear while we're
	 * executing.
	 */

	sk->sk_state = TCP_CLOSE;
	sk->sk_err = ECONNRESET;
	sk_error_report(sk);
}

static void virtio_vsock_update_guest_cid(struct virtio_vsock *vsock)
{
	struct virtio_device *vdev = vsock->vdev;
	__le64 guest_cid;

	vdev->config->get(vdev, offsetof(struct virtio_vsock_config, guest_cid),
			  &guest_cid, sizeof(guest_cid));
	vsock->guest_cid = le64_to_cpu(guest_cid);
}

/* event_lock must be held */
static void virtio_vsock_event_handle(struct virtio_vsock *vsock,
				      struct virtio_vsock_event *event)
{
	switch (le32_to_cpu(event->id)) {
	case VIRTIO_VSOCK_EVENT_TRANSPORT_RESET:
		virtio_vsock_update_guest_cid(vsock);
		vsock_for_each_connected_socket(&virtio_transport.transport,
						virtio_vsock_reset_sock);
		break;
	}
}

static void virtio_transport_event_work(struct work_struct *work)
{
	struct virtio_vsock *vsock =
		container_of(work, struct virtio_vsock, event_work);
	struct virtqueue *vq;

	vq = vsock->vqs[VSOCK_VQ_EVENT];

	mutex_lock(&vsock->event_lock);

	if (!vsock->event_run)
		goto out;

	do {
		struct virtio_vsock_event *event;
		unsigned int len;

		virtqueue_disable_cb(vq);
		while ((event = virtqueue_get_buf(vq, &len)) != NULL) {
			if (len == sizeof(*event))
				virtio_vsock_event_handle(vsock, event);

			virtio_vsock_event_fill_one(vsock, event);
		}
	} while (!virtqueue_enable_cb(vq));

	virtqueue_kick(vsock->vqs[VSOCK_VQ_EVENT]);
out:
	mutex_unlock(&vsock->event_lock);
}

static void virtio_vsock_event_done(struct virtqueue *vq)
{
	struct virtio_vsock *vsock = vq->vdev->priv;

	if (!vsock)
		return;
	queue_work(virtio_vsock_workqueue, &vsock->event_work);
}

static void virtio_vsock_tx_done(struct virtqueue *vq)
{
	struct virtio_vsock *vsock = vq->vdev->priv;

	if (!vsock)
		return;
	queue_work(virtio_vsock_workqueue, &vsock->tx_work);
}

static void virtio_vsock_rx_done(struct virtqueue *vq)
{
	struct virtio_vsock *vsock = vq->vdev->priv;

	if (!vsock)
		return;
	queue_work(virtio_vsock_workqueue, &vsock->rx_work);
}

static bool virtio_transport_seqpacket_allow(u32 remote_cid);

static struct virtio_transport virtio_transport = {
	.transport = {
		.module                   = THIS_MODULE,

		.get_local_cid            = virtio_transport_get_local_cid,

		.init                     = virtio_transport_do_socket_init,
		.destruct                 = virtio_transport_destruct,
		.release                  = virtio_transport_release,
		.connect                  = virtio_transport_connect,
		.shutdown                 = virtio_transport_shutdown,
		.cancel_pkt               = virtio_transport_cancel_pkt,

		.dgram_bind               = virtio_transport_dgram_bind,
		.dgram_dequeue            = virtio_transport_dgram_dequeue,
		.dgram_enqueue            = virtio_transport_dgram_enqueue,
		.dgram_allow              = virtio_transport_dgram_allow,

		.stream_dequeue           = virtio_transport_stream_dequeue,
		.stream_enqueue           = virtio_transport_stream_enqueue,
		.stream_has_data          = virtio_transport_stream_has_data,
		.stream_has_space         = virtio_transport_stream_has_space,
		.stream_rcvhiwat          = virtio_transport_stream_rcvhiwat,
		.stream_is_active         = virtio_transport_stream_is_active,
		.stream_allow             = virtio_transport_stream_allow,

		.seqpacket_dequeue        = virtio_transport_seqpacket_dequeue,
		.seqpacket_enqueue        = virtio_transport_seqpacket_enqueue,
		.seqpacket_allow          = virtio_transport_seqpacket_allow,
		.seqpacket_has_data       = virtio_transport_seqpacket_has_data,

		.notify_poll_in           = virtio_transport_notify_poll_in,
		.notify_poll_out          = virtio_transport_notify_poll_out,
		.notify_recv_init         = virtio_transport_notify_recv_init,
		.notify_recv_pre_block    = virtio_transport_notify_recv_pre_block,
		.notify_recv_pre_dequeue  = virtio_transport_notify_recv_pre_dequeue,
		.notify_recv_post_dequeue = virtio_transport_notify_recv_post_dequeue,
		.notify_send_init         = virtio_transport_notify_send_init,
		.notify_send_pre_block    = virtio_transport_notify_send_pre_block,
		.notify_send_pre_enqueue  = virtio_transport_notify_send_pre_enqueue,
		.notify_send_post_enqueue = virtio_transport_notify_send_post_enqueue,
		.notify_buffer_size       = virtio_transport_notify_buffer_size,
	},

	.send_pkt = virtio_transport_send_pkt,
};

static bool virtio_transport_seqpacket_allow(u32 remote_cid)
{
	struct virtio_vsock *vsock;
	bool seqpacket_allow;

	seqpacket_allow = false;
	rcu_read_lock();
	vsock = rcu_dereference(the_virtio_vsock);
	if (vsock)
		seqpacket_allow = vsock->seqpacket_allow;
	rcu_read_unlock();

	return seqpacket_allow;
}

static void virtio_transport_rx_work(struct work_struct *work)
{
	struct virtio_vsock *vsock =
		container_of(work, struct virtio_vsock, rx_work);
	struct virtqueue *vq;

	vq = vsock->vqs[VSOCK_VQ_RX];

	mutex_lock(&vsock->rx_lock);

	if (!vsock->rx_run)
		goto out;

	do {
		virtqueue_disable_cb(vq);
		for (;;) {
			struct virtio_vsock_pkt *pkt;
			unsigned int len;

			if (!virtio_transport_more_replies(vsock)) {
				/* Stop rx until the device processes already
				 * pending replies.  Leave rx virtqueue
				 * callbacks disabled.
				 */
				goto out;
			}

			pkt = virtqueue_get_buf(vq, &len);
			if (!pkt) {
				break;
			}

			vsock->rx_buf_nr--;

			/* Drop short/long packets */
			if (unlikely(len < sizeof(pkt->hdr) ||
				     len > sizeof(pkt->hdr) + pkt->len)) {
				virtio_transport_free_pkt(pkt);
				continue;
			}

			pkt->len = len - sizeof(pkt->hdr);
			virtio_transport_deliver_tap_pkt(pkt);
			virtio_transport_recv_pkt(&virtio_transport, pkt);
		}
	} while (!virtqueue_enable_cb(vq));

out:
	if (vsock->rx_buf_nr < vsock->rx_buf_max_nr / 2)
		virtio_vsock_rx_fill(vsock);
	mutex_unlock(&vsock->rx_lock);
}

static int virtio_vsock_vqs_init(struct virtio_vsock *vsock)
{
	struct virtio_device *vdev = vsock->vdev;
	static const char * const names[] = {
		"rx",
		"tx",
		"event",
	};
	vq_callback_t *callbacks[] = {
		virtio_vsock_rx_done,
		virtio_vsock_tx_done,
		virtio_vsock_event_done,
	};
	int ret;

	ret = virtio_find_vqs(vdev, VSOCK_VQ_MAX, vsock->vqs, callbacks, names,
			      NULL);
	if (ret < 0)
		return ret;

	virtio_vsock_update_guest_cid(vsock);

	virtio_device_ready(vdev);

	if (virtio_has_feature(vdev, VIRTIO_VSOCK_F_SEQPACKET))
		vsock->seqpacket_allow = true;

	vdev->priv = vsock;

	virtio_device_ready(vdev);

	mutex_lock(&vsock->tx_lock);
	vsock->tx_run = true;
	mutex_unlock(&vsock->tx_lock);

	mutex_lock(&vsock->rx_lock);
	virtio_vsock_rx_fill(vsock);
	vsock->rx_run = true;
	mutex_unlock(&vsock->rx_lock);

	mutex_lock(&vsock->event_lock);
	virtio_vsock_event_fill(vsock);
	vsock->event_run = true;
	mutex_unlock(&vsock->event_lock);

<<<<<<< HEAD
	rcu_assign_pointer(the_virtio_vsock, vsock);

	mutex_unlock(&the_virtio_vsock_mutex);

=======
>>>>>>> 29549c70
	return 0;
}

static void virtio_vsock_vqs_del(struct virtio_vsock *vsock)
{
	struct virtio_device *vdev = vsock->vdev;
	struct virtio_vsock_pkt *pkt;

<<<<<<< HEAD
	mutex_lock(&the_virtio_vsock_mutex);

	vdev->priv = NULL;
	rcu_assign_pointer(the_virtio_vsock, NULL);
	synchronize_rcu();

	/* Reset all connected sockets when the device disappear */
=======
	/* Reset all connected sockets when the VQs disappear */
>>>>>>> 29549c70
	vsock_for_each_connected_socket(&virtio_transport.transport,
					virtio_vsock_reset_sock);

	/* Stop all work handlers to make sure no one is accessing the device,
	 * so we can safely call virtio_reset_device().
	 */
	mutex_lock(&vsock->rx_lock);
	vsock->rx_run = false;
	mutex_unlock(&vsock->rx_lock);

	mutex_lock(&vsock->tx_lock);
	vsock->tx_run = false;
	mutex_unlock(&vsock->tx_lock);

	mutex_lock(&vsock->event_lock);
	vsock->event_run = false;
	mutex_unlock(&vsock->event_lock);

	/* Flush all device writes and interrupts, device will not use any
	 * more buffers.
	 */
	virtio_reset_device(vdev);

	mutex_lock(&vsock->rx_lock);
	while ((pkt = virtqueue_detach_unused_buf(vsock->vqs[VSOCK_VQ_RX])))
		virtio_transport_free_pkt(pkt);
	mutex_unlock(&vsock->rx_lock);

	mutex_lock(&vsock->tx_lock);
	while ((pkt = virtqueue_detach_unused_buf(vsock->vqs[VSOCK_VQ_TX])))
		virtio_transport_free_pkt(pkt);
	mutex_unlock(&vsock->tx_lock);

	spin_lock_bh(&vsock->send_pkt_list_lock);
	while (!list_empty(&vsock->send_pkt_list)) {
		pkt = list_first_entry(&vsock->send_pkt_list,
				       struct virtio_vsock_pkt, list);
		list_del(&pkt->list);
		virtio_transport_free_pkt(pkt);
	}
	spin_unlock_bh(&vsock->send_pkt_list_lock);

	/* Delete virtqueues and flush outstanding callbacks if any */
	vdev->config->del_vqs(vdev);
}

static int virtio_vsock_probe(struct virtio_device *vdev)
{
	struct virtio_vsock *vsock = NULL;
	int ret;

	ret = mutex_lock_interruptible(&the_virtio_vsock_mutex);
	if (ret)
		return ret;

	/* Only one virtio-vsock device per guest is supported */
	if (rcu_dereference_protected(the_virtio_vsock,
				lockdep_is_held(&the_virtio_vsock_mutex))) {
		ret = -EBUSY;
		goto out;
	}

	vsock = kzalloc(sizeof(*vsock), GFP_KERNEL);
	if (!vsock) {
		ret = -ENOMEM;
		goto out;
	}

	vsock->vdev = vdev;

	vsock->rx_buf_nr = 0;
	vsock->rx_buf_max_nr = 0;
	atomic_set(&vsock->queued_replies, 0);

	mutex_init(&vsock->tx_lock);
	mutex_init(&vsock->rx_lock);
	mutex_init(&vsock->event_lock);
	spin_lock_init(&vsock->send_pkt_list_lock);
	INIT_LIST_HEAD(&vsock->send_pkt_list);
	INIT_WORK(&vsock->rx_work, virtio_transport_rx_work);
	INIT_WORK(&vsock->tx_work, virtio_transport_tx_work);
	INIT_WORK(&vsock->event_work, virtio_transport_event_work);
	INIT_WORK(&vsock->send_pkt_work, virtio_transport_send_pkt_work);

	if (virtio_has_feature(vdev, VIRTIO_VSOCK_F_SEQPACKET))
		vsock->seqpacket_allow = true;

	vdev->priv = vsock;

	ret = virtio_vsock_vqs_init(vsock);
	if (ret < 0)
		goto out;

	rcu_assign_pointer(the_virtio_vsock, vsock);

	mutex_unlock(&the_virtio_vsock_mutex);

	return 0;

out:
	kfree(vsock);
	mutex_unlock(&the_virtio_vsock_mutex);
	return ret;
}

static void virtio_vsock_remove(struct virtio_device *vdev)
{
	struct virtio_vsock *vsock = vdev->priv;

	mutex_lock(&the_virtio_vsock_mutex);

	vdev->priv = NULL;
	rcu_assign_pointer(the_virtio_vsock, NULL);
	synchronize_rcu();

	virtio_vsock_vqs_del(vsock);

	/* Other works can be queued before 'config->del_vqs()', so we flush
	 * all works before to free the vsock object to avoid use after free.
	 */
	flush_work(&vsock->rx_work);
	flush_work(&vsock->tx_work);
	flush_work(&vsock->event_work);
	flush_work(&vsock->send_pkt_work);

	mutex_unlock(&the_virtio_vsock_mutex);

	kfree(vsock);
}

#ifdef CONFIG_PM_SLEEP
static int virtio_vsock_freeze(struct virtio_device *vdev)
{
	struct virtio_vsock *vsock = vdev->priv;

	mutex_lock(&the_virtio_vsock_mutex);

	rcu_assign_pointer(the_virtio_vsock, NULL);
	synchronize_rcu();

	virtio_vsock_vqs_del(vsock);

	mutex_unlock(&the_virtio_vsock_mutex);

	return 0;
}

static int virtio_vsock_restore(struct virtio_device *vdev)
{
	struct virtio_vsock *vsock = vdev->priv;
	int ret;

	mutex_lock(&the_virtio_vsock_mutex);

	/* Only one virtio-vsock device per guest is supported */
	if (rcu_dereference_protected(the_virtio_vsock,
				lockdep_is_held(&the_virtio_vsock_mutex))) {
		ret = -EBUSY;
		goto out;
	}

	ret = virtio_vsock_vqs_init(vsock);
	if (ret < 0)
		goto out;

	rcu_assign_pointer(the_virtio_vsock, vsock);

out:
	mutex_unlock(&the_virtio_vsock_mutex);
	return ret;
}
#endif /* CONFIG_PM_SLEEP */

static struct virtio_device_id id_table[] = {
	{ VIRTIO_ID_VSOCK, VIRTIO_DEV_ANY_ID },
	{ 0 },
};

static unsigned int features[] = {
	VIRTIO_VSOCK_F_SEQPACKET
};

static struct virtio_driver virtio_vsock_driver = {
	.feature_table = features,
	.feature_table_size = ARRAY_SIZE(features),
	.driver.name = KBUILD_MODNAME,
	.driver.owner = THIS_MODULE,
	.id_table = id_table,
	.probe = virtio_vsock_probe,
	.remove = virtio_vsock_remove,
#ifdef CONFIG_PM_SLEEP
	.freeze = virtio_vsock_freeze,
	.restore = virtio_vsock_restore,
#endif
};

static int __init virtio_vsock_init(void)
{
	int ret;

	virtio_vsock_workqueue = alloc_workqueue("virtio_vsock", 0, 0);
	if (!virtio_vsock_workqueue)
		return -ENOMEM;

	ret = vsock_core_register(&virtio_transport.transport,
				  VSOCK_TRANSPORT_F_G2H);
	if (ret)
		goto out_wq;

	ret = register_virtio_driver(&virtio_vsock_driver);
	if (ret)
		goto out_vci;

	return 0;

out_vci:
	vsock_core_unregister(&virtio_transport.transport);
out_wq:
	destroy_workqueue(virtio_vsock_workqueue);
	return ret;
}

static void __exit virtio_vsock_exit(void)
{
	unregister_virtio_driver(&virtio_vsock_driver);
	vsock_core_unregister(&virtio_transport.transport);
	destroy_workqueue(virtio_vsock_workqueue);
}

module_init(virtio_vsock_init);
module_exit(virtio_vsock_exit);
MODULE_LICENSE("GPL v2");
MODULE_AUTHOR("Asias He");
MODULE_DESCRIPTION("virtio transport for vsock");
MODULE_DEVICE_TABLE(virtio, id_table);<|MERGE_RESOLUTION|>--- conflicted
+++ resolved
@@ -590,13 +590,6 @@
 
 	virtio_device_ready(vdev);
 
-	if (virtio_has_feature(vdev, VIRTIO_VSOCK_F_SEQPACKET))
-		vsock->seqpacket_allow = true;
-
-	vdev->priv = vsock;
-
-	virtio_device_ready(vdev);
-
 	mutex_lock(&vsock->tx_lock);
 	vsock->tx_run = true;
 	mutex_unlock(&vsock->tx_lock);
@@ -611,13 +604,6 @@
 	vsock->event_run = true;
 	mutex_unlock(&vsock->event_lock);
 
-<<<<<<< HEAD
-	rcu_assign_pointer(the_virtio_vsock, vsock);
-
-	mutex_unlock(&the_virtio_vsock_mutex);
-
-=======
->>>>>>> 29549c70
 	return 0;
 }
 
@@ -626,17 +612,7 @@
 	struct virtio_device *vdev = vsock->vdev;
 	struct virtio_vsock_pkt *pkt;
 
-<<<<<<< HEAD
-	mutex_lock(&the_virtio_vsock_mutex);
-
-	vdev->priv = NULL;
-	rcu_assign_pointer(the_virtio_vsock, NULL);
-	synchronize_rcu();
-
-	/* Reset all connected sockets when the device disappear */
-=======
 	/* Reset all connected sockets when the VQs disappear */
->>>>>>> 29549c70
 	vsock_for_each_connected_socket(&virtio_transport.transport,
 					virtio_vsock_reset_sock);
 
