--- conflicted
+++ resolved
@@ -108,9 +108,6 @@
 	MGMT_OP_START_LIMITED_DISCOVERY,
 	MGMT_OP_READ_EXT_INFO,
 	MGMT_OP_SET_APPEARANCE,
-<<<<<<< HEAD
-	MGMT_OP_SET_WIDEBAND_SPEECH,
-=======
 	MGMT_OP_GET_PHY_CONFIGURATION,
 	MGMT_OP_SET_PHY_CONFIGURATION,
 	MGMT_OP_SET_BLOCKED_KEYS,
@@ -130,7 +127,6 @@
 	MGMT_OP_ADD_EXT_ADV_PARAMS,
 	MGMT_OP_ADD_EXT_ADV_DATA,
 	MGMT_OP_ADD_ADV_PATTERNS_MONITOR_RSSI,
->>>>>>> c1084c27
 };
 
 static const u16 mgmt_events[] = {
@@ -1681,10 +1677,6 @@
 
 	bt_dev_dbg(hdev, "sock %p", sk);
 
-	if (!IS_ENABLED(CONFIG_BT_HS))
-		return mgmt_cmd_status(sk, hdev->id, MGMT_OP_SET_HS,
-				       MGMT_STATUS_NOT_SUPPORTED);
-
 	status = mgmt_bredr_support(hdev);
 	if (status)
 		return mgmt_cmd_status(sk, hdev->id, MGMT_OP_SET_LINK_SECURITY,
@@ -3619,69 +3611,8 @@
 	return err;
 }
 
-<<<<<<< HEAD
-static int set_wideband_speech(struct sock *sk, struct hci_dev *hdev,
-			       void *data, u16 len)
-{
-	struct mgmt_mode *cp = data;
-	int err;
-	bool changed = false;
-
-	BT_DBG("request for %s", hdev->name);
-
-	if (!test_bit(HCI_QUIRK_WIDEBAND_SPEECH_SUPPORTED, &hdev->quirks))
-		return mgmt_cmd_status(sk, hdev->id,
-				       MGMT_OP_SET_WIDEBAND_SPEECH,
-				       MGMT_STATUS_NOT_SUPPORTED);
-
-	if (cp->val != 0x00 && cp->val != 0x01)
-		return mgmt_cmd_status(sk, hdev->id,
-				       MGMT_OP_SET_WIDEBAND_SPEECH,
-				       MGMT_STATUS_INVALID_PARAMS);
-
-	hci_dev_lock(hdev);
-
-	if (pending_find(MGMT_OP_SET_WIDEBAND_SPEECH, hdev)) {
-		err = mgmt_cmd_status(sk, hdev->id,
-				      MGMT_OP_SET_WIDEBAND_SPEECH,
-				      MGMT_STATUS_BUSY);
-		goto unlock;
-	}
-
-	if (hdev_is_powered(hdev) &&
-	    !!cp->val != hci_dev_test_flag(hdev,
-					   HCI_WIDEBAND_SPEECH_ENABLED)) {
-		err = mgmt_cmd_status(sk, hdev->id,
-				      MGMT_OP_SET_WIDEBAND_SPEECH,
-				      MGMT_STATUS_REJECTED);
-		goto unlock;
-	}
-
-	if (cp->val)
-		changed = !hci_dev_test_and_set_flag(hdev,
-						   HCI_WIDEBAND_SPEECH_ENABLED);
-	else
-		changed = hci_dev_test_and_clear_flag(hdev,
-						   HCI_WIDEBAND_SPEECH_ENABLED);
-
-	err = send_settings_rsp(sk, MGMT_OP_SET_WIDEBAND_SPEECH, hdev);
-	if (err < 0)
-		goto unlock;
-
-	if (changed)
-		err = new_settings(hdev, sk);
-
-unlock:
-	hci_dev_unlock(hdev);
-	return err;
-}
-
-static void read_local_oob_data_complete(struct hci_dev *hdev, u8 status,
-				         u16 opcode, struct sk_buff *skb)
-=======
 static int set_blocked_keys(struct sock *sk, struct hci_dev *hdev, void *data,
 			    u16 len)
->>>>>>> c1084c27
 {
 	int err = MGMT_STATUS_SUCCESS;
 	struct mgmt_cp_set_blocked_keys *keys = data;
@@ -8495,9 +8426,6 @@
 	{ set_appearance,	   MGMT_SET_APPEARANCE_SIZE },
 	{ get_phy_configuration,   MGMT_GET_PHY_CONFIGURATION_SIZE },
 	{ set_phy_configuration,   MGMT_SET_PHY_CONFIGURATION_SIZE },
-<<<<<<< HEAD
-	{ set_wideband_speech,	   MGMT_SETTING_SIZE },
-=======
 	{ set_blocked_keys,	   MGMT_OP_SET_BLOCKED_KEYS_SIZE,
 						HCI_MGMT_VAR_LEN },
 	{ set_wideband_speech,	   MGMT_SETTING_SIZE },
@@ -8530,7 +8458,6 @@
 	{ add_adv_patterns_monitor_rssi,
 				   MGMT_ADD_ADV_PATTERNS_MONITOR_RSSI_SIZE,
 						HCI_MGMT_VAR_LEN },
->>>>>>> c1084c27
 };
 
 void mgmt_index_added(struct hci_dev *hdev)
