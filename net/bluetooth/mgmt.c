/*
   BlueZ - Bluetooth protocol stack for Linux

   Copyright (C) 2010  Nokia Corporation
   Copyright (C) 2011-2012 Intel Corporation

   This program is free software; you can redistribute it and/or modify
   it under the terms of the GNU General Public License version 2 as
   published by the Free Software Foundation;

   THE SOFTWARE IS PROVIDED "AS IS", WITHOUT WARRANTY OF ANY KIND, EXPRESS
   OR IMPLIED, INCLUDING BUT NOT LIMITED TO THE WARRANTIES OF MERCHANTABILITY,
   FITNESS FOR A PARTICULAR PURPOSE AND NONINFRINGEMENT OF THIRD PARTY RIGHTS.
   IN NO EVENT SHALL THE COPYRIGHT HOLDER(S) AND AUTHOR(S) BE LIABLE FOR ANY
   CLAIM, OR ANY SPECIAL INDIRECT OR CONSEQUENTIAL DAMAGES, OR ANY DAMAGES
   WHATSOEVER RESULTING FROM LOSS OF USE, DATA OR PROFITS, WHETHER IN AN
   ACTION OF CONTRACT, NEGLIGENCE OR OTHER TORTIOUS ACTION, ARISING OUT OF
   OR IN CONNECTION WITH THE USE OR PERFORMANCE OF THIS SOFTWARE.

   ALL LIABILITY, INCLUDING LIABILITY FOR INFRINGEMENT OF ANY PATENTS,
   COPYRIGHTS, TRADEMARKS OR OTHER RIGHTS, RELATING TO USE OF THIS
   SOFTWARE IS DISCLAIMED.
*/

/* Bluetooth HCI Management interface */

#include <linux/module.h>
#include <asm/unaligned.h>

#include <net/bluetooth/bluetooth.h>
#include <net/bluetooth/hci_core.h>
#include <net/bluetooth/hci_sock.h>
#include <net/bluetooth/l2cap.h>
#include <net/bluetooth/mgmt.h>

#include "hci_request.h"
#include "smp.h"
#include "mgmt_util.h"

#define MGMT_VERSION	1
#define MGMT_REVISION	14

static const u16 mgmt_commands[] = {
	MGMT_OP_READ_INDEX_LIST,
	MGMT_OP_READ_INFO,
	MGMT_OP_SET_POWERED,
	MGMT_OP_SET_DISCOVERABLE,
	MGMT_OP_SET_CONNECTABLE,
	MGMT_OP_SET_FAST_CONNECTABLE,
	MGMT_OP_SET_BONDABLE,
	MGMT_OP_SET_LINK_SECURITY,
	MGMT_OP_SET_SSP,
	MGMT_OP_SET_HS,
	MGMT_OP_SET_LE,
	MGMT_OP_SET_DEV_CLASS,
	MGMT_OP_SET_LOCAL_NAME,
	MGMT_OP_ADD_UUID,
	MGMT_OP_REMOVE_UUID,
	MGMT_OP_LOAD_LINK_KEYS,
	MGMT_OP_LOAD_LONG_TERM_KEYS,
	MGMT_OP_DISCONNECT,
	MGMT_OP_GET_CONNECTIONS,
	MGMT_OP_PIN_CODE_REPLY,
	MGMT_OP_PIN_CODE_NEG_REPLY,
	MGMT_OP_SET_IO_CAPABILITY,
	MGMT_OP_PAIR_DEVICE,
	MGMT_OP_CANCEL_PAIR_DEVICE,
	MGMT_OP_UNPAIR_DEVICE,
	MGMT_OP_USER_CONFIRM_REPLY,
	MGMT_OP_USER_CONFIRM_NEG_REPLY,
	MGMT_OP_USER_PASSKEY_REPLY,
	MGMT_OP_USER_PASSKEY_NEG_REPLY,
	MGMT_OP_READ_LOCAL_OOB_DATA,
	MGMT_OP_ADD_REMOTE_OOB_DATA,
	MGMT_OP_REMOVE_REMOTE_OOB_DATA,
	MGMT_OP_START_DISCOVERY,
	MGMT_OP_STOP_DISCOVERY,
	MGMT_OP_CONFIRM_NAME,
	MGMT_OP_BLOCK_DEVICE,
	MGMT_OP_UNBLOCK_DEVICE,
	MGMT_OP_SET_DEVICE_ID,
	MGMT_OP_SET_ADVERTISING,
	MGMT_OP_SET_BREDR,
	MGMT_OP_SET_STATIC_ADDRESS,
	MGMT_OP_SET_SCAN_PARAMS,
	MGMT_OP_SET_SECURE_CONN,
	MGMT_OP_SET_DEBUG_KEYS,
	MGMT_OP_SET_PRIVACY,
	MGMT_OP_LOAD_IRKS,
	MGMT_OP_GET_CONN_INFO,
	MGMT_OP_GET_CLOCK_INFO,
	MGMT_OP_ADD_DEVICE,
	MGMT_OP_REMOVE_DEVICE,
	MGMT_OP_LOAD_CONN_PARAM,
	MGMT_OP_READ_UNCONF_INDEX_LIST,
	MGMT_OP_READ_CONFIG_INFO,
	MGMT_OP_SET_EXTERNAL_CONFIG,
	MGMT_OP_SET_PUBLIC_ADDRESS,
	MGMT_OP_START_SERVICE_DISCOVERY,
	MGMT_OP_READ_LOCAL_OOB_EXT_DATA,
	MGMT_OP_READ_EXT_INDEX_LIST,
	MGMT_OP_READ_ADV_FEATURES,
	MGMT_OP_ADD_ADVERTISING,
	MGMT_OP_REMOVE_ADVERTISING,
	MGMT_OP_GET_ADV_SIZE_INFO,
	MGMT_OP_START_LIMITED_DISCOVERY,
	MGMT_OP_READ_EXT_INFO,
	MGMT_OP_SET_APPEARANCE,
};

static const u16 mgmt_events[] = {
	MGMT_EV_CONTROLLER_ERROR,
	MGMT_EV_INDEX_ADDED,
	MGMT_EV_INDEX_REMOVED,
	MGMT_EV_NEW_SETTINGS,
	MGMT_EV_CLASS_OF_DEV_CHANGED,
	MGMT_EV_LOCAL_NAME_CHANGED,
	MGMT_EV_NEW_LINK_KEY,
	MGMT_EV_NEW_LONG_TERM_KEY,
	MGMT_EV_DEVICE_CONNECTED,
	MGMT_EV_DEVICE_DISCONNECTED,
	MGMT_EV_CONNECT_FAILED,
	MGMT_EV_PIN_CODE_REQUEST,
	MGMT_EV_USER_CONFIRM_REQUEST,
	MGMT_EV_USER_PASSKEY_REQUEST,
	MGMT_EV_AUTH_FAILED,
	MGMT_EV_DEVICE_FOUND,
	MGMT_EV_DISCOVERING,
	MGMT_EV_DEVICE_BLOCKED,
	MGMT_EV_DEVICE_UNBLOCKED,
	MGMT_EV_DEVICE_UNPAIRED,
	MGMT_EV_PASSKEY_NOTIFY,
	MGMT_EV_NEW_IRK,
	MGMT_EV_NEW_CSRK,
	MGMT_EV_DEVICE_ADDED,
	MGMT_EV_DEVICE_REMOVED,
	MGMT_EV_NEW_CONN_PARAM,
	MGMT_EV_UNCONF_INDEX_ADDED,
	MGMT_EV_UNCONF_INDEX_REMOVED,
	MGMT_EV_NEW_CONFIG_OPTIONS,
	MGMT_EV_EXT_INDEX_ADDED,
	MGMT_EV_EXT_INDEX_REMOVED,
	MGMT_EV_LOCAL_OOB_DATA_UPDATED,
	MGMT_EV_ADVERTISING_ADDED,
	MGMT_EV_ADVERTISING_REMOVED,
	MGMT_EV_EXT_INFO_CHANGED,
};

static const u16 mgmt_untrusted_commands[] = {
	MGMT_OP_READ_INDEX_LIST,
	MGMT_OP_READ_INFO,
	MGMT_OP_READ_UNCONF_INDEX_LIST,
	MGMT_OP_READ_CONFIG_INFO,
	MGMT_OP_READ_EXT_INDEX_LIST,
	MGMT_OP_READ_EXT_INFO,
};

static const u16 mgmt_untrusted_events[] = {
	MGMT_EV_INDEX_ADDED,
	MGMT_EV_INDEX_REMOVED,
	MGMT_EV_NEW_SETTINGS,
	MGMT_EV_CLASS_OF_DEV_CHANGED,
	MGMT_EV_LOCAL_NAME_CHANGED,
	MGMT_EV_UNCONF_INDEX_ADDED,
	MGMT_EV_UNCONF_INDEX_REMOVED,
	MGMT_EV_NEW_CONFIG_OPTIONS,
	MGMT_EV_EXT_INDEX_ADDED,
	MGMT_EV_EXT_INDEX_REMOVED,
	MGMT_EV_EXT_INFO_CHANGED,
};

#define CACHE_TIMEOUT	msecs_to_jiffies(2 * 1000)

#define ZERO_KEY "\x00\x00\x00\x00\x00\x00\x00\x00" \
		 "\x00\x00\x00\x00\x00\x00\x00\x00"

/* HCI to MGMT error code conversion table */
static u8 mgmt_status_table[] = {
	MGMT_STATUS_SUCCESS,
	MGMT_STATUS_UNKNOWN_COMMAND,	/* Unknown Command */
	MGMT_STATUS_NOT_CONNECTED,	/* No Connection */
	MGMT_STATUS_FAILED,		/* Hardware Failure */
	MGMT_STATUS_CONNECT_FAILED,	/* Page Timeout */
	MGMT_STATUS_AUTH_FAILED,	/* Authentication Failed */
	MGMT_STATUS_AUTH_FAILED,	/* PIN or Key Missing */
	MGMT_STATUS_NO_RESOURCES,	/* Memory Full */
	MGMT_STATUS_TIMEOUT,		/* Connection Timeout */
	MGMT_STATUS_NO_RESOURCES,	/* Max Number of Connections */
	MGMT_STATUS_NO_RESOURCES,	/* Max Number of SCO Connections */
	MGMT_STATUS_ALREADY_CONNECTED,	/* ACL Connection Exists */
	MGMT_STATUS_BUSY,		/* Command Disallowed */
	MGMT_STATUS_NO_RESOURCES,	/* Rejected Limited Resources */
	MGMT_STATUS_REJECTED,		/* Rejected Security */
	MGMT_STATUS_REJECTED,		/* Rejected Personal */
	MGMT_STATUS_TIMEOUT,		/* Host Timeout */
	MGMT_STATUS_NOT_SUPPORTED,	/* Unsupported Feature */
	MGMT_STATUS_INVALID_PARAMS,	/* Invalid Parameters */
	MGMT_STATUS_DISCONNECTED,	/* OE User Ended Connection */
	MGMT_STATUS_NO_RESOURCES,	/* OE Low Resources */
	MGMT_STATUS_DISCONNECTED,	/* OE Power Off */
	MGMT_STATUS_DISCONNECTED,	/* Connection Terminated */
	MGMT_STATUS_BUSY,		/* Repeated Attempts */
	MGMT_STATUS_REJECTED,		/* Pairing Not Allowed */
	MGMT_STATUS_FAILED,		/* Unknown LMP PDU */
	MGMT_STATUS_NOT_SUPPORTED,	/* Unsupported Remote Feature */
	MGMT_STATUS_REJECTED,		/* SCO Offset Rejected */
	MGMT_STATUS_REJECTED,		/* SCO Interval Rejected */
	MGMT_STATUS_REJECTED,		/* Air Mode Rejected */
	MGMT_STATUS_INVALID_PARAMS,	/* Invalid LMP Parameters */
	MGMT_STATUS_FAILED,		/* Unspecified Error */
	MGMT_STATUS_NOT_SUPPORTED,	/* Unsupported LMP Parameter Value */
	MGMT_STATUS_FAILED,		/* Role Change Not Allowed */
	MGMT_STATUS_TIMEOUT,		/* LMP Response Timeout */
	MGMT_STATUS_FAILED,		/* LMP Error Transaction Collision */
	MGMT_STATUS_FAILED,		/* LMP PDU Not Allowed */
	MGMT_STATUS_REJECTED,		/* Encryption Mode Not Accepted */
	MGMT_STATUS_FAILED,		/* Unit Link Key Used */
	MGMT_STATUS_NOT_SUPPORTED,	/* QoS Not Supported */
	MGMT_STATUS_TIMEOUT,		/* Instant Passed */
	MGMT_STATUS_NOT_SUPPORTED,	/* Pairing Not Supported */
	MGMT_STATUS_FAILED,		/* Transaction Collision */
	MGMT_STATUS_INVALID_PARAMS,	/* Unacceptable Parameter */
	MGMT_STATUS_REJECTED,		/* QoS Rejected */
	MGMT_STATUS_NOT_SUPPORTED,	/* Classification Not Supported */
	MGMT_STATUS_REJECTED,		/* Insufficient Security */
	MGMT_STATUS_INVALID_PARAMS,	/* Parameter Out Of Range */
	MGMT_STATUS_BUSY,		/* Role Switch Pending */
	MGMT_STATUS_FAILED,		/* Slot Violation */
	MGMT_STATUS_FAILED,		/* Role Switch Failed */
	MGMT_STATUS_INVALID_PARAMS,	/* EIR Too Large */
	MGMT_STATUS_NOT_SUPPORTED,	/* Simple Pairing Not Supported */
	MGMT_STATUS_BUSY,		/* Host Busy Pairing */
	MGMT_STATUS_REJECTED,		/* Rejected, No Suitable Channel */
	MGMT_STATUS_BUSY,		/* Controller Busy */
	MGMT_STATUS_INVALID_PARAMS,	/* Unsuitable Connection Interval */
	MGMT_STATUS_TIMEOUT,		/* Directed Advertising Timeout */
	MGMT_STATUS_AUTH_FAILED,	/* Terminated Due to MIC Failure */
	MGMT_STATUS_CONNECT_FAILED,	/* Connection Establishment Failed */
	MGMT_STATUS_CONNECT_FAILED,	/* MAC Connection Failed */
};

static u8 mgmt_status(u8 hci_status)
{
	if (hci_status < ARRAY_SIZE(mgmt_status_table))
		return mgmt_status_table[hci_status];

	return MGMT_STATUS_FAILED;
}

static int mgmt_index_event(u16 event, struct hci_dev *hdev, void *data,
			    u16 len, int flag)
{
	return mgmt_send_event(event, hdev, HCI_CHANNEL_CONTROL, data, len,
			       flag, NULL);
}

static int mgmt_limited_event(u16 event, struct hci_dev *hdev, void *data,
			      u16 len, int flag, struct sock *skip_sk)
{
	return mgmt_send_event(event, hdev, HCI_CHANNEL_CONTROL, data, len,
			       flag, skip_sk);
}

static int mgmt_event(u16 event, struct hci_dev *hdev, void *data, u16 len,
		      struct sock *skip_sk)
{
	return mgmt_send_event(event, hdev, HCI_CHANNEL_CONTROL, data, len,
			       HCI_SOCK_TRUSTED, skip_sk);
}

static u8 le_addr_type(u8 mgmt_addr_type)
{
	if (mgmt_addr_type == BDADDR_LE_PUBLIC)
		return ADDR_LE_DEV_PUBLIC;
	else
		return ADDR_LE_DEV_RANDOM;
}

void mgmt_fill_version_info(void *ver)
{
	struct mgmt_rp_read_version *rp = ver;

	rp->version = MGMT_VERSION;
	rp->revision = cpu_to_le16(MGMT_REVISION);
}

static int read_version(struct sock *sk, struct hci_dev *hdev, void *data,
			u16 data_len)
{
	struct mgmt_rp_read_version rp;

	BT_DBG("sock %p", sk);

	mgmt_fill_version_info(&rp);

	return mgmt_cmd_complete(sk, MGMT_INDEX_NONE, MGMT_OP_READ_VERSION, 0,
				 &rp, sizeof(rp));
}

static int read_commands(struct sock *sk, struct hci_dev *hdev, void *data,
			 u16 data_len)
{
	struct mgmt_rp_read_commands *rp;
	u16 num_commands, num_events;
	size_t rp_size;
	int i, err;

	BT_DBG("sock %p", sk);

	if (hci_sock_test_flag(sk, HCI_SOCK_TRUSTED)) {
		num_commands = ARRAY_SIZE(mgmt_commands);
		num_events = ARRAY_SIZE(mgmt_events);
	} else {
		num_commands = ARRAY_SIZE(mgmt_untrusted_commands);
		num_events = ARRAY_SIZE(mgmt_untrusted_events);
	}

	rp_size = sizeof(*rp) + ((num_commands + num_events) * sizeof(u16));

	rp = kmalloc(rp_size, GFP_KERNEL);
	if (!rp)
		return -ENOMEM;

	rp->num_commands = cpu_to_le16(num_commands);
	rp->num_events = cpu_to_le16(num_events);

	if (hci_sock_test_flag(sk, HCI_SOCK_TRUSTED)) {
		__le16 *opcode = rp->opcodes;

		for (i = 0; i < num_commands; i++, opcode++)
			put_unaligned_le16(mgmt_commands[i], opcode);

		for (i = 0; i < num_events; i++, opcode++)
			put_unaligned_le16(mgmt_events[i], opcode);
	} else {
		__le16 *opcode = rp->opcodes;

		for (i = 0; i < num_commands; i++, opcode++)
			put_unaligned_le16(mgmt_untrusted_commands[i], opcode);

		for (i = 0; i < num_events; i++, opcode++)
			put_unaligned_le16(mgmt_untrusted_events[i], opcode);
	}

	err = mgmt_cmd_complete(sk, MGMT_INDEX_NONE, MGMT_OP_READ_COMMANDS, 0,
				rp, rp_size);
	kfree(rp);

	return err;
}

static int read_index_list(struct sock *sk, struct hci_dev *hdev, void *data,
			   u16 data_len)
{
	struct mgmt_rp_read_index_list *rp;
	struct hci_dev *d;
	size_t rp_len;
	u16 count;
	int err;

	BT_DBG("sock %p", sk);

	read_lock(&hci_dev_list_lock);

	count = 0;
	list_for_each_entry(d, &hci_dev_list, list) {
		if (d->dev_type == HCI_PRIMARY &&
		    !hci_dev_test_flag(d, HCI_UNCONFIGURED))
			count++;
	}

	rp_len = sizeof(*rp) + (2 * count);
	rp = kmalloc(rp_len, GFP_ATOMIC);
	if (!rp) {
		read_unlock(&hci_dev_list_lock);
		return -ENOMEM;
	}

	count = 0;
	list_for_each_entry(d, &hci_dev_list, list) {
		if (hci_dev_test_flag(d, HCI_SETUP) ||
		    hci_dev_test_flag(d, HCI_CONFIG) ||
		    hci_dev_test_flag(d, HCI_USER_CHANNEL))
			continue;

		/* Devices marked as raw-only are neither configured
		 * nor unconfigured controllers.
		 */
		if (test_bit(HCI_QUIRK_RAW_DEVICE, &d->quirks))
			continue;

		if (d->dev_type == HCI_PRIMARY &&
		    !hci_dev_test_flag(d, HCI_UNCONFIGURED)) {
			rp->index[count++] = cpu_to_le16(d->id);
			BT_DBG("Added hci%u", d->id);
		}
	}

	rp->num_controllers = cpu_to_le16(count);
	rp_len = sizeof(*rp) + (2 * count);

	read_unlock(&hci_dev_list_lock);

	err = mgmt_cmd_complete(sk, MGMT_INDEX_NONE, MGMT_OP_READ_INDEX_LIST,
				0, rp, rp_len);

	kfree(rp);

	return err;
}

static int read_unconf_index_list(struct sock *sk, struct hci_dev *hdev,
				  void *data, u16 data_len)
{
	struct mgmt_rp_read_unconf_index_list *rp;
	struct hci_dev *d;
	size_t rp_len;
	u16 count;
	int err;

	BT_DBG("sock %p", sk);

	read_lock(&hci_dev_list_lock);

	count = 0;
	list_for_each_entry(d, &hci_dev_list, list) {
		if (d->dev_type == HCI_PRIMARY &&
		    hci_dev_test_flag(d, HCI_UNCONFIGURED))
			count++;
	}

	rp_len = sizeof(*rp) + (2 * count);
	rp = kmalloc(rp_len, GFP_ATOMIC);
	if (!rp) {
		read_unlock(&hci_dev_list_lock);
		return -ENOMEM;
	}

	count = 0;
	list_for_each_entry(d, &hci_dev_list, list) {
		if (hci_dev_test_flag(d, HCI_SETUP) ||
		    hci_dev_test_flag(d, HCI_CONFIG) ||
		    hci_dev_test_flag(d, HCI_USER_CHANNEL))
			continue;

		/* Devices marked as raw-only are neither configured
		 * nor unconfigured controllers.
		 */
		if (test_bit(HCI_QUIRK_RAW_DEVICE, &d->quirks))
			continue;

		if (d->dev_type == HCI_PRIMARY &&
		    hci_dev_test_flag(d, HCI_UNCONFIGURED)) {
			rp->index[count++] = cpu_to_le16(d->id);
			BT_DBG("Added hci%u", d->id);
		}
	}

	rp->num_controllers = cpu_to_le16(count);
	rp_len = sizeof(*rp) + (2 * count);

	read_unlock(&hci_dev_list_lock);

	err = mgmt_cmd_complete(sk, MGMT_INDEX_NONE,
				MGMT_OP_READ_UNCONF_INDEX_LIST, 0, rp, rp_len);

	kfree(rp);

	return err;
}

static int read_ext_index_list(struct sock *sk, struct hci_dev *hdev,
			       void *data, u16 data_len)
{
	struct mgmt_rp_read_ext_index_list *rp;
	struct hci_dev *d;
	size_t rp_len;
	u16 count;
	int err;

	BT_DBG("sock %p", sk);

	read_lock(&hci_dev_list_lock);

	count = 0;
	list_for_each_entry(d, &hci_dev_list, list) {
		if (d->dev_type == HCI_PRIMARY || d->dev_type == HCI_AMP)
			count++;
	}

	rp_len = sizeof(*rp) + (sizeof(rp->entry[0]) * count);
	rp = kmalloc(rp_len, GFP_ATOMIC);
	if (!rp) {
		read_unlock(&hci_dev_list_lock);
		return -ENOMEM;
	}

	count = 0;
	list_for_each_entry(d, &hci_dev_list, list) {
		if (hci_dev_test_flag(d, HCI_SETUP) ||
		    hci_dev_test_flag(d, HCI_CONFIG) ||
		    hci_dev_test_flag(d, HCI_USER_CHANNEL))
			continue;

		/* Devices marked as raw-only are neither configured
		 * nor unconfigured controllers.
		 */
		if (test_bit(HCI_QUIRK_RAW_DEVICE, &d->quirks))
			continue;

		if (d->dev_type == HCI_PRIMARY) {
			if (hci_dev_test_flag(d, HCI_UNCONFIGURED))
				rp->entry[count].type = 0x01;
			else
				rp->entry[count].type = 0x00;
		} else if (d->dev_type == HCI_AMP) {
			rp->entry[count].type = 0x02;
		} else {
			continue;
		}

		rp->entry[count].bus = d->bus;
		rp->entry[count++].index = cpu_to_le16(d->id);
		BT_DBG("Added hci%u", d->id);
	}

	rp->num_controllers = cpu_to_le16(count);
	rp_len = sizeof(*rp) + (sizeof(rp->entry[0]) * count);

	read_unlock(&hci_dev_list_lock);

	/* If this command is called at least once, then all the
	 * default index and unconfigured index events are disabled
	 * and from now on only extended index events are used.
	 */
	hci_sock_set_flag(sk, HCI_MGMT_EXT_INDEX_EVENTS);
	hci_sock_clear_flag(sk, HCI_MGMT_INDEX_EVENTS);
	hci_sock_clear_flag(sk, HCI_MGMT_UNCONF_INDEX_EVENTS);

	err = mgmt_cmd_complete(sk, MGMT_INDEX_NONE,
				MGMT_OP_READ_EXT_INDEX_LIST, 0, rp, rp_len);

	kfree(rp);

	return err;
}

static bool is_configured(struct hci_dev *hdev)
{
	if (test_bit(HCI_QUIRK_EXTERNAL_CONFIG, &hdev->quirks) &&
	    !hci_dev_test_flag(hdev, HCI_EXT_CONFIGURED))
		return false;

	if (test_bit(HCI_QUIRK_INVALID_BDADDR, &hdev->quirks) &&
	    !bacmp(&hdev->public_addr, BDADDR_ANY))
		return false;

	return true;
}

static __le32 get_missing_options(struct hci_dev *hdev)
{
	u32 options = 0;

	if (test_bit(HCI_QUIRK_EXTERNAL_CONFIG, &hdev->quirks) &&
	    !hci_dev_test_flag(hdev, HCI_EXT_CONFIGURED))
		options |= MGMT_OPTION_EXTERNAL_CONFIG;

	if (test_bit(HCI_QUIRK_INVALID_BDADDR, &hdev->quirks) &&
	    !bacmp(&hdev->public_addr, BDADDR_ANY))
		options |= MGMT_OPTION_PUBLIC_ADDRESS;

	return cpu_to_le32(options);
}

static int new_options(struct hci_dev *hdev, struct sock *skip)
{
	__le32 options = get_missing_options(hdev);

	return mgmt_limited_event(MGMT_EV_NEW_CONFIG_OPTIONS, hdev, &options,
				  sizeof(options), HCI_MGMT_OPTION_EVENTS, skip);
}

static int send_options_rsp(struct sock *sk, u16 opcode, struct hci_dev *hdev)
{
	__le32 options = get_missing_options(hdev);

	return mgmt_cmd_complete(sk, hdev->id, opcode, 0, &options,
				 sizeof(options));
}

static int read_config_info(struct sock *sk, struct hci_dev *hdev,
			    void *data, u16 data_len)
{
	struct mgmt_rp_read_config_info rp;
	u32 options = 0;

	BT_DBG("sock %p %s", sk, hdev->name);

	hci_dev_lock(hdev);

	memset(&rp, 0, sizeof(rp));
	rp.manufacturer = cpu_to_le16(hdev->manufacturer);

	if (test_bit(HCI_QUIRK_EXTERNAL_CONFIG, &hdev->quirks))
		options |= MGMT_OPTION_EXTERNAL_CONFIG;

	if (hdev->set_bdaddr)
		options |= MGMT_OPTION_PUBLIC_ADDRESS;

	rp.supported_options = cpu_to_le32(options);
	rp.missing_options = get_missing_options(hdev);

	hci_dev_unlock(hdev);

	return mgmt_cmd_complete(sk, hdev->id, MGMT_OP_READ_CONFIG_INFO, 0,
				 &rp, sizeof(rp));
}

static u32 get_supported_settings(struct hci_dev *hdev)
{
	u32 settings = 0;

	settings |= MGMT_SETTING_POWERED;
	settings |= MGMT_SETTING_BONDABLE;
	settings |= MGMT_SETTING_DEBUG_KEYS;
	settings |= MGMT_SETTING_CONNECTABLE;
	settings |= MGMT_SETTING_DISCOVERABLE;

	if (lmp_bredr_capable(hdev)) {
		if (hdev->hci_ver >= BLUETOOTH_VER_1_2)
			settings |= MGMT_SETTING_FAST_CONNECTABLE;
		settings |= MGMT_SETTING_BREDR;
		settings |= MGMT_SETTING_LINK_SECURITY;

		if (lmp_ssp_capable(hdev)) {
			settings |= MGMT_SETTING_SSP;
			settings |= MGMT_SETTING_HS;
		}

		if (lmp_sc_capable(hdev))
			settings |= MGMT_SETTING_SECURE_CONN;
	}

	if (lmp_le_capable(hdev)) {
		settings |= MGMT_SETTING_LE;
		settings |= MGMT_SETTING_ADVERTISING;
		settings |= MGMT_SETTING_SECURE_CONN;
		settings |= MGMT_SETTING_PRIVACY;
		settings |= MGMT_SETTING_STATIC_ADDRESS;
	}

	if (test_bit(HCI_QUIRK_EXTERNAL_CONFIG, &hdev->quirks) ||
	    hdev->set_bdaddr)
		settings |= MGMT_SETTING_CONFIGURATION;

	return settings;
}

static u32 get_current_settings(struct hci_dev *hdev)
{
	u32 settings = 0;

	if (hdev_is_powered(hdev))
		settings |= MGMT_SETTING_POWERED;

	if (hci_dev_test_flag(hdev, HCI_CONNECTABLE))
		settings |= MGMT_SETTING_CONNECTABLE;

	if (hci_dev_test_flag(hdev, HCI_FAST_CONNECTABLE))
		settings |= MGMT_SETTING_FAST_CONNECTABLE;

	if (hci_dev_test_flag(hdev, HCI_DISCOVERABLE))
		settings |= MGMT_SETTING_DISCOVERABLE;

	if (hci_dev_test_flag(hdev, HCI_BONDABLE))
		settings |= MGMT_SETTING_BONDABLE;

	if (hci_dev_test_flag(hdev, HCI_BREDR_ENABLED))
		settings |= MGMT_SETTING_BREDR;

	if (hci_dev_test_flag(hdev, HCI_LE_ENABLED))
		settings |= MGMT_SETTING_LE;

	if (hci_dev_test_flag(hdev, HCI_LINK_SECURITY))
		settings |= MGMT_SETTING_LINK_SECURITY;

	if (hci_dev_test_flag(hdev, HCI_SSP_ENABLED))
		settings |= MGMT_SETTING_SSP;

	if (hci_dev_test_flag(hdev, HCI_HS_ENABLED))
		settings |= MGMT_SETTING_HS;

	if (hci_dev_test_flag(hdev, HCI_ADVERTISING))
		settings |= MGMT_SETTING_ADVERTISING;

	if (hci_dev_test_flag(hdev, HCI_SC_ENABLED))
		settings |= MGMT_SETTING_SECURE_CONN;

	if (hci_dev_test_flag(hdev, HCI_KEEP_DEBUG_KEYS))
		settings |= MGMT_SETTING_DEBUG_KEYS;

	if (hci_dev_test_flag(hdev, HCI_PRIVACY))
		settings |= MGMT_SETTING_PRIVACY;

	/* The current setting for static address has two purposes. The
	 * first is to indicate if the static address will be used and
	 * the second is to indicate if it is actually set.
	 *
	 * This means if the static address is not configured, this flag
	 * will never be set. If the address is configured, then if the
	 * address is actually used decides if the flag is set or not.
	 *
	 * For single mode LE only controllers and dual-mode controllers
	 * with BR/EDR disabled, the existence of the static address will
	 * be evaluated.
	 */
	if (hci_dev_test_flag(hdev, HCI_FORCE_STATIC_ADDR) ||
	    !hci_dev_test_flag(hdev, HCI_BREDR_ENABLED) ||
	    !bacmp(&hdev->bdaddr, BDADDR_ANY)) {
		if (bacmp(&hdev->static_addr, BDADDR_ANY))
			settings |= MGMT_SETTING_STATIC_ADDRESS;
	}

	return settings;
}

static struct mgmt_pending_cmd *pending_find(u16 opcode, struct hci_dev *hdev)
{
	return mgmt_pending_find(HCI_CHANNEL_CONTROL, opcode, hdev);
}

static struct mgmt_pending_cmd *pending_find_data(u16 opcode,
						  struct hci_dev *hdev,
						  const void *data)
{
	return mgmt_pending_find_data(HCI_CHANNEL_CONTROL, opcode, hdev, data);
}

u8 mgmt_get_adv_discov_flags(struct hci_dev *hdev)
{
	struct mgmt_pending_cmd *cmd;

	/* If there's a pending mgmt command the flags will not yet have
	 * their final values, so check for this first.
	 */
	cmd = pending_find(MGMT_OP_SET_DISCOVERABLE, hdev);
	if (cmd) {
		struct mgmt_mode *cp = cmd->param;
		if (cp->val == 0x01)
			return LE_AD_GENERAL;
		else if (cp->val == 0x02)
			return LE_AD_LIMITED;
	} else {
		if (hci_dev_test_flag(hdev, HCI_LIMITED_DISCOVERABLE))
			return LE_AD_LIMITED;
		else if (hci_dev_test_flag(hdev, HCI_DISCOVERABLE))
			return LE_AD_GENERAL;
	}

	return 0;
}

bool mgmt_get_connectable(struct hci_dev *hdev)
{
	struct mgmt_pending_cmd *cmd;

	/* If there's a pending mgmt command the flag will not yet have
	 * it's final value, so check for this first.
	 */
	cmd = pending_find(MGMT_OP_SET_CONNECTABLE, hdev);
	if (cmd) {
		struct mgmt_mode *cp = cmd->param;

		return cp->val;
	}

	return hci_dev_test_flag(hdev, HCI_CONNECTABLE);
}

static void service_cache_off(struct work_struct *work)
{
	struct hci_dev *hdev = container_of(work, struct hci_dev,
					    service_cache.work);
	struct hci_request req;

	if (!hci_dev_test_and_clear_flag(hdev, HCI_SERVICE_CACHE))
		return;

	hci_req_init(&req, hdev);

	hci_dev_lock(hdev);

	__hci_req_update_eir(&req);
	__hci_req_update_class(&req);

	hci_dev_unlock(hdev);

	hci_req_run(&req, NULL);
}

static void rpa_expired(struct work_struct *work)
{
	struct hci_dev *hdev = container_of(work, struct hci_dev,
					    rpa_expired.work);
	struct hci_request req;

	BT_DBG("");

	hci_dev_set_flag(hdev, HCI_RPA_EXPIRED);

	if (!hci_dev_test_flag(hdev, HCI_ADVERTISING))
		return;

	/* The generation of a new RPA and programming it into the
	 * controller happens in the hci_req_enable_advertising()
	 * function.
	 */
	hci_req_init(&req, hdev);
	__hci_req_enable_advertising(&req);
	hci_req_run(&req, NULL);
}

static void mgmt_init_hdev(struct sock *sk, struct hci_dev *hdev)
{
	if (hci_dev_test_and_set_flag(hdev, HCI_MGMT))
		return;

	INIT_DELAYED_WORK(&hdev->service_cache, service_cache_off);
	INIT_DELAYED_WORK(&hdev->rpa_expired, rpa_expired);

	/* Non-mgmt controlled devices get this bit set
	 * implicitly so that pairing works for them, however
	 * for mgmt we require user-space to explicitly enable
	 * it
	 */
	hci_dev_clear_flag(hdev, HCI_BONDABLE);
}

static int read_controller_info(struct sock *sk, struct hci_dev *hdev,
				void *data, u16 data_len)
{
	struct mgmt_rp_read_info rp;

	BT_DBG("sock %p %s", sk, hdev->name);

	hci_dev_lock(hdev);

	memset(&rp, 0, sizeof(rp));

	bacpy(&rp.bdaddr, &hdev->bdaddr);

	rp.version = hdev->hci_ver;
	rp.manufacturer = cpu_to_le16(hdev->manufacturer);

	rp.supported_settings = cpu_to_le32(get_supported_settings(hdev));
	rp.current_settings = cpu_to_le32(get_current_settings(hdev));

	memcpy(rp.dev_class, hdev->dev_class, 3);

	memcpy(rp.name, hdev->dev_name, sizeof(hdev->dev_name));
	memcpy(rp.short_name, hdev->short_name, sizeof(hdev->short_name));

	hci_dev_unlock(hdev);

	return mgmt_cmd_complete(sk, hdev->id, MGMT_OP_READ_INFO, 0, &rp,
				 sizeof(rp));
}

static u16 append_eir_data_to_buf(struct hci_dev *hdev, u8 *eir)
{
	u16 eir_len = 0;
	size_t name_len;

	if (hci_dev_test_flag(hdev, HCI_BREDR_ENABLED))
		eir_len = eir_append_data(eir, eir_len, EIR_CLASS_OF_DEV,
					  hdev->dev_class, 3);

	if (hci_dev_test_flag(hdev, HCI_LE_ENABLED))
		eir_len = eir_append_le16(eir, eir_len, EIR_APPEARANCE,
					  hdev->appearance);

	name_len = strlen(hdev->dev_name);
	eir_len = eir_append_data(eir, eir_len, EIR_NAME_COMPLETE,
				  hdev->dev_name, name_len);

	name_len = strlen(hdev->short_name);
	eir_len = eir_append_data(eir, eir_len, EIR_NAME_SHORT,
				  hdev->short_name, name_len);

	return eir_len;
}

static int read_ext_controller_info(struct sock *sk, struct hci_dev *hdev,
				    void *data, u16 data_len)
{
	char buf[512];
	struct mgmt_rp_read_ext_info *rp = (void *)buf;
	u16 eir_len;

	BT_DBG("sock %p %s", sk, hdev->name);

	memset(&buf, 0, sizeof(buf));

	hci_dev_lock(hdev);

	bacpy(&rp->bdaddr, &hdev->bdaddr);

	rp->version = hdev->hci_ver;
	rp->manufacturer = cpu_to_le16(hdev->manufacturer);

	rp->supported_settings = cpu_to_le32(get_supported_settings(hdev));
	rp->current_settings = cpu_to_le32(get_current_settings(hdev));


	eir_len = append_eir_data_to_buf(hdev, rp->eir);
	rp->eir_len = cpu_to_le16(eir_len);

	hci_dev_unlock(hdev);

	/* If this command is called at least once, then the events
	 * for class of device and local name changes are disabled
	 * and only the new extended controller information event
	 * is used.
	 */
	hci_sock_set_flag(sk, HCI_MGMT_EXT_INFO_EVENTS);
	hci_sock_clear_flag(sk, HCI_MGMT_DEV_CLASS_EVENTS);
	hci_sock_clear_flag(sk, HCI_MGMT_LOCAL_NAME_EVENTS);

	return mgmt_cmd_complete(sk, hdev->id, MGMT_OP_READ_EXT_INFO, 0, rp,
				 sizeof(*rp) + eir_len);
}

static int ext_info_changed(struct hci_dev *hdev, struct sock *skip)
{
	char buf[512];
	struct mgmt_ev_ext_info_changed *ev = (void *)buf;
	u16 eir_len;

	memset(buf, 0, sizeof(buf));

	eir_len = append_eir_data_to_buf(hdev, ev->eir);
	ev->eir_len = cpu_to_le16(eir_len);

	return mgmt_limited_event(MGMT_EV_EXT_INFO_CHANGED, hdev, ev,
				  sizeof(*ev) + eir_len,
				  HCI_MGMT_EXT_INFO_EVENTS, skip);
}

static int send_settings_rsp(struct sock *sk, u16 opcode, struct hci_dev *hdev)
{
	__le32 settings = cpu_to_le32(get_current_settings(hdev));

	return mgmt_cmd_complete(sk, hdev->id, opcode, 0, &settings,
				 sizeof(settings));
}

static void clean_up_hci_complete(struct hci_dev *hdev, u8 status, u16 opcode)
{
	BT_DBG("%s status 0x%02x", hdev->name, status);

	if (hci_conn_count(hdev) == 0) {
		cancel_delayed_work(&hdev->power_off);
		queue_work(hdev->req_workqueue, &hdev->power_off.work);
	}
}

void mgmt_advertising_added(struct sock *sk, struct hci_dev *hdev, u8 instance)
{
	struct mgmt_ev_advertising_added ev;

	ev.instance = instance;

	mgmt_event(MGMT_EV_ADVERTISING_ADDED, hdev, &ev, sizeof(ev), sk);
}

void mgmt_advertising_removed(struct sock *sk, struct hci_dev *hdev,
			      u8 instance)
{
	struct mgmt_ev_advertising_removed ev;

	ev.instance = instance;

	mgmt_event(MGMT_EV_ADVERTISING_REMOVED, hdev, &ev, sizeof(ev), sk);
}

static void cancel_adv_timeout(struct hci_dev *hdev)
{
	if (hdev->adv_instance_timeout) {
		hdev->adv_instance_timeout = 0;
		cancel_delayed_work(&hdev->adv_instance_expire);
	}
}

static int clean_up_hci_state(struct hci_dev *hdev)
{
	struct hci_request req;
	struct hci_conn *conn;
	bool discov_stopped;
	int err;

	hci_req_init(&req, hdev);

	if (test_bit(HCI_ISCAN, &hdev->flags) ||
	    test_bit(HCI_PSCAN, &hdev->flags)) {
		u8 scan = 0x00;
		hci_req_add(&req, HCI_OP_WRITE_SCAN_ENABLE, 1, &scan);
	}

	hci_req_clear_adv_instance(hdev, NULL, NULL, 0x00, false);

	if (hci_dev_test_flag(hdev, HCI_LE_ADV))
		__hci_req_disable_advertising(&req);

	discov_stopped = hci_req_stop_discovery(&req);

	list_for_each_entry(conn, &hdev->conn_hash.list, list) {
		/* 0x15 == Terminated due to Power Off */
		__hci_abort_conn(&req, conn, 0x15);
	}

	err = hci_req_run(&req, clean_up_hci_complete);
	if (!err && discov_stopped)
		hci_discovery_set_state(hdev, DISCOVERY_STOPPING);

	return err;
}

static int set_powered(struct sock *sk, struct hci_dev *hdev, void *data,
		       u16 len)
{
	struct mgmt_mode *cp = data;
	struct mgmt_pending_cmd *cmd;
	int err;

	BT_DBG("request for %s", hdev->name);

	if (cp->val != 0x00 && cp->val != 0x01)
		return mgmt_cmd_status(sk, hdev->id, MGMT_OP_SET_POWERED,
				       MGMT_STATUS_INVALID_PARAMS);

	hci_dev_lock(hdev);

	if (pending_find(MGMT_OP_SET_POWERED, hdev)) {
		err = mgmt_cmd_status(sk, hdev->id, MGMT_OP_SET_POWERED,
				      MGMT_STATUS_BUSY);
		goto failed;
	}

	if (!!cp->val == hdev_is_powered(hdev)) {
		err = send_settings_rsp(sk, MGMT_OP_SET_POWERED, hdev);
		goto failed;
	}

	cmd = mgmt_pending_add(sk, MGMT_OP_SET_POWERED, hdev, data, len);
	if (!cmd) {
		err = -ENOMEM;
		goto failed;
	}

	if (cp->val) {
		queue_work(hdev->req_workqueue, &hdev->power_on);
		err = 0;
	} else {
		/* Disconnect connections, stop scans, etc */
		err = clean_up_hci_state(hdev);
		if (!err)
			queue_delayed_work(hdev->req_workqueue, &hdev->power_off,
					   HCI_POWER_OFF_TIMEOUT);

		/* ENODATA means there were no HCI commands queued */
		if (err == -ENODATA) {
			cancel_delayed_work(&hdev->power_off);
			queue_work(hdev->req_workqueue, &hdev->power_off.work);
			err = 0;
		}
	}

failed:
	hci_dev_unlock(hdev);
	return err;
}

static int new_settings(struct hci_dev *hdev, struct sock *skip)
{
	__le32 ev = cpu_to_le32(get_current_settings(hdev));

	return mgmt_limited_event(MGMT_EV_NEW_SETTINGS, hdev, &ev,
				  sizeof(ev), HCI_MGMT_SETTING_EVENTS, skip);
}

int mgmt_new_settings(struct hci_dev *hdev)
{
	return new_settings(hdev, NULL);
}

struct cmd_lookup {
	struct sock *sk;
	struct hci_dev *hdev;
	u8 mgmt_status;
};

static void settings_rsp(struct mgmt_pending_cmd *cmd, void *data)
{
	struct cmd_lookup *match = data;

	send_settings_rsp(cmd->sk, cmd->opcode, match->hdev);

	list_del(&cmd->list);

	if (match->sk == NULL) {
		match->sk = cmd->sk;
		sock_hold(match->sk);
	}

	mgmt_pending_free(cmd);
}

static void cmd_status_rsp(struct mgmt_pending_cmd *cmd, void *data)
{
	u8 *status = data;

	mgmt_cmd_status(cmd->sk, cmd->index, cmd->opcode, *status);
	mgmt_pending_remove(cmd);
}

static void cmd_complete_rsp(struct mgmt_pending_cmd *cmd, void *data)
{
	if (cmd->cmd_complete) {
		u8 *status = data;

		cmd->cmd_complete(cmd, *status);
		mgmt_pending_remove(cmd);

		return;
	}

	cmd_status_rsp(cmd, data);
}

static int generic_cmd_complete(struct mgmt_pending_cmd *cmd, u8 status)
{
	return mgmt_cmd_complete(cmd->sk, cmd->index, cmd->opcode, status,
				 cmd->param, cmd->param_len);
}

static int addr_cmd_complete(struct mgmt_pending_cmd *cmd, u8 status)
{
	return mgmt_cmd_complete(cmd->sk, cmd->index, cmd->opcode, status,
				 cmd->param, sizeof(struct mgmt_addr_info));
}

static u8 mgmt_bredr_support(struct hci_dev *hdev)
{
	if (!lmp_bredr_capable(hdev))
		return MGMT_STATUS_NOT_SUPPORTED;
	else if (!hci_dev_test_flag(hdev, HCI_BREDR_ENABLED))
		return MGMT_STATUS_REJECTED;
	else
		return MGMT_STATUS_SUCCESS;
}

static u8 mgmt_le_support(struct hci_dev *hdev)
{
	if (!lmp_le_capable(hdev))
		return MGMT_STATUS_NOT_SUPPORTED;
	else if (!hci_dev_test_flag(hdev, HCI_LE_ENABLED))
		return MGMT_STATUS_REJECTED;
	else
		return MGMT_STATUS_SUCCESS;
}

void mgmt_set_discoverable_complete(struct hci_dev *hdev, u8 status)
{
	struct mgmt_pending_cmd *cmd;

	BT_DBG("status 0x%02x", status);

	hci_dev_lock(hdev);

	cmd = pending_find(MGMT_OP_SET_DISCOVERABLE, hdev);
	if (!cmd)
		goto unlock;

	if (status) {
		u8 mgmt_err = mgmt_status(status);
		mgmt_cmd_status(cmd->sk, cmd->index, cmd->opcode, mgmt_err);
		hci_dev_clear_flag(hdev, HCI_LIMITED_DISCOVERABLE);
		goto remove_cmd;
	}

	if (hci_dev_test_flag(hdev, HCI_DISCOVERABLE) &&
	    hdev->discov_timeout > 0) {
		int to = msecs_to_jiffies(hdev->discov_timeout * 1000);
		queue_delayed_work(hdev->req_workqueue, &hdev->discov_off, to);
	}

	send_settings_rsp(cmd->sk, MGMT_OP_SET_DISCOVERABLE, hdev);
	new_settings(hdev, cmd->sk);

remove_cmd:
	mgmt_pending_remove(cmd);

unlock:
	hci_dev_unlock(hdev);
}

static int set_discoverable(struct sock *sk, struct hci_dev *hdev, void *data,
			    u16 len)
{
	struct mgmt_cp_set_discoverable *cp = data;
	struct mgmt_pending_cmd *cmd;
	u16 timeout;
	int err;

	BT_DBG("request for %s", hdev->name);

	if (!hci_dev_test_flag(hdev, HCI_LE_ENABLED) &&
	    !hci_dev_test_flag(hdev, HCI_BREDR_ENABLED))
		return mgmt_cmd_status(sk, hdev->id, MGMT_OP_SET_DISCOVERABLE,
				       MGMT_STATUS_REJECTED);

	if (cp->val != 0x00 && cp->val != 0x01 && cp->val != 0x02)
		return mgmt_cmd_status(sk, hdev->id, MGMT_OP_SET_DISCOVERABLE,
				       MGMT_STATUS_INVALID_PARAMS);

	timeout = __le16_to_cpu(cp->timeout);

	/* Disabling discoverable requires that no timeout is set,
	 * and enabling limited discoverable requires a timeout.
	 */
	if ((cp->val == 0x00 && timeout > 0) ||
	    (cp->val == 0x02 && timeout == 0))
		return mgmt_cmd_status(sk, hdev->id, MGMT_OP_SET_DISCOVERABLE,
				       MGMT_STATUS_INVALID_PARAMS);

	hci_dev_lock(hdev);

	if (!hdev_is_powered(hdev) && timeout > 0) {
		err = mgmt_cmd_status(sk, hdev->id, MGMT_OP_SET_DISCOVERABLE,
				      MGMT_STATUS_NOT_POWERED);
		goto failed;
	}

	if (pending_find(MGMT_OP_SET_DISCOVERABLE, hdev) ||
	    pending_find(MGMT_OP_SET_CONNECTABLE, hdev)) {
		err = mgmt_cmd_status(sk, hdev->id, MGMT_OP_SET_DISCOVERABLE,
				      MGMT_STATUS_BUSY);
		goto failed;
	}

	if (!hci_dev_test_flag(hdev, HCI_CONNECTABLE)) {
		err = mgmt_cmd_status(sk, hdev->id, MGMT_OP_SET_DISCOVERABLE,
				      MGMT_STATUS_REJECTED);
		goto failed;
	}

	if (!hdev_is_powered(hdev)) {
		bool changed = false;

		/* Setting limited discoverable when powered off is
		 * not a valid operation since it requires a timeout
		 * and so no need to check HCI_LIMITED_DISCOVERABLE.
		 */
		if (!!cp->val != hci_dev_test_flag(hdev, HCI_DISCOVERABLE)) {
			hci_dev_change_flag(hdev, HCI_DISCOVERABLE);
			changed = true;
		}

		err = send_settings_rsp(sk, MGMT_OP_SET_DISCOVERABLE, hdev);
		if (err < 0)
			goto failed;

		if (changed)
			err = new_settings(hdev, sk);

		goto failed;
	}

	/* If the current mode is the same, then just update the timeout
	 * value with the new value. And if only the timeout gets updated,
	 * then no need for any HCI transactions.
	 */
	if (!!cp->val == hci_dev_test_flag(hdev, HCI_DISCOVERABLE) &&
	    (cp->val == 0x02) == hci_dev_test_flag(hdev,
						   HCI_LIMITED_DISCOVERABLE)) {
		cancel_delayed_work(&hdev->discov_off);
		hdev->discov_timeout = timeout;

		if (cp->val && hdev->discov_timeout > 0) {
			int to = msecs_to_jiffies(hdev->discov_timeout * 1000);
			queue_delayed_work(hdev->req_workqueue,
					   &hdev->discov_off, to);
		}

		err = send_settings_rsp(sk, MGMT_OP_SET_DISCOVERABLE, hdev);
		goto failed;
	}

	cmd = mgmt_pending_add(sk, MGMT_OP_SET_DISCOVERABLE, hdev, data, len);
	if (!cmd) {
		err = -ENOMEM;
		goto failed;
	}

	/* Cancel any potential discoverable timeout that might be
	 * still active and store new timeout value. The arming of
	 * the timeout happens in the complete handler.
	 */
	cancel_delayed_work(&hdev->discov_off);
	hdev->discov_timeout = timeout;

	if (cp->val)
		hci_dev_set_flag(hdev, HCI_DISCOVERABLE);
	else
		hci_dev_clear_flag(hdev, HCI_DISCOVERABLE);

	/* Limited discoverable mode */
	if (cp->val == 0x02)
		hci_dev_set_flag(hdev, HCI_LIMITED_DISCOVERABLE);
	else
		hci_dev_clear_flag(hdev, HCI_LIMITED_DISCOVERABLE);

	queue_work(hdev->req_workqueue, &hdev->discoverable_update);
	err = 0;

failed:
	hci_dev_unlock(hdev);
	return err;
}

void mgmt_set_connectable_complete(struct hci_dev *hdev, u8 status)
{
	struct mgmt_pending_cmd *cmd;

	BT_DBG("status 0x%02x", status);

	hci_dev_lock(hdev);

	cmd = pending_find(MGMT_OP_SET_CONNECTABLE, hdev);
	if (!cmd)
		goto unlock;

	if (status) {
		u8 mgmt_err = mgmt_status(status);
		mgmt_cmd_status(cmd->sk, cmd->index, cmd->opcode, mgmt_err);
		goto remove_cmd;
	}

	send_settings_rsp(cmd->sk, MGMT_OP_SET_CONNECTABLE, hdev);
	new_settings(hdev, cmd->sk);

remove_cmd:
	mgmt_pending_remove(cmd);

unlock:
	hci_dev_unlock(hdev);
}

static int set_connectable_update_settings(struct hci_dev *hdev,
					   struct sock *sk, u8 val)
{
	bool changed = false;
	int err;

	if (!!val != hci_dev_test_flag(hdev, HCI_CONNECTABLE))
		changed = true;

	if (val) {
		hci_dev_set_flag(hdev, HCI_CONNECTABLE);
	} else {
		hci_dev_clear_flag(hdev, HCI_CONNECTABLE);
		hci_dev_clear_flag(hdev, HCI_DISCOVERABLE);
	}

	err = send_settings_rsp(sk, MGMT_OP_SET_CONNECTABLE, hdev);
	if (err < 0)
		return err;

	if (changed) {
		hci_req_update_scan(hdev);
		hci_update_background_scan(hdev);
		return new_settings(hdev, sk);
	}

	return 0;
}

static int set_connectable(struct sock *sk, struct hci_dev *hdev, void *data,
			   u16 len)
{
	struct mgmt_mode *cp = data;
	struct mgmt_pending_cmd *cmd;
	int err;

	BT_DBG("request for %s", hdev->name);

	if (!hci_dev_test_flag(hdev, HCI_LE_ENABLED) &&
	    !hci_dev_test_flag(hdev, HCI_BREDR_ENABLED))
		return mgmt_cmd_status(sk, hdev->id, MGMT_OP_SET_CONNECTABLE,
				       MGMT_STATUS_REJECTED);

	if (cp->val != 0x00 && cp->val != 0x01)
		return mgmt_cmd_status(sk, hdev->id, MGMT_OP_SET_CONNECTABLE,
				       MGMT_STATUS_INVALID_PARAMS);

	hci_dev_lock(hdev);

	if (!hdev_is_powered(hdev)) {
		err = set_connectable_update_settings(hdev, sk, cp->val);
		goto failed;
	}

	if (pending_find(MGMT_OP_SET_DISCOVERABLE, hdev) ||
	    pending_find(MGMT_OP_SET_CONNECTABLE, hdev)) {
		err = mgmt_cmd_status(sk, hdev->id, MGMT_OP_SET_CONNECTABLE,
				      MGMT_STATUS_BUSY);
		goto failed;
	}

	cmd = mgmt_pending_add(sk, MGMT_OP_SET_CONNECTABLE, hdev, data, len);
	if (!cmd) {
		err = -ENOMEM;
		goto failed;
	}

	if (cp->val) {
		hci_dev_set_flag(hdev, HCI_CONNECTABLE);
	} else {
		if (hdev->discov_timeout > 0)
			cancel_delayed_work(&hdev->discov_off);

		hci_dev_clear_flag(hdev, HCI_LIMITED_DISCOVERABLE);
		hci_dev_clear_flag(hdev, HCI_DISCOVERABLE);
		hci_dev_clear_flag(hdev, HCI_CONNECTABLE);
	}

	queue_work(hdev->req_workqueue, &hdev->connectable_update);
	err = 0;

failed:
	hci_dev_unlock(hdev);
	return err;
}

static int set_bondable(struct sock *sk, struct hci_dev *hdev, void *data,
			u16 len)
{
	struct mgmt_mode *cp = data;
	bool changed;
	int err;

	BT_DBG("request for %s", hdev->name);

	if (cp->val != 0x00 && cp->val != 0x01)
		return mgmt_cmd_status(sk, hdev->id, MGMT_OP_SET_BONDABLE,
				       MGMT_STATUS_INVALID_PARAMS);

	hci_dev_lock(hdev);

	if (cp->val)
		changed = !hci_dev_test_and_set_flag(hdev, HCI_BONDABLE);
	else
		changed = hci_dev_test_and_clear_flag(hdev, HCI_BONDABLE);

	err = send_settings_rsp(sk, MGMT_OP_SET_BONDABLE, hdev);
	if (err < 0)
		goto unlock;

	if (changed) {
		/* In limited privacy mode the change of bondable mode
		 * may affect the local advertising address.
		 */
		if (hdev_is_powered(hdev) &&
		    hci_dev_test_flag(hdev, HCI_ADVERTISING) &&
		    hci_dev_test_flag(hdev, HCI_DISCOVERABLE) &&
		    hci_dev_test_flag(hdev, HCI_LIMITED_PRIVACY))
			queue_work(hdev->req_workqueue,
				   &hdev->discoverable_update);

		err = new_settings(hdev, sk);
	}

unlock:
	hci_dev_unlock(hdev);
	return err;
}

static int set_link_security(struct sock *sk, struct hci_dev *hdev, void *data,
			     u16 len)
{
	struct mgmt_mode *cp = data;
	struct mgmt_pending_cmd *cmd;
	u8 val, status;
	int err;

	BT_DBG("request for %s", hdev->name);

	status = mgmt_bredr_support(hdev);
	if (status)
		return mgmt_cmd_status(sk, hdev->id, MGMT_OP_SET_LINK_SECURITY,
				       status);

	if (cp->val != 0x00 && cp->val != 0x01)
		return mgmt_cmd_status(sk, hdev->id, MGMT_OP_SET_LINK_SECURITY,
				       MGMT_STATUS_INVALID_PARAMS);

	hci_dev_lock(hdev);

	if (!hdev_is_powered(hdev)) {
		bool changed = false;

		if (!!cp->val != hci_dev_test_flag(hdev, HCI_LINK_SECURITY)) {
			hci_dev_change_flag(hdev, HCI_LINK_SECURITY);
			changed = true;
		}

		err = send_settings_rsp(sk, MGMT_OP_SET_LINK_SECURITY, hdev);
		if (err < 0)
			goto failed;

		if (changed)
			err = new_settings(hdev, sk);

		goto failed;
	}

	if (pending_find(MGMT_OP_SET_LINK_SECURITY, hdev)) {
		err = mgmt_cmd_status(sk, hdev->id, MGMT_OP_SET_LINK_SECURITY,
				      MGMT_STATUS_BUSY);
		goto failed;
	}

	val = !!cp->val;

	if (test_bit(HCI_AUTH, &hdev->flags) == val) {
		err = send_settings_rsp(sk, MGMT_OP_SET_LINK_SECURITY, hdev);
		goto failed;
	}

	cmd = mgmt_pending_add(sk, MGMT_OP_SET_LINK_SECURITY, hdev, data, len);
	if (!cmd) {
		err = -ENOMEM;
		goto failed;
	}

	err = hci_send_cmd(hdev, HCI_OP_WRITE_AUTH_ENABLE, sizeof(val), &val);
	if (err < 0) {
		mgmt_pending_remove(cmd);
		goto failed;
	}

failed:
	hci_dev_unlock(hdev);
	return err;
}

static int set_ssp(struct sock *sk, struct hci_dev *hdev, void *data, u16 len)
{
	struct mgmt_mode *cp = data;
	struct mgmt_pending_cmd *cmd;
	u8 status;
	int err;

	BT_DBG("request for %s", hdev->name);

	status = mgmt_bredr_support(hdev);
	if (status)
		return mgmt_cmd_status(sk, hdev->id, MGMT_OP_SET_SSP, status);

	if (!lmp_ssp_capable(hdev))
		return mgmt_cmd_status(sk, hdev->id, MGMT_OP_SET_SSP,
				       MGMT_STATUS_NOT_SUPPORTED);

	if (cp->val != 0x00 && cp->val != 0x01)
		return mgmt_cmd_status(sk, hdev->id, MGMT_OP_SET_SSP,
				       MGMT_STATUS_INVALID_PARAMS);

	hci_dev_lock(hdev);

	if (!hdev_is_powered(hdev)) {
		bool changed;

		if (cp->val) {
			changed = !hci_dev_test_and_set_flag(hdev,
							     HCI_SSP_ENABLED);
		} else {
			changed = hci_dev_test_and_clear_flag(hdev,
							      HCI_SSP_ENABLED);
			if (!changed)
				changed = hci_dev_test_and_clear_flag(hdev,
								      HCI_HS_ENABLED);
			else
				hci_dev_clear_flag(hdev, HCI_HS_ENABLED);
		}

		err = send_settings_rsp(sk, MGMT_OP_SET_SSP, hdev);
		if (err < 0)
			goto failed;

		if (changed)
			err = new_settings(hdev, sk);

		goto failed;
	}

	if (pending_find(MGMT_OP_SET_SSP, hdev)) {
		err = mgmt_cmd_status(sk, hdev->id, MGMT_OP_SET_SSP,
				      MGMT_STATUS_BUSY);
		goto failed;
	}

	if (!!cp->val == hci_dev_test_flag(hdev, HCI_SSP_ENABLED)) {
		err = send_settings_rsp(sk, MGMT_OP_SET_SSP, hdev);
		goto failed;
	}

	cmd = mgmt_pending_add(sk, MGMT_OP_SET_SSP, hdev, data, len);
	if (!cmd) {
		err = -ENOMEM;
		goto failed;
	}

	if (!cp->val && hci_dev_test_flag(hdev, HCI_USE_DEBUG_KEYS))
		hci_send_cmd(hdev, HCI_OP_WRITE_SSP_DEBUG_MODE,
			     sizeof(cp->val), &cp->val);

	err = hci_send_cmd(hdev, HCI_OP_WRITE_SSP_MODE, 1, &cp->val);
	if (err < 0) {
		mgmt_pending_remove(cmd);
		goto failed;
	}

failed:
	hci_dev_unlock(hdev);
	return err;
}

static int set_hs(struct sock *sk, struct hci_dev *hdev, void *data, u16 len)
{
	struct mgmt_mode *cp = data;
	bool changed;
	u8 status;
	int err;

	BT_DBG("request for %s", hdev->name);

	status = mgmt_bredr_support(hdev);
	if (status)
		return mgmt_cmd_status(sk, hdev->id, MGMT_OP_SET_HS, status);

	if (!lmp_ssp_capable(hdev))
		return mgmt_cmd_status(sk, hdev->id, MGMT_OP_SET_HS,
				       MGMT_STATUS_NOT_SUPPORTED);

	if (!hci_dev_test_flag(hdev, HCI_SSP_ENABLED))
		return mgmt_cmd_status(sk, hdev->id, MGMT_OP_SET_HS,
				       MGMT_STATUS_REJECTED);

	if (cp->val != 0x00 && cp->val != 0x01)
		return mgmt_cmd_status(sk, hdev->id, MGMT_OP_SET_HS,
				       MGMT_STATUS_INVALID_PARAMS);

	hci_dev_lock(hdev);

	if (pending_find(MGMT_OP_SET_SSP, hdev)) {
		err = mgmt_cmd_status(sk, hdev->id, MGMT_OP_SET_HS,
				      MGMT_STATUS_BUSY);
		goto unlock;
	}

	if (cp->val) {
		changed = !hci_dev_test_and_set_flag(hdev, HCI_HS_ENABLED);
	} else {
		if (hdev_is_powered(hdev)) {
			err = mgmt_cmd_status(sk, hdev->id, MGMT_OP_SET_HS,
					      MGMT_STATUS_REJECTED);
			goto unlock;
		}

		changed = hci_dev_test_and_clear_flag(hdev, HCI_HS_ENABLED);
	}

	err = send_settings_rsp(sk, MGMT_OP_SET_HS, hdev);
	if (err < 0)
		goto unlock;

	if (changed)
		err = new_settings(hdev, sk);

unlock:
	hci_dev_unlock(hdev);
	return err;
}

static void le_enable_complete(struct hci_dev *hdev, u8 status, u16 opcode)
{
	struct cmd_lookup match = { NULL, hdev };

	hci_dev_lock(hdev);

	if (status) {
		u8 mgmt_err = mgmt_status(status);

		mgmt_pending_foreach(MGMT_OP_SET_LE, hdev, cmd_status_rsp,
				     &mgmt_err);
		goto unlock;
	}

	mgmt_pending_foreach(MGMT_OP_SET_LE, hdev, settings_rsp, &match);

	new_settings(hdev, match.sk);

	if (match.sk)
		sock_put(match.sk);

	/* Make sure the controller has a good default for
	 * advertising data. Restrict the update to when LE
	 * has actually been enabled. During power on, the
	 * update in powered_update_hci will take care of it.
	 */
	if (hci_dev_test_flag(hdev, HCI_LE_ENABLED)) {
		struct hci_request req;

		hci_req_init(&req, hdev);
		__hci_req_update_adv_data(&req, 0x00);
		__hci_req_update_scan_rsp_data(&req, 0x00);
		hci_req_run(&req, NULL);
		hci_update_background_scan(hdev);
	}

unlock:
	hci_dev_unlock(hdev);
}

static int set_le(struct sock *sk, struct hci_dev *hdev, void *data, u16 len)
{
	struct mgmt_mode *cp = data;
	struct hci_cp_write_le_host_supported hci_cp;
	struct mgmt_pending_cmd *cmd;
	struct hci_request req;
	int err;
	u8 val, enabled;

	BT_DBG("request for %s", hdev->name);

	if (!lmp_le_capable(hdev))
		return mgmt_cmd_status(sk, hdev->id, MGMT_OP_SET_LE,
				       MGMT_STATUS_NOT_SUPPORTED);

	if (cp->val != 0x00 && cp->val != 0x01)
		return mgmt_cmd_status(sk, hdev->id, MGMT_OP_SET_LE,
				       MGMT_STATUS_INVALID_PARAMS);

	/* Bluetooth single mode LE only controllers or dual-mode
	 * controllers configured as LE only devices, do not allow
	 * switching LE off. These have either LE enabled explicitly
	 * or BR/EDR has been previously switched off.
	 *
	 * When trying to enable an already enabled LE, then gracefully
	 * send a positive response. Trying to disable it however will
	 * result into rejection.
	 */
	if (!hci_dev_test_flag(hdev, HCI_BREDR_ENABLED)) {
		if (cp->val == 0x01)
			return send_settings_rsp(sk, MGMT_OP_SET_LE, hdev);

		return mgmt_cmd_status(sk, hdev->id, MGMT_OP_SET_LE,
				       MGMT_STATUS_REJECTED);
	}

	hci_dev_lock(hdev);

	val = !!cp->val;
	enabled = lmp_host_le_capable(hdev);

	if (!val)
		hci_req_clear_adv_instance(hdev, NULL, NULL, 0x00, true);

	if (!hdev_is_powered(hdev) || val == enabled) {
		bool changed = false;

		if (val != hci_dev_test_flag(hdev, HCI_LE_ENABLED)) {
			hci_dev_change_flag(hdev, HCI_LE_ENABLED);
			changed = true;
		}

		if (!val && hci_dev_test_flag(hdev, HCI_ADVERTISING)) {
			hci_dev_clear_flag(hdev, HCI_ADVERTISING);
			changed = true;
		}

		err = send_settings_rsp(sk, MGMT_OP_SET_LE, hdev);
		if (err < 0)
			goto unlock;

		if (changed)
			err = new_settings(hdev, sk);

		goto unlock;
	}

	if (pending_find(MGMT_OP_SET_LE, hdev) ||
	    pending_find(MGMT_OP_SET_ADVERTISING, hdev)) {
		err = mgmt_cmd_status(sk, hdev->id, MGMT_OP_SET_LE,
				      MGMT_STATUS_BUSY);
		goto unlock;
	}

	cmd = mgmt_pending_add(sk, MGMT_OP_SET_LE, hdev, data, len);
	if (!cmd) {
		err = -ENOMEM;
		goto unlock;
	}

	hci_req_init(&req, hdev);

	memset(&hci_cp, 0, sizeof(hci_cp));

	if (val) {
		hci_cp.le = val;
		hci_cp.simul = 0x00;
	} else {
		if (hci_dev_test_flag(hdev, HCI_LE_ADV))
			__hci_req_disable_advertising(&req);
	}

	hci_req_add(&req, HCI_OP_WRITE_LE_HOST_SUPPORTED, sizeof(hci_cp),
		    &hci_cp);

	err = hci_req_run(&req, le_enable_complete);
	if (err < 0)
		mgmt_pending_remove(cmd);

unlock:
	hci_dev_unlock(hdev);
	return err;
}

/* This is a helper function to test for pending mgmt commands that can
 * cause CoD or EIR HCI commands. We can only allow one such pending
 * mgmt command at a time since otherwise we cannot easily track what
 * the current values are, will be, and based on that calculate if a new
 * HCI command needs to be sent and if yes with what value.
 */
static bool pending_eir_or_class(struct hci_dev *hdev)
{
	struct mgmt_pending_cmd *cmd;

	list_for_each_entry(cmd, &hdev->mgmt_pending, list) {
		switch (cmd->opcode) {
		case MGMT_OP_ADD_UUID:
		case MGMT_OP_REMOVE_UUID:
		case MGMT_OP_SET_DEV_CLASS:
		case MGMT_OP_SET_POWERED:
			return true;
		}
	}

	return false;
}

static const u8 bluetooth_base_uuid[] = {
			0xfb, 0x34, 0x9b, 0x5f, 0x80, 0x00, 0x00, 0x80,
			0x00, 0x10, 0x00, 0x00, 0x00, 0x00, 0x00, 0x00,
};

static u8 get_uuid_size(const u8 *uuid)
{
	u32 val;

	if (memcmp(uuid, bluetooth_base_uuid, 12))
		return 128;

	val = get_unaligned_le32(&uuid[12]);
	if (val > 0xffff)
		return 32;

	return 16;
}

static void mgmt_class_complete(struct hci_dev *hdev, u16 mgmt_op, u8 status)
{
	struct mgmt_pending_cmd *cmd;

	hci_dev_lock(hdev);

	cmd = pending_find(mgmt_op, hdev);
	if (!cmd)
		goto unlock;

	mgmt_cmd_complete(cmd->sk, cmd->index, cmd->opcode,
			  mgmt_status(status), hdev->dev_class, 3);

	mgmt_pending_remove(cmd);

unlock:
	hci_dev_unlock(hdev);
}

static void add_uuid_complete(struct hci_dev *hdev, u8 status, u16 opcode)
{
	BT_DBG("status 0x%02x", status);

	mgmt_class_complete(hdev, MGMT_OP_ADD_UUID, status);
}

static int add_uuid(struct sock *sk, struct hci_dev *hdev, void *data, u16 len)
{
	struct mgmt_cp_add_uuid *cp = data;
	struct mgmt_pending_cmd *cmd;
	struct hci_request req;
	struct bt_uuid *uuid;
	int err;

	BT_DBG("request for %s", hdev->name);

	hci_dev_lock(hdev);

	if (pending_eir_or_class(hdev)) {
		err = mgmt_cmd_status(sk, hdev->id, MGMT_OP_ADD_UUID,
				      MGMT_STATUS_BUSY);
		goto failed;
	}

	uuid = kmalloc(sizeof(*uuid), GFP_KERNEL);
	if (!uuid) {
		err = -ENOMEM;
		goto failed;
	}

	memcpy(uuid->uuid, cp->uuid, 16);
	uuid->svc_hint = cp->svc_hint;
	uuid->size = get_uuid_size(cp->uuid);

	list_add_tail(&uuid->list, &hdev->uuids);

	hci_req_init(&req, hdev);

	__hci_req_update_class(&req);
	__hci_req_update_eir(&req);

	err = hci_req_run(&req, add_uuid_complete);
	if (err < 0) {
		if (err != -ENODATA)
			goto failed;

		err = mgmt_cmd_complete(sk, hdev->id, MGMT_OP_ADD_UUID, 0,
					hdev->dev_class, 3);
		goto failed;
	}

	cmd = mgmt_pending_add(sk, MGMT_OP_ADD_UUID, hdev, data, len);
	if (!cmd) {
		err = -ENOMEM;
		goto failed;
	}

	err = 0;

failed:
	hci_dev_unlock(hdev);
	return err;
}

static bool enable_service_cache(struct hci_dev *hdev)
{
	if (!hdev_is_powered(hdev))
		return false;

	if (!hci_dev_test_and_set_flag(hdev, HCI_SERVICE_CACHE)) {
		queue_delayed_work(hdev->workqueue, &hdev->service_cache,
				   CACHE_TIMEOUT);
		return true;
	}

	return false;
}

static void remove_uuid_complete(struct hci_dev *hdev, u8 status, u16 opcode)
{
	BT_DBG("status 0x%02x", status);

	mgmt_class_complete(hdev, MGMT_OP_REMOVE_UUID, status);
}

static int remove_uuid(struct sock *sk, struct hci_dev *hdev, void *data,
		       u16 len)
{
	struct mgmt_cp_remove_uuid *cp = data;
	struct mgmt_pending_cmd *cmd;
	struct bt_uuid *match, *tmp;
	u8 bt_uuid_any[] = { 0, 0, 0, 0, 0, 0, 0, 0, 0, 0, 0, 0, 0, 0, 0, 0 };
	struct hci_request req;
	int err, found;

	BT_DBG("request for %s", hdev->name);

	hci_dev_lock(hdev);

	if (pending_eir_or_class(hdev)) {
		err = mgmt_cmd_status(sk, hdev->id, MGMT_OP_REMOVE_UUID,
				      MGMT_STATUS_BUSY);
		goto unlock;
	}

	if (memcmp(cp->uuid, bt_uuid_any, 16) == 0) {
		hci_uuids_clear(hdev);

		if (enable_service_cache(hdev)) {
			err = mgmt_cmd_complete(sk, hdev->id,
						MGMT_OP_REMOVE_UUID,
						0, hdev->dev_class, 3);
			goto unlock;
		}

		goto update_class;
	}

	found = 0;

	list_for_each_entry_safe(match, tmp, &hdev->uuids, list) {
		if (memcmp(match->uuid, cp->uuid, 16) != 0)
			continue;

		list_del(&match->list);
		kfree(match);
		found++;
	}

	if (found == 0) {
		err = mgmt_cmd_status(sk, hdev->id, MGMT_OP_REMOVE_UUID,
				      MGMT_STATUS_INVALID_PARAMS);
		goto unlock;
	}

update_class:
	hci_req_init(&req, hdev);

	__hci_req_update_class(&req);
	__hci_req_update_eir(&req);

	err = hci_req_run(&req, remove_uuid_complete);
	if (err < 0) {
		if (err != -ENODATA)
			goto unlock;

		err = mgmt_cmd_complete(sk, hdev->id, MGMT_OP_REMOVE_UUID, 0,
					hdev->dev_class, 3);
		goto unlock;
	}

	cmd = mgmt_pending_add(sk, MGMT_OP_REMOVE_UUID, hdev, data, len);
	if (!cmd) {
		err = -ENOMEM;
		goto unlock;
	}

	err = 0;

unlock:
	hci_dev_unlock(hdev);
	return err;
}

static void set_class_complete(struct hci_dev *hdev, u8 status, u16 opcode)
{
	BT_DBG("status 0x%02x", status);

	mgmt_class_complete(hdev, MGMT_OP_SET_DEV_CLASS, status);
}

static int set_dev_class(struct sock *sk, struct hci_dev *hdev, void *data,
			 u16 len)
{
	struct mgmt_cp_set_dev_class *cp = data;
	struct mgmt_pending_cmd *cmd;
	struct hci_request req;
	int err;

	BT_DBG("request for %s", hdev->name);

	if (!lmp_bredr_capable(hdev))
		return mgmt_cmd_status(sk, hdev->id, MGMT_OP_SET_DEV_CLASS,
				       MGMT_STATUS_NOT_SUPPORTED);

	hci_dev_lock(hdev);

	if (pending_eir_or_class(hdev)) {
		err = mgmt_cmd_status(sk, hdev->id, MGMT_OP_SET_DEV_CLASS,
				      MGMT_STATUS_BUSY);
		goto unlock;
	}

	if ((cp->minor & 0x03) != 0 || (cp->major & 0xe0) != 0) {
		err = mgmt_cmd_status(sk, hdev->id, MGMT_OP_SET_DEV_CLASS,
				      MGMT_STATUS_INVALID_PARAMS);
		goto unlock;
	}

	hdev->major_class = cp->major;
	hdev->minor_class = cp->minor;

	if (!hdev_is_powered(hdev)) {
		err = mgmt_cmd_complete(sk, hdev->id, MGMT_OP_SET_DEV_CLASS, 0,
					hdev->dev_class, 3);
		goto unlock;
	}

	hci_req_init(&req, hdev);

	if (hci_dev_test_and_clear_flag(hdev, HCI_SERVICE_CACHE)) {
		hci_dev_unlock(hdev);
		cancel_delayed_work_sync(&hdev->service_cache);
		hci_dev_lock(hdev);
		__hci_req_update_eir(&req);
	}

	__hci_req_update_class(&req);

	err = hci_req_run(&req, set_class_complete);
	if (err < 0) {
		if (err != -ENODATA)
			goto unlock;

		err = mgmt_cmd_complete(sk, hdev->id, MGMT_OP_SET_DEV_CLASS, 0,
					hdev->dev_class, 3);
		goto unlock;
	}

	cmd = mgmt_pending_add(sk, MGMT_OP_SET_DEV_CLASS, hdev, data, len);
	if (!cmd) {
		err = -ENOMEM;
		goto unlock;
	}

	err = 0;

unlock:
	hci_dev_unlock(hdev);
	return err;
}

static int load_link_keys(struct sock *sk, struct hci_dev *hdev, void *data,
			  u16 len)
{
	struct mgmt_cp_load_link_keys *cp = data;
	const u16 max_key_count = ((U16_MAX - sizeof(*cp)) /
				   sizeof(struct mgmt_link_key_info));
	u16 key_count, expected_len;
	bool changed;
	int i;

	BT_DBG("request for %s", hdev->name);

	if (!lmp_bredr_capable(hdev))
		return mgmt_cmd_status(sk, hdev->id, MGMT_OP_LOAD_LINK_KEYS,
				       MGMT_STATUS_NOT_SUPPORTED);

	key_count = __le16_to_cpu(cp->key_count);
	if (key_count > max_key_count) {
		BT_ERR("load_link_keys: too big key_count value %u",
		       key_count);
		return mgmt_cmd_status(sk, hdev->id, MGMT_OP_LOAD_LINK_KEYS,
				       MGMT_STATUS_INVALID_PARAMS);
	}

	expected_len = sizeof(*cp) + key_count *
					sizeof(struct mgmt_link_key_info);
	if (expected_len != len) {
		BT_ERR("load_link_keys: expected %u bytes, got %u bytes",
		       expected_len, len);
		return mgmt_cmd_status(sk, hdev->id, MGMT_OP_LOAD_LINK_KEYS,
				       MGMT_STATUS_INVALID_PARAMS);
	}

	if (cp->debug_keys != 0x00 && cp->debug_keys != 0x01)
		return mgmt_cmd_status(sk, hdev->id, MGMT_OP_LOAD_LINK_KEYS,
				       MGMT_STATUS_INVALID_PARAMS);

	BT_DBG("%s debug_keys %u key_count %u", hdev->name, cp->debug_keys,
	       key_count);

	for (i = 0; i < key_count; i++) {
		struct mgmt_link_key_info *key = &cp->keys[i];

		if (key->addr.type != BDADDR_BREDR || key->type > 0x08)
			return mgmt_cmd_status(sk, hdev->id,
					       MGMT_OP_LOAD_LINK_KEYS,
					       MGMT_STATUS_INVALID_PARAMS);
	}

	hci_dev_lock(hdev);

	hci_link_keys_clear(hdev);

	if (cp->debug_keys)
		changed = !hci_dev_test_and_set_flag(hdev, HCI_KEEP_DEBUG_KEYS);
	else
		changed = hci_dev_test_and_clear_flag(hdev,
						      HCI_KEEP_DEBUG_KEYS);

	if (changed)
		new_settings(hdev, NULL);

	for (i = 0; i < key_count; i++) {
		struct mgmt_link_key_info *key = &cp->keys[i];

		/* Always ignore debug keys and require a new pairing if
		 * the user wants to use them.
		 */
		if (key->type == HCI_LK_DEBUG_COMBINATION)
			continue;

		hci_add_link_key(hdev, NULL, &key->addr.bdaddr, key->val,
				 key->type, key->pin_len, NULL);
	}

	mgmt_cmd_complete(sk, hdev->id, MGMT_OP_LOAD_LINK_KEYS, 0, NULL, 0);

	hci_dev_unlock(hdev);

	return 0;
}

static int device_unpaired(struct hci_dev *hdev, bdaddr_t *bdaddr,
			   u8 addr_type, struct sock *skip_sk)
{
	struct mgmt_ev_device_unpaired ev;

	bacpy(&ev.addr.bdaddr, bdaddr);
	ev.addr.type = addr_type;

	return mgmt_event(MGMT_EV_DEVICE_UNPAIRED, hdev, &ev, sizeof(ev),
			  skip_sk);
}

static int unpair_device(struct sock *sk, struct hci_dev *hdev, void *data,
			 u16 len)
{
	struct mgmt_cp_unpair_device *cp = data;
	struct mgmt_rp_unpair_device rp;
	struct hci_conn_params *params;
	struct mgmt_pending_cmd *cmd;
	struct hci_conn *conn;
	u8 addr_type;
	int err;

	memset(&rp, 0, sizeof(rp));
	bacpy(&rp.addr.bdaddr, &cp->addr.bdaddr);
	rp.addr.type = cp->addr.type;

	if (!bdaddr_type_is_valid(cp->addr.type))
		return mgmt_cmd_complete(sk, hdev->id, MGMT_OP_UNPAIR_DEVICE,
					 MGMT_STATUS_INVALID_PARAMS,
					 &rp, sizeof(rp));

	if (cp->disconnect != 0x00 && cp->disconnect != 0x01)
		return mgmt_cmd_complete(sk, hdev->id, MGMT_OP_UNPAIR_DEVICE,
					 MGMT_STATUS_INVALID_PARAMS,
					 &rp, sizeof(rp));

	hci_dev_lock(hdev);

	if (!hdev_is_powered(hdev)) {
		err = mgmt_cmd_complete(sk, hdev->id, MGMT_OP_UNPAIR_DEVICE,
					MGMT_STATUS_NOT_POWERED, &rp,
					sizeof(rp));
		goto unlock;
	}

	if (cp->addr.type == BDADDR_BREDR) {
		/* If disconnection is requested, then look up the
		 * connection. If the remote device is connected, it
		 * will be later used to terminate the link.
		 *
		 * Setting it to NULL explicitly will cause no
		 * termination of the link.
		 */
		if (cp->disconnect)
			conn = hci_conn_hash_lookup_ba(hdev, ACL_LINK,
						       &cp->addr.bdaddr);
		else
			conn = NULL;

		err = hci_remove_link_key(hdev, &cp->addr.bdaddr);
<<<<<<< HEAD
	} else {
		u8 addr_type;

		if (cp->addr.type == BDADDR_LE_PUBLIC)
			addr_type = ADDR_LE_DEV_PUBLIC;
		else
			addr_type = ADDR_LE_DEV_RANDOM;

		conn = hci_conn_hash_lookup_ba(hdev, LE_LINK,
					       &cp->addr.bdaddr);
		if (conn) {
			/* Defer clearing up the connection parameters
			 * until closing to give a chance of keeping
			 * them if a repairing happens.
			 */
			set_bit(HCI_CONN_PARAM_REMOVAL_PEND, &conn->flags);

			/* If disconnection is not requested, then
			 * clear the connection variable so that the
			 * link is not terminated.
			 */
			if (!cp->disconnect)
				conn = NULL;
		} else {
			hci_conn_params_del(hdev, &cp->addr.bdaddr, addr_type);
		}

		hci_remove_irk(hdev, &cp->addr.bdaddr, addr_type);
=======
		if (err < 0) {
			err = mgmt_cmd_complete(sk, hdev->id,
						MGMT_OP_UNPAIR_DEVICE,
						MGMT_STATUS_NOT_PAIRED, &rp,
						sizeof(rp));
			goto unlock;
		}

		goto done;
	}

	/* LE address type */
	addr_type = le_addr_type(cp->addr.type);
>>>>>>> f2ed3bfc

	hci_remove_irk(hdev, &cp->addr.bdaddr, addr_type);

	err = hci_remove_ltk(hdev, &cp->addr.bdaddr, addr_type);
	if (err < 0) {
		err = mgmt_cmd_complete(sk, hdev->id, MGMT_OP_UNPAIR_DEVICE,
					MGMT_STATUS_NOT_PAIRED, &rp,
					sizeof(rp));
		goto unlock;
	}

	conn = hci_conn_hash_lookup_le(hdev, &cp->addr.bdaddr, addr_type);
	if (!conn) {
		hci_conn_params_del(hdev, &cp->addr.bdaddr, addr_type);
		goto done;
	}

	/* Abort any ongoing SMP pairing */
	smp_cancel_pairing(conn);

	/* Defer clearing up the connection parameters until closing to
	 * give a chance of keeping them if a repairing happens.
	 */
	set_bit(HCI_CONN_PARAM_REMOVAL_PEND, &conn->flags);

	/* Disable auto-connection parameters if present */
	params = hci_conn_params_lookup(hdev, &cp->addr.bdaddr, addr_type);
	if (params) {
		if (params->explicit_connect)
			params->auto_connect = HCI_AUTO_CONN_EXPLICIT;
		else
			params->auto_connect = HCI_AUTO_CONN_DISABLED;
	}

	/* If disconnection is not requested, then clear the connection
	 * variable so that the link is not terminated.
	 */
	if (!cp->disconnect)
		conn = NULL;

done:
	/* If the connection variable is set, then termination of the
	 * link is requested.
	 */
	if (!conn) {
		err = mgmt_cmd_complete(sk, hdev->id, MGMT_OP_UNPAIR_DEVICE, 0,
					&rp, sizeof(rp));
		device_unpaired(hdev, &cp->addr.bdaddr, cp->addr.type, sk);
		goto unlock;
	}

	cmd = mgmt_pending_add(sk, MGMT_OP_UNPAIR_DEVICE, hdev, cp,
			       sizeof(*cp));
	if (!cmd) {
		err = -ENOMEM;
		goto unlock;
	}

	cmd->cmd_complete = addr_cmd_complete;

	err = hci_abort_conn(conn, HCI_ERROR_REMOTE_USER_TERM);
	if (err < 0)
		mgmt_pending_remove(cmd);

unlock:
	hci_dev_unlock(hdev);
	return err;
}

static int disconnect(struct sock *sk, struct hci_dev *hdev, void *data,
		      u16 len)
{
	struct mgmt_cp_disconnect *cp = data;
	struct mgmt_rp_disconnect rp;
	struct mgmt_pending_cmd *cmd;
	struct hci_conn *conn;
	int err;

	BT_DBG("");

	memset(&rp, 0, sizeof(rp));
	bacpy(&rp.addr.bdaddr, &cp->addr.bdaddr);
	rp.addr.type = cp->addr.type;

	if (!bdaddr_type_is_valid(cp->addr.type))
		return mgmt_cmd_complete(sk, hdev->id, MGMT_OP_DISCONNECT,
					 MGMT_STATUS_INVALID_PARAMS,
					 &rp, sizeof(rp));

	hci_dev_lock(hdev);

	if (!test_bit(HCI_UP, &hdev->flags)) {
		err = mgmt_cmd_complete(sk, hdev->id, MGMT_OP_DISCONNECT,
					MGMT_STATUS_NOT_POWERED, &rp,
					sizeof(rp));
		goto failed;
	}

	if (pending_find(MGMT_OP_DISCONNECT, hdev)) {
		err = mgmt_cmd_complete(sk, hdev->id, MGMT_OP_DISCONNECT,
					MGMT_STATUS_BUSY, &rp, sizeof(rp));
		goto failed;
	}

	if (cp->addr.type == BDADDR_BREDR)
		conn = hci_conn_hash_lookup_ba(hdev, ACL_LINK,
					       &cp->addr.bdaddr);
	else
		conn = hci_conn_hash_lookup_le(hdev, &cp->addr.bdaddr,
					       le_addr_type(cp->addr.type));

	if (!conn || conn->state == BT_OPEN || conn->state == BT_CLOSED) {
		err = mgmt_cmd_complete(sk, hdev->id, MGMT_OP_DISCONNECT,
					MGMT_STATUS_NOT_CONNECTED, &rp,
					sizeof(rp));
		goto failed;
	}

	cmd = mgmt_pending_add(sk, MGMT_OP_DISCONNECT, hdev, data, len);
	if (!cmd) {
		err = -ENOMEM;
		goto failed;
	}

	cmd->cmd_complete = generic_cmd_complete;

	err = hci_disconnect(conn, HCI_ERROR_REMOTE_USER_TERM);
	if (err < 0)
		mgmt_pending_remove(cmd);

failed:
	hci_dev_unlock(hdev);
	return err;
}

static u8 link_to_bdaddr(u8 link_type, u8 addr_type)
{
	switch (link_type) {
	case LE_LINK:
		switch (addr_type) {
		case ADDR_LE_DEV_PUBLIC:
			return BDADDR_LE_PUBLIC;

		default:
			/* Fallback to LE Random address type */
			return BDADDR_LE_RANDOM;
		}

	default:
		/* Fallback to BR/EDR type */
		return BDADDR_BREDR;
	}
}

static int get_connections(struct sock *sk, struct hci_dev *hdev, void *data,
			   u16 data_len)
{
	struct mgmt_rp_get_connections *rp;
	struct hci_conn *c;
	size_t rp_len;
	int err;
	u16 i;

	BT_DBG("");

	hci_dev_lock(hdev);

	if (!hdev_is_powered(hdev)) {
		err = mgmt_cmd_status(sk, hdev->id, MGMT_OP_GET_CONNECTIONS,
				      MGMT_STATUS_NOT_POWERED);
		goto unlock;
	}

	i = 0;
	list_for_each_entry(c, &hdev->conn_hash.list, list) {
		if (test_bit(HCI_CONN_MGMT_CONNECTED, &c->flags))
			i++;
	}

	rp_len = sizeof(*rp) + (i * sizeof(struct mgmt_addr_info));
	rp = kmalloc(rp_len, GFP_KERNEL);
	if (!rp) {
		err = -ENOMEM;
		goto unlock;
	}

	i = 0;
	list_for_each_entry(c, &hdev->conn_hash.list, list) {
		if (!test_bit(HCI_CONN_MGMT_CONNECTED, &c->flags))
			continue;
		bacpy(&rp->addr[i].bdaddr, &c->dst);
		rp->addr[i].type = link_to_bdaddr(c->type, c->dst_type);
		if (c->type == SCO_LINK || c->type == ESCO_LINK)
			continue;
		i++;
	}

	rp->conn_count = cpu_to_le16(i);

	/* Recalculate length in case of filtered SCO connections, etc */
	rp_len = sizeof(*rp) + (i * sizeof(struct mgmt_addr_info));

	err = mgmt_cmd_complete(sk, hdev->id, MGMT_OP_GET_CONNECTIONS, 0, rp,
				rp_len);

	kfree(rp);

unlock:
	hci_dev_unlock(hdev);
	return err;
}

static int send_pin_code_neg_reply(struct sock *sk, struct hci_dev *hdev,
				   struct mgmt_cp_pin_code_neg_reply *cp)
{
	struct mgmt_pending_cmd *cmd;
	int err;

	cmd = mgmt_pending_add(sk, MGMT_OP_PIN_CODE_NEG_REPLY, hdev, cp,
			       sizeof(*cp));
	if (!cmd)
		return -ENOMEM;

	cmd->cmd_complete = addr_cmd_complete;

	err = hci_send_cmd(hdev, HCI_OP_PIN_CODE_NEG_REPLY,
			   sizeof(cp->addr.bdaddr), &cp->addr.bdaddr);
	if (err < 0)
		mgmt_pending_remove(cmd);

	return err;
}

static int pin_code_reply(struct sock *sk, struct hci_dev *hdev, void *data,
			  u16 len)
{
	struct hci_conn *conn;
	struct mgmt_cp_pin_code_reply *cp = data;
	struct hci_cp_pin_code_reply reply;
	struct mgmt_pending_cmd *cmd;
	int err;

	BT_DBG("");

	hci_dev_lock(hdev);

	if (!hdev_is_powered(hdev)) {
		err = mgmt_cmd_status(sk, hdev->id, MGMT_OP_PIN_CODE_REPLY,
				      MGMT_STATUS_NOT_POWERED);
		goto failed;
	}

	conn = hci_conn_hash_lookup_ba(hdev, ACL_LINK, &cp->addr.bdaddr);
	if (!conn) {
		err = mgmt_cmd_status(sk, hdev->id, MGMT_OP_PIN_CODE_REPLY,
				      MGMT_STATUS_NOT_CONNECTED);
		goto failed;
	}

	if (conn->pending_sec_level == BT_SECURITY_HIGH && cp->pin_len != 16) {
		struct mgmt_cp_pin_code_neg_reply ncp;

		memcpy(&ncp.addr, &cp->addr, sizeof(ncp.addr));

		BT_ERR("PIN code is not 16 bytes long");

		err = send_pin_code_neg_reply(sk, hdev, &ncp);
		if (err >= 0)
			err = mgmt_cmd_status(sk, hdev->id, MGMT_OP_PIN_CODE_REPLY,
					      MGMT_STATUS_INVALID_PARAMS);

		goto failed;
	}

	cmd = mgmt_pending_add(sk, MGMT_OP_PIN_CODE_REPLY, hdev, data, len);
	if (!cmd) {
		err = -ENOMEM;
		goto failed;
	}

	cmd->cmd_complete = addr_cmd_complete;

	bacpy(&reply.bdaddr, &cp->addr.bdaddr);
	reply.pin_len = cp->pin_len;
	memcpy(reply.pin_code, cp->pin_code, sizeof(reply.pin_code));

	err = hci_send_cmd(hdev, HCI_OP_PIN_CODE_REPLY, sizeof(reply), &reply);
	if (err < 0)
		mgmt_pending_remove(cmd);

failed:
	hci_dev_unlock(hdev);
	return err;
}

static int set_io_capability(struct sock *sk, struct hci_dev *hdev, void *data,
			     u16 len)
{
	struct mgmt_cp_set_io_capability *cp = data;

	BT_DBG("");

	if (cp->io_capability > SMP_IO_KEYBOARD_DISPLAY)
		return mgmt_cmd_status(sk, hdev->id, MGMT_OP_SET_IO_CAPABILITY,
				       MGMT_STATUS_INVALID_PARAMS);

	hci_dev_lock(hdev);

	hdev->io_capability = cp->io_capability;

	BT_DBG("%s IO capability set to 0x%02x", hdev->name,
	       hdev->io_capability);

	hci_dev_unlock(hdev);

	return mgmt_cmd_complete(sk, hdev->id, MGMT_OP_SET_IO_CAPABILITY, 0,
				 NULL, 0);
}

static struct mgmt_pending_cmd *find_pairing(struct hci_conn *conn)
{
	struct hci_dev *hdev = conn->hdev;
	struct mgmt_pending_cmd *cmd;

	list_for_each_entry(cmd, &hdev->mgmt_pending, list) {
		if (cmd->opcode != MGMT_OP_PAIR_DEVICE)
			continue;

		if (cmd->user_data != conn)
			continue;

		return cmd;
	}

	return NULL;
}

static int pairing_complete(struct mgmt_pending_cmd *cmd, u8 status)
{
	struct mgmt_rp_pair_device rp;
	struct hci_conn *conn = cmd->user_data;
	int err;

	bacpy(&rp.addr.bdaddr, &conn->dst);
	rp.addr.type = link_to_bdaddr(conn->type, conn->dst_type);

	err = mgmt_cmd_complete(cmd->sk, cmd->index, MGMT_OP_PAIR_DEVICE,
				status, &rp, sizeof(rp));

	/* So we don't get further callbacks for this connection */
	conn->connect_cfm_cb = NULL;
	conn->security_cfm_cb = NULL;
	conn->disconn_cfm_cb = NULL;

	hci_conn_drop(conn);

	/* The device is paired so there is no need to remove
	 * its connection parameters anymore.
	 */
	clear_bit(HCI_CONN_PARAM_REMOVAL_PEND, &conn->flags);

	hci_conn_put(conn);

	return err;
}

void mgmt_smp_complete(struct hci_conn *conn, bool complete)
{
	u8 status = complete ? MGMT_STATUS_SUCCESS : MGMT_STATUS_FAILED;
	struct mgmt_pending_cmd *cmd;

	cmd = find_pairing(conn);
	if (cmd) {
		cmd->cmd_complete(cmd, status);
		mgmt_pending_remove(cmd);
	}
}

static void pairing_complete_cb(struct hci_conn *conn, u8 status)
{
	struct mgmt_pending_cmd *cmd;

	BT_DBG("status %u", status);

	cmd = find_pairing(conn);
	if (!cmd) {
		BT_DBG("Unable to find a pending command");
		return;
	}

	cmd->cmd_complete(cmd, mgmt_status(status));
	mgmt_pending_remove(cmd);
}

static void le_pairing_complete_cb(struct hci_conn *conn, u8 status)
{
	struct mgmt_pending_cmd *cmd;

	BT_DBG("status %u", status);

	if (!status)
		return;

	cmd = find_pairing(conn);
	if (!cmd) {
		BT_DBG("Unable to find a pending command");
		return;
	}

	cmd->cmd_complete(cmd, mgmt_status(status));
	mgmt_pending_remove(cmd);
}

static int pair_device(struct sock *sk, struct hci_dev *hdev, void *data,
		       u16 len)
{
	struct mgmt_cp_pair_device *cp = data;
	struct mgmt_rp_pair_device rp;
	struct mgmt_pending_cmd *cmd;
	u8 sec_level, auth_type;
	struct hci_conn *conn;
	int err;

	BT_DBG("");

	memset(&rp, 0, sizeof(rp));
	bacpy(&rp.addr.bdaddr, &cp->addr.bdaddr);
	rp.addr.type = cp->addr.type;

	if (!bdaddr_type_is_valid(cp->addr.type))
		return mgmt_cmd_complete(sk, hdev->id, MGMT_OP_PAIR_DEVICE,
					 MGMT_STATUS_INVALID_PARAMS,
					 &rp, sizeof(rp));

	if (cp->io_cap > SMP_IO_KEYBOARD_DISPLAY)
		return mgmt_cmd_complete(sk, hdev->id, MGMT_OP_PAIR_DEVICE,
					 MGMT_STATUS_INVALID_PARAMS,
					 &rp, sizeof(rp));

	hci_dev_lock(hdev);

	if (!hdev_is_powered(hdev)) {
		err = mgmt_cmd_complete(sk, hdev->id, MGMT_OP_PAIR_DEVICE,
					MGMT_STATUS_NOT_POWERED, &rp,
					sizeof(rp));
		goto unlock;
	}

	if (hci_bdaddr_is_paired(hdev, &cp->addr.bdaddr, cp->addr.type)) {
		err = mgmt_cmd_complete(sk, hdev->id, MGMT_OP_PAIR_DEVICE,
					MGMT_STATUS_ALREADY_PAIRED, &rp,
					sizeof(rp));
		goto unlock;
	}

	sec_level = BT_SECURITY_MEDIUM;
	auth_type = HCI_AT_DEDICATED_BONDING;

	if (cp->addr.type == BDADDR_BREDR) {
		conn = hci_connect_acl(hdev, &cp->addr.bdaddr, sec_level,
				       auth_type);
	} else {
		u8 addr_type = le_addr_type(cp->addr.type);
		struct hci_conn_params *p;

		/* When pairing a new device, it is expected to remember
		 * this device for future connections. Adding the connection
		 * parameter information ahead of time allows tracking
		 * of the slave preferred values and will speed up any
		 * further connection establishment.
		 *
		 * If connection parameters already exist, then they
		 * will be kept and this function does nothing.
		 */
		p = hci_conn_params_add(hdev, &cp->addr.bdaddr, addr_type);

		if (p->auto_connect == HCI_AUTO_CONN_EXPLICIT)
			p->auto_connect = HCI_AUTO_CONN_DISABLED;

		conn = hci_connect_le_scan(hdev, &cp->addr.bdaddr,
					   addr_type, sec_level,
					   HCI_LE_CONN_TIMEOUT);
	}

	if (IS_ERR(conn)) {
		int status;

		if (PTR_ERR(conn) == -EBUSY)
			status = MGMT_STATUS_BUSY;
		else if (PTR_ERR(conn) == -EOPNOTSUPP)
			status = MGMT_STATUS_NOT_SUPPORTED;
		else if (PTR_ERR(conn) == -ECONNREFUSED)
			status = MGMT_STATUS_REJECTED;
		else
			status = MGMT_STATUS_CONNECT_FAILED;

		err = mgmt_cmd_complete(sk, hdev->id, MGMT_OP_PAIR_DEVICE,
					status, &rp, sizeof(rp));
		goto unlock;
	}

	if (conn->connect_cfm_cb) {
		hci_conn_drop(conn);
		err = mgmt_cmd_complete(sk, hdev->id, MGMT_OP_PAIR_DEVICE,
					MGMT_STATUS_BUSY, &rp, sizeof(rp));
		goto unlock;
	}

	cmd = mgmt_pending_add(sk, MGMT_OP_PAIR_DEVICE, hdev, data, len);
	if (!cmd) {
		err = -ENOMEM;
		hci_conn_drop(conn);
		goto unlock;
	}

	cmd->cmd_complete = pairing_complete;

	/* For LE, just connecting isn't a proof that the pairing finished */
	if (cp->addr.type == BDADDR_BREDR) {
		conn->connect_cfm_cb = pairing_complete_cb;
		conn->security_cfm_cb = pairing_complete_cb;
		conn->disconn_cfm_cb = pairing_complete_cb;
	} else {
		conn->connect_cfm_cb = le_pairing_complete_cb;
		conn->security_cfm_cb = le_pairing_complete_cb;
		conn->disconn_cfm_cb = le_pairing_complete_cb;
	}

	conn->io_capability = cp->io_cap;
	cmd->user_data = hci_conn_get(conn);

	if ((conn->state == BT_CONNECTED || conn->state == BT_CONFIG) &&
	    hci_conn_security(conn, sec_level, auth_type, true)) {
		cmd->cmd_complete(cmd, 0);
		mgmt_pending_remove(cmd);
	}

	err = 0;

unlock:
	hci_dev_unlock(hdev);
	return err;
}

static int cancel_pair_device(struct sock *sk, struct hci_dev *hdev, void *data,
			      u16 len)
{
	struct mgmt_addr_info *addr = data;
	struct mgmt_pending_cmd *cmd;
	struct hci_conn *conn;
	int err;

	BT_DBG("");

	hci_dev_lock(hdev);

	if (!hdev_is_powered(hdev)) {
		err = mgmt_cmd_status(sk, hdev->id, MGMT_OP_CANCEL_PAIR_DEVICE,
				      MGMT_STATUS_NOT_POWERED);
		goto unlock;
	}

	cmd = pending_find(MGMT_OP_PAIR_DEVICE, hdev);
	if (!cmd) {
		err = mgmt_cmd_status(sk, hdev->id, MGMT_OP_CANCEL_PAIR_DEVICE,
				      MGMT_STATUS_INVALID_PARAMS);
		goto unlock;
	}

	conn = cmd->user_data;

	if (bacmp(&addr->bdaddr, &conn->dst) != 0) {
		err = mgmt_cmd_status(sk, hdev->id, MGMT_OP_CANCEL_PAIR_DEVICE,
				      MGMT_STATUS_INVALID_PARAMS);
		goto unlock;
	}

	cmd->cmd_complete(cmd, MGMT_STATUS_CANCELLED);
	mgmt_pending_remove(cmd);

	err = mgmt_cmd_complete(sk, hdev->id, MGMT_OP_CANCEL_PAIR_DEVICE, 0,
				addr, sizeof(*addr));
unlock:
	hci_dev_unlock(hdev);
	return err;
}

static int user_pairing_resp(struct sock *sk, struct hci_dev *hdev,
			     struct mgmt_addr_info *addr, u16 mgmt_op,
			     u16 hci_op, __le32 passkey)
{
	struct mgmt_pending_cmd *cmd;
	struct hci_conn *conn;
	int err;

	hci_dev_lock(hdev);

	if (!hdev_is_powered(hdev)) {
		err = mgmt_cmd_complete(sk, hdev->id, mgmt_op,
					MGMT_STATUS_NOT_POWERED, addr,
					sizeof(*addr));
		goto done;
	}

	if (addr->type == BDADDR_BREDR)
		conn = hci_conn_hash_lookup_ba(hdev, ACL_LINK, &addr->bdaddr);
	else
		conn = hci_conn_hash_lookup_le(hdev, &addr->bdaddr,
					       le_addr_type(addr->type));

	if (!conn) {
		err = mgmt_cmd_complete(sk, hdev->id, mgmt_op,
					MGMT_STATUS_NOT_CONNECTED, addr,
					sizeof(*addr));
		goto done;
	}

	if (addr->type == BDADDR_LE_PUBLIC || addr->type == BDADDR_LE_RANDOM) {
		err = smp_user_confirm_reply(conn, mgmt_op, passkey);
		if (!err)
			err = mgmt_cmd_complete(sk, hdev->id, mgmt_op,
						MGMT_STATUS_SUCCESS, addr,
						sizeof(*addr));
		else
			err = mgmt_cmd_complete(sk, hdev->id, mgmt_op,
						MGMT_STATUS_FAILED, addr,
						sizeof(*addr));

		goto done;
	}

	cmd = mgmt_pending_add(sk, mgmt_op, hdev, addr, sizeof(*addr));
	if (!cmd) {
		err = -ENOMEM;
		goto done;
	}

	cmd->cmd_complete = addr_cmd_complete;

	/* Continue with pairing via HCI */
	if (hci_op == HCI_OP_USER_PASSKEY_REPLY) {
		struct hci_cp_user_passkey_reply cp;

		bacpy(&cp.bdaddr, &addr->bdaddr);
		cp.passkey = passkey;
		err = hci_send_cmd(hdev, hci_op, sizeof(cp), &cp);
	} else
		err = hci_send_cmd(hdev, hci_op, sizeof(addr->bdaddr),
				   &addr->bdaddr);

	if (err < 0)
		mgmt_pending_remove(cmd);

done:
	hci_dev_unlock(hdev);
	return err;
}

static int pin_code_neg_reply(struct sock *sk, struct hci_dev *hdev,
			      void *data, u16 len)
{
	struct mgmt_cp_pin_code_neg_reply *cp = data;

	BT_DBG("");

	return user_pairing_resp(sk, hdev, &cp->addr,
				MGMT_OP_PIN_CODE_NEG_REPLY,
				HCI_OP_PIN_CODE_NEG_REPLY, 0);
}

static int user_confirm_reply(struct sock *sk, struct hci_dev *hdev, void *data,
			      u16 len)
{
	struct mgmt_cp_user_confirm_reply *cp = data;

	BT_DBG("");

	if (len != sizeof(*cp))
		return mgmt_cmd_status(sk, hdev->id, MGMT_OP_USER_CONFIRM_REPLY,
				       MGMT_STATUS_INVALID_PARAMS);

	return user_pairing_resp(sk, hdev, &cp->addr,
				 MGMT_OP_USER_CONFIRM_REPLY,
				 HCI_OP_USER_CONFIRM_REPLY, 0);
}

static int user_confirm_neg_reply(struct sock *sk, struct hci_dev *hdev,
				  void *data, u16 len)
{
	struct mgmt_cp_user_confirm_neg_reply *cp = data;

	BT_DBG("");

	return user_pairing_resp(sk, hdev, &cp->addr,
				 MGMT_OP_USER_CONFIRM_NEG_REPLY,
				 HCI_OP_USER_CONFIRM_NEG_REPLY, 0);
}

static int user_passkey_reply(struct sock *sk, struct hci_dev *hdev, void *data,
			      u16 len)
{
	struct mgmt_cp_user_passkey_reply *cp = data;

	BT_DBG("");

	return user_pairing_resp(sk, hdev, &cp->addr,
				 MGMT_OP_USER_PASSKEY_REPLY,
				 HCI_OP_USER_PASSKEY_REPLY, cp->passkey);
}

static int user_passkey_neg_reply(struct sock *sk, struct hci_dev *hdev,
				  void *data, u16 len)
{
	struct mgmt_cp_user_passkey_neg_reply *cp = data;

	BT_DBG("");

	return user_pairing_resp(sk, hdev, &cp->addr,
				 MGMT_OP_USER_PASSKEY_NEG_REPLY,
				 HCI_OP_USER_PASSKEY_NEG_REPLY, 0);
}

static void adv_expire(struct hci_dev *hdev, u32 flags)
{
	struct adv_info *adv_instance;
	struct hci_request req;
	int err;

	adv_instance = hci_find_adv_instance(hdev, hdev->cur_adv_instance);
	if (!adv_instance)
		return;

	/* stop if current instance doesn't need to be changed */
	if (!(adv_instance->flags & flags))
		return;

	cancel_adv_timeout(hdev);

	adv_instance = hci_get_next_instance(hdev, adv_instance->instance);
	if (!adv_instance)
		return;

	hci_req_init(&req, hdev);
	err = __hci_req_schedule_adv_instance(&req, adv_instance->instance,
					      true);
	if (err)
		return;

	hci_req_run(&req, NULL);
}

static void set_name_complete(struct hci_dev *hdev, u8 status, u16 opcode)
{
	struct mgmt_cp_set_local_name *cp;
	struct mgmt_pending_cmd *cmd;

	BT_DBG("status 0x%02x", status);

	hci_dev_lock(hdev);

	cmd = pending_find(MGMT_OP_SET_LOCAL_NAME, hdev);
	if (!cmd)
		goto unlock;

	cp = cmd->param;

	if (status) {
		mgmt_cmd_status(cmd->sk, hdev->id, MGMT_OP_SET_LOCAL_NAME,
			        mgmt_status(status));
	} else {
		mgmt_cmd_complete(cmd->sk, hdev->id, MGMT_OP_SET_LOCAL_NAME, 0,
				  cp, sizeof(*cp));

		if (hci_dev_test_flag(hdev, HCI_LE_ADV))
			adv_expire(hdev, MGMT_ADV_FLAG_LOCAL_NAME);
	}

	mgmt_pending_remove(cmd);

unlock:
	hci_dev_unlock(hdev);
}

static int set_local_name(struct sock *sk, struct hci_dev *hdev, void *data,
			  u16 len)
{
	struct mgmt_cp_set_local_name *cp = data;
	struct mgmt_pending_cmd *cmd;
	struct hci_request req;
	int err;

	BT_DBG("");

	hci_dev_lock(hdev);

	/* If the old values are the same as the new ones just return a
	 * direct command complete event.
	 */
	if (!memcmp(hdev->dev_name, cp->name, sizeof(hdev->dev_name)) &&
	    !memcmp(hdev->short_name, cp->short_name,
		    sizeof(hdev->short_name))) {
		err = mgmt_cmd_complete(sk, hdev->id, MGMT_OP_SET_LOCAL_NAME, 0,
					data, len);
		goto failed;
	}

	memcpy(hdev->short_name, cp->short_name, sizeof(hdev->short_name));

	if (!hdev_is_powered(hdev)) {
		memcpy(hdev->dev_name, cp->name, sizeof(hdev->dev_name));

		err = mgmt_cmd_complete(sk, hdev->id, MGMT_OP_SET_LOCAL_NAME, 0,
					data, len);
		if (err < 0)
			goto failed;

		err = mgmt_limited_event(MGMT_EV_LOCAL_NAME_CHANGED, hdev, data,
					 len, HCI_MGMT_LOCAL_NAME_EVENTS, sk);
		ext_info_changed(hdev, sk);

		goto failed;
	}

	cmd = mgmt_pending_add(sk, MGMT_OP_SET_LOCAL_NAME, hdev, data, len);
	if (!cmd) {
		err = -ENOMEM;
		goto failed;
	}

	memcpy(hdev->dev_name, cp->name, sizeof(hdev->dev_name));

	hci_req_init(&req, hdev);

	if (lmp_bredr_capable(hdev)) {
		__hci_req_update_name(&req);
		__hci_req_update_eir(&req);
	}

	/* The name is stored in the scan response data and so
	 * no need to udpate the advertising data here.
	 */
	if (lmp_le_capable(hdev) && hci_dev_test_flag(hdev, HCI_ADVERTISING))
		__hci_req_update_scan_rsp_data(&req, hdev->cur_adv_instance);

	err = hci_req_run(&req, set_name_complete);
	if (err < 0)
		mgmt_pending_remove(cmd);

failed:
	hci_dev_unlock(hdev);
	return err;
}

static int set_appearance(struct sock *sk, struct hci_dev *hdev, void *data,
			  u16 len)
{
	struct mgmt_cp_set_appearance *cp = data;
	u16 apperance;
	int err;

	BT_DBG("");

	if (!lmp_le_capable(hdev))
		return mgmt_cmd_status(sk, hdev->id, MGMT_OP_SET_APPEARANCE,
				       MGMT_STATUS_NOT_SUPPORTED);

	apperance = le16_to_cpu(cp->appearance);

	hci_dev_lock(hdev);

	if (hdev->appearance != apperance) {
		hdev->appearance = apperance;

		if (hci_dev_test_flag(hdev, HCI_LE_ADV))
			adv_expire(hdev, MGMT_ADV_FLAG_APPEARANCE);

		ext_info_changed(hdev, sk);
	}

	err = mgmt_cmd_complete(sk, hdev->id, MGMT_OP_SET_APPEARANCE, 0, NULL,
				0);

	hci_dev_unlock(hdev);

	return err;
}

static void read_local_oob_data_complete(struct hci_dev *hdev, u8 status,
				         u16 opcode, struct sk_buff *skb)
{
	struct mgmt_rp_read_local_oob_data mgmt_rp;
	size_t rp_size = sizeof(mgmt_rp);
	struct mgmt_pending_cmd *cmd;

	BT_DBG("%s status %u", hdev->name, status);

	cmd = pending_find(MGMT_OP_READ_LOCAL_OOB_DATA, hdev);
	if (!cmd)
		return;

	if (status || !skb) {
		mgmt_cmd_status(cmd->sk, hdev->id, MGMT_OP_READ_LOCAL_OOB_DATA,
				status ? mgmt_status(status) : MGMT_STATUS_FAILED);
		goto remove;
	}

	memset(&mgmt_rp, 0, sizeof(mgmt_rp));

	if (opcode == HCI_OP_READ_LOCAL_OOB_DATA) {
		struct hci_rp_read_local_oob_data *rp = (void *) skb->data;

		if (skb->len < sizeof(*rp)) {
			mgmt_cmd_status(cmd->sk, hdev->id,
					MGMT_OP_READ_LOCAL_OOB_DATA,
					MGMT_STATUS_FAILED);
			goto remove;
		}

		memcpy(mgmt_rp.hash192, rp->hash, sizeof(rp->hash));
		memcpy(mgmt_rp.rand192, rp->rand, sizeof(rp->rand));

		rp_size -= sizeof(mgmt_rp.hash256) + sizeof(mgmt_rp.rand256);
	} else {
		struct hci_rp_read_local_oob_ext_data *rp = (void *) skb->data;

		if (skb->len < sizeof(*rp)) {
			mgmt_cmd_status(cmd->sk, hdev->id,
					MGMT_OP_READ_LOCAL_OOB_DATA,
					MGMT_STATUS_FAILED);
			goto remove;
		}

		memcpy(mgmt_rp.hash192, rp->hash192, sizeof(rp->hash192));
		memcpy(mgmt_rp.rand192, rp->rand192, sizeof(rp->rand192));

		memcpy(mgmt_rp.hash256, rp->hash256, sizeof(rp->hash256));
		memcpy(mgmt_rp.rand256, rp->rand256, sizeof(rp->rand256));
	}

	mgmt_cmd_complete(cmd->sk, hdev->id, MGMT_OP_READ_LOCAL_OOB_DATA,
			  MGMT_STATUS_SUCCESS, &mgmt_rp, rp_size);

remove:
	mgmt_pending_remove(cmd);
}

static int read_local_oob_data(struct sock *sk, struct hci_dev *hdev,
			       void *data, u16 data_len)
{
	struct mgmt_pending_cmd *cmd;
	struct hci_request req;
	int err;

	BT_DBG("%s", hdev->name);

	hci_dev_lock(hdev);

	if (!hdev_is_powered(hdev)) {
		err = mgmt_cmd_status(sk, hdev->id, MGMT_OP_READ_LOCAL_OOB_DATA,
				      MGMT_STATUS_NOT_POWERED);
		goto unlock;
	}

	if (!lmp_ssp_capable(hdev)) {
		err = mgmt_cmd_status(sk, hdev->id, MGMT_OP_READ_LOCAL_OOB_DATA,
				      MGMT_STATUS_NOT_SUPPORTED);
		goto unlock;
	}

	if (pending_find(MGMT_OP_READ_LOCAL_OOB_DATA, hdev)) {
		err = mgmt_cmd_status(sk, hdev->id, MGMT_OP_READ_LOCAL_OOB_DATA,
				      MGMT_STATUS_BUSY);
		goto unlock;
	}

	cmd = mgmt_pending_add(sk, MGMT_OP_READ_LOCAL_OOB_DATA, hdev, NULL, 0);
	if (!cmd) {
		err = -ENOMEM;
		goto unlock;
	}

	hci_req_init(&req, hdev);

	if (bredr_sc_enabled(hdev))
		hci_req_add(&req, HCI_OP_READ_LOCAL_OOB_EXT_DATA, 0, NULL);
	else
		hci_req_add(&req, HCI_OP_READ_LOCAL_OOB_DATA, 0, NULL);

	err = hci_req_run_skb(&req, read_local_oob_data_complete);
	if (err < 0)
		mgmt_pending_remove(cmd);

unlock:
	hci_dev_unlock(hdev);
	return err;
}

static int add_remote_oob_data(struct sock *sk, struct hci_dev *hdev,
			       void *data, u16 len)
{
	struct mgmt_addr_info *addr = data;
	int err;

	BT_DBG("%s ", hdev->name);

	if (!bdaddr_type_is_valid(addr->type))
		return mgmt_cmd_complete(sk, hdev->id,
					 MGMT_OP_ADD_REMOTE_OOB_DATA,
					 MGMT_STATUS_INVALID_PARAMS,
					 addr, sizeof(*addr));

	hci_dev_lock(hdev);

	if (len == MGMT_ADD_REMOTE_OOB_DATA_SIZE) {
		struct mgmt_cp_add_remote_oob_data *cp = data;
		u8 status;

		if (cp->addr.type != BDADDR_BREDR) {
			err = mgmt_cmd_complete(sk, hdev->id,
						MGMT_OP_ADD_REMOTE_OOB_DATA,
						MGMT_STATUS_INVALID_PARAMS,
						&cp->addr, sizeof(cp->addr));
			goto unlock;
		}

		err = hci_add_remote_oob_data(hdev, &cp->addr.bdaddr,
					      cp->addr.type, cp->hash,
					      cp->rand, NULL, NULL);
		if (err < 0)
			status = MGMT_STATUS_FAILED;
		else
			status = MGMT_STATUS_SUCCESS;

		err = mgmt_cmd_complete(sk, hdev->id,
					MGMT_OP_ADD_REMOTE_OOB_DATA, status,
					&cp->addr, sizeof(cp->addr));
	} else if (len == MGMT_ADD_REMOTE_OOB_EXT_DATA_SIZE) {
		struct mgmt_cp_add_remote_oob_ext_data *cp = data;
		u8 *rand192, *hash192, *rand256, *hash256;
		u8 status;

		if (bdaddr_type_is_le(cp->addr.type)) {
			/* Enforce zero-valued 192-bit parameters as
			 * long as legacy SMP OOB isn't implemented.
			 */
			if (memcmp(cp->rand192, ZERO_KEY, 16) ||
			    memcmp(cp->hash192, ZERO_KEY, 16)) {
				err = mgmt_cmd_complete(sk, hdev->id,
							MGMT_OP_ADD_REMOTE_OOB_DATA,
							MGMT_STATUS_INVALID_PARAMS,
							addr, sizeof(*addr));
				goto unlock;
			}

			rand192 = NULL;
			hash192 = NULL;
		} else {
			/* In case one of the P-192 values is set to zero,
			 * then just disable OOB data for P-192.
			 */
			if (!memcmp(cp->rand192, ZERO_KEY, 16) ||
			    !memcmp(cp->hash192, ZERO_KEY, 16)) {
				rand192 = NULL;
				hash192 = NULL;
			} else {
				rand192 = cp->rand192;
				hash192 = cp->hash192;
			}
		}

		/* In case one of the P-256 values is set to zero, then just
		 * disable OOB data for P-256.
		 */
		if (!memcmp(cp->rand256, ZERO_KEY, 16) ||
		    !memcmp(cp->hash256, ZERO_KEY, 16)) {
			rand256 = NULL;
			hash256 = NULL;
		} else {
			rand256 = cp->rand256;
			hash256 = cp->hash256;
		}

		err = hci_add_remote_oob_data(hdev, &cp->addr.bdaddr,
					      cp->addr.type, hash192, rand192,
					      hash256, rand256);
		if (err < 0)
			status = MGMT_STATUS_FAILED;
		else
			status = MGMT_STATUS_SUCCESS;

		err = mgmt_cmd_complete(sk, hdev->id,
					MGMT_OP_ADD_REMOTE_OOB_DATA,
					status, &cp->addr, sizeof(cp->addr));
	} else {
		BT_ERR("add_remote_oob_data: invalid length of %u bytes", len);
		err = mgmt_cmd_status(sk, hdev->id, MGMT_OP_ADD_REMOTE_OOB_DATA,
				      MGMT_STATUS_INVALID_PARAMS);
	}

unlock:
	hci_dev_unlock(hdev);
	return err;
}

static int remove_remote_oob_data(struct sock *sk, struct hci_dev *hdev,
				  void *data, u16 len)
{
	struct mgmt_cp_remove_remote_oob_data *cp = data;
	u8 status;
	int err;

	BT_DBG("%s", hdev->name);

	if (cp->addr.type != BDADDR_BREDR)
		return mgmt_cmd_complete(sk, hdev->id,
					 MGMT_OP_REMOVE_REMOTE_OOB_DATA,
					 MGMT_STATUS_INVALID_PARAMS,
					 &cp->addr, sizeof(cp->addr));

	hci_dev_lock(hdev);

	if (!bacmp(&cp->addr.bdaddr, BDADDR_ANY)) {
		hci_remote_oob_data_clear(hdev);
		status = MGMT_STATUS_SUCCESS;
		goto done;
	}

	err = hci_remove_remote_oob_data(hdev, &cp->addr.bdaddr, cp->addr.type);
	if (err < 0)
		status = MGMT_STATUS_INVALID_PARAMS;
	else
		status = MGMT_STATUS_SUCCESS;

done:
	err = mgmt_cmd_complete(sk, hdev->id, MGMT_OP_REMOVE_REMOTE_OOB_DATA,
				status, &cp->addr, sizeof(cp->addr));

	hci_dev_unlock(hdev);
	return err;
}

void mgmt_start_discovery_complete(struct hci_dev *hdev, u8 status)
{
	struct mgmt_pending_cmd *cmd;

	BT_DBG("status %d", status);

	hci_dev_lock(hdev);

	cmd = pending_find(MGMT_OP_START_DISCOVERY, hdev);
	if (!cmd)
		cmd = pending_find(MGMT_OP_START_SERVICE_DISCOVERY, hdev);

	if (!cmd)
		cmd = pending_find(MGMT_OP_START_LIMITED_DISCOVERY, hdev);

	if (cmd) {
		cmd->cmd_complete(cmd, mgmt_status(status));
		mgmt_pending_remove(cmd);
	}

	hci_dev_unlock(hdev);
}

static bool discovery_type_is_valid(struct hci_dev *hdev, uint8_t type,
				    uint8_t *mgmt_status)
{
	switch (type) {
	case DISCOV_TYPE_LE:
		*mgmt_status = mgmt_le_support(hdev);
		if (*mgmt_status)
			return false;
		break;
	case DISCOV_TYPE_INTERLEAVED:
		*mgmt_status = mgmt_le_support(hdev);
		if (*mgmt_status)
			return false;
		/* Intentional fall-through */
	case DISCOV_TYPE_BREDR:
		*mgmt_status = mgmt_bredr_support(hdev);
		if (*mgmt_status)
			return false;
		break;
	default:
		*mgmt_status = MGMT_STATUS_INVALID_PARAMS;
		return false;
	}

	return true;
}

static int start_discovery_internal(struct sock *sk, struct hci_dev *hdev,
				    u16 op, void *data, u16 len)
{
	struct mgmt_cp_start_discovery *cp = data;
	struct mgmt_pending_cmd *cmd;
	u8 status;
	int err;

	BT_DBG("%s", hdev->name);

	hci_dev_lock(hdev);

	if (!hdev_is_powered(hdev)) {
		err = mgmt_cmd_complete(sk, hdev->id, op,
					MGMT_STATUS_NOT_POWERED,
					&cp->type, sizeof(cp->type));
		goto failed;
	}

	if (hdev->discovery.state != DISCOVERY_STOPPED ||
	    hci_dev_test_flag(hdev, HCI_PERIODIC_INQ)) {
		err = mgmt_cmd_complete(sk, hdev->id, op, MGMT_STATUS_BUSY,
					&cp->type, sizeof(cp->type));
		goto failed;
	}

	if (!discovery_type_is_valid(hdev, cp->type, &status)) {
		err = mgmt_cmd_complete(sk, hdev->id, op, status,
					&cp->type, sizeof(cp->type));
		goto failed;
	}

	/* Clear the discovery filter first to free any previously
	 * allocated memory for the UUID list.
	 */
	hci_discovery_filter_clear(hdev);

	hdev->discovery.type = cp->type;
	hdev->discovery.report_invalid_rssi = false;
	if (op == MGMT_OP_START_LIMITED_DISCOVERY)
		hdev->discovery.limited = true;
	else
		hdev->discovery.limited = false;

	cmd = mgmt_pending_add(sk, op, hdev, data, len);
	if (!cmd) {
		err = -ENOMEM;
		goto failed;
	}

	cmd->cmd_complete = generic_cmd_complete;

	hci_discovery_set_state(hdev, DISCOVERY_STARTING);
	queue_work(hdev->req_workqueue, &hdev->discov_update);
	err = 0;

failed:
	hci_dev_unlock(hdev);
	return err;
}

static int start_discovery(struct sock *sk, struct hci_dev *hdev,
			   void *data, u16 len)
{
	return start_discovery_internal(sk, hdev, MGMT_OP_START_DISCOVERY,
					data, len);
}

static int start_limited_discovery(struct sock *sk, struct hci_dev *hdev,
				   void *data, u16 len)
{
	return start_discovery_internal(sk, hdev,
					MGMT_OP_START_LIMITED_DISCOVERY,
					data, len);
}

static int service_discovery_cmd_complete(struct mgmt_pending_cmd *cmd,
					  u8 status)
{
	return mgmt_cmd_complete(cmd->sk, cmd->index, cmd->opcode, status,
				 cmd->param, 1);
}

static int start_service_discovery(struct sock *sk, struct hci_dev *hdev,
				   void *data, u16 len)
{
	struct mgmt_cp_start_service_discovery *cp = data;
	struct mgmt_pending_cmd *cmd;
	const u16 max_uuid_count = ((U16_MAX - sizeof(*cp)) / 16);
	u16 uuid_count, expected_len;
	u8 status;
	int err;

	BT_DBG("%s", hdev->name);

	hci_dev_lock(hdev);

	if (!hdev_is_powered(hdev)) {
		err = mgmt_cmd_complete(sk, hdev->id,
					MGMT_OP_START_SERVICE_DISCOVERY,
					MGMT_STATUS_NOT_POWERED,
					&cp->type, sizeof(cp->type));
		goto failed;
	}

	if (hdev->discovery.state != DISCOVERY_STOPPED ||
	    hci_dev_test_flag(hdev, HCI_PERIODIC_INQ)) {
		err = mgmt_cmd_complete(sk, hdev->id,
					MGMT_OP_START_SERVICE_DISCOVERY,
					MGMT_STATUS_BUSY, &cp->type,
					sizeof(cp->type));
		goto failed;
	}

	uuid_count = __le16_to_cpu(cp->uuid_count);
	if (uuid_count > max_uuid_count) {
		BT_ERR("service_discovery: too big uuid_count value %u",
		       uuid_count);
		err = mgmt_cmd_complete(sk, hdev->id,
					MGMT_OP_START_SERVICE_DISCOVERY,
					MGMT_STATUS_INVALID_PARAMS, &cp->type,
					sizeof(cp->type));
		goto failed;
	}

	expected_len = sizeof(*cp) + uuid_count * 16;
	if (expected_len != len) {
		BT_ERR("service_discovery: expected %u bytes, got %u bytes",
		       expected_len, len);
		err = mgmt_cmd_complete(sk, hdev->id,
					MGMT_OP_START_SERVICE_DISCOVERY,
					MGMT_STATUS_INVALID_PARAMS, &cp->type,
					sizeof(cp->type));
		goto failed;
	}

	if (!discovery_type_is_valid(hdev, cp->type, &status)) {
		err = mgmt_cmd_complete(sk, hdev->id,
					MGMT_OP_START_SERVICE_DISCOVERY,
					status, &cp->type, sizeof(cp->type));
		goto failed;
	}

	cmd = mgmt_pending_add(sk, MGMT_OP_START_SERVICE_DISCOVERY,
			       hdev, data, len);
	if (!cmd) {
		err = -ENOMEM;
		goto failed;
	}

	cmd->cmd_complete = service_discovery_cmd_complete;

	/* Clear the discovery filter first to free any previously
	 * allocated memory for the UUID list.
	 */
	hci_discovery_filter_clear(hdev);

	hdev->discovery.result_filtering = true;
	hdev->discovery.type = cp->type;
	hdev->discovery.rssi = cp->rssi;
	hdev->discovery.uuid_count = uuid_count;

	if (uuid_count > 0) {
		hdev->discovery.uuids = kmemdup(cp->uuids, uuid_count * 16,
						GFP_KERNEL);
		if (!hdev->discovery.uuids) {
			err = mgmt_cmd_complete(sk, hdev->id,
						MGMT_OP_START_SERVICE_DISCOVERY,
						MGMT_STATUS_FAILED,
						&cp->type, sizeof(cp->type));
			mgmt_pending_remove(cmd);
			goto failed;
		}
	}

	hci_discovery_set_state(hdev, DISCOVERY_STARTING);
	queue_work(hdev->req_workqueue, &hdev->discov_update);
	err = 0;

failed:
	hci_dev_unlock(hdev);
	return err;
}

void mgmt_stop_discovery_complete(struct hci_dev *hdev, u8 status)
{
	struct mgmt_pending_cmd *cmd;

	BT_DBG("status %d", status);

	hci_dev_lock(hdev);

	cmd = pending_find(MGMT_OP_STOP_DISCOVERY, hdev);
	if (cmd) {
		cmd->cmd_complete(cmd, mgmt_status(status));
		mgmt_pending_remove(cmd);
	}

	hci_dev_unlock(hdev);
}

static int stop_discovery(struct sock *sk, struct hci_dev *hdev, void *data,
			  u16 len)
{
	struct mgmt_cp_stop_discovery *mgmt_cp = data;
	struct mgmt_pending_cmd *cmd;
	int err;

	BT_DBG("%s", hdev->name);

	hci_dev_lock(hdev);

	if (!hci_discovery_active(hdev)) {
		err = mgmt_cmd_complete(sk, hdev->id, MGMT_OP_STOP_DISCOVERY,
					MGMT_STATUS_REJECTED, &mgmt_cp->type,
					sizeof(mgmt_cp->type));
		goto unlock;
	}

	if (hdev->discovery.type != mgmt_cp->type) {
		err = mgmt_cmd_complete(sk, hdev->id, MGMT_OP_STOP_DISCOVERY,
					MGMT_STATUS_INVALID_PARAMS,
					&mgmt_cp->type, sizeof(mgmt_cp->type));
		goto unlock;
	}

	cmd = mgmt_pending_add(sk, MGMT_OP_STOP_DISCOVERY, hdev, data, len);
	if (!cmd) {
		err = -ENOMEM;
		goto unlock;
	}

	cmd->cmd_complete = generic_cmd_complete;

	hci_discovery_set_state(hdev, DISCOVERY_STOPPING);
	queue_work(hdev->req_workqueue, &hdev->discov_update);
	err = 0;

unlock:
	hci_dev_unlock(hdev);
	return err;
}

static int confirm_name(struct sock *sk, struct hci_dev *hdev, void *data,
			u16 len)
{
	struct mgmt_cp_confirm_name *cp = data;
	struct inquiry_entry *e;
	int err;

	BT_DBG("%s", hdev->name);

	hci_dev_lock(hdev);

	if (!hci_discovery_active(hdev)) {
		err = mgmt_cmd_complete(sk, hdev->id, MGMT_OP_CONFIRM_NAME,
					MGMT_STATUS_FAILED, &cp->addr,
					sizeof(cp->addr));
		goto failed;
	}

	e = hci_inquiry_cache_lookup_unknown(hdev, &cp->addr.bdaddr);
	if (!e) {
		err = mgmt_cmd_complete(sk, hdev->id, MGMT_OP_CONFIRM_NAME,
					MGMT_STATUS_INVALID_PARAMS, &cp->addr,
					sizeof(cp->addr));
		goto failed;
	}

	if (cp->name_known) {
		e->name_state = NAME_KNOWN;
		list_del(&e->list);
	} else {
		e->name_state = NAME_NEEDED;
		hci_inquiry_cache_update_resolve(hdev, e);
	}

	err = mgmt_cmd_complete(sk, hdev->id, MGMT_OP_CONFIRM_NAME, 0,
				&cp->addr, sizeof(cp->addr));

failed:
	hci_dev_unlock(hdev);
	return err;
}

static int block_device(struct sock *sk, struct hci_dev *hdev, void *data,
			u16 len)
{
	struct mgmt_cp_block_device *cp = data;
	u8 status;
	int err;

	BT_DBG("%s", hdev->name);

	if (!bdaddr_type_is_valid(cp->addr.type))
		return mgmt_cmd_complete(sk, hdev->id, MGMT_OP_BLOCK_DEVICE,
					 MGMT_STATUS_INVALID_PARAMS,
					 &cp->addr, sizeof(cp->addr));

	hci_dev_lock(hdev);

	err = hci_bdaddr_list_add(&hdev->blacklist, &cp->addr.bdaddr,
				  cp->addr.type);
	if (err < 0) {
		status = MGMT_STATUS_FAILED;
		goto done;
	}

	mgmt_event(MGMT_EV_DEVICE_BLOCKED, hdev, &cp->addr, sizeof(cp->addr),
		   sk);
	status = MGMT_STATUS_SUCCESS;

done:
	err = mgmt_cmd_complete(sk, hdev->id, MGMT_OP_BLOCK_DEVICE, status,
				&cp->addr, sizeof(cp->addr));

	hci_dev_unlock(hdev);

	return err;
}

static int unblock_device(struct sock *sk, struct hci_dev *hdev, void *data,
			  u16 len)
{
	struct mgmt_cp_unblock_device *cp = data;
	u8 status;
	int err;

	BT_DBG("%s", hdev->name);

	if (!bdaddr_type_is_valid(cp->addr.type))
		return mgmt_cmd_complete(sk, hdev->id, MGMT_OP_UNBLOCK_DEVICE,
					 MGMT_STATUS_INVALID_PARAMS,
					 &cp->addr, sizeof(cp->addr));

	hci_dev_lock(hdev);

	err = hci_bdaddr_list_del(&hdev->blacklist, &cp->addr.bdaddr,
				  cp->addr.type);
	if (err < 0) {
		status = MGMT_STATUS_INVALID_PARAMS;
		goto done;
	}

	mgmt_event(MGMT_EV_DEVICE_UNBLOCKED, hdev, &cp->addr, sizeof(cp->addr),
		   sk);
	status = MGMT_STATUS_SUCCESS;

done:
	err = mgmt_cmd_complete(sk, hdev->id, MGMT_OP_UNBLOCK_DEVICE, status,
				&cp->addr, sizeof(cp->addr));

	hci_dev_unlock(hdev);

	return err;
}

static int set_device_id(struct sock *sk, struct hci_dev *hdev, void *data,
			 u16 len)
{
	struct mgmt_cp_set_device_id *cp = data;
	struct hci_request req;
	int err;
	__u16 source;

	BT_DBG("%s", hdev->name);

	source = __le16_to_cpu(cp->source);

	if (source > 0x0002)
		return mgmt_cmd_status(sk, hdev->id, MGMT_OP_SET_DEVICE_ID,
				       MGMT_STATUS_INVALID_PARAMS);

	hci_dev_lock(hdev);

	hdev->devid_source = source;
	hdev->devid_vendor = __le16_to_cpu(cp->vendor);
	hdev->devid_product = __le16_to_cpu(cp->product);
	hdev->devid_version = __le16_to_cpu(cp->version);

	err = mgmt_cmd_complete(sk, hdev->id, MGMT_OP_SET_DEVICE_ID, 0,
				NULL, 0);

	hci_req_init(&req, hdev);
	__hci_req_update_eir(&req);
	hci_req_run(&req, NULL);

	hci_dev_unlock(hdev);

	return err;
}

static void enable_advertising_instance(struct hci_dev *hdev, u8 status,
					u16 opcode)
{
	BT_DBG("status %d", status);
}

static void set_advertising_complete(struct hci_dev *hdev, u8 status,
				     u16 opcode)
{
	struct cmd_lookup match = { NULL, hdev };
	struct hci_request req;
	u8 instance;
	struct adv_info *adv_instance;
	int err;

	hci_dev_lock(hdev);

	if (status) {
		u8 mgmt_err = mgmt_status(status);

		mgmt_pending_foreach(MGMT_OP_SET_ADVERTISING, hdev,
				     cmd_status_rsp, &mgmt_err);
		goto unlock;
	}

	if (hci_dev_test_flag(hdev, HCI_LE_ADV))
		hci_dev_set_flag(hdev, HCI_ADVERTISING);
	else
		hci_dev_clear_flag(hdev, HCI_ADVERTISING);

	mgmt_pending_foreach(MGMT_OP_SET_ADVERTISING, hdev, settings_rsp,
			     &match);

	new_settings(hdev, match.sk);

	if (match.sk)
		sock_put(match.sk);

	/* If "Set Advertising" was just disabled and instance advertising was
	 * set up earlier, then re-enable multi-instance advertising.
	 */
	if (hci_dev_test_flag(hdev, HCI_ADVERTISING) ||
	    list_empty(&hdev->adv_instances))
		goto unlock;

	instance = hdev->cur_adv_instance;
	if (!instance) {
		adv_instance = list_first_entry_or_null(&hdev->adv_instances,
							struct adv_info, list);
		if (!adv_instance)
			goto unlock;

		instance = adv_instance->instance;
	}

	hci_req_init(&req, hdev);

	err = __hci_req_schedule_adv_instance(&req, instance, true);

	if (!err)
		err = hci_req_run(&req, enable_advertising_instance);

	if (err)
		BT_ERR("Failed to re-configure advertising");

unlock:
	hci_dev_unlock(hdev);
}

static int set_advertising(struct sock *sk, struct hci_dev *hdev, void *data,
			   u16 len)
{
	struct mgmt_mode *cp = data;
	struct mgmt_pending_cmd *cmd;
	struct hci_request req;
	u8 val, status;
	int err;

	BT_DBG("request for %s", hdev->name);

	status = mgmt_le_support(hdev);
	if (status)
		return mgmt_cmd_status(sk, hdev->id, MGMT_OP_SET_ADVERTISING,
				       status);

	if (cp->val != 0x00 && cp->val != 0x01 && cp->val != 0x02)
		return mgmt_cmd_status(sk, hdev->id, MGMT_OP_SET_ADVERTISING,
				       MGMT_STATUS_INVALID_PARAMS);

	hci_dev_lock(hdev);

	val = !!cp->val;

	/* The following conditions are ones which mean that we should
	 * not do any HCI communication but directly send a mgmt
	 * response to user space (after toggling the flag if
	 * necessary).
	 */
	if (!hdev_is_powered(hdev) ||
	    (val == hci_dev_test_flag(hdev, HCI_ADVERTISING) &&
	     (cp->val == 0x02) == hci_dev_test_flag(hdev, HCI_ADVERTISING_CONNECTABLE)) ||
	    hci_conn_num(hdev, LE_LINK) > 0 ||
	    (hci_dev_test_flag(hdev, HCI_LE_SCAN) &&
	     hdev->le_scan_type == LE_SCAN_ACTIVE)) {
		bool changed;

		if (cp->val) {
			hdev->cur_adv_instance = 0x00;
			changed = !hci_dev_test_and_set_flag(hdev, HCI_ADVERTISING);
			if (cp->val == 0x02)
				hci_dev_set_flag(hdev, HCI_ADVERTISING_CONNECTABLE);
			else
				hci_dev_clear_flag(hdev, HCI_ADVERTISING_CONNECTABLE);
		} else {
			changed = hci_dev_test_and_clear_flag(hdev, HCI_ADVERTISING);
			hci_dev_clear_flag(hdev, HCI_ADVERTISING_CONNECTABLE);
		}

		err = send_settings_rsp(sk, MGMT_OP_SET_ADVERTISING, hdev);
		if (err < 0)
			goto unlock;

		if (changed)
			err = new_settings(hdev, sk);

		goto unlock;
	}

	if (pending_find(MGMT_OP_SET_ADVERTISING, hdev) ||
	    pending_find(MGMT_OP_SET_LE, hdev)) {
		err = mgmt_cmd_status(sk, hdev->id, MGMT_OP_SET_ADVERTISING,
				      MGMT_STATUS_BUSY);
		goto unlock;
	}

	cmd = mgmt_pending_add(sk, MGMT_OP_SET_ADVERTISING, hdev, data, len);
	if (!cmd) {
		err = -ENOMEM;
		goto unlock;
	}

	hci_req_init(&req, hdev);

	if (cp->val == 0x02)
		hci_dev_set_flag(hdev, HCI_ADVERTISING_CONNECTABLE);
	else
		hci_dev_clear_flag(hdev, HCI_ADVERTISING_CONNECTABLE);

	cancel_adv_timeout(hdev);

	if (val) {
		/* Switch to instance "0" for the Set Advertising setting.
		 * We cannot use update_[adv|scan_rsp]_data() here as the
		 * HCI_ADVERTISING flag is not yet set.
		 */
		hdev->cur_adv_instance = 0x00;
		__hci_req_update_adv_data(&req, 0x00);
		__hci_req_update_scan_rsp_data(&req, 0x00);
		__hci_req_enable_advertising(&req);
	} else {
		__hci_req_disable_advertising(&req);
	}

	err = hci_req_run(&req, set_advertising_complete);
	if (err < 0)
		mgmt_pending_remove(cmd);

unlock:
	hci_dev_unlock(hdev);
	return err;
}

static int set_static_address(struct sock *sk, struct hci_dev *hdev,
			      void *data, u16 len)
{
	struct mgmt_cp_set_static_address *cp = data;
	int err;

	BT_DBG("%s", hdev->name);

	if (!lmp_le_capable(hdev))
		return mgmt_cmd_status(sk, hdev->id, MGMT_OP_SET_STATIC_ADDRESS,
				       MGMT_STATUS_NOT_SUPPORTED);

	if (hdev_is_powered(hdev))
		return mgmt_cmd_status(sk, hdev->id, MGMT_OP_SET_STATIC_ADDRESS,
				       MGMT_STATUS_REJECTED);

	if (bacmp(&cp->bdaddr, BDADDR_ANY)) {
		if (!bacmp(&cp->bdaddr, BDADDR_NONE))
			return mgmt_cmd_status(sk, hdev->id,
					       MGMT_OP_SET_STATIC_ADDRESS,
					       MGMT_STATUS_INVALID_PARAMS);

		/* Two most significant bits shall be set */
		if ((cp->bdaddr.b[5] & 0xc0) != 0xc0)
			return mgmt_cmd_status(sk, hdev->id,
					       MGMT_OP_SET_STATIC_ADDRESS,
					       MGMT_STATUS_INVALID_PARAMS);
	}

	hci_dev_lock(hdev);

	bacpy(&hdev->static_addr, &cp->bdaddr);

	err = send_settings_rsp(sk, MGMT_OP_SET_STATIC_ADDRESS, hdev);
	if (err < 0)
		goto unlock;

	err = new_settings(hdev, sk);

unlock:
	hci_dev_unlock(hdev);
	return err;
}

static int set_scan_params(struct sock *sk, struct hci_dev *hdev,
			   void *data, u16 len)
{
	struct mgmt_cp_set_scan_params *cp = data;
	__u16 interval, window;
	int err;

	BT_DBG("%s", hdev->name);

	if (!lmp_le_capable(hdev))
		return mgmt_cmd_status(sk, hdev->id, MGMT_OP_SET_SCAN_PARAMS,
				       MGMT_STATUS_NOT_SUPPORTED);

	interval = __le16_to_cpu(cp->interval);

	if (interval < 0x0004 || interval > 0x4000)
		return mgmt_cmd_status(sk, hdev->id, MGMT_OP_SET_SCAN_PARAMS,
				       MGMT_STATUS_INVALID_PARAMS);

	window = __le16_to_cpu(cp->window);

	if (window < 0x0004 || window > 0x4000)
		return mgmt_cmd_status(sk, hdev->id, MGMT_OP_SET_SCAN_PARAMS,
				       MGMT_STATUS_INVALID_PARAMS);

	if (window > interval)
		return mgmt_cmd_status(sk, hdev->id, MGMT_OP_SET_SCAN_PARAMS,
				       MGMT_STATUS_INVALID_PARAMS);

	hci_dev_lock(hdev);

	hdev->le_scan_interval = interval;
	hdev->le_scan_window = window;

	err = mgmt_cmd_complete(sk, hdev->id, MGMT_OP_SET_SCAN_PARAMS, 0,
				NULL, 0);

	/* If background scan is running, restart it so new parameters are
	 * loaded.
	 */
	if (hci_dev_test_flag(hdev, HCI_LE_SCAN) &&
	    hdev->discovery.state == DISCOVERY_STOPPED) {
		struct hci_request req;

		hci_req_init(&req, hdev);

		hci_req_add_le_scan_disable(&req);
		hci_req_add_le_passive_scan(&req);

		hci_req_run(&req, NULL);
	}

	hci_dev_unlock(hdev);

	return err;
}

static void fast_connectable_complete(struct hci_dev *hdev, u8 status,
				      u16 opcode)
{
	struct mgmt_pending_cmd *cmd;

	BT_DBG("status 0x%02x", status);

	hci_dev_lock(hdev);

	cmd = pending_find(MGMT_OP_SET_FAST_CONNECTABLE, hdev);
	if (!cmd)
		goto unlock;

	if (status) {
		mgmt_cmd_status(cmd->sk, hdev->id, MGMT_OP_SET_FAST_CONNECTABLE,
			        mgmt_status(status));
	} else {
		struct mgmt_mode *cp = cmd->param;

		if (cp->val)
			hci_dev_set_flag(hdev, HCI_FAST_CONNECTABLE);
		else
			hci_dev_clear_flag(hdev, HCI_FAST_CONNECTABLE);

		send_settings_rsp(cmd->sk, MGMT_OP_SET_FAST_CONNECTABLE, hdev);
		new_settings(hdev, cmd->sk);
	}

	mgmt_pending_remove(cmd);

unlock:
	hci_dev_unlock(hdev);
}

static int set_fast_connectable(struct sock *sk, struct hci_dev *hdev,
				void *data, u16 len)
{
	struct mgmt_mode *cp = data;
	struct mgmt_pending_cmd *cmd;
	struct hci_request req;
	int err;

	BT_DBG("%s", hdev->name);

	if (!hci_dev_test_flag(hdev, HCI_BREDR_ENABLED) ||
	    hdev->hci_ver < BLUETOOTH_VER_1_2)
		return mgmt_cmd_status(sk, hdev->id, MGMT_OP_SET_FAST_CONNECTABLE,
				       MGMT_STATUS_NOT_SUPPORTED);

	if (cp->val != 0x00 && cp->val != 0x01)
		return mgmt_cmd_status(sk, hdev->id, MGMT_OP_SET_FAST_CONNECTABLE,
				       MGMT_STATUS_INVALID_PARAMS);

	hci_dev_lock(hdev);

	if (pending_find(MGMT_OP_SET_FAST_CONNECTABLE, hdev)) {
		err = mgmt_cmd_status(sk, hdev->id, MGMT_OP_SET_FAST_CONNECTABLE,
				      MGMT_STATUS_BUSY);
		goto unlock;
	}

	if (!!cp->val == hci_dev_test_flag(hdev, HCI_FAST_CONNECTABLE)) {
		err = send_settings_rsp(sk, MGMT_OP_SET_FAST_CONNECTABLE,
					hdev);
		goto unlock;
	}

	if (!hdev_is_powered(hdev)) {
		hci_dev_change_flag(hdev, HCI_FAST_CONNECTABLE);
		err = send_settings_rsp(sk, MGMT_OP_SET_FAST_CONNECTABLE,
					hdev);
		new_settings(hdev, sk);
		goto unlock;
	}

	cmd = mgmt_pending_add(sk, MGMT_OP_SET_FAST_CONNECTABLE, hdev,
			       data, len);
	if (!cmd) {
		err = -ENOMEM;
		goto unlock;
	}

	hci_req_init(&req, hdev);

	__hci_req_write_fast_connectable(&req, cp->val);

	err = hci_req_run(&req, fast_connectable_complete);
	if (err < 0) {
		err = mgmt_cmd_status(sk, hdev->id, MGMT_OP_SET_FAST_CONNECTABLE,
				      MGMT_STATUS_FAILED);
		mgmt_pending_remove(cmd);
	}

unlock:
	hci_dev_unlock(hdev);

	return err;
}

static void set_bredr_complete(struct hci_dev *hdev, u8 status, u16 opcode)
{
	struct mgmt_pending_cmd *cmd;

	BT_DBG("status 0x%02x", status);

	hci_dev_lock(hdev);

	cmd = pending_find(MGMT_OP_SET_BREDR, hdev);
	if (!cmd)
		goto unlock;

	if (status) {
		u8 mgmt_err = mgmt_status(status);

		/* We need to restore the flag if related HCI commands
		 * failed.
		 */
		hci_dev_clear_flag(hdev, HCI_BREDR_ENABLED);

		mgmt_cmd_status(cmd->sk, cmd->index, cmd->opcode, mgmt_err);
	} else {
		send_settings_rsp(cmd->sk, MGMT_OP_SET_BREDR, hdev);
		new_settings(hdev, cmd->sk);
	}

	mgmt_pending_remove(cmd);

unlock:
	hci_dev_unlock(hdev);
}

static int set_bredr(struct sock *sk, struct hci_dev *hdev, void *data, u16 len)
{
	struct mgmt_mode *cp = data;
	struct mgmt_pending_cmd *cmd;
	struct hci_request req;
	int err;

	BT_DBG("request for %s", hdev->name);

	if (!lmp_bredr_capable(hdev) || !lmp_le_capable(hdev))
		return mgmt_cmd_status(sk, hdev->id, MGMT_OP_SET_BREDR,
				       MGMT_STATUS_NOT_SUPPORTED);

	if (!hci_dev_test_flag(hdev, HCI_LE_ENABLED))
		return mgmt_cmd_status(sk, hdev->id, MGMT_OP_SET_BREDR,
				       MGMT_STATUS_REJECTED);

	if (cp->val != 0x00 && cp->val != 0x01)
		return mgmt_cmd_status(sk, hdev->id, MGMT_OP_SET_BREDR,
				       MGMT_STATUS_INVALID_PARAMS);

	hci_dev_lock(hdev);

	if (cp->val == hci_dev_test_flag(hdev, HCI_BREDR_ENABLED)) {
		err = send_settings_rsp(sk, MGMT_OP_SET_BREDR, hdev);
		goto unlock;
	}

	if (!hdev_is_powered(hdev)) {
		if (!cp->val) {
			hci_dev_clear_flag(hdev, HCI_DISCOVERABLE);
			hci_dev_clear_flag(hdev, HCI_SSP_ENABLED);
			hci_dev_clear_flag(hdev, HCI_LINK_SECURITY);
			hci_dev_clear_flag(hdev, HCI_FAST_CONNECTABLE);
			hci_dev_clear_flag(hdev, HCI_HS_ENABLED);
		}

		hci_dev_change_flag(hdev, HCI_BREDR_ENABLED);

		err = send_settings_rsp(sk, MGMT_OP_SET_BREDR, hdev);
		if (err < 0)
			goto unlock;

		err = new_settings(hdev, sk);
		goto unlock;
	}

	/* Reject disabling when powered on */
	if (!cp->val) {
		err = mgmt_cmd_status(sk, hdev->id, MGMT_OP_SET_BREDR,
				      MGMT_STATUS_REJECTED);
		goto unlock;
	} else {
		/* When configuring a dual-mode controller to operate
		 * with LE only and using a static address, then switching
		 * BR/EDR back on is not allowed.
		 *
		 * Dual-mode controllers shall operate with the public
		 * address as its identity address for BR/EDR and LE. So
		 * reject the attempt to create an invalid configuration.
		 *
		 * The same restrictions applies when secure connections
		 * has been enabled. For BR/EDR this is a controller feature
		 * while for LE it is a host stack feature. This means that
		 * switching BR/EDR back on when secure connections has been
		 * enabled is not a supported transaction.
		 */
		if (!hci_dev_test_flag(hdev, HCI_BREDR_ENABLED) &&
		    (bacmp(&hdev->static_addr, BDADDR_ANY) ||
		     hci_dev_test_flag(hdev, HCI_SC_ENABLED))) {
			err = mgmt_cmd_status(sk, hdev->id, MGMT_OP_SET_BREDR,
					      MGMT_STATUS_REJECTED);
			goto unlock;
		}
	}

	if (pending_find(MGMT_OP_SET_BREDR, hdev)) {
		err = mgmt_cmd_status(sk, hdev->id, MGMT_OP_SET_BREDR,
				      MGMT_STATUS_BUSY);
		goto unlock;
	}

	cmd = mgmt_pending_add(sk, MGMT_OP_SET_BREDR, hdev, data, len);
	if (!cmd) {
		err = -ENOMEM;
		goto unlock;
	}

	/* We need to flip the bit already here so that
	 * hci_req_update_adv_data generates the correct flags.
	 */
	hci_dev_set_flag(hdev, HCI_BREDR_ENABLED);

	hci_req_init(&req, hdev);

	__hci_req_write_fast_connectable(&req, false);
	__hci_req_update_scan(&req);

	/* Since only the advertising data flags will change, there
	 * is no need to update the scan response data.
	 */
	__hci_req_update_adv_data(&req, hdev->cur_adv_instance);

	err = hci_req_run(&req, set_bredr_complete);
	if (err < 0)
		mgmt_pending_remove(cmd);

unlock:
	hci_dev_unlock(hdev);
	return err;
}

static void sc_enable_complete(struct hci_dev *hdev, u8 status, u16 opcode)
{
	struct mgmt_pending_cmd *cmd;
	struct mgmt_mode *cp;

	BT_DBG("%s status %u", hdev->name, status);

	hci_dev_lock(hdev);

	cmd = pending_find(MGMT_OP_SET_SECURE_CONN, hdev);
	if (!cmd)
		goto unlock;

	if (status) {
		mgmt_cmd_status(cmd->sk, cmd->index, cmd->opcode,
			        mgmt_status(status));
		goto remove;
	}

	cp = cmd->param;

	switch (cp->val) {
	case 0x00:
		hci_dev_clear_flag(hdev, HCI_SC_ENABLED);
		hci_dev_clear_flag(hdev, HCI_SC_ONLY);
		break;
	case 0x01:
		hci_dev_set_flag(hdev, HCI_SC_ENABLED);
		hci_dev_clear_flag(hdev, HCI_SC_ONLY);
		break;
	case 0x02:
		hci_dev_set_flag(hdev, HCI_SC_ENABLED);
		hci_dev_set_flag(hdev, HCI_SC_ONLY);
		break;
	}

	send_settings_rsp(cmd->sk, MGMT_OP_SET_SECURE_CONN, hdev);
	new_settings(hdev, cmd->sk);

remove:
	mgmt_pending_remove(cmd);
unlock:
	hci_dev_unlock(hdev);
}

static int set_secure_conn(struct sock *sk, struct hci_dev *hdev,
			   void *data, u16 len)
{
	struct mgmt_mode *cp = data;
	struct mgmt_pending_cmd *cmd;
	struct hci_request req;
	u8 val;
	int err;

	BT_DBG("request for %s", hdev->name);

	if (!lmp_sc_capable(hdev) &&
	    !hci_dev_test_flag(hdev, HCI_LE_ENABLED))
		return mgmt_cmd_status(sk, hdev->id, MGMT_OP_SET_SECURE_CONN,
				       MGMT_STATUS_NOT_SUPPORTED);

	if (hci_dev_test_flag(hdev, HCI_BREDR_ENABLED) &&
	    lmp_sc_capable(hdev) &&
	    !hci_dev_test_flag(hdev, HCI_SSP_ENABLED))
		return mgmt_cmd_status(sk, hdev->id, MGMT_OP_SET_SECURE_CONN,
				       MGMT_STATUS_REJECTED);

	if (cp->val != 0x00 && cp->val != 0x01 && cp->val != 0x02)
		return mgmt_cmd_status(sk, hdev->id, MGMT_OP_SET_SECURE_CONN,
				  MGMT_STATUS_INVALID_PARAMS);

	hci_dev_lock(hdev);

	if (!hdev_is_powered(hdev) || !lmp_sc_capable(hdev) ||
	    !hci_dev_test_flag(hdev, HCI_BREDR_ENABLED)) {
		bool changed;

		if (cp->val) {
			changed = !hci_dev_test_and_set_flag(hdev,
							     HCI_SC_ENABLED);
			if (cp->val == 0x02)
				hci_dev_set_flag(hdev, HCI_SC_ONLY);
			else
				hci_dev_clear_flag(hdev, HCI_SC_ONLY);
		} else {
			changed = hci_dev_test_and_clear_flag(hdev,
							      HCI_SC_ENABLED);
			hci_dev_clear_flag(hdev, HCI_SC_ONLY);
		}

		err = send_settings_rsp(sk, MGMT_OP_SET_SECURE_CONN, hdev);
		if (err < 0)
			goto failed;

		if (changed)
			err = new_settings(hdev, sk);

		goto failed;
	}

	if (pending_find(MGMT_OP_SET_SECURE_CONN, hdev)) {
		err = mgmt_cmd_status(sk, hdev->id, MGMT_OP_SET_SECURE_CONN,
				      MGMT_STATUS_BUSY);
		goto failed;
	}

	val = !!cp->val;

	if (val == hci_dev_test_flag(hdev, HCI_SC_ENABLED) &&
	    (cp->val == 0x02) == hci_dev_test_flag(hdev, HCI_SC_ONLY)) {
		err = send_settings_rsp(sk, MGMT_OP_SET_SECURE_CONN, hdev);
		goto failed;
	}

	cmd = mgmt_pending_add(sk, MGMT_OP_SET_SECURE_CONN, hdev, data, len);
	if (!cmd) {
		err = -ENOMEM;
		goto failed;
	}

	hci_req_init(&req, hdev);
	hci_req_add(&req, HCI_OP_WRITE_SC_SUPPORT, 1, &val);
	err = hci_req_run(&req, sc_enable_complete);
	if (err < 0) {
		mgmt_pending_remove(cmd);
		goto failed;
	}

failed:
	hci_dev_unlock(hdev);
	return err;
}

static int set_debug_keys(struct sock *sk, struct hci_dev *hdev,
			  void *data, u16 len)
{
	struct mgmt_mode *cp = data;
	bool changed, use_changed;
	int err;

	BT_DBG("request for %s", hdev->name);

	if (cp->val != 0x00 && cp->val != 0x01 && cp->val != 0x02)
		return mgmt_cmd_status(sk, hdev->id, MGMT_OP_SET_DEBUG_KEYS,
				       MGMT_STATUS_INVALID_PARAMS);

	hci_dev_lock(hdev);

	if (cp->val)
		changed = !hci_dev_test_and_set_flag(hdev, HCI_KEEP_DEBUG_KEYS);
	else
		changed = hci_dev_test_and_clear_flag(hdev,
						      HCI_KEEP_DEBUG_KEYS);

	if (cp->val == 0x02)
		use_changed = !hci_dev_test_and_set_flag(hdev,
							 HCI_USE_DEBUG_KEYS);
	else
		use_changed = hci_dev_test_and_clear_flag(hdev,
							  HCI_USE_DEBUG_KEYS);

	if (hdev_is_powered(hdev) && use_changed &&
	    hci_dev_test_flag(hdev, HCI_SSP_ENABLED)) {
		u8 mode = (cp->val == 0x02) ? 0x01 : 0x00;
		hci_send_cmd(hdev, HCI_OP_WRITE_SSP_DEBUG_MODE,
			     sizeof(mode), &mode);
	}

	err = send_settings_rsp(sk, MGMT_OP_SET_DEBUG_KEYS, hdev);
	if (err < 0)
		goto unlock;

	if (changed)
		err = new_settings(hdev, sk);

unlock:
	hci_dev_unlock(hdev);
	return err;
}

static int set_privacy(struct sock *sk, struct hci_dev *hdev, void *cp_data,
		       u16 len)
{
	struct mgmt_cp_set_privacy *cp = cp_data;
	bool changed;
	int err;

	BT_DBG("request for %s", hdev->name);

	if (!lmp_le_capable(hdev))
		return mgmt_cmd_status(sk, hdev->id, MGMT_OP_SET_PRIVACY,
				       MGMT_STATUS_NOT_SUPPORTED);

	if (cp->privacy != 0x00 && cp->privacy != 0x01 && cp->privacy != 0x02)
		return mgmt_cmd_status(sk, hdev->id, MGMT_OP_SET_PRIVACY,
				       MGMT_STATUS_INVALID_PARAMS);

	if (hdev_is_powered(hdev))
		return mgmt_cmd_status(sk, hdev->id, MGMT_OP_SET_PRIVACY,
				       MGMT_STATUS_REJECTED);

	hci_dev_lock(hdev);

	/* If user space supports this command it is also expected to
	 * handle IRKs. Therefore, set the HCI_RPA_RESOLVING flag.
	 */
	hci_dev_set_flag(hdev, HCI_RPA_RESOLVING);

	if (cp->privacy) {
		changed = !hci_dev_test_and_set_flag(hdev, HCI_PRIVACY);
		memcpy(hdev->irk, cp->irk, sizeof(hdev->irk));
		hci_dev_set_flag(hdev, HCI_RPA_EXPIRED);
		if (cp->privacy == 0x02)
			hci_dev_set_flag(hdev, HCI_LIMITED_PRIVACY);
		else
			hci_dev_clear_flag(hdev, HCI_LIMITED_PRIVACY);
	} else {
		changed = hci_dev_test_and_clear_flag(hdev, HCI_PRIVACY);
		memset(hdev->irk, 0, sizeof(hdev->irk));
		hci_dev_clear_flag(hdev, HCI_RPA_EXPIRED);
		hci_dev_clear_flag(hdev, HCI_LIMITED_PRIVACY);
	}

	err = send_settings_rsp(sk, MGMT_OP_SET_PRIVACY, hdev);
	if (err < 0)
		goto unlock;

	if (changed)
		err = new_settings(hdev, sk);

unlock:
	hci_dev_unlock(hdev);
	return err;
}

static bool irk_is_valid(struct mgmt_irk_info *irk)
{
	switch (irk->addr.type) {
	case BDADDR_LE_PUBLIC:
		return true;

	case BDADDR_LE_RANDOM:
		/* Two most significant bits shall be set */
		if ((irk->addr.bdaddr.b[5] & 0xc0) != 0xc0)
			return false;
		return true;
	}

	return false;
}

static int load_irks(struct sock *sk, struct hci_dev *hdev, void *cp_data,
		     u16 len)
{
	struct mgmt_cp_load_irks *cp = cp_data;
	const u16 max_irk_count = ((U16_MAX - sizeof(*cp)) /
				   sizeof(struct mgmt_irk_info));
	u16 irk_count, expected_len;
	int i, err;

	BT_DBG("request for %s", hdev->name);

	if (!lmp_le_capable(hdev))
		return mgmt_cmd_status(sk, hdev->id, MGMT_OP_LOAD_IRKS,
				       MGMT_STATUS_NOT_SUPPORTED);

	irk_count = __le16_to_cpu(cp->irk_count);
	if (irk_count > max_irk_count) {
		BT_ERR("load_irks: too big irk_count value %u", irk_count);
		return mgmt_cmd_status(sk, hdev->id, MGMT_OP_LOAD_IRKS,
				       MGMT_STATUS_INVALID_PARAMS);
	}

	expected_len = sizeof(*cp) + irk_count * sizeof(struct mgmt_irk_info);
	if (expected_len != len) {
		BT_ERR("load_irks: expected %u bytes, got %u bytes",
		       expected_len, len);
		return mgmt_cmd_status(sk, hdev->id, MGMT_OP_LOAD_IRKS,
				       MGMT_STATUS_INVALID_PARAMS);
	}

	BT_DBG("%s irk_count %u", hdev->name, irk_count);

	for (i = 0; i < irk_count; i++) {
		struct mgmt_irk_info *key = &cp->irks[i];

		if (!irk_is_valid(key))
			return mgmt_cmd_status(sk, hdev->id,
					       MGMT_OP_LOAD_IRKS,
					       MGMT_STATUS_INVALID_PARAMS);
	}

	hci_dev_lock(hdev);

	hci_smp_irks_clear(hdev);

	for (i = 0; i < irk_count; i++) {
		struct mgmt_irk_info *irk = &cp->irks[i];

		hci_add_irk(hdev, &irk->addr.bdaddr,
			    le_addr_type(irk->addr.type), irk->val,
			    BDADDR_ANY);
	}

	hci_dev_set_flag(hdev, HCI_RPA_RESOLVING);

	err = mgmt_cmd_complete(sk, hdev->id, MGMT_OP_LOAD_IRKS, 0, NULL, 0);

	hci_dev_unlock(hdev);

	return err;
}

static bool ltk_is_valid(struct mgmt_ltk_info *key)
{
	if (key->master != 0x00 && key->master != 0x01)
		return false;

	switch (key->addr.type) {
	case BDADDR_LE_PUBLIC:
		return true;

	case BDADDR_LE_RANDOM:
		/* Two most significant bits shall be set */
		if ((key->addr.bdaddr.b[5] & 0xc0) != 0xc0)
			return false;
		return true;
	}

	return false;
}

static int load_long_term_keys(struct sock *sk, struct hci_dev *hdev,
			       void *cp_data, u16 len)
{
	struct mgmt_cp_load_long_term_keys *cp = cp_data;
	const u16 max_key_count = ((U16_MAX - sizeof(*cp)) /
				   sizeof(struct mgmt_ltk_info));
	u16 key_count, expected_len;
	int i, err;

	BT_DBG("request for %s", hdev->name);

	if (!lmp_le_capable(hdev))
		return mgmt_cmd_status(sk, hdev->id, MGMT_OP_LOAD_LONG_TERM_KEYS,
				       MGMT_STATUS_NOT_SUPPORTED);

	key_count = __le16_to_cpu(cp->key_count);
	if (key_count > max_key_count) {
		BT_ERR("load_ltks: too big key_count value %u", key_count);
		return mgmt_cmd_status(sk, hdev->id, MGMT_OP_LOAD_LONG_TERM_KEYS,
				       MGMT_STATUS_INVALID_PARAMS);
	}

	expected_len = sizeof(*cp) + key_count *
					sizeof(struct mgmt_ltk_info);
	if (expected_len != len) {
		BT_ERR("load_keys: expected %u bytes, got %u bytes",
		       expected_len, len);
		return mgmt_cmd_status(sk, hdev->id, MGMT_OP_LOAD_LONG_TERM_KEYS,
				       MGMT_STATUS_INVALID_PARAMS);
	}

	BT_DBG("%s key_count %u", hdev->name, key_count);

	for (i = 0; i < key_count; i++) {
		struct mgmt_ltk_info *key = &cp->keys[i];

		if (!ltk_is_valid(key))
			return mgmt_cmd_status(sk, hdev->id,
					       MGMT_OP_LOAD_LONG_TERM_KEYS,
					       MGMT_STATUS_INVALID_PARAMS);
	}

	hci_dev_lock(hdev);

	hci_smp_ltks_clear(hdev);

	for (i = 0; i < key_count; i++) {
		struct mgmt_ltk_info *key = &cp->keys[i];
		u8 type, authenticated;

		switch (key->type) {
		case MGMT_LTK_UNAUTHENTICATED:
			authenticated = 0x00;
			type = key->master ? SMP_LTK : SMP_LTK_SLAVE;
			break;
		case MGMT_LTK_AUTHENTICATED:
			authenticated = 0x01;
			type = key->master ? SMP_LTK : SMP_LTK_SLAVE;
			break;
		case MGMT_LTK_P256_UNAUTH:
			authenticated = 0x00;
			type = SMP_LTK_P256;
			break;
		case MGMT_LTK_P256_AUTH:
			authenticated = 0x01;
			type = SMP_LTK_P256;
			break;
		case MGMT_LTK_P256_DEBUG:
			authenticated = 0x00;
			type = SMP_LTK_P256_DEBUG;
		default:
			continue;
		}

		hci_add_ltk(hdev, &key->addr.bdaddr,
			    le_addr_type(key->addr.type), type, authenticated,
			    key->val, key->enc_size, key->ediv, key->rand);
	}

	err = mgmt_cmd_complete(sk, hdev->id, MGMT_OP_LOAD_LONG_TERM_KEYS, 0,
			   NULL, 0);

	hci_dev_unlock(hdev);

	return err;
}

static int conn_info_cmd_complete(struct mgmt_pending_cmd *cmd, u8 status)
{
	struct hci_conn *conn = cmd->user_data;
	struct mgmt_rp_get_conn_info rp;
	int err;

	memcpy(&rp.addr, cmd->param, sizeof(rp.addr));

	if (status == MGMT_STATUS_SUCCESS) {
		rp.rssi = conn->rssi;
		rp.tx_power = conn->tx_power;
		rp.max_tx_power = conn->max_tx_power;
	} else {
		rp.rssi = HCI_RSSI_INVALID;
		rp.tx_power = HCI_TX_POWER_INVALID;
		rp.max_tx_power = HCI_TX_POWER_INVALID;
	}

	err = mgmt_cmd_complete(cmd->sk, cmd->index, MGMT_OP_GET_CONN_INFO,
				status, &rp, sizeof(rp));

	hci_conn_drop(conn);
	hci_conn_put(conn);

	return err;
}

static void conn_info_refresh_complete(struct hci_dev *hdev, u8 hci_status,
				       u16 opcode)
{
	struct hci_cp_read_rssi *cp;
	struct mgmt_pending_cmd *cmd;
	struct hci_conn *conn;
	u16 handle;
	u8 status;

	BT_DBG("status 0x%02x", hci_status);

	hci_dev_lock(hdev);

	/* Commands sent in request are either Read RSSI or Read Transmit Power
	 * Level so we check which one was last sent to retrieve connection
	 * handle.  Both commands have handle as first parameter so it's safe to
	 * cast data on the same command struct.
	 *
	 * First command sent is always Read RSSI and we fail only if it fails.
	 * In other case we simply override error to indicate success as we
	 * already remembered if TX power value is actually valid.
	 */
	cp = hci_sent_cmd_data(hdev, HCI_OP_READ_RSSI);
	if (!cp) {
		cp = hci_sent_cmd_data(hdev, HCI_OP_READ_TX_POWER);
		status = MGMT_STATUS_SUCCESS;
	} else {
		status = mgmt_status(hci_status);
	}

	if (!cp) {
		BT_ERR("invalid sent_cmd in conn_info response");
		goto unlock;
	}

	handle = __le16_to_cpu(cp->handle);
	conn = hci_conn_hash_lookup_handle(hdev, handle);
	if (!conn) {
		BT_ERR("unknown handle (%d) in conn_info response", handle);
		goto unlock;
	}

	cmd = pending_find_data(MGMT_OP_GET_CONN_INFO, hdev, conn);
	if (!cmd)
		goto unlock;

	cmd->cmd_complete(cmd, status);
	mgmt_pending_remove(cmd);

unlock:
	hci_dev_unlock(hdev);
}

static int get_conn_info(struct sock *sk, struct hci_dev *hdev, void *data,
			 u16 len)
{
	struct mgmt_cp_get_conn_info *cp = data;
	struct mgmt_rp_get_conn_info rp;
	struct hci_conn *conn;
	unsigned long conn_info_age;
	int err = 0;

	BT_DBG("%s", hdev->name);

	memset(&rp, 0, sizeof(rp));
	bacpy(&rp.addr.bdaddr, &cp->addr.bdaddr);
	rp.addr.type = cp->addr.type;

	if (!bdaddr_type_is_valid(cp->addr.type))
		return mgmt_cmd_complete(sk, hdev->id, MGMT_OP_GET_CONN_INFO,
					 MGMT_STATUS_INVALID_PARAMS,
					 &rp, sizeof(rp));

	hci_dev_lock(hdev);

	if (!hdev_is_powered(hdev)) {
		err = mgmt_cmd_complete(sk, hdev->id, MGMT_OP_GET_CONN_INFO,
					MGMT_STATUS_NOT_POWERED, &rp,
					sizeof(rp));
		goto unlock;
	}

	if (cp->addr.type == BDADDR_BREDR)
		conn = hci_conn_hash_lookup_ba(hdev, ACL_LINK,
					       &cp->addr.bdaddr);
	else
		conn = hci_conn_hash_lookup_ba(hdev, LE_LINK, &cp->addr.bdaddr);

	if (!conn || conn->state != BT_CONNECTED) {
		err = mgmt_cmd_complete(sk, hdev->id, MGMT_OP_GET_CONN_INFO,
					MGMT_STATUS_NOT_CONNECTED, &rp,
					sizeof(rp));
		goto unlock;
	}

	if (pending_find_data(MGMT_OP_GET_CONN_INFO, hdev, conn)) {
		err = mgmt_cmd_complete(sk, hdev->id, MGMT_OP_GET_CONN_INFO,
					MGMT_STATUS_BUSY, &rp, sizeof(rp));
		goto unlock;
	}

	/* To avoid client trying to guess when to poll again for information we
	 * calculate conn info age as random value between min/max set in hdev.
	 */
	conn_info_age = hdev->conn_info_min_age +
			prandom_u32_max(hdev->conn_info_max_age -
					hdev->conn_info_min_age);

	/* Query controller to refresh cached values if they are too old or were
	 * never read.
	 */
	if (time_after(jiffies, conn->conn_info_timestamp +
		       msecs_to_jiffies(conn_info_age)) ||
	    !conn->conn_info_timestamp) {
		struct hci_request req;
		struct hci_cp_read_tx_power req_txp_cp;
		struct hci_cp_read_rssi req_rssi_cp;
		struct mgmt_pending_cmd *cmd;

		hci_req_init(&req, hdev);
		req_rssi_cp.handle = cpu_to_le16(conn->handle);
		hci_req_add(&req, HCI_OP_READ_RSSI, sizeof(req_rssi_cp),
			    &req_rssi_cp);

		/* For LE links TX power does not change thus we don't need to
		 * query for it once value is known.
		 */
		if (!bdaddr_type_is_le(cp->addr.type) ||
		    conn->tx_power == HCI_TX_POWER_INVALID) {
			req_txp_cp.handle = cpu_to_le16(conn->handle);
			req_txp_cp.type = 0x00;
			hci_req_add(&req, HCI_OP_READ_TX_POWER,
				    sizeof(req_txp_cp), &req_txp_cp);
		}

		/* Max TX power needs to be read only once per connection */
		if (conn->max_tx_power == HCI_TX_POWER_INVALID) {
			req_txp_cp.handle = cpu_to_le16(conn->handle);
			req_txp_cp.type = 0x01;
			hci_req_add(&req, HCI_OP_READ_TX_POWER,
				    sizeof(req_txp_cp), &req_txp_cp);
		}

		err = hci_req_run(&req, conn_info_refresh_complete);
		if (err < 0)
			goto unlock;

		cmd = mgmt_pending_add(sk, MGMT_OP_GET_CONN_INFO, hdev,
				       data, len);
		if (!cmd) {
			err = -ENOMEM;
			goto unlock;
		}

		hci_conn_hold(conn);
		cmd->user_data = hci_conn_get(conn);
		cmd->cmd_complete = conn_info_cmd_complete;

		conn->conn_info_timestamp = jiffies;
	} else {
		/* Cache is valid, just reply with values cached in hci_conn */
		rp.rssi = conn->rssi;
		rp.tx_power = conn->tx_power;
		rp.max_tx_power = conn->max_tx_power;

		err = mgmt_cmd_complete(sk, hdev->id, MGMT_OP_GET_CONN_INFO,
					MGMT_STATUS_SUCCESS, &rp, sizeof(rp));
	}

unlock:
	hci_dev_unlock(hdev);
	return err;
}

static int clock_info_cmd_complete(struct mgmt_pending_cmd *cmd, u8 status)
{
	struct hci_conn *conn = cmd->user_data;
	struct mgmt_rp_get_clock_info rp;
	struct hci_dev *hdev;
	int err;

	memset(&rp, 0, sizeof(rp));
	memcpy(&rp.addr, cmd->param, sizeof(rp.addr));

	if (status)
		goto complete;

	hdev = hci_dev_get(cmd->index);
	if (hdev) {
		rp.local_clock = cpu_to_le32(hdev->clock);
		hci_dev_put(hdev);
	}

	if (conn) {
		rp.piconet_clock = cpu_to_le32(conn->clock);
		rp.accuracy = cpu_to_le16(conn->clock_accuracy);
	}

complete:
	err = mgmt_cmd_complete(cmd->sk, cmd->index, cmd->opcode, status, &rp,
				sizeof(rp));

	if (conn) {
		hci_conn_drop(conn);
		hci_conn_put(conn);
	}

	return err;
}

static void get_clock_info_complete(struct hci_dev *hdev, u8 status, u16 opcode)
{
	struct hci_cp_read_clock *hci_cp;
	struct mgmt_pending_cmd *cmd;
	struct hci_conn *conn;

	BT_DBG("%s status %u", hdev->name, status);

	hci_dev_lock(hdev);

	hci_cp = hci_sent_cmd_data(hdev, HCI_OP_READ_CLOCK);
	if (!hci_cp)
		goto unlock;

	if (hci_cp->which) {
		u16 handle = __le16_to_cpu(hci_cp->handle);
		conn = hci_conn_hash_lookup_handle(hdev, handle);
	} else {
		conn = NULL;
	}

	cmd = pending_find_data(MGMT_OP_GET_CLOCK_INFO, hdev, conn);
	if (!cmd)
		goto unlock;

	cmd->cmd_complete(cmd, mgmt_status(status));
	mgmt_pending_remove(cmd);

unlock:
	hci_dev_unlock(hdev);
}

static int get_clock_info(struct sock *sk, struct hci_dev *hdev, void *data,
			 u16 len)
{
	struct mgmt_cp_get_clock_info *cp = data;
	struct mgmt_rp_get_clock_info rp;
	struct hci_cp_read_clock hci_cp;
	struct mgmt_pending_cmd *cmd;
	struct hci_request req;
	struct hci_conn *conn;
	int err;

	BT_DBG("%s", hdev->name);

	memset(&rp, 0, sizeof(rp));
	bacpy(&rp.addr.bdaddr, &cp->addr.bdaddr);
	rp.addr.type = cp->addr.type;

	if (cp->addr.type != BDADDR_BREDR)
		return mgmt_cmd_complete(sk, hdev->id, MGMT_OP_GET_CLOCK_INFO,
					 MGMT_STATUS_INVALID_PARAMS,
					 &rp, sizeof(rp));

	hci_dev_lock(hdev);

	if (!hdev_is_powered(hdev)) {
		err = mgmt_cmd_complete(sk, hdev->id, MGMT_OP_GET_CLOCK_INFO,
					MGMT_STATUS_NOT_POWERED, &rp,
					sizeof(rp));
		goto unlock;
	}

	if (bacmp(&cp->addr.bdaddr, BDADDR_ANY)) {
		conn = hci_conn_hash_lookup_ba(hdev, ACL_LINK,
					       &cp->addr.bdaddr);
		if (!conn || conn->state != BT_CONNECTED) {
			err = mgmt_cmd_complete(sk, hdev->id,
						MGMT_OP_GET_CLOCK_INFO,
						MGMT_STATUS_NOT_CONNECTED,
						&rp, sizeof(rp));
			goto unlock;
		}
	} else {
		conn = NULL;
	}

	cmd = mgmt_pending_add(sk, MGMT_OP_GET_CLOCK_INFO, hdev, data, len);
	if (!cmd) {
		err = -ENOMEM;
		goto unlock;
	}

	cmd->cmd_complete = clock_info_cmd_complete;

	hci_req_init(&req, hdev);

	memset(&hci_cp, 0, sizeof(hci_cp));
	hci_req_add(&req, HCI_OP_READ_CLOCK, sizeof(hci_cp), &hci_cp);

	if (conn) {
		hci_conn_hold(conn);
		cmd->user_data = hci_conn_get(conn);

		hci_cp.handle = cpu_to_le16(conn->handle);
		hci_cp.which = 0x01; /* Piconet clock */
		hci_req_add(&req, HCI_OP_READ_CLOCK, sizeof(hci_cp), &hci_cp);
	}

	err = hci_req_run(&req, get_clock_info_complete);
	if (err < 0)
		mgmt_pending_remove(cmd);

unlock:
	hci_dev_unlock(hdev);
	return err;
}

static bool is_connected(struct hci_dev *hdev, bdaddr_t *addr, u8 type)
{
	struct hci_conn *conn;

	conn = hci_conn_hash_lookup_ba(hdev, LE_LINK, addr);
	if (!conn)
		return false;

	if (conn->dst_type != type)
		return false;

	if (conn->state != BT_CONNECTED)
		return false;

	return true;
}

/* This function requires the caller holds hdev->lock */
static int hci_conn_params_set(struct hci_dev *hdev, bdaddr_t *addr,
			       u8 addr_type, u8 auto_connect)
{
	struct hci_conn_params *params;

	params = hci_conn_params_add(hdev, addr, addr_type);
	if (!params)
		return -EIO;

	if (params->auto_connect == auto_connect)
		return 0;

	list_del_init(&params->action);

	switch (auto_connect) {
	case HCI_AUTO_CONN_DISABLED:
	case HCI_AUTO_CONN_LINK_LOSS:
		/* If auto connect is being disabled when we're trying to
		 * connect to device, keep connecting.
		 */
		if (params->explicit_connect)
			list_add(&params->action, &hdev->pend_le_conns);
		break;
	case HCI_AUTO_CONN_REPORT:
		if (params->explicit_connect)
			list_add(&params->action, &hdev->pend_le_conns);
		else
			list_add(&params->action, &hdev->pend_le_reports);
		break;
	case HCI_AUTO_CONN_DIRECT:
	case HCI_AUTO_CONN_ALWAYS:
		if (!is_connected(hdev, addr, addr_type))
			list_add(&params->action, &hdev->pend_le_conns);
		break;
	}

	params->auto_connect = auto_connect;

	BT_DBG("addr %pMR (type %u) auto_connect %u", addr, addr_type,
	       auto_connect);

	return 0;
}

static void device_added(struct sock *sk, struct hci_dev *hdev,
			 bdaddr_t *bdaddr, u8 type, u8 action)
{
	struct mgmt_ev_device_added ev;

	bacpy(&ev.addr.bdaddr, bdaddr);
	ev.addr.type = type;
	ev.action = action;

	mgmt_event(MGMT_EV_DEVICE_ADDED, hdev, &ev, sizeof(ev), sk);
}

static int add_device(struct sock *sk, struct hci_dev *hdev,
		      void *data, u16 len)
{
	struct mgmt_cp_add_device *cp = data;
	u8 auto_conn, addr_type;
	int err;

	BT_DBG("%s", hdev->name);

	if (!bdaddr_type_is_valid(cp->addr.type) ||
	    !bacmp(&cp->addr.bdaddr, BDADDR_ANY))
		return mgmt_cmd_complete(sk, hdev->id, MGMT_OP_ADD_DEVICE,
					 MGMT_STATUS_INVALID_PARAMS,
					 &cp->addr, sizeof(cp->addr));

	if (cp->action != 0x00 && cp->action != 0x01 && cp->action != 0x02)
		return mgmt_cmd_complete(sk, hdev->id, MGMT_OP_ADD_DEVICE,
					 MGMT_STATUS_INVALID_PARAMS,
					 &cp->addr, sizeof(cp->addr));

	hci_dev_lock(hdev);

	if (cp->addr.type == BDADDR_BREDR) {
		/* Only incoming connections action is supported for now */
		if (cp->action != 0x01) {
			err = mgmt_cmd_complete(sk, hdev->id,
						MGMT_OP_ADD_DEVICE,
						MGMT_STATUS_INVALID_PARAMS,
						&cp->addr, sizeof(cp->addr));
			goto unlock;
		}

		err = hci_bdaddr_list_add(&hdev->whitelist, &cp->addr.bdaddr,
					  cp->addr.type);
		if (err)
			goto unlock;

		hci_req_update_scan(hdev);

		goto added;
	}

	addr_type = le_addr_type(cp->addr.type);

	if (cp->action == 0x02)
		auto_conn = HCI_AUTO_CONN_ALWAYS;
	else if (cp->action == 0x01)
		auto_conn = HCI_AUTO_CONN_DIRECT;
	else
		auto_conn = HCI_AUTO_CONN_REPORT;

	/* Kernel internally uses conn_params with resolvable private
	 * address, but Add Device allows only identity addresses.
	 * Make sure it is enforced before calling
	 * hci_conn_params_lookup.
	 */
	if (!hci_is_identity_address(&cp->addr.bdaddr, addr_type)) {
		err = mgmt_cmd_complete(sk, hdev->id, MGMT_OP_ADD_DEVICE,
					MGMT_STATUS_INVALID_PARAMS,
					&cp->addr, sizeof(cp->addr));
		goto unlock;
	}

	/* If the connection parameters don't exist for this device,
	 * they will be created and configured with defaults.
	 */
	if (hci_conn_params_set(hdev, &cp->addr.bdaddr, addr_type,
				auto_conn) < 0) {
		err = mgmt_cmd_complete(sk, hdev->id, MGMT_OP_ADD_DEVICE,
					MGMT_STATUS_FAILED, &cp->addr,
					sizeof(cp->addr));
		goto unlock;
	}

	hci_update_background_scan(hdev);

added:
	device_added(sk, hdev, &cp->addr.bdaddr, cp->addr.type, cp->action);

	err = mgmt_cmd_complete(sk, hdev->id, MGMT_OP_ADD_DEVICE,
				MGMT_STATUS_SUCCESS, &cp->addr,
				sizeof(cp->addr));

unlock:
	hci_dev_unlock(hdev);
	return err;
}

static void device_removed(struct sock *sk, struct hci_dev *hdev,
			   bdaddr_t *bdaddr, u8 type)
{
	struct mgmt_ev_device_removed ev;

	bacpy(&ev.addr.bdaddr, bdaddr);
	ev.addr.type = type;

	mgmt_event(MGMT_EV_DEVICE_REMOVED, hdev, &ev, sizeof(ev), sk);
}

static int remove_device(struct sock *sk, struct hci_dev *hdev,
			 void *data, u16 len)
{
	struct mgmt_cp_remove_device *cp = data;
	int err;

	BT_DBG("%s", hdev->name);

	hci_dev_lock(hdev);

	if (bacmp(&cp->addr.bdaddr, BDADDR_ANY)) {
		struct hci_conn_params *params;
		u8 addr_type;

		if (!bdaddr_type_is_valid(cp->addr.type)) {
			err = mgmt_cmd_complete(sk, hdev->id,
						MGMT_OP_REMOVE_DEVICE,
						MGMT_STATUS_INVALID_PARAMS,
						&cp->addr, sizeof(cp->addr));
			goto unlock;
		}

		if (cp->addr.type == BDADDR_BREDR) {
			err = hci_bdaddr_list_del(&hdev->whitelist,
						  &cp->addr.bdaddr,
						  cp->addr.type);
			if (err) {
				err = mgmt_cmd_complete(sk, hdev->id,
							MGMT_OP_REMOVE_DEVICE,
							MGMT_STATUS_INVALID_PARAMS,
							&cp->addr,
							sizeof(cp->addr));
				goto unlock;
			}

			hci_req_update_scan(hdev);

			device_removed(sk, hdev, &cp->addr.bdaddr,
				       cp->addr.type);
			goto complete;
		}

		addr_type = le_addr_type(cp->addr.type);

		/* Kernel internally uses conn_params with resolvable private
		 * address, but Remove Device allows only identity addresses.
		 * Make sure it is enforced before calling
		 * hci_conn_params_lookup.
		 */
		if (!hci_is_identity_address(&cp->addr.bdaddr, addr_type)) {
			err = mgmt_cmd_complete(sk, hdev->id,
						MGMT_OP_REMOVE_DEVICE,
						MGMT_STATUS_INVALID_PARAMS,
						&cp->addr, sizeof(cp->addr));
			goto unlock;
		}

		params = hci_conn_params_lookup(hdev, &cp->addr.bdaddr,
						addr_type);
		if (!params) {
			err = mgmt_cmd_complete(sk, hdev->id,
						MGMT_OP_REMOVE_DEVICE,
						MGMT_STATUS_INVALID_PARAMS,
						&cp->addr, sizeof(cp->addr));
			goto unlock;
		}

		if (params->auto_connect == HCI_AUTO_CONN_DISABLED ||
		    params->auto_connect == HCI_AUTO_CONN_EXPLICIT) {
			err = mgmt_cmd_complete(sk, hdev->id,
						MGMT_OP_REMOVE_DEVICE,
						MGMT_STATUS_INVALID_PARAMS,
						&cp->addr, sizeof(cp->addr));
			goto unlock;
		}

		list_del(&params->action);
		list_del(&params->list);
		kfree(params);
		hci_update_background_scan(hdev);

		device_removed(sk, hdev, &cp->addr.bdaddr, cp->addr.type);
	} else {
		struct hci_conn_params *p, *tmp;
		struct bdaddr_list *b, *btmp;

		if (cp->addr.type) {
			err = mgmt_cmd_complete(sk, hdev->id,
						MGMT_OP_REMOVE_DEVICE,
						MGMT_STATUS_INVALID_PARAMS,
						&cp->addr, sizeof(cp->addr));
			goto unlock;
		}

		list_for_each_entry_safe(b, btmp, &hdev->whitelist, list) {
			device_removed(sk, hdev, &b->bdaddr, b->bdaddr_type);
			list_del(&b->list);
			kfree(b);
		}

		hci_req_update_scan(hdev);

		list_for_each_entry_safe(p, tmp, &hdev->le_conn_params, list) {
			if (p->auto_connect == HCI_AUTO_CONN_DISABLED)
				continue;
			device_removed(sk, hdev, &p->addr, p->addr_type);
			if (p->explicit_connect) {
				p->auto_connect = HCI_AUTO_CONN_EXPLICIT;
				continue;
			}
			list_del(&p->action);
			list_del(&p->list);
			kfree(p);
		}

		BT_DBG("All LE connection parameters were removed");

		hci_update_background_scan(hdev);
	}

complete:
	err = mgmt_cmd_complete(sk, hdev->id, MGMT_OP_REMOVE_DEVICE,
				MGMT_STATUS_SUCCESS, &cp->addr,
				sizeof(cp->addr));
unlock:
	hci_dev_unlock(hdev);
	return err;
}

static int load_conn_param(struct sock *sk, struct hci_dev *hdev, void *data,
			   u16 len)
{
	struct mgmt_cp_load_conn_param *cp = data;
	const u16 max_param_count = ((U16_MAX - sizeof(*cp)) /
				     sizeof(struct mgmt_conn_param));
	u16 param_count, expected_len;
	int i;

	if (!lmp_le_capable(hdev))
		return mgmt_cmd_status(sk, hdev->id, MGMT_OP_LOAD_CONN_PARAM,
				       MGMT_STATUS_NOT_SUPPORTED);

	param_count = __le16_to_cpu(cp->param_count);
	if (param_count > max_param_count) {
		BT_ERR("load_conn_param: too big param_count value %u",
		       param_count);
		return mgmt_cmd_status(sk, hdev->id, MGMT_OP_LOAD_CONN_PARAM,
				       MGMT_STATUS_INVALID_PARAMS);
	}

	expected_len = sizeof(*cp) + param_count *
					sizeof(struct mgmt_conn_param);
	if (expected_len != len) {
		BT_ERR("load_conn_param: expected %u bytes, got %u bytes",
		       expected_len, len);
		return mgmt_cmd_status(sk, hdev->id, MGMT_OP_LOAD_CONN_PARAM,
				       MGMT_STATUS_INVALID_PARAMS);
	}

	BT_DBG("%s param_count %u", hdev->name, param_count);

	hci_dev_lock(hdev);

	hci_conn_params_clear_disabled(hdev);

	for (i = 0; i < param_count; i++) {
		struct mgmt_conn_param *param = &cp->params[i];
		struct hci_conn_params *hci_param;
		u16 min, max, latency, timeout;
		u8 addr_type;

		BT_DBG("Adding %pMR (type %u)", &param->addr.bdaddr,
		       param->addr.type);

		if (param->addr.type == BDADDR_LE_PUBLIC) {
			addr_type = ADDR_LE_DEV_PUBLIC;
		} else if (param->addr.type == BDADDR_LE_RANDOM) {
			addr_type = ADDR_LE_DEV_RANDOM;
		} else {
			BT_ERR("Ignoring invalid connection parameters");
			continue;
		}

		min = le16_to_cpu(param->min_interval);
		max = le16_to_cpu(param->max_interval);
		latency = le16_to_cpu(param->latency);
		timeout = le16_to_cpu(param->timeout);

		BT_DBG("min 0x%04x max 0x%04x latency 0x%04x timeout 0x%04x",
		       min, max, latency, timeout);

		if (hci_check_conn_params(min, max, latency, timeout) < 0) {
			BT_ERR("Ignoring invalid connection parameters");
			continue;
		}

		hci_param = hci_conn_params_add(hdev, &param->addr.bdaddr,
						addr_type);
		if (!hci_param) {
			BT_ERR("Failed to add connection parameters");
			continue;
		}

		hci_param->conn_min_interval = min;
		hci_param->conn_max_interval = max;
		hci_param->conn_latency = latency;
		hci_param->supervision_timeout = timeout;
	}

	hci_dev_unlock(hdev);

	return mgmt_cmd_complete(sk, hdev->id, MGMT_OP_LOAD_CONN_PARAM, 0,
				 NULL, 0);
}

static int set_external_config(struct sock *sk, struct hci_dev *hdev,
			       void *data, u16 len)
{
	struct mgmt_cp_set_external_config *cp = data;
	bool changed;
	int err;

	BT_DBG("%s", hdev->name);

	if (hdev_is_powered(hdev))
		return mgmt_cmd_status(sk, hdev->id, MGMT_OP_SET_EXTERNAL_CONFIG,
				       MGMT_STATUS_REJECTED);

	if (cp->config != 0x00 && cp->config != 0x01)
		return mgmt_cmd_status(sk, hdev->id, MGMT_OP_SET_EXTERNAL_CONFIG,
				         MGMT_STATUS_INVALID_PARAMS);

	if (!test_bit(HCI_QUIRK_EXTERNAL_CONFIG, &hdev->quirks))
		return mgmt_cmd_status(sk, hdev->id, MGMT_OP_SET_EXTERNAL_CONFIG,
				       MGMT_STATUS_NOT_SUPPORTED);

	hci_dev_lock(hdev);

	if (cp->config)
		changed = !hci_dev_test_and_set_flag(hdev, HCI_EXT_CONFIGURED);
	else
		changed = hci_dev_test_and_clear_flag(hdev, HCI_EXT_CONFIGURED);

	err = send_options_rsp(sk, MGMT_OP_SET_EXTERNAL_CONFIG, hdev);
	if (err < 0)
		goto unlock;

	if (!changed)
		goto unlock;

	err = new_options(hdev, sk);

	if (hci_dev_test_flag(hdev, HCI_UNCONFIGURED) == is_configured(hdev)) {
		mgmt_index_removed(hdev);

		if (hci_dev_test_and_change_flag(hdev, HCI_UNCONFIGURED)) {
			hci_dev_set_flag(hdev, HCI_CONFIG);
			hci_dev_set_flag(hdev, HCI_AUTO_OFF);

			queue_work(hdev->req_workqueue, &hdev->power_on);
		} else {
			set_bit(HCI_RAW, &hdev->flags);
			mgmt_index_added(hdev);
		}
	}

unlock:
	hci_dev_unlock(hdev);
	return err;
}

static int set_public_address(struct sock *sk, struct hci_dev *hdev,
			      void *data, u16 len)
{
	struct mgmt_cp_set_public_address *cp = data;
	bool changed;
	int err;

	BT_DBG("%s", hdev->name);

	if (hdev_is_powered(hdev))
		return mgmt_cmd_status(sk, hdev->id, MGMT_OP_SET_PUBLIC_ADDRESS,
				       MGMT_STATUS_REJECTED);

	if (!bacmp(&cp->bdaddr, BDADDR_ANY))
		return mgmt_cmd_status(sk, hdev->id, MGMT_OP_SET_PUBLIC_ADDRESS,
				       MGMT_STATUS_INVALID_PARAMS);

	if (!hdev->set_bdaddr)
		return mgmt_cmd_status(sk, hdev->id, MGMT_OP_SET_PUBLIC_ADDRESS,
				       MGMT_STATUS_NOT_SUPPORTED);

	hci_dev_lock(hdev);

	changed = !!bacmp(&hdev->public_addr, &cp->bdaddr);
	bacpy(&hdev->public_addr, &cp->bdaddr);

	err = send_options_rsp(sk, MGMT_OP_SET_PUBLIC_ADDRESS, hdev);
	if (err < 0)
		goto unlock;

	if (!changed)
		goto unlock;

	if (hci_dev_test_flag(hdev, HCI_UNCONFIGURED))
		err = new_options(hdev, sk);

	if (is_configured(hdev)) {
		mgmt_index_removed(hdev);

		hci_dev_clear_flag(hdev, HCI_UNCONFIGURED);

		hci_dev_set_flag(hdev, HCI_CONFIG);
		hci_dev_set_flag(hdev, HCI_AUTO_OFF);

		queue_work(hdev->req_workqueue, &hdev->power_on);
	}

unlock:
	hci_dev_unlock(hdev);
	return err;
}

static void read_local_oob_ext_data_complete(struct hci_dev *hdev, u8 status,
					     u16 opcode, struct sk_buff *skb)
{
	const struct mgmt_cp_read_local_oob_ext_data *mgmt_cp;
	struct mgmt_rp_read_local_oob_ext_data *mgmt_rp;
	u8 *h192, *r192, *h256, *r256;
	struct mgmt_pending_cmd *cmd;
	u16 eir_len;
	int err;

	BT_DBG("%s status %u", hdev->name, status);

	cmd = pending_find(MGMT_OP_READ_LOCAL_OOB_EXT_DATA, hdev);
	if (!cmd)
		return;

	mgmt_cp = cmd->param;

	if (status) {
		status = mgmt_status(status);
		eir_len = 0;

		h192 = NULL;
		r192 = NULL;
		h256 = NULL;
		r256 = NULL;
	} else if (opcode == HCI_OP_READ_LOCAL_OOB_DATA) {
		struct hci_rp_read_local_oob_data *rp;

		if (skb->len != sizeof(*rp)) {
			status = MGMT_STATUS_FAILED;
			eir_len = 0;
		} else {
			status = MGMT_STATUS_SUCCESS;
			rp = (void *)skb->data;

			eir_len = 5 + 18 + 18;
			h192 = rp->hash;
			r192 = rp->rand;
			h256 = NULL;
			r256 = NULL;
		}
	} else {
		struct hci_rp_read_local_oob_ext_data *rp;

		if (skb->len != sizeof(*rp)) {
			status = MGMT_STATUS_FAILED;
			eir_len = 0;
		} else {
			status = MGMT_STATUS_SUCCESS;
			rp = (void *)skb->data;

			if (hci_dev_test_flag(hdev, HCI_SC_ONLY)) {
				eir_len = 5 + 18 + 18;
				h192 = NULL;
				r192 = NULL;
			} else {
				eir_len = 5 + 18 + 18 + 18 + 18;
				h192 = rp->hash192;
				r192 = rp->rand192;
			}

			h256 = rp->hash256;
			r256 = rp->rand256;
		}
	}

	mgmt_rp = kmalloc(sizeof(*mgmt_rp) + eir_len, GFP_KERNEL);
	if (!mgmt_rp)
		goto done;

	if (status)
		goto send_rsp;

	eir_len = eir_append_data(mgmt_rp->eir, 0, EIR_CLASS_OF_DEV,
				  hdev->dev_class, 3);

	if (h192 && r192) {
		eir_len = eir_append_data(mgmt_rp->eir, eir_len,
					  EIR_SSP_HASH_C192, h192, 16);
		eir_len = eir_append_data(mgmt_rp->eir, eir_len,
					  EIR_SSP_RAND_R192, r192, 16);
	}

	if (h256 && r256) {
		eir_len = eir_append_data(mgmt_rp->eir, eir_len,
					  EIR_SSP_HASH_C256, h256, 16);
		eir_len = eir_append_data(mgmt_rp->eir, eir_len,
					  EIR_SSP_RAND_R256, r256, 16);
	}

send_rsp:
	mgmt_rp->type = mgmt_cp->type;
	mgmt_rp->eir_len = cpu_to_le16(eir_len);

	err = mgmt_cmd_complete(cmd->sk, hdev->id,
				MGMT_OP_READ_LOCAL_OOB_EXT_DATA, status,
				mgmt_rp, sizeof(*mgmt_rp) + eir_len);
	if (err < 0 || status)
		goto done;

	hci_sock_set_flag(cmd->sk, HCI_MGMT_OOB_DATA_EVENTS);

	err = mgmt_limited_event(MGMT_EV_LOCAL_OOB_DATA_UPDATED, hdev,
				 mgmt_rp, sizeof(*mgmt_rp) + eir_len,
				 HCI_MGMT_OOB_DATA_EVENTS, cmd->sk);
done:
	kfree(mgmt_rp);
	mgmt_pending_remove(cmd);
}

static int read_local_ssp_oob_req(struct hci_dev *hdev, struct sock *sk,
				  struct mgmt_cp_read_local_oob_ext_data *cp)
{
	struct mgmt_pending_cmd *cmd;
	struct hci_request req;
	int err;

	cmd = mgmt_pending_add(sk, MGMT_OP_READ_LOCAL_OOB_EXT_DATA, hdev,
			       cp, sizeof(*cp));
	if (!cmd)
		return -ENOMEM;

	hci_req_init(&req, hdev);

	if (bredr_sc_enabled(hdev))
		hci_req_add(&req, HCI_OP_READ_LOCAL_OOB_EXT_DATA, 0, NULL);
	else
		hci_req_add(&req, HCI_OP_READ_LOCAL_OOB_DATA, 0, NULL);

	err = hci_req_run_skb(&req, read_local_oob_ext_data_complete);
	if (err < 0) {
		mgmt_pending_remove(cmd);
		return err;
	}

	return 0;
}

static int read_local_oob_ext_data(struct sock *sk, struct hci_dev *hdev,
				   void *data, u16 data_len)
{
	struct mgmt_cp_read_local_oob_ext_data *cp = data;
	struct mgmt_rp_read_local_oob_ext_data *rp;
	size_t rp_len;
	u16 eir_len;
	u8 status, flags, role, addr[7], hash[16], rand[16];
	int err;

	BT_DBG("%s", hdev->name);

	if (hdev_is_powered(hdev)) {
		switch (cp->type) {
		case BIT(BDADDR_BREDR):
			status = mgmt_bredr_support(hdev);
			if (status)
				eir_len = 0;
			else
				eir_len = 5;
			break;
		case (BIT(BDADDR_LE_PUBLIC) | BIT(BDADDR_LE_RANDOM)):
			status = mgmt_le_support(hdev);
			if (status)
				eir_len = 0;
			else
				eir_len = 9 + 3 + 18 + 18 + 3;
			break;
		default:
			status = MGMT_STATUS_INVALID_PARAMS;
			eir_len = 0;
			break;
		}
	} else {
		status = MGMT_STATUS_NOT_POWERED;
		eir_len = 0;
	}

	rp_len = sizeof(*rp) + eir_len;
	rp = kmalloc(rp_len, GFP_ATOMIC);
	if (!rp)
		return -ENOMEM;

	if (status)
		goto complete;

	hci_dev_lock(hdev);

	eir_len = 0;
	switch (cp->type) {
	case BIT(BDADDR_BREDR):
		if (hci_dev_test_flag(hdev, HCI_SSP_ENABLED)) {
			err = read_local_ssp_oob_req(hdev, sk, cp);
			hci_dev_unlock(hdev);
			if (!err)
				goto done;

			status = MGMT_STATUS_FAILED;
			goto complete;
		} else {
			eir_len = eir_append_data(rp->eir, eir_len,
						  EIR_CLASS_OF_DEV,
						  hdev->dev_class, 3);
		}
		break;
	case (BIT(BDADDR_LE_PUBLIC) | BIT(BDADDR_LE_RANDOM)):
		if (hci_dev_test_flag(hdev, HCI_SC_ENABLED) &&
		    smp_generate_oob(hdev, hash, rand) < 0) {
			hci_dev_unlock(hdev);
			status = MGMT_STATUS_FAILED;
			goto complete;
		}

		/* This should return the active RPA, but since the RPA
		 * is only programmed on demand, it is really hard to fill
		 * this in at the moment. For now disallow retrieving
		 * local out-of-band data when privacy is in use.
		 *
		 * Returning the identity address will not help here since
		 * pairing happens before the identity resolving key is
		 * known and thus the connection establishment happens
		 * based on the RPA and not the identity address.
		 */
		if (hci_dev_test_flag(hdev, HCI_PRIVACY)) {
			hci_dev_unlock(hdev);
			status = MGMT_STATUS_REJECTED;
			goto complete;
		}

		if (hci_dev_test_flag(hdev, HCI_FORCE_STATIC_ADDR) ||
		   !bacmp(&hdev->bdaddr, BDADDR_ANY) ||
		   (!hci_dev_test_flag(hdev, HCI_BREDR_ENABLED) &&
		    bacmp(&hdev->static_addr, BDADDR_ANY))) {
			memcpy(addr, &hdev->static_addr, 6);
			addr[6] = 0x01;
		} else {
			memcpy(addr, &hdev->bdaddr, 6);
			addr[6] = 0x00;
		}

		eir_len = eir_append_data(rp->eir, eir_len, EIR_LE_BDADDR,
					  addr, sizeof(addr));

		if (hci_dev_test_flag(hdev, HCI_ADVERTISING))
			role = 0x02;
		else
			role = 0x01;

		eir_len = eir_append_data(rp->eir, eir_len, EIR_LE_ROLE,
					  &role, sizeof(role));

		if (hci_dev_test_flag(hdev, HCI_SC_ENABLED)) {
			eir_len = eir_append_data(rp->eir, eir_len,
						  EIR_LE_SC_CONFIRM,
						  hash, sizeof(hash));

			eir_len = eir_append_data(rp->eir, eir_len,
						  EIR_LE_SC_RANDOM,
						  rand, sizeof(rand));
		}

		flags = mgmt_get_adv_discov_flags(hdev);

		if (!hci_dev_test_flag(hdev, HCI_BREDR_ENABLED))
			flags |= LE_AD_NO_BREDR;

		eir_len = eir_append_data(rp->eir, eir_len, EIR_FLAGS,
					  &flags, sizeof(flags));
		break;
	}

	hci_dev_unlock(hdev);

	hci_sock_set_flag(sk, HCI_MGMT_OOB_DATA_EVENTS);

	status = MGMT_STATUS_SUCCESS;

complete:
	rp->type = cp->type;
	rp->eir_len = cpu_to_le16(eir_len);

	err = mgmt_cmd_complete(sk, hdev->id, MGMT_OP_READ_LOCAL_OOB_EXT_DATA,
				status, rp, sizeof(*rp) + eir_len);
	if (err < 0 || status)
		goto done;

	err = mgmt_limited_event(MGMT_EV_LOCAL_OOB_DATA_UPDATED, hdev,
				 rp, sizeof(*rp) + eir_len,
				 HCI_MGMT_OOB_DATA_EVENTS, sk);

done:
	kfree(rp);

	return err;
}

static u32 get_supported_adv_flags(struct hci_dev *hdev)
{
	u32 flags = 0;

	flags |= MGMT_ADV_FLAG_CONNECTABLE;
	flags |= MGMT_ADV_FLAG_DISCOV;
	flags |= MGMT_ADV_FLAG_LIMITED_DISCOV;
	flags |= MGMT_ADV_FLAG_MANAGED_FLAGS;
	flags |= MGMT_ADV_FLAG_APPEARANCE;
	flags |= MGMT_ADV_FLAG_LOCAL_NAME;

	if (hdev->adv_tx_power != HCI_TX_POWER_INVALID)
		flags |= MGMT_ADV_FLAG_TX_POWER;

	return flags;
}

static int read_adv_features(struct sock *sk, struct hci_dev *hdev,
			     void *data, u16 data_len)
{
	struct mgmt_rp_read_adv_features *rp;
	size_t rp_len;
	int err;
	struct adv_info *adv_instance;
	u32 supported_flags;
	u8 *instance;

	BT_DBG("%s", hdev->name);

	if (!lmp_le_capable(hdev))
		return mgmt_cmd_status(sk, hdev->id, MGMT_OP_READ_ADV_FEATURES,
				       MGMT_STATUS_REJECTED);

	hci_dev_lock(hdev);

	rp_len = sizeof(*rp) + hdev->adv_instance_cnt;
	rp = kmalloc(rp_len, GFP_ATOMIC);
	if (!rp) {
		hci_dev_unlock(hdev);
		return -ENOMEM;
	}

	supported_flags = get_supported_adv_flags(hdev);

	rp->supported_flags = cpu_to_le32(supported_flags);
	rp->max_adv_data_len = HCI_MAX_AD_LENGTH;
	rp->max_scan_rsp_len = HCI_MAX_AD_LENGTH;
	rp->max_instances = HCI_MAX_ADV_INSTANCES;
	rp->num_instances = hdev->adv_instance_cnt;

	instance = rp->instance;
	list_for_each_entry(adv_instance, &hdev->adv_instances, list) {
		*instance = adv_instance->instance;
		instance++;
	}

	hci_dev_unlock(hdev);

	err = mgmt_cmd_complete(sk, hdev->id, MGMT_OP_READ_ADV_FEATURES,
				MGMT_STATUS_SUCCESS, rp, rp_len);

	kfree(rp);

	return err;
}

static u8 calculate_name_len(struct hci_dev *hdev)
{
	u8 buf[HCI_MAX_SHORT_NAME_LENGTH + 3];

	return append_local_name(hdev, buf, 0);
}

static u8 tlv_data_max_len(struct hci_dev *hdev, u32 adv_flags,
			   bool is_adv_data)
{
	u8 max_len = HCI_MAX_AD_LENGTH;

	if (is_adv_data) {
		if (adv_flags & (MGMT_ADV_FLAG_DISCOV |
				 MGMT_ADV_FLAG_LIMITED_DISCOV |
				 MGMT_ADV_FLAG_MANAGED_FLAGS))
			max_len -= 3;

		if (adv_flags & MGMT_ADV_FLAG_TX_POWER)
			max_len -= 3;
	} else {
		if (adv_flags & MGMT_ADV_FLAG_LOCAL_NAME)
			max_len -= calculate_name_len(hdev);

		if (adv_flags & (MGMT_ADV_FLAG_APPEARANCE))
			max_len -= 4;
	}

	return max_len;
}

static bool flags_managed(u32 adv_flags)
{
	return adv_flags & (MGMT_ADV_FLAG_DISCOV |
			    MGMT_ADV_FLAG_LIMITED_DISCOV |
			    MGMT_ADV_FLAG_MANAGED_FLAGS);
}

static bool tx_power_managed(u32 adv_flags)
{
	return adv_flags & MGMT_ADV_FLAG_TX_POWER;
}

static bool name_managed(u32 adv_flags)
{
	return adv_flags & MGMT_ADV_FLAG_LOCAL_NAME;
}

static bool appearance_managed(u32 adv_flags)
{
	return adv_flags & MGMT_ADV_FLAG_APPEARANCE;
}

static bool tlv_data_is_valid(struct hci_dev *hdev, u32 adv_flags, u8 *data,
			      u8 len, bool is_adv_data)
{
	int i, cur_len;
	u8 max_len;

	max_len = tlv_data_max_len(hdev, adv_flags, is_adv_data);

	if (len > max_len)
		return false;

	/* Make sure that the data is correctly formatted. */
	for (i = 0, cur_len = 0; i < len; i += (cur_len + 1)) {
		cur_len = data[i];

		if (data[i + 1] == EIR_FLAGS &&
		    (!is_adv_data || flags_managed(adv_flags)))
			return false;

		if (data[i + 1] == EIR_TX_POWER && tx_power_managed(adv_flags))
			return false;

		if (data[i + 1] == EIR_NAME_COMPLETE && name_managed(adv_flags))
			return false;

		if (data[i + 1] == EIR_NAME_SHORT && name_managed(adv_flags))
			return false;

		if (data[i + 1] == EIR_APPEARANCE &&
		    appearance_managed(adv_flags))
			return false;

		/* If the current field length would exceed the total data
		 * length, then it's invalid.
		 */
		if (i + cur_len >= len)
			return false;
	}

	return true;
}

static void add_advertising_complete(struct hci_dev *hdev, u8 status,
				     u16 opcode)
{
	struct mgmt_pending_cmd *cmd;
	struct mgmt_cp_add_advertising *cp;
	struct mgmt_rp_add_advertising rp;
	struct adv_info *adv_instance, *n;
	u8 instance;

	BT_DBG("status %d", status);

	hci_dev_lock(hdev);

	cmd = pending_find(MGMT_OP_ADD_ADVERTISING, hdev);

	list_for_each_entry_safe(adv_instance, n, &hdev->adv_instances, list) {
		if (!adv_instance->pending)
			continue;

		if (!status) {
			adv_instance->pending = false;
			continue;
		}

		instance = adv_instance->instance;

		if (hdev->cur_adv_instance == instance)
			cancel_adv_timeout(hdev);

		hci_remove_adv_instance(hdev, instance);
		mgmt_advertising_removed(cmd ? cmd->sk : NULL, hdev, instance);
	}

	if (!cmd)
		goto unlock;

	cp = cmd->param;
	rp.instance = cp->instance;

	if (status)
		mgmt_cmd_status(cmd->sk, cmd->index, cmd->opcode,
				mgmt_status(status));
	else
		mgmt_cmd_complete(cmd->sk, cmd->index, cmd->opcode,
				  mgmt_status(status), &rp, sizeof(rp));

	mgmt_pending_remove(cmd);

unlock:
	hci_dev_unlock(hdev);
}

static int add_advertising(struct sock *sk, struct hci_dev *hdev,
			   void *data, u16 data_len)
{
	struct mgmt_cp_add_advertising *cp = data;
	struct mgmt_rp_add_advertising rp;
	u32 flags;
	u32 supported_flags;
	u8 status;
	u16 timeout, duration;
	unsigned int prev_instance_cnt = hdev->adv_instance_cnt;
	u8 schedule_instance = 0;
	struct adv_info *next_instance;
	int err;
	struct mgmt_pending_cmd *cmd;
	struct hci_request req;

	BT_DBG("%s", hdev->name);

	status = mgmt_le_support(hdev);
	if (status)
		return mgmt_cmd_status(sk, hdev->id, MGMT_OP_ADD_ADVERTISING,
				       status);

	if (cp->instance < 1 || cp->instance > HCI_MAX_ADV_INSTANCES)
		return mgmt_cmd_status(sk, hdev->id, MGMT_OP_ADD_ADVERTISING,
				       MGMT_STATUS_INVALID_PARAMS);

	if (data_len != sizeof(*cp) + cp->adv_data_len + cp->scan_rsp_len)
		return mgmt_cmd_status(sk, hdev->id, MGMT_OP_ADD_ADVERTISING,
				       MGMT_STATUS_INVALID_PARAMS);

	flags = __le32_to_cpu(cp->flags);
	timeout = __le16_to_cpu(cp->timeout);
	duration = __le16_to_cpu(cp->duration);

	/* The current implementation only supports a subset of the specified
	 * flags.
	 */
	supported_flags = get_supported_adv_flags(hdev);
	if (flags & ~supported_flags)
		return mgmt_cmd_status(sk, hdev->id, MGMT_OP_ADD_ADVERTISING,
				       MGMT_STATUS_INVALID_PARAMS);

	hci_dev_lock(hdev);

	if (timeout && !hdev_is_powered(hdev)) {
		err = mgmt_cmd_status(sk, hdev->id, MGMT_OP_ADD_ADVERTISING,
				      MGMT_STATUS_REJECTED);
		goto unlock;
	}

	if (pending_find(MGMT_OP_ADD_ADVERTISING, hdev) ||
	    pending_find(MGMT_OP_REMOVE_ADVERTISING, hdev) ||
	    pending_find(MGMT_OP_SET_LE, hdev)) {
		err = mgmt_cmd_status(sk, hdev->id, MGMT_OP_ADD_ADVERTISING,
				      MGMT_STATUS_BUSY);
		goto unlock;
	}

	if (!tlv_data_is_valid(hdev, flags, cp->data, cp->adv_data_len, true) ||
	    !tlv_data_is_valid(hdev, flags, cp->data + cp->adv_data_len,
			       cp->scan_rsp_len, false)) {
		err = mgmt_cmd_status(sk, hdev->id, MGMT_OP_ADD_ADVERTISING,
				      MGMT_STATUS_INVALID_PARAMS);
		goto unlock;
	}

	err = hci_add_adv_instance(hdev, cp->instance, flags,
				   cp->adv_data_len, cp->data,
				   cp->scan_rsp_len,
				   cp->data + cp->adv_data_len,
				   timeout, duration);
	if (err < 0) {
		err = mgmt_cmd_status(sk, hdev->id, MGMT_OP_ADD_ADVERTISING,
				      MGMT_STATUS_FAILED);
		goto unlock;
	}

	/* Only trigger an advertising added event if a new instance was
	 * actually added.
	 */
	if (hdev->adv_instance_cnt > prev_instance_cnt)
		mgmt_advertising_added(sk, hdev, cp->instance);

	if (hdev->cur_adv_instance == cp->instance) {
		/* If the currently advertised instance is being changed then
		 * cancel the current advertising and schedule the next
		 * instance. If there is only one instance then the overridden
		 * advertising data will be visible right away.
		 */
		cancel_adv_timeout(hdev);

		next_instance = hci_get_next_instance(hdev, cp->instance);
		if (next_instance)
			schedule_instance = next_instance->instance;
	} else if (!hdev->adv_instance_timeout) {
		/* Immediately advertise the new instance if no other
		 * instance is currently being advertised.
		 */
		schedule_instance = cp->instance;
	}

	/* If the HCI_ADVERTISING flag is set or the device isn't powered or
	 * there is no instance to be advertised then we have no HCI
	 * communication to make. Simply return.
	 */
	if (!hdev_is_powered(hdev) ||
	    hci_dev_test_flag(hdev, HCI_ADVERTISING) ||
	    !schedule_instance) {
		rp.instance = cp->instance;
		err = mgmt_cmd_complete(sk, hdev->id, MGMT_OP_ADD_ADVERTISING,
					MGMT_STATUS_SUCCESS, &rp, sizeof(rp));
		goto unlock;
	}

	/* We're good to go, update advertising data, parameters, and start
	 * advertising.
	 */
	cmd = mgmt_pending_add(sk, MGMT_OP_ADD_ADVERTISING, hdev, data,
			       data_len);
	if (!cmd) {
		err = -ENOMEM;
		goto unlock;
	}

	hci_req_init(&req, hdev);

	err = __hci_req_schedule_adv_instance(&req, schedule_instance, true);

	if (!err)
		err = hci_req_run(&req, add_advertising_complete);

	if (err < 0)
		mgmt_pending_remove(cmd);

unlock:
	hci_dev_unlock(hdev);

	return err;
}

static void remove_advertising_complete(struct hci_dev *hdev, u8 status,
					u16 opcode)
{
	struct mgmt_pending_cmd *cmd;
	struct mgmt_cp_remove_advertising *cp;
	struct mgmt_rp_remove_advertising rp;

	BT_DBG("status %d", status);

	hci_dev_lock(hdev);

	/* A failure status here only means that we failed to disable
	 * advertising. Otherwise, the advertising instance has been removed,
	 * so report success.
	 */
	cmd = pending_find(MGMT_OP_REMOVE_ADVERTISING, hdev);
	if (!cmd)
		goto unlock;

	cp = cmd->param;
	rp.instance = cp->instance;

	mgmt_cmd_complete(cmd->sk, cmd->index, cmd->opcode, MGMT_STATUS_SUCCESS,
			  &rp, sizeof(rp));
	mgmt_pending_remove(cmd);

unlock:
	hci_dev_unlock(hdev);
}

static int remove_advertising(struct sock *sk, struct hci_dev *hdev,
			      void *data, u16 data_len)
{
	struct mgmt_cp_remove_advertising *cp = data;
	struct mgmt_rp_remove_advertising rp;
	struct mgmt_pending_cmd *cmd;
	struct hci_request req;
	int err;

	BT_DBG("%s", hdev->name);

	hci_dev_lock(hdev);

	if (cp->instance && !hci_find_adv_instance(hdev, cp->instance)) {
		err = mgmt_cmd_status(sk, hdev->id,
				      MGMT_OP_REMOVE_ADVERTISING,
				      MGMT_STATUS_INVALID_PARAMS);
		goto unlock;
	}

	if (pending_find(MGMT_OP_ADD_ADVERTISING, hdev) ||
	    pending_find(MGMT_OP_REMOVE_ADVERTISING, hdev) ||
	    pending_find(MGMT_OP_SET_LE, hdev)) {
		err = mgmt_cmd_status(sk, hdev->id, MGMT_OP_REMOVE_ADVERTISING,
				      MGMT_STATUS_BUSY);
		goto unlock;
	}

	if (list_empty(&hdev->adv_instances)) {
		err = mgmt_cmd_status(sk, hdev->id, MGMT_OP_REMOVE_ADVERTISING,
				      MGMT_STATUS_INVALID_PARAMS);
		goto unlock;
	}

	hci_req_init(&req, hdev);

	hci_req_clear_adv_instance(hdev, sk, &req, cp->instance, true);

	if (list_empty(&hdev->adv_instances))
		__hci_req_disable_advertising(&req);

	/* If no HCI commands have been collected so far or the HCI_ADVERTISING
	 * flag is set or the device isn't powered then we have no HCI
	 * communication to make. Simply return.
	 */
	if (skb_queue_empty(&req.cmd_q) ||
	    !hdev_is_powered(hdev) ||
	    hci_dev_test_flag(hdev, HCI_ADVERTISING)) {
		rp.instance = cp->instance;
		err = mgmt_cmd_complete(sk, hdev->id,
					MGMT_OP_REMOVE_ADVERTISING,
					MGMT_STATUS_SUCCESS, &rp, sizeof(rp));
		goto unlock;
	}

	cmd = mgmt_pending_add(sk, MGMT_OP_REMOVE_ADVERTISING, hdev, data,
			       data_len);
	if (!cmd) {
		err = -ENOMEM;
		goto unlock;
	}

	err = hci_req_run(&req, remove_advertising_complete);
	if (err < 0)
		mgmt_pending_remove(cmd);

unlock:
	hci_dev_unlock(hdev);

	return err;
}

static int get_adv_size_info(struct sock *sk, struct hci_dev *hdev,
			     void *data, u16 data_len)
{
	struct mgmt_cp_get_adv_size_info *cp = data;
	struct mgmt_rp_get_adv_size_info rp;
	u32 flags, supported_flags;
	int err;

	BT_DBG("%s", hdev->name);

	if (!lmp_le_capable(hdev))
		return mgmt_cmd_status(sk, hdev->id, MGMT_OP_GET_ADV_SIZE_INFO,
				       MGMT_STATUS_REJECTED);

	if (cp->instance < 1 || cp->instance > HCI_MAX_ADV_INSTANCES)
		return mgmt_cmd_status(sk, hdev->id, MGMT_OP_GET_ADV_SIZE_INFO,
				       MGMT_STATUS_INVALID_PARAMS);

	flags = __le32_to_cpu(cp->flags);

	/* The current implementation only supports a subset of the specified
	 * flags.
	 */
	supported_flags = get_supported_adv_flags(hdev);
	if (flags & ~supported_flags)
		return mgmt_cmd_status(sk, hdev->id, MGMT_OP_GET_ADV_SIZE_INFO,
				       MGMT_STATUS_INVALID_PARAMS);

	rp.instance = cp->instance;
	rp.flags = cp->flags;
	rp.max_adv_data_len = tlv_data_max_len(hdev, flags, true);
	rp.max_scan_rsp_len = tlv_data_max_len(hdev, flags, false);

	err = mgmt_cmd_complete(sk, hdev->id, MGMT_OP_GET_ADV_SIZE_INFO,
				MGMT_STATUS_SUCCESS, &rp, sizeof(rp));

	return err;
}

static const struct hci_mgmt_handler mgmt_handlers[] = {
	{ NULL }, /* 0x0000 (no command) */
	{ read_version,            MGMT_READ_VERSION_SIZE,
						HCI_MGMT_NO_HDEV |
						HCI_MGMT_UNTRUSTED },
	{ read_commands,           MGMT_READ_COMMANDS_SIZE,
						HCI_MGMT_NO_HDEV |
						HCI_MGMT_UNTRUSTED },
	{ read_index_list,         MGMT_READ_INDEX_LIST_SIZE,
						HCI_MGMT_NO_HDEV |
						HCI_MGMT_UNTRUSTED },
	{ read_controller_info,    MGMT_READ_INFO_SIZE,
						HCI_MGMT_UNTRUSTED },
	{ set_powered,             MGMT_SETTING_SIZE },
	{ set_discoverable,        MGMT_SET_DISCOVERABLE_SIZE },
	{ set_connectable,         MGMT_SETTING_SIZE },
	{ set_fast_connectable,    MGMT_SETTING_SIZE },
	{ set_bondable,            MGMT_SETTING_SIZE },
	{ set_link_security,       MGMT_SETTING_SIZE },
	{ set_ssp,                 MGMT_SETTING_SIZE },
	{ set_hs,                  MGMT_SETTING_SIZE },
	{ set_le,                  MGMT_SETTING_SIZE },
	{ set_dev_class,           MGMT_SET_DEV_CLASS_SIZE },
	{ set_local_name,          MGMT_SET_LOCAL_NAME_SIZE },
	{ add_uuid,                MGMT_ADD_UUID_SIZE },
	{ remove_uuid,             MGMT_REMOVE_UUID_SIZE },
	{ load_link_keys,          MGMT_LOAD_LINK_KEYS_SIZE,
						HCI_MGMT_VAR_LEN },
	{ load_long_term_keys,     MGMT_LOAD_LONG_TERM_KEYS_SIZE,
						HCI_MGMT_VAR_LEN },
	{ disconnect,              MGMT_DISCONNECT_SIZE },
	{ get_connections,         MGMT_GET_CONNECTIONS_SIZE },
	{ pin_code_reply,          MGMT_PIN_CODE_REPLY_SIZE },
	{ pin_code_neg_reply,      MGMT_PIN_CODE_NEG_REPLY_SIZE },
	{ set_io_capability,       MGMT_SET_IO_CAPABILITY_SIZE },
	{ pair_device,             MGMT_PAIR_DEVICE_SIZE },
	{ cancel_pair_device,      MGMT_CANCEL_PAIR_DEVICE_SIZE },
	{ unpair_device,           MGMT_UNPAIR_DEVICE_SIZE },
	{ user_confirm_reply,      MGMT_USER_CONFIRM_REPLY_SIZE },
	{ user_confirm_neg_reply,  MGMT_USER_CONFIRM_NEG_REPLY_SIZE },
	{ user_passkey_reply,      MGMT_USER_PASSKEY_REPLY_SIZE },
	{ user_passkey_neg_reply,  MGMT_USER_PASSKEY_NEG_REPLY_SIZE },
	{ read_local_oob_data,     MGMT_READ_LOCAL_OOB_DATA_SIZE },
	{ add_remote_oob_data,     MGMT_ADD_REMOTE_OOB_DATA_SIZE,
						HCI_MGMT_VAR_LEN },
	{ remove_remote_oob_data,  MGMT_REMOVE_REMOTE_OOB_DATA_SIZE },
	{ start_discovery,         MGMT_START_DISCOVERY_SIZE },
	{ stop_discovery,          MGMT_STOP_DISCOVERY_SIZE },
	{ confirm_name,            MGMT_CONFIRM_NAME_SIZE },
	{ block_device,            MGMT_BLOCK_DEVICE_SIZE },
	{ unblock_device,          MGMT_UNBLOCK_DEVICE_SIZE },
	{ set_device_id,           MGMT_SET_DEVICE_ID_SIZE },
	{ set_advertising,         MGMT_SETTING_SIZE },
	{ set_bredr,               MGMT_SETTING_SIZE },
	{ set_static_address,      MGMT_SET_STATIC_ADDRESS_SIZE },
	{ set_scan_params,         MGMT_SET_SCAN_PARAMS_SIZE },
	{ set_secure_conn,         MGMT_SETTING_SIZE },
	{ set_debug_keys,          MGMT_SETTING_SIZE },
	{ set_privacy,             MGMT_SET_PRIVACY_SIZE },
	{ load_irks,               MGMT_LOAD_IRKS_SIZE,
						HCI_MGMT_VAR_LEN },
	{ get_conn_info,           MGMT_GET_CONN_INFO_SIZE },
	{ get_clock_info,          MGMT_GET_CLOCK_INFO_SIZE },
	{ add_device,              MGMT_ADD_DEVICE_SIZE },
	{ remove_device,           MGMT_REMOVE_DEVICE_SIZE },
	{ load_conn_param,         MGMT_LOAD_CONN_PARAM_SIZE,
						HCI_MGMT_VAR_LEN },
	{ read_unconf_index_list,  MGMT_READ_UNCONF_INDEX_LIST_SIZE,
						HCI_MGMT_NO_HDEV |
						HCI_MGMT_UNTRUSTED },
	{ read_config_info,        MGMT_READ_CONFIG_INFO_SIZE,
						HCI_MGMT_UNCONFIGURED |
						HCI_MGMT_UNTRUSTED },
	{ set_external_config,     MGMT_SET_EXTERNAL_CONFIG_SIZE,
						HCI_MGMT_UNCONFIGURED },
	{ set_public_address,      MGMT_SET_PUBLIC_ADDRESS_SIZE,
						HCI_MGMT_UNCONFIGURED },
	{ start_service_discovery, MGMT_START_SERVICE_DISCOVERY_SIZE,
						HCI_MGMT_VAR_LEN },
	{ read_local_oob_ext_data, MGMT_READ_LOCAL_OOB_EXT_DATA_SIZE },
	{ read_ext_index_list,     MGMT_READ_EXT_INDEX_LIST_SIZE,
						HCI_MGMT_NO_HDEV |
						HCI_MGMT_UNTRUSTED },
	{ read_adv_features,       MGMT_READ_ADV_FEATURES_SIZE },
	{ add_advertising,	   MGMT_ADD_ADVERTISING_SIZE,
						HCI_MGMT_VAR_LEN },
	{ remove_advertising,	   MGMT_REMOVE_ADVERTISING_SIZE },
	{ get_adv_size_info,       MGMT_GET_ADV_SIZE_INFO_SIZE },
	{ start_limited_discovery, MGMT_START_DISCOVERY_SIZE },
	{ read_ext_controller_info,MGMT_READ_EXT_INFO_SIZE,
						HCI_MGMT_UNTRUSTED },
	{ set_appearance,	   MGMT_SET_APPEARANCE_SIZE },
};

void mgmt_index_added(struct hci_dev *hdev)
{
	struct mgmt_ev_ext_index ev;

	if (test_bit(HCI_QUIRK_RAW_DEVICE, &hdev->quirks))
		return;

	switch (hdev->dev_type) {
	case HCI_PRIMARY:
		if (hci_dev_test_flag(hdev, HCI_UNCONFIGURED)) {
			mgmt_index_event(MGMT_EV_UNCONF_INDEX_ADDED, hdev,
					 NULL, 0, HCI_MGMT_UNCONF_INDEX_EVENTS);
			ev.type = 0x01;
		} else {
			mgmt_index_event(MGMT_EV_INDEX_ADDED, hdev, NULL, 0,
					 HCI_MGMT_INDEX_EVENTS);
			ev.type = 0x00;
		}
		break;
	case HCI_AMP:
		ev.type = 0x02;
		break;
	default:
		return;
	}

	ev.bus = hdev->bus;

	mgmt_index_event(MGMT_EV_EXT_INDEX_ADDED, hdev, &ev, sizeof(ev),
			 HCI_MGMT_EXT_INDEX_EVENTS);
}

void mgmt_index_removed(struct hci_dev *hdev)
{
	struct mgmt_ev_ext_index ev;
	u8 status = MGMT_STATUS_INVALID_INDEX;

	if (test_bit(HCI_QUIRK_RAW_DEVICE, &hdev->quirks))
		return;

	switch (hdev->dev_type) {
	case HCI_PRIMARY:
		mgmt_pending_foreach(0, hdev, cmd_complete_rsp, &status);

		if (hci_dev_test_flag(hdev, HCI_UNCONFIGURED)) {
			mgmt_index_event(MGMT_EV_UNCONF_INDEX_REMOVED, hdev,
					 NULL, 0, HCI_MGMT_UNCONF_INDEX_EVENTS);
			ev.type = 0x01;
		} else {
			mgmt_index_event(MGMT_EV_INDEX_REMOVED, hdev, NULL, 0,
					 HCI_MGMT_INDEX_EVENTS);
			ev.type = 0x00;
		}
		break;
	case HCI_AMP:
		ev.type = 0x02;
		break;
	default:
		return;
	}

	ev.bus = hdev->bus;

	mgmt_index_event(MGMT_EV_EXT_INDEX_REMOVED, hdev, &ev, sizeof(ev),
			 HCI_MGMT_EXT_INDEX_EVENTS);
}

/* This function requires the caller holds hdev->lock */
static void restart_le_actions(struct hci_dev *hdev)
{
	struct hci_conn_params *p;

	list_for_each_entry(p, &hdev->le_conn_params, list) {
		/* Needed for AUTO_OFF case where might not "really"
		 * have been powered off.
		 */
		list_del_init(&p->action);

		switch (p->auto_connect) {
		case HCI_AUTO_CONN_DIRECT:
		case HCI_AUTO_CONN_ALWAYS:
			list_add(&p->action, &hdev->pend_le_conns);
			break;
		case HCI_AUTO_CONN_REPORT:
			list_add(&p->action, &hdev->pend_le_reports);
			break;
		default:
			break;
		}
	}
}

void mgmt_power_on(struct hci_dev *hdev, int err)
{
	struct cmd_lookup match = { NULL, hdev };

	BT_DBG("err %d", err);

	hci_dev_lock(hdev);

	if (!err) {
		restart_le_actions(hdev);
		hci_update_background_scan(hdev);
	}

	mgmt_pending_foreach(MGMT_OP_SET_POWERED, hdev, settings_rsp, &match);

	new_settings(hdev, match.sk);

	if (match.sk)
		sock_put(match.sk);

	hci_dev_unlock(hdev);
}

void __mgmt_power_off(struct hci_dev *hdev)
{
	struct cmd_lookup match = { NULL, hdev };
	u8 status, zero_cod[] = { 0, 0, 0 };

	mgmt_pending_foreach(MGMT_OP_SET_POWERED, hdev, settings_rsp, &match);

	/* If the power off is because of hdev unregistration let
	 * use the appropriate INVALID_INDEX status. Otherwise use
	 * NOT_POWERED. We cover both scenarios here since later in
	 * mgmt_index_removed() any hci_conn callbacks will have already
	 * been triggered, potentially causing misleading DISCONNECTED
	 * status responses.
	 */
	if (hci_dev_test_flag(hdev, HCI_UNREGISTER))
		status = MGMT_STATUS_INVALID_INDEX;
	else
		status = MGMT_STATUS_NOT_POWERED;

	mgmt_pending_foreach(0, hdev, cmd_complete_rsp, &status);

	if (memcmp(hdev->dev_class, zero_cod, sizeof(zero_cod)) != 0) {
		mgmt_limited_event(MGMT_EV_CLASS_OF_DEV_CHANGED, hdev,
				   zero_cod, sizeof(zero_cod),
				   HCI_MGMT_DEV_CLASS_EVENTS, NULL);
		ext_info_changed(hdev, NULL);
	}

	new_settings(hdev, match.sk);

	if (match.sk)
		sock_put(match.sk);
}

void mgmt_set_powered_failed(struct hci_dev *hdev, int err)
{
	struct mgmt_pending_cmd *cmd;
	u8 status;

	cmd = pending_find(MGMT_OP_SET_POWERED, hdev);
	if (!cmd)
		return;

	if (err == -ERFKILL)
		status = MGMT_STATUS_RFKILLED;
	else
		status = MGMT_STATUS_FAILED;

	mgmt_cmd_status(cmd->sk, hdev->id, MGMT_OP_SET_POWERED, status);

	mgmt_pending_remove(cmd);
}

void mgmt_new_link_key(struct hci_dev *hdev, struct link_key *key,
		       bool persistent)
{
	struct mgmt_ev_new_link_key ev;

	memset(&ev, 0, sizeof(ev));

	ev.store_hint = persistent;
	bacpy(&ev.key.addr.bdaddr, &key->bdaddr);
	ev.key.addr.type = BDADDR_BREDR;
	ev.key.type = key->type;
	memcpy(ev.key.val, key->val, HCI_LINK_KEY_SIZE);
	ev.key.pin_len = key->pin_len;

	mgmt_event(MGMT_EV_NEW_LINK_KEY, hdev, &ev, sizeof(ev), NULL);
}

static u8 mgmt_ltk_type(struct smp_ltk *ltk)
{
	switch (ltk->type) {
	case SMP_LTK:
	case SMP_LTK_SLAVE:
		if (ltk->authenticated)
			return MGMT_LTK_AUTHENTICATED;
		return MGMT_LTK_UNAUTHENTICATED;
	case SMP_LTK_P256:
		if (ltk->authenticated)
			return MGMT_LTK_P256_AUTH;
		return MGMT_LTK_P256_UNAUTH;
	case SMP_LTK_P256_DEBUG:
		return MGMT_LTK_P256_DEBUG;
	}

	return MGMT_LTK_UNAUTHENTICATED;
}

void mgmt_new_ltk(struct hci_dev *hdev, struct smp_ltk *key, bool persistent)
{
	struct mgmt_ev_new_long_term_key ev;

	memset(&ev, 0, sizeof(ev));

	/* Devices using resolvable or non-resolvable random addresses
	 * without providing an identity resolving key don't require
	 * to store long term keys. Their addresses will change the
	 * next time around.
	 *
	 * Only when a remote device provides an identity address
	 * make sure the long term key is stored. If the remote
	 * identity is known, the long term keys are internally
	 * mapped to the identity address. So allow static random
	 * and public addresses here.
	 */
	if (key->bdaddr_type == ADDR_LE_DEV_RANDOM &&
	    (key->bdaddr.b[5] & 0xc0) != 0xc0)
		ev.store_hint = 0x00;
	else
		ev.store_hint = persistent;

	bacpy(&ev.key.addr.bdaddr, &key->bdaddr);
	ev.key.addr.type = link_to_bdaddr(LE_LINK, key->bdaddr_type);
	ev.key.type = mgmt_ltk_type(key);
	ev.key.enc_size = key->enc_size;
	ev.key.ediv = key->ediv;
	ev.key.rand = key->rand;

	if (key->type == SMP_LTK)
		ev.key.master = 1;

	/* Make sure we copy only the significant bytes based on the
	 * encryption key size, and set the rest of the value to zeroes.
	 */
	memcpy(ev.key.val, key->val, key->enc_size);
	memset(ev.key.val + key->enc_size, 0,
	       sizeof(ev.key.val) - key->enc_size);

	mgmt_event(MGMT_EV_NEW_LONG_TERM_KEY, hdev, &ev, sizeof(ev), NULL);
}

void mgmt_new_irk(struct hci_dev *hdev, struct smp_irk *irk, bool persistent)
{
	struct mgmt_ev_new_irk ev;

	memset(&ev, 0, sizeof(ev));

	ev.store_hint = persistent;

	bacpy(&ev.rpa, &irk->rpa);
	bacpy(&ev.irk.addr.bdaddr, &irk->bdaddr);
	ev.irk.addr.type = link_to_bdaddr(LE_LINK, irk->addr_type);
	memcpy(ev.irk.val, irk->val, sizeof(irk->val));

	mgmt_event(MGMT_EV_NEW_IRK, hdev, &ev, sizeof(ev), NULL);
}

void mgmt_new_csrk(struct hci_dev *hdev, struct smp_csrk *csrk,
		   bool persistent)
{
	struct mgmt_ev_new_csrk ev;

	memset(&ev, 0, sizeof(ev));

	/* Devices using resolvable or non-resolvable random addresses
	 * without providing an identity resolving key don't require
	 * to store signature resolving keys. Their addresses will change
	 * the next time around.
	 *
	 * Only when a remote device provides an identity address
	 * make sure the signature resolving key is stored. So allow
	 * static random and public addresses here.
	 */
	if (csrk->bdaddr_type == ADDR_LE_DEV_RANDOM &&
	    (csrk->bdaddr.b[5] & 0xc0) != 0xc0)
		ev.store_hint = 0x00;
	else
		ev.store_hint = persistent;

	bacpy(&ev.key.addr.bdaddr, &csrk->bdaddr);
	ev.key.addr.type = link_to_bdaddr(LE_LINK, csrk->bdaddr_type);
	ev.key.type = csrk->type;
	memcpy(ev.key.val, csrk->val, sizeof(csrk->val));

	mgmt_event(MGMT_EV_NEW_CSRK, hdev, &ev, sizeof(ev), NULL);
}

void mgmt_new_conn_param(struct hci_dev *hdev, bdaddr_t *bdaddr,
			 u8 bdaddr_type, u8 store_hint, u16 min_interval,
			 u16 max_interval, u16 latency, u16 timeout)
{
	struct mgmt_ev_new_conn_param ev;

	if (!hci_is_identity_address(bdaddr, bdaddr_type))
		return;

	memset(&ev, 0, sizeof(ev));
	bacpy(&ev.addr.bdaddr, bdaddr);
	ev.addr.type = link_to_bdaddr(LE_LINK, bdaddr_type);
	ev.store_hint = store_hint;
	ev.min_interval = cpu_to_le16(min_interval);
	ev.max_interval = cpu_to_le16(max_interval);
	ev.latency = cpu_to_le16(latency);
	ev.timeout = cpu_to_le16(timeout);

	mgmt_event(MGMT_EV_NEW_CONN_PARAM, hdev, &ev, sizeof(ev), NULL);
}

void mgmt_device_connected(struct hci_dev *hdev, struct hci_conn *conn,
			   u32 flags, u8 *name, u8 name_len)
{
	char buf[512];
	struct mgmt_ev_device_connected *ev = (void *) buf;
	u16 eir_len = 0;

	bacpy(&ev->addr.bdaddr, &conn->dst);
	ev->addr.type = link_to_bdaddr(conn->type, conn->dst_type);

	ev->flags = __cpu_to_le32(flags);

	/* We must ensure that the EIR Data fields are ordered and
	 * unique. Keep it simple for now and avoid the problem by not
	 * adding any BR/EDR data to the LE adv.
	 */
	if (conn->le_adv_data_len > 0) {
		memcpy(&ev->eir[eir_len],
		       conn->le_adv_data, conn->le_adv_data_len);
		eir_len = conn->le_adv_data_len;
	} else {
		if (name_len > 0)
			eir_len = eir_append_data(ev->eir, 0, EIR_NAME_COMPLETE,
						  name, name_len);

		if (memcmp(conn->dev_class, "\0\0\0", 3) != 0)
			eir_len = eir_append_data(ev->eir, eir_len,
						  EIR_CLASS_OF_DEV,
						  conn->dev_class, 3);
	}

	ev->eir_len = cpu_to_le16(eir_len);

	mgmt_event(MGMT_EV_DEVICE_CONNECTED, hdev, buf,
		    sizeof(*ev) + eir_len, NULL);
}

static void disconnect_rsp(struct mgmt_pending_cmd *cmd, void *data)
{
	struct sock **sk = data;

	cmd->cmd_complete(cmd, 0);

	*sk = cmd->sk;
	sock_hold(*sk);

	mgmt_pending_remove(cmd);
}

static void unpair_device_rsp(struct mgmt_pending_cmd *cmd, void *data)
{
	struct hci_dev *hdev = data;
	struct mgmt_cp_unpair_device *cp = cmd->param;

	device_unpaired(hdev, &cp->addr.bdaddr, cp->addr.type, cmd->sk);

	cmd->cmd_complete(cmd, 0);
	mgmt_pending_remove(cmd);
}

bool mgmt_powering_down(struct hci_dev *hdev)
{
	struct mgmt_pending_cmd *cmd;
	struct mgmt_mode *cp;

	cmd = pending_find(MGMT_OP_SET_POWERED, hdev);
	if (!cmd)
		return false;

	cp = cmd->param;
	if (!cp->val)
		return true;

	return false;
}

void mgmt_device_disconnected(struct hci_dev *hdev, bdaddr_t *bdaddr,
			      u8 link_type, u8 addr_type, u8 reason,
			      bool mgmt_connected)
{
	struct mgmt_ev_device_disconnected ev;
	struct sock *sk = NULL;

	/* The connection is still in hci_conn_hash so test for 1
	 * instead of 0 to know if this is the last one.
	 */
	if (mgmt_powering_down(hdev) && hci_conn_count(hdev) == 1) {
		cancel_delayed_work(&hdev->power_off);
		queue_work(hdev->req_workqueue, &hdev->power_off.work);
	}

	if (!mgmt_connected)
		return;

	if (link_type != ACL_LINK && link_type != LE_LINK)
		return;

	mgmt_pending_foreach(MGMT_OP_DISCONNECT, hdev, disconnect_rsp, &sk);

	bacpy(&ev.addr.bdaddr, bdaddr);
	ev.addr.type = link_to_bdaddr(link_type, addr_type);
	ev.reason = reason;

	mgmt_event(MGMT_EV_DEVICE_DISCONNECTED, hdev, &ev, sizeof(ev), sk);

	if (sk)
		sock_put(sk);

	mgmt_pending_foreach(MGMT_OP_UNPAIR_DEVICE, hdev, unpair_device_rsp,
			     hdev);
}

void mgmt_disconnect_failed(struct hci_dev *hdev, bdaddr_t *bdaddr,
			    u8 link_type, u8 addr_type, u8 status)
{
	u8 bdaddr_type = link_to_bdaddr(link_type, addr_type);
	struct mgmt_cp_disconnect *cp;
	struct mgmt_pending_cmd *cmd;

	mgmt_pending_foreach(MGMT_OP_UNPAIR_DEVICE, hdev, unpair_device_rsp,
			     hdev);

	cmd = pending_find(MGMT_OP_DISCONNECT, hdev);
	if (!cmd)
		return;

	cp = cmd->param;

	if (bacmp(bdaddr, &cp->addr.bdaddr))
		return;

	if (cp->addr.type != bdaddr_type)
		return;

	cmd->cmd_complete(cmd, mgmt_status(status));
	mgmt_pending_remove(cmd);
}

void mgmt_connect_failed(struct hci_dev *hdev, bdaddr_t *bdaddr, u8 link_type,
			 u8 addr_type, u8 status)
{
	struct mgmt_ev_connect_failed ev;

	/* The connection is still in hci_conn_hash so test for 1
	 * instead of 0 to know if this is the last one.
	 */
	if (mgmt_powering_down(hdev) && hci_conn_count(hdev) == 1) {
		cancel_delayed_work(&hdev->power_off);
		queue_work(hdev->req_workqueue, &hdev->power_off.work);
	}

	bacpy(&ev.addr.bdaddr, bdaddr);
	ev.addr.type = link_to_bdaddr(link_type, addr_type);
	ev.status = mgmt_status(status);

	mgmt_event(MGMT_EV_CONNECT_FAILED, hdev, &ev, sizeof(ev), NULL);
}

void mgmt_pin_code_request(struct hci_dev *hdev, bdaddr_t *bdaddr, u8 secure)
{
	struct mgmt_ev_pin_code_request ev;

	bacpy(&ev.addr.bdaddr, bdaddr);
	ev.addr.type = BDADDR_BREDR;
	ev.secure = secure;

	mgmt_event(MGMT_EV_PIN_CODE_REQUEST, hdev, &ev, sizeof(ev), NULL);
}

void mgmt_pin_code_reply_complete(struct hci_dev *hdev, bdaddr_t *bdaddr,
				  u8 status)
{
	struct mgmt_pending_cmd *cmd;

	cmd = pending_find(MGMT_OP_PIN_CODE_REPLY, hdev);
	if (!cmd)
		return;

	cmd->cmd_complete(cmd, mgmt_status(status));
	mgmt_pending_remove(cmd);
}

void mgmt_pin_code_neg_reply_complete(struct hci_dev *hdev, bdaddr_t *bdaddr,
				      u8 status)
{
	struct mgmt_pending_cmd *cmd;

	cmd = pending_find(MGMT_OP_PIN_CODE_NEG_REPLY, hdev);
	if (!cmd)
		return;

	cmd->cmd_complete(cmd, mgmt_status(status));
	mgmt_pending_remove(cmd);
}

int mgmt_user_confirm_request(struct hci_dev *hdev, bdaddr_t *bdaddr,
			      u8 link_type, u8 addr_type, u32 value,
			      u8 confirm_hint)
{
	struct mgmt_ev_user_confirm_request ev;

	BT_DBG("%s", hdev->name);

	bacpy(&ev.addr.bdaddr, bdaddr);
	ev.addr.type = link_to_bdaddr(link_type, addr_type);
	ev.confirm_hint = confirm_hint;
	ev.value = cpu_to_le32(value);

	return mgmt_event(MGMT_EV_USER_CONFIRM_REQUEST, hdev, &ev, sizeof(ev),
			  NULL);
}

int mgmt_user_passkey_request(struct hci_dev *hdev, bdaddr_t *bdaddr,
			      u8 link_type, u8 addr_type)
{
	struct mgmt_ev_user_passkey_request ev;

	BT_DBG("%s", hdev->name);

	bacpy(&ev.addr.bdaddr, bdaddr);
	ev.addr.type = link_to_bdaddr(link_type, addr_type);

	return mgmt_event(MGMT_EV_USER_PASSKEY_REQUEST, hdev, &ev, sizeof(ev),
			  NULL);
}

static int user_pairing_resp_complete(struct hci_dev *hdev, bdaddr_t *bdaddr,
				      u8 link_type, u8 addr_type, u8 status,
				      u8 opcode)
{
	struct mgmt_pending_cmd *cmd;

	cmd = pending_find(opcode, hdev);
	if (!cmd)
		return -ENOENT;

	cmd->cmd_complete(cmd, mgmt_status(status));
	mgmt_pending_remove(cmd);

	return 0;
}

int mgmt_user_confirm_reply_complete(struct hci_dev *hdev, bdaddr_t *bdaddr,
				     u8 link_type, u8 addr_type, u8 status)
{
	return user_pairing_resp_complete(hdev, bdaddr, link_type, addr_type,
					  status, MGMT_OP_USER_CONFIRM_REPLY);
}

int mgmt_user_confirm_neg_reply_complete(struct hci_dev *hdev, bdaddr_t *bdaddr,
					 u8 link_type, u8 addr_type, u8 status)
{
	return user_pairing_resp_complete(hdev, bdaddr, link_type, addr_type,
					  status,
					  MGMT_OP_USER_CONFIRM_NEG_REPLY);
}

int mgmt_user_passkey_reply_complete(struct hci_dev *hdev, bdaddr_t *bdaddr,
				     u8 link_type, u8 addr_type, u8 status)
{
	return user_pairing_resp_complete(hdev, bdaddr, link_type, addr_type,
					  status, MGMT_OP_USER_PASSKEY_REPLY);
}

int mgmt_user_passkey_neg_reply_complete(struct hci_dev *hdev, bdaddr_t *bdaddr,
					 u8 link_type, u8 addr_type, u8 status)
{
	return user_pairing_resp_complete(hdev, bdaddr, link_type, addr_type,
					  status,
					  MGMT_OP_USER_PASSKEY_NEG_REPLY);
}

int mgmt_user_passkey_notify(struct hci_dev *hdev, bdaddr_t *bdaddr,
			     u8 link_type, u8 addr_type, u32 passkey,
			     u8 entered)
{
	struct mgmt_ev_passkey_notify ev;

	BT_DBG("%s", hdev->name);

	bacpy(&ev.addr.bdaddr, bdaddr);
	ev.addr.type = link_to_bdaddr(link_type, addr_type);
	ev.passkey = __cpu_to_le32(passkey);
	ev.entered = entered;

	return mgmt_event(MGMT_EV_PASSKEY_NOTIFY, hdev, &ev, sizeof(ev), NULL);
}

void mgmt_auth_failed(struct hci_conn *conn, u8 hci_status)
{
	struct mgmt_ev_auth_failed ev;
	struct mgmt_pending_cmd *cmd;
	u8 status = mgmt_status(hci_status);

	bacpy(&ev.addr.bdaddr, &conn->dst);
	ev.addr.type = link_to_bdaddr(conn->type, conn->dst_type);
	ev.status = status;

	cmd = find_pairing(conn);

	mgmt_event(MGMT_EV_AUTH_FAILED, conn->hdev, &ev, sizeof(ev),
		    cmd ? cmd->sk : NULL);

	if (cmd) {
		cmd->cmd_complete(cmd, status);
		mgmt_pending_remove(cmd);
	}
}

void mgmt_auth_enable_complete(struct hci_dev *hdev, u8 status)
{
	struct cmd_lookup match = { NULL, hdev };
	bool changed;

	if (status) {
		u8 mgmt_err = mgmt_status(status);
		mgmt_pending_foreach(MGMT_OP_SET_LINK_SECURITY, hdev,
				     cmd_status_rsp, &mgmt_err);
		return;
	}

	if (test_bit(HCI_AUTH, &hdev->flags))
		changed = !hci_dev_test_and_set_flag(hdev, HCI_LINK_SECURITY);
	else
		changed = hci_dev_test_and_clear_flag(hdev, HCI_LINK_SECURITY);

	mgmt_pending_foreach(MGMT_OP_SET_LINK_SECURITY, hdev, settings_rsp,
			     &match);

	if (changed)
		new_settings(hdev, match.sk);

	if (match.sk)
		sock_put(match.sk);
}

static void clear_eir(struct hci_request *req)
{
	struct hci_dev *hdev = req->hdev;
	struct hci_cp_write_eir cp;

	if (!lmp_ext_inq_capable(hdev))
		return;

	memset(hdev->eir, 0, sizeof(hdev->eir));

	memset(&cp, 0, sizeof(cp));

	hci_req_add(req, HCI_OP_WRITE_EIR, sizeof(cp), &cp);
}

void mgmt_ssp_enable_complete(struct hci_dev *hdev, u8 enable, u8 status)
{
	struct cmd_lookup match = { NULL, hdev };
	struct hci_request req;
	bool changed = false;

	if (status) {
		u8 mgmt_err = mgmt_status(status);

		if (enable && hci_dev_test_and_clear_flag(hdev,
							  HCI_SSP_ENABLED)) {
			hci_dev_clear_flag(hdev, HCI_HS_ENABLED);
			new_settings(hdev, NULL);
		}

		mgmt_pending_foreach(MGMT_OP_SET_SSP, hdev, cmd_status_rsp,
				     &mgmt_err);
		return;
	}

	if (enable) {
		changed = !hci_dev_test_and_set_flag(hdev, HCI_SSP_ENABLED);
	} else {
		changed = hci_dev_test_and_clear_flag(hdev, HCI_SSP_ENABLED);
		if (!changed)
			changed = hci_dev_test_and_clear_flag(hdev,
							      HCI_HS_ENABLED);
		else
			hci_dev_clear_flag(hdev, HCI_HS_ENABLED);
	}

	mgmt_pending_foreach(MGMT_OP_SET_SSP, hdev, settings_rsp, &match);

	if (changed)
		new_settings(hdev, match.sk);

	if (match.sk)
		sock_put(match.sk);

	hci_req_init(&req, hdev);

	if (hci_dev_test_flag(hdev, HCI_SSP_ENABLED)) {
		if (hci_dev_test_flag(hdev, HCI_USE_DEBUG_KEYS))
			hci_req_add(&req, HCI_OP_WRITE_SSP_DEBUG_MODE,
				    sizeof(enable), &enable);
		__hci_req_update_eir(&req);
	} else {
		clear_eir(&req);
	}

	hci_req_run(&req, NULL);
}

static void sk_lookup(struct mgmt_pending_cmd *cmd, void *data)
{
	struct cmd_lookup *match = data;

	if (match->sk == NULL) {
		match->sk = cmd->sk;
		sock_hold(match->sk);
	}
}

void mgmt_set_class_of_dev_complete(struct hci_dev *hdev, u8 *dev_class,
				    u8 status)
{
	struct cmd_lookup match = { NULL, hdev, mgmt_status(status) };

	mgmt_pending_foreach(MGMT_OP_SET_DEV_CLASS, hdev, sk_lookup, &match);
	mgmt_pending_foreach(MGMT_OP_ADD_UUID, hdev, sk_lookup, &match);
	mgmt_pending_foreach(MGMT_OP_REMOVE_UUID, hdev, sk_lookup, &match);

	if (!status) {
		mgmt_limited_event(MGMT_EV_CLASS_OF_DEV_CHANGED, hdev, dev_class,
				   3, HCI_MGMT_DEV_CLASS_EVENTS, NULL);
		ext_info_changed(hdev, NULL);
	}

	if (match.sk)
		sock_put(match.sk);
}

void mgmt_set_local_name_complete(struct hci_dev *hdev, u8 *name, u8 status)
{
	struct mgmt_cp_set_local_name ev;
	struct mgmt_pending_cmd *cmd;

	if (status)
		return;

	memset(&ev, 0, sizeof(ev));
	memcpy(ev.name, name, HCI_MAX_NAME_LENGTH);
	memcpy(ev.short_name, hdev->short_name, HCI_MAX_SHORT_NAME_LENGTH);

	cmd = pending_find(MGMT_OP_SET_LOCAL_NAME, hdev);
	if (!cmd) {
		memcpy(hdev->dev_name, name, sizeof(hdev->dev_name));

		/* If this is a HCI command related to powering on the
		 * HCI dev don't send any mgmt signals.
		 */
		if (pending_find(MGMT_OP_SET_POWERED, hdev))
			return;
	}

	mgmt_limited_event(MGMT_EV_LOCAL_NAME_CHANGED, hdev, &ev, sizeof(ev),
			   HCI_MGMT_LOCAL_NAME_EVENTS, cmd ? cmd->sk : NULL);
	ext_info_changed(hdev, cmd ? cmd->sk : NULL);
}

static inline bool has_uuid(u8 *uuid, u16 uuid_count, u8 (*uuids)[16])
{
	int i;

	for (i = 0; i < uuid_count; i++) {
		if (!memcmp(uuid, uuids[i], 16))
			return true;
	}

	return false;
}

static bool eir_has_uuids(u8 *eir, u16 eir_len, u16 uuid_count, u8 (*uuids)[16])
{
	u16 parsed = 0;

	while (parsed < eir_len) {
		u8 field_len = eir[0];
		u8 uuid[16];
		int i;

		if (field_len == 0)
			break;

		if (eir_len - parsed < field_len + 1)
			break;

		switch (eir[1]) {
		case EIR_UUID16_ALL:
		case EIR_UUID16_SOME:
			for (i = 0; i + 3 <= field_len; i += 2) {
				memcpy(uuid, bluetooth_base_uuid, 16);
				uuid[13] = eir[i + 3];
				uuid[12] = eir[i + 2];
				if (has_uuid(uuid, uuid_count, uuids))
					return true;
			}
			break;
		case EIR_UUID32_ALL:
		case EIR_UUID32_SOME:
			for (i = 0; i + 5 <= field_len; i += 4) {
				memcpy(uuid, bluetooth_base_uuid, 16);
				uuid[15] = eir[i + 5];
				uuid[14] = eir[i + 4];
				uuid[13] = eir[i + 3];
				uuid[12] = eir[i + 2];
				if (has_uuid(uuid, uuid_count, uuids))
					return true;
			}
			break;
		case EIR_UUID128_ALL:
		case EIR_UUID128_SOME:
			for (i = 0; i + 17 <= field_len; i += 16) {
				memcpy(uuid, eir + i + 2, 16);
				if (has_uuid(uuid, uuid_count, uuids))
					return true;
			}
			break;
		}

		parsed += field_len + 1;
		eir += field_len + 1;
	}

	return false;
}

static void restart_le_scan(struct hci_dev *hdev)
{
	/* If controller is not scanning we are done. */
	if (!hci_dev_test_flag(hdev, HCI_LE_SCAN))
		return;

	if (time_after(jiffies + DISCOV_LE_RESTART_DELAY,
		       hdev->discovery.scan_start +
		       hdev->discovery.scan_duration))
		return;

	queue_delayed_work(hdev->req_workqueue, &hdev->le_scan_restart,
			   DISCOV_LE_RESTART_DELAY);
}

static bool is_filter_match(struct hci_dev *hdev, s8 rssi, u8 *eir,
			    u16 eir_len, u8 *scan_rsp, u8 scan_rsp_len)
{
	/* If a RSSI threshold has been specified, and
	 * HCI_QUIRK_STRICT_DUPLICATE_FILTER is not set, then all results with
	 * a RSSI smaller than the RSSI threshold will be dropped. If the quirk
	 * is set, let it through for further processing, as we might need to
	 * restart the scan.
	 *
	 * For BR/EDR devices (pre 1.2) providing no RSSI during inquiry,
	 * the results are also dropped.
	 */
	if (hdev->discovery.rssi != HCI_RSSI_INVALID &&
	    (rssi == HCI_RSSI_INVALID ||
	    (rssi < hdev->discovery.rssi &&
	     !test_bit(HCI_QUIRK_STRICT_DUPLICATE_FILTER, &hdev->quirks))))
		return  false;

	if (hdev->discovery.uuid_count != 0) {
		/* If a list of UUIDs is provided in filter, results with no
		 * matching UUID should be dropped.
		 */
		if (!eir_has_uuids(eir, eir_len, hdev->discovery.uuid_count,
				   hdev->discovery.uuids) &&
		    !eir_has_uuids(scan_rsp, scan_rsp_len,
				   hdev->discovery.uuid_count,
				   hdev->discovery.uuids))
			return false;
	}

	/* If duplicate filtering does not report RSSI changes, then restart
	 * scanning to ensure updated result with updated RSSI values.
	 */
	if (test_bit(HCI_QUIRK_STRICT_DUPLICATE_FILTER, &hdev->quirks)) {
		restart_le_scan(hdev);

		/* Validate RSSI value against the RSSI threshold once more. */
		if (hdev->discovery.rssi != HCI_RSSI_INVALID &&
		    rssi < hdev->discovery.rssi)
			return false;
	}

	return true;
}

void mgmt_device_found(struct hci_dev *hdev, bdaddr_t *bdaddr, u8 link_type,
		       u8 addr_type, u8 *dev_class, s8 rssi, u32 flags,
		       u8 *eir, u16 eir_len, u8 *scan_rsp, u8 scan_rsp_len)
{
	char buf[512];
	struct mgmt_ev_device_found *ev = (void *)buf;
	size_t ev_size;

	/* Don't send events for a non-kernel initiated discovery. With
	 * LE one exception is if we have pend_le_reports > 0 in which
	 * case we're doing passive scanning and want these events.
	 */
	if (!hci_discovery_active(hdev)) {
		if (link_type == ACL_LINK)
			return;
		if (link_type == LE_LINK && list_empty(&hdev->pend_le_reports))
			return;
	}

	if (hdev->discovery.result_filtering) {
		/* We are using service discovery */
		if (!is_filter_match(hdev, rssi, eir, eir_len, scan_rsp,
				     scan_rsp_len))
			return;
	}

	if (hdev->discovery.limited) {
		/* Check for limited discoverable bit */
		if (dev_class) {
			if (!(dev_class[1] & 0x20))
				return;
		} else {
			u8 *flags = eir_get_data(eir, eir_len, EIR_FLAGS, NULL);
			if (!flags || !(flags[0] & LE_AD_LIMITED))
				return;
		}
	}

	/* Make sure that the buffer is big enough. The 5 extra bytes
	 * are for the potential CoD field.
	 */
	if (sizeof(*ev) + eir_len + scan_rsp_len + 5 > sizeof(buf))
		return;

	memset(buf, 0, sizeof(buf));

	/* In case of device discovery with BR/EDR devices (pre 1.2), the
	 * RSSI value was reported as 0 when not available. This behavior
	 * is kept when using device discovery. This is required for full
	 * backwards compatibility with the API.
	 *
	 * However when using service discovery, the value 127 will be
	 * returned when the RSSI is not available.
	 */
	if (rssi == HCI_RSSI_INVALID && !hdev->discovery.report_invalid_rssi &&
	    link_type == ACL_LINK)
		rssi = 0;

	bacpy(&ev->addr.bdaddr, bdaddr);
	ev->addr.type = link_to_bdaddr(link_type, addr_type);
	ev->rssi = rssi;
	ev->flags = cpu_to_le32(flags);

	if (eir_len > 0)
		/* Copy EIR or advertising data into event */
		memcpy(ev->eir, eir, eir_len);

	if (dev_class && !eir_get_data(ev->eir, eir_len, EIR_CLASS_OF_DEV,
				       NULL))
		eir_len = eir_append_data(ev->eir, eir_len, EIR_CLASS_OF_DEV,
					  dev_class, 3);

	if (scan_rsp_len > 0)
		/* Append scan response data to event */
		memcpy(ev->eir + eir_len, scan_rsp, scan_rsp_len);

	ev->eir_len = cpu_to_le16(eir_len + scan_rsp_len);
	ev_size = sizeof(*ev) + eir_len + scan_rsp_len;

	mgmt_event(MGMT_EV_DEVICE_FOUND, hdev, ev, ev_size, NULL);
}

void mgmt_remote_name(struct hci_dev *hdev, bdaddr_t *bdaddr, u8 link_type,
		      u8 addr_type, s8 rssi, u8 *name, u8 name_len)
{
	struct mgmt_ev_device_found *ev;
	char buf[sizeof(*ev) + HCI_MAX_NAME_LENGTH + 2];
	u16 eir_len;

	ev = (struct mgmt_ev_device_found *) buf;

	memset(buf, 0, sizeof(buf));

	bacpy(&ev->addr.bdaddr, bdaddr);
	ev->addr.type = link_to_bdaddr(link_type, addr_type);
	ev->rssi = rssi;

	eir_len = eir_append_data(ev->eir, 0, EIR_NAME_COMPLETE, name,
				  name_len);

	ev->eir_len = cpu_to_le16(eir_len);

	mgmt_event(MGMT_EV_DEVICE_FOUND, hdev, ev, sizeof(*ev) + eir_len, NULL);
}

void mgmt_discovering(struct hci_dev *hdev, u8 discovering)
{
	struct mgmt_ev_discovering ev;

	BT_DBG("%s discovering %u", hdev->name, discovering);

	memset(&ev, 0, sizeof(ev));
	ev.type = hdev->discovery.type;
	ev.discovering = discovering;

	mgmt_event(MGMT_EV_DISCOVERING, hdev, &ev, sizeof(ev), NULL);
}

static struct hci_mgmt_chan chan = {
	.channel	= HCI_CHANNEL_CONTROL,
	.handler_count	= ARRAY_SIZE(mgmt_handlers),
	.handlers	= mgmt_handlers,
	.hdev_init	= mgmt_init_hdev,
};

int mgmt_init(void)
{
	return hci_mgmt_chan_register(&chan);
}

void mgmt_exit(void)
{
	hci_mgmt_chan_unregister(&chan);
}<|MERGE_RESOLUTION|>--- conflicted
+++ resolved
@@ -2284,36 +2284,6 @@
 			conn = NULL;
 
 		err = hci_remove_link_key(hdev, &cp->addr.bdaddr);
-<<<<<<< HEAD
-	} else {
-		u8 addr_type;
-
-		if (cp->addr.type == BDADDR_LE_PUBLIC)
-			addr_type = ADDR_LE_DEV_PUBLIC;
-		else
-			addr_type = ADDR_LE_DEV_RANDOM;
-
-		conn = hci_conn_hash_lookup_ba(hdev, LE_LINK,
-					       &cp->addr.bdaddr);
-		if (conn) {
-			/* Defer clearing up the connection parameters
-			 * until closing to give a chance of keeping
-			 * them if a repairing happens.
-			 */
-			set_bit(HCI_CONN_PARAM_REMOVAL_PEND, &conn->flags);
-
-			/* If disconnection is not requested, then
-			 * clear the connection variable so that the
-			 * link is not terminated.
-			 */
-			if (!cp->disconnect)
-				conn = NULL;
-		} else {
-			hci_conn_params_del(hdev, &cp->addr.bdaddr, addr_type);
-		}
-
-		hci_remove_irk(hdev, &cp->addr.bdaddr, addr_type);
-=======
 		if (err < 0) {
 			err = mgmt_cmd_complete(sk, hdev->id,
 						MGMT_OP_UNPAIR_DEVICE,
@@ -2327,7 +2297,6 @@
 
 	/* LE address type */
 	addr_type = le_addr_type(cp->addr.type);
->>>>>>> f2ed3bfc
 
 	hci_remove_irk(hdev, &cp->addr.bdaddr, addr_type);
 
