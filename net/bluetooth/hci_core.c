--- conflicted
+++ resolved
@@ -1521,10 +1521,6 @@
 			hdev->shutdown(hdev);
 	}
 
-	/* do not call cancel_delayed_work_sync for power_off here as
-	 * hci_dev_do_close function is called from work handler which might
-	 * cause deadlock. Instead to it in hci_unregister_dev
-	*/
 	cancel_delayed_work(&hdev->power_off);
 
 	hci_request_cancel_all(hdev);
@@ -1543,17 +1539,13 @@
 	flush_work(&hdev->rx_work);
 
 	if (hdev->discov_timeout > 0) {
-<<<<<<< HEAD
-		cancel_delayed_work_sync(&hdev->discov_off);
-=======
->>>>>>> f2ed3bfc
 		hdev->discov_timeout = 0;
 		hci_dev_clear_flag(hdev, HCI_DISCOVERABLE);
 		hci_dev_clear_flag(hdev, HCI_LIMITED_DISCOVERABLE);
 	}
 
 	if (hci_dev_test_and_clear_flag(hdev, HCI_SERVICE_CACHE))
-		cancel_delayed_work_sync(&hdev->service_cache);
+		cancel_delayed_work(&hdev->service_cache);
 
 	if (hci_dev_test_flag(hdev, HCI_MGMT))
 		cancel_delayed_work_sync(&hdev->rpa_expired);
@@ -3148,14 +3140,7 @@
 
 	cancel_work_sync(&hdev->power_on);
 
-<<<<<<< HEAD
-	/* hci_dev_do_close does not call cancel_delayed_work_sync on power_off
-	 * work, call it here while deregistration before wqs are destroyed
-	*/
-	cancel_delayed_work_sync(&hdev->power_off);
-=======
 	hci_dev_do_close(hdev);
->>>>>>> f2ed3bfc
 
 	if (!test_bit(HCI_INIT, &hdev->flags) &&
 	    !hci_dev_test_flag(hdev, HCI_SETUP) &&
