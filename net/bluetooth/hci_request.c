--- conflicted
+++ resolved
@@ -1140,11 +1140,7 @@
 
 	/* Instance 0x00 always set local name */
 	if (instance == 0x00)
-<<<<<<< HEAD
-		return 1;
-=======
 		return true;
->>>>>>> c1084c27
 
 	adv_instance = hci_find_adv_instance(hdev, instance);
 	if (!adv_instance)
@@ -1161,14 +1157,8 @@
 {
 	struct hci_cp_set_event_filter f;
 
-<<<<<<< HEAD
-	/* Instance 0x00 always set local name */
-	if (instance == 0x00)
-		return 1;
-=======
 	if (!hci_dev_test_flag(req->hdev, HCI_BREDR_ENABLED))
 		return;
->>>>>>> c1084c27
 
 	if (hci_dev_test_flag(req->hdev, HCI_EVENT_FILTER_CONFIGURED)) {
 		memset(&f, 0, sizeof(f));
