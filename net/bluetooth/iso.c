// SPDX-License-Identifier: GPL-2.0
/*
 * BlueZ - Bluetooth protocol stack for Linux
 *
 * Copyright (C) 2022 Intel Corporation
 * Copyright 2023 NXP
 */

#include <linux/module.h>
#include <linux/debugfs.h>
#include <linux/seq_file.h>
#include <linux/sched/signal.h>

#include <net/bluetooth/bluetooth.h>
#include <net/bluetooth/hci_core.h>
#include <net/bluetooth/iso.h>

static const struct proto_ops iso_sock_ops;

static struct bt_sock_list iso_sk_list = {
	.lock = __RW_LOCK_UNLOCKED(iso_sk_list.lock)
};

/* ---- ISO connections ---- */
struct iso_conn {
	struct hci_conn	*hcon;

	/* @lock: spinlock protecting changes to iso_conn fields */
	spinlock_t	lock;
	struct sock	*sk;

	struct delayed_work	timeout_work;

	struct sk_buff	*rx_skb;
	__u32		rx_len;
	__u16		tx_sn;
};

#define iso_conn_lock(c)	spin_lock(&(c)->lock)
#define iso_conn_unlock(c)	spin_unlock(&(c)->lock)

static void iso_sock_close(struct sock *sk);
static void iso_sock_kill(struct sock *sk);

/* ----- ISO socket info ----- */
#define iso_pi(sk) ((struct iso_pinfo *)sk)

#define EIR_SERVICE_DATA_LENGTH 4
#define BASE_MAX_LENGTH (HCI_MAX_PER_AD_LENGTH - EIR_SERVICE_DATA_LENGTH)

/* iso_pinfo flags values */
enum {
	BT_SK_BIG_SYNC,
	BT_SK_PA_SYNC,
};

struct iso_pinfo {
	struct bt_sock		bt;
	bdaddr_t		src;
	__u8			src_type;
	bdaddr_t		dst;
	__u8			dst_type;
	__u8			bc_sid;
	__u8			bc_num_bis;
	__u8			bc_bis[ISO_MAX_NUM_BIS];
	__u16			sync_handle;
	unsigned long		flags;
	struct bt_iso_qos	qos;
	bool			qos_user_set;
	__u8			base_len;
	__u8			base[BASE_MAX_LENGTH];
	struct iso_conn		*conn;
};

static struct bt_iso_qos default_qos;

static bool check_ucast_qos(struct bt_iso_qos *qos);
static bool check_bcast_qos(struct bt_iso_qos *qos);
static bool iso_match_sid(struct sock *sk, void *data);
static bool iso_match_sync_handle(struct sock *sk, void *data);
static void iso_sock_disconn(struct sock *sk);

/* ---- ISO timers ---- */
#define ISO_CONN_TIMEOUT	(HZ * 40)
#define ISO_DISCONN_TIMEOUT	(HZ * 2)

static void iso_sock_timeout(struct work_struct *work)
{
	struct iso_conn *conn = container_of(work, struct iso_conn,
					     timeout_work.work);
	struct sock *sk;

	iso_conn_lock(conn);
	sk = conn->sk;
	if (sk)
		sock_hold(sk);
	iso_conn_unlock(conn);

	if (!sk)
		return;

	BT_DBG("sock %p state %d", sk, sk->sk_state);

	lock_sock(sk);
	sk->sk_err = ETIMEDOUT;
	sk->sk_state_change(sk);
	release_sock(sk);
	sock_put(sk);
}

static void iso_sock_set_timer(struct sock *sk, long timeout)
{
	if (!iso_pi(sk)->conn)
		return;

	BT_DBG("sock %p state %d timeout %ld", sk, sk->sk_state, timeout);
	cancel_delayed_work(&iso_pi(sk)->conn->timeout_work);
	schedule_delayed_work(&iso_pi(sk)->conn->timeout_work, timeout);
}

static void iso_sock_clear_timer(struct sock *sk)
{
	if (!iso_pi(sk)->conn)
		return;

	BT_DBG("sock %p state %d", sk, sk->sk_state);
	cancel_delayed_work(&iso_pi(sk)->conn->timeout_work);
}

/* ---- ISO connections ---- */
static struct iso_conn *iso_conn_add(struct hci_conn *hcon)
{
	struct iso_conn *conn = hcon->iso_data;

	if (conn) {
		if (!conn->hcon)
			conn->hcon = hcon;
		return conn;
	}

	conn = kzalloc(sizeof(*conn), GFP_KERNEL);
	if (!conn)
		return NULL;

	spin_lock_init(&conn->lock);
	INIT_DELAYED_WORK(&conn->timeout_work, iso_sock_timeout);

	hcon->iso_data = conn;
	conn->hcon = hcon;
	conn->tx_sn = 0;

	BT_DBG("hcon %p conn %p", hcon, conn);

	return conn;
}

/* Delete channel. Must be called on the locked socket. */
static void iso_chan_del(struct sock *sk, int err)
{
	struct iso_conn *conn;
	struct sock *parent;

	conn = iso_pi(sk)->conn;

	BT_DBG("sk %p, conn %p, err %d", sk, conn, err);

	if (conn) {
		iso_conn_lock(conn);
		conn->sk = NULL;
		iso_pi(sk)->conn = NULL;
		iso_conn_unlock(conn);

		if (conn->hcon)
			hci_conn_drop(conn->hcon);
	}

	sk->sk_state = BT_CLOSED;
	sk->sk_err   = err;

	parent = bt_sk(sk)->parent;
	if (parent) {
		bt_accept_unlink(sk);
		parent->sk_data_ready(parent);
	} else {
		sk->sk_state_change(sk);
	}

	sock_set_flag(sk, SOCK_ZAPPED);
}

static void iso_conn_del(struct hci_conn *hcon, int err)
{
	struct iso_conn *conn = hcon->iso_data;
	struct sock *sk;

	if (!conn)
		return;

	BT_DBG("hcon %p conn %p, err %d", hcon, conn, err);

	/* Kill socket */
	iso_conn_lock(conn);
	sk = conn->sk;
	if (sk)
		sock_hold(sk);
	iso_conn_unlock(conn);

	if (sk) {
		lock_sock(sk);
		iso_sock_clear_timer(sk);
		iso_chan_del(sk, err);
		release_sock(sk);
		sock_put(sk);
	}

	/* Ensure no more work items will run before freeing conn. */
	cancel_delayed_work_sync(&conn->timeout_work);

	hcon->iso_data = NULL;
	kfree(conn);
}

static int __iso_chan_add(struct iso_conn *conn, struct sock *sk,
			  struct sock *parent)
{
	BT_DBG("conn %p", conn);

	if (iso_pi(sk)->conn == conn && conn->sk == sk)
		return 0;

	if (conn->sk) {
		BT_ERR("conn->sk already set");
		return -EBUSY;
	}

	iso_pi(sk)->conn = conn;
	conn->sk = sk;

	if (parent)
		bt_accept_enqueue(parent, sk, true);

	return 0;
}

static int iso_chan_add(struct iso_conn *conn, struct sock *sk,
			struct sock *parent)
{
	int err;

	iso_conn_lock(conn);
	err = __iso_chan_add(conn, sk, parent);
	iso_conn_unlock(conn);

	return err;
}

static inline u8 le_addr_type(u8 bdaddr_type)
{
	if (bdaddr_type == BDADDR_LE_PUBLIC)
		return ADDR_LE_DEV_PUBLIC;
	else
		return ADDR_LE_DEV_RANDOM;
}

static int iso_connect_bis(struct sock *sk)
{
	struct iso_conn *conn;
	struct hci_conn *hcon;
	struct hci_dev  *hdev;
	int err;

	BT_DBG("%pMR", &iso_pi(sk)->src);

	hdev = hci_get_route(&iso_pi(sk)->dst, &iso_pi(sk)->src,
			     iso_pi(sk)->src_type);
	if (!hdev)
		return -EHOSTUNREACH;

	hci_dev_lock(hdev);

	if (!bis_capable(hdev)) {
		err = -EOPNOTSUPP;
		goto unlock;
<<<<<<< HEAD
=======
	}

	/* Fail if user set invalid QoS */
	if (iso_pi(sk)->qos_user_set && !check_bcast_qos(&iso_pi(sk)->qos)) {
		iso_pi(sk)->qos = default_qos;
		err = -EINVAL;
		goto unlock;
>>>>>>> ccf0a997
	}

	/* Fail if out PHYs are marked as disabled */
	if (!iso_pi(sk)->qos.bcast.out.phy) {
		err = -EINVAL;
		goto unlock;
	}

<<<<<<< HEAD
	hcon = hci_connect_bis(hdev, &iso_pi(sk)->dst, iso_pi(sk)->dst_type,
			       &iso_pi(sk)->qos, iso_pi(sk)->base_len,
			       iso_pi(sk)->base);
	if (IS_ERR(hcon)) {
		err = PTR_ERR(hcon);
		goto unlock;
=======
	/* Just bind if DEFER_SETUP has been set */
	if (test_bit(BT_SK_DEFER_SETUP, &bt_sk(sk)->flags)) {
		hcon = hci_bind_bis(hdev, &iso_pi(sk)->dst,
				    &iso_pi(sk)->qos, iso_pi(sk)->base_len,
				    iso_pi(sk)->base);
		if (IS_ERR(hcon)) {
			err = PTR_ERR(hcon);
			goto unlock;
		}
	} else {
		hcon = hci_connect_bis(hdev, &iso_pi(sk)->dst,
				       le_addr_type(iso_pi(sk)->dst_type),
				       &iso_pi(sk)->qos, iso_pi(sk)->base_len,
				       iso_pi(sk)->base);
		if (IS_ERR(hcon)) {
			err = PTR_ERR(hcon);
			goto unlock;
		}
>>>>>>> ccf0a997
	}

	conn = iso_conn_add(hcon);
	if (!conn) {
		hci_conn_drop(hcon);
		err = -ENOMEM;
		goto unlock;
	}

	lock_sock(sk);

	err = iso_chan_add(conn, sk, NULL);
	if (err) {
		release_sock(sk);
		goto unlock;
	}

	/* Update source addr of the socket */
	bacpy(&iso_pi(sk)->src, &hcon->src);

	if (hcon->state == BT_CONNECTED) {
		iso_sock_clear_timer(sk);
		sk->sk_state = BT_CONNECTED;
	} else if (test_bit(BT_SK_DEFER_SETUP, &bt_sk(sk)->flags)) {
		iso_sock_clear_timer(sk);
		sk->sk_state = BT_CONNECT;
	} else {
		sk->sk_state = BT_CONNECT;
		iso_sock_set_timer(sk, sk->sk_sndtimeo);
	}

	release_sock(sk);

unlock:
	hci_dev_unlock(hdev);
	hci_dev_put(hdev);
	return err;
}

static int iso_connect_cis(struct sock *sk)
{
	struct iso_conn *conn;
	struct hci_conn *hcon;
	struct hci_dev  *hdev;
	int err;

	BT_DBG("%pMR -> %pMR", &iso_pi(sk)->src, &iso_pi(sk)->dst);

	hdev = hci_get_route(&iso_pi(sk)->dst, &iso_pi(sk)->src,
			     iso_pi(sk)->src_type);
	if (!hdev)
		return -EHOSTUNREACH;

	hci_dev_lock(hdev);

	if (!cis_central_capable(hdev)) {
		err = -EOPNOTSUPP;
		goto unlock;
<<<<<<< HEAD
=======
	}

	/* Fail if user set invalid QoS */
	if (iso_pi(sk)->qos_user_set && !check_ucast_qos(&iso_pi(sk)->qos)) {
		iso_pi(sk)->qos = default_qos;
		err = -EINVAL;
		goto unlock;
>>>>>>> ccf0a997
	}

	/* Fail if either PHYs are marked as disabled */
	if (!iso_pi(sk)->qos.ucast.in.phy && !iso_pi(sk)->qos.ucast.out.phy) {
		err = -EINVAL;
		goto unlock;
	}

	/* Just bind if DEFER_SETUP has been set */
	if (test_bit(BT_SK_DEFER_SETUP, &bt_sk(sk)->flags)) {
		hcon = hci_bind_cis(hdev, &iso_pi(sk)->dst,
				    le_addr_type(iso_pi(sk)->dst_type),
				    &iso_pi(sk)->qos);
		if (IS_ERR(hcon)) {
			err = PTR_ERR(hcon);
			goto unlock;
		}
	} else {
		hcon = hci_connect_cis(hdev, &iso_pi(sk)->dst,
				       le_addr_type(iso_pi(sk)->dst_type),
				       &iso_pi(sk)->qos);
		if (IS_ERR(hcon)) {
			err = PTR_ERR(hcon);
			goto unlock;
		}
	}

	conn = iso_conn_add(hcon);
	if (!conn) {
		hci_conn_drop(hcon);
		err = -ENOMEM;
		goto unlock;
	}

	lock_sock(sk);

	err = iso_chan_add(conn, sk, NULL);
	if (err) {
		release_sock(sk);
		goto unlock;
	}

	/* Update source addr of the socket */
	bacpy(&iso_pi(sk)->src, &hcon->src);

	if (hcon->state == BT_CONNECTED) {
		iso_sock_clear_timer(sk);
		sk->sk_state = BT_CONNECTED;
	} else if (test_bit(BT_SK_DEFER_SETUP, &bt_sk(sk)->flags)) {
		iso_sock_clear_timer(sk);
		sk->sk_state = BT_CONNECT;
	} else {
		sk->sk_state = BT_CONNECT;
		iso_sock_set_timer(sk, sk->sk_sndtimeo);
	}

	release_sock(sk);

unlock:
	hci_dev_unlock(hdev);
	hci_dev_put(hdev);
	return err;
}

static struct bt_iso_qos *iso_sock_get_qos(struct sock *sk)
{
	if (sk->sk_state == BT_CONNECTED || sk->sk_state == BT_CONNECT2)
		return &iso_pi(sk)->conn->hcon->iso_qos;

	return &iso_pi(sk)->qos;
}

static int iso_send_frame(struct sock *sk, struct sk_buff *skb)
{
	struct iso_conn *conn = iso_pi(sk)->conn;
	struct bt_iso_qos *qos = iso_sock_get_qos(sk);
	struct hci_iso_data_hdr *hdr;
	int len = 0;

	BT_DBG("sk %p len %d", sk, skb->len);

	if (skb->len > qos->ucast.out.sdu)
		return -EMSGSIZE;

	len = skb->len;

	/* Push ISO data header */
	hdr = skb_push(skb, HCI_ISO_DATA_HDR_SIZE);
	hdr->sn = cpu_to_le16(conn->tx_sn++);
	hdr->slen = cpu_to_le16(hci_iso_data_len_pack(len,
						      HCI_ISO_STATUS_VALID));

	if (sk->sk_state == BT_CONNECTED)
		hci_send_iso(conn->hcon, skb);
	else
		len = -ENOTCONN;

	return len;
}

static void iso_recv_frame(struct iso_conn *conn, struct sk_buff *skb)
{
	struct sock *sk;

	iso_conn_lock(conn);
	sk = conn->sk;
	iso_conn_unlock(conn);

	if (!sk)
		goto drop;

	BT_DBG("sk %p len %d", sk, skb->len);

	if (sk->sk_state != BT_CONNECTED)
		goto drop;

	if (!sock_queue_rcv_skb(sk, skb))
		return;

drop:
	kfree_skb(skb);
}

/* -------- Socket interface ---------- */
static struct sock *__iso_get_sock_listen_by_addr(bdaddr_t *src, bdaddr_t *dst)
{
	struct sock *sk;

	sk_for_each(sk, &iso_sk_list.head) {
		if (sk->sk_state != BT_LISTEN)
			continue;

		if (bacmp(&iso_pi(sk)->dst, dst))
			continue;

		if (!bacmp(&iso_pi(sk)->src, src))
			return sk;
	}

	return NULL;
}

static struct sock *__iso_get_sock_listen_by_sid(bdaddr_t *ba, bdaddr_t *bc,
						 __u8 sid)
{
	struct sock *sk;

	sk_for_each(sk, &iso_sk_list.head) {
		if (sk->sk_state != BT_LISTEN)
			continue;

		if (bacmp(&iso_pi(sk)->src, ba))
			continue;

		if (bacmp(&iso_pi(sk)->dst, bc))
			continue;

		if (iso_pi(sk)->bc_sid == sid)
			return sk;
	}

	return NULL;
}

typedef bool (*iso_sock_match_t)(struct sock *sk, void *data);

/* Find socket listening:
 * source bdaddr (Unicast)
 * destination bdaddr (Broadcast only)
 * match func - pass NULL to ignore
 * match func data - pass -1 to ignore
 * Returns closest match.
 */
static struct sock *iso_get_sock_listen(bdaddr_t *src, bdaddr_t *dst,
					iso_sock_match_t match, void *data)
{
	struct sock *sk = NULL, *sk1 = NULL;

	read_lock(&iso_sk_list.lock);

	sk_for_each(sk, &iso_sk_list.head) {
		if (sk->sk_state != BT_LISTEN)
			continue;

		/* Match Broadcast destination */
		if (bacmp(dst, BDADDR_ANY) && bacmp(&iso_pi(sk)->dst, dst))
			continue;

		/* Use Match function if provided */
		if (match && !match(sk, data))
			continue;

		/* Exact match. */
		if (!bacmp(&iso_pi(sk)->src, src))
			break;

		/* Closest match */
		if (!bacmp(&iso_pi(sk)->src, BDADDR_ANY))
			sk1 = sk;
	}

	read_unlock(&iso_sk_list.lock);

	return sk ? sk : sk1;
}

static void iso_sock_destruct(struct sock *sk)
{
	BT_DBG("sk %p", sk);

	skb_queue_purge(&sk->sk_receive_queue);
	skb_queue_purge(&sk->sk_write_queue);
}

static void iso_sock_cleanup_listen(struct sock *parent)
{
	struct sock *sk;

	BT_DBG("parent %p", parent);

	/* Close not yet accepted channels */
	while ((sk = bt_accept_dequeue(parent, NULL))) {
		iso_sock_close(sk);
		iso_sock_kill(sk);
	}

	/* If listening socket stands for a PA sync connection,
	 * properly disconnect the hcon and socket.
	 */
	if (iso_pi(parent)->conn && iso_pi(parent)->conn->hcon &&
	    test_bit(HCI_CONN_PA_SYNC, &iso_pi(parent)->conn->hcon->flags)) {
		iso_sock_disconn(parent);
		return;
	}

	parent->sk_state  = BT_CLOSED;
	sock_set_flag(parent, SOCK_ZAPPED);
}

/* Kill socket (only if zapped and orphan)
 * Must be called on unlocked socket.
 */
static void iso_sock_kill(struct sock *sk)
{
	if (!sock_flag(sk, SOCK_ZAPPED) || sk->sk_socket ||
	    sock_flag(sk, SOCK_DEAD))
		return;

	BT_DBG("sk %p state %d", sk, sk->sk_state);

	/* Kill poor orphan */
	bt_sock_unlink(&iso_sk_list, sk);
	sock_set_flag(sk, SOCK_DEAD);
	sock_put(sk);
}

static void iso_sock_disconn(struct sock *sk)
{
	sk->sk_state = BT_DISCONN;
	iso_sock_set_timer(sk, ISO_DISCONN_TIMEOUT);
	iso_conn_lock(iso_pi(sk)->conn);
	hci_conn_drop(iso_pi(sk)->conn->hcon);
	iso_pi(sk)->conn->hcon = NULL;
	iso_conn_unlock(iso_pi(sk)->conn);
}

static void __iso_sock_close(struct sock *sk)
{
	BT_DBG("sk %p state %d socket %p", sk, sk->sk_state, sk->sk_socket);

	switch (sk->sk_state) {
	case BT_LISTEN:
		iso_sock_cleanup_listen(sk);
		break;

	case BT_CONNECT:
	case BT_CONNECTED:
	case BT_CONFIG:
		if (iso_pi(sk)->conn->hcon)
			iso_sock_disconn(sk);
		else
			iso_chan_del(sk, ECONNRESET);
		break;

	case BT_CONNECT2:
		if (iso_pi(sk)->conn->hcon &&
		    (test_bit(HCI_CONN_PA_SYNC, &iso_pi(sk)->conn->hcon->flags) ||
		    test_bit(HCI_CONN_PA_SYNC_FAILED, &iso_pi(sk)->conn->hcon->flags)))
			iso_sock_disconn(sk);
		else
			iso_chan_del(sk, ECONNRESET);
		break;
	case BT_DISCONN:
		iso_chan_del(sk, ECONNRESET);
		break;

	default:
		sock_set_flag(sk, SOCK_ZAPPED);
		break;
	}
}

/* Must be called on unlocked socket. */
static void iso_sock_close(struct sock *sk)
{
	iso_sock_clear_timer(sk);
	lock_sock(sk);
	__iso_sock_close(sk);
	release_sock(sk);
	iso_sock_kill(sk);
}

static void iso_sock_init(struct sock *sk, struct sock *parent)
{
	BT_DBG("sk %p", sk);

	if (parent) {
		sk->sk_type = parent->sk_type;
		bt_sk(sk)->flags = bt_sk(parent)->flags;
		security_sk_clone(parent, sk);
	}
}

static struct proto iso_proto = {
	.name		= "ISO",
	.owner		= THIS_MODULE,
	.obj_size	= sizeof(struct iso_pinfo)
};

#define DEFAULT_IO_QOS \
{ \
	.interval	= 10000u, \
	.latency	= 10u, \
	.sdu		= 40u, \
	.phy		= BT_ISO_PHY_2M, \
	.rtn		= 2u, \
}

static struct bt_iso_qos default_qos = {
	.bcast = {
		.big			= BT_ISO_QOS_BIG_UNSET,
		.bis			= BT_ISO_QOS_BIS_UNSET,
		.sync_factor		= 0x01,
		.packing		= 0x00,
		.framing		= 0x00,
		.in			= DEFAULT_IO_QOS,
		.out			= DEFAULT_IO_QOS,
		.encryption		= 0x00,
		.bcode			= {0x00},
		.options		= 0x00,
		.skip			= 0x0000,
		.sync_timeout		= 0x4000,
		.sync_cte_type		= 0x00,
		.mse			= 0x00,
		.timeout		= 0x4000,
	},
};

static struct sock *iso_sock_alloc(struct net *net, struct socket *sock,
				   int proto, gfp_t prio, int kern)
{
	struct sock *sk;

	sk = bt_sock_alloc(net, sock, &iso_proto, proto, prio, kern);
	if (!sk)
		return NULL;

	sk->sk_destruct = iso_sock_destruct;
	sk->sk_sndtimeo = ISO_CONN_TIMEOUT;

	/* Set address type as public as default src address is BDADDR_ANY */
	iso_pi(sk)->src_type = BDADDR_LE_PUBLIC;

	iso_pi(sk)->qos = default_qos;

	bt_sock_link(&iso_sk_list, sk);
	return sk;
}

static int iso_sock_create(struct net *net, struct socket *sock, int protocol,
			   int kern)
{
	struct sock *sk;

	BT_DBG("sock %p", sock);

	sock->state = SS_UNCONNECTED;

	if (sock->type != SOCK_SEQPACKET)
		return -ESOCKTNOSUPPORT;

	sock->ops = &iso_sock_ops;

	sk = iso_sock_alloc(net, sock, protocol, GFP_ATOMIC, kern);
	if (!sk)
		return -ENOMEM;

	iso_sock_init(sk, NULL);
	return 0;
}

static int iso_sock_bind_bc(struct socket *sock, struct sockaddr *addr,
			    int addr_len)
{
	struct sockaddr_iso *sa = (struct sockaddr_iso *)addr;
	struct sock *sk = sock->sk;
	int i;

	BT_DBG("sk %p bc_sid %u bc_num_bis %u", sk, sa->iso_bc->bc_sid,
	       sa->iso_bc->bc_num_bis);

	if (addr_len > sizeof(*sa) + sizeof(*sa->iso_bc) ||
	    sa->iso_bc->bc_num_bis < 0x01 || sa->iso_bc->bc_num_bis > 0x1f)
		return -EINVAL;

	bacpy(&iso_pi(sk)->dst, &sa->iso_bc->bc_bdaddr);
	iso_pi(sk)->dst_type = sa->iso_bc->bc_bdaddr_type;
	iso_pi(sk)->sync_handle = -1;
	iso_pi(sk)->bc_sid = sa->iso_bc->bc_sid;
	iso_pi(sk)->bc_num_bis = sa->iso_bc->bc_num_bis;

	for (i = 0; i < iso_pi(sk)->bc_num_bis; i++) {
		if (sa->iso_bc->bc_bis[i] < 0x01 ||
		    sa->iso_bc->bc_bis[i] > 0x1f)
			return -EINVAL;

		memcpy(iso_pi(sk)->bc_bis, sa->iso_bc->bc_bis,
		       iso_pi(sk)->bc_num_bis);
	}

	return 0;
}

static int iso_sock_bind(struct socket *sock, struct sockaddr *addr,
			 int addr_len)
{
	struct sockaddr_iso *sa = (struct sockaddr_iso *)addr;
	struct sock *sk = sock->sk;
	int err = 0;

	BT_DBG("sk %p %pMR type %u", sk, &sa->iso_bdaddr, sa->iso_bdaddr_type);

	if (!addr || addr_len < sizeof(struct sockaddr_iso) ||
	    addr->sa_family != AF_BLUETOOTH)
		return -EINVAL;

	lock_sock(sk);

	if (sk->sk_state != BT_OPEN) {
		err = -EBADFD;
		goto done;
	}

	if (sk->sk_type != SOCK_SEQPACKET) {
		err = -EINVAL;
		goto done;
	}

	/* Check if the address type is of LE type */
	if (!bdaddr_type_is_le(sa->iso_bdaddr_type)) {
		err = -EINVAL;
		goto done;
	}

	bacpy(&iso_pi(sk)->src, &sa->iso_bdaddr);
	iso_pi(sk)->src_type = sa->iso_bdaddr_type;

	/* Check for Broadcast address */
	if (addr_len > sizeof(*sa)) {
		err = iso_sock_bind_bc(sock, addr, addr_len);
		if (err)
			goto done;
	}

	sk->sk_state = BT_BOUND;

done:
	release_sock(sk);
	return err;
}

static int iso_sock_connect(struct socket *sock, struct sockaddr *addr,
			    int alen, int flags)
{
	struct sockaddr_iso *sa = (struct sockaddr_iso *)addr;
	struct sock *sk = sock->sk;
	int err;

	BT_DBG("sk %p", sk);

	if (alen < sizeof(struct sockaddr_iso) ||
	    addr->sa_family != AF_BLUETOOTH)
		return -EINVAL;

	if (sk->sk_state != BT_OPEN && sk->sk_state != BT_BOUND)
		return -EBADFD;

	if (sk->sk_type != SOCK_SEQPACKET)
		return -EINVAL;

	/* Check if the address type is of LE type */
	if (!bdaddr_type_is_le(sa->iso_bdaddr_type))
		return -EINVAL;

	lock_sock(sk);

	bacpy(&iso_pi(sk)->dst, &sa->iso_bdaddr);
	iso_pi(sk)->dst_type = sa->iso_bdaddr_type;

	release_sock(sk);

	if (bacmp(&iso_pi(sk)->dst, BDADDR_ANY))
		err = iso_connect_cis(sk);
	else
		err = iso_connect_bis(sk);

	if (err)
		return err;

	lock_sock(sk);

	if (!test_bit(BT_SK_DEFER_SETUP, &bt_sk(sk)->flags)) {
		err = bt_sock_wait_state(sk, BT_CONNECTED,
					 sock_sndtimeo(sk, flags & O_NONBLOCK));
	}

	release_sock(sk);
	return err;
}

static int iso_listen_bis(struct sock *sk)
{
	struct hci_dev *hdev;
	int err = 0;

	BT_DBG("%pMR -> %pMR (SID 0x%2.2x)", &iso_pi(sk)->src,
	       &iso_pi(sk)->dst, iso_pi(sk)->bc_sid);

	write_lock(&iso_sk_list.lock);

	if (__iso_get_sock_listen_by_sid(&iso_pi(sk)->src, &iso_pi(sk)->dst,
					 iso_pi(sk)->bc_sid))
		err = -EADDRINUSE;

	write_unlock(&iso_sk_list.lock);

	if (err)
		return err;

	hdev = hci_get_route(&iso_pi(sk)->dst, &iso_pi(sk)->src,
			     iso_pi(sk)->src_type);
	if (!hdev)
		return -EHOSTUNREACH;

	/* Fail if user set invalid QoS */
	if (iso_pi(sk)->qos_user_set && !check_bcast_qos(&iso_pi(sk)->qos)) {
		iso_pi(sk)->qos = default_qos;
		return -EINVAL;
	}

	err = hci_pa_create_sync(hdev, &iso_pi(sk)->dst,
				 le_addr_type(iso_pi(sk)->dst_type),
				 iso_pi(sk)->bc_sid, &iso_pi(sk)->qos);

	hci_dev_put(hdev);

	return err;
}

static int iso_listen_cis(struct sock *sk)
{
	int err = 0;

	BT_DBG("%pMR", &iso_pi(sk)->src);

	write_lock(&iso_sk_list.lock);

	if (__iso_get_sock_listen_by_addr(&iso_pi(sk)->src, &iso_pi(sk)->dst))
		err = -EADDRINUSE;

	write_unlock(&iso_sk_list.lock);

	return err;
}

static int iso_sock_listen(struct socket *sock, int backlog)
{
	struct sock *sk = sock->sk;
	int err = 0;

	BT_DBG("sk %p backlog %d", sk, backlog);

	lock_sock(sk);

	if (sk->sk_state != BT_BOUND) {
		err = -EBADFD;
		goto done;
	}

	if (sk->sk_type != SOCK_SEQPACKET) {
		err = -EINVAL;
		goto done;
	}

	if (!bacmp(&iso_pi(sk)->dst, BDADDR_ANY))
		err = iso_listen_cis(sk);
	else
		err = iso_listen_bis(sk);

	if (err)
		goto done;

	sk->sk_max_ack_backlog = backlog;
	sk->sk_ack_backlog = 0;

	sk->sk_state = BT_LISTEN;

done:
	release_sock(sk);
	return err;
}

static int iso_sock_accept(struct socket *sock, struct socket *newsock,
			   int flags, bool kern)
{
	DEFINE_WAIT_FUNC(wait, woken_wake_function);
	struct sock *sk = sock->sk, *ch;
	long timeo;
	int err = 0;

	lock_sock(sk);

	timeo = sock_rcvtimeo(sk, flags & O_NONBLOCK);

	BT_DBG("sk %p timeo %ld", sk, timeo);

	/* Wait for an incoming connection. (wake-one). */
	add_wait_queue_exclusive(sk_sleep(sk), &wait);
	while (1) {
		if (sk->sk_state != BT_LISTEN) {
			err = -EBADFD;
			break;
		}

		ch = bt_accept_dequeue(sk, newsock);
		if (ch)
			break;

		if (!timeo) {
			err = -EAGAIN;
			break;
		}

		if (signal_pending(current)) {
			err = sock_intr_errno(timeo);
			break;
		}

		release_sock(sk);

		timeo = wait_woken(&wait, TASK_INTERRUPTIBLE, timeo);
		lock_sock(sk);
	}
	remove_wait_queue(sk_sleep(sk), &wait);

	if (err)
		goto done;

	newsock->state = SS_CONNECTED;

	BT_DBG("new socket %p", ch);

done:
	release_sock(sk);
	return err;
}

static int iso_sock_getname(struct socket *sock, struct sockaddr *addr,
			    int peer)
{
	struct sockaddr_iso *sa = (struct sockaddr_iso *)addr;
	struct sock *sk = sock->sk;

	BT_DBG("sock %p, sk %p", sock, sk);

	addr->sa_family = AF_BLUETOOTH;

	if (peer) {
		bacpy(&sa->iso_bdaddr, &iso_pi(sk)->dst);
		sa->iso_bdaddr_type = iso_pi(sk)->dst_type;
	} else {
		bacpy(&sa->iso_bdaddr, &iso_pi(sk)->src);
		sa->iso_bdaddr_type = iso_pi(sk)->src_type;
	}

	return sizeof(struct sockaddr_iso);
}

static int iso_sock_sendmsg(struct socket *sock, struct msghdr *msg,
			    size_t len)
{
	struct sock *sk = sock->sk;
	struct sk_buff *skb, **frag;
	size_t mtu;
	int err;

	BT_DBG("sock %p, sk %p", sock, sk);

	err = sock_error(sk);
	if (err)
		return err;

	if (msg->msg_flags & MSG_OOB)
		return -EOPNOTSUPP;

	lock_sock(sk);

	if (sk->sk_state != BT_CONNECTED) {
		release_sock(sk);
		return -ENOTCONN;
	}

	mtu = iso_pi(sk)->conn->hcon->hdev->iso_mtu;

	release_sock(sk);

	skb = bt_skb_sendmsg(sk, msg, len, mtu, HCI_ISO_DATA_HDR_SIZE, 0);
	if (IS_ERR(skb))
		return PTR_ERR(skb);

	len -= skb->len;

	BT_DBG("skb %p len %d", sk, skb->len);

	/* Continuation fragments */
	frag = &skb_shinfo(skb)->frag_list;
	while (len) {
		struct sk_buff *tmp;

		tmp = bt_skb_sendmsg(sk, msg, len, mtu, 0, 0);
		if (IS_ERR(tmp)) {
			kfree_skb(skb);
			return PTR_ERR(tmp);
		}

		*frag = tmp;

		len  -= tmp->len;

		skb->len += tmp->len;
		skb->data_len += tmp->len;

		BT_DBG("frag %p len %d", *frag, tmp->len);

		frag = &(*frag)->next;
	}

	lock_sock(sk);

	if (sk->sk_state == BT_CONNECTED)
		err = iso_send_frame(sk, skb);
	else
		err = -ENOTCONN;

	release_sock(sk);

	if (err < 0)
		kfree_skb(skb);
	return err;
}

static void iso_conn_defer_accept(struct hci_conn *conn)
{
	struct hci_cp_le_accept_cis cp;
	struct hci_dev *hdev = conn->hdev;

	BT_DBG("conn %p", conn);

	conn->state = BT_CONFIG;

	cp.handle = cpu_to_le16(conn->handle);

	hci_send_cmd(hdev, HCI_OP_LE_ACCEPT_CIS, sizeof(cp), &cp);
}

static void iso_conn_big_sync(struct sock *sk)
{
	int err;
	struct hci_dev *hdev;

	hdev = hci_get_route(&iso_pi(sk)->dst, &iso_pi(sk)->src,
			     iso_pi(sk)->src_type);

	if (!hdev)
		return;

	if (!test_and_set_bit(BT_SK_BIG_SYNC, &iso_pi(sk)->flags)) {
		err = hci_le_big_create_sync(hdev, iso_pi(sk)->conn->hcon,
					     &iso_pi(sk)->qos,
					     iso_pi(sk)->sync_handle,
					     iso_pi(sk)->bc_num_bis,
					     iso_pi(sk)->bc_bis);
		if (err)
			bt_dev_err(hdev, "hci_le_big_create_sync: %d",
				   err);
	}
}

static int iso_sock_recvmsg(struct socket *sock, struct msghdr *msg,
			    size_t len, int flags)
{
	struct sock *sk = sock->sk;
	struct iso_pinfo *pi = iso_pi(sk);

	BT_DBG("sk %p", sk);

	if (test_and_clear_bit(BT_SK_DEFER_SETUP, &bt_sk(sk)->flags)) {
		lock_sock(sk);
		switch (sk->sk_state) {
		case BT_CONNECT2:
			if (pi->conn->hcon &&
			    test_bit(HCI_CONN_PA_SYNC, &pi->conn->hcon->flags)) {
				iso_conn_big_sync(sk);
				sk->sk_state = BT_LISTEN;
			} else {
				iso_conn_defer_accept(pi->conn->hcon);
				sk->sk_state = BT_CONFIG;
			}
			release_sock(sk);
			return 0;
		case BT_CONNECT:
			release_sock(sk);
			return iso_connect_cis(sk);
		default:
			release_sock(sk);
			break;
		}
	}

	return bt_sock_recvmsg(sock, msg, len, flags);
}

static bool check_io_qos(struct bt_iso_io_qos *qos)
{
	/* If no PHY is enable SDU must be 0 */
	if (!qos->phy && qos->sdu)
		return false;

	if (qos->interval && (qos->interval < 0xff || qos->interval > 0xfffff))
		return false;

	if (qos->latency && (qos->latency < 0x05 || qos->latency > 0xfa0))
		return false;

	if (qos->phy > BT_ISO_PHY_ANY)
		return false;

	return true;
}

static bool check_ucast_qos(struct bt_iso_qos *qos)
{
	if (qos->ucast.cig > 0xef && qos->ucast.cig != BT_ISO_QOS_CIG_UNSET)
		return false;

	if (qos->ucast.cis > 0xef && qos->ucast.cis != BT_ISO_QOS_CIS_UNSET)
		return false;

	if (qos->ucast.sca > 0x07)
		return false;

	if (qos->ucast.packing > 0x01)
		return false;

	if (qos->ucast.framing > 0x01)
		return false;

	if (!check_io_qos(&qos->ucast.in))
		return false;

	if (!check_io_qos(&qos->ucast.out))
		return false;

	return true;
}

static bool check_bcast_qos(struct bt_iso_qos *qos)
{
	if (qos->bcast.sync_factor == 0x00)
		return false;

	if (qos->bcast.packing > 0x01)
		return false;

	if (qos->bcast.framing > 0x01)
		return false;

	if (!check_io_qos(&qos->bcast.in))
		return false;

	if (!check_io_qos(&qos->bcast.out))
		return false;

	if (qos->bcast.encryption > 0x01)
		return false;

	if (qos->bcast.options > 0x07)
		return false;

	if (qos->bcast.skip > 0x01f3)
		return false;

	if (qos->bcast.sync_timeout < 0x000a || qos->bcast.sync_timeout > 0x4000)
		return false;

	if (qos->bcast.sync_cte_type > 0x1f)
		return false;

	if (qos->bcast.mse > 0x1f)
		return false;

	if (qos->bcast.timeout < 0x000a || qos->bcast.timeout > 0x4000)
		return false;

	return true;
}

static int iso_sock_setsockopt(struct socket *sock, int level, int optname,
			       sockptr_t optval, unsigned int optlen)
{
	struct sock *sk = sock->sk;
	int len, err = 0;
	struct bt_iso_qos qos = default_qos;
	u32 opt;

	BT_DBG("sk %p", sk);

	lock_sock(sk);

	switch (optname) {
	case BT_DEFER_SETUP:
		if (sk->sk_state != BT_BOUND && sk->sk_state != BT_LISTEN) {
			err = -EINVAL;
			break;
		}

		if (copy_from_sockptr(&opt, optval, sizeof(u32))) {
			err = -EFAULT;
			break;
		}

		if (opt)
			set_bit(BT_SK_DEFER_SETUP, &bt_sk(sk)->flags);
		else
			clear_bit(BT_SK_DEFER_SETUP, &bt_sk(sk)->flags);
		break;

	case BT_PKT_STATUS:
		if (copy_from_sockptr(&opt, optval, sizeof(u32))) {
			err = -EFAULT;
			break;
		}

		if (opt)
			set_bit(BT_SK_PKT_STATUS, &bt_sk(sk)->flags);
		else
			clear_bit(BT_SK_PKT_STATUS, &bt_sk(sk)->flags);
		break;

	case BT_ISO_QOS:
		if (sk->sk_state != BT_OPEN && sk->sk_state != BT_BOUND &&
		    sk->sk_state != BT_CONNECT2) {
			err = -EINVAL;
			break;
		}

		len = min_t(unsigned int, sizeof(qos), optlen);

		if (copy_from_sockptr(&qos, optval, len)) {
			err = -EFAULT;
			break;
		}

		if (len == sizeof(qos.ucast) && !check_ucast_qos(&qos)) {
			err = -EINVAL;
			break;
		}

		iso_pi(sk)->qos = qos;
		iso_pi(sk)->qos_user_set = true;

		break;

	case BT_ISO_BASE:
		if (sk->sk_state != BT_OPEN && sk->sk_state != BT_BOUND &&
		    sk->sk_state != BT_CONNECT2) {
			err = -EINVAL;
			break;
		}

		if (optlen > sizeof(iso_pi(sk)->base)) {
			err = -EOVERFLOW;
			break;
		}

		len = min_t(unsigned int, sizeof(iso_pi(sk)->base), optlen);

		if (copy_from_sockptr(iso_pi(sk)->base, optval, len)) {
			err = -EFAULT;
			break;
		}

		iso_pi(sk)->base_len = len;

		break;

	default:
		err = -ENOPROTOOPT;
		break;
	}

	release_sock(sk);
	return err;
}

static int iso_sock_getsockopt(struct socket *sock, int level, int optname,
			       char __user *optval, int __user *optlen)
{
	struct sock *sk = sock->sk;
	int len, err = 0;
	struct bt_iso_qos *qos;
	u8 base_len;
	u8 *base;

	BT_DBG("sk %p", sk);

	if (get_user(len, optlen))
		return -EFAULT;

	lock_sock(sk);

	switch (optname) {
	case BT_DEFER_SETUP:
		if (sk->sk_state == BT_CONNECTED) {
			err = -EINVAL;
			break;
		}

		if (put_user(test_bit(BT_SK_DEFER_SETUP, &bt_sk(sk)->flags),
			     (u32 __user *)optval))
			err = -EFAULT;

		break;

	case BT_PKT_STATUS:
		if (put_user(test_bit(BT_SK_PKT_STATUS, &bt_sk(sk)->flags),
			     (int __user *)optval))
			err = -EFAULT;
		break;

	case BT_ISO_QOS:
		qos = iso_sock_get_qos(sk);

		len = min_t(unsigned int, len, sizeof(*qos));
		if (copy_to_user(optval, qos, len))
			err = -EFAULT;

		break;

	case BT_ISO_BASE:
		if (sk->sk_state == BT_CONNECTED &&
		    !bacmp(&iso_pi(sk)->dst, BDADDR_ANY)) {
			base_len = iso_pi(sk)->conn->hcon->le_per_adv_data_len;
			base = iso_pi(sk)->conn->hcon->le_per_adv_data;
		} else {
			base_len = iso_pi(sk)->base_len;
			base = iso_pi(sk)->base;
		}

		len = min_t(unsigned int, len, base_len);
		if (copy_to_user(optval, base, len))
			err = -EFAULT;

		break;

	default:
		err = -ENOPROTOOPT;
		break;
	}

	release_sock(sk);
	return err;
}

static int iso_sock_shutdown(struct socket *sock, int how)
{
	struct sock *sk = sock->sk;
	int err = 0;

	BT_DBG("sock %p, sk %p, how %d", sock, sk, how);

	if (!sk)
		return 0;

	sock_hold(sk);
	lock_sock(sk);

	switch (how) {
	case SHUT_RD:
		if (sk->sk_shutdown & RCV_SHUTDOWN)
			goto unlock;
		sk->sk_shutdown |= RCV_SHUTDOWN;
		break;
	case SHUT_WR:
		if (sk->sk_shutdown & SEND_SHUTDOWN)
			goto unlock;
		sk->sk_shutdown |= SEND_SHUTDOWN;
		break;
	case SHUT_RDWR:
		if (sk->sk_shutdown & SHUTDOWN_MASK)
			goto unlock;
		sk->sk_shutdown |= SHUTDOWN_MASK;
		break;
	}

	iso_sock_clear_timer(sk);
	__iso_sock_close(sk);

	if (sock_flag(sk, SOCK_LINGER) && sk->sk_lingertime &&
	    !(current->flags & PF_EXITING))
		err = bt_sock_wait_state(sk, BT_CLOSED, sk->sk_lingertime);

unlock:
	release_sock(sk);
	sock_put(sk);

	return err;
}

static int iso_sock_release(struct socket *sock)
{
	struct sock *sk = sock->sk;
	int err = 0;

	BT_DBG("sock %p, sk %p", sock, sk);

	if (!sk)
		return 0;

	iso_sock_close(sk);

	if (sock_flag(sk, SOCK_LINGER) && READ_ONCE(sk->sk_lingertime) &&
	    !(current->flags & PF_EXITING)) {
		lock_sock(sk);
		err = bt_sock_wait_state(sk, BT_CLOSED, sk->sk_lingertime);
		release_sock(sk);
	}

	sock_orphan(sk);
	iso_sock_kill(sk);
	return err;
}

static void iso_sock_ready(struct sock *sk)
{
	BT_DBG("sk %p", sk);

	if (!sk)
		return;

	lock_sock(sk);
	iso_sock_clear_timer(sk);
	sk->sk_state = BT_CONNECTED;
	sk->sk_state_change(sk);
	release_sock(sk);
}

struct iso_list_data {
	struct hci_conn *hcon;
	int count;
};

static bool iso_match_big(struct sock *sk, void *data)
{
	struct hci_evt_le_big_sync_estabilished *ev = data;

	return ev->handle == iso_pi(sk)->qos.bcast.big;
}

static bool iso_match_pa_sync_flag(struct sock *sk, void *data)
{
	return test_bit(BT_SK_PA_SYNC, &iso_pi(sk)->flags);
}

static void iso_conn_ready(struct iso_conn *conn)
{
	struct sock *parent = NULL;
	struct sock *sk = conn->sk;
<<<<<<< HEAD
	struct hci_ev_le_big_sync_estabilished *ev;
=======
	struct hci_ev_le_big_sync_estabilished *ev = NULL;
	struct hci_ev_le_pa_sync_established *ev2 = NULL;
	struct hci_evt_le_big_info_adv_report *ev3 = NULL;
>>>>>>> ccf0a997
	struct hci_conn *hcon;

	BT_DBG("conn %p", conn);

	if (sk) {
		iso_sock_ready(conn->sk);
	} else {
		hcon = conn->hcon;
		if (!hcon)
			return;
<<<<<<< HEAD

		ev = hci_recv_event_data(hcon->hdev,
					 HCI_EVT_LE_BIG_SYNC_ESTABILISHED);
		if (ev)
			parent = iso_get_sock_listen(&hcon->src,
						     &hcon->dst,
						     iso_match_big, ev);
		else
			parent = iso_get_sock_listen(&hcon->src,
						     BDADDR_ANY, NULL, NULL);
=======

		if (test_bit(HCI_CONN_BIG_SYNC, &hcon->flags) ||
		    test_bit(HCI_CONN_BIG_SYNC_FAILED, &hcon->flags)) {
			ev = hci_recv_event_data(hcon->hdev,
						 HCI_EVT_LE_BIG_SYNC_ESTABILISHED);

			/* Get reference to PA sync parent socket, if it exists */
			parent = iso_get_sock_listen(&hcon->src,
						     &hcon->dst,
						     iso_match_pa_sync_flag, NULL);
			if (!parent && ev)
				parent = iso_get_sock_listen(&hcon->src,
							     &hcon->dst,
							     iso_match_big, ev);
		} else if (test_bit(HCI_CONN_PA_SYNC_FAILED, &hcon->flags)) {
			ev2 = hci_recv_event_data(hcon->hdev,
						  HCI_EV_LE_PA_SYNC_ESTABLISHED);
			if (ev2)
				parent = iso_get_sock_listen(&hcon->src,
							     &hcon->dst,
							     iso_match_sid, ev2);
		} else if (test_bit(HCI_CONN_PA_SYNC, &hcon->flags)) {
			ev3 = hci_recv_event_data(hcon->hdev,
						  HCI_EVT_LE_BIG_INFO_ADV_REPORT);
			if (ev3)
				parent = iso_get_sock_listen(&hcon->src,
							     &hcon->dst,
							     iso_match_sync_handle, ev3);
		}

		if (!parent)
			parent = iso_get_sock_listen(&hcon->src,
							BDADDR_ANY, NULL, NULL);
>>>>>>> ccf0a997

		if (!parent)
			return;

		lock_sock(parent);

		sk = iso_sock_alloc(sock_net(parent), NULL,
				    BTPROTO_ISO, GFP_ATOMIC, 0);
		if (!sk) {
			release_sock(parent);
			return;
		}

		iso_sock_init(sk, parent);

		bacpy(&iso_pi(sk)->src, &hcon->src);
<<<<<<< HEAD
		iso_pi(sk)->src_type = hcon->src_type;
=======

		/* Convert from HCI to three-value type */
		if (hcon->src_type == ADDR_LE_DEV_PUBLIC)
			iso_pi(sk)->src_type = BDADDR_LE_PUBLIC;
		else
			iso_pi(sk)->src_type = BDADDR_LE_RANDOM;
>>>>>>> ccf0a997

		/* If hcon has no destination address (BDADDR_ANY) it means it
		 * was created by HCI_EV_LE_BIG_SYNC_ESTABILISHED or
		 * HCI_EV_LE_PA_SYNC_ESTABLISHED so we need to initialize using
		 * the parent socket destination address.
		 */
		if (!bacmp(&hcon->dst, BDADDR_ANY)) {
			bacpy(&hcon->dst, &iso_pi(parent)->dst);
			hcon->dst_type = iso_pi(parent)->dst_type;
			hcon->sync_handle = iso_pi(parent)->sync_handle;
		}

<<<<<<< HEAD
		bacpy(&iso_pi(sk)->dst, &hcon->dst);
		iso_pi(sk)->dst_type = hcon->dst_type;

		hci_conn_hold(hcon);
		iso_chan_add(conn, sk, parent);
=======
		if (ev3) {
			iso_pi(sk)->qos = iso_pi(parent)->qos;
			iso_pi(sk)->qos.bcast.encryption = ev3->encryption;
			hcon->iso_qos = iso_pi(sk)->qos;
			iso_pi(sk)->bc_num_bis = iso_pi(parent)->bc_num_bis;
			memcpy(iso_pi(sk)->bc_bis, iso_pi(parent)->bc_bis, ISO_MAX_NUM_BIS);
			set_bit(BT_SK_PA_SYNC, &iso_pi(sk)->flags);
		}

		bacpy(&iso_pi(sk)->dst, &hcon->dst);
		iso_pi(sk)->dst_type = hcon->dst_type;
		iso_pi(sk)->sync_handle = iso_pi(parent)->sync_handle;
		memcpy(iso_pi(sk)->base, iso_pi(parent)->base, iso_pi(parent)->base_len);
		iso_pi(sk)->base_len = iso_pi(parent)->base_len;

		hci_conn_hold(hcon);
		iso_chan_add(conn, sk, parent);

		if ((ev && ((struct hci_evt_le_big_sync_estabilished *)ev)->status) ||
		    (ev2 && ev2->status)) {
			/* Trigger error signal on child socket */
			sk->sk_err = ECONNREFUSED;
			sk->sk_error_report(sk);
		}
>>>>>>> ccf0a997

		if (test_bit(BT_SK_DEFER_SETUP, &bt_sk(parent)->flags))
			sk->sk_state = BT_CONNECT2;
		else
			sk->sk_state = BT_CONNECTED;

		/* Wake up parent */
		parent->sk_data_ready(parent);

		release_sock(parent);
	}
}

static bool iso_match_sid(struct sock *sk, void *data)
{
	struct hci_ev_le_pa_sync_established *ev = data;

	return ev->sid == iso_pi(sk)->bc_sid;
}

static bool iso_match_sync_handle(struct sock *sk, void *data)
{
	struct hci_evt_le_big_info_adv_report *ev = data;

	return le16_to_cpu(ev->sync_handle) == iso_pi(sk)->sync_handle;
}

static bool iso_match_sync_handle_pa_report(struct sock *sk, void *data)
{
	struct hci_ev_le_per_adv_report *ev = data;

	return le16_to_cpu(ev->sync_handle) == iso_pi(sk)->sync_handle;
}

/* ----- ISO interface with lower layer (HCI) ----- */

int iso_connect_ind(struct hci_dev *hdev, bdaddr_t *bdaddr, __u8 *flags)
{
	struct hci_ev_le_pa_sync_established *ev1;
	struct hci_evt_le_big_info_adv_report *ev2;
	struct hci_ev_le_per_adv_report *ev3;
	struct sock *sk;
	int lm = 0;

	bt_dev_dbg(hdev, "bdaddr %pMR", bdaddr);

	/* Broadcast receiver requires handling of some events before it can
	 * proceed to establishing a BIG sync:
	 *
	 * 1. HCI_EV_LE_PA_SYNC_ESTABLISHED: The socket may specify a specific
	 * SID to listen to and once sync is estabilished its handle needs to
	 * be stored in iso_pi(sk)->sync_handle so it can be matched once
	 * receiving the BIG Info.
	 * 2. HCI_EVT_LE_BIG_INFO_ADV_REPORT: When connect_ind is triggered by a
	 * a BIG Info it attempts to check if there any listening socket with
	 * the same sync_handle and if it does then attempt to create a sync.
	 * 3. HCI_EV_LE_PER_ADV_REPORT: When a PA report is received, it is stored
	 * in iso_pi(sk)->base so it can be passed up to user, in the case of a
	 * broadcast sink.
	 */
	ev1 = hci_recv_event_data(hdev, HCI_EV_LE_PA_SYNC_ESTABLISHED);
	if (ev1) {
		sk = iso_get_sock_listen(&hdev->bdaddr, bdaddr, iso_match_sid,
					 ev1);
		if (sk && !ev1->status)
			iso_pi(sk)->sync_handle = le16_to_cpu(ev1->handle);

		goto done;
	}

	ev2 = hci_recv_event_data(hdev, HCI_EVT_LE_BIG_INFO_ADV_REPORT);
	if (ev2) {
		/* Try to get PA sync listening socket, if it exists */
		sk = iso_get_sock_listen(&hdev->bdaddr, bdaddr,
						iso_match_pa_sync_flag, NULL);
		if (!sk)
			sk = iso_get_sock_listen(&hdev->bdaddr, bdaddr,
						 iso_match_sync_handle, ev2);
		if (sk) {
			int err;

			if (ev2->num_bis < iso_pi(sk)->bc_num_bis)
				iso_pi(sk)->bc_num_bis = ev2->num_bis;

			if (!test_bit(BT_SK_DEFER_SETUP, &bt_sk(sk)->flags) &&
			    !test_and_set_bit(BT_SK_BIG_SYNC, &iso_pi(sk)->flags)) {
				err = hci_le_big_create_sync(hdev, NULL,
							     &iso_pi(sk)->qos,
							     iso_pi(sk)->sync_handle,
							     iso_pi(sk)->bc_num_bis,
							     iso_pi(sk)->bc_bis);
				if (err) {
					bt_dev_err(hdev, "hci_le_big_create_sync: %d",
						   err);
					sk = NULL;
				}
			}
		}
	}

	ev3 = hci_recv_event_data(hdev, HCI_EV_LE_PER_ADV_REPORT);
	if (ev3) {
		sk = iso_get_sock_listen(&hdev->bdaddr, bdaddr,
					 iso_match_sync_handle_pa_report, ev3);

		if (sk) {
			memcpy(iso_pi(sk)->base, ev3->data, ev3->length);
			iso_pi(sk)->base_len = ev3->length;
		}
	} else {
		sk = iso_get_sock_listen(&hdev->bdaddr, BDADDR_ANY, NULL, NULL);
	}

done:
	if (!sk)
		return lm;

	lm |= HCI_LM_ACCEPT;

	if (test_bit(BT_SK_DEFER_SETUP, &bt_sk(sk)->flags))
		*flags |= HCI_PROTO_DEFER;

	return lm;
}

static void iso_connect_cfm(struct hci_conn *hcon, __u8 status)
{
	if (hcon->type != ISO_LINK) {
		if (hcon->type != LE_LINK)
			return;

		/* Check if LE link has failed */
		if (status) {
			struct hci_link *link, *t;

			list_for_each_entry_safe(link, t, &hcon->link_list,
						 list)
				iso_conn_del(link->conn, bt_to_errno(status));

			return;
		}

		/* Create CIS if pending */
		hci_le_create_cis_pending(hcon->hdev);
		return;
	}

	BT_DBG("hcon %p bdaddr %pMR status %d", hcon, &hcon->dst, status);

	/* Similar to the success case, if HCI_CONN_BIG_SYNC_FAILED or
	 * HCI_CONN_PA_SYNC_FAILED is set, queue the failed connection
	 * into the accept queue of the listening socket and wake up
	 * userspace, to inform the user about the event.
	 */
	if (!status || test_bit(HCI_CONN_BIG_SYNC_FAILED, &hcon->flags) ||
	    test_bit(HCI_CONN_PA_SYNC_FAILED, &hcon->flags)) {
		struct iso_conn *conn;

		conn = iso_conn_add(hcon);
		if (conn)
			iso_conn_ready(conn);
	} else {
		iso_conn_del(hcon, bt_to_errno(status));
	}
}

static void iso_disconn_cfm(struct hci_conn *hcon, __u8 reason)
{
	if (hcon->type != ISO_LINK)
		return;

	BT_DBG("hcon %p reason %d", hcon, reason);

	iso_conn_del(hcon, bt_to_errno(reason));
}

void iso_recv(struct hci_conn *hcon, struct sk_buff *skb, u16 flags)
{
	struct iso_conn *conn = hcon->iso_data;
	__u16 pb, ts, len;

	if (!conn)
		goto drop;

	pb     = hci_iso_flags_pb(flags);
	ts     = hci_iso_flags_ts(flags);

	BT_DBG("conn %p len %d pb 0x%x ts 0x%x", conn, skb->len, pb, ts);

	switch (pb) {
	case ISO_START:
	case ISO_SINGLE:
		if (conn->rx_len) {
			BT_ERR("Unexpected start frame (len %d)", skb->len);
			kfree_skb(conn->rx_skb);
			conn->rx_skb = NULL;
			conn->rx_len = 0;
		}

		if (ts) {
			struct hci_iso_ts_data_hdr *hdr;

			/* TODO: add timestamp to the packet? */
			hdr = skb_pull_data(skb, HCI_ISO_TS_DATA_HDR_SIZE);
			if (!hdr) {
				BT_ERR("Frame is too short (len %d)", skb->len);
				goto drop;
			}

			len = __le16_to_cpu(hdr->slen);
		} else {
			struct hci_iso_data_hdr *hdr;

			hdr = skb_pull_data(skb, HCI_ISO_DATA_HDR_SIZE);
			if (!hdr) {
				BT_ERR("Frame is too short (len %d)", skb->len);
				goto drop;
			}

			len = __le16_to_cpu(hdr->slen);
		}

		flags  = hci_iso_data_flags(len);
		len    = hci_iso_data_len(len);

		BT_DBG("Start: total len %d, frag len %d flags 0x%4.4x", len,
		       skb->len, flags);

		if (len == skb->len) {
			/* Complete frame received */
			hci_skb_pkt_status(skb) = flags & 0x03;
			iso_recv_frame(conn, skb);
			return;
		}

		if (pb == ISO_SINGLE) {
			BT_ERR("Frame malformed (len %d, expected len %d)",
			       skb->len, len);
			goto drop;
		}

		if (skb->len > len) {
			BT_ERR("Frame is too long (len %d, expected len %d)",
			       skb->len, len);
			goto drop;
		}

		/* Allocate skb for the complete frame (with header) */
		conn->rx_skb = bt_skb_alloc(len, GFP_KERNEL);
		if (!conn->rx_skb)
			goto drop;

		hci_skb_pkt_status(conn->rx_skb) = flags & 0x03;
		skb_copy_from_linear_data(skb, skb_put(conn->rx_skb, skb->len),
					  skb->len);
		conn->rx_len = len - skb->len;
		break;

	case ISO_CONT:
		BT_DBG("Cont: frag len %d (expecting %d)", skb->len,
		       conn->rx_len);

		if (!conn->rx_len) {
			BT_ERR("Unexpected continuation frame (len %d)",
			       skb->len);
			goto drop;
		}

		if (skb->len > conn->rx_len) {
			BT_ERR("Fragment is too long (len %d, expected %d)",
			       skb->len, conn->rx_len);
			kfree_skb(conn->rx_skb);
			conn->rx_skb = NULL;
			conn->rx_len = 0;
			goto drop;
		}

		skb_copy_from_linear_data(skb, skb_put(conn->rx_skb, skb->len),
					  skb->len);
		conn->rx_len -= skb->len;
		return;

	case ISO_END:
		skb_copy_from_linear_data(skb, skb_put(conn->rx_skb, skb->len),
					  skb->len);
		conn->rx_len -= skb->len;

		if (!conn->rx_len) {
			struct sk_buff *rx_skb = conn->rx_skb;

			/* Complete frame received. iso_recv_frame
			 * takes ownership of the skb so set the global
			 * rx_skb pointer to NULL first.
			 */
			conn->rx_skb = NULL;
			iso_recv_frame(conn, rx_skb);
		}
		break;
	}

drop:
	kfree_skb(skb);
}

static struct hci_cb iso_cb = {
	.name		= "ISO",
	.connect_cfm	= iso_connect_cfm,
	.disconn_cfm	= iso_disconn_cfm,
};

static int iso_debugfs_show(struct seq_file *f, void *p)
{
	struct sock *sk;

	read_lock(&iso_sk_list.lock);

	sk_for_each(sk, &iso_sk_list.head) {
		seq_printf(f, "%pMR %pMR %d\n", &iso_pi(sk)->src,
			   &iso_pi(sk)->dst, sk->sk_state);
	}

	read_unlock(&iso_sk_list.lock);

	return 0;
}

DEFINE_SHOW_ATTRIBUTE(iso_debugfs);

static struct dentry *iso_debugfs;

static const struct proto_ops iso_sock_ops = {
	.family		= PF_BLUETOOTH,
	.owner		= THIS_MODULE,
	.release	= iso_sock_release,
	.bind		= iso_sock_bind,
	.connect	= iso_sock_connect,
	.listen		= iso_sock_listen,
	.accept		= iso_sock_accept,
	.getname	= iso_sock_getname,
	.sendmsg	= iso_sock_sendmsg,
	.recvmsg	= iso_sock_recvmsg,
	.poll		= bt_sock_poll,
	.ioctl		= bt_sock_ioctl,
	.mmap		= sock_no_mmap,
	.socketpair	= sock_no_socketpair,
	.shutdown	= iso_sock_shutdown,
	.setsockopt	= iso_sock_setsockopt,
	.getsockopt	= iso_sock_getsockopt
};

static const struct net_proto_family iso_sock_family_ops = {
	.family	= PF_BLUETOOTH,
	.owner	= THIS_MODULE,
	.create	= iso_sock_create,
};

static bool iso_inited;

bool iso_enabled(void)
{
	return iso_inited;
}

int iso_init(void)
{
	int err;

	BUILD_BUG_ON(sizeof(struct sockaddr_iso) > sizeof(struct sockaddr));

	if (iso_inited)
		return -EALREADY;

	err = proto_register(&iso_proto, 0);
	if (err < 0)
		return err;

	err = bt_sock_register(BTPROTO_ISO, &iso_sock_family_ops);
	if (err < 0) {
		BT_ERR("ISO socket registration failed");
		goto error;
	}

	err = bt_procfs_init(&init_net, "iso", &iso_sk_list, NULL);
	if (err < 0) {
		BT_ERR("Failed to create ISO proc file");
		bt_sock_unregister(BTPROTO_ISO);
		goto error;
	}

	BT_INFO("ISO socket layer initialized");

	hci_register_cb(&iso_cb);

	if (IS_ERR_OR_NULL(bt_debugfs))
		return 0;

	if (!iso_debugfs) {
		iso_debugfs = debugfs_create_file("iso", 0444, bt_debugfs,
						  NULL, &iso_debugfs_fops);
	}

	iso_inited = true;

	return 0;

error:
	proto_unregister(&iso_proto);
	return err;
}

int iso_exit(void)
{
	if (!iso_inited)
		return -EALREADY;

	bt_procfs_cleanup(&init_net, "iso");

	debugfs_remove(iso_debugfs);
	iso_debugfs = NULL;

	hci_unregister_cb(&iso_cb);

	bt_sock_unregister(BTPROTO_ISO);

	proto_unregister(&iso_proto);

	iso_inited = false;

	return 0;
}<|MERGE_RESOLUTION|>--- conflicted
+++ resolved
@@ -281,8 +281,6 @@
 	if (!bis_capable(hdev)) {
 		err = -EOPNOTSUPP;
 		goto unlock;
-<<<<<<< HEAD
-=======
 	}
 
 	/* Fail if user set invalid QoS */
@@ -290,7 +288,6 @@
 		iso_pi(sk)->qos = default_qos;
 		err = -EINVAL;
 		goto unlock;
->>>>>>> ccf0a997
 	}
 
 	/* Fail if out PHYs are marked as disabled */
@@ -299,14 +296,6 @@
 		goto unlock;
 	}
 
-<<<<<<< HEAD
-	hcon = hci_connect_bis(hdev, &iso_pi(sk)->dst, iso_pi(sk)->dst_type,
-			       &iso_pi(sk)->qos, iso_pi(sk)->base_len,
-			       iso_pi(sk)->base);
-	if (IS_ERR(hcon)) {
-		err = PTR_ERR(hcon);
-		goto unlock;
-=======
 	/* Just bind if DEFER_SETUP has been set */
 	if (test_bit(BT_SK_DEFER_SETUP, &bt_sk(sk)->flags)) {
 		hcon = hci_bind_bis(hdev, &iso_pi(sk)->dst,
@@ -325,7 +314,6 @@
 			err = PTR_ERR(hcon);
 			goto unlock;
 		}
->>>>>>> ccf0a997
 	}
 
 	conn = iso_conn_add(hcon);
@@ -384,8 +372,6 @@
 	if (!cis_central_capable(hdev)) {
 		err = -EOPNOTSUPP;
 		goto unlock;
-<<<<<<< HEAD
-=======
 	}
 
 	/* Fail if user set invalid QoS */
@@ -393,7 +379,6 @@
 		iso_pi(sk)->qos = default_qos;
 		err = -EINVAL;
 		goto unlock;
->>>>>>> ccf0a997
 	}
 
 	/* Fail if either PHYs are marked as disabled */
@@ -1592,13 +1577,9 @@
 {
 	struct sock *parent = NULL;
 	struct sock *sk = conn->sk;
-<<<<<<< HEAD
-	struct hci_ev_le_big_sync_estabilished *ev;
-=======
 	struct hci_ev_le_big_sync_estabilished *ev = NULL;
 	struct hci_ev_le_pa_sync_established *ev2 = NULL;
 	struct hci_evt_le_big_info_adv_report *ev3 = NULL;
->>>>>>> ccf0a997
 	struct hci_conn *hcon;
 
 	BT_DBG("conn %p", conn);
@@ -1609,18 +1590,6 @@
 		hcon = conn->hcon;
 		if (!hcon)
 			return;
-<<<<<<< HEAD
-
-		ev = hci_recv_event_data(hcon->hdev,
-					 HCI_EVT_LE_BIG_SYNC_ESTABILISHED);
-		if (ev)
-			parent = iso_get_sock_listen(&hcon->src,
-						     &hcon->dst,
-						     iso_match_big, ev);
-		else
-			parent = iso_get_sock_listen(&hcon->src,
-						     BDADDR_ANY, NULL, NULL);
-=======
 
 		if (test_bit(HCI_CONN_BIG_SYNC, &hcon->flags) ||
 		    test_bit(HCI_CONN_BIG_SYNC_FAILED, &hcon->flags)) {
@@ -1654,7 +1623,6 @@
 		if (!parent)
 			parent = iso_get_sock_listen(&hcon->src,
 							BDADDR_ANY, NULL, NULL);
->>>>>>> ccf0a997
 
 		if (!parent)
 			return;
@@ -1671,16 +1639,12 @@
 		iso_sock_init(sk, parent);
 
 		bacpy(&iso_pi(sk)->src, &hcon->src);
-<<<<<<< HEAD
-		iso_pi(sk)->src_type = hcon->src_type;
-=======
 
 		/* Convert from HCI to three-value type */
 		if (hcon->src_type == ADDR_LE_DEV_PUBLIC)
 			iso_pi(sk)->src_type = BDADDR_LE_PUBLIC;
 		else
 			iso_pi(sk)->src_type = BDADDR_LE_RANDOM;
->>>>>>> ccf0a997
 
 		/* If hcon has no destination address (BDADDR_ANY) it means it
 		 * was created by HCI_EV_LE_BIG_SYNC_ESTABILISHED or
@@ -1693,13 +1657,6 @@
 			hcon->sync_handle = iso_pi(parent)->sync_handle;
 		}
 
-<<<<<<< HEAD
-		bacpy(&iso_pi(sk)->dst, &hcon->dst);
-		iso_pi(sk)->dst_type = hcon->dst_type;
-
-		hci_conn_hold(hcon);
-		iso_chan_add(conn, sk, parent);
-=======
 		if (ev3) {
 			iso_pi(sk)->qos = iso_pi(parent)->qos;
 			iso_pi(sk)->qos.bcast.encryption = ev3->encryption;
@@ -1724,7 +1681,6 @@
 			sk->sk_err = ECONNREFUSED;
 			sk->sk_error_report(sk);
 		}
->>>>>>> ccf0a997
 
 		if (test_bit(BT_SK_DEFER_SETUP, &bt_sk(parent)->flags))
 			sk->sk_state = BT_CONNECT2;
