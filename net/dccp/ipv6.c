--- conflicted
+++ resolved
@@ -224,15 +224,10 @@
 							 &ireq->ir_v6_rmt_addr);
 		fl6.daddr = ireq->ir_v6_rmt_addr;
 		rcu_read_lock();
-<<<<<<< HEAD
-		err = ip6_xmit(sk, skb, &fl6, rcu_dereference(np->opt),
-			       np->tclass);
-=======
 		opt = ireq->ipv6_opt;
 		if (!opt)
 			opt = rcu_dereference(np->opt);
 		err = ip6_xmit(sk, skb, &fl6, sk->sk_mark, opt, np->tclass);
->>>>>>> f2ed3bfc
 		rcu_read_unlock();
 		err = net_xmit_eval(err);
 	}
@@ -400,12 +395,8 @@
 					      bool *own_req)
 {
 	struct inet_request_sock *ireq = inet_rsk(req);
-<<<<<<< HEAD
-	struct ipv6_pinfo *newnp, *np = inet6_sk(sk);
-=======
 	struct ipv6_pinfo *newnp;
 	const struct ipv6_pinfo *np = inet6_sk(sk);
->>>>>>> f2ed3bfc
 	struct ipv6_txoptions *opt;
 	struct inet_sock *newinet;
 	struct dccp6_sock *newdp6;
@@ -508,13 +499,9 @@
 	 * Yes, keeping reference count would be much more clever, but we make
 	 * one more one thing there: reattach optmem to newsk.
 	 */
-<<<<<<< HEAD
-	opt = rcu_dereference(np->opt);
-=======
 	opt = ireq->ipv6_opt;
 	if (!opt)
 		opt = rcu_dereference(np->opt);
->>>>>>> f2ed3bfc
 	if (opt) {
 		opt = ipv6_dup_options(newsk, opt);
 		RCU_INIT_POINTER(newnp->opt, opt);
@@ -889,11 +876,7 @@
 	fl6.fl6_sport = inet->inet_sport;
 	security_sk_classify_flow(sk, flowi6_to_flowi(&fl6));
 
-<<<<<<< HEAD
-	opt = rcu_dereference_protected(np->opt, sock_owned_by_user(sk));
-=======
 	opt = rcu_dereference_protected(np->opt, lockdep_sock_is_held(sk));
->>>>>>> f2ed3bfc
 	final_p = fl6_update_dst(&fl6, opt, &final);
 
 	dst = ip6_dst_lookup_flow(sk, &fl6, final_p);
