--- conflicted
+++ resolved
@@ -1322,8 +1322,6 @@
 	sk_refcnt_debug_dec(sk);
 }
 
-<<<<<<< HEAD
-=======
 static bool fanout_flow_is_huge(struct packet_sock *po, struct sk_buff *skb)
 {
 	u32 rxhash;
@@ -1338,7 +1336,6 @@
 	return count > (ROLLOVER_HLEN >> 1);
 }
 
->>>>>>> f2ed3bfc
 static unsigned int fanout_demux_hash(struct packet_fanout *f,
 				      struct sk_buff *skb,
 				      unsigned int num)
@@ -1441,10 +1438,7 @@
 {
 	struct packet_fanout *f = pt->af_packet_priv;
 	unsigned int num = READ_ONCE(f->num_members);
-<<<<<<< HEAD
-=======
 	struct net *net = read_pnet(&f->net);
->>>>>>> f2ed3bfc
 	struct packet_sock *po;
 	unsigned int idx;
 
@@ -1756,20 +1750,6 @@
 	return likely(eth_hdr(skb)->h_proto == htons(ETH_P_8021Q));
 }
 
-static bool packet_extra_vlan_len_allowed(const struct net_device *dev,
-					  struct sk_buff *skb)
-{
-	/* Earlier code assumed this would be a VLAN pkt, double-check
-	 * this now that we have the actual packet in hand. We can only
-	 * do this check on Ethernet devices.
-	 */
-	if (unlikely(dev->type != ARPHRD_ETHER))
-		return false;
-
-	skb_reset_mac_header(skb);
-	return likely(eth_hdr(skb)->h_proto == htons(ETH_P_8021Q));
-}
-
 static const struct proto_ops packet_ops;
 
 static const struct proto_ops packet_ops_spkt;
@@ -1932,19 +1912,14 @@
 		goto retry;
 	}
 
-<<<<<<< HEAD
-=======
 	if (!dev_validate_header(dev, skb->data, len)) {
 		err = -EINVAL;
 		goto out_unlock;
 	}
->>>>>>> f2ed3bfc
 	if (len > (dev->mtu + dev->hard_header_len + extra_len) &&
 	    !packet_extra_vlan_len_allowed(dev, skb)) {
 		err = -EMSGSIZE;
 		goto out_unlock;
-<<<<<<< HEAD
-=======
 	}
 
 	sockc.tsflags = sk->sk_tsflags;
@@ -1952,7 +1927,6 @@
 		err = sock_cmsg_send(sk, msg, &sockc);
 		if (unlikely(err))
 			goto out_unlock;
->>>>>>> f2ed3bfc
 	}
 
 	skb->protocol = proto;
@@ -2492,15 +2466,6 @@
 	return 0;
 }
 
-static void tpacket_set_protocol(const struct net_device *dev,
-				 struct sk_buff *skb)
-{
-	if (dev->type == ARPHRD_ETHER) {
-		skb_reset_mac_header(skb);
-		skb->protocol = eth_hdr(skb)->h_proto;
-	}
-}
-
 static int tpacket_fill_skb(struct packet_sock *po, struct sk_buff *skb,
 		void *frame, struct net_device *dev, void *data, int tp_len,
 		__be16 proto, unsigned char *addr, int hlen, int copylen,
@@ -2524,38 +2489,6 @@
 	skb_reserve(skb, hlen);
 	skb_reset_network_header(skb);
 
-<<<<<<< HEAD
-	if (unlikely(po->tp_tx_has_off)) {
-		int off_min, off_max, off;
-		off_min = po->tp_hdrlen - sizeof(struct sockaddr_ll);
-		off_max = po->tx_ring.frame_size - tp_len;
-		if (sock->type == SOCK_DGRAM) {
-			switch (po->tp_version) {
-			case TPACKET_V2:
-				off = ph.h2->tp_net;
-				break;
-			default:
-				off = ph.h1->tp_net;
-				break;
-			}
-		} else {
-			switch (po->tp_version) {
-			case TPACKET_V2:
-				off = ph.h2->tp_mac;
-				break;
-			default:
-				off = ph.h1->tp_mac;
-				break;
-			}
-		}
-		if (unlikely((off < off_min) || (off_max < off)))
-			return -EINVAL;
-		data = ph.raw + off;
-	} else {
-		data = ph.raw + po->tp_hdrlen - sizeof(struct sockaddr_ll);
-	}
-=======
->>>>>>> f2ed3bfc
 	to_write = tp_len;
 
 	if (sock->type == SOCK_DGRAM) {
@@ -2571,11 +2504,8 @@
 		err = skb_store_bits(skb, 0, data, hdrlen);
 		if (unlikely(err))
 			return err;
-<<<<<<< HEAD
-=======
 		if (!dev_validate_header(dev, skb->data, hdrlen))
 			return -EINVAL;
->>>>>>> f2ed3bfc
 		if (!skb->protocol)
 			tpacket_set_protocol(dev, skb);
 
@@ -2614,8 +2544,6 @@
 
 	skb_probe_transport_header(skb, 0);
 
-<<<<<<< HEAD
-=======
 	return tp_len;
 }
 
@@ -2671,7 +2599,6 @@
 	}
 
 	*data = frame + off;
->>>>>>> f2ed3bfc
 	return tp_len;
 }
 
@@ -2731,11 +2658,7 @@
 	size_max = po->tx_ring.frame_size
 		- (po->tp_hdrlen - sizeof(struct sockaddr_ll));
 
-<<<<<<< HEAD
-	if (size_max > dev->mtu + reserve + VLAN_HLEN)
-=======
 	if ((size_max > dev->mtu + reserve + VLAN_HLEN) && !po->has_vnet_hdr)
->>>>>>> f2ed3bfc
 		size_max = dev->mtu + reserve + VLAN_HLEN;
 
 	do {
@@ -2779,18 +2702,11 @@
 				err = len_sum;
 			goto out_status;
 		}
-<<<<<<< HEAD
-		tp_len = tpacket_fill_skb(po, skb, ph, dev, size_max, proto,
-					  addr, hlen);
-		if (likely(tp_len >= 0) &&
-		    tp_len > dev->mtu + reserve &&
-=======
 		tp_len = tpacket_fill_skb(po, skb, ph, dev, data, tp_len, proto,
 					  addr, hlen, copylen, &sockc);
 		if (likely(tp_len >= 0) &&
 		    tp_len > dev->mtu + reserve &&
 		    !po->has_vnet_hdr &&
->>>>>>> f2ed3bfc
 		    !packet_extra_vlan_len_allowed(dev, skb))
 			tp_len = -EMSGSIZE;
 
@@ -2985,13 +2901,9 @@
 		goto out_free;
 	}
 
-<<<<<<< HEAD
-	if (!gso_type && (len > dev->mtu + reserve + extra_len) &&
-=======
 	sock_tx_timestamp(sk, sockc.tsflags, &skb_shinfo(skb)->tx_flags);
 
 	if (!vnet_hdr.gso_type && (len > dev->mtu + reserve + extra_len) &&
->>>>>>> f2ed3bfc
 	    !packet_extra_vlan_len_allowed(dev, skb)) {
 		err = -EMSGSIZE;
 		goto out_free;
