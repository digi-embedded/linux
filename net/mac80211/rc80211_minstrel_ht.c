--- conflicted
+++ resolved
@@ -1848,11 +1848,6 @@
 	return mp;
 }
 
-	minstrel_ht_init_cck_rates(mp);
-
-	return mp;
-}
-
 #ifdef CONFIG_MAC80211_DEBUGFS
 static void minstrel_ht_add_debugfs(struct ieee80211_hw *hw, void *priv,
 				    struct dentry *debugfsdir)
@@ -1862,11 +1857,6 @@
 	mp->fixed_rate_idx = (u32) -1;
 	debugfs_create_u32("fixed_rate_idx", S_IRUGO | S_IWUGO, debugfsdir,
 			   &mp->fixed_rate_idx);
-<<<<<<< HEAD
-	debugfs_create_u32("sample_switch", S_IRUGO | S_IWUSR, debugfsdir,
-			   &mp->sample_switch);
-=======
->>>>>>> c1084c27
 }
 #endif
 
