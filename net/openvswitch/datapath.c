/*
 * Copyright (c) 2007-2014 Nicira, Inc.
 *
 * This program is free software; you can redistribute it and/or
 * modify it under the terms of version 2 of the GNU General Public
 * License as published by the Free Software Foundation.
 *
 * This program is distributed in the hope that it will be useful, but
 * WITHOUT ANY WARRANTY; without even the implied warranty of
 * MERCHANTABILITY or FITNESS FOR A PARTICULAR PURPOSE. See the GNU
 * General Public License for more details.
 *
 * You should have received a copy of the GNU General Public License
 * along with this program; if not, write to the Free Software
 * Foundation, Inc., 51 Franklin Street, Fifth Floor, Boston, MA
 * 02110-1301, USA
 */

#define pr_fmt(fmt) KBUILD_MODNAME ": " fmt

#include <linux/init.h>
#include <linux/module.h>
#include <linux/if_arp.h>
#include <linux/if_vlan.h>
#include <linux/in.h>
#include <linux/ip.h>
#include <linux/jhash.h>
#include <linux/delay.h>
#include <linux/time.h>
#include <linux/etherdevice.h>
#include <linux/genetlink.h>
#include <linux/kernel.h>
#include <linux/kthread.h>
#include <linux/mutex.h>
#include <linux/percpu.h>
#include <linux/rcupdate.h>
#include <linux/tcp.h>
#include <linux/udp.h>
#include <linux/ethtool.h>
#include <linux/wait.h>
#include <asm/div64.h>
#include <linux/highmem.h>
#include <linux/netfilter_bridge.h>
#include <linux/netfilter_ipv4.h>
#include <linux/inetdevice.h>
#include <linux/list.h>
#include <linux/openvswitch.h>
#include <linux/rculist.h>
#include <linux/dmi.h>
#include <net/genetlink.h>
#include <net/net_namespace.h>
#include <net/netns/generic.h>

#include "datapath.h"
#include "flow.h"
#include "flow_table.h"
#include "flow_netlink.h"
#include "vport-internal_dev.h"
#include "vport-netdev.h"

int ovs_net_id __read_mostly;
EXPORT_SYMBOL_GPL(ovs_net_id);

static struct genl_family dp_packet_genl_family;
static struct genl_family dp_flow_genl_family;
static struct genl_family dp_datapath_genl_family;

static const struct nla_policy flow_policy[];

static const struct genl_multicast_group ovs_dp_flow_multicast_group = {
	.name = OVS_FLOW_MCGROUP,
};

static const struct genl_multicast_group ovs_dp_datapath_multicast_group = {
	.name = OVS_DATAPATH_MCGROUP,
};

static const struct genl_multicast_group ovs_dp_vport_multicast_group = {
	.name = OVS_VPORT_MCGROUP,
};

/* Check if need to build a reply message.
 * OVS userspace sets the NLM_F_ECHO flag if it needs the reply. */
static bool ovs_must_notify(struct genl_family *family, struct genl_info *info,
			    unsigned int group)
{
	return info->nlhdr->nlmsg_flags & NLM_F_ECHO ||
	       genl_has_listeners(family, genl_info_net(info), group);
}

static void ovs_notify(struct genl_family *family,
		       struct sk_buff *skb, struct genl_info *info)
{
	genl_notify(family, skb, info, 0, GFP_KERNEL);
}

/**
 * DOC: Locking:
 *
 * All writes e.g. Writes to device state (add/remove datapath, port, set
 * operations on vports, etc.), Writes to other state (flow table
 * modifications, set miscellaneous datapath parameters, etc.) are protected
 * by ovs_lock.
 *
 * Reads are protected by RCU.
 *
 * There are a few special cases (mostly stats) that have their own
 * synchronization but they nest under all of above and don't interact with
 * each other.
 *
 * The RTNL lock nests inside ovs_mutex.
 */

static DEFINE_MUTEX(ovs_mutex);

void ovs_lock(void)
{
	mutex_lock(&ovs_mutex);
}

void ovs_unlock(void)
{
	mutex_unlock(&ovs_mutex);
}

#ifdef CONFIG_LOCKDEP
int lockdep_ovsl_is_held(void)
{
	if (debug_locks)
		return lockdep_is_held(&ovs_mutex);
	else
		return 1;
}
EXPORT_SYMBOL_GPL(lockdep_ovsl_is_held);
#endif

static struct vport *new_vport(const struct vport_parms *);
static int queue_gso_packets(struct datapath *dp, struct sk_buff *,
			     const struct sw_flow_key *,
			     const struct dp_upcall_info *,
			     uint32_t cutlen);
static int queue_userspace_packet(struct datapath *dp, struct sk_buff *,
				  const struct sw_flow_key *,
				  const struct dp_upcall_info *,
				  uint32_t cutlen);

/* Must be called with rcu_read_lock. */
static struct datapath *get_dp_rcu(struct net *net, int dp_ifindex)
{
	struct net_device *dev = dev_get_by_index_rcu(net, dp_ifindex);

	if (dev) {
		struct vport *vport = ovs_internal_dev_get_vport(dev);
		if (vport)
			return vport->dp;
	}

	return NULL;
}

/* The caller must hold either ovs_mutex or rcu_read_lock to keep the
 * returned dp pointer valid.
 */
static inline struct datapath *get_dp(struct net *net, int dp_ifindex)
{
	struct datapath *dp;

	WARN_ON_ONCE(!rcu_read_lock_held() && !lockdep_ovsl_is_held());
	rcu_read_lock();
	dp = get_dp_rcu(net, dp_ifindex);
	rcu_read_unlock();

	return dp;
}

/* Must be called with rcu_read_lock or ovs_mutex. */
const char *ovs_dp_name(const struct datapath *dp)
{
	struct vport *vport = ovs_vport_ovsl_rcu(dp, OVSP_LOCAL);
	return ovs_vport_name(vport);
}

static int get_dpifindex(const struct datapath *dp)
{
	struct vport *local;
	int ifindex;

	rcu_read_lock();

	local = ovs_vport_rcu(dp, OVSP_LOCAL);
	if (local)
		ifindex = local->dev->ifindex;
	else
		ifindex = 0;

	rcu_read_unlock();

	return ifindex;
}

static void destroy_dp_rcu(struct rcu_head *rcu)
{
	struct datapath *dp = container_of(rcu, struct datapath, rcu);

	ovs_flow_tbl_destroy(&dp->table);
	free_percpu(dp->stats_percpu);
	kfree(dp->ports);
	kfree(dp);
}

static struct hlist_head *vport_hash_bucket(const struct datapath *dp,
					    u16 port_no)
{
	return &dp->ports[port_no & (DP_VPORT_HASH_BUCKETS - 1)];
}

/* Called with ovs_mutex or RCU read lock. */
struct vport *ovs_lookup_vport(const struct datapath *dp, u16 port_no)
{
	struct vport *vport;
	struct hlist_head *head;

	head = vport_hash_bucket(dp, port_no);
	hlist_for_each_entry_rcu(vport, head, dp_hash_node) {
		if (vport->port_no == port_no)
			return vport;
	}
	return NULL;
}

/* Called with ovs_mutex. */
static struct vport *new_vport(const struct vport_parms *parms)
{
	struct vport *vport;

	vport = ovs_vport_add(parms);
	if (!IS_ERR(vport)) {
		struct datapath *dp = parms->dp;
		struct hlist_head *head = vport_hash_bucket(dp, vport->port_no);

		hlist_add_head_rcu(&vport->dp_hash_node, head);
	}
	return vport;
}

void ovs_dp_detach_port(struct vport *p)
{
	ASSERT_OVSL();

	/* First drop references to device. */
	hlist_del_rcu(&p->dp_hash_node);

	/* Then destroy it. */
	ovs_vport_del(p);
}

/* Must be called with rcu_read_lock. */
void ovs_dp_process_packet(struct sk_buff *skb, struct sw_flow_key *key)
{
	const struct vport *p = OVS_CB(skb)->input_vport;
	struct datapath *dp = p->dp;
	struct sw_flow *flow;
	struct sw_flow_actions *sf_acts;
	struct dp_stats_percpu *stats;
	u64 *stats_counter;
	u32 n_mask_hit;

	stats = this_cpu_ptr(dp->stats_percpu);

	/* Look up flow. */
	flow = ovs_flow_tbl_lookup_stats(&dp->table, key, &n_mask_hit);
	if (unlikely(!flow)) {
		struct dp_upcall_info upcall;
		int error;

		memset(&upcall, 0, sizeof(upcall));
		upcall.cmd = OVS_PACKET_CMD_MISS;
		upcall.portid = ovs_vport_find_upcall_portid(p, skb);
		upcall.mru = OVS_CB(skb)->mru;
		error = ovs_dp_upcall(dp, skb, key, &upcall, 0);
		if (unlikely(error))
			kfree_skb(skb);
		else
			consume_skb(skb);
		stats_counter = &stats->n_missed;
		goto out;
	}

	ovs_flow_stats_update(flow, key->tp.flags, skb);
	sf_acts = rcu_dereference(flow->sf_acts);
	ovs_execute_actions(dp, skb, sf_acts, key);

	stats_counter = &stats->n_hit;

out:
	/* Update datapath statistics. */
	u64_stats_update_begin(&stats->syncp);
	(*stats_counter)++;
	stats->n_mask_hit += n_mask_hit;
	u64_stats_update_end(&stats->syncp);
}

int ovs_dp_upcall(struct datapath *dp, struct sk_buff *skb,
		  const struct sw_flow_key *key,
		  const struct dp_upcall_info *upcall_info,
		  uint32_t cutlen)
{
	struct dp_stats_percpu *stats;
	int err;

	if (upcall_info->portid == 0) {
		err = -ENOTCONN;
		goto err;
	}

	if (!skb_is_gso(skb))
		err = queue_userspace_packet(dp, skb, key, upcall_info, cutlen);
	else
		err = queue_gso_packets(dp, skb, key, upcall_info, cutlen);
	if (err)
		goto err;

	return 0;

err:
	stats = this_cpu_ptr(dp->stats_percpu);

	u64_stats_update_begin(&stats->syncp);
	stats->n_lost++;
	u64_stats_update_end(&stats->syncp);

	return err;
}

static int queue_gso_packets(struct datapath *dp, struct sk_buff *skb,
			     const struct sw_flow_key *key,
			     const struct dp_upcall_info *upcall_info,
				 uint32_t cutlen)
{
	unsigned short gso_type = skb_shinfo(skb)->gso_type;
	struct sw_flow_key later_key;
	struct sk_buff *segs, *nskb;
	int err;

	BUILD_BUG_ON(sizeof(*OVS_CB(skb)) > SKB_SGO_CB_OFFSET);
	segs = __skb_gso_segment(skb, NETIF_F_SG, false);
	if (IS_ERR(segs))
		return PTR_ERR(segs);
	if (segs == NULL)
		return -EINVAL;

	if (gso_type & SKB_GSO_UDP) {
		/* The initial flow key extracted by ovs_flow_key_extract()
		 * in this case is for a first fragment, so we need to
		 * properly mark later fragments.
		 */
		later_key = *key;
		later_key.ip.frag = OVS_FRAG_TYPE_LATER;
	}

	/* Queue all of the segments. */
	skb = segs;
	do {
		if (gso_type & SKB_GSO_UDP && skb != segs)
			key = &later_key;

		err = queue_userspace_packet(dp, skb, key, upcall_info, cutlen);
		if (err)
			break;

	} while ((skb = skb->next));

	/* Free all of the segments. */
	skb = segs;
	do {
		nskb = skb->next;
		if (err)
			kfree_skb(skb);
		else
			consume_skb(skb);
	} while ((skb = nskb));
	return err;
}

static size_t upcall_msg_size(const struct dp_upcall_info *upcall_info,
			      unsigned int hdrlen)
{
	size_t size = NLMSG_ALIGN(sizeof(struct ovs_header))
		+ nla_total_size(hdrlen) /* OVS_PACKET_ATTR_PACKET */
		+ nla_total_size(ovs_key_attr_size()) /* OVS_PACKET_ATTR_KEY */
		+ nla_total_size(sizeof(unsigned int)); /* OVS_PACKET_ATTR_LEN */

	/* OVS_PACKET_ATTR_USERDATA */
	if (upcall_info->userdata)
		size += NLA_ALIGN(upcall_info->userdata->nla_len);

	/* OVS_PACKET_ATTR_EGRESS_TUN_KEY */
	if (upcall_info->egress_tun_info)
		size += nla_total_size(ovs_tun_key_attr_size());

	/* OVS_PACKET_ATTR_ACTIONS */
	if (upcall_info->actions_len)
		size += nla_total_size(upcall_info->actions_len);

	/* OVS_PACKET_ATTR_MRU */
	if (upcall_info->mru)
		size += nla_total_size(sizeof(upcall_info->mru));

	return size;
}

static void pad_packet(struct datapath *dp, struct sk_buff *skb)
{
	if (!(dp->user_features & OVS_DP_F_UNALIGNED)) {
		size_t plen = NLA_ALIGN(skb->len) - skb->len;

		if (plen > 0)
			memset(skb_put(skb, plen), 0, plen);
	}
}

static int queue_userspace_packet(struct datapath *dp, struct sk_buff *skb,
				  const struct sw_flow_key *key,
				  const struct dp_upcall_info *upcall_info,
				  uint32_t cutlen)
{
	struct ovs_header *upcall;
	struct sk_buff *nskb = NULL;
	struct sk_buff *user_skb = NULL; /* to be queued to userspace */
	struct nlattr *nla;
	size_t len;
	unsigned int hlen;
	int err, dp_ifindex;

	dp_ifindex = get_dpifindex(dp);
	if (!dp_ifindex)
		return -ENODEV;

	if (skb_vlan_tag_present(skb)) {
		nskb = skb_clone(skb, GFP_ATOMIC);
		if (!nskb)
			return -ENOMEM;

		nskb = __vlan_hwaccel_push_inside(nskb);
		if (!nskb)
			return -ENOMEM;

		skb = nskb;
	}

	if (nla_attr_size(skb->len) > USHRT_MAX) {
		err = -EFBIG;
		goto out;
	}

	/* Complete checksum if needed */
	if (skb->ip_summed == CHECKSUM_PARTIAL &&
	    (err = skb_checksum_help(skb)))
		goto out;

	/* Older versions of OVS user space enforce alignment of the last
	 * Netlink attribute to NLA_ALIGNTO which would require extensive
	 * padding logic. Only perform zerocopy if padding is not required.
	 */
	if (dp->user_features & OVS_DP_F_UNALIGNED)
		hlen = skb_zerocopy_headlen(skb);
	else
		hlen = skb->len;

	len = upcall_msg_size(upcall_info, hlen - cutlen);
	user_skb = genlmsg_new(len, GFP_ATOMIC);
	if (!user_skb) {
		err = -ENOMEM;
		goto out;
	}

	upcall = genlmsg_put(user_skb, 0, 0, &dp_packet_genl_family,
			     0, upcall_info->cmd);
	upcall->dp_ifindex = dp_ifindex;

	err = ovs_nla_put_key(key, key, OVS_PACKET_ATTR_KEY, false, user_skb);
	BUG_ON(err);

	if (upcall_info->userdata)
		__nla_put(user_skb, OVS_PACKET_ATTR_USERDATA,
			  nla_len(upcall_info->userdata),
			  nla_data(upcall_info->userdata));

	if (upcall_info->egress_tun_info) {
		nla = nla_nest_start(user_skb, OVS_PACKET_ATTR_EGRESS_TUN_KEY);
		err = ovs_nla_put_tunnel_info(user_skb,
					      upcall_info->egress_tun_info);
		BUG_ON(err);
		nla_nest_end(user_skb, nla);
	}

	if (upcall_info->actions_len) {
		nla = nla_nest_start(user_skb, OVS_PACKET_ATTR_ACTIONS);
		err = ovs_nla_put_actions(upcall_info->actions,
					  upcall_info->actions_len,
					  user_skb);
		if (!err)
			nla_nest_end(user_skb, nla);
		else
			nla_nest_cancel(user_skb, nla);
	}

	/* Add OVS_PACKET_ATTR_MRU */
	if (upcall_info->mru) {
		if (nla_put_u16(user_skb, OVS_PACKET_ATTR_MRU,
				upcall_info->mru)) {
			err = -ENOBUFS;
			goto out;
		}
		pad_packet(dp, user_skb);
	}

	/* Add OVS_PACKET_ATTR_LEN when packet is truncated */
	if (cutlen > 0) {
		if (nla_put_u32(user_skb, OVS_PACKET_ATTR_LEN,
				skb->len)) {
			err = -ENOBUFS;
			goto out;
		}
		pad_packet(dp, user_skb);
	}

	/* Only reserve room for attribute header, packet data is added
	 * in skb_zerocopy() */
	if (!(nla = nla_reserve(user_skb, OVS_PACKET_ATTR_PACKET, 0))) {
		err = -ENOBUFS;
		goto out;
	}
	nla->nla_len = nla_attr_size(skb->len - cutlen);

	err = skb_zerocopy(user_skb, skb, skb->len - cutlen, hlen);
	if (err)
		goto out;

	/* Pad OVS_PACKET_ATTR_PACKET if linear copy was performed */
	pad_packet(dp, user_skb);

	((struct nlmsghdr *) user_skb->data)->nlmsg_len = user_skb->len;

	err = genlmsg_unicast(ovs_dp_get_net(dp), user_skb, upcall_info->portid);
	user_skb = NULL;
out:
	if (err)
		skb_tx_error(skb);
	kfree_skb(user_skb);
	kfree_skb(nskb);
	return err;
}

static int ovs_packet_cmd_execute(struct sk_buff *skb, struct genl_info *info)
{
	struct ovs_header *ovs_header = info->userhdr;
	struct net *net = sock_net(skb->sk);
	struct nlattr **a = info->attrs;
	struct sw_flow_actions *acts;
	struct sk_buff *packet;
	struct sw_flow *flow;
	struct sw_flow_actions *sf_acts;
	struct datapath *dp;
	struct ethhdr *eth;
	struct vport *input_vport;
	u16 mru = 0;
	int len;
	int err;
	bool log = !a[OVS_PACKET_ATTR_PROBE];

	err = -EINVAL;
	if (!a[OVS_PACKET_ATTR_PACKET] || !a[OVS_PACKET_ATTR_KEY] ||
	    !a[OVS_PACKET_ATTR_ACTIONS])
		goto err;

	len = nla_len(a[OVS_PACKET_ATTR_PACKET]);
	packet = __dev_alloc_skb(NET_IP_ALIGN + len, GFP_KERNEL);
	err = -ENOMEM;
	if (!packet)
		goto err;
	skb_reserve(packet, NET_IP_ALIGN);

	nla_memcpy(__skb_put(packet, len), a[OVS_PACKET_ATTR_PACKET], len);

	skb_reset_mac_header(packet);
	eth = eth_hdr(packet);

	/* Normally, setting the skb 'protocol' field would be handled by a
	 * call to eth_type_trans(), but it assumes there's a sending
	 * device, which we may not have. */
	if (eth_proto_is_802_3(eth->h_proto))
		packet->protocol = eth->h_proto;
	else
		packet->protocol = htons(ETH_P_802_2);

	/* Set packet's mru */
	if (a[OVS_PACKET_ATTR_MRU]) {
		mru = nla_get_u16(a[OVS_PACKET_ATTR_MRU]);
		packet->ignore_df = 1;
	}
	OVS_CB(packet)->mru = mru;

	/* Build an sw_flow for sending this packet. */
	flow = ovs_flow_alloc();
	err = PTR_ERR(flow);
	if (IS_ERR(flow))
		goto err_kfree_skb;

	err = ovs_flow_key_extract_userspace(net, a[OVS_PACKET_ATTR_KEY],
					     packet, &flow->key, log);
	if (err)
		goto err_flow_free;

	err = ovs_nla_copy_actions(net, a[OVS_PACKET_ATTR_ACTIONS],
				   &flow->key, &acts, log);
	if (err)
		goto err_flow_free;

	rcu_assign_pointer(flow->sf_acts, acts);
	packet->priority = flow->key.phy.priority;
	packet->mark = flow->key.phy.skb_mark;

	rcu_read_lock();
	dp = get_dp_rcu(net, ovs_header->dp_ifindex);
	err = -ENODEV;
	if (!dp)
		goto err_unlock;

	input_vport = ovs_vport_rcu(dp, flow->key.phy.in_port);
	if (!input_vport)
		input_vport = ovs_vport_rcu(dp, OVSP_LOCAL);

	if (!input_vport)
		goto err_unlock;

	packet->dev = input_vport->dev;
	OVS_CB(packet)->input_vport = input_vport;
	sf_acts = rcu_dereference(flow->sf_acts);

	local_bh_disable();
	err = ovs_execute_actions(dp, packet, sf_acts, &flow->key);
	local_bh_enable();
	rcu_read_unlock();

	ovs_flow_free(flow, false);
	return err;

err_unlock:
	rcu_read_unlock();
err_flow_free:
	ovs_flow_free(flow, false);
err_kfree_skb:
	kfree_skb(packet);
err:
	return err;
}

static const struct nla_policy packet_policy[OVS_PACKET_ATTR_MAX + 1] = {
	[OVS_PACKET_ATTR_PACKET] = { .len = ETH_HLEN },
	[OVS_PACKET_ATTR_KEY] = { .type = NLA_NESTED },
	[OVS_PACKET_ATTR_ACTIONS] = { .type = NLA_NESTED },
	[OVS_PACKET_ATTR_PROBE] = { .type = NLA_FLAG },
	[OVS_PACKET_ATTR_MRU] = { .type = NLA_U16 },
};

static const struct genl_ops dp_packet_genl_ops[] = {
	{ .cmd = OVS_PACKET_CMD_EXECUTE,
	  .flags = GENL_UNS_ADMIN_PERM, /* Requires CAP_NET_ADMIN privilege. */
	  .policy = packet_policy,
	  .doit = ovs_packet_cmd_execute
	}
};

static struct genl_family dp_packet_genl_family = {
	.id = GENL_ID_GENERATE,
	.hdrsize = sizeof(struct ovs_header),
	.name = OVS_PACKET_FAMILY,
	.version = OVS_PACKET_VERSION,
	.maxattr = OVS_PACKET_ATTR_MAX,
	.netnsok = true,
	.parallel_ops = true,
	.ops = dp_packet_genl_ops,
	.n_ops = ARRAY_SIZE(dp_packet_genl_ops),
};

static void get_dp_stats(const struct datapath *dp, struct ovs_dp_stats *stats,
			 struct ovs_dp_megaflow_stats *mega_stats)
{
	int i;

	memset(mega_stats, 0, sizeof(*mega_stats));

	stats->n_flows = ovs_flow_tbl_count(&dp->table);
	mega_stats->n_masks = ovs_flow_tbl_num_masks(&dp->table);

	stats->n_hit = stats->n_missed = stats->n_lost = 0;

	for_each_possible_cpu(i) {
		const struct dp_stats_percpu *percpu_stats;
		struct dp_stats_percpu local_stats;
		unsigned int start;

		percpu_stats = per_cpu_ptr(dp->stats_percpu, i);

		do {
			start = u64_stats_fetch_begin_irq(&percpu_stats->syncp);
			local_stats = *percpu_stats;
		} while (u64_stats_fetch_retry_irq(&percpu_stats->syncp, start));

		stats->n_hit += local_stats.n_hit;
		stats->n_missed += local_stats.n_missed;
		stats->n_lost += local_stats.n_lost;
		mega_stats->n_mask_hit += local_stats.n_mask_hit;
	}
}

static bool should_fill_key(const struct sw_flow_id *sfid, uint32_t ufid_flags)
{
	return ovs_identifier_is_ufid(sfid) &&
	       !(ufid_flags & OVS_UFID_F_OMIT_KEY);
}

static bool should_fill_mask(uint32_t ufid_flags)
{
	return !(ufid_flags & OVS_UFID_F_OMIT_MASK);
}

static bool should_fill_actions(uint32_t ufid_flags)
{
	return !(ufid_flags & OVS_UFID_F_OMIT_ACTIONS);
}

static size_t ovs_flow_cmd_msg_size(const struct sw_flow_actions *acts,
				    const struct sw_flow_id *sfid,
				    uint32_t ufid_flags)
{
	size_t len = NLMSG_ALIGN(sizeof(struct ovs_header));

	/* OVS_FLOW_ATTR_UFID */
	if (sfid && ovs_identifier_is_ufid(sfid))
		len += nla_total_size(sfid->ufid_len);

	/* OVS_FLOW_ATTR_KEY */
	if (!sfid || should_fill_key(sfid, ufid_flags))
		len += nla_total_size(ovs_key_attr_size());

	/* OVS_FLOW_ATTR_MASK */
	if (should_fill_mask(ufid_flags))
		len += nla_total_size(ovs_key_attr_size());

	/* OVS_FLOW_ATTR_ACTIONS */
	if (should_fill_actions(ufid_flags))
		len += nla_total_size(acts->orig_len);

	return len
		+ nla_total_size_64bit(sizeof(struct ovs_flow_stats)) /* OVS_FLOW_ATTR_STATS */
		+ nla_total_size(1) /* OVS_FLOW_ATTR_TCP_FLAGS */
		+ nla_total_size_64bit(8); /* OVS_FLOW_ATTR_USED */
}

/* Called with ovs_mutex or RCU read lock. */
static int ovs_flow_cmd_fill_stats(const struct sw_flow *flow,
				   struct sk_buff *skb)
{
	struct ovs_flow_stats stats;
	__be16 tcp_flags;
	unsigned long used;

	ovs_flow_stats_get(flow, &stats, &used, &tcp_flags);

	if (used &&
	    nla_put_u64_64bit(skb, OVS_FLOW_ATTR_USED, ovs_flow_used_time(used),
			      OVS_FLOW_ATTR_PAD))
		return -EMSGSIZE;

	if (stats.n_packets &&
	    nla_put_64bit(skb, OVS_FLOW_ATTR_STATS,
			  sizeof(struct ovs_flow_stats), &stats,
			  OVS_FLOW_ATTR_PAD))
		return -EMSGSIZE;

	if ((u8)ntohs(tcp_flags) &&
	     nla_put_u8(skb, OVS_FLOW_ATTR_TCP_FLAGS, (u8)ntohs(tcp_flags)))
		return -EMSGSIZE;

	return 0;
}

/* Called with ovs_mutex or RCU read lock. */
static int ovs_flow_cmd_fill_actions(const struct sw_flow *flow,
				     struct sk_buff *skb, int skb_orig_len)
{
	struct nlattr *start;
	int err;

	/* If OVS_FLOW_ATTR_ACTIONS doesn't fit, skip dumping the actions if
	 * this is the first flow to be dumped into 'skb'.  This is unusual for
	 * Netlink but individual action lists can be longer than
	 * NLMSG_GOODSIZE and thus entirely undumpable if we didn't do this.
	 * The userspace caller can always fetch the actions separately if it
	 * really wants them.  (Most userspace callers in fact don't care.)
	 *
	 * This can only fail for dump operations because the skb is always
	 * properly sized for single flows.
	 */
	start = nla_nest_start(skb, OVS_FLOW_ATTR_ACTIONS);
	if (start) {
		const struct sw_flow_actions *sf_acts;

		sf_acts = rcu_dereference_ovsl(flow->sf_acts);
		err = ovs_nla_put_actions(sf_acts->actions,
					  sf_acts->actions_len, skb);

		if (!err)
			nla_nest_end(skb, start);
		else {
			if (skb_orig_len)
				return err;

			nla_nest_cancel(skb, start);
		}
	} else if (skb_orig_len) {
		return -EMSGSIZE;
	}

	return 0;
}

/* Called with ovs_mutex or RCU read lock. */
static int ovs_flow_cmd_fill_info(const struct sw_flow *flow, int dp_ifindex,
				  struct sk_buff *skb, u32 portid,
				  u32 seq, u32 flags, u8 cmd, u32 ufid_flags)
{
	const int skb_orig_len = skb->len;
	struct ovs_header *ovs_header;
	int err;

	ovs_header = genlmsg_put(skb, portid, seq, &dp_flow_genl_family,
				 flags, cmd);
	if (!ovs_header)
		return -EMSGSIZE;

	ovs_header->dp_ifindex = dp_ifindex;

	err = ovs_nla_put_identifier(flow, skb);
	if (err)
		goto error;

	if (should_fill_key(&flow->id, ufid_flags)) {
		err = ovs_nla_put_masked_key(flow, skb);
		if (err)
			goto error;
	}

	if (should_fill_mask(ufid_flags)) {
		err = ovs_nla_put_mask(flow, skb);
		if (err)
			goto error;
	}

	err = ovs_flow_cmd_fill_stats(flow, skb);
	if (err)
		goto error;

	if (should_fill_actions(ufid_flags)) {
		err = ovs_flow_cmd_fill_actions(flow, skb, skb_orig_len);
		if (err)
			goto error;
	}

	genlmsg_end(skb, ovs_header);
	return 0;

error:
	genlmsg_cancel(skb, ovs_header);
	return err;
}

/* May not be called with RCU read lock. */
static struct sk_buff *ovs_flow_cmd_alloc_info(const struct sw_flow_actions *acts,
					       const struct sw_flow_id *sfid,
					       struct genl_info *info,
					       bool always,
					       uint32_t ufid_flags)
{
	struct sk_buff *skb;
	size_t len;

	if (!always && !ovs_must_notify(&dp_flow_genl_family, info, 0))
		return NULL;

	len = ovs_flow_cmd_msg_size(acts, sfid, ufid_flags);
	skb = genlmsg_new(len, GFP_KERNEL);
	if (!skb)
		return ERR_PTR(-ENOMEM);

	return skb;
}

/* Called with ovs_mutex. */
static struct sk_buff *ovs_flow_cmd_build_info(const struct sw_flow *flow,
					       int dp_ifindex,
					       struct genl_info *info, u8 cmd,
					       bool always, u32 ufid_flags)
{
	struct sk_buff *skb;
	int retval;

	skb = ovs_flow_cmd_alloc_info(ovsl_dereference(flow->sf_acts),
				      &flow->id, info, always, ufid_flags);
	if (IS_ERR_OR_NULL(skb))
		return skb;

	retval = ovs_flow_cmd_fill_info(flow, dp_ifindex, skb,
					info->snd_portid, info->snd_seq, 0,
					cmd, ufid_flags);
	BUG_ON(retval < 0);
	return skb;
}

static int ovs_flow_cmd_new(struct sk_buff *skb, struct genl_info *info)
{
	struct net *net = sock_net(skb->sk);
	struct nlattr **a = info->attrs;
	struct ovs_header *ovs_header = info->userhdr;
	struct sw_flow *flow = NULL, *new_flow;
	struct sw_flow_mask mask;
	struct sk_buff *reply;
	struct datapath *dp;
	struct sw_flow_actions *acts;
	struct sw_flow_match match;
	u32 ufid_flags = ovs_nla_get_ufid_flags(a[OVS_FLOW_ATTR_UFID_FLAGS]);
	int error;
	bool log = !a[OVS_FLOW_ATTR_PROBE];

	/* Must have key and actions. */
	error = -EINVAL;
	if (!a[OVS_FLOW_ATTR_KEY]) {
		OVS_NLERR(log, "Flow key attr not present in new flow.");
		goto error;
	}
	if (!a[OVS_FLOW_ATTR_ACTIONS]) {
		OVS_NLERR(log, "Flow actions attr not present in new flow.");
		goto error;
	}

	/* Most of the time we need to allocate a new flow, do it before
	 * locking.
	 */
	new_flow = ovs_flow_alloc();
	if (IS_ERR(new_flow)) {
		error = PTR_ERR(new_flow);
		goto error;
	}

	/* Extract key. */
	ovs_match_init(&match, &new_flow->key, false, &mask);
	error = ovs_nla_get_match(net, &match, a[OVS_FLOW_ATTR_KEY],
				  a[OVS_FLOW_ATTR_MASK], log);
	if (error)
		goto err_kfree_flow;

<<<<<<< HEAD
	ovs_flow_mask_key(&new_flow->key, &key, true, &mask);

=======
>>>>>>> f2ed3bfc
	/* Extract flow identifier. */
	error = ovs_nla_get_identifier(&new_flow->id, a[OVS_FLOW_ATTR_UFID],
				       &new_flow->key, log);
	if (error)
		goto err_kfree_flow;

	/* unmasked key is needed to match when ufid is not used. */
	if (ovs_identifier_is_key(&new_flow->id))
		match.key = new_flow->id.unmasked_key;

	ovs_flow_mask_key(&new_flow->key, &new_flow->key, true, &mask);

	/* Validate actions. */
	error = ovs_nla_copy_actions(net, a[OVS_FLOW_ATTR_ACTIONS],
				     &new_flow->key, &acts, log);
	if (error) {
		OVS_NLERR(log, "Flow actions may not be safe on all matching packets.");
		goto err_kfree_flow;
	}

	reply = ovs_flow_cmd_alloc_info(acts, &new_flow->id, info, false,
					ufid_flags);
	if (IS_ERR(reply)) {
		error = PTR_ERR(reply);
		goto err_kfree_acts;
	}

	ovs_lock();
	dp = get_dp(net, ovs_header->dp_ifindex);
	if (unlikely(!dp)) {
		error = -ENODEV;
		goto err_unlock_ovs;
	}

	/* Check if this is a duplicate flow */
	if (ovs_identifier_is_ufid(&new_flow->id))
		flow = ovs_flow_tbl_lookup_ufid(&dp->table, &new_flow->id);
	if (!flow)
		flow = ovs_flow_tbl_lookup(&dp->table, &new_flow->key);
	if (likely(!flow)) {
		rcu_assign_pointer(new_flow->sf_acts, acts);

		/* Put flow in bucket. */
		error = ovs_flow_tbl_insert(&dp->table, new_flow, &mask);
		if (unlikely(error)) {
			acts = NULL;
			goto err_unlock_ovs;
		}

		if (unlikely(reply)) {
			error = ovs_flow_cmd_fill_info(new_flow,
						       ovs_header->dp_ifindex,
						       reply, info->snd_portid,
						       info->snd_seq, 0,
						       OVS_FLOW_CMD_NEW,
						       ufid_flags);
			BUG_ON(error < 0);
		}
		ovs_unlock();
	} else {
		struct sw_flow_actions *old_acts;

		/* Bail out if we're not allowed to modify an existing flow.
		 * We accept NLM_F_CREATE in place of the intended NLM_F_EXCL
		 * because Generic Netlink treats the latter as a dump
		 * request.  We also accept NLM_F_EXCL in case that bug ever
		 * gets fixed.
		 */
		if (unlikely(info->nlhdr->nlmsg_flags & (NLM_F_CREATE
							 | NLM_F_EXCL))) {
			error = -EEXIST;
			goto err_unlock_ovs;
		}
		/* The flow identifier has to be the same for flow updates.
		 * Look for any overlapping flow.
		 */
		if (unlikely(!ovs_flow_cmp(flow, &match))) {
			if (ovs_identifier_is_key(&flow->id))
				flow = ovs_flow_tbl_lookup_exact(&dp->table,
								 &match);
			else /* UFID matches but key is different */
				flow = NULL;
			if (!flow) {
				error = -ENOENT;
				goto err_unlock_ovs;
			}
		}
		/* Update actions. */
		old_acts = ovsl_dereference(flow->sf_acts);
		rcu_assign_pointer(flow->sf_acts, acts);

		if (unlikely(reply)) {
			error = ovs_flow_cmd_fill_info(flow,
						       ovs_header->dp_ifindex,
						       reply, info->snd_portid,
						       info->snd_seq, 0,
						       OVS_FLOW_CMD_NEW,
						       ufid_flags);
			BUG_ON(error < 0);
		}
		ovs_unlock();

		ovs_nla_free_flow_actions_rcu(old_acts);
		ovs_flow_free(new_flow, false);
	}

	if (reply)
		ovs_notify(&dp_flow_genl_family, reply, info);
	return 0;

err_unlock_ovs:
	ovs_unlock();
	kfree_skb(reply);
err_kfree_acts:
	ovs_nla_free_flow_actions(acts);
err_kfree_flow:
	ovs_flow_free(new_flow, false);
error:
	return error;
}

/* Factor out action copy to avoid "Wframe-larger-than=1024" warning. */
static struct sw_flow_actions *get_flow_actions(struct net *net,
						const struct nlattr *a,
						const struct sw_flow_key *key,
						const struct sw_flow_mask *mask,
						bool log)
{
	struct sw_flow_actions *acts;
	struct sw_flow_key masked_key;
	int error;

	ovs_flow_mask_key(&masked_key, key, true, mask);
<<<<<<< HEAD
	error = ovs_nla_copy_actions(a, &masked_key, &acts, log);
=======
	error = ovs_nla_copy_actions(net, a, &masked_key, &acts, log);
>>>>>>> f2ed3bfc
	if (error) {
		OVS_NLERR(log,
			  "Actions may not be safe on all matching packets");
		return ERR_PTR(error);
	}

	return acts;
}

static int ovs_flow_cmd_set(struct sk_buff *skb, struct genl_info *info)
{
	struct net *net = sock_net(skb->sk);
	struct nlattr **a = info->attrs;
	struct ovs_header *ovs_header = info->userhdr;
	struct sw_flow_key key;
	struct sw_flow *flow;
	struct sw_flow_mask mask;
	struct sk_buff *reply = NULL;
	struct datapath *dp;
	struct sw_flow_actions *old_acts = NULL, *acts = NULL;
	struct sw_flow_match match;
	struct sw_flow_id sfid;
	u32 ufid_flags = ovs_nla_get_ufid_flags(a[OVS_FLOW_ATTR_UFID_FLAGS]);
	int error = 0;
	bool log = !a[OVS_FLOW_ATTR_PROBE];
	bool ufid_present;

	ufid_present = ovs_nla_get_ufid(&sfid, a[OVS_FLOW_ATTR_UFID], log);
	if (a[OVS_FLOW_ATTR_KEY]) {
		ovs_match_init(&match, &key, true, &mask);
		error = ovs_nla_get_match(net, &match, a[OVS_FLOW_ATTR_KEY],
					  a[OVS_FLOW_ATTR_MASK], log);
	} else if (!ufid_present) {
		OVS_NLERR(log,
			  "Flow set message rejected, Key attribute missing.");
		error = -EINVAL;
	}
	if (error)
		goto error;

	/* Validate actions. */
	if (a[OVS_FLOW_ATTR_ACTIONS]) {
		if (!a[OVS_FLOW_ATTR_KEY]) {
			OVS_NLERR(log,
				  "Flow key attribute not present in set flow.");
			error = -EINVAL;
			goto error;
		}

		acts = get_flow_actions(net, a[OVS_FLOW_ATTR_ACTIONS], &key,
					&mask, log);
		if (IS_ERR(acts)) {
			error = PTR_ERR(acts);
			goto error;
		}

		/* Can allocate before locking if have acts. */
		reply = ovs_flow_cmd_alloc_info(acts, &sfid, info, false,
						ufid_flags);
		if (IS_ERR(reply)) {
			error = PTR_ERR(reply);
			goto err_kfree_acts;
		}
	}

	ovs_lock();
	dp = get_dp(net, ovs_header->dp_ifindex);
	if (unlikely(!dp)) {
		error = -ENODEV;
		goto err_unlock_ovs;
	}
	/* Check that the flow exists. */
	if (ufid_present)
		flow = ovs_flow_tbl_lookup_ufid(&dp->table, &sfid);
	else
		flow = ovs_flow_tbl_lookup_exact(&dp->table, &match);
	if (unlikely(!flow)) {
		error = -ENOENT;
		goto err_unlock_ovs;
	}

	/* Update actions, if present. */
	if (likely(acts)) {
		old_acts = ovsl_dereference(flow->sf_acts);
		rcu_assign_pointer(flow->sf_acts, acts);

		if (unlikely(reply)) {
			error = ovs_flow_cmd_fill_info(flow,
						       ovs_header->dp_ifindex,
						       reply, info->snd_portid,
						       info->snd_seq, 0,
						       OVS_FLOW_CMD_NEW,
						       ufid_flags);
			BUG_ON(error < 0);
		}
	} else {
		/* Could not alloc without acts before locking. */
		reply = ovs_flow_cmd_build_info(flow, ovs_header->dp_ifindex,
						info, OVS_FLOW_CMD_NEW, false,
						ufid_flags);

		if (IS_ERR(reply)) {
			error = PTR_ERR(reply);
			goto err_unlock_ovs;
		}
	}

	/* Clear stats. */
	if (a[OVS_FLOW_ATTR_CLEAR])
		ovs_flow_stats_clear(flow);
	ovs_unlock();

	if (reply)
		ovs_notify(&dp_flow_genl_family, reply, info);
	if (old_acts)
		ovs_nla_free_flow_actions_rcu(old_acts);

	return 0;

err_unlock_ovs:
	ovs_unlock();
	kfree_skb(reply);
err_kfree_acts:
	ovs_nla_free_flow_actions(acts);
error:
	return error;
}

static int ovs_flow_cmd_get(struct sk_buff *skb, struct genl_info *info)
{
	struct nlattr **a = info->attrs;
	struct ovs_header *ovs_header = info->userhdr;
	struct net *net = sock_net(skb->sk);
	struct sw_flow_key key;
	struct sk_buff *reply;
	struct sw_flow *flow;
	struct datapath *dp;
	struct sw_flow_match match;
	struct sw_flow_id ufid;
	u32 ufid_flags = ovs_nla_get_ufid_flags(a[OVS_FLOW_ATTR_UFID_FLAGS]);
	int err = 0;
	bool log = !a[OVS_FLOW_ATTR_PROBE];
	bool ufid_present;

	ufid_present = ovs_nla_get_ufid(&ufid, a[OVS_FLOW_ATTR_UFID], log);
	if (a[OVS_FLOW_ATTR_KEY]) {
		ovs_match_init(&match, &key, true, NULL);
		err = ovs_nla_get_match(net, &match, a[OVS_FLOW_ATTR_KEY], NULL,
					log);
	} else if (!ufid_present) {
		OVS_NLERR(log,
			  "Flow get message rejected, Key attribute missing.");
		err = -EINVAL;
	}
	if (err)
		return err;

	ovs_lock();
	dp = get_dp(sock_net(skb->sk), ovs_header->dp_ifindex);
	if (!dp) {
		err = -ENODEV;
		goto unlock;
	}

	if (ufid_present)
		flow = ovs_flow_tbl_lookup_ufid(&dp->table, &ufid);
	else
		flow = ovs_flow_tbl_lookup_exact(&dp->table, &match);
	if (!flow) {
		err = -ENOENT;
		goto unlock;
	}

	reply = ovs_flow_cmd_build_info(flow, ovs_header->dp_ifindex, info,
					OVS_FLOW_CMD_NEW, true, ufid_flags);
	if (IS_ERR(reply)) {
		err = PTR_ERR(reply);
		goto unlock;
	}

	ovs_unlock();
	return genlmsg_reply(reply, info);
unlock:
	ovs_unlock();
	return err;
}

static int ovs_flow_cmd_del(struct sk_buff *skb, struct genl_info *info)
{
	struct nlattr **a = info->attrs;
	struct ovs_header *ovs_header = info->userhdr;
	struct net *net = sock_net(skb->sk);
	struct sw_flow_key key;
	struct sk_buff *reply;
	struct sw_flow *flow = NULL;
	struct datapath *dp;
	struct sw_flow_match match;
	struct sw_flow_id ufid;
	u32 ufid_flags = ovs_nla_get_ufid_flags(a[OVS_FLOW_ATTR_UFID_FLAGS]);
	int err;
	bool log = !a[OVS_FLOW_ATTR_PROBE];
	bool ufid_present;

	ufid_present = ovs_nla_get_ufid(&ufid, a[OVS_FLOW_ATTR_UFID], log);
	if (a[OVS_FLOW_ATTR_KEY]) {
		ovs_match_init(&match, &key, true, NULL);
		err = ovs_nla_get_match(net, &match, a[OVS_FLOW_ATTR_KEY],
					NULL, log);
		if (unlikely(err))
			return err;
	}

	ovs_lock();
	dp = get_dp(sock_net(skb->sk), ovs_header->dp_ifindex);
	if (unlikely(!dp)) {
		err = -ENODEV;
		goto unlock;
	}

	if (unlikely(!a[OVS_FLOW_ATTR_KEY] && !ufid_present)) {
		err = ovs_flow_tbl_flush(&dp->table);
		goto unlock;
	}

	if (ufid_present)
		flow = ovs_flow_tbl_lookup_ufid(&dp->table, &ufid);
	else
		flow = ovs_flow_tbl_lookup_exact(&dp->table, &match);
	if (unlikely(!flow)) {
		err = -ENOENT;
		goto unlock;
	}

	ovs_flow_tbl_remove(&dp->table, flow);
	ovs_unlock();

	reply = ovs_flow_cmd_alloc_info((const struct sw_flow_actions __force *) flow->sf_acts,
					&flow->id, info, false, ufid_flags);
	if (likely(reply)) {
		if (likely(!IS_ERR(reply))) {
			rcu_read_lock();	/*To keep RCU checker happy. */
			err = ovs_flow_cmd_fill_info(flow, ovs_header->dp_ifindex,
						     reply, info->snd_portid,
						     info->snd_seq, 0,
						     OVS_FLOW_CMD_DEL,
						     ufid_flags);
			rcu_read_unlock();
			BUG_ON(err < 0);

			ovs_notify(&dp_flow_genl_family, reply, info);
		} else {
			netlink_set_err(sock_net(skb->sk)->genl_sock, 0, 0, PTR_ERR(reply));
		}
	}

	ovs_flow_free(flow, true);
	return 0;
unlock:
	ovs_unlock();
	return err;
}

static int ovs_flow_cmd_dump(struct sk_buff *skb, struct netlink_callback *cb)
{
	struct nlattr *a[__OVS_FLOW_ATTR_MAX];
	struct ovs_header *ovs_header = genlmsg_data(nlmsg_data(cb->nlh));
	struct table_instance *ti;
	struct datapath *dp;
	u32 ufid_flags;
	int err;

	err = genlmsg_parse(cb->nlh, &dp_flow_genl_family, a,
			    OVS_FLOW_ATTR_MAX, flow_policy);
	if (err)
		return err;
	ufid_flags = ovs_nla_get_ufid_flags(a[OVS_FLOW_ATTR_UFID_FLAGS]);

	rcu_read_lock();
	dp = get_dp_rcu(sock_net(skb->sk), ovs_header->dp_ifindex);
	if (!dp) {
		rcu_read_unlock();
		return -ENODEV;
	}

	ti = rcu_dereference(dp->table.ti);
	for (;;) {
		struct sw_flow *flow;
		u32 bucket, obj;

		bucket = cb->args[0];
		obj = cb->args[1];
		flow = ovs_flow_tbl_dump_next(ti, &bucket, &obj);
		if (!flow)
			break;

		if (ovs_flow_cmd_fill_info(flow, ovs_header->dp_ifindex, skb,
					   NETLINK_CB(cb->skb).portid,
					   cb->nlh->nlmsg_seq, NLM_F_MULTI,
					   OVS_FLOW_CMD_NEW, ufid_flags) < 0)
			break;

		cb->args[0] = bucket;
		cb->args[1] = obj;
	}
	rcu_read_unlock();
	return skb->len;
}

static const struct nla_policy flow_policy[OVS_FLOW_ATTR_MAX + 1] = {
	[OVS_FLOW_ATTR_KEY] = { .type = NLA_NESTED },
	[OVS_FLOW_ATTR_MASK] = { .type = NLA_NESTED },
	[OVS_FLOW_ATTR_ACTIONS] = { .type = NLA_NESTED },
	[OVS_FLOW_ATTR_CLEAR] = { .type = NLA_FLAG },
	[OVS_FLOW_ATTR_PROBE] = { .type = NLA_FLAG },
	[OVS_FLOW_ATTR_UFID] = { .type = NLA_UNSPEC, .len = 1 },
	[OVS_FLOW_ATTR_UFID_FLAGS] = { .type = NLA_U32 },
};

static const struct genl_ops dp_flow_genl_ops[] = {
	{ .cmd = OVS_FLOW_CMD_NEW,
	  .flags = GENL_UNS_ADMIN_PERM, /* Requires CAP_NET_ADMIN privilege. */
	  .policy = flow_policy,
	  .doit = ovs_flow_cmd_new
	},
	{ .cmd = OVS_FLOW_CMD_DEL,
	  .flags = GENL_UNS_ADMIN_PERM, /* Requires CAP_NET_ADMIN privilege. */
	  .policy = flow_policy,
	  .doit = ovs_flow_cmd_del
	},
	{ .cmd = OVS_FLOW_CMD_GET,
	  .flags = 0,		    /* OK for unprivileged users. */
	  .policy = flow_policy,
	  .doit = ovs_flow_cmd_get,
	  .dumpit = ovs_flow_cmd_dump
	},
	{ .cmd = OVS_FLOW_CMD_SET,
	  .flags = GENL_UNS_ADMIN_PERM, /* Requires CAP_NET_ADMIN privilege. */
	  .policy = flow_policy,
	  .doit = ovs_flow_cmd_set,
	},
};

static struct genl_family dp_flow_genl_family = {
	.id = GENL_ID_GENERATE,
	.hdrsize = sizeof(struct ovs_header),
	.name = OVS_FLOW_FAMILY,
	.version = OVS_FLOW_VERSION,
	.maxattr = OVS_FLOW_ATTR_MAX,
	.netnsok = true,
	.parallel_ops = true,
	.ops = dp_flow_genl_ops,
	.n_ops = ARRAY_SIZE(dp_flow_genl_ops),
	.mcgrps = &ovs_dp_flow_multicast_group,
	.n_mcgrps = 1,
};

static size_t ovs_dp_cmd_msg_size(void)
{
	size_t msgsize = NLMSG_ALIGN(sizeof(struct ovs_header));

	msgsize += nla_total_size(IFNAMSIZ);
	msgsize += nla_total_size_64bit(sizeof(struct ovs_dp_stats));
	msgsize += nla_total_size_64bit(sizeof(struct ovs_dp_megaflow_stats));
	msgsize += nla_total_size(sizeof(u32)); /* OVS_DP_ATTR_USER_FEATURES */

	return msgsize;
}

/* Called with ovs_mutex. */
static int ovs_dp_cmd_fill_info(struct datapath *dp, struct sk_buff *skb,
				u32 portid, u32 seq, u32 flags, u8 cmd)
{
	struct ovs_header *ovs_header;
	struct ovs_dp_stats dp_stats;
	struct ovs_dp_megaflow_stats dp_megaflow_stats;
	int err;

	ovs_header = genlmsg_put(skb, portid, seq, &dp_datapath_genl_family,
				   flags, cmd);
	if (!ovs_header)
		goto error;

	ovs_header->dp_ifindex = get_dpifindex(dp);

	err = nla_put_string(skb, OVS_DP_ATTR_NAME, ovs_dp_name(dp));
	if (err)
		goto nla_put_failure;

	get_dp_stats(dp, &dp_stats, &dp_megaflow_stats);
	if (nla_put_64bit(skb, OVS_DP_ATTR_STATS, sizeof(struct ovs_dp_stats),
			  &dp_stats, OVS_DP_ATTR_PAD))
		goto nla_put_failure;

	if (nla_put_64bit(skb, OVS_DP_ATTR_MEGAFLOW_STATS,
			  sizeof(struct ovs_dp_megaflow_stats),
			  &dp_megaflow_stats, OVS_DP_ATTR_PAD))
		goto nla_put_failure;

	if (nla_put_u32(skb, OVS_DP_ATTR_USER_FEATURES, dp->user_features))
		goto nla_put_failure;

	genlmsg_end(skb, ovs_header);
	return 0;

nla_put_failure:
	genlmsg_cancel(skb, ovs_header);
error:
	return -EMSGSIZE;
}

static struct sk_buff *ovs_dp_cmd_alloc_info(void)
{
	return genlmsg_new(ovs_dp_cmd_msg_size(), GFP_KERNEL);
}

/* Called with rcu_read_lock or ovs_mutex. */
static struct datapath *lookup_datapath(struct net *net,
					const struct ovs_header *ovs_header,
					struct nlattr *a[OVS_DP_ATTR_MAX + 1])
{
	struct datapath *dp;

	if (!a[OVS_DP_ATTR_NAME])
		dp = get_dp(net, ovs_header->dp_ifindex);
	else {
		struct vport *vport;

		vport = ovs_vport_locate(net, nla_data(a[OVS_DP_ATTR_NAME]));
		dp = vport && vport->port_no == OVSP_LOCAL ? vport->dp : NULL;
	}
	return dp ? dp : ERR_PTR(-ENODEV);
}

static void ovs_dp_reset_user_features(struct sk_buff *skb, struct genl_info *info)
{
	struct datapath *dp;

	dp = lookup_datapath(sock_net(skb->sk), info->userhdr, info->attrs);
	if (IS_ERR(dp))
		return;

	WARN(dp->user_features, "Dropping previously announced user features\n");
	dp->user_features = 0;
}

static void ovs_dp_change(struct datapath *dp, struct nlattr *a[])
{
	if (a[OVS_DP_ATTR_USER_FEATURES])
		dp->user_features = nla_get_u32(a[OVS_DP_ATTR_USER_FEATURES]);
}

static int ovs_dp_cmd_new(struct sk_buff *skb, struct genl_info *info)
{
	struct nlattr **a = info->attrs;
	struct vport_parms parms;
	struct sk_buff *reply;
	struct datapath *dp;
	struct vport *vport;
	struct ovs_net *ovs_net;
	int err, i;

	err = -EINVAL;
	if (!a[OVS_DP_ATTR_NAME] || !a[OVS_DP_ATTR_UPCALL_PID])
		goto err;

	reply = ovs_dp_cmd_alloc_info();
	if (!reply)
		return -ENOMEM;

	err = -ENOMEM;
	dp = kzalloc(sizeof(*dp), GFP_KERNEL);
	if (dp == NULL)
		goto err_free_reply;

	ovs_dp_set_net(dp, sock_net(skb->sk));

	/* Allocate table. */
	err = ovs_flow_tbl_init(&dp->table);
	if (err)
		goto err_free_dp;

	dp->stats_percpu = netdev_alloc_pcpu_stats(struct dp_stats_percpu);
	if (!dp->stats_percpu) {
		err = -ENOMEM;
		goto err_destroy_table;
	}

	dp->ports = kmalloc(DP_VPORT_HASH_BUCKETS * sizeof(struct hlist_head),
			    GFP_KERNEL);
	if (!dp->ports) {
		err = -ENOMEM;
		goto err_destroy_percpu;
	}

	for (i = 0; i < DP_VPORT_HASH_BUCKETS; i++)
		INIT_HLIST_HEAD(&dp->ports[i]);

	/* Set up our datapath device. */
	parms.name = nla_data(a[OVS_DP_ATTR_NAME]);
	parms.type = OVS_VPORT_TYPE_INTERNAL;
	parms.options = NULL;
	parms.dp = dp;
	parms.port_no = OVSP_LOCAL;
	parms.upcall_portids = a[OVS_DP_ATTR_UPCALL_PID];

	ovs_dp_change(dp, a);

	/* So far only local changes have been made, now need the lock. */
	ovs_lock();

	vport = new_vport(&parms);
	if (IS_ERR(vport)) {
		err = PTR_ERR(vport);
		if (err == -EBUSY)
			err = -EEXIST;

		if (err == -EEXIST) {
			/* An outdated user space instance that does not understand
			 * the concept of user_features has attempted to create a new
			 * datapath and is likely to reuse it. Drop all user features.
			 */
			if (info->genlhdr->version < OVS_DP_VER_FEATURES)
				ovs_dp_reset_user_features(skb, info);
		}

		goto err_destroy_ports_array;
	}

	err = ovs_dp_cmd_fill_info(dp, reply, info->snd_portid,
				   info->snd_seq, 0, OVS_DP_CMD_NEW);
	BUG_ON(err < 0);

	ovs_net = net_generic(ovs_dp_get_net(dp), ovs_net_id);
	list_add_tail_rcu(&dp->list_node, &ovs_net->dps);

	ovs_unlock();

	ovs_notify(&dp_datapath_genl_family, reply, info);
	return 0;

err_destroy_ports_array:
	ovs_unlock();
	kfree(dp->ports);
err_destroy_percpu:
	free_percpu(dp->stats_percpu);
err_destroy_table:
	ovs_flow_tbl_destroy(&dp->table);
err_free_dp:
	kfree(dp);
err_free_reply:
	kfree_skb(reply);
err:
	return err;
}

/* Called with ovs_mutex. */
static void __dp_destroy(struct datapath *dp)
{
	int i;

	for (i = 0; i < DP_VPORT_HASH_BUCKETS; i++) {
		struct vport *vport;
		struct hlist_node *n;

		hlist_for_each_entry_safe(vport, n, &dp->ports[i], dp_hash_node)
			if (vport->port_no != OVSP_LOCAL)
				ovs_dp_detach_port(vport);
	}

	list_del_rcu(&dp->list_node);

	/* OVSP_LOCAL is datapath internal port. We need to make sure that
	 * all ports in datapath are destroyed first before freeing datapath.
	 */
	ovs_dp_detach_port(ovs_vport_ovsl(dp, OVSP_LOCAL));

	/* RCU destroy the flow table */
	call_rcu(&dp->rcu, destroy_dp_rcu);
}

static int ovs_dp_cmd_del(struct sk_buff *skb, struct genl_info *info)
{
	struct sk_buff *reply;
	struct datapath *dp;
	int err;

	reply = ovs_dp_cmd_alloc_info();
	if (!reply)
		return -ENOMEM;

	ovs_lock();
	dp = lookup_datapath(sock_net(skb->sk), info->userhdr, info->attrs);
	err = PTR_ERR(dp);
	if (IS_ERR(dp))
		goto err_unlock_free;

	err = ovs_dp_cmd_fill_info(dp, reply, info->snd_portid,
				   info->snd_seq, 0, OVS_DP_CMD_DEL);
	BUG_ON(err < 0);

	__dp_destroy(dp);
	ovs_unlock();

	ovs_notify(&dp_datapath_genl_family, reply, info);

	return 0;

err_unlock_free:
	ovs_unlock();
	kfree_skb(reply);
	return err;
}

static int ovs_dp_cmd_set(struct sk_buff *skb, struct genl_info *info)
{
	struct sk_buff *reply;
	struct datapath *dp;
	int err;

	reply = ovs_dp_cmd_alloc_info();
	if (!reply)
		return -ENOMEM;

	ovs_lock();
	dp = lookup_datapath(sock_net(skb->sk), info->userhdr, info->attrs);
	err = PTR_ERR(dp);
	if (IS_ERR(dp))
		goto err_unlock_free;

	ovs_dp_change(dp, info->attrs);

	err = ovs_dp_cmd_fill_info(dp, reply, info->snd_portid,
				   info->snd_seq, 0, OVS_DP_CMD_NEW);
	BUG_ON(err < 0);

	ovs_unlock();
	ovs_notify(&dp_datapath_genl_family, reply, info);

	return 0;

err_unlock_free:
	ovs_unlock();
	kfree_skb(reply);
	return err;
}

static int ovs_dp_cmd_get(struct sk_buff *skb, struct genl_info *info)
{
	struct sk_buff *reply;
	struct datapath *dp;
	int err;

	reply = ovs_dp_cmd_alloc_info();
	if (!reply)
		return -ENOMEM;

	ovs_lock();
	dp = lookup_datapath(sock_net(skb->sk), info->userhdr, info->attrs);
	if (IS_ERR(dp)) {
		err = PTR_ERR(dp);
		goto err_unlock_free;
	}
	err = ovs_dp_cmd_fill_info(dp, reply, info->snd_portid,
				   info->snd_seq, 0, OVS_DP_CMD_NEW);
	BUG_ON(err < 0);
	ovs_unlock();

	return genlmsg_reply(reply, info);

err_unlock_free:
	ovs_unlock();
	kfree_skb(reply);
	return err;
}

static int ovs_dp_cmd_dump(struct sk_buff *skb, struct netlink_callback *cb)
{
	struct ovs_net *ovs_net = net_generic(sock_net(skb->sk), ovs_net_id);
	struct datapath *dp;
	int skip = cb->args[0];
	int i = 0;

	ovs_lock();
	list_for_each_entry(dp, &ovs_net->dps, list_node) {
		if (i >= skip &&
		    ovs_dp_cmd_fill_info(dp, skb, NETLINK_CB(cb->skb).portid,
					 cb->nlh->nlmsg_seq, NLM_F_MULTI,
					 OVS_DP_CMD_NEW) < 0)
			break;
		i++;
	}
	ovs_unlock();

	cb->args[0] = i;

	return skb->len;
}

static const struct nla_policy datapath_policy[OVS_DP_ATTR_MAX + 1] = {
	[OVS_DP_ATTR_NAME] = { .type = NLA_NUL_STRING, .len = IFNAMSIZ - 1 },
	[OVS_DP_ATTR_UPCALL_PID] = { .type = NLA_U32 },
	[OVS_DP_ATTR_USER_FEATURES] = { .type = NLA_U32 },
};

static const struct genl_ops dp_datapath_genl_ops[] = {
	{ .cmd = OVS_DP_CMD_NEW,
	  .flags = GENL_UNS_ADMIN_PERM, /* Requires CAP_NET_ADMIN privilege. */
	  .policy = datapath_policy,
	  .doit = ovs_dp_cmd_new
	},
	{ .cmd = OVS_DP_CMD_DEL,
	  .flags = GENL_UNS_ADMIN_PERM, /* Requires CAP_NET_ADMIN privilege. */
	  .policy = datapath_policy,
	  .doit = ovs_dp_cmd_del
	},
	{ .cmd = OVS_DP_CMD_GET,
	  .flags = 0,		    /* OK for unprivileged users. */
	  .policy = datapath_policy,
	  .doit = ovs_dp_cmd_get,
	  .dumpit = ovs_dp_cmd_dump
	},
	{ .cmd = OVS_DP_CMD_SET,
	  .flags = GENL_UNS_ADMIN_PERM, /* Requires CAP_NET_ADMIN privilege. */
	  .policy = datapath_policy,
	  .doit = ovs_dp_cmd_set,
	},
};

static struct genl_family dp_datapath_genl_family = {
	.id = GENL_ID_GENERATE,
	.hdrsize = sizeof(struct ovs_header),
	.name = OVS_DATAPATH_FAMILY,
	.version = OVS_DATAPATH_VERSION,
	.maxattr = OVS_DP_ATTR_MAX,
	.netnsok = true,
	.parallel_ops = true,
	.ops = dp_datapath_genl_ops,
	.n_ops = ARRAY_SIZE(dp_datapath_genl_ops),
	.mcgrps = &ovs_dp_datapath_multicast_group,
	.n_mcgrps = 1,
};

/* Called with ovs_mutex or RCU read lock. */
static int ovs_vport_cmd_fill_info(struct vport *vport, struct sk_buff *skb,
				   u32 portid, u32 seq, u32 flags, u8 cmd)
{
	struct ovs_header *ovs_header;
	struct ovs_vport_stats vport_stats;
	int err;

	ovs_header = genlmsg_put(skb, portid, seq, &dp_vport_genl_family,
				 flags, cmd);
	if (!ovs_header)
		return -EMSGSIZE;

	ovs_header->dp_ifindex = get_dpifindex(vport->dp);

	if (nla_put_u32(skb, OVS_VPORT_ATTR_PORT_NO, vport->port_no) ||
	    nla_put_u32(skb, OVS_VPORT_ATTR_TYPE, vport->ops->type) ||
	    nla_put_string(skb, OVS_VPORT_ATTR_NAME,
			   ovs_vport_name(vport)))
		goto nla_put_failure;

	ovs_vport_get_stats(vport, &vport_stats);
	if (nla_put_64bit(skb, OVS_VPORT_ATTR_STATS,
			  sizeof(struct ovs_vport_stats), &vport_stats,
			  OVS_VPORT_ATTR_PAD))
		goto nla_put_failure;

	if (ovs_vport_get_upcall_portids(vport, skb))
		goto nla_put_failure;

	err = ovs_vport_get_options(vport, skb);
	if (err == -EMSGSIZE)
		goto error;

	genlmsg_end(skb, ovs_header);
	return 0;

nla_put_failure:
	err = -EMSGSIZE;
error:
	genlmsg_cancel(skb, ovs_header);
	return err;
}

static struct sk_buff *ovs_vport_cmd_alloc_info(void)
{
	return nlmsg_new(NLMSG_DEFAULT_SIZE, GFP_KERNEL);
}

/* Called with ovs_mutex, only via ovs_dp_notify_wq(). */
struct sk_buff *ovs_vport_cmd_build_info(struct vport *vport, u32 portid,
					 u32 seq, u8 cmd)
{
	struct sk_buff *skb;
	int retval;

	skb = nlmsg_new(NLMSG_DEFAULT_SIZE, GFP_ATOMIC);
	if (!skb)
		return ERR_PTR(-ENOMEM);

	retval = ovs_vport_cmd_fill_info(vport, skb, portid, seq, 0, cmd);
	BUG_ON(retval < 0);

	return skb;
}

/* Called with ovs_mutex or RCU read lock. */
static struct vport *lookup_vport(struct net *net,
				  const struct ovs_header *ovs_header,
				  struct nlattr *a[OVS_VPORT_ATTR_MAX + 1])
{
	struct datapath *dp;
	struct vport *vport;

	if (a[OVS_VPORT_ATTR_NAME]) {
		vport = ovs_vport_locate(net, nla_data(a[OVS_VPORT_ATTR_NAME]));
		if (!vport)
			return ERR_PTR(-ENODEV);
		if (ovs_header->dp_ifindex &&
		    ovs_header->dp_ifindex != get_dpifindex(vport->dp))
			return ERR_PTR(-ENODEV);
		return vport;
	} else if (a[OVS_VPORT_ATTR_PORT_NO]) {
		u32 port_no = nla_get_u32(a[OVS_VPORT_ATTR_PORT_NO]);

		if (port_no >= DP_MAX_PORTS)
			return ERR_PTR(-EFBIG);

		dp = get_dp(net, ovs_header->dp_ifindex);
		if (!dp)
			return ERR_PTR(-ENODEV);

		vport = ovs_vport_ovsl_rcu(dp, port_no);
		if (!vport)
			return ERR_PTR(-ENODEV);
		return vport;
	} else
		return ERR_PTR(-EINVAL);
}

/* Called with ovs_mutex */
static void update_headroom(struct datapath *dp)
{
	unsigned dev_headroom, max_headroom = 0;
	struct net_device *dev;
	struct vport *vport;
	int i;

	for (i = 0; i < DP_VPORT_HASH_BUCKETS; i++) {
		hlist_for_each_entry_rcu(vport, &dp->ports[i], dp_hash_node) {
			dev = vport->dev;
			dev_headroom = netdev_get_fwd_headroom(dev);
			if (dev_headroom > max_headroom)
				max_headroom = dev_headroom;
		}
	}

	dp->max_headroom = max_headroom;
	for (i = 0; i < DP_VPORT_HASH_BUCKETS; i++)
		hlist_for_each_entry_rcu(vport, &dp->ports[i], dp_hash_node)
			netdev_set_rx_headroom(vport->dev, max_headroom);
}

static int ovs_vport_cmd_new(struct sk_buff *skb, struct genl_info *info)
{
	struct nlattr **a = info->attrs;
	struct ovs_header *ovs_header = info->userhdr;
	struct vport_parms parms;
	struct sk_buff *reply;
	struct vport *vport;
	struct datapath *dp;
	u32 port_no;
	int err;

	if (!a[OVS_VPORT_ATTR_NAME] || !a[OVS_VPORT_ATTR_TYPE] ||
	    !a[OVS_VPORT_ATTR_UPCALL_PID])
		return -EINVAL;

	port_no = a[OVS_VPORT_ATTR_PORT_NO]
		? nla_get_u32(a[OVS_VPORT_ATTR_PORT_NO]) : 0;
	if (port_no >= DP_MAX_PORTS)
		return -EFBIG;

	reply = ovs_vport_cmd_alloc_info();
	if (!reply)
		return -ENOMEM;

	ovs_lock();
restart:
	dp = get_dp(sock_net(skb->sk), ovs_header->dp_ifindex);
	err = -ENODEV;
	if (!dp)
		goto exit_unlock_free;

	if (port_no) {
		vport = ovs_vport_ovsl(dp, port_no);
		err = -EBUSY;
		if (vport)
			goto exit_unlock_free;
	} else {
		for (port_no = 1; ; port_no++) {
			if (port_no >= DP_MAX_PORTS) {
				err = -EFBIG;
				goto exit_unlock_free;
			}
			vport = ovs_vport_ovsl(dp, port_no);
			if (!vport)
				break;
		}
	}

	parms.name = nla_data(a[OVS_VPORT_ATTR_NAME]);
	parms.type = nla_get_u32(a[OVS_VPORT_ATTR_TYPE]);
	parms.options = a[OVS_VPORT_ATTR_OPTIONS];
	parms.dp = dp;
	parms.port_no = port_no;
	parms.upcall_portids = a[OVS_VPORT_ATTR_UPCALL_PID];

	vport = new_vport(&parms);
	err = PTR_ERR(vport);
	if (IS_ERR(vport)) {
		if (err == -EAGAIN)
			goto restart;
		goto exit_unlock_free;
	}

	err = ovs_vport_cmd_fill_info(vport, reply, info->snd_portid,
				      info->snd_seq, 0, OVS_VPORT_CMD_NEW);

	if (netdev_get_fwd_headroom(vport->dev) > dp->max_headroom)
		update_headroom(dp);
	else
		netdev_set_rx_headroom(vport->dev, dp->max_headroom);

	BUG_ON(err < 0);
	ovs_unlock();

	ovs_notify(&dp_vport_genl_family, reply, info);
	return 0;

exit_unlock_free:
	ovs_unlock();
	kfree_skb(reply);
	return err;
}

static int ovs_vport_cmd_set(struct sk_buff *skb, struct genl_info *info)
{
	struct nlattr **a = info->attrs;
	struct sk_buff *reply;
	struct vport *vport;
	int err;

	reply = ovs_vport_cmd_alloc_info();
	if (!reply)
		return -ENOMEM;

	ovs_lock();
	vport = lookup_vport(sock_net(skb->sk), info->userhdr, a);
	err = PTR_ERR(vport);
	if (IS_ERR(vport))
		goto exit_unlock_free;

	if (a[OVS_VPORT_ATTR_TYPE] &&
	    nla_get_u32(a[OVS_VPORT_ATTR_TYPE]) != vport->ops->type) {
		err = -EINVAL;
		goto exit_unlock_free;
	}

	if (a[OVS_VPORT_ATTR_OPTIONS]) {
		err = ovs_vport_set_options(vport, a[OVS_VPORT_ATTR_OPTIONS]);
		if (err)
			goto exit_unlock_free;
	}


	if (a[OVS_VPORT_ATTR_UPCALL_PID]) {
		struct nlattr *ids = a[OVS_VPORT_ATTR_UPCALL_PID];

		err = ovs_vport_set_upcall_portids(vport, ids);
		if (err)
			goto exit_unlock_free;
	}

	err = ovs_vport_cmd_fill_info(vport, reply, info->snd_portid,
				      info->snd_seq, 0, OVS_VPORT_CMD_NEW);
	BUG_ON(err < 0);

	ovs_unlock();
	ovs_notify(&dp_vport_genl_family, reply, info);
	return 0;

exit_unlock_free:
	ovs_unlock();
	kfree_skb(reply);
	return err;
}

static int ovs_vport_cmd_del(struct sk_buff *skb, struct genl_info *info)
{
	bool must_update_headroom = false;
	struct nlattr **a = info->attrs;
	struct sk_buff *reply;
	struct datapath *dp;
	struct vport *vport;
	int err;

	reply = ovs_vport_cmd_alloc_info();
	if (!reply)
		return -ENOMEM;

	ovs_lock();
	vport = lookup_vport(sock_net(skb->sk), info->userhdr, a);
	err = PTR_ERR(vport);
	if (IS_ERR(vport))
		goto exit_unlock_free;

	if (vport->port_no == OVSP_LOCAL) {
		err = -EINVAL;
		goto exit_unlock_free;
	}

	err = ovs_vport_cmd_fill_info(vport, reply, info->snd_portid,
				      info->snd_seq, 0, OVS_VPORT_CMD_DEL);
	BUG_ON(err < 0);

	/* the vport deletion may trigger dp headroom update */
	dp = vport->dp;
	if (netdev_get_fwd_headroom(vport->dev) == dp->max_headroom)
		must_update_headroom = true;
	netdev_reset_rx_headroom(vport->dev);
	ovs_dp_detach_port(vport);

	if (must_update_headroom)
		update_headroom(dp);
	ovs_unlock();

	ovs_notify(&dp_vport_genl_family, reply, info);
	return 0;

exit_unlock_free:
	ovs_unlock();
	kfree_skb(reply);
	return err;
}

static int ovs_vport_cmd_get(struct sk_buff *skb, struct genl_info *info)
{
	struct nlattr **a = info->attrs;
	struct ovs_header *ovs_header = info->userhdr;
	struct sk_buff *reply;
	struct vport *vport;
	int err;

	reply = ovs_vport_cmd_alloc_info();
	if (!reply)
		return -ENOMEM;

	rcu_read_lock();
	vport = lookup_vport(sock_net(skb->sk), ovs_header, a);
	err = PTR_ERR(vport);
	if (IS_ERR(vport))
		goto exit_unlock_free;
	err = ovs_vport_cmd_fill_info(vport, reply, info->snd_portid,
				      info->snd_seq, 0, OVS_VPORT_CMD_NEW);
	BUG_ON(err < 0);
	rcu_read_unlock();

	return genlmsg_reply(reply, info);

exit_unlock_free:
	rcu_read_unlock();
	kfree_skb(reply);
	return err;
}

static int ovs_vport_cmd_dump(struct sk_buff *skb, struct netlink_callback *cb)
{
	struct ovs_header *ovs_header = genlmsg_data(nlmsg_data(cb->nlh));
	struct datapath *dp;
	int bucket = cb->args[0], skip = cb->args[1];
	int i, j = 0;

	rcu_read_lock();
	dp = get_dp_rcu(sock_net(skb->sk), ovs_header->dp_ifindex);
	if (!dp) {
		rcu_read_unlock();
		return -ENODEV;
	}
	for (i = bucket; i < DP_VPORT_HASH_BUCKETS; i++) {
		struct vport *vport;

		j = 0;
		hlist_for_each_entry_rcu(vport, &dp->ports[i], dp_hash_node) {
			if (j >= skip &&
			    ovs_vport_cmd_fill_info(vport, skb,
						    NETLINK_CB(cb->skb).portid,
						    cb->nlh->nlmsg_seq,
						    NLM_F_MULTI,
						    OVS_VPORT_CMD_NEW) < 0)
				goto out;

			j++;
		}
		skip = 0;
	}
out:
	rcu_read_unlock();

	cb->args[0] = i;
	cb->args[1] = j;

	return skb->len;
}

static const struct nla_policy vport_policy[OVS_VPORT_ATTR_MAX + 1] = {
	[OVS_VPORT_ATTR_NAME] = { .type = NLA_NUL_STRING, .len = IFNAMSIZ - 1 },
	[OVS_VPORT_ATTR_STATS] = { .len = sizeof(struct ovs_vport_stats) },
	[OVS_VPORT_ATTR_PORT_NO] = { .type = NLA_U32 },
	[OVS_VPORT_ATTR_TYPE] = { .type = NLA_U32 },
	[OVS_VPORT_ATTR_UPCALL_PID] = { .type = NLA_U32 },
	[OVS_VPORT_ATTR_OPTIONS] = { .type = NLA_NESTED },
};

static const struct genl_ops dp_vport_genl_ops[] = {
	{ .cmd = OVS_VPORT_CMD_NEW,
	  .flags = GENL_UNS_ADMIN_PERM, /* Requires CAP_NET_ADMIN privilege. */
	  .policy = vport_policy,
	  .doit = ovs_vport_cmd_new
	},
	{ .cmd = OVS_VPORT_CMD_DEL,
	  .flags = GENL_UNS_ADMIN_PERM, /* Requires CAP_NET_ADMIN privilege. */
	  .policy = vport_policy,
	  .doit = ovs_vport_cmd_del
	},
	{ .cmd = OVS_VPORT_CMD_GET,
	  .flags = 0,		    /* OK for unprivileged users. */
	  .policy = vport_policy,
	  .doit = ovs_vport_cmd_get,
	  .dumpit = ovs_vport_cmd_dump
	},
	{ .cmd = OVS_VPORT_CMD_SET,
	  .flags = GENL_UNS_ADMIN_PERM, /* Requires CAP_NET_ADMIN privilege. */
	  .policy = vport_policy,
	  .doit = ovs_vport_cmd_set,
	},
};

struct genl_family dp_vport_genl_family = {
	.id = GENL_ID_GENERATE,
	.hdrsize = sizeof(struct ovs_header),
	.name = OVS_VPORT_FAMILY,
	.version = OVS_VPORT_VERSION,
	.maxattr = OVS_VPORT_ATTR_MAX,
	.netnsok = true,
	.parallel_ops = true,
	.ops = dp_vport_genl_ops,
	.n_ops = ARRAY_SIZE(dp_vport_genl_ops),
	.mcgrps = &ovs_dp_vport_multicast_group,
	.n_mcgrps = 1,
};

static struct genl_family * const dp_genl_families[] = {
	&dp_datapath_genl_family,
	&dp_vport_genl_family,
	&dp_flow_genl_family,
	&dp_packet_genl_family,
};

static void dp_unregister_genl(int n_families)
{
	int i;

	for (i = 0; i < n_families; i++)
		genl_unregister_family(dp_genl_families[i]);
}

static int dp_register_genl(void)
{
	int err;
	int i;

	for (i = 0; i < ARRAY_SIZE(dp_genl_families); i++) {

		err = genl_register_family(dp_genl_families[i]);
		if (err)
			goto error;
	}

	return 0;

error:
	dp_unregister_genl(i);
	return err;
}

static int __net_init ovs_init_net(struct net *net)
{
	struct ovs_net *ovs_net = net_generic(net, ovs_net_id);

	INIT_LIST_HEAD(&ovs_net->dps);
	INIT_WORK(&ovs_net->dp_notify_work, ovs_dp_notify_wq);
	ovs_ct_init(net);
	return 0;
}

static void __net_exit list_vports_from_net(struct net *net, struct net *dnet,
					    struct list_head *head)
{
	struct ovs_net *ovs_net = net_generic(net, ovs_net_id);
	struct datapath *dp;

	list_for_each_entry(dp, &ovs_net->dps, list_node) {
		int i;

		for (i = 0; i < DP_VPORT_HASH_BUCKETS; i++) {
			struct vport *vport;

			hlist_for_each_entry(vport, &dp->ports[i], dp_hash_node) {
				if (vport->ops->type != OVS_VPORT_TYPE_INTERNAL)
					continue;

				if (dev_net(vport->dev) == dnet)
					list_add(&vport->detach_list, head);
			}
		}
	}
}

static void __net_exit ovs_exit_net(struct net *dnet)
{
	struct datapath *dp, *dp_next;
	struct ovs_net *ovs_net = net_generic(dnet, ovs_net_id);
	struct vport *vport, *vport_next;
	struct net *net;
	LIST_HEAD(head);

	ovs_ct_exit(dnet);
	ovs_lock();
	list_for_each_entry_safe(dp, dp_next, &ovs_net->dps, list_node)
		__dp_destroy(dp);

	rtnl_lock();
	for_each_net(net)
		list_vports_from_net(net, dnet, &head);
	rtnl_unlock();

	/* Detach all vports from given namespace. */
	list_for_each_entry_safe(vport, vport_next, &head, detach_list) {
		list_del(&vport->detach_list);
		ovs_dp_detach_port(vport);
	}

	ovs_unlock();

	cancel_work_sync(&ovs_net->dp_notify_work);
}

static struct pernet_operations ovs_net_ops = {
	.init = ovs_init_net,
	.exit = ovs_exit_net,
	.id   = &ovs_net_id,
	.size = sizeof(struct ovs_net),
};

static int __init dp_init(void)
{
	int err;

	BUILD_BUG_ON(sizeof(struct ovs_skb_cb) > FIELD_SIZEOF(struct sk_buff, cb));

	pr_info("Open vSwitch switching datapath\n");

	err = action_fifos_init();
	if (err)
		goto error;

	err = ovs_internal_dev_rtnl_link_register();
	if (err)
		goto error_action_fifos_exit;

	err = ovs_flow_init();
	if (err)
		goto error_unreg_rtnl_link;

	err = ovs_vport_init();
	if (err)
		goto error_flow_exit;

	err = register_pernet_device(&ovs_net_ops);
	if (err)
		goto error_vport_exit;

	err = register_netdevice_notifier(&ovs_dp_device_notifier);
	if (err)
		goto error_netns_exit;

	err = ovs_netdev_init();
	if (err)
		goto error_unreg_notifier;

	err = dp_register_genl();
	if (err < 0)
		goto error_unreg_netdev;

	return 0;

error_unreg_netdev:
	ovs_netdev_exit();
error_unreg_notifier:
	unregister_netdevice_notifier(&ovs_dp_device_notifier);
error_netns_exit:
	unregister_pernet_device(&ovs_net_ops);
error_vport_exit:
	ovs_vport_exit();
error_flow_exit:
	ovs_flow_exit();
error_unreg_rtnl_link:
	ovs_internal_dev_rtnl_link_unregister();
error_action_fifos_exit:
	action_fifos_exit();
error:
	return err;
}

static void dp_cleanup(void)
{
	dp_unregister_genl(ARRAY_SIZE(dp_genl_families));
	ovs_netdev_exit();
	unregister_netdevice_notifier(&ovs_dp_device_notifier);
	unregister_pernet_device(&ovs_net_ops);
	rcu_barrier();
	ovs_vport_exit();
	ovs_flow_exit();
	ovs_internal_dev_rtnl_link_unregister();
	action_fifos_exit();
}

module_init(dp_init);
module_exit(dp_cleanup);

MODULE_DESCRIPTION("Open vSwitch switching datapath");
MODULE_LICENSE("GPL");
MODULE_ALIAS_GENL_FAMILY(OVS_DATAPATH_FAMILY);
MODULE_ALIAS_GENL_FAMILY(OVS_VPORT_FAMILY);
MODULE_ALIAS_GENL_FAMILY(OVS_FLOW_FAMILY);
MODULE_ALIAS_GENL_FAMILY(OVS_PACKET_FAMILY);<|MERGE_RESOLUTION|>--- conflicted
+++ resolved
@@ -961,11 +961,6 @@
 	if (error)
 		goto err_kfree_flow;
 
-<<<<<<< HEAD
-	ovs_flow_mask_key(&new_flow->key, &key, true, &mask);
-
-=======
->>>>>>> f2ed3bfc
 	/* Extract flow identifier. */
 	error = ovs_nla_get_identifier(&new_flow->id, a[OVS_FLOW_ATTR_UFID],
 				       &new_flow->key, log);
@@ -1099,11 +1094,7 @@
 	int error;
 
 	ovs_flow_mask_key(&masked_key, key, true, mask);
-<<<<<<< HEAD
-	error = ovs_nla_copy_actions(a, &masked_key, &acts, log);
-=======
 	error = ovs_nla_copy_actions(net, a, &masked_key, &acts, log);
->>>>>>> f2ed3bfc
 	if (error) {
 		OVS_NLERR(log,
 			  "Actions may not be safe on all matching packets");
