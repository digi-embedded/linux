--- conflicted
+++ resolved
@@ -392,11 +392,7 @@
 		 *
 		 * Start with a full bucket.
 		 */
-<<<<<<< HEAD
-		band->bucket = (band->burst_size + band->rate) * 1000ULL;
-=======
 		band->bucket = band->burst_size * 1000ULL;
->>>>>>> c1084c27
 		band_max_delta_t = div_u64(band->bucket, band->rate);
 		if (band_max_delta_t > meter->max_delta_t)
 			meter->max_delta_t = band_max_delta_t;
