// SPDX-License-Identifier: GPL-2.0
/* Multipath TCP
 *
 * Copyright (c) 2017 - 2019, Intel Corporation.
 */

#define pr_fmt(fmt) "MPTCP: " fmt

#include <linux/kernel.h>
#include <linux/module.h>
#include <linux/netdevice.h>
#include <linux/sched/signal.h>
#include <linux/atomic.h>
#include <net/sock.h>
#include <net/inet_common.h>
#include <net/inet_hashtables.h>
#include <net/protocol.h>
#include <net/tcp.h>
#include <net/tcp_states.h>
#if IS_ENABLED(CONFIG_MPTCP_IPV6)
#include <net/transp_v6.h>
#endif
#include <net/mptcp.h>
#include <net/xfrm.h>
#include <asm/ioctls.h>
#include "protocol.h"
#include "mib.h"

#define CREATE_TRACE_POINTS
#include <trace/events/mptcp.h>

#if IS_ENABLED(CONFIG_MPTCP_IPV6)
struct mptcp6_sock {
	struct mptcp_sock msk;
	struct ipv6_pinfo np;
};
#endif

enum {
	MPTCP_CMSG_TS = BIT(0),
	MPTCP_CMSG_INQ = BIT(1),
};

static struct percpu_counter mptcp_sockets_allocated ____cacheline_aligned_in_smp;

static void __mptcp_destroy_sock(struct sock *sk);
static void mptcp_check_send_data_fin(struct sock *sk);

DEFINE_PER_CPU(struct mptcp_delegated_action, mptcp_delegated_actions);
static struct net_device mptcp_napi_dev;

/* Returns end sequence number of the receiver's advertised window */
static u64 mptcp_wnd_end(const struct mptcp_sock *msk)
{
	return READ_ONCE(msk->wnd_end);
}

static bool mptcp_is_tcpsk(struct sock *sk)
{
	struct socket *sock = sk->sk_socket;

	if (unlikely(sk->sk_prot == &tcp_prot)) {
		/* we are being invoked after mptcp_accept() has
		 * accepted a non-mp-capable flow: sk is a tcp_sk,
		 * not an mptcp one.
		 *
		 * Hand the socket over to tcp so all further socket ops
		 * bypass mptcp.
		 */
		WRITE_ONCE(sock->ops, &inet_stream_ops);
		return true;
#if IS_ENABLED(CONFIG_MPTCP_IPV6)
	} else if (unlikely(sk->sk_prot == &tcpv6_prot)) {
		WRITE_ONCE(sock->ops, &inet6_stream_ops);
		return true;
#endif
	}

	return false;
}

static int __mptcp_socket_create(struct mptcp_sock *msk)
{
	struct mptcp_subflow_context *subflow;
	struct sock *sk = (struct sock *)msk;
	struct socket *ssock;
	int err;

	err = mptcp_subflow_create_socket(sk, sk->sk_family, &ssock);
	if (err)
		return err;

<<<<<<< HEAD
	WRITE_ONCE(msk->first, ssock->sk);
	WRITE_ONCE(msk->subflow, ssock);
=======
	msk->scaling_ratio = tcp_sk(ssock->sk)->scaling_ratio;
	WRITE_ONCE(msk->first, ssock->sk);
>>>>>>> ccf0a997
	subflow = mptcp_subflow_ctx(ssock->sk);
	list_add(&subflow->node, &msk->conn_list);
	sock_hold(ssock->sk);
	subflow->request_mptcp = 1;
	subflow->subflow_id = msk->subflow_id++;

	/* This is the first subflow, always with id 0 */
	subflow->local_id_valid = 1;
	mptcp_sock_graft(msk->first, sk->sk_socket);
	iput(SOCK_INODE(ssock));

	return 0;
}

/* If the MPC handshake is not started, returns the first subflow,
 * eventually allocating it.
 */
struct sock *__mptcp_nmpc_sk(struct mptcp_sock *msk)
{
	struct sock *sk = (struct sock *)msk;
	int ret;

	if (!((1 << sk->sk_state) & (TCPF_CLOSE | TCPF_LISTEN)))
		return ERR_PTR(-EINVAL);

	if (!msk->first) {
		ret = __mptcp_socket_create(msk);
		if (ret)
			return ERR_PTR(ret);

		mptcp_sockopt_sync(msk, msk->first);
	}

	return msk->first;
}

static void mptcp_drop(struct sock *sk, struct sk_buff *skb)
{
	sk_drops_add(sk, skb);
	__kfree_skb(skb);
}

static void mptcp_rmem_fwd_alloc_add(struct sock *sk, int size)
{
	WRITE_ONCE(mptcp_sk(sk)->rmem_fwd_alloc,
		   mptcp_sk(sk)->rmem_fwd_alloc + size);
}

static void mptcp_rmem_charge(struct sock *sk, int size)
{
	mptcp_rmem_fwd_alloc_add(sk, -size);
}

static bool mptcp_try_coalesce(struct sock *sk, struct sk_buff *to,
			       struct sk_buff *from)
{
	bool fragstolen;
	int delta;

	if (MPTCP_SKB_CB(from)->offset ||
	    !skb_try_coalesce(to, from, &fragstolen, &delta))
		return false;

	pr_debug("colesced seq %llx into %llx new len %d new end seq %llx",
		 MPTCP_SKB_CB(from)->map_seq, MPTCP_SKB_CB(to)->map_seq,
		 to->len, MPTCP_SKB_CB(from)->end_seq);
	MPTCP_SKB_CB(to)->end_seq = MPTCP_SKB_CB(from)->end_seq;

	/* note the fwd memory can reach a negative value after accounting
	 * for the delta, but the later skb free will restore a non
	 * negative one
	 */
	atomic_add(delta, &sk->sk_rmem_alloc);
	mptcp_rmem_charge(sk, delta);
	kfree_skb_partial(from, fragstolen);

	return true;
}

static bool mptcp_ooo_try_coalesce(struct mptcp_sock *msk, struct sk_buff *to,
				   struct sk_buff *from)
{
	if (MPTCP_SKB_CB(from)->map_seq != MPTCP_SKB_CB(to)->end_seq)
		return false;

	return mptcp_try_coalesce((struct sock *)msk, to, from);
}

static void __mptcp_rmem_reclaim(struct sock *sk, int amount)
{
	amount >>= PAGE_SHIFT;
	mptcp_rmem_charge(sk, amount << PAGE_SHIFT);
	__sk_mem_reduce_allocated(sk, amount);
}

static void mptcp_rmem_uncharge(struct sock *sk, int size)
{
	struct mptcp_sock *msk = mptcp_sk(sk);
	int reclaimable;

	mptcp_rmem_fwd_alloc_add(sk, size);
	reclaimable = msk->rmem_fwd_alloc - sk_unused_reserved_mem(sk);

	/* see sk_mem_uncharge() for the rationale behind the following schema */
	if (unlikely(reclaimable >= PAGE_SIZE))
		__mptcp_rmem_reclaim(sk, reclaimable);
}

static void mptcp_rfree(struct sk_buff *skb)
{
	unsigned int len = skb->truesize;
	struct sock *sk = skb->sk;

	atomic_sub(len, &sk->sk_rmem_alloc);
	mptcp_rmem_uncharge(sk, len);
}

void mptcp_set_owner_r(struct sk_buff *skb, struct sock *sk)
{
	skb_orphan(skb);
	skb->sk = sk;
	skb->destructor = mptcp_rfree;
	atomic_add(skb->truesize, &sk->sk_rmem_alloc);
	mptcp_rmem_charge(sk, skb->truesize);
}

/* "inspired" by tcp_data_queue_ofo(), main differences:
 * - use mptcp seqs
 * - don't cope with sacks
 */
static void mptcp_data_queue_ofo(struct mptcp_sock *msk, struct sk_buff *skb)
{
	struct sock *sk = (struct sock *)msk;
	struct rb_node **p, *parent;
	u64 seq, end_seq, max_seq;
	struct sk_buff *skb1;

	seq = MPTCP_SKB_CB(skb)->map_seq;
	end_seq = MPTCP_SKB_CB(skb)->end_seq;
	max_seq = atomic64_read(&msk->rcv_wnd_sent);

	pr_debug("msk=%p seq=%llx limit=%llx empty=%d", msk, seq, max_seq,
		 RB_EMPTY_ROOT(&msk->out_of_order_queue));
	if (after64(end_seq, max_seq)) {
		/* out of window */
		mptcp_drop(sk, skb);
		pr_debug("oow by %lld, rcv_wnd_sent %llu\n",
			 (unsigned long long)end_seq - (unsigned long)max_seq,
			 (unsigned long long)atomic64_read(&msk->rcv_wnd_sent));
		MPTCP_INC_STATS(sock_net(sk), MPTCP_MIB_NODSSWINDOW);
		return;
	}

	p = &msk->out_of_order_queue.rb_node;
	MPTCP_INC_STATS(sock_net(sk), MPTCP_MIB_OFOQUEUE);
	if (RB_EMPTY_ROOT(&msk->out_of_order_queue)) {
		rb_link_node(&skb->rbnode, NULL, p);
		rb_insert_color(&skb->rbnode, &msk->out_of_order_queue);
		msk->ooo_last_skb = skb;
		goto end;
	}

	/* with 2 subflows, adding at end of ooo queue is quite likely
	 * Use of ooo_last_skb avoids the O(Log(N)) rbtree lookup.
	 */
	if (mptcp_ooo_try_coalesce(msk, msk->ooo_last_skb, skb)) {
		MPTCP_INC_STATS(sock_net(sk), MPTCP_MIB_OFOMERGE);
		MPTCP_INC_STATS(sock_net(sk), MPTCP_MIB_OFOQUEUETAIL);
		return;
	}

	/* Can avoid an rbtree lookup if we are adding skb after ooo_last_skb */
	if (!before64(seq, MPTCP_SKB_CB(msk->ooo_last_skb)->end_seq)) {
		MPTCP_INC_STATS(sock_net(sk), MPTCP_MIB_OFOQUEUETAIL);
		parent = &msk->ooo_last_skb->rbnode;
		p = &parent->rb_right;
		goto insert;
	}

	/* Find place to insert this segment. Handle overlaps on the way. */
	parent = NULL;
	while (*p) {
		parent = *p;
		skb1 = rb_to_skb(parent);
		if (before64(seq, MPTCP_SKB_CB(skb1)->map_seq)) {
			p = &parent->rb_left;
			continue;
		}
		if (before64(seq, MPTCP_SKB_CB(skb1)->end_seq)) {
			if (!after64(end_seq, MPTCP_SKB_CB(skb1)->end_seq)) {
				/* All the bits are present. Drop. */
				mptcp_drop(sk, skb);
				MPTCP_INC_STATS(sock_net(sk), MPTCP_MIB_DUPDATA);
				return;
			}
			if (after64(seq, MPTCP_SKB_CB(skb1)->map_seq)) {
				/* partial overlap:
				 *     |     skb      |
				 *  |     skb1    |
				 * continue traversing
				 */
			} else {
				/* skb's seq == skb1's seq and skb covers skb1.
				 * Replace skb1 with skb.
				 */
				rb_replace_node(&skb1->rbnode, &skb->rbnode,
						&msk->out_of_order_queue);
				mptcp_drop(sk, skb1);
				MPTCP_INC_STATS(sock_net(sk), MPTCP_MIB_DUPDATA);
				goto merge_right;
			}
		} else if (mptcp_ooo_try_coalesce(msk, skb1, skb)) {
			MPTCP_INC_STATS(sock_net(sk), MPTCP_MIB_OFOMERGE);
			return;
		}
		p = &parent->rb_right;
	}

insert:
	/* Insert segment into RB tree. */
	rb_link_node(&skb->rbnode, parent, p);
	rb_insert_color(&skb->rbnode, &msk->out_of_order_queue);

merge_right:
	/* Remove other segments covered by skb. */
	while ((skb1 = skb_rb_next(skb)) != NULL) {
		if (before64(end_seq, MPTCP_SKB_CB(skb1)->end_seq))
			break;
		rb_erase(&skb1->rbnode, &msk->out_of_order_queue);
		mptcp_drop(sk, skb1);
		MPTCP_INC_STATS(sock_net(sk), MPTCP_MIB_DUPDATA);
	}
	/* If there is no skb after us, we are the last_skb ! */
	if (!skb1)
		msk->ooo_last_skb = skb;

end:
	skb_condense(skb);
	mptcp_set_owner_r(skb, sk);
}

static bool mptcp_rmem_schedule(struct sock *sk, struct sock *ssk, int size)
{
	struct mptcp_sock *msk = mptcp_sk(sk);
	int amt, amount;

	if (size <= msk->rmem_fwd_alloc)
		return true;

	size -= msk->rmem_fwd_alloc;
	amt = sk_mem_pages(size);
	amount = amt << PAGE_SHIFT;
	if (!__sk_mem_raise_allocated(sk, size, amt, SK_MEM_RECV))
		return false;

	mptcp_rmem_fwd_alloc_add(sk, amount);
	return true;
}

static bool __mptcp_move_skb(struct mptcp_sock *msk, struct sock *ssk,
			     struct sk_buff *skb, unsigned int offset,
			     size_t copy_len)
{
	struct mptcp_subflow_context *subflow = mptcp_subflow_ctx(ssk);
	struct sock *sk = (struct sock *)msk;
	struct sk_buff *tail;
	bool has_rxtstamp;

	__skb_unlink(skb, &ssk->sk_receive_queue);

	skb_ext_reset(skb);
	skb_orphan(skb);

	/* try to fetch required memory from subflow */
	if (!mptcp_rmem_schedule(sk, ssk, skb->truesize))
		goto drop;

	has_rxtstamp = TCP_SKB_CB(skb)->has_rxtstamp;

	/* the skb map_seq accounts for the skb offset:
	 * mptcp_subflow_get_mapped_dsn() is based on the current tp->copied_seq
	 * value
	 */
	MPTCP_SKB_CB(skb)->map_seq = mptcp_subflow_get_mapped_dsn(subflow);
	MPTCP_SKB_CB(skb)->end_seq = MPTCP_SKB_CB(skb)->map_seq + copy_len;
	MPTCP_SKB_CB(skb)->offset = offset;
	MPTCP_SKB_CB(skb)->has_rxtstamp = has_rxtstamp;

	if (MPTCP_SKB_CB(skb)->map_seq == msk->ack_seq) {
		/* in sequence */
		msk->bytes_received += copy_len;
		WRITE_ONCE(msk->ack_seq, msk->ack_seq + copy_len);
		tail = skb_peek_tail(&sk->sk_receive_queue);
		if (tail && mptcp_try_coalesce(sk, tail, skb))
			return true;

		mptcp_set_owner_r(skb, sk);
		__skb_queue_tail(&sk->sk_receive_queue, skb);
		return true;
	} else if (after64(MPTCP_SKB_CB(skb)->map_seq, msk->ack_seq)) {
		mptcp_data_queue_ofo(msk, skb);
		return false;
	}

	/* old data, keep it simple and drop the whole pkt, sender
	 * will retransmit as needed, if needed.
	 */
	MPTCP_INC_STATS(sock_net(sk), MPTCP_MIB_DUPDATA);
drop:
	mptcp_drop(sk, skb);
	return false;
}

static void mptcp_stop_rtx_timer(struct sock *sk)
{
	struct inet_connection_sock *icsk = inet_csk(sk);

	sk_stop_timer(sk, &icsk->icsk_retransmit_timer);
	mptcp_sk(sk)->timer_ival = 0;
}

static void mptcp_close_wake_up(struct sock *sk)
{
	if (sock_flag(sk, SOCK_DEAD))
		return;

	sk->sk_state_change(sk);
	if (sk->sk_shutdown == SHUTDOWN_MASK ||
	    sk->sk_state == TCP_CLOSE)
		sk_wake_async(sk, SOCK_WAKE_WAITD, POLL_HUP);
	else
		sk_wake_async(sk, SOCK_WAKE_WAITD, POLL_IN);
}

static bool mptcp_pending_data_fin_ack(struct sock *sk)
{
	struct mptcp_sock *msk = mptcp_sk(sk);

	return ((1 << sk->sk_state) &
		(TCPF_FIN_WAIT1 | TCPF_CLOSING | TCPF_LAST_ACK)) &&
	       msk->write_seq == READ_ONCE(msk->snd_una);
}

static void mptcp_check_data_fin_ack(struct sock *sk)
{
	struct mptcp_sock *msk = mptcp_sk(sk);

	/* Look for an acknowledged DATA_FIN */
	if (mptcp_pending_data_fin_ack(sk)) {
		WRITE_ONCE(msk->snd_data_fin_enable, 0);

		switch (sk->sk_state) {
		case TCP_FIN_WAIT1:
			inet_sk_state_store(sk, TCP_FIN_WAIT2);
			break;
		case TCP_CLOSING:
		case TCP_LAST_ACK:
			inet_sk_state_store(sk, TCP_CLOSE);
			break;
		}

		mptcp_close_wake_up(sk);
	}
}

static bool mptcp_pending_data_fin(struct sock *sk, u64 *seq)
{
	struct mptcp_sock *msk = mptcp_sk(sk);

	if (READ_ONCE(msk->rcv_data_fin) &&
	    ((1 << sk->sk_state) &
	     (TCPF_ESTABLISHED | TCPF_FIN_WAIT1 | TCPF_FIN_WAIT2))) {
		u64 rcv_data_fin_seq = READ_ONCE(msk->rcv_data_fin_seq);

		if (msk->ack_seq == rcv_data_fin_seq) {
			if (seq)
				*seq = rcv_data_fin_seq;

			return true;
		}
	}

	return false;
}

static void mptcp_set_datafin_timeout(struct sock *sk)
{
	struct inet_connection_sock *icsk = inet_csk(sk);
	u32 retransmits;

	retransmits = min_t(u32, icsk->icsk_retransmits,
			    ilog2(TCP_RTO_MAX / TCP_RTO_MIN));

	mptcp_sk(sk)->timer_ival = TCP_RTO_MIN << retransmits;
}

static void __mptcp_set_timeout(struct sock *sk, long tout)
{
	mptcp_sk(sk)->timer_ival = tout > 0 ? tout : TCP_RTO_MIN;
}

static long mptcp_timeout_from_subflow(const struct mptcp_subflow_context *subflow)
{
	const struct sock *ssk = mptcp_subflow_tcp_sock(subflow);

	return inet_csk(ssk)->icsk_pending && !subflow->stale_count ?
	       inet_csk(ssk)->icsk_timeout - jiffies : 0;
}

static void mptcp_set_timeout(struct sock *sk)
{
	struct mptcp_subflow_context *subflow;
	long tout = 0;

	mptcp_for_each_subflow(mptcp_sk(sk), subflow)
		tout = max(tout, mptcp_timeout_from_subflow(subflow));
	__mptcp_set_timeout(sk, tout);
}

static inline bool tcp_can_send_ack(const struct sock *ssk)
{
	return !((1 << inet_sk_state_load(ssk)) &
	       (TCPF_SYN_SENT | TCPF_SYN_RECV | TCPF_TIME_WAIT | TCPF_CLOSE | TCPF_LISTEN));
}

void __mptcp_subflow_send_ack(struct sock *ssk)
{
	if (tcp_can_send_ack(ssk))
		tcp_send_ack(ssk);
}

static void mptcp_subflow_send_ack(struct sock *ssk)
{
	bool slow;

	slow = lock_sock_fast(ssk);
	__mptcp_subflow_send_ack(ssk);
	unlock_sock_fast(ssk, slow);
}

static void mptcp_send_ack(struct mptcp_sock *msk)
{
	struct mptcp_subflow_context *subflow;

	mptcp_for_each_subflow(msk, subflow)
		mptcp_subflow_send_ack(mptcp_subflow_tcp_sock(subflow));
}

static void mptcp_subflow_cleanup_rbuf(struct sock *ssk)
{
	bool slow;

	slow = lock_sock_fast(ssk);
	if (tcp_can_send_ack(ssk))
		tcp_cleanup_rbuf(ssk, 1);
	unlock_sock_fast(ssk, slow);
}

static bool mptcp_subflow_could_cleanup(const struct sock *ssk, bool rx_empty)
{
	const struct inet_connection_sock *icsk = inet_csk(ssk);
	u8 ack_pending = READ_ONCE(icsk->icsk_ack.pending);
	const struct tcp_sock *tp = tcp_sk(ssk);

	return (ack_pending & ICSK_ACK_SCHED) &&
		((READ_ONCE(tp->rcv_nxt) - READ_ONCE(tp->rcv_wup) >
		  READ_ONCE(icsk->icsk_ack.rcv_mss)) ||
		 (rx_empty && ack_pending &
			      (ICSK_ACK_PUSHED2 | ICSK_ACK_PUSHED)));
}

static void mptcp_cleanup_rbuf(struct mptcp_sock *msk)
{
	int old_space = READ_ONCE(msk->old_wspace);
	struct mptcp_subflow_context *subflow;
	struct sock *sk = (struct sock *)msk;
	int space =  __mptcp_space(sk);
	bool cleanup, rx_empty;

	cleanup = (space > 0) && (space >= (old_space << 1));
	rx_empty = !__mptcp_rmem(sk);

	mptcp_for_each_subflow(msk, subflow) {
		struct sock *ssk = mptcp_subflow_tcp_sock(subflow);

		if (cleanup || mptcp_subflow_could_cleanup(ssk, rx_empty))
			mptcp_subflow_cleanup_rbuf(ssk);
	}
}

static bool mptcp_check_data_fin(struct sock *sk)
{
	struct mptcp_sock *msk = mptcp_sk(sk);
	u64 rcv_data_fin_seq;
	bool ret = false;

	/* Need to ack a DATA_FIN received from a peer while this side
	 * of the connection is in ESTABLISHED, FIN_WAIT1, or FIN_WAIT2.
	 * msk->rcv_data_fin was set when parsing the incoming options
	 * at the subflow level and the msk lock was not held, so this
	 * is the first opportunity to act on the DATA_FIN and change
	 * the msk state.
	 *
	 * If we are caught up to the sequence number of the incoming
	 * DATA_FIN, send the DATA_ACK now and do state transition.  If
	 * not caught up, do nothing and let the recv code send DATA_ACK
	 * when catching up.
	 */

	if (mptcp_pending_data_fin(sk, &rcv_data_fin_seq)) {
		WRITE_ONCE(msk->ack_seq, msk->ack_seq + 1);
		WRITE_ONCE(msk->rcv_data_fin, 0);

		WRITE_ONCE(sk->sk_shutdown, sk->sk_shutdown | RCV_SHUTDOWN);
		smp_mb__before_atomic(); /* SHUTDOWN must be visible first */

		switch (sk->sk_state) {
		case TCP_ESTABLISHED:
			inet_sk_state_store(sk, TCP_CLOSE_WAIT);
			break;
		case TCP_FIN_WAIT1:
			inet_sk_state_store(sk, TCP_CLOSING);
			break;
		case TCP_FIN_WAIT2:
			inet_sk_state_store(sk, TCP_CLOSE);
			break;
		default:
			/* Other states not expected */
			WARN_ON_ONCE(1);
			break;
		}

		ret = true;
		if (!__mptcp_check_fallback(msk))
			mptcp_send_ack(msk);
		mptcp_close_wake_up(sk);
	}
	return ret;
}

static bool __mptcp_move_skbs_from_subflow(struct mptcp_sock *msk,
					   struct sock *ssk,
					   unsigned int *bytes)
{
	struct mptcp_subflow_context *subflow = mptcp_subflow_ctx(ssk);
	struct sock *sk = (struct sock *)msk;
	unsigned int moved = 0;
	bool more_data_avail;
	struct tcp_sock *tp;
	bool done = false;
	int sk_rbuf;

	sk_rbuf = READ_ONCE(sk->sk_rcvbuf);

	if (!(sk->sk_userlocks & SOCK_RCVBUF_LOCK)) {
		int ssk_rbuf = READ_ONCE(ssk->sk_rcvbuf);

		if (unlikely(ssk_rbuf > sk_rbuf)) {
			WRITE_ONCE(sk->sk_rcvbuf, ssk_rbuf);
			sk_rbuf = ssk_rbuf;
		}
	}

	pr_debug("msk=%p ssk=%p", msk, ssk);
	tp = tcp_sk(ssk);
	do {
		u32 map_remaining, offset;
		u32 seq = tp->copied_seq;
		struct sk_buff *skb;
		bool fin;

		/* try to move as much data as available */
		map_remaining = subflow->map_data_len -
				mptcp_subflow_get_map_offset(subflow);

		skb = skb_peek(&ssk->sk_receive_queue);
		if (!skb) {
			/* With racing move_skbs_to_msk() and __mptcp_move_skbs(),
			 * a different CPU can have already processed the pending
			 * data, stop here or we can enter an infinite loop
			 */
			if (!moved)
				done = true;
			break;
		}

		if (__mptcp_check_fallback(msk)) {
			/* Under fallback skbs have no MPTCP extension and TCP could
			 * collapse them between the dummy map creation and the
			 * current dequeue. Be sure to adjust the map size.
			 */
			map_remaining = skb->len;
			subflow->map_data_len = skb->len;
		}

		offset = seq - TCP_SKB_CB(skb)->seq;
		fin = TCP_SKB_CB(skb)->tcp_flags & TCPHDR_FIN;
		if (fin) {
			done = true;
			seq++;
		}

		if (offset < skb->len) {
			size_t len = skb->len - offset;

			if (tp->urg_data)
				done = true;

			if (__mptcp_move_skb(msk, ssk, skb, offset, len))
				moved += len;
			seq += len;

			if (WARN_ON_ONCE(map_remaining < len))
				break;
		} else {
			WARN_ON_ONCE(!fin);
			sk_eat_skb(ssk, skb);
			done = true;
		}

		WRITE_ONCE(tp->copied_seq, seq);
		more_data_avail = mptcp_subflow_data_available(ssk);

		if (atomic_read(&sk->sk_rmem_alloc) > sk_rbuf) {
			done = true;
			break;
		}
	} while (more_data_avail);

	*bytes += moved;
	return done;
}

static bool __mptcp_ofo_queue(struct mptcp_sock *msk)
{
	struct sock *sk = (struct sock *)msk;
	struct sk_buff *skb, *tail;
	bool moved = false;
	struct rb_node *p;
	u64 end_seq;

	p = rb_first(&msk->out_of_order_queue);
	pr_debug("msk=%p empty=%d", msk, RB_EMPTY_ROOT(&msk->out_of_order_queue));
	while (p) {
		skb = rb_to_skb(p);
		if (after64(MPTCP_SKB_CB(skb)->map_seq, msk->ack_seq))
			break;

		p = rb_next(p);
		rb_erase(&skb->rbnode, &msk->out_of_order_queue);

		if (unlikely(!after64(MPTCP_SKB_CB(skb)->end_seq,
				      msk->ack_seq))) {
			mptcp_drop(sk, skb);
			MPTCP_INC_STATS(sock_net(sk), MPTCP_MIB_DUPDATA);
			continue;
		}

		end_seq = MPTCP_SKB_CB(skb)->end_seq;
		tail = skb_peek_tail(&sk->sk_receive_queue);
		if (!tail || !mptcp_ooo_try_coalesce(msk, tail, skb)) {
			int delta = msk->ack_seq - MPTCP_SKB_CB(skb)->map_seq;

			/* skip overlapping data, if any */
			pr_debug("uncoalesced seq=%llx ack seq=%llx delta=%d",
				 MPTCP_SKB_CB(skb)->map_seq, msk->ack_seq,
				 delta);
			MPTCP_SKB_CB(skb)->offset += delta;
			MPTCP_SKB_CB(skb)->map_seq += delta;
			__skb_queue_tail(&sk->sk_receive_queue, skb);
		}
		msk->bytes_received += end_seq - msk->ack_seq;
		msk->ack_seq = end_seq;
		moved = true;
	}
	return moved;
}

static bool __mptcp_subflow_error_report(struct sock *sk, struct sock *ssk)
{
	int err = sock_error(ssk);
	int ssk_state;

	if (!err)
		return false;

	/* only propagate errors on fallen-back sockets or
	 * on MPC connect
	 */
	if (sk->sk_state != TCP_SYN_SENT && !__mptcp_check_fallback(mptcp_sk(sk)))
		return false;

	/* We need to propagate only transition to CLOSE state.
	 * Orphaned socket will see such state change via
	 * subflow_sched_work_if_closed() and that path will properly
	 * destroy the msk as needed.
	 */
	ssk_state = inet_sk_state_load(ssk);
	if (ssk_state == TCP_CLOSE && !sock_flag(sk, SOCK_DEAD))
		inet_sk_state_store(sk, ssk_state);
	WRITE_ONCE(sk->sk_err, -err);

	/* This barrier is coupled with smp_rmb() in mptcp_poll() */
	smp_wmb();
	sk_error_report(sk);
	return true;
}

void __mptcp_error_report(struct sock *sk)
{
	struct mptcp_subflow_context *subflow;
	struct mptcp_sock *msk = mptcp_sk(sk);

	mptcp_for_each_subflow(msk, subflow)
		if (__mptcp_subflow_error_report(sk, mptcp_subflow_tcp_sock(subflow)))
			break;
}

/* In most cases we will be able to lock the mptcp socket.  If its already
 * owned, we need to defer to the work queue to avoid ABBA deadlock.
 */
static bool move_skbs_to_msk(struct mptcp_sock *msk, struct sock *ssk)
{
	struct sock *sk = (struct sock *)msk;
	unsigned int moved = 0;

	__mptcp_move_skbs_from_subflow(msk, ssk, &moved);
	__mptcp_ofo_queue(msk);
	if (unlikely(ssk->sk_err)) {
		if (!sock_owned_by_user(sk))
			__mptcp_error_report(sk);
		else
			__set_bit(MPTCP_ERROR_REPORT,  &msk->cb_flags);
	}

	/* If the moves have caught up with the DATA_FIN sequence number
	 * it's time to ack the DATA_FIN and change socket state, but
	 * this is not a good place to change state. Let the workqueue
	 * do it.
	 */
	if (mptcp_pending_data_fin(sk, NULL))
		mptcp_schedule_work(sk);
	return moved > 0;
}

void mptcp_data_ready(struct sock *sk, struct sock *ssk)
{
	struct mptcp_subflow_context *subflow = mptcp_subflow_ctx(ssk);
	struct mptcp_sock *msk = mptcp_sk(sk);
	int sk_rbuf, ssk_rbuf;

	/* The peer can send data while we are shutting down this
	 * subflow at msk destruction time, but we must avoid enqueuing
	 * more data to the msk receive queue
	 */
	if (unlikely(subflow->disposable))
		return;

	ssk_rbuf = READ_ONCE(ssk->sk_rcvbuf);
	sk_rbuf = READ_ONCE(sk->sk_rcvbuf);
	if (unlikely(ssk_rbuf > sk_rbuf))
		sk_rbuf = ssk_rbuf;

	/* over limit? can't append more skbs to msk, Also, no need to wake-up*/
	if (__mptcp_rmem(sk) > sk_rbuf) {
		MPTCP_INC_STATS(sock_net(sk), MPTCP_MIB_RCVPRUNED);
		return;
	}

	/* Wake-up the reader only for in-sequence data */
	mptcp_data_lock(sk);
	if (move_skbs_to_msk(msk, ssk))
		sk->sk_data_ready(sk);

	mptcp_data_unlock(sk);
}

static void mptcp_subflow_joined(struct mptcp_sock *msk, struct sock *ssk)
{
	mptcp_subflow_ctx(ssk)->map_seq = READ_ONCE(msk->ack_seq);
	WRITE_ONCE(msk->allow_infinite_fallback, false);
	mptcp_event(MPTCP_EVENT_SUB_ESTABLISHED, msk, ssk, GFP_ATOMIC);
}

static bool __mptcp_finish_join(struct mptcp_sock *msk, struct sock *ssk)
{
	struct sock *sk = (struct sock *)msk;

	if (sk->sk_state != TCP_ESTABLISHED)
		return false;

	/* attach to msk socket only after we are sure we will deal with it
	 * at close time
	 */
	if (sk->sk_socket && !ssk->sk_socket)
		mptcp_sock_graft(ssk, sk->sk_socket);

<<<<<<< HEAD
	mptcp_sockopt_sync_locked(msk, ssk);
	mptcp_subflow_joined(msk, ssk);
=======
	mptcp_subflow_ctx(ssk)->subflow_id = msk->subflow_id++;
	mptcp_sockopt_sync_locked(msk, ssk);
	mptcp_subflow_joined(msk, ssk);
	mptcp_stop_tout_timer(sk);
>>>>>>> ccf0a997
	return true;
}

static void __mptcp_flush_join_list(struct sock *sk, struct list_head *join_list)
{
	struct mptcp_subflow_context *tmp, *subflow;
	struct mptcp_sock *msk = mptcp_sk(sk);

	list_for_each_entry_safe(subflow, tmp, join_list, node) {
		struct sock *ssk = mptcp_subflow_tcp_sock(subflow);
		bool slow = lock_sock_fast(ssk);

		list_move_tail(&subflow->node, &msk->conn_list);
		if (!__mptcp_finish_join(msk, ssk))
			mptcp_subflow_reset(ssk);
		unlock_sock_fast(ssk, slow);
	}
}

static bool mptcp_rtx_timer_pending(struct sock *sk)
{
	return timer_pending(&inet_csk(sk)->icsk_retransmit_timer);
}

static void mptcp_reset_rtx_timer(struct sock *sk)
{
	struct inet_connection_sock *icsk = inet_csk(sk);
	unsigned long tout;

	/* prevent rescheduling on close */
	if (unlikely(inet_sk_state_load(sk) == TCP_CLOSE))
		return;

	tout = mptcp_sk(sk)->timer_ival;
	sk_reset_timer(sk, &icsk->icsk_retransmit_timer, jiffies + tout);
}

bool mptcp_schedule_work(struct sock *sk)
{
	if (inet_sk_state_load(sk) != TCP_CLOSE &&
	    schedule_work(&mptcp_sk(sk)->work)) {
		/* each subflow already holds a reference to the sk, and the
		 * workqueue is invoked by a subflow, so sk can't go away here.
		 */
		sock_hold(sk);
		return true;
	}
	return false;
}

<<<<<<< HEAD
void mptcp_subflow_eof(struct sock *sk)
{
	if (!test_and_set_bit(MPTCP_WORK_EOF, &mptcp_sk(sk)->flags))
		mptcp_schedule_work(sk);
}

static void mptcp_check_for_eof(struct mptcp_sock *msk)
{
	struct mptcp_subflow_context *subflow;
	struct sock *sk = (struct sock *)msk;
	int receivers = 0;

	mptcp_for_each_subflow(msk, subflow)
		receivers += !subflow->rx_eof;
	if (receivers)
		return;

	if (!(sk->sk_shutdown & RCV_SHUTDOWN)) {
		/* hopefully temporary hack: propagate shutdown status
		 * to msk, when all subflows agree on it
		 */
		WRITE_ONCE(sk->sk_shutdown, sk->sk_shutdown | RCV_SHUTDOWN);

		smp_mb__before_atomic(); /* SHUTDOWN must be visible first */
		sk->sk_data_ready(sk);
	}

	switch (sk->sk_state) {
	case TCP_ESTABLISHED:
		inet_sk_state_store(sk, TCP_CLOSE_WAIT);
		break;
	case TCP_FIN_WAIT1:
		inet_sk_state_store(sk, TCP_CLOSING);
		break;
	case TCP_FIN_WAIT2:
		inet_sk_state_store(sk, TCP_CLOSE);
		break;
	default:
		return;
	}
	mptcp_close_wake_up(sk);
}

=======
>>>>>>> ccf0a997
static struct sock *mptcp_subflow_recv_lookup(const struct mptcp_sock *msk)
{
	struct mptcp_subflow_context *subflow;

	msk_owned_by_me(msk);

	mptcp_for_each_subflow(msk, subflow) {
		if (READ_ONCE(subflow->data_avail))
			return mptcp_subflow_tcp_sock(subflow);
	}

	return NULL;
}

static bool mptcp_skb_can_collapse_to(u64 write_seq,
				      const struct sk_buff *skb,
				      const struct mptcp_ext *mpext)
{
	if (!tcp_skb_can_collapse_to(skb))
		return false;

	/* can collapse only if MPTCP level sequence is in order and this
	 * mapping has not been xmitted yet
	 */
	return mpext && mpext->data_seq + mpext->data_len == write_seq &&
	       !mpext->frozen;
}

/* we can append data to the given data frag if:
 * - there is space available in the backing page_frag
 * - the data frag tail matches the current page_frag free offset
 * - the data frag end sequence number matches the current write seq
 */
static bool mptcp_frag_can_collapse_to(const struct mptcp_sock *msk,
				       const struct page_frag *pfrag,
				       const struct mptcp_data_frag *df)
{
	return df && pfrag->page == df->page &&
		pfrag->size - pfrag->offset > 0 &&
		pfrag->offset == (df->offset + df->data_len) &&
		df->data_seq + df->data_len == msk->write_seq;
}

static void dfrag_uncharge(struct sock *sk, int len)
{
	sk_mem_uncharge(sk, len);
	sk_wmem_queued_add(sk, -len);
}

static void dfrag_clear(struct sock *sk, struct mptcp_data_frag *dfrag)
{
	int len = dfrag->data_len + dfrag->overhead;

	list_del(&dfrag->list);
	dfrag_uncharge(sk, len);
	put_page(dfrag->page);
}

static void __mptcp_clean_una(struct sock *sk)
{
	struct mptcp_sock *msk = mptcp_sk(sk);
	struct mptcp_data_frag *dtmp, *dfrag;
	u64 snd_una;

	snd_una = msk->snd_una;
	list_for_each_entry_safe(dfrag, dtmp, &msk->rtx_queue, list) {
		if (after64(dfrag->data_seq + dfrag->data_len, snd_una))
			break;

		if (unlikely(dfrag == msk->first_pending)) {
			/* in recovery mode can see ack after the current snd head */
			if (WARN_ON_ONCE(!msk->recovery))
				break;

			WRITE_ONCE(msk->first_pending, mptcp_send_next(sk));
		}

		dfrag_clear(sk, dfrag);
	}

	dfrag = mptcp_rtx_head(sk);
	if (dfrag && after64(snd_una, dfrag->data_seq)) {
		u64 delta = snd_una - dfrag->data_seq;

		/* prevent wrap around in recovery mode */
		if (unlikely(delta > dfrag->already_sent)) {
			if (WARN_ON_ONCE(!msk->recovery))
				goto out;
			if (WARN_ON_ONCE(delta > dfrag->data_len))
				goto out;
			dfrag->already_sent += delta - dfrag->already_sent;
		}

		dfrag->data_seq += delta;
		dfrag->offset += delta;
		dfrag->data_len -= delta;
		dfrag->already_sent -= delta;

		dfrag_uncharge(sk, delta);
	}

	/* all retransmitted data acked, recovery completed */
	if (unlikely(msk->recovery) && after64(msk->snd_una, msk->recovery_snd_nxt))
		msk->recovery = false;

out:
	if (snd_una == READ_ONCE(msk->snd_nxt) &&
	    snd_una == READ_ONCE(msk->write_seq)) {
		if (mptcp_rtx_timer_pending(sk) && !mptcp_data_fin_enabled(msk))
			mptcp_stop_rtx_timer(sk);
	} else {
		mptcp_reset_rtx_timer(sk);
	}
}

static void __mptcp_clean_una_wakeup(struct sock *sk)
{
	lockdep_assert_held_once(&sk->sk_lock.slock);

	__mptcp_clean_una(sk);
	mptcp_write_space(sk);
}

static void mptcp_clean_una_wakeup(struct sock *sk)
{
	mptcp_data_lock(sk);
	__mptcp_clean_una_wakeup(sk);
	mptcp_data_unlock(sk);
}

static void mptcp_enter_memory_pressure(struct sock *sk)
{
	struct mptcp_subflow_context *subflow;
	struct mptcp_sock *msk = mptcp_sk(sk);
	bool first = true;

	sk_stream_moderate_sndbuf(sk);
	mptcp_for_each_subflow(msk, subflow) {
		struct sock *ssk = mptcp_subflow_tcp_sock(subflow);

		if (first)
			tcp_enter_memory_pressure(ssk);
		sk_stream_moderate_sndbuf(ssk);
		first = false;
	}
}

/* ensure we get enough memory for the frag hdr, beyond some minimal amount of
 * data
 */
static bool mptcp_page_frag_refill(struct sock *sk, struct page_frag *pfrag)
{
	if (likely(skb_page_frag_refill(32U + sizeof(struct mptcp_data_frag),
					pfrag, sk->sk_allocation)))
		return true;

	mptcp_enter_memory_pressure(sk);
	return false;
}

static struct mptcp_data_frag *
mptcp_carve_data_frag(const struct mptcp_sock *msk, struct page_frag *pfrag,
		      int orig_offset)
{
	int offset = ALIGN(orig_offset, sizeof(long));
	struct mptcp_data_frag *dfrag;

	dfrag = (struct mptcp_data_frag *)(page_to_virt(pfrag->page) + offset);
	dfrag->data_len = 0;
	dfrag->data_seq = msk->write_seq;
	dfrag->overhead = offset - orig_offset + sizeof(struct mptcp_data_frag);
	dfrag->offset = offset + sizeof(struct mptcp_data_frag);
	dfrag->already_sent = 0;
	dfrag->page = pfrag->page;

	return dfrag;
}

struct mptcp_sendmsg_info {
	int mss_now;
	int size_goal;
	u16 limit;
	u16 sent;
	unsigned int flags;
	bool data_lock_held;
};

static int mptcp_check_allowed_size(const struct mptcp_sock *msk, struct sock *ssk,
				    u64 data_seq, int avail_size)
{
	u64 window_end = mptcp_wnd_end(msk);
	u64 mptcp_snd_wnd;

	if (__mptcp_check_fallback(msk))
		return avail_size;

	mptcp_snd_wnd = window_end - data_seq;
	avail_size = min_t(unsigned int, mptcp_snd_wnd, avail_size);

	if (unlikely(tcp_sk(ssk)->snd_wnd < mptcp_snd_wnd)) {
		tcp_sk(ssk)->snd_wnd = min_t(u64, U32_MAX, mptcp_snd_wnd);
		MPTCP_INC_STATS(sock_net(ssk), MPTCP_MIB_SNDWNDSHARED);
	}

	return avail_size;
}

static bool __mptcp_add_ext(struct sk_buff *skb, gfp_t gfp)
{
	struct skb_ext *mpext = __skb_ext_alloc(gfp);

	if (!mpext)
		return false;
	__skb_ext_set(skb, SKB_EXT_MPTCP, mpext);
	return true;
}

static struct sk_buff *__mptcp_do_alloc_tx_skb(struct sock *sk, gfp_t gfp)
{
	struct sk_buff *skb;

	skb = alloc_skb_fclone(MAX_TCP_HEADER, gfp);
	if (likely(skb)) {
		if (likely(__mptcp_add_ext(skb, gfp))) {
			skb_reserve(skb, MAX_TCP_HEADER);
			skb->ip_summed = CHECKSUM_PARTIAL;
			INIT_LIST_HEAD(&skb->tcp_tsorted_anchor);
			return skb;
		}
		__kfree_skb(skb);
	} else {
		mptcp_enter_memory_pressure(sk);
	}
	return NULL;
}

static struct sk_buff *__mptcp_alloc_tx_skb(struct sock *sk, struct sock *ssk, gfp_t gfp)
{
	struct sk_buff *skb;

	skb = __mptcp_do_alloc_tx_skb(sk, gfp);
	if (!skb)
		return NULL;

	if (likely(sk_wmem_schedule(ssk, skb->truesize))) {
		tcp_skb_entail(ssk, skb);
		return skb;
	}
	tcp_skb_tsorted_anchor_cleanup(skb);
	kfree_skb(skb);
	return NULL;
}

static struct sk_buff *mptcp_alloc_tx_skb(struct sock *sk, struct sock *ssk, bool data_lock_held)
{
	gfp_t gfp = data_lock_held ? GFP_ATOMIC : sk->sk_allocation;

	return __mptcp_alloc_tx_skb(sk, ssk, gfp);
}

/* note: this always recompute the csum on the whole skb, even
 * if we just appended a single frag. More status info needed
 */
static void mptcp_update_data_checksum(struct sk_buff *skb, int added)
{
	struct mptcp_ext *mpext = mptcp_get_ext(skb);
	__wsum csum = ~csum_unfold(mpext->csum);
	int offset = skb->len - added;

	mpext->csum = csum_fold(csum_block_add(csum, skb_checksum(skb, offset, added, 0), offset));
}

static void mptcp_update_infinite_map(struct mptcp_sock *msk,
				      struct sock *ssk,
				      struct mptcp_ext *mpext)
{
	if (!mpext)
		return;

	mpext->infinite_map = 1;
	mpext->data_len = 0;

	MPTCP_INC_STATS(sock_net(ssk), MPTCP_MIB_INFINITEMAPTX);
	mptcp_subflow_ctx(ssk)->send_infinite_map = 0;
	pr_fallback(msk);
	mptcp_do_fallback(ssk);
}

#define MPTCP_MAX_GSO_SIZE (GSO_LEGACY_MAX_SIZE - (MAX_TCP_HEADER + 1))

static int mptcp_sendmsg_frag(struct sock *sk, struct sock *ssk,
			      struct mptcp_data_frag *dfrag,
			      struct mptcp_sendmsg_info *info)
{
	u64 data_seq = dfrag->data_seq + info->sent;
	int offset = dfrag->offset + info->sent;
	struct mptcp_sock *msk = mptcp_sk(sk);
	bool zero_window_probe = false;
	struct mptcp_ext *mpext = NULL;
	bool can_coalesce = false;
	bool reuse_skb = true;
	struct sk_buff *skb;
	size_t copy;
	int i;

	pr_debug("msk=%p ssk=%p sending dfrag at seq=%llu len=%u already sent=%u",
		 msk, ssk, dfrag->data_seq, dfrag->data_len, info->sent);

	if (WARN_ON_ONCE(info->sent > info->limit ||
			 info->limit > dfrag->data_len))
		return 0;

	if (unlikely(!__tcp_can_send(ssk)))
		return -EAGAIN;

	/* compute send limit */
	if (unlikely(ssk->sk_gso_max_size > MPTCP_MAX_GSO_SIZE))
		ssk->sk_gso_max_size = MPTCP_MAX_GSO_SIZE;
	info->mss_now = tcp_send_mss(ssk, &info->size_goal, info->flags);
	copy = info->size_goal;

	skb = tcp_write_queue_tail(ssk);
	if (skb && copy > skb->len) {
		/* Limit the write to the size available in the
		 * current skb, if any, so that we create at most a new skb.
		 * Explicitly tells TCP internals to avoid collapsing on later
		 * queue management operation, to avoid breaking the ext <->
		 * SSN association set here
		 */
		mpext = skb_ext_find(skb, SKB_EXT_MPTCP);
		if (!mptcp_skb_can_collapse_to(data_seq, skb, mpext)) {
			TCP_SKB_CB(skb)->eor = 1;
			goto alloc_skb;
		}

		i = skb_shinfo(skb)->nr_frags;
		can_coalesce = skb_can_coalesce(skb, i, dfrag->page, offset);
		if (!can_coalesce && i >= READ_ONCE(sysctl_max_skb_frags)) {
			tcp_mark_push(tcp_sk(ssk), skb);
			goto alloc_skb;
		}

		copy -= skb->len;
	} else {
alloc_skb:
		skb = mptcp_alloc_tx_skb(sk, ssk, info->data_lock_held);
		if (!skb)
			return -ENOMEM;

		i = skb_shinfo(skb)->nr_frags;
		reuse_skb = false;
		mpext = skb_ext_find(skb, SKB_EXT_MPTCP);
	}

	/* Zero window and all data acked? Probe. */
	copy = mptcp_check_allowed_size(msk, ssk, data_seq, copy);
	if (copy == 0) {
		u64 snd_una = READ_ONCE(msk->snd_una);

		if (snd_una != msk->snd_nxt || tcp_write_queue_tail(ssk)) {
			tcp_remove_empty_skb(ssk);
			return 0;
		}

		zero_window_probe = true;
		data_seq = snd_una - 1;
		copy = 1;
	}

	copy = min_t(size_t, copy, info->limit - info->sent);
	if (!sk_wmem_schedule(ssk, copy)) {
		tcp_remove_empty_skb(ssk);
		return -ENOMEM;
	}

	if (can_coalesce) {
		skb_frag_size_add(&skb_shinfo(skb)->frags[i - 1], copy);
	} else {
		get_page(dfrag->page);
		skb_fill_page_desc(skb, i, dfrag->page, offset, copy);
	}

	skb->len += copy;
	skb->data_len += copy;
	skb->truesize += copy;
	sk_wmem_queued_add(ssk, copy);
	sk_mem_charge(ssk, copy);
	WRITE_ONCE(tcp_sk(ssk)->write_seq, tcp_sk(ssk)->write_seq + copy);
	TCP_SKB_CB(skb)->end_seq += copy;
	tcp_skb_pcount_set(skb, 0);

	/* on skb reuse we just need to update the DSS len */
	if (reuse_skb) {
		TCP_SKB_CB(skb)->tcp_flags &= ~TCPHDR_PSH;
		mpext->data_len += copy;
		goto out;
	}

	memset(mpext, 0, sizeof(*mpext));
	mpext->data_seq = data_seq;
	mpext->subflow_seq = mptcp_subflow_ctx(ssk)->rel_write_seq;
	mpext->data_len = copy;
	mpext->use_map = 1;
	mpext->dsn64 = 1;

	pr_debug("data_seq=%llu subflow_seq=%u data_len=%u dsn64=%d",
		 mpext->data_seq, mpext->subflow_seq, mpext->data_len,
		 mpext->dsn64);

	if (zero_window_probe) {
		mptcp_subflow_ctx(ssk)->rel_write_seq += copy;
		mpext->frozen = 1;
		if (READ_ONCE(msk->csum_enabled))
			mptcp_update_data_checksum(skb, copy);
		tcp_push_pending_frames(ssk);
		return 0;
	}
out:
	if (READ_ONCE(msk->csum_enabled))
		mptcp_update_data_checksum(skb, copy);
	if (mptcp_subflow_ctx(ssk)->send_infinite_map)
		mptcp_update_infinite_map(msk, ssk, mpext);
	trace_mptcp_sendmsg_frag(mpext);
	mptcp_subflow_ctx(ssk)->rel_write_seq += copy;
	return copy;
}

#define MPTCP_SEND_BURST_SIZE		((1 << 16) - \
					 sizeof(struct tcphdr) - \
					 MAX_TCP_OPTION_SPACE - \
					 sizeof(struct ipv6hdr) - \
					 sizeof(struct frag_hdr))

struct subflow_send_info {
	struct sock *ssk;
	u64 linger_time;
};

void mptcp_subflow_set_active(struct mptcp_subflow_context *subflow)
{
	if (!subflow->stale)
		return;

	subflow->stale = 0;
	MPTCP_INC_STATS(sock_net(mptcp_subflow_tcp_sock(subflow)), MPTCP_MIB_SUBFLOWRECOVER);
}

bool mptcp_subflow_active(struct mptcp_subflow_context *subflow)
{
	if (unlikely(subflow->stale)) {
		u32 rcv_tstamp = READ_ONCE(tcp_sk(mptcp_subflow_tcp_sock(subflow))->rcv_tstamp);

		if (subflow->stale_rcv_tstamp == rcv_tstamp)
			return false;

		mptcp_subflow_set_active(subflow);
	}
	return __mptcp_subflow_active(subflow);
}

#define SSK_MODE_ACTIVE	0
#define SSK_MODE_BACKUP	1
#define SSK_MODE_MAX	2

/* implement the mptcp packet scheduler;
 * returns the subflow that will transmit the next DSS
 * additionally updates the rtx timeout
 */
struct sock *mptcp_subflow_get_send(struct mptcp_sock *msk)
{
	struct subflow_send_info send_info[SSK_MODE_MAX];
	struct mptcp_subflow_context *subflow;
	struct sock *sk = (struct sock *)msk;
	u32 pace, burst, wmem;
	int i, nr_active = 0;
	struct sock *ssk;
	u64 linger_time;
	long tout = 0;

	/* pick the subflow with the lower wmem/wspace ratio */
	for (i = 0; i < SSK_MODE_MAX; ++i) {
		send_info[i].ssk = NULL;
		send_info[i].linger_time = -1;
	}

	mptcp_for_each_subflow(msk, subflow) {
		trace_mptcp_subflow_get_send(subflow);
		ssk =  mptcp_subflow_tcp_sock(subflow);
		if (!mptcp_subflow_active(subflow))
			continue;

		tout = max(tout, mptcp_timeout_from_subflow(subflow));
		nr_active += !subflow->backup;
		pace = subflow->avg_pacing_rate;
		if (unlikely(!pace)) {
			/* init pacing rate from socket */
			subflow->avg_pacing_rate = READ_ONCE(ssk->sk_pacing_rate);
			pace = subflow->avg_pacing_rate;
			if (!pace)
				continue;
		}

		linger_time = div_u64((u64)READ_ONCE(ssk->sk_wmem_queued) << 32, pace);
		if (linger_time < send_info[subflow->backup].linger_time) {
			send_info[subflow->backup].ssk = ssk;
			send_info[subflow->backup].linger_time = linger_time;
		}
	}
	__mptcp_set_timeout(sk, tout);

	/* pick the best backup if no other subflow is active */
	if (!nr_active)
		send_info[SSK_MODE_ACTIVE].ssk = send_info[SSK_MODE_BACKUP].ssk;

	/* According to the blest algorithm, to avoid HoL blocking for the
	 * faster flow, we need to:
	 * - estimate the faster flow linger time
	 * - use the above to estimate the amount of byte transferred
	 *   by the faster flow
	 * - check that the amount of queued data is greter than the above,
	 *   otherwise do not use the picked, slower, subflow
	 * We select the subflow with the shorter estimated time to flush
	 * the queued mem, which basically ensure the above. We just need
	 * to check that subflow has a non empty cwin.
	 */
	ssk = send_info[SSK_MODE_ACTIVE].ssk;
	if (!ssk || !sk_stream_memory_free(ssk))
		return NULL;

	burst = min_t(int, MPTCP_SEND_BURST_SIZE, mptcp_wnd_end(msk) - msk->snd_nxt);
	wmem = READ_ONCE(ssk->sk_wmem_queued);
	if (!burst)
		return ssk;

	subflow = mptcp_subflow_ctx(ssk);
	subflow->avg_pacing_rate = div_u64((u64)subflow->avg_pacing_rate * wmem +
					   READ_ONCE(ssk->sk_pacing_rate) * burst,
					   burst + wmem);
	msk->snd_burst = burst;
	return ssk;
}

static void mptcp_push_release(struct sock *ssk, struct mptcp_sendmsg_info *info)
{
	tcp_push(ssk, 0, info->mss_now, tcp_sk(ssk)->nonagle, info->size_goal);
	release_sock(ssk);
}

static void mptcp_update_post_push(struct mptcp_sock *msk,
				   struct mptcp_data_frag *dfrag,
				   u32 sent)
{
	u64 snd_nxt_new = dfrag->data_seq;

	dfrag->already_sent += sent;

	msk->snd_burst -= sent;

	snd_nxt_new += dfrag->already_sent;

	/* snd_nxt_new can be smaller than snd_nxt in case mptcp
	 * is recovering after a failover. In that event, this re-sends
	 * old segments.
	 *
	 * Thus compute snd_nxt_new candidate based on
	 * the dfrag->data_seq that was sent and the data
	 * that has been handed to the subflow for transmission
	 * and skip update in case it was old dfrag.
	 */
	if (likely(after64(snd_nxt_new, msk->snd_nxt))) {
		msk->bytes_sent += snd_nxt_new - msk->snd_nxt;
		msk->snd_nxt = snd_nxt_new;
	}
}

void mptcp_check_and_set_pending(struct sock *sk)
{
	if (mptcp_send_head(sk))
		mptcp_sk(sk)->push_pending |= BIT(MPTCP_PUSH_PENDING);
}

static int __subflow_push_pending(struct sock *sk, struct sock *ssk,
				  struct mptcp_sendmsg_info *info)
{
	struct mptcp_sock *msk = mptcp_sk(sk);
	struct mptcp_data_frag *dfrag;
	int len, copied = 0, err = 0;

	while ((dfrag = mptcp_send_head(sk))) {
		info->sent = dfrag->already_sent;
		info->limit = dfrag->data_len;
		len = dfrag->data_len - dfrag->already_sent;
		while (len > 0) {
			int ret = 0;

			ret = mptcp_sendmsg_frag(sk, ssk, dfrag, info);
			if (ret <= 0) {
				err = copied ? : ret;
				goto out;
			}

			info->sent += ret;
			copied += ret;
			len -= ret;

			mptcp_update_post_push(msk, dfrag, ret);
		}
		WRITE_ONCE(msk->first_pending, mptcp_send_next(sk));

		if (msk->snd_burst <= 0 ||
		    !sk_stream_memory_free(ssk) ||
		    !mptcp_subflow_active(mptcp_subflow_ctx(ssk))) {
			err = copied;
			goto out;
		}
		mptcp_set_timeout(sk);
	}
	err = copied;

out:
	return err;
}

void __mptcp_push_pending(struct sock *sk, unsigned int flags)
{
	struct sock *prev_ssk = NULL, *ssk = NULL;
	struct mptcp_sock *msk = mptcp_sk(sk);
	struct mptcp_sendmsg_info info = {
				.flags = flags,
	};
	bool do_check_data_fin = false;
	int push_count = 1;

	while (mptcp_send_head(sk) && (push_count > 0)) {
		struct mptcp_subflow_context *subflow;
		int ret = 0;

		if (mptcp_sched_get_send(msk))
			break;

		push_count = 0;

		mptcp_for_each_subflow(msk, subflow) {
			if (READ_ONCE(subflow->scheduled)) {
				mptcp_subflow_set_scheduled(subflow, false);

				prev_ssk = ssk;
				ssk = mptcp_subflow_tcp_sock(subflow);
				if (ssk != prev_ssk) {
					/* First check. If the ssk has changed since
					 * the last round, release prev_ssk
					 */
					if (prev_ssk)
						mptcp_push_release(prev_ssk, &info);

					/* Need to lock the new subflow only if different
					 * from the previous one, otherwise we are still
					 * helding the relevant lock
					 */
					lock_sock(ssk);
				}

				push_count++;

				ret = __subflow_push_pending(sk, ssk, &info);
				if (ret <= 0) {
					if (ret != -EAGAIN ||
					    (1 << ssk->sk_state) &
					     (TCPF_FIN_WAIT1 | TCPF_FIN_WAIT2 | TCPF_CLOSE))
						push_count--;
					continue;
				}
				do_check_data_fin = true;
			}
		}
	}

	/* at this point we held the socket lock for the last subflow we used */
	if (ssk)
		mptcp_push_release(ssk, &info);

	/* ensure the rtx timer is running */
	if (!mptcp_rtx_timer_pending(sk))
		mptcp_reset_rtx_timer(sk);
	if (do_check_data_fin)
		mptcp_check_send_data_fin(sk);
}

static void __mptcp_subflow_push_pending(struct sock *sk, struct sock *ssk, bool first)
{
	struct mptcp_sock *msk = mptcp_sk(sk);
	struct mptcp_sendmsg_info info = {
		.data_lock_held = true,
	};
	bool keep_pushing = true;
	struct sock *xmit_ssk;
	int copied = 0;

	info.flags = 0;
	while (mptcp_send_head(sk) && keep_pushing) {
		struct mptcp_subflow_context *subflow = mptcp_subflow_ctx(ssk);
		int ret = 0;

		/* check for a different subflow usage only after
		 * spooling the first chunk of data
		 */
		if (first) {
			mptcp_subflow_set_scheduled(subflow, false);
			ret = __subflow_push_pending(sk, ssk, &info);
			first = false;
			if (ret <= 0)
				break;
			copied += ret;
			continue;
		}

		if (mptcp_sched_get_send(msk))
			goto out;

		if (READ_ONCE(subflow->scheduled)) {
			mptcp_subflow_set_scheduled(subflow, false);
			ret = __subflow_push_pending(sk, ssk, &info);
			if (ret <= 0)
				keep_pushing = false;
			copied += ret;
		}

		mptcp_for_each_subflow(msk, subflow) {
			if (READ_ONCE(subflow->scheduled)) {
				xmit_ssk = mptcp_subflow_tcp_sock(subflow);
				if (xmit_ssk != ssk) {
					mptcp_subflow_delegate(subflow,
							       MPTCP_DELEGATE_SEND);
					keep_pushing = false;
				}
			}
		}
	}

out:
	/* __mptcp_alloc_tx_skb could have released some wmem and we are
	 * not going to flush it via release_sock()
	 */
	if (copied) {
		tcp_push(ssk, 0, info.mss_now, tcp_sk(ssk)->nonagle,
			 info.size_goal);
		if (!mptcp_rtx_timer_pending(sk))
			mptcp_reset_rtx_timer(sk);

		if (msk->snd_data_fin_enable &&
		    msk->snd_nxt + 1 == msk->write_seq)
			mptcp_schedule_work(sk);
	}
}

static void mptcp_set_nospace(struct sock *sk)
{
	/* enable autotune */
	set_bit(SOCK_NOSPACE, &sk->sk_socket->flags);

	/* will be cleared on avail space */
	set_bit(MPTCP_NOSPACE, &mptcp_sk(sk)->flags);
}

static int mptcp_disconnect(struct sock *sk, int flags);

<<<<<<< HEAD
static int mptcp_sendmsg_fastopen(struct sock *sk, struct sock *ssk, struct msghdr *msg,
=======
static int mptcp_sendmsg_fastopen(struct sock *sk, struct msghdr *msg,
>>>>>>> ccf0a997
				  size_t len, int *copied_syn)
{
	unsigned int saved_flags = msg->msg_flags;
	struct mptcp_sock *msk = mptcp_sk(sk);
	struct sock *ssk;
	int ret;

	/* on flags based fastopen the mptcp is supposed to create the
	 * first subflow right now. Otherwise we are in the defer_connect
	 * path, and the first subflow must be already present.
	 * Since the defer_connect flag is cleared after the first succsful
	 * fastopen attempt, no need to check for additional subflow status.
	 */
	if (msg->msg_flags & MSG_FASTOPEN) {
		ssk = __mptcp_nmpc_sk(msk);
		if (IS_ERR(ssk))
			return PTR_ERR(ssk);
	}
	if (!msk->first)
		return -EINVAL;

	ssk = msk->first;

	lock_sock(ssk);
	msg->msg_flags |= MSG_DONTWAIT;
	msk->fastopening = 1;
	ret = tcp_sendmsg_fastopen(ssk, msg, copied_syn, len, NULL);
	msk->fastopening = 0;
	msg->msg_flags = saved_flags;
	release_sock(ssk);

	/* do the blocking bits of inet_stream_connect outside the ssk socket lock */
	if (ret == -EINPROGRESS && !(msg->msg_flags & MSG_DONTWAIT)) {
		ret = __inet_stream_connect(sk->sk_socket, msg->msg_name,
					    msg->msg_namelen, msg->msg_flags, 1);

		/* Keep the same behaviour of plain TCP: zero the copied bytes in
		 * case of any error, except timeout or signal
		 */
		if (ret && ret != -EINPROGRESS && ret != -ERESTARTSYS && ret != -EINTR)
			*copied_syn = 0;
	} else if (ret && ret != -EINPROGRESS) {
		/* The disconnect() op called by tcp_sendmsg_fastopen()/
		 * __inet_stream_connect() can fail, due to looking check,
		 * see mptcp_disconnect().
		 * Attempt it again outside the problematic scope.
		 */
		if (!mptcp_disconnect(sk, 0))
			sk->sk_socket->state = SS_UNCONNECTED;
	}
	inet_clear_bit(DEFER_CONNECT, sk);

	return ret;
}

static int mptcp_sendmsg(struct sock *sk, struct msghdr *msg, size_t len)
{
	struct mptcp_sock *msk = mptcp_sk(sk);
	struct page_frag *pfrag;
	size_t copied = 0;
	int ret = 0;
	long timeo;

	/* silently ignore everything else */
	msg->msg_flags &= MSG_MORE | MSG_DONTWAIT | MSG_NOSIGNAL | MSG_FASTOPEN;

	lock_sock(sk);

	if (unlikely(inet_test_bit(DEFER_CONNECT, sk) ||
		     msg->msg_flags & MSG_FASTOPEN)) {
		int copied_syn = 0;

		ret = mptcp_sendmsg_fastopen(sk, msg, len, &copied_syn);
		copied += copied_syn;
		if (ret == -EINPROGRESS && copied_syn > 0)
			goto out;
		else if (ret)
			goto do_error;
	}

	timeo = sock_sndtimeo(sk, msg->msg_flags & MSG_DONTWAIT);

	if ((1 << sk->sk_state) & ~(TCPF_ESTABLISHED | TCPF_CLOSE_WAIT)) {
		ret = sk_stream_wait_connect(sk, &timeo);
		if (ret)
			goto do_error;
	}

	ret = -EPIPE;
	if (unlikely(sk->sk_err || (sk->sk_shutdown & SEND_SHUTDOWN)))
		goto do_error;

	pfrag = sk_page_frag(sk);

	while (msg_data_left(msg)) {
		int total_ts, frag_truesize = 0;
		struct mptcp_data_frag *dfrag;
		bool dfrag_collapsed;
		size_t psize, offset;

		/* reuse tail pfrag, if possible, or carve a new one from the
		 * page allocator
		 */
		dfrag = mptcp_pending_tail(sk);
		dfrag_collapsed = mptcp_frag_can_collapse_to(msk, pfrag, dfrag);
		if (!dfrag_collapsed) {
			if (!sk_stream_memory_free(sk))
				goto wait_for_memory;

			if (!mptcp_page_frag_refill(sk, pfrag))
				goto wait_for_memory;

			dfrag = mptcp_carve_data_frag(msk, pfrag, pfrag->offset);
			frag_truesize = dfrag->overhead;
		}

		/* we do not bound vs wspace, to allow a single packet.
		 * memory accounting will prevent execessive memory usage
		 * anyway
		 */
		offset = dfrag->offset + dfrag->data_len;
		psize = pfrag->size - offset;
		psize = min_t(size_t, psize, msg_data_left(msg));
		total_ts = psize + frag_truesize;

		if (!sk_wmem_schedule(sk, total_ts))
			goto wait_for_memory;

		if (copy_page_from_iter(dfrag->page, offset, psize,
					&msg->msg_iter) != psize) {
			ret = -EFAULT;
			goto do_error;
		}

		/* data successfully copied into the write queue */
		sk_forward_alloc_add(sk, -total_ts);
		copied += psize;
		dfrag->data_len += psize;
		frag_truesize += psize;
		pfrag->offset += frag_truesize;
		WRITE_ONCE(msk->write_seq, msk->write_seq + psize);

		/* charge data on mptcp pending queue to the msk socket
		 * Note: we charge such data both to sk and ssk
		 */
		sk_wmem_queued_add(sk, frag_truesize);
		if (!dfrag_collapsed) {
			get_page(dfrag->page);
			list_add_tail(&dfrag->list, &msk->rtx_queue);
			if (!msk->first_pending)
				WRITE_ONCE(msk->first_pending, dfrag);
		}
		pr_debug("msk=%p dfrag at seq=%llu len=%u sent=%u new=%d", msk,
			 dfrag->data_seq, dfrag->data_len, dfrag->already_sent,
			 !dfrag_collapsed);

		continue;

wait_for_memory:
		mptcp_set_nospace(sk);
		__mptcp_push_pending(sk, msg->msg_flags);
		ret = sk_stream_wait_memory(sk, &timeo);
		if (ret)
			goto do_error;
	}

	if (copied)
		__mptcp_push_pending(sk, msg->msg_flags);

out:
	release_sock(sk);
	return copied;

do_error:
	if (copied)
		goto out;

	copied = sk_stream_error(sk, msg->msg_flags, ret);
	goto out;
}

static int __mptcp_recvmsg_mskq(struct mptcp_sock *msk,
				struct msghdr *msg,
				size_t len, int flags,
				struct scm_timestamping_internal *tss,
				int *cmsg_flags)
{
	struct sk_buff *skb, *tmp;
	int copied = 0;

	skb_queue_walk_safe(&msk->receive_queue, skb, tmp) {
		u32 offset = MPTCP_SKB_CB(skb)->offset;
		u32 data_len = skb->len - offset;
		u32 count = min_t(size_t, len - copied, data_len);
		int err;

		if (!(flags & MSG_TRUNC)) {
			err = skb_copy_datagram_msg(skb, offset, msg, count);
			if (unlikely(err < 0)) {
				if (!copied)
					return err;
				break;
			}
		}

		if (MPTCP_SKB_CB(skb)->has_rxtstamp) {
			tcp_update_recv_tstamps(skb, tss);
			*cmsg_flags |= MPTCP_CMSG_TS;
		}

		copied += count;

		if (count < data_len) {
			if (!(flags & MSG_PEEK)) {
				MPTCP_SKB_CB(skb)->offset += count;
				MPTCP_SKB_CB(skb)->map_seq += count;
			}
			break;
		}

		if (!(flags & MSG_PEEK)) {
			/* we will bulk release the skb memory later */
			skb->destructor = NULL;
			WRITE_ONCE(msk->rmem_released, msk->rmem_released + skb->truesize);
			__skb_unlink(skb, &msk->receive_queue);
			__kfree_skb(skb);
		}

		if (copied >= len)
			break;
	}

	return copied;
}

/* receive buffer autotuning.  See tcp_rcv_space_adjust for more information.
 *
 * Only difference: Use highest rtt estimate of the subflows in use.
 */
static void mptcp_rcv_space_adjust(struct mptcp_sock *msk, int copied)
{
	struct mptcp_subflow_context *subflow;
	struct sock *sk = (struct sock *)msk;
	u8 scaling_ratio = U8_MAX;
	u32 time, advmss = 1;
	u64 rtt_us, mstamp;

	msk_owned_by_me(msk);

	if (copied <= 0)
		return;

	msk->rcvq_space.copied += copied;

	mstamp = div_u64(tcp_clock_ns(), NSEC_PER_USEC);
	time = tcp_stamp_us_delta(mstamp, msk->rcvq_space.time);

	rtt_us = msk->rcvq_space.rtt_us;
	if (rtt_us && time < (rtt_us >> 3))
		return;

	rtt_us = 0;
	mptcp_for_each_subflow(msk, subflow) {
		const struct tcp_sock *tp;
		u64 sf_rtt_us;
		u32 sf_advmss;

		tp = tcp_sk(mptcp_subflow_tcp_sock(subflow));

		sf_rtt_us = READ_ONCE(tp->rcv_rtt_est.rtt_us);
		sf_advmss = READ_ONCE(tp->advmss);

		rtt_us = max(sf_rtt_us, rtt_us);
		advmss = max(sf_advmss, advmss);
		scaling_ratio = min(tp->scaling_ratio, scaling_ratio);
	}

	msk->rcvq_space.rtt_us = rtt_us;
	msk->scaling_ratio = scaling_ratio;
	if (time < (rtt_us >> 3) || rtt_us == 0)
		return;

	if (msk->rcvq_space.copied <= msk->rcvq_space.space)
		goto new_measure;

	if (READ_ONCE(sock_net(sk)->ipv4.sysctl_tcp_moderate_rcvbuf) &&
	    !(sk->sk_userlocks & SOCK_RCVBUF_LOCK)) {
		u64 rcvwin, grow;
		int rcvbuf;

		rcvwin = ((u64)msk->rcvq_space.copied << 1) + 16 * advmss;

		grow = rcvwin * (msk->rcvq_space.copied - msk->rcvq_space.space);

		do_div(grow, msk->rcvq_space.space);
		rcvwin += (grow << 1);

		rcvbuf = min_t(u64, __tcp_space_from_win(scaling_ratio, rcvwin),
			       READ_ONCE(sock_net(sk)->ipv4.sysctl_tcp_rmem[2]));

		if (rcvbuf > sk->sk_rcvbuf) {
			u32 window_clamp;

			window_clamp = __tcp_win_from_space(scaling_ratio, rcvbuf);
			WRITE_ONCE(sk->sk_rcvbuf, rcvbuf);

			/* Make subflows follow along.  If we do not do this, we
			 * get drops at subflow level if skbs can't be moved to
			 * the mptcp rx queue fast enough (announced rcv_win can
			 * exceed ssk->sk_rcvbuf).
			 */
			mptcp_for_each_subflow(msk, subflow) {
				struct sock *ssk;
				bool slow;

				ssk = mptcp_subflow_tcp_sock(subflow);
				slow = lock_sock_fast(ssk);
				WRITE_ONCE(ssk->sk_rcvbuf, rcvbuf);
				tcp_sk(ssk)->window_clamp = window_clamp;
				tcp_cleanup_rbuf(ssk, 1);
				unlock_sock_fast(ssk, slow);
			}
		}
	}

	msk->rcvq_space.space = msk->rcvq_space.copied;
new_measure:
	msk->rcvq_space.copied = 0;
	msk->rcvq_space.time = mstamp;
}

static void __mptcp_update_rmem(struct sock *sk)
{
	struct mptcp_sock *msk = mptcp_sk(sk);

	if (!msk->rmem_released)
		return;

	atomic_sub(msk->rmem_released, &sk->sk_rmem_alloc);
	mptcp_rmem_uncharge(sk, msk->rmem_released);
	WRITE_ONCE(msk->rmem_released, 0);
}

static void __mptcp_splice_receive_queue(struct sock *sk)
{
	struct mptcp_sock *msk = mptcp_sk(sk);

	skb_queue_splice_tail_init(&sk->sk_receive_queue, &msk->receive_queue);
}

static bool __mptcp_move_skbs(struct mptcp_sock *msk)
{
	struct sock *sk = (struct sock *)msk;
	unsigned int moved = 0;
	bool ret, done;

	do {
		struct sock *ssk = mptcp_subflow_recv_lookup(msk);
		bool slowpath;

		/* we can have data pending in the subflows only if the msk
		 * receive buffer was full at subflow_data_ready() time,
		 * that is an unlikely slow path.
		 */
		if (likely(!ssk))
			break;

		slowpath = lock_sock_fast(ssk);
		mptcp_data_lock(sk);
		__mptcp_update_rmem(sk);
		done = __mptcp_move_skbs_from_subflow(msk, ssk, &moved);
		mptcp_data_unlock(sk);

		if (unlikely(ssk->sk_err))
			__mptcp_error_report(sk);
		unlock_sock_fast(ssk, slowpath);
	} while (!done);

	/* acquire the data lock only if some input data is pending */
	ret = moved > 0;
	if (!RB_EMPTY_ROOT(&msk->out_of_order_queue) ||
	    !skb_queue_empty_lockless(&sk->sk_receive_queue)) {
		mptcp_data_lock(sk);
		__mptcp_update_rmem(sk);
		ret |= __mptcp_ofo_queue(msk);
		__mptcp_splice_receive_queue(sk);
		mptcp_data_unlock(sk);
	}
	if (ret)
		mptcp_check_data_fin((struct sock *)msk);
	return !skb_queue_empty(&msk->receive_queue);
}

static unsigned int mptcp_inq_hint(const struct sock *sk)
{
	const struct mptcp_sock *msk = mptcp_sk(sk);
	const struct sk_buff *skb;

	skb = skb_peek(&msk->receive_queue);
	if (skb) {
		u64 hint_val = msk->ack_seq - MPTCP_SKB_CB(skb)->map_seq;

		if (hint_val >= INT_MAX)
			return INT_MAX;

		return (unsigned int)hint_val;
	}

	if (sk->sk_state == TCP_CLOSE || (sk->sk_shutdown & RCV_SHUTDOWN))
		return 1;

	return 0;
}

static int mptcp_recvmsg(struct sock *sk, struct msghdr *msg, size_t len,
			 int flags, int *addr_len)
{
	struct mptcp_sock *msk = mptcp_sk(sk);
	struct scm_timestamping_internal tss;
	int copied = 0, cmsg_flags = 0;
	int target;
	long timeo;

	/* MSG_ERRQUEUE is really a no-op till we support IP_RECVERR */
	if (unlikely(flags & MSG_ERRQUEUE))
		return inet_recv_error(sk, msg, len, addr_len);

	lock_sock(sk);
	if (unlikely(sk->sk_state == TCP_LISTEN)) {
		copied = -ENOTCONN;
		goto out_err;
	}

	timeo = sock_rcvtimeo(sk, flags & MSG_DONTWAIT);

	len = min_t(size_t, len, INT_MAX);
	target = sock_rcvlowat(sk, flags & MSG_WAITALL, len);

	if (unlikely(msk->recvmsg_inq))
		cmsg_flags = MPTCP_CMSG_INQ;

	while (copied < len) {
		int bytes_read;

		bytes_read = __mptcp_recvmsg_mskq(msk, msg, len - copied, flags, &tss, &cmsg_flags);
		if (unlikely(bytes_read < 0)) {
			if (!copied)
				copied = bytes_read;
			goto out_err;
		}

		copied += bytes_read;

		/* be sure to advertise window change */
		mptcp_cleanup_rbuf(msk);

		if (skb_queue_empty(&msk->receive_queue) && __mptcp_move_skbs(msk))
			continue;

		/* only the master socket status is relevant here. The exit
		 * conditions mirror closely tcp_recvmsg()
		 */
		if (copied >= target)
			break;

		if (copied) {
			if (sk->sk_err ||
			    sk->sk_state == TCP_CLOSE ||
			    (sk->sk_shutdown & RCV_SHUTDOWN) ||
			    !timeo ||
			    signal_pending(current))
				break;
		} else {
			if (sk->sk_err) {
				copied = sock_error(sk);
				break;
			}

			if (sk->sk_shutdown & RCV_SHUTDOWN) {
				/* race breaker: the shutdown could be after the
				 * previous receive queue check
				 */
				if (__mptcp_move_skbs(msk))
					continue;
				break;
			}

			if (sk->sk_state == TCP_CLOSE) {
				copied = -ENOTCONN;
				break;
			}

			if (!timeo) {
				copied = -EAGAIN;
				break;
			}

			if (signal_pending(current)) {
				copied = sock_intr_errno(timeo);
				break;
			}
		}

		pr_debug("block timeout %ld", timeo);
		sk_wait_data(sk, &timeo, NULL);
	}

out_err:
	if (cmsg_flags && copied >= 0) {
		if (cmsg_flags & MPTCP_CMSG_TS)
			tcp_recv_timestamp(msg, sk, &tss);

		if (cmsg_flags & MPTCP_CMSG_INQ) {
			unsigned int inq = mptcp_inq_hint(sk);

			put_cmsg(msg, SOL_TCP, TCP_CM_INQ, sizeof(inq), &inq);
		}
	}

	pr_debug("msk=%p rx queue empty=%d:%d copied=%d",
		 msk, skb_queue_empty_lockless(&sk->sk_receive_queue),
		 skb_queue_empty(&msk->receive_queue), copied);
	if (!(flags & MSG_PEEK))
		mptcp_rcv_space_adjust(msk, copied);

	release_sock(sk);
	return copied;
}

static void mptcp_retransmit_timer(struct timer_list *t)
{
	struct inet_connection_sock *icsk = from_timer(icsk, t,
						       icsk_retransmit_timer);
	struct sock *sk = &icsk->icsk_inet.sk;
	struct mptcp_sock *msk = mptcp_sk(sk);

	bh_lock_sock(sk);
	if (!sock_owned_by_user(sk)) {
		/* we need a process context to retransmit */
		if (!test_and_set_bit(MPTCP_WORK_RTX, &msk->flags))
			mptcp_schedule_work(sk);
	} else {
		/* delegate our work to tcp_release_cb() */
		__set_bit(MPTCP_RETRANSMIT, &msk->cb_flags);
	}
	bh_unlock_sock(sk);
	sock_put(sk);
}

static void mptcp_tout_timer(struct timer_list *t)
{
	struct sock *sk = from_timer(sk, t, sk_timer);

	mptcp_schedule_work(sk);
	sock_put(sk);
}

/* Find an idle subflow.  Return NULL if there is unacked data at tcp
 * level.
 *
 * A backup subflow is returned only if that is the only kind available.
 */
struct sock *mptcp_subflow_get_retrans(struct mptcp_sock *msk)
{
	struct sock *backup = NULL, *pick = NULL;
	struct mptcp_subflow_context *subflow;
	int min_stale_count = INT_MAX;

	mptcp_for_each_subflow(msk, subflow) {
		struct sock *ssk = mptcp_subflow_tcp_sock(subflow);

		if (!__mptcp_subflow_active(subflow))
			continue;

		/* still data outstanding at TCP level? skip this */
		if (!tcp_rtx_and_write_queues_empty(ssk)) {
			mptcp_pm_subflow_chk_stale(msk, ssk);
			min_stale_count = min_t(int, min_stale_count, subflow->stale_count);
			continue;
		}

		if (subflow->backup) {
			if (!backup)
				backup = ssk;
			continue;
		}

		if (!pick)
			pick = ssk;
	}

	if (pick)
		return pick;

	/* use backup only if there are no progresses anywhere */
	return min_stale_count > 1 ? backup : NULL;
}

<<<<<<< HEAD
static void mptcp_dispose_initial_subflow(struct mptcp_sock *msk)
{
	if (msk->subflow) {
		iput(SOCK_INODE(msk->subflow));
		WRITE_ONCE(msk->subflow, NULL);
	}
}

=======
>>>>>>> ccf0a997
bool __mptcp_retransmit_pending_data(struct sock *sk)
{
	struct mptcp_data_frag *cur, *rtx_head;
	struct mptcp_sock *msk = mptcp_sk(sk);

	if (__mptcp_check_fallback(msk))
		return false;

	if (tcp_rtx_and_write_queues_empty(sk))
		return false;

	/* the closing socket has some data untransmitted and/or unacked:
	 * some data in the mptcp rtx queue has not really xmitted yet.
	 * keep it simple and re-inject the whole mptcp level rtx queue
	 */
	mptcp_data_lock(sk);
	__mptcp_clean_una_wakeup(sk);
	rtx_head = mptcp_rtx_head(sk);
	if (!rtx_head) {
		mptcp_data_unlock(sk);
		return false;
	}

	msk->recovery_snd_nxt = msk->snd_nxt;
	msk->recovery = true;
	mptcp_data_unlock(sk);

	msk->first_pending = rtx_head;
	msk->snd_burst = 0;

	/* be sure to clear the "sent status" on all re-injected fragments */
	list_for_each_entry(cur, &msk->rtx_queue, list) {
		if (!cur->already_sent)
			break;
		cur->already_sent = 0;
	}

	return true;
}

/* flags for __mptcp_close_ssk() */
#define MPTCP_CF_PUSH		BIT(1)
#define MPTCP_CF_FASTCLOSE	BIT(2)

/* be sure to send a reset only if the caller asked for it, also
 * clean completely the subflow status when the subflow reaches
 * TCP_CLOSE state
 */
static void __mptcp_subflow_disconnect(struct sock *ssk,
				       struct mptcp_subflow_context *subflow,
				       unsigned int flags)
{
	if (((1 << ssk->sk_state) & (TCPF_CLOSE | TCPF_LISTEN)) ||
	    (flags & MPTCP_CF_FASTCLOSE)) {
		/* The MPTCP code never wait on the subflow sockets, TCP-level
		 * disconnect should never fail
		 */
		WARN_ON_ONCE(tcp_disconnect(ssk, 0));
		mptcp_subflow_ctx_reset(subflow);
	} else {
		tcp_shutdown(ssk, SEND_SHUTDOWN);
	}
}

/* subflow sockets can be either outgoing (connect) or incoming
 * (accept).
 *
 * Outgoing subflows use in-kernel sockets.
 * Incoming subflows do not have their own 'struct socket' allocated,
 * so we need to use tcp_close() after detaching them from the mptcp
 * parent socket.
 */
static void __mptcp_close_ssk(struct sock *sk, struct sock *ssk,
			      struct mptcp_subflow_context *subflow,
			      unsigned int flags)
{
	struct mptcp_sock *msk = mptcp_sk(sk);
	bool dispose_it, need_push = false;
<<<<<<< HEAD

	/* If the first subflow moved to a close state before accept, e.g. due
	 * to an incoming reset, mptcp either:
	 * - if either the subflow or the msk are dead, destroy the context
	 *   (the subflow socket is deleted by inet_child_forget) and the msk
	 * - otherwise do nothing at the moment and take action at accept and/or
	 *   listener shutdown - user-space must be able to accept() the closed
	 *   socket.
	 */
	if (msk->in_accept_queue && msk->first == ssk) {
		if (!sock_flag(sk, SOCK_DEAD) && !sock_flag(ssk, SOCK_DEAD))
			return;

		/* ensure later check in mptcp_worker() will dispose the msk */
		sock_set_flag(sk, SOCK_DEAD);
		lock_sock_nested(ssk, SINGLE_DEPTH_NESTING);
		mptcp_subflow_drop_ctx(ssk);
		goto out_release;
	}
=======
>>>>>>> ccf0a997

	/* If the first subflow moved to a close state before accept, e.g. due
	 * to an incoming reset or listener shutdown, the subflow socket is
	 * already deleted by inet_child_forget() and the mptcp socket can't
	 * survive too.
	 */
	if (msk->in_accept_queue && msk->first == ssk &&
	    (sock_flag(sk, SOCK_DEAD) || sock_flag(ssk, SOCK_DEAD))) {
		/* ensure later check in mptcp_worker() will dispose the msk */
		mptcp_set_close_tout(sk, tcp_jiffies32 - (TCP_TIMEWAIT_LEN + 1));
		sock_set_flag(sk, SOCK_DEAD);
		lock_sock_nested(ssk, SINGLE_DEPTH_NESTING);
		mptcp_subflow_drop_ctx(ssk);
		goto out_release;
	}

	dispose_it = msk->free_first || ssk != msk->first;
	if (dispose_it)
		list_del(&subflow->node);

	lock_sock_nested(ssk, SINGLE_DEPTH_NESTING);

	if ((flags & MPTCP_CF_FASTCLOSE) && !__mptcp_check_fallback(msk)) {
<<<<<<< HEAD
		/* be sure to force the tcp_disconnect() path,
=======
		/* be sure to force the tcp_close path
>>>>>>> ccf0a997
		 * to generate the egress reset
		 */
		ssk->sk_lingertime = 0;
		sock_set_flag(ssk, SOCK_LINGER);
		subflow->send_fastclose = 1;
	}

	need_push = (flags & MPTCP_CF_PUSH) && __mptcp_retransmit_pending_data(sk);
	if (!dispose_it) {
<<<<<<< HEAD
		/* The MPTCP code never wait on the subflow sockets, TCP-level
		 * disconnect should never fail
		 */
		WARN_ON_ONCE(tcp_disconnect(ssk, 0));
		msk->subflow->state = SS_UNCONNECTED;
		mptcp_subflow_ctx_reset(subflow);
=======
		__mptcp_subflow_disconnect(ssk, subflow, flags);
>>>>>>> ccf0a997
		release_sock(ssk);

		goto out;
	}

	subflow->disposable = 1;

	/* if ssk hit tcp_done(), tcp_cleanup_ulp() cleared the related ops
	 * the ssk has been already destroyed, we just need to release the
	 * reference owned by msk;
	 */
	if (!inet_csk(ssk)->icsk_ulp_ops) {
		WARN_ON_ONCE(!sock_flag(ssk, SOCK_DEAD));
		kfree_rcu(subflow, rcu);
	} else {
		/* otherwise tcp will dispose of the ssk and subflow ctx */
		__tcp_close(ssk, 0);

		/* close acquired an extra ref */
		__sock_put(ssk);
	}

out_release:
<<<<<<< HEAD
=======
	__mptcp_subflow_error_report(sk, ssk);
>>>>>>> ccf0a997
	release_sock(ssk);

	sock_put(ssk);

	if (ssk == msk->first)
		WRITE_ONCE(msk->first, NULL);

out:
	if (need_push)
		__mptcp_push_pending(sk, 0);

	/* Catch every 'all subflows closed' scenario, including peers silently
	 * closing them, e.g. due to timeout.
	 * For established sockets, allow an additional timeout before closing,
	 * as the protocol can still create more subflows.
	 */
	if (list_is_singular(&msk->conn_list) && msk->first &&
	    inet_sk_state_load(msk->first) == TCP_CLOSE) {
		if (sk->sk_state != TCP_ESTABLISHED ||
		    msk->in_accept_queue || sock_flag(sk, SOCK_DEAD)) {
			inet_sk_state_store(sk, TCP_CLOSE);
			mptcp_close_wake_up(sk);
		} else {
			mptcp_start_tout_timer(sk);
		}
	}
}

void mptcp_close_ssk(struct sock *sk, struct sock *ssk,
		     struct mptcp_subflow_context *subflow)
{
	if (sk->sk_state == TCP_ESTABLISHED)
		mptcp_event(MPTCP_EVENT_SUB_CLOSED, mptcp_sk(sk), ssk, GFP_KERNEL);

	/* subflow aborted before reaching the fully_established status
	 * attempt the creation of the next subflow
	 */
	mptcp_pm_subflow_check_next(mptcp_sk(sk), ssk, subflow);

	__mptcp_close_ssk(sk, ssk, subflow, MPTCP_CF_PUSH);
}

static unsigned int mptcp_sync_mss(struct sock *sk, u32 pmtu)
{
	return 0;
}

static void __mptcp_close_subflow(struct sock *sk)
{
	struct mptcp_subflow_context *subflow, *tmp;
	struct mptcp_sock *msk = mptcp_sk(sk);

	might_sleep();

	mptcp_for_each_subflow_safe(msk, subflow, tmp) {
		struct sock *ssk = mptcp_subflow_tcp_sock(subflow);

		if (inet_sk_state_load(ssk) != TCP_CLOSE)
			continue;

		/* 'subflow_data_ready' will re-sched once rx queue is empty */
		if (!skb_queue_empty_lockless(&ssk->sk_receive_queue))
			continue;

		mptcp_close_ssk(sk, ssk, subflow);
	}

}

<<<<<<< HEAD
static bool mptcp_should_close(const struct sock *sk)
{
	s32 delta = tcp_jiffies32 - inet_csk(sk)->icsk_mtup.probe_timestamp;
	struct mptcp_subflow_context *subflow;

	if (delta >= TCP_TIMEWAIT_LEN || mptcp_sk(sk)->in_accept_queue)
		return true;
=======
static bool mptcp_close_tout_expired(const struct sock *sk)
{
	if (!inet_csk(sk)->icsk_mtup.probe_timestamp ||
	    sk->sk_state == TCP_CLOSE)
		return false;
>>>>>>> ccf0a997

	return time_after32(tcp_jiffies32,
		  inet_csk(sk)->icsk_mtup.probe_timestamp + TCP_TIMEWAIT_LEN);
}

static void mptcp_check_fastclose(struct mptcp_sock *msk)
{
	struct mptcp_subflow_context *subflow, *tmp;
	struct sock *sk = (struct sock *)msk;

	if (likely(!READ_ONCE(msk->rcv_fastclose)))
		return;

	mptcp_token_destroy(msk);

	mptcp_for_each_subflow_safe(msk, subflow, tmp) {
		struct sock *tcp_sk = mptcp_subflow_tcp_sock(subflow);
		bool slow;

		slow = lock_sock_fast(tcp_sk);
		if (tcp_sk->sk_state != TCP_CLOSE) {
			tcp_send_active_reset(tcp_sk, GFP_ATOMIC);
			tcp_set_state(tcp_sk, TCP_CLOSE);
		}
		unlock_sock_fast(tcp_sk, slow);
	}

	/* Mirror the tcp_reset() error propagation */
	switch (sk->sk_state) {
	case TCP_SYN_SENT:
		WRITE_ONCE(sk->sk_err, ECONNREFUSED);
		break;
	case TCP_CLOSE_WAIT:
		WRITE_ONCE(sk->sk_err, EPIPE);
		break;
	case TCP_CLOSE:
		return;
	default:
		WRITE_ONCE(sk->sk_err, ECONNRESET);
	}

	inet_sk_state_store(sk, TCP_CLOSE);
	WRITE_ONCE(sk->sk_shutdown, SHUTDOWN_MASK);
	smp_mb__before_atomic(); /* SHUTDOWN must be visible first */
	set_bit(MPTCP_WORK_CLOSE_SUBFLOW, &msk->flags);

	/* the calling mptcp_worker will properly destroy the socket */
	if (sock_flag(sk, SOCK_DEAD))
		return;

	sk->sk_state_change(sk);
	sk_error_report(sk);
}

static void __mptcp_retrans(struct sock *sk)
{
	struct mptcp_sock *msk = mptcp_sk(sk);
	struct mptcp_subflow_context *subflow;
	struct mptcp_sendmsg_info info = {};
	struct mptcp_data_frag *dfrag;
	struct sock *ssk;
	int ret, err;
	u16 len = 0;

	mptcp_clean_una_wakeup(sk);

	/* first check ssk: need to kick "stale" logic */
	err = mptcp_sched_get_retrans(msk);
	dfrag = mptcp_rtx_head(sk);
	if (!dfrag) {
		if (mptcp_data_fin_enabled(msk)) {
			struct inet_connection_sock *icsk = inet_csk(sk);

			icsk->icsk_retransmits++;
			mptcp_set_datafin_timeout(sk);
			mptcp_send_ack(msk);

			goto reset_timer;
		}

		if (!mptcp_send_head(sk))
			return;

		goto reset_timer;
	}

	if (err)
		goto reset_timer;

	mptcp_for_each_subflow(msk, subflow) {
		if (READ_ONCE(subflow->scheduled)) {
			u16 copied = 0;

			mptcp_subflow_set_scheduled(subflow, false);

			ssk = mptcp_subflow_tcp_sock(subflow);

			lock_sock(ssk);

			/* limit retransmission to the bytes already sent on some subflows */
			info.sent = 0;
			info.limit = READ_ONCE(msk->csum_enabled) ? dfrag->data_len :
								    dfrag->already_sent;
			while (info.sent < info.limit) {
				ret = mptcp_sendmsg_frag(sk, ssk, dfrag, &info);
				if (ret <= 0)
					break;

				MPTCP_INC_STATS(sock_net(sk), MPTCP_MIB_RETRANSSEGS);
				copied += ret;
				info.sent += ret;
			}
			if (copied) {
				len = max(copied, len);
				tcp_push(ssk, 0, info.mss_now, tcp_sk(ssk)->nonagle,
					 info.size_goal);
				WRITE_ONCE(msk->allow_infinite_fallback, false);
			}

			release_sock(ssk);
		}
	}

	msk->bytes_retrans += len;
	dfrag->already_sent = max(dfrag->already_sent, len);

reset_timer:
	mptcp_check_and_set_pending(sk);

	if (!mptcp_rtx_timer_pending(sk))
		mptcp_reset_rtx_timer(sk);
}

/* schedule the timeout timer for the relevant event: either close timeout
 * or mp_fail timeout. The close timeout takes precedence on the mp_fail one
 */
void mptcp_reset_tout_timer(struct mptcp_sock *msk, unsigned long fail_tout)
{
	struct sock *sk = (struct sock *)msk;
	unsigned long timeout, close_timeout;

	if (!fail_tout && !inet_csk(sk)->icsk_mtup.probe_timestamp)
		return;

	close_timeout = inet_csk(sk)->icsk_mtup.probe_timestamp - tcp_jiffies32 + jiffies +
			TCP_TIMEWAIT_LEN;

	/* the close timeout takes precedence on the fail one, and here at least one of
	 * them is active
	 */
	timeout = inet_csk(sk)->icsk_mtup.probe_timestamp ? close_timeout : fail_tout;

	sk_reset_timer(sk, &sk->sk_timer, timeout);
}

static void mptcp_mp_fail_no_response(struct mptcp_sock *msk)
{
	struct sock *ssk = msk->first;
	bool slow;

	if (!ssk)
		return;

	pr_debug("MP_FAIL doesn't respond, reset the subflow");

	slow = lock_sock_fast(ssk);
	mptcp_subflow_reset(ssk);
	WRITE_ONCE(mptcp_subflow_ctx(ssk)->fail_tout, 0);
	unlock_sock_fast(ssk, slow);
}

static void mptcp_do_fastclose(struct sock *sk)
{
	struct mptcp_subflow_context *subflow, *tmp;
	struct mptcp_sock *msk = mptcp_sk(sk);

	inet_sk_state_store(sk, TCP_CLOSE);
	mptcp_for_each_subflow_safe(msk, subflow, tmp)
		__mptcp_close_ssk(sk, mptcp_subflow_tcp_sock(subflow),
				  subflow, MPTCP_CF_FASTCLOSE);
}

static void mptcp_worker(struct work_struct *work)
{
	struct mptcp_sock *msk = container_of(work, struct mptcp_sock, work);
	struct sock *sk = (struct sock *)msk;
	unsigned long fail_tout;
	int state;

	lock_sock(sk);
	state = sk->sk_state;
	if (unlikely((1 << state) & (TCPF_CLOSE | TCPF_LISTEN)))
		goto unlock;

	mptcp_check_fastclose(msk);

	mptcp_pm_nl_work(msk);

<<<<<<< HEAD
	if (test_and_clear_bit(MPTCP_WORK_EOF, &msk->flags))
		mptcp_check_for_eof(msk);

=======
>>>>>>> ccf0a997
	mptcp_check_send_data_fin(sk);
	mptcp_check_data_fin_ack(sk);
	mptcp_check_data_fin(sk);

	if (test_and_clear_bit(MPTCP_WORK_CLOSE_SUBFLOW, &msk->flags))
		__mptcp_close_subflow(sk);

<<<<<<< HEAD
	/* There is no point in keeping around an orphaned sk timedout or
	 * closed, but we need the msk around to reply to incoming DATA_FIN,
	 * even if it is orphaned and in FIN_WAIT2 state
	 */
	if (sock_flag(sk, SOCK_DEAD)) {
		if (mptcp_should_close(sk)) {
			inet_sk_state_store(sk, TCP_CLOSE);
			mptcp_do_fastclose(sk);
		}
		if (sk->sk_state == TCP_CLOSE) {
			__mptcp_destroy_sock(sk);
			goto unlock;
		}
	}

=======
	if (mptcp_close_tout_expired(sk)) {
		mptcp_do_fastclose(sk);
		mptcp_close_wake_up(sk);
	}

	if (sock_flag(sk, SOCK_DEAD) && sk->sk_state == TCP_CLOSE) {
		__mptcp_destroy_sock(sk);
		goto unlock;
	}

>>>>>>> ccf0a997
	if (test_and_clear_bit(MPTCP_WORK_RTX, &msk->flags))
		__mptcp_retrans(sk);

	fail_tout = msk->first ? READ_ONCE(mptcp_subflow_ctx(msk->first)->fail_tout) : 0;
	if (fail_tout && time_after(jiffies, fail_tout))
		mptcp_mp_fail_no_response(msk);

unlock:
	release_sock(sk);
	sock_put(sk);
}

static void __mptcp_init_sock(struct sock *sk)
{
	struct mptcp_sock *msk = mptcp_sk(sk);

	INIT_LIST_HEAD(&msk->conn_list);
	INIT_LIST_HEAD(&msk->join_list);
	INIT_LIST_HEAD(&msk->rtx_queue);
	INIT_WORK(&msk->work, mptcp_worker);
	__skb_queue_head_init(&msk->receive_queue);
	msk->out_of_order_queue = RB_ROOT;
	msk->first_pending = NULL;
	msk->rmem_fwd_alloc = 0;
	WRITE_ONCE(msk->rmem_released, 0);
	msk->timer_ival = TCP_RTO_MIN;

	WRITE_ONCE(msk->first, NULL);
	inet_csk(sk)->icsk_sync_mss = mptcp_sync_mss;
	WRITE_ONCE(msk->csum_enabled, mptcp_is_checksum_enabled(sock_net(sk)));
	WRITE_ONCE(msk->allow_infinite_fallback, true);
	msk->recovery = false;
	msk->subflow_id = 1;

	mptcp_pm_data_init(msk);

	/* re-use the csk retrans timer for MPTCP-level retrans */
	timer_setup(&msk->sk.icsk_retransmit_timer, mptcp_retransmit_timer, 0);
	timer_setup(&sk->sk_timer, mptcp_tout_timer, 0);
}

static void mptcp_ca_reset(struct sock *sk)
{
	struct inet_connection_sock *icsk = inet_csk(sk);

	tcp_assign_congestion_control(sk);
	strcpy(mptcp_sk(sk)->ca_name, icsk->icsk_ca_ops->name);

	/* no need to keep a reference to the ops, the name will suffice */
	tcp_cleanup_congestion_control(sk);
	icsk->icsk_ca_ops = NULL;
}

static int mptcp_init_sock(struct sock *sk)
{
	struct net *net = sock_net(sk);
	int ret;

	__mptcp_init_sock(sk);

	if (!mptcp_is_enabled(net))
		return -ENOPROTOOPT;

	if (unlikely(!net->mib.mptcp_statistics) && !mptcp_mib_alloc(net))
		return -ENOMEM;

	ret = mptcp_init_sched(mptcp_sk(sk),
			       mptcp_sched_find(mptcp_get_scheduler(net)));
	if (ret)
		return ret;

	set_bit(SOCK_CUSTOM_SOCKOPT, &sk->sk_socket->flags);

	/* fetch the ca name; do it outside __mptcp_init_sock(), so that clone will
	 * propagate the correct value
	 */
	mptcp_ca_reset(sk);

	sk_sockets_allocated_inc(sk);
	sk->sk_rcvbuf = READ_ONCE(net->ipv4.sysctl_tcp_rmem[1]);
	sk->sk_sndbuf = READ_ONCE(net->ipv4.sysctl_tcp_wmem[1]);

	return 0;
}

static void __mptcp_clear_xmit(struct sock *sk)
{
	struct mptcp_sock *msk = mptcp_sk(sk);
	struct mptcp_data_frag *dtmp, *dfrag;

	WRITE_ONCE(msk->first_pending, NULL);
	list_for_each_entry_safe(dfrag, dtmp, &msk->rtx_queue, list)
		dfrag_clear(sk, dfrag);
}

void mptcp_cancel_work(struct sock *sk)
{
	struct mptcp_sock *msk = mptcp_sk(sk);

	if (cancel_work_sync(&msk->work))
		__sock_put(sk);
}

void mptcp_subflow_shutdown(struct sock *sk, struct sock *ssk, int how)
{
	lock_sock(ssk);

	switch (ssk->sk_state) {
	case TCP_LISTEN:
		if (!(how & RCV_SHUTDOWN))
			break;
		fallthrough;
	case TCP_SYN_SENT:
		WARN_ON_ONCE(tcp_disconnect(ssk, O_NONBLOCK));
		break;
	default:
		if (__mptcp_check_fallback(mptcp_sk(sk))) {
			pr_debug("Fallback");
			ssk->sk_shutdown |= how;
			tcp_shutdown(ssk, how);

			/* simulate the data_fin ack reception to let the state
			 * machine move forward
			 */
			WRITE_ONCE(mptcp_sk(sk)->snd_una, mptcp_sk(sk)->snd_nxt);
			mptcp_schedule_work(sk);
		} else {
			pr_debug("Sending DATA_FIN on subflow %p", ssk);
			tcp_send_ack(ssk);
			if (!mptcp_rtx_timer_pending(sk))
				mptcp_reset_rtx_timer(sk);
		}
		break;
	}

	release_sock(ssk);
}

static const unsigned char new_state[16] = {
	/* current state:     new state:      action:	*/
	[0 /* (Invalid) */] = TCP_CLOSE,
	[TCP_ESTABLISHED]   = TCP_FIN_WAIT1 | TCP_ACTION_FIN,
	[TCP_SYN_SENT]      = TCP_CLOSE,
	[TCP_SYN_RECV]      = TCP_FIN_WAIT1 | TCP_ACTION_FIN,
	[TCP_FIN_WAIT1]     = TCP_FIN_WAIT1,
	[TCP_FIN_WAIT2]     = TCP_FIN_WAIT2,
	[TCP_TIME_WAIT]     = TCP_CLOSE,	/* should not happen ! */
	[TCP_CLOSE]         = TCP_CLOSE,
	[TCP_CLOSE_WAIT]    = TCP_LAST_ACK  | TCP_ACTION_FIN,
	[TCP_LAST_ACK]      = TCP_LAST_ACK,
	[TCP_LISTEN]        = TCP_CLOSE,
	[TCP_CLOSING]       = TCP_CLOSING,
	[TCP_NEW_SYN_RECV]  = TCP_CLOSE,	/* should not happen ! */
};

static int mptcp_close_state(struct sock *sk)
{
	int next = (int)new_state[sk->sk_state];
	int ns = next & TCP_STATE_MASK;

	inet_sk_state_store(sk, ns);

	return next & TCP_ACTION_FIN;
}

static void mptcp_check_send_data_fin(struct sock *sk)
{
	struct mptcp_subflow_context *subflow;
	struct mptcp_sock *msk = mptcp_sk(sk);

	pr_debug("msk=%p snd_data_fin_enable=%d pending=%d snd_nxt=%llu write_seq=%llu",
		 msk, msk->snd_data_fin_enable, !!mptcp_send_head(sk),
		 msk->snd_nxt, msk->write_seq);

	/* we still need to enqueue subflows or not really shutting down,
	 * skip this
	 */
	if (!msk->snd_data_fin_enable || msk->snd_nxt + 1 != msk->write_seq ||
	    mptcp_send_head(sk))
		return;

	WRITE_ONCE(msk->snd_nxt, msk->write_seq);

	mptcp_for_each_subflow(msk, subflow) {
		struct sock *tcp_sk = mptcp_subflow_tcp_sock(subflow);

		mptcp_subflow_shutdown(sk, tcp_sk, SEND_SHUTDOWN);
	}
}

static void __mptcp_wr_shutdown(struct sock *sk)
{
	struct mptcp_sock *msk = mptcp_sk(sk);

	pr_debug("msk=%p snd_data_fin_enable=%d shutdown=%x state=%d pending=%d",
		 msk, msk->snd_data_fin_enable, sk->sk_shutdown, sk->sk_state,
		 !!mptcp_send_head(sk));

	/* will be ignored by fallback sockets */
	WRITE_ONCE(msk->write_seq, msk->write_seq + 1);
	WRITE_ONCE(msk->snd_data_fin_enable, 1);

	mptcp_check_send_data_fin(sk);
}

static void __mptcp_destroy_sock(struct sock *sk)
{
	struct mptcp_sock *msk = mptcp_sk(sk);

	pr_debug("msk=%p", msk);

	might_sleep();

	mptcp_stop_rtx_timer(sk);
	sk_stop_timer(sk, &sk->sk_timer);
	msk->pm.status = 0;
	mptcp_release_sched(msk);

	sk->sk_prot->destroy(sk);

	WARN_ON_ONCE(msk->rmem_fwd_alloc);
	WARN_ON_ONCE(msk->rmem_released);
	sk_stream_kill_queues(sk);
	xfrm_sk_free_policy(sk);

	sock_put(sk);
}

void __mptcp_unaccepted_force_close(struct sock *sk)
{
	sock_set_flag(sk, SOCK_DEAD);
<<<<<<< HEAD
	inet_sk_state_store(sk, TCP_CLOSE);
=======
>>>>>>> ccf0a997
	mptcp_do_fastclose(sk);
	__mptcp_destroy_sock(sk);
}

static __poll_t mptcp_check_readable(struct mptcp_sock *msk)
{
	/* Concurrent splices from sk_receive_queue into receive_queue will
	 * always show at least one non-empty queue when checked in this order.
	 */
	if (skb_queue_empty_lockless(&((struct sock *)msk)->sk_receive_queue) &&
	    skb_queue_empty_lockless(&msk->receive_queue))
		return 0;

	return EPOLLIN | EPOLLRDNORM;
}

static void mptcp_check_listen_stop(struct sock *sk)
{
	struct sock *ssk;

	if (inet_sk_state_load(sk) != TCP_LISTEN)
		return;

<<<<<<< HEAD
=======
	sock_prot_inuse_add(sock_net(sk), sk->sk_prot, -1);
>>>>>>> ccf0a997
	ssk = mptcp_sk(sk)->first;
	if (WARN_ON_ONCE(!ssk || inet_sk_state_load(ssk) != TCP_LISTEN))
		return;

	lock_sock_nested(ssk, SINGLE_DEPTH_NESTING);
	tcp_set_state(ssk, TCP_CLOSE);
	mptcp_subflow_queue_clean(sk, ssk);
	inet_csk_listen_stop(ssk);
<<<<<<< HEAD
=======
	mptcp_event_pm_listener(ssk, MPTCP_EVENT_LISTENER_CLOSED);
>>>>>>> ccf0a997
	release_sock(ssk);
}

bool __mptcp_close(struct sock *sk, long timeout)
{
	struct mptcp_subflow_context *subflow;
	struct mptcp_sock *msk = mptcp_sk(sk);
	bool do_cancel_work = false;
	int subflows_alive = 0;

	WRITE_ONCE(sk->sk_shutdown, SHUTDOWN_MASK);

	if ((1 << sk->sk_state) & (TCPF_LISTEN | TCPF_CLOSE)) {
		mptcp_check_listen_stop(sk);
		inet_sk_state_store(sk, TCP_CLOSE);
		goto cleanup;
	}

	if (mptcp_check_readable(msk) || timeout < 0) {
		/* If the msk has read data, or the caller explicitly ask it,
		 * do the MPTCP equivalent of TCP reset, aka MPTCP fastclose
		 */
		mptcp_do_fastclose(sk);
		timeout = 0;
	} else if (mptcp_close_state(sk)) {
		__mptcp_wr_shutdown(sk);
	}

	sk_stream_wait_close(sk, timeout);

cleanup:
	/* orphan all the subflows */
	mptcp_for_each_subflow(msk, subflow) {
		struct sock *ssk = mptcp_subflow_tcp_sock(subflow);
		bool slow = lock_sock_fast_nested(ssk);

		subflows_alive += ssk->sk_state != TCP_CLOSE;

		/* since the close timeout takes precedence on the fail one,
		 * cancel the latter
		 */
		if (ssk == msk->first)
			subflow->fail_tout = 0;

		/* detach from the parent socket, but allow data_ready to
		 * push incoming data into the mptcp stack, to properly ack it
		 */
		ssk->sk_socket = NULL;
		ssk->sk_wq = NULL;
		unlock_sock_fast(ssk, slow);
	}
	sock_orphan(sk);

	/* all the subflows are closed, only timeout can change the msk
	 * state, let's not keep resources busy for no reasons
	 */
	if (subflows_alive == 0)
		inet_sk_state_store(sk, TCP_CLOSE);

	sock_hold(sk);
	pr_debug("msk=%p state=%d", sk, sk->sk_state);
	if (msk->token)
		mptcp_event(MPTCP_EVENT_CLOSED, msk, NULL, GFP_KERNEL);

	if (sk->sk_state == TCP_CLOSE) {
		__mptcp_destroy_sock(sk);
		do_cancel_work = true;
	} else {
		mptcp_start_tout_timer(sk);
	}

	return do_cancel_work;
}

static void mptcp_close(struct sock *sk, long timeout)
{
	bool do_cancel_work;

	lock_sock(sk);

	do_cancel_work = __mptcp_close(sk, timeout);
	release_sock(sk);
	if (do_cancel_work)
		mptcp_cancel_work(sk);

	sock_put(sk);
}

static void mptcp_copy_inaddrs(struct sock *msk, const struct sock *ssk)
{
#if IS_ENABLED(CONFIG_MPTCP_IPV6)
	const struct ipv6_pinfo *ssk6 = inet6_sk(ssk);
	struct ipv6_pinfo *msk6 = inet6_sk(msk);

	msk->sk_v6_daddr = ssk->sk_v6_daddr;
	msk->sk_v6_rcv_saddr = ssk->sk_v6_rcv_saddr;

	if (msk6 && ssk6) {
		msk6->saddr = ssk6->saddr;
		msk6->flow_label = ssk6->flow_label;
	}
#endif

	inet_sk(msk)->inet_num = inet_sk(ssk)->inet_num;
	inet_sk(msk)->inet_dport = inet_sk(ssk)->inet_dport;
	inet_sk(msk)->inet_sport = inet_sk(ssk)->inet_sport;
	inet_sk(msk)->inet_daddr = inet_sk(ssk)->inet_daddr;
	inet_sk(msk)->inet_saddr = inet_sk(ssk)->inet_saddr;
	inet_sk(msk)->inet_rcv_saddr = inet_sk(ssk)->inet_rcv_saddr;
}

static int mptcp_disconnect(struct sock *sk, int flags)
{
	struct mptcp_sock *msk = mptcp_sk(sk);

<<<<<<< HEAD
	/* Deny disconnect if other threads are blocked in sk_wait_event()
	 * or inet_wait_for_connect().
	 */
	if (sk->sk_wait_pending)
		return -EBUSY;

=======
>>>>>>> ccf0a997
	/* We are on the fastopen error path. We can't call straight into the
	 * subflows cleanup code due to lock nesting (we are already under
	 * msk->firstsocket lock).
	 */
	if (msk->fastopening)
		return -EBUSY;

	mptcp_check_listen_stop(sk);
	inet_sk_state_store(sk, TCP_CLOSE);

	mptcp_stop_rtx_timer(sk);
	mptcp_stop_tout_timer(sk);

	if (msk->token)
		mptcp_event(MPTCP_EVENT_CLOSED, msk, NULL, GFP_KERNEL);

	/* msk->subflow is still intact, the following will not free the first
	 * subflow
	 */
	mptcp_destroy_common(msk, MPTCP_CF_FASTCLOSE);
	WRITE_ONCE(msk->flags, 0);
	msk->cb_flags = 0;
	msk->push_pending = 0;
	msk->recovery = false;
	msk->can_ack = false;
	msk->fully_established = false;
	msk->rcv_data_fin = false;
	msk->snd_data_fin_enable = false;
	msk->rcv_fastclose = false;
	msk->use_64bit_ack = false;
	WRITE_ONCE(msk->csum_enabled, mptcp_is_checksum_enabled(sock_net(sk)));
	mptcp_pm_data_reset(msk);
	mptcp_ca_reset(sk);
	msk->bytes_acked = 0;
	msk->bytes_received = 0;
	msk->bytes_sent = 0;
	msk->bytes_retrans = 0;

	WRITE_ONCE(sk->sk_shutdown, 0);
	sk_error_report(sk);
	return 0;
}

#if IS_ENABLED(CONFIG_MPTCP_IPV6)
static struct ipv6_pinfo *mptcp_inet6_sk(const struct sock *sk)
{
	unsigned int offset = sizeof(struct mptcp6_sock) - sizeof(struct ipv6_pinfo);

	return (struct ipv6_pinfo *)(((u8 *)sk) + offset);
}
#endif

struct sock *mptcp_sk_clone_init(const struct sock *sk,
				 const struct mptcp_options_received *mp_opt,
				 struct sock *ssk,
				 struct request_sock *req)
{
	struct mptcp_subflow_request_sock *subflow_req = mptcp_subflow_rsk(req);
	struct sock *nsk = sk_clone_lock(sk, GFP_ATOMIC);
	struct mptcp_sock *msk;

	if (!nsk)
		return NULL;

#if IS_ENABLED(CONFIG_MPTCP_IPV6)
	if (nsk->sk_family == AF_INET6)
		inet_sk(nsk)->pinet6 = mptcp_inet6_sk(nsk);
#endif

	nsk->sk_wait_pending = 0;
	__mptcp_init_sock(nsk);

	msk = mptcp_sk(nsk);
	msk->local_key = subflow_req->local_key;
	msk->token = subflow_req->token;
<<<<<<< HEAD
	WRITE_ONCE(msk->subflow, NULL);
=======
>>>>>>> ccf0a997
	msk->in_accept_queue = 1;
	WRITE_ONCE(msk->fully_established, false);
	if (mp_opt->suboptions & OPTION_MPTCP_CSUMREQD)
		WRITE_ONCE(msk->csum_enabled, true);

	msk->write_seq = subflow_req->idsn + 1;
	msk->snd_nxt = msk->write_seq;
	msk->snd_una = msk->write_seq;
	msk->wnd_end = msk->snd_nxt + req->rsk_rcv_wnd;
	msk->setsockopt_seq = mptcp_sk(sk)->setsockopt_seq;
	mptcp_init_sched(msk, mptcp_sk(sk)->sched);

	/* passive msk is created after the first/MPC subflow */
	msk->subflow_id = 2;

	sock_reset_flag(nsk, SOCK_RCU_FREE);
	security_inet_csk_clone(nsk, req);

	/* this can't race with mptcp_close(), as the msk is
	 * not yet exposted to user-space
	 */
	inet_sk_state_store(nsk, TCP_ESTABLISHED);

	/* The msk maintain a ref to each subflow in the connections list */
	WRITE_ONCE(msk->first, ssk);
	list_add(&mptcp_subflow_ctx(ssk)->node, &msk->conn_list);
	sock_hold(ssk);

	/* new mpc subflow takes ownership of the newly
	 * created mptcp socket
	 */
	mptcp_token_accept(subflow_req, msk);

	/* set msk addresses early to ensure mptcp_pm_get_local_id()
	 * uses the correct data
	 */
	mptcp_copy_inaddrs(nsk, ssk);
	mptcp_propagate_sndbuf(nsk, ssk);

	mptcp_rcv_space_init(msk, ssk);
	bh_unlock_sock(nsk);

	/* note: the newly allocated socket refcount is 2 now */
	return nsk;
}

void mptcp_rcv_space_init(struct mptcp_sock *msk, const struct sock *ssk)
{
	const struct tcp_sock *tp = tcp_sk(ssk);

	msk->rcvq_space.copied = 0;
	msk->rcvq_space.rtt_us = 0;

	msk->rcvq_space.time = tp->tcp_mstamp;

	/* initial rcv_space offering made to peer */
	msk->rcvq_space.space = min_t(u32, tp->rcv_wnd,
				      TCP_INIT_CWND * tp->advmss);
	if (msk->rcvq_space.space == 0)
		msk->rcvq_space.space = TCP_INIT_CWND * TCP_MSS_DEFAULT;

	WRITE_ONCE(msk->wnd_end, msk->snd_nxt + tcp_sk(ssk)->snd_wnd);
}

static struct sock *mptcp_accept(struct sock *ssk, int flags, int *err,
				 bool kern)
{
	struct sock *newsk;

<<<<<<< HEAD
	listener = READ_ONCE(msk->subflow);
	if (WARN_ON_ONCE(!listener)) {
		*err = -EINVAL;
		return NULL;
	}

	pr_debug("msk=%p, listener=%p", msk, mptcp_subflow_ctx(listener->sk));
	newsk = inet_csk_accept(listener->sk, flags, err, kern);
=======
	pr_debug("ssk=%p, listener=%p", ssk, mptcp_subflow_ctx(ssk));
	newsk = inet_csk_accept(ssk, flags, err, kern);
>>>>>>> ccf0a997
	if (!newsk)
		return NULL;

	pr_debug("newsk=%p, subflow is mptcp=%d", newsk, sk_is_mptcp(newsk));
	if (sk_is_mptcp(newsk)) {
		struct mptcp_subflow_context *subflow;
		struct sock *new_mptcp_sock;

		subflow = mptcp_subflow_ctx(newsk);
		new_mptcp_sock = subflow->conn;

		/* is_mptcp should be false if subflow->conn is missing, see
		 * subflow_syn_recv_sock()
		 */
		if (WARN_ON_ONCE(!new_mptcp_sock)) {
			tcp_sk(newsk)->is_mptcp = 0;
			goto out;
		}

		newsk = new_mptcp_sock;
		MPTCP_INC_STATS(sock_net(ssk), MPTCP_MIB_MPCAPABLEPASSIVEACK);
	} else {
		MPTCP_INC_STATS(sock_net(ssk),
				MPTCP_MIB_MPCAPABLEPASSIVEFALLBACK);
	}

out:
	newsk->sk_kern_sock = kern;
	return newsk;
}

void mptcp_destroy_common(struct mptcp_sock *msk, unsigned int flags)
{
	struct mptcp_subflow_context *subflow, *tmp;
	struct sock *sk = (struct sock *)msk;

	__mptcp_clear_xmit(sk);

	/* join list will be eventually flushed (with rst) at sock lock release time */
	mptcp_for_each_subflow_safe(msk, subflow, tmp)
		__mptcp_close_ssk(sk, mptcp_subflow_tcp_sock(subflow), subflow, flags);

	/* move to sk_receive_queue, sk_stream_kill_queues will purge it */
	mptcp_data_lock(sk);
	skb_queue_splice_tail_init(&msk->receive_queue, &sk->sk_receive_queue);
	__skb_queue_purge(&sk->sk_receive_queue);
	skb_rbtree_purge(&msk->out_of_order_queue);
	mptcp_data_unlock(sk);

	/* move all the rx fwd alloc into the sk_mem_reclaim_final in
	 * inet_sock_destruct() will dispose it
	 */
	sk_forward_alloc_add(sk, msk->rmem_fwd_alloc);
	WRITE_ONCE(msk->rmem_fwd_alloc, 0);
	mptcp_token_destroy(msk);
	mptcp_pm_free_anno_list(msk);
	mptcp_free_local_addr_list(msk);
}

static void mptcp_destroy(struct sock *sk)
{
	struct mptcp_sock *msk = mptcp_sk(sk);

	/* allow the following to close even the initial subflow */
	msk->free_first = 1;
	mptcp_destroy_common(msk, 0);
	sk_sockets_allocated_dec(sk);
}

void __mptcp_data_acked(struct sock *sk)
{
	if (!sock_owned_by_user(sk))
		__mptcp_clean_una(sk);
	else
		__set_bit(MPTCP_CLEAN_UNA, &mptcp_sk(sk)->cb_flags);

	if (mptcp_pending_data_fin_ack(sk))
		mptcp_schedule_work(sk);
}

void __mptcp_check_push(struct sock *sk, struct sock *ssk)
{
	if (!mptcp_send_head(sk))
		return;

	if (!sock_owned_by_user(sk))
		__mptcp_subflow_push_pending(sk, ssk, false);
	else
		__set_bit(MPTCP_PUSH_PENDING, &mptcp_sk(sk)->cb_flags);
}

#define MPTCP_FLAGS_PROCESS_CTX_NEED (BIT(MPTCP_PUSH_PENDING) | \
				      BIT(MPTCP_RETRANSMIT) | \
				      BIT(MPTCP_FLUSH_JOIN_LIST))

/* processes deferred events and flush wmem */
static void mptcp_release_cb(struct sock *sk)
	__must_hold(&sk->sk_lock.slock)
{
	struct mptcp_sock *msk = mptcp_sk(sk);

	for (;;) {
		unsigned long flags = (msk->cb_flags & MPTCP_FLAGS_PROCESS_CTX_NEED) |
				      msk->push_pending;
		struct list_head join_list;

		if (!flags)
			break;

		INIT_LIST_HEAD(&join_list);
		list_splice_init(&msk->join_list, &join_list);

		/* the following actions acquire the subflow socket lock
		 *
		 * 1) can't be invoked in atomic scope
		 * 2) must avoid ABBA deadlock with msk socket spinlock: the RX
		 *    datapath acquires the msk socket spinlock while helding
		 *    the subflow socket lock
		 */
		msk->push_pending = 0;
		msk->cb_flags &= ~flags;
		spin_unlock_bh(&sk->sk_lock.slock);

		if (flags & BIT(MPTCP_FLUSH_JOIN_LIST))
			__mptcp_flush_join_list(sk, &join_list);
		if (flags & BIT(MPTCP_PUSH_PENDING))
			__mptcp_push_pending(sk, 0);
		if (flags & BIT(MPTCP_RETRANSMIT))
			__mptcp_retrans(sk);

		cond_resched();
		spin_lock_bh(&sk->sk_lock.slock);
	}

	if (__test_and_clear_bit(MPTCP_CLEAN_UNA, &msk->cb_flags))
		__mptcp_clean_una_wakeup(sk);
	if (unlikely(msk->cb_flags)) {
		/* be sure to set the current sk state before tacking actions
		 * depending on sk_state, that is processing MPTCP_ERROR_REPORT
		 */
		if (__test_and_clear_bit(MPTCP_CONNECTED, &msk->cb_flags))
			__mptcp_set_connected(sk);
		if (__test_and_clear_bit(MPTCP_ERROR_REPORT, &msk->cb_flags))
			__mptcp_error_report(sk);
	}

	__mptcp_update_rmem(sk);
}

/* MP_JOIN client subflow must wait for 4th ack before sending any data:
 * TCP can't schedule delack timer before the subflow is fully established.
 * MPTCP uses the delack timer to do 3rd ack retransmissions
 */
static void schedule_3rdack_retransmission(struct sock *ssk)
{
	struct inet_connection_sock *icsk = inet_csk(ssk);
	struct tcp_sock *tp = tcp_sk(ssk);
	unsigned long timeout;

	if (mptcp_subflow_ctx(ssk)->fully_established)
		return;

	/* reschedule with a timeout above RTT, as we must look only for drop */
	if (tp->srtt_us)
		timeout = usecs_to_jiffies(tp->srtt_us >> (3 - 1));
	else
		timeout = TCP_TIMEOUT_INIT;
	timeout += jiffies;

	WARN_ON_ONCE(icsk->icsk_ack.pending & ICSK_ACK_TIMER);
	icsk->icsk_ack.pending |= ICSK_ACK_SCHED | ICSK_ACK_TIMER;
	icsk->icsk_ack.timeout = timeout;
	sk_reset_timer(ssk, &icsk->icsk_delack_timer, timeout);
}

void mptcp_subflow_process_delegated(struct sock *ssk, long status)
{
	struct mptcp_subflow_context *subflow = mptcp_subflow_ctx(ssk);
	struct sock *sk = subflow->conn;

	if (status & BIT(MPTCP_DELEGATE_SEND)) {
		mptcp_data_lock(sk);
		if (!sock_owned_by_user(sk))
			__mptcp_subflow_push_pending(sk, ssk, true);
		else
			__set_bit(MPTCP_PUSH_PENDING, &mptcp_sk(sk)->cb_flags);
		mptcp_data_unlock(sk);
	}
	if (status & BIT(MPTCP_DELEGATE_ACK))
		schedule_3rdack_retransmission(ssk);
}

static int mptcp_hash(struct sock *sk)
{
	/* should never be called,
	 * we hash the TCP subflows not the master socket
	 */
	WARN_ON_ONCE(1);
	return 0;
}

static void mptcp_unhash(struct sock *sk)
{
	/* called from sk_common_release(), but nothing to do here */
}

static int mptcp_get_port(struct sock *sk, unsigned short snum)
{
	struct mptcp_sock *msk = mptcp_sk(sk);

<<<<<<< HEAD
	ssock = msk->subflow;
	pr_debug("msk=%p, subflow=%p", msk, ssock);
	if (WARN_ON_ONCE(!ssock))
=======
	pr_debug("msk=%p, ssk=%p", msk, msk->first);
	if (WARN_ON_ONCE(!msk->first))
>>>>>>> ccf0a997
		return -EINVAL;

	return inet_csk_get_port(msk->first, snum);
}

void mptcp_finish_connect(struct sock *ssk)
{
	struct mptcp_subflow_context *subflow;
	struct mptcp_sock *msk;
	struct sock *sk;

	subflow = mptcp_subflow_ctx(ssk);
	sk = subflow->conn;
	msk = mptcp_sk(sk);

	pr_debug("msk=%p, token=%u", sk, subflow->token);

	subflow->map_seq = subflow->iasn;
	subflow->map_subflow_seq = 1;

	/* the socket is not connected yet, no msk/subflow ops can access/race
	 * accessing the field below
	 */
	WRITE_ONCE(msk->local_key, subflow->local_key);
	WRITE_ONCE(msk->write_seq, subflow->idsn + 1);
	WRITE_ONCE(msk->snd_nxt, msk->write_seq);
	WRITE_ONCE(msk->snd_una, msk->write_seq);

	mptcp_pm_new_connection(msk, ssk, 0);

	mptcp_rcv_space_init(msk, ssk);
}

void mptcp_sock_graft(struct sock *sk, struct socket *parent)
{
	write_lock_bh(&sk->sk_callback_lock);
	rcu_assign_pointer(sk->sk_wq, &parent->wq);
	sk_set_socket(sk, parent);
	sk->sk_uid = SOCK_INODE(parent)->i_uid;
	write_unlock_bh(&sk->sk_callback_lock);
}

bool mptcp_finish_join(struct sock *ssk)
{
	struct mptcp_subflow_context *subflow = mptcp_subflow_ctx(ssk);
	struct mptcp_sock *msk = mptcp_sk(subflow->conn);
	struct sock *parent = (void *)msk;
	bool ret = true;

	pr_debug("msk=%p, subflow=%p", msk, subflow);

	/* mptcp socket already closing? */
	if (!mptcp_is_fully_established(parent)) {
		subflow->reset_reason = MPTCP_RST_EMPTCP;
		return false;
	}

	/* active subflow, already present inside the conn_list */
	if (!list_empty(&subflow->node)) {
		mptcp_subflow_joined(msk, ssk);
		return true;
	}

	if (!mptcp_pm_allow_new_subflow(msk))
		goto err_prohibited;

	/* If we can't acquire msk socket lock here, let the release callback
	 * handle it
	 */
	mptcp_data_lock(parent);
	if (!sock_owned_by_user(parent)) {
		ret = __mptcp_finish_join(msk, ssk);
		if (ret) {
			sock_hold(ssk);
			list_add_tail(&subflow->node, &msk->conn_list);
		}
	} else {
		sock_hold(ssk);
		list_add_tail(&subflow->node, &msk->join_list);
		__set_bit(MPTCP_FLUSH_JOIN_LIST, &msk->cb_flags);
	}
	mptcp_data_unlock(parent);

	if (!ret) {
err_prohibited:
		subflow->reset_reason = MPTCP_RST_EPROHIBIT;
		return false;
	}

	return true;
}

static void mptcp_shutdown(struct sock *sk, int how)
{
	pr_debug("sk=%p, how=%d", sk, how);

	if ((how & SEND_SHUTDOWN) && mptcp_close_state(sk))
		__mptcp_wr_shutdown(sk);
}

static int mptcp_forward_alloc_get(const struct sock *sk)
{
	return READ_ONCE(sk->sk_forward_alloc) +
	       READ_ONCE(mptcp_sk(sk)->rmem_fwd_alloc);
}

static int mptcp_ioctl_outq(const struct mptcp_sock *msk, u64 v)
{
	const struct sock *sk = (void *)msk;
	u64 delta;

	if (sk->sk_state == TCP_LISTEN)
		return -EINVAL;

	if ((1 << sk->sk_state) & (TCPF_SYN_SENT | TCPF_SYN_RECV))
		return 0;

	delta = msk->write_seq - v;
	if (__mptcp_check_fallback(msk) && msk->first) {
		struct tcp_sock *tp = tcp_sk(msk->first);

		/* the first subflow is disconnected after close - see
		 * __mptcp_close_ssk(). tcp_disconnect() moves the write_seq
		 * so ignore that status, too.
		 */
		if (!((1 << msk->first->sk_state) &
		      (TCPF_SYN_SENT | TCPF_SYN_RECV | TCPF_CLOSE)))
			delta += READ_ONCE(tp->write_seq) - tp->snd_una;
	}
	if (delta > INT_MAX)
		delta = INT_MAX;

	return (int)delta;
}

static int mptcp_ioctl(struct sock *sk, int cmd, int *karg)
{
	struct mptcp_sock *msk = mptcp_sk(sk);
	bool slow;

	switch (cmd) {
	case SIOCINQ:
		if (sk->sk_state == TCP_LISTEN)
			return -EINVAL;

		lock_sock(sk);
		__mptcp_move_skbs(msk);
		*karg = mptcp_inq_hint(sk);
		release_sock(sk);
		break;
	case SIOCOUTQ:
		slow = lock_sock_fast(sk);
		*karg = mptcp_ioctl_outq(msk, READ_ONCE(msk->snd_una));
		unlock_sock_fast(sk, slow);
		break;
	case SIOCOUTQNSD:
		slow = lock_sock_fast(sk);
		*karg = mptcp_ioctl_outq(msk, msk->snd_nxt);
		unlock_sock_fast(sk, slow);
		break;
	default:
		return -ENOIOCTLCMD;
	}

	return 0;
}

static void mptcp_subflow_early_fallback(struct mptcp_sock *msk,
					 struct mptcp_subflow_context *subflow)
{
	subflow->request_mptcp = 0;
	__mptcp_do_fallback(msk);
}

static int mptcp_connect(struct sock *sk, struct sockaddr *uaddr, int addr_len)
{
	struct mptcp_subflow_context *subflow;
	struct mptcp_sock *msk = mptcp_sk(sk);
	int err = -EINVAL;
	struct sock *ssk;

	ssk = __mptcp_nmpc_sk(msk);
	if (IS_ERR(ssk))
		return PTR_ERR(ssk);

	inet_sk_state_store(sk, TCP_SYN_SENT);
	subflow = mptcp_subflow_ctx(ssk);
#ifdef CONFIG_TCP_MD5SIG
	/* no MPTCP if MD5SIG is enabled on this socket or we may run out of
	 * TCP option space.
	 */
	if (rcu_access_pointer(tcp_sk(ssk)->md5sig_info))
		mptcp_subflow_early_fallback(msk, subflow);
#endif
	if (subflow->request_mptcp && mptcp_token_new_connect(ssk)) {
		MPTCP_INC_STATS(sock_net(ssk), MPTCP_MIB_TOKENFALLBACKINIT);
		mptcp_subflow_early_fallback(msk, subflow);
	}
	if (likely(!__mptcp_check_fallback(msk)))
		MPTCP_INC_STATS(sock_net(sk), MPTCP_MIB_MPCAPABLEACTIVE);

	/* if reaching here via the fastopen/sendmsg path, the caller already
	 * acquired the subflow socket lock, too.
	 */
<<<<<<< HEAD
	if (msk->fastopening)
		err = __inet_stream_connect(ssock, uaddr, addr_len, O_NONBLOCK, 1);
	else
		err = inet_stream_connect(ssock, uaddr, addr_len, O_NONBLOCK);
	inet_sk(sk)->defer_connect = inet_sk(ssock->sk)->defer_connect;
=======
	if (!msk->fastopening)
		lock_sock(ssk);

	/* the following mirrors closely a very small chunk of code from
	 * __inet_stream_connect()
	 */
	if (ssk->sk_state != TCP_CLOSE)
		goto out;

	if (BPF_CGROUP_PRE_CONNECT_ENABLED(ssk)) {
		err = ssk->sk_prot->pre_connect(ssk, uaddr, addr_len);
		if (err)
			goto out;
	}

	err = ssk->sk_prot->connect(ssk, uaddr, addr_len);
	if (err < 0)
		goto out;

	inet_assign_bit(DEFER_CONNECT, sk, inet_test_bit(DEFER_CONNECT, ssk));

out:
	if (!msk->fastopening)
		release_sock(ssk);
>>>>>>> ccf0a997

	/* on successful connect, the msk state will be moved to established by
	 * subflow_finish_connect()
	 */
	if (unlikely(err)) {
		/* avoid leaving a dangling token in an unconnected socket */
		mptcp_token_destroy(msk);
		inet_sk_state_store(sk, TCP_CLOSE);
		return err;
	}

<<<<<<< HEAD
	mptcp_copy_inaddrs(sk, ssock->sk);

	/* silence EINPROGRESS and let the caller inet_stream_connect
	 * handle the connection in progress
	 */
=======
	mptcp_copy_inaddrs(sk, ssk);
>>>>>>> ccf0a997
	return 0;
}

static struct proto mptcp_prot = {
	.name		= "MPTCP",
	.owner		= THIS_MODULE,
	.init		= mptcp_init_sock,
	.connect	= mptcp_connect,
	.disconnect	= mptcp_disconnect,
	.close		= mptcp_close,
	.accept		= mptcp_accept,
	.setsockopt	= mptcp_setsockopt,
	.getsockopt	= mptcp_getsockopt,
	.shutdown	= mptcp_shutdown,
	.destroy	= mptcp_destroy,
	.sendmsg	= mptcp_sendmsg,
	.ioctl		= mptcp_ioctl,
	.recvmsg	= mptcp_recvmsg,
	.release_cb	= mptcp_release_cb,
	.hash		= mptcp_hash,
	.unhash		= mptcp_unhash,
	.get_port	= mptcp_get_port,
	.forward_alloc_get	= mptcp_forward_alloc_get,
	.sockets_allocated	= &mptcp_sockets_allocated,

	.memory_allocated	= &tcp_memory_allocated,
	.per_cpu_fw_alloc	= &tcp_memory_per_cpu_fw_alloc,

	.memory_pressure	= &tcp_memory_pressure,
	.sysctl_wmem_offset	= offsetof(struct net, ipv4.sysctl_tcp_wmem),
	.sysctl_rmem_offset	= offsetof(struct net, ipv4.sysctl_tcp_rmem),
	.sysctl_mem	= sysctl_tcp_mem,
	.obj_size	= sizeof(struct mptcp_sock),
	.slab_flags	= SLAB_TYPESAFE_BY_RCU,
	.no_autobind	= true,
};

static int mptcp_bind(struct socket *sock, struct sockaddr *uaddr, int addr_len)
{
	struct mptcp_sock *msk = mptcp_sk(sock->sk);
	struct sock *ssk, *sk = sock->sk;
	int err = -EINVAL;

	lock_sock(sk);
	ssk = __mptcp_nmpc_sk(msk);
	if (IS_ERR(ssk)) {
		err = PTR_ERR(ssk);
		goto unlock;
	}

	if (sk->sk_family == AF_INET)
		err = inet_bind_sk(ssk, uaddr, addr_len);
#if IS_ENABLED(CONFIG_MPTCP_IPV6)
	else if (sk->sk_family == AF_INET6)
		err = inet6_bind_sk(ssk, uaddr, addr_len);
#endif
	if (!err)
		mptcp_copy_inaddrs(sk, ssk);

unlock:
	release_sock(sk);
	return err;
}

static int mptcp_listen(struct socket *sock, int backlog)
{
	struct mptcp_sock *msk = mptcp_sk(sock->sk);
	struct sock *sk = sock->sk;
<<<<<<< HEAD
	struct socket *ssock;
=======
	struct sock *ssk;
>>>>>>> ccf0a997
	int err;

	pr_debug("msk=%p", msk);

	lock_sock(sk);

	err = -EINVAL;
	if (sock->state != SS_UNCONNECTED || sock->type != SOCK_STREAM)
		goto unlock;

<<<<<<< HEAD
	ssock = __mptcp_nmpc_socket(msk);
	if (!ssock) {
		err = -EINVAL;
		goto unlock;
	}

	mptcp_token_destroy(msk);
	inet_sk_state_store(sk, TCP_LISTEN);
	sock_set_flag(sk, SOCK_RCU_FREE);

	err = ssock->ops->listen(ssock, backlog);
	inet_sk_state_store(sk, inet_sk_state_load(ssock->sk));
	if (!err)
		mptcp_copy_inaddrs(sk, ssock->sk);
=======
	ssk = __mptcp_nmpc_sk(msk);
	if (IS_ERR(ssk)) {
		err = PTR_ERR(ssk);
		goto unlock;
	}

	inet_sk_state_store(sk, TCP_LISTEN);
	sock_set_flag(sk, SOCK_RCU_FREE);

	lock_sock(ssk);
	err = __inet_listen_sk(ssk, backlog);
	release_sock(ssk);
	inet_sk_state_store(sk, inet_sk_state_load(ssk));

	if (!err) {
		sock_prot_inuse_add(sock_net(sk), sk->sk_prot, 1);
		mptcp_copy_inaddrs(sk, ssk);
		mptcp_event_pm_listener(ssk, MPTCP_EVENT_LISTENER_CREATED);
	}
>>>>>>> ccf0a997

unlock:
	release_sock(sk);
	return err;
}

static int mptcp_stream_accept(struct socket *sock, struct socket *newsock,
			       int flags, bool kern)
{
	struct mptcp_sock *msk = mptcp_sk(sock->sk);
	struct sock *ssk, *newsk;
	int err;

	pr_debug("msk=%p", msk);

	/* Buggy applications can call accept on socket states other then LISTEN
	 * but no need to allocate the first subflow just to error out.
	 */
<<<<<<< HEAD
	ssock = READ_ONCE(msk->subflow);
	if (!ssock)
=======
	ssk = READ_ONCE(msk->first);
	if (!ssk)
>>>>>>> ccf0a997
		return -EINVAL;

	newsk = mptcp_accept(ssk, flags, &err, kern);
	if (!newsk)
		return err;

<<<<<<< HEAD
		msk->in_accept_queue = 0;

		lock_sock(newsk);
=======
	lock_sock(newsk);

	__inet_accept(sock, newsock, newsk);
	if (!mptcp_is_tcpsk(newsock->sk)) {
		struct mptcp_sock *msk = mptcp_sk(newsk);
		struct mptcp_subflow_context *subflow;

		set_bit(SOCK_CUSTOM_SOCKOPT, &newsock->flags);
		msk->in_accept_queue = 0;
>>>>>>> ccf0a997

		/* set ssk->sk_socket of accept()ed flows to mptcp socket.
		 * This is needed so NOSPACE flag can be set from tcp stack.
		 */
		mptcp_for_each_subflow(msk, subflow) {
			struct sock *ssk = mptcp_subflow_tcp_sock(subflow);

			if (!ssk->sk_socket)
				mptcp_sock_graft(ssk, newsock);
		}

		/* Do late cleanup for the first subflow as necessary. Also
		 * deal with bad peers not doing a complete shutdown.
		 */
<<<<<<< HEAD
		if (msk->first &&
		    unlikely(inet_sk_state_load(msk->first) == TCP_CLOSE)) {
			__mptcp_close_ssk(newsk, msk->first,
					  mptcp_subflow_ctx(msk->first), 0);
			if (unlikely(list_empty(&msk->conn_list)))
				inet_sk_state_store(newsk, TCP_CLOSE);
		}

		release_sock(newsk);
=======
		if (unlikely(inet_sk_state_load(msk->first) == TCP_CLOSE)) {
			__mptcp_close_ssk(newsk, msk->first,
					  mptcp_subflow_ctx(msk->first), 0);
			if (unlikely(list_is_singular(&msk->conn_list)))
				inet_sk_state_store(newsk, TCP_CLOSE);
		}
>>>>>>> ccf0a997
	}
	release_sock(newsk);

	return 0;
}

static __poll_t mptcp_check_writeable(struct mptcp_sock *msk)
{
	struct sock *sk = (struct sock *)msk;

	if (sk_stream_is_writeable(sk))
		return EPOLLOUT | EPOLLWRNORM;

	mptcp_set_nospace(sk);
	smp_mb__after_atomic(); /* msk->flags is changed by write_space cb */
	if (sk_stream_is_writeable(sk))
		return EPOLLOUT | EPOLLWRNORM;

	return 0;
}

static __poll_t mptcp_poll(struct file *file, struct socket *sock,
			   struct poll_table_struct *wait)
{
	struct sock *sk = sock->sk;
	struct mptcp_sock *msk;
	__poll_t mask = 0;
	u8 shutdown;
	int state;

	msk = mptcp_sk(sk);
	sock_poll_wait(file, sock, wait);

	state = inet_sk_state_load(sk);
	pr_debug("msk=%p state=%d flags=%lx", msk, state, msk->flags);
	if (state == TCP_LISTEN) {
<<<<<<< HEAD
		struct socket *ssock = READ_ONCE(msk->subflow);

		if (WARN_ON_ONCE(!ssock || !ssock->sk))
			return 0;

		return inet_csk_listen_poll(ssock->sk);
=======
		struct sock *ssk = READ_ONCE(msk->first);

		if (WARN_ON_ONCE(!ssk))
			return 0;

		return inet_csk_listen_poll(ssk);
>>>>>>> ccf0a997
	}

	shutdown = READ_ONCE(sk->sk_shutdown);
	if (shutdown == SHUTDOWN_MASK || state == TCP_CLOSE)
		mask |= EPOLLHUP;
	if (shutdown & RCV_SHUTDOWN)
		mask |= EPOLLIN | EPOLLRDNORM | EPOLLRDHUP;

	if (state != TCP_SYN_SENT && state != TCP_SYN_RECV) {
		mask |= mptcp_check_readable(msk);
		if (shutdown & SEND_SHUTDOWN)
			mask |= EPOLLOUT | EPOLLWRNORM;
		else
			mask |= mptcp_check_writeable(msk);
<<<<<<< HEAD
	} else if (state == TCP_SYN_SENT && inet_sk(sk)->defer_connect) {
=======
	} else if (state == TCP_SYN_SENT &&
		   inet_test_bit(DEFER_CONNECT, sk)) {
>>>>>>> ccf0a997
		/* cf tcp_poll() note about TFO */
		mask |= EPOLLOUT | EPOLLWRNORM;
	}

	/* This barrier is coupled with smp_wmb() in __mptcp_error_report() */
	smp_rmb();
	if (READ_ONCE(sk->sk_err))
		mask |= EPOLLERR;

	return mask;
}

static const struct proto_ops mptcp_stream_ops = {
	.family		   = PF_INET,
	.owner		   = THIS_MODULE,
	.release	   = inet_release,
	.bind		   = mptcp_bind,
	.connect	   = inet_stream_connect,
	.socketpair	   = sock_no_socketpair,
	.accept		   = mptcp_stream_accept,
	.getname	   = inet_getname,
	.poll		   = mptcp_poll,
	.ioctl		   = inet_ioctl,
	.gettstamp	   = sock_gettstamp,
	.listen		   = mptcp_listen,
	.shutdown	   = inet_shutdown,
	.setsockopt	   = sock_common_setsockopt,
	.getsockopt	   = sock_common_getsockopt,
	.sendmsg	   = inet_sendmsg,
	.recvmsg	   = inet_recvmsg,
	.mmap		   = sock_no_mmap,
};

static struct inet_protosw mptcp_protosw = {
	.type		= SOCK_STREAM,
	.protocol	= IPPROTO_MPTCP,
	.prot		= &mptcp_prot,
	.ops		= &mptcp_stream_ops,
	.flags		= INET_PROTOSW_ICSK,
};

static int mptcp_napi_poll(struct napi_struct *napi, int budget)
{
	struct mptcp_delegated_action *delegated;
	struct mptcp_subflow_context *subflow;
	int work_done = 0;

	delegated = container_of(napi, struct mptcp_delegated_action, napi);
	while ((subflow = mptcp_subflow_delegated_next(delegated)) != NULL) {
		struct sock *ssk = mptcp_subflow_tcp_sock(subflow);

		bh_lock_sock_nested(ssk);
		if (!sock_owned_by_user(ssk)) {
			mptcp_subflow_process_delegated(ssk, xchg(&subflow->delegated_status, 0));
		} else {
			/* tcp_release_cb_override already processed
			 * the action or will do at next release_sock().
			 * In both case must dequeue the subflow here - on the same
			 * CPU that scheduled it.
			 */
			smp_wmb();
			clear_bit(MPTCP_DELEGATE_SCHEDULED, &subflow->delegated_status);
		}
		bh_unlock_sock(ssk);
		sock_put(ssk);

		if (++work_done == budget)
			return budget;
	}

	/* always provide a 0 'work_done' argument, so that napi_complete_done
	 * will not try accessing the NULL napi->dev ptr
	 */
	napi_complete_done(napi, 0);
	return work_done;
}

void __init mptcp_proto_init(void)
{
	struct mptcp_delegated_action *delegated;
	int cpu;

	mptcp_prot.h.hashinfo = tcp_prot.h.hashinfo;

	if (percpu_counter_init(&mptcp_sockets_allocated, 0, GFP_KERNEL))
		panic("Failed to allocate MPTCP pcpu counter\n");

	init_dummy_netdev(&mptcp_napi_dev);
	for_each_possible_cpu(cpu) {
		delegated = per_cpu_ptr(&mptcp_delegated_actions, cpu);
		INIT_LIST_HEAD(&delegated->head);
		netif_napi_add_tx(&mptcp_napi_dev, &delegated->napi,
				  mptcp_napi_poll);
		napi_enable(&delegated->napi);
	}

	mptcp_subflow_init();
	mptcp_pm_init();
	mptcp_sched_init();
	mptcp_token_init();

	if (proto_register(&mptcp_prot, 1) != 0)
		panic("Failed to register MPTCP proto.\n");

	inet_register_protosw(&mptcp_protosw);

	BUILD_BUG_ON(sizeof(struct mptcp_skb_cb) > sizeof_field(struct sk_buff, cb));
}

#if IS_ENABLED(CONFIG_MPTCP_IPV6)
static const struct proto_ops mptcp_v6_stream_ops = {
	.family		   = PF_INET6,
	.owner		   = THIS_MODULE,
	.release	   = inet6_release,
	.bind		   = mptcp_bind,
	.connect	   = inet_stream_connect,
	.socketpair	   = sock_no_socketpair,
	.accept		   = mptcp_stream_accept,
	.getname	   = inet6_getname,
	.poll		   = mptcp_poll,
	.ioctl		   = inet6_ioctl,
	.gettstamp	   = sock_gettstamp,
	.listen		   = mptcp_listen,
	.shutdown	   = inet_shutdown,
	.setsockopt	   = sock_common_setsockopt,
	.getsockopt	   = sock_common_getsockopt,
	.sendmsg	   = inet6_sendmsg,
	.recvmsg	   = inet6_recvmsg,
	.mmap		   = sock_no_mmap,
#ifdef CONFIG_COMPAT
	.compat_ioctl	   = inet6_compat_ioctl,
#endif
};

static struct proto mptcp_v6_prot;

static struct inet_protosw mptcp_v6_protosw = {
	.type		= SOCK_STREAM,
	.protocol	= IPPROTO_MPTCP,
	.prot		= &mptcp_v6_prot,
	.ops		= &mptcp_v6_stream_ops,
	.flags		= INET_PROTOSW_ICSK,
};

int __init mptcp_proto_v6_init(void)
{
	int err;

	mptcp_v6_prot = mptcp_prot;
	strcpy(mptcp_v6_prot.name, "MPTCPv6");
	mptcp_v6_prot.slab = NULL;
	mptcp_v6_prot.obj_size = sizeof(struct mptcp6_sock);
	mptcp_v6_prot.ipv6_pinfo_offset = offsetof(struct mptcp6_sock, np);

	err = proto_register(&mptcp_v6_prot, 1);
	if (err)
		return err;

	err = inet6_register_protosw(&mptcp_v6_protosw);
	if (err)
		proto_unregister(&mptcp_v6_prot);

	return err;
}
#endif<|MERGE_RESOLUTION|>--- conflicted
+++ resolved
@@ -90,13 +90,8 @@
 	if (err)
 		return err;
 
-<<<<<<< HEAD
-	WRITE_ONCE(msk->first, ssock->sk);
-	WRITE_ONCE(msk->subflow, ssock);
-=======
 	msk->scaling_ratio = tcp_sk(ssock->sk)->scaling_ratio;
 	WRITE_ONCE(msk->first, ssock->sk);
->>>>>>> ccf0a997
 	subflow = mptcp_subflow_ctx(ssock->sk);
 	list_add(&subflow->node, &msk->conn_list);
 	sock_hold(ssock->sk);
@@ -894,15 +889,10 @@
 	if (sk->sk_socket && !ssk->sk_socket)
 		mptcp_sock_graft(ssk, sk->sk_socket);
 
-<<<<<<< HEAD
-	mptcp_sockopt_sync_locked(msk, ssk);
-	mptcp_subflow_joined(msk, ssk);
-=======
 	mptcp_subflow_ctx(ssk)->subflow_id = msk->subflow_id++;
 	mptcp_sockopt_sync_locked(msk, ssk);
 	mptcp_subflow_joined(msk, ssk);
 	mptcp_stop_tout_timer(sk);
->>>>>>> ccf0a997
 	return true;
 }
 
@@ -953,52 +943,6 @@
 	return false;
 }
 
-<<<<<<< HEAD
-void mptcp_subflow_eof(struct sock *sk)
-{
-	if (!test_and_set_bit(MPTCP_WORK_EOF, &mptcp_sk(sk)->flags))
-		mptcp_schedule_work(sk);
-}
-
-static void mptcp_check_for_eof(struct mptcp_sock *msk)
-{
-	struct mptcp_subflow_context *subflow;
-	struct sock *sk = (struct sock *)msk;
-	int receivers = 0;
-
-	mptcp_for_each_subflow(msk, subflow)
-		receivers += !subflow->rx_eof;
-	if (receivers)
-		return;
-
-	if (!(sk->sk_shutdown & RCV_SHUTDOWN)) {
-		/* hopefully temporary hack: propagate shutdown status
-		 * to msk, when all subflows agree on it
-		 */
-		WRITE_ONCE(sk->sk_shutdown, sk->sk_shutdown | RCV_SHUTDOWN);
-
-		smp_mb__before_atomic(); /* SHUTDOWN must be visible first */
-		sk->sk_data_ready(sk);
-	}
-
-	switch (sk->sk_state) {
-	case TCP_ESTABLISHED:
-		inet_sk_state_store(sk, TCP_CLOSE_WAIT);
-		break;
-	case TCP_FIN_WAIT1:
-		inet_sk_state_store(sk, TCP_CLOSING);
-		break;
-	case TCP_FIN_WAIT2:
-		inet_sk_state_store(sk, TCP_CLOSE);
-		break;
-	default:
-		return;
-	}
-	mptcp_close_wake_up(sk);
-}
-
-=======
->>>>>>> ccf0a997
 static struct sock *mptcp_subflow_recv_lookup(const struct mptcp_sock *msk)
 {
 	struct mptcp_subflow_context *subflow;
@@ -1765,11 +1709,7 @@
 
 static int mptcp_disconnect(struct sock *sk, int flags);
 
-<<<<<<< HEAD
-static int mptcp_sendmsg_fastopen(struct sock *sk, struct sock *ssk, struct msghdr *msg,
-=======
 static int mptcp_sendmsg_fastopen(struct sock *sk, struct msghdr *msg,
->>>>>>> ccf0a997
 				  size_t len, int *copied_syn)
 {
 	unsigned int saved_flags = msg->msg_flags;
@@ -2368,17 +2308,6 @@
 	return min_stale_count > 1 ? backup : NULL;
 }
 
-<<<<<<< HEAD
-static void mptcp_dispose_initial_subflow(struct mptcp_sock *msk)
-{
-	if (msk->subflow) {
-		iput(SOCK_INODE(msk->subflow));
-		WRITE_ONCE(msk->subflow, NULL);
-	}
-}
-
-=======
->>>>>>> ccf0a997
 bool __mptcp_retransmit_pending_data(struct sock *sk)
 {
 	struct mptcp_data_frag *cur, *rtx_head;
@@ -2457,28 +2386,6 @@
 {
 	struct mptcp_sock *msk = mptcp_sk(sk);
 	bool dispose_it, need_push = false;
-<<<<<<< HEAD
-
-	/* If the first subflow moved to a close state before accept, e.g. due
-	 * to an incoming reset, mptcp either:
-	 * - if either the subflow or the msk are dead, destroy the context
-	 *   (the subflow socket is deleted by inet_child_forget) and the msk
-	 * - otherwise do nothing at the moment and take action at accept and/or
-	 *   listener shutdown - user-space must be able to accept() the closed
-	 *   socket.
-	 */
-	if (msk->in_accept_queue && msk->first == ssk) {
-		if (!sock_flag(sk, SOCK_DEAD) && !sock_flag(ssk, SOCK_DEAD))
-			return;
-
-		/* ensure later check in mptcp_worker() will dispose the msk */
-		sock_set_flag(sk, SOCK_DEAD);
-		lock_sock_nested(ssk, SINGLE_DEPTH_NESTING);
-		mptcp_subflow_drop_ctx(ssk);
-		goto out_release;
-	}
-=======
->>>>>>> ccf0a997
 
 	/* If the first subflow moved to a close state before accept, e.g. due
 	 * to an incoming reset or listener shutdown, the subflow socket is
@@ -2502,11 +2409,7 @@
 	lock_sock_nested(ssk, SINGLE_DEPTH_NESTING);
 
 	if ((flags & MPTCP_CF_FASTCLOSE) && !__mptcp_check_fallback(msk)) {
-<<<<<<< HEAD
-		/* be sure to force the tcp_disconnect() path,
-=======
 		/* be sure to force the tcp_close path
->>>>>>> ccf0a997
 		 * to generate the egress reset
 		 */
 		ssk->sk_lingertime = 0;
@@ -2516,16 +2419,7 @@
 
 	need_push = (flags & MPTCP_CF_PUSH) && __mptcp_retransmit_pending_data(sk);
 	if (!dispose_it) {
-<<<<<<< HEAD
-		/* The MPTCP code never wait on the subflow sockets, TCP-level
-		 * disconnect should never fail
-		 */
-		WARN_ON_ONCE(tcp_disconnect(ssk, 0));
-		msk->subflow->state = SS_UNCONNECTED;
-		mptcp_subflow_ctx_reset(subflow);
-=======
 		__mptcp_subflow_disconnect(ssk, subflow, flags);
->>>>>>> ccf0a997
 		release_sock(ssk);
 
 		goto out;
@@ -2549,10 +2443,7 @@
 	}
 
 out_release:
-<<<<<<< HEAD
-=======
 	__mptcp_subflow_error_report(sk, ssk);
->>>>>>> ccf0a997
 	release_sock(ssk);
 
 	sock_put(ssk);
@@ -2622,21 +2513,11 @@
 
 }
 
-<<<<<<< HEAD
-static bool mptcp_should_close(const struct sock *sk)
-{
-	s32 delta = tcp_jiffies32 - inet_csk(sk)->icsk_mtup.probe_timestamp;
-	struct mptcp_subflow_context *subflow;
-
-	if (delta >= TCP_TIMEWAIT_LEN || mptcp_sk(sk)->in_accept_queue)
-		return true;
-=======
 static bool mptcp_close_tout_expired(const struct sock *sk)
 {
 	if (!inet_csk(sk)->icsk_mtup.probe_timestamp ||
 	    sk->sk_state == TCP_CLOSE)
 		return false;
->>>>>>> ccf0a997
 
 	return time_after32(tcp_jiffies32,
 		  inet_csk(sk)->icsk_mtup.probe_timestamp + TCP_TIMEWAIT_LEN);
@@ -2835,12 +2716,6 @@
 
 	mptcp_pm_nl_work(msk);
 
-<<<<<<< HEAD
-	if (test_and_clear_bit(MPTCP_WORK_EOF, &msk->flags))
-		mptcp_check_for_eof(msk);
-
-=======
->>>>>>> ccf0a997
 	mptcp_check_send_data_fin(sk);
 	mptcp_check_data_fin_ack(sk);
 	mptcp_check_data_fin(sk);
@@ -2848,23 +2723,6 @@
 	if (test_and_clear_bit(MPTCP_WORK_CLOSE_SUBFLOW, &msk->flags))
 		__mptcp_close_subflow(sk);
 
-<<<<<<< HEAD
-	/* There is no point in keeping around an orphaned sk timedout or
-	 * closed, but we need the msk around to reply to incoming DATA_FIN,
-	 * even if it is orphaned and in FIN_WAIT2 state
-	 */
-	if (sock_flag(sk, SOCK_DEAD)) {
-		if (mptcp_should_close(sk)) {
-			inet_sk_state_store(sk, TCP_CLOSE);
-			mptcp_do_fastclose(sk);
-		}
-		if (sk->sk_state == TCP_CLOSE) {
-			__mptcp_destroy_sock(sk);
-			goto unlock;
-		}
-	}
-
-=======
 	if (mptcp_close_tout_expired(sk)) {
 		mptcp_do_fastclose(sk);
 		mptcp_close_wake_up(sk);
@@ -2875,7 +2733,6 @@
 		goto unlock;
 	}
 
->>>>>>> ccf0a997
 	if (test_and_clear_bit(MPTCP_WORK_RTX, &msk->flags))
 		__mptcp_retrans(sk);
 
@@ -3107,10 +2964,6 @@
 void __mptcp_unaccepted_force_close(struct sock *sk)
 {
 	sock_set_flag(sk, SOCK_DEAD);
-<<<<<<< HEAD
-	inet_sk_state_store(sk, TCP_CLOSE);
-=======
->>>>>>> ccf0a997
 	mptcp_do_fastclose(sk);
 	__mptcp_destroy_sock(sk);
 }
@@ -3134,10 +2987,7 @@
 	if (inet_sk_state_load(sk) != TCP_LISTEN)
 		return;
 
-<<<<<<< HEAD
-=======
 	sock_prot_inuse_add(sock_net(sk), sk->sk_prot, -1);
->>>>>>> ccf0a997
 	ssk = mptcp_sk(sk)->first;
 	if (WARN_ON_ONCE(!ssk || inet_sk_state_load(ssk) != TCP_LISTEN))
 		return;
@@ -3146,10 +2996,7 @@
 	tcp_set_state(ssk, TCP_CLOSE);
 	mptcp_subflow_queue_clean(sk, ssk);
 	inet_csk_listen_stop(ssk);
-<<<<<<< HEAD
-=======
 	mptcp_event_pm_listener(ssk, MPTCP_EVENT_LISTENER_CLOSED);
->>>>>>> ccf0a997
 	release_sock(ssk);
 }
 
@@ -3265,15 +3112,6 @@
 {
 	struct mptcp_sock *msk = mptcp_sk(sk);
 
-<<<<<<< HEAD
-	/* Deny disconnect if other threads are blocked in sk_wait_event()
-	 * or inet_wait_for_connect().
-	 */
-	if (sk->sk_wait_pending)
-		return -EBUSY;
-
-=======
->>>>>>> ccf0a997
 	/* We are on the fastopen error path. We can't call straight into the
 	 * subflows cleanup code due to lock nesting (we are already under
 	 * msk->firstsocket lock).
@@ -3343,16 +3181,11 @@
 		inet_sk(nsk)->pinet6 = mptcp_inet6_sk(nsk);
 #endif
 
-	nsk->sk_wait_pending = 0;
 	__mptcp_init_sock(nsk);
 
 	msk = mptcp_sk(nsk);
 	msk->local_key = subflow_req->local_key;
 	msk->token = subflow_req->token;
-<<<<<<< HEAD
-	WRITE_ONCE(msk->subflow, NULL);
-=======
->>>>>>> ccf0a997
 	msk->in_accept_queue = 1;
 	WRITE_ONCE(msk->fully_established, false);
 	if (mp_opt->suboptions & OPTION_MPTCP_CSUMREQD)
@@ -3422,19 +3255,8 @@
 {
 	struct sock *newsk;
 
-<<<<<<< HEAD
-	listener = READ_ONCE(msk->subflow);
-	if (WARN_ON_ONCE(!listener)) {
-		*err = -EINVAL;
-		return NULL;
-	}
-
-	pr_debug("msk=%p, listener=%p", msk, mptcp_subflow_ctx(listener->sk));
-	newsk = inet_csk_accept(listener->sk, flags, err, kern);
-=======
 	pr_debug("ssk=%p, listener=%p", ssk, mptcp_subflow_ctx(ssk));
 	newsk = inet_csk_accept(ssk, flags, err, kern);
->>>>>>> ccf0a997
 	if (!newsk)
 		return NULL;
 
@@ -3645,14 +3467,8 @@
 {
 	struct mptcp_sock *msk = mptcp_sk(sk);
 
-<<<<<<< HEAD
-	ssock = msk->subflow;
-	pr_debug("msk=%p, subflow=%p", msk, ssock);
-	if (WARN_ON_ONCE(!ssock))
-=======
 	pr_debug("msk=%p, ssk=%p", msk, msk->first);
 	if (WARN_ON_ONCE(!msk->first))
->>>>>>> ccf0a997
 		return -EINVAL;
 
 	return inet_csk_get_port(msk->first, snum);
@@ -3857,13 +3673,6 @@
 	/* if reaching here via the fastopen/sendmsg path, the caller already
 	 * acquired the subflow socket lock, too.
 	 */
-<<<<<<< HEAD
-	if (msk->fastopening)
-		err = __inet_stream_connect(ssock, uaddr, addr_len, O_NONBLOCK, 1);
-	else
-		err = inet_stream_connect(ssock, uaddr, addr_len, O_NONBLOCK);
-	inet_sk(sk)->defer_connect = inet_sk(ssock->sk)->defer_connect;
-=======
 	if (!msk->fastopening)
 		lock_sock(ssk);
 
@@ -3888,7 +3697,6 @@
 out:
 	if (!msk->fastopening)
 		release_sock(ssk);
->>>>>>> ccf0a997
 
 	/* on successful connect, the msk state will be moved to established by
 	 * subflow_finish_connect()
@@ -3900,15 +3708,7 @@
 		return err;
 	}
 
-<<<<<<< HEAD
-	mptcp_copy_inaddrs(sk, ssock->sk);
-
-	/* silence EINPROGRESS and let the caller inet_stream_connect
-	 * handle the connection in progress
-	 */
-=======
 	mptcp_copy_inaddrs(sk, ssk);
->>>>>>> ccf0a997
 	return 0;
 }
 
@@ -3977,11 +3777,7 @@
 {
 	struct mptcp_sock *msk = mptcp_sk(sock->sk);
 	struct sock *sk = sock->sk;
-<<<<<<< HEAD
-	struct socket *ssock;
-=======
 	struct sock *ssk;
->>>>>>> ccf0a997
 	int err;
 
 	pr_debug("msk=%p", msk);
@@ -3992,22 +3788,6 @@
 	if (sock->state != SS_UNCONNECTED || sock->type != SOCK_STREAM)
 		goto unlock;
 
-<<<<<<< HEAD
-	ssock = __mptcp_nmpc_socket(msk);
-	if (!ssock) {
-		err = -EINVAL;
-		goto unlock;
-	}
-
-	mptcp_token_destroy(msk);
-	inet_sk_state_store(sk, TCP_LISTEN);
-	sock_set_flag(sk, SOCK_RCU_FREE);
-
-	err = ssock->ops->listen(ssock, backlog);
-	inet_sk_state_store(sk, inet_sk_state_load(ssock->sk));
-	if (!err)
-		mptcp_copy_inaddrs(sk, ssock->sk);
-=======
 	ssk = __mptcp_nmpc_sk(msk);
 	if (IS_ERR(ssk)) {
 		err = PTR_ERR(ssk);
@@ -4027,7 +3807,6 @@
 		mptcp_copy_inaddrs(sk, ssk);
 		mptcp_event_pm_listener(ssk, MPTCP_EVENT_LISTENER_CREATED);
 	}
->>>>>>> ccf0a997
 
 unlock:
 	release_sock(sk);
@@ -4046,24 +3825,14 @@
 	/* Buggy applications can call accept on socket states other then LISTEN
 	 * but no need to allocate the first subflow just to error out.
 	 */
-<<<<<<< HEAD
-	ssock = READ_ONCE(msk->subflow);
-	if (!ssock)
-=======
 	ssk = READ_ONCE(msk->first);
 	if (!ssk)
->>>>>>> ccf0a997
 		return -EINVAL;
 
 	newsk = mptcp_accept(ssk, flags, &err, kern);
 	if (!newsk)
 		return err;
 
-<<<<<<< HEAD
-		msk->in_accept_queue = 0;
-
-		lock_sock(newsk);
-=======
 	lock_sock(newsk);
 
 	__inet_accept(sock, newsock, newsk);
@@ -4073,7 +3842,6 @@
 
 		set_bit(SOCK_CUSTOM_SOCKOPT, &newsock->flags);
 		msk->in_accept_queue = 0;
->>>>>>> ccf0a997
 
 		/* set ssk->sk_socket of accept()ed flows to mptcp socket.
 		 * This is needed so NOSPACE flag can be set from tcp stack.
@@ -4088,24 +3856,12 @@
 		/* Do late cleanup for the first subflow as necessary. Also
 		 * deal with bad peers not doing a complete shutdown.
 		 */
-<<<<<<< HEAD
-		if (msk->first &&
-		    unlikely(inet_sk_state_load(msk->first) == TCP_CLOSE)) {
-			__mptcp_close_ssk(newsk, msk->first,
-					  mptcp_subflow_ctx(msk->first), 0);
-			if (unlikely(list_empty(&msk->conn_list)))
-				inet_sk_state_store(newsk, TCP_CLOSE);
-		}
-
-		release_sock(newsk);
-=======
 		if (unlikely(inet_sk_state_load(msk->first) == TCP_CLOSE)) {
 			__mptcp_close_ssk(newsk, msk->first,
 					  mptcp_subflow_ctx(msk->first), 0);
 			if (unlikely(list_is_singular(&msk->conn_list)))
 				inet_sk_state_store(newsk, TCP_CLOSE);
 		}
->>>>>>> ccf0a997
 	}
 	release_sock(newsk);
 
@@ -4142,21 +3898,12 @@
 	state = inet_sk_state_load(sk);
 	pr_debug("msk=%p state=%d flags=%lx", msk, state, msk->flags);
 	if (state == TCP_LISTEN) {
-<<<<<<< HEAD
-		struct socket *ssock = READ_ONCE(msk->subflow);
-
-		if (WARN_ON_ONCE(!ssock || !ssock->sk))
-			return 0;
-
-		return inet_csk_listen_poll(ssock->sk);
-=======
 		struct sock *ssk = READ_ONCE(msk->first);
 
 		if (WARN_ON_ONCE(!ssk))
 			return 0;
 
 		return inet_csk_listen_poll(ssk);
->>>>>>> ccf0a997
 	}
 
 	shutdown = READ_ONCE(sk->sk_shutdown);
@@ -4171,12 +3918,8 @@
 			mask |= EPOLLOUT | EPOLLWRNORM;
 		else
 			mask |= mptcp_check_writeable(msk);
-<<<<<<< HEAD
-	} else if (state == TCP_SYN_SENT && inet_sk(sk)->defer_connect) {
-=======
 	} else if (state == TCP_SYN_SENT &&
 		   inet_test_bit(DEFER_CONNECT, sk)) {
->>>>>>> ccf0a997
 		/* cf tcp_poll() note about TFO */
 		mask |= EPOLLOUT | EPOLLWRNORM;
 	}
