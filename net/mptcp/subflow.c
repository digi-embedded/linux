--- conflicted
+++ resolved
@@ -658,7 +658,6 @@
 	subflow_req_destructor(req);
 	tcp6_request_sock_ops.destructor(req);
 }
-<<<<<<< HEAD
 #endif
 
 struct request_sock *mptcp_subflow_reqsk_alloc(const struct request_sock_ops *ops,
@@ -672,21 +671,6 @@
 		ops = &mptcp_subflow_v6_request_sock_ops;
 #endif
 
-=======
-#endif
-
-struct request_sock *mptcp_subflow_reqsk_alloc(const struct request_sock_ops *ops,
-					       struct sock *sk_listener,
-					       bool attach_listener)
-{
-	if (ops->family == AF_INET)
-		ops = &mptcp_subflow_v4_request_sock_ops;
-#if IS_ENABLED(CONFIG_MPTCP_IPV6)
-	else if (ops->family == AF_INET6)
-		ops = &mptcp_subflow_v6_request_sock_ops;
-#endif
-
->>>>>>> ccf0a997
 	return inet_reqsk_alloc(ops, sk_listener, attach_listener);
 }
 EXPORT_SYMBOL(mptcp_subflow_reqsk_alloc);
@@ -835,25 +819,16 @@
 			if (!ctx->conn)
 				goto fallback;
 
-<<<<<<< HEAD
-=======
 			ctx->subflow_id = 1;
->>>>>>> ccf0a997
 			owner = mptcp_sk(ctx->conn);
 			mptcp_pm_new_connection(owner, child, 1);
 
 			/* with OoO packets we can reach here without ingress
 			 * mpc option
 			 */
-<<<<<<< HEAD
-			if (mp_opt.suboptions & OPTIONS_MPTCP_MPC) {
-				mptcp_subflow_fully_established(ctx, &mp_opt);
-				mptcp_pm_fully_established(owner, child, GFP_ATOMIC);
-=======
 			if (mp_opt.suboptions & OPTION_MPTCP_MPC_ACK) {
 				mptcp_subflow_fully_established(ctx, &mp_opt);
 				mptcp_pm_fully_established(owner, child);
->>>>>>> ccf0a997
 				ctx->pm_notified = 1;
 			}
 		} else if (ctx->mp_join) {
@@ -1384,47 +1359,7 @@
 	const struct sock *sk = subflow->conn;
 
 	*space = __mptcp_space(sk);
-<<<<<<< HEAD
-	*full_space = tcp_full_space(sk);
-}
-
-void __mptcp_error_report(struct sock *sk)
-{
-	struct mptcp_subflow_context *subflow;
-	struct mptcp_sock *msk = mptcp_sk(sk);
-
-	mptcp_for_each_subflow(msk, subflow) {
-		struct sock *ssk = mptcp_subflow_tcp_sock(subflow);
-		int err = sock_error(ssk);
-		int ssk_state;
-
-		if (!err)
-			continue;
-
-		/* only propagate errors on fallen-back sockets or
-		 * on MPC connect
-		 */
-		if (sk->sk_state != TCP_SYN_SENT && !__mptcp_check_fallback(msk))
-			continue;
-
-		/* We need to propagate only transition to CLOSE state.
-		 * Orphaned socket will see such state change via
-		 * subflow_sched_work_if_closed() and that path will properly
-		 * destroy the msk as needed.
-		 */
-		ssk_state = inet_sk_state_load(ssk);
-		if (ssk_state == TCP_CLOSE && !sock_flag(sk, SOCK_DEAD))
-			inet_sk_state_store(sk, ssk_state);
-		sk->sk_err = -err;
-
-		/* This barrier is coupled with smp_rmb() in mptcp_poll() */
-		smp_wmb();
-		sk_error_report(sk);
-		break;
-	}
-=======
 	*full_space = mptcp_win_from_space(sk, READ_ONCE(sk->sk_rcvbuf));
->>>>>>> ccf0a997
 }
 
 static void subflow_error_report(struct sock *ssk)
@@ -1699,13 +1634,10 @@
 		return err;
 
 	lock_sock_nested(sf->sk, SINGLE_DEPTH_NESTING);
-<<<<<<< HEAD
-=======
 
 	err = security_mptcp_add_subflow(sk, sf->sk);
 	if (err)
 		goto release_ssk;
->>>>>>> ccf0a997
 
 	/* the newly created socket has to be in the same cgroup as its parent */
 	mptcp_attach_cgroup(sk, sf->sk);
