--- conflicted
+++ resolved
@@ -1785,9 +1785,6 @@
 	return -EINVAL;
 }
 
-<<<<<<< HEAD
-int ip6_route_info_create(struct fib6_config *cfg, struct rt6_info **rt_ret)
-=======
 static struct rt6_info *ip6_nh_lookup_table(struct net *net,
 					    struct fib6_config *cfg,
 					    const struct in6_addr *gw_addr)
@@ -1820,7 +1817,6 @@
 }
 
 static struct rt6_info *ip6_route_info_create(struct fib6_config *cfg)
->>>>>>> f2ed3bfc
 {
 	struct net *net = cfg->fc_nlinfo.nl_net;
 	struct rt6_info *rt = NULL;
@@ -2068,13 +2064,7 @@
 
 	cfg->fc_nlinfo.nl_net = dev_net(dev);
 
-<<<<<<< HEAD
-	*rt_ret = rt;
-
-	return 0;
-=======
 	return rt;
->>>>>>> f2ed3bfc
 out:
 	if (dev)
 		dev_put(dev);
@@ -2083,26 +2073,12 @@
 	if (rt)
 		dst_free(&rt->dst);
 
-<<<<<<< HEAD
-	*rt_ret = NULL;
-
-	return err;
-=======
 	return ERR_PTR(err);
->>>>>>> f2ed3bfc
 }
 
 int ip6_route_add(struct fib6_config *cfg)
 {
 	struct mx6_config mxc = { .mx = NULL, };
-<<<<<<< HEAD
-	struct rt6_info *rt = NULL;
-	int err;
-
-	err = ip6_route_info_create(cfg, &rt);
-	if (err)
-		goto out;
-=======
 	struct rt6_info *rt;
 	int err;
 
@@ -2112,7 +2088,6 @@
 		rt = NULL;
 		goto out;
 	}
->>>>>>> f2ed3bfc
 
 	err = ip6_convert_metrics(&mxc, cfg);
 	if (err)
@@ -3042,24 +3017,17 @@
 				r_cfg.fc_encap_type = nla_get_u16(nla);
 		}
 
-<<<<<<< HEAD
-		err = ip6_route_info_create(&r_cfg, &rt);
-		if (err)
-			goto cleanup;
-=======
 		rt = ip6_route_info_create(&r_cfg);
 		if (IS_ERR(rt)) {
 			err = PTR_ERR(rt);
 			rt = NULL;
 			goto cleanup;
 		}
->>>>>>> f2ed3bfc
 
 		err = ip6_route_info_append(&rt6_nh_list, rt, &r_cfg);
 		if (err) {
 			dst_free(&rt->dst);
 			goto cleanup;
-<<<<<<< HEAD
 		}
 
 		rtnh = rtnh_next(rtnh, &remaining);
@@ -3077,25 +3045,6 @@
 			goto add_errout;
 		}
 
-=======
-		}
-
-		rtnh = rtnh_next(rtnh, &remaining);
-	}
-
-	err_nh = NULL;
-	list_for_each_entry(nh, &rt6_nh_list, next) {
-		err = __ip6_ins_rt(nh->rt6_info, &cfg->fc_nlinfo, &nh->mxc);
-		/* nh->rt6_info is used or freed at this point, reset to NULL*/
-		nh->rt6_info = NULL;
-		if (err) {
-			if (replace && nhn)
-				ip6_print_replace_route_err(&rt6_nh_list);
-			err_nh = nh;
-			goto add_errout;
-		}
-
->>>>>>> f2ed3bfc
 		/* Because each route is added like a single route we remove
 		 * these flags after the first nexthop: if there is a collision,
 		 * we have already failed to add the first nexthop:
@@ -3122,12 +3071,7 @@
 	list_for_each_entry_safe(nh, nh_safe, &rt6_nh_list, next) {
 		if (nh->rt6_info)
 			dst_free(&nh->rt6_info->dst);
-<<<<<<< HEAD
-		if (nh->mxc.mx)
-			kfree(nh->mxc.mx);
-=======
 		kfree(nh->mxc.mx);
->>>>>>> f2ed3bfc
 		list_del(&nh->next);
 		kfree(nh);
 	}
