--- conflicted
+++ resolved
@@ -40,9 +40,6 @@
 	return ipv6_addr_v4mapped(a) && (a->s6_addr32[3] == 0);
 }
 
-<<<<<<< HEAD
-static int __ip6_datagram_connect(struct sock *sk, struct sockaddr *uaddr, int addr_len)
-=======
 static void ip6_datagram_flow_key_init(struct flowi6 *fl6, struct sock *sk)
 {
 	struct inet_sock *inet = inet_sk(sk);
@@ -144,7 +141,6 @@
 
 int __ip6_datagram_connect(struct sock *sk, struct sockaddr *uaddr,
 			   int addr_len)
->>>>>>> f2ed3bfc
 {
 	struct sockaddr_in6	*usin = (struct sockaddr_in6 *) uaddr;
 	struct inet_sock	*inet = inet_sk(sk);
@@ -248,33 +244,8 @@
 	 *	destination cache for it.
 	 */
 
-<<<<<<< HEAD
-	fl6.flowi6_proto = sk->sk_protocol;
-	fl6.daddr = sk->sk_v6_daddr;
-	fl6.saddr = np->saddr;
-	fl6.flowi6_oif = sk->sk_bound_dev_if;
-	fl6.flowi6_mark = sk->sk_mark;
-	fl6.fl6_dport = inet->inet_dport;
-	fl6.fl6_sport = inet->inet_sport;
-
-	if (!fl6.flowi6_oif && (addr_type&IPV6_ADDR_MULTICAST))
-		fl6.flowi6_oif = np->mcast_oif;
-
-	security_sk_classify_flow(sk, flowi6_to_flowi(&fl6));
-
-	rcu_read_lock();
-	opt = flowlabel ? flowlabel->opt : rcu_dereference(np->opt);
-	final_p = fl6_update_dst(&fl6, opt, &final);
-	rcu_read_unlock();
-
-	dst = ip6_dst_lookup_flow(sk, &fl6, final_p);
-	err = 0;
-	if (IS_ERR(dst)) {
-		err = PTR_ERR(dst);
-=======
 	err = ip6_datagram_dst_update(sk, true);
 	if (err)
->>>>>>> f2ed3bfc
 		goto out;
 
 	sk->sk_state = TCP_ESTABLISHED;
@@ -282,10 +253,7 @@
 out:
 	return err;
 }
-<<<<<<< HEAD
-=======
 EXPORT_SYMBOL_GPL(__ip6_datagram_connect);
->>>>>>> f2ed3bfc
 
 int ip6_datagram_connect(struct sock *sk, struct sockaddr *uaddr, int addr_len)
 {
