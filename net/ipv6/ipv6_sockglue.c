--- conflicted
+++ resolved
@@ -407,12 +407,8 @@
 		if (optname != IPV6_RTHDR && !ns_capable(net->user_ns, CAP_NET_RAW))
 			break;
 
-<<<<<<< HEAD
-		opt = rcu_dereference_protected(np->opt, sock_owned_by_user(sk));
-=======
 		opt = rcu_dereference_protected(np->opt,
 						lockdep_sock_is_held(sk));
->>>>>>> f2ed3bfc
 		opt = ipv6_renew_options(sk, opt, optname,
 					 (struct ipv6_opt_hdr __user *)optval,
 					 optlen);
@@ -1129,12 +1125,8 @@
 		struct ipv6_txoptions *opt;
 
 		lock_sock(sk);
-<<<<<<< HEAD
-		opt = rcu_dereference_protected(np->opt, sock_owned_by_user(sk));
-=======
 		opt = rcu_dereference_protected(np->opt,
 						lockdep_sock_is_held(sk));
->>>>>>> f2ed3bfc
 		len = ipv6_getsockopt_sticky(sk, opt, optname, optval, len);
 		release_sock(sk);
 		/* check if ipv6_getsockopt_sticky() returns err code */
