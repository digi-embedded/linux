--- conflicted
+++ resolved
@@ -179,9 +179,6 @@
 				      daddr, hnum, dif, sdif);
 		if (score > badness) {
 			badness = score;
-<<<<<<< HEAD
-			result = lookup_reuseport(net, sk, skb, saddr, sport, daddr, hnum);
-=======
 
 			if (sk->sk_state == TCP_ESTABLISHED) {
 				result = sk;
@@ -190,7 +187,6 @@
 
 			result = inet6_lookup_reuseport(net, sk, skb, sizeof(struct udphdr),
 							saddr, sport, daddr, hnum, udp6_ehashfn);
->>>>>>> ccf0a997
 			if (!result) {
 				result = sk;
 				continue;
@@ -1067,13 +1063,8 @@
 	struct sock *sk;
 
 	hash2 = ipv6_portaddr_hash(net, loc_addr, hnum);
-<<<<<<< HEAD
-	slot2 = hash2 & udp_table.mask;
-	hslot2 = &udp_table.hash2[slot2];
-=======
 	slot2 = hash2 & udptable->mask;
 	hslot2 = &udptable->hash2[slot2];
->>>>>>> ccf0a997
 	ports = INET_COMBINED_PORTS(rmt_port, hnum);
 
 	udp_portaddr_for_each_entry_rcu(sk, &hslot2->head) {
@@ -1350,11 +1341,7 @@
 
 	ipcm6_init(&ipc6);
 	ipc6.gso_size = READ_ONCE(up->gso_size);
-<<<<<<< HEAD
-	ipc6.sockc.tsflags = sk->sk_tsflags;
-=======
 	ipc6.sockc.tsflags = READ_ONCE(sk->sk_tsflags);
->>>>>>> ccf0a997
 	ipc6.sockc.mark = READ_ONCE(sk->sk_mark);
 
 	/* destination address check */
