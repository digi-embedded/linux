/*
 *	TCP over IPv6
 *	Linux INET6 implementation
 *
 *	Authors:
 *	Pedro Roque		<roque@di.fc.ul.pt>
 *
 *	Based on:
 *	linux/net/ipv4/tcp.c
 *	linux/net/ipv4/tcp_input.c
 *	linux/net/ipv4/tcp_output.c
 *
 *	Fixes:
 *	Hideaki YOSHIFUJI	:	sin6_scope_id support
 *	YOSHIFUJI Hideaki @USAGI and:	Support IPV6_V6ONLY socket option, which
 *	Alexey Kuznetsov		allow both IPv4 and IPv6 sockets to bind
 *					a single port at the same time.
 *	YOSHIFUJI Hideaki @USAGI:	convert /proc/net/tcp6 to seq_file.
 *
 *	This program is free software; you can redistribute it and/or
 *      modify it under the terms of the GNU General Public License
 *      as published by the Free Software Foundation; either version
 *      2 of the License, or (at your option) any later version.
 */

#include <linux/bottom_half.h>
#include <linux/module.h>
#include <linux/errno.h>
#include <linux/types.h>
#include <linux/socket.h>
#include <linux/sockios.h>
#include <linux/net.h>
#include <linux/jiffies.h>
#include <linux/in.h>
#include <linux/in6.h>
#include <linux/netdevice.h>
#include <linux/init.h>
#include <linux/jhash.h>
#include <linux/ipsec.h>
#include <linux/times.h>
#include <linux/slab.h>
#include <linux/uaccess.h>
#include <linux/ipv6.h>
#include <linux/icmpv6.h>
#include <linux/random.h>

#include <net/tcp.h>
#include <net/ndisc.h>
#include <net/inet6_hashtables.h>
#include <net/inet6_connection_sock.h>
#include <net/ipv6.h>
#include <net/transp_v6.h>
#include <net/addrconf.h>
#include <net/ip6_route.h>
#include <net/ip6_checksum.h>
#include <net/inet_ecn.h>
#include <net/protocol.h>
#include <net/xfrm.h>
#include <net/snmp.h>
#include <net/dsfield.h>
#include <net/timewait_sock.h>
#include <net/inet_common.h>
#include <net/secure_seq.h>
#include <net/busy_poll.h>

#include <linux/proc_fs.h>
#include <linux/seq_file.h>

#include <crypto/hash.h>
#include <linux/scatterlist.h>

static void	tcp_v6_send_reset(const struct sock *sk, struct sk_buff *skb);
static void	tcp_v6_reqsk_send_ack(const struct sock *sk, struct sk_buff *skb,
				      struct request_sock *req);

static int	tcp_v6_do_rcv(struct sock *sk, struct sk_buff *skb);

static const struct inet_connection_sock_af_ops ipv6_mapped;
static const struct inet_connection_sock_af_ops ipv6_specific;
#ifdef CONFIG_TCP_MD5SIG
static const struct tcp_sock_af_ops tcp_sock_ipv6_specific;
static const struct tcp_sock_af_ops tcp_sock_ipv6_mapped_specific;
#else
static struct tcp_md5sig_key *tcp_v6_md5_do_lookup(const struct sock *sk,
						   const struct in6_addr *addr)
{
	return NULL;
}
#endif

static void inet6_sk_rx_dst_set(struct sock *sk, const struct sk_buff *skb)
{
	struct dst_entry *dst = skb_dst(skb);

	if (dst && dst_hold_safe(dst)) {
		const struct rt6_info *rt = (const struct rt6_info *)dst;

		sk->sk_rx_dst = dst;
		inet_sk(sk)->rx_dst_ifindex = skb->skb_iif;
		inet6_sk(sk)->rx_dst_cookie = rt6_get_cookie(rt);
	}
}

static __u32 tcp_v6_init_sequence(const struct sk_buff *skb)
{
	return secure_tcpv6_sequence_number(ipv6_hdr(skb)->daddr.s6_addr32,
					    ipv6_hdr(skb)->saddr.s6_addr32,
					    tcp_hdr(skb)->dest,
					    tcp_hdr(skb)->source);
}

static int tcp_v6_connect(struct sock *sk, struct sockaddr *uaddr,
			  int addr_len)
{
	struct sockaddr_in6 *usin = (struct sockaddr_in6 *) uaddr;
	struct inet_sock *inet = inet_sk(sk);
	struct inet_connection_sock *icsk = inet_csk(sk);
	struct ipv6_pinfo *np = inet6_sk(sk);
	struct tcp_sock *tp = tcp_sk(sk);
	struct in6_addr *saddr = NULL, *final_p, final;
	struct ipv6_txoptions *opt;
<<<<<<< HEAD
	struct rt6_info *rt;
=======
>>>>>>> f2ed3bfc
	struct flowi6 fl6;
	struct dst_entry *dst;
	int addr_type;
	int err;

	if (addr_len < SIN6_LEN_RFC2133)
		return -EINVAL;

	if (usin->sin6_family != AF_INET6)
		return -EAFNOSUPPORT;

	memset(&fl6, 0, sizeof(fl6));

	if (np->sndflow) {
		fl6.flowlabel = usin->sin6_flowinfo&IPV6_FLOWINFO_MASK;
		IP6_ECN_flow_init(fl6.flowlabel);
		if (fl6.flowlabel&IPV6_FLOWLABEL_MASK) {
			struct ip6_flowlabel *flowlabel;
			flowlabel = fl6_sock_lookup(sk, fl6.flowlabel);
			if (!flowlabel)
				return -EINVAL;
			fl6_sock_release(flowlabel);
		}
	}

	/*
	 *	connect() to INADDR_ANY means loopback (BSD'ism).
	 */

	if (ipv6_addr_any(&usin->sin6_addr))
		usin->sin6_addr.s6_addr[15] = 0x1;

	addr_type = ipv6_addr_type(&usin->sin6_addr);

	if (addr_type & IPV6_ADDR_MULTICAST)
		return -ENETUNREACH;

	if (addr_type&IPV6_ADDR_LINKLOCAL) {
		if (addr_len >= sizeof(struct sockaddr_in6) &&
		    usin->sin6_scope_id) {
			/* If interface is set while binding, indices
			 * must coincide.
			 */
			if (sk->sk_bound_dev_if &&
			    sk->sk_bound_dev_if != usin->sin6_scope_id)
				return -EINVAL;

			sk->sk_bound_dev_if = usin->sin6_scope_id;
		}

		/* Connect to link-local address requires an interface */
		if (!sk->sk_bound_dev_if)
			return -EINVAL;
	}

	if (tp->rx_opt.ts_recent_stamp &&
	    !ipv6_addr_equal(&sk->sk_v6_daddr, &usin->sin6_addr)) {
		tp->rx_opt.ts_recent = 0;
		tp->rx_opt.ts_recent_stamp = 0;
		tp->write_seq = 0;
	}

	sk->sk_v6_daddr = usin->sin6_addr;
	np->flow_label = fl6.flowlabel;

	/*
	 *	TCP over IPv4
	 */

	if (addr_type == IPV6_ADDR_MAPPED) {
		u32 exthdrlen = icsk->icsk_ext_hdr_len;
		struct sockaddr_in sin;

		SOCK_DEBUG(sk, "connect: ipv4 mapped\n");

		if (__ipv6_only_sock(sk))
			return -ENETUNREACH;

		sin.sin_family = AF_INET;
		sin.sin_port = usin->sin6_port;
		sin.sin_addr.s_addr = usin->sin6_addr.s6_addr32[3];

		icsk->icsk_af_ops = &ipv6_mapped;
		sk->sk_backlog_rcv = tcp_v4_do_rcv;
#ifdef CONFIG_TCP_MD5SIG
		tp->af_specific = &tcp_sock_ipv6_mapped_specific;
#endif

		err = tcp_v4_connect(sk, (struct sockaddr *)&sin, sizeof(sin));

		if (err) {
			icsk->icsk_ext_hdr_len = exthdrlen;
			icsk->icsk_af_ops = &ipv6_specific;
			sk->sk_backlog_rcv = tcp_v6_do_rcv;
#ifdef CONFIG_TCP_MD5SIG
			tp->af_specific = &tcp_sock_ipv6_specific;
#endif
			goto failure;
		}
		np->saddr = sk->sk_v6_rcv_saddr;

		return err;
	}

	if (!ipv6_addr_any(&sk->sk_v6_rcv_saddr))
		saddr = &sk->sk_v6_rcv_saddr;

	fl6.flowi6_proto = IPPROTO_TCP;
	fl6.daddr = sk->sk_v6_daddr;
	fl6.saddr = saddr ? *saddr : np->saddr;
	fl6.flowi6_oif = sk->sk_bound_dev_if;
	fl6.flowi6_mark = sk->sk_mark;
	fl6.fl6_dport = usin->sin6_port;
	fl6.fl6_sport = inet->inet_sport;

<<<<<<< HEAD
	opt = rcu_dereference_protected(np->opt, sock_owned_by_user(sk));
=======
	opt = rcu_dereference_protected(np->opt, lockdep_sock_is_held(sk));
>>>>>>> f2ed3bfc
	final_p = fl6_update_dst(&fl6, opt, &final);

	security_sk_classify_flow(sk, flowi6_to_flowi(&fl6));

	dst = ip6_dst_lookup_flow(sk, &fl6, final_p);
	if (IS_ERR(dst)) {
		err = PTR_ERR(dst);
		goto failure;
	}

	if (!saddr) {
		saddr = &fl6.saddr;
		sk->sk_v6_rcv_saddr = *saddr;
	}

	/* set the source address */
	np->saddr = *saddr;
	inet->inet_rcv_saddr = LOOPBACK4_IPV6;

	sk->sk_gso_type = SKB_GSO_TCPV6;
	ip6_dst_store(sk, dst, NULL, NULL);

	if (tcp_death_row.sysctl_tw_recycle &&
	    !tp->rx_opt.ts_recent_stamp &&
	    ipv6_addr_equal(&fl6.daddr, &sk->sk_v6_daddr))
		tcp_fetch_timewait_stamp(sk, dst);

	icsk->icsk_ext_hdr_len = 0;
	if (opt)
		icsk->icsk_ext_hdr_len = opt->opt_flen +
					 opt->opt_nflen;

	tp->rx_opt.mss_clamp = IPV6_MIN_MTU - sizeof(struct tcphdr) - sizeof(struct ipv6hdr);

	inet->inet_dport = usin->sin6_port;

	tcp_set_state(sk, TCP_SYN_SENT);
	err = inet6_hash_connect(&tcp_death_row, sk);
	if (err)
		goto late_failure;

	sk_set_txhash(sk);

	if (!tp->write_seq && likely(!tp->repair))
		tp->write_seq = secure_tcpv6_sequence_number(np->saddr.s6_addr32,
							     sk->sk_v6_daddr.s6_addr32,
							     inet->inet_sport,
							     inet->inet_dport);

	err = tcp_connect(sk);
	if (err)
		goto late_failure;

	return 0;

late_failure:
	tcp_set_state(sk, TCP_CLOSE);
	__sk_dst_reset(sk);
failure:
	inet->inet_dport = 0;
	sk->sk_route_caps = 0;
	return err;
}

static void tcp_v6_mtu_reduced(struct sock *sk)
{
	struct dst_entry *dst;

	if ((1 << sk->sk_state) & (TCPF_LISTEN | TCPF_CLOSE))
		return;

	dst = inet6_csk_update_pmtu(sk, tcp_sk(sk)->mtu_info);
	if (!dst)
		return;

	if (inet_csk(sk)->icsk_pmtu_cookie > dst_mtu(dst)) {
		tcp_sync_mss(sk, dst_mtu(dst));
		tcp_simple_retransmit(sk);
	}
}

static void tcp_v6_err(struct sk_buff *skb, struct inet6_skb_parm *opt,
		u8 type, u8 code, int offset, __be32 info)
{
	const struct ipv6hdr *hdr = (const struct ipv6hdr *)skb->data;
	const struct tcphdr *th = (struct tcphdr *)(skb->data+offset);
	struct net *net = dev_net(skb->dev);
	struct request_sock *fastopen;
	struct ipv6_pinfo *np;
	struct tcp_sock *tp;
	__u32 seq, snd_una;
	struct sock *sk;
	bool fatal;
	int err;

	sk = __inet6_lookup_established(net, &tcp_hashinfo,
					&hdr->daddr, th->dest,
					&hdr->saddr, ntohs(th->source),
					skb->dev->ifindex);

	if (!sk) {
		__ICMP6_INC_STATS(net, __in6_dev_get(skb->dev),
				  ICMP6_MIB_INERRORS);
		return;
	}

	if (sk->sk_state == TCP_TIME_WAIT) {
		inet_twsk_put(inet_twsk(sk));
		return;
	}
	seq = ntohl(th->seq);
	fatal = icmpv6_err_convert(type, code, &err);
	if (sk->sk_state == TCP_NEW_SYN_RECV)
		return tcp_req_err(sk, seq, fatal);

	bh_lock_sock(sk);
	if (sock_owned_by_user(sk) && type != ICMPV6_PKT_TOOBIG)
		__NET_INC_STATS(net, LINUX_MIB_LOCKDROPPEDICMPS);

	if (sk->sk_state == TCP_CLOSE)
		goto out;

	if (ipv6_hdr(skb)->hop_limit < inet6_sk(sk)->min_hopcount) {
		__NET_INC_STATS(net, LINUX_MIB_TCPMINTTLDROP);
		goto out;
	}

	tp = tcp_sk(sk);
	/* XXX (TFO) - tp->snd_una should be ISN (tcp_create_openreq_child() */
	fastopen = tp->fastopen_rsk;
	snd_una = fastopen ? tcp_rsk(fastopen)->snt_isn : tp->snd_una;
	if (sk->sk_state != TCP_LISTEN &&
	    !between(seq, snd_una, tp->snd_nxt)) {
		__NET_INC_STATS(net, LINUX_MIB_OUTOFWINDOWICMPS);
		goto out;
	}

	np = inet6_sk(sk);

	if (type == NDISC_REDIRECT) {
		struct dst_entry *dst = __sk_dst_check(sk, np->dst_cookie);

		if (dst)
			dst->ops->redirect(dst, sk, skb);
		goto out;
	}

	if (type == ICMPV6_PKT_TOOBIG) {
		/* We are not interested in TCP_LISTEN and open_requests
		 * (SYN-ACKs send out by Linux are always <576bytes so
		 * they should go through unfragmented).
		 */
		if (sk->sk_state == TCP_LISTEN)
			goto out;

		if (!ip6_sk_accept_pmtu(sk))
			goto out;

		tp->mtu_info = ntohl(info);
		if (!sock_owned_by_user(sk))
			tcp_v6_mtu_reduced(sk);
		else if (!test_and_set_bit(TCP_MTU_REDUCED_DEFERRED,
					   &tp->tsq_flags))
			sock_hold(sk);
		goto out;
	}


	/* Might be for an request_sock */
	switch (sk->sk_state) {
	case TCP_SYN_SENT:
	case TCP_SYN_RECV:
		/* Only in fast or simultaneous open. If a fast open socket is
		 * is already accepted it is treated as a connected one below.
		 */
		if (fastopen && !fastopen->sk)
			break;

		if (!sock_owned_by_user(sk)) {
			sk->sk_err = err;
			sk->sk_error_report(sk);		/* Wake people up to see the error (see connect in sock.c) */

			tcp_done(sk);
		} else
			sk->sk_err_soft = err;
		goto out;
	}

	if (!sock_owned_by_user(sk) && np->recverr) {
		sk->sk_err = err;
		sk->sk_error_report(sk);
	} else
		sk->sk_err_soft = err;

out:
	bh_unlock_sock(sk);
	sock_put(sk);
}


static int tcp_v6_send_synack(const struct sock *sk, struct dst_entry *dst,
			      struct flowi *fl,
			      struct request_sock *req,
			      struct tcp_fastopen_cookie *foc,
			      enum tcp_synack_type synack_type)
{
	struct inet_request_sock *ireq = inet_rsk(req);
	struct ipv6_pinfo *np = inet6_sk(sk);
	struct ipv6_txoptions *opt;
	struct flowi6 *fl6 = &fl->u.ip6;
	struct sk_buff *skb;
	int err = -ENOMEM;

	/* First, grab a route. */
	if (!dst && (dst = inet6_csk_route_req(sk, fl6, req,
					       IPPROTO_TCP)) == NULL)
		goto done;

	skb = tcp_make_synack(sk, dst, req, foc, synack_type);

	if (skb) {
		__tcp_v6_send_check(skb, &ireq->ir_v6_loc_addr,
				    &ireq->ir_v6_rmt_addr);

		fl6->daddr = ireq->ir_v6_rmt_addr;
		if (np->repflow && ireq->pktopts)
			fl6->flowlabel = ip6_flowlabel(ipv6_hdr(ireq->pktopts));

<<<<<<< HEAD
		skb_set_queue_mapping(skb, queue_mapping);
		err = ip6_xmit(sk, skb, fl6, rcu_dereference(np->opt),
			       np->tclass);
=======
		rcu_read_lock();
		opt = ireq->ipv6_opt;
		if (!opt)
			opt = rcu_dereference(np->opt);
		err = ip6_xmit(sk, skb, fl6, sk->sk_mark, opt, np->tclass);
		rcu_read_unlock();
>>>>>>> f2ed3bfc
		err = net_xmit_eval(err);
	}

done:
	return err;
}


static void tcp_v6_reqsk_destructor(struct request_sock *req)
{
	kfree(inet_rsk(req)->ipv6_opt);
	kfree_skb(inet_rsk(req)->pktopts);
}

#ifdef CONFIG_TCP_MD5SIG
static struct tcp_md5sig_key *tcp_v6_md5_do_lookup(const struct sock *sk,
						   const struct in6_addr *addr)
{
	return tcp_md5_do_lookup(sk, (union tcp_md5_addr *)addr, AF_INET6);
}

static struct tcp_md5sig_key *tcp_v6_md5_lookup(const struct sock *sk,
						const struct sock *addr_sk)
{
	return tcp_v6_md5_do_lookup(sk, &addr_sk->sk_v6_daddr);
}

static int tcp_v6_parse_md5_keys(struct sock *sk, char __user *optval,
				 int optlen)
{
	struct tcp_md5sig cmd;
	struct sockaddr_in6 *sin6 = (struct sockaddr_in6 *)&cmd.tcpm_addr;

	if (optlen < sizeof(cmd))
		return -EINVAL;

	if (copy_from_user(&cmd, optval, sizeof(cmd)))
		return -EFAULT;

	if (sin6->sin6_family != AF_INET6)
		return -EINVAL;

	if (!cmd.tcpm_keylen) {
		if (ipv6_addr_v4mapped(&sin6->sin6_addr))
			return tcp_md5_do_del(sk, (union tcp_md5_addr *)&sin6->sin6_addr.s6_addr32[3],
					      AF_INET);
		return tcp_md5_do_del(sk, (union tcp_md5_addr *)&sin6->sin6_addr,
				      AF_INET6);
	}

	if (cmd.tcpm_keylen > TCP_MD5SIG_MAXKEYLEN)
		return -EINVAL;

	if (ipv6_addr_v4mapped(&sin6->sin6_addr))
		return tcp_md5_do_add(sk, (union tcp_md5_addr *)&sin6->sin6_addr.s6_addr32[3],
				      AF_INET, cmd.tcpm_key, cmd.tcpm_keylen, GFP_KERNEL);

	return tcp_md5_do_add(sk, (union tcp_md5_addr *)&sin6->sin6_addr,
			      AF_INET6, cmd.tcpm_key, cmd.tcpm_keylen, GFP_KERNEL);
}

static int tcp_v6_md5_hash_headers(struct tcp_md5sig_pool *hp,
				   const struct in6_addr *daddr,
				   const struct in6_addr *saddr,
				   const struct tcphdr *th, int nbytes)
{
	struct tcp6_pseudohdr *bp;
	struct scatterlist sg;
	struct tcphdr *_th;

	bp = hp->scratch;
	/* 1. TCP pseudo-header (RFC2460) */
	bp->saddr = *saddr;
	bp->daddr = *daddr;
	bp->protocol = cpu_to_be32(IPPROTO_TCP);
	bp->len = cpu_to_be32(nbytes);

	_th = (struct tcphdr *)(bp + 1);
	memcpy(_th, th, sizeof(*th));
	_th->check = 0;

	sg_init_one(&sg, bp, sizeof(*bp) + sizeof(*th));
	ahash_request_set_crypt(hp->md5_req, &sg, NULL,
				sizeof(*bp) + sizeof(*th));
	return crypto_ahash_update(hp->md5_req);
}

static int tcp_v6_md5_hash_hdr(char *md5_hash, const struct tcp_md5sig_key *key,
			       const struct in6_addr *daddr, struct in6_addr *saddr,
			       const struct tcphdr *th)
{
	struct tcp_md5sig_pool *hp;
	struct ahash_request *req;

	hp = tcp_get_md5sig_pool();
	if (!hp)
		goto clear_hash_noput;
	req = hp->md5_req;

	if (crypto_ahash_init(req))
		goto clear_hash;
	if (tcp_v6_md5_hash_headers(hp, daddr, saddr, th, th->doff << 2))
		goto clear_hash;
	if (tcp_md5_hash_key(hp, key))
		goto clear_hash;
	ahash_request_set_crypt(req, NULL, md5_hash, 0);
	if (crypto_ahash_final(req))
		goto clear_hash;

	tcp_put_md5sig_pool();
	return 0;

clear_hash:
	tcp_put_md5sig_pool();
clear_hash_noput:
	memset(md5_hash, 0, 16);
	return 1;
}

static int tcp_v6_md5_hash_skb(char *md5_hash,
			       const struct tcp_md5sig_key *key,
			       const struct sock *sk,
			       const struct sk_buff *skb)
{
	const struct in6_addr *saddr, *daddr;
	struct tcp_md5sig_pool *hp;
	struct ahash_request *req;
	const struct tcphdr *th = tcp_hdr(skb);

	if (sk) { /* valid for establish/request sockets */
		saddr = &sk->sk_v6_rcv_saddr;
		daddr = &sk->sk_v6_daddr;
	} else {
		const struct ipv6hdr *ip6h = ipv6_hdr(skb);
		saddr = &ip6h->saddr;
		daddr = &ip6h->daddr;
	}

	hp = tcp_get_md5sig_pool();
	if (!hp)
		goto clear_hash_noput;
	req = hp->md5_req;

	if (crypto_ahash_init(req))
		goto clear_hash;

	if (tcp_v6_md5_hash_headers(hp, daddr, saddr, th, skb->len))
		goto clear_hash;
	if (tcp_md5_hash_skb_data(hp, skb, th->doff << 2))
		goto clear_hash;
	if (tcp_md5_hash_key(hp, key))
		goto clear_hash;
	ahash_request_set_crypt(req, NULL, md5_hash, 0);
	if (crypto_ahash_final(req))
		goto clear_hash;

	tcp_put_md5sig_pool();
	return 0;

clear_hash:
	tcp_put_md5sig_pool();
clear_hash_noput:
	memset(md5_hash, 0, 16);
	return 1;
}

#endif

static bool tcp_v6_inbound_md5_hash(const struct sock *sk,
				    const struct sk_buff *skb)
{
#ifdef CONFIG_TCP_MD5SIG
	const __u8 *hash_location = NULL;
	struct tcp_md5sig_key *hash_expected;
	const struct ipv6hdr *ip6h = ipv6_hdr(skb);
	const struct tcphdr *th = tcp_hdr(skb);
	int genhash;
	u8 newhash[16];

	hash_expected = tcp_v6_md5_do_lookup(sk, &ip6h->saddr);
	hash_location = tcp_parse_md5sig_option(th);

	/* We've parsed the options - do we have a hash? */
	if (!hash_expected && !hash_location)
		return false;

	if (hash_expected && !hash_location) {
		NET_INC_STATS(sock_net(sk), LINUX_MIB_TCPMD5NOTFOUND);
		return true;
	}

	if (!hash_expected && hash_location) {
		NET_INC_STATS(sock_net(sk), LINUX_MIB_TCPMD5UNEXPECTED);
		return true;
	}

	/* check the signature */
	genhash = tcp_v6_md5_hash_skb(newhash,
				      hash_expected,
				      NULL, skb);

	if (genhash || memcmp(hash_location, newhash, 16) != 0) {
		NET_INC_STATS(sock_net(sk), LINUX_MIB_TCPMD5FAILURE);
		net_info_ratelimited("MD5 Hash %s for [%pI6c]:%u->[%pI6c]:%u\n",
				     genhash ? "failed" : "mismatch",
				     &ip6h->saddr, ntohs(th->source),
				     &ip6h->daddr, ntohs(th->dest));
		return true;
	}
#endif
	return false;
}

static void tcp_v6_init_req(struct request_sock *req,
			    const struct sock *sk_listener,
			    struct sk_buff *skb)
{
	struct inet_request_sock *ireq = inet_rsk(req);
	const struct ipv6_pinfo *np = inet6_sk(sk_listener);

	ireq->ir_v6_rmt_addr = ipv6_hdr(skb)->saddr;
	ireq->ir_v6_loc_addr = ipv6_hdr(skb)->daddr;

	/* So that link locals have meaning */
	if (!sk_listener->sk_bound_dev_if &&
	    ipv6_addr_type(&ireq->ir_v6_rmt_addr) & IPV6_ADDR_LINKLOCAL)
		ireq->ir_iif = tcp_v6_iif(skb);

	if (!TCP_SKB_CB(skb)->tcp_tw_isn &&
	    (ipv6_opt_accepted(sk_listener, skb, &TCP_SKB_CB(skb)->header.h6) ||
	     np->rxopt.bits.rxinfo ||
	     np->rxopt.bits.rxoinfo || np->rxopt.bits.rxhlim ||
	     np->rxopt.bits.rxohlim || np->repflow)) {
		atomic_inc(&skb->users);
		ireq->pktopts = skb;
	}
}

static struct dst_entry *tcp_v6_route_req(const struct sock *sk,
					  struct flowi *fl,
					  const struct request_sock *req,
					  bool *strict)
{
	if (strict)
		*strict = true;
	return inet6_csk_route_req(sk, &fl->u.ip6, req, IPPROTO_TCP);
}

struct request_sock_ops tcp6_request_sock_ops __read_mostly = {
	.family		=	AF_INET6,
	.obj_size	=	sizeof(struct tcp6_request_sock),
	.rtx_syn_ack	=	tcp_rtx_synack,
	.send_ack	=	tcp_v6_reqsk_send_ack,
	.destructor	=	tcp_v6_reqsk_destructor,
	.send_reset	=	tcp_v6_send_reset,
	.syn_ack_timeout =	tcp_syn_ack_timeout,
};

static const struct tcp_request_sock_ops tcp_request_sock_ipv6_ops = {
	.mss_clamp	=	IPV6_MIN_MTU - sizeof(struct tcphdr) -
				sizeof(struct ipv6hdr),
#ifdef CONFIG_TCP_MD5SIG
	.req_md5_lookup	=	tcp_v6_md5_lookup,
	.calc_md5_hash	=	tcp_v6_md5_hash_skb,
#endif
	.init_req	=	tcp_v6_init_req,
#ifdef CONFIG_SYN_COOKIES
	.cookie_init_seq =	cookie_v6_init_sequence,
#endif
	.route_req	=	tcp_v6_route_req,
	.init_seq	=	tcp_v6_init_sequence,
	.send_synack	=	tcp_v6_send_synack,
};

static void tcp_v6_send_response(const struct sock *sk, struct sk_buff *skb, u32 seq,
				 u32 ack, u32 win, u32 tsval, u32 tsecr,
				 int oif, struct tcp_md5sig_key *key, int rst,
				 u8 tclass, __be32 label)
{
	const struct tcphdr *th = tcp_hdr(skb);
	struct tcphdr *t1;
	struct sk_buff *buff;
	struct flowi6 fl6;
	struct net *net = sk ? sock_net(sk) : dev_net(skb_dst(skb)->dev);
	struct sock *ctl_sk = net->ipv6.tcp_sk;
	unsigned int tot_len = sizeof(struct tcphdr);
	struct dst_entry *dst;
	__be32 *topt;

	if (tsecr)
		tot_len += TCPOLEN_TSTAMP_ALIGNED;
#ifdef CONFIG_TCP_MD5SIG
	if (key)
		tot_len += TCPOLEN_MD5SIG_ALIGNED;
#endif

	buff = alloc_skb(MAX_HEADER + sizeof(struct ipv6hdr) + tot_len,
			 GFP_ATOMIC);
	if (!buff)
		return;

	skb_reserve(buff, MAX_HEADER + sizeof(struct ipv6hdr) + tot_len);

	t1 = (struct tcphdr *) skb_push(buff, tot_len);
	skb_reset_transport_header(buff);

	/* Swap the send and the receive. */
	memset(t1, 0, sizeof(*t1));
	t1->dest = th->source;
	t1->source = th->dest;
	t1->doff = tot_len / 4;
	t1->seq = htonl(seq);
	t1->ack_seq = htonl(ack);
	t1->ack = !rst || !th->ack;
	t1->rst = rst;
	t1->window = htons(win);

	topt = (__be32 *)(t1 + 1);

	if (tsecr) {
		*topt++ = htonl((TCPOPT_NOP << 24) | (TCPOPT_NOP << 16) |
				(TCPOPT_TIMESTAMP << 8) | TCPOLEN_TIMESTAMP);
		*topt++ = htonl(tsval);
		*topt++ = htonl(tsecr);
	}

#ifdef CONFIG_TCP_MD5SIG
	if (key) {
		*topt++ = htonl((TCPOPT_NOP << 24) | (TCPOPT_NOP << 16) |
				(TCPOPT_MD5SIG << 8) | TCPOLEN_MD5SIG);
		tcp_v6_md5_hash_hdr((__u8 *)topt, key,
				    &ipv6_hdr(skb)->saddr,
				    &ipv6_hdr(skb)->daddr, t1);
	}
#endif

	memset(&fl6, 0, sizeof(fl6));
	fl6.daddr = ipv6_hdr(skb)->saddr;
	fl6.saddr = ipv6_hdr(skb)->daddr;
	fl6.flowlabel = label;

	buff->ip_summed = CHECKSUM_PARTIAL;
	buff->csum = 0;

	__tcp_v6_send_check(buff, &fl6.saddr, &fl6.daddr);

	fl6.flowi6_proto = IPPROTO_TCP;
	if (rt6_need_strict(&fl6.daddr) && !oif)
		fl6.flowi6_oif = tcp_v6_iif(skb);
	else {
		if (!oif && netif_index_is_l3_master(net, skb->skb_iif))
			oif = skb->skb_iif;

		fl6.flowi6_oif = oif;
	}

	fl6.flowi6_mark = IP6_REPLY_MARK(net, skb->mark);
	fl6.fl6_dport = t1->dest;
	fl6.fl6_sport = t1->source;
	security_skb_classify_flow(skb, flowi6_to_flowi(&fl6));

	/* Pass a socket to ip6_dst_lookup either it is for RST
	 * Underlying function will use this to retrieve the network
	 * namespace
	 */
	dst = ip6_dst_lookup_flow(ctl_sk, &fl6, NULL);
	if (!IS_ERR(dst)) {
		skb_dst_set(buff, dst);
		ip6_xmit(ctl_sk, buff, &fl6, fl6.flowi6_mark, NULL, tclass);
		TCP_INC_STATS(net, TCP_MIB_OUTSEGS);
		if (rst)
			TCP_INC_STATS(net, TCP_MIB_OUTRSTS);
		return;
	}

	kfree_skb(buff);
}

static void tcp_v6_send_reset(const struct sock *sk, struct sk_buff *skb)
{
	const struct tcphdr *th = tcp_hdr(skb);
	u32 seq = 0, ack_seq = 0;
	struct tcp_md5sig_key *key = NULL;
#ifdef CONFIG_TCP_MD5SIG
	const __u8 *hash_location = NULL;
	struct ipv6hdr *ipv6h = ipv6_hdr(skb);
	unsigned char newhash[16];
	int genhash;
	struct sock *sk1 = NULL;
#endif
	int oif;

	if (th->rst)
		return;

	/* If sk not NULL, it means we did a successful lookup and incoming
	 * route had to be correct. prequeue might have dropped our dst.
	 */
	if (!sk && !ipv6_unicast_destination(skb))
		return;

#ifdef CONFIG_TCP_MD5SIG
	rcu_read_lock();
	hash_location = tcp_parse_md5sig_option(th);
	if (sk && sk_fullsock(sk)) {
		key = tcp_v6_md5_do_lookup(sk, &ipv6h->saddr);
	} else if (hash_location) {
		/*
		 * active side is lost. Try to find listening socket through
		 * source port, and then find md5 key through listening socket.
		 * we are not loose security here:
		 * Incoming packet is checked with md5 hash with finding key,
		 * no RST generated if md5 hash doesn't match.
		 */
		sk1 = inet6_lookup_listener(dev_net(skb_dst(skb)->dev),
					   &tcp_hashinfo, NULL, 0,
					   &ipv6h->saddr,
					   th->source, &ipv6h->daddr,
					   ntohs(th->source), tcp_v6_iif(skb));
		if (!sk1)
			goto out;

		key = tcp_v6_md5_do_lookup(sk1, &ipv6h->saddr);
		if (!key)
			goto out;

		genhash = tcp_v6_md5_hash_skb(newhash, key, NULL, skb);
		if (genhash || memcmp(hash_location, newhash, 16) != 0)
			goto out;
	}
#endif

	if (th->ack)
		seq = ntohl(th->ack_seq);
	else
		ack_seq = ntohl(th->seq) + th->syn + th->fin + skb->len -
			  (th->doff << 2);

	oif = sk ? sk->sk_bound_dev_if : 0;
	tcp_v6_send_response(sk, skb, seq, ack_seq, 0, 0, 0, oif, key, 1, 0, 0);

#ifdef CONFIG_TCP_MD5SIG
out:
	rcu_read_unlock();
#endif
}

static void tcp_v6_send_ack(const struct sock *sk, struct sk_buff *skb, u32 seq,
			    u32 ack, u32 win, u32 tsval, u32 tsecr, int oif,
			    struct tcp_md5sig_key *key, u8 tclass,
			    __be32 label)
{
	tcp_v6_send_response(sk, skb, seq, ack, win, tsval, tsecr, oif, key, 0,
			     tclass, label);
}

static void tcp_v6_timewait_ack(struct sock *sk, struct sk_buff *skb)
{
	struct inet_timewait_sock *tw = inet_twsk(sk);
	struct tcp_timewait_sock *tcptw = tcp_twsk(sk);

	tcp_v6_send_ack(sk, skb, tcptw->tw_snd_nxt, tcptw->tw_rcv_nxt,
			tcptw->tw_rcv_wnd >> tw->tw_rcv_wscale,
			tcp_time_stamp + tcptw->tw_ts_offset,
			tcptw->tw_ts_recent, tw->tw_bound_dev_if, tcp_twsk_md5_key(tcptw),
			tw->tw_tclass, cpu_to_be32(tw->tw_flowlabel));

	inet_twsk_put(tw);
}

static void tcp_v6_reqsk_send_ack(const struct sock *sk, struct sk_buff *skb,
				  struct request_sock *req)
{
	/* sk->sk_state == TCP_LISTEN -> for regular TCP_SYN_RECV
	 * sk->sk_state == TCP_SYN_RECV -> for Fast Open.
	 */
	/* RFC 7323 2.3
	 * The window field (SEG.WND) of every outgoing segment, with the
	 * exception of <SYN> segments, MUST be right-shifted by
	 * Rcv.Wind.Shift bits:
	 */
	tcp_v6_send_ack(sk, skb, (sk->sk_state == TCP_LISTEN) ?
			tcp_rsk(req)->snt_isn + 1 : tcp_sk(sk)->snd_nxt,
			tcp_rsk(req)->rcv_nxt,
			req->rsk_rcv_wnd >> inet_rsk(req)->rcv_wscale,
			tcp_time_stamp, req->ts_recent, sk->sk_bound_dev_if,
			tcp_v6_md5_do_lookup(sk, &ipv6_hdr(skb)->daddr),
			0, 0);
}


static struct sock *tcp_v6_cookie_check(struct sock *sk, struct sk_buff *skb)
{
#ifdef CONFIG_SYN_COOKIES
	const struct tcphdr *th = tcp_hdr(skb);
<<<<<<< HEAD
	struct request_sock *req;
	struct sock *nsk;

	/* Find possible connection requests. */
	req = inet6_csk_search_req(sk, th->source,
				   &ipv6_hdr(skb)->saddr,
				   &ipv6_hdr(skb)->daddr, tcp_v6_iif(skb));
	if (req) {
		nsk = tcp_check_req(sk, skb, req, false);
		if (!nsk || nsk == sk)
			reqsk_put(req);
		return nsk;
	}
	nsk = __inet6_lookup_established(sock_net(sk), &tcp_hashinfo,
					 &ipv6_hdr(skb)->saddr, th->source,
					 &ipv6_hdr(skb)->daddr, ntohs(th->dest),
					 tcp_v6_iif(skb));

	if (nsk) {
		if (nsk->sk_state != TCP_TIME_WAIT) {
			bh_lock_sock(nsk);
			return nsk;
		}
		inet_twsk_put(inet_twsk(nsk));
		return NULL;
	}
=======
>>>>>>> f2ed3bfc

	if (!th->syn)
		sk = cookie_v6_check(sk, skb);
#endif
	return sk;
}

static int tcp_v6_conn_request(struct sock *sk, struct sk_buff *skb)
{
	if (skb->protocol == htons(ETH_P_IP))
		return tcp_v4_conn_request(sk, skb);

	if (!ipv6_unicast_destination(skb))
		goto drop;

	return tcp_conn_request(&tcp6_request_sock_ops,
				&tcp_request_sock_ipv6_ops, sk, skb);

drop:
	tcp_listendrop(sk);
	return 0; /* don't send reset */
}

static void tcp_v6_restore_cb(struct sk_buff *skb)
{
	/* We need to move header back to the beginning if xfrm6_policy_check()
	 * and tcp_v6_fill_cb() are going to be called again.
	 * ip6_datagram_recv_specific_ctl() also expects IP6CB to be there.
	 */
	memmove(IP6CB(skb), &TCP_SKB_CB(skb)->header.h6,
		sizeof(struct inet6_skb_parm));
}

static struct sock *tcp_v6_syn_recv_sock(const struct sock *sk, struct sk_buff *skb,
					 struct request_sock *req,
					 struct dst_entry *dst,
					 struct request_sock *req_unhash,
					 bool *own_req)
{
	struct inet_request_sock *ireq;
	struct ipv6_pinfo *newnp;
	const struct ipv6_pinfo *np = inet6_sk(sk);
	struct ipv6_txoptions *opt;
	struct tcp6_sock *newtcp6sk;
	struct ipv6_txoptions *opt;
	struct inet_sock *newinet;
	struct tcp_sock *newtp;
	struct sock *newsk;
#ifdef CONFIG_TCP_MD5SIG
	struct tcp_md5sig_key *key;
#endif
	struct flowi6 fl6;

	if (skb->protocol == htons(ETH_P_IP)) {
		/*
		 *	v6 mapped
		 */

		newsk = tcp_v4_syn_recv_sock(sk, skb, req, dst,
					     req_unhash, own_req);

		if (!newsk)
			return NULL;

		newtcp6sk = (struct tcp6_sock *)newsk;
		inet_sk(newsk)->pinet6 = &newtcp6sk->inet6;

		newinet = inet_sk(newsk);
		newnp = inet6_sk(newsk);
		newtp = tcp_sk(newsk);

		memcpy(newnp, np, sizeof(struct ipv6_pinfo));

		newnp->saddr = newsk->sk_v6_rcv_saddr;

		inet_csk(newsk)->icsk_af_ops = &ipv6_mapped;
		newsk->sk_backlog_rcv = tcp_v4_do_rcv;
#ifdef CONFIG_TCP_MD5SIG
		newtp->af_specific = &tcp_sock_ipv6_mapped_specific;
#endif

		newnp->ipv6_ac_list = NULL;
		newnp->ipv6_fl_list = NULL;
		newnp->pktoptions  = NULL;
		newnp->opt	   = NULL;
		newnp->mcast_oif   = tcp_v6_iif(skb);
		newnp->mcast_hops  = ipv6_hdr(skb)->hop_limit;
		newnp->rcv_flowinfo = ip6_flowinfo(ipv6_hdr(skb));
		if (np->repflow)
			newnp->flow_label = ip6_flowlabel(ipv6_hdr(skb));

		/*
		 * No need to charge this sock to the relevant IPv6 refcnt debug socks count
		 * here, tcp_create_openreq_child now does this for us, see the comment in
		 * that function for the gory details. -acme
		 */

		/* It is tricky place. Until this moment IPv4 tcp
		   worked with IPv6 icsk.icsk_af_ops.
		   Sync it now.
		 */
		tcp_sync_mss(newsk, inet_csk(newsk)->icsk_pmtu_cookie);

		return newsk;
	}

	ireq = inet_rsk(req);

	if (sk_acceptq_is_full(sk))
		goto out_overflow;

	if (!dst) {
		dst = inet6_csk_route_req(sk, &fl6, req, IPPROTO_TCP);
		if (!dst)
			goto out;
	}

	newsk = tcp_create_openreq_child(sk, req, skb);
	if (!newsk)
		goto out_nonewsk;

	/*
	 * No need to charge this sock to the relevant IPv6 refcnt debug socks
	 * count here, tcp_create_openreq_child now does this for us, see the
	 * comment in that function for the gory details. -acme
	 */

	newsk->sk_gso_type = SKB_GSO_TCPV6;
	ip6_dst_store(newsk, dst, NULL, NULL);
	inet6_sk_rx_dst_set(newsk, skb);

	newtcp6sk = (struct tcp6_sock *)newsk;
	inet_sk(newsk)->pinet6 = &newtcp6sk->inet6;

	newtp = tcp_sk(newsk);
	newinet = inet_sk(newsk);
	newnp = inet6_sk(newsk);

	memcpy(newnp, np, sizeof(struct ipv6_pinfo));

	newsk->sk_v6_daddr = ireq->ir_v6_rmt_addr;
	newnp->saddr = ireq->ir_v6_loc_addr;
	newsk->sk_v6_rcv_saddr = ireq->ir_v6_loc_addr;
	newsk->sk_bound_dev_if = ireq->ir_iif;

	/* Now IPv6 options...

	   First: no IPv4 options.
	 */
	newinet->inet_opt = NULL;
	newnp->ipv6_ac_list = NULL;
	newnp->ipv6_fl_list = NULL;

	/* Clone RX bits */
	newnp->rxopt.all = np->rxopt.all;

	newnp->pktoptions = NULL;
	newnp->opt	  = NULL;
	newnp->mcast_oif  = tcp_v6_iif(skb);
	newnp->mcast_hops = ipv6_hdr(skb)->hop_limit;
	newnp->rcv_flowinfo = ip6_flowinfo(ipv6_hdr(skb));
	if (np->repflow)
		newnp->flow_label = ip6_flowlabel(ipv6_hdr(skb));

	/* Clone native IPv6 options from listening socket (if any)

	   Yes, keeping reference count would be much more clever,
	   but we make one more one thing there: reattach optmem
	   to newsk.
	 */
<<<<<<< HEAD
	opt = rcu_dereference(np->opt);
=======
	opt = ireq->ipv6_opt;
	if (!opt)
		opt = rcu_dereference(np->opt);
>>>>>>> f2ed3bfc
	if (opt) {
		opt = ipv6_dup_options(newsk, opt);
		RCU_INIT_POINTER(newnp->opt, opt);
	}
	inet_csk(newsk)->icsk_ext_hdr_len = 0;
	if (opt)
		inet_csk(newsk)->icsk_ext_hdr_len = opt->opt_nflen +
						    opt->opt_flen;

	tcp_ca_openreq_child(newsk, dst);

	tcp_sync_mss(newsk, dst_mtu(dst));
	newtp->advmss = dst_metric_advmss(dst);
	if (tcp_sk(sk)->rx_opt.user_mss &&
	    tcp_sk(sk)->rx_opt.user_mss < newtp->advmss)
		newtp->advmss = tcp_sk(sk)->rx_opt.user_mss;

	tcp_initialize_rcv_mss(newsk);

	newinet->inet_daddr = newinet->inet_saddr = LOOPBACK4_IPV6;
	newinet->inet_rcv_saddr = LOOPBACK4_IPV6;

#ifdef CONFIG_TCP_MD5SIG
	/* Copy over the MD5 key from the original socket */
	key = tcp_v6_md5_do_lookup(sk, &newsk->sk_v6_daddr);
	if (key) {
		/* We're using one, so create a matching key
		 * on the newsk structure. If we fail to get
		 * memory, then we end up not copying the key
		 * across. Shucks.
		 */
		tcp_md5_do_add(newsk, (union tcp_md5_addr *)&newsk->sk_v6_daddr,
			       AF_INET6, key->key, key->keylen,
			       sk_gfp_mask(sk, GFP_ATOMIC));
	}
#endif

	if (__inet_inherit_port(sk, newsk) < 0) {
		inet_csk_prepare_forced_close(newsk);
		tcp_done(newsk);
		goto out;
	}
	*own_req = inet_ehash_nolisten(newsk, req_to_sk(req_unhash));
	if (*own_req) {
		tcp_move_syn(newtp, req);

		/* Clone pktoptions received with SYN, if we own the req */
		if (ireq->pktopts) {
			newnp->pktoptions = skb_clone(ireq->pktopts,
						      sk_gfp_mask(sk, GFP_ATOMIC));
			consume_skb(ireq->pktopts);
			ireq->pktopts = NULL;
			if (newnp->pktoptions) {
				tcp_v6_restore_cb(newnp->pktoptions);
				skb_set_owner_r(newnp->pktoptions, newsk);
			}
		}
	}

	return newsk;

out_overflow:
	__NET_INC_STATS(sock_net(sk), LINUX_MIB_LISTENOVERFLOWS);
out_nonewsk:
	dst_release(dst);
out:
	tcp_listendrop(sk);
	return NULL;
}

/* The socket must have it's spinlock held when we get
 * here, unless it is a TCP_LISTEN socket.
 *
 * We have a potential double-lock case here, so even when
 * doing backlog processing we use the BH locking scheme.
 * This is because we cannot sleep with the original spinlock
 * held.
 */
static int tcp_v6_do_rcv(struct sock *sk, struct sk_buff *skb)
{
	struct ipv6_pinfo *np = inet6_sk(sk);
	struct tcp_sock *tp;
	struct sk_buff *opt_skb = NULL;

	/* Imagine: socket is IPv6. IPv4 packet arrives,
	   goes to IPv4 receive handler and backlogged.
	   From backlog it always goes here. Kerboom...
	   Fortunately, tcp_rcv_established and rcv_established
	   handle them correctly, but it is not case with
	   tcp_v6_hnd_req and tcp_v6_send_reset().   --ANK
	 */

	if (skb->protocol == htons(ETH_P_IP))
		return tcp_v4_do_rcv(sk, skb);

	if (tcp_filter(sk, skb))
		goto discard;

	/*
	 *	socket locking is here for SMP purposes as backlog rcv
	 *	is currently called with bh processing disabled.
	 */

	/* Do Stevens' IPV6_PKTOPTIONS.

	   Yes, guys, it is the only place in our code, where we
	   may make it not affecting IPv4.
	   The rest of code is protocol independent,
	   and I do not like idea to uglify IPv4.

	   Actually, all the idea behind IPV6_PKTOPTIONS
	   looks not very well thought. For now we latch
	   options, received in the last packet, enqueued
	   by tcp. Feel free to propose better solution.
					       --ANK (980728)
	 */
	if (np->rxopt.all)
		opt_skb = skb_clone(skb, sk_gfp_mask(sk, GFP_ATOMIC));

	if (sk->sk_state == TCP_ESTABLISHED) { /* Fast path */
		struct dst_entry *dst = sk->sk_rx_dst;

		sock_rps_save_rxhash(sk, skb);
		sk_mark_napi_id(sk, skb);
		if (dst) {
			if (inet_sk(sk)->rx_dst_ifindex != skb->skb_iif ||
			    dst->ops->check(dst, np->rx_dst_cookie) == NULL) {
				dst_release(dst);
				sk->sk_rx_dst = NULL;
			}
		}

		tcp_rcv_established(sk, skb, tcp_hdr(skb), skb->len);
		if (opt_skb)
			goto ipv6_pktoptions;
		return 0;
	}

	if (tcp_checksum_complete(skb))
		goto csum_err;

	if (sk->sk_state == TCP_LISTEN) {
		struct sock *nsk = tcp_v6_cookie_check(sk, skb);

		if (!nsk)
			goto discard;

		if (nsk != sk) {
			sock_rps_save_rxhash(nsk, skb);
			sk_mark_napi_id(nsk, skb);
			if (tcp_child_process(sk, nsk, skb))
				goto reset;
			if (opt_skb)
				__kfree_skb(opt_skb);
			return 0;
		}
	} else
		sock_rps_save_rxhash(sk, skb);

	if (tcp_rcv_state_process(sk, skb))
		goto reset;
	if (opt_skb)
		goto ipv6_pktoptions;
	return 0;

reset:
	tcp_v6_send_reset(sk, skb);
discard:
	if (opt_skb)
		__kfree_skb(opt_skb);
	kfree_skb(skb);
	return 0;
csum_err:
	TCP_INC_STATS(sock_net(sk), TCP_MIB_CSUMERRORS);
	TCP_INC_STATS(sock_net(sk), TCP_MIB_INERRS);
	goto discard;


ipv6_pktoptions:
	/* Do you ask, what is it?

	   1. skb was enqueued by tcp.
	   2. skb is added to tail of read queue, rather than out of order.
	   3. socket is not in passive state.
	   4. Finally, it really contains options, which user wants to receive.
	 */
	tp = tcp_sk(sk);
	if (TCP_SKB_CB(opt_skb)->end_seq == tp->rcv_nxt &&
	    !((1 << sk->sk_state) & (TCPF_CLOSE | TCPF_LISTEN))) {
		if (np->rxopt.bits.rxinfo || np->rxopt.bits.rxoinfo)
			np->mcast_oif = tcp_v6_iif(opt_skb);
		if (np->rxopt.bits.rxhlim || np->rxopt.bits.rxohlim)
			np->mcast_hops = ipv6_hdr(opt_skb)->hop_limit;
		if (np->rxopt.bits.rxflow || np->rxopt.bits.rxtclass)
			np->rcv_flowinfo = ip6_flowinfo(ipv6_hdr(opt_skb));
		if (np->repflow)
			np->flow_label = ip6_flowlabel(ipv6_hdr(opt_skb));
		if (ipv6_opt_accepted(sk, opt_skb, &TCP_SKB_CB(opt_skb)->header.h6)) {
			skb_set_owner_r(opt_skb, sk);
			tcp_v6_restore_cb(opt_skb);
			opt_skb = xchg(&np->pktoptions, opt_skb);
		} else {
			__kfree_skb(opt_skb);
			opt_skb = xchg(&np->pktoptions, NULL);
		}
	}

	kfree_skb(opt_skb);
	return 0;
}

static void tcp_v6_fill_cb(struct sk_buff *skb, const struct ipv6hdr *hdr,
			   const struct tcphdr *th)
{
	/* This is tricky: we move IP6CB at its correct location into
	 * TCP_SKB_CB(). It must be done after xfrm6_policy_check(), because
	 * _decode_session6() uses IP6CB().
	 * barrier() makes sure compiler won't play aliasing games.
	 */
	memmove(&TCP_SKB_CB(skb)->header.h6, IP6CB(skb),
		sizeof(struct inet6_skb_parm));
	barrier();

	TCP_SKB_CB(skb)->seq = ntohl(th->seq);
	TCP_SKB_CB(skb)->end_seq = (TCP_SKB_CB(skb)->seq + th->syn + th->fin +
				    skb->len - th->doff*4);
	TCP_SKB_CB(skb)->ack_seq = ntohl(th->ack_seq);
	TCP_SKB_CB(skb)->tcp_flags = tcp_flag_byte(th);
	TCP_SKB_CB(skb)->tcp_tw_isn = 0;
	TCP_SKB_CB(skb)->ip_dsfield = ipv6_get_dsfield(hdr);
	TCP_SKB_CB(skb)->sacked = 0;
}

static int tcp_v6_rcv(struct sk_buff *skb)
{
	const struct tcphdr *th;
	const struct ipv6hdr *hdr;
	bool refcounted;
	struct sock *sk;
	int ret;
	struct net *net = dev_net(skb->dev);

	if (skb->pkt_type != PACKET_HOST)
		goto discard_it;

	/*
	 *	Count it even if it's bad.
	 */
	__TCP_INC_STATS(net, TCP_MIB_INSEGS);

	if (!pskb_may_pull(skb, sizeof(struct tcphdr)))
		goto discard_it;

	th = (const struct tcphdr *)skb->data;

	if (unlikely(th->doff < sizeof(struct tcphdr)/4))
		goto bad_packet;
	if (!pskb_may_pull(skb, th->doff*4))
		goto discard_it;

	if (skb_checksum_init(skb, IPPROTO_TCP, ip6_compute_pseudo))
		goto csum_error;

	th = (const struct tcphdr *)skb->data;
	hdr = ipv6_hdr(skb);

lookup:
	sk = __inet6_lookup_skb(&tcp_hashinfo, skb, __tcp_hdrlen(th),
				th->source, th->dest, inet6_iif(skb),
				&refcounted);
	if (!sk)
		goto no_tcp_socket;

process:
	if (sk->sk_state == TCP_TIME_WAIT)
		goto do_time_wait;

	if (sk->sk_state == TCP_NEW_SYN_RECV) {
		struct request_sock *req = inet_reqsk(sk);
		struct sock *nsk;

		sk = req->rsk_listener;
		tcp_v6_fill_cb(skb, hdr, th);
		if (tcp_v6_inbound_md5_hash(sk, skb)) {
			sk_drops_add(sk, skb);
			reqsk_put(req);
			goto discard_it;
		}
		if (unlikely(sk->sk_state != TCP_LISTEN)) {
			inet_csk_reqsk_queue_drop_and_put(sk, req);
			goto lookup;
		}
		sock_hold(sk);
		refcounted = true;
		nsk = tcp_check_req(sk, skb, req, false);
		if (!nsk) {
			reqsk_put(req);
			goto discard_and_relse;
		}
		if (nsk == sk) {
			reqsk_put(req);
			tcp_v6_restore_cb(skb);
		} else if (tcp_child_process(sk, nsk, skb)) {
			tcp_v6_send_reset(nsk, skb);
			goto discard_and_relse;
		} else {
			sock_put(sk);
			return 0;
		}
	}
	if (hdr->hop_limit < inet6_sk(sk)->min_hopcount) {
		__NET_INC_STATS(net, LINUX_MIB_TCPMINTTLDROP);
		goto discard_and_relse;
	}

	if (!xfrm6_policy_check(sk, XFRM_POLICY_IN, skb))
		goto discard_and_relse;

	tcp_v6_fill_cb(skb, hdr, th);

	if (tcp_v6_inbound_md5_hash(sk, skb))
		goto discard_and_relse;

	if (tcp_filter(sk, skb))
		goto discard_and_relse;
	th = (const struct tcphdr *)skb->data;
	hdr = ipv6_hdr(skb);

	skb->dev = NULL;

	if (sk->sk_state == TCP_LISTEN) {
		ret = tcp_v6_do_rcv(sk, skb);
		goto put_and_return;
	}

	sk_incoming_cpu_update(sk);

	bh_lock_sock_nested(sk);
	tcp_segs_in(tcp_sk(sk), skb);
	ret = 0;
	if (!sock_owned_by_user(sk)) {
		if (!tcp_prequeue(sk, skb))
			ret = tcp_v6_do_rcv(sk, skb);
	} else if (tcp_add_backlog(sk, skb)) {
		goto discard_and_relse;
	}
	bh_unlock_sock(sk);

put_and_return:
	if (refcounted)
		sock_put(sk);
	return ret ? -1 : 0;

no_tcp_socket:
	if (!xfrm6_policy_check(NULL, XFRM_POLICY_IN, skb))
		goto discard_it;

	tcp_v6_fill_cb(skb, hdr, th);

	if (tcp_checksum_complete(skb)) {
csum_error:
		__TCP_INC_STATS(net, TCP_MIB_CSUMERRORS);
bad_packet:
		__TCP_INC_STATS(net, TCP_MIB_INERRS);
	} else {
		tcp_v6_send_reset(NULL, skb);
	}

discard_it:
	kfree_skb(skb);
	return 0;

discard_and_relse:
	sk_drops_add(sk, skb);
	if (refcounted)
		sock_put(sk);
	goto discard_it;

do_time_wait:
	if (!xfrm6_policy_check(NULL, XFRM_POLICY_IN, skb)) {
		inet_twsk_put(inet_twsk(sk));
		goto discard_it;
	}

	tcp_v6_fill_cb(skb, hdr, th);

	if (tcp_checksum_complete(skb)) {
		inet_twsk_put(inet_twsk(sk));
		goto csum_error;
	}

	switch (tcp_timewait_state_process(inet_twsk(sk), skb, th)) {
	case TCP_TW_SYN:
	{
		struct sock *sk2;

		sk2 = inet6_lookup_listener(dev_net(skb->dev), &tcp_hashinfo,
					    skb, __tcp_hdrlen(th),
					    &ipv6_hdr(skb)->saddr, th->source,
					    &ipv6_hdr(skb)->daddr,
					    ntohs(th->dest), tcp_v6_iif(skb));
		if (sk2) {
			struct inet_timewait_sock *tw = inet_twsk(sk);
			inet_twsk_deschedule_put(tw);
			sk = sk2;
			tcp_v6_restore_cb(skb);
			refcounted = false;
			goto process;
		}
		/* Fall through to ACK */
	}
	case TCP_TW_ACK:
		tcp_v6_timewait_ack(sk, skb);
		break;
	case TCP_TW_RST:
		tcp_v6_restore_cb(skb);
		tcp_v6_send_reset(sk, skb);
		inet_twsk_deschedule_put(inet_twsk(sk));
		goto discard_it;
	case TCP_TW_SUCCESS:
		;
	}
	goto discard_it;
}

static void tcp_v6_early_demux(struct sk_buff *skb)
{
	const struct ipv6hdr *hdr;
	const struct tcphdr *th;
	struct sock *sk;

	if (skb->pkt_type != PACKET_HOST)
		return;

	if (!pskb_may_pull(skb, skb_transport_offset(skb) + sizeof(struct tcphdr)))
		return;

	hdr = ipv6_hdr(skb);
	th = tcp_hdr(skb);

	if (th->doff < sizeof(struct tcphdr) / 4)
		return;

	/* Note : We use inet6_iif() here, not tcp_v6_iif() */
	sk = __inet6_lookup_established(dev_net(skb->dev), &tcp_hashinfo,
					&hdr->saddr, th->source,
					&hdr->daddr, ntohs(th->dest),
					inet6_iif(skb));
	if (sk) {
		skb->sk = sk;
		skb->destructor = sock_edemux;
		if (sk_fullsock(sk)) {
			struct dst_entry *dst = READ_ONCE(sk->sk_rx_dst);

			if (dst)
				dst = dst_check(dst, inet6_sk(sk)->rx_dst_cookie);
			if (dst &&
			    inet_sk(sk)->rx_dst_ifindex == skb->skb_iif)
				skb_dst_set_noref(skb, dst);
		}
	}
}

static struct timewait_sock_ops tcp6_timewait_sock_ops = {
	.twsk_obj_size	= sizeof(struct tcp6_timewait_sock),
	.twsk_unique	= tcp_twsk_unique,
	.twsk_destructor = tcp_twsk_destructor,
};

static const struct inet_connection_sock_af_ops ipv6_specific = {
	.queue_xmit	   = inet6_csk_xmit,
	.send_check	   = tcp_v6_send_check,
	.rebuild_header	   = inet6_sk_rebuild_header,
	.sk_rx_dst_set	   = inet6_sk_rx_dst_set,
	.conn_request	   = tcp_v6_conn_request,
	.syn_recv_sock	   = tcp_v6_syn_recv_sock,
	.net_header_len	   = sizeof(struct ipv6hdr),
	.net_frag_header_len = sizeof(struct frag_hdr),
	.setsockopt	   = ipv6_setsockopt,
	.getsockopt	   = ipv6_getsockopt,
	.addr2sockaddr	   = inet6_csk_addr2sockaddr,
	.sockaddr_len	   = sizeof(struct sockaddr_in6),
	.bind_conflict	   = inet6_csk_bind_conflict,
#ifdef CONFIG_COMPAT
	.compat_setsockopt = compat_ipv6_setsockopt,
	.compat_getsockopt = compat_ipv6_getsockopt,
#endif
	.mtu_reduced	   = tcp_v6_mtu_reduced,
};

#ifdef CONFIG_TCP_MD5SIG
static const struct tcp_sock_af_ops tcp_sock_ipv6_specific = {
	.md5_lookup	=	tcp_v6_md5_lookup,
	.calc_md5_hash	=	tcp_v6_md5_hash_skb,
	.md5_parse	=	tcp_v6_parse_md5_keys,
};
#endif

/*
 *	TCP over IPv4 via INET6 API
 */
static const struct inet_connection_sock_af_ops ipv6_mapped = {
	.queue_xmit	   = ip_queue_xmit,
	.send_check	   = tcp_v4_send_check,
	.rebuild_header	   = inet_sk_rebuild_header,
	.sk_rx_dst_set	   = inet_sk_rx_dst_set,
	.conn_request	   = tcp_v6_conn_request,
	.syn_recv_sock	   = tcp_v6_syn_recv_sock,
	.net_header_len	   = sizeof(struct iphdr),
	.setsockopt	   = ipv6_setsockopt,
	.getsockopt	   = ipv6_getsockopt,
	.addr2sockaddr	   = inet6_csk_addr2sockaddr,
	.sockaddr_len	   = sizeof(struct sockaddr_in6),
	.bind_conflict	   = inet6_csk_bind_conflict,
#ifdef CONFIG_COMPAT
	.compat_setsockopt = compat_ipv6_setsockopt,
	.compat_getsockopt = compat_ipv6_getsockopt,
#endif
	.mtu_reduced	   = tcp_v4_mtu_reduced,
};

#ifdef CONFIG_TCP_MD5SIG
static const struct tcp_sock_af_ops tcp_sock_ipv6_mapped_specific = {
	.md5_lookup	=	tcp_v4_md5_lookup,
	.calc_md5_hash	=	tcp_v4_md5_hash_skb,
	.md5_parse	=	tcp_v6_parse_md5_keys,
};
#endif

/* NOTE: A lot of things set to zero explicitly by call to
 *       sk_alloc() so need not be done here.
 */
static int tcp_v6_init_sock(struct sock *sk)
{
	struct inet_connection_sock *icsk = inet_csk(sk);

	tcp_init_sock(sk);

	icsk->icsk_af_ops = &ipv6_specific;

#ifdef CONFIG_TCP_MD5SIG
	tcp_sk(sk)->af_specific = &tcp_sock_ipv6_specific;
#endif

	return 0;
}

static void tcp_v6_destroy_sock(struct sock *sk)
{
	tcp_v4_destroy_sock(sk);
	inet6_destroy_sock(sk);
}

#ifdef CONFIG_PROC_FS
/* Proc filesystem TCPv6 sock list dumping. */
static void get_openreq6(struct seq_file *seq,
			 const struct request_sock *req, int i)
{
	long ttd = req->rsk_timer.expires - jiffies;
	const struct in6_addr *src = &inet_rsk(req)->ir_v6_loc_addr;
	const struct in6_addr *dest = &inet_rsk(req)->ir_v6_rmt_addr;

	if (ttd < 0)
		ttd = 0;

	seq_printf(seq,
		   "%4d: %08X%08X%08X%08X:%04X %08X%08X%08X%08X:%04X "
		   "%02X %08X:%08X %02X:%08lX %08X %5u %8d %d %d %pK\n",
		   i,
		   src->s6_addr32[0], src->s6_addr32[1],
		   src->s6_addr32[2], src->s6_addr32[3],
		   inet_rsk(req)->ir_num,
		   dest->s6_addr32[0], dest->s6_addr32[1],
		   dest->s6_addr32[2], dest->s6_addr32[3],
		   ntohs(inet_rsk(req)->ir_rmt_port),
		   TCP_SYN_RECV,
		   0, 0, /* could print option size, but that is af dependent. */
		   1,   /* timers active (only the expire timer) */
		   jiffies_to_clock_t(ttd),
		   req->num_timeout,
		   from_kuid_munged(seq_user_ns(seq),
				    sock_i_uid(req->rsk_listener)),
		   0,  /* non standard timer */
		   0, /* open_requests have no inode */
		   0, req);
}

static void get_tcp6_sock(struct seq_file *seq, struct sock *sp, int i)
{
	const struct in6_addr *dest, *src;
	__u16 destp, srcp;
	int timer_active;
	unsigned long timer_expires;
	const struct inet_sock *inet = inet_sk(sp);
	const struct tcp_sock *tp = tcp_sk(sp);
	const struct inet_connection_sock *icsk = inet_csk(sp);
	const struct fastopen_queue *fastopenq = &icsk->icsk_accept_queue.fastopenq;
	int rx_queue;
	int state;

	dest  = &sp->sk_v6_daddr;
	src   = &sp->sk_v6_rcv_saddr;
	destp = ntohs(inet->inet_dport);
	srcp  = ntohs(inet->inet_sport);

	if (icsk->icsk_pending == ICSK_TIME_RETRANS ||
	    icsk->icsk_pending == ICSK_TIME_EARLY_RETRANS ||
	    icsk->icsk_pending == ICSK_TIME_LOSS_PROBE) {
		timer_active	= 1;
		timer_expires	= icsk->icsk_timeout;
	} else if (icsk->icsk_pending == ICSK_TIME_PROBE0) {
		timer_active	= 4;
		timer_expires	= icsk->icsk_timeout;
	} else if (timer_pending(&sp->sk_timer)) {
		timer_active	= 2;
		timer_expires	= sp->sk_timer.expires;
	} else {
		timer_active	= 0;
		timer_expires = jiffies;
	}

	state = sk_state_load(sp);
	if (state == TCP_LISTEN)
		rx_queue = sp->sk_ack_backlog;
	else
		/* Because we don't lock the socket,
		 * we might find a transient negative value.
		 */
		rx_queue = max_t(int, tp->rcv_nxt - tp->copied_seq, 0);

	seq_printf(seq,
		   "%4d: %08X%08X%08X%08X:%04X %08X%08X%08X%08X:%04X "
		   "%02X %08X:%08X %02X:%08lX %08X %5u %8d %lu %d %pK %lu %lu %u %u %d\n",
		   i,
		   src->s6_addr32[0], src->s6_addr32[1],
		   src->s6_addr32[2], src->s6_addr32[3], srcp,
		   dest->s6_addr32[0], dest->s6_addr32[1],
		   dest->s6_addr32[2], dest->s6_addr32[3], destp,
		   state,
		   tp->write_seq - tp->snd_una,
		   rx_queue,
		   timer_active,
		   jiffies_delta_to_clock_t(timer_expires - jiffies),
		   icsk->icsk_retransmits,
		   from_kuid_munged(seq_user_ns(seq), sock_i_uid(sp)),
		   icsk->icsk_probes_out,
		   sock_i_ino(sp),
		   atomic_read(&sp->sk_refcnt), sp,
		   jiffies_to_clock_t(icsk->icsk_rto),
		   jiffies_to_clock_t(icsk->icsk_ack.ato),
		   (icsk->icsk_ack.quick << 1) | icsk->icsk_ack.pingpong,
		   tp->snd_cwnd,
		   state == TCP_LISTEN ?
			fastopenq->max_qlen :
			(tcp_in_initial_slowstart(tp) ? -1 : tp->snd_ssthresh)
		   );
}

static void get_timewait6_sock(struct seq_file *seq,
			       struct inet_timewait_sock *tw, int i)
{
	long delta = tw->tw_timer.expires - jiffies;
	const struct in6_addr *dest, *src;
	__u16 destp, srcp;

	dest = &tw->tw_v6_daddr;
	src  = &tw->tw_v6_rcv_saddr;
	destp = ntohs(tw->tw_dport);
	srcp  = ntohs(tw->tw_sport);

	seq_printf(seq,
		   "%4d: %08X%08X%08X%08X:%04X %08X%08X%08X%08X:%04X "
		   "%02X %08X:%08X %02X:%08lX %08X %5d %8d %d %d %pK\n",
		   i,
		   src->s6_addr32[0], src->s6_addr32[1],
		   src->s6_addr32[2], src->s6_addr32[3], srcp,
		   dest->s6_addr32[0], dest->s6_addr32[1],
		   dest->s6_addr32[2], dest->s6_addr32[3], destp,
		   tw->tw_substate, 0, 0,
		   3, jiffies_delta_to_clock_t(delta), 0, 0, 0, 0,
		   atomic_read(&tw->tw_refcnt), tw);
}

static int tcp6_seq_show(struct seq_file *seq, void *v)
{
	struct tcp_iter_state *st;
	struct sock *sk = v;

	if (v == SEQ_START_TOKEN) {
		seq_puts(seq,
			 "  sl  "
			 "local_address                         "
			 "remote_address                        "
			 "st tx_queue rx_queue tr tm->when retrnsmt"
			 "   uid  timeout inode\n");
		goto out;
	}
	st = seq->private;

	if (sk->sk_state == TCP_TIME_WAIT)
		get_timewait6_sock(seq, v, st->num);
	else if (sk->sk_state == TCP_NEW_SYN_RECV)
		get_openreq6(seq, v, st->num);
	else
		get_tcp6_sock(seq, v, st->num);
out:
	return 0;
}

static const struct file_operations tcp6_afinfo_seq_fops = {
	.owner   = THIS_MODULE,
	.open    = tcp_seq_open,
	.read    = seq_read,
	.llseek  = seq_lseek,
	.release = seq_release_net
};

static struct tcp_seq_afinfo tcp6_seq_afinfo = {
	.name		= "tcp6",
	.family		= AF_INET6,
	.seq_fops	= &tcp6_afinfo_seq_fops,
	.seq_ops	= {
		.show		= tcp6_seq_show,
	},
};

int __net_init tcp6_proc_init(struct net *net)
{
	return tcp_proc_register(net, &tcp6_seq_afinfo);
}

void tcp6_proc_exit(struct net *net)
{
	tcp_proc_unregister(net, &tcp6_seq_afinfo);
}
#endif

struct proto tcpv6_prot = {
	.name			= "TCPv6",
	.owner			= THIS_MODULE,
	.close			= tcp_close,
	.connect		= tcp_v6_connect,
	.disconnect		= tcp_disconnect,
	.accept			= inet_csk_accept,
	.ioctl			= tcp_ioctl,
	.init			= tcp_v6_init_sock,
	.destroy		= tcp_v6_destroy_sock,
	.shutdown		= tcp_shutdown,
	.setsockopt		= tcp_setsockopt,
	.getsockopt		= tcp_getsockopt,
	.recvmsg		= tcp_recvmsg,
	.sendmsg		= tcp_sendmsg,
	.sendpage		= tcp_sendpage,
	.backlog_rcv		= tcp_v6_do_rcv,
	.release_cb		= tcp_release_cb,
	.hash			= inet6_hash,
	.unhash			= inet_unhash,
	.get_port		= inet_csk_get_port,
	.enter_memory_pressure	= tcp_enter_memory_pressure,
	.stream_memory_free	= tcp_stream_memory_free,
	.sockets_allocated	= &tcp_sockets_allocated,
	.memory_allocated	= &tcp_memory_allocated,
	.memory_pressure	= &tcp_memory_pressure,
	.orphan_count		= &tcp_orphan_count,
	.sysctl_mem		= sysctl_tcp_mem,
	.sysctl_wmem		= sysctl_tcp_wmem,
	.sysctl_rmem		= sysctl_tcp_rmem,
	.max_header		= MAX_TCP_HEADER,
	.obj_size		= sizeof(struct tcp6_sock),
	.slab_flags		= SLAB_DESTROY_BY_RCU,
	.twsk_prot		= &tcp6_timewait_sock_ops,
	.rsk_prot		= &tcp6_request_sock_ops,
	.h.hashinfo		= &tcp_hashinfo,
	.no_autobind		= true,
#ifdef CONFIG_COMPAT
	.compat_setsockopt	= compat_tcp_setsockopt,
	.compat_getsockopt	= compat_tcp_getsockopt,
#endif
	.diag_destroy		= tcp_abort,
};

static const struct inet6_protocol tcpv6_protocol = {
	.early_demux	=	tcp_v6_early_demux,
	.handler	=	tcp_v6_rcv,
	.err_handler	=	tcp_v6_err,
	.flags		=	INET6_PROTO_NOPOLICY|INET6_PROTO_FINAL,
};

static struct inet_protosw tcpv6_protosw = {
	.type		=	SOCK_STREAM,
	.protocol	=	IPPROTO_TCP,
	.prot		=	&tcpv6_prot,
	.ops		=	&inet6_stream_ops,
	.flags		=	INET_PROTOSW_PERMANENT |
				INET_PROTOSW_ICSK,
};

static int __net_init tcpv6_net_init(struct net *net)
{
	return inet_ctl_sock_create(&net->ipv6.tcp_sk, PF_INET6,
				    SOCK_RAW, IPPROTO_TCP, net);
}

static void __net_exit tcpv6_net_exit(struct net *net)
{
	inet_ctl_sock_destroy(net->ipv6.tcp_sk);
}

static void __net_exit tcpv6_net_exit_batch(struct list_head *net_exit_list)
{
	inet_twsk_purge(&tcp_hashinfo, &tcp_death_row, AF_INET6);
}

static struct pernet_operations tcpv6_net_ops = {
	.init	    = tcpv6_net_init,
	.exit	    = tcpv6_net_exit,
	.exit_batch = tcpv6_net_exit_batch,
};

int __init tcpv6_init(void)
{
	int ret;

	ret = inet6_add_protocol(&tcpv6_protocol, IPPROTO_TCP);
	if (ret)
		goto out;

	/* register inet6 protocol */
	ret = inet6_register_protosw(&tcpv6_protosw);
	if (ret)
		goto out_tcpv6_protocol;

	ret = register_pernet_subsys(&tcpv6_net_ops);
	if (ret)
		goto out_tcpv6_protosw;
out:
	return ret;

out_tcpv6_protosw:
	inet6_unregister_protosw(&tcpv6_protosw);
out_tcpv6_protocol:
	inet6_del_protocol(&tcpv6_protocol, IPPROTO_TCP);
	goto out;
}

void tcpv6_exit(void)
{
	unregister_pernet_subsys(&tcpv6_net_ops);
	inet6_unregister_protosw(&tcpv6_protosw);
	inet6_del_protocol(&tcpv6_protocol, IPPROTO_TCP);
}<|MERGE_RESOLUTION|>--- conflicted
+++ resolved
@@ -119,10 +119,6 @@
 	struct tcp_sock *tp = tcp_sk(sk);
 	struct in6_addr *saddr = NULL, *final_p, final;
 	struct ipv6_txoptions *opt;
-<<<<<<< HEAD
-	struct rt6_info *rt;
-=======
->>>>>>> f2ed3bfc
 	struct flowi6 fl6;
 	struct dst_entry *dst;
 	int addr_type;
@@ -238,11 +234,7 @@
 	fl6.fl6_dport = usin->sin6_port;
 	fl6.fl6_sport = inet->inet_sport;
 
-<<<<<<< HEAD
-	opt = rcu_dereference_protected(np->opt, sock_owned_by_user(sk));
-=======
 	opt = rcu_dereference_protected(np->opt, lockdep_sock_is_held(sk));
->>>>>>> f2ed3bfc
 	final_p = fl6_update_dst(&fl6, opt, &final);
 
 	security_sk_classify_flow(sk, flowi6_to_flowi(&fl6));
@@ -471,18 +463,12 @@
 		if (np->repflow && ireq->pktopts)
 			fl6->flowlabel = ip6_flowlabel(ipv6_hdr(ireq->pktopts));
 
-<<<<<<< HEAD
-		skb_set_queue_mapping(skb, queue_mapping);
-		err = ip6_xmit(sk, skb, fl6, rcu_dereference(np->opt),
-			       np->tclass);
-=======
 		rcu_read_lock();
 		opt = ireq->ipv6_opt;
 		if (!opt)
 			opt = rcu_dereference(np->opt);
 		err = ip6_xmit(sk, skb, fl6, sk->sk_mark, opt, np->tclass);
 		rcu_read_unlock();
->>>>>>> f2ed3bfc
 		err = net_xmit_eval(err);
 	}
 
@@ -978,35 +964,6 @@
 {
 #ifdef CONFIG_SYN_COOKIES
 	const struct tcphdr *th = tcp_hdr(skb);
-<<<<<<< HEAD
-	struct request_sock *req;
-	struct sock *nsk;
-
-	/* Find possible connection requests. */
-	req = inet6_csk_search_req(sk, th->source,
-				   &ipv6_hdr(skb)->saddr,
-				   &ipv6_hdr(skb)->daddr, tcp_v6_iif(skb));
-	if (req) {
-		nsk = tcp_check_req(sk, skb, req, false);
-		if (!nsk || nsk == sk)
-			reqsk_put(req);
-		return nsk;
-	}
-	nsk = __inet6_lookup_established(sock_net(sk), &tcp_hashinfo,
-					 &ipv6_hdr(skb)->saddr, th->source,
-					 &ipv6_hdr(skb)->daddr, ntohs(th->dest),
-					 tcp_v6_iif(skb));
-
-	if (nsk) {
-		if (nsk->sk_state != TCP_TIME_WAIT) {
-			bh_lock_sock(nsk);
-			return nsk;
-		}
-		inet_twsk_put(inet_twsk(nsk));
-		return NULL;
-	}
-=======
->>>>>>> f2ed3bfc
 
 	if (!th->syn)
 		sk = cookie_v6_check(sk, skb);
@@ -1051,7 +1008,6 @@
 	const struct ipv6_pinfo *np = inet6_sk(sk);
 	struct ipv6_txoptions *opt;
 	struct tcp6_sock *newtcp6sk;
-	struct ipv6_txoptions *opt;
 	struct inet_sock *newinet;
 	struct tcp_sock *newtp;
 	struct sock *newsk;
@@ -1177,13 +1133,9 @@
 	   but we make one more one thing there: reattach optmem
 	   to newsk.
 	 */
-<<<<<<< HEAD
-	opt = rcu_dereference(np->opt);
-=======
 	opt = ireq->ipv6_opt;
 	if (!opt)
 		opt = rcu_dereference(np->opt);
->>>>>>> f2ed3bfc
 	if (opt) {
 		opt = ipv6_dup_options(newsk, opt);
 		RCU_INIT_POINTER(newnp->opt, opt);
