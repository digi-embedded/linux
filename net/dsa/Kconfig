# SPDX-License-Identifier: GPL-2.0-only

menuconfig NET_DSA
	tristate "Distributed Switch Architecture"
	depends on BRIDGE || BRIDGE=n
	depends on HSR || HSR=n
	depends on INET && NETDEVICES
	select GRO_CELLS
	select NET_SWITCHDEV
	select PHYLINK
	select NET_DEVLINK
	imply NET_SELFTESTS
	help
	  Say Y if you want to enable support for the hardware switches supported
	  by the Distributed Switch Architecture.

if NET_DSA

# Drivers must select the appropriate tagging format(s)

config NET_DSA_TAG_AR9331
	tristate "Tag driver for Atheros AR9331 SoC with built-in switch"
	help
	  Say Y or M if you want to enable support for tagging frames for
	  the Atheros AR9331 SoC with built-in switch.

config NET_DSA_TAG_BRCM_COMMON
	tristate
	default n

config NET_DSA_TAG_BRCM
	tristate "Tag driver for Broadcom switches using in-frame headers"
	select NET_DSA_TAG_BRCM_COMMON
	help
	  Say Y if you want to enable support for tagging frames for the
	  Broadcom switches which place the tag after the MAC source address.

config NET_DSA_TAG_BRCM_LEGACY
	tristate "Tag driver for Broadcom legacy switches using in-frame headers"
	select NET_DSA_TAG_BRCM_COMMON
	help
	  Say Y if you want to enable support for tagging frames for the
	  Broadcom legacy switches which place the tag after the MAC source
	  address.

config NET_DSA_TAG_BRCM_PREPEND
	tristate "Tag driver for Broadcom switches using prepended headers"
	select NET_DSA_TAG_BRCM_COMMON
	help
	  Say Y if you want to enable support for tagging frames for the
	  Broadcom switches which places the tag before the Ethernet header
	  (prepended).

config NET_DSA_TAG_HELLCREEK
	tristate "Tag driver for Hirschmann Hellcreek TSN switches"
	help
	  Say Y or M if you want to enable support for tagging frames
	  for the Hirschmann Hellcreek TSN switches.

config NET_DSA_TAG_GSWIP
	tristate "Tag driver for Lantiq / Intel GSWIP switches"
	help
	  Say Y or M if you want to enable support for tagging frames for the
	  Lantiq / Intel GSWIP switches.

config NET_DSA_TAG_DSA_COMMON
	tristate

config NET_DSA_TAG_DSA
	tristate "Tag driver for Marvell switches using DSA headers"
	select NET_DSA_TAG_DSA_COMMON
	help
	  Say Y or M if you want to enable support for tagging frames for the
	  Marvell switches which use DSA headers.

config NET_DSA_TAG_EDSA
	tristate "Tag driver for Marvell switches using EtherType DSA headers"
	select NET_DSA_TAG_DSA_COMMON
	help
	  Say Y or M if you want to enable support for tagging frames for the
	  Marvell switches which use EtherType DSA headers.

config NET_DSA_TAG_MTK
	tristate "Tag driver for Mediatek switches"
	help
	  Say Y or M if you want to enable support for tagging frames for
	  Mediatek switches.

config NET_DSA_TAG_KSZ
	tristate "Tag driver for Microchip 8795/937x/9477/9893 families of switches"
	help
	  Say Y if you want to enable support for tagging frames for the
<<<<<<< HEAD
	  Microchip 8795/9477/9893 families of switches.
=======
	  Microchip 8795/937x/9477/9893 families of switches.
>>>>>>> 29549c70

config NET_DSA_TAG_OCELOT
	tristate "Tag driver for Ocelot family of switches, using NPI port"
	select PACKING
	help
	  Say Y or M if you want to enable NPI tagging for the Ocelot switches
	  (VSC7511, VSC7512, VSC7513, VSC7514, VSC9953, VSC9959). In this mode,
	  the frames over the Ethernet CPU port are prepended with a
	  hardware-defined injection/extraction frame header.  Flow control
	  (PAUSE frames) over the CPU port is not supported when operating in
	  this mode.

config NET_DSA_TAG_OCELOT_8021Q
	tristate "Tag driver for Ocelot family of switches, using VLAN"
	help
	  Say Y or M if you want to enable support for tagging frames with a
	  custom VLAN-based header. Frames that require timestamping, such as
	  PTP, are not delivered over Ethernet but over register-based MMIO.
	  Flow control over the CPU port is functional in this mode. When using
	  this mode, less TCAM resources (VCAP IS1, IS2, ES0) are available for
	  use with tc-flower.

config NET_DSA_TAG_QCA
	tristate "Tag driver for Qualcomm Atheros QCA8K switches"
	help
	  Say Y or M if you want to enable support for tagging frames for
	  the Qualcomm Atheros QCA8K switches.

config NET_DSA_TAG_RTL4_A
	tristate "Tag driver for Realtek 4 byte protocol A tags"
	help
	  Say Y or M if you want to enable support for tagging frames for the
	  Realtek switches with 4 byte protocol A tags, sich as found in
	  the Realtek RTL8366RB.

config NET_DSA_TAG_RTL8_4
	tristate "Tag driver for Realtek 8 byte protocol 4 tags"
	help
	  Say Y or M if you want to enable support for tagging frames for Realtek
	  switches with 8 byte protocol 4 tags, such as the Realtek RTL8365MB-VC.

<<<<<<< HEAD
=======
config NET_DSA_TAG_RZN1_A5PSW
	tristate "Tag driver for Renesas RZ/N1 A5PSW switch"
	help
	  Say Y or M if you want to enable support for tagging frames for
	  Renesas RZ/N1 embedded switch that uses an 8 byte tag located after
	  destination MAC address.

>>>>>>> 29549c70
config NET_DSA_TAG_LAN9303
	tristate "Tag driver for SMSC/Microchip LAN9303 family of switches"
	help
	  Say Y or M if you want to enable support for tagging frames for the
	  SMSC/Microchip LAN9303 family of switches.

config NET_DSA_TAG_SJA1105
	tristate "Tag driver for NXP SJA1105 switches"
	select PACKING
	help
	  Say Y or M if you want to enable support for tagging frames with the
	  NXP SJA1105 switch family. Both the native tagging protocol (which
	  is only for link-local traffic) as well as non-native tagging (based
	  on a custom 802.1Q VLAN header) are available.

config NET_DSA_TAG_TRAILER
	tristate "Tag driver for switches using a trailer tag"
	help
	  Say Y or M if you want to enable support for tagging frames at
	  with a trailed. e.g. Marvell 88E6060.

config NET_DSA_TAG_XRS700X
	tristate "Tag driver for XRS700x switches"
	help
	  Say Y or M if you want to enable support for tagging frames for
	  Arrow SpeedChips XRS700x switches that use a single byte tag trailer.

endif<|MERGE_RESOLUTION|>--- conflicted
+++ resolved
@@ -90,11 +90,7 @@
 	tristate "Tag driver for Microchip 8795/937x/9477/9893 families of switches"
 	help
 	  Say Y if you want to enable support for tagging frames for the
-<<<<<<< HEAD
-	  Microchip 8795/9477/9893 families of switches.
-=======
 	  Microchip 8795/937x/9477/9893 families of switches.
->>>>>>> 29549c70
 
 config NET_DSA_TAG_OCELOT
 	tristate "Tag driver for Ocelot family of switches, using NPI port"
@@ -136,8 +132,6 @@
 	  Say Y or M if you want to enable support for tagging frames for Realtek
 	  switches with 8 byte protocol 4 tags, such as the Realtek RTL8365MB-VC.
 
-<<<<<<< HEAD
-=======
 config NET_DSA_TAG_RZN1_A5PSW
 	tristate "Tag driver for Renesas RZ/N1 A5PSW switch"
 	help
@@ -145,7 +139,6 @@
 	  Renesas RZ/N1 embedded switch that uses an 8 byte tag located after
 	  destination MAC address.
 
->>>>>>> 29549c70
 config NET_DSA_TAG_LAN9303
 	tristate "Tag driver for SMSC/Microchip LAN9303 family of switches"
 	help
