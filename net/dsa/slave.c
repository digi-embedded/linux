// SPDX-License-Identifier: GPL-2.0-or-later
/*
 * net/dsa/slave.c - Slave device handling
 * Copyright (c) 2008-2009 Marvell Semiconductor
 */

#include <linux/list.h>
#include <linux/etherdevice.h>
#include <linux/netdevice.h>
#include <linux/phy.h>
#include <linux/phy_fixed.h>
#include <linux/phylink.h>
#include <linux/of_net.h>
#include <linux/of_mdio.h>
#include <linux/mdio.h>
#include <net/rtnetlink.h>
#include <net/pkt_cls.h>
#include <net/selftests.h>
#include <net/tc_act/tc_mirred.h>
#include <linux/if_bridge.h>
#include <linux/if_hsr.h>
#include <net/dcbnl.h>
#include <linux/netpoll.h>

#include "dsa_priv.h"

static void dsa_slave_standalone_event_work(struct work_struct *work)
{
	struct dsa_standalone_event_work *standalone_work =
		container_of(work, struct dsa_standalone_event_work, work);
	const unsigned char *addr = standalone_work->addr;
	struct net_device *dev = standalone_work->dev;
	struct dsa_port *dp = dsa_slave_to_port(dev);
	struct switchdev_obj_port_mdb mdb;
	struct dsa_switch *ds = dp->ds;
	u16 vid = standalone_work->vid;
	int err;

	switch (standalone_work->event) {
	case DSA_UC_ADD:
		err = dsa_port_standalone_host_fdb_add(dp, addr, vid);
		if (err) {
			dev_err(ds->dev,
				"port %d failed to add %pM vid %d to fdb: %d\n",
				dp->index, addr, vid, err);
			break;
		}
		break;

	case DSA_UC_DEL:
		err = dsa_port_standalone_host_fdb_del(dp, addr, vid);
		if (err) {
			dev_err(ds->dev,
				"port %d failed to delete %pM vid %d from fdb: %d\n",
				dp->index, addr, vid, err);
		}

		break;
	case DSA_MC_ADD:
		ether_addr_copy(mdb.addr, addr);
		mdb.vid = vid;

		err = dsa_port_standalone_host_mdb_add(dp, &mdb);
		if (err) {
			dev_err(ds->dev,
				"port %d failed to add %pM vid %d to mdb: %d\n",
				dp->index, addr, vid, err);
			break;
		}
		break;
	case DSA_MC_DEL:
		ether_addr_copy(mdb.addr, addr);
		mdb.vid = vid;

		err = dsa_port_standalone_host_mdb_del(dp, &mdb);
		if (err) {
			dev_err(ds->dev,
				"port %d failed to delete %pM vid %d from mdb: %d\n",
				dp->index, addr, vid, err);
		}

		break;
	}

	kfree(standalone_work);
}

static int dsa_slave_schedule_standalone_work(struct net_device *dev,
					      enum dsa_standalone_event event,
					      const unsigned char *addr,
					      u16 vid)
{
	struct dsa_standalone_event_work *standalone_work;

	standalone_work = kzalloc(sizeof(*standalone_work), GFP_ATOMIC);
	if (!standalone_work)
		return -ENOMEM;

	INIT_WORK(&standalone_work->work, dsa_slave_standalone_event_work);
	standalone_work->event = event;
	standalone_work->dev = dev;

	ether_addr_copy(standalone_work->addr, addr);
	standalone_work->vid = vid;

	dsa_schedule_work(&standalone_work->work);

	return 0;
}

static int dsa_slave_sync_uc(struct net_device *dev,
			     const unsigned char *addr)
{
	struct net_device *master = dsa_slave_to_master(dev);
	struct dsa_port *dp = dsa_slave_to_port(dev);

	dev_uc_add(master, addr);

	if (!dsa_switch_supports_uc_filtering(dp->ds))
		return 0;

	return dsa_slave_schedule_standalone_work(dev, DSA_UC_ADD, addr, 0);
}

static int dsa_slave_unsync_uc(struct net_device *dev,
			       const unsigned char *addr)
{
	struct net_device *master = dsa_slave_to_master(dev);
	struct dsa_port *dp = dsa_slave_to_port(dev);

	dev_uc_del(master, addr);

	if (!dsa_switch_supports_uc_filtering(dp->ds))
		return 0;

	return dsa_slave_schedule_standalone_work(dev, DSA_UC_DEL, addr, 0);
}

static int dsa_slave_sync_mc(struct net_device *dev,
			     const unsigned char *addr)
{
	struct net_device *master = dsa_slave_to_master(dev);
	struct dsa_port *dp = dsa_slave_to_port(dev);

	dev_mc_add(master, addr);

	if (!dsa_switch_supports_mc_filtering(dp->ds))
		return 0;

	return dsa_slave_schedule_standalone_work(dev, DSA_MC_ADD, addr, 0);
}

static int dsa_slave_unsync_mc(struct net_device *dev,
			       const unsigned char *addr)
{
	struct net_device *master = dsa_slave_to_master(dev);
	struct dsa_port *dp = dsa_slave_to_port(dev);

	dev_mc_del(master, addr);

	if (!dsa_switch_supports_mc_filtering(dp->ds))
		return 0;

	return dsa_slave_schedule_standalone_work(dev, DSA_MC_DEL, addr, 0);
}

<<<<<<< HEAD
=======
void dsa_slave_sync_ha(struct net_device *dev)
{
	struct dsa_port *dp = dsa_slave_to_port(dev);
	struct dsa_switch *ds = dp->ds;
	struct netdev_hw_addr *ha;

	netif_addr_lock_bh(dev);

	netdev_for_each_synced_mc_addr(ha, dev)
		dsa_slave_sync_mc(dev, ha->addr);

	netdev_for_each_synced_uc_addr(ha, dev)
		dsa_slave_sync_uc(dev, ha->addr);

	netif_addr_unlock_bh(dev);

	if (dsa_switch_supports_uc_filtering(ds) ||
	    dsa_switch_supports_mc_filtering(ds))
		dsa_flush_workqueue();
}

void dsa_slave_unsync_ha(struct net_device *dev)
{
	struct dsa_port *dp = dsa_slave_to_port(dev);
	struct dsa_switch *ds = dp->ds;
	struct netdev_hw_addr *ha;

	netif_addr_lock_bh(dev);

	netdev_for_each_synced_uc_addr(ha, dev)
		dsa_slave_unsync_uc(dev, ha->addr);

	netdev_for_each_synced_mc_addr(ha, dev)
		dsa_slave_unsync_mc(dev, ha->addr);

	netif_addr_unlock_bh(dev);

	if (dsa_switch_supports_uc_filtering(ds) ||
	    dsa_switch_supports_mc_filtering(ds))
		dsa_flush_workqueue();
}

>>>>>>> 29549c70
/* slave mii_bus handling ***************************************************/
static int dsa_slave_phy_read(struct mii_bus *bus, int addr, int reg)
{
	struct dsa_switch *ds = bus->priv;

	if (ds->phys_mii_mask & (1 << addr))
		return ds->ops->phy_read(ds, addr, reg);

	return 0xffff;
}

static int dsa_slave_phy_write(struct mii_bus *bus, int addr, int reg, u16 val)
{
	struct dsa_switch *ds = bus->priv;

	if (ds->phys_mii_mask & (1 << addr))
		return ds->ops->phy_write(ds, addr, reg, val);

	return 0;
}

void dsa_slave_mii_bus_init(struct dsa_switch *ds)
{
	ds->slave_mii_bus->priv = (void *)ds;
	ds->slave_mii_bus->name = "dsa slave smi";
	ds->slave_mii_bus->read = dsa_slave_phy_read;
	ds->slave_mii_bus->write = dsa_slave_phy_write;
	snprintf(ds->slave_mii_bus->id, MII_BUS_ID_SIZE, "dsa-%d.%d",
		 ds->dst->index, ds->index);
	ds->slave_mii_bus->parent = ds->dev;
	ds->slave_mii_bus->phy_mask = ~ds->phys_mii_mask;
}


/* slave device handling ****************************************************/
static int dsa_slave_get_iflink(const struct net_device *dev)
{
	return dsa_slave_to_master(dev)->ifindex;
}

static int dsa_slave_open(struct net_device *dev)
{
	struct net_device *master = dsa_slave_to_master(dev);
	struct dsa_port *dp = dsa_slave_to_port(dev);
	struct dsa_switch *ds = dp->ds;
	int err;

	err = dev_open(master, NULL);
	if (err < 0) {
		netdev_err(dev, "failed to open master %s\n", master->name);
		goto out;
	}

	if (dsa_switch_supports_uc_filtering(ds)) {
		err = dsa_port_standalone_host_fdb_add(dp, dev->dev_addr, 0);
		if (err)
			goto out;
	}

	if (!ether_addr_equal(dev->dev_addr, master->dev_addr)) {
		err = dev_uc_add(master, dev->dev_addr);
		if (err < 0)
			goto del_host_addr;
	}

	err = dsa_port_enable_rt(dp, dev->phydev);
	if (err)
		goto del_unicast;

	return 0;

del_unicast:
	if (!ether_addr_equal(dev->dev_addr, master->dev_addr))
		dev_uc_del(master, dev->dev_addr);
del_host_addr:
	if (dsa_switch_supports_uc_filtering(ds))
		dsa_port_standalone_host_fdb_del(dp, dev->dev_addr, 0);
out:
	return err;
}

static int dsa_slave_close(struct net_device *dev)
{
	struct net_device *master = dsa_slave_to_master(dev);
	struct dsa_port *dp = dsa_slave_to_port(dev);
	struct dsa_switch *ds = dp->ds;

	dsa_port_disable_rt(dp);

	if (!ether_addr_equal(dev->dev_addr, master->dev_addr))
		dev_uc_del(master, dev->dev_addr);

	if (dsa_switch_supports_uc_filtering(ds))
		dsa_port_standalone_host_fdb_del(dp, dev->dev_addr, 0);

	return 0;
}

<<<<<<< HEAD
/* Keep flooding enabled towards this port's CPU port as long as it serves at
 * least one port in the tree that requires it.
 */
static void dsa_port_manage_cpu_flood(struct dsa_port *dp)
{
	struct switchdev_brport_flags flags = {
		.mask = BR_FLOOD | BR_MCAST_FLOOD,
	};
	struct dsa_switch_tree *dst = dp->ds->dst;
	struct dsa_port *cpu_dp = dp->cpu_dp;
	struct dsa_port *other_dp;
	int err;

	list_for_each_entry(other_dp, &dst->ports, list) {
		if (!dsa_port_is_user(other_dp))
			continue;

		if (other_dp->cpu_dp != cpu_dp)
			continue;

		if (other_dp->slave->flags & IFF_ALLMULTI)
			flags.val |= BR_MCAST_FLOOD;
		if (other_dp->slave->flags & IFF_PROMISC)
			flags.val |= BR_FLOOD | BR_MCAST_FLOOD;
	}

	err = dsa_port_pre_bridge_flags(dp, flags, NULL);
	if (err)
		return;

	dsa_port_bridge_flags(cpu_dp, flags, NULL);
=======
static void dsa_slave_manage_host_flood(struct net_device *dev)
{
	bool mc = dev->flags & (IFF_PROMISC | IFF_ALLMULTI);
	struct dsa_port *dp = dsa_slave_to_port(dev);
	bool uc = dev->flags & IFF_PROMISC;

	dsa_port_set_host_flood(dp, uc, mc);
}

static void dsa_slave_change_rx_flags(struct net_device *dev, int change)
{
	struct net_device *master = dsa_slave_to_master(dev);
	struct dsa_port *dp = dsa_slave_to_port(dev);
	struct dsa_switch *ds = dp->ds;

	if (change & IFF_ALLMULTI)
		dev_set_allmulti(master,
				 dev->flags & IFF_ALLMULTI ? 1 : -1);
	if (change & IFF_PROMISC)
		dev_set_promiscuity(master,
				    dev->flags & IFF_PROMISC ? 1 : -1);

	if (dsa_switch_supports_uc_filtering(ds) &&
	    dsa_switch_supports_mc_filtering(ds))
		dsa_slave_manage_host_flood(dev);
>>>>>>> 29549c70
}

static void dsa_slave_change_rx_flags(struct net_device *dev, int change)
{
<<<<<<< HEAD
	struct net_device *master = dsa_slave_to_master(dev);
	struct dsa_port *dp = dsa_slave_to_port(dev);
	struct dsa_switch *ds = dp->ds;

	if (change & IFF_ALLMULTI)
		dev_set_allmulti(master,
				 dev->flags & IFF_ALLMULTI ? 1 : -1);
	if (change & IFF_PROMISC)
		dev_set_promiscuity(master,
				    dev->flags & IFF_PROMISC ? 1 : -1);

	if (dsa_switch_supports_uc_filtering(ds) &&
	    dsa_switch_supports_mc_filtering(ds))
		dsa_port_manage_cpu_flood(dp);
}

static void dsa_slave_set_rx_mode(struct net_device *dev)
{
=======
>>>>>>> 29549c70
	__dev_mc_sync(dev, dsa_slave_sync_mc, dsa_slave_unsync_mc);
	__dev_uc_sync(dev, dsa_slave_sync_uc, dsa_slave_unsync_uc);
}

static int dsa_slave_set_mac_address(struct net_device *dev, void *a)
{
	struct net_device *master = dsa_slave_to_master(dev);
	struct dsa_port *dp = dsa_slave_to_port(dev);
	struct dsa_switch *ds = dp->ds;
	struct sockaddr *addr = a;
	int err;

	if (!is_valid_ether_addr(addr->sa_data))
		return -EADDRNOTAVAIL;

	/* If the port is down, the address isn't synced yet to hardware or
	 * to the DSA master, so there is nothing to change.
	 */
	if (!(dev->flags & IFF_UP))
		goto out_change_dev_addr;

	if (dsa_switch_supports_uc_filtering(ds)) {
		err = dsa_port_standalone_host_fdb_add(dp, addr->sa_data, 0);
		if (err)
			return err;
	}

	if (!ether_addr_equal(addr->sa_data, master->dev_addr)) {
		err = dev_uc_add(master, addr->sa_data);
		if (err < 0)
			goto del_unicast;
	}

	if (!ether_addr_equal(dev->dev_addr, master->dev_addr))
		dev_uc_del(master, dev->dev_addr);

	if (dsa_switch_supports_uc_filtering(ds))
		dsa_port_standalone_host_fdb_del(dp, dev->dev_addr, 0);

out_change_dev_addr:
	eth_hw_addr_set(dev, addr->sa_data);

	return 0;

del_unicast:
	if (dsa_switch_supports_uc_filtering(ds))
		dsa_port_standalone_host_fdb_del(dp, addr->sa_data, 0);

	return err;
}

struct dsa_slave_dump_ctx {
	struct net_device *dev;
	struct sk_buff *skb;
	struct netlink_callback *cb;
	int idx;
};

static int
dsa_slave_port_fdb_do_dump(const unsigned char *addr, u16 vid,
			   bool is_static, void *data)
{
	struct dsa_slave_dump_ctx *dump = data;
	u32 portid = NETLINK_CB(dump->cb->skb).portid;
	u32 seq = dump->cb->nlh->nlmsg_seq;
	struct nlmsghdr *nlh;
	struct ndmsg *ndm;

	if (dump->idx < dump->cb->args[2])
		goto skip;

	nlh = nlmsg_put(dump->skb, portid, seq, RTM_NEWNEIGH,
			sizeof(*ndm), NLM_F_MULTI);
	if (!nlh)
		return -EMSGSIZE;

	ndm = nlmsg_data(nlh);
	ndm->ndm_family  = AF_BRIDGE;
	ndm->ndm_pad1    = 0;
	ndm->ndm_pad2    = 0;
	ndm->ndm_flags   = NTF_SELF;
	ndm->ndm_type    = 0;
	ndm->ndm_ifindex = dump->dev->ifindex;
	ndm->ndm_state   = is_static ? NUD_NOARP : NUD_REACHABLE;

	if (nla_put(dump->skb, NDA_LLADDR, ETH_ALEN, addr))
		goto nla_put_failure;

	if (vid && nla_put_u16(dump->skb, NDA_VLAN, vid))
		goto nla_put_failure;

	nlmsg_end(dump->skb, nlh);

skip:
	dump->idx++;
	return 0;

nla_put_failure:
	nlmsg_cancel(dump->skb, nlh);
	return -EMSGSIZE;
}

static int
dsa_slave_fdb_dump(struct sk_buff *skb, struct netlink_callback *cb,
		   struct net_device *dev, struct net_device *filter_dev,
		   int *idx)
{
	struct dsa_port *dp = dsa_slave_to_port(dev);
	struct dsa_slave_dump_ctx dump = {
		.dev = dev,
		.skb = skb,
		.cb = cb,
		.idx = *idx,
	};
	int err;

	err = dsa_port_fdb_dump(dp, dsa_slave_port_fdb_do_dump, &dump);
	*idx = dump.idx;

	return err;
}

static int dsa_slave_ioctl(struct net_device *dev, struct ifreq *ifr, int cmd)
{
	struct dsa_slave_priv *p = netdev_priv(dev);
	struct dsa_switch *ds = p->dp->ds;
	int port = p->dp->index;

	/* Pass through to switch driver if it supports timestamping */
	switch (cmd) {
	case SIOCGHWTSTAMP:
		if (ds->ops->port_hwtstamp_get)
			return ds->ops->port_hwtstamp_get(ds, port, ifr);
		break;
	case SIOCSHWTSTAMP:
		if (ds->ops->port_hwtstamp_set)
			return ds->ops->port_hwtstamp_set(ds, port, ifr);
		break;
	}

	return phylink_mii_ioctl(p->dp->pl, ifr, cmd);
}

static int dsa_slave_port_attr_set(struct net_device *dev, const void *ctx,
				   const struct switchdev_attr *attr,
				   struct netlink_ext_ack *extack)
{
	struct dsa_port *dp = dsa_slave_to_port(dev);
	int ret;

	if (ctx && ctx != dp)
		return 0;

	switch (attr->id) {
	case SWITCHDEV_ATTR_ID_PORT_STP_STATE:
		if (!dsa_port_offloads_bridge_port(dp, attr->orig_dev))
			return -EOPNOTSUPP;

		ret = dsa_port_set_state(dp, attr->u.stp_state, true);
		break;
	case SWITCHDEV_ATTR_ID_PORT_MST_STATE:
		if (!dsa_port_offloads_bridge_port(dp, attr->orig_dev))
			return -EOPNOTSUPP;

		ret = dsa_port_set_mst_state(dp, &attr->u.mst_state, extack);
		break;
	case SWITCHDEV_ATTR_ID_BRIDGE_VLAN_FILTERING:
		if (!dsa_port_offloads_bridge_dev(dp, attr->orig_dev))
			return -EOPNOTSUPP;

		ret = dsa_port_vlan_filtering(dp, attr->u.vlan_filtering,
					      extack);
		break;
	case SWITCHDEV_ATTR_ID_BRIDGE_AGEING_TIME:
		if (!dsa_port_offloads_bridge_dev(dp, attr->orig_dev))
			return -EOPNOTSUPP;

		ret = dsa_port_ageing_time(dp, attr->u.ageing_time);
		break;
	case SWITCHDEV_ATTR_ID_BRIDGE_MST:
		if (!dsa_port_offloads_bridge_dev(dp, attr->orig_dev))
			return -EOPNOTSUPP;

		ret = dsa_port_mst_enable(dp, attr->u.mst, extack);
		break;
	case SWITCHDEV_ATTR_ID_PORT_PRE_BRIDGE_FLAGS:
		if (!dsa_port_offloads_bridge_port(dp, attr->orig_dev))
			return -EOPNOTSUPP;

		ret = dsa_port_pre_bridge_flags(dp, attr->u.brport_flags,
						extack);
		break;
	case SWITCHDEV_ATTR_ID_PORT_BRIDGE_FLAGS:
		if (!dsa_port_offloads_bridge_port(dp, attr->orig_dev))
			return -EOPNOTSUPP;

		ret = dsa_port_bridge_flags(dp, attr->u.brport_flags, extack);
		break;
	case SWITCHDEV_ATTR_ID_VLAN_MSTI:
		if (!dsa_port_offloads_bridge_dev(dp, attr->orig_dev))
			return -EOPNOTSUPP;

		ret = dsa_port_vlan_msti(dp, &attr->u.vlan_msti);
		break;
	default:
		ret = -EOPNOTSUPP;
		break;
	}

	return ret;
}

/* Must be called under rcu_read_lock() */
static int
dsa_slave_vlan_check_for_8021q_uppers(struct net_device *slave,
				      const struct switchdev_obj_port_vlan *vlan)
{
	struct net_device *upper_dev;
	struct list_head *iter;

	netdev_for_each_upper_dev_rcu(slave, upper_dev, iter) {
		u16 vid;

		if (!is_vlan_dev(upper_dev))
			continue;

		vid = vlan_dev_vlan_id(upper_dev);
		if (vid == vlan->vid)
			return -EBUSY;
	}

	return 0;
}

static int dsa_slave_vlan_add(struct net_device *dev,
			      const struct switchdev_obj *obj,
			      struct netlink_ext_ack *extack)
{
	struct dsa_port *dp = dsa_slave_to_port(dev);
	struct switchdev_obj_port_vlan *vlan;
	int err;

	if (dsa_port_skip_vlan_configuration(dp)) {
		NL_SET_ERR_MSG_MOD(extack, "skipping configuration of VLAN");
		return 0;
	}

	vlan = SWITCHDEV_OBJ_PORT_VLAN(obj);

	/* Deny adding a bridge VLAN when there is already an 802.1Q upper with
	 * the same VID.
	 */
	if (br_vlan_enabled(dsa_port_bridge_dev_get(dp))) {
		rcu_read_lock();
		err = dsa_slave_vlan_check_for_8021q_uppers(dev, vlan);
		rcu_read_unlock();
		if (err) {
			NL_SET_ERR_MSG_MOD(extack,
					   "Port already has a VLAN upper with this VID");
			return err;
		}
	}

	return dsa_port_vlan_add(dp, vlan, extack);
}
<<<<<<< HEAD

/* Offload a VLAN installed on the bridge or on a foreign interface by
 * installing it as a VLAN towards the CPU port.
 */
static int dsa_slave_host_vlan_add(struct net_device *dev,
				   const struct switchdev_obj *obj,
				   struct netlink_ext_ack *extack)
{
	struct dsa_port *dp = dsa_slave_to_port(dev);
	struct switchdev_obj_port_vlan vlan;

	/* Do nothing if this is a software bridge */
	if (!dp->bridge)
		return -EOPNOTSUPP;

	if (dsa_port_skip_vlan_configuration(dp)) {
		NL_SET_ERR_MSG_MOD(extack, "skipping configuration of VLAN");
		return 0;
	}

=======

/* Offload a VLAN installed on the bridge or on a foreign interface by
 * installing it as a VLAN towards the CPU port.
 */
static int dsa_slave_host_vlan_add(struct net_device *dev,
				   const struct switchdev_obj *obj,
				   struct netlink_ext_ack *extack)
{
	struct dsa_port *dp = dsa_slave_to_port(dev);
	struct switchdev_obj_port_vlan vlan;

	/* Do nothing if this is a software bridge */
	if (!dp->bridge)
		return -EOPNOTSUPP;

	if (dsa_port_skip_vlan_configuration(dp)) {
		NL_SET_ERR_MSG_MOD(extack, "skipping configuration of VLAN");
		return 0;
	}

>>>>>>> 29549c70
	vlan = *SWITCHDEV_OBJ_PORT_VLAN(obj);

	/* Even though drivers often handle CPU membership in special ways,
	 * it doesn't make sense to program a PVID, so clear this flag.
	 */
	vlan.flags &= ~BRIDGE_VLAN_INFO_PVID;

	return dsa_port_host_vlan_add(dp, &vlan, extack);
}

static int dsa_slave_port_obj_add(struct net_device *dev, const void *ctx,
				  const struct switchdev_obj *obj,
				  struct netlink_ext_ack *extack)
{
	struct dsa_port *dp = dsa_slave_to_port(dev);
	int err;

	if (ctx && ctx != dp)
		return 0;

	switch (obj->id) {
	case SWITCHDEV_OBJ_ID_PORT_MDB:
		if (!dsa_port_offloads_bridge_port(dp, obj->orig_dev))
			return -EOPNOTSUPP;

		err = dsa_port_mdb_add(dp, SWITCHDEV_OBJ_PORT_MDB(obj));
		break;
	case SWITCHDEV_OBJ_ID_HOST_MDB:
		if (!dsa_port_offloads_bridge_dev(dp, obj->orig_dev))
			return -EOPNOTSUPP;

		err = dsa_port_bridge_host_mdb_add(dp, SWITCHDEV_OBJ_PORT_MDB(obj));
		break;
	case SWITCHDEV_OBJ_ID_PORT_VLAN:
		if (dsa_port_offloads_bridge_port(dp, obj->orig_dev))
			err = dsa_slave_vlan_add(dev, obj, extack);
		else
			err = dsa_slave_host_vlan_add(dev, obj, extack);
		break;
	case SWITCHDEV_OBJ_ID_MRP:
		if (!dsa_port_offloads_bridge_dev(dp, obj->orig_dev))
			return -EOPNOTSUPP;

		err = dsa_port_mrp_add(dp, SWITCHDEV_OBJ_MRP(obj));
		break;
	case SWITCHDEV_OBJ_ID_RING_ROLE_MRP:
		if (!dsa_port_offloads_bridge_dev(dp, obj->orig_dev))
			return -EOPNOTSUPP;

		err = dsa_port_mrp_add_ring_role(dp,
						 SWITCHDEV_OBJ_RING_ROLE_MRP(obj));
		break;
	default:
		err = -EOPNOTSUPP;
		break;
	}

	return err;
}

static int dsa_slave_vlan_del(struct net_device *dev,
			      const struct switchdev_obj *obj)
{
	struct dsa_port *dp = dsa_slave_to_port(dev);
	struct switchdev_obj_port_vlan *vlan;

	if (dsa_port_skip_vlan_configuration(dp))
		return 0;

	vlan = SWITCHDEV_OBJ_PORT_VLAN(obj);

	return dsa_port_vlan_del(dp, vlan);
}

static int dsa_slave_host_vlan_del(struct net_device *dev,
				   const struct switchdev_obj *obj)
{
	struct dsa_port *dp = dsa_slave_to_port(dev);
	struct switchdev_obj_port_vlan *vlan;

	/* Do nothing if this is a software bridge */
	if (!dp->bridge)
		return -EOPNOTSUPP;

	if (dsa_port_skip_vlan_configuration(dp))
		return 0;

	vlan = SWITCHDEV_OBJ_PORT_VLAN(obj);

	return dsa_port_host_vlan_del(dp, vlan);
}

static int dsa_slave_port_obj_del(struct net_device *dev, const void *ctx,
				  const struct switchdev_obj *obj)
{
	struct dsa_port *dp = dsa_slave_to_port(dev);
	int err;

	if (ctx && ctx != dp)
		return 0;

	switch (obj->id) {
	case SWITCHDEV_OBJ_ID_PORT_MDB:
		if (!dsa_port_offloads_bridge_port(dp, obj->orig_dev))
			return -EOPNOTSUPP;

		err = dsa_port_mdb_del(dp, SWITCHDEV_OBJ_PORT_MDB(obj));
		break;
	case SWITCHDEV_OBJ_ID_HOST_MDB:
		if (!dsa_port_offloads_bridge_dev(dp, obj->orig_dev))
			return -EOPNOTSUPP;

		err = dsa_port_bridge_host_mdb_del(dp, SWITCHDEV_OBJ_PORT_MDB(obj));
		break;
	case SWITCHDEV_OBJ_ID_PORT_VLAN:
		if (dsa_port_offloads_bridge_port(dp, obj->orig_dev))
			err = dsa_slave_vlan_del(dev, obj);
		else
			err = dsa_slave_host_vlan_del(dev, obj);
		break;
	case SWITCHDEV_OBJ_ID_MRP:
		if (!dsa_port_offloads_bridge_dev(dp, obj->orig_dev))
			return -EOPNOTSUPP;

		err = dsa_port_mrp_del(dp, SWITCHDEV_OBJ_MRP(obj));
		break;
	case SWITCHDEV_OBJ_ID_RING_ROLE_MRP:
		if (!dsa_port_offloads_bridge_dev(dp, obj->orig_dev))
			return -EOPNOTSUPP;

		err = dsa_port_mrp_del_ring_role(dp,
						 SWITCHDEV_OBJ_RING_ROLE_MRP(obj));
		break;
	default:
		err = -EOPNOTSUPP;
		break;
	}

	return err;
}

static inline netdev_tx_t dsa_slave_netpoll_send_skb(struct net_device *dev,
						     struct sk_buff *skb)
{
#ifdef CONFIG_NET_POLL_CONTROLLER
	struct dsa_slave_priv *p = netdev_priv(dev);

	return netpoll_send_skb(p->netpoll, skb);
#else
	BUG();
	return NETDEV_TX_OK;
#endif
}

static void dsa_skb_tx_timestamp(struct dsa_slave_priv *p,
				 struct sk_buff *skb)
{
	struct dsa_switch *ds = p->dp->ds;

	if (!(skb_shinfo(skb)->tx_flags & SKBTX_HW_TSTAMP))
		return;

	if (!ds->ops->port_txtstamp)
		return;

	ds->ops->port_txtstamp(ds, p->dp->index, skb);
}

netdev_tx_t dsa_enqueue_skb(struct sk_buff *skb, struct net_device *dev)
{
	/* SKB for netpoll still need to be mangled with the protocol-specific
	 * tag to be successfully transmitted
	 */
	if (unlikely(netpoll_tx_running(dev)))
		return dsa_slave_netpoll_send_skb(dev, skb);

	/* Queue the SKB for transmission on the parent interface, but
	 * do not modify its EtherType
	 */
	skb->dev = dsa_slave_to_master(dev);
	dev_queue_xmit(skb);

	return NETDEV_TX_OK;
}
EXPORT_SYMBOL_GPL(dsa_enqueue_skb);

static int dsa_realloc_skb(struct sk_buff *skb, struct net_device *dev)
{
	int needed_headroom = dev->needed_headroom;
	int needed_tailroom = dev->needed_tailroom;

	/* For tail taggers, we need to pad short frames ourselves, to ensure
	 * that the tail tag does not fail at its role of being at the end of
	 * the packet, once the master interface pads the frame. Account for
	 * that pad length here, and pad later.
	 */
	if (unlikely(needed_tailroom && skb->len < ETH_ZLEN))
		needed_tailroom += ETH_ZLEN - skb->len;
	/* skb_headroom() returns unsigned int... */
	needed_headroom = max_t(int, needed_headroom - skb_headroom(skb), 0);
	needed_tailroom = max_t(int, needed_tailroom - skb_tailroom(skb), 0);

	if (likely(!needed_headroom && !needed_tailroom && !skb_cloned(skb)))
		/* No reallocation needed, yay! */
		return 0;

	return pskb_expand_head(skb, needed_headroom, needed_tailroom,
				GFP_ATOMIC);
}

static netdev_tx_t dsa_slave_xmit(struct sk_buff *skb, struct net_device *dev)
{
	struct dsa_slave_priv *p = netdev_priv(dev);
	struct sk_buff *nskb;

	dev_sw_netstats_tx_add(dev, 1, skb->len);

	memset(skb->cb, 0, sizeof(skb->cb));

	/* Handle tx timestamp if any */
	dsa_skb_tx_timestamp(p, skb);

	if (dsa_realloc_skb(skb, dev)) {
		dev_kfree_skb_any(skb);
		return NETDEV_TX_OK;
	}

	/* needed_tailroom should still be 'warm' in the cache line from
	 * dsa_realloc_skb(), which has also ensured that padding is safe.
	 */
	if (dev->needed_tailroom)
		eth_skb_pad(skb);

	/* Transmit function may have to reallocate the original SKB,
	 * in which case it must have freed it. Only free it here on error.
	 */
	nskb = p->xmit(skb, dev);
	if (!nskb) {
		kfree_skb(skb);
		return NETDEV_TX_OK;
	}

	return dsa_enqueue_skb(nskb, dev);
}

/* ethtool operations *******************************************************/

static void dsa_slave_get_drvinfo(struct net_device *dev,
				  struct ethtool_drvinfo *drvinfo)
{
	strscpy(drvinfo->driver, "dsa", sizeof(drvinfo->driver));
	strscpy(drvinfo->fw_version, "N/A", sizeof(drvinfo->fw_version));
	strscpy(drvinfo->bus_info, "platform", sizeof(drvinfo->bus_info));
}

static int dsa_slave_get_regs_len(struct net_device *dev)
{
	struct dsa_port *dp = dsa_slave_to_port(dev);
	struct dsa_switch *ds = dp->ds;

	if (ds->ops->get_regs_len)
		return ds->ops->get_regs_len(ds, dp->index);

	return -EOPNOTSUPP;
}

static void
dsa_slave_get_regs(struct net_device *dev, struct ethtool_regs *regs, void *_p)
{
	struct dsa_port *dp = dsa_slave_to_port(dev);
	struct dsa_switch *ds = dp->ds;

	if (ds->ops->get_regs)
		ds->ops->get_regs(ds, dp->index, regs, _p);
}

static int dsa_slave_nway_reset(struct net_device *dev)
{
	struct dsa_port *dp = dsa_slave_to_port(dev);

	return phylink_ethtool_nway_reset(dp->pl);
}

static int dsa_slave_get_eeprom_len(struct net_device *dev)
{
	struct dsa_port *dp = dsa_slave_to_port(dev);
	struct dsa_switch *ds = dp->ds;

	if (ds->cd && ds->cd->eeprom_len)
		return ds->cd->eeprom_len;

	if (ds->ops->get_eeprom_len)
		return ds->ops->get_eeprom_len(ds);

	return 0;
}

static int dsa_slave_get_eeprom(struct net_device *dev,
				struct ethtool_eeprom *eeprom, u8 *data)
{
	struct dsa_port *dp = dsa_slave_to_port(dev);
	struct dsa_switch *ds = dp->ds;

	if (ds->ops->get_eeprom)
		return ds->ops->get_eeprom(ds, eeprom, data);

	return -EOPNOTSUPP;
}

static int dsa_slave_set_eeprom(struct net_device *dev,
				struct ethtool_eeprom *eeprom, u8 *data)
{
	struct dsa_port *dp = dsa_slave_to_port(dev);
	struct dsa_switch *ds = dp->ds;

	if (ds->ops->set_eeprom)
		return ds->ops->set_eeprom(ds, eeprom, data);

	return -EOPNOTSUPP;
}

static void dsa_slave_get_strings(struct net_device *dev,
				  uint32_t stringset, uint8_t *data)
{
	struct dsa_port *dp = dsa_slave_to_port(dev);
	struct dsa_switch *ds = dp->ds;

	if (stringset == ETH_SS_STATS) {
		int len = ETH_GSTRING_LEN;

		strncpy(data, "tx_packets", len);
		strncpy(data + len, "tx_bytes", len);
		strncpy(data + 2 * len, "rx_packets", len);
		strncpy(data + 3 * len, "rx_bytes", len);
		if (ds->ops->get_strings)
			ds->ops->get_strings(ds, dp->index, stringset,
					     data + 4 * len);
	} else if (stringset ==  ETH_SS_TEST) {
		net_selftest_get_strings(data);
	}

}

static void dsa_slave_get_ethtool_stats(struct net_device *dev,
					struct ethtool_stats *stats,
					uint64_t *data)
{
	struct dsa_port *dp = dsa_slave_to_port(dev);
	struct dsa_switch *ds = dp->ds;
	struct pcpu_sw_netstats *s;
	unsigned int start;
	int i;

	for_each_possible_cpu(i) {
		u64 tx_packets, tx_bytes, rx_packets, rx_bytes;

		s = per_cpu_ptr(dev->tstats, i);
		do {
			start = u64_stats_fetch_begin_irq(&s->syncp);
			tx_packets = u64_stats_read(&s->tx_packets);
			tx_bytes = u64_stats_read(&s->tx_bytes);
			rx_packets = u64_stats_read(&s->rx_packets);
			rx_bytes = u64_stats_read(&s->rx_bytes);
		} while (u64_stats_fetch_retry_irq(&s->syncp, start));
		data[0] += tx_packets;
		data[1] += tx_bytes;
		data[2] += rx_packets;
		data[3] += rx_bytes;
	}
	if (ds->ops->get_ethtool_stats)
		ds->ops->get_ethtool_stats(ds, dp->index, data + 4);
}

static int dsa_slave_get_sset_count(struct net_device *dev, int sset)
{
	struct dsa_port *dp = dsa_slave_to_port(dev);
	struct dsa_switch *ds = dp->ds;

	if (sset == ETH_SS_STATS) {
		int count = 0;

		if (ds->ops->get_sset_count) {
			count = ds->ops->get_sset_count(ds, dp->index, sset);
			if (count < 0)
				return count;
		}

		return count + 4;
	} else if (sset ==  ETH_SS_TEST) {
		return net_selftest_get_count();
	}

	return -EOPNOTSUPP;
}

static void dsa_slave_get_eth_phy_stats(struct net_device *dev,
					struct ethtool_eth_phy_stats *phy_stats)
{
	struct dsa_port *dp = dsa_slave_to_port(dev);
	struct dsa_switch *ds = dp->ds;

	if (ds->ops->get_eth_phy_stats)
		ds->ops->get_eth_phy_stats(ds, dp->index, phy_stats);
}

static void dsa_slave_get_eth_mac_stats(struct net_device *dev,
					struct ethtool_eth_mac_stats *mac_stats)
{
	struct dsa_port *dp = dsa_slave_to_port(dev);
	struct dsa_switch *ds = dp->ds;

	if (ds->ops->get_eth_mac_stats)
		ds->ops->get_eth_mac_stats(ds, dp->index, mac_stats);
}

static void
dsa_slave_get_eth_ctrl_stats(struct net_device *dev,
			     struct ethtool_eth_ctrl_stats *ctrl_stats)
{
	struct dsa_port *dp = dsa_slave_to_port(dev);
	struct dsa_switch *ds = dp->ds;

	if (ds->ops->get_eth_ctrl_stats)
		ds->ops->get_eth_ctrl_stats(ds, dp->index, ctrl_stats);
}

<<<<<<< HEAD
=======
static void
dsa_slave_get_rmon_stats(struct net_device *dev,
			 struct ethtool_rmon_stats *rmon_stats,
			 const struct ethtool_rmon_hist_range **ranges)
{
	struct dsa_port *dp = dsa_slave_to_port(dev);
	struct dsa_switch *ds = dp->ds;

	if (ds->ops->get_rmon_stats)
		ds->ops->get_rmon_stats(ds, dp->index, rmon_stats, ranges);
}

>>>>>>> 29549c70
static void dsa_slave_net_selftest(struct net_device *ndev,
				   struct ethtool_test *etest, u64 *buf)
{
	struct dsa_port *dp = dsa_slave_to_port(ndev);
	struct dsa_switch *ds = dp->ds;

	if (ds->ops->self_test) {
		ds->ops->self_test(ds, dp->index, etest, buf);
		return;
	}

	net_selftest(ndev, etest, buf);
}

static void dsa_slave_get_wol(struct net_device *dev, struct ethtool_wolinfo *w)
{
	struct dsa_port *dp = dsa_slave_to_port(dev);
	struct dsa_switch *ds = dp->ds;

	phylink_ethtool_get_wol(dp->pl, w);

	if (ds->ops->get_wol)
		ds->ops->get_wol(ds, dp->index, w);
}

static int dsa_slave_set_wol(struct net_device *dev, struct ethtool_wolinfo *w)
{
	struct dsa_port *dp = dsa_slave_to_port(dev);
	struct dsa_switch *ds = dp->ds;
	int ret = -EOPNOTSUPP;

	phylink_ethtool_set_wol(dp->pl, w);

	if (ds->ops->set_wol)
		ret = ds->ops->set_wol(ds, dp->index, w);

	return ret;
}

static int dsa_slave_set_eee(struct net_device *dev, struct ethtool_eee *e)
{
	struct dsa_port *dp = dsa_slave_to_port(dev);
	struct dsa_switch *ds = dp->ds;
	int ret;

	/* Port's PHY and MAC both need to be EEE capable */
	if (!dev->phydev || !dp->pl)
		return -ENODEV;

	if (!ds->ops->set_mac_eee)
		return -EOPNOTSUPP;

	ret = ds->ops->set_mac_eee(ds, dp->index, e);
	if (ret)
		return ret;

	return phylink_ethtool_set_eee(dp->pl, e);
}

static int dsa_slave_get_eee(struct net_device *dev, struct ethtool_eee *e)
{
	struct dsa_port *dp = dsa_slave_to_port(dev);
	struct dsa_switch *ds = dp->ds;
	int ret;

	/* Port's PHY and MAC both need to be EEE capable */
	if (!dev->phydev || !dp->pl)
		return -ENODEV;

	if (!ds->ops->get_mac_eee)
		return -EOPNOTSUPP;

	ret = ds->ops->get_mac_eee(ds, dp->index, e);
	if (ret)
		return ret;

	return phylink_ethtool_get_eee(dp->pl, e);
}

static int dsa_slave_get_link_ksettings(struct net_device *dev,
					struct ethtool_link_ksettings *cmd)
{
	struct dsa_port *dp = dsa_slave_to_port(dev);

	return phylink_ethtool_ksettings_get(dp->pl, cmd);
}

static int dsa_slave_set_link_ksettings(struct net_device *dev,
					const struct ethtool_link_ksettings *cmd)
{
	struct dsa_port *dp = dsa_slave_to_port(dev);

	return phylink_ethtool_ksettings_set(dp->pl, cmd);
}

static void dsa_slave_get_pause_stats(struct net_device *dev,
				  struct ethtool_pause_stats *pause_stats)
{
	struct dsa_port *dp = dsa_slave_to_port(dev);
	struct dsa_switch *ds = dp->ds;

	if (ds->ops->get_pause_stats)
		ds->ops->get_pause_stats(ds, dp->index, pause_stats);
}

static void dsa_slave_get_pauseparam(struct net_device *dev,
				     struct ethtool_pauseparam *pause)
{
	struct dsa_port *dp = dsa_slave_to_port(dev);

	phylink_ethtool_get_pauseparam(dp->pl, pause);
}

static int dsa_slave_set_pauseparam(struct net_device *dev,
				    struct ethtool_pauseparam *pause)
{
	struct dsa_port *dp = dsa_slave_to_port(dev);

	return phylink_ethtool_set_pauseparam(dp->pl, pause);
}

#ifdef CONFIG_NET_POLL_CONTROLLER
static int dsa_slave_netpoll_setup(struct net_device *dev,
				   struct netpoll_info *ni)
{
	struct net_device *master = dsa_slave_to_master(dev);
	struct dsa_slave_priv *p = netdev_priv(dev);
	struct netpoll *netpoll;
	int err = 0;

	netpoll = kzalloc(sizeof(*netpoll), GFP_KERNEL);
	if (!netpoll)
		return -ENOMEM;

	err = __netpoll_setup(netpoll, master);
	if (err) {
		kfree(netpoll);
		goto out;
	}

	p->netpoll = netpoll;
out:
	return err;
}

static void dsa_slave_netpoll_cleanup(struct net_device *dev)
{
	struct dsa_slave_priv *p = netdev_priv(dev);
	struct netpoll *netpoll = p->netpoll;

	if (!netpoll)
		return;

	p->netpoll = NULL;

	__netpoll_free(netpoll);
}

static void dsa_slave_poll_controller(struct net_device *dev)
{
}
#endif

static struct dsa_mall_tc_entry *
dsa_slave_mall_tc_entry_find(struct net_device *dev, unsigned long cookie)
{
	struct dsa_slave_priv *p = netdev_priv(dev);
	struct dsa_mall_tc_entry *mall_tc_entry;

	list_for_each_entry(mall_tc_entry, &p->mall_tc_list, list)
		if (mall_tc_entry->cookie == cookie)
			return mall_tc_entry;

	return NULL;
}

static int
dsa_slave_add_cls_matchall_mirred(struct net_device *dev,
				  struct tc_cls_matchall_offload *cls,
				  bool ingress)
{
	struct netlink_ext_ack *extack = cls->common.extack;
	struct dsa_port *dp = dsa_slave_to_port(dev);
	struct dsa_slave_priv *p = netdev_priv(dev);
	struct dsa_mall_mirror_tc_entry *mirror;
	struct dsa_mall_tc_entry *mall_tc_entry;
	struct dsa_switch *ds = dp->ds;
	struct flow_action_entry *act;
	struct dsa_port *to_dp;
	int err;

	if (!ds->ops->port_mirror_add)
		return -EOPNOTSUPP;

	if (!flow_action_basic_hw_stats_check(&cls->rule->action,
					      cls->common.extack))
		return -EOPNOTSUPP;

	act = &cls->rule->action.entries[0];

	if (!act->dev)
		return -EINVAL;

	if (!dsa_slave_dev_check(act->dev))
		return -EOPNOTSUPP;

	mall_tc_entry = kzalloc(sizeof(*mall_tc_entry), GFP_KERNEL);
	if (!mall_tc_entry)
		return -ENOMEM;

	mall_tc_entry->cookie = cls->cookie;
	mall_tc_entry->type = DSA_PORT_MALL_MIRROR;
	mirror = &mall_tc_entry->mirror;

	to_dp = dsa_slave_to_port(act->dev);

	mirror->to_local_port = to_dp->index;
	mirror->ingress = ingress;

	err = ds->ops->port_mirror_add(ds, dp->index, mirror, ingress, extack);
	if (err) {
		kfree(mall_tc_entry);
		return err;
	}

	list_add_tail(&mall_tc_entry->list, &p->mall_tc_list);

	return err;
}

static int
dsa_slave_add_cls_matchall_police(struct net_device *dev,
				  struct tc_cls_matchall_offload *cls,
				  bool ingress)
{
	struct netlink_ext_ack *extack = cls->common.extack;
	struct dsa_port *dp = dsa_slave_to_port(dev);
	struct dsa_slave_priv *p = netdev_priv(dev);
	struct dsa_mall_policer_tc_entry *policer;
	struct dsa_mall_tc_entry *mall_tc_entry;
	struct dsa_switch *ds = dp->ds;
	struct flow_action_entry *act;
	int err;

	if (!ds->ops->port_policer_add) {
		NL_SET_ERR_MSG_MOD(extack,
				   "Policing offload not implemented");
		return -EOPNOTSUPP;
	}

	if (!ingress) {
		NL_SET_ERR_MSG_MOD(extack,
				   "Only supported on ingress qdisc");
		return -EOPNOTSUPP;
	}

	if (!flow_action_basic_hw_stats_check(&cls->rule->action,
					      cls->common.extack))
		return -EOPNOTSUPP;

	list_for_each_entry(mall_tc_entry, &p->mall_tc_list, list) {
		if (mall_tc_entry->type == DSA_PORT_MALL_POLICER) {
			NL_SET_ERR_MSG_MOD(extack,
					   "Only one port policer allowed");
			return -EEXIST;
		}
	}

	act = &cls->rule->action.entries[0];

	mall_tc_entry = kzalloc(sizeof(*mall_tc_entry), GFP_KERNEL);
	if (!mall_tc_entry)
		return -ENOMEM;

	mall_tc_entry->cookie = cls->cookie;
	mall_tc_entry->type = DSA_PORT_MALL_POLICER;
	policer = &mall_tc_entry->policer;
	policer->rate_bytes_per_sec = act->police.rate_bytes_ps;
	policer->burst = act->police.burst;

	err = ds->ops->port_policer_add(ds, dp->index, policer);
	if (err) {
		kfree(mall_tc_entry);
		return err;
	}

	list_add_tail(&mall_tc_entry->list, &p->mall_tc_list);

	return err;
}

static int dsa_slave_add_cls_matchall(struct net_device *dev,
				      struct tc_cls_matchall_offload *cls,
				      bool ingress)
{
	int err = -EOPNOTSUPP;

	if (cls->common.protocol == htons(ETH_P_ALL) &&
	    flow_offload_has_one_action(&cls->rule->action) &&
	    cls->rule->action.entries[0].id == FLOW_ACTION_MIRRED)
		err = dsa_slave_add_cls_matchall_mirred(dev, cls, ingress);
	else if (flow_offload_has_one_action(&cls->rule->action) &&
		 cls->rule->action.entries[0].id == FLOW_ACTION_POLICE)
		err = dsa_slave_add_cls_matchall_police(dev, cls, ingress);

	return err;
}

static void dsa_slave_del_cls_matchall(struct net_device *dev,
				       struct tc_cls_matchall_offload *cls)
{
	struct dsa_port *dp = dsa_slave_to_port(dev);
	struct dsa_mall_tc_entry *mall_tc_entry;
	struct dsa_switch *ds = dp->ds;

	mall_tc_entry = dsa_slave_mall_tc_entry_find(dev, cls->cookie);
	if (!mall_tc_entry)
		return;

	list_del(&mall_tc_entry->list);

	switch (mall_tc_entry->type) {
	case DSA_PORT_MALL_MIRROR:
		if (ds->ops->port_mirror_del)
			ds->ops->port_mirror_del(ds, dp->index,
						 &mall_tc_entry->mirror);
		break;
	case DSA_PORT_MALL_POLICER:
		if (ds->ops->port_policer_del)
			ds->ops->port_policer_del(ds, dp->index);
		break;
	default:
		WARN_ON(1);
	}

	kfree(mall_tc_entry);
}

static int dsa_slave_setup_tc_cls_matchall(struct net_device *dev,
					   struct tc_cls_matchall_offload *cls,
					   bool ingress)
{
	if (cls->common.chain_index)
		return -EOPNOTSUPP;

	switch (cls->command) {
	case TC_CLSMATCHALL_REPLACE:
		return dsa_slave_add_cls_matchall(dev, cls, ingress);
	case TC_CLSMATCHALL_DESTROY:
		dsa_slave_del_cls_matchall(dev, cls);
		return 0;
	default:
		return -EOPNOTSUPP;
	}
}

static int dsa_slave_add_cls_flower(struct net_device *dev,
				    struct flow_cls_offload *cls,
				    bool ingress)
{
	struct dsa_port *dp = dsa_slave_to_port(dev);
	struct dsa_switch *ds = dp->ds;
	int port = dp->index;

	if (!ds->ops->cls_flower_add)
		return -EOPNOTSUPP;

	return ds->ops->cls_flower_add(ds, port, cls, ingress);
}

static int dsa_slave_del_cls_flower(struct net_device *dev,
				    struct flow_cls_offload *cls,
				    bool ingress)
{
	struct dsa_port *dp = dsa_slave_to_port(dev);
	struct dsa_switch *ds = dp->ds;
	int port = dp->index;

	if (!ds->ops->cls_flower_del)
		return -EOPNOTSUPP;

	return ds->ops->cls_flower_del(ds, port, cls, ingress);
}

static int dsa_slave_stats_cls_flower(struct net_device *dev,
				      struct flow_cls_offload *cls,
				      bool ingress)
{
	struct dsa_port *dp = dsa_slave_to_port(dev);
	struct dsa_switch *ds = dp->ds;
	int port = dp->index;

	if (!ds->ops->cls_flower_stats)
		return -EOPNOTSUPP;

	return ds->ops->cls_flower_stats(ds, port, cls, ingress);
}

static int dsa_slave_setup_tc_cls_flower(struct net_device *dev,
					 struct flow_cls_offload *cls,
					 bool ingress)
{
	switch (cls->command) {
	case FLOW_CLS_REPLACE:
		return dsa_slave_add_cls_flower(dev, cls, ingress);
	case FLOW_CLS_DESTROY:
		return dsa_slave_del_cls_flower(dev, cls, ingress);
	case FLOW_CLS_STATS:
		return dsa_slave_stats_cls_flower(dev, cls, ingress);
	default:
		return -EOPNOTSUPP;
	}
}

static int dsa_slave_setup_tc_block_cb(enum tc_setup_type type, void *type_data,
				       void *cb_priv, bool ingress)
{
	struct net_device *dev = cb_priv;

	if (!tc_can_offload(dev))
		return -EOPNOTSUPP;

	switch (type) {
	case TC_SETUP_CLSMATCHALL:
		return dsa_slave_setup_tc_cls_matchall(dev, type_data, ingress);
	case TC_SETUP_CLSFLOWER:
		return dsa_slave_setup_tc_cls_flower(dev, type_data, ingress);
	default:
		return -EOPNOTSUPP;
	}
}

static int dsa_slave_setup_tc_block_cb_ig(enum tc_setup_type type,
					  void *type_data, void *cb_priv)
{
	return dsa_slave_setup_tc_block_cb(type, type_data, cb_priv, true);
}

static int dsa_slave_setup_tc_block_cb_eg(enum tc_setup_type type,
					  void *type_data, void *cb_priv)
{
	return dsa_slave_setup_tc_block_cb(type, type_data, cb_priv, false);
}

static LIST_HEAD(dsa_slave_block_cb_list);

static int dsa_slave_setup_tc_block(struct net_device *dev,
				    struct flow_block_offload *f)
{
	struct flow_block_cb *block_cb;
	flow_setup_cb_t *cb;

	if (f->binder_type == FLOW_BLOCK_BINDER_TYPE_CLSACT_INGRESS)
		cb = dsa_slave_setup_tc_block_cb_ig;
	else if (f->binder_type == FLOW_BLOCK_BINDER_TYPE_CLSACT_EGRESS)
		cb = dsa_slave_setup_tc_block_cb_eg;
	else
		return -EOPNOTSUPP;

	f->driver_block_list = &dsa_slave_block_cb_list;

	switch (f->command) {
	case FLOW_BLOCK_BIND:
		if (flow_block_cb_is_busy(cb, dev, &dsa_slave_block_cb_list))
			return -EBUSY;

		block_cb = flow_block_cb_alloc(cb, dev, dev, NULL);
		if (IS_ERR(block_cb))
			return PTR_ERR(block_cb);

		flow_block_cb_add(block_cb, f);
		list_add_tail(&block_cb->driver_list, &dsa_slave_block_cb_list);
		return 0;
	case FLOW_BLOCK_UNBIND:
		block_cb = flow_block_cb_lookup(f->block, cb, dev);
		if (!block_cb)
			return -ENOENT;

		flow_block_cb_remove(block_cb, f);
		list_del(&block_cb->driver_list);
		return 0;
	default:
		return -EOPNOTSUPP;
	}
}

static int dsa_slave_setup_ft_block(struct dsa_switch *ds, int port,
				    void *type_data)
{
	struct net_device *master = dsa_port_to_master(dsa_to_port(ds, port));

	if (!master->netdev_ops->ndo_setup_tc)
		return -EOPNOTSUPP;

	return master->netdev_ops->ndo_setup_tc(master, TC_SETUP_FT, type_data);
}

static int dsa_slave_setup_tc(struct net_device *dev, enum tc_setup_type type,
			      void *type_data)
{
	struct dsa_port *dp = dsa_slave_to_port(dev);
	struct dsa_switch *ds = dp->ds;

	switch (type) {
	case TC_SETUP_BLOCK:
		return dsa_slave_setup_tc_block(dev, type_data);
	case TC_SETUP_FT:
		return dsa_slave_setup_ft_block(ds, dp->index, type_data);
	default:
		break;
	}

	if (!ds->ops->port_setup_tc)
		return -EOPNOTSUPP;

	return ds->ops->port_setup_tc(ds, dp->index, type, type_data);
}

static int dsa_slave_get_rxnfc(struct net_device *dev,
			       struct ethtool_rxnfc *nfc, u32 *rule_locs)
{
	struct dsa_port *dp = dsa_slave_to_port(dev);
	struct dsa_switch *ds = dp->ds;

	if (!ds->ops->get_rxnfc)
		return -EOPNOTSUPP;

	return ds->ops->get_rxnfc(ds, dp->index, nfc, rule_locs);
}

static int dsa_slave_set_rxnfc(struct net_device *dev,
			       struct ethtool_rxnfc *nfc)
{
	struct dsa_port *dp = dsa_slave_to_port(dev);
	struct dsa_switch *ds = dp->ds;

	if (!ds->ops->set_rxnfc)
		return -EOPNOTSUPP;

	return ds->ops->set_rxnfc(ds, dp->index, nfc);
}

static int dsa_slave_get_ts_info(struct net_device *dev,
				 struct ethtool_ts_info *ts)
{
	struct dsa_slave_priv *p = netdev_priv(dev);
	struct dsa_switch *ds = p->dp->ds;

	if (!ds->ops->get_ts_info)
		return -EOPNOTSUPP;

	return ds->ops->get_ts_info(ds, p->dp->index, ts);
}

static int dsa_slave_vlan_rx_add_vid(struct net_device *dev, __be16 proto,
				     u16 vid)
{
	struct dsa_port *dp = dsa_slave_to_port(dev);
	struct switchdev_obj_port_vlan vlan = {
		.obj.id = SWITCHDEV_OBJ_ID_PORT_VLAN,
		.vid = vid,
		/* This API only allows programming tagged, non-PVID VIDs */
		.flags = 0,
	};
	struct netlink_ext_ack extack = {0};
	int ret;

	/* User port... */
	ret = dsa_port_vlan_add(dp, &vlan, &extack);
	if (ret) {
		if (extack._msg)
			netdev_err(dev, "%s\n", extack._msg);
		return ret;
	}

	/* And CPU port... */
	ret = dsa_port_host_vlan_add(dp, &vlan, &extack);
	if (ret) {
		if (extack._msg)
			netdev_err(dev, "CPU port %d: %s\n", dp->cpu_dp->index,
				   extack._msg);
		return ret;
	}

	return 0;
}

static int dsa_slave_vlan_rx_kill_vid(struct net_device *dev, __be16 proto,
				      u16 vid)
{
	struct dsa_port *dp = dsa_slave_to_port(dev);
	struct switchdev_obj_port_vlan vlan = {
		.vid = vid,
		/* This API only allows programming tagged, non-PVID VIDs */
		.flags = 0,
	};
	int err;

	err = dsa_port_vlan_del(dp, &vlan);
	if (err)
		return err;

	return dsa_port_host_vlan_del(dp, &vlan);
}

static int dsa_slave_restore_vlan(struct net_device *vdev, int vid, void *arg)
{
	__be16 proto = vdev ? vlan_dev_vlan_proto(vdev) : htons(ETH_P_8021Q);

	return dsa_slave_vlan_rx_add_vid(arg, proto, vid);
}

static int dsa_slave_clear_vlan(struct net_device *vdev, int vid, void *arg)
{
	__be16 proto = vdev ? vlan_dev_vlan_proto(vdev) : htons(ETH_P_8021Q);

	return dsa_slave_vlan_rx_kill_vid(arg, proto, vid);
}

/* Keep the VLAN RX filtering list in sync with the hardware only if VLAN
 * filtering is enabled. The baseline is that only ports that offload a
 * VLAN-aware bridge are VLAN-aware, and standalone ports are VLAN-unaware,
 * but there are exceptions for quirky hardware.
 *
 * If ds->vlan_filtering_is_global = true, then standalone ports which share
 * the same switch with other ports that offload a VLAN-aware bridge are also
 * inevitably VLAN-aware.
 *
 * To summarize, a DSA switch port offloads:
 *
 * - If standalone (this includes software bridge, software LAG):
 *     - if ds->needs_standalone_vlan_filtering = true, OR if
 *       (ds->vlan_filtering_is_global = true AND there are bridges spanning
 *       this switch chip which have vlan_filtering=1)
 *         - the 8021q upper VLANs
 *     - else (standalone VLAN filtering is not needed, VLAN filtering is not
 *       global, or it is, but no port is under a VLAN-aware bridge):
 *         - no VLAN (any 8021q upper is a software VLAN)
 *
 * - If under a vlan_filtering=0 bridge which it offload:
 *     - if ds->configure_vlan_while_not_filtering = true (default):
 *         - the bridge VLANs. These VLANs are committed to hardware but inactive.
 *     - else (deprecated):
 *         - no VLAN. The bridge VLANs are not restored when VLAN awareness is
 *           enabled, so this behavior is broken and discouraged.
 *
 * - If under a vlan_filtering=1 bridge which it offload:
 *     - the bridge VLANs
 *     - the 8021q upper VLANs
 */
int dsa_slave_manage_vlan_filtering(struct net_device *slave,
				    bool vlan_filtering)
{
	int err;

	if (vlan_filtering) {
		slave->features |= NETIF_F_HW_VLAN_CTAG_FILTER;

		err = vlan_for_each(slave, dsa_slave_restore_vlan, slave);
		if (err) {
			vlan_for_each(slave, dsa_slave_clear_vlan, slave);
			slave->features &= ~NETIF_F_HW_VLAN_CTAG_FILTER;
			return err;
		}
	} else {
		err = vlan_for_each(slave, dsa_slave_clear_vlan, slave);
		if (err)
			return err;

		slave->features &= ~NETIF_F_HW_VLAN_CTAG_FILTER;
	}

	return 0;
}

struct dsa_hw_port {
	struct list_head list;
	struct net_device *dev;
	int old_mtu;
};

static int dsa_hw_port_list_set_mtu(struct list_head *hw_port_list, int mtu)
{
	const struct dsa_hw_port *p;
	int err;

	list_for_each_entry(p, hw_port_list, list) {
		if (p->dev->mtu == mtu)
			continue;

		err = dev_set_mtu(p->dev, mtu);
		if (err)
			goto rollback;
	}

	return 0;

rollback:
	list_for_each_entry_continue_reverse(p, hw_port_list, list) {
		if (p->dev->mtu == p->old_mtu)
			continue;

		if (dev_set_mtu(p->dev, p->old_mtu))
			netdev_err(p->dev, "Failed to restore MTU\n");
	}

	return err;
}

static void dsa_hw_port_list_free(struct list_head *hw_port_list)
{
	struct dsa_hw_port *p, *n;

	list_for_each_entry_safe(p, n, hw_port_list, list)
		kfree(p);
}

/* Make the hardware datapath to/from @dev limited to a common MTU */
static void dsa_bridge_mtu_normalization(struct dsa_port *dp)
{
	struct list_head hw_port_list;
	struct dsa_switch_tree *dst;
	int min_mtu = ETH_MAX_MTU;
	struct dsa_port *other_dp;
	int err;

	if (!dp->ds->mtu_enforcement_ingress)
		return;

	if (!dp->bridge)
		return;

	INIT_LIST_HEAD(&hw_port_list);

	/* Populate the list of ports that are part of the same bridge
	 * as the newly added/modified port
	 */
	list_for_each_entry(dst, &dsa_tree_list, list) {
		list_for_each_entry(other_dp, &dst->ports, list) {
			struct dsa_hw_port *hw_port;
			struct net_device *slave;

			if (other_dp->type != DSA_PORT_TYPE_USER)
				continue;

			if (!dsa_port_bridge_same(dp, other_dp))
				continue;

			if (!other_dp->ds->mtu_enforcement_ingress)
				continue;

			slave = other_dp->slave;

			if (min_mtu > slave->mtu)
				min_mtu = slave->mtu;

			hw_port = kzalloc(sizeof(*hw_port), GFP_KERNEL);
			if (!hw_port)
				goto out;

			hw_port->dev = slave;
			hw_port->old_mtu = slave->mtu;

			list_add(&hw_port->list, &hw_port_list);
		}
	}

	/* Attempt to configure the entire hardware bridge to the newly added
	 * interface's MTU first, regardless of whether the intention of the
	 * user was to raise or lower it.
	 */
	err = dsa_hw_port_list_set_mtu(&hw_port_list, dp->slave->mtu);
	if (!err)
		goto out;

	/* Clearly that didn't work out so well, so just set the minimum MTU on
	 * all hardware bridge ports now. If this fails too, then all ports will
	 * still have their old MTU rolled back anyway.
	 */
	dsa_hw_port_list_set_mtu(&hw_port_list, min_mtu);

out:
	dsa_hw_port_list_free(&hw_port_list);
}

int dsa_slave_change_mtu(struct net_device *dev, int new_mtu)
{
	struct net_device *master = dsa_slave_to_master(dev);
	struct dsa_port *dp = dsa_slave_to_port(dev);
	struct dsa_port *cpu_dp = dp->cpu_dp;
	struct dsa_switch *ds = dp->ds;
	struct dsa_port *other_dp;
	int largest_mtu = 0;
	int new_master_mtu;
	int old_master_mtu;
	int mtu_limit;
	int cpu_mtu;
	int err;

	if (!ds->ops->port_change_mtu)
		return -EOPNOTSUPP;

	dsa_tree_for_each_user_port(other_dp, ds->dst) {
		int slave_mtu;

		/* During probe, this function will be called for each slave
		 * device, while not all of them have been allocated. That's
		 * ok, it doesn't change what the maximum is, so ignore it.
		 */
		if (!other_dp->slave)
			continue;

		/* Pretend that we already applied the setting, which we
		 * actually haven't (still haven't done all integrity checks)
		 */
		if (dp == other_dp)
			slave_mtu = new_mtu;
		else
			slave_mtu = other_dp->slave->mtu;

		if (largest_mtu < slave_mtu)
			largest_mtu = slave_mtu;
	}

	mtu_limit = min_t(int, master->max_mtu, dev->max_mtu);
	old_master_mtu = master->mtu;
	new_master_mtu = largest_mtu + dsa_tag_protocol_overhead(cpu_dp->tag_ops);
	if (new_master_mtu > mtu_limit)
		return -ERANGE;

	/* If the master MTU isn't over limit, there's no need to check the CPU
	 * MTU, since that surely isn't either.
	 */
	cpu_mtu = largest_mtu;

	/* Start applying stuff */
	if (new_master_mtu != old_master_mtu) {
		err = dev_set_mtu(master, new_master_mtu);
		if (err < 0)
			goto out_master_failed;

		/* We only need to propagate the MTU of the CPU port to
		 * upstream switches, so emit a notifier which updates them.
		 */
		err = dsa_port_mtu_change(cpu_dp, cpu_mtu);
		if (err)
			goto out_cpu_failed;
	}

	err = ds->ops->port_change_mtu(ds, dp->index, new_mtu);
	if (err)
		goto out_port_failed;

	dev->mtu = new_mtu;

	dsa_bridge_mtu_normalization(dp);

	return 0;

out_port_failed:
	if (new_master_mtu != old_master_mtu)
		dsa_port_mtu_change(cpu_dp, old_master_mtu -
				    dsa_tag_protocol_overhead(cpu_dp->tag_ops));
out_cpu_failed:
	if (new_master_mtu != old_master_mtu)
		dev_set_mtu(master, old_master_mtu);
out_master_failed:
	return err;
}

static int __maybe_unused
dsa_slave_dcbnl_set_default_prio(struct net_device *dev, struct dcb_app *app)
{
	struct dsa_port *dp = dsa_slave_to_port(dev);
	struct dsa_switch *ds = dp->ds;
	unsigned long mask, new_prio;
	int err, port = dp->index;

	if (!ds->ops->port_set_default_prio)
		return -EOPNOTSUPP;

	err = dcb_ieee_setapp(dev, app);
	if (err)
		return err;

	mask = dcb_ieee_getapp_mask(dev, app);
	new_prio = __fls(mask);

	err = ds->ops->port_set_default_prio(ds, port, new_prio);
	if (err) {
		dcb_ieee_delapp(dev, app);
		return err;
	}

	return 0;
}

static int __maybe_unused
dsa_slave_dcbnl_add_dscp_prio(struct net_device *dev, struct dcb_app *app)
{
	struct dsa_port *dp = dsa_slave_to_port(dev);
	struct dsa_switch *ds = dp->ds;
	unsigned long mask, new_prio;
	int err, port = dp->index;
	u8 dscp = app->protocol;

	if (!ds->ops->port_add_dscp_prio)
		return -EOPNOTSUPP;

	if (dscp >= 64) {
		netdev_err(dev, "DSCP APP entry with protocol value %u is invalid\n",
			   dscp);
		return -EINVAL;
	}

	err = dcb_ieee_setapp(dev, app);
	if (err)
		return err;

	mask = dcb_ieee_getapp_mask(dev, app);
	new_prio = __fls(mask);

	err = ds->ops->port_add_dscp_prio(ds, port, dscp, new_prio);
	if (err) {
		dcb_ieee_delapp(dev, app);
		return err;
	}

	return 0;
}

static int __maybe_unused dsa_slave_dcbnl_ieee_setapp(struct net_device *dev,
						      struct dcb_app *app)
{
	switch (app->selector) {
	case IEEE_8021QAZ_APP_SEL_ETHERTYPE:
		switch (app->protocol) {
		case 0:
			return dsa_slave_dcbnl_set_default_prio(dev, app);
		default:
			return -EOPNOTSUPP;
		}
		break;
	case IEEE_8021QAZ_APP_SEL_DSCP:
		return dsa_slave_dcbnl_add_dscp_prio(dev, app);
	default:
		return -EOPNOTSUPP;
	}
}

static int __maybe_unused
dsa_slave_dcbnl_del_default_prio(struct net_device *dev, struct dcb_app *app)
{
	struct dsa_port *dp = dsa_slave_to_port(dev);
	struct dsa_switch *ds = dp->ds;
	unsigned long mask, new_prio;
	int err, port = dp->index;

	if (!ds->ops->port_set_default_prio)
		return -EOPNOTSUPP;

	err = dcb_ieee_delapp(dev, app);
	if (err)
		return err;

	mask = dcb_ieee_getapp_mask(dev, app);
	new_prio = mask ? __fls(mask) : 0;

	err = ds->ops->port_set_default_prio(ds, port, new_prio);
	if (err) {
		dcb_ieee_setapp(dev, app);
		return err;
	}

	return 0;
}

static int __maybe_unused
dsa_slave_dcbnl_del_dscp_prio(struct net_device *dev, struct dcb_app *app)
{
	struct dsa_port *dp = dsa_slave_to_port(dev);
	struct dsa_switch *ds = dp->ds;
	int err, port = dp->index;
	u8 dscp = app->protocol;

	if (!ds->ops->port_del_dscp_prio)
		return -EOPNOTSUPP;

	err = dcb_ieee_delapp(dev, app);
	if (err)
		return err;

	err = ds->ops->port_del_dscp_prio(ds, port, dscp, app->priority);
	if (err) {
		dcb_ieee_setapp(dev, app);
		return err;
	}

	return 0;
}

static int __maybe_unused dsa_slave_dcbnl_ieee_delapp(struct net_device *dev,
						      struct dcb_app *app)
{
	switch (app->selector) {
	case IEEE_8021QAZ_APP_SEL_ETHERTYPE:
		switch (app->protocol) {
		case 0:
			return dsa_slave_dcbnl_del_default_prio(dev, app);
		default:
			return -EOPNOTSUPP;
		}
		break;
	case IEEE_8021QAZ_APP_SEL_DSCP:
		return dsa_slave_dcbnl_del_dscp_prio(dev, app);
	default:
		return -EOPNOTSUPP;
	}
}

/* Pre-populate the DCB application priority table with the priorities
 * configured during switch setup, which we read from hardware here.
 */
static int dsa_slave_dcbnl_init(struct net_device *dev)
{
	struct dsa_port *dp = dsa_slave_to_port(dev);
	struct dsa_switch *ds = dp->ds;
	int port = dp->index;
	int err;

	if (ds->ops->port_get_default_prio) {
		int prio = ds->ops->port_get_default_prio(ds, port);
		struct dcb_app app = {
			.selector = IEEE_8021QAZ_APP_SEL_ETHERTYPE,
			.protocol = 0,
			.priority = prio,
		};

		if (prio < 0)
			return prio;

		err = dcb_ieee_setapp(dev, &app);
		if (err)
			return err;
	}

	if (ds->ops->port_get_dscp_prio) {
		int protocol;

		for (protocol = 0; protocol < 64; protocol++) {
			struct dcb_app app = {
				.selector = IEEE_8021QAZ_APP_SEL_DSCP,
				.protocol = protocol,
			};
			int prio;

			prio = ds->ops->port_get_dscp_prio(ds, port, protocol);
			if (prio == -EOPNOTSUPP)
				continue;
			if (prio < 0)
				return prio;

			app.priority = prio;

			err = dcb_ieee_setapp(dev, &app);
			if (err)
				return err;
		}
	}

	return 0;
}

static const struct ethtool_ops dsa_slave_ethtool_ops = {
	.get_drvinfo		= dsa_slave_get_drvinfo,
	.get_regs_len		= dsa_slave_get_regs_len,
	.get_regs		= dsa_slave_get_regs,
	.nway_reset		= dsa_slave_nway_reset,
	.get_link		= ethtool_op_get_link,
	.get_eeprom_len		= dsa_slave_get_eeprom_len,
	.get_eeprom		= dsa_slave_get_eeprom,
	.set_eeprom		= dsa_slave_set_eeprom,
	.get_strings		= dsa_slave_get_strings,
	.get_ethtool_stats	= dsa_slave_get_ethtool_stats,
	.get_sset_count		= dsa_slave_get_sset_count,
	.get_eth_phy_stats	= dsa_slave_get_eth_phy_stats,
	.get_eth_mac_stats	= dsa_slave_get_eth_mac_stats,
	.get_eth_ctrl_stats	= dsa_slave_get_eth_ctrl_stats,
<<<<<<< HEAD
=======
	.get_rmon_stats		= dsa_slave_get_rmon_stats,
>>>>>>> 29549c70
	.set_wol		= dsa_slave_set_wol,
	.get_wol		= dsa_slave_get_wol,
	.set_eee		= dsa_slave_set_eee,
	.get_eee		= dsa_slave_get_eee,
	.get_link_ksettings	= dsa_slave_get_link_ksettings,
	.set_link_ksettings	= dsa_slave_set_link_ksettings,
	.get_pause_stats	= dsa_slave_get_pause_stats,
	.get_pauseparam		= dsa_slave_get_pauseparam,
	.set_pauseparam		= dsa_slave_set_pauseparam,
	.get_rxnfc		= dsa_slave_get_rxnfc,
	.set_rxnfc		= dsa_slave_set_rxnfc,
	.get_ts_info		= dsa_slave_get_ts_info,
	.self_test		= dsa_slave_net_selftest,
};

static const struct dcbnl_rtnl_ops __maybe_unused dsa_slave_dcbnl_ops = {
	.ieee_setapp		= dsa_slave_dcbnl_ieee_setapp,
	.ieee_delapp		= dsa_slave_dcbnl_ieee_delapp,
};

static struct devlink_port *dsa_slave_get_devlink_port(struct net_device *dev)
{
	struct dsa_port *dp = dsa_slave_to_port(dev);

	return &dp->devlink_port;
}

static void dsa_slave_get_stats64(struct net_device *dev,
				  struct rtnl_link_stats64 *s)
{
	struct dsa_port *dp = dsa_slave_to_port(dev);
	struct dsa_switch *ds = dp->ds;

	if (ds->ops->get_stats64)
		ds->ops->get_stats64(ds, dp->index, s);
	else
		dev_get_tstats64(dev, s);
}

static int dsa_slave_fill_forward_path(struct net_device_path_ctx *ctx,
				       struct net_device_path *path)
{
	struct dsa_port *dp = dsa_slave_to_port(ctx->dev);
	struct net_device *master = dsa_port_to_master(dp);
	struct dsa_port *cpu_dp = dp->cpu_dp;

	path->dev = ctx->dev;
	path->type = DEV_PATH_DSA;
	path->dsa.proto = cpu_dp->tag_ops->proto;
	path->dsa.port = dp->index;
	ctx->dev = master;

	return 0;
}

static const struct net_device_ops dsa_slave_netdev_ops = {
	.ndo_open	 	= dsa_slave_open,
	.ndo_stop		= dsa_slave_close,
	.ndo_start_xmit		= dsa_slave_xmit,
	.ndo_change_rx_flags	= dsa_slave_change_rx_flags,
	.ndo_set_rx_mode	= dsa_slave_set_rx_mode,
	.ndo_set_mac_address	= dsa_slave_set_mac_address,
	.ndo_fdb_dump		= dsa_slave_fdb_dump,
	.ndo_eth_ioctl		= dsa_slave_ioctl,
	.ndo_get_iflink		= dsa_slave_get_iflink,
#ifdef CONFIG_NET_POLL_CONTROLLER
	.ndo_netpoll_setup	= dsa_slave_netpoll_setup,
	.ndo_netpoll_cleanup	= dsa_slave_netpoll_cleanup,
	.ndo_poll_controller	= dsa_slave_poll_controller,
#endif
	.ndo_setup_tc		= dsa_slave_setup_tc,
	.ndo_get_stats64	= dsa_slave_get_stats64,
	.ndo_vlan_rx_add_vid	= dsa_slave_vlan_rx_add_vid,
	.ndo_vlan_rx_kill_vid	= dsa_slave_vlan_rx_kill_vid,
	.ndo_get_devlink_port	= dsa_slave_get_devlink_port,
	.ndo_change_mtu		= dsa_slave_change_mtu,
	.ndo_fill_forward_path	= dsa_slave_fill_forward_path,
};

static struct device_type dsa_type = {
	.name	= "dsa",
};

void dsa_port_phylink_mac_change(struct dsa_switch *ds, int port, bool up)
{
	const struct dsa_port *dp = dsa_to_port(ds, port);

	if (dp->pl)
		phylink_mac_change(dp->pl, up);
}
EXPORT_SYMBOL_GPL(dsa_port_phylink_mac_change);

static void dsa_slave_phylink_fixed_state(struct phylink_config *config,
					  struct phylink_link_state *state)
{
	struct dsa_port *dp = container_of(config, struct dsa_port, pl_config);
	struct dsa_switch *ds = dp->ds;

	/* No need to check that this operation is valid, the callback would
	 * not be called if it was not.
	 */
	ds->ops->phylink_fixed_state(ds, dp->index, state);
}

/* slave device setup *******************************************************/
static int dsa_slave_phy_connect(struct net_device *slave_dev, int addr,
				 u32 flags)
{
	struct dsa_port *dp = dsa_slave_to_port(slave_dev);
	struct dsa_switch *ds = dp->ds;

	slave_dev->phydev = mdiobus_get_phy(ds->slave_mii_bus, addr);
	if (!slave_dev->phydev) {
		netdev_err(slave_dev, "no phy at %d\n", addr);
		return -ENODEV;
	}

	slave_dev->phydev->dev_flags |= flags;

	return phylink_connect_phy(dp->pl, slave_dev->phydev);
}

static int dsa_slave_phy_setup(struct net_device *slave_dev)
{
	struct dsa_port *dp = dsa_slave_to_port(slave_dev);
	struct device_node *port_dn = dp->dn;
	struct dsa_switch *ds = dp->ds;
	u32 phy_flags = 0;
	int ret;

	dp->pl_config.dev = &slave_dev->dev;
	dp->pl_config.type = PHYLINK_NETDEV;

	/* The get_fixed_state callback takes precedence over polling the
	 * link GPIO in PHYLINK (see phylink_get_fixed_state).  Only set
	 * this if the switch provides such a callback.
	 */
	if (ds->ops->phylink_fixed_state) {
		dp->pl_config.get_fixed_state = dsa_slave_phylink_fixed_state;
		dp->pl_config.poll_fixed_state = true;
	}

	ret = dsa_port_phylink_create(dp);
	if (ret)
		return ret;

	if (ds->ops->get_phy_flags)
		phy_flags = ds->ops->get_phy_flags(ds, dp->index);

	ret = phylink_of_phy_connect(dp->pl, port_dn, phy_flags);
	if (ret == -ENODEV && ds->slave_mii_bus) {
		/* We could not connect to a designated PHY or SFP, so try to
		 * use the switch internal MDIO bus instead
		 */
		ret = dsa_slave_phy_connect(slave_dev, dp->index, phy_flags);
	}
	if (ret) {
		netdev_err(slave_dev, "failed to connect to PHY: %pe\n",
			   ERR_PTR(ret));
		dsa_port_phylink_destroy(dp);
	}

	return ret;
}

void dsa_slave_setup_tagger(struct net_device *slave)
{
	struct dsa_port *dp = dsa_slave_to_port(slave);
	struct net_device *master = dsa_port_to_master(dp);
	struct dsa_slave_priv *p = netdev_priv(slave);
	const struct dsa_port *cpu_dp = dp->cpu_dp;
	const struct dsa_switch *ds = dp->ds;

	slave->needed_headroom = cpu_dp->tag_ops->needed_headroom;
	slave->needed_tailroom = cpu_dp->tag_ops->needed_tailroom;
	/* Try to save one extra realloc later in the TX path (in the master)
	 * by also inheriting the master's needed headroom and tailroom.
	 * The 8021q driver also does this.
	 */
	slave->needed_headroom += master->needed_headroom;
	slave->needed_tailroom += master->needed_tailroom;

	p->xmit = cpu_dp->tag_ops->xmit;

	slave->features = master->vlan_features | NETIF_F_HW_TC;
	slave->hw_features |= NETIF_F_HW_TC;
	slave->features |= NETIF_F_LLTX;
	if (slave->needed_tailroom)
		slave->features &= ~(NETIF_F_SG | NETIF_F_FRAGLIST);
	if (ds->needs_standalone_vlan_filtering)
		slave->features |= NETIF_F_HW_VLAN_CTAG_FILTER;
}

int dsa_slave_suspend(struct net_device *slave_dev)
{
	struct dsa_port *dp = dsa_slave_to_port(slave_dev);

	if (!netif_running(slave_dev))
		return 0;

	netif_device_detach(slave_dev);

	rtnl_lock();
	phylink_stop(dp->pl);
	rtnl_unlock();

	return 0;
}

int dsa_slave_resume(struct net_device *slave_dev)
{
	struct dsa_port *dp = dsa_slave_to_port(slave_dev);

	if (!netif_running(slave_dev))
		return 0;

	netif_device_attach(slave_dev);

	rtnl_lock();
	phylink_start(dp->pl);
	rtnl_unlock();

	return 0;
}

int dsa_slave_create(struct dsa_port *port)
{
	struct net_device *master = dsa_port_to_master(port);
	struct dsa_switch *ds = port->ds;
	const char *name = port->name;
	struct net_device *slave_dev;
	struct dsa_slave_priv *p;
	int ret;

	if (!ds->num_tx_queues)
		ds->num_tx_queues = 1;

	slave_dev = alloc_netdev_mqs(sizeof(struct dsa_slave_priv), name,
				     NET_NAME_UNKNOWN, ether_setup,
				     ds->num_tx_queues, 1);
	if (slave_dev == NULL)
		return -ENOMEM;

	slave_dev->rtnl_link_ops = &dsa_link_ops;
	slave_dev->ethtool_ops = &dsa_slave_ethtool_ops;
#if IS_ENABLED(CONFIG_DCB)
	slave_dev->dcbnl_ops = &dsa_slave_dcbnl_ops;
#endif
	if (!is_zero_ether_addr(port->mac))
		eth_hw_addr_set(slave_dev, port->mac);
	else
		eth_hw_addr_inherit(slave_dev, master);
	slave_dev->priv_flags |= IFF_NO_QUEUE;
	if (dsa_switch_supports_uc_filtering(ds))
		slave_dev->priv_flags |= IFF_UNICAST_FLT;
	slave_dev->netdev_ops = &dsa_slave_netdev_ops;
	if (ds->ops->port_max_mtu)
		slave_dev->max_mtu = ds->ops->port_max_mtu(ds, port->index);
	SET_NETDEV_DEVTYPE(slave_dev, &dsa_type);

	SET_NETDEV_DEV(slave_dev, port->ds->dev);
	slave_dev->dev.of_node = port->dn;
	slave_dev->vlan_features = master->vlan_features;

	p = netdev_priv(slave_dev);
	slave_dev->tstats = netdev_alloc_pcpu_stats(struct pcpu_sw_netstats);
	if (!slave_dev->tstats) {
		free_netdev(slave_dev);
		return -ENOMEM;
	}

	ret = gro_cells_init(&p->gcells, slave_dev);
	if (ret)
		goto out_free;

	p->dp = port;
	INIT_LIST_HEAD(&p->mall_tc_list);
	port->slave = slave_dev;
	dsa_slave_setup_tagger(slave_dev);

	netif_carrier_off(slave_dev);

	ret = dsa_slave_phy_setup(slave_dev);
	if (ret) {
		netdev_err(slave_dev,
			   "error %d setting up PHY for tree %d, switch %d, port %d\n",
			   ret, ds->dst->index, ds->index, port->index);
		goto out_gcells;
	}

	rtnl_lock();

	ret = dsa_slave_change_mtu(slave_dev, ETH_DATA_LEN);
	if (ret && ret != -EOPNOTSUPP)
		dev_warn(ds->dev, "nonfatal error %d setting MTU to %d on port %d\n",
			 ret, ETH_DATA_LEN, port->index);

	ret = register_netdevice(slave_dev);
	if (ret) {
		netdev_err(master, "error %d registering interface %s\n",
			   ret, slave_dev->name);
		rtnl_unlock();
		goto out_phy;
	}

	if (IS_ENABLED(CONFIG_DCB)) {
		ret = dsa_slave_dcbnl_init(slave_dev);
		if (ret) {
			netdev_err(slave_dev,
				   "failed to initialize DCB: %pe\n",
				   ERR_PTR(ret));
			rtnl_unlock();
			goto out_unregister;
		}
	}

	ret = netdev_upper_dev_link(master, slave_dev, NULL);

	rtnl_unlock();

	if (ret)
		goto out_unregister;

	return 0;

out_unregister:
	unregister_netdev(slave_dev);
out_phy:
	rtnl_lock();
	phylink_disconnect_phy(p->dp->pl);
	rtnl_unlock();
	dsa_port_phylink_destroy(p->dp);
out_gcells:
	gro_cells_destroy(&p->gcells);
out_free:
	free_percpu(slave_dev->tstats);
	free_netdev(slave_dev);
	port->slave = NULL;
	return ret;
}

void dsa_slave_destroy(struct net_device *slave_dev)
{
	struct net_device *master = dsa_slave_to_master(slave_dev);
	struct dsa_port *dp = dsa_slave_to_port(slave_dev);
	struct dsa_slave_priv *p = netdev_priv(slave_dev);

	netif_carrier_off(slave_dev);
	rtnl_lock();
	netdev_upper_dev_unlink(master, slave_dev);
	unregister_netdevice(slave_dev);
	phylink_disconnect_phy(dp->pl);
	rtnl_unlock();

	dsa_port_phylink_destroy(dp);
	gro_cells_destroy(&p->gcells);
	free_percpu(slave_dev->tstats);
	free_netdev(slave_dev);
}

int dsa_slave_change_master(struct net_device *dev, struct net_device *master,
			    struct netlink_ext_ack *extack)
{
	struct net_device *old_master = dsa_slave_to_master(dev);
	struct dsa_port *dp = dsa_slave_to_port(dev);
	struct dsa_switch *ds = dp->ds;
	struct net_device *upper;
	struct list_head *iter;
	int err;

	if (master == old_master)
		return 0;

	if (!ds->ops->port_change_master) {
		NL_SET_ERR_MSG_MOD(extack,
				   "Driver does not support changing DSA master");
		return -EOPNOTSUPP;
	}

	if (!netdev_uses_dsa(master)) {
		NL_SET_ERR_MSG_MOD(extack,
				   "Interface not eligible as DSA master");
		return -EOPNOTSUPP;
	}

	netdev_for_each_upper_dev_rcu(master, upper, iter) {
		if (dsa_slave_dev_check(upper))
			continue;
		if (netif_is_bridge_master(upper))
			continue;
		NL_SET_ERR_MSG_MOD(extack, "Cannot join master with unknown uppers");
		return -EOPNOTSUPP;
	}

	/* Since we allow live-changing the DSA master, plus we auto-open the
	 * DSA master when the user port opens => we need to ensure that the
	 * new DSA master is open too.
	 */
	if (dev->flags & IFF_UP) {
		err = dev_open(master, extack);
		if (err)
			return err;
	}

	netdev_upper_dev_unlink(old_master, dev);

	err = netdev_upper_dev_link(master, dev, extack);
	if (err)
		goto out_revert_old_master_unlink;

	err = dsa_port_change_master(dp, master, extack);
	if (err)
		goto out_revert_master_link;

	/* Update the MTU of the new CPU port through cross-chip notifiers */
	err = dsa_slave_change_mtu(dev, dev->mtu);
	if (err && err != -EOPNOTSUPP) {
		netdev_warn(dev,
			    "nonfatal error updating MTU with new master: %pe\n",
			    ERR_PTR(err));
	}

	/* If the port doesn't have its own MAC address and relies on the DSA
	 * master's one, inherit it again from the new DSA master.
	 */
	if (is_zero_ether_addr(dp->mac))
		eth_hw_addr_inherit(dev, master);

	return 0;

out_revert_master_link:
	netdev_upper_dev_unlink(master, dev);
out_revert_old_master_unlink:
	netdev_upper_dev_link(old_master, dev, NULL);
	return err;
}

bool dsa_slave_dev_check(const struct net_device *dev)
{
	return dev->netdev_ops == &dsa_slave_netdev_ops;
}
EXPORT_SYMBOL_GPL(dsa_slave_dev_check);

static int dsa_slave_changeupper(struct net_device *dev,
				 struct netdev_notifier_changeupper_info *info)
{
	struct dsa_port *dp = dsa_slave_to_port(dev);
	struct netlink_ext_ack *extack;
	int err = NOTIFY_DONE;

	if (!dsa_slave_dev_check(dev))
		return err;

	extack = netdev_notifier_info_to_extack(&info->info);

	if (netif_is_bridge_master(info->upper_dev)) {
		if (info->linking) {
			err = dsa_port_bridge_join(dp, info->upper_dev, extack);
			if (!err)
				dsa_bridge_mtu_normalization(dp);
			if (err == -EOPNOTSUPP) {
				if (extack && !extack->_msg)
					NL_SET_ERR_MSG_MOD(extack,
							   "Offloading not supported");
				err = 0;
			}
			err = notifier_from_errno(err);
		} else {
			dsa_port_bridge_leave(dp, info->upper_dev);
			err = NOTIFY_OK;
		}
	} else if (netif_is_lag_master(info->upper_dev)) {
		if (info->linking) {
			err = dsa_port_lag_join(dp, info->upper_dev,
						info->upper_info, extack);
			if (err == -EOPNOTSUPP) {
				NL_SET_ERR_MSG_MOD(info->info.extack,
						   "Offloading not supported");
				err = 0;
			}
			err = notifier_from_errno(err);
		} else {
			dsa_port_lag_leave(dp, info->upper_dev);
			err = NOTIFY_OK;
		}
	} else if (is_hsr_master(info->upper_dev)) {
		if (info->linking) {
			err = dsa_port_hsr_join(dp, info->upper_dev);
			if (err == -EOPNOTSUPP) {
				NL_SET_ERR_MSG_MOD(info->info.extack,
						   "Offloading not supported");
				err = 0;
			}
			err = notifier_from_errno(err);
		} else {
			dsa_port_hsr_leave(dp, info->upper_dev);
			err = NOTIFY_OK;
		}
	}

	return err;
}

static int dsa_slave_prechangeupper(struct net_device *dev,
				    struct netdev_notifier_changeupper_info *info)
{
	struct dsa_port *dp = dsa_slave_to_port(dev);

	if (!dsa_slave_dev_check(dev))
		return NOTIFY_DONE;

	if (netif_is_bridge_master(info->upper_dev) && !info->linking)
		dsa_port_pre_bridge_leave(dp, info->upper_dev);
	else if (netif_is_lag_master(info->upper_dev) && !info->linking)
		dsa_port_pre_lag_leave(dp, info->upper_dev);
	/* dsa_port_pre_hsr_leave is not yet necessary since hsr cannot be
	 * meaningfully enslaved to a bridge yet
	 */

	return NOTIFY_DONE;
}

static int
dsa_slave_lag_changeupper(struct net_device *dev,
			  struct netdev_notifier_changeupper_info *info)
{
	struct net_device *lower;
	struct list_head *iter;
	int err = NOTIFY_DONE;
	struct dsa_port *dp;

	if (!netif_is_lag_master(dev))
		return err;

	netdev_for_each_lower_dev(dev, lower, iter) {
		if (!dsa_slave_dev_check(lower))
			continue;

		dp = dsa_slave_to_port(lower);
		if (!dp->lag)
			/* Software LAG */
			continue;

		err = dsa_slave_changeupper(lower, info);
		if (notifier_to_errno(err))
			break;
	}

	return err;
}

/* Same as dsa_slave_lag_changeupper() except that it calls
 * dsa_slave_prechangeupper()
 */
static int
dsa_slave_lag_prechangeupper(struct net_device *dev,
			     struct netdev_notifier_changeupper_info *info)
{
	struct net_device *lower;
	struct list_head *iter;
	int err = NOTIFY_DONE;
	struct dsa_port *dp;

	if (!netif_is_lag_master(dev))
		return err;

	netdev_for_each_lower_dev(dev, lower, iter) {
		if (!dsa_slave_dev_check(lower))
			continue;

		dp = dsa_slave_to_port(lower);
		if (!dp->lag)
			/* Software LAG */
			continue;

		err = dsa_slave_prechangeupper(lower, info);
		if (notifier_to_errno(err))
			break;
	}

	return err;
}

static int
dsa_prevent_bridging_8021q_upper(struct net_device *dev,
				 struct netdev_notifier_changeupper_info *info)
{
	struct netlink_ext_ack *ext_ack;
	struct net_device *slave, *br;
	struct dsa_port *dp;

	ext_ack = netdev_notifier_info_to_extack(&info->info);

	if (!is_vlan_dev(dev))
		return NOTIFY_DONE;

	slave = vlan_dev_real_dev(dev);
	if (!dsa_slave_dev_check(slave))
		return NOTIFY_DONE;

	dp = dsa_slave_to_port(slave);
	br = dsa_port_bridge_dev_get(dp);
	if (!br)
		return NOTIFY_DONE;

	/* Deny enslaving a VLAN device into a VLAN-aware bridge */
	if (br_vlan_enabled(br) &&
	    netif_is_bridge_master(info->upper_dev) && info->linking) {
		NL_SET_ERR_MSG_MOD(ext_ack,
				   "Cannot enslave VLAN device into VLAN aware bridge");
		return notifier_from_errno(-EINVAL);
	}

	return NOTIFY_DONE;
}

static int
dsa_slave_check_8021q_upper(struct net_device *dev,
			    struct netdev_notifier_changeupper_info *info)
{
	struct dsa_port *dp = dsa_slave_to_port(dev);
	struct net_device *br = dsa_port_bridge_dev_get(dp);
	struct bridge_vlan_info br_info;
	struct netlink_ext_ack *extack;
	int err = NOTIFY_DONE;
	u16 vid;

	if (!br || !br_vlan_enabled(br))
		return NOTIFY_DONE;

	extack = netdev_notifier_info_to_extack(&info->info);
	vid = vlan_dev_vlan_id(info->upper_dev);

	/* br_vlan_get_info() returns -EINVAL or -ENOENT if the
	 * device, respectively the VID is not found, returning
	 * 0 means success, which is a failure for us here.
	 */
	err = br_vlan_get_info(br, vid, &br_info);
	if (err == 0) {
		NL_SET_ERR_MSG_MOD(extack,
				   "This VLAN is already configured by the bridge");
		return notifier_from_errno(-EBUSY);
	}

	return NOTIFY_DONE;
}

static int
dsa_slave_prechangeupper_sanity_check(struct net_device *dev,
				      struct netdev_notifier_changeupper_info *info)
{
	struct dsa_switch *ds;
	struct dsa_port *dp;
	int err;

	if (!dsa_slave_dev_check(dev))
		return dsa_prevent_bridging_8021q_upper(dev, info);

	dp = dsa_slave_to_port(dev);
	ds = dp->ds;

	if (ds->ops->port_prechangeupper) {
		err = ds->ops->port_prechangeupper(ds, dp->index, info);
		if (err)
			return notifier_from_errno(err);
	}

	if (is_vlan_dev(info->upper_dev))
		return dsa_slave_check_8021q_upper(dev, info);

	return NOTIFY_DONE;
}

/* To be eligible as a DSA master, a LAG must have all lower interfaces be
 * eligible DSA masters. Additionally, all LAG slaves must be DSA masters of
 * switches in the same switch tree.
 */
static int dsa_lag_master_validate(struct net_device *lag_dev,
				   struct netlink_ext_ack *extack)
{
	struct net_device *lower1, *lower2;
	struct list_head *iter1, *iter2;

	netdev_for_each_lower_dev(lag_dev, lower1, iter1) {
		netdev_for_each_lower_dev(lag_dev, lower2, iter2) {
			if (!netdev_uses_dsa(lower1) ||
			    !netdev_uses_dsa(lower2)) {
				NL_SET_ERR_MSG_MOD(extack,
						   "All LAG ports must be eligible as DSA masters");
				return notifier_from_errno(-EINVAL);
			}

			if (lower1 == lower2)
				continue;

			if (!dsa_port_tree_same(lower1->dsa_ptr,
						lower2->dsa_ptr)) {
				NL_SET_ERR_MSG_MOD(extack,
						   "LAG contains DSA masters of disjoint switch trees");
				return notifier_from_errno(-EINVAL);
			}
		}
	}

	return NOTIFY_DONE;
}

static int
dsa_master_prechangeupper_sanity_check(struct net_device *master,
				       struct netdev_notifier_changeupper_info *info)
{
	struct netlink_ext_ack *extack = netdev_notifier_info_to_extack(&info->info);

	if (!netdev_uses_dsa(master))
		return NOTIFY_DONE;

	if (!info->linking)
		return NOTIFY_DONE;

	/* Allow DSA switch uppers */
	if (dsa_slave_dev_check(info->upper_dev))
		return NOTIFY_DONE;

	/* Allow bridge uppers of DSA masters, subject to further
	 * restrictions in dsa_bridge_prechangelower_sanity_check()
	 */
	if (netif_is_bridge_master(info->upper_dev))
		return NOTIFY_DONE;

	/* Allow LAG uppers, subject to further restrictions in
	 * dsa_lag_master_prechangelower_sanity_check()
	 */
	if (netif_is_lag_master(info->upper_dev))
		return dsa_lag_master_validate(info->upper_dev, extack);

	NL_SET_ERR_MSG_MOD(extack,
			   "DSA master cannot join unknown upper interfaces");
	return notifier_from_errno(-EBUSY);
}

static int
dsa_lag_master_prechangelower_sanity_check(struct net_device *dev,
					   struct netdev_notifier_changeupper_info *info)
{
	struct netlink_ext_ack *extack = netdev_notifier_info_to_extack(&info->info);
	struct net_device *lag_dev = info->upper_dev;
	struct net_device *lower;
	struct list_head *iter;

	if (!netdev_uses_dsa(lag_dev) || !netif_is_lag_master(lag_dev))
		return NOTIFY_DONE;

	if (!info->linking)
		return NOTIFY_DONE;

	if (!netdev_uses_dsa(dev)) {
		NL_SET_ERR_MSG(extack,
			       "Only DSA masters can join a LAG DSA master");
		return notifier_from_errno(-EINVAL);
	}

	netdev_for_each_lower_dev(lag_dev, lower, iter) {
		if (!dsa_port_tree_same(dev->dsa_ptr, lower->dsa_ptr)) {
			NL_SET_ERR_MSG(extack,
				       "Interface is DSA master for a different switch tree than this LAG");
			return notifier_from_errno(-EINVAL);
		}

		break;
	}

	return NOTIFY_DONE;
}

/* Don't allow bridging of DSA masters, since the bridge layer rx_handler
 * prevents the DSA fake ethertype handler to be invoked, so we don't get the
 * chance to strip off and parse the DSA switch tag protocol header (the bridge
 * layer just returns RX_HANDLER_CONSUMED, stopping RX processing for these
 * frames).
 * The only case where that would not be an issue is when bridging can already
 * be offloaded, such as when the DSA master is itself a DSA or plain switchdev
 * port, and is bridged only with other ports from the same hardware device.
 */
static int
dsa_bridge_prechangelower_sanity_check(struct net_device *new_lower,
				       struct netdev_notifier_changeupper_info *info)
{
	struct net_device *br = info->upper_dev;
	struct netlink_ext_ack *extack;
	struct net_device *lower;
	struct list_head *iter;

	if (!netif_is_bridge_master(br))
		return NOTIFY_DONE;

	if (!info->linking)
		return NOTIFY_DONE;

	extack = netdev_notifier_info_to_extack(&info->info);

	netdev_for_each_lower_dev(br, lower, iter) {
		if (!netdev_uses_dsa(new_lower) && !netdev_uses_dsa(lower))
			continue;

		if (!netdev_port_same_parent_id(lower, new_lower)) {
			NL_SET_ERR_MSG(extack,
				       "Cannot do software bridging with a DSA master");
			return notifier_from_errno(-EINVAL);
		}
	}

	return NOTIFY_DONE;
}

static void dsa_tree_migrate_ports_from_lag_master(struct dsa_switch_tree *dst,
						   struct net_device *lag_dev)
{
	struct net_device *new_master = dsa_tree_find_first_master(dst);
	struct dsa_port *dp;
	int err;

	dsa_tree_for_each_user_port(dp, dst) {
		if (dsa_port_to_master(dp) != lag_dev)
			continue;

		err = dsa_slave_change_master(dp->slave, new_master, NULL);
		if (err) {
			netdev_err(dp->slave,
				   "failed to restore master to %s: %pe\n",
				   new_master->name, ERR_PTR(err));
		}
	}
}

static int dsa_master_lag_join(struct net_device *master,
			       struct net_device *lag_dev,
			       struct netdev_lag_upper_info *uinfo,
			       struct netlink_ext_ack *extack)
{
	struct dsa_port *cpu_dp = master->dsa_ptr;
	struct dsa_switch_tree *dst = cpu_dp->dst;
	struct dsa_port *dp;
	int err;

	err = dsa_master_lag_setup(lag_dev, cpu_dp, uinfo, extack);
	if (err)
		return err;

	dsa_tree_for_each_user_port(dp, dst) {
		if (dsa_port_to_master(dp) != master)
			continue;

		err = dsa_slave_change_master(dp->slave, lag_dev, extack);
		if (err)
			goto restore;
	}

	return 0;

restore:
	dsa_tree_for_each_user_port_continue_reverse(dp, dst) {
		if (dsa_port_to_master(dp) != lag_dev)
			continue;

		err = dsa_slave_change_master(dp->slave, master, NULL);
		if (err) {
			netdev_err(dp->slave,
				   "failed to restore master to %s: %pe\n",
				   master->name, ERR_PTR(err));
		}
	}

	dsa_master_lag_teardown(lag_dev, master->dsa_ptr);

	return err;
}

static void dsa_master_lag_leave(struct net_device *master,
				 struct net_device *lag_dev)
{
	struct dsa_port *dp, *cpu_dp = lag_dev->dsa_ptr;
	struct dsa_switch_tree *dst = cpu_dp->dst;
	struct dsa_port *new_cpu_dp = NULL;
	struct net_device *lower;
	struct list_head *iter;

	netdev_for_each_lower_dev(lag_dev, lower, iter) {
		if (netdev_uses_dsa(lower)) {
			new_cpu_dp = lower->dsa_ptr;
			break;
		}
	}

	if (new_cpu_dp) {
		/* Update the CPU port of the user ports still under the LAG
		 * so that dsa_port_to_master() continues to work properly
		 */
		dsa_tree_for_each_user_port(dp, dst)
			if (dsa_port_to_master(dp) == lag_dev)
				dp->cpu_dp = new_cpu_dp;

		/* Update the index of the virtual CPU port to match the lowest
		 * physical CPU port
		 */
		lag_dev->dsa_ptr = new_cpu_dp;
		wmb();
	} else {
		/* If the LAG DSA master has no ports left, migrate back all
		 * user ports to the first physical CPU port
		 */
		dsa_tree_migrate_ports_from_lag_master(dst, lag_dev);
	}

	/* This DSA master has left its LAG in any case, so let
	 * the CPU port leave the hardware LAG as well
	 */
	dsa_master_lag_teardown(lag_dev, master->dsa_ptr);
}

static int dsa_master_changeupper(struct net_device *dev,
				  struct netdev_notifier_changeupper_info *info)
{
	struct netlink_ext_ack *extack;
	int err = NOTIFY_DONE;

	if (!netdev_uses_dsa(dev))
		return err;

	extack = netdev_notifier_info_to_extack(&info->info);

	if (netif_is_lag_master(info->upper_dev)) {
		if (info->linking) {
			err = dsa_master_lag_join(dev, info->upper_dev,
						  info->upper_info, extack);
			err = notifier_from_errno(err);
		} else {
			dsa_master_lag_leave(dev, info->upper_dev);
			err = NOTIFY_OK;
		}
	}

	return err;
}

static int dsa_slave_netdevice_event(struct notifier_block *nb,
				     unsigned long event, void *ptr)
{
	struct net_device *dev = netdev_notifier_info_to_dev(ptr);

	switch (event) {
	case NETDEV_PRECHANGEUPPER: {
		struct netdev_notifier_changeupper_info *info = ptr;
		int err;

		err = dsa_slave_prechangeupper_sanity_check(dev, info);
		if (notifier_to_errno(err))
			return err;

		err = dsa_master_prechangeupper_sanity_check(dev, info);
		if (notifier_to_errno(err))
			return err;

		err = dsa_lag_master_prechangelower_sanity_check(dev, info);
		if (notifier_to_errno(err))
			return err;

		err = dsa_bridge_prechangelower_sanity_check(dev, info);
		if (notifier_to_errno(err))
			return err;

		err = dsa_slave_prechangeupper(dev, ptr);
		if (notifier_to_errno(err))
			return err;

		err = dsa_slave_lag_prechangeupper(dev, ptr);
		if (notifier_to_errno(err))
			return err;

		break;
	}
	case NETDEV_CHANGEUPPER: {
		int err;

		err = dsa_slave_changeupper(dev, ptr);
		if (notifier_to_errno(err))
			return err;

		err = dsa_slave_lag_changeupper(dev, ptr);
		if (notifier_to_errno(err))
			return err;

		err = dsa_master_changeupper(dev, ptr);
		if (notifier_to_errno(err))
			return err;

		break;
	}
	case NETDEV_CHANGELOWERSTATE: {
		struct netdev_notifier_changelowerstate_info *info = ptr;
		struct dsa_port *dp;
		int err = 0;

		if (dsa_slave_dev_check(dev)) {
			dp = dsa_slave_to_port(dev);

			err = dsa_port_lag_change(dp, info->lower_state_info);
		}

		/* Mirror LAG port events on DSA masters that are in
		 * a LAG towards their respective switch CPU ports
		 */
		if (netdev_uses_dsa(dev)) {
			dp = dev->dsa_ptr;

			err = dsa_port_lag_change(dp, info->lower_state_info);
		}

		return notifier_from_errno(err);
	}
	case NETDEV_CHANGE:
	case NETDEV_UP: {
		/* Track state of master port.
		 * DSA driver may require the master port (and indirectly
		 * the tagger) to be available for some special operation.
		 */
		if (netdev_uses_dsa(dev)) {
			struct dsa_port *cpu_dp = dev->dsa_ptr;
			struct dsa_switch_tree *dst = cpu_dp->ds->dst;

			/* Track when the master port is UP */
			dsa_tree_master_oper_state_change(dst, dev,
							  netif_oper_up(dev));

			/* Track when the master port is ready and can accept
			 * packet.
			 * NETDEV_UP event is not enough to flag a port as ready.
			 * We also have to wait for linkwatch_do_dev to dev_activate
			 * and emit a NETDEV_CHANGE event.
			 * We check if a master port is ready by checking if the dev
			 * have a qdisc assigned and is not noop.
			 */
			dsa_tree_master_admin_state_change(dst, dev,
							   !qdisc_tx_is_noop(dev));

			return NOTIFY_OK;
		}

		return NOTIFY_DONE;
	}
	case NETDEV_GOING_DOWN: {
		struct dsa_port *dp, *cpu_dp;
		struct dsa_switch_tree *dst;
		LIST_HEAD(close_list);

		if (!netdev_uses_dsa(dev))
			return NOTIFY_DONE;

		cpu_dp = dev->dsa_ptr;
		dst = cpu_dp->ds->dst;

		dsa_tree_master_admin_state_change(dst, dev, false);

		list_for_each_entry(dp, &dst->ports, list) {
			if (!dsa_port_is_user(dp))
<<<<<<< HEAD
=======
				continue;

			if (dp->cpu_dp != cpu_dp)
>>>>>>> 29549c70
				continue;

			list_add(&dp->slave->close_list, &close_list);
		}

		dev_close_many(&close_list, true);

		return NOTIFY_OK;
	}
	default:
		break;
	}

	return NOTIFY_DONE;
}

static void
dsa_fdb_offload_notify(struct dsa_switchdev_event_work *switchdev_work)
{
	struct switchdev_notifier_fdb_info info = {};

	info.addr = switchdev_work->addr;
	info.vid = switchdev_work->vid;
	info.offloaded = true;
	call_switchdev_notifiers(SWITCHDEV_FDB_OFFLOADED,
				 switchdev_work->orig_dev, &info.info, NULL);
}

static void dsa_slave_switchdev_event_work(struct work_struct *work)
{
	struct dsa_switchdev_event_work *switchdev_work =
		container_of(work, struct dsa_switchdev_event_work, work);
	const unsigned char *addr = switchdev_work->addr;
	struct net_device *dev = switchdev_work->dev;
	u16 vid = switchdev_work->vid;
	struct dsa_switch *ds;
	struct dsa_port *dp;
	int err;

	dp = dsa_slave_to_port(dev);
	ds = dp->ds;

	switch (switchdev_work->event) {
	case SWITCHDEV_FDB_ADD_TO_DEVICE:
		if (switchdev_work->host_addr)
			err = dsa_port_bridge_host_fdb_add(dp, addr, vid);
		else if (dp->lag)
			err = dsa_port_lag_fdb_add(dp, addr, vid);
		else
			err = dsa_port_fdb_add(dp, addr, vid);
		if (err) {
			dev_err(ds->dev,
				"port %d failed to add %pM vid %d to fdb: %d\n",
				dp->index, addr, vid, err);
			break;
		}
		dsa_fdb_offload_notify(switchdev_work);
		break;

	case SWITCHDEV_FDB_DEL_TO_DEVICE:
		if (switchdev_work->host_addr)
			err = dsa_port_bridge_host_fdb_del(dp, addr, vid);
		else if (dp->lag)
			err = dsa_port_lag_fdb_del(dp, addr, vid);
		else
			err = dsa_port_fdb_del(dp, addr, vid);
		if (err) {
			dev_err(ds->dev,
				"port %d failed to delete %pM vid %d from fdb: %d\n",
				dp->index, addr, vid, err);
		}

		break;
	}

	kfree(switchdev_work);
}

static bool dsa_foreign_dev_check(const struct net_device *dev,
				  const struct net_device *foreign_dev)
{
	const struct dsa_port *dp = dsa_slave_to_port(dev);
	struct dsa_switch_tree *dst = dp->ds->dst;

	if (netif_is_bridge_master(foreign_dev))
		return !dsa_tree_offloads_bridge_dev(dst, foreign_dev);

	if (netif_is_bridge_port(foreign_dev))
		return !dsa_tree_offloads_bridge_port(dst, foreign_dev);

	/* Everything else is foreign */
	return true;
}

static int dsa_slave_fdb_event(struct net_device *dev,
			       struct net_device *orig_dev,
			       unsigned long event, const void *ctx,
			       const struct switchdev_notifier_fdb_info *fdb_info)
{
	struct dsa_switchdev_event_work *switchdev_work;
	struct dsa_port *dp = dsa_slave_to_port(dev);
	bool host_addr = fdb_info->is_local;
	struct dsa_switch *ds = dp->ds;

	if (ctx && ctx != dp)
		return 0;

	if (!dp->bridge)
		return 0;

	if (switchdev_fdb_is_dynamically_learned(fdb_info)) {
		if (dsa_port_offloads_bridge_port(dp, orig_dev))
			return 0;

		/* FDB entries learned by the software bridge or by foreign
		 * bridge ports should be installed as host addresses only if
		 * the driver requests assisted learning.
		 */
		if (!ds->assisted_learning_on_cpu_port)
			return 0;
	}

	/* Also treat FDB entries on foreign interfaces bridged with us as host
	 * addresses.
	 */
	if (dsa_foreign_dev_check(dev, orig_dev))
		host_addr = true;

	/* Check early that we're not doing work in vain.
	 * Host addresses on LAG ports still require regular FDB ops,
	 * since the CPU port isn't in a LAG.
	 */
	if (dp->lag && !host_addr) {
		if (!ds->ops->lag_fdb_add || !ds->ops->lag_fdb_del)
			return -EOPNOTSUPP;
	} else {
		if (!ds->ops->port_fdb_add || !ds->ops->port_fdb_del)
			return -EOPNOTSUPP;
	}

	switchdev_work = kzalloc(sizeof(*switchdev_work), GFP_ATOMIC);
	if (!switchdev_work)
		return -ENOMEM;

	netdev_dbg(dev, "%s FDB entry towards %s, addr %pM vid %d%s\n",
		   event == SWITCHDEV_FDB_ADD_TO_DEVICE ? "Adding" : "Deleting",
		   orig_dev->name, fdb_info->addr, fdb_info->vid,
		   host_addr ? " as host address" : "");

	INIT_WORK(&switchdev_work->work, dsa_slave_switchdev_event_work);
	switchdev_work->event = event;
	switchdev_work->dev = dev;
	switchdev_work->orig_dev = orig_dev;

	ether_addr_copy(switchdev_work->addr, fdb_info->addr);
	switchdev_work->vid = fdb_info->vid;
	switchdev_work->host_addr = host_addr;

	dsa_schedule_work(&switchdev_work->work);

	return 0;
}

/* Called under rcu_read_lock() */
static int dsa_slave_switchdev_event(struct notifier_block *unused,
				     unsigned long event, void *ptr)
{
	struct net_device *dev = switchdev_notifier_info_to_dev(ptr);
	int err;

	switch (event) {
	case SWITCHDEV_PORT_ATTR_SET:
		err = switchdev_handle_port_attr_set(dev, ptr,
						     dsa_slave_dev_check,
						     dsa_slave_port_attr_set);
		return notifier_from_errno(err);
	case SWITCHDEV_FDB_ADD_TO_DEVICE:
	case SWITCHDEV_FDB_DEL_TO_DEVICE:
		err = switchdev_handle_fdb_event_to_device(dev, event, ptr,
							   dsa_slave_dev_check,
							   dsa_foreign_dev_check,
							   dsa_slave_fdb_event);
		return notifier_from_errno(err);
	default:
		return NOTIFY_DONE;
	}

	return NOTIFY_OK;
}

static int dsa_slave_switchdev_blocking_event(struct notifier_block *unused,
					      unsigned long event, void *ptr)
{
	struct net_device *dev = switchdev_notifier_info_to_dev(ptr);
	int err;

	switch (event) {
	case SWITCHDEV_PORT_OBJ_ADD:
		err = switchdev_handle_port_obj_add_foreign(dev, ptr,
							    dsa_slave_dev_check,
							    dsa_foreign_dev_check,
							    dsa_slave_port_obj_add);
		return notifier_from_errno(err);
	case SWITCHDEV_PORT_OBJ_DEL:
		err = switchdev_handle_port_obj_del_foreign(dev, ptr,
							    dsa_slave_dev_check,
							    dsa_foreign_dev_check,
							    dsa_slave_port_obj_del);
		return notifier_from_errno(err);
	case SWITCHDEV_PORT_ATTR_SET:
		err = switchdev_handle_port_attr_set(dev, ptr,
						     dsa_slave_dev_check,
						     dsa_slave_port_attr_set);
		return notifier_from_errno(err);
	}

	return NOTIFY_DONE;
}

static struct notifier_block dsa_slave_nb __read_mostly = {
	.notifier_call  = dsa_slave_netdevice_event,
};

struct notifier_block dsa_slave_switchdev_notifier = {
	.notifier_call = dsa_slave_switchdev_event,
};

struct notifier_block dsa_slave_switchdev_blocking_notifier = {
	.notifier_call = dsa_slave_switchdev_blocking_event,
};

int dsa_slave_register_notifier(void)
{
	struct notifier_block *nb;
	int err;

	err = register_netdevice_notifier(&dsa_slave_nb);
	if (err)
		return err;

	err = register_switchdev_notifier(&dsa_slave_switchdev_notifier);
	if (err)
		goto err_switchdev_nb;

	nb = &dsa_slave_switchdev_blocking_notifier;
	err = register_switchdev_blocking_notifier(nb);
	if (err)
		goto err_switchdev_blocking_nb;

	return 0;

err_switchdev_blocking_nb:
	unregister_switchdev_notifier(&dsa_slave_switchdev_notifier);
err_switchdev_nb:
	unregister_netdevice_notifier(&dsa_slave_nb);
	return err;
}

void dsa_slave_unregister_notifier(void)
{
	struct notifier_block *nb;
	int err;

	nb = &dsa_slave_switchdev_blocking_notifier;
	err = unregister_switchdev_blocking_notifier(nb);
	if (err)
		pr_err("DSA: failed to unregister switchdev blocking notifier (%d)\n", err);

	err = unregister_switchdev_notifier(&dsa_slave_switchdev_notifier);
	if (err)
		pr_err("DSA: failed to unregister switchdev notifier (%d)\n", err);

	err = unregister_netdevice_notifier(&dsa_slave_nb);
	if (err)
		pr_err("DSA: failed to unregister slave notifier (%d)\n", err);
}<|MERGE_RESOLUTION|>--- conflicted
+++ resolved
@@ -164,8 +164,6 @@
 	return dsa_slave_schedule_standalone_work(dev, DSA_MC_DEL, addr, 0);
 }
 
-<<<<<<< HEAD
-=======
 void dsa_slave_sync_ha(struct net_device *dev)
 {
 	struct dsa_port *dp = dsa_slave_to_port(dev);
@@ -208,7 +206,6 @@
 		dsa_flush_workqueue();
 }
 
->>>>>>> 29549c70
 /* slave mii_bus handling ***************************************************/
 static int dsa_slave_phy_read(struct mii_bus *bus, int addr, int reg)
 {
@@ -307,39 +304,6 @@
 	return 0;
 }
 
-<<<<<<< HEAD
-/* Keep flooding enabled towards this port's CPU port as long as it serves at
- * least one port in the tree that requires it.
- */
-static void dsa_port_manage_cpu_flood(struct dsa_port *dp)
-{
-	struct switchdev_brport_flags flags = {
-		.mask = BR_FLOOD | BR_MCAST_FLOOD,
-	};
-	struct dsa_switch_tree *dst = dp->ds->dst;
-	struct dsa_port *cpu_dp = dp->cpu_dp;
-	struct dsa_port *other_dp;
-	int err;
-
-	list_for_each_entry(other_dp, &dst->ports, list) {
-		if (!dsa_port_is_user(other_dp))
-			continue;
-
-		if (other_dp->cpu_dp != cpu_dp)
-			continue;
-
-		if (other_dp->slave->flags & IFF_ALLMULTI)
-			flags.val |= BR_MCAST_FLOOD;
-		if (other_dp->slave->flags & IFF_PROMISC)
-			flags.val |= BR_FLOOD | BR_MCAST_FLOOD;
-	}
-
-	err = dsa_port_pre_bridge_flags(dp, flags, NULL);
-	if (err)
-		return;
-
-	dsa_port_bridge_flags(cpu_dp, flags, NULL);
-=======
 static void dsa_slave_manage_host_flood(struct net_device *dev)
 {
 	bool mc = dev->flags & (IFF_PROMISC | IFF_ALLMULTI);
@@ -365,32 +329,10 @@
 	if (dsa_switch_supports_uc_filtering(ds) &&
 	    dsa_switch_supports_mc_filtering(ds))
 		dsa_slave_manage_host_flood(dev);
->>>>>>> 29549c70
-}
-
-static void dsa_slave_change_rx_flags(struct net_device *dev, int change)
-{
-<<<<<<< HEAD
-	struct net_device *master = dsa_slave_to_master(dev);
-	struct dsa_port *dp = dsa_slave_to_port(dev);
-	struct dsa_switch *ds = dp->ds;
-
-	if (change & IFF_ALLMULTI)
-		dev_set_allmulti(master,
-				 dev->flags & IFF_ALLMULTI ? 1 : -1);
-	if (change & IFF_PROMISC)
-		dev_set_promiscuity(master,
-				    dev->flags & IFF_PROMISC ? 1 : -1);
-
-	if (dsa_switch_supports_uc_filtering(ds) &&
-	    dsa_switch_supports_mc_filtering(ds))
-		dsa_port_manage_cpu_flood(dp);
 }
 
 static void dsa_slave_set_rx_mode(struct net_device *dev)
 {
-=======
->>>>>>> 29549c70
 	__dev_mc_sync(dev, dsa_slave_sync_mc, dsa_slave_unsync_mc);
 	__dev_uc_sync(dev, dsa_slave_sync_uc, dsa_slave_unsync_uc);
 }
@@ -656,7 +598,6 @@
 
 	return dsa_port_vlan_add(dp, vlan, extack);
 }
-<<<<<<< HEAD
 
 /* Offload a VLAN installed on the bridge or on a foreign interface by
  * installing it as a VLAN towards the CPU port.
@@ -677,28 +618,6 @@
 		return 0;
 	}
 
-=======
-
-/* Offload a VLAN installed on the bridge or on a foreign interface by
- * installing it as a VLAN towards the CPU port.
- */
-static int dsa_slave_host_vlan_add(struct net_device *dev,
-				   const struct switchdev_obj *obj,
-				   struct netlink_ext_ack *extack)
-{
-	struct dsa_port *dp = dsa_slave_to_port(dev);
-	struct switchdev_obj_port_vlan vlan;
-
-	/* Do nothing if this is a software bridge */
-	if (!dp->bridge)
-		return -EOPNOTSUPP;
-
-	if (dsa_port_skip_vlan_configuration(dp)) {
-		NL_SET_ERR_MSG_MOD(extack, "skipping configuration of VLAN");
-		return 0;
-	}
-
->>>>>>> 29549c70
 	vlan = *SWITCHDEV_OBJ_PORT_VLAN(obj);
 
 	/* Even though drivers often handle CPU membership in special ways,
@@ -1125,8 +1044,6 @@
 		ds->ops->get_eth_ctrl_stats(ds, dp->index, ctrl_stats);
 }
 
-<<<<<<< HEAD
-=======
 static void
 dsa_slave_get_rmon_stats(struct net_device *dev,
 			 struct ethtool_rmon_stats *rmon_stats,
@@ -1139,7 +1056,6 @@
 		ds->ops->get_rmon_stats(ds, dp->index, rmon_stats, ranges);
 }
 
->>>>>>> 29549c70
 static void dsa_slave_net_selftest(struct net_device *ndev,
 				   struct ethtool_test *etest, u64 *buf)
 {
@@ -2228,10 +2144,7 @@
 	.get_eth_phy_stats	= dsa_slave_get_eth_phy_stats,
 	.get_eth_mac_stats	= dsa_slave_get_eth_mac_stats,
 	.get_eth_ctrl_stats	= dsa_slave_get_eth_ctrl_stats,
-<<<<<<< HEAD
-=======
 	.get_rmon_stats		= dsa_slave_get_rmon_stats,
->>>>>>> 29549c70
 	.set_wol		= dsa_slave_set_wol,
 	.get_wol		= dsa_slave_get_wol,
 	.set_eee		= dsa_slave_set_eee,
@@ -3296,12 +3209,9 @@
 
 		list_for_each_entry(dp, &dst->ports, list) {
 			if (!dsa_port_is_user(dp))
-<<<<<<< HEAD
-=======
 				continue;
 
 			if (dp->cpu_dp != cpu_dp)
->>>>>>> 29549c70
 				continue;
 
 			list_add(&dp->slave->close_list, &close_list);
