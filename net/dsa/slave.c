// SPDX-License-Identifier: GPL-2.0-or-later
/*
 * net/dsa/slave.c - Slave device handling
 * Copyright (c) 2008-2009 Marvell Semiconductor
 */

#include <linux/list.h>
#include <linux/etherdevice.h>
#include <linux/netdevice.h>
#include <linux/phy.h>
#include <linux/phy_fixed.h>
#include <linux/phylink.h>
#include <linux/of_net.h>
#include <linux/of_mdio.h>
#include <linux/mdio.h>
#include <net/rtnetlink.h>
#include <net/pkt_cls.h>
#include <net/selftests.h>
#include <net/tc_act/tc_mirred.h>
#include <linux/if_bridge.h>
#include <linux/if_hsr.h>
#include <linux/netpoll.h>

#include "dsa_priv.h"

/* slave mii_bus handling ***************************************************/
static int dsa_slave_phy_read(struct mii_bus *bus, int addr, int reg)
{
	struct dsa_switch *ds = bus->priv;

	if (ds->phys_mii_mask & (1 << addr))
		return ds->ops->phy_read(ds, addr, reg);

	return 0xffff;
}

static int dsa_slave_phy_write(struct mii_bus *bus, int addr, int reg, u16 val)
{
	struct dsa_switch *ds = bus->priv;

	if (ds->phys_mii_mask & (1 << addr))
		return ds->ops->phy_write(ds, addr, reg, val);

	return 0;
}

void dsa_slave_mii_bus_init(struct dsa_switch *ds)
{
	ds->slave_mii_bus->priv = (void *)ds;
	ds->slave_mii_bus->name = "dsa slave smi";
	ds->slave_mii_bus->read = dsa_slave_phy_read;
	ds->slave_mii_bus->write = dsa_slave_phy_write;
	snprintf(ds->slave_mii_bus->id, MII_BUS_ID_SIZE, "dsa-%d.%d",
		 ds->dst->index, ds->index);
	ds->slave_mii_bus->parent = ds->dev;
	ds->slave_mii_bus->phy_mask = ~ds->phys_mii_mask;
}


/* slave device handling ****************************************************/
static int dsa_slave_get_iflink(const struct net_device *dev)
{
	return dsa_slave_to_master(dev)->ifindex;
}

static int dsa_slave_open(struct net_device *dev)
{
	struct net_device *master = dsa_slave_to_master(dev);
	struct dsa_port *dp = dsa_slave_to_port(dev);
	int err;

	err = dev_open(master, NULL);
	if (err < 0) {
		netdev_err(dev, "failed to open master %s\n", master->name);
		goto out;
	}

	if (!ether_addr_equal(dev->dev_addr, master->dev_addr)) {
		err = dev_uc_add(master, dev->dev_addr);
		if (err < 0)
			goto out;
	}

	if (dev->flags & IFF_ALLMULTI) {
		err = dev_set_allmulti(master, 1);
		if (err < 0)
			goto del_unicast;
	}
	if (dev->flags & IFF_PROMISC) {
		err = dev_set_promiscuity(master, 1);
		if (err < 0)
			goto clear_allmulti;
	}

	err = dsa_port_enable_rt(dp, dev->phydev);
	if (err)
		goto clear_promisc;

	return 0;

clear_promisc:
	if (dev->flags & IFF_PROMISC)
		dev_set_promiscuity(master, -1);
clear_allmulti:
	if (dev->flags & IFF_ALLMULTI)
		dev_set_allmulti(master, -1);
del_unicast:
	if (!ether_addr_equal(dev->dev_addr, master->dev_addr))
		dev_uc_del(master, dev->dev_addr);
out:
	return err;
}

static int dsa_slave_close(struct net_device *dev)
{
	struct net_device *master = dsa_slave_to_master(dev);
	struct dsa_port *dp = dsa_slave_to_port(dev);

<<<<<<< HEAD
	cancel_work_sync(&dp->xmit_work);
	skb_queue_purge(&dp->xmit_queue);

=======
>>>>>>> c1084c27
	dsa_port_disable_rt(dp);

	dev_mc_unsync(master, dev);
	dev_uc_unsync(master, dev);
	if (dev->flags & IFF_ALLMULTI)
		dev_set_allmulti(master, -1);
	if (dev->flags & IFF_PROMISC)
		dev_set_promiscuity(master, -1);

	if (!ether_addr_equal(dev->dev_addr, master->dev_addr))
		dev_uc_del(master, dev->dev_addr);

	return 0;
}

static void dsa_slave_change_rx_flags(struct net_device *dev, int change)
{
	struct net_device *master = dsa_slave_to_master(dev);
	if (dev->flags & IFF_UP) {
		if (change & IFF_ALLMULTI)
			dev_set_allmulti(master,
					 dev->flags & IFF_ALLMULTI ? 1 : -1);
		if (change & IFF_PROMISC)
			dev_set_promiscuity(master,
					    dev->flags & IFF_PROMISC ? 1 : -1);
	}
}

static void dsa_slave_set_rx_mode(struct net_device *dev)
{
	struct net_device *master = dsa_slave_to_master(dev);

	dev_mc_sync(master, dev);
	dev_uc_sync(master, dev);
}

static int dsa_slave_set_mac_address(struct net_device *dev, void *a)
{
	struct net_device *master = dsa_slave_to_master(dev);
	struct sockaddr *addr = a;
	int err;

	if (!is_valid_ether_addr(addr->sa_data))
		return -EADDRNOTAVAIL;

	if (!(dev->flags & IFF_UP))
		goto out;

	if (!ether_addr_equal(addr->sa_data, master->dev_addr)) {
		err = dev_uc_add(master, addr->sa_data);
		if (err < 0)
			return err;
	}

	if (!ether_addr_equal(dev->dev_addr, master->dev_addr))
		dev_uc_del(master, dev->dev_addr);

out:
	ether_addr_copy(dev->dev_addr, addr->sa_data);

	return 0;
}

struct dsa_slave_dump_ctx {
	struct net_device *dev;
	struct sk_buff *skb;
	struct netlink_callback *cb;
	int idx;
};

static int
dsa_slave_port_fdb_do_dump(const unsigned char *addr, u16 vid,
			   bool is_static, void *data)
{
	struct dsa_slave_dump_ctx *dump = data;
	u32 portid = NETLINK_CB(dump->cb->skb).portid;
	u32 seq = dump->cb->nlh->nlmsg_seq;
	struct nlmsghdr *nlh;
	struct ndmsg *ndm;

	if (dump->idx < dump->cb->args[2])
		goto skip;

	nlh = nlmsg_put(dump->skb, portid, seq, RTM_NEWNEIGH,
			sizeof(*ndm), NLM_F_MULTI);
	if (!nlh)
		return -EMSGSIZE;

	ndm = nlmsg_data(nlh);
	ndm->ndm_family  = AF_BRIDGE;
	ndm->ndm_pad1    = 0;
	ndm->ndm_pad2    = 0;
	ndm->ndm_flags   = NTF_SELF;
	ndm->ndm_type    = 0;
	ndm->ndm_ifindex = dump->dev->ifindex;
	ndm->ndm_state   = is_static ? NUD_NOARP : NUD_REACHABLE;

	if (nla_put(dump->skb, NDA_LLADDR, ETH_ALEN, addr))
		goto nla_put_failure;

	if (vid && nla_put_u16(dump->skb, NDA_VLAN, vid))
		goto nla_put_failure;

	nlmsg_end(dump->skb, nlh);

skip:
	dump->idx++;
	return 0;

nla_put_failure:
	nlmsg_cancel(dump->skb, nlh);
	return -EMSGSIZE;
}

static int
dsa_slave_fdb_dump(struct sk_buff *skb, struct netlink_callback *cb,
		   struct net_device *dev, struct net_device *filter_dev,
		   int *idx)
{
	struct dsa_port *dp = dsa_slave_to_port(dev);
	struct dsa_slave_dump_ctx dump = {
		.dev = dev,
		.skb = skb,
		.cb = cb,
		.idx = *idx,
	};
	int err;

	err = dsa_port_fdb_dump(dp, dsa_slave_port_fdb_do_dump, &dump);
	*idx = dump.idx;

	return err;
}

static int dsa_slave_ioctl(struct net_device *dev, struct ifreq *ifr, int cmd)
{
	struct dsa_slave_priv *p = netdev_priv(dev);
	struct dsa_switch *ds = p->dp->ds;
	int port = p->dp->index;

	/* Pass through to switch driver if it supports timestamping */
	switch (cmd) {
	case SIOCGHWTSTAMP:
		if (ds->ops->port_hwtstamp_get)
			return ds->ops->port_hwtstamp_get(ds, port, ifr);
		break;
	case SIOCSHWTSTAMP:
		if (ds->ops->port_hwtstamp_set)
			return ds->ops->port_hwtstamp_set(ds, port, ifr);
		break;
	}

	return phylink_mii_ioctl(p->dp->pl, ifr, cmd);
}

static int dsa_slave_port_attr_set(struct net_device *dev, const void *ctx,
				   const struct switchdev_attr *attr,
				   struct netlink_ext_ack *extack)
{
	struct dsa_port *dp = dsa_slave_to_port(dev);
	int ret;

	if (ctx && ctx != dp)
		return 0;

	switch (attr->id) {
	case SWITCHDEV_ATTR_ID_PORT_STP_STATE:
		if (!dsa_port_offloads_bridge_port(dp, attr->orig_dev))
			return -EOPNOTSUPP;

		ret = dsa_port_set_state(dp, attr->u.stp_state, true);
		break;
	case SWITCHDEV_ATTR_ID_BRIDGE_VLAN_FILTERING:
		if (!dsa_port_offloads_bridge(dp, attr->orig_dev))
			return -EOPNOTSUPP;

		ret = dsa_port_vlan_filtering(dp, attr->u.vlan_filtering,
					      extack);
		break;
	case SWITCHDEV_ATTR_ID_BRIDGE_AGEING_TIME:
		if (!dsa_port_offloads_bridge(dp, attr->orig_dev))
			return -EOPNOTSUPP;

		ret = dsa_port_ageing_time(dp, attr->u.ageing_time);
		break;
	case SWITCHDEV_ATTR_ID_PORT_PRE_BRIDGE_FLAGS:
		if (!dsa_port_offloads_bridge_port(dp, attr->orig_dev))
			return -EOPNOTSUPP;

		ret = dsa_port_pre_bridge_flags(dp, attr->u.brport_flags,
						extack);
		break;
	case SWITCHDEV_ATTR_ID_PORT_BRIDGE_FLAGS:
		if (!dsa_port_offloads_bridge_port(dp, attr->orig_dev))
			return -EOPNOTSUPP;

		ret = dsa_port_bridge_flags(dp, attr->u.brport_flags, extack);
		break;
	default:
		ret = -EOPNOTSUPP;
		break;
	}

	return ret;
}

/* Must be called under rcu_read_lock() */
static int
dsa_slave_vlan_check_for_8021q_uppers(struct net_device *slave,
				      const struct switchdev_obj_port_vlan *vlan)
{
	struct net_device *upper_dev;
	struct list_head *iter;

	netdev_for_each_upper_dev_rcu(slave, upper_dev, iter) {
		u16 vid;

		if (!is_vlan_dev(upper_dev))
			continue;

		vid = vlan_dev_vlan_id(upper_dev);
		if (vid == vlan->vid)
			return -EBUSY;
	}

	return 0;
}

static int dsa_slave_vlan_add(struct net_device *dev,
			      const struct switchdev_obj *obj,
			      struct netlink_ext_ack *extack)
{
	struct net_device *master = dsa_slave_to_master(dev);
	struct dsa_port *dp = dsa_slave_to_port(dev);
	struct switchdev_obj_port_vlan vlan;
	int err;

	if (dsa_port_skip_vlan_configuration(dp)) {
		NL_SET_ERR_MSG_MOD(extack, "skipping configuration of VLAN");
		return 0;
	}

	vlan = *SWITCHDEV_OBJ_PORT_VLAN(obj);

	/* Deny adding a bridge VLAN when there is already an 802.1Q upper with
	 * the same VID.
	 */
	if (br_vlan_enabled(dp->bridge_dev)) {
		rcu_read_lock();
		err = dsa_slave_vlan_check_for_8021q_uppers(dev, &vlan);
		rcu_read_unlock();
		if (err) {
			NL_SET_ERR_MSG_MOD(extack,
					   "Port already has a VLAN upper with this VID");
			return err;
		}
	}

	err = dsa_port_vlan_add(dp, &vlan, extack);
	if (err)
		return err;

	/* We need the dedicated CPU port to be a member of the VLAN as well.
	 * Even though drivers often handle CPU membership in special ways,
	 * it doesn't make sense to program a PVID, so clear this flag.
	 */
	vlan.flags &= ~BRIDGE_VLAN_INFO_PVID;

	err = dsa_port_vlan_add(dp->cpu_dp, &vlan, extack);
	if (err)
		return err;

	return vlan_vid_add(master, htons(ETH_P_8021Q), vlan.vid);
}

static int dsa_slave_port_obj_add(struct net_device *dev, const void *ctx,
				  const struct switchdev_obj *obj,
				  struct netlink_ext_ack *extack)
{
	struct dsa_port *dp = dsa_slave_to_port(dev);
	int err;

	if (ctx && ctx != dp)
		return 0;

	switch (obj->id) {
	case SWITCHDEV_OBJ_ID_PORT_MDB:
		if (!dsa_port_offloads_bridge_port(dp, obj->orig_dev))
			return -EOPNOTSUPP;

		err = dsa_port_mdb_add(dp, SWITCHDEV_OBJ_PORT_MDB(obj));
		break;
	case SWITCHDEV_OBJ_ID_HOST_MDB:
		if (!dsa_port_offloads_bridge(dp, obj->orig_dev))
			return -EOPNOTSUPP;

		err = dsa_port_host_mdb_add(dp, SWITCHDEV_OBJ_PORT_MDB(obj));
		break;
	case SWITCHDEV_OBJ_ID_PORT_VLAN:
		if (!dsa_port_offloads_bridge_port(dp, obj->orig_dev))
			return -EOPNOTSUPP;

		err = dsa_slave_vlan_add(dev, obj, extack);
		break;
	case SWITCHDEV_OBJ_ID_MRP:
		if (!dsa_port_offloads_bridge(dp, obj->orig_dev))
			return -EOPNOTSUPP;

		err = dsa_port_mrp_add(dp, SWITCHDEV_OBJ_MRP(obj));
		break;
	case SWITCHDEV_OBJ_ID_RING_ROLE_MRP:
		if (!dsa_port_offloads_bridge(dp, obj->orig_dev))
			return -EOPNOTSUPP;

		err = dsa_port_mrp_add_ring_role(dp,
						 SWITCHDEV_OBJ_RING_ROLE_MRP(obj));
		break;
	default:
		err = -EOPNOTSUPP;
		break;
	}

	return err;
}

static int dsa_slave_vlan_del(struct net_device *dev,
			      const struct switchdev_obj *obj)
{
	struct net_device *master = dsa_slave_to_master(dev);
	struct dsa_port *dp = dsa_slave_to_port(dev);
	struct switchdev_obj_port_vlan *vlan;
	int err;

	if (dsa_port_skip_vlan_configuration(dp))
		return 0;

	vlan = SWITCHDEV_OBJ_PORT_VLAN(obj);

	/* Do not deprogram the CPU port as it may be shared with other user
	 * ports which can be members of this VLAN as well.
	 */
	err = dsa_port_vlan_del(dp, vlan);
	if (err)
		return err;

	vlan_vid_del(master, htons(ETH_P_8021Q), vlan->vid);

	return 0;
}

static int dsa_slave_port_obj_del(struct net_device *dev, const void *ctx,
				  const struct switchdev_obj *obj)
{
	struct dsa_port *dp = dsa_slave_to_port(dev);
	int err;

	if (ctx && ctx != dp)
		return 0;

	switch (obj->id) {
	case SWITCHDEV_OBJ_ID_PORT_MDB:
		if (!dsa_port_offloads_bridge_port(dp, obj->orig_dev))
			return -EOPNOTSUPP;

		err = dsa_port_mdb_del(dp, SWITCHDEV_OBJ_PORT_MDB(obj));
		break;
	case SWITCHDEV_OBJ_ID_HOST_MDB:
		if (!dsa_port_offloads_bridge(dp, obj->orig_dev))
			return -EOPNOTSUPP;

		err = dsa_port_host_mdb_del(dp, SWITCHDEV_OBJ_PORT_MDB(obj));
		break;
	case SWITCHDEV_OBJ_ID_PORT_VLAN:
		if (!dsa_port_offloads_bridge_port(dp, obj->orig_dev))
			return -EOPNOTSUPP;

		err = dsa_slave_vlan_del(dev, obj);
		break;
	case SWITCHDEV_OBJ_ID_MRP:
		if (!dsa_port_offloads_bridge(dp, obj->orig_dev))
			return -EOPNOTSUPP;

		err = dsa_port_mrp_del(dp, SWITCHDEV_OBJ_MRP(obj));
		break;
	case SWITCHDEV_OBJ_ID_RING_ROLE_MRP:
		if (!dsa_port_offloads_bridge(dp, obj->orig_dev))
			return -EOPNOTSUPP;

		err = dsa_port_mrp_del_ring_role(dp,
						 SWITCHDEV_OBJ_RING_ROLE_MRP(obj));
		break;
	default:
		err = -EOPNOTSUPP;
		break;
	}

	return err;
}

static int dsa_slave_get_port_parent_id(struct net_device *dev,
					struct netdev_phys_item_id *ppid)
{
	struct dsa_port *dp = dsa_slave_to_port(dev);
	struct dsa_switch *ds = dp->ds;
	struct dsa_switch_tree *dst = ds->dst;

	/* For non-legacy ports, devlink is used and it takes
	 * care of the name generation. This ndo implementation
	 * should be removed with legacy support.
	 */
	if (dp->ds->devlink)
		return -EOPNOTSUPP;

	ppid->id_len = sizeof(dst->index);
	memcpy(&ppid->id, &dst->index, ppid->id_len);

	return 0;
}

static inline netdev_tx_t dsa_slave_netpoll_send_skb(struct net_device *dev,
						     struct sk_buff *skb)
{
#ifdef CONFIG_NET_POLL_CONTROLLER
	struct dsa_slave_priv *p = netdev_priv(dev);

	return netpoll_send_skb(p->netpoll, skb);
#else
	BUG();
	return NETDEV_TX_OK;
#endif
}

static void dsa_skb_tx_timestamp(struct dsa_slave_priv *p,
				 struct sk_buff *skb)
{
	struct dsa_switch *ds = p->dp->ds;

	if (!(skb_shinfo(skb)->tx_flags & SKBTX_HW_TSTAMP))
		return;

	if (!ds->ops->port_txtstamp)
		return;

	ds->ops->port_txtstamp(ds, p->dp->index, skb);
}

netdev_tx_t dsa_enqueue_skb(struct sk_buff *skb, struct net_device *dev)
{
	/* SKB for netpoll still need to be mangled with the protocol-specific
	 * tag to be successfully transmitted
	 */
	if (unlikely(netpoll_tx_running(dev)))
		return dsa_slave_netpoll_send_skb(dev, skb);

	/* Queue the SKB for transmission on the parent interface, but
	 * do not modify its EtherType
	 */
	skb->dev = dsa_slave_to_master(dev);
	dev_queue_xmit(skb);

	return NETDEV_TX_OK;
}
EXPORT_SYMBOL_GPL(dsa_enqueue_skb);

static int dsa_realloc_skb(struct sk_buff *skb, struct net_device *dev)
{
	int needed_headroom = dev->needed_headroom;
	int needed_tailroom = dev->needed_tailroom;

	/* For tail taggers, we need to pad short frames ourselves, to ensure
	 * that the tail tag does not fail at its role of being at the end of
	 * the packet, once the master interface pads the frame. Account for
	 * that pad length here, and pad later.
	 */
	if (unlikely(needed_tailroom && skb->len < ETH_ZLEN))
		needed_tailroom += ETH_ZLEN - skb->len;
	/* skb_headroom() returns unsigned int... */
	needed_headroom = max_t(int, needed_headroom - skb_headroom(skb), 0);
	needed_tailroom = max_t(int, needed_tailroom - skb_tailroom(skb), 0);

	if (likely(!needed_headroom && !needed_tailroom && !skb_cloned(skb)))
		/* No reallocation needed, yay! */
		return 0;

	return pskb_expand_head(skb, needed_headroom, needed_tailroom,
				GFP_ATOMIC);
}

static netdev_tx_t dsa_slave_xmit(struct sk_buff *skb, struct net_device *dev)
{
	struct dsa_slave_priv *p = netdev_priv(dev);
	struct sk_buff *nskb;

	dev_sw_netstats_tx_add(dev, 1, skb->len);

	memset(skb->cb, 0, sizeof(skb->cb));

	/* Handle tx timestamp if any */
	dsa_skb_tx_timestamp(p, skb);

	if (dsa_realloc_skb(skb, dev)) {
		dev_kfree_skb_any(skb);
		return NETDEV_TX_OK;
	}

	/* needed_tailroom should still be 'warm' in the cache line from
	 * dsa_realloc_skb(), which has also ensured that padding is safe.
	 */
	if (dev->needed_tailroom)
		eth_skb_pad(skb);

	/* Transmit function may have to reallocate the original SKB,
	 * in which case it must have freed it. Only free it here on error.
	 */
	nskb = p->xmit(skb, dev);
	if (!nskb) {
		kfree_skb(skb);
		return NETDEV_TX_OK;
	}

	return dsa_enqueue_skb(nskb, dev);
}

/* ethtool operations *******************************************************/

static void dsa_slave_get_drvinfo(struct net_device *dev,
				  struct ethtool_drvinfo *drvinfo)
{
	strlcpy(drvinfo->driver, "dsa", sizeof(drvinfo->driver));
	strlcpy(drvinfo->fw_version, "N/A", sizeof(drvinfo->fw_version));
	strlcpy(drvinfo->bus_info, "platform", sizeof(drvinfo->bus_info));
}

static int dsa_slave_get_regs_len(struct net_device *dev)
{
	struct dsa_port *dp = dsa_slave_to_port(dev);
	struct dsa_switch *ds = dp->ds;

	if (ds->ops->get_regs_len)
		return ds->ops->get_regs_len(ds, dp->index);

	return -EOPNOTSUPP;
}

static void
dsa_slave_get_regs(struct net_device *dev, struct ethtool_regs *regs, void *_p)
{
	struct dsa_port *dp = dsa_slave_to_port(dev);
	struct dsa_switch *ds = dp->ds;

	if (ds->ops->get_regs)
		ds->ops->get_regs(ds, dp->index, regs, _p);
}

static int dsa_slave_nway_reset(struct net_device *dev)
{
	struct dsa_port *dp = dsa_slave_to_port(dev);

	return phylink_ethtool_nway_reset(dp->pl);
}

static int dsa_slave_get_eeprom_len(struct net_device *dev)
{
	struct dsa_port *dp = dsa_slave_to_port(dev);
	struct dsa_switch *ds = dp->ds;

	if (ds->cd && ds->cd->eeprom_len)
		return ds->cd->eeprom_len;

	if (ds->ops->get_eeprom_len)
		return ds->ops->get_eeprom_len(ds);

	return 0;
}

static int dsa_slave_get_eeprom(struct net_device *dev,
				struct ethtool_eeprom *eeprom, u8 *data)
{
	struct dsa_port *dp = dsa_slave_to_port(dev);
	struct dsa_switch *ds = dp->ds;

	if (ds->ops->get_eeprom)
		return ds->ops->get_eeprom(ds, eeprom, data);

	return -EOPNOTSUPP;
}

static int dsa_slave_set_eeprom(struct net_device *dev,
				struct ethtool_eeprom *eeprom, u8 *data)
{
	struct dsa_port *dp = dsa_slave_to_port(dev);
	struct dsa_switch *ds = dp->ds;

	if (ds->ops->set_eeprom)
		return ds->ops->set_eeprom(ds, eeprom, data);

	return -EOPNOTSUPP;
}

static void dsa_slave_get_strings(struct net_device *dev,
				  uint32_t stringset, uint8_t *data)
{
	struct dsa_port *dp = dsa_slave_to_port(dev);
	struct dsa_switch *ds = dp->ds;

	if (stringset == ETH_SS_STATS) {
		int len = ETH_GSTRING_LEN;

		strncpy(data, "tx_packets", len);
		strncpy(data + len, "tx_bytes", len);
		strncpy(data + 2 * len, "rx_packets", len);
		strncpy(data + 3 * len, "rx_bytes", len);
		if (ds->ops->get_strings)
			ds->ops->get_strings(ds, dp->index, stringset,
					     data + 4 * len);
	} else if (stringset ==  ETH_SS_TEST) {
		net_selftest_get_strings(data);
	}

}

static void dsa_slave_get_ethtool_stats(struct net_device *dev,
					struct ethtool_stats *stats,
					uint64_t *data)
{
	struct dsa_port *dp = dsa_slave_to_port(dev);
	struct dsa_switch *ds = dp->ds;
	struct pcpu_sw_netstats *s;
	unsigned int start;
	int i;

	for_each_possible_cpu(i) {
		u64 tx_packets, tx_bytes, rx_packets, rx_bytes;

		s = per_cpu_ptr(dev->tstats, i);
		do {
			start = u64_stats_fetch_begin_irq(&s->syncp);
			tx_packets = s->tx_packets;
			tx_bytes = s->tx_bytes;
			rx_packets = s->rx_packets;
			rx_bytes = s->rx_bytes;
		} while (u64_stats_fetch_retry_irq(&s->syncp, start));
		data[0] += tx_packets;
		data[1] += tx_bytes;
		data[2] += rx_packets;
		data[3] += rx_bytes;
	}
	if (ds->ops->get_ethtool_stats)
		ds->ops->get_ethtool_stats(ds, dp->index, data + 4);
}

static int dsa_slave_get_sset_count(struct net_device *dev, int sset)
{
	struct dsa_port *dp = dsa_slave_to_port(dev);
	struct dsa_switch *ds = dp->ds;

	if (sset == ETH_SS_STATS) {
		int count = 0;

		if (ds->ops->get_sset_count) {
			count = ds->ops->get_sset_count(ds, dp->index, sset);
			if (count < 0)
				return count;
		}

		return count + 4;
	} else if (sset ==  ETH_SS_TEST) {
		return net_selftest_get_count();
	}

	return -EOPNOTSUPP;
}

static void dsa_slave_net_selftest(struct net_device *ndev,
				   struct ethtool_test *etest, u64 *buf)
{
	struct dsa_port *dp = dsa_slave_to_port(ndev);
	struct dsa_switch *ds = dp->ds;

	if (ds->ops->self_test) {
		ds->ops->self_test(ds, dp->index, etest, buf);
		return;
	}

	net_selftest(ndev, etest, buf);
}

static void dsa_slave_get_wol(struct net_device *dev, struct ethtool_wolinfo *w)
{
	struct dsa_port *dp = dsa_slave_to_port(dev);
	struct dsa_switch *ds = dp->ds;

	phylink_ethtool_get_wol(dp->pl, w);

	if (ds->ops->get_wol)
		ds->ops->get_wol(ds, dp->index, w);
}

static int dsa_slave_set_wol(struct net_device *dev, struct ethtool_wolinfo *w)
{
	struct dsa_port *dp = dsa_slave_to_port(dev);
	struct dsa_switch *ds = dp->ds;
	int ret = -EOPNOTSUPP;

	phylink_ethtool_set_wol(dp->pl, w);

	if (ds->ops->set_wol)
		ret = ds->ops->set_wol(ds, dp->index, w);

	return ret;
}

static int dsa_slave_set_eee(struct net_device *dev, struct ethtool_eee *e)
{
	struct dsa_port *dp = dsa_slave_to_port(dev);
	struct dsa_switch *ds = dp->ds;
	int ret;

	/* Port's PHY and MAC both need to be EEE capable */
	if (!dev->phydev || !dp->pl)
		return -ENODEV;

	if (!ds->ops->set_mac_eee)
		return -EOPNOTSUPP;

	ret = ds->ops->set_mac_eee(ds, dp->index, e);
	if (ret)
		return ret;

	return phylink_ethtool_set_eee(dp->pl, e);
}

static int dsa_slave_get_eee(struct net_device *dev, struct ethtool_eee *e)
{
	struct dsa_port *dp = dsa_slave_to_port(dev);
	struct dsa_switch *ds = dp->ds;
	int ret;

	/* Port's PHY and MAC both need to be EEE capable */
	if (!dev->phydev || !dp->pl)
		return -ENODEV;

	if (!ds->ops->get_mac_eee)
		return -EOPNOTSUPP;

	ret = ds->ops->get_mac_eee(ds, dp->index, e);
	if (ret)
		return ret;

	return phylink_ethtool_get_eee(dp->pl, e);
}

static int dsa_slave_get_link_ksettings(struct net_device *dev,
					struct ethtool_link_ksettings *cmd)
{
	struct dsa_port *dp = dsa_slave_to_port(dev);

	return phylink_ethtool_ksettings_get(dp->pl, cmd);
}

static int dsa_slave_set_link_ksettings(struct net_device *dev,
					const struct ethtool_link_ksettings *cmd)
{
	struct dsa_port *dp = dsa_slave_to_port(dev);

	return phylink_ethtool_ksettings_set(dp->pl, cmd);
}

static void dsa_slave_get_pauseparam(struct net_device *dev,
				     struct ethtool_pauseparam *pause)
{
	struct dsa_port *dp = dsa_slave_to_port(dev);

	phylink_ethtool_get_pauseparam(dp->pl, pause);
}

static int dsa_slave_set_pauseparam(struct net_device *dev,
				    struct ethtool_pauseparam *pause)
{
	struct dsa_port *dp = dsa_slave_to_port(dev);

	return phylink_ethtool_set_pauseparam(dp->pl, pause);
}

#ifdef CONFIG_NET_POLL_CONTROLLER
static int dsa_slave_netpoll_setup(struct net_device *dev,
				   struct netpoll_info *ni)
{
	struct net_device *master = dsa_slave_to_master(dev);
	struct dsa_slave_priv *p = netdev_priv(dev);
	struct netpoll *netpoll;
	int err = 0;

	netpoll = kzalloc(sizeof(*netpoll), GFP_KERNEL);
	if (!netpoll)
		return -ENOMEM;

	err = __netpoll_setup(netpoll, master);
	if (err) {
		kfree(netpoll);
		goto out;
	}

	p->netpoll = netpoll;
out:
	return err;
}

static void dsa_slave_netpoll_cleanup(struct net_device *dev)
{
	struct dsa_slave_priv *p = netdev_priv(dev);
	struct netpoll *netpoll = p->netpoll;

	if (!netpoll)
		return;

	p->netpoll = NULL;

	__netpoll_free(netpoll);
}

static void dsa_slave_poll_controller(struct net_device *dev)
{
}
#endif

static int dsa_slave_get_phys_port_name(struct net_device *dev,
					char *name, size_t len)
{
	struct dsa_port *dp = dsa_slave_to_port(dev);

	/* For non-legacy ports, devlink is used and it takes
	 * care of the name generation. This ndo implementation
	 * should be removed with legacy support.
	 */
	if (dp->ds->devlink)
		return -EOPNOTSUPP;

	if (snprintf(name, len, "p%d", dp->index) >= len)
		return -EINVAL;

	return 0;
}

static struct dsa_mall_tc_entry *
dsa_slave_mall_tc_entry_find(struct net_device *dev, unsigned long cookie)
{
	struct dsa_slave_priv *p = netdev_priv(dev);
	struct dsa_mall_tc_entry *mall_tc_entry;

	list_for_each_entry(mall_tc_entry, &p->mall_tc_list, list)
		if (mall_tc_entry->cookie == cookie)
			return mall_tc_entry;

	return NULL;
}

static int
dsa_slave_add_cls_matchall_mirred(struct net_device *dev,
				  struct tc_cls_matchall_offload *cls,
				  bool ingress)
{
	struct dsa_port *dp = dsa_slave_to_port(dev);
	struct dsa_slave_priv *p = netdev_priv(dev);
	struct dsa_mall_mirror_tc_entry *mirror;
	struct dsa_mall_tc_entry *mall_tc_entry;
	struct dsa_switch *ds = dp->ds;
	struct flow_action_entry *act;
	struct dsa_port *to_dp;
	int err;

	if (!ds->ops->port_mirror_add)
		return -EOPNOTSUPP;

	if (!flow_action_basic_hw_stats_check(&cls->rule->action,
					      cls->common.extack))
		return -EOPNOTSUPP;

	act = &cls->rule->action.entries[0];

	if (!act->dev)
		return -EINVAL;

	if (!dsa_slave_dev_check(act->dev))
		return -EOPNOTSUPP;

	mall_tc_entry = kzalloc(sizeof(*mall_tc_entry), GFP_KERNEL);
	if (!mall_tc_entry)
		return -ENOMEM;

	mall_tc_entry->cookie = cls->cookie;
	mall_tc_entry->type = DSA_PORT_MALL_MIRROR;
	mirror = &mall_tc_entry->mirror;

	to_dp = dsa_slave_to_port(act->dev);

	mirror->to_local_port = to_dp->index;
	mirror->ingress = ingress;

	err = ds->ops->port_mirror_add(ds, dp->index, mirror, ingress);
	if (err) {
		kfree(mall_tc_entry);
		return err;
	}

	list_add_tail(&mall_tc_entry->list, &p->mall_tc_list);

	return err;
}

static int
dsa_slave_add_cls_matchall_police(struct net_device *dev,
				  struct tc_cls_matchall_offload *cls,
				  bool ingress)
{
	struct netlink_ext_ack *extack = cls->common.extack;
	struct dsa_port *dp = dsa_slave_to_port(dev);
	struct dsa_slave_priv *p = netdev_priv(dev);
	struct dsa_mall_policer_tc_entry *policer;
	struct dsa_mall_tc_entry *mall_tc_entry;
	struct dsa_switch *ds = dp->ds;
	struct flow_action_entry *act;
	int err;

	if (!ds->ops->port_policer_add) {
		NL_SET_ERR_MSG_MOD(extack,
				   "Policing offload not implemented");
		return -EOPNOTSUPP;
	}

	if (!ingress) {
		NL_SET_ERR_MSG_MOD(extack,
				   "Only supported on ingress qdisc");
		return -EOPNOTSUPP;
	}

	if (!flow_action_basic_hw_stats_check(&cls->rule->action,
					      cls->common.extack))
		return -EOPNOTSUPP;

	list_for_each_entry(mall_tc_entry, &p->mall_tc_list, list) {
		if (mall_tc_entry->type == DSA_PORT_MALL_POLICER) {
			NL_SET_ERR_MSG_MOD(extack,
					   "Only one port policer allowed");
			return -EEXIST;
		}
	}

	act = &cls->rule->action.entries[0];

	mall_tc_entry = kzalloc(sizeof(*mall_tc_entry), GFP_KERNEL);
	if (!mall_tc_entry)
		return -ENOMEM;

	mall_tc_entry->cookie = cls->cookie;
	mall_tc_entry->type = DSA_PORT_MALL_POLICER;
	policer = &mall_tc_entry->policer;
	policer->rate_bytes_per_sec = act->police.rate_bytes_ps;
	policer->burst = act->police.burst;

	err = ds->ops->port_policer_add(ds, dp->index, policer);
	if (err) {
		kfree(mall_tc_entry);
		return err;
	}

	list_add_tail(&mall_tc_entry->list, &p->mall_tc_list);

	return err;
}

static int dsa_slave_add_cls_matchall(struct net_device *dev,
				      struct tc_cls_matchall_offload *cls,
				      bool ingress)
{
	int err = -EOPNOTSUPP;

	if (cls->common.protocol == htons(ETH_P_ALL) &&
	    flow_offload_has_one_action(&cls->rule->action) &&
	    cls->rule->action.entries[0].id == FLOW_ACTION_MIRRED)
		err = dsa_slave_add_cls_matchall_mirred(dev, cls, ingress);
	else if (flow_offload_has_one_action(&cls->rule->action) &&
		 cls->rule->action.entries[0].id == FLOW_ACTION_POLICE)
		err = dsa_slave_add_cls_matchall_police(dev, cls, ingress);

	return err;
}

static void dsa_slave_del_cls_matchall(struct net_device *dev,
				       struct tc_cls_matchall_offload *cls)
{
	struct dsa_port *dp = dsa_slave_to_port(dev);
	struct dsa_mall_tc_entry *mall_tc_entry;
	struct dsa_switch *ds = dp->ds;

	mall_tc_entry = dsa_slave_mall_tc_entry_find(dev, cls->cookie);
	if (!mall_tc_entry)
		return;

	list_del(&mall_tc_entry->list);

	switch (mall_tc_entry->type) {
	case DSA_PORT_MALL_MIRROR:
		if (ds->ops->port_mirror_del)
			ds->ops->port_mirror_del(ds, dp->index,
						 &mall_tc_entry->mirror);
		break;
	case DSA_PORT_MALL_POLICER:
		if (ds->ops->port_policer_del)
			ds->ops->port_policer_del(ds, dp->index);
		break;
	default:
		WARN_ON(1);
	}

	kfree(mall_tc_entry);
}

static int dsa_slave_setup_tc_cls_matchall(struct net_device *dev,
					   struct tc_cls_matchall_offload *cls,
					   bool ingress)
{
	if (cls->common.chain_index)
		return -EOPNOTSUPP;

	switch (cls->command) {
	case TC_CLSMATCHALL_REPLACE:
		return dsa_slave_add_cls_matchall(dev, cls, ingress);
	case TC_CLSMATCHALL_DESTROY:
		dsa_slave_del_cls_matchall(dev, cls);
		return 0;
	default:
		return -EOPNOTSUPP;
	}
}

static int dsa_slave_add_cls_flower(struct net_device *dev,
				    struct flow_cls_offload *cls,
				    bool ingress)
{
	struct dsa_port *dp = dsa_slave_to_port(dev);
	struct dsa_switch *ds = dp->ds;
	int port = dp->index;

	if (!ds->ops->cls_flower_add)
		return -EOPNOTSUPP;

	return ds->ops->cls_flower_add(ds, port, cls, ingress);
}

static int dsa_slave_del_cls_flower(struct net_device *dev,
				    struct flow_cls_offload *cls,
				    bool ingress)
{
	struct dsa_port *dp = dsa_slave_to_port(dev);
	struct dsa_switch *ds = dp->ds;
	int port = dp->index;

	if (!ds->ops->cls_flower_del)
		return -EOPNOTSUPP;

	return ds->ops->cls_flower_del(ds, port, cls, ingress);
}

static int dsa_slave_stats_cls_flower(struct net_device *dev,
				      struct flow_cls_offload *cls,
				      bool ingress)
{
	struct dsa_port *dp = dsa_slave_to_port(dev);
	struct dsa_switch *ds = dp->ds;
	int port = dp->index;

	if (!ds->ops->cls_flower_stats)
		return -EOPNOTSUPP;

	return ds->ops->cls_flower_stats(ds, port, cls, ingress);
}

static int dsa_slave_setup_tc_cls_flower(struct net_device *dev,
					 struct flow_cls_offload *cls,
					 bool ingress)
{
	switch (cls->command) {
	case FLOW_CLS_REPLACE:
		return dsa_slave_add_cls_flower(dev, cls, ingress);
	case FLOW_CLS_DESTROY:
		return dsa_slave_del_cls_flower(dev, cls, ingress);
	case FLOW_CLS_STATS:
		return dsa_slave_stats_cls_flower(dev, cls, ingress);
	default:
		return -EOPNOTSUPP;
	}
}

static int dsa_slave_setup_tc_block_cb(enum tc_setup_type type, void *type_data,
				       void *cb_priv, bool ingress)
{
	struct net_device *dev = cb_priv;

	if (!tc_can_offload(dev))
		return -EOPNOTSUPP;

	switch (type) {
	case TC_SETUP_CLSMATCHALL:
		return dsa_slave_setup_tc_cls_matchall(dev, type_data, ingress);
	case TC_SETUP_CLSFLOWER:
		return dsa_slave_setup_tc_cls_flower(dev, type_data, ingress);
	default:
		return -EOPNOTSUPP;
	}
}

static int dsa_slave_setup_tc_block_cb_ig(enum tc_setup_type type,
					  void *type_data, void *cb_priv)
{
	return dsa_slave_setup_tc_block_cb(type, type_data, cb_priv, true);
}

static int dsa_slave_setup_tc_block_cb_eg(enum tc_setup_type type,
					  void *type_data, void *cb_priv)
{
	return dsa_slave_setup_tc_block_cb(type, type_data, cb_priv, false);
}

static LIST_HEAD(dsa_slave_block_cb_list);

static int dsa_slave_setup_tc_block(struct net_device *dev,
				    struct flow_block_offload *f)
{
	struct flow_block_cb *block_cb;
	flow_setup_cb_t *cb;

	if (f->binder_type == FLOW_BLOCK_BINDER_TYPE_CLSACT_INGRESS)
		cb = dsa_slave_setup_tc_block_cb_ig;
	else if (f->binder_type == FLOW_BLOCK_BINDER_TYPE_CLSACT_EGRESS)
		cb = dsa_slave_setup_tc_block_cb_eg;
	else
		return -EOPNOTSUPP;

	f->driver_block_list = &dsa_slave_block_cb_list;

	switch (f->command) {
	case FLOW_BLOCK_BIND:
		if (flow_block_cb_is_busy(cb, dev, &dsa_slave_block_cb_list))
			return -EBUSY;

		block_cb = flow_block_cb_alloc(cb, dev, dev, NULL);
		if (IS_ERR(block_cb))
			return PTR_ERR(block_cb);

		flow_block_cb_add(block_cb, f);
		list_add_tail(&block_cb->driver_list, &dsa_slave_block_cb_list);
		return 0;
	case FLOW_BLOCK_UNBIND:
		block_cb = flow_block_cb_lookup(f->block, cb, dev);
		if (!block_cb)
			return -ENOENT;

		flow_block_cb_remove(block_cb, f);
		list_del(&block_cb->driver_list);
		return 0;
	default:
		return -EOPNOTSUPP;
	}
}

static int dsa_slave_setup_ft_block(struct dsa_switch *ds, int port,
				    void *type_data)
{
	struct dsa_port *cpu_dp = dsa_to_port(ds, port)->cpu_dp;
	struct net_device *master = cpu_dp->master;

	if (!master->netdev_ops->ndo_setup_tc)
		return -EOPNOTSUPP;

	return master->netdev_ops->ndo_setup_tc(master, TC_SETUP_FT, type_data);
}

static int dsa_slave_setup_tc(struct net_device *dev, enum tc_setup_type type,
			      void *type_data)
{
	struct dsa_port *dp = dsa_slave_to_port(dev);
	struct dsa_switch *ds = dp->ds;

	switch (type) {
	case TC_SETUP_BLOCK:
		return dsa_slave_setup_tc_block(dev, type_data);
	case TC_SETUP_FT:
		return dsa_slave_setup_ft_block(ds, dp->index, type_data);
	default:
		break;
	}

	if (!ds->ops->port_setup_tc)
		return -EOPNOTSUPP;

	return ds->ops->port_setup_tc(ds, dp->index, type, type_data);
}

static int dsa_slave_get_rxnfc(struct net_device *dev,
			       struct ethtool_rxnfc *nfc, u32 *rule_locs)
{
	struct dsa_port *dp = dsa_slave_to_port(dev);
	struct dsa_switch *ds = dp->ds;

	if (!ds->ops->get_rxnfc)
		return -EOPNOTSUPP;

	return ds->ops->get_rxnfc(ds, dp->index, nfc, rule_locs);
}

static int dsa_slave_set_rxnfc(struct net_device *dev,
			       struct ethtool_rxnfc *nfc)
{
	struct dsa_port *dp = dsa_slave_to_port(dev);
	struct dsa_switch *ds = dp->ds;

	if (!ds->ops->set_rxnfc)
		return -EOPNOTSUPP;

	return ds->ops->set_rxnfc(ds, dp->index, nfc);
}

static int dsa_slave_get_ts_info(struct net_device *dev,
				 struct ethtool_ts_info *ts)
{
	struct dsa_slave_priv *p = netdev_priv(dev);
	struct dsa_switch *ds = p->dp->ds;

	if (!ds->ops->get_ts_info)
		return -EOPNOTSUPP;

	return ds->ops->get_ts_info(ds, p->dp->index, ts);
}

static int dsa_slave_vlan_rx_add_vid(struct net_device *dev, __be16 proto,
				     u16 vid)
{
	struct net_device *master = dsa_slave_to_master(dev);
	struct dsa_port *dp = dsa_slave_to_port(dev);
	struct switchdev_obj_port_vlan vlan = {
		.obj.id = SWITCHDEV_OBJ_ID_PORT_VLAN,
		.vid = vid,
		/* This API only allows programming tagged, non-PVID VIDs */
		.flags = 0,
	};
	struct netlink_ext_ack extack = {0};
	int ret;

	/* User port... */
	ret = dsa_port_vlan_add(dp, &vlan, &extack);
	if (ret) {
		if (extack._msg)
			netdev_err(dev, "%s\n", extack._msg);
		return ret;
	}

	/* And CPU port... */
	ret = dsa_port_vlan_add(dp->cpu_dp, &vlan, &extack);
	if (ret) {
		if (extack._msg)
			netdev_err(dev, "CPU port %d: %s\n", dp->cpu_dp->index,
				   extack._msg);
		return ret;
	}

	return vlan_vid_add(master, proto, vid);
}

static int dsa_slave_vlan_rx_kill_vid(struct net_device *dev, __be16 proto,
				      u16 vid)
{
	struct net_device *master = dsa_slave_to_master(dev);
	struct dsa_port *dp = dsa_slave_to_port(dev);
	struct switchdev_obj_port_vlan vlan = {
		.vid = vid,
		/* This API only allows programming tagged, non-PVID VIDs */
		.flags = 0,
	};
	int err;

	/* Do not deprogram the CPU port as it may be shared with other user
	 * ports which can be members of this VLAN as well.
	 */
	err = dsa_port_vlan_del(dp, &vlan);
	if (err)
		return err;

	vlan_vid_del(master, proto, vid);

	return 0;
}

static int dsa_slave_restore_vlan(struct net_device *vdev, int vid, void *arg)
{
	__be16 proto = vdev ? vlan_dev_vlan_proto(vdev) : htons(ETH_P_8021Q);

	return dsa_slave_vlan_rx_add_vid(arg, proto, vid);
}

static int dsa_slave_clear_vlan(struct net_device *vdev, int vid, void *arg)
{
	__be16 proto = vdev ? vlan_dev_vlan_proto(vdev) : htons(ETH_P_8021Q);

	return dsa_slave_vlan_rx_kill_vid(arg, proto, vid);
}

/* Keep the VLAN RX filtering list in sync with the hardware only if VLAN
 * filtering is enabled. The baseline is that only ports that offload a
 * VLAN-aware bridge are VLAN-aware, and standalone ports are VLAN-unaware,
 * but there are exceptions for quirky hardware.
 *
 * If ds->vlan_filtering_is_global = true, then standalone ports which share
 * the same switch with other ports that offload a VLAN-aware bridge are also
 * inevitably VLAN-aware.
 *
 * To summarize, a DSA switch port offloads:
 *
 * - If standalone (this includes software bridge, software LAG):
 *     - if ds->needs_standalone_vlan_filtering = true, OR if
 *       (ds->vlan_filtering_is_global = true AND there are bridges spanning
 *       this switch chip which have vlan_filtering=1)
 *         - the 8021q upper VLANs
 *     - else (standalone VLAN filtering is not needed, VLAN filtering is not
 *       global, or it is, but no port is under a VLAN-aware bridge):
 *         - no VLAN (any 8021q upper is a software VLAN)
 *
 * - If under a vlan_filtering=0 bridge which it offload:
 *     - if ds->configure_vlan_while_not_filtering = true (default):
 *         - the bridge VLANs. These VLANs are committed to hardware but inactive.
 *     - else (deprecated):
 *         - no VLAN. The bridge VLANs are not restored when VLAN awareness is
 *           enabled, so this behavior is broken and discouraged.
 *
 * - If under a vlan_filtering=1 bridge which it offload:
 *     - the bridge VLANs
 *     - the 8021q upper VLANs
 */
int dsa_slave_manage_vlan_filtering(struct net_device *slave,
				    bool vlan_filtering)
{
	int err;

	if (vlan_filtering) {
		slave->features |= NETIF_F_HW_VLAN_CTAG_FILTER;

		err = vlan_for_each(slave, dsa_slave_restore_vlan, slave);
		if (err) {
			vlan_for_each(slave, dsa_slave_clear_vlan, slave);
			slave->features &= ~NETIF_F_HW_VLAN_CTAG_FILTER;
			return err;
		}
	} else {
		err = vlan_for_each(slave, dsa_slave_clear_vlan, slave);
		if (err)
			return err;

		slave->features &= ~NETIF_F_HW_VLAN_CTAG_FILTER;
	}

	return 0;
}

struct dsa_hw_port {
	struct list_head list;
	struct net_device *dev;
	int old_mtu;
};

static int dsa_hw_port_list_set_mtu(struct list_head *hw_port_list, int mtu)
{
	const struct dsa_hw_port *p;
	int err;

	list_for_each_entry(p, hw_port_list, list) {
		if (p->dev->mtu == mtu)
			continue;

		err = dev_set_mtu(p->dev, mtu);
		if (err)
			goto rollback;
	}

	return 0;

rollback:
	list_for_each_entry_continue_reverse(p, hw_port_list, list) {
		if (p->dev->mtu == p->old_mtu)
			continue;

		if (dev_set_mtu(p->dev, p->old_mtu))
			netdev_err(p->dev, "Failed to restore MTU\n");
	}

	return err;
}

static void dsa_hw_port_list_free(struct list_head *hw_port_list)
{
	struct dsa_hw_port *p, *n;

	list_for_each_entry_safe(p, n, hw_port_list, list)
		kfree(p);
}

/* Make the hardware datapath to/from @dev limited to a common MTU */
static void dsa_bridge_mtu_normalization(struct dsa_port *dp)
{
	struct list_head hw_port_list;
	struct dsa_switch_tree *dst;
	int min_mtu = ETH_MAX_MTU;
	struct dsa_port *other_dp;
	int err;

	if (!dp->ds->mtu_enforcement_ingress)
		return;

	if (!dp->bridge_dev)
		return;

	INIT_LIST_HEAD(&hw_port_list);

	/* Populate the list of ports that are part of the same bridge
	 * as the newly added/modified port
	 */
	list_for_each_entry(dst, &dsa_tree_list, list) {
		list_for_each_entry(other_dp, &dst->ports, list) {
			struct dsa_hw_port *hw_port;
			struct net_device *slave;

			if (other_dp->type != DSA_PORT_TYPE_USER)
				continue;

			if (other_dp->bridge_dev != dp->bridge_dev)
				continue;

			if (!other_dp->ds->mtu_enforcement_ingress)
				continue;

			slave = other_dp->slave;

			if (min_mtu > slave->mtu)
				min_mtu = slave->mtu;

			hw_port = kzalloc(sizeof(*hw_port), GFP_KERNEL);
			if (!hw_port)
				goto out;

			hw_port->dev = slave;
			hw_port->old_mtu = slave->mtu;

			list_add(&hw_port->list, &hw_port_list);
		}
	}

	/* Attempt to configure the entire hardware bridge to the newly added
	 * interface's MTU first, regardless of whether the intention of the
	 * user was to raise or lower it.
	 */
	err = dsa_hw_port_list_set_mtu(&hw_port_list, dp->slave->mtu);
	if (!err)
		goto out;

	/* Clearly that didn't work out so well, so just set the minimum MTU on
	 * all hardware bridge ports now. If this fails too, then all ports will
	 * still have their old MTU rolled back anyway.
	 */
	dsa_hw_port_list_set_mtu(&hw_port_list, min_mtu);

out:
	dsa_hw_port_list_free(&hw_port_list);
}

int dsa_slave_change_mtu(struct net_device *dev, int new_mtu)
{
	struct net_device *master = dsa_slave_to_master(dev);
	struct dsa_port *dp = dsa_slave_to_port(dev);
	struct dsa_slave_priv *p = netdev_priv(dev);
	struct dsa_switch *ds = p->dp->ds;
	struct dsa_port *dp_iter;
	struct dsa_port *cpu_dp;
	int port = p->dp->index;
	int largest_mtu = 0;
	int new_master_mtu;
	int old_master_mtu;
	int mtu_limit;
	int cpu_mtu;
	int err;

	if (!ds->ops->port_change_mtu)
		return -EOPNOTSUPP;

	list_for_each_entry(dp_iter, &ds->dst->ports, list) {
		int slave_mtu;

		if (!dsa_port_is_user(dp_iter))
			continue;

		/* During probe, this function will be called for each slave
		 * device, while not all of them have been allocated. That's
		 * ok, it doesn't change what the maximum is, so ignore it.
		 */
		if (!dp_iter->slave)
			continue;

		/* Pretend that we already applied the setting, which we
		 * actually haven't (still haven't done all integrity checks)
		 */
		if (dp_iter == dp)
			slave_mtu = new_mtu;
		else
			slave_mtu = dp_iter->slave->mtu;

		if (largest_mtu < slave_mtu)
			largest_mtu = slave_mtu;
	}

	cpu_dp = dsa_to_port(ds, port)->cpu_dp;

	mtu_limit = min_t(int, master->max_mtu, dev->max_mtu);
	old_master_mtu = master->mtu;
	new_master_mtu = largest_mtu + dsa_tag_protocol_overhead(cpu_dp->tag_ops);
	if (new_master_mtu > mtu_limit)
		return -ERANGE;

	/* If the master MTU isn't over limit, there's no need to check the CPU
	 * MTU, since that surely isn't either.
	 */
	cpu_mtu = largest_mtu;

	/* Start applying stuff */
	if (new_master_mtu != old_master_mtu) {
		err = dev_set_mtu(master, new_master_mtu);
		if (err < 0)
			goto out_master_failed;

		/* We only need to propagate the MTU of the CPU port to
		 * upstream switches, so create a non-targeted notifier which
		 * updates all switches.
		 */
		err = dsa_port_mtu_change(cpu_dp, cpu_mtu, false);
		if (err)
			goto out_cpu_failed;
	}

	err = dsa_port_mtu_change(dp, new_mtu, true);
	if (err)
		goto out_port_failed;

	dev->mtu = new_mtu;

	dsa_bridge_mtu_normalization(dp);

	return 0;

out_port_failed:
	if (new_master_mtu != old_master_mtu)
		dsa_port_mtu_change(cpu_dp, old_master_mtu -
				    dsa_tag_protocol_overhead(cpu_dp->tag_ops),
				    false);
out_cpu_failed:
	if (new_master_mtu != old_master_mtu)
		dev_set_mtu(master, old_master_mtu);
out_master_failed:
	return err;
}

static const struct ethtool_ops dsa_slave_ethtool_ops = {
	.get_drvinfo		= dsa_slave_get_drvinfo,
	.get_regs_len		= dsa_slave_get_regs_len,
	.get_regs		= dsa_slave_get_regs,
	.nway_reset		= dsa_slave_nway_reset,
	.get_link		= ethtool_op_get_link,
	.get_eeprom_len		= dsa_slave_get_eeprom_len,
	.get_eeprom		= dsa_slave_get_eeprom,
	.set_eeprom		= dsa_slave_set_eeprom,
	.get_strings		= dsa_slave_get_strings,
	.get_ethtool_stats	= dsa_slave_get_ethtool_stats,
	.get_sset_count		= dsa_slave_get_sset_count,
	.set_wol		= dsa_slave_set_wol,
	.get_wol		= dsa_slave_get_wol,
	.set_eee		= dsa_slave_set_eee,
	.get_eee		= dsa_slave_get_eee,
	.get_link_ksettings	= dsa_slave_get_link_ksettings,
	.set_link_ksettings	= dsa_slave_set_link_ksettings,
	.get_pauseparam		= dsa_slave_get_pauseparam,
	.set_pauseparam		= dsa_slave_set_pauseparam,
	.get_rxnfc		= dsa_slave_get_rxnfc,
	.set_rxnfc		= dsa_slave_set_rxnfc,
	.get_ts_info		= dsa_slave_get_ts_info,
	.self_test		= dsa_slave_net_selftest,
};

static struct devlink_port *dsa_slave_get_devlink_port(struct net_device *dev)
{
	struct dsa_port *dp = dsa_slave_to_port(dev);

	return dp->ds->devlink ? &dp->devlink_port : NULL;
}

static void dsa_slave_get_stats64(struct net_device *dev,
				  struct rtnl_link_stats64 *s)
{
	struct dsa_port *dp = dsa_slave_to_port(dev);
	struct dsa_switch *ds = dp->ds;

	if (ds->ops->get_stats64)
		ds->ops->get_stats64(ds, dp->index, s);
	else
		dev_get_tstats64(dev, s);
}

static int dsa_slave_fill_forward_path(struct net_device_path_ctx *ctx,
				       struct net_device_path *path)
{
	struct dsa_port *dp = dsa_slave_to_port(ctx->dev);
	struct dsa_port *cpu_dp = dp->cpu_dp;

	path->dev = ctx->dev;
	path->type = DEV_PATH_DSA;
	path->dsa.proto = cpu_dp->tag_ops->proto;
	path->dsa.port = dp->index;
	ctx->dev = cpu_dp->master;

	return 0;
}

static const struct net_device_ops dsa_slave_netdev_ops = {
	.ndo_open	 	= dsa_slave_open,
	.ndo_stop		= dsa_slave_close,
	.ndo_start_xmit		= dsa_slave_xmit,
	.ndo_change_rx_flags	= dsa_slave_change_rx_flags,
	.ndo_set_rx_mode	= dsa_slave_set_rx_mode,
	.ndo_set_mac_address	= dsa_slave_set_mac_address,
	.ndo_fdb_dump		= dsa_slave_fdb_dump,
	.ndo_eth_ioctl		= dsa_slave_ioctl,
	.ndo_get_iflink		= dsa_slave_get_iflink,
#ifdef CONFIG_NET_POLL_CONTROLLER
	.ndo_netpoll_setup	= dsa_slave_netpoll_setup,
	.ndo_netpoll_cleanup	= dsa_slave_netpoll_cleanup,
	.ndo_poll_controller	= dsa_slave_poll_controller,
#endif
	.ndo_get_phys_port_name	= dsa_slave_get_phys_port_name,
	.ndo_setup_tc		= dsa_slave_setup_tc,
	.ndo_get_stats64	= dsa_slave_get_stats64,
	.ndo_get_port_parent_id	= dsa_slave_get_port_parent_id,
	.ndo_vlan_rx_add_vid	= dsa_slave_vlan_rx_add_vid,
	.ndo_vlan_rx_kill_vid	= dsa_slave_vlan_rx_kill_vid,
	.ndo_get_devlink_port	= dsa_slave_get_devlink_port,
	.ndo_change_mtu		= dsa_slave_change_mtu,
	.ndo_fill_forward_path	= dsa_slave_fill_forward_path,
};

static struct device_type dsa_type = {
	.name	= "dsa",
};

void dsa_port_phylink_mac_change(struct dsa_switch *ds, int port, bool up)
{
	const struct dsa_port *dp = dsa_to_port(ds, port);

	if (dp->pl)
		phylink_mac_change(dp->pl, up);
}
EXPORT_SYMBOL_GPL(dsa_port_phylink_mac_change);

static void dsa_slave_phylink_fixed_state(struct phylink_config *config,
					  struct phylink_link_state *state)
{
	struct dsa_port *dp = container_of(config, struct dsa_port, pl_config);
	struct dsa_switch *ds = dp->ds;

	/* No need to check that this operation is valid, the callback would
	 * not be called if it was not.
	 */
	ds->ops->phylink_fixed_state(ds, dp->index, state);
}

/* slave device setup *******************************************************/
static int dsa_slave_phy_connect(struct net_device *slave_dev, int addr,
				 u32 flags)
{
	struct dsa_port *dp = dsa_slave_to_port(slave_dev);
	struct dsa_switch *ds = dp->ds;

	slave_dev->phydev = mdiobus_get_phy(ds->slave_mii_bus, addr);
	if (!slave_dev->phydev) {
		netdev_err(slave_dev, "no phy at %d\n", addr);
		return -ENODEV;
	}

	slave_dev->phydev->dev_flags |= flags;

	return phylink_connect_phy(dp->pl, slave_dev->phydev);
}

static int dsa_slave_phy_setup(struct net_device *slave_dev)
{
	struct dsa_port *dp = dsa_slave_to_port(slave_dev);
	struct device_node *port_dn = dp->dn;
	struct dsa_switch *ds = dp->ds;
	phy_interface_t mode;
	u32 phy_flags = 0;
	int ret;

	ret = of_get_phy_mode(port_dn, &mode);
	if (ret)
		mode = PHY_INTERFACE_MODE_NA;

	dp->pl_config.dev = &slave_dev->dev;
	dp->pl_config.type = PHYLINK_NETDEV;

	/* The get_fixed_state callback takes precedence over polling the
	 * link GPIO in PHYLINK (see phylink_get_fixed_state).  Only set
	 * this if the switch provides such a callback.
	 */
	if (ds->ops->phylink_fixed_state) {
		dp->pl_config.get_fixed_state = dsa_slave_phylink_fixed_state;
		dp->pl_config.poll_fixed_state = true;
	}

	dp->pl = phylink_create(&dp->pl_config, of_fwnode_handle(port_dn), mode,
				&dsa_port_phylink_mac_ops);
	if (IS_ERR(dp->pl)) {
		netdev_err(slave_dev,
			   "error creating PHYLINK: %ld\n", PTR_ERR(dp->pl));
		return PTR_ERR(dp->pl);
	}

	if (ds->ops->get_phy_flags)
		phy_flags = ds->ops->get_phy_flags(ds, dp->index);

	ret = phylink_of_phy_connect(dp->pl, port_dn, phy_flags);
	if (ret == -ENODEV && ds->slave_mii_bus) {
		/* We could not connect to a designated PHY or SFP, so try to
		 * use the switch internal MDIO bus instead
		 */
		ret = dsa_slave_phy_connect(slave_dev, dp->index, phy_flags);
	}
	if (ret) {
		netdev_err(slave_dev, "failed to connect to PHY: %pe\n",
			   ERR_PTR(ret));
		phylink_destroy(dp->pl);
	}

	return ret;
}

void dsa_slave_setup_tagger(struct net_device *slave)
{
	struct dsa_port *dp = dsa_slave_to_port(slave);
	struct dsa_slave_priv *p = netdev_priv(slave);
	const struct dsa_port *cpu_dp = dp->cpu_dp;
	struct net_device *master = cpu_dp->master;
	const struct dsa_switch *ds = dp->ds;

	slave->needed_headroom = cpu_dp->tag_ops->needed_headroom;
	slave->needed_tailroom = cpu_dp->tag_ops->needed_tailroom;
	/* Try to save one extra realloc later in the TX path (in the master)
	 * by also inheriting the master's needed headroom and tailroom.
	 * The 8021q driver also does this.
	 */
	slave->needed_headroom += master->needed_headroom;
	slave->needed_tailroom += master->needed_tailroom;

	p->xmit = cpu_dp->tag_ops->xmit;

	slave->features = master->vlan_features | NETIF_F_HW_TC;
	slave->hw_features |= NETIF_F_HW_TC;
	slave->features |= NETIF_F_LLTX;
	if (slave->needed_tailroom)
		slave->features &= ~(NETIF_F_SG | NETIF_F_FRAGLIST);
	if (ds->needs_standalone_vlan_filtering)
		slave->features |= NETIF_F_HW_VLAN_CTAG_FILTER;
}

static struct lock_class_key dsa_slave_netdev_xmit_lock_key;
static void dsa_slave_set_lockdep_class_one(struct net_device *dev,
					    struct netdev_queue *txq,
					    void *_unused)
{
	lockdep_set_class(&txq->_xmit_lock,
			  &dsa_slave_netdev_xmit_lock_key);
}

int dsa_slave_suspend(struct net_device *slave_dev)
{
	struct dsa_port *dp = dsa_slave_to_port(slave_dev);

	if (!netif_running(slave_dev))
		return 0;

	netif_device_detach(slave_dev);

	rtnl_lock();
	phylink_stop(dp->pl);
	rtnl_unlock();

	return 0;
}

int dsa_slave_resume(struct net_device *slave_dev)
{
	struct dsa_port *dp = dsa_slave_to_port(slave_dev);

	if (!netif_running(slave_dev))
		return 0;

	netif_device_attach(slave_dev);

	rtnl_lock();
	phylink_start(dp->pl);
	rtnl_unlock();

	return 0;
}

int dsa_slave_create(struct dsa_port *port)
{
	const struct dsa_port *cpu_dp = port->cpu_dp;
	struct net_device *master = cpu_dp->master;
	struct dsa_switch *ds = port->ds;
	const char *name = port->name;
	struct net_device *slave_dev;
	struct dsa_slave_priv *p;
	int ret;

	if (!ds->num_tx_queues)
		ds->num_tx_queues = 1;

	slave_dev = alloc_netdev_mqs(sizeof(struct dsa_slave_priv), name,
				     NET_NAME_UNKNOWN, ether_setup,
				     ds->num_tx_queues, 1);
	if (slave_dev == NULL)
		return -ENOMEM;

<<<<<<< HEAD
	slave_dev->features = master->vlan_features | NETIF_F_HW_TC;
	if (ds->ops->port_vlan_add && ds->ops->port_vlan_del)
		slave_dev->features |= NETIF_F_HW_VLAN_CTAG_FILTER;
	slave_dev->hw_features |= NETIF_F_HW_TC;
	slave_dev->features |= NETIF_F_LLTX;
=======
>>>>>>> c1084c27
	slave_dev->ethtool_ops = &dsa_slave_ethtool_ops;
	if (!is_zero_ether_addr(port->mac))
		ether_addr_copy(slave_dev->dev_addr, port->mac);
	else
		eth_hw_addr_inherit(slave_dev, master);
	slave_dev->priv_flags |= IFF_NO_QUEUE;
	slave_dev->netdev_ops = &dsa_slave_netdev_ops;
	if (ds->ops->port_max_mtu)
		slave_dev->max_mtu = ds->ops->port_max_mtu(ds, port->index);
	SET_NETDEV_DEVTYPE(slave_dev, &dsa_type);

	netdev_for_each_tx_queue(slave_dev, dsa_slave_set_lockdep_class_one,
				 NULL);

	SET_NETDEV_DEV(slave_dev, port->ds->dev);
	slave_dev->dev.of_node = port->dn;
	slave_dev->vlan_features = master->vlan_features;

	p = netdev_priv(slave_dev);
	slave_dev->tstats = netdev_alloc_pcpu_stats(struct pcpu_sw_netstats);
	if (!slave_dev->tstats) {
		free_netdev(slave_dev);
		return -ENOMEM;
	}

	ret = gro_cells_init(&p->gcells, slave_dev);
	if (ret)
		goto out_free;

	p->dp = port;
	INIT_LIST_HEAD(&p->mall_tc_list);
	port->slave = slave_dev;
	dsa_slave_setup_tagger(slave_dev);

	rtnl_lock();
	ret = dsa_slave_change_mtu(slave_dev, ETH_DATA_LEN);
	rtnl_unlock();
	if (ret && ret != -EOPNOTSUPP)
		dev_warn(ds->dev, "nonfatal error %d setting MTU to %d on port %d\n",
			 ret, ETH_DATA_LEN, port->index);

	netif_carrier_off(slave_dev);

	ret = dsa_slave_phy_setup(slave_dev);
	if (ret) {
		netdev_err(slave_dev,
			   "error %d setting up PHY for tree %d, switch %d, port %d\n",
			   ret, ds->dst->index, ds->index, port->index);
		goto out_gcells;
	}

	rtnl_lock();

	ret = register_netdevice(slave_dev);
	if (ret) {
		netdev_err(master, "error %d registering interface %s\n",
			   ret, slave_dev->name);
		rtnl_unlock();
		goto out_phy;
	}

	ret = netdev_upper_dev_link(master, slave_dev, NULL);

	rtnl_unlock();

	if (ret)
		goto out_unregister;

	return 0;

out_unregister:
	unregister_netdev(slave_dev);
out_phy:
	rtnl_lock();
	phylink_disconnect_phy(p->dp->pl);
	rtnl_unlock();
	phylink_destroy(p->dp->pl);
out_gcells:
	gro_cells_destroy(&p->gcells);
out_free:
	free_percpu(slave_dev->tstats);
	free_netdev(slave_dev);
	port->slave = NULL;
	return ret;
}

void dsa_slave_destroy(struct net_device *slave_dev)
{
	struct net_device *master = dsa_slave_to_master(slave_dev);
	struct dsa_port *dp = dsa_slave_to_port(slave_dev);
	struct dsa_slave_priv *p = netdev_priv(slave_dev);

	netif_carrier_off(slave_dev);
	rtnl_lock();
	netdev_upper_dev_unlink(master, slave_dev);
	unregister_netdevice(slave_dev);
	phylink_disconnect_phy(dp->pl);
	rtnl_unlock();

	phylink_destroy(dp->pl);
	gro_cells_destroy(&p->gcells);
	free_percpu(slave_dev->tstats);
	free_netdev(slave_dev);
}

bool dsa_slave_dev_check(const struct net_device *dev)
{
	return dev->netdev_ops == &dsa_slave_netdev_ops;
}
EXPORT_SYMBOL_GPL(dsa_slave_dev_check);

static int dsa_slave_changeupper(struct net_device *dev,
				 struct netdev_notifier_changeupper_info *info)
{
	struct dsa_port *dp = dsa_slave_to_port(dev);
	struct netlink_ext_ack *extack;
	int err = NOTIFY_DONE;

	extack = netdev_notifier_info_to_extack(&info->info);

	if (netif_is_bridge_master(info->upper_dev)) {
		if (info->linking) {
			err = dsa_port_bridge_join(dp, info->upper_dev, extack);
			if (!err)
				dsa_bridge_mtu_normalization(dp);
			if (err == -EOPNOTSUPP) {
				NL_SET_ERR_MSG_MOD(extack,
						   "Offloading not supported");
				err = 0;
			}
			err = notifier_from_errno(err);
		} else {
			dsa_port_bridge_leave(dp, info->upper_dev);
			err = NOTIFY_OK;
		}
	} else if (netif_is_lag_master(info->upper_dev)) {
		if (info->linking) {
			err = dsa_port_lag_join(dp, info->upper_dev,
						info->upper_info, extack);
			if (err == -EOPNOTSUPP) {
				NL_SET_ERR_MSG_MOD(info->info.extack,
						   "Offloading not supported");
				err = 0;
			}
			err = notifier_from_errno(err);
		} else {
			dsa_port_lag_leave(dp, info->upper_dev);
			err = NOTIFY_OK;
		}
	} else if (is_hsr_master(info->upper_dev)) {
		if (info->linking) {
			err = dsa_port_hsr_join(dp, info->upper_dev);
			if (err == -EOPNOTSUPP) {
				NL_SET_ERR_MSG_MOD(info->info.extack,
						   "Offloading not supported");
				err = 0;
			}
			err = notifier_from_errno(err);
		} else {
			dsa_port_hsr_leave(dp, info->upper_dev);
			err = NOTIFY_OK;
		}
	}

	return err;
}

static int dsa_slave_prechangeupper(struct net_device *dev,
				    struct netdev_notifier_changeupper_info *info)
{
	struct dsa_port *dp = dsa_slave_to_port(dev);

	if (netif_is_bridge_master(info->upper_dev) && !info->linking)
		dsa_port_pre_bridge_leave(dp, info->upper_dev);
	else if (netif_is_lag_master(info->upper_dev) && !info->linking)
		dsa_port_pre_lag_leave(dp, info->upper_dev);
	/* dsa_port_pre_hsr_leave is not yet necessary since hsr cannot be
	 * meaningfully enslaved to a bridge yet
	 */

	return NOTIFY_DONE;
}

static int
dsa_slave_lag_changeupper(struct net_device *dev,
			  struct netdev_notifier_changeupper_info *info)
{
	struct net_device *lower;
	struct list_head *iter;
	int err = NOTIFY_DONE;
	struct dsa_port *dp;

	netdev_for_each_lower_dev(dev, lower, iter) {
		if (!dsa_slave_dev_check(lower))
			continue;

		dp = dsa_slave_to_port(lower);
		if (!dp->lag_dev)
			/* Software LAG */
			continue;

		err = dsa_slave_changeupper(lower, info);
		if (notifier_to_errno(err))
			break;
	}

	return err;
}

/* Same as dsa_slave_lag_changeupper() except that it calls
 * dsa_slave_prechangeupper()
 */
static int
dsa_slave_lag_prechangeupper(struct net_device *dev,
			     struct netdev_notifier_changeupper_info *info)
{
	struct net_device *lower;
	struct list_head *iter;
	int err = NOTIFY_DONE;
	struct dsa_port *dp;

	netdev_for_each_lower_dev(dev, lower, iter) {
		if (!dsa_slave_dev_check(lower))
			continue;

		dp = dsa_slave_to_port(lower);
		if (!dp->lag_dev)
			/* Software LAG */
			continue;

		err = dsa_slave_prechangeupper(lower, info);
		if (notifier_to_errno(err))
			break;
	}

	return err;
}

static int
dsa_prevent_bridging_8021q_upper(struct net_device *dev,
				 struct netdev_notifier_changeupper_info *info)
{
	struct netlink_ext_ack *ext_ack;
	struct net_device *slave;
	struct dsa_port *dp;

	ext_ack = netdev_notifier_info_to_extack(&info->info);

	if (!is_vlan_dev(dev))
		return NOTIFY_DONE;

	slave = vlan_dev_real_dev(dev);
	if (!dsa_slave_dev_check(slave))
		return NOTIFY_DONE;

	dp = dsa_slave_to_port(slave);
	if (!dp->bridge_dev)
		return NOTIFY_DONE;

	/* Deny enslaving a VLAN device into a VLAN-aware bridge */
	if (br_vlan_enabled(dp->bridge_dev) &&
	    netif_is_bridge_master(info->upper_dev) && info->linking) {
		NL_SET_ERR_MSG_MOD(ext_ack,
				   "Cannot enslave VLAN device into VLAN aware bridge");
		return notifier_from_errno(-EINVAL);
	}

	return NOTIFY_DONE;
}

static int
dsa_slave_check_8021q_upper(struct net_device *dev,
			    struct netdev_notifier_changeupper_info *info)
{
	struct dsa_port *dp = dsa_slave_to_port(dev);
	struct net_device *br = dp->bridge_dev;
	struct bridge_vlan_info br_info;
	struct netlink_ext_ack *extack;
	int err = NOTIFY_DONE;
	u16 vid;

	if (!br || !br_vlan_enabled(br))
		return NOTIFY_DONE;

	extack = netdev_notifier_info_to_extack(&info->info);
	vid = vlan_dev_vlan_id(info->upper_dev);

	/* br_vlan_get_info() returns -EINVAL or -ENOENT if the
	 * device, respectively the VID is not found, returning
	 * 0 means success, which is a failure for us here.
	 */
	err = br_vlan_get_info(br, vid, &br_info);
	if (err == 0) {
		NL_SET_ERR_MSG_MOD(extack,
				   "This VLAN is already configured by the bridge");
		return notifier_from_errno(-EBUSY);
	}

	return NOTIFY_DONE;
}

static int
dsa_slave_prechangeupper_sanity_check(struct net_device *dev,
				      struct netdev_notifier_changeupper_info *info)
{
	struct dsa_switch *ds;
	struct dsa_port *dp;
	int err;

	if (!dsa_slave_dev_check(dev))
		return dsa_prevent_bridging_8021q_upper(dev, info);

	dp = dsa_slave_to_port(dev);
	ds = dp->ds;

	if (ds->ops->port_prechangeupper) {
		err = ds->ops->port_prechangeupper(ds, dp->index, info);
		if (err)
			return notifier_from_errno(err);
	}

	if (is_vlan_dev(info->upper_dev))
		return dsa_slave_check_8021q_upper(dev, info);

	return NOTIFY_DONE;
}

static int dsa_slave_netdevice_event(struct notifier_block *nb,
				     unsigned long event, void *ptr)
{
	struct net_device *dev = netdev_notifier_info_to_dev(ptr);

	switch (event) {
	case NETDEV_PRECHANGEUPPER: {
		struct netdev_notifier_changeupper_info *info = ptr;
		int err;

		err = dsa_slave_prechangeupper_sanity_check(dev, info);
		if (err != NOTIFY_DONE)
			return err;

		if (dsa_slave_dev_check(dev))
			return dsa_slave_prechangeupper(dev, ptr);

		if (netif_is_lag_master(dev))
			return dsa_slave_lag_prechangeupper(dev, ptr);

		break;
	}
	case NETDEV_CHANGEUPPER:
		if (dsa_slave_dev_check(dev))
			return dsa_slave_changeupper(dev, ptr);

		if (netif_is_lag_master(dev))
			return dsa_slave_lag_changeupper(dev, ptr);

		break;
	case NETDEV_CHANGELOWERSTATE: {
		struct netdev_notifier_changelowerstate_info *info = ptr;
		struct dsa_port *dp;
		int err;

		if (!dsa_slave_dev_check(dev))
			break;

		dp = dsa_slave_to_port(dev);

		err = dsa_port_lag_change(dp, info->lower_state_info);
		return notifier_from_errno(err);
	}
	case NETDEV_GOING_DOWN: {
		struct dsa_port *dp, *cpu_dp;
		struct dsa_switch_tree *dst;
		LIST_HEAD(close_list);

		if (!netdev_uses_dsa(dev))
			return NOTIFY_DONE;

		cpu_dp = dev->dsa_ptr;
		dst = cpu_dp->ds->dst;

		list_for_each_entry(dp, &dst->ports, list) {
			if (!dsa_is_user_port(dp->ds, dp->index))
				continue;

			list_add(&dp->slave->close_list, &close_list);
		}

		dev_close_many(&close_list, true);

		return NOTIFY_OK;
	}
	default:
		break;
	}

	return NOTIFY_DONE;
}

static void
dsa_fdb_offload_notify(struct dsa_switchdev_event_work *switchdev_work)
{
	struct switchdev_notifier_fdb_info info = {};
	struct dsa_switch *ds = switchdev_work->ds;
	struct dsa_port *dp;

	if (!dsa_is_user_port(ds, switchdev_work->port))
		return;

	info.addr = switchdev_work->addr;
	info.vid = switchdev_work->vid;
	info.offloaded = true;
	dp = dsa_to_port(ds, switchdev_work->port);
	call_switchdev_notifiers(SWITCHDEV_FDB_OFFLOADED,
				 dp->slave, &info.info, NULL);
}

static void dsa_slave_switchdev_event_work(struct work_struct *work)
{
	struct dsa_switchdev_event_work *switchdev_work =
		container_of(work, struct dsa_switchdev_event_work, work);
	struct dsa_switch *ds = switchdev_work->ds;
	struct dsa_port *dp;
	int err;

	dp = dsa_to_port(ds, switchdev_work->port);

	rtnl_lock();
	switch (switchdev_work->event) {
	case SWITCHDEV_FDB_ADD_TO_DEVICE:
		if (switchdev_work->host_addr)
			err = dsa_port_host_fdb_add(dp, switchdev_work->addr,
						    switchdev_work->vid);
		else
			err = dsa_port_fdb_add(dp, switchdev_work->addr,
					       switchdev_work->vid);
		if (err) {
			dev_err(ds->dev,
				"port %d failed to add %pM vid %d to fdb: %d\n",
				dp->index, switchdev_work->addr,
				switchdev_work->vid, err);
			break;
		}
		dsa_fdb_offload_notify(switchdev_work);
		break;

	case SWITCHDEV_FDB_DEL_TO_DEVICE:
		if (switchdev_work->host_addr)
			err = dsa_port_host_fdb_del(dp, switchdev_work->addr,
						    switchdev_work->vid);
		else
			err = dsa_port_fdb_del(dp, switchdev_work->addr,
					       switchdev_work->vid);
		if (err) {
			dev_err(ds->dev,
				"port %d failed to delete %pM vid %d from fdb: %d\n",
				dp->index, switchdev_work->addr,
				switchdev_work->vid, err);
		}

		break;
	}
	rtnl_unlock();

	dev_put(switchdev_work->dev);
	kfree(switchdev_work);
}

static bool dsa_foreign_dev_check(const struct net_device *dev,
				  const struct net_device *foreign_dev)
{
	const struct dsa_port *dp = dsa_slave_to_port(dev);
	struct dsa_switch_tree *dst = dp->ds->dst;

	if (netif_is_bridge_master(foreign_dev))
		return !dsa_tree_offloads_bridge(dst, foreign_dev);

	if (netif_is_bridge_port(foreign_dev))
		return !dsa_tree_offloads_bridge_port(dst, foreign_dev);

	/* Everything else is foreign */
	return true;
}

static int dsa_slave_fdb_event(struct net_device *dev,
			       const struct net_device *orig_dev,
			       const void *ctx,
			       const struct switchdev_notifier_fdb_info *fdb_info,
			       unsigned long event)
{
	struct dsa_switchdev_event_work *switchdev_work;
	struct dsa_port *dp = dsa_slave_to_port(dev);
	bool host_addr = fdb_info->is_local;
	struct dsa_switch *ds = dp->ds;

	if (ctx && ctx != dp)
		return 0;

	if (!ds->ops->port_fdb_add || !ds->ops->port_fdb_del)
		return -EOPNOTSUPP;

	if (dsa_slave_dev_check(orig_dev) &&
	    switchdev_fdb_is_dynamically_learned(fdb_info))
		return 0;

	/* FDB entries learned by the software bridge should be installed as
	 * host addresses only if the driver requests assisted learning.
	 */
	if (switchdev_fdb_is_dynamically_learned(fdb_info) &&
	    !ds->assisted_learning_on_cpu_port)
		return 0;

	/* Also treat FDB entries on foreign interfaces bridged with us as host
	 * addresses.
	 */
	if (dsa_foreign_dev_check(dev, orig_dev))
		host_addr = true;

	switchdev_work = kzalloc(sizeof(*switchdev_work), GFP_ATOMIC);
	if (!switchdev_work)
		return -ENOMEM;

	netdev_dbg(dev, "%s FDB entry towards %s, addr %pM vid %d%s\n",
		   event == SWITCHDEV_FDB_ADD_TO_DEVICE ? "Adding" : "Deleting",
		   orig_dev->name, fdb_info->addr, fdb_info->vid,
		   host_addr ? " as host address" : "");

	INIT_WORK(&switchdev_work->work, dsa_slave_switchdev_event_work);
	switchdev_work->ds = ds;
	switchdev_work->port = dp->index;
	switchdev_work->event = event;
	switchdev_work->dev = dev;

	ether_addr_copy(switchdev_work->addr, fdb_info->addr);
	switchdev_work->vid = fdb_info->vid;
	switchdev_work->host_addr = host_addr;

	/* Hold a reference for dsa_fdb_offload_notify */
	dev_hold(dev);
	dsa_schedule_work(&switchdev_work->work);

	return 0;
}

static int
dsa_slave_fdb_add_to_device(struct net_device *dev,
			    const struct net_device *orig_dev, const void *ctx,
			    const struct switchdev_notifier_fdb_info *fdb_info)
{
	return dsa_slave_fdb_event(dev, orig_dev, ctx, fdb_info,
				   SWITCHDEV_FDB_ADD_TO_DEVICE);
}

static int
dsa_slave_fdb_del_to_device(struct net_device *dev,
			    const struct net_device *orig_dev, const void *ctx,
			    const struct switchdev_notifier_fdb_info *fdb_info)
{
	return dsa_slave_fdb_event(dev, orig_dev, ctx, fdb_info,
				   SWITCHDEV_FDB_DEL_TO_DEVICE);
}

/* Called under rcu_read_lock() */
static int dsa_slave_switchdev_event(struct notifier_block *unused,
				     unsigned long event, void *ptr)
{
	struct net_device *dev = switchdev_notifier_info_to_dev(ptr);
	int err;

	switch (event) {
	case SWITCHDEV_PORT_ATTR_SET:
		err = switchdev_handle_port_attr_set(dev, ptr,
						     dsa_slave_dev_check,
						     dsa_slave_port_attr_set);
		return notifier_from_errno(err);
	case SWITCHDEV_FDB_ADD_TO_DEVICE:
		err = switchdev_handle_fdb_add_to_device(dev, ptr,
							 dsa_slave_dev_check,
							 dsa_foreign_dev_check,
							 dsa_slave_fdb_add_to_device,
							 NULL);
		return notifier_from_errno(err);
	case SWITCHDEV_FDB_DEL_TO_DEVICE:
		err = switchdev_handle_fdb_del_to_device(dev, ptr,
							 dsa_slave_dev_check,
							 dsa_foreign_dev_check,
							 dsa_slave_fdb_del_to_device,
							 NULL);
		return notifier_from_errno(err);
	default:
		return NOTIFY_DONE;
	}

	return NOTIFY_OK;
}

static int dsa_slave_switchdev_blocking_event(struct notifier_block *unused,
					      unsigned long event, void *ptr)
{
	struct net_device *dev = switchdev_notifier_info_to_dev(ptr);
	int err;

	switch (event) {
	case SWITCHDEV_PORT_OBJ_ADD:
		err = switchdev_handle_port_obj_add(dev, ptr,
						    dsa_slave_dev_check,
						    dsa_slave_port_obj_add);
		return notifier_from_errno(err);
	case SWITCHDEV_PORT_OBJ_DEL:
		err = switchdev_handle_port_obj_del(dev, ptr,
						    dsa_slave_dev_check,
						    dsa_slave_port_obj_del);
		return notifier_from_errno(err);
	case SWITCHDEV_PORT_ATTR_SET:
		err = switchdev_handle_port_attr_set(dev, ptr,
						     dsa_slave_dev_check,
						     dsa_slave_port_attr_set);
		return notifier_from_errno(err);
	}

	return NOTIFY_DONE;
}

static struct notifier_block dsa_slave_nb __read_mostly = {
	.notifier_call  = dsa_slave_netdevice_event,
};

struct notifier_block dsa_slave_switchdev_notifier = {
	.notifier_call = dsa_slave_switchdev_event,
};

struct notifier_block dsa_slave_switchdev_blocking_notifier = {
	.notifier_call = dsa_slave_switchdev_blocking_event,
};

int dsa_slave_register_notifier(void)
{
	struct notifier_block *nb;
	int err;

	err = register_netdevice_notifier(&dsa_slave_nb);
	if (err)
		return err;

	err = register_switchdev_notifier(&dsa_slave_switchdev_notifier);
	if (err)
		goto err_switchdev_nb;

	nb = &dsa_slave_switchdev_blocking_notifier;
	err = register_switchdev_blocking_notifier(nb);
	if (err)
		goto err_switchdev_blocking_nb;

	return 0;

err_switchdev_blocking_nb:
	unregister_switchdev_notifier(&dsa_slave_switchdev_notifier);
err_switchdev_nb:
	unregister_netdevice_notifier(&dsa_slave_nb);
	return err;
}

void dsa_slave_unregister_notifier(void)
{
	struct notifier_block *nb;
	int err;

	nb = &dsa_slave_switchdev_blocking_notifier;
	err = unregister_switchdev_blocking_notifier(nb);
	if (err)
		pr_err("DSA: failed to unregister switchdev blocking notifier (%d)\n", err);

	err = unregister_switchdev_notifier(&dsa_slave_switchdev_notifier);
	if (err)
		pr_err("DSA: failed to unregister switchdev notifier (%d)\n", err);

	err = unregister_netdevice_notifier(&dsa_slave_nb);
	if (err)
		pr_err("DSA: failed to unregister slave notifier (%d)\n", err);
}<|MERGE_RESOLUTION|>--- conflicted
+++ resolved
@@ -116,12 +116,6 @@
 	struct net_device *master = dsa_slave_to_master(dev);
 	struct dsa_port *dp = dsa_slave_to_port(dev);
 
-<<<<<<< HEAD
-	cancel_work_sync(&dp->xmit_work);
-	skb_queue_purge(&dp->xmit_queue);
-
-=======
->>>>>>> c1084c27
 	dsa_port_disable_rt(dp);
 
 	dev_mc_unsync(master, dev);
@@ -1958,14 +1952,6 @@
 	if (slave_dev == NULL)
 		return -ENOMEM;
 
-<<<<<<< HEAD
-	slave_dev->features = master->vlan_features | NETIF_F_HW_TC;
-	if (ds->ops->port_vlan_add && ds->ops->port_vlan_del)
-		slave_dev->features |= NETIF_F_HW_VLAN_CTAG_FILTER;
-	slave_dev->hw_features |= NETIF_F_HW_TC;
-	slave_dev->features |= NETIF_F_LLTX;
-=======
->>>>>>> c1084c27
 	slave_dev->ethtool_ops = &dsa_slave_ethtool_ops;
 	if (!is_zero_ether_addr(port->mac))
 		ether_addr_copy(slave_dev->dev_addr, port->mac);
