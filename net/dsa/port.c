--- conflicted
+++ resolved
@@ -1613,22 +1613,6 @@
 static int dsa_port_phylink_mac_finish(struct phylink_config *config,
 				       unsigned int mode,
 				       phy_interface_t interface)
-<<<<<<< HEAD
-{
-	struct dsa_port *dp = container_of(config, struct dsa_port, pl_config);
-	struct dsa_switch *ds = dp->ds;
-	int err = 0;
-
-	if (ds->ops->phylink_mac_finish)
-		err = ds->ops->phylink_mac_finish(ds, dp->index, mode,
-						  interface);
-
-	return err;
-}
-
-static void dsa_port_phylink_mac_an_restart(struct phylink_config *config)
-=======
->>>>>>> ccf0a997
 {
 	struct dsa_port *dp = container_of(config, struct dsa_port, pl_config);
 	struct dsa_switch *ds = dp->ds;
@@ -1684,17 +1668,9 @@
 static const struct phylink_mac_ops dsa_port_phylink_mac_ops = {
 	.validate = dsa_port_phylink_validate,
 	.mac_select_pcs = dsa_port_phylink_mac_select_pcs,
-<<<<<<< HEAD
-	.mac_pcs_get_state = dsa_port_phylink_mac_pcs_get_state,
 	.mac_prepare = dsa_port_phylink_mac_prepare,
 	.mac_config = dsa_port_phylink_mac_config,
 	.mac_finish = dsa_port_phylink_mac_finish,
-	.mac_an_restart = dsa_port_phylink_mac_an_restart,
-=======
-	.mac_prepare = dsa_port_phylink_mac_prepare,
-	.mac_config = dsa_port_phylink_mac_config,
-	.mac_finish = dsa_port_phylink_mac_finish,
->>>>>>> ccf0a997
 	.mac_link_down = dsa_port_phylink_mac_link_down,
 	.mac_link_up = dsa_port_phylink_mac_link_up,
 };
