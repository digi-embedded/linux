--- conflicted
+++ resolved
@@ -170,8 +170,6 @@
 		dev_err(ds->dev, "port %d failed to set STP state %u: %pe\n",
 			dp->index, state, ERR_PTR(err));
 	}
-<<<<<<< HEAD
-=======
 }
 
 int dsa_port_set_mst_state(struct dsa_port *dp,
@@ -208,7 +206,6 @@
 				   "Unable to flush associated VLANs");
 
 	return 0;
->>>>>>> 29549c70
 }
 
 int dsa_port_enable_rt(struct dsa_port *dp, struct phy_device *phy)
@@ -271,10 +268,7 @@
 	struct netlink_ext_ack extack = {0};
 	bool change_vlan_filtering = false;
 	struct dsa_switch *ds = dp->ds;
-<<<<<<< HEAD
-=======
 	struct dsa_port *other_dp;
->>>>>>> 29549c70
 	bool vlan_filtering;
 	int err;
 
@@ -297,13 +291,8 @@
 	 * VLAN-aware bridge.
 	 */
 	if (change_vlan_filtering && ds->vlan_filtering_is_global) {
-<<<<<<< HEAD
-		dsa_switch_for_each_port(dp, ds) {
-			struct net_device *br = dsa_port_bridge_dev_get(dp);
-=======
 		dsa_switch_for_each_port(other_dp, ds) {
 			struct net_device *br = dsa_port_bridge_dev_get(other_dp);
->>>>>>> 29549c70
 
 			if (br && br_vlan_enabled(br)) {
 				change_vlan_filtering = false;
@@ -465,18 +454,6 @@
 				    const struct net_device *br)
 {
 	struct dsa_bridge *bridge = dp->bridge;
-<<<<<<< HEAD
-
-	dp->bridge = NULL;
-
-	if (!refcount_dec_and_test(&bridge->refcount))
-		return;
-
-	if (bridge->num)
-		dsa_bridge_num_put(br, bridge->num);
-
-	kfree(bridge);
-=======
 
 	dp->bridge = NULL;
 
@@ -497,7 +474,6 @@
 		ds->ops->port_mst_state_set &&
 		ds->ops->port_vlan_fast_age &&
 		dsa_port_can_configure_learning(dp);
->>>>>>> 29549c70
 }
 
 int dsa_port_bridge_join(struct dsa_port *dp, struct net_device *br,
@@ -845,11 +821,7 @@
 		ds->vlan_filtering = vlan_filtering;
 
 		dsa_switch_for_each_user_port(other_dp, ds) {
-<<<<<<< HEAD
-			struct net_device *slave = dp->slave;
-=======
 			struct net_device *slave = other_dp->slave;
->>>>>>> 29549c70
 
 			/* We might be called in the unbind path, so not
 			 * all slave devices might still be registered.
@@ -970,8 +942,6 @@
 	return 0;
 }
 
-<<<<<<< HEAD
-=======
 void dsa_port_set_host_flood(struct dsa_port *dp, bool uc, bool mc)
 {
 	struct dsa_switch *ds = dp->ds;
@@ -991,7 +961,6 @@
 	return ds->ops->vlan_msti_set(ds, *dp->bridge, msti);
 }
 
->>>>>>> 29549c70
 int dsa_port_mtu_change(struct dsa_port *dp, int new_mtu)
 {
 	struct dsa_notifier_mtu_info info = {
@@ -1053,7 +1022,6 @@
 		.addr = addr,
 		.vid = vid,
 		.db = db,
-<<<<<<< HEAD
 	};
 
 	if (!dp->ds->fdb_isolation)
@@ -1062,48 +1030,6 @@
 	return dsa_port_notify(dp, DSA_NOTIFIER_HOST_FDB_ADD, &info);
 }
 
-int dsa_port_standalone_host_fdb_add(struct dsa_port *dp,
-				     const unsigned char *addr, u16 vid)
-{
-	struct dsa_db db = {
-		.type = DSA_DB_PORT,
-		.dp = dp,
-	};
-
-	return dsa_port_host_fdb_add(dp, addr, vid, db);
-}
-
-int dsa_port_bridge_host_fdb_add(struct dsa_port *dp,
-				 const unsigned char *addr, u16 vid)
-{
-	struct dsa_port *cpu_dp = dp->cpu_dp;
-	struct dsa_db db = {
-		.type = DSA_DB_BRIDGE,
-		.bridge = *dp->bridge,
-	};
-	int err;
-
-	/* Avoid a call to __dev_set_promiscuity() on the master, which
-	 * requires rtnl_lock(), since we can't guarantee that is held here,
-	 * and we can't take it either.
-	 */
-	if (cpu_dp->master->priv_flags & IFF_UNICAST_FLT) {
-		err = dev_uc_add(cpu_dp->master, addr);
-		if (err)
-			return err;
-	}
-=======
-	};
-
-	if (!dp->ds->fdb_isolation)
-		info.db.bridge.num = 0;
->>>>>>> 29549c70
-
-	return dsa_port_host_fdb_add(dp, addr, vid, db);
-}
-
-<<<<<<< HEAD
-=======
 int dsa_port_standalone_host_fdb_add(struct dsa_port *dp,
 				     const unsigned char *addr, u16 vid)
 {
@@ -1138,7 +1064,6 @@
 	return dsa_port_host_fdb_add(dp, addr, vid, db);
 }
 
->>>>>>> 29549c70
 static int dsa_port_host_fdb_del(struct dsa_port *dp,
 				 const unsigned char *addr, u16 vid,
 				 struct dsa_db db)
@@ -1148,7 +1073,6 @@
 		.addr = addr,
 		.vid = vid,
 		.db = db,
-<<<<<<< HEAD
 	};
 
 	if (!dp->ds->fdb_isolation)
@@ -1171,24 +1095,18 @@
 int dsa_port_bridge_host_fdb_del(struct dsa_port *dp,
 				 const unsigned char *addr, u16 vid)
 {
-	struct dsa_port *cpu_dp = dp->cpu_dp;
+	struct net_device *master = dsa_port_to_master(dp);
 	struct dsa_db db = {
 		.type = DSA_DB_BRIDGE,
 		.bridge = *dp->bridge,
 	};
 	int err;
 
-	if (cpu_dp->master->priv_flags & IFF_UNICAST_FLT) {
-		err = dev_uc_del(cpu_dp->master, addr);
+	if (master->priv_flags & IFF_UNICAST_FLT) {
+		err = dev_uc_del(master, addr);
 		if (err)
 			return err;
 	}
-=======
-	};
-
-	if (!dp->ds->fdb_isolation)
-		info.db.bridge.num = 0;
->>>>>>> 29549c70
 
 	return dsa_port_host_fdb_del(dp, addr, vid, db);
 }
@@ -1231,74 +1149,6 @@
 	return dsa_port_notify(dp, DSA_NOTIFIER_LAG_FDB_DEL, &info);
 }
 
-int dsa_port_standalone_host_fdb_del(struct dsa_port *dp,
-				     const unsigned char *addr, u16 vid)
-{
-	struct dsa_db db = {
-		.type = DSA_DB_PORT,
-		.dp = dp,
-	};
-
-	return dsa_port_host_fdb_del(dp, addr, vid, db);
-}
-
-int dsa_port_bridge_host_fdb_del(struct dsa_port *dp,
-				 const unsigned char *addr, u16 vid)
-{
-	struct net_device *master = dsa_port_to_master(dp);
-	struct dsa_db db = {
-		.type = DSA_DB_BRIDGE,
-		.bridge = *dp->bridge,
-	};
-	int err;
-
-	if (master->priv_flags & IFF_UNICAST_FLT) {
-		err = dev_uc_del(master, addr);
-		if (err)
-			return err;
-	}
-
-	return dsa_port_host_fdb_del(dp, addr, vid, db);
-}
-
-int dsa_port_lag_fdb_add(struct dsa_port *dp, const unsigned char *addr,
-			 u16 vid)
-{
-	struct dsa_notifier_lag_fdb_info info = {
-		.lag = dp->lag,
-		.addr = addr,
-		.vid = vid,
-		.db = {
-			.type = DSA_DB_BRIDGE,
-			.bridge = *dp->bridge,
-		},
-	};
-
-	if (!dp->ds->fdb_isolation)
-		info.db.bridge.num = 0;
-
-	return dsa_port_notify(dp, DSA_NOTIFIER_LAG_FDB_ADD, &info);
-}
-
-int dsa_port_lag_fdb_del(struct dsa_port *dp, const unsigned char *addr,
-			 u16 vid)
-{
-	struct dsa_notifier_lag_fdb_info info = {
-		.lag = dp->lag,
-		.addr = addr,
-		.vid = vid,
-		.db = {
-			.type = DSA_DB_BRIDGE,
-			.bridge = *dp->bridge,
-		},
-	};
-
-	if (!dp->ds->fdb_isolation)
-		info.db.bridge.num = 0;
-
-	return dsa_port_notify(dp, DSA_NOTIFIER_LAG_FDB_DEL, &info);
-}
-
 int dsa_port_fdb_dump(struct dsa_port *dp, dsa_fdb_dump_cb_t *cb, void *data)
 {
 	struct dsa_switch *ds = dp->ds;
@@ -1368,21 +1218,6 @@
 	struct dsa_db db = {
 		.type = DSA_DB_PORT,
 		.dp = dp,
-<<<<<<< HEAD
-	};
-
-	return dsa_port_host_mdb_add(dp, mdb, db);
-}
-
-int dsa_port_bridge_host_mdb_add(const struct dsa_port *dp,
-				 const struct switchdev_obj_port_mdb *mdb)
-{
-	struct dsa_port *cpu_dp = dp->cpu_dp;
-	struct dsa_db db = {
-		.type = DSA_DB_BRIDGE,
-		.bridge = *dp->bridge,
-	};
-=======
 	};
 
 	return dsa_port_host_mdb_add(dp, mdb, db);
@@ -1396,7 +1231,6 @@
 		.type = DSA_DB_BRIDGE,
 		.bridge = *dp->bridge,
 	};
->>>>>>> 29549c70
 	int err;
 
 	err = dev_mc_add(master, mdb->addr);
@@ -1414,35 +1248,6 @@
 		.dp = dp,
 		.mdb = mdb,
 		.db = db,
-<<<<<<< HEAD
-	};
-
-	if (!dp->ds->fdb_isolation)
-		info.db.bridge.num = 0;
-
-	return dsa_port_notify(dp, DSA_NOTIFIER_HOST_MDB_DEL, &info);
-}
-
-int dsa_port_standalone_host_mdb_del(const struct dsa_port *dp,
-				     const struct switchdev_obj_port_mdb *mdb)
-{
-	struct dsa_db db = {
-		.type = DSA_DB_PORT,
-		.dp = dp,
-	};
-
-	return dsa_port_host_mdb_del(dp, mdb, db);
-}
-
-int dsa_port_bridge_host_mdb_del(const struct dsa_port *dp,
-				 const struct switchdev_obj_port_mdb *mdb)
-{
-	struct dsa_port *cpu_dp = dp->cpu_dp;
-	struct dsa_db db = {
-		.type = DSA_DB_BRIDGE,
-		.bridge = *dp->bridge,
-	};
-=======
 	};
 
 	if (!dp->ds->fdb_isolation)
@@ -1470,7 +1275,6 @@
 		.type = DSA_DB_BRIDGE,
 		.bridge = *dp->bridge,
 	};
->>>>>>> 29549c70
 	int err;
 
 	err = dev_mc_del(master, mdb->addr);
@@ -1508,30 +1312,19 @@
 			   const struct switchdev_obj_port_vlan *vlan,
 			   struct netlink_ext_ack *extack)
 {
-<<<<<<< HEAD
-=======
 	struct net_device *master = dsa_port_to_master(dp);
->>>>>>> 29549c70
 	struct dsa_notifier_vlan_info info = {
 		.dp = dp,
 		.vlan = vlan,
 		.extack = extack,
 	};
-<<<<<<< HEAD
-	struct dsa_port *cpu_dp = dp->cpu_dp;
-=======
->>>>>>> 29549c70
 	int err;
 
 	err = dsa_port_notify(dp, DSA_NOTIFIER_HOST_VLAN_ADD, &info);
 	if (err && err != -EOPNOTSUPP)
 		return err;
 
-<<<<<<< HEAD
-	vlan_vid_add(cpu_dp->master, htons(ETH_P_8021Q), vlan->vid);
-=======
 	vlan_vid_add(master, htons(ETH_P_8021Q), vlan->vid);
->>>>>>> 29549c70
 
 	return err;
 }
@@ -1539,29 +1332,18 @@
 int dsa_port_host_vlan_del(struct dsa_port *dp,
 			   const struct switchdev_obj_port_vlan *vlan)
 {
-<<<<<<< HEAD
-=======
 	struct net_device *master = dsa_port_to_master(dp);
->>>>>>> 29549c70
 	struct dsa_notifier_vlan_info info = {
 		.dp = dp,
 		.vlan = vlan,
 	};
-<<<<<<< HEAD
-	struct dsa_port *cpu_dp = dp->cpu_dp;
-=======
->>>>>>> 29549c70
 	int err;
 
 	err = dsa_port_notify(dp, DSA_NOTIFIER_HOST_VLAN_DEL, &info);
 	if (err && err != -EOPNOTSUPP)
 		return err;
 
-<<<<<<< HEAD
-	vlan_vid_del(cpu_dp->master, htons(ETH_P_8021Q), vlan->vid);
-=======
 	vlan_vid_del(master, htons(ETH_P_8021Q), vlan->vid);
->>>>>>> 29549c70
 
 	return err;
 }
@@ -1570,17 +1352,10 @@
 		     const struct switchdev_obj_mrp *mrp)
 {
 	struct dsa_switch *ds = dp->ds;
-<<<<<<< HEAD
 
 	if (!ds->ops->port_mrp_add)
 		return -EOPNOTSUPP;
 
-=======
-
-	if (!ds->ops->port_mrp_add)
-		return -EOPNOTSUPP;
-
->>>>>>> 29549c70
 	return ds->ops->port_mrp_add(ds, dp->index, mrp);
 }
 
@@ -1599,17 +1374,10 @@
 			       const struct switchdev_obj_ring_role_mrp *mrp)
 {
 	struct dsa_switch *ds = dp->ds;
-<<<<<<< HEAD
 
 	if (!ds->ops->port_mrp_add_ring_role)
 		return -EOPNOTSUPP;
 
-=======
-
-	if (!ds->ops->port_mrp_add_ring_role)
-		return -EOPNOTSUPP;
-
->>>>>>> 29549c70
 	return ds->ops->port_mrp_add_ring_role(ds, dp->index, mrp);
 }
 
@@ -1620,10 +1388,6 @@
 
 	if (!ds->ops->port_mrp_del_ring_role)
 		return -EOPNOTSUPP;
-<<<<<<< HEAD
-
-	return ds->ops->port_mrp_del_ring_role(ds, dp->index, mrp);
-=======
 
 	return ds->ops->port_mrp_del_ring_role(ds, dp->index, mrp);
 }
@@ -1756,7 +1520,6 @@
 	}
 
 	return err;
->>>>>>> 29549c70
 }
 
 void dsa_port_set_tag_protocol(struct dsa_port *cpu_dp,
@@ -1914,10 +1677,7 @@
 {
 	struct dsa_switch *ds = dp->ds;
 	phy_interface_t mode;
-<<<<<<< HEAD
-=======
 	struct phylink *pl;
->>>>>>> 29549c70
 	int err;
 
 	err = of_get_phy_mode(dp->dn, &mode);
@@ -1934,19 +1694,6 @@
 	if (ds->ops->phylink_get_caps)
 		ds->ops->phylink_get_caps(ds, dp->index, &dp->pl_config);
 
-<<<<<<< HEAD
-	dp->pl = phylink_create(&dp->pl_config, of_fwnode_handle(dp->dn),
-				mode, &dsa_port_phylink_mac_ops);
-	if (IS_ERR(dp->pl)) {
-		pr_err("error creating PHYLINK: %ld\n", PTR_ERR(dp->pl));
-		return PTR_ERR(dp->pl);
-	}
-
-	return 0;
-}
-
-static int dsa_port_setup_phy_of(struct dsa_port *dp, bool enable)
-=======
 	pl = phylink_create(&dp->pl_config, of_fwnode_handle(dp->dn),
 			    mode, &dsa_port_phylink_mac_ops);
 	if (IS_ERR(pl)) {
@@ -1966,7 +1713,6 @@
 }
 
 static int dsa_shared_port_setup_phy_of(struct dsa_port *dp, bool enable)
->>>>>>> 29549c70
 {
 	struct dsa_switch *ds = dp->ds;
 	struct phy_device *phydev;
@@ -2239,15 +1985,9 @@
 			if (ds->ops->phylink_mac_link_down)
 				ds->ops->phylink_mac_link_down(ds, port,
 					MLO_AN_FIXED, PHY_INTERFACE_MODE_NA);
-<<<<<<< HEAD
-			of_node_put(phy_np);
-			return dsa_port_phylink_register(dp);
-=======
 
 			return dsa_shared_port_phylink_register(dp);
->>>>>>> 29549c70
 		}
-		of_node_put(phy_np);
 		return 0;
 	}
 
@@ -2275,11 +2015,7 @@
 	if (of_phy_is_fixed_link(dp->dn))
 		of_phy_deregister_fixed_link(dp->dn);
 	else
-<<<<<<< HEAD
-		dsa_port_setup_phy_of(dp, false);
-=======
 		dsa_shared_port_setup_phy_of(dp, false);
->>>>>>> 29549c70
 }
 
 int dsa_port_hsr_join(struct dsa_port *dp, struct net_device *hsr)
