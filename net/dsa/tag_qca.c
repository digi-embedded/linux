// SPDX-License-Identifier: GPL-2.0
/*
 * Copyright (c) 2015, The Linux Foundation. All rights reserved.
 */

#include <linux/etherdevice.h>

#include "dsa_priv.h"

#define QCA_HDR_LEN	2
#define QCA_HDR_VERSION	0x2

#define QCA_HDR_RECV_VERSION_MASK	GENMASK(15, 14)
#define QCA_HDR_RECV_VERSION_S		14
#define QCA_HDR_RECV_PRIORITY_MASK	GENMASK(13, 11)
#define QCA_HDR_RECV_PRIORITY_S		11
#define QCA_HDR_RECV_TYPE_MASK		GENMASK(10, 6)
#define QCA_HDR_RECV_TYPE_S		6
#define QCA_HDR_RECV_FRAME_IS_TAGGED	BIT(3)
#define QCA_HDR_RECV_SOURCE_PORT_MASK	GENMASK(2, 0)

#define QCA_HDR_XMIT_VERSION_MASK	GENMASK(15, 14)
#define QCA_HDR_XMIT_VERSION_S		14
#define QCA_HDR_XMIT_PRIORITY_MASK	GENMASK(13, 11)
#define QCA_HDR_XMIT_PRIORITY_S		11
#define QCA_HDR_XMIT_CONTROL_MASK	GENMASK(10, 8)
#define QCA_HDR_XMIT_CONTROL_S		8
#define QCA_HDR_XMIT_FROM_CPU		BIT(7)
#define QCA_HDR_XMIT_DP_BIT_MASK	GENMASK(6, 0)

static struct sk_buff *qca_tag_xmit(struct sk_buff *skb, struct net_device *dev)
{
	struct dsa_port *dp = dsa_slave_to_port(dev);
<<<<<<< HEAD
	u16 *phdr, hdr;

	if (skb_cow_head(skb, QCA_HDR_LEN) < 0)
		return NULL;
=======
	__be16 *phdr;
	u16 hdr;
>>>>>>> c1084c27

	skb_push(skb, QCA_HDR_LEN);

	dsa_alloc_etype_header(skb, QCA_HDR_LEN);
	phdr = dsa_etype_header_pos_tx(skb);

	/* Set the version field, and set destination port information */
	hdr = QCA_HDR_VERSION << QCA_HDR_XMIT_VERSION_S |
		QCA_HDR_XMIT_FROM_CPU | BIT(dp->index);

	*phdr = htons(hdr);

	return skb;
}

static struct sk_buff *qca_tag_rcv(struct sk_buff *skb, struct net_device *dev)
{
	u8 ver;
	u16  hdr;
	int port;
	__be16 *phdr;

	if (unlikely(!pskb_may_pull(skb, QCA_HDR_LEN)))
		return NULL;

	phdr = dsa_etype_header_pos_rx(skb);
	hdr = ntohs(*phdr);

	/* Make sure the version is correct */
	ver = (hdr & QCA_HDR_RECV_VERSION_MASK) >> QCA_HDR_RECV_VERSION_S;
	if (unlikely(ver != QCA_HDR_VERSION))
		return NULL;

	/* Remove QCA tag and recalculate checksum */
	skb_pull_rcsum(skb, QCA_HDR_LEN);
	dsa_strip_etype_header(skb, QCA_HDR_LEN);

	/* Get source port information */
	port = (hdr & QCA_HDR_RECV_SOURCE_PORT_MASK);

	skb->dev = dsa_master_find_slave(dev, 0, port);
	if (!skb->dev)
		return NULL;

	return skb;
}

static const struct dsa_device_ops qca_netdev_ops = {
	.name	= "qca",
	.proto	= DSA_TAG_PROTO_QCA,
	.xmit	= qca_tag_xmit,
	.rcv	= qca_tag_rcv,
	.needed_headroom = QCA_HDR_LEN,
};

MODULE_LICENSE("GPL");
MODULE_ALIAS_DSA_TAG_DRIVER(DSA_TAG_PROTO_QCA);

module_dsa_tag_driver(qca_netdev_ops);<|MERGE_RESOLUTION|>--- conflicted
+++ resolved
@@ -31,15 +31,8 @@
 static struct sk_buff *qca_tag_xmit(struct sk_buff *skb, struct net_device *dev)
 {
 	struct dsa_port *dp = dsa_slave_to_port(dev);
-<<<<<<< HEAD
-	u16 *phdr, hdr;
-
-	if (skb_cow_head(skb, QCA_HDR_LEN) < 0)
-		return NULL;
-=======
 	__be16 *phdr;
 	u16 hdr;
->>>>>>> c1084c27
 
 	skb_push(skb, QCA_HDR_LEN);
 
