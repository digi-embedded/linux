/* SPDX-License-Identifier: GPL-2.0-or-later */
/*
 * net/dsa/dsa_priv.h - Hardware switch handling
 * Copyright (c) 2008-2009 Marvell Semiconductor
 */

#ifndef __DSA_PRIV_H
#define __DSA_PRIV_H

#include <linux/if_bridge.h>
#include <linux/if_vlan.h>
#include <linux/phy.h>
#include <linux/netdevice.h>
#include <linux/netpoll.h>
#include <net/dsa.h>
#include <net/gro_cells.h>

#define DSA_MAX_NUM_OFFLOADING_BRIDGES		BITS_PER_LONG

enum {
	DSA_NOTIFIER_AGEING_TIME,
	DSA_NOTIFIER_BRIDGE_JOIN,
	DSA_NOTIFIER_BRIDGE_LEAVE,
	DSA_NOTIFIER_FDB_ADD,
	DSA_NOTIFIER_FDB_DEL,
	DSA_NOTIFIER_HOST_FDB_ADD,
	DSA_NOTIFIER_HOST_FDB_DEL,
	DSA_NOTIFIER_LAG_FDB_ADD,
	DSA_NOTIFIER_LAG_FDB_DEL,
	DSA_NOTIFIER_LAG_CHANGE,
	DSA_NOTIFIER_LAG_JOIN,
	DSA_NOTIFIER_LAG_LEAVE,
	DSA_NOTIFIER_MDB_ADD,
	DSA_NOTIFIER_MDB_DEL,
	DSA_NOTIFIER_HOST_MDB_ADD,
	DSA_NOTIFIER_HOST_MDB_DEL,
	DSA_NOTIFIER_VLAN_ADD,
	DSA_NOTIFIER_VLAN_DEL,
	DSA_NOTIFIER_HOST_VLAN_ADD,
	DSA_NOTIFIER_HOST_VLAN_DEL,
	DSA_NOTIFIER_MTU,
	DSA_NOTIFIER_TAG_PROTO,
	DSA_NOTIFIER_TAG_PROTO_CONNECT,
	DSA_NOTIFIER_TAG_PROTO_DISCONNECT,
	DSA_NOTIFIER_TAG_8021Q_VLAN_ADD,
	DSA_NOTIFIER_TAG_8021Q_VLAN_DEL,
	DSA_NOTIFIER_MASTER_STATE_CHANGE,
};

/* DSA_NOTIFIER_AGEING_TIME */
struct dsa_notifier_ageing_time_info {
	unsigned int ageing_time;
};

/* DSA_NOTIFIER_BRIDGE_* */
struct dsa_notifier_bridge_info {
	const struct dsa_port *dp;
	struct dsa_bridge bridge;
	bool tx_fwd_offload;
	struct netlink_ext_ack *extack;
};

/* DSA_NOTIFIER_FDB_* */
struct dsa_notifier_fdb_info {
	const struct dsa_port *dp;
<<<<<<< HEAD
	const unsigned char *addr;
	u16 vid;
	struct dsa_db db;
};

/* DSA_NOTIFIER_LAG_FDB_* */
struct dsa_notifier_lag_fdb_info {
	struct dsa_lag *lag;
	const unsigned char *addr;
	u16 vid;
	struct dsa_db db;
=======
	const unsigned char *addr;
	u16 vid;
	struct dsa_db db;
};

/* DSA_NOTIFIER_LAG_FDB_* */
struct dsa_notifier_lag_fdb_info {
	struct dsa_lag *lag;
	const unsigned char *addr;
	u16 vid;
	struct dsa_db db;
>>>>>>> 29549c70
};

/* DSA_NOTIFIER_MDB_* */
struct dsa_notifier_mdb_info {
	const struct dsa_port *dp;
	const struct switchdev_obj_port_mdb *mdb;
	struct dsa_db db;
};

/* DSA_NOTIFIER_LAG_* */
struct dsa_notifier_lag_info {
	const struct dsa_port *dp;
	struct dsa_lag lag;
	struct netdev_lag_upper_info *info;
	struct netlink_ext_ack *extack;
};

/* DSA_NOTIFIER_VLAN_* */
struct dsa_notifier_vlan_info {
	const struct dsa_port *dp;
	const struct switchdev_obj_port_vlan *vlan;
	struct netlink_ext_ack *extack;
};

/* DSA_NOTIFIER_MTU */
struct dsa_notifier_mtu_info {
	const struct dsa_port *dp;
	int mtu;
};

/* DSA_NOTIFIER_TAG_PROTO_* */
struct dsa_notifier_tag_proto_info {
	const struct dsa_device_ops *tag_ops;
};

/* DSA_NOTIFIER_TAG_8021Q_VLAN_* */
struct dsa_notifier_tag_8021q_vlan_info {
	const struct dsa_port *dp;
	u16 vid;
};

/* DSA_NOTIFIER_MASTER_STATE_CHANGE */
struct dsa_notifier_master_state_info {
	const struct net_device *master;
	bool operational;
};

struct dsa_switchdev_event_work {
	struct net_device *dev;
	struct net_device *orig_dev;
	struct work_struct work;
	unsigned long event;
	/* Specific for SWITCHDEV_FDB_ADD_TO_DEVICE and
	 * SWITCHDEV_FDB_DEL_TO_DEVICE
	 */
	unsigned char addr[ETH_ALEN];
	u16 vid;
	bool host_addr;
};

enum dsa_standalone_event {
	DSA_UC_ADD,
	DSA_UC_DEL,
	DSA_MC_ADD,
	DSA_MC_DEL,
};

struct dsa_standalone_event_work {
	struct work_struct work;
	struct net_device *dev;
	enum dsa_standalone_event event;
	unsigned char addr[ETH_ALEN];
	u16 vid;
};

struct dsa_slave_priv {
	/* Copy of CPU port xmit for faster access in slave transmit hot path */
	struct sk_buff *	(*xmit)(struct sk_buff *skb,
					struct net_device *dev);

	struct gro_cells	gcells;

	/* DSA port data, such as switch, port index, etc. */
	struct dsa_port		*dp;

#ifdef CONFIG_NET_POLL_CONTROLLER
	struct netpoll		*netpoll;
#endif

	/* TC context */
	struct list_head	mall_tc_list;
};

/* dsa.c */
const struct dsa_device_ops *dsa_tag_driver_get(int tag_protocol);
void dsa_tag_driver_put(const struct dsa_device_ops *ops);
const struct dsa_device_ops *dsa_find_tagger_by_name(const char *buf);

bool dsa_db_equal(const struct dsa_db *a, const struct dsa_db *b);

bool dsa_schedule_work(struct work_struct *work);
const char *dsa_tag_protocol_to_str(const struct dsa_device_ops *ops);

static inline int dsa_tag_protocol_overhead(const struct dsa_device_ops *ops)
{
	return ops->needed_headroom + ops->needed_tailroom;
}

/* master.c */
int dsa_master_setup(struct net_device *dev, struct dsa_port *cpu_dp);
void dsa_master_teardown(struct net_device *dev);
int dsa_master_lag_setup(struct net_device *lag_dev, struct dsa_port *cpu_dp,
			 struct netdev_lag_upper_info *uinfo,
			 struct netlink_ext_ack *extack);
void dsa_master_lag_teardown(struct net_device *lag_dev,
			     struct dsa_port *cpu_dp);

static inline struct net_device *dsa_master_find_slave(struct net_device *dev,
						       int device, int port)
{
	struct dsa_port *cpu_dp = dev->dsa_ptr;
	struct dsa_switch_tree *dst = cpu_dp->dst;
	struct dsa_port *dp;

	list_for_each_entry(dp, &dst->ports, list)
		if (dp->ds->index == device && dp->index == port &&
		    dp->type == DSA_PORT_TYPE_USER)
			return dp->slave;

	return NULL;
}

/* netlink.c */
extern struct rtnl_link_ops dsa_link_ops __read_mostly;

/* port.c */
bool dsa_port_supports_hwtstamp(struct dsa_port *dp, struct ifreq *ifr);
void dsa_port_set_tag_protocol(struct dsa_port *cpu_dp,
			       const struct dsa_device_ops *tag_ops);
int dsa_port_set_state(struct dsa_port *dp, u8 state, bool do_fast_age);
int dsa_port_set_mst_state(struct dsa_port *dp,
			   const struct switchdev_mst_state *state,
			   struct netlink_ext_ack *extack);
int dsa_port_enable_rt(struct dsa_port *dp, struct phy_device *phy);
int dsa_port_enable(struct dsa_port *dp, struct phy_device *phy);
void dsa_port_disable_rt(struct dsa_port *dp);
void dsa_port_disable(struct dsa_port *dp);
int dsa_port_bridge_join(struct dsa_port *dp, struct net_device *br,
			 struct netlink_ext_ack *extack);
void dsa_port_pre_bridge_leave(struct dsa_port *dp, struct net_device *br);
void dsa_port_bridge_leave(struct dsa_port *dp, struct net_device *br);
int dsa_port_lag_change(struct dsa_port *dp,
			struct netdev_lag_lower_state_info *linfo);
int dsa_port_lag_join(struct dsa_port *dp, struct net_device *lag_dev,
		      struct netdev_lag_upper_info *uinfo,
		      struct netlink_ext_ack *extack);
void dsa_port_pre_lag_leave(struct dsa_port *dp, struct net_device *lag_dev);
void dsa_port_lag_leave(struct dsa_port *dp, struct net_device *lag_dev);
int dsa_port_vlan_filtering(struct dsa_port *dp, bool vlan_filtering,
			    struct netlink_ext_ack *extack);
bool dsa_port_skip_vlan_configuration(struct dsa_port *dp);
int dsa_port_ageing_time(struct dsa_port *dp, clock_t ageing_clock);
<<<<<<< HEAD
=======
int dsa_port_mst_enable(struct dsa_port *dp, bool on,
			struct netlink_ext_ack *extack);
int dsa_port_vlan_msti(struct dsa_port *dp,
		       const struct switchdev_vlan_msti *msti);
>>>>>>> 29549c70
int dsa_port_mtu_change(struct dsa_port *dp, int new_mtu);
int dsa_port_fdb_add(struct dsa_port *dp, const unsigned char *addr,
		     u16 vid);
int dsa_port_fdb_del(struct dsa_port *dp, const unsigned char *addr,
		     u16 vid);
int dsa_port_standalone_host_fdb_add(struct dsa_port *dp,
				     const unsigned char *addr, u16 vid);
int dsa_port_standalone_host_fdb_del(struct dsa_port *dp,
				     const unsigned char *addr, u16 vid);
int dsa_port_bridge_host_fdb_add(struct dsa_port *dp, const unsigned char *addr,
				 u16 vid);
int dsa_port_bridge_host_fdb_del(struct dsa_port *dp, const unsigned char *addr,
				 u16 vid);
int dsa_port_lag_fdb_add(struct dsa_port *dp, const unsigned char *addr,
			 u16 vid);
int dsa_port_lag_fdb_del(struct dsa_port *dp, const unsigned char *addr,
			 u16 vid);
int dsa_port_fdb_dump(struct dsa_port *dp, dsa_fdb_dump_cb_t *cb, void *data);
int dsa_port_mdb_add(const struct dsa_port *dp,
		     const struct switchdev_obj_port_mdb *mdb);
int dsa_port_mdb_del(const struct dsa_port *dp,
		     const struct switchdev_obj_port_mdb *mdb);
int dsa_port_standalone_host_mdb_add(const struct dsa_port *dp,
				     const struct switchdev_obj_port_mdb *mdb);
int dsa_port_standalone_host_mdb_del(const struct dsa_port *dp,
				     const struct switchdev_obj_port_mdb *mdb);
int dsa_port_bridge_host_mdb_add(const struct dsa_port *dp,
				 const struct switchdev_obj_port_mdb *mdb);
int dsa_port_bridge_host_mdb_del(const struct dsa_port *dp,
				 const struct switchdev_obj_port_mdb *mdb);
int dsa_port_pre_bridge_flags(const struct dsa_port *dp,
			      struct switchdev_brport_flags flags,
			      struct netlink_ext_ack *extack);
int dsa_port_bridge_flags(struct dsa_port *dp,
			  struct switchdev_brport_flags flags,
			  struct netlink_ext_ack *extack);
int dsa_port_vlan_add(struct dsa_port *dp,
		      const struct switchdev_obj_port_vlan *vlan,
		      struct netlink_ext_ack *extack);
int dsa_port_vlan_del(struct dsa_port *dp,
		      const struct switchdev_obj_port_vlan *vlan);
int dsa_port_host_vlan_add(struct dsa_port *dp,
			   const struct switchdev_obj_port_vlan *vlan,
			   struct netlink_ext_ack *extack);
int dsa_port_host_vlan_del(struct dsa_port *dp,
			   const struct switchdev_obj_port_vlan *vlan);
int dsa_port_mrp_add(const struct dsa_port *dp,
		     const struct switchdev_obj_mrp *mrp);
int dsa_port_mrp_del(const struct dsa_port *dp,
		     const struct switchdev_obj_mrp *mrp);
int dsa_port_mrp_add_ring_role(const struct dsa_port *dp,
			       const struct switchdev_obj_ring_role_mrp *mrp);
int dsa_port_mrp_del_ring_role(const struct dsa_port *dp,
			       const struct switchdev_obj_ring_role_mrp *mrp);
int dsa_port_phylink_create(struct dsa_port *dp);
<<<<<<< HEAD
int dsa_port_link_register_of(struct dsa_port *dp);
void dsa_port_link_unregister_of(struct dsa_port *dp);
=======
void dsa_port_phylink_destroy(struct dsa_port *dp);
int dsa_shared_port_link_register_of(struct dsa_port *dp);
void dsa_shared_port_link_unregister_of(struct dsa_port *dp);
>>>>>>> 29549c70
int dsa_port_hsr_join(struct dsa_port *dp, struct net_device *hsr);
void dsa_port_hsr_leave(struct dsa_port *dp, struct net_device *hsr);
int dsa_port_tag_8021q_vlan_add(struct dsa_port *dp, u16 vid, bool broadcast);
void dsa_port_tag_8021q_vlan_del(struct dsa_port *dp, u16 vid, bool broadcast);
<<<<<<< HEAD
=======
void dsa_port_set_host_flood(struct dsa_port *dp, bool uc, bool mc);
int dsa_port_change_master(struct dsa_port *dp, struct net_device *master,
			   struct netlink_ext_ack *extack);
>>>>>>> 29549c70

/* slave.c */
extern const struct dsa_device_ops notag_netdev_ops;
extern struct notifier_block dsa_slave_switchdev_notifier;
extern struct notifier_block dsa_slave_switchdev_blocking_notifier;

void dsa_slave_mii_bus_init(struct dsa_switch *ds);
int dsa_slave_create(struct dsa_port *dp);
void dsa_slave_destroy(struct net_device *slave_dev);
int dsa_slave_suspend(struct net_device *slave_dev);
int dsa_slave_resume(struct net_device *slave_dev);
int dsa_slave_register_notifier(void);
void dsa_slave_unregister_notifier(void);
void dsa_slave_sync_ha(struct net_device *dev);
void dsa_slave_unsync_ha(struct net_device *dev);
void dsa_slave_setup_tagger(struct net_device *slave);
int dsa_slave_change_mtu(struct net_device *dev, int new_mtu);
int dsa_slave_change_master(struct net_device *dev, struct net_device *master,
			    struct netlink_ext_ack *extack);
int dsa_slave_manage_vlan_filtering(struct net_device *dev,
				    bool vlan_filtering);

static inline struct dsa_port *dsa_slave_to_port(const struct net_device *dev)
{
	struct dsa_slave_priv *p = netdev_priv(dev);

	return p->dp;
}

static inline struct net_device *
dsa_slave_to_master(const struct net_device *dev)
{
	struct dsa_port *dp = dsa_slave_to_port(dev);

	return dsa_port_to_master(dp);
}

/* If under a bridge with vlan_filtering=0, make sure to send pvid-tagged
 * frames as untagged, since the bridge will not untag them.
 */
static inline struct sk_buff *dsa_untag_bridge_pvid(struct sk_buff *skb)
{
	struct dsa_port *dp = dsa_slave_to_port(skb->dev);
	struct net_device *br = dsa_port_bridge_dev_get(dp);
	struct net_device *dev = skb->dev;
	struct net_device *upper_dev;
	u16 vid, pvid, proto;
	int err;

	if (!br || br_vlan_enabled(br))
		return skb;

	err = br_vlan_get_proto(br, &proto);
	if (err)
		return skb;

	/* Move VLAN tag from data to hwaccel */
	if (!skb_vlan_tag_present(skb) && skb->protocol == htons(proto)) {
		skb = skb_vlan_untag(skb);
		if (!skb)
			return NULL;
	}

	if (!skb_vlan_tag_present(skb))
		return skb;

	vid = skb_vlan_tag_get_id(skb);

	/* We already run under an RCU read-side critical section since
	 * we are called from netif_receive_skb_list_internal().
	 */
	err = br_vlan_get_pvid_rcu(dev, &pvid);
	if (err)
		return skb;

	if (vid != pvid)
		return skb;

	/* The sad part about attempting to untag from DSA is that we
	 * don't know, unless we check, if the skb will end up in
	 * the bridge's data path - br_allowed_ingress() - or not.
	 * For example, there might be an 8021q upper for the
	 * default_pvid of the bridge, which will steal VLAN-tagged traffic
	 * from the bridge's data path. This is a configuration that DSA
	 * supports because vlan_filtering is 0. In that case, we should
	 * definitely keep the tag, to make sure it keeps working.
	 */
	upper_dev = __vlan_find_dev_deep_rcu(br, htons(proto), vid);
	if (upper_dev)
		return skb;

	__vlan_hwaccel_clear_tag(skb);

	return skb;
}

/* For switches without hardware support for DSA tagging to be able
 * to support termination through the bridge.
 */
static inline struct net_device *
dsa_find_designated_bridge_port_by_vid(struct net_device *master, u16 vid)
{
	struct dsa_port *cpu_dp = master->dsa_ptr;
	struct dsa_switch_tree *dst = cpu_dp->dst;
	struct bridge_vlan_info vinfo;
	struct net_device *slave;
	struct dsa_port *dp;
	int err;

	list_for_each_entry(dp, &dst->ports, list) {
		if (dp->type != DSA_PORT_TYPE_USER)
			continue;

		if (!dp->bridge)
			continue;

		if (dp->stp_state != BR_STATE_LEARNING &&
		    dp->stp_state != BR_STATE_FORWARDING)
			continue;

		/* Since the bridge might learn this packet, keep the CPU port
		 * affinity with the port that will be used for the reply on
		 * xmit.
		 */
		if (dp->cpu_dp != cpu_dp)
			continue;

		slave = dp->slave;

		err = br_vlan_get_info_rcu(slave, vid, &vinfo);
		if (err)
			continue;

		return slave;
	}

	return NULL;
}

/* If the ingress port offloads the bridge, we mark the frame as autonomously
 * forwarded by hardware, so the software bridge doesn't forward in twice, back
 * to us, because we already did. However, if we're in fallback mode and we do
 * software bridging, we are not offloading it, therefore the dp->bridge
 * pointer is not populated, and flooding needs to be done by software (we are
 * effectively operating in standalone ports mode).
 */
static inline void dsa_default_offload_fwd_mark(struct sk_buff *skb)
{
	struct dsa_port *dp = dsa_slave_to_port(skb->dev);

	skb->offload_fwd_mark = !!(dp->bridge);
}

/* Helper for removing DSA header tags from packets in the RX path.
 * Must not be called before skb_pull(len).
 *                                                                 skb->data
 *                                                                         |
 *                                                                         v
 * |   |   |   |   |   |   |   |   |   |   |   |   |   |   |   |   |   |   |
 * +-----------------------+-----------------------+---------------+-------+
 * |    Destination MAC    |      Source MAC       |  DSA header   | EType |
 * +-----------------------+-----------------------+---------------+-------+
 *                                                 |               |
 * <----- len ----->                               <----- len ----->
 *                 |
 *       >>>>>>>   v
 *       >>>>>>>   |   |   |   |   |   |   |   |   |   |   |   |   |   |   |
 *       >>>>>>>   +-----------------------+-----------------------+-------+
 *       >>>>>>>   |    Destination MAC    |      Source MAC       | EType |
 *                 +-----------------------+-----------------------+-------+
 *                                                                         ^
 *                                                                         |
 *                                                                 skb->data
 */
static inline void dsa_strip_etype_header(struct sk_buff *skb, int len)
{
	memmove(skb->data - ETH_HLEN, skb->data - ETH_HLEN - len, 2 * ETH_ALEN);
}

/* Helper for creating space for DSA header tags in TX path packets.
 * Must not be called before skb_push(len).
 *
 * Before:
 *
 *       <<<<<<<   |   |   |   |   |   |   |   |   |   |   |   |   |   |   |
 * ^     <<<<<<<   +-----------------------+-----------------------+-------+
 * |     <<<<<<<   |    Destination MAC    |      Source MAC       | EType |
 * |               +-----------------------+-----------------------+-------+
 * <----- len ----->
 * |
 * |
 * skb->data
 *
 * After:
 *
 * |   |   |   |   |   |   |   |   |   |   |   |   |   |   |   |   |   |   |
 * +-----------------------+-----------------------+---------------+-------+
 * |    Destination MAC    |      Source MAC       |  DSA header   | EType |
 * +-----------------------+-----------------------+---------------+-------+
 * ^                                               |               |
 * |                                               <----- len ----->
 * skb->data
 */
static inline void dsa_alloc_etype_header(struct sk_buff *skb, int len)
{
	memmove(skb->data, skb->data + len, 2 * ETH_ALEN);
}

/* On RX, eth_type_trans() on the DSA master pulls ETH_HLEN bytes starting from
 * skb_mac_header(skb), which leaves skb->data pointing at the first byte after
 * what the DSA master perceives as the EtherType (the beginning of the L3
 * protocol). Since DSA EtherType header taggers treat the EtherType as part of
 * the DSA tag itself, and the EtherType is 2 bytes in length, the DSA header
 * is located 2 bytes behind skb->data. Note that EtherType in this context
 * means the first 2 bytes of the DSA header, not the encapsulated EtherType
 * that will become visible after the DSA header is stripped.
 */
static inline void *dsa_etype_header_pos_rx(struct sk_buff *skb)
{
	return skb->data - 2;
}

/* On TX, skb->data points to skb_mac_header(skb), which means that EtherType
 * header taggers start exactly where the EtherType is (the EtherType is
 * treated as part of the DSA header).
 */
static inline void *dsa_etype_header_pos_tx(struct sk_buff *skb)
{
	return skb->data + 2 * ETH_ALEN;
}

/* switch.c */
int dsa_switch_register_notifier(struct dsa_switch *ds);
void dsa_switch_unregister_notifier(struct dsa_switch *ds);

static inline bool dsa_switch_supports_uc_filtering(struct dsa_switch *ds)
{
	return ds->ops->port_fdb_add && ds->ops->port_fdb_del &&
	       ds->fdb_isolation && !ds->vlan_filtering_is_global &&
	       !ds->needs_standalone_vlan_filtering;
}

static inline bool dsa_switch_supports_mc_filtering(struct dsa_switch *ds)
{
	return ds->ops->port_mdb_add && ds->ops->port_mdb_del &&
	       ds->fdb_isolation && !ds->vlan_filtering_is_global &&
	       !ds->needs_standalone_vlan_filtering;
}

/* dsa2.c */
void dsa_lag_map(struct dsa_switch_tree *dst, struct dsa_lag *lag);
void dsa_lag_unmap(struct dsa_switch_tree *dst, struct dsa_lag *lag);
struct dsa_lag *dsa_tree_lag_find(struct dsa_switch_tree *dst,
				  const struct net_device *lag_dev);
<<<<<<< HEAD
=======
struct net_device *dsa_tree_find_first_master(struct dsa_switch_tree *dst);
>>>>>>> 29549c70
int dsa_tree_notify(struct dsa_switch_tree *dst, unsigned long e, void *v);
int dsa_broadcast(unsigned long e, void *v);
int dsa_tree_change_tag_proto(struct dsa_switch_tree *dst,
			      const struct dsa_device_ops *tag_ops,
			      const struct dsa_device_ops *old_tag_ops);
<<<<<<< HEAD
=======
void dsa_tree_master_admin_state_change(struct dsa_switch_tree *dst,
					struct net_device *master,
					bool up);
void dsa_tree_master_oper_state_change(struct dsa_switch_tree *dst,
				       struct net_device *master,
				       bool up);
>>>>>>> 29549c70
unsigned int dsa_bridge_num_get(const struct net_device *bridge_dev, int max);
void dsa_bridge_num_put(const struct net_device *bridge_dev,
			unsigned int bridge_num);
struct dsa_bridge *dsa_tree_bridge_find(struct dsa_switch_tree *dst,
					const struct net_device *br);

/* tag_8021q.c */
int dsa_switch_tag_8021q_vlan_add(struct dsa_switch *ds,
				  struct dsa_notifier_tag_8021q_vlan_info *info);
int dsa_switch_tag_8021q_vlan_del(struct dsa_switch *ds,
				  struct dsa_notifier_tag_8021q_vlan_info *info);

extern struct list_head dsa_tree_list;

#endif<|MERGE_RESOLUTION|>--- conflicted
+++ resolved
@@ -63,7 +63,6 @@
 /* DSA_NOTIFIER_FDB_* */
 struct dsa_notifier_fdb_info {
 	const struct dsa_port *dp;
-<<<<<<< HEAD
 	const unsigned char *addr;
 	u16 vid;
 	struct dsa_db db;
@@ -75,19 +74,6 @@
 	const unsigned char *addr;
 	u16 vid;
 	struct dsa_db db;
-=======
-	const unsigned char *addr;
-	u16 vid;
-	struct dsa_db db;
-};
-
-/* DSA_NOTIFIER_LAG_FDB_* */
-struct dsa_notifier_lag_fdb_info {
-	struct dsa_lag *lag;
-	const unsigned char *addr;
-	u16 vid;
-	struct dsa_db db;
->>>>>>> 29549c70
 };
 
 /* DSA_NOTIFIER_MDB_* */
@@ -250,13 +236,10 @@
 			    struct netlink_ext_ack *extack);
 bool dsa_port_skip_vlan_configuration(struct dsa_port *dp);
 int dsa_port_ageing_time(struct dsa_port *dp, clock_t ageing_clock);
-<<<<<<< HEAD
-=======
 int dsa_port_mst_enable(struct dsa_port *dp, bool on,
 			struct netlink_ext_ack *extack);
 int dsa_port_vlan_msti(struct dsa_port *dp,
 		       const struct switchdev_vlan_msti *msti);
->>>>>>> 29549c70
 int dsa_port_mtu_change(struct dsa_port *dp, int new_mtu);
 int dsa_port_fdb_add(struct dsa_port *dp, const unsigned char *addr,
 		     u16 vid);
@@ -312,24 +295,16 @@
 int dsa_port_mrp_del_ring_role(const struct dsa_port *dp,
 			       const struct switchdev_obj_ring_role_mrp *mrp);
 int dsa_port_phylink_create(struct dsa_port *dp);
-<<<<<<< HEAD
-int dsa_port_link_register_of(struct dsa_port *dp);
-void dsa_port_link_unregister_of(struct dsa_port *dp);
-=======
 void dsa_port_phylink_destroy(struct dsa_port *dp);
 int dsa_shared_port_link_register_of(struct dsa_port *dp);
 void dsa_shared_port_link_unregister_of(struct dsa_port *dp);
->>>>>>> 29549c70
 int dsa_port_hsr_join(struct dsa_port *dp, struct net_device *hsr);
 void dsa_port_hsr_leave(struct dsa_port *dp, struct net_device *hsr);
 int dsa_port_tag_8021q_vlan_add(struct dsa_port *dp, u16 vid, bool broadcast);
 void dsa_port_tag_8021q_vlan_del(struct dsa_port *dp, u16 vid, bool broadcast);
-<<<<<<< HEAD
-=======
 void dsa_port_set_host_flood(struct dsa_port *dp, bool uc, bool mc);
 int dsa_port_change_master(struct dsa_port *dp, struct net_device *master,
 			   struct netlink_ext_ack *extack);
->>>>>>> 29549c70
 
 /* slave.c */
 extern const struct dsa_device_ops notag_netdev_ops;
@@ -584,24 +559,18 @@
 void dsa_lag_unmap(struct dsa_switch_tree *dst, struct dsa_lag *lag);
 struct dsa_lag *dsa_tree_lag_find(struct dsa_switch_tree *dst,
 				  const struct net_device *lag_dev);
-<<<<<<< HEAD
-=======
 struct net_device *dsa_tree_find_first_master(struct dsa_switch_tree *dst);
->>>>>>> 29549c70
 int dsa_tree_notify(struct dsa_switch_tree *dst, unsigned long e, void *v);
 int dsa_broadcast(unsigned long e, void *v);
 int dsa_tree_change_tag_proto(struct dsa_switch_tree *dst,
 			      const struct dsa_device_ops *tag_ops,
 			      const struct dsa_device_ops *old_tag_ops);
-<<<<<<< HEAD
-=======
 void dsa_tree_master_admin_state_change(struct dsa_switch_tree *dst,
 					struct net_device *master,
 					bool up);
 void dsa_tree_master_oper_state_change(struct dsa_switch_tree *dst,
 				       struct net_device *master,
 				       bool up);
->>>>>>> 29549c70
 unsigned int dsa_bridge_num_get(const struct net_device *bridge_dev, int max);
 void dsa_bridge_num_put(const struct net_device *bridge_dev,
 			unsigned int bridge_num);
