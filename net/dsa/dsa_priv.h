--- conflicted
+++ resolved
@@ -198,14 +198,9 @@
 }
 
 /* port.c */
-<<<<<<< HEAD
-int dsa_port_set_state(struct dsa_port *dp, u8 state,
-		       struct switchdev_trans *trans);
-=======
 void dsa_port_set_tag_protocol(struct dsa_port *cpu_dp,
 			       const struct dsa_device_ops *tag_ops);
 int dsa_port_set_state(struct dsa_port *dp, u8 state, bool do_fast_age);
->>>>>>> c1084c27
 int dsa_port_enable_rt(struct dsa_port *dp, struct phy_device *phy);
 int dsa_port_enable(struct dsa_port *dp, struct phy_device *phy);
 void dsa_port_disable_rt(struct dsa_port *dp);
