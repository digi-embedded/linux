--- conflicted
+++ resolved
@@ -225,11 +225,7 @@
 
 	dev_hold(dev);
 
-<<<<<<< HEAD
-	if (netlink_skb_is_mmaped(skb) || is_vmalloc_addr(skb->head))
-=======
 	if (is_vmalloc_addr(skb->head))
->>>>>>> f2ed3bfc
 		nskb = netlink_to_full_skb(skb, GFP_ATOMIC);
 	else
 		nskb = skb_clone(skb, GFP_ATOMIC);
@@ -304,568 +300,6 @@
 		wake_up_interruptible(&nlk->wait);
 }
 
-<<<<<<< HEAD
-#ifdef CONFIG_NETLINK_MMAP
-static bool netlink_rx_is_mmaped(struct sock *sk)
-{
-	return nlk_sk(sk)->rx_ring.pg_vec != NULL;
-}
-
-static bool netlink_tx_is_mmaped(struct sock *sk)
-{
-	return nlk_sk(sk)->tx_ring.pg_vec != NULL;
-}
-
-static __pure struct page *pgvec_to_page(const void *addr)
-{
-	if (is_vmalloc_addr(addr))
-		return vmalloc_to_page(addr);
-	else
-		return virt_to_page(addr);
-}
-
-static void free_pg_vec(void **pg_vec, unsigned int order, unsigned int len)
-{
-	unsigned int i;
-
-	for (i = 0; i < len; i++) {
-		if (pg_vec[i] != NULL) {
-			if (is_vmalloc_addr(pg_vec[i]))
-				vfree(pg_vec[i]);
-			else
-				free_pages((unsigned long)pg_vec[i], order);
-		}
-	}
-	kfree(pg_vec);
-}
-
-static void *alloc_one_pg_vec_page(unsigned long order)
-{
-	void *buffer;
-	gfp_t gfp_flags = GFP_KERNEL | __GFP_COMP | __GFP_ZERO |
-			  __GFP_NOWARN | __GFP_NORETRY;
-
-	buffer = (void *)__get_free_pages(gfp_flags, order);
-	if (buffer != NULL)
-		return buffer;
-
-	buffer = vzalloc((1 << order) * PAGE_SIZE);
-	if (buffer != NULL)
-		return buffer;
-
-	gfp_flags &= ~__GFP_NORETRY;
-	return (void *)__get_free_pages(gfp_flags, order);
-}
-
-static void **alloc_pg_vec(struct netlink_sock *nlk,
-			   struct nl_mmap_req *req, unsigned int order)
-{
-	unsigned int block_nr = req->nm_block_nr;
-	unsigned int i;
-	void **pg_vec;
-
-	pg_vec = kcalloc(block_nr, sizeof(void *), GFP_KERNEL);
-	if (pg_vec == NULL)
-		return NULL;
-
-	for (i = 0; i < block_nr; i++) {
-		pg_vec[i] = alloc_one_pg_vec_page(order);
-		if (pg_vec[i] == NULL)
-			goto err1;
-	}
-
-	return pg_vec;
-err1:
-	free_pg_vec(pg_vec, order, block_nr);
-	return NULL;
-}
-
-
-static void
-__netlink_set_ring(struct sock *sk, struct nl_mmap_req *req, bool tx_ring, void **pg_vec,
-		   unsigned int order)
-{
-	struct netlink_sock *nlk = nlk_sk(sk);
-	struct sk_buff_head *queue;
-	struct netlink_ring *ring;
-
-	queue = tx_ring ? &sk->sk_write_queue : &sk->sk_receive_queue;
-	ring  = tx_ring ? &nlk->tx_ring : &nlk->rx_ring;
-
-	spin_lock_bh(&queue->lock);
-
-	ring->frame_max		= req->nm_frame_nr - 1;
-	ring->head		= 0;
-	ring->frame_size	= req->nm_frame_size;
-	ring->pg_vec_pages	= req->nm_block_size / PAGE_SIZE;
-
-	swap(ring->pg_vec_len, req->nm_block_nr);
-	swap(ring->pg_vec_order, order);
-	swap(ring->pg_vec, pg_vec);
-
-	__skb_queue_purge(queue);
-	spin_unlock_bh(&queue->lock);
-
-	WARN_ON(atomic_read(&nlk->mapped));
-
-	if (pg_vec)
-		free_pg_vec(pg_vec, order, req->nm_block_nr);
-}
-
-static int netlink_set_ring(struct sock *sk, struct nl_mmap_req *req,
-			    bool tx_ring)
-{
-	struct netlink_sock *nlk = nlk_sk(sk);
-	struct netlink_ring *ring;
-	void **pg_vec = NULL;
-	unsigned int order = 0;
-
-	ring  = tx_ring ? &nlk->tx_ring : &nlk->rx_ring;
-
-	if (atomic_read(&nlk->mapped))
-		return -EBUSY;
-	if (atomic_read(&ring->pending))
-		return -EBUSY;
-
-	if (req->nm_block_nr) {
-		if (ring->pg_vec != NULL)
-			return -EBUSY;
-
-		if ((int)req->nm_block_size <= 0)
-			return -EINVAL;
-		if (!PAGE_ALIGNED(req->nm_block_size))
-			return -EINVAL;
-		if (req->nm_frame_size < NL_MMAP_HDRLEN)
-			return -EINVAL;
-		if (!IS_ALIGNED(req->nm_frame_size, NL_MMAP_MSG_ALIGNMENT))
-			return -EINVAL;
-
-		ring->frames_per_block = req->nm_block_size /
-					 req->nm_frame_size;
-		if (ring->frames_per_block == 0)
-			return -EINVAL;
-		if (ring->frames_per_block * req->nm_block_nr !=
-		    req->nm_frame_nr)
-			return -EINVAL;
-
-		order = get_order(req->nm_block_size);
-		pg_vec = alloc_pg_vec(nlk, req, order);
-		if (pg_vec == NULL)
-			return -ENOMEM;
-	} else {
-		if (req->nm_frame_nr)
-			return -EINVAL;
-	}
-
-	mutex_lock(&nlk->pg_vec_lock);
-	if (atomic_read(&nlk->mapped) == 0) {
-		__netlink_set_ring(sk, req, tx_ring, pg_vec, order);
-		mutex_unlock(&nlk->pg_vec_lock);
-		return 0;
-	}
-
-	mutex_unlock(&nlk->pg_vec_lock);
-
-	if (pg_vec)
-		free_pg_vec(pg_vec, order, req->nm_block_nr);
-
-	return -EBUSY;
-}
-
-static void netlink_mm_open(struct vm_area_struct *vma)
-{
-	struct file *file = vma->vm_file;
-	struct socket *sock = file->private_data;
-	struct sock *sk = sock->sk;
-
-	if (sk)
-		atomic_inc(&nlk_sk(sk)->mapped);
-}
-
-static void netlink_mm_close(struct vm_area_struct *vma)
-{
-	struct file *file = vma->vm_file;
-	struct socket *sock = file->private_data;
-	struct sock *sk = sock->sk;
-
-	if (sk)
-		atomic_dec(&nlk_sk(sk)->mapped);
-}
-
-static const struct vm_operations_struct netlink_mmap_ops = {
-	.open	= netlink_mm_open,
-	.close	= netlink_mm_close,
-};
-
-static int netlink_mmap(struct file *file, struct socket *sock,
-			struct vm_area_struct *vma)
-{
-	struct sock *sk = sock->sk;
-	struct netlink_sock *nlk = nlk_sk(sk);
-	struct netlink_ring *ring;
-	unsigned long start, size, expected;
-	unsigned int i;
-	int err = -EINVAL;
-
-	if (vma->vm_pgoff)
-		return -EINVAL;
-
-	mutex_lock(&nlk->pg_vec_lock);
-
-	expected = 0;
-	for (ring = &nlk->rx_ring; ring <= &nlk->tx_ring; ring++) {
-		if (ring->pg_vec == NULL)
-			continue;
-		expected += ring->pg_vec_len * ring->pg_vec_pages * PAGE_SIZE;
-	}
-
-	if (expected == 0)
-		goto out;
-
-	size = vma->vm_end - vma->vm_start;
-	if (size != expected)
-		goto out;
-
-	start = vma->vm_start;
-	for (ring = &nlk->rx_ring; ring <= &nlk->tx_ring; ring++) {
-		if (ring->pg_vec == NULL)
-			continue;
-
-		for (i = 0; i < ring->pg_vec_len; i++) {
-			struct page *page;
-			void *kaddr = ring->pg_vec[i];
-			unsigned int pg_num;
-
-			for (pg_num = 0; pg_num < ring->pg_vec_pages; pg_num++) {
-				page = pgvec_to_page(kaddr);
-				err = vm_insert_page(vma, start, page);
-				if (err < 0)
-					goto out;
-				start += PAGE_SIZE;
-				kaddr += PAGE_SIZE;
-			}
-		}
-	}
-
-	atomic_inc(&nlk->mapped);
-	vma->vm_ops = &netlink_mmap_ops;
-	err = 0;
-out:
-	mutex_unlock(&nlk->pg_vec_lock);
-	return err;
-}
-
-static void netlink_frame_flush_dcache(const struct nl_mmap_hdr *hdr, unsigned int nm_len)
-{
-#if ARCH_IMPLEMENTS_FLUSH_DCACHE_PAGE == 1
-	struct page *p_start, *p_end;
-
-	/* First page is flushed through netlink_{get,set}_status */
-	p_start = pgvec_to_page(hdr + PAGE_SIZE);
-	p_end   = pgvec_to_page((void *)hdr + NL_MMAP_HDRLEN + nm_len - 1);
-	while (p_start <= p_end) {
-		flush_dcache_page(p_start);
-		p_start++;
-	}
-#endif
-}
-
-static enum nl_mmap_status netlink_get_status(const struct nl_mmap_hdr *hdr)
-{
-	smp_rmb();
-	flush_dcache_page(pgvec_to_page(hdr));
-	return hdr->nm_status;
-}
-
-static void netlink_set_status(struct nl_mmap_hdr *hdr,
-			       enum nl_mmap_status status)
-{
-	smp_mb();
-	hdr->nm_status = status;
-	flush_dcache_page(pgvec_to_page(hdr));
-}
-
-static struct nl_mmap_hdr *
-__netlink_lookup_frame(const struct netlink_ring *ring, unsigned int pos)
-{
-	unsigned int pg_vec_pos, frame_off;
-
-	pg_vec_pos = pos / ring->frames_per_block;
-	frame_off  = pos % ring->frames_per_block;
-
-	return ring->pg_vec[pg_vec_pos] + (frame_off * ring->frame_size);
-}
-
-static struct nl_mmap_hdr *
-netlink_lookup_frame(const struct netlink_ring *ring, unsigned int pos,
-		     enum nl_mmap_status status)
-{
-	struct nl_mmap_hdr *hdr;
-
-	hdr = __netlink_lookup_frame(ring, pos);
-	if (netlink_get_status(hdr) != status)
-		return NULL;
-
-	return hdr;
-}
-
-static struct nl_mmap_hdr *
-netlink_current_frame(const struct netlink_ring *ring,
-		      enum nl_mmap_status status)
-{
-	return netlink_lookup_frame(ring, ring->head, status);
-}
-
-static struct nl_mmap_hdr *
-netlink_previous_frame(const struct netlink_ring *ring,
-		       enum nl_mmap_status status)
-{
-	unsigned int prev;
-
-	prev = ring->head ? ring->head - 1 : ring->frame_max;
-	return netlink_lookup_frame(ring, prev, status);
-}
-
-static void netlink_increment_head(struct netlink_ring *ring)
-{
-	ring->head = ring->head != ring->frame_max ? ring->head + 1 : 0;
-}
-
-static void netlink_forward_ring(struct netlink_ring *ring)
-{
-	unsigned int head = ring->head, pos = head;
-	const struct nl_mmap_hdr *hdr;
-
-	do {
-		hdr = __netlink_lookup_frame(ring, pos);
-		if (hdr->nm_status == NL_MMAP_STATUS_UNUSED)
-			break;
-		if (hdr->nm_status != NL_MMAP_STATUS_SKIP)
-			break;
-		netlink_increment_head(ring);
-	} while (ring->head != head);
-}
-
-static bool netlink_dump_space(struct netlink_sock *nlk)
-{
-	struct netlink_ring *ring = &nlk->rx_ring;
-	struct nl_mmap_hdr *hdr;
-	unsigned int n;
-
-	hdr = netlink_current_frame(ring, NL_MMAP_STATUS_UNUSED);
-	if (hdr == NULL)
-		return false;
-
-	n = ring->head + ring->frame_max / 2;
-	if (n > ring->frame_max)
-		n -= ring->frame_max;
-
-	hdr = __netlink_lookup_frame(ring, n);
-
-	return hdr->nm_status == NL_MMAP_STATUS_UNUSED;
-}
-
-static unsigned int netlink_poll(struct file *file, struct socket *sock,
-				 poll_table *wait)
-{
-	struct sock *sk = sock->sk;
-	struct netlink_sock *nlk = nlk_sk(sk);
-	unsigned int mask;
-	int err;
-
-	if (nlk->rx_ring.pg_vec != NULL) {
-		/* Memory mapped sockets don't call recvmsg(), so flow control
-		 * for dumps is performed here. A dump is allowed to continue
-		 * if at least half the ring is unused.
-		 */
-		while (nlk->cb_running && netlink_dump_space(nlk)) {
-			err = netlink_dump(sk);
-			if (err < 0) {
-				sk->sk_err = -err;
-				sk->sk_error_report(sk);
-				break;
-			}
-		}
-		netlink_rcv_wake(sk);
-	}
-
-	mask = datagram_poll(file, sock, wait);
-
-	spin_lock_bh(&sk->sk_receive_queue.lock);
-	if (nlk->rx_ring.pg_vec) {
-		netlink_forward_ring(&nlk->rx_ring);
-		if (!netlink_previous_frame(&nlk->rx_ring, NL_MMAP_STATUS_UNUSED))
-			mask |= POLLIN | POLLRDNORM;
-	}
-	spin_unlock_bh(&sk->sk_receive_queue.lock);
-
-	spin_lock_bh(&sk->sk_write_queue.lock);
-	if (nlk->tx_ring.pg_vec) {
-		if (netlink_current_frame(&nlk->tx_ring, NL_MMAP_STATUS_UNUSED))
-			mask |= POLLOUT | POLLWRNORM;
-	}
-	spin_unlock_bh(&sk->sk_write_queue.lock);
-
-	return mask;
-}
-
-static struct nl_mmap_hdr *netlink_mmap_hdr(struct sk_buff *skb)
-{
-	return (struct nl_mmap_hdr *)(skb->head - NL_MMAP_HDRLEN);
-}
-
-static void netlink_ring_setup_skb(struct sk_buff *skb, struct sock *sk,
-				   struct netlink_ring *ring,
-				   struct nl_mmap_hdr *hdr)
-{
-	unsigned int size;
-	void *data;
-
-	size = ring->frame_size - NL_MMAP_HDRLEN;
-	data = (void *)hdr + NL_MMAP_HDRLEN;
-
-	skb->head	= data;
-	skb->data	= data;
-	skb_reset_tail_pointer(skb);
-	skb->end	= skb->tail + size;
-	skb->len	= 0;
-
-	skb->destructor	= netlink_skb_destructor;
-	NETLINK_CB(skb).flags |= NETLINK_SKB_MMAPED;
-	NETLINK_CB(skb).sk = sk;
-}
-
-static int netlink_mmap_sendmsg(struct sock *sk, struct msghdr *msg,
-				u32 dst_portid, u32 dst_group,
-				struct scm_cookie *scm)
-{
-	struct netlink_sock *nlk = nlk_sk(sk);
-	struct netlink_ring *ring;
-	struct nl_mmap_hdr *hdr;
-	struct sk_buff *skb;
-	unsigned int maxlen;
-	int err = 0, len = 0;
-
-	mutex_lock(&nlk->pg_vec_lock);
-
-	ring   = &nlk->tx_ring;
-	maxlen = ring->frame_size - NL_MMAP_HDRLEN;
-
-	do {
-		unsigned int nm_len;
-
-		hdr = netlink_current_frame(ring, NL_MMAP_STATUS_VALID);
-		if (hdr == NULL) {
-			if (!(msg->msg_flags & MSG_DONTWAIT) &&
-			    atomic_read(&nlk->tx_ring.pending))
-				schedule();
-			continue;
-		}
-
-		nm_len = ACCESS_ONCE(hdr->nm_len);
-		if (nm_len > maxlen) {
-			err = -EINVAL;
-			goto out;
-		}
-
-		netlink_frame_flush_dcache(hdr, nm_len);
-
-		skb = alloc_skb(nm_len, GFP_KERNEL);
-		if (skb == NULL) {
-			err = -ENOBUFS;
-			goto out;
-		}
-		__skb_put(skb, nm_len);
-		memcpy(skb->data, (void *)hdr + NL_MMAP_HDRLEN, nm_len);
-		netlink_set_status(hdr, NL_MMAP_STATUS_UNUSED);
-
-		netlink_increment_head(ring);
-
-		NETLINK_CB(skb).portid	  = nlk->portid;
-		NETLINK_CB(skb).dst_group = dst_group;
-		NETLINK_CB(skb).creds	  = scm->creds;
-
-		err = security_netlink_send(sk, skb);
-		if (err) {
-			kfree_skb(skb);
-			goto out;
-		}
-
-		if (unlikely(dst_group)) {
-			atomic_inc(&skb->users);
-			netlink_broadcast(sk, skb, dst_portid, dst_group,
-					  GFP_KERNEL);
-		}
-		err = netlink_unicast(sk, skb, dst_portid,
-				      msg->msg_flags & MSG_DONTWAIT);
-		if (err < 0)
-			goto out;
-		len += err;
-
-	} while (hdr != NULL ||
-		 (!(msg->msg_flags & MSG_DONTWAIT) &&
-		  atomic_read(&nlk->tx_ring.pending)));
-
-	if (len > 0)
-		err = len;
-out:
-	mutex_unlock(&nlk->pg_vec_lock);
-	return err;
-}
-
-static void netlink_queue_mmaped_skb(struct sock *sk, struct sk_buff *skb)
-{
-	struct nl_mmap_hdr *hdr;
-
-	hdr = netlink_mmap_hdr(skb);
-	hdr->nm_len	= skb->len;
-	hdr->nm_group	= NETLINK_CB(skb).dst_group;
-	hdr->nm_pid	= NETLINK_CB(skb).creds.pid;
-	hdr->nm_uid	= from_kuid(sk_user_ns(sk), NETLINK_CB(skb).creds.uid);
-	hdr->nm_gid	= from_kgid(sk_user_ns(sk), NETLINK_CB(skb).creds.gid);
-	netlink_frame_flush_dcache(hdr, hdr->nm_len);
-	netlink_set_status(hdr, NL_MMAP_STATUS_VALID);
-
-	NETLINK_CB(skb).flags |= NETLINK_SKB_DELIVERED;
-	kfree_skb(skb);
-}
-
-static void netlink_ring_set_copied(struct sock *sk, struct sk_buff *skb)
-{
-	struct netlink_sock *nlk = nlk_sk(sk);
-	struct netlink_ring *ring = &nlk->rx_ring;
-	struct nl_mmap_hdr *hdr;
-
-	spin_lock_bh(&sk->sk_receive_queue.lock);
-	hdr = netlink_current_frame(ring, NL_MMAP_STATUS_UNUSED);
-	if (hdr == NULL) {
-		spin_unlock_bh(&sk->sk_receive_queue.lock);
-		kfree_skb(skb);
-		netlink_overrun(sk);
-		return;
-	}
-	netlink_increment_head(ring);
-	__skb_queue_tail(&sk->sk_receive_queue, skb);
-	spin_unlock_bh(&sk->sk_receive_queue.lock);
-
-	hdr->nm_len	= skb->len;
-	hdr->nm_group	= NETLINK_CB(skb).dst_group;
-	hdr->nm_pid	= NETLINK_CB(skb).creds.pid;
-	hdr->nm_uid	= from_kuid(sk_user_ns(sk), NETLINK_CB(skb).creds.uid);
-	hdr->nm_gid	= from_kgid(sk_user_ns(sk), NETLINK_CB(skb).creds.gid);
-	netlink_set_status(hdr, NL_MMAP_STATUS_COPY);
-}
-
-#else /* CONFIG_NETLINK_MMAP */
-#define netlink_rx_is_mmaped(sk)	false
-#define netlink_tx_is_mmaped(sk)	false
-#define netlink_mmap			sock_no_mmap
-#define netlink_poll			datagram_poll
-#define netlink_mmap_sendmsg(sk, msg, dst_portid, dst_group, scm)	0
-#endif /* CONFIG_NETLINK_MMAP */
-
-=======
->>>>>>> f2ed3bfc
 static void netlink_skb_destructor(struct sk_buff *skb)
 {
 	if (is_vmalloc_addr(skb->head)) {
@@ -900,21 +334,6 @@
 	}
 
 	skb_queue_purge(&sk->sk_receive_queue);
-<<<<<<< HEAD
-#ifdef CONFIG_NETLINK_MMAP
-	if (1) {
-		struct nl_mmap_req req;
-
-		memset(&req, 0, sizeof(req));
-		if (nlk->rx_ring.pg_vec)
-			__netlink_set_ring(sk, &req, false, NULL, 0);
-		memset(&req, 0, sizeof(req));
-		if (nlk->tx_ring.pg_vec)
-			__netlink_set_ring(sk, &req, true, NULL, 0);
-	}
-#endif /* CONFIG_NETLINK_MMAP */
-=======
->>>>>>> f2ed3bfc
 
 	if (!sock_flag(sk, SOCK_DEAD)) {
 		printk(KERN_ERR "Freeing alive netlink socket %p\n", sk);
@@ -2186,14 +1605,6 @@
 	case NETLINK_LISTEN_ALL_NSID:
 		if (!ns_capable(sock_net(sk)->user_ns, CAP_NET_BROADCAST))
 			return -EPERM;
-<<<<<<< HEAD
-		if (optlen < sizeof(req))
-			return -EINVAL;
-		if (copy_from_user(&req, optval, sizeof(req)))
-			return -EFAULT;
-		err = netlink_set_ring(sk, &req,
-				       optname == NETLINK_TX_RING);
-=======
 
 		if (val)
 			nlk->flags |= NETLINK_F_LISTEN_ALL_NSID;
@@ -2207,7 +1618,6 @@
 		else
 			nlk->flags &= ~NETLINK_F_CAP_ACK;
 		err = 0;
->>>>>>> f2ed3bfc
 		break;
 	default:
 		err = -ENOPROTOOPT;
@@ -2359,21 +1769,6 @@
 	} else {
 		/* Ensure nlk is hashed and visible. */
 		smp_rmb();
-<<<<<<< HEAD
-	}
-
-	/* It's a really convoluted way for userland to ask for mmaped
-	 * sendmsg(), but that's what we've got...
-	 */
-	if (netlink_tx_is_mmaped(sk) &&
-	    msg->msg_iter.type == ITER_IOVEC &&
-	    msg->msg_iter.nr_segs == 1 &&
-	    msg->msg_iter.iov->iov_base == NULL) {
-		err = netlink_mmap_sendmsg(sk, msg, dst_portid, dst_group,
-					   &scm);
-		goto out;
-=======
->>>>>>> f2ed3bfc
 	}
 
 	err = -EMSGSIZE;
@@ -2692,12 +2087,7 @@
 		goto errout_skb;
 	}
 
-<<<<<<< HEAD
-	if (!netlink_rx_is_mmaped(sk) &&
-	    atomic_read(&sk->sk_rmem_alloc) >= sk->sk_rcvbuf)
-=======
 	if (atomic_read(&sk->sk_rmem_alloc) >= sk->sk_rcvbuf)
->>>>>>> f2ed3bfc
 		goto errout_skb;
 
 	/* NLMSG_GOODSIZE is small to avoid high order allocations being
@@ -2710,18 +2100,6 @@
 
 	if (alloc_min_size < nlk->max_recvmsg_len) {
 		alloc_size = nlk->max_recvmsg_len;
-<<<<<<< HEAD
-		skb = netlink_alloc_skb(sk, alloc_size, nlk->portid,
-					GFP_KERNEL |
-					__GFP_NOWARN |
-					__GFP_NORETRY);
-	}
-	if (!skb) {
-		alloc_size = alloc_min_size;
-		skb = netlink_alloc_skb(sk, alloc_size, nlk->portid,
-					GFP_KERNEL);
-	}
-=======
 		skb = alloc_skb(alloc_size,
 				(GFP_KERNEL & ~__GFP_DIRECT_RECLAIM) |
 				__GFP_NOWARN | __GFP_NORETRY);
@@ -2730,7 +2108,6 @@
 		alloc_size = alloc_min_size;
 		skb = alloc_skb(alloc_size, GFP_KERNEL);
 	}
->>>>>>> f2ed3bfc
 	if (!skb)
 		goto errout_skb;
 
