// SPDX-License-Identifier: GPL-2.0

/* net/sched/sch_taprio.c	 Time Aware Priority Scheduler
 *
 * Authors:	Vinicius Costa Gomes <vinicius.gomes@intel.com>
 *
 */

#include <linux/ethtool.h>
#include <linux/ethtool_netlink.h>
#include <linux/types.h>
#include <linux/slab.h>
#include <linux/kernel.h>
#include <linux/string.h>
#include <linux/list.h>
#include <linux/errno.h>
#include <linux/skbuff.h>
#include <linux/math64.h>
#include <linux/module.h>
#include <linux/spinlock.h>
#include <linux/rcupdate.h>
#include <linux/time.h>
#include <net/gso.h>
#include <net/netlink.h>
#include <net/pkt_sched.h>
#include <net/pkt_cls.h>
#include <net/sch_generic.h>
#include <net/sock.h>
#include <net/tcp.h>

#define TAPRIO_STAT_NOT_SET	(~0ULL)

#include "sch_mqprio_lib.h"

static LIST_HEAD(taprio_list);
static struct static_key_false taprio_have_broken_mqprio;
static struct static_key_false taprio_have_working_mqprio;

#define TAPRIO_ALL_GATES_OPEN -1

#define TXTIME_ASSIST_IS_ENABLED(flags) ((flags) & TCA_TAPRIO_ATTR_FLAG_TXTIME_ASSIST)
#define FULL_OFFLOAD_IS_ENABLED(flags) ((flags) & TCA_TAPRIO_ATTR_FLAG_FULL_OFFLOAD)
#define TAPRIO_FLAGS_INVALID U32_MAX

struct sched_entry {
	/* Durations between this GCL entry and the GCL entry where the
	 * respective traffic class gate closes
	 */
	u64 gate_duration[TC_MAX_QUEUE];
	atomic_t budget[TC_MAX_QUEUE];
	/* The qdisc makes some effort so that no packet leaves
	 * after this time
	 */
	ktime_t gate_close_time[TC_MAX_QUEUE];
	struct list_head list;
	/* Used to calculate when to advance the schedule */
	ktime_t end_time;
	ktime_t next_txtime;
	int index;
	u32 gate_mask;
	u32 interval;
	u8 command;
};

struct sched_gate_list {
	/* Longest non-zero contiguous gate durations per traffic class,
	 * or 0 if a traffic class gate never opens during the schedule.
	 */
	u64 max_open_gate_duration[TC_MAX_QUEUE];
	u32 max_frm_len[TC_MAX_QUEUE]; /* for the fast path */
	u32 max_sdu[TC_MAX_QUEUE]; /* for dump */
	struct rcu_head rcu;
	struct list_head entries;
	size_t num_entries;
	ktime_t cycle_end_time;
	s64 cycle_time;
	s64 cycle_time_extension;
	s64 base_time;
};

struct taprio_sched {
	struct Qdisc **qdiscs;
	struct Qdisc *root;
	u32 flags;
	enum tk_offsets tk_offset;
	int clockid;
	bool offloaded;
	bool detected_mqprio;
	bool broken_mqprio;
	atomic64_t picos_per_byte; /* Using picoseconds because for 10Gbps+
				    * speeds it's sub-nanoseconds per byte
				    */

	/* Protects the update side of the RCU protected current_entry */
	spinlock_t current_entry_lock;
	struct sched_entry __rcu *current_entry;
	struct sched_gate_list __rcu *oper_sched;
	struct sched_gate_list __rcu *admin_sched;
	struct hrtimer advance_timer;
	struct list_head taprio_list;
	int cur_txq[TC_MAX_QUEUE];
	u32 max_sdu[TC_MAX_QUEUE]; /* save info from the user */
	u32 fp[TC_QOPT_MAX_QUEUE]; /* only for dump and offloading */
	u32 txtime_delay;
};

struct __tc_taprio_qopt_offload {
	refcount_t users;
	struct tc_taprio_qopt_offload offload;
};

static void taprio_calculate_gate_durations(struct taprio_sched *q,
					    struct sched_gate_list *sched)
{
	struct net_device *dev = qdisc_dev(q->root);
	int num_tc = netdev_get_num_tc(dev);
	struct sched_entry *entry, *cur;
	int tc;

	list_for_each_entry(entry, &sched->entries, list) {
		u32 gates_still_open = entry->gate_mask;

		/* For each traffic class, calculate each open gate duration,
		 * starting at this schedule entry and ending at the schedule
		 * entry containing a gate close event for that TC.
		 */
		cur = entry;

		do {
			if (!gates_still_open)
				break;

			for (tc = 0; tc < num_tc; tc++) {
				if (!(gates_still_open & BIT(tc)))
					continue;

				if (cur->gate_mask & BIT(tc))
					entry->gate_duration[tc] += cur->interval;
				else
					gates_still_open &= ~BIT(tc);
			}

			cur = list_next_entry_circular(cur, &sched->entries, list);
		} while (cur != entry);

		/* Keep track of the maximum gate duration for each traffic
		 * class, taking care to not confuse a traffic class which is
		 * temporarily closed with one that is always closed.
		 */
		for (tc = 0; tc < num_tc; tc++)
			if (entry->gate_duration[tc] &&
			    sched->max_open_gate_duration[tc] < entry->gate_duration[tc])
				sched->max_open_gate_duration[tc] = entry->gate_duration[tc];
	}
}

static bool taprio_entry_allows_tx(ktime_t skb_end_time,
				   struct sched_entry *entry, int tc)
{
	return ktime_before(skb_end_time, entry->gate_close_time[tc]);
}

static ktime_t sched_base_time(const struct sched_gate_list *sched)
{
	if (!sched)
		return KTIME_MAX;

	return ns_to_ktime(sched->base_time);
}

static ktime_t taprio_mono_to_any(const struct taprio_sched *q, ktime_t mono)
{
	/* This pairs with WRITE_ONCE() in taprio_parse_clockid() */
	enum tk_offsets tk_offset = READ_ONCE(q->tk_offset);

	switch (tk_offset) {
	case TK_OFFS_MAX:
		return mono;
	default:
		return ktime_mono_to_any(mono, tk_offset);
	}
}

static ktime_t taprio_get_time(const struct taprio_sched *q)
{
	return taprio_mono_to_any(q, ktime_get());
}

static void taprio_free_sched_cb(struct rcu_head *head)
{
	struct sched_gate_list *sched = container_of(head, struct sched_gate_list, rcu);
	struct sched_entry *entry, *n;

	list_for_each_entry_safe(entry, n, &sched->entries, list) {
		list_del(&entry->list);
		kfree(entry);
	}

	kfree(sched);
}

static void switch_schedules(struct taprio_sched *q,
			     struct sched_gate_list **admin,
			     struct sched_gate_list **oper)
{
	rcu_assign_pointer(q->oper_sched, *admin);
	rcu_assign_pointer(q->admin_sched, NULL);

	if (*oper)
		call_rcu(&(*oper)->rcu, taprio_free_sched_cb);

	*oper = *admin;
	*admin = NULL;
}

/* Get how much time has been already elapsed in the current cycle. */
static s32 get_cycle_time_elapsed(struct sched_gate_list *sched, ktime_t time)
{
	ktime_t time_since_sched_start;
	s32 time_elapsed;

	time_since_sched_start = ktime_sub(time, sched->base_time);
	div_s64_rem(time_since_sched_start, sched->cycle_time, &time_elapsed);

	return time_elapsed;
}

static ktime_t get_interval_end_time(struct sched_gate_list *sched,
				     struct sched_gate_list *admin,
				     struct sched_entry *entry,
				     ktime_t intv_start)
{
	s32 cycle_elapsed = get_cycle_time_elapsed(sched, intv_start);
	ktime_t intv_end, cycle_ext_end, cycle_end;

	cycle_end = ktime_add_ns(intv_start, sched->cycle_time - cycle_elapsed);
	intv_end = ktime_add_ns(intv_start, entry->interval);
	cycle_ext_end = ktime_add(cycle_end, sched->cycle_time_extension);

	if (ktime_before(intv_end, cycle_end))
		return intv_end;
	else if (admin && admin != sched &&
		 ktime_after(admin->base_time, cycle_end) &&
		 ktime_before(admin->base_time, cycle_ext_end))
		return admin->base_time;
	else
		return cycle_end;
}

static int length_to_duration(struct taprio_sched *q, int len)
{
	return div_u64(len * atomic64_read(&q->picos_per_byte), PSEC_PER_NSEC);
}

static int duration_to_length(struct taprio_sched *q, u64 duration)
{
	return div_u64(duration * PSEC_PER_NSEC, atomic64_read(&q->picos_per_byte));
}

/* Sets sched->max_sdu[] and sched->max_frm_len[] to the minimum between the
 * q->max_sdu[] requested by the user and the max_sdu dynamically determined by
 * the maximum open gate durations at the given link speed.
 */
static void taprio_update_queue_max_sdu(struct taprio_sched *q,
					struct sched_gate_list *sched,
					struct qdisc_size_table *stab)
{
	struct net_device *dev = qdisc_dev(q->root);
	int num_tc = netdev_get_num_tc(dev);
	u32 max_sdu_from_user;
	u32 max_sdu_dynamic;
	u32 max_sdu;
	int tc;

	for (tc = 0; tc < num_tc; tc++) {
		max_sdu_from_user = q->max_sdu[tc] ?: U32_MAX;

		/* TC gate never closes => keep the queueMaxSDU
		 * selected by the user
		 */
		if (sched->max_open_gate_duration[tc] == sched->cycle_time) {
			max_sdu_dynamic = U32_MAX;
		} else {
			u32 max_frm_len;

			max_frm_len = duration_to_length(q, sched->max_open_gate_duration[tc]);
			/* Compensate for L1 overhead from size table,
			 * but don't let the frame size go negative
			 */
			if (stab) {
				max_frm_len -= stab->szopts.overhead;
				max_frm_len = max_t(int, max_frm_len,
						    dev->hard_header_len + 1);
			}
			max_sdu_dynamic = max_frm_len - dev->hard_header_len;
			if (max_sdu_dynamic > dev->max_mtu)
				max_sdu_dynamic = U32_MAX;
		}

		max_sdu = min(max_sdu_dynamic, max_sdu_from_user);

		if (max_sdu != U32_MAX) {
			sched->max_frm_len[tc] = max_sdu + dev->hard_header_len;
			sched->max_sdu[tc] = max_sdu;
		} else {
			sched->max_frm_len[tc] = U32_MAX; /* never oversized */
			sched->max_sdu[tc] = 0;
		}
	}
}

/* Returns the entry corresponding to next available interval. If
 * validate_interval is set, it only validates whether the timestamp occurs
 * when the gate corresponding to the skb's traffic class is open.
 */
static struct sched_entry *find_entry_to_transmit(struct sk_buff *skb,
						  struct Qdisc *sch,
						  struct sched_gate_list *sched,
						  struct sched_gate_list *admin,
						  ktime_t time,
						  ktime_t *interval_start,
						  ktime_t *interval_end,
						  bool validate_interval)
{
	ktime_t curr_intv_start, curr_intv_end, cycle_end, packet_transmit_time;
	ktime_t earliest_txtime = KTIME_MAX, txtime, cycle, transmit_end_time;
	struct sched_entry *entry = NULL, *entry_found = NULL;
	struct taprio_sched *q = qdisc_priv(sch);
	struct net_device *dev = qdisc_dev(sch);
	bool entry_available = false;
	s32 cycle_elapsed;
	int tc, n;

	tc = netdev_get_prio_tc_map(dev, skb->priority);
	packet_transmit_time = length_to_duration(q, qdisc_pkt_len(skb));

	*interval_start = 0;
	*interval_end = 0;

	if (!sched)
		return NULL;

	cycle = sched->cycle_time;
	cycle_elapsed = get_cycle_time_elapsed(sched, time);
	curr_intv_end = ktime_sub_ns(time, cycle_elapsed);
	cycle_end = ktime_add_ns(curr_intv_end, cycle);

	list_for_each_entry(entry, &sched->entries, list) {
		curr_intv_start = curr_intv_end;
		curr_intv_end = get_interval_end_time(sched, admin, entry,
						      curr_intv_start);

		if (ktime_after(curr_intv_start, cycle_end))
			break;

		if (!(entry->gate_mask & BIT(tc)) ||
		    packet_transmit_time > entry->interval)
			continue;

		txtime = entry->next_txtime;

		if (ktime_before(txtime, time) || validate_interval) {
			transmit_end_time = ktime_add_ns(time, packet_transmit_time);
			if ((ktime_before(curr_intv_start, time) &&
			     ktime_before(transmit_end_time, curr_intv_end)) ||
			    (ktime_after(curr_intv_start, time) && !validate_interval)) {
				entry_found = entry;
				*interval_start = curr_intv_start;
				*interval_end = curr_intv_end;
				break;
			} else if (!entry_available && !validate_interval) {
				/* Here, we are just trying to find out the
				 * first available interval in the next cycle.
				 */
				entry_available = true;
				entry_found = entry;
				*interval_start = ktime_add_ns(curr_intv_start, cycle);
				*interval_end = ktime_add_ns(curr_intv_end, cycle);
			}
		} else if (ktime_before(txtime, earliest_txtime) &&
			   !entry_available) {
			earliest_txtime = txtime;
			entry_found = entry;
			n = div_s64(ktime_sub(txtime, curr_intv_start), cycle);
			*interval_start = ktime_add(curr_intv_start, n * cycle);
			*interval_end = ktime_add(curr_intv_end, n * cycle);
		}
	}

	return entry_found;
}

static bool is_valid_interval(struct sk_buff *skb, struct Qdisc *sch)
{
	struct taprio_sched *q = qdisc_priv(sch);
	struct sched_gate_list *sched, *admin;
	ktime_t interval_start, interval_end;
	struct sched_entry *entry;

	rcu_read_lock();
	sched = rcu_dereference(q->oper_sched);
	admin = rcu_dereference(q->admin_sched);

	entry = find_entry_to_transmit(skb, sch, sched, admin, skb->tstamp,
				       &interval_start, &interval_end, true);
	rcu_read_unlock();

	return entry;
}

static bool taprio_flags_valid(u32 flags)
{
	/* Make sure no other flag bits are set. */
	if (flags & ~(TCA_TAPRIO_ATTR_FLAG_TXTIME_ASSIST |
		      TCA_TAPRIO_ATTR_FLAG_FULL_OFFLOAD))
		return false;
	/* txtime-assist and full offload are mutually exclusive */
	if ((flags & TCA_TAPRIO_ATTR_FLAG_TXTIME_ASSIST) &&
	    (flags & TCA_TAPRIO_ATTR_FLAG_FULL_OFFLOAD))
		return false;
	return true;
}

/* This returns the tstamp value set by TCP in terms of the set clock. */
static ktime_t get_tcp_tstamp(struct taprio_sched *q, struct sk_buff *skb)
{
	unsigned int offset = skb_network_offset(skb);
	const struct ipv6hdr *ipv6h;
	const struct iphdr *iph;
	struct ipv6hdr _ipv6h;

	ipv6h = skb_header_pointer(skb, offset, sizeof(_ipv6h), &_ipv6h);
	if (!ipv6h)
		return 0;

	if (ipv6h->version == 4) {
		iph = (struct iphdr *)ipv6h;
		offset += iph->ihl * 4;

		/* special-case 6in4 tunnelling, as that is a common way to get
		 * v6 connectivity in the home
		 */
		if (iph->protocol == IPPROTO_IPV6) {
			ipv6h = skb_header_pointer(skb, offset,
						   sizeof(_ipv6h), &_ipv6h);

			if (!ipv6h || ipv6h->nexthdr != IPPROTO_TCP)
				return 0;
		} else if (iph->protocol != IPPROTO_TCP) {
			return 0;
		}
	} else if (ipv6h->version == 6 && ipv6h->nexthdr != IPPROTO_TCP) {
		return 0;
	}

	return taprio_mono_to_any(q, skb->skb_mstamp_ns);
}

/* There are a few scenarios where we will have to modify the txtime from
 * what is read from next_txtime in sched_entry. They are:
 * 1. If txtime is in the past,
 *    a. The gate for the traffic class is currently open and packet can be
 *       transmitted before it closes, schedule the packet right away.
 *    b. If the gate corresponding to the traffic class is going to open later
 *       in the cycle, set the txtime of packet to the interval start.
 * 2. If txtime is in the future, there are packets corresponding to the
 *    current traffic class waiting to be transmitted. So, the following
 *    possibilities exist:
 *    a. We can transmit the packet before the window containing the txtime
 *       closes.
 *    b. The window might close before the transmission can be completed
 *       successfully. So, schedule the packet in the next open window.
 */
static long get_packet_txtime(struct sk_buff *skb, struct Qdisc *sch)
{
	ktime_t transmit_end_time, interval_end, interval_start, tcp_tstamp;
	struct taprio_sched *q = qdisc_priv(sch);
	struct sched_gate_list *sched, *admin;
	ktime_t minimum_time, now, txtime;
	int len, packet_transmit_time;
	struct sched_entry *entry;
	bool sched_changed;

	now = taprio_get_time(q);
	minimum_time = ktime_add_ns(now, q->txtime_delay);

	tcp_tstamp = get_tcp_tstamp(q, skb);
	minimum_time = max_t(ktime_t, minimum_time, tcp_tstamp);

	rcu_read_lock();
	admin = rcu_dereference(q->admin_sched);
	sched = rcu_dereference(q->oper_sched);
	if (admin && ktime_after(minimum_time, admin->base_time))
		switch_schedules(q, &admin, &sched);

	/* Until the schedule starts, all the queues are open */
	if (!sched || ktime_before(minimum_time, sched->base_time)) {
		txtime = minimum_time;
		goto done;
	}

	len = qdisc_pkt_len(skb);
	packet_transmit_time = length_to_duration(q, len);

	do {
		sched_changed = false;

		entry = find_entry_to_transmit(skb, sch, sched, admin,
					       minimum_time,
					       &interval_start, &interval_end,
					       false);
		if (!entry) {
			txtime = 0;
			goto done;
		}

		txtime = entry->next_txtime;
		txtime = max_t(ktime_t, txtime, minimum_time);
		txtime = max_t(ktime_t, txtime, interval_start);

		if (admin && admin != sched &&
		    ktime_after(txtime, admin->base_time)) {
			sched = admin;
			sched_changed = true;
			continue;
		}

		transmit_end_time = ktime_add(txtime, packet_transmit_time);
		minimum_time = transmit_end_time;

		/* Update the txtime of current entry to the next time it's
		 * interval starts.
		 */
		if (ktime_after(transmit_end_time, interval_end))
			entry->next_txtime = ktime_add(interval_start, sched->cycle_time);
	} while (sched_changed || ktime_after(transmit_end_time, interval_end));

	entry->next_txtime = transmit_end_time;

done:
	rcu_read_unlock();
	return txtime;
}

/* Devices with full offload are expected to honor this in hardware */
static bool taprio_skb_exceeds_queue_max_sdu(struct Qdisc *sch,
					     struct sk_buff *skb)
{
	struct taprio_sched *q = qdisc_priv(sch);
	struct net_device *dev = qdisc_dev(sch);
	struct sched_gate_list *sched;
	int prio = skb->priority;
	bool exceeds = false;
	u8 tc;

	tc = netdev_get_prio_tc_map(dev, prio);

	rcu_read_lock();
	sched = rcu_dereference(q->oper_sched);
	if (sched && skb->len > sched->max_frm_len[tc])
		exceeds = true;
	rcu_read_unlock();

	return exceeds;
}

static int taprio_enqueue_one(struct sk_buff *skb, struct Qdisc *sch,
			      struct Qdisc *child, struct sk_buff **to_free)
{
	struct taprio_sched *q = qdisc_priv(sch);

	/* sk_flags are only safe to use on full sockets. */
	if (skb->sk && sk_fullsock(skb->sk) && sock_flag(skb->sk, SOCK_TXTIME)) {
		if (!is_valid_interval(skb, sch))
			return qdisc_drop(skb, sch, to_free);
	} else if (TXTIME_ASSIST_IS_ENABLED(q->flags)) {
		skb->tstamp = get_packet_txtime(skb, sch);
		if (!skb->tstamp)
			return qdisc_drop(skb, sch, to_free);
	}

	qdisc_qstats_backlog_inc(sch, skb);
	sch->q.qlen++;

	return qdisc_enqueue(skb, child, to_free);
}

static int taprio_enqueue_segmented(struct sk_buff *skb, struct Qdisc *sch,
				    struct Qdisc *child,
				    struct sk_buff **to_free)
{
	unsigned int slen = 0, numsegs = 0, len = qdisc_pkt_len(skb);
	netdev_features_t features = netif_skb_features(skb);
	struct sk_buff *segs, *nskb;
	int ret;

	segs = skb_gso_segment(skb, features & ~NETIF_F_GSO_MASK);
	if (IS_ERR_OR_NULL(segs))
		return qdisc_drop(skb, sch, to_free);

	skb_list_walk_safe(segs, segs, nskb) {
		skb_mark_not_on_list(segs);
		qdisc_skb_cb(segs)->pkt_len = segs->len;
		slen += segs->len;

		/* FIXME: we should be segmenting to a smaller size
		 * rather than dropping these
		 */
		if (taprio_skb_exceeds_queue_max_sdu(sch, segs))
			ret = qdisc_drop(segs, sch, to_free);
		else
			ret = taprio_enqueue_one(segs, sch, child, to_free);

		if (ret != NET_XMIT_SUCCESS) {
			if (net_xmit_drop_count(ret))
				qdisc_qstats_drop(sch);
		} else {
			numsegs++;
		}
	}

	if (numsegs > 1)
		qdisc_tree_reduce_backlog(sch, 1 - numsegs, len - slen);
	consume_skb(skb);

	return numsegs > 0 ? NET_XMIT_SUCCESS : NET_XMIT_DROP;
}

/* Will not be called in the full offload case, since the TX queues are
 * attached to the Qdisc created using qdisc_create_dflt()
 */
static int taprio_enqueue(struct sk_buff *skb, struct Qdisc *sch,
			  struct sk_buff **to_free)
{
	struct taprio_sched *q = qdisc_priv(sch);
	struct Qdisc *child;
	int queue;

	queue = skb_get_queue_mapping(skb);

	child = q->qdiscs[queue];
	if (unlikely(!child))
		return qdisc_drop(skb, sch, to_free);

	if (taprio_skb_exceeds_queue_max_sdu(sch, skb)) {
		/* Large packets might not be transmitted when the transmission
		 * duration exceeds any configured interval. Therefore, segment
		 * the skb into smaller chunks. Drivers with full offload are
		 * expected to handle this in hardware.
		 */
		if (skb_is_gso(skb))
			return taprio_enqueue_segmented(skb, sch, child,
							to_free);

		return qdisc_drop(skb, sch, to_free);
	}

	return taprio_enqueue_one(skb, sch, child, to_free);
}

static struct sk_buff *taprio_peek(struct Qdisc *sch)
{
	WARN_ONCE(1, "taprio only supports operating as root qdisc, peek() not implemented");
	return NULL;
}

static void taprio_set_budgets(struct taprio_sched *q,
			       struct sched_gate_list *sched,
			       struct sched_entry *entry)
{
	struct net_device *dev = qdisc_dev(q->root);
	int num_tc = netdev_get_num_tc(dev);
	int tc, budget;

	for (tc = 0; tc < num_tc; tc++) {
		/* Traffic classes which never close have infinite budget */
		if (entry->gate_duration[tc] == sched->cycle_time)
			budget = INT_MAX;
		else
			budget = div64_u64((u64)entry->gate_duration[tc] * PSEC_PER_NSEC,
					   atomic64_read(&q->picos_per_byte));

		atomic_set(&entry->budget[tc], budget);
	}
}

/* When an skb is sent, it consumes from the budget of all traffic classes */
static int taprio_update_budgets(struct sched_entry *entry, size_t len,
				 int tc_consumed, int num_tc)
{
	int tc, budget, new_budget = 0;

	for (tc = 0; tc < num_tc; tc++) {
		budget = atomic_read(&entry->budget[tc]);
		/* Don't consume from infinite budget */
		if (budget == INT_MAX) {
			if (tc == tc_consumed)
				new_budget = budget;
			continue;
		}

		if (tc == tc_consumed)
			new_budget = atomic_sub_return(len, &entry->budget[tc]);
		else
			atomic_sub(len, &entry->budget[tc]);
	}

	return new_budget;
}

static struct sk_buff *taprio_dequeue_from_txq(struct Qdisc *sch, int txq,
					       struct sched_entry *entry,
					       u32 gate_mask)
{
	struct taprio_sched *q = qdisc_priv(sch);
	struct net_device *dev = qdisc_dev(sch);
	struct Qdisc *child = q->qdiscs[txq];
	int num_tc = netdev_get_num_tc(dev);
	struct sk_buff *skb;
	ktime_t guard;
	int prio;
	int len;
	u8 tc;

	if (unlikely(!child))
		return NULL;

	if (TXTIME_ASSIST_IS_ENABLED(q->flags))
		goto skip_peek_checks;

	skb = child->ops->peek(child);
	if (!skb)
		return NULL;

	prio = skb->priority;
	tc = netdev_get_prio_tc_map(dev, prio);

	if (!(gate_mask & BIT(tc)))
		return NULL;

	len = qdisc_pkt_len(skb);
	guard = ktime_add_ns(taprio_get_time(q), length_to_duration(q, len));

	/* In the case that there's no gate entry, there's no
	 * guard band ...
	 */
	if (gate_mask != TAPRIO_ALL_GATES_OPEN &&
	    !taprio_entry_allows_tx(guard, entry, tc))
		return NULL;

	/* ... and no budget. */
	if (gate_mask != TAPRIO_ALL_GATES_OPEN &&
	    taprio_update_budgets(entry, len, tc, num_tc) < 0)
		return NULL;

skip_peek_checks:
	skb = child->ops->dequeue(child);
	if (unlikely(!skb))
		return NULL;

	qdisc_bstats_update(sch, skb);
	qdisc_qstats_backlog_dec(sch, skb);
	sch->q.qlen--;

	return skb;
}

static void taprio_next_tc_txq(struct net_device *dev, int tc, int *txq)
{
	int offset = dev->tc_to_txq[tc].offset;
	int count = dev->tc_to_txq[tc].count;

	(*txq)++;
	if (*txq == offset + count)
		*txq = offset;
}

/* Prioritize higher traffic classes, and select among TXQs belonging to the
 * same TC using round robin
 */
static struct sk_buff *taprio_dequeue_tc_priority(struct Qdisc *sch,
						  struct sched_entry *entry,
						  u32 gate_mask)
{
	struct taprio_sched *q = qdisc_priv(sch);
	struct net_device *dev = qdisc_dev(sch);
	int num_tc = netdev_get_num_tc(dev);
	struct sk_buff *skb;
	int tc;

	for (tc = num_tc - 1; tc >= 0; tc--) {
		int first_txq = q->cur_txq[tc];

		if (!(gate_mask & BIT(tc)))
			continue;

		do {
			skb = taprio_dequeue_from_txq(sch, q->cur_txq[tc],
						      entry, gate_mask);

			taprio_next_tc_txq(dev, tc, &q->cur_txq[tc]);

			if (q->cur_txq[tc] >= dev->num_tx_queues)
				q->cur_txq[tc] = first_txq;

			if (skb)
				return skb;
		} while (q->cur_txq[tc] != first_txq);
	}

	return NULL;
}

/* Broken way of prioritizing smaller TXQ indices and ignoring the traffic
 * class other than to determine whether the gate is open or not
 */
static struct sk_buff *taprio_dequeue_txq_priority(struct Qdisc *sch,
						   struct sched_entry *entry,
						   u32 gate_mask)
{
	struct net_device *dev = qdisc_dev(sch);
	struct sk_buff *skb;
	int i;

	for (i = 0; i < dev->num_tx_queues; i++) {
		skb = taprio_dequeue_from_txq(sch, i, entry, gate_mask);
		if (skb)
			return skb;
	}

	return NULL;
}

/* Will not be called in the full offload case, since the TX queues are
 * attached to the Qdisc created using qdisc_create_dflt()
 */
static struct sk_buff *taprio_dequeue(struct Qdisc *sch)
{
	struct taprio_sched *q = qdisc_priv(sch);
	struct sk_buff *skb = NULL;
	struct sched_entry *entry;
	u32 gate_mask;

	rcu_read_lock();
	entry = rcu_dereference(q->current_entry);
	/* if there's no entry, it means that the schedule didn't
	 * start yet, so force all gates to be open, this is in
	 * accordance to IEEE 802.1Qbv-2015 Section 8.6.9.4.5
	 * "AdminGateStates"
	 */
	gate_mask = entry ? entry->gate_mask : TAPRIO_ALL_GATES_OPEN;
	if (!gate_mask)
		goto done;

	if (static_branch_unlikely(&taprio_have_broken_mqprio) &&
	    !static_branch_likely(&taprio_have_working_mqprio)) {
		/* Single NIC kind which is broken */
		skb = taprio_dequeue_txq_priority(sch, entry, gate_mask);
	} else if (static_branch_likely(&taprio_have_working_mqprio) &&
		   !static_branch_unlikely(&taprio_have_broken_mqprio)) {
		/* Single NIC kind which prioritizes properly */
		skb = taprio_dequeue_tc_priority(sch, entry, gate_mask);
	} else {
		/* Mixed NIC kinds present in system, need dynamic testing */
		if (q->broken_mqprio)
			skb = taprio_dequeue_txq_priority(sch, entry, gate_mask);
		else
			skb = taprio_dequeue_tc_priority(sch, entry, gate_mask);
	}

done:
	rcu_read_unlock();

	return skb;
}

static bool should_restart_cycle(const struct sched_gate_list *oper,
				 const struct sched_entry *entry)
{
	if (list_is_last(&entry->list, &oper->entries))
		return true;

	if (ktime_compare(entry->end_time, oper->cycle_end_time) == 0)
		return true;

	return false;
}

static bool should_change_schedules(const struct sched_gate_list *admin,
				    const struct sched_gate_list *oper,
				    ktime_t end_time)
{
	ktime_t next_base_time, extension_time;

	if (!admin)
		return false;

	next_base_time = sched_base_time(admin);

	/* This is the simple case, the end_time would fall after
	 * the next schedule base_time.
	 */
	if (ktime_compare(next_base_time, end_time) <= 0)
		return true;

	/* This is the cycle_time_extension case, if the end_time
	 * plus the amount that can be extended would fall after the
	 * next schedule base_time, we can extend the current schedule
	 * for that amount.
	 */
	extension_time = ktime_add_ns(end_time, oper->cycle_time_extension);

	/* FIXME: the IEEE 802.1Q-2018 Specification isn't clear about
	 * how precisely the extension should be made. So after
	 * conformance testing, this logic may change.
	 */
	if (ktime_compare(next_base_time, extension_time) <= 0)
		return true;

	return false;
}

static enum hrtimer_restart advance_sched(struct hrtimer *timer)
{
	struct taprio_sched *q = container_of(timer, struct taprio_sched,
					      advance_timer);
	struct net_device *dev = qdisc_dev(q->root);
	struct sched_gate_list *oper, *admin;
	int num_tc = netdev_get_num_tc(dev);
	struct sched_entry *entry, *next;
	struct Qdisc *sch = q->root;
	ktime_t end_time;
	int tc;

	spin_lock(&q->current_entry_lock);
	entry = rcu_dereference_protected(q->current_entry,
					  lockdep_is_held(&q->current_entry_lock));
	oper = rcu_dereference_protected(q->oper_sched,
					 lockdep_is_held(&q->current_entry_lock));
	admin = rcu_dereference_protected(q->admin_sched,
					  lockdep_is_held(&q->current_entry_lock));

	if (!oper)
		switch_schedules(q, &admin, &oper);

	/* This can happen in two cases: 1. this is the very first run
	 * of this function (i.e. we weren't running any schedule
	 * previously); 2. The previous schedule just ended. The first
	 * entry of all schedules are pre-calculated during the
	 * schedule initialization.
	 */
	if (unlikely(!entry || entry->end_time == oper->base_time)) {
		next = list_first_entry(&oper->entries, struct sched_entry,
					list);
		end_time = next->end_time;
		goto first_run;
	}

	if (should_restart_cycle(oper, entry)) {
		next = list_first_entry(&oper->entries, struct sched_entry,
					list);
		oper->cycle_end_time = ktime_add_ns(oper->cycle_end_time,
						    oper->cycle_time);
	} else {
		next = list_next_entry(entry, list);
	}

	end_time = ktime_add_ns(entry->end_time, next->interval);
	end_time = min_t(ktime_t, end_time, oper->cycle_end_time);

	for (tc = 0; tc < num_tc; tc++) {
		if (next->gate_duration[tc] == oper->cycle_time)
			next->gate_close_time[tc] = KTIME_MAX;
		else
			next->gate_close_time[tc] = ktime_add_ns(entry->end_time,
								 next->gate_duration[tc]);
	}

	if (should_change_schedules(admin, oper, end_time)) {
		/* Set things so the next time this runs, the new
		 * schedule runs.
		 */
		end_time = sched_base_time(admin);
		switch_schedules(q, &admin, &oper);
	}

	next->end_time = end_time;
	taprio_set_budgets(q, oper, next);

first_run:
	rcu_assign_pointer(q->current_entry, next);
	spin_unlock(&q->current_entry_lock);

	hrtimer_set_expires(&q->advance_timer, end_time);

	rcu_read_lock();
	__netif_schedule(sch);
	rcu_read_unlock();

	return HRTIMER_RESTART;
}

static const struct nla_policy entry_policy[TCA_TAPRIO_SCHED_ENTRY_MAX + 1] = {
	[TCA_TAPRIO_SCHED_ENTRY_INDEX]	   = { .type = NLA_U32 },
	[TCA_TAPRIO_SCHED_ENTRY_CMD]	   = { .type = NLA_U8 },
	[TCA_TAPRIO_SCHED_ENTRY_GATE_MASK] = { .type = NLA_U32 },
	[TCA_TAPRIO_SCHED_ENTRY_INTERVAL]  = { .type = NLA_U32 },
};

static const struct nla_policy taprio_tc_policy[TCA_TAPRIO_TC_ENTRY_MAX + 1] = {
	[TCA_TAPRIO_TC_ENTRY_INDEX]	   = { .type = NLA_U32 },
	[TCA_TAPRIO_TC_ENTRY_MAX_SDU]	   = { .type = NLA_U32 },
	[TCA_TAPRIO_TC_ENTRY_FP]	   = NLA_POLICY_RANGE(NLA_U32,
							      TC_FP_EXPRESS,
							      TC_FP_PREEMPTIBLE),
};

static struct netlink_range_validation_signed taprio_cycle_time_range = {
	.min = 0,
	.max = INT_MAX,
};

static struct netlink_range_validation_signed taprio_cycle_time_range = {
	.min = 0,
	.max = INT_MAX,
};

static const struct nla_policy taprio_policy[TCA_TAPRIO_ATTR_MAX + 1] = {
	[TCA_TAPRIO_ATTR_PRIOMAP]	       = {
		.len = sizeof(struct tc_mqprio_qopt)
	},
	[TCA_TAPRIO_ATTR_SCHED_ENTRY_LIST]           = { .type = NLA_NESTED },
	[TCA_TAPRIO_ATTR_SCHED_BASE_TIME]            = { .type = NLA_S64 },
	[TCA_TAPRIO_ATTR_SCHED_SINGLE_ENTRY]         = { .type = NLA_NESTED },
	[TCA_TAPRIO_ATTR_SCHED_CLOCKID]              = { .type = NLA_S32 },
	[TCA_TAPRIO_ATTR_SCHED_CYCLE_TIME]           =
		NLA_POLICY_FULL_RANGE_SIGNED(NLA_S64, &taprio_cycle_time_range),
	[TCA_TAPRIO_ATTR_SCHED_CYCLE_TIME_EXTENSION] = { .type = NLA_S64 },
	[TCA_TAPRIO_ATTR_FLAGS]                      = { .type = NLA_U32 },
	[TCA_TAPRIO_ATTR_TXTIME_DELAY]		     = { .type = NLA_U32 },
	[TCA_TAPRIO_ATTR_TC_ENTRY]		     = { .type = NLA_NESTED },
};

static int fill_sched_entry(struct taprio_sched *q, struct nlattr **tb,
			    struct sched_entry *entry,
			    struct netlink_ext_ack *extack)
{
	int min_duration = length_to_duration(q, ETH_ZLEN);
	u32 interval = 0;

	if (tb[TCA_TAPRIO_SCHED_ENTRY_CMD])
		entry->command = nla_get_u8(
			tb[TCA_TAPRIO_SCHED_ENTRY_CMD]);

	if (tb[TCA_TAPRIO_SCHED_ENTRY_GATE_MASK])
		entry->gate_mask = nla_get_u32(
			tb[TCA_TAPRIO_SCHED_ENTRY_GATE_MASK]);

	if (tb[TCA_TAPRIO_SCHED_ENTRY_INTERVAL])
		interval = nla_get_u32(
			tb[TCA_TAPRIO_SCHED_ENTRY_INTERVAL]);

	/* The interval should allow at least the minimum ethernet
	 * frame to go out.
	 */
	if (interval < min_duration) {
		NL_SET_ERR_MSG(extack, "Invalid interval for schedule entry");
		return -EINVAL;
	}

	entry->interval = interval;

	return 0;
}

static int parse_sched_entry(struct taprio_sched *q, struct nlattr *n,
			     struct sched_entry *entry, int index,
			     struct netlink_ext_ack *extack)
{
	struct nlattr *tb[TCA_TAPRIO_SCHED_ENTRY_MAX + 1] = { };
	int err;

	err = nla_parse_nested_deprecated(tb, TCA_TAPRIO_SCHED_ENTRY_MAX, n,
					  entry_policy, NULL);
	if (err < 0) {
		NL_SET_ERR_MSG(extack, "Could not parse nested entry");
		return -EINVAL;
	}

	entry->index = index;

	return fill_sched_entry(q, tb, entry, extack);
}

static int parse_sched_list(struct taprio_sched *q, struct nlattr *list,
			    struct sched_gate_list *sched,
			    struct netlink_ext_ack *extack)
{
	struct nlattr *n;
	int err, rem;
	int i = 0;

	if (!list)
		return -EINVAL;

	nla_for_each_nested(n, list, rem) {
		struct sched_entry *entry;

		if (nla_type(n) != TCA_TAPRIO_SCHED_ENTRY) {
			NL_SET_ERR_MSG(extack, "Attribute is not of type 'entry'");
			continue;
		}

		entry = kzalloc(sizeof(*entry), GFP_KERNEL);
		if (!entry) {
			NL_SET_ERR_MSG(extack, "Not enough memory for entry");
			return -ENOMEM;
		}

		err = parse_sched_entry(q, n, entry, i, extack);
		if (err < 0) {
			kfree(entry);
			return err;
		}

		list_add_tail(&entry->list, &sched->entries);
		i++;
	}

	sched->num_entries = i;

	return i;
}

static int parse_taprio_schedule(struct taprio_sched *q, struct nlattr **tb,
				 struct sched_gate_list *new,
				 struct netlink_ext_ack *extack)
{
	int err = 0;

	if (tb[TCA_TAPRIO_ATTR_SCHED_SINGLE_ENTRY]) {
		NL_SET_ERR_MSG(extack, "Adding a single entry is not supported");
		return -ENOTSUPP;
	}

	if (tb[TCA_TAPRIO_ATTR_SCHED_BASE_TIME])
		new->base_time = nla_get_s64(tb[TCA_TAPRIO_ATTR_SCHED_BASE_TIME]);

	if (tb[TCA_TAPRIO_ATTR_SCHED_CYCLE_TIME_EXTENSION])
		new->cycle_time_extension = nla_get_s64(tb[TCA_TAPRIO_ATTR_SCHED_CYCLE_TIME_EXTENSION]);

	if (tb[TCA_TAPRIO_ATTR_SCHED_CYCLE_TIME])
		new->cycle_time = nla_get_s64(tb[TCA_TAPRIO_ATTR_SCHED_CYCLE_TIME]);

	if (tb[TCA_TAPRIO_ATTR_SCHED_ENTRY_LIST])
		err = parse_sched_list(q, tb[TCA_TAPRIO_ATTR_SCHED_ENTRY_LIST],
				       new, extack);
	if (err < 0)
		return err;

	if (!new->cycle_time) {
		struct sched_entry *entry;
		ktime_t cycle = 0;

		list_for_each_entry(entry, &new->entries, list)
			cycle = ktime_add_ns(cycle, entry->interval);

		if (!cycle) {
			NL_SET_ERR_MSG(extack, "'cycle_time' can never be 0");
			return -EINVAL;
		}

		if (cycle < 0 || cycle > INT_MAX) {
			NL_SET_ERR_MSG(extack, "'cycle_time' is too big");
			return -EINVAL;
		}

		new->cycle_time = cycle;
	}

	taprio_calculate_gate_durations(q, new);

	return 0;
}

static int taprio_parse_mqprio_opt(struct net_device *dev,
				   struct tc_mqprio_qopt *qopt,
				   struct netlink_ext_ack *extack,
				   u32 taprio_flags)
{
	bool allow_overlapping_txqs = TXTIME_ASSIST_IS_ENABLED(taprio_flags);

	if (!qopt && !dev->num_tc) {
		NL_SET_ERR_MSG(extack, "'mqprio' configuration is necessary");
		return -EINVAL;
	}

	/* If num_tc is already set, it means that the user already
	 * configured the mqprio part
	 */
	if (dev->num_tc)
		return 0;

	/* taprio imposes that traffic classes map 1:n to tx queues */
	if (qopt->num_tc > dev->num_tx_queues) {
		NL_SET_ERR_MSG(extack, "Number of traffic classes is greater than number of HW queues");
		return -EINVAL;
	}

	/* For some reason, in txtime-assist mode, we allow TXQ ranges for
	 * different TCs to overlap, and just validate the TXQ ranges.
	 */
	return mqprio_validate_qopt(dev, qopt, true, allow_overlapping_txqs,
				    extack);
}

static int taprio_get_start_time(struct Qdisc *sch,
				 struct sched_gate_list *sched,
				 ktime_t *start)
{
	struct taprio_sched *q = qdisc_priv(sch);
	ktime_t now, base, cycle;
	s64 n;

	base = sched_base_time(sched);
	now = taprio_get_time(q);

	if (ktime_after(base, now)) {
		*start = base;
		return 0;
	}

	cycle = sched->cycle_time;

	/* The qdisc is expected to have at least one sched_entry.  Moreover,
	 * any entry must have 'interval' > 0. Thus if the cycle time is zero,
	 * something went really wrong. In that case, we should warn about this
	 * inconsistent state and return error.
	 */
	if (WARN_ON(!cycle))
		return -EFAULT;

	/* Schedule the start time for the beginning of the next
	 * cycle.
	 */
	n = div64_s64(ktime_sub_ns(now, base), cycle);
	*start = ktime_add_ns(base, (n + 1) * cycle);
	return 0;
}

static void setup_first_end_time(struct taprio_sched *q,
				 struct sched_gate_list *sched, ktime_t base)
{
	struct net_device *dev = qdisc_dev(q->root);
	int num_tc = netdev_get_num_tc(dev);
	struct sched_entry *first;
	ktime_t cycle;
	int tc;

	first = list_first_entry(&sched->entries,
				 struct sched_entry, list);

	cycle = sched->cycle_time;

	/* FIXME: find a better place to do this */
	sched->cycle_end_time = ktime_add_ns(base, cycle);

	first->end_time = ktime_add_ns(base, first->interval);
	taprio_set_budgets(q, sched, first);

	for (tc = 0; tc < num_tc; tc++) {
		if (first->gate_duration[tc] == sched->cycle_time)
			first->gate_close_time[tc] = KTIME_MAX;
		else
			first->gate_close_time[tc] = ktime_add_ns(base, first->gate_duration[tc]);
	}

	rcu_assign_pointer(q->current_entry, NULL);
}

static void taprio_start_sched(struct Qdisc *sch,
			       ktime_t start, struct sched_gate_list *new)
{
	struct taprio_sched *q = qdisc_priv(sch);
	ktime_t expires;

	if (FULL_OFFLOAD_IS_ENABLED(q->flags))
		return;

	expires = hrtimer_get_expires(&q->advance_timer);
	if (expires == 0)
		expires = KTIME_MAX;

	/* If the new schedule starts before the next expiration, we
	 * reprogram it to the earliest one, so we change the admin
	 * schedule to the operational one at the right time.
	 */
	start = min_t(ktime_t, start, expires);

	hrtimer_start(&q->advance_timer, start, HRTIMER_MODE_ABS);
}

static void taprio_set_picos_per_byte(struct net_device *dev,
				      struct taprio_sched *q)
{
	struct ethtool_link_ksettings ecmd;
	int speed = SPEED_10;
	int picos_per_byte;
	int err;

	err = __ethtool_get_link_ksettings(dev, &ecmd);
	if (err < 0)
		goto skip;

	if (ecmd.base.speed && ecmd.base.speed != SPEED_UNKNOWN)
		speed = ecmd.base.speed;

skip:
	picos_per_byte = (USEC_PER_SEC * 8) / speed;

	atomic64_set(&q->picos_per_byte, picos_per_byte);
	netdev_dbg(dev, "taprio: set %s's picos_per_byte to: %lld, linkspeed: %d\n",
		   dev->name, (long long)atomic64_read(&q->picos_per_byte),
		   ecmd.base.speed);
}

static int taprio_dev_notifier(struct notifier_block *nb, unsigned long event,
			       void *ptr)
{
	struct net_device *dev = netdev_notifier_info_to_dev(ptr);
	struct sched_gate_list *oper, *admin;
	struct qdisc_size_table *stab;
	struct taprio_sched *q;

	ASSERT_RTNL();

	if (event != NETDEV_UP && event != NETDEV_CHANGE)
		return NOTIFY_DONE;

	list_for_each_entry(q, &taprio_list, taprio_list) {
		if (dev != qdisc_dev(q->root))
			continue;

		taprio_set_picos_per_byte(dev, q);

		stab = rtnl_dereference(q->root->stab);

		oper = rtnl_dereference(q->oper_sched);
		if (oper)
			taprio_update_queue_max_sdu(q, oper, stab);

		admin = rtnl_dereference(q->admin_sched);
		if (admin)
			taprio_update_queue_max_sdu(q, admin, stab);

		break;
	}

	return NOTIFY_DONE;
}

static void setup_txtime(struct taprio_sched *q,
			 struct sched_gate_list *sched, ktime_t base)
{
	struct sched_entry *entry;
	u64 interval = 0;

	list_for_each_entry(entry, &sched->entries, list) {
		entry->next_txtime = ktime_add_ns(base, interval);
		interval += entry->interval;
	}
}

struct tc_taprio_qopt_offload *taprio_offload_alloc(int num_entries)
{
	struct __tc_taprio_qopt_offload *__offload;

	__offload = kzalloc(struct_size(__offload, offload.entries, num_entries),
			    GFP_KERNEL);
	if (!__offload)
		return NULL;

	refcount_set(&__offload->users, 1);

	return &__offload->offload;
}
EXPORT_SYMBOL_GPL(taprio_offload_alloc);

struct tc_taprio_qopt_offload *taprio_offload_get(struct tc_taprio_qopt_offload
						  *offload)
{
	struct __tc_taprio_qopt_offload *__offload;

	__offload = container_of(offload, struct __tc_taprio_qopt_offload,
				 offload);

	refcount_inc(&__offload->users);

	return offload;
}
EXPORT_SYMBOL_GPL(taprio_offload_get);

void taprio_offload_free(struct tc_taprio_qopt_offload *offload)
{
	struct __tc_taprio_qopt_offload *__offload;

	__offload = container_of(offload, struct __tc_taprio_qopt_offload,
				 offload);

	if (!refcount_dec_and_test(&__offload->users))
		return;

	kfree(__offload);
}
EXPORT_SYMBOL_GPL(taprio_offload_free);

/* The function will only serve to keep the pointers to the "oper" and "admin"
 * schedules valid in relation to their base times, so when calling dump() the
 * users looks at the right schedules.
 * When using full offload, the admin configuration is promoted to oper at the
 * base_time in the PHC time domain.  But because the system time is not
 * necessarily in sync with that, we can't just trigger a hrtimer to call
 * switch_schedules at the right hardware time.
 * At the moment we call this by hand right away from taprio, but in the future
 * it will be useful to create a mechanism for drivers to notify taprio of the
 * offload state (PENDING, ACTIVE, INACTIVE) so it can be visible in dump().
 * This is left as TODO.
 */
static void taprio_offload_config_changed(struct taprio_sched *q)
{
	struct sched_gate_list *oper, *admin;

	oper = rtnl_dereference(q->oper_sched);
	admin = rtnl_dereference(q->admin_sched);

	switch_schedules(q, &admin, &oper);
}

static u32 tc_map_to_queue_mask(struct net_device *dev, u32 tc_mask)
{
	u32 i, queue_mask = 0;

	for (i = 0; i < dev->num_tc; i++) {
		u32 offset, count;

		if (!(tc_mask & BIT(i)))
			continue;

		offset = dev->tc_to_txq[i].offset;
		count = dev->tc_to_txq[i].count;

		queue_mask |= GENMASK(offset + count - 1, offset);
	}

	return queue_mask;
}

static void taprio_sched_to_offload(struct net_device *dev,
				    struct sched_gate_list *sched,
				    struct tc_taprio_qopt_offload *offload,
				    const struct tc_taprio_caps *caps)
{
	struct sched_entry *entry;
	int i = 0;

	offload->base_time = sched->base_time;
	offload->cycle_time = sched->cycle_time;
	offload->cycle_time_extension = sched->cycle_time_extension;

	list_for_each_entry(entry, &sched->entries, list) {
		struct tc_taprio_sched_entry *e = &offload->entries[i];

		e->command = entry->command;
		e->interval = entry->interval;
		if (caps->gate_mask_per_txq)
			e->gate_mask = tc_map_to_queue_mask(dev,
							    entry->gate_mask);
		else
			e->gate_mask = entry->gate_mask;

		i++;
	}

	offload->num_entries = i;
}

static void taprio_detect_broken_mqprio(struct taprio_sched *q)
{
	struct net_device *dev = qdisc_dev(q->root);
	struct tc_taprio_caps caps;

	qdisc_offload_query_caps(dev, TC_SETUP_QDISC_TAPRIO,
				 &caps, sizeof(caps));

	q->broken_mqprio = caps.broken_mqprio;
	if (q->broken_mqprio)
		static_branch_inc(&taprio_have_broken_mqprio);
	else
		static_branch_inc(&taprio_have_working_mqprio);

	q->detected_mqprio = true;
}

static void taprio_cleanup_broken_mqprio(struct taprio_sched *q)
{
	if (!q->detected_mqprio)
		return;

	if (q->broken_mqprio)
		static_branch_dec(&taprio_have_broken_mqprio);
	else
		static_branch_dec(&taprio_have_working_mqprio);
}

static int taprio_enable_offload(struct net_device *dev,
				 struct taprio_sched *q,
				 struct sched_gate_list *sched,
				 struct netlink_ext_ack *extack)
{
	const struct net_device_ops *ops = dev->netdev_ops;
	struct tc_taprio_qopt_offload *offload;
	struct tc_taprio_caps caps;
	int tc, err = 0;

	if (!ops->ndo_setup_tc) {
		NL_SET_ERR_MSG(extack,
			       "Device does not support taprio offload");
		return -EOPNOTSUPP;
	}

	qdisc_offload_query_caps(dev, TC_SETUP_QDISC_TAPRIO,
				 &caps, sizeof(caps));

	if (!caps.supports_queue_max_sdu) {
		for (tc = 0; tc < TC_MAX_QUEUE; tc++) {
			if (q->max_sdu[tc]) {
				NL_SET_ERR_MSG_MOD(extack,
						   "Device does not handle queueMaxSDU");
				return -EOPNOTSUPP;
			}
		}
	}

	offload = taprio_offload_alloc(sched->num_entries);
	if (!offload) {
		NL_SET_ERR_MSG(extack,
			       "Not enough memory for enabling offload mode");
		return -ENOMEM;
	}
	offload->cmd = TAPRIO_CMD_REPLACE;
	offload->extack = extack;
	mqprio_qopt_reconstruct(dev, &offload->mqprio.qopt);
	offload->mqprio.extack = extack;
	taprio_sched_to_offload(dev, sched, offload, &caps);
	mqprio_fp_to_offload(q->fp, &offload->mqprio);

	for (tc = 0; tc < TC_MAX_QUEUE; tc++)
		offload->max_sdu[tc] = q->max_sdu[tc];

	err = ops->ndo_setup_tc(dev, TC_SETUP_QDISC_TAPRIO, offload);
	if (err < 0) {
		NL_SET_ERR_MSG_WEAK(extack,
				    "Device failed to setup taprio offload");
		goto done;
	}

	q->offloaded = true;

done:
	/* The offload structure may linger around via a reference taken by the
	 * device driver, so clear up the netlink extack pointer so that the
	 * driver isn't tempted to dereference data which stopped being valid
	 */
	offload->extack = NULL;
	offload->mqprio.extack = NULL;
	taprio_offload_free(offload);

	return err;
}

static int taprio_disable_offload(struct net_device *dev,
				  struct taprio_sched *q,
				  struct netlink_ext_ack *extack)
{
	const struct net_device_ops *ops = dev->netdev_ops;
	struct tc_taprio_qopt_offload *offload;
	int err;

	if (!q->offloaded)
		return 0;

	offload = taprio_offload_alloc(0);
	if (!offload) {
		NL_SET_ERR_MSG(extack,
			       "Not enough memory to disable offload mode");
		return -ENOMEM;
	}
	offload->cmd = TAPRIO_CMD_DESTROY;

	err = ops->ndo_setup_tc(dev, TC_SETUP_QDISC_TAPRIO, offload);
	if (err < 0) {
		NL_SET_ERR_MSG(extack,
			       "Device failed to disable offload");
		goto out;
	}

	q->offloaded = false;

out:
	taprio_offload_free(offload);

	return err;
}

/* If full offload is enabled, the only possible clockid is the net device's
 * PHC. For that reason, specifying a clockid through netlink is incorrect.
 * For txtime-assist, it is implicitly assumed that the device's PHC is kept
 * in sync with the specified clockid via a user space daemon such as phc2sys.
 * For both software taprio and txtime-assist, the clockid is used for the
 * hrtimer that advances the schedule and hence mandatory.
 */
static int taprio_parse_clockid(struct Qdisc *sch, struct nlattr **tb,
				struct netlink_ext_ack *extack)
{
	struct taprio_sched *q = qdisc_priv(sch);
	struct net_device *dev = qdisc_dev(sch);
	int err = -EINVAL;

	if (FULL_OFFLOAD_IS_ENABLED(q->flags)) {
		const struct ethtool_ops *ops = dev->ethtool_ops;
		struct ethtool_ts_info info = {
			.cmd = ETHTOOL_GET_TS_INFO,
			.phc_index = -1,
		};

		if (tb[TCA_TAPRIO_ATTR_SCHED_CLOCKID]) {
			NL_SET_ERR_MSG(extack,
				       "The 'clockid' cannot be specified for full offload");
			goto out;
		}

		if (ops && ops->get_ts_info)
			err = ops->get_ts_info(dev, &info);

		if (err || info.phc_index < 0) {
			NL_SET_ERR_MSG(extack,
				       "Device does not have a PTP clock");
			err = -ENOTSUPP;
			goto out;
		}
	} else if (tb[TCA_TAPRIO_ATTR_SCHED_CLOCKID]) {
		int clockid = nla_get_s32(tb[TCA_TAPRIO_ATTR_SCHED_CLOCKID]);
		enum tk_offsets tk_offset;

		/* We only support static clockids and we don't allow
		 * for it to be modified after the first init.
		 */
		if (clockid < 0 ||
		    (q->clockid != -1 && q->clockid != clockid)) {
			NL_SET_ERR_MSG(extack,
				       "Changing the 'clockid' of a running schedule is not supported");
			err = -ENOTSUPP;
			goto out;
		}

		switch (clockid) {
		case CLOCK_REALTIME:
			tk_offset = TK_OFFS_REAL;
			break;
		case CLOCK_MONOTONIC:
			tk_offset = TK_OFFS_MAX;
			break;
		case CLOCK_BOOTTIME:
			tk_offset = TK_OFFS_BOOT;
			break;
		case CLOCK_TAI:
			tk_offset = TK_OFFS_TAI;
			break;
		default:
			NL_SET_ERR_MSG(extack, "Invalid 'clockid'");
			err = -EINVAL;
			goto out;
		}
		/* This pairs with READ_ONCE() in taprio_mono_to_any */
		WRITE_ONCE(q->tk_offset, tk_offset);

		q->clockid = clockid;
	} else {
		NL_SET_ERR_MSG(extack, "Specifying a 'clockid' is mandatory");
		goto out;
	}

	/* Everything went ok, return success. */
	err = 0;

out:
	return err;
}

static int taprio_parse_tc_entry(struct Qdisc *sch,
				 struct nlattr *opt,
				 u32 max_sdu[TC_QOPT_MAX_QUEUE],
				 u32 fp[TC_QOPT_MAX_QUEUE],
				 unsigned long *seen_tcs,
				 struct netlink_ext_ack *extack)
{
	struct nlattr *tb[TCA_TAPRIO_TC_ENTRY_MAX + 1] = { };
	struct net_device *dev = qdisc_dev(sch);
	int err, tc;
	u32 val;

	err = nla_parse_nested(tb, TCA_TAPRIO_TC_ENTRY_MAX, opt,
			       taprio_tc_policy, extack);
	if (err < 0)
		return err;

	if (!tb[TCA_TAPRIO_TC_ENTRY_INDEX]) {
		NL_SET_ERR_MSG_MOD(extack, "TC entry index missing");
		return -EINVAL;
	}

	tc = nla_get_u32(tb[TCA_TAPRIO_TC_ENTRY_INDEX]);
	if (tc >= TC_QOPT_MAX_QUEUE) {
		NL_SET_ERR_MSG_MOD(extack, "TC entry index out of range");
		return -ERANGE;
	}

	if (*seen_tcs & BIT(tc)) {
		NL_SET_ERR_MSG_MOD(extack, "Duplicate TC entry");
		return -EINVAL;
	}

	*seen_tcs |= BIT(tc);

	if (tb[TCA_TAPRIO_TC_ENTRY_MAX_SDU]) {
		val = nla_get_u32(tb[TCA_TAPRIO_TC_ENTRY_MAX_SDU]);
		if (val > dev->max_mtu) {
			NL_SET_ERR_MSG_MOD(extack, "TC max SDU exceeds device max MTU");
			return -ERANGE;
		}

		max_sdu[tc] = val;
	}

	if (tb[TCA_TAPRIO_TC_ENTRY_FP])
		fp[tc] = nla_get_u32(tb[TCA_TAPRIO_TC_ENTRY_FP]);

	return 0;
}

static int taprio_parse_tc_entries(struct Qdisc *sch,
				   struct nlattr *opt,
				   struct netlink_ext_ack *extack)
{
	struct taprio_sched *q = qdisc_priv(sch);
	struct net_device *dev = qdisc_dev(sch);
	u32 max_sdu[TC_QOPT_MAX_QUEUE];
	bool have_preemption = false;
	unsigned long seen_tcs = 0;
	u32 fp[TC_QOPT_MAX_QUEUE];
	struct nlattr *n;
	int tc, rem;
	int err = 0;

	for (tc = 0; tc < TC_QOPT_MAX_QUEUE; tc++) {
		max_sdu[tc] = q->max_sdu[tc];
		fp[tc] = q->fp[tc];
	}

	nla_for_each_nested(n, opt, rem) {
		if (nla_type(n) != TCA_TAPRIO_ATTR_TC_ENTRY)
			continue;

		err = taprio_parse_tc_entry(sch, n, max_sdu, fp, &seen_tcs,
					    extack);
		if (err)
			return err;
	}

	for (tc = 0; tc < TC_QOPT_MAX_QUEUE; tc++) {
		q->max_sdu[tc] = max_sdu[tc];
		q->fp[tc] = fp[tc];
		if (fp[tc] != TC_FP_EXPRESS)
			have_preemption = true;
	}

	if (have_preemption) {
		if (!FULL_OFFLOAD_IS_ENABLED(q->flags)) {
			NL_SET_ERR_MSG(extack,
				       "Preemption only supported with full offload");
			return -EOPNOTSUPP;
		}

		if (!ethtool_dev_mm_supported(dev)) {
			NL_SET_ERR_MSG(extack,
				       "Device does not support preemption");
			return -EOPNOTSUPP;
		}
	}

	return err;
}

static int taprio_mqprio_cmp(const struct net_device *dev,
			     const struct tc_mqprio_qopt *mqprio)
{
	int i;

	if (!mqprio || mqprio->num_tc != dev->num_tc)
		return -1;

	for (i = 0; i < mqprio->num_tc; i++)
		if (dev->tc_to_txq[i].count != mqprio->count[i] ||
		    dev->tc_to_txq[i].offset != mqprio->offset[i])
			return -1;

	for (i = 0; i <= TC_BITMASK; i++)
		if (dev->prio_tc_map[i] != mqprio->prio_tc_map[i])
			return -1;

	return 0;
}

/* The semantics of the 'flags' argument in relation to 'change()'
 * requests, are interpreted following two rules (which are applied in
 * this order): (1) an omitted 'flags' argument is interpreted as
 * zero; (2) the 'flags' of a "running" taprio instance cannot be
 * changed.
 */
static int taprio_new_flags(const struct nlattr *attr, u32 old,
			    struct netlink_ext_ack *extack)
{
	u32 new = 0;

	if (attr)
		new = nla_get_u32(attr);

	if (old != TAPRIO_FLAGS_INVALID && old != new) {
		NL_SET_ERR_MSG_MOD(extack, "Changing 'flags' of a running schedule is not supported");
		return -EOPNOTSUPP;
	}

	if (!taprio_flags_valid(new)) {
		NL_SET_ERR_MSG_MOD(extack, "Specified 'flags' are not valid");
		return -EINVAL;
	}

	return new;
}

static int taprio_change(struct Qdisc *sch, struct nlattr *opt,
			 struct netlink_ext_ack *extack)
{
	struct qdisc_size_table *stab = rtnl_dereference(sch->stab);
	struct nlattr *tb[TCA_TAPRIO_ATTR_MAX + 1] = { };
	struct sched_gate_list *oper, *admin, *new_admin;
	struct taprio_sched *q = qdisc_priv(sch);
	struct net_device *dev = qdisc_dev(sch);
	struct tc_mqprio_qopt *mqprio = NULL;
	unsigned long flags;
	ktime_t start;
	int i, err;

	err = nla_parse_nested_deprecated(tb, TCA_TAPRIO_ATTR_MAX, opt,
					  taprio_policy, extack);
	if (err < 0)
		return err;

	if (tb[TCA_TAPRIO_ATTR_PRIOMAP])
		mqprio = nla_data(tb[TCA_TAPRIO_ATTR_PRIOMAP]);

	err = taprio_new_flags(tb[TCA_TAPRIO_ATTR_FLAGS],
			       q->flags, extack);
	if (err < 0)
		return err;

	q->flags = err;

	err = taprio_parse_mqprio_opt(dev, mqprio, extack, q->flags);
	if (err < 0)
		return err;

	err = taprio_parse_tc_entries(sch, opt, extack);
	if (err)
		return err;

	new_admin = kzalloc(sizeof(*new_admin), GFP_KERNEL);
	if (!new_admin) {
		NL_SET_ERR_MSG(extack, "Not enough memory for a new schedule");
		return -ENOMEM;
	}
	INIT_LIST_HEAD(&new_admin->entries);

	oper = rtnl_dereference(q->oper_sched);
	admin = rtnl_dereference(q->admin_sched);

	/* no changes - no new mqprio settings */
	if (!taprio_mqprio_cmp(dev, mqprio))
		mqprio = NULL;

	if (mqprio && (oper || admin)) {
		NL_SET_ERR_MSG(extack, "Changing the traffic mapping of a running schedule is not supported");
		err = -ENOTSUPP;
		goto free_sched;
	}

	if (mqprio) {
		err = netdev_set_num_tc(dev, mqprio->num_tc);
		if (err)
			goto free_sched;
		for (i = 0; i < mqprio->num_tc; i++) {
			netdev_set_tc_queue(dev, i,
					    mqprio->count[i],
					    mqprio->offset[i]);
			q->cur_txq[i] = mqprio->offset[i];
		}

		/* Always use supplied priority mappings */
		for (i = 0; i <= TC_BITMASK; i++)
			netdev_set_prio_tc_map(dev, i,
					       mqprio->prio_tc_map[i]);
	}

	err = parse_taprio_schedule(q, tb, new_admin, extack);
	if (err < 0)
		goto free_sched;

	if (new_admin->num_entries == 0) {
		NL_SET_ERR_MSG(extack, "There should be at least one entry in the schedule");
		err = -EINVAL;
		goto free_sched;
	}

	err = taprio_parse_clockid(sch, tb, extack);
	if (err < 0)
		goto free_sched;

	taprio_set_picos_per_byte(dev, q);
	taprio_update_queue_max_sdu(q, new_admin, stab);

	if (FULL_OFFLOAD_IS_ENABLED(q->flags))
		err = taprio_enable_offload(dev, q, new_admin, extack);
	else
		err = taprio_disable_offload(dev, q, extack);
	if (err)
		goto free_sched;

	/* Protects against enqueue()/dequeue() */
	spin_lock_bh(qdisc_lock(sch));

	if (tb[TCA_TAPRIO_ATTR_TXTIME_DELAY]) {
		if (!TXTIME_ASSIST_IS_ENABLED(q->flags)) {
			NL_SET_ERR_MSG_MOD(extack, "txtime-delay can only be set when txtime-assist mode is enabled");
			err = -EINVAL;
			goto unlock;
		}

		q->txtime_delay = nla_get_u32(tb[TCA_TAPRIO_ATTR_TXTIME_DELAY]);
	}

	if (!TXTIME_ASSIST_IS_ENABLED(q->flags) &&
	    !FULL_OFFLOAD_IS_ENABLED(q->flags) &&
	    !hrtimer_active(&q->advance_timer)) {
		hrtimer_init(&q->advance_timer, q->clockid, HRTIMER_MODE_ABS);
		q->advance_timer.function = advance_sched;
	}

	err = taprio_get_start_time(sch, new_admin, &start);
	if (err < 0) {
		NL_SET_ERR_MSG(extack, "Internal error: failed get start time");
		goto unlock;
	}

	setup_txtime(q, new_admin, start);

	if (TXTIME_ASSIST_IS_ENABLED(q->flags)) {
		if (!oper) {
			rcu_assign_pointer(q->oper_sched, new_admin);
			err = 0;
			new_admin = NULL;
			goto unlock;
		}

		rcu_assign_pointer(q->admin_sched, new_admin);
		if (admin)
			call_rcu(&admin->rcu, taprio_free_sched_cb);
	} else {
		setup_first_end_time(q, new_admin, start);

		/* Protects against advance_sched() */
		spin_lock_irqsave(&q->current_entry_lock, flags);

		taprio_start_sched(sch, start, new_admin);

		rcu_assign_pointer(q->admin_sched, new_admin);
		if (admin)
			call_rcu(&admin->rcu, taprio_free_sched_cb);

		spin_unlock_irqrestore(&q->current_entry_lock, flags);

		if (FULL_OFFLOAD_IS_ENABLED(q->flags))
			taprio_offload_config_changed(q);
	}

	new_admin = NULL;
	err = 0;

	if (!stab)
		NL_SET_ERR_MSG_MOD(extack,
				   "Size table not specified, frame length estimations may be inaccurate");

unlock:
	spin_unlock_bh(qdisc_lock(sch));

free_sched:
	if (new_admin)
		call_rcu(&new_admin->rcu, taprio_free_sched_cb);

	return err;
}

static void taprio_reset(struct Qdisc *sch)
{
	struct taprio_sched *q = qdisc_priv(sch);
	struct net_device *dev = qdisc_dev(sch);
	int i;

	hrtimer_cancel(&q->advance_timer);

	if (q->qdiscs) {
		for (i = 0; i < dev->num_tx_queues; i++)
			if (q->qdiscs[i])
				qdisc_reset(q->qdiscs[i]);
	}
}

static void taprio_destroy(struct Qdisc *sch)
{
	struct taprio_sched *q = qdisc_priv(sch);
	struct net_device *dev = qdisc_dev(sch);
	struct sched_gate_list *oper, *admin;
	unsigned int i;

	list_del(&q->taprio_list);

	/* Note that taprio_reset() might not be called if an error
	 * happens in qdisc_create(), after taprio_init() has been called.
	 */
	hrtimer_cancel(&q->advance_timer);
	qdisc_synchronize(sch);

	taprio_disable_offload(dev, q, NULL);

	if (q->qdiscs) {
		for (i = 0; i < dev->num_tx_queues; i++)
			qdisc_put(q->qdiscs[i]);

		kfree(q->qdiscs);
	}
	q->qdiscs = NULL;

	netdev_reset_tc(dev);

	oper = rtnl_dereference(q->oper_sched);
	admin = rtnl_dereference(q->admin_sched);

	if (oper)
		call_rcu(&oper->rcu, taprio_free_sched_cb);

	if (admin)
		call_rcu(&admin->rcu, taprio_free_sched_cb);

	taprio_cleanup_broken_mqprio(q);
}

static int taprio_init(struct Qdisc *sch, struct nlattr *opt,
		       struct netlink_ext_ack *extack)
{
	struct taprio_sched *q = qdisc_priv(sch);
	struct net_device *dev = qdisc_dev(sch);
	int i, tc;

	spin_lock_init(&q->current_entry_lock);

	hrtimer_init(&q->advance_timer, CLOCK_TAI, HRTIMER_MODE_ABS);
	q->advance_timer.function = advance_sched;

	q->root = sch;

	/* We only support static clockids. Use an invalid value as default
	 * and get the valid one on taprio_change().
	 */
	q->clockid = -1;
	q->flags = TAPRIO_FLAGS_INVALID;

	list_add(&q->taprio_list, &taprio_list);

	if (sch->parent != TC_H_ROOT) {
		NL_SET_ERR_MSG_MOD(extack, "Can only be attached as root qdisc");
		return -EOPNOTSUPP;
	}

	if (!netif_is_multiqueue(dev)) {
		NL_SET_ERR_MSG_MOD(extack, "Multi-queue device is required");
		return -EOPNOTSUPP;
	}

	q->qdiscs = kcalloc(dev->num_tx_queues, sizeof(q->qdiscs[0]),
			    GFP_KERNEL);
	if (!q->qdiscs)
		return -ENOMEM;

	if (!opt)
		return -EINVAL;

	for (i = 0; i < dev->num_tx_queues; i++) {
		struct netdev_queue *dev_queue;
		struct Qdisc *qdisc;

		dev_queue = netdev_get_tx_queue(dev, i);
		qdisc = qdisc_create_dflt(dev_queue,
					  &pfifo_qdisc_ops,
					  TC_H_MAKE(TC_H_MAJ(sch->handle),
						    TC_H_MIN(i + 1)),
					  extack);
		if (!qdisc)
			return -ENOMEM;

		if (i < dev->real_num_tx_queues)
			qdisc_hash_add(qdisc, false);

		q->qdiscs[i] = qdisc;
	}

	for (tc = 0; tc < TC_QOPT_MAX_QUEUE; tc++)
		q->fp[tc] = TC_FP_EXPRESS;

	taprio_detect_broken_mqprio(q);

	return taprio_change(sch, opt, extack);
}

static void taprio_attach(struct Qdisc *sch)
{
	struct taprio_sched *q = qdisc_priv(sch);
	struct net_device *dev = qdisc_dev(sch);
	unsigned int ntx;

	/* Attach underlying qdisc */
	for (ntx = 0; ntx < dev->num_tx_queues; ntx++) {
		struct netdev_queue *dev_queue = netdev_get_tx_queue(dev, ntx);
		struct Qdisc *old, *dev_queue_qdisc;

		if (FULL_OFFLOAD_IS_ENABLED(q->flags)) {
			struct Qdisc *qdisc = q->qdiscs[ntx];

			/* In offload mode, the root taprio qdisc is bypassed
			 * and the netdev TX queues see the children directly
			 */
			qdisc->flags |= TCQ_F_ONETXQUEUE | TCQ_F_NOPARENT;
			dev_queue_qdisc = qdisc;
		} else {
			/* In software mode, attach the root taprio qdisc
			 * to all netdev TX queues, so that dev_qdisc_enqueue()
			 * goes through taprio_enqueue().
			 */
			dev_queue_qdisc = sch;
		}
		old = dev_graft_qdisc(dev_queue, dev_queue_qdisc);
		/* The qdisc's refcount requires to be elevated once
		 * for each netdev TX queue it is grafted onto
		 */
		qdisc_refcount_inc(dev_queue_qdisc);
		if (old)
			qdisc_put(old);
	}
}

static struct netdev_queue *taprio_queue_get(struct Qdisc *sch,
					     unsigned long cl)
{
	struct net_device *dev = qdisc_dev(sch);
	unsigned long ntx = cl - 1;

	if (ntx >= dev->num_tx_queues)
		return NULL;

	return netdev_get_tx_queue(dev, ntx);
}

static int taprio_graft(struct Qdisc *sch, unsigned long cl,
			struct Qdisc *new, struct Qdisc **old,
			struct netlink_ext_ack *extack)
{
	struct taprio_sched *q = qdisc_priv(sch);
	struct net_device *dev = qdisc_dev(sch);
	struct netdev_queue *dev_queue = taprio_queue_get(sch, cl);

	if (!dev_queue)
		return -EINVAL;

	if (dev->flags & IFF_UP)
		dev_deactivate(dev);

	/* In offload mode, the child Qdisc is directly attached to the netdev
	 * TX queue, and thus, we need to keep its refcount elevated in order
	 * to counteract qdisc_graft()'s call to qdisc_put() once per TX queue.
	 * However, save the reference to the new qdisc in the private array in
	 * both software and offload cases, to have an up-to-date reference to
	 * our children.
	 */
	*old = q->qdiscs[cl - 1];
	if (FULL_OFFLOAD_IS_ENABLED(q->flags)) {
		WARN_ON_ONCE(dev_graft_qdisc(dev_queue, new) != *old);
		if (new)
			qdisc_refcount_inc(new);
		if (*old)
			qdisc_put(*old);
	}

	q->qdiscs[cl - 1] = new;
	if (new)
		new->flags |= TCQ_F_ONETXQUEUE | TCQ_F_NOPARENT;

	if (dev->flags & IFF_UP)
		dev_activate(dev);

	return 0;
}

static int dump_entry(struct sk_buff *msg,
		      const struct sched_entry *entry)
{
	struct nlattr *item;

	item = nla_nest_start_noflag(msg, TCA_TAPRIO_SCHED_ENTRY);
	if (!item)
		return -ENOSPC;

	if (nla_put_u32(msg, TCA_TAPRIO_SCHED_ENTRY_INDEX, entry->index))
		goto nla_put_failure;

	if (nla_put_u8(msg, TCA_TAPRIO_SCHED_ENTRY_CMD, entry->command))
		goto nla_put_failure;

	if (nla_put_u32(msg, TCA_TAPRIO_SCHED_ENTRY_GATE_MASK,
			entry->gate_mask))
		goto nla_put_failure;

	if (nla_put_u32(msg, TCA_TAPRIO_SCHED_ENTRY_INTERVAL,
			entry->interval))
		goto nla_put_failure;

	return nla_nest_end(msg, item);

nla_put_failure:
	nla_nest_cancel(msg, item);
	return -1;
}

static int dump_schedule(struct sk_buff *msg,
			 const struct sched_gate_list *root)
{
	struct nlattr *entry_list;
	struct sched_entry *entry;

	if (nla_put_s64(msg, TCA_TAPRIO_ATTR_SCHED_BASE_TIME,
			root->base_time, TCA_TAPRIO_PAD))
		return -1;

	if (nla_put_s64(msg, TCA_TAPRIO_ATTR_SCHED_CYCLE_TIME,
			root->cycle_time, TCA_TAPRIO_PAD))
		return -1;

	if (nla_put_s64(msg, TCA_TAPRIO_ATTR_SCHED_CYCLE_TIME_EXTENSION,
			root->cycle_time_extension, TCA_TAPRIO_PAD))
		return -1;

	entry_list = nla_nest_start_noflag(msg,
					   TCA_TAPRIO_ATTR_SCHED_ENTRY_LIST);
	if (!entry_list)
		goto error_nest;

	list_for_each_entry(entry, &root->entries, list) {
		if (dump_entry(msg, entry) < 0)
			goto error_nest;
	}

	nla_nest_end(msg, entry_list);
	return 0;

error_nest:
	nla_nest_cancel(msg, entry_list);
	return -1;
}

static int taprio_dump_tc_entries(struct sk_buff *skb,
				  struct taprio_sched *q,
				  struct sched_gate_list *sched)
{
	struct nlattr *n;
	int tc;

	for (tc = 0; tc < TC_MAX_QUEUE; tc++) {
		n = nla_nest_start(skb, TCA_TAPRIO_ATTR_TC_ENTRY);
		if (!n)
			return -EMSGSIZE;

		if (nla_put_u32(skb, TCA_TAPRIO_TC_ENTRY_INDEX, tc))
			goto nla_put_failure;

		if (nla_put_u32(skb, TCA_TAPRIO_TC_ENTRY_MAX_SDU,
				sched->max_sdu[tc]))
			goto nla_put_failure;

		if (nla_put_u32(skb, TCA_TAPRIO_TC_ENTRY_FP, q->fp[tc]))
			goto nla_put_failure;

		nla_nest_end(skb, n);
	}

	return 0;

nla_put_failure:
	nla_nest_cancel(skb, n);
	return -EMSGSIZE;
}

static int taprio_put_stat(struct sk_buff *skb, u64 val, u16 attrtype)
{
	if (val == TAPRIO_STAT_NOT_SET)
		return 0;
	if (nla_put_u64_64bit(skb, attrtype, val, TCA_TAPRIO_OFFLOAD_STATS_PAD))
		return -EMSGSIZE;
	return 0;
}

static int taprio_dump_xstats(struct Qdisc *sch, struct gnet_dump *d,
			      struct tc_taprio_qopt_offload *offload,
			      struct tc_taprio_qopt_stats *stats)
{
	struct net_device *dev = qdisc_dev(sch);
	const struct net_device_ops *ops;
	struct sk_buff *skb = d->skb;
	struct nlattr *xstats;
	int err;

	ops = qdisc_dev(sch)->netdev_ops;

	/* FIXME I could use qdisc_offload_dump_helper(), but that messes
	 * with sch->flags depending on whether the device reports taprio
	 * stats, and I'm not sure whether that's a good idea, considering
	 * that stats are optional to the offload itself
	 */
	if (!ops->ndo_setup_tc)
		return 0;

	memset(stats, 0xff, sizeof(*stats));

	err = ops->ndo_setup_tc(dev, TC_SETUP_QDISC_TAPRIO, offload);
	if (err == -EOPNOTSUPP)
		return 0;
	if (err)
		return err;

	xstats = nla_nest_start(skb, TCA_STATS_APP);
	if (!xstats)
		goto err;

	if (taprio_put_stat(skb, stats->window_drops,
			    TCA_TAPRIO_OFFLOAD_STATS_WINDOW_DROPS) ||
	    taprio_put_stat(skb, stats->tx_overruns,
			    TCA_TAPRIO_OFFLOAD_STATS_TX_OVERRUNS))
		goto err_cancel;

	nla_nest_end(skb, xstats);

	return 0;

err_cancel:
	nla_nest_cancel(skb, xstats);
err:
	return -EMSGSIZE;
}

static int taprio_dump_stats(struct Qdisc *sch, struct gnet_dump *d)
{
	struct tc_taprio_qopt_offload offload = {
		.cmd = TAPRIO_CMD_STATS,
	};

	return taprio_dump_xstats(sch, d, &offload, &offload.stats);
}

static int taprio_dump(struct Qdisc *sch, struct sk_buff *skb)
{
	struct taprio_sched *q = qdisc_priv(sch);
	struct net_device *dev = qdisc_dev(sch);
	struct sched_gate_list *oper, *admin;
	struct tc_mqprio_qopt opt = { 0 };
	struct nlattr *nest, *sched_nest;

	oper = rtnl_dereference(q->oper_sched);
	admin = rtnl_dereference(q->admin_sched);

	mqprio_qopt_reconstruct(dev, &opt);

	nest = nla_nest_start_noflag(skb, TCA_OPTIONS);
	if (!nest)
		goto start_error;

	if (nla_put(skb, TCA_TAPRIO_ATTR_PRIOMAP, sizeof(opt), &opt))
		goto options_error;

	if (!FULL_OFFLOAD_IS_ENABLED(q->flags) &&
	    nla_put_s32(skb, TCA_TAPRIO_ATTR_SCHED_CLOCKID, q->clockid))
		goto options_error;

	if (q->flags && nla_put_u32(skb, TCA_TAPRIO_ATTR_FLAGS, q->flags))
		goto options_error;

	if (q->txtime_delay &&
	    nla_put_u32(skb, TCA_TAPRIO_ATTR_TXTIME_DELAY, q->txtime_delay))
		goto options_error;

	if (oper && taprio_dump_tc_entries(skb, q, oper))
		goto options_error;

	if (oper && dump_schedule(skb, oper))
		goto options_error;

	if (!admin)
		goto done;

	sched_nest = nla_nest_start_noflag(skb, TCA_TAPRIO_ATTR_ADMIN_SCHED);
	if (!sched_nest)
		goto options_error;

	if (dump_schedule(skb, admin))
		goto admin_error;

	nla_nest_end(skb, sched_nest);

done:
	return nla_nest_end(skb, nest);

admin_error:
	nla_nest_cancel(skb, sched_nest);

options_error:
	nla_nest_cancel(skb, nest);

start_error:
	return -ENOSPC;
}

static struct Qdisc *taprio_leaf(struct Qdisc *sch, unsigned long cl)
{
	struct taprio_sched *q = qdisc_priv(sch);
	struct net_device *dev = qdisc_dev(sch);
	unsigned int ntx = cl - 1;

	if (ntx >= dev->num_tx_queues)
		return NULL;

<<<<<<< HEAD
	return rtnl_dereference(dev_queue->qdisc_sleeping);
=======
	return q->qdiscs[ntx];
>>>>>>> ccf0a997
}

static unsigned long taprio_find(struct Qdisc *sch, u32 classid)
{
	unsigned int ntx = TC_H_MIN(classid);

	if (!taprio_queue_get(sch, ntx))
		return 0;
	return ntx;
}

static int taprio_dump_class(struct Qdisc *sch, unsigned long cl,
			     struct sk_buff *skb, struct tcmsg *tcm)
{
	struct Qdisc *child = taprio_leaf(sch, cl);

	tcm->tcm_parent = TC_H_ROOT;
	tcm->tcm_handle |= TC_H_MIN(cl);
<<<<<<< HEAD
	tcm->tcm_info = rtnl_dereference(dev_queue->qdisc_sleeping)->handle;
=======
	tcm->tcm_info = child->handle;
>>>>>>> ccf0a997

	return 0;
}

static int taprio_dump_class_stats(struct Qdisc *sch, unsigned long cl,
				   struct gnet_dump *d)
	__releases(d->lock)
	__acquires(d->lock)
{
	struct Qdisc *child = taprio_leaf(sch, cl);
	struct tc_taprio_qopt_offload offload = {
		.cmd = TAPRIO_CMD_QUEUE_STATS,
		.queue_stats = {
			.queue = cl - 1,
		},
	};

<<<<<<< HEAD
	sch = rtnl_dereference(dev_queue->qdisc_sleeping);
	if (gnet_stats_copy_basic(d, NULL, &sch->bstats, true) < 0 ||
	    qdisc_qstats_copy(d, sch) < 0)
=======
	if (gnet_stats_copy_basic(d, NULL, &child->bstats, true) < 0 ||
	    qdisc_qstats_copy(d, child) < 0)
>>>>>>> ccf0a997
		return -1;

	return taprio_dump_xstats(sch, d, &offload, &offload.queue_stats.stats);
}

static void taprio_walk(struct Qdisc *sch, struct qdisc_walker *arg)
{
	struct net_device *dev = qdisc_dev(sch);
	unsigned long ntx;

	if (arg->stop)
		return;

	arg->count = arg->skip;
	for (ntx = arg->skip; ntx < dev->num_tx_queues; ntx++) {
		if (!tc_qdisc_stats_dump(sch, ntx + 1, arg))
			break;
	}
}

static struct netdev_queue *taprio_select_queue(struct Qdisc *sch,
						struct tcmsg *tcm)
{
	return taprio_queue_get(sch, TC_H_MIN(tcm->tcm_parent));
}

static const struct Qdisc_class_ops taprio_class_ops = {
	.graft		= taprio_graft,
	.leaf		= taprio_leaf,
	.find		= taprio_find,
	.walk		= taprio_walk,
	.dump		= taprio_dump_class,
	.dump_stats	= taprio_dump_class_stats,
	.select_queue	= taprio_select_queue,
};

static struct Qdisc_ops taprio_qdisc_ops __read_mostly = {
	.cl_ops		= &taprio_class_ops,
	.id		= "taprio",
	.priv_size	= sizeof(struct taprio_sched),
	.init		= taprio_init,
	.change		= taprio_change,
	.destroy	= taprio_destroy,
	.reset		= taprio_reset,
	.attach		= taprio_attach,
	.peek		= taprio_peek,
	.dequeue	= taprio_dequeue,
	.enqueue	= taprio_enqueue,
	.dump		= taprio_dump,
	.dump_stats	= taprio_dump_stats,
	.owner		= THIS_MODULE,
};

static struct notifier_block taprio_device_notifier = {
	.notifier_call = taprio_dev_notifier,
};

static int __init taprio_module_init(void)
{
	int err = register_netdevice_notifier(&taprio_device_notifier);

	if (err)
		return err;

	return register_qdisc(&taprio_qdisc_ops);
}

static void __exit taprio_module_exit(void)
{
	unregister_qdisc(&taprio_qdisc_ops);
	unregister_netdevice_notifier(&taprio_device_notifier);
}

module_init(taprio_module_init);
module_exit(taprio_module_exit);
MODULE_LICENSE("GPL");<|MERGE_RESOLUTION|>--- conflicted
+++ resolved
@@ -1020,11 +1020,6 @@
 	.max = INT_MAX,
 };
 
-static struct netlink_range_validation_signed taprio_cycle_time_range = {
-	.min = 0,
-	.max = INT_MAX,
-};
-
 static const struct nla_policy taprio_policy[TCA_TAPRIO_ATTR_MAX + 1] = {
 	[TCA_TAPRIO_ATTR_PRIOMAP]	       = {
 		.len = sizeof(struct tc_mqprio_qopt)
@@ -2463,11 +2458,7 @@
 	if (ntx >= dev->num_tx_queues)
 		return NULL;
 
-<<<<<<< HEAD
-	return rtnl_dereference(dev_queue->qdisc_sleeping);
-=======
 	return q->qdiscs[ntx];
->>>>>>> ccf0a997
 }
 
 static unsigned long taprio_find(struct Qdisc *sch, u32 classid)
@@ -2486,11 +2477,7 @@
 
 	tcm->tcm_parent = TC_H_ROOT;
 	tcm->tcm_handle |= TC_H_MIN(cl);
-<<<<<<< HEAD
-	tcm->tcm_info = rtnl_dereference(dev_queue->qdisc_sleeping)->handle;
-=======
 	tcm->tcm_info = child->handle;
->>>>>>> ccf0a997
 
 	return 0;
 }
@@ -2508,14 +2495,8 @@
 		},
 	};
 
-<<<<<<< HEAD
-	sch = rtnl_dereference(dev_queue->qdisc_sleeping);
-	if (gnet_stats_copy_basic(d, NULL, &sch->bstats, true) < 0 ||
-	    qdisc_qstats_copy(d, sch) < 0)
-=======
 	if (gnet_stats_copy_basic(d, NULL, &child->bstats, true) < 0 ||
 	    qdisc_qstats_copy(d, child) < 0)
->>>>>>> ccf0a997
 		return -1;
 
 	return taprio_dump_xstats(sch, d, &offload, &offload.queue_stats.stats);
