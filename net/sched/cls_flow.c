--- conflicted
+++ resolved
@@ -441,13 +441,9 @@
 	if (!fnew)
 		goto err2;
 
-<<<<<<< HEAD
-	tcf_exts_init(&fnew->exts, TCA_FLOW_ACT, TCA_FLOW_POLICE);
-=======
 	err = tcf_exts_init(&fnew->exts, TCA_FLOW_ACT, TCA_FLOW_POLICE);
 	if (err < 0)
 		goto err3;
->>>>>>> f2ed3bfc
 
 	fold = (struct flow_filter *)*arg;
 	if (fold) {
