--- conflicted
+++ resolved
@@ -824,59 +824,6 @@
 	return 0;
 }
 
-static void tcf_tunnel_encap_put_tunnel(void *priv)
-{
-	struct ip_tunnel_info *tunnel = priv;
-
-	kfree(tunnel);
-}
-
-static int tcf_tunnel_encap_get_tunnel(struct flow_action_entry *entry,
-				       const struct tc_action *act)
-{
-	entry->tunnel = tcf_tunnel_info_copy(act);
-	if (!entry->tunnel)
-		return -ENOMEM;
-	entry->destructor = tcf_tunnel_encap_put_tunnel;
-	entry->destructor_priv = entry->tunnel;
-	return 0;
-}
-
-static int tcf_tunnel_key_offload_act_setup(struct tc_action *act,
-					    void *entry_data,
-					    u32 *index_inc,
-					    bool bind)
-{
-	int err;
-
-	if (bind) {
-		struct flow_action_entry *entry = entry_data;
-
-		if (is_tcf_tunnel_set(act)) {
-			entry->id = FLOW_ACTION_TUNNEL_ENCAP;
-			err = tcf_tunnel_encap_get_tunnel(entry, act);
-			if (err)
-				return err;
-		} else if (is_tcf_tunnel_release(act)) {
-			entry->id = FLOW_ACTION_TUNNEL_DECAP;
-		} else {
-			return -EOPNOTSUPP;
-		}
-		*index_inc = 1;
-	} else {
-		struct flow_offload_action *fl_action = entry_data;
-
-		if (is_tcf_tunnel_set(act))
-			fl_action->id = FLOW_ACTION_TUNNEL_ENCAP;
-		else if (is_tcf_tunnel_release(act))
-			fl_action->id = FLOW_ACTION_TUNNEL_DECAP;
-		else
-			return -EOPNOTSUPP;
-	}
-
-	return 0;
-}
-
 static struct tc_action_ops act_tunnel_key_ops = {
 	.kind		=	"tunnel_key",
 	.id		=	TCA_ID_TUNNEL_KEY,
@@ -885,11 +832,6 @@
 	.dump		=	tunnel_key_dump,
 	.init		=	tunnel_key_init,
 	.cleanup	=	tunnel_key_release,
-<<<<<<< HEAD
-	.walk		=	tunnel_key_walker,
-	.lookup		=	tunnel_key_search,
-=======
->>>>>>> 29549c70
 	.offload_act_setup =	tcf_tunnel_key_offload_act_setup,
 	.size		=	sizeof(struct tcf_tunnel_key),
 };
