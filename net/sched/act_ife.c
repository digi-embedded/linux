--- conflicted
+++ resolved
@@ -532,11 +532,7 @@
 			kfree(p);
 			return err;
 		}
-<<<<<<< HEAD
-		err = load_metalist(tb2, rtnl_held);
-=======
 		err = load_metalist(tb2, !(flags & TCA_ACT_FLAGS_NO_RTNL));
->>>>>>> c1084c27
 		if (err) {
 			kfree(p);
 			return err;
@@ -604,12 +600,8 @@
 	}
 
 	if (tb[TCA_IFE_METALST]) {
-<<<<<<< HEAD
-		err = populate_metalist(ife, tb2, exists, rtnl_held);
-=======
 		err = populate_metalist(ife, tb2, exists,
 					!(flags & TCA_ACT_FLAGS_NO_RTNL));
->>>>>>> c1084c27
 		if (err)
 			goto metadata_parse_err;
 	} else {
