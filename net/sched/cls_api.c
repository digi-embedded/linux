// SPDX-License-Identifier: GPL-2.0-or-later
/*
 * net/sched/cls_api.c	Packet classifier API.
 *
 * Authors:	Alexey Kuznetsov, <kuznet@ms2.inr.ac.ru>
 *
 * Changes:
 *
 * Eduardo J. Blanco <ejbs@netlabs.com.uy> :990222: kmod support
 */

#include <linux/module.h>
#include <linux/types.h>
#include <linux/kernel.h>
#include <linux/string.h>
#include <linux/errno.h>
#include <linux/err.h>
#include <linux/skbuff.h>
#include <linux/init.h>
#include <linux/kmod.h>
#include <linux/slab.h>
#include <linux/idr.h>
#include <linux/jhash.h>
#include <linux/rculist.h>
#include <net/net_namespace.h>
#include <net/sock.h>
#include <net/netlink.h>
#include <net/pkt_sched.h>
#include <net/pkt_cls.h>
#include <net/tc_act/tc_pedit.h>
#include <net/tc_act/tc_mirred.h>
#include <net/tc_act/tc_vlan.h>
#include <net/tc_act/tc_tunnel_key.h>
#include <net/tc_act/tc_csum.h>
#include <net/tc_act/tc_gact.h>
#include <net/tc_act/tc_police.h>
#include <net/tc_act/tc_sample.h>
#include <net/tc_act/tc_skbedit.h>
#include <net/tc_act/tc_ct.h>
#include <net/tc_act/tc_mpls.h>
#include <net/tc_act/tc_gate.h>
#include <net/flow_offload.h>

extern const struct nla_policy rtm_tca_policy[TCA_MAX + 1];

/* The list of all installed classifier types */
static LIST_HEAD(tcf_proto_base);

/* Protects list of registered TC modules. It is pure SMP lock. */
static DEFINE_RWLOCK(cls_mod_lock);

#ifdef CONFIG_NET_CLS_ACT
DEFINE_STATIC_KEY_FALSE(tc_skb_ext_tc);
EXPORT_SYMBOL(tc_skb_ext_tc);

void tc_skb_ext_tc_enable(void)
{
	static_branch_inc(&tc_skb_ext_tc);
}
EXPORT_SYMBOL(tc_skb_ext_tc_enable);

void tc_skb_ext_tc_disable(void)
{
	static_branch_dec(&tc_skb_ext_tc);
}
EXPORT_SYMBOL(tc_skb_ext_tc_disable);
#endif

static u32 destroy_obj_hashfn(const struct tcf_proto *tp)
{
	return jhash_3words(tp->chain->index, tp->prio,
			    (__force __u32)tp->protocol, 0);
}

static void tcf_proto_signal_destroying(struct tcf_chain *chain,
					struct tcf_proto *tp)
{
	struct tcf_block *block = chain->block;

	mutex_lock(&block->proto_destroy_lock);
	hash_add_rcu(block->proto_destroy_ht, &tp->destroy_ht_node,
		     destroy_obj_hashfn(tp));
	mutex_unlock(&block->proto_destroy_lock);
}

static bool tcf_proto_cmp(const struct tcf_proto *tp1,
			  const struct tcf_proto *tp2)
{
	return tp1->chain->index == tp2->chain->index &&
	       tp1->prio == tp2->prio &&
	       tp1->protocol == tp2->protocol;
}

static bool tcf_proto_exists_destroying(struct tcf_chain *chain,
					struct tcf_proto *tp)
{
	u32 hash = destroy_obj_hashfn(tp);
	struct tcf_proto *iter;
	bool found = false;

	rcu_read_lock();
	hash_for_each_possible_rcu(chain->block->proto_destroy_ht, iter,
				   destroy_ht_node, hash) {
		if (tcf_proto_cmp(tp, iter)) {
			found = true;
			break;
		}
	}
	rcu_read_unlock();

	return found;
}

static void
tcf_proto_signal_destroyed(struct tcf_chain *chain, struct tcf_proto *tp)
{
	struct tcf_block *block = chain->block;

	mutex_lock(&block->proto_destroy_lock);
	if (hash_hashed(&tp->destroy_ht_node))
		hash_del_rcu(&tp->destroy_ht_node);
	mutex_unlock(&block->proto_destroy_lock);
}

/* Find classifier type by string name */

static const struct tcf_proto_ops *__tcf_proto_lookup_ops(const char *kind)
{
	const struct tcf_proto_ops *t, *res = NULL;

	if (kind) {
		read_lock(&cls_mod_lock);
		list_for_each_entry(t, &tcf_proto_base, head) {
			if (strcmp(kind, t->kind) == 0) {
				if (try_module_get(t->owner))
					res = t;
				break;
			}
		}
		read_unlock(&cls_mod_lock);
	}
	return res;
}

static const struct tcf_proto_ops *
tcf_proto_lookup_ops(const char *kind, bool rtnl_held,
		     struct netlink_ext_ack *extack)
{
	const struct tcf_proto_ops *ops;

	ops = __tcf_proto_lookup_ops(kind);
	if (ops)
		return ops;
#ifdef CONFIG_MODULES
	if (rtnl_held)
		rtnl_unlock();
	request_module("cls_%s", kind);
	if (rtnl_held)
		rtnl_lock();
	ops = __tcf_proto_lookup_ops(kind);
	/* We dropped the RTNL semaphore in order to perform
	 * the module load. So, even if we succeeded in loading
	 * the module we have to replay the request. We indicate
	 * this using -EAGAIN.
	 */
	if (ops) {
		module_put(ops->owner);
		return ERR_PTR(-EAGAIN);
	}
#endif
	NL_SET_ERR_MSG(extack, "TC classifier not found");
	return ERR_PTR(-ENOENT);
}

/* Register(unregister) new classifier type */

int register_tcf_proto_ops(struct tcf_proto_ops *ops)
{
	struct tcf_proto_ops *t;
	int rc = -EEXIST;

	write_lock(&cls_mod_lock);
	list_for_each_entry(t, &tcf_proto_base, head)
		if (!strcmp(ops->kind, t->kind))
			goto out;

	list_add_tail(&ops->head, &tcf_proto_base);
	rc = 0;
out:
	write_unlock(&cls_mod_lock);
	return rc;
}
EXPORT_SYMBOL(register_tcf_proto_ops);

static struct workqueue_struct *tc_filter_wq;

void unregister_tcf_proto_ops(struct tcf_proto_ops *ops)
{
	struct tcf_proto_ops *t;
	int rc = -ENOENT;

	/* Wait for outstanding call_rcu()s, if any, from a
	 * tcf_proto_ops's destroy() handler.
	 */
	rcu_barrier();
	flush_workqueue(tc_filter_wq);

	write_lock(&cls_mod_lock);
	list_for_each_entry(t, &tcf_proto_base, head) {
		if (t == ops) {
			list_del(&t->head);
			rc = 0;
			break;
		}
	}
	write_unlock(&cls_mod_lock);

	WARN(rc, "unregister tc filter kind(%s) failed %d\n", ops->kind, rc);
}
EXPORT_SYMBOL(unregister_tcf_proto_ops);

bool tcf_queue_work(struct rcu_work *rwork, work_func_t func)
{
	INIT_RCU_WORK(rwork, func);
	return queue_rcu_work(tc_filter_wq, rwork);
}
EXPORT_SYMBOL(tcf_queue_work);

/* Select new prio value from the range, managed by kernel. */

static inline u32 tcf_auto_prio(struct tcf_proto *tp)
{
	u32 first = TC_H_MAKE(0xC0000000U, 0U);

	if (tp)
		first = tp->prio - 1;

	return TC_H_MAJ(first);
}

static bool tcf_proto_check_kind(struct nlattr *kind, char *name)
{
	if (kind)
		return nla_strscpy(name, kind, IFNAMSIZ) < 0;
	memset(name, 0, IFNAMSIZ);
	return false;
}

static bool tcf_proto_is_unlocked(const char *kind)
{
	const struct tcf_proto_ops *ops;
	bool ret;

	if (strlen(kind) == 0)
		return false;

	ops = tcf_proto_lookup_ops(kind, false, NULL);
	/* On error return false to take rtnl lock. Proto lookup/create
	 * functions will perform lookup again and properly handle errors.
	 */
	if (IS_ERR(ops))
		return false;

	ret = !!(ops->flags & TCF_PROTO_OPS_DOIT_UNLOCKED);
	module_put(ops->owner);
	return ret;
}

static struct tcf_proto *tcf_proto_create(const char *kind, u32 protocol,
					  u32 prio, struct tcf_chain *chain,
					  bool rtnl_held,
					  struct netlink_ext_ack *extack)
{
	struct tcf_proto *tp;
	int err;

	tp = kzalloc(sizeof(*tp), GFP_KERNEL);
	if (!tp)
		return ERR_PTR(-ENOBUFS);

	tp->ops = tcf_proto_lookup_ops(kind, rtnl_held, extack);
	if (IS_ERR(tp->ops)) {
		err = PTR_ERR(tp->ops);
		goto errout;
	}
	tp->classify = tp->ops->classify;
	tp->protocol = protocol;
	tp->prio = prio;
	tp->chain = chain;
	spin_lock_init(&tp->lock);
	refcount_set(&tp->refcnt, 1);

	err = tp->ops->init(tp);
	if (err) {
		module_put(tp->ops->owner);
		goto errout;
	}
	return tp;

errout:
	kfree(tp);
	return ERR_PTR(err);
}

static void tcf_proto_get(struct tcf_proto *tp)
{
	refcount_inc(&tp->refcnt);
}

static void tcf_chain_put(struct tcf_chain *chain);

static void tcf_proto_destroy(struct tcf_proto *tp, bool rtnl_held,
			      bool sig_destroy, struct netlink_ext_ack *extack)
{
	tp->ops->destroy(tp, rtnl_held, extack);
	if (sig_destroy)
		tcf_proto_signal_destroyed(tp->chain, tp);
	tcf_chain_put(tp->chain);
	module_put(tp->ops->owner);
	kfree_rcu(tp, rcu);
}

static void tcf_proto_put(struct tcf_proto *tp, bool rtnl_held,
			  struct netlink_ext_ack *extack)
{
	if (refcount_dec_and_test(&tp->refcnt))
		tcf_proto_destroy(tp, rtnl_held, true, extack);
}

static bool tcf_proto_check_delete(struct tcf_proto *tp)
{
	if (tp->ops->delete_empty)
		return tp->ops->delete_empty(tp);

	tp->deleting = true;
	return tp->deleting;
}

static void tcf_proto_mark_delete(struct tcf_proto *tp)
{
	spin_lock(&tp->lock);
	tp->deleting = true;
	spin_unlock(&tp->lock);
}

static bool tcf_proto_is_deleting(struct tcf_proto *tp)
{
	bool deleting;

	spin_lock(&tp->lock);
	deleting = tp->deleting;
	spin_unlock(&tp->lock);

	return deleting;
}

#define ASSERT_BLOCK_LOCKED(block)					\
	lockdep_assert_held(&(block)->lock)

struct tcf_filter_chain_list_item {
	struct list_head list;
	tcf_chain_head_change_t *chain_head_change;
	void *chain_head_change_priv;
};

static struct tcf_chain *tcf_chain_create(struct tcf_block *block,
					  u32 chain_index)
{
	struct tcf_chain *chain;

	ASSERT_BLOCK_LOCKED(block);

	chain = kzalloc(sizeof(*chain), GFP_KERNEL);
	if (!chain)
		return NULL;
	list_add_tail_rcu(&chain->list, &block->chain_list);
	mutex_init(&chain->filter_chain_lock);
	chain->block = block;
	chain->index = chain_index;
	chain->refcnt = 1;
	if (!chain->index)
		block->chain0.chain = chain;
	return chain;
}

static void tcf_chain_head_change_item(struct tcf_filter_chain_list_item *item,
				       struct tcf_proto *tp_head)
{
	if (item->chain_head_change)
		item->chain_head_change(tp_head, item->chain_head_change_priv);
}

static void tcf_chain0_head_change(struct tcf_chain *chain,
				   struct tcf_proto *tp_head)
{
	struct tcf_filter_chain_list_item *item;
	struct tcf_block *block = chain->block;

	if (chain->index)
		return;

	mutex_lock(&block->lock);
	list_for_each_entry(item, &block->chain0.filter_chain_list, list)
		tcf_chain_head_change_item(item, tp_head);
	mutex_unlock(&block->lock);
}

/* Returns true if block can be safely freed. */

static bool tcf_chain_detach(struct tcf_chain *chain)
{
	struct tcf_block *block = chain->block;

	ASSERT_BLOCK_LOCKED(block);

	list_del_rcu(&chain->list);
	if (!chain->index)
		block->chain0.chain = NULL;

	if (list_empty(&block->chain_list) &&
	    refcount_read(&block->refcnt) == 0)
		return true;

	return false;
}

static void tcf_block_destroy(struct tcf_block *block)
{
	mutex_destroy(&block->lock);
	mutex_destroy(&block->proto_destroy_lock);
	kfree_rcu(block, rcu);
}

static void tcf_chain_destroy(struct tcf_chain *chain, bool free_block)
{
	struct tcf_block *block = chain->block;

	mutex_destroy(&chain->filter_chain_lock);
	kfree_rcu(chain, rcu);
	if (free_block)
		tcf_block_destroy(block);
}

static void tcf_chain_hold(struct tcf_chain *chain)
{
	ASSERT_BLOCK_LOCKED(chain->block);

	++chain->refcnt;
}

static bool tcf_chain_held_by_acts_only(struct tcf_chain *chain)
{
	ASSERT_BLOCK_LOCKED(chain->block);

	/* In case all the references are action references, this
	 * chain should not be shown to the user.
	 */
	return chain->refcnt == chain->action_refcnt;
}

static struct tcf_chain *tcf_chain_lookup(struct tcf_block *block,
					  u32 chain_index)
{
	struct tcf_chain *chain;

	ASSERT_BLOCK_LOCKED(block);

	list_for_each_entry(chain, &block->chain_list, list) {
		if (chain->index == chain_index)
			return chain;
	}
	return NULL;
}

#if IS_ENABLED(CONFIG_NET_TC_SKB_EXT)
static struct tcf_chain *tcf_chain_lookup_rcu(const struct tcf_block *block,
					      u32 chain_index)
{
	struct tcf_chain *chain;

	list_for_each_entry_rcu(chain, &block->chain_list, list) {
		if (chain->index == chain_index)
			return chain;
	}
	return NULL;
}
#endif

static int tc_chain_notify(struct tcf_chain *chain, struct sk_buff *oskb,
			   u32 seq, u16 flags, int event, bool unicast);

static struct tcf_chain *__tcf_chain_get(struct tcf_block *block,
					 u32 chain_index, bool create,
					 bool by_act)
{
	struct tcf_chain *chain = NULL;
	bool is_first_reference;

	mutex_lock(&block->lock);
	chain = tcf_chain_lookup(block, chain_index);
	if (chain) {
		tcf_chain_hold(chain);
	} else {
		if (!create)
			goto errout;
		chain = tcf_chain_create(block, chain_index);
		if (!chain)
			goto errout;
	}

	if (by_act)
		++chain->action_refcnt;
	is_first_reference = chain->refcnt - chain->action_refcnt == 1;
	mutex_unlock(&block->lock);

	/* Send notification only in case we got the first
	 * non-action reference. Until then, the chain acts only as
	 * a placeholder for actions pointing to it and user ought
	 * not know about them.
	 */
	if (is_first_reference && !by_act)
		tc_chain_notify(chain, NULL, 0, NLM_F_CREATE | NLM_F_EXCL,
				RTM_NEWCHAIN, false);

	return chain;

errout:
	mutex_unlock(&block->lock);
	return chain;
}

static struct tcf_chain *tcf_chain_get(struct tcf_block *block, u32 chain_index,
				       bool create)
{
	return __tcf_chain_get(block, chain_index, create, false);
}

struct tcf_chain *tcf_chain_get_by_act(struct tcf_block *block, u32 chain_index)
{
	return __tcf_chain_get(block, chain_index, true, true);
}
EXPORT_SYMBOL(tcf_chain_get_by_act);

static void tc_chain_tmplt_del(const struct tcf_proto_ops *tmplt_ops,
			       void *tmplt_priv);
static int tc_chain_notify_delete(const struct tcf_proto_ops *tmplt_ops,
				  void *tmplt_priv, u32 chain_index,
				  struct tcf_block *block, struct sk_buff *oskb,
				  u32 seq, u16 flags, bool unicast);

static void __tcf_chain_put(struct tcf_chain *chain, bool by_act,
			    bool explicitly_created)
{
	struct tcf_block *block = chain->block;
	const struct tcf_proto_ops *tmplt_ops;
	bool free_block = false;
	unsigned int refcnt;
	void *tmplt_priv;

	mutex_lock(&block->lock);
	if (explicitly_created) {
		if (!chain->explicitly_created) {
			mutex_unlock(&block->lock);
			return;
		}
		chain->explicitly_created = false;
	}

	if (by_act)
		chain->action_refcnt--;

	/* tc_chain_notify_delete can't be called while holding block lock.
	 * However, when block is unlocked chain can be changed concurrently, so
	 * save these to temporary variables.
	 */
	refcnt = --chain->refcnt;
	tmplt_ops = chain->tmplt_ops;
	tmplt_priv = chain->tmplt_priv;

	/* The last dropped non-action reference will trigger notification. */
	if (refcnt - chain->action_refcnt == 0 && !by_act) {
		tc_chain_notify_delete(tmplt_ops, tmplt_priv, chain->index,
				       block, NULL, 0, 0, false);
		/* Last reference to chain, no need to lock. */
		chain->flushing = false;
	}

	if (refcnt == 0)
		free_block = tcf_chain_detach(chain);
	mutex_unlock(&block->lock);

	if (refcnt == 0) {
		tc_chain_tmplt_del(tmplt_ops, tmplt_priv);
		tcf_chain_destroy(chain, free_block);
	}
}

static void tcf_chain_put(struct tcf_chain *chain)
{
	__tcf_chain_put(chain, false, false);
}

void tcf_chain_put_by_act(struct tcf_chain *chain)
{
	__tcf_chain_put(chain, true, false);
}
EXPORT_SYMBOL(tcf_chain_put_by_act);

static void tcf_chain_put_explicitly_created(struct tcf_chain *chain)
{
	__tcf_chain_put(chain, false, true);
}

static void tcf_chain_flush(struct tcf_chain *chain, bool rtnl_held)
{
	struct tcf_proto *tp, *tp_next;

	mutex_lock(&chain->filter_chain_lock);
	tp = tcf_chain_dereference(chain->filter_chain, chain);
	while (tp) {
		tp_next = rcu_dereference_protected(tp->next, 1);
		tcf_proto_signal_destroying(chain, tp);
		tp = tp_next;
	}
	tp = tcf_chain_dereference(chain->filter_chain, chain);
	RCU_INIT_POINTER(chain->filter_chain, NULL);
	tcf_chain0_head_change(chain, NULL);
	chain->flushing = true;
	mutex_unlock(&chain->filter_chain_lock);

	while (tp) {
		tp_next = rcu_dereference_protected(tp->next, 1);
		tcf_proto_put(tp, rtnl_held, NULL);
		tp = tp_next;
	}
}

static int tcf_block_setup(struct tcf_block *block,
			   struct flow_block_offload *bo);

static void tcf_block_offload_init(struct flow_block_offload *bo,
				   struct net_device *dev, struct Qdisc *sch,
				   enum flow_block_command command,
				   enum flow_block_binder_type binder_type,
				   struct flow_block *flow_block,
				   bool shared, struct netlink_ext_ack *extack)
{
	bo->net = dev_net(dev);
	bo->command = command;
	bo->binder_type = binder_type;
	bo->block = flow_block;
	bo->block_shared = shared;
	bo->extack = extack;
	bo->sch = sch;
	bo->cb_list_head = &flow_block->cb_list;
	INIT_LIST_HEAD(&bo->cb_list);
}

static void tcf_block_unbind(struct tcf_block *block,
			     struct flow_block_offload *bo);

static void tc_block_indr_cleanup(struct flow_block_cb *block_cb)
{
	struct tcf_block *block = block_cb->indr.data;
	struct net_device *dev = block_cb->indr.dev;
	struct Qdisc *sch = block_cb->indr.sch;
	struct netlink_ext_ack extack = {};
	struct flow_block_offload bo = {};

	tcf_block_offload_init(&bo, dev, sch, FLOW_BLOCK_UNBIND,
			       block_cb->indr.binder_type,
			       &block->flow_block, tcf_block_shared(block),
			       &extack);
	rtnl_lock();
	down_write(&block->cb_lock);
	list_del(&block_cb->driver_list);
	list_move(&block_cb->list, &bo.cb_list);
	tcf_block_unbind(block, &bo);
	up_write(&block->cb_lock);
	rtnl_unlock();
}

static bool tcf_block_offload_in_use(struct tcf_block *block)
{
	return atomic_read(&block->offloadcnt);
}

static int tcf_block_offload_cmd(struct tcf_block *block,
				 struct net_device *dev, struct Qdisc *sch,
				 struct tcf_block_ext_info *ei,
				 enum flow_block_command command,
				 struct netlink_ext_ack *extack)
{
	struct flow_block_offload bo = {};

	tcf_block_offload_init(&bo, dev, sch, command, ei->binder_type,
			       &block->flow_block, tcf_block_shared(block),
			       extack);

	if (dev->netdev_ops->ndo_setup_tc) {
		int err;

		err = dev->netdev_ops->ndo_setup_tc(dev, TC_SETUP_BLOCK, &bo);
		if (err < 0) {
			if (err != -EOPNOTSUPP)
				NL_SET_ERR_MSG(extack, "Driver ndo_setup_tc failed");
			return err;
		}

		return tcf_block_setup(block, &bo);
	}

	flow_indr_dev_setup_offload(dev, sch, TC_SETUP_BLOCK, block, &bo,
				    tc_block_indr_cleanup);
	tcf_block_setup(block, &bo);

	return -EOPNOTSUPP;
}

static int tcf_block_offload_bind(struct tcf_block *block, struct Qdisc *q,
				  struct tcf_block_ext_info *ei,
				  struct netlink_ext_ack *extack)
{
	struct net_device *dev = q->dev_queue->dev;
	int err;

	down_write(&block->cb_lock);

	/* If tc offload feature is disabled and the block we try to bind
	 * to already has some offloaded filters, forbid to bind.
	 */
	if (dev->netdev_ops->ndo_setup_tc &&
	    !tc_can_offload(dev) &&
	    tcf_block_offload_in_use(block)) {
		NL_SET_ERR_MSG(extack, "Bind to offloaded block failed as dev has offload disabled");
		err = -EOPNOTSUPP;
		goto err_unlock;
	}

	err = tcf_block_offload_cmd(block, dev, q, ei, FLOW_BLOCK_BIND, extack);
	if (err == -EOPNOTSUPP)
		goto no_offload_dev_inc;
	if (err)
		goto err_unlock;

	up_write(&block->cb_lock);
	return 0;

no_offload_dev_inc:
	if (tcf_block_offload_in_use(block))
		goto err_unlock;

	err = 0;
	block->nooffloaddevcnt++;
err_unlock:
	up_write(&block->cb_lock);
	return err;
}

static void tcf_block_offload_unbind(struct tcf_block *block, struct Qdisc *q,
				     struct tcf_block_ext_info *ei)
{
	struct net_device *dev = q->dev_queue->dev;
	int err;

	down_write(&block->cb_lock);
	err = tcf_block_offload_cmd(block, dev, q, ei, FLOW_BLOCK_UNBIND, NULL);
	if (err == -EOPNOTSUPP)
		goto no_offload_dev_dec;
	up_write(&block->cb_lock);
	return;

no_offload_dev_dec:
	WARN_ON(block->nooffloaddevcnt-- == 0);
	up_write(&block->cb_lock);
}

static int
tcf_chain0_head_change_cb_add(struct tcf_block *block,
			      struct tcf_block_ext_info *ei,
			      struct netlink_ext_ack *extack)
{
	struct tcf_filter_chain_list_item *item;
	struct tcf_chain *chain0;

	item = kmalloc(sizeof(*item), GFP_KERNEL);
	if (!item) {
		NL_SET_ERR_MSG(extack, "Memory allocation for head change callback item failed");
		return -ENOMEM;
	}
	item->chain_head_change = ei->chain_head_change;
	item->chain_head_change_priv = ei->chain_head_change_priv;

	mutex_lock(&block->lock);
	chain0 = block->chain0.chain;
	if (chain0)
		tcf_chain_hold(chain0);
	else
		list_add(&item->list, &block->chain0.filter_chain_list);
	mutex_unlock(&block->lock);

	if (chain0) {
		struct tcf_proto *tp_head;

		mutex_lock(&chain0->filter_chain_lock);

		tp_head = tcf_chain_dereference(chain0->filter_chain, chain0);
		if (tp_head)
			tcf_chain_head_change_item(item, tp_head);

		mutex_lock(&block->lock);
		list_add(&item->list, &block->chain0.filter_chain_list);
		mutex_unlock(&block->lock);

		mutex_unlock(&chain0->filter_chain_lock);
		tcf_chain_put(chain0);
	}

	return 0;
}

static void
tcf_chain0_head_change_cb_del(struct tcf_block *block,
			      struct tcf_block_ext_info *ei)
{
	struct tcf_filter_chain_list_item *item;

	mutex_lock(&block->lock);
	list_for_each_entry(item, &block->chain0.filter_chain_list, list) {
		if ((!ei->chain_head_change && !ei->chain_head_change_priv) ||
		    (item->chain_head_change == ei->chain_head_change &&
		     item->chain_head_change_priv == ei->chain_head_change_priv)) {
			if (block->chain0.chain)
				tcf_chain_head_change_item(item, NULL);
			list_del(&item->list);
			mutex_unlock(&block->lock);

			kfree(item);
			return;
		}
	}
	mutex_unlock(&block->lock);
	WARN_ON(1);
}

struct tcf_net {
	spinlock_t idr_lock; /* Protects idr */
	struct idr idr;
};

static unsigned int tcf_net_id;

static int tcf_block_insert(struct tcf_block *block, struct net *net,
			    struct netlink_ext_ack *extack)
{
	struct tcf_net *tn = net_generic(net, tcf_net_id);
	int err;

	idr_preload(GFP_KERNEL);
	spin_lock(&tn->idr_lock);
	err = idr_alloc_u32(&tn->idr, block, &block->index, block->index,
			    GFP_NOWAIT);
	spin_unlock(&tn->idr_lock);
	idr_preload_end();

	return err;
}

static void tcf_block_remove(struct tcf_block *block, struct net *net)
{
	struct tcf_net *tn = net_generic(net, tcf_net_id);

	spin_lock(&tn->idr_lock);
	idr_remove(&tn->idr, block->index);
	spin_unlock(&tn->idr_lock);
}

static struct tcf_block *tcf_block_create(struct net *net, struct Qdisc *q,
					  u32 block_index,
					  struct netlink_ext_ack *extack)
{
	struct tcf_block *block;

	block = kzalloc(sizeof(*block), GFP_KERNEL);
	if (!block) {
		NL_SET_ERR_MSG(extack, "Memory allocation for block failed");
		return ERR_PTR(-ENOMEM);
	}
	mutex_init(&block->lock);
	mutex_init(&block->proto_destroy_lock);
	init_rwsem(&block->cb_lock);
	flow_block_init(&block->flow_block);
	INIT_LIST_HEAD(&block->chain_list);
	INIT_LIST_HEAD(&block->owner_list);
	INIT_LIST_HEAD(&block->chain0.filter_chain_list);

	refcount_set(&block->refcnt, 1);
	block->net = net;
	block->index = block_index;

	/* Don't store q pointer for blocks which are shared */
	if (!tcf_block_shared(block))
		block->q = q;
	return block;
}

static struct tcf_block *tcf_block_lookup(struct net *net, u32 block_index)
{
	struct tcf_net *tn = net_generic(net, tcf_net_id);

	return idr_find(&tn->idr, block_index);
}

static struct tcf_block *tcf_block_refcnt_get(struct net *net, u32 block_index)
{
	struct tcf_block *block;

	rcu_read_lock();
	block = tcf_block_lookup(net, block_index);
	if (block && !refcount_inc_not_zero(&block->refcnt))
		block = NULL;
	rcu_read_unlock();

	return block;
}

static struct tcf_chain *
__tcf_get_next_chain(struct tcf_block *block, struct tcf_chain *chain)
{
	mutex_lock(&block->lock);
	if (chain)
		chain = list_is_last(&chain->list, &block->chain_list) ?
			NULL : list_next_entry(chain, list);
	else
		chain = list_first_entry_or_null(&block->chain_list,
						 struct tcf_chain, list);

	/* skip all action-only chains */
	while (chain && tcf_chain_held_by_acts_only(chain))
		chain = list_is_last(&chain->list, &block->chain_list) ?
			NULL : list_next_entry(chain, list);

	if (chain)
		tcf_chain_hold(chain);
	mutex_unlock(&block->lock);

	return chain;
}

/* Function to be used by all clients that want to iterate over all chains on
 * block. It properly obtains block->lock and takes reference to chain before
 * returning it. Users of this function must be tolerant to concurrent chain
 * insertion/deletion or ensure that no concurrent chain modification is
 * possible. Note that all netlink dump callbacks cannot guarantee to provide
 * consistent dump because rtnl lock is released each time skb is filled with
 * data and sent to user-space.
 */

struct tcf_chain *
tcf_get_next_chain(struct tcf_block *block, struct tcf_chain *chain)
{
	struct tcf_chain *chain_next = __tcf_get_next_chain(block, chain);

	if (chain)
		tcf_chain_put(chain);

	return chain_next;
}
EXPORT_SYMBOL(tcf_get_next_chain);

static struct tcf_proto *
__tcf_get_next_proto(struct tcf_chain *chain, struct tcf_proto *tp)
{
	u32 prio = 0;

	ASSERT_RTNL();
	mutex_lock(&chain->filter_chain_lock);

	if (!tp) {
		tp = tcf_chain_dereference(chain->filter_chain, chain);
	} else if (tcf_proto_is_deleting(tp)) {
		/* 'deleting' flag is set and chain->filter_chain_lock was
		 * unlocked, which means next pointer could be invalid. Restart
		 * search.
		 */
		prio = tp->prio + 1;
		tp = tcf_chain_dereference(chain->filter_chain, chain);

		for (; tp; tp = tcf_chain_dereference(tp->next, chain))
			if (!tp->deleting && tp->prio >= prio)
				break;
	} else {
		tp = tcf_chain_dereference(tp->next, chain);
	}

	if (tp)
		tcf_proto_get(tp);

	mutex_unlock(&chain->filter_chain_lock);

	return tp;
}

/* Function to be used by all clients that want to iterate over all tp's on
 * chain. Users of this function must be tolerant to concurrent tp
 * insertion/deletion or ensure that no concurrent chain modification is
 * possible. Note that all netlink dump callbacks cannot guarantee to provide
 * consistent dump because rtnl lock is released each time skb is filled with
 * data and sent to user-space.
 */

struct tcf_proto *
tcf_get_next_proto(struct tcf_chain *chain, struct tcf_proto *tp)
{
	struct tcf_proto *tp_next = __tcf_get_next_proto(chain, tp);

	if (tp)
		tcf_proto_put(tp, true, NULL);

	return tp_next;
}
EXPORT_SYMBOL(tcf_get_next_proto);

static void tcf_block_flush_all_chains(struct tcf_block *block, bool rtnl_held)
{
	struct tcf_chain *chain;

	/* Last reference to block. At this point chains cannot be added or
	 * removed concurrently.
	 */
	for (chain = tcf_get_next_chain(block, NULL);
	     chain;
	     chain = tcf_get_next_chain(block, chain)) {
		tcf_chain_put_explicitly_created(chain);
		tcf_chain_flush(chain, rtnl_held);
	}
}

/* Lookup Qdisc and increments its reference counter.
 * Set parent, if necessary.
 */

static int __tcf_qdisc_find(struct net *net, struct Qdisc **q,
			    u32 *parent, int ifindex, bool rtnl_held,
			    struct netlink_ext_ack *extack)
{
	const struct Qdisc_class_ops *cops;
	struct net_device *dev;
	int err = 0;

	if (ifindex == TCM_IFINDEX_MAGIC_BLOCK)
		return 0;

	rcu_read_lock();

	/* Find link */
	dev = dev_get_by_index_rcu(net, ifindex);
	if (!dev) {
		rcu_read_unlock();
		return -ENODEV;
	}

	/* Find qdisc */
	if (!*parent) {
		*q = rcu_dereference(dev->qdisc);
		*parent = (*q)->handle;
	} else {
		*q = qdisc_lookup_rcu(dev, TC_H_MAJ(*parent));
		if (!*q) {
			NL_SET_ERR_MSG(extack, "Parent Qdisc doesn't exists");
			err = -EINVAL;
			goto errout_rcu;
		}
	}

	*q = qdisc_refcount_inc_nz(*q);
	if (!*q) {
		NL_SET_ERR_MSG(extack, "Parent Qdisc doesn't exists");
		err = -EINVAL;
		goto errout_rcu;
	}

	/* Is it classful? */
	cops = (*q)->ops->cl_ops;
	if (!cops) {
		NL_SET_ERR_MSG(extack, "Qdisc not classful");
		err = -EINVAL;
		goto errout_qdisc;
	}

	if (!cops->tcf_block) {
		NL_SET_ERR_MSG(extack, "Class doesn't support blocks");
		err = -EOPNOTSUPP;
		goto errout_qdisc;
	}

errout_rcu:
	/* At this point we know that qdisc is not noop_qdisc,
	 * which means that qdisc holds a reference to net_device
	 * and we hold a reference to qdisc, so it is safe to release
	 * rcu read lock.
	 */
	rcu_read_unlock();
	return err;

errout_qdisc:
	rcu_read_unlock();

	if (rtnl_held)
		qdisc_put(*q);
	else
		qdisc_put_unlocked(*q);
	*q = NULL;

	return err;
}

static int __tcf_qdisc_cl_find(struct Qdisc *q, u32 parent, unsigned long *cl,
			       int ifindex, struct netlink_ext_ack *extack)
{
	if (ifindex == TCM_IFINDEX_MAGIC_BLOCK)
		return 0;

	/* Do we search for filter, attached to class? */
	if (TC_H_MIN(parent)) {
		const struct Qdisc_class_ops *cops = q->ops->cl_ops;

		*cl = cops->find(q, parent);
		if (*cl == 0) {
			NL_SET_ERR_MSG(extack, "Specified class doesn't exist");
			return -ENOENT;
		}
	}

	return 0;
}

static struct tcf_block *__tcf_block_find(struct net *net, struct Qdisc *q,
					  unsigned long cl, int ifindex,
					  u32 block_index,
					  struct netlink_ext_ack *extack)
{
	struct tcf_block *block;

	if (ifindex == TCM_IFINDEX_MAGIC_BLOCK) {
		block = tcf_block_refcnt_get(net, block_index);
		if (!block) {
			NL_SET_ERR_MSG(extack, "Block of given index was not found");
			return ERR_PTR(-EINVAL);
		}
	} else {
		const struct Qdisc_class_ops *cops = q->ops->cl_ops;

		block = cops->tcf_block(q, cl, extack);
		if (!block)
			return ERR_PTR(-EINVAL);

		if (tcf_block_shared(block)) {
			NL_SET_ERR_MSG(extack, "This filter block is shared. Please use the block index to manipulate the filters");
			return ERR_PTR(-EOPNOTSUPP);
		}

		/* Always take reference to block in order to support execution
		 * of rules update path of cls API without rtnl lock. Caller
		 * must release block when it is finished using it. 'if' block
		 * of this conditional obtain reference to block by calling
		 * tcf_block_refcnt_get().
		 */
		refcount_inc(&block->refcnt);
	}

	return block;
}

static void __tcf_block_put(struct tcf_block *block, struct Qdisc *q,
			    struct tcf_block_ext_info *ei, bool rtnl_held)
{
	if (refcount_dec_and_mutex_lock(&block->refcnt, &block->lock)) {
		/* Flushing/putting all chains will cause the block to be
		 * deallocated when last chain is freed. However, if chain_list
		 * is empty, block has to be manually deallocated. After block
		 * reference counter reached 0, it is no longer possible to
		 * increment it or add new chains to block.
		 */
		bool free_block = list_empty(&block->chain_list);

		mutex_unlock(&block->lock);
		if (tcf_block_shared(block))
			tcf_block_remove(block, block->net);

		if (q)
			tcf_block_offload_unbind(block, q, ei);

		if (free_block)
			tcf_block_destroy(block);
		else
			tcf_block_flush_all_chains(block, rtnl_held);
	} else if (q) {
		tcf_block_offload_unbind(block, q, ei);
	}
}

static void tcf_block_refcnt_put(struct tcf_block *block, bool rtnl_held)
{
	__tcf_block_put(block, NULL, NULL, rtnl_held);
}

/* Find tcf block.
 * Set q, parent, cl when appropriate.
 */

static struct tcf_block *tcf_block_find(struct net *net, struct Qdisc **q,
					u32 *parent, unsigned long *cl,
					int ifindex, u32 block_index,
					struct netlink_ext_ack *extack)
{
	struct tcf_block *block;
	int err = 0;

	ASSERT_RTNL();

	err = __tcf_qdisc_find(net, q, parent, ifindex, true, extack);
	if (err)
		goto errout;

	err = __tcf_qdisc_cl_find(*q, *parent, cl, ifindex, extack);
	if (err)
		goto errout_qdisc;

	block = __tcf_block_find(net, *q, *cl, ifindex, block_index, extack);
	if (IS_ERR(block)) {
		err = PTR_ERR(block);
		goto errout_qdisc;
	}

	return block;

errout_qdisc:
	if (*q)
		qdisc_put(*q);
errout:
	*q = NULL;
	return ERR_PTR(err);
}

static void tcf_block_release(struct Qdisc *q, struct tcf_block *block,
			      bool rtnl_held)
{
	if (!IS_ERR_OR_NULL(block))
		tcf_block_refcnt_put(block, rtnl_held);

	if (q) {
		if (rtnl_held)
			qdisc_put(q);
		else
			qdisc_put_unlocked(q);
	}
}

struct tcf_block_owner_item {
	struct list_head list;
	struct Qdisc *q;
	enum flow_block_binder_type binder_type;
};

static void
tcf_block_owner_netif_keep_dst(struct tcf_block *block,
			       struct Qdisc *q,
			       enum flow_block_binder_type binder_type)
{
	if (block->keep_dst &&
	    binder_type != FLOW_BLOCK_BINDER_TYPE_CLSACT_INGRESS &&
	    binder_type != FLOW_BLOCK_BINDER_TYPE_CLSACT_EGRESS)
		netif_keep_dst(qdisc_dev(q));
}

void tcf_block_netif_keep_dst(struct tcf_block *block)
{
	struct tcf_block_owner_item *item;

	block->keep_dst = true;
	list_for_each_entry(item, &block->owner_list, list)
		tcf_block_owner_netif_keep_dst(block, item->q,
					       item->binder_type);
}
EXPORT_SYMBOL(tcf_block_netif_keep_dst);

static int tcf_block_owner_add(struct tcf_block *block,
			       struct Qdisc *q,
			       enum flow_block_binder_type binder_type)
{
	struct tcf_block_owner_item *item;

	item = kmalloc(sizeof(*item), GFP_KERNEL);
	if (!item)
		return -ENOMEM;
	item->q = q;
	item->binder_type = binder_type;
	list_add(&item->list, &block->owner_list);
	return 0;
}

static void tcf_block_owner_del(struct tcf_block *block,
				struct Qdisc *q,
				enum flow_block_binder_type binder_type)
{
	struct tcf_block_owner_item *item;

	list_for_each_entry(item, &block->owner_list, list) {
		if (item->q == q && item->binder_type == binder_type) {
			list_del(&item->list);
			kfree(item);
			return;
		}
	}
	WARN_ON(1);
}

int tcf_block_get_ext(struct tcf_block **p_block, struct Qdisc *q,
		      struct tcf_block_ext_info *ei,
		      struct netlink_ext_ack *extack)
{
	struct net *net = qdisc_net(q);
	struct tcf_block *block = NULL;
	int err;

	if (ei->block_index)
		/* block_index not 0 means the shared block is requested */
		block = tcf_block_refcnt_get(net, ei->block_index);

	if (!block) {
		block = tcf_block_create(net, q, ei->block_index, extack);
		if (IS_ERR(block))
			return PTR_ERR(block);
		if (tcf_block_shared(block)) {
			err = tcf_block_insert(block, net, extack);
			if (err)
				goto err_block_insert;
		}
	}

	err = tcf_block_owner_add(block, q, ei->binder_type);
	if (err)
		goto err_block_owner_add;

	tcf_block_owner_netif_keep_dst(block, q, ei->binder_type);

	err = tcf_chain0_head_change_cb_add(block, ei, extack);
	if (err)
		goto err_chain0_head_change_cb_add;

	err = tcf_block_offload_bind(block, q, ei, extack);
	if (err)
		goto err_block_offload_bind;

	*p_block = block;
	return 0;

err_block_offload_bind:
	tcf_chain0_head_change_cb_del(block, ei);
err_chain0_head_change_cb_add:
	tcf_block_owner_del(block, q, ei->binder_type);
err_block_owner_add:
err_block_insert:
	tcf_block_refcnt_put(block, true);
	return err;
}
EXPORT_SYMBOL(tcf_block_get_ext);

static void tcf_chain_head_change_dflt(struct tcf_proto *tp_head, void *priv)
{
	struct tcf_proto __rcu **p_filter_chain = priv;

	rcu_assign_pointer(*p_filter_chain, tp_head);
}

int tcf_block_get(struct tcf_block **p_block,
		  struct tcf_proto __rcu **p_filter_chain, struct Qdisc *q,
		  struct netlink_ext_ack *extack)
{
	struct tcf_block_ext_info ei = {
		.chain_head_change = tcf_chain_head_change_dflt,
		.chain_head_change_priv = p_filter_chain,
	};

	WARN_ON(!p_filter_chain);
	return tcf_block_get_ext(p_block, q, &ei, extack);
}
EXPORT_SYMBOL(tcf_block_get);

/* XXX: Standalone actions are not allowed to jump to any chain, and bound
 * actions should be all removed after flushing.
 */
void tcf_block_put_ext(struct tcf_block *block, struct Qdisc *q,
		       struct tcf_block_ext_info *ei)
{
	if (!block)
		return;
	tcf_chain0_head_change_cb_del(block, ei);
	tcf_block_owner_del(block, q, ei->binder_type);

	__tcf_block_put(block, q, ei, true);
}
EXPORT_SYMBOL(tcf_block_put_ext);

void tcf_block_put(struct tcf_block *block)
{
	struct tcf_block_ext_info ei = {0, };

	if (!block)
		return;
	tcf_block_put_ext(block, block->q, &ei);
}

EXPORT_SYMBOL(tcf_block_put);

static int
tcf_block_playback_offloads(struct tcf_block *block, flow_setup_cb_t *cb,
			    void *cb_priv, bool add, bool offload_in_use,
			    struct netlink_ext_ack *extack)
{
	struct tcf_chain *chain, *chain_prev;
	struct tcf_proto *tp, *tp_prev;
	int err;

	lockdep_assert_held(&block->cb_lock);

	for (chain = __tcf_get_next_chain(block, NULL);
	     chain;
	     chain_prev = chain,
		     chain = __tcf_get_next_chain(block, chain),
		     tcf_chain_put(chain_prev)) {
		for (tp = __tcf_get_next_proto(chain, NULL); tp;
		     tp_prev = tp,
			     tp = __tcf_get_next_proto(chain, tp),
			     tcf_proto_put(tp_prev, true, NULL)) {
			if (tp->ops->reoffload) {
				err = tp->ops->reoffload(tp, add, cb, cb_priv,
							 extack);
				if (err && add)
					goto err_playback_remove;
			} else if (add && offload_in_use) {
				err = -EOPNOTSUPP;
				NL_SET_ERR_MSG(extack, "Filter HW offload failed - classifier without re-offloading support");
				goto err_playback_remove;
			}
		}
	}

	return 0;

err_playback_remove:
	tcf_proto_put(tp, true, NULL);
	tcf_chain_put(chain);
	tcf_block_playback_offloads(block, cb, cb_priv, false, offload_in_use,
				    extack);
	return err;
}

static int tcf_block_bind(struct tcf_block *block,
			  struct flow_block_offload *bo)
{
	struct flow_block_cb *block_cb, *next;
	int err, i = 0;

	lockdep_assert_held(&block->cb_lock);

	list_for_each_entry(block_cb, &bo->cb_list, list) {
		err = tcf_block_playback_offloads(block, block_cb->cb,
						  block_cb->cb_priv, true,
						  tcf_block_offload_in_use(block),
						  bo->extack);
		if (err)
			goto err_unroll;
		if (!bo->unlocked_driver_cb)
			block->lockeddevcnt++;

		i++;
	}
	list_splice(&bo->cb_list, &block->flow_block.cb_list);

	return 0;

err_unroll:
	list_for_each_entry_safe(block_cb, next, &bo->cb_list, list) {
		if (i-- > 0) {
			list_del(&block_cb->list);
			tcf_block_playback_offloads(block, block_cb->cb,
						    block_cb->cb_priv, false,
						    tcf_block_offload_in_use(block),
						    NULL);
			if (!bo->unlocked_driver_cb)
				block->lockeddevcnt--;
		}
		flow_block_cb_free(block_cb);
	}

	return err;
}

static void tcf_block_unbind(struct tcf_block *block,
			     struct flow_block_offload *bo)
{
	struct flow_block_cb *block_cb, *next;

	lockdep_assert_held(&block->cb_lock);

	list_for_each_entry_safe(block_cb, next, &bo->cb_list, list) {
		tcf_block_playback_offloads(block, block_cb->cb,
					    block_cb->cb_priv, false,
					    tcf_block_offload_in_use(block),
					    NULL);
		list_del(&block_cb->list);
		flow_block_cb_free(block_cb);
		if (!bo->unlocked_driver_cb)
			block->lockeddevcnt--;
	}
}

static int tcf_block_setup(struct tcf_block *block,
			   struct flow_block_offload *bo)
{
	int err;

	switch (bo->command) {
	case FLOW_BLOCK_BIND:
		err = tcf_block_bind(block, bo);
		break;
	case FLOW_BLOCK_UNBIND:
		err = 0;
		tcf_block_unbind(block, bo);
		break;
	default:
		WARN_ON_ONCE(1);
		err = -EOPNOTSUPP;
	}

	return err;
}

/* Main classifier routine: scans classifier chain attached
 * to this qdisc, (optionally) tests for protocol and asks
 * specific classifiers.
 */
static inline int __tcf_classify(struct sk_buff *skb,
				 const struct tcf_proto *tp,
				 const struct tcf_proto *orig_tp,
				 struct tcf_result *res,
				 bool compat_mode,
				 u32 *last_executed_chain)
{
#ifdef CONFIG_NET_CLS_ACT
	const int max_reclassify_loop = 16;
	const struct tcf_proto *first_tp;
	int limit = 0;

reclassify:
#endif
	for (; tp; tp = rcu_dereference_bh(tp->next)) {
		__be16 protocol = skb_protocol(skb, false);
		int err;

		if (tp->protocol != protocol &&
		    tp->protocol != htons(ETH_P_ALL))
			continue;

		err = tp->classify(skb, tp, res);
#ifdef CONFIG_NET_CLS_ACT
		if (unlikely(err == TC_ACT_RECLASSIFY && !compat_mode)) {
			first_tp = orig_tp;
			*last_executed_chain = first_tp->chain->index;
			goto reset;
		} else if (unlikely(TC_ACT_EXT_CMP(err, TC_ACT_GOTO_CHAIN))) {
			first_tp = res->goto_tp;
			*last_executed_chain = err & TC_ACT_EXT_VAL_MASK;
			goto reset;
		}
#endif
		if (err >= 0)
			return err;
	}

	return TC_ACT_UNSPEC; /* signal: continue lookup */
#ifdef CONFIG_NET_CLS_ACT
reset:
	if (unlikely(limit++ >= max_reclassify_loop)) {
		net_notice_ratelimited("%u: reclassify loop, rule prio %u, protocol %02x\n",
				       tp->chain->block->index,
				       tp->prio & 0xffff,
				       ntohs(tp->protocol));
		return TC_ACT_SHOT;
	}

	tp = first_tp;
	goto reclassify;
#endif
}

int tcf_classify(struct sk_buff *skb,
		 const struct tcf_block *block,
		 const struct tcf_proto *tp,
		 struct tcf_result *res, bool compat_mode)
{
#if !IS_ENABLED(CONFIG_NET_TC_SKB_EXT)
	u32 last_executed_chain = 0;

	return __tcf_classify(skb, tp, tp, res, compat_mode,
			      &last_executed_chain);
#else
	u32 last_executed_chain = tp ? tp->chain->index : 0;
	const struct tcf_proto *orig_tp = tp;
	struct tc_skb_ext *ext;
	int ret;

	if (block) {
		ext = skb_ext_find(skb, TC_SKB_EXT);

		if (ext && ext->chain) {
			struct tcf_chain *fchain;

			fchain = tcf_chain_lookup_rcu(block, ext->chain);
			if (!fchain)
				return TC_ACT_SHOT;

			/* Consume, so cloned/redirect skbs won't inherit ext */
			skb_ext_del(skb, TC_SKB_EXT);

			tp = rcu_dereference_bh(fchain->filter_chain);
			last_executed_chain = fchain->index;
		}
	}

	ret = __tcf_classify(skb, tp, orig_tp, res, compat_mode,
			     &last_executed_chain);

<<<<<<< HEAD
	/* If we missed on some chain */
	if (ret == TC_ACT_UNSPEC && last_executed_chain) {
		struct tc_skb_cb *cb = tc_skb_cb(skb);

		ext = tc_skb_ext_alloc(skb);
		if (WARN_ON_ONCE(!ext))
			return TC_ACT_SHOT;
		ext->chain = last_executed_chain;
		ext->mru = cb->mru;
		ext->post_ct = cb->post_ct;
		ext->post_ct_snat = cb->post_ct_snat;
		ext->post_ct_dnat = cb->post_ct_dnat;
		ext->zone = cb->zone;
=======
	if (tc_skb_ext_tc_enabled()) {
		/* If we missed on some chain */
		if (ret == TC_ACT_UNSPEC && last_executed_chain) {
			struct tc_skb_cb *cb = tc_skb_cb(skb);

			ext = tc_skb_ext_alloc(skb);
			if (WARN_ON_ONCE(!ext))
				return TC_ACT_SHOT;
			ext->chain = last_executed_chain;
			ext->mru = cb->mru;
			ext->post_ct = cb->post_ct;
			ext->post_ct_snat = cb->post_ct_snat;
			ext->post_ct_dnat = cb->post_ct_dnat;
			ext->zone = cb->zone;
		}
>>>>>>> 29549c70
	}

	return ret;
#endif
}
EXPORT_SYMBOL(tcf_classify);

struct tcf_chain_info {
	struct tcf_proto __rcu **pprev;
	struct tcf_proto __rcu *next;
};

static struct tcf_proto *tcf_chain_tp_prev(struct tcf_chain *chain,
					   struct tcf_chain_info *chain_info)
{
	return tcf_chain_dereference(*chain_info->pprev, chain);
}

static int tcf_chain_tp_insert(struct tcf_chain *chain,
			       struct tcf_chain_info *chain_info,
			       struct tcf_proto *tp)
{
	if (chain->flushing)
		return -EAGAIN;

	RCU_INIT_POINTER(tp->next, tcf_chain_tp_prev(chain, chain_info));
	if (*chain_info->pprev == chain->filter_chain)
		tcf_chain0_head_change(chain, tp);
	tcf_proto_get(tp);
	rcu_assign_pointer(*chain_info->pprev, tp);

	return 0;
}

static void tcf_chain_tp_remove(struct tcf_chain *chain,
				struct tcf_chain_info *chain_info,
				struct tcf_proto *tp)
{
	struct tcf_proto *next = tcf_chain_dereference(chain_info->next, chain);

	tcf_proto_mark_delete(tp);
	if (tp == chain->filter_chain)
		tcf_chain0_head_change(chain, next);
	RCU_INIT_POINTER(*chain_info->pprev, next);
}

static struct tcf_proto *tcf_chain_tp_find(struct tcf_chain *chain,
					   struct tcf_chain_info *chain_info,
					   u32 protocol, u32 prio,
					   bool prio_allocate);

/* Try to insert new proto.
 * If proto with specified priority already exists, free new proto
 * and return existing one.
 */

static struct tcf_proto *tcf_chain_tp_insert_unique(struct tcf_chain *chain,
						    struct tcf_proto *tp_new,
						    u32 protocol, u32 prio,
						    bool rtnl_held)
{
	struct tcf_chain_info chain_info;
	struct tcf_proto *tp;
	int err = 0;

	mutex_lock(&chain->filter_chain_lock);

	if (tcf_proto_exists_destroying(chain, tp_new)) {
		mutex_unlock(&chain->filter_chain_lock);
		tcf_proto_destroy(tp_new, rtnl_held, false, NULL);
		return ERR_PTR(-EAGAIN);
	}

	tp = tcf_chain_tp_find(chain, &chain_info,
			       protocol, prio, false);
	if (!tp)
		err = tcf_chain_tp_insert(chain, &chain_info, tp_new);
	mutex_unlock(&chain->filter_chain_lock);

	if (tp) {
		tcf_proto_destroy(tp_new, rtnl_held, false, NULL);
		tp_new = tp;
	} else if (err) {
		tcf_proto_destroy(tp_new, rtnl_held, false, NULL);
		tp_new = ERR_PTR(err);
	}

	return tp_new;
}

static void tcf_chain_tp_delete_empty(struct tcf_chain *chain,
				      struct tcf_proto *tp, bool rtnl_held,
				      struct netlink_ext_ack *extack)
{
	struct tcf_chain_info chain_info;
	struct tcf_proto *tp_iter;
	struct tcf_proto **pprev;
	struct tcf_proto *next;

	mutex_lock(&chain->filter_chain_lock);

	/* Atomically find and remove tp from chain. */
	for (pprev = &chain->filter_chain;
	     (tp_iter = tcf_chain_dereference(*pprev, chain));
	     pprev = &tp_iter->next) {
		if (tp_iter == tp) {
			chain_info.pprev = pprev;
			chain_info.next = tp_iter->next;
			WARN_ON(tp_iter->deleting);
			break;
		}
	}
	/* Verify that tp still exists and no new filters were inserted
	 * concurrently.
	 * Mark tp for deletion if it is empty.
	 */
	if (!tp_iter || !tcf_proto_check_delete(tp)) {
		mutex_unlock(&chain->filter_chain_lock);
		return;
	}

	tcf_proto_signal_destroying(chain, tp);
	next = tcf_chain_dereference(chain_info.next, chain);
	if (tp == chain->filter_chain)
		tcf_chain0_head_change(chain, next);
	RCU_INIT_POINTER(*chain_info.pprev, next);
	mutex_unlock(&chain->filter_chain_lock);

	tcf_proto_put(tp, rtnl_held, extack);
}

static struct tcf_proto *tcf_chain_tp_find(struct tcf_chain *chain,
					   struct tcf_chain_info *chain_info,
					   u32 protocol, u32 prio,
					   bool prio_allocate)
{
	struct tcf_proto **pprev;
	struct tcf_proto *tp;

	/* Check the chain for existence of proto-tcf with this priority */
	for (pprev = &chain->filter_chain;
	     (tp = tcf_chain_dereference(*pprev, chain));
	     pprev = &tp->next) {
		if (tp->prio >= prio) {
			if (tp->prio == prio) {
				if (prio_allocate ||
				    (tp->protocol != protocol && protocol))
					return ERR_PTR(-EINVAL);
			} else {
				tp = NULL;
			}
			break;
		}
	}
	chain_info->pprev = pprev;
	if (tp) {
		chain_info->next = tp->next;
		tcf_proto_get(tp);
	} else {
		chain_info->next = NULL;
	}
	return tp;
}

static int tcf_fill_node(struct net *net, struct sk_buff *skb,
			 struct tcf_proto *tp, struct tcf_block *block,
			 struct Qdisc *q, u32 parent, void *fh,
			 u32 portid, u32 seq, u16 flags, int event,
			 bool terse_dump, bool rtnl_held)
{
	struct tcmsg *tcm;
	struct nlmsghdr  *nlh;
	unsigned char *b = skb_tail_pointer(skb);

	nlh = nlmsg_put(skb, portid, seq, event, sizeof(*tcm), flags);
	if (!nlh)
		goto out_nlmsg_trim;
	tcm = nlmsg_data(nlh);
	tcm->tcm_family = AF_UNSPEC;
	tcm->tcm__pad1 = 0;
	tcm->tcm__pad2 = 0;
	if (q) {
		tcm->tcm_ifindex = qdisc_dev(q)->ifindex;
		tcm->tcm_parent = parent;
	} else {
		tcm->tcm_ifindex = TCM_IFINDEX_MAGIC_BLOCK;
		tcm->tcm_block_index = block->index;
	}
	tcm->tcm_info = TC_H_MAKE(tp->prio, tp->protocol);
	if (nla_put_string(skb, TCA_KIND, tp->ops->kind))
		goto nla_put_failure;
	if (nla_put_u32(skb, TCA_CHAIN, tp->chain->index))
		goto nla_put_failure;
	if (!fh) {
		tcm->tcm_handle = 0;
	} else if (terse_dump) {
		if (tp->ops->terse_dump) {
			if (tp->ops->terse_dump(net, tp, fh, skb, tcm,
						rtnl_held) < 0)
				goto nla_put_failure;
		} else {
			goto cls_op_not_supp;
		}
	} else {
		if (tp->ops->dump &&
		    tp->ops->dump(net, tp, fh, skb, tcm, rtnl_held) < 0)
			goto nla_put_failure;
	}
	nlh->nlmsg_len = skb_tail_pointer(skb) - b;
	return skb->len;

out_nlmsg_trim:
nla_put_failure:
cls_op_not_supp:
	nlmsg_trim(skb, b);
	return -1;
}

static int tfilter_notify(struct net *net, struct sk_buff *oskb,
			  struct nlmsghdr *n, struct tcf_proto *tp,
			  struct tcf_block *block, struct Qdisc *q,
			  u32 parent, void *fh, int event, bool unicast,
			  bool rtnl_held)
{
	struct sk_buff *skb;
	u32 portid = oskb ? NETLINK_CB(oskb).portid : 0;
	int err = 0;

	skb = alloc_skb(NLMSG_GOODSIZE, GFP_KERNEL);
	if (!skb)
		return -ENOBUFS;

	if (tcf_fill_node(net, skb, tp, block, q, parent, fh, portid,
			  n->nlmsg_seq, n->nlmsg_flags, event,
			  false, rtnl_held) <= 0) {
		kfree_skb(skb);
		return -EINVAL;
	}

	if (unicast)
		err = rtnl_unicast(skb, net, portid);
	else
		err = rtnetlink_send(skb, net, portid, RTNLGRP_TC,
				     n->nlmsg_flags & NLM_F_ECHO);
	return err;
}

static int tfilter_del_notify(struct net *net, struct sk_buff *oskb,
			      struct nlmsghdr *n, struct tcf_proto *tp,
			      struct tcf_block *block, struct Qdisc *q,
			      u32 parent, void *fh, bool unicast, bool *last,
			      bool rtnl_held, struct netlink_ext_ack *extack)
{
	struct sk_buff *skb;
	u32 portid = oskb ? NETLINK_CB(oskb).portid : 0;
	int err;

	skb = alloc_skb(NLMSG_GOODSIZE, GFP_KERNEL);
	if (!skb)
		return -ENOBUFS;

	if (tcf_fill_node(net, skb, tp, block, q, parent, fh, portid,
			  n->nlmsg_seq, n->nlmsg_flags, RTM_DELTFILTER,
			  false, rtnl_held) <= 0) {
		NL_SET_ERR_MSG(extack, "Failed to build del event notification");
		kfree_skb(skb);
		return -EINVAL;
	}

	err = tp->ops->delete(tp, fh, last, rtnl_held, extack);
	if (err) {
		kfree_skb(skb);
		return err;
	}

	if (unicast)
		err = rtnl_unicast(skb, net, portid);
	else
		err = rtnetlink_send(skb, net, portid, RTNLGRP_TC,
				     n->nlmsg_flags & NLM_F_ECHO);
	if (err < 0)
		NL_SET_ERR_MSG(extack, "Failed to send filter delete notification");

	return err;
}

static void tfilter_notify_chain(struct net *net, struct sk_buff *oskb,
				 struct tcf_block *block, struct Qdisc *q,
				 u32 parent, struct nlmsghdr *n,
				 struct tcf_chain *chain, int event)
{
	struct tcf_proto *tp;

	for (tp = tcf_get_next_proto(chain, NULL);
	     tp; tp = tcf_get_next_proto(chain, tp))
		tfilter_notify(net, oskb, n, tp, block,
			       q, parent, NULL, event, false, true);
}

static void tfilter_put(struct tcf_proto *tp, void *fh)
{
	if (tp->ops->put && fh)
		tp->ops->put(tp, fh);
}

static int tc_new_tfilter(struct sk_buff *skb, struct nlmsghdr *n,
			  struct netlink_ext_ack *extack)
{
	struct net *net = sock_net(skb->sk);
	struct nlattr *tca[TCA_MAX + 1];
	char name[IFNAMSIZ];
	struct tcmsg *t;
	u32 protocol;
	u32 prio;
	bool prio_allocate;
	u32 parent;
	u32 chain_index;
	struct Qdisc *q;
	struct tcf_chain_info chain_info;
	struct tcf_chain *chain;
	struct tcf_block *block;
	struct tcf_proto *tp;
	unsigned long cl;
	void *fh;
	int err;
	int tp_created;
	bool rtnl_held = false;
	u32 flags;

replay:
	tp_created = 0;

	err = nlmsg_parse_deprecated(n, sizeof(*t), tca, TCA_MAX,
				     rtm_tca_policy, extack);
	if (err < 0)
		return err;

	t = nlmsg_data(n);
	protocol = TC_H_MIN(t->tcm_info);
	prio = TC_H_MAJ(t->tcm_info);
	prio_allocate = false;
	parent = t->tcm_parent;
	tp = NULL;
	cl = 0;
	block = NULL;
	q = NULL;
	chain = NULL;
	flags = 0;

	if (prio == 0) {
		/* If no priority is provided by the user,
		 * we allocate one.
		 */
		if (n->nlmsg_flags & NLM_F_CREATE) {
			prio = TC_H_MAKE(0x80000000U, 0U);
			prio_allocate = true;
		} else {
			NL_SET_ERR_MSG(extack, "Invalid filter command with priority of zero");
			return -ENOENT;
		}
	}

	/* Find head of filter chain. */

	err = __tcf_qdisc_find(net, &q, &parent, t->tcm_ifindex, false, extack);
	if (err)
		return err;

	if (tcf_proto_check_kind(tca[TCA_KIND], name)) {
		NL_SET_ERR_MSG(extack, "Specified TC filter name too long");
		err = -EINVAL;
		goto errout;
	}

	/* Take rtnl mutex if rtnl_held was set to true on previous iteration,
	 * block is shared (no qdisc found), qdisc is not unlocked, classifier
	 * type is not specified, classifier is not unlocked.
	 */
	if (rtnl_held ||
	    (q && !(q->ops->cl_ops->flags & QDISC_CLASS_OPS_DOIT_UNLOCKED)) ||
	    !tcf_proto_is_unlocked(name)) {
		rtnl_held = true;
		rtnl_lock();
	}

	err = __tcf_qdisc_cl_find(q, parent, &cl, t->tcm_ifindex, extack);
	if (err)
		goto errout;

	block = __tcf_block_find(net, q, cl, t->tcm_ifindex, t->tcm_block_index,
				 extack);
	if (IS_ERR(block)) {
		err = PTR_ERR(block);
		goto errout;
	}
	block->classid = parent;

	chain_index = tca[TCA_CHAIN] ? nla_get_u32(tca[TCA_CHAIN]) : 0;
	if (chain_index > TC_ACT_EXT_VAL_MASK) {
		NL_SET_ERR_MSG(extack, "Specified chain index exceeds upper limit");
		err = -EINVAL;
		goto errout;
	}
	chain = tcf_chain_get(block, chain_index, true);
	if (!chain) {
		NL_SET_ERR_MSG(extack, "Cannot create specified filter chain");
		err = -ENOMEM;
		goto errout;
	}

	mutex_lock(&chain->filter_chain_lock);
	tp = tcf_chain_tp_find(chain, &chain_info, protocol,
			       prio, prio_allocate);
	if (IS_ERR(tp)) {
		NL_SET_ERR_MSG(extack, "Filter with specified priority/protocol not found");
		err = PTR_ERR(tp);
		goto errout_locked;
	}

	if (tp == NULL) {
		struct tcf_proto *tp_new = NULL;

		if (chain->flushing) {
			err = -EAGAIN;
			goto errout_locked;
		}

		/* Proto-tcf does not exist, create new one */

		if (tca[TCA_KIND] == NULL || !protocol) {
			NL_SET_ERR_MSG(extack, "Filter kind and protocol must be specified");
			err = -EINVAL;
			goto errout_locked;
		}

		if (!(n->nlmsg_flags & NLM_F_CREATE)) {
			NL_SET_ERR_MSG(extack, "Need both RTM_NEWTFILTER and NLM_F_CREATE to create a new filter");
			err = -ENOENT;
			goto errout_locked;
		}

		if (prio_allocate)
			prio = tcf_auto_prio(tcf_chain_tp_prev(chain,
							       &chain_info));

		mutex_unlock(&chain->filter_chain_lock);
		tp_new = tcf_proto_create(name, protocol, prio, chain,
					  rtnl_held, extack);
		if (IS_ERR(tp_new)) {
			err = PTR_ERR(tp_new);
			goto errout_tp;
		}

		tp_created = 1;
		tp = tcf_chain_tp_insert_unique(chain, tp_new, protocol, prio,
						rtnl_held);
		if (IS_ERR(tp)) {
			err = PTR_ERR(tp);
			goto errout_tp;
		}
	} else {
		mutex_unlock(&chain->filter_chain_lock);
	}

	if (tca[TCA_KIND] && nla_strcmp(tca[TCA_KIND], tp->ops->kind)) {
		NL_SET_ERR_MSG(extack, "Specified filter kind does not match existing one");
		err = -EINVAL;
		goto errout;
	}

	fh = tp->ops->get(tp, t->tcm_handle);

	if (!fh) {
		if (!(n->nlmsg_flags & NLM_F_CREATE)) {
			NL_SET_ERR_MSG(extack, "Need both RTM_NEWTFILTER and NLM_F_CREATE to create a new filter");
			err = -ENOENT;
			goto errout;
		}
	} else if (n->nlmsg_flags & NLM_F_EXCL) {
		tfilter_put(tp, fh);
		NL_SET_ERR_MSG(extack, "Filter already exists");
		err = -EEXIST;
		goto errout;
	}

	if (chain->tmplt_ops && chain->tmplt_ops != tp->ops) {
		tfilter_put(tp, fh);
		NL_SET_ERR_MSG(extack, "Chain template is set to a different filter kind");
		err = -EINVAL;
		goto errout;
	}

	if (!(n->nlmsg_flags & NLM_F_CREATE))
		flags |= TCA_ACT_FLAGS_REPLACE;
	if (!rtnl_held)
		flags |= TCA_ACT_FLAGS_NO_RTNL;
	err = tp->ops->change(net, skb, tp, cl, t->tcm_handle, tca, &fh,
			      flags, extack);
	if (err == 0) {
		tfilter_notify(net, skb, n, tp, block, q, parent, fh,
			       RTM_NEWTFILTER, false, rtnl_held);
		tfilter_put(tp, fh);
		/* q pointer is NULL for shared blocks */
		if (q)
			q->flags &= ~TCQ_F_CAN_BYPASS;
	}

errout:
	if (err && tp_created)
		tcf_chain_tp_delete_empty(chain, tp, rtnl_held, NULL);
errout_tp:
	if (chain) {
		if (tp && !IS_ERR(tp))
			tcf_proto_put(tp, rtnl_held, NULL);
		if (!tp_created)
			tcf_chain_put(chain);
	}
	tcf_block_release(q, block, rtnl_held);

	if (rtnl_held)
		rtnl_unlock();

	if (err == -EAGAIN) {
		/* Take rtnl lock in case EAGAIN is caused by concurrent flush
		 * of target chain.
		 */
		rtnl_held = true;
		/* Replay the request. */
		goto replay;
	}
	return err;

errout_locked:
	mutex_unlock(&chain->filter_chain_lock);
	goto errout;
}

static int tc_del_tfilter(struct sk_buff *skb, struct nlmsghdr *n,
			  struct netlink_ext_ack *extack)
{
	struct net *net = sock_net(skb->sk);
	struct nlattr *tca[TCA_MAX + 1];
	char name[IFNAMSIZ];
	struct tcmsg *t;
	u32 protocol;
	u32 prio;
	u32 parent;
	u32 chain_index;
	struct Qdisc *q = NULL;
	struct tcf_chain_info chain_info;
	struct tcf_chain *chain = NULL;
	struct tcf_block *block = NULL;
	struct tcf_proto *tp = NULL;
	unsigned long cl = 0;
	void *fh = NULL;
	int err;
	bool rtnl_held = false;

	err = nlmsg_parse_deprecated(n, sizeof(*t), tca, TCA_MAX,
				     rtm_tca_policy, extack);
	if (err < 0)
		return err;

	t = nlmsg_data(n);
	protocol = TC_H_MIN(t->tcm_info);
	prio = TC_H_MAJ(t->tcm_info);
	parent = t->tcm_parent;

	if (prio == 0 && (protocol || t->tcm_handle || tca[TCA_KIND])) {
		NL_SET_ERR_MSG(extack, "Cannot flush filters with protocol, handle or kind set");
		return -ENOENT;
	}

	/* Find head of filter chain. */

	err = __tcf_qdisc_find(net, &q, &parent, t->tcm_ifindex, false, extack);
	if (err)
		return err;

	if (tcf_proto_check_kind(tca[TCA_KIND], name)) {
		NL_SET_ERR_MSG(extack, "Specified TC filter name too long");
		err = -EINVAL;
		goto errout;
	}
	/* Take rtnl mutex if flushing whole chain, block is shared (no qdisc
	 * found), qdisc is not unlocked, classifier type is not specified,
	 * classifier is not unlocked.
	 */
	if (!prio ||
	    (q && !(q->ops->cl_ops->flags & QDISC_CLASS_OPS_DOIT_UNLOCKED)) ||
	    !tcf_proto_is_unlocked(name)) {
		rtnl_held = true;
		rtnl_lock();
	}

	err = __tcf_qdisc_cl_find(q, parent, &cl, t->tcm_ifindex, extack);
	if (err)
		goto errout;

	block = __tcf_block_find(net, q, cl, t->tcm_ifindex, t->tcm_block_index,
				 extack);
	if (IS_ERR(block)) {
		err = PTR_ERR(block);
		goto errout;
	}

	chain_index = tca[TCA_CHAIN] ? nla_get_u32(tca[TCA_CHAIN]) : 0;
	if (chain_index > TC_ACT_EXT_VAL_MASK) {
		NL_SET_ERR_MSG(extack, "Specified chain index exceeds upper limit");
		err = -EINVAL;
		goto errout;
	}
	chain = tcf_chain_get(block, chain_index, false);
	if (!chain) {
		/* User requested flush on non-existent chain. Nothing to do,
		 * so just return success.
		 */
		if (prio == 0) {
			err = 0;
			goto errout;
		}
		NL_SET_ERR_MSG(extack, "Cannot find specified filter chain");
		err = -ENOENT;
		goto errout;
	}

	if (prio == 0) {
		tfilter_notify_chain(net, skb, block, q, parent, n,
				     chain, RTM_DELTFILTER);
		tcf_chain_flush(chain, rtnl_held);
		err = 0;
		goto errout;
	}

	mutex_lock(&chain->filter_chain_lock);
	tp = tcf_chain_tp_find(chain, &chain_info, protocol,
			       prio, false);
	if (!tp || IS_ERR(tp)) {
		NL_SET_ERR_MSG(extack, "Filter with specified priority/protocol not found");
		err = tp ? PTR_ERR(tp) : -ENOENT;
		goto errout_locked;
	} else if (tca[TCA_KIND] && nla_strcmp(tca[TCA_KIND], tp->ops->kind)) {
		NL_SET_ERR_MSG(extack, "Specified filter kind does not match existing one");
		err = -EINVAL;
		goto errout_locked;
	} else if (t->tcm_handle == 0) {
		tcf_proto_signal_destroying(chain, tp);
		tcf_chain_tp_remove(chain, &chain_info, tp);
		mutex_unlock(&chain->filter_chain_lock);

		tcf_proto_put(tp, rtnl_held, NULL);
		tfilter_notify(net, skb, n, tp, block, q, parent, fh,
			       RTM_DELTFILTER, false, rtnl_held);
		err = 0;
		goto errout;
	}
	mutex_unlock(&chain->filter_chain_lock);

	fh = tp->ops->get(tp, t->tcm_handle);

	if (!fh) {
		NL_SET_ERR_MSG(extack, "Specified filter handle not found");
		err = -ENOENT;
	} else {
		bool last;

		err = tfilter_del_notify(net, skb, n, tp, block,
					 q, parent, fh, false, &last,
					 rtnl_held, extack);

		if (err)
			goto errout;
		if (last)
			tcf_chain_tp_delete_empty(chain, tp, rtnl_held, extack);
	}

errout:
	if (chain) {
		if (tp && !IS_ERR(tp))
			tcf_proto_put(tp, rtnl_held, NULL);
		tcf_chain_put(chain);
	}
	tcf_block_release(q, block, rtnl_held);

	if (rtnl_held)
		rtnl_unlock();

	return err;

errout_locked:
	mutex_unlock(&chain->filter_chain_lock);
	goto errout;
}

static int tc_get_tfilter(struct sk_buff *skb, struct nlmsghdr *n,
			  struct netlink_ext_ack *extack)
{
	struct net *net = sock_net(skb->sk);
	struct nlattr *tca[TCA_MAX + 1];
	char name[IFNAMSIZ];
	struct tcmsg *t;
	u32 protocol;
	u32 prio;
	u32 parent;
	u32 chain_index;
	struct Qdisc *q = NULL;
	struct tcf_chain_info chain_info;
	struct tcf_chain *chain = NULL;
	struct tcf_block *block = NULL;
	struct tcf_proto *tp = NULL;
	unsigned long cl = 0;
	void *fh = NULL;
	int err;
	bool rtnl_held = false;

	err = nlmsg_parse_deprecated(n, sizeof(*t), tca, TCA_MAX,
				     rtm_tca_policy, extack);
	if (err < 0)
		return err;

	t = nlmsg_data(n);
	protocol = TC_H_MIN(t->tcm_info);
	prio = TC_H_MAJ(t->tcm_info);
	parent = t->tcm_parent;

	if (prio == 0) {
		NL_SET_ERR_MSG(extack, "Invalid filter command with priority of zero");
		return -ENOENT;
	}

	/* Find head of filter chain. */

	err = __tcf_qdisc_find(net, &q, &parent, t->tcm_ifindex, false, extack);
	if (err)
		return err;

	if (tcf_proto_check_kind(tca[TCA_KIND], name)) {
		NL_SET_ERR_MSG(extack, "Specified TC filter name too long");
		err = -EINVAL;
		goto errout;
	}
	/* Take rtnl mutex if block is shared (no qdisc found), qdisc is not
	 * unlocked, classifier type is not specified, classifier is not
	 * unlocked.
	 */
	if ((q && !(q->ops->cl_ops->flags & QDISC_CLASS_OPS_DOIT_UNLOCKED)) ||
	    !tcf_proto_is_unlocked(name)) {
		rtnl_held = true;
		rtnl_lock();
	}

	err = __tcf_qdisc_cl_find(q, parent, &cl, t->tcm_ifindex, extack);
	if (err)
		goto errout;

	block = __tcf_block_find(net, q, cl, t->tcm_ifindex, t->tcm_block_index,
				 extack);
	if (IS_ERR(block)) {
		err = PTR_ERR(block);
		goto errout;
	}

	chain_index = tca[TCA_CHAIN] ? nla_get_u32(tca[TCA_CHAIN]) : 0;
	if (chain_index > TC_ACT_EXT_VAL_MASK) {
		NL_SET_ERR_MSG(extack, "Specified chain index exceeds upper limit");
		err = -EINVAL;
		goto errout;
	}
	chain = tcf_chain_get(block, chain_index, false);
	if (!chain) {
		NL_SET_ERR_MSG(extack, "Cannot find specified filter chain");
		err = -EINVAL;
		goto errout;
	}

	mutex_lock(&chain->filter_chain_lock);
	tp = tcf_chain_tp_find(chain, &chain_info, protocol,
			       prio, false);
	mutex_unlock(&chain->filter_chain_lock);
	if (!tp || IS_ERR(tp)) {
		NL_SET_ERR_MSG(extack, "Filter with specified priority/protocol not found");
		err = tp ? PTR_ERR(tp) : -ENOENT;
		goto errout;
	} else if (tca[TCA_KIND] && nla_strcmp(tca[TCA_KIND], tp->ops->kind)) {
		NL_SET_ERR_MSG(extack, "Specified filter kind does not match existing one");
		err = -EINVAL;
		goto errout;
	}

	fh = tp->ops->get(tp, t->tcm_handle);

	if (!fh) {
		NL_SET_ERR_MSG(extack, "Specified filter handle not found");
		err = -ENOENT;
	} else {
		err = tfilter_notify(net, skb, n, tp, block, q, parent,
				     fh, RTM_NEWTFILTER, true, rtnl_held);
		if (err < 0)
			NL_SET_ERR_MSG(extack, "Failed to send filter notify message");
	}

	tfilter_put(tp, fh);
errout:
	if (chain) {
		if (tp && !IS_ERR(tp))
			tcf_proto_put(tp, rtnl_held, NULL);
		tcf_chain_put(chain);
	}
	tcf_block_release(q, block, rtnl_held);

	if (rtnl_held)
		rtnl_unlock();

	return err;
}

struct tcf_dump_args {
	struct tcf_walker w;
	struct sk_buff *skb;
	struct netlink_callback *cb;
	struct tcf_block *block;
	struct Qdisc *q;
	u32 parent;
	bool terse_dump;
};

static int tcf_node_dump(struct tcf_proto *tp, void *n, struct tcf_walker *arg)
{
	struct tcf_dump_args *a = (void *)arg;
	struct net *net = sock_net(a->skb->sk);

	return tcf_fill_node(net, a->skb, tp, a->block, a->q, a->parent,
			     n, NETLINK_CB(a->cb->skb).portid,
			     a->cb->nlh->nlmsg_seq, NLM_F_MULTI,
			     RTM_NEWTFILTER, a->terse_dump, true);
}

static bool tcf_chain_dump(struct tcf_chain *chain, struct Qdisc *q, u32 parent,
			   struct sk_buff *skb, struct netlink_callback *cb,
			   long index_start, long *p_index, bool terse)
{
	struct net *net = sock_net(skb->sk);
	struct tcf_block *block = chain->block;
	struct tcmsg *tcm = nlmsg_data(cb->nlh);
	struct tcf_proto *tp, *tp_prev;
	struct tcf_dump_args arg;

	for (tp = __tcf_get_next_proto(chain, NULL);
	     tp;
	     tp_prev = tp,
		     tp = __tcf_get_next_proto(chain, tp),
		     tcf_proto_put(tp_prev, true, NULL),
		     (*p_index)++) {
		if (*p_index < index_start)
			continue;
		if (TC_H_MAJ(tcm->tcm_info) &&
		    TC_H_MAJ(tcm->tcm_info) != tp->prio)
			continue;
		if (TC_H_MIN(tcm->tcm_info) &&
		    TC_H_MIN(tcm->tcm_info) != tp->protocol)
			continue;
		if (*p_index > index_start)
			memset(&cb->args[1], 0,
			       sizeof(cb->args) - sizeof(cb->args[0]));
		if (cb->args[1] == 0) {
			if (tcf_fill_node(net, skb, tp, block, q, parent, NULL,
					  NETLINK_CB(cb->skb).portid,
					  cb->nlh->nlmsg_seq, NLM_F_MULTI,
					  RTM_NEWTFILTER, false, true) <= 0)
				goto errout;
			cb->args[1] = 1;
		}
		if (!tp->ops->walk)
			continue;
		arg.w.fn = tcf_node_dump;
		arg.skb = skb;
		arg.cb = cb;
		arg.block = block;
		arg.q = q;
		arg.parent = parent;
		arg.w.stop = 0;
		arg.w.skip = cb->args[1] - 1;
		arg.w.count = 0;
		arg.w.cookie = cb->args[2];
		arg.terse_dump = terse;
		tp->ops->walk(tp, &arg.w, true);
		cb->args[2] = arg.w.cookie;
		cb->args[1] = arg.w.count + 1;
		if (arg.w.stop)
			goto errout;
	}
	return true;

errout:
	tcf_proto_put(tp, true, NULL);
	return false;
}

static const struct nla_policy tcf_tfilter_dump_policy[TCA_MAX + 1] = {
	[TCA_DUMP_FLAGS] = NLA_POLICY_BITFIELD32(TCA_DUMP_FLAGS_TERSE),
};

/* called with RTNL */
static int tc_dump_tfilter(struct sk_buff *skb, struct netlink_callback *cb)
{
	struct tcf_chain *chain, *chain_prev;
	struct net *net = sock_net(skb->sk);
	struct nlattr *tca[TCA_MAX + 1];
	struct Qdisc *q = NULL;
	struct tcf_block *block;
	struct tcmsg *tcm = nlmsg_data(cb->nlh);
	bool terse_dump = false;
	long index_start;
	long index;
	u32 parent;
	int err;

	if (nlmsg_len(cb->nlh) < sizeof(*tcm))
		return skb->len;

	err = nlmsg_parse_deprecated(cb->nlh, sizeof(*tcm), tca, TCA_MAX,
				     tcf_tfilter_dump_policy, cb->extack);
	if (err)
		return err;

	if (tca[TCA_DUMP_FLAGS]) {
		struct nla_bitfield32 flags =
			nla_get_bitfield32(tca[TCA_DUMP_FLAGS]);

		terse_dump = flags.value & TCA_DUMP_FLAGS_TERSE;
	}

	if (tcm->tcm_ifindex == TCM_IFINDEX_MAGIC_BLOCK) {
		block = tcf_block_refcnt_get(net, tcm->tcm_block_index);
		if (!block)
			goto out;
		/* If we work with block index, q is NULL and parent value
		 * will never be used in the following code. The check
		 * in tcf_fill_node prevents it. However, compiler does not
		 * see that far, so set parent to zero to silence the warning
		 * about parent being uninitialized.
		 */
		parent = 0;
	} else {
		const struct Qdisc_class_ops *cops;
		struct net_device *dev;
		unsigned long cl = 0;

		dev = __dev_get_by_index(net, tcm->tcm_ifindex);
		if (!dev)
			return skb->len;

		parent = tcm->tcm_parent;
		if (!parent)
			q = rtnl_dereference(dev->qdisc);
		else
			q = qdisc_lookup(dev, TC_H_MAJ(tcm->tcm_parent));
		if (!q)
			goto out;
		cops = q->ops->cl_ops;
		if (!cops)
			goto out;
		if (!cops->tcf_block)
			goto out;
		if (TC_H_MIN(tcm->tcm_parent)) {
			cl = cops->find(q, tcm->tcm_parent);
			if (cl == 0)
				goto out;
		}
		block = cops->tcf_block(q, cl, NULL);
		if (!block)
			goto out;
		parent = block->classid;
		if (tcf_block_shared(block))
			q = NULL;
	}

	index_start = cb->args[0];
	index = 0;

	for (chain = __tcf_get_next_chain(block, NULL);
	     chain;
	     chain_prev = chain,
		     chain = __tcf_get_next_chain(block, chain),
		     tcf_chain_put(chain_prev)) {
		if (tca[TCA_CHAIN] &&
		    nla_get_u32(tca[TCA_CHAIN]) != chain->index)
			continue;
		if (!tcf_chain_dump(chain, q, parent, skb, cb,
				    index_start, &index, terse_dump)) {
			tcf_chain_put(chain);
			err = -EMSGSIZE;
			break;
		}
	}

	if (tcm->tcm_ifindex == TCM_IFINDEX_MAGIC_BLOCK)
		tcf_block_refcnt_put(block, true);
	cb->args[0] = index;

out:
	/* If we did no progress, the error (EMSGSIZE) is real */
	if (skb->len == 0 && err)
		return err;
	return skb->len;
}

static int tc_chain_fill_node(const struct tcf_proto_ops *tmplt_ops,
			      void *tmplt_priv, u32 chain_index,
			      struct net *net, struct sk_buff *skb,
			      struct tcf_block *block,
			      u32 portid, u32 seq, u16 flags, int event)
{
	unsigned char *b = skb_tail_pointer(skb);
	const struct tcf_proto_ops *ops;
	struct nlmsghdr *nlh;
	struct tcmsg *tcm;
	void *priv;

	ops = tmplt_ops;
	priv = tmplt_priv;

	nlh = nlmsg_put(skb, portid, seq, event, sizeof(*tcm), flags);
	if (!nlh)
		goto out_nlmsg_trim;
	tcm = nlmsg_data(nlh);
	tcm->tcm_family = AF_UNSPEC;
	tcm->tcm__pad1 = 0;
	tcm->tcm__pad2 = 0;
	tcm->tcm_handle = 0;
	if (block->q) {
		tcm->tcm_ifindex = qdisc_dev(block->q)->ifindex;
		tcm->tcm_parent = block->q->handle;
	} else {
		tcm->tcm_ifindex = TCM_IFINDEX_MAGIC_BLOCK;
		tcm->tcm_block_index = block->index;
	}

	if (nla_put_u32(skb, TCA_CHAIN, chain_index))
		goto nla_put_failure;

	if (ops) {
		if (nla_put_string(skb, TCA_KIND, ops->kind))
			goto nla_put_failure;
		if (ops->tmplt_dump(skb, net, priv) < 0)
			goto nla_put_failure;
	}

	nlh->nlmsg_len = skb_tail_pointer(skb) - b;
	return skb->len;

out_nlmsg_trim:
nla_put_failure:
	nlmsg_trim(skb, b);
	return -EMSGSIZE;
}

static int tc_chain_notify(struct tcf_chain *chain, struct sk_buff *oskb,
			   u32 seq, u16 flags, int event, bool unicast)
{
	u32 portid = oskb ? NETLINK_CB(oskb).portid : 0;
	struct tcf_block *block = chain->block;
	struct net *net = block->net;
	struct sk_buff *skb;
	int err = 0;

	skb = alloc_skb(NLMSG_GOODSIZE, GFP_KERNEL);
	if (!skb)
		return -ENOBUFS;

	if (tc_chain_fill_node(chain->tmplt_ops, chain->tmplt_priv,
			       chain->index, net, skb, block, portid,
			       seq, flags, event) <= 0) {
		kfree_skb(skb);
		return -EINVAL;
	}

	if (unicast)
		err = rtnl_unicast(skb, net, portid);
	else
		err = rtnetlink_send(skb, net, portid, RTNLGRP_TC,
				     flags & NLM_F_ECHO);

	return err;
}

static int tc_chain_notify_delete(const struct tcf_proto_ops *tmplt_ops,
				  void *tmplt_priv, u32 chain_index,
				  struct tcf_block *block, struct sk_buff *oskb,
				  u32 seq, u16 flags, bool unicast)
{
	u32 portid = oskb ? NETLINK_CB(oskb).portid : 0;
	struct net *net = block->net;
	struct sk_buff *skb;

	skb = alloc_skb(NLMSG_GOODSIZE, GFP_KERNEL);
	if (!skb)
		return -ENOBUFS;

	if (tc_chain_fill_node(tmplt_ops, tmplt_priv, chain_index, net, skb,
			       block, portid, seq, flags, RTM_DELCHAIN) <= 0) {
		kfree_skb(skb);
		return -EINVAL;
	}

	if (unicast)
		return rtnl_unicast(skb, net, portid);

	return rtnetlink_send(skb, net, portid, RTNLGRP_TC, flags & NLM_F_ECHO);
}

static int tc_chain_tmplt_add(struct tcf_chain *chain, struct net *net,
			      struct nlattr **tca,
			      struct netlink_ext_ack *extack)
{
	const struct tcf_proto_ops *ops;
	char name[IFNAMSIZ];
	void *tmplt_priv;

	/* If kind is not set, user did not specify template. */
	if (!tca[TCA_KIND])
		return 0;

	if (tcf_proto_check_kind(tca[TCA_KIND], name)) {
		NL_SET_ERR_MSG(extack, "Specified TC chain template name too long");
		return -EINVAL;
	}

	ops = tcf_proto_lookup_ops(name, true, extack);
	if (IS_ERR(ops))
		return PTR_ERR(ops);
	if (!ops->tmplt_create || !ops->tmplt_destroy || !ops->tmplt_dump) {
		NL_SET_ERR_MSG(extack, "Chain templates are not supported with specified classifier");
		return -EOPNOTSUPP;
	}

	tmplt_priv = ops->tmplt_create(net, chain, tca, extack);
	if (IS_ERR(tmplt_priv)) {
		module_put(ops->owner);
		return PTR_ERR(tmplt_priv);
	}
	chain->tmplt_ops = ops;
	chain->tmplt_priv = tmplt_priv;
	return 0;
}

static void tc_chain_tmplt_del(const struct tcf_proto_ops *tmplt_ops,
			       void *tmplt_priv)
{
	/* If template ops are set, no work to do for us. */
	if (!tmplt_ops)
		return;

	tmplt_ops->tmplt_destroy(tmplt_priv);
	module_put(tmplt_ops->owner);
}

/* Add/delete/get a chain */

static int tc_ctl_chain(struct sk_buff *skb, struct nlmsghdr *n,
			struct netlink_ext_ack *extack)
{
	struct net *net = sock_net(skb->sk);
	struct nlattr *tca[TCA_MAX + 1];
	struct tcmsg *t;
	u32 parent;
	u32 chain_index;
	struct Qdisc *q;
	struct tcf_chain *chain;
	struct tcf_block *block;
	unsigned long cl;
	int err;

replay:
	q = NULL;
	err = nlmsg_parse_deprecated(n, sizeof(*t), tca, TCA_MAX,
				     rtm_tca_policy, extack);
	if (err < 0)
		return err;

	t = nlmsg_data(n);
	parent = t->tcm_parent;
	cl = 0;

	block = tcf_block_find(net, &q, &parent, &cl,
			       t->tcm_ifindex, t->tcm_block_index, extack);
	if (IS_ERR(block))
		return PTR_ERR(block);

	chain_index = tca[TCA_CHAIN] ? nla_get_u32(tca[TCA_CHAIN]) : 0;
	if (chain_index > TC_ACT_EXT_VAL_MASK) {
		NL_SET_ERR_MSG(extack, "Specified chain index exceeds upper limit");
		err = -EINVAL;
		goto errout_block;
	}

	mutex_lock(&block->lock);
	chain = tcf_chain_lookup(block, chain_index);
	if (n->nlmsg_type == RTM_NEWCHAIN) {
		if (chain) {
			if (tcf_chain_held_by_acts_only(chain)) {
				/* The chain exists only because there is
				 * some action referencing it.
				 */
				tcf_chain_hold(chain);
			} else {
				NL_SET_ERR_MSG(extack, "Filter chain already exists");
				err = -EEXIST;
				goto errout_block_locked;
			}
		} else {
			if (!(n->nlmsg_flags & NLM_F_CREATE)) {
				NL_SET_ERR_MSG(extack, "Need both RTM_NEWCHAIN and NLM_F_CREATE to create a new chain");
				err = -ENOENT;
				goto errout_block_locked;
			}
			chain = tcf_chain_create(block, chain_index);
			if (!chain) {
				NL_SET_ERR_MSG(extack, "Failed to create filter chain");
				err = -ENOMEM;
				goto errout_block_locked;
			}
		}
	} else {
		if (!chain || tcf_chain_held_by_acts_only(chain)) {
			NL_SET_ERR_MSG(extack, "Cannot find specified filter chain");
			err = -EINVAL;
			goto errout_block_locked;
		}
		tcf_chain_hold(chain);
	}

	if (n->nlmsg_type == RTM_NEWCHAIN) {
		/* Modifying chain requires holding parent block lock. In case
		 * the chain was successfully added, take a reference to the
		 * chain. This ensures that an empty chain does not disappear at
		 * the end of this function.
		 */
		tcf_chain_hold(chain);
		chain->explicitly_created = true;
	}
	mutex_unlock(&block->lock);

	switch (n->nlmsg_type) {
	case RTM_NEWCHAIN:
		err = tc_chain_tmplt_add(chain, net, tca, extack);
		if (err) {
			tcf_chain_put_explicitly_created(chain);
			goto errout;
		}

		tc_chain_notify(chain, NULL, 0, NLM_F_CREATE | NLM_F_EXCL,
				RTM_NEWCHAIN, false);
		break;
	case RTM_DELCHAIN:
		tfilter_notify_chain(net, skb, block, q, parent, n,
				     chain, RTM_DELTFILTER);
		/* Flush the chain first as the user requested chain removal. */
		tcf_chain_flush(chain, true);
		/* In case the chain was successfully deleted, put a reference
		 * to the chain previously taken during addition.
		 */
		tcf_chain_put_explicitly_created(chain);
		break;
	case RTM_GETCHAIN:
		err = tc_chain_notify(chain, skb, n->nlmsg_seq,
				      n->nlmsg_flags, n->nlmsg_type, true);
		if (err < 0)
			NL_SET_ERR_MSG(extack, "Failed to send chain notify message");
		break;
	default:
		err = -EOPNOTSUPP;
		NL_SET_ERR_MSG(extack, "Unsupported message type");
		goto errout;
	}

errout:
	tcf_chain_put(chain);
errout_block:
	tcf_block_release(q, block, true);
	if (err == -EAGAIN)
		/* Replay the request. */
		goto replay;
	return err;

errout_block_locked:
	mutex_unlock(&block->lock);
	goto errout_block;
}

/* called with RTNL */
static int tc_dump_chain(struct sk_buff *skb, struct netlink_callback *cb)
{
	struct net *net = sock_net(skb->sk);
	struct nlattr *tca[TCA_MAX + 1];
	struct Qdisc *q = NULL;
	struct tcf_block *block;
	struct tcmsg *tcm = nlmsg_data(cb->nlh);
	struct tcf_chain *chain;
	long index_start;
	long index;
	int err;

	if (nlmsg_len(cb->nlh) < sizeof(*tcm))
		return skb->len;

	err = nlmsg_parse_deprecated(cb->nlh, sizeof(*tcm), tca, TCA_MAX,
				     rtm_tca_policy, cb->extack);
	if (err)
		return err;

	if (tcm->tcm_ifindex == TCM_IFINDEX_MAGIC_BLOCK) {
		block = tcf_block_refcnt_get(net, tcm->tcm_block_index);
		if (!block)
			goto out;
	} else {
		const struct Qdisc_class_ops *cops;
		struct net_device *dev;
		unsigned long cl = 0;

		dev = __dev_get_by_index(net, tcm->tcm_ifindex);
		if (!dev)
			return skb->len;

		if (!tcm->tcm_parent)
			q = rtnl_dereference(dev->qdisc);
		else
			q = qdisc_lookup(dev, TC_H_MAJ(tcm->tcm_parent));

		if (!q)
			goto out;
		cops = q->ops->cl_ops;
		if (!cops)
			goto out;
		if (!cops->tcf_block)
			goto out;
		if (TC_H_MIN(tcm->tcm_parent)) {
			cl = cops->find(q, tcm->tcm_parent);
			if (cl == 0)
				goto out;
		}
		block = cops->tcf_block(q, cl, NULL);
		if (!block)
			goto out;
		if (tcf_block_shared(block))
			q = NULL;
	}

	index_start = cb->args[0];
	index = 0;

	mutex_lock(&block->lock);
	list_for_each_entry(chain, &block->chain_list, list) {
		if ((tca[TCA_CHAIN] &&
		     nla_get_u32(tca[TCA_CHAIN]) != chain->index))
			continue;
		if (index < index_start) {
			index++;
			continue;
		}
		if (tcf_chain_held_by_acts_only(chain))
			continue;
		err = tc_chain_fill_node(chain->tmplt_ops, chain->tmplt_priv,
					 chain->index, net, skb, block,
					 NETLINK_CB(cb->skb).portid,
					 cb->nlh->nlmsg_seq, NLM_F_MULTI,
					 RTM_NEWCHAIN);
		if (err <= 0)
			break;
		index++;
	}
	mutex_unlock(&block->lock);

	if (tcm->tcm_ifindex == TCM_IFINDEX_MAGIC_BLOCK)
		tcf_block_refcnt_put(block, true);
	cb->args[0] = index;

out:
	/* If we did no progress, the error (EMSGSIZE) is real */
	if (skb->len == 0 && err)
		return err;
	return skb->len;
}

void tcf_exts_destroy(struct tcf_exts *exts)
{
#ifdef CONFIG_NET_CLS_ACT
	if (exts->actions) {
		tcf_action_destroy(exts->actions, TCA_ACT_UNBIND);
		kfree(exts->actions);
	}
	exts->nr_actions = 0;
#endif
}
EXPORT_SYMBOL(tcf_exts_destroy);

int tcf_exts_validate_ex(struct net *net, struct tcf_proto *tp, struct nlattr **tb,
			 struct nlattr *rate_tlv, struct tcf_exts *exts,
			 u32 flags, u32 fl_flags, struct netlink_ext_ack *extack)
{
#ifdef CONFIG_NET_CLS_ACT
	{
		int init_res[TCA_ACT_MAX_PRIO] = {};
		struct tc_action *act;
		size_t attr_size = 0;

		if (exts->police && tb[exts->police]) {
			struct tc_action_ops *a_o;

			a_o = tc_action_load_ops(tb[exts->police], true,
						 !(flags & TCA_ACT_FLAGS_NO_RTNL),
						 extack);
			if (IS_ERR(a_o))
				return PTR_ERR(a_o);
			flags |= TCA_ACT_FLAGS_POLICE | TCA_ACT_FLAGS_BIND;
			act = tcf_action_init_1(net, tp, tb[exts->police],
						rate_tlv, a_o, init_res, flags,
						extack);
			module_put(a_o->owner);
			if (IS_ERR(act))
				return PTR_ERR(act);

			act->type = exts->type = TCA_OLD_COMPAT;
			exts->actions[0] = act;
			exts->nr_actions = 1;
			tcf_idr_insert_many(exts->actions);
		} else if (exts->action && tb[exts->action]) {
			int err;

			flags |= TCA_ACT_FLAGS_BIND;
			err = tcf_action_init(net, tp, tb[exts->action],
					      rate_tlv, exts->actions, init_res,
					      &attr_size, flags, fl_flags,
					      extack);
			if (err < 0)
				return err;
			exts->nr_actions = err;
		}
	}
#else
	if ((exts->action && tb[exts->action]) ||
	    (exts->police && tb[exts->police])) {
		NL_SET_ERR_MSG(extack, "Classifier actions are not supported per compile options (CONFIG_NET_CLS_ACT)");
		return -EOPNOTSUPP;
	}
#endif

	return 0;
}
EXPORT_SYMBOL(tcf_exts_validate_ex);

int tcf_exts_validate(struct net *net, struct tcf_proto *tp, struct nlattr **tb,
		      struct nlattr *rate_tlv, struct tcf_exts *exts,
		      u32 flags, struct netlink_ext_ack *extack)
{
	return tcf_exts_validate_ex(net, tp, tb, rate_tlv, exts,
				    flags, 0, extack);
}
EXPORT_SYMBOL(tcf_exts_validate);

void tcf_exts_change(struct tcf_exts *dst, struct tcf_exts *src)
{
#ifdef CONFIG_NET_CLS_ACT
	struct tcf_exts old = *dst;

	*dst = *src;
	tcf_exts_destroy(&old);
#endif
}
EXPORT_SYMBOL(tcf_exts_change);

#ifdef CONFIG_NET_CLS_ACT
static struct tc_action *tcf_exts_first_act(struct tcf_exts *exts)
{
	if (exts->nr_actions == 0)
		return NULL;
	else
		return exts->actions[0];
}
#endif

int tcf_exts_dump(struct sk_buff *skb, struct tcf_exts *exts)
{
#ifdef CONFIG_NET_CLS_ACT
	struct nlattr *nest;

	if (exts->action && tcf_exts_has_actions(exts)) {
		/*
		 * again for backward compatible mode - we want
		 * to work with both old and new modes of entering
		 * tc data even if iproute2  was newer - jhs
		 */
		if (exts->type != TCA_OLD_COMPAT) {
			nest = nla_nest_start_noflag(skb, exts->action);
			if (nest == NULL)
				goto nla_put_failure;

			if (tcf_action_dump(skb, exts->actions, 0, 0, false)
			    < 0)
				goto nla_put_failure;
			nla_nest_end(skb, nest);
		} else if (exts->police) {
			struct tc_action *act = tcf_exts_first_act(exts);
			nest = nla_nest_start_noflag(skb, exts->police);
			if (nest == NULL || !act)
				goto nla_put_failure;
			if (tcf_action_dump_old(skb, act, 0, 0) < 0)
				goto nla_put_failure;
			nla_nest_end(skb, nest);
		}
	}
	return 0;

nla_put_failure:
	nla_nest_cancel(skb, nest);
	return -1;
#else
	return 0;
#endif
}
EXPORT_SYMBOL(tcf_exts_dump);

int tcf_exts_terse_dump(struct sk_buff *skb, struct tcf_exts *exts)
{
#ifdef CONFIG_NET_CLS_ACT
	struct nlattr *nest;

	if (!exts->action || !tcf_exts_has_actions(exts))
		return 0;

	nest = nla_nest_start_noflag(skb, exts->action);
	if (!nest)
		goto nla_put_failure;

	if (tcf_action_dump(skb, exts->actions, 0, 0, true) < 0)
		goto nla_put_failure;
	nla_nest_end(skb, nest);
	return 0;

nla_put_failure:
	nla_nest_cancel(skb, nest);
	return -1;
#else
	return 0;
#endif
}
EXPORT_SYMBOL(tcf_exts_terse_dump);

int tcf_exts_dump_stats(struct sk_buff *skb, struct tcf_exts *exts)
{
#ifdef CONFIG_NET_CLS_ACT
	struct tc_action *a = tcf_exts_first_act(exts);
	if (a != NULL && tcf_action_copy_stats(skb, a, 1) < 0)
		return -1;
#endif
	return 0;
}
EXPORT_SYMBOL(tcf_exts_dump_stats);

static void tcf_block_offload_inc(struct tcf_block *block, u32 *flags)
{
	if (*flags & TCA_CLS_FLAGS_IN_HW)
		return;
	*flags |= TCA_CLS_FLAGS_IN_HW;
	atomic_inc(&block->offloadcnt);
}

static void tcf_block_offload_dec(struct tcf_block *block, u32 *flags)
{
	if (!(*flags & TCA_CLS_FLAGS_IN_HW))
		return;
	*flags &= ~TCA_CLS_FLAGS_IN_HW;
	atomic_dec(&block->offloadcnt);
}

static void tc_cls_offload_cnt_update(struct tcf_block *block,
				      struct tcf_proto *tp, u32 *cnt,
				      u32 *flags, u32 diff, bool add)
{
	lockdep_assert_held(&block->cb_lock);

	spin_lock(&tp->lock);
	if (add) {
		if (!*cnt)
			tcf_block_offload_inc(block, flags);
		*cnt += diff;
	} else {
		*cnt -= diff;
		if (!*cnt)
			tcf_block_offload_dec(block, flags);
	}
	spin_unlock(&tp->lock);
}

static void
tc_cls_offload_cnt_reset(struct tcf_block *block, struct tcf_proto *tp,
			 u32 *cnt, u32 *flags)
{
	lockdep_assert_held(&block->cb_lock);

	spin_lock(&tp->lock);
	tcf_block_offload_dec(block, flags);
	*cnt = 0;
	spin_unlock(&tp->lock);
}

static int
__tc_setup_cb_call(struct tcf_block *block, enum tc_setup_type type,
		   void *type_data, bool err_stop)
{
	struct flow_block_cb *block_cb;
	int ok_count = 0;
	int err;

	list_for_each_entry(block_cb, &block->flow_block.cb_list, list) {
		err = block_cb->cb(type, type_data, block_cb->cb_priv);
		if (err) {
			if (err_stop)
				return err;
		} else {
			ok_count++;
		}
	}
	return ok_count;
}

int tc_setup_cb_call(struct tcf_block *block, enum tc_setup_type type,
		     void *type_data, bool err_stop, bool rtnl_held)
{
	bool take_rtnl = READ_ONCE(block->lockeddevcnt) && !rtnl_held;
	int ok_count;

retry:
	if (take_rtnl)
		rtnl_lock();
	down_read(&block->cb_lock);
	/* Need to obtain rtnl lock if block is bound to devs that require it.
	 * In block bind code cb_lock is obtained while holding rtnl, so we must
	 * obtain the locks in same order here.
	 */
	if (!rtnl_held && !take_rtnl && block->lockeddevcnt) {
		up_read(&block->cb_lock);
		take_rtnl = true;
		goto retry;
	}

	ok_count = __tc_setup_cb_call(block, type, type_data, err_stop);

	up_read(&block->cb_lock);
	if (take_rtnl)
		rtnl_unlock();
	return ok_count;
}
EXPORT_SYMBOL(tc_setup_cb_call);

/* Non-destructive filter add. If filter that wasn't already in hardware is
 * successfully offloaded, increment block offloads counter. On failure,
 * previously offloaded filter is considered to be intact and offloads counter
 * is not decremented.
 */

int tc_setup_cb_add(struct tcf_block *block, struct tcf_proto *tp,
		    enum tc_setup_type type, void *type_data, bool err_stop,
		    u32 *flags, unsigned int *in_hw_count, bool rtnl_held)
{
	bool take_rtnl = READ_ONCE(block->lockeddevcnt) && !rtnl_held;
	int ok_count;

retry:
	if (take_rtnl)
		rtnl_lock();
	down_read(&block->cb_lock);
	/* Need to obtain rtnl lock if block is bound to devs that require it.
	 * In block bind code cb_lock is obtained while holding rtnl, so we must
	 * obtain the locks in same order here.
	 */
	if (!rtnl_held && !take_rtnl && block->lockeddevcnt) {
		up_read(&block->cb_lock);
		take_rtnl = true;
		goto retry;
	}

	/* Make sure all netdevs sharing this block are offload-capable. */
	if (block->nooffloaddevcnt && err_stop) {
		ok_count = -EOPNOTSUPP;
		goto err_unlock;
	}

	ok_count = __tc_setup_cb_call(block, type, type_data, err_stop);
	if (ok_count < 0)
		goto err_unlock;

	if (tp->ops->hw_add)
		tp->ops->hw_add(tp, type_data);
	if (ok_count > 0)
		tc_cls_offload_cnt_update(block, tp, in_hw_count, flags,
					  ok_count, true);
err_unlock:
	up_read(&block->cb_lock);
	if (take_rtnl)
		rtnl_unlock();
	return min(ok_count, 0);
}
EXPORT_SYMBOL(tc_setup_cb_add);

/* Destructive filter replace. If filter that wasn't already in hardware is
 * successfully offloaded, increment block offload counter. On failure,
 * previously offloaded filter is considered to be destroyed and offload counter
 * is decremented.
 */

int tc_setup_cb_replace(struct tcf_block *block, struct tcf_proto *tp,
			enum tc_setup_type type, void *type_data, bool err_stop,
			u32 *old_flags, unsigned int *old_in_hw_count,
			u32 *new_flags, unsigned int *new_in_hw_count,
			bool rtnl_held)
{
	bool take_rtnl = READ_ONCE(block->lockeddevcnt) && !rtnl_held;
	int ok_count;

retry:
	if (take_rtnl)
		rtnl_lock();
	down_read(&block->cb_lock);
	/* Need to obtain rtnl lock if block is bound to devs that require it.
	 * In block bind code cb_lock is obtained while holding rtnl, so we must
	 * obtain the locks in same order here.
	 */
	if (!rtnl_held && !take_rtnl && block->lockeddevcnt) {
		up_read(&block->cb_lock);
		take_rtnl = true;
		goto retry;
	}

	/* Make sure all netdevs sharing this block are offload-capable. */
	if (block->nooffloaddevcnt && err_stop) {
		ok_count = -EOPNOTSUPP;
		goto err_unlock;
	}

	tc_cls_offload_cnt_reset(block, tp, old_in_hw_count, old_flags);
	if (tp->ops->hw_del)
		tp->ops->hw_del(tp, type_data);

	ok_count = __tc_setup_cb_call(block, type, type_data, err_stop);
	if (ok_count < 0)
		goto err_unlock;

	if (tp->ops->hw_add)
		tp->ops->hw_add(tp, type_data);
	if (ok_count > 0)
		tc_cls_offload_cnt_update(block, tp, new_in_hw_count,
					  new_flags, ok_count, true);
err_unlock:
	up_read(&block->cb_lock);
	if (take_rtnl)
		rtnl_unlock();
	return min(ok_count, 0);
}
EXPORT_SYMBOL(tc_setup_cb_replace);

/* Destroy filter and decrement block offload counter, if filter was previously
 * offloaded.
 */

int tc_setup_cb_destroy(struct tcf_block *block, struct tcf_proto *tp,
			enum tc_setup_type type, void *type_data, bool err_stop,
			u32 *flags, unsigned int *in_hw_count, bool rtnl_held)
{
	bool take_rtnl = READ_ONCE(block->lockeddevcnt) && !rtnl_held;
	int ok_count;

retry:
	if (take_rtnl)
		rtnl_lock();
	down_read(&block->cb_lock);
	/* Need to obtain rtnl lock if block is bound to devs that require it.
	 * In block bind code cb_lock is obtained while holding rtnl, so we must
	 * obtain the locks in same order here.
	 */
	if (!rtnl_held && !take_rtnl && block->lockeddevcnt) {
		up_read(&block->cb_lock);
		take_rtnl = true;
		goto retry;
	}

	ok_count = __tc_setup_cb_call(block, type, type_data, err_stop);

	tc_cls_offload_cnt_reset(block, tp, in_hw_count, flags);
	if (tp->ops->hw_del)
		tp->ops->hw_del(tp, type_data);

	up_read(&block->cb_lock);
	if (take_rtnl)
		rtnl_unlock();
	return min(ok_count, 0);
}
EXPORT_SYMBOL(tc_setup_cb_destroy);

int tc_setup_cb_reoffload(struct tcf_block *block, struct tcf_proto *tp,
			  bool add, flow_setup_cb_t *cb,
			  enum tc_setup_type type, void *type_data,
			  void *cb_priv, u32 *flags, unsigned int *in_hw_count)
{
	int err = cb(type, type_data, cb_priv);

	if (err) {
		if (add && tc_skip_sw(*flags))
			return err;
	} else {
		tc_cls_offload_cnt_update(block, tp, in_hw_count, flags, 1,
					  add);
	}

	return 0;
}
EXPORT_SYMBOL(tc_setup_cb_reoffload);

static int tcf_act_get_cookie(struct flow_action_entry *entry,
			      const struct tc_action *act)
{
	struct tc_cookie *cookie;
	int err = 0;

	rcu_read_lock();
	cookie = rcu_dereference(act->act_cookie);
	if (cookie) {
		entry->cookie = flow_action_cookie_create(cookie->data,
							  cookie->len,
							  GFP_ATOMIC);
		if (!entry->cookie)
			err = -ENOMEM;
	}
	rcu_read_unlock();
	return err;
}

static void tcf_act_put_cookie(struct flow_action_entry *entry)
{
	flow_action_cookie_destroy(entry->cookie);
}

void tc_cleanup_offload_action(struct flow_action *flow_action)
{
	struct flow_action_entry *entry;
	int i;

	flow_action_for_each(i, entry, flow_action) {
		tcf_act_put_cookie(entry);
		if (entry->destructor)
			entry->destructor(entry->destructor_priv);
	}
}
EXPORT_SYMBOL(tc_cleanup_offload_action);

static int tc_setup_offload_act(struct tc_action *act,
				struct flow_action_entry *entry,
<<<<<<< HEAD
				u32 *index_inc)
{
#ifdef CONFIG_NET_CLS_ACT
	if (act->ops->offload_act_setup)
		return act->ops->offload_act_setup(act, entry, index_inc, true);
	else
		return -EOPNOTSUPP;
=======
				u32 *index_inc,
				struct netlink_ext_ack *extack)
{
#ifdef CONFIG_NET_CLS_ACT
	if (act->ops->offload_act_setup) {
		return act->ops->offload_act_setup(act, entry, index_inc, true,
						   extack);
	} else {
		NL_SET_ERR_MSG(extack, "Action does not support offload");
		return -EOPNOTSUPP;
	}
>>>>>>> 29549c70
#else
	return 0;
#endif
}

int tc_setup_action(struct flow_action *flow_action,
<<<<<<< HEAD
		    struct tc_action *actions[])
{
	int i, j, index, err = 0;
=======
		    struct tc_action *actions[],
		    struct netlink_ext_ack *extack)
{
	int i, j, k, index, err = 0;
>>>>>>> 29549c70
	struct tc_action *act;

	BUILD_BUG_ON(TCA_ACT_HW_STATS_ANY != FLOW_ACTION_HW_STATS_ANY);
	BUILD_BUG_ON(TCA_ACT_HW_STATS_IMMEDIATE != FLOW_ACTION_HW_STATS_IMMEDIATE);
	BUILD_BUG_ON(TCA_ACT_HW_STATS_DELAYED != FLOW_ACTION_HW_STATS_DELAYED);

	if (!actions)
		return 0;

	j = 0;
	tcf_act_for_each_action(i, act, actions) {
		struct flow_action_entry *entry;

		entry = &flow_action->entries[j];
		spin_lock_bh(&act->tcfa_lock);
		err = tcf_act_get_cookie(entry, act);
		if (err)
			goto err_out_locked;

<<<<<<< HEAD
		entry->hw_stats = tc_act_hw_stats(act->hw_stats);
		entry->hw_index = act->tcfa_index;
		index = 0;
		err = tc_setup_offload_act(act, entry, &index);
		if (!err)
			j += index;
		else
			goto err_out_locked;
=======
		index = 0;
		err = tc_setup_offload_act(act, entry, &index, extack);
		if (err)
			goto err_out_locked;

		for (k = 0; k < index ; k++) {
			entry[k].hw_stats = tc_act_hw_stats(act->hw_stats);
			entry[k].hw_index = act->tcfa_index;
		}

		j += index;

>>>>>>> 29549c70
		spin_unlock_bh(&act->tcfa_lock);
	}

err_out:
	if (err)
		tc_cleanup_offload_action(flow_action);

	return err;
err_out_locked:
	spin_unlock_bh(&act->tcfa_lock);
	goto err_out;
}

int tc_setup_offload_action(struct flow_action *flow_action,
<<<<<<< HEAD
			    const struct tcf_exts *exts)
=======
			    const struct tcf_exts *exts,
			    struct netlink_ext_ack *extack)
>>>>>>> 29549c70
{
#ifdef CONFIG_NET_CLS_ACT
	if (!exts)
		return 0;

<<<<<<< HEAD
	return tc_setup_action(flow_action, exts->actions);
=======
	return tc_setup_action(flow_action, exts->actions, extack);
>>>>>>> 29549c70
#else
	return 0;
#endif
}
EXPORT_SYMBOL(tc_setup_offload_action);

unsigned int tcf_exts_num_actions(struct tcf_exts *exts)
{
	unsigned int num_acts = 0;
	struct tc_action *act;
	int i;

	tcf_exts_for_each_action(i, act, exts) {
		if (is_tcf_pedit(act))
			num_acts += tcf_pedit_nkeys(act);
		else
			num_acts++;
	}
	return num_acts;
}
EXPORT_SYMBOL(tcf_exts_num_actions);

#ifdef CONFIG_NET_CLS_ACT
static int tcf_qevent_parse_block_index(struct nlattr *block_index_attr,
					u32 *p_block_index,
					struct netlink_ext_ack *extack)
{
	*p_block_index = nla_get_u32(block_index_attr);
	if (!*p_block_index) {
		NL_SET_ERR_MSG(extack, "Block number may not be zero");
		return -EINVAL;
	}

	return 0;
}

int tcf_qevent_init(struct tcf_qevent *qe, struct Qdisc *sch,
		    enum flow_block_binder_type binder_type,
		    struct nlattr *block_index_attr,
		    struct netlink_ext_ack *extack)
{
	u32 block_index;
	int err;

	if (!block_index_attr)
		return 0;

	err = tcf_qevent_parse_block_index(block_index_attr, &block_index, extack);
	if (err)
		return err;

	qe->info.binder_type = binder_type;
	qe->info.chain_head_change = tcf_chain_head_change_dflt;
	qe->info.chain_head_change_priv = &qe->filter_chain;
	qe->info.block_index = block_index;

	return tcf_block_get_ext(&qe->block, sch, &qe->info, extack);
}
EXPORT_SYMBOL(tcf_qevent_init);

void tcf_qevent_destroy(struct tcf_qevent *qe, struct Qdisc *sch)
{
	if (qe->info.block_index)
		tcf_block_put_ext(qe->block, sch, &qe->info);
}
EXPORT_SYMBOL(tcf_qevent_destroy);

int tcf_qevent_validate_change(struct tcf_qevent *qe, struct nlattr *block_index_attr,
			       struct netlink_ext_ack *extack)
{
	u32 block_index;
	int err;

	if (!block_index_attr)
		return 0;

	err = tcf_qevent_parse_block_index(block_index_attr, &block_index, extack);
	if (err)
		return err;

	/* Bounce newly-configured block or change in block. */
	if (block_index != qe->info.block_index) {
		NL_SET_ERR_MSG(extack, "Change of blocks is not supported");
		return -EINVAL;
	}

	return 0;
}
EXPORT_SYMBOL(tcf_qevent_validate_change);

struct sk_buff *tcf_qevent_handle(struct tcf_qevent *qe, struct Qdisc *sch, struct sk_buff *skb,
				  struct sk_buff **to_free, int *ret)
{
	struct tcf_result cl_res;
	struct tcf_proto *fl;

	if (!qe->info.block_index)
		return skb;

	fl = rcu_dereference_bh(qe->filter_chain);

	switch (tcf_classify(skb, NULL, fl, &cl_res, false)) {
	case TC_ACT_SHOT:
		qdisc_qstats_drop(sch);
		__qdisc_drop(skb, to_free);
		*ret = __NET_XMIT_BYPASS;
		return NULL;
	case TC_ACT_STOLEN:
	case TC_ACT_QUEUED:
	case TC_ACT_TRAP:
		__qdisc_drop(skb, to_free);
		*ret = __NET_XMIT_STOLEN;
		return NULL;
	case TC_ACT_REDIRECT:
		skb_do_redirect(skb);
		*ret = __NET_XMIT_STOLEN;
		return NULL;
	}

	return skb;
}
EXPORT_SYMBOL(tcf_qevent_handle);

int tcf_qevent_dump(struct sk_buff *skb, int attr_name, struct tcf_qevent *qe)
{
	if (!qe->info.block_index)
		return 0;
	return nla_put_u32(skb, attr_name, qe->info.block_index);
}
EXPORT_SYMBOL(tcf_qevent_dump);
#endif

static __net_init int tcf_net_init(struct net *net)
{
	struct tcf_net *tn = net_generic(net, tcf_net_id);

	spin_lock_init(&tn->idr_lock);
	idr_init(&tn->idr);
	return 0;
}

static void __net_exit tcf_net_exit(struct net *net)
{
	struct tcf_net *tn = net_generic(net, tcf_net_id);

	idr_destroy(&tn->idr);
}

static struct pernet_operations tcf_net_ops = {
	.init = tcf_net_init,
	.exit = tcf_net_exit,
	.id   = &tcf_net_id,
	.size = sizeof(struct tcf_net),
};

static int __init tc_filter_init(void)
{
	int err;

	tc_filter_wq = alloc_ordered_workqueue("tc_filter_workqueue", 0);
	if (!tc_filter_wq)
		return -ENOMEM;

	err = register_pernet_subsys(&tcf_net_ops);
	if (err)
		goto err_register_pernet_subsys;

	rtnl_register(PF_UNSPEC, RTM_NEWTFILTER, tc_new_tfilter, NULL,
		      RTNL_FLAG_DOIT_UNLOCKED);
	rtnl_register(PF_UNSPEC, RTM_DELTFILTER, tc_del_tfilter, NULL,
		      RTNL_FLAG_DOIT_UNLOCKED);
	rtnl_register(PF_UNSPEC, RTM_GETTFILTER, tc_get_tfilter,
		      tc_dump_tfilter, RTNL_FLAG_DOIT_UNLOCKED);
	rtnl_register(PF_UNSPEC, RTM_NEWCHAIN, tc_ctl_chain, NULL, 0);
	rtnl_register(PF_UNSPEC, RTM_DELCHAIN, tc_ctl_chain, NULL, 0);
	rtnl_register(PF_UNSPEC, RTM_GETCHAIN, tc_ctl_chain,
		      tc_dump_chain, 0);

	return 0;

err_register_pernet_subsys:
	destroy_workqueue(tc_filter_wq);
	return err;
}

subsys_initcall(tc_filter_init);<|MERGE_RESOLUTION|>--- conflicted
+++ resolved
@@ -1633,21 +1633,6 @@
 	ret = __tcf_classify(skb, tp, orig_tp, res, compat_mode,
 			     &last_executed_chain);
 
-<<<<<<< HEAD
-	/* If we missed on some chain */
-	if (ret == TC_ACT_UNSPEC && last_executed_chain) {
-		struct tc_skb_cb *cb = tc_skb_cb(skb);
-
-		ext = tc_skb_ext_alloc(skb);
-		if (WARN_ON_ONCE(!ext))
-			return TC_ACT_SHOT;
-		ext->chain = last_executed_chain;
-		ext->mru = cb->mru;
-		ext->post_ct = cb->post_ct;
-		ext->post_ct_snat = cb->post_ct_snat;
-		ext->post_ct_dnat = cb->post_ct_dnat;
-		ext->zone = cb->zone;
-=======
 	if (tc_skb_ext_tc_enabled()) {
 		/* If we missed on some chain */
 		if (ret == TC_ACT_UNSPEC && last_executed_chain) {
@@ -1663,7 +1648,6 @@
 			ext->post_ct_dnat = cb->post_ct_dnat;
 			ext->zone = cb->zone;
 		}
->>>>>>> 29549c70
 	}
 
 	return ret;
@@ -3521,15 +3505,6 @@
 
 static int tc_setup_offload_act(struct tc_action *act,
 				struct flow_action_entry *entry,
-<<<<<<< HEAD
-				u32 *index_inc)
-{
-#ifdef CONFIG_NET_CLS_ACT
-	if (act->ops->offload_act_setup)
-		return act->ops->offload_act_setup(act, entry, index_inc, true);
-	else
-		return -EOPNOTSUPP;
-=======
 				u32 *index_inc,
 				struct netlink_ext_ack *extack)
 {
@@ -3541,23 +3516,16 @@
 		NL_SET_ERR_MSG(extack, "Action does not support offload");
 		return -EOPNOTSUPP;
 	}
->>>>>>> 29549c70
 #else
 	return 0;
 #endif
 }
 
 int tc_setup_action(struct flow_action *flow_action,
-<<<<<<< HEAD
-		    struct tc_action *actions[])
-{
-	int i, j, index, err = 0;
-=======
 		    struct tc_action *actions[],
 		    struct netlink_ext_ack *extack)
 {
 	int i, j, k, index, err = 0;
->>>>>>> 29549c70
 	struct tc_action *act;
 
 	BUILD_BUG_ON(TCA_ACT_HW_STATS_ANY != FLOW_ACTION_HW_STATS_ANY);
@@ -3577,16 +3545,6 @@
 		if (err)
 			goto err_out_locked;
 
-<<<<<<< HEAD
-		entry->hw_stats = tc_act_hw_stats(act->hw_stats);
-		entry->hw_index = act->tcfa_index;
-		index = 0;
-		err = tc_setup_offload_act(act, entry, &index);
-		if (!err)
-			j += index;
-		else
-			goto err_out_locked;
-=======
 		index = 0;
 		err = tc_setup_offload_act(act, entry, &index, extack);
 		if (err)
@@ -3599,7 +3557,6 @@
 
 		j += index;
 
->>>>>>> 29549c70
 		spin_unlock_bh(&act->tcfa_lock);
 	}
 
@@ -3614,22 +3571,14 @@
 }
 
 int tc_setup_offload_action(struct flow_action *flow_action,
-<<<<<<< HEAD
-			    const struct tcf_exts *exts)
-=======
 			    const struct tcf_exts *exts,
 			    struct netlink_ext_ack *extack)
->>>>>>> 29549c70
 {
 #ifdef CONFIG_NET_CLS_ACT
 	if (!exts)
 		return 0;
 
-<<<<<<< HEAD
-	return tc_setup_action(flow_action, exts->actions);
-=======
 	return tc_setup_action(flow_action, exts->actions, extack);
->>>>>>> 29549c70
 #else
 	return 0;
 #endif
