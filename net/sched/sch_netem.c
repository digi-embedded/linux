--- conflicted
+++ resolved
@@ -1049,11 +1049,6 @@
 	/* capping jitter to the range acceptable by tabledist() */
 	q->jitter = min_t(s64, abs(q->jitter), INT_MAX);
 
-<<<<<<< HEAD
-unlock:
-	sch_tree_unlock(sch);
-
-=======
 	if (tb[TCA_NETEM_PRNG_SEED])
 		q->prng.seed = nla_get_u64(tb[TCA_NETEM_PRNG_SEED]);
 	else
@@ -1063,7 +1058,6 @@
 unlock:
 	sch_tree_unlock(sch);
 
->>>>>>> ccf0a997
 table_free:
 	dist_free(delay_dist);
 	dist_free(slot_dist);
