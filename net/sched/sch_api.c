/*
 * net/sched/sch_api.c	Packet scheduler API.
 *
 *		This program is free software; you can redistribute it and/or
 *		modify it under the terms of the GNU General Public License
 *		as published by the Free Software Foundation; either version
 *		2 of the License, or (at your option) any later version.
 *
 * Authors:	Alexey Kuznetsov, <kuznet@ms2.inr.ac.ru>
 *
 * Fixes:
 *
 * Rani Assaf <rani@magic.metawire.com> :980802: JIFFIES and CPU clock sources are repaired.
 * Eduardo J. Blanco <ejbs@netlabs.com.uy> :990222: kmod support
 * Jamal Hadi Salim <hadi@nortelnetworks.com>: 990601: ingress support
 */

#include <linux/module.h>
#include <linux/types.h>
#include <linux/kernel.h>
#include <linux/string.h>
#include <linux/errno.h>
#include <linux/skbuff.h>
#include <linux/init.h>
#include <linux/proc_fs.h>
#include <linux/seq_file.h>
#include <linux/kmod.h>
#include <linux/list.h>
#include <linux/hrtimer.h>
#include <linux/lockdep.h>
#include <linux/slab.h>
#include <linux/hashtable.h>

#include <net/net_namespace.h>
#include <net/sock.h>
#include <net/netlink.h>
#include <net/pkt_sched.h>

static int qdisc_notify(struct net *net, struct sk_buff *oskb,
			struct nlmsghdr *n, u32 clid,
			struct Qdisc *old, struct Qdisc *new);
static int tclass_notify(struct net *net, struct sk_buff *oskb,
			 struct nlmsghdr *n, struct Qdisc *q,
			 unsigned long cl, int event);

/*

   Short review.
   -------------

   This file consists of two interrelated parts:

   1. queueing disciplines manager frontend.
   2. traffic classes manager frontend.

   Generally, queueing discipline ("qdisc") is a black box,
   which is able to enqueue packets and to dequeue them (when
   device is ready to send something) in order and at times
   determined by algorithm hidden in it.

   qdisc's are divided to two categories:
   - "queues", which have no internal structure visible from outside.
   - "schedulers", which split all the packets to "traffic classes",
     using "packet classifiers" (look at cls_api.c)

   In turn, classes may have child qdiscs (as rule, queues)
   attached to them etc. etc. etc.

   The goal of the routines in this file is to translate
   information supplied by user in the form of handles
   to more intelligible for kernel form, to make some sanity
   checks and part of work, which is common to all qdiscs
   and to provide rtnetlink notifications.

   All real intelligent work is done inside qdisc modules.



   Every discipline has two major routines: enqueue and dequeue.

   ---dequeue

   dequeue usually returns a skb to send. It is allowed to return NULL,
   but it does not mean that queue is empty, it just means that
   discipline does not want to send anything this time.
   Queue is really empty if q->q.qlen == 0.
   For complicated disciplines with multiple queues q->q is not
   real packet queue, but however q->q.qlen must be valid.

   ---enqueue

   enqueue returns 0, if packet was enqueued successfully.
   If packet (this one or another one) was dropped, it returns
   not zero error code.
   NET_XMIT_DROP 	- this packet dropped
     Expected action: do not backoff, but wait until queue will clear.
   NET_XMIT_CN	 	- probably this packet enqueued, but another one dropped.
     Expected action: backoff or ignore

   Auxiliary routines:

   ---peek

   like dequeue but without removing a packet from the queue

   ---reset

   returns qdisc to initial state: purge all buffers, clear all
   timers, counters (except for statistics) etc.

   ---init

   initializes newly created qdisc.

   ---destroy

   destroys resources allocated by init and during lifetime of qdisc.

   ---change

   changes qdisc parameters.
 */

/* Protects list of registered TC modules. It is pure SMP lock. */
static DEFINE_RWLOCK(qdisc_mod_lock);


/************************************************
 *	Queueing disciplines manipulation.	*
 ************************************************/


/* The list of all installed queueing disciplines. */

static struct Qdisc_ops *qdisc_base;

/* Register/unregister queueing discipline */

int register_qdisc(struct Qdisc_ops *qops)
{
	struct Qdisc_ops *q, **qp;
	int rc = -EEXIST;

	write_lock(&qdisc_mod_lock);
	for (qp = &qdisc_base; (q = *qp) != NULL; qp = &q->next)
		if (!strcmp(qops->id, q->id))
			goto out;

	if (qops->enqueue == NULL)
		qops->enqueue = noop_qdisc_ops.enqueue;
	if (qops->peek == NULL) {
		if (qops->dequeue == NULL)
			qops->peek = noop_qdisc_ops.peek;
		else
			goto out_einval;
	}
	if (qops->dequeue == NULL)
		qops->dequeue = noop_qdisc_ops.dequeue;

	if (qops->cl_ops) {
		const struct Qdisc_class_ops *cops = qops->cl_ops;

		if (!(cops->get && cops->put && cops->walk && cops->leaf))
			goto out_einval;

		if (cops->tcf_chain && !(cops->bind_tcf && cops->unbind_tcf))
			goto out_einval;
	}

	qops->next = NULL;
	*qp = qops;
	rc = 0;
out:
	write_unlock(&qdisc_mod_lock);
	return rc;

out_einval:
	rc = -EINVAL;
	goto out;
}
EXPORT_SYMBOL(register_qdisc);

int unregister_qdisc(struct Qdisc_ops *qops)
{
	struct Qdisc_ops *q, **qp;
	int err = -ENOENT;

	write_lock(&qdisc_mod_lock);
	for (qp = &qdisc_base; (q = *qp) != NULL; qp = &q->next)
		if (q == qops)
			break;
	if (q) {
		*qp = q->next;
		q->next = NULL;
		err = 0;
	}
	write_unlock(&qdisc_mod_lock);
	return err;
}
EXPORT_SYMBOL(unregister_qdisc);

/* Get default qdisc if not otherwise specified */
void qdisc_get_default(char *name, size_t len)
{
	read_lock(&qdisc_mod_lock);
	strlcpy(name, default_qdisc_ops->id, len);
	read_unlock(&qdisc_mod_lock);
}

static struct Qdisc_ops *qdisc_lookup_default(const char *name)
{
	struct Qdisc_ops *q = NULL;

	for (q = qdisc_base; q; q = q->next) {
		if (!strcmp(name, q->id)) {
			if (!try_module_get(q->owner))
				q = NULL;
			break;
		}
	}

	return q;
}

/* Set new default qdisc to use */
int qdisc_set_default(const char *name)
{
	const struct Qdisc_ops *ops;

	if (!capable(CAP_NET_ADMIN))
		return -EPERM;

	write_lock(&qdisc_mod_lock);
	ops = qdisc_lookup_default(name);
	if (!ops) {
		/* Not found, drop lock and try to load module */
		write_unlock(&qdisc_mod_lock);
		request_module("sch_%s", name);
		write_lock(&qdisc_mod_lock);

		ops = qdisc_lookup_default(name);
	}

	if (ops) {
		/* Set new default */
		module_put(default_qdisc_ops->owner);
		default_qdisc_ops = ops;
	}
	write_unlock(&qdisc_mod_lock);

	return ops ? 0 : -ENOENT;
}

/* We know handle. Find qdisc among all qdisc's attached to device
 * (root qdisc, all its children, children of children etc.)
 * Note: caller either uses rtnl or rcu_read_lock()
 */

static struct Qdisc *qdisc_match_from_root(struct Qdisc *root, u32 handle)
{
	struct Qdisc *q;

	if (!qdisc_dev(root))
		return (root->handle == handle ? root : NULL);

	if (!(root->flags & TCQ_F_BUILTIN) &&
	    root->handle == handle)
		return root;

<<<<<<< HEAD
	list_for_each_entry_rcu(q, &root->list, list) {
=======
	hash_for_each_possible_rcu(qdisc_dev(root)->qdisc_hash, q, hash, handle) {
>>>>>>> f2ed3bfc
		if (q->handle == handle)
			return q;
	}
	return NULL;
}

void qdisc_hash_add(struct Qdisc *q)
{
	if ((q->parent != TC_H_ROOT) && !(q->flags & TCQ_F_INGRESS)) {
		struct Qdisc *root = qdisc_dev(q)->qdisc;

		WARN_ON_ONCE(root == &noop_qdisc);
		ASSERT_RTNL();
<<<<<<< HEAD
		list_add_tail_rcu(&q->list, &root->list);
=======
		hash_add_rcu(qdisc_dev(q)->qdisc_hash, &q->hash, q->handle);
>>>>>>> f2ed3bfc
	}
}
EXPORT_SYMBOL(qdisc_hash_add);

void qdisc_hash_del(struct Qdisc *q)
{
	if ((q->parent != TC_H_ROOT) && !(q->flags & TCQ_F_INGRESS)) {
		ASSERT_RTNL();
<<<<<<< HEAD
		list_del_rcu(&q->list);
=======
		hash_del_rcu(&q->hash);
>>>>>>> f2ed3bfc
	}
}
EXPORT_SYMBOL(qdisc_hash_del);

struct Qdisc *qdisc_lookup(struct net_device *dev, u32 handle)
{
	struct Qdisc *q;

	q = qdisc_match_from_root(dev->qdisc, handle);
	if (q)
		goto out;

	if (dev_ingress_queue(dev))
		q = qdisc_match_from_root(
			dev_ingress_queue(dev)->qdisc_sleeping,
			handle);
out:
	return q;
}

static struct Qdisc *qdisc_leaf(struct Qdisc *p, u32 classid)
{
	unsigned long cl;
	struct Qdisc *leaf;
	const struct Qdisc_class_ops *cops = p->ops->cl_ops;

	if (cops == NULL)
		return NULL;
	cl = cops->get(p, classid);

	if (cl == 0)
		return NULL;
	leaf = cops->leaf(p, cl);
	cops->put(p, cl);
	return leaf;
}

/* Find queueing discipline by name */

static struct Qdisc_ops *qdisc_lookup_ops(struct nlattr *kind)
{
	struct Qdisc_ops *q = NULL;

	if (kind) {
		read_lock(&qdisc_mod_lock);
		for (q = qdisc_base; q; q = q->next) {
			if (nla_strcmp(kind, q->id) == 0) {
				if (!try_module_get(q->owner))
					q = NULL;
				break;
			}
		}
		read_unlock(&qdisc_mod_lock);
	}
	return q;
}

/* The linklayer setting were not transferred from iproute2, in older
 * versions, and the rate tables lookup systems have been dropped in
 * the kernel. To keep backward compatible with older iproute2 tc
 * utils, we detect the linklayer setting by detecting if the rate
 * table were modified.
 *
 * For linklayer ATM table entries, the rate table will be aligned to
 * 48 bytes, thus some table entries will contain the same value.  The
 * mpu (min packet unit) is also encoded into the old rate table, thus
 * starting from the mpu, we find low and high table entries for
 * mapping this cell.  If these entries contain the same value, when
 * the rate tables have been modified for linklayer ATM.
 *
 * This is done by rounding mpu to the nearest 48 bytes cell/entry,
 * and then roundup to the next cell, calc the table entry one below,
 * and compare.
 */
static __u8 __detect_linklayer(struct tc_ratespec *r, __u32 *rtab)
{
	int low       = roundup(r->mpu, 48);
	int high      = roundup(low+1, 48);
	int cell_low  = low >> r->cell_log;
	int cell_high = (high >> r->cell_log) - 1;

	/* rtab is too inaccurate at rates > 100Mbit/s */
	if ((r->rate > (100000000/8)) || (rtab[0] == 0)) {
		pr_debug("TC linklayer: Giving up ATM detection\n");
		return TC_LINKLAYER_ETHERNET;
	}

	if ((cell_high > cell_low) && (cell_high < 256)
	    && (rtab[cell_low] == rtab[cell_high])) {
		pr_debug("TC linklayer: Detected ATM, low(%d)=high(%d)=%u\n",
			 cell_low, cell_high, rtab[cell_high]);
		return TC_LINKLAYER_ATM;
	}
	return TC_LINKLAYER_ETHERNET;
}

static struct qdisc_rate_table *qdisc_rtab_list;

struct qdisc_rate_table *qdisc_get_rtab(struct tc_ratespec *r,
					struct nlattr *tab)
{
	struct qdisc_rate_table *rtab;

	if (tab == NULL || r->rate == 0 || r->cell_log == 0 ||
	    nla_len(tab) != TC_RTAB_SIZE)
		return NULL;

	for (rtab = qdisc_rtab_list; rtab; rtab = rtab->next) {
		if (!memcmp(&rtab->rate, r, sizeof(struct tc_ratespec)) &&
		    !memcmp(&rtab->data, nla_data(tab), 1024)) {
			rtab->refcnt++;
			return rtab;
		}
	}

	rtab = kmalloc(sizeof(*rtab), GFP_KERNEL);
	if (rtab) {
		rtab->rate = *r;
		rtab->refcnt = 1;
		memcpy(rtab->data, nla_data(tab), 1024);
		if (r->linklayer == TC_LINKLAYER_UNAWARE)
			r->linklayer = __detect_linklayer(r, rtab->data);
		rtab->next = qdisc_rtab_list;
		qdisc_rtab_list = rtab;
	}
	return rtab;
}
EXPORT_SYMBOL(qdisc_get_rtab);

void qdisc_put_rtab(struct qdisc_rate_table *tab)
{
	struct qdisc_rate_table *rtab, **rtabp;

	if (!tab || --tab->refcnt)
		return;

	for (rtabp = &qdisc_rtab_list;
	     (rtab = *rtabp) != NULL;
	     rtabp = &rtab->next) {
		if (rtab == tab) {
			*rtabp = rtab->next;
			kfree(rtab);
			return;
		}
	}
}
EXPORT_SYMBOL(qdisc_put_rtab);

static LIST_HEAD(qdisc_stab_list);
static DEFINE_SPINLOCK(qdisc_stab_lock);

static const struct nla_policy stab_policy[TCA_STAB_MAX + 1] = {
	[TCA_STAB_BASE]	= { .len = sizeof(struct tc_sizespec) },
	[TCA_STAB_DATA] = { .type = NLA_BINARY },
};

static struct qdisc_size_table *qdisc_get_stab(struct nlattr *opt)
{
	struct nlattr *tb[TCA_STAB_MAX + 1];
	struct qdisc_size_table *stab;
	struct tc_sizespec *s;
	unsigned int tsize = 0;
	u16 *tab = NULL;
	int err;

	err = nla_parse_nested(tb, TCA_STAB_MAX, opt, stab_policy);
	if (err < 0)
		return ERR_PTR(err);
	if (!tb[TCA_STAB_BASE])
		return ERR_PTR(-EINVAL);

	s = nla_data(tb[TCA_STAB_BASE]);

	if (s->tsize > 0) {
		if (!tb[TCA_STAB_DATA])
			return ERR_PTR(-EINVAL);
		tab = nla_data(tb[TCA_STAB_DATA]);
		tsize = nla_len(tb[TCA_STAB_DATA]) / sizeof(u16);
	}

	if (tsize != s->tsize || (!tab && tsize > 0))
		return ERR_PTR(-EINVAL);

	spin_lock(&qdisc_stab_lock);

	list_for_each_entry(stab, &qdisc_stab_list, list) {
		if (memcmp(&stab->szopts, s, sizeof(*s)))
			continue;
		if (tsize > 0 && memcmp(stab->data, tab, tsize * sizeof(u16)))
			continue;
		stab->refcnt++;
		spin_unlock(&qdisc_stab_lock);
		return stab;
	}

	spin_unlock(&qdisc_stab_lock);

	stab = kmalloc(sizeof(*stab) + tsize * sizeof(u16), GFP_KERNEL);
	if (!stab)
		return ERR_PTR(-ENOMEM);

	stab->refcnt = 1;
	stab->szopts = *s;
	if (tsize > 0)
		memcpy(stab->data, tab, tsize * sizeof(u16));

	spin_lock(&qdisc_stab_lock);
	list_add_tail(&stab->list, &qdisc_stab_list);
	spin_unlock(&qdisc_stab_lock);

	return stab;
}

static void stab_kfree_rcu(struct rcu_head *head)
{
	kfree(container_of(head, struct qdisc_size_table, rcu));
}

void qdisc_put_stab(struct qdisc_size_table *tab)
{
	if (!tab)
		return;

	spin_lock(&qdisc_stab_lock);

	if (--tab->refcnt == 0) {
		list_del(&tab->list);
		call_rcu_bh(&tab->rcu, stab_kfree_rcu);
	}

	spin_unlock(&qdisc_stab_lock);
}
EXPORT_SYMBOL(qdisc_put_stab);

static int qdisc_dump_stab(struct sk_buff *skb, struct qdisc_size_table *stab)
{
	struct nlattr *nest;

	nest = nla_nest_start(skb, TCA_STAB);
	if (nest == NULL)
		goto nla_put_failure;
	if (nla_put(skb, TCA_STAB_BASE, sizeof(stab->szopts), &stab->szopts))
		goto nla_put_failure;
	nla_nest_end(skb, nest);

	return skb->len;

nla_put_failure:
	return -1;
}

void __qdisc_calculate_pkt_len(struct sk_buff *skb,
			       const struct qdisc_size_table *stab)
{
	int pkt_len, slot;

	pkt_len = skb->len + stab->szopts.overhead;
	if (unlikely(!stab->szopts.tsize))
		goto out;

	slot = pkt_len + stab->szopts.cell_align;
	if (unlikely(slot < 0))
		slot = 0;

	slot >>= stab->szopts.cell_log;
	if (likely(slot < stab->szopts.tsize))
		pkt_len = stab->data[slot];
	else
		pkt_len = stab->data[stab->szopts.tsize - 1] *
				(slot / stab->szopts.tsize) +
				stab->data[slot % stab->szopts.tsize];

	pkt_len <<= stab->szopts.size_log;
out:
	if (unlikely(pkt_len < 1))
		pkt_len = 1;
	qdisc_skb_cb(skb)->pkt_len = pkt_len;
}
EXPORT_SYMBOL(__qdisc_calculate_pkt_len);

void qdisc_warn_nonwc(const char *txt, struct Qdisc *qdisc)
{
	if (!(qdisc->flags & TCQ_F_WARN_NONWC)) {
		pr_warn("%s: %s qdisc %X: is non-work-conserving?\n",
			txt, qdisc->ops->id, qdisc->handle >> 16);
		qdisc->flags |= TCQ_F_WARN_NONWC;
	}
}
EXPORT_SYMBOL(qdisc_warn_nonwc);

static enum hrtimer_restart qdisc_watchdog(struct hrtimer *timer)
{
	struct qdisc_watchdog *wd = container_of(timer, struct qdisc_watchdog,
						 timer);

	rcu_read_lock();
	__netif_schedule(qdisc_root(wd->qdisc));
	rcu_read_unlock();

	return HRTIMER_NORESTART;
}

void qdisc_watchdog_init(struct qdisc_watchdog *wd, struct Qdisc *qdisc)
{
	hrtimer_init(&wd->timer, CLOCK_MONOTONIC, HRTIMER_MODE_ABS_PINNED);
	wd->timer.function = qdisc_watchdog;
	wd->qdisc = qdisc;
}
EXPORT_SYMBOL(qdisc_watchdog_init);

void qdisc_watchdog_schedule_ns(struct qdisc_watchdog *wd, u64 expires)
{
	if (test_bit(__QDISC_STATE_DEACTIVATED,
		     &qdisc_root_sleeping(wd->qdisc)->state))
		return;

	if (wd->last_expires == expires)
		return;

	wd->last_expires = expires;
	hrtimer_start(&wd->timer,
		      ns_to_ktime(expires),
		      HRTIMER_MODE_ABS_PINNED);
}
EXPORT_SYMBOL(qdisc_watchdog_schedule_ns);

void qdisc_watchdog_cancel(struct qdisc_watchdog *wd)
{
	hrtimer_cancel(&wd->timer);
}
EXPORT_SYMBOL(qdisc_watchdog_cancel);

static struct hlist_head *qdisc_class_hash_alloc(unsigned int n)
{
	unsigned int size = n * sizeof(struct hlist_head), i;
	struct hlist_head *h;

	if (size <= PAGE_SIZE)
		h = kmalloc(size, GFP_KERNEL);
	else
		h = (struct hlist_head *)
			__get_free_pages(GFP_KERNEL, get_order(size));

	if (h != NULL) {
		for (i = 0; i < n; i++)
			INIT_HLIST_HEAD(&h[i]);
	}
	return h;
}

static void qdisc_class_hash_free(struct hlist_head *h, unsigned int n)
{
	unsigned int size = n * sizeof(struct hlist_head);

	if (size <= PAGE_SIZE)
		kfree(h);
	else
		free_pages((unsigned long)h, get_order(size));
}

void qdisc_class_hash_grow(struct Qdisc *sch, struct Qdisc_class_hash *clhash)
{
	struct Qdisc_class_common *cl;
	struct hlist_node *next;
	struct hlist_head *nhash, *ohash;
	unsigned int nsize, nmask, osize;
	unsigned int i, h;

	/* Rehash when load factor exceeds 0.75 */
	if (clhash->hashelems * 4 <= clhash->hashsize * 3)
		return;
	nsize = clhash->hashsize * 2;
	nmask = nsize - 1;
	nhash = qdisc_class_hash_alloc(nsize);
	if (nhash == NULL)
		return;

	ohash = clhash->hash;
	osize = clhash->hashsize;

	sch_tree_lock(sch);
	for (i = 0; i < osize; i++) {
		hlist_for_each_entry_safe(cl, next, &ohash[i], hnode) {
			h = qdisc_class_hash(cl->classid, nmask);
			hlist_add_head(&cl->hnode, &nhash[h]);
		}
	}
	clhash->hash     = nhash;
	clhash->hashsize = nsize;
	clhash->hashmask = nmask;
	sch_tree_unlock(sch);

	qdisc_class_hash_free(ohash, osize);
}
EXPORT_SYMBOL(qdisc_class_hash_grow);

int qdisc_class_hash_init(struct Qdisc_class_hash *clhash)
{
	unsigned int size = 4;

	clhash->hash = qdisc_class_hash_alloc(size);
	if (clhash->hash == NULL)
		return -ENOMEM;
	clhash->hashsize  = size;
	clhash->hashmask  = size - 1;
	clhash->hashelems = 0;
	return 0;
}
EXPORT_SYMBOL(qdisc_class_hash_init);

void qdisc_class_hash_destroy(struct Qdisc_class_hash *clhash)
{
	qdisc_class_hash_free(clhash->hash, clhash->hashsize);
}
EXPORT_SYMBOL(qdisc_class_hash_destroy);

void qdisc_class_hash_insert(struct Qdisc_class_hash *clhash,
			     struct Qdisc_class_common *cl)
{
	unsigned int h;

	INIT_HLIST_NODE(&cl->hnode);
	h = qdisc_class_hash(cl->classid, clhash->hashmask);
	hlist_add_head(&cl->hnode, &clhash->hash[h]);
	clhash->hashelems++;
}
EXPORT_SYMBOL(qdisc_class_hash_insert);

void qdisc_class_hash_remove(struct Qdisc_class_hash *clhash,
			     struct Qdisc_class_common *cl)
{
	hlist_del(&cl->hnode);
	clhash->hashelems--;
}
EXPORT_SYMBOL(qdisc_class_hash_remove);

/* Allocate an unique handle from space managed by kernel
 * Possible range is [8000-FFFF]:0000 (0x8000 values)
 */
static u32 qdisc_alloc_handle(struct net_device *dev)
{
	int i = 0x8000;
	static u32 autohandle = TC_H_MAKE(0x80000000U, 0);

	do {
		autohandle += TC_H_MAKE(0x10000U, 0);
		if (autohandle == TC_H_MAKE(TC_H_ROOT, 0))
			autohandle = TC_H_MAKE(0x80000000U, 0);
		if (!qdisc_lookup(dev, autohandle))
			return autohandle;
		cond_resched();
	} while	(--i > 0);

	return 0;
}

void qdisc_tree_reduce_backlog(struct Qdisc *sch, unsigned int n,
			       unsigned int len)
{
	const struct Qdisc_class_ops *cops;
	unsigned long cl;
	u32 parentid;
	int drops;

	if (n == 0 && len == 0)
		return;
	drops = max_t(int, n, 0);
	rcu_read_lock();
	while ((parentid = sch->parent)) {
		if (TC_H_MAJ(parentid) == TC_H_MAJ(TC_H_INGRESS))
			break;

		if (sch->flags & TCQ_F_NOPARENT)
			break;
		/* TODO: perform the search on a per txq basis */
		sch = qdisc_lookup(qdisc_dev(sch), TC_H_MAJ(parentid));
		if (sch == NULL) {
			WARN_ON_ONCE(parentid != TC_H_ROOT);
			break;
		}
		cops = sch->ops->cl_ops;
		if (cops->qlen_notify) {
			cl = cops->get(sch, parentid);
			cops->qlen_notify(sch, cl);
			cops->put(sch, cl);
		}
		sch->q.qlen -= n;
		sch->qstats.backlog -= len;
		__qdisc_qstats_drop(sch, drops);
	}
	rcu_read_unlock();
}
EXPORT_SYMBOL(qdisc_tree_reduce_backlog);

static void notify_and_destroy(struct net *net, struct sk_buff *skb,
			       struct nlmsghdr *n, u32 clid,
			       struct Qdisc *old, struct Qdisc *new)
{
	if (new || old)
		qdisc_notify(net, skb, n, clid, old, new);

	if (old)
		qdisc_destroy(old);
}

/* Graft qdisc "new" to class "classid" of qdisc "parent" or
 * to device "dev".
 *
 * When appropriate send a netlink notification using 'skb'
 * and "n".
 *
 * On success, destroy old qdisc.
 */

static int qdisc_graft(struct net_device *dev, struct Qdisc *parent,
		       struct sk_buff *skb, struct nlmsghdr *n, u32 classid,
		       struct Qdisc *new, struct Qdisc *old)
{
	struct Qdisc *q = old;
	struct net *net = dev_net(dev);
	int err = 0;

	if (parent == NULL) {
		unsigned int i, num_q, ingress;

		ingress = 0;
		num_q = dev->num_tx_queues;
		if ((q && q->flags & TCQ_F_INGRESS) ||
		    (new && new->flags & TCQ_F_INGRESS)) {
			num_q = 1;
			ingress = 1;
			if (!dev_ingress_queue(dev))
				return -ENOENT;
		}

		if (dev->flags & IFF_UP)
			dev_deactivate(dev);

		if (new && new->ops->attach)
			goto skip;

		for (i = 0; i < num_q; i++) {
			struct netdev_queue *dev_queue = dev_ingress_queue(dev);

			if (!ingress)
				dev_queue = netdev_get_tx_queue(dev, i);

			old = dev_graft_qdisc(dev_queue, new);
			if (new && i > 0)
				atomic_inc(&new->refcnt);

			if (!ingress)
				qdisc_destroy(old);
		}

skip:
		if (!ingress) {
			notify_and_destroy(net, skb, n, classid,
					   dev->qdisc, new);
			if (new && !new->ops->attach)
				atomic_inc(&new->refcnt);
			dev->qdisc = new ? : &noop_qdisc;

			if (new && new->ops->attach)
				new->ops->attach(new);
		} else {
			notify_and_destroy(net, skb, n, classid, old, new);
		}

		if (dev->flags & IFF_UP)
			dev_activate(dev);
	} else {
		const struct Qdisc_class_ops *cops = parent->ops->cl_ops;

		err = -EOPNOTSUPP;
		if (cops && cops->graft) {
			unsigned long cl = cops->get(parent, classid);
			if (cl) {
				err = cops->graft(parent, cl, new, &old);
				cops->put(parent, cl);
			} else
				err = -ENOENT;
		}
		if (!err)
			notify_and_destroy(net, skb, n, classid, old, new);
	}
	return err;
}

/* lockdep annotation is needed for ingress; egress gets it only for name */
static struct lock_class_key qdisc_tx_lock;
static struct lock_class_key qdisc_rx_lock;

/*
   Allocate and initialize new qdisc.

   Parameters are passed via opt.
 */

static struct Qdisc *qdisc_create(struct net_device *dev,
				  struct netdev_queue *dev_queue,
				  struct Qdisc *p, u32 parent, u32 handle,
				  struct nlattr **tca, int *errp)
{
	int err;
	struct nlattr *kind = tca[TCA_KIND];
	struct Qdisc *sch;
	struct Qdisc_ops *ops;
	struct qdisc_size_table *stab;

	ops = qdisc_lookup_ops(kind);
#ifdef CONFIG_MODULES
	if (ops == NULL && kind != NULL) {
		char name[IFNAMSIZ];
		if (nla_strlcpy(name, kind, IFNAMSIZ) < IFNAMSIZ) {
			/* We dropped the RTNL semaphore in order to
			 * perform the module load.  So, even if we
			 * succeeded in loading the module we have to
			 * tell the caller to replay the request.  We
			 * indicate this using -EAGAIN.
			 * We replay the request because the device may
			 * go away in the mean time.
			 */
			rtnl_unlock();
			request_module("sch_%s", name);
			rtnl_lock();
			ops = qdisc_lookup_ops(kind);
			if (ops != NULL) {
				/* We will try again qdisc_lookup_ops,
				 * so don't keep a reference.
				 */
				module_put(ops->owner);
				err = -EAGAIN;
				goto err_out;
			}
		}
	}
#endif

	err = -ENOENT;
	if (ops == NULL)
		goto err_out;

	sch = qdisc_alloc(dev_queue, ops);
	if (IS_ERR(sch)) {
		err = PTR_ERR(sch);
		goto err_out2;
	}

	sch->parent = parent;

	if (handle == TC_H_INGRESS) {
		sch->flags |= TCQ_F_INGRESS;
		handle = TC_H_MAKE(TC_H_INGRESS, 0);
		lockdep_set_class(qdisc_lock(sch), &qdisc_rx_lock);
	} else {
		if (handle == 0) {
			handle = qdisc_alloc_handle(dev);
			err = -ENOMEM;
			if (handle == 0)
				goto err_out3;
		}
		lockdep_set_class(qdisc_lock(sch), &qdisc_tx_lock);
		if (!netif_is_multiqueue(dev))
			sch->flags |= TCQ_F_ONETXQUEUE | TCQ_F_NOPARENT;
	}

	sch->handle = handle;

	if (!ops->init || (err = ops->init(sch, tca[TCA_OPTIONS])) == 0) {
		if (qdisc_is_percpu_stats(sch)) {
			sch->cpu_bstats =
				netdev_alloc_pcpu_stats(struct gnet_stats_basic_cpu);
			if (!sch->cpu_bstats)
				goto err_out4;

			sch->cpu_qstats = alloc_percpu(struct gnet_stats_queue);
			if (!sch->cpu_qstats)
				goto err_out4;
		}

		if (tca[TCA_STAB]) {
			stab = qdisc_get_stab(tca[TCA_STAB]);
			if (IS_ERR(stab)) {
				err = PTR_ERR(stab);
				goto err_out4;
			}
			rcu_assign_pointer(sch->stab, stab);
		}
		if (tca[TCA_RATE]) {
			seqcount_t *running;

			err = -EOPNOTSUPP;
			if (sch->flags & TCQ_F_MQROOT)
				goto err_out4;

			if ((sch->parent != TC_H_ROOT) &&
			    !(sch->flags & TCQ_F_INGRESS) &&
			    (!p || !(p->flags & TCQ_F_MQROOT)))
				running = qdisc_root_sleeping_running(sch);
			else
				running = &sch->running;

			err = gen_new_estimator(&sch->bstats,
						sch->cpu_bstats,
						&sch->rate_est,
						NULL,
						running,
						tca[TCA_RATE]);
			if (err)
				goto err_out4;
		}

		qdisc_hash_add(sch);

		return sch;
	}
err_out3:
	dev_put(dev);
	kfree((char *) sch - sch->padded);
err_out2:
	module_put(ops->owner);
err_out:
	*errp = err;
	return NULL;

err_out4:
	free_percpu(sch->cpu_bstats);
	free_percpu(sch->cpu_qstats);
	/*
	 * Any broken qdiscs that would require a ops->reset() here?
	 * The qdisc was never in action so it shouldn't be necessary.
	 */
	qdisc_put_stab(rtnl_dereference(sch->stab));
	if (ops->destroy)
		ops->destroy(sch);
	goto err_out3;
}

static int qdisc_change(struct Qdisc *sch, struct nlattr **tca)
{
	struct qdisc_size_table *ostab, *stab = NULL;
	int err = 0;

	if (tca[TCA_OPTIONS]) {
		if (sch->ops->change == NULL)
			return -EINVAL;
		err = sch->ops->change(sch, tca[TCA_OPTIONS]);
		if (err)
			return err;
	}

	if (tca[TCA_STAB]) {
		stab = qdisc_get_stab(tca[TCA_STAB]);
		if (IS_ERR(stab))
			return PTR_ERR(stab);
	}

	ostab = rtnl_dereference(sch->stab);
	rcu_assign_pointer(sch->stab, stab);
	qdisc_put_stab(ostab);

	if (tca[TCA_RATE]) {
		/* NB: ignores errors from replace_estimator
		   because change can't be undone. */
		if (sch->flags & TCQ_F_MQROOT)
			goto out;
		gen_replace_estimator(&sch->bstats,
				      sch->cpu_bstats,
				      &sch->rate_est,
				      NULL,
				      qdisc_root_sleeping_running(sch),
				      tca[TCA_RATE]);
	}
out:
	return 0;
}

struct check_loop_arg {
	struct qdisc_walker	w;
	struct Qdisc		*p;
	int			depth;
};

static int check_loop_fn(struct Qdisc *q, unsigned long cl,
			 struct qdisc_walker *w);

static int check_loop(struct Qdisc *q, struct Qdisc *p, int depth)
{
	struct check_loop_arg	arg;

	if (q->ops->cl_ops == NULL)
		return 0;

	arg.w.stop = arg.w.skip = arg.w.count = 0;
	arg.w.fn = check_loop_fn;
	arg.depth = depth;
	arg.p = p;
	q->ops->cl_ops->walk(q, &arg.w);
	return arg.w.stop ? -ELOOP : 0;
}

static int
check_loop_fn(struct Qdisc *q, unsigned long cl, struct qdisc_walker *w)
{
	struct Qdisc *leaf;
	const struct Qdisc_class_ops *cops = q->ops->cl_ops;
	struct check_loop_arg *arg = (struct check_loop_arg *)w;

	leaf = cops->leaf(q, cl);
	if (leaf) {
		if (leaf == arg->p || arg->depth > 7)
			return -ELOOP;
		return check_loop(leaf, arg->p, arg->depth + 1);
	}
	return 0;
}

/*
 * Delete/get qdisc.
 */

static int tc_get_qdisc(struct sk_buff *skb, struct nlmsghdr *n)
{
	struct net *net = sock_net(skb->sk);
	struct tcmsg *tcm = nlmsg_data(n);
	struct nlattr *tca[TCA_MAX + 1];
	struct net_device *dev;
	u32 clid;
	struct Qdisc *q = NULL;
	struct Qdisc *p = NULL;
	int err;

	if ((n->nlmsg_type != RTM_GETQDISC) &&
	    !netlink_ns_capable(skb, net->user_ns, CAP_NET_ADMIN))
		return -EPERM;

	err = nlmsg_parse(n, sizeof(*tcm), tca, TCA_MAX, NULL);
	if (err < 0)
		return err;

	dev = __dev_get_by_index(net, tcm->tcm_ifindex);
	if (!dev)
		return -ENODEV;

	clid = tcm->tcm_parent;
	if (clid) {
		if (clid != TC_H_ROOT) {
			if (TC_H_MAJ(clid) != TC_H_MAJ(TC_H_INGRESS)) {
				p = qdisc_lookup(dev, TC_H_MAJ(clid));
				if (!p)
					return -ENOENT;
				q = qdisc_leaf(p, clid);
			} else if (dev_ingress_queue(dev)) {
				q = dev_ingress_queue(dev)->qdisc_sleeping;
			}
		} else {
			q = dev->qdisc;
		}
		if (!q)
			return -ENOENT;

		if (tcm->tcm_handle && q->handle != tcm->tcm_handle)
			return -EINVAL;
	} else {
		q = qdisc_lookup(dev, tcm->tcm_handle);
		if (!q)
			return -ENOENT;
	}

	if (tca[TCA_KIND] && nla_strcmp(tca[TCA_KIND], q->ops->id))
		return -EINVAL;

	if (n->nlmsg_type == RTM_DELQDISC) {
		if (!clid)
			return -EINVAL;
		if (q->handle == 0)
			return -ENOENT;
		err = qdisc_graft(dev, p, skb, n, clid, NULL, q);
		if (err != 0)
			return err;
	} else {
		qdisc_notify(net, skb, n, clid, NULL, q);
	}
	return 0;
}

/*
 * Create/change qdisc.
 */

static int tc_modify_qdisc(struct sk_buff *skb, struct nlmsghdr *n)
{
	struct net *net = sock_net(skb->sk);
	struct tcmsg *tcm;
	struct nlattr *tca[TCA_MAX + 1];
	struct net_device *dev;
	u32 clid;
	struct Qdisc *q, *p;
	int err;

	if (!netlink_ns_capable(skb, net->user_ns, CAP_NET_ADMIN))
		return -EPERM;

replay:
	/* Reinit, just in case something touches this. */
	err = nlmsg_parse(n, sizeof(*tcm), tca, TCA_MAX, NULL);
	if (err < 0)
		return err;

	tcm = nlmsg_data(n);
	clid = tcm->tcm_parent;
	q = p = NULL;

	dev = __dev_get_by_index(net, tcm->tcm_ifindex);
	if (!dev)
		return -ENODEV;


	if (clid) {
		if (clid != TC_H_ROOT) {
			if (clid != TC_H_INGRESS) {
				p = qdisc_lookup(dev, TC_H_MAJ(clid));
				if (!p)
					return -ENOENT;
				q = qdisc_leaf(p, clid);
			} else if (dev_ingress_queue_create(dev)) {
				q = dev_ingress_queue(dev)->qdisc_sleeping;
			}
		} else {
			q = dev->qdisc;
		}

		/* It may be default qdisc, ignore it */
		if (q && q->handle == 0)
			q = NULL;

		if (!q || !tcm->tcm_handle || q->handle != tcm->tcm_handle) {
			if (tcm->tcm_handle) {
				if (q && !(n->nlmsg_flags & NLM_F_REPLACE))
					return -EEXIST;
				if (TC_H_MIN(tcm->tcm_handle))
					return -EINVAL;
				q = qdisc_lookup(dev, tcm->tcm_handle);
				if (!q)
					goto create_n_graft;
				if (n->nlmsg_flags & NLM_F_EXCL)
					return -EEXIST;
				if (tca[TCA_KIND] && nla_strcmp(tca[TCA_KIND], q->ops->id))
					return -EINVAL;
				if (q == p ||
				    (p && check_loop(q, p, 0)))
					return -ELOOP;
				atomic_inc(&q->refcnt);
				goto graft;
			} else {
				if (!q)
					goto create_n_graft;

				/* This magic test requires explanation.
				 *
				 *   We know, that some child q is already
				 *   attached to this parent and have choice:
				 *   either to change it or to create/graft new one.
				 *
				 *   1. We are allowed to create/graft only
				 *   if CREATE and REPLACE flags are set.
				 *
				 *   2. If EXCL is set, requestor wanted to say,
				 *   that qdisc tcm_handle is not expected
				 *   to exist, so that we choose create/graft too.
				 *
				 *   3. The last case is when no flags are set.
				 *   Alas, it is sort of hole in API, we
				 *   cannot decide what to do unambiguously.
				 *   For now we select create/graft, if
				 *   user gave KIND, which does not match existing.
				 */
				if ((n->nlmsg_flags & NLM_F_CREATE) &&
				    (n->nlmsg_flags & NLM_F_REPLACE) &&
				    ((n->nlmsg_flags & NLM_F_EXCL) ||
				     (tca[TCA_KIND] &&
				      nla_strcmp(tca[TCA_KIND], q->ops->id))))
					goto create_n_graft;
			}
		}
	} else {
		if (!tcm->tcm_handle)
			return -EINVAL;
		q = qdisc_lookup(dev, tcm->tcm_handle);
	}

	/* Change qdisc parameters */
	if (q == NULL)
		return -ENOENT;
	if (n->nlmsg_flags & NLM_F_EXCL)
		return -EEXIST;
	if (tca[TCA_KIND] && nla_strcmp(tca[TCA_KIND], q->ops->id))
		return -EINVAL;
	err = qdisc_change(q, tca);
	if (err == 0)
		qdisc_notify(net, skb, n, clid, NULL, q);
	return err;

create_n_graft:
	if (!(n->nlmsg_flags & NLM_F_CREATE))
		return -ENOENT;
	if (clid == TC_H_INGRESS) {
		if (dev_ingress_queue(dev))
			q = qdisc_create(dev, dev_ingress_queue(dev), p,
					 tcm->tcm_parent, tcm->tcm_parent,
					 tca, &err);
		else
			err = -ENOENT;
	} else {
		struct netdev_queue *dev_queue;

		if (p && p->ops->cl_ops && p->ops->cl_ops->select_queue)
			dev_queue = p->ops->cl_ops->select_queue(p, tcm);
		else if (p)
			dev_queue = p->dev_queue;
		else
			dev_queue = netdev_get_tx_queue(dev, 0);

		q = qdisc_create(dev, dev_queue, p,
				 tcm->tcm_parent, tcm->tcm_handle,
				 tca, &err);
	}
	if (q == NULL) {
		if (err == -EAGAIN)
			goto replay;
		return err;
	}

graft:
	err = qdisc_graft(dev, p, skb, n, clid, q, NULL);
	if (err) {
		if (q)
			qdisc_destroy(q);
		return err;
	}

	return 0;
}

static int tc_fill_qdisc(struct sk_buff *skb, struct Qdisc *q, u32 clid,
			 u32 portid, u32 seq, u16 flags, int event)
{
	struct gnet_stats_basic_cpu __percpu *cpu_bstats = NULL;
	struct gnet_stats_queue __percpu *cpu_qstats = NULL;
	struct tcmsg *tcm;
	struct nlmsghdr  *nlh;
	unsigned char *b = skb_tail_pointer(skb);
	struct gnet_dump d;
	struct qdisc_size_table *stab;
	__u32 qlen;

	cond_resched();
	nlh = nlmsg_put(skb, portid, seq, event, sizeof(*tcm), flags);
	if (!nlh)
		goto out_nlmsg_trim;
	tcm = nlmsg_data(nlh);
	tcm->tcm_family = AF_UNSPEC;
	tcm->tcm__pad1 = 0;
	tcm->tcm__pad2 = 0;
	tcm->tcm_ifindex = qdisc_dev(q)->ifindex;
	tcm->tcm_parent = clid;
	tcm->tcm_handle = q->handle;
	tcm->tcm_info = atomic_read(&q->refcnt);
	if (nla_put_string(skb, TCA_KIND, q->ops->id))
		goto nla_put_failure;
	if (q->ops->dump && q->ops->dump(q, skb) < 0)
		goto nla_put_failure;
	qlen = q->q.qlen;

	stab = rtnl_dereference(q->stab);
	if (stab && qdisc_dump_stab(skb, stab) < 0)
		goto nla_put_failure;

	if (gnet_stats_start_copy_compat(skb, TCA_STATS2, TCA_STATS, TCA_XSTATS,
					 NULL, &d, TCA_PAD) < 0)
		goto nla_put_failure;

	if (q->ops->dump_stats && q->ops->dump_stats(q, &d) < 0)
		goto nla_put_failure;

	if (qdisc_is_percpu_stats(q)) {
		cpu_bstats = q->cpu_bstats;
		cpu_qstats = q->cpu_qstats;
	}

	if (gnet_stats_copy_basic(qdisc_root_sleeping_running(q),
				  &d, cpu_bstats, &q->bstats) < 0 ||
	    gnet_stats_copy_rate_est(&d, &q->bstats, &q->rate_est) < 0 ||
	    gnet_stats_copy_queue(&d, cpu_qstats, &q->qstats, qlen) < 0)
		goto nla_put_failure;

	if (gnet_stats_finish_copy(&d) < 0)
		goto nla_put_failure;

	nlh->nlmsg_len = skb_tail_pointer(skb) - b;
	return skb->len;

out_nlmsg_trim:
nla_put_failure:
	nlmsg_trim(skb, b);
	return -1;
}

static bool tc_qdisc_dump_ignore(struct Qdisc *q)
{
	return (q->flags & TCQ_F_BUILTIN) ? true : false;
}

static int qdisc_notify(struct net *net, struct sk_buff *oskb,
			struct nlmsghdr *n, u32 clid,
			struct Qdisc *old, struct Qdisc *new)
{
	struct sk_buff *skb;
	u32 portid = oskb ? NETLINK_CB(oskb).portid : 0;

	skb = alloc_skb(NLMSG_GOODSIZE, GFP_KERNEL);
	if (!skb)
		return -ENOBUFS;

	if (old && !tc_qdisc_dump_ignore(old)) {
		if (tc_fill_qdisc(skb, old, clid, portid, n->nlmsg_seq,
				  0, RTM_DELQDISC) < 0)
			goto err_out;
	}
	if (new && !tc_qdisc_dump_ignore(new)) {
		if (tc_fill_qdisc(skb, new, clid, portid, n->nlmsg_seq,
				  old ? NLM_F_REPLACE : 0, RTM_NEWQDISC) < 0)
			goto err_out;
	}

	if (skb->len)
		return rtnetlink_send(skb, net, portid, RTNLGRP_TC,
				      n->nlmsg_flags & NLM_F_ECHO);

err_out:
	kfree_skb(skb);
	return -EINVAL;
}

static int tc_dump_qdisc_root(struct Qdisc *root, struct sk_buff *skb,
			      struct netlink_callback *cb,
			      int *q_idx_p, int s_q_idx, bool recur)
{
	int ret = 0, q_idx = *q_idx_p;
	struct Qdisc *q;
	int b;

	if (!root)
		return 0;

	q = root;
	if (q_idx < s_q_idx) {
		q_idx++;
	} else {
		if (!tc_qdisc_dump_ignore(q) &&
		    tc_fill_qdisc(skb, q, q->parent, NETLINK_CB(cb->skb).portid,
				  cb->nlh->nlmsg_seq, NLM_F_MULTI,
				  RTM_NEWQDISC) <= 0)
			goto done;
		q_idx++;
	}

	/* If dumping singletons, there is no qdisc_dev(root) and the singleton
	 * itself has already been dumped.
	 *
	 * If we've already dumped the top-level (ingress) qdisc above and the global
	 * qdisc hashtable, we don't want to hit it again
	 */
	if (!qdisc_dev(root) || !recur)
		goto out;

	hash_for_each(qdisc_dev(root)->qdisc_hash, b, q, hash) {
		if (q_idx < s_q_idx) {
			q_idx++;
			continue;
		}
		if (!tc_qdisc_dump_ignore(q) &&
		    tc_fill_qdisc(skb, q, q->parent, NETLINK_CB(cb->skb).portid,
				  cb->nlh->nlmsg_seq, NLM_F_MULTI,
				  RTM_NEWQDISC) <= 0)
			goto done;
		q_idx++;
	}

out:
	*q_idx_p = q_idx;
	return ret;
done:
	ret = -1;
	goto out;
}

static int tc_dump_qdisc(struct sk_buff *skb, struct netlink_callback *cb)
{
	struct net *net = sock_net(skb->sk);
	int idx, q_idx;
	int s_idx, s_q_idx;
	struct net_device *dev;

	s_idx = cb->args[0];
	s_q_idx = q_idx = cb->args[1];

	idx = 0;
	ASSERT_RTNL();
	for_each_netdev(net, dev) {
		struct netdev_queue *dev_queue;

		if (idx < s_idx)
			goto cont;
		if (idx > s_idx)
			s_q_idx = 0;
		q_idx = 0;

		if (tc_dump_qdisc_root(dev->qdisc, skb, cb, &q_idx, s_q_idx,
				       true) < 0)
			goto done;

		dev_queue = dev_ingress_queue(dev);
		if (dev_queue &&
		    tc_dump_qdisc_root(dev_queue->qdisc_sleeping, skb, cb,
				       &q_idx, s_q_idx, false) < 0)
			goto done;

cont:
		idx++;
	}

done:
	cb->args[0] = idx;
	cb->args[1] = q_idx;

	return skb->len;
}



/************************************************
 *	Traffic classes manipulation.		*
 ************************************************/



static int tc_ctl_tclass(struct sk_buff *skb, struct nlmsghdr *n)
{
	struct net *net = sock_net(skb->sk);
	struct tcmsg *tcm = nlmsg_data(n);
	struct nlattr *tca[TCA_MAX + 1];
	struct net_device *dev;
	struct Qdisc *q = NULL;
	const struct Qdisc_class_ops *cops;
	unsigned long cl = 0;
	unsigned long new_cl;
	u32 portid;
	u32 clid;
	u32 qid;
	int err;

	if ((n->nlmsg_type != RTM_GETTCLASS) &&
	    !netlink_ns_capable(skb, net->user_ns, CAP_NET_ADMIN))
		return -EPERM;

	err = nlmsg_parse(n, sizeof(*tcm), tca, TCA_MAX, NULL);
	if (err < 0)
		return err;

	dev = __dev_get_by_index(net, tcm->tcm_ifindex);
	if (!dev)
		return -ENODEV;

	/*
	   parent == TC_H_UNSPEC - unspecified parent.
	   parent == TC_H_ROOT   - class is root, which has no parent.
	   parent == X:0	 - parent is root class.
	   parent == X:Y	 - parent is a node in hierarchy.
	   parent == 0:Y	 - parent is X:Y, where X:0 is qdisc.

	   handle == 0:0	 - generate handle from kernel pool.
	   handle == 0:Y	 - class is X:Y, where X:0 is qdisc.
	   handle == X:Y	 - clear.
	   handle == X:0	 - root class.
	 */

	/* Step 1. Determine qdisc handle X:0 */

	portid = tcm->tcm_parent;
	clid = tcm->tcm_handle;
	qid = TC_H_MAJ(clid);

	if (portid != TC_H_ROOT) {
		u32 qid1 = TC_H_MAJ(portid);

		if (qid && qid1) {
			/* If both majors are known, they must be identical. */
			if (qid != qid1)
				return -EINVAL;
		} else if (qid1) {
			qid = qid1;
		} else if (qid == 0)
			qid = dev->qdisc->handle;

		/* Now qid is genuine qdisc handle consistent
		 * both with parent and child.
		 *
		 * TC_H_MAJ(portid) still may be unspecified, complete it now.
		 */
		if (portid)
			portid = TC_H_MAKE(qid, portid);
	} else {
		if (qid == 0)
			qid = dev->qdisc->handle;
	}

	/* OK. Locate qdisc */
	q = qdisc_lookup(dev, qid);
	if (!q)
		return -ENOENT;

	/* An check that it supports classes */
	cops = q->ops->cl_ops;
	if (cops == NULL)
		return -EINVAL;

	/* Now try to get class */
	if (clid == 0) {
		if (portid == TC_H_ROOT)
			clid = qid;
	} else
		clid = TC_H_MAKE(qid, clid);

	if (clid)
		cl = cops->get(q, clid);

	if (cl == 0) {
		err = -ENOENT;
		if (n->nlmsg_type != RTM_NEWTCLASS ||
		    !(n->nlmsg_flags & NLM_F_CREATE))
			goto out;
	} else {
		switch (n->nlmsg_type) {
		case RTM_NEWTCLASS:
			err = -EEXIST;
			if (n->nlmsg_flags & NLM_F_EXCL)
				goto out;
			break;
		case RTM_DELTCLASS:
			err = -EOPNOTSUPP;
			if (cops->delete)
				err = cops->delete(q, cl);
			if (err == 0)
				tclass_notify(net, skb, n, q, cl,
					      RTM_DELTCLASS);
			goto out;
		case RTM_GETTCLASS:
			err = tclass_notify(net, skb, n, q, cl, RTM_NEWTCLASS);
			goto out;
		default:
			err = -EINVAL;
			goto out;
		}
	}

	new_cl = cl;
	err = -EOPNOTSUPP;
	if (cops->change)
		err = cops->change(q, clid, portid, tca, &new_cl);
	if (err == 0)
		tclass_notify(net, skb, n, q, new_cl, RTM_NEWTCLASS);

out:
	if (cl)
		cops->put(q, cl);

	return err;
}


static int tc_fill_tclass(struct sk_buff *skb, struct Qdisc *q,
			  unsigned long cl,
			  u32 portid, u32 seq, u16 flags, int event)
{
	struct tcmsg *tcm;
	struct nlmsghdr  *nlh;
	unsigned char *b = skb_tail_pointer(skb);
	struct gnet_dump d;
	const struct Qdisc_class_ops *cl_ops = q->ops->cl_ops;

	cond_resched();
	nlh = nlmsg_put(skb, portid, seq, event, sizeof(*tcm), flags);
	if (!nlh)
		goto out_nlmsg_trim;
	tcm = nlmsg_data(nlh);
	tcm->tcm_family = AF_UNSPEC;
	tcm->tcm__pad1 = 0;
	tcm->tcm__pad2 = 0;
	tcm->tcm_ifindex = qdisc_dev(q)->ifindex;
	tcm->tcm_parent = q->handle;
	tcm->tcm_handle = q->handle;
	tcm->tcm_info = 0;
	if (nla_put_string(skb, TCA_KIND, q->ops->id))
		goto nla_put_failure;
	if (cl_ops->dump && cl_ops->dump(q, cl, skb, tcm) < 0)
		goto nla_put_failure;

	if (gnet_stats_start_copy_compat(skb, TCA_STATS2, TCA_STATS, TCA_XSTATS,
					 NULL, &d, TCA_PAD) < 0)
		goto nla_put_failure;

	if (cl_ops->dump_stats && cl_ops->dump_stats(q, cl, &d) < 0)
		goto nla_put_failure;

	if (gnet_stats_finish_copy(&d) < 0)
		goto nla_put_failure;

	nlh->nlmsg_len = skb_tail_pointer(skb) - b;
	return skb->len;

out_nlmsg_trim:
nla_put_failure:
	nlmsg_trim(skb, b);
	return -1;
}

static int tclass_notify(struct net *net, struct sk_buff *oskb,
			 struct nlmsghdr *n, struct Qdisc *q,
			 unsigned long cl, int event)
{
	struct sk_buff *skb;
	u32 portid = oskb ? NETLINK_CB(oskb).portid : 0;

	skb = alloc_skb(NLMSG_GOODSIZE, GFP_KERNEL);
	if (!skb)
		return -ENOBUFS;

	if (tc_fill_tclass(skb, q, cl, portid, n->nlmsg_seq, 0, event) < 0) {
		kfree_skb(skb);
		return -EINVAL;
	}

	return rtnetlink_send(skb, net, portid, RTNLGRP_TC,
			      n->nlmsg_flags & NLM_F_ECHO);
}

struct qdisc_dump_args {
	struct qdisc_walker	w;
	struct sk_buff		*skb;
	struct netlink_callback	*cb;
};

static int qdisc_class_dump(struct Qdisc *q, unsigned long cl,
			    struct qdisc_walker *arg)
{
	struct qdisc_dump_args *a = (struct qdisc_dump_args *)arg;

	return tc_fill_tclass(a->skb, q, cl, NETLINK_CB(a->cb->skb).portid,
			      a->cb->nlh->nlmsg_seq, NLM_F_MULTI,
			      RTM_NEWTCLASS);
}

static int tc_dump_tclass_qdisc(struct Qdisc *q, struct sk_buff *skb,
				struct tcmsg *tcm, struct netlink_callback *cb,
				int *t_p, int s_t)
{
	struct qdisc_dump_args arg;

	if (tc_qdisc_dump_ignore(q) ||
	    *t_p < s_t || !q->ops->cl_ops ||
	    (tcm->tcm_parent &&
	     TC_H_MAJ(tcm->tcm_parent) != q->handle)) {
		(*t_p)++;
		return 0;
	}
	if (*t_p > s_t)
		memset(&cb->args[1], 0, sizeof(cb->args)-sizeof(cb->args[0]));
	arg.w.fn = qdisc_class_dump;
	arg.skb = skb;
	arg.cb = cb;
	arg.w.stop  = 0;
	arg.w.skip = cb->args[1];
	arg.w.count = 0;
	q->ops->cl_ops->walk(q, &arg.w);
	cb->args[1] = arg.w.count;
	if (arg.w.stop)
		return -1;
	(*t_p)++;
	return 0;
}

static int tc_dump_tclass_root(struct Qdisc *root, struct sk_buff *skb,
			       struct tcmsg *tcm, struct netlink_callback *cb,
			       int *t_p, int s_t)
{
	struct Qdisc *q;
	int b;

	if (!root)
		return 0;

	if (tc_dump_tclass_qdisc(root, skb, tcm, cb, t_p, s_t) < 0)
		return -1;

	if (!qdisc_dev(root))
		return 0;

	hash_for_each(qdisc_dev(root)->qdisc_hash, b, q, hash) {
		if (tc_dump_tclass_qdisc(q, skb, tcm, cb, t_p, s_t) < 0)
			return -1;
	}

	return 0;
}

static int tc_dump_tclass(struct sk_buff *skb, struct netlink_callback *cb)
{
	struct tcmsg *tcm = nlmsg_data(cb->nlh);
	struct net *net = sock_net(skb->sk);
	struct netdev_queue *dev_queue;
	struct net_device *dev;
	int t, s_t;

	if (nlmsg_len(cb->nlh) < sizeof(*tcm))
		return 0;
	dev = dev_get_by_index(net, tcm->tcm_ifindex);
	if (!dev)
		return 0;

	s_t = cb->args[0];
	t = 0;

	if (tc_dump_tclass_root(dev->qdisc, skb, tcm, cb, &t, s_t) < 0)
		goto done;

	dev_queue = dev_ingress_queue(dev);
	if (dev_queue &&
	    tc_dump_tclass_root(dev_queue->qdisc_sleeping, skb, tcm, cb,
				&t, s_t) < 0)
		goto done;

done:
	cb->args[0] = t;

	dev_put(dev);
	return skb->len;
}

/* Main classifier routine: scans classifier chain attached
 * to this qdisc, (optionally) tests for protocol and asks
 * specific classifiers.
 */
int tc_classify(struct sk_buff *skb, const struct tcf_proto *tp,
		struct tcf_result *res, bool compat_mode)
{
	__be16 protocol = tc_skb_protocol(skb);
#ifdef CONFIG_NET_CLS_ACT
	const struct tcf_proto *old_tp = tp;
	int limit = 0;

reclassify:
#endif
	for (; tp; tp = rcu_dereference_bh(tp->next)) {
		int err;

		if (tp->protocol != protocol &&
		    tp->protocol != htons(ETH_P_ALL))
			continue;

		err = tp->classify(skb, tp, res);
#ifdef CONFIG_NET_CLS_ACT
		if (unlikely(err == TC_ACT_RECLASSIFY && !compat_mode))
			goto reset;
#endif
		if (err >= 0)
			return err;
	}

	return TC_ACT_UNSPEC; /* signal: continue lookup */
#ifdef CONFIG_NET_CLS_ACT
reset:
	if (unlikely(limit++ >= MAX_REC_LOOP)) {
		net_notice_ratelimited("%s: reclassify loop, rule prio %u, protocol %02x\n",
				       tp->q->ops->id, tp->prio & 0xffff,
				       ntohs(tp->protocol));
		return TC_ACT_SHOT;
	}

	tp = old_tp;
	protocol = tc_skb_protocol(skb);
	goto reclassify;
#endif
}
EXPORT_SYMBOL(tc_classify);

bool tcf_destroy(struct tcf_proto *tp, bool force)
{
	if (tp->ops->destroy(tp, force)) {
		module_put(tp->ops->owner);
		kfree_rcu(tp, rcu);
		return true;
	}

	return false;
}

void tcf_destroy_chain(struct tcf_proto __rcu **fl)
{
	struct tcf_proto *tp;

	while ((tp = rtnl_dereference(*fl)) != NULL) {
		RCU_INIT_POINTER(*fl, tp->next);
		tcf_destroy(tp, true);
	}
}
EXPORT_SYMBOL(tcf_destroy_chain);

#ifdef CONFIG_PROC_FS
static int psched_show(struct seq_file *seq, void *v)
{
	seq_printf(seq, "%08x %08x %08x %08x\n",
		   (u32)NSEC_PER_USEC, (u32)PSCHED_TICKS2NS(1),
		   1000000,
		   (u32)NSEC_PER_SEC / hrtimer_resolution);

	return 0;
}

static int psched_open(struct inode *inode, struct file *file)
{
	return single_open(file, psched_show, NULL);
}

static const struct file_operations psched_fops = {
	.owner = THIS_MODULE,
	.open = psched_open,
	.read  = seq_read,
	.llseek = seq_lseek,
	.release = single_release,
};

static int __net_init psched_net_init(struct net *net)
{
	struct proc_dir_entry *e;

	e = proc_create("psched", 0, net->proc_net, &psched_fops);
	if (e == NULL)
		return -ENOMEM;

	return 0;
}

static void __net_exit psched_net_exit(struct net *net)
{
	remove_proc_entry("psched", net->proc_net);
}
#else
static int __net_init psched_net_init(struct net *net)
{
	return 0;
}

static void __net_exit psched_net_exit(struct net *net)
{
}
#endif

static struct pernet_operations psched_net_ops = {
	.init = psched_net_init,
	.exit = psched_net_exit,
};

static int __init pktsched_init(void)
{
	int err;

	err = register_pernet_subsys(&psched_net_ops);
	if (err) {
		pr_err("pktsched_init: "
		       "cannot initialize per netns operations\n");
		return err;
	}

	register_qdisc(&pfifo_fast_ops);
	register_qdisc(&pfifo_qdisc_ops);
	register_qdisc(&bfifo_qdisc_ops);
	register_qdisc(&pfifo_head_drop_qdisc_ops);
	register_qdisc(&mq_qdisc_ops);
	register_qdisc(&noqueue_qdisc_ops);

	rtnl_register(PF_UNSPEC, RTM_NEWQDISC, tc_modify_qdisc, NULL, NULL);
	rtnl_register(PF_UNSPEC, RTM_DELQDISC, tc_get_qdisc, NULL, NULL);
	rtnl_register(PF_UNSPEC, RTM_GETQDISC, tc_get_qdisc, tc_dump_qdisc,
		      NULL);
	rtnl_register(PF_UNSPEC, RTM_NEWTCLASS, tc_ctl_tclass, NULL, NULL);
	rtnl_register(PF_UNSPEC, RTM_DELTCLASS, tc_ctl_tclass, NULL, NULL);
	rtnl_register(PF_UNSPEC, RTM_GETTCLASS, tc_ctl_tclass, tc_dump_tclass,
		      NULL);

	return 0;
}

subsys_initcall(pktsched_init);<|MERGE_RESOLUTION|>--- conflicted
+++ resolved
@@ -267,11 +267,7 @@
 	    root->handle == handle)
 		return root;
 
-<<<<<<< HEAD
-	list_for_each_entry_rcu(q, &root->list, list) {
-=======
 	hash_for_each_possible_rcu(qdisc_dev(root)->qdisc_hash, q, hash, handle) {
->>>>>>> f2ed3bfc
 		if (q->handle == handle)
 			return q;
 	}
@@ -285,11 +281,7 @@
 
 		WARN_ON_ONCE(root == &noop_qdisc);
 		ASSERT_RTNL();
-<<<<<<< HEAD
-		list_add_tail_rcu(&q->list, &root->list);
-=======
 		hash_add_rcu(qdisc_dev(q)->qdisc_hash, &q->hash, q->handle);
->>>>>>> f2ed3bfc
 	}
 }
 EXPORT_SYMBOL(qdisc_hash_add);
@@ -298,11 +290,7 @@
 {
 	if ((q->parent != TC_H_ROOT) && !(q->flags & TCQ_F_INGRESS)) {
 		ASSERT_RTNL();
-<<<<<<< HEAD
-		list_del_rcu(&q->list);
-=======
 		hash_del_rcu(&q->hash);
->>>>>>> f2ed3bfc
 	}
 }
 EXPORT_SYMBOL(qdisc_hash_del);
@@ -967,7 +955,7 @@
 		}
 		lockdep_set_class(qdisc_lock(sch), &qdisc_tx_lock);
 		if (!netif_is_multiqueue(dev))
-			sch->flags |= TCQ_F_ONETXQUEUE | TCQ_F_NOPARENT;
+			sch->flags |= TCQ_F_ONETXQUEUE;
 	}
 
 	sch->handle = handle;
