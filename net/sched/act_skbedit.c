// SPDX-License-Identifier: GPL-2.0-only
/*
 * Copyright (c) 2008, Intel Corporation.
 *
 * Author: Alexander Duyck <alexander.h.duyck@intel.com>
 */

#include <linux/module.h>
#include <linux/init.h>
#include <linux/kernel.h>
#include <linux/skbuff.h>
#include <linux/rtnetlink.h>
#include <net/netlink.h>
#include <net/pkt_sched.h>
#include <net/ip.h>
#include <net/ipv6.h>
#include <net/dsfield.h>
#include <net/pkt_cls.h>

#include <linux/tc_act/tc_skbedit.h>
#include <net/tc_act/tc_skbedit.h>

static struct tc_action_ops act_skbedit_ops;

static u16 tcf_skbedit_hash(struct tcf_skbedit_params *params,
			    struct sk_buff *skb)
{
	u16 queue_mapping = params->queue_mapping;

	if (params->flags & SKBEDIT_F_TXQ_SKBHASH) {
		u32 hash = skb_get_hash(skb);

		queue_mapping += hash % params->mapping_mod;
	}

	return netdev_cap_txqueue(skb->dev, queue_mapping);
}

static int tcf_skbedit_act(struct sk_buff *skb, const struct tc_action *a,
			   struct tcf_result *res)
{
	struct tcf_skbedit *d = to_skbedit(a);
	struct tcf_skbedit_params *params;
	int action;

	tcf_lastuse_update(&d->tcf_tm);
	bstats_update(this_cpu_ptr(d->common.cpu_bstats), skb);

	params = rcu_dereference_bh(d->params);
	action = READ_ONCE(d->tcf_action);

	if (params->flags & SKBEDIT_F_PRIORITY)
		skb->priority = params->priority;
	if (params->flags & SKBEDIT_F_INHERITDSFIELD) {
		int wlen = skb_network_offset(skb);

		switch (skb_protocol(skb, true)) {
		case htons(ETH_P_IP):
			wlen += sizeof(struct iphdr);
			if (!pskb_may_pull(skb, wlen))
				goto err;
			skb->priority = ipv4_get_dsfield(ip_hdr(skb)) >> 2;
			break;

		case htons(ETH_P_IPV6):
			wlen += sizeof(struct ipv6hdr);
			if (!pskb_may_pull(skb, wlen))
				goto err;
			skb->priority = ipv6_get_dsfield(ipv6_hdr(skb)) >> 2;
			break;
		}
	}
	if (params->flags & SKBEDIT_F_QUEUE_MAPPING &&
	    skb->dev->real_num_tx_queues > params->queue_mapping) {
#ifdef CONFIG_NET_EGRESS
		netdev_xmit_skip_txqueue(true);
#endif
		skb_set_queue_mapping(skb, tcf_skbedit_hash(params, skb));
	}
	if (params->flags & SKBEDIT_F_MARK) {
		skb->mark &= ~params->mask;
		skb->mark |= params->mark & params->mask;
	}
	if (params->flags & SKBEDIT_F_PTYPE)
		skb->pkt_type = params->ptype;
	return action;

err:
	qstats_drop_inc(this_cpu_ptr(d->common.cpu_qstats));
	return TC_ACT_SHOT;
}

static void tcf_skbedit_stats_update(struct tc_action *a, u64 bytes,
				     u64 packets, u64 drops,
				     u64 lastuse, bool hw)
{
	struct tcf_skbedit *d = to_skbedit(a);
	struct tcf_t *tm = &d->tcf_tm;

	tcf_action_update_stats(a, bytes, packets, drops, hw);
	tm->lastuse = max_t(u64, tm->lastuse, lastuse);
}

static const struct nla_policy skbedit_policy[TCA_SKBEDIT_MAX + 1] = {
	[TCA_SKBEDIT_PARMS]		= { .len = sizeof(struct tc_skbedit) },
	[TCA_SKBEDIT_PRIORITY]		= { .len = sizeof(u32) },
	[TCA_SKBEDIT_QUEUE_MAPPING]	= { .len = sizeof(u16) },
	[TCA_SKBEDIT_MARK]		= { .len = sizeof(u32) },
	[TCA_SKBEDIT_PTYPE]		= { .len = sizeof(u16) },
	[TCA_SKBEDIT_MASK]		= { .len = sizeof(u32) },
	[TCA_SKBEDIT_FLAGS]		= { .len = sizeof(u64) },
	[TCA_SKBEDIT_QUEUE_MAPPING_MAX]	= { .len = sizeof(u16) },
};

static int tcf_skbedit_init(struct net *net, struct nlattr *nla,
			    struct nlattr *est, struct tc_action **a,
			    struct tcf_proto *tp, u32 act_flags,
			    struct netlink_ext_ack *extack)
{
	struct tc_action_net *tn = net_generic(net, act_skbedit_ops.net_id);
	bool bind = act_flags & TCA_ACT_FLAGS_BIND;
	struct tcf_skbedit_params *params_new;
	struct nlattr *tb[TCA_SKBEDIT_MAX + 1];
	struct tcf_chain *goto_ch = NULL;
	struct tc_skbedit *parm;
	struct tcf_skbedit *d;
	u32 flags = 0, *priority = NULL, *mark = NULL, *mask = NULL;
	u16 *queue_mapping = NULL, *ptype = NULL;
	u16 mapping_mod = 1;
	bool exists = false;
	int ret = 0, err;
	u32 index;

	if (nla == NULL)
		return -EINVAL;

	err = nla_parse_nested_deprecated(tb, TCA_SKBEDIT_MAX, nla,
					  skbedit_policy, NULL);
	if (err < 0)
		return err;

	if (tb[TCA_SKBEDIT_PARMS] == NULL)
		return -EINVAL;

	if (tb[TCA_SKBEDIT_PRIORITY] != NULL) {
		flags |= SKBEDIT_F_PRIORITY;
		priority = nla_data(tb[TCA_SKBEDIT_PRIORITY]);
	}

	if (tb[TCA_SKBEDIT_QUEUE_MAPPING] != NULL) {
		flags |= SKBEDIT_F_QUEUE_MAPPING;
		queue_mapping = nla_data(tb[TCA_SKBEDIT_QUEUE_MAPPING]);
	}

	if (tb[TCA_SKBEDIT_PTYPE] != NULL) {
		ptype = nla_data(tb[TCA_SKBEDIT_PTYPE]);
		if (!skb_pkt_type_ok(*ptype))
			return -EINVAL;
		flags |= SKBEDIT_F_PTYPE;
	}

	if (tb[TCA_SKBEDIT_MARK] != NULL) {
		flags |= SKBEDIT_F_MARK;
		mark = nla_data(tb[TCA_SKBEDIT_MARK]);
	}

	if (tb[TCA_SKBEDIT_MASK] != NULL) {
		flags |= SKBEDIT_F_MASK;
		mask = nla_data(tb[TCA_SKBEDIT_MASK]);
	}

	if (tb[TCA_SKBEDIT_FLAGS] != NULL) {
		u64 *pure_flags = nla_data(tb[TCA_SKBEDIT_FLAGS]);

		if (*pure_flags & SKBEDIT_F_TXQ_SKBHASH) {
			u16 *queue_mapping_max;

			if (!tb[TCA_SKBEDIT_QUEUE_MAPPING] ||
			    !tb[TCA_SKBEDIT_QUEUE_MAPPING_MAX]) {
				NL_SET_ERR_MSG_MOD(extack, "Missing required range of queue_mapping.");
				return -EINVAL;
			}

			queue_mapping_max =
				nla_data(tb[TCA_SKBEDIT_QUEUE_MAPPING_MAX]);
			if (*queue_mapping_max < *queue_mapping) {
				NL_SET_ERR_MSG_MOD(extack, "The range of queue_mapping is invalid, max < min.");
				return -EINVAL;
			}

			mapping_mod = *queue_mapping_max - *queue_mapping + 1;
			flags |= SKBEDIT_F_TXQ_SKBHASH;
		}
		if (*pure_flags & SKBEDIT_F_INHERITDSFIELD)
			flags |= SKBEDIT_F_INHERITDSFIELD;
	}

	parm = nla_data(tb[TCA_SKBEDIT_PARMS]);
	index = parm->index;
	err = tcf_idr_check_alloc(tn, &index, a, bind);
	if (err < 0)
		return err;
	exists = err;
	if (exists && bind)
		return 0;

	if (!flags) {
		if (exists)
			tcf_idr_release(*a, bind);
		else
			tcf_idr_cleanup(tn, index);
		return -EINVAL;
	}

	if (!exists) {
		ret = tcf_idr_create(tn, index, est, a,
				     &act_skbedit_ops, bind, true, act_flags);
		if (ret) {
			tcf_idr_cleanup(tn, index);
			return ret;
		}

		d = to_skbedit(*a);
		ret = ACT_P_CREATED;
	} else {
		d = to_skbedit(*a);
		if (!(act_flags & TCA_ACT_FLAGS_REPLACE)) {
			tcf_idr_release(*a, bind);
			return -EEXIST;
		}
	}
	err = tcf_action_check_ctrlact(parm->action, tp, &goto_ch, extack);
	if (err < 0)
		goto release_idr;

	params_new = kzalloc(sizeof(*params_new), GFP_KERNEL);
	if (unlikely(!params_new)) {
		err = -ENOMEM;
		goto put_chain;
	}

	params_new->flags = flags;
	if (flags & SKBEDIT_F_PRIORITY)
		params_new->priority = *priority;
	if (flags & SKBEDIT_F_QUEUE_MAPPING) {
		params_new->queue_mapping = *queue_mapping;
		params_new->mapping_mod = mapping_mod;
	}
	if (flags & SKBEDIT_F_MARK)
		params_new->mark = *mark;
	if (flags & SKBEDIT_F_PTYPE)
		params_new->ptype = *ptype;
	/* default behaviour is to use all the bits */
	params_new->mask = 0xffffffff;
	if (flags & SKBEDIT_F_MASK)
		params_new->mask = *mask;

	spin_lock_bh(&d->tcf_lock);
	goto_ch = tcf_action_set_ctrlact(*a, parm->action, goto_ch);
	params_new = rcu_replace_pointer(d->params, params_new,
					 lockdep_is_held(&d->tcf_lock));
	spin_unlock_bh(&d->tcf_lock);
	if (params_new)
		kfree_rcu(params_new, rcu);
	if (goto_ch)
		tcf_chain_put_by_act(goto_ch);

	return ret;
put_chain:
	if (goto_ch)
		tcf_chain_put_by_act(goto_ch);
release_idr:
	tcf_idr_release(*a, bind);
	return err;
}

static int tcf_skbedit_dump(struct sk_buff *skb, struct tc_action *a,
			    int bind, int ref)
{
	unsigned char *b = skb_tail_pointer(skb);
	struct tcf_skbedit *d = to_skbedit(a);
	struct tcf_skbedit_params *params;
	struct tc_skbedit opt = {
		.index   = d->tcf_index,
		.refcnt  = refcount_read(&d->tcf_refcnt) - ref,
		.bindcnt = atomic_read(&d->tcf_bindcnt) - bind,
	};
	u64 pure_flags = 0;
	struct tcf_t t;

	spin_lock_bh(&d->tcf_lock);
	params = rcu_dereference_protected(d->params,
					   lockdep_is_held(&d->tcf_lock));
	opt.action = d->tcf_action;

	if (nla_put(skb, TCA_SKBEDIT_PARMS, sizeof(opt), &opt))
		goto nla_put_failure;
	if ((params->flags & SKBEDIT_F_PRIORITY) &&
	    nla_put_u32(skb, TCA_SKBEDIT_PRIORITY, params->priority))
		goto nla_put_failure;
	if ((params->flags & SKBEDIT_F_QUEUE_MAPPING) &&
	    nla_put_u16(skb, TCA_SKBEDIT_QUEUE_MAPPING, params->queue_mapping))
		goto nla_put_failure;
	if ((params->flags & SKBEDIT_F_MARK) &&
	    nla_put_u32(skb, TCA_SKBEDIT_MARK, params->mark))
		goto nla_put_failure;
	if ((params->flags & SKBEDIT_F_PTYPE) &&
	    nla_put_u16(skb, TCA_SKBEDIT_PTYPE, params->ptype))
		goto nla_put_failure;
	if ((params->flags & SKBEDIT_F_MASK) &&
	    nla_put_u32(skb, TCA_SKBEDIT_MASK, params->mask))
		goto nla_put_failure;
	if (params->flags & SKBEDIT_F_INHERITDSFIELD)
		pure_flags |= SKBEDIT_F_INHERITDSFIELD;
	if (params->flags & SKBEDIT_F_TXQ_SKBHASH) {
		if (nla_put_u16(skb, TCA_SKBEDIT_QUEUE_MAPPING_MAX,
				params->queue_mapping + params->mapping_mod - 1))
			goto nla_put_failure;

		pure_flags |= SKBEDIT_F_TXQ_SKBHASH;
	}
	if (pure_flags != 0 &&
	    nla_put(skb, TCA_SKBEDIT_FLAGS, sizeof(pure_flags), &pure_flags))
		goto nla_put_failure;

	tcf_tm_dump(&t, &d->tcf_tm);
	if (nla_put_64bit(skb, TCA_SKBEDIT_TM, sizeof(t), &t, TCA_SKBEDIT_PAD))
		goto nla_put_failure;
	spin_unlock_bh(&d->tcf_lock);

	return skb->len;

nla_put_failure:
	spin_unlock_bh(&d->tcf_lock);
	nlmsg_trim(skb, b);
	return -1;
}

static void tcf_skbedit_cleanup(struct tc_action *a)
{
	struct tcf_skbedit *d = to_skbedit(a);
	struct tcf_skbedit_params *params;

	params = rcu_dereference_protected(d->params, 1);
	if (params)
		kfree_rcu(params, rcu);
}

static size_t tcf_skbedit_get_fill_size(const struct tc_action *act)
{
	return nla_total_size(sizeof(struct tc_skbedit))
		+ nla_total_size(sizeof(u32)) /* TCA_SKBEDIT_PRIORITY */
		+ nla_total_size(sizeof(u16)) /* TCA_SKBEDIT_QUEUE_MAPPING */
		+ nla_total_size(sizeof(u16)) /* TCA_SKBEDIT_QUEUE_MAPPING_MAX */
		+ nla_total_size(sizeof(u32)) /* TCA_SKBEDIT_MARK */
		+ nla_total_size(sizeof(u16)) /* TCA_SKBEDIT_PTYPE */
		+ nla_total_size(sizeof(u32)) /* TCA_SKBEDIT_MASK */
		+ nla_total_size_64bit(sizeof(u64)); /* TCA_SKBEDIT_FLAGS */
}

static int tcf_skbedit_offload_act_setup(struct tc_action *act, void *entry_data,
<<<<<<< HEAD
					 u32 *index_inc, bool bind)
=======
					 u32 *index_inc, bool bind,
					 struct netlink_ext_ack *extack)
>>>>>>> 29549c70
{
	if (bind) {
		struct flow_action_entry *entry = entry_data;

		if (is_tcf_skbedit_mark(act)) {
			entry->id = FLOW_ACTION_MARK;
			entry->mark = tcf_skbedit_mark(act);
		} else if (is_tcf_skbedit_ptype(act)) {
			entry->id = FLOW_ACTION_PTYPE;
			entry->ptype = tcf_skbedit_ptype(act);
		} else if (is_tcf_skbedit_priority(act)) {
			entry->id = FLOW_ACTION_PRIORITY;
			entry->priority = tcf_skbedit_priority(act);
<<<<<<< HEAD
		} else {
=======
		} else if (is_tcf_skbedit_queue_mapping(act)) {
			NL_SET_ERR_MSG_MOD(extack, "Offload not supported when \"queue_mapping\" option is used");
			return -EOPNOTSUPP;
		} else if (is_tcf_skbedit_inheritdsfield(act)) {
			NL_SET_ERR_MSG_MOD(extack, "Offload not supported when \"inheritdsfield\" option is used");
			return -EOPNOTSUPP;
		} else {
			NL_SET_ERR_MSG_MOD(extack, "Unsupported skbedit option offload");
>>>>>>> 29549c70
			return -EOPNOTSUPP;
		}
		*index_inc = 1;
	} else {
		struct flow_offload_action *fl_action = entry_data;

		if (is_tcf_skbedit_mark(act))
			fl_action->id = FLOW_ACTION_MARK;
		else if (is_tcf_skbedit_ptype(act))
			fl_action->id = FLOW_ACTION_PTYPE;
		else if (is_tcf_skbedit_priority(act))
			fl_action->id = FLOW_ACTION_PRIORITY;
		else
			return -EOPNOTSUPP;
	}

	return 0;
}

static struct tc_action_ops act_skbedit_ops = {
	.kind		=	"skbedit",
	.id		=	TCA_ID_SKBEDIT,
	.owner		=	THIS_MODULE,
	.act		=	tcf_skbedit_act,
	.stats_update	=	tcf_skbedit_stats_update,
	.dump		=	tcf_skbedit_dump,
	.init		=	tcf_skbedit_init,
	.cleanup	=	tcf_skbedit_cleanup,
	.get_fill_size	=	tcf_skbedit_get_fill_size,
<<<<<<< HEAD
	.lookup		=	tcf_skbedit_search,
=======
>>>>>>> 29549c70
	.offload_act_setup =	tcf_skbedit_offload_act_setup,
	.size		=	sizeof(struct tcf_skbedit),
};

static __net_init int skbedit_init_net(struct net *net)
{
	struct tc_action_net *tn = net_generic(net, act_skbedit_ops.net_id);

	return tc_action_net_init(net, tn, &act_skbedit_ops);
}

static void __net_exit skbedit_exit_net(struct list_head *net_list)
{
	tc_action_net_exit(net_list, act_skbedit_ops.net_id);
}

static struct pernet_operations skbedit_net_ops = {
	.init = skbedit_init_net,
	.exit_batch = skbedit_exit_net,
	.id   = &act_skbedit_ops.net_id,
	.size = sizeof(struct tc_action_net),
};

MODULE_AUTHOR("Alexander Duyck, <alexander.h.duyck@intel.com>");
MODULE_DESCRIPTION("SKB Editing");
MODULE_LICENSE("GPL");

static int __init skbedit_init_module(void)
{
	return tcf_register_action(&act_skbedit_ops, &skbedit_net_ops);
}

static void __exit skbedit_cleanup_module(void)
{
	tcf_unregister_action(&act_skbedit_ops, &skbedit_net_ops);
}

module_init(skbedit_init_module);
module_exit(skbedit_cleanup_module);<|MERGE_RESOLUTION|>--- conflicted
+++ resolved
@@ -359,12 +359,8 @@
 }
 
 static int tcf_skbedit_offload_act_setup(struct tc_action *act, void *entry_data,
-<<<<<<< HEAD
-					 u32 *index_inc, bool bind)
-=======
 					 u32 *index_inc, bool bind,
 					 struct netlink_ext_ack *extack)
->>>>>>> 29549c70
 {
 	if (bind) {
 		struct flow_action_entry *entry = entry_data;
@@ -378,9 +374,6 @@
 		} else if (is_tcf_skbedit_priority(act)) {
 			entry->id = FLOW_ACTION_PRIORITY;
 			entry->priority = tcf_skbedit_priority(act);
-<<<<<<< HEAD
-		} else {
-=======
 		} else if (is_tcf_skbedit_queue_mapping(act)) {
 			NL_SET_ERR_MSG_MOD(extack, "Offload not supported when \"queue_mapping\" option is used");
 			return -EOPNOTSUPP;
@@ -389,7 +382,6 @@
 			return -EOPNOTSUPP;
 		} else {
 			NL_SET_ERR_MSG_MOD(extack, "Unsupported skbedit option offload");
->>>>>>> 29549c70
 			return -EOPNOTSUPP;
 		}
 		*index_inc = 1;
@@ -419,10 +411,6 @@
 	.init		=	tcf_skbedit_init,
 	.cleanup	=	tcf_skbedit_cleanup,
 	.get_fill_size	=	tcf_skbedit_get_fill_size,
-<<<<<<< HEAD
-	.lookup		=	tcf_skbedit_search,
-=======
->>>>>>> 29549c70
 	.offload_act_setup =	tcf_skbedit_offload_act_setup,
 	.size		=	sizeof(struct tcf_skbedit),
 };
