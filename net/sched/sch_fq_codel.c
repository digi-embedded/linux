/*
 * Fair Queue CoDel discipline
 *
 *	This program is free software; you can redistribute it and/or
 *	modify it under the terms of the GNU General Public License
 *	as published by the Free Software Foundation; either version
 *	2 of the License, or (at your option) any later version.
 *
 *  Copyright (C) 2012,2015 Eric Dumazet <edumazet@google.com>
 */

#include <linux/module.h>
#include <linux/types.h>
#include <linux/kernel.h>
#include <linux/jiffies.h>
#include <linux/string.h>
#include <linux/in.h>
#include <linux/errno.h>
#include <linux/init.h>
#include <linux/skbuff.h>
#include <linux/jhash.h>
#include <linux/slab.h>
#include <linux/vmalloc.h>
#include <net/netlink.h>
#include <net/pkt_sched.h>
#include <net/codel.h>
#include <net/codel_impl.h>
#include <net/codel_qdisc.h>

/*	Fair Queue CoDel.
 *
 * Principles :
 * Packets are classified (internal classifier or external) on flows.
 * This is a Stochastic model (as we use a hash, several flows
 *			       might be hashed on same slot)
 * Each flow has a CoDel managed queue.
 * Flows are linked onto two (Round Robin) lists,
 * so that new flows have priority on old ones.
 *
 * For a given flow, packets are not reordered (CoDel uses a FIFO)
 * head drops only.
 * ECN capability is on by default.
 * Low memory footprint (64 bytes per flow)
 */

struct fq_codel_flow {
	struct sk_buff	  *head;
	struct sk_buff	  *tail;
	struct list_head  flowchain;
	int		  deficit;
	u32		  dropped; /* number of drops (or ECN marks) on this flow */
	struct codel_vars cvars;
}; /* please try to keep this structure <= 64 bytes */

struct fq_codel_sched_data {
	struct tcf_proto __rcu *filter_list; /* optional external classifier */
	struct fq_codel_flow *flows;	/* Flows table [flows_cnt] */
	u32		*backlogs;	/* backlog table [flows_cnt] */
	u32		flows_cnt;	/* number of flows */
	u32		perturbation;	/* hash perturbation */
	u32		quantum;	/* psched_mtu(qdisc_dev(sch)); */
	u32		drop_batch_size;
	u32		memory_limit;
	struct codel_params cparams;
	struct codel_stats cstats;
	u32		memory_usage;
	u32		drop_overmemory;
	u32		drop_overlimit;
	u32		new_flow_count;

	struct list_head new_flows;	/* list of new flows */
	struct list_head old_flows;	/* list of old flows */
};

static unsigned int fq_codel_hash(const struct fq_codel_sched_data *q,
				  struct sk_buff *skb)
{
	u32 hash = skb_get_hash_perturb(skb, q->perturbation);

	return reciprocal_scale(hash, q->flows_cnt);
}

static unsigned int fq_codel_classify(struct sk_buff *skb, struct Qdisc *sch,
				      int *qerr)
{
	struct fq_codel_sched_data *q = qdisc_priv(sch);
	struct tcf_proto *filter;
	struct tcf_result res;
	int result;

	if (TC_H_MAJ(skb->priority) == sch->handle &&
	    TC_H_MIN(skb->priority) > 0 &&
	    TC_H_MIN(skb->priority) <= q->flows_cnt)
		return TC_H_MIN(skb->priority);

	filter = rcu_dereference_bh(q->filter_list);
	if (!filter)
		return fq_codel_hash(q, skb) + 1;

	*qerr = NET_XMIT_SUCCESS | __NET_XMIT_BYPASS;
	result = tc_classify(skb, filter, &res, false);
	if (result >= 0) {
#ifdef CONFIG_NET_CLS_ACT
		switch (result) {
		case TC_ACT_STOLEN:
		case TC_ACT_QUEUED:
			*qerr = NET_XMIT_SUCCESS | __NET_XMIT_STOLEN;
		case TC_ACT_SHOT:
			return 0;
		}
#endif
		if (TC_H_MIN(res.classid) <= q->flows_cnt)
			return TC_H_MIN(res.classid);
	}
	return 0;
}

/* helper functions : might be changed when/if skb use a standard list_head */

/* remove one skb from head of slot queue */
static inline struct sk_buff *dequeue_head(struct fq_codel_flow *flow)
{
	struct sk_buff *skb = flow->head;

	flow->head = skb->next;
	skb->next = NULL;
	return skb;
}

/* add skb to flow queue (tail add) */
static inline void flow_queue_add(struct fq_codel_flow *flow,
				  struct sk_buff *skb)
{
	if (flow->head == NULL)
		flow->head = skb;
	else
		flow->tail->next = skb;
	flow->tail = skb;
	skb->next = NULL;
}

static unsigned int fq_codel_drop(struct Qdisc *sch, unsigned int max_packets,
				  struct sk_buff **to_free)
{
	struct fq_codel_sched_data *q = qdisc_priv(sch);
	struct sk_buff *skb;
	unsigned int maxbacklog = 0, idx = 0, i, len;
	struct fq_codel_flow *flow;
	unsigned int threshold;
	unsigned int mem = 0;

	/* Queue is full! Find the fat flow and drop packet(s) from it.
	 * This might sound expensive, but with 1024 flows, we scan
	 * 4KB of memory, and we dont need to handle a complex tree
	 * in fast path (packet queue/enqueue) with many cache misses.
	 * In stress mode, we'll try to drop 64 packets from the flow,
	 * amortizing this linear lookup to one cache line per drop.
	 */
	for (i = 0; i < q->flows_cnt; i++) {
		if (q->backlogs[i] > maxbacklog) {
			maxbacklog = q->backlogs[i];
			idx = i;
		}
	}

	/* Our goal is to drop half of this fat flow backlog */
	threshold = maxbacklog >> 1;

	flow = &q->flows[idx];
	len = 0;
	i = 0;
	do {
		skb = dequeue_head(flow);
		len += qdisc_pkt_len(skb);
		mem += get_codel_cb(skb)->mem_usage;
		__qdisc_drop(skb, to_free);
	} while (++i < max_packets && len < threshold);

	flow->dropped += i;
	q->backlogs[idx] -= len;
<<<<<<< HEAD
	sch->q.qlen--;
	qdisc_qstats_drop(sch);
	qdisc_qstats_backlog_dec(sch, skb);
	kfree_skb(skb);
	flow->dropped++;
=======
	q->memory_usage -= mem;
	sch->qstats.drops += i;
	sch->qstats.backlog -= len;
	sch->q.qlen -= i;
>>>>>>> f2ed3bfc
	return idx;
}

static int fq_codel_enqueue(struct sk_buff *skb, struct Qdisc *sch,
			    struct sk_buff **to_free)
{
	struct fq_codel_sched_data *q = qdisc_priv(sch);
	unsigned int idx, prev_backlog, prev_qlen;
	struct fq_codel_flow *flow;
	int uninitialized_var(ret);
	unsigned int pkt_len;
	bool memory_limited;

	idx = fq_codel_classify(skb, sch, &ret);
	if (idx == 0) {
		if (ret & __NET_XMIT_BYPASS)
			qdisc_qstats_drop(sch);
		__qdisc_drop(skb, to_free);
		return ret;
	}
	idx--;

	codel_set_enqueue_time(skb);
	flow = &q->flows[idx];
	flow_queue_add(flow, skb);
	q->backlogs[idx] += qdisc_pkt_len(skb);
	qdisc_qstats_backlog_inc(sch, skb);

	if (list_empty(&flow->flowchain)) {
		list_add_tail(&flow->flowchain, &q->new_flows);
		q->new_flow_count++;
		flow->deficit = q->quantum;
		flow->dropped = 0;
	}
	get_codel_cb(skb)->mem_usage = skb->truesize;
	q->memory_usage += get_codel_cb(skb)->mem_usage;
	memory_limited = q->memory_usage > q->memory_limit;
	if (++sch->q.qlen <= sch->limit && !memory_limited)
		return NET_XMIT_SUCCESS;

	prev_backlog = sch->qstats.backlog;
	prev_qlen = sch->q.qlen;

	/* save this packet length as it might be dropped by fq_codel_drop() */
	pkt_len = qdisc_pkt_len(skb);
	/* fq_codel_drop() is quite expensive, as it performs a linear search
	 * in q->backlogs[] to find a fat flow.
	 * So instead of dropping a single packet, drop half of its backlog
	 * with a 64 packets limit to not add a too big cpu spike here.
	 */
	ret = fq_codel_drop(sch, q->drop_batch_size, to_free);

	prev_qlen -= sch->q.qlen;
	prev_backlog -= sch->qstats.backlog;
	q->drop_overlimit += prev_qlen;
	if (memory_limited)
		q->drop_overmemory += prev_qlen;

	/* As we dropped packet(s), better let upper stack know this.
	 * If we dropped a packet for this flow, return NET_XMIT_CN,
	 * but in this case, our parents wont increase their backlogs.
	 */
	if (ret == idx) {
		qdisc_tree_reduce_backlog(sch, prev_qlen - 1,
					  prev_backlog - pkt_len);
		return NET_XMIT_CN;
	}
	qdisc_tree_reduce_backlog(sch, prev_qlen, prev_backlog);
	return NET_XMIT_SUCCESS;
}

/* This is the specific function called from codel_dequeue()
 * to dequeue a packet from queue. Note: backlog is handled in
 * codel, we dont need to reduce it here.
 */
static struct sk_buff *dequeue_func(struct codel_vars *vars, void *ctx)
{
	struct Qdisc *sch = ctx;
	struct fq_codel_sched_data *q = qdisc_priv(sch);
	struct fq_codel_flow *flow;
	struct sk_buff *skb = NULL;

	flow = container_of(vars, struct fq_codel_flow, cvars);
	if (flow->head) {
		skb = dequeue_head(flow);
		q->backlogs[flow - q->flows] -= qdisc_pkt_len(skb);
		q->memory_usage -= get_codel_cb(skb)->mem_usage;
		sch->q.qlen--;
		sch->qstats.backlog -= qdisc_pkt_len(skb);
	}
	return skb;
}

static void drop_func(struct sk_buff *skb, void *ctx)
{
	struct Qdisc *sch = ctx;

	kfree_skb(skb);
	qdisc_qstats_drop(sch);
}

static struct sk_buff *fq_codel_dequeue(struct Qdisc *sch)
{
	struct fq_codel_sched_data *q = qdisc_priv(sch);
	struct sk_buff *skb;
	struct fq_codel_flow *flow;
	struct list_head *head;
	u32 prev_drop_count, prev_ecn_mark;
	unsigned int prev_backlog;

begin:
	head = &q->new_flows;
	if (list_empty(head)) {
		head = &q->old_flows;
		if (list_empty(head))
			return NULL;
	}
	flow = list_first_entry(head, struct fq_codel_flow, flowchain);

	if (flow->deficit <= 0) {
		flow->deficit += q->quantum;
		list_move_tail(&flow->flowchain, &q->old_flows);
		goto begin;
	}

	prev_drop_count = q->cstats.drop_count;
	prev_ecn_mark = q->cstats.ecn_mark;
	prev_backlog = sch->qstats.backlog;

	skb = codel_dequeue(sch, &sch->qstats.backlog, &q->cparams,
			    &flow->cvars, &q->cstats, qdisc_pkt_len,
			    codel_get_enqueue_time, drop_func, dequeue_func);

	flow->dropped += q->cstats.drop_count - prev_drop_count;
	flow->dropped += q->cstats.ecn_mark - prev_ecn_mark;

	if (!skb) {
		/* force a pass through old_flows to prevent starvation */
		if ((head == &q->new_flows) && !list_empty(&q->old_flows))
			list_move_tail(&flow->flowchain, &q->old_flows);
		else
			list_del_init(&flow->flowchain);
		goto begin;
	}
	qdisc_bstats_update(sch, skb);
	flow->deficit -= qdisc_pkt_len(skb);
	/* We cant call qdisc_tree_reduce_backlog() if our qlen is 0,
	 * or HTB crashes. Defer it for next round.
	 */
	if (q->cstats.drop_count && sch->q.qlen) {
		qdisc_tree_reduce_backlog(sch, q->cstats.drop_count,
					  q->cstats.drop_len);
		q->cstats.drop_count = 0;
		q->cstats.drop_len = 0;
	}
	return skb;
}

static void fq_codel_flow_purge(struct fq_codel_flow *flow)
{
	rtnl_kfree_skbs(flow->head, flow->tail);
	flow->head = NULL;
}

static void fq_codel_reset(struct Qdisc *sch)
{
	struct fq_codel_sched_data *q = qdisc_priv(sch);
	int i;

	INIT_LIST_HEAD(&q->new_flows);
	INIT_LIST_HEAD(&q->old_flows);
	for (i = 0; i < q->flows_cnt; i++) {
		struct fq_codel_flow *flow = q->flows + i;

		fq_codel_flow_purge(flow);
		INIT_LIST_HEAD(&flow->flowchain);
		codel_vars_init(&flow->cvars);
	}
	memset(q->backlogs, 0, q->flows_cnt * sizeof(u32));
	sch->q.qlen = 0;
	sch->qstats.backlog = 0;
	q->memory_usage = 0;
}

static const struct nla_policy fq_codel_policy[TCA_FQ_CODEL_MAX + 1] = {
	[TCA_FQ_CODEL_TARGET]	= { .type = NLA_U32 },
	[TCA_FQ_CODEL_LIMIT]	= { .type = NLA_U32 },
	[TCA_FQ_CODEL_INTERVAL]	= { .type = NLA_U32 },
	[TCA_FQ_CODEL_ECN]	= { .type = NLA_U32 },
	[TCA_FQ_CODEL_FLOWS]	= { .type = NLA_U32 },
	[TCA_FQ_CODEL_QUANTUM]	= { .type = NLA_U32 },
	[TCA_FQ_CODEL_CE_THRESHOLD] = { .type = NLA_U32 },
	[TCA_FQ_CODEL_DROP_BATCH_SIZE] = { .type = NLA_U32 },
	[TCA_FQ_CODEL_MEMORY_LIMIT] = { .type = NLA_U32 },
};

static int fq_codel_change(struct Qdisc *sch, struct nlattr *opt)
{
	struct fq_codel_sched_data *q = qdisc_priv(sch);
	struct nlattr *tb[TCA_FQ_CODEL_MAX + 1];
	int err;

	if (!opt)
		return -EINVAL;

	err = nla_parse_nested(tb, TCA_FQ_CODEL_MAX, opt, fq_codel_policy);
	if (err < 0)
		return err;
	if (tb[TCA_FQ_CODEL_FLOWS]) {
		if (q->flows)
			return -EINVAL;
		q->flows_cnt = nla_get_u32(tb[TCA_FQ_CODEL_FLOWS]);
		if (!q->flows_cnt ||
		    q->flows_cnt > 65536)
			return -EINVAL;
	}
	sch_tree_lock(sch);

	if (tb[TCA_FQ_CODEL_TARGET]) {
		u64 target = nla_get_u32(tb[TCA_FQ_CODEL_TARGET]);

		q->cparams.target = (target * NSEC_PER_USEC) >> CODEL_SHIFT;
	}

	if (tb[TCA_FQ_CODEL_CE_THRESHOLD]) {
		u64 val = nla_get_u32(tb[TCA_FQ_CODEL_CE_THRESHOLD]);

		q->cparams.ce_threshold = (val * NSEC_PER_USEC) >> CODEL_SHIFT;
	}

	if (tb[TCA_FQ_CODEL_INTERVAL]) {
		u64 interval = nla_get_u32(tb[TCA_FQ_CODEL_INTERVAL]);

		q->cparams.interval = (interval * NSEC_PER_USEC) >> CODEL_SHIFT;
	}

	if (tb[TCA_FQ_CODEL_LIMIT])
		sch->limit = nla_get_u32(tb[TCA_FQ_CODEL_LIMIT]);

	if (tb[TCA_FQ_CODEL_ECN])
		q->cparams.ecn = !!nla_get_u32(tb[TCA_FQ_CODEL_ECN]);

	if (tb[TCA_FQ_CODEL_QUANTUM])
		q->quantum = max(256U, nla_get_u32(tb[TCA_FQ_CODEL_QUANTUM]));

	if (tb[TCA_FQ_CODEL_DROP_BATCH_SIZE])
		q->drop_batch_size = min(1U, nla_get_u32(tb[TCA_FQ_CODEL_DROP_BATCH_SIZE]));

	if (tb[TCA_FQ_CODEL_MEMORY_LIMIT])
		q->memory_limit = min(1U << 31, nla_get_u32(tb[TCA_FQ_CODEL_MEMORY_LIMIT]));

	while (sch->q.qlen > sch->limit ||
	       q->memory_usage > q->memory_limit) {
		struct sk_buff *skb = fq_codel_dequeue(sch);

		q->cstats.drop_len += qdisc_pkt_len(skb);
		rtnl_kfree_skbs(skb, skb);
		q->cstats.drop_count++;
	}
	qdisc_tree_reduce_backlog(sch, q->cstats.drop_count, q->cstats.drop_len);
	q->cstats.drop_count = 0;
	q->cstats.drop_len = 0;

	sch_tree_unlock(sch);
	return 0;
}

static void *fq_codel_zalloc(size_t sz)
{
	void *ptr = kzalloc(sz, GFP_KERNEL | __GFP_NOWARN);

	if (!ptr)
		ptr = vzalloc(sz);
	return ptr;
}

static void fq_codel_free(void *addr)
{
	kvfree(addr);
}

static void fq_codel_destroy(struct Qdisc *sch)
{
	struct fq_codel_sched_data *q = qdisc_priv(sch);

	tcf_destroy_chain(&q->filter_list);
	fq_codel_free(q->backlogs);
	fq_codel_free(q->flows);
}

static int fq_codel_init(struct Qdisc *sch, struct nlattr *opt)
{
	struct fq_codel_sched_data *q = qdisc_priv(sch);
	int i;

	sch->limit = 10*1024;
	q->flows_cnt = 1024;
	q->memory_limit = 32 << 20; /* 32 MBytes */
	q->drop_batch_size = 64;
	q->quantum = psched_mtu(qdisc_dev(sch));
	q->perturbation = prandom_u32();
	INIT_LIST_HEAD(&q->new_flows);
	INIT_LIST_HEAD(&q->old_flows);
	codel_params_init(&q->cparams);
	codel_stats_init(&q->cstats);
	q->cparams.ecn = true;
	q->cparams.mtu = psched_mtu(qdisc_dev(sch));

	if (opt) {
		int err = fq_codel_change(sch, opt);
		if (err)
			return err;
	}

	if (!q->flows) {
		q->flows = fq_codel_zalloc(q->flows_cnt *
					   sizeof(struct fq_codel_flow));
		if (!q->flows)
			return -ENOMEM;
		q->backlogs = fq_codel_zalloc(q->flows_cnt * sizeof(u32));
		if (!q->backlogs) {
			fq_codel_free(q->flows);
			return -ENOMEM;
		}
		for (i = 0; i < q->flows_cnt; i++) {
			struct fq_codel_flow *flow = q->flows + i;

			INIT_LIST_HEAD(&flow->flowchain);
			codel_vars_init(&flow->cvars);
		}
	}
	if (sch->limit >= 1)
		sch->flags |= TCQ_F_CAN_BYPASS;
	else
		sch->flags &= ~TCQ_F_CAN_BYPASS;
	return 0;
}

static int fq_codel_dump(struct Qdisc *sch, struct sk_buff *skb)
{
	struct fq_codel_sched_data *q = qdisc_priv(sch);
	struct nlattr *opts;

	opts = nla_nest_start(skb, TCA_OPTIONS);
	if (opts == NULL)
		goto nla_put_failure;

	if (nla_put_u32(skb, TCA_FQ_CODEL_TARGET,
			codel_time_to_us(q->cparams.target)) ||
	    nla_put_u32(skb, TCA_FQ_CODEL_LIMIT,
			sch->limit) ||
	    nla_put_u32(skb, TCA_FQ_CODEL_INTERVAL,
			codel_time_to_us(q->cparams.interval)) ||
	    nla_put_u32(skb, TCA_FQ_CODEL_ECN,
			q->cparams.ecn) ||
	    nla_put_u32(skb, TCA_FQ_CODEL_QUANTUM,
			q->quantum) ||
	    nla_put_u32(skb, TCA_FQ_CODEL_DROP_BATCH_SIZE,
			q->drop_batch_size) ||
	    nla_put_u32(skb, TCA_FQ_CODEL_MEMORY_LIMIT,
			q->memory_limit) ||
	    nla_put_u32(skb, TCA_FQ_CODEL_FLOWS,
			q->flows_cnt))
		goto nla_put_failure;

	if (q->cparams.ce_threshold != CODEL_DISABLED_THRESHOLD &&
	    nla_put_u32(skb, TCA_FQ_CODEL_CE_THRESHOLD,
			codel_time_to_us(q->cparams.ce_threshold)))
		goto nla_put_failure;

	return nla_nest_end(skb, opts);

nla_put_failure:
	return -1;
}

static int fq_codel_dump_stats(struct Qdisc *sch, struct gnet_dump *d)
{
	struct fq_codel_sched_data *q = qdisc_priv(sch);
	struct tc_fq_codel_xstats st = {
		.type				= TCA_FQ_CODEL_XSTATS_QDISC,
	};
	struct list_head *pos;

	st.qdisc_stats.maxpacket = q->cstats.maxpacket;
	st.qdisc_stats.drop_overlimit = q->drop_overlimit;
	st.qdisc_stats.ecn_mark = q->cstats.ecn_mark;
	st.qdisc_stats.new_flow_count = q->new_flow_count;
	st.qdisc_stats.ce_mark = q->cstats.ce_mark;
	st.qdisc_stats.memory_usage  = q->memory_usage;
	st.qdisc_stats.drop_overmemory = q->drop_overmemory;

	sch_tree_lock(sch);
	list_for_each(pos, &q->new_flows)
		st.qdisc_stats.new_flows_len++;

	list_for_each(pos, &q->old_flows)
		st.qdisc_stats.old_flows_len++;
	sch_tree_unlock(sch);

	return gnet_stats_copy_app(d, &st, sizeof(st));
}

static struct Qdisc *fq_codel_leaf(struct Qdisc *sch, unsigned long arg)
{
	return NULL;
}

static unsigned long fq_codel_get(struct Qdisc *sch, u32 classid)
{
	return 0;
}

static unsigned long fq_codel_bind(struct Qdisc *sch, unsigned long parent,
			      u32 classid)
{
	/* we cannot bypass queue discipline anymore */
	sch->flags &= ~TCQ_F_CAN_BYPASS;
	return 0;
}

static void fq_codel_put(struct Qdisc *q, unsigned long cl)
{
}

static struct tcf_proto __rcu **fq_codel_find_tcf(struct Qdisc *sch,
						  unsigned long cl)
{
	struct fq_codel_sched_data *q = qdisc_priv(sch);

	if (cl)
		return NULL;
	return &q->filter_list;
}

static int fq_codel_dump_class(struct Qdisc *sch, unsigned long cl,
			  struct sk_buff *skb, struct tcmsg *tcm)
{
	tcm->tcm_handle |= TC_H_MIN(cl);
	return 0;
}

static int fq_codel_dump_class_stats(struct Qdisc *sch, unsigned long cl,
				     struct gnet_dump *d)
{
	struct fq_codel_sched_data *q = qdisc_priv(sch);
	u32 idx = cl - 1;
	struct gnet_stats_queue qs = { 0 };
	struct tc_fq_codel_xstats xstats;

	if (idx < q->flows_cnt) {
		const struct fq_codel_flow *flow = &q->flows[idx];
		const struct sk_buff *skb;

		memset(&xstats, 0, sizeof(xstats));
		xstats.type = TCA_FQ_CODEL_XSTATS_CLASS;
		xstats.class_stats.deficit = flow->deficit;
		xstats.class_stats.ldelay =
			codel_time_to_us(flow->cvars.ldelay);
		xstats.class_stats.count = flow->cvars.count;
		xstats.class_stats.lastcount = flow->cvars.lastcount;
		xstats.class_stats.dropping = flow->cvars.dropping;
		if (flow->cvars.dropping) {
			codel_tdiff_t delta = flow->cvars.drop_next -
					      codel_get_time();

			xstats.class_stats.drop_next = (delta >= 0) ?
				codel_time_to_us(delta) :
				-codel_time_to_us(-delta);
		}
		if (flow->head) {
			sch_tree_lock(sch);
			skb = flow->head;
			while (skb) {
				qs.qlen++;
				skb = skb->next;
			}
			sch_tree_unlock(sch);
		}
		qs.backlog = q->backlogs[idx];
		qs.drops = flow->dropped;
	}
	if (gnet_stats_copy_queue(d, NULL, &qs, qs.qlen) < 0)
		return -1;
	if (idx < q->flows_cnt)
		return gnet_stats_copy_app(d, &xstats, sizeof(xstats));
	return 0;
}

static void fq_codel_walk(struct Qdisc *sch, struct qdisc_walker *arg)
{
	struct fq_codel_sched_data *q = qdisc_priv(sch);
	unsigned int i;

	if (arg->stop)
		return;

	for (i = 0; i < q->flows_cnt; i++) {
		if (list_empty(&q->flows[i].flowchain) ||
		    arg->count < arg->skip) {
			arg->count++;
			continue;
		}
		if (arg->fn(sch, i + 1, arg) < 0) {
			arg->stop = 1;
			break;
		}
		arg->count++;
	}
}

static const struct Qdisc_class_ops fq_codel_class_ops = {
	.leaf		=	fq_codel_leaf,
	.get		=	fq_codel_get,
	.put		=	fq_codel_put,
	.tcf_chain	=	fq_codel_find_tcf,
	.bind_tcf	=	fq_codel_bind,
	.unbind_tcf	=	fq_codel_put,
	.dump		=	fq_codel_dump_class,
	.dump_stats	=	fq_codel_dump_class_stats,
	.walk		=	fq_codel_walk,
};

static struct Qdisc_ops fq_codel_qdisc_ops __read_mostly = {
	.cl_ops		=	&fq_codel_class_ops,
	.id		=	"fq_codel",
	.priv_size	=	sizeof(struct fq_codel_sched_data),
	.enqueue	=	fq_codel_enqueue,
	.dequeue	=	fq_codel_dequeue,
	.peek		=	qdisc_peek_dequeued,
	.init		=	fq_codel_init,
	.reset		=	fq_codel_reset,
	.destroy	=	fq_codel_destroy,
	.change		=	fq_codel_change,
	.dump		=	fq_codel_dump,
	.dump_stats =	fq_codel_dump_stats,
	.owner		=	THIS_MODULE,
};

static int __init fq_codel_module_init(void)
{
	return register_qdisc(&fq_codel_qdisc_ops);
}

static void __exit fq_codel_module_exit(void)
{
	unregister_qdisc(&fq_codel_qdisc_ops);
}

module_init(fq_codel_module_init)
module_exit(fq_codel_module_exit)
MODULE_AUTHOR("Eric Dumazet");
MODULE_LICENSE("GPL");<|MERGE_RESOLUTION|>--- conflicted
+++ resolved
@@ -178,18 +178,10 @@
 
 	flow->dropped += i;
 	q->backlogs[idx] -= len;
-<<<<<<< HEAD
-	sch->q.qlen--;
-	qdisc_qstats_drop(sch);
-	qdisc_qstats_backlog_dec(sch, skb);
-	kfree_skb(skb);
-	flow->dropped++;
-=======
 	q->memory_usage -= mem;
 	sch->qstats.drops += i;
 	sch->qstats.backlog -= len;
 	sch->q.qlen -= i;
->>>>>>> f2ed3bfc
 	return idx;
 }
 
