--- conflicted
+++ resolved
@@ -211,16 +211,6 @@
 {
 	u16 min_mask, max_mask, min_val, max_val;
 
-<<<<<<< HEAD
-	min_mask = htons(filter->mask->key.tp_range.tp_min.dst);
-	max_mask = htons(filter->mask->key.tp_range.tp_max.dst);
-	min_val = htons(filter->key.tp_range.tp_min.dst);
-	max_val = htons(filter->key.tp_range.tp_max.dst);
-
-	if (min_mask && max_mask) {
-		if (htons(key->tp_range.tp.dst) < min_val ||
-		    htons(key->tp_range.tp.dst) > max_val)
-=======
 	min_mask = ntohs(filter->mask->key.tp_range.tp_min.dst);
 	max_mask = ntohs(filter->mask->key.tp_range.tp_max.dst);
 	min_val = ntohs(filter->key.tp_range.tp_min.dst);
@@ -229,7 +219,6 @@
 	if (min_mask && max_mask) {
 		if (ntohs(key->tp_range.tp.dst) < min_val ||
 		    ntohs(key->tp_range.tp.dst) > max_val)
->>>>>>> c1084c27
 			return false;
 
 		/* skb does not have min and max values */
@@ -245,16 +234,6 @@
 {
 	u16 min_mask, max_mask, min_val, max_val;
 
-<<<<<<< HEAD
-	min_mask = htons(filter->mask->key.tp_range.tp_min.src);
-	max_mask = htons(filter->mask->key.tp_range.tp_max.src);
-	min_val = htons(filter->key.tp_range.tp_min.src);
-	max_val = htons(filter->key.tp_range.tp_max.src);
-
-	if (min_mask && max_mask) {
-		if (htons(key->tp_range.tp.src) < min_val ||
-		    htons(key->tp_range.tp.src) > max_val)
-=======
 	min_mask = ntohs(filter->mask->key.tp_range.tp_min.src);
 	max_mask = ntohs(filter->mask->key.tp_range.tp_max.src);
 	min_val = ntohs(filter->key.tp_range.tp_min.src);
@@ -263,7 +242,6 @@
 	if (min_mask && max_mask) {
 		if (ntohs(key->tp_range.tp.src) < min_val ||
 		    ntohs(key->tp_range.tp.src) > max_val)
->>>>>>> c1084c27
 			return false;
 
 		/* skb does not have min and max values */
@@ -730,12 +708,9 @@
 	[TCA_FLOWER_KEY_CT_LABELS_MASK]	= { .type = NLA_BINARY,
 					    .len = 128 / BITS_PER_BYTE },
 	[TCA_FLOWER_FLAGS]		= { .type = NLA_U32 },
-<<<<<<< HEAD
-=======
 	[TCA_FLOWER_KEY_HASH]		= { .type = NLA_U32 },
 	[TCA_FLOWER_KEY_HASH_MASK]	= { .type = NLA_U32 },
 
->>>>>>> c1084c27
 };
 
 static const struct nla_policy
@@ -791,12 +766,8 @@
 }
 
 static int fl_set_key_port_range(struct nlattr **tb, struct fl_flow_key *key,
-<<<<<<< HEAD
-				 struct fl_flow_key *mask)
-=======
 				 struct fl_flow_key *mask,
 				 struct netlink_ext_ack *extack)
->>>>>>> c1084c27
 {
 	fl_set_key_val(tb, &key->tp_range.tp_min.dst,
 		       TCA_FLOWER_KEY_PORT_DST_MIN, &mask->tp_range.tp_min.dst,
@@ -811,14 +782,6 @@
 		       TCA_FLOWER_KEY_PORT_SRC_MAX, &mask->tp_range.tp_max.src,
 		       TCA_FLOWER_UNSPEC, sizeof(key->tp_range.tp_max.src));
 
-<<<<<<< HEAD
-	if ((mask->tp_range.tp_min.dst && mask->tp_range.tp_max.dst &&
-	     htons(key->tp_range.tp_max.dst) <=
-		 htons(key->tp_range.tp_min.dst)) ||
-	    (mask->tp_range.tp_min.src && mask->tp_range.tp_max.src &&
-	     htons(key->tp_range.tp_max.src) <=
-		 htons(key->tp_range.tp_min.src)))
-=======
 	if (mask->tp_range.tp_min.dst && mask->tp_range.tp_max.dst &&
 	    ntohs(key->tp_range.tp_max.dst) <=
 	    ntohs(key->tp_range.tp_min.dst)) {
@@ -953,7 +916,6 @@
 	if (rem) {
 		NL_SET_ERR_MSG(extack,
 			       "Bytes leftover after parsing MPLS options");
->>>>>>> c1084c27
 		return -EINVAL;
 	}
 
