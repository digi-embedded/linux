--- conflicted
+++ resolved
@@ -761,17 +761,6 @@
 	struct Qdisc *qdisc;
 	const struct Qdisc_ops *ops = default_qdisc_ops;
 
-<<<<<<< HEAD
-	if (dev->tx_queue_len) {
-		qdisc = qdisc_create_dflt(dev_queue,
-					  default_qdisc_ops, TC_H_ROOT);
-		if (!qdisc) {
-			netdev_info(dev, "activation failed\n");
-			return;
-		}
-		if (!netif_is_multiqueue(dev))
-			qdisc->flags |= TCQ_F_ONETXQUEUE | TCQ_F_NOPARENT;
-=======
 	if (dev->priv_flags & IFF_NO_QUEUE)
 		ops = &noqueue_qdisc_ops;
 
@@ -779,7 +768,6 @@
 	if (!qdisc) {
 		netdev_info(dev, "activation failed\n");
 		return;
->>>>>>> f2ed3bfc
 	}
 	if (!netif_is_multiqueue(dev))
 		qdisc->flags |= TCQ_F_ONETXQUEUE | TCQ_F_NOPARENT;
