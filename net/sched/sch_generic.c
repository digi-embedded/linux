// SPDX-License-Identifier: GPL-2.0-or-later
/*
 * net/sched/sch_generic.c	Generic packet scheduler routines.
 *
 * Authors:	Alexey Kuznetsov, <kuznet@ms2.inr.ac.ru>
 *              Jamal Hadi Salim, <hadi@cyberus.ca> 990601
 *              - Ingress support
 */

#include <linux/bitops.h>
#include <linux/module.h>
#include <linux/types.h>
#include <linux/kernel.h>
#include <linux/sched.h>
#include <linux/string.h>
#include <linux/errno.h>
#include <linux/netdevice.h>
#include <linux/skbuff.h>
#include <linux/rtnetlink.h>
#include <linux/init.h>
#include <linux/rcupdate.h>
#include <linux/list.h>
#include <linux/slab.h>
#include <linux/if_vlan.h>
#include <linux/skb_array.h>
#include <linux/if_macvlan.h>
#include <net/sch_generic.h>
#include <net/pkt_sched.h>
#include <net/dst.h>
#include <trace/events/qdisc.h>
#include <trace/events/net.h>
#include <net/xfrm.h>

/* Qdisc to use by default */
const struct Qdisc_ops *default_qdisc_ops = &pfifo_fast_ops;
EXPORT_SYMBOL(default_qdisc_ops);

static void qdisc_maybe_clear_missed(struct Qdisc *q,
				     const struct netdev_queue *txq)
{
	clear_bit(__QDISC_STATE_MISSED, &q->state);

	/* Make sure the below netif_xmit_frozen_or_stopped()
	 * checking happens after clearing STATE_MISSED.
	 */
	smp_mb__after_atomic();

	/* Checking netif_xmit_frozen_or_stopped() again to
	 * make sure STATE_MISSED is set if the STATE_MISSED
	 * set by netif_tx_wake_queue()'s rescheduling of
	 * net_tx_action() is cleared by the above clear_bit().
	 */
	if (!netif_xmit_frozen_or_stopped(txq))
		set_bit(__QDISC_STATE_MISSED, &q->state);
	else
		set_bit(__QDISC_STATE_DRAINING, &q->state);
}

/* Main transmission queue. */

/* Modifications to data participating in scheduling must be protected with
 * qdisc_lock(qdisc) spinlock.
 *
 * The idea is the following:
 * - enqueue, dequeue are serialized via qdisc root lock
 * - ingress filtering is also serialized via qdisc root lock
 * - updates to tree and tree walking are only done under the rtnl mutex.
 */

#define SKB_XOFF_MAGIC ((struct sk_buff *)1UL)

static inline struct sk_buff *__skb_dequeue_bad_txq(struct Qdisc *q)
{
	const struct netdev_queue *txq = q->dev_queue;
	spinlock_t *lock = NULL;
	struct sk_buff *skb;

	if (q->flags & TCQ_F_NOLOCK) {
		lock = qdisc_lock(q);
		spin_lock(lock);
	}

	skb = skb_peek(&q->skb_bad_txq);
	if (skb) {
		/* check the reason of requeuing without tx lock first */
		txq = skb_get_tx_queue(txq->dev, skb);
		if (!netif_xmit_frozen_or_stopped(txq)) {
			skb = __skb_dequeue(&q->skb_bad_txq);
			if (qdisc_is_percpu_stats(q)) {
				qdisc_qstats_cpu_backlog_dec(q, skb);
				qdisc_qstats_cpu_qlen_dec(q);
			} else {
				qdisc_qstats_backlog_dec(q, skb);
				q->q.qlen--;
			}
		} else {
			skb = SKB_XOFF_MAGIC;
			qdisc_maybe_clear_missed(q, txq);
		}
	}

	if (lock)
		spin_unlock(lock);

	return skb;
}

static inline struct sk_buff *qdisc_dequeue_skb_bad_txq(struct Qdisc *q)
{
	struct sk_buff *skb = skb_peek(&q->skb_bad_txq);

	if (unlikely(skb))
		skb = __skb_dequeue_bad_txq(q);

	return skb;
}

static inline void qdisc_enqueue_skb_bad_txq(struct Qdisc *q,
					     struct sk_buff *skb)
{
	spinlock_t *lock = NULL;

	if (q->flags & TCQ_F_NOLOCK) {
		lock = qdisc_lock(q);
		spin_lock(lock);
	}

	__skb_queue_tail(&q->skb_bad_txq, skb);

	if (qdisc_is_percpu_stats(q)) {
		qdisc_qstats_cpu_backlog_inc(q, skb);
		qdisc_qstats_cpu_qlen_inc(q);
	} else {
		qdisc_qstats_backlog_inc(q, skb);
		q->q.qlen++;
	}

	if (lock)
		spin_unlock(lock);
}

static inline void dev_requeue_skb(struct sk_buff *skb, struct Qdisc *q)
{
	spinlock_t *lock = NULL;

	if (q->flags & TCQ_F_NOLOCK) {
		lock = qdisc_lock(q);
		spin_lock(lock);
	}

	while (skb) {
		struct sk_buff *next = skb->next;

		__skb_queue_tail(&q->gso_skb, skb);

		/* it's still part of the queue */
		if (qdisc_is_percpu_stats(q)) {
			qdisc_qstats_cpu_requeues_inc(q);
			qdisc_qstats_cpu_backlog_inc(q, skb);
			qdisc_qstats_cpu_qlen_inc(q);
		} else {
			q->qstats.requeues++;
			qdisc_qstats_backlog_inc(q, skb);
			q->q.qlen++;
		}

		skb = next;
	}

	if (lock) {
		spin_unlock(lock);
		set_bit(__QDISC_STATE_MISSED, &q->state);
	} else {
		__netif_schedule(q);
	}
}

static void try_bulk_dequeue_skb(struct Qdisc *q,
				 struct sk_buff *skb,
				 const struct netdev_queue *txq,
				 int *packets)
{
	int bytelimit = qdisc_avail_bulklimit(txq) - skb->len;

	while (bytelimit > 0) {
		struct sk_buff *nskb = q->dequeue(q);

		if (!nskb)
			break;

		bytelimit -= nskb->len; /* covers GSO len */
		skb->next = nskb;
		skb = nskb;
		(*packets)++; /* GSO counts as one pkt */
	}
	skb_mark_not_on_list(skb);
}

/* This variant of try_bulk_dequeue_skb() makes sure
 * all skbs in the chain are for the same txq
 */
static void try_bulk_dequeue_skb_slow(struct Qdisc *q,
				      struct sk_buff *skb,
				      int *packets)
{
	int mapping = skb_get_queue_mapping(skb);
	struct sk_buff *nskb;
	int cnt = 0;

	do {
		nskb = q->dequeue(q);
		if (!nskb)
			break;
		if (unlikely(skb_get_queue_mapping(nskb) != mapping)) {
			qdisc_enqueue_skb_bad_txq(q, nskb);
			break;
		}
		skb->next = nskb;
		skb = nskb;
	} while (++cnt < 8);
	(*packets) += cnt;
	skb_mark_not_on_list(skb);
}

/* Note that dequeue_skb can possibly return a SKB list (via skb->next).
 * A requeued skb (via q->gso_skb) can also be a SKB list.
 */
static struct sk_buff *dequeue_skb(struct Qdisc *q, bool *validate,
				   int *packets)
{
	const struct netdev_queue *txq = q->dev_queue;
	struct sk_buff *skb = NULL;

	*packets = 1;
	if (unlikely(!skb_queue_empty(&q->gso_skb))) {
		spinlock_t *lock = NULL;

		if (q->flags & TCQ_F_NOLOCK) {
			lock = qdisc_lock(q);
			spin_lock(lock);
		}

		skb = skb_peek(&q->gso_skb);

		/* skb may be null if another cpu pulls gso_skb off in between
		 * empty check and lock.
		 */
		if (!skb) {
			if (lock)
				spin_unlock(lock);
			goto validate;
		}

		/* skb in gso_skb were already validated */
		*validate = false;
		if (xfrm_offload(skb))
			*validate = true;
		/* check the reason of requeuing without tx lock first */
		txq = skb_get_tx_queue(txq->dev, skb);
		if (!netif_xmit_frozen_or_stopped(txq)) {
			skb = __skb_dequeue(&q->gso_skb);
			if (qdisc_is_percpu_stats(q)) {
				qdisc_qstats_cpu_backlog_dec(q, skb);
				qdisc_qstats_cpu_qlen_dec(q);
			} else {
				qdisc_qstats_backlog_dec(q, skb);
				q->q.qlen--;
			}
		} else {
			skb = NULL;
			qdisc_maybe_clear_missed(q, txq);
		}
		if (lock)
			spin_unlock(lock);
		goto trace;
	}
validate:
	*validate = true;

	if ((q->flags & TCQ_F_ONETXQUEUE) &&
	    netif_xmit_frozen_or_stopped(txq)) {
		qdisc_maybe_clear_missed(q, txq);
		return skb;
	}

	skb = qdisc_dequeue_skb_bad_txq(q);
	if (unlikely(skb)) {
		if (skb == SKB_XOFF_MAGIC)
			return NULL;
		goto bulk;
	}
	skb = q->dequeue(q);
	if (skb) {
bulk:
		if (qdisc_may_bulk(q))
			try_bulk_dequeue_skb(q, skb, txq, packets);
		else
			try_bulk_dequeue_skb_slow(q, skb, packets);
	}
trace:
	trace_qdisc_dequeue(q, txq, *packets, skb);
	return skb;
}

/*
 * Transmit possibly several skbs, and handle the return status as
 * required. Owning running seqcount bit guarantees that
 * only one CPU can execute this function.
 *
 * Returns to the caller:
 *				false  - hardware queue frozen backoff
 *				true   - feel free to send more pkts
 */
bool sch_direct_xmit(struct sk_buff *skb, struct Qdisc *q,
		     struct net_device *dev, struct netdev_queue *txq,
		     spinlock_t *root_lock, bool validate)
{
	int ret = NETDEV_TX_BUSY;
	bool again = false;

	/* And release qdisc */
	if (root_lock)
		spin_unlock(root_lock);

	/* Note that we validate skb (GSO, checksum, ...) outside of locks */
	if (validate)
		skb = validate_xmit_skb_list(skb, dev, &again);

#ifdef CONFIG_XFRM_OFFLOAD
	if (unlikely(again)) {
		if (root_lock)
			spin_lock(root_lock);

		dev_requeue_skb(skb, q);
		return false;
	}
#endif

	if (likely(skb)) {
		HARD_TX_LOCK(dev, txq, smp_processor_id());
		if (!netif_xmit_frozen_or_stopped(txq))
			skb = dev_hard_start_xmit(skb, dev, txq, &ret);
		else
			qdisc_maybe_clear_missed(q, txq);

		HARD_TX_UNLOCK(dev, txq);
	} else {
		if (root_lock)
			spin_lock(root_lock);
		return true;
	}

	if (root_lock)
		spin_lock(root_lock);

	if (!dev_xmit_complete(ret)) {
		/* Driver returned NETDEV_TX_BUSY - requeue skb */
		if (unlikely(ret != NETDEV_TX_BUSY))
			net_warn_ratelimited("BUG %s code %d qlen %d\n",
					     dev->name, ret, q->q.qlen);

		dev_requeue_skb(skb, q);
		return false;
	}

	return true;
}

/*
 * NOTE: Called under qdisc_lock(q) with locally disabled BH.
 *
 * running seqcount guarantees only one CPU can process
 * this qdisc at a time. qdisc_lock(q) serializes queue accesses for
 * this queue.
 *
 *  netif_tx_lock serializes accesses to device driver.
 *
 *  qdisc_lock(q) and netif_tx_lock are mutually exclusive,
 *  if one is grabbed, another must be free.
 *
 * Note, that this procedure can be called by a watchdog timer
 *
 * Returns to the caller:
 *				0  - queue is empty or throttled.
 *				>0 - queue is not empty.
 *
 */
static inline bool qdisc_restart(struct Qdisc *q, int *packets)
{
	spinlock_t *root_lock = NULL;
	struct netdev_queue *txq;
	struct net_device *dev;
	struct sk_buff *skb;
	bool validate;

	/* Dequeue packet */
	skb = dequeue_skb(q, &validate, packets);
	if (unlikely(!skb))
		return false;

	if (!(q->flags & TCQ_F_NOLOCK))
		root_lock = qdisc_lock(q);

	dev = qdisc_dev(q);
	txq = skb_get_tx_queue(dev, skb);

	return sch_direct_xmit(skb, q, dev, txq, root_lock, validate);
}

void __qdisc_run(struct Qdisc *q)
{
	int quota = dev_tx_weight;
	int packets;

	while (qdisc_restart(q, &packets)) {
		quota -= packets;
		if (quota <= 0) {
			if (q->flags & TCQ_F_NOLOCK)
				set_bit(__QDISC_STATE_MISSED, &q->state);
			else
				__netif_schedule(q);

			break;
		}
	}
}

unsigned long dev_trans_start(struct net_device *dev)
{
	unsigned long val, res;
	unsigned int i;

	if (is_vlan_dev(dev))
		dev = vlan_dev_real_dev(dev);
	else if (netif_is_macvlan(dev))
		dev = macvlan_dev_real_dev(dev);
	res = netdev_get_tx_queue(dev, 0)->trans_start;
	for (i = 1; i < dev->num_tx_queues; i++) {
		val = netdev_get_tx_queue(dev, i)->trans_start;
		if (val && time_after(val, res))
			res = val;
	}

	return res;
}
EXPORT_SYMBOL(dev_trans_start);

static void dev_watchdog(struct timer_list *t)
{
	struct net_device *dev = from_timer(dev, t, watchdog_timer);

	netif_tx_lock(dev);
	if (!qdisc_tx_is_noop(dev)) {
		if (netif_device_present(dev) &&
		    netif_running(dev) &&
		    netif_carrier_ok(dev)) {
			int some_queue_timedout = 0;
			unsigned int i;
			unsigned long trans_start;

			for (i = 0; i < dev->num_tx_queues; i++) {
				struct netdev_queue *txq;

				txq = netdev_get_tx_queue(dev, i);
				trans_start = txq->trans_start;
				if (netif_xmit_stopped(txq) &&
				    time_after(jiffies, (trans_start +
							 dev->watchdog_timeo))) {
					some_queue_timedout = 1;
					txq->trans_timeout++;
					break;
				}

				/* Devices with HW_ACCEL_MQ have multiple txqs
				 * but update only the first one's transmission
				 * timestamp so avoid checking the rest.
				 */
				if (dev->features & NETIF_F_HW_ACCEL_MQ)
					break;
			}

			if (some_queue_timedout) {
				trace_net_dev_xmit_timeout(dev, i);
				WARN_ONCE(1, KERN_INFO "NETDEV WATCHDOG: %s (%s): transmit queue %u timed out\n",
				       dev->name, netdev_drivername(dev), i);
				dev->netdev_ops->ndo_tx_timeout(dev, i);
			}
			if (!mod_timer(&dev->watchdog_timer,
				       round_jiffies(jiffies +
						     dev->watchdog_timeo)))
				dev_hold(dev);
		}
	}
	netif_tx_unlock(dev);

	dev_put(dev);
}

void __netdev_watchdog_up(struct net_device *dev)
{
	if (dev->netdev_ops->ndo_tx_timeout) {
		if (dev->watchdog_timeo <= 0)
			dev->watchdog_timeo = 5*HZ;
		if (!mod_timer(&dev->watchdog_timer,
			       round_jiffies(jiffies + dev->watchdog_timeo)))
			dev_hold(dev);
	}
}
EXPORT_SYMBOL_GPL(__netdev_watchdog_up);

static void dev_watchdog_up(struct net_device *dev)
{
	__netdev_watchdog_up(dev);
}

static void dev_watchdog_down(struct net_device *dev)
{
	netif_tx_lock_bh(dev);
	if (del_timer(&dev->watchdog_timer))
		dev_put(dev);
	netif_tx_unlock_bh(dev);
}

/**
 *	netif_carrier_on - set carrier
 *	@dev: network device
 *
 * Device has detected acquisition of carrier.
 */
void netif_carrier_on(struct net_device *dev)
{
	if (test_and_clear_bit(__LINK_STATE_NOCARRIER, &dev->state)) {
		if (dev->reg_state == NETREG_UNINITIALIZED)
			return;
		atomic_inc(&dev->carrier_up_count);
		linkwatch_fire_event(dev);
		if (netif_running(dev))
			__netdev_watchdog_up(dev);
	}
}
EXPORT_SYMBOL(netif_carrier_on);

/**
 *	netif_carrier_off - clear carrier
 *	@dev: network device
 *
 * Device has detected loss of carrier.
 */
void netif_carrier_off(struct net_device *dev)
{
	if (!test_and_set_bit(__LINK_STATE_NOCARRIER, &dev->state)) {
		if (dev->reg_state == NETREG_UNINITIALIZED)
			return;
		atomic_inc(&dev->carrier_down_count);
		linkwatch_fire_event(dev);
	}
}
EXPORT_SYMBOL(netif_carrier_off);

/**
 *	netif_carrier_event - report carrier state event
 *	@dev: network device
 *
 * Device has detected a carrier event but the carrier state wasn't changed.
 * Use in drivers when querying carrier state asynchronously, to avoid missing
 * events (link flaps) if link recovers before it's queried.
 */
void netif_carrier_event(struct net_device *dev)
{
	if (dev->reg_state == NETREG_UNINITIALIZED)
		return;
	atomic_inc(&dev->carrier_up_count);
	atomic_inc(&dev->carrier_down_count);
	linkwatch_fire_event(dev);
}
EXPORT_SYMBOL_GPL(netif_carrier_event);

/* "NOOP" scheduler: the best scheduler, recommended for all interfaces
   under all circumstances. It is difficult to invent anything faster or
   cheaper.
 */

static int noop_enqueue(struct sk_buff *skb, struct Qdisc *qdisc,
			struct sk_buff **to_free)
{
	__qdisc_drop(skb, to_free);
	return NET_XMIT_CN;
}

static struct sk_buff *noop_dequeue(struct Qdisc *qdisc)
{
	return NULL;
}

struct Qdisc_ops noop_qdisc_ops __read_mostly = {
	.id		=	"noop",
	.priv_size	=	0,
	.enqueue	=	noop_enqueue,
	.dequeue	=	noop_dequeue,
	.peek		=	noop_dequeue,
	.owner		=	THIS_MODULE,
};

static struct netdev_queue noop_netdev_queue = {
	RCU_POINTER_INITIALIZER(qdisc, &noop_qdisc),
	.qdisc_sleeping	=	&noop_qdisc,
};

struct Qdisc noop_qdisc = {
	.enqueue	=	noop_enqueue,
	.dequeue	=	noop_dequeue,
	.flags		=	TCQ_F_BUILTIN,
	.ops		=	&noop_qdisc_ops,
	.q.lock		=	__SPIN_LOCK_UNLOCKED(noop_qdisc.q.lock),
	.dev_queue	=	&noop_netdev_queue,
	.running	=	SEQCNT_ZERO(noop_qdisc.running),
	.busylock	=	__SPIN_LOCK_UNLOCKED(noop_qdisc.busylock),
	.gso_skb = {
		.next = (struct sk_buff *)&noop_qdisc.gso_skb,
		.prev = (struct sk_buff *)&noop_qdisc.gso_skb,
		.qlen = 0,
		.lock = __SPIN_LOCK_UNLOCKED(noop_qdisc.gso_skb.lock),
	},
	.skb_bad_txq = {
		.next = (struct sk_buff *)&noop_qdisc.skb_bad_txq,
		.prev = (struct sk_buff *)&noop_qdisc.skb_bad_txq,
		.qlen = 0,
		.lock = __SPIN_LOCK_UNLOCKED(noop_qdisc.skb_bad_txq.lock),
	},
};
EXPORT_SYMBOL(noop_qdisc);

static int noqueue_init(struct Qdisc *qdisc, struct nlattr *opt,
			struct netlink_ext_ack *extack)
{
	/* register_qdisc() assigns a default of noop_enqueue if unset,
	 * but __dev_queue_xmit() treats noqueue only as such
	 * if this is NULL - so clear it here. */
	qdisc->enqueue = NULL;
	return 0;
}

struct Qdisc_ops noqueue_qdisc_ops __read_mostly = {
	.id		=	"noqueue",
	.priv_size	=	0,
	.init		=	noqueue_init,
	.enqueue	=	noop_enqueue,
	.dequeue	=	noop_dequeue,
	.peek		=	noop_dequeue,
	.owner		=	THIS_MODULE,
};

static const u8 prio2band[TC_PRIO_MAX + 1] = {
	1, 2, 2, 2, 1, 2, 0, 0 , 1, 1, 1, 1, 1, 1, 1, 1
};

/* 3-band FIFO queue: old style, but should be a bit faster than
   generic prio+fifo combination.
 */

#define PFIFO_FAST_BANDS 3

/*
 * Private data for a pfifo_fast scheduler containing:
 *	- rings for priority bands
 */
struct pfifo_fast_priv {
	struct skb_array q[PFIFO_FAST_BANDS];
};

static inline struct skb_array *band2list(struct pfifo_fast_priv *priv,
					  int band)
{
	return &priv->q[band];
}

static int pfifo_fast_enqueue(struct sk_buff *skb, struct Qdisc *qdisc,
			      struct sk_buff **to_free)
{
	int band = prio2band[skb->priority & TC_PRIO_MAX];
	struct pfifo_fast_priv *priv = qdisc_priv(qdisc);
	struct skb_array *q = band2list(priv, band);
	unsigned int pkt_len = qdisc_pkt_len(skb);
	int err;

	err = skb_array_produce(q, skb);

	if (unlikely(err)) {
		if (qdisc_is_percpu_stats(qdisc))
			return qdisc_drop_cpu(skb, qdisc, to_free);
		else
			return qdisc_drop(skb, qdisc, to_free);
	}

	qdisc_update_stats_at_enqueue(qdisc, pkt_len);
	return NET_XMIT_SUCCESS;
}

static struct sk_buff *pfifo_fast_dequeue(struct Qdisc *qdisc)
{
	struct pfifo_fast_priv *priv = qdisc_priv(qdisc);
	struct sk_buff *skb = NULL;
	bool need_retry = true;
	int band;

retry:
	for (band = 0; band < PFIFO_FAST_BANDS && !skb; band++) {
		struct skb_array *q = band2list(priv, band);

		if (__skb_array_empty(q))
			continue;

		skb = __skb_array_consume(q);
	}
	if (likely(skb)) {
		qdisc_update_stats_at_dequeue(qdisc, skb);
<<<<<<< HEAD
	} else {
		WRITE_ONCE(qdisc->empty, true);
=======
	} else if (need_retry &&
		   READ_ONCE(qdisc->state) & QDISC_STATE_NON_EMPTY) {
		/* Delay clearing the STATE_MISSED here to reduce
		 * the overhead of the second spin_trylock() in
		 * qdisc_run_begin() and __netif_schedule() calling
		 * in qdisc_run_end().
		 */
		clear_bit(__QDISC_STATE_MISSED, &qdisc->state);
		clear_bit(__QDISC_STATE_DRAINING, &qdisc->state);

		/* Make sure dequeuing happens after clearing
		 * STATE_MISSED.
		 */
		smp_mb__after_atomic();

		need_retry = false;

		goto retry;
>>>>>>> c1084c27
	}

	return skb;
}

static struct sk_buff *pfifo_fast_peek(struct Qdisc *qdisc)
{
	struct pfifo_fast_priv *priv = qdisc_priv(qdisc);
	struct sk_buff *skb = NULL;
	int band;

	for (band = 0; band < PFIFO_FAST_BANDS && !skb; band++) {
		struct skb_array *q = band2list(priv, band);

		skb = __skb_array_peek(q);
	}

	return skb;
}

static void pfifo_fast_reset(struct Qdisc *qdisc)
{
	int i, band;
	struct pfifo_fast_priv *priv = qdisc_priv(qdisc);

	for (band = 0; band < PFIFO_FAST_BANDS; band++) {
		struct skb_array *q = band2list(priv, band);
		struct sk_buff *skb;

		/* NULL ring is possible if destroy path is due to a failed
		 * skb_array_init() in pfifo_fast_init() case.
		 */
		if (!q->ring.queue)
			continue;

		while ((skb = __skb_array_consume(q)) != NULL)
			kfree_skb(skb);
	}

	if (qdisc_is_percpu_stats(qdisc)) {
		for_each_possible_cpu(i) {
			struct gnet_stats_queue *q;

			q = per_cpu_ptr(qdisc->cpu_qstats, i);
			q->backlog = 0;
			q->qlen = 0;
		}
	}
}

static int pfifo_fast_dump(struct Qdisc *qdisc, struct sk_buff *skb)
{
	struct tc_prio_qopt opt = { .bands = PFIFO_FAST_BANDS };

	memcpy(&opt.priomap, prio2band, TC_PRIO_MAX + 1);
	if (nla_put(skb, TCA_OPTIONS, sizeof(opt), &opt))
		goto nla_put_failure;
	return skb->len;

nla_put_failure:
	return -1;
}

static int pfifo_fast_init(struct Qdisc *qdisc, struct nlattr *opt,
			   struct netlink_ext_ack *extack)
{
	unsigned int qlen = qdisc_dev(qdisc)->tx_queue_len;
	struct pfifo_fast_priv *priv = qdisc_priv(qdisc);
	int prio;

	/* guard against zero length rings */
	if (!qlen)
		return -EINVAL;

	for (prio = 0; prio < PFIFO_FAST_BANDS; prio++) {
		struct skb_array *q = band2list(priv, prio);
		int err;

		err = skb_array_init(q, qlen, GFP_KERNEL);
		if (err)
			return -ENOMEM;
	}

	/* Can by-pass the queue discipline */
	qdisc->flags |= TCQ_F_CAN_BYPASS;
	return 0;
}

static void pfifo_fast_destroy(struct Qdisc *sch)
{
	struct pfifo_fast_priv *priv = qdisc_priv(sch);
	int prio;

	for (prio = 0; prio < PFIFO_FAST_BANDS; prio++) {
		struct skb_array *q = band2list(priv, prio);

		/* NULL ring is possible if destroy path is due to a failed
		 * skb_array_init() in pfifo_fast_init() case.
		 */
		if (!q->ring.queue)
			continue;
		/* Destroy ring but no need to kfree_skb because a call to
		 * pfifo_fast_reset() has already done that work.
		 */
		ptr_ring_cleanup(&q->ring, NULL);
	}
}

static int pfifo_fast_change_tx_queue_len(struct Qdisc *sch,
					  unsigned int new_len)
{
	struct pfifo_fast_priv *priv = qdisc_priv(sch);
	struct skb_array *bands[PFIFO_FAST_BANDS];
	int prio;

	for (prio = 0; prio < PFIFO_FAST_BANDS; prio++) {
		struct skb_array *q = band2list(priv, prio);

		bands[prio] = q;
	}

	return skb_array_resize_multiple(bands, PFIFO_FAST_BANDS, new_len,
					 GFP_KERNEL);
}

struct Qdisc_ops pfifo_fast_ops __read_mostly = {
	.id		=	"pfifo_fast",
	.priv_size	=	sizeof(struct pfifo_fast_priv),
	.enqueue	=	pfifo_fast_enqueue,
	.dequeue	=	pfifo_fast_dequeue,
	.peek		=	pfifo_fast_peek,
	.init		=	pfifo_fast_init,
	.destroy	=	pfifo_fast_destroy,
	.reset		=	pfifo_fast_reset,
	.dump		=	pfifo_fast_dump,
	.change_tx_queue_len =  pfifo_fast_change_tx_queue_len,
	.owner		=	THIS_MODULE,
	.static_flags	=	TCQ_F_NOLOCK | TCQ_F_CPUSTATS,
};
EXPORT_SYMBOL(pfifo_fast_ops);

static struct lock_class_key qdisc_tx_busylock;
static struct lock_class_key qdisc_running_key;

struct Qdisc *qdisc_alloc(struct netdev_queue *dev_queue,
			  const struct Qdisc_ops *ops,
			  struct netlink_ext_ack *extack)
{
	struct Qdisc *sch;
	unsigned int size = sizeof(*sch) + ops->priv_size;
	int err = -ENOBUFS;
	struct net_device *dev;

	if (!dev_queue) {
		NL_SET_ERR_MSG(extack, "No device queue given");
		err = -EINVAL;
		goto errout;
	}

	dev = dev_queue->dev;
	sch = kzalloc_node(size, GFP_KERNEL, netdev_queue_numa_node_read(dev_queue));

	if (!sch)
		goto errout;
	__skb_queue_head_init(&sch->gso_skb);
	__skb_queue_head_init(&sch->skb_bad_txq);
	qdisc_skb_head_init(&sch->q);
	spin_lock_init(&sch->q.lock);

	if (ops->static_flags & TCQ_F_CPUSTATS) {
		sch->cpu_bstats =
			netdev_alloc_pcpu_stats(struct gnet_stats_basic_cpu);
		if (!sch->cpu_bstats)
			goto errout1;

		sch->cpu_qstats = alloc_percpu(struct gnet_stats_queue);
		if (!sch->cpu_qstats) {
			free_percpu(sch->cpu_bstats);
			goto errout1;
		}
	}

	spin_lock_init(&sch->busylock);
	lockdep_set_class(&sch->busylock,
			  dev->qdisc_tx_busylock ?: &qdisc_tx_busylock);

	/* seqlock has the same scope of busylock, for NOLOCK qdisc */
	spin_lock_init(&sch->seqlock);
	lockdep_set_class(&sch->seqlock,
			  dev->qdisc_tx_busylock ?: &qdisc_tx_busylock);

	seqcount_init(&sch->running);
	lockdep_set_class(&sch->running,
			  dev->qdisc_running_key ?: &qdisc_running_key);

	sch->ops = ops;
	sch->flags = ops->static_flags;
	sch->enqueue = ops->enqueue;
	sch->dequeue = ops->dequeue;
	sch->dev_queue = dev_queue;
	dev_hold(dev);
	refcount_set(&sch->refcnt, 1);

	return sch;
errout1:
	kfree(sch);
errout:
	return ERR_PTR(err);
}

struct Qdisc *qdisc_create_dflt(struct netdev_queue *dev_queue,
				const struct Qdisc_ops *ops,
				unsigned int parentid,
				struct netlink_ext_ack *extack)
{
	struct Qdisc *sch;

	if (!try_module_get(ops->owner)) {
		NL_SET_ERR_MSG(extack, "Failed to increase module reference counter");
		return NULL;
	}

	sch = qdisc_alloc(dev_queue, ops, extack);
	if (IS_ERR(sch)) {
		module_put(ops->owner);
		return NULL;
	}
	sch->parent = parentid;

	if (!ops->init || ops->init(sch, NULL, extack) == 0) {
		trace_qdisc_create(ops, dev_queue->dev, parentid);
		return sch;
	}

	qdisc_put(sch);
	return NULL;
}
EXPORT_SYMBOL(qdisc_create_dflt);

/* Under qdisc_lock(qdisc) and BH! */

void qdisc_reset(struct Qdisc *qdisc)
{
	const struct Qdisc_ops *ops = qdisc->ops;
	struct sk_buff *skb, *tmp;

	trace_qdisc_reset(qdisc);

	if (ops->reset)
		ops->reset(qdisc);

	skb_queue_walk_safe(&qdisc->gso_skb, skb, tmp) {
		__skb_unlink(skb, &qdisc->gso_skb);
		kfree_skb_list(skb);
	}

	skb_queue_walk_safe(&qdisc->skb_bad_txq, skb, tmp) {
		__skb_unlink(skb, &qdisc->skb_bad_txq);
		kfree_skb_list(skb);
	}

	qdisc->q.qlen = 0;
	qdisc->qstats.backlog = 0;
}
EXPORT_SYMBOL(qdisc_reset);

void qdisc_free(struct Qdisc *qdisc)
{
	if (qdisc_is_percpu_stats(qdisc)) {
		free_percpu(qdisc->cpu_bstats);
		free_percpu(qdisc->cpu_qstats);
	}

	kfree(qdisc);
}

static void qdisc_free_cb(struct rcu_head *head)
{
	struct Qdisc *q = container_of(head, struct Qdisc, rcu);

	qdisc_free(q);
}

static void qdisc_destroy(struct Qdisc *qdisc)
{
	const struct Qdisc_ops  *ops = qdisc->ops;

#ifdef CONFIG_NET_SCHED
	qdisc_hash_del(qdisc);

	qdisc_put_stab(rtnl_dereference(qdisc->stab));
#endif
	gen_kill_estimator(&qdisc->rate_est);

	qdisc_reset(qdisc);

	if (ops->destroy)
		ops->destroy(qdisc);

	module_put(ops->owner);
	dev_put(qdisc_dev(qdisc));

	trace_qdisc_destroy(qdisc);

	call_rcu(&qdisc->rcu, qdisc_free_cb);
}

void qdisc_put(struct Qdisc *qdisc)
{
	if (!qdisc)
		return;

	if (qdisc->flags & TCQ_F_BUILTIN ||
	    !refcount_dec_and_test(&qdisc->refcnt))
		return;

	qdisc_destroy(qdisc);
}
EXPORT_SYMBOL(qdisc_put);

/* Version of qdisc_put() that is called with rtnl mutex unlocked.
 * Intended to be used as optimization, this function only takes rtnl lock if
 * qdisc reference counter reached zero.
 */

void qdisc_put_unlocked(struct Qdisc *qdisc)
{
	if (qdisc->flags & TCQ_F_BUILTIN ||
	    !refcount_dec_and_rtnl_lock(&qdisc->refcnt))
		return;

	qdisc_destroy(qdisc);
	rtnl_unlock();
}
EXPORT_SYMBOL(qdisc_put_unlocked);

/* Attach toplevel qdisc to device queue. */
struct Qdisc *dev_graft_qdisc(struct netdev_queue *dev_queue,
			      struct Qdisc *qdisc)
{
	struct Qdisc *oqdisc = dev_queue->qdisc_sleeping;
	spinlock_t *root_lock;

	root_lock = qdisc_lock(oqdisc);
	spin_lock_bh(root_lock);

	/* ... and graft new one */
	if (qdisc == NULL)
		qdisc = &noop_qdisc;
	dev_queue->qdisc_sleeping = qdisc;
	rcu_assign_pointer(dev_queue->qdisc, &noop_qdisc);

	spin_unlock_bh(root_lock);

	return oqdisc;
}
EXPORT_SYMBOL(dev_graft_qdisc);

static void attach_one_default_qdisc(struct net_device *dev,
				     struct netdev_queue *dev_queue,
				     void *_unused)
{
	struct Qdisc *qdisc;
	const struct Qdisc_ops *ops = default_qdisc_ops;

	if (dev->priv_flags & IFF_NO_QUEUE)
		ops = &noqueue_qdisc_ops;
	else if(dev->type == ARPHRD_CAN)
		ops = &pfifo_fast_ops;

	qdisc = qdisc_create_dflt(dev_queue, ops, TC_H_ROOT, NULL);
	if (!qdisc)
		return;

	if (!netif_is_multiqueue(dev))
		qdisc->flags |= TCQ_F_ONETXQUEUE | TCQ_F_NOPARENT;
	dev_queue->qdisc_sleeping = qdisc;
}

static void attach_default_qdiscs(struct net_device *dev)
{
	struct netdev_queue *txq;
	struct Qdisc *qdisc;

	txq = netdev_get_tx_queue(dev, 0);

	if (!netif_is_multiqueue(dev) ||
	    dev->priv_flags & IFF_NO_QUEUE) {
		netdev_for_each_tx_queue(dev, attach_one_default_qdisc, NULL);
		dev->qdisc = txq->qdisc_sleeping;
		qdisc_refcount_inc(dev->qdisc);
	} else {
		qdisc = qdisc_create_dflt(txq, &mq_qdisc_ops, TC_H_ROOT, NULL);
		if (qdisc) {
			dev->qdisc = qdisc;
			qdisc->ops->attach(qdisc);
		}
	}

	/* Detect default qdisc setup/init failed and fallback to "noqueue" */
	if (dev->qdisc == &noop_qdisc) {
		netdev_warn(dev, "default qdisc (%s) fail, fallback to %s\n",
			    default_qdisc_ops->id, noqueue_qdisc_ops.id);
		dev->priv_flags |= IFF_NO_QUEUE;
		netdev_for_each_tx_queue(dev, attach_one_default_qdisc, NULL);
		dev->qdisc = txq->qdisc_sleeping;
		qdisc_refcount_inc(dev->qdisc);
		dev->priv_flags ^= IFF_NO_QUEUE;
	}

#ifdef CONFIG_NET_SCHED
	if (dev->qdisc != &noop_qdisc)
		qdisc_hash_add(dev->qdisc, false);
#endif
}

static void transition_one_qdisc(struct net_device *dev,
				 struct netdev_queue *dev_queue,
				 void *_need_watchdog)
{
	struct Qdisc *new_qdisc = dev_queue->qdisc_sleeping;
	int *need_watchdog_p = _need_watchdog;

	if (!(new_qdisc->flags & TCQ_F_BUILTIN))
		clear_bit(__QDISC_STATE_DEACTIVATED, &new_qdisc->state);

	rcu_assign_pointer(dev_queue->qdisc, new_qdisc);
	if (need_watchdog_p) {
		dev_queue->trans_start = 0;
		*need_watchdog_p = 1;
	}
}

void dev_activate(struct net_device *dev)
{
	int need_watchdog;

	/* No queueing discipline is attached to device;
	 * create default one for devices, which need queueing
	 * and noqueue_qdisc for virtual interfaces
	 */

	if (dev->qdisc == &noop_qdisc)
		attach_default_qdiscs(dev);

	if (!netif_carrier_ok(dev))
		/* Delay activation until next carrier-on event */
		return;

	need_watchdog = 0;
	netdev_for_each_tx_queue(dev, transition_one_qdisc, &need_watchdog);
	if (dev_ingress_queue(dev))
		transition_one_qdisc(dev, dev_ingress_queue(dev), NULL);

	if (need_watchdog) {
		netif_trans_update(dev);
		dev_watchdog_up(dev);
	}
}
EXPORT_SYMBOL(dev_activate);

static void qdisc_deactivate(struct Qdisc *qdisc)
{
	if (qdisc->flags & TCQ_F_BUILTIN)
		return;

	set_bit(__QDISC_STATE_DEACTIVATED, &qdisc->state);
}

static void dev_deactivate_queue(struct net_device *dev,
				 struct netdev_queue *dev_queue,
				 void *_qdisc_default)
{
	struct Qdisc *qdisc = rtnl_dereference(dev_queue->qdisc);

	if (qdisc) {
<<<<<<< HEAD
		if (!(qdisc->flags & TCQ_F_BUILTIN))
			set_bit(__QDISC_STATE_DEACTIVATED, &qdisc->state);
	}
}

static void dev_reset_queue(struct net_device *dev,
			    struct netdev_queue *dev_queue,
			    void *_unused)
{
	struct Qdisc *qdisc;
	bool nolock;

	qdisc = dev_queue->qdisc_sleeping;
	if (!qdisc)
		return;

	nolock = qdisc->flags & TCQ_F_NOLOCK;

	if (nolock)
		spin_lock_bh(&qdisc->seqlock);
	spin_lock_bh(qdisc_lock(qdisc));

	qdisc_reset(qdisc);

	spin_unlock_bh(qdisc_lock(qdisc));
	if (nolock)
		spin_unlock_bh(&qdisc->seqlock);
=======
		qdisc_deactivate(qdisc);
		rcu_assign_pointer(dev_queue->qdisc, qdisc_default);
	}
}

static void dev_reset_queue(struct net_device *dev,
			    struct netdev_queue *dev_queue,
			    void *_unused)
{
	struct Qdisc *qdisc;
	bool nolock;

	qdisc = dev_queue->qdisc_sleeping;
	if (!qdisc)
		return;

	nolock = qdisc->flags & TCQ_F_NOLOCK;

	if (nolock)
		spin_lock_bh(&qdisc->seqlock);
	spin_lock_bh(qdisc_lock(qdisc));

	qdisc_reset(qdisc);

	spin_unlock_bh(qdisc_lock(qdisc));
	if (nolock) {
		clear_bit(__QDISC_STATE_MISSED, &qdisc->state);
		clear_bit(__QDISC_STATE_DRAINING, &qdisc->state);
		spin_unlock_bh(&qdisc->seqlock);
	}
>>>>>>> c1084c27
}

static bool some_qdisc_is_busy(struct net_device *dev)
{
	unsigned int i;

	for (i = 0; i < dev->num_tx_queues; i++) {
		struct netdev_queue *dev_queue;
		spinlock_t *root_lock;
		struct Qdisc *q;
		int val;

		dev_queue = netdev_get_tx_queue(dev, i);
		q = dev_queue->qdisc_sleeping;

		root_lock = qdisc_lock(q);
		spin_lock_bh(root_lock);

		val = (qdisc_is_running(q) ||
		       test_bit(__QDISC_STATE_SCHED, &q->state));

		spin_unlock_bh(root_lock);

		if (val)
			return true;
	}
	return false;
}

/**
 * 	dev_deactivate_many - deactivate transmissions on several devices
 * 	@head: list of devices to deactivate
 *
 *	This function returns only when all outstanding transmissions
 *	have completed, unless all devices are in dismantle phase.
 */
void dev_deactivate_many(struct list_head *head)
{
	struct net_device *dev;

	list_for_each_entry(dev, head, close_list) {
		netdev_for_each_tx_queue(dev, dev_deactivate_queue,
					 &noop_qdisc);
		if (dev_ingress_queue(dev))
			dev_deactivate_queue(dev, dev_ingress_queue(dev),
					     &noop_qdisc);

		dev_watchdog_down(dev);
	}

	/* Wait for outstanding qdisc-less dev_queue_xmit calls or
	 * outstanding qdisc enqueuing calls.
	 * This is avoided if all devices are in dismantle phase :
	 * Caller will call synchronize_net() for us
	 */
	synchronize_net();

<<<<<<< HEAD
	list_for_each_entry(dev, head, close_list) {
		netdev_for_each_tx_queue(dev, dev_reset_queue, NULL);

		if (dev_ingress_queue(dev))
			dev_reset_queue(dev, dev_ingress_queue(dev), NULL);
	}

	/* Wait for outstanding qdisc_run calls. */
=======
>>>>>>> c1084c27
	list_for_each_entry(dev, head, close_list) {
		netdev_for_each_tx_queue(dev, dev_reset_queue, NULL);

		if (dev_ingress_queue(dev))
			dev_reset_queue(dev, dev_ingress_queue(dev), NULL);
	}

	/* Wait for outstanding qdisc_run calls. */
	list_for_each_entry(dev, head, close_list) {
		while (some_qdisc_is_busy(dev)) {
			/* wait_event() would avoid this sleep-loop but would
			 * require expensive checks in the fast paths of packet
			 * processing which isn't worth it.
			 */
			schedule_timeout_uninterruptible(1);
		}
	}
}

void dev_deactivate(struct net_device *dev)
{
	LIST_HEAD(single);

	list_add(&dev->close_list, &single);
	dev_deactivate_many(&single);
	list_del(&single);
}
EXPORT_SYMBOL(dev_deactivate);

static int qdisc_change_tx_queue_len(struct net_device *dev,
				     struct netdev_queue *dev_queue)
{
	struct Qdisc *qdisc = dev_queue->qdisc_sleeping;
	const struct Qdisc_ops *ops = qdisc->ops;

	if (ops->change_tx_queue_len)
		return ops->change_tx_queue_len(qdisc, dev->tx_queue_len);
	return 0;
}

void dev_qdisc_change_real_num_tx(struct net_device *dev,
				  unsigned int new_real_tx)
{
	struct Qdisc *qdisc = dev->qdisc;

	if (qdisc->ops->change_real_num_tx)
		qdisc->ops->change_real_num_tx(qdisc, new_real_tx);
}

int dev_qdisc_change_tx_queue_len(struct net_device *dev)
{
	bool up = dev->flags & IFF_UP;
	unsigned int i;
	int ret = 0;

	if (up)
		dev_deactivate(dev);

	for (i = 0; i < dev->num_tx_queues; i++) {
		ret = qdisc_change_tx_queue_len(dev, &dev->_tx[i]);

		/* TODO: revert changes on a partial failure */
		if (ret)
			break;
	}

	if (up)
		dev_activate(dev);
	return ret;
}

static void dev_init_scheduler_queue(struct net_device *dev,
				     struct netdev_queue *dev_queue,
				     void *_qdisc)
{
	struct Qdisc *qdisc = _qdisc;

	rcu_assign_pointer(dev_queue->qdisc, qdisc);
	dev_queue->qdisc_sleeping = qdisc;
}

void dev_init_scheduler(struct net_device *dev)
{
	dev->qdisc = &noop_qdisc;
	netdev_for_each_tx_queue(dev, dev_init_scheduler_queue, &noop_qdisc);
	if (dev_ingress_queue(dev))
		dev_init_scheduler_queue(dev, dev_ingress_queue(dev), &noop_qdisc);

	timer_setup(&dev->watchdog_timer, dev_watchdog, 0);
}

static void shutdown_scheduler_queue(struct net_device *dev,
				     struct netdev_queue *dev_queue,
				     void *_qdisc_default)
{
	struct Qdisc *qdisc = dev_queue->qdisc_sleeping;
	struct Qdisc *qdisc_default = _qdisc_default;

	if (qdisc) {
		rcu_assign_pointer(dev_queue->qdisc, qdisc_default);
		dev_queue->qdisc_sleeping = qdisc_default;

		qdisc_put(qdisc);
	}
}

void dev_shutdown(struct net_device *dev)
{
	netdev_for_each_tx_queue(dev, shutdown_scheduler_queue, &noop_qdisc);
	if (dev_ingress_queue(dev))
		shutdown_scheduler_queue(dev, dev_ingress_queue(dev), &noop_qdisc);
	qdisc_put(dev->qdisc);
	dev->qdisc = &noop_qdisc;

	WARN_ON(timer_pending(&dev->watchdog_timer));
}

/**
 * psched_ratecfg_precompute__() - Pre-compute values for reciprocal division
 * @rate:   Rate to compute reciprocal division values of
 * @mult:   Multiplier for reciprocal division
 * @shift:  Shift for reciprocal division
 *
 * The multiplier and shift for reciprocal division by rate are stored
 * in mult and shift.
 *
 * The deal here is to replace a divide by a reciprocal one
 * in fast path (a reciprocal divide is a multiply and a shift)
 *
 * Normal formula would be :
 *  time_in_ns = (NSEC_PER_SEC * len) / rate_bps
 *
 * We compute mult/shift to use instead :
 *  time_in_ns = (len * mult) >> shift;
 *
 * We try to get the highest possible mult value for accuracy,
 * but have to make sure no overflows will ever happen.
 *
 * reciprocal_value() is not used here it doesn't handle 64-bit values.
 */
static void psched_ratecfg_precompute__(u64 rate, u32 *mult, u8 *shift)
{
	u64 factor = NSEC_PER_SEC;

	*mult = 1;
	*shift = 0;

	if (rate <= 0)
		return;

	for (;;) {
		*mult = div64_u64(factor, rate);
		if (*mult & (1U << 31) || factor & (1ULL << 63))
			break;
		factor <<= 1;
		(*shift)++;
	}
}

void psched_ratecfg_precompute(struct psched_ratecfg *r,
			       const struct tc_ratespec *conf,
			       u64 rate64)
{
	memset(r, 0, sizeof(*r));
	r->overhead = conf->overhead;
	r->rate_bytes_ps = max_t(u64, conf->rate, rate64);
	r->linklayer = (conf->linklayer & TC_LINKLAYER_MASK);
	psched_ratecfg_precompute__(r->rate_bytes_ps, &r->mult, &r->shift);
}
EXPORT_SYMBOL(psched_ratecfg_precompute);

void psched_ppscfg_precompute(struct psched_pktrate *r, u64 pktrate64)
{
	r->rate_pkts_ps = pktrate64;
	psched_ratecfg_precompute__(r->rate_pkts_ps, &r->mult, &r->shift);
}
EXPORT_SYMBOL(psched_ppscfg_precompute);

static void mini_qdisc_rcu_func(struct rcu_head *head)
{
}

void mini_qdisc_pair_swap(struct mini_Qdisc_pair *miniqp,
			  struct tcf_proto *tp_head)
{
	/* Protected with chain0->filter_chain_lock.
	 * Can't access chain directly because tp_head can be NULL.
	 */
	struct mini_Qdisc *miniq_old =
		rcu_dereference_protected(*miniqp->p_miniq, 1);
	struct mini_Qdisc *miniq;

	if (!tp_head) {
		RCU_INIT_POINTER(*miniqp->p_miniq, NULL);
		/* Wait for flying RCU callback before it is freed. */
		rcu_barrier();
		return;
	}

	miniq = !miniq_old || miniq_old == &miniqp->miniq2 ?
		&miniqp->miniq1 : &miniqp->miniq2;

	/* We need to make sure that readers won't see the miniq
	 * we are about to modify. So wait until previous call_rcu callback
	 * is done.
	 */
	rcu_barrier();
	miniq->filter_list = tp_head;
	rcu_assign_pointer(*miniqp->p_miniq, miniq);

	if (miniq_old)
		/* This is counterpart of the rcu barriers above. We need to
		 * block potential new user of miniq_old until all readers
		 * are not seeing it.
		 */
		call_rcu(&miniq_old->rcu, mini_qdisc_rcu_func);
}
EXPORT_SYMBOL(mini_qdisc_pair_swap);

void mini_qdisc_pair_block_init(struct mini_Qdisc_pair *miniqp,
				struct tcf_block *block)
{
	miniqp->miniq1.block = block;
	miniqp->miniq2.block = block;
}
EXPORT_SYMBOL(mini_qdisc_pair_block_init);

void mini_qdisc_pair_init(struct mini_Qdisc_pair *miniqp, struct Qdisc *qdisc,
			  struct mini_Qdisc __rcu **p_miniq)
{
	miniqp->miniq1.cpu_bstats = qdisc->cpu_bstats;
	miniqp->miniq1.cpu_qstats = qdisc->cpu_qstats;
	miniqp->miniq2.cpu_bstats = qdisc->cpu_bstats;
	miniqp->miniq2.cpu_qstats = qdisc->cpu_qstats;
	miniqp->p_miniq = p_miniq;
}
EXPORT_SYMBOL(mini_qdisc_pair_init);<|MERGE_RESOLUTION|>--- conflicted
+++ resolved
@@ -470,13 +470,6 @@
 					txq->trans_timeout++;
 					break;
 				}
-
-				/* Devices with HW_ACCEL_MQ have multiple txqs
-				 * but update only the first one's transmission
-				 * timestamp so avoid checking the rest.
-				 */
-				if (dev->features & NETIF_F_HW_ACCEL_MQ)
-					break;
 			}
 
 			if (some_queue_timedout) {
@@ -714,10 +707,6 @@
 	}
 	if (likely(skb)) {
 		qdisc_update_stats_at_dequeue(qdisc, skb);
-<<<<<<< HEAD
-	} else {
-		WRITE_ONCE(qdisc->empty, true);
-=======
 	} else if (need_retry &&
 		   READ_ONCE(qdisc->state) & QDISC_STATE_NON_EMPTY) {
 		/* Delay clearing the STATE_MISSED here to reduce
@@ -736,7 +725,6 @@
 		need_retry = false;
 
 		goto retry;
->>>>>>> c1084c27
 	}
 
 	return skb;
@@ -1210,38 +1198,11 @@
 				 struct netdev_queue *dev_queue,
 				 void *_qdisc_default)
 {
-	struct Qdisc *qdisc = rtnl_dereference(dev_queue->qdisc);
-
+	struct Qdisc *qdisc_default = _qdisc_default;
+	struct Qdisc *qdisc;
+
+	qdisc = rtnl_dereference(dev_queue->qdisc);
 	if (qdisc) {
-<<<<<<< HEAD
-		if (!(qdisc->flags & TCQ_F_BUILTIN))
-			set_bit(__QDISC_STATE_DEACTIVATED, &qdisc->state);
-	}
-}
-
-static void dev_reset_queue(struct net_device *dev,
-			    struct netdev_queue *dev_queue,
-			    void *_unused)
-{
-	struct Qdisc *qdisc;
-	bool nolock;
-
-	qdisc = dev_queue->qdisc_sleeping;
-	if (!qdisc)
-		return;
-
-	nolock = qdisc->flags & TCQ_F_NOLOCK;
-
-	if (nolock)
-		spin_lock_bh(&qdisc->seqlock);
-	spin_lock_bh(qdisc_lock(qdisc));
-
-	qdisc_reset(qdisc);
-
-	spin_unlock_bh(qdisc_lock(qdisc));
-	if (nolock)
-		spin_unlock_bh(&qdisc->seqlock);
-=======
 		qdisc_deactivate(qdisc);
 		rcu_assign_pointer(dev_queue->qdisc, qdisc_default);
 	}
@@ -1272,7 +1233,6 @@
 		clear_bit(__QDISC_STATE_DRAINING, &qdisc->state);
 		spin_unlock_bh(&qdisc->seqlock);
 	}
->>>>>>> c1084c27
 }
 
 static bool some_qdisc_is_busy(struct net_device *dev)
@@ -1330,17 +1290,6 @@
 	 */
 	synchronize_net();
 
-<<<<<<< HEAD
-	list_for_each_entry(dev, head, close_list) {
-		netdev_for_each_tx_queue(dev, dev_reset_queue, NULL);
-
-		if (dev_ingress_queue(dev))
-			dev_reset_queue(dev, dev_ingress_queue(dev), NULL);
-	}
-
-	/* Wait for outstanding qdisc_run calls. */
-=======
->>>>>>> c1084c27
 	list_for_each_entry(dev, head, close_list) {
 		netdev_for_each_tx_queue(dev, dev_reset_queue, NULL);
 
