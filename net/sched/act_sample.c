--- conflicted
+++ resolved
@@ -273,12 +273,8 @@
 }
 
 static int tcf_sample_offload_act_setup(struct tc_action *act, void *entry_data,
-<<<<<<< HEAD
-					u32 *index_inc, bool bind)
-=======
 					u32 *index_inc, bool bind,
 					struct netlink_ext_ack *extack)
->>>>>>> 29549c70
 {
 	if (bind) {
 		struct flow_action_entry *entry = entry_data;
