--- conflicted
+++ resolved
@@ -258,14 +258,10 @@
 				  struct tcf_bpf_cfg *cfg)
 {
 	cfg->is_ebpf = tcf_bpf_is_ebpf(prog);
-<<<<<<< HEAD
-	cfg->filter = prog->filter;
-=======
 	/* updates to prog->filter are prevented, since it's called either
 	 * with rtnl lock or during final cleanup in rcu callback
 	 */
 	cfg->filter = rcu_dereference_protected(prog->filter, 1);
->>>>>>> f2ed3bfc
 
 	cfg->bpf_ops = prog->bpf_ops;
 	cfg->bpf_name = prog->bpf_name;
@@ -333,9 +329,6 @@
 	if (res != ACT_P_CREATED)
 		tcf_bpf_prog_fill_cfg(prog, &old);
 
-	if (ret != ACT_P_CREATED)
-		tcf_bpf_prog_fill_cfg(prog, &old);
-
 	prog->bpf_ops = cfg.bpf_ops;
 	prog->bpf_name = cfg.bpf_name;
 
@@ -355,26 +348,14 @@
 		tcf_bpf_cfg_cleanup(&old);
 	}
 
-<<<<<<< HEAD
-	if (ret == ACT_P_CREATED)
-		tcf_hash_insert(act);
-	else
-		tcf_bpf_cfg_cleanup(&old);
-=======
 	return res;
 out:
 	if (res == ACT_P_CREATED)
 		tcf_hash_cleanup(*act, est);
->>>>>>> f2ed3bfc
 
 	return ret;
 }
 
-<<<<<<< HEAD
-destroy_fp:
-	tcf_bpf_cfg_cleanup(&cfg);
-	return ret;
-=======
 static void tcf_bpf_cleanup(struct tc_action *act, int bind)
 {
 	struct tcf_bpf_cfg tmp;
@@ -390,21 +371,13 @@
 	struct tc_action_net *tn = net_generic(net, bpf_net_id);
 
 	return tcf_generic_walker(tn, skb, cb, type, ops);
->>>>>>> f2ed3bfc
 }
 
 static int tcf_bpf_search(struct net *net, struct tc_action **a, u32 index)
 {
-<<<<<<< HEAD
-	struct tcf_bpf_cfg tmp;
-
-	tcf_bpf_prog_fill_cfg(act->priv, &tmp);
-	tcf_bpf_cfg_cleanup(&tmp);
-=======
 	struct tc_action_net *tn = net_generic(net, bpf_net_id);
 
 	return tcf_hash_search(tn, a, index);
->>>>>>> f2ed3bfc
 }
 
 static struct tc_action_ops act_bpf_ops __read_mostly = {
