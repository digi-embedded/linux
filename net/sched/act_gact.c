--- conflicted
+++ resolved
@@ -235,12 +235,8 @@
 }
 
 static int tcf_gact_offload_act_setup(struct tc_action *act, void *entry_data,
-<<<<<<< HEAD
-				      u32 *index_inc, bool bind)
-=======
 				      u32 *index_inc, bool bind,
 				      struct netlink_ext_ack *extack)
->>>>>>> 29549c70
 {
 	if (bind) {
 		struct flow_action_entry *entry = entry_data;
@@ -254,9 +250,6 @@
 		} else if (is_tcf_gact_goto_chain(act)) {
 			entry->id = FLOW_ACTION_GOTO;
 			entry->chain_index = tcf_gact_goto_chain_index(act);
-<<<<<<< HEAD
-		} else {
-=======
 		} else if (is_tcf_gact_continue(act)) {
 			NL_SET_ERR_MSG_MOD(extack, "Offload of \"continue\" action is not supported");
 			return -EOPNOTSUPP;
@@ -268,7 +261,6 @@
 			return -EOPNOTSUPP;
 		} else {
 			NL_SET_ERR_MSG_MOD(extack, "Unsupported generic action offload");
->>>>>>> 29549c70
 			return -EOPNOTSUPP;
 		}
 		*index_inc = 1;
