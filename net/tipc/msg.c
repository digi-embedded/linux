--- conflicted
+++ resolved
@@ -142,12 +142,9 @@
 	if (fragid == FIRST_FRAGMENT) {
 		if (unlikely(head))
 			goto err;
-<<<<<<< HEAD
-=======
 		*buf = NULL;
 		if (skb_has_frag_list(frag) && __skb_linearize(frag))
 			goto err;
->>>>>>> c1084c27
 		frag = skb_unshare(frag, GFP_ATOMIC);
 		if (unlikely(!frag))
 			goto err;
