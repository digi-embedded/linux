--- conflicted
+++ resolved
@@ -117,31 +117,13 @@
 
 	if ((s = ax25_dev_list) == ax25_dev) {
 		ax25_dev_list = s->next;
-<<<<<<< HEAD
-		spin_unlock_bh(&ax25_dev_lock);
-		ax25_dev_put(ax25_dev);
-		dev->ax25_ptr = NULL;
-		dev_put(dev);
-		ax25_dev_put(ax25_dev);
-		return;
-=======
 		goto unlock_put;
->>>>>>> 29549c70
 	}
 
 	while (s != NULL && s->next != NULL) {
 		if (s->next == ax25_dev) {
 			s->next = ax25_dev->next;
-<<<<<<< HEAD
-			spin_unlock_bh(&ax25_dev_lock);
-			ax25_dev_put(ax25_dev);
-			dev->ax25_ptr = NULL;
-			dev_put(dev);
-			ax25_dev_put(ax25_dev);
-			return;
-=======
 			goto unlock_put;
->>>>>>> 29549c70
 		}
 
 		s = s->next;
@@ -149,8 +131,6 @@
 	spin_unlock_bh(&ax25_dev_lock);
 	dev->ax25_ptr = NULL;
 	ax25_dev_put(ax25_dev);
-<<<<<<< HEAD
-=======
 	return;
 
 unlock_put:
@@ -159,7 +139,6 @@
 	dev->ax25_ptr = NULL;
 	netdev_put(dev, &ax25_dev->dev_tracker);
 	ax25_dev_put(ax25_dev);
->>>>>>> 29549c70
 }
 
 int ax25_fwd_ioctl(unsigned int cmd, struct ax25_fwd_struct *fwd)
