// SPDX-License-Identifier: GPL-2.0-only
/*
 * Copyright (c) 2007-2009 Patrick McHardy <kaber@trash.net>
 *
 * Development of this code funded by Astaro AG (http://www.astaro.com/)
 */

#include <linux/module.h>
#include <linux/init.h>
#include <linux/list.h>
#include <linux/skbuff.h>
#include <linux/netlink.h>
#include <linux/vmalloc.h>
#include <linux/rhashtable.h>
#include <linux/audit.h>
#include <linux/netfilter.h>
#include <linux/netfilter/nfnetlink.h>
#include <linux/netfilter/nf_tables.h>
#include <net/netfilter/nf_flow_table.h>
#include <net/netfilter/nf_tables_core.h>
#include <net/netfilter/nf_tables.h>
#include <net/netfilter/nf_tables_offload.h>
#include <net/net_namespace.h>
#include <net/sock.h>

#define NFT_MODULE_AUTOLOAD_LIMIT (MODULE_NAME_LEN - sizeof("nft-expr-255-"))

unsigned int nf_tables_net_id __read_mostly;

static LIST_HEAD(nf_tables_expressions);
static LIST_HEAD(nf_tables_objects);
static LIST_HEAD(nf_tables_flowtables);
static LIST_HEAD(nf_tables_destroy_list);
static LIST_HEAD(nf_tables_gc_list);
static DEFINE_SPINLOCK(nf_tables_destroy_list_lock);
static DEFINE_SPINLOCK(nf_tables_gc_list_lock);

enum {
	NFT_VALIDATE_SKIP	= 0,
	NFT_VALIDATE_NEED,
	NFT_VALIDATE_DO,
};

static struct rhltable nft_objname_ht;

static u32 nft_chain_hash(const void *data, u32 len, u32 seed);
static u32 nft_chain_hash_obj(const void *data, u32 len, u32 seed);
static int nft_chain_hash_cmp(struct rhashtable_compare_arg *, const void *);

static u32 nft_objname_hash(const void *data, u32 len, u32 seed);
static u32 nft_objname_hash_obj(const void *data, u32 len, u32 seed);
static int nft_objname_hash_cmp(struct rhashtable_compare_arg *, const void *);

static const struct rhashtable_params nft_chain_ht_params = {
	.head_offset		= offsetof(struct nft_chain, rhlhead),
	.key_offset		= offsetof(struct nft_chain, name),
	.hashfn			= nft_chain_hash,
	.obj_hashfn		= nft_chain_hash_obj,
	.obj_cmpfn		= nft_chain_hash_cmp,
	.automatic_shrinking	= true,
};

static const struct rhashtable_params nft_objname_ht_params = {
	.head_offset		= offsetof(struct nft_object, rhlhead),
	.key_offset		= offsetof(struct nft_object, key),
	.hashfn			= nft_objname_hash,
	.obj_hashfn		= nft_objname_hash_obj,
	.obj_cmpfn		= nft_objname_hash_cmp,
	.automatic_shrinking	= true,
};

struct nft_audit_data {
	struct nft_table *table;
	int entries;
	int op;
	struct list_head list;
};

static const u8 nft2audit_op[NFT_MSG_MAX] = { // enum nf_tables_msg_types
	[NFT_MSG_NEWTABLE]	= AUDIT_NFT_OP_TABLE_REGISTER,
	[NFT_MSG_GETTABLE]	= AUDIT_NFT_OP_INVALID,
	[NFT_MSG_DELTABLE]	= AUDIT_NFT_OP_TABLE_UNREGISTER,
	[NFT_MSG_NEWCHAIN]	= AUDIT_NFT_OP_CHAIN_REGISTER,
	[NFT_MSG_GETCHAIN]	= AUDIT_NFT_OP_INVALID,
	[NFT_MSG_DELCHAIN]	= AUDIT_NFT_OP_CHAIN_UNREGISTER,
	[NFT_MSG_NEWRULE]	= AUDIT_NFT_OP_RULE_REGISTER,
	[NFT_MSG_GETRULE]	= AUDIT_NFT_OP_INVALID,
	[NFT_MSG_DELRULE]	= AUDIT_NFT_OP_RULE_UNREGISTER,
	[NFT_MSG_NEWSET]	= AUDIT_NFT_OP_SET_REGISTER,
	[NFT_MSG_GETSET]	= AUDIT_NFT_OP_INVALID,
	[NFT_MSG_DELSET]	= AUDIT_NFT_OP_SET_UNREGISTER,
	[NFT_MSG_NEWSETELEM]	= AUDIT_NFT_OP_SETELEM_REGISTER,
	[NFT_MSG_GETSETELEM]	= AUDIT_NFT_OP_INVALID,
	[NFT_MSG_DELSETELEM]	= AUDIT_NFT_OP_SETELEM_UNREGISTER,
	[NFT_MSG_NEWGEN]	= AUDIT_NFT_OP_GEN_REGISTER,
	[NFT_MSG_GETGEN]	= AUDIT_NFT_OP_INVALID,
	[NFT_MSG_TRACE]		= AUDIT_NFT_OP_INVALID,
	[NFT_MSG_NEWOBJ]	= AUDIT_NFT_OP_OBJ_REGISTER,
	[NFT_MSG_GETOBJ]	= AUDIT_NFT_OP_INVALID,
	[NFT_MSG_DELOBJ]	= AUDIT_NFT_OP_OBJ_UNREGISTER,
	[NFT_MSG_GETOBJ_RESET]	= AUDIT_NFT_OP_OBJ_RESET,
	[NFT_MSG_NEWFLOWTABLE]	= AUDIT_NFT_OP_FLOWTABLE_REGISTER,
	[NFT_MSG_GETFLOWTABLE]	= AUDIT_NFT_OP_INVALID,
	[NFT_MSG_DELFLOWTABLE]	= AUDIT_NFT_OP_FLOWTABLE_UNREGISTER,
	[NFT_MSG_GETSETELEM_RESET] = AUDIT_NFT_OP_SETELEM_RESET,
};

static void nft_validate_state_update(struct nft_table *table, u8 new_validate_state)
{
	switch (table->validate_state) {
	case NFT_VALIDATE_SKIP:
		WARN_ON_ONCE(new_validate_state == NFT_VALIDATE_DO);
		break;
	case NFT_VALIDATE_NEED:
		break;
	case NFT_VALIDATE_DO:
		if (new_validate_state == NFT_VALIDATE_NEED)
			return;
	}

	table->validate_state = new_validate_state;
}
static void nf_tables_trans_destroy_work(struct work_struct *w);
static DECLARE_WORK(trans_destroy_work, nf_tables_trans_destroy_work);

static void nft_trans_gc_work(struct work_struct *work);
static DECLARE_WORK(trans_gc_work, nft_trans_gc_work);

static void nft_ctx_init(struct nft_ctx *ctx,
			 struct net *net,
			 const struct sk_buff *skb,
			 const struct nlmsghdr *nlh,
			 u8 family,
			 struct nft_table *table,
			 struct nft_chain *chain,
			 const struct nlattr * const *nla)
{
	ctx->net	= net;
	ctx->family	= family;
	ctx->level	= 0;
	ctx->table	= table;
	ctx->chain	= chain;
	ctx->nla   	= nla;
	ctx->portid	= NETLINK_CB(skb).portid;
	ctx->report	= nlmsg_report(nlh);
	ctx->flags	= nlh->nlmsg_flags;
	ctx->seq	= nlh->nlmsg_seq;
}

static struct nft_trans *nft_trans_alloc_gfp(const struct nft_ctx *ctx,
					     int msg_type, u32 size, gfp_t gfp)
{
	struct nft_trans *trans;

	trans = kzalloc(sizeof(struct nft_trans) + size, gfp);
	if (trans == NULL)
		return NULL;

	INIT_LIST_HEAD(&trans->list);
	INIT_LIST_HEAD(&trans->binding_list);
	trans->msg_type = msg_type;
	trans->ctx	= *ctx;

	return trans;
}

static struct nft_trans *nft_trans_alloc(const struct nft_ctx *ctx,
					 int msg_type, u32 size)
{
	return nft_trans_alloc_gfp(ctx, msg_type, size, GFP_KERNEL);
}

static void nft_trans_list_del(struct nft_trans *trans)
{
	list_del(&trans->list);
	list_del(&trans->binding_list);
}

static void nft_trans_destroy(struct nft_trans *trans)
{
	nft_trans_list_del(trans);
	kfree(trans);
}

static void __nft_set_trans_bind(const struct nft_ctx *ctx, struct nft_set *set,
				 bool bind)
{
	struct nftables_pernet *nft_net;
	struct net *net = ctx->net;
	struct nft_trans *trans;

	if (!nft_set_is_anonymous(set))
		return;

	nft_net = nft_pernet(net);
	list_for_each_entry_reverse(trans, &nft_net->commit_list, list) {
		switch (trans->msg_type) {
		case NFT_MSG_NEWSET:
			if (nft_trans_set(trans) == set)
				nft_trans_set_bound(trans) = bind;
			break;
		case NFT_MSG_NEWSETELEM:
			if (nft_trans_elem_set(trans) == set)
				nft_trans_elem_set_bound(trans) = bind;
<<<<<<< HEAD
=======
			break;
		}
	}
}

static void nft_set_trans_bind(const struct nft_ctx *ctx, struct nft_set *set)
{
	return __nft_set_trans_bind(ctx, set, true);
}

static void nft_set_trans_unbind(const struct nft_ctx *ctx, struct nft_set *set)
{
	return __nft_set_trans_bind(ctx, set, false);
}

static void __nft_chain_trans_bind(const struct nft_ctx *ctx,
				   struct nft_chain *chain, bool bind)
{
	struct nftables_pernet *nft_net;
	struct net *net = ctx->net;
	struct nft_trans *trans;

	if (!nft_chain_binding(chain))
		return;

	nft_net = nft_pernet(net);
	list_for_each_entry_reverse(trans, &nft_net->commit_list, list) {
		switch (trans->msg_type) {
		case NFT_MSG_NEWCHAIN:
			if (nft_trans_chain(trans) == chain)
				nft_trans_chain_bound(trans) = bind;
			break;
		case NFT_MSG_NEWRULE:
			if (trans->ctx.chain == chain)
				nft_trans_rule_bound(trans) = bind;
>>>>>>> ccf0a997
			break;
		}
	}
}

<<<<<<< HEAD
static void nft_set_trans_bind(const struct nft_ctx *ctx, struct nft_set *set)
{
	return __nft_set_trans_bind(ctx, set, true);
}

static void nft_set_trans_unbind(const struct nft_ctx *ctx, struct nft_set *set)
{
	return __nft_set_trans_bind(ctx, set, false);
}

static void __nft_chain_trans_bind(const struct nft_ctx *ctx,
				   struct nft_chain *chain, bool bind)
{
	struct nftables_pernet *nft_net;
	struct net *net = ctx->net;
	struct nft_trans *trans;

	if (!nft_chain_binding(chain))
		return;

	nft_net = nft_pernet(net);
	list_for_each_entry_reverse(trans, &nft_net->commit_list, list) {
		switch (trans->msg_type) {
		case NFT_MSG_NEWCHAIN:
			if (nft_trans_chain(trans) == chain)
				nft_trans_chain_bound(trans) = bind;
			break;
		case NFT_MSG_NEWRULE:
			if (trans->ctx.chain == chain)
				nft_trans_rule_bound(trans) = bind;
			break;
		}
	}
}

=======
>>>>>>> ccf0a997
static void nft_chain_trans_bind(const struct nft_ctx *ctx,
				 struct nft_chain *chain)
{
	__nft_chain_trans_bind(ctx, chain, true);
}

int nf_tables_bind_chain(const struct nft_ctx *ctx, struct nft_chain *chain)
{
	if (!nft_chain_binding(chain))
		return 0;

	if (nft_chain_binding(ctx->chain))
		return -EOPNOTSUPP;

	if (chain->bound)
		return -EBUSY;

	if (!nft_use_inc(&chain->use))
		return -EMFILE;

	chain->bound = true;
	nft_chain_trans_bind(ctx, chain);

	return 0;
}

void nf_tables_unbind_chain(const struct nft_ctx *ctx, struct nft_chain *chain)
{
	__nft_chain_trans_bind(ctx, chain, false);
}

static int nft_netdev_register_hooks(struct net *net,
				     struct list_head *hook_list)
{
	struct nft_hook *hook;
	int err, j;

	j = 0;
	list_for_each_entry(hook, hook_list, list) {
		err = nf_register_net_hook(net, &hook->ops);
		if (err < 0)
			goto err_register;

		j++;
	}
	return 0;

err_register:
	list_for_each_entry(hook, hook_list, list) {
		if (j-- <= 0)
			break;

		nf_unregister_net_hook(net, &hook->ops);
	}
	return err;
}

static void nft_netdev_unregister_hooks(struct net *net,
					struct list_head *hook_list,
					bool release_netdev)
{
	struct nft_hook *hook, *next;

	list_for_each_entry_safe(hook, next, hook_list, list) {
		nf_unregister_net_hook(net, &hook->ops);
		if (release_netdev) {
			list_del(&hook->list);
			kfree_rcu(hook, rcu);
		}
	}
}

static int nf_tables_register_hook(struct net *net,
				   const struct nft_table *table,
				   struct nft_chain *chain)
{
	struct nft_base_chain *basechain;
	const struct nf_hook_ops *ops;

	if (table->flags & NFT_TABLE_F_DORMANT ||
	    !nft_is_base_chain(chain))
		return 0;

	basechain = nft_base_chain(chain);
	ops = &basechain->ops;

	if (basechain->type->ops_register)
		return basechain->type->ops_register(net, ops);

	if (nft_base_chain_netdev(table->family, basechain->ops.hooknum))
		return nft_netdev_register_hooks(net, &basechain->hook_list);

	return nf_register_net_hook(net, &basechain->ops);
}

static void __nf_tables_unregister_hook(struct net *net,
					const struct nft_table *table,
					struct nft_chain *chain,
					bool release_netdev)
{
	struct nft_base_chain *basechain;
	const struct nf_hook_ops *ops;

	if (table->flags & NFT_TABLE_F_DORMANT ||
	    !nft_is_base_chain(chain))
		return;
	basechain = nft_base_chain(chain);
	ops = &basechain->ops;

	if (basechain->type->ops_unregister)
		return basechain->type->ops_unregister(net, ops);

	if (nft_base_chain_netdev(table->family, basechain->ops.hooknum))
		nft_netdev_unregister_hooks(net, &basechain->hook_list,
					    release_netdev);
	else
		nf_unregister_net_hook(net, &basechain->ops);
}

static void nf_tables_unregister_hook(struct net *net,
				      const struct nft_table *table,
				      struct nft_chain *chain)
{
	return __nf_tables_unregister_hook(net, table, chain, false);
}

static void nft_trans_commit_list_add_tail(struct net *net, struct nft_trans *trans)
{
	struct nftables_pernet *nft_net = nft_pernet(net);

	switch (trans->msg_type) {
	case NFT_MSG_NEWSET:
		if (!nft_trans_set_update(trans) &&
		    nft_set_is_anonymous(nft_trans_set(trans)))
			list_add_tail(&trans->binding_list, &nft_net->binding_list);
		break;
	case NFT_MSG_NEWCHAIN:
		if (!nft_trans_chain_update(trans) &&
		    nft_chain_binding(nft_trans_chain(trans)))
			list_add_tail(&trans->binding_list, &nft_net->binding_list);
		break;
	}

	list_add_tail(&trans->list, &nft_net->commit_list);
}

static int nft_trans_table_add(struct nft_ctx *ctx, int msg_type)
{
	struct nft_trans *trans;

	trans = nft_trans_alloc(ctx, msg_type, sizeof(struct nft_trans_table));
	if (trans == NULL)
		return -ENOMEM;

	if (msg_type == NFT_MSG_NEWTABLE)
		nft_activate_next(ctx->net, ctx->table);

	nft_trans_commit_list_add_tail(ctx->net, trans);
	return 0;
}

static int nft_deltable(struct nft_ctx *ctx)
{
	int err;

	err = nft_trans_table_add(ctx, NFT_MSG_DELTABLE);
	if (err < 0)
		return err;

	nft_deactivate_next(ctx->net, ctx->table);
	return err;
}

static struct nft_trans *nft_trans_chain_add(struct nft_ctx *ctx, int msg_type)
{
	struct nft_trans *trans;

	trans = nft_trans_alloc(ctx, msg_type, sizeof(struct nft_trans_chain));
	if (trans == NULL)
		return ERR_PTR(-ENOMEM);

	if (msg_type == NFT_MSG_NEWCHAIN) {
		nft_activate_next(ctx->net, ctx->chain);

		if (ctx->nla[NFTA_CHAIN_ID]) {
			nft_trans_chain_id(trans) =
				ntohl(nla_get_be32(ctx->nla[NFTA_CHAIN_ID]));
		}
	}
	nft_trans_chain(trans) = ctx->chain;
	nft_trans_commit_list_add_tail(ctx->net, trans);

	return trans;
}

static int nft_delchain(struct nft_ctx *ctx)
{
	struct nft_trans *trans;

	trans = nft_trans_chain_add(ctx, NFT_MSG_DELCHAIN);
	if (IS_ERR(trans))
		return PTR_ERR(trans);

	nft_use_dec(&ctx->table->use);
	nft_deactivate_next(ctx->net, ctx->chain);

	return 0;
}

void nft_rule_expr_activate(const struct nft_ctx *ctx, struct nft_rule *rule)
{
	struct nft_expr *expr;

	expr = nft_expr_first(rule);
	while (nft_expr_more(rule, expr)) {
		if (expr->ops->activate)
			expr->ops->activate(ctx, expr);

		expr = nft_expr_next(expr);
	}
}

void nft_rule_expr_deactivate(const struct nft_ctx *ctx, struct nft_rule *rule,
			      enum nft_trans_phase phase)
{
	struct nft_expr *expr;

	expr = nft_expr_first(rule);
	while (nft_expr_more(rule, expr)) {
		if (expr->ops->deactivate)
			expr->ops->deactivate(ctx, expr, phase);

		expr = nft_expr_next(expr);
	}
}

static int
nf_tables_delrule_deactivate(struct nft_ctx *ctx, struct nft_rule *rule)
{
	/* You cannot delete the same rule twice */
	if (nft_is_active_next(ctx->net, rule)) {
		nft_deactivate_next(ctx->net, rule);
		nft_use_dec(&ctx->chain->use);
		return 0;
	}
	return -ENOENT;
}

static struct nft_trans *nft_trans_rule_add(struct nft_ctx *ctx, int msg_type,
					    struct nft_rule *rule)
{
	struct nft_trans *trans;

	trans = nft_trans_alloc(ctx, msg_type, sizeof(struct nft_trans_rule));
	if (trans == NULL)
		return NULL;

	if (msg_type == NFT_MSG_NEWRULE && ctx->nla[NFTA_RULE_ID] != NULL) {
		nft_trans_rule_id(trans) =
			ntohl(nla_get_be32(ctx->nla[NFTA_RULE_ID]));
	}
	nft_trans_rule(trans) = rule;
	nft_trans_commit_list_add_tail(ctx->net, trans);

	return trans;
}

static int nft_delrule(struct nft_ctx *ctx, struct nft_rule *rule)
{
	struct nft_flow_rule *flow;
	struct nft_trans *trans;
	int err;

	trans = nft_trans_rule_add(ctx, NFT_MSG_DELRULE, rule);
	if (trans == NULL)
		return -ENOMEM;

	if (ctx->chain->flags & NFT_CHAIN_HW_OFFLOAD) {
		flow = nft_flow_rule_create(ctx->net, rule);
		if (IS_ERR(flow)) {
			nft_trans_destroy(trans);
			return PTR_ERR(flow);
		}

		nft_trans_flow_rule(trans) = flow;
	}

	err = nf_tables_delrule_deactivate(ctx, rule);
	if (err < 0) {
		nft_trans_destroy(trans);
		return err;
	}
	nft_rule_expr_deactivate(ctx, rule, NFT_TRANS_PREPARE);

	return 0;
}

static int nft_delrule_by_chain(struct nft_ctx *ctx)
{
	struct nft_rule *rule;
	int err;

	list_for_each_entry(rule, &ctx->chain->rules, list) {
		if (!nft_is_active_next(ctx->net, rule))
			continue;

		err = nft_delrule(ctx, rule);
		if (err < 0)
			return err;
	}
	return 0;
}

static int __nft_trans_set_add(const struct nft_ctx *ctx, int msg_type,
			       struct nft_set *set,
			       const struct nft_set_desc *desc)
{
	struct nft_trans *trans;

	trans = nft_trans_alloc(ctx, msg_type, sizeof(struct nft_trans_set));
	if (trans == NULL)
		return -ENOMEM;

	if (msg_type == NFT_MSG_NEWSET && ctx->nla[NFTA_SET_ID] && !desc) {
		nft_trans_set_id(trans) =
			ntohl(nla_get_be32(ctx->nla[NFTA_SET_ID]));
		nft_activate_next(ctx->net, set);
	}
	nft_trans_set(trans) = set;
	if (desc) {
		nft_trans_set_update(trans) = true;
		nft_trans_set_gc_int(trans) = desc->gc_int;
		nft_trans_set_timeout(trans) = desc->timeout;
<<<<<<< HEAD
=======
		nft_trans_set_size(trans) = desc->size;
>>>>>>> ccf0a997
	}
	nft_trans_commit_list_add_tail(ctx->net, trans);

	return 0;
}

static int nft_trans_set_add(const struct nft_ctx *ctx, int msg_type,
			     struct nft_set *set)
{
	return __nft_trans_set_add(ctx, msg_type, set, NULL);
}

<<<<<<< HEAD
static void nft_setelem_data_deactivate(const struct net *net,
					const struct nft_set *set,
					struct nft_set_elem *elem);

=======
>>>>>>> ccf0a997
static int nft_mapelem_deactivate(const struct nft_ctx *ctx,
				  struct nft_set *set,
				  const struct nft_set_iter *iter,
				  struct nft_set_elem *elem)
{
	nft_setelem_data_deactivate(ctx->net, set, elem);

	return 0;
}

struct nft_set_elem_catchall {
	struct list_head	list;
	struct rcu_head		rcu;
	void			*elem;
};

static void nft_map_catchall_deactivate(const struct nft_ctx *ctx,
					struct nft_set *set)
{
	u8 genmask = nft_genmask_next(ctx->net);
	struct nft_set_elem_catchall *catchall;
	struct nft_set_elem elem;
	struct nft_set_ext *ext;

	list_for_each_entry(catchall, &set->catchall_list, list) {
		ext = nft_set_elem_ext(set, catchall->elem);
		if (!nft_set_elem_active(ext, genmask))
			continue;

		elem.priv = catchall->elem;
		nft_setelem_data_deactivate(ctx->net, set, &elem);
		break;
	}
}

static void nft_map_deactivate(const struct nft_ctx *ctx, struct nft_set *set)
{
	struct nft_set_iter iter = {
		.genmask	= nft_genmask_next(ctx->net),
		.fn		= nft_mapelem_deactivate,
	};

	set->ops->walk(ctx, set, &iter);
	WARN_ON_ONCE(iter.err);

	nft_map_catchall_deactivate(ctx, set);
}

static int nft_delset(const struct nft_ctx *ctx, struct nft_set *set)
{
	int err;

	err = nft_trans_set_add(ctx, NFT_MSG_DELSET, set);
	if (err < 0)
		return err;

	if (set->flags & (NFT_SET_MAP | NFT_SET_OBJECT))
		nft_map_deactivate(ctx, set);

	nft_deactivate_next(ctx->net, set);
	nft_use_dec(&ctx->table->use);

	return err;
}

static int nft_trans_obj_add(struct nft_ctx *ctx, int msg_type,
			     struct nft_object *obj)
{
	struct nft_trans *trans;

	trans = nft_trans_alloc(ctx, msg_type, sizeof(struct nft_trans_obj));
	if (trans == NULL)
		return -ENOMEM;

	if (msg_type == NFT_MSG_NEWOBJ)
		nft_activate_next(ctx->net, obj);

	nft_trans_obj(trans) = obj;
	nft_trans_commit_list_add_tail(ctx->net, trans);

	return 0;
}

static int nft_delobj(struct nft_ctx *ctx, struct nft_object *obj)
{
	int err;

	err = nft_trans_obj_add(ctx, NFT_MSG_DELOBJ, obj);
	if (err < 0)
		return err;

	nft_deactivate_next(ctx->net, obj);
	nft_use_dec(&ctx->table->use);

	return err;
}

static int nft_trans_flowtable_add(struct nft_ctx *ctx, int msg_type,
				   struct nft_flowtable *flowtable)
{
	struct nft_trans *trans;

	trans = nft_trans_alloc(ctx, msg_type,
				sizeof(struct nft_trans_flowtable));
	if (trans == NULL)
		return -ENOMEM;

	if (msg_type == NFT_MSG_NEWFLOWTABLE)
		nft_activate_next(ctx->net, flowtable);

	INIT_LIST_HEAD(&nft_trans_flowtable_hooks(trans));
	nft_trans_flowtable(trans) = flowtable;
	nft_trans_commit_list_add_tail(ctx->net, trans);

	return 0;
}

static int nft_delflowtable(struct nft_ctx *ctx,
			    struct nft_flowtable *flowtable)
{
	int err;

	err = nft_trans_flowtable_add(ctx, NFT_MSG_DELFLOWTABLE, flowtable);
	if (err < 0)
		return err;

	nft_deactivate_next(ctx->net, flowtable);
	nft_use_dec(&ctx->table->use);

	return err;
}

static void __nft_reg_track_clobber(struct nft_regs_track *track, u8 dreg)
{
	int i;

	for (i = track->regs[dreg].num_reg; i > 0; i--)
		__nft_reg_track_cancel(track, dreg - i);
}

static void __nft_reg_track_update(struct nft_regs_track *track,
				   const struct nft_expr *expr,
				   u8 dreg, u8 num_reg)
{
	track->regs[dreg].selector = expr;
	track->regs[dreg].bitwise = NULL;
	track->regs[dreg].num_reg = num_reg;
}

void nft_reg_track_update(struct nft_regs_track *track,
			  const struct nft_expr *expr, u8 dreg, u8 len)
{
	unsigned int regcount;
	int i;

	__nft_reg_track_clobber(track, dreg);

	regcount = DIV_ROUND_UP(len, NFT_REG32_SIZE);
	for (i = 0; i < regcount; i++, dreg++)
		__nft_reg_track_update(track, expr, dreg, i);
}
EXPORT_SYMBOL_GPL(nft_reg_track_update);

void nft_reg_track_cancel(struct nft_regs_track *track, u8 dreg, u8 len)
{
	unsigned int regcount;
	int i;

	__nft_reg_track_clobber(track, dreg);

	regcount = DIV_ROUND_UP(len, NFT_REG32_SIZE);
	for (i = 0; i < regcount; i++, dreg++)
		__nft_reg_track_cancel(track, dreg);
}
EXPORT_SYMBOL_GPL(nft_reg_track_cancel);

void __nft_reg_track_cancel(struct nft_regs_track *track, u8 dreg)
{
	track->regs[dreg].selector = NULL;
	track->regs[dreg].bitwise = NULL;
	track->regs[dreg].num_reg = 0;
}
EXPORT_SYMBOL_GPL(__nft_reg_track_cancel);

/*
 * Tables
 */

static struct nft_table *nft_table_lookup(const struct net *net,
					  const struct nlattr *nla,
					  u8 family, u8 genmask, u32 nlpid)
{
	struct nftables_pernet *nft_net;
	struct nft_table *table;

	if (nla == NULL)
		return ERR_PTR(-EINVAL);

	nft_net = nft_pernet(net);
	list_for_each_entry_rcu(table, &nft_net->tables, list,
				lockdep_is_held(&nft_net->commit_mutex)) {
		if (!nla_strcmp(nla, table->name) &&
		    table->family == family &&
		    nft_active_genmask(table, genmask)) {
			if (nft_table_has_owner(table) &&
			    nlpid && table->nlpid != nlpid)
				return ERR_PTR(-EPERM);

			return table;
		}
	}

	return ERR_PTR(-ENOENT);
}

static struct nft_table *nft_table_lookup_byhandle(const struct net *net,
						   const struct nlattr *nla,
						   u8 genmask, u32 nlpid)
{
	struct nftables_pernet *nft_net;
	struct nft_table *table;

	nft_net = nft_pernet(net);
	list_for_each_entry(table, &nft_net->tables, list) {
		if (be64_to_cpu(nla_get_be64(nla)) == table->handle &&
		    nft_active_genmask(table, genmask)) {
			if (nft_table_has_owner(table) &&
			    nlpid && table->nlpid != nlpid)
				return ERR_PTR(-EPERM);

			return table;
		}
	}

	return ERR_PTR(-ENOENT);
}

static inline u64 nf_tables_alloc_handle(struct nft_table *table)
{
	return ++table->hgenerator;
}

static const struct nft_chain_type *chain_type[NFPROTO_NUMPROTO][NFT_CHAIN_T_MAX];

static const struct nft_chain_type *
__nft_chain_type_get(u8 family, enum nft_chain_types type)
{
	if (family >= NFPROTO_NUMPROTO ||
	    type >= NFT_CHAIN_T_MAX)
		return NULL;

	return chain_type[family][type];
}

static const struct nft_chain_type *
__nf_tables_chain_type_lookup(const struct nlattr *nla, u8 family)
{
	const struct nft_chain_type *type;
	int i;

	for (i = 0; i < NFT_CHAIN_T_MAX; i++) {
		type = __nft_chain_type_get(family, i);
		if (!type)
			continue;
		if (!nla_strcmp(nla, type->name))
			return type;
	}
	return NULL;
}

struct nft_module_request {
	struct list_head	list;
	char			module[MODULE_NAME_LEN];
	bool			done;
};

#ifdef CONFIG_MODULES
__printf(2, 3) int nft_request_module(struct net *net, const char *fmt,
				      ...)
{
	char module_name[MODULE_NAME_LEN];
	struct nftables_pernet *nft_net;
	struct nft_module_request *req;
	va_list args;
	int ret;

	va_start(args, fmt);
	ret = vsnprintf(module_name, MODULE_NAME_LEN, fmt, args);
	va_end(args);
	if (ret >= MODULE_NAME_LEN)
		return 0;

	nft_net = nft_pernet(net);
	list_for_each_entry(req, &nft_net->module_list, list) {
		if (!strcmp(req->module, module_name)) {
			if (req->done)
				return 0;

			/* A request to load this module already exists. */
			return -EAGAIN;
		}
	}

	req = kmalloc(sizeof(*req), GFP_KERNEL);
	if (!req)
		return -ENOMEM;

	req->done = false;
	strscpy(req->module, module_name, MODULE_NAME_LEN);
	list_add_tail(&req->list, &nft_net->module_list);

	return -EAGAIN;
}
EXPORT_SYMBOL_GPL(nft_request_module);
#endif

static void lockdep_nfnl_nft_mutex_not_held(void)
{
#ifdef CONFIG_PROVE_LOCKING
	if (debug_locks)
		WARN_ON_ONCE(lockdep_nfnl_is_held(NFNL_SUBSYS_NFTABLES));
#endif
}

static const struct nft_chain_type *
nf_tables_chain_type_lookup(struct net *net, const struct nlattr *nla,
			    u8 family, bool autoload)
{
	const struct nft_chain_type *type;

	type = __nf_tables_chain_type_lookup(nla, family);
	if (type != NULL)
		return type;

	lockdep_nfnl_nft_mutex_not_held();
#ifdef CONFIG_MODULES
	if (autoload) {
		if (nft_request_module(net, "nft-chain-%u-%.*s", family,
				       nla_len(nla),
				       (const char *)nla_data(nla)) == -EAGAIN)
			return ERR_PTR(-EAGAIN);
	}
#endif
	return ERR_PTR(-ENOENT);
}

static __be16 nft_base_seq(const struct net *net)
{
	struct nftables_pernet *nft_net = nft_pernet(net);

	return htons(nft_net->base_seq & 0xffff);
}

static const struct nla_policy nft_table_policy[NFTA_TABLE_MAX + 1] = {
	[NFTA_TABLE_NAME]	= { .type = NLA_STRING,
				    .len = NFT_TABLE_MAXNAMELEN - 1 },
	[NFTA_TABLE_FLAGS]	= { .type = NLA_U32 },
	[NFTA_TABLE_HANDLE]	= { .type = NLA_U64 },
	[NFTA_TABLE_USERDATA]	= { .type = NLA_BINARY,
				    .len = NFT_USERDATA_MAXLEN }
};

static int nf_tables_fill_table_info(struct sk_buff *skb, struct net *net,
				     u32 portid, u32 seq, int event, u32 flags,
				     int family, const struct nft_table *table)
{
	struct nlmsghdr *nlh;

	event = nfnl_msg_type(NFNL_SUBSYS_NFTABLES, event);
	nlh = nfnl_msg_put(skb, portid, seq, event, flags, family,
			   NFNETLINK_V0, nft_base_seq(net));
	if (!nlh)
		goto nla_put_failure;

	if (nla_put_string(skb, NFTA_TABLE_NAME, table->name) ||
	    nla_put_be32(skb, NFTA_TABLE_USE, htonl(table->use)) ||
	    nla_put_be64(skb, NFTA_TABLE_HANDLE, cpu_to_be64(table->handle),
			 NFTA_TABLE_PAD))
		goto nla_put_failure;

	if (event == NFT_MSG_DELTABLE) {
		nlmsg_end(skb, nlh);
		return 0;
	}

	if (nla_put_be32(skb, NFTA_TABLE_FLAGS,
			 htonl(table->flags & NFT_TABLE_F_MASK)))
		goto nla_put_failure;

	if (nft_table_has_owner(table) &&
	    nla_put_be32(skb, NFTA_TABLE_OWNER, htonl(table->nlpid)))
		goto nla_put_failure;

	if (table->udata) {
		if (nla_put(skb, NFTA_TABLE_USERDATA, table->udlen, table->udata))
			goto nla_put_failure;
	}

	nlmsg_end(skb, nlh);
	return 0;

nla_put_failure:
	nlmsg_trim(skb, nlh);
	return -1;
}

struct nftnl_skb_parms {
	bool report;
};
#define NFT_CB(skb)	(*(struct nftnl_skb_parms*)&((skb)->cb))

static void nft_notify_enqueue(struct sk_buff *skb, bool report,
			       struct list_head *notify_list)
{
	NFT_CB(skb).report = report;
	list_add_tail(&skb->list, notify_list);
}

static void nf_tables_table_notify(const struct nft_ctx *ctx, int event)
{
	struct nftables_pernet *nft_net;
	struct sk_buff *skb;
	u16 flags = 0;
	int err;

	if (!ctx->report &&
	    !nfnetlink_has_listeners(ctx->net, NFNLGRP_NFTABLES))
		return;

	skb = nlmsg_new(NLMSG_GOODSIZE, GFP_KERNEL);
	if (skb == NULL)
		goto err;

	if (ctx->flags & (NLM_F_CREATE | NLM_F_EXCL))
		flags |= ctx->flags & (NLM_F_CREATE | NLM_F_EXCL);

	err = nf_tables_fill_table_info(skb, ctx->net, ctx->portid, ctx->seq,
					event, flags, ctx->family, ctx->table);
	if (err < 0) {
		kfree_skb(skb);
		goto err;
	}

	nft_net = nft_pernet(ctx->net);
	nft_notify_enqueue(skb, ctx->report, &nft_net->notify_list);
	return;
err:
	nfnetlink_set_err(ctx->net, ctx->portid, NFNLGRP_NFTABLES, -ENOBUFS);
}

static int nf_tables_dump_tables(struct sk_buff *skb,
				 struct netlink_callback *cb)
{
	const struct nfgenmsg *nfmsg = nlmsg_data(cb->nlh);
	struct nftables_pernet *nft_net;
	const struct nft_table *table;
	unsigned int idx = 0, s_idx = cb->args[0];
	struct net *net = sock_net(skb->sk);
	int family = nfmsg->nfgen_family;

	rcu_read_lock();
	nft_net = nft_pernet(net);
	cb->seq = READ_ONCE(nft_net->base_seq);

	list_for_each_entry_rcu(table, &nft_net->tables, list) {
		if (family != NFPROTO_UNSPEC && family != table->family)
			continue;

		if (idx < s_idx)
			goto cont;
		if (idx > s_idx)
			memset(&cb->args[1], 0,
			       sizeof(cb->args) - sizeof(cb->args[0]));
		if (!nft_is_active(net, table))
			continue;
		if (nf_tables_fill_table_info(skb, net,
					      NETLINK_CB(cb->skb).portid,
					      cb->nlh->nlmsg_seq,
					      NFT_MSG_NEWTABLE, NLM_F_MULTI,
					      table->family, table) < 0)
			goto done;

		nl_dump_check_consistent(cb, nlmsg_hdr(skb));
cont:
		idx++;
	}
done:
	rcu_read_unlock();
	cb->args[0] = idx;
	return skb->len;
}

static int nft_netlink_dump_start_rcu(struct sock *nlsk, struct sk_buff *skb,
				      const struct nlmsghdr *nlh,
				      struct netlink_dump_control *c)
{
	int err;

	if (!try_module_get(THIS_MODULE))
		return -EINVAL;

	rcu_read_unlock();
	err = netlink_dump_start(nlsk, skb, nlh, c);
	rcu_read_lock();
	module_put(THIS_MODULE);

	return err;
}

/* called with rcu_read_lock held */
static int nf_tables_gettable(struct sk_buff *skb, const struct nfnl_info *info,
			      const struct nlattr * const nla[])
{
	struct netlink_ext_ack *extack = info->extack;
	u8 genmask = nft_genmask_cur(info->net);
	u8 family = info->nfmsg->nfgen_family;
	const struct nft_table *table;
	struct net *net = info->net;
	struct sk_buff *skb2;
	int err;

	if (info->nlh->nlmsg_flags & NLM_F_DUMP) {
		struct netlink_dump_control c = {
			.dump = nf_tables_dump_tables,
			.module = THIS_MODULE,
		};

		return nft_netlink_dump_start_rcu(info->sk, skb, info->nlh, &c);
	}

	table = nft_table_lookup(net, nla[NFTA_TABLE_NAME], family, genmask, 0);
	if (IS_ERR(table)) {
		NL_SET_BAD_ATTR(extack, nla[NFTA_TABLE_NAME]);
		return PTR_ERR(table);
	}

	skb2 = alloc_skb(NLMSG_GOODSIZE, GFP_ATOMIC);
	if (!skb2)
		return -ENOMEM;

	err = nf_tables_fill_table_info(skb2, net, NETLINK_CB(skb).portid,
					info->nlh->nlmsg_seq, NFT_MSG_NEWTABLE,
					0, family, table);
	if (err < 0)
		goto err_fill_table_info;

	return nfnetlink_unicast(skb2, net, NETLINK_CB(skb).portid);

err_fill_table_info:
	kfree_skb(skb2);
	return err;
}

static void nft_table_disable(struct net *net, struct nft_table *table, u32 cnt)
{
	struct nft_chain *chain;
	u32 i = 0;

	list_for_each_entry(chain, &table->chains, list) {
		if (!nft_is_active_next(net, chain))
			continue;
		if (!nft_is_base_chain(chain))
			continue;

		if (cnt && i++ == cnt)
			break;

		nf_tables_unregister_hook(net, table, chain);
	}
}

static int nf_tables_table_enable(struct net *net, struct nft_table *table)
{
	struct nft_chain *chain;
	int err, i = 0;

	list_for_each_entry(chain, &table->chains, list) {
		if (!nft_is_active_next(net, chain))
			continue;
		if (!nft_is_base_chain(chain))
			continue;

		err = nf_tables_register_hook(net, table, chain);
		if (err < 0)
			goto err_register_hooks;

		i++;
	}
	return 0;

err_register_hooks:
	if (i)
		nft_table_disable(net, table, i);
	return err;
}

static void nf_tables_table_disable(struct net *net, struct nft_table *table)
{
	table->flags &= ~NFT_TABLE_F_DORMANT;
	nft_table_disable(net, table, 0);
	table->flags |= NFT_TABLE_F_DORMANT;
}

#define __NFT_TABLE_F_INTERNAL		(NFT_TABLE_F_MASK + 1)
#define __NFT_TABLE_F_WAS_DORMANT	(__NFT_TABLE_F_INTERNAL << 0)
#define __NFT_TABLE_F_WAS_AWAKEN	(__NFT_TABLE_F_INTERNAL << 1)
#define __NFT_TABLE_F_UPDATE		(__NFT_TABLE_F_WAS_DORMANT | \
					 __NFT_TABLE_F_WAS_AWAKEN)

static int nf_tables_updtable(struct nft_ctx *ctx)
{
	struct nft_trans *trans;
	u32 flags;
	int ret;

	if (!ctx->nla[NFTA_TABLE_FLAGS])
		return 0;

	flags = ntohl(nla_get_be32(ctx->nla[NFTA_TABLE_FLAGS]));
	if (flags & ~NFT_TABLE_F_MASK)
		return -EOPNOTSUPP;

	if (flags == ctx->table->flags)
		return 0;

	if ((nft_table_has_owner(ctx->table) &&
	     !(flags & NFT_TABLE_F_OWNER)) ||
	    (!nft_table_has_owner(ctx->table) &&
	     flags & NFT_TABLE_F_OWNER))
		return -EOPNOTSUPP;

	/* No dormant off/on/off/on games in single transaction */
	if (ctx->table->flags & __NFT_TABLE_F_UPDATE)
		return -EINVAL;

	trans = nft_trans_alloc(ctx, NFT_MSG_NEWTABLE,
				sizeof(struct nft_trans_table));
	if (trans == NULL)
		return -ENOMEM;

	if ((flags & NFT_TABLE_F_DORMANT) &&
	    !(ctx->table->flags & NFT_TABLE_F_DORMANT)) {
		ctx->table->flags |= NFT_TABLE_F_DORMANT;
		if (!(ctx->table->flags & __NFT_TABLE_F_UPDATE))
			ctx->table->flags |= __NFT_TABLE_F_WAS_AWAKEN;
	} else if (!(flags & NFT_TABLE_F_DORMANT) &&
		   ctx->table->flags & NFT_TABLE_F_DORMANT) {
		ctx->table->flags &= ~NFT_TABLE_F_DORMANT;
		if (!(ctx->table->flags & __NFT_TABLE_F_UPDATE)) {
			ret = nf_tables_table_enable(ctx->net, ctx->table);
			if (ret < 0)
				goto err_register_hooks;

			ctx->table->flags |= __NFT_TABLE_F_WAS_DORMANT;
		}
	}

	nft_trans_table_update(trans) = true;
	nft_trans_commit_list_add_tail(ctx->net, trans);

	return 0;

err_register_hooks:
	nft_trans_destroy(trans);
	return ret;
}

static u32 nft_chain_hash(const void *data, u32 len, u32 seed)
{
	const char *name = data;

	return jhash(name, strlen(name), seed);
}

static u32 nft_chain_hash_obj(const void *data, u32 len, u32 seed)
{
	const struct nft_chain *chain = data;

	return nft_chain_hash(chain->name, 0, seed);
}

static int nft_chain_hash_cmp(struct rhashtable_compare_arg *arg,
			      const void *ptr)
{
	const struct nft_chain *chain = ptr;
	const char *name = arg->key;

	return strcmp(chain->name, name);
}

static u32 nft_objname_hash(const void *data, u32 len, u32 seed)
{
	const struct nft_object_hash_key *k = data;

	seed ^= hash_ptr(k->table, 32);

	return jhash(k->name, strlen(k->name), seed);
}

static u32 nft_objname_hash_obj(const void *data, u32 len, u32 seed)
{
	const struct nft_object *obj = data;

	return nft_objname_hash(&obj->key, 0, seed);
}

static int nft_objname_hash_cmp(struct rhashtable_compare_arg *arg,
				const void *ptr)
{
	const struct nft_object_hash_key *k = arg->key;
	const struct nft_object *obj = ptr;

	if (obj->key.table != k->table)
		return -1;

	return strcmp(obj->key.name, k->name);
}

static bool nft_supported_family(u8 family)
{
	return false
#ifdef CONFIG_NF_TABLES_INET
		|| family == NFPROTO_INET
#endif
#ifdef CONFIG_NF_TABLES_IPV4
		|| family == NFPROTO_IPV4
#endif
#ifdef CONFIG_NF_TABLES_ARP
		|| family == NFPROTO_ARP
#endif
#ifdef CONFIG_NF_TABLES_NETDEV
		|| family == NFPROTO_NETDEV
#endif
#if IS_ENABLED(CONFIG_NF_TABLES_BRIDGE)
		|| family == NFPROTO_BRIDGE
#endif
#ifdef CONFIG_NF_TABLES_IPV6
		|| family == NFPROTO_IPV6
#endif
		;
}

static int nf_tables_newtable(struct sk_buff *skb, const struct nfnl_info *info,
			      const struct nlattr * const nla[])
{
	struct nftables_pernet *nft_net = nft_pernet(info->net);
	struct netlink_ext_ack *extack = info->extack;
	u8 genmask = nft_genmask_next(info->net);
	u8 family = info->nfmsg->nfgen_family;
	struct net *net = info->net;
	const struct nlattr *attr;
	struct nft_table *table;
	struct nft_ctx ctx;
	u32 flags = 0;
	int err;

	if (!nft_supported_family(family))
		return -EOPNOTSUPP;

	lockdep_assert_held(&nft_net->commit_mutex);
	attr = nla[NFTA_TABLE_NAME];
	table = nft_table_lookup(net, attr, family, genmask,
				 NETLINK_CB(skb).portid);
	if (IS_ERR(table)) {
		if (PTR_ERR(table) != -ENOENT)
			return PTR_ERR(table);
	} else {
		if (info->nlh->nlmsg_flags & NLM_F_EXCL) {
			NL_SET_BAD_ATTR(extack, attr);
			return -EEXIST;
		}
		if (info->nlh->nlmsg_flags & NLM_F_REPLACE)
			return -EOPNOTSUPP;

		nft_ctx_init(&ctx, net, skb, info->nlh, family, table, NULL, nla);

		return nf_tables_updtable(&ctx);
	}

	if (nla[NFTA_TABLE_FLAGS]) {
		flags = ntohl(nla_get_be32(nla[NFTA_TABLE_FLAGS]));
		if (flags & ~NFT_TABLE_F_MASK)
			return -EOPNOTSUPP;
	}

	err = -ENOMEM;
	table = kzalloc(sizeof(*table), GFP_KERNEL_ACCOUNT);
	if (table == NULL)
		goto err_kzalloc;

	table->validate_state = nft_net->validate_state;
	table->name = nla_strdup(attr, GFP_KERNEL_ACCOUNT);
	if (table->name == NULL)
		goto err_strdup;

	if (nla[NFTA_TABLE_USERDATA]) {
		table->udata = nla_memdup(nla[NFTA_TABLE_USERDATA], GFP_KERNEL_ACCOUNT);
		if (table->udata == NULL)
			goto err_table_udata;

		table->udlen = nla_len(nla[NFTA_TABLE_USERDATA]);
	}

	err = rhltable_init(&table->chains_ht, &nft_chain_ht_params);
	if (err)
		goto err_chain_ht;

	INIT_LIST_HEAD(&table->chains);
	INIT_LIST_HEAD(&table->sets);
	INIT_LIST_HEAD(&table->objects);
	INIT_LIST_HEAD(&table->flowtables);
	table->family = family;
	table->flags = flags;
	table->handle = ++nft_net->table_handle;
	if (table->flags & NFT_TABLE_F_OWNER)
		table->nlpid = NETLINK_CB(skb).portid;

	nft_ctx_init(&ctx, net, skb, info->nlh, family, table, NULL, nla);
	err = nft_trans_table_add(&ctx, NFT_MSG_NEWTABLE);
	if (err < 0)
		goto err_trans;

	list_add_tail_rcu(&table->list, &nft_net->tables);
	return 0;
err_trans:
	rhltable_destroy(&table->chains_ht);
err_chain_ht:
	kfree(table->udata);
err_table_udata:
	kfree(table->name);
err_strdup:
	kfree(table);
err_kzalloc:
	return err;
}

static int nft_flush_table(struct nft_ctx *ctx)
{
	struct nft_flowtable *flowtable, *nft;
	struct nft_chain *chain, *nc;
	struct nft_object *obj, *ne;
	struct nft_set *set, *ns;
	int err;

	list_for_each_entry(chain, &ctx->table->chains, list) {
		if (!nft_is_active_next(ctx->net, chain))
			continue;

		if (nft_chain_binding(chain))
			continue;

		ctx->chain = chain;

		err = nft_delrule_by_chain(ctx);
		if (err < 0)
			goto out;
	}

	list_for_each_entry_safe(set, ns, &ctx->table->sets, list) {
		if (!nft_is_active_next(ctx->net, set))
			continue;

		if (nft_set_is_anonymous(set))
			continue;

		err = nft_delset(ctx, set);
		if (err < 0)
			goto out;
	}

	list_for_each_entry_safe(flowtable, nft, &ctx->table->flowtables, list) {
		if (!nft_is_active_next(ctx->net, flowtable))
			continue;

		err = nft_delflowtable(ctx, flowtable);
		if (err < 0)
			goto out;
	}

	list_for_each_entry_safe(obj, ne, &ctx->table->objects, list) {
		if (!nft_is_active_next(ctx->net, obj))
			continue;

		err = nft_delobj(ctx, obj);
		if (err < 0)
			goto out;
	}

	list_for_each_entry_safe(chain, nc, &ctx->table->chains, list) {
		if (!nft_is_active_next(ctx->net, chain))
			continue;

		if (nft_chain_binding(chain))
			continue;

		ctx->chain = chain;

		err = nft_delchain(ctx);
		if (err < 0)
			goto out;
	}

	err = nft_deltable(ctx);
out:
	return err;
}

static int nft_flush(struct nft_ctx *ctx, int family)
{
	struct nftables_pernet *nft_net = nft_pernet(ctx->net);
	const struct nlattr * const *nla = ctx->nla;
	struct nft_table *table, *nt;
	int err = 0;

	list_for_each_entry_safe(table, nt, &nft_net->tables, list) {
		if (family != AF_UNSPEC && table->family != family)
			continue;

		ctx->family = table->family;

		if (!nft_is_active_next(ctx->net, table))
			continue;

		if (nft_table_has_owner(table) && table->nlpid != ctx->portid)
			continue;

		if (nla[NFTA_TABLE_NAME] &&
		    nla_strcmp(nla[NFTA_TABLE_NAME], table->name) != 0)
			continue;

		ctx->table = table;

		err = nft_flush_table(ctx);
		if (err < 0)
			goto out;
	}
out:
	return err;
}

static int nf_tables_deltable(struct sk_buff *skb, const struct nfnl_info *info,
			      const struct nlattr * const nla[])
{
	struct netlink_ext_ack *extack = info->extack;
	u8 genmask = nft_genmask_next(info->net);
	u8 family = info->nfmsg->nfgen_family;
	struct net *net = info->net;
	const struct nlattr *attr;
	struct nft_table *table;
	struct nft_ctx ctx;

	nft_ctx_init(&ctx, net, skb, info->nlh, 0, NULL, NULL, nla);
	if (family == AF_UNSPEC ||
	    (!nla[NFTA_TABLE_NAME] && !nla[NFTA_TABLE_HANDLE]))
		return nft_flush(&ctx, family);

	if (nla[NFTA_TABLE_HANDLE]) {
		attr = nla[NFTA_TABLE_HANDLE];
		table = nft_table_lookup_byhandle(net, attr, genmask,
						  NETLINK_CB(skb).portid);
	} else {
		attr = nla[NFTA_TABLE_NAME];
		table = nft_table_lookup(net, attr, family, genmask,
					 NETLINK_CB(skb).portid);
	}

	if (IS_ERR(table)) {
		if (PTR_ERR(table) == -ENOENT &&
		    NFNL_MSG_TYPE(info->nlh->nlmsg_type) == NFT_MSG_DESTROYTABLE)
			return 0;

		NL_SET_BAD_ATTR(extack, attr);
		return PTR_ERR(table);
	}

	if (info->nlh->nlmsg_flags & NLM_F_NONREC &&
	    table->use > 0)
		return -EBUSY;

	ctx.family = family;
	ctx.table = table;

	return nft_flush_table(&ctx);
}

static void nf_tables_table_destroy(struct nft_ctx *ctx)
{
	if (WARN_ON(ctx->table->use > 0))
		return;

	rhltable_destroy(&ctx->table->chains_ht);
	kfree(ctx->table->name);
	kfree(ctx->table->udata);
	kfree(ctx->table);
}

void nft_register_chain_type(const struct nft_chain_type *ctype)
{
	nfnl_lock(NFNL_SUBSYS_NFTABLES);
	if (WARN_ON(__nft_chain_type_get(ctype->family, ctype->type))) {
		nfnl_unlock(NFNL_SUBSYS_NFTABLES);
		return;
	}
	chain_type[ctype->family][ctype->type] = ctype;
	nfnl_unlock(NFNL_SUBSYS_NFTABLES);
}
EXPORT_SYMBOL_GPL(nft_register_chain_type);

void nft_unregister_chain_type(const struct nft_chain_type *ctype)
{
	nfnl_lock(NFNL_SUBSYS_NFTABLES);
	chain_type[ctype->family][ctype->type] = NULL;
	nfnl_unlock(NFNL_SUBSYS_NFTABLES);
}
EXPORT_SYMBOL_GPL(nft_unregister_chain_type);

/*
 * Chains
 */

static struct nft_chain *
nft_chain_lookup_byhandle(const struct nft_table *table, u64 handle, u8 genmask)
{
	struct nft_chain *chain;

	list_for_each_entry(chain, &table->chains, list) {
		if (chain->handle == handle &&
		    nft_active_genmask(chain, genmask))
			return chain;
	}

	return ERR_PTR(-ENOENT);
}

static bool lockdep_commit_lock_is_held(const struct net *net)
{
#ifdef CONFIG_PROVE_LOCKING
	struct nftables_pernet *nft_net = nft_pernet(net);

	return lockdep_is_held(&nft_net->commit_mutex);
#else
	return true;
#endif
}

static struct nft_chain *nft_chain_lookup(struct net *net,
					  struct nft_table *table,
					  const struct nlattr *nla, u8 genmask)
{
	char search[NFT_CHAIN_MAXNAMELEN + 1];
	struct rhlist_head *tmp, *list;
	struct nft_chain *chain;

	if (nla == NULL)
		return ERR_PTR(-EINVAL);

	nla_strscpy(search, nla, sizeof(search));

	WARN_ON(!rcu_read_lock_held() &&
		!lockdep_commit_lock_is_held(net));

	chain = ERR_PTR(-ENOENT);
	rcu_read_lock();
	list = rhltable_lookup(&table->chains_ht, search, nft_chain_ht_params);
	if (!list)
		goto out_unlock;

	rhl_for_each_entry_rcu(chain, tmp, list, rhlhead) {
		if (nft_active_genmask(chain, genmask))
			goto out_unlock;
	}
	chain = ERR_PTR(-ENOENT);
out_unlock:
	rcu_read_unlock();
	return chain;
}

static const struct nla_policy nft_chain_policy[NFTA_CHAIN_MAX + 1] = {
	[NFTA_CHAIN_TABLE]	= { .type = NLA_STRING,
				    .len = NFT_TABLE_MAXNAMELEN - 1 },
	[NFTA_CHAIN_HANDLE]	= { .type = NLA_U64 },
	[NFTA_CHAIN_NAME]	= { .type = NLA_STRING,
				    .len = NFT_CHAIN_MAXNAMELEN - 1 },
	[NFTA_CHAIN_HOOK]	= { .type = NLA_NESTED },
	[NFTA_CHAIN_POLICY]	= { .type = NLA_U32 },
	[NFTA_CHAIN_TYPE]	= { .type = NLA_STRING,
				    .len = NFT_MODULE_AUTOLOAD_LIMIT },
	[NFTA_CHAIN_COUNTERS]	= { .type = NLA_NESTED },
	[NFTA_CHAIN_FLAGS]	= { .type = NLA_U32 },
	[NFTA_CHAIN_ID]		= { .type = NLA_U32 },
	[NFTA_CHAIN_USERDATA]	= { .type = NLA_BINARY,
				    .len = NFT_USERDATA_MAXLEN },
};

static const struct nla_policy nft_hook_policy[NFTA_HOOK_MAX + 1] = {
	[NFTA_HOOK_HOOKNUM]	= { .type = NLA_U32 },
	[NFTA_HOOK_PRIORITY]	= { .type = NLA_U32 },
	[NFTA_HOOK_DEV]		= { .type = NLA_STRING,
				    .len = IFNAMSIZ - 1 },
};

static int nft_dump_stats(struct sk_buff *skb, struct nft_stats __percpu *stats)
{
	struct nft_stats *cpu_stats, total;
	struct nlattr *nest;
	unsigned int seq;
	u64 pkts, bytes;
	int cpu;

	if (!stats)
		return 0;

	memset(&total, 0, sizeof(total));
	for_each_possible_cpu(cpu) {
		cpu_stats = per_cpu_ptr(stats, cpu);
		do {
			seq = u64_stats_fetch_begin(&cpu_stats->syncp);
			pkts = cpu_stats->pkts;
			bytes = cpu_stats->bytes;
		} while (u64_stats_fetch_retry(&cpu_stats->syncp, seq));
		total.pkts += pkts;
		total.bytes += bytes;
	}
	nest = nla_nest_start_noflag(skb, NFTA_CHAIN_COUNTERS);
	if (nest == NULL)
		goto nla_put_failure;

	if (nla_put_be64(skb, NFTA_COUNTER_PACKETS, cpu_to_be64(total.pkts),
			 NFTA_COUNTER_PAD) ||
	    nla_put_be64(skb, NFTA_COUNTER_BYTES, cpu_to_be64(total.bytes),
			 NFTA_COUNTER_PAD))
		goto nla_put_failure;

	nla_nest_end(skb, nest);
	return 0;

nla_put_failure:
	return -ENOSPC;
}

static int nft_dump_basechain_hook(struct sk_buff *skb, int family,
				   const struct nft_base_chain *basechain,
				   const struct list_head *hook_list)
{
	const struct nf_hook_ops *ops = &basechain->ops;
	struct nft_hook *hook, *first = NULL;
	struct nlattr *nest, *nest_devs;
	int n = 0;

	nest = nla_nest_start_noflag(skb, NFTA_CHAIN_HOOK);
	if (nest == NULL)
		goto nla_put_failure;
	if (nla_put_be32(skb, NFTA_HOOK_HOOKNUM, htonl(ops->hooknum)))
		goto nla_put_failure;
	if (nla_put_be32(skb, NFTA_HOOK_PRIORITY, htonl(ops->priority)))
		goto nla_put_failure;

	if (nft_base_chain_netdev(family, ops->hooknum)) {
		nest_devs = nla_nest_start_noflag(skb, NFTA_HOOK_DEVS);
		if (!nest_devs)
			goto nla_put_failure;

		if (!hook_list)
			hook_list = &basechain->hook_list;

		list_for_each_entry(hook, hook_list, list) {
			if (!first)
				first = hook;

			if (nla_put_string(skb, NFTA_DEVICE_NAME,
					   hook->ops.dev->name))
				goto nla_put_failure;
			n++;
		}
		nla_nest_end(skb, nest_devs);

		if (n == 1 &&
		    nla_put_string(skb, NFTA_HOOK_DEV, first->ops.dev->name))
			goto nla_put_failure;
	}
	nla_nest_end(skb, nest);

	return 0;
nla_put_failure:
	return -1;
}

static int nf_tables_fill_chain_info(struct sk_buff *skb, struct net *net,
				     u32 portid, u32 seq, int event, u32 flags,
				     int family, const struct nft_table *table,
				     const struct nft_chain *chain,
				     const struct list_head *hook_list)
{
	struct nlmsghdr *nlh;

	event = nfnl_msg_type(NFNL_SUBSYS_NFTABLES, event);
	nlh = nfnl_msg_put(skb, portid, seq, event, flags, family,
			   NFNETLINK_V0, nft_base_seq(net));
	if (!nlh)
		goto nla_put_failure;

	if (nla_put_string(skb, NFTA_CHAIN_TABLE, table->name) ||
	    nla_put_string(skb, NFTA_CHAIN_NAME, chain->name) ||
	    nla_put_be64(skb, NFTA_CHAIN_HANDLE, cpu_to_be64(chain->handle),
			 NFTA_CHAIN_PAD))
		goto nla_put_failure;

	if (event == NFT_MSG_DELCHAIN && !hook_list) {
		nlmsg_end(skb, nlh);
		return 0;
	}

	if (nft_is_base_chain(chain)) {
		const struct nft_base_chain *basechain = nft_base_chain(chain);
		struct nft_stats __percpu *stats;

		if (nft_dump_basechain_hook(skb, family, basechain, hook_list))
			goto nla_put_failure;

		if (nla_put_be32(skb, NFTA_CHAIN_POLICY,
				 htonl(basechain->policy)))
			goto nla_put_failure;

		if (nla_put_string(skb, NFTA_CHAIN_TYPE, basechain->type->name))
			goto nla_put_failure;

		stats = rcu_dereference_check(basechain->stats,
					      lockdep_commit_lock_is_held(net));
		if (nft_dump_stats(skb, stats))
			goto nla_put_failure;
	}

	if (chain->flags &&
	    nla_put_be32(skb, NFTA_CHAIN_FLAGS, htonl(chain->flags)))
		goto nla_put_failure;

	if (nla_put_be32(skb, NFTA_CHAIN_USE, htonl(chain->use)))
		goto nla_put_failure;

	if (chain->udata &&
	    nla_put(skb, NFTA_CHAIN_USERDATA, chain->udlen, chain->udata))
		goto nla_put_failure;

	nlmsg_end(skb, nlh);
	return 0;

nla_put_failure:
	nlmsg_trim(skb, nlh);
	return -1;
}

static void nf_tables_chain_notify(const struct nft_ctx *ctx, int event,
				   const struct list_head *hook_list)
{
	struct nftables_pernet *nft_net;
	struct sk_buff *skb;
	u16 flags = 0;
	int err;

	if (!ctx->report &&
	    !nfnetlink_has_listeners(ctx->net, NFNLGRP_NFTABLES))
		return;

	skb = nlmsg_new(NLMSG_GOODSIZE, GFP_KERNEL);
	if (skb == NULL)
		goto err;

	if (ctx->flags & (NLM_F_CREATE | NLM_F_EXCL))
		flags |= ctx->flags & (NLM_F_CREATE | NLM_F_EXCL);

	err = nf_tables_fill_chain_info(skb, ctx->net, ctx->portid, ctx->seq,
					event, flags, ctx->family, ctx->table,
					ctx->chain, hook_list);
	if (err < 0) {
		kfree_skb(skb);
		goto err;
	}

	nft_net = nft_pernet(ctx->net);
	nft_notify_enqueue(skb, ctx->report, &nft_net->notify_list);
	return;
err:
	nfnetlink_set_err(ctx->net, ctx->portid, NFNLGRP_NFTABLES, -ENOBUFS);
}

static int nf_tables_dump_chains(struct sk_buff *skb,
				 struct netlink_callback *cb)
{
	const struct nfgenmsg *nfmsg = nlmsg_data(cb->nlh);
	unsigned int idx = 0, s_idx = cb->args[0];
	struct net *net = sock_net(skb->sk);
	int family = nfmsg->nfgen_family;
	struct nftables_pernet *nft_net;
	const struct nft_table *table;
	const struct nft_chain *chain;

	rcu_read_lock();
	nft_net = nft_pernet(net);
	cb->seq = READ_ONCE(nft_net->base_seq);

	list_for_each_entry_rcu(table, &nft_net->tables, list) {
		if (family != NFPROTO_UNSPEC && family != table->family)
			continue;

		list_for_each_entry_rcu(chain, &table->chains, list) {
			if (idx < s_idx)
				goto cont;
			if (idx > s_idx)
				memset(&cb->args[1], 0,
				       sizeof(cb->args) - sizeof(cb->args[0]));
			if (!nft_is_active(net, chain))
				continue;
			if (nf_tables_fill_chain_info(skb, net,
						      NETLINK_CB(cb->skb).portid,
						      cb->nlh->nlmsg_seq,
						      NFT_MSG_NEWCHAIN,
						      NLM_F_MULTI,
						      table->family, table,
						      chain, NULL) < 0)
				goto done;

			nl_dump_check_consistent(cb, nlmsg_hdr(skb));
cont:
			idx++;
		}
	}
done:
	rcu_read_unlock();
	cb->args[0] = idx;
	return skb->len;
}

/* called with rcu_read_lock held */
static int nf_tables_getchain(struct sk_buff *skb, const struct nfnl_info *info,
			      const struct nlattr * const nla[])
{
	struct netlink_ext_ack *extack = info->extack;
	u8 genmask = nft_genmask_cur(info->net);
	u8 family = info->nfmsg->nfgen_family;
	const struct nft_chain *chain;
	struct net *net = info->net;
	struct nft_table *table;
	struct sk_buff *skb2;
	int err;

	if (info->nlh->nlmsg_flags & NLM_F_DUMP) {
		struct netlink_dump_control c = {
			.dump = nf_tables_dump_chains,
			.module = THIS_MODULE,
		};

		return nft_netlink_dump_start_rcu(info->sk, skb, info->nlh, &c);
	}

	table = nft_table_lookup(net, nla[NFTA_CHAIN_TABLE], family, genmask, 0);
	if (IS_ERR(table)) {
		NL_SET_BAD_ATTR(extack, nla[NFTA_CHAIN_TABLE]);
		return PTR_ERR(table);
	}

	chain = nft_chain_lookup(net, table, nla[NFTA_CHAIN_NAME], genmask);
	if (IS_ERR(chain)) {
		NL_SET_BAD_ATTR(extack, nla[NFTA_CHAIN_NAME]);
		return PTR_ERR(chain);
	}

	skb2 = alloc_skb(NLMSG_GOODSIZE, GFP_ATOMIC);
	if (!skb2)
		return -ENOMEM;

	err = nf_tables_fill_chain_info(skb2, net, NETLINK_CB(skb).portid,
					info->nlh->nlmsg_seq, NFT_MSG_NEWCHAIN,
					0, family, table, chain, NULL);
	if (err < 0)
		goto err_fill_chain_info;

	return nfnetlink_unicast(skb2, net, NETLINK_CB(skb).portid);

err_fill_chain_info:
	kfree_skb(skb2);
	return err;
}

static const struct nla_policy nft_counter_policy[NFTA_COUNTER_MAX + 1] = {
	[NFTA_COUNTER_PACKETS]	= { .type = NLA_U64 },
	[NFTA_COUNTER_BYTES]	= { .type = NLA_U64 },
};

static struct nft_stats __percpu *nft_stats_alloc(const struct nlattr *attr)
{
	struct nlattr *tb[NFTA_COUNTER_MAX+1];
	struct nft_stats __percpu *newstats;
	struct nft_stats *stats;
	int err;

	err = nla_parse_nested_deprecated(tb, NFTA_COUNTER_MAX, attr,
					  nft_counter_policy, NULL);
	if (err < 0)
		return ERR_PTR(err);

	if (!tb[NFTA_COUNTER_BYTES] || !tb[NFTA_COUNTER_PACKETS])
		return ERR_PTR(-EINVAL);

	newstats = netdev_alloc_pcpu_stats(struct nft_stats);
	if (newstats == NULL)
		return ERR_PTR(-ENOMEM);

	/* Restore old counters on this cpu, no problem. Per-cpu statistics
	 * are not exposed to userspace.
	 */
	preempt_disable();
	stats = this_cpu_ptr(newstats);
	stats->bytes = be64_to_cpu(nla_get_be64(tb[NFTA_COUNTER_BYTES]));
	stats->pkts = be64_to_cpu(nla_get_be64(tb[NFTA_COUNTER_PACKETS]));
	preempt_enable();

	return newstats;
}

static void nft_chain_stats_replace(struct nft_trans *trans)
{
	struct nft_base_chain *chain = nft_base_chain(trans->ctx.chain);

	if (!nft_trans_chain_stats(trans))
		return;

	nft_trans_chain_stats(trans) =
		rcu_replace_pointer(chain->stats, nft_trans_chain_stats(trans),
				    lockdep_commit_lock_is_held(trans->ctx.net));

	if (!nft_trans_chain_stats(trans))
		static_branch_inc(&nft_counters_enabled);
}

static void nf_tables_chain_free_chain_rules(struct nft_chain *chain)
{
	struct nft_rule_blob *g0 = rcu_dereference_raw(chain->blob_gen_0);
	struct nft_rule_blob *g1 = rcu_dereference_raw(chain->blob_gen_1);

	if (g0 != g1)
		kvfree(g1);
	kvfree(g0);

	/* should be NULL either via abort or via successful commit */
	WARN_ON_ONCE(chain->blob_next);
	kvfree(chain->blob_next);
}

void nf_tables_chain_destroy(struct nft_ctx *ctx)
{
	struct nft_chain *chain = ctx->chain;
	struct nft_hook *hook, *next;

	if (WARN_ON(chain->use > 0))
		return;

	/* no concurrent access possible anymore */
	nf_tables_chain_free_chain_rules(chain);

	if (nft_is_base_chain(chain)) {
		struct nft_base_chain *basechain = nft_base_chain(chain);

		if (nft_base_chain_netdev(ctx->family, basechain->ops.hooknum)) {
			list_for_each_entry_safe(hook, next,
						 &basechain->hook_list, list) {
				list_del_rcu(&hook->list);
				kfree_rcu(hook, rcu);
			}
		}
		module_put(basechain->type->owner);
		if (rcu_access_pointer(basechain->stats)) {
			static_branch_dec(&nft_counters_enabled);
			free_percpu(rcu_dereference_raw(basechain->stats));
		}
		kfree(chain->name);
		kfree(chain->udata);
		kfree(basechain);
	} else {
		kfree(chain->name);
		kfree(chain->udata);
		kfree(chain);
	}
}

static struct nft_hook *nft_netdev_hook_alloc(struct net *net,
					      const struct nlattr *attr)
{
	struct net_device *dev;
	char ifname[IFNAMSIZ];
	struct nft_hook *hook;
	int err;

	hook = kmalloc(sizeof(struct nft_hook), GFP_KERNEL_ACCOUNT);
	if (!hook) {
		err = -ENOMEM;
		goto err_hook_alloc;
	}

	nla_strscpy(ifname, attr, IFNAMSIZ);
	/* nf_tables_netdev_event() is called under rtnl_mutex, this is
	 * indirectly serializing all the other holders of the commit_mutex with
	 * the rtnl_mutex.
	 */
	dev = __dev_get_by_name(net, ifname);
	if (!dev) {
		err = -ENOENT;
		goto err_hook_dev;
	}
	hook->ops.dev = dev;

	return hook;

err_hook_dev:
	kfree(hook);
err_hook_alloc:
	return ERR_PTR(err);
}

static struct nft_hook *nft_hook_list_find(struct list_head *hook_list,
					   const struct nft_hook *this)
{
	struct nft_hook *hook;

	list_for_each_entry(hook, hook_list, list) {
		if (this->ops.dev == hook->ops.dev)
			return hook;
	}

	return NULL;
}

static int nf_tables_parse_netdev_hooks(struct net *net,
					const struct nlattr *attr,
					struct list_head *hook_list,
					struct netlink_ext_ack *extack)
{
	struct nft_hook *hook, *next;
	const struct nlattr *tmp;
	int rem, n = 0, err;

	nla_for_each_nested(tmp, attr, rem) {
		if (nla_type(tmp) != NFTA_DEVICE_NAME) {
			err = -EINVAL;
			goto err_hook;
		}

		hook = nft_netdev_hook_alloc(net, tmp);
		if (IS_ERR(hook)) {
			NL_SET_BAD_ATTR(extack, tmp);
			err = PTR_ERR(hook);
			goto err_hook;
		}
		if (nft_hook_list_find(hook_list, hook)) {
			NL_SET_BAD_ATTR(extack, tmp);
			kfree(hook);
			err = -EEXIST;
			goto err_hook;
		}
		list_add_tail(&hook->list, hook_list);
		n++;

		if (n == NFT_NETDEVICE_MAX) {
			err = -EFBIG;
			goto err_hook;
		}
	}

	return 0;

err_hook:
	list_for_each_entry_safe(hook, next, hook_list, list) {
		list_del(&hook->list);
		kfree(hook);
	}
	return err;
}

struct nft_chain_hook {
	u32				num;
	s32				priority;
	const struct nft_chain_type	*type;
	struct list_head		list;
};

static int nft_chain_parse_netdev(struct net *net, struct nlattr *tb[],
				  struct list_head *hook_list,
				  struct netlink_ext_ack *extack, u32 flags)
{
	struct nft_hook *hook;
	int err;

	if (tb[NFTA_HOOK_DEV]) {
		hook = nft_netdev_hook_alloc(net, tb[NFTA_HOOK_DEV]);
		if (IS_ERR(hook)) {
			NL_SET_BAD_ATTR(extack, tb[NFTA_HOOK_DEV]);
			return PTR_ERR(hook);
		}

		list_add_tail(&hook->list, hook_list);
	} else if (tb[NFTA_HOOK_DEVS]) {
		err = nf_tables_parse_netdev_hooks(net, tb[NFTA_HOOK_DEVS],
						   hook_list, extack);
		if (err < 0)
			return err;

	}

	if (flags & NFT_CHAIN_HW_OFFLOAD &&
	    list_empty(hook_list))
		return -EINVAL;

	return 0;
}

static int nft_chain_parse_hook(struct net *net,
				struct nft_base_chain *basechain,
				const struct nlattr * const nla[],
				struct nft_chain_hook *hook, u8 family,
				u32 flags, struct netlink_ext_ack *extack)
{
	struct nftables_pernet *nft_net = nft_pernet(net);
	struct nlattr *ha[NFTA_HOOK_MAX + 1];
	const struct nft_chain_type *type;
	int err;

	lockdep_assert_held(&nft_net->commit_mutex);
	lockdep_nfnl_nft_mutex_not_held();

	err = nla_parse_nested_deprecated(ha, NFTA_HOOK_MAX,
					  nla[NFTA_CHAIN_HOOK],
					  nft_hook_policy, NULL);
	if (err < 0)
		return err;

	if (!basechain) {
		if (!ha[NFTA_HOOK_HOOKNUM] ||
		    !ha[NFTA_HOOK_PRIORITY]) {
			NL_SET_BAD_ATTR(extack, nla[NFTA_CHAIN_NAME]);
			return -ENOENT;
		}

		hook->num = ntohl(nla_get_be32(ha[NFTA_HOOK_HOOKNUM]));
		hook->priority = ntohl(nla_get_be32(ha[NFTA_HOOK_PRIORITY]));

		type = __nft_chain_type_get(family, NFT_CHAIN_T_DEFAULT);
		if (!type)
			return -EOPNOTSUPP;

		if (nla[NFTA_CHAIN_TYPE]) {
			type = nf_tables_chain_type_lookup(net, nla[NFTA_CHAIN_TYPE],
							   family, true);
			if (IS_ERR(type)) {
				NL_SET_BAD_ATTR(extack, nla[NFTA_CHAIN_TYPE]);
				return PTR_ERR(type);
			}
		}
		if (hook->num >= NFT_MAX_HOOKS || !(type->hook_mask & (1 << hook->num)))
			return -EOPNOTSUPP;

		if (type->type == NFT_CHAIN_T_NAT &&
		    hook->priority <= NF_IP_PRI_CONNTRACK)
			return -EOPNOTSUPP;
	} else {
		if (ha[NFTA_HOOK_HOOKNUM]) {
			hook->num = ntohl(nla_get_be32(ha[NFTA_HOOK_HOOKNUM]));
			if (hook->num != basechain->ops.hooknum)
				return -EOPNOTSUPP;
		}
		if (ha[NFTA_HOOK_PRIORITY]) {
			hook->priority = ntohl(nla_get_be32(ha[NFTA_HOOK_PRIORITY]));
			if (hook->priority != basechain->ops.priority)
				return -EOPNOTSUPP;
		}

		type = basechain->type;
	}

	if (!try_module_get(type->owner)) {
		if (nla[NFTA_CHAIN_TYPE])
			NL_SET_BAD_ATTR(extack, nla[NFTA_CHAIN_TYPE]);
		return -ENOENT;
	}

	hook->type = type;

	INIT_LIST_HEAD(&hook->list);
	if (nft_base_chain_netdev(family, hook->num)) {
		err = nft_chain_parse_netdev(net, ha, &hook->list, extack, flags);
		if (err < 0) {
			module_put(type->owner);
			return err;
		}
	} else if (ha[NFTA_HOOK_DEV] || ha[NFTA_HOOK_DEVS]) {
		module_put(type->owner);
		return -EOPNOTSUPP;
	}

	return 0;
}

static void nft_chain_release_hook(struct nft_chain_hook *hook)
{
	struct nft_hook *h, *next;

	list_for_each_entry_safe(h, next, &hook->list, list) {
		list_del(&h->list);
		kfree(h);
	}
	module_put(hook->type->owner);
}

static void nft_last_rule(const struct nft_chain *chain, const void *ptr)
{
	struct nft_rule_dp_last *lrule;

	BUILD_BUG_ON(offsetof(struct nft_rule_dp_last, end) != 0);

	lrule = (struct nft_rule_dp_last *)ptr;
	lrule->end.is_last = 1;
	lrule->chain = chain;
	/* blob size does not include the trailer rule */
}

static struct nft_rule_blob *nf_tables_chain_alloc_rules(const struct nft_chain *chain,
							 unsigned int size)
{
	struct nft_rule_blob *blob;

	if (size > INT_MAX)
		return NULL;

	size += sizeof(struct nft_rule_blob) + sizeof(struct nft_rule_dp_last);

	blob = kvmalloc(size, GFP_KERNEL_ACCOUNT);
	if (!blob)
		return NULL;

	blob->size = 0;
	nft_last_rule(chain, blob->data);

	return blob;
}

static void nft_basechain_hook_init(struct nf_hook_ops *ops, u8 family,
				    const struct nft_chain_hook *hook,
				    struct nft_chain *chain)
{
	ops->pf			= family;
	ops->hooknum		= hook->num;
	ops->priority		= hook->priority;
	ops->priv		= chain;
	ops->hook		= hook->type->hooks[ops->hooknum];
	ops->hook_ops_type	= NF_HOOK_OP_NF_TABLES;
}

static int nft_basechain_init(struct nft_base_chain *basechain, u8 family,
			      struct nft_chain_hook *hook, u32 flags)
{
	struct nft_chain *chain;
	struct nft_hook *h;

	basechain->type = hook->type;
	INIT_LIST_HEAD(&basechain->hook_list);
	chain = &basechain->chain;

	if (nft_base_chain_netdev(family, hook->num)) {
		list_splice_init(&hook->list, &basechain->hook_list);
		list_for_each_entry(h, &basechain->hook_list, list)
			nft_basechain_hook_init(&h->ops, family, hook, chain);
	}
	nft_basechain_hook_init(&basechain->ops, family, hook, chain);

	chain->flags |= NFT_CHAIN_BASE | flags;
	basechain->policy = NF_ACCEPT;
	if (chain->flags & NFT_CHAIN_HW_OFFLOAD &&
	    !nft_chain_offload_support(basechain)) {
		list_splice_init(&basechain->hook_list, &hook->list);
		return -EOPNOTSUPP;
	}

	flow_block_init(&basechain->flow_block);

	return 0;
}

int nft_chain_add(struct nft_table *table, struct nft_chain *chain)
{
	int err;

	err = rhltable_insert_key(&table->chains_ht, chain->name,
				  &chain->rhlhead, nft_chain_ht_params);
	if (err)
		return err;

	list_add_tail_rcu(&chain->list, &table->chains);

	return 0;
}

static u64 chain_id;

static int nf_tables_addchain(struct nft_ctx *ctx, u8 family, u8 genmask,
			      u8 policy, u32 flags,
			      struct netlink_ext_ack *extack)
{
	const struct nlattr * const *nla = ctx->nla;
	struct nft_table *table = ctx->table;
	struct nft_base_chain *basechain;
	struct net *net = ctx->net;
	char name[NFT_NAME_MAXLEN];
	struct nft_rule_blob *blob;
	struct nft_trans *trans;
	struct nft_chain *chain;
	int err;

	if (nla[NFTA_CHAIN_HOOK]) {
		struct nft_stats __percpu *stats = NULL;
		struct nft_chain_hook hook = {};

		if (flags & NFT_CHAIN_BINDING)
			return -EOPNOTSUPP;

		err = nft_chain_parse_hook(net, NULL, nla, &hook, family, flags,
					   extack);
		if (err < 0)
			return err;

		basechain = kzalloc(sizeof(*basechain), GFP_KERNEL_ACCOUNT);
		if (basechain == NULL) {
			nft_chain_release_hook(&hook);
			return -ENOMEM;
		}
		chain = &basechain->chain;

		if (nla[NFTA_CHAIN_COUNTERS]) {
			stats = nft_stats_alloc(nla[NFTA_CHAIN_COUNTERS]);
			if (IS_ERR(stats)) {
				nft_chain_release_hook(&hook);
				kfree(basechain);
				return PTR_ERR(stats);
			}
			rcu_assign_pointer(basechain->stats, stats);
		}

		err = nft_basechain_init(basechain, family, &hook, flags);
		if (err < 0) {
			nft_chain_release_hook(&hook);
			kfree(basechain);
			free_percpu(stats);
			return err;
		}
		if (stats)
			static_branch_inc(&nft_counters_enabled);
	} else {
		if (flags & NFT_CHAIN_BASE)
			return -EINVAL;
		if (flags & NFT_CHAIN_HW_OFFLOAD)
			return -EOPNOTSUPP;

		chain = kzalloc(sizeof(*chain), GFP_KERNEL_ACCOUNT);
		if (chain == NULL)
			return -ENOMEM;

		chain->flags = flags;
	}
	ctx->chain = chain;

	INIT_LIST_HEAD(&chain->rules);
	chain->handle = nf_tables_alloc_handle(table);
	chain->table = table;

	if (nla[NFTA_CHAIN_NAME]) {
		chain->name = nla_strdup(nla[NFTA_CHAIN_NAME], GFP_KERNEL_ACCOUNT);
	} else {
		if (!(flags & NFT_CHAIN_BINDING)) {
			err = -EINVAL;
			goto err_destroy_chain;
		}

		snprintf(name, sizeof(name), "__chain%llu", ++chain_id);
		chain->name = kstrdup(name, GFP_KERNEL_ACCOUNT);
	}

	if (!chain->name) {
		err = -ENOMEM;
		goto err_destroy_chain;
	}

	if (nla[NFTA_CHAIN_USERDATA]) {
		chain->udata = nla_memdup(nla[NFTA_CHAIN_USERDATA], GFP_KERNEL_ACCOUNT);
		if (chain->udata == NULL) {
			err = -ENOMEM;
			goto err_destroy_chain;
		}
		chain->udlen = nla_len(nla[NFTA_CHAIN_USERDATA]);
	}

	blob = nf_tables_chain_alloc_rules(chain, 0);
	if (!blob) {
		err = -ENOMEM;
		goto err_destroy_chain;
	}

	RCU_INIT_POINTER(chain->blob_gen_0, blob);
	RCU_INIT_POINTER(chain->blob_gen_1, blob);

	err = nf_tables_register_hook(net, table, chain);
	if (err < 0)
		goto err_destroy_chain;

	if (!nft_use_inc(&table->use)) {
		err = -EMFILE;
		goto err_use;
	}

	trans = nft_trans_chain_add(ctx, NFT_MSG_NEWCHAIN);
	if (IS_ERR(trans)) {
		err = PTR_ERR(trans);
		goto err_unregister_hook;
	}

	nft_trans_chain_policy(trans) = NFT_CHAIN_POLICY_UNSET;
	if (nft_is_base_chain(chain))
		nft_trans_chain_policy(trans) = policy;

	err = nft_chain_add(table, chain);
	if (err < 0) {
		nft_trans_destroy(trans);
		goto err_unregister_hook;
	}

	return 0;

err_unregister_hook:
	nft_use_dec_restore(&table->use);
err_use:
	nf_tables_unregister_hook(net, table, chain);
err_destroy_chain:
	nf_tables_chain_destroy(ctx);

	return err;
}

static int nf_tables_updchain(struct nft_ctx *ctx, u8 genmask, u8 policy,
			      u32 flags, const struct nlattr *attr,
			      struct netlink_ext_ack *extack)
{
	const struct nlattr * const *nla = ctx->nla;
	struct nft_base_chain *basechain = NULL;
	struct nft_table *table = ctx->table;
	struct nft_chain *chain = ctx->chain;
	struct nft_chain_hook hook = {};
	struct nft_stats *stats = NULL;
	struct nft_hook *h, *next;
	struct nf_hook_ops *ops;
	struct nft_trans *trans;
	bool unregister = false;
	int err;

	if (chain->flags ^ flags)
		return -EOPNOTSUPP;

	INIT_LIST_HEAD(&hook.list);

	if (nla[NFTA_CHAIN_HOOK]) {
		if (!nft_is_base_chain(chain)) {
			NL_SET_BAD_ATTR(extack, attr);
			return -EEXIST;
		}

		basechain = nft_base_chain(chain);
		err = nft_chain_parse_hook(ctx->net, basechain, nla, &hook,
					   ctx->family, flags, extack);
		if (err < 0)
			return err;

		if (basechain->type != hook.type) {
			nft_chain_release_hook(&hook);
			NL_SET_BAD_ATTR(extack, attr);
			return -EEXIST;
		}

		if (nft_base_chain_netdev(ctx->family, basechain->ops.hooknum)) {
			list_for_each_entry_safe(h, next, &hook.list, list) {
				h->ops.pf	= basechain->ops.pf;
				h->ops.hooknum	= basechain->ops.hooknum;
				h->ops.priority	= basechain->ops.priority;
				h->ops.priv	= basechain->ops.priv;
				h->ops.hook	= basechain->ops.hook;

				if (nft_hook_list_find(&basechain->hook_list, h)) {
					list_del(&h->list);
					kfree(h);
				}
			}
		} else {
			ops = &basechain->ops;
			if (ops->hooknum != hook.num ||
			    ops->priority != hook.priority) {
				nft_chain_release_hook(&hook);
				NL_SET_BAD_ATTR(extack, attr);
				return -EEXIST;
			}
		}
	}

	if (nla[NFTA_CHAIN_HANDLE] &&
	    nla[NFTA_CHAIN_NAME]) {
		struct nft_chain *chain2;

		chain2 = nft_chain_lookup(ctx->net, table,
					  nla[NFTA_CHAIN_NAME], genmask);
		if (!IS_ERR(chain2)) {
			NL_SET_BAD_ATTR(extack, nla[NFTA_CHAIN_NAME]);
			err = -EEXIST;
			goto err_hooks;
		}
	}

	if (nla[NFTA_CHAIN_COUNTERS]) {
		if (!nft_is_base_chain(chain)) {
			err = -EOPNOTSUPP;
			goto err_hooks;
		}

		stats = nft_stats_alloc(nla[NFTA_CHAIN_COUNTERS]);
		if (IS_ERR(stats)) {
			err = PTR_ERR(stats);
			goto err_hooks;
		}
	}

	if (!(table->flags & NFT_TABLE_F_DORMANT) &&
	    nft_is_base_chain(chain) &&
	    !list_empty(&hook.list)) {
		basechain = nft_base_chain(chain);
		ops = &basechain->ops;

		if (nft_base_chain_netdev(table->family, basechain->ops.hooknum)) {
			err = nft_netdev_register_hooks(ctx->net, &hook.list);
			if (err < 0)
				goto err_hooks;
		}
	}

	unregister = true;
	err = -ENOMEM;
	trans = nft_trans_alloc(ctx, NFT_MSG_NEWCHAIN,
				sizeof(struct nft_trans_chain));
	if (trans == NULL)
		goto err_trans;

	nft_trans_chain_stats(trans) = stats;
	nft_trans_chain_update(trans) = true;

	if (nla[NFTA_CHAIN_POLICY])
		nft_trans_chain_policy(trans) = policy;
	else
		nft_trans_chain_policy(trans) = -1;

	if (nla[NFTA_CHAIN_HANDLE] &&
	    nla[NFTA_CHAIN_NAME]) {
		struct nftables_pernet *nft_net = nft_pernet(ctx->net);
		struct nft_trans *tmp;
		char *name;

		err = -ENOMEM;
		name = nla_strdup(nla[NFTA_CHAIN_NAME], GFP_KERNEL_ACCOUNT);
		if (!name)
			goto err_trans;

		err = -EEXIST;
		list_for_each_entry(tmp, &nft_net->commit_list, list) {
			if (tmp->msg_type == NFT_MSG_NEWCHAIN &&
			    tmp->ctx.table == table &&
			    nft_trans_chain_update(tmp) &&
			    nft_trans_chain_name(tmp) &&
			    strcmp(name, nft_trans_chain_name(tmp)) == 0) {
				NL_SET_BAD_ATTR(extack, nla[NFTA_CHAIN_NAME]);
				kfree(name);
				goto err_trans;
			}
		}

		nft_trans_chain_name(trans) = name;
	}

	nft_trans_basechain(trans) = basechain;
	INIT_LIST_HEAD(&nft_trans_chain_hooks(trans));
	list_splice(&hook.list, &nft_trans_chain_hooks(trans));
	if (nla[NFTA_CHAIN_HOOK])
		module_put(hook.type->owner);

	nft_trans_commit_list_add_tail(ctx->net, trans);

	return 0;

err_trans:
	free_percpu(stats);
	kfree(trans);
err_hooks:
	if (nla[NFTA_CHAIN_HOOK]) {
		list_for_each_entry_safe(h, next, &hook.list, list) {
			if (unregister)
				nf_unregister_net_hook(ctx->net, &h->ops);
			list_del(&h->list);
			kfree_rcu(h, rcu);
		}
		module_put(hook.type->owner);
	}

	return err;
}

static struct nft_chain *nft_chain_lookup_byid(const struct net *net,
					       const struct nft_table *table,
					       const struct nlattr *nla, u8 genmask)
{
	struct nftables_pernet *nft_net = nft_pernet(net);
	u32 id = ntohl(nla_get_be32(nla));
	struct nft_trans *trans;

	list_for_each_entry(trans, &nft_net->commit_list, list) {
		struct nft_chain *chain = trans->ctx.chain;

		if (trans->msg_type == NFT_MSG_NEWCHAIN &&
		    chain->table == table &&
		    id == nft_trans_chain_id(trans) &&
		    nft_active_genmask(chain, genmask))
			return chain;
	}
	return ERR_PTR(-ENOENT);
}

static int nf_tables_newchain(struct sk_buff *skb, const struct nfnl_info *info,
			      const struct nlattr * const nla[])
{
	struct nftables_pernet *nft_net = nft_pernet(info->net);
	struct netlink_ext_ack *extack = info->extack;
	u8 genmask = nft_genmask_next(info->net);
	u8 family = info->nfmsg->nfgen_family;
	struct nft_chain *chain = NULL;
	struct net *net = info->net;
	const struct nlattr *attr;
	struct nft_table *table;
	u8 policy = NF_ACCEPT;
	struct nft_ctx ctx;
	u64 handle = 0;
	u32 flags = 0;

	lockdep_assert_held(&nft_net->commit_mutex);

	table = nft_table_lookup(net, nla[NFTA_CHAIN_TABLE], family, genmask,
				 NETLINK_CB(skb).portid);
	if (IS_ERR(table)) {
		NL_SET_BAD_ATTR(extack, nla[NFTA_CHAIN_TABLE]);
		return PTR_ERR(table);
	}

	chain = NULL;
	attr = nla[NFTA_CHAIN_NAME];

	if (nla[NFTA_CHAIN_HANDLE]) {
		handle = be64_to_cpu(nla_get_be64(nla[NFTA_CHAIN_HANDLE]));
		chain = nft_chain_lookup_byhandle(table, handle, genmask);
		if (IS_ERR(chain)) {
			NL_SET_BAD_ATTR(extack, nla[NFTA_CHAIN_HANDLE]);
			return PTR_ERR(chain);
		}
		attr = nla[NFTA_CHAIN_HANDLE];
	} else if (nla[NFTA_CHAIN_NAME]) {
		chain = nft_chain_lookup(net, table, attr, genmask);
		if (IS_ERR(chain)) {
			if (PTR_ERR(chain) != -ENOENT) {
				NL_SET_BAD_ATTR(extack, attr);
				return PTR_ERR(chain);
			}
			chain = NULL;
		}
	} else if (!nla[NFTA_CHAIN_ID]) {
		return -EINVAL;
	}

	if (nla[NFTA_CHAIN_POLICY]) {
		if (chain != NULL &&
		    !nft_is_base_chain(chain)) {
			NL_SET_BAD_ATTR(extack, nla[NFTA_CHAIN_POLICY]);
			return -EOPNOTSUPP;
		}

		if (chain == NULL &&
		    nla[NFTA_CHAIN_HOOK] == NULL) {
			NL_SET_BAD_ATTR(extack, nla[NFTA_CHAIN_POLICY]);
			return -EOPNOTSUPP;
		}

		policy = ntohl(nla_get_be32(nla[NFTA_CHAIN_POLICY]));
		switch (policy) {
		case NF_DROP:
		case NF_ACCEPT:
			break;
		default:
			return -EINVAL;
		}
	}

	if (nla[NFTA_CHAIN_FLAGS])
		flags = ntohl(nla_get_be32(nla[NFTA_CHAIN_FLAGS]));
	else if (chain)
		flags = chain->flags;

	if (flags & ~NFT_CHAIN_FLAGS)
		return -EOPNOTSUPP;

	nft_ctx_init(&ctx, net, skb, info->nlh, family, table, chain, nla);

	if (chain != NULL) {
		if (chain->flags & NFT_CHAIN_BINDING)
			return -EINVAL;

		if (info->nlh->nlmsg_flags & NLM_F_EXCL) {
			NL_SET_BAD_ATTR(extack, attr);
			return -EEXIST;
		}
		if (info->nlh->nlmsg_flags & NLM_F_REPLACE)
			return -EOPNOTSUPP;

		flags |= chain->flags & NFT_CHAIN_BASE;
		return nf_tables_updchain(&ctx, genmask, policy, flags, attr,
					  extack);
	}

	return nf_tables_addchain(&ctx, family, genmask, policy, flags, extack);
}

static int nft_delchain_hook(struct nft_ctx *ctx,
			     struct nft_base_chain *basechain,
			     struct netlink_ext_ack *extack)
{
	const struct nft_chain *chain = &basechain->chain;
	const struct nlattr * const *nla = ctx->nla;
	struct nft_chain_hook chain_hook = {};
	struct nft_hook *this, *hook;
	LIST_HEAD(chain_del_list);
	struct nft_trans *trans;
	int err;

	err = nft_chain_parse_hook(ctx->net, basechain, nla, &chain_hook,
				   ctx->family, chain->flags, extack);
	if (err < 0)
		return err;

	list_for_each_entry(this, &chain_hook.list, list) {
		hook = nft_hook_list_find(&basechain->hook_list, this);
		if (!hook) {
			err = -ENOENT;
			goto err_chain_del_hook;
		}
		list_move(&hook->list, &chain_del_list);
	}

	trans = nft_trans_alloc(ctx, NFT_MSG_DELCHAIN,
				sizeof(struct nft_trans_chain));
	if (!trans) {
		err = -ENOMEM;
		goto err_chain_del_hook;
	}

	nft_trans_basechain(trans) = basechain;
	nft_trans_chain_update(trans) = true;
	INIT_LIST_HEAD(&nft_trans_chain_hooks(trans));
	list_splice(&chain_del_list, &nft_trans_chain_hooks(trans));
	nft_chain_release_hook(&chain_hook);

	nft_trans_commit_list_add_tail(ctx->net, trans);

	return 0;

err_chain_del_hook:
	list_splice(&chain_del_list, &basechain->hook_list);
	nft_chain_release_hook(&chain_hook);

	return err;
}

static int nf_tables_delchain(struct sk_buff *skb, const struct nfnl_info *info,
			      const struct nlattr * const nla[])
{
	struct netlink_ext_ack *extack = info->extack;
	u8 genmask = nft_genmask_next(info->net);
	u8 family = info->nfmsg->nfgen_family;
	struct net *net = info->net;
	const struct nlattr *attr;
	struct nft_table *table;
	struct nft_chain *chain;
	struct nft_rule *rule;
	struct nft_ctx ctx;
	u64 handle;
	u32 use;
	int err;

	table = nft_table_lookup(net, nla[NFTA_CHAIN_TABLE], family, genmask,
				 NETLINK_CB(skb).portid);
	if (IS_ERR(table)) {
		NL_SET_BAD_ATTR(extack, nla[NFTA_CHAIN_TABLE]);
		return PTR_ERR(table);
	}

	if (nla[NFTA_CHAIN_HANDLE]) {
		attr = nla[NFTA_CHAIN_HANDLE];
		handle = be64_to_cpu(nla_get_be64(attr));
		chain = nft_chain_lookup_byhandle(table, handle, genmask);
	} else {
		attr = nla[NFTA_CHAIN_NAME];
		chain = nft_chain_lookup(net, table, attr, genmask);
	}
	if (IS_ERR(chain)) {
		if (PTR_ERR(chain) == -ENOENT &&
		    NFNL_MSG_TYPE(info->nlh->nlmsg_type) == NFT_MSG_DESTROYCHAIN)
			return 0;

		NL_SET_BAD_ATTR(extack, attr);
		return PTR_ERR(chain);
	}

	if (nft_chain_binding(chain))
		return -EOPNOTSUPP;

	nft_ctx_init(&ctx, net, skb, info->nlh, family, table, chain, nla);

	if (nla[NFTA_CHAIN_HOOK]) {
		if (chain->flags & NFT_CHAIN_HW_OFFLOAD)
			return -EOPNOTSUPP;

		if (nft_is_base_chain(chain)) {
			struct nft_base_chain *basechain = nft_base_chain(chain);

			if (nft_base_chain_netdev(table->family, basechain->ops.hooknum))
				return nft_delchain_hook(&ctx, basechain, extack);
		}
	}

	if (info->nlh->nlmsg_flags & NLM_F_NONREC &&
	    chain->use > 0)
		return -EBUSY;

	use = chain->use;
	list_for_each_entry(rule, &chain->rules, list) {
		if (!nft_is_active_next(net, rule))
			continue;
		use--;

		err = nft_delrule(&ctx, rule);
		if (err < 0)
			return err;
	}

	/* There are rules and elements that are still holding references to us,
	 * we cannot do a recursive removal in this case.
	 */
	if (use > 0) {
		NL_SET_BAD_ATTR(extack, attr);
		return -EBUSY;
	}

	return nft_delchain(&ctx);
}

/*
 * Expressions
 */

/**
 *	nft_register_expr - register nf_tables expr type
 *	@type: expr type
 *
 *	Registers the expr type for use with nf_tables. Returns zero on
 *	success or a negative errno code otherwise.
 */
int nft_register_expr(struct nft_expr_type *type)
{
	nfnl_lock(NFNL_SUBSYS_NFTABLES);
	if (type->family == NFPROTO_UNSPEC)
		list_add_tail_rcu(&type->list, &nf_tables_expressions);
	else
		list_add_rcu(&type->list, &nf_tables_expressions);
	nfnl_unlock(NFNL_SUBSYS_NFTABLES);
	return 0;
}
EXPORT_SYMBOL_GPL(nft_register_expr);

/**
 *	nft_unregister_expr - unregister nf_tables expr type
 *	@type: expr type
 *
 * 	Unregisters the expr typefor use with nf_tables.
 */
void nft_unregister_expr(struct nft_expr_type *type)
{
	nfnl_lock(NFNL_SUBSYS_NFTABLES);
	list_del_rcu(&type->list);
	nfnl_unlock(NFNL_SUBSYS_NFTABLES);
}
EXPORT_SYMBOL_GPL(nft_unregister_expr);

static const struct nft_expr_type *__nft_expr_type_get(u8 family,
						       struct nlattr *nla)
{
	const struct nft_expr_type *type, *candidate = NULL;

	list_for_each_entry(type, &nf_tables_expressions, list) {
		if (!nla_strcmp(nla, type->name)) {
			if (!type->family && !candidate)
				candidate = type;
			else if (type->family == family)
				candidate = type;
		}
	}
	return candidate;
}

#ifdef CONFIG_MODULES
static int nft_expr_type_request_module(struct net *net, u8 family,
					struct nlattr *nla)
{
	if (nft_request_module(net, "nft-expr-%u-%.*s", family,
			       nla_len(nla), (char *)nla_data(nla)) == -EAGAIN)
		return -EAGAIN;

	return 0;
}
#endif

static const struct nft_expr_type *nft_expr_type_get(struct net *net,
						     u8 family,
						     struct nlattr *nla)
{
	const struct nft_expr_type *type;

	if (nla == NULL)
		return ERR_PTR(-EINVAL);

	type = __nft_expr_type_get(family, nla);
	if (type != NULL && try_module_get(type->owner))
		return type;

	lockdep_nfnl_nft_mutex_not_held();
#ifdef CONFIG_MODULES
	if (type == NULL) {
		if (nft_expr_type_request_module(net, family, nla) == -EAGAIN)
			return ERR_PTR(-EAGAIN);

		if (nft_request_module(net, "nft-expr-%.*s",
				       nla_len(nla),
				       (char *)nla_data(nla)) == -EAGAIN)
			return ERR_PTR(-EAGAIN);
	}
#endif
	return ERR_PTR(-ENOENT);
}

static const struct nla_policy nft_expr_policy[NFTA_EXPR_MAX + 1] = {
	[NFTA_EXPR_NAME]	= { .type = NLA_STRING,
				    .len = NFT_MODULE_AUTOLOAD_LIMIT },
	[NFTA_EXPR_DATA]	= { .type = NLA_NESTED },
};

static int nf_tables_fill_expr_info(struct sk_buff *skb,
				    const struct nft_expr *expr, bool reset)
{
	if (nla_put_string(skb, NFTA_EXPR_NAME, expr->ops->type->name))
		goto nla_put_failure;

	if (expr->ops->dump) {
		struct nlattr *data = nla_nest_start_noflag(skb,
							    NFTA_EXPR_DATA);
		if (data == NULL)
			goto nla_put_failure;
		if (expr->ops->dump(skb, expr, reset) < 0)
			goto nla_put_failure;
		nla_nest_end(skb, data);
	}

	return skb->len;

nla_put_failure:
	return -1;
};

int nft_expr_dump(struct sk_buff *skb, unsigned int attr,
		  const struct nft_expr *expr, bool reset)
{
	struct nlattr *nest;

	nest = nla_nest_start_noflag(skb, attr);
	if (!nest)
		goto nla_put_failure;
	if (nf_tables_fill_expr_info(skb, expr, reset) < 0)
		goto nla_put_failure;
	nla_nest_end(skb, nest);
	return 0;

nla_put_failure:
	return -1;
}

struct nft_expr_info {
	const struct nft_expr_ops	*ops;
	const struct nlattr		*attr;
	struct nlattr			*tb[NFT_EXPR_MAXATTR + 1];
};

static int nf_tables_expr_parse(const struct nft_ctx *ctx,
				const struct nlattr *nla,
				struct nft_expr_info *info)
{
	const struct nft_expr_type *type;
	const struct nft_expr_ops *ops;
	struct nlattr *tb[NFTA_EXPR_MAX + 1];
	int err;

	err = nla_parse_nested_deprecated(tb, NFTA_EXPR_MAX, nla,
					  nft_expr_policy, NULL);
	if (err < 0)
		return err;

	type = nft_expr_type_get(ctx->net, ctx->family, tb[NFTA_EXPR_NAME]);
	if (IS_ERR(type))
		return PTR_ERR(type);

	if (tb[NFTA_EXPR_DATA]) {
		err = nla_parse_nested_deprecated(info->tb, type->maxattr,
						  tb[NFTA_EXPR_DATA],
						  type->policy, NULL);
		if (err < 0)
			goto err1;
	} else
		memset(info->tb, 0, sizeof(info->tb[0]) * (type->maxattr + 1));

	if (type->select_ops != NULL) {
		ops = type->select_ops(ctx,
				       (const struct nlattr * const *)info->tb);
		if (IS_ERR(ops)) {
			err = PTR_ERR(ops);
#ifdef CONFIG_MODULES
			if (err == -EAGAIN)
				if (nft_expr_type_request_module(ctx->net,
								 ctx->family,
								 tb[NFTA_EXPR_NAME]) != -EAGAIN)
					err = -ENOENT;
#endif
			goto err1;
		}
	} else
		ops = type->ops;

	info->attr = nla;
	info->ops = ops;

	return 0;

err1:
	module_put(type->owner);
	return err;
}

int nft_expr_inner_parse(const struct nft_ctx *ctx, const struct nlattr *nla,
			 struct nft_expr_info *info)
{
	struct nlattr *tb[NFTA_EXPR_MAX + 1];
	const struct nft_expr_type *type;
	int err;

	err = nla_parse_nested_deprecated(tb, NFTA_EXPR_MAX, nla,
					  nft_expr_policy, NULL);
	if (err < 0)
		return err;

	if (!tb[NFTA_EXPR_DATA] || !tb[NFTA_EXPR_NAME])
		return -EINVAL;

	type = __nft_expr_type_get(ctx->family, tb[NFTA_EXPR_NAME]);
	if (!type)
		return -ENOENT;

	if (!type->inner_ops)
		return -EOPNOTSUPP;

	err = nla_parse_nested_deprecated(info->tb, type->maxattr,
					  tb[NFTA_EXPR_DATA],
					  type->policy, NULL);
	if (err < 0)
		goto err_nla_parse;

	info->attr = nla;
	info->ops = type->inner_ops;

	return 0;

err_nla_parse:
	return err;
}

static int nf_tables_newexpr(const struct nft_ctx *ctx,
			     const struct nft_expr_info *expr_info,
			     struct nft_expr *expr)
{
	const struct nft_expr_ops *ops = expr_info->ops;
	int err;

	expr->ops = ops;
	if (ops->init) {
		err = ops->init(ctx, expr, (const struct nlattr **)expr_info->tb);
		if (err < 0)
			goto err1;
	}

	return 0;
err1:
	expr->ops = NULL;
	return err;
}

static void nf_tables_expr_destroy(const struct nft_ctx *ctx,
				   struct nft_expr *expr)
{
	const struct nft_expr_type *type = expr->ops->type;

	if (expr->ops->destroy)
		expr->ops->destroy(ctx, expr);
	module_put(type->owner);
}

static struct nft_expr *nft_expr_init(const struct nft_ctx *ctx,
				      const struct nlattr *nla)
{
	struct nft_expr_info expr_info;
	struct nft_expr *expr;
	struct module *owner;
	int err;

	err = nf_tables_expr_parse(ctx, nla, &expr_info);
	if (err < 0)
		goto err_expr_parse;

	err = -EOPNOTSUPP;
	if (!(expr_info.ops->type->flags & NFT_EXPR_STATEFUL))
		goto err_expr_stateful;

	err = -ENOMEM;
	expr = kzalloc(expr_info.ops->size, GFP_KERNEL_ACCOUNT);
	if (expr == NULL)
		goto err_expr_stateful;

	err = nf_tables_newexpr(ctx, &expr_info, expr);
	if (err < 0)
		goto err_expr_new;

	return expr;
err_expr_new:
	kfree(expr);
err_expr_stateful:
	owner = expr_info.ops->type->owner;
	if (expr_info.ops->type->release_ops)
		expr_info.ops->type->release_ops(expr_info.ops);

	module_put(owner);
err_expr_parse:
	return ERR_PTR(err);
}

int nft_expr_clone(struct nft_expr *dst, struct nft_expr *src)
{
	int err;

	if (src->ops->clone) {
		dst->ops = src->ops;
		err = src->ops->clone(dst, src);
		if (err < 0)
			return err;
	} else {
		memcpy(dst, src, src->ops->size);
	}

	__module_get(src->ops->type->owner);

	return 0;
}

void nft_expr_destroy(const struct nft_ctx *ctx, struct nft_expr *expr)
{
	nf_tables_expr_destroy(ctx, expr);
	kfree(expr);
}

/*
 * Rules
 */

static struct nft_rule *__nft_rule_lookup(const struct nft_chain *chain,
					  u64 handle)
{
	struct nft_rule *rule;

	// FIXME: this sucks
	list_for_each_entry_rcu(rule, &chain->rules, list) {
		if (handle == rule->handle)
			return rule;
	}

	return ERR_PTR(-ENOENT);
}

static struct nft_rule *nft_rule_lookup(const struct nft_chain *chain,
					const struct nlattr *nla)
{
	if (nla == NULL)
		return ERR_PTR(-EINVAL);

	return __nft_rule_lookup(chain, be64_to_cpu(nla_get_be64(nla)));
}

static const struct nla_policy nft_rule_policy[NFTA_RULE_MAX + 1] = {
	[NFTA_RULE_TABLE]	= { .type = NLA_STRING,
				    .len = NFT_TABLE_MAXNAMELEN - 1 },
	[NFTA_RULE_CHAIN]	= { .type = NLA_STRING,
				    .len = NFT_CHAIN_MAXNAMELEN - 1 },
	[NFTA_RULE_HANDLE]	= { .type = NLA_U64 },
	[NFTA_RULE_EXPRESSIONS]	= { .type = NLA_NESTED },
	[NFTA_RULE_COMPAT]	= { .type = NLA_NESTED },
	[NFTA_RULE_POSITION]	= { .type = NLA_U64 },
	[NFTA_RULE_USERDATA]	= { .type = NLA_BINARY,
				    .len = NFT_USERDATA_MAXLEN },
	[NFTA_RULE_ID]		= { .type = NLA_U32 },
	[NFTA_RULE_POSITION_ID]	= { .type = NLA_U32 },
	[NFTA_RULE_CHAIN_ID]	= { .type = NLA_U32 },
};

static int nf_tables_fill_rule_info(struct sk_buff *skb, struct net *net,
				    u32 portid, u32 seq, int event,
				    u32 flags, int family,
				    const struct nft_table *table,
				    const struct nft_chain *chain,
				    const struct nft_rule *rule, u64 handle,
				    bool reset)
{
	struct nlmsghdr *nlh;
	const struct nft_expr *expr, *next;
	struct nlattr *list;
	u16 type = nfnl_msg_type(NFNL_SUBSYS_NFTABLES, event);

	nlh = nfnl_msg_put(skb, portid, seq, type, flags, family, NFNETLINK_V0,
			   nft_base_seq(net));
	if (!nlh)
		goto nla_put_failure;

	if (nla_put_string(skb, NFTA_RULE_TABLE, table->name))
		goto nla_put_failure;
	if (nla_put_string(skb, NFTA_RULE_CHAIN, chain->name))
		goto nla_put_failure;
	if (nla_put_be64(skb, NFTA_RULE_HANDLE, cpu_to_be64(rule->handle),
			 NFTA_RULE_PAD))
		goto nla_put_failure;

	if (event != NFT_MSG_DELRULE && handle) {
		if (nla_put_be64(skb, NFTA_RULE_POSITION, cpu_to_be64(handle),
				 NFTA_RULE_PAD))
			goto nla_put_failure;
	}

	if (chain->flags & NFT_CHAIN_HW_OFFLOAD)
		nft_flow_rule_stats(chain, rule);

	list = nla_nest_start_noflag(skb, NFTA_RULE_EXPRESSIONS);
	if (list == NULL)
		goto nla_put_failure;
	nft_rule_for_each_expr(expr, next, rule) {
		if (nft_expr_dump(skb, NFTA_LIST_ELEM, expr, reset) < 0)
			goto nla_put_failure;
	}
	nla_nest_end(skb, list);

	if (rule->udata) {
		struct nft_userdata *udata = nft_userdata(rule);
		if (nla_put(skb, NFTA_RULE_USERDATA, udata->len + 1,
			    udata->data) < 0)
			goto nla_put_failure;
	}

	nlmsg_end(skb, nlh);
	return 0;

nla_put_failure:
	nlmsg_trim(skb, nlh);
	return -1;
}

static void nf_tables_rule_notify(const struct nft_ctx *ctx,
				  const struct nft_rule *rule, int event)
{
	struct nftables_pernet *nft_net = nft_pernet(ctx->net);
	const struct nft_rule *prule;
	struct sk_buff *skb;
	u64 handle = 0;
	u16 flags = 0;
	int err;

	if (!ctx->report &&
	    !nfnetlink_has_listeners(ctx->net, NFNLGRP_NFTABLES))
		return;

	skb = nlmsg_new(NLMSG_GOODSIZE, GFP_KERNEL);
	if (skb == NULL)
		goto err;

	if (event == NFT_MSG_NEWRULE &&
	    !list_is_first(&rule->list, &ctx->chain->rules) &&
	    !list_is_last(&rule->list, &ctx->chain->rules)) {
		prule = list_prev_entry(rule, list);
		handle = prule->handle;
	}
	if (ctx->flags & (NLM_F_APPEND | NLM_F_REPLACE))
		flags |= NLM_F_APPEND;
	if (ctx->flags & (NLM_F_CREATE | NLM_F_EXCL))
		flags |= ctx->flags & (NLM_F_CREATE | NLM_F_EXCL);

	err = nf_tables_fill_rule_info(skb, ctx->net, ctx->portid, ctx->seq,
				       event, flags, ctx->family, ctx->table,
				       ctx->chain, rule, handle, false);
	if (err < 0) {
		kfree_skb(skb);
		goto err;
	}

	nft_notify_enqueue(skb, ctx->report, &nft_net->notify_list);
	return;
err:
	nfnetlink_set_err(ctx->net, ctx->portid, NFNLGRP_NFTABLES, -ENOBUFS);
}

static void audit_log_rule_reset(const struct nft_table *table,
				 unsigned int base_seq,
				 unsigned int nentries)
{
	char *buf = kasprintf(GFP_ATOMIC, "%s:%u",
			      table->name, base_seq);

	audit_log_nfcfg(buf, table->family, nentries,
			AUDIT_NFT_OP_RULE_RESET, GFP_ATOMIC);
	kfree(buf);
}

struct nft_rule_dump_ctx {
	char *table;
	char *chain;
};

static int __nf_tables_dump_rules(struct sk_buff *skb,
				  unsigned int *idx,
				  struct netlink_callback *cb,
				  const struct nft_table *table,
				  const struct nft_chain *chain,
				  bool reset)
{
	struct net *net = sock_net(skb->sk);
	const struct nft_rule *rule, *prule;
	unsigned int s_idx = cb->args[0];
	unsigned int entries = 0;
	int ret = 0;
	u64 handle;

	prule = NULL;
	list_for_each_entry_rcu(rule, &chain->rules, list) {
		if (!nft_is_active(net, rule))
			goto cont_skip;
		if (*idx < s_idx)
			goto cont;
		if (prule)
			handle = prule->handle;
		else
			handle = 0;

		if (nf_tables_fill_rule_info(skb, net, NETLINK_CB(cb->skb).portid,
					cb->nlh->nlmsg_seq,
					NFT_MSG_NEWRULE,
					NLM_F_MULTI | NLM_F_APPEND,
					table->family,
					table, chain, rule, handle, reset) < 0) {
			ret = 1;
			break;
		}
		entries++;
		nl_dump_check_consistent(cb, nlmsg_hdr(skb));
cont:
		prule = rule;
cont_skip:
		(*idx)++;
	}

	if (reset && entries)
		audit_log_rule_reset(table, cb->seq, entries);

	return ret;
}

static int nf_tables_dump_rules(struct sk_buff *skb,
				struct netlink_callback *cb)
{
	const struct nfgenmsg *nfmsg = nlmsg_data(cb->nlh);
	const struct nft_rule_dump_ctx *ctx = cb->data;
	struct nft_table *table;
	const struct nft_chain *chain;
	unsigned int idx = 0;
	struct net *net = sock_net(skb->sk);
	int family = nfmsg->nfgen_family;
	struct nftables_pernet *nft_net;
	bool reset = false;

	if (NFNL_MSG_TYPE(cb->nlh->nlmsg_type) == NFT_MSG_GETRULE_RESET)
		reset = true;

	rcu_read_lock();
	nft_net = nft_pernet(net);
	cb->seq = READ_ONCE(nft_net->base_seq);

	list_for_each_entry_rcu(table, &nft_net->tables, list) {
		if (family != NFPROTO_UNSPEC && family != table->family)
			continue;

		if (ctx && ctx->table && strcmp(ctx->table, table->name) != 0)
			continue;

		if (ctx && ctx->table && ctx->chain) {
			struct rhlist_head *list, *tmp;

			list = rhltable_lookup(&table->chains_ht, ctx->chain,
					       nft_chain_ht_params);
			if (!list)
				goto done;

			rhl_for_each_entry_rcu(chain, tmp, list, rhlhead) {
				if (!nft_is_active(net, chain))
					continue;
				__nf_tables_dump_rules(skb, &idx,
						       cb, table, chain, reset);
				break;
			}
			goto done;
		}

		list_for_each_entry_rcu(chain, &table->chains, list) {
			if (__nf_tables_dump_rules(skb, &idx,
						   cb, table, chain, reset))
				goto done;
		}

		if (ctx && ctx->table)
			break;
	}
done:
	rcu_read_unlock();

	cb->args[0] = idx;
	return skb->len;
}

static int nf_tables_dump_rules_start(struct netlink_callback *cb)
{
	const struct nlattr * const *nla = cb->data;
	struct nft_rule_dump_ctx *ctx = NULL;

	if (nla[NFTA_RULE_TABLE] || nla[NFTA_RULE_CHAIN]) {
		ctx = kzalloc(sizeof(*ctx), GFP_ATOMIC);
		if (!ctx)
			return -ENOMEM;

		if (nla[NFTA_RULE_TABLE]) {
			ctx->table = nla_strdup(nla[NFTA_RULE_TABLE],
							GFP_ATOMIC);
			if (!ctx->table) {
				kfree(ctx);
				return -ENOMEM;
			}
		}
		if (nla[NFTA_RULE_CHAIN]) {
			ctx->chain = nla_strdup(nla[NFTA_RULE_CHAIN],
						GFP_ATOMIC);
			if (!ctx->chain) {
				kfree(ctx->table);
				kfree(ctx);
				return -ENOMEM;
			}
		}
	}

	cb->data = ctx;
	return 0;
}

static int nf_tables_dump_rules_done(struct netlink_callback *cb)
{
	struct nft_rule_dump_ctx *ctx = cb->data;

	if (ctx) {
		kfree(ctx->table);
		kfree(ctx->chain);
		kfree(ctx);
	}
	return 0;
}

/* called with rcu_read_lock held */
static int nf_tables_getrule(struct sk_buff *skb, const struct nfnl_info *info,
			     const struct nlattr * const nla[])
{
	struct netlink_ext_ack *extack = info->extack;
	u8 genmask = nft_genmask_cur(info->net);
	u8 family = info->nfmsg->nfgen_family;
	const struct nft_chain *chain;
	const struct nft_rule *rule;
	struct net *net = info->net;
	struct nft_table *table;
	struct sk_buff *skb2;
	bool reset = false;
	int err;

	if (info->nlh->nlmsg_flags & NLM_F_DUMP) {
		struct netlink_dump_control c = {
			.start= nf_tables_dump_rules_start,
			.dump = nf_tables_dump_rules,
			.done = nf_tables_dump_rules_done,
			.module = THIS_MODULE,
			.data = (void *)nla,
		};

		return nft_netlink_dump_start_rcu(info->sk, skb, info->nlh, &c);
	}

	table = nft_table_lookup(net, nla[NFTA_RULE_TABLE], family, genmask, 0);
	if (IS_ERR(table)) {
		NL_SET_BAD_ATTR(extack, nla[NFTA_RULE_TABLE]);
		return PTR_ERR(table);
	}

	chain = nft_chain_lookup(net, table, nla[NFTA_RULE_CHAIN], genmask);
	if (IS_ERR(chain)) {
		NL_SET_BAD_ATTR(extack, nla[NFTA_RULE_CHAIN]);
		return PTR_ERR(chain);
	}

	rule = nft_rule_lookup(chain, nla[NFTA_RULE_HANDLE]);
	if (IS_ERR(rule)) {
		NL_SET_BAD_ATTR(extack, nla[NFTA_RULE_HANDLE]);
		return PTR_ERR(rule);
	}

	skb2 = alloc_skb(NLMSG_GOODSIZE, GFP_ATOMIC);
	if (!skb2)
		return -ENOMEM;

	if (NFNL_MSG_TYPE(info->nlh->nlmsg_type) == NFT_MSG_GETRULE_RESET)
		reset = true;

	err = nf_tables_fill_rule_info(skb2, net, NETLINK_CB(skb).portid,
				       info->nlh->nlmsg_seq, NFT_MSG_NEWRULE, 0,
				       family, table, chain, rule, 0, reset);
	if (err < 0)
		goto err_fill_rule_info;

	if (reset)
		audit_log_rule_reset(table, nft_pernet(net)->base_seq, 1);

	return nfnetlink_unicast(skb2, net, NETLINK_CB(skb).portid);

err_fill_rule_info:
	kfree_skb(skb2);
	return err;
}

void nf_tables_rule_destroy(const struct nft_ctx *ctx, struct nft_rule *rule)
{
	struct nft_expr *expr, *next;

	/*
	 * Careful: some expressions might not be initialized in case this
	 * is called on error from nf_tables_newrule().
	 */
	expr = nft_expr_first(rule);
	while (nft_expr_more(rule, expr)) {
		next = nft_expr_next(expr);
		nf_tables_expr_destroy(ctx, expr);
		expr = next;
	}
	kfree(rule);
}

static void nf_tables_rule_release(const struct nft_ctx *ctx, struct nft_rule *rule)
{
	nft_rule_expr_deactivate(ctx, rule, NFT_TRANS_RELEASE);
	nf_tables_rule_destroy(ctx, rule);
}

int nft_chain_validate(const struct nft_ctx *ctx, const struct nft_chain *chain)
{
	struct nft_expr *expr, *last;
	const struct nft_data *data;
	struct nft_rule *rule;
	int err;

	if (ctx->level == NFT_JUMP_STACK_SIZE)
		return -EMLINK;

	list_for_each_entry(rule, &chain->rules, list) {
		if (fatal_signal_pending(current))
			return -EINTR;

		if (!nft_is_active_next(ctx->net, rule))
			continue;

		nft_rule_for_each_expr(expr, last, rule) {
			if (!expr->ops->validate)
				continue;

			err = expr->ops->validate(ctx, expr, &data);
			if (err < 0)
				return err;
		}
	}

	return 0;
}
EXPORT_SYMBOL_GPL(nft_chain_validate);

static int nft_table_validate(struct net *net, const struct nft_table *table)
{
	struct nft_chain *chain;
	struct nft_ctx ctx = {
		.net	= net,
		.family	= table->family,
	};
	int err;

	list_for_each_entry(chain, &table->chains, list) {
		if (!nft_is_base_chain(chain))
			continue;

		ctx.chain = chain;
		err = nft_chain_validate(&ctx, chain);
		if (err < 0)
			return err;

		cond_resched();
<<<<<<< HEAD
=======
	}

	return 0;
}

int nft_setelem_validate(const struct nft_ctx *ctx, struct nft_set *set,
			 const struct nft_set_iter *iter,
			 struct nft_set_elem *elem)
{
	const struct nft_set_ext *ext = nft_set_elem_ext(set, elem->priv);
	struct nft_ctx *pctx = (struct nft_ctx *)ctx;
	const struct nft_data *data;
	int err;

	if (nft_set_ext_exists(ext, NFT_SET_EXT_FLAGS) &&
	    *nft_set_ext_flags(ext) & NFT_SET_ELEM_INTERVAL_END)
		return 0;

	data = nft_set_ext_data(ext);
	switch (data->verdict.code) {
	case NFT_JUMP:
	case NFT_GOTO:
		pctx->level++;
		err = nft_chain_validate(ctx, data->verdict.chain);
		if (err < 0)
			return err;
		pctx->level--;
		break;
	default:
		break;
>>>>>>> ccf0a997
	}

	return 0;
}

<<<<<<< HEAD
int nft_setelem_validate(const struct nft_ctx *ctx, struct nft_set *set,
			 const struct nft_set_iter *iter,
			 struct nft_set_elem *elem)
{
	const struct nft_set_ext *ext = nft_set_elem_ext(set, elem->priv);
	struct nft_ctx *pctx = (struct nft_ctx *)ctx;
	const struct nft_data *data;
	int err;

	if (nft_set_ext_exists(ext, NFT_SET_EXT_FLAGS) &&
	    *nft_set_ext_flags(ext) & NFT_SET_ELEM_INTERVAL_END)
		return 0;

	data = nft_set_ext_data(ext);
	switch (data->verdict.code) {
	case NFT_JUMP:
	case NFT_GOTO:
		pctx->level++;
		err = nft_chain_validate(ctx, data->verdict.chain);
		if (err < 0)
			return err;
		pctx->level--;
		break;
	default:
		break;
	}

	return 0;
}

=======
>>>>>>> ccf0a997
int nft_set_catchall_validate(const struct nft_ctx *ctx, struct nft_set *set)
{
	u8 genmask = nft_genmask_next(ctx->net);
	struct nft_set_elem_catchall *catchall;
	struct nft_set_elem elem;
	struct nft_set_ext *ext;
	int ret = 0;

	list_for_each_entry_rcu(catchall, &set->catchall_list, list) {
		ext = nft_set_elem_ext(set, catchall->elem);
		if (!nft_set_elem_active(ext, genmask))
			continue;

		elem.priv = catchall->elem;
		ret = nft_setelem_validate(ctx, set, NULL, &elem);
		if (ret < 0)
			return ret;
	}

	return ret;
}

static struct nft_rule *nft_rule_lookup_byid(const struct net *net,
					     const struct nft_chain *chain,
					     const struct nlattr *nla);

#define NFT_RULE_MAXEXPRS	128

static int nf_tables_newrule(struct sk_buff *skb, const struct nfnl_info *info,
			     const struct nlattr * const nla[])
{
	struct nftables_pernet *nft_net = nft_pernet(info->net);
	struct netlink_ext_ack *extack = info->extack;
	unsigned int size, i, n, ulen = 0, usize = 0;
	u8 genmask = nft_genmask_next(info->net);
	struct nft_rule *rule, *old_rule = NULL;
	struct nft_expr_info *expr_info = NULL;
	u8 family = info->nfmsg->nfgen_family;
	struct nft_flow_rule *flow = NULL;
	struct net *net = info->net;
	struct nft_userdata *udata;
	struct nft_table *table;
	struct nft_chain *chain;
	struct nft_trans *trans;
	u64 handle, pos_handle;
	struct nft_expr *expr;
	struct nft_ctx ctx;
	struct nlattr *tmp;
	int err, rem;

	lockdep_assert_held(&nft_net->commit_mutex);

	table = nft_table_lookup(net, nla[NFTA_RULE_TABLE], family, genmask,
				 NETLINK_CB(skb).portid);
	if (IS_ERR(table)) {
		NL_SET_BAD_ATTR(extack, nla[NFTA_RULE_TABLE]);
		return PTR_ERR(table);
	}

	if (nla[NFTA_RULE_CHAIN]) {
		chain = nft_chain_lookup(net, table, nla[NFTA_RULE_CHAIN],
					 genmask);
		if (IS_ERR(chain)) {
			NL_SET_BAD_ATTR(extack, nla[NFTA_RULE_CHAIN]);
			return PTR_ERR(chain);
		}

	} else if (nla[NFTA_RULE_CHAIN_ID]) {
		chain = nft_chain_lookup_byid(net, table, nla[NFTA_RULE_CHAIN_ID],
					      genmask);
		if (IS_ERR(chain)) {
			NL_SET_BAD_ATTR(extack, nla[NFTA_RULE_CHAIN_ID]);
			return PTR_ERR(chain);
		}
	} else {
		return -EINVAL;
	}

	if (nft_chain_is_bound(chain))
		return -EOPNOTSUPP;

	if (nla[NFTA_RULE_HANDLE]) {
		handle = be64_to_cpu(nla_get_be64(nla[NFTA_RULE_HANDLE]));
		rule = __nft_rule_lookup(chain, handle);
		if (IS_ERR(rule)) {
			NL_SET_BAD_ATTR(extack, nla[NFTA_RULE_HANDLE]);
			return PTR_ERR(rule);
		}

		if (info->nlh->nlmsg_flags & NLM_F_EXCL) {
			NL_SET_BAD_ATTR(extack, nla[NFTA_RULE_HANDLE]);
			return -EEXIST;
		}
		if (info->nlh->nlmsg_flags & NLM_F_REPLACE)
			old_rule = rule;
		else
			return -EOPNOTSUPP;
	} else {
		if (!(info->nlh->nlmsg_flags & NLM_F_CREATE) ||
		    info->nlh->nlmsg_flags & NLM_F_REPLACE)
			return -EINVAL;
		handle = nf_tables_alloc_handle(table);

		if (nla[NFTA_RULE_POSITION]) {
			pos_handle = be64_to_cpu(nla_get_be64(nla[NFTA_RULE_POSITION]));
			old_rule = __nft_rule_lookup(chain, pos_handle);
			if (IS_ERR(old_rule)) {
				NL_SET_BAD_ATTR(extack, nla[NFTA_RULE_POSITION]);
				return PTR_ERR(old_rule);
			}
		} else if (nla[NFTA_RULE_POSITION_ID]) {
			old_rule = nft_rule_lookup_byid(net, chain, nla[NFTA_RULE_POSITION_ID]);
			if (IS_ERR(old_rule)) {
				NL_SET_BAD_ATTR(extack, nla[NFTA_RULE_POSITION_ID]);
				return PTR_ERR(old_rule);
			}
		}
	}

	nft_ctx_init(&ctx, net, skb, info->nlh, family, table, chain, nla);

	n = 0;
	size = 0;
	if (nla[NFTA_RULE_EXPRESSIONS]) {
		expr_info = kvmalloc_array(NFT_RULE_MAXEXPRS,
					   sizeof(struct nft_expr_info),
					   GFP_KERNEL);
		if (!expr_info)
			return -ENOMEM;

		nla_for_each_nested(tmp, nla[NFTA_RULE_EXPRESSIONS], rem) {
			err = -EINVAL;
			if (nla_type(tmp) != NFTA_LIST_ELEM)
				goto err_release_expr;
			if (n == NFT_RULE_MAXEXPRS)
				goto err_release_expr;
			err = nf_tables_expr_parse(&ctx, tmp, &expr_info[n]);
			if (err < 0) {
				NL_SET_BAD_ATTR(extack, tmp);
				goto err_release_expr;
			}
			size += expr_info[n].ops->size;
			n++;
		}
	}
	/* Check for overflow of dlen field */
	err = -EFBIG;
	if (size >= 1 << 12)
		goto err_release_expr;

	if (nla[NFTA_RULE_USERDATA]) {
		ulen = nla_len(nla[NFTA_RULE_USERDATA]);
		if (ulen > 0)
			usize = sizeof(struct nft_userdata) + ulen;
	}

	err = -ENOMEM;
	rule = kzalloc(sizeof(*rule) + size + usize, GFP_KERNEL_ACCOUNT);
	if (rule == NULL)
		goto err_release_expr;

	nft_activate_next(net, rule);

	rule->handle = handle;
	rule->dlen   = size;
	rule->udata  = ulen ? 1 : 0;

	if (ulen) {
		udata = nft_userdata(rule);
		udata->len = ulen - 1;
		nla_memcpy(udata->data, nla[NFTA_RULE_USERDATA], ulen);
	}

	expr = nft_expr_first(rule);
	for (i = 0; i < n; i++) {
		err = nf_tables_newexpr(&ctx, &expr_info[i], expr);
		if (err < 0) {
			NL_SET_BAD_ATTR(extack, expr_info[i].attr);
			goto err_release_rule;
		}

		if (expr_info[i].ops->validate)
			nft_validate_state_update(table, NFT_VALIDATE_NEED);

		expr_info[i].ops = NULL;
		expr = nft_expr_next(expr);
	}

	if (chain->flags & NFT_CHAIN_HW_OFFLOAD) {
		flow = nft_flow_rule_create(net, rule);
		if (IS_ERR(flow)) {
			err = PTR_ERR(flow);
			goto err_release_rule;
		}
	}

	if (!nft_use_inc(&chain->use)) {
		err = -EMFILE;
		goto err_release_rule;
	}

	if (info->nlh->nlmsg_flags & NLM_F_REPLACE) {
		if (nft_chain_binding(chain)) {
			err = -EOPNOTSUPP;
			goto err_destroy_flow_rule;
		}

		err = nft_delrule(&ctx, old_rule);
		if (err < 0)
			goto err_destroy_flow_rule;

		trans = nft_trans_rule_add(&ctx, NFT_MSG_NEWRULE, rule);
		if (trans == NULL) {
			err = -ENOMEM;
			goto err_destroy_flow_rule;
		}
		list_add_tail_rcu(&rule->list, &old_rule->list);
	} else {
		trans = nft_trans_rule_add(&ctx, NFT_MSG_NEWRULE, rule);
		if (!trans) {
			err = -ENOMEM;
			goto err_destroy_flow_rule;
		}

		if (info->nlh->nlmsg_flags & NLM_F_APPEND) {
			if (old_rule)
				list_add_rcu(&rule->list, &old_rule->list);
			else
				list_add_tail_rcu(&rule->list, &chain->rules);
		 } else {
			if (old_rule)
				list_add_tail_rcu(&rule->list, &old_rule->list);
			else
				list_add_rcu(&rule->list, &chain->rules);
		}
	}
	kvfree(expr_info);

	if (flow)
		nft_trans_flow_rule(trans) = flow;

	if (table->validate_state == NFT_VALIDATE_DO)
		return nft_table_validate(net, table);

	return 0;

err_destroy_flow_rule:
	nft_use_dec_restore(&chain->use);
	if (flow)
		nft_flow_rule_destroy(flow);
err_release_rule:
	nft_rule_expr_deactivate(&ctx, rule, NFT_TRANS_PREPARE_ERROR);
	nf_tables_rule_destroy(&ctx, rule);
err_release_expr:
	for (i = 0; i < n; i++) {
		if (expr_info[i].ops) {
			module_put(expr_info[i].ops->type->owner);
			if (expr_info[i].ops->type->release_ops)
				expr_info[i].ops->type->release_ops(expr_info[i].ops);
		}
	}
	kvfree(expr_info);

	return err;
}

static struct nft_rule *nft_rule_lookup_byid(const struct net *net,
					     const struct nft_chain *chain,
					     const struct nlattr *nla)
{
	struct nftables_pernet *nft_net = nft_pernet(net);
	u32 id = ntohl(nla_get_be32(nla));
	struct nft_trans *trans;

	list_for_each_entry(trans, &nft_net->commit_list, list) {
		if (trans->msg_type == NFT_MSG_NEWRULE &&
		    trans->ctx.chain == chain &&
		    id == nft_trans_rule_id(trans))
			return nft_trans_rule(trans);
	}
	return ERR_PTR(-ENOENT);
}

static int nf_tables_delrule(struct sk_buff *skb, const struct nfnl_info *info,
			     const struct nlattr * const nla[])
{
	struct netlink_ext_ack *extack = info->extack;
	u8 genmask = nft_genmask_next(info->net);
	u8 family = info->nfmsg->nfgen_family;
	struct nft_chain *chain = NULL;
	struct net *net = info->net;
	struct nft_table *table;
	struct nft_rule *rule;
	struct nft_ctx ctx;
	int err = 0;

	table = nft_table_lookup(net, nla[NFTA_RULE_TABLE], family, genmask,
				 NETLINK_CB(skb).portid);
	if (IS_ERR(table)) {
		NL_SET_BAD_ATTR(extack, nla[NFTA_RULE_TABLE]);
		return PTR_ERR(table);
	}

	if (nla[NFTA_RULE_CHAIN]) {
		chain = nft_chain_lookup(net, table, nla[NFTA_RULE_CHAIN],
					 genmask);
		if (IS_ERR(chain)) {
			if (PTR_ERR(chain) == -ENOENT &&
			    NFNL_MSG_TYPE(info->nlh->nlmsg_type) == NFT_MSG_DESTROYRULE)
				return 0;

			NL_SET_BAD_ATTR(extack, nla[NFTA_RULE_CHAIN]);
			return PTR_ERR(chain);
		}
		if (nft_chain_binding(chain))
			return -EOPNOTSUPP;
	}

	nft_ctx_init(&ctx, net, skb, info->nlh, family, table, chain, nla);

	if (chain) {
		if (nla[NFTA_RULE_HANDLE]) {
			rule = nft_rule_lookup(chain, nla[NFTA_RULE_HANDLE]);
			if (IS_ERR(rule)) {
				if (PTR_ERR(rule) == -ENOENT &&
				    NFNL_MSG_TYPE(info->nlh->nlmsg_type) == NFT_MSG_DESTROYRULE)
					return 0;

				NL_SET_BAD_ATTR(extack, nla[NFTA_RULE_HANDLE]);
				return PTR_ERR(rule);
			}

			err = nft_delrule(&ctx, rule);
		} else if (nla[NFTA_RULE_ID]) {
			rule = nft_rule_lookup_byid(net, chain, nla[NFTA_RULE_ID]);
			if (IS_ERR(rule)) {
				NL_SET_BAD_ATTR(extack, nla[NFTA_RULE_ID]);
				return PTR_ERR(rule);
			}

			err = nft_delrule(&ctx, rule);
		} else {
			err = nft_delrule_by_chain(&ctx);
		}
	} else {
		list_for_each_entry(chain, &table->chains, list) {
			if (!nft_is_active_next(net, chain))
				continue;
<<<<<<< HEAD
			if (nft_chain_is_bound(chain))
=======
			if (nft_chain_binding(chain))
>>>>>>> ccf0a997
				continue;

			ctx.chain = chain;
			err = nft_delrule_by_chain(&ctx);
			if (err < 0)
				break;
		}
	}

	return err;
}

/*
 * Sets
 */
static const struct nft_set_type *nft_set_types[] = {
	&nft_set_hash_fast_type,
	&nft_set_hash_type,
	&nft_set_rhash_type,
	&nft_set_bitmap_type,
	&nft_set_rbtree_type,
#if defined(CONFIG_X86_64) && !defined(CONFIG_UML)
	&nft_set_pipapo_avx2_type,
#endif
	&nft_set_pipapo_type,
};

#define NFT_SET_FEATURES	(NFT_SET_INTERVAL | NFT_SET_MAP | \
				 NFT_SET_TIMEOUT | NFT_SET_OBJECT | \
				 NFT_SET_EVAL)

static bool nft_set_ops_candidate(const struct nft_set_type *type, u32 flags)
{
	return (flags & type->features) == (flags & NFT_SET_FEATURES);
}

/*
 * Select a set implementation based on the data characteristics and the
 * given policy. The total memory use might not be known if no size is
 * given, in that case the amount of memory per element is used.
 */
static const struct nft_set_ops *
nft_select_set_ops(const struct nft_ctx *ctx,
		   const struct nlattr * const nla[],
		   const struct nft_set_desc *desc)
{
	struct nftables_pernet *nft_net = nft_pernet(ctx->net);
	const struct nft_set_ops *ops, *bops;
	struct nft_set_estimate est, best;
	const struct nft_set_type *type;
	u32 flags = 0;
	int i;

	lockdep_assert_held(&nft_net->commit_mutex);
	lockdep_nfnl_nft_mutex_not_held();

	if (nla[NFTA_SET_FLAGS] != NULL)
		flags = ntohl(nla_get_be32(nla[NFTA_SET_FLAGS]));

	bops	    = NULL;
	best.size   = ~0;
	best.lookup = ~0;
	best.space  = ~0;

	for (i = 0; i < ARRAY_SIZE(nft_set_types); i++) {
		type = nft_set_types[i];
		ops = &type->ops;

		if (!nft_set_ops_candidate(type, flags))
			continue;
		if (!ops->estimate(desc, flags, &est))
			continue;

		switch (desc->policy) {
		case NFT_SET_POL_PERFORMANCE:
			if (est.lookup < best.lookup)
				break;
			if (est.lookup == best.lookup &&
			    est.space < best.space)
				break;
			continue;
		case NFT_SET_POL_MEMORY:
			if (!desc->size) {
				if (est.space < best.space)
					break;
				if (est.space == best.space &&
				    est.lookup < best.lookup)
					break;
			} else if (est.size < best.size || !bops) {
				break;
			}
			continue;
		default:
			break;
		}

		bops = ops;
		best = est;
	}

	if (bops != NULL)
		return bops;

	return ERR_PTR(-EOPNOTSUPP);
}

static const struct nla_policy nft_set_policy[NFTA_SET_MAX + 1] = {
	[NFTA_SET_TABLE]		= { .type = NLA_STRING,
					    .len = NFT_TABLE_MAXNAMELEN - 1 },
	[NFTA_SET_NAME]			= { .type = NLA_STRING,
					    .len = NFT_SET_MAXNAMELEN - 1 },
	[NFTA_SET_FLAGS]		= { .type = NLA_U32 },
	[NFTA_SET_KEY_TYPE]		= { .type = NLA_U32 },
	[NFTA_SET_KEY_LEN]		= { .type = NLA_U32 },
	[NFTA_SET_DATA_TYPE]		= { .type = NLA_U32 },
	[NFTA_SET_DATA_LEN]		= { .type = NLA_U32 },
	[NFTA_SET_POLICY]		= { .type = NLA_U32 },
	[NFTA_SET_DESC]			= { .type = NLA_NESTED },
	[NFTA_SET_ID]			= { .type = NLA_U32 },
	[NFTA_SET_TIMEOUT]		= { .type = NLA_U64 },
	[NFTA_SET_GC_INTERVAL]		= { .type = NLA_U32 },
	[NFTA_SET_USERDATA]		= { .type = NLA_BINARY,
					    .len  = NFT_USERDATA_MAXLEN },
	[NFTA_SET_OBJ_TYPE]		= { .type = NLA_U32 },
	[NFTA_SET_HANDLE]		= { .type = NLA_U64 },
	[NFTA_SET_EXPR]			= { .type = NLA_NESTED },
	[NFTA_SET_EXPRESSIONS]		= { .type = NLA_NESTED },
};

static const struct nla_policy nft_set_desc_policy[NFTA_SET_DESC_MAX + 1] = {
	[NFTA_SET_DESC_SIZE]		= { .type = NLA_U32 },
	[NFTA_SET_DESC_CONCAT]		= { .type = NLA_NESTED },
};

static struct nft_set *nft_set_lookup(const struct nft_table *table,
				      const struct nlattr *nla, u8 genmask)
{
	struct nft_set *set;

	if (nla == NULL)
		return ERR_PTR(-EINVAL);

	list_for_each_entry_rcu(set, &table->sets, list) {
		if (!nla_strcmp(nla, set->name) &&
		    nft_active_genmask(set, genmask))
			return set;
	}
	return ERR_PTR(-ENOENT);
}

static struct nft_set *nft_set_lookup_byhandle(const struct nft_table *table,
					       const struct nlattr *nla,
					       u8 genmask)
{
	struct nft_set *set;

	list_for_each_entry(set, &table->sets, list) {
		if (be64_to_cpu(nla_get_be64(nla)) == set->handle &&
		    nft_active_genmask(set, genmask))
			return set;
	}
	return ERR_PTR(-ENOENT);
}

static struct nft_set *nft_set_lookup_byid(const struct net *net,
					   const struct nft_table *table,
					   const struct nlattr *nla, u8 genmask)
{
	struct nftables_pernet *nft_net = nft_pernet(net);
	u32 id = ntohl(nla_get_be32(nla));
	struct nft_trans *trans;

	list_for_each_entry(trans, &nft_net->commit_list, list) {
		if (trans->msg_type == NFT_MSG_NEWSET) {
			struct nft_set *set = nft_trans_set(trans);

			if (id == nft_trans_set_id(trans) &&
			    set->table == table &&
			    nft_active_genmask(set, genmask))
				return set;
		}
	}
	return ERR_PTR(-ENOENT);
}

struct nft_set *nft_set_lookup_global(const struct net *net,
				      const struct nft_table *table,
				      const struct nlattr *nla_set_name,
				      const struct nlattr *nla_set_id,
				      u8 genmask)
{
	struct nft_set *set;

	set = nft_set_lookup(table, nla_set_name, genmask);
	if (IS_ERR(set)) {
		if (!nla_set_id)
			return set;

		set = nft_set_lookup_byid(net, table, nla_set_id, genmask);
	}
	return set;
}
EXPORT_SYMBOL_GPL(nft_set_lookup_global);

static int nf_tables_set_alloc_name(struct nft_ctx *ctx, struct nft_set *set,
				    const char *name)
{
	const struct nft_set *i;
	const char *p;
	unsigned long *inuse;
	unsigned int n = 0, min = 0;

	p = strchr(name, '%');
	if (p != NULL) {
		if (p[1] != 'd' || strchr(p + 2, '%'))
			return -EINVAL;

		inuse = (unsigned long *)get_zeroed_page(GFP_KERNEL);
		if (inuse == NULL)
			return -ENOMEM;
cont:
		list_for_each_entry(i, &ctx->table->sets, list) {
			int tmp;

			if (!nft_is_active_next(ctx->net, i))
				continue;
			if (!sscanf(i->name, name, &tmp))
				continue;
			if (tmp < min || tmp >= min + BITS_PER_BYTE * PAGE_SIZE)
				continue;

			set_bit(tmp - min, inuse);
		}

		n = find_first_zero_bit(inuse, BITS_PER_BYTE * PAGE_SIZE);
		if (n >= BITS_PER_BYTE * PAGE_SIZE) {
			min += BITS_PER_BYTE * PAGE_SIZE;
			memset(inuse, 0, PAGE_SIZE);
			goto cont;
		}
		free_page((unsigned long)inuse);
	}

	set->name = kasprintf(GFP_KERNEL_ACCOUNT, name, min + n);
	if (!set->name)
		return -ENOMEM;

	list_for_each_entry(i, &ctx->table->sets, list) {
		if (!nft_is_active_next(ctx->net, i))
			continue;
		if (!strcmp(set->name, i->name)) {
			kfree(set->name);
			set->name = NULL;
			return -ENFILE;
		}
	}
	return 0;
}

int nf_msecs_to_jiffies64(const struct nlattr *nla, u64 *result)
{
	u64 ms = be64_to_cpu(nla_get_be64(nla));
	u64 max = (u64)(~((u64)0));

	max = div_u64(max, NSEC_PER_MSEC);
	if (ms >= max)
		return -ERANGE;

	ms *= NSEC_PER_MSEC;
	*result = nsecs_to_jiffies64(ms);
	return 0;
}

__be64 nf_jiffies64_to_msecs(u64 input)
{
	return cpu_to_be64(jiffies64_to_msecs(input));
}

static int nf_tables_fill_set_concat(struct sk_buff *skb,
				     const struct nft_set *set)
{
	struct nlattr *concat, *field;
	int i;

	concat = nla_nest_start_noflag(skb, NFTA_SET_DESC_CONCAT);
	if (!concat)
		return -ENOMEM;

	for (i = 0; i < set->field_count; i++) {
		field = nla_nest_start_noflag(skb, NFTA_LIST_ELEM);
		if (!field)
			return -ENOMEM;

		if (nla_put_be32(skb, NFTA_SET_FIELD_LEN,
				 htonl(set->field_len[i])))
			return -ENOMEM;

		nla_nest_end(skb, field);
	}

	nla_nest_end(skb, concat);

	return 0;
}

static int nf_tables_fill_set(struct sk_buff *skb, const struct nft_ctx *ctx,
			      const struct nft_set *set, u16 event, u16 flags)
{
	u64 timeout = READ_ONCE(set->timeout);
	u32 gc_int = READ_ONCE(set->gc_int);
	u32 portid = ctx->portid;
	struct nlmsghdr *nlh;
	struct nlattr *nest;
	u32 seq = ctx->seq;
	int i;

	event = nfnl_msg_type(NFNL_SUBSYS_NFTABLES, event);
	nlh = nfnl_msg_put(skb, portid, seq, event, flags, ctx->family,
			   NFNETLINK_V0, nft_base_seq(ctx->net));
	if (!nlh)
		goto nla_put_failure;

	if (nla_put_string(skb, NFTA_SET_TABLE, ctx->table->name))
		goto nla_put_failure;
	if (nla_put_string(skb, NFTA_SET_NAME, set->name))
		goto nla_put_failure;
	if (nla_put_be64(skb, NFTA_SET_HANDLE, cpu_to_be64(set->handle),
			 NFTA_SET_PAD))
		goto nla_put_failure;

	if (event == NFT_MSG_DELSET) {
		nlmsg_end(skb, nlh);
		return 0;
	}

	if (set->flags != 0)
		if (nla_put_be32(skb, NFTA_SET_FLAGS, htonl(set->flags)))
			goto nla_put_failure;

	if (nla_put_be32(skb, NFTA_SET_KEY_TYPE, htonl(set->ktype)))
		goto nla_put_failure;
	if (nla_put_be32(skb, NFTA_SET_KEY_LEN, htonl(set->klen)))
		goto nla_put_failure;
	if (set->flags & NFT_SET_MAP) {
		if (nla_put_be32(skb, NFTA_SET_DATA_TYPE, htonl(set->dtype)))
			goto nla_put_failure;
		if (nla_put_be32(skb, NFTA_SET_DATA_LEN, htonl(set->dlen)))
			goto nla_put_failure;
	}
	if (set->flags & NFT_SET_OBJECT &&
	    nla_put_be32(skb, NFTA_SET_OBJ_TYPE, htonl(set->objtype)))
		goto nla_put_failure;

	if (timeout &&
	    nla_put_be64(skb, NFTA_SET_TIMEOUT,
			 nf_jiffies64_to_msecs(timeout),
			 NFTA_SET_PAD))
		goto nla_put_failure;
	if (gc_int &&
	    nla_put_be32(skb, NFTA_SET_GC_INTERVAL, htonl(gc_int)))
		goto nla_put_failure;

	if (set->policy != NFT_SET_POL_PERFORMANCE) {
		if (nla_put_be32(skb, NFTA_SET_POLICY, htonl(set->policy)))
			goto nla_put_failure;
	}

	if (set->udata &&
	    nla_put(skb, NFTA_SET_USERDATA, set->udlen, set->udata))
		goto nla_put_failure;

	nest = nla_nest_start_noflag(skb, NFTA_SET_DESC);
	if (!nest)
		goto nla_put_failure;
	if (set->size &&
	    nla_put_be32(skb, NFTA_SET_DESC_SIZE, htonl(set->size)))
		goto nla_put_failure;

	if (set->field_count > 1 &&
	    nf_tables_fill_set_concat(skb, set))
		goto nla_put_failure;

	nla_nest_end(skb, nest);

	if (set->num_exprs == 1) {
		nest = nla_nest_start_noflag(skb, NFTA_SET_EXPR);
		if (nf_tables_fill_expr_info(skb, set->exprs[0], false) < 0)
			goto nla_put_failure;

		nla_nest_end(skb, nest);
	} else if (set->num_exprs > 1) {
		nest = nla_nest_start_noflag(skb, NFTA_SET_EXPRESSIONS);
		if (nest == NULL)
			goto nla_put_failure;

		for (i = 0; i < set->num_exprs; i++) {
			if (nft_expr_dump(skb, NFTA_LIST_ELEM,
					  set->exprs[i], false) < 0)
				goto nla_put_failure;
		}
		nla_nest_end(skb, nest);
	}

	nlmsg_end(skb, nlh);
	return 0;

nla_put_failure:
	nlmsg_trim(skb, nlh);
	return -1;
}

static void nf_tables_set_notify(const struct nft_ctx *ctx,
				 const struct nft_set *set, int event,
			         gfp_t gfp_flags)
{
	struct nftables_pernet *nft_net = nft_pernet(ctx->net);
	u32 portid = ctx->portid;
	struct sk_buff *skb;
	u16 flags = 0;
	int err;

	if (!ctx->report &&
	    !nfnetlink_has_listeners(ctx->net, NFNLGRP_NFTABLES))
		return;

	skb = nlmsg_new(NLMSG_GOODSIZE, gfp_flags);
	if (skb == NULL)
		goto err;

	if (ctx->flags & (NLM_F_CREATE | NLM_F_EXCL))
		flags |= ctx->flags & (NLM_F_CREATE | NLM_F_EXCL);

	err = nf_tables_fill_set(skb, ctx, set, event, flags);
	if (err < 0) {
		kfree_skb(skb);
		goto err;
	}

	nft_notify_enqueue(skb, ctx->report, &nft_net->notify_list);
	return;
err:
	nfnetlink_set_err(ctx->net, portid, NFNLGRP_NFTABLES, -ENOBUFS);
}

static int nf_tables_dump_sets(struct sk_buff *skb, struct netlink_callback *cb)
{
	const struct nft_set *set;
	unsigned int idx, s_idx = cb->args[0];
	struct nft_table *table, *cur_table = (struct nft_table *)cb->args[2];
	struct net *net = sock_net(skb->sk);
	struct nft_ctx *ctx = cb->data, ctx_set;
	struct nftables_pernet *nft_net;

	if (cb->args[1])
		return skb->len;

	rcu_read_lock();
	nft_net = nft_pernet(net);
	cb->seq = READ_ONCE(nft_net->base_seq);

	list_for_each_entry_rcu(table, &nft_net->tables, list) {
		if (ctx->family != NFPROTO_UNSPEC &&
		    ctx->family != table->family)
			continue;

		if (ctx->table && ctx->table != table)
			continue;

		if (cur_table) {
			if (cur_table != table)
				continue;

			cur_table = NULL;
		}
		idx = 0;
		list_for_each_entry_rcu(set, &table->sets, list) {
			if (idx < s_idx)
				goto cont;
			if (!nft_is_active(net, set))
				goto cont;

			ctx_set = *ctx;
			ctx_set.table = table;
			ctx_set.family = table->family;

			if (nf_tables_fill_set(skb, &ctx_set, set,
					       NFT_MSG_NEWSET,
					       NLM_F_MULTI) < 0) {
				cb->args[0] = idx;
				cb->args[2] = (unsigned long) table;
				goto done;
			}
			nl_dump_check_consistent(cb, nlmsg_hdr(skb));
cont:
			idx++;
		}
		if (s_idx)
			s_idx = 0;
	}
	cb->args[1] = 1;
done:
	rcu_read_unlock();
	return skb->len;
}

static int nf_tables_dump_sets_start(struct netlink_callback *cb)
{
	struct nft_ctx *ctx_dump = NULL;

	ctx_dump = kmemdup(cb->data, sizeof(*ctx_dump), GFP_ATOMIC);
	if (ctx_dump == NULL)
		return -ENOMEM;

	cb->data = ctx_dump;
	return 0;
}

static int nf_tables_dump_sets_done(struct netlink_callback *cb)
{
	kfree(cb->data);
	return 0;
}

/* called with rcu_read_lock held */
static int nf_tables_getset(struct sk_buff *skb, const struct nfnl_info *info,
			    const struct nlattr * const nla[])
{
	struct netlink_ext_ack *extack = info->extack;
	u8 genmask = nft_genmask_cur(info->net);
	u8 family = info->nfmsg->nfgen_family;
	struct nft_table *table = NULL;
	struct net *net = info->net;
	const struct nft_set *set;
	struct sk_buff *skb2;
	struct nft_ctx ctx;
	int err;

	if (nla[NFTA_SET_TABLE]) {
		table = nft_table_lookup(net, nla[NFTA_SET_TABLE], family,
					 genmask, 0);
		if (IS_ERR(table)) {
			NL_SET_BAD_ATTR(extack, nla[NFTA_SET_TABLE]);
			return PTR_ERR(table);
		}
	}

	nft_ctx_init(&ctx, net, skb, info->nlh, family, table, NULL, nla);

	if (info->nlh->nlmsg_flags & NLM_F_DUMP) {
		struct netlink_dump_control c = {
			.start = nf_tables_dump_sets_start,
			.dump = nf_tables_dump_sets,
			.done = nf_tables_dump_sets_done,
			.data = &ctx,
			.module = THIS_MODULE,
		};

		return nft_netlink_dump_start_rcu(info->sk, skb, info->nlh, &c);
	}

	/* Only accept unspec with dump */
	if (info->nfmsg->nfgen_family == NFPROTO_UNSPEC)
		return -EAFNOSUPPORT;
	if (!nla[NFTA_SET_TABLE])
		return -EINVAL;

	set = nft_set_lookup(table, nla[NFTA_SET_NAME], genmask);
	if (IS_ERR(set))
		return PTR_ERR(set);

	skb2 = alloc_skb(NLMSG_GOODSIZE, GFP_ATOMIC);
	if (skb2 == NULL)
		return -ENOMEM;

	err = nf_tables_fill_set(skb2, &ctx, set, NFT_MSG_NEWSET, 0);
	if (err < 0)
		goto err_fill_set_info;

	return nfnetlink_unicast(skb2, net, NETLINK_CB(skb).portid);

err_fill_set_info:
	kfree_skb(skb2);
	return err;
}

static const struct nla_policy nft_concat_policy[NFTA_SET_FIELD_MAX + 1] = {
	[NFTA_SET_FIELD_LEN]	= { .type = NLA_U32 },
};

static int nft_set_desc_concat_parse(const struct nlattr *attr,
				     struct nft_set_desc *desc)
{
	struct nlattr *tb[NFTA_SET_FIELD_MAX + 1];
	u32 len;
	int err;

	if (desc->field_count >= ARRAY_SIZE(desc->field_len))
		return -E2BIG;

	err = nla_parse_nested_deprecated(tb, NFTA_SET_FIELD_MAX, attr,
					  nft_concat_policy, NULL);
	if (err < 0)
		return err;

	if (!tb[NFTA_SET_FIELD_LEN])
		return -EINVAL;

	len = ntohl(nla_get_be32(tb[NFTA_SET_FIELD_LEN]));
	if (!len || len > U8_MAX)
		return -EINVAL;

	desc->field_len[desc->field_count++] = len;

	return 0;
}

static int nft_set_desc_concat(struct nft_set_desc *desc,
			       const struct nlattr *nla)
{
	struct nlattr *attr;
	u32 num_regs = 0;
	int rem, err, i;

	nla_for_each_nested(attr, nla, rem) {
		if (nla_type(attr) != NFTA_LIST_ELEM)
			return -EINVAL;

		err = nft_set_desc_concat_parse(attr, desc);
		if (err < 0)
			return err;
	}

	for (i = 0; i < desc->field_count; i++)
		num_regs += DIV_ROUND_UP(desc->field_len[i], sizeof(u32));

	if (num_regs > NFT_REG32_COUNT)
		return -E2BIG;

	return 0;
}

static int nf_tables_set_desc_parse(struct nft_set_desc *desc,
				    const struct nlattr *nla)
{
	struct nlattr *da[NFTA_SET_DESC_MAX + 1];
	int err;

	err = nla_parse_nested_deprecated(da, NFTA_SET_DESC_MAX, nla,
					  nft_set_desc_policy, NULL);
	if (err < 0)
		return err;

	if (da[NFTA_SET_DESC_SIZE] != NULL)
		desc->size = ntohl(nla_get_be32(da[NFTA_SET_DESC_SIZE]));
	if (da[NFTA_SET_DESC_CONCAT])
		err = nft_set_desc_concat(desc, da[NFTA_SET_DESC_CONCAT]);

	return err;
}

static int nft_set_expr_alloc(struct nft_ctx *ctx, struct nft_set *set,
			      const struct nlattr * const *nla,
			      struct nft_expr **exprs, int *num_exprs,
			      u32 flags)
{
	struct nft_expr *expr;
	int err, i;

	if (nla[NFTA_SET_EXPR]) {
		expr = nft_set_elem_expr_alloc(ctx, set, nla[NFTA_SET_EXPR]);
		if (IS_ERR(expr)) {
			err = PTR_ERR(expr);
			goto err_set_expr_alloc;
		}
		exprs[0] = expr;
		(*num_exprs)++;
	} else if (nla[NFTA_SET_EXPRESSIONS]) {
		struct nlattr *tmp;
		int left;

		if (!(flags & NFT_SET_EXPR)) {
			err = -EINVAL;
			goto err_set_expr_alloc;
		}
		i = 0;
		nla_for_each_nested(tmp, nla[NFTA_SET_EXPRESSIONS], left) {
			if (i == NFT_SET_EXPR_MAX) {
				err = -E2BIG;
				goto err_set_expr_alloc;
			}
			if (nla_type(tmp) != NFTA_LIST_ELEM) {
				err = -EINVAL;
				goto err_set_expr_alloc;
			}
			expr = nft_set_elem_expr_alloc(ctx, set, tmp);
			if (IS_ERR(expr)) {
				err = PTR_ERR(expr);
				goto err_set_expr_alloc;
			}
			exprs[i++] = expr;
			(*num_exprs)++;
		}
	}

	return 0;

err_set_expr_alloc:
	for (i = 0; i < *num_exprs; i++)
		nft_expr_destroy(ctx, exprs[i]);

	return err;
}

static bool nft_set_is_same(const struct nft_set *set,
			    const struct nft_set_desc *desc,
			    struct nft_expr *exprs[], u32 num_exprs, u32 flags)
{
	int i;

	if (set->ktype != desc->ktype ||
	    set->dtype != desc->dtype ||
	    set->flags != flags ||
	    set->klen != desc->klen ||
	    set->dlen != desc->dlen ||
	    set->field_count != desc->field_count ||
	    set->num_exprs != num_exprs)
		return false;

	for (i = 0; i < desc->field_count; i++) {
		if (set->field_len[i] != desc->field_len[i])
			return false;
	}

	for (i = 0; i < num_exprs; i++) {
		if (set->exprs[i]->ops != exprs[i]->ops)
			return false;
	}

	return true;
}

static int nf_tables_newset(struct sk_buff *skb, const struct nfnl_info *info,
			    const struct nlattr * const nla[])
{
	struct netlink_ext_ack *extack = info->extack;
	u8 genmask = nft_genmask_next(info->net);
	u8 family = info->nfmsg->nfgen_family;
	const struct nft_set_ops *ops;
	struct net *net = info->net;
	struct nft_set_desc desc;
	struct nft_table *table;
	unsigned char *udata;
	struct nft_set *set;
	struct nft_ctx ctx;
	size_t alloc_size;
	int num_exprs = 0;
	char *name;
	int err, i;
	u16 udlen;
	u32 flags;
	u64 size;

	if (nla[NFTA_SET_TABLE] == NULL ||
	    nla[NFTA_SET_NAME] == NULL ||
	    nla[NFTA_SET_KEY_LEN] == NULL ||
	    nla[NFTA_SET_ID] == NULL)
		return -EINVAL;

	memset(&desc, 0, sizeof(desc));

	desc.ktype = NFT_DATA_VALUE;
	if (nla[NFTA_SET_KEY_TYPE] != NULL) {
		desc.ktype = ntohl(nla_get_be32(nla[NFTA_SET_KEY_TYPE]));
		if ((desc.ktype & NFT_DATA_RESERVED_MASK) == NFT_DATA_RESERVED_MASK)
			return -EINVAL;
	}

	desc.klen = ntohl(nla_get_be32(nla[NFTA_SET_KEY_LEN]));
	if (desc.klen == 0 || desc.klen > NFT_DATA_VALUE_MAXLEN)
		return -EINVAL;

	flags = 0;
	if (nla[NFTA_SET_FLAGS] != NULL) {
		flags = ntohl(nla_get_be32(nla[NFTA_SET_FLAGS]));
		if (flags & ~(NFT_SET_ANONYMOUS | NFT_SET_CONSTANT |
			      NFT_SET_INTERVAL | NFT_SET_TIMEOUT |
			      NFT_SET_MAP | NFT_SET_EVAL |
			      NFT_SET_OBJECT | NFT_SET_CONCAT | NFT_SET_EXPR))
			return -EOPNOTSUPP;
		/* Only one of these operations is supported */
		if ((flags & (NFT_SET_MAP | NFT_SET_OBJECT)) ==
			     (NFT_SET_MAP | NFT_SET_OBJECT))
			return -EOPNOTSUPP;
		if ((flags & (NFT_SET_EVAL | NFT_SET_OBJECT)) ==
			     (NFT_SET_EVAL | NFT_SET_OBJECT))
			return -EOPNOTSUPP;
	}

	desc.dtype = 0;
	if (nla[NFTA_SET_DATA_TYPE] != NULL) {
		if (!(flags & NFT_SET_MAP))
			return -EINVAL;

		desc.dtype = ntohl(nla_get_be32(nla[NFTA_SET_DATA_TYPE]));
		if ((desc.dtype & NFT_DATA_RESERVED_MASK) == NFT_DATA_RESERVED_MASK &&
		    desc.dtype != NFT_DATA_VERDICT)
			return -EINVAL;

		if (desc.dtype != NFT_DATA_VERDICT) {
			if (nla[NFTA_SET_DATA_LEN] == NULL)
				return -EINVAL;
			desc.dlen = ntohl(nla_get_be32(nla[NFTA_SET_DATA_LEN]));
			if (desc.dlen == 0 || desc.dlen > NFT_DATA_VALUE_MAXLEN)
				return -EINVAL;
		} else
			desc.dlen = sizeof(struct nft_verdict);
	} else if (flags & NFT_SET_MAP)
		return -EINVAL;

	if (nla[NFTA_SET_OBJ_TYPE] != NULL) {
		if (!(flags & NFT_SET_OBJECT))
			return -EINVAL;

		desc.objtype = ntohl(nla_get_be32(nla[NFTA_SET_OBJ_TYPE]));
		if (desc.objtype == NFT_OBJECT_UNSPEC ||
		    desc.objtype > NFT_OBJECT_MAX)
			return -EOPNOTSUPP;
	} else if (flags & NFT_SET_OBJECT)
		return -EINVAL;
	else
		desc.objtype = NFT_OBJECT_UNSPEC;

	desc.timeout = 0;
	if (nla[NFTA_SET_TIMEOUT] != NULL) {
		if (!(flags & NFT_SET_TIMEOUT))
			return -EINVAL;

<<<<<<< HEAD
=======
		if (flags & NFT_SET_ANONYMOUS)
			return -EOPNOTSUPP;

>>>>>>> ccf0a997
		err = nf_msecs_to_jiffies64(nla[NFTA_SET_TIMEOUT], &desc.timeout);
		if (err)
			return err;
	}
	desc.gc_int = 0;
	if (nla[NFTA_SET_GC_INTERVAL] != NULL) {
		if (!(flags & NFT_SET_TIMEOUT))
			return -EINVAL;
<<<<<<< HEAD
=======

		if (flags & NFT_SET_ANONYMOUS)
			return -EOPNOTSUPP;

>>>>>>> ccf0a997
		desc.gc_int = ntohl(nla_get_be32(nla[NFTA_SET_GC_INTERVAL]));
	}

	desc.policy = NFT_SET_POL_PERFORMANCE;
	if (nla[NFTA_SET_POLICY] != NULL)
		desc.policy = ntohl(nla_get_be32(nla[NFTA_SET_POLICY]));

	if (nla[NFTA_SET_DESC] != NULL) {
		err = nf_tables_set_desc_parse(&desc, nla[NFTA_SET_DESC]);
		if (err < 0)
			return err;

		if (desc.field_count > 1 && !(flags & NFT_SET_CONCAT))
			return -EINVAL;
	} else if (flags & NFT_SET_CONCAT) {
		return -EINVAL;
	}

	if (nla[NFTA_SET_EXPR] || nla[NFTA_SET_EXPRESSIONS])
		desc.expr = true;

	table = nft_table_lookup(net, nla[NFTA_SET_TABLE], family, genmask,
				 NETLINK_CB(skb).portid);
	if (IS_ERR(table)) {
		NL_SET_BAD_ATTR(extack, nla[NFTA_SET_TABLE]);
		return PTR_ERR(table);
	}

	nft_ctx_init(&ctx, net, skb, info->nlh, family, table, NULL, nla);

	set = nft_set_lookup(table, nla[NFTA_SET_NAME], genmask);
	if (IS_ERR(set)) {
		if (PTR_ERR(set) != -ENOENT) {
			NL_SET_BAD_ATTR(extack, nla[NFTA_SET_NAME]);
			return PTR_ERR(set);
		}
	} else {
		struct nft_expr *exprs[NFT_SET_EXPR_MAX] = {};

		if (info->nlh->nlmsg_flags & NLM_F_EXCL) {
			NL_SET_BAD_ATTR(extack, nla[NFTA_SET_NAME]);
			return -EEXIST;
		}
		if (info->nlh->nlmsg_flags & NLM_F_REPLACE)
			return -EOPNOTSUPP;

		if (nft_set_is_anonymous(set))
			return -EOPNOTSUPP;

		err = nft_set_expr_alloc(&ctx, set, nla, exprs, &num_exprs, flags);
		if (err < 0)
			return err;

		err = 0;
		if (!nft_set_is_same(set, &desc, exprs, num_exprs, flags)) {
			NL_SET_BAD_ATTR(extack, nla[NFTA_SET_NAME]);
			err = -EEXIST;
		}

		for (i = 0; i < num_exprs; i++)
			nft_expr_destroy(&ctx, exprs[i]);

		if (err < 0)
			return err;

		return __nft_trans_set_add(&ctx, NFT_MSG_NEWSET, set, &desc);
	}

	if (!(info->nlh->nlmsg_flags & NLM_F_CREATE))
		return -ENOENT;

	ops = nft_select_set_ops(&ctx, nla, &desc);
	if (IS_ERR(ops))
		return PTR_ERR(ops);

	udlen = 0;
	if (nla[NFTA_SET_USERDATA])
		udlen = nla_len(nla[NFTA_SET_USERDATA]);

	size = 0;
	if (ops->privsize != NULL)
		size = ops->privsize(nla, &desc);
	alloc_size = sizeof(*set) + size + udlen;
	if (alloc_size < size || alloc_size > INT_MAX)
		return -ENOMEM;

	if (!nft_use_inc(&table->use))
		return -EMFILE;

	set = kvzalloc(alloc_size, GFP_KERNEL_ACCOUNT);
	if (!set) {
		err = -ENOMEM;
		goto err_alloc;
	}

	name = nla_strdup(nla[NFTA_SET_NAME], GFP_KERNEL_ACCOUNT);
	if (!name) {
		err = -ENOMEM;
		goto err_set_name;
	}

	err = nf_tables_set_alloc_name(&ctx, set, name);
	kfree(name);
	if (err < 0)
		goto err_set_name;

	udata = NULL;
	if (udlen) {
		udata = set->data + size;
		nla_memcpy(udata, nla[NFTA_SET_USERDATA], udlen);
	}

	INIT_LIST_HEAD(&set->bindings);
	INIT_LIST_HEAD(&set->catchall_list);
	refcount_set(&set->refs, 1);
	set->table = table;
	write_pnet(&set->net, net);
	set->ops = ops;
	set->ktype = desc.ktype;
	set->klen = desc.klen;
	set->dtype = desc.dtype;
	set->objtype = desc.objtype;
	set->dlen = desc.dlen;
	set->flags = flags;
	set->size = desc.size;
	set->policy = desc.policy;
	set->udlen = udlen;
	set->udata = udata;
	set->timeout = desc.timeout;
	set->gc_int = desc.gc_int;

	set->field_count = desc.field_count;
	for (i = 0; i < desc.field_count; i++)
		set->field_len[i] = desc.field_len[i];

	err = ops->init(set, &desc, nla);
	if (err < 0)
		goto err_set_init;

	err = nft_set_expr_alloc(&ctx, set, nla, set->exprs, &num_exprs, flags);
	if (err < 0)
		goto err_set_destroy;

	set->num_exprs = num_exprs;
	set->handle = nf_tables_alloc_handle(table);
	INIT_LIST_HEAD(&set->pending_update);

	err = nft_trans_set_add(&ctx, NFT_MSG_NEWSET, set);
	if (err < 0)
		goto err_set_expr_alloc;

	list_add_tail_rcu(&set->list, &table->sets);

	return 0;

err_set_expr_alloc:
	for (i = 0; i < set->num_exprs; i++)
		nft_expr_destroy(&ctx, set->exprs[i]);
err_set_destroy:
	ops->destroy(&ctx, set);
err_set_init:
	kfree(set->name);
err_set_name:
	kvfree(set);
err_alloc:
	nft_use_dec_restore(&table->use);

	return err;
}

static void nft_set_catchall_destroy(const struct nft_ctx *ctx,
				     struct nft_set *set)
{
	struct nft_set_elem_catchall *next, *catchall;

	list_for_each_entry_safe(catchall, next, &set->catchall_list, list) {
		list_del_rcu(&catchall->list);
		nf_tables_set_elem_destroy(ctx, set, catchall->elem);
		kfree_rcu(catchall, rcu);
	}
}

static void nft_set_put(struct nft_set *set)
{
	if (refcount_dec_and_test(&set->refs)) {
		kfree(set->name);
		kvfree(set);
	}
}

static void nft_set_destroy(const struct nft_ctx *ctx, struct nft_set *set)
{
	int i;

	if (WARN_ON(set->use > 0))
		return;

	for (i = 0; i < set->num_exprs; i++)
		nft_expr_destroy(ctx, set->exprs[i]);

	set->ops->destroy(ctx, set);
	nft_set_catchall_destroy(ctx, set);
	nft_set_put(set);
}

static int nf_tables_delset(struct sk_buff *skb, const struct nfnl_info *info,
			    const struct nlattr * const nla[])
{
	struct netlink_ext_ack *extack = info->extack;
	u8 genmask = nft_genmask_next(info->net);
	u8 family = info->nfmsg->nfgen_family;
	struct net *net = info->net;
	const struct nlattr *attr;
	struct nft_table *table;
	struct nft_set *set;
	struct nft_ctx ctx;

	if (info->nfmsg->nfgen_family == NFPROTO_UNSPEC)
		return -EAFNOSUPPORT;

	table = nft_table_lookup(net, nla[NFTA_SET_TABLE], family,
				 genmask, NETLINK_CB(skb).portid);
	if (IS_ERR(table)) {
		NL_SET_BAD_ATTR(extack, nla[NFTA_SET_TABLE]);
		return PTR_ERR(table);
	}

	if (nla[NFTA_SET_HANDLE]) {
		attr = nla[NFTA_SET_HANDLE];
		set = nft_set_lookup_byhandle(table, attr, genmask);
	} else {
		attr = nla[NFTA_SET_NAME];
		set = nft_set_lookup(table, attr, genmask);
	}

	if (IS_ERR(set)) {
		if (PTR_ERR(set) == -ENOENT &&
		    NFNL_MSG_TYPE(info->nlh->nlmsg_type) == NFT_MSG_DESTROYSET)
			return 0;

		NL_SET_BAD_ATTR(extack, attr);
		return PTR_ERR(set);
	}
	if (set->use ||
	    (info->nlh->nlmsg_flags & NLM_F_NONREC &&
	     atomic_read(&set->nelems) > 0)) {
		NL_SET_BAD_ATTR(extack, attr);
		return -EBUSY;
	}

	nft_ctx_init(&ctx, net, skb, info->nlh, family, table, NULL, nla);

	return nft_delset(&ctx, set);
}

static int nft_validate_register_store(const struct nft_ctx *ctx,
				       enum nft_registers reg,
				       const struct nft_data *data,
				       enum nft_data_types type,
				       unsigned int len);

static int nft_setelem_data_validate(const struct nft_ctx *ctx,
				     struct nft_set *set,
				     struct nft_set_elem *elem)
{
	const struct nft_set_ext *ext = nft_set_elem_ext(set, elem->priv);
	enum nft_registers dreg;

	dreg = nft_type_to_reg(set->dtype);
	return nft_validate_register_store(ctx, dreg, nft_set_ext_data(ext),
					   set->dtype == NFT_DATA_VERDICT ?
					   NFT_DATA_VERDICT : NFT_DATA_VALUE,
					   set->dlen);
}

static int nf_tables_bind_check_setelem(const struct nft_ctx *ctx,
					struct nft_set *set,
					const struct nft_set_iter *iter,
					struct nft_set_elem *elem)
{
	return nft_setelem_data_validate(ctx, set, elem);
}

static int nft_set_catchall_bind_check(const struct nft_ctx *ctx,
				       struct nft_set *set)
{
	u8 genmask = nft_genmask_next(ctx->net);
	struct nft_set_elem_catchall *catchall;
	struct nft_set_elem elem;
	struct nft_set_ext *ext;
	int ret = 0;

	list_for_each_entry_rcu(catchall, &set->catchall_list, list) {
		ext = nft_set_elem_ext(set, catchall->elem);
		if (!nft_set_elem_active(ext, genmask))
			continue;

		elem.priv = catchall->elem;
		ret = nft_setelem_data_validate(ctx, set, &elem);
		if (ret < 0)
			break;
	}

	return ret;
}

int nf_tables_bind_set(const struct nft_ctx *ctx, struct nft_set *set,
		       struct nft_set_binding *binding)
{
	struct nft_set_binding *i;
	struct nft_set_iter iter;

	if (!list_empty(&set->bindings) && nft_set_is_anonymous(set))
		return -EBUSY;

	if (binding->flags & NFT_SET_MAP) {
		/* If the set is already bound to the same chain all
		 * jumps are already validated for that chain.
		 */
		list_for_each_entry(i, &set->bindings, list) {
			if (i->flags & NFT_SET_MAP &&
			    i->chain == binding->chain)
				goto bind;
		}

		iter.genmask	= nft_genmask_next(ctx->net);
		iter.skip 	= 0;
		iter.count	= 0;
		iter.err	= 0;
		iter.fn		= nf_tables_bind_check_setelem;

		set->ops->walk(ctx, set, &iter);
		if (!iter.err)
			iter.err = nft_set_catchall_bind_check(ctx, set);

		if (iter.err < 0)
			return iter.err;
	}
bind:
	if (!nft_use_inc(&set->use))
		return -EMFILE;

	binding->chain = ctx->chain;
	list_add_tail_rcu(&binding->list, &set->bindings);
	nft_set_trans_bind(ctx, set);

	return 0;
}
EXPORT_SYMBOL_GPL(nf_tables_bind_set);

static void nf_tables_unbind_set(const struct nft_ctx *ctx, struct nft_set *set,
				 struct nft_set_binding *binding, bool event)
{
	list_del_rcu(&binding->list);

	if (list_empty(&set->bindings) && nft_set_is_anonymous(set)) {
		list_del_rcu(&set->list);
		if (event)
			nf_tables_set_notify(ctx, set, NFT_MSG_DELSET,
					     GFP_KERNEL);
	}
}

static void nft_setelem_data_activate(const struct net *net,
				      const struct nft_set *set,
				      struct nft_set_elem *elem);

static int nft_mapelem_activate(const struct nft_ctx *ctx,
				struct nft_set *set,
				const struct nft_set_iter *iter,
				struct nft_set_elem *elem)
{
	nft_setelem_data_activate(ctx->net, set, elem);

	return 0;
}

static void nft_map_catchall_activate(const struct nft_ctx *ctx,
				      struct nft_set *set)
{
	u8 genmask = nft_genmask_next(ctx->net);
	struct nft_set_elem_catchall *catchall;
	struct nft_set_elem elem;
	struct nft_set_ext *ext;

	list_for_each_entry(catchall, &set->catchall_list, list) {
		ext = nft_set_elem_ext(set, catchall->elem);
		if (!nft_set_elem_active(ext, genmask))
			continue;

		elem.priv = catchall->elem;
		nft_setelem_data_activate(ctx->net, set, &elem);
		break;
	}
}

static void nft_map_activate(const struct nft_ctx *ctx, struct nft_set *set)
{
	struct nft_set_iter iter = {
		.genmask	= nft_genmask_next(ctx->net),
		.fn		= nft_mapelem_activate,
	};

	set->ops->walk(ctx, set, &iter);
	WARN_ON_ONCE(iter.err);

	nft_map_catchall_activate(ctx, set);
}

void nf_tables_activate_set(const struct nft_ctx *ctx, struct nft_set *set)
{
	if (nft_set_is_anonymous(set)) {
		if (set->flags & (NFT_SET_MAP | NFT_SET_OBJECT))
			nft_map_activate(ctx, set);

		nft_clear(ctx->net, set);
	}

	nft_use_inc_restore(&set->use);
}
EXPORT_SYMBOL_GPL(nf_tables_activate_set);

void nf_tables_deactivate_set(const struct nft_ctx *ctx, struct nft_set *set,
			      struct nft_set_binding *binding,
			      enum nft_trans_phase phase)
{
	switch (phase) {
	case NFT_TRANS_PREPARE_ERROR:
		nft_set_trans_unbind(ctx, set);
		if (nft_set_is_anonymous(set))
			nft_deactivate_next(ctx->net, set);
		else
			list_del_rcu(&binding->list);

		nft_use_dec(&set->use);
		break;
	case NFT_TRANS_PREPARE:
		if (nft_set_is_anonymous(set)) {
			if (set->flags & (NFT_SET_MAP | NFT_SET_OBJECT))
				nft_map_deactivate(ctx, set);

			nft_deactivate_next(ctx->net, set);
		}
		nft_use_dec(&set->use);
		return;
	case NFT_TRANS_ABORT:
	case NFT_TRANS_RELEASE:
		if (nft_set_is_anonymous(set) &&
		    set->flags & (NFT_SET_MAP | NFT_SET_OBJECT))
			nft_map_deactivate(ctx, set);

		nft_use_dec(&set->use);
		fallthrough;
	default:
		nf_tables_unbind_set(ctx, set, binding,
				     phase == NFT_TRANS_COMMIT);
	}
}
EXPORT_SYMBOL_GPL(nf_tables_deactivate_set);

void nf_tables_destroy_set(const struct nft_ctx *ctx, struct nft_set *set)
{
	if (list_empty(&set->bindings) && nft_set_is_anonymous(set))
		nft_set_destroy(ctx, set);
}
EXPORT_SYMBOL_GPL(nf_tables_destroy_set);

const struct nft_set_ext_type nft_set_ext_types[] = {
	[NFT_SET_EXT_KEY]		= {
		.align	= __alignof__(u32),
	},
	[NFT_SET_EXT_DATA]		= {
		.align	= __alignof__(u32),
	},
	[NFT_SET_EXT_EXPRESSIONS]	= {
		.align	= __alignof__(struct nft_set_elem_expr),
	},
	[NFT_SET_EXT_OBJREF]		= {
		.len	= sizeof(struct nft_object *),
		.align	= __alignof__(struct nft_object *),
	},
	[NFT_SET_EXT_FLAGS]		= {
		.len	= sizeof(u8),
		.align	= __alignof__(u8),
	},
	[NFT_SET_EXT_TIMEOUT]		= {
		.len	= sizeof(u64),
		.align	= __alignof__(u64),
	},
	[NFT_SET_EXT_EXPIRATION]	= {
		.len	= sizeof(u64),
		.align	= __alignof__(u64),
	},
	[NFT_SET_EXT_USERDATA]		= {
		.len	= sizeof(struct nft_userdata),
		.align	= __alignof__(struct nft_userdata),
	},
	[NFT_SET_EXT_KEY_END]		= {
		.align	= __alignof__(u32),
	},
};

/*
 * Set elements
 */

static const struct nla_policy nft_set_elem_policy[NFTA_SET_ELEM_MAX + 1] = {
	[NFTA_SET_ELEM_KEY]		= { .type = NLA_NESTED },
	[NFTA_SET_ELEM_DATA]		= { .type = NLA_NESTED },
	[NFTA_SET_ELEM_FLAGS]		= { .type = NLA_U32 },
	[NFTA_SET_ELEM_TIMEOUT]		= { .type = NLA_U64 },
	[NFTA_SET_ELEM_EXPIRATION]	= { .type = NLA_U64 },
	[NFTA_SET_ELEM_USERDATA]	= { .type = NLA_BINARY,
					    .len = NFT_USERDATA_MAXLEN },
	[NFTA_SET_ELEM_EXPR]		= { .type = NLA_NESTED },
	[NFTA_SET_ELEM_OBJREF]		= { .type = NLA_STRING,
					    .len = NFT_OBJ_MAXNAMELEN - 1 },
	[NFTA_SET_ELEM_KEY_END]		= { .type = NLA_NESTED },
	[NFTA_SET_ELEM_EXPRESSIONS]	= { .type = NLA_NESTED },
};

static const struct nla_policy nft_set_elem_list_policy[NFTA_SET_ELEM_LIST_MAX + 1] = {
	[NFTA_SET_ELEM_LIST_TABLE]	= { .type = NLA_STRING,
					    .len = NFT_TABLE_MAXNAMELEN - 1 },
	[NFTA_SET_ELEM_LIST_SET]	= { .type = NLA_STRING,
					    .len = NFT_SET_MAXNAMELEN - 1 },
	[NFTA_SET_ELEM_LIST_ELEMENTS]	= { .type = NLA_NESTED },
	[NFTA_SET_ELEM_LIST_SET_ID]	= { .type = NLA_U32 },
};

static int nft_set_elem_expr_dump(struct sk_buff *skb,
				  const struct nft_set *set,
				  const struct nft_set_ext *ext,
				  bool reset)
{
	struct nft_set_elem_expr *elem_expr;
	u32 size, num_exprs = 0;
	struct nft_expr *expr;
	struct nlattr *nest;

	elem_expr = nft_set_ext_expr(ext);
	nft_setelem_expr_foreach(expr, elem_expr, size)
		num_exprs++;

	if (num_exprs == 1) {
		expr = nft_setelem_expr_at(elem_expr, 0);
		if (nft_expr_dump(skb, NFTA_SET_ELEM_EXPR, expr, reset) < 0)
			return -1;

		return 0;
	} else if (num_exprs > 1) {
		nest = nla_nest_start_noflag(skb, NFTA_SET_ELEM_EXPRESSIONS);
		if (nest == NULL)
			goto nla_put_failure;

		nft_setelem_expr_foreach(expr, elem_expr, size) {
			expr = nft_setelem_expr_at(elem_expr, size);
			if (nft_expr_dump(skb, NFTA_LIST_ELEM, expr, reset) < 0)
				goto nla_put_failure;
		}
		nla_nest_end(skb, nest);
	}
	return 0;

nla_put_failure:
	return -1;
}

static int nf_tables_fill_setelem(struct sk_buff *skb,
				  const struct nft_set *set,
				  const struct nft_set_elem *elem,
				  bool reset)
{
	const struct nft_set_ext *ext = nft_set_elem_ext(set, elem->priv);
	unsigned char *b = skb_tail_pointer(skb);
	struct nlattr *nest;

	nest = nla_nest_start_noflag(skb, NFTA_LIST_ELEM);
	if (nest == NULL)
		goto nla_put_failure;

	if (nft_set_ext_exists(ext, NFT_SET_EXT_KEY) &&
	    nft_data_dump(skb, NFTA_SET_ELEM_KEY, nft_set_ext_key(ext),
			  NFT_DATA_VALUE, set->klen) < 0)
		goto nla_put_failure;

	if (nft_set_ext_exists(ext, NFT_SET_EXT_KEY_END) &&
	    nft_data_dump(skb, NFTA_SET_ELEM_KEY_END, nft_set_ext_key_end(ext),
			  NFT_DATA_VALUE, set->klen) < 0)
		goto nla_put_failure;

	if (nft_set_ext_exists(ext, NFT_SET_EXT_DATA) &&
	    nft_data_dump(skb, NFTA_SET_ELEM_DATA, nft_set_ext_data(ext),
			  set->dtype == NFT_DATA_VERDICT ? NFT_DATA_VERDICT : NFT_DATA_VALUE,
			  set->dlen) < 0)
		goto nla_put_failure;

	if (nft_set_ext_exists(ext, NFT_SET_EXT_EXPRESSIONS) &&
	    nft_set_elem_expr_dump(skb, set, ext, reset))
		goto nla_put_failure;

	if (nft_set_ext_exists(ext, NFT_SET_EXT_OBJREF) &&
	    nla_put_string(skb, NFTA_SET_ELEM_OBJREF,
			   (*nft_set_ext_obj(ext))->key.name) < 0)
		goto nla_put_failure;

	if (nft_set_ext_exists(ext, NFT_SET_EXT_FLAGS) &&
	    nla_put_be32(skb, NFTA_SET_ELEM_FLAGS,
		         htonl(*nft_set_ext_flags(ext))))
		goto nla_put_failure;

	if (nft_set_ext_exists(ext, NFT_SET_EXT_TIMEOUT) &&
	    nla_put_be64(skb, NFTA_SET_ELEM_TIMEOUT,
			 nf_jiffies64_to_msecs(*nft_set_ext_timeout(ext)),
			 NFTA_SET_ELEM_PAD))
		goto nla_put_failure;

	if (nft_set_ext_exists(ext, NFT_SET_EXT_EXPIRATION)) {
		u64 expires, now = get_jiffies_64();

		expires = *nft_set_ext_expiration(ext);
		if (time_before64(now, expires))
			expires -= now;
		else
			expires = 0;

		if (nla_put_be64(skb, NFTA_SET_ELEM_EXPIRATION,
				 nf_jiffies64_to_msecs(expires),
				 NFTA_SET_ELEM_PAD))
			goto nla_put_failure;
	}

	if (nft_set_ext_exists(ext, NFT_SET_EXT_USERDATA)) {
		struct nft_userdata *udata;

		udata = nft_set_ext_userdata(ext);
		if (nla_put(skb, NFTA_SET_ELEM_USERDATA,
			    udata->len + 1, udata->data))
			goto nla_put_failure;
	}

	nla_nest_end(skb, nest);
	return 0;

nla_put_failure:
	nlmsg_trim(skb, b);
	return -EMSGSIZE;
}

struct nft_set_dump_args {
	const struct netlink_callback	*cb;
	struct nft_set_iter		iter;
	struct sk_buff			*skb;
	bool				reset;
};

static int nf_tables_dump_setelem(const struct nft_ctx *ctx,
				  struct nft_set *set,
				  const struct nft_set_iter *iter,
				  struct nft_set_elem *elem)
{
	const struct nft_set_ext *ext = nft_set_elem_ext(set, elem->priv);
	struct nft_set_dump_args *args;

	if (nft_set_elem_expired(ext))
		return 0;

	args = container_of(iter, struct nft_set_dump_args, iter);
	return nf_tables_fill_setelem(args->skb, set, elem, args->reset);
}

static void audit_log_nft_set_reset(const struct nft_table *table,
				    unsigned int base_seq,
				    unsigned int nentries)
{
	char *buf = kasprintf(GFP_ATOMIC, "%s:%u", table->name, base_seq);

	audit_log_nfcfg(buf, table->family, nentries,
			AUDIT_NFT_OP_SETELEM_RESET, GFP_ATOMIC);
	kfree(buf);
}

struct nft_set_dump_ctx {
	const struct nft_set	*set;
	struct nft_ctx		ctx;
};

static int nft_set_catchall_dump(struct net *net, struct sk_buff *skb,
				 const struct nft_set *set, bool reset,
				 unsigned int base_seq)
{
	struct nft_set_elem_catchall *catchall;
	u8 genmask = nft_genmask_cur(net);
	struct nft_set_elem elem;
	struct nft_set_ext *ext;
	int ret = 0;

	list_for_each_entry_rcu(catchall, &set->catchall_list, list) {
		ext = nft_set_elem_ext(set, catchall->elem);
		if (!nft_set_elem_active(ext, genmask) ||
		    nft_set_elem_expired(ext))
			continue;

		elem.priv = catchall->elem;
		ret = nf_tables_fill_setelem(skb, set, &elem, reset);
		if (reset && !ret)
			audit_log_nft_set_reset(set->table, base_seq, 1);
		break;
	}

	return ret;
}

static int nf_tables_dump_set(struct sk_buff *skb, struct netlink_callback *cb)
{
	struct nft_set_dump_ctx *dump_ctx = cb->data;
	struct net *net = sock_net(skb->sk);
	struct nftables_pernet *nft_net;
	struct nft_table *table;
	struct nft_set *set;
	struct nft_set_dump_args args;
	bool set_found = false;
	struct nlmsghdr *nlh;
	struct nlattr *nest;
	bool reset = false;
	u32 portid, seq;
	int event;

	rcu_read_lock();
	nft_net = nft_pernet(net);
	cb->seq = READ_ONCE(nft_net->base_seq);

	list_for_each_entry_rcu(table, &nft_net->tables, list) {
		if (dump_ctx->ctx.family != NFPROTO_UNSPEC &&
		    dump_ctx->ctx.family != table->family)
			continue;

		if (table != dump_ctx->ctx.table)
			continue;

		list_for_each_entry_rcu(set, &table->sets, list) {
			if (set == dump_ctx->set) {
				set_found = true;
				break;
			}
		}
		break;
	}

	if (!set_found) {
		rcu_read_unlock();
		return -ENOENT;
	}

	event  = nfnl_msg_type(NFNL_SUBSYS_NFTABLES, NFT_MSG_NEWSETELEM);
	portid = NETLINK_CB(cb->skb).portid;
	seq    = cb->nlh->nlmsg_seq;

	nlh = nfnl_msg_put(skb, portid, seq, event, NLM_F_MULTI,
			   table->family, NFNETLINK_V0, nft_base_seq(net));
	if (!nlh)
		goto nla_put_failure;

	if (nla_put_string(skb, NFTA_SET_ELEM_LIST_TABLE, table->name))
		goto nla_put_failure;
	if (nla_put_string(skb, NFTA_SET_ELEM_LIST_SET, set->name))
		goto nla_put_failure;

	nest = nla_nest_start_noflag(skb, NFTA_SET_ELEM_LIST_ELEMENTS);
	if (nest == NULL)
		goto nla_put_failure;

	if (NFNL_MSG_TYPE(cb->nlh->nlmsg_type) == NFT_MSG_GETSETELEM_RESET)
		reset = true;

	args.cb			= cb;
	args.skb		= skb;
	args.reset		= reset;
	args.iter.genmask	= nft_genmask_cur(net);
	args.iter.skip		= cb->args[0];
	args.iter.count		= 0;
	args.iter.err		= 0;
	args.iter.fn		= nf_tables_dump_setelem;
	set->ops->walk(&dump_ctx->ctx, set, &args.iter);

	if (!args.iter.err && args.iter.count == cb->args[0])
		args.iter.err = nft_set_catchall_dump(net, skb, set,
						      reset, cb->seq);
	nla_nest_end(skb, nest);
	nlmsg_end(skb, nlh);

	if (reset && args.iter.count > args.iter.skip)
		audit_log_nft_set_reset(table, cb->seq,
					args.iter.count - args.iter.skip);

	rcu_read_unlock();

	if (args.iter.err && args.iter.err != -EMSGSIZE)
		return args.iter.err;
	if (args.iter.count == cb->args[0])
		return 0;

	cb->args[0] = args.iter.count;
	return skb->len;

nla_put_failure:
	rcu_read_unlock();
	return -ENOSPC;
}

static int nf_tables_dump_set_start(struct netlink_callback *cb)
{
	struct nft_set_dump_ctx *dump_ctx = cb->data;

	cb->data = kmemdup(dump_ctx, sizeof(*dump_ctx), GFP_ATOMIC);

	return cb->data ? 0 : -ENOMEM;
}

static int nf_tables_dump_set_done(struct netlink_callback *cb)
{
	kfree(cb->data);
	return 0;
}

static int nf_tables_fill_setelem_info(struct sk_buff *skb,
				       const struct nft_ctx *ctx, u32 seq,
				       u32 portid, int event, u16 flags,
				       const struct nft_set *set,
				       const struct nft_set_elem *elem,
				       bool reset)
{
	struct nlmsghdr *nlh;
	struct nlattr *nest;
	int err;

	event = nfnl_msg_type(NFNL_SUBSYS_NFTABLES, event);
	nlh = nfnl_msg_put(skb, portid, seq, event, flags, ctx->family,
			   NFNETLINK_V0, nft_base_seq(ctx->net));
	if (!nlh)
		goto nla_put_failure;

	if (nla_put_string(skb, NFTA_SET_TABLE, ctx->table->name))
		goto nla_put_failure;
	if (nla_put_string(skb, NFTA_SET_NAME, set->name))
		goto nla_put_failure;

	nest = nla_nest_start_noflag(skb, NFTA_SET_ELEM_LIST_ELEMENTS);
	if (nest == NULL)
		goto nla_put_failure;

	err = nf_tables_fill_setelem(skb, set, elem, reset);
	if (err < 0)
		goto nla_put_failure;

	nla_nest_end(skb, nest);

	nlmsg_end(skb, nlh);
	return 0;

nla_put_failure:
	nlmsg_trim(skb, nlh);
	return -1;
}

static int nft_setelem_parse_flags(const struct nft_set *set,
				   const struct nlattr *attr, u32 *flags)
{
	if (attr == NULL)
		return 0;

	*flags = ntohl(nla_get_be32(attr));
	if (*flags & ~(NFT_SET_ELEM_INTERVAL_END | NFT_SET_ELEM_CATCHALL))
		return -EOPNOTSUPP;
	if (!(set->flags & NFT_SET_INTERVAL) &&
	    *flags & NFT_SET_ELEM_INTERVAL_END)
		return -EINVAL;
	if ((*flags & (NFT_SET_ELEM_INTERVAL_END | NFT_SET_ELEM_CATCHALL)) ==
	    (NFT_SET_ELEM_INTERVAL_END | NFT_SET_ELEM_CATCHALL))
		return -EINVAL;

	return 0;
}

static int nft_setelem_parse_key(struct nft_ctx *ctx, struct nft_set *set,
				 struct nft_data *key, struct nlattr *attr)
{
	struct nft_data_desc desc = {
		.type	= NFT_DATA_VALUE,
		.size	= NFT_DATA_VALUE_MAXLEN,
		.len	= set->klen,
	};

	return nft_data_init(ctx, key, &desc, attr);
}

static int nft_setelem_parse_data(struct nft_ctx *ctx, struct nft_set *set,
				  struct nft_data_desc *desc,
				  struct nft_data *data,
				  struct nlattr *attr)
{
	u32 dtype;

	if (set->dtype == NFT_DATA_VERDICT)
		dtype = NFT_DATA_VERDICT;
	else
		dtype = NFT_DATA_VALUE;

	desc->type = dtype;
	desc->size = NFT_DATA_VALUE_MAXLEN;
	desc->len = set->dlen;
	desc->flags = NFT_DATA_DESC_SETELEM;

	return nft_data_init(ctx, data, desc, attr);
}

static void *nft_setelem_catchall_get(const struct net *net,
				      const struct nft_set *set)
{
	struct nft_set_elem_catchall *catchall;
	u8 genmask = nft_genmask_cur(net);
	struct nft_set_ext *ext;
	void *priv = NULL;

	list_for_each_entry_rcu(catchall, &set->catchall_list, list) {
		ext = nft_set_elem_ext(set, catchall->elem);
		if (!nft_set_elem_active(ext, genmask) ||
		    nft_set_elem_expired(ext))
			continue;

		priv = catchall->elem;
		break;
	}

	return priv;
}

static int nft_setelem_get(struct nft_ctx *ctx, struct nft_set *set,
			   struct nft_set_elem *elem, u32 flags)
{
	void *priv;

	if (!(flags & NFT_SET_ELEM_CATCHALL)) {
		priv = set->ops->get(ctx->net, set, elem, flags);
		if (IS_ERR(priv))
			return PTR_ERR(priv);
	} else {
		priv = nft_setelem_catchall_get(ctx->net, set);
		if (!priv)
			return -ENOENT;
	}
	elem->priv = priv;

	return 0;
}

static int nft_get_set_elem(struct nft_ctx *ctx, struct nft_set *set,
			    const struct nlattr *attr, bool reset)
{
	struct nlattr *nla[NFTA_SET_ELEM_MAX + 1];
	struct nft_set_elem elem;
	struct sk_buff *skb;
	uint32_t flags = 0;
	int err;

	err = nla_parse_nested_deprecated(nla, NFTA_SET_ELEM_MAX, attr,
					  nft_set_elem_policy, NULL);
	if (err < 0)
		return err;

	err = nft_setelem_parse_flags(set, nla[NFTA_SET_ELEM_FLAGS], &flags);
	if (err < 0)
		return err;

	if (!nla[NFTA_SET_ELEM_KEY] && !(flags & NFT_SET_ELEM_CATCHALL))
		return -EINVAL;

	if (nla[NFTA_SET_ELEM_KEY]) {
		err = nft_setelem_parse_key(ctx, set, &elem.key.val,
					    nla[NFTA_SET_ELEM_KEY]);
		if (err < 0)
			return err;
	}

	if (nla[NFTA_SET_ELEM_KEY_END]) {
		err = nft_setelem_parse_key(ctx, set, &elem.key_end.val,
					    nla[NFTA_SET_ELEM_KEY_END]);
		if (err < 0)
			return err;
	}

	err = nft_setelem_get(ctx, set, &elem, flags);
	if (err < 0)
		return err;

	err = -ENOMEM;
	skb = nlmsg_new(NLMSG_GOODSIZE, GFP_ATOMIC);
	if (skb == NULL)
		return err;

	err = nf_tables_fill_setelem_info(skb, ctx, ctx->seq, ctx->portid,
					  NFT_MSG_NEWSETELEM, 0, set, &elem,
					  reset);
	if (err < 0)
		goto err_fill_setelem;

	return nfnetlink_unicast(skb, ctx->net, ctx->portid);

err_fill_setelem:
	kfree_skb(skb);
	return err;
}

/* called with rcu_read_lock held */
static int nf_tables_getsetelem(struct sk_buff *skb,
				const struct nfnl_info *info,
				const struct nlattr * const nla[])
{
	struct netlink_ext_ack *extack = info->extack;
	u8 genmask = nft_genmask_cur(info->net);
	u8 family = info->nfmsg->nfgen_family;
	int rem, err = 0, nelems = 0;
	struct net *net = info->net;
	struct nft_table *table;
	struct nft_set *set;
	struct nlattr *attr;
	struct nft_ctx ctx;
	bool reset = false;

	table = nft_table_lookup(net, nla[NFTA_SET_ELEM_LIST_TABLE], family,
				 genmask, 0);
	if (IS_ERR(table)) {
		NL_SET_BAD_ATTR(extack, nla[NFTA_SET_ELEM_LIST_TABLE]);
		return PTR_ERR(table);
	}

	set = nft_set_lookup(table, nla[NFTA_SET_ELEM_LIST_SET], genmask);
	if (IS_ERR(set))
		return PTR_ERR(set);

	nft_ctx_init(&ctx, net, skb, info->nlh, family, table, NULL, nla);

	if (info->nlh->nlmsg_flags & NLM_F_DUMP) {
		struct netlink_dump_control c = {
			.start = nf_tables_dump_set_start,
			.dump = nf_tables_dump_set,
			.done = nf_tables_dump_set_done,
			.module = THIS_MODULE,
		};
		struct nft_set_dump_ctx dump_ctx = {
			.set = set,
			.ctx = ctx,
		};

		c.data = &dump_ctx;
		return nft_netlink_dump_start_rcu(info->sk, skb, info->nlh, &c);
	}

	if (!nla[NFTA_SET_ELEM_LIST_ELEMENTS])
		return -EINVAL;

	if (NFNL_MSG_TYPE(info->nlh->nlmsg_type) == NFT_MSG_GETSETELEM_RESET)
		reset = true;

	nla_for_each_nested(attr, nla[NFTA_SET_ELEM_LIST_ELEMENTS], rem) {
		err = nft_get_set_elem(&ctx, set, attr, reset);
		if (err < 0) {
			NL_SET_BAD_ATTR(extack, attr);
			break;
		}
		nelems++;
	}

	if (reset)
		audit_log_nft_set_reset(table, nft_pernet(net)->base_seq,
					nelems);

	return err;
}

static void nf_tables_setelem_notify(const struct nft_ctx *ctx,
				     const struct nft_set *set,
				     const struct nft_set_elem *elem,
				     int event)
{
	struct nftables_pernet *nft_net;
	struct net *net = ctx->net;
	u32 portid = ctx->portid;
	struct sk_buff *skb;
	u16 flags = 0;
	int err;

	if (!ctx->report && !nfnetlink_has_listeners(net, NFNLGRP_NFTABLES))
		return;

	skb = nlmsg_new(NLMSG_GOODSIZE, GFP_KERNEL);
	if (skb == NULL)
		goto err;

	if (ctx->flags & (NLM_F_CREATE | NLM_F_EXCL))
		flags |= ctx->flags & (NLM_F_CREATE | NLM_F_EXCL);

	err = nf_tables_fill_setelem_info(skb, ctx, 0, portid, event, flags,
					  set, elem, false);
	if (err < 0) {
		kfree_skb(skb);
		goto err;
	}

	nft_net = nft_pernet(net);
	nft_notify_enqueue(skb, ctx->report, &nft_net->notify_list);
	return;
err:
	nfnetlink_set_err(net, portid, NFNLGRP_NFTABLES, -ENOBUFS);
}

static struct nft_trans *nft_trans_elem_alloc(struct nft_ctx *ctx,
					      int msg_type,
					      struct nft_set *set)
{
	struct nft_trans *trans;

	trans = nft_trans_alloc(ctx, msg_type, sizeof(struct nft_trans_elem));
	if (trans == NULL)
		return NULL;

	nft_trans_elem_set(trans) = set;
	return trans;
}

struct nft_expr *nft_set_elem_expr_alloc(const struct nft_ctx *ctx,
					 const struct nft_set *set,
					 const struct nlattr *attr)
{
	struct nft_expr *expr;
	int err;

	expr = nft_expr_init(ctx, attr);
	if (IS_ERR(expr))
		return expr;

	err = -EOPNOTSUPP;
	if (expr->ops->type->flags & NFT_EXPR_GC) {
		if (set->flags & NFT_SET_TIMEOUT)
			goto err_set_elem_expr;
		if (!set->ops->gc_init)
			goto err_set_elem_expr;
		set->ops->gc_init(set);
	}

	return expr;

err_set_elem_expr:
	nft_expr_destroy(ctx, expr);
	return ERR_PTR(err);
}

static int nft_set_ext_check(const struct nft_set_ext_tmpl *tmpl, u8 id, u32 len)
{
	len += nft_set_ext_types[id].len;
	if (len > tmpl->ext_len[id] ||
	    len > U8_MAX)
		return -1;

	return 0;
}

static int nft_set_ext_memcpy(const struct nft_set_ext_tmpl *tmpl, u8 id,
			      void *to, const void *from, u32 len)
{
	if (nft_set_ext_check(tmpl, id, len) < 0)
		return -1;

	memcpy(to, from, len);

	return 0;
}

void *nft_set_elem_init(const struct nft_set *set,
			const struct nft_set_ext_tmpl *tmpl,
			const u32 *key, const u32 *key_end,
			const u32 *data, u64 timeout, u64 expiration, gfp_t gfp)
{
	struct nft_set_ext *ext;
	void *elem;

	elem = kzalloc(set->ops->elemsize + tmpl->len, gfp);
	if (elem == NULL)
		return ERR_PTR(-ENOMEM);

	ext = nft_set_elem_ext(set, elem);
	nft_set_ext_init(ext, tmpl);

	if (nft_set_ext_exists(ext, NFT_SET_EXT_KEY) &&
	    nft_set_ext_memcpy(tmpl, NFT_SET_EXT_KEY,
			       nft_set_ext_key(ext), key, set->klen) < 0)
		goto err_ext_check;

	if (nft_set_ext_exists(ext, NFT_SET_EXT_KEY_END) &&
	    nft_set_ext_memcpy(tmpl, NFT_SET_EXT_KEY_END,
			       nft_set_ext_key_end(ext), key_end, set->klen) < 0)
		goto err_ext_check;

	if (nft_set_ext_exists(ext, NFT_SET_EXT_DATA) &&
	    nft_set_ext_memcpy(tmpl, NFT_SET_EXT_DATA,
			       nft_set_ext_data(ext), data, set->dlen) < 0)
		goto err_ext_check;

	if (nft_set_ext_exists(ext, NFT_SET_EXT_EXPIRATION)) {
		*nft_set_ext_expiration(ext) = get_jiffies_64() + expiration;
		if (expiration == 0)
			*nft_set_ext_expiration(ext) += timeout;
	}
	if (nft_set_ext_exists(ext, NFT_SET_EXT_TIMEOUT))
		*nft_set_ext_timeout(ext) = timeout;

	return elem;

err_ext_check:
	kfree(elem);

	return ERR_PTR(-EINVAL);
}

static void __nft_set_elem_expr_destroy(const struct nft_ctx *ctx,
					struct nft_expr *expr)
{
	if (expr->ops->destroy_clone) {
		expr->ops->destroy_clone(ctx, expr);
		module_put(expr->ops->type->owner);
	} else {
		nf_tables_expr_destroy(ctx, expr);
	}
}

static void nft_set_elem_expr_destroy(const struct nft_ctx *ctx,
				      struct nft_set_elem_expr *elem_expr)
{
	struct nft_expr *expr;
	u32 size;

	nft_setelem_expr_foreach(expr, elem_expr, size)
		__nft_set_elem_expr_destroy(ctx, expr);
}

/* Drop references and destroy. Called from gc, dynset and abort path. */
void nft_set_elem_destroy(const struct nft_set *set, void *elem,
			  bool destroy_expr)
{
	struct nft_set_ext *ext = nft_set_elem_ext(set, elem);
	struct nft_ctx ctx = {
		.net	= read_pnet(&set->net),
		.family	= set->table->family,
	};

	nft_data_release(nft_set_ext_key(ext), NFT_DATA_VALUE);
	if (nft_set_ext_exists(ext, NFT_SET_EXT_DATA))
		nft_data_release(nft_set_ext_data(ext), set->dtype);
	if (destroy_expr && nft_set_ext_exists(ext, NFT_SET_EXT_EXPRESSIONS))
		nft_set_elem_expr_destroy(&ctx, nft_set_ext_expr(ext));

	if (nft_set_ext_exists(ext, NFT_SET_EXT_OBJREF))
		nft_use_dec(&(*nft_set_ext_obj(ext))->use);
	kfree(elem);
}
EXPORT_SYMBOL_GPL(nft_set_elem_destroy);

/* Destroy element. References have been already dropped in the preparation
 * path via nft_setelem_data_deactivate().
 */
void nf_tables_set_elem_destroy(const struct nft_ctx *ctx,
				const struct nft_set *set, void *elem)
{
	struct nft_set_ext *ext = nft_set_elem_ext(set, elem);

	if (nft_set_ext_exists(ext, NFT_SET_EXT_EXPRESSIONS))
		nft_set_elem_expr_destroy(ctx, nft_set_ext_expr(ext));

	kfree(elem);
}

int nft_set_elem_expr_clone(const struct nft_ctx *ctx, struct nft_set *set,
			    struct nft_expr *expr_array[])
{
	struct nft_expr *expr;
	int err, i, k;

	for (i = 0; i < set->num_exprs; i++) {
		expr = kzalloc(set->exprs[i]->ops->size, GFP_KERNEL_ACCOUNT);
		if (!expr)
			goto err_expr;

		err = nft_expr_clone(expr, set->exprs[i]);
		if (err < 0) {
			kfree(expr);
			goto err_expr;
		}
		expr_array[i] = expr;
	}

	return 0;

err_expr:
	for (k = i - 1; k >= 0; k--)
		nft_expr_destroy(ctx, expr_array[k]);

	return -ENOMEM;
}

static int nft_set_elem_expr_setup(struct nft_ctx *ctx,
				   const struct nft_set_ext_tmpl *tmpl,
				   const struct nft_set_ext *ext,
				   struct nft_expr *expr_array[],
				   u32 num_exprs)
{
	struct nft_set_elem_expr *elem_expr = nft_set_ext_expr(ext);
	u32 len = sizeof(struct nft_set_elem_expr);
	struct nft_expr *expr;
	int i, err;

	if (num_exprs == 0)
		return 0;

	for (i = 0; i < num_exprs; i++)
		len += expr_array[i]->ops->size;

	if (nft_set_ext_check(tmpl, NFT_SET_EXT_EXPRESSIONS, len) < 0)
		return -EINVAL;

	for (i = 0; i < num_exprs; i++) {
		expr = nft_setelem_expr_at(elem_expr, elem_expr->size);
		err = nft_expr_clone(expr, expr_array[i]);
		if (err < 0)
			goto err_elem_expr_setup;

		elem_expr->size += expr_array[i]->ops->size;
		nft_expr_destroy(ctx, expr_array[i]);
		expr_array[i] = NULL;
	}

	return 0;

err_elem_expr_setup:
	for (; i < num_exprs; i++) {
		nft_expr_destroy(ctx, expr_array[i]);
		expr_array[i] = NULL;
	}

	return -ENOMEM;
}

struct nft_set_ext *nft_set_catchall_lookup(const struct net *net,
					    const struct nft_set *set)
{
	struct nft_set_elem_catchall *catchall;
	u8 genmask = nft_genmask_cur(net);
	struct nft_set_ext *ext;

	list_for_each_entry_rcu(catchall, &set->catchall_list, list) {
		ext = nft_set_elem_ext(set, catchall->elem);
		if (nft_set_elem_active(ext, genmask) &&
		    !nft_set_elem_expired(ext) &&
		    !nft_set_elem_is_dead(ext))
			return ext;
	}

	return NULL;
}
EXPORT_SYMBOL_GPL(nft_set_catchall_lookup);

static int nft_setelem_catchall_insert(const struct net *net,
				       struct nft_set *set,
				       const struct nft_set_elem *elem,
				       struct nft_set_ext **pext)
{
	struct nft_set_elem_catchall *catchall;
	u8 genmask = nft_genmask_next(net);
	struct nft_set_ext *ext;

	list_for_each_entry(catchall, &set->catchall_list, list) {
		ext = nft_set_elem_ext(set, catchall->elem);
		if (nft_set_elem_active(ext, genmask)) {
			*pext = ext;
			return -EEXIST;
		}
	}

	catchall = kmalloc(sizeof(*catchall), GFP_KERNEL);
	if (!catchall)
		return -ENOMEM;

	catchall->elem = elem->priv;
	list_add_tail_rcu(&catchall->list, &set->catchall_list);

	return 0;
}

static int nft_setelem_insert(const struct net *net,
			      struct nft_set *set,
			      const struct nft_set_elem *elem,
			      struct nft_set_ext **ext, unsigned int flags)
{
	int ret;

	if (flags & NFT_SET_ELEM_CATCHALL)
		ret = nft_setelem_catchall_insert(net, set, elem, ext);
	else
		ret = set->ops->insert(net, set, elem, ext);

	return ret;
}

static bool nft_setelem_is_catchall(const struct nft_set *set,
				    const struct nft_set_elem *elem)
{
	struct nft_set_ext *ext = nft_set_elem_ext(set, elem->priv);

	if (nft_set_ext_exists(ext, NFT_SET_EXT_FLAGS) &&
	    *nft_set_ext_flags(ext) & NFT_SET_ELEM_CATCHALL)
		return true;

	return false;
}

static void nft_setelem_activate(struct net *net, struct nft_set *set,
				 struct nft_set_elem *elem)
{
	struct nft_set_ext *ext = nft_set_elem_ext(set, elem->priv);

	if (nft_setelem_is_catchall(set, elem)) {
		nft_set_elem_change_active(net, set, ext);
	} else {
		set->ops->activate(net, set, elem);
	}
}

static int nft_setelem_catchall_deactivate(const struct net *net,
					   struct nft_set *set,
					   struct nft_set_elem *elem)
{
	struct nft_set_elem_catchall *catchall;
	struct nft_set_ext *ext;

	list_for_each_entry(catchall, &set->catchall_list, list) {
		ext = nft_set_elem_ext(set, catchall->elem);
		if (!nft_is_active(net, ext))
			continue;

		kfree(elem->priv);
		elem->priv = catchall->elem;
		nft_set_elem_change_active(net, set, ext);
		return 0;
	}

	return -ENOENT;
}

static int __nft_setelem_deactivate(const struct net *net,
				    struct nft_set *set,
				    struct nft_set_elem *elem)
{
	void *priv;

	priv = set->ops->deactivate(net, set, elem);
	if (!priv)
		return -ENOENT;

	kfree(elem->priv);
	elem->priv = priv;
	set->ndeact++;

	return 0;
}

static int nft_setelem_deactivate(const struct net *net,
				  struct nft_set *set,
				  struct nft_set_elem *elem, u32 flags)
{
	int ret;

	if (flags & NFT_SET_ELEM_CATCHALL)
		ret = nft_setelem_catchall_deactivate(net, set, elem);
	else
		ret = __nft_setelem_deactivate(net, set, elem);

	return ret;
}

static void nft_setelem_catchall_destroy(struct nft_set_elem_catchall *catchall)
{
	list_del_rcu(&catchall->list);
	kfree_rcu(catchall, rcu);
}

static void nft_setelem_catchall_remove(const struct net *net,
					const struct nft_set *set,
					const struct nft_set_elem *elem)
{
	struct nft_set_elem_catchall *catchall, *next;

	list_for_each_entry_safe(catchall, next, &set->catchall_list, list) {
		if (catchall->elem == elem->priv) {
			nft_setelem_catchall_destroy(catchall);
			break;
		}
	}
}

static void nft_setelem_remove(const struct net *net,
			       const struct nft_set *set,
			       const struct nft_set_elem *elem)
{
	if (nft_setelem_is_catchall(set, elem))
		nft_setelem_catchall_remove(net, set, elem);
	else
		set->ops->remove(net, set, elem);
}

static bool nft_setelem_valid_key_end(const struct nft_set *set,
				      struct nlattr **nla, u32 flags)
{
	if ((set->flags & (NFT_SET_CONCAT | NFT_SET_INTERVAL)) ==
			  (NFT_SET_CONCAT | NFT_SET_INTERVAL)) {
		if (flags & NFT_SET_ELEM_INTERVAL_END)
			return false;

		if (nla[NFTA_SET_ELEM_KEY_END] &&
		    flags & NFT_SET_ELEM_CATCHALL)
			return false;
	} else {
		if (nla[NFTA_SET_ELEM_KEY_END])
			return false;
	}

	return true;
}

static int nft_add_set_elem(struct nft_ctx *ctx, struct nft_set *set,
			    const struct nlattr *attr, u32 nlmsg_flags)
{
	struct nft_expr *expr_array[NFT_SET_EXPR_MAX] = {};
	struct nlattr *nla[NFTA_SET_ELEM_MAX + 1];
	u8 genmask = nft_genmask_next(ctx->net);
	u32 flags = 0, size = 0, num_exprs = 0;
	struct nft_set_ext_tmpl tmpl;
	struct nft_set_ext *ext, *ext2;
	struct nft_set_elem elem;
	struct nft_set_binding *binding;
	struct nft_object *obj = NULL;
	struct nft_userdata *udata;
	struct nft_data_desc desc;
	enum nft_registers dreg;
	struct nft_trans *trans;
	u64 timeout;
	u64 expiration;
	int err, i;
	u8 ulen;

	err = nla_parse_nested_deprecated(nla, NFTA_SET_ELEM_MAX, attr,
					  nft_set_elem_policy, NULL);
	if (err < 0)
		return err;

	nft_set_ext_prepare(&tmpl);

	err = nft_setelem_parse_flags(set, nla[NFTA_SET_ELEM_FLAGS], &flags);
	if (err < 0)
		return err;

	if (((flags & NFT_SET_ELEM_CATCHALL) && nla[NFTA_SET_ELEM_KEY]) ||
	    (!(flags & NFT_SET_ELEM_CATCHALL) && !nla[NFTA_SET_ELEM_KEY]))
		return -EINVAL;

	if (flags != 0) {
		err = nft_set_ext_add(&tmpl, NFT_SET_EXT_FLAGS);
		if (err < 0)
			return err;
	}

	if (set->flags & NFT_SET_MAP) {
		if (nla[NFTA_SET_ELEM_DATA] == NULL &&
		    !(flags & NFT_SET_ELEM_INTERVAL_END))
			return -EINVAL;
	} else {
		if (nla[NFTA_SET_ELEM_DATA] != NULL)
			return -EINVAL;
	}

	if (set->flags & NFT_SET_OBJECT) {
		if (!nla[NFTA_SET_ELEM_OBJREF] &&
		    !(flags & NFT_SET_ELEM_INTERVAL_END))
			return -EINVAL;
	} else {
		if (nla[NFTA_SET_ELEM_OBJREF])
			return -EINVAL;
	}

	if (!nft_setelem_valid_key_end(set, nla, flags))
		return -EINVAL;

	if ((flags & NFT_SET_ELEM_INTERVAL_END) &&
	     (nla[NFTA_SET_ELEM_DATA] ||
	      nla[NFTA_SET_ELEM_OBJREF] ||
	      nla[NFTA_SET_ELEM_TIMEOUT] ||
	      nla[NFTA_SET_ELEM_EXPIRATION] ||
	      nla[NFTA_SET_ELEM_USERDATA] ||
	      nla[NFTA_SET_ELEM_EXPR] ||
	      nla[NFTA_SET_ELEM_KEY_END] ||
	      nla[NFTA_SET_ELEM_EXPRESSIONS]))
		return -EINVAL;

	timeout = 0;
	if (nla[NFTA_SET_ELEM_TIMEOUT] != NULL) {
		if (!(set->flags & NFT_SET_TIMEOUT))
			return -EINVAL;
		err = nf_msecs_to_jiffies64(nla[NFTA_SET_ELEM_TIMEOUT],
					    &timeout);
		if (err)
			return err;
	} else if (set->flags & NFT_SET_TIMEOUT &&
		   !(flags & NFT_SET_ELEM_INTERVAL_END)) {
		timeout = READ_ONCE(set->timeout);
	}

	expiration = 0;
	if (nla[NFTA_SET_ELEM_EXPIRATION] != NULL) {
		if (!(set->flags & NFT_SET_TIMEOUT))
			return -EINVAL;
		err = nf_msecs_to_jiffies64(nla[NFTA_SET_ELEM_EXPIRATION],
					    &expiration);
		if (err)
			return err;
	}

	if (nla[NFTA_SET_ELEM_EXPR]) {
		struct nft_expr *expr;

		if (set->num_exprs && set->num_exprs != 1)
			return -EOPNOTSUPP;

		expr = nft_set_elem_expr_alloc(ctx, set,
					       nla[NFTA_SET_ELEM_EXPR]);
		if (IS_ERR(expr))
			return PTR_ERR(expr);

		expr_array[0] = expr;
		num_exprs = 1;

		if (set->num_exprs && set->exprs[0]->ops != expr->ops) {
			err = -EOPNOTSUPP;
			goto err_set_elem_expr;
		}
	} else if (nla[NFTA_SET_ELEM_EXPRESSIONS]) {
		struct nft_expr *expr;
		struct nlattr *tmp;
		int left;

		i = 0;
		nla_for_each_nested(tmp, nla[NFTA_SET_ELEM_EXPRESSIONS], left) {
			if (i == NFT_SET_EXPR_MAX ||
			    (set->num_exprs && set->num_exprs == i)) {
				err = -E2BIG;
				goto err_set_elem_expr;
			}
			if (nla_type(tmp) != NFTA_LIST_ELEM) {
				err = -EINVAL;
				goto err_set_elem_expr;
			}
			expr = nft_set_elem_expr_alloc(ctx, set, tmp);
			if (IS_ERR(expr)) {
				err = PTR_ERR(expr);
				goto err_set_elem_expr;
			}
			expr_array[i] = expr;
			num_exprs++;

			if (set->num_exprs && expr->ops != set->exprs[i]->ops) {
				err = -EOPNOTSUPP;
				goto err_set_elem_expr;
			}
			i++;
		}
		if (set->num_exprs && set->num_exprs != i) {
			err = -EOPNOTSUPP;
			goto err_set_elem_expr;
		}
	} else if (set->num_exprs > 0 &&
		   !(flags & NFT_SET_ELEM_INTERVAL_END)) {
		err = nft_set_elem_expr_clone(ctx, set, expr_array);
		if (err < 0)
			goto err_set_elem_expr_clone;

		num_exprs = set->num_exprs;
	}

	if (nla[NFTA_SET_ELEM_KEY]) {
		err = nft_setelem_parse_key(ctx, set, &elem.key.val,
					    nla[NFTA_SET_ELEM_KEY]);
		if (err < 0)
			goto err_set_elem_expr;

		err = nft_set_ext_add_length(&tmpl, NFT_SET_EXT_KEY, set->klen);
		if (err < 0)
			goto err_parse_key;
	}

	if (nla[NFTA_SET_ELEM_KEY_END]) {
		err = nft_setelem_parse_key(ctx, set, &elem.key_end.val,
					    nla[NFTA_SET_ELEM_KEY_END]);
		if (err < 0)
			goto err_parse_key;

		err = nft_set_ext_add_length(&tmpl, NFT_SET_EXT_KEY_END, set->klen);
		if (err < 0)
			goto err_parse_key_end;
	}

	if (timeout > 0) {
		err = nft_set_ext_add(&tmpl, NFT_SET_EXT_EXPIRATION);
		if (err < 0)
			goto err_parse_key_end;

		if (timeout != READ_ONCE(set->timeout)) {
			err = nft_set_ext_add(&tmpl, NFT_SET_EXT_TIMEOUT);
			if (err < 0)
				goto err_parse_key_end;
		}
	}

	if (num_exprs) {
		for (i = 0; i < num_exprs; i++)
			size += expr_array[i]->ops->size;

		err = nft_set_ext_add_length(&tmpl, NFT_SET_EXT_EXPRESSIONS,
					     sizeof(struct nft_set_elem_expr) + size);
		if (err < 0)
			goto err_parse_key_end;
	}

	if (nla[NFTA_SET_ELEM_OBJREF] != NULL) {
		obj = nft_obj_lookup(ctx->net, ctx->table,
				     nla[NFTA_SET_ELEM_OBJREF],
				     set->objtype, genmask);
		if (IS_ERR(obj)) {
			err = PTR_ERR(obj);
			obj = NULL;
<<<<<<< HEAD
			goto err_parse_key_end;
		}

		if (!nft_use_inc(&obj->use)) {
			err = -EMFILE;
			obj = NULL;
			goto err_parse_key_end;
		}

=======
			goto err_parse_key_end;
		}

		if (!nft_use_inc(&obj->use)) {
			err = -EMFILE;
			obj = NULL;
			goto err_parse_key_end;
		}

>>>>>>> ccf0a997
		err = nft_set_ext_add(&tmpl, NFT_SET_EXT_OBJREF);
		if (err < 0)
			goto err_parse_key_end;
	}

	if (nla[NFTA_SET_ELEM_DATA] != NULL) {
		err = nft_setelem_parse_data(ctx, set, &desc, &elem.data.val,
					     nla[NFTA_SET_ELEM_DATA]);
		if (err < 0)
			goto err_parse_key_end;

		dreg = nft_type_to_reg(set->dtype);
		list_for_each_entry(binding, &set->bindings, list) {
			struct nft_ctx bind_ctx = {
				.net	= ctx->net,
				.family	= ctx->family,
				.table	= ctx->table,
				.chain	= (struct nft_chain *)binding->chain,
			};

			if (!(binding->flags & NFT_SET_MAP))
				continue;

			err = nft_validate_register_store(&bind_ctx, dreg,
							  &elem.data.val,
							  desc.type, desc.len);
			if (err < 0)
				goto err_parse_data;

			if (desc.type == NFT_DATA_VERDICT &&
			    (elem.data.val.verdict.code == NFT_GOTO ||
			     elem.data.val.verdict.code == NFT_JUMP))
				nft_validate_state_update(ctx->table,
							  NFT_VALIDATE_NEED);
		}

		err = nft_set_ext_add_length(&tmpl, NFT_SET_EXT_DATA, desc.len);
		if (err < 0)
			goto err_parse_data;
	}

	/* The full maximum length of userdata can exceed the maximum
	 * offset value (U8_MAX) for following extensions, therefor it
	 * must be the last extension added.
	 */
	ulen = 0;
	if (nla[NFTA_SET_ELEM_USERDATA] != NULL) {
		ulen = nla_len(nla[NFTA_SET_ELEM_USERDATA]);
		if (ulen > 0) {
			err = nft_set_ext_add_length(&tmpl, NFT_SET_EXT_USERDATA,
						     ulen);
			if (err < 0)
				goto err_parse_data;
		}
	}

	elem.priv = nft_set_elem_init(set, &tmpl, elem.key.val.data,
				      elem.key_end.val.data, elem.data.val.data,
				      timeout, expiration, GFP_KERNEL_ACCOUNT);
	if (IS_ERR(elem.priv)) {
		err = PTR_ERR(elem.priv);
		goto err_parse_data;
	}

	ext = nft_set_elem_ext(set, elem.priv);
	if (flags)
		*nft_set_ext_flags(ext) = flags;

	if (obj)
		*nft_set_ext_obj(ext) = obj;

	if (ulen > 0) {
		if (nft_set_ext_check(&tmpl, NFT_SET_EXT_USERDATA, ulen) < 0) {
			err = -EINVAL;
			goto err_elem_free;
		}
		udata = nft_set_ext_userdata(ext);
		udata->len = ulen - 1;
		nla_memcpy(&udata->data, nla[NFTA_SET_ELEM_USERDATA], ulen);
	}
	err = nft_set_elem_expr_setup(ctx, &tmpl, ext, expr_array, num_exprs);
	if (err < 0)
		goto err_elem_free;

	trans = nft_trans_elem_alloc(ctx, NFT_MSG_NEWSETELEM, set);
	if (trans == NULL) {
		err = -ENOMEM;
		goto err_elem_free;
	}

	ext->genmask = nft_genmask_cur(ctx->net);

	err = nft_setelem_insert(ctx->net, set, &elem, &ext2, flags);
	if (err) {
		if (err == -EEXIST) {
			if (nft_set_ext_exists(ext, NFT_SET_EXT_DATA) ^
			    nft_set_ext_exists(ext2, NFT_SET_EXT_DATA) ||
			    nft_set_ext_exists(ext, NFT_SET_EXT_OBJREF) ^
			    nft_set_ext_exists(ext2, NFT_SET_EXT_OBJREF))
				goto err_element_clash;
			if ((nft_set_ext_exists(ext, NFT_SET_EXT_DATA) &&
			     nft_set_ext_exists(ext2, NFT_SET_EXT_DATA) &&
			     memcmp(nft_set_ext_data(ext),
				    nft_set_ext_data(ext2), set->dlen) != 0) ||
			    (nft_set_ext_exists(ext, NFT_SET_EXT_OBJREF) &&
			     nft_set_ext_exists(ext2, NFT_SET_EXT_OBJREF) &&
			     *nft_set_ext_obj(ext) != *nft_set_ext_obj(ext2)))
				goto err_element_clash;
			else if (!(nlmsg_flags & NLM_F_EXCL))
				err = 0;
		} else if (err == -ENOTEMPTY) {
			/* ENOTEMPTY reports overlapping between this element
			 * and an existing one.
			 */
			err = -EEXIST;
		}
		goto err_element_clash;
	}

	if (!(flags & NFT_SET_ELEM_CATCHALL)) {
		unsigned int max = set->size ? set->size + set->ndeact : UINT_MAX;

		if (!atomic_add_unless(&set->nelems, 1, max)) {
			err = -ENFILE;
			goto err_set_full;
		}
	}

	nft_trans_elem(trans) = elem;
	nft_trans_commit_list_add_tail(ctx->net, trans);
	return 0;

err_set_full:
	nft_setelem_remove(ctx->net, set, &elem);
err_element_clash:
	kfree(trans);
err_elem_free:
	nf_tables_set_elem_destroy(ctx, set, elem.priv);
err_parse_data:
	if (nla[NFTA_SET_ELEM_DATA] != NULL)
		nft_data_release(&elem.data.val, desc.type);
err_parse_key_end:
	if (obj)
		nft_use_dec_restore(&obj->use);

	nft_data_release(&elem.key_end.val, NFT_DATA_VALUE);
err_parse_key:
	nft_data_release(&elem.key.val, NFT_DATA_VALUE);
err_set_elem_expr:
	for (i = 0; i < num_exprs && expr_array[i]; i++)
		nft_expr_destroy(ctx, expr_array[i]);
err_set_elem_expr_clone:
	return err;
}

static int nf_tables_newsetelem(struct sk_buff *skb,
				const struct nfnl_info *info,
				const struct nlattr * const nla[])
{
	struct netlink_ext_ack *extack = info->extack;
	u8 genmask = nft_genmask_next(info->net);
	u8 family = info->nfmsg->nfgen_family;
	struct net *net = info->net;
	const struct nlattr *attr;
	struct nft_table *table;
	struct nft_set *set;
	struct nft_ctx ctx;
	int rem, err;

	if (nla[NFTA_SET_ELEM_LIST_ELEMENTS] == NULL)
		return -EINVAL;

	table = nft_table_lookup(net, nla[NFTA_SET_ELEM_LIST_TABLE], family,
				 genmask, NETLINK_CB(skb).portid);
	if (IS_ERR(table)) {
		NL_SET_BAD_ATTR(extack, nla[NFTA_SET_ELEM_LIST_TABLE]);
		return PTR_ERR(table);
	}

	set = nft_set_lookup_global(net, table, nla[NFTA_SET_ELEM_LIST_SET],
				    nla[NFTA_SET_ELEM_LIST_SET_ID], genmask);
	if (IS_ERR(set))
		return PTR_ERR(set);

	if (!list_empty(&set->bindings) &&
	    (set->flags & (NFT_SET_CONSTANT | NFT_SET_ANONYMOUS)))
		return -EBUSY;

	nft_ctx_init(&ctx, net, skb, info->nlh, family, table, NULL, nla);

	nla_for_each_nested(attr, nla[NFTA_SET_ELEM_LIST_ELEMENTS], rem) {
		err = nft_add_set_elem(&ctx, set, attr, info->nlh->nlmsg_flags);
		if (err < 0) {
			NL_SET_BAD_ATTR(extack, attr);
			return err;
		}
	}

	if (table->validate_state == NFT_VALIDATE_DO)
		return nft_table_validate(net, table);

	return 0;
}

/**
 *	nft_data_hold - hold a nft_data item
 *
 *	@data: struct nft_data to release
 *	@type: type of data
 *
 *	Hold a nft_data item. NFT_DATA_VALUE types can be silently discarded,
 *	NFT_DATA_VERDICT bumps the reference to chains in case of NFT_JUMP and
 *	NFT_GOTO verdicts. This function must be called on active data objects
 *	from the second phase of the commit protocol.
 */
void nft_data_hold(const struct nft_data *data, enum nft_data_types type)
{
	struct nft_chain *chain;

	if (type == NFT_DATA_VERDICT) {
		switch (data->verdict.code) {
		case NFT_JUMP:
		case NFT_GOTO:
			chain = data->verdict.chain;
			nft_use_inc_restore(&chain->use);
			break;
		}
	}
}

static void nft_setelem_data_activate(const struct net *net,
				      const struct nft_set *set,
				      struct nft_set_elem *elem)
{
	const struct nft_set_ext *ext = nft_set_elem_ext(set, elem->priv);

	if (nft_set_ext_exists(ext, NFT_SET_EXT_DATA))
		nft_data_hold(nft_set_ext_data(ext), set->dtype);
	if (nft_set_ext_exists(ext, NFT_SET_EXT_OBJREF))
		nft_use_inc_restore(&(*nft_set_ext_obj(ext))->use);
}

void nft_setelem_data_deactivate(const struct net *net,
				 const struct nft_set *set,
				 struct nft_set_elem *elem)
{
	const struct nft_set_ext *ext = nft_set_elem_ext(set, elem->priv);

	if (nft_set_ext_exists(ext, NFT_SET_EXT_DATA))
		nft_data_release(nft_set_ext_data(ext), set->dtype);
	if (nft_set_ext_exists(ext, NFT_SET_EXT_OBJREF))
		nft_use_dec(&(*nft_set_ext_obj(ext))->use);
}

static int nft_del_setelem(struct nft_ctx *ctx, struct nft_set *set,
			   const struct nlattr *attr)
{
	struct nlattr *nla[NFTA_SET_ELEM_MAX + 1];
	struct nft_set_ext_tmpl tmpl;
	struct nft_set_elem elem;
	struct nft_set_ext *ext;
	struct nft_trans *trans;
	u32 flags = 0;
	int err;

	err = nla_parse_nested_deprecated(nla, NFTA_SET_ELEM_MAX, attr,
					  nft_set_elem_policy, NULL);
	if (err < 0)
		return err;

	err = nft_setelem_parse_flags(set, nla[NFTA_SET_ELEM_FLAGS], &flags);
	if (err < 0)
		return err;

	if (!nla[NFTA_SET_ELEM_KEY] && !(flags & NFT_SET_ELEM_CATCHALL))
		return -EINVAL;

	if (!nft_setelem_valid_key_end(set, nla, flags))
		return -EINVAL;

	nft_set_ext_prepare(&tmpl);

	if (flags != 0) {
		err = nft_set_ext_add(&tmpl, NFT_SET_EXT_FLAGS);
		if (err < 0)
			return err;
	}

	if (nla[NFTA_SET_ELEM_KEY]) {
		err = nft_setelem_parse_key(ctx, set, &elem.key.val,
					    nla[NFTA_SET_ELEM_KEY]);
		if (err < 0)
			return err;

		err = nft_set_ext_add_length(&tmpl, NFT_SET_EXT_KEY, set->klen);
		if (err < 0)
			goto fail_elem;
	}

	if (nla[NFTA_SET_ELEM_KEY_END]) {
		err = nft_setelem_parse_key(ctx, set, &elem.key_end.val,
					    nla[NFTA_SET_ELEM_KEY_END]);
		if (err < 0)
			goto fail_elem;

		err = nft_set_ext_add_length(&tmpl, NFT_SET_EXT_KEY_END, set->klen);
		if (err < 0)
			goto fail_elem_key_end;
	}

	err = -ENOMEM;
	elem.priv = nft_set_elem_init(set, &tmpl, elem.key.val.data,
				      elem.key_end.val.data, NULL, 0, 0,
				      GFP_KERNEL_ACCOUNT);
	if (IS_ERR(elem.priv)) {
		err = PTR_ERR(elem.priv);
		goto fail_elem_key_end;
	}

	ext = nft_set_elem_ext(set, elem.priv);
	if (flags)
		*nft_set_ext_flags(ext) = flags;

	trans = nft_trans_elem_alloc(ctx, NFT_MSG_DELSETELEM, set);
	if (trans == NULL)
		goto fail_trans;

	err = nft_setelem_deactivate(ctx->net, set, &elem, flags);
	if (err < 0)
		goto fail_ops;

	nft_setelem_data_deactivate(ctx->net, set, &elem);

	nft_trans_elem(trans) = elem;
	nft_trans_commit_list_add_tail(ctx->net, trans);
	return 0;

fail_ops:
	kfree(trans);
fail_trans:
	kfree(elem.priv);
fail_elem_key_end:
	nft_data_release(&elem.key_end.val, NFT_DATA_VALUE);
fail_elem:
	nft_data_release(&elem.key.val, NFT_DATA_VALUE);
	return err;
}

static int nft_setelem_flush(const struct nft_ctx *ctx,
			     struct nft_set *set,
			     const struct nft_set_iter *iter,
			     struct nft_set_elem *elem)
{
	struct nft_trans *trans;
	int err;

	trans = nft_trans_alloc_gfp(ctx, NFT_MSG_DELSETELEM,
				    sizeof(struct nft_trans_elem), GFP_ATOMIC);
	if (!trans)
		return -ENOMEM;

	if (!set->ops->flush(ctx->net, set, elem->priv)) {
		err = -ENOENT;
		goto err1;
	}
	set->ndeact++;

	nft_setelem_data_deactivate(ctx->net, set, elem);
	nft_trans_elem_set(trans) = set;
	nft_trans_elem(trans) = *elem;
	nft_trans_commit_list_add_tail(ctx->net, trans);

	return 0;
err1:
	kfree(trans);
	return err;
}

static int __nft_set_catchall_flush(const struct nft_ctx *ctx,
				    struct nft_set *set,
				    struct nft_set_elem *elem)
{
	struct nft_trans *trans;

	trans = nft_trans_alloc_gfp(ctx, NFT_MSG_DELSETELEM,
				    sizeof(struct nft_trans_elem), GFP_KERNEL);
	if (!trans)
		return -ENOMEM;

	nft_setelem_data_deactivate(ctx->net, set, elem);
	nft_trans_elem_set(trans) = set;
	nft_trans_elem(trans) = *elem;
	nft_trans_commit_list_add_tail(ctx->net, trans);

	return 0;
}

static int nft_set_catchall_flush(const struct nft_ctx *ctx,
				  struct nft_set *set)
{
	u8 genmask = nft_genmask_next(ctx->net);
	struct nft_set_elem_catchall *catchall;
	struct nft_set_elem elem;
	struct nft_set_ext *ext;
	int ret = 0;

	list_for_each_entry_rcu(catchall, &set->catchall_list, list) {
		ext = nft_set_elem_ext(set, catchall->elem);
		if (!nft_set_elem_active(ext, genmask))
			continue;

		elem.priv = catchall->elem;
		ret = __nft_set_catchall_flush(ctx, set, &elem);
		if (ret < 0)
			break;
		nft_set_elem_change_active(ctx->net, set, ext);
	}

	return ret;
}

static int nft_set_flush(struct nft_ctx *ctx, struct nft_set *set, u8 genmask)
{
	struct nft_set_iter iter = {
		.genmask	= genmask,
		.fn		= nft_setelem_flush,
	};

	set->ops->walk(ctx, set, &iter);
	if (!iter.err)
		iter.err = nft_set_catchall_flush(ctx, set);

	return iter.err;
}

static int nf_tables_delsetelem(struct sk_buff *skb,
				const struct nfnl_info *info,
				const struct nlattr * const nla[])
{
	struct netlink_ext_ack *extack = info->extack;
	u8 genmask = nft_genmask_next(info->net);
	u8 family = info->nfmsg->nfgen_family;
	struct net *net = info->net;
	const struct nlattr *attr;
	struct nft_table *table;
	struct nft_set *set;
	struct nft_ctx ctx;
	int rem, err = 0;

	table = nft_table_lookup(net, nla[NFTA_SET_ELEM_LIST_TABLE], family,
				 genmask, NETLINK_CB(skb).portid);
	if (IS_ERR(table)) {
		NL_SET_BAD_ATTR(extack, nla[NFTA_SET_ELEM_LIST_TABLE]);
		return PTR_ERR(table);
	}

	set = nft_set_lookup(table, nla[NFTA_SET_ELEM_LIST_SET], genmask);
	if (IS_ERR(set))
		return PTR_ERR(set);

<<<<<<< HEAD
	if (!list_empty(&set->bindings) &&
	    (set->flags & (NFT_SET_CONSTANT | NFT_SET_ANONYMOUS)))
=======
	if (nft_set_is_anonymous(set))
		return -EOPNOTSUPP;

	if (!list_empty(&set->bindings) && (set->flags & NFT_SET_CONSTANT))
>>>>>>> ccf0a997
		return -EBUSY;

	nft_ctx_init(&ctx, net, skb, info->nlh, family, table, NULL, nla);

	if (!nla[NFTA_SET_ELEM_LIST_ELEMENTS])
		return nft_set_flush(&ctx, set, genmask);

	nla_for_each_nested(attr, nla[NFTA_SET_ELEM_LIST_ELEMENTS], rem) {
		err = nft_del_setelem(&ctx, set, attr);
		if (err == -ENOENT &&
		    NFNL_MSG_TYPE(info->nlh->nlmsg_type) == NFT_MSG_DESTROYSETELEM)
			continue;

		if (err < 0) {
			NL_SET_BAD_ATTR(extack, attr);
			return err;
		}
	}

	return 0;
}

/*
 * Stateful objects
 */

/**
 *	nft_register_obj- register nf_tables stateful object type
 *	@obj_type: object type
 *
 *	Registers the object type for use with nf_tables. Returns zero on
 *	success or a negative errno code otherwise.
 */
int nft_register_obj(struct nft_object_type *obj_type)
{
	if (obj_type->type == NFT_OBJECT_UNSPEC)
		return -EINVAL;

	nfnl_lock(NFNL_SUBSYS_NFTABLES);
	list_add_rcu(&obj_type->list, &nf_tables_objects);
	nfnl_unlock(NFNL_SUBSYS_NFTABLES);
	return 0;
}
EXPORT_SYMBOL_GPL(nft_register_obj);

/**
 *	nft_unregister_obj - unregister nf_tables object type
 *	@obj_type: object type
 *
 * 	Unregisters the object type for use with nf_tables.
 */
void nft_unregister_obj(struct nft_object_type *obj_type)
{
	nfnl_lock(NFNL_SUBSYS_NFTABLES);
	list_del_rcu(&obj_type->list);
	nfnl_unlock(NFNL_SUBSYS_NFTABLES);
}
EXPORT_SYMBOL_GPL(nft_unregister_obj);

struct nft_object *nft_obj_lookup(const struct net *net,
				  const struct nft_table *table,
				  const struct nlattr *nla, u32 objtype,
				  u8 genmask)
{
	struct nft_object_hash_key k = { .table = table };
	char search[NFT_OBJ_MAXNAMELEN];
	struct rhlist_head *tmp, *list;
	struct nft_object *obj;

	nla_strscpy(search, nla, sizeof(search));
	k.name = search;

	WARN_ON_ONCE(!rcu_read_lock_held() &&
		     !lockdep_commit_lock_is_held(net));

	rcu_read_lock();
	list = rhltable_lookup(&nft_objname_ht, &k, nft_objname_ht_params);
	if (!list)
		goto out;

	rhl_for_each_entry_rcu(obj, tmp, list, rhlhead) {
		if (objtype == obj->ops->type->type &&
		    nft_active_genmask(obj, genmask)) {
			rcu_read_unlock();
			return obj;
		}
	}
out:
	rcu_read_unlock();
	return ERR_PTR(-ENOENT);
}
EXPORT_SYMBOL_GPL(nft_obj_lookup);

static struct nft_object *nft_obj_lookup_byhandle(const struct nft_table *table,
						  const struct nlattr *nla,
						  u32 objtype, u8 genmask)
{
	struct nft_object *obj;

	list_for_each_entry(obj, &table->objects, list) {
		if (be64_to_cpu(nla_get_be64(nla)) == obj->handle &&
		    objtype == obj->ops->type->type &&
		    nft_active_genmask(obj, genmask))
			return obj;
	}
	return ERR_PTR(-ENOENT);
}

static const struct nla_policy nft_obj_policy[NFTA_OBJ_MAX + 1] = {
	[NFTA_OBJ_TABLE]	= { .type = NLA_STRING,
				    .len = NFT_TABLE_MAXNAMELEN - 1 },
	[NFTA_OBJ_NAME]		= { .type = NLA_STRING,
				    .len = NFT_OBJ_MAXNAMELEN - 1 },
	[NFTA_OBJ_TYPE]		= { .type = NLA_U32 },
	[NFTA_OBJ_DATA]		= { .type = NLA_NESTED },
	[NFTA_OBJ_HANDLE]	= { .type = NLA_U64},
	[NFTA_OBJ_USERDATA]	= { .type = NLA_BINARY,
				    .len = NFT_USERDATA_MAXLEN },
};

static struct nft_object *nft_obj_init(const struct nft_ctx *ctx,
				       const struct nft_object_type *type,
				       const struct nlattr *attr)
{
	struct nlattr **tb;
	const struct nft_object_ops *ops;
	struct nft_object *obj;
	int err = -ENOMEM;

	tb = kmalloc_array(type->maxattr + 1, sizeof(*tb), GFP_KERNEL);
	if (!tb)
		goto err1;

	if (attr) {
		err = nla_parse_nested_deprecated(tb, type->maxattr, attr,
						  type->policy, NULL);
		if (err < 0)
			goto err2;
	} else {
		memset(tb, 0, sizeof(tb[0]) * (type->maxattr + 1));
	}

	if (type->select_ops) {
		ops = type->select_ops(ctx, (const struct nlattr * const *)tb);
		if (IS_ERR(ops)) {
			err = PTR_ERR(ops);
			goto err2;
		}
	} else {
		ops = type->ops;
	}

	err = -ENOMEM;
	obj = kzalloc(sizeof(*obj) + ops->size, GFP_KERNEL_ACCOUNT);
	if (!obj)
		goto err2;

	err = ops->init(ctx, (const struct nlattr * const *)tb, obj);
	if (err < 0)
		goto err3;

	obj->ops = ops;

	kfree(tb);
	return obj;
err3:
	kfree(obj);
err2:
	kfree(tb);
err1:
	return ERR_PTR(err);
}

static int nft_object_dump(struct sk_buff *skb, unsigned int attr,
			   struct nft_object *obj, bool reset)
{
	struct nlattr *nest;

	nest = nla_nest_start_noflag(skb, attr);
	if (!nest)
		goto nla_put_failure;
	if (obj->ops->dump(skb, obj, reset) < 0)
		goto nla_put_failure;
	nla_nest_end(skb, nest);
	return 0;

nla_put_failure:
	return -1;
}

static const struct nft_object_type *__nft_obj_type_get(u32 objtype)
{
	const struct nft_object_type *type;

	list_for_each_entry(type, &nf_tables_objects, list) {
		if (objtype == type->type)
			return type;
	}
	return NULL;
}

static const struct nft_object_type *
nft_obj_type_get(struct net *net, u32 objtype)
{
	const struct nft_object_type *type;

	type = __nft_obj_type_get(objtype);
	if (type != NULL && try_module_get(type->owner))
		return type;

	lockdep_nfnl_nft_mutex_not_held();
#ifdef CONFIG_MODULES
	if (type == NULL) {
		if (nft_request_module(net, "nft-obj-%u", objtype) == -EAGAIN)
			return ERR_PTR(-EAGAIN);
	}
#endif
	return ERR_PTR(-ENOENT);
}

static int nf_tables_updobj(const struct nft_ctx *ctx,
			    const struct nft_object_type *type,
			    const struct nlattr *attr,
			    struct nft_object *obj)
{
	struct nft_object *newobj;
	struct nft_trans *trans;
	int err = -ENOMEM;

	if (!try_module_get(type->owner))
		return -ENOENT;

	trans = nft_trans_alloc(ctx, NFT_MSG_NEWOBJ,
				sizeof(struct nft_trans_obj));
	if (!trans)
		goto err_trans;

	newobj = nft_obj_init(ctx, type, attr);
	if (IS_ERR(newobj)) {
		err = PTR_ERR(newobj);
		goto err_free_trans;
	}

	nft_trans_obj(trans) = obj;
	nft_trans_obj_update(trans) = true;
	nft_trans_obj_newobj(trans) = newobj;
	nft_trans_commit_list_add_tail(ctx->net, trans);

	return 0;

err_free_trans:
	kfree(trans);
err_trans:
	module_put(type->owner);
	return err;
}

static int nf_tables_newobj(struct sk_buff *skb, const struct nfnl_info *info,
			    const struct nlattr * const nla[])
{
	struct netlink_ext_ack *extack = info->extack;
	u8 genmask = nft_genmask_next(info->net);
	u8 family = info->nfmsg->nfgen_family;
	const struct nft_object_type *type;
	struct net *net = info->net;
	struct nft_table *table;
	struct nft_object *obj;
	struct nft_ctx ctx;
	u32 objtype;
	int err;

	if (!nla[NFTA_OBJ_TYPE] ||
	    !nla[NFTA_OBJ_NAME] ||
	    !nla[NFTA_OBJ_DATA])
		return -EINVAL;

	table = nft_table_lookup(net, nla[NFTA_OBJ_TABLE], family, genmask,
				 NETLINK_CB(skb).portid);
	if (IS_ERR(table)) {
		NL_SET_BAD_ATTR(extack, nla[NFTA_OBJ_TABLE]);
		return PTR_ERR(table);
	}

	objtype = ntohl(nla_get_be32(nla[NFTA_OBJ_TYPE]));
	obj = nft_obj_lookup(net, table, nla[NFTA_OBJ_NAME], objtype, genmask);
	if (IS_ERR(obj)) {
		err = PTR_ERR(obj);
		if (err != -ENOENT) {
			NL_SET_BAD_ATTR(extack, nla[NFTA_OBJ_NAME]);
			return err;
		}
	} else {
		if (info->nlh->nlmsg_flags & NLM_F_EXCL) {
			NL_SET_BAD_ATTR(extack, nla[NFTA_OBJ_NAME]);
			return -EEXIST;
		}
		if (info->nlh->nlmsg_flags & NLM_F_REPLACE)
			return -EOPNOTSUPP;

		type = __nft_obj_type_get(objtype);
		if (WARN_ON_ONCE(!type))
			return -ENOENT;

		nft_ctx_init(&ctx, net, skb, info->nlh, family, table, NULL, nla);

		return nf_tables_updobj(&ctx, type, nla[NFTA_OBJ_DATA], obj);
	}

	nft_ctx_init(&ctx, net, skb, info->nlh, family, table, NULL, nla);

	if (!nft_use_inc(&table->use))
		return -EMFILE;

	type = nft_obj_type_get(net, objtype);
	if (IS_ERR(type)) {
		err = PTR_ERR(type);
		goto err_type;
	}

	obj = nft_obj_init(&ctx, type, nla[NFTA_OBJ_DATA]);
	if (IS_ERR(obj)) {
		err = PTR_ERR(obj);
		goto err_init;
	}
	obj->key.table = table;
	obj->handle = nf_tables_alloc_handle(table);

	obj->key.name = nla_strdup(nla[NFTA_OBJ_NAME], GFP_KERNEL_ACCOUNT);
	if (!obj->key.name) {
		err = -ENOMEM;
		goto err_strdup;
	}

	if (nla[NFTA_OBJ_USERDATA]) {
		obj->udata = nla_memdup(nla[NFTA_OBJ_USERDATA], GFP_KERNEL_ACCOUNT);
		if (obj->udata == NULL)
			goto err_userdata;

		obj->udlen = nla_len(nla[NFTA_OBJ_USERDATA]);
	}

	err = nft_trans_obj_add(&ctx, NFT_MSG_NEWOBJ, obj);
	if (err < 0)
		goto err_trans;

	err = rhltable_insert(&nft_objname_ht, &obj->rhlhead,
			      nft_objname_ht_params);
	if (err < 0)
		goto err_obj_ht;

	list_add_tail_rcu(&obj->list, &table->objects);

	return 0;
err_obj_ht:
	/* queued in transaction log */
	INIT_LIST_HEAD(&obj->list);
	return err;
err_trans:
	kfree(obj->udata);
err_userdata:
	kfree(obj->key.name);
err_strdup:
	if (obj->ops->destroy)
		obj->ops->destroy(&ctx, obj);
	kfree(obj);
err_init:
	module_put(type->owner);
err_type:
	nft_use_dec_restore(&table->use);

	return err;
}

static int nf_tables_fill_obj_info(struct sk_buff *skb, struct net *net,
				   u32 portid, u32 seq, int event, u32 flags,
				   int family, const struct nft_table *table,
				   struct nft_object *obj, bool reset)
{
	struct nlmsghdr *nlh;

	event = nfnl_msg_type(NFNL_SUBSYS_NFTABLES, event);
	nlh = nfnl_msg_put(skb, portid, seq, event, flags, family,
			   NFNETLINK_V0, nft_base_seq(net));
	if (!nlh)
		goto nla_put_failure;

	if (nla_put_string(skb, NFTA_OBJ_TABLE, table->name) ||
	    nla_put_string(skb, NFTA_OBJ_NAME, obj->key.name) ||
	    nla_put_be64(skb, NFTA_OBJ_HANDLE, cpu_to_be64(obj->handle),
			 NFTA_OBJ_PAD))
		goto nla_put_failure;

	if (event == NFT_MSG_DELOBJ) {
		nlmsg_end(skb, nlh);
		return 0;
	}

	if (nla_put_be32(skb, NFTA_OBJ_TYPE, htonl(obj->ops->type->type)) ||
	    nla_put_be32(skb, NFTA_OBJ_USE, htonl(obj->use)) ||
	    nft_object_dump(skb, NFTA_OBJ_DATA, obj, reset))
		goto nla_put_failure;

	if (obj->udata &&
	    nla_put(skb, NFTA_OBJ_USERDATA, obj->udlen, obj->udata))
		goto nla_put_failure;

	nlmsg_end(skb, nlh);
	return 0;

nla_put_failure:
	nlmsg_trim(skb, nlh);
	return -1;
}

static void audit_log_obj_reset(const struct nft_table *table,
				unsigned int base_seq, unsigned int nentries)
{
	char *buf = kasprintf(GFP_ATOMIC, "%s:%u", table->name, base_seq);

	audit_log_nfcfg(buf, table->family, nentries,
			AUDIT_NFT_OP_OBJ_RESET, GFP_ATOMIC);
	kfree(buf);
}

struct nft_obj_filter {
	char		*table;
	u32		type;
};

static int nf_tables_dump_obj(struct sk_buff *skb, struct netlink_callback *cb)
{
	const struct nfgenmsg *nfmsg = nlmsg_data(cb->nlh);
	const struct nft_table *table;
	unsigned int idx = 0, s_idx = cb->args[0];
	struct nft_obj_filter *filter = cb->data;
	struct net *net = sock_net(skb->sk);
	int family = nfmsg->nfgen_family;
	struct nftables_pernet *nft_net;
	unsigned int entries = 0;
	struct nft_object *obj;
	bool reset = false;
	int rc = 0;

	if (NFNL_MSG_TYPE(cb->nlh->nlmsg_type) == NFT_MSG_GETOBJ_RESET)
		reset = true;

	rcu_read_lock();
	nft_net = nft_pernet(net);
	cb->seq = READ_ONCE(nft_net->base_seq);

	list_for_each_entry_rcu(table, &nft_net->tables, list) {
		if (family != NFPROTO_UNSPEC && family != table->family)
			continue;

		entries = 0;
		list_for_each_entry_rcu(obj, &table->objects, list) {
			if (!nft_is_active(net, obj))
				goto cont;
			if (idx < s_idx)
				goto cont;
			if (idx > s_idx)
				memset(&cb->args[1], 0,
				       sizeof(cb->args) - sizeof(cb->args[0]));
			if (filter && filter->table &&
			    strcmp(filter->table, table->name))
				goto cont;
			if (filter &&
			    filter->type != NFT_OBJECT_UNSPEC &&
			    obj->ops->type->type != filter->type)
				goto cont;

			rc = nf_tables_fill_obj_info(skb, net,
						     NETLINK_CB(cb->skb).portid,
						     cb->nlh->nlmsg_seq,
						     NFT_MSG_NEWOBJ,
						     NLM_F_MULTI | NLM_F_APPEND,
						     table->family, table,
						     obj, reset);
			if (rc < 0)
				break;

			entries++;
			nl_dump_check_consistent(cb, nlmsg_hdr(skb));
cont:
			idx++;
		}
		if (reset && entries)
			audit_log_obj_reset(table, nft_net->base_seq, entries);
		if (rc < 0)
			break;
	}
	rcu_read_unlock();

	cb->args[0] = idx;
	return skb->len;
}

static int nf_tables_dump_obj_start(struct netlink_callback *cb)
{
	const struct nlattr * const *nla = cb->data;
	struct nft_obj_filter *filter = NULL;

	if (nla[NFTA_OBJ_TABLE] || nla[NFTA_OBJ_TYPE]) {
		filter = kzalloc(sizeof(*filter), GFP_ATOMIC);
		if (!filter)
			return -ENOMEM;

		if (nla[NFTA_OBJ_TABLE]) {
			filter->table = nla_strdup(nla[NFTA_OBJ_TABLE], GFP_ATOMIC);
			if (!filter->table) {
				kfree(filter);
				return -ENOMEM;
			}
		}

		if (nla[NFTA_OBJ_TYPE])
			filter->type = ntohl(nla_get_be32(nla[NFTA_OBJ_TYPE]));
	}

	cb->data = filter;
	return 0;
}

static int nf_tables_dump_obj_done(struct netlink_callback *cb)
{
	struct nft_obj_filter *filter = cb->data;

	if (filter) {
		kfree(filter->table);
		kfree(filter);
	}

	return 0;
}

/* called with rcu_read_lock held */
static int nf_tables_getobj(struct sk_buff *skb, const struct nfnl_info *info,
			    const struct nlattr * const nla[])
{
	struct netlink_ext_ack *extack = info->extack;
	u8 genmask = nft_genmask_cur(info->net);
	u8 family = info->nfmsg->nfgen_family;
	const struct nft_table *table;
	struct net *net = info->net;
	struct nft_object *obj;
	struct sk_buff *skb2;
	bool reset = false;
	u32 objtype;
	int err;

	if (info->nlh->nlmsg_flags & NLM_F_DUMP) {
		struct netlink_dump_control c = {
			.start = nf_tables_dump_obj_start,
			.dump = nf_tables_dump_obj,
			.done = nf_tables_dump_obj_done,
			.module = THIS_MODULE,
			.data = (void *)nla,
		};

		return nft_netlink_dump_start_rcu(info->sk, skb, info->nlh, &c);
	}

	if (!nla[NFTA_OBJ_NAME] ||
	    !nla[NFTA_OBJ_TYPE])
		return -EINVAL;

	table = nft_table_lookup(net, nla[NFTA_OBJ_TABLE], family, genmask, 0);
	if (IS_ERR(table)) {
		NL_SET_BAD_ATTR(extack, nla[NFTA_OBJ_TABLE]);
		return PTR_ERR(table);
	}

	objtype = ntohl(nla_get_be32(nla[NFTA_OBJ_TYPE]));
	obj = nft_obj_lookup(net, table, nla[NFTA_OBJ_NAME], objtype, genmask);
	if (IS_ERR(obj)) {
		NL_SET_BAD_ATTR(extack, nla[NFTA_OBJ_NAME]);
		return PTR_ERR(obj);
	}

	skb2 = alloc_skb(NLMSG_GOODSIZE, GFP_ATOMIC);
	if (!skb2)
		return -ENOMEM;

	if (NFNL_MSG_TYPE(info->nlh->nlmsg_type) == NFT_MSG_GETOBJ_RESET)
		reset = true;

	if (reset) {
		const struct nftables_pernet *nft_net;
		char *buf;

		nft_net = nft_pernet(net);
		buf = kasprintf(GFP_ATOMIC, "%s:%u", table->name, nft_net->base_seq);

		audit_log_nfcfg(buf,
				family,
				1,
				AUDIT_NFT_OP_OBJ_RESET,
				GFP_ATOMIC);
		kfree(buf);
	}

	err = nf_tables_fill_obj_info(skb2, net, NETLINK_CB(skb).portid,
				      info->nlh->nlmsg_seq, NFT_MSG_NEWOBJ, 0,
				      family, table, obj, reset);
	if (err < 0)
		goto err_fill_obj_info;

	return nfnetlink_unicast(skb2, net, NETLINK_CB(skb).portid);

err_fill_obj_info:
	kfree_skb(skb2);
	return err;
}

static void nft_obj_destroy(const struct nft_ctx *ctx, struct nft_object *obj)
{
	if (obj->ops->destroy)
		obj->ops->destroy(ctx, obj);

	module_put(obj->ops->type->owner);
	kfree(obj->key.name);
	kfree(obj->udata);
	kfree(obj);
}

static int nf_tables_delobj(struct sk_buff *skb, const struct nfnl_info *info,
			    const struct nlattr * const nla[])
{
	struct netlink_ext_ack *extack = info->extack;
	u8 genmask = nft_genmask_next(info->net);
	u8 family = info->nfmsg->nfgen_family;
	struct net *net = info->net;
	const struct nlattr *attr;
	struct nft_table *table;
	struct nft_object *obj;
	struct nft_ctx ctx;
	u32 objtype;

	if (!nla[NFTA_OBJ_TYPE] ||
	    (!nla[NFTA_OBJ_NAME] && !nla[NFTA_OBJ_HANDLE]))
		return -EINVAL;

	table = nft_table_lookup(net, nla[NFTA_OBJ_TABLE], family, genmask,
				 NETLINK_CB(skb).portid);
	if (IS_ERR(table)) {
		NL_SET_BAD_ATTR(extack, nla[NFTA_OBJ_TABLE]);
		return PTR_ERR(table);
	}

	objtype = ntohl(nla_get_be32(nla[NFTA_OBJ_TYPE]));
	if (nla[NFTA_OBJ_HANDLE]) {
		attr = nla[NFTA_OBJ_HANDLE];
		obj = nft_obj_lookup_byhandle(table, attr, objtype, genmask);
	} else {
		attr = nla[NFTA_OBJ_NAME];
		obj = nft_obj_lookup(net, table, attr, objtype, genmask);
	}

	if (IS_ERR(obj)) {
		if (PTR_ERR(obj) == -ENOENT &&
		    NFNL_MSG_TYPE(info->nlh->nlmsg_type) == NFT_MSG_DESTROYOBJ)
			return 0;

		NL_SET_BAD_ATTR(extack, attr);
		return PTR_ERR(obj);
	}
	if (obj->use > 0) {
		NL_SET_BAD_ATTR(extack, attr);
		return -EBUSY;
	}

	nft_ctx_init(&ctx, net, skb, info->nlh, family, table, NULL, nla);

	return nft_delobj(&ctx, obj);
}

static void
__nft_obj_notify(struct net *net, const struct nft_table *table,
		 struct nft_object *obj, u32 portid, u32 seq, int event,
		 u16 flags, int family, int report, gfp_t gfp)
{
	struct nftables_pernet *nft_net = nft_pernet(net);
	struct sk_buff *skb;
	int err;

	if (!report &&
	    !nfnetlink_has_listeners(net, NFNLGRP_NFTABLES))
		return;

	skb = nlmsg_new(NLMSG_GOODSIZE, gfp);
	if (skb == NULL)
		goto err;

	err = nf_tables_fill_obj_info(skb, net, portid, seq, event,
				      flags & (NLM_F_CREATE | NLM_F_EXCL),
				      family, table, obj, false);
	if (err < 0) {
		kfree_skb(skb);
		goto err;
	}

	nft_notify_enqueue(skb, report, &nft_net->notify_list);
	return;
err:
	nfnetlink_set_err(net, portid, NFNLGRP_NFTABLES, -ENOBUFS);
}

void nft_obj_notify(struct net *net, const struct nft_table *table,
		    struct nft_object *obj, u32 portid, u32 seq, int event,
		    u16 flags, int family, int report, gfp_t gfp)
{
	struct nftables_pernet *nft_net = nft_pernet(net);
	char *buf = kasprintf(gfp, "%s:%u",
			      table->name, nft_net->base_seq);

	audit_log_nfcfg(buf,
			family,
			obj->handle,
			event == NFT_MSG_NEWOBJ ?
				 AUDIT_NFT_OP_OBJ_REGISTER :
				 AUDIT_NFT_OP_OBJ_UNREGISTER,
			gfp);
	kfree(buf);

	__nft_obj_notify(net, table, obj, portid, seq, event,
			 flags, family, report, gfp);
}
EXPORT_SYMBOL_GPL(nft_obj_notify);

static void nf_tables_obj_notify(const struct nft_ctx *ctx,
				 struct nft_object *obj, int event)
{
	__nft_obj_notify(ctx->net, ctx->table, obj, ctx->portid,
			 ctx->seq, event, ctx->flags, ctx->family,
			 ctx->report, GFP_KERNEL);
}

/*
 * Flow tables
 */
void nft_register_flowtable_type(struct nf_flowtable_type *type)
{
	nfnl_lock(NFNL_SUBSYS_NFTABLES);
	list_add_tail_rcu(&type->list, &nf_tables_flowtables);
	nfnl_unlock(NFNL_SUBSYS_NFTABLES);
}
EXPORT_SYMBOL_GPL(nft_register_flowtable_type);

void nft_unregister_flowtable_type(struct nf_flowtable_type *type)
{
	nfnl_lock(NFNL_SUBSYS_NFTABLES);
	list_del_rcu(&type->list);
	nfnl_unlock(NFNL_SUBSYS_NFTABLES);
}
EXPORT_SYMBOL_GPL(nft_unregister_flowtable_type);

static const struct nla_policy nft_flowtable_policy[NFTA_FLOWTABLE_MAX + 1] = {
	[NFTA_FLOWTABLE_TABLE]		= { .type = NLA_STRING,
					    .len = NFT_NAME_MAXLEN - 1 },
	[NFTA_FLOWTABLE_NAME]		= { .type = NLA_STRING,
					    .len = NFT_NAME_MAXLEN - 1 },
	[NFTA_FLOWTABLE_HOOK]		= { .type = NLA_NESTED },
	[NFTA_FLOWTABLE_HANDLE]		= { .type = NLA_U64 },
	[NFTA_FLOWTABLE_FLAGS]		= { .type = NLA_U32 },
};

struct nft_flowtable *nft_flowtable_lookup(const struct nft_table *table,
					   const struct nlattr *nla, u8 genmask)
{
	struct nft_flowtable *flowtable;

	list_for_each_entry_rcu(flowtable, &table->flowtables, list) {
		if (!nla_strcmp(nla, flowtable->name) &&
		    nft_active_genmask(flowtable, genmask))
			return flowtable;
	}
	return ERR_PTR(-ENOENT);
}
EXPORT_SYMBOL_GPL(nft_flowtable_lookup);

void nf_tables_deactivate_flowtable(const struct nft_ctx *ctx,
				    struct nft_flowtable *flowtable,
				    enum nft_trans_phase phase)
{
	switch (phase) {
	case NFT_TRANS_PREPARE_ERROR:
	case NFT_TRANS_PREPARE:
	case NFT_TRANS_ABORT:
	case NFT_TRANS_RELEASE:
		nft_use_dec(&flowtable->use);
		fallthrough;
	default:
		return;
	}
}
EXPORT_SYMBOL_GPL(nf_tables_deactivate_flowtable);

static struct nft_flowtable *
nft_flowtable_lookup_byhandle(const struct nft_table *table,
			      const struct nlattr *nla, u8 genmask)
{
       struct nft_flowtable *flowtable;

       list_for_each_entry(flowtable, &table->flowtables, list) {
               if (be64_to_cpu(nla_get_be64(nla)) == flowtable->handle &&
                   nft_active_genmask(flowtable, genmask))
                       return flowtable;
       }
       return ERR_PTR(-ENOENT);
}

struct nft_flowtable_hook {
	u32			num;
	int			priority;
	struct list_head	list;
};

static const struct nla_policy nft_flowtable_hook_policy[NFTA_FLOWTABLE_HOOK_MAX + 1] = {
	[NFTA_FLOWTABLE_HOOK_NUM]	= { .type = NLA_U32 },
	[NFTA_FLOWTABLE_HOOK_PRIORITY]	= { .type = NLA_U32 },
	[NFTA_FLOWTABLE_HOOK_DEVS]	= { .type = NLA_NESTED },
};

static int nft_flowtable_parse_hook(const struct nft_ctx *ctx,
				    const struct nlattr * const nla[],
				    struct nft_flowtable_hook *flowtable_hook,
				    struct nft_flowtable *flowtable,
				    struct netlink_ext_ack *extack, bool add)
{
	struct nlattr *tb[NFTA_FLOWTABLE_HOOK_MAX + 1];
	struct nft_hook *hook;
	int hooknum, priority;
	int err;

	INIT_LIST_HEAD(&flowtable_hook->list);

	err = nla_parse_nested_deprecated(tb, NFTA_FLOWTABLE_HOOK_MAX,
					  nla[NFTA_FLOWTABLE_HOOK],
					  nft_flowtable_hook_policy, NULL);
	if (err < 0)
		return err;

	if (add) {
		if (!tb[NFTA_FLOWTABLE_HOOK_NUM] ||
		    !tb[NFTA_FLOWTABLE_HOOK_PRIORITY]) {
			NL_SET_BAD_ATTR(extack, nla[NFTA_FLOWTABLE_NAME]);
			return -ENOENT;
		}

		hooknum = ntohl(nla_get_be32(tb[NFTA_FLOWTABLE_HOOK_NUM]));
		if (hooknum != NF_NETDEV_INGRESS)
			return -EOPNOTSUPP;

		priority = ntohl(nla_get_be32(tb[NFTA_FLOWTABLE_HOOK_PRIORITY]));

		flowtable_hook->priority	= priority;
		flowtable_hook->num		= hooknum;
	} else {
		if (tb[NFTA_FLOWTABLE_HOOK_NUM]) {
			hooknum = ntohl(nla_get_be32(tb[NFTA_FLOWTABLE_HOOK_NUM]));
			if (hooknum != flowtable->hooknum)
				return -EOPNOTSUPP;
		}

		if (tb[NFTA_FLOWTABLE_HOOK_PRIORITY]) {
			priority = ntohl(nla_get_be32(tb[NFTA_FLOWTABLE_HOOK_PRIORITY]));
			if (priority != flowtable->data.priority)
				return -EOPNOTSUPP;
		}

		flowtable_hook->priority	= flowtable->data.priority;
		flowtable_hook->num		= flowtable->hooknum;
	}

	if (tb[NFTA_FLOWTABLE_HOOK_DEVS]) {
		err = nf_tables_parse_netdev_hooks(ctx->net,
						   tb[NFTA_FLOWTABLE_HOOK_DEVS],
						   &flowtable_hook->list,
						   extack);
		if (err < 0)
			return err;
	}

	list_for_each_entry(hook, &flowtable_hook->list, list) {
		hook->ops.pf		= NFPROTO_NETDEV;
		hook->ops.hooknum	= flowtable_hook->num;
		hook->ops.priority	= flowtable_hook->priority;
		hook->ops.priv		= &flowtable->data;
		hook->ops.hook		= flowtable->data.type->hook;
	}

	return err;
}

static const struct nf_flowtable_type *__nft_flowtable_type_get(u8 family)
{
	const struct nf_flowtable_type *type;

	list_for_each_entry(type, &nf_tables_flowtables, list) {
		if (family == type->family)
			return type;
	}
	return NULL;
}

static const struct nf_flowtable_type *
nft_flowtable_type_get(struct net *net, u8 family)
{
	const struct nf_flowtable_type *type;

	type = __nft_flowtable_type_get(family);
	if (type != NULL && try_module_get(type->owner))
		return type;

	lockdep_nfnl_nft_mutex_not_held();
#ifdef CONFIG_MODULES
	if (type == NULL) {
		if (nft_request_module(net, "nf-flowtable-%u", family) == -EAGAIN)
			return ERR_PTR(-EAGAIN);
	}
#endif
	return ERR_PTR(-ENOENT);
}

/* Only called from error and netdev event paths. */
static void nft_unregister_flowtable_hook(struct net *net,
					  struct nft_flowtable *flowtable,
					  struct nft_hook *hook)
{
	nf_unregister_net_hook(net, &hook->ops);
	flowtable->data.type->setup(&flowtable->data, hook->ops.dev,
				    FLOW_BLOCK_UNBIND);
}

static void __nft_unregister_flowtable_net_hooks(struct net *net,
						 struct list_head *hook_list,
					         bool release_netdev)
{
	struct nft_hook *hook, *next;

	list_for_each_entry_safe(hook, next, hook_list, list) {
		nf_unregister_net_hook(net, &hook->ops);
		if (release_netdev) {
			list_del(&hook->list);
			kfree_rcu(hook, rcu);
		}
	}
}

static void nft_unregister_flowtable_net_hooks(struct net *net,
					       struct list_head *hook_list)
{
	__nft_unregister_flowtable_net_hooks(net, hook_list, false);
}

static int nft_register_flowtable_net_hooks(struct net *net,
					    struct nft_table *table,
					    struct list_head *hook_list,
					    struct nft_flowtable *flowtable)
{
	struct nft_hook *hook, *hook2, *next;
	struct nft_flowtable *ft;
	int err, i = 0;

	list_for_each_entry(hook, hook_list, list) {
		list_for_each_entry(ft, &table->flowtables, list) {
			if (!nft_is_active_next(net, ft))
				continue;

			list_for_each_entry(hook2, &ft->hook_list, list) {
				if (hook->ops.dev == hook2->ops.dev &&
				    hook->ops.pf == hook2->ops.pf) {
					err = -EEXIST;
					goto err_unregister_net_hooks;
				}
			}
		}

		err = flowtable->data.type->setup(&flowtable->data,
						  hook->ops.dev,
						  FLOW_BLOCK_BIND);
		if (err < 0)
			goto err_unregister_net_hooks;

		err = nf_register_net_hook(net, &hook->ops);
		if (err < 0) {
			flowtable->data.type->setup(&flowtable->data,
						    hook->ops.dev,
						    FLOW_BLOCK_UNBIND);
			goto err_unregister_net_hooks;
		}

		i++;
	}

	return 0;

err_unregister_net_hooks:
	list_for_each_entry_safe(hook, next, hook_list, list) {
		if (i-- <= 0)
			break;

		nft_unregister_flowtable_hook(net, flowtable, hook);
		list_del_rcu(&hook->list);
		kfree_rcu(hook, rcu);
	}

	return err;
}

static void nft_hooks_destroy(struct list_head *hook_list)
{
	struct nft_hook *hook, *next;

	list_for_each_entry_safe(hook, next, hook_list, list) {
		list_del_rcu(&hook->list);
		kfree_rcu(hook, rcu);
	}
}

static int nft_flowtable_update(struct nft_ctx *ctx, const struct nlmsghdr *nlh,
				struct nft_flowtable *flowtable,
				struct netlink_ext_ack *extack)
{
	const struct nlattr * const *nla = ctx->nla;
	struct nft_flowtable_hook flowtable_hook;
	struct nft_hook *hook, *next;
	struct nft_trans *trans;
	bool unregister = false;
	u32 flags;
	int err;

	err = nft_flowtable_parse_hook(ctx, nla, &flowtable_hook, flowtable,
				       extack, false);
	if (err < 0)
		return err;

	list_for_each_entry_safe(hook, next, &flowtable_hook.list, list) {
		if (nft_hook_list_find(&flowtable->hook_list, hook)) {
			list_del(&hook->list);
			kfree(hook);
		}
	}

	if (nla[NFTA_FLOWTABLE_FLAGS]) {
		flags = ntohl(nla_get_be32(nla[NFTA_FLOWTABLE_FLAGS]));
		if (flags & ~NFT_FLOWTABLE_MASK) {
			err = -EOPNOTSUPP;
			goto err_flowtable_update_hook;
		}
		if ((flowtable->data.flags & NFT_FLOWTABLE_HW_OFFLOAD) ^
		    (flags & NFT_FLOWTABLE_HW_OFFLOAD)) {
			err = -EOPNOTSUPP;
			goto err_flowtable_update_hook;
		}
	} else {
		flags = flowtable->data.flags;
	}

	err = nft_register_flowtable_net_hooks(ctx->net, ctx->table,
					       &flowtable_hook.list, flowtable);
	if (err < 0)
		goto err_flowtable_update_hook;

	trans = nft_trans_alloc(ctx, NFT_MSG_NEWFLOWTABLE,
				sizeof(struct nft_trans_flowtable));
	if (!trans) {
		unregister = true;
		err = -ENOMEM;
		goto err_flowtable_update_hook;
	}

	nft_trans_flowtable_flags(trans) = flags;
	nft_trans_flowtable(trans) = flowtable;
	nft_trans_flowtable_update(trans) = true;
	INIT_LIST_HEAD(&nft_trans_flowtable_hooks(trans));
	list_splice(&flowtable_hook.list, &nft_trans_flowtable_hooks(trans));

	nft_trans_commit_list_add_tail(ctx->net, trans);

	return 0;

err_flowtable_update_hook:
	list_for_each_entry_safe(hook, next, &flowtable_hook.list, list) {
		if (unregister)
			nft_unregister_flowtable_hook(ctx->net, flowtable, hook);
		list_del_rcu(&hook->list);
		kfree_rcu(hook, rcu);
	}

	return err;

}

static int nf_tables_newflowtable(struct sk_buff *skb,
				  const struct nfnl_info *info,
				  const struct nlattr * const nla[])
{
	struct netlink_ext_ack *extack = info->extack;
	struct nft_flowtable_hook flowtable_hook;
	u8 genmask = nft_genmask_next(info->net);
	u8 family = info->nfmsg->nfgen_family;
	const struct nf_flowtable_type *type;
	struct nft_flowtable *flowtable;
	struct nft_hook *hook, *next;
	struct net *net = info->net;
	struct nft_table *table;
	struct nft_ctx ctx;
	int err;

	if (!nla[NFTA_FLOWTABLE_TABLE] ||
	    !nla[NFTA_FLOWTABLE_NAME] ||
	    !nla[NFTA_FLOWTABLE_HOOK])
		return -EINVAL;

	table = nft_table_lookup(net, nla[NFTA_FLOWTABLE_TABLE], family,
				 genmask, NETLINK_CB(skb).portid);
	if (IS_ERR(table)) {
		NL_SET_BAD_ATTR(extack, nla[NFTA_FLOWTABLE_TABLE]);
		return PTR_ERR(table);
	}

	flowtable = nft_flowtable_lookup(table, nla[NFTA_FLOWTABLE_NAME],
					 genmask);
	if (IS_ERR(flowtable)) {
		err = PTR_ERR(flowtable);
		if (err != -ENOENT) {
			NL_SET_BAD_ATTR(extack, nla[NFTA_FLOWTABLE_NAME]);
			return err;
		}
	} else {
		if (info->nlh->nlmsg_flags & NLM_F_EXCL) {
			NL_SET_BAD_ATTR(extack, nla[NFTA_FLOWTABLE_NAME]);
			return -EEXIST;
		}

		nft_ctx_init(&ctx, net, skb, info->nlh, family, table, NULL, nla);

		return nft_flowtable_update(&ctx, info->nlh, flowtable, extack);
	}

	nft_ctx_init(&ctx, net, skb, info->nlh, family, table, NULL, nla);

	if (!nft_use_inc(&table->use))
		return -EMFILE;

	flowtable = kzalloc(sizeof(*flowtable), GFP_KERNEL_ACCOUNT);
	if (!flowtable) {
		err = -ENOMEM;
		goto flowtable_alloc;
	}

	flowtable->table = table;
	flowtable->handle = nf_tables_alloc_handle(table);
	INIT_LIST_HEAD(&flowtable->hook_list);

	flowtable->name = nla_strdup(nla[NFTA_FLOWTABLE_NAME], GFP_KERNEL_ACCOUNT);
	if (!flowtable->name) {
		err = -ENOMEM;
		goto err1;
	}

	type = nft_flowtable_type_get(net, family);
	if (IS_ERR(type)) {
		err = PTR_ERR(type);
		goto err2;
	}

	if (nla[NFTA_FLOWTABLE_FLAGS]) {
		flowtable->data.flags =
			ntohl(nla_get_be32(nla[NFTA_FLOWTABLE_FLAGS]));
		if (flowtable->data.flags & ~NFT_FLOWTABLE_MASK) {
			err = -EOPNOTSUPP;
			goto err3;
		}
	}

	write_pnet(&flowtable->data.net, net);
	flowtable->data.type = type;
	err = type->init(&flowtable->data);
	if (err < 0)
		goto err3;

	err = nft_flowtable_parse_hook(&ctx, nla, &flowtable_hook, flowtable,
				       extack, true);
	if (err < 0)
		goto err4;

	list_splice(&flowtable_hook.list, &flowtable->hook_list);
	flowtable->data.priority = flowtable_hook.priority;
	flowtable->hooknum = flowtable_hook.num;

	err = nft_register_flowtable_net_hooks(ctx.net, table,
					       &flowtable->hook_list,
					       flowtable);
	if (err < 0) {
		nft_hooks_destroy(&flowtable->hook_list);
		goto err4;
	}

	err = nft_trans_flowtable_add(&ctx, NFT_MSG_NEWFLOWTABLE, flowtable);
	if (err < 0)
		goto err5;

	list_add_tail_rcu(&flowtable->list, &table->flowtables);

	return 0;
err5:
	list_for_each_entry_safe(hook, next, &flowtable->hook_list, list) {
		nft_unregister_flowtable_hook(net, flowtable, hook);
		list_del_rcu(&hook->list);
		kfree_rcu(hook, rcu);
	}
err4:
	flowtable->data.type->free(&flowtable->data);
err3:
	module_put(type->owner);
err2:
	kfree(flowtable->name);
err1:
	kfree(flowtable);
flowtable_alloc:
	nft_use_dec_restore(&table->use);

	return err;
}

static void nft_flowtable_hook_release(struct nft_flowtable_hook *flowtable_hook)
{
	struct nft_hook *this, *next;

	list_for_each_entry_safe(this, next, &flowtable_hook->list, list) {
		list_del(&this->list);
		kfree(this);
	}
}

static int nft_delflowtable_hook(struct nft_ctx *ctx,
				 struct nft_flowtable *flowtable,
				 struct netlink_ext_ack *extack)
{
	const struct nlattr * const *nla = ctx->nla;
	struct nft_flowtable_hook flowtable_hook;
	LIST_HEAD(flowtable_del_list);
	struct nft_hook *this, *hook;
	struct nft_trans *trans;
	int err;

	err = nft_flowtable_parse_hook(ctx, nla, &flowtable_hook, flowtable,
				       extack, false);
	if (err < 0)
		return err;

	list_for_each_entry(this, &flowtable_hook.list, list) {
		hook = nft_hook_list_find(&flowtable->hook_list, this);
		if (!hook) {
			err = -ENOENT;
			goto err_flowtable_del_hook;
		}
		list_move(&hook->list, &flowtable_del_list);
	}

	trans = nft_trans_alloc(ctx, NFT_MSG_DELFLOWTABLE,
				sizeof(struct nft_trans_flowtable));
	if (!trans) {
		err = -ENOMEM;
		goto err_flowtable_del_hook;
	}

	nft_trans_flowtable(trans) = flowtable;
	nft_trans_flowtable_update(trans) = true;
	INIT_LIST_HEAD(&nft_trans_flowtable_hooks(trans));
	list_splice(&flowtable_del_list, &nft_trans_flowtable_hooks(trans));
	nft_flowtable_hook_release(&flowtable_hook);

	nft_trans_commit_list_add_tail(ctx->net, trans);

	return 0;

err_flowtable_del_hook:
	list_splice(&flowtable_del_list, &flowtable->hook_list);
	nft_flowtable_hook_release(&flowtable_hook);

	return err;
}

static int nf_tables_delflowtable(struct sk_buff *skb,
				  const struct nfnl_info *info,
				  const struct nlattr * const nla[])
{
	struct netlink_ext_ack *extack = info->extack;
	u8 genmask = nft_genmask_next(info->net);
	u8 family = info->nfmsg->nfgen_family;
	struct nft_flowtable *flowtable;
	struct net *net = info->net;
	const struct nlattr *attr;
	struct nft_table *table;
	struct nft_ctx ctx;

	if (!nla[NFTA_FLOWTABLE_TABLE] ||
	    (!nla[NFTA_FLOWTABLE_NAME] &&
	     !nla[NFTA_FLOWTABLE_HANDLE]))
		return -EINVAL;

	table = nft_table_lookup(net, nla[NFTA_FLOWTABLE_TABLE], family,
				 genmask, NETLINK_CB(skb).portid);
	if (IS_ERR(table)) {
		NL_SET_BAD_ATTR(extack, nla[NFTA_FLOWTABLE_TABLE]);
		return PTR_ERR(table);
	}

	if (nla[NFTA_FLOWTABLE_HANDLE]) {
		attr = nla[NFTA_FLOWTABLE_HANDLE];
		flowtable = nft_flowtable_lookup_byhandle(table, attr, genmask);
	} else {
		attr = nla[NFTA_FLOWTABLE_NAME];
		flowtable = nft_flowtable_lookup(table, attr, genmask);
	}

	if (IS_ERR(flowtable)) {
		if (PTR_ERR(flowtable) == -ENOENT &&
		    NFNL_MSG_TYPE(info->nlh->nlmsg_type) == NFT_MSG_DESTROYFLOWTABLE)
			return 0;

		NL_SET_BAD_ATTR(extack, attr);
		return PTR_ERR(flowtable);
	}

	nft_ctx_init(&ctx, net, skb, info->nlh, family, table, NULL, nla);

	if (nla[NFTA_FLOWTABLE_HOOK])
		return nft_delflowtable_hook(&ctx, flowtable, extack);

	if (flowtable->use > 0) {
		NL_SET_BAD_ATTR(extack, attr);
		return -EBUSY;
	}

	return nft_delflowtable(&ctx, flowtable);
}

static int nf_tables_fill_flowtable_info(struct sk_buff *skb, struct net *net,
					 u32 portid, u32 seq, int event,
					 u32 flags, int family,
					 struct nft_flowtable *flowtable,
					 struct list_head *hook_list)
{
	struct nlattr *nest, *nest_devs;
	struct nft_hook *hook;
	struct nlmsghdr *nlh;

	event = nfnl_msg_type(NFNL_SUBSYS_NFTABLES, event);
	nlh = nfnl_msg_put(skb, portid, seq, event, flags, family,
			   NFNETLINK_V0, nft_base_seq(net));
	if (!nlh)
		goto nla_put_failure;

	if (nla_put_string(skb, NFTA_FLOWTABLE_TABLE, flowtable->table->name) ||
	    nla_put_string(skb, NFTA_FLOWTABLE_NAME, flowtable->name) ||
	    nla_put_be64(skb, NFTA_FLOWTABLE_HANDLE, cpu_to_be64(flowtable->handle),
			 NFTA_FLOWTABLE_PAD))
		goto nla_put_failure;

	if (event == NFT_MSG_DELFLOWTABLE && !hook_list) {
		nlmsg_end(skb, nlh);
		return 0;
	}

	if (nla_put_be32(skb, NFTA_FLOWTABLE_USE, htonl(flowtable->use)) ||
	    nla_put_be32(skb, NFTA_FLOWTABLE_FLAGS, htonl(flowtable->data.flags)))
		goto nla_put_failure;

	nest = nla_nest_start_noflag(skb, NFTA_FLOWTABLE_HOOK);
	if (!nest)
		goto nla_put_failure;
	if (nla_put_be32(skb, NFTA_FLOWTABLE_HOOK_NUM, htonl(flowtable->hooknum)) ||
	    nla_put_be32(skb, NFTA_FLOWTABLE_HOOK_PRIORITY, htonl(flowtable->data.priority)))
		goto nla_put_failure;

	nest_devs = nla_nest_start_noflag(skb, NFTA_FLOWTABLE_HOOK_DEVS);
	if (!nest_devs)
		goto nla_put_failure;

	if (!hook_list)
		hook_list = &flowtable->hook_list;

	list_for_each_entry_rcu(hook, hook_list, list) {
		if (nla_put_string(skb, NFTA_DEVICE_NAME, hook->ops.dev->name))
			goto nla_put_failure;
	}
	nla_nest_end(skb, nest_devs);
	nla_nest_end(skb, nest);

	nlmsg_end(skb, nlh);
	return 0;

nla_put_failure:
	nlmsg_trim(skb, nlh);
	return -1;
}

struct nft_flowtable_filter {
	char		*table;
};

static int nf_tables_dump_flowtable(struct sk_buff *skb,
				    struct netlink_callback *cb)
{
	const struct nfgenmsg *nfmsg = nlmsg_data(cb->nlh);
	struct nft_flowtable_filter *filter = cb->data;
	unsigned int idx = 0, s_idx = cb->args[0];
	struct net *net = sock_net(skb->sk);
	int family = nfmsg->nfgen_family;
	struct nft_flowtable *flowtable;
	struct nftables_pernet *nft_net;
	const struct nft_table *table;

	rcu_read_lock();
	nft_net = nft_pernet(net);
	cb->seq = READ_ONCE(nft_net->base_seq);

	list_for_each_entry_rcu(table, &nft_net->tables, list) {
		if (family != NFPROTO_UNSPEC && family != table->family)
			continue;

		list_for_each_entry_rcu(flowtable, &table->flowtables, list) {
			if (!nft_is_active(net, flowtable))
				goto cont;
			if (idx < s_idx)
				goto cont;
			if (idx > s_idx)
				memset(&cb->args[1], 0,
				       sizeof(cb->args) - sizeof(cb->args[0]));
			if (filter && filter->table &&
			    strcmp(filter->table, table->name))
				goto cont;

			if (nf_tables_fill_flowtable_info(skb, net, NETLINK_CB(cb->skb).portid,
							  cb->nlh->nlmsg_seq,
							  NFT_MSG_NEWFLOWTABLE,
							  NLM_F_MULTI | NLM_F_APPEND,
							  table->family,
							  flowtable, NULL) < 0)
				goto done;

			nl_dump_check_consistent(cb, nlmsg_hdr(skb));
cont:
			idx++;
		}
	}
done:
	rcu_read_unlock();

	cb->args[0] = idx;
	return skb->len;
}

static int nf_tables_dump_flowtable_start(struct netlink_callback *cb)
{
	const struct nlattr * const *nla = cb->data;
	struct nft_flowtable_filter *filter = NULL;

	if (nla[NFTA_FLOWTABLE_TABLE]) {
		filter = kzalloc(sizeof(*filter), GFP_ATOMIC);
		if (!filter)
			return -ENOMEM;

		filter->table = nla_strdup(nla[NFTA_FLOWTABLE_TABLE],
					   GFP_ATOMIC);
		if (!filter->table) {
			kfree(filter);
			return -ENOMEM;
		}
	}

	cb->data = filter;
	return 0;
}

static int nf_tables_dump_flowtable_done(struct netlink_callback *cb)
{
	struct nft_flowtable_filter *filter = cb->data;

	if (!filter)
		return 0;

	kfree(filter->table);
	kfree(filter);

	return 0;
}

/* called with rcu_read_lock held */
static int nf_tables_getflowtable(struct sk_buff *skb,
				  const struct nfnl_info *info,
				  const struct nlattr * const nla[])
{
	u8 genmask = nft_genmask_cur(info->net);
	u8 family = info->nfmsg->nfgen_family;
	struct nft_flowtable *flowtable;
	const struct nft_table *table;
	struct net *net = info->net;
	struct sk_buff *skb2;
	int err;

	if (info->nlh->nlmsg_flags & NLM_F_DUMP) {
		struct netlink_dump_control c = {
			.start = nf_tables_dump_flowtable_start,
			.dump = nf_tables_dump_flowtable,
			.done = nf_tables_dump_flowtable_done,
			.module = THIS_MODULE,
			.data = (void *)nla,
		};

		return nft_netlink_dump_start_rcu(info->sk, skb, info->nlh, &c);
	}

	if (!nla[NFTA_FLOWTABLE_NAME])
		return -EINVAL;

	table = nft_table_lookup(net, nla[NFTA_FLOWTABLE_TABLE], family,
				 genmask, 0);
	if (IS_ERR(table))
		return PTR_ERR(table);

	flowtable = nft_flowtable_lookup(table, nla[NFTA_FLOWTABLE_NAME],
					 genmask);
	if (IS_ERR(flowtable))
		return PTR_ERR(flowtable);

	skb2 = alloc_skb(NLMSG_GOODSIZE, GFP_ATOMIC);
	if (!skb2)
		return -ENOMEM;

	err = nf_tables_fill_flowtable_info(skb2, net, NETLINK_CB(skb).portid,
					    info->nlh->nlmsg_seq,
					    NFT_MSG_NEWFLOWTABLE, 0, family,
					    flowtable, NULL);
	if (err < 0)
		goto err_fill_flowtable_info;

	return nfnetlink_unicast(skb2, net, NETLINK_CB(skb).portid);

err_fill_flowtable_info:
	kfree_skb(skb2);
	return err;
}

static void nf_tables_flowtable_notify(struct nft_ctx *ctx,
				       struct nft_flowtable *flowtable,
				       struct list_head *hook_list, int event)
{
	struct nftables_pernet *nft_net = nft_pernet(ctx->net);
	struct sk_buff *skb;
	u16 flags = 0;
	int err;

	if (!ctx->report &&
	    !nfnetlink_has_listeners(ctx->net, NFNLGRP_NFTABLES))
		return;

	skb = nlmsg_new(NLMSG_GOODSIZE, GFP_KERNEL);
	if (skb == NULL)
		goto err;

	if (ctx->flags & (NLM_F_CREATE | NLM_F_EXCL))
		flags |= ctx->flags & (NLM_F_CREATE | NLM_F_EXCL);

	err = nf_tables_fill_flowtable_info(skb, ctx->net, ctx->portid,
					    ctx->seq, event, flags,
					    ctx->family, flowtable, hook_list);
	if (err < 0) {
		kfree_skb(skb);
		goto err;
	}

	nft_notify_enqueue(skb, ctx->report, &nft_net->notify_list);
	return;
err:
	nfnetlink_set_err(ctx->net, ctx->portid, NFNLGRP_NFTABLES, -ENOBUFS);
}

static void nf_tables_flowtable_destroy(struct nft_flowtable *flowtable)
{
	struct nft_hook *hook, *next;

	flowtable->data.type->free(&flowtable->data);
	list_for_each_entry_safe(hook, next, &flowtable->hook_list, list) {
		flowtable->data.type->setup(&flowtable->data, hook->ops.dev,
					    FLOW_BLOCK_UNBIND);
		list_del_rcu(&hook->list);
		kfree(hook);
	}
	kfree(flowtable->name);
	module_put(flowtable->data.type->owner);
	kfree(flowtable);
}

static int nf_tables_fill_gen_info(struct sk_buff *skb, struct net *net,
				   u32 portid, u32 seq)
{
	struct nftables_pernet *nft_net = nft_pernet(net);
	struct nlmsghdr *nlh;
	char buf[TASK_COMM_LEN];
	int event = nfnl_msg_type(NFNL_SUBSYS_NFTABLES, NFT_MSG_NEWGEN);

	nlh = nfnl_msg_put(skb, portid, seq, event, 0, AF_UNSPEC,
			   NFNETLINK_V0, nft_base_seq(net));
	if (!nlh)
		goto nla_put_failure;

	if (nla_put_be32(skb, NFTA_GEN_ID, htonl(nft_net->base_seq)) ||
	    nla_put_be32(skb, NFTA_GEN_PROC_PID, htonl(task_pid_nr(current))) ||
	    nla_put_string(skb, NFTA_GEN_PROC_NAME, get_task_comm(buf, current)))
		goto nla_put_failure;

	nlmsg_end(skb, nlh);
	return 0;

nla_put_failure:
	nlmsg_trim(skb, nlh);
	return -EMSGSIZE;
}

static void nft_flowtable_event(unsigned long event, struct net_device *dev,
				struct nft_flowtable *flowtable)
{
	struct nft_hook *hook;

	list_for_each_entry(hook, &flowtable->hook_list, list) {
		if (hook->ops.dev != dev)
			continue;

		/* flow_offload_netdev_event() cleans up entries for us. */
		nft_unregister_flowtable_hook(dev_net(dev), flowtable, hook);
		list_del_rcu(&hook->list);
		kfree_rcu(hook, rcu);
		break;
	}
}

static int nf_tables_flowtable_event(struct notifier_block *this,
				     unsigned long event, void *ptr)
{
	struct net_device *dev = netdev_notifier_info_to_dev(ptr);
	struct nft_flowtable *flowtable;
	struct nftables_pernet *nft_net;
	struct nft_table *table;
	struct net *net;

	if (event != NETDEV_UNREGISTER)
		return 0;

	net = dev_net(dev);
	nft_net = nft_pernet(net);
	mutex_lock(&nft_net->commit_mutex);
	list_for_each_entry(table, &nft_net->tables, list) {
		list_for_each_entry(flowtable, &table->flowtables, list) {
			nft_flowtable_event(event, dev, flowtable);
		}
	}
	mutex_unlock(&nft_net->commit_mutex);

	return NOTIFY_DONE;
}

static struct notifier_block nf_tables_flowtable_notifier = {
	.notifier_call	= nf_tables_flowtable_event,
};

static void nf_tables_gen_notify(struct net *net, struct sk_buff *skb,
				 int event)
{
	struct nlmsghdr *nlh = nlmsg_hdr(skb);
	struct sk_buff *skb2;
	int err;

	if (!nlmsg_report(nlh) &&
	    !nfnetlink_has_listeners(net, NFNLGRP_NFTABLES))
		return;

	skb2 = nlmsg_new(NLMSG_GOODSIZE, GFP_KERNEL);
	if (skb2 == NULL)
		goto err;

	err = nf_tables_fill_gen_info(skb2, net, NETLINK_CB(skb).portid,
				      nlh->nlmsg_seq);
	if (err < 0) {
		kfree_skb(skb2);
		goto err;
	}

	nfnetlink_send(skb2, net, NETLINK_CB(skb).portid, NFNLGRP_NFTABLES,
		       nlmsg_report(nlh), GFP_KERNEL);
	return;
err:
	nfnetlink_set_err(net, NETLINK_CB(skb).portid, NFNLGRP_NFTABLES,
			  -ENOBUFS);
}

static int nf_tables_getgen(struct sk_buff *skb, const struct nfnl_info *info,
			    const struct nlattr * const nla[])
{
	struct sk_buff *skb2;
	int err;

	skb2 = alloc_skb(NLMSG_GOODSIZE, GFP_ATOMIC);
	if (skb2 == NULL)
		return -ENOMEM;

	err = nf_tables_fill_gen_info(skb2, info->net, NETLINK_CB(skb).portid,
				      info->nlh->nlmsg_seq);
	if (err < 0)
		goto err_fill_gen_info;

	return nfnetlink_unicast(skb2, info->net, NETLINK_CB(skb).portid);

err_fill_gen_info:
	kfree_skb(skb2);
	return err;
}

static const struct nfnl_callback nf_tables_cb[NFT_MSG_MAX] = {
	[NFT_MSG_NEWTABLE] = {
		.call		= nf_tables_newtable,
		.type		= NFNL_CB_BATCH,
		.attr_count	= NFTA_TABLE_MAX,
		.policy		= nft_table_policy,
	},
	[NFT_MSG_GETTABLE] = {
		.call		= nf_tables_gettable,
		.type		= NFNL_CB_RCU,
		.attr_count	= NFTA_TABLE_MAX,
		.policy		= nft_table_policy,
	},
	[NFT_MSG_DELTABLE] = {
		.call		= nf_tables_deltable,
		.type		= NFNL_CB_BATCH,
		.attr_count	= NFTA_TABLE_MAX,
		.policy		= nft_table_policy,
	},
	[NFT_MSG_DESTROYTABLE] = {
		.call		= nf_tables_deltable,
		.type		= NFNL_CB_BATCH,
		.attr_count	= NFTA_TABLE_MAX,
		.policy		= nft_table_policy,
	},
	[NFT_MSG_NEWCHAIN] = {
		.call		= nf_tables_newchain,
		.type		= NFNL_CB_BATCH,
		.attr_count	= NFTA_CHAIN_MAX,
		.policy		= nft_chain_policy,
	},
	[NFT_MSG_GETCHAIN] = {
		.call		= nf_tables_getchain,
		.type		= NFNL_CB_RCU,
		.attr_count	= NFTA_CHAIN_MAX,
		.policy		= nft_chain_policy,
	},
	[NFT_MSG_DELCHAIN] = {
		.call		= nf_tables_delchain,
		.type		= NFNL_CB_BATCH,
		.attr_count	= NFTA_CHAIN_MAX,
		.policy		= nft_chain_policy,
	},
	[NFT_MSG_DESTROYCHAIN] = {
		.call		= nf_tables_delchain,
		.type		= NFNL_CB_BATCH,
		.attr_count	= NFTA_CHAIN_MAX,
		.policy		= nft_chain_policy,
	},
	[NFT_MSG_NEWRULE] = {
		.call		= nf_tables_newrule,
		.type		= NFNL_CB_BATCH,
		.attr_count	= NFTA_RULE_MAX,
		.policy		= nft_rule_policy,
	},
	[NFT_MSG_GETRULE] = {
		.call		= nf_tables_getrule,
		.type		= NFNL_CB_RCU,
		.attr_count	= NFTA_RULE_MAX,
		.policy		= nft_rule_policy,
	},
	[NFT_MSG_GETRULE_RESET] = {
		.call		= nf_tables_getrule,
		.type		= NFNL_CB_RCU,
		.attr_count	= NFTA_RULE_MAX,
		.policy		= nft_rule_policy,
	},
	[NFT_MSG_DELRULE] = {
		.call		= nf_tables_delrule,
		.type		= NFNL_CB_BATCH,
		.attr_count	= NFTA_RULE_MAX,
		.policy		= nft_rule_policy,
	},
	[NFT_MSG_DESTROYRULE] = {
		.call		= nf_tables_delrule,
		.type		= NFNL_CB_BATCH,
		.attr_count	= NFTA_RULE_MAX,
		.policy		= nft_rule_policy,
	},
	[NFT_MSG_NEWSET] = {
		.call		= nf_tables_newset,
		.type		= NFNL_CB_BATCH,
		.attr_count	= NFTA_SET_MAX,
		.policy		= nft_set_policy,
	},
	[NFT_MSG_GETSET] = {
		.call		= nf_tables_getset,
		.type		= NFNL_CB_RCU,
		.attr_count	= NFTA_SET_MAX,
		.policy		= nft_set_policy,
	},
	[NFT_MSG_DELSET] = {
		.call		= nf_tables_delset,
		.type		= NFNL_CB_BATCH,
		.attr_count	= NFTA_SET_MAX,
		.policy		= nft_set_policy,
	},
	[NFT_MSG_DESTROYSET] = {
		.call		= nf_tables_delset,
		.type		= NFNL_CB_BATCH,
		.attr_count	= NFTA_SET_MAX,
		.policy		= nft_set_policy,
	},
	[NFT_MSG_NEWSETELEM] = {
		.call		= nf_tables_newsetelem,
		.type		= NFNL_CB_BATCH,
		.attr_count	= NFTA_SET_ELEM_LIST_MAX,
		.policy		= nft_set_elem_list_policy,
	},
	[NFT_MSG_GETSETELEM] = {
		.call		= nf_tables_getsetelem,
		.type		= NFNL_CB_RCU,
		.attr_count	= NFTA_SET_ELEM_LIST_MAX,
		.policy		= nft_set_elem_list_policy,
	},
	[NFT_MSG_GETSETELEM_RESET] = {
		.call		= nf_tables_getsetelem,
		.type		= NFNL_CB_RCU,
		.attr_count	= NFTA_SET_ELEM_LIST_MAX,
		.policy		= nft_set_elem_list_policy,
	},
	[NFT_MSG_DELSETELEM] = {
		.call		= nf_tables_delsetelem,
		.type		= NFNL_CB_BATCH,
		.attr_count	= NFTA_SET_ELEM_LIST_MAX,
		.policy		= nft_set_elem_list_policy,
	},
	[NFT_MSG_DESTROYSETELEM] = {
		.call		= nf_tables_delsetelem,
		.type		= NFNL_CB_BATCH,
		.attr_count	= NFTA_SET_ELEM_LIST_MAX,
		.policy		= nft_set_elem_list_policy,
	},
	[NFT_MSG_GETGEN] = {
		.call		= nf_tables_getgen,
		.type		= NFNL_CB_RCU,
	},
	[NFT_MSG_NEWOBJ] = {
		.call		= nf_tables_newobj,
		.type		= NFNL_CB_BATCH,
		.attr_count	= NFTA_OBJ_MAX,
		.policy		= nft_obj_policy,
	},
	[NFT_MSG_GETOBJ] = {
		.call		= nf_tables_getobj,
		.type		= NFNL_CB_RCU,
		.attr_count	= NFTA_OBJ_MAX,
		.policy		= nft_obj_policy,
	},
	[NFT_MSG_DELOBJ] = {
		.call		= nf_tables_delobj,
		.type		= NFNL_CB_BATCH,
		.attr_count	= NFTA_OBJ_MAX,
		.policy		= nft_obj_policy,
	},
	[NFT_MSG_DESTROYOBJ] = {
		.call		= nf_tables_delobj,
		.type		= NFNL_CB_BATCH,
		.attr_count	= NFTA_OBJ_MAX,
		.policy		= nft_obj_policy,
	},
	[NFT_MSG_GETOBJ_RESET] = {
		.call		= nf_tables_getobj,
		.type		= NFNL_CB_RCU,
		.attr_count	= NFTA_OBJ_MAX,
		.policy		= nft_obj_policy,
	},
	[NFT_MSG_NEWFLOWTABLE] = {
		.call		= nf_tables_newflowtable,
		.type		= NFNL_CB_BATCH,
		.attr_count	= NFTA_FLOWTABLE_MAX,
		.policy		= nft_flowtable_policy,
	},
	[NFT_MSG_GETFLOWTABLE] = {
		.call		= nf_tables_getflowtable,
		.type		= NFNL_CB_RCU,
		.attr_count	= NFTA_FLOWTABLE_MAX,
		.policy		= nft_flowtable_policy,
	},
	[NFT_MSG_DELFLOWTABLE] = {
		.call		= nf_tables_delflowtable,
		.type		= NFNL_CB_BATCH,
		.attr_count	= NFTA_FLOWTABLE_MAX,
		.policy		= nft_flowtable_policy,
	},
	[NFT_MSG_DESTROYFLOWTABLE] = {
		.call		= nf_tables_delflowtable,
		.type		= NFNL_CB_BATCH,
		.attr_count	= NFTA_FLOWTABLE_MAX,
		.policy		= nft_flowtable_policy,
	},
};

static int nf_tables_validate(struct net *net)
{
	struct nftables_pernet *nft_net = nft_pernet(net);
	struct nft_table *table;

	list_for_each_entry(table, &nft_net->tables, list) {
		switch (table->validate_state) {
		case NFT_VALIDATE_SKIP:
			continue;
		case NFT_VALIDATE_NEED:
			nft_validate_state_update(table, NFT_VALIDATE_DO);
			fallthrough;
		case NFT_VALIDATE_DO:
			if (nft_table_validate(net, table) < 0)
				return -EAGAIN;

			nft_validate_state_update(table, NFT_VALIDATE_SKIP);
			break;
		}
<<<<<<< HEAD

		nft_validate_state_update(net, NFT_VALIDATE_SKIP);
		break;
=======
>>>>>>> ccf0a997
	}

	return 0;
}

/* a drop policy has to be deferred until all rules have been activated,
 * otherwise a large ruleset that contains a drop-policy base chain will
 * cause all packets to get dropped until the full transaction has been
 * processed.
 *
 * We defer the drop policy until the transaction has been finalized.
 */
static void nft_chain_commit_drop_policy(struct nft_trans *trans)
{
	struct nft_base_chain *basechain;

	if (nft_trans_chain_policy(trans) != NF_DROP)
		return;

	if (!nft_is_base_chain(trans->ctx.chain))
		return;

	basechain = nft_base_chain(trans->ctx.chain);
	basechain->policy = NF_DROP;
}

static void nft_chain_commit_update(struct nft_trans *trans)
{
	struct nft_base_chain *basechain;

	if (nft_trans_chain_name(trans)) {
		rhltable_remove(&trans->ctx.table->chains_ht,
				&trans->ctx.chain->rhlhead,
				nft_chain_ht_params);
		swap(trans->ctx.chain->name, nft_trans_chain_name(trans));
		rhltable_insert_key(&trans->ctx.table->chains_ht,
				    trans->ctx.chain->name,
				    &trans->ctx.chain->rhlhead,
				    nft_chain_ht_params);
	}

	if (!nft_is_base_chain(trans->ctx.chain))
		return;

	nft_chain_stats_replace(trans);

	basechain = nft_base_chain(trans->ctx.chain);

	switch (nft_trans_chain_policy(trans)) {
	case NF_DROP:
	case NF_ACCEPT:
		basechain->policy = nft_trans_chain_policy(trans);
		break;
	}
}

static void nft_obj_commit_update(struct nft_trans *trans)
{
	struct nft_object *newobj;
	struct nft_object *obj;

	obj = nft_trans_obj(trans);
	newobj = nft_trans_obj_newobj(trans);

	if (obj->ops->update)
		obj->ops->update(obj, newobj);

	nft_obj_destroy(&trans->ctx, newobj);
}

static void nft_commit_release(struct nft_trans *trans)
{
	switch (trans->msg_type) {
	case NFT_MSG_DELTABLE:
	case NFT_MSG_DESTROYTABLE:
		nf_tables_table_destroy(&trans->ctx);
		break;
	case NFT_MSG_NEWCHAIN:
		free_percpu(nft_trans_chain_stats(trans));
		kfree(nft_trans_chain_name(trans));
		break;
	case NFT_MSG_DELCHAIN:
	case NFT_MSG_DESTROYCHAIN:
		if (nft_trans_chain_update(trans))
			nft_hooks_destroy(&nft_trans_chain_hooks(trans));
		else
			nf_tables_chain_destroy(&trans->ctx);
		break;
	case NFT_MSG_DELRULE:
	case NFT_MSG_DESTROYRULE:
		nf_tables_rule_destroy(&trans->ctx, nft_trans_rule(trans));
		break;
	case NFT_MSG_DELSET:
	case NFT_MSG_DESTROYSET:
		nft_set_destroy(&trans->ctx, nft_trans_set(trans));
		break;
	case NFT_MSG_DELSETELEM:
	case NFT_MSG_DESTROYSETELEM:
		nf_tables_set_elem_destroy(&trans->ctx,
					   nft_trans_elem_set(trans),
					   nft_trans_elem(trans).priv);
		break;
	case NFT_MSG_DELOBJ:
	case NFT_MSG_DESTROYOBJ:
		nft_obj_destroy(&trans->ctx, nft_trans_obj(trans));
		break;
	case NFT_MSG_DELFLOWTABLE:
	case NFT_MSG_DESTROYFLOWTABLE:
		if (nft_trans_flowtable_update(trans))
			nft_hooks_destroy(&nft_trans_flowtable_hooks(trans));
		else
			nf_tables_flowtable_destroy(nft_trans_flowtable(trans));
		break;
	}

	if (trans->put_net)
		put_net(trans->ctx.net);

	kfree(trans);
}

static void nf_tables_trans_destroy_work(struct work_struct *w)
{
	struct nft_trans *trans, *next;
	LIST_HEAD(head);

	spin_lock(&nf_tables_destroy_list_lock);
	list_splice_init(&nf_tables_destroy_list, &head);
	spin_unlock(&nf_tables_destroy_list_lock);

	if (list_empty(&head))
		return;

	synchronize_rcu();

	list_for_each_entry_safe(trans, next, &head, list) {
		nft_trans_list_del(trans);
		nft_commit_release(trans);
	}
}

void nf_tables_trans_destroy_flush_work(void)
{
	flush_work(&trans_destroy_work);
}
EXPORT_SYMBOL_GPL(nf_tables_trans_destroy_flush_work);

static bool nft_expr_reduce(struct nft_regs_track *track,
			    const struct nft_expr *expr)
{
	return false;
}

static int nf_tables_commit_chain_prepare(struct net *net, struct nft_chain *chain)
{
	const struct nft_expr *expr, *last;
	struct nft_regs_track track = {};
	unsigned int size, data_size;
	void *data, *data_boundary;
	struct nft_rule_dp *prule;
	struct nft_rule *rule;

	/* already handled or inactive chain? */
	if (chain->blob_next || !nft_is_active_next(net, chain))
		return 0;

	data_size = 0;
	list_for_each_entry(rule, &chain->rules, list) {
		if (nft_is_active_next(net, rule)) {
			data_size += sizeof(*prule) + rule->dlen;
			if (data_size > INT_MAX)
				return -ENOMEM;
		}
	}

	chain->blob_next = nf_tables_chain_alloc_rules(chain, data_size);
	if (!chain->blob_next)
		return -ENOMEM;

	data = (void *)chain->blob_next->data;
	data_boundary = data + data_size;
	size = 0;

	list_for_each_entry(rule, &chain->rules, list) {
		if (!nft_is_active_next(net, rule))
			continue;

		prule = (struct nft_rule_dp *)data;
		data += offsetof(struct nft_rule_dp, data);
		if (WARN_ON_ONCE(data > data_boundary))
			return -ENOMEM;

		size = 0;
		track.last = nft_expr_last(rule);
		nft_rule_for_each_expr(expr, last, rule) {
			track.cur = expr;

			if (nft_expr_reduce(&track, expr)) {
				expr = track.cur;
				continue;
			}

			if (WARN_ON_ONCE(data + size + expr->ops->size > data_boundary))
				return -ENOMEM;

			memcpy(data + size, expr, expr->ops->size);
			size += expr->ops->size;
		}
		if (WARN_ON_ONCE(size >= 1 << 12))
			return -ENOMEM;

		prule->handle = rule->handle;
		prule->dlen = size;
		prule->is_last = 0;

		data += size;
		size = 0;
		chain->blob_next->size += (unsigned long)(data - (void *)prule);
	}

	if (WARN_ON_ONCE(data > data_boundary))
		return -ENOMEM;

	prule = (struct nft_rule_dp *)data;
	nft_last_rule(chain, prule);

	return 0;
}

static void nf_tables_commit_chain_prepare_cancel(struct net *net)
{
	struct nftables_pernet *nft_net = nft_pernet(net);
	struct nft_trans *trans, *next;

	list_for_each_entry_safe(trans, next, &nft_net->commit_list, list) {
		struct nft_chain *chain = trans->ctx.chain;

		if (trans->msg_type == NFT_MSG_NEWRULE ||
		    trans->msg_type == NFT_MSG_DELRULE) {
			kvfree(chain->blob_next);
			chain->blob_next = NULL;
		}
	}
}

static void __nf_tables_commit_chain_free_rules(struct rcu_head *h)
{
	struct nft_rule_dp_last *l = container_of(h, struct nft_rule_dp_last, h);

	kvfree(l->blob);
}

static void nf_tables_commit_chain_free_rules_old(struct nft_rule_blob *blob)
{
	struct nft_rule_dp_last *last;

	/* last rule trailer is after end marker */
	last = (void *)blob + sizeof(*blob) + blob->size;
	last->blob = blob;

	call_rcu(&last->h, __nf_tables_commit_chain_free_rules);
}

static void nf_tables_commit_chain(struct net *net, struct nft_chain *chain)
{
	struct nft_rule_blob *g0, *g1;
	bool next_genbit;

	next_genbit = nft_gencursor_next(net);

	g0 = rcu_dereference_protected(chain->blob_gen_0,
				       lockdep_commit_lock_is_held(net));
	g1 = rcu_dereference_protected(chain->blob_gen_1,
				       lockdep_commit_lock_is_held(net));

	/* No changes to this chain? */
	if (chain->blob_next == NULL) {
		/* chain had no change in last or next generation */
		if (g0 == g1)
			return;
		/*
		 * chain had no change in this generation; make sure next
		 * one uses same rules as current generation.
		 */
		if (next_genbit) {
			rcu_assign_pointer(chain->blob_gen_1, g0);
			nf_tables_commit_chain_free_rules_old(g1);
		} else {
			rcu_assign_pointer(chain->blob_gen_0, g1);
			nf_tables_commit_chain_free_rules_old(g0);
		}

		return;
	}

	if (next_genbit)
		rcu_assign_pointer(chain->blob_gen_1, chain->blob_next);
	else
		rcu_assign_pointer(chain->blob_gen_0, chain->blob_next);

	chain->blob_next = NULL;

	if (g0 == g1)
		return;

	if (next_genbit)
		nf_tables_commit_chain_free_rules_old(g1);
	else
		nf_tables_commit_chain_free_rules_old(g0);
}

static void nft_obj_del(struct nft_object *obj)
{
	rhltable_remove(&nft_objname_ht, &obj->rhlhead, nft_objname_ht_params);
	list_del_rcu(&obj->list);
}

void nft_chain_del(struct nft_chain *chain)
{
	struct nft_table *table = chain->table;

	WARN_ON_ONCE(rhltable_remove(&table->chains_ht, &chain->rhlhead,
				     nft_chain_ht_params));
	list_del_rcu(&chain->list);
}

static void nft_trans_gc_setelem_remove(struct nft_ctx *ctx,
					struct nft_trans_gc *trans)
{
	void **priv = trans->priv;
	unsigned int i;

	for (i = 0; i < trans->count; i++) {
		struct nft_set_elem elem = {
			.priv = priv[i],
		};

		nft_setelem_data_deactivate(ctx->net, trans->set, &elem);
		nft_setelem_remove(ctx->net, trans->set, &elem);
	}
}

void nft_trans_gc_destroy(struct nft_trans_gc *trans)
{
	nft_set_put(trans->set);
	put_net(trans->net);
	kfree(trans);
}

static void nft_trans_gc_trans_free(struct rcu_head *rcu)
{
	struct nft_set_elem elem = {};
	struct nft_trans_gc *trans;
	struct nft_ctx ctx = {};
	unsigned int i;

	trans = container_of(rcu, struct nft_trans_gc, rcu);
	ctx.net	= read_pnet(&trans->set->net);

	for (i = 0; i < trans->count; i++) {
		elem.priv = trans->priv[i];
		if (!nft_setelem_is_catchall(trans->set, &elem))
			atomic_dec(&trans->set->nelems);

		nf_tables_set_elem_destroy(&ctx, trans->set, elem.priv);
	}

	nft_trans_gc_destroy(trans);
}

static bool nft_trans_gc_work_done(struct nft_trans_gc *trans)
{
	struct nftables_pernet *nft_net;
	struct nft_ctx ctx = {};

	nft_net = nft_pernet(trans->net);

	mutex_lock(&nft_net->commit_mutex);

	/* Check for race with transaction, otherwise this batch refers to
	 * stale objects that might not be there anymore. Skip transaction if
	 * set has been destroyed from control plane transaction in case gc
	 * worker loses race.
	 */
	if (READ_ONCE(nft_net->gc_seq) != trans->seq || trans->set->dead) {
		mutex_unlock(&nft_net->commit_mutex);
		return false;
	}

	ctx.net = trans->net;
	ctx.table = trans->set->table;

	nft_trans_gc_setelem_remove(&ctx, trans);
	mutex_unlock(&nft_net->commit_mutex);

	return true;
}

static void nft_trans_gc_work(struct work_struct *work)
{
	struct nft_trans_gc *trans, *next;
	LIST_HEAD(trans_gc_list);

	spin_lock(&nf_tables_gc_list_lock);
	list_splice_init(&nf_tables_gc_list, &trans_gc_list);
	spin_unlock(&nf_tables_gc_list_lock);

	list_for_each_entry_safe(trans, next, &trans_gc_list, list) {
		list_del(&trans->list);
		if (!nft_trans_gc_work_done(trans)) {
			nft_trans_gc_destroy(trans);
			continue;
		}
		call_rcu(&trans->rcu, nft_trans_gc_trans_free);
	}
}

struct nft_trans_gc *nft_trans_gc_alloc(struct nft_set *set,
					unsigned int gc_seq, gfp_t gfp)
{
	struct net *net = read_pnet(&set->net);
	struct nft_trans_gc *trans;

	trans = kzalloc(sizeof(*trans), gfp);
	if (!trans)
		return NULL;

	trans->net = maybe_get_net(net);
	if (!trans->net) {
		kfree(trans);
		return NULL;
	}

	refcount_inc(&set->refs);
	trans->set = set;
	trans->seq = gc_seq;

	return trans;
}

void nft_trans_gc_elem_add(struct nft_trans_gc *trans, void *priv)
{
	trans->priv[trans->count++] = priv;
}

static void nft_trans_gc_queue_work(struct nft_trans_gc *trans)
{
	spin_lock(&nf_tables_gc_list_lock);
	list_add_tail(&trans->list, &nf_tables_gc_list);
	spin_unlock(&nf_tables_gc_list_lock);

	schedule_work(&trans_gc_work);
}

static int nft_trans_gc_space(struct nft_trans_gc *trans)
{
	return NFT_TRANS_GC_BATCHCOUNT - trans->count;
}

struct nft_trans_gc *nft_trans_gc_queue_async(struct nft_trans_gc *gc,
					      unsigned int gc_seq, gfp_t gfp)
{
	struct nft_set *set;

	if (nft_trans_gc_space(gc))
		return gc;

	set = gc->set;
	nft_trans_gc_queue_work(gc);

	return nft_trans_gc_alloc(set, gc_seq, gfp);
}

void nft_trans_gc_queue_async_done(struct nft_trans_gc *trans)
{
	if (trans->count == 0) {
		nft_trans_gc_destroy(trans);
		return;
	}

	nft_trans_gc_queue_work(trans);
}

struct nft_trans_gc *nft_trans_gc_queue_sync(struct nft_trans_gc *gc, gfp_t gfp)
{
	struct nft_set *set;

	if (WARN_ON_ONCE(!lockdep_commit_lock_is_held(gc->net)))
		return NULL;

	if (nft_trans_gc_space(gc))
		return gc;

	set = gc->set;
	call_rcu(&gc->rcu, nft_trans_gc_trans_free);

	return nft_trans_gc_alloc(set, 0, gfp);
}

void nft_trans_gc_queue_sync_done(struct nft_trans_gc *trans)
{
	WARN_ON_ONCE(!lockdep_commit_lock_is_held(trans->net));

	if (trans->count == 0) {
		nft_trans_gc_destroy(trans);
		return;
	}

	call_rcu(&trans->rcu, nft_trans_gc_trans_free);
}

struct nft_trans_gc *nft_trans_gc_catchall_async(struct nft_trans_gc *gc,
						 unsigned int gc_seq)
{
	struct nft_set_elem_catchall *catchall;
	const struct nft_set *set = gc->set;
	struct nft_set_ext *ext;

	list_for_each_entry_rcu(catchall, &set->catchall_list, list) {
		ext = nft_set_elem_ext(set, catchall->elem);

		if (!nft_set_elem_expired(ext))
			continue;
		if (nft_set_elem_is_dead(ext))
			goto dead_elem;

		nft_set_elem_dead(ext);
dead_elem:
		gc = nft_trans_gc_queue_async(gc, gc_seq, GFP_ATOMIC);
		if (!gc)
			return NULL;

		nft_trans_gc_elem_add(gc, catchall->elem);
	}

	return gc;
}

struct nft_trans_gc *nft_trans_gc_catchall_sync(struct nft_trans_gc *gc)
{
	struct nft_set_elem_catchall *catchall, *next;
	const struct nft_set *set = gc->set;
	struct nft_set_elem elem;
	struct nft_set_ext *ext;

	WARN_ON_ONCE(!lockdep_commit_lock_is_held(gc->net));

	list_for_each_entry_safe(catchall, next, &set->catchall_list, list) {
		ext = nft_set_elem_ext(set, catchall->elem);

		if (!nft_set_elem_expired(ext))
			continue;

		gc = nft_trans_gc_queue_sync(gc, GFP_KERNEL);
		if (!gc)
			return NULL;

		memset(&elem, 0, sizeof(elem));
		elem.priv = catchall->elem;

		nft_setelem_data_deactivate(gc->net, gc->set, &elem);
		nft_setelem_catchall_destroy(catchall);
		nft_trans_gc_elem_add(gc, elem.priv);
	}

	return gc;
}

static void nf_tables_module_autoload_cleanup(struct net *net)
{
	struct nftables_pernet *nft_net = nft_pernet(net);
	struct nft_module_request *req, *next;

	WARN_ON_ONCE(!list_empty(&nft_net->commit_list));
	list_for_each_entry_safe(req, next, &nft_net->module_list, list) {
		WARN_ON_ONCE(!req->done);
		list_del(&req->list);
		kfree(req);
	}
}

static void nf_tables_commit_release(struct net *net)
{
	struct nftables_pernet *nft_net = nft_pernet(net);
	struct nft_trans *trans;

	/* all side effects have to be made visible.
	 * For example, if a chain named 'foo' has been deleted, a
	 * new transaction must not find it anymore.
	 *
	 * Memory reclaim happens asynchronously from work queue
	 * to prevent expensive synchronize_rcu() in commit phase.
	 */
	if (list_empty(&nft_net->commit_list)) {
		nf_tables_module_autoload_cleanup(net);
		mutex_unlock(&nft_net->commit_mutex);
		return;
	}

	trans = list_last_entry(&nft_net->commit_list,
				struct nft_trans, list);
	get_net(trans->ctx.net);
	WARN_ON_ONCE(trans->put_net);

	trans->put_net = true;
	spin_lock(&nf_tables_destroy_list_lock);
	list_splice_tail_init(&nft_net->commit_list, &nf_tables_destroy_list);
	spin_unlock(&nf_tables_destroy_list_lock);

	nf_tables_module_autoload_cleanup(net);
	schedule_work(&trans_destroy_work);

	mutex_unlock(&nft_net->commit_mutex);
}

static void nft_commit_notify(struct net *net, u32 portid)
{
	struct nftables_pernet *nft_net = nft_pernet(net);
	struct sk_buff *batch_skb = NULL, *nskb, *skb;
	unsigned char *data;
	int len;

	list_for_each_entry_safe(skb, nskb, &nft_net->notify_list, list) {
		if (!batch_skb) {
new_batch:
			batch_skb = skb;
			len = NLMSG_GOODSIZE - skb->len;
			list_del(&skb->list);
			continue;
		}
		len -= skb->len;
		if (len > 0 && NFT_CB(skb).report == NFT_CB(batch_skb).report) {
			data = skb_put(batch_skb, skb->len);
			memcpy(data, skb->data, skb->len);
			list_del(&skb->list);
			kfree_skb(skb);
			continue;
		}
		nfnetlink_send(batch_skb, net, portid, NFNLGRP_NFTABLES,
			       NFT_CB(batch_skb).report, GFP_KERNEL);
		goto new_batch;
	}

	if (batch_skb) {
		nfnetlink_send(batch_skb, net, portid, NFNLGRP_NFTABLES,
			       NFT_CB(batch_skb).report, GFP_KERNEL);
	}

	WARN_ON_ONCE(!list_empty(&nft_net->notify_list));
}

static int nf_tables_commit_audit_alloc(struct list_head *adl,
					struct nft_table *table)
{
	struct nft_audit_data *adp;

	list_for_each_entry(adp, adl, list) {
		if (adp->table == table)
			return 0;
	}
	adp = kzalloc(sizeof(*adp), GFP_KERNEL);
	if (!adp)
		return -ENOMEM;
	adp->table = table;
	list_add(&adp->list, adl);
	return 0;
}

static void nf_tables_commit_audit_free(struct list_head *adl)
{
	struct nft_audit_data *adp, *adn;

	list_for_each_entry_safe(adp, adn, adl, list) {
		list_del(&adp->list);
		kfree(adp);
	}
}

static void nf_tables_commit_audit_collect(struct list_head *adl,
					   struct nft_table *table, u32 op)
{
	struct nft_audit_data *adp;

	list_for_each_entry(adp, adl, list) {
		if (adp->table == table)
			goto found;
	}
	WARN_ONCE(1, "table=%s not expected in commit list", table->name);
	return;
found:
	adp->entries++;
	if (!adp->op || adp->op > op)
		adp->op = op;
}

#define AUNFTABLENAMELEN (NFT_TABLE_MAXNAMELEN + 22)

static void nf_tables_commit_audit_log(struct list_head *adl, u32 generation)
{
	struct nft_audit_data *adp, *adn;
	char aubuf[AUNFTABLENAMELEN];

	list_for_each_entry_safe(adp, adn, adl, list) {
		snprintf(aubuf, AUNFTABLENAMELEN, "%s:%u", adp->table->name,
			 generation);
		audit_log_nfcfg(aubuf, adp->table->family, adp->entries,
				nft2audit_op[adp->op], GFP_KERNEL);
		list_del(&adp->list);
		kfree(adp);
	}
}

static void nft_set_commit_update(struct list_head *set_update_list)
{
	struct nft_set *set, *next;

	list_for_each_entry_safe(set, next, set_update_list, pending_update) {
		list_del_init(&set->pending_update);

		if (!set->ops->commit)
			continue;

		set->ops->commit(set);
	}
}

<<<<<<< HEAD
=======
static unsigned int nft_gc_seq_begin(struct nftables_pernet *nft_net)
{
	unsigned int gc_seq;

	/* Bump gc counter, it becomes odd, this is the busy mark. */
	gc_seq = READ_ONCE(nft_net->gc_seq);
	WRITE_ONCE(nft_net->gc_seq, ++gc_seq);

	return gc_seq;
}

static void nft_gc_seq_end(struct nftables_pernet *nft_net, unsigned int gc_seq)
{
	WRITE_ONCE(nft_net->gc_seq, ++gc_seq);
}

>>>>>>> ccf0a997
static int nf_tables_commit(struct net *net, struct sk_buff *skb)
{
	struct nftables_pernet *nft_net = nft_pernet(net);
	struct nft_trans *trans, *next;
<<<<<<< HEAD
=======
	unsigned int base_seq, gc_seq;
>>>>>>> ccf0a997
	LIST_HEAD(set_update_list);
	struct nft_trans_elem *te;
	struct nft_chain *chain;
	struct nft_table *table;
	LIST_HEAD(adl);
	int err;

	if (list_empty(&nft_net->commit_list)) {
		mutex_unlock(&nft_net->commit_mutex);
		return 0;
	}

	list_for_each_entry(trans, &nft_net->binding_list, binding_list) {
		switch (trans->msg_type) {
		case NFT_MSG_NEWSET:
			if (!nft_trans_set_update(trans) &&
			    nft_set_is_anonymous(nft_trans_set(trans)) &&
			    !nft_trans_set_bound(trans)) {
				pr_warn_once("nftables ruleset with unbound set\n");
				return -EINVAL;
			}
			break;
		case NFT_MSG_NEWCHAIN:
			if (!nft_trans_chain_update(trans) &&
			    nft_chain_binding(nft_trans_chain(trans)) &&
			    !nft_trans_chain_bound(trans)) {
				pr_warn_once("nftables ruleset with unbound chain\n");
				return -EINVAL;
			}
			break;
		}
	}

	/* 0. Validate ruleset, otherwise roll back for error reporting. */
	if (nf_tables_validate(net) < 0) {
		nft_net->validate_state = NFT_VALIDATE_DO;
		return -EAGAIN;
	}

	err = nft_flow_rule_offload_commit(net);
	if (err < 0)
		return err;

	/* 1.  Allocate space for next generation rules_gen_X[] */
	list_for_each_entry_safe(trans, next, &nft_net->commit_list, list) {
		int ret;

		ret = nf_tables_commit_audit_alloc(&adl, trans->ctx.table);
		if (ret) {
			nf_tables_commit_chain_prepare_cancel(net);
			nf_tables_commit_audit_free(&adl);
			return ret;
		}
		if (trans->msg_type == NFT_MSG_NEWRULE ||
		    trans->msg_type == NFT_MSG_DELRULE) {
			chain = trans->ctx.chain;

			ret = nf_tables_commit_chain_prepare(net, chain);
			if (ret < 0) {
				nf_tables_commit_chain_prepare_cancel(net);
				nf_tables_commit_audit_free(&adl);
				return ret;
			}
		}
	}

	/* step 2.  Make rules_gen_X visible to packet path */
	list_for_each_entry(table, &nft_net->tables, list) {
		list_for_each_entry(chain, &table->chains, list)
			nf_tables_commit_chain(net, chain);
	}

	/*
	 * Bump generation counter, invalidate any dump in progress.
	 * Cannot fail after this point.
	 */
	base_seq = READ_ONCE(nft_net->base_seq);
	while (++base_seq == 0)
		;

	WRITE_ONCE(nft_net->base_seq, base_seq);

	gc_seq = nft_gc_seq_begin(nft_net);

	/* step 3. Start new generation, rules_gen_X now in use. */
	net->nft.gencursor = nft_gencursor_next(net);

	list_for_each_entry_safe(trans, next, &nft_net->commit_list, list) {
		nf_tables_commit_audit_collect(&adl, trans->ctx.table,
					       trans->msg_type);
		switch (trans->msg_type) {
		case NFT_MSG_NEWTABLE:
			if (nft_trans_table_update(trans)) {
				if (!(trans->ctx.table->flags & __NFT_TABLE_F_UPDATE)) {
					nft_trans_destroy(trans);
					break;
				}
				if (trans->ctx.table->flags & NFT_TABLE_F_DORMANT)
					nf_tables_table_disable(net, trans->ctx.table);

				trans->ctx.table->flags &= ~__NFT_TABLE_F_UPDATE;
			} else {
				nft_clear(net, trans->ctx.table);
			}
			nf_tables_table_notify(&trans->ctx, NFT_MSG_NEWTABLE);
			nft_trans_destroy(trans);
			break;
		case NFT_MSG_DELTABLE:
		case NFT_MSG_DESTROYTABLE:
			list_del_rcu(&trans->ctx.table->list);
			nf_tables_table_notify(&trans->ctx, trans->msg_type);
			break;
		case NFT_MSG_NEWCHAIN:
			if (nft_trans_chain_update(trans)) {
				nft_chain_commit_update(trans);
				nf_tables_chain_notify(&trans->ctx, NFT_MSG_NEWCHAIN,
						       &nft_trans_chain_hooks(trans));
				list_splice(&nft_trans_chain_hooks(trans),
					    &nft_trans_basechain(trans)->hook_list);
				/* trans destroyed after rcu grace period */
			} else {
				nft_chain_commit_drop_policy(trans);
				nft_clear(net, trans->ctx.chain);
				nf_tables_chain_notify(&trans->ctx, NFT_MSG_NEWCHAIN, NULL);
				nft_trans_destroy(trans);
			}
			break;
		case NFT_MSG_DELCHAIN:
		case NFT_MSG_DESTROYCHAIN:
			if (nft_trans_chain_update(trans)) {
				nf_tables_chain_notify(&trans->ctx, NFT_MSG_DELCHAIN,
						       &nft_trans_chain_hooks(trans));
				nft_netdev_unregister_hooks(net,
							    &nft_trans_chain_hooks(trans),
							    true);
			} else {
				nft_chain_del(trans->ctx.chain);
				nf_tables_chain_notify(&trans->ctx, NFT_MSG_DELCHAIN,
						       NULL);
				nf_tables_unregister_hook(trans->ctx.net,
							  trans->ctx.table,
							  trans->ctx.chain);
			}
			break;
		case NFT_MSG_NEWRULE:
			nft_clear(trans->ctx.net, nft_trans_rule(trans));
			nf_tables_rule_notify(&trans->ctx,
					      nft_trans_rule(trans),
					      NFT_MSG_NEWRULE);
			if (trans->ctx.chain->flags & NFT_CHAIN_HW_OFFLOAD)
				nft_flow_rule_destroy(nft_trans_flow_rule(trans));

			nft_trans_destroy(trans);
			break;
		case NFT_MSG_DELRULE:
		case NFT_MSG_DESTROYRULE:
			list_del_rcu(&nft_trans_rule(trans)->list);
			nf_tables_rule_notify(&trans->ctx,
					      nft_trans_rule(trans),
					      trans->msg_type);
			nft_rule_expr_deactivate(&trans->ctx,
						 nft_trans_rule(trans),
						 NFT_TRANS_COMMIT);

			if (trans->ctx.chain->flags & NFT_CHAIN_HW_OFFLOAD)
				nft_flow_rule_destroy(nft_trans_flow_rule(trans));
			break;
		case NFT_MSG_NEWSET:
			if (nft_trans_set_update(trans)) {
				struct nft_set *set = nft_trans_set(trans);

				WRITE_ONCE(set->timeout, nft_trans_set_timeout(trans));
				WRITE_ONCE(set->gc_int, nft_trans_set_gc_int(trans));
<<<<<<< HEAD
=======

				if (nft_trans_set_size(trans))
					WRITE_ONCE(set->size, nft_trans_set_size(trans));
>>>>>>> ccf0a997
			} else {
				nft_clear(net, nft_trans_set(trans));
				/* This avoids hitting -EBUSY when deleting the table
				 * from the transaction.
				 */
				if (nft_set_is_anonymous(nft_trans_set(trans)) &&
				    !list_empty(&nft_trans_set(trans)->bindings))
					nft_use_dec(&trans->ctx.table->use);
			}
			nf_tables_set_notify(&trans->ctx, nft_trans_set(trans),
					     NFT_MSG_NEWSET, GFP_KERNEL);
			nft_trans_destroy(trans);
			break;
		case NFT_MSG_DELSET:
		case NFT_MSG_DESTROYSET:
			nft_trans_set(trans)->dead = 1;
			list_del_rcu(&nft_trans_set(trans)->list);
			nf_tables_set_notify(&trans->ctx, nft_trans_set(trans),
					     trans->msg_type, GFP_KERNEL);
			break;
		case NFT_MSG_NEWSETELEM:
			te = (struct nft_trans_elem *)trans->data;

			nft_setelem_activate(net, te->set, &te->elem);
			nf_tables_setelem_notify(&trans->ctx, te->set,
						 &te->elem,
						 NFT_MSG_NEWSETELEM);
			if (te->set->ops->commit &&
			    list_empty(&te->set->pending_update)) {
				list_add_tail(&te->set->pending_update,
					      &set_update_list);
			}
			nft_trans_destroy(trans);
			break;
		case NFT_MSG_DELSETELEM:
		case NFT_MSG_DESTROYSETELEM:
			te = (struct nft_trans_elem *)trans->data;

			nf_tables_setelem_notify(&trans->ctx, te->set,
						 &te->elem,
						 trans->msg_type);
			nft_setelem_remove(net, te->set, &te->elem);
			if (!nft_setelem_is_catchall(te->set, &te->elem)) {
				atomic_dec(&te->set->nelems);
				te->set->ndeact--;
			}
			if (te->set->ops->commit &&
			    list_empty(&te->set->pending_update)) {
				list_add_tail(&te->set->pending_update,
					      &set_update_list);
			}
			break;
		case NFT_MSG_NEWOBJ:
			if (nft_trans_obj_update(trans)) {
				nft_obj_commit_update(trans);
				nf_tables_obj_notify(&trans->ctx,
						     nft_trans_obj(trans),
						     NFT_MSG_NEWOBJ);
			} else {
				nft_clear(net, nft_trans_obj(trans));
				nf_tables_obj_notify(&trans->ctx,
						     nft_trans_obj(trans),
						     NFT_MSG_NEWOBJ);
				nft_trans_destroy(trans);
			}
			break;
		case NFT_MSG_DELOBJ:
		case NFT_MSG_DESTROYOBJ:
			nft_obj_del(nft_trans_obj(trans));
			nf_tables_obj_notify(&trans->ctx, nft_trans_obj(trans),
					     trans->msg_type);
			break;
		case NFT_MSG_NEWFLOWTABLE:
			if (nft_trans_flowtable_update(trans)) {
				nft_trans_flowtable(trans)->data.flags =
					nft_trans_flowtable_flags(trans);
				nf_tables_flowtable_notify(&trans->ctx,
							   nft_trans_flowtable(trans),
							   &nft_trans_flowtable_hooks(trans),
							   NFT_MSG_NEWFLOWTABLE);
				list_splice(&nft_trans_flowtable_hooks(trans),
					    &nft_trans_flowtable(trans)->hook_list);
			} else {
				nft_clear(net, nft_trans_flowtable(trans));
				nf_tables_flowtable_notify(&trans->ctx,
							   nft_trans_flowtable(trans),
							   NULL,
							   NFT_MSG_NEWFLOWTABLE);
			}
			nft_trans_destroy(trans);
			break;
		case NFT_MSG_DELFLOWTABLE:
		case NFT_MSG_DESTROYFLOWTABLE:
			if (nft_trans_flowtable_update(trans)) {
				nf_tables_flowtable_notify(&trans->ctx,
							   nft_trans_flowtable(trans),
							   &nft_trans_flowtable_hooks(trans),
							   trans->msg_type);
				nft_unregister_flowtable_net_hooks(net,
								   &nft_trans_flowtable_hooks(trans));
			} else {
				list_del_rcu(&nft_trans_flowtable(trans)->list);
				nf_tables_flowtable_notify(&trans->ctx,
							   nft_trans_flowtable(trans),
							   NULL,
							   trans->msg_type);
				nft_unregister_flowtable_net_hooks(net,
						&nft_trans_flowtable(trans)->hook_list);
			}
			break;
		}
	}

	nft_set_commit_update(&set_update_list);

	nft_commit_notify(net, NETLINK_CB(skb).portid);
	nf_tables_gen_notify(net, skb, NFT_MSG_NEWGEN);
	nf_tables_commit_audit_log(&adl, nft_net->base_seq);

	nft_gc_seq_end(nft_net, gc_seq);
	nft_net->validate_state = NFT_VALIDATE_SKIP;
	nf_tables_commit_release(net);

	return 0;
}

static void nf_tables_module_autoload(struct net *net)
{
	struct nftables_pernet *nft_net = nft_pernet(net);
	struct nft_module_request *req, *next;
	LIST_HEAD(module_list);

	list_splice_init(&nft_net->module_list, &module_list);
	mutex_unlock(&nft_net->commit_mutex);
	list_for_each_entry_safe(req, next, &module_list, list) {
		request_module("%s", req->module);
		req->done = true;
	}
	mutex_lock(&nft_net->commit_mutex);
	list_splice(&module_list, &nft_net->module_list);
}

static void nf_tables_abort_release(struct nft_trans *trans)
{
	switch (trans->msg_type) {
	case NFT_MSG_NEWTABLE:
		nf_tables_table_destroy(&trans->ctx);
		break;
	case NFT_MSG_NEWCHAIN:
		if (nft_trans_chain_update(trans))
			nft_hooks_destroy(&nft_trans_chain_hooks(trans));
		else
			nf_tables_chain_destroy(&trans->ctx);
		break;
	case NFT_MSG_NEWRULE:
		nf_tables_rule_destroy(&trans->ctx, nft_trans_rule(trans));
		break;
	case NFT_MSG_NEWSET:
		nft_set_destroy(&trans->ctx, nft_trans_set(trans));
		break;
	case NFT_MSG_NEWSETELEM:
		nft_set_elem_destroy(nft_trans_elem_set(trans),
				     nft_trans_elem(trans).priv, true);
		break;
	case NFT_MSG_NEWOBJ:
		nft_obj_destroy(&trans->ctx, nft_trans_obj(trans));
		break;
	case NFT_MSG_NEWFLOWTABLE:
		if (nft_trans_flowtable_update(trans))
			nft_hooks_destroy(&nft_trans_flowtable_hooks(trans));
		else
			nf_tables_flowtable_destroy(nft_trans_flowtable(trans));
		break;
	}
	kfree(trans);
}

static void nft_set_abort_update(struct list_head *set_update_list)
{
	struct nft_set *set, *next;

	list_for_each_entry_safe(set, next, set_update_list, pending_update) {
		list_del_init(&set->pending_update);

		if (!set->ops->abort)
			continue;

		set->ops->abort(set);
	}
}

static int __nf_tables_abort(struct net *net, enum nfnl_abort_action action)
{
	struct nftables_pernet *nft_net = nft_pernet(net);
	struct nft_trans *trans, *next;
	LIST_HEAD(set_update_list);
	struct nft_trans_elem *te;

	if (action == NFNL_ABORT_VALIDATE &&
	    nf_tables_validate(net) < 0)
		return -EAGAIN;

	list_for_each_entry_safe_reverse(trans, next, &nft_net->commit_list,
					 list) {
		switch (trans->msg_type) {
		case NFT_MSG_NEWTABLE:
			if (nft_trans_table_update(trans)) {
				if (!(trans->ctx.table->flags & __NFT_TABLE_F_UPDATE)) {
					nft_trans_destroy(trans);
					break;
				}
				if (trans->ctx.table->flags & __NFT_TABLE_F_WAS_DORMANT) {
					nf_tables_table_disable(net, trans->ctx.table);
					trans->ctx.table->flags |= NFT_TABLE_F_DORMANT;
				} else if (trans->ctx.table->flags & __NFT_TABLE_F_WAS_AWAKEN) {
					trans->ctx.table->flags &= ~NFT_TABLE_F_DORMANT;
				}
				trans->ctx.table->flags &= ~__NFT_TABLE_F_UPDATE;
				nft_trans_destroy(trans);
			} else {
				list_del_rcu(&trans->ctx.table->list);
			}
			break;
		case NFT_MSG_DELTABLE:
		case NFT_MSG_DESTROYTABLE:
			nft_clear(trans->ctx.net, trans->ctx.table);
			nft_trans_destroy(trans);
			break;
		case NFT_MSG_NEWCHAIN:
			if (nft_trans_chain_update(trans)) {
				nft_netdev_unregister_hooks(net,
							    &nft_trans_chain_hooks(trans),
							    true);
				free_percpu(nft_trans_chain_stats(trans));
				kfree(nft_trans_chain_name(trans));
				nft_trans_destroy(trans);
			} else {
				if (nft_trans_chain_bound(trans)) {
					nft_trans_destroy(trans);
					break;
				}
				nft_use_dec_restore(&trans->ctx.table->use);
				nft_chain_del(trans->ctx.chain);
				nf_tables_unregister_hook(trans->ctx.net,
							  trans->ctx.table,
							  trans->ctx.chain);
			}
			break;
		case NFT_MSG_DELCHAIN:
<<<<<<< HEAD
			nft_use_inc_restore(&trans->ctx.table->use);
			nft_clear(trans->ctx.net, trans->ctx.chain);
=======
		case NFT_MSG_DESTROYCHAIN:
			if (nft_trans_chain_update(trans)) {
				list_splice(&nft_trans_chain_hooks(trans),
					    &nft_trans_basechain(trans)->hook_list);
			} else {
				nft_use_inc_restore(&trans->ctx.table->use);
				nft_clear(trans->ctx.net, trans->ctx.chain);
			}
>>>>>>> ccf0a997
			nft_trans_destroy(trans);
			break;
		case NFT_MSG_NEWRULE:
			if (nft_trans_rule_bound(trans)) {
				nft_trans_destroy(trans);
				break;
			}
			nft_use_dec_restore(&trans->ctx.chain->use);
			list_del_rcu(&nft_trans_rule(trans)->list);
			nft_rule_expr_deactivate(&trans->ctx,
						 nft_trans_rule(trans),
						 NFT_TRANS_ABORT);
			if (trans->ctx.chain->flags & NFT_CHAIN_HW_OFFLOAD)
				nft_flow_rule_destroy(nft_trans_flow_rule(trans));
			break;
		case NFT_MSG_DELRULE:
<<<<<<< HEAD
=======
		case NFT_MSG_DESTROYRULE:
>>>>>>> ccf0a997
			nft_use_inc_restore(&trans->ctx.chain->use);
			nft_clear(trans->ctx.net, nft_trans_rule(trans));
			nft_rule_expr_activate(&trans->ctx, nft_trans_rule(trans));
			if (trans->ctx.chain->flags & NFT_CHAIN_HW_OFFLOAD)
				nft_flow_rule_destroy(nft_trans_flow_rule(trans));

			nft_trans_destroy(trans);
			break;
		case NFT_MSG_NEWSET:
			if (nft_trans_set_update(trans)) {
				nft_trans_destroy(trans);
				break;
			}
			nft_use_dec_restore(&trans->ctx.table->use);
			if (nft_trans_set_bound(trans)) {
				nft_trans_destroy(trans);
				break;
			}
			list_del_rcu(&nft_trans_set(trans)->list);
			break;
		case NFT_MSG_DELSET:
<<<<<<< HEAD
=======
		case NFT_MSG_DESTROYSET:
>>>>>>> ccf0a997
			nft_use_inc_restore(&trans->ctx.table->use);
			nft_clear(trans->ctx.net, nft_trans_set(trans));
			if (nft_trans_set(trans)->flags & (NFT_SET_MAP | NFT_SET_OBJECT))
				nft_map_activate(&trans->ctx, nft_trans_set(trans));

			nft_trans_destroy(trans);
			break;
		case NFT_MSG_NEWSETELEM:
			if (nft_trans_elem_set_bound(trans)) {
				nft_trans_destroy(trans);
				break;
			}
			te = (struct nft_trans_elem *)trans->data;
			nft_setelem_remove(net, te->set, &te->elem);
			if (!nft_setelem_is_catchall(te->set, &te->elem))
				atomic_dec(&te->set->nelems);

			if (te->set->ops->abort &&
			    list_empty(&te->set->pending_update)) {
				list_add_tail(&te->set->pending_update,
					      &set_update_list);
			}
			break;
		case NFT_MSG_DELSETELEM:
		case NFT_MSG_DESTROYSETELEM:
			te = (struct nft_trans_elem *)trans->data;

			nft_setelem_data_activate(net, te->set, &te->elem);
			nft_setelem_activate(net, te->set, &te->elem);
			if (!nft_setelem_is_catchall(te->set, &te->elem))
				te->set->ndeact--;

			if (te->set->ops->abort &&
			    list_empty(&te->set->pending_update)) {
				list_add_tail(&te->set->pending_update,
					      &set_update_list);
			}
			nft_trans_destroy(trans);
			break;
		case NFT_MSG_NEWOBJ:
			if (nft_trans_obj_update(trans)) {
				nft_obj_destroy(&trans->ctx, nft_trans_obj_newobj(trans));
				nft_trans_destroy(trans);
			} else {
				nft_use_dec_restore(&trans->ctx.table->use);
				nft_obj_del(nft_trans_obj(trans));
			}
			break;
		case NFT_MSG_DELOBJ:
<<<<<<< HEAD
=======
		case NFT_MSG_DESTROYOBJ:
>>>>>>> ccf0a997
			nft_use_inc_restore(&trans->ctx.table->use);
			nft_clear(trans->ctx.net, nft_trans_obj(trans));
			nft_trans_destroy(trans);
			break;
		case NFT_MSG_NEWFLOWTABLE:
			if (nft_trans_flowtable_update(trans)) {
				nft_unregister_flowtable_net_hooks(net,
						&nft_trans_flowtable_hooks(trans));
			} else {
				nft_use_dec_restore(&trans->ctx.table->use);
				list_del_rcu(&nft_trans_flowtable(trans)->list);
				nft_unregister_flowtable_net_hooks(net,
						&nft_trans_flowtable(trans)->hook_list);
			}
			break;
		case NFT_MSG_DELFLOWTABLE:
		case NFT_MSG_DESTROYFLOWTABLE:
			if (nft_trans_flowtable_update(trans)) {
				list_splice(&nft_trans_flowtable_hooks(trans),
					    &nft_trans_flowtable(trans)->hook_list);
			} else {
				nft_use_inc_restore(&trans->ctx.table->use);
				nft_clear(trans->ctx.net, nft_trans_flowtable(trans));
			}
			nft_trans_destroy(trans);
			break;
		}
	}

	nft_set_abort_update(&set_update_list);

	synchronize_rcu();

	list_for_each_entry_safe_reverse(trans, next,
					 &nft_net->commit_list, list) {
		nft_trans_list_del(trans);
		nf_tables_abort_release(trans);
	}

	if (action == NFNL_ABORT_AUTOLOAD)
		nf_tables_module_autoload(net);
	else
		nf_tables_module_autoload_cleanup(net);

	return 0;
}

static int nf_tables_abort(struct net *net, struct sk_buff *skb,
			   enum nfnl_abort_action action)
{
	struct nftables_pernet *nft_net = nft_pernet(net);
	unsigned int gc_seq;
	int ret;

	gc_seq = nft_gc_seq_begin(nft_net);
	ret = __nf_tables_abort(net, action);
	nft_gc_seq_end(nft_net, gc_seq);
	mutex_unlock(&nft_net->commit_mutex);

	return ret;
}

static bool nf_tables_valid_genid(struct net *net, u32 genid)
{
	struct nftables_pernet *nft_net = nft_pernet(net);
	bool genid_ok;

	mutex_lock(&nft_net->commit_mutex);

	genid_ok = genid == 0 || nft_net->base_seq == genid;
	if (!genid_ok)
		mutex_unlock(&nft_net->commit_mutex);

	/* else, commit mutex has to be released by commit or abort function */
	return genid_ok;
}

static const struct nfnetlink_subsystem nf_tables_subsys = {
	.name		= "nf_tables",
	.subsys_id	= NFNL_SUBSYS_NFTABLES,
	.cb_count	= NFT_MSG_MAX,
	.cb		= nf_tables_cb,
	.commit		= nf_tables_commit,
	.abort		= nf_tables_abort,
	.valid_genid	= nf_tables_valid_genid,
	.owner		= THIS_MODULE,
};

int nft_chain_validate_dependency(const struct nft_chain *chain,
				  enum nft_chain_types type)
{
	const struct nft_base_chain *basechain;

	if (nft_is_base_chain(chain)) {
		basechain = nft_base_chain(chain);
		if (basechain->type->type != type)
			return -EOPNOTSUPP;
	}
	return 0;
}
EXPORT_SYMBOL_GPL(nft_chain_validate_dependency);

int nft_chain_validate_hooks(const struct nft_chain *chain,
			     unsigned int hook_flags)
{
	struct nft_base_chain *basechain;

	if (nft_is_base_chain(chain)) {
		basechain = nft_base_chain(chain);

		if ((1 << basechain->ops.hooknum) & hook_flags)
			return 0;

		return -EOPNOTSUPP;
	}

	return 0;
}
EXPORT_SYMBOL_GPL(nft_chain_validate_hooks);

/*
 * Loop detection - walk through the ruleset beginning at the destination chain
 * of a new jump until either the source chain is reached (loop) or all
 * reachable chains have been traversed.
 *
 * The loop check is performed whenever a new jump verdict is added to an
 * expression or verdict map or a verdict map is bound to a new chain.
 */

static int nf_tables_check_loops(const struct nft_ctx *ctx,
				 const struct nft_chain *chain);

static int nft_check_loops(const struct nft_ctx *ctx,
			   const struct nft_set_ext *ext)
{
	const struct nft_data *data;
	int ret;

	data = nft_set_ext_data(ext);
	switch (data->verdict.code) {
	case NFT_JUMP:
	case NFT_GOTO:
		ret = nf_tables_check_loops(ctx, data->verdict.chain);
		break;
	default:
		ret = 0;
		break;
	}

	return ret;
}

static int nf_tables_loop_check_setelem(const struct nft_ctx *ctx,
					struct nft_set *set,
					const struct nft_set_iter *iter,
					struct nft_set_elem *elem)
{
	const struct nft_set_ext *ext = nft_set_elem_ext(set, elem->priv);

	if (nft_set_ext_exists(ext, NFT_SET_EXT_FLAGS) &&
	    *nft_set_ext_flags(ext) & NFT_SET_ELEM_INTERVAL_END)
		return 0;

	return nft_check_loops(ctx, ext);
}

static int nft_set_catchall_loops(const struct nft_ctx *ctx,
				  struct nft_set *set)
{
	u8 genmask = nft_genmask_next(ctx->net);
	struct nft_set_elem_catchall *catchall;
	struct nft_set_ext *ext;
	int ret = 0;

	list_for_each_entry_rcu(catchall, &set->catchall_list, list) {
		ext = nft_set_elem_ext(set, catchall->elem);
		if (!nft_set_elem_active(ext, genmask))
			continue;

		ret = nft_check_loops(ctx, ext);
		if (ret < 0)
			return ret;
	}

	return ret;
}

static int nf_tables_check_loops(const struct nft_ctx *ctx,
				 const struct nft_chain *chain)
{
	const struct nft_rule *rule;
	const struct nft_expr *expr, *last;
	struct nft_set *set;
	struct nft_set_binding *binding;
	struct nft_set_iter iter;

	if (ctx->chain == chain)
		return -ELOOP;

	if (fatal_signal_pending(current))
		return -EINTR;

	list_for_each_entry(rule, &chain->rules, list) {
		nft_rule_for_each_expr(expr, last, rule) {
			struct nft_immediate_expr *priv;
			const struct nft_data *data;
			int err;

			if (strcmp(expr->ops->type->name, "immediate"))
				continue;

			priv = nft_expr_priv(expr);
			if (priv->dreg != NFT_REG_VERDICT)
				continue;

			data = &priv->data;
			switch (data->verdict.code) {
			case NFT_JUMP:
			case NFT_GOTO:
				err = nf_tables_check_loops(ctx,
							data->verdict.chain);
				if (err < 0)
					return err;
				break;
			default:
				break;
			}
		}
	}

	list_for_each_entry(set, &ctx->table->sets, list) {
		if (!nft_is_active_next(ctx->net, set))
			continue;
		if (!(set->flags & NFT_SET_MAP) ||
		    set->dtype != NFT_DATA_VERDICT)
			continue;

		list_for_each_entry(binding, &set->bindings, list) {
			if (!(binding->flags & NFT_SET_MAP) ||
			    binding->chain != chain)
				continue;

			iter.genmask	= nft_genmask_next(ctx->net);
			iter.skip 	= 0;
			iter.count	= 0;
			iter.err	= 0;
			iter.fn		= nf_tables_loop_check_setelem;

			set->ops->walk(ctx, set, &iter);
			if (!iter.err)
				iter.err = nft_set_catchall_loops(ctx, set);

			if (iter.err < 0)
				return iter.err;
		}
	}

	return 0;
}

/**
 *	nft_parse_u32_check - fetch u32 attribute and check for maximum value
 *
 *	@attr: netlink attribute to fetch value from
 *	@max: maximum value to be stored in dest
 *	@dest: pointer to the variable
 *
 *	Parse, check and store a given u32 netlink attribute into variable.
 *	This function returns -ERANGE if the value goes over maximum value.
 *	Otherwise a 0 is returned and the attribute value is stored in the
 *	destination variable.
 */
int nft_parse_u32_check(const struct nlattr *attr, int max, u32 *dest)
{
	u32 val;

	val = ntohl(nla_get_be32(attr));
	if (val > max)
		return -ERANGE;

	*dest = val;
	return 0;
}
EXPORT_SYMBOL_GPL(nft_parse_u32_check);

static int nft_parse_register(const struct nlattr *attr, u32 *preg)
{
	unsigned int reg;

	reg = ntohl(nla_get_be32(attr));
	switch (reg) {
	case NFT_REG_VERDICT...NFT_REG_4:
		*preg = reg * NFT_REG_SIZE / NFT_REG32_SIZE;
		break;
	case NFT_REG32_00...NFT_REG32_15:
		*preg = reg + NFT_REG_SIZE / NFT_REG32_SIZE - NFT_REG32_00;
		break;
	default:
		return -ERANGE;
	}

	return 0;
}

/**
 *	nft_dump_register - dump a register value to a netlink attribute
 *
 *	@skb: socket buffer
 *	@attr: attribute number
 *	@reg: register number
 *
 *	Construct a netlink attribute containing the register number. For
 *	compatibility reasons, register numbers being a multiple of 4 are
 *	translated to the corresponding 128 bit register numbers.
 */
int nft_dump_register(struct sk_buff *skb, unsigned int attr, unsigned int reg)
{
	if (reg % (NFT_REG_SIZE / NFT_REG32_SIZE) == 0)
		reg = reg / (NFT_REG_SIZE / NFT_REG32_SIZE);
	else
		reg = reg - NFT_REG_SIZE / NFT_REG32_SIZE + NFT_REG32_00;

	return nla_put_be32(skb, attr, htonl(reg));
}
EXPORT_SYMBOL_GPL(nft_dump_register);

static int nft_validate_register_load(enum nft_registers reg, unsigned int len)
{
	if (reg < NFT_REG_1 * NFT_REG_SIZE / NFT_REG32_SIZE)
		return -EINVAL;
	if (len == 0)
		return -EINVAL;
	if (reg * NFT_REG32_SIZE + len > sizeof_field(struct nft_regs, data))
		return -ERANGE;

	return 0;
}

int nft_parse_register_load(const struct nlattr *attr, u8 *sreg, u32 len)
{
	u32 reg;
	int err;

	err = nft_parse_register(attr, &reg);
	if (err < 0)
		return err;

	err = nft_validate_register_load(reg, len);
	if (err < 0)
		return err;

	*sreg = reg;
	return 0;
}
EXPORT_SYMBOL_GPL(nft_parse_register_load);

static int nft_validate_register_store(const struct nft_ctx *ctx,
				       enum nft_registers reg,
				       const struct nft_data *data,
				       enum nft_data_types type,
				       unsigned int len)
{
	int err;

	switch (reg) {
	case NFT_REG_VERDICT:
		if (type != NFT_DATA_VERDICT)
			return -EINVAL;

		if (data != NULL &&
		    (data->verdict.code == NFT_GOTO ||
		     data->verdict.code == NFT_JUMP)) {
			err = nf_tables_check_loops(ctx, data->verdict.chain);
			if (err < 0)
				return err;
		}

		return 0;
	default:
		if (reg < NFT_REG_1 * NFT_REG_SIZE / NFT_REG32_SIZE)
			return -EINVAL;
		if (len == 0)
			return -EINVAL;
		if (reg * NFT_REG32_SIZE + len >
		    sizeof_field(struct nft_regs, data))
			return -ERANGE;

		if (data != NULL && type != NFT_DATA_VALUE)
			return -EINVAL;
		return 0;
	}
}

int nft_parse_register_store(const struct nft_ctx *ctx,
			     const struct nlattr *attr, u8 *dreg,
			     const struct nft_data *data,
			     enum nft_data_types type, unsigned int len)
{
	int err;
	u32 reg;

	err = nft_parse_register(attr, &reg);
	if (err < 0)
		return err;

	err = nft_validate_register_store(ctx, reg, data, type, len);
	if (err < 0)
		return err;

	*dreg = reg;
	return 0;
}
EXPORT_SYMBOL_GPL(nft_parse_register_store);

static const struct nla_policy nft_verdict_policy[NFTA_VERDICT_MAX + 1] = {
	[NFTA_VERDICT_CODE]	= { .type = NLA_U32 },
	[NFTA_VERDICT_CHAIN]	= { .type = NLA_STRING,
				    .len = NFT_CHAIN_MAXNAMELEN - 1 },
	[NFTA_VERDICT_CHAIN_ID]	= { .type = NLA_U32 },
};

static int nft_verdict_init(const struct nft_ctx *ctx, struct nft_data *data,
			    struct nft_data_desc *desc, const struct nlattr *nla)
{
	u8 genmask = nft_genmask_next(ctx->net);
	struct nlattr *tb[NFTA_VERDICT_MAX + 1];
	struct nft_chain *chain;
	int err;

	err = nla_parse_nested_deprecated(tb, NFTA_VERDICT_MAX, nla,
					  nft_verdict_policy, NULL);
	if (err < 0)
		return err;

	if (!tb[NFTA_VERDICT_CODE])
		return -EINVAL;

	/* zero padding hole for memcmp */
	memset(data, 0, sizeof(*data));
	data->verdict.code = ntohl(nla_get_be32(tb[NFTA_VERDICT_CODE]));

	switch (data->verdict.code) {
	default:
		switch (data->verdict.code & NF_VERDICT_MASK) {
		case NF_ACCEPT:
		case NF_DROP:
		case NF_QUEUE:
			break;
		default:
			return -EINVAL;
		}
		fallthrough;
	case NFT_CONTINUE:
	case NFT_BREAK:
	case NFT_RETURN:
		break;
	case NFT_JUMP:
	case NFT_GOTO:
		if (tb[NFTA_VERDICT_CHAIN]) {
			chain = nft_chain_lookup(ctx->net, ctx->table,
						 tb[NFTA_VERDICT_CHAIN],
						 genmask);
		} else if (tb[NFTA_VERDICT_CHAIN_ID]) {
			chain = nft_chain_lookup_byid(ctx->net, ctx->table,
						      tb[NFTA_VERDICT_CHAIN_ID],
						      genmask);
			if (IS_ERR(chain))
				return PTR_ERR(chain);
		} else {
			return -EINVAL;
		}

		if (IS_ERR(chain))
			return PTR_ERR(chain);
		if (nft_is_base_chain(chain))
			return -EOPNOTSUPP;
		if (nft_chain_is_bound(chain))
			return -EINVAL;
		if (desc->flags & NFT_DATA_DESC_SETELEM &&
		    chain->flags & NFT_CHAIN_BINDING)
			return -EINVAL;
		if (!nft_use_inc(&chain->use))
			return -EMFILE;

		data->verdict.chain = chain;
		break;
	}

	desc->len = sizeof(data->verdict);

	return 0;
}

static void nft_verdict_uninit(const struct nft_data *data)
{
	struct nft_chain *chain;

	switch (data->verdict.code) {
	case NFT_JUMP:
	case NFT_GOTO:
		chain = data->verdict.chain;
		nft_use_dec(&chain->use);
		break;
	}
}

int nft_verdict_dump(struct sk_buff *skb, int type, const struct nft_verdict *v)
{
	struct nlattr *nest;

	nest = nla_nest_start_noflag(skb, type);
	if (!nest)
		goto nla_put_failure;

	if (nla_put_be32(skb, NFTA_VERDICT_CODE, htonl(v->code)))
		goto nla_put_failure;

	switch (v->code) {
	case NFT_JUMP:
	case NFT_GOTO:
		if (nla_put_string(skb, NFTA_VERDICT_CHAIN,
				   v->chain->name))
			goto nla_put_failure;
	}
	nla_nest_end(skb, nest);
	return 0;

nla_put_failure:
	return -1;
}

static int nft_value_init(const struct nft_ctx *ctx,
			  struct nft_data *data, struct nft_data_desc *desc,
			  const struct nlattr *nla)
{
	unsigned int len;

	len = nla_len(nla);
	if (len == 0)
		return -EINVAL;
	if (len > desc->size)
		return -EOVERFLOW;
	if (desc->len) {
		if (len != desc->len)
			return -EINVAL;
	} else {
		desc->len = len;
	}

	nla_memcpy(data->data, nla, len);

	return 0;
}

static int nft_value_dump(struct sk_buff *skb, const struct nft_data *data,
			  unsigned int len)
{
	return nla_put(skb, NFTA_DATA_VALUE, len, data->data);
}

static const struct nla_policy nft_data_policy[NFTA_DATA_MAX + 1] = {
	[NFTA_DATA_VALUE]	= { .type = NLA_BINARY },
	[NFTA_DATA_VERDICT]	= { .type = NLA_NESTED },
};

/**
 *	nft_data_init - parse nf_tables data netlink attributes
 *
 *	@ctx: context of the expression using the data
 *	@data: destination struct nft_data
 *	@desc: data description
 *	@nla: netlink attribute containing data
 *
 *	Parse the netlink data attributes and initialize a struct nft_data.
 *	The type and length of data are returned in the data description.
 *
 *	The caller can indicate that it only wants to accept data of type
 *	NFT_DATA_VALUE by passing NULL for the ctx argument.
 */
int nft_data_init(const struct nft_ctx *ctx, struct nft_data *data,
		  struct nft_data_desc *desc, const struct nlattr *nla)
{
	struct nlattr *tb[NFTA_DATA_MAX + 1];
	int err;

	if (WARN_ON_ONCE(!desc->size))
		return -EINVAL;

	err = nla_parse_nested_deprecated(tb, NFTA_DATA_MAX, nla,
					  nft_data_policy, NULL);
	if (err < 0)
		return err;

	if (tb[NFTA_DATA_VALUE]) {
		if (desc->type != NFT_DATA_VALUE)
			return -EINVAL;

		err = nft_value_init(ctx, data, desc, tb[NFTA_DATA_VALUE]);
	} else if (tb[NFTA_DATA_VERDICT] && ctx != NULL) {
		if (desc->type != NFT_DATA_VERDICT)
			return -EINVAL;

		err = nft_verdict_init(ctx, data, desc, tb[NFTA_DATA_VERDICT]);
	} else {
		err = -EINVAL;
	}

	return err;
}
EXPORT_SYMBOL_GPL(nft_data_init);

/**
 *	nft_data_release - release a nft_data item
 *
 *	@data: struct nft_data to release
 *	@type: type of data
 *
 *	Release a nft_data item. NFT_DATA_VALUE types can be silently discarded,
 *	all others need to be released by calling this function.
 */
void nft_data_release(const struct nft_data *data, enum nft_data_types type)
{
	if (type < NFT_DATA_VERDICT)
		return;
	switch (type) {
	case NFT_DATA_VERDICT:
		return nft_verdict_uninit(data);
	default:
		WARN_ON(1);
	}
}
EXPORT_SYMBOL_GPL(nft_data_release);

int nft_data_dump(struct sk_buff *skb, int attr, const struct nft_data *data,
		  enum nft_data_types type, unsigned int len)
{
	struct nlattr *nest;
	int err;

	nest = nla_nest_start_noflag(skb, attr);
	if (nest == NULL)
		return -1;

	switch (type) {
	case NFT_DATA_VALUE:
		err = nft_value_dump(skb, data, len);
		break;
	case NFT_DATA_VERDICT:
		err = nft_verdict_dump(skb, NFTA_DATA_VERDICT, &data->verdict);
		break;
	default:
		err = -EINVAL;
		WARN_ON(1);
	}

	nla_nest_end(skb, nest);
	return err;
}
EXPORT_SYMBOL_GPL(nft_data_dump);

int __nft_release_basechain(struct nft_ctx *ctx)
{
	struct nft_rule *rule, *nr;

	if (WARN_ON(!nft_is_base_chain(ctx->chain)))
		return 0;

	nf_tables_unregister_hook(ctx->net, ctx->chain->table, ctx->chain);
	list_for_each_entry_safe(rule, nr, &ctx->chain->rules, list) {
		list_del(&rule->list);
		nft_use_dec(&ctx->chain->use);
		nf_tables_rule_release(ctx, rule);
	}
	nft_chain_del(ctx->chain);
	nft_use_dec(&ctx->table->use);
	nf_tables_chain_destroy(ctx);

	return 0;
}
EXPORT_SYMBOL_GPL(__nft_release_basechain);

static void __nft_release_hook(struct net *net, struct nft_table *table)
{
	struct nft_flowtable *flowtable;
	struct nft_chain *chain;

	list_for_each_entry(chain, &table->chains, list)
		__nf_tables_unregister_hook(net, table, chain, true);
	list_for_each_entry(flowtable, &table->flowtables, list)
		__nft_unregister_flowtable_net_hooks(net, &flowtable->hook_list,
						     true);
}

static void __nft_release_hooks(struct net *net)
{
	struct nftables_pernet *nft_net = nft_pernet(net);
	struct nft_table *table;

	list_for_each_entry(table, &nft_net->tables, list) {
		if (nft_table_has_owner(table))
			continue;

		__nft_release_hook(net, table);
	}
}

static void __nft_release_table(struct net *net, struct nft_table *table)
{
	struct nft_flowtable *flowtable, *nf;
	struct nft_chain *chain, *nc;
	struct nft_object *obj, *ne;
	struct nft_rule *rule, *nr;
	struct nft_set *set, *ns;
	struct nft_ctx ctx = {
		.net	= net,
		.family	= NFPROTO_NETDEV,
	};

	ctx.family = table->family;
	ctx.table = table;
	list_for_each_entry(chain, &table->chains, list) {
<<<<<<< HEAD
		if (nft_chain_is_bound(chain))
=======
		if (nft_chain_binding(chain))
>>>>>>> ccf0a997
			continue;

		ctx.chain = chain;
		list_for_each_entry_safe(rule, nr, &chain->rules, list) {
			list_del(&rule->list);
			nft_use_dec(&chain->use);
			nf_tables_rule_release(&ctx, rule);
		}
	}
	list_for_each_entry_safe(flowtable, nf, &table->flowtables, list) {
		list_del(&flowtable->list);
		nft_use_dec(&table->use);
		nf_tables_flowtable_destroy(flowtable);
	}
	list_for_each_entry_safe(set, ns, &table->sets, list) {
		list_del(&set->list);
		nft_use_dec(&table->use);
		if (set->flags & (NFT_SET_MAP | NFT_SET_OBJECT))
			nft_map_deactivate(&ctx, set);

		nft_set_destroy(&ctx, set);
	}
	list_for_each_entry_safe(obj, ne, &table->objects, list) {
		nft_obj_del(obj);
		nft_use_dec(&table->use);
		nft_obj_destroy(&ctx, obj);
	}
	list_for_each_entry_safe(chain, nc, &table->chains, list) {
		ctx.chain = chain;
		nft_chain_del(chain);
		nft_use_dec(&table->use);
		nf_tables_chain_destroy(&ctx);
	}
	nf_tables_table_destroy(&ctx);
}

static void __nft_release_tables(struct net *net)
{
	struct nftables_pernet *nft_net = nft_pernet(net);
	struct nft_table *table, *nt;

	list_for_each_entry_safe(table, nt, &nft_net->tables, list) {
		if (nft_table_has_owner(table))
			continue;

		list_del(&table->list);

		__nft_release_table(net, table);
	}
}

static int nft_rcv_nl_event(struct notifier_block *this, unsigned long event,
			    void *ptr)
{
	struct nft_table *table, *to_delete[8];
	struct nftables_pernet *nft_net;
	struct netlink_notify *n = ptr;
	struct net *net = n->net;
	unsigned int deleted;
	bool restart = false;
	unsigned int gc_seq;

	if (event != NETLINK_URELEASE || n->protocol != NETLINK_NETFILTER)
		return NOTIFY_DONE;

	nft_net = nft_pernet(net);
	deleted = 0;
	mutex_lock(&nft_net->commit_mutex);

	gc_seq = nft_gc_seq_begin(nft_net);

	if (!list_empty(&nf_tables_destroy_list))
		nf_tables_trans_destroy_flush_work();
again:
	list_for_each_entry(table, &nft_net->tables, list) {
		if (nft_table_has_owner(table) &&
		    n->portid == table->nlpid) {
			__nft_release_hook(net, table);
			list_del_rcu(&table->list);
			to_delete[deleted++] = table;
			if (deleted >= ARRAY_SIZE(to_delete))
				break;
		}
	}
	if (deleted) {
		restart = deleted >= ARRAY_SIZE(to_delete);
		synchronize_rcu();
		while (deleted)
			__nft_release_table(net, to_delete[--deleted]);

		if (restart)
			goto again;
	}
	nft_gc_seq_end(nft_net, gc_seq);

	mutex_unlock(&nft_net->commit_mutex);

	return NOTIFY_DONE;
}

static struct notifier_block nft_nl_notifier = {
	.notifier_call  = nft_rcv_nl_event,
};

static int __net_init nf_tables_init_net(struct net *net)
{
	struct nftables_pernet *nft_net = nft_pernet(net);

	INIT_LIST_HEAD(&nft_net->tables);
	INIT_LIST_HEAD(&nft_net->commit_list);
	INIT_LIST_HEAD(&nft_net->binding_list);
	INIT_LIST_HEAD(&nft_net->module_list);
	INIT_LIST_HEAD(&nft_net->notify_list);
	mutex_init(&nft_net->commit_mutex);
	nft_net->base_seq = 1;
	nft_net->gc_seq = 0;
	nft_net->validate_state = NFT_VALIDATE_SKIP;

	return 0;
}

static void __net_exit nf_tables_pre_exit_net(struct net *net)
{
	struct nftables_pernet *nft_net = nft_pernet(net);

	mutex_lock(&nft_net->commit_mutex);
	__nft_release_hooks(net);
	mutex_unlock(&nft_net->commit_mutex);
}

static void __net_exit nf_tables_exit_net(struct net *net)
{
	struct nftables_pernet *nft_net = nft_pernet(net);
	unsigned int gc_seq;

	mutex_lock(&nft_net->commit_mutex);

	gc_seq = nft_gc_seq_begin(nft_net);

	if (!list_empty(&nft_net->commit_list) ||
	    !list_empty(&nft_net->module_list))
		__nf_tables_abort(net, NFNL_ABORT_NONE);

	__nft_release_tables(net);

	nft_gc_seq_end(nft_net, gc_seq);

	mutex_unlock(&nft_net->commit_mutex);
	WARN_ON_ONCE(!list_empty(&nft_net->tables));
	WARN_ON_ONCE(!list_empty(&nft_net->module_list));
	WARN_ON_ONCE(!list_empty(&nft_net->notify_list));
}

static void nf_tables_exit_batch(struct list_head *net_exit_list)
{
	flush_work(&trans_gc_work);
}

static struct pernet_operations nf_tables_net_ops = {
	.init		= nf_tables_init_net,
	.pre_exit	= nf_tables_pre_exit_net,
	.exit		= nf_tables_exit_net,
	.exit_batch	= nf_tables_exit_batch,
	.id		= &nf_tables_net_id,
	.size		= sizeof(struct nftables_pernet),
};

static int __init nf_tables_module_init(void)
{
	int err;

	err = register_pernet_subsys(&nf_tables_net_ops);
	if (err < 0)
		return err;

	err = nft_chain_filter_init();
	if (err < 0)
		goto err_chain_filter;

	err = nf_tables_core_module_init();
	if (err < 0)
		goto err_core_module;

	err = register_netdevice_notifier(&nf_tables_flowtable_notifier);
	if (err < 0)
		goto err_netdev_notifier;

	err = rhltable_init(&nft_objname_ht, &nft_objname_ht_params);
	if (err < 0)
		goto err_rht_objname;

	err = nft_offload_init();
	if (err < 0)
		goto err_offload;

	err = netlink_register_notifier(&nft_nl_notifier);
	if (err < 0)
		goto err_netlink_notifier;

	/* must be last */
	err = nfnetlink_subsys_register(&nf_tables_subsys);
	if (err < 0)
		goto err_nfnl_subsys;

	nft_chain_route_init();

	return err;

err_nfnl_subsys:
	netlink_unregister_notifier(&nft_nl_notifier);
err_netlink_notifier:
	nft_offload_exit();
err_offload:
	rhltable_destroy(&nft_objname_ht);
err_rht_objname:
	unregister_netdevice_notifier(&nf_tables_flowtable_notifier);
err_netdev_notifier:
	nf_tables_core_module_exit();
err_core_module:
	nft_chain_filter_fini();
err_chain_filter:
	unregister_pernet_subsys(&nf_tables_net_ops);
	return err;
}

static void __exit nf_tables_module_exit(void)
{
	nfnetlink_subsys_unregister(&nf_tables_subsys);
	netlink_unregister_notifier(&nft_nl_notifier);
	nft_offload_exit();
	unregister_netdevice_notifier(&nf_tables_flowtable_notifier);
	nft_chain_filter_fini();
	nft_chain_route_fini();
	unregister_pernet_subsys(&nf_tables_net_ops);
	cancel_work_sync(&trans_gc_work);
	cancel_work_sync(&trans_destroy_work);
	rcu_barrier();
	rhltable_destroy(&nft_objname_ht);
	nf_tables_core_module_exit();
}

module_init(nf_tables_module_init);
module_exit(nf_tables_module_exit);

MODULE_LICENSE("GPL");
MODULE_AUTHOR("Patrick McHardy <kaber@trash.net>");
MODULE_ALIAS_NFNL_SUBSYS(NFNL_SUBSYS_NFTABLES);<|MERGE_RESOLUTION|>--- conflicted
+++ resolved
@@ -202,50 +202,11 @@
 		case NFT_MSG_NEWSETELEM:
 			if (nft_trans_elem_set(trans) == set)
 				nft_trans_elem_set_bound(trans) = bind;
-<<<<<<< HEAD
-=======
 			break;
 		}
 	}
 }
 
-static void nft_set_trans_bind(const struct nft_ctx *ctx, struct nft_set *set)
-{
-	return __nft_set_trans_bind(ctx, set, true);
-}
-
-static void nft_set_trans_unbind(const struct nft_ctx *ctx, struct nft_set *set)
-{
-	return __nft_set_trans_bind(ctx, set, false);
-}
-
-static void __nft_chain_trans_bind(const struct nft_ctx *ctx,
-				   struct nft_chain *chain, bool bind)
-{
-	struct nftables_pernet *nft_net;
-	struct net *net = ctx->net;
-	struct nft_trans *trans;
-
-	if (!nft_chain_binding(chain))
-		return;
-
-	nft_net = nft_pernet(net);
-	list_for_each_entry_reverse(trans, &nft_net->commit_list, list) {
-		switch (trans->msg_type) {
-		case NFT_MSG_NEWCHAIN:
-			if (nft_trans_chain(trans) == chain)
-				nft_trans_chain_bound(trans) = bind;
-			break;
-		case NFT_MSG_NEWRULE:
-			if (trans->ctx.chain == chain)
-				nft_trans_rule_bound(trans) = bind;
->>>>>>> ccf0a997
-			break;
-		}
-	}
-}
-
-<<<<<<< HEAD
 static void nft_set_trans_bind(const struct nft_ctx *ctx, struct nft_set *set)
 {
 	return __nft_set_trans_bind(ctx, set, true);
@@ -281,8 +242,6 @@
 	}
 }
 
-=======
->>>>>>> ccf0a997
 static void nft_chain_trans_bind(const struct nft_ctx *ctx,
 				 struct nft_chain *chain)
 {
@@ -616,10 +575,7 @@
 		nft_trans_set_update(trans) = true;
 		nft_trans_set_gc_int(trans) = desc->gc_int;
 		nft_trans_set_timeout(trans) = desc->timeout;
-<<<<<<< HEAD
-=======
 		nft_trans_set_size(trans) = desc->size;
->>>>>>> ccf0a997
 	}
 	nft_trans_commit_list_add_tail(ctx->net, trans);
 
@@ -632,13 +588,6 @@
 	return __nft_trans_set_add(ctx, msg_type, set, NULL);
 }
 
-<<<<<<< HEAD
-static void nft_setelem_data_deactivate(const struct net *net,
-					const struct nft_set *set,
-					struct nft_set_elem *elem);
-
-=======
->>>>>>> ccf0a997
 static int nft_mapelem_deactivate(const struct nft_ctx *ctx,
 				  struct nft_set *set,
 				  const struct nft_set_iter *iter,
@@ -3791,8 +3740,6 @@
 			return err;
 
 		cond_resched();
-<<<<<<< HEAD
-=======
 	}
 
 	return 0;
@@ -3823,45 +3770,11 @@
 		break;
 	default:
 		break;
->>>>>>> ccf0a997
 	}
 
 	return 0;
 }
 
-<<<<<<< HEAD
-int nft_setelem_validate(const struct nft_ctx *ctx, struct nft_set *set,
-			 const struct nft_set_iter *iter,
-			 struct nft_set_elem *elem)
-{
-	const struct nft_set_ext *ext = nft_set_elem_ext(set, elem->priv);
-	struct nft_ctx *pctx = (struct nft_ctx *)ctx;
-	const struct nft_data *data;
-	int err;
-
-	if (nft_set_ext_exists(ext, NFT_SET_EXT_FLAGS) &&
-	    *nft_set_ext_flags(ext) & NFT_SET_ELEM_INTERVAL_END)
-		return 0;
-
-	data = nft_set_ext_data(ext);
-	switch (data->verdict.code) {
-	case NFT_JUMP:
-	case NFT_GOTO:
-		pctx->level++;
-		err = nft_chain_validate(ctx, data->verdict.chain);
-		if (err < 0)
-			return err;
-		pctx->level--;
-		break;
-	default:
-		break;
-	}
-
-	return 0;
-}
-
-=======
->>>>>>> ccf0a997
 int nft_set_catchall_validate(const struct nft_ctx *ctx, struct nft_set *set)
 {
 	u8 genmask = nft_genmask_next(ctx->net);
@@ -4210,11 +4123,7 @@
 		list_for_each_entry(chain, &table->chains, list) {
 			if (!nft_is_active_next(net, chain))
 				continue;
-<<<<<<< HEAD
-			if (nft_chain_is_bound(chain))
-=======
 			if (nft_chain_binding(chain))
->>>>>>> ccf0a997
 				continue;
 
 			ctx.chain = chain;
@@ -5052,12 +4961,9 @@
 		if (!(flags & NFT_SET_TIMEOUT))
 			return -EINVAL;
 
-<<<<<<< HEAD
-=======
 		if (flags & NFT_SET_ANONYMOUS)
 			return -EOPNOTSUPP;
 
->>>>>>> ccf0a997
 		err = nf_msecs_to_jiffies64(nla[NFTA_SET_TIMEOUT], &desc.timeout);
 		if (err)
 			return err;
@@ -5066,13 +4972,10 @@
 	if (nla[NFTA_SET_GC_INTERVAL] != NULL) {
 		if (!(flags & NFT_SET_TIMEOUT))
 			return -EINVAL;
-<<<<<<< HEAD
-=======
 
 		if (flags & NFT_SET_ANONYMOUS)
 			return -EOPNOTSUPP;
 
->>>>>>> ccf0a997
 		desc.gc_int = ntohl(nla_get_be32(nla[NFTA_SET_GC_INTERVAL]));
 	}
 
@@ -6819,7 +6722,6 @@
 		if (IS_ERR(obj)) {
 			err = PTR_ERR(obj);
 			obj = NULL;
-<<<<<<< HEAD
 			goto err_parse_key_end;
 		}
 
@@ -6829,17 +6731,6 @@
 			goto err_parse_key_end;
 		}
 
-=======
-			goto err_parse_key_end;
-		}
-
-		if (!nft_use_inc(&obj->use)) {
-			err = -EMFILE;
-			obj = NULL;
-			goto err_parse_key_end;
-		}
-
->>>>>>> ccf0a997
 		err = nft_set_ext_add(&tmpl, NFT_SET_EXT_OBJREF);
 		if (err < 0)
 			goto err_parse_key_end;
@@ -7300,15 +7191,10 @@
 	if (IS_ERR(set))
 		return PTR_ERR(set);
 
-<<<<<<< HEAD
-	if (!list_empty(&set->bindings) &&
-	    (set->flags & (NFT_SET_CONSTANT | NFT_SET_ANONYMOUS)))
-=======
 	if (nft_set_is_anonymous(set))
 		return -EOPNOTSUPP;
 
 	if (!list_empty(&set->bindings) && (set->flags & NFT_SET_CONSTANT))
->>>>>>> ccf0a997
 		return -EBUSY;
 
 	nft_ctx_init(&ctx, net, skb, info->nlh, family, table, NULL, nla);
@@ -9243,12 +9129,6 @@
 			nft_validate_state_update(table, NFT_VALIDATE_SKIP);
 			break;
 		}
-<<<<<<< HEAD
-
-		nft_validate_state_update(net, NFT_VALIDATE_SKIP);
-		break;
-=======
->>>>>>> ccf0a997
 	}
 
 	return 0;
@@ -9975,8 +9855,6 @@
 	}
 }
 
-<<<<<<< HEAD
-=======
 static unsigned int nft_gc_seq_begin(struct nftables_pernet *nft_net)
 {
 	unsigned int gc_seq;
@@ -9993,15 +9871,11 @@
 	WRITE_ONCE(nft_net->gc_seq, ++gc_seq);
 }
 
->>>>>>> ccf0a997
 static int nf_tables_commit(struct net *net, struct sk_buff *skb)
 {
 	struct nftables_pernet *nft_net = nft_pernet(net);
 	struct nft_trans *trans, *next;
-<<<<<<< HEAD
-=======
 	unsigned int base_seq, gc_seq;
->>>>>>> ccf0a997
 	LIST_HEAD(set_update_list);
 	struct nft_trans_elem *te;
 	struct nft_chain *chain;
@@ -10175,12 +10049,9 @@
 
 				WRITE_ONCE(set->timeout, nft_trans_set_timeout(trans));
 				WRITE_ONCE(set->gc_int, nft_trans_set_gc_int(trans));
-<<<<<<< HEAD
-=======
 
 				if (nft_trans_set_size(trans))
 					WRITE_ONCE(set->size, nft_trans_set_size(trans));
->>>>>>> ccf0a997
 			} else {
 				nft_clear(net, nft_trans_set(trans));
 				/* This avoids hitting -EBUSY when deleting the table
@@ -10430,10 +10301,6 @@
 			}
 			break;
 		case NFT_MSG_DELCHAIN:
-<<<<<<< HEAD
-			nft_use_inc_restore(&trans->ctx.table->use);
-			nft_clear(trans->ctx.net, trans->ctx.chain);
-=======
 		case NFT_MSG_DESTROYCHAIN:
 			if (nft_trans_chain_update(trans)) {
 				list_splice(&nft_trans_chain_hooks(trans),
@@ -10442,7 +10309,6 @@
 				nft_use_inc_restore(&trans->ctx.table->use);
 				nft_clear(trans->ctx.net, trans->ctx.chain);
 			}
->>>>>>> ccf0a997
 			nft_trans_destroy(trans);
 			break;
 		case NFT_MSG_NEWRULE:
@@ -10459,10 +10325,7 @@
 				nft_flow_rule_destroy(nft_trans_flow_rule(trans));
 			break;
 		case NFT_MSG_DELRULE:
-<<<<<<< HEAD
-=======
 		case NFT_MSG_DESTROYRULE:
->>>>>>> ccf0a997
 			nft_use_inc_restore(&trans->ctx.chain->use);
 			nft_clear(trans->ctx.net, nft_trans_rule(trans));
 			nft_rule_expr_activate(&trans->ctx, nft_trans_rule(trans));
@@ -10484,10 +10347,7 @@
 			list_del_rcu(&nft_trans_set(trans)->list);
 			break;
 		case NFT_MSG_DELSET:
-<<<<<<< HEAD
-=======
 		case NFT_MSG_DESTROYSET:
->>>>>>> ccf0a997
 			nft_use_inc_restore(&trans->ctx.table->use);
 			nft_clear(trans->ctx.net, nft_trans_set(trans));
 			if (nft_trans_set(trans)->flags & (NFT_SET_MAP | NFT_SET_OBJECT))
@@ -10537,10 +10397,7 @@
 			}
 			break;
 		case NFT_MSG_DELOBJ:
-<<<<<<< HEAD
-=======
 		case NFT_MSG_DESTROYOBJ:
->>>>>>> ccf0a997
 			nft_use_inc_restore(&trans->ctx.table->use);
 			nft_clear(trans->ctx.net, nft_trans_obj(trans));
 			nft_trans_destroy(trans);
@@ -11262,11 +11119,7 @@
 	ctx.family = table->family;
 	ctx.table = table;
 	list_for_each_entry(chain, &table->chains, list) {
-<<<<<<< HEAD
-		if (nft_chain_is_bound(chain))
-=======
 		if (nft_chain_binding(chain))
->>>>>>> ccf0a997
 			continue;
 
 		ctx.chain = chain;
