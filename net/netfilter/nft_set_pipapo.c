--- conflicted
+++ resolved
@@ -1746,10 +1746,6 @@
 	struct nft_pipapo_elem *e = elem->priv;
 
 	nft_set_elem_change_active(net, set, &e->ext);
-<<<<<<< HEAD
-	nft_set_elem_clear_busy(&e->ext);
-=======
->>>>>>> ccf0a997
 }
 
 /**
