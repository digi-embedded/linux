--- conflicted
+++ resolved
@@ -645,10 +645,7 @@
 	struct xt_match *match;
 	char *mt_name;
 	u32 rev, family;
-<<<<<<< HEAD
-=======
 	int err;
->>>>>>> f2ed3bfc
 
 	if (tb[NFTA_MATCH_NAME] == NULL ||
 	    tb[NFTA_MATCH_REV] == NULL ||
@@ -733,10 +730,7 @@
 	struct xt_target *target;
 	char *tg_name;
 	u32 rev, family;
-<<<<<<< HEAD
-=======
 	int err;
->>>>>>> f2ed3bfc
 
 	if (tb[NFTA_TARGET_NAME] == NULL ||
 	    tb[NFTA_TARGET_REV] == NULL ||
