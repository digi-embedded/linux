// SPDX-License-Identifier: GPL-2.0-or-later
/* IRC extension for IP connection tracking, Version 1.21
 * (C) 2000-2002 by Harald Welte <laforge@gnumonks.org>
 * based on RR's ip_conntrack_ftp.c
 * (C) 2006-2012 Patrick McHardy <kaber@trash.net>
 */

#define pr_fmt(fmt) KBUILD_MODNAME ": " fmt

#include <linux/module.h>
#include <linux/moduleparam.h>
#include <linux/skbuff.h>
#include <linux/in.h>
#include <linux/ip.h>
#include <linux/tcp.h>
#include <linux/netfilter.h>
#include <linux/slab.h>

#include <net/netfilter/nf_conntrack.h>
#include <net/netfilter/nf_conntrack_expect.h>
#include <net/netfilter/nf_conntrack_helper.h>
#include <linux/netfilter/nf_conntrack_irc.h>

#define MAX_PORTS 8
static unsigned short ports[MAX_PORTS];
static unsigned int ports_c;
static unsigned int max_dcc_channels = 8;
static unsigned int dcc_timeout __read_mostly = 300;
/* This is slow, but it's simple. --RR */
static char *irc_buffer;
static DEFINE_SPINLOCK(irc_buffer_lock);

unsigned int (*nf_nat_irc_hook)(struct sk_buff *skb,
				enum ip_conntrack_info ctinfo,
				unsigned int protoff,
				unsigned int matchoff,
				unsigned int matchlen,
				struct nf_conntrack_expect *exp) __read_mostly;
EXPORT_SYMBOL_GPL(nf_nat_irc_hook);

#define HELPER_NAME "irc"
#define MAX_SEARCH_SIZE	4095

MODULE_AUTHOR("Harald Welte <laforge@netfilter.org>");
MODULE_DESCRIPTION("IRC (DCC) connection tracking helper");
MODULE_LICENSE("GPL");
MODULE_ALIAS("ip_conntrack_irc");
MODULE_ALIAS_NFCT_HELPER(HELPER_NAME);

module_param_array(ports, ushort, &ports_c, 0400);
MODULE_PARM_DESC(ports, "port numbers of IRC servers");
module_param(max_dcc_channels, uint, 0400);
MODULE_PARM_DESC(max_dcc_channels, "max number of expected DCC channels per "
				   "IRC session");
module_param(dcc_timeout, uint, 0400);
MODULE_PARM_DESC(dcc_timeout, "timeout on for unestablished DCC channels");

static const char *const dccprotos[] = {
	"SEND ", "CHAT ", "MOVE ", "TSEND ", "SCHAT "
};

#define MINMATCHLEN	5

/* tries to get the ip_addr and port out of a dcc command
 * return value: -1 on failure, 0 on success
 *	data		pointer to first byte of DCC command data
 *	data_end	pointer to last byte of dcc command data
 *	ip		returns parsed ip of dcc command
 *	port		returns parsed port of dcc command
 *	ad_beg_p	returns pointer to first byte of addr data
 *	ad_end_p	returns pointer to last byte of addr data
 */
static int parse_dcc(char *data, const char *data_end, __be32 *ip,
		     u_int16_t *port, char **ad_beg_p, char **ad_end_p)
{
	char *tmp;

	/* at least 12: "AAAAAAAA P\1\n" */
	while (*data++ != ' ')
		if (data > data_end - 12)
			return -1;

	/* Make sure we have a newline character within the packet boundaries
	 * because simple_strtoul parses until the first invalid character. */
	for (tmp = data; tmp <= data_end; tmp++)
		if (*tmp == '\n')
			break;
	if (tmp > data_end || *tmp != '\n')
		return -1;

	*ad_beg_p = data;
	*ip = cpu_to_be32(simple_strtoul(data, &data, 10));

	/* skip blanks between ip and port */
	while (*data == ' ') {
		if (data >= data_end)
			return -1;
		data++;
	}

	*port = simple_strtoul(data, &data, 10);
	*ad_end_p = data;

	return 0;
}

static int help(struct sk_buff *skb, unsigned int protoff,
		struct nf_conn *ct, enum ip_conntrack_info ctinfo)
{
	unsigned int dataoff;
	const struct iphdr *iph;
	const struct tcphdr *th;
	struct tcphdr _tcph;
	const char *data_limit;
	char *data, *ib_ptr;
	int dir = CTINFO2DIR(ctinfo);
	struct nf_conntrack_expect *exp;
	struct nf_conntrack_tuple *tuple;
	__be32 dcc_ip;
	u_int16_t dcc_port;
	__be16 port;
	int i, ret = NF_ACCEPT;
	char *addr_beg_p, *addr_end_p;
	typeof(nf_nat_irc_hook) nf_nat_irc;
	unsigned int datalen;

	/* If packet is coming from IRC server */
	if (dir == IP_CT_DIR_REPLY)
		return NF_ACCEPT;

	/* Until there's been traffic both ways, don't look in packets. */
	if (ctinfo != IP_CT_ESTABLISHED && ctinfo != IP_CT_ESTABLISHED_REPLY)
		return NF_ACCEPT;

	/* Not a full tcp header? */
	th = skb_header_pointer(skb, protoff, sizeof(_tcph), &_tcph);
	if (th == NULL)
		return NF_ACCEPT;

	/* No data? */
	dataoff = protoff + th->doff*4;
	if (dataoff >= skb->len)
		return NF_ACCEPT;

	datalen = skb->len - dataoff;
	if (datalen > MAX_SEARCH_SIZE)
		datalen = MAX_SEARCH_SIZE;

	spin_lock_bh(&irc_buffer_lock);
	ib_ptr = skb_header_pointer(skb, dataoff, datalen,
				    irc_buffer);
	if (!ib_ptr) {
		spin_unlock_bh(&irc_buffer_lock);
		return NF_ACCEPT;
	}

	data = ib_ptr;
	data_limit = ib_ptr + datalen;

	/* Skip any whitespace */
	while (data < data_limit - 10) {
		if (*data == ' ' || *data == '\r' || *data == '\n')
			data++;
		else
			break;
	}

<<<<<<< HEAD
	/* Skip any whitespace */
	while (data < data_limit - 10) {
		if (*data == ' ' || *data == '\r' || *data == '\n')
			data++;
		else
			break;
	}

=======
>>>>>>> 29549c70
	/* strlen("PRIVMSG x ")=10 */
	if (data < data_limit - 10) {
		if (strncasecmp("PRIVMSG ", data, 8))
			goto out;
		data += 8;
	}

	/* strlen(" :\1DCC SENT t AAAAAAAA P\1\n")=26
	 * 7+MINMATCHLEN+strlen("t AAAAAAAA P\1\n")=26
	 */
	while (data < data_limit - (21 + MINMATCHLEN)) {
		/* Find first " :", the start of message */
		if (memcmp(data, " :", 2)) {
			data++;
			continue;
		}
		data += 2;

		/* then check that place only for the DCC command */
		if (memcmp(data, "\1DCC ", 5))
			goto out;
		data += 5;
		/* we have at least (21+MINMATCHLEN)-(2+5) bytes valid data left */

		iph = ip_hdr(skb);
		pr_debug("DCC found in master %pI4:%u %pI4:%u\n",
			 &iph->saddr, ntohs(th->source),
			 &iph->daddr, ntohs(th->dest));

		for (i = 0; i < ARRAY_SIZE(dccprotos); i++) {
			if (memcmp(data, dccprotos[i], strlen(dccprotos[i]))) {
				/* no match */
				continue;
			}
			data += strlen(dccprotos[i]);
			pr_debug("DCC %s detected\n", dccprotos[i]);

			/* we have at least
			 * (21+MINMATCHLEN)-7-dccprotos[i].matchlen bytes valid
			 * data left (== 14/13 bytes) */
			if (parse_dcc(data, data_limit, &dcc_ip,
				       &dcc_port, &addr_beg_p, &addr_end_p)) {
				pr_debug("unable to parse dcc command\n");
				continue;
			}

			pr_debug("DCC bound ip/port: %pI4:%u\n",
				 &dcc_ip, dcc_port);

			/* dcc_ip can be the internal OR external (NAT'ed) IP */
			tuple = &ct->tuplehash[dir].tuple;
			if ((tuple->src.u3.ip != dcc_ip &&
			     ct->tuplehash[!dir].tuple.dst.u3.ip != dcc_ip) ||
			    dcc_port == 0) {
				net_warn_ratelimited("Forged DCC command from %pI4: %pI4:%u\n",
						     &tuple->src.u3.ip,
						     &dcc_ip, dcc_port);
				continue;
			}

			exp = nf_ct_expect_alloc(ct);
			if (exp == NULL) {
				nf_ct_helper_log(skb, ct,
						 "cannot alloc expectation");
				ret = NF_DROP;
				goto out;
			}
			tuple = &ct->tuplehash[!dir].tuple;
			port = htons(dcc_port);
			nf_ct_expect_init(exp, NF_CT_EXPECT_CLASS_DEFAULT,
					  tuple->src.l3num,
					  NULL, &tuple->dst.u3,
					  IPPROTO_TCP, NULL, &port);

			nf_nat_irc = rcu_dereference(nf_nat_irc_hook);
			if (nf_nat_irc && ct->status & IPS_NAT_MASK)
				ret = nf_nat_irc(skb, ctinfo, protoff,
						 addr_beg_p - ib_ptr,
						 addr_end_p - addr_beg_p,
						 exp);
			else if (nf_ct_expect_related(exp, 0) != 0) {
				nf_ct_helper_log(skb, ct,
						 "cannot add expectation");
				ret = NF_DROP;
			}
			nf_ct_expect_put(exp);
			goto out;
		}
	}
 out:
	spin_unlock_bh(&irc_buffer_lock);
	return ret;
}

static struct nf_conntrack_helper irc[MAX_PORTS] __read_mostly;
static struct nf_conntrack_expect_policy irc_exp_policy;

static int __init nf_conntrack_irc_init(void)
{
	int i, ret;

	if (max_dcc_channels < 1) {
		pr_err("max_dcc_channels must not be zero\n");
		return -EINVAL;
	}

	if (max_dcc_channels > NF_CT_EXPECT_MAX_CNT) {
		pr_err("max_dcc_channels must not be more than %u\n",
		       NF_CT_EXPECT_MAX_CNT);
		return -EINVAL;
	}

	irc_exp_policy.max_expected = max_dcc_channels;
	irc_exp_policy.timeout = dcc_timeout;

	irc_buffer = kmalloc(MAX_SEARCH_SIZE + 1, GFP_KERNEL);
	if (!irc_buffer)
		return -ENOMEM;

	/* If no port given, default to standard irc port */
	if (ports_c == 0)
		ports[ports_c++] = IRC_PORT;

	for (i = 0; i < ports_c; i++) {
		nf_ct_helper_init(&irc[i], AF_INET, IPPROTO_TCP, HELPER_NAME,
				  IRC_PORT, ports[i], i, &irc_exp_policy,
				  0, help, NULL, THIS_MODULE);
	}

	ret = nf_conntrack_helpers_register(&irc[0], ports_c);
	if (ret) {
		pr_err("failed to register helpers\n");
		kfree(irc_buffer);
		return ret;
	}

	return 0;
}

static void __exit nf_conntrack_irc_fini(void)
{
	nf_conntrack_helpers_unregister(irc, ports_c);
	kfree(irc_buffer);
}

module_init(nf_conntrack_irc_init);
module_exit(nf_conntrack_irc_fini);<|MERGE_RESOLUTION|>--- conflicted
+++ resolved
@@ -165,17 +165,6 @@
 			break;
 	}
 
-<<<<<<< HEAD
-	/* Skip any whitespace */
-	while (data < data_limit - 10) {
-		if (*data == ' ' || *data == '\r' || *data == '\n')
-			data++;
-		else
-			break;
-	}
-
-=======
->>>>>>> 29549c70
 	/* strlen("PRIVMSG x ")=10 */
 	if (data < data_limit - 10) {
 		if (strncasecmp("PRIVMSG ", data, 8))
