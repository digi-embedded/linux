/*
 * IPVS         An implementation of the IP virtual server support for the
 *              LINUX operating system.  IPVS is now implemented as a module
 *              over the NetFilter framework. IPVS can be used to build a
 *              high-performance and highly available server based on a
 *              cluster of servers.
 *
 * Version 1,   is capable of handling both version 0 and 1 messages.
 *              Version 0 is the plain old format.
 *              Note Version 0 receivers will just drop Ver 1 messages.
 *              Version 1 is capable of handle IPv6, Persistence data,
 *              time-outs, and firewall marks.
 *              In ver.1 "ip_vs_sync_conn_options" will be sent in netw. order.
 *              Ver. 0 can be turned on by sysctl -w net.ipv4.vs.sync_version=0
 *
 * Definitions  Message: is a complete datagram
 *              Sync_conn: is a part of a Message
 *              Param Data is an option to a Sync_conn.
 *
 * Authors:     Wensong Zhang <wensong@linuxvirtualserver.org>
 *
 * ip_vs_sync:  sync connection info from master load balancer to backups
 *              through multicast
 *
 * Changes:
 *	Alexandre Cassen	:	Added master & backup support at a time.
 *	Alexandre Cassen	:	Added SyncID support for incoming sync
 *					messages filtering.
 *	Justin Ossevoort	:	Fix endian problem on sync message size.
 *	Hans Schillstrom	:	Added Version 1: i.e. IPv6,
 *					Persistence support, fwmark and time-out.
 */

#define KMSG_COMPONENT "IPVS"
#define pr_fmt(fmt) KMSG_COMPONENT ": " fmt

#include <linux/module.h>
#include <linux/slab.h>
#include <linux/inetdevice.h>
#include <linux/net.h>
#include <linux/completion.h>
#include <linux/delay.h>
#include <linux/skbuff.h>
#include <linux/in.h>
#include <linux/igmp.h>                 /* for ip_mc_join_group */
#include <linux/udp.h>
#include <linux/err.h>
#include <linux/kthread.h>
#include <linux/wait.h>
#include <linux/kernel.h>

#include <asm/unaligned.h>		/* Used for ntoh_seq and hton_seq */

#include <net/ip.h>
#include <net/sock.h>

#include <net/ip_vs.h>

#define IP_VS_SYNC_GROUP 0xe0000051    /* multicast addr - 224.0.0.81 */
#define IP_VS_SYNC_PORT  8848          /* multicast port */

#define SYNC_PROTO_VER  1		/* Protocol version in header */

static struct lock_class_key __ipvs_sync_key;
/*
 *	IPVS sync connection entry
 *	Version 0, i.e. original version.
 */
struct ip_vs_sync_conn_v0 {
	__u8			reserved;

	/* Protocol, addresses and port numbers */
	__u8			protocol;       /* Which protocol (TCP/UDP) */
	__be16			cport;
	__be16                  vport;
	__be16                  dport;
	__be32                  caddr;          /* client address */
	__be32                  vaddr;          /* virtual address */
	__be32                  daddr;          /* destination address */

	/* Flags and state transition */
	__be16                  flags;          /* status flags */
	__be16                  state;          /* state info */

	/* The sequence options start here */
};

struct ip_vs_sync_conn_options {
	struct ip_vs_seq        in_seq;         /* incoming seq. struct */
	struct ip_vs_seq        out_seq;        /* outgoing seq. struct */
};

/*
     Sync Connection format (sync_conn)

       0                   1                   2                   3
       0 1 2 3 4 5 6 7 8 9 0 1 2 3 4 5 6 7 8 9 0 1 2 3 4 5 6 7 8 9 0 1
      +-+-+-+-+-+-+-+-+-+-+-+-+-+-+-+-+-+-+-+-+-+-+-+-+-+-+-+-+-+-+-+-+
      |    Type       |    Protocol   | Ver.  |        Size           |
      +-+-+-+-+-+-+-+-+-+-+-+-+-+-+-+-+-+-+-+-+-+-+-+-+-+-+-+-+-+-+-+-+
      |                             Flags                             |
      +-+-+-+-+-+-+-+-+-+-+-+-+-+-+-+-+-+-+-+-+-+-+-+-+-+-+-+-+-+-+-+-+
      |            State              |         cport                 |
      +-+-+-+-+-+-+-+-+-+-+-+-+-+-+-+-+-+-+-+-+-+-+-+-+-+-+-+-+-+-+-+-+
      |            vport              |         dport                 |
      +-+-+-+-+-+-+-+-+-+-+-+-+-+-+-+-+-+-+-+-+-+-+-+-+-+-+-+-+-+-+-+-+
      |                             fwmark                            |
      +-+-+-+-+-+-+-+-+-+-+-+-+-+-+-+-+-+-+-+-+-+-+-+-+-+-+-+-+-+-+-+-+
      |                             timeout  (in sec.)                |
      +-+-+-+-+-+-+-+-+-+-+-+-+-+-+-+-+-+-+-+-+-+-+-+-+-+-+-+-+-+-+-+-+
      |                              ...                              |
      |                        IP-Addresses  (v4 or v6)               |
      |                              ...                              |
      +-+-+-+-+-+-+-+-+-+-+-+-+-+-+-+-+-+-+-+-+-+-+-+-+-+-+-+-+-+-+-+-+
  Optional Parameters.
      +-+-+-+-+-+-+-+-+-+-+-+-+-+-+-+-+-+-+-+-+-+-+-+-+-+-+-+-+-+-+-+-+
      | Param. Type    | Param. Length |   Param. data                |
      +-+-+-+-+-+-+-+-+-+-+-+-+-+-+-+-+                               |
      |                              ...                              |
      |                               +-+-+-+-+-+-+-+-+-+-+-+-+-+-+-+-+
      |                               | Param Type    | Param. Length |
      +-+-+-+-+-+-+-+-+-+-+-+-+-+-+-+-+-+-+-+-+-+-+-+-+-+-+-+-+-+-+-+-+
      |                           Param  data                         |
      |         Last Param data should be padded for 32 bit alignment |
      +-+-+-+-+-+-+-+-+-+-+-+-+-+-+-+-+-+-+-+-+-+-+-+-+-+-+-+-+-+-+-+-+
*/

/*
 *  Type 0, IPv4 sync connection format
 */
struct ip_vs_sync_v4 {
	__u8			type;
	__u8			protocol;	/* Which protocol (TCP/UDP) */
	__be16			ver_size;	/* Version msb 4 bits */
	/* Flags and state transition */
	__be32			flags;		/* status flags */
	__be16			state;		/* state info 	*/
	/* Protocol, addresses and port numbers */
	__be16			cport;
	__be16			vport;
	__be16			dport;
	__be32			fwmark;		/* Firewall mark from skb */
	__be32			timeout;	/* cp timeout */
	__be32			caddr;		/* client address */
	__be32			vaddr;		/* virtual address */
	__be32			daddr;		/* destination address */
	/* The sequence options start here */
	/* PE data padded to 32bit alignment after seq. options */
};
/*
 * Type 2 messages IPv6
 */
struct ip_vs_sync_v6 {
	__u8			type;
	__u8			protocol;	/* Which protocol (TCP/UDP) */
	__be16			ver_size;	/* Version msb 4 bits */
	/* Flags and state transition */
	__be32			flags;		/* status flags */
	__be16			state;		/* state info 	*/
	/* Protocol, addresses and port numbers */
	__be16			cport;
	__be16			vport;
	__be16			dport;
	__be32			fwmark;		/* Firewall mark from skb */
	__be32			timeout;	/* cp timeout */
	struct in6_addr		caddr;		/* client address */
	struct in6_addr		vaddr;		/* virtual address */
	struct in6_addr		daddr;		/* destination address */
	/* The sequence options start here */
	/* PE data padded to 32bit alignment after seq. options */
};

union ip_vs_sync_conn {
	struct ip_vs_sync_v4	v4;
	struct ip_vs_sync_v6	v6;
};

/* Bits in Type field in above */
#define STYPE_INET6		0
#define STYPE_F_INET6		(1 << STYPE_INET6)

#define SVER_SHIFT		12		/* Shift to get version */
#define SVER_MASK		0x0fff		/* Mask to strip version */

#define IPVS_OPT_SEQ_DATA	1
#define IPVS_OPT_PE_DATA	2
#define IPVS_OPT_PE_NAME	3
#define IPVS_OPT_PARAM		7

#define IPVS_OPT_F_SEQ_DATA	(1 << (IPVS_OPT_SEQ_DATA-1))
#define IPVS_OPT_F_PE_DATA	(1 << (IPVS_OPT_PE_DATA-1))
#define IPVS_OPT_F_PE_NAME	(1 << (IPVS_OPT_PE_NAME-1))
#define IPVS_OPT_F_PARAM	(1 << (IPVS_OPT_PARAM-1))

struct ip_vs_sync_thread_data {
	struct netns_ipvs *ipvs;
	struct socket *sock;
	char *buf;
	int id;
};

/* Version 0 definition of packet sizes */
#define SIMPLE_CONN_SIZE  (sizeof(struct ip_vs_sync_conn_v0))
#define FULL_CONN_SIZE  \
(sizeof(struct ip_vs_sync_conn_v0) + sizeof(struct ip_vs_sync_conn_options))


/*
  The master mulitcasts messages (Datagrams) to the backup load balancers
  in the following format.

 Version 1:
  Note, first byte should be Zero, so ver 0 receivers will drop the packet.

       0                   1                   2                   3
       0 1 2 3 4 5 6 7 8 9 0 1 2 3 4 5 6 7 8 9 0 1 2 3 4 5 6 7 8 9 0 1
      +-+-+-+-+-+-+-+-+-+-+-+-+-+-+-+-+-+-+-+-+-+-+-+-+-+-+-+-+-+-+-+-+
      |      0        |    SyncID     |            Size               |
      +-+-+-+-+-+-+-+-+-+-+-+-+-+-+-+-+-+-+-+-+-+-+-+-+-+-+-+-+-+-+-+-+
      |  Count Conns  |    Version    |    Reserved, set to Zero      |
      +-+-+-+-+-+-+-+-+-+-+-+-+-+-+-+-+-+-+-+-+-+-+-+-+-+-+-+-+-+-+-+-+
      |                                                               |
      |                    IPVS Sync Connection (1)                   |
      +-+-+-+-+-+-+-+-+-+-+-+-+-+-+-+-+-+-+-+-+-+-+-+-+-+-+-+-+-+-+-+-+
      |                            .                                  |
      ~                            .                                  ~
      |                            .                                  |
      +-+-+-+-+-+-+-+-+-+-+-+-+-+-+-+-+-+-+-+-+-+-+-+-+-+-+-+-+-+-+-+-+
      |                                                               |
      |                    IPVS Sync Connection (n)                   |
      +-+-+-+-+-+-+-+-+-+-+-+-+-+-+-+-+-+-+-+-+-+-+-+-+-+-+-+-+-+-+-+-+

 Version 0 Header
       0                   1                   2                   3
       0 1 2 3 4 5 6 7 8 9 0 1 2 3 4 5 6 7 8 9 0 1 2 3 4 5 6 7 8 9 0 1
      +-+-+-+-+-+-+-+-+-+-+-+-+-+-+-+-+-+-+-+-+-+-+-+-+-+-+-+-+-+-+-+-+
      |  Count Conns  |    SyncID     |            Size               |
      +-+-+-+-+-+-+-+-+-+-+-+-+-+-+-+-+-+-+-+-+-+-+-+-+-+-+-+-+-+-+-+-+
      |                    IPVS Sync Connection (1)                   |
*/

#define SYNC_MESG_HEADER_LEN	4
#define MAX_CONNS_PER_SYNCBUFF	255 /* nr_conns in ip_vs_sync_mesg is 8 bit */

/* Version 0 header */
struct ip_vs_sync_mesg_v0 {
	__u8                    nr_conns;
	__u8                    syncid;
	__be16                  size;

	/* ip_vs_sync_conn entries start here */
};

/* Version 1 header */
struct ip_vs_sync_mesg {
	__u8			reserved;	/* must be zero */
	__u8			syncid;
	__be16			size;
	__u8			nr_conns;
	__s8			version;	/* SYNC_PROTO_VER  */
	__u16			spare;
	/* ip_vs_sync_conn entries start here */
};

union ipvs_sockaddr {
	struct sockaddr_in	in;
	struct sockaddr_in6	in6;
};

struct ip_vs_sync_buff {
	struct list_head        list;
	unsigned long           firstuse;

	/* pointers for the message data */
	struct ip_vs_sync_mesg  *mesg;
	unsigned char           *head;
	unsigned char           *end;
};

/*
 * Copy of struct ip_vs_seq
 * From unaligned network order to aligned host order
 */
static void ntoh_seq(struct ip_vs_seq *no, struct ip_vs_seq *ho)
{
	memset(ho, 0, sizeof(*ho));
	ho->init_seq       = get_unaligned_be32(&no->init_seq);
	ho->delta          = get_unaligned_be32(&no->delta);
	ho->previous_delta = get_unaligned_be32(&no->previous_delta);
}

/*
 * Copy of struct ip_vs_seq
 * From Aligned host order to unaligned network order
 */
static void hton_seq(struct ip_vs_seq *ho, struct ip_vs_seq *no)
{
	put_unaligned_be32(ho->init_seq, &no->init_seq);
	put_unaligned_be32(ho->delta, &no->delta);
	put_unaligned_be32(ho->previous_delta, &no->previous_delta);
}

static inline struct ip_vs_sync_buff *
sb_dequeue(struct netns_ipvs *ipvs, struct ipvs_master_sync_state *ms)
{
	struct ip_vs_sync_buff *sb;

	spin_lock_bh(&ipvs->sync_lock);
	if (list_empty(&ms->sync_queue)) {
		sb = NULL;
		__set_current_state(TASK_INTERRUPTIBLE);
	} else {
		sb = list_entry(ms->sync_queue.next, struct ip_vs_sync_buff,
				list);
		list_del(&sb->list);
		ms->sync_queue_len--;
		if (!ms->sync_queue_len)
			ms->sync_queue_delay = 0;
	}
	spin_unlock_bh(&ipvs->sync_lock);

	return sb;
}

/*
 * Create a new sync buffer for Version 1 proto.
 */
static inline struct ip_vs_sync_buff *
ip_vs_sync_buff_create(struct netns_ipvs *ipvs, unsigned int len)
{
	struct ip_vs_sync_buff *sb;

	if (!(sb=kmalloc(sizeof(struct ip_vs_sync_buff), GFP_ATOMIC)))
		return NULL;

	len = max_t(unsigned int, len + sizeof(struct ip_vs_sync_mesg),
		    ipvs->mcfg.sync_maxlen);
	sb->mesg = kmalloc(len, GFP_ATOMIC);
	if (!sb->mesg) {
		kfree(sb);
		return NULL;
	}
	sb->mesg->reserved = 0;  /* old nr_conns i.e. must be zero now */
	sb->mesg->version = SYNC_PROTO_VER;
	sb->mesg->syncid = ipvs->mcfg.syncid;
	sb->mesg->size = htons(sizeof(struct ip_vs_sync_mesg));
	sb->mesg->nr_conns = 0;
	sb->mesg->spare = 0;
	sb->head = (unsigned char *)sb->mesg + sizeof(struct ip_vs_sync_mesg);
	sb->end = (unsigned char *)sb->mesg + len;

	sb->firstuse = jiffies;
	return sb;
}

static inline void ip_vs_sync_buff_release(struct ip_vs_sync_buff *sb)
{
	kfree(sb->mesg);
	kfree(sb);
}

static inline void sb_queue_tail(struct netns_ipvs *ipvs,
				 struct ipvs_master_sync_state *ms)
{
	struct ip_vs_sync_buff *sb = ms->sync_buff;

	spin_lock(&ipvs->sync_lock);
	if (ipvs->sync_state & IP_VS_STATE_MASTER &&
	    ms->sync_queue_len < sysctl_sync_qlen_max(ipvs)) {
		if (!ms->sync_queue_len)
			schedule_delayed_work(&ms->master_wakeup_work,
					      max(IPVS_SYNC_SEND_DELAY, 1));
		ms->sync_queue_len++;
		list_add_tail(&sb->list, &ms->sync_queue);
		if ((++ms->sync_queue_delay) == IPVS_SYNC_WAKEUP_RATE)
			wake_up_process(ms->master_thread);
	} else
		ip_vs_sync_buff_release(sb);
	spin_unlock(&ipvs->sync_lock);
}

/*
 *	Get the current sync buffer if it has been created for more
 *	than the specified time or the specified time is zero.
 */
static inline struct ip_vs_sync_buff *
get_curr_sync_buff(struct netns_ipvs *ipvs, struct ipvs_master_sync_state *ms,
		   unsigned long time)
{
	struct ip_vs_sync_buff *sb;

	spin_lock_bh(&ipvs->sync_buff_lock);
	sb = ms->sync_buff;
	if (sb && time_after_eq(jiffies - sb->firstuse, time)) {
		ms->sync_buff = NULL;
		__set_current_state(TASK_RUNNING);
	} else
		sb = NULL;
	spin_unlock_bh(&ipvs->sync_buff_lock);
	return sb;
}

static inline int
select_master_thread_id(struct netns_ipvs *ipvs, struct ip_vs_conn *cp)
{
	return ((long) cp >> (1 + ilog2(sizeof(*cp)))) & ipvs->threads_mask;
}

/*
 * Create a new sync buffer for Version 0 proto.
 */
static inline struct ip_vs_sync_buff *
ip_vs_sync_buff_create_v0(struct netns_ipvs *ipvs, unsigned int len)
{
	struct ip_vs_sync_buff *sb;
	struct ip_vs_sync_mesg_v0 *mesg;

	if (!(sb=kmalloc(sizeof(struct ip_vs_sync_buff), GFP_ATOMIC)))
		return NULL;

	len = max_t(unsigned int, len + sizeof(struct ip_vs_sync_mesg_v0),
		    ipvs->mcfg.sync_maxlen);
	sb->mesg = kmalloc(len, GFP_ATOMIC);
	if (!sb->mesg) {
		kfree(sb);
		return NULL;
	}
	mesg = (struct ip_vs_sync_mesg_v0 *)sb->mesg;
	mesg->nr_conns = 0;
	mesg->syncid = ipvs->mcfg.syncid;
	mesg->size = htons(sizeof(struct ip_vs_sync_mesg_v0));
	sb->head = (unsigned char *)mesg + sizeof(struct ip_vs_sync_mesg_v0);
	sb->end = (unsigned char *)mesg + len;
	sb->firstuse = jiffies;
	return sb;
}

/* Check if connection is controlled by persistence */
static inline bool in_persistence(struct ip_vs_conn *cp)
{
	for (cp = cp->control; cp; cp = cp->control) {
		if (cp->flags & IP_VS_CONN_F_TEMPLATE)
			return true;
	}
	return false;
}

/* Check if conn should be synced.
 * pkts: conn packets, use sysctl_sync_threshold to avoid packet check
 * - (1) sync_refresh_period: reduce sync rate. Additionally, retry
 *	sync_retries times with period of sync_refresh_period/8
 * - (2) if both sync_refresh_period and sync_period are 0 send sync only
 *	for state changes or only once when pkts matches sync_threshold
 * - (3) templates: rate can be reduced only with sync_refresh_period or
 *	with (2)
 */
static int ip_vs_sync_conn_needed(struct netns_ipvs *ipvs,
				  struct ip_vs_conn *cp, int pkts)
{
	unsigned long orig = ACCESS_ONCE(cp->sync_endtime);
	unsigned long now = jiffies;
	unsigned long n = (now + cp->timeout) & ~3UL;
	unsigned int sync_refresh_period;
	int sync_period;
	int force;

	/* Check if we sync in current state */
	if (unlikely(cp->flags & IP_VS_CONN_F_TEMPLATE))
		force = 0;
	else if (unlikely(sysctl_sync_persist_mode(ipvs) && in_persistence(cp)))
		return 0;
	else if (likely(cp->protocol == IPPROTO_TCP)) {
		if (!((1 << cp->state) &
		      ((1 << IP_VS_TCP_S_ESTABLISHED) |
		       (1 << IP_VS_TCP_S_FIN_WAIT) |
		       (1 << IP_VS_TCP_S_CLOSE) |
		       (1 << IP_VS_TCP_S_CLOSE_WAIT) |
		       (1 << IP_VS_TCP_S_TIME_WAIT))))
			return 0;
		force = cp->state != cp->old_state;
		if (force && cp->state != IP_VS_TCP_S_ESTABLISHED)
			goto set;
	} else if (unlikely(cp->protocol == IPPROTO_SCTP)) {
		if (!((1 << cp->state) &
		      ((1 << IP_VS_SCTP_S_ESTABLISHED) |
		       (1 << IP_VS_SCTP_S_SHUTDOWN_SENT) |
		       (1 << IP_VS_SCTP_S_SHUTDOWN_RECEIVED) |
		       (1 << IP_VS_SCTP_S_SHUTDOWN_ACK_SENT) |
		       (1 << IP_VS_SCTP_S_CLOSED))))
			return 0;
		force = cp->state != cp->old_state;
		if (force && cp->state != IP_VS_SCTP_S_ESTABLISHED)
			goto set;
	} else {
		/* UDP or another protocol with single state */
		force = 0;
	}

	sync_refresh_period = sysctl_sync_refresh_period(ipvs);
	if (sync_refresh_period > 0) {
		long diff = n - orig;
		long min_diff = max(cp->timeout >> 1, 10UL * HZ);

		/* Avoid sync if difference is below sync_refresh_period
		 * and below the half timeout.
		 */
		if (abs(diff) < min_t(long, sync_refresh_period, min_diff)) {
			int retries = orig & 3;

			if (retries >= sysctl_sync_retries(ipvs))
				return 0;
			if (time_before(now, orig - cp->timeout +
					(sync_refresh_period >> 3)))
				return 0;
			n |= retries + 1;
		}
	}
	sync_period = sysctl_sync_period(ipvs);
	if (sync_period > 0) {
		if (!(cp->flags & IP_VS_CONN_F_TEMPLATE) &&
		    pkts % sync_period != sysctl_sync_threshold(ipvs))
			return 0;
	} else if (sync_refresh_period <= 0 &&
		   pkts != sysctl_sync_threshold(ipvs))
		return 0;

set:
	cp->old_state = cp->state;
	n = cmpxchg(&cp->sync_endtime, orig, n);
	return n == orig || force;
}

/*
 *      Version 0 , could be switched in by sys_ctl.
 *      Add an ip_vs_conn information into the current sync_buff.
 */
static void ip_vs_sync_conn_v0(struct netns_ipvs *ipvs, struct ip_vs_conn *cp,
			       int pkts)
{
	struct ip_vs_sync_mesg_v0 *m;
	struct ip_vs_sync_conn_v0 *s;
	struct ip_vs_sync_buff *buff;
	struct ipvs_master_sync_state *ms;
	int id;
	unsigned int len;

	if (unlikely(cp->af != AF_INET))
		return;
	/* Do not sync ONE PACKET */
	if (cp->flags & IP_VS_CONN_F_ONE_PACKET)
		return;

	if (!ip_vs_sync_conn_needed(ipvs, cp, pkts))
		return;

	spin_lock_bh(&ipvs->sync_buff_lock);
	if (!(ipvs->sync_state & IP_VS_STATE_MASTER)) {
		spin_unlock_bh(&ipvs->sync_buff_lock);
		return;
	}

	id = select_master_thread_id(ipvs, cp);
	ms = &ipvs->ms[id];
	buff = ms->sync_buff;
	len = (cp->flags & IP_VS_CONN_F_SEQ_MASK) ? FULL_CONN_SIZE :
		SIMPLE_CONN_SIZE;
	if (buff) {
		m = (struct ip_vs_sync_mesg_v0 *) buff->mesg;
		/* Send buffer if it is for v1 */
		if (buff->head + len > buff->end || !m->nr_conns) {
			sb_queue_tail(ipvs, ms);
			ms->sync_buff = NULL;
			buff = NULL;
		}
	}
	if (!buff) {
		buff = ip_vs_sync_buff_create_v0(ipvs, len);
		if (!buff) {
			spin_unlock_bh(&ipvs->sync_buff_lock);
			pr_err("ip_vs_sync_buff_create failed.\n");
			return;
		}
		ms->sync_buff = buff;
	}

	m = (struct ip_vs_sync_mesg_v0 *) buff->mesg;
	s = (struct ip_vs_sync_conn_v0 *) buff->head;

	/* copy members */
	s->reserved = 0;
	s->protocol = cp->protocol;
	s->cport = cp->cport;
	s->vport = cp->vport;
	s->dport = cp->dport;
	s->caddr = cp->caddr.ip;
	s->vaddr = cp->vaddr.ip;
	s->daddr = cp->daddr.ip;
	s->flags = htons(cp->flags & ~IP_VS_CONN_F_HASHED);
	s->state = htons(cp->state);
	if (cp->flags & IP_VS_CONN_F_SEQ_MASK) {
		struct ip_vs_sync_conn_options *opt =
			(struct ip_vs_sync_conn_options *)&s[1];
		memcpy(opt, &cp->in_seq, sizeof(*opt));
	}

	m->nr_conns++;
	m->size = htons(ntohs(m->size) + len);
	buff->head += len;
	spin_unlock_bh(&ipvs->sync_buff_lock);

	/* synchronize its controller if it has */
	cp = cp->control;
	if (cp) {
		if (cp->flags & IP_VS_CONN_F_TEMPLATE)
			pkts = atomic_add_return(1, &cp->in_pkts);
		else
			pkts = sysctl_sync_threshold(ipvs);
<<<<<<< HEAD
		ip_vs_sync_conn(net, cp, pkts);
=======
		ip_vs_sync_conn(ipvs, cp, pkts);
>>>>>>> f2ed3bfc
	}
}

/*
 *      Add an ip_vs_conn information into the current sync_buff.
 *      Called by ip_vs_in.
 *      Sending Version 1 messages
 */
void ip_vs_sync_conn(struct netns_ipvs *ipvs, struct ip_vs_conn *cp, int pkts)
{
	struct ip_vs_sync_mesg *m;
	union ip_vs_sync_conn *s;
	struct ip_vs_sync_buff *buff;
	struct ipvs_master_sync_state *ms;
	int id;
	__u8 *p;
	unsigned int len, pe_name_len, pad;

	/* Handle old version of the protocol */
	if (sysctl_sync_ver(ipvs) == 0) {
		ip_vs_sync_conn_v0(ipvs, cp, pkts);
		return;
	}
	/* Do not sync ONE PACKET */
	if (cp->flags & IP_VS_CONN_F_ONE_PACKET)
		goto control;
sloop:
	if (!ip_vs_sync_conn_needed(ipvs, cp, pkts))
		goto control;

	/* Sanity checks */
	pe_name_len = 0;
	if (cp->pe_data_len) {
		if (!cp->pe_data || !cp->dest) {
			IP_VS_ERR_RL("SYNC, connection pe_data invalid\n");
			return;
		}
		pe_name_len = strnlen(cp->pe->name, IP_VS_PENAME_MAXLEN);
	}

	spin_lock_bh(&ipvs->sync_buff_lock);
	if (!(ipvs->sync_state & IP_VS_STATE_MASTER)) {
		spin_unlock_bh(&ipvs->sync_buff_lock);
		return;
	}

	id = select_master_thread_id(ipvs, cp);
	ms = &ipvs->ms[id];

#ifdef CONFIG_IP_VS_IPV6
	if (cp->af == AF_INET6)
		len = sizeof(struct ip_vs_sync_v6);
	else
#endif
		len = sizeof(struct ip_vs_sync_v4);

	if (cp->flags & IP_VS_CONN_F_SEQ_MASK)
		len += sizeof(struct ip_vs_sync_conn_options) + 2;

	if (cp->pe_data_len)
		len += cp->pe_data_len + 2;	/* + Param hdr field */
	if (pe_name_len)
		len += pe_name_len + 2;

	/* check if there is a space for this one  */
	pad = 0;
	buff = ms->sync_buff;
	if (buff) {
		m = buff->mesg;
		pad = (4 - (size_t) buff->head) & 3;
		/* Send buffer if it is for v0 */
		if (buff->head + len + pad > buff->end || m->reserved) {
			sb_queue_tail(ipvs, ms);
			ms->sync_buff = NULL;
			buff = NULL;
			pad = 0;
		}
	}

	if (!buff) {
		buff = ip_vs_sync_buff_create(ipvs, len);
		if (!buff) {
			spin_unlock_bh(&ipvs->sync_buff_lock);
			pr_err("ip_vs_sync_buff_create failed.\n");
			return;
		}
		ms->sync_buff = buff;
		m = buff->mesg;
	}

	p = buff->head;
	buff->head += pad + len;
	m->size = htons(ntohs(m->size) + pad + len);
	/* Add ev. padding from prev. sync_conn */
	while (pad--)
		*(p++) = 0;

	s = (union ip_vs_sync_conn *)p;

	/* Set message type  & copy members */
	s->v4.type = (cp->af == AF_INET6 ? STYPE_F_INET6 : 0);
	s->v4.ver_size = htons(len & SVER_MASK);	/* Version 0 */
	s->v4.flags = htonl(cp->flags & ~IP_VS_CONN_F_HASHED);
	s->v4.state = htons(cp->state);
	s->v4.protocol = cp->protocol;
	s->v4.cport = cp->cport;
	s->v4.vport = cp->vport;
	s->v4.dport = cp->dport;
	s->v4.fwmark = htonl(cp->fwmark);
	s->v4.timeout = htonl(cp->timeout / HZ);
	m->nr_conns++;

#ifdef CONFIG_IP_VS_IPV6
	if (cp->af == AF_INET6) {
		p += sizeof(struct ip_vs_sync_v6);
		s->v6.caddr = cp->caddr.in6;
		s->v6.vaddr = cp->vaddr.in6;
		s->v6.daddr = cp->daddr.in6;
	} else
#endif
	{
		p += sizeof(struct ip_vs_sync_v4);	/* options ptr */
		s->v4.caddr = cp->caddr.ip;
		s->v4.vaddr = cp->vaddr.ip;
		s->v4.daddr = cp->daddr.ip;
	}
	if (cp->flags & IP_VS_CONN_F_SEQ_MASK) {
		*(p++) = IPVS_OPT_SEQ_DATA;
		*(p++) = sizeof(struct ip_vs_sync_conn_options);
		hton_seq((struct ip_vs_seq *)p, &cp->in_seq);
		p += sizeof(struct ip_vs_seq);
		hton_seq((struct ip_vs_seq *)p, &cp->out_seq);
		p += sizeof(struct ip_vs_seq);
	}
	/* Handle pe data */
	if (cp->pe_data_len && cp->pe_data) {
		*(p++) = IPVS_OPT_PE_DATA;
		*(p++) = cp->pe_data_len;
		memcpy(p, cp->pe_data, cp->pe_data_len);
		p += cp->pe_data_len;
		if (pe_name_len) {
			/* Add PE_NAME */
			*(p++) = IPVS_OPT_PE_NAME;
			*(p++) = pe_name_len;
			memcpy(p, cp->pe->name, pe_name_len);
			p += pe_name_len;
		}
	}

	spin_unlock_bh(&ipvs->sync_buff_lock);

control:
	/* synchronize its controller if it has */
	cp = cp->control;
	if (!cp)
		return;
	if (cp->flags & IP_VS_CONN_F_TEMPLATE)
		pkts = atomic_add_return(1, &cp->in_pkts);
	else
		pkts = sysctl_sync_threshold(ipvs);
	goto sloop;
}

/*
 *  fill_param used by version 1
 */
static inline int
ip_vs_conn_fill_param_sync(struct netns_ipvs *ipvs, int af, union ip_vs_sync_conn *sc,
			   struct ip_vs_conn_param *p,
			   __u8 *pe_data, unsigned int pe_data_len,
			   __u8 *pe_name, unsigned int pe_name_len)
{
#ifdef CONFIG_IP_VS_IPV6
	if (af == AF_INET6)
		ip_vs_conn_fill_param(ipvs, af, sc->v6.protocol,
				      (const union nf_inet_addr *)&sc->v6.caddr,
				      sc->v6.cport,
				      (const union nf_inet_addr *)&sc->v6.vaddr,
				      sc->v6.vport, p);
	else
#endif
		ip_vs_conn_fill_param(ipvs, af, sc->v4.protocol,
				      (const union nf_inet_addr *)&sc->v4.caddr,
				      sc->v4.cport,
				      (const union nf_inet_addr *)&sc->v4.vaddr,
				      sc->v4.vport, p);
	/* Handle pe data */
	if (pe_data_len) {
		if (pe_name_len) {
			char buff[IP_VS_PENAME_MAXLEN+1];

			memcpy(buff, pe_name, pe_name_len);
			buff[pe_name_len]=0;
			p->pe = __ip_vs_pe_getbyname(buff);
			if (!p->pe) {
				IP_VS_DBG(3, "BACKUP, no %s engine found/loaded\n",
					     buff);
				return 1;
			}
		} else {
			IP_VS_ERR_RL("BACKUP, Invalid PE parameters\n");
			return 1;
		}

		p->pe_data = kmemdup(pe_data, pe_data_len, GFP_ATOMIC);
		if (!p->pe_data) {
			module_put(p->pe->module);
			return -ENOMEM;
		}
		p->pe_data_len = pe_data_len;
	}
	return 0;
}

/*
 *  Connection Add / Update.
 *  Common for version 0 and 1 reception of backup sync_conns.
 *  Param: ...
 *         timeout is in sec.
 */
static void ip_vs_proc_conn(struct netns_ipvs *ipvs, struct ip_vs_conn_param *param,
			    unsigned int flags, unsigned int state,
			    unsigned int protocol, unsigned int type,
			    const union nf_inet_addr *daddr, __be16 dport,
			    unsigned long timeout, __u32 fwmark,
			    struct ip_vs_sync_conn_options *opt)
{
	struct ip_vs_dest *dest;
	struct ip_vs_conn *cp;

	if (!(flags & IP_VS_CONN_F_TEMPLATE)) {
		cp = ip_vs_conn_in_get(param);
		if (cp && ((cp->dport != dport) ||
			   !ip_vs_addr_equal(cp->daf, &cp->daddr, daddr))) {
			if (!(flags & IP_VS_CONN_F_INACTIVE)) {
				ip_vs_conn_expire_now(cp);
				__ip_vs_conn_put(cp);
				cp = NULL;
			} else {
				/* This is the expiration message for the
				 * connection that was already replaced, so we
				 * just ignore it.
				 */
				__ip_vs_conn_put(cp);
				kfree(param->pe_data);
				return;
			}
		}
	} else {
		cp = ip_vs_ct_in_get(param);
	}

	if (cp) {
		/* Free pe_data */
		kfree(param->pe_data);

		dest = cp->dest;
		spin_lock_bh(&cp->lock);
		if ((cp->flags ^ flags) & IP_VS_CONN_F_INACTIVE &&
		    !(flags & IP_VS_CONN_F_TEMPLATE) && dest) {
			if (flags & IP_VS_CONN_F_INACTIVE) {
				atomic_dec(&dest->activeconns);
				atomic_inc(&dest->inactconns);
			} else {
				atomic_inc(&dest->activeconns);
				atomic_dec(&dest->inactconns);
			}
		}
		flags &= IP_VS_CONN_F_BACKUP_UPD_MASK;
		flags |= cp->flags & ~IP_VS_CONN_F_BACKUP_UPD_MASK;
		cp->flags = flags;
		spin_unlock_bh(&cp->lock);
		if (!dest)
			ip_vs_try_bind_dest(cp);
	} else {
		/*
		 * Find the appropriate destination for the connection.
		 * If it is not found the connection will remain unbound
		 * but still handled.
		 */
		rcu_read_lock();
		/* This function is only invoked by the synchronization
		 * code. We do not currently support heterogeneous pools
		 * with synchronization, so we can make the assumption that
		 * the svc_af is the same as the dest_af
		 */
		dest = ip_vs_find_dest(ipvs, type, type, daddr, dport,
				       param->vaddr, param->vport, protocol,
				       fwmark, flags);

		cp = ip_vs_conn_new(param, type, daddr, dport, flags, dest,
				    fwmark);
		rcu_read_unlock();
		if (!cp) {
			kfree(param->pe_data);
			IP_VS_DBG(2, "BACKUP, add new conn. failed\n");
			return;
		}
		if (!(flags & IP_VS_CONN_F_TEMPLATE))
			kfree(param->pe_data);
	}

	if (opt) {
		cp->in_seq = opt->in_seq;
		cp->out_seq = opt->out_seq;
	}
	atomic_set(&cp->in_pkts, sysctl_sync_threshold(ipvs));
	cp->state = state;
	cp->old_state = cp->state;
	/*
	 * For Ver 0 messages style
	 *  - Not possible to recover the right timeout for templates
	 *  - can not find the right fwmark
	 *    virtual service. If needed, we can do it for
	 *    non-fwmark persistent services.
	 * Ver 1 messages style.
	 *  - No problem.
	 */
	if (timeout) {
		if (timeout > MAX_SCHEDULE_TIMEOUT / HZ)
			timeout = MAX_SCHEDULE_TIMEOUT / HZ;
		cp->timeout = timeout*HZ;
	} else {
		struct ip_vs_proto_data *pd;

		pd = ip_vs_proto_data_get(ipvs, protocol);
		if (!(flags & IP_VS_CONN_F_TEMPLATE) && pd && pd->timeout_table)
			cp->timeout = pd->timeout_table[state];
		else
			cp->timeout = (3*60*HZ);
	}
	ip_vs_conn_put(cp);
}

/*
 *  Process received multicast message for Version 0
 */
static void ip_vs_process_message_v0(struct netns_ipvs *ipvs, const char *buffer,
				     const size_t buflen)
{
	struct ip_vs_sync_mesg_v0 *m = (struct ip_vs_sync_mesg_v0 *)buffer;
	struct ip_vs_sync_conn_v0 *s;
	struct ip_vs_sync_conn_options *opt;
	struct ip_vs_protocol *pp;
	struct ip_vs_conn_param param;
	char *p;
	int i;

	p = (char *)buffer + sizeof(struct ip_vs_sync_mesg_v0);
	for (i=0; i<m->nr_conns; i++) {
		unsigned int flags, state;

		if (p + SIMPLE_CONN_SIZE > buffer+buflen) {
			IP_VS_ERR_RL("BACKUP v0, bogus conn\n");
			return;
		}
		s = (struct ip_vs_sync_conn_v0 *) p;
		flags = ntohs(s->flags) | IP_VS_CONN_F_SYNC;
		flags &= ~IP_VS_CONN_F_HASHED;
		if (flags & IP_VS_CONN_F_SEQ_MASK) {
			opt = (struct ip_vs_sync_conn_options *)&s[1];
			p += FULL_CONN_SIZE;
			if (p > buffer+buflen) {
				IP_VS_ERR_RL("BACKUP v0, Dropping buffer bogus conn options\n");
				return;
			}
		} else {
			opt = NULL;
			p += SIMPLE_CONN_SIZE;
		}

		state = ntohs(s->state);
		if (!(flags & IP_VS_CONN_F_TEMPLATE)) {
			pp = ip_vs_proto_get(s->protocol);
			if (!pp) {
				IP_VS_DBG(2, "BACKUP v0, Unsupported protocol %u\n",
					s->protocol);
				continue;
			}
			if (state >= pp->num_states) {
				IP_VS_DBG(2, "BACKUP v0, Invalid %s state %u\n",
					pp->name, state);
				continue;
			}
		} else {
			/* protocol in templates is not used for state/timeout */
			if (state > 0) {
				IP_VS_DBG(2, "BACKUP v0, Invalid template state %u\n",
					state);
				state = 0;
			}
		}

		ip_vs_conn_fill_param(ipvs, AF_INET, s->protocol,
				      (const union nf_inet_addr *)&s->caddr,
				      s->cport,
				      (const union nf_inet_addr *)&s->vaddr,
				      s->vport, &param);

		/* Send timeout as Zero */
		ip_vs_proc_conn(ipvs, &param, flags, state, s->protocol, AF_INET,
				(union nf_inet_addr *)&s->daddr, s->dport,
				0, 0, opt);
	}
}

/*
 * Handle options
 */
static inline int ip_vs_proc_seqopt(__u8 *p, unsigned int plen,
				    __u32 *opt_flags,
				    struct ip_vs_sync_conn_options *opt)
{
	struct ip_vs_sync_conn_options *topt;

	topt = (struct ip_vs_sync_conn_options *)p;

	if (plen != sizeof(struct ip_vs_sync_conn_options)) {
		IP_VS_DBG(2, "BACKUP, bogus conn options length\n");
		return -EINVAL;
	}
	if (*opt_flags & IPVS_OPT_F_SEQ_DATA) {
		IP_VS_DBG(2, "BACKUP, conn options found twice\n");
		return -EINVAL;
	}
	ntoh_seq(&topt->in_seq, &opt->in_seq);
	ntoh_seq(&topt->out_seq, &opt->out_seq);
	*opt_flags |= IPVS_OPT_F_SEQ_DATA;
	return 0;
}

static int ip_vs_proc_str(__u8 *p, unsigned int plen, unsigned int *data_len,
			  __u8 **data, unsigned int maxlen,
			  __u32 *opt_flags, __u32 flag)
{
	if (plen > maxlen) {
		IP_VS_DBG(2, "BACKUP, bogus par.data len > %d\n", maxlen);
		return -EINVAL;
	}
	if (*opt_flags & flag) {
		IP_VS_DBG(2, "BACKUP, Par.data found twice 0x%x\n", flag);
		return -EINVAL;
	}
	*data_len = plen;
	*data = p;
	*opt_flags |= flag;
	return 0;
}
/*
 *   Process a Version 1 sync. connection
 */
static inline int ip_vs_proc_sync_conn(struct netns_ipvs *ipvs, __u8 *p, __u8 *msg_end)
{
	struct ip_vs_sync_conn_options opt;
	union  ip_vs_sync_conn *s;
	struct ip_vs_protocol *pp;
	struct ip_vs_conn_param param;
	__u32 flags;
	unsigned int af, state, pe_data_len=0, pe_name_len=0;
	__u8 *pe_data=NULL, *pe_name=NULL;
	__u32 opt_flags=0;
	int retc=0;

	s = (union ip_vs_sync_conn *) p;

	if (s->v6.type & STYPE_F_INET6) {
#ifdef CONFIG_IP_VS_IPV6
		af = AF_INET6;
		p += sizeof(struct ip_vs_sync_v6);
#else
		IP_VS_DBG(3,"BACKUP, IPv6 msg received, and IPVS is not compiled for IPv6\n");
		retc = 10;
		goto out;
#endif
	} else if (!s->v4.type) {
		af = AF_INET;
		p += sizeof(struct ip_vs_sync_v4);
	} else {
		return -10;
	}
	if (p > msg_end)
		return -20;

	/* Process optional params check Type & Len. */
	while (p < msg_end) {
		int ptype;
		int plen;

		if (p+2 > msg_end)
			return -30;
		ptype = *(p++);
		plen  = *(p++);

		if (!plen || ((p + plen) > msg_end))
			return -40;
		/* Handle seq option  p = param data */
		switch (ptype & ~IPVS_OPT_F_PARAM) {
		case IPVS_OPT_SEQ_DATA:
			if (ip_vs_proc_seqopt(p, plen, &opt_flags, &opt))
				return -50;
			break;

		case IPVS_OPT_PE_DATA:
			if (ip_vs_proc_str(p, plen, &pe_data_len, &pe_data,
					   IP_VS_PEDATA_MAXLEN, &opt_flags,
					   IPVS_OPT_F_PE_DATA))
				return -60;
			break;

		case IPVS_OPT_PE_NAME:
			if (ip_vs_proc_str(p, plen,&pe_name_len, &pe_name,
					   IP_VS_PENAME_MAXLEN, &opt_flags,
					   IPVS_OPT_F_PE_NAME))
				return -70;
			break;

		default:
			/* Param data mandatory ? */
			if (!(ptype & IPVS_OPT_F_PARAM)) {
				IP_VS_DBG(3, "BACKUP, Unknown mandatory param %d found\n",
					  ptype & ~IPVS_OPT_F_PARAM);
				retc = 20;
				goto out;
			}
		}
		p += plen;  /* Next option */
	}

	/* Get flags and Mask off unsupported */
	flags  = ntohl(s->v4.flags) & IP_VS_CONN_F_BACKUP_MASK;
	flags |= IP_VS_CONN_F_SYNC;
	state = ntohs(s->v4.state);

	if (!(flags & IP_VS_CONN_F_TEMPLATE)) {
		pp = ip_vs_proto_get(s->v4.protocol);
		if (!pp) {
			IP_VS_DBG(3,"BACKUP, Unsupported protocol %u\n",
				s->v4.protocol);
			retc = 30;
			goto out;
		}
		if (state >= pp->num_states) {
			IP_VS_DBG(3, "BACKUP, Invalid %s state %u\n",
				pp->name, state);
			retc = 40;
			goto out;
		}
	} else {
		/* protocol in templates is not used for state/timeout */
		if (state > 0) {
			IP_VS_DBG(3, "BACKUP, Invalid template state %u\n",
				state);
			state = 0;
		}
	}
	if (ip_vs_conn_fill_param_sync(ipvs, af, s, &param, pe_data,
				       pe_data_len, pe_name, pe_name_len)) {
		retc = 50;
		goto out;
	}
	/* If only IPv4, just silent skip IPv6 */
	if (af == AF_INET)
		ip_vs_proc_conn(ipvs, &param, flags, state, s->v4.protocol, af,
				(union nf_inet_addr *)&s->v4.daddr, s->v4.dport,
				ntohl(s->v4.timeout), ntohl(s->v4.fwmark),
				(opt_flags & IPVS_OPT_F_SEQ_DATA ? &opt : NULL)
				);
#ifdef CONFIG_IP_VS_IPV6
	else
		ip_vs_proc_conn(ipvs, &param, flags, state, s->v6.protocol, af,
				(union nf_inet_addr *)&s->v6.daddr, s->v6.dport,
				ntohl(s->v6.timeout), ntohl(s->v6.fwmark),
				(opt_flags & IPVS_OPT_F_SEQ_DATA ? &opt : NULL)
				);
#endif
	ip_vs_pe_put(param.pe);
	return 0;
	/* Error exit */
out:
	IP_VS_DBG(2, "BACKUP, Single msg dropped err:%d\n", retc);
	return retc;

}
/*
 *      Process received multicast message and create the corresponding
 *      ip_vs_conn entries.
 *      Handles Version 0 & 1
 */
static void ip_vs_process_message(struct netns_ipvs *ipvs, __u8 *buffer,
				  const size_t buflen)
{
	struct ip_vs_sync_mesg *m2 = (struct ip_vs_sync_mesg *)buffer;
	__u8 *p, *msg_end;
	int i, nr_conns;

	if (buflen < sizeof(struct ip_vs_sync_mesg_v0)) {
		IP_VS_DBG(2, "BACKUP, message header too short\n");
		return;
	}

	if (buflen != ntohs(m2->size)) {
		IP_VS_DBG(2, "BACKUP, bogus message size\n");
		return;
	}
	/* SyncID sanity check */
	if (ipvs->bcfg.syncid != 0 && m2->syncid != ipvs->bcfg.syncid) {
		IP_VS_DBG(7, "BACKUP, Ignoring syncid = %d\n", m2->syncid);
		return;
	}
	/* Handle version 1  message */
	if ((m2->version == SYNC_PROTO_VER) && (m2->reserved == 0)
	    && (m2->spare == 0)) {

		msg_end = buffer + sizeof(struct ip_vs_sync_mesg);
		nr_conns = m2->nr_conns;

		for (i=0; i<nr_conns; i++) {
			union ip_vs_sync_conn *s;
			unsigned int size;
			int retc;

			p = msg_end;
			if (p + sizeof(s->v4) > buffer+buflen) {
				IP_VS_ERR_RL("BACKUP, Dropping buffer, to small\n");
				return;
			}
			s = (union ip_vs_sync_conn *)p;
			size = ntohs(s->v4.ver_size) & SVER_MASK;
			msg_end = p + size;
			/* Basic sanity checks */
			if (msg_end  > buffer+buflen) {
				IP_VS_ERR_RL("BACKUP, Dropping buffer, msg > buffer\n");
				return;
			}
			if (ntohs(s->v4.ver_size) >> SVER_SHIFT) {
				IP_VS_ERR_RL("BACKUP, Dropping buffer, Unknown version %d\n",
					      ntohs(s->v4.ver_size) >> SVER_SHIFT);
				return;
			}
			/* Process a single sync_conn */
			retc = ip_vs_proc_sync_conn(ipvs, p, msg_end);
			if (retc < 0) {
				IP_VS_ERR_RL("BACKUP, Dropping buffer, Err: %d in decoding\n",
					     retc);
				return;
			}
			/* Make sure we have 32 bit alignment */
			msg_end = p + ((size + 3) & ~3);
		}
	} else {
		/* Old type of message */
		ip_vs_process_message_v0(ipvs, buffer, buflen);
		return;
	}
}


/*
 *      Setup sndbuf (mode=1) or rcvbuf (mode=0)
 */
static void set_sock_size(struct sock *sk, int mode, int val)
{
	/* setsockopt(sock, SOL_SOCKET, SO_SNDBUF, &val, sizeof(val)); */
	/* setsockopt(sock, SOL_SOCKET, SO_RCVBUF, &val, sizeof(val)); */
	lock_sock(sk);
	if (mode) {
		val = clamp_t(int, val, (SOCK_MIN_SNDBUF + 1) / 2,
			      sysctl_wmem_max);
		sk->sk_sndbuf = val * 2;
		sk->sk_userlocks |= SOCK_SNDBUF_LOCK;
	} else {
		val = clamp_t(int, val, (SOCK_MIN_RCVBUF + 1) / 2,
			      sysctl_rmem_max);
		sk->sk_rcvbuf = val * 2;
		sk->sk_userlocks |= SOCK_RCVBUF_LOCK;
	}
	release_sock(sk);
}

/*
 *      Setup loopback of outgoing multicasts on a sending socket
 */
static void set_mcast_loop(struct sock *sk, u_char loop)
{
	struct inet_sock *inet = inet_sk(sk);

	/* setsockopt(sock, SOL_IP, IP_MULTICAST_LOOP, &loop, sizeof(loop)); */
	lock_sock(sk);
	inet->mc_loop = loop ? 1 : 0;
#ifdef CONFIG_IP_VS_IPV6
	if (sk->sk_family == AF_INET6) {
		struct ipv6_pinfo *np = inet6_sk(sk);

		/* IPV6_MULTICAST_LOOP */
		np->mc_loop = loop ? 1 : 0;
	}
#endif
	release_sock(sk);
}

/*
 *      Specify TTL for outgoing multicasts on a sending socket
 */
static void set_mcast_ttl(struct sock *sk, u_char ttl)
{
	struct inet_sock *inet = inet_sk(sk);

	/* setsockopt(sock, SOL_IP, IP_MULTICAST_TTL, &ttl, sizeof(ttl)); */
	lock_sock(sk);
	inet->mc_ttl = ttl;
#ifdef CONFIG_IP_VS_IPV6
	if (sk->sk_family == AF_INET6) {
		struct ipv6_pinfo *np = inet6_sk(sk);

		/* IPV6_MULTICAST_HOPS */
		np->mcast_hops = ttl;
	}
#endif
	release_sock(sk);
}

/* Control fragmentation of messages */
static void set_mcast_pmtudisc(struct sock *sk, int val)
{
	struct inet_sock *inet = inet_sk(sk);

	/* setsockopt(sock, SOL_IP, IP_MTU_DISCOVER, &val, sizeof(val)); */
	lock_sock(sk);
	inet->pmtudisc = val;
#ifdef CONFIG_IP_VS_IPV6
	if (sk->sk_family == AF_INET6) {
		struct ipv6_pinfo *np = inet6_sk(sk);

		/* IPV6_MTU_DISCOVER */
		np->pmtudisc = val;
	}
#endif
	release_sock(sk);
}

/*
 *      Specifiy default interface for outgoing multicasts
 */
static int set_mcast_if(struct sock *sk, char *ifname)
{
	struct net_device *dev;
	struct inet_sock *inet = inet_sk(sk);
	struct net *net = sock_net(sk);

	dev = __dev_get_by_name(net, ifname);
	if (!dev)
		return -ENODEV;

	if (sk->sk_bound_dev_if && dev->ifindex != sk->sk_bound_dev_if)
		return -EINVAL;

	lock_sock(sk);
	inet->mc_index = dev->ifindex;
	/*  inet->mc_addr  = 0; */
#ifdef CONFIG_IP_VS_IPV6
	if (sk->sk_family == AF_INET6) {
		struct ipv6_pinfo *np = inet6_sk(sk);

		/* IPV6_MULTICAST_IF */
		np->mcast_oif = dev->ifindex;
	}
#endif
	release_sock(sk);

	return 0;
}


/*
 *      Join a multicast group.
 *      the group is specified by a class D multicast address 224.0.0.0/8
 *      in the in_addr structure passed in as a parameter.
 */
static int
join_mcast_group(struct sock *sk, struct in_addr *addr, char *ifname)
{
	struct net *net = sock_net(sk);
	struct ip_mreqn mreq;
	struct net_device *dev;
	int ret;

	memset(&mreq, 0, sizeof(mreq));
	memcpy(&mreq.imr_multiaddr, addr, sizeof(struct in_addr));

	dev = __dev_get_by_name(net, ifname);
	if (!dev)
		return -ENODEV;
	if (sk->sk_bound_dev_if && dev->ifindex != sk->sk_bound_dev_if)
		return -EINVAL;

	mreq.imr_ifindex = dev->ifindex;

	lock_sock(sk);
	ret = ip_mc_join_group(sk, &mreq);
	release_sock(sk);

	return ret;
}

#ifdef CONFIG_IP_VS_IPV6
static int join_mcast_group6(struct sock *sk, struct in6_addr *addr,
			     char *ifname)
{
	struct net *net = sock_net(sk);
	struct net_device *dev;
	int ret;

	dev = __dev_get_by_name(net, ifname);
	if (!dev)
		return -ENODEV;
	if (sk->sk_bound_dev_if && dev->ifindex != sk->sk_bound_dev_if)
		return -EINVAL;

	lock_sock(sk);
	ret = ipv6_sock_mc_join(sk, dev->ifindex, addr);
	release_sock(sk);

	return ret;
}
#endif

static int bind_mcastif_addr(struct socket *sock, char *ifname)
{
	struct net *net = sock_net(sock->sk);
	struct net_device *dev;
	__be32 addr;
	struct sockaddr_in sin;

	dev = __dev_get_by_name(net, ifname);
	if (!dev)
		return -ENODEV;

	addr = inet_select_addr(dev, 0, RT_SCOPE_UNIVERSE);
	if (!addr)
		pr_err("You probably need to specify IP address on "
		       "multicast interface.\n");

	IP_VS_DBG(7, "binding socket with (%s) %pI4\n",
		  ifname, &addr);

	/* Now bind the socket with the address of multicast interface */
	sin.sin_family	     = AF_INET;
	sin.sin_addr.s_addr  = addr;
	sin.sin_port         = 0;

	return sock->ops->bind(sock, (struct sockaddr*)&sin, sizeof(sin));
}

static void get_mcast_sockaddr(union ipvs_sockaddr *sa, int *salen,
			       struct ipvs_sync_daemon_cfg *c, int id)
{
	if (AF_INET6 == c->mcast_af) {
		sa->in6 = (struct sockaddr_in6) {
			.sin6_family = AF_INET6,
			.sin6_port = htons(c->mcast_port + id),
		};
		sa->in6.sin6_addr = c->mcast_group.in6;
		*salen = sizeof(sa->in6);
	} else {
		sa->in = (struct sockaddr_in) {
			.sin_family = AF_INET,
			.sin_port = htons(c->mcast_port + id),
		};
		sa->in.sin_addr = c->mcast_group.in;
		*salen = sizeof(sa->in);
	}
}

/*
 *      Set up sending multicast socket over UDP
 */
static struct socket *make_send_sock(struct netns_ipvs *ipvs, int id)
{
	/* multicast addr */
	union ipvs_sockaddr mcast_addr;
	struct socket *sock;
	int result, salen;

	/* First create a socket */
	result = sock_create_kern(ipvs->net, ipvs->mcfg.mcast_af, SOCK_DGRAM,
				  IPPROTO_UDP, &sock);
	if (result < 0) {
		pr_err("Error during creation of socket; terminating\n");
		return ERR_PTR(result);
	}
	result = set_mcast_if(sock->sk, ipvs->mcfg.mcast_ifn);
	if (result < 0) {
		pr_err("Error setting outbound mcast interface\n");
		goto error;
	}

	set_mcast_loop(sock->sk, 0);
	set_mcast_ttl(sock->sk, ipvs->mcfg.mcast_ttl);
	/* Allow fragmentation if MTU changes */
	set_mcast_pmtudisc(sock->sk, IP_PMTUDISC_DONT);
	result = sysctl_sync_sock_size(ipvs);
	if (result > 0)
		set_sock_size(sock->sk, 1, result);

	if (AF_INET == ipvs->mcfg.mcast_af)
		result = bind_mcastif_addr(sock, ipvs->mcfg.mcast_ifn);
	else
		result = 0;
	if (result < 0) {
		pr_err("Error binding address of the mcast interface\n");
		goto error;
	}

	get_mcast_sockaddr(&mcast_addr, &salen, &ipvs->mcfg, id);
	result = sock->ops->connect(sock, (struct sockaddr *) &mcast_addr,
				    salen, 0);
	if (result < 0) {
		pr_err("Error connecting to the multicast addr\n");
		goto error;
	}

	return sock;

error:
	sock_release(sock);
	return ERR_PTR(result);
}


/*
 *      Set up receiving multicast socket over UDP
 */
static struct socket *make_receive_sock(struct netns_ipvs *ipvs, int id,
					int ifindex)
{
	/* multicast addr */
	union ipvs_sockaddr mcast_addr;
	struct socket *sock;
	int result, salen;

	/* First create a socket */
	result = sock_create_kern(ipvs->net, ipvs->bcfg.mcast_af, SOCK_DGRAM,
				  IPPROTO_UDP, &sock);
	if (result < 0) {
		pr_err("Error during creation of socket; terminating\n");
		return ERR_PTR(result);
	}
	/* it is equivalent to the REUSEADDR option in user-space */
	sock->sk->sk_reuse = SK_CAN_REUSE;
	result = sysctl_sync_sock_size(ipvs);
	if (result > 0)
		set_sock_size(sock->sk, 0, result);

	get_mcast_sockaddr(&mcast_addr, &salen, &ipvs->bcfg, id);
	sock->sk->sk_bound_dev_if = ifindex;
	result = sock->ops->bind(sock, (struct sockaddr *)&mcast_addr, salen);
	if (result < 0) {
		pr_err("Error binding to the multicast addr\n");
		goto error;
	}

	/* join the multicast group */
#ifdef CONFIG_IP_VS_IPV6
	if (ipvs->bcfg.mcast_af == AF_INET6)
		result = join_mcast_group6(sock->sk, &mcast_addr.in6.sin6_addr,
					   ipvs->bcfg.mcast_ifn);
	else
#endif
		result = join_mcast_group(sock->sk, &mcast_addr.in.sin_addr,
					  ipvs->bcfg.mcast_ifn);
	if (result < 0) {
		pr_err("Error joining to the multicast group\n");
		goto error;
	}

	return sock;

error:
	sock_release(sock);
	return ERR_PTR(result);
}


static int
ip_vs_send_async(struct socket *sock, const char *buffer, const size_t length)
{
	struct msghdr	msg = {.msg_flags = MSG_DONTWAIT|MSG_NOSIGNAL};
	struct kvec	iov;
	int		len;

	EnterFunction(7);
	iov.iov_base     = (void *)buffer;
	iov.iov_len      = length;

	len = kernel_sendmsg(sock, &msg, &iov, 1, (size_t)(length));

	LeaveFunction(7);
	return len;
}

static int
ip_vs_send_sync_msg(struct socket *sock, struct ip_vs_sync_mesg *msg)
{
	int msize;
	int ret;

	msize = ntohs(msg->size);

	ret = ip_vs_send_async(sock, (char *)msg, msize);
	if (ret >= 0 || ret == -EAGAIN)
		return ret;
	pr_err("ip_vs_send_async error %d\n", ret);
	return 0;
}

static int
ip_vs_receive(struct socket *sock, char *buffer, const size_t buflen)
{
	struct msghdr		msg = {NULL,};
	struct kvec		iov;
	int			len;

	EnterFunction(7);

	/* Receive a packet */
	iov.iov_base     = buffer;
	iov.iov_len      = (size_t)buflen;

	len = kernel_recvmsg(sock, &msg, &iov, 1, buflen, MSG_DONTWAIT);

	if (len < 0)
		return len;

	LeaveFunction(7);
	return len;
}

/* Wakeup the master thread for sending */
static void master_wakeup_work_handler(struct work_struct *work)
{
	struct ipvs_master_sync_state *ms =
		container_of(work, struct ipvs_master_sync_state,
			     master_wakeup_work.work);
	struct netns_ipvs *ipvs = ms->ipvs;

	spin_lock_bh(&ipvs->sync_lock);
	if (ms->sync_queue_len &&
	    ms->sync_queue_delay < IPVS_SYNC_WAKEUP_RATE) {
		ms->sync_queue_delay = IPVS_SYNC_WAKEUP_RATE;
		wake_up_process(ms->master_thread);
	}
	spin_unlock_bh(&ipvs->sync_lock);
}

/* Get next buffer to send */
static inline struct ip_vs_sync_buff *
next_sync_buff(struct netns_ipvs *ipvs, struct ipvs_master_sync_state *ms)
{
	struct ip_vs_sync_buff *sb;

	sb = sb_dequeue(ipvs, ms);
	if (sb)
		return sb;
	/* Do not delay entries in buffer for more than 2 seconds */
	return get_curr_sync_buff(ipvs, ms, IPVS_SYNC_FLUSH_TIME);
}

static int sync_thread_master(void *data)
{
	struct ip_vs_sync_thread_data *tinfo = data;
	struct netns_ipvs *ipvs = tinfo->ipvs;
	struct ipvs_master_sync_state *ms = &ipvs->ms[tinfo->id];
	struct sock *sk = tinfo->sock->sk;
	struct ip_vs_sync_buff *sb;

	pr_info("sync thread started: state = MASTER, mcast_ifn = %s, "
		"syncid = %d, id = %d\n",
		ipvs->mcfg.mcast_ifn, ipvs->mcfg.syncid, tinfo->id);

	for (;;) {
		sb = next_sync_buff(ipvs, ms);
		if (unlikely(kthread_should_stop()))
			break;
		if (!sb) {
			schedule_timeout(IPVS_SYNC_CHECK_PERIOD);
			continue;
		}
		while (ip_vs_send_sync_msg(tinfo->sock, sb->mesg) < 0) {
			/* (Ab)use interruptible sleep to avoid increasing
			 * the load avg.
			 */
			__wait_event_interruptible(*sk_sleep(sk),
						   sock_writeable(sk) ||
						   kthread_should_stop());
			if (unlikely(kthread_should_stop()))
				goto done;
		}
		ip_vs_sync_buff_release(sb);
	}

done:
	__set_current_state(TASK_RUNNING);
	if (sb)
		ip_vs_sync_buff_release(sb);

	/* clean up the sync_buff queue */
	while ((sb = sb_dequeue(ipvs, ms)))
		ip_vs_sync_buff_release(sb);
	__set_current_state(TASK_RUNNING);

	/* clean up the current sync_buff */
	sb = get_curr_sync_buff(ipvs, ms, 0);
	if (sb)
		ip_vs_sync_buff_release(sb);

	/* release the sending multicast socket */
	sock_release(tinfo->sock);
	kfree(tinfo);

	return 0;
}


static int sync_thread_backup(void *data)
{
	struct ip_vs_sync_thread_data *tinfo = data;
	struct netns_ipvs *ipvs = tinfo->ipvs;
	int len;

	pr_info("sync thread started: state = BACKUP, mcast_ifn = %s, "
		"syncid = %d, id = %d\n",
		ipvs->bcfg.mcast_ifn, ipvs->bcfg.syncid, tinfo->id);

	while (!kthread_should_stop()) {
		wait_event_interruptible(*sk_sleep(tinfo->sock->sk),
			 !skb_queue_empty(&tinfo->sock->sk->sk_receive_queue)
			 || kthread_should_stop());

		/* do we have data now? */
		while (!skb_queue_empty(&(tinfo->sock->sk->sk_receive_queue))) {
			len = ip_vs_receive(tinfo->sock, tinfo->buf,
					ipvs->bcfg.sync_maxlen);
			if (len <= 0) {
				if (len != -EAGAIN)
					pr_err("receiving message error\n");
				break;
			}

			ip_vs_process_message(ipvs, tinfo->buf, len);
		}
	}

	/* release the sending multicast socket */
	sock_release(tinfo->sock);
	kfree(tinfo->buf);
	kfree(tinfo);

	return 0;
}


int start_sync_thread(struct netns_ipvs *ipvs, struct ipvs_sync_daemon_cfg *c,
		      int state)
{
	struct ip_vs_sync_thread_data *tinfo;
	struct task_struct **array = NULL, *task;
	struct socket *sock;
	struct net_device *dev;
	char *name;
	int (*threadfn)(void *data);
	int id, count, hlen;
	int result = -ENOMEM;
	u16 mtu, min_mtu;

	IP_VS_DBG(7, "%s(): pid %d\n", __func__, task_pid_nr(current));
	IP_VS_DBG(7, "Each ip_vs_sync_conn entry needs %Zd bytes\n",
		  sizeof(struct ip_vs_sync_conn_v0));

	if (!ipvs->sync_state) {
		count = clamp(sysctl_sync_ports(ipvs), 1, IPVS_SYNC_PORTS_MAX);
		ipvs->threads_mask = count - 1;
	} else
		count = ipvs->threads_mask + 1;

	if (c->mcast_af == AF_UNSPEC) {
		c->mcast_af = AF_INET;
		c->mcast_group.ip = cpu_to_be32(IP_VS_SYNC_GROUP);
	}
	if (!c->mcast_port)
		c->mcast_port = IP_VS_SYNC_PORT;
	if (!c->mcast_ttl)
		c->mcast_ttl = 1;

	dev = __dev_get_by_name(ipvs->net, c->mcast_ifn);
	if (!dev) {
		pr_err("Unknown mcast interface: %s\n", c->mcast_ifn);
		return -ENODEV;
	}
	hlen = (AF_INET6 == c->mcast_af) ?
	       sizeof(struct ipv6hdr) + sizeof(struct udphdr) :
	       sizeof(struct iphdr) + sizeof(struct udphdr);
	mtu = (state == IP_VS_STATE_BACKUP) ?
		  clamp(dev->mtu, 1500U, 65535U) : 1500U;
	min_mtu = (state == IP_VS_STATE_BACKUP) ? 1024 : 1;

	if (c->sync_maxlen)
		c->sync_maxlen = clamp_t(unsigned int,
					 c->sync_maxlen, min_mtu,
					 65535 - hlen);
	else
		c->sync_maxlen = mtu - hlen;

	if (state == IP_VS_STATE_MASTER) {
		if (ipvs->ms)
			return -EEXIST;

		ipvs->mcfg = *c;
		name = "ipvs-m:%d:%d";
		threadfn = sync_thread_master;
	} else if (state == IP_VS_STATE_BACKUP) {
		if (ipvs->backup_threads)
			return -EEXIST;

		ipvs->bcfg = *c;
		name = "ipvs-b:%d:%d";
		threadfn = sync_thread_backup;
	} else {
		return -EINVAL;
	}

	if (state == IP_VS_STATE_MASTER) {
		struct ipvs_master_sync_state *ms;

		ipvs->ms = kzalloc(count * sizeof(ipvs->ms[0]), GFP_KERNEL);
		if (!ipvs->ms)
			goto out;
		ms = ipvs->ms;
		for (id = 0; id < count; id++, ms++) {
			INIT_LIST_HEAD(&ms->sync_queue);
			ms->sync_queue_len = 0;
			ms->sync_queue_delay = 0;
			INIT_DELAYED_WORK(&ms->master_wakeup_work,
					  master_wakeup_work_handler);
			ms->ipvs = ipvs;
		}
	} else {
		array = kzalloc(count * sizeof(struct task_struct *),
				GFP_KERNEL);
		if (!array)
			goto out;
	}

	tinfo = NULL;
	for (id = 0; id < count; id++) {
		if (state == IP_VS_STATE_MASTER)
			sock = make_send_sock(ipvs, id);
		else
			sock = make_receive_sock(ipvs, id, dev->ifindex);
		if (IS_ERR(sock)) {
			result = PTR_ERR(sock);
			goto outtinfo;
		}
		tinfo = kmalloc(sizeof(*tinfo), GFP_KERNEL);
		if (!tinfo)
			goto outsocket;
		tinfo->ipvs = ipvs;
		tinfo->sock = sock;
		if (state == IP_VS_STATE_BACKUP) {
			tinfo->buf = kmalloc(ipvs->bcfg.sync_maxlen,
					     GFP_KERNEL);
			if (!tinfo->buf)
				goto outtinfo;
		} else {
			tinfo->buf = NULL;
		}
		tinfo->id = id;

		task = kthread_run(threadfn, tinfo, name, ipvs->gen, id);
		if (IS_ERR(task)) {
			result = PTR_ERR(task);
			goto outtinfo;
		}
		tinfo = NULL;
		if (state == IP_VS_STATE_MASTER)
			ipvs->ms[id].master_thread = task;
		else
			array[id] = task;
	}

	/* mark as active */

	if (state == IP_VS_STATE_BACKUP)
		ipvs->backup_threads = array;
	spin_lock_bh(&ipvs->sync_buff_lock);
	ipvs->sync_state |= state;
	spin_unlock_bh(&ipvs->sync_buff_lock);

	/* increase the module use count */
	ip_vs_use_count_inc();

	return 0;

outsocket:
	sock_release(sock);

outtinfo:
	if (tinfo) {
		sock_release(tinfo->sock);
		kfree(tinfo->buf);
		kfree(tinfo);
	}
	count = id;
	while (count-- > 0) {
		if (state == IP_VS_STATE_MASTER)
			kthread_stop(ipvs->ms[count].master_thread);
		else
			kthread_stop(array[count]);
	}
	kfree(array);

out:
	if (!(ipvs->sync_state & IP_VS_STATE_MASTER)) {
		kfree(ipvs->ms);
		ipvs->ms = NULL;
	}
	return result;
}


int stop_sync_thread(struct netns_ipvs *ipvs, int state)
{
	struct task_struct **array;
	int id;
	int retc = -EINVAL;

	IP_VS_DBG(7, "%s(): pid %d\n", __func__, task_pid_nr(current));

	if (state == IP_VS_STATE_MASTER) {
		if (!ipvs->ms)
			return -ESRCH;

		/*
		 * The lock synchronizes with sb_queue_tail(), so that we don't
		 * add sync buffers to the queue, when we are already in
		 * progress of stopping the master sync daemon.
		 */

		spin_lock_bh(&ipvs->sync_buff_lock);
		spin_lock(&ipvs->sync_lock);
		ipvs->sync_state &= ~IP_VS_STATE_MASTER;
		spin_unlock(&ipvs->sync_lock);
		spin_unlock_bh(&ipvs->sync_buff_lock);

		retc = 0;
		for (id = ipvs->threads_mask; id >= 0; id--) {
			struct ipvs_master_sync_state *ms = &ipvs->ms[id];
			int ret;

			pr_info("stopping master sync thread %d ...\n",
				task_pid_nr(ms->master_thread));
			cancel_delayed_work_sync(&ms->master_wakeup_work);
			ret = kthread_stop(ms->master_thread);
			if (retc >= 0)
				retc = ret;
		}
		kfree(ipvs->ms);
		ipvs->ms = NULL;
	} else if (state == IP_VS_STATE_BACKUP) {
		if (!ipvs->backup_threads)
			return -ESRCH;

		ipvs->sync_state &= ~IP_VS_STATE_BACKUP;
		array = ipvs->backup_threads;
		retc = 0;
		for (id = ipvs->threads_mask; id >= 0; id--) {
			int ret;

			pr_info("stopping backup sync thread %d ...\n",
				task_pid_nr(array[id]));
			ret = kthread_stop(array[id]);
			if (retc >= 0)
				retc = ret;
		}
		kfree(array);
		ipvs->backup_threads = NULL;
	}

	/* decrease the module use count */
	ip_vs_use_count_dec();

	return retc;
}

/*
 * Initialize data struct for each netns
 */
int __net_init ip_vs_sync_net_init(struct netns_ipvs *ipvs)
{
	__mutex_init(&ipvs->sync_mutex, "ipvs->sync_mutex", &__ipvs_sync_key);
	spin_lock_init(&ipvs->sync_lock);
	spin_lock_init(&ipvs->sync_buff_lock);
	return 0;
}

void ip_vs_sync_net_cleanup(struct netns_ipvs *ipvs)
{
	int retc;

	mutex_lock(&ipvs->sync_mutex);
	retc = stop_sync_thread(ipvs, IP_VS_STATE_MASTER);
	if (retc && retc != -ESRCH)
		pr_err("Failed to stop Master Daemon\n");

	retc = stop_sync_thread(ipvs, IP_VS_STATE_BACKUP);
	if (retc && retc != -ESRCH)
		pr_err("Failed to stop Backup Daemon\n");
	mutex_unlock(&ipvs->sync_mutex);
}<|MERGE_RESOLUTION|>--- conflicted
+++ resolved
@@ -615,11 +615,7 @@
 			pkts = atomic_add_return(1, &cp->in_pkts);
 		else
 			pkts = sysctl_sync_threshold(ipvs);
-<<<<<<< HEAD
-		ip_vs_sync_conn(net, cp, pkts);
-=======
 		ip_vs_sync_conn(ipvs, cp, pkts);
->>>>>>> f2ed3bfc
 	}
 }
 
