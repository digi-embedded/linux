/* Expectation handling for nf_conntrack. */

/* (C) 1999-2001 Paul `Rusty' Russell
 * (C) 2002-2006 Netfilter Core Team <coreteam@netfilter.org>
 * (C) 2003,2004 USAGI/WIDE Project <http://www.linux-ipv6.org>
 * (c) 2005-2012 Patrick McHardy <kaber@trash.net>
 *
 * This program is free software; you can redistribute it and/or modify
 * it under the terms of the GNU General Public License version 2 as
 * published by the Free Software Foundation.
 */

#include <linux/types.h>
#include <linux/netfilter.h>
#include <linux/skbuff.h>
#include <linux/proc_fs.h>
#include <linux/seq_file.h>
#include <linux/stddef.h>
#include <linux/slab.h>
#include <linux/err.h>
#include <linux/percpu.h>
#include <linux/kernel.h>
#include <linux/jhash.h>
#include <linux/moduleparam.h>
#include <linux/export.h>
#include <net/net_namespace.h>
#include <net/netns/hash.h>

#include <net/netfilter/nf_conntrack.h>
#include <net/netfilter/nf_conntrack_core.h>
#include <net/netfilter/nf_conntrack_expect.h>
#include <net/netfilter/nf_conntrack_helper.h>
#include <net/netfilter/nf_conntrack_tuple.h>
#include <net/netfilter/nf_conntrack_zones.h>

unsigned int nf_ct_expect_hsize __read_mostly;
EXPORT_SYMBOL_GPL(nf_ct_expect_hsize);

struct hlist_head *nf_ct_expect_hash __read_mostly;
EXPORT_SYMBOL_GPL(nf_ct_expect_hash);

unsigned int nf_ct_expect_max __read_mostly;

static struct kmem_cache *nf_ct_expect_cachep __read_mostly;
static unsigned int nf_ct_expect_hashrnd __read_mostly;

/* nf_conntrack_expect helper functions */
void nf_ct_unlink_expect_report(struct nf_conntrack_expect *exp,
				u32 portid, int report)
{
	struct nf_conn_help *master_help = nfct_help(exp->master);
	struct net *net = nf_ct_exp_net(exp);

	NF_CT_ASSERT(master_help);
	NF_CT_ASSERT(!timer_pending(&exp->timeout));

	hlist_del_rcu(&exp->hnode);
	net->ct.expect_count--;

	hlist_del(&exp->lnode);
	master_help->expecting[exp->class]--;

	nf_ct_expect_event_report(IPEXP_DESTROY, exp, portid, report);
	nf_ct_expect_put(exp);

	NF_CT_STAT_INC(net, expect_delete);
}
EXPORT_SYMBOL_GPL(nf_ct_unlink_expect_report);

static void nf_ct_expectation_timed_out(unsigned long ul_expect)
{
	struct nf_conntrack_expect *exp = (void *)ul_expect;

	spin_lock_bh(&nf_conntrack_expect_lock);
	nf_ct_unlink_expect(exp);
	spin_unlock_bh(&nf_conntrack_expect_lock);
	nf_ct_expect_put(exp);
}

static unsigned int nf_ct_expect_dst_hash(const struct net *n, const struct nf_conntrack_tuple *tuple)
{
	unsigned int hash, seed;

	get_random_once(&nf_ct_expect_hashrnd, sizeof(nf_ct_expect_hashrnd));

	seed = nf_ct_expect_hashrnd ^ net_hash_mix(n);

	hash = jhash2(tuple->dst.u3.all, ARRAY_SIZE(tuple->dst.u3.all),
		      (((tuple->dst.protonum ^ tuple->src.l3num) << 16) |
		       (__force __u16)tuple->dst.u.all) ^ seed);

	return reciprocal_scale(hash, nf_ct_expect_hsize);
}

static bool
nf_ct_exp_equal(const struct nf_conntrack_tuple *tuple,
		const struct nf_conntrack_expect *i,
		const struct nf_conntrack_zone *zone,
		const struct net *net)
{
	return nf_ct_tuple_mask_cmp(tuple, &i->tuple, &i->mask) &&
	       net_eq(net, nf_ct_net(i->master)) &&
	       nf_ct_zone_equal_any(i->master, zone);
}

struct nf_conntrack_expect *
__nf_ct_expect_find(struct net *net,
		    const struct nf_conntrack_zone *zone,
		    const struct nf_conntrack_tuple *tuple)
{
	struct nf_conntrack_expect *i;
	unsigned int h;

	if (!net->ct.expect_count)
		return NULL;

	h = nf_ct_expect_dst_hash(net, tuple);
	hlist_for_each_entry_rcu(i, &nf_ct_expect_hash[h], hnode) {
		if (nf_ct_exp_equal(tuple, i, zone, net))
			return i;
	}
	return NULL;
}
EXPORT_SYMBOL_GPL(__nf_ct_expect_find);

/* Just find a expectation corresponding to a tuple. */
struct nf_conntrack_expect *
nf_ct_expect_find_get(struct net *net,
		      const struct nf_conntrack_zone *zone,
		      const struct nf_conntrack_tuple *tuple)
{
	struct nf_conntrack_expect *i;

	rcu_read_lock();
	i = __nf_ct_expect_find(net, zone, tuple);
	if (i && !atomic_inc_not_zero(&i->use))
		i = NULL;
	rcu_read_unlock();

	return i;
}
EXPORT_SYMBOL_GPL(nf_ct_expect_find_get);

/* If an expectation for this connection is found, it gets delete from
 * global list then returned. */
struct nf_conntrack_expect *
nf_ct_find_expectation(struct net *net,
		       const struct nf_conntrack_zone *zone,
		       const struct nf_conntrack_tuple *tuple)
{
	struct nf_conntrack_expect *i, *exp = NULL;
	unsigned int h;

	if (!net->ct.expect_count)
		return NULL;

	h = nf_ct_expect_dst_hash(net, tuple);
	hlist_for_each_entry(i, &nf_ct_expect_hash[h], hnode) {
		if (!(i->flags & NF_CT_EXPECT_INACTIVE) &&
		    nf_ct_exp_equal(tuple, i, zone, net)) {
			exp = i;
			break;
		}
	}
	if (!exp)
		return NULL;

	/* If master is not in hash table yet (ie. packet hasn't left
	   this machine yet), how can other end know about expected?
	   Hence these are not the droids you are looking for (if
	   master ct never got confirmed, we'd hold a reference to it
	   and weird things would happen to future packets). */
	if (!nf_ct_is_confirmed(exp->master))
		return NULL;

	/* Avoid race with other CPUs, that for exp->master ct, is
	 * about to invoke ->destroy(), or nf_ct_delete() via timeout
	 * or early_drop().
	 *
	 * The atomic_inc_not_zero() check tells:  If that fails, we
	 * know that the ct is being destroyed.  If it succeeds, we
	 * can be sure the ct cannot disappear underneath.
	 */
	if (unlikely(nf_ct_is_dying(exp->master) ||
		     !atomic_inc_not_zero(&exp->master->ct_general.use)))
		return NULL;

	if (exp->flags & NF_CT_EXPECT_PERMANENT) {
		atomic_inc(&exp->use);
		return exp;
	} else if (del_timer(&exp->timeout)) {
		nf_ct_unlink_expect(exp);
		return exp;
	}
	/* Undo exp->master refcnt increase, if del_timer() failed */
	nf_ct_put(exp->master);

	return NULL;
}

/* delete all expectations for this conntrack */
void nf_ct_remove_expectations(struct nf_conn *ct)
{
	struct nf_conn_help *help = nfct_help(ct);
	struct nf_conntrack_expect *exp;
	struct hlist_node *next;

	/* Optimization: most connection never expect any others. */
	if (!help)
		return;

	spin_lock_bh(&nf_conntrack_expect_lock);
	hlist_for_each_entry_safe(exp, next, &help->expectations, lnode) {
		if (del_timer(&exp->timeout)) {
			nf_ct_unlink_expect(exp);
			nf_ct_expect_put(exp);
		}
	}
	spin_unlock_bh(&nf_conntrack_expect_lock);
}
EXPORT_SYMBOL_GPL(nf_ct_remove_expectations);

/* Would two expected things clash? */
static inline int expect_clash(const struct nf_conntrack_expect *a,
			       const struct nf_conntrack_expect *b)
{
	/* Part covered by intersection of masks must be unequal,
	   otherwise they clash */
	struct nf_conntrack_tuple_mask intersect_mask;
	int count;

	intersect_mask.src.u.all = a->mask.src.u.all & b->mask.src.u.all;

	for (count = 0; count < NF_CT_TUPLE_L3SIZE; count++){
		intersect_mask.src.u3.all[count] =
			a->mask.src.u3.all[count] & b->mask.src.u3.all[count];
	}

	return nf_ct_tuple_mask_cmp(&a->tuple, &b->tuple, &intersect_mask) &&
<<<<<<< HEAD
	       nf_ct_zone(a->master) == nf_ct_zone(b->master);
=======
	       net_eq(nf_ct_net(a->master), nf_ct_net(b->master)) &&
	       nf_ct_zone_equal_any(a->master, nf_ct_zone(b->master));
>>>>>>> f2ed3bfc
}

static inline int expect_matches(const struct nf_conntrack_expect *a,
				 const struct nf_conntrack_expect *b)
{
	return a->master == b->master && a->class == b->class &&
	       nf_ct_tuple_equal(&a->tuple, &b->tuple) &&
	       nf_ct_tuple_mask_equal(&a->mask, &b->mask) &&
	       net_eq(nf_ct_net(a->master), nf_ct_net(b->master)) &&
	       nf_ct_zone_equal_any(a->master, nf_ct_zone(b->master));
}

/* Generally a bad idea to call this: could have matched already. */
void nf_ct_unexpect_related(struct nf_conntrack_expect *exp)
{
	spin_lock_bh(&nf_conntrack_expect_lock);
	if (del_timer(&exp->timeout)) {
		nf_ct_unlink_expect(exp);
		nf_ct_expect_put(exp);
	}
	spin_unlock_bh(&nf_conntrack_expect_lock);
}
EXPORT_SYMBOL_GPL(nf_ct_unexpect_related);

/* We don't increase the master conntrack refcount for non-fulfilled
 * conntracks. During the conntrack destruction, the expectations are
 * always killed before the conntrack itself */
struct nf_conntrack_expect *nf_ct_expect_alloc(struct nf_conn *me)
{
	struct nf_conntrack_expect *new;

	new = kmem_cache_alloc(nf_ct_expect_cachep, GFP_ATOMIC);
	if (!new)
		return NULL;

	new->master = me;
	atomic_set(&new->use, 1);
	return new;
}
EXPORT_SYMBOL_GPL(nf_ct_expect_alloc);

void nf_ct_expect_init(struct nf_conntrack_expect *exp, unsigned int class,
		       u_int8_t family,
		       const union nf_inet_addr *saddr,
		       const union nf_inet_addr *daddr,
		       u_int8_t proto, const __be16 *src, const __be16 *dst)
{
	int len;

	if (family == AF_INET)
		len = 4;
	else
		len = 16;

	exp->flags = 0;
	exp->class = class;
	exp->expectfn = NULL;
	exp->helper = NULL;
	exp->tuple.src.l3num = family;
	exp->tuple.dst.protonum = proto;

	if (saddr) {
		memcpy(&exp->tuple.src.u3, saddr, len);
		if (sizeof(exp->tuple.src.u3) > len)
			/* address needs to be cleared for nf_ct_tuple_equal */
			memset((void *)&exp->tuple.src.u3 + len, 0x00,
			       sizeof(exp->tuple.src.u3) - len);
		memset(&exp->mask.src.u3, 0xFF, len);
		if (sizeof(exp->mask.src.u3) > len)
			memset((void *)&exp->mask.src.u3 + len, 0x00,
			       sizeof(exp->mask.src.u3) - len);
	} else {
		memset(&exp->tuple.src.u3, 0x00, sizeof(exp->tuple.src.u3));
		memset(&exp->mask.src.u3, 0x00, sizeof(exp->mask.src.u3));
	}

	if (src) {
		exp->tuple.src.u.all = *src;
		exp->mask.src.u.all = htons(0xFFFF);
	} else {
		exp->tuple.src.u.all = 0;
		exp->mask.src.u.all = 0;
	}

	memcpy(&exp->tuple.dst.u3, daddr, len);
	if (sizeof(exp->tuple.dst.u3) > len)
		/* address needs to be cleared for nf_ct_tuple_equal */
		memset((void *)&exp->tuple.dst.u3 + len, 0x00,
		       sizeof(exp->tuple.dst.u3) - len);

	exp->tuple.dst.u.all = *dst;

#ifdef CONFIG_NF_NAT_NEEDED
	memset(&exp->saved_addr, 0, sizeof(exp->saved_addr));
	memset(&exp->saved_proto, 0, sizeof(exp->saved_proto));
#endif
}
EXPORT_SYMBOL_GPL(nf_ct_expect_init);

static void nf_ct_expect_free_rcu(struct rcu_head *head)
{
	struct nf_conntrack_expect *exp;

	exp = container_of(head, struct nf_conntrack_expect, rcu);
	kmem_cache_free(nf_ct_expect_cachep, exp);
}

void nf_ct_expect_put(struct nf_conntrack_expect *exp)
{
	if (atomic_dec_and_test(&exp->use))
		call_rcu(&exp->rcu, nf_ct_expect_free_rcu);
}
EXPORT_SYMBOL_GPL(nf_ct_expect_put);

static int nf_ct_expect_insert(struct nf_conntrack_expect *exp)
{
	struct nf_conn_help *master_help = nfct_help(exp->master);
	struct nf_conntrack_helper *helper;
	struct net *net = nf_ct_exp_net(exp);
	unsigned int h = nf_ct_expect_dst_hash(net, &exp->tuple);

	/* two references : one for hash insert, one for the timer */
	atomic_add(2, &exp->use);

	hlist_add_head(&exp->lnode, &master_help->expectations);
	master_help->expecting[exp->class]++;

	hlist_add_head_rcu(&exp->hnode, &nf_ct_expect_hash[h]);
	net->ct.expect_count++;

	setup_timer(&exp->timeout, nf_ct_expectation_timed_out,
		    (unsigned long)exp);
	helper = rcu_dereference_protected(master_help->helper,
					   lockdep_is_held(&nf_conntrack_expect_lock));
	if (helper) {
		exp->timeout.expires = jiffies +
			helper->expect_policy[exp->class].timeout * HZ;
	}
	add_timer(&exp->timeout);

	NF_CT_STAT_INC(net, expect_create);
	return 0;
}

/* Race with expectations being used means we could have none to find; OK. */
static void evict_oldest_expect(struct nf_conn *master,
				struct nf_conntrack_expect *new)
{
	struct nf_conn_help *master_help = nfct_help(master);
	struct nf_conntrack_expect *exp, *last = NULL;

	hlist_for_each_entry(exp, &master_help->expectations, lnode) {
		if (exp->class == new->class)
			last = exp;
	}

	if (last && del_timer(&last->timeout)) {
		nf_ct_unlink_expect(last);
		nf_ct_expect_put(last);
	}
}

static inline int __nf_ct_expect_check(struct nf_conntrack_expect *expect)
{
	const struct nf_conntrack_expect_policy *p;
	struct nf_conntrack_expect *i;
	struct nf_conn *master = expect->master;
	struct nf_conn_help *master_help = nfct_help(master);
	struct nf_conntrack_helper *helper;
	struct net *net = nf_ct_exp_net(expect);
	struct hlist_node *next;
	unsigned int h;
	int ret = 1;

	if (!master_help) {
		ret = -ESHUTDOWN;
		goto out;
	}
	h = nf_ct_expect_dst_hash(net, &expect->tuple);
	hlist_for_each_entry_safe(i, next, &nf_ct_expect_hash[h], hnode) {
		if (expect_matches(i, expect)) {
			if (del_timer(&i->timeout)) {
				nf_ct_unlink_expect(i);
				nf_ct_expect_put(i);
				break;
			}
		} else if (expect_clash(i, expect)) {
			ret = -EBUSY;
			goto out;
		}
	}
	/* Will be over limit? */
	helper = rcu_dereference_protected(master_help->helper,
					   lockdep_is_held(&nf_conntrack_expect_lock));
	if (helper) {
		p = &helper->expect_policy[expect->class];
		if (p->max_expected &&
		    master_help->expecting[expect->class] >= p->max_expected) {
			evict_oldest_expect(master, expect);
			if (master_help->expecting[expect->class]
						>= p->max_expected) {
				ret = -EMFILE;
				goto out;
			}
		}
	}

	if (net->ct.expect_count >= nf_ct_expect_max) {
		net_warn_ratelimited("nf_conntrack: expectation table full\n");
		ret = -EMFILE;
	}
out:
	return ret;
}

int nf_ct_expect_related_report(struct nf_conntrack_expect *expect,
				u32 portid, int report)
{
	int ret;

	spin_lock_bh(&nf_conntrack_expect_lock);
	ret = __nf_ct_expect_check(expect);
	if (ret <= 0)
		goto out;

	ret = nf_ct_expect_insert(expect);
	if (ret < 0)
		goto out;
	spin_unlock_bh(&nf_conntrack_expect_lock);
	nf_ct_expect_event_report(IPEXP_NEW, expect, portid, report);
	return ret;
out:
	spin_unlock_bh(&nf_conntrack_expect_lock);
	return ret;
}
EXPORT_SYMBOL_GPL(nf_ct_expect_related_report);

#ifdef CONFIG_NF_CONNTRACK_PROCFS
struct ct_expect_iter_state {
	struct seq_net_private p;
	unsigned int bucket;
};

static struct hlist_node *ct_expect_get_first(struct seq_file *seq)
{
	struct ct_expect_iter_state *st = seq->private;
	struct hlist_node *n;

	for (st->bucket = 0; st->bucket < nf_ct_expect_hsize; st->bucket++) {
		n = rcu_dereference(hlist_first_rcu(&nf_ct_expect_hash[st->bucket]));
		if (n)
			return n;
	}
	return NULL;
}

static struct hlist_node *ct_expect_get_next(struct seq_file *seq,
					     struct hlist_node *head)
{
	struct ct_expect_iter_state *st = seq->private;

	head = rcu_dereference(hlist_next_rcu(head));
	while (head == NULL) {
		if (++st->bucket >= nf_ct_expect_hsize)
			return NULL;
		head = rcu_dereference(hlist_first_rcu(&nf_ct_expect_hash[st->bucket]));
	}
	return head;
}

static struct hlist_node *ct_expect_get_idx(struct seq_file *seq, loff_t pos)
{
	struct hlist_node *head = ct_expect_get_first(seq);

	if (head)
		while (pos && (head = ct_expect_get_next(seq, head)))
			pos--;
	return pos ? NULL : head;
}

static void *exp_seq_start(struct seq_file *seq, loff_t *pos)
	__acquires(RCU)
{
	rcu_read_lock();
	return ct_expect_get_idx(seq, *pos);
}

static void *exp_seq_next(struct seq_file *seq, void *v, loff_t *pos)
{
	(*pos)++;
	return ct_expect_get_next(seq, v);
}

static void exp_seq_stop(struct seq_file *seq, void *v)
	__releases(RCU)
{
	rcu_read_unlock();
}

static int exp_seq_show(struct seq_file *s, void *v)
{
	struct nf_conntrack_expect *expect;
	struct nf_conntrack_helper *helper;
	struct hlist_node *n = v;
	char *delim = "";

	expect = hlist_entry(n, struct nf_conntrack_expect, hnode);

	if (expect->timeout.function)
		seq_printf(s, "%ld ", timer_pending(&expect->timeout)
			   ? (long)(expect->timeout.expires - jiffies)/HZ : 0);
	else
		seq_printf(s, "- ");
	seq_printf(s, "l3proto = %u proto=%u ",
		   expect->tuple.src.l3num,
		   expect->tuple.dst.protonum);
	print_tuple(s, &expect->tuple,
		    __nf_ct_l3proto_find(expect->tuple.src.l3num),
		    __nf_ct_l4proto_find(expect->tuple.src.l3num,
				       expect->tuple.dst.protonum));

	if (expect->flags & NF_CT_EXPECT_PERMANENT) {
		seq_printf(s, "PERMANENT");
		delim = ",";
	}
	if (expect->flags & NF_CT_EXPECT_INACTIVE) {
		seq_printf(s, "%sINACTIVE", delim);
		delim = ",";
	}
	if (expect->flags & NF_CT_EXPECT_USERSPACE)
		seq_printf(s, "%sUSERSPACE", delim);

	helper = rcu_dereference(nfct_help(expect->master)->helper);
	if (helper) {
		seq_printf(s, "%s%s", expect->flags ? " " : "", helper->name);
		if (helper->expect_policy[expect->class].name[0])
			seq_printf(s, "/%s",
				   helper->expect_policy[expect->class].name);
	}

	seq_putc(s, '\n');

	return 0;
}

static const struct seq_operations exp_seq_ops = {
	.start = exp_seq_start,
	.next = exp_seq_next,
	.stop = exp_seq_stop,
	.show = exp_seq_show
};

static int exp_open(struct inode *inode, struct file *file)
{
	return seq_open_net(inode, file, &exp_seq_ops,
			sizeof(struct ct_expect_iter_state));
}

static const struct file_operations exp_file_ops = {
	.owner   = THIS_MODULE,
	.open    = exp_open,
	.read    = seq_read,
	.llseek  = seq_lseek,
	.release = seq_release_net,
};
#endif /* CONFIG_NF_CONNTRACK_PROCFS */

static int exp_proc_init(struct net *net)
{
#ifdef CONFIG_NF_CONNTRACK_PROCFS
	struct proc_dir_entry *proc;
	kuid_t root_uid;
	kgid_t root_gid;

	proc = proc_create("nf_conntrack_expect", 0440, net->proc_net,
			   &exp_file_ops);
	if (!proc)
		return -ENOMEM;

	root_uid = make_kuid(net->user_ns, 0);
	root_gid = make_kgid(net->user_ns, 0);
	if (uid_valid(root_uid) && gid_valid(root_gid))
		proc_set_user(proc, root_uid, root_gid);
#endif /* CONFIG_NF_CONNTRACK_PROCFS */
	return 0;
}

static void exp_proc_remove(struct net *net)
{
#ifdef CONFIG_NF_CONNTRACK_PROCFS
	remove_proc_entry("nf_conntrack_expect", net->proc_net);
#endif /* CONFIG_NF_CONNTRACK_PROCFS */
}

module_param_named(expect_hashsize, nf_ct_expect_hsize, uint, 0400);

int nf_conntrack_expect_pernet_init(struct net *net)
{
	net->ct.expect_count = 0;
	return exp_proc_init(net);
}

void nf_conntrack_expect_pernet_fini(struct net *net)
{
	exp_proc_remove(net);
}

int nf_conntrack_expect_init(void)
{
	if (!nf_ct_expect_hsize) {
		nf_ct_expect_hsize = nf_conntrack_htable_size / 256;
		if (!nf_ct_expect_hsize)
			nf_ct_expect_hsize = 1;
	}
	nf_ct_expect_max = nf_ct_expect_hsize * 4;
	nf_ct_expect_cachep = kmem_cache_create("nf_conntrack_expect",
				sizeof(struct nf_conntrack_expect),
				0, 0, NULL);
	if (!nf_ct_expect_cachep)
		return -ENOMEM;

	nf_ct_expect_hash = nf_ct_alloc_hashtable(&nf_ct_expect_hsize, 0);
	if (!nf_ct_expect_hash) {
		kmem_cache_destroy(nf_ct_expect_cachep);
		return -ENOMEM;
	}

	return 0;
}

void nf_conntrack_expect_fini(void)
{
	rcu_barrier(); /* Wait for call_rcu() before destroy */
	kmem_cache_destroy(nf_ct_expect_cachep);
	nf_ct_free_hashtable(nf_ct_expect_hash, nf_ct_expect_hsize);
}<|MERGE_RESOLUTION|>--- conflicted
+++ resolved
@@ -237,12 +237,8 @@
 	}
 
 	return nf_ct_tuple_mask_cmp(&a->tuple, &b->tuple, &intersect_mask) &&
-<<<<<<< HEAD
-	       nf_ct_zone(a->master) == nf_ct_zone(b->master);
-=======
 	       net_eq(nf_ct_net(a->master), nf_ct_net(b->master)) &&
 	       nf_ct_zone_equal_any(a->master, nf_ct_zone(b->master));
->>>>>>> f2ed3bfc
 }
 
 static inline int expect_matches(const struct nf_conntrack_expect *a,
