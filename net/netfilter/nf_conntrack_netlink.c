--- conflicted
+++ resolved
@@ -1756,35 +1756,7 @@
 		if (!refcount_inc_not_zero(&ct->ct_general.use))
 			return 0;
 
-<<<<<<< HEAD
-			/* We can't dump extension info for the unconfirmed
-			 * list because unconfirmed conntracks can have
-			 * ct->ext reallocated (and thus freed).
-			 *
-			 * In the dying list case ct->ext can't be free'd
-			 * until after we drop pcpu->lock.
-			 */
-			res = ctnetlink_fill_info(skb, NETLINK_CB(cb->skb).portid,
-						  cb->nlh->nlmsg_seq,
-						  NFNL_MSG_TYPE(cb->nlh->nlmsg_type),
-						  ct, dying ? true : false, 0);
-			if (res < 0) {
-				if (!refcount_inc_not_zero(&ct->ct_general.use))
-					continue;
-				cb->args[0] = cpu;
-				cb->args[1] = (unsigned long)ct;
-				spin_unlock_bh(&pcpu->lock);
-				goto out;
-			}
-		}
-		if (cb->args[1]) {
-			cb->args[1] = 0;
-			goto restart;
-		}
-		spin_unlock_bh(&pcpu->lock);
-=======
 		ctx->last = ct;
->>>>>>> 29549c70
 	}
 
 	return res;
@@ -2022,20 +1994,7 @@
 static int ctnetlink_change_timeout(struct nf_conn *ct,
 				    const struct nlattr * const cda[])
 {
-<<<<<<< HEAD
-	u64 timeout = (u64)ntohl(nla_get_be32(cda[CTA_TIMEOUT])) * HZ;
-
-	if (timeout > INT_MAX)
-		timeout = INT_MAX;
-	WRITE_ONCE(ct->timeout, nfct_time_stamp + (u32)timeout);
-
-	if (test_bit(IPS_DYING_BIT, &ct->status))
-		return -ETIME;
-
-	return 0;
-=======
 	return __nf_ct_change_timeout(ct, (u64)ntohl(nla_get_be32(cda[CTA_TIMEOUT])) * HZ);
->>>>>>> 29549c70
 }
 
 #if defined(CONFIG_NF_CONNTRACK_MARK)
