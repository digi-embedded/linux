/* Connection tracking via netlink socket. Allows for user space
 * protocol helpers and general trouble making from userspace.
 *
 * (C) 2001 by Jay Schulist <jschlst@samba.org>
 * (C) 2002-2006 by Harald Welte <laforge@gnumonks.org>
 * (C) 2003 by Patrick Mchardy <kaber@trash.net>
 * (C) 2005-2012 by Pablo Neira Ayuso <pablo@netfilter.org>
 *
 * Initial connection tracking via netlink development funded and
 * generally made possible by Network Robots, Inc. (www.networkrobots.com)
 *
 * Further development of this code funded by Astaro AG (http://www.astaro.com)
 *
 * This software may be used and distributed according to the terms
 * of the GNU General Public License, incorporated herein by reference.
 */

#include <linux/init.h>
#include <linux/module.h>
#include <linux/kernel.h>
#include <linux/rculist.h>
#include <linux/rculist_nulls.h>
#include <linux/types.h>
#include <linux/timer.h>
#include <linux/security.h>
#include <linux/skbuff.h>
#include <linux/errno.h>
#include <linux/netlink.h>
#include <linux/spinlock.h>
#include <linux/interrupt.h>
#include <linux/slab.h>
#include <linux/siphash.h>

#include <linux/netfilter.h>
#include <net/netlink.h>
#include <net/sock.h>
#include <net/netfilter/nf_conntrack.h>
#include <net/netfilter/nf_conntrack_core.h>
#include <net/netfilter/nf_conntrack_expect.h>
#include <net/netfilter/nf_conntrack_helper.h>
#include <net/netfilter/nf_conntrack_seqadj.h>
#include <net/netfilter/nf_conntrack_l4proto.h>
#include <net/netfilter/nf_conntrack_tuple.h>
#include <net/netfilter/nf_conntrack_acct.h>
#include <net/netfilter/nf_conntrack_zones.h>
#include <net/netfilter/nf_conntrack_timestamp.h>
#include <net/netfilter/nf_conntrack_labels.h>
#include <net/netfilter/nf_conntrack_synproxy.h>
#if IS_ENABLED(CONFIG_NF_NAT)
#include <net/netfilter/nf_nat.h>
#include <net/netfilter/nf_nat_helper.h>
#endif

#include <linux/netfilter/nfnetlink.h>
#include <linux/netfilter/nfnetlink_conntrack.h>

#include "nf_internals.h"

MODULE_LICENSE("GPL");

static int ctnetlink_dump_tuples_proto(struct sk_buff *skb,
				const struct nf_conntrack_tuple *tuple,
				const struct nf_conntrack_l4proto *l4proto)
{
	int ret = 0;
	struct nlattr *nest_parms;

	nest_parms = nla_nest_start(skb, CTA_TUPLE_PROTO);
	if (!nest_parms)
		goto nla_put_failure;
	if (nla_put_u8(skb, CTA_PROTO_NUM, tuple->dst.protonum))
		goto nla_put_failure;

	if (likely(l4proto->tuple_to_nlattr))
		ret = l4proto->tuple_to_nlattr(skb, tuple);

	nla_nest_end(skb, nest_parms);

	return ret;

nla_put_failure:
	return -1;
}

static int ipv4_tuple_to_nlattr(struct sk_buff *skb,
				const struct nf_conntrack_tuple *tuple)
{
	if (nla_put_in_addr(skb, CTA_IP_V4_SRC, tuple->src.u3.ip) ||
	    nla_put_in_addr(skb, CTA_IP_V4_DST, tuple->dst.u3.ip))
		return -EMSGSIZE;
	return 0;
}

static int ipv6_tuple_to_nlattr(struct sk_buff *skb,
				const struct nf_conntrack_tuple *tuple)
{
	if (nla_put_in6_addr(skb, CTA_IP_V6_SRC, &tuple->src.u3.in6) ||
	    nla_put_in6_addr(skb, CTA_IP_V6_DST, &tuple->dst.u3.in6))
		return -EMSGSIZE;
	return 0;
}

static int ctnetlink_dump_tuples_ip(struct sk_buff *skb,
				    const struct nf_conntrack_tuple *tuple)
{
	int ret = 0;
	struct nlattr *nest_parms;

	nest_parms = nla_nest_start(skb, CTA_TUPLE_IP);
	if (!nest_parms)
		goto nla_put_failure;

	switch (tuple->src.l3num) {
	case NFPROTO_IPV4:
		ret = ipv4_tuple_to_nlattr(skb, tuple);
		break;
	case NFPROTO_IPV6:
		ret = ipv6_tuple_to_nlattr(skb, tuple);
		break;
	}

	nla_nest_end(skb, nest_parms);

	return ret;

nla_put_failure:
	return -1;
}

static int ctnetlink_dump_tuples(struct sk_buff *skb,
				 const struct nf_conntrack_tuple *tuple)
{
	const struct nf_conntrack_l4proto *l4proto;
	int ret;

	rcu_read_lock();
	ret = ctnetlink_dump_tuples_ip(skb, tuple);

	if (ret >= 0) {
		l4proto = nf_ct_l4proto_find(tuple->dst.protonum);
		ret = ctnetlink_dump_tuples_proto(skb, tuple, l4proto);
	}
	rcu_read_unlock();
	return ret;
}

static int ctnetlink_dump_zone_id(struct sk_buff *skb, int attrtype,
				  const struct nf_conntrack_zone *zone, int dir)
{
	if (zone->id == NF_CT_DEFAULT_ZONE_ID || zone->dir != dir)
		return 0;
	if (nla_put_be16(skb, attrtype, htons(zone->id)))
		goto nla_put_failure;
	return 0;

nla_put_failure:
	return -1;
}

static int ctnetlink_dump_status(struct sk_buff *skb, const struct nf_conn *ct)
{
	if (nla_put_be32(skb, CTA_STATUS, htonl(ct->status)))
		goto nla_put_failure;
	return 0;

nla_put_failure:
	return -1;
}

static int ctnetlink_dump_timeout(struct sk_buff *skb, const struct nf_conn *ct,
				  bool skip_zero)
{
	long timeout = nf_ct_expires(ct) / HZ;

	if (skip_zero && timeout == 0)
		return 0;

	if (nla_put_be32(skb, CTA_TIMEOUT, htonl(timeout)))
		goto nla_put_failure;
	return 0;

nla_put_failure:
	return -1;
}

static int ctnetlink_dump_protoinfo(struct sk_buff *skb, struct nf_conn *ct,
				    bool destroy)
{
	const struct nf_conntrack_l4proto *l4proto;
	struct nlattr *nest_proto;
	int ret;

	l4proto = nf_ct_l4proto_find(nf_ct_protonum(ct));
	if (!l4proto->to_nlattr)
		return 0;

	nest_proto = nla_nest_start(skb, CTA_PROTOINFO);
	if (!nest_proto)
		goto nla_put_failure;

	ret = l4proto->to_nlattr(skb, nest_proto, ct, destroy);

	nla_nest_end(skb, nest_proto);

	return ret;

nla_put_failure:
	return -1;
}

static int ctnetlink_dump_helpinfo(struct sk_buff *skb,
				   const struct nf_conn *ct)
{
	struct nlattr *nest_helper;
	const struct nf_conn_help *help = nfct_help(ct);
	struct nf_conntrack_helper *helper;

	if (!help)
		return 0;

	rcu_read_lock();
	helper = rcu_dereference(help->helper);
	if (!helper)
		goto out;

	nest_helper = nla_nest_start(skb, CTA_HELP);
	if (!nest_helper)
		goto nla_put_failure;
	if (nla_put_string(skb, CTA_HELP_NAME, helper->name))
		goto nla_put_failure;

	if (helper->to_nlattr)
		helper->to_nlattr(skb, ct);

	nla_nest_end(skb, nest_helper);
out:
	rcu_read_unlock();
	return 0;

nla_put_failure:
	rcu_read_unlock();
	return -1;
}

static int
dump_counters(struct sk_buff *skb, struct nf_conn_acct *acct,
	      enum ip_conntrack_dir dir, int type)
{
	enum ctattr_type attr = dir ? CTA_COUNTERS_REPLY: CTA_COUNTERS_ORIG;
	struct nf_conn_counter *counter = acct->counter;
	struct nlattr *nest_count;
	u64 pkts, bytes;

	if (type == IPCTNL_MSG_CT_GET_CTRZERO) {
		pkts = atomic64_xchg(&counter[dir].packets, 0);
		bytes = atomic64_xchg(&counter[dir].bytes, 0);
	} else {
		pkts = atomic64_read(&counter[dir].packets);
		bytes = atomic64_read(&counter[dir].bytes);
	}

	nest_count = nla_nest_start(skb, attr);
	if (!nest_count)
		goto nla_put_failure;

	if (nla_put_be64(skb, CTA_COUNTERS_PACKETS, cpu_to_be64(pkts),
			 CTA_COUNTERS_PAD) ||
	    nla_put_be64(skb, CTA_COUNTERS_BYTES, cpu_to_be64(bytes),
			 CTA_COUNTERS_PAD))
		goto nla_put_failure;

	nla_nest_end(skb, nest_count);

	return 0;

nla_put_failure:
	return -1;
}

static int
ctnetlink_dump_acct(struct sk_buff *skb, const struct nf_conn *ct, int type)
{
	struct nf_conn_acct *acct = nf_conn_acct_find(ct);

	if (!acct)
		return 0;

	if (dump_counters(skb, acct, IP_CT_DIR_ORIGINAL, type) < 0)
		return -1;
	if (dump_counters(skb, acct, IP_CT_DIR_REPLY, type) < 0)
		return -1;

	return 0;
}

static int
ctnetlink_dump_timestamp(struct sk_buff *skb, const struct nf_conn *ct)
{
	struct nlattr *nest_count;
	const struct nf_conn_tstamp *tstamp;

	tstamp = nf_conn_tstamp_find(ct);
	if (!tstamp)
		return 0;

	nest_count = nla_nest_start(skb, CTA_TIMESTAMP);
	if (!nest_count)
		goto nla_put_failure;

	if (nla_put_be64(skb, CTA_TIMESTAMP_START, cpu_to_be64(tstamp->start),
			 CTA_TIMESTAMP_PAD) ||
	    (tstamp->stop != 0 && nla_put_be64(skb, CTA_TIMESTAMP_STOP,
					       cpu_to_be64(tstamp->stop),
					       CTA_TIMESTAMP_PAD)))
		goto nla_put_failure;
	nla_nest_end(skb, nest_count);

	return 0;

nla_put_failure:
	return -1;
}

#ifdef CONFIG_NF_CONNTRACK_MARK
static int ctnetlink_dump_mark(struct sk_buff *skb, const struct nf_conn *ct)
{
	if (nla_put_be32(skb, CTA_MARK, htonl(ct->mark)))
		goto nla_put_failure;
	return 0;

nla_put_failure:
	return -1;
}
#else
#define ctnetlink_dump_mark(a, b) (0)
#endif

#ifdef CONFIG_NF_CONNTRACK_SECMARK
static int ctnetlink_dump_secctx(struct sk_buff *skb, const struct nf_conn *ct)
{
	struct nlattr *nest_secctx;
	int len, ret;
	char *secctx;

	ret = security_secid_to_secctx(ct->secmark, &secctx, &len);
	if (ret)
		return 0;

	ret = -1;
	nest_secctx = nla_nest_start(skb, CTA_SECCTX);
	if (!nest_secctx)
		goto nla_put_failure;

	if (nla_put_string(skb, CTA_SECCTX_NAME, secctx))
		goto nla_put_failure;
	nla_nest_end(skb, nest_secctx);

	ret = 0;
nla_put_failure:
	security_release_secctx(secctx, len);
	return ret;
}
#else
#define ctnetlink_dump_secctx(a, b) (0)
#endif

#ifdef CONFIG_NF_CONNTRACK_LABELS
static inline int ctnetlink_label_size(const struct nf_conn *ct)
{
	struct nf_conn_labels *labels = nf_ct_labels_find(ct);

	if (!labels)
		return 0;
	return nla_total_size(sizeof(labels->bits));
}

static int
ctnetlink_dump_labels(struct sk_buff *skb, const struct nf_conn *ct)
{
	struct nf_conn_labels *labels = nf_ct_labels_find(ct);
	unsigned int i;

	if (!labels)
		return 0;

	i = 0;
	do {
		if (labels->bits[i] != 0)
			return nla_put(skb, CTA_LABELS, sizeof(labels->bits),
				       labels->bits);
		i++;
	} while (i < ARRAY_SIZE(labels->bits));

	return 0;
}
#else
#define ctnetlink_dump_labels(a, b) (0)
#define ctnetlink_label_size(a)	(0)
#endif

#define master_tuple(ct) &(ct->master->tuplehash[IP_CT_DIR_ORIGINAL].tuple)

static int ctnetlink_dump_master(struct sk_buff *skb, const struct nf_conn *ct)
{
	struct nlattr *nest_parms;

	if (!(ct->status & IPS_EXPECTED))
		return 0;

	nest_parms = nla_nest_start(skb, CTA_TUPLE_MASTER);
	if (!nest_parms)
		goto nla_put_failure;
	if (ctnetlink_dump_tuples(skb, master_tuple(ct)) < 0)
		goto nla_put_failure;
	nla_nest_end(skb, nest_parms);

	return 0;

nla_put_failure:
	return -1;
}

static int
dump_ct_seq_adj(struct sk_buff *skb, const struct nf_ct_seqadj *seq, int type)
{
	struct nlattr *nest_parms;

	nest_parms = nla_nest_start(skb, type);
	if (!nest_parms)
		goto nla_put_failure;

	if (nla_put_be32(skb, CTA_SEQADJ_CORRECTION_POS,
			 htonl(seq->correction_pos)) ||
	    nla_put_be32(skb, CTA_SEQADJ_OFFSET_BEFORE,
			 htonl(seq->offset_before)) ||
	    nla_put_be32(skb, CTA_SEQADJ_OFFSET_AFTER,
			 htonl(seq->offset_after)))
		goto nla_put_failure;

	nla_nest_end(skb, nest_parms);

	return 0;

nla_put_failure:
	return -1;
}

static int ctnetlink_dump_ct_seq_adj(struct sk_buff *skb, struct nf_conn *ct)
{
	struct nf_conn_seqadj *seqadj = nfct_seqadj(ct);
	struct nf_ct_seqadj *seq;

	if (!(ct->status & IPS_SEQ_ADJUST) || !seqadj)
		return 0;

	spin_lock_bh(&ct->lock);
	seq = &seqadj->seq[IP_CT_DIR_ORIGINAL];
	if (dump_ct_seq_adj(skb, seq, CTA_SEQ_ADJ_ORIG) == -1)
		goto err;

	seq = &seqadj->seq[IP_CT_DIR_REPLY];
	if (dump_ct_seq_adj(skb, seq, CTA_SEQ_ADJ_REPLY) == -1)
		goto err;

	spin_unlock_bh(&ct->lock);
	return 0;
err:
	spin_unlock_bh(&ct->lock);
	return -1;
}

static int ctnetlink_dump_ct_synproxy(struct sk_buff *skb, struct nf_conn *ct)
{
	struct nf_conn_synproxy *synproxy = nfct_synproxy(ct);
	struct nlattr *nest_parms;

	if (!synproxy)
		return 0;

	nest_parms = nla_nest_start(skb, CTA_SYNPROXY);
	if (!nest_parms)
		goto nla_put_failure;

	if (nla_put_be32(skb, CTA_SYNPROXY_ISN, htonl(synproxy->isn)) ||
	    nla_put_be32(skb, CTA_SYNPROXY_ITS, htonl(synproxy->its)) ||
	    nla_put_be32(skb, CTA_SYNPROXY_TSOFF, htonl(synproxy->tsoff)))
		goto nla_put_failure;

	nla_nest_end(skb, nest_parms);

	return 0;

nla_put_failure:
	return -1;
}

static int ctnetlink_dump_id(struct sk_buff *skb, const struct nf_conn *ct)
{
	__be32 id = (__force __be32)nf_ct_get_id(ct);

	if (nla_put_be32(skb, CTA_ID, id))
		goto nla_put_failure;
	return 0;

nla_put_failure:
	return -1;
}

static int ctnetlink_dump_use(struct sk_buff *skb, const struct nf_conn *ct)
{
	if (nla_put_be32(skb, CTA_USE, htonl(atomic_read(&ct->ct_general.use))))
		goto nla_put_failure;
	return 0;

nla_put_failure:
	return -1;
}

/* all these functions access ct->ext. Caller must either hold a reference
 * on ct or prevent its deletion by holding either the bucket spinlock or
 * pcpu dying list lock.
 */
static int ctnetlink_dump_extinfo(struct sk_buff *skb,
				  struct nf_conn *ct, u32 type)
{
	if (ctnetlink_dump_acct(skb, ct, type) < 0 ||
	    ctnetlink_dump_timestamp(skb, ct) < 0 ||
	    ctnetlink_dump_helpinfo(skb, ct) < 0 ||
	    ctnetlink_dump_labels(skb, ct) < 0 ||
	    ctnetlink_dump_ct_seq_adj(skb, ct) < 0 ||
	    ctnetlink_dump_ct_synproxy(skb, ct) < 0)
		return -1;

	return 0;
}

static int ctnetlink_dump_info(struct sk_buff *skb, struct nf_conn *ct)
{
	if (ctnetlink_dump_status(skb, ct) < 0 ||
	    ctnetlink_dump_mark(skb, ct) < 0 ||
	    ctnetlink_dump_secctx(skb, ct) < 0 ||
	    ctnetlink_dump_id(skb, ct) < 0 ||
	    ctnetlink_dump_use(skb, ct) < 0 ||
	    ctnetlink_dump_master(skb, ct) < 0)
		return -1;

	if (!test_bit(IPS_OFFLOAD_BIT, &ct->status) &&
	    (ctnetlink_dump_timeout(skb, ct, false) < 0 ||
	     ctnetlink_dump_protoinfo(skb, ct, false) < 0))
		return -1;

	return 0;
}

static int
ctnetlink_fill_info(struct sk_buff *skb, u32 portid, u32 seq, u32 type,
		    struct nf_conn *ct, bool extinfo, unsigned int flags)
{
	const struct nf_conntrack_zone *zone;
	struct nlmsghdr *nlh;
	struct nlattr *nest_parms;
	unsigned int event;

	if (portid)
		flags |= NLM_F_MULTI;
	event = nfnl_msg_type(NFNL_SUBSYS_CTNETLINK, IPCTNL_MSG_CT_NEW);
	nlh = nfnl_msg_put(skb, portid, seq, event, flags, nf_ct_l3num(ct),
			   NFNETLINK_V0, 0);
	if (!nlh)
		goto nlmsg_failure;

	zone = nf_ct_zone(ct);

	nest_parms = nla_nest_start(skb, CTA_TUPLE_ORIG);
	if (!nest_parms)
		goto nla_put_failure;
	if (ctnetlink_dump_tuples(skb, nf_ct_tuple(ct, IP_CT_DIR_ORIGINAL)) < 0)
		goto nla_put_failure;
	if (ctnetlink_dump_zone_id(skb, CTA_TUPLE_ZONE, zone,
				   NF_CT_ZONE_DIR_ORIG) < 0)
		goto nla_put_failure;
	nla_nest_end(skb, nest_parms);

	nest_parms = nla_nest_start(skb, CTA_TUPLE_REPLY);
	if (!nest_parms)
		goto nla_put_failure;
	if (ctnetlink_dump_tuples(skb, nf_ct_tuple(ct, IP_CT_DIR_REPLY)) < 0)
		goto nla_put_failure;
	if (ctnetlink_dump_zone_id(skb, CTA_TUPLE_ZONE, zone,
				   NF_CT_ZONE_DIR_REPL) < 0)
		goto nla_put_failure;
	nla_nest_end(skb, nest_parms);

	if (ctnetlink_dump_zone_id(skb, CTA_ZONE, zone,
				   NF_CT_DEFAULT_ZONE_DIR) < 0)
		goto nla_put_failure;

	if (ctnetlink_dump_info(skb, ct) < 0)
		goto nla_put_failure;
	if (extinfo && ctnetlink_dump_extinfo(skb, ct, type) < 0)
		goto nla_put_failure;

	nlmsg_end(skb, nlh);
	return skb->len;

nlmsg_failure:
nla_put_failure:
	nlmsg_cancel(skb, nlh);
	return -1;
}

static const struct nla_policy cta_ip_nla_policy[CTA_IP_MAX + 1] = {
	[CTA_IP_V4_SRC]	= { .type = NLA_U32 },
	[CTA_IP_V4_DST]	= { .type = NLA_U32 },
	[CTA_IP_V6_SRC]	= { .len = sizeof(__be32) * 4 },
	[CTA_IP_V6_DST]	= { .len = sizeof(__be32) * 4 },
};

#if defined(CONFIG_NETFILTER_NETLINK_GLUE_CT) || defined(CONFIG_NF_CONNTRACK_EVENTS)
static size_t ctnetlink_proto_size(const struct nf_conn *ct)
{
	const struct nf_conntrack_l4proto *l4proto;
	size_t len, len4 = 0;

	len = nla_policy_len(cta_ip_nla_policy, CTA_IP_MAX + 1);
	len *= 3u; /* ORIG, REPLY, MASTER */

	l4proto = nf_ct_l4proto_find(nf_ct_protonum(ct));
	len += l4proto->nlattr_size;
	if (l4proto->nlattr_tuple_size) {
		len4 = l4proto->nlattr_tuple_size();
		len4 *= 3u; /* ORIG, REPLY, MASTER */
	}

	return len + len4;
}
#endif

static inline size_t ctnetlink_acct_size(const struct nf_conn *ct)
{
	if (!nf_ct_ext_exist(ct, NF_CT_EXT_ACCT))
		return 0;
	return 2 * nla_total_size(0) /* CTA_COUNTERS_ORIG|REPL */
	       + 2 * nla_total_size_64bit(sizeof(uint64_t)) /* CTA_COUNTERS_PACKETS */
	       + 2 * nla_total_size_64bit(sizeof(uint64_t)) /* CTA_COUNTERS_BYTES */
	       ;
}

static inline int ctnetlink_secctx_size(const struct nf_conn *ct)
{
#ifdef CONFIG_NF_CONNTRACK_SECMARK
	int len, ret;

	ret = security_secid_to_secctx(ct->secmark, NULL, &len);
	if (ret)
		return 0;

	return nla_total_size(0) /* CTA_SECCTX */
	       + nla_total_size(sizeof(char) * len); /* CTA_SECCTX_NAME */
#else
	return 0;
#endif
}

static inline size_t ctnetlink_timestamp_size(const struct nf_conn *ct)
{
#ifdef CONFIG_NF_CONNTRACK_TIMESTAMP
	if (!nf_ct_ext_exist(ct, NF_CT_EXT_TSTAMP))
		return 0;
	return nla_total_size(0) + 2 * nla_total_size_64bit(sizeof(uint64_t));
#else
	return 0;
#endif
}

#ifdef CONFIG_NF_CONNTRACK_EVENTS
static size_t ctnetlink_nlmsg_size(const struct nf_conn *ct)
{
	return NLMSG_ALIGN(sizeof(struct nfgenmsg))
	       + 3 * nla_total_size(0) /* CTA_TUPLE_ORIG|REPL|MASTER */
	       + 3 * nla_total_size(0) /* CTA_TUPLE_IP */
	       + 3 * nla_total_size(0) /* CTA_TUPLE_PROTO */
	       + 3 * nla_total_size(sizeof(u_int8_t)) /* CTA_PROTO_NUM */
	       + nla_total_size(sizeof(u_int32_t)) /* CTA_ID */
	       + nla_total_size(sizeof(u_int32_t)) /* CTA_STATUS */
	       + ctnetlink_acct_size(ct)
	       + ctnetlink_timestamp_size(ct)
	       + nla_total_size(sizeof(u_int32_t)) /* CTA_TIMEOUT */
	       + nla_total_size(0) /* CTA_PROTOINFO */
	       + nla_total_size(0) /* CTA_HELP */
	       + nla_total_size(NF_CT_HELPER_NAME_LEN) /* CTA_HELP_NAME */
	       + ctnetlink_secctx_size(ct)
#if IS_ENABLED(CONFIG_NF_NAT)
	       + 2 * nla_total_size(0) /* CTA_NAT_SEQ_ADJ_ORIG|REPL */
	       + 6 * nla_total_size(sizeof(u_int32_t)) /* CTA_NAT_SEQ_OFFSET */
#endif
#ifdef CONFIG_NF_CONNTRACK_MARK
	       + nla_total_size(sizeof(u_int32_t)) /* CTA_MARK */
#endif
#ifdef CONFIG_NF_CONNTRACK_ZONES
	       + nla_total_size(sizeof(u_int16_t)) /* CTA_ZONE|CTA_TUPLE_ZONE */
#endif
	       + ctnetlink_proto_size(ct)
	       + ctnetlink_label_size(ct)
	       ;
}

static int
ctnetlink_conntrack_event(unsigned int events, const struct nf_ct_event *item)
{
	const struct nf_conntrack_zone *zone;
	struct net *net;
	struct nlmsghdr *nlh;
	struct nlattr *nest_parms;
	struct nf_conn *ct = item->ct;
	struct sk_buff *skb;
	unsigned int type;
	unsigned int flags = 0, group;
	int err;

	if (events & (1 << IPCT_DESTROY)) {
		type = IPCTNL_MSG_CT_DELETE;
		group = NFNLGRP_CONNTRACK_DESTROY;
	} else if (events & ((1 << IPCT_NEW) | (1 << IPCT_RELATED))) {
		type = IPCTNL_MSG_CT_NEW;
		flags = NLM_F_CREATE|NLM_F_EXCL;
		group = NFNLGRP_CONNTRACK_NEW;
	} else if (events) {
		type = IPCTNL_MSG_CT_NEW;
		group = NFNLGRP_CONNTRACK_UPDATE;
	} else
		return 0;

	net = nf_ct_net(ct);
	if (!item->report && !nfnetlink_has_listeners(net, group))
		return 0;

	skb = nlmsg_new(ctnetlink_nlmsg_size(ct), GFP_ATOMIC);
	if (skb == NULL)
		goto errout;

	type = nfnl_msg_type(NFNL_SUBSYS_CTNETLINK, type);
	nlh = nfnl_msg_put(skb, item->portid, 0, type, flags, nf_ct_l3num(ct),
			   NFNETLINK_V0, 0);
	if (!nlh)
		goto nlmsg_failure;

	zone = nf_ct_zone(ct);

	nest_parms = nla_nest_start(skb, CTA_TUPLE_ORIG);
	if (!nest_parms)
		goto nla_put_failure;
	if (ctnetlink_dump_tuples(skb, nf_ct_tuple(ct, IP_CT_DIR_ORIGINAL)) < 0)
		goto nla_put_failure;
	if (ctnetlink_dump_zone_id(skb, CTA_TUPLE_ZONE, zone,
				   NF_CT_ZONE_DIR_ORIG) < 0)
		goto nla_put_failure;
	nla_nest_end(skb, nest_parms);

	nest_parms = nla_nest_start(skb, CTA_TUPLE_REPLY);
	if (!nest_parms)
		goto nla_put_failure;
	if (ctnetlink_dump_tuples(skb, nf_ct_tuple(ct, IP_CT_DIR_REPLY)) < 0)
		goto nla_put_failure;
	if (ctnetlink_dump_zone_id(skb, CTA_TUPLE_ZONE, zone,
				   NF_CT_ZONE_DIR_REPL) < 0)
		goto nla_put_failure;
	nla_nest_end(skb, nest_parms);

	if (ctnetlink_dump_zone_id(skb, CTA_ZONE, zone,
				   NF_CT_DEFAULT_ZONE_DIR) < 0)
		goto nla_put_failure;

	if (ctnetlink_dump_id(skb, ct) < 0)
		goto nla_put_failure;

	if (ctnetlink_dump_status(skb, ct) < 0)
		goto nla_put_failure;

	if (events & (1 << IPCT_DESTROY)) {
		if (ctnetlink_dump_timeout(skb, ct, true) < 0)
			goto nla_put_failure;

		if (ctnetlink_dump_acct(skb, ct, type) < 0 ||
		    ctnetlink_dump_timestamp(skb, ct) < 0 ||
		    ctnetlink_dump_protoinfo(skb, ct, true) < 0)
			goto nla_put_failure;
	} else {
		if (ctnetlink_dump_timeout(skb, ct, false) < 0)
			goto nla_put_failure;

		if (events & (1 << IPCT_PROTOINFO) &&
		    ctnetlink_dump_protoinfo(skb, ct, false) < 0)
			goto nla_put_failure;

		if ((events & (1 << IPCT_HELPER) || nfct_help(ct))
		    && ctnetlink_dump_helpinfo(skb, ct) < 0)
			goto nla_put_failure;

#ifdef CONFIG_NF_CONNTRACK_SECMARK
		if ((events & (1 << IPCT_SECMARK) || ct->secmark)
		    && ctnetlink_dump_secctx(skb, ct) < 0)
			goto nla_put_failure;
#endif
		if (events & (1 << IPCT_LABEL) &&
		     ctnetlink_dump_labels(skb, ct) < 0)
			goto nla_put_failure;

		if (events & (1 << IPCT_RELATED) &&
		    ctnetlink_dump_master(skb, ct) < 0)
			goto nla_put_failure;

		if (events & (1 << IPCT_SEQADJ) &&
		    ctnetlink_dump_ct_seq_adj(skb, ct) < 0)
			goto nla_put_failure;

		if (events & (1 << IPCT_SYNPROXY) &&
		    ctnetlink_dump_ct_synproxy(skb, ct) < 0)
			goto nla_put_failure;
	}

#ifdef CONFIG_NF_CONNTRACK_MARK
	if ((events & (1 << IPCT_MARK) || ct->mark)
	    && ctnetlink_dump_mark(skb, ct) < 0)
		goto nla_put_failure;
#endif
	nlmsg_end(skb, nlh);
	err = nfnetlink_send(skb, net, item->portid, group, item->report,
			     GFP_ATOMIC);
	if (err == -ENOBUFS || err == -EAGAIN)
		return -ENOBUFS;

	return 0;

nla_put_failure:
	nlmsg_cancel(skb, nlh);
nlmsg_failure:
	kfree_skb(skb);
errout:
	if (nfnetlink_set_err(net, 0, group, -ENOBUFS) > 0)
		return -ENOBUFS;

	return 0;
}
#endif /* CONFIG_NF_CONNTRACK_EVENTS */

static int ctnetlink_done(struct netlink_callback *cb)
{
	if (cb->args[1])
		nf_ct_put((struct nf_conn *)cb->args[1]);
	kfree(cb->data);
	return 0;
}

struct ctnetlink_filter_u32 {
	u32 val;
	u32 mask;
};

struct ctnetlink_filter {
	u8 family;

	u_int32_t orig_flags;
	u_int32_t reply_flags;

	struct nf_conntrack_tuple orig;
	struct nf_conntrack_tuple reply;
	struct nf_conntrack_zone zone;

	struct ctnetlink_filter_u32 mark;
	struct ctnetlink_filter_u32 status;
};

static const struct nla_policy cta_filter_nla_policy[CTA_FILTER_MAX + 1] = {
	[CTA_FILTER_ORIG_FLAGS]		= { .type = NLA_U32 },
	[CTA_FILTER_REPLY_FLAGS]	= { .type = NLA_U32 },
};

static int ctnetlink_parse_filter(const struct nlattr *attr,
				  struct ctnetlink_filter *filter)
{
	struct nlattr *tb[CTA_FILTER_MAX + 1];
	int ret = 0;

	ret = nla_parse_nested(tb, CTA_FILTER_MAX, attr, cta_filter_nla_policy,
			       NULL);
	if (ret)
		return ret;

	if (tb[CTA_FILTER_ORIG_FLAGS]) {
		filter->orig_flags = nla_get_u32(tb[CTA_FILTER_ORIG_FLAGS]);
		if (filter->orig_flags & ~CTA_FILTER_F_ALL)
			return -EOPNOTSUPP;
	}

	if (tb[CTA_FILTER_REPLY_FLAGS]) {
		filter->reply_flags = nla_get_u32(tb[CTA_FILTER_REPLY_FLAGS]);
		if (filter->reply_flags & ~CTA_FILTER_F_ALL)
			return -EOPNOTSUPP;
	}

	return 0;
}

static int ctnetlink_parse_zone(const struct nlattr *attr,
				struct nf_conntrack_zone *zone);
static int ctnetlink_parse_tuple_filter(const struct nlattr * const cda[],
					 struct nf_conntrack_tuple *tuple,
					 u32 type, u_int8_t l3num,
					 struct nf_conntrack_zone *zone,
					 u_int32_t flags);

static int ctnetlink_filter_parse_mark(struct ctnetlink_filter_u32 *mark,
				       const struct nlattr * const cda[])
{
#ifdef CONFIG_NF_CONNTRACK_MARK
	if (cda[CTA_MARK]) {
		mark->val = ntohl(nla_get_be32(cda[CTA_MARK]));

		if (cda[CTA_MARK_MASK])
			mark->mask = ntohl(nla_get_be32(cda[CTA_MARK_MASK]));
		else
			mark->mask = 0xffffffff;
	} else if (cda[CTA_MARK_MASK]) {
		return -EINVAL;
	}
#endif
	return 0;
}

static int ctnetlink_filter_parse_status(struct ctnetlink_filter_u32 *status,
					 const struct nlattr * const cda[])
{
	if (cda[CTA_STATUS]) {
		status->val = ntohl(nla_get_be32(cda[CTA_STATUS]));
		if (cda[CTA_STATUS_MASK])
			status->mask = ntohl(nla_get_be32(cda[CTA_STATUS_MASK]));
		else
			status->mask = status->val;

		/* status->val == 0? always true, else always false. */
		if (status->mask == 0)
			return -EINVAL;
	} else if (cda[CTA_STATUS_MASK]) {
		return -EINVAL;
	}

	/* CTA_STATUS is NLA_U32, if this fires UAPI needs to be extended */
	BUILD_BUG_ON(__IPS_MAX_BIT >= 32);
	return 0;
}

static struct ctnetlink_filter *
ctnetlink_alloc_filter(const struct nlattr * const cda[], u8 family)
{
	struct ctnetlink_filter *filter;
	int err;

#ifndef CONFIG_NF_CONNTRACK_MARK
	if (cda[CTA_MARK] || cda[CTA_MARK_MASK])
		return ERR_PTR(-EOPNOTSUPP);
#endif

	filter = kzalloc(sizeof(*filter), GFP_KERNEL);
	if (filter == NULL)
		return ERR_PTR(-ENOMEM);

	filter->family = family;

	err = ctnetlink_filter_parse_mark(&filter->mark, cda);
	if (err)
		goto err_filter;

	err = ctnetlink_filter_parse_status(&filter->status, cda);
	if (err)
		goto err_filter;

	if (!cda[CTA_FILTER])
		return filter;

	err = ctnetlink_parse_zone(cda[CTA_ZONE], &filter->zone);
	if (err < 0)
		goto err_filter;

	err = ctnetlink_parse_filter(cda[CTA_FILTER], filter);
	if (err < 0)
		goto err_filter;

	if (filter->orig_flags) {
		if (!cda[CTA_TUPLE_ORIG]) {
			err = -EINVAL;
			goto err_filter;
		}

		err = ctnetlink_parse_tuple_filter(cda, &filter->orig,
						   CTA_TUPLE_ORIG,
						   filter->family,
						   &filter->zone,
						   filter->orig_flags);
		if (err < 0)
			goto err_filter;
	}

	if (filter->reply_flags) {
		if (!cda[CTA_TUPLE_REPLY]) {
			err = -EINVAL;
			goto err_filter;
		}

		err = ctnetlink_parse_tuple_filter(cda, &filter->reply,
						   CTA_TUPLE_REPLY,
						   filter->family,
						   &filter->zone,
						   filter->orig_flags);
		if (err < 0) {
			err = -EINVAL;
			goto err_filter;
		}
	}

	return filter;

err_filter:
	kfree(filter);

	return ERR_PTR(err);
}

static bool ctnetlink_needs_filter(u8 family, const struct nlattr * const *cda)
{
	return family || cda[CTA_MARK] || cda[CTA_FILTER] || cda[CTA_STATUS];
}

static int ctnetlink_start(struct netlink_callback *cb)
{
	const struct nlattr * const *cda = cb->data;
	struct ctnetlink_filter *filter = NULL;
	struct nfgenmsg *nfmsg = nlmsg_data(cb->nlh);
	u8 family = nfmsg->nfgen_family;

	if (ctnetlink_needs_filter(family, cda)) {
		filter = ctnetlink_alloc_filter(cda, family);
		if (IS_ERR(filter))
			return PTR_ERR(filter);
	}

	cb->data = filter;
	return 0;
}

static int ctnetlink_filter_match_tuple(struct nf_conntrack_tuple *filter_tuple,
					struct nf_conntrack_tuple *ct_tuple,
					u_int32_t flags, int family)
{
	switch (family) {
	case NFPROTO_IPV4:
		if ((flags & CTA_FILTER_FLAG(CTA_IP_SRC)) &&
		    filter_tuple->src.u3.ip != ct_tuple->src.u3.ip)
			return  0;

		if ((flags & CTA_FILTER_FLAG(CTA_IP_DST)) &&
		    filter_tuple->dst.u3.ip != ct_tuple->dst.u3.ip)
			return  0;
		break;
	case NFPROTO_IPV6:
		if ((flags & CTA_FILTER_FLAG(CTA_IP_SRC)) &&
		    !ipv6_addr_cmp(&filter_tuple->src.u3.in6,
				   &ct_tuple->src.u3.in6))
			return 0;

		if ((flags & CTA_FILTER_FLAG(CTA_IP_DST)) &&
		    !ipv6_addr_cmp(&filter_tuple->dst.u3.in6,
				   &ct_tuple->dst.u3.in6))
			return 0;
		break;
	}

	if ((flags & CTA_FILTER_FLAG(CTA_PROTO_NUM)) &&
	    filter_tuple->dst.protonum != ct_tuple->dst.protonum)
		return 0;

	switch (ct_tuple->dst.protonum) {
	case IPPROTO_TCP:
	case IPPROTO_UDP:
		if ((flags & CTA_FILTER_FLAG(CTA_PROTO_SRC_PORT)) &&
		    filter_tuple->src.u.tcp.port != ct_tuple->src.u.tcp.port)
			return 0;

		if ((flags & CTA_FILTER_FLAG(CTA_PROTO_DST_PORT)) &&
		    filter_tuple->dst.u.tcp.port != ct_tuple->dst.u.tcp.port)
			return 0;
		break;
	case IPPROTO_ICMP:
		if ((flags & CTA_FILTER_FLAG(CTA_PROTO_ICMP_TYPE)) &&
		    filter_tuple->dst.u.icmp.type != ct_tuple->dst.u.icmp.type)
			return 0;
		if ((flags & CTA_FILTER_FLAG(CTA_PROTO_ICMP_CODE)) &&
		    filter_tuple->dst.u.icmp.code != ct_tuple->dst.u.icmp.code)
			return 0;
		if ((flags & CTA_FILTER_FLAG(CTA_PROTO_ICMP_ID)) &&
		    filter_tuple->src.u.icmp.id != ct_tuple->src.u.icmp.id)
			return 0;
		break;
	case IPPROTO_ICMPV6:
		if ((flags & CTA_FILTER_FLAG(CTA_PROTO_ICMPV6_TYPE)) &&
		    filter_tuple->dst.u.icmp.type != ct_tuple->dst.u.icmp.type)
			return 0;
		if ((flags & CTA_FILTER_FLAG(CTA_PROTO_ICMPV6_CODE)) &&
		    filter_tuple->dst.u.icmp.code != ct_tuple->dst.u.icmp.code)
			return 0;
		if ((flags & CTA_FILTER_FLAG(CTA_PROTO_ICMPV6_ID)) &&
		    filter_tuple->src.u.icmp.id != ct_tuple->src.u.icmp.id)
			return 0;
		break;
	}

	return 1;
}

static int ctnetlink_filter_match(struct nf_conn *ct, void *data)
{
	struct ctnetlink_filter *filter = data;
	struct nf_conntrack_tuple *tuple;
	u32 status;

	if (filter == NULL)
		goto out;

	/* Match entries of a given L3 protocol number.
	 * If it is not specified, ie. l3proto == 0,
	 * then match everything.
	 */
	if (filter->family && nf_ct_l3num(ct) != filter->family)
		goto ignore_entry;

	if (filter->orig_flags) {
		tuple = nf_ct_tuple(ct, IP_CT_DIR_ORIGINAL);
		if (!ctnetlink_filter_match_tuple(&filter->orig, tuple,
						  filter->orig_flags,
						  filter->family))
			goto ignore_entry;
	}

	if (filter->reply_flags) {
		tuple = nf_ct_tuple(ct, IP_CT_DIR_REPLY);
		if (!ctnetlink_filter_match_tuple(&filter->reply, tuple,
						  filter->reply_flags,
						  filter->family))
			goto ignore_entry;
	}

#ifdef CONFIG_NF_CONNTRACK_MARK
	if ((ct->mark & filter->mark.mask) != filter->mark.val)
		goto ignore_entry;
#endif
	status = (u32)READ_ONCE(ct->status);
	if ((status & filter->status.mask) != filter->status.val)
		goto ignore_entry;

out:
	return 1;

ignore_entry:
	return 0;
}

static int
ctnetlink_dump_table(struct sk_buff *skb, struct netlink_callback *cb)
{
	unsigned int flags = cb->data ? NLM_F_DUMP_FILTERED : 0;
	struct net *net = sock_net(skb->sk);
	struct nf_conn *ct, *last;
	struct nf_conntrack_tuple_hash *h;
	struct hlist_nulls_node *n;
	struct nf_conn *nf_ct_evict[8];
	int res, i;
	spinlock_t *lockp;

	last = (struct nf_conn *)cb->args[1];
	i = 0;

	local_bh_disable();
	for (; cb->args[0] < nf_conntrack_htable_size; cb->args[0]++) {
restart:
		while (i) {
			i--;
			if (nf_ct_should_gc(nf_ct_evict[i]))
				nf_ct_kill(nf_ct_evict[i]);
			nf_ct_put(nf_ct_evict[i]);
		}

		lockp = &nf_conntrack_locks[cb->args[0] % CONNTRACK_LOCKS];
		nf_conntrack_lock(lockp);
		if (cb->args[0] >= nf_conntrack_htable_size) {
			spin_unlock(lockp);
			goto out;
		}
		hlist_nulls_for_each_entry(h, n, &nf_conntrack_hash[cb->args[0]],
					   hnnode) {
			if (NF_CT_DIRECTION(h) != IP_CT_DIR_ORIGINAL)
				continue;
			ct = nf_ct_tuplehash_to_ctrack(h);
			if (nf_ct_is_expired(ct)) {
				if (i < ARRAY_SIZE(nf_ct_evict) &&
				    atomic_inc_not_zero(&ct->ct_general.use))
					nf_ct_evict[i++] = ct;
				continue;
			}

			if (!net_eq(net, nf_ct_net(ct)))
				continue;

			if (cb->args[1]) {
				if (ct != last)
					continue;
				cb->args[1] = 0;
			}
			if (!ctnetlink_filter_match(ct, cb->data))
				continue;

			res =
			ctnetlink_fill_info(skb, NETLINK_CB(cb->skb).portid,
					    cb->nlh->nlmsg_seq,
					    NFNL_MSG_TYPE(cb->nlh->nlmsg_type),
					    ct, true, flags);
			if (res < 0) {
				nf_conntrack_get(&ct->ct_general);
				cb->args[1] = (unsigned long)ct;
				spin_unlock(lockp);
				goto out;
			}
		}
		spin_unlock(lockp);
		if (cb->args[1]) {
			cb->args[1] = 0;
			goto restart;
		}
	}
out:
	local_bh_enable();
	if (last) {
		/* nf ct hash resize happened, now clear the leftover. */
		if ((struct nf_conn *)cb->args[1] == last)
			cb->args[1] = 0;

		nf_ct_put(last);
	}

	while (i) {
		i--;
		if (nf_ct_should_gc(nf_ct_evict[i]))
			nf_ct_kill(nf_ct_evict[i]);
		nf_ct_put(nf_ct_evict[i]);
	}

	return skb->len;
}

static int ipv4_nlattr_to_tuple(struct nlattr *tb[],
				struct nf_conntrack_tuple *t,
				u_int32_t flags)
{
	if (flags & CTA_FILTER_FLAG(CTA_IP_SRC)) {
		if (!tb[CTA_IP_V4_SRC])
			return -EINVAL;

		t->src.u3.ip = nla_get_in_addr(tb[CTA_IP_V4_SRC]);
	}

	if (flags & CTA_FILTER_FLAG(CTA_IP_DST)) {
		if (!tb[CTA_IP_V4_DST])
			return -EINVAL;

		t->dst.u3.ip = nla_get_in_addr(tb[CTA_IP_V4_DST]);
	}

	return 0;
}

static int ipv6_nlattr_to_tuple(struct nlattr *tb[],
				struct nf_conntrack_tuple *t,
				u_int32_t flags)
{
	if (flags & CTA_FILTER_FLAG(CTA_IP_SRC)) {
		if (!tb[CTA_IP_V6_SRC])
			return -EINVAL;

		t->src.u3.in6 = nla_get_in6_addr(tb[CTA_IP_V6_SRC]);
	}

	if (flags & CTA_FILTER_FLAG(CTA_IP_DST)) {
		if (!tb[CTA_IP_V6_DST])
			return -EINVAL;

		t->dst.u3.in6 = nla_get_in6_addr(tb[CTA_IP_V6_DST]);
	}

	return 0;
}

static int ctnetlink_parse_tuple_ip(struct nlattr *attr,
				    struct nf_conntrack_tuple *tuple,
				    u_int32_t flags)
{
	struct nlattr *tb[CTA_IP_MAX+1];
	int ret = 0;

	ret = nla_parse_nested_deprecated(tb, CTA_IP_MAX, attr, NULL, NULL);
	if (ret < 0)
		return ret;

	ret = nla_validate_nested_deprecated(attr, CTA_IP_MAX,
					     cta_ip_nla_policy, NULL);
	if (ret)
		return ret;

	switch (tuple->src.l3num) {
	case NFPROTO_IPV4:
		ret = ipv4_nlattr_to_tuple(tb, tuple, flags);
		break;
	case NFPROTO_IPV6:
		ret = ipv6_nlattr_to_tuple(tb, tuple, flags);
		break;
	}

	return ret;
}

static const struct nla_policy proto_nla_policy[CTA_PROTO_MAX+1] = {
	[CTA_PROTO_NUM]	= { .type = NLA_U8 },
};

static int ctnetlink_parse_tuple_proto(struct nlattr *attr,
				       struct nf_conntrack_tuple *tuple,
				       u_int32_t flags)
{
	const struct nf_conntrack_l4proto *l4proto;
	struct nlattr *tb[CTA_PROTO_MAX+1];
	int ret = 0;

	ret = nla_parse_nested_deprecated(tb, CTA_PROTO_MAX, attr,
					  proto_nla_policy, NULL);
	if (ret < 0)
		return ret;

	if (!(flags & CTA_FILTER_FLAG(CTA_PROTO_NUM)))
		return 0;

	if (!tb[CTA_PROTO_NUM])
		return -EINVAL;

	tuple->dst.protonum = nla_get_u8(tb[CTA_PROTO_NUM]);

	rcu_read_lock();
	l4proto = nf_ct_l4proto_find(tuple->dst.protonum);

	if (likely(l4proto->nlattr_to_tuple)) {
		ret = nla_validate_nested_deprecated(attr, CTA_PROTO_MAX,
						     l4proto->nla_policy,
						     NULL);
		if (ret == 0)
			ret = l4proto->nlattr_to_tuple(tb, tuple, flags);
	}

	rcu_read_unlock();

	return ret;
}

static int
ctnetlink_parse_zone(const struct nlattr *attr,
		     struct nf_conntrack_zone *zone)
{
	nf_ct_zone_init(zone, NF_CT_DEFAULT_ZONE_ID,
			NF_CT_DEFAULT_ZONE_DIR, 0);
#ifdef CONFIG_NF_CONNTRACK_ZONES
	if (attr)
		zone->id = ntohs(nla_get_be16(attr));
#else
	if (attr)
		return -EOPNOTSUPP;
#endif
	return 0;
}

static int
ctnetlink_parse_tuple_zone(struct nlattr *attr, enum ctattr_type type,
			   struct nf_conntrack_zone *zone)
{
	int ret;

	if (zone->id != NF_CT_DEFAULT_ZONE_ID)
		return -EINVAL;

	ret = ctnetlink_parse_zone(attr, zone);
	if (ret < 0)
		return ret;

	if (type == CTA_TUPLE_REPLY)
		zone->dir = NF_CT_ZONE_DIR_REPL;
	else
		zone->dir = NF_CT_ZONE_DIR_ORIG;

	return 0;
}

static const struct nla_policy tuple_nla_policy[CTA_TUPLE_MAX+1] = {
	[CTA_TUPLE_IP]		= { .type = NLA_NESTED },
	[CTA_TUPLE_PROTO]	= { .type = NLA_NESTED },
	[CTA_TUPLE_ZONE]	= { .type = NLA_U16 },
};

#define CTA_FILTER_F_ALL_CTA_PROTO \
  (CTA_FILTER_F_CTA_PROTO_SRC_PORT | \
   CTA_FILTER_F_CTA_PROTO_DST_PORT | \
   CTA_FILTER_F_CTA_PROTO_ICMP_TYPE | \
   CTA_FILTER_F_CTA_PROTO_ICMP_CODE | \
   CTA_FILTER_F_CTA_PROTO_ICMP_ID | \
   CTA_FILTER_F_CTA_PROTO_ICMPV6_TYPE | \
   CTA_FILTER_F_CTA_PROTO_ICMPV6_CODE | \
   CTA_FILTER_F_CTA_PROTO_ICMPV6_ID)

static int
ctnetlink_parse_tuple_filter(const struct nlattr * const cda[],
			      struct nf_conntrack_tuple *tuple, u32 type,
			      u_int8_t l3num, struct nf_conntrack_zone *zone,
			      u_int32_t flags)
{
	struct nlattr *tb[CTA_TUPLE_MAX+1];
	int err;

	memset(tuple, 0, sizeof(*tuple));

	err = nla_parse_nested_deprecated(tb, CTA_TUPLE_MAX, cda[type],
					  tuple_nla_policy, NULL);
	if (err < 0)
		return err;

<<<<<<< HEAD
	if (!tb[CTA_TUPLE_IP])
		return -EINVAL;

=======
>>>>>>> c1084c27
	if (l3num != NFPROTO_IPV4 && l3num != NFPROTO_IPV6)
		return -EOPNOTSUPP;
	tuple->src.l3num = l3num;

	if (flags & CTA_FILTER_FLAG(CTA_IP_DST) ||
	    flags & CTA_FILTER_FLAG(CTA_IP_SRC)) {
		if (!tb[CTA_TUPLE_IP])
			return -EINVAL;

		err = ctnetlink_parse_tuple_ip(tb[CTA_TUPLE_IP], tuple, flags);
		if (err < 0)
			return err;
	}

	if (flags & CTA_FILTER_FLAG(CTA_PROTO_NUM)) {
		if (!tb[CTA_TUPLE_PROTO])
			return -EINVAL;

		err = ctnetlink_parse_tuple_proto(tb[CTA_TUPLE_PROTO], tuple, flags);
		if (err < 0)
			return err;
	} else if (flags & CTA_FILTER_FLAG(ALL_CTA_PROTO)) {
		/* Can't manage proto flags without a protonum  */
		return -EINVAL;
	}

	if ((flags & CTA_FILTER_FLAG(CTA_TUPLE_ZONE)) && tb[CTA_TUPLE_ZONE]) {
		if (!zone)
			return -EINVAL;

		err = ctnetlink_parse_tuple_zone(tb[CTA_TUPLE_ZONE],
						 type, zone);
		if (err < 0)
			return err;
	}

	/* orig and expect tuples get DIR_ORIGINAL */
	if (type == CTA_TUPLE_REPLY)
		tuple->dst.dir = IP_CT_DIR_REPLY;
	else
		tuple->dst.dir = IP_CT_DIR_ORIGINAL;

	return 0;
}

static int
ctnetlink_parse_tuple(const struct nlattr * const cda[],
		      struct nf_conntrack_tuple *tuple, u32 type,
		      u_int8_t l3num, struct nf_conntrack_zone *zone)
{
	return ctnetlink_parse_tuple_filter(cda, tuple, type, l3num, zone,
					    CTA_FILTER_FLAG(ALL));
}

static const struct nla_policy help_nla_policy[CTA_HELP_MAX+1] = {
	[CTA_HELP_NAME]		= { .type = NLA_NUL_STRING,
				    .len = NF_CT_HELPER_NAME_LEN - 1 },
};

static int ctnetlink_parse_help(const struct nlattr *attr, char **helper_name,
				struct nlattr **helpinfo)
{
	int err;
	struct nlattr *tb[CTA_HELP_MAX+1];

	err = nla_parse_nested_deprecated(tb, CTA_HELP_MAX, attr,
					  help_nla_policy, NULL);
	if (err < 0)
		return err;

	if (!tb[CTA_HELP_NAME])
		return -EINVAL;

	*helper_name = nla_data(tb[CTA_HELP_NAME]);

	if (tb[CTA_HELP_INFO])
		*helpinfo = tb[CTA_HELP_INFO];

	return 0;
}

static const struct nla_policy ct_nla_policy[CTA_MAX+1] = {
	[CTA_TUPLE_ORIG]	= { .type = NLA_NESTED },
	[CTA_TUPLE_REPLY]	= { .type = NLA_NESTED },
	[CTA_STATUS] 		= { .type = NLA_U32 },
	[CTA_PROTOINFO]		= { .type = NLA_NESTED },
	[CTA_HELP]		= { .type = NLA_NESTED },
	[CTA_NAT_SRC]		= { .type = NLA_NESTED },
	[CTA_TIMEOUT] 		= { .type = NLA_U32 },
	[CTA_MARK]		= { .type = NLA_U32 },
	[CTA_ID]		= { .type = NLA_U32 },
	[CTA_NAT_DST]		= { .type = NLA_NESTED },
	[CTA_TUPLE_MASTER]	= { .type = NLA_NESTED },
	[CTA_NAT_SEQ_ADJ_ORIG]  = { .type = NLA_NESTED },
	[CTA_NAT_SEQ_ADJ_REPLY] = { .type = NLA_NESTED },
	[CTA_ZONE]		= { .type = NLA_U16 },
	[CTA_MARK_MASK]		= { .type = NLA_U32 },
	[CTA_LABELS]		= { .type = NLA_BINARY,
				    .len = NF_CT_LABELS_MAX_SIZE },
	[CTA_LABELS_MASK]	= { .type = NLA_BINARY,
				    .len = NF_CT_LABELS_MAX_SIZE },
	[CTA_FILTER]		= { .type = NLA_NESTED },
	[CTA_STATUS_MASK]	= { .type = NLA_U32 },
};

static int ctnetlink_flush_iterate(struct nf_conn *ct, void *data)
{
	if (test_bit(IPS_OFFLOAD_BIT, &ct->status))
		return 0;

	return ctnetlink_filter_match(ct, data);
}

static int ctnetlink_flush_conntrack(struct net *net,
				     const struct nlattr * const cda[],
				     u32 portid, int report, u8 family)
{
	struct ctnetlink_filter *filter = NULL;

	if (ctnetlink_needs_filter(family, cda)) {
		if (cda[CTA_FILTER])
			return -EOPNOTSUPP;

		filter = ctnetlink_alloc_filter(cda, family);
		if (IS_ERR(filter))
			return PTR_ERR(filter);
	}

	nf_ct_iterate_cleanup_net(net, ctnetlink_flush_iterate, filter,
				  portid, report);
	kfree(filter);

	return 0;
}

static int ctnetlink_del_conntrack(struct sk_buff *skb,
				   const struct nfnl_info *info,
				   const struct nlattr * const cda[])
{
	u8 family = info->nfmsg->nfgen_family;
	struct nf_conntrack_tuple_hash *h;
	struct nf_conntrack_tuple tuple;
	struct nf_conntrack_zone zone;
	struct nf_conn *ct;
	int err;

	err = ctnetlink_parse_zone(cda[CTA_ZONE], &zone);
	if (err < 0)
		return err;

	if (cda[CTA_TUPLE_ORIG])
		err = ctnetlink_parse_tuple(cda, &tuple, CTA_TUPLE_ORIG,
					    family, &zone);
	else if (cda[CTA_TUPLE_REPLY])
		err = ctnetlink_parse_tuple(cda, &tuple, CTA_TUPLE_REPLY,
					    family, &zone);
	else {
		u_int8_t u3 = info->nfmsg->version ? family : AF_UNSPEC;

		return ctnetlink_flush_conntrack(info->net, cda,
						 NETLINK_CB(skb).portid,
						 nlmsg_report(info->nlh), u3);
	}

	if (err < 0)
		return err;

	h = nf_conntrack_find_get(info->net, &zone, &tuple);
	if (!h)
		return -ENOENT;

	ct = nf_ct_tuplehash_to_ctrack(h);

	if (test_bit(IPS_OFFLOAD_BIT, &ct->status)) {
		nf_ct_put(ct);
		return -EBUSY;
	}

	if (cda[CTA_ID]) {
		__be32 id = nla_get_be32(cda[CTA_ID]);

		if (id != (__force __be32)nf_ct_get_id(ct)) {
			nf_ct_put(ct);
			return -ENOENT;
		}
	}

	nf_ct_delete(ct, NETLINK_CB(skb).portid, nlmsg_report(info->nlh));
	nf_ct_put(ct);

	return 0;
}

static int ctnetlink_get_conntrack(struct sk_buff *skb,
				   const struct nfnl_info *info,
				   const struct nlattr * const cda[])
{
	u_int8_t u3 = info->nfmsg->nfgen_family;
	struct nf_conntrack_tuple_hash *h;
	struct nf_conntrack_tuple tuple;
	struct nf_conntrack_zone zone;
	struct sk_buff *skb2;
	struct nf_conn *ct;
	int err;

	if (info->nlh->nlmsg_flags & NLM_F_DUMP) {
		struct netlink_dump_control c = {
			.start = ctnetlink_start,
			.dump = ctnetlink_dump_table,
			.done = ctnetlink_done,
			.data = (void *)cda,
		};

		return netlink_dump_start(info->sk, skb, info->nlh, &c);
	}

	err = ctnetlink_parse_zone(cda[CTA_ZONE], &zone);
	if (err < 0)
		return err;

	if (cda[CTA_TUPLE_ORIG])
		err = ctnetlink_parse_tuple(cda, &tuple, CTA_TUPLE_ORIG,
					    u3, &zone);
	else if (cda[CTA_TUPLE_REPLY])
		err = ctnetlink_parse_tuple(cda, &tuple, CTA_TUPLE_REPLY,
					    u3, &zone);
	else
		return -EINVAL;

	if (err < 0)
		return err;

	h = nf_conntrack_find_get(info->net, &zone, &tuple);
	if (!h)
		return -ENOENT;

	ct = nf_ct_tuplehash_to_ctrack(h);

	skb2 = nlmsg_new(NLMSG_DEFAULT_SIZE, GFP_KERNEL);
	if (!skb2) {
		nf_ct_put(ct);
		return -ENOMEM;
	}

	err = ctnetlink_fill_info(skb2, NETLINK_CB(skb).portid,
				  info->nlh->nlmsg_seq,
				  NFNL_MSG_TYPE(info->nlh->nlmsg_type), ct,
				  true, 0);
	nf_ct_put(ct);
	if (err <= 0) {
		kfree_skb(skb2);
		return -ENOMEM;
	}

	return nfnetlink_unicast(skb2, info->net, NETLINK_CB(skb).portid);
}

static int ctnetlink_done_list(struct netlink_callback *cb)
{
	if (cb->args[1])
		nf_ct_put((struct nf_conn *)cb->args[1]);
	return 0;
}

static int
ctnetlink_dump_list(struct sk_buff *skb, struct netlink_callback *cb, bool dying)
{
	struct nf_conn *ct, *last;
	struct nf_conntrack_tuple_hash *h;
	struct hlist_nulls_node *n;
	struct nfgenmsg *nfmsg = nlmsg_data(cb->nlh);
	u_int8_t l3proto = nfmsg->nfgen_family;
	int res;
	int cpu;
	struct hlist_nulls_head *list;
	struct net *net = sock_net(skb->sk);

	if (cb->args[2])
		return 0;

	last = (struct nf_conn *)cb->args[1];

	for (cpu = cb->args[0]; cpu < nr_cpu_ids; cpu++) {
		struct ct_pcpu *pcpu;

		if (!cpu_possible(cpu))
			continue;

		pcpu = per_cpu_ptr(net->ct.pcpu_lists, cpu);
		spin_lock_bh(&pcpu->lock);
		list = dying ? &pcpu->dying : &pcpu->unconfirmed;
restart:
		hlist_nulls_for_each_entry(h, n, list, hnnode) {
			ct = nf_ct_tuplehash_to_ctrack(h);
			if (l3proto && nf_ct_l3num(ct) != l3proto)
				continue;
			if (cb->args[1]) {
				if (ct != last)
					continue;
				cb->args[1] = 0;
			}

			/* We can't dump extension info for the unconfirmed
			 * list because unconfirmed conntracks can have
			 * ct->ext reallocated (and thus freed).
			 *
			 * In the dying list case ct->ext can't be free'd
			 * until after we drop pcpu->lock.
			 */
			res = ctnetlink_fill_info(skb, NETLINK_CB(cb->skb).portid,
						  cb->nlh->nlmsg_seq,
						  NFNL_MSG_TYPE(cb->nlh->nlmsg_type),
						  ct, dying ? true : false, 0);
			if (res < 0) {
				if (!atomic_inc_not_zero(&ct->ct_general.use))
					continue;
				cb->args[0] = cpu;
				cb->args[1] = (unsigned long)ct;
				spin_unlock_bh(&pcpu->lock);
				goto out;
			}
		}
		if (cb->args[1]) {
			cb->args[1] = 0;
			goto restart;
		}
		spin_unlock_bh(&pcpu->lock);
	}
	cb->args[2] = 1;
out:
	if (last)
		nf_ct_put(last);

	return skb->len;
}

static int
ctnetlink_dump_dying(struct sk_buff *skb, struct netlink_callback *cb)
{
	return ctnetlink_dump_list(skb, cb, true);
}

static int ctnetlink_get_ct_dying(struct sk_buff *skb,
				  const struct nfnl_info *info,
				  const struct nlattr * const cda[])
{
	if (info->nlh->nlmsg_flags & NLM_F_DUMP) {
		struct netlink_dump_control c = {
			.dump = ctnetlink_dump_dying,
			.done = ctnetlink_done_list,
		};
		return netlink_dump_start(info->sk, skb, info->nlh, &c);
	}

	return -EOPNOTSUPP;
}

static int
ctnetlink_dump_unconfirmed(struct sk_buff *skb, struct netlink_callback *cb)
{
	return ctnetlink_dump_list(skb, cb, false);
}

static int ctnetlink_get_ct_unconfirmed(struct sk_buff *skb,
					const struct nfnl_info *info,
					const struct nlattr * const cda[])
{
	if (info->nlh->nlmsg_flags & NLM_F_DUMP) {
		struct netlink_dump_control c = {
			.dump = ctnetlink_dump_unconfirmed,
			.done = ctnetlink_done_list,
		};
		return netlink_dump_start(info->sk, skb, info->nlh, &c);
	}

	return -EOPNOTSUPP;
}

#if IS_ENABLED(CONFIG_NF_NAT)
static int
ctnetlink_parse_nat_setup(struct nf_conn *ct,
			  enum nf_nat_manip_type manip,
			  const struct nlattr *attr)
	__must_hold(RCU)
{
	struct nf_nat_hook *nat_hook;
	int err;

	nat_hook = rcu_dereference(nf_nat_hook);
	if (!nat_hook) {
#ifdef CONFIG_MODULES
		rcu_read_unlock();
		nfnl_unlock(NFNL_SUBSYS_CTNETLINK);
		if (request_module("nf-nat") < 0) {
			nfnl_lock(NFNL_SUBSYS_CTNETLINK);
			rcu_read_lock();
			return -EOPNOTSUPP;
		}
		nfnl_lock(NFNL_SUBSYS_CTNETLINK);
		rcu_read_lock();
		nat_hook = rcu_dereference(nf_nat_hook);
		if (nat_hook)
			return -EAGAIN;
#endif
		return -EOPNOTSUPP;
	}

	err = nat_hook->parse_nat_setup(ct, manip, attr);
	if (err == -EAGAIN) {
#ifdef CONFIG_MODULES
		rcu_read_unlock();
		nfnl_unlock(NFNL_SUBSYS_CTNETLINK);
		if (request_module("nf-nat-%u", nf_ct_l3num(ct)) < 0) {
			nfnl_lock(NFNL_SUBSYS_CTNETLINK);
			rcu_read_lock();
			return -EOPNOTSUPP;
		}
		nfnl_lock(NFNL_SUBSYS_CTNETLINK);
		rcu_read_lock();
#else
		err = -EOPNOTSUPP;
#endif
	}
	return err;
}
#endif

static void
__ctnetlink_change_status(struct nf_conn *ct, unsigned long on,
			  unsigned long off)
{
	unsigned int bit;

	/* Ignore these unchangable bits */
	on &= ~IPS_UNCHANGEABLE_MASK;
	off &= ~IPS_UNCHANGEABLE_MASK;

	for (bit = 0; bit < __IPS_MAX_BIT; bit++) {
		if (on & (1 << bit))
			set_bit(bit, &ct->status);
		else if (off & (1 << bit))
			clear_bit(bit, &ct->status);
	}
}

static int
ctnetlink_change_status(struct nf_conn *ct, const struct nlattr * const cda[])
{
	unsigned long d;
	unsigned int status = ntohl(nla_get_be32(cda[CTA_STATUS]));
	d = ct->status ^ status;

	if (d & (IPS_EXPECTED|IPS_CONFIRMED|IPS_DYING))
		/* unchangeable */
		return -EBUSY;

	if (d & IPS_SEEN_REPLY && !(status & IPS_SEEN_REPLY))
		/* SEEN_REPLY bit can only be set */
		return -EBUSY;

	if (d & IPS_ASSURED && !(status & IPS_ASSURED))
		/* ASSURED bit can only be set */
		return -EBUSY;

	__ctnetlink_change_status(ct, status, 0);
	return 0;
}

static int
ctnetlink_setup_nat(struct nf_conn *ct, const struct nlattr * const cda[])
{
#if IS_ENABLED(CONFIG_NF_NAT)
	int ret;

	if (!cda[CTA_NAT_DST] && !cda[CTA_NAT_SRC])
		return 0;

	ret = ctnetlink_parse_nat_setup(ct, NF_NAT_MANIP_DST,
					cda[CTA_NAT_DST]);
	if (ret < 0)
		return ret;

	return ctnetlink_parse_nat_setup(ct, NF_NAT_MANIP_SRC,
					 cda[CTA_NAT_SRC]);
#else
	if (!cda[CTA_NAT_DST] && !cda[CTA_NAT_SRC])
		return 0;
	return -EOPNOTSUPP;
#endif
}

static int ctnetlink_change_helper(struct nf_conn *ct,
				   const struct nlattr * const cda[])
{
	struct nf_conntrack_helper *helper;
	struct nf_conn_help *help = nfct_help(ct);
	char *helpname = NULL;
	struct nlattr *helpinfo = NULL;
	int err;

	err = ctnetlink_parse_help(cda[CTA_HELP], &helpname, &helpinfo);
	if (err < 0)
		return err;

	/* don't change helper of sibling connections */
	if (ct->master) {
		/* If we try to change the helper to the same thing twice,
		 * treat the second attempt as a no-op instead of returning
		 * an error.
		 */
		err = -EBUSY;
		if (help) {
			rcu_read_lock();
			helper = rcu_dereference(help->helper);
			if (helper && !strcmp(helper->name, helpname))
				err = 0;
			rcu_read_unlock();
		}

		return err;
	}

	if (!strcmp(helpname, "")) {
		if (help && help->helper) {
			/* we had a helper before ... */
			nf_ct_remove_expectations(ct);
			RCU_INIT_POINTER(help->helper, NULL);
		}

		return 0;
	}

	rcu_read_lock();
	helper = __nf_conntrack_helper_find(helpname, nf_ct_l3num(ct),
					    nf_ct_protonum(ct));
	if (helper == NULL) {
		rcu_read_unlock();
		return -EOPNOTSUPP;
	}

	if (help) {
		if (help->helper == helper) {
			/* update private helper data if allowed. */
			if (helper->from_nlattr)
				helper->from_nlattr(helpinfo, ct);
			err = 0;
		} else
			err = -EBUSY;
	} else {
		/* we cannot set a helper for an existing conntrack */
		err = -EOPNOTSUPP;
	}

	rcu_read_unlock();
	return err;
}

static int ctnetlink_change_timeout(struct nf_conn *ct,
				    const struct nlattr * const cda[])
{
	u64 timeout = (u64)ntohl(nla_get_be32(cda[CTA_TIMEOUT])) * HZ;

	if (timeout > INT_MAX)
		timeout = INT_MAX;
	ct->timeout = nfct_time_stamp + (u32)timeout;

	if (test_bit(IPS_DYING_BIT, &ct->status))
		return -ETIME;

	return 0;
}

#if defined(CONFIG_NF_CONNTRACK_MARK)
static void ctnetlink_change_mark(struct nf_conn *ct,
				    const struct nlattr * const cda[])
{
	u32 mark, newmark, mask = 0;

	if (cda[CTA_MARK_MASK])
		mask = ~ntohl(nla_get_be32(cda[CTA_MARK_MASK]));

	mark = ntohl(nla_get_be32(cda[CTA_MARK]));
	newmark = (ct->mark & mask) ^ mark;
	if (newmark != ct->mark)
		ct->mark = newmark;
}
#endif

static const struct nla_policy protoinfo_policy[CTA_PROTOINFO_MAX+1] = {
	[CTA_PROTOINFO_TCP]	= { .type = NLA_NESTED },
	[CTA_PROTOINFO_DCCP]	= { .type = NLA_NESTED },
	[CTA_PROTOINFO_SCTP]	= { .type = NLA_NESTED },
};

static int ctnetlink_change_protoinfo(struct nf_conn *ct,
				      const struct nlattr * const cda[])
{
	const struct nlattr *attr = cda[CTA_PROTOINFO];
	const struct nf_conntrack_l4proto *l4proto;
	struct nlattr *tb[CTA_PROTOINFO_MAX+1];
	int err = 0;

	err = nla_parse_nested_deprecated(tb, CTA_PROTOINFO_MAX, attr,
					  protoinfo_policy, NULL);
	if (err < 0)
		return err;

	l4proto = nf_ct_l4proto_find(nf_ct_protonum(ct));
	if (l4proto->from_nlattr)
		err = l4proto->from_nlattr(tb, ct);

	return err;
}

static const struct nla_policy seqadj_policy[CTA_SEQADJ_MAX+1] = {
	[CTA_SEQADJ_CORRECTION_POS]	= { .type = NLA_U32 },
	[CTA_SEQADJ_OFFSET_BEFORE]	= { .type = NLA_U32 },
	[CTA_SEQADJ_OFFSET_AFTER]	= { .type = NLA_U32 },
};

static int change_seq_adj(struct nf_ct_seqadj *seq,
			  const struct nlattr * const attr)
{
	int err;
	struct nlattr *cda[CTA_SEQADJ_MAX+1];

	err = nla_parse_nested_deprecated(cda, CTA_SEQADJ_MAX, attr,
					  seqadj_policy, NULL);
	if (err < 0)
		return err;

	if (!cda[CTA_SEQADJ_CORRECTION_POS])
		return -EINVAL;

	seq->correction_pos =
		ntohl(nla_get_be32(cda[CTA_SEQADJ_CORRECTION_POS]));

	if (!cda[CTA_SEQADJ_OFFSET_BEFORE])
		return -EINVAL;

	seq->offset_before =
		ntohl(nla_get_be32(cda[CTA_SEQADJ_OFFSET_BEFORE]));

	if (!cda[CTA_SEQADJ_OFFSET_AFTER])
		return -EINVAL;

	seq->offset_after =
		ntohl(nla_get_be32(cda[CTA_SEQADJ_OFFSET_AFTER]));

	return 0;
}

static int
ctnetlink_change_seq_adj(struct nf_conn *ct,
			 const struct nlattr * const cda[])
{
	struct nf_conn_seqadj *seqadj = nfct_seqadj(ct);
	int ret = 0;

	if (!seqadj)
		return 0;

	spin_lock_bh(&ct->lock);
	if (cda[CTA_SEQ_ADJ_ORIG]) {
		ret = change_seq_adj(&seqadj->seq[IP_CT_DIR_ORIGINAL],
				     cda[CTA_SEQ_ADJ_ORIG]);
		if (ret < 0)
			goto err;

		set_bit(IPS_SEQ_ADJUST_BIT, &ct->status);
	}

	if (cda[CTA_SEQ_ADJ_REPLY]) {
		ret = change_seq_adj(&seqadj->seq[IP_CT_DIR_REPLY],
				     cda[CTA_SEQ_ADJ_REPLY]);
		if (ret < 0)
			goto err;

		set_bit(IPS_SEQ_ADJUST_BIT, &ct->status);
	}

	spin_unlock_bh(&ct->lock);
	return 0;
err:
	spin_unlock_bh(&ct->lock);
	return ret;
}

static const struct nla_policy synproxy_policy[CTA_SYNPROXY_MAX + 1] = {
	[CTA_SYNPROXY_ISN]	= { .type = NLA_U32 },
	[CTA_SYNPROXY_ITS]	= { .type = NLA_U32 },
	[CTA_SYNPROXY_TSOFF]	= { .type = NLA_U32 },
};

static int ctnetlink_change_synproxy(struct nf_conn *ct,
				     const struct nlattr * const cda[])
{
	struct nf_conn_synproxy *synproxy = nfct_synproxy(ct);
	struct nlattr *tb[CTA_SYNPROXY_MAX + 1];
	int err;

	if (!synproxy)
		return 0;

	err = nla_parse_nested_deprecated(tb, CTA_SYNPROXY_MAX,
					  cda[CTA_SYNPROXY], synproxy_policy,
					  NULL);
	if (err < 0)
		return err;

	if (!tb[CTA_SYNPROXY_ISN] ||
	    !tb[CTA_SYNPROXY_ITS] ||
	    !tb[CTA_SYNPROXY_TSOFF])
		return -EINVAL;

	synproxy->isn = ntohl(nla_get_be32(tb[CTA_SYNPROXY_ISN]));
	synproxy->its = ntohl(nla_get_be32(tb[CTA_SYNPROXY_ITS]));
	synproxy->tsoff = ntohl(nla_get_be32(tb[CTA_SYNPROXY_TSOFF]));

	return 0;
}

static int
ctnetlink_attach_labels(struct nf_conn *ct, const struct nlattr * const cda[])
{
#ifdef CONFIG_NF_CONNTRACK_LABELS
	size_t len = nla_len(cda[CTA_LABELS]);
	const void *mask = cda[CTA_LABELS_MASK];

	if (len & (sizeof(u32)-1)) /* must be multiple of u32 */
		return -EINVAL;

	if (mask) {
		if (nla_len(cda[CTA_LABELS_MASK]) == 0 ||
		    nla_len(cda[CTA_LABELS_MASK]) != len)
			return -EINVAL;
		mask = nla_data(cda[CTA_LABELS_MASK]);
	}

	len /= sizeof(u32);

	return nf_connlabels_replace(ct, nla_data(cda[CTA_LABELS]), mask, len);
#else
	return -EOPNOTSUPP;
#endif
}

static int
ctnetlink_change_conntrack(struct nf_conn *ct,
			   const struct nlattr * const cda[])
{
	int err;

	/* only allow NAT changes and master assignation for new conntracks */
	if (cda[CTA_NAT_SRC] || cda[CTA_NAT_DST] || cda[CTA_TUPLE_MASTER])
		return -EOPNOTSUPP;

	if (cda[CTA_HELP]) {
		err = ctnetlink_change_helper(ct, cda);
		if (err < 0)
			return err;
	}

	if (cda[CTA_TIMEOUT]) {
		err = ctnetlink_change_timeout(ct, cda);
		if (err < 0)
			return err;
	}

	if (cda[CTA_STATUS]) {
		err = ctnetlink_change_status(ct, cda);
		if (err < 0)
			return err;
	}

	if (cda[CTA_PROTOINFO]) {
		err = ctnetlink_change_protoinfo(ct, cda);
		if (err < 0)
			return err;
	}

#if defined(CONFIG_NF_CONNTRACK_MARK)
	if (cda[CTA_MARK])
		ctnetlink_change_mark(ct, cda);
#endif

	if (cda[CTA_SEQ_ADJ_ORIG] || cda[CTA_SEQ_ADJ_REPLY]) {
		err = ctnetlink_change_seq_adj(ct, cda);
		if (err < 0)
			return err;
	}

	if (cda[CTA_SYNPROXY]) {
		err = ctnetlink_change_synproxy(ct, cda);
		if (err < 0)
			return err;
	}

	if (cda[CTA_LABELS]) {
		err = ctnetlink_attach_labels(ct, cda);
		if (err < 0)
			return err;
	}

	return 0;
}

static struct nf_conn *
ctnetlink_create_conntrack(struct net *net,
			   const struct nf_conntrack_zone *zone,
			   const struct nlattr * const cda[],
			   struct nf_conntrack_tuple *otuple,
			   struct nf_conntrack_tuple *rtuple,
			   u8 u3)
{
	struct nf_conn *ct;
	int err = -EINVAL;
	struct nf_conntrack_helper *helper;
	struct nf_conn_tstamp *tstamp;
	u64 timeout;

	ct = nf_conntrack_alloc(net, zone, otuple, rtuple, GFP_ATOMIC);
	if (IS_ERR(ct))
		return ERR_PTR(-ENOMEM);

	if (!cda[CTA_TIMEOUT])
		goto err1;

	timeout = (u64)ntohl(nla_get_be32(cda[CTA_TIMEOUT])) * HZ;
	if (timeout > INT_MAX)
		timeout = INT_MAX;
	ct->timeout = (u32)timeout + nfct_time_stamp;

	rcu_read_lock();
 	if (cda[CTA_HELP]) {
		char *helpname = NULL;
		struct nlattr *helpinfo = NULL;

		err = ctnetlink_parse_help(cda[CTA_HELP], &helpname, &helpinfo);
 		if (err < 0)
			goto err2;

		helper = __nf_conntrack_helper_find(helpname, nf_ct_l3num(ct),
						    nf_ct_protonum(ct));
		if (helper == NULL) {
			rcu_read_unlock();
#ifdef CONFIG_MODULES
			if (request_module("nfct-helper-%s", helpname) < 0) {
				err = -EOPNOTSUPP;
				goto err1;
			}

			rcu_read_lock();
			helper = __nf_conntrack_helper_find(helpname,
							    nf_ct_l3num(ct),
							    nf_ct_protonum(ct));
			if (helper) {
				err = -EAGAIN;
				goto err2;
			}
			rcu_read_unlock();
#endif
			err = -EOPNOTSUPP;
			goto err1;
		} else {
			struct nf_conn_help *help;

			help = nf_ct_helper_ext_add(ct, GFP_ATOMIC);
			if (help == NULL) {
				err = -ENOMEM;
				goto err2;
			}
			/* set private helper data if allowed. */
			if (helper->from_nlattr)
				helper->from_nlattr(helpinfo, ct);

			/* not in hash table yet so not strictly necessary */
			RCU_INIT_POINTER(help->helper, helper);
		}
	} else {
		/* try an implicit helper assignation */
		err = __nf_ct_try_assign_helper(ct, NULL, GFP_ATOMIC);
		if (err < 0)
			goto err2;
	}

	err = ctnetlink_setup_nat(ct, cda);
	if (err < 0)
		goto err2;

	nf_ct_acct_ext_add(ct, GFP_ATOMIC);
	nf_ct_tstamp_ext_add(ct, GFP_ATOMIC);
	nf_ct_ecache_ext_add(ct, 0, 0, GFP_ATOMIC);
	nf_ct_labels_ext_add(ct);
	nfct_seqadj_ext_add(ct);
	nfct_synproxy_ext_add(ct);

	/* we must add conntrack extensions before confirmation. */
	ct->status |= IPS_CONFIRMED;

	if (cda[CTA_STATUS]) {
		err = ctnetlink_change_status(ct, cda);
		if (err < 0)
			goto err2;
	}

	if (cda[CTA_SEQ_ADJ_ORIG] || cda[CTA_SEQ_ADJ_REPLY]) {
		err = ctnetlink_change_seq_adj(ct, cda);
		if (err < 0)
			goto err2;
	}

	memset(&ct->proto, 0, sizeof(ct->proto));
	if (cda[CTA_PROTOINFO]) {
		err = ctnetlink_change_protoinfo(ct, cda);
		if (err < 0)
			goto err2;
	}

	if (cda[CTA_SYNPROXY]) {
		err = ctnetlink_change_synproxy(ct, cda);
		if (err < 0)
			goto err2;
	}

#if defined(CONFIG_NF_CONNTRACK_MARK)
	if (cda[CTA_MARK])
		ctnetlink_change_mark(ct, cda);
#endif

	/* setup master conntrack: this is a confirmed expectation */
	if (cda[CTA_TUPLE_MASTER]) {
		struct nf_conntrack_tuple master;
		struct nf_conntrack_tuple_hash *master_h;
		struct nf_conn *master_ct;

		err = ctnetlink_parse_tuple(cda, &master, CTA_TUPLE_MASTER,
					    u3, NULL);
		if (err < 0)
			goto err2;

		master_h = nf_conntrack_find_get(net, zone, &master);
		if (master_h == NULL) {
			err = -ENOENT;
			goto err2;
		}
		master_ct = nf_ct_tuplehash_to_ctrack(master_h);
		__set_bit(IPS_EXPECTED_BIT, &ct->status);
		ct->master = master_ct;
	}
	tstamp = nf_conn_tstamp_find(ct);
	if (tstamp)
		tstamp->start = ktime_get_real_ns();

	err = nf_conntrack_hash_check_insert(ct);
	if (err < 0)
		goto err2;

	rcu_read_unlock();

	return ct;

err2:
	rcu_read_unlock();
err1:
	nf_conntrack_free(ct);
	return ERR_PTR(err);
}

static int ctnetlink_new_conntrack(struct sk_buff *skb,
				   const struct nfnl_info *info,
				   const struct nlattr * const cda[])
{
	struct nf_conntrack_tuple otuple, rtuple;
	struct nf_conntrack_tuple_hash *h = NULL;
	u_int8_t u3 = info->nfmsg->nfgen_family;
	struct nf_conntrack_zone zone;
	struct nf_conn *ct;
	int err;

	err = ctnetlink_parse_zone(cda[CTA_ZONE], &zone);
	if (err < 0)
		return err;

	if (cda[CTA_TUPLE_ORIG]) {
		err = ctnetlink_parse_tuple(cda, &otuple, CTA_TUPLE_ORIG,
					    u3, &zone);
		if (err < 0)
			return err;
	}

	if (cda[CTA_TUPLE_REPLY]) {
		err = ctnetlink_parse_tuple(cda, &rtuple, CTA_TUPLE_REPLY,
					    u3, &zone);
		if (err < 0)
			return err;
	}

	if (cda[CTA_TUPLE_ORIG])
		h = nf_conntrack_find_get(info->net, &zone, &otuple);
	else if (cda[CTA_TUPLE_REPLY])
		h = nf_conntrack_find_get(info->net, &zone, &rtuple);

	if (h == NULL) {
		err = -ENOENT;
		if (info->nlh->nlmsg_flags & NLM_F_CREATE) {
			enum ip_conntrack_events events;

			if (!cda[CTA_TUPLE_ORIG] || !cda[CTA_TUPLE_REPLY])
				return -EINVAL;
			if (otuple.dst.protonum != rtuple.dst.protonum)
				return -EINVAL;

			ct = ctnetlink_create_conntrack(info->net, &zone, cda,
							&otuple, &rtuple, u3);
			if (IS_ERR(ct))
				return PTR_ERR(ct);

			err = 0;
			if (test_bit(IPS_EXPECTED_BIT, &ct->status))
				events = 1 << IPCT_RELATED;
			else
				events = 1 << IPCT_NEW;

			if (cda[CTA_LABELS] &&
			    ctnetlink_attach_labels(ct, cda) == 0)
				events |= (1 << IPCT_LABEL);

			nf_conntrack_eventmask_report((1 << IPCT_REPLY) |
						      (1 << IPCT_ASSURED) |
						      (1 << IPCT_HELPER) |
						      (1 << IPCT_PROTOINFO) |
						      (1 << IPCT_SEQADJ) |
						      (1 << IPCT_MARK) |
						      (1 << IPCT_SYNPROXY) |
						      events,
						      ct, NETLINK_CB(skb).portid,
						      nlmsg_report(info->nlh));
			nf_ct_put(ct);
		}

		return err;
	}
	/* implicit 'else' */

	err = -EEXIST;
	ct = nf_ct_tuplehash_to_ctrack(h);
	if (!(info->nlh->nlmsg_flags & NLM_F_EXCL)) {
		err = ctnetlink_change_conntrack(ct, cda);
		if (err == 0) {
			nf_conntrack_eventmask_report((1 << IPCT_REPLY) |
						      (1 << IPCT_ASSURED) |
						      (1 << IPCT_HELPER) |
						      (1 << IPCT_LABEL) |
						      (1 << IPCT_PROTOINFO) |
						      (1 << IPCT_SEQADJ) |
						      (1 << IPCT_MARK) |
						      (1 << IPCT_SYNPROXY),
						      ct, NETLINK_CB(skb).portid,
						      nlmsg_report(info->nlh));
		}
	}

	nf_ct_put(ct);
	return err;
}

static int
ctnetlink_ct_stat_cpu_fill_info(struct sk_buff *skb, u32 portid, u32 seq,
				__u16 cpu, const struct ip_conntrack_stat *st)
{
	struct nlmsghdr *nlh;
	unsigned int flags = portid ? NLM_F_MULTI : 0, event;

	event = nfnl_msg_type(NFNL_SUBSYS_CTNETLINK,
			      IPCTNL_MSG_CT_GET_STATS_CPU);
	nlh = nfnl_msg_put(skb, portid, seq, event, flags, AF_UNSPEC,
			   NFNETLINK_V0, htons(cpu));
	if (!nlh)
		goto nlmsg_failure;

	if (nla_put_be32(skb, CTA_STATS_FOUND, htonl(st->found)) ||
	    nla_put_be32(skb, CTA_STATS_INVALID, htonl(st->invalid)) ||
	    nla_put_be32(skb, CTA_STATS_INSERT, htonl(st->insert)) ||
	    nla_put_be32(skb, CTA_STATS_INSERT_FAILED,
				htonl(st->insert_failed)) ||
	    nla_put_be32(skb, CTA_STATS_DROP, htonl(st->drop)) ||
	    nla_put_be32(skb, CTA_STATS_EARLY_DROP, htonl(st->early_drop)) ||
	    nla_put_be32(skb, CTA_STATS_ERROR, htonl(st->error)) ||
	    nla_put_be32(skb, CTA_STATS_SEARCH_RESTART,
				htonl(st->search_restart)) ||
	    nla_put_be32(skb, CTA_STATS_CLASH_RESOLVE,
				htonl(st->clash_resolve)) ||
	    nla_put_be32(skb, CTA_STATS_CHAIN_TOOLONG,
			 htonl(st->chaintoolong)))
		goto nla_put_failure;

	nlmsg_end(skb, nlh);
	return skb->len;

nla_put_failure:
nlmsg_failure:
	nlmsg_cancel(skb, nlh);
	return -1;
}

static int
ctnetlink_ct_stat_cpu_dump(struct sk_buff *skb, struct netlink_callback *cb)
{
	int cpu;
	struct net *net = sock_net(skb->sk);

	if (cb->args[0] == nr_cpu_ids)
		return 0;

	for (cpu = cb->args[0]; cpu < nr_cpu_ids; cpu++) {
		const struct ip_conntrack_stat *st;

		if (!cpu_possible(cpu))
			continue;

		st = per_cpu_ptr(net->ct.stat, cpu);
		if (ctnetlink_ct_stat_cpu_fill_info(skb,
						    NETLINK_CB(cb->skb).portid,
						    cb->nlh->nlmsg_seq,
						    cpu, st) < 0)
				break;
	}
	cb->args[0] = cpu;

	return skb->len;
}

static int ctnetlink_stat_ct_cpu(struct sk_buff *skb,
				 const struct nfnl_info *info,
				 const struct nlattr * const cda[])
{
	if (info->nlh->nlmsg_flags & NLM_F_DUMP) {
		struct netlink_dump_control c = {
			.dump = ctnetlink_ct_stat_cpu_dump,
		};
		return netlink_dump_start(info->sk, skb, info->nlh, &c);
	}

	return 0;
}

static int
ctnetlink_stat_ct_fill_info(struct sk_buff *skb, u32 portid, u32 seq, u32 type,
			    struct net *net)
{
	unsigned int flags = portid ? NLM_F_MULTI : 0, event;
	unsigned int nr_conntracks;
	struct nlmsghdr *nlh;

	event = nfnl_msg_type(NFNL_SUBSYS_CTNETLINK, IPCTNL_MSG_CT_GET_STATS);
	nlh = nfnl_msg_put(skb, portid, seq, event, flags, AF_UNSPEC,
			   NFNETLINK_V0, 0);
	if (!nlh)
		goto nlmsg_failure;

	nr_conntracks = nf_conntrack_count(net);
	if (nla_put_be32(skb, CTA_STATS_GLOBAL_ENTRIES, htonl(nr_conntracks)))
		goto nla_put_failure;

	if (nla_put_be32(skb, CTA_STATS_GLOBAL_MAX_ENTRIES, htonl(nf_conntrack_max)))
		goto nla_put_failure;

	nlmsg_end(skb, nlh);
	return skb->len;

nla_put_failure:
nlmsg_failure:
	nlmsg_cancel(skb, nlh);
	return -1;
}

static int ctnetlink_stat_ct(struct sk_buff *skb, const struct nfnl_info *info,
			     const struct nlattr * const cda[])
{
	struct sk_buff *skb2;
	int err;

	skb2 = nlmsg_new(NLMSG_DEFAULT_SIZE, GFP_KERNEL);
	if (skb2 == NULL)
		return -ENOMEM;

	err = ctnetlink_stat_ct_fill_info(skb2, NETLINK_CB(skb).portid,
					  info->nlh->nlmsg_seq,
					  NFNL_MSG_TYPE(info->nlh->nlmsg_type),
					  sock_net(skb->sk));
	if (err <= 0) {
		kfree_skb(skb2);
		return -ENOMEM;
	}

	return nfnetlink_unicast(skb2, info->net, NETLINK_CB(skb).portid);
}

static const struct nla_policy exp_nla_policy[CTA_EXPECT_MAX+1] = {
	[CTA_EXPECT_MASTER]	= { .type = NLA_NESTED },
	[CTA_EXPECT_TUPLE]	= { .type = NLA_NESTED },
	[CTA_EXPECT_MASK]	= { .type = NLA_NESTED },
	[CTA_EXPECT_TIMEOUT]	= { .type = NLA_U32 },
	[CTA_EXPECT_ID]		= { .type = NLA_U32 },
	[CTA_EXPECT_HELP_NAME]	= { .type = NLA_NUL_STRING,
				    .len = NF_CT_HELPER_NAME_LEN - 1 },
	[CTA_EXPECT_ZONE]	= { .type = NLA_U16 },
	[CTA_EXPECT_FLAGS]	= { .type = NLA_U32 },
	[CTA_EXPECT_CLASS]	= { .type = NLA_U32 },
	[CTA_EXPECT_NAT]	= { .type = NLA_NESTED },
	[CTA_EXPECT_FN]		= { .type = NLA_NUL_STRING },
};

static struct nf_conntrack_expect *
ctnetlink_alloc_expect(const struct nlattr *const cda[], struct nf_conn *ct,
		       struct nf_conntrack_helper *helper,
		       struct nf_conntrack_tuple *tuple,
		       struct nf_conntrack_tuple *mask);

#ifdef CONFIG_NETFILTER_NETLINK_GLUE_CT
static size_t
ctnetlink_glue_build_size(const struct nf_conn *ct)
{
	return 3 * nla_total_size(0) /* CTA_TUPLE_ORIG|REPL|MASTER */
	       + 3 * nla_total_size(0) /* CTA_TUPLE_IP */
	       + 3 * nla_total_size(0) /* CTA_TUPLE_PROTO */
	       + 3 * nla_total_size(sizeof(u_int8_t)) /* CTA_PROTO_NUM */
	       + nla_total_size(sizeof(u_int32_t)) /* CTA_ID */
	       + nla_total_size(sizeof(u_int32_t)) /* CTA_STATUS */
	       + nla_total_size(sizeof(u_int32_t)) /* CTA_TIMEOUT */
	       + nla_total_size(0) /* CTA_PROTOINFO */
	       + nla_total_size(0) /* CTA_HELP */
	       + nla_total_size(NF_CT_HELPER_NAME_LEN) /* CTA_HELP_NAME */
	       + ctnetlink_secctx_size(ct)
	       + ctnetlink_acct_size(ct)
	       + ctnetlink_timestamp_size(ct)
#if IS_ENABLED(CONFIG_NF_NAT)
	       + 2 * nla_total_size(0) /* CTA_NAT_SEQ_ADJ_ORIG|REPL */
	       + 6 * nla_total_size(sizeof(u_int32_t)) /* CTA_NAT_SEQ_OFFSET */
#endif
#ifdef CONFIG_NF_CONNTRACK_MARK
	       + nla_total_size(sizeof(u_int32_t)) /* CTA_MARK */
#endif
#ifdef CONFIG_NF_CONNTRACK_ZONES
	       + nla_total_size(sizeof(u_int16_t)) /* CTA_ZONE|CTA_TUPLE_ZONE */
#endif
	       + ctnetlink_proto_size(ct)
	       ;
}

static int __ctnetlink_glue_build(struct sk_buff *skb, struct nf_conn *ct)
{
	const struct nf_conntrack_zone *zone;
	struct nlattr *nest_parms;

	zone = nf_ct_zone(ct);

	nest_parms = nla_nest_start(skb, CTA_TUPLE_ORIG);
	if (!nest_parms)
		goto nla_put_failure;
	if (ctnetlink_dump_tuples(skb, nf_ct_tuple(ct, IP_CT_DIR_ORIGINAL)) < 0)
		goto nla_put_failure;
	if (ctnetlink_dump_zone_id(skb, CTA_TUPLE_ZONE, zone,
				   NF_CT_ZONE_DIR_ORIG) < 0)
		goto nla_put_failure;
	nla_nest_end(skb, nest_parms);

	nest_parms = nla_nest_start(skb, CTA_TUPLE_REPLY);
	if (!nest_parms)
		goto nla_put_failure;
	if (ctnetlink_dump_tuples(skb, nf_ct_tuple(ct, IP_CT_DIR_REPLY)) < 0)
		goto nla_put_failure;
	if (ctnetlink_dump_zone_id(skb, CTA_TUPLE_ZONE, zone,
				   NF_CT_ZONE_DIR_REPL) < 0)
		goto nla_put_failure;
	nla_nest_end(skb, nest_parms);

	if (ctnetlink_dump_zone_id(skb, CTA_ZONE, zone,
				   NF_CT_DEFAULT_ZONE_DIR) < 0)
		goto nla_put_failure;

	if (ctnetlink_dump_id(skb, ct) < 0)
		goto nla_put_failure;

	if (ctnetlink_dump_status(skb, ct) < 0)
		goto nla_put_failure;

	if (ctnetlink_dump_timeout(skb, ct, false) < 0)
		goto nla_put_failure;

	if (ctnetlink_dump_protoinfo(skb, ct, false) < 0)
		goto nla_put_failure;

	if (ctnetlink_dump_acct(skb, ct, IPCTNL_MSG_CT_GET) < 0 ||
	    ctnetlink_dump_timestamp(skb, ct) < 0)
		goto nla_put_failure;

	if (ctnetlink_dump_helpinfo(skb, ct) < 0)
		goto nla_put_failure;

#ifdef CONFIG_NF_CONNTRACK_SECMARK
	if (ct->secmark && ctnetlink_dump_secctx(skb, ct) < 0)
		goto nla_put_failure;
#endif
	if (ct->master && ctnetlink_dump_master(skb, ct) < 0)
		goto nla_put_failure;

	if ((ct->status & IPS_SEQ_ADJUST) &&
	    ctnetlink_dump_ct_seq_adj(skb, ct) < 0)
		goto nla_put_failure;

	if (ctnetlink_dump_ct_synproxy(skb, ct) < 0)
		goto nla_put_failure;

#ifdef CONFIG_NF_CONNTRACK_MARK
	if (ct->mark && ctnetlink_dump_mark(skb, ct) < 0)
		goto nla_put_failure;
#endif
	if (ctnetlink_dump_labels(skb, ct) < 0)
		goto nla_put_failure;
	return 0;

nla_put_failure:
	return -ENOSPC;
}

static int
ctnetlink_glue_build(struct sk_buff *skb, struct nf_conn *ct,
		     enum ip_conntrack_info ctinfo,
		     u_int16_t ct_attr, u_int16_t ct_info_attr)
{
	struct nlattr *nest_parms;

	nest_parms = nla_nest_start(skb, ct_attr);
	if (!nest_parms)
		goto nla_put_failure;

	if (__ctnetlink_glue_build(skb, ct) < 0)
		goto nla_put_failure;

	nla_nest_end(skb, nest_parms);

	if (nla_put_be32(skb, ct_info_attr, htonl(ctinfo)))
		goto nla_put_failure;

	return 0;

nla_put_failure:
	return -ENOSPC;
}

static int
ctnetlink_update_status(struct nf_conn *ct, const struct nlattr * const cda[])
{
	unsigned int status = ntohl(nla_get_be32(cda[CTA_STATUS]));
	unsigned long d = ct->status ^ status;

	if (d & IPS_SEEN_REPLY && !(status & IPS_SEEN_REPLY))
		/* SEEN_REPLY bit can only be set */
		return -EBUSY;

	if (d & IPS_ASSURED && !(status & IPS_ASSURED))
		/* ASSURED bit can only be set */
		return -EBUSY;

	/* This check is less strict than ctnetlink_change_status()
	 * because callers often flip IPS_EXPECTED bits when sending
	 * an NFQA_CT attribute to the kernel.  So ignore the
	 * unchangeable bits but do not error out. Also user programs
	 * are allowed to clear the bits that they are allowed to change.
	 */
	__ctnetlink_change_status(ct, status, ~status);
	return 0;
}

static int
ctnetlink_glue_parse_ct(const struct nlattr *cda[], struct nf_conn *ct)
{
	int err;

	if (cda[CTA_TIMEOUT]) {
		err = ctnetlink_change_timeout(ct, cda);
		if (err < 0)
			return err;
	}
	if (cda[CTA_STATUS]) {
		err = ctnetlink_update_status(ct, cda);
		if (err < 0)
			return err;
	}
	if (cda[CTA_HELP]) {
		err = ctnetlink_change_helper(ct, cda);
		if (err < 0)
			return err;
	}
	if (cda[CTA_LABELS]) {
		err = ctnetlink_attach_labels(ct, cda);
		if (err < 0)
			return err;
	}
#if defined(CONFIG_NF_CONNTRACK_MARK)
	if (cda[CTA_MARK]) {
		ctnetlink_change_mark(ct, cda);
	}
#endif
	return 0;
}

static int
ctnetlink_glue_parse(const struct nlattr *attr, struct nf_conn *ct)
{
	struct nlattr *cda[CTA_MAX+1];
	int ret;

	ret = nla_parse_nested_deprecated(cda, CTA_MAX, attr, ct_nla_policy,
					  NULL);
	if (ret < 0)
		return ret;

	return ctnetlink_glue_parse_ct((const struct nlattr **)cda, ct);
}

static int ctnetlink_glue_exp_parse(const struct nlattr * const *cda,
				    const struct nf_conn *ct,
				    struct nf_conntrack_tuple *tuple,
				    struct nf_conntrack_tuple *mask)
{
	int err;

	err = ctnetlink_parse_tuple(cda, tuple, CTA_EXPECT_TUPLE,
				    nf_ct_l3num(ct), NULL);
	if (err < 0)
		return err;

	return ctnetlink_parse_tuple(cda, mask, CTA_EXPECT_MASK,
				     nf_ct_l3num(ct), NULL);
}

static int
ctnetlink_glue_attach_expect(const struct nlattr *attr, struct nf_conn *ct,
			     u32 portid, u32 report)
{
	struct nlattr *cda[CTA_EXPECT_MAX+1];
	struct nf_conntrack_tuple tuple, mask;
	struct nf_conntrack_helper *helper = NULL;
	struct nf_conntrack_expect *exp;
	int err;

	err = nla_parse_nested_deprecated(cda, CTA_EXPECT_MAX, attr,
					  exp_nla_policy, NULL);
	if (err < 0)
		return err;

	err = ctnetlink_glue_exp_parse((const struct nlattr * const *)cda,
				       ct, &tuple, &mask);
	if (err < 0)
		return err;

	if (cda[CTA_EXPECT_HELP_NAME]) {
		const char *helpname = nla_data(cda[CTA_EXPECT_HELP_NAME]);

		helper = __nf_conntrack_helper_find(helpname, nf_ct_l3num(ct),
						    nf_ct_protonum(ct));
		if (helper == NULL)
			return -EOPNOTSUPP;
	}

	exp = ctnetlink_alloc_expect((const struct nlattr * const *)cda, ct,
				     helper, &tuple, &mask);
	if (IS_ERR(exp))
		return PTR_ERR(exp);

	err = nf_ct_expect_related_report(exp, portid, report, 0);
	nf_ct_expect_put(exp);
	return err;
}

static void ctnetlink_glue_seqadj(struct sk_buff *skb, struct nf_conn *ct,
				  enum ip_conntrack_info ctinfo, int diff)
{
	if (!(ct->status & IPS_NAT_MASK))
		return;

	nf_ct_tcp_seqadj_set(skb, ct, ctinfo, diff);
}

static struct nfnl_ct_hook ctnetlink_glue_hook = {
	.build_size	= ctnetlink_glue_build_size,
	.build		= ctnetlink_glue_build,
	.parse		= ctnetlink_glue_parse,
	.attach_expect	= ctnetlink_glue_attach_expect,
	.seq_adjust	= ctnetlink_glue_seqadj,
};
#endif /* CONFIG_NETFILTER_NETLINK_GLUE_CT */

/***********************************************************************
 * EXPECT
 ***********************************************************************/

static int ctnetlink_exp_dump_tuple(struct sk_buff *skb,
				    const struct nf_conntrack_tuple *tuple,
				    u32 type)
{
	struct nlattr *nest_parms;

	nest_parms = nla_nest_start(skb, type);
	if (!nest_parms)
		goto nla_put_failure;
	if (ctnetlink_dump_tuples(skb, tuple) < 0)
		goto nla_put_failure;
	nla_nest_end(skb, nest_parms);

	return 0;

nla_put_failure:
	return -1;
}

static int ctnetlink_exp_dump_mask(struct sk_buff *skb,
				   const struct nf_conntrack_tuple *tuple,
				   const struct nf_conntrack_tuple_mask *mask)
{
	const struct nf_conntrack_l4proto *l4proto;
	struct nf_conntrack_tuple m;
	struct nlattr *nest_parms;
	int ret;

	memset(&m, 0xFF, sizeof(m));
	memcpy(&m.src.u3, &mask->src.u3, sizeof(m.src.u3));
	m.src.u.all = mask->src.u.all;
	m.src.l3num = tuple->src.l3num;
	m.dst.protonum = tuple->dst.protonum;

	nest_parms = nla_nest_start(skb, CTA_EXPECT_MASK);
	if (!nest_parms)
		goto nla_put_failure;

	rcu_read_lock();
	ret = ctnetlink_dump_tuples_ip(skb, &m);
	if (ret >= 0) {
		l4proto = nf_ct_l4proto_find(tuple->dst.protonum);
		ret = ctnetlink_dump_tuples_proto(skb, &m, l4proto);
	}
	rcu_read_unlock();

	if (unlikely(ret < 0))
		goto nla_put_failure;

	nla_nest_end(skb, nest_parms);

	return 0;

nla_put_failure:
	return -1;
}

static const union nf_inet_addr any_addr;

static __be32 nf_expect_get_id(const struct nf_conntrack_expect *exp)
{
	static __read_mostly siphash_key_t exp_id_seed;
	unsigned long a, b, c, d;

	net_get_random_once(&exp_id_seed, sizeof(exp_id_seed));

	a = (unsigned long)exp;
	b = (unsigned long)exp->helper;
	c = (unsigned long)exp->master;
	d = (unsigned long)siphash(&exp->tuple, sizeof(exp->tuple), &exp_id_seed);

#ifdef CONFIG_64BIT
	return (__force __be32)siphash_4u64((u64)a, (u64)b, (u64)c, (u64)d, &exp_id_seed);
#else
	return (__force __be32)siphash_4u32((u32)a, (u32)b, (u32)c, (u32)d, &exp_id_seed);
#endif
}

static int
ctnetlink_exp_dump_expect(struct sk_buff *skb,
			  const struct nf_conntrack_expect *exp)
{
	struct nf_conn *master = exp->master;
	long timeout = ((long)exp->timeout.expires - (long)jiffies) / HZ;
	struct nf_conn_help *help;
#if IS_ENABLED(CONFIG_NF_NAT)
	struct nlattr *nest_parms;
	struct nf_conntrack_tuple nat_tuple = {};
#endif
	struct nf_ct_helper_expectfn *expfn;

	if (timeout < 0)
		timeout = 0;

	if (ctnetlink_exp_dump_tuple(skb, &exp->tuple, CTA_EXPECT_TUPLE) < 0)
		goto nla_put_failure;
	if (ctnetlink_exp_dump_mask(skb, &exp->tuple, &exp->mask) < 0)
		goto nla_put_failure;
	if (ctnetlink_exp_dump_tuple(skb,
				 &master->tuplehash[IP_CT_DIR_ORIGINAL].tuple,
				 CTA_EXPECT_MASTER) < 0)
		goto nla_put_failure;

#if IS_ENABLED(CONFIG_NF_NAT)
	if (!nf_inet_addr_cmp(&exp->saved_addr, &any_addr) ||
	    exp->saved_proto.all) {
		nest_parms = nla_nest_start(skb, CTA_EXPECT_NAT);
		if (!nest_parms)
			goto nla_put_failure;

		if (nla_put_be32(skb, CTA_EXPECT_NAT_DIR, htonl(exp->dir)))
			goto nla_put_failure;

		nat_tuple.src.l3num = nf_ct_l3num(master);
		nat_tuple.src.u3 = exp->saved_addr;
		nat_tuple.dst.protonum = nf_ct_protonum(master);
		nat_tuple.src.u = exp->saved_proto;

		if (ctnetlink_exp_dump_tuple(skb, &nat_tuple,
						CTA_EXPECT_NAT_TUPLE) < 0)
	                goto nla_put_failure;
	        nla_nest_end(skb, nest_parms);
	}
#endif
	if (nla_put_be32(skb, CTA_EXPECT_TIMEOUT, htonl(timeout)) ||
	    nla_put_be32(skb, CTA_EXPECT_ID, nf_expect_get_id(exp)) ||
	    nla_put_be32(skb, CTA_EXPECT_FLAGS, htonl(exp->flags)) ||
	    nla_put_be32(skb, CTA_EXPECT_CLASS, htonl(exp->class)))
		goto nla_put_failure;
	help = nfct_help(master);
	if (help) {
		struct nf_conntrack_helper *helper;

		helper = rcu_dereference(help->helper);
		if (helper &&
		    nla_put_string(skb, CTA_EXPECT_HELP_NAME, helper->name))
			goto nla_put_failure;
	}
	expfn = nf_ct_helper_expectfn_find_by_symbol(exp->expectfn);
	if (expfn != NULL &&
	    nla_put_string(skb, CTA_EXPECT_FN, expfn->name))
		goto nla_put_failure;

	return 0;

nla_put_failure:
	return -1;
}

static int
ctnetlink_exp_fill_info(struct sk_buff *skb, u32 portid, u32 seq,
			int event, const struct nf_conntrack_expect *exp)
{
	struct nlmsghdr *nlh;
	unsigned int flags = portid ? NLM_F_MULTI : 0;

	event = nfnl_msg_type(NFNL_SUBSYS_CTNETLINK_EXP, event);
	nlh = nfnl_msg_put(skb, portid, seq, event, flags,
			   exp->tuple.src.l3num, NFNETLINK_V0, 0);
	if (!nlh)
		goto nlmsg_failure;

	if (ctnetlink_exp_dump_expect(skb, exp) < 0)
		goto nla_put_failure;

	nlmsg_end(skb, nlh);
	return skb->len;

nlmsg_failure:
nla_put_failure:
	nlmsg_cancel(skb, nlh);
	return -1;
}

#ifdef CONFIG_NF_CONNTRACK_EVENTS
static int
ctnetlink_expect_event(unsigned int events, const struct nf_exp_event *item)
{
	struct nf_conntrack_expect *exp = item->exp;
	struct net *net = nf_ct_exp_net(exp);
	struct nlmsghdr *nlh;
	struct sk_buff *skb;
	unsigned int type, group;
	int flags = 0;

	if (events & (1 << IPEXP_DESTROY)) {
		type = IPCTNL_MSG_EXP_DELETE;
		group = NFNLGRP_CONNTRACK_EXP_DESTROY;
	} else if (events & (1 << IPEXP_NEW)) {
		type = IPCTNL_MSG_EXP_NEW;
		flags = NLM_F_CREATE|NLM_F_EXCL;
		group = NFNLGRP_CONNTRACK_EXP_NEW;
	} else
		return 0;

	if (!item->report && !nfnetlink_has_listeners(net, group))
		return 0;

	skb = nlmsg_new(NLMSG_DEFAULT_SIZE, GFP_ATOMIC);
	if (skb == NULL)
		goto errout;

	type = nfnl_msg_type(NFNL_SUBSYS_CTNETLINK_EXP, type);
	nlh = nfnl_msg_put(skb, item->portid, 0, type, flags,
			   exp->tuple.src.l3num, NFNETLINK_V0, 0);
	if (!nlh)
		goto nlmsg_failure;

	if (ctnetlink_exp_dump_expect(skb, exp) < 0)
		goto nla_put_failure;

	nlmsg_end(skb, nlh);
	nfnetlink_send(skb, net, item->portid, group, item->report, GFP_ATOMIC);
	return 0;

nla_put_failure:
	nlmsg_cancel(skb, nlh);
nlmsg_failure:
	kfree_skb(skb);
errout:
	nfnetlink_set_err(net, 0, 0, -ENOBUFS);
	return 0;
}
#endif
static int ctnetlink_exp_done(struct netlink_callback *cb)
{
	if (cb->args[1])
		nf_ct_expect_put((struct nf_conntrack_expect *)cb->args[1]);
	return 0;
}

static int
ctnetlink_exp_dump_table(struct sk_buff *skb, struct netlink_callback *cb)
{
	struct net *net = sock_net(skb->sk);
	struct nf_conntrack_expect *exp, *last;
	struct nfgenmsg *nfmsg = nlmsg_data(cb->nlh);
	u_int8_t l3proto = nfmsg->nfgen_family;

	rcu_read_lock();
	last = (struct nf_conntrack_expect *)cb->args[1];
	for (; cb->args[0] < nf_ct_expect_hsize; cb->args[0]++) {
restart:
		hlist_for_each_entry_rcu(exp, &nf_ct_expect_hash[cb->args[0]],
					 hnode) {
			if (l3proto && exp->tuple.src.l3num != l3proto)
				continue;

			if (!net_eq(nf_ct_net(exp->master), net))
				continue;

			if (cb->args[1]) {
				if (exp != last)
					continue;
				cb->args[1] = 0;
			}
			if (ctnetlink_exp_fill_info(skb,
						    NETLINK_CB(cb->skb).portid,
						    cb->nlh->nlmsg_seq,
						    IPCTNL_MSG_EXP_NEW,
						    exp) < 0) {
				if (!refcount_inc_not_zero(&exp->use))
					continue;
				cb->args[1] = (unsigned long)exp;
				goto out;
			}
		}
		if (cb->args[1]) {
			cb->args[1] = 0;
			goto restart;
		}
	}
out:
	rcu_read_unlock();
	if (last)
		nf_ct_expect_put(last);

	return skb->len;
}

static int
ctnetlink_exp_ct_dump_table(struct sk_buff *skb, struct netlink_callback *cb)
{
	struct nf_conntrack_expect *exp, *last;
	struct nfgenmsg *nfmsg = nlmsg_data(cb->nlh);
	struct nf_conn *ct = cb->data;
	struct nf_conn_help *help = nfct_help(ct);
	u_int8_t l3proto = nfmsg->nfgen_family;

	if (cb->args[0])
		return 0;

	rcu_read_lock();
	last = (struct nf_conntrack_expect *)cb->args[1];
restart:
	hlist_for_each_entry_rcu(exp, &help->expectations, lnode) {
		if (l3proto && exp->tuple.src.l3num != l3proto)
			continue;
		if (cb->args[1]) {
			if (exp != last)
				continue;
			cb->args[1] = 0;
		}
		if (ctnetlink_exp_fill_info(skb, NETLINK_CB(cb->skb).portid,
					    cb->nlh->nlmsg_seq,
					    IPCTNL_MSG_EXP_NEW,
					    exp) < 0) {
			if (!refcount_inc_not_zero(&exp->use))
				continue;
			cb->args[1] = (unsigned long)exp;
			goto out;
		}
	}
	if (cb->args[1]) {
		cb->args[1] = 0;
		goto restart;
	}
	cb->args[0] = 1;
out:
	rcu_read_unlock();
	if (last)
		nf_ct_expect_put(last);

	return skb->len;
}

static int ctnetlink_dump_exp_ct(struct net *net, struct sock *ctnl,
				 struct sk_buff *skb,
				 const struct nlmsghdr *nlh,
				 const struct nlattr * const cda[],
				 struct netlink_ext_ack *extack)
{
	int err;
	struct nfgenmsg *nfmsg = nlmsg_data(nlh);
	u_int8_t u3 = nfmsg->nfgen_family;
	struct nf_conntrack_tuple tuple;
	struct nf_conntrack_tuple_hash *h;
	struct nf_conn *ct;
	struct nf_conntrack_zone zone;
	struct netlink_dump_control c = {
		.dump = ctnetlink_exp_ct_dump_table,
		.done = ctnetlink_exp_done,
	};

	err = ctnetlink_parse_tuple(cda, &tuple, CTA_EXPECT_MASTER,
				    u3, NULL);
	if (err < 0)
		return err;

	err = ctnetlink_parse_zone(cda[CTA_EXPECT_ZONE], &zone);
	if (err < 0)
		return err;

	h = nf_conntrack_find_get(net, &zone, &tuple);
	if (!h)
		return -ENOENT;

	ct = nf_ct_tuplehash_to_ctrack(h);
	/* No expectation linked to this connection tracking. */
	if (!nfct_help(ct)) {
		nf_ct_put(ct);
		return 0;
	}

	c.data = ct;

	err = netlink_dump_start(ctnl, skb, nlh, &c);
	nf_ct_put(ct);

	return err;
}

static int ctnetlink_get_expect(struct sk_buff *skb,
				const struct nfnl_info *info,
				const struct nlattr * const cda[])
{
	u_int8_t u3 = info->nfmsg->nfgen_family;
	struct nf_conntrack_tuple tuple;
	struct nf_conntrack_expect *exp;
	struct nf_conntrack_zone zone;
	struct sk_buff *skb2;
	int err;

	if (info->nlh->nlmsg_flags & NLM_F_DUMP) {
		if (cda[CTA_EXPECT_MASTER])
			return ctnetlink_dump_exp_ct(info->net, info->sk, skb,
						     info->nlh, cda,
						     info->extack);
		else {
			struct netlink_dump_control c = {
				.dump = ctnetlink_exp_dump_table,
				.done = ctnetlink_exp_done,
			};
			return netlink_dump_start(info->sk, skb, info->nlh, &c);
		}
	}

	err = ctnetlink_parse_zone(cda[CTA_EXPECT_ZONE], &zone);
	if (err < 0)
		return err;

	if (cda[CTA_EXPECT_TUPLE])
		err = ctnetlink_parse_tuple(cda, &tuple, CTA_EXPECT_TUPLE,
					    u3, NULL);
	else if (cda[CTA_EXPECT_MASTER])
		err = ctnetlink_parse_tuple(cda, &tuple, CTA_EXPECT_MASTER,
					    u3, NULL);
	else
		return -EINVAL;

	if (err < 0)
		return err;

	exp = nf_ct_expect_find_get(info->net, &zone, &tuple);
	if (!exp)
		return -ENOENT;

	if (cda[CTA_EXPECT_ID]) {
		__be32 id = nla_get_be32(cda[CTA_EXPECT_ID]);

		if (id != nf_expect_get_id(exp)) {
			nf_ct_expect_put(exp);
			return -ENOENT;
		}
	}

	skb2 = nlmsg_new(NLMSG_DEFAULT_SIZE, GFP_KERNEL);
	if (!skb2) {
		nf_ct_expect_put(exp);
		return -ENOMEM;
	}

	rcu_read_lock();
	err = ctnetlink_exp_fill_info(skb2, NETLINK_CB(skb).portid,
				      info->nlh->nlmsg_seq, IPCTNL_MSG_EXP_NEW,
				      exp);
	rcu_read_unlock();
	nf_ct_expect_put(exp);
	if (err <= 0) {
		kfree_skb(skb2);
		return -ENOMEM;
	}

	return nfnetlink_unicast(skb2, info->net, NETLINK_CB(skb).portid);
}

static bool expect_iter_name(struct nf_conntrack_expect *exp, void *data)
{
	const struct nf_conn_help *m_help;
	const char *name = data;

	m_help = nfct_help(exp->master);

	return strcmp(m_help->helper->name, name) == 0;
}

static bool expect_iter_all(struct nf_conntrack_expect *exp, void *data)
{
	return true;
}

static int ctnetlink_del_expect(struct sk_buff *skb,
				const struct nfnl_info *info,
				const struct nlattr * const cda[])
{
	u_int8_t u3 = info->nfmsg->nfgen_family;
	struct nf_conntrack_expect *exp;
	struct nf_conntrack_tuple tuple;
	struct nf_conntrack_zone zone;
	int err;

	if (cda[CTA_EXPECT_TUPLE]) {
		/* delete a single expect by tuple */
		err = ctnetlink_parse_zone(cda[CTA_EXPECT_ZONE], &zone);
		if (err < 0)
			return err;

		err = ctnetlink_parse_tuple(cda, &tuple, CTA_EXPECT_TUPLE,
					    u3, NULL);
		if (err < 0)
			return err;

		/* bump usage count to 2 */
		exp = nf_ct_expect_find_get(info->net, &zone, &tuple);
		if (!exp)
			return -ENOENT;

		if (cda[CTA_EXPECT_ID]) {
			__be32 id = nla_get_be32(cda[CTA_EXPECT_ID]);
			if (ntohl(id) != (u32)(unsigned long)exp) {
				nf_ct_expect_put(exp);
				return -ENOENT;
			}
		}

		/* after list removal, usage count == 1 */
		spin_lock_bh(&nf_conntrack_expect_lock);
		if (del_timer(&exp->timeout)) {
			nf_ct_unlink_expect_report(exp, NETLINK_CB(skb).portid,
						   nlmsg_report(info->nlh));
			nf_ct_expect_put(exp);
		}
		spin_unlock_bh(&nf_conntrack_expect_lock);
		/* have to put what we 'get' above.
		 * after this line usage count == 0 */
		nf_ct_expect_put(exp);
	} else if (cda[CTA_EXPECT_HELP_NAME]) {
		char *name = nla_data(cda[CTA_EXPECT_HELP_NAME]);

		nf_ct_expect_iterate_net(info->net, expect_iter_name, name,
					 NETLINK_CB(skb).portid,
					 nlmsg_report(info->nlh));
	} else {
		/* This basically means we have to flush everything*/
		nf_ct_expect_iterate_net(info->net, expect_iter_all, NULL,
					 NETLINK_CB(skb).portid,
					 nlmsg_report(info->nlh));
	}

	return 0;
}
static int
ctnetlink_change_expect(struct nf_conntrack_expect *x,
			const struct nlattr * const cda[])
{
	if (cda[CTA_EXPECT_TIMEOUT]) {
		if (!del_timer(&x->timeout))
			return -ETIME;

		x->timeout.expires = jiffies +
			ntohl(nla_get_be32(cda[CTA_EXPECT_TIMEOUT])) * HZ;
		add_timer(&x->timeout);
	}
	return 0;
}

static const struct nla_policy exp_nat_nla_policy[CTA_EXPECT_NAT_MAX+1] = {
	[CTA_EXPECT_NAT_DIR]	= { .type = NLA_U32 },
	[CTA_EXPECT_NAT_TUPLE]	= { .type = NLA_NESTED },
};

static int
ctnetlink_parse_expect_nat(const struct nlattr *attr,
			   struct nf_conntrack_expect *exp,
			   u_int8_t u3)
{
#if IS_ENABLED(CONFIG_NF_NAT)
	struct nlattr *tb[CTA_EXPECT_NAT_MAX+1];
	struct nf_conntrack_tuple nat_tuple = {};
	int err;

	err = nla_parse_nested_deprecated(tb, CTA_EXPECT_NAT_MAX, attr,
					  exp_nat_nla_policy, NULL);
	if (err < 0)
		return err;

	if (!tb[CTA_EXPECT_NAT_DIR] || !tb[CTA_EXPECT_NAT_TUPLE])
		return -EINVAL;

	err = ctnetlink_parse_tuple((const struct nlattr * const *)tb,
				    &nat_tuple, CTA_EXPECT_NAT_TUPLE,
				    u3, NULL);
	if (err < 0)
		return err;

	exp->saved_addr = nat_tuple.src.u3;
	exp->saved_proto = nat_tuple.src.u;
	exp->dir = ntohl(nla_get_be32(tb[CTA_EXPECT_NAT_DIR]));

	return 0;
#else
	return -EOPNOTSUPP;
#endif
}

static struct nf_conntrack_expect *
ctnetlink_alloc_expect(const struct nlattr * const cda[], struct nf_conn *ct,
		       struct nf_conntrack_helper *helper,
		       struct nf_conntrack_tuple *tuple,
		       struct nf_conntrack_tuple *mask)
{
	u_int32_t class = 0;
	struct nf_conntrack_expect *exp;
	struct nf_conn_help *help;
	int err;

	help = nfct_help(ct);
	if (!help)
		return ERR_PTR(-EOPNOTSUPP);

	if (cda[CTA_EXPECT_CLASS] && helper) {
		class = ntohl(nla_get_be32(cda[CTA_EXPECT_CLASS]));
		if (class > helper->expect_class_max)
			return ERR_PTR(-EINVAL);
	}
	exp = nf_ct_expect_alloc(ct);
	if (!exp)
		return ERR_PTR(-ENOMEM);

	if (cda[CTA_EXPECT_FLAGS]) {
		exp->flags = ntohl(nla_get_be32(cda[CTA_EXPECT_FLAGS]));
		exp->flags &= ~NF_CT_EXPECT_USERSPACE;
	} else {
		exp->flags = 0;
	}
	if (cda[CTA_EXPECT_FN]) {
		const char *name = nla_data(cda[CTA_EXPECT_FN]);
		struct nf_ct_helper_expectfn *expfn;

		expfn = nf_ct_helper_expectfn_find_by_name(name);
		if (expfn == NULL) {
			err = -EINVAL;
			goto err_out;
		}
		exp->expectfn = expfn->expectfn;
	} else
		exp->expectfn = NULL;

	exp->class = class;
	exp->master = ct;
	exp->helper = helper;
	exp->tuple = *tuple;
	exp->mask.src.u3 = mask->src.u3;
	exp->mask.src.u.all = mask->src.u.all;

	if (cda[CTA_EXPECT_NAT]) {
		err = ctnetlink_parse_expect_nat(cda[CTA_EXPECT_NAT],
						 exp, nf_ct_l3num(ct));
		if (err < 0)
			goto err_out;
	}
	return exp;
err_out:
	nf_ct_expect_put(exp);
	return ERR_PTR(err);
}

static int
ctnetlink_create_expect(struct net *net,
			const struct nf_conntrack_zone *zone,
			const struct nlattr * const cda[],
			u_int8_t u3, u32 portid, int report)
{
	struct nf_conntrack_tuple tuple, mask, master_tuple;
	struct nf_conntrack_tuple_hash *h = NULL;
	struct nf_conntrack_helper *helper = NULL;
	struct nf_conntrack_expect *exp;
	struct nf_conn *ct;
	int err;

	/* caller guarantees that those three CTA_EXPECT_* exist */
	err = ctnetlink_parse_tuple(cda, &tuple, CTA_EXPECT_TUPLE,
				    u3, NULL);
	if (err < 0)
		return err;
	err = ctnetlink_parse_tuple(cda, &mask, CTA_EXPECT_MASK,
				    u3, NULL);
	if (err < 0)
		return err;
	err = ctnetlink_parse_tuple(cda, &master_tuple, CTA_EXPECT_MASTER,
				    u3, NULL);
	if (err < 0)
		return err;

	/* Look for master conntrack of this expectation */
	h = nf_conntrack_find_get(net, zone, &master_tuple);
	if (!h)
		return -ENOENT;
	ct = nf_ct_tuplehash_to_ctrack(h);

	rcu_read_lock();
	if (cda[CTA_EXPECT_HELP_NAME]) {
		const char *helpname = nla_data(cda[CTA_EXPECT_HELP_NAME]);

		helper = __nf_conntrack_helper_find(helpname, u3,
						    nf_ct_protonum(ct));
		if (helper == NULL) {
			rcu_read_unlock();
#ifdef CONFIG_MODULES
			if (request_module("nfct-helper-%s", helpname) < 0) {
				err = -EOPNOTSUPP;
				goto err_ct;
			}
			rcu_read_lock();
			helper = __nf_conntrack_helper_find(helpname, u3,
							    nf_ct_protonum(ct));
			if (helper) {
				err = -EAGAIN;
				goto err_rcu;
			}
			rcu_read_unlock();
#endif
			err = -EOPNOTSUPP;
			goto err_ct;
		}
	}

	exp = ctnetlink_alloc_expect(cda, ct, helper, &tuple, &mask);
	if (IS_ERR(exp)) {
		err = PTR_ERR(exp);
		goto err_rcu;
	}

	err = nf_ct_expect_related_report(exp, portid, report, 0);
	nf_ct_expect_put(exp);
err_rcu:
	rcu_read_unlock();
err_ct:
	nf_ct_put(ct);
	return err;
}

static int ctnetlink_new_expect(struct sk_buff *skb,
				const struct nfnl_info *info,
				const struct nlattr * const cda[])
{
	u_int8_t u3 = info->nfmsg->nfgen_family;
	struct nf_conntrack_tuple tuple;
	struct nf_conntrack_expect *exp;
	struct nf_conntrack_zone zone;
	int err;

	if (!cda[CTA_EXPECT_TUPLE]
	    || !cda[CTA_EXPECT_MASK]
	    || !cda[CTA_EXPECT_MASTER])
		return -EINVAL;

	err = ctnetlink_parse_zone(cda[CTA_EXPECT_ZONE], &zone);
	if (err < 0)
		return err;

	err = ctnetlink_parse_tuple(cda, &tuple, CTA_EXPECT_TUPLE,
				    u3, NULL);
	if (err < 0)
		return err;

	spin_lock_bh(&nf_conntrack_expect_lock);
	exp = __nf_ct_expect_find(info->net, &zone, &tuple);
	if (!exp) {
		spin_unlock_bh(&nf_conntrack_expect_lock);
		err = -ENOENT;
		if (info->nlh->nlmsg_flags & NLM_F_CREATE) {
			err = ctnetlink_create_expect(info->net, &zone, cda, u3,
						      NETLINK_CB(skb).portid,
						      nlmsg_report(info->nlh));
		}
		return err;
	}

	err = -EEXIST;
	if (!(info->nlh->nlmsg_flags & NLM_F_EXCL))
		err = ctnetlink_change_expect(exp, cda);
	spin_unlock_bh(&nf_conntrack_expect_lock);

	return err;
}

static int
ctnetlink_exp_stat_fill_info(struct sk_buff *skb, u32 portid, u32 seq, int cpu,
			     const struct ip_conntrack_stat *st)
{
	struct nlmsghdr *nlh;
	unsigned int flags = portid ? NLM_F_MULTI : 0, event;

	event = nfnl_msg_type(NFNL_SUBSYS_CTNETLINK,
			      IPCTNL_MSG_EXP_GET_STATS_CPU);
	nlh = nfnl_msg_put(skb, portid, seq, event, flags, AF_UNSPEC,
			   NFNETLINK_V0, htons(cpu));
	if (!nlh)
		goto nlmsg_failure;

	if (nla_put_be32(skb, CTA_STATS_EXP_NEW, htonl(st->expect_new)) ||
	    nla_put_be32(skb, CTA_STATS_EXP_CREATE, htonl(st->expect_create)) ||
	    nla_put_be32(skb, CTA_STATS_EXP_DELETE, htonl(st->expect_delete)))
		goto nla_put_failure;

	nlmsg_end(skb, nlh);
	return skb->len;

nla_put_failure:
nlmsg_failure:
	nlmsg_cancel(skb, nlh);
	return -1;
}

static int
ctnetlink_exp_stat_cpu_dump(struct sk_buff *skb, struct netlink_callback *cb)
{
	int cpu;
	struct net *net = sock_net(skb->sk);

	if (cb->args[0] == nr_cpu_ids)
		return 0;

	for (cpu = cb->args[0]; cpu < nr_cpu_ids; cpu++) {
		const struct ip_conntrack_stat *st;

		if (!cpu_possible(cpu))
			continue;

		st = per_cpu_ptr(net->ct.stat, cpu);
		if (ctnetlink_exp_stat_fill_info(skb, NETLINK_CB(cb->skb).portid,
						 cb->nlh->nlmsg_seq,
						 cpu, st) < 0)
			break;
	}
	cb->args[0] = cpu;

	return skb->len;
}

static int ctnetlink_stat_exp_cpu(struct sk_buff *skb,
				  const struct nfnl_info *info,
				  const struct nlattr * const cda[])
{
	if (info->nlh->nlmsg_flags & NLM_F_DUMP) {
		struct netlink_dump_control c = {
			.dump = ctnetlink_exp_stat_cpu_dump,
		};
		return netlink_dump_start(info->sk, skb, info->nlh, &c);
	}

	return 0;
}

#ifdef CONFIG_NF_CONNTRACK_EVENTS
static struct nf_ct_event_notifier ctnl_notifier = {
	.ct_event = ctnetlink_conntrack_event,
	.exp_event = ctnetlink_expect_event,
};
#endif

static const struct nfnl_callback ctnl_cb[IPCTNL_MSG_MAX] = {
	[IPCTNL_MSG_CT_NEW]	= {
		.call		= ctnetlink_new_conntrack,
		.type		= NFNL_CB_MUTEX,
		.attr_count	= CTA_MAX,
		.policy		= ct_nla_policy
	},
	[IPCTNL_MSG_CT_GET]	= {
		.call		= ctnetlink_get_conntrack,
		.type		= NFNL_CB_MUTEX,
		.attr_count	= CTA_MAX,
		.policy		= ct_nla_policy
	},
	[IPCTNL_MSG_CT_DELETE]	= {
		.call		= ctnetlink_del_conntrack,
		.type		= NFNL_CB_MUTEX,
		.attr_count	= CTA_MAX,
		.policy		= ct_nla_policy
	},
	[IPCTNL_MSG_CT_GET_CTRZERO] = {
		.call		= ctnetlink_get_conntrack,
		.type		= NFNL_CB_MUTEX,
		.attr_count	= CTA_MAX,
		.policy		= ct_nla_policy
	},
	[IPCTNL_MSG_CT_GET_STATS_CPU] = {
		.call		= ctnetlink_stat_ct_cpu,
		.type		= NFNL_CB_MUTEX,
	},
	[IPCTNL_MSG_CT_GET_STATS] = {
		.call		= ctnetlink_stat_ct,
		.type		= NFNL_CB_MUTEX,
	},
	[IPCTNL_MSG_CT_GET_DYING] = {
		.call		= ctnetlink_get_ct_dying,
		.type		= NFNL_CB_MUTEX,
	},
	[IPCTNL_MSG_CT_GET_UNCONFIRMED]	= {
		.call		= ctnetlink_get_ct_unconfirmed,
		.type		= NFNL_CB_MUTEX,
	},
};

static const struct nfnl_callback ctnl_exp_cb[IPCTNL_MSG_EXP_MAX] = {
	[IPCTNL_MSG_EXP_GET] = {
		.call		= ctnetlink_get_expect,
		.type		= NFNL_CB_MUTEX,
		.attr_count	= CTA_EXPECT_MAX,
		.policy		= exp_nla_policy
	},
	[IPCTNL_MSG_EXP_NEW] = {
		.call		= ctnetlink_new_expect,
		.type		= NFNL_CB_MUTEX,
		.attr_count	= CTA_EXPECT_MAX,
		.policy		= exp_nla_policy
	},
	[IPCTNL_MSG_EXP_DELETE] = {
		.call		= ctnetlink_del_expect,
		.type		= NFNL_CB_MUTEX,
		.attr_count	= CTA_EXPECT_MAX,
		.policy		= exp_nla_policy
	},
	[IPCTNL_MSG_EXP_GET_STATS_CPU] = {
		.call		= ctnetlink_stat_exp_cpu,
		.type		= NFNL_CB_MUTEX,
	},
};

static const struct nfnetlink_subsystem ctnl_subsys = {
	.name				= "conntrack",
	.subsys_id			= NFNL_SUBSYS_CTNETLINK,
	.cb_count			= IPCTNL_MSG_MAX,
	.cb				= ctnl_cb,
};

static const struct nfnetlink_subsystem ctnl_exp_subsys = {
	.name				= "conntrack_expect",
	.subsys_id			= NFNL_SUBSYS_CTNETLINK_EXP,
	.cb_count			= IPCTNL_MSG_EXP_MAX,
	.cb				= ctnl_exp_cb,
};

MODULE_ALIAS("ip_conntrack_netlink");
MODULE_ALIAS_NFNL_SUBSYS(NFNL_SUBSYS_CTNETLINK);
MODULE_ALIAS_NFNL_SUBSYS(NFNL_SUBSYS_CTNETLINK_EXP);

static int __net_init ctnetlink_net_init(struct net *net)
{
#ifdef CONFIG_NF_CONNTRACK_EVENTS
	nf_conntrack_register_notifier(net, &ctnl_notifier);
#endif
	return 0;
}

static void ctnetlink_net_pre_exit(struct net *net)
{
#ifdef CONFIG_NF_CONNTRACK_EVENTS
	nf_conntrack_unregister_notifier(net);
#endif
}

<<<<<<< HEAD
static void __net_exit ctnetlink_net_exit_batch(struct list_head *net_exit_list)
{
	struct net *net;

	list_for_each_entry(net, net_exit_list, exit_list)
		ctnetlink_net_exit(net);

	/* wait for other cpus until they are done with ctnl_notifiers */
	synchronize_rcu();
}

=======
>>>>>>> c1084c27
static struct pernet_operations ctnetlink_net_ops = {
	.init		= ctnetlink_net_init,
	.pre_exit	= ctnetlink_net_pre_exit,
};

static int __init ctnetlink_init(void)
{
	int ret;

	ret = nfnetlink_subsys_register(&ctnl_subsys);
	if (ret < 0) {
		pr_err("ctnetlink_init: cannot register with nfnetlink.\n");
		goto err_out;
	}

	ret = nfnetlink_subsys_register(&ctnl_exp_subsys);
	if (ret < 0) {
		pr_err("ctnetlink_init: cannot register exp with nfnetlink.\n");
		goto err_unreg_subsys;
	}

	ret = register_pernet_subsys(&ctnetlink_net_ops);
	if (ret < 0) {
		pr_err("ctnetlink_init: cannot register pernet operations\n");
		goto err_unreg_exp_subsys;
	}
#ifdef CONFIG_NETFILTER_NETLINK_GLUE_CT
	/* setup interaction between nf_queue and nf_conntrack_netlink. */
	RCU_INIT_POINTER(nfnl_ct_hook, &ctnetlink_glue_hook);
#endif
	return 0;

err_unreg_exp_subsys:
	nfnetlink_subsys_unregister(&ctnl_exp_subsys);
err_unreg_subsys:
	nfnetlink_subsys_unregister(&ctnl_subsys);
err_out:
	return ret;
}

static void __exit ctnetlink_exit(void)
{
	unregister_pernet_subsys(&ctnetlink_net_ops);
	nfnetlink_subsys_unregister(&ctnl_exp_subsys);
	nfnetlink_subsys_unregister(&ctnl_subsys);
#ifdef CONFIG_NETFILTER_NETLINK_GLUE_CT
	RCU_INIT_POINTER(nfnl_ct_hook, NULL);
#endif
	synchronize_rcu();
}

module_init(ctnetlink_init);
module_exit(ctnetlink_exit);<|MERGE_RESOLUTION|>--- conflicted
+++ resolved
@@ -1436,12 +1436,6 @@
 	if (err < 0)
 		return err;
 
-<<<<<<< HEAD
-	if (!tb[CTA_TUPLE_IP])
-		return -EINVAL;
-
-=======
->>>>>>> c1084c27
 	if (l3num != NFPROTO_IPV4 && l3num != NFPROTO_IPV6)
 		return -EOPNOTSUPP;
 	tuple->src.l3num = l3num;
@@ -3875,20 +3869,6 @@
 #endif
 }
 
-<<<<<<< HEAD
-static void __net_exit ctnetlink_net_exit_batch(struct list_head *net_exit_list)
-{
-	struct net *net;
-
-	list_for_each_entry(net, net_exit_list, exit_list)
-		ctnetlink_net_exit(net);
-
-	/* wait for other cpus until they are done with ctnl_notifiers */
-	synchronize_rcu();
-}
-
-=======
->>>>>>> c1084c27
 static struct pernet_operations ctnetlink_net_ops = {
 	.init		= ctnetlink_net_init,
 	.pre_exit	= ctnetlink_net_pre_exit,
