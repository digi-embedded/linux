--- conflicted
+++ resolved
@@ -101,10 +101,6 @@
 	case NFT_RETURN:
 		type = NFT_TRACETYPE_RETURN;
 		break;
-<<<<<<< HEAD
-	default:
-		type = NFT_TRACETYPE_RULE;
-=======
 	case NF_STOLEN:
 		type = NFT_TRACETYPE_RULE;
 		/* can't access skb->nf_trace; use copy */
@@ -114,7 +110,6 @@
 
 		if (info->trace)
 			info->nf_trace = info->pkt->skb->nf_trace;
->>>>>>> 29549c70
 		break;
 	}
 
@@ -123,11 +118,7 @@
 
 static inline void nft_trace_verdict(struct nft_traceinfo *info,
 				     const struct nft_chain *chain,
-<<<<<<< HEAD
-				     const struct nft_rule *rule,
-=======
 				     const struct nft_rule_dp *rule,
->>>>>>> 29549c70
 				     const struct nft_regs *regs)
 {
 	if (static_branch_unlikely(&nft_trace_enabled)) {
