/*
 * Copyright (c) 2008 Patrick McHardy <kaber@trash.net>
 *
 * This program is free software; you can redistribute it and/or modify
 * it under the terms of the GNU General Public License version 2 as
 * published by the Free Software Foundation.
 *
 * Development of this code funded by Astaro AG (http://www.astaro.com/)
 */

#include <linux/kernel.h>
#include <linux/module.h>
#include <linux/init.h>
#include <linux/list.h>
#include <linux/rculist.h>
#include <linux/skbuff.h>
#include <linux/netlink.h>
#include <linux/netfilter.h>
#include <linux/static_key.h>
#include <linux/netfilter/nfnetlink.h>
#include <linux/netfilter/nf_tables.h>
#include <net/netfilter/nf_tables_core.h>
#include <net/netfilter/nf_tables.h>
#include <net/netfilter/nf_log.h>

static const char *const comments[__NFT_TRACETYPE_MAX] = {
	[NFT_TRACETYPE_POLICY]	= "policy",
	[NFT_TRACETYPE_RETURN]	= "return",
	[NFT_TRACETYPE_RULE]	= "rule",
};

static struct nf_loginfo trace_loginfo = {
	.type = NF_LOG_TYPE_LOG,
	.u = {
		.log = {
			.level = LOGLEVEL_WARNING,
			.logflags = NF_LOG_DEFAULT_MASK,
	        },
	},
};

static noinline void __nft_trace_packet(struct nft_traceinfo *info,
					const struct nft_chain *chain,
					int rulenum, enum nft_trace_types type)
{
	const struct nft_pktinfo *pkt = info->pkt;

	if (!info->trace || !pkt->skb->nf_trace)
		return;

	info->chain = chain;
	info->type = type;

	nft_trace_notify(info);

	nf_log_trace(pkt->net, pkt->pf, pkt->hook, pkt->skb, pkt->in,
		     pkt->out, &trace_loginfo, "TRACE: %s:%s:%s:%u ",
		     chain->table->name, chain->name, comments[type],
		     rulenum);
}

static inline void nft_trace_packet(struct nft_traceinfo *info,
				    const struct nft_chain *chain,
				    const struct nft_rule *rule,
				    int rulenum,
				    enum nft_trace_types type)
{
	if (static_branch_unlikely(&nft_trace_enabled)) {
		info->rule = rule;
		__nft_trace_packet(info, chain, rulenum, type);
	}
}

static void nft_cmp_fast_eval(const struct nft_expr *expr,
			      struct nft_regs *regs)
{
	const struct nft_cmp_fast_expr *priv = nft_expr_priv(expr);
	u32 mask = nft_cmp_fast_mask(priv->len);

	if ((regs->data[priv->sreg] & mask) == priv->data)
		return;
	regs->verdict.code = NFT_BREAK;
}

static bool nft_payload_fast_eval(const struct nft_expr *expr,
				  struct nft_regs *regs,
				  const struct nft_pktinfo *pkt)
{
	const struct nft_payload *priv = nft_expr_priv(expr);
	const struct sk_buff *skb = pkt->skb;
	u32 *dest = &regs->data[priv->dreg];
	unsigned char *ptr;

	if (priv->base == NFT_PAYLOAD_NETWORK_HEADER)
		ptr = skb_network_header(skb);
	else {
		if (!pkt->tprot_set)
			return false;
		ptr = skb_network_header(skb) + pkt->xt.thoff;
	}

	ptr += priv->offset;

	if (unlikely(ptr + priv->len > skb_tail_pointer(skb)))
		return false;

	*dest = 0;
	if (priv->len == 2)
		*(u16 *)dest = *(u16 *)ptr;
	else if (priv->len == 4)
		*(u32 *)dest = *(u32 *)ptr;
	else
		*(u8 *)dest = *(u8 *)ptr;
	return true;
}

struct nft_jumpstack {
	const struct nft_chain	*chain;
	const struct nft_rule	*rule;
	int			rulenum;
};

unsigned int
nft_do_chain(struct nft_pktinfo *pkt, void *priv)
{
<<<<<<< HEAD
	const struct nft_chain *chain = ops->priv, *basechain = chain;
	const struct net *chain_net = read_pnet(&nft_base_chain(basechain)->pnet);
	const struct net *net = dev_net(pkt->in ? pkt->in : pkt->out);
=======
	const struct nft_chain *chain = priv, *basechain = chain;
	const struct net *net = pkt->net;
>>>>>>> f2ed3bfc
	const struct nft_rule *rule;
	const struct nft_expr *expr, *last;
	struct nft_regs regs;
	unsigned int stackptr = 0;
	struct nft_jumpstack jumpstack[NFT_JUMP_STACK_SIZE];
	struct nft_stats *stats;
	int rulenum;
	unsigned int gencursor = nft_genmask_cur(net);
	struct nft_traceinfo info;

<<<<<<< HEAD
	/* Ignore chains that are not for the current network namespace */
	if (!net_eq(net, chain_net))
		return NF_ACCEPT;

=======
	info.trace = false;
	if (static_branch_unlikely(&nft_trace_enabled))
		nft_trace_init(&info, pkt, &regs.verdict, basechain);
>>>>>>> f2ed3bfc
do_chain:
	rulenum = 0;
	rule = list_entry(&chain->rules, struct nft_rule, list);
next_rule:
	regs.verdict.code = NFT_CONTINUE;
	list_for_each_entry_continue_rcu(rule, &chain->rules, list) {

		/* This rule is not active, skip. */
		if (unlikely(rule->genmask & gencursor))
			continue;

		rulenum++;

		nft_rule_for_each_expr(expr, last, rule) {
			if (expr->ops == &nft_cmp_fast_ops)
				nft_cmp_fast_eval(expr, &regs);
			else if (expr->ops != &nft_payload_fast_ops ||
				 !nft_payload_fast_eval(expr, &regs, pkt))
				expr->ops->eval(expr, &regs, pkt);

			if (regs.verdict.code != NFT_CONTINUE)
				break;
		}

		switch (regs.verdict.code) {
		case NFT_BREAK:
			regs.verdict.code = NFT_CONTINUE;
			continue;
		case NFT_CONTINUE:
			nft_trace_packet(&info, chain, rule,
					 rulenum, NFT_TRACETYPE_RULE);
			continue;
		}
		break;
	}

	switch (regs.verdict.code & NF_VERDICT_MASK) {
	case NF_ACCEPT:
	case NF_DROP:
	case NF_QUEUE:
		nft_trace_packet(&info, chain, rule,
				 rulenum, NFT_TRACETYPE_RULE);
		return regs.verdict.code;
	}

	switch (regs.verdict.code) {
	case NFT_JUMP:
		BUG_ON(stackptr >= NFT_JUMP_STACK_SIZE);
		jumpstack[stackptr].chain = chain;
		jumpstack[stackptr].rule  = rule;
		jumpstack[stackptr].rulenum = rulenum;
		stackptr++;
		/* fall through */
	case NFT_GOTO:
		nft_trace_packet(&info, chain, rule,
				 rulenum, NFT_TRACETYPE_RULE);

		chain = regs.verdict.chain;
		goto do_chain;
	case NFT_CONTINUE:
		rulenum++;
		/* fall through */
	case NFT_RETURN:
		nft_trace_packet(&info, chain, rule,
				 rulenum, NFT_TRACETYPE_RETURN);
		break;
	default:
		WARN_ON(1);
	}

	if (stackptr > 0) {
		stackptr--;
		chain = jumpstack[stackptr].chain;
		rule  = jumpstack[stackptr].rule;
		rulenum = jumpstack[stackptr].rulenum;
		goto next_rule;
	}

	nft_trace_packet(&info, basechain, NULL, -1,
			 NFT_TRACETYPE_POLICY);

	rcu_read_lock_bh();
	stats = this_cpu_ptr(rcu_dereference(nft_base_chain(basechain)->stats));
	u64_stats_update_begin(&stats->syncp);
	stats->pkts++;
	stats->bytes += pkt->skb->len;
	u64_stats_update_end(&stats->syncp);
	rcu_read_unlock_bh();

	return nft_base_chain(basechain)->policy;
}
EXPORT_SYMBOL_GPL(nft_do_chain);

int __init nf_tables_core_module_init(void)
{
	int err;

	err = nft_immediate_module_init();
	if (err < 0)
		goto err1;

	err = nft_cmp_module_init();
	if (err < 0)
		goto err2;

	err = nft_lookup_module_init();
	if (err < 0)
		goto err3;

	err = nft_bitwise_module_init();
	if (err < 0)
		goto err4;

	err = nft_byteorder_module_init();
	if (err < 0)
		goto err5;

	err = nft_payload_module_init();
	if (err < 0)
		goto err6;

	err = nft_dynset_module_init();
	if (err < 0)
		goto err7;

	err = nft_range_module_init();
	if (err < 0)
		goto err8;

	return 0;
err8:
	nft_dynset_module_exit();
err7:
	nft_payload_module_exit();
err6:
	nft_byteorder_module_exit();
err5:
	nft_bitwise_module_exit();
err4:
	nft_lookup_module_exit();
err3:
	nft_cmp_module_exit();
err2:
	nft_immediate_module_exit();
err1:
	return err;
}

void nf_tables_core_module_exit(void)
{
	nft_dynset_module_exit();
	nft_payload_module_exit();
	nft_byteorder_module_exit();
	nft_bitwise_module_exit();
	nft_lookup_module_exit();
	nft_cmp_module_exit();
	nft_immediate_module_exit();
}<|MERGE_RESOLUTION|>--- conflicted
+++ resolved
@@ -123,14 +123,8 @@
 unsigned int
 nft_do_chain(struct nft_pktinfo *pkt, void *priv)
 {
-<<<<<<< HEAD
-	const struct nft_chain *chain = ops->priv, *basechain = chain;
-	const struct net *chain_net = read_pnet(&nft_base_chain(basechain)->pnet);
-	const struct net *net = dev_net(pkt->in ? pkt->in : pkt->out);
-=======
 	const struct nft_chain *chain = priv, *basechain = chain;
 	const struct net *net = pkt->net;
->>>>>>> f2ed3bfc
 	const struct nft_rule *rule;
 	const struct nft_expr *expr, *last;
 	struct nft_regs regs;
@@ -141,16 +135,9 @@
 	unsigned int gencursor = nft_genmask_cur(net);
 	struct nft_traceinfo info;
 
-<<<<<<< HEAD
-	/* Ignore chains that are not for the current network namespace */
-	if (!net_eq(net, chain_net))
-		return NF_ACCEPT;
-
-=======
 	info.trace = false;
 	if (static_branch_unlikely(&nft_trace_enabled))
 		nft_trace_init(&info, pkt, &regs.verdict, basechain);
->>>>>>> f2ed3bfc
 do_chain:
 	rulenum = 0;
 	rule = list_entry(&chain->rules, struct nft_rule, list);
