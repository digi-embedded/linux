--- conflicted
+++ resolved
@@ -174,13 +174,8 @@
 		return -ENOMEM;
 
 	if (skb_dst(skb) && !skb_dst_force(skb)) {
-<<<<<<< HEAD
-		status = -ENETDOWN;
-		goto err;
-=======
 		kfree(entry);
 		return -ENETDOWN;
->>>>>>> c1084c27
 	}
 
 	*entry = (struct nf_queue_entry) {
