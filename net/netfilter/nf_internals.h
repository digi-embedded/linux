#ifndef _NF_INTERNALS_H
#define _NF_INTERNALS_H

#include <linux/list.h>
#include <linux/skbuff.h>
#include <linux/netdevice.h>

#ifdef CONFIG_NETFILTER_DEBUG
#define NFDEBUG(format, args...)  printk(KERN_DEBUG format , ## args)
#else
#define NFDEBUG(format, args...)
#endif


/* core.c */
unsigned int nf_iterate(struct sk_buff *skb, struct nf_hook_state *state,
			struct nf_hook_entry **entryp);

/* nf_queue.c */
<<<<<<< HEAD
int nf_queue(struct sk_buff *skb, struct nf_hook_ops *elem,
	     struct nf_hook_state *state, unsigned int queuenum);
void nf_queue_nf_hook_drop(struct nf_hook_ops *ops);
=======
int nf_queue(struct sk_buff *skb, struct nf_hook_state *state,
	     struct nf_hook_entry **entryp, unsigned int verdict);
void nf_queue_nf_hook_drop(struct net *net, const struct nf_hook_entry *entry);
>>>>>>> f2ed3bfc
int __init netfilter_queue_init(void);

/* nf_log.c */
int __init netfilter_log_init(void);

#endif<|MERGE_RESOLUTION|>--- conflicted
+++ resolved
@@ -17,15 +17,9 @@
 			struct nf_hook_entry **entryp);
 
 /* nf_queue.c */
-<<<<<<< HEAD
-int nf_queue(struct sk_buff *skb, struct nf_hook_ops *elem,
-	     struct nf_hook_state *state, unsigned int queuenum);
-void nf_queue_nf_hook_drop(struct nf_hook_ops *ops);
-=======
 int nf_queue(struct sk_buff *skb, struct nf_hook_state *state,
 	     struct nf_hook_entry **entryp, unsigned int verdict);
 void nf_queue_nf_hook_drop(struct net *net, const struct nf_hook_entry *entry);
->>>>>>> f2ed3bfc
 int __init netfilter_queue_init(void);
 
 /* nf_log.c */
