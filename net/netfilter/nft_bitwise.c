// SPDX-License-Identifier: GPL-2.0-only
/*
 * Copyright (c) 2008-2009 Patrick McHardy <kaber@trash.net>
 *
 * Development of this code funded by Astaro AG (http://www.astaro.com/)
 */

#include <linux/kernel.h>
#include <linux/init.h>
#include <linux/module.h>
#include <linux/netlink.h>
#include <linux/netfilter.h>
#include <linux/netfilter/nf_tables.h>
#include <net/netfilter/nf_tables_core.h>
#include <net/netfilter/nf_tables.h>
#include <net/netfilter/nf_tables_offload.h>

struct nft_bitwise {
	u8			sreg;
	u8			dreg;
	enum nft_bitwise_ops	op:8;
	u8			len;
	struct nft_data		mask;
	struct nft_data		xor;
	struct nft_data		data;
};

static void nft_bitwise_eval_bool(u32 *dst, const u32 *src,
				  const struct nft_bitwise *priv)
{
	unsigned int i;

	for (i = 0; i < DIV_ROUND_UP(priv->len, 4); i++)
		dst[i] = (src[i] & priv->mask.data[i]) ^ priv->xor.data[i];
}

static void nft_bitwise_eval_lshift(u32 *dst, const u32 *src,
				    const struct nft_bitwise *priv)
{
	u32 shift = priv->data.data[0];
	unsigned int i;
	u32 carry = 0;

	for (i = DIV_ROUND_UP(priv->len, sizeof(u32)); i > 0; i--) {
		dst[i - 1] = (src[i - 1] << shift) | carry;
		carry = src[i - 1] >> (BITS_PER_TYPE(u32) - shift);
	}
}

static void nft_bitwise_eval_rshift(u32 *dst, const u32 *src,
				    const struct nft_bitwise *priv)
{
	u32 shift = priv->data.data[0];
	unsigned int i;
	u32 carry = 0;

	for (i = 0; i < DIV_ROUND_UP(priv->len, sizeof(u32)); i++) {
		dst[i] = carry | (src[i] >> shift);
		carry = src[i] << (BITS_PER_TYPE(u32) - shift);
	}
}

void nft_bitwise_eval(const struct nft_expr *expr,
		      struct nft_regs *regs, const struct nft_pktinfo *pkt)
{
	const struct nft_bitwise *priv = nft_expr_priv(expr);
	const u32 *src = &regs->data[priv->sreg];
	u32 *dst = &regs->data[priv->dreg];

	switch (priv->op) {
	case NFT_BITWISE_BOOL:
		nft_bitwise_eval_bool(dst, src, priv);
		break;
	case NFT_BITWISE_LSHIFT:
		nft_bitwise_eval_lshift(dst, src, priv);
		break;
	case NFT_BITWISE_RSHIFT:
		nft_bitwise_eval_rshift(dst, src, priv);
		break;
	}
}

static const struct nla_policy nft_bitwise_policy[NFTA_BITWISE_MAX + 1] = {
	[NFTA_BITWISE_SREG]	= { .type = NLA_U32 },
	[NFTA_BITWISE_DREG]	= { .type = NLA_U32 },
	[NFTA_BITWISE_LEN]	= { .type = NLA_U32 },
	[NFTA_BITWISE_MASK]	= { .type = NLA_NESTED },
	[NFTA_BITWISE_XOR]	= { .type = NLA_NESTED },
	[NFTA_BITWISE_OP]	= { .type = NLA_U32 },
	[NFTA_BITWISE_DATA]	= { .type = NLA_NESTED },
};

static int nft_bitwise_init_bool(struct nft_bitwise *priv,
				 const struct nlattr *const tb[])
{
	struct nft_data_desc mask, xor;
	int err;

	if (tb[NFTA_BITWISE_DATA])
		return -EINVAL;

	if (!tb[NFTA_BITWISE_MASK] ||
	    !tb[NFTA_BITWISE_XOR])
		return -EINVAL;

	err = nft_data_init(NULL, &priv->mask, sizeof(priv->mask), &mask,
			    tb[NFTA_BITWISE_MASK]);
	if (err < 0)
		return err;
<<<<<<< HEAD
	if (d1.type != NFT_DATA_VALUE || d1.len != priv->len) {
=======
	if (mask.type != NFT_DATA_VALUE || mask.len != priv->len) {
>>>>>>> c1084c27
		err = -EINVAL;
		goto err1;
	}

	err = nft_data_init(NULL, &priv->xor, sizeof(priv->xor), &xor,
			    tb[NFTA_BITWISE_XOR]);
	if (err < 0)
		goto err1;
<<<<<<< HEAD
	if (d2.type != NFT_DATA_VALUE || d2.len != priv->len) {
=======
	if (xor.type != NFT_DATA_VALUE || xor.len != priv->len) {
>>>>>>> c1084c27
		err = -EINVAL;
		goto err2;
	}

	return 0;
err2:
	nft_data_release(&priv->xor, xor.type);
err1:
	nft_data_release(&priv->mask, mask.type);
	return err;
}

static int nft_bitwise_init_shift(struct nft_bitwise *priv,
				  const struct nlattr *const tb[])
{
	struct nft_data_desc d;
	int err;

	if (tb[NFTA_BITWISE_MASK] ||
	    tb[NFTA_BITWISE_XOR])
		return -EINVAL;

	if (!tb[NFTA_BITWISE_DATA])
		return -EINVAL;

	err = nft_data_init(NULL, &priv->data, sizeof(priv->data), &d,
			    tb[NFTA_BITWISE_DATA]);
	if (err < 0)
		return err;
	if (d.type != NFT_DATA_VALUE || d.len != sizeof(u32) ||
	    priv->data.data[0] >= BITS_PER_TYPE(u32)) {
		nft_data_release(&priv->data, d.type);
		return -EINVAL;
	}

	return 0;
}

static int nft_bitwise_init(const struct nft_ctx *ctx,
			    const struct nft_expr *expr,
			    const struct nlattr * const tb[])
{
	struct nft_bitwise *priv = nft_expr_priv(expr);
	u32 len;
	int err;

	err = nft_parse_u32_check(tb[NFTA_BITWISE_LEN], U8_MAX, &len);
	if (err < 0)
		return err;

	priv->len = len;

	err = nft_parse_register_load(tb[NFTA_BITWISE_SREG], &priv->sreg,
				      priv->len);
	if (err < 0)
		return err;

	err = nft_parse_register_store(ctx, tb[NFTA_BITWISE_DREG],
				       &priv->dreg, NULL, NFT_DATA_VALUE,
				       priv->len);
	if (err < 0)
		return err;

	if (tb[NFTA_BITWISE_OP]) {
		priv->op = ntohl(nla_get_be32(tb[NFTA_BITWISE_OP]));
		switch (priv->op) {
		case NFT_BITWISE_BOOL:
		case NFT_BITWISE_LSHIFT:
		case NFT_BITWISE_RSHIFT:
			break;
		default:
			return -EOPNOTSUPP;
		}
	} else {
		priv->op = NFT_BITWISE_BOOL;
	}

	switch(priv->op) {
	case NFT_BITWISE_BOOL:
		err = nft_bitwise_init_bool(priv, tb);
		break;
	case NFT_BITWISE_LSHIFT:
	case NFT_BITWISE_RSHIFT:
		err = nft_bitwise_init_shift(priv, tb);
		break;
	}

	return err;
}

static int nft_bitwise_dump_bool(struct sk_buff *skb,
				 const struct nft_bitwise *priv)
{
	if (nft_data_dump(skb, NFTA_BITWISE_MASK, &priv->mask,
			  NFT_DATA_VALUE, priv->len) < 0)
		return -1;

	if (nft_data_dump(skb, NFTA_BITWISE_XOR, &priv->xor,
			  NFT_DATA_VALUE, priv->len) < 0)
		return -1;

	return 0;
}

static int nft_bitwise_dump_shift(struct sk_buff *skb,
				  const struct nft_bitwise *priv)
{
	if (nft_data_dump(skb, NFTA_BITWISE_DATA, &priv->data,
			  NFT_DATA_VALUE, sizeof(u32)) < 0)
		return -1;
	return 0;
}

static int nft_bitwise_dump(struct sk_buff *skb, const struct nft_expr *expr)
{
	const struct nft_bitwise *priv = nft_expr_priv(expr);
	int err = 0;

	if (nft_dump_register(skb, NFTA_BITWISE_SREG, priv->sreg))
		return -1;
	if (nft_dump_register(skb, NFTA_BITWISE_DREG, priv->dreg))
		return -1;
	if (nla_put_be32(skb, NFTA_BITWISE_LEN, htonl(priv->len)))
		return -1;
	if (nla_put_be32(skb, NFTA_BITWISE_OP, htonl(priv->op)))
		return -1;

	switch (priv->op) {
	case NFT_BITWISE_BOOL:
		err = nft_bitwise_dump_bool(skb, priv);
		break;
	case NFT_BITWISE_LSHIFT:
	case NFT_BITWISE_RSHIFT:
		err = nft_bitwise_dump_shift(skb, priv);
		break;
	}

	return err;
}

static struct nft_data zero;

static int nft_bitwise_offload(struct nft_offload_ctx *ctx,
			       struct nft_flow_rule *flow,
			       const struct nft_expr *expr)
{
	const struct nft_bitwise *priv = nft_expr_priv(expr);
	struct nft_offload_reg *reg = &ctx->regs[priv->dreg];

	if (priv->op != NFT_BITWISE_BOOL)
		return -EOPNOTSUPP;

	if (memcmp(&priv->xor, &zero, sizeof(priv->xor)) ||
	    priv->sreg != priv->dreg || priv->len != reg->len)
		return -EOPNOTSUPP;

	memcpy(&reg->mask, &priv->mask, sizeof(priv->mask));

	return 0;
}

static const struct nft_expr_ops nft_bitwise_ops = {
	.type		= &nft_bitwise_type,
	.size		= NFT_EXPR_SIZE(sizeof(struct nft_bitwise)),
	.eval		= nft_bitwise_eval,
	.init		= nft_bitwise_init,
	.dump		= nft_bitwise_dump,
	.offload	= nft_bitwise_offload,
};

static int
nft_bitwise_extract_u32_data(const struct nlattr * const tb, u32 *out)
{
	struct nft_data_desc desc;
	struct nft_data data;
	int err = 0;

	err = nft_data_init(NULL, &data, sizeof(data), &desc, tb);
	if (err < 0)
		return err;

	if (desc.type != NFT_DATA_VALUE || desc.len != sizeof(u32)) {
		err = -EINVAL;
		goto err;
	}
	*out = data.data[0];
err:
	nft_data_release(&data, desc.type);
	return err;
}

static int nft_bitwise_fast_init(const struct nft_ctx *ctx,
				 const struct nft_expr *expr,
				 const struct nlattr * const tb[])
{
	struct nft_bitwise_fast_expr *priv = nft_expr_priv(expr);
	int err;

	err = nft_parse_register_load(tb[NFTA_BITWISE_SREG], &priv->sreg,
				      sizeof(u32));
	if (err < 0)
		return err;

	err = nft_parse_register_store(ctx, tb[NFTA_BITWISE_DREG], &priv->dreg,
				       NULL, NFT_DATA_VALUE, sizeof(u32));
	if (err < 0)
		return err;

	if (tb[NFTA_BITWISE_DATA])
		return -EINVAL;

	if (!tb[NFTA_BITWISE_MASK] ||
	    !tb[NFTA_BITWISE_XOR])
		return -EINVAL;

	err = nft_bitwise_extract_u32_data(tb[NFTA_BITWISE_MASK], &priv->mask);
	if (err < 0)
		return err;

	err = nft_bitwise_extract_u32_data(tb[NFTA_BITWISE_XOR], &priv->xor);
	if (err < 0)
		return err;

	return 0;
}

static int
nft_bitwise_fast_dump(struct sk_buff *skb, const struct nft_expr *expr)
{
	const struct nft_bitwise_fast_expr *priv = nft_expr_priv(expr);
	struct nft_data data;

	if (nft_dump_register(skb, NFTA_BITWISE_SREG, priv->sreg))
		return -1;
	if (nft_dump_register(skb, NFTA_BITWISE_DREG, priv->dreg))
		return -1;
	if (nla_put_be32(skb, NFTA_BITWISE_LEN, htonl(sizeof(u32))))
		return -1;
	if (nla_put_be32(skb, NFTA_BITWISE_OP, htonl(NFT_BITWISE_BOOL)))
		return -1;

	data.data[0] = priv->mask;
	if (nft_data_dump(skb, NFTA_BITWISE_MASK, &data,
			  NFT_DATA_VALUE, sizeof(u32)) < 0)
		return -1;

	data.data[0] = priv->xor;
	if (nft_data_dump(skb, NFTA_BITWISE_XOR, &data,
			  NFT_DATA_VALUE, sizeof(u32)) < 0)
		return -1;

	return 0;
}

static int nft_bitwise_fast_offload(struct nft_offload_ctx *ctx,
				    struct nft_flow_rule *flow,
				    const struct nft_expr *expr)
{
	const struct nft_bitwise_fast_expr *priv = nft_expr_priv(expr);
	struct nft_offload_reg *reg = &ctx->regs[priv->dreg];

	if (priv->xor || priv->sreg != priv->dreg || reg->len != sizeof(u32))
		return -EOPNOTSUPP;

	reg->mask.data[0] = priv->mask;
	return 0;
}

const struct nft_expr_ops nft_bitwise_fast_ops = {
	.type		= &nft_bitwise_type,
	.size		= NFT_EXPR_SIZE(sizeof(struct nft_bitwise_fast_expr)),
	.eval		= NULL, /* inlined */
	.init		= nft_bitwise_fast_init,
	.dump		= nft_bitwise_fast_dump,
	.offload	= nft_bitwise_fast_offload,
};

static const struct nft_expr_ops *
nft_bitwise_select_ops(const struct nft_ctx *ctx,
		       const struct nlattr * const tb[])
{
	int err;
	u32 len;

	if (!tb[NFTA_BITWISE_LEN] ||
	    !tb[NFTA_BITWISE_SREG] ||
	    !tb[NFTA_BITWISE_DREG])
		return ERR_PTR(-EINVAL);

	err = nft_parse_u32_check(tb[NFTA_BITWISE_LEN], U8_MAX, &len);
	if (err < 0)
		return ERR_PTR(err);

	if (len != sizeof(u32))
		return &nft_bitwise_ops;

	if (tb[NFTA_BITWISE_OP] &&
	    ntohl(nla_get_be32(tb[NFTA_BITWISE_OP])) != NFT_BITWISE_BOOL)
		return &nft_bitwise_ops;

	return &nft_bitwise_fast_ops;
}

struct nft_expr_type nft_bitwise_type __read_mostly = {
	.name		= "bitwise",
	.select_ops	= nft_bitwise_select_ops,
	.policy		= nft_bitwise_policy,
	.maxattr	= NFTA_BITWISE_MAX,
	.owner		= THIS_MODULE,
};<|MERGE_RESOLUTION|>--- conflicted
+++ resolved
@@ -107,11 +107,7 @@
 			    tb[NFTA_BITWISE_MASK]);
 	if (err < 0)
 		return err;
-<<<<<<< HEAD
-	if (d1.type != NFT_DATA_VALUE || d1.len != priv->len) {
-=======
 	if (mask.type != NFT_DATA_VALUE || mask.len != priv->len) {
->>>>>>> c1084c27
 		err = -EINVAL;
 		goto err1;
 	}
@@ -120,11 +116,7 @@
 			    tb[NFTA_BITWISE_XOR]);
 	if (err < 0)
 		goto err1;
-<<<<<<< HEAD
-	if (d2.type != NFT_DATA_VALUE || d2.len != priv->len) {
-=======
 	if (xor.type != NFT_DATA_VALUE || xor.len != priv->len) {
->>>>>>> c1084c27
 		err = -EINVAL;
 		goto err2;
 	}
