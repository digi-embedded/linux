--- conflicted
+++ resolved
@@ -1891,19 +1891,12 @@
 	smc_llc_link_active(link);
 	smcr_lgr_set_type(link->lgr, SMC_LGR_SINGLE);
 
-<<<<<<< HEAD
-	mutex_lock(&link->lgr->llc_conf_mutex);
-	/* initial contact - try to establish second link */
-	smc_llc_srv_add_link(link, NULL);
-	mutex_unlock(&link->lgr->llc_conf_mutex);
-=======
 	if (link->lgr->max_links > 1) {
 		down_write(&link->lgr->llc_conf_mutex);
 		/* initial contact - try to establish second link */
 		smc_llc_srv_add_link(link, NULL);
 		up_write(&link->lgr->llc_conf_mutex);
 	}
->>>>>>> ccf0a997
 	return 0;
 }
 
