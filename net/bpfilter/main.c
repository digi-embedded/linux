--- conflicted
+++ resolved
@@ -57,11 +57,7 @@
 {
 	debug_f = fopen("/dev/kmsg", "w");
 	setvbuf(debug_f, 0, _IOLBF, 0);
-<<<<<<< HEAD
-	fprintf(debug_f, "Started bpfilter\n");
-=======
 	fprintf(debug_f, "<5>Started bpfilter\n");
->>>>>>> c1084c27
 	loop();
 	fclose(debug_f);
 	return 0;
