--- conflicted
+++ resolved
@@ -555,20 +555,8 @@
 		goto out;
 	}
 
-<<<<<<< HEAD
-	ibmr = rds_ib_alloc_fmr(rds_ibdev);
-	if (IS_ERR(ibmr)) {
-		rds_ib_dev_put(rds_ibdev);
-		return ibmr;
-	}
-
-	ret = rds_ib_map_fmr(rds_ibdev, ibmr, sg, nents);
-	if (ret == 0)
-		*key_ret = ibmr->fmr->rkey;
-=======
 	if (rds_ibdev->use_fastreg)
 		ibmr = rds_ib_reg_frmr(rds_ibdev, ic, sg, nents, key_ret);
->>>>>>> f2ed3bfc
 	else
 		ibmr = rds_ib_reg_fmr(rds_ibdev, sg, nents, key_ret);
 	if (ibmr)
