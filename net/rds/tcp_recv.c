/*
 * Copyright (c) 2006 Oracle.  All rights reserved.
 *
 * This software is available to you under a choice of one of two
 * licenses.  You may choose to be licensed under the terms of the GNU
 * General Public License (GPL) Version 2, available from the file
 * COPYING in the main directory of this source tree, or the
 * OpenIB.org BSD license below:
 *
 *     Redistribution and use in source and binary forms, with or
 *     without modification, are permitted provided that the following
 *     conditions are met:
 *
 *      - Redistributions of source code must retain the above
 *        copyright notice, this list of conditions and the following
 *        disclaimer.
 *
 *      - Redistributions in binary form must reproduce the above
 *        copyright notice, this list of conditions and the following
 *        disclaimer in the documentation and/or other materials
 *        provided with the distribution.
 *
 * THE SOFTWARE IS PROVIDED "AS IS", WITHOUT WARRANTY OF ANY KIND,
 * EXPRESS OR IMPLIED, INCLUDING BUT NOT LIMITED TO THE WARRANTIES OF
 * MERCHANTABILITY, FITNESS FOR A PARTICULAR PURPOSE AND
 * NONINFRINGEMENT. IN NO EVENT SHALL THE AUTHORS OR COPYRIGHT HOLDERS
 * BE LIABLE FOR ANY CLAIM, DAMAGES OR OTHER LIABILITY, WHETHER IN AN
 * ACTION OF CONTRACT, TORT OR OTHERWISE, ARISING FROM, OUT OF OR IN
 * CONNECTION WITH THE SOFTWARE OR THE USE OR OTHER DEALINGS IN THE
 * SOFTWARE.
 *
 */
#include <linux/kernel.h>
#include <linux/slab.h>
#include <net/tcp.h>

#include "rds.h"
#include "tcp.h"

static struct kmem_cache *rds_tcp_incoming_slab;

static void rds_tcp_inc_purge(struct rds_incoming *inc)
{
	struct rds_tcp_incoming *tinc;
	tinc = container_of(inc, struct rds_tcp_incoming, ti_inc);
	rdsdebug("purging tinc %p inc %p\n", tinc, inc);
	skb_queue_purge(&tinc->ti_skb_list);
}

void rds_tcp_inc_free(struct rds_incoming *inc)
{
	struct rds_tcp_incoming *tinc;
	tinc = container_of(inc, struct rds_tcp_incoming, ti_inc);
	rds_tcp_inc_purge(inc);
	rdsdebug("freeing tinc %p inc %p\n", tinc, inc);
	kmem_cache_free(rds_tcp_incoming_slab, tinc);
}

/*
 * this is pretty lame, but, whatever.
 */
int rds_tcp_inc_copy_to_user(struct rds_incoming *inc, struct iov_iter *to)
{
	struct rds_tcp_incoming *tinc;
	struct sk_buff *skb;
	int ret = 0;

	if (!iov_iter_count(to))
		goto out;

	tinc = container_of(inc, struct rds_tcp_incoming, ti_inc);

	skb_queue_walk(&tinc->ti_skb_list, skb) {
		unsigned long to_copy, skb_off;
		for (skb_off = 0; skb_off < skb->len; skb_off += to_copy) {
			to_copy = iov_iter_count(to);
			to_copy = min(to_copy, skb->len - skb_off);

			if (skb_copy_datagram_iter(skb, skb_off, to, to_copy))
				return -EFAULT;

			rds_stats_add(s_copy_to_user, to_copy);
			ret += to_copy;

			if (!iov_iter_count(to))
				goto out;
		}
	}
out:
	return ret;
}

/*
 * We have a series of skbs that have fragmented pieces of the congestion
 * bitmap.  They must add up to the exact size of the congestion bitmap.  We
 * use the skb helpers to copy those into the pages that make up the in-memory
 * congestion bitmap for the remote address of this connection.  We then tell
 * the congestion core that the bitmap has been changed so that it can wake up
 * sleepers.
 *
 * This is racing with sending paths which are using test_bit to see if the
 * bitmap indicates that their recipient is congested.
 */

static void rds_tcp_cong_recv(struct rds_connection *conn,
			      struct rds_tcp_incoming *tinc)
{
	struct sk_buff *skb;
	unsigned int to_copy, skb_off;
	unsigned int map_off;
	unsigned int map_page;
	struct rds_cong_map *map;
	int ret;

	/* catch completely corrupt packets */
	if (be32_to_cpu(tinc->ti_inc.i_hdr.h_len) != RDS_CONG_MAP_BYTES)
		return;

	map_page = 0;
	map_off = 0;
	map = conn->c_fcong;

	skb_queue_walk(&tinc->ti_skb_list, skb) {
		skb_off = 0;
		while (skb_off < skb->len) {
			to_copy = min_t(unsigned int, PAGE_SIZE - map_off,
					skb->len - skb_off);

			BUG_ON(map_page >= RDS_CONG_MAP_PAGES);

			/* only returns 0 or -error */
			ret = skb_copy_bits(skb, skb_off,
				(void *)map->m_page_addrs[map_page] + map_off,
				to_copy);
			BUG_ON(ret != 0);

			skb_off += to_copy;
			map_off += to_copy;
			if (map_off == PAGE_SIZE) {
				map_off = 0;
				map_page++;
			}
		}
	}

	rds_cong_map_updated(map, ~(u64) 0);
}

struct rds_tcp_desc_arg {
	struct rds_conn_path *conn_path;
	gfp_t gfp;
};

static int rds_tcp_data_recv(read_descriptor_t *desc, struct sk_buff *skb,
			     unsigned int offset, size_t len)
{
	struct rds_tcp_desc_arg *arg = desc->arg.data;
	struct rds_conn_path *cp = arg->conn_path;
	struct rds_tcp_connection *tc = cp->cp_transport_data;
	struct rds_tcp_incoming *tinc = tc->t_tinc;
	struct sk_buff *clone;
	size_t left = len, to_copy;

	rdsdebug("tcp data tc %p skb %p offset %u len %zu\n", tc, skb, offset,
		 len);

	/*
	 * tcp_read_sock() interprets partial progress as an indication to stop
	 * processing.
	 */
	while (left) {
		if (!tinc) {
			tinc = kmem_cache_alloc(rds_tcp_incoming_slab,
						arg->gfp);
			if (!tinc) {
				desc->error = -ENOMEM;
				goto out;
			}
			tc->t_tinc = tinc;
			rdsdebug("alloced tinc %p\n", tinc);
			rds_inc_path_init(&tinc->ti_inc, cp,
					  cp->cp_conn->c_faddr);
			/*
			 * XXX * we might be able to use the __ variants when
			 * we've already serialized at a higher level.
			 */
			skb_queue_head_init(&tinc->ti_skb_list);
		}

		if (left && tc->t_tinc_hdr_rem) {
			to_copy = min(tc->t_tinc_hdr_rem, left);
			rdsdebug("copying %zu header from skb %p\n", to_copy,
				 skb);
			skb_copy_bits(skb, offset,
				      (char *)&tinc->ti_inc.i_hdr +
						sizeof(struct rds_header) -
						tc->t_tinc_hdr_rem,
				      to_copy);
			tc->t_tinc_hdr_rem -= to_copy;
			left -= to_copy;
			offset += to_copy;

			if (tc->t_tinc_hdr_rem == 0) {
				/* could be 0 for a 0 len message */
				tc->t_tinc_data_rem =
					be32_to_cpu(tinc->ti_inc.i_hdr.h_len);
			}
		}

		if (left && tc->t_tinc_data_rem) {
			to_copy = min(tc->t_tinc_data_rem, left);

			clone = pskb_extract(skb, offset, to_copy, arg->gfp);
			if (!clone) {
				desc->error = -ENOMEM;
				goto out;
			}

<<<<<<< HEAD
			to_copy = min(tc->t_tinc_data_rem, left);
			if (!pskb_pull(clone, offset) ||
			    pskb_trim(clone, to_copy)) {
				pr_warn("rds_tcp_data_recv: pull/trim failed "
					"left %zu data_rem %zu skb_len %d\n",
					left, tc->t_tinc_data_rem, skb->len);
				kfree_skb(clone);
				desc->error = -ENOMEM;
				goto out;
			}
=======
>>>>>>> f2ed3bfc
			skb_queue_tail(&tinc->ti_skb_list, clone);

			rdsdebug("skb %p data %p len %d off %u to_copy %zu -> "
				 "clone %p data %p len %d\n",
				 skb, skb->data, skb->len, offset, to_copy,
				 clone, clone->data, clone->len);

			tc->t_tinc_data_rem -= to_copy;
			left -= to_copy;
			offset += to_copy;
		}

		if (tc->t_tinc_hdr_rem == 0 && tc->t_tinc_data_rem == 0) {
			struct rds_connection *conn = cp->cp_conn;

			if (tinc->ti_inc.i_hdr.h_flags == RDS_FLAG_CONG_BITMAP)
				rds_tcp_cong_recv(conn, tinc);
			else
				rds_recv_incoming(conn, conn->c_faddr,
						  conn->c_laddr, &tinc->ti_inc,
						  arg->gfp);

			tc->t_tinc_hdr_rem = sizeof(struct rds_header);
			tc->t_tinc_data_rem = 0;
			tc->t_tinc = NULL;
			rds_inc_put(&tinc->ti_inc);
			tinc = NULL;
		}
	}
out:
	rdsdebug("returning len %zu left %zu skb len %d rx queue depth %d\n",
		 len, left, skb->len,
		 skb_queue_len(&tc->t_sock->sk->sk_receive_queue));
	return len - left;
}

/* the caller has to hold the sock lock */
static int rds_tcp_read_sock(struct rds_conn_path *cp, gfp_t gfp)
{
	struct rds_tcp_connection *tc = cp->cp_transport_data;
	struct socket *sock = tc->t_sock;
	read_descriptor_t desc;
	struct rds_tcp_desc_arg arg;

	/* It's like glib in the kernel! */
	arg.conn_path = cp;
	arg.gfp = gfp;
	desc.arg.data = &arg;
	desc.error = 0;
	desc.count = 1; /* give more than one skb per call */

	tcp_read_sock(sock->sk, &desc, rds_tcp_data_recv);
	rdsdebug("tcp_read_sock for tc %p gfp 0x%x returned %d\n", tc, gfp,
		 desc.error);

	return desc.error;
}

/*
 * We hold the sock lock to serialize our rds_tcp_recv->tcp_read_sock from
 * data_ready.
 *
 * if we fail to allocate we're in trouble.. blindly wait some time before
 * trying again to see if the VM can free up something for us.
 */
int rds_tcp_recv_path(struct rds_conn_path *cp)
{
	struct rds_tcp_connection *tc = cp->cp_transport_data;
	struct socket *sock = tc->t_sock;
	int ret = 0;

	rdsdebug("recv worker path [%d] tc %p sock %p\n",
		 cp->cp_index, tc, sock);

	lock_sock(sock->sk);
	ret = rds_tcp_read_sock(cp, GFP_KERNEL);
	release_sock(sock->sk);

	return ret;
}

void rds_tcp_data_ready(struct sock *sk)
{
	void (*ready)(struct sock *sk);
	struct rds_conn_path *cp;
	struct rds_tcp_connection *tc;

	rdsdebug("data ready sk %p\n", sk);

	read_lock_bh(&sk->sk_callback_lock);
	cp = sk->sk_user_data;
	if (!cp) { /* check for teardown race */
		ready = sk->sk_data_ready;
		goto out;
	}

	tc = cp->cp_transport_data;
	ready = tc->t_orig_data_ready;
	rds_tcp_stats_inc(s_tcp_data_ready_calls);

	if (rds_tcp_read_sock(cp, GFP_ATOMIC) == -ENOMEM)
		queue_delayed_work(rds_wq, &cp->cp_recv_w, 0);
out:
	read_unlock_bh(&sk->sk_callback_lock);
	ready(sk);
}

int rds_tcp_recv_init(void)
{
	rds_tcp_incoming_slab = kmem_cache_create("rds_tcp_incoming",
					sizeof(struct rds_tcp_incoming),
					0, 0, NULL);
	if (!rds_tcp_incoming_slab)
		return -ENOMEM;
	return 0;
}

void rds_tcp_recv_exit(void)
{
	kmem_cache_destroy(rds_tcp_incoming_slab);
}<|MERGE_RESOLUTION|>--- conflicted
+++ resolved
@@ -216,19 +216,6 @@
 				goto out;
 			}
 
-<<<<<<< HEAD
-			to_copy = min(tc->t_tinc_data_rem, left);
-			if (!pskb_pull(clone, offset) ||
-			    pskb_trim(clone, to_copy)) {
-				pr_warn("rds_tcp_data_recv: pull/trim failed "
-					"left %zu data_rem %zu skb_len %d\n",
-					left, tc->t_tinc_data_rem, skb->len);
-				kfree_skb(clone);
-				desc->error = -ENOMEM;
-				goto out;
-			}
-=======
->>>>>>> f2ed3bfc
 			skb_queue_tail(&tinc->ti_skb_list, clone);
 
 			rdsdebug("skb %p data %p len %d off %u to_copy %zu -> "
