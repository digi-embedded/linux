/*
 * Copyright (c) 2006 Oracle.  All rights reserved.
 *
 * This software is available to you under a choice of one of two
 * licenses.  You may choose to be licensed under the terms of the GNU
 * General Public License (GPL) Version 2, available from the file
 * COPYING in the main directory of this source tree, or the
 * OpenIB.org BSD license below:
 *
 *     Redistribution and use in source and binary forms, with or
 *     without modification, are permitted provided that the following
 *     conditions are met:
 *
 *      - Redistributions of source code must retain the above
 *        copyright notice, this list of conditions and the following
 *        disclaimer.
 *
 *      - Redistributions in binary form must reproduce the above
 *        copyright notice, this list of conditions and the following
 *        disclaimer in the documentation and/or other materials
 *        provided with the distribution.
 *
 * THE SOFTWARE IS PROVIDED "AS IS", WITHOUT WARRANTY OF ANY KIND,
 * EXPRESS OR IMPLIED, INCLUDING BUT NOT LIMITED TO THE WARRANTIES OF
 * MERCHANTABILITY, FITNESS FOR A PARTICULAR PURPOSE AND
 * NONINFRINGEMENT. IN NO EVENT SHALL THE AUTHORS OR COPYRIGHT HOLDERS
 * BE LIABLE FOR ANY CLAIM, DAMAGES OR OTHER LIABILITY, WHETHER IN AN
 * ACTION OF CONTRACT, TORT OR OTHERWISE, ARISING FROM, OUT OF OR IN
 * CONNECTION WITH THE SOFTWARE OR THE USE OR OTHER DEALINGS IN THE
 * SOFTWARE.
 *
 */
#include <linux/kernel.h>
#include <linux/moduleparam.h>
#include <linux/gfp.h>
#include <net/sock.h>
#include <linux/in.h>
#include <linux/list.h>
#include <linux/ratelimit.h>
#include <linux/export.h>
#include <linux/sizes.h>

#include "rds.h"

/* When transmitting messages in rds_send_xmit, we need to emerge from
 * time to time and briefly release the CPU. Otherwise the softlock watchdog
 * will kick our shin.
 * Also, it seems fairer to not let one busy connection stall all the
 * others.
 *
 * send_batch_count is the number of times we'll loop in send_xmit. Setting
 * it to 0 will restore the old behavior (where we looped until we had
 * drained the queue).
 */
static int send_batch_count = SZ_1K;
module_param(send_batch_count, int, 0444);
MODULE_PARM_DESC(send_batch_count, " batch factor when working the send queue");

static void rds_send_remove_from_sock(struct list_head *messages, int status);

/*
 * Reset the send state.  Callers must ensure that this doesn't race with
 * rds_send_xmit().
 */
void rds_send_path_reset(struct rds_conn_path *cp)
{
	struct rds_message *rm, *tmp;
	unsigned long flags;

	if (cp->cp_xmit_rm) {
		rm = cp->cp_xmit_rm;
		cp->cp_xmit_rm = NULL;
		/* Tell the user the RDMA op is no longer mapped by the
		 * transport. This isn't entirely true (it's flushed out
		 * independently) but as the connection is down, there's
		 * no ongoing RDMA to/from that memory */
		rds_message_unmapped(rm);
		rds_message_put(rm);
	}

	cp->cp_xmit_sg = 0;
	cp->cp_xmit_hdr_off = 0;
	cp->cp_xmit_data_off = 0;
	cp->cp_xmit_atomic_sent = 0;
	cp->cp_xmit_rdma_sent = 0;
	cp->cp_xmit_data_sent = 0;

	cp->cp_conn->c_map_queued = 0;

	cp->cp_unacked_packets = rds_sysctl_max_unacked_packets;
	cp->cp_unacked_bytes = rds_sysctl_max_unacked_bytes;

	/* Mark messages as retransmissions, and move them to the send q */
	spin_lock_irqsave(&cp->cp_lock, flags);
	list_for_each_entry_safe(rm, tmp, &cp->cp_retrans, m_conn_item) {
		set_bit(RDS_MSG_ACK_REQUIRED, &rm->m_flags);
		set_bit(RDS_MSG_RETRANSMITTED, &rm->m_flags);
	}
	list_splice_init(&cp->cp_retrans, &cp->cp_send_queue);
	spin_unlock_irqrestore(&cp->cp_lock, flags);
}
EXPORT_SYMBOL_GPL(rds_send_path_reset);

static int acquire_in_xmit(struct rds_conn_path *cp)
{
	return test_and_set_bit(RDS_IN_XMIT, &cp->cp_flags) == 0;
}

static void release_in_xmit(struct rds_conn_path *cp)
{
	clear_bit(RDS_IN_XMIT, &cp->cp_flags);
	smp_mb__after_atomic();
	/*
	 * We don't use wait_on_bit()/wake_up_bit() because our waking is in a
	 * hot path and finding waiters is very rare.  We don't want to walk
	 * the system-wide hashed waitqueue buckets in the fast path only to
	 * almost never find waiters.
	 */
	if (waitqueue_active(&cp->cp_waitq))
		wake_up_all(&cp->cp_waitq);
}

/*
 * We're making the conscious trade-off here to only send one message
 * down the connection at a time.
 *   Pro:
 *      - tx queueing is a simple fifo list
 *   	- reassembly is optional and easily done by transports per conn
 *      - no per flow rx lookup at all, straight to the socket
 *   	- less per-frag memory and wire overhead
 *   Con:
 *      - queued acks can be delayed behind large messages
 *   Depends:
 *      - small message latency is higher behind queued large messages
 *      - large message latency isn't starved by intervening small sends
 */
int rds_send_xmit(struct rds_conn_path *cp)
{
	struct rds_connection *conn = cp->cp_conn;
	struct rds_message *rm;
	unsigned long flags;
	unsigned int tmp;
	struct scatterlist *sg;
	int ret = 0;
	LIST_HEAD(to_be_dropped);
	int batch_count;
	unsigned long send_gen = 0;

restart:
	batch_count = 0;

	/*
	 * sendmsg calls here after having queued its message on the send
	 * queue.  We only have one task feeding the connection at a time.  If
	 * another thread is already feeding the queue then we back off.  This
	 * avoids blocking the caller and trading per-connection data between
	 * caches per message.
	 */
	if (!acquire_in_xmit(cp)) {
		rds_stats_inc(s_send_lock_contention);
		ret = -ENOMEM;
		goto out;
	}

	/*
	 * we record the send generation after doing the xmit acquire.
	 * if someone else manages to jump in and do some work, we'll use
	 * this to avoid a goto restart farther down.
	 *
	 * The acquire_in_xmit() check above ensures that only one
	 * caller can increment c_send_gen at any time.
	 */
	cp->cp_send_gen++;
	send_gen = cp->cp_send_gen;

	/*
	 * rds_conn_shutdown() sets the conn state and then tests RDS_IN_XMIT,
	 * we do the opposite to avoid races.
	 */
	if (!rds_conn_path_up(cp)) {
		release_in_xmit(cp);
		ret = 0;
		goto out;
	}

	if (conn->c_trans->xmit_path_prepare)
		conn->c_trans->xmit_path_prepare(cp);

	/*
	 * spin trying to push headers and data down the connection until
	 * the connection doesn't make forward progress.
	 */
	while (1) {

		rm = cp->cp_xmit_rm;

		/*
		 * If between sending messages, we can send a pending congestion
		 * map update.
		 */
		if (!rm && test_and_clear_bit(0, &conn->c_map_queued)) {
			rm = rds_cong_update_alloc(conn);
			if (IS_ERR(rm)) {
				ret = PTR_ERR(rm);
				break;
			}
			rm->data.op_active = 1;
			rm->m_inc.i_conn_path = cp;
			rm->m_inc.i_conn = cp->cp_conn;

			cp->cp_xmit_rm = rm;
		}

		/*
		 * If not already working on one, grab the next message.
		 *
		 * cp_xmit_rm holds a ref while we're sending this message down
		 * the connction.  We can use this ref while holding the
		 * send_sem.. rds_send_reset() is serialized with it.
		 */
		if (!rm) {
			unsigned int len;

			batch_count++;

			/* we want to process as big a batch as we can, but
			 * we also want to avoid softlockups.  If we've been
			 * through a lot of messages, lets back off and see
			 * if anyone else jumps in
			 */
			if (batch_count >= send_batch_count)
				goto over_batch;

			spin_lock_irqsave(&cp->cp_lock, flags);

			if (!list_empty(&cp->cp_send_queue)) {
				rm = list_entry(cp->cp_send_queue.next,
						struct rds_message,
						m_conn_item);
				rds_message_addref(rm);

				/*
				 * Move the message from the send queue to the retransmit
				 * list right away.
				 */
				list_move_tail(&rm->m_conn_item,
					       &cp->cp_retrans);
			}

			spin_unlock_irqrestore(&cp->cp_lock, flags);

			if (!rm)
				break;

			/* Unfortunately, the way Infiniband deals with
			 * RDMA to a bad MR key is by moving the entire
			 * queue pair to error state. We cold possibly
			 * recover from that, but right now we drop the
			 * connection.
			 * Therefore, we never retransmit messages with RDMA ops.
			 */
			if (rm->rdma.op_active &&
			    test_bit(RDS_MSG_RETRANSMITTED, &rm->m_flags)) {
				spin_lock_irqsave(&cp->cp_lock, flags);
				if (test_and_clear_bit(RDS_MSG_ON_CONN, &rm->m_flags))
					list_move(&rm->m_conn_item, &to_be_dropped);
				spin_unlock_irqrestore(&cp->cp_lock, flags);
				continue;
			}

			/* Require an ACK every once in a while */
			len = ntohl(rm->m_inc.i_hdr.h_len);
			if (cp->cp_unacked_packets == 0 ||
			    cp->cp_unacked_bytes < len) {
				__set_bit(RDS_MSG_ACK_REQUIRED, &rm->m_flags);

				cp->cp_unacked_packets =
					rds_sysctl_max_unacked_packets;
				cp->cp_unacked_bytes =
					rds_sysctl_max_unacked_bytes;
				rds_stats_inc(s_send_ack_required);
			} else {
				cp->cp_unacked_bytes -= len;
				cp->cp_unacked_packets--;
			}

			cp->cp_xmit_rm = rm;
		}

		/* The transport either sends the whole rdma or none of it */
		if (rm->rdma.op_active && !cp->cp_xmit_rdma_sent) {
			rm->m_final_op = &rm->rdma;
			/* The transport owns the mapped memory for now.
			 * You can't unmap it while it's on the send queue
			 */
			set_bit(RDS_MSG_MAPPED, &rm->m_flags);
			ret = conn->c_trans->xmit_rdma(conn, &rm->rdma);
			if (ret) {
				clear_bit(RDS_MSG_MAPPED, &rm->m_flags);
				wake_up_interruptible(&rm->m_flush_wait);
				break;
			}
			cp->cp_xmit_rdma_sent = 1;

		}

		if (rm->atomic.op_active && !cp->cp_xmit_atomic_sent) {
			rm->m_final_op = &rm->atomic;
			/* The transport owns the mapped memory for now.
			 * You can't unmap it while it's on the send queue
			 */
			set_bit(RDS_MSG_MAPPED, &rm->m_flags);
			ret = conn->c_trans->xmit_atomic(conn, &rm->atomic);
			if (ret) {
				clear_bit(RDS_MSG_MAPPED, &rm->m_flags);
				wake_up_interruptible(&rm->m_flush_wait);
				break;
			}
			cp->cp_xmit_atomic_sent = 1;

		}

		/*
		 * A number of cases require an RDS header to be sent
		 * even if there is no data.
		 * We permit 0-byte sends; rds-ping depends on this.
		 * However, if there are exclusively attached silent ops,
		 * we skip the hdr/data send, to enable silent operation.
		 */
		if (rm->data.op_nents == 0) {
			int ops_present;
			int all_ops_are_silent = 1;

			ops_present = (rm->atomic.op_active || rm->rdma.op_active);
			if (rm->atomic.op_active && !rm->atomic.op_silent)
				all_ops_are_silent = 0;
			if (rm->rdma.op_active && !rm->rdma.op_silent)
				all_ops_are_silent = 0;

			if (ops_present && all_ops_are_silent
			    && !rm->m_rdma_cookie)
				rm->data.op_active = 0;
		}

		if (rm->data.op_active && !cp->cp_xmit_data_sent) {
			rm->m_final_op = &rm->data;

			ret = conn->c_trans->xmit(conn, rm,
						  cp->cp_xmit_hdr_off,
						  cp->cp_xmit_sg,
						  cp->cp_xmit_data_off);
			if (ret <= 0)
				break;

			if (cp->cp_xmit_hdr_off < sizeof(struct rds_header)) {
				tmp = min_t(int, ret,
					    sizeof(struct rds_header) -
					    cp->cp_xmit_hdr_off);
				cp->cp_xmit_hdr_off += tmp;
				ret -= tmp;
			}

			sg = &rm->data.op_sg[cp->cp_xmit_sg];
			while (ret) {
				tmp = min_t(int, ret, sg->length -
						      cp->cp_xmit_data_off);
				cp->cp_xmit_data_off += tmp;
				ret -= tmp;
				if (cp->cp_xmit_data_off == sg->length) {
					cp->cp_xmit_data_off = 0;
					sg++;
					cp->cp_xmit_sg++;
					BUG_ON(ret != 0 && cp->cp_xmit_sg ==
					       rm->data.op_nents);
				}
			}

			if (cp->cp_xmit_hdr_off == sizeof(struct rds_header) &&
			    (cp->cp_xmit_sg == rm->data.op_nents))
				cp->cp_xmit_data_sent = 1;
		}

		/*
		 * A rm will only take multiple times through this loop
		 * if there is a data op. Thus, if the data is sent (or there was
		 * none), then we're done with the rm.
		 */
		if (!rm->data.op_active || cp->cp_xmit_data_sent) {
			cp->cp_xmit_rm = NULL;
			cp->cp_xmit_sg = 0;
			cp->cp_xmit_hdr_off = 0;
			cp->cp_xmit_data_off = 0;
			cp->cp_xmit_rdma_sent = 0;
			cp->cp_xmit_atomic_sent = 0;
			cp->cp_xmit_data_sent = 0;

			rds_message_put(rm);
		}
	}

over_batch:
	if (conn->c_trans->xmit_path_complete)
		conn->c_trans->xmit_path_complete(cp);
	release_in_xmit(cp);

	/* Nuke any messages we decided not to retransmit. */
	if (!list_empty(&to_be_dropped)) {
		/* irqs on here, so we can put(), unlike above */
		list_for_each_entry(rm, &to_be_dropped, m_conn_item)
			rds_message_put(rm);
		rds_send_remove_from_sock(&to_be_dropped, RDS_RDMA_DROPPED);
	}

	/*
	 * Other senders can queue a message after we last test the send queue
	 * but before we clear RDS_IN_XMIT.  In that case they'd back off and
	 * not try and send their newly queued message.  We need to check the
	 * send queue after having cleared RDS_IN_XMIT so that their message
	 * doesn't get stuck on the send queue.
	 *
	 * If the transport cannot continue (i.e ret != 0), then it must
	 * call us when more room is available, such as from the tx
	 * completion handler.
	 *
	 * We have an extra generation check here so that if someone manages
	 * to jump in after our release_in_xmit, we'll see that they have done
	 * some work and we will skip our goto
	 */
	if (ret == 0) {
		smp_mb();
		if ((test_bit(0, &conn->c_map_queued) ||
		     !list_empty(&cp->cp_send_queue)) &&
		    send_gen == cp->cp_send_gen) {
			rds_stats_inc(s_send_lock_queue_raced);
			if (batch_count < send_batch_count)
				goto restart;
			queue_delayed_work(rds_wq, &cp->cp_send_w, 1);
		}
	}
out:
	return ret;
}
EXPORT_SYMBOL_GPL(rds_send_xmit);

static void rds_send_sndbuf_remove(struct rds_sock *rs, struct rds_message *rm)
{
	u32 len = be32_to_cpu(rm->m_inc.i_hdr.h_len);

	assert_spin_locked(&rs->rs_lock);

	BUG_ON(rs->rs_snd_bytes < len);
	rs->rs_snd_bytes -= len;

	if (rs->rs_snd_bytes == 0)
		rds_stats_inc(s_send_queue_empty);
}

static inline int rds_send_is_acked(struct rds_message *rm, u64 ack,
				    is_acked_func is_acked)
{
	if (is_acked)
		return is_acked(rm, ack);
	return be64_to_cpu(rm->m_inc.i_hdr.h_sequence) <= ack;
}

/*
 * This is pretty similar to what happens below in the ACK
 * handling code - except that we call here as soon as we get
 * the IB send completion on the RDMA op and the accompanying
 * message.
 */
void rds_rdma_send_complete(struct rds_message *rm, int status)
{
	struct rds_sock *rs = NULL;
	struct rm_rdma_op *ro;
	struct rds_notifier *notifier;
	unsigned long flags;

	spin_lock_irqsave(&rm->m_rs_lock, flags);

	ro = &rm->rdma;
	if (test_bit(RDS_MSG_ON_SOCK, &rm->m_flags) &&
	    ro->op_active && ro->op_notify && ro->op_notifier) {
		notifier = ro->op_notifier;
		rs = rm->m_rs;
		sock_hold(rds_rs_to_sk(rs));

		notifier->n_status = status;
		spin_lock(&rs->rs_lock);
		list_add_tail(&notifier->n_list, &rs->rs_notify_queue);
		spin_unlock(&rs->rs_lock);

		ro->op_notifier = NULL;
	}

	spin_unlock_irqrestore(&rm->m_rs_lock, flags);

	if (rs) {
		rds_wake_sk_sleep(rs);
		sock_put(rds_rs_to_sk(rs));
	}
}
EXPORT_SYMBOL_GPL(rds_rdma_send_complete);

/*
 * Just like above, except looks at atomic op
 */
void rds_atomic_send_complete(struct rds_message *rm, int status)
{
	struct rds_sock *rs = NULL;
	struct rm_atomic_op *ao;
	struct rds_notifier *notifier;
	unsigned long flags;

	spin_lock_irqsave(&rm->m_rs_lock, flags);

	ao = &rm->atomic;
	if (test_bit(RDS_MSG_ON_SOCK, &rm->m_flags)
	    && ao->op_active && ao->op_notify && ao->op_notifier) {
		notifier = ao->op_notifier;
		rs = rm->m_rs;
		sock_hold(rds_rs_to_sk(rs));

		notifier->n_status = status;
		spin_lock(&rs->rs_lock);
		list_add_tail(&notifier->n_list, &rs->rs_notify_queue);
		spin_unlock(&rs->rs_lock);

		ao->op_notifier = NULL;
	}

	spin_unlock_irqrestore(&rm->m_rs_lock, flags);

	if (rs) {
		rds_wake_sk_sleep(rs);
		sock_put(rds_rs_to_sk(rs));
	}
}
EXPORT_SYMBOL_GPL(rds_atomic_send_complete);

/*
 * This is the same as rds_rdma_send_complete except we
 * don't do any locking - we have all the ingredients (message,
 * socket, socket lock) and can just move the notifier.
 */
static inline void
__rds_send_complete(struct rds_sock *rs, struct rds_message *rm, int status)
{
	struct rm_rdma_op *ro;
	struct rm_atomic_op *ao;

	ro = &rm->rdma;
	if (ro->op_active && ro->op_notify && ro->op_notifier) {
		ro->op_notifier->n_status = status;
		list_add_tail(&ro->op_notifier->n_list, &rs->rs_notify_queue);
		ro->op_notifier = NULL;
	}

	ao = &rm->atomic;
	if (ao->op_active && ao->op_notify && ao->op_notifier) {
		ao->op_notifier->n_status = status;
		list_add_tail(&ao->op_notifier->n_list, &rs->rs_notify_queue);
		ao->op_notifier = NULL;
	}

	/* No need to wake the app - caller does this */
}

/*
 * This removes messages from the socket's list if they're on it.  The list
 * argument must be private to the caller, we must be able to modify it
 * without locks.  The messages must have a reference held for their
 * position on the list.  This function will drop that reference after
 * removing the messages from the 'messages' list regardless of if it found
 * the messages on the socket list or not.
 */
static void rds_send_remove_from_sock(struct list_head *messages, int status)
{
	unsigned long flags;
	struct rds_sock *rs = NULL;
	struct rds_message *rm;

	while (!list_empty(messages)) {
		int was_on_sock = 0;

		rm = list_entry(messages->next, struct rds_message,
				m_conn_item);
		list_del_init(&rm->m_conn_item);

		/*
		 * If we see this flag cleared then we're *sure* that someone
		 * else beat us to removing it from the sock.  If we race
		 * with their flag update we'll get the lock and then really
		 * see that the flag has been cleared.
		 *
		 * The message spinlock makes sure nobody clears rm->m_rs
		 * while we're messing with it. It does not prevent the
		 * message from being removed from the socket, though.
		 */
		spin_lock_irqsave(&rm->m_rs_lock, flags);
		if (!test_bit(RDS_MSG_ON_SOCK, &rm->m_flags))
			goto unlock_and_drop;

		if (rs != rm->m_rs) {
			if (rs) {
				rds_wake_sk_sleep(rs);
				sock_put(rds_rs_to_sk(rs));
			}
			rs = rm->m_rs;
			if (rs)
				sock_hold(rds_rs_to_sk(rs));
		}
		if (!rs)
			goto unlock_and_drop;
		spin_lock(&rs->rs_lock);

		if (test_and_clear_bit(RDS_MSG_ON_SOCK, &rm->m_flags)) {
			struct rm_rdma_op *ro = &rm->rdma;
			struct rds_notifier *notifier;

			list_del_init(&rm->m_sock_item);
			rds_send_sndbuf_remove(rs, rm);

			if (ro->op_active && ro->op_notifier &&
			       (ro->op_notify || (ro->op_recverr && status))) {
				notifier = ro->op_notifier;
				list_add_tail(&notifier->n_list,
						&rs->rs_notify_queue);
				if (!notifier->n_status)
					notifier->n_status = status;
				rm->rdma.op_notifier = NULL;
			}
			was_on_sock = 1;
			rm->m_rs = NULL;
		}
		spin_unlock(&rs->rs_lock);

unlock_and_drop:
		spin_unlock_irqrestore(&rm->m_rs_lock, flags);
		rds_message_put(rm);
		if (was_on_sock)
			rds_message_put(rm);
	}

	if (rs) {
		rds_wake_sk_sleep(rs);
		sock_put(rds_rs_to_sk(rs));
	}
}

/*
 * Transports call here when they've determined that the receiver queued
 * messages up to, and including, the given sequence number.  Messages are
 * moved to the retrans queue when rds_send_xmit picks them off the send
 * queue. This means that in the TCP case, the message may not have been
 * assigned the m_ack_seq yet - but that's fine as long as tcp_is_acked
 * checks the RDS_MSG_HAS_ACK_SEQ bit.
 */
void rds_send_path_drop_acked(struct rds_conn_path *cp, u64 ack,
			      is_acked_func is_acked)
{
	struct rds_message *rm, *tmp;
	unsigned long flags;
	LIST_HEAD(list);

	spin_lock_irqsave(&cp->cp_lock, flags);

	list_for_each_entry_safe(rm, tmp, &cp->cp_retrans, m_conn_item) {
		if (!rds_send_is_acked(rm, ack, is_acked))
			break;

		list_move(&rm->m_conn_item, &list);
		clear_bit(RDS_MSG_ON_CONN, &rm->m_flags);
	}

	/* order flag updates with spin locks */
	if (!list_empty(&list))
		smp_mb__after_atomic();

	spin_unlock_irqrestore(&cp->cp_lock, flags);

	/* now remove the messages from the sock list as needed */
	rds_send_remove_from_sock(&list, RDS_RDMA_SUCCESS);
}
EXPORT_SYMBOL_GPL(rds_send_path_drop_acked);

void rds_send_drop_acked(struct rds_connection *conn, u64 ack,
			 is_acked_func is_acked)
{
	WARN_ON(conn->c_trans->t_mp_capable);
	rds_send_path_drop_acked(&conn->c_path[0], ack, is_acked);
}
EXPORT_SYMBOL_GPL(rds_send_drop_acked);

void rds_send_drop_to(struct rds_sock *rs, struct sockaddr_in *dest)
{
	struct rds_message *rm, *tmp;
	struct rds_connection *conn;
	struct rds_conn_path *cp;
	unsigned long flags;
	LIST_HEAD(list);

	/* get all the messages we're dropping under the rs lock */
	spin_lock_irqsave(&rs->rs_lock, flags);

	list_for_each_entry_safe(rm, tmp, &rs->rs_send_queue, m_sock_item) {
		if (dest && (dest->sin_addr.s_addr != rm->m_daddr ||
			     dest->sin_port != rm->m_inc.i_hdr.h_dport))
			continue;

		list_move(&rm->m_sock_item, &list);
		rds_send_sndbuf_remove(rs, rm);
		clear_bit(RDS_MSG_ON_SOCK, &rm->m_flags);
	}

	/* order flag updates with the rs lock */
	smp_mb__after_atomic();

	spin_unlock_irqrestore(&rs->rs_lock, flags);

	if (list_empty(&list))
		return;

	/* Remove the messages from the conn */
	list_for_each_entry(rm, &list, m_sock_item) {

		conn = rm->m_inc.i_conn;
		if (conn->c_trans->t_mp_capable)
			cp = rm->m_inc.i_conn_path;
		else
			cp = &conn->c_path[0];

		spin_lock_irqsave(&cp->cp_lock, flags);
		/*
		 * Maybe someone else beat us to removing rm from the conn.
		 * If we race with their flag update we'll get the lock and
		 * then really see that the flag has been cleared.
		 */
		if (!test_and_clear_bit(RDS_MSG_ON_CONN, &rm->m_flags)) {
			spin_unlock_irqrestore(&cp->cp_lock, flags);
			spin_lock_irqsave(&rm->m_rs_lock, flags);
			rm->m_rs = NULL;
			spin_unlock_irqrestore(&rm->m_rs_lock, flags);
			continue;
		}
		list_del_init(&rm->m_conn_item);
		spin_unlock_irqrestore(&cp->cp_lock, flags);

		/*
		 * Couldn't grab m_rs_lock in top loop (lock ordering),
		 * but we can now.
		 */
		spin_lock_irqsave(&rm->m_rs_lock, flags);

		spin_lock(&rs->rs_lock);
		__rds_send_complete(rs, rm, RDS_RDMA_CANCELED);
		spin_unlock(&rs->rs_lock);

		rm->m_rs = NULL;
		spin_unlock_irqrestore(&rm->m_rs_lock, flags);

		rds_message_put(rm);
	}

	rds_wake_sk_sleep(rs);

	while (!list_empty(&list)) {
		rm = list_entry(list.next, struct rds_message, m_sock_item);
		list_del_init(&rm->m_sock_item);
		rds_message_wait(rm);

		/* just in case the code above skipped this message
		 * because RDS_MSG_ON_CONN wasn't set, run it again here
		 * taking m_rs_lock is the only thing that keeps us
		 * from racing with ack processing.
		 */
		spin_lock_irqsave(&rm->m_rs_lock, flags);

		spin_lock(&rs->rs_lock);
		__rds_send_complete(rs, rm, RDS_RDMA_CANCELED);
		spin_unlock(&rs->rs_lock);

		rm->m_rs = NULL;
		spin_unlock_irqrestore(&rm->m_rs_lock, flags);

		rds_message_put(rm);
	}
}

/*
 * we only want this to fire once so we use the callers 'queued'.  It's
 * possible that another thread can race with us and remove the
 * message from the flow with RDS_CANCEL_SENT_TO.
 */
static int rds_send_queue_rm(struct rds_sock *rs, struct rds_connection *conn,
			     struct rds_conn_path *cp,
			     struct rds_message *rm, __be16 sport,
			     __be16 dport, int *queued)
{
	unsigned long flags;
	u32 len;

	if (*queued)
		goto out;

	len = be32_to_cpu(rm->m_inc.i_hdr.h_len);

	/* this is the only place which holds both the socket's rs_lock
	 * and the connection's c_lock */
	spin_lock_irqsave(&rs->rs_lock, flags);

	/*
	 * If there is a little space in sndbuf, we don't queue anything,
	 * and userspace gets -EAGAIN. But poll() indicates there's send
	 * room. This can lead to bad behavior (spinning) if snd_bytes isn't
	 * freed up by incoming acks. So we check the *old* value of
	 * rs_snd_bytes here to allow the last msg to exceed the buffer,
	 * and poll() now knows no more data can be sent.
	 */
	if (rs->rs_snd_bytes < rds_sk_sndbuf(rs)) {
		rs->rs_snd_bytes += len;

		/* let recv side know we are close to send space exhaustion.
		 * This is probably not the optimal way to do it, as this
		 * means we set the flag on *all* messages as soon as our
		 * throughput hits a certain threshold.
		 */
		if (rs->rs_snd_bytes >= rds_sk_sndbuf(rs) / 2)
			__set_bit(RDS_MSG_ACK_REQUIRED, &rm->m_flags);

		list_add_tail(&rm->m_sock_item, &rs->rs_send_queue);
		set_bit(RDS_MSG_ON_SOCK, &rm->m_flags);
		rds_message_addref(rm);
		rm->m_rs = rs;

		/* The code ordering is a little weird, but we're
		   trying to minimize the time we hold c_lock */
		rds_message_populate_header(&rm->m_inc.i_hdr, sport, dport, 0);
		rm->m_inc.i_conn = conn;
		rm->m_inc.i_conn_path = cp;
		rds_message_addref(rm);

		spin_lock(&cp->cp_lock);
		rm->m_inc.i_hdr.h_sequence = cpu_to_be64(cp->cp_next_tx_seq++);
		list_add_tail(&rm->m_conn_item, &cp->cp_send_queue);
		set_bit(RDS_MSG_ON_CONN, &rm->m_flags);
		spin_unlock(&cp->cp_lock);

		rdsdebug("queued msg %p len %d, rs %p bytes %d seq %llu\n",
			 rm, len, rs, rs->rs_snd_bytes,
			 (unsigned long long)be64_to_cpu(rm->m_inc.i_hdr.h_sequence));

		*queued = 1;
	}

	spin_unlock_irqrestore(&rs->rs_lock, flags);
out:
	return *queued;
}

/*
 * rds_message is getting to be quite complicated, and we'd like to allocate
 * it all in one go. This figures out how big it needs to be up front.
 */
static int rds_rm_size(struct msghdr *msg, int data_len)
{
	struct cmsghdr *cmsg;
	int size = 0;
	int cmsg_groups = 0;
	int retval;

	for_each_cmsghdr(cmsg, msg) {
		if (!CMSG_OK(msg, cmsg))
			return -EINVAL;

		if (cmsg->cmsg_level != SOL_RDS)
			continue;

		switch (cmsg->cmsg_type) {
		case RDS_CMSG_RDMA_ARGS:
			cmsg_groups |= 1;
			retval = rds_rdma_extra_size(CMSG_DATA(cmsg));
			if (retval < 0)
				return retval;
			size += retval;

			break;

		case RDS_CMSG_RDMA_DEST:
		case RDS_CMSG_RDMA_MAP:
			cmsg_groups |= 2;
			/* these are valid but do no add any size */
			break;

		case RDS_CMSG_ATOMIC_CSWP:
		case RDS_CMSG_ATOMIC_FADD:
		case RDS_CMSG_MASKED_ATOMIC_CSWP:
		case RDS_CMSG_MASKED_ATOMIC_FADD:
			cmsg_groups |= 1;
			size += sizeof(struct scatterlist);
			break;

		default:
			return -EINVAL;
		}

	}

	size += ceil(data_len, PAGE_SIZE) * sizeof(struct scatterlist);

	/* Ensure (DEST, MAP) are never used with (ARGS, ATOMIC) */
	if (cmsg_groups == 3)
		return -EINVAL;

	return size;
}

static int rds_cmsg_send(struct rds_sock *rs, struct rds_message *rm,
			 struct msghdr *msg, int *allocated_mr)
{
	struct cmsghdr *cmsg;
	int ret = 0;

	for_each_cmsghdr(cmsg, msg) {
		if (!CMSG_OK(msg, cmsg))
			return -EINVAL;

		if (cmsg->cmsg_level != SOL_RDS)
			continue;

		/* As a side effect, RDMA_DEST and RDMA_MAP will set
		 * rm->rdma.m_rdma_cookie and rm->rdma.m_rdma_mr.
		 */
		switch (cmsg->cmsg_type) {
		case RDS_CMSG_RDMA_ARGS:
			ret = rds_cmsg_rdma_args(rs, rm, cmsg);
			break;

		case RDS_CMSG_RDMA_DEST:
			ret = rds_cmsg_rdma_dest(rs, rm, cmsg);
			break;

		case RDS_CMSG_RDMA_MAP:
			ret = rds_cmsg_rdma_map(rs, rm, cmsg);
			if (!ret)
				*allocated_mr = 1;
			break;
		case RDS_CMSG_ATOMIC_CSWP:
		case RDS_CMSG_ATOMIC_FADD:
		case RDS_CMSG_MASKED_ATOMIC_CSWP:
		case RDS_CMSG_MASKED_ATOMIC_FADD:
			ret = rds_cmsg_atomic(rs, rm, cmsg);
			break;

		default:
			return -EINVAL;
		}

		if (ret)
			break;
	}

	return ret;
}

static void rds_send_ping(struct rds_connection *conn);

static int rds_send_mprds_hash(struct rds_sock *rs, struct rds_connection *conn)
{
	int hash;

	if (conn->c_npaths == 0)
		hash = RDS_MPATH_HASH(rs, RDS_MPATH_WORKERS);
	else
		hash = RDS_MPATH_HASH(rs, conn->c_npaths);
	if (conn->c_npaths == 0 && hash != 0) {
		rds_send_ping(conn);

		if (conn->c_npaths == 0) {
			wait_event_interruptible(conn->c_hs_waitq,
						 (conn->c_npaths != 0));
		}
		if (conn->c_npaths == 1)
			hash = 0;
	}
	return hash;
}

int rds_sendmsg(struct socket *sock, struct msghdr *msg, size_t payload_len)
{
	struct sock *sk = sock->sk;
	struct rds_sock *rs = rds_sk_to_rs(sk);
	DECLARE_SOCKADDR(struct sockaddr_in *, usin, msg->msg_name);
	__be32 daddr;
	__be16 dport;
	struct rds_message *rm = NULL;
	struct rds_connection *conn;
	int ret = 0;
	int queued = 0, allocated_mr = 0;
	int nonblock = msg->msg_flags & MSG_DONTWAIT;
	long timeo = sock_sndtimeo(sk, nonblock);
	struct rds_conn_path *cpath;

	/* Mirror Linux UDP mirror of BSD error message compatibility */
	/* XXX: Perhaps MSG_MORE someday */
	if (msg->msg_flags & ~(MSG_DONTWAIT | MSG_CMSG_COMPAT)) {
		ret = -EOPNOTSUPP;
		goto out;
	}

	if (msg->msg_namelen) {
		/* XXX fail non-unicast destination IPs? */
		if (msg->msg_namelen < sizeof(*usin) || usin->sin_family != AF_INET) {
			ret = -EINVAL;
			goto out;
		}
		daddr = usin->sin_addr.s_addr;
		dport = usin->sin_port;
	} else {
		/* We only care about consistency with ->connect() */
		lock_sock(sk);
		daddr = rs->rs_conn_addr;
		dport = rs->rs_conn_port;
		release_sock(sk);
	}

	lock_sock(sk);
	if (daddr == 0 || rs->rs_bound_addr == 0) {
		release_sock(sk);
		ret = -ENOTCONN; /* XXX not a great errno */
		goto out;
	}
	release_sock(sk);
<<<<<<< HEAD
=======

	if (payload_len > rds_sk_sndbuf(rs)) {
		ret = -EMSGSIZE;
		goto out;
	}
>>>>>>> f2ed3bfc

	/* size of rm including all sgs */
	ret = rds_rm_size(msg, payload_len);
	if (ret < 0)
		goto out;

	rm = rds_message_alloc(ret, GFP_KERNEL);
	if (!rm) {
		ret = -ENOMEM;
		goto out;
	}

	/* Attach data to the rm */
	if (payload_len) {
		rm->data.op_sg = rds_message_alloc_sgs(rm, ceil(payload_len, PAGE_SIZE));
		if (!rm->data.op_sg) {
			ret = -ENOMEM;
			goto out;
		}
		ret = rds_message_copy_from_user(rm, &msg->msg_iter);
		if (ret)
			goto out;
	}
	rm->data.op_active = 1;

	rm->m_daddr = daddr;

	/* rds_conn_create has a spinlock that runs with IRQ off.
	 * Caching the conn in the socket helps a lot. */
	if (rs->rs_conn && rs->rs_conn->c_faddr == daddr)
		conn = rs->rs_conn;
	else {
		conn = rds_conn_create_outgoing(sock_net(sock->sk),
						rs->rs_bound_addr, daddr,
					rs->rs_transport,
					sock->sk->sk_allocation);
		if (IS_ERR(conn)) {
			ret = PTR_ERR(conn);
			goto out;
		}
		rs->rs_conn = conn;
	}

	/* Parse any control messages the user may have included. */
	ret = rds_cmsg_send(rs, rm, msg, &allocated_mr);
	if (ret)
		goto out;

	if (rm->rdma.op_active && !conn->c_trans->xmit_rdma) {
		printk_ratelimited(KERN_NOTICE "rdma_op %p conn xmit_rdma %p\n",
			       &rm->rdma, conn->c_trans->xmit_rdma);
		ret = -EOPNOTSUPP;
		goto out;
	}

	if (rm->atomic.op_active && !conn->c_trans->xmit_atomic) {
		printk_ratelimited(KERN_NOTICE "atomic_op %p conn xmit_atomic %p\n",
			       &rm->atomic, conn->c_trans->xmit_atomic);
		ret = -EOPNOTSUPP;
		goto out;
	}

	if (conn->c_trans->t_mp_capable)
		cpath = &conn->c_path[rds_send_mprds_hash(rs, conn)];
	else
		cpath = &conn->c_path[0];

	rds_conn_path_connect_if_down(cpath);

	ret = rds_cong_wait(conn->c_fcong, dport, nonblock, rs);
	if (ret) {
		rs->rs_seen_congestion = 1;
		goto out;
	}
	while (!rds_send_queue_rm(rs, conn, cpath, rm, rs->rs_bound_port,
				  dport, &queued)) {
		rds_stats_inc(s_send_queue_full);

		if (nonblock) {
			ret = -EAGAIN;
			goto out;
		}

		timeo = wait_event_interruptible_timeout(*sk_sleep(sk),
					rds_send_queue_rm(rs, conn, cpath, rm,
							  rs->rs_bound_port,
							  dport,
							  &queued),
					timeo);
		rdsdebug("sendmsg woke queued %d timeo %ld\n", queued, timeo);
		if (timeo > 0 || timeo == MAX_SCHEDULE_TIMEOUT)
			continue;

		ret = timeo;
		if (ret == 0)
			ret = -ETIMEDOUT;
		goto out;
	}

	/*
	 * By now we've committed to the send.  We reuse rds_send_worker()
	 * to retry sends in the rds thread if the transport asks us to.
	 */
	rds_stats_inc(s_send_queued);

	ret = rds_send_xmit(cpath);
	if (ret == -ENOMEM || ret == -EAGAIN)
		queue_delayed_work(rds_wq, &cpath->cp_send_w, 1);

	rds_message_put(rm);
	return payload_len;

out:
	/* If the user included a RDMA_MAP cmsg, we allocated a MR on the fly.
	 * If the sendmsg goes through, we keep the MR. If it fails with EAGAIN
	 * or in any other way, we need to destroy the MR again */
	if (allocated_mr)
		rds_rdma_unuse(rs, rds_rdma_cookie_key(rm->m_rdma_cookie), 1);

	if (rm)
		rds_message_put(rm);
	return ret;
}

/*
 * send out a probe. Can be shared by rds_send_ping,
 * rds_send_pong, rds_send_hb.
 * rds_send_hb should use h_flags
 *   RDS_FLAG_HB_PING|RDS_FLAG_ACK_REQUIRED
 * or
 *   RDS_FLAG_HB_PONG|RDS_FLAG_ACK_REQUIRED
 */
int
rds_send_probe(struct rds_conn_path *cp, __be16 sport,
	       __be16 dport, u8 h_flags)
{
	struct rds_message *rm;
	unsigned long flags;
	int ret = 0;

	rm = rds_message_alloc(0, GFP_ATOMIC);
	if (!rm) {
		ret = -ENOMEM;
		goto out;
	}

	rm->m_daddr = cp->cp_conn->c_faddr;
	rm->data.op_active = 1;

	rds_conn_path_connect_if_down(cp);

	ret = rds_cong_wait(cp->cp_conn->c_fcong, dport, 1, NULL);
	if (ret)
		goto out;

	spin_lock_irqsave(&cp->cp_lock, flags);
	list_add_tail(&rm->m_conn_item, &cp->cp_send_queue);
	set_bit(RDS_MSG_ON_CONN, &rm->m_flags);
	rds_message_addref(rm);
	rm->m_inc.i_conn = cp->cp_conn;
	rm->m_inc.i_conn_path = cp;

	rds_message_populate_header(&rm->m_inc.i_hdr, sport, dport,
				    cp->cp_next_tx_seq);
	rm->m_inc.i_hdr.h_flags |= h_flags;
	cp->cp_next_tx_seq++;

	if (RDS_HS_PROBE(sport, dport) && cp->cp_conn->c_trans->t_mp_capable) {
		u16 npaths = RDS_MPATH_WORKERS;

		rds_message_add_extension(&rm->m_inc.i_hdr,
					  RDS_EXTHDR_NPATHS, &npaths,
					  sizeof(npaths));
	}
	spin_unlock_irqrestore(&cp->cp_lock, flags);

	rds_stats_inc(s_send_queued);
	rds_stats_inc(s_send_pong);

	/* schedule the send work on rds_wq */
	queue_delayed_work(rds_wq, &cp->cp_send_w, 1);

	rds_message_put(rm);
	return 0;

out:
	if (rm)
		rds_message_put(rm);
	return ret;
}

int
rds_send_pong(struct rds_conn_path *cp, __be16 dport)
{
	return rds_send_probe(cp, 0, dport, 0);
}

void
rds_send_ping(struct rds_connection *conn)
{
	unsigned long flags;
	struct rds_conn_path *cp = &conn->c_path[0];

	spin_lock_irqsave(&cp->cp_lock, flags);
	if (conn->c_ping_triggered) {
		spin_unlock_irqrestore(&cp->cp_lock, flags);
		return;
	}
	conn->c_ping_triggered = 1;
	spin_unlock_irqrestore(&cp->cp_lock, flags);
	rds_send_probe(&conn->c_path[0], RDS_FLAG_PROBE_PORT, 0, 0);
}<|MERGE_RESOLUTION|>--- conflicted
+++ resolved
@@ -1031,14 +1031,11 @@
 		goto out;
 	}
 	release_sock(sk);
-<<<<<<< HEAD
-=======
 
 	if (payload_len > rds_sk_sndbuf(rs)) {
 		ret = -EMSGSIZE;
 		goto out;
 	}
->>>>>>> f2ed3bfc
 
 	/* size of rm including all sgs */
 	ret = rds_rm_size(msg, payload_len);
