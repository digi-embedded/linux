# SPDX-License-Identifier: GPL-2.0
#
# Makefile for the linux networking.
#
# 2 Sep 2000, Christoph Hellwig <hch@infradead.org>
# Rewritten to use lists instead of if-statements.
#

obj-y				:= devres.o socket.o core/

obj-$(CONFIG_COMPAT)		+= compat.o

# LLC has to be linked before the files in net/802/
obj-$(CONFIG_LLC)		+= llc/
obj-y				+= ethernet/ 802/ sched/ netlink/ bpf/ ethtool/
obj-$(CONFIG_NETFILTER)		+= netfilter/
obj-$(CONFIG_INET)		+= ipv4/
obj-$(CONFIG_TLS)		+= tls/
obj-$(CONFIG_XFRM)		+= xfrm/
obj-$(CONFIG_UNIX_SCM)		+= unix/
obj-y				+= ipv6/
obj-$(CONFIG_BPFILTER)		+= bpfilter/
obj-$(CONFIG_PACKET)		+= packet/
obj-$(CONFIG_NET_KEY)		+= key/
obj-$(CONFIG_BRIDGE)		+= bridge/
obj-$(CONFIG_NET_DSA)		+= dsa/
obj-$(CONFIG_ATALK)		+= appletalk/
obj-$(CONFIG_X25)		+= x25/
obj-$(CONFIG_LAPB)		+= lapb/
obj-$(CONFIG_NETROM)		+= netrom/
obj-$(CONFIG_ROSE)		+= rose/
obj-$(CONFIG_AX25)		+= ax25/
obj-$(CONFIG_CAN)		+= can/
obj-$(CONFIG_BT)		+= bluetooth/
obj-$(CONFIG_SUNRPC)		+= sunrpc/
obj-$(CONFIG_AF_RXRPC)		+= rxrpc/
obj-$(CONFIG_AF_KCM)		+= kcm/
obj-$(CONFIG_STREAM_PARSER)	+= strparser/
obj-$(CONFIG_ATM)		+= atm/
obj-$(CONFIG_L2TP)		+= l2tp/
obj-$(CONFIG_DECNET)		+= decnet/
obj-$(CONFIG_PHONET)		+= phonet/
ifneq ($(CONFIG_VLAN_8021Q),)
obj-y				+= 8021q/
endif
obj-$(CONFIG_IP_DCCP)		+= dccp/
obj-$(CONFIG_IP_SCTP)		+= sctp/
obj-$(CONFIG_RDS)		+= rds/
obj-$(CONFIG_WIRELESS)		+= wireless/
obj-$(CONFIG_MAC80211)		+= mac80211/
obj-$(CONFIG_TIPC)		+= tipc/
obj-$(CONFIG_NETLABEL)		+= netlabel/
obj-$(CONFIG_IUCV)		+= iucv/
obj-$(CONFIG_SMC)		+= smc/
obj-$(CONFIG_RFKILL)		+= rfkill/
obj-$(CONFIG_NET_9P)		+= 9p/
obj-$(CONFIG_CAIF)		+= caif/
<<<<<<< HEAD
ifneq ($(CONFIG_DCB),)
obj-y				+= dcb/
endif
ifneq ($(CONFIG_TSN),)
obj-y 				+= tsn/
endif
=======
obj-$(CONFIG_DCB)		+= dcb/
obj-$(CONFIG_TSN)		+= tsn/
>>>>>>> c1084c27
obj-$(CONFIG_6LOWPAN)		+= 6lowpan/
obj-$(CONFIG_IEEE802154)	+= ieee802154/
obj-$(CONFIG_MAC802154)		+= mac802154/

obj-$(CONFIG_SYSCTL)		+= sysctl_net.o
obj-$(CONFIG_DNS_RESOLVER)	+= dns_resolver/
obj-$(CONFIG_CEPH_LIB)		+= ceph/
obj-$(CONFIG_BATMAN_ADV)	+= batman-adv/
obj-$(CONFIG_NFC)		+= nfc/
obj-$(CONFIG_PSAMPLE)		+= psample/
obj-$(CONFIG_NET_IFE)		+= ife/
obj-$(CONFIG_OPENVSWITCH)	+= openvswitch/
obj-$(CONFIG_VSOCKETS)	+= vmw_vsock/
obj-$(CONFIG_MPLS)		+= mpls/
obj-$(CONFIG_NET_NSH)		+= nsh/
obj-$(CONFIG_HSR)		+= hsr/
obj-$(CONFIG_NET_SWITCHDEV)	+= switchdev/
obj-$(CONFIG_NET_L3_MASTER_DEV)	+= l3mdev/
obj-$(CONFIG_QRTR)		+= qrtr/
obj-$(CONFIG_NET_NCSI)		+= ncsi/
obj-$(CONFIG_XDP_SOCKETS)	+= xdp/
obj-$(CONFIG_MPTCP)		+= mptcp/
obj-$(CONFIG_MCTP)		+= mctp/<|MERGE_RESOLUTION|>--- conflicted
+++ resolved
@@ -55,17 +55,8 @@
 obj-$(CONFIG_RFKILL)		+= rfkill/
 obj-$(CONFIG_NET_9P)		+= 9p/
 obj-$(CONFIG_CAIF)		+= caif/
-<<<<<<< HEAD
-ifneq ($(CONFIG_DCB),)
-obj-y				+= dcb/
-endif
-ifneq ($(CONFIG_TSN),)
-obj-y 				+= tsn/
-endif
-=======
 obj-$(CONFIG_DCB)		+= dcb/
 obj-$(CONFIG_TSN)		+= tsn/
->>>>>>> c1084c27
 obj-$(CONFIG_6LOWPAN)		+= 6lowpan/
 obj-$(CONFIG_IEEE802154)	+= ieee802154/
 obj-$(CONFIG_MAC802154)		+= mac802154/
