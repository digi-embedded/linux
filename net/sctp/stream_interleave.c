// SPDX-License-Identifier: GPL-2.0-or-later
/* SCTP kernel implementation
 * (C) Copyright Red Hat Inc. 2017
 *
 * This file is part of the SCTP kernel implementation
 *
 * These functions implement sctp stream message interleaving, mostly
 * including I-DATA and I-FORWARD-TSN chunks process.
 *
 * Please send any bug reports or fixes you make to the
 * email addresched(es):
 *    lksctp developers <linux-sctp@vger.kernel.org>
 *
 * Written or modified by:
 *    Xin Long <lucien.xin@gmail.com>
 */

#include <net/busy_poll.h>
#include <net/sctp/sctp.h>
#include <net/sctp/sm.h>
#include <net/sctp/ulpevent.h>
#include <linux/sctp.h>

static struct sctp_chunk *sctp_make_idatafrag_empty(
					const struct sctp_association *asoc,
					const struct sctp_sndrcvinfo *sinfo,
					int len, __u8 flags, gfp_t gfp)
{
	struct sctp_chunk *retval;
	struct sctp_idatahdr dp;

	memset(&dp, 0, sizeof(dp));
	dp.stream = htons(sinfo->sinfo_stream);

	if (sinfo->sinfo_flags & SCTP_UNORDERED)
		flags |= SCTP_DATA_UNORDERED;

	retval = sctp_make_idata(asoc, flags, sizeof(dp) + len, gfp);
	if (!retval)
		return NULL;

	retval->subh.idata_hdr = sctp_addto_chunk(retval, sizeof(dp), &dp);
	memcpy(&retval->sinfo, sinfo, sizeof(struct sctp_sndrcvinfo));

	return retval;
}

static void sctp_chunk_assign_mid(struct sctp_chunk *chunk)
{
	struct sctp_stream *stream;
	struct sctp_chunk *lchunk;
	__u32 cfsn = 0;
	__u16 sid;

	if (chunk->has_mid)
		return;

	sid = sctp_chunk_stream_no(chunk);
	stream = &chunk->asoc->stream;

	list_for_each_entry(lchunk, &chunk->msg->chunks, frag_list) {
		struct sctp_idatahdr *hdr;
		__u32 mid;

		lchunk->has_mid = 1;

		hdr = lchunk->subh.idata_hdr;

		if (lchunk->chunk_hdr->flags & SCTP_DATA_FIRST_FRAG)
			hdr->ppid = lchunk->sinfo.sinfo_ppid;
		else
			hdr->fsn = htonl(cfsn++);

		if (lchunk->chunk_hdr->flags & SCTP_DATA_UNORDERED) {
			mid = lchunk->chunk_hdr->flags & SCTP_DATA_LAST_FRAG ?
				sctp_mid_uo_next(stream, out, sid) :
				sctp_mid_uo_peek(stream, out, sid);
		} else {
			mid = lchunk->chunk_hdr->flags & SCTP_DATA_LAST_FRAG ?
				sctp_mid_next(stream, out, sid) :
				sctp_mid_peek(stream, out, sid);
		}
		hdr->mid = htonl(mid);
	}
}

static bool sctp_validate_data(struct sctp_chunk *chunk)
{
	struct sctp_stream *stream;
	__u16 sid, ssn;

	if (chunk->chunk_hdr->type != SCTP_CID_DATA)
		return false;

	if (chunk->chunk_hdr->flags & SCTP_DATA_UNORDERED)
		return true;

	stream = &chunk->asoc->stream;
	sid = sctp_chunk_stream_no(chunk);
	ssn = ntohs(chunk->subh.data_hdr->ssn);

	return !SSN_lt(ssn, sctp_ssn_peek(stream, in, sid));
}

static bool sctp_validate_idata(struct sctp_chunk *chunk)
{
	struct sctp_stream *stream;
	__u32 mid;
	__u16 sid;

	if (chunk->chunk_hdr->type != SCTP_CID_I_DATA)
		return false;

	if (chunk->chunk_hdr->flags & SCTP_DATA_UNORDERED)
		return true;

	stream = &chunk->asoc->stream;
	sid = sctp_chunk_stream_no(chunk);
	mid = ntohl(chunk->subh.idata_hdr->mid);

	return !MID_lt(mid, sctp_mid_peek(stream, in, sid));
}

static void sctp_intl_store_reasm(struct sctp_ulpq *ulpq,
				  struct sctp_ulpevent *event)
{
	struct sctp_ulpevent *cevent;
	struct sk_buff *pos, *loc;

	pos = skb_peek_tail(&ulpq->reasm);
	if (!pos) {
		__skb_queue_tail(&ulpq->reasm, sctp_event2skb(event));
		return;
	}

	cevent = sctp_skb2event(pos);

	if (event->stream == cevent->stream &&
	    event->mid == cevent->mid &&
	    (cevent->msg_flags & SCTP_DATA_FIRST_FRAG ||
	     (!(event->msg_flags & SCTP_DATA_FIRST_FRAG) &&
	      event->fsn > cevent->fsn))) {
		__skb_queue_tail(&ulpq->reasm, sctp_event2skb(event));
		return;
	}

	if ((event->stream == cevent->stream &&
	     MID_lt(cevent->mid, event->mid)) ||
	    event->stream > cevent->stream) {
		__skb_queue_tail(&ulpq->reasm, sctp_event2skb(event));
		return;
	}

	loc = NULL;
	skb_queue_walk(&ulpq->reasm, pos) {
		cevent = sctp_skb2event(pos);

		if (event->stream < cevent->stream ||
		    (event->stream == cevent->stream &&
		     MID_lt(event->mid, cevent->mid))) {
			loc = pos;
			break;
		}
		if (event->stream == cevent->stream &&
		    event->mid == cevent->mid &&
		    !(cevent->msg_flags & SCTP_DATA_FIRST_FRAG) &&
		    (event->msg_flags & SCTP_DATA_FIRST_FRAG ||
		     event->fsn < cevent->fsn)) {
			loc = pos;
			break;
		}
	}

	if (!loc)
		__skb_queue_tail(&ulpq->reasm, sctp_event2skb(event));
	else
		__skb_queue_before(&ulpq->reasm, loc, sctp_event2skb(event));
}

static struct sctp_ulpevent *sctp_intl_retrieve_partial(
						struct sctp_ulpq *ulpq,
						struct sctp_ulpevent *event)
{
	struct sk_buff *first_frag = NULL;
	struct sk_buff *last_frag = NULL;
	struct sctp_ulpevent *retval;
	struct sctp_stream_in *sin;
	struct sk_buff *pos;
	__u32 next_fsn = 0;
	int is_last = 0;

	sin = sctp_stream_in(&ulpq->asoc->stream, event->stream);

	skb_queue_walk(&ulpq->reasm, pos) {
		struct sctp_ulpevent *cevent = sctp_skb2event(pos);

		if (cevent->stream < event->stream)
			continue;

		if (cevent->stream > event->stream ||
		    cevent->mid != sin->mid)
			break;

		switch (cevent->msg_flags & SCTP_DATA_FRAG_MASK) {
		case SCTP_DATA_FIRST_FRAG:
			goto out;
		case SCTP_DATA_MIDDLE_FRAG:
			if (!first_frag) {
				if (cevent->fsn == sin->fsn) {
					first_frag = pos;
					last_frag = pos;
					next_fsn = cevent->fsn + 1;
				}
			} else if (cevent->fsn == next_fsn) {
				last_frag = pos;
				next_fsn++;
			} else {
				goto out;
			}
			break;
		case SCTP_DATA_LAST_FRAG:
			if (!first_frag) {
				if (cevent->fsn == sin->fsn) {
					first_frag = pos;
					last_frag = pos;
					next_fsn = 0;
					is_last = 1;
				}
			} else if (cevent->fsn == next_fsn) {
				last_frag = pos;
				next_fsn = 0;
				is_last = 1;
			}
			goto out;
		default:
			goto out;
		}
	}

out:
	if (!first_frag)
		return NULL;

	retval = sctp_make_reassembled_event(ulpq->asoc->base.net, &ulpq->reasm,
					     first_frag, last_frag);
	if (retval) {
		sin->fsn = next_fsn;
		if (is_last) {
			retval->msg_flags |= MSG_EOR;
			sin->pd_mode = 0;
		}
	}

	return retval;
}

static struct sctp_ulpevent *sctp_intl_retrieve_reassembled(
						struct sctp_ulpq *ulpq,
						struct sctp_ulpevent *event)
{
	struct sctp_association *asoc = ulpq->asoc;
	struct sk_buff *pos, *first_frag = NULL;
	struct sctp_ulpevent *retval = NULL;
	struct sk_buff *pd_first = NULL;
	struct sk_buff *pd_last = NULL;
	struct sctp_stream_in *sin;
	__u32 next_fsn = 0;
	__u32 pd_point = 0;
	__u32 pd_len = 0;
	__u32 mid = 0;

	sin = sctp_stream_in(&ulpq->asoc->stream, event->stream);

	skb_queue_walk(&ulpq->reasm, pos) {
		struct sctp_ulpevent *cevent = sctp_skb2event(pos);

		if (cevent->stream < event->stream)
			continue;
		if (cevent->stream > event->stream)
			break;

		if (MID_lt(cevent->mid, event->mid))
			continue;
		if (MID_lt(event->mid, cevent->mid))
			break;

		switch (cevent->msg_flags & SCTP_DATA_FRAG_MASK) {
		case SCTP_DATA_FIRST_FRAG:
			if (cevent->mid == sin->mid) {
				pd_first = pos;
				pd_last = pos;
				pd_len = pos->len;
			}

			first_frag = pos;
			next_fsn = 0;
			mid = cevent->mid;
			break;

		case SCTP_DATA_MIDDLE_FRAG:
			if (first_frag && cevent->mid == mid &&
			    cevent->fsn == next_fsn) {
				next_fsn++;
				if (pd_first) {
					pd_last = pos;
					pd_len += pos->len;
				}
			} else {
				first_frag = NULL;
			}
			break;

		case SCTP_DATA_LAST_FRAG:
			if (first_frag && cevent->mid == mid &&
			    cevent->fsn == next_fsn)
				goto found;
			else
				first_frag = NULL;
			break;
		}
	}

	if (!pd_first)
		goto out;

	pd_point = sctp_sk(asoc->base.sk)->pd_point;
	if (pd_point && pd_point <= pd_len) {
		retval = sctp_make_reassembled_event(asoc->base.net,
						     &ulpq->reasm,
						     pd_first, pd_last);
		if (retval) {
			sin->fsn = next_fsn;
			sin->pd_mode = 1;
		}
	}
	goto out;

found:
	retval = sctp_make_reassembled_event(asoc->base.net, &ulpq->reasm,
					     first_frag, pos);
	if (retval)
		retval->msg_flags |= MSG_EOR;

out:
	return retval;
}

static struct sctp_ulpevent *sctp_intl_reasm(struct sctp_ulpq *ulpq,
					     struct sctp_ulpevent *event)
{
	struct sctp_ulpevent *retval = NULL;
	struct sctp_stream_in *sin;

	if (SCTP_DATA_NOT_FRAG == (event->msg_flags & SCTP_DATA_FRAG_MASK)) {
		event->msg_flags |= MSG_EOR;
		return event;
	}

	sctp_intl_store_reasm(ulpq, event);

	sin = sctp_stream_in(&ulpq->asoc->stream, event->stream);
	if (sin->pd_mode && event->mid == sin->mid &&
	    event->fsn == sin->fsn)
		retval = sctp_intl_retrieve_partial(ulpq, event);

	if (!retval)
		retval = sctp_intl_retrieve_reassembled(ulpq, event);

	return retval;
}

static void sctp_intl_store_ordered(struct sctp_ulpq *ulpq,
				    struct sctp_ulpevent *event)
{
	struct sctp_ulpevent *cevent;
	struct sk_buff *pos, *loc;

	pos = skb_peek_tail(&ulpq->lobby);
	if (!pos) {
		__skb_queue_tail(&ulpq->lobby, sctp_event2skb(event));
		return;
	}

	cevent = (struct sctp_ulpevent *)pos->cb;
	if (event->stream == cevent->stream &&
	    MID_lt(cevent->mid, event->mid)) {
		__skb_queue_tail(&ulpq->lobby, sctp_event2skb(event));
		return;
	}

	if (event->stream > cevent->stream) {
		__skb_queue_tail(&ulpq->lobby, sctp_event2skb(event));
		return;
	}

	loc = NULL;
	skb_queue_walk(&ulpq->lobby, pos) {
		cevent = (struct sctp_ulpevent *)pos->cb;

		if (cevent->stream > event->stream) {
			loc = pos;
			break;
		}
		if (cevent->stream == event->stream &&
		    MID_lt(event->mid, cevent->mid)) {
			loc = pos;
			break;
		}
	}

	if (!loc)
		__skb_queue_tail(&ulpq->lobby, sctp_event2skb(event));
	else
		__skb_queue_before(&ulpq->lobby, loc, sctp_event2skb(event));
}

static void sctp_intl_retrieve_ordered(struct sctp_ulpq *ulpq,
				       struct sctp_ulpevent *event)
{
	struct sk_buff_head *event_list;
	struct sctp_stream *stream;
	struct sk_buff *pos, *tmp;
	__u16 sid = event->stream;

	stream  = &ulpq->asoc->stream;
	event_list = (struct sk_buff_head *)sctp_event2skb(event)->prev;

	sctp_skb_for_each(pos, &ulpq->lobby, tmp) {
		struct sctp_ulpevent *cevent = (struct sctp_ulpevent *)pos->cb;

		if (cevent->stream > sid)
			break;

		if (cevent->stream < sid)
			continue;

		if (cevent->mid != sctp_mid_peek(stream, in, sid))
			break;

		sctp_mid_next(stream, in, sid);

		__skb_unlink(pos, &ulpq->lobby);

		__skb_queue_tail(event_list, pos);
	}
}

static struct sctp_ulpevent *sctp_intl_order(struct sctp_ulpq *ulpq,
					     struct sctp_ulpevent *event)
{
	struct sctp_stream *stream;
	__u16 sid;

	stream  = &ulpq->asoc->stream;
	sid = event->stream;

	if (event->mid != sctp_mid_peek(stream, in, sid)) {
		sctp_intl_store_ordered(ulpq, event);
		return NULL;
	}

	sctp_mid_next(stream, in, sid);

	sctp_intl_retrieve_ordered(ulpq, event);

	return event;
}

static int sctp_enqueue_event(struct sctp_ulpq *ulpq,
			      struct sk_buff_head *skb_list)
{
	struct sock *sk = ulpq->asoc->base.sk;
	struct sctp_sock *sp = sctp_sk(sk);
	struct sctp_ulpevent *event;
	struct sk_buff *skb;

	skb = __skb_peek(skb_list);
	event = sctp_skb2event(skb);

	if (sk->sk_shutdown & RCV_SHUTDOWN &&
	    (sk->sk_shutdown & SEND_SHUTDOWN ||
	     !sctp_ulpevent_is_notification(event)))
		goto out_free;

	if (!sctp_ulpevent_is_notification(event)) {
		sk_mark_napi_id(sk, skb);
		sk_incoming_cpu_update(sk);
	}

	if (!sctp_ulpevent_is_enabled(event, ulpq->asoc->subscribe))
		goto out_free;

	skb_queue_splice_tail_init(skb_list,
				   &sk->sk_receive_queue);

	if (!sp->data_ready_signalled) {
		sp->data_ready_signalled = 1;
		sk->sk_data_ready(sk);
	}

	return 1;

out_free:
	sctp_queue_purge_ulpevents(skb_list);

	return 0;
}

static void sctp_intl_store_reasm_uo(struct sctp_ulpq *ulpq,
				     struct sctp_ulpevent *event)
{
	struct sctp_ulpevent *cevent;
	struct sk_buff *pos;

	pos = skb_peek_tail(&ulpq->reasm_uo);
	if (!pos) {
		__skb_queue_tail(&ulpq->reasm_uo, sctp_event2skb(event));
		return;
	}

	cevent = sctp_skb2event(pos);

	if (event->stream == cevent->stream &&
	    event->mid == cevent->mid &&
	    (cevent->msg_flags & SCTP_DATA_FIRST_FRAG ||
	     (!(event->msg_flags & SCTP_DATA_FIRST_FRAG) &&
	      event->fsn > cevent->fsn))) {
		__skb_queue_tail(&ulpq->reasm_uo, sctp_event2skb(event));
		return;
	}

	if ((event->stream == cevent->stream &&
	     MID_lt(cevent->mid, event->mid)) ||
	    event->stream > cevent->stream) {
		__skb_queue_tail(&ulpq->reasm_uo, sctp_event2skb(event));
		return;
	}

	skb_queue_walk(&ulpq->reasm_uo, pos) {
		cevent = sctp_skb2event(pos);

		if (event->stream < cevent->stream ||
		    (event->stream == cevent->stream &&
		     MID_lt(event->mid, cevent->mid)))
			break;

		if (event->stream == cevent->stream &&
		    event->mid == cevent->mid &&
		    !(cevent->msg_flags & SCTP_DATA_FIRST_FRAG) &&
		    (event->msg_flags & SCTP_DATA_FIRST_FRAG ||
		     event->fsn < cevent->fsn))
			break;
	}

	__skb_queue_before(&ulpq->reasm_uo, pos, sctp_event2skb(event));
}

static struct sctp_ulpevent *sctp_intl_retrieve_partial_uo(
						struct sctp_ulpq *ulpq,
						struct sctp_ulpevent *event)
{
	struct sk_buff *first_frag = NULL;
	struct sk_buff *last_frag = NULL;
	struct sctp_ulpevent *retval;
	struct sctp_stream_in *sin;
	struct sk_buff *pos;
	__u32 next_fsn = 0;
	int is_last = 0;

	sin = sctp_stream_in(&ulpq->asoc->stream, event->stream);

	skb_queue_walk(&ulpq->reasm_uo, pos) {
		struct sctp_ulpevent *cevent = sctp_skb2event(pos);

		if (cevent->stream < event->stream)
			continue;
		if (cevent->stream > event->stream)
			break;

		if (MID_lt(cevent->mid, sin->mid_uo))
			continue;
		if (MID_lt(sin->mid_uo, cevent->mid))
			break;

		switch (cevent->msg_flags & SCTP_DATA_FRAG_MASK) {
		case SCTP_DATA_FIRST_FRAG:
			goto out;
		case SCTP_DATA_MIDDLE_FRAG:
			if (!first_frag) {
				if (cevent->fsn == sin->fsn_uo) {
					first_frag = pos;
					last_frag = pos;
					next_fsn = cevent->fsn + 1;
				}
			} else if (cevent->fsn == next_fsn) {
				last_frag = pos;
				next_fsn++;
			} else {
				goto out;
			}
			break;
		case SCTP_DATA_LAST_FRAG:
			if (!first_frag) {
				if (cevent->fsn == sin->fsn_uo) {
					first_frag = pos;
					last_frag = pos;
					next_fsn = 0;
					is_last = 1;
				}
			} else if (cevent->fsn == next_fsn) {
				last_frag = pos;
				next_fsn = 0;
				is_last = 1;
			}
			goto out;
		default:
			goto out;
		}
	}

out:
	if (!first_frag)
		return NULL;

	retval = sctp_make_reassembled_event(ulpq->asoc->base.net,
					     &ulpq->reasm_uo, first_frag,
					     last_frag);
	if (retval) {
		sin->fsn_uo = next_fsn;
		if (is_last) {
			retval->msg_flags |= MSG_EOR;
			sin->pd_mode_uo = 0;
		}
	}

	return retval;
}

static struct sctp_ulpevent *sctp_intl_retrieve_reassembled_uo(
						struct sctp_ulpq *ulpq,
						struct sctp_ulpevent *event)
{
	struct sctp_association *asoc = ulpq->asoc;
	struct sk_buff *pos, *first_frag = NULL;
	struct sctp_ulpevent *retval = NULL;
	struct sk_buff *pd_first = NULL;
	struct sk_buff *pd_last = NULL;
	struct sctp_stream_in *sin;
	__u32 next_fsn = 0;
	__u32 pd_point = 0;
	__u32 pd_len = 0;
	__u32 mid = 0;

	sin = sctp_stream_in(&ulpq->asoc->stream, event->stream);

	skb_queue_walk(&ulpq->reasm_uo, pos) {
		struct sctp_ulpevent *cevent = sctp_skb2event(pos);

		if (cevent->stream < event->stream)
			continue;
		if (cevent->stream > event->stream)
			break;

		if (MID_lt(cevent->mid, event->mid))
			continue;
		if (MID_lt(event->mid, cevent->mid))
			break;

		switch (cevent->msg_flags & SCTP_DATA_FRAG_MASK) {
		case SCTP_DATA_FIRST_FRAG:
			if (!sin->pd_mode_uo) {
				sin->mid_uo = cevent->mid;
				pd_first = pos;
				pd_last = pos;
				pd_len = pos->len;
			}

			first_frag = pos;
			next_fsn = 0;
			mid = cevent->mid;
			break;

		case SCTP_DATA_MIDDLE_FRAG:
			if (first_frag && cevent->mid == mid &&
			    cevent->fsn == next_fsn) {
				next_fsn++;
				if (pd_first) {
					pd_last = pos;
					pd_len += pos->len;
				}
			} else {
				first_frag = NULL;
			}
			break;

		case SCTP_DATA_LAST_FRAG:
			if (first_frag && cevent->mid == mid &&
			    cevent->fsn == next_fsn)
				goto found;
			else
				first_frag = NULL;
			break;
		}
	}

	if (!pd_first)
		goto out;

	pd_point = sctp_sk(asoc->base.sk)->pd_point;
	if (pd_point && pd_point <= pd_len) {
		retval = sctp_make_reassembled_event(asoc->base.net,
						     &ulpq->reasm_uo,
						     pd_first, pd_last);
		if (retval) {
			sin->fsn_uo = next_fsn;
			sin->pd_mode_uo = 1;
		}
	}
	goto out;

found:
	retval = sctp_make_reassembled_event(asoc->base.net, &ulpq->reasm_uo,
					     first_frag, pos);
	if (retval)
		retval->msg_flags |= MSG_EOR;

out:
	return retval;
}

static struct sctp_ulpevent *sctp_intl_reasm_uo(struct sctp_ulpq *ulpq,
						struct sctp_ulpevent *event)
{
	struct sctp_ulpevent *retval = NULL;
	struct sctp_stream_in *sin;

	if (SCTP_DATA_NOT_FRAG == (event->msg_flags & SCTP_DATA_FRAG_MASK)) {
		event->msg_flags |= MSG_EOR;
		return event;
	}

	sctp_intl_store_reasm_uo(ulpq, event);

	sin = sctp_stream_in(&ulpq->asoc->stream, event->stream);
	if (sin->pd_mode_uo && event->mid == sin->mid_uo &&
	    event->fsn == sin->fsn_uo)
		retval = sctp_intl_retrieve_partial_uo(ulpq, event);

	if (!retval)
		retval = sctp_intl_retrieve_reassembled_uo(ulpq, event);

	return retval;
}

static struct sctp_ulpevent *sctp_intl_retrieve_first_uo(struct sctp_ulpq *ulpq)
{
	struct sctp_stream_in *csin, *sin = NULL;
	struct sk_buff *first_frag = NULL;
	struct sk_buff *last_frag = NULL;
	struct sctp_ulpevent *retval;
	struct sk_buff *pos;
	__u32 next_fsn = 0;
	__u16 sid = 0;

	skb_queue_walk(&ulpq->reasm_uo, pos) {
		struct sctp_ulpevent *cevent = sctp_skb2event(pos);

		csin = sctp_stream_in(&ulpq->asoc->stream, cevent->stream);
		if (csin->pd_mode_uo)
			continue;

		switch (cevent->msg_flags & SCTP_DATA_FRAG_MASK) {
		case SCTP_DATA_FIRST_FRAG:
			if (first_frag)
				goto out;
			first_frag = pos;
			last_frag = pos;
			next_fsn = 0;
			sin = csin;
			sid = cevent->stream;
			sin->mid_uo = cevent->mid;
			break;
		case SCTP_DATA_MIDDLE_FRAG:
			if (!first_frag)
				break;
			if (cevent->stream == sid &&
			    cevent->mid == sin->mid_uo &&
			    cevent->fsn == next_fsn) {
				next_fsn++;
				last_frag = pos;
			} else {
				goto out;
			}
			break;
		case SCTP_DATA_LAST_FRAG:
			if (first_frag)
				goto out;
			break;
		default:
			break;
		}
	}

	if (!first_frag)
		return NULL;

out:
	retval = sctp_make_reassembled_event(ulpq->asoc->base.net,
					     &ulpq->reasm_uo, first_frag,
					     last_frag);
	if (retval) {
		sin->fsn_uo = next_fsn;
		sin->pd_mode_uo = 1;
	}

	return retval;
}

static int sctp_ulpevent_idata(struct sctp_ulpq *ulpq,
			       struct sctp_chunk *chunk, gfp_t gfp)
{
	struct sctp_ulpevent *event;
	struct sk_buff_head temp;
	int event_eor = 0;

	event = sctp_ulpevent_make_rcvmsg(chunk->asoc, chunk, gfp);
	if (!event)
		return -ENOMEM;

	event->mid = ntohl(chunk->subh.idata_hdr->mid);
	if (event->msg_flags & SCTP_DATA_FIRST_FRAG)
		event->ppid = chunk->subh.idata_hdr->ppid;
	else
		event->fsn = ntohl(chunk->subh.idata_hdr->fsn);

	if (!(event->msg_flags & SCTP_DATA_UNORDERED)) {
		event = sctp_intl_reasm(ulpq, event);
		if (event) {
			skb_queue_head_init(&temp);
			__skb_queue_tail(&temp, sctp_event2skb(event));

			if (event->msg_flags & MSG_EOR)
				event = sctp_intl_order(ulpq, event);
		}
	} else {
		event = sctp_intl_reasm_uo(ulpq, event);
		if (event) {
			skb_queue_head_init(&temp);
			__skb_queue_tail(&temp, sctp_event2skb(event));
		}
	}

	if (event) {
		event_eor = (event->msg_flags & MSG_EOR) ? 1 : 0;
		sctp_enqueue_event(ulpq, &temp);
	}

	return event_eor;
}

static struct sctp_ulpevent *sctp_intl_retrieve_first(struct sctp_ulpq *ulpq)
{
	struct sctp_stream_in *csin, *sin = NULL;
	struct sk_buff *first_frag = NULL;
	struct sk_buff *last_frag = NULL;
	struct sctp_ulpevent *retval;
	struct sk_buff *pos;
	__u32 next_fsn = 0;
	__u16 sid = 0;

	skb_queue_walk(&ulpq->reasm, pos) {
		struct sctp_ulpevent *cevent = sctp_skb2event(pos);

		csin = sctp_stream_in(&ulpq->asoc->stream, cevent->stream);
		if (csin->pd_mode)
			continue;

		switch (cevent->msg_flags & SCTP_DATA_FRAG_MASK) {
		case SCTP_DATA_FIRST_FRAG:
			if (first_frag)
				goto out;
			if (cevent->mid == csin->mid) {
				first_frag = pos;
				last_frag = pos;
				next_fsn = 0;
				sin = csin;
				sid = cevent->stream;
			}
			break;
		case SCTP_DATA_MIDDLE_FRAG:
			if (!first_frag)
				break;
			if (cevent->stream == sid &&
			    cevent->mid == sin->mid &&
			    cevent->fsn == next_fsn) {
				next_fsn++;
				last_frag = pos;
			} else {
				goto out;
			}
			break;
		case SCTP_DATA_LAST_FRAG:
			if (first_frag)
				goto out;
			break;
		default:
			break;
		}
	}

	if (!first_frag)
		return NULL;

out:
	retval = sctp_make_reassembled_event(ulpq->asoc->base.net,
					     &ulpq->reasm, first_frag,
					     last_frag);
	if (retval) {
		sin->fsn = next_fsn;
		sin->pd_mode = 1;
	}

	return retval;
}

static void sctp_intl_start_pd(struct sctp_ulpq *ulpq, gfp_t gfp)
{
	struct sctp_ulpevent *event;
	struct sk_buff_head temp;

	if (!skb_queue_empty(&ulpq->reasm)) {
		do {
			event = sctp_intl_retrieve_first(ulpq);
			if (event) {
				skb_queue_head_init(&temp);
				__skb_queue_tail(&temp, sctp_event2skb(event));
				sctp_enqueue_event(ulpq, &temp);
			}
		} while (event);
	}

	if (!skb_queue_empty(&ulpq->reasm_uo)) {
		do {
			event = sctp_intl_retrieve_first_uo(ulpq);
			if (event) {
				skb_queue_head_init(&temp);
				__skb_queue_tail(&temp, sctp_event2skb(event));
				sctp_enqueue_event(ulpq, &temp);
			}
		} while (event);
	}
}

static void sctp_renege_events(struct sctp_ulpq *ulpq, struct sctp_chunk *chunk,
			       gfp_t gfp)
{
	struct sctp_association *asoc = ulpq->asoc;
	__u32 freed = 0;
	__u16 needed;

	needed = ntohs(chunk->chunk_hdr->length) -
		 sizeof(struct sctp_idata_chunk);

	if (skb_queue_empty(&asoc->base.sk->sk_receive_queue)) {
		freed = sctp_ulpq_renege_list(ulpq, &ulpq->lobby, needed);
		if (freed < needed)
			freed += sctp_ulpq_renege_list(ulpq, &ulpq->reasm,
						       needed);
		if (freed < needed)
			freed += sctp_ulpq_renege_list(ulpq, &ulpq->reasm_uo,
						       needed);
	}

	if (freed >= needed && sctp_ulpevent_idata(ulpq, chunk, gfp) <= 0)
		sctp_intl_start_pd(ulpq, gfp);
}

static void sctp_intl_stream_abort_pd(struct sctp_ulpq *ulpq, __u16 sid,
				      __u32 mid, __u16 flags, gfp_t gfp)
{
	struct sock *sk = ulpq->asoc->base.sk;
	struct sctp_ulpevent *ev = NULL;

	if (!sctp_ulpevent_type_enabled(ulpq->asoc->subscribe,
					SCTP_PARTIAL_DELIVERY_EVENT))
		return;

	ev = sctp_ulpevent_make_pdapi(ulpq->asoc, SCTP_PARTIAL_DELIVERY_ABORTED,
				      sid, mid, flags, gfp);
	if (ev) {
		struct sctp_sock *sp = sctp_sk(sk);

		__skb_queue_tail(&sk->sk_receive_queue, sctp_event2skb(ev));

		if (!sp->data_ready_signalled) {
			sp->data_ready_signalled = 1;
			sk->sk_data_ready(sk);
		}
	}
}

static void sctp_intl_reap_ordered(struct sctp_ulpq *ulpq, __u16 sid)
{
	struct sctp_stream *stream = &ulpq->asoc->stream;
	struct sctp_ulpevent *cevent, *event = NULL;
	struct sk_buff_head *lobby = &ulpq->lobby;
	struct sk_buff *pos, *tmp;
	struct sk_buff_head temp;
	__u16 csid;
	__u32 cmid;

	skb_queue_head_init(&temp);
	sctp_skb_for_each(pos, lobby, tmp) {
		cevent = (struct sctp_ulpevent *)pos->cb;
		csid = cevent->stream;
		cmid = cevent->mid;

		if (csid > sid)
			break;

		if (csid < sid)
			continue;

		if (!MID_lt(cmid, sctp_mid_peek(stream, in, csid)))
			break;

		__skb_unlink(pos, lobby);
		if (!event)
			event = sctp_skb2event(pos);

		__skb_queue_tail(&temp, pos);
	}

	if (!event && pos != (struct sk_buff *)lobby) {
		cevent = (struct sctp_ulpevent *)pos->cb;
		csid = cevent->stream;
		cmid = cevent->mid;

		if (csid == sid && cmid == sctp_mid_peek(stream, in, csid)) {
			sctp_mid_next(stream, in, csid);
			__skb_unlink(pos, lobby);
			__skb_queue_tail(&temp, pos);
			event = sctp_skb2event(pos);
		}
	}

	if (event) {
		sctp_intl_retrieve_ordered(ulpq, event);
		sctp_enqueue_event(ulpq, &temp);
	}
}

static void sctp_intl_abort_pd(struct sctp_ulpq *ulpq, gfp_t gfp)
{
	struct sctp_stream *stream = &ulpq->asoc->stream;
	__u16 sid;

	for (sid = 0; sid < stream->incnt; sid++) {
		struct sctp_stream_in *sin = SCTP_SI(stream, sid);
		__u32 mid;

		if (sin->pd_mode_uo) {
			sin->pd_mode_uo = 0;

			mid = sin->mid_uo;
			sctp_intl_stream_abort_pd(ulpq, sid, mid, 0x1, gfp);
		}

		if (sin->pd_mode) {
			sin->pd_mode = 0;

			mid = sin->mid;
			sctp_intl_stream_abort_pd(ulpq, sid, mid, 0, gfp);
			sctp_mid_skip(stream, in, sid, mid);

			sctp_intl_reap_ordered(ulpq, sid);
		}
	}

	/* intl abort pd happens only when all data needs to be cleaned */
	sctp_ulpq_flush(ulpq);
}

static inline int sctp_get_skip_pos(struct sctp_ifwdtsn_skip *skiplist,
				    int nskips, __be16 stream, __u8 flags)
{
	int i;

	for (i = 0; i < nskips; i++)
		if (skiplist[i].stream == stream &&
		    skiplist[i].flags == flags)
			return i;

	return i;
}

#define SCTP_FTSN_U_BIT	0x1
static void sctp_generate_iftsn(struct sctp_outq *q, __u32 ctsn)
{
	struct sctp_ifwdtsn_skip ftsn_skip_arr[10];
	struct sctp_association *asoc = q->asoc;
	struct sctp_chunk *ftsn_chunk = NULL;
	struct list_head *lchunk, *temp;
	int nskips = 0, skip_pos;
	struct sctp_chunk *chunk;
	__u32 tsn;

	if (!asoc->peer.prsctp_capable)
		return;

	if (TSN_lt(asoc->adv_peer_ack_point, ctsn))
		asoc->adv_peer_ack_point = ctsn;

	list_for_each_safe(lchunk, temp, &q->abandoned) {
		chunk = list_entry(lchunk, struct sctp_chunk, transmitted_list);
		tsn = ntohl(chunk->subh.data_hdr->tsn);

		if (TSN_lte(tsn, ctsn)) {
			list_del_init(lchunk);
			sctp_chunk_free(chunk);
		} else if (TSN_lte(tsn, asoc->adv_peer_ack_point + 1)) {
			__be16 sid = chunk->subh.idata_hdr->stream;
			__be32 mid = chunk->subh.idata_hdr->mid;
			__u8 flags = 0;

			if (chunk->chunk_hdr->flags & SCTP_DATA_UNORDERED)
				flags |= SCTP_FTSN_U_BIT;

			asoc->adv_peer_ack_point = tsn;
			skip_pos = sctp_get_skip_pos(&ftsn_skip_arr[0], nskips,
						     sid, flags);
			ftsn_skip_arr[skip_pos].stream = sid;
			ftsn_skip_arr[skip_pos].reserved = 0;
			ftsn_skip_arr[skip_pos].flags = flags;
			ftsn_skip_arr[skip_pos].mid = mid;
			if (skip_pos == nskips)
				nskips++;
			if (nskips == 10)
				break;
		} else {
			break;
		}
	}

	if (asoc->adv_peer_ack_point > ctsn)
		ftsn_chunk = sctp_make_ifwdtsn(asoc, asoc->adv_peer_ack_point,
					       nskips, &ftsn_skip_arr[0]);

	if (ftsn_chunk) {
		list_add_tail(&ftsn_chunk->list, &q->control_chunk_list);
		SCTP_INC_STATS(asoc->base.net, SCTP_MIB_OUTCTRLCHUNKS);
	}
}

#define _sctp_walk_ifwdtsn(pos, chunk, end) \
<<<<<<< HEAD
	for (pos = chunk->subh.ifwdtsn_hdr->skip; \
	     (void *)pos <= (void *)chunk->subh.ifwdtsn_hdr->skip + (end) - \
=======
	for (pos = (void *)(chunk->subh.ifwdtsn_hdr + 1); \
	     (void *)pos <= (void *)(chunk->subh.ifwdtsn_hdr + 1) + (end) - \
>>>>>>> ccf0a997
			    sizeof(struct sctp_ifwdtsn_skip); pos++)

#define sctp_walk_ifwdtsn(pos, ch) \
	_sctp_walk_ifwdtsn((pos), (ch), ntohs((ch)->chunk_hdr->length) - \
					sizeof(struct sctp_ifwdtsn_chunk))

static bool sctp_validate_fwdtsn(struct sctp_chunk *chunk)
{
	struct sctp_fwdtsn_skip *skip;
	__u16 incnt;

	if (chunk->chunk_hdr->type != SCTP_CID_FWD_TSN)
		return false;

	incnt = chunk->asoc->stream.incnt;
	sctp_walk_fwdtsn(skip, chunk)
		if (ntohs(skip->stream) >= incnt)
			return false;

	return true;
}

static bool sctp_validate_iftsn(struct sctp_chunk *chunk)
{
	struct sctp_ifwdtsn_skip *skip;
	__u16 incnt;

	if (chunk->chunk_hdr->type != SCTP_CID_I_FWD_TSN)
		return false;

	incnt = chunk->asoc->stream.incnt;
	sctp_walk_ifwdtsn(skip, chunk)
		if (ntohs(skip->stream) >= incnt)
			return false;

	return true;
}

static void sctp_report_fwdtsn(struct sctp_ulpq *ulpq, __u32 ftsn)
{
	/* Move the Cumulattive TSN Ack ahead. */
	sctp_tsnmap_skip(&ulpq->asoc->peer.tsn_map, ftsn);
	/* purge the fragmentation queue */
	sctp_ulpq_reasm_flushtsn(ulpq, ftsn);
	/* Abort any in progress partial delivery. */
	sctp_ulpq_abort_pd(ulpq, GFP_ATOMIC);
}

static void sctp_intl_reasm_flushtsn(struct sctp_ulpq *ulpq, __u32 ftsn)
{
	struct sk_buff *pos, *tmp;

	skb_queue_walk_safe(&ulpq->reasm, pos, tmp) {
		struct sctp_ulpevent *event = sctp_skb2event(pos);
		__u32 tsn = event->tsn;

		if (TSN_lte(tsn, ftsn)) {
			__skb_unlink(pos, &ulpq->reasm);
			sctp_ulpevent_free(event);
		}
	}

	skb_queue_walk_safe(&ulpq->reasm_uo, pos, tmp) {
		struct sctp_ulpevent *event = sctp_skb2event(pos);
		__u32 tsn = event->tsn;

		if (TSN_lte(tsn, ftsn)) {
			__skb_unlink(pos, &ulpq->reasm_uo);
			sctp_ulpevent_free(event);
		}
	}
}

static void sctp_report_iftsn(struct sctp_ulpq *ulpq, __u32 ftsn)
{
	/* Move the Cumulattive TSN Ack ahead. */
	sctp_tsnmap_skip(&ulpq->asoc->peer.tsn_map, ftsn);
	/* purge the fragmentation queue */
	sctp_intl_reasm_flushtsn(ulpq, ftsn);
	/* abort only when it's for all data */
	if (ftsn == sctp_tsnmap_get_max_tsn_seen(&ulpq->asoc->peer.tsn_map))
		sctp_intl_abort_pd(ulpq, GFP_ATOMIC);
}

static void sctp_handle_fwdtsn(struct sctp_ulpq *ulpq, struct sctp_chunk *chunk)
{
	struct sctp_fwdtsn_skip *skip;

	/* Walk through all the skipped SSNs */
	sctp_walk_fwdtsn(skip, chunk)
		sctp_ulpq_skip(ulpq, ntohs(skip->stream), ntohs(skip->ssn));
}

static void sctp_intl_skip(struct sctp_ulpq *ulpq, __u16 sid, __u32 mid,
			   __u8 flags)
{
	struct sctp_stream_in *sin = sctp_stream_in(&ulpq->asoc->stream, sid);
	struct sctp_stream *stream  = &ulpq->asoc->stream;

	if (flags & SCTP_FTSN_U_BIT) {
		if (sin->pd_mode_uo && MID_lt(sin->mid_uo, mid)) {
			sin->pd_mode_uo = 0;
			sctp_intl_stream_abort_pd(ulpq, sid, mid, 0x1,
						  GFP_ATOMIC);
		}
		return;
	}

	if (MID_lt(mid, sctp_mid_peek(stream, in, sid)))
		return;

	if (sin->pd_mode) {
		sin->pd_mode = 0;
		sctp_intl_stream_abort_pd(ulpq, sid, mid, 0x0, GFP_ATOMIC);
	}

	sctp_mid_skip(stream, in, sid, mid);

	sctp_intl_reap_ordered(ulpq, sid);
}

static void sctp_handle_iftsn(struct sctp_ulpq *ulpq, struct sctp_chunk *chunk)
{
	struct sctp_ifwdtsn_skip *skip;

	/* Walk through all the skipped MIDs and abort stream pd if possible */
	sctp_walk_ifwdtsn(skip, chunk)
		sctp_intl_skip(ulpq, ntohs(skip->stream),
			       ntohl(skip->mid), skip->flags);
}

static int do_ulpq_tail_event(struct sctp_ulpq *ulpq, struct sctp_ulpevent *event)
{
	struct sk_buff_head temp;

	skb_queue_head_init(&temp);
	__skb_queue_tail(&temp, sctp_event2skb(event));
	return sctp_ulpq_tail_event(ulpq, &temp);
}

static struct sctp_stream_interleave sctp_stream_interleave_0 = {
	.data_chunk_len		= sizeof(struct sctp_data_chunk),
	.ftsn_chunk_len		= sizeof(struct sctp_fwdtsn_chunk),
	/* DATA process functions */
	.make_datafrag		= sctp_make_datafrag_empty,
	.assign_number		= sctp_chunk_assign_ssn,
	.validate_data		= sctp_validate_data,
	.ulpevent_data		= sctp_ulpq_tail_data,
	.enqueue_event		= do_ulpq_tail_event,
	.renege_events		= sctp_ulpq_renege,
	.start_pd		= sctp_ulpq_partial_delivery,
	.abort_pd		= sctp_ulpq_abort_pd,
	/* FORWARD-TSN process functions */
	.generate_ftsn		= sctp_generate_fwdtsn,
	.validate_ftsn		= sctp_validate_fwdtsn,
	.report_ftsn		= sctp_report_fwdtsn,
	.handle_ftsn		= sctp_handle_fwdtsn,
};

static int do_sctp_enqueue_event(struct sctp_ulpq *ulpq,
				 struct sctp_ulpevent *event)
{
	struct sk_buff_head temp;

	skb_queue_head_init(&temp);
	__skb_queue_tail(&temp, sctp_event2skb(event));
	return sctp_enqueue_event(ulpq, &temp);
}

static struct sctp_stream_interleave sctp_stream_interleave_1 = {
	.data_chunk_len		= sizeof(struct sctp_idata_chunk),
	.ftsn_chunk_len		= sizeof(struct sctp_ifwdtsn_chunk),
	/* I-DATA process functions */
	.make_datafrag		= sctp_make_idatafrag_empty,
	.assign_number		= sctp_chunk_assign_mid,
	.validate_data		= sctp_validate_idata,
	.ulpevent_data		= sctp_ulpevent_idata,
	.enqueue_event		= do_sctp_enqueue_event,
	.renege_events		= sctp_renege_events,
	.start_pd		= sctp_intl_start_pd,
	.abort_pd		= sctp_intl_abort_pd,
	/* I-FORWARD-TSN process functions */
	.generate_ftsn		= sctp_generate_iftsn,
	.validate_ftsn		= sctp_validate_iftsn,
	.report_ftsn		= sctp_report_iftsn,
	.handle_ftsn		= sctp_handle_iftsn,
};

void sctp_stream_interleave_init(struct sctp_stream *stream)
{
	struct sctp_association *asoc;

	asoc = container_of(stream, struct sctp_association, stream);
	stream->si = asoc->peer.intl_capable ? &sctp_stream_interleave_1
					     : &sctp_stream_interleave_0;
}<|MERGE_RESOLUTION|>--- conflicted
+++ resolved
@@ -1153,13 +1153,8 @@
 }
 
 #define _sctp_walk_ifwdtsn(pos, chunk, end) \
-<<<<<<< HEAD
-	for (pos = chunk->subh.ifwdtsn_hdr->skip; \
-	     (void *)pos <= (void *)chunk->subh.ifwdtsn_hdr->skip + (end) - \
-=======
 	for (pos = (void *)(chunk->subh.ifwdtsn_hdr + 1); \
 	     (void *)pos <= (void *)(chunk->subh.ifwdtsn_hdr + 1) + (end) - \
->>>>>>> ccf0a997
 			    sizeof(struct sctp_ifwdtsn_skip); pos++)
 
 #define sctp_walk_ifwdtsn(pos, ch) \
