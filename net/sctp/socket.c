// SPDX-License-Identifier: GPL-2.0-or-later
/* SCTP kernel implementation
 * (C) Copyright IBM Corp. 2001, 2004
 * Copyright (c) 1999-2000 Cisco, Inc.
 * Copyright (c) 1999-2001 Motorola, Inc.
 * Copyright (c) 2001-2003 Intel Corp.
 * Copyright (c) 2001-2002 Nokia, Inc.
 * Copyright (c) 2001 La Monte H.P. Yarroll
 *
 * This file is part of the SCTP kernel implementation
 *
 * These functions interface with the sockets layer to implement the
 * SCTP Extensions for the Sockets API.
 *
 * Note that the descriptions from the specification are USER level
 * functions--this file is the functions which populate the struct proto
 * for SCTP which is the BOTTOM of the sockets interface.
 *
 * Please send any bug reports or fixes you make to the
 * email address(es):
 *    lksctp developers <linux-sctp@vger.kernel.org>
 *
 * Written or modified by:
 *    La Monte H.P. Yarroll <piggy@acm.org>
 *    Narasimha Budihal     <narsi@refcode.org>
 *    Karl Knutson          <karl@athena.chicago.il.us>
 *    Jon Grimm             <jgrimm@us.ibm.com>
 *    Xingang Guo           <xingang.guo@intel.com>
 *    Daisy Chang           <daisyc@us.ibm.com>
 *    Sridhar Samudrala     <samudrala@us.ibm.com>
 *    Inaky Perez-Gonzalez  <inaky.gonzalez@intel.com>
 *    Ardelle Fan	    <ardelle.fan@intel.com>
 *    Ryan Layer	    <rmlayer@us.ibm.com>
 *    Anup Pemmaiah         <pemmaiah@cc.usu.edu>
 *    Kevin Gao             <kevin.gao@intel.com>
 */

#define pr_fmt(fmt) KBUILD_MODNAME ": " fmt

#include <crypto/hash.h>
#include <linux/types.h>
#include <linux/kernel.h>
#include <linux/wait.h>
#include <linux/time.h>
#include <linux/sched/signal.h>
#include <linux/ip.h>
#include <linux/capability.h>
#include <linux/fcntl.h>
#include <linux/poll.h>
#include <linux/init.h>
#include <linux/slab.h>
#include <linux/file.h>
#include <linux/compat.h>
#include <linux/rhashtable.h>

#include <net/ip.h>
#include <net/icmp.h>
#include <net/route.h>
#include <net/ipv6.h>
#include <net/inet_common.h>
#include <net/busy_poll.h>
#include <trace/events/sock.h>

#include <linux/socket.h> /* for sa_family_t */
#include <linux/export.h>
#include <net/sock.h>
#include <net/sctp/sctp.h>
#include <net/sctp/sm.h>
#include <net/sctp/stream_sched.h>

/* Forward declarations for internal helper functions. */
static bool sctp_writeable(const struct sock *sk);
static void sctp_wfree(struct sk_buff *skb);
static int sctp_wait_for_sndbuf(struct sctp_association *asoc, long *timeo_p,
				size_t msg_len);
static int sctp_wait_for_packet(struct sock *sk, int *err, long *timeo_p);
static int sctp_wait_for_connect(struct sctp_association *, long *timeo_p);
static int sctp_wait_for_accept(struct sock *sk, long timeo);
static void sctp_wait_for_close(struct sock *sk, long timeo);
static void sctp_destruct_sock(struct sock *sk);
static struct sctp_af *sctp_sockaddr_af(struct sctp_sock *opt,
					union sctp_addr *addr, int len);
static int sctp_bindx_add(struct sock *, struct sockaddr *, int);
static int sctp_bindx_rem(struct sock *, struct sockaddr *, int);
static int sctp_send_asconf_add_ip(struct sock *, struct sockaddr *, int);
static int sctp_send_asconf_del_ip(struct sock *, struct sockaddr *, int);
static int sctp_send_asconf(struct sctp_association *asoc,
			    struct sctp_chunk *chunk);
static int sctp_do_bind(struct sock *, union sctp_addr *, int);
static int sctp_autobind(struct sock *sk);
static int sctp_sock_migrate(struct sock *oldsk, struct sock *newsk,
			     struct sctp_association *assoc,
			     enum sctp_socket_type type);

static unsigned long sctp_memory_pressure;
static atomic_long_t sctp_memory_allocated;
static DEFINE_PER_CPU(int, sctp_memory_per_cpu_fw_alloc);
struct percpu_counter sctp_sockets_allocated;

static void sctp_enter_memory_pressure(struct sock *sk)
{
	WRITE_ONCE(sctp_memory_pressure, 1);
}


/* Get the sndbuf space available at the time on the association.  */
static inline int sctp_wspace(struct sctp_association *asoc)
{
	struct sock *sk = asoc->base.sk;

	return asoc->ep->sndbuf_policy ? sk->sk_sndbuf - asoc->sndbuf_used
				       : sk_stream_wspace(sk);
}

/* Increment the used sndbuf space count of the corresponding association by
 * the size of the outgoing data chunk.
 * Also, set the skb destructor for sndbuf accounting later.
 *
 * Since it is always 1-1 between chunk and skb, and also a new skb is always
 * allocated for chunk bundling in sctp_packet_transmit(), we can use the
 * destructor in the data chunk skb for the purpose of the sndbuf space
 * tracking.
 */
static inline void sctp_set_owner_w(struct sctp_chunk *chunk)
{
	struct sctp_association *asoc = chunk->asoc;
	struct sock *sk = asoc->base.sk;

	/* The sndbuf space is tracked per association.  */
	sctp_association_hold(asoc);

	if (chunk->shkey)
		sctp_auth_shkey_hold(chunk->shkey);

	skb_set_owner_w(chunk->skb, sk);

	chunk->skb->destructor = sctp_wfree;
	/* Save the chunk pointer in skb for sctp_wfree to use later.  */
	skb_shinfo(chunk->skb)->destructor_arg = chunk;

	refcount_add(sizeof(struct sctp_chunk), &sk->sk_wmem_alloc);
	asoc->sndbuf_used += chunk->skb->truesize + sizeof(struct sctp_chunk);
	sk_wmem_queued_add(sk, chunk->skb->truesize + sizeof(struct sctp_chunk));
	sk_mem_charge(sk, chunk->skb->truesize);
}

static void sctp_clear_owner_w(struct sctp_chunk *chunk)
{
	skb_orphan(chunk->skb);
}

#define traverse_and_process()	\
do {				\
	msg = chunk->msg;	\
	if (msg == prev_msg)	\
		continue;	\
	list_for_each_entry(c, &msg->chunks, frag_list) {	\
		if ((clear && asoc->base.sk == c->skb->sk) ||	\
		    (!clear && asoc->base.sk != c->skb->sk))	\
			cb(c);	\
	}			\
	prev_msg = msg;		\
} while (0)

static void sctp_for_each_tx_datachunk(struct sctp_association *asoc,
				       bool clear,
				       void (*cb)(struct sctp_chunk *))

{
	struct sctp_datamsg *msg, *prev_msg = NULL;
	struct sctp_outq *q = &asoc->outqueue;
	struct sctp_chunk *chunk, *c;
	struct sctp_transport *t;

	list_for_each_entry(t, &asoc->peer.transport_addr_list, transports)
		list_for_each_entry(chunk, &t->transmitted, transmitted_list)
			traverse_and_process();

	list_for_each_entry(chunk, &q->retransmit, transmitted_list)
		traverse_and_process();

	list_for_each_entry(chunk, &q->sacked, transmitted_list)
		traverse_and_process();

	list_for_each_entry(chunk, &q->abandoned, transmitted_list)
		traverse_and_process();

	list_for_each_entry(chunk, &q->out_chunk_list, list)
		traverse_and_process();
}

static void sctp_for_each_rx_skb(struct sctp_association *asoc, struct sock *sk,
				 void (*cb)(struct sk_buff *, struct sock *))

{
	struct sk_buff *skb, *tmp;

	sctp_skb_for_each(skb, &asoc->ulpq.lobby, tmp)
		cb(skb, sk);

	sctp_skb_for_each(skb, &asoc->ulpq.reasm, tmp)
		cb(skb, sk);

	sctp_skb_for_each(skb, &asoc->ulpq.reasm_uo, tmp)
		cb(skb, sk);
}

/* Verify that this is a valid address. */
static inline int sctp_verify_addr(struct sock *sk, union sctp_addr *addr,
				   int len)
{
	struct sctp_af *af;

	/* Verify basic sockaddr. */
	af = sctp_sockaddr_af(sctp_sk(sk), addr, len);
	if (!af)
		return -EINVAL;

	/* Is this a valid SCTP address?  */
	if (!af->addr_valid(addr, sctp_sk(sk), NULL))
		return -EINVAL;

	if (!sctp_sk(sk)->pf->send_verify(sctp_sk(sk), (addr)))
		return -EINVAL;

	return 0;
}

/* Look up the association by its id.  If this is not a UDP-style
 * socket, the ID field is always ignored.
 */
struct sctp_association *sctp_id2assoc(struct sock *sk, sctp_assoc_t id)
{
	struct sctp_association *asoc = NULL;

	/* If this is not a UDP-style socket, assoc id should be ignored. */
	if (!sctp_style(sk, UDP)) {
		/* Return NULL if the socket state is not ESTABLISHED. It
		 * could be a TCP-style listening socket or a socket which
		 * hasn't yet called connect() to establish an association.
		 */
		if (!sctp_sstate(sk, ESTABLISHED) && !sctp_sstate(sk, CLOSING))
			return NULL;

		/* Get the first and the only association from the list. */
		if (!list_empty(&sctp_sk(sk)->ep->asocs))
			asoc = list_entry(sctp_sk(sk)->ep->asocs.next,
					  struct sctp_association, asocs);
		return asoc;
	}

	/* Otherwise this is a UDP-style socket. */
	if (id <= SCTP_ALL_ASSOC)
		return NULL;

	spin_lock_bh(&sctp_assocs_id_lock);
	asoc = (struct sctp_association *)idr_find(&sctp_assocs_id, (int)id);
	if (asoc && (asoc->base.sk != sk || asoc->base.dead))
		asoc = NULL;
	spin_unlock_bh(&sctp_assocs_id_lock);

	return asoc;
}

/* Look up the transport from an address and an assoc id. If both address and
 * id are specified, the associations matching the address and the id should be
 * the same.
 */
static struct sctp_transport *sctp_addr_id2transport(struct sock *sk,
					      struct sockaddr_storage *addr,
					      sctp_assoc_t id)
{
	struct sctp_association *addr_asoc = NULL, *id_asoc = NULL;
	struct sctp_af *af = sctp_get_af_specific(addr->ss_family);
	union sctp_addr *laddr = (union sctp_addr *)addr;
	struct sctp_transport *transport;

	if (!af || sctp_verify_addr(sk, laddr, af->sockaddr_len))
		return NULL;

	addr_asoc = sctp_endpoint_lookup_assoc(sctp_sk(sk)->ep,
					       laddr,
					       &transport);

	if (!addr_asoc)
		return NULL;

	id_asoc = sctp_id2assoc(sk, id);
	if (id_asoc && (id_asoc != addr_asoc))
		return NULL;

	sctp_get_pf_specific(sk->sk_family)->addr_to_user(sctp_sk(sk),
						(union sctp_addr *)addr);

	return transport;
}

/* API 3.1.2 bind() - UDP Style Syntax
 * The syntax of bind() is,
 *
 *   ret = bind(int sd, struct sockaddr *addr, int addrlen);
 *
 *   sd      - the socket descriptor returned by socket().
 *   addr    - the address structure (struct sockaddr_in or struct
 *             sockaddr_in6 [RFC 2553]),
 *   addr_len - the size of the address structure.
 */
static int sctp_bind(struct sock *sk, struct sockaddr *addr, int addr_len)
{
	int retval = 0;

	lock_sock(sk);

	pr_debug("%s: sk:%p, addr:%p, addr_len:%d\n", __func__, sk,
		 addr, addr_len);

	/* Disallow binding twice. */
	if (!sctp_sk(sk)->ep->base.bind_addr.port)
		retval = sctp_do_bind(sk, (union sctp_addr *)addr,
				      addr_len);
	else
		retval = -EINVAL;

	release_sock(sk);

	return retval;
}

static int sctp_get_port_local(struct sock *, union sctp_addr *);

/* Verify this is a valid sockaddr. */
static struct sctp_af *sctp_sockaddr_af(struct sctp_sock *opt,
					union sctp_addr *addr, int len)
{
	struct sctp_af *af;

	/* Check minimum size.  */
	if (len < sizeof (struct sockaddr))
		return NULL;

	if (!opt->pf->af_supported(addr->sa.sa_family, opt))
		return NULL;

	if (addr->sa.sa_family == AF_INET6) {
		if (len < SIN6_LEN_RFC2133)
			return NULL;
		/* V4 mapped address are really of AF_INET family */
		if (ipv6_addr_v4mapped(&addr->v6.sin6_addr) &&
		    !opt->pf->af_supported(AF_INET, opt))
			return NULL;
	}

	/* If we get this far, af is valid. */
	af = sctp_get_af_specific(addr->sa.sa_family);

	if (len < af->sockaddr_len)
		return NULL;

	return af;
}

static void sctp_auto_asconf_init(struct sctp_sock *sp)
{
	struct net *net = sock_net(&sp->inet.sk);

	if (net->sctp.default_auto_asconf) {
		spin_lock_bh(&net->sctp.addr_wq_lock);
		list_add_tail(&sp->auto_asconf_list, &net->sctp.auto_asconf_splist);
		spin_unlock_bh(&net->sctp.addr_wq_lock);
		sp->do_auto_asconf = 1;
	}
}

/* Bind a local address either to an endpoint or to an association.  */
static int sctp_do_bind(struct sock *sk, union sctp_addr *addr, int len)
{
	struct net *net = sock_net(sk);
	struct sctp_sock *sp = sctp_sk(sk);
	struct sctp_endpoint *ep = sp->ep;
	struct sctp_bind_addr *bp = &ep->base.bind_addr;
	struct sctp_af *af;
	unsigned short snum;
	int ret = 0;

	/* Common sockaddr verification. */
	af = sctp_sockaddr_af(sp, addr, len);
	if (!af) {
		pr_debug("%s: sk:%p, newaddr:%p, len:%d EINVAL\n",
			 __func__, sk, addr, len);
		return -EINVAL;
	}

	snum = ntohs(addr->v4.sin_port);

	pr_debug("%s: sk:%p, new addr:%pISc, port:%d, new port:%d, len:%d\n",
		 __func__, sk, &addr->sa, bp->port, snum, len);

	/* PF specific bind() address verification. */
	if (!sp->pf->bind_verify(sp, addr))
		return -EADDRNOTAVAIL;

	/* We must either be unbound, or bind to the same port.
	 * It's OK to allow 0 ports if we are already bound.
	 * We'll just inhert an already bound port in this case
	 */
	if (bp->port) {
		if (!snum)
			snum = bp->port;
		else if (snum != bp->port) {
			pr_debug("%s: new port %d doesn't match existing port "
				 "%d\n", __func__, snum, bp->port);
			return -EINVAL;
		}
	}

	if (snum && inet_port_requires_bind_service(net, snum) &&
	    !ns_capable(net->user_ns, CAP_NET_BIND_SERVICE))
		return -EACCES;

	/* See if the address matches any of the addresses we may have
	 * already bound before checking against other endpoints.
	 */
	if (sctp_bind_addr_match(bp, addr, sp))
		return -EINVAL;

	/* Make sure we are allowed to bind here.
	 * The function sctp_get_port_local() does duplicate address
	 * detection.
	 */
	addr->v4.sin_port = htons(snum);
	if (sctp_get_port_local(sk, addr))
		return -EADDRINUSE;

	/* Refresh ephemeral port.  */
	if (!bp->port) {
		bp->port = inet_sk(sk)->inet_num;
		sctp_auto_asconf_init(sp);
	}

	/* Add the address to the bind address list.
	 * Use GFP_ATOMIC since BHs will be disabled.
	 */
	ret = sctp_add_bind_addr(bp, addr, af->sockaddr_len,
				 SCTP_ADDR_SRC, GFP_ATOMIC);

	if (ret) {
		sctp_put_port(sk);
		return ret;
	}
	/* Copy back into socket for getsockname() use. */
	inet_sk(sk)->inet_sport = htons(inet_sk(sk)->inet_num);
	sp->pf->to_sk_saddr(addr, sk);

	return ret;
}

 /* ADDIP Section 4.1.1 Congestion Control of ASCONF Chunks
 *
 * R1) One and only one ASCONF Chunk MAY be in transit and unacknowledged
 * at any one time.  If a sender, after sending an ASCONF chunk, decides
 * it needs to transfer another ASCONF Chunk, it MUST wait until the
 * ASCONF-ACK Chunk returns from the previous ASCONF Chunk before sending a
 * subsequent ASCONF. Note this restriction binds each side, so at any
 * time two ASCONF may be in-transit on any given association (one sent
 * from each endpoint).
 */
static int sctp_send_asconf(struct sctp_association *asoc,
			    struct sctp_chunk *chunk)
{
	int retval = 0;

	/* If there is an outstanding ASCONF chunk, queue it for later
	 * transmission.
	 */
	if (asoc->addip_last_asconf) {
		list_add_tail(&chunk->list, &asoc->addip_chunk_list);
		goto out;
	}

	/* Hold the chunk until an ASCONF_ACK is received. */
	sctp_chunk_hold(chunk);
	retval = sctp_primitive_ASCONF(asoc->base.net, asoc, chunk);
	if (retval)
		sctp_chunk_free(chunk);
	else
		asoc->addip_last_asconf = chunk;

out:
	return retval;
}

/* Add a list of addresses as bind addresses to local endpoint or
 * association.
 *
 * Basically run through each address specified in the addrs/addrcnt
 * array/length pair, determine if it is IPv6 or IPv4 and call
 * sctp_do_bind() on it.
 *
 * If any of them fails, then the operation will be reversed and the
 * ones that were added will be removed.
 *
 * Only sctp_setsockopt_bindx() is supposed to call this function.
 */
static int sctp_bindx_add(struct sock *sk, struct sockaddr *addrs, int addrcnt)
{
	int cnt;
	int retval = 0;
	void *addr_buf;
	struct sockaddr *sa_addr;
	struct sctp_af *af;

	pr_debug("%s: sk:%p, addrs:%p, addrcnt:%d\n", __func__, sk,
		 addrs, addrcnt);

	addr_buf = addrs;
	for (cnt = 0; cnt < addrcnt; cnt++) {
		/* The list may contain either IPv4 or IPv6 address;
		 * determine the address length for walking thru the list.
		 */
		sa_addr = addr_buf;
		af = sctp_get_af_specific(sa_addr->sa_family);
		if (!af) {
			retval = -EINVAL;
			goto err_bindx_add;
		}

		retval = sctp_do_bind(sk, (union sctp_addr *)sa_addr,
				      af->sockaddr_len);

		addr_buf += af->sockaddr_len;

err_bindx_add:
		if (retval < 0) {
			/* Failed. Cleanup the ones that have been added */
			if (cnt > 0)
				sctp_bindx_rem(sk, addrs, cnt);
			return retval;
		}
	}

	return retval;
}

/* Send an ASCONF chunk with Add IP address parameters to all the peers of the
 * associations that are part of the endpoint indicating that a list of local
 * addresses are added to the endpoint.
 *
 * If any of the addresses is already in the bind address list of the
 * association, we do not send the chunk for that association.  But it will not
 * affect other associations.
 *
 * Only sctp_setsockopt_bindx() is supposed to call this function.
 */
static int sctp_send_asconf_add_ip(struct sock		*sk,
				   struct sockaddr	*addrs,
				   int 			addrcnt)
{
	struct sctp_sock		*sp;
	struct sctp_endpoint		*ep;
	struct sctp_association		*asoc;
	struct sctp_bind_addr		*bp;
	struct sctp_chunk		*chunk;
	struct sctp_sockaddr_entry	*laddr;
	union sctp_addr			*addr;
	union sctp_addr			saveaddr;
	void				*addr_buf;
	struct sctp_af			*af;
	struct list_head		*p;
	int 				i;
	int 				retval = 0;

	sp = sctp_sk(sk);
	ep = sp->ep;

	if (!ep->asconf_enable)
		return retval;

	pr_debug("%s: sk:%p, addrs:%p, addrcnt:%d\n",
		 __func__, sk, addrs, addrcnt);

	list_for_each_entry(asoc, &ep->asocs, asocs) {
		if (!asoc->peer.asconf_capable)
			continue;

		if (asoc->peer.addip_disabled_mask & SCTP_PARAM_ADD_IP)
			continue;

		if (!sctp_state(asoc, ESTABLISHED))
			continue;

		/* Check if any address in the packed array of addresses is
		 * in the bind address list of the association. If so,
		 * do not send the asconf chunk to its peer, but continue with
		 * other associations.
		 */
		addr_buf = addrs;
		for (i = 0; i < addrcnt; i++) {
			addr = addr_buf;
			af = sctp_get_af_specific(addr->v4.sin_family);
			if (!af) {
				retval = -EINVAL;
				goto out;
			}

			if (sctp_assoc_lookup_laddr(asoc, addr))
				break;

			addr_buf += af->sockaddr_len;
		}
		if (i < addrcnt)
			continue;

		/* Use the first valid address in bind addr list of
		 * association as Address Parameter of ASCONF CHUNK.
		 */
		bp = &asoc->base.bind_addr;
		p = bp->address_list.next;
		laddr = list_entry(p, struct sctp_sockaddr_entry, list);
		chunk = sctp_make_asconf_update_ip(asoc, &laddr->a, addrs,
						   addrcnt, SCTP_PARAM_ADD_IP);
		if (!chunk) {
			retval = -ENOMEM;
			goto out;
		}

		/* Add the new addresses to the bind address list with
		 * use_as_src set to 0.
		 */
		addr_buf = addrs;
		for (i = 0; i < addrcnt; i++) {
			addr = addr_buf;
			af = sctp_get_af_specific(addr->v4.sin_family);
			memcpy(&saveaddr, addr, af->sockaddr_len);
			retval = sctp_add_bind_addr(bp, &saveaddr,
						    sizeof(saveaddr),
						    SCTP_ADDR_NEW, GFP_ATOMIC);
			addr_buf += af->sockaddr_len;
		}
		if (asoc->src_out_of_asoc_ok) {
			struct sctp_transport *trans;

			list_for_each_entry(trans,
			    &asoc->peer.transport_addr_list, transports) {
				trans->cwnd = min(4*asoc->pathmtu, max_t(__u32,
				    2*asoc->pathmtu, 4380));
				trans->ssthresh = asoc->peer.i.a_rwnd;
				trans->rto = asoc->rto_initial;
				sctp_max_rto(asoc, trans);
				trans->rtt = trans->srtt = trans->rttvar = 0;
				/* Clear the source and route cache */
				sctp_transport_route(trans, NULL,
						     sctp_sk(asoc->base.sk));
			}
		}
		retval = sctp_send_asconf(asoc, chunk);
	}

out:
	return retval;
}

/* Remove a list of addresses from bind addresses list.  Do not remove the
 * last address.
 *
 * Basically run through each address specified in the addrs/addrcnt
 * array/length pair, determine if it is IPv6 or IPv4 and call
 * sctp_del_bind() on it.
 *
 * If any of them fails, then the operation will be reversed and the
 * ones that were removed will be added back.
 *
 * At least one address has to be left; if only one address is
 * available, the operation will return -EBUSY.
 *
 * Only sctp_setsockopt_bindx() is supposed to call this function.
 */
static int sctp_bindx_rem(struct sock *sk, struct sockaddr *addrs, int addrcnt)
{
	struct sctp_sock *sp = sctp_sk(sk);
	struct sctp_endpoint *ep = sp->ep;
	int cnt;
	struct sctp_bind_addr *bp = &ep->base.bind_addr;
	int retval = 0;
	void *addr_buf;
	union sctp_addr *sa_addr;
	struct sctp_af *af;

	pr_debug("%s: sk:%p, addrs:%p, addrcnt:%d\n",
		 __func__, sk, addrs, addrcnt);

	addr_buf = addrs;
	for (cnt = 0; cnt < addrcnt; cnt++) {
		/* If the bind address list is empty or if there is only one
		 * bind address, there is nothing more to be removed (we need
		 * at least one address here).
		 */
		if (list_empty(&bp->address_list) ||
		    (sctp_list_single_entry(&bp->address_list))) {
			retval = -EBUSY;
			goto err_bindx_rem;
		}

		sa_addr = addr_buf;
		af = sctp_get_af_specific(sa_addr->sa.sa_family);
		if (!af) {
			retval = -EINVAL;
			goto err_bindx_rem;
		}

		if (!af->addr_valid(sa_addr, sp, NULL)) {
			retval = -EADDRNOTAVAIL;
			goto err_bindx_rem;
		}

		if (sa_addr->v4.sin_port &&
		    sa_addr->v4.sin_port != htons(bp->port)) {
			retval = -EINVAL;
			goto err_bindx_rem;
		}

		if (!sa_addr->v4.sin_port)
			sa_addr->v4.sin_port = htons(bp->port);

		/* FIXME - There is probably a need to check if sk->sk_saddr and
		 * sk->sk_rcv_addr are currently set to one of the addresses to
		 * be removed. This is something which needs to be looked into
		 * when we are fixing the outstanding issues with multi-homing
		 * socket routing and failover schemes. Refer to comments in
		 * sctp_do_bind(). -daisy
		 */
		retval = sctp_del_bind_addr(bp, sa_addr);

		addr_buf += af->sockaddr_len;
err_bindx_rem:
		if (retval < 0) {
			/* Failed. Add the ones that has been removed back */
			if (cnt > 0)
				sctp_bindx_add(sk, addrs, cnt);
			return retval;
		}
	}

	return retval;
}

/* Send an ASCONF chunk with Delete IP address parameters to all the peers of
 * the associations that are part of the endpoint indicating that a list of
 * local addresses are removed from the endpoint.
 *
 * If any of the addresses is already in the bind address list of the
 * association, we do not send the chunk for that association.  But it will not
 * affect other associations.
 *
 * Only sctp_setsockopt_bindx() is supposed to call this function.
 */
static int sctp_send_asconf_del_ip(struct sock		*sk,
				   struct sockaddr	*addrs,
				   int			addrcnt)
{
	struct sctp_sock	*sp;
	struct sctp_endpoint	*ep;
	struct sctp_association	*asoc;
	struct sctp_transport	*transport;
	struct sctp_bind_addr	*bp;
	struct sctp_chunk	*chunk;
	union sctp_addr		*laddr;
	void			*addr_buf;
	struct sctp_af		*af;
	struct sctp_sockaddr_entry *saddr;
	int 			i;
	int 			retval = 0;
	int			stored = 0;

	chunk = NULL;
	sp = sctp_sk(sk);
	ep = sp->ep;

	if (!ep->asconf_enable)
		return retval;

	pr_debug("%s: sk:%p, addrs:%p, addrcnt:%d\n",
		 __func__, sk, addrs, addrcnt);

	list_for_each_entry(asoc, &ep->asocs, asocs) {

		if (!asoc->peer.asconf_capable)
			continue;

		if (asoc->peer.addip_disabled_mask & SCTP_PARAM_DEL_IP)
			continue;

		if (!sctp_state(asoc, ESTABLISHED))
			continue;

		/* Check if any address in the packed array of addresses is
		 * not present in the bind address list of the association.
		 * If so, do not send the asconf chunk to its peer, but
		 * continue with other associations.
		 */
		addr_buf = addrs;
		for (i = 0; i < addrcnt; i++) {
			laddr = addr_buf;
			af = sctp_get_af_specific(laddr->v4.sin_family);
			if (!af) {
				retval = -EINVAL;
				goto out;
			}

			if (!sctp_assoc_lookup_laddr(asoc, laddr))
				break;

			addr_buf += af->sockaddr_len;
		}
		if (i < addrcnt)
			continue;

		/* Find one address in the association's bind address list
		 * that is not in the packed array of addresses. This is to
		 * make sure that we do not delete all the addresses in the
		 * association.
		 */
		bp = &asoc->base.bind_addr;
		laddr = sctp_find_unmatch_addr(bp, (union sctp_addr *)addrs,
					       addrcnt, sp);
		if ((laddr == NULL) && (addrcnt == 1)) {
			if (asoc->asconf_addr_del_pending)
				continue;
			asoc->asconf_addr_del_pending =
			    kzalloc(sizeof(union sctp_addr), GFP_ATOMIC);
			if (asoc->asconf_addr_del_pending == NULL) {
				retval = -ENOMEM;
				goto out;
			}
			asoc->asconf_addr_del_pending->sa.sa_family =
				    addrs->sa_family;
			asoc->asconf_addr_del_pending->v4.sin_port =
				    htons(bp->port);
			if (addrs->sa_family == AF_INET) {
				struct sockaddr_in *sin;

				sin = (struct sockaddr_in *)addrs;
				asoc->asconf_addr_del_pending->v4.sin_addr.s_addr = sin->sin_addr.s_addr;
			} else if (addrs->sa_family == AF_INET6) {
				struct sockaddr_in6 *sin6;

				sin6 = (struct sockaddr_in6 *)addrs;
				asoc->asconf_addr_del_pending->v6.sin6_addr = sin6->sin6_addr;
			}

			pr_debug("%s: keep the last address asoc:%p %pISc at %p\n",
				 __func__, asoc, &asoc->asconf_addr_del_pending->sa,
				 asoc->asconf_addr_del_pending);

			asoc->src_out_of_asoc_ok = 1;
			stored = 1;
			goto skip_mkasconf;
		}

		if (laddr == NULL)
			return -EINVAL;

		/* We do not need RCU protection throughout this loop
		 * because this is done under a socket lock from the
		 * setsockopt call.
		 */
		chunk = sctp_make_asconf_update_ip(asoc, laddr, addrs, addrcnt,
						   SCTP_PARAM_DEL_IP);
		if (!chunk) {
			retval = -ENOMEM;
			goto out;
		}

skip_mkasconf:
		/* Reset use_as_src flag for the addresses in the bind address
		 * list that are to be deleted.
		 */
		addr_buf = addrs;
		for (i = 0; i < addrcnt; i++) {
			laddr = addr_buf;
			af = sctp_get_af_specific(laddr->v4.sin_family);
			list_for_each_entry(saddr, &bp->address_list, list) {
				if (sctp_cmp_addr_exact(&saddr->a, laddr))
					saddr->state = SCTP_ADDR_DEL;
			}
			addr_buf += af->sockaddr_len;
		}

		/* Update the route and saddr entries for all the transports
		 * as some of the addresses in the bind address list are
		 * about to be deleted and cannot be used as source addresses.
		 */
		list_for_each_entry(transport, &asoc->peer.transport_addr_list,
					transports) {
			sctp_transport_route(transport, NULL,
					     sctp_sk(asoc->base.sk));
		}

		if (stored)
			/* We don't need to transmit ASCONF */
			continue;
		retval = sctp_send_asconf(asoc, chunk);
	}
out:
	return retval;
}

/* set addr events to assocs in the endpoint.  ep and addr_wq must be locked */
int sctp_asconf_mgmt(struct sctp_sock *sp, struct sctp_sockaddr_entry *addrw)
{
	struct sock *sk = sctp_opt2sk(sp);
	union sctp_addr *addr;
	struct sctp_af *af;

	/* It is safe to write port space in caller. */
	addr = &addrw->a;
	addr->v4.sin_port = htons(sp->ep->base.bind_addr.port);
	af = sctp_get_af_specific(addr->sa.sa_family);
	if (!af)
		return -EINVAL;
	if (sctp_verify_addr(sk, addr, af->sockaddr_len))
		return -EINVAL;

	if (addrw->state == SCTP_ADDR_NEW)
		return sctp_send_asconf_add_ip(sk, (struct sockaddr *)addr, 1);
	else
		return sctp_send_asconf_del_ip(sk, (struct sockaddr *)addr, 1);
}

/* Helper for tunneling sctp_bindx() requests through sctp_setsockopt()
 *
 * API 8.1
 * int sctp_bindx(int sd, struct sockaddr *addrs, int addrcnt,
 *                int flags);
 *
 * If sd is an IPv4 socket, the addresses passed must be IPv4 addresses.
 * If the sd is an IPv6 socket, the addresses passed can either be IPv4
 * or IPv6 addresses.
 *
 * A single address may be specified as INADDR_ANY or IN6ADDR_ANY, see
 * Section 3.1.2 for this usage.
 *
 * addrs is a pointer to an array of one or more socket addresses. Each
 * address is contained in its appropriate structure (i.e. struct
 * sockaddr_in or struct sockaddr_in6) the family of the address type
 * must be used to distinguish the address length (note that this
 * representation is termed a "packed array" of addresses). The caller
 * specifies the number of addresses in the array with addrcnt.
 *
 * On success, sctp_bindx() returns 0. On failure, sctp_bindx() returns
 * -1, and sets errno to the appropriate error code.
 *
 * For SCTP, the port given in each socket address must be the same, or
 * sctp_bindx() will fail, setting errno to EINVAL.
 *
 * The flags parameter is formed from the bitwise OR of zero or more of
 * the following currently defined flags:
 *
 * SCTP_BINDX_ADD_ADDR
 *
 * SCTP_BINDX_REM_ADDR
 *
 * SCTP_BINDX_ADD_ADDR directs SCTP to add the given addresses to the
 * association, and SCTP_BINDX_REM_ADDR directs SCTP to remove the given
 * addresses from the association. The two flags are mutually exclusive;
 * if both are given, sctp_bindx() will fail with EINVAL. A caller may
 * not remove all addresses from an association; sctp_bindx() will
 * reject such an attempt with EINVAL.
 *
 * An application can use sctp_bindx(SCTP_BINDX_ADD_ADDR) to associate
 * additional addresses with an endpoint after calling bind().  Or use
 * sctp_bindx(SCTP_BINDX_REM_ADDR) to remove some addresses a listening
 * socket is associated with so that no new association accepted will be
 * associated with those addresses. If the endpoint supports dynamic
 * address a SCTP_BINDX_REM_ADDR or SCTP_BINDX_ADD_ADDR may cause a
 * endpoint to send the appropriate message to the peer to change the
 * peers address lists.
 *
 * Adding and removing addresses from a connected association is
 * optional functionality. Implementations that do not support this
 * functionality should return EOPNOTSUPP.
 *
 * Basically do nothing but copying the addresses from user to kernel
 * land and invoking either sctp_bindx_add() or sctp_bindx_rem() on the sk.
 * This is used for tunneling the sctp_bindx() request through sctp_setsockopt()
 * from userspace.
 *
 * On exit there is no need to do sockfd_put(), sys_setsockopt() does
 * it.
 *
 * sk        The sk of the socket
 * addrs     The pointer to the addresses
 * addrssize Size of the addrs buffer
 * op        Operation to perform (add or remove, see the flags of
 *           sctp_bindx)
 *
 * Returns 0 if ok, <0 errno code on error.
 */
static int sctp_setsockopt_bindx(struct sock *sk, struct sockaddr *addrs,
				 int addrs_size, int op)
{
	int err;
	int addrcnt = 0;
	int walk_size = 0;
	struct sockaddr *sa_addr;
	void *addr_buf = addrs;
	struct sctp_af *af;

	pr_debug("%s: sk:%p addrs:%p addrs_size:%d opt:%d\n",
		 __func__, sk, addr_buf, addrs_size, op);

	if (unlikely(addrs_size <= 0))
		return -EINVAL;

	/* Walk through the addrs buffer and count the number of addresses. */
	while (walk_size < addrs_size) {
		if (walk_size + sizeof(sa_family_t) > addrs_size)
			return -EINVAL;

		sa_addr = addr_buf;
		af = sctp_get_af_specific(sa_addr->sa_family);

		/* If the address family is not supported or if this address
		 * causes the address buffer to overflow return EINVAL.
		 */
		if (!af || (walk_size + af->sockaddr_len) > addrs_size)
			return -EINVAL;
		addrcnt++;
		addr_buf += af->sockaddr_len;
		walk_size += af->sockaddr_len;
	}

	/* Do the work. */
	switch (op) {
	case SCTP_BINDX_ADD_ADDR:
		/* Allow security module to validate bindx addresses. */
		err = security_sctp_bind_connect(sk, SCTP_SOCKOPT_BINDX_ADD,
						 addrs, addrs_size);
		if (err)
			return err;
		err = sctp_bindx_add(sk, addrs, addrcnt);
		if (err)
			return err;
		return sctp_send_asconf_add_ip(sk, addrs, addrcnt);
	case SCTP_BINDX_REM_ADDR:
		err = sctp_bindx_rem(sk, addrs, addrcnt);
		if (err)
			return err;
		return sctp_send_asconf_del_ip(sk, addrs, addrcnt);

	default:
		return -EINVAL;
	}
}

static int sctp_bind_add(struct sock *sk, struct sockaddr *addrs,
		int addrlen)
{
	int err;

	lock_sock(sk);
	err = sctp_setsockopt_bindx(sk, addrs, addrlen, SCTP_BINDX_ADD_ADDR);
	release_sock(sk);
	return err;
}

static int sctp_connect_new_asoc(struct sctp_endpoint *ep,
				 const union sctp_addr *daddr,
				 const struct sctp_initmsg *init,
				 struct sctp_transport **tp)
{
	struct sctp_association *asoc;
	struct sock *sk = ep->base.sk;
	struct net *net = sock_net(sk);
	enum sctp_scope scope;
	int err;

	if (sctp_endpoint_is_peeled_off(ep, daddr))
		return -EADDRNOTAVAIL;

	if (!ep->base.bind_addr.port) {
		if (sctp_autobind(sk))
			return -EAGAIN;
	} else {
		if (inet_port_requires_bind_service(net, ep->base.bind_addr.port) &&
		    !ns_capable(net->user_ns, CAP_NET_BIND_SERVICE))
			return -EACCES;
	}

	scope = sctp_scope(daddr);
	asoc = sctp_association_new(ep, sk, scope, GFP_KERNEL);
	if (!asoc)
		return -ENOMEM;

	err = sctp_assoc_set_bind_addr_from_ep(asoc, scope, GFP_KERNEL);
	if (err < 0)
		goto free;

	*tp = sctp_assoc_add_peer(asoc, daddr, GFP_KERNEL, SCTP_UNKNOWN);
	if (!*tp) {
		err = -ENOMEM;
		goto free;
	}

	if (!init)
		return 0;

	if (init->sinit_num_ostreams) {
		__u16 outcnt = init->sinit_num_ostreams;

		asoc->c.sinit_num_ostreams = outcnt;
		/* outcnt has been changed, need to re-init stream */
		err = sctp_stream_init(&asoc->stream, outcnt, 0, GFP_KERNEL);
		if (err)
			goto free;
	}

	if (init->sinit_max_instreams)
		asoc->c.sinit_max_instreams = init->sinit_max_instreams;

	if (init->sinit_max_attempts)
		asoc->max_init_attempts = init->sinit_max_attempts;

	if (init->sinit_max_init_timeo)
		asoc->max_init_timeo =
			msecs_to_jiffies(init->sinit_max_init_timeo);

	return 0;
free:
	sctp_association_free(asoc);
	return err;
}

static int sctp_connect_add_peer(struct sctp_association *asoc,
				 union sctp_addr *daddr, int addr_len)
{
	struct sctp_endpoint *ep = asoc->ep;
	struct sctp_association *old;
	struct sctp_transport *t;
	int err;

	err = sctp_verify_addr(ep->base.sk, daddr, addr_len);
	if (err)
		return err;

	old = sctp_endpoint_lookup_assoc(ep, daddr, &t);
	if (old && old != asoc)
		return old->state >= SCTP_STATE_ESTABLISHED ? -EISCONN
							    : -EALREADY;

	if (sctp_endpoint_is_peeled_off(ep, daddr))
		return -EADDRNOTAVAIL;

	t = sctp_assoc_add_peer(asoc, daddr, GFP_KERNEL, SCTP_UNKNOWN);
	if (!t)
		return -ENOMEM;

	return 0;
}

/* __sctp_connect(struct sock* sk, struct sockaddr *kaddrs, int addrs_size)
 *
 * Common routine for handling connect() and sctp_connectx().
 * Connect will come in with just a single address.
 */
static int __sctp_connect(struct sock *sk, struct sockaddr *kaddrs,
			  int addrs_size, int flags, sctp_assoc_t *assoc_id)
{
	struct sctp_sock *sp = sctp_sk(sk);
	struct sctp_endpoint *ep = sp->ep;
	struct sctp_transport *transport;
	struct sctp_association *asoc;
	void *addr_buf = kaddrs;
	union sctp_addr *daddr;
	struct sctp_af *af;
	int walk_size, err;
	long timeo;

	if (sctp_sstate(sk, ESTABLISHED) || sctp_sstate(sk, CLOSING) ||
	    (sctp_style(sk, TCP) && sctp_sstate(sk, LISTENING)))
		return -EISCONN;

	daddr = addr_buf;
	af = sctp_get_af_specific(daddr->sa.sa_family);
	if (!af || af->sockaddr_len > addrs_size)
		return -EINVAL;

	err = sctp_verify_addr(sk, daddr, af->sockaddr_len);
	if (err)
		return err;

	asoc = sctp_endpoint_lookup_assoc(ep, daddr, &transport);
	if (asoc)
		return asoc->state >= SCTP_STATE_ESTABLISHED ? -EISCONN
							     : -EALREADY;

	err = sctp_connect_new_asoc(ep, daddr, NULL, &transport);
	if (err)
		return err;
	asoc = transport->asoc;

	addr_buf += af->sockaddr_len;
	walk_size = af->sockaddr_len;
	while (walk_size < addrs_size) {
		err = -EINVAL;
		if (walk_size + sizeof(sa_family_t) > addrs_size)
			goto out_free;

		daddr = addr_buf;
		af = sctp_get_af_specific(daddr->sa.sa_family);
		if (!af || af->sockaddr_len + walk_size > addrs_size)
			goto out_free;

		if (asoc->peer.port != ntohs(daddr->v4.sin_port))
			goto out_free;

		err = sctp_connect_add_peer(asoc, daddr, af->sockaddr_len);
		if (err)
			goto out_free;

		addr_buf  += af->sockaddr_len;
		walk_size += af->sockaddr_len;
	}

	/* In case the user of sctp_connectx() wants an association
	 * id back, assign one now.
	 */
	if (assoc_id) {
		err = sctp_assoc_set_id(asoc, GFP_KERNEL);
		if (err < 0)
			goto out_free;
	}

	err = sctp_primitive_ASSOCIATE(sock_net(sk), asoc, NULL);
	if (err < 0)
		goto out_free;

	/* Initialize sk's dport and daddr for getpeername() */
	inet_sk(sk)->inet_dport = htons(asoc->peer.port);
	sp->pf->to_sk_daddr(daddr, sk);
	sk->sk_err = 0;

	if (assoc_id)
		*assoc_id = asoc->assoc_id;

	timeo = sock_sndtimeo(sk, flags & O_NONBLOCK);
	return sctp_wait_for_connect(asoc, &timeo);

out_free:
	pr_debug("%s: took out_free path with asoc:%p kaddrs:%p err:%d\n",
		 __func__, asoc, kaddrs, err);
	sctp_association_free(asoc);
	return err;
}

/* Helper for tunneling sctp_connectx() requests through sctp_setsockopt()
 *
 * API 8.9
 * int sctp_connectx(int sd, struct sockaddr *addrs, int addrcnt,
 * 			sctp_assoc_t *asoc);
 *
 * If sd is an IPv4 socket, the addresses passed must be IPv4 addresses.
 * If the sd is an IPv6 socket, the addresses passed can either be IPv4
 * or IPv6 addresses.
 *
 * A single address may be specified as INADDR_ANY or IN6ADDR_ANY, see
 * Section 3.1.2 for this usage.
 *
 * addrs is a pointer to an array of one or more socket addresses. Each
 * address is contained in its appropriate structure (i.e. struct
 * sockaddr_in or struct sockaddr_in6) the family of the address type
 * must be used to distengish the address length (note that this
 * representation is termed a "packed array" of addresses). The caller
 * specifies the number of addresses in the array with addrcnt.
 *
 * On success, sctp_connectx() returns 0. It also sets the assoc_id to
 * the association id of the new association.  On failure, sctp_connectx()
 * returns -1, and sets errno to the appropriate error code.  The assoc_id
 * is not touched by the kernel.
 *
 * For SCTP, the port given in each socket address must be the same, or
 * sctp_connectx() will fail, setting errno to EINVAL.
 *
 * An application can use sctp_connectx to initiate an association with
 * an endpoint that is multi-homed.  Much like sctp_bindx() this call
 * allows a caller to specify multiple addresses at which a peer can be
 * reached.  The way the SCTP stack uses the list of addresses to set up
 * the association is implementation dependent.  This function only
 * specifies that the stack will try to make use of all the addresses in
 * the list when needed.
 *
 * Note that the list of addresses passed in is only used for setting up
 * the association.  It does not necessarily equal the set of addresses
 * the peer uses for the resulting association.  If the caller wants to
 * find out the set of peer addresses, it must use sctp_getpaddrs() to
 * retrieve them after the association has been set up.
 *
 * Basically do nothing but copying the addresses from user to kernel
 * land and invoking either sctp_connectx(). This is used for tunneling
 * the sctp_connectx() request through sctp_setsockopt() from userspace.
 *
 * On exit there is no need to do sockfd_put(), sys_setsockopt() does
 * it.
 *
 * sk        The sk of the socket
 * addrs     The pointer to the addresses
 * addrssize Size of the addrs buffer
 *
 * Returns >=0 if ok, <0 errno code on error.
 */
static int __sctp_setsockopt_connectx(struct sock *sk, struct sockaddr *kaddrs,
				      int addrs_size, sctp_assoc_t *assoc_id)
{
	int err = 0, flags = 0;

	pr_debug("%s: sk:%p addrs:%p addrs_size:%d\n",
		 __func__, sk, kaddrs, addrs_size);

	/* make sure the 1st addr's sa_family is accessible later */
	if (unlikely(addrs_size < sizeof(sa_family_t)))
		return -EINVAL;

	/* Allow security module to validate connectx addresses. */
	err = security_sctp_bind_connect(sk, SCTP_SOCKOPT_CONNECTX,
					 (struct sockaddr *)kaddrs,
					  addrs_size);
	if (err)
		return err;

	/* in-kernel sockets don't generally have a file allocated to them
	 * if all they do is call sock_create_kern().
	 */
	if (sk->sk_socket->file)
		flags = sk->sk_socket->file->f_flags;

	return __sctp_connect(sk, kaddrs, addrs_size, flags, assoc_id);
}

/*
 * This is an older interface.  It's kept for backward compatibility
 * to the option that doesn't provide association id.
 */
static int sctp_setsockopt_connectx_old(struct sock *sk,
					struct sockaddr *kaddrs,
					int addrs_size)
{
	return __sctp_setsockopt_connectx(sk, kaddrs, addrs_size, NULL);
}

/*
 * New interface for the API.  The since the API is done with a socket
 * option, to make it simple we feed back the association id is as a return
 * indication to the call.  Error is always negative and association id is
 * always positive.
 */
static int sctp_setsockopt_connectx(struct sock *sk,
				    struct sockaddr *kaddrs,
				    int addrs_size)
{
	sctp_assoc_t assoc_id = 0;
	int err = 0;

	err = __sctp_setsockopt_connectx(sk, kaddrs, addrs_size, &assoc_id);

	if (err)
		return err;
	else
		return assoc_id;
}

/*
 * New (hopefully final) interface for the API.
 * We use the sctp_getaddrs_old structure so that use-space library
 * can avoid any unnecessary allocations. The only different part
 * is that we store the actual length of the address buffer into the
 * addrs_num structure member. That way we can re-use the existing
 * code.
 */
#ifdef CONFIG_COMPAT
struct compat_sctp_getaddrs_old {
	sctp_assoc_t	assoc_id;
	s32		addr_num;
	compat_uptr_t	addrs;		/* struct sockaddr * */
};
#endif

static int sctp_getsockopt_connectx3(struct sock *sk, int len,
				     char __user *optval,
				     int __user *optlen)
{
	struct sctp_getaddrs_old param;
	sctp_assoc_t assoc_id = 0;
	struct sockaddr *kaddrs;
	int err = 0;

#ifdef CONFIG_COMPAT
	if (in_compat_syscall()) {
		struct compat_sctp_getaddrs_old param32;

		if (len < sizeof(param32))
			return -EINVAL;
		if (copy_from_user(&param32, optval, sizeof(param32)))
			return -EFAULT;

		param.assoc_id = param32.assoc_id;
		param.addr_num = param32.addr_num;
		param.addrs = compat_ptr(param32.addrs);
	} else
#endif
	{
		if (len < sizeof(param))
			return -EINVAL;
		if (copy_from_user(&param, optval, sizeof(param)))
			return -EFAULT;
	}

	kaddrs = memdup_user(param.addrs, param.addr_num);
	if (IS_ERR(kaddrs))
		return PTR_ERR(kaddrs);

	err = __sctp_setsockopt_connectx(sk, kaddrs, param.addr_num, &assoc_id);
	kfree(kaddrs);
	if (err == 0 || err == -EINPROGRESS) {
		if (copy_to_user(optval, &assoc_id, sizeof(assoc_id)))
			return -EFAULT;
		if (put_user(sizeof(assoc_id), optlen))
			return -EFAULT;
	}

	return err;
}

/* API 3.1.4 close() - UDP Style Syntax
 * Applications use close() to perform graceful shutdown (as described in
 * Section 10.1 of [SCTP]) on ALL the associations currently represented
 * by a UDP-style socket.
 *
 * The syntax is
 *
 *   ret = close(int sd);
 *
 *   sd      - the socket descriptor of the associations to be closed.
 *
 * To gracefully shutdown a specific association represented by the
 * UDP-style socket, an application should use the sendmsg() call,
 * passing no user data, but including the appropriate flag in the
 * ancillary data (see Section xxxx).
 *
 * If sd in the close() call is a branched-off socket representing only
 * one association, the shutdown is performed on that association only.
 *
 * 4.1.6 close() - TCP Style Syntax
 *
 * Applications use close() to gracefully close down an association.
 *
 * The syntax is:
 *
 *    int close(int sd);
 *
 *      sd      - the socket descriptor of the association to be closed.
 *
 * After an application calls close() on a socket descriptor, no further
 * socket operations will succeed on that descriptor.
 *
 * API 7.1.4 SO_LINGER
 *
 * An application using the TCP-style socket can use this option to
 * perform the SCTP ABORT primitive.  The linger option structure is:
 *
 *  struct  linger {
 *     int     l_onoff;                // option on/off
 *     int     l_linger;               // linger time
 * };
 *
 * To enable the option, set l_onoff to 1.  If the l_linger value is set
 * to 0, calling close() is the same as the ABORT primitive.  If the
 * value is set to a negative value, the setsockopt() call will return
 * an error.  If the value is set to a positive value linger_time, the
 * close() can be blocked for at most linger_time ms.  If the graceful
 * shutdown phase does not finish during this period, close() will
 * return but the graceful shutdown phase continues in the system.
 */
static void sctp_close(struct sock *sk, long timeout)
{
	struct net *net = sock_net(sk);
	struct sctp_endpoint *ep;
	struct sctp_association *asoc;
	struct list_head *pos, *temp;
	unsigned int data_was_unread;

	pr_debug("%s: sk:%p, timeout:%ld\n", __func__, sk, timeout);

	lock_sock_nested(sk, SINGLE_DEPTH_NESTING);
	sk->sk_shutdown = SHUTDOWN_MASK;
	inet_sk_set_state(sk, SCTP_SS_CLOSING);

	ep = sctp_sk(sk)->ep;

	/* Clean up any skbs sitting on the receive queue.  */
	data_was_unread = sctp_queue_purge_ulpevents(&sk->sk_receive_queue);
	data_was_unread += sctp_queue_purge_ulpevents(&sctp_sk(sk)->pd_lobby);

	/* Walk all associations on an endpoint.  */
	list_for_each_safe(pos, temp, &ep->asocs) {
		asoc = list_entry(pos, struct sctp_association, asocs);

		if (sctp_style(sk, TCP)) {
			/* A closed association can still be in the list if
			 * it belongs to a TCP-style listening socket that is
			 * not yet accepted. If so, free it. If not, send an
			 * ABORT or SHUTDOWN based on the linger options.
			 */
			if (sctp_state(asoc, CLOSED)) {
				sctp_association_free(asoc);
				continue;
			}
		}

		if (data_was_unread || !skb_queue_empty(&asoc->ulpq.lobby) ||
		    !skb_queue_empty(&asoc->ulpq.reasm) ||
		    !skb_queue_empty(&asoc->ulpq.reasm_uo) ||
		    (sock_flag(sk, SOCK_LINGER) && !sk->sk_lingertime)) {
			struct sctp_chunk *chunk;

			chunk = sctp_make_abort_user(asoc, NULL, 0);
			sctp_primitive_ABORT(net, asoc, chunk);
		} else
			sctp_primitive_SHUTDOWN(net, asoc, NULL);
	}

	/* On a TCP-style socket, block for at most linger_time if set. */
	if (sctp_style(sk, TCP) && timeout)
		sctp_wait_for_close(sk, timeout);

	/* This will run the backlog queue.  */
	release_sock(sk);

	/* Supposedly, no process has access to the socket, but
	 * the net layers still may.
	 * Also, sctp_destroy_sock() needs to be called with addr_wq_lock
	 * held and that should be grabbed before socket lock.
	 */
	spin_lock_bh(&net->sctp.addr_wq_lock);
	bh_lock_sock_nested(sk);

	/* Hold the sock, since sk_common_release() will put sock_put()
	 * and we have just a little more cleanup.
	 */
	sock_hold(sk);
	sk_common_release(sk);

	bh_unlock_sock(sk);
	spin_unlock_bh(&net->sctp.addr_wq_lock);

	sock_put(sk);

	SCTP_DBG_OBJCNT_DEC(sock);
}

/* Handle EPIPE error. */
static int sctp_error(struct sock *sk, int flags, int err)
{
	if (err == -EPIPE)
		err = sock_error(sk) ? : -EPIPE;
	if (err == -EPIPE && !(flags & MSG_NOSIGNAL))
		send_sig(SIGPIPE, current, 0);
	return err;
}

/* API 3.1.3 sendmsg() - UDP Style Syntax
 *
 * An application uses sendmsg() and recvmsg() calls to transmit data to
 * and receive data from its peer.
 *
 *  ssize_t sendmsg(int socket, const struct msghdr *message,
 *                  int flags);
 *
 *  socket  - the socket descriptor of the endpoint.
 *  message - pointer to the msghdr structure which contains a single
 *            user message and possibly some ancillary data.
 *
 *            See Section 5 for complete description of the data
 *            structures.
 *
 *  flags   - flags sent or received with the user message, see Section
 *            5 for complete description of the flags.
 *
 * Note:  This function could use a rewrite especially when explicit
 * connect support comes in.
 */
/* BUG:  We do not implement the equivalent of sk_stream_wait_memory(). */

static int sctp_msghdr_parse(const struct msghdr *msg,
			     struct sctp_cmsgs *cmsgs);

static int sctp_sendmsg_parse(struct sock *sk, struct sctp_cmsgs *cmsgs,
			      struct sctp_sndrcvinfo *srinfo,
			      const struct msghdr *msg, size_t msg_len)
{
	__u16 sflags;
	int err;

	if (sctp_sstate(sk, LISTENING) && sctp_style(sk, TCP))
		return -EPIPE;

	if (msg_len > sk->sk_sndbuf)
		return -EMSGSIZE;

	memset(cmsgs, 0, sizeof(*cmsgs));
	err = sctp_msghdr_parse(msg, cmsgs);
	if (err) {
		pr_debug("%s: msghdr parse err:%x\n", __func__, err);
		return err;
	}

	memset(srinfo, 0, sizeof(*srinfo));
	if (cmsgs->srinfo) {
		srinfo->sinfo_stream = cmsgs->srinfo->sinfo_stream;
		srinfo->sinfo_flags = cmsgs->srinfo->sinfo_flags;
		srinfo->sinfo_ppid = cmsgs->srinfo->sinfo_ppid;
		srinfo->sinfo_context = cmsgs->srinfo->sinfo_context;
		srinfo->sinfo_assoc_id = cmsgs->srinfo->sinfo_assoc_id;
		srinfo->sinfo_timetolive = cmsgs->srinfo->sinfo_timetolive;
	}

	if (cmsgs->sinfo) {
		srinfo->sinfo_stream = cmsgs->sinfo->snd_sid;
		srinfo->sinfo_flags = cmsgs->sinfo->snd_flags;
		srinfo->sinfo_ppid = cmsgs->sinfo->snd_ppid;
		srinfo->sinfo_context = cmsgs->sinfo->snd_context;
		srinfo->sinfo_assoc_id = cmsgs->sinfo->snd_assoc_id;
	}

	if (cmsgs->prinfo) {
		srinfo->sinfo_timetolive = cmsgs->prinfo->pr_value;
		SCTP_PR_SET_POLICY(srinfo->sinfo_flags,
				   cmsgs->prinfo->pr_policy);
	}

	sflags = srinfo->sinfo_flags;
	if (!sflags && msg_len)
		return 0;

	if (sctp_style(sk, TCP) && (sflags & (SCTP_EOF | SCTP_ABORT)))
		return -EINVAL;

	if (((sflags & SCTP_EOF) && msg_len > 0) ||
	    (!(sflags & (SCTP_EOF | SCTP_ABORT)) && msg_len == 0))
		return -EINVAL;

	if ((sflags & SCTP_ADDR_OVER) && !msg->msg_name)
		return -EINVAL;

	return 0;
}

static int sctp_sendmsg_new_asoc(struct sock *sk, __u16 sflags,
				 struct sctp_cmsgs *cmsgs,
				 union sctp_addr *daddr,
				 struct sctp_transport **tp)
{
	struct sctp_endpoint *ep = sctp_sk(sk)->ep;
	struct sctp_association *asoc;
	struct cmsghdr *cmsg;
	__be32 flowinfo = 0;
	struct sctp_af *af;
	int err;

	*tp = NULL;

	if (sflags & (SCTP_EOF | SCTP_ABORT))
		return -EINVAL;

	if (sctp_style(sk, TCP) && (sctp_sstate(sk, ESTABLISHED) ||
				    sctp_sstate(sk, CLOSING)))
		return -EADDRNOTAVAIL;

	/* Label connection socket for first association 1-to-many
	 * style for client sequence socket()->sendmsg(). This
	 * needs to be done before sctp_assoc_add_peer() as that will
	 * set up the initial packet that needs to account for any
	 * security ip options (CIPSO/CALIPSO) added to the packet.
	 */
	af = sctp_get_af_specific(daddr->sa.sa_family);
	if (!af)
		return -EINVAL;
	err = security_sctp_bind_connect(sk, SCTP_SENDMSG_CONNECT,
					 (struct sockaddr *)daddr,
					 af->sockaddr_len);
	if (err < 0)
		return err;

	err = sctp_connect_new_asoc(ep, daddr, cmsgs->init, tp);
	if (err)
		return err;
	asoc = (*tp)->asoc;

	if (!cmsgs->addrs_msg)
		return 0;

	if (daddr->sa.sa_family == AF_INET6)
		flowinfo = daddr->v6.sin6_flowinfo;

	/* sendv addr list parse */
	for_each_cmsghdr(cmsg, cmsgs->addrs_msg) {
		union sctp_addr _daddr;
		int dlen;

		if (cmsg->cmsg_level != IPPROTO_SCTP ||
		    (cmsg->cmsg_type != SCTP_DSTADDRV4 &&
		     cmsg->cmsg_type != SCTP_DSTADDRV6))
			continue;

		daddr = &_daddr;
		memset(daddr, 0, sizeof(*daddr));
		dlen = cmsg->cmsg_len - sizeof(struct cmsghdr);
		if (cmsg->cmsg_type == SCTP_DSTADDRV4) {
			if (dlen < sizeof(struct in_addr)) {
				err = -EINVAL;
				goto free;
			}

			dlen = sizeof(struct in_addr);
			daddr->v4.sin_family = AF_INET;
			daddr->v4.sin_port = htons(asoc->peer.port);
			memcpy(&daddr->v4.sin_addr, CMSG_DATA(cmsg), dlen);
		} else {
			if (dlen < sizeof(struct in6_addr)) {
				err = -EINVAL;
				goto free;
			}

			dlen = sizeof(struct in6_addr);
			daddr->v6.sin6_flowinfo = flowinfo;
			daddr->v6.sin6_family = AF_INET6;
			daddr->v6.sin6_port = htons(asoc->peer.port);
			memcpy(&daddr->v6.sin6_addr, CMSG_DATA(cmsg), dlen);
		}

		err = sctp_connect_add_peer(asoc, daddr, sizeof(*daddr));
		if (err)
			goto free;
	}

	return 0;

free:
	sctp_association_free(asoc);
	return err;
}

static int sctp_sendmsg_check_sflags(struct sctp_association *asoc,
				     __u16 sflags, struct msghdr *msg,
				     size_t msg_len)
{
	struct sock *sk = asoc->base.sk;
	struct net *net = sock_net(sk);

	if (sctp_state(asoc, CLOSED) && sctp_style(sk, TCP))
		return -EPIPE;

	if ((sflags & SCTP_SENDALL) && sctp_style(sk, UDP) &&
	    !sctp_state(asoc, ESTABLISHED))
		return 0;

	if (sflags & SCTP_EOF) {
		pr_debug("%s: shutting down association:%p\n", __func__, asoc);
		sctp_primitive_SHUTDOWN(net, asoc, NULL);

		return 0;
	}

	if (sflags & SCTP_ABORT) {
		struct sctp_chunk *chunk;

		chunk = sctp_make_abort_user(asoc, msg, msg_len);
		if (!chunk)
			return -ENOMEM;

		pr_debug("%s: aborting association:%p\n", __func__, asoc);
		sctp_primitive_ABORT(net, asoc, chunk);
		iov_iter_revert(&msg->msg_iter, msg_len);

		return 0;
	}

	return 1;
}

static int sctp_sendmsg_to_asoc(struct sctp_association *asoc,
				struct msghdr *msg, size_t msg_len,
				struct sctp_transport *transport,
				struct sctp_sndrcvinfo *sinfo)
{
	struct sock *sk = asoc->base.sk;
	struct sctp_sock *sp = sctp_sk(sk);
	struct net *net = sock_net(sk);
	struct sctp_datamsg *datamsg;
	bool wait_connect = false;
	struct sctp_chunk *chunk;
	long timeo;
	int err;

	if (sinfo->sinfo_stream >= asoc->stream.outcnt) {
		err = -EINVAL;
		goto err;
	}

	if (unlikely(!SCTP_SO(&asoc->stream, sinfo->sinfo_stream)->ext)) {
		err = sctp_stream_init_ext(&asoc->stream, sinfo->sinfo_stream);
		if (err)
			goto err;
	}

	if (sp->disable_fragments && msg_len > asoc->frag_point) {
		err = -EMSGSIZE;
		goto err;
	}

	if (asoc->pmtu_pending) {
		if (sp->param_flags & SPP_PMTUD_ENABLE)
			sctp_assoc_sync_pmtu(asoc);
		asoc->pmtu_pending = 0;
	}

	if (sctp_wspace(asoc) < (int)msg_len)
		sctp_prsctp_prune(asoc, sinfo, msg_len - sctp_wspace(asoc));

	if (sctp_wspace(asoc) <= 0 || !sk_wmem_schedule(sk, msg_len)) {
		timeo = sock_sndtimeo(sk, msg->msg_flags & MSG_DONTWAIT);
		err = sctp_wait_for_sndbuf(asoc, &timeo, msg_len);
		if (err)
			goto err;
		if (unlikely(sinfo->sinfo_stream >= asoc->stream.outcnt)) {
			err = -EINVAL;
			goto err;
		}
	}

	if (sctp_state(asoc, CLOSED)) {
		err = sctp_primitive_ASSOCIATE(net, asoc, NULL);
		if (err)
			goto err;

		if (asoc->ep->intl_enable) {
			timeo = sock_sndtimeo(sk, 0);
			err = sctp_wait_for_connect(asoc, &timeo);
			if (err) {
				err = -ESRCH;
				goto err;
			}
		} else {
			wait_connect = true;
		}

		pr_debug("%s: we associated primitively\n", __func__);
	}

	datamsg = sctp_datamsg_from_user(asoc, sinfo, &msg->msg_iter);
	if (IS_ERR(datamsg)) {
		err = PTR_ERR(datamsg);
		goto err;
	}

	asoc->force_delay = !!(msg->msg_flags & MSG_MORE);

	list_for_each_entry(chunk, &datamsg->chunks, frag_list) {
		sctp_chunk_hold(chunk);
		sctp_set_owner_w(chunk);
		chunk->transport = transport;
	}

	err = sctp_primitive_SEND(net, asoc, datamsg);
	if (err) {
		sctp_datamsg_free(datamsg);
		goto err;
	}

	pr_debug("%s: we sent primitively\n", __func__);

	sctp_datamsg_put(datamsg);

	if (unlikely(wait_connect)) {
		timeo = sock_sndtimeo(sk, msg->msg_flags & MSG_DONTWAIT);
		sctp_wait_for_connect(asoc, &timeo);
	}

	err = msg_len;

err:
	return err;
}

static union sctp_addr *sctp_sendmsg_get_daddr(struct sock *sk,
					       const struct msghdr *msg,
					       struct sctp_cmsgs *cmsgs)
{
	union sctp_addr *daddr = NULL;
	int err;

	if (!sctp_style(sk, UDP_HIGH_BANDWIDTH) && msg->msg_name) {
		int len = msg->msg_namelen;

		if (len > sizeof(*daddr))
			len = sizeof(*daddr);

		daddr = (union sctp_addr *)msg->msg_name;

		err = sctp_verify_addr(sk, daddr, len);
		if (err)
			return ERR_PTR(err);
	}

	return daddr;
}

static void sctp_sendmsg_update_sinfo(struct sctp_association *asoc,
				      struct sctp_sndrcvinfo *sinfo,
				      struct sctp_cmsgs *cmsgs)
{
	if (!cmsgs->srinfo && !cmsgs->sinfo) {
		sinfo->sinfo_stream = asoc->default_stream;
		sinfo->sinfo_ppid = asoc->default_ppid;
		sinfo->sinfo_context = asoc->default_context;
		sinfo->sinfo_assoc_id = sctp_assoc2id(asoc);

		if (!cmsgs->prinfo)
			sinfo->sinfo_flags = asoc->default_flags;
	}

	if (!cmsgs->srinfo && !cmsgs->prinfo)
		sinfo->sinfo_timetolive = asoc->default_timetolive;

	if (cmsgs->authinfo) {
		/* Reuse sinfo_tsn to indicate that authinfo was set and
		 * sinfo_ssn to save the keyid on tx path.
		 */
		sinfo->sinfo_tsn = 1;
		sinfo->sinfo_ssn = cmsgs->authinfo->auth_keynumber;
	}
}

static int sctp_sendmsg(struct sock *sk, struct msghdr *msg, size_t msg_len)
{
	struct sctp_endpoint *ep = sctp_sk(sk)->ep;
	struct sctp_transport *transport = NULL;
	struct sctp_sndrcvinfo _sinfo, *sinfo;
	struct sctp_association *asoc, *tmp;
	struct sctp_cmsgs cmsgs;
	union sctp_addr *daddr;
	bool new = false;
	__u16 sflags;
	int err;

	/* Parse and get snd_info */
	err = sctp_sendmsg_parse(sk, &cmsgs, &_sinfo, msg, msg_len);
	if (err)
		goto out;

	sinfo  = &_sinfo;
	sflags = sinfo->sinfo_flags;

	/* Get daddr from msg */
	daddr = sctp_sendmsg_get_daddr(sk, msg, &cmsgs);
	if (IS_ERR(daddr)) {
		err = PTR_ERR(daddr);
		goto out;
	}

	lock_sock(sk);

	/* SCTP_SENDALL process */
	if ((sflags & SCTP_SENDALL) && sctp_style(sk, UDP)) {
		list_for_each_entry_safe(asoc, tmp, &ep->asocs, asocs) {
			err = sctp_sendmsg_check_sflags(asoc, sflags, msg,
							msg_len);
			if (err == 0)
				continue;
			if (err < 0)
				goto out_unlock;

			sctp_sendmsg_update_sinfo(asoc, sinfo, &cmsgs);

			err = sctp_sendmsg_to_asoc(asoc, msg, msg_len,
						   NULL, sinfo);
			if (err < 0)
				goto out_unlock;

			iov_iter_revert(&msg->msg_iter, err);
		}

		goto out_unlock;
	}

	/* Get and check or create asoc */
	if (daddr) {
		asoc = sctp_endpoint_lookup_assoc(ep, daddr, &transport);
		if (asoc) {
			err = sctp_sendmsg_check_sflags(asoc, sflags, msg,
							msg_len);
			if (err <= 0)
				goto out_unlock;
		} else {
			err = sctp_sendmsg_new_asoc(sk, sflags, &cmsgs, daddr,
						    &transport);
			if (err)
				goto out_unlock;

			asoc = transport->asoc;
			new = true;
		}

		if (!sctp_style(sk, TCP) && !(sflags & SCTP_ADDR_OVER))
			transport = NULL;
	} else {
		asoc = sctp_id2assoc(sk, sinfo->sinfo_assoc_id);
		if (!asoc) {
			err = -EPIPE;
			goto out_unlock;
		}

		err = sctp_sendmsg_check_sflags(asoc, sflags, msg, msg_len);
		if (err <= 0)
			goto out_unlock;
	}

	/* Update snd_info with the asoc */
	sctp_sendmsg_update_sinfo(asoc, sinfo, &cmsgs);

	/* Send msg to the asoc */
	err = sctp_sendmsg_to_asoc(asoc, msg, msg_len, transport, sinfo);
	if (err < 0 && err != -ESRCH && new)
		sctp_association_free(asoc);

out_unlock:
	release_sock(sk);
out:
	return sctp_error(sk, msg->msg_flags, err);
}

/* This is an extended version of skb_pull() that removes the data from the
 * start of a skb even when data is spread across the list of skb's in the
 * frag_list. len specifies the total amount of data that needs to be removed.
 * when 'len' bytes could be removed from the skb, it returns 0.
 * If 'len' exceeds the total skb length,  it returns the no. of bytes that
 * could not be removed.
 */
static int sctp_skb_pull(struct sk_buff *skb, int len)
{
	struct sk_buff *list;
	int skb_len = skb_headlen(skb);
	int rlen;

	if (len <= skb_len) {
		__skb_pull(skb, len);
		return 0;
	}
	len -= skb_len;
	__skb_pull(skb, skb_len);

	skb_walk_frags(skb, list) {
		rlen = sctp_skb_pull(list, len);
		skb->len -= (len-rlen);
		skb->data_len -= (len-rlen);

		if (!rlen)
			return 0;

		len = rlen;
	}

	return len;
}

/* API 3.1.3  recvmsg() - UDP Style Syntax
 *
 *  ssize_t recvmsg(int socket, struct msghdr *message,
 *                    int flags);
 *
 *  socket  - the socket descriptor of the endpoint.
 *  message - pointer to the msghdr structure which contains a single
 *            user message and possibly some ancillary data.
 *
 *            See Section 5 for complete description of the data
 *            structures.
 *
 *  flags   - flags sent or received with the user message, see Section
 *            5 for complete description of the flags.
 */
static int sctp_recvmsg(struct sock *sk, struct msghdr *msg, size_t len,
			int flags, int *addr_len)
{
	struct sctp_ulpevent *event = NULL;
	struct sctp_sock *sp = sctp_sk(sk);
	struct sk_buff *skb, *head_skb;
	int copied;
	int err = 0;
	int skb_len;

	pr_debug("%s: sk:%p, msghdr:%p, len:%zd, flags:0x%x, addr_len:%p)\n",
		 __func__, sk, msg, len, flags, addr_len);

	lock_sock(sk);

	if (sctp_style(sk, TCP) && !sctp_sstate(sk, ESTABLISHED) &&
	    !sctp_sstate(sk, CLOSING) && !sctp_sstate(sk, CLOSED)) {
		err = -ENOTCONN;
		goto out;
	}

	skb = sctp_skb_recv_datagram(sk, flags, &err);
	if (!skb)
		goto out;

	/* Get the total length of the skb including any skb's in the
	 * frag_list.
	 */
	skb_len = skb->len;

	copied = skb_len;
	if (copied > len)
		copied = len;

	err = skb_copy_datagram_msg(skb, 0, msg, copied);

	event = sctp_skb2event(skb);

	if (err)
		goto out_free;

	if (event->chunk && event->chunk->head_skb)
		head_skb = event->chunk->head_skb;
	else
		head_skb = skb;
	sock_recv_cmsgs(msg, sk, head_skb);
	if (sctp_ulpevent_is_notification(event)) {
		msg->msg_flags |= MSG_NOTIFICATION;
		sp->pf->event_msgname(event, msg->msg_name, addr_len);
	} else {
		sp->pf->skb_msgname(head_skb, msg->msg_name, addr_len);
	}

	/* Check if we allow SCTP_NXTINFO. */
	if (sp->recvnxtinfo)
		sctp_ulpevent_read_nxtinfo(event, msg, sk);
	/* Check if we allow SCTP_RCVINFO. */
	if (sp->recvrcvinfo)
		sctp_ulpevent_read_rcvinfo(event, msg);
	/* Check if we allow SCTP_SNDRCVINFO. */
	if (sctp_ulpevent_type_enabled(sp->subscribe, SCTP_DATA_IO_EVENT))
		sctp_ulpevent_read_sndrcvinfo(event, msg);

	err = copied;

	/* If skb's length exceeds the user's buffer, update the skb and
	 * push it back to the receive_queue so that the next call to
	 * recvmsg() will return the remaining data. Don't set MSG_EOR.
	 */
	if (skb_len > copied) {
		msg->msg_flags &= ~MSG_EOR;
		if (flags & MSG_PEEK)
			goto out_free;
		sctp_skb_pull(skb, copied);
		skb_queue_head(&sk->sk_receive_queue, skb);

		/* When only partial message is copied to the user, increase
		 * rwnd by that amount. If all the data in the skb is read,
		 * rwnd is updated when the event is freed.
		 */
		if (!sctp_ulpevent_is_notification(event))
			sctp_assoc_rwnd_increase(event->asoc, copied);
		goto out;
	} else if ((event->msg_flags & MSG_NOTIFICATION) ||
		   (event->msg_flags & MSG_EOR))
		msg->msg_flags |= MSG_EOR;
	else
		msg->msg_flags &= ~MSG_EOR;

out_free:
	if (flags & MSG_PEEK) {
		/* Release the skb reference acquired after peeking the skb in
		 * sctp_skb_recv_datagram().
		 */
		kfree_skb(skb);
	} else {
		/* Free the event which includes releasing the reference to
		 * the owner of the skb, freeing the skb and updating the
		 * rwnd.
		 */
		sctp_ulpevent_free(event);
	}
out:
	release_sock(sk);
	return err;
}

/* 7.1.12 Enable/Disable message fragmentation (SCTP_DISABLE_FRAGMENTS)
 *
 * This option is a on/off flag.  If enabled no SCTP message
 * fragmentation will be performed.  Instead if a message being sent
 * exceeds the current PMTU size, the message will NOT be sent and
 * instead a error will be indicated to the user.
 */
static int sctp_setsockopt_disable_fragments(struct sock *sk, int *val,
					     unsigned int optlen)
{
	if (optlen < sizeof(int))
		return -EINVAL;
	sctp_sk(sk)->disable_fragments = (*val == 0) ? 0 : 1;
	return 0;
}

static int sctp_setsockopt_events(struct sock *sk, __u8 *sn_type,
				  unsigned int optlen)
{
	struct sctp_sock *sp = sctp_sk(sk);
	struct sctp_association *asoc;
	int i;

	if (optlen > sizeof(struct sctp_event_subscribe))
		return -EINVAL;

	for (i = 0; i < optlen; i++)
		sctp_ulpevent_type_set(&sp->subscribe, SCTP_SN_TYPE_BASE + i,
				       sn_type[i]);

	list_for_each_entry(asoc, &sp->ep->asocs, asocs)
		asoc->subscribe = sctp_sk(sk)->subscribe;

	/* At the time when a user app subscribes to SCTP_SENDER_DRY_EVENT,
	 * if there is no data to be sent or retransmit, the stack will
	 * immediately send up this notification.
	 */
	if (sctp_ulpevent_type_enabled(sp->subscribe, SCTP_SENDER_DRY_EVENT)) {
		struct sctp_ulpevent *event;

		asoc = sctp_id2assoc(sk, 0);
		if (asoc && sctp_outq_is_empty(&asoc->outqueue)) {
			event = sctp_ulpevent_make_sender_dry_event(asoc,
					GFP_USER | __GFP_NOWARN);
			if (!event)
				return -ENOMEM;

			asoc->stream.si->enqueue_event(&asoc->ulpq, event);
		}
	}

	return 0;
}

/* 7.1.8 Automatic Close of associations (SCTP_AUTOCLOSE)
 *
 * This socket option is applicable to the UDP-style socket only.  When
 * set it will cause associations that are idle for more than the
 * specified number of seconds to automatically close.  An association
 * being idle is defined an association that has NOT sent or received
 * user data.  The special value of '0' indicates that no automatic
 * close of any associations should be performed.  The option expects an
 * integer defining the number of seconds of idle time before an
 * association is closed.
 */
static int sctp_setsockopt_autoclose(struct sock *sk, u32 *optval,
				     unsigned int optlen)
{
	struct sctp_sock *sp = sctp_sk(sk);
	struct net *net = sock_net(sk);

	/* Applicable to UDP-style socket only */
	if (sctp_style(sk, TCP))
		return -EOPNOTSUPP;
	if (optlen != sizeof(int))
		return -EINVAL;

	sp->autoclose = *optval;
	if (sp->autoclose > net->sctp.max_autoclose)
		sp->autoclose = net->sctp.max_autoclose;

	return 0;
}

/* 7.1.13 Peer Address Parameters (SCTP_PEER_ADDR_PARAMS)
 *
 * Applications can enable or disable heartbeats for any peer address of
 * an association, modify an address's heartbeat interval, force a
 * heartbeat to be sent immediately, and adjust the address's maximum
 * number of retransmissions sent before an address is considered
 * unreachable.  The following structure is used to access and modify an
 * address's parameters:
 *
 *  struct sctp_paddrparams {
 *     sctp_assoc_t            spp_assoc_id;
 *     struct sockaddr_storage spp_address;
 *     uint32_t                spp_hbinterval;
 *     uint16_t                spp_pathmaxrxt;
 *     uint32_t                spp_pathmtu;
 *     uint32_t                spp_sackdelay;
 *     uint32_t                spp_flags;
 *     uint32_t                spp_ipv6_flowlabel;
 *     uint8_t                 spp_dscp;
 * };
 *
 *   spp_assoc_id    - (one-to-many style socket) This is filled in the
 *                     application, and identifies the association for
 *                     this query.
 *   spp_address     - This specifies which address is of interest.
 *   spp_hbinterval  - This contains the value of the heartbeat interval,
 *                     in milliseconds.  If a  value of zero
 *                     is present in this field then no changes are to
 *                     be made to this parameter.
 *   spp_pathmaxrxt  - This contains the maximum number of
 *                     retransmissions before this address shall be
 *                     considered unreachable. If a  value of zero
 *                     is present in this field then no changes are to
 *                     be made to this parameter.
 *   spp_pathmtu     - When Path MTU discovery is disabled the value
 *                     specified here will be the "fixed" path mtu.
 *                     Note that if the spp_address field is empty
 *                     then all associations on this address will
 *                     have this fixed path mtu set upon them.
 *
 *   spp_sackdelay   - When delayed sack is enabled, this value specifies
 *                     the number of milliseconds that sacks will be delayed
 *                     for. This value will apply to all addresses of an
 *                     association if the spp_address field is empty. Note
 *                     also, that if delayed sack is enabled and this
 *                     value is set to 0, no change is made to the last
 *                     recorded delayed sack timer value.
 *
 *   spp_flags       - These flags are used to control various features
 *                     on an association. The flag field may contain
 *                     zero or more of the following options.
 *
 *                     SPP_HB_ENABLE  - Enable heartbeats on the
 *                     specified address. Note that if the address
 *                     field is empty all addresses for the association
 *                     have heartbeats enabled upon them.
 *
 *                     SPP_HB_DISABLE - Disable heartbeats on the
 *                     speicifed address. Note that if the address
 *                     field is empty all addresses for the association
 *                     will have their heartbeats disabled. Note also
 *                     that SPP_HB_ENABLE and SPP_HB_DISABLE are
 *                     mutually exclusive, only one of these two should
 *                     be specified. Enabling both fields will have
 *                     undetermined results.
 *
 *                     SPP_HB_DEMAND - Request a user initiated heartbeat
 *                     to be made immediately.
 *
 *                     SPP_HB_TIME_IS_ZERO - Specify's that the time for
 *                     heartbeat delayis to be set to the value of 0
 *                     milliseconds.
 *
 *                     SPP_PMTUD_ENABLE - This field will enable PMTU
 *                     discovery upon the specified address. Note that
 *                     if the address feild is empty then all addresses
 *                     on the association are effected.
 *
 *                     SPP_PMTUD_DISABLE - This field will disable PMTU
 *                     discovery upon the specified address. Note that
 *                     if the address feild is empty then all addresses
 *                     on the association are effected. Not also that
 *                     SPP_PMTUD_ENABLE and SPP_PMTUD_DISABLE are mutually
 *                     exclusive. Enabling both will have undetermined
 *                     results.
 *
 *                     SPP_SACKDELAY_ENABLE - Setting this flag turns
 *                     on delayed sack. The time specified in spp_sackdelay
 *                     is used to specify the sack delay for this address. Note
 *                     that if spp_address is empty then all addresses will
 *                     enable delayed sack and take on the sack delay
 *                     value specified in spp_sackdelay.
 *                     SPP_SACKDELAY_DISABLE - Setting this flag turns
 *                     off delayed sack. If the spp_address field is blank then
 *                     delayed sack is disabled for the entire association. Note
 *                     also that this field is mutually exclusive to
 *                     SPP_SACKDELAY_ENABLE, setting both will have undefined
 *                     results.
 *
 *                     SPP_IPV6_FLOWLABEL:  Setting this flag enables the
 *                     setting of the IPV6 flow label value.  The value is
 *                     contained in the spp_ipv6_flowlabel field.
 *                     Upon retrieval, this flag will be set to indicate that
 *                     the spp_ipv6_flowlabel field has a valid value returned.
 *                     If a specific destination address is set (in the
 *                     spp_address field), then the value returned is that of
 *                     the address.  If just an association is specified (and
 *                     no address), then the association's default flow label
 *                     is returned.  If neither an association nor a destination
 *                     is specified, then the socket's default flow label is
 *                     returned.  For non-IPv6 sockets, this flag will be left
 *                     cleared.
 *
 *                     SPP_DSCP:  Setting this flag enables the setting of the
 *                     Differentiated Services Code Point (DSCP) value
 *                     associated with either the association or a specific
 *                     address.  The value is obtained in the spp_dscp field.
 *                     Upon retrieval, this flag will be set to indicate that
 *                     the spp_dscp field has a valid value returned.  If a
 *                     specific destination address is set when called (in the
 *                     spp_address field), then that specific destination
 *                     address's DSCP value is returned.  If just an association
 *                     is specified, then the association's default DSCP is
 *                     returned.  If neither an association nor a destination is
 *                     specified, then the socket's default DSCP is returned.
 *
 *   spp_ipv6_flowlabel
 *                   - This field is used in conjunction with the
 *                     SPP_IPV6_FLOWLABEL flag and contains the IPv6 flow label.
 *                     The 20 least significant bits are used for the flow
 *                     label.  This setting has precedence over any IPv6-layer
 *                     setting.
 *
 *   spp_dscp        - This field is used in conjunction with the SPP_DSCP flag
 *                     and contains the DSCP.  The 6 most significant bits are
 *                     used for the DSCP.  This setting has precedence over any
 *                     IPv4- or IPv6- layer setting.
 */
static int sctp_apply_peer_addr_params(struct sctp_paddrparams *params,
				       struct sctp_transport   *trans,
				       struct sctp_association *asoc,
				       struct sctp_sock        *sp,
				       int                      hb_change,
				       int                      pmtud_change,
				       int                      sackdelay_change)
{
	int error;

	if (params->spp_flags & SPP_HB_DEMAND && trans) {
		error = sctp_primitive_REQUESTHEARTBEAT(trans->asoc->base.net,
							trans->asoc, trans);
		if (error)
			return error;
	}

	/* Note that unless the spp_flag is set to SPP_HB_ENABLE the value of
	 * this field is ignored.  Note also that a value of zero indicates
	 * the current setting should be left unchanged.
	 */
	if (params->spp_flags & SPP_HB_ENABLE) {

		/* Re-zero the interval if the SPP_HB_TIME_IS_ZERO is
		 * set.  This lets us use 0 value when this flag
		 * is set.
		 */
		if (params->spp_flags & SPP_HB_TIME_IS_ZERO)
			params->spp_hbinterval = 0;

		if (params->spp_hbinterval ||
		    (params->spp_flags & SPP_HB_TIME_IS_ZERO)) {
			if (trans) {
				trans->hbinterval =
				    msecs_to_jiffies(params->spp_hbinterval);
				sctp_transport_reset_hb_timer(trans);
			} else if (asoc) {
				asoc->hbinterval =
				    msecs_to_jiffies(params->spp_hbinterval);
			} else {
				sp->hbinterval = params->spp_hbinterval;
			}
		}
	}

	if (hb_change) {
		if (trans) {
			trans->param_flags =
				(trans->param_flags & ~SPP_HB) | hb_change;
		} else if (asoc) {
			asoc->param_flags =
				(asoc->param_flags & ~SPP_HB) | hb_change;
		} else {
			sp->param_flags =
				(sp->param_flags & ~SPP_HB) | hb_change;
		}
	}

	/* When Path MTU discovery is disabled the value specified here will
	 * be the "fixed" path mtu (i.e. the value of the spp_flags field must
	 * include the flag SPP_PMTUD_DISABLE for this field to have any
	 * effect).
	 */
	if ((params->spp_flags & SPP_PMTUD_DISABLE) && params->spp_pathmtu) {
		if (trans) {
			trans->pathmtu = params->spp_pathmtu;
			sctp_assoc_sync_pmtu(asoc);
		} else if (asoc) {
			sctp_assoc_set_pmtu(asoc, params->spp_pathmtu);
		} else {
			sp->pathmtu = params->spp_pathmtu;
		}
	}

	if (pmtud_change) {
		if (trans) {
			int update = (trans->param_flags & SPP_PMTUD_DISABLE) &&
				(params->spp_flags & SPP_PMTUD_ENABLE);
			trans->param_flags =
				(trans->param_flags & ~SPP_PMTUD) | pmtud_change;
			if (update) {
				sctp_transport_pmtu(trans, sctp_opt2sk(sp));
				sctp_assoc_sync_pmtu(asoc);
			}
			sctp_transport_pl_reset(trans);
		} else if (asoc) {
			asoc->param_flags =
				(asoc->param_flags & ~SPP_PMTUD) | pmtud_change;
		} else {
			sp->param_flags =
				(sp->param_flags & ~SPP_PMTUD) | pmtud_change;
		}
	}

	/* Note that unless the spp_flag is set to SPP_SACKDELAY_ENABLE the
	 * value of this field is ignored.  Note also that a value of zero
	 * indicates the current setting should be left unchanged.
	 */
	if ((params->spp_flags & SPP_SACKDELAY_ENABLE) && params->spp_sackdelay) {
		if (trans) {
			trans->sackdelay =
				msecs_to_jiffies(params->spp_sackdelay);
		} else if (asoc) {
			asoc->sackdelay =
				msecs_to_jiffies(params->spp_sackdelay);
		} else {
			sp->sackdelay = params->spp_sackdelay;
		}
	}

	if (sackdelay_change) {
		if (trans) {
			trans->param_flags =
				(trans->param_flags & ~SPP_SACKDELAY) |
				sackdelay_change;
		} else if (asoc) {
			asoc->param_flags =
				(asoc->param_flags & ~SPP_SACKDELAY) |
				sackdelay_change;
		} else {
			sp->param_flags =
				(sp->param_flags & ~SPP_SACKDELAY) |
				sackdelay_change;
		}
	}

	/* Note that a value of zero indicates the current setting should be
	   left unchanged.
	 */
	if (params->spp_pathmaxrxt) {
		if (trans) {
			trans->pathmaxrxt = params->spp_pathmaxrxt;
		} else if (asoc) {
			asoc->pathmaxrxt = params->spp_pathmaxrxt;
		} else {
			sp->pathmaxrxt = params->spp_pathmaxrxt;
		}
	}

	if (params->spp_flags & SPP_IPV6_FLOWLABEL) {
		if (trans) {
			if (trans->ipaddr.sa.sa_family == AF_INET6) {
				trans->flowlabel = params->spp_ipv6_flowlabel &
						   SCTP_FLOWLABEL_VAL_MASK;
				trans->flowlabel |= SCTP_FLOWLABEL_SET_MASK;
			}
		} else if (asoc) {
			struct sctp_transport *t;

			list_for_each_entry(t, &asoc->peer.transport_addr_list,
					    transports) {
				if (t->ipaddr.sa.sa_family != AF_INET6)
					continue;
				t->flowlabel = params->spp_ipv6_flowlabel &
					       SCTP_FLOWLABEL_VAL_MASK;
				t->flowlabel |= SCTP_FLOWLABEL_SET_MASK;
			}
			asoc->flowlabel = params->spp_ipv6_flowlabel &
					  SCTP_FLOWLABEL_VAL_MASK;
			asoc->flowlabel |= SCTP_FLOWLABEL_SET_MASK;
		} else if (sctp_opt2sk(sp)->sk_family == AF_INET6) {
			sp->flowlabel = params->spp_ipv6_flowlabel &
					SCTP_FLOWLABEL_VAL_MASK;
			sp->flowlabel |= SCTP_FLOWLABEL_SET_MASK;
		}
	}

	if (params->spp_flags & SPP_DSCP) {
		if (trans) {
			trans->dscp = params->spp_dscp & SCTP_DSCP_VAL_MASK;
			trans->dscp |= SCTP_DSCP_SET_MASK;
		} else if (asoc) {
			struct sctp_transport *t;

			list_for_each_entry(t, &asoc->peer.transport_addr_list,
					    transports) {
				t->dscp = params->spp_dscp &
					  SCTP_DSCP_VAL_MASK;
				t->dscp |= SCTP_DSCP_SET_MASK;
			}
			asoc->dscp = params->spp_dscp & SCTP_DSCP_VAL_MASK;
			asoc->dscp |= SCTP_DSCP_SET_MASK;
		} else {
			sp->dscp = params->spp_dscp & SCTP_DSCP_VAL_MASK;
			sp->dscp |= SCTP_DSCP_SET_MASK;
		}
	}

	return 0;
}

static int sctp_setsockopt_peer_addr_params(struct sock *sk,
					    struct sctp_paddrparams *params,
					    unsigned int optlen)
{
	struct sctp_transport   *trans = NULL;
	struct sctp_association *asoc = NULL;
	struct sctp_sock        *sp = sctp_sk(sk);
	int error;
	int hb_change, pmtud_change, sackdelay_change;

	if (optlen == ALIGN(offsetof(struct sctp_paddrparams,
					    spp_ipv6_flowlabel), 4)) {
		if (params->spp_flags & (SPP_DSCP | SPP_IPV6_FLOWLABEL))
			return -EINVAL;
	} else if (optlen != sizeof(*params)) {
		return -EINVAL;
	}

	/* Validate flags and value parameters. */
	hb_change        = params->spp_flags & SPP_HB;
	pmtud_change     = params->spp_flags & SPP_PMTUD;
	sackdelay_change = params->spp_flags & SPP_SACKDELAY;

	if (hb_change        == SPP_HB ||
	    pmtud_change     == SPP_PMTUD ||
	    sackdelay_change == SPP_SACKDELAY ||
	    params->spp_sackdelay > 500 ||
	    (params->spp_pathmtu &&
	     params->spp_pathmtu < SCTP_DEFAULT_MINSEGMENT))
		return -EINVAL;

	/* If an address other than INADDR_ANY is specified, and
	 * no transport is found, then the request is invalid.
	 */
	if (!sctp_is_any(sk, (union sctp_addr *)&params->spp_address)) {
		trans = sctp_addr_id2transport(sk, &params->spp_address,
					       params->spp_assoc_id);
		if (!trans)
			return -EINVAL;
	}

	/* Get association, if assoc_id != SCTP_FUTURE_ASSOC and the
	 * socket is a one to many style socket, and an association
	 * was not found, then the id was invalid.
	 */
	asoc = sctp_id2assoc(sk, params->spp_assoc_id);
	if (!asoc && params->spp_assoc_id != SCTP_FUTURE_ASSOC &&
	    sctp_style(sk, UDP))
		return -EINVAL;

	/* Heartbeat demand can only be sent on a transport or
	 * association, but not a socket.
	 */
	if (params->spp_flags & SPP_HB_DEMAND && !trans && !asoc)
		return -EINVAL;

	/* Process parameters. */
	error = sctp_apply_peer_addr_params(params, trans, asoc, sp,
					    hb_change, pmtud_change,
					    sackdelay_change);

	if (error)
		return error;

	/* If changes are for association, also apply parameters to each
	 * transport.
	 */
	if (!trans && asoc) {
		list_for_each_entry(trans, &asoc->peer.transport_addr_list,
				transports) {
			sctp_apply_peer_addr_params(params, trans, asoc, sp,
						    hb_change, pmtud_change,
						    sackdelay_change);
		}
	}

	return 0;
}

static inline __u32 sctp_spp_sackdelay_enable(__u32 param_flags)
{
	return (param_flags & ~SPP_SACKDELAY) | SPP_SACKDELAY_ENABLE;
}

static inline __u32 sctp_spp_sackdelay_disable(__u32 param_flags)
{
	return (param_flags & ~SPP_SACKDELAY) | SPP_SACKDELAY_DISABLE;
}

static void sctp_apply_asoc_delayed_ack(struct sctp_sack_info *params,
					struct sctp_association *asoc)
{
	struct sctp_transport *trans;

	if (params->sack_delay) {
		asoc->sackdelay = msecs_to_jiffies(params->sack_delay);
		asoc->param_flags =
			sctp_spp_sackdelay_enable(asoc->param_flags);
	}
	if (params->sack_freq == 1) {
		asoc->param_flags =
			sctp_spp_sackdelay_disable(asoc->param_flags);
	} else if (params->sack_freq > 1) {
		asoc->sackfreq = params->sack_freq;
		asoc->param_flags =
			sctp_spp_sackdelay_enable(asoc->param_flags);
	}

	list_for_each_entry(trans, &asoc->peer.transport_addr_list,
			    transports) {
		if (params->sack_delay) {
			trans->sackdelay = msecs_to_jiffies(params->sack_delay);
			trans->param_flags =
				sctp_spp_sackdelay_enable(trans->param_flags);
		}
		if (params->sack_freq == 1) {
			trans->param_flags =
				sctp_spp_sackdelay_disable(trans->param_flags);
		} else if (params->sack_freq > 1) {
			trans->sackfreq = params->sack_freq;
			trans->param_flags =
				sctp_spp_sackdelay_enable(trans->param_flags);
		}
	}
}

/*
 * 7.1.23.  Get or set delayed ack timer (SCTP_DELAYED_SACK)
 *
 * This option will effect the way delayed acks are performed.  This
 * option allows you to get or set the delayed ack time, in
 * milliseconds.  It also allows changing the delayed ack frequency.
 * Changing the frequency to 1 disables the delayed sack algorithm.  If
 * the assoc_id is 0, then this sets or gets the endpoints default
 * values.  If the assoc_id field is non-zero, then the set or get
 * effects the specified association for the one to many model (the
 * assoc_id field is ignored by the one to one model).  Note that if
 * sack_delay or sack_freq are 0 when setting this option, then the
 * current values will remain unchanged.
 *
 * struct sctp_sack_info {
 *     sctp_assoc_t            sack_assoc_id;
 *     uint32_t                sack_delay;
 *     uint32_t                sack_freq;
 * };
 *
 * sack_assoc_id -  This parameter, indicates which association the user
 *    is performing an action upon.  Note that if this field's value is
 *    zero then the endpoints default value is changed (effecting future
 *    associations only).
 *
 * sack_delay -  This parameter contains the number of milliseconds that
 *    the user is requesting the delayed ACK timer be set to.  Note that
 *    this value is defined in the standard to be between 200 and 500
 *    milliseconds.
 *
 * sack_freq -  This parameter contains the number of packets that must
 *    be received before a sack is sent without waiting for the delay
 *    timer to expire.  The default value for this is 2, setting this
 *    value to 1 will disable the delayed sack algorithm.
 */
static int __sctp_setsockopt_delayed_ack(struct sock *sk,
					 struct sctp_sack_info *params)
{
	struct sctp_sock *sp = sctp_sk(sk);
	struct sctp_association *asoc;

	/* Validate value parameter. */
	if (params->sack_delay > 500)
		return -EINVAL;

	/* Get association, if sack_assoc_id != SCTP_FUTURE_ASSOC and the
	 * socket is a one to many style socket, and an association
	 * was not found, then the id was invalid.
	 */
	asoc = sctp_id2assoc(sk, params->sack_assoc_id);
	if (!asoc && params->sack_assoc_id > SCTP_ALL_ASSOC &&
	    sctp_style(sk, UDP))
		return -EINVAL;

	if (asoc) {
		sctp_apply_asoc_delayed_ack(params, asoc);

		return 0;
	}

	if (sctp_style(sk, TCP))
		params->sack_assoc_id = SCTP_FUTURE_ASSOC;

	if (params->sack_assoc_id == SCTP_FUTURE_ASSOC ||
	    params->sack_assoc_id == SCTP_ALL_ASSOC) {
		if (params->sack_delay) {
			sp->sackdelay = params->sack_delay;
			sp->param_flags =
				sctp_spp_sackdelay_enable(sp->param_flags);
		}
		if (params->sack_freq == 1) {
			sp->param_flags =
				sctp_spp_sackdelay_disable(sp->param_flags);
		} else if (params->sack_freq > 1) {
			sp->sackfreq = params->sack_freq;
			sp->param_flags =
				sctp_spp_sackdelay_enable(sp->param_flags);
		}
	}

	if (params->sack_assoc_id == SCTP_CURRENT_ASSOC ||
	    params->sack_assoc_id == SCTP_ALL_ASSOC)
		list_for_each_entry(asoc, &sp->ep->asocs, asocs)
			sctp_apply_asoc_delayed_ack(params, asoc);

	return 0;
}

static int sctp_setsockopt_delayed_ack(struct sock *sk,
				       struct sctp_sack_info *params,
				       unsigned int optlen)
{
	if (optlen == sizeof(struct sctp_assoc_value)) {
		struct sctp_assoc_value *v = (struct sctp_assoc_value *)params;
		struct sctp_sack_info p;

		pr_warn_ratelimited(DEPRECATED
				    "%s (pid %d) "
				    "Use of struct sctp_assoc_value in delayed_ack socket option.\n"
				    "Use struct sctp_sack_info instead\n",
				    current->comm, task_pid_nr(current));

		p.sack_assoc_id = v->assoc_id;
		p.sack_delay = v->assoc_value;
		p.sack_freq = v->assoc_value ? 0 : 1;
		return __sctp_setsockopt_delayed_ack(sk, &p);
	}

	if (optlen != sizeof(struct sctp_sack_info))
		return -EINVAL;
	if (params->sack_delay == 0 && params->sack_freq == 0)
		return 0;
	return __sctp_setsockopt_delayed_ack(sk, params);
}

/* 7.1.3 Initialization Parameters (SCTP_INITMSG)
 *
 * Applications can specify protocol parameters for the default association
 * initialization.  The option name argument to setsockopt() and getsockopt()
 * is SCTP_INITMSG.
 *
 * Setting initialization parameters is effective only on an unconnected
 * socket (for UDP-style sockets only future associations are effected
 * by the change).  With TCP-style sockets, this option is inherited by
 * sockets derived from a listener socket.
 */
static int sctp_setsockopt_initmsg(struct sock *sk, struct sctp_initmsg *sinit,
				   unsigned int optlen)
{
	struct sctp_sock *sp = sctp_sk(sk);

	if (optlen != sizeof(struct sctp_initmsg))
		return -EINVAL;

	if (sinit->sinit_num_ostreams)
		sp->initmsg.sinit_num_ostreams = sinit->sinit_num_ostreams;
	if (sinit->sinit_max_instreams)
		sp->initmsg.sinit_max_instreams = sinit->sinit_max_instreams;
	if (sinit->sinit_max_attempts)
		sp->initmsg.sinit_max_attempts = sinit->sinit_max_attempts;
	if (sinit->sinit_max_init_timeo)
		sp->initmsg.sinit_max_init_timeo = sinit->sinit_max_init_timeo;

	return 0;
}

/*
 * 7.1.14 Set default send parameters (SCTP_DEFAULT_SEND_PARAM)
 *
 *   Applications that wish to use the sendto() system call may wish to
 *   specify a default set of parameters that would normally be supplied
 *   through the inclusion of ancillary data.  This socket option allows
 *   such an application to set the default sctp_sndrcvinfo structure.
 *   The application that wishes to use this socket option simply passes
 *   in to this call the sctp_sndrcvinfo structure defined in Section
 *   5.2.2) The input parameters accepted by this call include
 *   sinfo_stream, sinfo_flags, sinfo_ppid, sinfo_context,
 *   sinfo_timetolive.  The user must provide the sinfo_assoc_id field in
 *   to this call if the caller is using the UDP model.
 */
static int sctp_setsockopt_default_send_param(struct sock *sk,
					      struct sctp_sndrcvinfo *info,
					      unsigned int optlen)
{
	struct sctp_sock *sp = sctp_sk(sk);
	struct sctp_association *asoc;

	if (optlen != sizeof(*info))
		return -EINVAL;
	if (info->sinfo_flags &
	    ~(SCTP_UNORDERED | SCTP_ADDR_OVER |
	      SCTP_ABORT | SCTP_EOF))
		return -EINVAL;

	asoc = sctp_id2assoc(sk, info->sinfo_assoc_id);
	if (!asoc && info->sinfo_assoc_id > SCTP_ALL_ASSOC &&
	    sctp_style(sk, UDP))
		return -EINVAL;

	if (asoc) {
		asoc->default_stream = info->sinfo_stream;
		asoc->default_flags = info->sinfo_flags;
		asoc->default_ppid = info->sinfo_ppid;
		asoc->default_context = info->sinfo_context;
		asoc->default_timetolive = info->sinfo_timetolive;

		return 0;
	}

	if (sctp_style(sk, TCP))
		info->sinfo_assoc_id = SCTP_FUTURE_ASSOC;

	if (info->sinfo_assoc_id == SCTP_FUTURE_ASSOC ||
	    info->sinfo_assoc_id == SCTP_ALL_ASSOC) {
		sp->default_stream = info->sinfo_stream;
		sp->default_flags = info->sinfo_flags;
		sp->default_ppid = info->sinfo_ppid;
		sp->default_context = info->sinfo_context;
		sp->default_timetolive = info->sinfo_timetolive;
	}

	if (info->sinfo_assoc_id == SCTP_CURRENT_ASSOC ||
	    info->sinfo_assoc_id == SCTP_ALL_ASSOC) {
		list_for_each_entry(asoc, &sp->ep->asocs, asocs) {
			asoc->default_stream = info->sinfo_stream;
			asoc->default_flags = info->sinfo_flags;
			asoc->default_ppid = info->sinfo_ppid;
			asoc->default_context = info->sinfo_context;
			asoc->default_timetolive = info->sinfo_timetolive;
		}
	}

	return 0;
}

/* RFC6458, Section 8.1.31. Set/get Default Send Parameters
 * (SCTP_DEFAULT_SNDINFO)
 */
static int sctp_setsockopt_default_sndinfo(struct sock *sk,
					   struct sctp_sndinfo *info,
					   unsigned int optlen)
{
	struct sctp_sock *sp = sctp_sk(sk);
	struct sctp_association *asoc;

	if (optlen != sizeof(*info))
		return -EINVAL;
	if (info->snd_flags &
	    ~(SCTP_UNORDERED | SCTP_ADDR_OVER |
	      SCTP_ABORT | SCTP_EOF))
		return -EINVAL;

	asoc = sctp_id2assoc(sk, info->snd_assoc_id);
	if (!asoc && info->snd_assoc_id > SCTP_ALL_ASSOC &&
	    sctp_style(sk, UDP))
		return -EINVAL;

	if (asoc) {
		asoc->default_stream = info->snd_sid;
		asoc->default_flags = info->snd_flags;
		asoc->default_ppid = info->snd_ppid;
		asoc->default_context = info->snd_context;

		return 0;
	}

	if (sctp_style(sk, TCP))
		info->snd_assoc_id = SCTP_FUTURE_ASSOC;

	if (info->snd_assoc_id == SCTP_FUTURE_ASSOC ||
	    info->snd_assoc_id == SCTP_ALL_ASSOC) {
		sp->default_stream = info->snd_sid;
		sp->default_flags = info->snd_flags;
		sp->default_ppid = info->snd_ppid;
		sp->default_context = info->snd_context;
	}

	if (info->snd_assoc_id == SCTP_CURRENT_ASSOC ||
	    info->snd_assoc_id == SCTP_ALL_ASSOC) {
		list_for_each_entry(asoc, &sp->ep->asocs, asocs) {
			asoc->default_stream = info->snd_sid;
			asoc->default_flags = info->snd_flags;
			asoc->default_ppid = info->snd_ppid;
			asoc->default_context = info->snd_context;
		}
	}

	return 0;
}

/* 7.1.10 Set Primary Address (SCTP_PRIMARY_ADDR)
 *
 * Requests that the local SCTP stack use the enclosed peer address as
 * the association primary.  The enclosed address must be one of the
 * association peer's addresses.
 */
static int sctp_setsockopt_primary_addr(struct sock *sk, struct sctp_prim *prim,
					unsigned int optlen)
{
	struct sctp_transport *trans;
	struct sctp_af *af;
	int err;

	if (optlen != sizeof(struct sctp_prim))
		return -EINVAL;

	/* Allow security module to validate address but need address len. */
	af = sctp_get_af_specific(prim->ssp_addr.ss_family);
	if (!af)
		return -EINVAL;

	err = security_sctp_bind_connect(sk, SCTP_PRIMARY_ADDR,
					 (struct sockaddr *)&prim->ssp_addr,
					 af->sockaddr_len);
	if (err)
		return err;

	trans = sctp_addr_id2transport(sk, &prim->ssp_addr, prim->ssp_assoc_id);
	if (!trans)
		return -EINVAL;

	sctp_assoc_set_primary(trans->asoc, trans);

	return 0;
}

/*
 * 7.1.5 SCTP_NODELAY
 *
 * Turn on/off any Nagle-like algorithm.  This means that packets are
 * generally sent as soon as possible and no unnecessary delays are
 * introduced, at the cost of more packets in the network.  Expects an
 *  integer boolean flag.
 */
static int sctp_setsockopt_nodelay(struct sock *sk, int *val,
				   unsigned int optlen)
{
	if (optlen < sizeof(int))
		return -EINVAL;
	sctp_sk(sk)->nodelay = (*val == 0) ? 0 : 1;
	return 0;
}

/*
 *
 * 7.1.1 SCTP_RTOINFO
 *
 * The protocol parameters used to initialize and bound retransmission
 * timeout (RTO) are tunable. sctp_rtoinfo structure is used to access
 * and modify these parameters.
 * All parameters are time values, in milliseconds.  A value of 0, when
 * modifying the parameters, indicates that the current value should not
 * be changed.
 *
 */
static int sctp_setsockopt_rtoinfo(struct sock *sk,
				   struct sctp_rtoinfo *rtoinfo,
				   unsigned int optlen)
{
	struct sctp_association *asoc;
	unsigned long rto_min, rto_max;
	struct sctp_sock *sp = sctp_sk(sk);

	if (optlen != sizeof (struct sctp_rtoinfo))
		return -EINVAL;

	asoc = sctp_id2assoc(sk, rtoinfo->srto_assoc_id);

	/* Set the values to the specific association */
	if (!asoc && rtoinfo->srto_assoc_id != SCTP_FUTURE_ASSOC &&
	    sctp_style(sk, UDP))
		return -EINVAL;

	rto_max = rtoinfo->srto_max;
	rto_min = rtoinfo->srto_min;

	if (rto_max)
		rto_max = asoc ? msecs_to_jiffies(rto_max) : rto_max;
	else
		rto_max = asoc ? asoc->rto_max : sp->rtoinfo.srto_max;

	if (rto_min)
		rto_min = asoc ? msecs_to_jiffies(rto_min) : rto_min;
	else
		rto_min = asoc ? asoc->rto_min : sp->rtoinfo.srto_min;

	if (rto_min > rto_max)
		return -EINVAL;

	if (asoc) {
		if (rtoinfo->srto_initial != 0)
			asoc->rto_initial =
				msecs_to_jiffies(rtoinfo->srto_initial);
		asoc->rto_max = rto_max;
		asoc->rto_min = rto_min;
	} else {
		/* If there is no association or the association-id = 0
		 * set the values to the endpoint.
		 */
		if (rtoinfo->srto_initial != 0)
			sp->rtoinfo.srto_initial = rtoinfo->srto_initial;
		sp->rtoinfo.srto_max = rto_max;
		sp->rtoinfo.srto_min = rto_min;
	}

	return 0;
}

/*
 *
 * 7.1.2 SCTP_ASSOCINFO
 *
 * This option is used to tune the maximum retransmission attempts
 * of the association.
 * Returns an error if the new association retransmission value is
 * greater than the sum of the retransmission value  of the peer.
 * See [SCTP] for more information.
 *
 */
static int sctp_setsockopt_associnfo(struct sock *sk,
				     struct sctp_assocparams *assocparams,
				     unsigned int optlen)
{

	struct sctp_association *asoc;

	if (optlen != sizeof(struct sctp_assocparams))
		return -EINVAL;

	asoc = sctp_id2assoc(sk, assocparams->sasoc_assoc_id);

	if (!asoc && assocparams->sasoc_assoc_id != SCTP_FUTURE_ASSOC &&
	    sctp_style(sk, UDP))
		return -EINVAL;

	/* Set the values to the specific association */
	if (asoc) {
		if (assocparams->sasoc_asocmaxrxt != 0) {
			__u32 path_sum = 0;
			int   paths = 0;
			struct sctp_transport *peer_addr;

			list_for_each_entry(peer_addr, &asoc->peer.transport_addr_list,
					transports) {
				path_sum += peer_addr->pathmaxrxt;
				paths++;
			}

			/* Only validate asocmaxrxt if we have more than
			 * one path/transport.  We do this because path
			 * retransmissions are only counted when we have more
			 * then one path.
			 */
			if (paths > 1 &&
			    assocparams->sasoc_asocmaxrxt > path_sum)
				return -EINVAL;

			asoc->max_retrans = assocparams->sasoc_asocmaxrxt;
		}

		if (assocparams->sasoc_cookie_life != 0)
			asoc->cookie_life =
				ms_to_ktime(assocparams->sasoc_cookie_life);
	} else {
		/* Set the values to the endpoint */
		struct sctp_sock *sp = sctp_sk(sk);

		if (assocparams->sasoc_asocmaxrxt != 0)
			sp->assocparams.sasoc_asocmaxrxt =
						assocparams->sasoc_asocmaxrxt;
		if (assocparams->sasoc_cookie_life != 0)
			sp->assocparams.sasoc_cookie_life =
						assocparams->sasoc_cookie_life;
	}
	return 0;
}

/*
 * 7.1.16 Set/clear IPv4 mapped addresses (SCTP_I_WANT_MAPPED_V4_ADDR)
 *
 * This socket option is a boolean flag which turns on or off mapped V4
 * addresses.  If this option is turned on and the socket is type
 * PF_INET6, then IPv4 addresses will be mapped to V6 representation.
 * If this option is turned off, then no mapping will be done of V4
 * addresses and a user will receive both PF_INET6 and PF_INET type
 * addresses on the socket.
 */
static int sctp_setsockopt_mappedv4(struct sock *sk, int *val,
				    unsigned int optlen)
{
	struct sctp_sock *sp = sctp_sk(sk);

	if (optlen < sizeof(int))
		return -EINVAL;
	if (*val)
		sp->v4mapped = 1;
	else
		sp->v4mapped = 0;

	return 0;
}

/*
 * 8.1.16.  Get or Set the Maximum Fragmentation Size (SCTP_MAXSEG)
 * This option will get or set the maximum size to put in any outgoing
 * SCTP DATA chunk.  If a message is larger than this size it will be
 * fragmented by SCTP into the specified size.  Note that the underlying
 * SCTP implementation may fragment into smaller sized chunks when the
 * PMTU of the underlying association is smaller than the value set by
 * the user.  The default value for this option is '0' which indicates
 * the user is NOT limiting fragmentation and only the PMTU will effect
 * SCTP's choice of DATA chunk size.  Note also that values set larger
 * than the maximum size of an IP datagram will effectively let SCTP
 * control fragmentation (i.e. the same as setting this option to 0).
 *
 * The following structure is used to access and modify this parameter:
 *
 * struct sctp_assoc_value {
 *   sctp_assoc_t assoc_id;
 *   uint32_t assoc_value;
 * };
 *
 * assoc_id:  This parameter is ignored for one-to-one style sockets.
 *    For one-to-many style sockets this parameter indicates which
 *    association the user is performing an action upon.  Note that if
 *    this field's value is zero then the endpoints default value is
 *    changed (effecting future associations only).
 * assoc_value:  This parameter specifies the maximum size in bytes.
 */
static int sctp_setsockopt_maxseg(struct sock *sk,
				  struct sctp_assoc_value *params,
				  unsigned int optlen)
{
	struct sctp_sock *sp = sctp_sk(sk);
	struct sctp_association *asoc;
	sctp_assoc_t assoc_id;
	int val;

	if (optlen == sizeof(int)) {
		pr_warn_ratelimited(DEPRECATED
				    "%s (pid %d) "
				    "Use of int in maxseg socket option.\n"
				    "Use struct sctp_assoc_value instead\n",
				    current->comm, task_pid_nr(current));
		assoc_id = SCTP_FUTURE_ASSOC;
		val = *(int *)params;
	} else if (optlen == sizeof(struct sctp_assoc_value)) {
		assoc_id = params->assoc_id;
		val = params->assoc_value;
	} else {
		return -EINVAL;
	}

	asoc = sctp_id2assoc(sk, assoc_id);
	if (!asoc && assoc_id != SCTP_FUTURE_ASSOC &&
	    sctp_style(sk, UDP))
		return -EINVAL;

	if (val) {
		int min_len, max_len;
		__u16 datasize = asoc ? sctp_datachk_len(&asoc->stream) :
				 sizeof(struct sctp_data_chunk);

		min_len = sctp_min_frag_point(sp, datasize);
		max_len = SCTP_MAX_CHUNK_LEN - datasize;

		if (val < min_len || val > max_len)
			return -EINVAL;
	}

	if (asoc) {
		asoc->user_frag = val;
		sctp_assoc_update_frag_point(asoc);
	} else {
		sp->user_frag = val;
	}

	return 0;
}


/*
 *  7.1.9 Set Peer Primary Address (SCTP_SET_PEER_PRIMARY_ADDR)
 *
 *   Requests that the peer mark the enclosed address as the association
 *   primary. The enclosed address must be one of the association's
 *   locally bound addresses. The following structure is used to make a
 *   set primary request:
 */
static int sctp_setsockopt_peer_primary_addr(struct sock *sk,
					     struct sctp_setpeerprim *prim,
					     unsigned int optlen)
{
	struct sctp_sock	*sp;
	struct sctp_association	*asoc = NULL;
	struct sctp_chunk	*chunk;
	struct sctp_af		*af;
	int 			err;

	sp = sctp_sk(sk);

	if (!sp->ep->asconf_enable)
		return -EPERM;

	if (optlen != sizeof(struct sctp_setpeerprim))
		return -EINVAL;

	asoc = sctp_id2assoc(sk, prim->sspp_assoc_id);
	if (!asoc)
		return -EINVAL;

	if (!asoc->peer.asconf_capable)
		return -EPERM;

	if (asoc->peer.addip_disabled_mask & SCTP_PARAM_SET_PRIMARY)
		return -EPERM;

	if (!sctp_state(asoc, ESTABLISHED))
		return -ENOTCONN;

	af = sctp_get_af_specific(prim->sspp_addr.ss_family);
	if (!af)
		return -EINVAL;

	if (!af->addr_valid((union sctp_addr *)&prim->sspp_addr, sp, NULL))
		return -EADDRNOTAVAIL;

	if (!sctp_assoc_lookup_laddr(asoc, (union sctp_addr *)&prim->sspp_addr))
		return -EADDRNOTAVAIL;

	/* Allow security module to validate address. */
	err = security_sctp_bind_connect(sk, SCTP_SET_PEER_PRIMARY_ADDR,
					 (struct sockaddr *)&prim->sspp_addr,
					 af->sockaddr_len);
	if (err)
		return err;

	/* Create an ASCONF chunk with SET_PRIMARY parameter	*/
	chunk = sctp_make_asconf_set_prim(asoc,
					  (union sctp_addr *)&prim->sspp_addr);
	if (!chunk)
		return -ENOMEM;

	err = sctp_send_asconf(asoc, chunk);

	pr_debug("%s: we set peer primary addr primitively\n", __func__);

	return err;
}

static int sctp_setsockopt_adaptation_layer(struct sock *sk,
					    struct sctp_setadaptation *adapt,
					    unsigned int optlen)
{
	if (optlen != sizeof(struct sctp_setadaptation))
		return -EINVAL;

	sctp_sk(sk)->adaptation_ind = adapt->ssb_adaptation_ind;

	return 0;
}

/*
 * 7.1.29.  Set or Get the default context (SCTP_CONTEXT)
 *
 * The context field in the sctp_sndrcvinfo structure is normally only
 * used when a failed message is retrieved holding the value that was
 * sent down on the actual send call.  This option allows the setting of
 * a default context on an association basis that will be received on
 * reading messages from the peer.  This is especially helpful in the
 * one-2-many model for an application to keep some reference to an
 * internal state machine that is processing messages on the
 * association.  Note that the setting of this value only effects
 * received messages from the peer and does not effect the value that is
 * saved with outbound messages.
 */
static int sctp_setsockopt_context(struct sock *sk,
				   struct sctp_assoc_value *params,
				   unsigned int optlen)
{
	struct sctp_sock *sp = sctp_sk(sk);
	struct sctp_association *asoc;

	if (optlen != sizeof(struct sctp_assoc_value))
		return -EINVAL;

	asoc = sctp_id2assoc(sk, params->assoc_id);
	if (!asoc && params->assoc_id > SCTP_ALL_ASSOC &&
	    sctp_style(sk, UDP))
		return -EINVAL;

	if (asoc) {
		asoc->default_rcv_context = params->assoc_value;

		return 0;
	}

	if (sctp_style(sk, TCP))
		params->assoc_id = SCTP_FUTURE_ASSOC;

	if (params->assoc_id == SCTP_FUTURE_ASSOC ||
	    params->assoc_id == SCTP_ALL_ASSOC)
		sp->default_rcv_context = params->assoc_value;

	if (params->assoc_id == SCTP_CURRENT_ASSOC ||
	    params->assoc_id == SCTP_ALL_ASSOC)
		list_for_each_entry(asoc, &sp->ep->asocs, asocs)
			asoc->default_rcv_context = params->assoc_value;

	return 0;
}

/*
 * 7.1.24.  Get or set fragmented interleave (SCTP_FRAGMENT_INTERLEAVE)
 *
 * This options will at a minimum specify if the implementation is doing
 * fragmented interleave.  Fragmented interleave, for a one to many
 * socket, is when subsequent calls to receive a message may return
 * parts of messages from different associations.  Some implementations
 * may allow you to turn this value on or off.  If so, when turned off,
 * no fragment interleave will occur (which will cause a head of line
 * blocking amongst multiple associations sharing the same one to many
 * socket).  When this option is turned on, then each receive call may
 * come from a different association (thus the user must receive data
 * with the extended calls (e.g. sctp_recvmsg) to keep track of which
 * association each receive belongs to.
 *
 * This option takes a boolean value.  A non-zero value indicates that
 * fragmented interleave is on.  A value of zero indicates that
 * fragmented interleave is off.
 *
 * Note that it is important that an implementation that allows this
 * option to be turned on, have it off by default.  Otherwise an unaware
 * application using the one to many model may become confused and act
 * incorrectly.
 */
static int sctp_setsockopt_fragment_interleave(struct sock *sk, int *val,
					       unsigned int optlen)
{
	if (optlen != sizeof(int))
		return -EINVAL;

	sctp_sk(sk)->frag_interleave = !!*val;

	if (!sctp_sk(sk)->frag_interleave)
		sctp_sk(sk)->ep->intl_enable = 0;

	return 0;
}

/*
 * 8.1.21.  Set or Get the SCTP Partial Delivery Point
 *       (SCTP_PARTIAL_DELIVERY_POINT)
 *
 * This option will set or get the SCTP partial delivery point.  This
 * point is the size of a message where the partial delivery API will be
 * invoked to help free up rwnd space for the peer.  Setting this to a
 * lower value will cause partial deliveries to happen more often.  The
 * calls argument is an integer that sets or gets the partial delivery
 * point.  Note also that the call will fail if the user attempts to set
 * this value larger than the socket receive buffer size.
 *
 * Note that any single message having a length smaller than or equal to
 * the SCTP partial delivery point will be delivered in one single read
 * call as long as the user provided buffer is large enough to hold the
 * message.
 */
static int sctp_setsockopt_partial_delivery_point(struct sock *sk, u32 *val,
						  unsigned int optlen)
{
	if (optlen != sizeof(u32))
		return -EINVAL;

	/* Note: We double the receive buffer from what the user sets
	 * it to be, also initial rwnd is based on rcvbuf/2.
	 */
	if (*val > (sk->sk_rcvbuf >> 1))
		return -EINVAL;

	sctp_sk(sk)->pd_point = *val;

	return 0; /* is this the right error code? */
}

/*
 * 7.1.28.  Set or Get the maximum burst (SCTP_MAX_BURST)
 *
 * This option will allow a user to change the maximum burst of packets
 * that can be emitted by this association.  Note that the default value
 * is 4, and some implementations may restrict this setting so that it
 * can only be lowered.
 *
 * NOTE: This text doesn't seem right.  Do this on a socket basis with
 * future associations inheriting the socket value.
 */
static int sctp_setsockopt_maxburst(struct sock *sk,
				    struct sctp_assoc_value *params,
				    unsigned int optlen)
{
	struct sctp_sock *sp = sctp_sk(sk);
	struct sctp_association *asoc;
	sctp_assoc_t assoc_id;
	u32 assoc_value;

	if (optlen == sizeof(int)) {
		pr_warn_ratelimited(DEPRECATED
				    "%s (pid %d) "
				    "Use of int in max_burst socket option deprecated.\n"
				    "Use struct sctp_assoc_value instead\n",
				    current->comm, task_pid_nr(current));
		assoc_id = SCTP_FUTURE_ASSOC;
		assoc_value = *((int *)params);
	} else if (optlen == sizeof(struct sctp_assoc_value)) {
		assoc_id = params->assoc_id;
		assoc_value = params->assoc_value;
	} else
		return -EINVAL;

	asoc = sctp_id2assoc(sk, assoc_id);
	if (!asoc && assoc_id > SCTP_ALL_ASSOC && sctp_style(sk, UDP))
		return -EINVAL;

	if (asoc) {
		asoc->max_burst = assoc_value;

		return 0;
	}

	if (sctp_style(sk, TCP))
		assoc_id = SCTP_FUTURE_ASSOC;

	if (assoc_id == SCTP_FUTURE_ASSOC || assoc_id == SCTP_ALL_ASSOC)
		sp->max_burst = assoc_value;

	if (assoc_id == SCTP_CURRENT_ASSOC || assoc_id == SCTP_ALL_ASSOC)
		list_for_each_entry(asoc, &sp->ep->asocs, asocs)
			asoc->max_burst = assoc_value;

	return 0;
}

/*
 * 7.1.18.  Add a chunk that must be authenticated (SCTP_AUTH_CHUNK)
 *
 * This set option adds a chunk type that the user is requesting to be
 * received only in an authenticated way.  Changes to the list of chunks
 * will only effect future associations on the socket.
 */
static int sctp_setsockopt_auth_chunk(struct sock *sk,
				      struct sctp_authchunk *val,
				      unsigned int optlen)
{
	struct sctp_endpoint *ep = sctp_sk(sk)->ep;

	if (!ep->auth_enable)
		return -EACCES;

	if (optlen != sizeof(struct sctp_authchunk))
		return -EINVAL;

	switch (val->sauth_chunk) {
	case SCTP_CID_INIT:
	case SCTP_CID_INIT_ACK:
	case SCTP_CID_SHUTDOWN_COMPLETE:
	case SCTP_CID_AUTH:
		return -EINVAL;
	}

	/* add this chunk id to the endpoint */
	return sctp_auth_ep_add_chunkid(ep, val->sauth_chunk);
}

/*
 * 7.1.19.  Get or set the list of supported HMAC Identifiers (SCTP_HMAC_IDENT)
 *
 * This option gets or sets the list of HMAC algorithms that the local
 * endpoint requires the peer to use.
 */
static int sctp_setsockopt_hmac_ident(struct sock *sk,
				      struct sctp_hmacalgo *hmacs,
				      unsigned int optlen)
{
	struct sctp_endpoint *ep = sctp_sk(sk)->ep;
	u32 idents;

	if (!ep->auth_enable)
		return -EACCES;

	if (optlen < sizeof(struct sctp_hmacalgo))
		return -EINVAL;
	optlen = min_t(unsigned int, optlen, sizeof(struct sctp_hmacalgo) +
					     SCTP_AUTH_NUM_HMACS * sizeof(u16));

	idents = hmacs->shmac_num_idents;
	if (idents == 0 || idents > SCTP_AUTH_NUM_HMACS ||
	    (idents * sizeof(u16)) > (optlen - sizeof(struct sctp_hmacalgo)))
		return -EINVAL;

	return sctp_auth_ep_set_hmacs(ep, hmacs);
}

/*
 * 7.1.20.  Set a shared key (SCTP_AUTH_KEY)
 *
 * This option will set a shared secret key which is used to build an
 * association shared key.
 */
static int sctp_setsockopt_auth_key(struct sock *sk,
				    struct sctp_authkey *authkey,
				    unsigned int optlen)
{
	struct sctp_endpoint *ep = sctp_sk(sk)->ep;
	struct sctp_association *asoc;
	int ret = -EINVAL;

	if (optlen <= sizeof(struct sctp_authkey))
		return -EINVAL;
	/* authkey->sca_keylength is u16, so optlen can't be bigger than
	 * this.
	 */
	optlen = min_t(unsigned int, optlen, USHRT_MAX + sizeof(*authkey));

	if (authkey->sca_keylength > optlen - sizeof(*authkey))
		goto out;

	asoc = sctp_id2assoc(sk, authkey->sca_assoc_id);
	if (!asoc && authkey->sca_assoc_id > SCTP_ALL_ASSOC &&
	    sctp_style(sk, UDP))
		goto out;

	if (asoc) {
		ret = sctp_auth_set_key(ep, asoc, authkey);
		goto out;
	}

	if (sctp_style(sk, TCP))
		authkey->sca_assoc_id = SCTP_FUTURE_ASSOC;

	if (authkey->sca_assoc_id == SCTP_FUTURE_ASSOC ||
	    authkey->sca_assoc_id == SCTP_ALL_ASSOC) {
		ret = sctp_auth_set_key(ep, asoc, authkey);
		if (ret)
			goto out;
	}

	ret = 0;

	if (authkey->sca_assoc_id == SCTP_CURRENT_ASSOC ||
	    authkey->sca_assoc_id == SCTP_ALL_ASSOC) {
		list_for_each_entry(asoc, &ep->asocs, asocs) {
			int res = sctp_auth_set_key(ep, asoc, authkey);

			if (res && !ret)
				ret = res;
		}
	}

out:
	memzero_explicit(authkey, optlen);
	return ret;
}

/*
 * 7.1.21.  Get or set the active shared key (SCTP_AUTH_ACTIVE_KEY)
 *
 * This option will get or set the active shared key to be used to build
 * the association shared key.
 */
static int sctp_setsockopt_active_key(struct sock *sk,
				      struct sctp_authkeyid *val,
				      unsigned int optlen)
{
	struct sctp_endpoint *ep = sctp_sk(sk)->ep;
	struct sctp_association *asoc;
	int ret = 0;

	if (optlen != sizeof(struct sctp_authkeyid))
		return -EINVAL;

	asoc = sctp_id2assoc(sk, val->scact_assoc_id);
	if (!asoc && val->scact_assoc_id > SCTP_ALL_ASSOC &&
	    sctp_style(sk, UDP))
		return -EINVAL;

	if (asoc)
		return sctp_auth_set_active_key(ep, asoc, val->scact_keynumber);

	if (sctp_style(sk, TCP))
		val->scact_assoc_id = SCTP_FUTURE_ASSOC;

	if (val->scact_assoc_id == SCTP_FUTURE_ASSOC ||
	    val->scact_assoc_id == SCTP_ALL_ASSOC) {
		ret = sctp_auth_set_active_key(ep, asoc, val->scact_keynumber);
		if (ret)
			return ret;
	}

	if (val->scact_assoc_id == SCTP_CURRENT_ASSOC ||
	    val->scact_assoc_id == SCTP_ALL_ASSOC) {
		list_for_each_entry(asoc, &ep->asocs, asocs) {
			int res = sctp_auth_set_active_key(ep, asoc,
							   val->scact_keynumber);

			if (res && !ret)
				ret = res;
		}
	}

	return ret;
}

/*
 * 7.1.22.  Delete a shared key (SCTP_AUTH_DELETE_KEY)
 *
 * This set option will delete a shared secret key from use.
 */
static int sctp_setsockopt_del_key(struct sock *sk,
				   struct sctp_authkeyid *val,
				   unsigned int optlen)
{
	struct sctp_endpoint *ep = sctp_sk(sk)->ep;
	struct sctp_association *asoc;
	int ret = 0;

	if (optlen != sizeof(struct sctp_authkeyid))
		return -EINVAL;

	asoc = sctp_id2assoc(sk, val->scact_assoc_id);
	if (!asoc && val->scact_assoc_id > SCTP_ALL_ASSOC &&
	    sctp_style(sk, UDP))
		return -EINVAL;

	if (asoc)
		return sctp_auth_del_key_id(ep, asoc, val->scact_keynumber);

	if (sctp_style(sk, TCP))
		val->scact_assoc_id = SCTP_FUTURE_ASSOC;

	if (val->scact_assoc_id == SCTP_FUTURE_ASSOC ||
	    val->scact_assoc_id == SCTP_ALL_ASSOC) {
		ret = sctp_auth_del_key_id(ep, asoc, val->scact_keynumber);
		if (ret)
			return ret;
	}

	if (val->scact_assoc_id == SCTP_CURRENT_ASSOC ||
	    val->scact_assoc_id == SCTP_ALL_ASSOC) {
		list_for_each_entry(asoc, &ep->asocs, asocs) {
			int res = sctp_auth_del_key_id(ep, asoc,
						       val->scact_keynumber);

			if (res && !ret)
				ret = res;
		}
	}

	return ret;
}

/*
 * 8.3.4  Deactivate a Shared Key (SCTP_AUTH_DEACTIVATE_KEY)
 *
 * This set option will deactivate a shared secret key.
 */
static int sctp_setsockopt_deactivate_key(struct sock *sk,
					  struct sctp_authkeyid *val,
					  unsigned int optlen)
{
	struct sctp_endpoint *ep = sctp_sk(sk)->ep;
	struct sctp_association *asoc;
	int ret = 0;

	if (optlen != sizeof(struct sctp_authkeyid))
		return -EINVAL;

	asoc = sctp_id2assoc(sk, val->scact_assoc_id);
	if (!asoc && val->scact_assoc_id > SCTP_ALL_ASSOC &&
	    sctp_style(sk, UDP))
		return -EINVAL;

	if (asoc)
		return sctp_auth_deact_key_id(ep, asoc, val->scact_keynumber);

	if (sctp_style(sk, TCP))
		val->scact_assoc_id = SCTP_FUTURE_ASSOC;

	if (val->scact_assoc_id == SCTP_FUTURE_ASSOC ||
	    val->scact_assoc_id == SCTP_ALL_ASSOC) {
		ret = sctp_auth_deact_key_id(ep, asoc, val->scact_keynumber);
		if (ret)
			return ret;
	}

	if (val->scact_assoc_id == SCTP_CURRENT_ASSOC ||
	    val->scact_assoc_id == SCTP_ALL_ASSOC) {
		list_for_each_entry(asoc, &ep->asocs, asocs) {
			int res = sctp_auth_deact_key_id(ep, asoc,
							 val->scact_keynumber);

			if (res && !ret)
				ret = res;
		}
	}

	return ret;
}

/*
 * 8.1.23 SCTP_AUTO_ASCONF
 *
 * This option will enable or disable the use of the automatic generation of
 * ASCONF chunks to add and delete addresses to an existing association.  Note
 * that this option has two caveats namely: a) it only affects sockets that
 * are bound to all addresses available to the SCTP stack, and b) the system
 * administrator may have an overriding control that turns the ASCONF feature
 * off no matter what setting the socket option may have.
 * This option expects an integer boolean flag, where a non-zero value turns on
 * the option, and a zero value turns off the option.
 * Note. In this implementation, socket operation overrides default parameter
 * being set by sysctl as well as FreeBSD implementation
 */
static int sctp_setsockopt_auto_asconf(struct sock *sk, int *val,
					unsigned int optlen)
{
	struct sctp_sock *sp = sctp_sk(sk);

	if (optlen < sizeof(int))
		return -EINVAL;
	if (!sctp_is_ep_boundall(sk) && *val)
		return -EINVAL;
	if ((*val && sp->do_auto_asconf) || (!*val && !sp->do_auto_asconf))
		return 0;

	spin_lock_bh(&sock_net(sk)->sctp.addr_wq_lock);
	if (*val == 0 && sp->do_auto_asconf) {
		list_del(&sp->auto_asconf_list);
		sp->do_auto_asconf = 0;
	} else if (*val && !sp->do_auto_asconf) {
		list_add_tail(&sp->auto_asconf_list,
		    &sock_net(sk)->sctp.auto_asconf_splist);
		sp->do_auto_asconf = 1;
	}
	spin_unlock_bh(&sock_net(sk)->sctp.addr_wq_lock);
	return 0;
}

/*
 * SCTP_PEER_ADDR_THLDS
 *
 * This option allows us to alter the partially failed threshold for one or all
 * transports in an association.  See Section 6.1 of:
 * http://www.ietf.org/id/draft-nishida-tsvwg-sctp-failover-05.txt
 */
static int sctp_setsockopt_paddr_thresholds(struct sock *sk,
					    struct sctp_paddrthlds_v2 *val,
					    unsigned int optlen, bool v2)
{
	struct sctp_transport *trans;
	struct sctp_association *asoc;
	int len;

	len = v2 ? sizeof(*val) : sizeof(struct sctp_paddrthlds);
	if (optlen < len)
		return -EINVAL;

	if (v2 && val->spt_pathpfthld > val->spt_pathcpthld)
		return -EINVAL;

	if (!sctp_is_any(sk, (const union sctp_addr *)&val->spt_address)) {
		trans = sctp_addr_id2transport(sk, &val->spt_address,
					       val->spt_assoc_id);
		if (!trans)
			return -ENOENT;

		if (val->spt_pathmaxrxt)
			trans->pathmaxrxt = val->spt_pathmaxrxt;
		if (v2)
			trans->ps_retrans = val->spt_pathcpthld;
		trans->pf_retrans = val->spt_pathpfthld;

		return 0;
	}

	asoc = sctp_id2assoc(sk, val->spt_assoc_id);
	if (!asoc && val->spt_assoc_id != SCTP_FUTURE_ASSOC &&
	    sctp_style(sk, UDP))
		return -EINVAL;

	if (asoc) {
		list_for_each_entry(trans, &asoc->peer.transport_addr_list,
				    transports) {
			if (val->spt_pathmaxrxt)
				trans->pathmaxrxt = val->spt_pathmaxrxt;
			if (v2)
				trans->ps_retrans = val->spt_pathcpthld;
			trans->pf_retrans = val->spt_pathpfthld;
		}

		if (val->spt_pathmaxrxt)
			asoc->pathmaxrxt = val->spt_pathmaxrxt;
		if (v2)
			asoc->ps_retrans = val->spt_pathcpthld;
		asoc->pf_retrans = val->spt_pathpfthld;
	} else {
		struct sctp_sock *sp = sctp_sk(sk);

		if (val->spt_pathmaxrxt)
			sp->pathmaxrxt = val->spt_pathmaxrxt;
		if (v2)
			sp->ps_retrans = val->spt_pathcpthld;
		sp->pf_retrans = val->spt_pathpfthld;
	}

	return 0;
}

static int sctp_setsockopt_recvrcvinfo(struct sock *sk, int *val,
				       unsigned int optlen)
{
	if (optlen < sizeof(int))
		return -EINVAL;

	sctp_sk(sk)->recvrcvinfo = (*val == 0) ? 0 : 1;

	return 0;
}

static int sctp_setsockopt_recvnxtinfo(struct sock *sk, int *val,
				       unsigned int optlen)
{
	if (optlen < sizeof(int))
		return -EINVAL;

	sctp_sk(sk)->recvnxtinfo = (*val == 0) ? 0 : 1;

	return 0;
}

static int sctp_setsockopt_pr_supported(struct sock *sk,
					struct sctp_assoc_value *params,
					unsigned int optlen)
{
	struct sctp_association *asoc;

	if (optlen != sizeof(*params))
		return -EINVAL;

	asoc = sctp_id2assoc(sk, params->assoc_id);
	if (!asoc && params->assoc_id != SCTP_FUTURE_ASSOC &&
	    sctp_style(sk, UDP))
		return -EINVAL;

	sctp_sk(sk)->ep->prsctp_enable = !!params->assoc_value;

	return 0;
}

static int sctp_setsockopt_default_prinfo(struct sock *sk,
					  struct sctp_default_prinfo *info,
					  unsigned int optlen)
{
	struct sctp_sock *sp = sctp_sk(sk);
	struct sctp_association *asoc;
	int retval = -EINVAL;

	if (optlen != sizeof(*info))
		goto out;

	if (info->pr_policy & ~SCTP_PR_SCTP_MASK)
		goto out;

	if (info->pr_policy == SCTP_PR_SCTP_NONE)
		info->pr_value = 0;

	asoc = sctp_id2assoc(sk, info->pr_assoc_id);
	if (!asoc && info->pr_assoc_id > SCTP_ALL_ASSOC &&
	    sctp_style(sk, UDP))
		goto out;

	retval = 0;

	if (asoc) {
		SCTP_PR_SET_POLICY(asoc->default_flags, info->pr_policy);
		asoc->default_timetolive = info->pr_value;
		goto out;
	}

	if (sctp_style(sk, TCP))
		info->pr_assoc_id = SCTP_FUTURE_ASSOC;

	if (info->pr_assoc_id == SCTP_FUTURE_ASSOC ||
	    info->pr_assoc_id == SCTP_ALL_ASSOC) {
		SCTP_PR_SET_POLICY(sp->default_flags, info->pr_policy);
		sp->default_timetolive = info->pr_value;
	}

	if (info->pr_assoc_id == SCTP_CURRENT_ASSOC ||
	    info->pr_assoc_id == SCTP_ALL_ASSOC) {
		list_for_each_entry(asoc, &sp->ep->asocs, asocs) {
			SCTP_PR_SET_POLICY(asoc->default_flags,
					   info->pr_policy);
			asoc->default_timetolive = info->pr_value;
		}
	}

out:
	return retval;
}

static int sctp_setsockopt_reconfig_supported(struct sock *sk,
					      struct sctp_assoc_value *params,
					      unsigned int optlen)
{
	struct sctp_association *asoc;
	int retval = -EINVAL;

	if (optlen != sizeof(*params))
		goto out;

	asoc = sctp_id2assoc(sk, params->assoc_id);
	if (!asoc && params->assoc_id != SCTP_FUTURE_ASSOC &&
	    sctp_style(sk, UDP))
		goto out;

	sctp_sk(sk)->ep->reconf_enable = !!params->assoc_value;

	retval = 0;

out:
	return retval;
}

static int sctp_setsockopt_enable_strreset(struct sock *sk,
					   struct sctp_assoc_value *params,
					   unsigned int optlen)
{
	struct sctp_endpoint *ep = sctp_sk(sk)->ep;
	struct sctp_association *asoc;
	int retval = -EINVAL;

	if (optlen != sizeof(*params))
		goto out;

	if (params->assoc_value & (~SCTP_ENABLE_STRRESET_MASK))
		goto out;

	asoc = sctp_id2assoc(sk, params->assoc_id);
	if (!asoc && params->assoc_id > SCTP_ALL_ASSOC &&
	    sctp_style(sk, UDP))
		goto out;

	retval = 0;

	if (asoc) {
		asoc->strreset_enable = params->assoc_value;
		goto out;
	}

	if (sctp_style(sk, TCP))
		params->assoc_id = SCTP_FUTURE_ASSOC;

	if (params->assoc_id == SCTP_FUTURE_ASSOC ||
	    params->assoc_id == SCTP_ALL_ASSOC)
		ep->strreset_enable = params->assoc_value;

	if (params->assoc_id == SCTP_CURRENT_ASSOC ||
	    params->assoc_id == SCTP_ALL_ASSOC)
		list_for_each_entry(asoc, &ep->asocs, asocs)
			asoc->strreset_enable = params->assoc_value;

out:
	return retval;
}

static int sctp_setsockopt_reset_streams(struct sock *sk,
					 struct sctp_reset_streams *params,
					 unsigned int optlen)
{
	struct sctp_association *asoc;

	if (optlen < sizeof(*params))
		return -EINVAL;
	/* srs_number_streams is u16, so optlen can't be bigger than this. */
	optlen = min_t(unsigned int, optlen, USHRT_MAX +
					     sizeof(__u16) * sizeof(*params));

	if (params->srs_number_streams * sizeof(__u16) >
	    optlen - sizeof(*params))
		return -EINVAL;

	asoc = sctp_id2assoc(sk, params->srs_assoc_id);
	if (!asoc)
		return -EINVAL;

	return sctp_send_reset_streams(asoc, params);
}

static int sctp_setsockopt_reset_assoc(struct sock *sk, sctp_assoc_t *associd,
				       unsigned int optlen)
{
	struct sctp_association *asoc;

	if (optlen != sizeof(*associd))
		return -EINVAL;

	asoc = sctp_id2assoc(sk, *associd);
	if (!asoc)
		return -EINVAL;

	return sctp_send_reset_assoc(asoc);
}

static int sctp_setsockopt_add_streams(struct sock *sk,
				       struct sctp_add_streams *params,
				       unsigned int optlen)
{
	struct sctp_association *asoc;

	if (optlen != sizeof(*params))
		return -EINVAL;

	asoc = sctp_id2assoc(sk, params->sas_assoc_id);
	if (!asoc)
		return -EINVAL;

	return sctp_send_add_streams(asoc, params);
}

static int sctp_setsockopt_scheduler(struct sock *sk,
				     struct sctp_assoc_value *params,
				     unsigned int optlen)
{
	struct sctp_sock *sp = sctp_sk(sk);
	struct sctp_association *asoc;
	int retval = 0;

	if (optlen < sizeof(*params))
		return -EINVAL;

	if (params->assoc_value > SCTP_SS_MAX)
		return -EINVAL;

	asoc = sctp_id2assoc(sk, params->assoc_id);
	if (!asoc && params->assoc_id > SCTP_ALL_ASSOC &&
	    sctp_style(sk, UDP))
		return -EINVAL;

	if (asoc)
		return sctp_sched_set_sched(asoc, params->assoc_value);

	if (sctp_style(sk, TCP))
		params->assoc_id = SCTP_FUTURE_ASSOC;

	if (params->assoc_id == SCTP_FUTURE_ASSOC ||
	    params->assoc_id == SCTP_ALL_ASSOC)
		sp->default_ss = params->assoc_value;

	if (params->assoc_id == SCTP_CURRENT_ASSOC ||
	    params->assoc_id == SCTP_ALL_ASSOC) {
		list_for_each_entry(asoc, &sp->ep->asocs, asocs) {
			int ret = sctp_sched_set_sched(asoc,
						       params->assoc_value);

			if (ret && !retval)
				retval = ret;
		}
	}

	return retval;
}

static int sctp_setsockopt_scheduler_value(struct sock *sk,
					   struct sctp_stream_value *params,
					   unsigned int optlen)
{
	struct sctp_association *asoc;
	int retval = -EINVAL;

	if (optlen < sizeof(*params))
		goto out;

	asoc = sctp_id2assoc(sk, params->assoc_id);
	if (!asoc && params->assoc_id != SCTP_CURRENT_ASSOC &&
	    sctp_style(sk, UDP))
		goto out;

	if (asoc) {
		retval = sctp_sched_set_value(asoc, params->stream_id,
					      params->stream_value, GFP_KERNEL);
		goto out;
	}

	retval = 0;

	list_for_each_entry(asoc, &sctp_sk(sk)->ep->asocs, asocs) {
		int ret = sctp_sched_set_value(asoc, params->stream_id,
					       params->stream_value,
					       GFP_KERNEL);
		if (ret && !retval) /* try to return the 1st error. */
			retval = ret;
	}

out:
	return retval;
}

static int sctp_setsockopt_interleaving_supported(struct sock *sk,
						  struct sctp_assoc_value *p,
						  unsigned int optlen)
{
	struct sctp_sock *sp = sctp_sk(sk);
	struct sctp_association *asoc;

	if (optlen < sizeof(*p))
		return -EINVAL;

	asoc = sctp_id2assoc(sk, p->assoc_id);
	if (!asoc && p->assoc_id != SCTP_FUTURE_ASSOC && sctp_style(sk, UDP))
		return -EINVAL;

	if (!sock_net(sk)->sctp.intl_enable || !sp->frag_interleave) {
		return -EPERM;
	}

	sp->ep->intl_enable = !!p->assoc_value;
	return 0;
}

static int sctp_setsockopt_reuse_port(struct sock *sk, int *val,
				      unsigned int optlen)
{
	if (!sctp_style(sk, TCP))
		return -EOPNOTSUPP;

	if (sctp_sk(sk)->ep->base.bind_addr.port)
		return -EFAULT;

	if (optlen < sizeof(int))
		return -EINVAL;

	sctp_sk(sk)->reuse = !!*val;

	return 0;
}

static int sctp_assoc_ulpevent_type_set(struct sctp_event *param,
					struct sctp_association *asoc)
{
	struct sctp_ulpevent *event;

	sctp_ulpevent_type_set(&asoc->subscribe, param->se_type, param->se_on);

	if (param->se_type == SCTP_SENDER_DRY_EVENT && param->se_on) {
		if (sctp_outq_is_empty(&asoc->outqueue)) {
			event = sctp_ulpevent_make_sender_dry_event(asoc,
					GFP_USER | __GFP_NOWARN);
			if (!event)
				return -ENOMEM;

			asoc->stream.si->enqueue_event(&asoc->ulpq, event);
		}
	}

	return 0;
}

static int sctp_setsockopt_event(struct sock *sk, struct sctp_event *param,
				 unsigned int optlen)
{
	struct sctp_sock *sp = sctp_sk(sk);
	struct sctp_association *asoc;
	int retval = 0;

	if (optlen < sizeof(*param))
		return -EINVAL;

	if (param->se_type < SCTP_SN_TYPE_BASE ||
	    param->se_type > SCTP_SN_TYPE_MAX)
		return -EINVAL;

	asoc = sctp_id2assoc(sk, param->se_assoc_id);
	if (!asoc && param->se_assoc_id > SCTP_ALL_ASSOC &&
	    sctp_style(sk, UDP))
		return -EINVAL;

	if (asoc)
		return sctp_assoc_ulpevent_type_set(param, asoc);

	if (sctp_style(sk, TCP))
		param->se_assoc_id = SCTP_FUTURE_ASSOC;

	if (param->se_assoc_id == SCTP_FUTURE_ASSOC ||
	    param->se_assoc_id == SCTP_ALL_ASSOC)
		sctp_ulpevent_type_set(&sp->subscribe,
				       param->se_type, param->se_on);

	if (param->se_assoc_id == SCTP_CURRENT_ASSOC ||
	    param->se_assoc_id == SCTP_ALL_ASSOC) {
		list_for_each_entry(asoc, &sp->ep->asocs, asocs) {
			int ret = sctp_assoc_ulpevent_type_set(param, asoc);

			if (ret && !retval)
				retval = ret;
		}
	}

	return retval;
}

static int sctp_setsockopt_asconf_supported(struct sock *sk,
					    struct sctp_assoc_value *params,
					    unsigned int optlen)
{
	struct sctp_association *asoc;
	struct sctp_endpoint *ep;
	int retval = -EINVAL;

	if (optlen != sizeof(*params))
		goto out;

	asoc = sctp_id2assoc(sk, params->assoc_id);
	if (!asoc && params->assoc_id != SCTP_FUTURE_ASSOC &&
	    sctp_style(sk, UDP))
		goto out;

	ep = sctp_sk(sk)->ep;
	ep->asconf_enable = !!params->assoc_value;

	if (ep->asconf_enable && ep->auth_enable) {
		sctp_auth_ep_add_chunkid(ep, SCTP_CID_ASCONF);
		sctp_auth_ep_add_chunkid(ep, SCTP_CID_ASCONF_ACK);
	}

	retval = 0;

out:
	return retval;
}

static int sctp_setsockopt_auth_supported(struct sock *sk,
					  struct sctp_assoc_value *params,
					  unsigned int optlen)
{
	struct sctp_association *asoc;
	struct sctp_endpoint *ep;
	int retval = -EINVAL;

	if (optlen != sizeof(*params))
		goto out;

	asoc = sctp_id2assoc(sk, params->assoc_id);
	if (!asoc && params->assoc_id != SCTP_FUTURE_ASSOC &&
	    sctp_style(sk, UDP))
		goto out;

	ep = sctp_sk(sk)->ep;
	if (params->assoc_value) {
		retval = sctp_auth_init(ep, GFP_KERNEL);
		if (retval)
			goto out;
		if (ep->asconf_enable) {
			sctp_auth_ep_add_chunkid(ep, SCTP_CID_ASCONF);
			sctp_auth_ep_add_chunkid(ep, SCTP_CID_ASCONF_ACK);
		}
	}

	ep->auth_enable = !!params->assoc_value;
	retval = 0;

out:
	return retval;
}

static int sctp_setsockopt_ecn_supported(struct sock *sk,
					 struct sctp_assoc_value *params,
					 unsigned int optlen)
{
	struct sctp_association *asoc;
	int retval = -EINVAL;

	if (optlen != sizeof(*params))
		goto out;

	asoc = sctp_id2assoc(sk, params->assoc_id);
	if (!asoc && params->assoc_id != SCTP_FUTURE_ASSOC &&
	    sctp_style(sk, UDP))
		goto out;

	sctp_sk(sk)->ep->ecn_enable = !!params->assoc_value;
	retval = 0;

out:
	return retval;
}

static int sctp_setsockopt_pf_expose(struct sock *sk,
				     struct sctp_assoc_value *params,
				     unsigned int optlen)
{
	struct sctp_association *asoc;
	int retval = -EINVAL;

	if (optlen != sizeof(*params))
		goto out;

	if (params->assoc_value > SCTP_PF_EXPOSE_MAX)
		goto out;

	asoc = sctp_id2assoc(sk, params->assoc_id);
	if (!asoc && params->assoc_id != SCTP_FUTURE_ASSOC &&
	    sctp_style(sk, UDP))
		goto out;

	if (asoc)
		asoc->pf_expose = params->assoc_value;
	else
		sctp_sk(sk)->pf_expose = params->assoc_value;
	retval = 0;

out:
	return retval;
}

static int sctp_setsockopt_encap_port(struct sock *sk,
				      struct sctp_udpencaps *encap,
				      unsigned int optlen)
{
	struct sctp_association *asoc;
	struct sctp_transport *t;
	__be16 encap_port;

	if (optlen != sizeof(*encap))
		return -EINVAL;

	/* If an address other than INADDR_ANY is specified, and
	 * no transport is found, then the request is invalid.
	 */
	encap_port = (__force __be16)encap->sue_port;
	if (!sctp_is_any(sk, (union sctp_addr *)&encap->sue_address)) {
		t = sctp_addr_id2transport(sk, &encap->sue_address,
					   encap->sue_assoc_id);
		if (!t)
			return -EINVAL;

		t->encap_port = encap_port;
		return 0;
	}

	/* Get association, if assoc_id != SCTP_FUTURE_ASSOC and the
	 * socket is a one to many style socket, and an association
	 * was not found, then the id was invalid.
	 */
	asoc = sctp_id2assoc(sk, encap->sue_assoc_id);
	if (!asoc && encap->sue_assoc_id != SCTP_FUTURE_ASSOC &&
	    sctp_style(sk, UDP))
		return -EINVAL;

	/* If changes are for association, also apply encap_port to
	 * each transport.
	 */
	if (asoc) {
		list_for_each_entry(t, &asoc->peer.transport_addr_list,
				    transports)
			t->encap_port = encap_port;

		asoc->encap_port = encap_port;
		return 0;
	}

	sctp_sk(sk)->encap_port = encap_port;
	return 0;
}

static int sctp_setsockopt_probe_interval(struct sock *sk,
					  struct sctp_probeinterval *params,
					  unsigned int optlen)
{
	struct sctp_association *asoc;
	struct sctp_transport *t;
	__u32 probe_interval;

	if (optlen != sizeof(*params))
		return -EINVAL;

	probe_interval = params->spi_interval;
	if (probe_interval && probe_interval < SCTP_PROBE_TIMER_MIN)
		return -EINVAL;

	/* If an address other than INADDR_ANY is specified, and
	 * no transport is found, then the request is invalid.
	 */
	if (!sctp_is_any(sk, (union sctp_addr *)&params->spi_address)) {
		t = sctp_addr_id2transport(sk, &params->spi_address,
					   params->spi_assoc_id);
		if (!t)
			return -EINVAL;

		t->probe_interval = msecs_to_jiffies(probe_interval);
		sctp_transport_pl_reset(t);
		return 0;
	}

	/* Get association, if assoc_id != SCTP_FUTURE_ASSOC and the
	 * socket is a one to many style socket, and an association
	 * was not found, then the id was invalid.
	 */
	asoc = sctp_id2assoc(sk, params->spi_assoc_id);
	if (!asoc && params->spi_assoc_id != SCTP_FUTURE_ASSOC &&
	    sctp_style(sk, UDP))
		return -EINVAL;

	/* If changes are for association, also apply probe_interval to
	 * each transport.
	 */
	if (asoc) {
		list_for_each_entry(t, &asoc->peer.transport_addr_list, transports) {
			t->probe_interval = msecs_to_jiffies(probe_interval);
			sctp_transport_pl_reset(t);
		}

		asoc->probe_interval = msecs_to_jiffies(probe_interval);
		return 0;
	}

	sctp_sk(sk)->probe_interval = probe_interval;
	return 0;
}

/* API 6.2 setsockopt(), getsockopt()
 *
 * Applications use setsockopt() and getsockopt() to set or retrieve
 * socket options.  Socket options are used to change the default
 * behavior of sockets calls.  They are described in Section 7.
 *
 * The syntax is:
 *
 *   ret = getsockopt(int sd, int level, int optname, void __user *optval,
 *                    int __user *optlen);
 *   ret = setsockopt(int sd, int level, int optname, const void __user *optval,
 *                    int optlen);
 *
 *   sd      - the socket descript.
 *   level   - set to IPPROTO_SCTP for all SCTP options.
 *   optname - the option name.
 *   optval  - the buffer to store the value of the option.
 *   optlen  - the size of the buffer.
 */
static int sctp_setsockopt(struct sock *sk, int level, int optname,
			   sockptr_t optval, unsigned int optlen)
{
	void *kopt = NULL;
	int retval = 0;

	pr_debug("%s: sk:%p, optname:%d\n", __func__, sk, optname);

	/* I can hardly begin to describe how wrong this is.  This is
	 * so broken as to be worse than useless.  The API draft
	 * REALLY is NOT helpful here...  I am not convinced that the
	 * semantics of setsockopt() with a level OTHER THAN SOL_SCTP
	 * are at all well-founded.
	 */
	if (level != SOL_SCTP) {
		struct sctp_af *af = sctp_sk(sk)->pf->af;

		return af->setsockopt(sk, level, optname, optval, optlen);
	}

	if (optlen > 0) {
		/* Trim it to the biggest size sctp sockopt may need if necessary */
		optlen = min_t(unsigned int, optlen,
			       PAGE_ALIGN(USHRT_MAX +
					  sizeof(__u16) * sizeof(struct sctp_reset_streams)));
		kopt = memdup_sockptr(optval, optlen);
		if (IS_ERR(kopt))
			return PTR_ERR(kopt);
	}

	lock_sock(sk);

	switch (optname) {
	case SCTP_SOCKOPT_BINDX_ADD:
		/* 'optlen' is the size of the addresses buffer. */
		retval = sctp_setsockopt_bindx(sk, kopt, optlen,
					       SCTP_BINDX_ADD_ADDR);
		break;

	case SCTP_SOCKOPT_BINDX_REM:
		/* 'optlen' is the size of the addresses buffer. */
		retval = sctp_setsockopt_bindx(sk, kopt, optlen,
					       SCTP_BINDX_REM_ADDR);
		break;

	case SCTP_SOCKOPT_CONNECTX_OLD:
		/* 'optlen' is the size of the addresses buffer. */
		retval = sctp_setsockopt_connectx_old(sk, kopt, optlen);
		break;

	case SCTP_SOCKOPT_CONNECTX:
		/* 'optlen' is the size of the addresses buffer. */
		retval = sctp_setsockopt_connectx(sk, kopt, optlen);
		break;

	case SCTP_DISABLE_FRAGMENTS:
		retval = sctp_setsockopt_disable_fragments(sk, kopt, optlen);
		break;

	case SCTP_EVENTS:
		retval = sctp_setsockopt_events(sk, kopt, optlen);
		break;

	case SCTP_AUTOCLOSE:
		retval = sctp_setsockopt_autoclose(sk, kopt, optlen);
		break;

	case SCTP_PEER_ADDR_PARAMS:
		retval = sctp_setsockopt_peer_addr_params(sk, kopt, optlen);
		break;

	case SCTP_DELAYED_SACK:
		retval = sctp_setsockopt_delayed_ack(sk, kopt, optlen);
		break;
	case SCTP_PARTIAL_DELIVERY_POINT:
		retval = sctp_setsockopt_partial_delivery_point(sk, kopt, optlen);
		break;

	case SCTP_INITMSG:
		retval = sctp_setsockopt_initmsg(sk, kopt, optlen);
		break;
	case SCTP_DEFAULT_SEND_PARAM:
		retval = sctp_setsockopt_default_send_param(sk, kopt, optlen);
		break;
	case SCTP_DEFAULT_SNDINFO:
		retval = sctp_setsockopt_default_sndinfo(sk, kopt, optlen);
		break;
	case SCTP_PRIMARY_ADDR:
		retval = sctp_setsockopt_primary_addr(sk, kopt, optlen);
		break;
	case SCTP_SET_PEER_PRIMARY_ADDR:
		retval = sctp_setsockopt_peer_primary_addr(sk, kopt, optlen);
		break;
	case SCTP_NODELAY:
		retval = sctp_setsockopt_nodelay(sk, kopt, optlen);
		break;
	case SCTP_RTOINFO:
		retval = sctp_setsockopt_rtoinfo(sk, kopt, optlen);
		break;
	case SCTP_ASSOCINFO:
		retval = sctp_setsockopt_associnfo(sk, kopt, optlen);
		break;
	case SCTP_I_WANT_MAPPED_V4_ADDR:
		retval = sctp_setsockopt_mappedv4(sk, kopt, optlen);
		break;
	case SCTP_MAXSEG:
		retval = sctp_setsockopt_maxseg(sk, kopt, optlen);
		break;
	case SCTP_ADAPTATION_LAYER:
		retval = sctp_setsockopt_adaptation_layer(sk, kopt, optlen);
		break;
	case SCTP_CONTEXT:
		retval = sctp_setsockopt_context(sk, kopt, optlen);
		break;
	case SCTP_FRAGMENT_INTERLEAVE:
		retval = sctp_setsockopt_fragment_interleave(sk, kopt, optlen);
		break;
	case SCTP_MAX_BURST:
		retval = sctp_setsockopt_maxburst(sk, kopt, optlen);
		break;
	case SCTP_AUTH_CHUNK:
		retval = sctp_setsockopt_auth_chunk(sk, kopt, optlen);
		break;
	case SCTP_HMAC_IDENT:
		retval = sctp_setsockopt_hmac_ident(sk, kopt, optlen);
		break;
	case SCTP_AUTH_KEY:
		retval = sctp_setsockopt_auth_key(sk, kopt, optlen);
		break;
	case SCTP_AUTH_ACTIVE_KEY:
		retval = sctp_setsockopt_active_key(sk, kopt, optlen);
		break;
	case SCTP_AUTH_DELETE_KEY:
		retval = sctp_setsockopt_del_key(sk, kopt, optlen);
		break;
	case SCTP_AUTH_DEACTIVATE_KEY:
		retval = sctp_setsockopt_deactivate_key(sk, kopt, optlen);
		break;
	case SCTP_AUTO_ASCONF:
		retval = sctp_setsockopt_auto_asconf(sk, kopt, optlen);
		break;
	case SCTP_PEER_ADDR_THLDS:
		retval = sctp_setsockopt_paddr_thresholds(sk, kopt, optlen,
							  false);
		break;
	case SCTP_PEER_ADDR_THLDS_V2:
		retval = sctp_setsockopt_paddr_thresholds(sk, kopt, optlen,
							  true);
		break;
	case SCTP_RECVRCVINFO:
		retval = sctp_setsockopt_recvrcvinfo(sk, kopt, optlen);
		break;
	case SCTP_RECVNXTINFO:
		retval = sctp_setsockopt_recvnxtinfo(sk, kopt, optlen);
		break;
	case SCTP_PR_SUPPORTED:
		retval = sctp_setsockopt_pr_supported(sk, kopt, optlen);
		break;
	case SCTP_DEFAULT_PRINFO:
		retval = sctp_setsockopt_default_prinfo(sk, kopt, optlen);
		break;
	case SCTP_RECONFIG_SUPPORTED:
		retval = sctp_setsockopt_reconfig_supported(sk, kopt, optlen);
		break;
	case SCTP_ENABLE_STREAM_RESET:
		retval = sctp_setsockopt_enable_strreset(sk, kopt, optlen);
		break;
	case SCTP_RESET_STREAMS:
		retval = sctp_setsockopt_reset_streams(sk, kopt, optlen);
		break;
	case SCTP_RESET_ASSOC:
		retval = sctp_setsockopt_reset_assoc(sk, kopt, optlen);
		break;
	case SCTP_ADD_STREAMS:
		retval = sctp_setsockopt_add_streams(sk, kopt, optlen);
		break;
	case SCTP_STREAM_SCHEDULER:
		retval = sctp_setsockopt_scheduler(sk, kopt, optlen);
		break;
	case SCTP_STREAM_SCHEDULER_VALUE:
		retval = sctp_setsockopt_scheduler_value(sk, kopt, optlen);
		break;
	case SCTP_INTERLEAVING_SUPPORTED:
		retval = sctp_setsockopt_interleaving_supported(sk, kopt,
								optlen);
		break;
	case SCTP_REUSE_PORT:
		retval = sctp_setsockopt_reuse_port(sk, kopt, optlen);
		break;
	case SCTP_EVENT:
		retval = sctp_setsockopt_event(sk, kopt, optlen);
		break;
	case SCTP_ASCONF_SUPPORTED:
		retval = sctp_setsockopt_asconf_supported(sk, kopt, optlen);
		break;
	case SCTP_AUTH_SUPPORTED:
		retval = sctp_setsockopt_auth_supported(sk, kopt, optlen);
		break;
	case SCTP_ECN_SUPPORTED:
		retval = sctp_setsockopt_ecn_supported(sk, kopt, optlen);
		break;
	case SCTP_EXPOSE_POTENTIALLY_FAILED_STATE:
		retval = sctp_setsockopt_pf_expose(sk, kopt, optlen);
		break;
	case SCTP_REMOTE_UDP_ENCAPS_PORT:
		retval = sctp_setsockopt_encap_port(sk, kopt, optlen);
		break;
	case SCTP_PLPMTUD_PROBE_INTERVAL:
		retval = sctp_setsockopt_probe_interval(sk, kopt, optlen);
		break;
	default:
		retval = -ENOPROTOOPT;
		break;
	}

	release_sock(sk);
	kfree(kopt);
	return retval;
}

/* API 3.1.6 connect() - UDP Style Syntax
 *
 * An application may use the connect() call in the UDP model to initiate an
 * association without sending data.
 *
 * The syntax is:
 *
 * ret = connect(int sd, const struct sockaddr *nam, socklen_t len);
 *
 * sd: the socket descriptor to have a new association added to.
 *
 * nam: the address structure (either struct sockaddr_in or struct
 *    sockaddr_in6 defined in RFC2553 [7]).
 *
 * len: the size of the address.
 */
static int sctp_connect(struct sock *sk, struct sockaddr *addr,
			int addr_len, int flags)
{
	struct sctp_af *af;
	int err = -EINVAL;

	lock_sock(sk);
	pr_debug("%s: sk:%p, sockaddr:%p, addr_len:%d\n", __func__, sk,
		 addr, addr_len);

	/* Validate addr_len before calling common connect/connectx routine. */
	af = sctp_get_af_specific(addr->sa_family);
	if (af && addr_len >= af->sockaddr_len)
		err = __sctp_connect(sk, addr, af->sockaddr_len, flags, NULL);

	release_sock(sk);
	return err;
}

int sctp_inet_connect(struct socket *sock, struct sockaddr *uaddr,
		      int addr_len, int flags)
{
	if (addr_len < sizeof(uaddr->sa_family))
		return -EINVAL;

	if (uaddr->sa_family == AF_UNSPEC)
		return -EOPNOTSUPP;

	return sctp_connect(sock->sk, uaddr, addr_len, flags);
}

/* FIXME: Write comments. */
static int sctp_disconnect(struct sock *sk, int flags)
{
	return -EOPNOTSUPP; /* STUB */
}

/* 4.1.4 accept() - TCP Style Syntax
 *
 * Applications use accept() call to remove an established SCTP
 * association from the accept queue of the endpoint.  A new socket
 * descriptor will be returned from accept() to represent the newly
 * formed association.
 */
static struct sock *sctp_accept(struct sock *sk, int flags, int *err, bool kern)
{
	struct sctp_sock *sp;
	struct sctp_endpoint *ep;
	struct sock *newsk = NULL;
	struct sctp_association *asoc;
	long timeo;
	int error = 0;

	lock_sock(sk);

	sp = sctp_sk(sk);
	ep = sp->ep;

	if (!sctp_style(sk, TCP)) {
		error = -EOPNOTSUPP;
		goto out;
	}

	if (!sctp_sstate(sk, LISTENING)) {
		error = -EINVAL;
		goto out;
	}

	timeo = sock_rcvtimeo(sk, flags & O_NONBLOCK);

	error = sctp_wait_for_accept(sk, timeo);
	if (error)
		goto out;

	/* We treat the list of associations on the endpoint as the accept
	 * queue and pick the first association on the list.
	 */
	asoc = list_entry(ep->asocs.next, struct sctp_association, asocs);

	newsk = sp->pf->create_accept_sk(sk, asoc, kern);
	if (!newsk) {
		error = -ENOMEM;
		goto out;
	}

	/* Populate the fields of the newsk from the oldsk and migrate the
	 * asoc to the newsk.
	 */
	error = sctp_sock_migrate(sk, newsk, asoc, SCTP_SOCKET_TCP);
	if (error) {
		sk_common_release(newsk);
		newsk = NULL;
	}

out:
	release_sock(sk);
	*err = error;
	return newsk;
}

/* The SCTP ioctl handler. */
static int sctp_ioctl(struct sock *sk, int cmd, int *karg)
{
	int rc = -ENOTCONN;

	lock_sock(sk);

	/*
	 * SEQPACKET-style sockets in LISTENING state are valid, for
	 * SCTP, so only discard TCP-style sockets in LISTENING state.
	 */
	if (sctp_style(sk, TCP) && sctp_sstate(sk, LISTENING))
		goto out;

	switch (cmd) {
	case SIOCINQ: {
		struct sk_buff *skb;
		*karg = 0;

		skb = skb_peek(&sk->sk_receive_queue);
		if (skb != NULL) {
			/*
			 * We will only return the amount of this packet since
			 * that is all that will be read.
			 */
			*karg = skb->len;
		}
		rc = 0;
		break;
	}
	default:
		rc = -ENOIOCTLCMD;
		break;
	}
out:
	release_sock(sk);
	return rc;
}

/* This is the function which gets called during socket creation to
 * initialized the SCTP-specific portion of the sock.
 * The sock structure should already be zero-filled memory.
 */
static int sctp_init_sock(struct sock *sk)
{
	struct net *net = sock_net(sk);
	struct sctp_sock *sp;

	pr_debug("%s: sk:%p\n", __func__, sk);

	sp = sctp_sk(sk);

	/* Initialize the SCTP per socket area.  */
	switch (sk->sk_type) {
	case SOCK_SEQPACKET:
		sp->type = SCTP_SOCKET_UDP;
		break;
	case SOCK_STREAM:
		sp->type = SCTP_SOCKET_TCP;
		break;
	default:
		return -ESOCKTNOSUPPORT;
	}

	sk->sk_gso_type = SKB_GSO_SCTP;

	/* Initialize default send parameters. These parameters can be
	 * modified with the SCTP_DEFAULT_SEND_PARAM socket option.
	 */
	sp->default_stream = 0;
	sp->default_ppid = 0;
	sp->default_flags = 0;
	sp->default_context = 0;
	sp->default_timetolive = 0;

	sp->default_rcv_context = 0;
	sp->max_burst = net->sctp.max_burst;

	sp->sctp_hmac_alg = net->sctp.sctp_hmac_alg;

	/* Initialize default setup parameters. These parameters
	 * can be modified with the SCTP_INITMSG socket option or
	 * overridden by the SCTP_INIT CMSG.
	 */
	sp->initmsg.sinit_num_ostreams   = sctp_max_outstreams;
	sp->initmsg.sinit_max_instreams  = sctp_max_instreams;
	sp->initmsg.sinit_max_attempts   = net->sctp.max_retrans_init;
	sp->initmsg.sinit_max_init_timeo = net->sctp.rto_max;

	/* Initialize default RTO related parameters.  These parameters can
	 * be modified for with the SCTP_RTOINFO socket option.
	 */
	sp->rtoinfo.srto_initial = net->sctp.rto_initial;
	sp->rtoinfo.srto_max     = net->sctp.rto_max;
	sp->rtoinfo.srto_min     = net->sctp.rto_min;

	/* Initialize default association related parameters. These parameters
	 * can be modified with the SCTP_ASSOCINFO socket option.
	 */
	sp->assocparams.sasoc_asocmaxrxt = net->sctp.max_retrans_association;
	sp->assocparams.sasoc_number_peer_destinations = 0;
	sp->assocparams.sasoc_peer_rwnd = 0;
	sp->assocparams.sasoc_local_rwnd = 0;
	sp->assocparams.sasoc_cookie_life = net->sctp.valid_cookie_life;

	/* Initialize default event subscriptions. By default, all the
	 * options are off.
	 */
	sp->subscribe = 0;

	/* Default Peer Address Parameters.  These defaults can
	 * be modified via SCTP_PEER_ADDR_PARAMS
	 */
	sp->hbinterval  = net->sctp.hb_interval;
	sp->udp_port    = htons(net->sctp.udp_port);
	sp->encap_port  = htons(net->sctp.encap_port);
	sp->pathmaxrxt  = net->sctp.max_retrans_path;
	sp->pf_retrans  = net->sctp.pf_retrans;
	sp->ps_retrans  = net->sctp.ps_retrans;
	sp->pf_expose   = net->sctp.pf_expose;
	sp->pathmtu     = 0; /* allow default discovery */
	sp->sackdelay   = net->sctp.sack_timeout;
	sp->sackfreq	= 2;
	sp->param_flags = SPP_HB_ENABLE |
			  SPP_PMTUD_ENABLE |
			  SPP_SACKDELAY_ENABLE;
	sp->default_ss = SCTP_SS_DEFAULT;

	/* If enabled no SCTP message fragmentation will be performed.
	 * Configure through SCTP_DISABLE_FRAGMENTS socket option.
	 */
	sp->disable_fragments = 0;

	/* Enable Nagle algorithm by default.  */
	sp->nodelay           = 0;

	sp->recvrcvinfo = 0;
	sp->recvnxtinfo = 0;

	/* Enable by default. */
	sp->v4mapped          = 1;

	/* Auto-close idle associations after the configured
	 * number of seconds.  A value of 0 disables this
	 * feature.  Configure through the SCTP_AUTOCLOSE socket option,
	 * for UDP-style sockets only.
	 */
	sp->autoclose         = 0;

	/* User specified fragmentation limit. */
	sp->user_frag         = 0;

	sp->adaptation_ind = 0;

	sp->pf = sctp_get_pf_specific(sk->sk_family);

	/* Control variables for partial data delivery. */
	atomic_set(&sp->pd_mode, 0);
	skb_queue_head_init(&sp->pd_lobby);
	sp->frag_interleave = 0;
	sp->probe_interval = net->sctp.probe_interval;

	/* Create a per socket endpoint structure.  Even if we
	 * change the data structure relationships, this may still
	 * be useful for storing pre-connect address information.
	 */
	sp->ep = sctp_endpoint_new(sk, GFP_KERNEL);
	if (!sp->ep)
		return -ENOMEM;

	sp->hmac = NULL;

	sk->sk_destruct = sctp_destruct_sock;

	SCTP_DBG_OBJCNT_INC(sock);

	sk_sockets_allocated_inc(sk);
	sock_prot_inuse_add(net, sk->sk_prot, 1);

	return 0;
}

/* Cleanup any SCTP per socket resources. Must be called with
 * sock_net(sk)->sctp.addr_wq_lock held if sp->do_auto_asconf is true
 */
static void sctp_destroy_sock(struct sock *sk)
{
	struct sctp_sock *sp;

	pr_debug("%s: sk:%p\n", __func__, sk);

	/* Release our hold on the endpoint. */
	sp = sctp_sk(sk);
	/* This could happen during socket init, thus we bail out
	 * early, since the rest of the below is not setup either.
	 */
	if (sp->ep == NULL)
		return;

	if (sp->do_auto_asconf) {
		sp->do_auto_asconf = 0;
		list_del(&sp->auto_asconf_list);
	}
	sctp_endpoint_free(sp->ep);
	sk_sockets_allocated_dec(sk);
	sock_prot_inuse_add(sock_net(sk), sk->sk_prot, -1);
}

/* Triggered when there are no references on the socket anymore */
static void sctp_destruct_common(struct sock *sk)
{
	struct sctp_sock *sp = sctp_sk(sk);

	/* Free up the HMAC transform. */
	crypto_free_shash(sp->hmac);
}

static void sctp_destruct_sock(struct sock *sk)
{
	sctp_destruct_common(sk);
	inet_sock_destruct(sk);
}

/* API 4.1.7 shutdown() - TCP Style Syntax
 *     int shutdown(int socket, int how);
 *
 *     sd      - the socket descriptor of the association to be closed.
 *     how     - Specifies the type of shutdown.  The  values  are
 *               as follows:
 *               SHUT_RD
 *                     Disables further receive operations. No SCTP
 *                     protocol action is taken.
 *               SHUT_WR
 *                     Disables further send operations, and initiates
 *                     the SCTP shutdown sequence.
 *               SHUT_RDWR
 *                     Disables further send  and  receive  operations
 *                     and initiates the SCTP shutdown sequence.
 */
static void sctp_shutdown(struct sock *sk, int how)
{
	struct net *net = sock_net(sk);
	struct sctp_endpoint *ep;

	if (!sctp_style(sk, TCP))
		return;

	ep = sctp_sk(sk)->ep;
	if (how & SEND_SHUTDOWN && !list_empty(&ep->asocs)) {
		struct sctp_association *asoc;

		inet_sk_set_state(sk, SCTP_SS_CLOSING);
		asoc = list_entry(ep->asocs.next,
				  struct sctp_association, asocs);
		sctp_primitive_SHUTDOWN(net, asoc, NULL);
	}
}

int sctp_get_sctp_info(struct sock *sk, struct sctp_association *asoc,
		       struct sctp_info *info)
{
	struct sctp_transport *prim;
	struct list_head *pos;
	int mask;

	memset(info, 0, sizeof(*info));
	if (!asoc) {
		struct sctp_sock *sp = sctp_sk(sk);

		info->sctpi_s_autoclose = sp->autoclose;
		info->sctpi_s_adaptation_ind = sp->adaptation_ind;
		info->sctpi_s_pd_point = sp->pd_point;
		info->sctpi_s_nodelay = sp->nodelay;
		info->sctpi_s_disable_fragments = sp->disable_fragments;
		info->sctpi_s_v4mapped = sp->v4mapped;
		info->sctpi_s_frag_interleave = sp->frag_interleave;
		info->sctpi_s_type = sp->type;

		return 0;
	}

	info->sctpi_tag = asoc->c.my_vtag;
	info->sctpi_state = asoc->state;
	info->sctpi_rwnd = asoc->a_rwnd;
	info->sctpi_unackdata = asoc->unack_data;
	info->sctpi_penddata = sctp_tsnmap_pending(&asoc->peer.tsn_map);
	info->sctpi_instrms = asoc->stream.incnt;
	info->sctpi_outstrms = asoc->stream.outcnt;
	list_for_each(pos, &asoc->base.inqueue.in_chunk_list)
		info->sctpi_inqueue++;
	list_for_each(pos, &asoc->outqueue.out_chunk_list)
		info->sctpi_outqueue++;
	info->sctpi_overall_error = asoc->overall_error_count;
	info->sctpi_max_burst = asoc->max_burst;
	info->sctpi_maxseg = asoc->frag_point;
	info->sctpi_peer_rwnd = asoc->peer.rwnd;
	info->sctpi_peer_tag = asoc->c.peer_vtag;

	mask = asoc->peer.intl_capable << 1;
	mask = (mask | asoc->peer.ecn_capable) << 1;
	mask = (mask | asoc->peer.ipv4_address) << 1;
	mask = (mask | asoc->peer.ipv6_address) << 1;
	mask = (mask | asoc->peer.reconf_capable) << 1;
	mask = (mask | asoc->peer.asconf_capable) << 1;
	mask = (mask | asoc->peer.prsctp_capable) << 1;
	mask = (mask | asoc->peer.auth_capable);
	info->sctpi_peer_capable = mask;
	mask = asoc->peer.sack_needed << 1;
	mask = (mask | asoc->peer.sack_generation) << 1;
	mask = (mask | asoc->peer.zero_window_announced);
	info->sctpi_peer_sack = mask;

	info->sctpi_isacks = asoc->stats.isacks;
	info->sctpi_osacks = asoc->stats.osacks;
	info->sctpi_opackets = asoc->stats.opackets;
	info->sctpi_ipackets = asoc->stats.ipackets;
	info->sctpi_rtxchunks = asoc->stats.rtxchunks;
	info->sctpi_outofseqtsns = asoc->stats.outofseqtsns;
	info->sctpi_idupchunks = asoc->stats.idupchunks;
	info->sctpi_gapcnt = asoc->stats.gapcnt;
	info->sctpi_ouodchunks = asoc->stats.ouodchunks;
	info->sctpi_iuodchunks = asoc->stats.iuodchunks;
	info->sctpi_oodchunks = asoc->stats.oodchunks;
	info->sctpi_iodchunks = asoc->stats.iodchunks;
	info->sctpi_octrlchunks = asoc->stats.octrlchunks;
	info->sctpi_ictrlchunks = asoc->stats.ictrlchunks;

	prim = asoc->peer.primary_path;
	memcpy(&info->sctpi_p_address, &prim->ipaddr, sizeof(prim->ipaddr));
	info->sctpi_p_state = prim->state;
	info->sctpi_p_cwnd = prim->cwnd;
	info->sctpi_p_srtt = prim->srtt;
	info->sctpi_p_rto = jiffies_to_msecs(prim->rto);
	info->sctpi_p_hbinterval = prim->hbinterval;
	info->sctpi_p_pathmaxrxt = prim->pathmaxrxt;
	info->sctpi_p_sackdelay = jiffies_to_msecs(prim->sackdelay);
	info->sctpi_p_ssthresh = prim->ssthresh;
	info->sctpi_p_partial_bytes_acked = prim->partial_bytes_acked;
	info->sctpi_p_flight_size = prim->flight_size;
	info->sctpi_p_error = prim->error_count;

	return 0;
}
EXPORT_SYMBOL_GPL(sctp_get_sctp_info);

/* use callback to avoid exporting the core structure */
void sctp_transport_walk_start(struct rhashtable_iter *iter) __acquires(RCU)
{
	rhltable_walk_enter(&sctp_transport_hashtable, iter);

	rhashtable_walk_start(iter);
}

void sctp_transport_walk_stop(struct rhashtable_iter *iter) __releases(RCU)
{
	rhashtable_walk_stop(iter);
	rhashtable_walk_exit(iter);
}

struct sctp_transport *sctp_transport_get_next(struct net *net,
					       struct rhashtable_iter *iter)
{
	struct sctp_transport *t;

	t = rhashtable_walk_next(iter);
	for (; t; t = rhashtable_walk_next(iter)) {
		if (IS_ERR(t)) {
			if (PTR_ERR(t) == -EAGAIN)
				continue;
			break;
		}

		if (!sctp_transport_hold(t))
			continue;

		if (net_eq(t->asoc->base.net, net) &&
		    t->asoc->peer.primary_path == t)
			break;

		sctp_transport_put(t);
	}

	return t;
}

struct sctp_transport *sctp_transport_get_idx(struct net *net,
					      struct rhashtable_iter *iter,
					      int pos)
{
	struct sctp_transport *t;

	if (!pos)
		return SEQ_START_TOKEN;

	while ((t = sctp_transport_get_next(net, iter)) && !IS_ERR(t)) {
		if (!--pos)
			break;
		sctp_transport_put(t);
	}

	return t;
}

int sctp_for_each_endpoint(int (*cb)(struct sctp_endpoint *, void *),
			   void *p) {
	int err = 0;
	int hash = 0;
	struct sctp_endpoint *ep;
	struct sctp_hashbucket *head;

	for (head = sctp_ep_hashtable; hash < sctp_ep_hashsize;
	     hash++, head++) {
		read_lock_bh(&head->lock);
		sctp_for_each_hentry(ep, &head->chain) {
			err = cb(ep, p);
			if (err)
				break;
		}
		read_unlock_bh(&head->lock);
	}

	return err;
}
EXPORT_SYMBOL_GPL(sctp_for_each_endpoint);

int sctp_transport_lookup_process(sctp_callback_t cb, struct net *net,
				  const union sctp_addr *laddr,
				  const union sctp_addr *paddr, void *p, int dif)
{
	struct sctp_transport *transport;
	struct sctp_endpoint *ep;
	int err = -ENOENT;

	rcu_read_lock();
	transport = sctp_addrs_lookup_transport(net, laddr, paddr, dif, dif);
	if (!transport) {
		rcu_read_unlock();
		return err;
	}
	ep = transport->asoc->ep;
	if (!sctp_endpoint_hold(ep)) { /* asoc can be peeled off */
		sctp_transport_put(transport);
		rcu_read_unlock();
		return err;
	}
	rcu_read_unlock();

	err = cb(ep, transport, p);
	sctp_endpoint_put(ep);
	sctp_transport_put(transport);
	return err;
}
EXPORT_SYMBOL_GPL(sctp_transport_lookup_process);

int sctp_transport_traverse_process(sctp_callback_t cb, sctp_callback_t cb_done,
				    struct net *net, int *pos, void *p)
{
	struct rhashtable_iter hti;
	struct sctp_transport *tsp;
	struct sctp_endpoint *ep;
	int ret;

again:
	ret = 0;
	sctp_transport_walk_start(&hti);

	tsp = sctp_transport_get_idx(net, &hti, *pos + 1);
	for (; !IS_ERR_OR_NULL(tsp); tsp = sctp_transport_get_next(net, &hti)) {
		ep = tsp->asoc->ep;
		if (sctp_endpoint_hold(ep)) { /* asoc can be peeled off */
			ret = cb(ep, tsp, p);
			if (ret)
				break;
			sctp_endpoint_put(ep);
		}
		(*pos)++;
		sctp_transport_put(tsp);
	}
	sctp_transport_walk_stop(&hti);

	if (ret) {
		if (cb_done && !cb_done(ep, tsp, p)) {
			(*pos)++;
			sctp_endpoint_put(ep);
			sctp_transport_put(tsp);
			goto again;
		}
		sctp_endpoint_put(ep);
		sctp_transport_put(tsp);
	}

	return ret;
}
EXPORT_SYMBOL_GPL(sctp_transport_traverse_process);

/* 7.2.1 Association Status (SCTP_STATUS)

 * Applications can retrieve current status information about an
 * association, including association state, peer receiver window size,
 * number of unacked data chunks, and number of data chunks pending
 * receipt.  This information is read-only.
 */
static int sctp_getsockopt_sctp_status(struct sock *sk, int len,
				       char __user *optval,
				       int __user *optlen)
{
	struct sctp_status status;
	struct sctp_association *asoc = NULL;
	struct sctp_transport *transport;
	sctp_assoc_t associd;
	int retval = 0;

	if (len < sizeof(status)) {
		retval = -EINVAL;
		goto out;
	}

	len = sizeof(status);
	if (copy_from_user(&status, optval, len)) {
		retval = -EFAULT;
		goto out;
	}

	associd = status.sstat_assoc_id;
	asoc = sctp_id2assoc(sk, associd);
	if (!asoc) {
		retval = -EINVAL;
		goto out;
	}

	transport = asoc->peer.primary_path;

	status.sstat_assoc_id = sctp_assoc2id(asoc);
	status.sstat_state = sctp_assoc_to_state(asoc);
	status.sstat_rwnd =  asoc->peer.rwnd;
	status.sstat_unackdata = asoc->unack_data;

	status.sstat_penddata = sctp_tsnmap_pending(&asoc->peer.tsn_map);
	status.sstat_instrms = asoc->stream.incnt;
	status.sstat_outstrms = asoc->stream.outcnt;
	status.sstat_fragmentation_point = asoc->frag_point;
	status.sstat_primary.spinfo_assoc_id = sctp_assoc2id(transport->asoc);
	memcpy(&status.sstat_primary.spinfo_address, &transport->ipaddr,
			transport->af_specific->sockaddr_len);
	/* Map ipv4 address into v4-mapped-on-v6 address.  */
	sctp_get_pf_specific(sk->sk_family)->addr_to_user(sctp_sk(sk),
		(union sctp_addr *)&status.sstat_primary.spinfo_address);
	status.sstat_primary.spinfo_state = transport->state;
	status.sstat_primary.spinfo_cwnd = transport->cwnd;
	status.sstat_primary.spinfo_srtt = transport->srtt;
	status.sstat_primary.spinfo_rto = jiffies_to_msecs(transport->rto);
	status.sstat_primary.spinfo_mtu = transport->pathmtu;

	if (status.sstat_primary.spinfo_state == SCTP_UNKNOWN)
		status.sstat_primary.spinfo_state = SCTP_ACTIVE;

	if (put_user(len, optlen)) {
		retval = -EFAULT;
		goto out;
	}

	pr_debug("%s: len:%d, state:%d, rwnd:%d, assoc_id:%d\n",
		 __func__, len, status.sstat_state, status.sstat_rwnd,
		 status.sstat_assoc_id);

	if (copy_to_user(optval, &status, len)) {
		retval = -EFAULT;
		goto out;
	}

out:
	return retval;
}


/* 7.2.2 Peer Address Information (SCTP_GET_PEER_ADDR_INFO)
 *
 * Applications can retrieve information about a specific peer address
 * of an association, including its reachability state, congestion
 * window, and retransmission timer values.  This information is
 * read-only.
 */
static int sctp_getsockopt_peer_addr_info(struct sock *sk, int len,
					  char __user *optval,
					  int __user *optlen)
{
	struct sctp_paddrinfo pinfo;
	struct sctp_transport *transport;
	int retval = 0;

	if (len < sizeof(pinfo)) {
		retval = -EINVAL;
		goto out;
	}

	len = sizeof(pinfo);
	if (copy_from_user(&pinfo, optval, len)) {
		retval = -EFAULT;
		goto out;
	}

	transport = sctp_addr_id2transport(sk, &pinfo.spinfo_address,
					   pinfo.spinfo_assoc_id);
	if (!transport) {
		retval = -EINVAL;
		goto out;
	}

	if (transport->state == SCTP_PF &&
	    transport->asoc->pf_expose == SCTP_PF_EXPOSE_DISABLE) {
		retval = -EACCES;
		goto out;
	}

	pinfo.spinfo_assoc_id = sctp_assoc2id(transport->asoc);
	pinfo.spinfo_state = transport->state;
	pinfo.spinfo_cwnd = transport->cwnd;
	pinfo.spinfo_srtt = transport->srtt;
	pinfo.spinfo_rto = jiffies_to_msecs(transport->rto);
	pinfo.spinfo_mtu = transport->pathmtu;

	if (pinfo.spinfo_state == SCTP_UNKNOWN)
		pinfo.spinfo_state = SCTP_ACTIVE;

	if (put_user(len, optlen)) {
		retval = -EFAULT;
		goto out;
	}

	if (copy_to_user(optval, &pinfo, len)) {
		retval = -EFAULT;
		goto out;
	}

out:
	return retval;
}

/* 7.1.12 Enable/Disable message fragmentation (SCTP_DISABLE_FRAGMENTS)
 *
 * This option is a on/off flag.  If enabled no SCTP message
 * fragmentation will be performed.  Instead if a message being sent
 * exceeds the current PMTU size, the message will NOT be sent and
 * instead a error will be indicated to the user.
 */
static int sctp_getsockopt_disable_fragments(struct sock *sk, int len,
					char __user *optval, int __user *optlen)
{
	int val;

	if (len < sizeof(int))
		return -EINVAL;

	len = sizeof(int);
	val = (sctp_sk(sk)->disable_fragments == 1);
	if (put_user(len, optlen))
		return -EFAULT;
	if (copy_to_user(optval, &val, len))
		return -EFAULT;
	return 0;
}

/* 7.1.15 Set notification and ancillary events (SCTP_EVENTS)
 *
 * This socket option is used to specify various notifications and
 * ancillary data the user wishes to receive.
 */
static int sctp_getsockopt_events(struct sock *sk, int len, char __user *optval,
				  int __user *optlen)
{
	struct sctp_event_subscribe subscribe;
	__u8 *sn_type = (__u8 *)&subscribe;
	int i;

	if (len == 0)
		return -EINVAL;
	if (len > sizeof(struct sctp_event_subscribe))
		len = sizeof(struct sctp_event_subscribe);
	if (put_user(len, optlen))
		return -EFAULT;

	for (i = 0; i < len; i++)
		sn_type[i] = sctp_ulpevent_type_enabled(sctp_sk(sk)->subscribe,
							SCTP_SN_TYPE_BASE + i);

	if (copy_to_user(optval, &subscribe, len))
		return -EFAULT;

	return 0;
}

/* 7.1.8 Automatic Close of associations (SCTP_AUTOCLOSE)
 *
 * This socket option is applicable to the UDP-style socket only.  When
 * set it will cause associations that are idle for more than the
 * specified number of seconds to automatically close.  An association
 * being idle is defined an association that has NOT sent or received
 * user data.  The special value of '0' indicates that no automatic
 * close of any associations should be performed.  The option expects an
 * integer defining the number of seconds of idle time before an
 * association is closed.
 */
static int sctp_getsockopt_autoclose(struct sock *sk, int len, char __user *optval, int __user *optlen)
{
	/* Applicable to UDP-style socket only */
	if (sctp_style(sk, TCP))
		return -EOPNOTSUPP;
	if (len < sizeof(int))
		return -EINVAL;
	len = sizeof(int);
	if (put_user(len, optlen))
		return -EFAULT;
	if (put_user(sctp_sk(sk)->autoclose, (int __user *)optval))
		return -EFAULT;
	return 0;
}

/* Helper routine to branch off an association to a new socket.  */
int sctp_do_peeloff(struct sock *sk, sctp_assoc_t id, struct socket **sockp)
{
	struct sctp_association *asoc = sctp_id2assoc(sk, id);
	struct sctp_sock *sp = sctp_sk(sk);
	struct socket *sock;
	int err = 0;

	/* Do not peel off from one netns to another one. */
	if (!net_eq(current->nsproxy->net_ns, sock_net(sk)))
		return -EINVAL;

	if (!asoc)
		return -EINVAL;

	/* An association cannot be branched off from an already peeled-off
	 * socket, nor is this supported for tcp style sockets.
	 */
	if (!sctp_style(sk, UDP))
		return -EINVAL;

	/* Create a new socket.  */
	err = sock_create(sk->sk_family, SOCK_SEQPACKET, IPPROTO_SCTP, &sock);
	if (err < 0)
		return err;

	sctp_copy_sock(sock->sk, sk, asoc);

	/* Make peeled-off sockets more like 1-1 accepted sockets.
	 * Set the daddr and initialize id to something more random and also
	 * copy over any ip options.
	 */
	sp->pf->to_sk_daddr(&asoc->peer.primary_addr, sock->sk);
	sp->pf->copy_ip_options(sk, sock->sk);

	/* Populate the fields of the newsk from the oldsk and migrate the
	 * asoc to the newsk.
	 */
	err = sctp_sock_migrate(sk, sock->sk, asoc,
				SCTP_SOCKET_UDP_HIGH_BANDWIDTH);
	if (err) {
		sock_release(sock);
		sock = NULL;
	}

	*sockp = sock;

	return err;
}
EXPORT_SYMBOL(sctp_do_peeloff);

static int sctp_getsockopt_peeloff_common(struct sock *sk, sctp_peeloff_arg_t *peeloff,
					  struct file **newfile, unsigned flags)
{
	struct socket *newsock;
	int retval;

	retval = sctp_do_peeloff(sk, peeloff->associd, &newsock);
	if (retval < 0)
		goto out;

	/* Map the socket to an unused fd that can be returned to the user.  */
	retval = get_unused_fd_flags(flags & SOCK_CLOEXEC);
	if (retval < 0) {
		sock_release(newsock);
		goto out;
	}

	*newfile = sock_alloc_file(newsock, 0, NULL);
	if (IS_ERR(*newfile)) {
		put_unused_fd(retval);
		retval = PTR_ERR(*newfile);
		*newfile = NULL;
		return retval;
	}

	pr_debug("%s: sk:%p, newsk:%p, sd:%d\n", __func__, sk, newsock->sk,
		 retval);

	peeloff->sd = retval;

	if (flags & SOCK_NONBLOCK)
		(*newfile)->f_flags |= O_NONBLOCK;
out:
	return retval;
}

static int sctp_getsockopt_peeloff(struct sock *sk, int len, char __user *optval, int __user *optlen)
{
	sctp_peeloff_arg_t peeloff;
	struct file *newfile = NULL;
	int retval = 0;

	if (len < sizeof(sctp_peeloff_arg_t))
		return -EINVAL;
	len = sizeof(sctp_peeloff_arg_t);
	if (copy_from_user(&peeloff, optval, len))
		return -EFAULT;

	retval = sctp_getsockopt_peeloff_common(sk, &peeloff, &newfile, 0);
	if (retval < 0)
		goto out;

	/* Return the fd mapped to the new socket.  */
	if (put_user(len, optlen)) {
		fput(newfile);
		put_unused_fd(retval);
		return -EFAULT;
	}

	if (copy_to_user(optval, &peeloff, len)) {
		fput(newfile);
		put_unused_fd(retval);
		return -EFAULT;
	}
	fd_install(retval, newfile);
out:
	return retval;
}

static int sctp_getsockopt_peeloff_flags(struct sock *sk, int len,
					 char __user *optval, int __user *optlen)
{
	sctp_peeloff_flags_arg_t peeloff;
	struct file *newfile = NULL;
	int retval = 0;

	if (len < sizeof(sctp_peeloff_flags_arg_t))
		return -EINVAL;
	len = sizeof(sctp_peeloff_flags_arg_t);
	if (copy_from_user(&peeloff, optval, len))
		return -EFAULT;

	retval = sctp_getsockopt_peeloff_common(sk, &peeloff.p_arg,
						&newfile, peeloff.flags);
	if (retval < 0)
		goto out;

	/* Return the fd mapped to the new socket.  */
	if (put_user(len, optlen)) {
		fput(newfile);
		put_unused_fd(retval);
		return -EFAULT;
	}

	if (copy_to_user(optval, &peeloff, len)) {
		fput(newfile);
		put_unused_fd(retval);
		return -EFAULT;
	}
	fd_install(retval, newfile);
out:
	return retval;
}

/* 7.1.13 Peer Address Parameters (SCTP_PEER_ADDR_PARAMS)
 *
 * Applications can enable or disable heartbeats for any peer address of
 * an association, modify an address's heartbeat interval, force a
 * heartbeat to be sent immediately, and adjust the address's maximum
 * number of retransmissions sent before an address is considered
 * unreachable.  The following structure is used to access and modify an
 * address's parameters:
 *
 *  struct sctp_paddrparams {
 *     sctp_assoc_t            spp_assoc_id;
 *     struct sockaddr_storage spp_address;
 *     uint32_t                spp_hbinterval;
 *     uint16_t                spp_pathmaxrxt;
 *     uint32_t                spp_pathmtu;
 *     uint32_t                spp_sackdelay;
 *     uint32_t                spp_flags;
 * };
 *
 *   spp_assoc_id    - (one-to-many style socket) This is filled in the
 *                     application, and identifies the association for
 *                     this query.
 *   spp_address     - This specifies which address is of interest.
 *   spp_hbinterval  - This contains the value of the heartbeat interval,
 *                     in milliseconds.  If a  value of zero
 *                     is present in this field then no changes are to
 *                     be made to this parameter.
 *   spp_pathmaxrxt  - This contains the maximum number of
 *                     retransmissions before this address shall be
 *                     considered unreachable. If a  value of zero
 *                     is present in this field then no changes are to
 *                     be made to this parameter.
 *   spp_pathmtu     - When Path MTU discovery is disabled the value
 *                     specified here will be the "fixed" path mtu.
 *                     Note that if the spp_address field is empty
 *                     then all associations on this address will
 *                     have this fixed path mtu set upon them.
 *
 *   spp_sackdelay   - When delayed sack is enabled, this value specifies
 *                     the number of milliseconds that sacks will be delayed
 *                     for. This value will apply to all addresses of an
 *                     association if the spp_address field is empty. Note
 *                     also, that if delayed sack is enabled and this
 *                     value is set to 0, no change is made to the last
 *                     recorded delayed sack timer value.
 *
 *   spp_flags       - These flags are used to control various features
 *                     on an association. The flag field may contain
 *                     zero or more of the following options.
 *
 *                     SPP_HB_ENABLE  - Enable heartbeats on the
 *                     specified address. Note that if the address
 *                     field is empty all addresses for the association
 *                     have heartbeats enabled upon them.
 *
 *                     SPP_HB_DISABLE - Disable heartbeats on the
 *                     speicifed address. Note that if the address
 *                     field is empty all addresses for the association
 *                     will have their heartbeats disabled. Note also
 *                     that SPP_HB_ENABLE and SPP_HB_DISABLE are
 *                     mutually exclusive, only one of these two should
 *                     be specified. Enabling both fields will have
 *                     undetermined results.
 *
 *                     SPP_HB_DEMAND - Request a user initiated heartbeat
 *                     to be made immediately.
 *
 *                     SPP_PMTUD_ENABLE - This field will enable PMTU
 *                     discovery upon the specified address. Note that
 *                     if the address feild is empty then all addresses
 *                     on the association are effected.
 *
 *                     SPP_PMTUD_DISABLE - This field will disable PMTU
 *                     discovery upon the specified address. Note that
 *                     if the address feild is empty then all addresses
 *                     on the association are effected. Not also that
 *                     SPP_PMTUD_ENABLE and SPP_PMTUD_DISABLE are mutually
 *                     exclusive. Enabling both will have undetermined
 *                     results.
 *
 *                     SPP_SACKDELAY_ENABLE - Setting this flag turns
 *                     on delayed sack. The time specified in spp_sackdelay
 *                     is used to specify the sack delay for this address. Note
 *                     that if spp_address is empty then all addresses will
 *                     enable delayed sack and take on the sack delay
 *                     value specified in spp_sackdelay.
 *                     SPP_SACKDELAY_DISABLE - Setting this flag turns
 *                     off delayed sack. If the spp_address field is blank then
 *                     delayed sack is disabled for the entire association. Note
 *                     also that this field is mutually exclusive to
 *                     SPP_SACKDELAY_ENABLE, setting both will have undefined
 *                     results.
 *
 *                     SPP_IPV6_FLOWLABEL:  Setting this flag enables the
 *                     setting of the IPV6 flow label value.  The value is
 *                     contained in the spp_ipv6_flowlabel field.
 *                     Upon retrieval, this flag will be set to indicate that
 *                     the spp_ipv6_flowlabel field has a valid value returned.
 *                     If a specific destination address is set (in the
 *                     spp_address field), then the value returned is that of
 *                     the address.  If just an association is specified (and
 *                     no address), then the association's default flow label
 *                     is returned.  If neither an association nor a destination
 *                     is specified, then the socket's default flow label is
 *                     returned.  For non-IPv6 sockets, this flag will be left
 *                     cleared.
 *
 *                     SPP_DSCP:  Setting this flag enables the setting of the
 *                     Differentiated Services Code Point (DSCP) value
 *                     associated with either the association or a specific
 *                     address.  The value is obtained in the spp_dscp field.
 *                     Upon retrieval, this flag will be set to indicate that
 *                     the spp_dscp field has a valid value returned.  If a
 *                     specific destination address is set when called (in the
 *                     spp_address field), then that specific destination
 *                     address's DSCP value is returned.  If just an association
 *                     is specified, then the association's default DSCP is
 *                     returned.  If neither an association nor a destination is
 *                     specified, then the socket's default DSCP is returned.
 *
 *   spp_ipv6_flowlabel
 *                   - This field is used in conjunction with the
 *                     SPP_IPV6_FLOWLABEL flag and contains the IPv6 flow label.
 *                     The 20 least significant bits are used for the flow
 *                     label.  This setting has precedence over any IPv6-layer
 *                     setting.
 *
 *   spp_dscp        - This field is used in conjunction with the SPP_DSCP flag
 *                     and contains the DSCP.  The 6 most significant bits are
 *                     used for the DSCP.  This setting has precedence over any
 *                     IPv4- or IPv6- layer setting.
 */
static int sctp_getsockopt_peer_addr_params(struct sock *sk, int len,
					    char __user *optval, int __user *optlen)
{
	struct sctp_paddrparams  params;
	struct sctp_transport   *trans = NULL;
	struct sctp_association *asoc = NULL;
	struct sctp_sock        *sp = sctp_sk(sk);

	if (len >= sizeof(params))
		len = sizeof(params);
	else if (len >= ALIGN(offsetof(struct sctp_paddrparams,
				       spp_ipv6_flowlabel), 4))
		len = ALIGN(offsetof(struct sctp_paddrparams,
				     spp_ipv6_flowlabel), 4);
	else
		return -EINVAL;

	if (copy_from_user(&params, optval, len))
		return -EFAULT;

	/* If an address other than INADDR_ANY is specified, and
	 * no transport is found, then the request is invalid.
	 */
	if (!sctp_is_any(sk, (union sctp_addr *)&params.spp_address)) {
		trans = sctp_addr_id2transport(sk, &params.spp_address,
					       params.spp_assoc_id);
		if (!trans) {
			pr_debug("%s: failed no transport\n", __func__);
			return -EINVAL;
		}
	}

	/* Get association, if assoc_id != SCTP_FUTURE_ASSOC and the
	 * socket is a one to many style socket, and an association
	 * was not found, then the id was invalid.
	 */
	asoc = sctp_id2assoc(sk, params.spp_assoc_id);
	if (!asoc && params.spp_assoc_id != SCTP_FUTURE_ASSOC &&
	    sctp_style(sk, UDP)) {
		pr_debug("%s: failed no association\n", __func__);
		return -EINVAL;
	}

	if (trans) {
		/* Fetch transport values. */
		params.spp_hbinterval = jiffies_to_msecs(trans->hbinterval);
		params.spp_pathmtu    = trans->pathmtu;
		params.spp_pathmaxrxt = trans->pathmaxrxt;
		params.spp_sackdelay  = jiffies_to_msecs(trans->sackdelay);

		/*draft-11 doesn't say what to return in spp_flags*/
		params.spp_flags      = trans->param_flags;
		if (trans->flowlabel & SCTP_FLOWLABEL_SET_MASK) {
			params.spp_ipv6_flowlabel = trans->flowlabel &
						    SCTP_FLOWLABEL_VAL_MASK;
			params.spp_flags |= SPP_IPV6_FLOWLABEL;
		}
		if (trans->dscp & SCTP_DSCP_SET_MASK) {
			params.spp_dscp	= trans->dscp & SCTP_DSCP_VAL_MASK;
			params.spp_flags |= SPP_DSCP;
		}
	} else if (asoc) {
		/* Fetch association values. */
		params.spp_hbinterval = jiffies_to_msecs(asoc->hbinterval);
		params.spp_pathmtu    = asoc->pathmtu;
		params.spp_pathmaxrxt = asoc->pathmaxrxt;
		params.spp_sackdelay  = jiffies_to_msecs(asoc->sackdelay);

		/*draft-11 doesn't say what to return in spp_flags*/
		params.spp_flags      = asoc->param_flags;
		if (asoc->flowlabel & SCTP_FLOWLABEL_SET_MASK) {
			params.spp_ipv6_flowlabel = asoc->flowlabel &
						    SCTP_FLOWLABEL_VAL_MASK;
			params.spp_flags |= SPP_IPV6_FLOWLABEL;
		}
		if (asoc->dscp & SCTP_DSCP_SET_MASK) {
			params.spp_dscp	= asoc->dscp & SCTP_DSCP_VAL_MASK;
			params.spp_flags |= SPP_DSCP;
		}
	} else {
		/* Fetch socket values. */
		params.spp_hbinterval = sp->hbinterval;
		params.spp_pathmtu    = sp->pathmtu;
		params.spp_sackdelay  = sp->sackdelay;
		params.spp_pathmaxrxt = sp->pathmaxrxt;

		/*draft-11 doesn't say what to return in spp_flags*/
		params.spp_flags      = sp->param_flags;
		if (sp->flowlabel & SCTP_FLOWLABEL_SET_MASK) {
			params.spp_ipv6_flowlabel = sp->flowlabel &
						    SCTP_FLOWLABEL_VAL_MASK;
			params.spp_flags |= SPP_IPV6_FLOWLABEL;
		}
		if (sp->dscp & SCTP_DSCP_SET_MASK) {
			params.spp_dscp	= sp->dscp & SCTP_DSCP_VAL_MASK;
			params.spp_flags |= SPP_DSCP;
		}
	}

	if (copy_to_user(optval, &params, len))
		return -EFAULT;

	if (put_user(len, optlen))
		return -EFAULT;

	return 0;
}

/*
 * 7.1.23.  Get or set delayed ack timer (SCTP_DELAYED_SACK)
 *
 * This option will effect the way delayed acks are performed.  This
 * option allows you to get or set the delayed ack time, in
 * milliseconds.  It also allows changing the delayed ack frequency.
 * Changing the frequency to 1 disables the delayed sack algorithm.  If
 * the assoc_id is 0, then this sets or gets the endpoints default
 * values.  If the assoc_id field is non-zero, then the set or get
 * effects the specified association for the one to many model (the
 * assoc_id field is ignored by the one to one model).  Note that if
 * sack_delay or sack_freq are 0 when setting this option, then the
 * current values will remain unchanged.
 *
 * struct sctp_sack_info {
 *     sctp_assoc_t            sack_assoc_id;
 *     uint32_t                sack_delay;
 *     uint32_t                sack_freq;
 * };
 *
 * sack_assoc_id -  This parameter, indicates which association the user
 *    is performing an action upon.  Note that if this field's value is
 *    zero then the endpoints default value is changed (effecting future
 *    associations only).
 *
 * sack_delay -  This parameter contains the number of milliseconds that
 *    the user is requesting the delayed ACK timer be set to.  Note that
 *    this value is defined in the standard to be between 200 and 500
 *    milliseconds.
 *
 * sack_freq -  This parameter contains the number of packets that must
 *    be received before a sack is sent without waiting for the delay
 *    timer to expire.  The default value for this is 2, setting this
 *    value to 1 will disable the delayed sack algorithm.
 */
static int sctp_getsockopt_delayed_ack(struct sock *sk, int len,
					    char __user *optval,
					    int __user *optlen)
{
	struct sctp_sack_info    params;
	struct sctp_association *asoc = NULL;
	struct sctp_sock        *sp = sctp_sk(sk);

	if (len >= sizeof(struct sctp_sack_info)) {
		len = sizeof(struct sctp_sack_info);

		if (copy_from_user(&params, optval, len))
			return -EFAULT;
	} else if (len == sizeof(struct sctp_assoc_value)) {
		pr_warn_ratelimited(DEPRECATED
				    "%s (pid %d) "
				    "Use of struct sctp_assoc_value in delayed_ack socket option.\n"
				    "Use struct sctp_sack_info instead\n",
				    current->comm, task_pid_nr(current));
		if (copy_from_user(&params, optval, len))
			return -EFAULT;
	} else
		return -EINVAL;

	/* Get association, if sack_assoc_id != SCTP_FUTURE_ASSOC and the
	 * socket is a one to many style socket, and an association
	 * was not found, then the id was invalid.
	 */
	asoc = sctp_id2assoc(sk, params.sack_assoc_id);
	if (!asoc && params.sack_assoc_id != SCTP_FUTURE_ASSOC &&
	    sctp_style(sk, UDP))
		return -EINVAL;

	if (asoc) {
		/* Fetch association values. */
		if (asoc->param_flags & SPP_SACKDELAY_ENABLE) {
			params.sack_delay = jiffies_to_msecs(asoc->sackdelay);
			params.sack_freq = asoc->sackfreq;

		} else {
			params.sack_delay = 0;
			params.sack_freq = 1;
		}
	} else {
		/* Fetch socket values. */
		if (sp->param_flags & SPP_SACKDELAY_ENABLE) {
			params.sack_delay  = sp->sackdelay;
			params.sack_freq = sp->sackfreq;
		} else {
			params.sack_delay  = 0;
			params.sack_freq = 1;
		}
	}

	if (copy_to_user(optval, &params, len))
		return -EFAULT;

	if (put_user(len, optlen))
		return -EFAULT;

	return 0;
}

/* 7.1.3 Initialization Parameters (SCTP_INITMSG)
 *
 * Applications can specify protocol parameters for the default association
 * initialization.  The option name argument to setsockopt() and getsockopt()
 * is SCTP_INITMSG.
 *
 * Setting initialization parameters is effective only on an unconnected
 * socket (for UDP-style sockets only future associations are effected
 * by the change).  With TCP-style sockets, this option is inherited by
 * sockets derived from a listener socket.
 */
static int sctp_getsockopt_initmsg(struct sock *sk, int len, char __user *optval, int __user *optlen)
{
	if (len < sizeof(struct sctp_initmsg))
		return -EINVAL;
	len = sizeof(struct sctp_initmsg);
	if (put_user(len, optlen))
		return -EFAULT;
	if (copy_to_user(optval, &sctp_sk(sk)->initmsg, len))
		return -EFAULT;
	return 0;
}


static int sctp_getsockopt_peer_addrs(struct sock *sk, int len,
				      char __user *optval, int __user *optlen)
{
	struct sctp_association *asoc;
	int cnt = 0;
	struct sctp_getaddrs getaddrs;
	struct sctp_transport *from;
	void __user *to;
	union sctp_addr temp;
	struct sctp_sock *sp = sctp_sk(sk);
	int addrlen;
	size_t space_left;
	int bytes_copied;

	if (len < sizeof(struct sctp_getaddrs))
		return -EINVAL;

	if (copy_from_user(&getaddrs, optval, sizeof(struct sctp_getaddrs)))
		return -EFAULT;

	/* For UDP-style sockets, id specifies the association to query.  */
	asoc = sctp_id2assoc(sk, getaddrs.assoc_id);
	if (!asoc)
		return -EINVAL;

	to = optval + offsetof(struct sctp_getaddrs, addrs);
	space_left = len - offsetof(struct sctp_getaddrs, addrs);

	list_for_each_entry(from, &asoc->peer.transport_addr_list,
				transports) {
		memcpy(&temp, &from->ipaddr, sizeof(temp));
		addrlen = sctp_get_pf_specific(sk->sk_family)
			      ->addr_to_user(sp, &temp);
		if (space_left < addrlen)
			return -ENOMEM;
		if (copy_to_user(to, &temp, addrlen))
			return -EFAULT;
		to += addrlen;
		cnt++;
		space_left -= addrlen;
	}

	if (put_user(cnt, &((struct sctp_getaddrs __user *)optval)->addr_num))
		return -EFAULT;
	bytes_copied = ((char __user *)to) - optval;
	if (put_user(bytes_copied, optlen))
		return -EFAULT;

	return 0;
}

static int sctp_copy_laddrs(struct sock *sk, __u16 port, void *to,
			    size_t space_left, int *bytes_copied)
{
	struct sctp_sockaddr_entry *addr;
	union sctp_addr temp;
	int cnt = 0;
	int addrlen;
	struct net *net = sock_net(sk);

	rcu_read_lock();
	list_for_each_entry_rcu(addr, &net->sctp.local_addr_list, list) {
		if (!addr->valid)
			continue;

		if ((PF_INET == sk->sk_family) &&
		    (AF_INET6 == addr->a.sa.sa_family))
			continue;
		if ((PF_INET6 == sk->sk_family) &&
		    inet_v6_ipv6only(sk) &&
		    (AF_INET == addr->a.sa.sa_family))
			continue;
		memcpy(&temp, &addr->a, sizeof(temp));
		if (!temp.v4.sin_port)
			temp.v4.sin_port = htons(port);

		addrlen = sctp_get_pf_specific(sk->sk_family)
			      ->addr_to_user(sctp_sk(sk), &temp);

		if (space_left < addrlen) {
			cnt =  -ENOMEM;
			break;
		}
		memcpy(to, &temp, addrlen);

		to += addrlen;
		cnt++;
		space_left -= addrlen;
		*bytes_copied += addrlen;
	}
	rcu_read_unlock();

	return cnt;
}


static int sctp_getsockopt_local_addrs(struct sock *sk, int len,
				       char __user *optval, int __user *optlen)
{
	struct sctp_bind_addr *bp;
	struct sctp_association *asoc;
	int cnt = 0;
	struct sctp_getaddrs getaddrs;
	struct sctp_sockaddr_entry *addr;
	void __user *to;
	union sctp_addr temp;
	struct sctp_sock *sp = sctp_sk(sk);
	int addrlen;
	int err = 0;
	size_t space_left;
	int bytes_copied = 0;
	void *addrs;
	void *buf;

	if (len < sizeof(struct sctp_getaddrs))
		return -EINVAL;

	if (copy_from_user(&getaddrs, optval, sizeof(struct sctp_getaddrs)))
		return -EFAULT;

	/*
	 *  For UDP-style sockets, id specifies the association to query.
	 *  If the id field is set to the value '0' then the locally bound
	 *  addresses are returned without regard to any particular
	 *  association.
	 */
	if (0 == getaddrs.assoc_id) {
		bp = &sctp_sk(sk)->ep->base.bind_addr;
	} else {
		asoc = sctp_id2assoc(sk, getaddrs.assoc_id);
		if (!asoc)
			return -EINVAL;
		bp = &asoc->base.bind_addr;
	}

	to = optval + offsetof(struct sctp_getaddrs, addrs);
	space_left = len - offsetof(struct sctp_getaddrs, addrs);

	addrs = kmalloc(space_left, GFP_USER | __GFP_NOWARN);
	if (!addrs)
		return -ENOMEM;

	/* If the endpoint is bound to 0.0.0.0 or ::0, get the valid
	 * addresses from the global local address list.
	 */
	if (sctp_list_single_entry(&bp->address_list)) {
		addr = list_entry(bp->address_list.next,
				  struct sctp_sockaddr_entry, list);
		if (sctp_is_any(sk, &addr->a)) {
			cnt = sctp_copy_laddrs(sk, bp->port, addrs,
						space_left, &bytes_copied);
			if (cnt < 0) {
				err = cnt;
				goto out;
			}
			goto copy_getaddrs;
		}
	}

	buf = addrs;
	/* Protection on the bound address list is not needed since
	 * in the socket option context we hold a socket lock and
	 * thus the bound address list can't change.
	 */
	list_for_each_entry(addr, &bp->address_list, list) {
		memcpy(&temp, &addr->a, sizeof(temp));
		addrlen = sctp_get_pf_specific(sk->sk_family)
			      ->addr_to_user(sp, &temp);
		if (space_left < addrlen) {
			err =  -ENOMEM; /*fixme: right error?*/
			goto out;
		}
		memcpy(buf, &temp, addrlen);
		buf += addrlen;
		bytes_copied += addrlen;
		cnt++;
		space_left -= addrlen;
	}

copy_getaddrs:
	if (copy_to_user(to, addrs, bytes_copied)) {
		err = -EFAULT;
		goto out;
	}
	if (put_user(cnt, &((struct sctp_getaddrs __user *)optval)->addr_num)) {
		err = -EFAULT;
		goto out;
	}
	/* XXX: We should have accounted for sizeof(struct sctp_getaddrs) too,
	 * but we can't change it anymore.
	 */
	if (put_user(bytes_copied, optlen))
		err = -EFAULT;
out:
	kfree(addrs);
	return err;
}

/* 7.1.10 Set Primary Address (SCTP_PRIMARY_ADDR)
 *
 * Requests that the local SCTP stack use the enclosed peer address as
 * the association primary.  The enclosed address must be one of the
 * association peer's addresses.
 */
static int sctp_getsockopt_primary_addr(struct sock *sk, int len,
					char __user *optval, int __user *optlen)
{
	struct sctp_prim prim;
	struct sctp_association *asoc;
	struct sctp_sock *sp = sctp_sk(sk);

	if (len < sizeof(struct sctp_prim))
		return -EINVAL;

	len = sizeof(struct sctp_prim);

	if (copy_from_user(&prim, optval, len))
		return -EFAULT;

	asoc = sctp_id2assoc(sk, prim.ssp_assoc_id);
	if (!asoc)
		return -EINVAL;

	if (!asoc->peer.primary_path)
		return -ENOTCONN;

	memcpy(&prim.ssp_addr, &asoc->peer.primary_path->ipaddr,
		asoc->peer.primary_path->af_specific->sockaddr_len);

	sctp_get_pf_specific(sk->sk_family)->addr_to_user(sp,
			(union sctp_addr *)&prim.ssp_addr);

	if (put_user(len, optlen))
		return -EFAULT;
	if (copy_to_user(optval, &prim, len))
		return -EFAULT;

	return 0;
}

/*
 * 7.1.11  Set Adaptation Layer Indicator (SCTP_ADAPTATION_LAYER)
 *
 * Requests that the local endpoint set the specified Adaptation Layer
 * Indication parameter for all future INIT and INIT-ACK exchanges.
 */
static int sctp_getsockopt_adaptation_layer(struct sock *sk, int len,
				  char __user *optval, int __user *optlen)
{
	struct sctp_setadaptation adaptation;

	if (len < sizeof(struct sctp_setadaptation))
		return -EINVAL;

	len = sizeof(struct sctp_setadaptation);

	adaptation.ssb_adaptation_ind = sctp_sk(sk)->adaptation_ind;

	if (put_user(len, optlen))
		return -EFAULT;
	if (copy_to_user(optval, &adaptation, len))
		return -EFAULT;

	return 0;
}

/*
 *
 * 7.1.14 Set default send parameters (SCTP_DEFAULT_SEND_PARAM)
 *
 *   Applications that wish to use the sendto() system call may wish to
 *   specify a default set of parameters that would normally be supplied
 *   through the inclusion of ancillary data.  This socket option allows
 *   such an application to set the default sctp_sndrcvinfo structure.


 *   The application that wishes to use this socket option simply passes
 *   in to this call the sctp_sndrcvinfo structure defined in Section
 *   5.2.2) The input parameters accepted by this call include
 *   sinfo_stream, sinfo_flags, sinfo_ppid, sinfo_context,
 *   sinfo_timetolive.  The user must provide the sinfo_assoc_id field in
 *   to this call if the caller is using the UDP model.
 *
 *   For getsockopt, it get the default sctp_sndrcvinfo structure.
 */
static int sctp_getsockopt_default_send_param(struct sock *sk,
					int len, char __user *optval,
					int __user *optlen)
{
	struct sctp_sock *sp = sctp_sk(sk);
	struct sctp_association *asoc;
	struct sctp_sndrcvinfo info;

	if (len < sizeof(info))
		return -EINVAL;

	len = sizeof(info);

	if (copy_from_user(&info, optval, len))
		return -EFAULT;

	asoc = sctp_id2assoc(sk, info.sinfo_assoc_id);
	if (!asoc && info.sinfo_assoc_id != SCTP_FUTURE_ASSOC &&
	    sctp_style(sk, UDP))
		return -EINVAL;

	if (asoc) {
		info.sinfo_stream = asoc->default_stream;
		info.sinfo_flags = asoc->default_flags;
		info.sinfo_ppid = asoc->default_ppid;
		info.sinfo_context = asoc->default_context;
		info.sinfo_timetolive = asoc->default_timetolive;
	} else {
		info.sinfo_stream = sp->default_stream;
		info.sinfo_flags = sp->default_flags;
		info.sinfo_ppid = sp->default_ppid;
		info.sinfo_context = sp->default_context;
		info.sinfo_timetolive = sp->default_timetolive;
	}

	if (put_user(len, optlen))
		return -EFAULT;
	if (copy_to_user(optval, &info, len))
		return -EFAULT;

	return 0;
}

/* RFC6458, Section 8.1.31. Set/get Default Send Parameters
 * (SCTP_DEFAULT_SNDINFO)
 */
static int sctp_getsockopt_default_sndinfo(struct sock *sk, int len,
					   char __user *optval,
					   int __user *optlen)
{
	struct sctp_sock *sp = sctp_sk(sk);
	struct sctp_association *asoc;
	struct sctp_sndinfo info;

	if (len < sizeof(info))
		return -EINVAL;

	len = sizeof(info);

	if (copy_from_user(&info, optval, len))
		return -EFAULT;

	asoc = sctp_id2assoc(sk, info.snd_assoc_id);
	if (!asoc && info.snd_assoc_id != SCTP_FUTURE_ASSOC &&
	    sctp_style(sk, UDP))
		return -EINVAL;

	if (asoc) {
		info.snd_sid = asoc->default_stream;
		info.snd_flags = asoc->default_flags;
		info.snd_ppid = asoc->default_ppid;
		info.snd_context = asoc->default_context;
	} else {
		info.snd_sid = sp->default_stream;
		info.snd_flags = sp->default_flags;
		info.snd_ppid = sp->default_ppid;
		info.snd_context = sp->default_context;
	}

	if (put_user(len, optlen))
		return -EFAULT;
	if (copy_to_user(optval, &info, len))
		return -EFAULT;

	return 0;
}

/*
 *
 * 7.1.5 SCTP_NODELAY
 *
 * Turn on/off any Nagle-like algorithm.  This means that packets are
 * generally sent as soon as possible and no unnecessary delays are
 * introduced, at the cost of more packets in the network.  Expects an
 * integer boolean flag.
 */

static int sctp_getsockopt_nodelay(struct sock *sk, int len,
				   char __user *optval, int __user *optlen)
{
	int val;

	if (len < sizeof(int))
		return -EINVAL;

	len = sizeof(int);
	val = (sctp_sk(sk)->nodelay == 1);
	if (put_user(len, optlen))
		return -EFAULT;
	if (copy_to_user(optval, &val, len))
		return -EFAULT;
	return 0;
}

/*
 *
 * 7.1.1 SCTP_RTOINFO
 *
 * The protocol parameters used to initialize and bound retransmission
 * timeout (RTO) are tunable. sctp_rtoinfo structure is used to access
 * and modify these parameters.
 * All parameters are time values, in milliseconds.  A value of 0, when
 * modifying the parameters, indicates that the current value should not
 * be changed.
 *
 */
static int sctp_getsockopt_rtoinfo(struct sock *sk, int len,
				char __user *optval,
				int __user *optlen) {
	struct sctp_rtoinfo rtoinfo;
	struct sctp_association *asoc;

	if (len < sizeof (struct sctp_rtoinfo))
		return -EINVAL;

	len = sizeof(struct sctp_rtoinfo);

	if (copy_from_user(&rtoinfo, optval, len))
		return -EFAULT;

	asoc = sctp_id2assoc(sk, rtoinfo.srto_assoc_id);

	if (!asoc && rtoinfo.srto_assoc_id != SCTP_FUTURE_ASSOC &&
	    sctp_style(sk, UDP))
		return -EINVAL;

	/* Values corresponding to the specific association. */
	if (asoc) {
		rtoinfo.srto_initial = jiffies_to_msecs(asoc->rto_initial);
		rtoinfo.srto_max = jiffies_to_msecs(asoc->rto_max);
		rtoinfo.srto_min = jiffies_to_msecs(asoc->rto_min);
	} else {
		/* Values corresponding to the endpoint. */
		struct sctp_sock *sp = sctp_sk(sk);

		rtoinfo.srto_initial = sp->rtoinfo.srto_initial;
		rtoinfo.srto_max = sp->rtoinfo.srto_max;
		rtoinfo.srto_min = sp->rtoinfo.srto_min;
	}

	if (put_user(len, optlen))
		return -EFAULT;

	if (copy_to_user(optval, &rtoinfo, len))
		return -EFAULT;

	return 0;
}

/*
 *
 * 7.1.2 SCTP_ASSOCINFO
 *
 * This option is used to tune the maximum retransmission attempts
 * of the association.
 * Returns an error if the new association retransmission value is
 * greater than the sum of the retransmission value  of the peer.
 * See [SCTP] for more information.
 *
 */
static int sctp_getsockopt_associnfo(struct sock *sk, int len,
				     char __user *optval,
				     int __user *optlen)
{

	struct sctp_assocparams assocparams;
	struct sctp_association *asoc;
	struct list_head *pos;
	int cnt = 0;

	if (len < sizeof (struct sctp_assocparams))
		return -EINVAL;

	len = sizeof(struct sctp_assocparams);

	if (copy_from_user(&assocparams, optval, len))
		return -EFAULT;

	asoc = sctp_id2assoc(sk, assocparams.sasoc_assoc_id);

	if (!asoc && assocparams.sasoc_assoc_id != SCTP_FUTURE_ASSOC &&
	    sctp_style(sk, UDP))
		return -EINVAL;

	/* Values correspoinding to the specific association */
	if (asoc) {
		assocparams.sasoc_asocmaxrxt = asoc->max_retrans;
		assocparams.sasoc_peer_rwnd = asoc->peer.rwnd;
		assocparams.sasoc_local_rwnd = asoc->a_rwnd;
		assocparams.sasoc_cookie_life = ktime_to_ms(asoc->cookie_life);

		list_for_each(pos, &asoc->peer.transport_addr_list) {
			cnt++;
		}

		assocparams.sasoc_number_peer_destinations = cnt;
	} else {
		/* Values corresponding to the endpoint */
		struct sctp_sock *sp = sctp_sk(sk);

		assocparams.sasoc_asocmaxrxt = sp->assocparams.sasoc_asocmaxrxt;
		assocparams.sasoc_peer_rwnd = sp->assocparams.sasoc_peer_rwnd;
		assocparams.sasoc_local_rwnd = sp->assocparams.sasoc_local_rwnd;
		assocparams.sasoc_cookie_life =
					sp->assocparams.sasoc_cookie_life;
		assocparams.sasoc_number_peer_destinations =
					sp->assocparams.
					sasoc_number_peer_destinations;
	}

	if (put_user(len, optlen))
		return -EFAULT;

	if (copy_to_user(optval, &assocparams, len))
		return -EFAULT;

	return 0;
}

/*
 * 7.1.16 Set/clear IPv4 mapped addresses (SCTP_I_WANT_MAPPED_V4_ADDR)
 *
 * This socket option is a boolean flag which turns on or off mapped V4
 * addresses.  If this option is turned on and the socket is type
 * PF_INET6, then IPv4 addresses will be mapped to V6 representation.
 * If this option is turned off, then no mapping will be done of V4
 * addresses and a user will receive both PF_INET6 and PF_INET type
 * addresses on the socket.
 */
static int sctp_getsockopt_mappedv4(struct sock *sk, int len,
				    char __user *optval, int __user *optlen)
{
	int val;
	struct sctp_sock *sp = sctp_sk(sk);

	if (len < sizeof(int))
		return -EINVAL;

	len = sizeof(int);
	val = sp->v4mapped;
	if (put_user(len, optlen))
		return -EFAULT;
	if (copy_to_user(optval, &val, len))
		return -EFAULT;

	return 0;
}

/*
 * 7.1.29.  Set or Get the default context (SCTP_CONTEXT)
 * (chapter and verse is quoted at sctp_setsockopt_context())
 */
static int sctp_getsockopt_context(struct sock *sk, int len,
				   char __user *optval, int __user *optlen)
{
	struct sctp_assoc_value params;
	struct sctp_association *asoc;

	if (len < sizeof(struct sctp_assoc_value))
		return -EINVAL;

	len = sizeof(struct sctp_assoc_value);

	if (copy_from_user(&params, optval, len))
		return -EFAULT;

	asoc = sctp_id2assoc(sk, params.assoc_id);
	if (!asoc && params.assoc_id != SCTP_FUTURE_ASSOC &&
	    sctp_style(sk, UDP))
		return -EINVAL;

	params.assoc_value = asoc ? asoc->default_rcv_context
				  : sctp_sk(sk)->default_rcv_context;

	if (put_user(len, optlen))
		return -EFAULT;
	if (copy_to_user(optval, &params, len))
		return -EFAULT;

	return 0;
}

/*
 * 8.1.16.  Get or Set the Maximum Fragmentation Size (SCTP_MAXSEG)
 * This option will get or set the maximum size to put in any outgoing
 * SCTP DATA chunk.  If a message is larger than this size it will be
 * fragmented by SCTP into the specified size.  Note that the underlying
 * SCTP implementation may fragment into smaller sized chunks when the
 * PMTU of the underlying association is smaller than the value set by
 * the user.  The default value for this option is '0' which indicates
 * the user is NOT limiting fragmentation and only the PMTU will effect
 * SCTP's choice of DATA chunk size.  Note also that values set larger
 * than the maximum size of an IP datagram will effectively let SCTP
 * control fragmentation (i.e. the same as setting this option to 0).
 *
 * The following structure is used to access and modify this parameter:
 *
 * struct sctp_assoc_value {
 *   sctp_assoc_t assoc_id;
 *   uint32_t assoc_value;
 * };
 *
 * assoc_id:  This parameter is ignored for one-to-one style sockets.
 *    For one-to-many style sockets this parameter indicates which
 *    association the user is performing an action upon.  Note that if
 *    this field's value is zero then the endpoints default value is
 *    changed (effecting future associations only).
 * assoc_value:  This parameter specifies the maximum size in bytes.
 */
static int sctp_getsockopt_maxseg(struct sock *sk, int len,
				  char __user *optval, int __user *optlen)
{
	struct sctp_assoc_value params;
	struct sctp_association *asoc;

	if (len == sizeof(int)) {
		pr_warn_ratelimited(DEPRECATED
				    "%s (pid %d) "
				    "Use of int in maxseg socket option.\n"
				    "Use struct sctp_assoc_value instead\n",
				    current->comm, task_pid_nr(current));
		params.assoc_id = SCTP_FUTURE_ASSOC;
	} else if (len >= sizeof(struct sctp_assoc_value)) {
		len = sizeof(struct sctp_assoc_value);
		if (copy_from_user(&params, optval, len))
			return -EFAULT;
	} else
		return -EINVAL;

	asoc = sctp_id2assoc(sk, params.assoc_id);
	if (!asoc && params.assoc_id != SCTP_FUTURE_ASSOC &&
	    sctp_style(sk, UDP))
		return -EINVAL;

	if (asoc)
		params.assoc_value = asoc->frag_point;
	else
		params.assoc_value = sctp_sk(sk)->user_frag;

	if (put_user(len, optlen))
		return -EFAULT;
	if (len == sizeof(int)) {
		if (copy_to_user(optval, &params.assoc_value, len))
			return -EFAULT;
	} else {
		if (copy_to_user(optval, &params, len))
			return -EFAULT;
	}

	return 0;
}

/*
 * 7.1.24.  Get or set fragmented interleave (SCTP_FRAGMENT_INTERLEAVE)
 * (chapter and verse is quoted at sctp_setsockopt_fragment_interleave())
 */
static int sctp_getsockopt_fragment_interleave(struct sock *sk, int len,
					       char __user *optval, int __user *optlen)
{
	int val;

	if (len < sizeof(int))
		return -EINVAL;

	len = sizeof(int);

	val = sctp_sk(sk)->frag_interleave;
	if (put_user(len, optlen))
		return -EFAULT;
	if (copy_to_user(optval, &val, len))
		return -EFAULT;

	return 0;
}

/*
 * 7.1.25.  Set or Get the sctp partial delivery point
 * (chapter and verse is quoted at sctp_setsockopt_partial_delivery_point())
 */
static int sctp_getsockopt_partial_delivery_point(struct sock *sk, int len,
						  char __user *optval,
						  int __user *optlen)
{
	u32 val;

	if (len < sizeof(u32))
		return -EINVAL;

	len = sizeof(u32);

	val = sctp_sk(sk)->pd_point;
	if (put_user(len, optlen))
		return -EFAULT;
	if (copy_to_user(optval, &val, len))
		return -EFAULT;

	return 0;
}

/*
 * 7.1.28.  Set or Get the maximum burst (SCTP_MAX_BURST)
 * (chapter and verse is quoted at sctp_setsockopt_maxburst())
 */
static int sctp_getsockopt_maxburst(struct sock *sk, int len,
				    char __user *optval,
				    int __user *optlen)
{
	struct sctp_assoc_value params;
	struct sctp_association *asoc;

	if (len == sizeof(int)) {
		pr_warn_ratelimited(DEPRECATED
				    "%s (pid %d) "
				    "Use of int in max_burst socket option.\n"
				    "Use struct sctp_assoc_value instead\n",
				    current->comm, task_pid_nr(current));
		params.assoc_id = SCTP_FUTURE_ASSOC;
	} else if (len >= sizeof(struct sctp_assoc_value)) {
		len = sizeof(struct sctp_assoc_value);
		if (copy_from_user(&params, optval, len))
			return -EFAULT;
	} else
		return -EINVAL;

	asoc = sctp_id2assoc(sk, params.assoc_id);
	if (!asoc && params.assoc_id != SCTP_FUTURE_ASSOC &&
	    sctp_style(sk, UDP))
		return -EINVAL;

	params.assoc_value = asoc ? asoc->max_burst : sctp_sk(sk)->max_burst;

	if (len == sizeof(int)) {
		if (copy_to_user(optval, &params.assoc_value, len))
			return -EFAULT;
	} else {
		if (copy_to_user(optval, &params, len))
			return -EFAULT;
	}

	return 0;

}

static int sctp_getsockopt_hmac_ident(struct sock *sk, int len,
				    char __user *optval, int __user *optlen)
{
	struct sctp_endpoint *ep = sctp_sk(sk)->ep;
	struct sctp_hmacalgo  __user *p = (void __user *)optval;
	struct sctp_hmac_algo_param *hmacs;
	__u16 data_len = 0;
	u32 num_idents;
	int i;

	if (!ep->auth_enable)
		return -EACCES;

	hmacs = ep->auth_hmacs_list;
	data_len = ntohs(hmacs->param_hdr.length) -
		   sizeof(struct sctp_paramhdr);

	if (len < sizeof(struct sctp_hmacalgo) + data_len)
		return -EINVAL;

	len = sizeof(struct sctp_hmacalgo) + data_len;
	num_idents = data_len / sizeof(u16);

	if (put_user(len, optlen))
		return -EFAULT;
	if (put_user(num_idents, &p->shmac_num_idents))
		return -EFAULT;
	for (i = 0; i < num_idents; i++) {
		__u16 hmacid = ntohs(hmacs->hmac_ids[i]);

		if (copy_to_user(&p->shmac_idents[i], &hmacid, sizeof(__u16)))
			return -EFAULT;
	}
	return 0;
}

static int sctp_getsockopt_active_key(struct sock *sk, int len,
				    char __user *optval, int __user *optlen)
{
	struct sctp_endpoint *ep = sctp_sk(sk)->ep;
	struct sctp_authkeyid val;
	struct sctp_association *asoc;

	if (len < sizeof(struct sctp_authkeyid))
		return -EINVAL;

	len = sizeof(struct sctp_authkeyid);
	if (copy_from_user(&val, optval, len))
		return -EFAULT;

	asoc = sctp_id2assoc(sk, val.scact_assoc_id);
	if (!asoc && val.scact_assoc_id && sctp_style(sk, UDP))
		return -EINVAL;

	if (asoc) {
		if (!asoc->peer.auth_capable)
			return -EACCES;
		val.scact_keynumber = asoc->active_key_id;
	} else {
		if (!ep->auth_enable)
			return -EACCES;
		val.scact_keynumber = ep->active_key_id;
	}

	if (put_user(len, optlen))
		return -EFAULT;
	if (copy_to_user(optval, &val, len))
		return -EFAULT;

	return 0;
}

static int sctp_getsockopt_peer_auth_chunks(struct sock *sk, int len,
				    char __user *optval, int __user *optlen)
{
	struct sctp_authchunks __user *p = (void __user *)optval;
	struct sctp_authchunks val;
	struct sctp_association *asoc;
	struct sctp_chunks_param *ch;
	u32    num_chunks = 0;
	char __user *to;

	if (len < sizeof(struct sctp_authchunks))
		return -EINVAL;

	if (copy_from_user(&val, optval, sizeof(val)))
		return -EFAULT;

	to = p->gauth_chunks;
	asoc = sctp_id2assoc(sk, val.gauth_assoc_id);
	if (!asoc)
		return -EINVAL;

	if (!asoc->peer.auth_capable)
		return -EACCES;

	ch = asoc->peer.peer_chunks;
	if (!ch)
		goto num;

	/* See if the user provided enough room for all the data */
	num_chunks = ntohs(ch->param_hdr.length) - sizeof(struct sctp_paramhdr);
	if (len < num_chunks)
		return -EINVAL;

	if (copy_to_user(to, ch->chunks, num_chunks))
		return -EFAULT;
num:
	len = sizeof(struct sctp_authchunks) + num_chunks;
	if (put_user(len, optlen))
		return -EFAULT;
	if (put_user(num_chunks, &p->gauth_number_of_chunks))
		return -EFAULT;
	return 0;
}

static int sctp_getsockopt_local_auth_chunks(struct sock *sk, int len,
				    char __user *optval, int __user *optlen)
{
	struct sctp_endpoint *ep = sctp_sk(sk)->ep;
	struct sctp_authchunks __user *p = (void __user *)optval;
	struct sctp_authchunks val;
	struct sctp_association *asoc;
	struct sctp_chunks_param *ch;
	u32    num_chunks = 0;
	char __user *to;

	if (len < sizeof(struct sctp_authchunks))
		return -EINVAL;

	if (copy_from_user(&val, optval, sizeof(val)))
		return -EFAULT;

	to = p->gauth_chunks;
	asoc = sctp_id2assoc(sk, val.gauth_assoc_id);
	if (!asoc && val.gauth_assoc_id != SCTP_FUTURE_ASSOC &&
	    sctp_style(sk, UDP))
		return -EINVAL;

	if (asoc) {
		if (!asoc->peer.auth_capable)
			return -EACCES;
		ch = (struct sctp_chunks_param *)asoc->c.auth_chunks;
	} else {
		if (!ep->auth_enable)
			return -EACCES;
		ch = ep->auth_chunk_list;
	}
	if (!ch)
		goto num;

	num_chunks = ntohs(ch->param_hdr.length) - sizeof(struct sctp_paramhdr);
	if (len < sizeof(struct sctp_authchunks) + num_chunks)
		return -EINVAL;

	if (copy_to_user(to, ch->chunks, num_chunks))
		return -EFAULT;
num:
	len = sizeof(struct sctp_authchunks) + num_chunks;
	if (put_user(len, optlen))
		return -EFAULT;
	if (put_user(num_chunks, &p->gauth_number_of_chunks))
		return -EFAULT;

	return 0;
}

/*
 * 8.2.5.  Get the Current Number of Associations (SCTP_GET_ASSOC_NUMBER)
 * This option gets the current number of associations that are attached
 * to a one-to-many style socket.  The option value is an uint32_t.
 */
static int sctp_getsockopt_assoc_number(struct sock *sk, int len,
				    char __user *optval, int __user *optlen)
{
	struct sctp_sock *sp = sctp_sk(sk);
	struct sctp_association *asoc;
	u32 val = 0;

	if (sctp_style(sk, TCP))
		return -EOPNOTSUPP;

	if (len < sizeof(u32))
		return -EINVAL;

	len = sizeof(u32);

	list_for_each_entry(asoc, &(sp->ep->asocs), asocs) {
		val++;
	}

	if (put_user(len, optlen))
		return -EFAULT;
	if (copy_to_user(optval, &val, len))
		return -EFAULT;

	return 0;
}

/*
 * 8.1.23 SCTP_AUTO_ASCONF
 * See the corresponding setsockopt entry as description
 */
static int sctp_getsockopt_auto_asconf(struct sock *sk, int len,
				   char __user *optval, int __user *optlen)
{
	int val = 0;

	if (len < sizeof(int))
		return -EINVAL;

	len = sizeof(int);
	if (sctp_sk(sk)->do_auto_asconf && sctp_is_ep_boundall(sk))
		val = 1;
	if (put_user(len, optlen))
		return -EFAULT;
	if (copy_to_user(optval, &val, len))
		return -EFAULT;
	return 0;
}

/*
 * 8.2.6. Get the Current Identifiers of Associations
 *        (SCTP_GET_ASSOC_ID_LIST)
 *
 * This option gets the current list of SCTP association identifiers of
 * the SCTP associations handled by a one-to-many style socket.
 */
static int sctp_getsockopt_assoc_ids(struct sock *sk, int len,
				    char __user *optval, int __user *optlen)
{
	struct sctp_sock *sp = sctp_sk(sk);
	struct sctp_association *asoc;
	struct sctp_assoc_ids *ids;
	u32 num = 0;

	if (sctp_style(sk, TCP))
		return -EOPNOTSUPP;

	if (len < sizeof(struct sctp_assoc_ids))
		return -EINVAL;

	list_for_each_entry(asoc, &(sp->ep->asocs), asocs) {
		num++;
	}

	if (len < sizeof(struct sctp_assoc_ids) + sizeof(sctp_assoc_t) * num)
		return -EINVAL;

	len = sizeof(struct sctp_assoc_ids) + sizeof(sctp_assoc_t) * num;

	ids = kmalloc(len, GFP_USER | __GFP_NOWARN);
	if (unlikely(!ids))
		return -ENOMEM;

	ids->gaids_number_of_ids = num;
	num = 0;
	list_for_each_entry(asoc, &(sp->ep->asocs), asocs) {
		ids->gaids_assoc_id[num++] = asoc->assoc_id;
	}

	if (put_user(len, optlen) || copy_to_user(optval, ids, len)) {
		kfree(ids);
		return -EFAULT;
	}

	kfree(ids);
	return 0;
}

/*
 * SCTP_PEER_ADDR_THLDS
 *
 * This option allows us to fetch the partially failed threshold for one or all
 * transports in an association.  See Section 6.1 of:
 * http://www.ietf.org/id/draft-nishida-tsvwg-sctp-failover-05.txt
 */
static int sctp_getsockopt_paddr_thresholds(struct sock *sk,
					    char __user *optval, int len,
					    int __user *optlen, bool v2)
{
	struct sctp_paddrthlds_v2 val;
	struct sctp_transport *trans;
	struct sctp_association *asoc;
	int min;

	min = v2 ? sizeof(val) : sizeof(struct sctp_paddrthlds);
	if (len < min)
		return -EINVAL;
	len = min;
	if (copy_from_user(&val, optval, len))
		return -EFAULT;

	if (!sctp_is_any(sk, (const union sctp_addr *)&val.spt_address)) {
		trans = sctp_addr_id2transport(sk, &val.spt_address,
					       val.spt_assoc_id);
		if (!trans)
			return -ENOENT;

		val.spt_pathmaxrxt = trans->pathmaxrxt;
		val.spt_pathpfthld = trans->pf_retrans;
		val.spt_pathcpthld = trans->ps_retrans;

		goto out;
	}

	asoc = sctp_id2assoc(sk, val.spt_assoc_id);
	if (!asoc && val.spt_assoc_id != SCTP_FUTURE_ASSOC &&
	    sctp_style(sk, UDP))
		return -EINVAL;

	if (asoc) {
		val.spt_pathpfthld = asoc->pf_retrans;
		val.spt_pathmaxrxt = asoc->pathmaxrxt;
		val.spt_pathcpthld = asoc->ps_retrans;
	} else {
		struct sctp_sock *sp = sctp_sk(sk);

		val.spt_pathpfthld = sp->pf_retrans;
		val.spt_pathmaxrxt = sp->pathmaxrxt;
		val.spt_pathcpthld = sp->ps_retrans;
	}

out:
	if (put_user(len, optlen) || copy_to_user(optval, &val, len))
		return -EFAULT;

	return 0;
}

/*
 * SCTP_GET_ASSOC_STATS
 *
 * This option retrieves local per endpoint statistics. It is modeled
 * after OpenSolaris' implementation
 */
static int sctp_getsockopt_assoc_stats(struct sock *sk, int len,
				       char __user *optval,
				       int __user *optlen)
{
	struct sctp_assoc_stats sas;
	struct sctp_association *asoc = NULL;

	/* User must provide at least the assoc id */
	if (len < sizeof(sctp_assoc_t))
		return -EINVAL;

	/* Allow the struct to grow and fill in as much as possible */
	len = min_t(size_t, len, sizeof(sas));

	if (copy_from_user(&sas, optval, len))
		return -EFAULT;

	asoc = sctp_id2assoc(sk, sas.sas_assoc_id);
	if (!asoc)
		return -EINVAL;

	sas.sas_rtxchunks = asoc->stats.rtxchunks;
	sas.sas_gapcnt = asoc->stats.gapcnt;
	sas.sas_outofseqtsns = asoc->stats.outofseqtsns;
	sas.sas_osacks = asoc->stats.osacks;
	sas.sas_isacks = asoc->stats.isacks;
	sas.sas_octrlchunks = asoc->stats.octrlchunks;
	sas.sas_ictrlchunks = asoc->stats.ictrlchunks;
	sas.sas_oodchunks = asoc->stats.oodchunks;
	sas.sas_iodchunks = asoc->stats.iodchunks;
	sas.sas_ouodchunks = asoc->stats.ouodchunks;
	sas.sas_iuodchunks = asoc->stats.iuodchunks;
	sas.sas_idupchunks = asoc->stats.idupchunks;
	sas.sas_opackets = asoc->stats.opackets;
	sas.sas_ipackets = asoc->stats.ipackets;

	/* New high max rto observed, will return 0 if not a single
	 * RTO update took place. obs_rto_ipaddr will be bogus
	 * in such a case
	 */
	sas.sas_maxrto = asoc->stats.max_obs_rto;
	memcpy(&sas.sas_obs_rto_ipaddr, &asoc->stats.obs_rto_ipaddr,
		sizeof(struct sockaddr_storage));

	/* Mark beginning of a new observation period */
	asoc->stats.max_obs_rto = asoc->rto_min;

	if (put_user(len, optlen))
		return -EFAULT;

	pr_debug("%s: len:%d, assoc_id:%d\n", __func__, len, sas.sas_assoc_id);

	if (copy_to_user(optval, &sas, len))
		return -EFAULT;

	return 0;
}

static int sctp_getsockopt_recvrcvinfo(struct sock *sk,	int len,
				       char __user *optval,
				       int __user *optlen)
{
	int val = 0;

	if (len < sizeof(int))
		return -EINVAL;

	len = sizeof(int);
	if (sctp_sk(sk)->recvrcvinfo)
		val = 1;
	if (put_user(len, optlen))
		return -EFAULT;
	if (copy_to_user(optval, &val, len))
		return -EFAULT;

	return 0;
}

static int sctp_getsockopt_recvnxtinfo(struct sock *sk,	int len,
				       char __user *optval,
				       int __user *optlen)
{
	int val = 0;

	if (len < sizeof(int))
		return -EINVAL;

	len = sizeof(int);
	if (sctp_sk(sk)->recvnxtinfo)
		val = 1;
	if (put_user(len, optlen))
		return -EFAULT;
	if (copy_to_user(optval, &val, len))
		return -EFAULT;

	return 0;
}

static int sctp_getsockopt_pr_supported(struct sock *sk, int len,
					char __user *optval,
					int __user *optlen)
{
	struct sctp_assoc_value params;
	struct sctp_association *asoc;
	int retval = -EFAULT;

	if (len < sizeof(params)) {
		retval = -EINVAL;
		goto out;
	}

	len = sizeof(params);
	if (copy_from_user(&params, optval, len))
		goto out;

	asoc = sctp_id2assoc(sk, params.assoc_id);
	if (!asoc && params.assoc_id != SCTP_FUTURE_ASSOC &&
	    sctp_style(sk, UDP)) {
		retval = -EINVAL;
		goto out;
	}

	params.assoc_value = asoc ? asoc->peer.prsctp_capable
				  : sctp_sk(sk)->ep->prsctp_enable;

	if (put_user(len, optlen))
		goto out;

	if (copy_to_user(optval, &params, len))
		goto out;

	retval = 0;

out:
	return retval;
}

static int sctp_getsockopt_default_prinfo(struct sock *sk, int len,
					  char __user *optval,
					  int __user *optlen)
{
	struct sctp_default_prinfo info;
	struct sctp_association *asoc;
	int retval = -EFAULT;

	if (len < sizeof(info)) {
		retval = -EINVAL;
		goto out;
	}

	len = sizeof(info);
	if (copy_from_user(&info, optval, len))
		goto out;

	asoc = sctp_id2assoc(sk, info.pr_assoc_id);
	if (!asoc && info.pr_assoc_id != SCTP_FUTURE_ASSOC &&
	    sctp_style(sk, UDP)) {
		retval = -EINVAL;
		goto out;
	}

	if (asoc) {
		info.pr_policy = SCTP_PR_POLICY(asoc->default_flags);
		info.pr_value = asoc->default_timetolive;
	} else {
		struct sctp_sock *sp = sctp_sk(sk);

		info.pr_policy = SCTP_PR_POLICY(sp->default_flags);
		info.pr_value = sp->default_timetolive;
	}

	if (put_user(len, optlen))
		goto out;

	if (copy_to_user(optval, &info, len))
		goto out;

	retval = 0;

out:
	return retval;
}

static int sctp_getsockopt_pr_assocstatus(struct sock *sk, int len,
					  char __user *optval,
					  int __user *optlen)
{
	struct sctp_prstatus params;
	struct sctp_association *asoc;
	int policy;
	int retval = -EINVAL;

	if (len < sizeof(params))
		goto out;

	len = sizeof(params);
	if (copy_from_user(&params, optval, len)) {
		retval = -EFAULT;
		goto out;
	}

	policy = params.sprstat_policy;
	if (!policy || (policy & ~(SCTP_PR_SCTP_MASK | SCTP_PR_SCTP_ALL)) ||
	    ((policy & SCTP_PR_SCTP_ALL) && (policy & SCTP_PR_SCTP_MASK)))
		goto out;

	asoc = sctp_id2assoc(sk, params.sprstat_assoc_id);
	if (!asoc)
		goto out;

	if (policy == SCTP_PR_SCTP_ALL) {
		params.sprstat_abandoned_unsent = 0;
		params.sprstat_abandoned_sent = 0;
		for (policy = 0; policy <= SCTP_PR_INDEX(MAX); policy++) {
			params.sprstat_abandoned_unsent +=
				asoc->abandoned_unsent[policy];
			params.sprstat_abandoned_sent +=
				asoc->abandoned_sent[policy];
		}
	} else {
		params.sprstat_abandoned_unsent =
			asoc->abandoned_unsent[__SCTP_PR_INDEX(policy)];
		params.sprstat_abandoned_sent =
			asoc->abandoned_sent[__SCTP_PR_INDEX(policy)];
	}

	if (put_user(len, optlen)) {
		retval = -EFAULT;
		goto out;
	}

	if (copy_to_user(optval, &params, len)) {
		retval = -EFAULT;
		goto out;
	}

	retval = 0;

out:
	return retval;
}

static int sctp_getsockopt_pr_streamstatus(struct sock *sk, int len,
					   char __user *optval,
					   int __user *optlen)
{
	struct sctp_stream_out_ext *streamoute;
	struct sctp_association *asoc;
	struct sctp_prstatus params;
	int retval = -EINVAL;
	int policy;

	if (len < sizeof(params))
		goto out;

	len = sizeof(params);
	if (copy_from_user(&params, optval, len)) {
		retval = -EFAULT;
		goto out;
	}

	policy = params.sprstat_policy;
	if (!policy || (policy & ~(SCTP_PR_SCTP_MASK | SCTP_PR_SCTP_ALL)) ||
	    ((policy & SCTP_PR_SCTP_ALL) && (policy & SCTP_PR_SCTP_MASK)))
		goto out;

	asoc = sctp_id2assoc(sk, params.sprstat_assoc_id);
	if (!asoc || params.sprstat_sid >= asoc->stream.outcnt)
		goto out;

	streamoute = SCTP_SO(&asoc->stream, params.sprstat_sid)->ext;
	if (!streamoute) {
		/* Not allocated yet, means all stats are 0 */
		params.sprstat_abandoned_unsent = 0;
		params.sprstat_abandoned_sent = 0;
		retval = 0;
		goto out;
	}

	if (policy == SCTP_PR_SCTP_ALL) {
		params.sprstat_abandoned_unsent = 0;
		params.sprstat_abandoned_sent = 0;
		for (policy = 0; policy <= SCTP_PR_INDEX(MAX); policy++) {
			params.sprstat_abandoned_unsent +=
				streamoute->abandoned_unsent[policy];
			params.sprstat_abandoned_sent +=
				streamoute->abandoned_sent[policy];
		}
	} else {
		params.sprstat_abandoned_unsent =
			streamoute->abandoned_unsent[__SCTP_PR_INDEX(policy)];
		params.sprstat_abandoned_sent =
			streamoute->abandoned_sent[__SCTP_PR_INDEX(policy)];
	}

	if (put_user(len, optlen) || copy_to_user(optval, &params, len)) {
		retval = -EFAULT;
		goto out;
	}

	retval = 0;

out:
	return retval;
}

static int sctp_getsockopt_reconfig_supported(struct sock *sk, int len,
					      char __user *optval,
					      int __user *optlen)
{
	struct sctp_assoc_value params;
	struct sctp_association *asoc;
	int retval = -EFAULT;

	if (len < sizeof(params)) {
		retval = -EINVAL;
		goto out;
	}

	len = sizeof(params);
	if (copy_from_user(&params, optval, len))
		goto out;

	asoc = sctp_id2assoc(sk, params.assoc_id);
	if (!asoc && params.assoc_id != SCTP_FUTURE_ASSOC &&
	    sctp_style(sk, UDP)) {
		retval = -EINVAL;
		goto out;
	}

	params.assoc_value = asoc ? asoc->peer.reconf_capable
				  : sctp_sk(sk)->ep->reconf_enable;

	if (put_user(len, optlen))
		goto out;

	if (copy_to_user(optval, &params, len))
		goto out;

	retval = 0;

out:
	return retval;
}

static int sctp_getsockopt_enable_strreset(struct sock *sk, int len,
					   char __user *optval,
					   int __user *optlen)
{
	struct sctp_assoc_value params;
	struct sctp_association *asoc;
	int retval = -EFAULT;

	if (len < sizeof(params)) {
		retval = -EINVAL;
		goto out;
	}

	len = sizeof(params);
	if (copy_from_user(&params, optval, len))
		goto out;

	asoc = sctp_id2assoc(sk, params.assoc_id);
	if (!asoc && params.assoc_id != SCTP_FUTURE_ASSOC &&
	    sctp_style(sk, UDP)) {
		retval = -EINVAL;
		goto out;
	}

	params.assoc_value = asoc ? asoc->strreset_enable
				  : sctp_sk(sk)->ep->strreset_enable;

	if (put_user(len, optlen))
		goto out;

	if (copy_to_user(optval, &params, len))
		goto out;

	retval = 0;

out:
	return retval;
}

static int sctp_getsockopt_scheduler(struct sock *sk, int len,
				     char __user *optval,
				     int __user *optlen)
{
	struct sctp_assoc_value params;
	struct sctp_association *asoc;
	int retval = -EFAULT;

	if (len < sizeof(params)) {
		retval = -EINVAL;
		goto out;
	}

	len = sizeof(params);
	if (copy_from_user(&params, optval, len))
		goto out;

	asoc = sctp_id2assoc(sk, params.assoc_id);
	if (!asoc && params.assoc_id != SCTP_FUTURE_ASSOC &&
	    sctp_style(sk, UDP)) {
		retval = -EINVAL;
		goto out;
	}

	params.assoc_value = asoc ? sctp_sched_get_sched(asoc)
				  : sctp_sk(sk)->default_ss;

	if (put_user(len, optlen))
		goto out;

	if (copy_to_user(optval, &params, len))
		goto out;

	retval = 0;

out:
	return retval;
}

static int sctp_getsockopt_scheduler_value(struct sock *sk, int len,
					   char __user *optval,
					   int __user *optlen)
{
	struct sctp_stream_value params;
	struct sctp_association *asoc;
	int retval = -EFAULT;

	if (len < sizeof(params)) {
		retval = -EINVAL;
		goto out;
	}

	len = sizeof(params);
	if (copy_from_user(&params, optval, len))
		goto out;

	asoc = sctp_id2assoc(sk, params.assoc_id);
	if (!asoc) {
		retval = -EINVAL;
		goto out;
	}

	retval = sctp_sched_get_value(asoc, params.stream_id,
				      &params.stream_value);
	if (retval)
		goto out;

	if (put_user(len, optlen)) {
		retval = -EFAULT;
		goto out;
	}

	if (copy_to_user(optval, &params, len)) {
		retval = -EFAULT;
		goto out;
	}

out:
	return retval;
}

static int sctp_getsockopt_interleaving_supported(struct sock *sk, int len,
						  char __user *optval,
						  int __user *optlen)
{
	struct sctp_assoc_value params;
	struct sctp_association *asoc;
	int retval = -EFAULT;

	if (len < sizeof(params)) {
		retval = -EINVAL;
		goto out;
	}

	len = sizeof(params);
	if (copy_from_user(&params, optval, len))
		goto out;

	asoc = sctp_id2assoc(sk, params.assoc_id);
	if (!asoc && params.assoc_id != SCTP_FUTURE_ASSOC &&
	    sctp_style(sk, UDP)) {
		retval = -EINVAL;
		goto out;
	}

	params.assoc_value = asoc ? asoc->peer.intl_capable
				  : sctp_sk(sk)->ep->intl_enable;

	if (put_user(len, optlen))
		goto out;

	if (copy_to_user(optval, &params, len))
		goto out;

	retval = 0;

out:
	return retval;
}

static int sctp_getsockopt_reuse_port(struct sock *sk, int len,
				      char __user *optval,
				      int __user *optlen)
{
	int val;

	if (len < sizeof(int))
		return -EINVAL;

	len = sizeof(int);
	val = sctp_sk(sk)->reuse;
	if (put_user(len, optlen))
		return -EFAULT;

	if (copy_to_user(optval, &val, len))
		return -EFAULT;

	return 0;
}

static int sctp_getsockopt_event(struct sock *sk, int len, char __user *optval,
				 int __user *optlen)
{
	struct sctp_association *asoc;
	struct sctp_event param;
	__u16 subscribe;

	if (len < sizeof(param))
		return -EINVAL;

	len = sizeof(param);
	if (copy_from_user(&param, optval, len))
		return -EFAULT;

	if (param.se_type < SCTP_SN_TYPE_BASE ||
	    param.se_type > SCTP_SN_TYPE_MAX)
		return -EINVAL;

	asoc = sctp_id2assoc(sk, param.se_assoc_id);
	if (!asoc && param.se_assoc_id != SCTP_FUTURE_ASSOC &&
	    sctp_style(sk, UDP))
		return -EINVAL;

	subscribe = asoc ? asoc->subscribe : sctp_sk(sk)->subscribe;
	param.se_on = sctp_ulpevent_type_enabled(subscribe, param.se_type);

	if (put_user(len, optlen))
		return -EFAULT;

	if (copy_to_user(optval, &param, len))
		return -EFAULT;

	return 0;
}

static int sctp_getsockopt_asconf_supported(struct sock *sk, int len,
					    char __user *optval,
					    int __user *optlen)
{
	struct sctp_assoc_value params;
	struct sctp_association *asoc;
	int retval = -EFAULT;

	if (len < sizeof(params)) {
		retval = -EINVAL;
		goto out;
	}

	len = sizeof(params);
	if (copy_from_user(&params, optval, len))
		goto out;

	asoc = sctp_id2assoc(sk, params.assoc_id);
	if (!asoc && params.assoc_id != SCTP_FUTURE_ASSOC &&
	    sctp_style(sk, UDP)) {
		retval = -EINVAL;
		goto out;
	}

	params.assoc_value = asoc ? asoc->peer.asconf_capable
				  : sctp_sk(sk)->ep->asconf_enable;

	if (put_user(len, optlen))
		goto out;

	if (copy_to_user(optval, &params, len))
		goto out;

	retval = 0;

out:
	return retval;
}

static int sctp_getsockopt_auth_supported(struct sock *sk, int len,
					  char __user *optval,
					  int __user *optlen)
{
	struct sctp_assoc_value params;
	struct sctp_association *asoc;
	int retval = -EFAULT;

	if (len < sizeof(params)) {
		retval = -EINVAL;
		goto out;
	}

	len = sizeof(params);
	if (copy_from_user(&params, optval, len))
		goto out;

	asoc = sctp_id2assoc(sk, params.assoc_id);
	if (!asoc && params.assoc_id != SCTP_FUTURE_ASSOC &&
	    sctp_style(sk, UDP)) {
		retval = -EINVAL;
		goto out;
	}

	params.assoc_value = asoc ? asoc->peer.auth_capable
				  : sctp_sk(sk)->ep->auth_enable;

	if (put_user(len, optlen))
		goto out;

	if (copy_to_user(optval, &params, len))
		goto out;

	retval = 0;

out:
	return retval;
}

static int sctp_getsockopt_ecn_supported(struct sock *sk, int len,
					 char __user *optval,
					 int __user *optlen)
{
	struct sctp_assoc_value params;
	struct sctp_association *asoc;
	int retval = -EFAULT;

	if (len < sizeof(params)) {
		retval = -EINVAL;
		goto out;
	}

	len = sizeof(params);
	if (copy_from_user(&params, optval, len))
		goto out;

	asoc = sctp_id2assoc(sk, params.assoc_id);
	if (!asoc && params.assoc_id != SCTP_FUTURE_ASSOC &&
	    sctp_style(sk, UDP)) {
		retval = -EINVAL;
		goto out;
	}

	params.assoc_value = asoc ? asoc->peer.ecn_capable
				  : sctp_sk(sk)->ep->ecn_enable;

	if (put_user(len, optlen))
		goto out;

	if (copy_to_user(optval, &params, len))
		goto out;

	retval = 0;

out:
	return retval;
}

static int sctp_getsockopt_pf_expose(struct sock *sk, int len,
				     char __user *optval,
				     int __user *optlen)
{
	struct sctp_assoc_value params;
	struct sctp_association *asoc;
	int retval = -EFAULT;

	if (len < sizeof(params)) {
		retval = -EINVAL;
		goto out;
	}

	len = sizeof(params);
	if (copy_from_user(&params, optval, len))
		goto out;

	asoc = sctp_id2assoc(sk, params.assoc_id);
	if (!asoc && params.assoc_id != SCTP_FUTURE_ASSOC &&
	    sctp_style(sk, UDP)) {
		retval = -EINVAL;
		goto out;
	}

	params.assoc_value = asoc ? asoc->pf_expose
				  : sctp_sk(sk)->pf_expose;

	if (put_user(len, optlen))
		goto out;

	if (copy_to_user(optval, &params, len))
		goto out;

	retval = 0;

out:
	return retval;
}

static int sctp_getsockopt_encap_port(struct sock *sk, int len,
				      char __user *optval, int __user *optlen)
{
	struct sctp_association *asoc;
	struct sctp_udpencaps encap;
	struct sctp_transport *t;
	__be16 encap_port;

	if (len < sizeof(encap))
		return -EINVAL;

	len = sizeof(encap);
	if (copy_from_user(&encap, optval, len))
		return -EFAULT;

	/* If an address other than INADDR_ANY is specified, and
	 * no transport is found, then the request is invalid.
	 */
	if (!sctp_is_any(sk, (union sctp_addr *)&encap.sue_address)) {
		t = sctp_addr_id2transport(sk, &encap.sue_address,
					   encap.sue_assoc_id);
		if (!t) {
			pr_debug("%s: failed no transport\n", __func__);
			return -EINVAL;
		}

		encap_port = t->encap_port;
		goto out;
	}

	/* Get association, if assoc_id != SCTP_FUTURE_ASSOC and the
	 * socket is a one to many style socket, and an association
	 * was not found, then the id was invalid.
	 */
	asoc = sctp_id2assoc(sk, encap.sue_assoc_id);
	if (!asoc && encap.sue_assoc_id != SCTP_FUTURE_ASSOC &&
	    sctp_style(sk, UDP)) {
		pr_debug("%s: failed no association\n", __func__);
		return -EINVAL;
	}

	if (asoc) {
		encap_port = asoc->encap_port;
		goto out;
	}

	encap_port = sctp_sk(sk)->encap_port;

out:
	encap.sue_port = (__force uint16_t)encap_port;
	if (copy_to_user(optval, &encap, len))
		return -EFAULT;

	if (put_user(len, optlen))
		return -EFAULT;

	return 0;
}

static int sctp_getsockopt_probe_interval(struct sock *sk, int len,
					  char __user *optval,
					  int __user *optlen)
{
	struct sctp_probeinterval params;
	struct sctp_association *asoc;
	struct sctp_transport *t;
	__u32 probe_interval;

	if (len < sizeof(params))
		return -EINVAL;

	len = sizeof(params);
	if (copy_from_user(&params, optval, len))
		return -EFAULT;

	/* If an address other than INADDR_ANY is specified, and
	 * no transport is found, then the request is invalid.
	 */
	if (!sctp_is_any(sk, (union sctp_addr *)&params.spi_address)) {
		t = sctp_addr_id2transport(sk, &params.spi_address,
					   params.spi_assoc_id);
		if (!t) {
			pr_debug("%s: failed no transport\n", __func__);
			return -EINVAL;
		}

		probe_interval = jiffies_to_msecs(t->probe_interval);
		goto out;
	}

	/* Get association, if assoc_id != SCTP_FUTURE_ASSOC and the
	 * socket is a one to many style socket, and an association
	 * was not found, then the id was invalid.
	 */
	asoc = sctp_id2assoc(sk, params.spi_assoc_id);
	if (!asoc && params.spi_assoc_id != SCTP_FUTURE_ASSOC &&
	    sctp_style(sk, UDP)) {
		pr_debug("%s: failed no association\n", __func__);
		return -EINVAL;
	}

	if (asoc) {
		probe_interval = jiffies_to_msecs(asoc->probe_interval);
		goto out;
	}

	probe_interval = sctp_sk(sk)->probe_interval;

out:
	params.spi_interval = probe_interval;
	if (copy_to_user(optval, &params, len))
		return -EFAULT;

	if (put_user(len, optlen))
		return -EFAULT;

	return 0;
}

static int sctp_getsockopt(struct sock *sk, int level, int optname,
			   char __user *optval, int __user *optlen)
{
	int retval = 0;
	int len;

	pr_debug("%s: sk:%p, optname:%d\n", __func__, sk, optname);

	/* I can hardly begin to describe how wrong this is.  This is
	 * so broken as to be worse than useless.  The API draft
	 * REALLY is NOT helpful here...  I am not convinced that the
	 * semantics of getsockopt() with a level OTHER THAN SOL_SCTP
	 * are at all well-founded.
	 */
	if (level != SOL_SCTP) {
		struct sctp_af *af = sctp_sk(sk)->pf->af;

		retval = af->getsockopt(sk, level, optname, optval, optlen);
		return retval;
	}

	if (get_user(len, optlen))
		return -EFAULT;

	if (len < 0)
		return -EINVAL;

	lock_sock(sk);

	switch (optname) {
	case SCTP_STATUS:
		retval = sctp_getsockopt_sctp_status(sk, len, optval, optlen);
		break;
	case SCTP_DISABLE_FRAGMENTS:
		retval = sctp_getsockopt_disable_fragments(sk, len, optval,
							   optlen);
		break;
	case SCTP_EVENTS:
		retval = sctp_getsockopt_events(sk, len, optval, optlen);
		break;
	case SCTP_AUTOCLOSE:
		retval = sctp_getsockopt_autoclose(sk, len, optval, optlen);
		break;
	case SCTP_SOCKOPT_PEELOFF:
		retval = sctp_getsockopt_peeloff(sk, len, optval, optlen);
		break;
	case SCTP_SOCKOPT_PEELOFF_FLAGS:
		retval = sctp_getsockopt_peeloff_flags(sk, len, optval, optlen);
		break;
	case SCTP_PEER_ADDR_PARAMS:
		retval = sctp_getsockopt_peer_addr_params(sk, len, optval,
							  optlen);
		break;
	case SCTP_DELAYED_SACK:
		retval = sctp_getsockopt_delayed_ack(sk, len, optval,
							  optlen);
		break;
	case SCTP_INITMSG:
		retval = sctp_getsockopt_initmsg(sk, len, optval, optlen);
		break;
	case SCTP_GET_PEER_ADDRS:
		retval = sctp_getsockopt_peer_addrs(sk, len, optval,
						    optlen);
		break;
	case SCTP_GET_LOCAL_ADDRS:
		retval = sctp_getsockopt_local_addrs(sk, len, optval,
						     optlen);
		break;
	case SCTP_SOCKOPT_CONNECTX3:
		retval = sctp_getsockopt_connectx3(sk, len, optval, optlen);
		break;
	case SCTP_DEFAULT_SEND_PARAM:
		retval = sctp_getsockopt_default_send_param(sk, len,
							    optval, optlen);
		break;
	case SCTP_DEFAULT_SNDINFO:
		retval = sctp_getsockopt_default_sndinfo(sk, len,
							 optval, optlen);
		break;
	case SCTP_PRIMARY_ADDR:
		retval = sctp_getsockopt_primary_addr(sk, len, optval, optlen);
		break;
	case SCTP_NODELAY:
		retval = sctp_getsockopt_nodelay(sk, len, optval, optlen);
		break;
	case SCTP_RTOINFO:
		retval = sctp_getsockopt_rtoinfo(sk, len, optval, optlen);
		break;
	case SCTP_ASSOCINFO:
		retval = sctp_getsockopt_associnfo(sk, len, optval, optlen);
		break;
	case SCTP_I_WANT_MAPPED_V4_ADDR:
		retval = sctp_getsockopt_mappedv4(sk, len, optval, optlen);
		break;
	case SCTP_MAXSEG:
		retval = sctp_getsockopt_maxseg(sk, len, optval, optlen);
		break;
	case SCTP_GET_PEER_ADDR_INFO:
		retval = sctp_getsockopt_peer_addr_info(sk, len, optval,
							optlen);
		break;
	case SCTP_ADAPTATION_LAYER:
		retval = sctp_getsockopt_adaptation_layer(sk, len, optval,
							optlen);
		break;
	case SCTP_CONTEXT:
		retval = sctp_getsockopt_context(sk, len, optval, optlen);
		break;
	case SCTP_FRAGMENT_INTERLEAVE:
		retval = sctp_getsockopt_fragment_interleave(sk, len, optval,
							     optlen);
		break;
	case SCTP_PARTIAL_DELIVERY_POINT:
		retval = sctp_getsockopt_partial_delivery_point(sk, len, optval,
								optlen);
		break;
	case SCTP_MAX_BURST:
		retval = sctp_getsockopt_maxburst(sk, len, optval, optlen);
		break;
	case SCTP_AUTH_KEY:
	case SCTP_AUTH_CHUNK:
	case SCTP_AUTH_DELETE_KEY:
	case SCTP_AUTH_DEACTIVATE_KEY:
		retval = -EOPNOTSUPP;
		break;
	case SCTP_HMAC_IDENT:
		retval = sctp_getsockopt_hmac_ident(sk, len, optval, optlen);
		break;
	case SCTP_AUTH_ACTIVE_KEY:
		retval = sctp_getsockopt_active_key(sk, len, optval, optlen);
		break;
	case SCTP_PEER_AUTH_CHUNKS:
		retval = sctp_getsockopt_peer_auth_chunks(sk, len, optval,
							optlen);
		break;
	case SCTP_LOCAL_AUTH_CHUNKS:
		retval = sctp_getsockopt_local_auth_chunks(sk, len, optval,
							optlen);
		break;
	case SCTP_GET_ASSOC_NUMBER:
		retval = sctp_getsockopt_assoc_number(sk, len, optval, optlen);
		break;
	case SCTP_GET_ASSOC_ID_LIST:
		retval = sctp_getsockopt_assoc_ids(sk, len, optval, optlen);
		break;
	case SCTP_AUTO_ASCONF:
		retval = sctp_getsockopt_auto_asconf(sk, len, optval, optlen);
		break;
	case SCTP_PEER_ADDR_THLDS:
		retval = sctp_getsockopt_paddr_thresholds(sk, optval, len,
							  optlen, false);
		break;
	case SCTP_PEER_ADDR_THLDS_V2:
		retval = sctp_getsockopt_paddr_thresholds(sk, optval, len,
							  optlen, true);
		break;
	case SCTP_GET_ASSOC_STATS:
		retval = sctp_getsockopt_assoc_stats(sk, len, optval, optlen);
		break;
	case SCTP_RECVRCVINFO:
		retval = sctp_getsockopt_recvrcvinfo(sk, len, optval, optlen);
		break;
	case SCTP_RECVNXTINFO:
		retval = sctp_getsockopt_recvnxtinfo(sk, len, optval, optlen);
		break;
	case SCTP_PR_SUPPORTED:
		retval = sctp_getsockopt_pr_supported(sk, len, optval, optlen);
		break;
	case SCTP_DEFAULT_PRINFO:
		retval = sctp_getsockopt_default_prinfo(sk, len, optval,
							optlen);
		break;
	case SCTP_PR_ASSOC_STATUS:
		retval = sctp_getsockopt_pr_assocstatus(sk, len, optval,
							optlen);
		break;
	case SCTP_PR_STREAM_STATUS:
		retval = sctp_getsockopt_pr_streamstatus(sk, len, optval,
							 optlen);
		break;
	case SCTP_RECONFIG_SUPPORTED:
		retval = sctp_getsockopt_reconfig_supported(sk, len, optval,
							    optlen);
		break;
	case SCTP_ENABLE_STREAM_RESET:
		retval = sctp_getsockopt_enable_strreset(sk, len, optval,
							 optlen);
		break;
	case SCTP_STREAM_SCHEDULER:
		retval = sctp_getsockopt_scheduler(sk, len, optval,
						   optlen);
		break;
	case SCTP_STREAM_SCHEDULER_VALUE:
		retval = sctp_getsockopt_scheduler_value(sk, len, optval,
							 optlen);
		break;
	case SCTP_INTERLEAVING_SUPPORTED:
		retval = sctp_getsockopt_interleaving_supported(sk, len, optval,
								optlen);
		break;
	case SCTP_REUSE_PORT:
		retval = sctp_getsockopt_reuse_port(sk, len, optval, optlen);
		break;
	case SCTP_EVENT:
		retval = sctp_getsockopt_event(sk, len, optval, optlen);
		break;
	case SCTP_ASCONF_SUPPORTED:
		retval = sctp_getsockopt_asconf_supported(sk, len, optval,
							  optlen);
		break;
	case SCTP_AUTH_SUPPORTED:
		retval = sctp_getsockopt_auth_supported(sk, len, optval,
							optlen);
		break;
	case SCTP_ECN_SUPPORTED:
		retval = sctp_getsockopt_ecn_supported(sk, len, optval, optlen);
		break;
	case SCTP_EXPOSE_POTENTIALLY_FAILED_STATE:
		retval = sctp_getsockopt_pf_expose(sk, len, optval, optlen);
		break;
	case SCTP_REMOTE_UDP_ENCAPS_PORT:
		retval = sctp_getsockopt_encap_port(sk, len, optval, optlen);
		break;
	case SCTP_PLPMTUD_PROBE_INTERVAL:
		retval = sctp_getsockopt_probe_interval(sk, len, optval, optlen);
		break;
	default:
		retval = -ENOPROTOOPT;
		break;
	}

	release_sock(sk);
	return retval;
}

static bool sctp_bpf_bypass_getsockopt(int level, int optname)
{
	if (level == SOL_SCTP) {
		switch (optname) {
		case SCTP_SOCKOPT_PEELOFF:
		case SCTP_SOCKOPT_PEELOFF_FLAGS:
		case SCTP_SOCKOPT_CONNECTX3:
			return true;
		default:
			return false;
		}
	}

	return false;
}

static int sctp_hash(struct sock *sk)
{
	/* STUB */
	return 0;
}

static void sctp_unhash(struct sock *sk)
{
	/* STUB */
}

/* Check if port is acceptable.  Possibly find first available port.
 *
 * The port hash table (contained in the 'global' SCTP protocol storage
 * returned by struct sctp_protocol *sctp_get_protocol()). The hash
 * table is an array of 4096 lists (sctp_bind_hashbucket). Each
 * list (the list number is the port number hashed out, so as you
 * would expect from a hash function, all the ports in a given list have
 * such a number that hashes out to the same list number; you were
 * expecting that, right?); so each list has a set of ports, with a
 * link to the socket (struct sock) that uses it, the port number and
 * a fastreuse flag (FIXME: NPI ipg).
 */
static struct sctp_bind_bucket *sctp_bucket_create(
	struct sctp_bind_hashbucket *head, struct net *, unsigned short snum);

static int sctp_get_port_local(struct sock *sk, union sctp_addr *addr)
{
	struct sctp_sock *sp = sctp_sk(sk);
	bool reuse = (sk->sk_reuse || sp->reuse);
	struct sctp_bind_hashbucket *head; /* hash list */
	struct net *net = sock_net(sk);
	kuid_t uid = sock_i_uid(sk);
	struct sctp_bind_bucket *pp;
	unsigned short snum;
	int ret;

	snum = ntohs(addr->v4.sin_port);

	pr_debug("%s: begins, snum:%d\n", __func__, snum);

	if (snum == 0) {
		/* Search for an available port. */
		int low, high, remaining, index;
		unsigned int rover;

		inet_sk_get_local_port_range(sk, &low, &high);
		remaining = (high - low) + 1;
		rover = get_random_u32_below(remaining) + low;

		do {
			rover++;
			if ((rover < low) || (rover > high))
				rover = low;
			if (inet_is_local_reserved_port(net, rover))
				continue;
			index = sctp_phashfn(net, rover);
			head = &sctp_port_hashtable[index];
			spin_lock_bh(&head->lock);
			sctp_for_each_hentry(pp, &head->chain)
				if ((pp->port == rover) &&
				    net_eq(net, pp->net))
					goto next;
			break;
		next:
			spin_unlock_bh(&head->lock);
			cond_resched();
		} while (--remaining > 0);

		/* Exhausted local port range during search? */
		ret = 1;
		if (remaining <= 0)
			return ret;

		/* OK, here is the one we will use.  HEAD (the port
		 * hash table list entry) is non-NULL and we hold it's
		 * mutex.
		 */
		snum = rover;
	} else {
		/* We are given an specific port number; we verify
		 * that it is not being used. If it is used, we will
		 * exahust the search in the hash list corresponding
		 * to the port number (snum) - we detect that with the
		 * port iterator, pp being NULL.
		 */
		head = &sctp_port_hashtable[sctp_phashfn(net, snum)];
		spin_lock_bh(&head->lock);
		sctp_for_each_hentry(pp, &head->chain) {
			if ((pp->port == snum) && net_eq(pp->net, net))
				goto pp_found;
		}
	}
	pp = NULL;
	goto pp_not_found;
pp_found:
	if (!hlist_empty(&pp->owner)) {
		/* We had a port hash table hit - there is an
		 * available port (pp != NULL) and it is being
		 * used by other socket (pp->owner not empty); that other
		 * socket is going to be sk2.
		 */
		struct sock *sk2;

		pr_debug("%s: found a possible match\n", __func__);

		if ((pp->fastreuse && reuse &&
		     sk->sk_state != SCTP_SS_LISTENING) ||
		    (pp->fastreuseport && sk->sk_reuseport &&
		     uid_eq(pp->fastuid, uid)))
			goto success;

		/* Run through the list of sockets bound to the port
		 * (pp->port) [via the pointers bind_next and
		 * bind_pprev in the struct sock *sk2 (pp->sk)]. On each one,
		 * we get the endpoint they describe and run through
		 * the endpoint's list of IP (v4 or v6) addresses,
		 * comparing each of the addresses with the address of
		 * the socket sk. If we find a match, then that means
		 * that this port/socket (sk) combination are already
		 * in an endpoint.
		 */
		sk_for_each_bound(sk2, &pp->owner) {
			int bound_dev_if2 = READ_ONCE(sk2->sk_bound_dev_if);
			struct sctp_sock *sp2 = sctp_sk(sk2);
			struct sctp_endpoint *ep2 = sp2->ep;

			if (sk == sk2 ||
			    (reuse && (sk2->sk_reuse || sp2->reuse) &&
			     sk2->sk_state != SCTP_SS_LISTENING) ||
			    (sk->sk_reuseport && sk2->sk_reuseport &&
			     uid_eq(uid, sock_i_uid(sk2))))
				continue;

			if ((!sk->sk_bound_dev_if || !bound_dev_if2 ||
			     sk->sk_bound_dev_if == bound_dev_if2) &&
			    sctp_bind_addr_conflict(&ep2->base.bind_addr,
						    addr, sp2, sp)) {
				ret = 1;
				goto fail_unlock;
			}
		}

		pr_debug("%s: found a match\n", __func__);
	}
pp_not_found:
	/* If there was a hash table miss, create a new port.  */
	ret = 1;
	if (!pp && !(pp = sctp_bucket_create(head, net, snum)))
		goto fail_unlock;

	/* In either case (hit or miss), make sure fastreuse is 1 only
	 * if sk->sk_reuse is too (that is, if the caller requested
	 * SO_REUSEADDR on this socket -sk-).
	 */
	if (hlist_empty(&pp->owner)) {
		if (reuse && sk->sk_state != SCTP_SS_LISTENING)
			pp->fastreuse = 1;
		else
			pp->fastreuse = 0;

		if (sk->sk_reuseport) {
			pp->fastreuseport = 1;
			pp->fastuid = uid;
		} else {
			pp->fastreuseport = 0;
		}
	} else {
		if (pp->fastreuse &&
		    (!reuse || sk->sk_state == SCTP_SS_LISTENING))
			pp->fastreuse = 0;

		if (pp->fastreuseport &&
		    (!sk->sk_reuseport || !uid_eq(pp->fastuid, uid)))
			pp->fastreuseport = 0;
	}

	/* We are set, so fill up all the data in the hash table
	 * entry, tie the socket list information with the rest of the
	 * sockets FIXME: Blurry, NPI (ipg).
	 */
success:
	if (!sp->bind_hash) {
		inet_sk(sk)->inet_num = snum;
		sk_add_bind_node(sk, &pp->owner);
		sp->bind_hash = pp;
	}
	ret = 0;

fail_unlock:
	spin_unlock_bh(&head->lock);
	return ret;
}

/* Assign a 'snum' port to the socket.  If snum == 0, an ephemeral
 * port is requested.
 */
static int sctp_get_port(struct sock *sk, unsigned short snum)
{
	union sctp_addr addr;
	struct sctp_af *af = sctp_sk(sk)->pf->af;

	/* Set up a dummy address struct from the sk. */
	af->from_sk(&addr, sk);
	addr.v4.sin_port = htons(snum);

	/* Note: sk->sk_num gets filled in if ephemeral port request. */
	return sctp_get_port_local(sk, &addr);
}

/*
 *  Move a socket to LISTENING state.
 */
static int sctp_listen_start(struct sock *sk, int backlog)
{
	struct sctp_sock *sp = sctp_sk(sk);
	struct sctp_endpoint *ep = sp->ep;
	struct crypto_shash *tfm = NULL;
	char alg[32];

	/* Allocate HMAC for generating cookie. */
	if (!sp->hmac && sp->sctp_hmac_alg) {
		sprintf(alg, "hmac(%s)", sp->sctp_hmac_alg);
		tfm = crypto_alloc_shash(alg, 0, 0);
		if (IS_ERR(tfm)) {
			net_info_ratelimited("failed to load transform for %s: %ld\n",
					     sp->sctp_hmac_alg, PTR_ERR(tfm));
			return -ENOSYS;
		}
		sctp_sk(sk)->hmac = tfm;
	}

	/*
	 * If a bind() or sctp_bindx() is not called prior to a listen()
	 * call that allows new associations to be accepted, the system
	 * picks an ephemeral port and will choose an address set equivalent
	 * to binding with a wildcard address.
	 *
	 * This is not currently spelled out in the SCTP sockets
	 * extensions draft, but follows the practice as seen in TCP
	 * sockets.
	 *
	 */
	inet_sk_set_state(sk, SCTP_SS_LISTENING);
	if (!ep->base.bind_addr.port) {
		if (sctp_autobind(sk))
			return -EAGAIN;
	} else {
		if (sctp_get_port(sk, inet_sk(sk)->inet_num)) {
			inet_sk_set_state(sk, SCTP_SS_CLOSED);
			return -EADDRINUSE;
		}
	}

	WRITE_ONCE(sk->sk_max_ack_backlog, backlog);
	return sctp_hash_endpoint(ep);
}

/*
 * 4.1.3 / 5.1.3 listen()
 *
 *   By default, new associations are not accepted for UDP style sockets.
 *   An application uses listen() to mark a socket as being able to
 *   accept new associations.
 *
 *   On TCP style sockets, applications use listen() to ready the SCTP
 *   endpoint for accepting inbound associations.
 *
 *   On both types of endpoints a backlog of '0' disables listening.
 *
 *  Move a socket to LISTENING state.
 */
int sctp_inet_listen(struct socket *sock, int backlog)
{
	struct sock *sk = sock->sk;
	struct sctp_endpoint *ep = sctp_sk(sk)->ep;
	int err = -EINVAL;

	if (unlikely(backlog < 0))
		return err;

	lock_sock(sk);

	/* Peeled-off sockets are not allowed to listen().  */
	if (sctp_style(sk, UDP_HIGH_BANDWIDTH))
		goto out;

	if (sock->state != SS_UNCONNECTED)
		goto out;

	if (!sctp_sstate(sk, LISTENING) && !sctp_sstate(sk, CLOSED))
		goto out;

	/* If backlog is zero, disable listening. */
	if (!backlog) {
		if (sctp_sstate(sk, CLOSED))
			goto out;

		err = 0;
		sctp_unhash_endpoint(ep);
		sk->sk_state = SCTP_SS_CLOSED;
		if (sk->sk_reuse || sctp_sk(sk)->reuse)
			sctp_sk(sk)->bind_hash->fastreuse = 1;
		goto out;
	}

	/* If we are already listening, just update the backlog */
	if (sctp_sstate(sk, LISTENING))
		WRITE_ONCE(sk->sk_max_ack_backlog, backlog);
	else {
		err = sctp_listen_start(sk, backlog);
		if (err)
			goto out;
	}

	err = 0;
out:
	release_sock(sk);
	return err;
}

/*
 * This function is done by modeling the current datagram_poll() and the
 * tcp_poll().  Note that, based on these implementations, we don't
 * lock the socket in this function, even though it seems that,
 * ideally, locking or some other mechanisms can be used to ensure
 * the integrity of the counters (sndbuf and wmem_alloc) used
 * in this place.  We assume that we don't need locks either until proven
 * otherwise.
 *
 * Another thing to note is that we include the Async I/O support
 * here, again, by modeling the current TCP/UDP code.  We don't have
 * a good way to test with it yet.
 */
__poll_t sctp_poll(struct file *file, struct socket *sock, poll_table *wait)
{
	struct sock *sk = sock->sk;
	struct sctp_sock *sp = sctp_sk(sk);
	__poll_t mask;

	poll_wait(file, sk_sleep(sk), wait);

	sock_rps_record_flow(sk);

	/* A TCP-style listening socket becomes readable when the accept queue
	 * is not empty.
	 */
	if (sctp_style(sk, TCP) && sctp_sstate(sk, LISTENING))
		return (!list_empty(&sp->ep->asocs)) ?
			(EPOLLIN | EPOLLRDNORM) : 0;

	mask = 0;

	/* Is there any exceptional events?  */
	if (sk->sk_err || !skb_queue_empty_lockless(&sk->sk_error_queue))
		mask |= EPOLLERR |
			(sock_flag(sk, SOCK_SELECT_ERR_QUEUE) ? EPOLLPRI : 0);
	if (sk->sk_shutdown & RCV_SHUTDOWN)
		mask |= EPOLLRDHUP | EPOLLIN | EPOLLRDNORM;
	if (sk->sk_shutdown == SHUTDOWN_MASK)
		mask |= EPOLLHUP;

	/* Is it readable?  Reconsider this code with TCP-style support.  */
	if (!skb_queue_empty_lockless(&sk->sk_receive_queue))
		mask |= EPOLLIN | EPOLLRDNORM;

	/* The association is either gone or not ready.  */
	if (!sctp_style(sk, UDP) && sctp_sstate(sk, CLOSED))
		return mask;

	/* Is it writable?  */
	if (sctp_writeable(sk)) {
		mask |= EPOLLOUT | EPOLLWRNORM;
	} else {
		sk_set_bit(SOCKWQ_ASYNC_NOSPACE, sk);
		/*
		 * Since the socket is not locked, the buffer
		 * might be made available after the writeable check and
		 * before the bit is set.  This could cause a lost I/O
		 * signal.  tcp_poll() has a race breaker for this race
		 * condition.  Based on their implementation, we put
		 * in the following code to cover it as well.
		 */
		if (sctp_writeable(sk))
			mask |= EPOLLOUT | EPOLLWRNORM;
	}
	return mask;
}

/********************************************************************
 * 2nd Level Abstractions
 ********************************************************************/

static struct sctp_bind_bucket *sctp_bucket_create(
	struct sctp_bind_hashbucket *head, struct net *net, unsigned short snum)
{
	struct sctp_bind_bucket *pp;

	pp = kmem_cache_alloc(sctp_bucket_cachep, GFP_ATOMIC);
	if (pp) {
		SCTP_DBG_OBJCNT_INC(bind_bucket);
		pp->port = snum;
		pp->fastreuse = 0;
		INIT_HLIST_HEAD(&pp->owner);
		pp->net = net;
		hlist_add_head(&pp->node, &head->chain);
	}
	return pp;
}

/* Caller must hold hashbucket lock for this tb with local BH disabled */
static void sctp_bucket_destroy(struct sctp_bind_bucket *pp)
{
	if (pp && hlist_empty(&pp->owner)) {
		__hlist_del(&pp->node);
		kmem_cache_free(sctp_bucket_cachep, pp);
		SCTP_DBG_OBJCNT_DEC(bind_bucket);
	}
}

/* Release this socket's reference to a local port.  */
static inline void __sctp_put_port(struct sock *sk)
{
	struct sctp_bind_hashbucket *head =
		&sctp_port_hashtable[sctp_phashfn(sock_net(sk),
						  inet_sk(sk)->inet_num)];
	struct sctp_bind_bucket *pp;

	spin_lock(&head->lock);
	pp = sctp_sk(sk)->bind_hash;
	__sk_del_bind_node(sk);
	sctp_sk(sk)->bind_hash = NULL;
	inet_sk(sk)->inet_num = 0;
	sctp_bucket_destroy(pp);
	spin_unlock(&head->lock);
}

void sctp_put_port(struct sock *sk)
{
	local_bh_disable();
	__sctp_put_port(sk);
	local_bh_enable();
}

/*
 * The system picks an ephemeral port and choose an address set equivalent
 * to binding with a wildcard address.
 * One of those addresses will be the primary address for the association.
 * This automatically enables the multihoming capability of SCTP.
 */
static int sctp_autobind(struct sock *sk)
{
	union sctp_addr autoaddr;
	struct sctp_af *af;
	__be16 port;

	/* Initialize a local sockaddr structure to INADDR_ANY. */
	af = sctp_sk(sk)->pf->af;

	port = htons(inet_sk(sk)->inet_num);
	af->inaddr_any(&autoaddr, port);

	return sctp_do_bind(sk, &autoaddr, af->sockaddr_len);
}

/* Parse out IPPROTO_SCTP CMSG headers.  Perform only minimal validation.
 *
 * From RFC 2292
 * 4.2 The cmsghdr Structure *
 *
 * When ancillary data is sent or received, any number of ancillary data
 * objects can be specified by the msg_control and msg_controllen members of
 * the msghdr structure, because each object is preceded by
 * a cmsghdr structure defining the object's length (the cmsg_len member).
 * Historically Berkeley-derived implementations have passed only one object
 * at a time, but this API allows multiple objects to be
 * passed in a single call to sendmsg() or recvmsg(). The following example
 * shows two ancillary data objects in a control buffer.
 *
 *   |<--------------------------- msg_controllen -------------------------->|
 *   |                                                                       |
 *
 *   |<----- ancillary data object ----->|<----- ancillary data object ----->|
 *
 *   |<---------- CMSG_SPACE() --------->|<---------- CMSG_SPACE() --------->|
 *   |                                   |                                   |
 *
 *   |<---------- cmsg_len ---------->|  |<--------- cmsg_len ----------->|  |
 *
 *   |<--------- CMSG_LEN() --------->|  |<-------- CMSG_LEN() ---------->|  |
 *   |                                |  |                                |  |
 *
 *   +-----+-----+-----+--+-----------+--+-----+-----+-----+--+-----------+--+
 *   |cmsg_|cmsg_|cmsg_|XX|           |XX|cmsg_|cmsg_|cmsg_|XX|           |XX|
 *
 *   |len  |level|type |XX|cmsg_data[]|XX|len  |level|type |XX|cmsg_data[]|XX|
 *
 *   +-----+-----+-----+--+-----------+--+-----+-----+-----+--+-----------+--+
 *    ^
 *    |
 *
 * msg_control
 * points here
 */
static int sctp_msghdr_parse(const struct msghdr *msg, struct sctp_cmsgs *cmsgs)
{
	struct msghdr *my_msg = (struct msghdr *)msg;
	struct cmsghdr *cmsg;

	for_each_cmsghdr(cmsg, my_msg) {
		if (!CMSG_OK(my_msg, cmsg))
			return -EINVAL;

		/* Should we parse this header or ignore?  */
		if (cmsg->cmsg_level != IPPROTO_SCTP)
			continue;

		/* Strictly check lengths following example in SCM code.  */
		switch (cmsg->cmsg_type) {
		case SCTP_INIT:
			/* SCTP Socket API Extension
			 * 5.3.1 SCTP Initiation Structure (SCTP_INIT)
			 *
			 * This cmsghdr structure provides information for
			 * initializing new SCTP associations with sendmsg().
			 * The SCTP_INITMSG socket option uses this same data
			 * structure.  This structure is not used for
			 * recvmsg().
			 *
			 * cmsg_level    cmsg_type      cmsg_data[]
			 * ------------  ------------   ----------------------
			 * IPPROTO_SCTP  SCTP_INIT      struct sctp_initmsg
			 */
			if (cmsg->cmsg_len != CMSG_LEN(sizeof(struct sctp_initmsg)))
				return -EINVAL;

			cmsgs->init = CMSG_DATA(cmsg);
			break;

		case SCTP_SNDRCV:
			/* SCTP Socket API Extension
			 * 5.3.2 SCTP Header Information Structure(SCTP_SNDRCV)
			 *
			 * This cmsghdr structure specifies SCTP options for
			 * sendmsg() and describes SCTP header information
			 * about a received message through recvmsg().
			 *
			 * cmsg_level    cmsg_type      cmsg_data[]
			 * ------------  ------------   ----------------------
			 * IPPROTO_SCTP  SCTP_SNDRCV    struct sctp_sndrcvinfo
			 */
			if (cmsg->cmsg_len != CMSG_LEN(sizeof(struct sctp_sndrcvinfo)))
				return -EINVAL;

			cmsgs->srinfo = CMSG_DATA(cmsg);

			if (cmsgs->srinfo->sinfo_flags &
			    ~(SCTP_UNORDERED | SCTP_ADDR_OVER |
			      SCTP_SACK_IMMEDIATELY | SCTP_SENDALL |
			      SCTP_PR_SCTP_MASK | SCTP_ABORT | SCTP_EOF))
				return -EINVAL;
			break;

		case SCTP_SNDINFO:
			/* SCTP Socket API Extension
			 * 5.3.4 SCTP Send Information Structure (SCTP_SNDINFO)
			 *
			 * This cmsghdr structure specifies SCTP options for
			 * sendmsg(). This structure and SCTP_RCVINFO replaces
			 * SCTP_SNDRCV which has been deprecated.
			 *
			 * cmsg_level    cmsg_type      cmsg_data[]
			 * ------------  ------------   ---------------------
			 * IPPROTO_SCTP  SCTP_SNDINFO    struct sctp_sndinfo
			 */
			if (cmsg->cmsg_len != CMSG_LEN(sizeof(struct sctp_sndinfo)))
				return -EINVAL;

			cmsgs->sinfo = CMSG_DATA(cmsg);

			if (cmsgs->sinfo->snd_flags &
			    ~(SCTP_UNORDERED | SCTP_ADDR_OVER |
			      SCTP_SACK_IMMEDIATELY | SCTP_SENDALL |
			      SCTP_PR_SCTP_MASK | SCTP_ABORT | SCTP_EOF))
				return -EINVAL;
			break;
		case SCTP_PRINFO:
			/* SCTP Socket API Extension
			 * 5.3.7 SCTP PR-SCTP Information Structure (SCTP_PRINFO)
			 *
			 * This cmsghdr structure specifies SCTP options for sendmsg().
			 *
			 * cmsg_level    cmsg_type      cmsg_data[]
			 * ------------  ------------   ---------------------
			 * IPPROTO_SCTP  SCTP_PRINFO    struct sctp_prinfo
			 */
			if (cmsg->cmsg_len != CMSG_LEN(sizeof(struct sctp_prinfo)))
				return -EINVAL;

			cmsgs->prinfo = CMSG_DATA(cmsg);
			if (cmsgs->prinfo->pr_policy & ~SCTP_PR_SCTP_MASK)
				return -EINVAL;

			if (cmsgs->prinfo->pr_policy == SCTP_PR_SCTP_NONE)
				cmsgs->prinfo->pr_value = 0;
			break;
		case SCTP_AUTHINFO:
			/* SCTP Socket API Extension
			 * 5.3.8 SCTP AUTH Information Structure (SCTP_AUTHINFO)
			 *
			 * This cmsghdr structure specifies SCTP options for sendmsg().
			 *
			 * cmsg_level    cmsg_type      cmsg_data[]
			 * ------------  ------------   ---------------------
			 * IPPROTO_SCTP  SCTP_AUTHINFO  struct sctp_authinfo
			 */
			if (cmsg->cmsg_len != CMSG_LEN(sizeof(struct sctp_authinfo)))
				return -EINVAL;

			cmsgs->authinfo = CMSG_DATA(cmsg);
			break;
		case SCTP_DSTADDRV4:
		case SCTP_DSTADDRV6:
			/* SCTP Socket API Extension
			 * 5.3.9/10 SCTP Destination IPv4/6 Address Structure (SCTP_DSTADDRV4/6)
			 *
			 * This cmsghdr structure specifies SCTP options for sendmsg().
			 *
			 * cmsg_level    cmsg_type         cmsg_data[]
			 * ------------  ------------   ---------------------
			 * IPPROTO_SCTP  SCTP_DSTADDRV4 struct in_addr
			 * ------------  ------------   ---------------------
			 * IPPROTO_SCTP  SCTP_DSTADDRV6 struct in6_addr
			 */
			cmsgs->addrs_msg = my_msg;
			break;
		default:
			return -EINVAL;
		}
	}

	return 0;
}

/*
 * Wait for a packet..
 * Note: This function is the same function as in core/datagram.c
 * with a few modifications to make lksctp work.
 */
static int sctp_wait_for_packet(struct sock *sk, int *err, long *timeo_p)
{
	int error;
	DEFINE_WAIT(wait);

	prepare_to_wait_exclusive(sk_sleep(sk), &wait, TASK_INTERRUPTIBLE);

	/* Socket errors? */
	error = sock_error(sk);
	if (error)
		goto out;

	if (!skb_queue_empty(&sk->sk_receive_queue))
		goto ready;

	/* Socket shut down?  */
	if (sk->sk_shutdown & RCV_SHUTDOWN)
		goto out;

	/* Sequenced packets can come disconnected.  If so we report the
	 * problem.
	 */
	error = -ENOTCONN;

	/* Is there a good reason to think that we may receive some data?  */
	if (list_empty(&sctp_sk(sk)->ep->asocs) && !sctp_sstate(sk, LISTENING))
		goto out;

	/* Handle signals.  */
	if (signal_pending(current))
		goto interrupted;

	/* Let another process have a go.  Since we are going to sleep
	 * anyway.  Note: This may cause odd behaviors if the message
	 * does not fit in the user's buffer, but this seems to be the
	 * only way to honor MSG_DONTWAIT realistically.
	 */
	release_sock(sk);
	*timeo_p = schedule_timeout(*timeo_p);
	lock_sock(sk);

ready:
	finish_wait(sk_sleep(sk), &wait);
	return 0;

interrupted:
	error = sock_intr_errno(*timeo_p);

out:
	finish_wait(sk_sleep(sk), &wait);
	*err = error;
	return error;
}

/* Receive a datagram.
 * Note: This is pretty much the same routine as in core/datagram.c
 * with a few changes to make lksctp work.
 */
struct sk_buff *sctp_skb_recv_datagram(struct sock *sk, int flags, int *err)
{
	int error;
	struct sk_buff *skb;
	long timeo;

	timeo = sock_rcvtimeo(sk, flags & MSG_DONTWAIT);

	pr_debug("%s: timeo:%ld, max:%ld\n", __func__, timeo,
		 MAX_SCHEDULE_TIMEOUT);

	do {
		/* Again only user level code calls this function,
		 * so nothing interrupt level
		 * will suddenly eat the receive_queue.
		 *
		 *  Look at current nfs client by the way...
		 *  However, this function was correct in any case. 8)
		 */
		if (flags & MSG_PEEK) {
			skb = skb_peek(&sk->sk_receive_queue);
			if (skb)
				refcount_inc(&skb->users);
		} else {
			skb = __skb_dequeue(&sk->sk_receive_queue);
		}

		if (skb)
			return skb;

		/* Caller is allowed not to check sk->sk_err before calling. */
		error = sock_error(sk);
		if (error)
			goto no_packet;

		if (sk->sk_shutdown & RCV_SHUTDOWN)
			break;

		if (sk_can_busy_loop(sk)) {
			sk_busy_loop(sk, flags & MSG_DONTWAIT);

			if (!skb_queue_empty_lockless(&sk->sk_receive_queue))
				continue;
		}

		/* User doesn't want to wait.  */
		error = -EAGAIN;
		if (!timeo)
			goto no_packet;
	} while (sctp_wait_for_packet(sk, err, &timeo) == 0);

	return NULL;

no_packet:
	*err = error;
	return NULL;
}

/* If sndbuf has changed, wake up per association sndbuf waiters.  */
static void __sctp_write_space(struct sctp_association *asoc)
{
	struct sock *sk = asoc->base.sk;

	if (sctp_wspace(asoc) <= 0)
		return;

	if (waitqueue_active(&asoc->wait))
		wake_up_interruptible(&asoc->wait);

	if (sctp_writeable(sk)) {
		struct socket_wq *wq;

		rcu_read_lock();
		wq = rcu_dereference(sk->sk_wq);
		if (wq) {
			if (waitqueue_active(&wq->wait))
				wake_up_interruptible(&wq->wait);

			/* Note that we try to include the Async I/O support
			 * here by modeling from the current TCP/UDP code.
			 * We have not tested with it yet.
			 */
			if (!(sk->sk_shutdown & SEND_SHUTDOWN))
				sock_wake_async(wq, SOCK_WAKE_SPACE, POLL_OUT);
		}
		rcu_read_unlock();
	}
}

static void sctp_wake_up_waiters(struct sock *sk,
				 struct sctp_association *asoc)
{
	struct sctp_association *tmp = asoc;

	/* We do accounting for the sndbuf space per association,
	 * so we only need to wake our own association.
	 */
	if (asoc->ep->sndbuf_policy)
		return __sctp_write_space(asoc);

	/* If association goes down and is just flushing its
	 * outq, then just normally notify others.
	 */
	if (asoc->base.dead)
		return sctp_write_space(sk);

	/* Accounting for the sndbuf space is per socket, so we
	 * need to wake up others, try to be fair and in case of
	 * other associations, let them have a go first instead
	 * of just doing a sctp_write_space() call.
	 *
	 * Note that we reach sctp_wake_up_waiters() only when
	 * associations free up queued chunks, thus we are under
	 * lock and the list of associations on a socket is
	 * guaranteed not to change.
	 */
	for (tmp = list_next_entry(tmp, asocs); 1;
	     tmp = list_next_entry(tmp, asocs)) {
		/* Manually skip the head element. */
		if (&tmp->asocs == &((sctp_sk(sk))->ep->asocs))
			continue;
		/* Wake up association. */
		__sctp_write_space(tmp);
		/* We've reached the end. */
		if (tmp == asoc)
			break;
	}
}

/* Do accounting for the sndbuf space.
 * Decrement the used sndbuf space of the corresponding association by the
 * data size which was just transmitted(freed).
 */
static void sctp_wfree(struct sk_buff *skb)
{
	struct sctp_chunk *chunk = skb_shinfo(skb)->destructor_arg;
	struct sctp_association *asoc = chunk->asoc;
	struct sock *sk = asoc->base.sk;

	sk_mem_uncharge(sk, skb->truesize);
	sk_wmem_queued_add(sk, -(skb->truesize + sizeof(struct sctp_chunk)));
	asoc->sndbuf_used -= skb->truesize + sizeof(struct sctp_chunk);
	WARN_ON(refcount_sub_and_test(sizeof(struct sctp_chunk),
				      &sk->sk_wmem_alloc));

	if (chunk->shkey) {
		struct sctp_shared_key *shkey = chunk->shkey;

		/* refcnt == 2 and !list_empty mean after this release, it's
		 * not being used anywhere, and it's time to notify userland
		 * that this shkey can be freed if it's been deactivated.
		 */
		if (shkey->deactivated && !list_empty(&shkey->key_list) &&
		    refcount_read(&shkey->refcnt) == 2) {
			struct sctp_ulpevent *ev;

			ev = sctp_ulpevent_make_authkey(asoc, shkey->key_id,
							SCTP_AUTH_FREE_KEY,
							GFP_KERNEL);
			if (ev)
				asoc->stream.si->enqueue_event(&asoc->ulpq, ev);
		}
		sctp_auth_shkey_release(chunk->shkey);
	}

	sock_wfree(skb);
	sctp_wake_up_waiters(sk, asoc);

	sctp_association_put(asoc);
}

/* Do accounting for the receive space on the socket.
 * Accounting for the association is done in ulpevent.c
 * We set this as a destructor for the cloned data skbs so that
 * accounting is done at the correct time.
 */
void sctp_sock_rfree(struct sk_buff *skb)
{
	struct sock *sk = skb->sk;
	struct sctp_ulpevent *event = sctp_skb2event(skb);

	atomic_sub(event->rmem_len, &sk->sk_rmem_alloc);

	/*
	 * Mimic the behavior of sock_rfree
	 */
	sk_mem_uncharge(sk, event->rmem_len);
}


/* Helper function to wait for space in the sndbuf.  */
static int sctp_wait_for_sndbuf(struct sctp_association *asoc, long *timeo_p,
				size_t msg_len)
{
	struct sock *sk = asoc->base.sk;
	long current_timeo = *timeo_p;
	DEFINE_WAIT(wait);
	int err = 0;

	pr_debug("%s: asoc:%p, timeo:%ld, msg_len:%zu\n", __func__, asoc,
		 *timeo_p, msg_len);

	/* Increment the association's refcnt.  */
	sctp_association_hold(asoc);

	/* Wait on the association specific sndbuf space. */
	for (;;) {
		prepare_to_wait_exclusive(&asoc->wait, &wait,
					  TASK_INTERRUPTIBLE);
		if (asoc->base.dead)
			goto do_dead;
		if (!*timeo_p)
			goto do_nonblock;
		if (sk->sk_err || asoc->state >= SCTP_STATE_SHUTDOWN_PENDING)
			goto do_error;
		if (signal_pending(current))
			goto do_interrupted;
		if ((int)msg_len <= sctp_wspace(asoc) &&
		    sk_wmem_schedule(sk, msg_len))
			break;

		/* Let another process have a go.  Since we are going
		 * to sleep anyway.
		 */
		release_sock(sk);
		current_timeo = schedule_timeout(current_timeo);
		lock_sock(sk);
		if (sk != asoc->base.sk)
			goto do_error;

		*timeo_p = current_timeo;
	}

out:
	finish_wait(&asoc->wait, &wait);

	/* Release the association's refcnt.  */
	sctp_association_put(asoc);

	return err;

do_dead:
	err = -ESRCH;
	goto out;

do_error:
	err = -EPIPE;
	goto out;

do_interrupted:
	err = sock_intr_errno(*timeo_p);
	goto out;

do_nonblock:
	err = -EAGAIN;
	goto out;
}

void sctp_data_ready(struct sock *sk)
{
	struct socket_wq *wq;

	trace_sk_data_ready(sk);

	rcu_read_lock();
	wq = rcu_dereference(sk->sk_wq);
	if (skwq_has_sleeper(wq))
		wake_up_interruptible_sync_poll(&wq->wait, EPOLLIN |
						EPOLLRDNORM | EPOLLRDBAND);
	sk_wake_async(sk, SOCK_WAKE_WAITD, POLL_IN);
	rcu_read_unlock();
}

/* If socket sndbuf has changed, wake up all per association waiters.  */
void sctp_write_space(struct sock *sk)
{
	struct sctp_association *asoc;

	/* Wake up the tasks in each wait queue.  */
	list_for_each_entry(asoc, &((sctp_sk(sk))->ep->asocs), asocs) {
		__sctp_write_space(asoc);
	}
}

/* Is there any sndbuf space available on the socket?
 *
 * Note that sk_wmem_alloc is the sum of the send buffers on all of the
 * associations on the same socket.  For a UDP-style socket with
 * multiple associations, it is possible for it to be "unwriteable"
 * prematurely.  I assume that this is acceptable because
 * a premature "unwriteable" is better than an accidental "writeable" which
 * would cause an unwanted block under certain circumstances.  For the 1-1
 * UDP-style sockets or TCP-style sockets, this code should work.
 *  - Daisy
 */
static bool sctp_writeable(const struct sock *sk)
{
	return READ_ONCE(sk->sk_sndbuf) > READ_ONCE(sk->sk_wmem_queued);
}

/* Wait for an association to go into ESTABLISHED state. If timeout is 0,
 * returns immediately with EINPROGRESS.
 */
static int sctp_wait_for_connect(struct sctp_association *asoc, long *timeo_p)
{
	struct sock *sk = asoc->base.sk;
	int err = 0;
	long current_timeo = *timeo_p;
	DEFINE_WAIT(wait);

	pr_debug("%s: asoc:%p, timeo:%ld\n", __func__, asoc, *timeo_p);

	/* Increment the association's refcnt.  */
	sctp_association_hold(asoc);

	for (;;) {
		prepare_to_wait_exclusive(&asoc->wait, &wait,
					  TASK_INTERRUPTIBLE);
		if (!*timeo_p)
			goto do_nonblock;
		if (sk->sk_shutdown & RCV_SHUTDOWN)
			break;
		if (sk->sk_err || asoc->state >= SCTP_STATE_SHUTDOWN_PENDING ||
		    asoc->base.dead)
			goto do_error;
		if (signal_pending(current))
			goto do_interrupted;

		if (sctp_state(asoc, ESTABLISHED))
			break;

		/* Let another process have a go.  Since we are going
		 * to sleep anyway.
		 */
		release_sock(sk);
		current_timeo = schedule_timeout(current_timeo);
		lock_sock(sk);

		*timeo_p = current_timeo;
	}

out:
	finish_wait(&asoc->wait, &wait);

	/* Release the association's refcnt.  */
	sctp_association_put(asoc);

	return err;

do_error:
	if (asoc->init_err_counter + 1 > asoc->max_init_attempts)
		err = -ETIMEDOUT;
	else
		err = -ECONNREFUSED;
	goto out;

do_interrupted:
	err = sock_intr_errno(*timeo_p);
	goto out;

do_nonblock:
	err = -EINPROGRESS;
	goto out;
}

static int sctp_wait_for_accept(struct sock *sk, long timeo)
{
	struct sctp_endpoint *ep;
	int err = 0;
	DEFINE_WAIT(wait);

	ep = sctp_sk(sk)->ep;


	for (;;) {
		prepare_to_wait_exclusive(sk_sleep(sk), &wait,
					  TASK_INTERRUPTIBLE);

		if (list_empty(&ep->asocs)) {
			release_sock(sk);
			timeo = schedule_timeout(timeo);
			lock_sock(sk);
		}

		err = -EINVAL;
		if (!sctp_sstate(sk, LISTENING))
			break;

		err = 0;
		if (!list_empty(&ep->asocs))
			break;

		err = sock_intr_errno(timeo);
		if (signal_pending(current))
			break;

		err = -EAGAIN;
		if (!timeo)
			break;
	}

	finish_wait(sk_sleep(sk), &wait);

	return err;
}

static void sctp_wait_for_close(struct sock *sk, long timeout)
{
	DEFINE_WAIT(wait);

	do {
		prepare_to_wait(sk_sleep(sk), &wait, TASK_INTERRUPTIBLE);
		if (list_empty(&sctp_sk(sk)->ep->asocs))
			break;
		release_sock(sk);
		timeout = schedule_timeout(timeout);
		lock_sock(sk);
	} while (!signal_pending(current) && timeout);

	finish_wait(sk_sleep(sk), &wait);
}

static void sctp_skb_set_owner_r_frag(struct sk_buff *skb, struct sock *sk)
{
	struct sk_buff *frag;

	if (!skb->data_len)
		goto done;

	/* Don't forget the fragments. */
	skb_walk_frags(skb, frag)
		sctp_skb_set_owner_r_frag(frag, sk);

done:
	sctp_skb_set_owner_r(skb, sk);
}

void sctp_copy_sock(struct sock *newsk, struct sock *sk,
		    struct sctp_association *asoc)
{
	struct inet_sock *inet = inet_sk(sk);
	struct inet_sock *newinet;
	struct sctp_sock *sp = sctp_sk(sk);

	newsk->sk_type = sk->sk_type;
	newsk->sk_bound_dev_if = sk->sk_bound_dev_if;
	newsk->sk_flags = sk->sk_flags;
	newsk->sk_tsflags = sk->sk_tsflags;
	newsk->sk_no_check_tx = sk->sk_no_check_tx;
	newsk->sk_no_check_rx = sk->sk_no_check_rx;
	newsk->sk_reuse = sk->sk_reuse;
	sctp_sk(newsk)->reuse = sp->reuse;

	newsk->sk_shutdown = sk->sk_shutdown;
	newsk->sk_destruct = sk->sk_destruct;
	newsk->sk_family = sk->sk_family;
	newsk->sk_protocol = IPPROTO_SCTP;
	newsk->sk_backlog_rcv = sk->sk_prot->backlog_rcv;
	newsk->sk_sndbuf = sk->sk_sndbuf;
	newsk->sk_rcvbuf = sk->sk_rcvbuf;
	newsk->sk_lingertime = sk->sk_lingertime;
	newsk->sk_rcvtimeo = sk->sk_rcvtimeo;
	newsk->sk_sndtimeo = sk->sk_sndtimeo;
	newsk->sk_rxhash = sk->sk_rxhash;

	newinet = inet_sk(newsk);

	/* Initialize sk's sport, dport, rcv_saddr and daddr for
	 * getsockname() and getpeername()
	 */
	newinet->inet_sport = inet->inet_sport;
	newinet->inet_saddr = inet->inet_saddr;
	newinet->inet_rcv_saddr = inet->inet_rcv_saddr;
	newinet->inet_dport = htons(asoc->peer.port);
	newinet->pmtudisc = inet->pmtudisc;
	atomic_set(&newinet->inet_id, get_random_u16());

	newinet->uc_ttl = inet->uc_ttl;
	inet_set_bit(MC_LOOP, newsk);
	newinet->mc_ttl = 1;
	newinet->mc_index = 0;
	newinet->mc_list = NULL;

	if (newsk->sk_flags & SK_FLAGS_TIMESTAMP)
		net_enable_timestamp();

	/* Set newsk security attributes from original sk and connection
	 * security attribute from asoc.
	 */
	security_sctp_sk_clone(asoc, sk, newsk);
}

static inline void sctp_copy_descendant(struct sock *sk_to,
					const struct sock *sk_from)
{
	size_t ancestor_size = sizeof(struct inet_sock);

	ancestor_size += sk_from->sk_prot->obj_size;
	ancestor_size -= offsetof(struct sctp_sock, pd_lobby);
	__inet_sk_copy_descendant(sk_to, sk_from, ancestor_size);
}

/* Populate the fields of the newsk from the oldsk and migrate the assoc
 * and its messages to the newsk.
 */
static int sctp_sock_migrate(struct sock *oldsk, struct sock *newsk,
			     struct sctp_association *assoc,
			     enum sctp_socket_type type)
{
	struct sctp_sock *oldsp = sctp_sk(oldsk);
	struct sctp_sock *newsp = sctp_sk(newsk);
	struct sctp_bind_bucket *pp; /* hash list port iterator */
	struct sctp_endpoint *newep = newsp->ep;
	struct sk_buff *skb, *tmp;
	struct sctp_ulpevent *event;
	struct sctp_bind_hashbucket *head;
	int err;

	/* Migrate socket buffer sizes and all the socket level options to the
	 * new socket.
	 */
	newsk->sk_sndbuf = oldsk->sk_sndbuf;
	newsk->sk_rcvbuf = oldsk->sk_rcvbuf;
	/* Brute force copy old sctp opt. */
	sctp_copy_descendant(newsk, oldsk);

	/* Restore the ep value that was overwritten with the above structure
	 * copy.
	 */
	newsp->ep = newep;
	newsp->hmac = NULL;

	/* Hook this new socket in to the bind_hash list. */
	head = &sctp_port_hashtable[sctp_phashfn(sock_net(oldsk),
						 inet_sk(oldsk)->inet_num)];
	spin_lock_bh(&head->lock);
	pp = sctp_sk(oldsk)->bind_hash;
	sk_add_bind_node(newsk, &pp->owner);
	sctp_sk(newsk)->bind_hash = pp;
	inet_sk(newsk)->inet_num = inet_sk(oldsk)->inet_num;
	spin_unlock_bh(&head->lock);

	/* Copy the bind_addr list from the original endpoint to the new
	 * endpoint so that we can handle restarts properly
	 */
	err = sctp_bind_addr_dup(&newsp->ep->base.bind_addr,
				 &oldsp->ep->base.bind_addr, GFP_KERNEL);
	if (err)
		return err;

	/* New ep's auth_hmacs should be set if old ep's is set, in case
	 * that net->sctp.auth_enable has been changed to 0 by users and
	 * new ep's auth_hmacs couldn't be set in sctp_endpoint_init().
	 */
	if (oldsp->ep->auth_hmacs) {
		err = sctp_auth_init_hmacs(newsp->ep, GFP_KERNEL);
		if (err)
			return err;
	}

	sctp_auto_asconf_init(newsp);

	/* Move any messages in the old socket's receive queue that are for the
	 * peeled off association to the new socket's receive queue.
	 */
	sctp_skb_for_each(skb, &oldsk->sk_receive_queue, tmp) {
		event = sctp_skb2event(skb);
		if (event->asoc == assoc) {
			__skb_unlink(skb, &oldsk->sk_receive_queue);
			__skb_queue_tail(&newsk->sk_receive_queue, skb);
			sctp_skb_set_owner_r_frag(skb, newsk);
		}
	}

	/* Clean up any messages pending delivery due to partial
	 * delivery.   Three cases:
	 * 1) No partial deliver;  no work.
	 * 2) Peeling off partial delivery; keep pd_lobby in new pd_lobby.
	 * 3) Peeling off non-partial delivery; move pd_lobby to receive_queue.
	 */
	atomic_set(&sctp_sk(newsk)->pd_mode, assoc->ulpq.pd_mode);

	if (atomic_read(&sctp_sk(oldsk)->pd_mode)) {
		struct sk_buff_head *queue;

		/* Decide which queue to move pd_lobby skbs to. */
		if (assoc->ulpq.pd_mode) {
			queue = &newsp->pd_lobby;
		} else
			queue = &newsk->sk_receive_queue;

		/* Walk through the pd_lobby, looking for skbs that
		 * need moved to the new socket.
		 */
		sctp_skb_for_each(skb, &oldsp->pd_lobby, tmp) {
			event = sctp_skb2event(skb);
			if (event->asoc == assoc) {
				__skb_unlink(skb, &oldsp->pd_lobby);
				__skb_queue_tail(queue, skb);
				sctp_skb_set_owner_r_frag(skb, newsk);
			}
		}

		/* Clear up any skbs waiting for the partial
		 * delivery to finish.
		 */
		if (assoc->ulpq.pd_mode)
			sctp_clear_pd(oldsk, NULL);

	}

	sctp_for_each_rx_skb(assoc, newsk, sctp_skb_set_owner_r_frag);

	/* Set the type of socket to indicate that it is peeled off from the
	 * original UDP-style socket or created with the accept() call on a
	 * TCP-style socket..
	 */
	newsp->type = type;

	/* Mark the new socket "in-use" by the user so that any packets
	 * that may arrive on the association after we've moved it are
	 * queued to the backlog.  This prevents a potential race between
	 * backlog processing on the old socket and new-packet processing
	 * on the new socket.
	 *
	 * The caller has just allocated newsk so we can guarantee that other
	 * paths won't try to lock it and then oldsk.
	 */
	lock_sock_nested(newsk, SINGLE_DEPTH_NESTING);
	sctp_for_each_tx_datachunk(assoc, true, sctp_clear_owner_w);
	sctp_assoc_migrate(assoc, newsk);
	sctp_for_each_tx_datachunk(assoc, false, sctp_set_owner_w);

	/* If the association on the newsk is already closed before accept()
	 * is called, set RCV_SHUTDOWN flag.
	 */
	if (sctp_state(assoc, CLOSED) && sctp_style(newsk, TCP)) {
		inet_sk_set_state(newsk, SCTP_SS_CLOSED);
		newsk->sk_shutdown |= RCV_SHUTDOWN;
	} else {
		inet_sk_set_state(newsk, SCTP_SS_ESTABLISHED);
	}

	release_sock(newsk);

	return 0;
}


/* This proto struct describes the ULP interface for SCTP.  */
struct proto sctp_prot = {
	.name        =	"SCTP",
	.owner       =	THIS_MODULE,
	.close       =	sctp_close,
	.disconnect  =	sctp_disconnect,
	.accept      =	sctp_accept,
	.ioctl       =	sctp_ioctl,
	.init        =	sctp_init_sock,
	.destroy     =	sctp_destroy_sock,
	.shutdown    =	sctp_shutdown,
	.setsockopt  =	sctp_setsockopt,
	.getsockopt  =	sctp_getsockopt,
	.bpf_bypass_getsockopt	= sctp_bpf_bypass_getsockopt,
	.sendmsg     =	sctp_sendmsg,
	.recvmsg     =	sctp_recvmsg,
	.bind        =	sctp_bind,
	.bind_add    =  sctp_bind_add,
	.backlog_rcv =	sctp_backlog_rcv,
	.hash        =	sctp_hash,
	.unhash      =	sctp_unhash,
	.no_autobind =	true,
	.obj_size    =  sizeof(struct sctp_sock),
	.useroffset  =  offsetof(struct sctp_sock, subscribe),
	.usersize    =  offsetof(struct sctp_sock, initmsg) -
				offsetof(struct sctp_sock, subscribe) +
				sizeof_field(struct sctp_sock, initmsg),
	.sysctl_mem  =  sysctl_sctp_mem,
	.sysctl_rmem =  sysctl_sctp_rmem,
	.sysctl_wmem =  sysctl_sctp_wmem,
	.memory_pressure = &sctp_memory_pressure,
	.enter_memory_pressure = sctp_enter_memory_pressure,

	.memory_allocated = &sctp_memory_allocated,
	.per_cpu_fw_alloc = &sctp_memory_per_cpu_fw_alloc,

	.sockets_allocated = &sctp_sockets_allocated,
};

#if IS_ENABLED(CONFIG_IPV6)

static void sctp_v6_destruct_sock(struct sock *sk)
<<<<<<< HEAD
{
	sctp_destruct_common(sk);
	inet6_sock_destruct(sk);
}

static int sctp_v6_init_sock(struct sock *sk)
{
=======
{
	sctp_destruct_common(sk);
	inet6_sock_destruct(sk);
}

static int sctp_v6_init_sock(struct sock *sk)
{
>>>>>>> ccf0a997
	int ret = sctp_init_sock(sk);

	if (!ret)
		sk->sk_destruct = sctp_v6_destruct_sock;

	return ret;
}

struct proto sctpv6_prot = {
	.name		= "SCTPv6",
	.owner		= THIS_MODULE,
	.close		= sctp_close,
	.disconnect	= sctp_disconnect,
	.accept		= sctp_accept,
	.ioctl		= sctp_ioctl,
	.init		= sctp_v6_init_sock,
	.destroy	= sctp_destroy_sock,
	.shutdown	= sctp_shutdown,
	.setsockopt	= sctp_setsockopt,
	.getsockopt	= sctp_getsockopt,
	.bpf_bypass_getsockopt	= sctp_bpf_bypass_getsockopt,
	.sendmsg	= sctp_sendmsg,
	.recvmsg	= sctp_recvmsg,
	.bind		= sctp_bind,
	.bind_add	= sctp_bind_add,
	.backlog_rcv	= sctp_backlog_rcv,
	.hash		= sctp_hash,
	.unhash		= sctp_unhash,
	.no_autobind	= true,
	.obj_size	= sizeof(struct sctp6_sock),
	.ipv6_pinfo_offset = offsetof(struct sctp6_sock, inet6),
	.useroffset	= offsetof(struct sctp6_sock, sctp.subscribe),
	.usersize	= offsetof(struct sctp6_sock, sctp.initmsg) -
				offsetof(struct sctp6_sock, sctp.subscribe) +
				sizeof_field(struct sctp6_sock, sctp.initmsg),
	.sysctl_mem	= sysctl_sctp_mem,
	.sysctl_rmem	= sysctl_sctp_rmem,
	.sysctl_wmem	= sysctl_sctp_wmem,
	.memory_pressure = &sctp_memory_pressure,
	.enter_memory_pressure = sctp_enter_memory_pressure,

	.memory_allocated = &sctp_memory_allocated,
	.per_cpu_fw_alloc = &sctp_memory_per_cpu_fw_alloc,

	.sockets_allocated = &sctp_sockets_allocated,
};
#endif /* IS_ENABLED(CONFIG_IPV6) */<|MERGE_RESOLUTION|>--- conflicted
+++ resolved
@@ -9696,7 +9696,6 @@
 #if IS_ENABLED(CONFIG_IPV6)
 
 static void sctp_v6_destruct_sock(struct sock *sk)
-<<<<<<< HEAD
 {
 	sctp_destruct_common(sk);
 	inet6_sock_destruct(sk);
@@ -9704,15 +9703,6 @@
 
 static int sctp_v6_init_sock(struct sock *sk)
 {
-=======
-{
-	sctp_destruct_common(sk);
-	inet6_sock_destruct(sk);
-}
-
-static int sctp_v6_init_sock(struct sock *sk)
-{
->>>>>>> ccf0a997
 	int ret = sctp_init_sock(sk);
 
 	if (!ret)
