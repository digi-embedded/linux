--- conflicted
+++ resolved
@@ -473,17 +473,9 @@
 			goto out_release_sock;
 		}
 
-<<<<<<< HEAD
-		if (!ndev->ml_priv) {
-			netdev_warn_once(ndev,
-					 "No CAN mid layer private allocated, please fix your driver and use alloc_candev()!\n");
-			dev_put(ndev);
-			ret = -ENODEV;
-=======
 		if (!(ndev->flags & IFF_UP)) {
 			dev_put(ndev);
 			ret = -ENETDOWN;
->>>>>>> c1084c27
 			goto out_release_sock;
 		}
 
