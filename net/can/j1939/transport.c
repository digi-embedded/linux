--- conflicted
+++ resolved
@@ -361,13 +361,8 @@
 }
 
 static struct
-<<<<<<< HEAD
-sk_buff *j1939_session_skb_find_by_offset(struct j1939_session *session,
-					  unsigned int offset_start)
-=======
 sk_buff *j1939_session_skb_get_by_offset(struct j1939_session *session,
 					 unsigned int offset_start)
->>>>>>> c1084c27
 {
 	struct j1939_priv *priv = session->priv;
 	struct j1939_sk_buff_cb *do_skcb;
@@ -398,20 +393,12 @@
 	return skb;
 }
 
-<<<<<<< HEAD
-static struct sk_buff *j1939_session_skb_find(struct j1939_session *session)
-=======
 static struct sk_buff *j1939_session_skb_get(struct j1939_session *session)
->>>>>>> c1084c27
 {
 	unsigned int offset_start;
 
 	offset_start = session->pkt.dpo * 7;
-<<<<<<< HEAD
-	return j1939_session_skb_find_by_offset(session, offset_start);
-=======
 	return j1939_session_skb_get_by_offset(session, offset_start);
->>>>>>> c1084c27
 }
 
 /* see if we are receiver
@@ -801,11 +788,7 @@
 	int ret = 0;
 	u8 dat[8];
 
-<<<<<<< HEAD
-	se_skb = j1939_session_skb_find_by_offset(session, session->pkt.tx * 7);
-=======
 	se_skb = j1939_session_skb_get_by_offset(session, session->pkt.tx * 7);
->>>>>>> c1084c27
 	if (!se_skb)
 		return -ENOBUFS;
 
@@ -829,15 +812,10 @@
 		if (offset + len > se_skb->len) {
 			netdev_err_once(priv->ndev,
 					"%s: 0x%p: requested data outside of queued buffer: offset %i, len %i, pkt.tx: %i\n",
-<<<<<<< HEAD
-					__func__, session, skcb->offset, se_skb->len , session->pkt.tx);
-			return -EOVERFLOW;
-=======
 					__func__, session, se_skcb->offset,
 					se_skb->len , session->pkt.tx);
 			ret = -EOVERFLOW;
 			goto out_free;
->>>>>>> c1084c27
 		}
 
 		if (!len) {
@@ -1860,11 +1838,7 @@
 		goto out_session_cancel;
 	}
 
-<<<<<<< HEAD
-	se_skb = j1939_session_skb_find_by_offset(session, packet * 7);
-=======
 	se_skb = j1939_session_skb_get_by_offset(session, packet * 7);
->>>>>>> c1084c27
 	if (!se_skb) {
 		netdev_warn(priv->ndev, "%s: 0x%p: no skb found\n", __func__,
 			    session);
