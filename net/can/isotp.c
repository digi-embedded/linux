// SPDX-License-Identifier: (GPL-2.0 OR BSD-3-Clause)
/* isotp.c - ISO 15765-2 CAN transport protocol for protocol family CAN
 *
 * This implementation does not provide ISO-TP specific return values to the
 * userspace.
 *
 * - RX path timeout of data reception leads to -ETIMEDOUT
 * - RX path SN mismatch leads to -EILSEQ
 * - RX path data reception with wrong padding leads to -EBADMSG
 * - TX path flowcontrol reception timeout leads to -ECOMM
 * - TX path flowcontrol reception overflow leads to -EMSGSIZE
 * - TX path flowcontrol reception with wrong layout/padding leads to -EBADMSG
 * - when a transfer (tx) is on the run the next write() blocks until it's done
 * - use CAN_ISOTP_WAIT_TX_DONE flag to block the caller until the PDU is sent
 * - as we have static buffers the check whether the PDU fits into the buffer
 *   is done at FF reception time (no support for sending 'wait frames')
 *
 * Copyright (c) 2020 Volkswagen Group Electronic Research
 * All rights reserved.
 *
 * Redistribution and use in source and binary forms, with or without
 * modification, are permitted provided that the following conditions
 * are met:
 * 1. Redistributions of source code must retain the above copyright
 *    notice, this list of conditions and the following disclaimer.
 * 2. Redistributions in binary form must reproduce the above copyright
 *    notice, this list of conditions and the following disclaimer in the
 *    documentation and/or other materials provided with the distribution.
 * 3. Neither the name of Volkswagen nor the names of its contributors
 *    may be used to endorse or promote products derived from this software
 *    without specific prior written permission.
 *
 * Alternatively, provided that this notice is retained in full, this
 * software may be distributed under the terms of the GNU General
 * Public License ("GPL") version 2, in which case the provisions of the
 * GPL apply INSTEAD OF those given above.
 *
 * The provided data structures and external interfaces from this code
 * are not restricted to be used by modules with a GPL compatible license.
 *
 * THIS SOFTWARE IS PROVIDED BY THE COPYRIGHT HOLDERS AND CONTRIBUTORS
 * "AS IS" AND ANY EXPRESS OR IMPLIED WARRANTIES, INCLUDING, BUT NOT
 * LIMITED TO, THE IMPLIED WARRANTIES OF MERCHANTABILITY AND FITNESS FOR
 * A PARTICULAR PURPOSE ARE DISCLAIMED. IN NO EVENT SHALL THE COPYRIGHT
 * OWNER OR CONTRIBUTORS BE LIABLE FOR ANY DIRECT, INDIRECT, INCIDENTAL,
 * SPECIAL, EXEMPLARY, OR CONSEQUENTIAL DAMAGES (INCLUDING, BUT NOT
 * LIMITED TO, PROCUREMENT OF SUBSTITUTE GOODS OR SERVICES; LOSS OF USE,
 * DATA, OR PROFITS; OR BUSINESS INTERRUPTION) HOWEVER CAUSED AND ON ANY
 * THEORY OF LIABILITY, WHETHER IN CONTRACT, STRICT LIABILITY, OR TORT
 * (INCLUDING NEGLIGENCE OR OTHERWISE) ARISING IN ANY WAY OUT OF THE USE
 * OF THIS SOFTWARE, EVEN IF ADVISED OF THE POSSIBILITY OF SUCH
 * DAMAGE.
 */

#include <linux/module.h>
#include <linux/init.h>
#include <linux/interrupt.h>
#include <linux/spinlock.h>
#include <linux/hrtimer.h>
#include <linux/wait.h>
#include <linux/uio.h>
#include <linux/net.h>
#include <linux/netdevice.h>
#include <linux/socket.h>
#include <linux/if_arp.h>
#include <linux/skbuff.h>
#include <linux/can.h>
#include <linux/can/core.h>
#include <linux/can/skb.h>
#include <linux/can/isotp.h>
#include <linux/slab.h>
#include <net/sock.h>
#include <net/net_namespace.h>

MODULE_DESCRIPTION("PF_CAN isotp 15765-2:2016 protocol");
MODULE_LICENSE("Dual BSD/GPL");
MODULE_AUTHOR("Oliver Hartkopp <socketcan@hartkopp.net>");
MODULE_ALIAS("can-proto-6");

#define ISOTP_MIN_NAMELEN CAN_REQUIRED_SIZE(struct sockaddr_can, can_addr.tp)

#define SINGLE_MASK(id) (((id) & CAN_EFF_FLAG) ? \
			 (CAN_EFF_MASK | CAN_EFF_FLAG | CAN_RTR_FLAG) : \
			 (CAN_SFF_MASK | CAN_EFF_FLAG | CAN_RTR_FLAG))

/* ISO 15765-2:2016 supports more than 4095 byte per ISO PDU as the FF_DL can
 * take full 32 bit values (4 Gbyte). We would need some good concept to handle
 * this between user space and kernel space. For now set the static buffer to
 * something about 8 kbyte to be able to test this new functionality.
 */
#define DEFAULT_MAX_PDU_SIZE 8300

/* maximum PDU size before ISO 15765-2:2016 extension was 4095 */
#define MAX_12BIT_PDU_SIZE 4095

/* limit the isotp pdu size from the optional module parameter to 1MByte */
#define MAX_PDU_SIZE (1025 * 1024U)

static unsigned int max_pdu_size __read_mostly = DEFAULT_MAX_PDU_SIZE;
module_param(max_pdu_size, uint, 0444);
MODULE_PARM_DESC(max_pdu_size, "maximum isotp pdu size (default "
		 __stringify(DEFAULT_MAX_PDU_SIZE) ")");

/* N_PCI type values in bits 7-4 of N_PCI bytes */
#define N_PCI_SF 0x00	/* single frame */
#define N_PCI_FF 0x10	/* first frame */
#define N_PCI_CF 0x20	/* consecutive frame */
#define N_PCI_FC 0x30	/* flow control */

#define N_PCI_SZ 1	/* size of the PCI byte #1 */
#define SF_PCI_SZ4 1	/* size of SingleFrame PCI including 4 bit SF_DL */
#define SF_PCI_SZ8 2	/* size of SingleFrame PCI including 8 bit SF_DL */
#define FF_PCI_SZ12 2	/* size of FirstFrame PCI including 12 bit FF_DL */
#define FF_PCI_SZ32 6	/* size of FirstFrame PCI including 32 bit FF_DL */
#define FC_CONTENT_SZ 3	/* flow control content size in byte (FS/BS/STmin) */

#define ISOTP_CHECK_PADDING (CAN_ISOTP_CHK_PAD_LEN | CAN_ISOTP_CHK_PAD_DATA)
#define ISOTP_ALL_BC_FLAGS (CAN_ISOTP_SF_BROADCAST | CAN_ISOTP_CF_BROADCAST)

/* Flow Status given in FC frame */
#define ISOTP_FC_CTS 0		/* clear to send */
#define ISOTP_FC_WT 1		/* wait */
#define ISOTP_FC_OVFLW 2	/* overflow */

#define ISOTP_FC_TIMEOUT 1	/* 1 sec */
#define ISOTP_ECHO_TIMEOUT 2	/* 2 secs */

enum {
	ISOTP_IDLE = 0,
	ISOTP_WAIT_FIRST_FC,
	ISOTP_WAIT_FC,
	ISOTP_WAIT_DATA,
	ISOTP_SENDING,
	ISOTP_SHUTDOWN,
};

struct tpcon {
	u8 *buf;
	unsigned int buflen;
	unsigned int len;
	unsigned int idx;
	u32 state;
	u8 bs;
	u8 sn;
	u8 ll_dl;
	u8 sbuf[DEFAULT_MAX_PDU_SIZE];
};

struct isotp_sock {
	struct sock sk;
	int bound;
	int ifindex;
	canid_t txid;
	canid_t rxid;
	ktime_t tx_gap;
	ktime_t lastrxcf_tstamp;
	struct hrtimer rxtimer, txtimer, txfrtimer;
	struct can_isotp_options opt;
	struct can_isotp_fc_options rxfc, txfc;
	struct can_isotp_ll_options ll;
	u32 frame_txtime;
	u32 force_tx_stmin;
	u32 force_rx_stmin;
	u32 cfecho; /* consecutive frame echo tag */
	struct tpcon rx, tx;
	struct list_head notifier;
	wait_queue_head_t wait;
	spinlock_t rx_lock; /* protect single thread state machine */
};

static LIST_HEAD(isotp_notifier_list);
static DEFINE_SPINLOCK(isotp_notifier_lock);
static struct isotp_sock *isotp_busy_notifier;

static inline struct isotp_sock *isotp_sk(const struct sock *sk)
{
	return (struct isotp_sock *)sk;
}

static u32 isotp_bc_flags(struct isotp_sock *so)
{
	return so->opt.flags & ISOTP_ALL_BC_FLAGS;
}

static bool isotp_register_rxid(struct isotp_sock *so)
{
	/* no broadcast modes => register rx_id for FC frame reception */
	return (isotp_bc_flags(so) == 0);
}

static enum hrtimer_restart isotp_rx_timer_handler(struct hrtimer *hrtimer)
{
	struct isotp_sock *so = container_of(hrtimer, struct isotp_sock,
					     rxtimer);
	struct sock *sk = &so->sk;

	if (so->rx.state == ISOTP_WAIT_DATA) {
		/* we did not get new data frames in time */

		/* report 'connection timed out' */
		sk->sk_err = ETIMEDOUT;
		if (!sock_flag(sk, SOCK_DEAD))
			sk_error_report(sk);

		/* reset rx state */
		so->rx.state = ISOTP_IDLE;
	}

	return HRTIMER_NORESTART;
}

static int isotp_send_fc(struct sock *sk, int ae, u8 flowstatus)
{
	struct net_device *dev;
	struct sk_buff *nskb;
	struct canfd_frame *ncf;
	struct isotp_sock *so = isotp_sk(sk);
	int can_send_ret;

	nskb = alloc_skb(so->ll.mtu + sizeof(struct can_skb_priv), gfp_any());
	if (!nskb)
		return 1;

	dev = dev_get_by_index(sock_net(sk), so->ifindex);
	if (!dev) {
		kfree_skb(nskb);
		return 1;
	}

	can_skb_reserve(nskb);
	can_skb_prv(nskb)->ifindex = dev->ifindex;
	can_skb_prv(nskb)->skbcnt = 0;

	nskb->dev = dev;
	can_skb_set_owner(nskb, sk);
	ncf = (struct canfd_frame *)nskb->data;
	skb_put_zero(nskb, so->ll.mtu);

	/* create & send flow control reply */
	ncf->can_id = so->txid;

	if (so->opt.flags & CAN_ISOTP_TX_PADDING) {
		memset(ncf->data, so->opt.txpad_content, CAN_MAX_DLEN);
		ncf->len = CAN_MAX_DLEN;
	} else {
		ncf->len = ae + FC_CONTENT_SZ;
	}

	ncf->data[ae] = N_PCI_FC | flowstatus;
	ncf->data[ae + 1] = so->rxfc.bs;
	ncf->data[ae + 2] = so->rxfc.stmin;

	if (ae)
		ncf->data[0] = so->opt.ext_address;

	ncf->flags = so->ll.tx_flags;

	can_send_ret = can_send(nskb, 1);
	if (can_send_ret)
		pr_notice_once("can-isotp: %s: can_send_ret %pe\n",
			       __func__, ERR_PTR(can_send_ret));

	dev_put(dev);

	/* reset blocksize counter */
	so->rx.bs = 0;

	/* reset last CF frame rx timestamp for rx stmin enforcement */
	so->lastrxcf_tstamp = ktime_set(0, 0);

	/* start rx timeout watchdog */
	hrtimer_start(&so->rxtimer, ktime_set(ISOTP_FC_TIMEOUT, 0),
		      HRTIMER_MODE_REL_SOFT);
	return 0;
}

static void isotp_rcv_skb(struct sk_buff *skb, struct sock *sk)
{
	struct sockaddr_can *addr = (struct sockaddr_can *)skb->cb;

	BUILD_BUG_ON(sizeof(skb->cb) < sizeof(struct sockaddr_can));

	memset(addr, 0, sizeof(*addr));
	addr->can_family = AF_CAN;
	addr->can_ifindex = skb->dev->ifindex;

	if (sock_queue_rcv_skb(sk, skb) < 0)
		kfree_skb(skb);
}

static u8 padlen(u8 datalen)
{
	static const u8 plen[] = {
		8, 8, 8, 8, 8, 8, 8, 8, 8,	/* 0 - 8 */
		12, 12, 12, 12,			/* 9 - 12 */
		16, 16, 16, 16,			/* 13 - 16 */
		20, 20, 20, 20,			/* 17 - 20 */
		24, 24, 24, 24,			/* 21 - 24 */
		32, 32, 32, 32, 32, 32, 32, 32,	/* 25 - 32 */
		48, 48, 48, 48, 48, 48, 48, 48,	/* 33 - 40 */
		48, 48, 48, 48, 48, 48, 48, 48	/* 41 - 48 */
	};

	if (datalen > 48)
		return 64;

	return plen[datalen];
}

/* check for length optimization and return 1/true when the check fails */
static int check_optimized(struct canfd_frame *cf, int start_index)
{
	/* for CAN_DL <= 8 the start_index is equal to the CAN_DL as the
	 * padding would start at this point. E.g. if the padding would
	 * start at cf.data[7] cf->len has to be 7 to be optimal.
	 * Note: The data[] index starts with zero.
	 */
	if (cf->len <= CAN_MAX_DLEN)
		return (cf->len != start_index);

	/* This relation is also valid in the non-linear DLC range, where
	 * we need to take care of the minimal next possible CAN_DL.
	 * The correct check would be (padlen(cf->len) != padlen(start_index)).
	 * But as cf->len can only take discrete values from 12, .., 64 at this
	 * point the padlen(cf->len) is always equal to cf->len.
	 */
	return (cf->len != padlen(start_index));
}

/* check padding and return 1/true when the check fails */
static int check_pad(struct isotp_sock *so, struct canfd_frame *cf,
		     int start_index, u8 content)
{
	int i;

	/* no RX_PADDING value => check length of optimized frame length */
	if (!(so->opt.flags & CAN_ISOTP_RX_PADDING)) {
		if (so->opt.flags & CAN_ISOTP_CHK_PAD_LEN)
			return check_optimized(cf, start_index);

		/* no valid test against empty value => ignore frame */
		return 1;
	}

	/* check datalength of correctly padded CAN frame */
	if ((so->opt.flags & CAN_ISOTP_CHK_PAD_LEN) &&
	    cf->len != padlen(cf->len))
		return 1;

	/* check padding content */
	if (so->opt.flags & CAN_ISOTP_CHK_PAD_DATA) {
		for (i = start_index; i < cf->len; i++)
			if (cf->data[i] != content)
				return 1;
	}
	return 0;
}

static void isotp_send_cframe(struct isotp_sock *so);

static int isotp_rcv_fc(struct isotp_sock *so, struct canfd_frame *cf, int ae)
{
	struct sock *sk = &so->sk;

	if (so->tx.state != ISOTP_WAIT_FC &&
	    so->tx.state != ISOTP_WAIT_FIRST_FC)
		return 0;

	hrtimer_cancel(&so->txtimer);

	if ((cf->len < ae + FC_CONTENT_SZ) ||
	    ((so->opt.flags & ISOTP_CHECK_PADDING) &&
	     check_pad(so, cf, ae + FC_CONTENT_SZ, so->opt.rxpad_content))) {
		/* malformed PDU - report 'not a data message' */
		sk->sk_err = EBADMSG;
		if (!sock_flag(sk, SOCK_DEAD))
			sk_error_report(sk);

		so->tx.state = ISOTP_IDLE;
		wake_up_interruptible(&so->wait);
		return 1;
	}

	/* get communication parameters only from the first FC frame */
	if (so->tx.state == ISOTP_WAIT_FIRST_FC) {
		so->txfc.bs = cf->data[ae + 1];
		so->txfc.stmin = cf->data[ae + 2];

		/* fix wrong STmin values according spec */
		if (so->txfc.stmin > 0x7F &&
		    (so->txfc.stmin < 0xF1 || so->txfc.stmin > 0xF9))
			so->txfc.stmin = 0x7F;

		so->tx_gap = ktime_set(0, 0);
		/* add transmission time for CAN frame N_As */
		so->tx_gap = ktime_add_ns(so->tx_gap, so->frame_txtime);
		/* add waiting time for consecutive frames N_Cs */
		if (so->opt.flags & CAN_ISOTP_FORCE_TXSTMIN)
			so->tx_gap = ktime_add_ns(so->tx_gap,
						  so->force_tx_stmin);
		else if (so->txfc.stmin < 0x80)
			so->tx_gap = ktime_add_ns(so->tx_gap,
						  so->txfc.stmin * 1000000);
		else
			so->tx_gap = ktime_add_ns(so->tx_gap,
						  (so->txfc.stmin - 0xF0)
						  * 100000);
		so->tx.state = ISOTP_WAIT_FC;
	}

	switch (cf->data[ae] & 0x0F) {
	case ISOTP_FC_CTS:
		so->tx.bs = 0;
		so->tx.state = ISOTP_SENDING;
		/* send CF frame and enable echo timeout handling */
		hrtimer_start(&so->txtimer, ktime_set(ISOTP_ECHO_TIMEOUT, 0),
			      HRTIMER_MODE_REL_SOFT);
		isotp_send_cframe(so);
		break;

	case ISOTP_FC_WT:
		/* start timer to wait for next FC frame */
		hrtimer_start(&so->txtimer, ktime_set(ISOTP_FC_TIMEOUT, 0),
			      HRTIMER_MODE_REL_SOFT);
		break;

	case ISOTP_FC_OVFLW:
		/* overflow on receiver side - report 'message too long' */
		sk->sk_err = EMSGSIZE;
		if (!sock_flag(sk, SOCK_DEAD))
			sk_error_report(sk);
		fallthrough;

	default:
		/* stop this tx job */
		so->tx.state = ISOTP_IDLE;
		wake_up_interruptible(&so->wait);
	}
	return 0;
}

static int isotp_rcv_sf(struct sock *sk, struct canfd_frame *cf, int pcilen,
			struct sk_buff *skb, int len)
{
	struct isotp_sock *so = isotp_sk(sk);
	struct sk_buff *nskb;

	hrtimer_cancel(&so->rxtimer);
	so->rx.state = ISOTP_IDLE;

	if (!len || len > cf->len - pcilen)
		return 1;

	if ((so->opt.flags & ISOTP_CHECK_PADDING) &&
	    check_pad(so, cf, pcilen + len, so->opt.rxpad_content)) {
		/* malformed PDU - report 'not a data message' */
		sk->sk_err = EBADMSG;
		if (!sock_flag(sk, SOCK_DEAD))
			sk_error_report(sk);
		return 1;
	}

	nskb = alloc_skb(len, gfp_any());
	if (!nskb)
		return 1;

	memcpy(skb_put(nskb, len), &cf->data[pcilen], len);

	nskb->tstamp = skb->tstamp;
	nskb->dev = skb->dev;
	isotp_rcv_skb(nskb, sk);
	return 0;
}

static int isotp_rcv_ff(struct sock *sk, struct canfd_frame *cf, int ae)
{
	struct isotp_sock *so = isotp_sk(sk);
	int i;
	int off;
	int ff_pci_sz;

	hrtimer_cancel(&so->rxtimer);
	so->rx.state = ISOTP_IDLE;

	/* get the used sender LL_DL from the (first) CAN frame data length */
	so->rx.ll_dl = padlen(cf->len);

	/* the first frame has to use the entire frame up to LL_DL length */
	if (cf->len != so->rx.ll_dl)
		return 1;

	/* get the FF_DL */
	so->rx.len = (cf->data[ae] & 0x0F) << 8;
	so->rx.len += cf->data[ae + 1];

	/* Check for FF_DL escape sequence supporting 32 bit PDU length */
	if (so->rx.len) {
		ff_pci_sz = FF_PCI_SZ12;
	} else {
		/* FF_DL = 0 => get real length from next 4 bytes */
		so->rx.len = cf->data[ae + 2] << 24;
		so->rx.len += cf->data[ae + 3] << 16;
		so->rx.len += cf->data[ae + 4] << 8;
		so->rx.len += cf->data[ae + 5];
		ff_pci_sz = FF_PCI_SZ32;
	}

	/* take care of a potential SF_DL ESC offset for TX_DL > 8 */
	off = (so->rx.ll_dl > CAN_MAX_DLEN) ? 1 : 0;

	if (so->rx.len + ae + off + ff_pci_sz < so->rx.ll_dl)
		return 1;

	/* PDU size > default => try max_pdu_size */
	if (so->rx.len > so->rx.buflen && so->rx.buflen < max_pdu_size) {
		u8 *newbuf = kmalloc(max_pdu_size, GFP_ATOMIC);

		if (newbuf) {
			so->rx.buf = newbuf;
			so->rx.buflen = max_pdu_size;
		}
	}

	if (so->rx.len > so->rx.buflen) {
		/* send FC frame with overflow status */
		isotp_send_fc(sk, ae, ISOTP_FC_OVFLW);
		return 1;
	}

	/* copy the first received data bytes */
	so->rx.idx = 0;
	for (i = ae + ff_pci_sz; i < so->rx.ll_dl; i++)
		so->rx.buf[so->rx.idx++] = cf->data[i];

	/* initial setup for this pdu reception */
	so->rx.sn = 1;
	so->rx.state = ISOTP_WAIT_DATA;

	/* no creation of flow control frames */
	if (so->opt.flags & CAN_ISOTP_LISTEN_MODE)
		return 0;

	/* send our first FC frame */
	isotp_send_fc(sk, ae, ISOTP_FC_CTS);
	return 0;
}

static int isotp_rcv_cf(struct sock *sk, struct canfd_frame *cf, int ae,
			struct sk_buff *skb)
{
	struct isotp_sock *so = isotp_sk(sk);
	struct sk_buff *nskb;
	int i;

	if (so->rx.state != ISOTP_WAIT_DATA)
		return 0;

	/* drop if timestamp gap is less than force_rx_stmin nano secs */
	if (so->opt.flags & CAN_ISOTP_FORCE_RXSTMIN) {
		if (ktime_to_ns(ktime_sub(skb->tstamp, so->lastrxcf_tstamp)) <
		    so->force_rx_stmin)
			return 0;

		so->lastrxcf_tstamp = skb->tstamp;
	}

	hrtimer_cancel(&so->rxtimer);

	/* CFs are never longer than the FF */
	if (cf->len > so->rx.ll_dl)
		return 1;

	/* CFs have usually the LL_DL length */
	if (cf->len < so->rx.ll_dl) {
		/* this is only allowed for the last CF */
		if (so->rx.len - so->rx.idx > so->rx.ll_dl - ae - N_PCI_SZ)
			return 1;
	}

	if ((cf->data[ae] & 0x0F) != so->rx.sn) {
		/* wrong sn detected - report 'illegal byte sequence' */
		sk->sk_err = EILSEQ;
		if (!sock_flag(sk, SOCK_DEAD))
			sk_error_report(sk);

		/* reset rx state */
		so->rx.state = ISOTP_IDLE;
		return 1;
	}
	so->rx.sn++;
	so->rx.sn %= 16;

	for (i = ae + N_PCI_SZ; i < cf->len; i++) {
		so->rx.buf[so->rx.idx++] = cf->data[i];
		if (so->rx.idx >= so->rx.len)
			break;
	}

	if (so->rx.idx >= so->rx.len) {
		/* we are done */
		so->rx.state = ISOTP_IDLE;

		if ((so->opt.flags & ISOTP_CHECK_PADDING) &&
		    check_pad(so, cf, i + 1, so->opt.rxpad_content)) {
			/* malformed PDU - report 'not a data message' */
			sk->sk_err = EBADMSG;
			if (!sock_flag(sk, SOCK_DEAD))
				sk_error_report(sk);
			return 1;
		}

		nskb = alloc_skb(so->rx.len, gfp_any());
		if (!nskb)
			return 1;

		memcpy(skb_put(nskb, so->rx.len), so->rx.buf,
		       so->rx.len);

		nskb->tstamp = skb->tstamp;
		nskb->dev = skb->dev;
		isotp_rcv_skb(nskb, sk);
		return 0;
	}

	/* perform blocksize handling, if enabled */
	if (!so->rxfc.bs || ++so->rx.bs < so->rxfc.bs) {
		/* start rx timeout watchdog */
		hrtimer_start(&so->rxtimer, ktime_set(ISOTP_FC_TIMEOUT, 0),
			      HRTIMER_MODE_REL_SOFT);
		return 0;
	}

	/* no creation of flow control frames */
	if (so->opt.flags & CAN_ISOTP_LISTEN_MODE)
		return 0;

	/* we reached the specified blocksize so->rxfc.bs */
	isotp_send_fc(sk, ae, ISOTP_FC_CTS);
	return 0;
}

static void isotp_rcv(struct sk_buff *skb, void *data)
{
	struct sock *sk = (struct sock *)data;
	struct isotp_sock *so = isotp_sk(sk);
	struct canfd_frame *cf;
	int ae = (so->opt.flags & CAN_ISOTP_EXTEND_ADDR) ? 1 : 0;
	u8 n_pci_type, sf_dl;

	/* Strictly receive only frames with the configured MTU size
	 * => clear separation of CAN2.0 / CAN FD transport channels
	 */
	if (skb->len != so->ll.mtu)
		return;

	cf = (struct canfd_frame *)skb->data;

	/* if enabled: check reception of my configured extended address */
	if (ae && cf->data[0] != so->opt.rx_ext_address)
		return;

	n_pci_type = cf->data[ae] & 0xF0;

	/* Make sure the state changes and data structures stay consistent at
	 * CAN frame reception time. This locking is not needed in real world
	 * use cases but the inconsistency can be triggered with syzkaller.
	 */
	spin_lock(&so->rx_lock);

	if (so->opt.flags & CAN_ISOTP_HALF_DUPLEX) {
		/* check rx/tx path half duplex expectations */
		if ((so->tx.state != ISOTP_IDLE && n_pci_type != N_PCI_FC) ||
		    (so->rx.state != ISOTP_IDLE && n_pci_type == N_PCI_FC))
			goto out_unlock;
	}

	switch (n_pci_type) {
	case N_PCI_FC:
		/* tx path: flow control frame containing the FC parameters */
		isotp_rcv_fc(so, cf, ae);
		break;

	case N_PCI_SF:
		/* rx path: single frame
		 *
		 * As we do not have a rx.ll_dl configuration, we can only test
		 * if the CAN frames payload length matches the LL_DL == 8
		 * requirements - no matter if it's CAN 2.0 or CAN FD
		 */

		/* get the SF_DL from the N_PCI byte */
		sf_dl = cf->data[ae] & 0x0F;

		if (cf->len <= CAN_MAX_DLEN) {
			isotp_rcv_sf(sk, cf, SF_PCI_SZ4 + ae, skb, sf_dl);
		} else {
			if (can_is_canfd_skb(skb)) {
				/* We have a CAN FD frame and CAN_DL is greater than 8:
				 * Only frames with the SF_DL == 0 ESC value are valid.
				 *
				 * If so take care of the increased SF PCI size
				 * (SF_PCI_SZ8) to point to the message content behind
				 * the extended SF PCI info and get the real SF_DL
				 * length value from the formerly first data byte.
				 */
				if (sf_dl == 0)
					isotp_rcv_sf(sk, cf, SF_PCI_SZ8 + ae, skb,
						     cf->data[SF_PCI_SZ4 + ae]);
			}
		}
		break;

	case N_PCI_FF:
		/* rx path: first frame */
		isotp_rcv_ff(sk, cf, ae);
		break;

	case N_PCI_CF:
		/* rx path: consecutive frame */
		isotp_rcv_cf(sk, cf, ae, skb);
		break;
	}

out_unlock:
	spin_unlock(&so->rx_lock);
}

static void isotp_fill_dataframe(struct canfd_frame *cf, struct isotp_sock *so,
				 int ae, int off)
{
	int pcilen = N_PCI_SZ + ae + off;
	int space = so->tx.ll_dl - pcilen;
	int num = min_t(int, so->tx.len - so->tx.idx, space);
	int i;

	cf->can_id = so->txid;
	cf->len = num + pcilen;

	if (num < space) {
		if (so->opt.flags & CAN_ISOTP_TX_PADDING) {
			/* user requested padding */
			cf->len = padlen(cf->len);
			memset(cf->data, so->opt.txpad_content, cf->len);
		} else if (cf->len > CAN_MAX_DLEN) {
			/* mandatory padding for CAN FD frames */
			cf->len = padlen(cf->len);
			memset(cf->data, CAN_ISOTP_DEFAULT_PAD_CONTENT,
			       cf->len);
		}
	}

	for (i = 0; i < num; i++)
		cf->data[pcilen + i] = so->tx.buf[so->tx.idx++];

	if (ae)
		cf->data[0] = so->opt.ext_address;
}

static void isotp_send_cframe(struct isotp_sock *so)
{
	struct sock *sk = &so->sk;
	struct sk_buff *skb;
	struct net_device *dev;
	struct canfd_frame *cf;
	int can_send_ret;
	int ae = (so->opt.flags & CAN_ISOTP_EXTEND_ADDR) ? 1 : 0;

	dev = dev_get_by_index(sock_net(sk), so->ifindex);
	if (!dev)
		return;

	skb = alloc_skb(so->ll.mtu + sizeof(struct can_skb_priv), GFP_ATOMIC);
	if (!skb) {
		dev_put(dev);
		return;
	}

	can_skb_reserve(skb);
	can_skb_prv(skb)->ifindex = dev->ifindex;
	can_skb_prv(skb)->skbcnt = 0;

	cf = (struct canfd_frame *)skb->data;
	skb_put_zero(skb, so->ll.mtu);

	/* create consecutive frame */
	isotp_fill_dataframe(cf, so, ae, 0);

	/* place consecutive frame N_PCI in appropriate index */
	cf->data[ae] = N_PCI_CF | so->tx.sn++;
	so->tx.sn %= 16;
	so->tx.bs++;

	cf->flags = so->ll.tx_flags;

	skb->dev = dev;
	can_skb_set_owner(skb, sk);

	/* cfecho should have been zero'ed by init/isotp_rcv_echo() */
	if (so->cfecho)
		pr_notice_once("can-isotp: cfecho is %08X != 0\n", so->cfecho);

	/* set consecutive frame echo tag */
	so->cfecho = *(u32 *)cf->data;

	/* send frame with local echo enabled */
	can_send_ret = can_send(skb, 1);
	if (can_send_ret) {
		pr_notice_once("can-isotp: %s: can_send_ret %pe\n",
			       __func__, ERR_PTR(can_send_ret));
		if (can_send_ret == -ENOBUFS)
			pr_notice_once("can-isotp: tx queue is full\n");
	}
	dev_put(dev);
}

static void isotp_create_fframe(struct canfd_frame *cf, struct isotp_sock *so,
				int ae)
{
	int i;
	int ff_pci_sz;

	cf->can_id = so->txid;
	cf->len = so->tx.ll_dl;
	if (ae)
		cf->data[0] = so->opt.ext_address;

	/* create N_PCI bytes with 12/32 bit FF_DL data length */
	if (so->tx.len > MAX_12BIT_PDU_SIZE) {
		/* use 32 bit FF_DL notation */
		cf->data[ae] = N_PCI_FF;
		cf->data[ae + 1] = 0;
		cf->data[ae + 2] = (u8)(so->tx.len >> 24) & 0xFFU;
		cf->data[ae + 3] = (u8)(so->tx.len >> 16) & 0xFFU;
		cf->data[ae + 4] = (u8)(so->tx.len >> 8) & 0xFFU;
		cf->data[ae + 5] = (u8)so->tx.len & 0xFFU;
		ff_pci_sz = FF_PCI_SZ32;
	} else {
		/* use 12 bit FF_DL notation */
		cf->data[ae] = (u8)(so->tx.len >> 8) | N_PCI_FF;
		cf->data[ae + 1] = (u8)so->tx.len & 0xFFU;
		ff_pci_sz = FF_PCI_SZ12;
	}

	/* add first data bytes depending on ae */
	for (i = ae + ff_pci_sz; i < so->tx.ll_dl; i++)
		cf->data[i] = so->tx.buf[so->tx.idx++];

	so->tx.sn = 1;
}

static void isotp_rcv_echo(struct sk_buff *skb, void *data)
{
	struct sock *sk = (struct sock *)data;
	struct isotp_sock *so = isotp_sk(sk);
	struct canfd_frame *cf = (struct canfd_frame *)skb->data;

	/* only handle my own local echo CF/SF skb's (no FF!) */
	if (skb->sk != sk || so->cfecho != *(u32 *)cf->data)
		return;

	/* cancel local echo timeout */
	hrtimer_cancel(&so->txtimer);

	/* local echo skb with consecutive frame has been consumed */
	so->cfecho = 0;

	if (so->tx.idx >= so->tx.len) {
		/* we are done */
		so->tx.state = ISOTP_IDLE;
		wake_up_interruptible(&so->wait);
		return;
	}

	if (so->txfc.bs && so->tx.bs >= so->txfc.bs) {
		/* stop and wait for FC with timeout */
		so->tx.state = ISOTP_WAIT_FC;
		hrtimer_start(&so->txtimer, ktime_set(ISOTP_FC_TIMEOUT, 0),
			      HRTIMER_MODE_REL_SOFT);
		return;
	}

	/* no gap between data frames needed => use burst mode */
	if (!so->tx_gap) {
		/* enable echo timeout handling */
		hrtimer_start(&so->txtimer, ktime_set(ISOTP_ECHO_TIMEOUT, 0),
			      HRTIMER_MODE_REL_SOFT);
		isotp_send_cframe(so);
		return;
	}

	/* start timer to send next consecutive frame with correct delay */
	hrtimer_start(&so->txfrtimer, so->tx_gap, HRTIMER_MODE_REL_SOFT);
}

static enum hrtimer_restart isotp_tx_timer_handler(struct hrtimer *hrtimer)
{
	struct isotp_sock *so = container_of(hrtimer, struct isotp_sock,
					     txtimer);
	struct sock *sk = &so->sk;
<<<<<<< HEAD

	/* don't handle timeouts in IDLE or SHUTDOWN state */
	if (so->tx.state == ISOTP_IDLE || so->tx.state == ISOTP_SHUTDOWN)
		return HRTIMER_NORESTART;

	/* we did not get any flow control or echo frame in time */

=======

	/* don't handle timeouts in IDLE or SHUTDOWN state */
	if (so->tx.state == ISOTP_IDLE || so->tx.state == ISOTP_SHUTDOWN)
		return HRTIMER_NORESTART;

	/* we did not get any flow control or echo frame in time */

>>>>>>> ccf0a997
	/* report 'communication error on send' */
	sk->sk_err = ECOMM;
	if (!sock_flag(sk, SOCK_DEAD))
		sk_error_report(sk);

	/* reset tx state */
	so->tx.state = ISOTP_IDLE;
	wake_up_interruptible(&so->wait);

	return HRTIMER_NORESTART;
}

static enum hrtimer_restart isotp_txfr_timer_handler(struct hrtimer *hrtimer)
{
	struct isotp_sock *so = container_of(hrtimer, struct isotp_sock,
					     txfrtimer);

	/* start echo timeout handling and cover below protocol error */
	hrtimer_start(&so->txtimer, ktime_set(ISOTP_ECHO_TIMEOUT, 0),
		      HRTIMER_MODE_REL_SOFT);

	/* cfecho should be consumed by isotp_rcv_echo() here */
	if (so->tx.state == ISOTP_SENDING && !so->cfecho)
		isotp_send_cframe(so);

	return HRTIMER_NORESTART;
}

static int isotp_sendmsg(struct socket *sock, struct msghdr *msg, size_t size)
{
	struct sock *sk = sock->sk;
	struct isotp_sock *so = isotp_sk(sk);
	struct sk_buff *skb;
	struct net_device *dev;
	struct canfd_frame *cf;
	int ae = (so->opt.flags & CAN_ISOTP_EXTEND_ADDR) ? 1 : 0;
	int wait_tx_done = (so->opt.flags & CAN_ISOTP_WAIT_TX_DONE) ? 1 : 0;
	s64 hrtimer_sec = ISOTP_ECHO_TIMEOUT;
	int off;
	int err;

	if (!so->bound || so->tx.state == ISOTP_SHUTDOWN)
		return -EADDRNOTAVAIL;

<<<<<<< HEAD
wait_free_buffer:
	/* we do not support multiple buffers - for now */
	if (wq_has_sleeper(&so->wait) && (msg->msg_flags & MSG_DONTWAIT))
		return -EAGAIN;

	/* wait for complete transmission of current pdu */
	err = wait_event_interruptible(so->wait, so->tx.state == ISOTP_IDLE);
	if (err)
		goto err_event_drop;

	if (cmpxchg(&so->tx.state, ISOTP_IDLE, ISOTP_SENDING) != ISOTP_IDLE) {
		if (so->tx.state == ISOTP_SHUTDOWN)
			return -EADDRNOTAVAIL;

		goto wait_free_buffer;
=======
	while (cmpxchg(&so->tx.state, ISOTP_IDLE, ISOTP_SENDING) != ISOTP_IDLE) {
		/* we do not support multiple buffers - for now */
		if (msg->msg_flags & MSG_DONTWAIT)
			return -EAGAIN;

		if (so->tx.state == ISOTP_SHUTDOWN)
			return -EADDRNOTAVAIL;

		/* wait for complete transmission of current pdu */
		err = wait_event_interruptible(so->wait, so->tx.state == ISOTP_IDLE);
		if (err)
			goto err_event_drop;
	}

	/* PDU size > default => try max_pdu_size */
	if (size > so->tx.buflen && so->tx.buflen < max_pdu_size) {
		u8 *newbuf = kmalloc(max_pdu_size, GFP_KERNEL);

		if (newbuf) {
			so->tx.buf = newbuf;
			so->tx.buflen = max_pdu_size;
		}
>>>>>>> ccf0a997
	}

	if (!size || size > so->tx.buflen) {
		err = -EINVAL;
		goto err_out_drop;
	}

	/* take care of a potential SF_DL ESC offset for TX_DL > 8 */
	off = (so->tx.ll_dl > CAN_MAX_DLEN) ? 1 : 0;

	/* does the given data fit into a single frame for SF_BROADCAST? */
	if ((isotp_bc_flags(so) == CAN_ISOTP_SF_BROADCAST) &&
	    (size > so->tx.ll_dl - SF_PCI_SZ4 - ae - off)) {
		err = -EINVAL;
		goto err_out_drop;
	}

	err = memcpy_from_msg(so->tx.buf, msg, size);
	if (err < 0)
		goto err_out_drop;

	dev = dev_get_by_index(sock_net(sk), so->ifindex);
	if (!dev) {
		err = -ENXIO;
		goto err_out_drop;
	}

	skb = sock_alloc_send_skb(sk, so->ll.mtu + sizeof(struct can_skb_priv),
				  msg->msg_flags & MSG_DONTWAIT, &err);
	if (!skb) {
		dev_put(dev);
		goto err_out_drop;
	}

	can_skb_reserve(skb);
	can_skb_prv(skb)->ifindex = dev->ifindex;
	can_skb_prv(skb)->skbcnt = 0;

	so->tx.len = size;
	so->tx.idx = 0;

	cf = (struct canfd_frame *)skb->data;
	skb_put_zero(skb, so->ll.mtu);

	/* cfecho should have been zero'ed by init / former isotp_rcv_echo() */
	if (so->cfecho)
		pr_notice_once("can-isotp: uninit cfecho %08X\n", so->cfecho);

	/* check for single frame transmission depending on TX_DL */
	if (size <= so->tx.ll_dl - SF_PCI_SZ4 - ae - off) {
		/* The message size generally fits into a SingleFrame - good.
		 *
		 * SF_DL ESC offset optimization:
		 *
		 * When TX_DL is greater 8 but the message would still fit
		 * into a 8 byte CAN frame, we can omit the offset.
		 * This prevents a protocol caused length extension from
		 * CAN_DL = 8 to CAN_DL = 12 due to the SF_SL ESC handling.
		 */
		if (size <= CAN_MAX_DLEN - SF_PCI_SZ4 - ae)
			off = 0;

		isotp_fill_dataframe(cf, so, ae, off);

		/* place single frame N_PCI w/o length in appropriate index */
		cf->data[ae] = N_PCI_SF;

		/* place SF_DL size value depending on the SF_DL ESC offset */
		if (off)
			cf->data[SF_PCI_SZ4 + ae] = size;
		else
			cf->data[ae] |= size;

		/* set CF echo tag for isotp_rcv_echo() (SF-mode) */
		so->cfecho = *(u32 *)cf->data;
	} else {
		/* send first frame */

		isotp_create_fframe(cf, so, ae);

		if (isotp_bc_flags(so) == CAN_ISOTP_CF_BROADCAST) {
			/* set timer for FC-less operation (STmin = 0) */
			if (so->opt.flags & CAN_ISOTP_FORCE_TXSTMIN)
				so->tx_gap = ktime_set(0, so->force_tx_stmin);
			else
				so->tx_gap = ktime_set(0, so->frame_txtime);

			/* disable wait for FCs due to activated block size */
			so->txfc.bs = 0;

			/* set CF echo tag for isotp_rcv_echo() (CF-mode) */
			so->cfecho = *(u32 *)cf->data;
		} else {
			/* standard flow control check */
			so->tx.state = ISOTP_WAIT_FIRST_FC;

			/* start timeout for FC */
			hrtimer_sec = ISOTP_FC_TIMEOUT;

			/* no CF echo tag for isotp_rcv_echo() (FF-mode) */
			so->cfecho = 0;
		}
	}

	hrtimer_start(&so->txtimer, ktime_set(hrtimer_sec, 0),
		      HRTIMER_MODE_REL_SOFT);

	/* send the first or only CAN frame */
	cf->flags = so->ll.tx_flags;

	skb->dev = dev;
	skb->sk = sk;
	err = can_send(skb, 1);
	dev_put(dev);
	if (err) {
		pr_notice_once("can-isotp: %s: can_send_ret %pe\n",
			       __func__, ERR_PTR(err));

		/* no transmission -> no timeout monitoring */
		hrtimer_cancel(&so->txtimer);

		/* reset consecutive frame echo tag */
		so->cfecho = 0;

		goto err_out_drop;
	}

	if (wait_tx_done) {
		/* wait for complete transmission of current pdu */
		err = wait_event_interruptible(so->wait, so->tx.state == ISOTP_IDLE);
		if (err)
			goto err_event_drop;

		err = sock_error(sk);
		if (err)
			return err;
	}

	return size;

err_event_drop:
	/* got signal: force tx state machine to be idle */
	so->tx.state = ISOTP_IDLE;
	hrtimer_cancel(&so->txfrtimer);
	hrtimer_cancel(&so->txtimer);
err_out_drop:
	/* drop this PDU and unlock a potential wait queue */
	so->tx.state = ISOTP_IDLE;
	wake_up_interruptible(&so->wait);

	return err;
}

static int isotp_recvmsg(struct socket *sock, struct msghdr *msg, size_t size,
			 int flags)
{
	struct sock *sk = sock->sk;
	struct sk_buff *skb;
	struct isotp_sock *so = isotp_sk(sk);
	int ret = 0;

	if (flags & ~(MSG_DONTWAIT | MSG_TRUNC | MSG_PEEK | MSG_CMSG_COMPAT))
		return -EINVAL;

	if (!so->bound)
		return -EADDRNOTAVAIL;

	skb = skb_recv_datagram(sk, flags, &ret);
	if (!skb)
		return ret;

	if (size < skb->len)
		msg->msg_flags |= MSG_TRUNC;
	else
		size = skb->len;

	ret = memcpy_to_msg(msg, skb->data, size);
	if (ret < 0)
		goto out_err;

	sock_recv_cmsgs(msg, sk, skb);

	if (msg->msg_name) {
		__sockaddr_check_size(ISOTP_MIN_NAMELEN);
		msg->msg_namelen = ISOTP_MIN_NAMELEN;
		memcpy(msg->msg_name, skb->cb, msg->msg_namelen);
	}

	/* set length of return value */
	ret = (flags & MSG_TRUNC) ? skb->len : size;

out_err:
	skb_free_datagram(sk, skb);

	return ret;
}

static int isotp_release(struct socket *sock)
{
	struct sock *sk = sock->sk;
	struct isotp_sock *so;
	struct net *net;

	if (!sk)
		return 0;

	so = isotp_sk(sk);
	net = sock_net(sk);

	/* wait for complete transmission of current pdu */
	while (wait_event_interruptible(so->wait, so->tx.state == ISOTP_IDLE) == 0 &&
	       cmpxchg(&so->tx.state, ISOTP_IDLE, ISOTP_SHUTDOWN) != ISOTP_IDLE)
		;

	/* force state machines to be idle also when a signal occurred */
	so->tx.state = ISOTP_SHUTDOWN;
	so->rx.state = ISOTP_IDLE;

	spin_lock(&isotp_notifier_lock);
	while (isotp_busy_notifier == so) {
		spin_unlock(&isotp_notifier_lock);
		schedule_timeout_uninterruptible(1);
		spin_lock(&isotp_notifier_lock);
	}
	list_del(&so->notifier);
	spin_unlock(&isotp_notifier_lock);

	lock_sock(sk);

	/* remove current filters & unregister */
	if (so->bound) {
		if (so->ifindex) {
			struct net_device *dev;

			dev = dev_get_by_index(net, so->ifindex);
			if (dev) {
				if (isotp_register_rxid(so))
					can_rx_unregister(net, dev, so->rxid,
							  SINGLE_MASK(so->rxid),
							  isotp_rcv, sk);

				can_rx_unregister(net, dev, so->txid,
						  SINGLE_MASK(so->txid),
						  isotp_rcv_echo, sk);
				dev_put(dev);
				synchronize_rcu();
			}
		}
	}

	hrtimer_cancel(&so->txfrtimer);
	hrtimer_cancel(&so->txtimer);
	hrtimer_cancel(&so->rxtimer);

	so->ifindex = 0;
	so->bound = 0;

	if (so->rx.buf != so->rx.sbuf)
		kfree(so->rx.buf);

	if (so->tx.buf != so->tx.sbuf)
		kfree(so->tx.buf);

	sock_orphan(sk);
	sock->sk = NULL;

	release_sock(sk);
	sock_put(sk);

	return 0;
}

static int isotp_bind(struct socket *sock, struct sockaddr *uaddr, int len)
{
	struct sockaddr_can *addr = (struct sockaddr_can *)uaddr;
	struct sock *sk = sock->sk;
	struct isotp_sock *so = isotp_sk(sk);
	struct net *net = sock_net(sk);
	int ifindex;
	struct net_device *dev;
	canid_t tx_id = addr->can_addr.tp.tx_id;
	canid_t rx_id = addr->can_addr.tp.rx_id;
	int err = 0;
	int notify_enetdown = 0;

	if (len < ISOTP_MIN_NAMELEN)
		return -EINVAL;

	if (addr->can_family != AF_CAN)
		return -EINVAL;

	/* sanitize tx CAN identifier */
	if (tx_id & CAN_EFF_FLAG)
		tx_id &= (CAN_EFF_FLAG | CAN_EFF_MASK);
	else
		tx_id &= CAN_SFF_MASK;

	/* give feedback on wrong CAN-ID value */
	if (tx_id != addr->can_addr.tp.tx_id)
		return -EINVAL;

	/* sanitize rx CAN identifier (if needed) */
	if (isotp_register_rxid(so)) {
		if (rx_id & CAN_EFF_FLAG)
			rx_id &= (CAN_EFF_FLAG | CAN_EFF_MASK);
		else
			rx_id &= CAN_SFF_MASK;

		/* give feedback on wrong CAN-ID value */
		if (rx_id != addr->can_addr.tp.rx_id)
			return -EINVAL;
	}

	if (!addr->can_ifindex)
		return -ENODEV;

	lock_sock(sk);

	if (so->bound) {
		err = -EINVAL;
		goto out;
	}

	/* ensure different CAN IDs when the rx_id is to be registered */
	if (isotp_register_rxid(so) && rx_id == tx_id) {
		err = -EADDRNOTAVAIL;
		goto out;
	}

	dev = dev_get_by_index(net, addr->can_ifindex);
	if (!dev) {
		err = -ENODEV;
		goto out;
	}
	if (dev->type != ARPHRD_CAN) {
		dev_put(dev);
		err = -ENODEV;
		goto out;
	}
	if (dev->mtu < so->ll.mtu) {
		dev_put(dev);
		err = -EINVAL;
		goto out;
	}
	if (!(dev->flags & IFF_UP))
		notify_enetdown = 1;

	ifindex = dev->ifindex;

	if (isotp_register_rxid(so))
		can_rx_register(net, dev, rx_id, SINGLE_MASK(rx_id),
				isotp_rcv, sk, "isotp", sk);

	/* no consecutive frame echo skb in flight */
	so->cfecho = 0;

	/* register for echo skb's */
	can_rx_register(net, dev, tx_id, SINGLE_MASK(tx_id),
			isotp_rcv_echo, sk, "isotpe", sk);

	dev_put(dev);

	/* switch to new settings */
	so->ifindex = ifindex;
	so->rxid = rx_id;
	so->txid = tx_id;
	so->bound = 1;

out:
	release_sock(sk);

	if (notify_enetdown) {
		sk->sk_err = ENETDOWN;
		if (!sock_flag(sk, SOCK_DEAD))
			sk_error_report(sk);
	}

	return err;
}

static int isotp_getname(struct socket *sock, struct sockaddr *uaddr, int peer)
{
	struct sockaddr_can *addr = (struct sockaddr_can *)uaddr;
	struct sock *sk = sock->sk;
	struct isotp_sock *so = isotp_sk(sk);

	if (peer)
		return -EOPNOTSUPP;

	memset(addr, 0, ISOTP_MIN_NAMELEN);
	addr->can_family = AF_CAN;
	addr->can_ifindex = so->ifindex;
	addr->can_addr.tp.rx_id = so->rxid;
	addr->can_addr.tp.tx_id = so->txid;

	return ISOTP_MIN_NAMELEN;
}

static int isotp_setsockopt_locked(struct socket *sock, int level, int optname,
			    sockptr_t optval, unsigned int optlen)
{
	struct sock *sk = sock->sk;
	struct isotp_sock *so = isotp_sk(sk);
	int ret = 0;

	if (so->bound)
		return -EISCONN;

	switch (optname) {
	case CAN_ISOTP_OPTS:
		if (optlen != sizeof(struct can_isotp_options))
			return -EINVAL;

		if (copy_from_sockptr(&so->opt, optval, optlen))
			return -EFAULT;

		/* no separate rx_ext_address is given => use ext_address */
		if (!(so->opt.flags & CAN_ISOTP_RX_EXT_ADDR))
			so->opt.rx_ext_address = so->opt.ext_address;

		/* these broadcast flags are not allowed together */
		if (isotp_bc_flags(so) == ISOTP_ALL_BC_FLAGS) {
			/* CAN_ISOTP_SF_BROADCAST is prioritized */
			so->opt.flags &= ~CAN_ISOTP_CF_BROADCAST;

			/* give user feedback on wrong config attempt */
			ret = -EINVAL;
		}

		/* check for frame_txtime changes (0 => no changes) */
		if (so->opt.frame_txtime) {
			if (so->opt.frame_txtime == CAN_ISOTP_FRAME_TXTIME_ZERO)
				so->frame_txtime = 0;
			else
				so->frame_txtime = so->opt.frame_txtime;
		}
		break;

	case CAN_ISOTP_RECV_FC:
		if (optlen != sizeof(struct can_isotp_fc_options))
			return -EINVAL;

		if (copy_from_sockptr(&so->rxfc, optval, optlen))
			return -EFAULT;
		break;

	case CAN_ISOTP_TX_STMIN:
		if (optlen != sizeof(u32))
			return -EINVAL;

		if (copy_from_sockptr(&so->force_tx_stmin, optval, optlen))
			return -EFAULT;
		break;

	case CAN_ISOTP_RX_STMIN:
		if (optlen != sizeof(u32))
			return -EINVAL;

		if (copy_from_sockptr(&so->force_rx_stmin, optval, optlen))
			return -EFAULT;
		break;

	case CAN_ISOTP_LL_OPTS:
		if (optlen == sizeof(struct can_isotp_ll_options)) {
			struct can_isotp_ll_options ll;

			if (copy_from_sockptr(&ll, optval, optlen))
				return -EFAULT;

			/* check for correct ISO 11898-1 DLC data length */
			if (ll.tx_dl != padlen(ll.tx_dl))
				return -EINVAL;

			if (ll.mtu != CAN_MTU && ll.mtu != CANFD_MTU)
				return -EINVAL;

			if (ll.mtu == CAN_MTU &&
			    (ll.tx_dl > CAN_MAX_DLEN || ll.tx_flags != 0))
				return -EINVAL;

			memcpy(&so->ll, &ll, sizeof(ll));

			/* set ll_dl for tx path to similar place as for rx */
			so->tx.ll_dl = ll.tx_dl;
		} else {
			return -EINVAL;
		}
		break;

	default:
		ret = -ENOPROTOOPT;
	}

	return ret;
}

static int isotp_setsockopt(struct socket *sock, int level, int optname,
			    sockptr_t optval, unsigned int optlen)

{
	struct sock *sk = sock->sk;
	int ret;

	if (level != SOL_CAN_ISOTP)
		return -EINVAL;

	lock_sock(sk);
	ret = isotp_setsockopt_locked(sock, level, optname, optval, optlen);
	release_sock(sk);
	return ret;
}

static int isotp_getsockopt(struct socket *sock, int level, int optname,
			    char __user *optval, int __user *optlen)
{
	struct sock *sk = sock->sk;
	struct isotp_sock *so = isotp_sk(sk);
	int len;
	void *val;

	if (level != SOL_CAN_ISOTP)
		return -EINVAL;
	if (get_user(len, optlen))
		return -EFAULT;
	if (len < 0)
		return -EINVAL;

	switch (optname) {
	case CAN_ISOTP_OPTS:
		len = min_t(int, len, sizeof(struct can_isotp_options));
		val = &so->opt;
		break;

	case CAN_ISOTP_RECV_FC:
		len = min_t(int, len, sizeof(struct can_isotp_fc_options));
		val = &so->rxfc;
		break;

	case CAN_ISOTP_TX_STMIN:
		len = min_t(int, len, sizeof(u32));
		val = &so->force_tx_stmin;
		break;

	case CAN_ISOTP_RX_STMIN:
		len = min_t(int, len, sizeof(u32));
		val = &so->force_rx_stmin;
		break;

	case CAN_ISOTP_LL_OPTS:
		len = min_t(int, len, sizeof(struct can_isotp_ll_options));
		val = &so->ll;
		break;

	default:
		return -ENOPROTOOPT;
	}

	if (put_user(len, optlen))
		return -EFAULT;
	if (copy_to_user(optval, val, len))
		return -EFAULT;
	return 0;
}

static void isotp_notify(struct isotp_sock *so, unsigned long msg,
			 struct net_device *dev)
{
	struct sock *sk = &so->sk;

	if (!net_eq(dev_net(dev), sock_net(sk)))
		return;

	if (so->ifindex != dev->ifindex)
		return;

	switch (msg) {
	case NETDEV_UNREGISTER:
		lock_sock(sk);
		/* remove current filters & unregister */
		if (so->bound) {
			if (isotp_register_rxid(so))
				can_rx_unregister(dev_net(dev), dev, so->rxid,
						  SINGLE_MASK(so->rxid),
						  isotp_rcv, sk);

			can_rx_unregister(dev_net(dev), dev, so->txid,
					  SINGLE_MASK(so->txid),
					  isotp_rcv_echo, sk);
		}

		so->ifindex = 0;
		so->bound  = 0;
		release_sock(sk);

		sk->sk_err = ENODEV;
		if (!sock_flag(sk, SOCK_DEAD))
			sk_error_report(sk);
		break;

	case NETDEV_DOWN:
		sk->sk_err = ENETDOWN;
		if (!sock_flag(sk, SOCK_DEAD))
			sk_error_report(sk);
		break;
	}
}

static int isotp_notifier(struct notifier_block *nb, unsigned long msg,
			  void *ptr)
{
	struct net_device *dev = netdev_notifier_info_to_dev(ptr);

	if (dev->type != ARPHRD_CAN)
		return NOTIFY_DONE;
	if (msg != NETDEV_UNREGISTER && msg != NETDEV_DOWN)
		return NOTIFY_DONE;
	if (unlikely(isotp_busy_notifier)) /* Check for reentrant bug. */
		return NOTIFY_DONE;

	spin_lock(&isotp_notifier_lock);
	list_for_each_entry(isotp_busy_notifier, &isotp_notifier_list, notifier) {
		spin_unlock(&isotp_notifier_lock);
		isotp_notify(isotp_busy_notifier, msg, dev);
		spin_lock(&isotp_notifier_lock);
	}
	isotp_busy_notifier = NULL;
	spin_unlock(&isotp_notifier_lock);
	return NOTIFY_DONE;
}

static int isotp_init(struct sock *sk)
{
	struct isotp_sock *so = isotp_sk(sk);

	so->ifindex = 0;
	so->bound = 0;

	so->opt.flags = CAN_ISOTP_DEFAULT_FLAGS;
	so->opt.ext_address = CAN_ISOTP_DEFAULT_EXT_ADDRESS;
	so->opt.rx_ext_address = CAN_ISOTP_DEFAULT_EXT_ADDRESS;
	so->opt.rxpad_content = CAN_ISOTP_DEFAULT_PAD_CONTENT;
	so->opt.txpad_content = CAN_ISOTP_DEFAULT_PAD_CONTENT;
	so->opt.frame_txtime = CAN_ISOTP_DEFAULT_FRAME_TXTIME;
	so->frame_txtime = CAN_ISOTP_DEFAULT_FRAME_TXTIME;
	so->rxfc.bs = CAN_ISOTP_DEFAULT_RECV_BS;
	so->rxfc.stmin = CAN_ISOTP_DEFAULT_RECV_STMIN;
	so->rxfc.wftmax = CAN_ISOTP_DEFAULT_RECV_WFTMAX;
	so->ll.mtu = CAN_ISOTP_DEFAULT_LL_MTU;
	so->ll.tx_dl = CAN_ISOTP_DEFAULT_LL_TX_DL;
	so->ll.tx_flags = CAN_ISOTP_DEFAULT_LL_TX_FLAGS;

	/* set ll_dl for tx path to similar place as for rx */
	so->tx.ll_dl = so->ll.tx_dl;

	so->rx.state = ISOTP_IDLE;
	so->tx.state = ISOTP_IDLE;

	so->rx.buf = so->rx.sbuf;
	so->tx.buf = so->tx.sbuf;
	so->rx.buflen = ARRAY_SIZE(so->rx.sbuf);
	so->tx.buflen = ARRAY_SIZE(so->tx.sbuf);

	hrtimer_init(&so->rxtimer, CLOCK_MONOTONIC, HRTIMER_MODE_REL_SOFT);
	so->rxtimer.function = isotp_rx_timer_handler;
	hrtimer_init(&so->txtimer, CLOCK_MONOTONIC, HRTIMER_MODE_REL_SOFT);
	so->txtimer.function = isotp_tx_timer_handler;
	hrtimer_init(&so->txfrtimer, CLOCK_MONOTONIC, HRTIMER_MODE_REL_SOFT);
	so->txfrtimer.function = isotp_txfr_timer_handler;

	init_waitqueue_head(&so->wait);
	spin_lock_init(&so->rx_lock);

	spin_lock(&isotp_notifier_lock);
	list_add_tail(&so->notifier, &isotp_notifier_list);
	spin_unlock(&isotp_notifier_lock);

	return 0;
}

static __poll_t isotp_poll(struct file *file, struct socket *sock, poll_table *wait)
{
	struct sock *sk = sock->sk;
	struct isotp_sock *so = isotp_sk(sk);

	__poll_t mask = datagram_poll(file, sock, wait);
	poll_wait(file, &so->wait, wait);

	/* Check for false positives due to TX state */
	if ((mask & EPOLLWRNORM) && (so->tx.state != ISOTP_IDLE))
		mask &= ~(EPOLLOUT | EPOLLWRNORM);

	return mask;
}

static int isotp_sock_no_ioctlcmd(struct socket *sock, unsigned int cmd,
				  unsigned long arg)
{
	/* no ioctls for socket layer -> hand it down to NIC layer */
	return -ENOIOCTLCMD;
}

static const struct proto_ops isotp_ops = {
	.family = PF_CAN,
	.release = isotp_release,
	.bind = isotp_bind,
	.connect = sock_no_connect,
	.socketpair = sock_no_socketpair,
	.accept = sock_no_accept,
	.getname = isotp_getname,
	.poll = isotp_poll,
	.ioctl = isotp_sock_no_ioctlcmd,
	.gettstamp = sock_gettstamp,
	.listen = sock_no_listen,
	.shutdown = sock_no_shutdown,
	.setsockopt = isotp_setsockopt,
	.getsockopt = isotp_getsockopt,
	.sendmsg = isotp_sendmsg,
	.recvmsg = isotp_recvmsg,
	.mmap = sock_no_mmap,
};

static struct proto isotp_proto __read_mostly = {
	.name = "CAN_ISOTP",
	.owner = THIS_MODULE,
	.obj_size = sizeof(struct isotp_sock),
	.init = isotp_init,
};

static const struct can_proto isotp_can_proto = {
	.type = SOCK_DGRAM,
	.protocol = CAN_ISOTP,
	.ops = &isotp_ops,
	.prot = &isotp_proto,
};

static struct notifier_block canisotp_notifier = {
	.notifier_call = isotp_notifier
};

static __init int isotp_module_init(void)
{
	int err;

	max_pdu_size = max_t(unsigned int, max_pdu_size, MAX_12BIT_PDU_SIZE);
	max_pdu_size = min_t(unsigned int, max_pdu_size, MAX_PDU_SIZE);

	pr_info("can: isotp protocol (max_pdu_size %d)\n", max_pdu_size);

	err = can_proto_register(&isotp_can_proto);
	if (err < 0)
		pr_err("can: registration of isotp protocol failed %pe\n", ERR_PTR(err));
	else
		register_netdevice_notifier(&canisotp_notifier);

	return err;
}

static __exit void isotp_module_exit(void)
{
	can_proto_unregister(&isotp_can_proto);
	unregister_netdevice_notifier(&canisotp_notifier);
}

module_init(isotp_module_init);
module_exit(isotp_module_exit);<|MERGE_RESOLUTION|>--- conflicted
+++ resolved
@@ -897,7 +897,6 @@
 	struct isotp_sock *so = container_of(hrtimer, struct isotp_sock,
 					     txtimer);
 	struct sock *sk = &so->sk;
-<<<<<<< HEAD
 
 	/* don't handle timeouts in IDLE or SHUTDOWN state */
 	if (so->tx.state == ISOTP_IDLE || so->tx.state == ISOTP_SHUTDOWN)
@@ -905,15 +904,6 @@
 
 	/* we did not get any flow control or echo frame in time */
 
-=======
-
-	/* don't handle timeouts in IDLE or SHUTDOWN state */
-	if (so->tx.state == ISOTP_IDLE || so->tx.state == ISOTP_SHUTDOWN)
-		return HRTIMER_NORESTART;
-
-	/* we did not get any flow control or echo frame in time */
-
->>>>>>> ccf0a997
 	/* report 'communication error on send' */
 	sk->sk_err = ECOMM;
 	if (!sock_flag(sk, SOCK_DEAD))
@@ -958,23 +948,6 @@
 	if (!so->bound || so->tx.state == ISOTP_SHUTDOWN)
 		return -EADDRNOTAVAIL;
 
-<<<<<<< HEAD
-wait_free_buffer:
-	/* we do not support multiple buffers - for now */
-	if (wq_has_sleeper(&so->wait) && (msg->msg_flags & MSG_DONTWAIT))
-		return -EAGAIN;
-
-	/* wait for complete transmission of current pdu */
-	err = wait_event_interruptible(so->wait, so->tx.state == ISOTP_IDLE);
-	if (err)
-		goto err_event_drop;
-
-	if (cmpxchg(&so->tx.state, ISOTP_IDLE, ISOTP_SENDING) != ISOTP_IDLE) {
-		if (so->tx.state == ISOTP_SHUTDOWN)
-			return -EADDRNOTAVAIL;
-
-		goto wait_free_buffer;
-=======
 	while (cmpxchg(&so->tx.state, ISOTP_IDLE, ISOTP_SENDING) != ISOTP_IDLE) {
 		/* we do not support multiple buffers - for now */
 		if (msg->msg_flags & MSG_DONTWAIT)
@@ -997,7 +970,6 @@
 			so->tx.buf = newbuf;
 			so->tx.buflen = max_pdu_size;
 		}
->>>>>>> ccf0a997
 	}
 
 	if (!size || size > so->tx.buflen) {
