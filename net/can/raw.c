// SPDX-License-Identifier: (GPL-2.0 OR BSD-3-Clause)
/* raw.c - Raw sockets for protocol family CAN
 *
 * Copyright (c) 2002-2007 Volkswagen Group Electronic Research
 * All rights reserved.
 *
 * Redistribution and use in source and binary forms, with or without
 * modification, are permitted provided that the following conditions
 * are met:
 * 1. Redistributions of source code must retain the above copyright
 *    notice, this list of conditions and the following disclaimer.
 * 2. Redistributions in binary form must reproduce the above copyright
 *    notice, this list of conditions and the following disclaimer in the
 *    documentation and/or other materials provided with the distribution.
 * 3. Neither the name of Volkswagen nor the names of its contributors
 *    may be used to endorse or promote products derived from this software
 *    without specific prior written permission.
 *
 * Alternatively, provided that this notice is retained in full, this
 * software may be distributed under the terms of the GNU General
 * Public License ("GPL") version 2, in which case the provisions of the
 * GPL apply INSTEAD OF those given above.
 *
 * The provided data structures and external interfaces from this code
 * are not restricted to be used by modules with a GPL compatible license.
 *
 * THIS SOFTWARE IS PROVIDED BY THE COPYRIGHT HOLDERS AND CONTRIBUTORS
 * "AS IS" AND ANY EXPRESS OR IMPLIED WARRANTIES, INCLUDING, BUT NOT
 * LIMITED TO, THE IMPLIED WARRANTIES OF MERCHANTABILITY AND FITNESS FOR
 * A PARTICULAR PURPOSE ARE DISCLAIMED. IN NO EVENT SHALL THE COPYRIGHT
 * OWNER OR CONTRIBUTORS BE LIABLE FOR ANY DIRECT, INDIRECT, INCIDENTAL,
 * SPECIAL, EXEMPLARY, OR CONSEQUENTIAL DAMAGES (INCLUDING, BUT NOT
 * LIMITED TO, PROCUREMENT OF SUBSTITUTE GOODS OR SERVICES; LOSS OF USE,
 * DATA, OR PROFITS; OR BUSINESS INTERRUPTION) HOWEVER CAUSED AND ON ANY
 * THEORY OF LIABILITY, WHETHER IN CONTRACT, STRICT LIABILITY, OR TORT
 * (INCLUDING NEGLIGENCE OR OTHERWISE) ARISING IN ANY WAY OUT OF THE USE
 * OF THIS SOFTWARE, EVEN IF ADVISED OF THE POSSIBILITY OF SUCH
 * DAMAGE.
 *
 */

#include <linux/module.h>
#include <linux/init.h>
#include <linux/uio.h>
#include <linux/net.h>
#include <linux/slab.h>
#include <linux/netdevice.h>
#include <linux/socket.h>
#include <linux/if_arp.h>
#include <linux/skbuff.h>
#include <linux/can.h>
#include <linux/can/core.h>
#include <linux/can/dev.h> /* for can_is_canxl_dev_mtu() */
#include <linux/can/skb.h>
#include <linux/can/raw.h>
#include <net/sock.h>
#include <net/net_namespace.h>

MODULE_DESCRIPTION("PF_CAN raw protocol");
MODULE_LICENSE("Dual BSD/GPL");
MODULE_AUTHOR("Urs Thuermann <urs.thuermann@volkswagen.de>");
MODULE_ALIAS("can-proto-1");

#define RAW_MIN_NAMELEN CAN_REQUIRED_SIZE(struct sockaddr_can, can_ifindex)

#define MASK_ALL 0

/* A raw socket has a list of can_filters attached to it, each receiving
 * the CAN frames matching that filter.  If the filter list is empty,
 * no CAN frames will be received by the socket.  The default after
 * opening the socket, is to have one filter which receives all frames.
 * The filter list is allocated dynamically with the exception of the
 * list containing only one item.  This common case is optimized by
 * storing the single filter in dfilter, to avoid using dynamic memory.
 */

struct uniqframe {
	int skbcnt;
	const struct sk_buff *skb;
	unsigned int join_rx_count;
};

struct raw_sock {
	struct sock sk;
	int bound;
	int ifindex;
	struct net_device *dev;
	netdevice_tracker dev_tracker;
	struct list_head notifier;
	int loopback;
	int recv_own_msgs;
	int fd_frames;
	int xl_frames;
	int join_filters;
	int count;                 /* number of active filters */
	struct can_filter dfilter; /* default/single filter */
	struct can_filter *filter; /* pointer to filter(s) */
	can_err_mask_t err_mask;
	struct uniqframe __percpu *uniq;
};

static LIST_HEAD(raw_notifier_list);
static DEFINE_SPINLOCK(raw_notifier_lock);
static struct raw_sock *raw_busy_notifier;

/* Return pointer to store the extra msg flags for raw_recvmsg().
 * We use the space of one unsigned int beyond the 'struct sockaddr_can'
 * in skb->cb.
 */
static inline unsigned int *raw_flags(struct sk_buff *skb)
{
	sock_skb_cb_check_size(sizeof(struct sockaddr_can) +
			       sizeof(unsigned int));

	/* return pointer after struct sockaddr_can */
	return (unsigned int *)(&((struct sockaddr_can *)skb->cb)[1]);
}

static inline struct raw_sock *raw_sk(const struct sock *sk)
{
	return (struct raw_sock *)sk;
}

static void raw_rcv(struct sk_buff *oskb, void *data)
{
	struct sock *sk = (struct sock *)data;
	struct raw_sock *ro = raw_sk(sk);
	struct sockaddr_can *addr;
	struct sk_buff *skb;
	unsigned int *pflags;

	/* check the received tx sock reference */
	if (!ro->recv_own_msgs && oskb->sk == sk)
		return;

	/* make sure to not pass oversized frames to the socket */
	if ((!ro->fd_frames && can_is_canfd_skb(oskb)) ||
	    (!ro->xl_frames && can_is_canxl_skb(oskb)))
		return;

	/* eliminate multiple filter matches for the same skb */
	if (this_cpu_ptr(ro->uniq)->skb == oskb &&
	    this_cpu_ptr(ro->uniq)->skbcnt == can_skb_prv(oskb)->skbcnt) {
		if (!ro->join_filters)
			return;

		this_cpu_inc(ro->uniq->join_rx_count);
		/* drop frame until all enabled filters matched */
		if (this_cpu_ptr(ro->uniq)->join_rx_count < ro->count)
			return;
	} else {
		this_cpu_ptr(ro->uniq)->skb = oskb;
		this_cpu_ptr(ro->uniq)->skbcnt = can_skb_prv(oskb)->skbcnt;
		this_cpu_ptr(ro->uniq)->join_rx_count = 1;
		/* drop first frame to check all enabled filters? */
		if (ro->join_filters && ro->count > 1)
			return;
	}

	/* clone the given skb to be able to enqueue it into the rcv queue */
	skb = skb_clone(oskb, GFP_ATOMIC);
	if (!skb)
		return;

	/* Put the datagram to the queue so that raw_recvmsg() can get
	 * it from there. We need to pass the interface index to
	 * raw_recvmsg(). We pass a whole struct sockaddr_can in
	 * skb->cb containing the interface index.
	 */

	sock_skb_cb_check_size(sizeof(struct sockaddr_can));
	addr = (struct sockaddr_can *)skb->cb;
	memset(addr, 0, sizeof(*addr));
	addr->can_family = AF_CAN;
	addr->can_ifindex = skb->dev->ifindex;

	/* add CAN specific message flags for raw_recvmsg() */
	pflags = raw_flags(skb);
	*pflags = 0;
	if (oskb->sk)
		*pflags |= MSG_DONTROUTE;
	if (oskb->sk == sk)
		*pflags |= MSG_CONFIRM;

	if (sock_queue_rcv_skb(sk, skb) < 0)
		kfree_skb(skb);
}

static int raw_enable_filters(struct net *net, struct net_device *dev,
			      struct sock *sk, struct can_filter *filter,
			      int count)
{
	int err = 0;
	int i;

	for (i = 0; i < count; i++) {
		err = can_rx_register(net, dev, filter[i].can_id,
				      filter[i].can_mask,
				      raw_rcv, sk, "raw", sk);
		if (err) {
			/* clean up successfully registered filters */
			while (--i >= 0)
				can_rx_unregister(net, dev, filter[i].can_id,
						  filter[i].can_mask,
						  raw_rcv, sk);
			break;
		}
	}

	return err;
}

static int raw_enable_errfilter(struct net *net, struct net_device *dev,
				struct sock *sk, can_err_mask_t err_mask)
{
	int err = 0;

	if (err_mask)
		err = can_rx_register(net, dev, 0, err_mask | CAN_ERR_FLAG,
				      raw_rcv, sk, "raw", sk);

	return err;
}

static void raw_disable_filters(struct net *net, struct net_device *dev,
				struct sock *sk, struct can_filter *filter,
				int count)
{
	int i;

	for (i = 0; i < count; i++)
		can_rx_unregister(net, dev, filter[i].can_id,
				  filter[i].can_mask, raw_rcv, sk);
}

static inline void raw_disable_errfilter(struct net *net,
					 struct net_device *dev,
					 struct sock *sk,
					 can_err_mask_t err_mask)

{
	if (err_mask)
		can_rx_unregister(net, dev, 0, err_mask | CAN_ERR_FLAG,
				  raw_rcv, sk);
}

static inline void raw_disable_allfilters(struct net *net,
					  struct net_device *dev,
					  struct sock *sk)
{
	struct raw_sock *ro = raw_sk(sk);

	raw_disable_filters(net, dev, sk, ro->filter, ro->count);
	raw_disable_errfilter(net, dev, sk, ro->err_mask);
}

static int raw_enable_allfilters(struct net *net, struct net_device *dev,
				 struct sock *sk)
{
	struct raw_sock *ro = raw_sk(sk);
	int err;

	err = raw_enable_filters(net, dev, sk, ro->filter, ro->count);
	if (!err) {
		err = raw_enable_errfilter(net, dev, sk, ro->err_mask);
		if (err)
			raw_disable_filters(net, dev, sk, ro->filter,
					    ro->count);
	}

	return err;
}

static void raw_notify(struct raw_sock *ro, unsigned long msg,
		       struct net_device *dev)
{
	struct sock *sk = &ro->sk;

	if (!net_eq(dev_net(dev), sock_net(sk)))
		return;

	if (ro->dev != dev)
		return;

	switch (msg) {
	case NETDEV_UNREGISTER:
		lock_sock(sk);
		/* remove current filters & unregister */
		if (ro->bound) {
			raw_disable_allfilters(dev_net(dev), dev, sk);
			netdev_put(dev, &ro->dev_tracker);
		}

		if (ro->count > 1)
			kfree(ro->filter);

		ro->ifindex = 0;
		ro->bound = 0;
		ro->dev = NULL;
		ro->count = 0;
		release_sock(sk);

		sk->sk_err = ENODEV;
		if (!sock_flag(sk, SOCK_DEAD))
			sk_error_report(sk);
		break;

	case NETDEV_DOWN:
		sk->sk_err = ENETDOWN;
		if (!sock_flag(sk, SOCK_DEAD))
			sk_error_report(sk);
		break;
	}
}

static int raw_notifier(struct notifier_block *nb, unsigned long msg,
			void *ptr)
{
	struct net_device *dev = netdev_notifier_info_to_dev(ptr);

	if (dev->type != ARPHRD_CAN)
		return NOTIFY_DONE;
	if (msg != NETDEV_UNREGISTER && msg != NETDEV_DOWN)
		return NOTIFY_DONE;
	if (unlikely(raw_busy_notifier)) /* Check for reentrant bug. */
		return NOTIFY_DONE;

	spin_lock(&raw_notifier_lock);
	list_for_each_entry(raw_busy_notifier, &raw_notifier_list, notifier) {
		spin_unlock(&raw_notifier_lock);
		raw_notify(raw_busy_notifier, msg, dev);
		spin_lock(&raw_notifier_lock);
	}
	raw_busy_notifier = NULL;
	spin_unlock(&raw_notifier_lock);
	return NOTIFY_DONE;
}

static int raw_init(struct sock *sk)
{
	struct raw_sock *ro = raw_sk(sk);

	ro->bound            = 0;
	ro->ifindex          = 0;
	ro->dev              = NULL;

	/* set default filter to single entry dfilter */
	ro->dfilter.can_id   = 0;
	ro->dfilter.can_mask = MASK_ALL;
	ro->filter           = &ro->dfilter;
	ro->count            = 1;

	/* set default loopback behaviour */
	ro->loopback         = 1;
	ro->recv_own_msgs    = 0;
	ro->fd_frames        = 0;
	ro->xl_frames        = 0;
	ro->join_filters     = 0;

	/* alloc_percpu provides zero'ed memory */
	ro->uniq = alloc_percpu(struct uniqframe);
	if (unlikely(!ro->uniq))
		return -ENOMEM;

	/* set notifier */
	spin_lock(&raw_notifier_lock);
	list_add_tail(&ro->notifier, &raw_notifier_list);
	spin_unlock(&raw_notifier_lock);

	return 0;
}

static int raw_release(struct socket *sock)
{
	struct sock *sk = sock->sk;
	struct raw_sock *ro;

	if (!sk)
		return 0;

	ro = raw_sk(sk);

	spin_lock(&raw_notifier_lock);
	while (raw_busy_notifier == ro) {
		spin_unlock(&raw_notifier_lock);
		schedule_timeout_uninterruptible(1);
		spin_lock(&raw_notifier_lock);
	}
	list_del(&ro->notifier);
	spin_unlock(&raw_notifier_lock);

	rtnl_lock();
	lock_sock(sk);

	/* remove current filters & unregister */
	if (ro->bound) {
		if (ro->dev) {
			raw_disable_allfilters(dev_net(ro->dev), ro->dev, sk);
			netdev_put(ro->dev, &ro->dev_tracker);
		} else {
			raw_disable_allfilters(sock_net(sk), NULL, sk);
		}
	}

	if (ro->count > 1)
		kfree(ro->filter);

	ro->ifindex = 0;
	ro->bound = 0;
	ro->dev = NULL;
	ro->count = 0;
	free_percpu(ro->uniq);

	sock_orphan(sk);
	sock->sk = NULL;

	release_sock(sk);
	rtnl_unlock();

	sock_put(sk);

	return 0;
}

static int raw_bind(struct socket *sock, struct sockaddr *uaddr, int len)
{
	struct sockaddr_can *addr = (struct sockaddr_can *)uaddr;
	struct sock *sk = sock->sk;
	struct raw_sock *ro = raw_sk(sk);
	struct net_device *dev = NULL;
	int ifindex;
	int err = 0;
	int notify_enetdown = 0;

	if (len < RAW_MIN_NAMELEN)
		return -EINVAL;
	if (addr->can_family != AF_CAN)
		return -EINVAL;

	rtnl_lock();
	lock_sock(sk);

	if (ro->bound && addr->can_ifindex == ro->ifindex)
		goto out;

	if (addr->can_ifindex) {
		dev = dev_get_by_index(sock_net(sk), addr->can_ifindex);
		if (!dev) {
			err = -ENODEV;
			goto out;
		}
		if (dev->type != ARPHRD_CAN) {
			err = -ENODEV;
			goto out_put_dev;
		}

		if (!(dev->flags & IFF_UP))
			notify_enetdown = 1;

		ifindex = dev->ifindex;

		/* filters set by default/setsockopt */
		err = raw_enable_allfilters(sock_net(sk), dev, sk);
		if (err)
			goto out_put_dev;

	} else {
		ifindex = 0;

		/* filters set by default/setsockopt */
		err = raw_enable_allfilters(sock_net(sk), NULL, sk);
	}

	if (!err) {
		if (ro->bound) {
			/* unregister old filters */
			if (ro->dev) {
				raw_disable_allfilters(dev_net(ro->dev),
						       ro->dev, sk);
				/* drop reference to old ro->dev */
				netdev_put(ro->dev, &ro->dev_tracker);
			} else {
				raw_disable_allfilters(sock_net(sk), NULL, sk);
			}
		}
		ro->ifindex = ifindex;
		ro->bound = 1;
		/* bind() ok -> hold a reference for new ro->dev */
		ro->dev = dev;
		if (ro->dev)
			netdev_hold(ro->dev, &ro->dev_tracker, GFP_KERNEL);
	}

out_put_dev:
	/* remove potential reference from dev_get_by_index() */
	if (dev)
		dev_put(dev);
out:
	release_sock(sk);
	rtnl_unlock();

	if (notify_enetdown) {
		sk->sk_err = ENETDOWN;
		if (!sock_flag(sk, SOCK_DEAD))
			sk_error_report(sk);
	}

	return err;
}

static int raw_getname(struct socket *sock, struct sockaddr *uaddr,
		       int peer)
{
	struct sockaddr_can *addr = (struct sockaddr_can *)uaddr;
	struct sock *sk = sock->sk;
	struct raw_sock *ro = raw_sk(sk);

	if (peer)
		return -EOPNOTSUPP;

	memset(addr, 0, RAW_MIN_NAMELEN);
	addr->can_family  = AF_CAN;
	addr->can_ifindex = ro->ifindex;

	return RAW_MIN_NAMELEN;
}

static int raw_setsockopt(struct socket *sock, int level, int optname,
			  sockptr_t optval, unsigned int optlen)
{
	struct sock *sk = sock->sk;
	struct raw_sock *ro = raw_sk(sk);
	struct can_filter *filter = NULL;  /* dyn. alloc'ed filters */
	struct can_filter sfilter;         /* single filter */
	struct net_device *dev = NULL;
	can_err_mask_t err_mask = 0;
	int fd_frames;
	int count = 0;
	int err = 0;

	if (level != SOL_CAN_RAW)
		return -EINVAL;

	switch (optname) {
	case CAN_RAW_FILTER:
		if (optlen % sizeof(struct can_filter) != 0)
			return -EINVAL;

		if (optlen > CAN_RAW_FILTER_MAX * sizeof(struct can_filter))
			return -EINVAL;

		count = optlen / sizeof(struct can_filter);

		if (count > 1) {
			/* filter does not fit into dfilter => alloc space */
			filter = memdup_sockptr(optval, optlen);
			if (IS_ERR(filter))
				return PTR_ERR(filter);
		} else if (count == 1) {
			if (copy_from_sockptr(&sfilter, optval, sizeof(sfilter)))
				return -EFAULT;
		}

		rtnl_lock();
		lock_sock(sk);

		dev = ro->dev;
		if (ro->bound && dev) {
			if (dev->reg_state != NETREG_REGISTERED) {
				if (count > 1)
					kfree(filter);
				err = -ENODEV;
				goto out_fil;
			}
		}

		if (ro->bound) {
			/* (try to) register the new filters */
			if (count == 1)
				err = raw_enable_filters(sock_net(sk), dev, sk,
							 &sfilter, 1);
			else
				err = raw_enable_filters(sock_net(sk), dev, sk,
							 filter, count);
			if (err) {
				if (count > 1)
					kfree(filter);
				goto out_fil;
			}

			/* remove old filter registrations */
			raw_disable_filters(sock_net(sk), dev, sk, ro->filter,
					    ro->count);
		}

		/* remove old filter space */
		if (ro->count > 1)
			kfree(ro->filter);

		/* link new filters to the socket */
		if (count == 1) {
			/* copy filter data for single filter */
			ro->dfilter = sfilter;
			filter = &ro->dfilter;
		}
		ro->filter = filter;
		ro->count  = count;

 out_fil:
		release_sock(sk);
		rtnl_unlock();

		break;

	case CAN_RAW_ERR_FILTER:
		if (optlen != sizeof(err_mask))
			return -EINVAL;

		if (copy_from_sockptr(&err_mask, optval, optlen))
			return -EFAULT;

		err_mask &= CAN_ERR_MASK;

		rtnl_lock();
		lock_sock(sk);

		dev = ro->dev;
		if (ro->bound && dev) {
			if (dev->reg_state != NETREG_REGISTERED) {
				err = -ENODEV;
				goto out_err;
			}
		}

		/* remove current error mask */
		if (ro->bound) {
			/* (try to) register the new err_mask */
			err = raw_enable_errfilter(sock_net(sk), dev, sk,
						   err_mask);

			if (err)
				goto out_err;

			/* remove old err_mask registration */
			raw_disable_errfilter(sock_net(sk), dev, sk,
					      ro->err_mask);
		}

		/* link new err_mask to the socket */
		ro->err_mask = err_mask;

 out_err:
		release_sock(sk);
		rtnl_unlock();

		break;

	case CAN_RAW_LOOPBACK:
		if (optlen != sizeof(ro->loopback))
			return -EINVAL;

		if (copy_from_sockptr(&ro->loopback, optval, optlen))
			return -EFAULT;

		break;

	case CAN_RAW_RECV_OWN_MSGS:
		if (optlen != sizeof(ro->recv_own_msgs))
			return -EINVAL;

		if (copy_from_sockptr(&ro->recv_own_msgs, optval, optlen))
			return -EFAULT;

		break;

	case CAN_RAW_FD_FRAMES:
		if (optlen != sizeof(fd_frames))
			return -EINVAL;

		if (copy_from_sockptr(&fd_frames, optval, optlen))
			return -EFAULT;

		/* Enabling CAN XL includes CAN FD */
<<<<<<< HEAD
		if (ro->xl_frames && !ro->fd_frames) {
			ro->fd_frames = ro->xl_frames;
			return -EINVAL;
		}
=======
		if (ro->xl_frames && !fd_frames)
			return -EINVAL;

		ro->fd_frames = fd_frames;
>>>>>>> ccf0a997
		break;

	case CAN_RAW_XL_FRAMES:
		if (optlen != sizeof(ro->xl_frames))
			return -EINVAL;

		if (copy_from_sockptr(&ro->xl_frames, optval, optlen))
			return -EFAULT;

		/* Enabling CAN XL includes CAN FD */
		if (ro->xl_frames)
			ro->fd_frames = ro->xl_frames;
		break;

	case CAN_RAW_JOIN_FILTERS:
		if (optlen != sizeof(ro->join_filters))
			return -EINVAL;

		if (copy_from_sockptr(&ro->join_filters, optval, optlen))
			return -EFAULT;

		break;

	default:
		return -ENOPROTOOPT;
	}
	return err;
}

static int raw_getsockopt(struct socket *sock, int level, int optname,
			  char __user *optval, int __user *optlen)
{
	struct sock *sk = sock->sk;
	struct raw_sock *ro = raw_sk(sk);
	int len;
	void *val;
	int err = 0;

	if (level != SOL_CAN_RAW)
		return -EINVAL;
	if (get_user(len, optlen))
		return -EFAULT;
	if (len < 0)
		return -EINVAL;

	switch (optname) {
	case CAN_RAW_FILTER:
		lock_sock(sk);
		if (ro->count > 0) {
			int fsize = ro->count * sizeof(struct can_filter);

			/* user space buffer to small for filter list? */
			if (len < fsize) {
				/* return -ERANGE and needed space in optlen */
				err = -ERANGE;
				if (put_user(fsize, optlen))
					err = -EFAULT;
			} else {
				if (len > fsize)
					len = fsize;
				if (copy_to_user(optval, ro->filter, len))
					err = -EFAULT;
			}
		} else {
			len = 0;
		}
		release_sock(sk);

		if (!err)
			err = put_user(len, optlen);
		return err;

	case CAN_RAW_ERR_FILTER:
		if (len > sizeof(can_err_mask_t))
			len = sizeof(can_err_mask_t);
		val = &ro->err_mask;
		break;

	case CAN_RAW_LOOPBACK:
		if (len > sizeof(int))
			len = sizeof(int);
		val = &ro->loopback;
		break;

	case CAN_RAW_RECV_OWN_MSGS:
		if (len > sizeof(int))
			len = sizeof(int);
		val = &ro->recv_own_msgs;
		break;

	case CAN_RAW_FD_FRAMES:
		if (len > sizeof(int))
			len = sizeof(int);
		val = &ro->fd_frames;
		break;

	case CAN_RAW_XL_FRAMES:
		if (len > sizeof(int))
			len = sizeof(int);
		val = &ro->xl_frames;
		break;

	case CAN_RAW_JOIN_FILTERS:
		if (len > sizeof(int))
			len = sizeof(int);
		val = &ro->join_filters;
		break;

	default:
		return -ENOPROTOOPT;
	}

	if (put_user(len, optlen))
		return -EFAULT;
	if (copy_to_user(optval, val, len))
		return -EFAULT;
	return 0;
}

static bool raw_bad_txframe(struct raw_sock *ro, struct sk_buff *skb, int mtu)
{
	/* Classical CAN -> no checks for flags and device capabilities */
	if (can_is_can_skb(skb))
		return false;

	/* CAN FD -> needs to be enabled and a CAN FD or CAN XL device */
	if (ro->fd_frames && can_is_canfd_skb(skb) &&
	    (mtu == CANFD_MTU || can_is_canxl_dev_mtu(mtu)))
		return false;

	/* CAN XL -> needs to be enabled and a CAN XL device */
	if (ro->xl_frames && can_is_canxl_skb(skb) &&
	    can_is_canxl_dev_mtu(mtu))
		return false;

	return true;
}

static int raw_sendmsg(struct socket *sock, struct msghdr *msg, size_t size)
{
	struct sock *sk = sock->sk;
	struct raw_sock *ro = raw_sk(sk);
	struct sockcm_cookie sockc;
	struct sk_buff *skb;
	struct net_device *dev;
	int ifindex;
	int err = -EINVAL;

	/* check for valid CAN frame sizes */
	if (size < CANXL_HDR_SIZE + CANXL_MIN_DLEN || size > CANXL_MTU)
		return -EINVAL;

	if (msg->msg_name) {
		DECLARE_SOCKADDR(struct sockaddr_can *, addr, msg->msg_name);

		if (msg->msg_namelen < RAW_MIN_NAMELEN)
			return -EINVAL;

		if (addr->can_family != AF_CAN)
			return -EINVAL;

		ifindex = addr->can_ifindex;
	} else {
		ifindex = ro->ifindex;
	}

	dev = dev_get_by_index(sock_net(sk), ifindex);
	if (!dev)
		return -ENXIO;

	skb = sock_alloc_send_skb(sk, size + sizeof(struct can_skb_priv),
				  msg->msg_flags & MSG_DONTWAIT, &err);
	if (!skb)
		goto put_dev;

	can_skb_reserve(skb);
	can_skb_prv(skb)->ifindex = dev->ifindex;
	can_skb_prv(skb)->skbcnt = 0;

	/* fill the skb before testing for valid CAN frames */
	err = memcpy_from_msg(skb_put(skb, size), msg, size);
	if (err < 0)
		goto free_skb;

	err = -EINVAL;
	if (raw_bad_txframe(ro, skb, dev->mtu))
		goto free_skb;

	sockcm_init(&sockc, sk);
	if (msg->msg_controllen) {
		err = sock_cmsg_send(sk, msg, &sockc);
		if (unlikely(err))
			goto free_skb;
	}

	skb->dev = dev;
	skb->priority = sk->sk_priority;
	skb->mark = READ_ONCE(sk->sk_mark);
	skb->tstamp = sockc.transmit_time;

	skb_setup_tx_timestamp(skb, sockc.tsflags);

	err = can_send(skb, ro->loopback);

	dev_put(dev);

	if (err)
		goto send_failed;

	return size;

free_skb:
	kfree_skb(skb);
put_dev:
	dev_put(dev);
send_failed:
	return err;
}

static int raw_recvmsg(struct socket *sock, struct msghdr *msg, size_t size,
		       int flags)
{
	struct sock *sk = sock->sk;
	struct sk_buff *skb;
	int err = 0;

	if (flags & MSG_ERRQUEUE)
		return sock_recv_errqueue(sk, msg, size,
					  SOL_CAN_RAW, SCM_CAN_RAW_ERRQUEUE);

	skb = skb_recv_datagram(sk, flags, &err);
	if (!skb)
		return err;

	if (size < skb->len)
		msg->msg_flags |= MSG_TRUNC;
	else
		size = skb->len;

	err = memcpy_to_msg(msg, skb->data, size);
	if (err < 0) {
		skb_free_datagram(sk, skb);
		return err;
	}

	sock_recv_cmsgs(msg, sk, skb);

	if (msg->msg_name) {
		__sockaddr_check_size(RAW_MIN_NAMELEN);
		msg->msg_namelen = RAW_MIN_NAMELEN;
		memcpy(msg->msg_name, skb->cb, msg->msg_namelen);
	}

	/* assign the flags that have been recorded in raw_rcv() */
	msg->msg_flags |= *(raw_flags(skb));

	skb_free_datagram(sk, skb);

	return size;
}

static int raw_sock_no_ioctlcmd(struct socket *sock, unsigned int cmd,
				unsigned long arg)
{
	/* no ioctls for socket layer -> hand it down to NIC layer */
	return -ENOIOCTLCMD;
}

static const struct proto_ops raw_ops = {
	.family        = PF_CAN,
	.release       = raw_release,
	.bind          = raw_bind,
	.connect       = sock_no_connect,
	.socketpair    = sock_no_socketpair,
	.accept        = sock_no_accept,
	.getname       = raw_getname,
	.poll          = datagram_poll,
	.ioctl         = raw_sock_no_ioctlcmd,
	.gettstamp     = sock_gettstamp,
	.listen        = sock_no_listen,
	.shutdown      = sock_no_shutdown,
	.setsockopt    = raw_setsockopt,
	.getsockopt    = raw_getsockopt,
	.sendmsg       = raw_sendmsg,
	.recvmsg       = raw_recvmsg,
	.mmap          = sock_no_mmap,
};

static struct proto raw_proto __read_mostly = {
	.name       = "CAN_RAW",
	.owner      = THIS_MODULE,
	.obj_size   = sizeof(struct raw_sock),
	.init       = raw_init,
};

static const struct can_proto raw_can_proto = {
	.type       = SOCK_RAW,
	.protocol   = CAN_RAW,
	.ops        = &raw_ops,
	.prot       = &raw_proto,
};

static struct notifier_block canraw_notifier = {
	.notifier_call = raw_notifier
};

static __init int raw_module_init(void)
{
	int err;

	pr_info("can: raw protocol\n");

	err = register_netdevice_notifier(&canraw_notifier);
	if (err)
		return err;

	err = can_proto_register(&raw_can_proto);
	if (err < 0) {
		pr_err("can: registration of raw protocol failed\n");
		goto register_proto_failed;
	}

	return 0;

register_proto_failed:
	unregister_netdevice_notifier(&canraw_notifier);
	return err;
}

static __exit void raw_module_exit(void)
{
	can_proto_unregister(&raw_can_proto);
	unregister_netdevice_notifier(&canraw_notifier);
}

module_init(raw_module_init);
module_exit(raw_module_exit);<|MERGE_RESOLUTION|>--- conflicted
+++ resolved
@@ -681,17 +681,10 @@
 			return -EFAULT;
 
 		/* Enabling CAN XL includes CAN FD */
-<<<<<<< HEAD
-		if (ro->xl_frames && !ro->fd_frames) {
-			ro->fd_frames = ro->xl_frames;
-			return -EINVAL;
-		}
-=======
 		if (ro->xl_frames && !fd_frames)
 			return -EINVAL;
 
 		ro->fd_frames = fd_frames;
->>>>>>> ccf0a997
 		break;
 
 	case CAN_RAW_XL_FRAMES:
