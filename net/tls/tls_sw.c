--- conflicted
+++ resolved
@@ -984,19 +984,8 @@
 	int ret = 0;
 	int pending;
 
-<<<<<<< HEAD
-	if (msg->msg_flags & ~(MSG_MORE | MSG_DONTWAIT | MSG_NOSIGNAL |
-			       MSG_CMSG_COMPAT))
-		return -EOPNOTSUPP;
-
-	ret = mutex_lock_interruptible(&tls_ctx->tx_lock);
-	if (ret)
-		return ret;
-	lock_sock(sk);
-=======
 	if (!eor && (msg->msg_flags & MSG_EOR))
 		return -EINVAL;
->>>>>>> ccf0a997
 
 	if (unlikely(msg->msg_controllen)) {
 		ret = tls_process_cmsg(sk, msg, &record_type);
@@ -1290,15 +1279,7 @@
 		tls_tx_records(sk, 0);
 	}
 
-<<<<<<< HEAD
-	ret = mutex_lock_interruptible(&tls_ctx->tx_lock);
-	if (ret)
-		return ret;
-	lock_sock(sk);
-	ret = tls_sw_do_sendpage(sk, page, offset, size, flags);
-=======
 unlock:
->>>>>>> ccf0a997
 	release_sock(sk);
 	mutex_unlock(&tls_ctx->tx_lock);
 }
@@ -2416,11 +2397,8 @@
 	struct sk_psock *psock;
 	gfp_t alloc_save;
 
-<<<<<<< HEAD
-=======
 	trace_sk_data_ready(sk);
 
->>>>>>> ccf0a997
 	alloc_save = sk->sk_allocation;
 	sk->sk_allocation = GFP_ATOMIC;
 	tls_strp_data_ready(&ctx->strp);
