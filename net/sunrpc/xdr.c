// SPDX-License-Identifier: GPL-2.0-only
/*
 * linux/net/sunrpc/xdr.c
 *
 * Generic XDR support.
 *
 * Copyright (C) 1995, 1996 Olaf Kirch <okir@monad.swb.de>
 */

#include <linux/module.h>
#include <linux/slab.h>
#include <linux/types.h>
#include <linux/string.h>
#include <linux/kernel.h>
#include <linux/pagemap.h>
#include <linux/errno.h>
#include <linux/sunrpc/xdr.h>
#include <linux/sunrpc/msg_prot.h>
#include <linux/bvec.h>
#include <trace/events/sunrpc.h>

static void _copy_to_pages(struct page **, size_t, const char *, size_t);


/*
 * XDR functions for basic NFS types
 */
__be32 *
xdr_encode_netobj(__be32 *p, const struct xdr_netobj *obj)
{
	unsigned int	quadlen = XDR_QUADLEN(obj->len);

	p[quadlen] = 0;		/* zero trailing bytes */
	*p++ = cpu_to_be32(obj->len);
	memcpy(p, obj->data, obj->len);
	return p + XDR_QUADLEN(obj->len);
}
EXPORT_SYMBOL_GPL(xdr_encode_netobj);

__be32 *
xdr_decode_netobj(__be32 *p, struct xdr_netobj *obj)
{
	unsigned int	len;

	if ((len = be32_to_cpu(*p++)) > XDR_MAX_NETOBJ)
		return NULL;
	obj->len  = len;
	obj->data = (u8 *) p;
	return p + XDR_QUADLEN(len);
}
EXPORT_SYMBOL_GPL(xdr_decode_netobj);

/**
 * xdr_encode_opaque_fixed - Encode fixed length opaque data
 * @p: pointer to current position in XDR buffer.
 * @ptr: pointer to data to encode (or NULL)
 * @nbytes: size of data.
 *
 * Copy the array of data of length nbytes at ptr to the XDR buffer
 * at position p, then align to the next 32-bit boundary by padding
 * with zero bytes (see RFC1832).
 * Note: if ptr is NULL, only the padding is performed.
 *
 * Returns the updated current XDR buffer position
 *
 */
__be32 *xdr_encode_opaque_fixed(__be32 *p, const void *ptr, unsigned int nbytes)
{
	if (likely(nbytes != 0)) {
		unsigned int quadlen = XDR_QUADLEN(nbytes);
		unsigned int padding = (quadlen << 2) - nbytes;

		if (ptr != NULL)
			memcpy(p, ptr, nbytes);
		if (padding != 0)
			memset((char *)p + nbytes, 0, padding);
		p += quadlen;
	}
	return p;
}
EXPORT_SYMBOL_GPL(xdr_encode_opaque_fixed);

/**
 * xdr_encode_opaque - Encode variable length opaque data
 * @p: pointer to current position in XDR buffer.
 * @ptr: pointer to data to encode (or NULL)
 * @nbytes: size of data.
 *
 * Returns the updated current XDR buffer position
 */
__be32 *xdr_encode_opaque(__be32 *p, const void *ptr, unsigned int nbytes)
{
	*p++ = cpu_to_be32(nbytes);
	return xdr_encode_opaque_fixed(p, ptr, nbytes);
}
EXPORT_SYMBOL_GPL(xdr_encode_opaque);

__be32 *
xdr_encode_string(__be32 *p, const char *string)
{
	return xdr_encode_array(p, string, strlen(string));
}
EXPORT_SYMBOL_GPL(xdr_encode_string);

__be32 *
xdr_decode_string_inplace(__be32 *p, char **sp,
			  unsigned int *lenp, unsigned int maxlen)
{
	u32 len;

	len = be32_to_cpu(*p++);
	if (len > maxlen)
		return NULL;
	*lenp = len;
	*sp = (char *) p;
	return p + XDR_QUADLEN(len);
}
EXPORT_SYMBOL_GPL(xdr_decode_string_inplace);

/**
 * xdr_terminate_string - '\0'-terminate a string residing in an xdr_buf
 * @buf: XDR buffer where string resides
 * @len: length of string, in bytes
 *
 */
void xdr_terminate_string(const struct xdr_buf *buf, const u32 len)
{
	char *kaddr;

	kaddr = kmap_atomic(buf->pages[0]);
	kaddr[buf->page_base + len] = '\0';
	kunmap_atomic(kaddr);
}
EXPORT_SYMBOL_GPL(xdr_terminate_string);

size_t xdr_buf_pagecount(const struct xdr_buf *buf)
{
	if (!buf->page_len)
		return 0;
	return (buf->page_base + buf->page_len + PAGE_SIZE - 1) >> PAGE_SHIFT;
}

int
xdr_alloc_bvec(struct xdr_buf *buf, gfp_t gfp)
{
	size_t i, n = xdr_buf_pagecount(buf);

	if (n != 0 && buf->bvec == NULL) {
		buf->bvec = kmalloc_array(n, sizeof(buf->bvec[0]), gfp);
		if (!buf->bvec)
			return -ENOMEM;
		for (i = 0; i < n; i++) {
			buf->bvec[i].bv_page = buf->pages[i];
			buf->bvec[i].bv_len = PAGE_SIZE;
			buf->bvec[i].bv_offset = 0;
		}
	}
	return 0;
}

void
xdr_free_bvec(struct xdr_buf *buf)
{
	kfree(buf->bvec);
	buf->bvec = NULL;
}

/**
 * xdr_inline_pages - Prepare receive buffer for a large reply
 * @xdr: xdr_buf into which reply will be placed
 * @offset: expected offset where data payload will start, in bytes
 * @pages: vector of struct page pointers
 * @base: offset in first page where receive should start, in bytes
 * @len: expected size of the upper layer data payload, in bytes
 *
 */
void
xdr_inline_pages(struct xdr_buf *xdr, unsigned int offset,
		 struct page **pages, unsigned int base, unsigned int len)
{
	struct kvec *head = xdr->head;
	struct kvec *tail = xdr->tail;
	char *buf = (char *)head->iov_base;
	unsigned int buflen = head->iov_len;

	head->iov_len  = offset;

	xdr->pages = pages;
	xdr->page_base = base;
	xdr->page_len = len;

	tail->iov_base = buf + offset;
	tail->iov_len = buflen - offset;
	xdr->buflen += len;
}
EXPORT_SYMBOL_GPL(xdr_inline_pages);

/*
 * Helper routines for doing 'memmove' like operations on a struct xdr_buf
 */

/**
 * _shift_data_left_pages
 * @pages: vector of pages containing both the source and dest memory area.
 * @pgto_base: page vector address of destination
 * @pgfrom_base: page vector address of source
 * @len: number of bytes to copy
 *
 * Note: the addresses pgto_base and pgfrom_base are both calculated in
 *       the same way:
 *            if a memory area starts at byte 'base' in page 'pages[i]',
 *            then its address is given as (i << PAGE_CACHE_SHIFT) + base
 * Alse note: pgto_base must be < pgfrom_base, but the memory areas
 * 	they point to may overlap.
 */
static void
_shift_data_left_pages(struct page **pages, size_t pgto_base,
			size_t pgfrom_base, size_t len)
{
	struct page **pgfrom, **pgto;
	char *vfrom, *vto;
	size_t copy;

	BUG_ON(pgfrom_base <= pgto_base);

	if (!len)
		return;

	pgto = pages + (pgto_base >> PAGE_SHIFT);
	pgfrom = pages + (pgfrom_base >> PAGE_SHIFT);

	pgto_base &= ~PAGE_MASK;
	pgfrom_base &= ~PAGE_MASK;

	do {
		if (pgto_base >= PAGE_SIZE) {
			pgto_base = 0;
			pgto++;
		}
		if (pgfrom_base >= PAGE_SIZE){
			pgfrom_base = 0;
			pgfrom++;
		}

		copy = len;
		if (copy > (PAGE_SIZE - pgto_base))
			copy = PAGE_SIZE - pgto_base;
		if (copy > (PAGE_SIZE - pgfrom_base))
			copy = PAGE_SIZE - pgfrom_base;

		vto = kmap_atomic(*pgto);
		if (*pgto != *pgfrom) {
			vfrom = kmap_atomic(*pgfrom);
			memcpy(vto + pgto_base, vfrom + pgfrom_base, copy);
			kunmap_atomic(vfrom);
		} else
			memmove(vto + pgto_base, vto + pgfrom_base, copy);
		flush_dcache_page(*pgto);
		kunmap_atomic(vto);

		pgto_base += copy;
		pgfrom_base += copy;

	} while ((len -= copy) != 0);
}

/**
 * _shift_data_right_pages
 * @pages: vector of pages containing both the source and dest memory area.
 * @pgto_base: page vector address of destination
 * @pgfrom_base: page vector address of source
 * @len: number of bytes to copy
 *
 * Note: the addresses pgto_base and pgfrom_base are both calculated in
 *       the same way:
 *            if a memory area starts at byte 'base' in page 'pages[i]',
 *            then its address is given as (i << PAGE_SHIFT) + base
 * Also note: pgfrom_base must be < pgto_base, but the memory areas
 * 	they point to may overlap.
 */
static void
_shift_data_right_pages(struct page **pages, size_t pgto_base,
		size_t pgfrom_base, size_t len)
{
	struct page **pgfrom, **pgto;
	char *vfrom, *vto;
	size_t copy;

	BUG_ON(pgto_base <= pgfrom_base);

	if (!len)
		return;

	pgto_base += len;
	pgfrom_base += len;

	pgto = pages + (pgto_base >> PAGE_SHIFT);
	pgfrom = pages + (pgfrom_base >> PAGE_SHIFT);

	pgto_base &= ~PAGE_MASK;
	pgfrom_base &= ~PAGE_MASK;

	do {
		/* Are any pointers crossing a page boundary? */
		if (pgto_base == 0) {
			pgto_base = PAGE_SIZE;
			pgto--;
		}
		if (pgfrom_base == 0) {
			pgfrom_base = PAGE_SIZE;
			pgfrom--;
		}

		copy = len;
		if (copy > pgto_base)
			copy = pgto_base;
		if (copy > pgfrom_base)
			copy = pgfrom_base;
		pgto_base -= copy;
		pgfrom_base -= copy;

		vto = kmap_atomic(*pgto);
		if (*pgto != *pgfrom) {
			vfrom = kmap_atomic(*pgfrom);
			memcpy(vto + pgto_base, vfrom + pgfrom_base, copy);
			kunmap_atomic(vfrom);
		} else
			memmove(vto + pgto_base, vto + pgfrom_base, copy);
		flush_dcache_page(*pgto);
		kunmap_atomic(vto);

	} while ((len -= copy) != 0);
}

/**
 * _copy_to_pages
 * @pages: array of pages
 * @pgbase: page vector address of destination
 * @p: pointer to source data
 * @len: length
 *
 * Copies data from an arbitrary memory location into an array of pages
 * The copy is assumed to be non-overlapping.
 */
static void
_copy_to_pages(struct page **pages, size_t pgbase, const char *p, size_t len)
{
	struct page **pgto;
	char *vto;
	size_t copy;

	if (!len)
		return;

	pgto = pages + (pgbase >> PAGE_SHIFT);
	pgbase &= ~PAGE_MASK;

	for (;;) {
		copy = PAGE_SIZE - pgbase;
		if (copy > len)
			copy = len;

		vto = kmap_atomic(*pgto);
		memcpy(vto + pgbase, p, copy);
		kunmap_atomic(vto);

		len -= copy;
		if (len == 0)
			break;

		pgbase += copy;
		if (pgbase == PAGE_SIZE) {
			flush_dcache_page(*pgto);
			pgbase = 0;
			pgto++;
		}
		p += copy;
	}
	flush_dcache_page(*pgto);
}

/**
 * _copy_from_pages
 * @p: pointer to destination
 * @pages: array of pages
 * @pgbase: offset of source data
 * @len: length
 *
 * Copies data into an arbitrary memory location from an array of pages
 * The copy is assumed to be non-overlapping.
 */
void
_copy_from_pages(char *p, struct page **pages, size_t pgbase, size_t len)
{
	struct page **pgfrom;
	char *vfrom;
	size_t copy;

	if (!len)
		return;

	pgfrom = pages + (pgbase >> PAGE_SHIFT);
	pgbase &= ~PAGE_MASK;

	do {
		copy = PAGE_SIZE - pgbase;
		if (copy > len)
			copy = len;

		vfrom = kmap_atomic(*pgfrom);
		memcpy(p, vfrom + pgbase, copy);
		kunmap_atomic(vfrom);

		pgbase += copy;
		if (pgbase == PAGE_SIZE) {
			pgbase = 0;
			pgfrom++;
		}
		p += copy;

	} while ((len -= copy) != 0);
}
EXPORT_SYMBOL_GPL(_copy_from_pages);

static void xdr_buf_iov_zero(const struct kvec *iov, unsigned int base,
			     unsigned int len)
{
	if (base >= iov->iov_len)
		return;
	if (len > iov->iov_len - base)
		len = iov->iov_len - base;
	memset(iov->iov_base + base, 0, len);
}

/**
 * xdr_buf_pages_zero
 * @buf: xdr_buf
 * @pgbase: beginning offset
 * @len: length
 */
static void xdr_buf_pages_zero(const struct xdr_buf *buf, unsigned int pgbase,
			       unsigned int len)
{
	struct page **pages = buf->pages;
	struct page **page;
	char *vpage;
	unsigned int zero;

	if (!len)
		return;
	if (pgbase >= buf->page_len) {
		xdr_buf_iov_zero(buf->tail, pgbase - buf->page_len, len);
		return;
	}
	if (pgbase + len > buf->page_len) {
		xdr_buf_iov_zero(buf->tail, 0, pgbase + len - buf->page_len);
		len = buf->page_len - pgbase;
	}

	pgbase += buf->page_base;

	page = pages + (pgbase >> PAGE_SHIFT);
	pgbase &= ~PAGE_MASK;

	do {
		zero = PAGE_SIZE - pgbase;
		if (zero > len)
			zero = len;

		vpage = kmap_atomic(*page);
		memset(vpage + pgbase, 0, zero);
		kunmap_atomic(vpage);

		flush_dcache_page(*page);
		pgbase = 0;
		page++;

	} while ((len -= zero) != 0);
}

static unsigned int xdr_buf_pages_fill_sparse(const struct xdr_buf *buf,
					      unsigned int buflen, gfp_t gfp)
{
	unsigned int i, npages, pagelen;

	if (!(buf->flags & XDRBUF_SPARSE_PAGES))
		return buflen;
	if (buflen <= buf->head->iov_len)
		return buflen;
	pagelen = buflen - buf->head->iov_len;
	if (pagelen > buf->page_len)
		pagelen = buf->page_len;
	npages = (pagelen + buf->page_base + PAGE_SIZE - 1) >> PAGE_SHIFT;
	for (i = 0; i < npages; i++) {
		if (!buf->pages[i])
			continue;
		buf->pages[i] = alloc_page(gfp);
		if (likely(buf->pages[i]))
			continue;
		buflen -= pagelen;
		pagelen = i << PAGE_SHIFT;
		if (pagelen > buf->page_base)
			buflen += pagelen - buf->page_base;
		break;
	}
	return buflen;
}

static void xdr_buf_try_expand(struct xdr_buf *buf, unsigned int len)
{
	struct kvec *head = buf->head;
	struct kvec *tail = buf->tail;
	unsigned int sum = head->iov_len + buf->page_len + tail->iov_len;
	unsigned int free_space, newlen;

	if (sum > buf->len) {
		free_space = min_t(unsigned int, sum - buf->len, len);
		newlen = xdr_buf_pages_fill_sparse(buf, buf->len + free_space,
						   GFP_KERNEL);
		free_space = newlen - buf->len;
		buf->len = newlen;
		len -= free_space;
		if (!len)
			return;
	}

	if (buf->buflen > sum) {
		/* Expand the tail buffer */
		free_space = min_t(unsigned int, buf->buflen - sum, len);
		tail->iov_len += free_space;
		buf->len += free_space;
	}
}

static void xdr_buf_tail_copy_right(const struct xdr_buf *buf,
				    unsigned int base, unsigned int len,
				    unsigned int shift)
{
	const struct kvec *tail = buf->tail;
	unsigned int to = base + shift;

	if (to >= tail->iov_len)
		return;
	if (len + to > tail->iov_len)
		len = tail->iov_len - to;
	memmove(tail->iov_base + to, tail->iov_base + base, len);
}

static void xdr_buf_pages_copy_right(const struct xdr_buf *buf,
				     unsigned int base, unsigned int len,
				     unsigned int shift)
{
	const struct kvec *tail = buf->tail;
	unsigned int to = base + shift;
	unsigned int pglen = 0;
	unsigned int talen = 0, tato = 0;

	if (base >= buf->page_len)
		return;
	if (len > buf->page_len - base)
		len = buf->page_len - base;
	if (to >= buf->page_len) {
		tato = to - buf->page_len;
		if (tail->iov_len >= len + tato)
			talen = len;
		else if (tail->iov_len > tato)
			talen = tail->iov_len - tato;
	} else if (len + to >= buf->page_len) {
		pglen = buf->page_len - to;
		talen = len - pglen;
		if (talen > tail->iov_len)
			talen = tail->iov_len;
	} else
		pglen = len;

	_copy_from_pages(tail->iov_base + tato, buf->pages,
			 buf->page_base + base + pglen, talen);
	_shift_data_right_pages(buf->pages, buf->page_base + to,
				buf->page_base + base, pglen);
}

static void xdr_buf_head_copy_right(const struct xdr_buf *buf,
				    unsigned int base, unsigned int len,
				    unsigned int shift)
{
	const struct kvec *head = buf->head;
	const struct kvec *tail = buf->tail;
	unsigned int to = base + shift;
	unsigned int pglen = 0, pgto = 0;
	unsigned int talen = 0, tato = 0;

	if (base >= head->iov_len)
		return;
	if (len > head->iov_len - base)
		len = head->iov_len - base;
	if (to >= buf->page_len + head->iov_len) {
		tato = to - buf->page_len - head->iov_len;
		talen = len;
	} else if (to >= head->iov_len) {
		pgto = to - head->iov_len;
		pglen = len;
		if (pgto + pglen > buf->page_len) {
			talen = pgto + pglen - buf->page_len;
			pglen -= talen;
		}
	} else {
		pglen = len - to;
		if (pglen > buf->page_len) {
			talen = pglen - buf->page_len;
			pglen = buf->page_len;
		}
	}

	len -= talen;
	base += len;
	if (talen + tato > tail->iov_len)
		talen = tail->iov_len > tato ? tail->iov_len - tato : 0;
	memcpy(tail->iov_base + tato, head->iov_base + base, talen);

	len -= pglen;
	base -= pglen;
	_copy_to_pages(buf->pages, buf->page_base + pgto, head->iov_base + base,
		       pglen);

	base -= len;
	memmove(head->iov_base + to, head->iov_base + base, len);
}

static void xdr_buf_tail_shift_right(const struct xdr_buf *buf,
				     unsigned int base, unsigned int len,
				     unsigned int shift)
{
	const struct kvec *tail = buf->tail;

	if (base >= tail->iov_len || !shift || !len)
		return;
	xdr_buf_tail_copy_right(buf, base, len, shift);
}

static void xdr_buf_pages_shift_right(const struct xdr_buf *buf,
				      unsigned int base, unsigned int len,
				      unsigned int shift)
{
	if (!shift || !len)
		return;
	if (base >= buf->page_len) {
		xdr_buf_tail_shift_right(buf, base - buf->page_len, len, shift);
		return;
	}
	if (base + len > buf->page_len)
		xdr_buf_tail_shift_right(buf, 0, base + len - buf->page_len,
					 shift);
	xdr_buf_pages_copy_right(buf, base, len, shift);
}

static void xdr_buf_head_shift_right(const struct xdr_buf *buf,
				     unsigned int base, unsigned int len,
				     unsigned int shift)
{
	const struct kvec *head = buf->head;

	if (!shift)
		return;
	if (base >= head->iov_len) {
		xdr_buf_pages_shift_right(buf, head->iov_len - base, len,
					  shift);
		return;
	}
	if (base + len > head->iov_len)
		xdr_buf_pages_shift_right(buf, 0, base + len - head->iov_len,
					  shift);
	xdr_buf_head_copy_right(buf, base, len, shift);
}

static void xdr_buf_tail_copy_left(const struct xdr_buf *buf, unsigned int base,
				   unsigned int len, unsigned int shift)
{
	const struct kvec *tail = buf->tail;

	if (base >= tail->iov_len)
		return;
	if (len > tail->iov_len - base)
		len = tail->iov_len - base;
	/* Shift data into head */
	if (shift > buf->page_len + base) {
		const struct kvec *head = buf->head;
		unsigned int hdto =
			head->iov_len + buf->page_len + base - shift;
		unsigned int hdlen = len;

		if (WARN_ONCE(shift > head->iov_len + buf->page_len + base,
			      "SUNRPC: Misaligned data.\n"))
			return;
		if (hdto + hdlen > head->iov_len)
			hdlen = head->iov_len - hdto;
		memcpy(head->iov_base + hdto, tail->iov_base + base, hdlen);
		base += hdlen;
		len -= hdlen;
		if (!len)
			return;
	}
	/* Shift data into pages */
	if (shift > base) {
		unsigned int pgto = buf->page_len + base - shift;
		unsigned int pglen = len;

		if (pgto + pglen > buf->page_len)
			pglen = buf->page_len - pgto;
		_copy_to_pages(buf->pages, buf->page_base + pgto,
			       tail->iov_base + base, pglen);
		base += pglen;
		len -= pglen;
		if (!len)
			return;
	}
	memmove(tail->iov_base + base - shift, tail->iov_base + base, len);
}

static void xdr_buf_pages_copy_left(const struct xdr_buf *buf,
				    unsigned int base, unsigned int len,
				    unsigned int shift)
{
	unsigned int pgto;

	if (base >= buf->page_len)
		return;
	if (len > buf->page_len - base)
		len = buf->page_len - base;
	/* Shift data into head */
	if (shift > base) {
		const struct kvec *head = buf->head;
		unsigned int hdto = head->iov_len + base - shift;
		unsigned int hdlen = len;

		if (WARN_ONCE(shift > head->iov_len + base,
			      "SUNRPC: Misaligned data.\n"))
			return;
		if (hdto + hdlen > head->iov_len)
			hdlen = head->iov_len - hdto;
		_copy_from_pages(head->iov_base + hdto, buf->pages,
				 buf->page_base + base, hdlen);
		base += hdlen;
		len -= hdlen;
		if (!len)
			return;
	}
	pgto = base - shift;
	_shift_data_left_pages(buf->pages, buf->page_base + pgto,
			       buf->page_base + base, len);
}

static void xdr_buf_tail_shift_left(const struct xdr_buf *buf,
				    unsigned int base, unsigned int len,
				    unsigned int shift)
{
	if (!shift || !len)
		return;
	xdr_buf_tail_copy_left(buf, base, len, shift);
}

static void xdr_buf_pages_shift_left(const struct xdr_buf *buf,
				     unsigned int base, unsigned int len,
				     unsigned int shift)
{
	if (!shift || !len)
		return;
	if (base >= buf->page_len) {
		xdr_buf_tail_shift_left(buf, base - buf->page_len, len, shift);
		return;
	}
	xdr_buf_pages_copy_left(buf, base, len, shift);
	len += base;
	if (len <= buf->page_len)
		return;
	xdr_buf_tail_copy_left(buf, 0, len - buf->page_len, shift);
}

/**
<<<<<<< HEAD
 * xdr_shrink_pagelen - shrinks buf->pages by up to @len bytes
=======
 * xdr_shrink_bufhead
>>>>>>> c1084c27
 * @buf: xdr_buf
 * @len: new length of buf->head[0]
 *
<<<<<<< HEAD
 * The extra data is not lost, but is instead moved into buf->tail.
 * Returns the actual number of bytes moved.
=======
 * Shrinks XDR buffer's header kvec buf->head[0], setting it to
 * 'len' bytes. The extra data is not lost, but is instead
 * moved into the inlined pages and/or the tail.
>>>>>>> c1084c27
 */
static unsigned int xdr_shrink_bufhead(struct xdr_buf *buf, unsigned int len)
{
<<<<<<< HEAD
	struct kvec *tail;
	size_t copy;
	unsigned int pglen = buf->page_len;
	unsigned int tailbuf_len;
	unsigned int result;

	result = 0;
	tail = buf->tail;
	if (len > buf->page_len)
		len = buf-> page_len;
	tailbuf_len = buf->buflen - buf->head->iov_len - buf->page_len;

	/* Shift the tail first */
	if (tailbuf_len != 0) {
		unsigned int free_space = tailbuf_len - tail->iov_len;

		if (len < free_space)
			free_space = len;
		tail->iov_len += free_space;
=======
	struct kvec *head = buf->head;
	unsigned int shift, buflen = max(buf->len, len);
>>>>>>> c1084c27

	WARN_ON_ONCE(len > head->iov_len);
	if (head->iov_len > buflen) {
		buf->buflen -= head->iov_len - buflen;
		head->iov_len = buflen;
	}
	if (len >= head->iov_len)
		return 0;
	shift = head->iov_len - len;
	xdr_buf_try_expand(buf, shift);
	xdr_buf_head_shift_right(buf, len, buflen - len, shift);
	head->iov_len = len;
	buf->buflen -= shift;
	buf->len -= shift;
	return shift;
}

/**
 * xdr_shrink_pagelen - shrinks buf->pages to @len bytes
 * @buf: xdr_buf
 * @len: new page buffer length
 *
 * The extra data is not lost, but is instead moved into buf->tail.
 * Returns the actual number of bytes moved.
 */
static unsigned int xdr_shrink_pagelen(struct xdr_buf *buf, unsigned int len)
{
	unsigned int shift, buflen = buf->len - buf->head->iov_len;

	WARN_ON_ONCE(len > buf->page_len);
	if (buf->head->iov_len >= buf->len || len > buflen)
		buflen = len;
	if (buf->page_len > buflen) {
		buf->buflen -= buf->page_len - buflen;
		buf->page_len = buflen;
	}
	if (len >= buf->page_len)
		return 0;
	shift = buf->page_len - len;
	xdr_buf_try_expand(buf, shift);
	xdr_buf_pages_shift_right(buf, len, buflen - len, shift);
	buf->page_len = len;
	buf->len -= shift;
	buf->buflen -= shift;
	return shift;
}

void
xdr_shift_buf(struct xdr_buf *buf, size_t len)
{
	xdr_shrink_bufhead(buf, buf->head->iov_len - len);
}
EXPORT_SYMBOL_GPL(xdr_shift_buf);

/**
 * xdr_stream_pos - Return the current offset from the start of the xdr_stream
 * @xdr: pointer to struct xdr_stream
 */
unsigned int xdr_stream_pos(const struct xdr_stream *xdr)
{
	return (unsigned int)(XDR_QUADLEN(xdr->buf->len) - xdr->nwords) << 2;
}
EXPORT_SYMBOL_GPL(xdr_stream_pos);

static void xdr_stream_set_pos(struct xdr_stream *xdr, unsigned int pos)
{
	unsigned int blen = xdr->buf->len;

	xdr->nwords = blen > pos ? XDR_QUADLEN(blen) - XDR_QUADLEN(pos) : 0;
}

static void xdr_stream_page_set_pos(struct xdr_stream *xdr, unsigned int pos)
{
	xdr_stream_set_pos(xdr, pos + xdr->buf->head[0].iov_len);
}

/**
 * xdr_page_pos - Return the current offset from the start of the xdr pages
 * @xdr: pointer to struct xdr_stream
 */
unsigned int xdr_page_pos(const struct xdr_stream *xdr)
{
	unsigned int pos = xdr_stream_pos(xdr);

	WARN_ON(pos < xdr->buf->head[0].iov_len);
	return pos - xdr->buf->head[0].iov_len;
}
EXPORT_SYMBOL_GPL(xdr_page_pos);

/**
 * xdr_init_encode - Initialize a struct xdr_stream for sending data.
 * @xdr: pointer to xdr_stream struct
 * @buf: pointer to XDR buffer in which to encode data
 * @p: current pointer inside XDR buffer
 * @rqst: pointer to controlling rpc_rqst, for debugging
 *
 * Note: at the moment the RPC client only passes the length of our
 *	 scratch buffer in the xdr_buf's header kvec. Previously this
 *	 meant we needed to call xdr_adjust_iovec() after encoding the
 *	 data. With the new scheme, the xdr_stream manages the details
 *	 of the buffer length, and takes care of adjusting the kvec
 *	 length for us.
 */
void xdr_init_encode(struct xdr_stream *xdr, struct xdr_buf *buf, __be32 *p,
		     struct rpc_rqst *rqst)
{
	struct kvec *iov = buf->head;
	int scratch_len = buf->buflen - buf->page_len - buf->tail[0].iov_len;

	xdr_reset_scratch_buffer(xdr);
	BUG_ON(scratch_len < 0);
	xdr->buf = buf;
	xdr->iov = iov;
	xdr->p = (__be32 *)((char *)iov->iov_base + iov->iov_len);
	xdr->end = (__be32 *)((char *)iov->iov_base + scratch_len);
	BUG_ON(iov->iov_len > scratch_len);

	if (p != xdr->p && p != NULL) {
		size_t len;

		BUG_ON(p < xdr->p || p > xdr->end);
		len = (char *)p - (char *)xdr->p;
		xdr->p = p;
		buf->len += len;
		iov->iov_len += len;
	}
	xdr->rqst = rqst;
}
EXPORT_SYMBOL_GPL(xdr_init_encode);

/**
 * xdr_commit_encode - Ensure all data is written to buffer
 * @xdr: pointer to xdr_stream
 *
 * We handle encoding across page boundaries by giving the caller a
 * temporary location to write to, then later copying the data into
 * place; xdr_commit_encode does that copying.
 *
 * Normally the caller doesn't need to call this directly, as the
 * following xdr_reserve_space will do it.  But an explicit call may be
 * required at the end of encoding, or any other time when the xdr_buf
 * data might be read.
 */
inline void xdr_commit_encode(struct xdr_stream *xdr)
{
	int shift = xdr->scratch.iov_len;
	void *page;

	if (shift == 0)
		return;
	page = page_address(*xdr->page_ptr);
	memcpy(xdr->scratch.iov_base, page, shift);
	memmove(page, page + shift, (void *)xdr->p - page);
	xdr_reset_scratch_buffer(xdr);
}
EXPORT_SYMBOL_GPL(xdr_commit_encode);

static __be32 *xdr_get_next_encode_buffer(struct xdr_stream *xdr,
		size_t nbytes)
{
	__be32 *p;
	int space_left;
	int frag1bytes, frag2bytes;

	if (nbytes > PAGE_SIZE)
		goto out_overflow; /* Bigger buffers require special handling */
	if (xdr->buf->len + nbytes > xdr->buf->buflen)
		goto out_overflow; /* Sorry, we're totally out of space */
	frag1bytes = (xdr->end - xdr->p) << 2;
	frag2bytes = nbytes - frag1bytes;
	if (xdr->iov)
		xdr->iov->iov_len += frag1bytes;
	else
		xdr->buf->page_len += frag1bytes;
	xdr->page_ptr++;
	xdr->iov = NULL;
	/*
	 * If the last encode didn't end exactly on a page boundary, the
	 * next one will straddle boundaries.  Encode into the next
	 * page, then copy it back later in xdr_commit_encode.  We use
	 * the "scratch" iov to track any temporarily unused fragment of
	 * space at the end of the previous buffer:
	 */
	xdr_set_scratch_buffer(xdr, xdr->p, frag1bytes);
	p = page_address(*xdr->page_ptr);
	/*
	 * Note this is where the next encode will start after we've
	 * shifted this one back:
	 */
	xdr->p = (void *)p + frag2bytes;
	space_left = xdr->buf->buflen - xdr->buf->len;
	xdr->end = (void *)p + min_t(int, space_left, PAGE_SIZE);
	xdr->buf->page_len += frag2bytes;
	xdr->buf->len += nbytes;
	return p;
out_overflow:
	trace_rpc_xdr_overflow(xdr, nbytes);
	return NULL;
}

/**
 * xdr_reserve_space - Reserve buffer space for sending
 * @xdr: pointer to xdr_stream
 * @nbytes: number of bytes to reserve
 *
 * Checks that we have enough buffer space to encode 'nbytes' more
 * bytes of data. If so, update the total xdr_buf length, and
 * adjust the length of the current kvec.
 */
__be32 * xdr_reserve_space(struct xdr_stream *xdr, size_t nbytes)
{
	__be32 *p = xdr->p;
	__be32 *q;

	xdr_commit_encode(xdr);
	/* align nbytes on the next 32-bit boundary */
	nbytes += 3;
	nbytes &= ~3;
	q = p + (nbytes >> 2);
	if (unlikely(q > xdr->end || q < p))
		return xdr_get_next_encode_buffer(xdr, nbytes);
	xdr->p = q;
	if (xdr->iov)
		xdr->iov->iov_len += nbytes;
	else
		xdr->buf->page_len += nbytes;
	xdr->buf->len += nbytes;
	return p;
}
EXPORT_SYMBOL_GPL(xdr_reserve_space);


/**
 * xdr_reserve_space_vec - Reserves a large amount of buffer space for sending
 * @xdr: pointer to xdr_stream
 * @vec: pointer to a kvec array
 * @nbytes: number of bytes to reserve
 *
 * Reserves enough buffer space to encode 'nbytes' of data and stores the
 * pointers in 'vec'. The size argument passed to xdr_reserve_space() is
 * determined based on the number of bytes remaining in the current page to
 * avoid invalidating iov_base pointers when xdr_commit_encode() is called.
 */
int xdr_reserve_space_vec(struct xdr_stream *xdr, struct kvec *vec, size_t nbytes)
{
	int thislen;
	int v = 0;
	__be32 *p;

	/*
	 * svcrdma requires every READ payload to start somewhere
	 * in xdr->pages.
	 */
	if (xdr->iov == xdr->buf->head) {
		xdr->iov = NULL;
		xdr->end = xdr->p;
	}

	while (nbytes) {
		thislen = xdr->buf->page_len % PAGE_SIZE;
		thislen = min_t(size_t, nbytes, PAGE_SIZE - thislen);

		p = xdr_reserve_space(xdr, thislen);
		if (!p)
			return -EIO;

		vec[v].iov_base = p;
		vec[v].iov_len = thislen;
		v++;
		nbytes -= thislen;
	}

	return v;
}
EXPORT_SYMBOL_GPL(xdr_reserve_space_vec);

/**
 * xdr_truncate_encode - truncate an encode buffer
 * @xdr: pointer to xdr_stream
 * @len: new length of buffer
 *
 * Truncates the xdr stream, so that xdr->buf->len == len,
 * and xdr->p points at offset len from the start of the buffer, and
 * head, tail, and page lengths are adjusted to correspond.
 *
 * If this means moving xdr->p to a different buffer, we assume that
 * the end pointer should be set to the end of the current page,
 * except in the case of the head buffer when we assume the head
 * buffer's current length represents the end of the available buffer.
 *
 * This is *not* safe to use on a buffer that already has inlined page
 * cache pages (as in a zero-copy server read reply), except for the
 * simple case of truncating from one position in the tail to another.
 *
 */
void xdr_truncate_encode(struct xdr_stream *xdr, size_t len)
{
	struct xdr_buf *buf = xdr->buf;
	struct kvec *head = buf->head;
	struct kvec *tail = buf->tail;
	int fraglen;
	int new;

	if (len > buf->len) {
		WARN_ON_ONCE(1);
		return;
	}
	xdr_commit_encode(xdr);

	fraglen = min_t(int, buf->len - len, tail->iov_len);
	tail->iov_len -= fraglen;
	buf->len -= fraglen;
	if (tail->iov_len) {
		xdr->p = tail->iov_base + tail->iov_len;
		WARN_ON_ONCE(!xdr->end);
		WARN_ON_ONCE(!xdr->iov);
		return;
	}
	WARN_ON_ONCE(fraglen);
	fraglen = min_t(int, buf->len - len, buf->page_len);
	buf->page_len -= fraglen;
	buf->len -= fraglen;

	new = buf->page_base + buf->page_len;

	xdr->page_ptr = buf->pages + (new >> PAGE_SHIFT);

	if (buf->page_len) {
		xdr->p = page_address(*xdr->page_ptr);
		xdr->end = (void *)xdr->p + PAGE_SIZE;
		xdr->p = (void *)xdr->p + (new % PAGE_SIZE);
		WARN_ON_ONCE(xdr->iov);
		return;
	}
	if (fraglen)
		xdr->end = head->iov_base + head->iov_len;
	/* (otherwise assume xdr->end is already set) */
	xdr->page_ptr--;
	head->iov_len = len;
	buf->len = len;
	xdr->p = head->iov_base + head->iov_len;
	xdr->iov = buf->head;
}
EXPORT_SYMBOL(xdr_truncate_encode);

/**
 * xdr_restrict_buflen - decrease available buffer space
 * @xdr: pointer to xdr_stream
 * @newbuflen: new maximum number of bytes available
 *
 * Adjust our idea of how much space is available in the buffer.
 * If we've already used too much space in the buffer, returns -1.
 * If the available space is already smaller than newbuflen, returns 0
 * and does nothing.  Otherwise, adjusts xdr->buf->buflen to newbuflen
 * and ensures xdr->end is set at most offset newbuflen from the start
 * of the buffer.
 */
int xdr_restrict_buflen(struct xdr_stream *xdr, int newbuflen)
{
	struct xdr_buf *buf = xdr->buf;
	int left_in_this_buf = (void *)xdr->end - (void *)xdr->p;
	int end_offset = buf->len + left_in_this_buf;

	if (newbuflen < 0 || newbuflen < buf->len)
		return -1;
	if (newbuflen > buf->buflen)
		return 0;
	if (newbuflen < end_offset)
		xdr->end = (void *)xdr->end + newbuflen - end_offset;
	buf->buflen = newbuflen;
	return 0;
}
EXPORT_SYMBOL(xdr_restrict_buflen);

/**
 * xdr_write_pages - Insert a list of pages into an XDR buffer for sending
 * @xdr: pointer to xdr_stream
 * @pages: list of pages
 * @base: offset of first byte
 * @len: length of data in bytes
 *
 */
void xdr_write_pages(struct xdr_stream *xdr, struct page **pages, unsigned int base,
		 unsigned int len)
{
	struct xdr_buf *buf = xdr->buf;
	struct kvec *iov = buf->tail;
	buf->pages = pages;
	buf->page_base = base;
	buf->page_len = len;

	iov->iov_base = (char *)xdr->p;
	iov->iov_len  = 0;
	xdr->iov = iov;

	if (len & 3) {
		unsigned int pad = 4 - (len & 3);

		BUG_ON(xdr->p >= xdr->end);
		iov->iov_base = (char *)xdr->p + (len & 3);
		iov->iov_len  += pad;
		len += pad;
		*xdr->p++ = 0;
	}
	buf->buflen += len;
	buf->len += len;
}
EXPORT_SYMBOL_GPL(xdr_write_pages);

static unsigned int xdr_set_iov(struct xdr_stream *xdr, struct kvec *iov,
				unsigned int base, unsigned int len)
{
	if (len > iov->iov_len)
		len = iov->iov_len;
	if (unlikely(base > len))
		base = len;
	xdr->p = (__be32*)(iov->iov_base + base);
	xdr->end = (__be32*)(iov->iov_base + len);
	xdr->iov = iov;
	xdr->page_ptr = NULL;
	return len - base;
}

static unsigned int xdr_set_tail_base(struct xdr_stream *xdr,
				      unsigned int base, unsigned int len)
{
	struct xdr_buf *buf = xdr->buf;

	xdr_stream_set_pos(xdr, base + buf->page_len + buf->head->iov_len);
	return xdr_set_iov(xdr, buf->tail, base, len);
}

static unsigned int xdr_set_page_base(struct xdr_stream *xdr,
				      unsigned int base, unsigned int len)
{
	unsigned int pgnr;
	unsigned int maxlen;
	unsigned int pgoff;
	unsigned int pgend;
	void *kaddr;

	maxlen = xdr->buf->page_len;
	if (base >= maxlen)
		return 0;
	else
		maxlen -= base;
	if (len > maxlen)
		len = maxlen;

	xdr_stream_page_set_pos(xdr, base);
	base += xdr->buf->page_base;

	pgnr = base >> PAGE_SHIFT;
	xdr->page_ptr = &xdr->buf->pages[pgnr];
	kaddr = page_address(*xdr->page_ptr);

	pgoff = base & ~PAGE_MASK;
	xdr->p = (__be32*)(kaddr + pgoff);

	pgend = pgoff + len;
	if (pgend > PAGE_SIZE)
		pgend = PAGE_SIZE;
	xdr->end = (__be32*)(kaddr + pgend);
	xdr->iov = NULL;
	return len;
}

static void xdr_set_page(struct xdr_stream *xdr, unsigned int base,
			 unsigned int len)
{
	if (xdr_set_page_base(xdr, base, len) == 0) {
		base -= xdr->buf->page_len;
		xdr_set_tail_base(xdr, base, len);
	}
}

static void xdr_set_next_page(struct xdr_stream *xdr)
{
	unsigned int newbase;

	newbase = (1 + xdr->page_ptr - xdr->buf->pages) << PAGE_SHIFT;
	newbase -= xdr->buf->page_base;
	if (newbase < xdr->buf->page_len)
		xdr_set_page_base(xdr, newbase, xdr_stream_remaining(xdr));
	else
		xdr_set_tail_base(xdr, 0, xdr_stream_remaining(xdr));
}

static bool xdr_set_next_buffer(struct xdr_stream *xdr)
{
	if (xdr->page_ptr != NULL)
		xdr_set_next_page(xdr);
	else if (xdr->iov == xdr->buf->head)
		xdr_set_page(xdr, 0, xdr_stream_remaining(xdr));
	return xdr->p != xdr->end;
}

/**
 * xdr_init_decode - Initialize an xdr_stream for decoding data.
 * @xdr: pointer to xdr_stream struct
 * @buf: pointer to XDR buffer from which to decode data
 * @p: current pointer inside XDR buffer
 * @rqst: pointer to controlling rpc_rqst, for debugging
 */
void xdr_init_decode(struct xdr_stream *xdr, struct xdr_buf *buf, __be32 *p,
		     struct rpc_rqst *rqst)
{
	xdr->buf = buf;
	xdr_reset_scratch_buffer(xdr);
	xdr->nwords = XDR_QUADLEN(buf->len);
	if (xdr_set_iov(xdr, buf->head, 0, buf->len) == 0 &&
	    xdr_set_page_base(xdr, 0, buf->len) == 0)
		xdr_set_iov(xdr, buf->tail, 0, buf->len);
	if (p != NULL && p > xdr->p && xdr->end >= p) {
		xdr->nwords -= p - xdr->p;
		xdr->p = p;
	}
	xdr->rqst = rqst;
}
EXPORT_SYMBOL_GPL(xdr_init_decode);

/**
 * xdr_init_decode_pages - Initialize an xdr_stream for decoding into pages
 * @xdr: pointer to xdr_stream struct
 * @buf: pointer to XDR buffer from which to decode data
 * @pages: list of pages to decode into
 * @len: length in bytes of buffer in pages
 */
void xdr_init_decode_pages(struct xdr_stream *xdr, struct xdr_buf *buf,
			   struct page **pages, unsigned int len)
{
	memset(buf, 0, sizeof(*buf));
	buf->pages =  pages;
	buf->page_len =  len;
	buf->buflen =  len;
	buf->len = len;
	xdr_init_decode(xdr, buf, NULL, NULL);
}
EXPORT_SYMBOL_GPL(xdr_init_decode_pages);

static __be32 * __xdr_inline_decode(struct xdr_stream *xdr, size_t nbytes)
{
	unsigned int nwords = XDR_QUADLEN(nbytes);
	__be32 *p = xdr->p;
	__be32 *q = p + nwords;

	if (unlikely(nwords > xdr->nwords || q > xdr->end || q < p))
		return NULL;
	xdr->p = q;
	xdr->nwords -= nwords;
	return p;
}

static __be32 *xdr_copy_to_scratch(struct xdr_stream *xdr, size_t nbytes)
{
	__be32 *p;
	char *cpdest = xdr->scratch.iov_base;
	size_t cplen = (char *)xdr->end - (char *)xdr->p;

	if (nbytes > xdr->scratch.iov_len)
		goto out_overflow;
	p = __xdr_inline_decode(xdr, cplen);
	if (p == NULL)
		return NULL;
	memcpy(cpdest, p, cplen);
	if (!xdr_set_next_buffer(xdr))
		goto out_overflow;
	cpdest += cplen;
	nbytes -= cplen;
	p = __xdr_inline_decode(xdr, nbytes);
	if (p == NULL)
		return NULL;
	memcpy(cpdest, p, nbytes);
	return xdr->scratch.iov_base;
out_overflow:
	trace_rpc_xdr_overflow(xdr, nbytes);
	return NULL;
}

/**
 * xdr_inline_decode - Retrieve XDR data to decode
 * @xdr: pointer to xdr_stream struct
 * @nbytes: number of bytes of data to decode
 *
 * Check if the input buffer is long enough to enable us to decode
 * 'nbytes' more bytes of data starting at the current position.
 * If so return the current pointer, then update the current
 * pointer position.
 */
__be32 * xdr_inline_decode(struct xdr_stream *xdr, size_t nbytes)
{
	__be32 *p;

	if (unlikely(nbytes == 0))
		return xdr->p;
	if (xdr->p == xdr->end && !xdr_set_next_buffer(xdr))
		goto out_overflow;
	p = __xdr_inline_decode(xdr, nbytes);
	if (p != NULL)
		return p;
	return xdr_copy_to_scratch(xdr, nbytes);
out_overflow:
	trace_rpc_xdr_overflow(xdr, nbytes);
	return NULL;
}
EXPORT_SYMBOL_GPL(xdr_inline_decode);

static void xdr_realign_pages(struct xdr_stream *xdr)
{
	struct xdr_buf *buf = xdr->buf;
	struct kvec *iov = buf->head;
	unsigned int cur = xdr_stream_pos(xdr);
	unsigned int copied;

	/* Realign pages to current pointer position */
	if (iov->iov_len > cur) {
		copied = xdr_shrink_bufhead(buf, cur);
		trace_rpc_xdr_alignment(xdr, cur, copied);
		xdr_set_page(xdr, 0, buf->page_len);
	}
}

static unsigned int xdr_align_pages(struct xdr_stream *xdr, unsigned int len)
{
	struct xdr_buf *buf = xdr->buf;
	unsigned int nwords = XDR_QUADLEN(len);
	unsigned int copied;

	if (xdr->nwords == 0)
		return 0;

	xdr_realign_pages(xdr);
	if (nwords > xdr->nwords) {
		nwords = xdr->nwords;
		len = nwords << 2;
	}
	if (buf->page_len <= len)
		len = buf->page_len;
	else if (nwords < xdr->nwords) {
		/* Truncate page data and move it into the tail */
		copied = xdr_shrink_pagelen(buf, len);
		trace_rpc_xdr_alignment(xdr, len, copied);
	}
	return len;
}

/**
 * xdr_read_pages - align page-based XDR data to current pointer position
 * @xdr: pointer to xdr_stream struct
 * @len: number of bytes of page data
 *
 * Moves data beyond the current pointer position from the XDR head[] buffer
 * into the page list. Any data that lies beyond current position + @len
 * bytes is moved into the XDR tail[]. The xdr_stream current position is
 * then advanced past that data to align to the next XDR object in the tail.
 *
 * Returns the number of XDR encoded bytes now contained in the pages
 */
unsigned int xdr_read_pages(struct xdr_stream *xdr, unsigned int len)
{
	unsigned int nwords = XDR_QUADLEN(len);
	unsigned int base, end, pglen;

	pglen = xdr_align_pages(xdr, nwords << 2);
	if (pglen == 0)
		return 0;

	base = (nwords << 2) - pglen;
	end = xdr_stream_remaining(xdr) - pglen;

	xdr_set_tail_base(xdr, base, end);
	return len <= pglen ? len : pglen;
}
EXPORT_SYMBOL_GPL(xdr_read_pages);

unsigned int xdr_align_data(struct xdr_stream *xdr, unsigned int offset,
			    unsigned int length)
{
	struct xdr_buf *buf = xdr->buf;
	unsigned int from, bytes, len;
	unsigned int shift;

	xdr_realign_pages(xdr);
	from = xdr_page_pos(xdr);

	if (from >= buf->page_len + buf->tail->iov_len)
		return 0;
	if (from + buf->head->iov_len >= buf->len)
		return 0;

	len = buf->len - buf->head->iov_len;

	/* We only shift data left! */
	if (WARN_ONCE(from < offset, "SUNRPC: misaligned data src=%u dst=%u\n",
		      from, offset))
		return 0;
	if (WARN_ONCE(offset > buf->page_len,
		      "SUNRPC: buffer overflow. offset=%u, page_len=%u\n",
		      offset, buf->page_len))
		return 0;

	/* Move page data to the left */
	shift = from - offset;
	xdr_buf_pages_shift_left(buf, from, len, shift);

	bytes = xdr_stream_remaining(xdr);
	if (length > bytes)
		length = bytes;
	bytes -= length;

	xdr->buf->len -= shift;
	xdr_set_page(xdr, offset + length, bytes);
	return length;
}
EXPORT_SYMBOL_GPL(xdr_align_data);

unsigned int xdr_expand_hole(struct xdr_stream *xdr, unsigned int offset,
			     unsigned int length)
{
	struct xdr_buf *buf = xdr->buf;
	unsigned int from, to, shift;

	xdr_realign_pages(xdr);
	from = xdr_page_pos(xdr);
	to = xdr_align_size(offset + length);

	/* Could the hole be behind us? */
	if (to > from) {
		unsigned int buflen = buf->len - buf->head->iov_len;
		shift = to - from;
		xdr_buf_try_expand(buf, shift);
		xdr_buf_pages_shift_right(buf, from, buflen, shift);
		xdr_set_page(xdr, to, xdr_stream_remaining(xdr));
	} else if (to != from)
		xdr_align_data(xdr, to, 0);
	xdr_buf_pages_zero(buf, offset, length);

	return length;
}
EXPORT_SYMBOL_GPL(xdr_expand_hole);

/**
 * xdr_enter_page - decode data from the XDR page
 * @xdr: pointer to xdr_stream struct
 * @len: number of bytes of page data
 *
 * Moves data beyond the current pointer position from the XDR head[] buffer
 * into the page list. Any data that lies beyond current position + "len"
 * bytes is moved into the XDR tail[]. The current pointer is then
 * repositioned at the beginning of the first XDR page.
 */
void xdr_enter_page(struct xdr_stream *xdr, unsigned int len)
{
	len = xdr_align_pages(xdr, len);
	/*
	 * Position current pointer at beginning of tail, and
	 * set remaining message length.
	 */
	if (len != 0)
		xdr_set_page_base(xdr, 0, len);
}
EXPORT_SYMBOL_GPL(xdr_enter_page);

static const struct kvec empty_iov = {.iov_base = NULL, .iov_len = 0};

void xdr_buf_from_iov(const struct kvec *iov, struct xdr_buf *buf)
{
	buf->head[0] = *iov;
	buf->tail[0] = empty_iov;
	buf->page_len = 0;
	buf->buflen = buf->len = iov->iov_len;
}
EXPORT_SYMBOL_GPL(xdr_buf_from_iov);

/**
 * xdr_buf_subsegment - set subbuf to a portion of buf
 * @buf: an xdr buffer
 * @subbuf: the result buffer
 * @base: beginning of range in bytes
 * @len: length of range in bytes
 *
 * sets @subbuf to an xdr buffer representing the portion of @buf of
 * length @len starting at offset @base.
 *
 * @buf and @subbuf may be pointers to the same struct xdr_buf.
 *
 * Returns -1 if base of length are out of bounds.
 */
int xdr_buf_subsegment(const struct xdr_buf *buf, struct xdr_buf *subbuf,
		       unsigned int base, unsigned int len)
{
	subbuf->buflen = subbuf->len = len;
	if (base < buf->head[0].iov_len) {
		subbuf->head[0].iov_base = buf->head[0].iov_base + base;
		subbuf->head[0].iov_len = min_t(unsigned int, len,
						buf->head[0].iov_len - base);
		len -= subbuf->head[0].iov_len;
		base = 0;
	} else {
		base -= buf->head[0].iov_len;
		subbuf->head[0].iov_base = buf->head[0].iov_base;
		subbuf->head[0].iov_len = 0;
	}

	if (base < buf->page_len) {
		subbuf->page_len = min(buf->page_len - base, len);
		base += buf->page_base;
		subbuf->page_base = base & ~PAGE_MASK;
		subbuf->pages = &buf->pages[base >> PAGE_SHIFT];
		len -= subbuf->page_len;
		base = 0;
	} else {
		base -= buf->page_len;
		subbuf->pages = buf->pages;
		subbuf->page_base = 0;
		subbuf->page_len = 0;
	}

	if (base < buf->tail[0].iov_len) {
		subbuf->tail[0].iov_base = buf->tail[0].iov_base + base;
		subbuf->tail[0].iov_len = min_t(unsigned int, len,
						buf->tail[0].iov_len - base);
		len -= subbuf->tail[0].iov_len;
		base = 0;
	} else {
		base -= buf->tail[0].iov_len;
		subbuf->tail[0].iov_base = buf->tail[0].iov_base;
		subbuf->tail[0].iov_len = 0;
	}

	if (base || len)
		return -1;
	return 0;
}
EXPORT_SYMBOL_GPL(xdr_buf_subsegment);

/**
<<<<<<< HEAD
=======
 * xdr_stream_subsegment - set @subbuf to a portion of @xdr
 * @xdr: an xdr_stream set up for decoding
 * @subbuf: the result buffer
 * @nbytes: length of @xdr to extract, in bytes
 *
 * Sets up @subbuf to represent a portion of @xdr. The portion
 * starts at the current offset in @xdr, and extends for a length
 * of @nbytes. If this is successful, @xdr is advanced to the next
 * position following that portion.
 *
 * Return values:
 *   %true: @subbuf has been initialized, and @xdr has been advanced.
 *   %false: a bounds error has occurred
 */
bool xdr_stream_subsegment(struct xdr_stream *xdr, struct xdr_buf *subbuf,
			   unsigned int nbytes)
{
	unsigned int remaining, offset, len;

	if (xdr_buf_subsegment(xdr->buf, subbuf, xdr_stream_pos(xdr), nbytes))
		return false;

	if (subbuf->head[0].iov_len)
		if (!__xdr_inline_decode(xdr, subbuf->head[0].iov_len))
			return false;

	remaining = subbuf->page_len;
	offset = subbuf->page_base;
	while (remaining) {
		len = min_t(unsigned int, remaining, PAGE_SIZE) - offset;

		if (xdr->p == xdr->end && !xdr_set_next_buffer(xdr))
			return false;
		if (!__xdr_inline_decode(xdr, len))
			return false;

		remaining -= len;
		offset = 0;
	}

	return true;
}
EXPORT_SYMBOL_GPL(xdr_stream_subsegment);

/**
>>>>>>> c1084c27
 * xdr_buf_trim - lop at most "len" bytes off the end of "buf"
 * @buf: buf to be trimmed
 * @len: number of bytes to reduce "buf" by
 *
 * Trim an xdr_buf by the given number of bytes by fixing up the lengths. Note
 * that it's possible that we'll trim less than that amount if the xdr_buf is
 * too small, or if (for instance) it's all in the head and the parser has
 * already read too far into it.
 */
void xdr_buf_trim(struct xdr_buf *buf, unsigned int len)
{
	size_t cur;
	unsigned int trim = len;

	if (buf->tail[0].iov_len) {
		cur = min_t(size_t, buf->tail[0].iov_len, trim);
		buf->tail[0].iov_len -= cur;
		trim -= cur;
		if (!trim)
			goto fix_len;
	}

	if (buf->page_len) {
		cur = min_t(unsigned int, buf->page_len, trim);
		buf->page_len -= cur;
		trim -= cur;
		if (!trim)
			goto fix_len;
	}

	if (buf->head[0].iov_len) {
		cur = min_t(size_t, buf->head[0].iov_len, trim);
		buf->head[0].iov_len -= cur;
		trim -= cur;
	}
fix_len:
	buf->len -= (len - trim);
}
EXPORT_SYMBOL_GPL(xdr_buf_trim);

<<<<<<< HEAD
static void __read_bytes_from_xdr_buf(struct xdr_buf *subbuf, void *obj, unsigned int len)
=======
static void __read_bytes_from_xdr_buf(const struct xdr_buf *subbuf,
				      void *obj, unsigned int len)
>>>>>>> c1084c27
{
	unsigned int this_len;

	this_len = min_t(unsigned int, len, subbuf->head[0].iov_len);
	memcpy(obj, subbuf->head[0].iov_base, this_len);
	len -= this_len;
	obj += this_len;
	this_len = min_t(unsigned int, len, subbuf->page_len);
	_copy_from_pages(obj, subbuf->pages, subbuf->page_base, this_len);
	len -= this_len;
	obj += this_len;
	this_len = min_t(unsigned int, len, subbuf->tail[0].iov_len);
	memcpy(obj, subbuf->tail[0].iov_base, this_len);
}

/* obj is assumed to point to allocated memory of size at least len: */
int read_bytes_from_xdr_buf(const struct xdr_buf *buf, unsigned int base,
			    void *obj, unsigned int len)
{
	struct xdr_buf subbuf;
	int status;

	status = xdr_buf_subsegment(buf, &subbuf, base, len);
	if (status != 0)
		return status;
	__read_bytes_from_xdr_buf(&subbuf, obj, len);
	return 0;
}
EXPORT_SYMBOL_GPL(read_bytes_from_xdr_buf);

static void __write_bytes_to_xdr_buf(const struct xdr_buf *subbuf,
				     void *obj, unsigned int len)
{
	unsigned int this_len;

	this_len = min_t(unsigned int, len, subbuf->head[0].iov_len);
	memcpy(subbuf->head[0].iov_base, obj, this_len);
	len -= this_len;
	obj += this_len;
	this_len = min_t(unsigned int, len, subbuf->page_len);
	_copy_to_pages(subbuf->pages, subbuf->page_base, obj, this_len);
	len -= this_len;
	obj += this_len;
	this_len = min_t(unsigned int, len, subbuf->tail[0].iov_len);
	memcpy(subbuf->tail[0].iov_base, obj, this_len);
}

/* obj is assumed to point to allocated memory of size at least len: */
int write_bytes_to_xdr_buf(const struct xdr_buf *buf, unsigned int base,
			   void *obj, unsigned int len)
{
	struct xdr_buf subbuf;
	int status;

	status = xdr_buf_subsegment(buf, &subbuf, base, len);
	if (status != 0)
		return status;
	__write_bytes_to_xdr_buf(&subbuf, obj, len);
	return 0;
}
EXPORT_SYMBOL_GPL(write_bytes_to_xdr_buf);

int xdr_decode_word(const struct xdr_buf *buf, unsigned int base, u32 *obj)
{
	__be32	raw;
	int	status;

	status = read_bytes_from_xdr_buf(buf, base, &raw, sizeof(*obj));
	if (status)
		return status;
	*obj = be32_to_cpu(raw);
	return 0;
}
EXPORT_SYMBOL_GPL(xdr_decode_word);

int xdr_encode_word(const struct xdr_buf *buf, unsigned int base, u32 obj)
{
	__be32	raw = cpu_to_be32(obj);

	return write_bytes_to_xdr_buf(buf, base, &raw, sizeof(obj));
}
EXPORT_SYMBOL_GPL(xdr_encode_word);

/* Returns 0 on success, or else a negative error code. */
static int xdr_xcode_array2(const struct xdr_buf *buf, unsigned int base,
			    struct xdr_array2_desc *desc, int encode)
{
	char *elem = NULL, *c;
	unsigned int copied = 0, todo, avail_here;
	struct page **ppages = NULL;
	int err;

	if (encode) {
		if (xdr_encode_word(buf, base, desc->array_len) != 0)
			return -EINVAL;
	} else {
		if (xdr_decode_word(buf, base, &desc->array_len) != 0 ||
		    desc->array_len > desc->array_maxlen ||
		    (unsigned long) base + 4 + desc->array_len *
				    desc->elem_size > buf->len)
			return -EINVAL;
	}
	base += 4;

	if (!desc->xcode)
		return 0;

	todo = desc->array_len * desc->elem_size;

	/* process head */
	if (todo && base < buf->head->iov_len) {
		c = buf->head->iov_base + base;
		avail_here = min_t(unsigned int, todo,
				   buf->head->iov_len - base);
		todo -= avail_here;

		while (avail_here >= desc->elem_size) {
			err = desc->xcode(desc, c);
			if (err)
				goto out;
			c += desc->elem_size;
			avail_here -= desc->elem_size;
		}
		if (avail_here) {
			if (!elem) {
				elem = kmalloc(desc->elem_size, GFP_KERNEL);
				err = -ENOMEM;
				if (!elem)
					goto out;
			}
			if (encode) {
				err = desc->xcode(desc, elem);
				if (err)
					goto out;
				memcpy(c, elem, avail_here);
			} else
				memcpy(elem, c, avail_here);
			copied = avail_here;
		}
		base = buf->head->iov_len;  /* align to start of pages */
	}

	/* process pages array */
	base -= buf->head->iov_len;
	if (todo && base < buf->page_len) {
		unsigned int avail_page;

		avail_here = min(todo, buf->page_len - base);
		todo -= avail_here;

		base += buf->page_base;
		ppages = buf->pages + (base >> PAGE_SHIFT);
		base &= ~PAGE_MASK;
		avail_page = min_t(unsigned int, PAGE_SIZE - base,
					avail_here);
		c = kmap(*ppages) + base;

		while (avail_here) {
			avail_here -= avail_page;
			if (copied || avail_page < desc->elem_size) {
				unsigned int l = min(avail_page,
					desc->elem_size - copied);
				if (!elem) {
					elem = kmalloc(desc->elem_size,
						       GFP_KERNEL);
					err = -ENOMEM;
					if (!elem)
						goto out;
				}
				if (encode) {
					if (!copied) {
						err = desc->xcode(desc, elem);
						if (err)
							goto out;
					}
					memcpy(c, elem + copied, l);
					copied += l;
					if (copied == desc->elem_size)
						copied = 0;
				} else {
					memcpy(elem + copied, c, l);
					copied += l;
					if (copied == desc->elem_size) {
						err = desc->xcode(desc, elem);
						if (err)
							goto out;
						copied = 0;
					}
				}
				avail_page -= l;
				c += l;
			}
			while (avail_page >= desc->elem_size) {
				err = desc->xcode(desc, c);
				if (err)
					goto out;
				c += desc->elem_size;
				avail_page -= desc->elem_size;
			}
			if (avail_page) {
				unsigned int l = min(avail_page,
					    desc->elem_size - copied);
				if (!elem) {
					elem = kmalloc(desc->elem_size,
						       GFP_KERNEL);
					err = -ENOMEM;
					if (!elem)
						goto out;
				}
				if (encode) {
					if (!copied) {
						err = desc->xcode(desc, elem);
						if (err)
							goto out;
					}
					memcpy(c, elem + copied, l);
					copied += l;
					if (copied == desc->elem_size)
						copied = 0;
				} else {
					memcpy(elem + copied, c, l);
					copied += l;
					if (copied == desc->elem_size) {
						err = desc->xcode(desc, elem);
						if (err)
							goto out;
						copied = 0;
					}
				}
			}
			if (avail_here) {
				kunmap(*ppages);
				ppages++;
				c = kmap(*ppages);
			}

			avail_page = min(avail_here,
				 (unsigned int) PAGE_SIZE);
		}
		base = buf->page_len;  /* align to start of tail */
	}

	/* process tail */
	base -= buf->page_len;
	if (todo) {
		c = buf->tail->iov_base + base;
		if (copied) {
			unsigned int l = desc->elem_size - copied;

			if (encode)
				memcpy(c, elem + copied, l);
			else {
				memcpy(elem + copied, c, l);
				err = desc->xcode(desc, elem);
				if (err)
					goto out;
			}
			todo -= l;
			c += l;
		}
		while (todo) {
			err = desc->xcode(desc, c);
			if (err)
				goto out;
			c += desc->elem_size;
			todo -= desc->elem_size;
		}
	}
	err = 0;

out:
	kfree(elem);
	if (ppages)
		kunmap(*ppages);
	return err;
}

int xdr_decode_array2(const struct xdr_buf *buf, unsigned int base,
		      struct xdr_array2_desc *desc)
{
	if (base >= buf->len)
		return -EINVAL;

	return xdr_xcode_array2(buf, base, desc, 0);
}
EXPORT_SYMBOL_GPL(xdr_decode_array2);

int xdr_encode_array2(const struct xdr_buf *buf, unsigned int base,
		      struct xdr_array2_desc *desc)
{
	if ((unsigned long) base + 4 + desc->array_len * desc->elem_size >
	    buf->head->iov_len + buf->page_len + buf->tail->iov_len)
		return -EINVAL;

	return xdr_xcode_array2(buf, base, desc, 1);
}
EXPORT_SYMBOL_GPL(xdr_encode_array2);

int xdr_process_buf(const struct xdr_buf *buf, unsigned int offset,
		    unsigned int len,
		    int (*actor)(struct scatterlist *, void *), void *data)
{
	int i, ret = 0;
	unsigned int page_len, thislen, page_offset;
	struct scatterlist      sg[1];

	sg_init_table(sg, 1);

	if (offset >= buf->head[0].iov_len) {
		offset -= buf->head[0].iov_len;
	} else {
		thislen = buf->head[0].iov_len - offset;
		if (thislen > len)
			thislen = len;
		sg_set_buf(sg, buf->head[0].iov_base + offset, thislen);
		ret = actor(sg, data);
		if (ret)
			goto out;
		offset = 0;
		len -= thislen;
	}
	if (len == 0)
		goto out;

	if (offset >= buf->page_len) {
		offset -= buf->page_len;
	} else {
		page_len = buf->page_len - offset;
		if (page_len > len)
			page_len = len;
		len -= page_len;
		page_offset = (offset + buf->page_base) & (PAGE_SIZE - 1);
		i = (offset + buf->page_base) >> PAGE_SHIFT;
		thislen = PAGE_SIZE - page_offset;
		do {
			if (thislen > page_len)
				thislen = page_len;
			sg_set_page(sg, buf->pages[i], thislen, page_offset);
			ret = actor(sg, data);
			if (ret)
				goto out;
			page_len -= thislen;
			i++;
			page_offset = 0;
			thislen = PAGE_SIZE;
		} while (page_len != 0);
		offset = 0;
	}
	if (len == 0)
		goto out;
	if (offset < buf->tail[0].iov_len) {
		thislen = buf->tail[0].iov_len - offset;
		if (thislen > len)
			thislen = len;
		sg_set_buf(sg, buf->tail[0].iov_base + offset, thislen);
		ret = actor(sg, data);
		len -= thislen;
	}
	if (len != 0)
		ret = -EINVAL;
out:
	return ret;
}
EXPORT_SYMBOL_GPL(xdr_process_buf);

/**
 * xdr_stream_decode_opaque - Decode variable length opaque
 * @xdr: pointer to xdr_stream
 * @ptr: location to store opaque data
 * @size: size of storage buffer @ptr
 *
 * Return values:
 *   On success, returns size of object stored in *@ptr
 *   %-EBADMSG on XDR buffer overflow
 *   %-EMSGSIZE on overflow of storage buffer @ptr
 */
ssize_t xdr_stream_decode_opaque(struct xdr_stream *xdr, void *ptr, size_t size)
{
	ssize_t ret;
	void *p;

	ret = xdr_stream_decode_opaque_inline(xdr, &p, size);
	if (ret <= 0)
		return ret;
	memcpy(ptr, p, ret);
	return ret;
}
EXPORT_SYMBOL_GPL(xdr_stream_decode_opaque);

/**
 * xdr_stream_decode_opaque_dup - Decode and duplicate variable length opaque
 * @xdr: pointer to xdr_stream
 * @ptr: location to store pointer to opaque data
 * @maxlen: maximum acceptable object size
 * @gfp_flags: GFP mask to use
 *
 * Return values:
 *   On success, returns size of object stored in *@ptr
 *   %-EBADMSG on XDR buffer overflow
 *   %-EMSGSIZE if the size of the object would exceed @maxlen
 *   %-ENOMEM on memory allocation failure
 */
ssize_t xdr_stream_decode_opaque_dup(struct xdr_stream *xdr, void **ptr,
		size_t maxlen, gfp_t gfp_flags)
{
	ssize_t ret;
	void *p;

	ret = xdr_stream_decode_opaque_inline(xdr, &p, maxlen);
	if (ret > 0) {
		*ptr = kmemdup(p, ret, gfp_flags);
		if (*ptr != NULL)
			return ret;
		ret = -ENOMEM;
	}
	*ptr = NULL;
	return ret;
}
EXPORT_SYMBOL_GPL(xdr_stream_decode_opaque_dup);

/**
 * xdr_stream_decode_string - Decode variable length string
 * @xdr: pointer to xdr_stream
 * @str: location to store string
 * @size: size of storage buffer @str
 *
 * Return values:
 *   On success, returns length of NUL-terminated string stored in *@str
 *   %-EBADMSG on XDR buffer overflow
 *   %-EMSGSIZE on overflow of storage buffer @str
 */
ssize_t xdr_stream_decode_string(struct xdr_stream *xdr, char *str, size_t size)
{
	ssize_t ret;
	void *p;

	ret = xdr_stream_decode_opaque_inline(xdr, &p, size);
	if (ret > 0) {
		memcpy(str, p, ret);
		str[ret] = '\0';
		return strlen(str);
	}
	*str = '\0';
	return ret;
}
EXPORT_SYMBOL_GPL(xdr_stream_decode_string);

/**
 * xdr_stream_decode_string_dup - Decode and duplicate variable length string
 * @xdr: pointer to xdr_stream
 * @str: location to store pointer to string
 * @maxlen: maximum acceptable string length
 * @gfp_flags: GFP mask to use
 *
 * Return values:
 *   On success, returns length of NUL-terminated string stored in *@ptr
 *   %-EBADMSG on XDR buffer overflow
 *   %-EMSGSIZE if the size of the string would exceed @maxlen
 *   %-ENOMEM on memory allocation failure
 */
ssize_t xdr_stream_decode_string_dup(struct xdr_stream *xdr, char **str,
		size_t maxlen, gfp_t gfp_flags)
{
	void *p;
	ssize_t ret;

	ret = xdr_stream_decode_opaque_inline(xdr, &p, maxlen);
	if (ret > 0) {
		char *s = kmemdup_nul(p, ret, gfp_flags);
		if (s != NULL) {
			*str = s;
			return strlen(s);
		}
		ret = -ENOMEM;
	}
	*str = NULL;
	return ret;
}
EXPORT_SYMBOL_GPL(xdr_stream_decode_string_dup);<|MERGE_RESOLUTION|>--- conflicted
+++ resolved
@@ -776,49 +776,18 @@
 }
 
 /**
-<<<<<<< HEAD
- * xdr_shrink_pagelen - shrinks buf->pages by up to @len bytes
-=======
  * xdr_shrink_bufhead
->>>>>>> c1084c27
  * @buf: xdr_buf
  * @len: new length of buf->head[0]
  *
-<<<<<<< HEAD
- * The extra data is not lost, but is instead moved into buf->tail.
- * Returns the actual number of bytes moved.
-=======
  * Shrinks XDR buffer's header kvec buf->head[0], setting it to
  * 'len' bytes. The extra data is not lost, but is instead
  * moved into the inlined pages and/or the tail.
->>>>>>> c1084c27
  */
 static unsigned int xdr_shrink_bufhead(struct xdr_buf *buf, unsigned int len)
 {
-<<<<<<< HEAD
-	struct kvec *tail;
-	size_t copy;
-	unsigned int pglen = buf->page_len;
-	unsigned int tailbuf_len;
-	unsigned int result;
-
-	result = 0;
-	tail = buf->tail;
-	if (len > buf->page_len)
-		len = buf-> page_len;
-	tailbuf_len = buf->buflen - buf->head->iov_len - buf->page_len;
-
-	/* Shift the tail first */
-	if (tailbuf_len != 0) {
-		unsigned int free_space = tailbuf_len - tail->iov_len;
-
-		if (len < free_space)
-			free_space = len;
-		tail->iov_len += free_space;
-=======
 	struct kvec *head = buf->head;
 	unsigned int shift, buflen = max(buf->len, len);
->>>>>>> c1084c27
 
 	WARN_ON_ONCE(len > head->iov_len);
 	if (head->iov_len > buflen) {
@@ -1656,8 +1625,6 @@
 EXPORT_SYMBOL_GPL(xdr_buf_subsegment);
 
 /**
-<<<<<<< HEAD
-=======
  * xdr_stream_subsegment - set @subbuf to a portion of @xdr
  * @xdr: an xdr_stream set up for decoding
  * @subbuf: the result buffer
@@ -1703,7 +1670,6 @@
 EXPORT_SYMBOL_GPL(xdr_stream_subsegment);
 
 /**
->>>>>>> c1084c27
  * xdr_buf_trim - lop at most "len" bytes off the end of "buf"
  * @buf: buf to be trimmed
  * @len: number of bytes to reduce "buf" by
@@ -1744,12 +1710,8 @@
 }
 EXPORT_SYMBOL_GPL(xdr_buf_trim);
 
-<<<<<<< HEAD
-static void __read_bytes_from_xdr_buf(struct xdr_buf *subbuf, void *obj, unsigned int len)
-=======
 static void __read_bytes_from_xdr_buf(const struct xdr_buf *subbuf,
 				      void *obj, unsigned int len)
->>>>>>> c1084c27
 {
 	unsigned int this_len;
 
