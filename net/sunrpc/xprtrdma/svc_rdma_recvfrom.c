// SPDX-License-Identifier: GPL-2.0 OR BSD-3-Clause
/*
 * Copyright (c) 2016-2018 Oracle. All rights reserved.
 * Copyright (c) 2014 Open Grid Computing, Inc. All rights reserved.
 * Copyright (c) 2005-2006 Network Appliance, Inc. All rights reserved.
 *
 * This software is available to you under a choice of one of two
 * licenses.  You may choose to be licensed under the terms of the GNU
 * General Public License (GPL) Version 2, available from the file
 * COPYING in the main directory of this source tree, or the BSD-type
 * license below:
 *
 * Redistribution and use in source and binary forms, with or without
 * modification, are permitted provided that the following conditions
 * are met:
 *
 *      Redistributions of source code must retain the above copyright
 *      notice, this list of conditions and the following disclaimer.
 *
 *      Redistributions in binary form must reproduce the above
 *      copyright notice, this list of conditions and the following
 *      disclaimer in the documentation and/or other materials provided
 *      with the distribution.
 *
 *      Neither the name of the Network Appliance, Inc. nor the names of
 *      its contributors may be used to endorse or promote products
 *      derived from this software without specific prior written
 *      permission.
 *
 * THIS SOFTWARE IS PROVIDED BY THE COPYRIGHT HOLDERS AND CONTRIBUTORS
 * "AS IS" AND ANY EXPRESS OR IMPLIED WARRANTIES, INCLUDING, BUT NOT
 * LIMITED TO, THE IMPLIED WARRANTIES OF MERCHANTABILITY AND FITNESS FOR
 * A PARTICULAR PURPOSE ARE DISCLAIMED. IN NO EVENT SHALL THE COPYRIGHT
 * OWNER OR CONTRIBUTORS BE LIABLE FOR ANY DIRECT, INDIRECT, INCIDENTAL,
 * SPECIAL, EXEMPLARY, OR CONSEQUENTIAL DAMAGES (INCLUDING, BUT NOT
 * LIMITED TO, PROCUREMENT OF SUBSTITUTE GOODS OR SERVICES; LOSS OF USE,
 * DATA, OR PROFITS; OR BUSINESS INTERRUPTION) HOWEVER CAUSED AND ON ANY
 * THEORY OF LIABILITY, WHETHER IN CONTRACT, STRICT LIABILITY, OR TORT
 * (INCLUDING NEGLIGENCE OR OTHERWISE) ARISING IN ANY WAY OUT OF THE USE
 * OF THIS SOFTWARE, EVEN IF ADVISED OF THE POSSIBILITY OF SUCH DAMAGE.
 *
 * Author: Tom Tucker <tom@opengridcomputing.com>
 */

/* Operation
 *
 * The main entry point is svc_rdma_recvfrom. This is called from
 * svc_recv when the transport indicates there is incoming data to
 * be read. "Data Ready" is signaled when an RDMA Receive completes,
 * or when a set of RDMA Reads complete.
 *
 * An svc_rqst is passed in. This structure contains an array of
 * free pages (rq_pages) that will contain the incoming RPC message.
 *
 * Short messages are moved directly into svc_rqst::rq_arg, and
 * the RPC Call is ready to be processed by the Upper Layer.
 * svc_rdma_recvfrom returns the length of the RPC Call message,
 * completing the reception of the RPC Call.
 *
 * However, when an incoming message has Read chunks,
 * svc_rdma_recvfrom must post RDMA Reads to pull the RPC Call's
 * data payload from the client. svc_rdma_recvfrom sets up the
 * RDMA Reads using pages in svc_rqst::rq_pages, which are
 * transferred to an svc_rdma_recv_ctxt for the duration of the
 * I/O. svc_rdma_recvfrom then returns zero, since the RPC message
 * is still not yet ready.
 *
 * When the Read chunk payloads have become available on the
 * server, "Data Ready" is raised again, and svc_recv calls
 * svc_rdma_recvfrom again. This second call may use a different
 * svc_rqst than the first one, thus any information that needs
 * to be preserved across these two calls is kept in an
 * svc_rdma_recv_ctxt.
 *
 * The second call to svc_rdma_recvfrom performs final assembly
 * of the RPC Call message, using the RDMA Read sink pages kept in
 * the svc_rdma_recv_ctxt. The xdr_buf is copied from the
 * svc_rdma_recv_ctxt to the second svc_rqst. The second call returns
 * the length of the completed RPC Call message.
 *
 * Page Management
 *
 * Pages under I/O must be transferred from the first svc_rqst to an
 * svc_rdma_recv_ctxt before the first svc_rdma_recvfrom call returns.
 *
 * The first svc_rqst supplies pages for RDMA Reads. These are moved
 * from rqstp::rq_pages into ctxt::pages. The consumed elements of
 * the rq_pages array are set to NULL and refilled with the first
 * svc_rdma_recvfrom call returns.
 *
 * During the second svc_rdma_recvfrom call, RDMA Read sink pages
 * are transferred from the svc_rdma_recv_ctxt to the second svc_rqst.
 */

#include <linux/slab.h>
#include <linux/spinlock.h>
#include <asm/unaligned.h>
#include <rdma/ib_verbs.h>
#include <rdma/rdma_cm.h>

#include <linux/sunrpc/xdr.h>
#include <linux/sunrpc/debug.h>
#include <linux/sunrpc/rpc_rdma.h>
#include <linux/sunrpc/svc_rdma.h>

#include "xprt_rdma.h"
#include <trace/events/rpcrdma.h>

static void svc_rdma_wc_receive(struct ib_cq *cq, struct ib_wc *wc);

static inline struct svc_rdma_recv_ctxt *
svc_rdma_next_recv_ctxt(struct list_head *list)
{
	return list_first_entry_or_null(list, struct svc_rdma_recv_ctxt,
					rc_list);
}

static void svc_rdma_recv_cid_init(struct svcxprt_rdma *rdma,
				   struct rpc_rdma_cid *cid)
{
	cid->ci_queue_id = rdma->sc_rq_cq->res.id;
	cid->ci_completion_id = atomic_inc_return(&rdma->sc_completion_ids);
}

static struct svc_rdma_recv_ctxt *
svc_rdma_recv_ctxt_alloc(struct svcxprt_rdma *rdma)
{
	struct svc_rdma_recv_ctxt *ctxt;
	dma_addr_t addr;
	void *buffer;

	ctxt = kmalloc(sizeof(*ctxt), GFP_KERNEL);
	if (!ctxt)
		goto fail0;
	buffer = kmalloc(rdma->sc_max_req_size, GFP_KERNEL);
	if (!buffer)
		goto fail1;
	addr = ib_dma_map_single(rdma->sc_pd->device, buffer,
				 rdma->sc_max_req_size, DMA_FROM_DEVICE);
	if (ib_dma_mapping_error(rdma->sc_pd->device, addr))
		goto fail2;

	svc_rdma_recv_cid_init(rdma, &ctxt->rc_cid);
	pcl_init(&ctxt->rc_call_pcl);
	pcl_init(&ctxt->rc_read_pcl);
	pcl_init(&ctxt->rc_write_pcl);
	pcl_init(&ctxt->rc_reply_pcl);

	ctxt->rc_recv_wr.next = NULL;
	ctxt->rc_recv_wr.wr_cqe = &ctxt->rc_cqe;
	ctxt->rc_recv_wr.sg_list = &ctxt->rc_recv_sge;
	ctxt->rc_recv_wr.num_sge = 1;
	ctxt->rc_cqe.done = svc_rdma_wc_receive;
	ctxt->rc_recv_sge.addr = addr;
	ctxt->rc_recv_sge.length = rdma->sc_max_req_size;
	ctxt->rc_recv_sge.lkey = rdma->sc_pd->local_dma_lkey;
	ctxt->rc_recv_buf = buffer;
	ctxt->rc_temp = false;
	return ctxt;

fail2:
	kfree(buffer);
fail1:
	kfree(ctxt);
fail0:
	return NULL;
}

static void svc_rdma_recv_ctxt_destroy(struct svcxprt_rdma *rdma,
				       struct svc_rdma_recv_ctxt *ctxt)
{
	ib_dma_unmap_single(rdma->sc_pd->device, ctxt->rc_recv_sge.addr,
			    ctxt->rc_recv_sge.length, DMA_FROM_DEVICE);
	kfree(ctxt->rc_recv_buf);
	kfree(ctxt);
}

/**
 * svc_rdma_recv_ctxts_destroy - Release all recv_ctxt's for an xprt
 * @rdma: svcxprt_rdma being torn down
 *
 */
void svc_rdma_recv_ctxts_destroy(struct svcxprt_rdma *rdma)
{
	struct svc_rdma_recv_ctxt *ctxt;
	struct llist_node *node;

	while ((node = llist_del_first(&rdma->sc_recv_ctxts))) {
		ctxt = llist_entry(node, struct svc_rdma_recv_ctxt, rc_node);
		svc_rdma_recv_ctxt_destroy(rdma, ctxt);
	}
}

/**
 * svc_rdma_recv_ctxt_get - Allocate a recv_ctxt
 * @rdma: controlling svcxprt_rdma
 *
 * Returns a recv_ctxt or (rarely) NULL if none are available.
 */
struct svc_rdma_recv_ctxt *svc_rdma_recv_ctxt_get(struct svcxprt_rdma *rdma)
{
	struct svc_rdma_recv_ctxt *ctxt;
	struct llist_node *node;

	node = llist_del_first(&rdma->sc_recv_ctxts);
	if (!node)
		goto out_empty;
	ctxt = llist_entry(node, struct svc_rdma_recv_ctxt, rc_node);

out:
	ctxt->rc_page_count = 0;
	ctxt->rc_read_payload_length = 0;
	return ctxt;

out_empty:
	ctxt = svc_rdma_recv_ctxt_alloc(rdma);
	if (!ctxt)
		return NULL;
	goto out;
}

/**
 * svc_rdma_recv_ctxt_put - Return recv_ctxt to free list
 * @rdma: controlling svcxprt_rdma
 * @ctxt: object to return to the free list
 *
 */
void svc_rdma_recv_ctxt_put(struct svcxprt_rdma *rdma,
			    struct svc_rdma_recv_ctxt *ctxt)
{
	pcl_free(&ctxt->rc_call_pcl);
	pcl_free(&ctxt->rc_read_pcl);
	pcl_free(&ctxt->rc_write_pcl);
	pcl_free(&ctxt->rc_reply_pcl);

	if (!ctxt->rc_temp)
		llist_add(&ctxt->rc_node, &rdma->sc_recv_ctxts);
	else
		svc_rdma_recv_ctxt_destroy(rdma, ctxt);
}

/**
 * svc_rdma_release_rqst - Release transport-specific per-rqst resources
 * @rqstp: svc_rqst being released
 *
 * Ensure that the recv_ctxt is released whether or not a Reply
 * was sent. For example, the client could close the connection,
 * or svc_process could drop an RPC, before the Reply is sent.
 */
void svc_rdma_release_rqst(struct svc_rqst *rqstp)
<<<<<<< HEAD
{
	struct svc_rdma_recv_ctxt *ctxt = rqstp->rq_xprt_ctxt;
	struct svc_xprt *xprt = rqstp->rq_xprt;
	struct svcxprt_rdma *rdma =
		container_of(xprt, struct svcxprt_rdma, sc_xprt);

	rqstp->rq_xprt_ctxt = NULL;
	if (ctxt)
		svc_rdma_recv_ctxt_put(rdma, ctxt);
}

static int __svc_rdma_post_recv(struct svcxprt_rdma *rdma,
				struct svc_rdma_recv_ctxt *ctxt)
=======
>>>>>>> c1084c27
{
	struct svc_rdma_recv_ctxt *ctxt = rqstp->rq_xprt_ctxt;
	struct svc_xprt *xprt = rqstp->rq_xprt;
	struct svcxprt_rdma *rdma =
		container_of(xprt, struct svcxprt_rdma, sc_xprt);

	rqstp->rq_xprt_ctxt = NULL;
	if (ctxt)
		svc_rdma_recv_ctxt_put(rdma, ctxt);
}

static bool svc_rdma_refresh_recvs(struct svcxprt_rdma *rdma,
				   unsigned int wanted, bool temp)
{
	const struct ib_recv_wr *bad_wr = NULL;
	struct svc_rdma_recv_ctxt *ctxt;
	struct ib_recv_wr *recv_chain;
	int ret;

	if (test_bit(XPT_CLOSE, &rdma->sc_xprt.xpt_flags))
<<<<<<< HEAD
		return 0;
	ctxt = svc_rdma_recv_ctxt_get(rdma);
	if (!ctxt)
		return -ENOMEM;
	return __svc_rdma_post_recv(rdma, ctxt);
=======
		return false;

	recv_chain = NULL;
	while (wanted--) {
		ctxt = svc_rdma_recv_ctxt_get(rdma);
		if (!ctxt)
			break;

		trace_svcrdma_post_recv(ctxt);
		ctxt->rc_temp = temp;
		ctxt->rc_recv_wr.next = recv_chain;
		recv_chain = &ctxt->rc_recv_wr;
		rdma->sc_pending_recvs++;
	}
	if (!recv_chain)
		return false;

	ret = ib_post_recv(rdma->sc_qp, recv_chain, &bad_wr);
	if (ret)
		goto err_free;
	return true;

err_free:
	trace_svcrdma_rq_post_err(rdma, ret);
	while (bad_wr) {
		ctxt = container_of(bad_wr, struct svc_rdma_recv_ctxt,
				    rc_recv_wr);
		bad_wr = bad_wr->next;
		svc_rdma_recv_ctxt_put(rdma, ctxt);
	}
	/* Since we're destroying the xprt, no need to reset
	 * sc_pending_recvs. */
	return false;
>>>>>>> c1084c27
}

/**
 * svc_rdma_post_recvs - Post initial set of Recv WRs
 * @rdma: fresh svcxprt_rdma
 *
 * Returns true if successful, otherwise false.
 */
bool svc_rdma_post_recvs(struct svcxprt_rdma *rdma)
{
	return svc_rdma_refresh_recvs(rdma, rdma->sc_max_requests, true);
}

/**
 * svc_rdma_wc_receive - Invoked by RDMA provider for each polled Receive WC
 * @cq: Completion Queue context
 * @wc: Work Completion object
 *
 */
static void svc_rdma_wc_receive(struct ib_cq *cq, struct ib_wc *wc)
{
	struct svcxprt_rdma *rdma = cq->cq_context;
	struct ib_cqe *cqe = wc->wr_cqe;
	struct svc_rdma_recv_ctxt *ctxt;

	rdma->sc_pending_recvs--;

	/* WARNING: Only wc->wr_cqe and wc->status are reliable */
	ctxt = container_of(cqe, struct svc_rdma_recv_ctxt, rc_cqe);

	trace_svcrdma_wc_receive(wc, &ctxt->rc_cid);
	if (wc->status != IB_WC_SUCCESS)
		goto flushed;

	/* If receive posting fails, the connection is about to be
	 * lost anyway. The server will not be able to send a reply
	 * for this RPC, and the client will retransmit this RPC
	 * anyway when it reconnects.
	 *
	 * Therefore we drop the Receive, even if status was SUCCESS
	 * to reduce the likelihood of replayed requests once the
	 * client reconnects.
	 */
	if (rdma->sc_pending_recvs < rdma->sc_max_requests)
		if (!svc_rdma_refresh_recvs(rdma, rdma->sc_recv_batch, false))
			goto flushed;

	/* All wc fields are now known to be valid */
	ctxt->rc_byte_len = wc->byte_len;

	spin_lock(&rdma->sc_rq_dto_lock);
	list_add_tail(&ctxt->rc_list, &rdma->sc_rq_dto_q);
	/* Note the unlock pairs with the smp_rmb in svc_xprt_ready: */
	set_bit(XPT_DATA, &rdma->sc_xprt.xpt_flags);
	spin_unlock(&rdma->sc_rq_dto_lock);
	if (!test_bit(RDMAXPRT_CONN_PENDING, &rdma->sc_flags))
		svc_xprt_enqueue(&rdma->sc_xprt);
	return;

flushed:
	svc_rdma_recv_ctxt_put(rdma, ctxt);
	svc_xprt_deferred_close(&rdma->sc_xprt);
}

/**
 * svc_rdma_flush_recv_queues - Drain pending Receive work
 * @rdma: svcxprt_rdma being shut down
 *
 */
void svc_rdma_flush_recv_queues(struct svcxprt_rdma *rdma)
{
	struct svc_rdma_recv_ctxt *ctxt;

	while ((ctxt = svc_rdma_next_recv_ctxt(&rdma->sc_rq_dto_q))) {
		list_del(&ctxt->rc_list);
		svc_rdma_recv_ctxt_put(rdma, ctxt);
	}
}

static void svc_rdma_build_arg_xdr(struct svc_rqst *rqstp,
				   struct svc_rdma_recv_ctxt *ctxt)
{
	struct xdr_buf *arg = &rqstp->rq_arg;

	arg->head[0].iov_base = ctxt->rc_recv_buf;
	arg->head[0].iov_len = ctxt->rc_byte_len;
	arg->tail[0].iov_base = NULL;
	arg->tail[0].iov_len = 0;
	arg->page_len = 0;
	arg->page_base = 0;
	arg->buflen = ctxt->rc_byte_len;
	arg->len = ctxt->rc_byte_len;
}

/**
 * xdr_count_read_segments - Count number of Read segments in Read list
 * @rctxt: Ingress receive context
 * @p: Start of an un-decoded Read list
 *
 * Before allocating anything, ensure the ingress Read list is safe
 * to use.
 *
 * The segment count is limited to how many segments can fit in the
 * transport header without overflowing the buffer. That's about 40
 * Read segments for a 1KB inline threshold.
 *
 * Return values:
 *   %true: Read list is valid. @rctxt's xdr_stream is updated to point
 *	    to the first byte past the Read list. rc_read_pcl and
 *	    rc_call_pcl cl_count fields are set to the number of
 *	    Read segments in the list.
 *  %false: Read list is corrupt. @rctxt's xdr_stream is left in an
 *	    unknown state.
 */
static bool xdr_count_read_segments(struct svc_rdma_recv_ctxt *rctxt, __be32 *p)
{
	rctxt->rc_call_pcl.cl_count = 0;
	rctxt->rc_read_pcl.cl_count = 0;
	while (xdr_item_is_present(p)) {
		u32 position, handle, length;
		u64 offset;

		p = xdr_inline_decode(&rctxt->rc_stream,
				      rpcrdma_readseg_maxsz * sizeof(*p));
		if (!p)
			return false;

		xdr_decode_read_segment(p, &position, &handle,
					    &length, &offset);
		if (position) {
			if (position & 3)
				return false;
			++rctxt->rc_read_pcl.cl_count;
		} else {
			++rctxt->rc_call_pcl.cl_count;
		}

		p = xdr_inline_decode(&rctxt->rc_stream, sizeof(*p));
		if (!p)
			return false;
	}
	return true;
}

/* Sanity check the Read list.
 *
 * Sanity checks:
 * - Read list does not overflow Receive buffer.
 * - Chunk size limited by largest NFS data payload.
 *
 * Return values:
 *   %true: Read list is valid. @rctxt's xdr_stream is updated
 *	    to point to the first byte past the Read list.
 *  %false: Read list is corrupt. @rctxt's xdr_stream is left
 *	    in an unknown state.
 */
static bool xdr_check_read_list(struct svc_rdma_recv_ctxt *rctxt)
{
	__be32 *p;

	p = xdr_inline_decode(&rctxt->rc_stream, sizeof(*p));
	if (!p)
		return false;
	if (!xdr_count_read_segments(rctxt, p))
		return false;
	if (!pcl_alloc_call(rctxt, p))
		return false;
	return pcl_alloc_read(rctxt, p);
}

static bool xdr_check_write_chunk(struct svc_rdma_recv_ctxt *rctxt)
{
	u32 segcount;
	__be32 *p;

	if (xdr_stream_decode_u32(&rctxt->rc_stream, &segcount))
		return false;

	/* A bogus segcount causes this buffer overflow check to fail. */
	p = xdr_inline_decode(&rctxt->rc_stream,
			      segcount * rpcrdma_segment_maxsz * sizeof(*p));
	return p != NULL;
}

/**
 * xdr_count_write_chunks - Count number of Write chunks in Write list
 * @rctxt: Received header and decoding state
 * @p: start of an un-decoded Write list
 *
 * Before allocating anything, ensure the ingress Write list is
 * safe to use.
 *
 * Return values:
 *       %true: Write list is valid. @rctxt's xdr_stream is updated
 *		to point to the first byte past the Write list, and
 *		the number of Write chunks is in rc_write_pcl.cl_count.
 *      %false: Write list is corrupt. @rctxt's xdr_stream is left
 *		in an indeterminate state.
 */
static bool xdr_count_write_chunks(struct svc_rdma_recv_ctxt *rctxt, __be32 *p)
{
	rctxt->rc_write_pcl.cl_count = 0;
	while (xdr_item_is_present(p)) {
		if (!xdr_check_write_chunk(rctxt))
			return false;
		++rctxt->rc_write_pcl.cl_count;
		p = xdr_inline_decode(&rctxt->rc_stream, sizeof(*p));
		if (!p)
			return false;
	}
	return true;
}

/* Sanity check the Write list.
 *
 * Implementation limits:
 * - This implementation currently supports only one Write chunk.
 *
 * Sanity checks:
 * - Write list does not overflow Receive buffer.
 * - Chunk size limited by largest NFS data payload.
 *
 * Return values:
 *       %true: Write list is valid. @rctxt's xdr_stream is updated
 *		to point to the first byte past the Write list.
 *      %false: Write list is corrupt. @rctxt's xdr_stream is left
 *		in an unknown state.
 */
static bool xdr_check_write_list(struct svc_rdma_recv_ctxt *rctxt)
{
	__be32 *p;

	p = xdr_inline_decode(&rctxt->rc_stream, sizeof(*p));
	if (!p)
		return false;
	if (!xdr_count_write_chunks(rctxt, p))
		return false;
	if (!pcl_alloc_write(rctxt, &rctxt->rc_write_pcl, p))
		return false;

	rctxt->rc_cur_result_payload = pcl_first_chunk(&rctxt->rc_write_pcl);
	return true;
}

/* Sanity check the Reply chunk.
 *
 * Sanity checks:
 * - Reply chunk does not overflow Receive buffer.
 * - Chunk size limited by largest NFS data payload.
 *
 * Return values:
 *       %true: Reply chunk is valid. @rctxt's xdr_stream is updated
 *		to point to the first byte past the Reply chunk.
 *      %false: Reply chunk is corrupt. @rctxt's xdr_stream is left
 *		in an unknown state.
 */
static bool xdr_check_reply_chunk(struct svc_rdma_recv_ctxt *rctxt)
{
	__be32 *p;

	p = xdr_inline_decode(&rctxt->rc_stream, sizeof(*p));
	if (!p)
		return false;

	if (!xdr_item_is_present(p))
		return true;
	if (!xdr_check_write_chunk(rctxt))
		return false;

	rctxt->rc_reply_pcl.cl_count = 1;
	return pcl_alloc_write(rctxt, &rctxt->rc_reply_pcl, p);
}

/* RPC-over-RDMA Version One private extension: Remote Invalidation.
 * Responder's choice: requester signals it can handle Send With
 * Invalidate, and responder chooses one R_key to invalidate.
 *
 * If there is exactly one distinct R_key in the received transport
 * header, set rc_inv_rkey to that R_key. Otherwise, set it to zero.
 */
static void svc_rdma_get_inv_rkey(struct svcxprt_rdma *rdma,
				  struct svc_rdma_recv_ctxt *ctxt)
{
	struct svc_rdma_segment *segment;
	struct svc_rdma_chunk *chunk;
	u32 inv_rkey;

	ctxt->rc_inv_rkey = 0;

	if (!rdma->sc_snd_w_inv)
		return;

	inv_rkey = 0;
	pcl_for_each_chunk(chunk, &ctxt->rc_call_pcl) {
		pcl_for_each_segment(segment, chunk) {
			if (inv_rkey == 0)
				inv_rkey = segment->rs_handle;
			else if (inv_rkey != segment->rs_handle)
				return;
		}
	}
	pcl_for_each_chunk(chunk, &ctxt->rc_read_pcl) {
		pcl_for_each_segment(segment, chunk) {
			if (inv_rkey == 0)
				inv_rkey = segment->rs_handle;
			else if (inv_rkey != segment->rs_handle)
				return;
		}
	}
	pcl_for_each_chunk(chunk, &ctxt->rc_write_pcl) {
		pcl_for_each_segment(segment, chunk) {
			if (inv_rkey == 0)
				inv_rkey = segment->rs_handle;
			else if (inv_rkey != segment->rs_handle)
				return;
		}
	}
	pcl_for_each_chunk(chunk, &ctxt->rc_reply_pcl) {
		pcl_for_each_segment(segment, chunk) {
			if (inv_rkey == 0)
				inv_rkey = segment->rs_handle;
			else if (inv_rkey != segment->rs_handle)
				return;
		}
	}
	ctxt->rc_inv_rkey = inv_rkey;
}

/**
 * svc_rdma_xdr_decode_req - Decode the transport header
 * @rq_arg: xdr_buf containing ingress RPC/RDMA message
 * @rctxt: state of decoding
 *
 * On entry, xdr->head[0].iov_base points to first byte of the
 * RPC-over-RDMA transport header.
 *
 * On successful exit, head[0] points to first byte past the
 * RPC-over-RDMA header. For RDMA_MSG, this is the RPC message.
 *
 * The length of the RPC-over-RDMA header is returned.
 *
 * Assumptions:
 * - The transport header is entirely contained in the head iovec.
 */
static int svc_rdma_xdr_decode_req(struct xdr_buf *rq_arg,
				   struct svc_rdma_recv_ctxt *rctxt)
{
	__be32 *p, *rdma_argp;
	unsigned int hdr_len;

	rdma_argp = rq_arg->head[0].iov_base;
	xdr_init_decode(&rctxt->rc_stream, rq_arg, rdma_argp, NULL);

	p = xdr_inline_decode(&rctxt->rc_stream,
			      rpcrdma_fixed_maxsz * sizeof(*p));
	if (unlikely(!p))
		goto out_short;
	p++;
	if (*p != rpcrdma_version)
		goto out_version;
	p += 2;
	rctxt->rc_msgtype = *p;
	switch (rctxt->rc_msgtype) {
	case rdma_msg:
		break;
	case rdma_nomsg:
		break;
	case rdma_done:
		goto out_drop;
	case rdma_error:
		goto out_drop;
	default:
		goto out_proc;
	}

	if (!xdr_check_read_list(rctxt))
		goto out_inval;
	if (!xdr_check_write_list(rctxt))
		goto out_inval;
	if (!xdr_check_reply_chunk(rctxt))
		goto out_inval;

	rq_arg->head[0].iov_base = rctxt->rc_stream.p;
	hdr_len = xdr_stream_pos(&rctxt->rc_stream);
	rq_arg->head[0].iov_len -= hdr_len;
	rq_arg->len -= hdr_len;
	trace_svcrdma_decode_rqst(rctxt, rdma_argp, hdr_len);
	return hdr_len;

out_short:
	trace_svcrdma_decode_short_err(rctxt, rq_arg->len);
	return -EINVAL;

out_version:
	trace_svcrdma_decode_badvers_err(rctxt, rdma_argp);
	return -EPROTONOSUPPORT;

out_drop:
	trace_svcrdma_decode_drop_err(rctxt, rdma_argp);
	return 0;

out_proc:
	trace_svcrdma_decode_badproc_err(rctxt, rdma_argp);
	return -EINVAL;

out_inval:
	trace_svcrdma_decode_parse_err(rctxt, rdma_argp);
	return -EINVAL;
}

static void svc_rdma_send_error(struct svcxprt_rdma *rdma,
				struct svc_rdma_recv_ctxt *rctxt,
				int status)
{
	struct svc_rdma_send_ctxt *sctxt;

	sctxt = svc_rdma_send_ctxt_get(rdma);
	if (!sctxt)
		return;
	svc_rdma_send_error_msg(rdma, sctxt, rctxt, status);
}

/* By convention, backchannel calls arrive via rdma_msg type
 * messages, and never populate the chunk lists. This makes
 * the RPC/RDMA header small and fixed in size, so it is
 * straightforward to check the RPC header's direction field.
 */
static bool svc_rdma_is_reverse_direction_reply(struct svc_xprt *xprt,
						struct svc_rdma_recv_ctxt *rctxt)
{
	__be32 *p = rctxt->rc_recv_buf;

	if (!xprt->xpt_bc_xprt)
		return false;

	if (rctxt->rc_msgtype != rdma_msg)
		return false;

	if (!pcl_is_empty(&rctxt->rc_call_pcl))
		return false;
	if (!pcl_is_empty(&rctxt->rc_read_pcl))
		return false;
	if (!pcl_is_empty(&rctxt->rc_write_pcl))
		return false;
	if (!pcl_is_empty(&rctxt->rc_reply_pcl))
		return false;

	/* RPC call direction */
	if (*(p + 8) == cpu_to_be32(RPC_CALL))
		return false;

	return true;
}

/**
 * svc_rdma_recvfrom - Receive an RPC call
 * @rqstp: request structure into which to receive an RPC Call
 *
 * Returns:
 *	The positive number of bytes in the RPC Call message,
 *	%0 if there were no Calls ready to return,
 *	%-EINVAL if the Read chunk data is too large,
 *	%-ENOMEM if rdma_rw context pool was exhausted,
 *	%-ENOTCONN if posting failed (connection is lost),
 *	%-EIO if rdma_rw initialization failed (DMA mapping, etc).
 *
 * Called in a loop when XPT_DATA is set. XPT_DATA is cleared only
 * when there are no remaining ctxt's to process.
 *
 * The next ctxt is removed from the "receive" lists.
 *
 * - If the ctxt completes a Read, then finish assembling the Call
 *   message and return the number of bytes in the message.
 *
 * - If the ctxt completes a Receive, then construct the Call
 *   message from the contents of the Receive buffer.
 *
 *   - If there are no Read chunks in this message, then finish
 *     assembling the Call message and return the number of bytes
 *     in the message.
 *
 *   - If there are Read chunks in this message, post Read WRs to
 *     pull that payload and return 0.
 */
int svc_rdma_recvfrom(struct svc_rqst *rqstp)
{
	struct svc_xprt *xprt = rqstp->rq_xprt;
	struct svcxprt_rdma *rdma_xprt =
		container_of(xprt, struct svcxprt_rdma, sc_xprt);
	struct svc_rdma_recv_ctxt *ctxt;
	int ret;

	rqstp->rq_xprt_ctxt = NULL;

<<<<<<< HEAD
=======
	ctxt = NULL;
>>>>>>> c1084c27
	spin_lock(&rdma_xprt->sc_rq_dto_lock);
	ctxt = svc_rdma_next_recv_ctxt(&rdma_xprt->sc_rq_dto_q);
	if (ctxt)
		list_del(&ctxt->rc_list);
	else
		/* No new incoming requests, terminate the loop */
		clear_bit(XPT_DATA, &xprt->xpt_flags);
	spin_unlock(&rdma_xprt->sc_rq_dto_lock);

	/* Unblock the transport for the next receive */
	svc_xprt_received(xprt);
	if (!ctxt)
		return 0;

	percpu_counter_inc(&svcrdma_stat_recv);
	ib_dma_sync_single_for_cpu(rdma_xprt->sc_pd->device,
				   ctxt->rc_recv_sge.addr, ctxt->rc_byte_len,
				   DMA_FROM_DEVICE);
	svc_rdma_build_arg_xdr(rqstp, ctxt);

	/* Prevent svc_xprt_release from releasing pages in rq_pages
	 * if we return 0 or an error.
	 */
	rqstp->rq_respages = rqstp->rq_pages;
	rqstp->rq_next_page = rqstp->rq_respages;

	ret = svc_rdma_xdr_decode_req(&rqstp->rq_arg, ctxt);
	if (ret < 0)
		goto out_err;
	if (ret == 0)
		goto out_drop;
	rqstp->rq_xprt_hlen = ret;

<<<<<<< HEAD
	if (svc_rdma_is_backchannel_reply(xprt, p))
=======
	if (svc_rdma_is_reverse_direction_reply(xprt, ctxt))
>>>>>>> c1084c27
		goto out_backchannel;

	svc_rdma_get_inv_rkey(rdma_xprt, ctxt);

	if (!pcl_is_empty(&ctxt->rc_read_pcl) ||
	    !pcl_is_empty(&ctxt->rc_call_pcl)) {
		ret = svc_rdma_process_read_list(rdma_xprt, rqstp, ctxt);
		if (ret < 0)
			goto out_readfail;
	}

	rqstp->rq_xprt_ctxt = ctxt;
	rqstp->rq_prot = IPPROTO_MAX;
	svc_xprt_copy_addrs(rqstp, xprt);
	return rqstp->rq_arg.len;

out_err:
	svc_rdma_send_error(rdma_xprt, ctxt, ret);
	svc_rdma_recv_ctxt_put(rdma_xprt, ctxt);
	return 0;

out_readfail:
	if (ret == -EINVAL)
		svc_rdma_send_error(rdma_xprt, ctxt, ret);
	svc_rdma_recv_ctxt_put(rdma_xprt, ctxt);
	return ret;

out_backchannel:
	svc_rdma_handle_bc_reply(rqstp, ctxt);
out_drop:
	svc_rdma_recv_ctxt_put(rdma_xprt, ctxt);
	return 0;
}<|MERGE_RESOLUTION|>--- conflicted
+++ resolved
@@ -209,7 +209,6 @@
 
 out:
 	ctxt->rc_page_count = 0;
-	ctxt->rc_read_payload_length = 0;
 	return ctxt;
 
 out_empty:
@@ -248,7 +247,6 @@
  * or svc_process could drop an RPC, before the Reply is sent.
  */
 void svc_rdma_release_rqst(struct svc_rqst *rqstp)
-<<<<<<< HEAD
 {
 	struct svc_rdma_recv_ctxt *ctxt = rqstp->rq_xprt_ctxt;
 	struct svc_xprt *xprt = rqstp->rq_xprt;
@@ -260,21 +258,6 @@
 		svc_rdma_recv_ctxt_put(rdma, ctxt);
 }
 
-static int __svc_rdma_post_recv(struct svcxprt_rdma *rdma,
-				struct svc_rdma_recv_ctxt *ctxt)
-=======
->>>>>>> c1084c27
-{
-	struct svc_rdma_recv_ctxt *ctxt = rqstp->rq_xprt_ctxt;
-	struct svc_xprt *xprt = rqstp->rq_xprt;
-	struct svcxprt_rdma *rdma =
-		container_of(xprt, struct svcxprt_rdma, sc_xprt);
-
-	rqstp->rq_xprt_ctxt = NULL;
-	if (ctxt)
-		svc_rdma_recv_ctxt_put(rdma, ctxt);
-}
-
 static bool svc_rdma_refresh_recvs(struct svcxprt_rdma *rdma,
 				   unsigned int wanted, bool temp)
 {
@@ -284,13 +267,6 @@
 	int ret;
 
 	if (test_bit(XPT_CLOSE, &rdma->sc_xprt.xpt_flags))
-<<<<<<< HEAD
-		return 0;
-	ctxt = svc_rdma_recv_ctxt_get(rdma);
-	if (!ctxt)
-		return -ENOMEM;
-	return __svc_rdma_post_recv(rdma, ctxt);
-=======
 		return false;
 
 	recv_chain = NULL;
@@ -324,7 +300,6 @@
 	/* Since we're destroying the xprt, no need to reset
 	 * sc_pending_recvs. */
 	return false;
->>>>>>> c1084c27
 }
 
 /**
@@ -819,10 +794,7 @@
 
 	rqstp->rq_xprt_ctxt = NULL;
 
-<<<<<<< HEAD
-=======
 	ctxt = NULL;
->>>>>>> c1084c27
 	spin_lock(&rdma_xprt->sc_rq_dto_lock);
 	ctxt = svc_rdma_next_recv_ctxt(&rdma_xprt->sc_rq_dto_q);
 	if (ctxt)
@@ -856,11 +828,7 @@
 		goto out_drop;
 	rqstp->rq_xprt_hlen = ret;
 
-<<<<<<< HEAD
-	if (svc_rdma_is_backchannel_reply(xprt, p))
-=======
 	if (svc_rdma_is_reverse_direction_reply(xprt, ctxt))
->>>>>>> c1084c27
 		goto out_backchannel;
 
 	svc_rdma_get_inv_rkey(rdma_xprt, ctxt);
