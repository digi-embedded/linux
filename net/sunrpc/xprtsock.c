/*
 * linux/net/sunrpc/xprtsock.c
 *
 * Client-side transport implementation for sockets.
 *
 * TCP callback races fixes (C) 1998 Red Hat
 * TCP send fixes (C) 1998 Red Hat
 * TCP NFS related read + write fixes
 *  (C) 1999 Dave Airlie, University of Limerick, Ireland <airlied@linux.ie>
 *
 * Rewrite of larges part of the code in order to stabilize TCP stuff.
 * Fix behaviour when socket buffer is full.
 *  (C) 1999 Trond Myklebust <trond.myklebust@fys.uio.no>
 *
 * IP socket transport implementation, (C) 2005 Chuck Lever <cel@netapp.com>
 *
 * IPv6 support contributed by Gilles Quillard, Bull Open Source, 2005.
 *   <gilles.quillard@bull.net>
 */

#include <linux/types.h>
#include <linux/string.h>
#include <linux/slab.h>
#include <linux/module.h>
#include <linux/capability.h>
#include <linux/pagemap.h>
#include <linux/errno.h>
#include <linux/socket.h>
#include <linux/in.h>
#include <linux/net.h>
#include <linux/mm.h>
#include <linux/un.h>
#include <linux/udp.h>
#include <linux/tcp.h>
#include <linux/sunrpc/clnt.h>
#include <linux/sunrpc/addr.h>
#include <linux/sunrpc/sched.h>
#include <linux/sunrpc/svcsock.h>
#include <linux/sunrpc/xprtsock.h>
#include <linux/file.h>
#ifdef CONFIG_SUNRPC_BACKCHANNEL
#include <linux/sunrpc/bc_xprt.h>
#endif

#include <net/sock.h>
#include <net/checksum.h>
#include <net/udp.h>
#include <net/tcp.h>

#include <trace/events/sunrpc.h>

#include "sunrpc.h"

static void xs_close(struct rpc_xprt *xprt);

/*
 * xprtsock tunables
 */
static unsigned int xprt_udp_slot_table_entries = RPC_DEF_SLOT_TABLE;
static unsigned int xprt_tcp_slot_table_entries = RPC_MIN_SLOT_TABLE;
static unsigned int xprt_max_tcp_slot_table_entries = RPC_MAX_SLOT_TABLE;

static unsigned int xprt_min_resvport = RPC_DEF_MIN_RESVPORT;
static unsigned int xprt_max_resvport = RPC_DEF_MAX_RESVPORT;

#if IS_ENABLED(CONFIG_SUNRPC_DEBUG)

#define XS_TCP_LINGER_TO	(15U * HZ)
static unsigned int xs_tcp_fin_timeout __read_mostly = XS_TCP_LINGER_TO;

/*
 * We can register our own files under /proc/sys/sunrpc by
 * calling register_sysctl_table() again.  The files in that
 * directory become the union of all files registered there.
 *
 * We simply need to make sure that we don't collide with
 * someone else's file names!
 */

static unsigned int min_slot_table_size = RPC_MIN_SLOT_TABLE;
static unsigned int max_slot_table_size = RPC_MAX_SLOT_TABLE;
static unsigned int max_tcp_slot_table_limit = RPC_MAX_SLOT_TABLE_LIMIT;
static unsigned int xprt_min_resvport_limit = RPC_MIN_RESVPORT;
static unsigned int xprt_max_resvport_limit = RPC_MAX_RESVPORT;

static struct ctl_table_header *sunrpc_table_header;

/*
 * FIXME: changing the UDP slot table size should also resize the UDP
 *        socket buffers for existing UDP transports
 */
static struct ctl_table xs_tunables_table[] = {
	{
		.procname	= "udp_slot_table_entries",
		.data		= &xprt_udp_slot_table_entries,
		.maxlen		= sizeof(unsigned int),
		.mode		= 0644,
		.proc_handler	= proc_dointvec_minmax,
		.extra1		= &min_slot_table_size,
		.extra2		= &max_slot_table_size
	},
	{
		.procname	= "tcp_slot_table_entries",
		.data		= &xprt_tcp_slot_table_entries,
		.maxlen		= sizeof(unsigned int),
		.mode		= 0644,
		.proc_handler	= proc_dointvec_minmax,
		.extra1		= &min_slot_table_size,
		.extra2		= &max_slot_table_size
	},
	{
		.procname	= "tcp_max_slot_table_entries",
		.data		= &xprt_max_tcp_slot_table_entries,
		.maxlen		= sizeof(unsigned int),
		.mode		= 0644,
		.proc_handler	= proc_dointvec_minmax,
		.extra1		= &min_slot_table_size,
		.extra2		= &max_tcp_slot_table_limit
	},
	{
		.procname	= "min_resvport",
		.data		= &xprt_min_resvport,
		.maxlen		= sizeof(unsigned int),
		.mode		= 0644,
		.proc_handler	= proc_dointvec_minmax,
		.extra1		= &xprt_min_resvport_limit,
		.extra2		= &xprt_max_resvport
	},
	{
		.procname	= "max_resvport",
		.data		= &xprt_max_resvport,
		.maxlen		= sizeof(unsigned int),
		.mode		= 0644,
		.proc_handler	= proc_dointvec_minmax,
		.extra1		= &xprt_min_resvport,
		.extra2		= &xprt_max_resvport_limit
	},
	{
		.procname	= "tcp_fin_timeout",
		.data		= &xs_tcp_fin_timeout,
		.maxlen		= sizeof(xs_tcp_fin_timeout),
		.mode		= 0644,
		.proc_handler	= proc_dointvec_jiffies,
	},
	{ },
};

static struct ctl_table sunrpc_table[] = {
	{
		.procname	= "sunrpc",
		.mode		= 0555,
		.child		= xs_tunables_table
	},
	{ },
};

#endif

/*
 * Wait duration for a reply from the RPC portmapper.
 */
#define XS_BIND_TO		(60U * HZ)

/*
 * Delay if a UDP socket connect error occurs.  This is most likely some
 * kind of resource problem on the local host.
 */
#define XS_UDP_REEST_TO		(2U * HZ)

/*
 * The reestablish timeout allows clients to delay for a bit before attempting
 * to reconnect to a server that just dropped our connection.
 *
 * We implement an exponential backoff when trying to reestablish a TCP
 * transport connection with the server.  Some servers like to drop a TCP
 * connection when they are overworked, so we start with a short timeout and
 * increase over time if the server is down or not responding.
 */
#define XS_TCP_INIT_REEST_TO	(3U * HZ)

/*
 * TCP idle timeout; client drops the transport socket if it is idle
 * for this long.  Note that we also timeout UDP sockets to prevent
 * holding port numbers when there is no RPC traffic.
 */
#define XS_IDLE_DISC_TO		(5U * 60 * HZ)

#if IS_ENABLED(CONFIG_SUNRPC_DEBUG)
# undef  RPC_DEBUG_DATA
# define RPCDBG_FACILITY	RPCDBG_TRANS
#endif

#ifdef RPC_DEBUG_DATA
static void xs_pktdump(char *msg, u32 *packet, unsigned int count)
{
	u8 *buf = (u8 *) packet;
	int j;

	dprintk("RPC:       %s\n", msg);
	for (j = 0; j < count && j < 128; j += 4) {
		if (!(j & 31)) {
			if (j)
				dprintk("\n");
			dprintk("0x%04x ", j);
		}
		dprintk("%02x%02x%02x%02x ",
			buf[j], buf[j+1], buf[j+2], buf[j+3]);
	}
	dprintk("\n");
}
#else
static inline void xs_pktdump(char *msg, u32 *packet, unsigned int count)
{
	/* NOP */
}
#endif

static inline struct rpc_xprt *xprt_from_sock(struct sock *sk)
{
	return (struct rpc_xprt *) sk->sk_user_data;
}

static inline struct sockaddr *xs_addr(struct rpc_xprt *xprt)
{
	return (struct sockaddr *) &xprt->addr;
}

static inline struct sockaddr_un *xs_addr_un(struct rpc_xprt *xprt)
{
	return (struct sockaddr_un *) &xprt->addr;
}

static inline struct sockaddr_in *xs_addr_in(struct rpc_xprt *xprt)
{
	return (struct sockaddr_in *) &xprt->addr;
}

static inline struct sockaddr_in6 *xs_addr_in6(struct rpc_xprt *xprt)
{
	return (struct sockaddr_in6 *) &xprt->addr;
}

static void xs_format_common_peer_addresses(struct rpc_xprt *xprt)
{
	struct sockaddr *sap = xs_addr(xprt);
	struct sockaddr_in6 *sin6;
	struct sockaddr_in *sin;
	struct sockaddr_un *sun;
	char buf[128];

	switch (sap->sa_family) {
	case AF_LOCAL:
		sun = xs_addr_un(xprt);
		strlcpy(buf, sun->sun_path, sizeof(buf));
		xprt->address_strings[RPC_DISPLAY_ADDR] =
						kstrdup(buf, GFP_KERNEL);
		break;
	case AF_INET:
		(void)rpc_ntop(sap, buf, sizeof(buf));
		xprt->address_strings[RPC_DISPLAY_ADDR] =
						kstrdup(buf, GFP_KERNEL);
		sin = xs_addr_in(xprt);
		snprintf(buf, sizeof(buf), "%08x", ntohl(sin->sin_addr.s_addr));
		break;
	case AF_INET6:
		(void)rpc_ntop(sap, buf, sizeof(buf));
		xprt->address_strings[RPC_DISPLAY_ADDR] =
						kstrdup(buf, GFP_KERNEL);
		sin6 = xs_addr_in6(xprt);
		snprintf(buf, sizeof(buf), "%pi6", &sin6->sin6_addr);
		break;
	default:
		BUG();
	}

	xprt->address_strings[RPC_DISPLAY_HEX_ADDR] = kstrdup(buf, GFP_KERNEL);
}

static void xs_format_common_peer_ports(struct rpc_xprt *xprt)
{
	struct sockaddr *sap = xs_addr(xprt);
	char buf[128];

	snprintf(buf, sizeof(buf), "%u", rpc_get_port(sap));
	xprt->address_strings[RPC_DISPLAY_PORT] = kstrdup(buf, GFP_KERNEL);

	snprintf(buf, sizeof(buf), "%4hx", rpc_get_port(sap));
	xprt->address_strings[RPC_DISPLAY_HEX_PORT] = kstrdup(buf, GFP_KERNEL);
}

static void xs_format_peer_addresses(struct rpc_xprt *xprt,
				     const char *protocol,
				     const char *netid)
{
	xprt->address_strings[RPC_DISPLAY_PROTO] = protocol;
	xprt->address_strings[RPC_DISPLAY_NETID] = netid;
	xs_format_common_peer_addresses(xprt);
	xs_format_common_peer_ports(xprt);
}

static void xs_update_peer_port(struct rpc_xprt *xprt)
{
	kfree(xprt->address_strings[RPC_DISPLAY_HEX_PORT]);
	kfree(xprt->address_strings[RPC_DISPLAY_PORT]);

	xs_format_common_peer_ports(xprt);
}

static void xs_free_peer_addresses(struct rpc_xprt *xprt)
{
	unsigned int i;

	for (i = 0; i < RPC_DISPLAY_MAX; i++)
		switch (i) {
		case RPC_DISPLAY_PROTO:
		case RPC_DISPLAY_NETID:
			continue;
		default:
			kfree(xprt->address_strings[i]);
		}
}

#define XS_SENDMSG_FLAGS	(MSG_DONTWAIT | MSG_NOSIGNAL)

static int xs_send_kvec(struct socket *sock, struct sockaddr *addr, int addrlen, struct kvec *vec, unsigned int base, int more)
{
	struct msghdr msg = {
		.msg_name	= addr,
		.msg_namelen	= addrlen,
		.msg_flags	= XS_SENDMSG_FLAGS | (more ? MSG_MORE : 0),
	};
	struct kvec iov = {
		.iov_base	= vec->iov_base + base,
		.iov_len	= vec->iov_len - base,
	};

	if (iov.iov_len != 0)
		return kernel_sendmsg(sock, &msg, &iov, 1, iov.iov_len);
	return kernel_sendmsg(sock, &msg, NULL, 0, 0);
}

static int xs_send_pagedata(struct socket *sock, struct xdr_buf *xdr, unsigned int base, int more, bool zerocopy, int *sent_p)
{
	ssize_t (*do_sendpage)(struct socket *sock, struct page *page,
			int offset, size_t size, int flags);
	struct page **ppage;
	unsigned int remainder;
	int err;

	remainder = xdr->page_len - base;
	base += xdr->page_base;
	ppage = xdr->pages + (base >> PAGE_SHIFT);
	base &= ~PAGE_MASK;
	do_sendpage = sock->ops->sendpage;
	if (!zerocopy)
		do_sendpage = sock_no_sendpage;
	for(;;) {
		unsigned int len = min_t(unsigned int, PAGE_SIZE - base, remainder);
		int flags = XS_SENDMSG_FLAGS;

		remainder -= len;
		if (more)
			flags |= MSG_MORE;
		if (remainder != 0)
			flags |= MSG_SENDPAGE_NOTLAST | MSG_MORE;
		err = do_sendpage(sock, *ppage, base, len, flags);
		if (remainder == 0 || err != len)
			break;
		*sent_p += err;
		ppage++;
		base = 0;
	}
	if (err > 0) {
		*sent_p += err;
		err = 0;
	}
	return err;
}

/**
 * xs_sendpages - write pages directly to a socket
 * @sock: socket to send on
 * @addr: UDP only -- address of destination
 * @addrlen: UDP only -- length of destination address
 * @xdr: buffer containing this request
 * @base: starting position in the buffer
 * @zerocopy: true if it is safe to use sendpage()
 * @sent_p: return the total number of bytes successfully queued for sending
 *
 */
static int xs_sendpages(struct socket *sock, struct sockaddr *addr, int addrlen, struct xdr_buf *xdr, unsigned int base, bool zerocopy, int *sent_p)
{
	unsigned int remainder = xdr->len - base;
	int err = 0;
	int sent = 0;

	if (unlikely(!sock))
		return -ENOTSOCK;

	if (base != 0) {
		addr = NULL;
		addrlen = 0;
	}

	if (base < xdr->head[0].iov_len || addr != NULL) {
		unsigned int len = xdr->head[0].iov_len - base;
		remainder -= len;
		err = xs_send_kvec(sock, addr, addrlen, &xdr->head[0], base, remainder != 0);
		if (remainder == 0 || err != len)
			goto out;
		*sent_p += err;
		base = 0;
	} else
		base -= xdr->head[0].iov_len;

	if (base < xdr->page_len) {
		unsigned int len = xdr->page_len - base;
		remainder -= len;
		err = xs_send_pagedata(sock, xdr, base, remainder != 0, zerocopy, &sent);
		*sent_p += sent;
		if (remainder == 0 || sent != len)
			goto out;
		base = 0;
	} else
		base -= xdr->page_len;

	if (base >= xdr->tail[0].iov_len)
		return 0;
	err = xs_send_kvec(sock, NULL, 0, &xdr->tail[0], base, 0);
out:
	if (err > 0) {
		*sent_p += err;
		err = 0;
	}
	return err;
}

static void xs_nospace_callback(struct rpc_task *task)
{
	struct sock_xprt *transport = container_of(task->tk_rqstp->rq_xprt, struct sock_xprt, xprt);

	transport->inet->sk_write_pending--;
}

/**
 * xs_nospace - place task on wait queue if transmit was incomplete
 * @task: task to put to sleep
 *
 */
static int xs_nospace(struct rpc_task *task)
{
	struct rpc_rqst *req = task->tk_rqstp;
	struct rpc_xprt *xprt = req->rq_xprt;
	struct sock_xprt *transport = container_of(xprt, struct sock_xprt, xprt);
	struct sock *sk = transport->inet;
	int ret = -EAGAIN;

	dprintk("RPC: %5u xmit incomplete (%u left of %u)\n",
			task->tk_pid, req->rq_slen - req->rq_bytes_sent,
			req->rq_slen);

	/* Protect against races with write_space */
	spin_lock_bh(&xprt->transport_lock);

	/* Don't race with disconnect */
	if (xprt_connected(xprt)) {
		/* wait for more buffer space */
		sk->sk_write_pending++;
		xprt_wait_for_buffer_space(task, xs_nospace_callback);
	} else
		ret = -ENOTCONN;

	spin_unlock_bh(&xprt->transport_lock);

	/* Race breaker in case memory is freed before above code is called */
	if (ret == -EAGAIN) {
		struct socket_wq *wq;

		rcu_read_lock();
		wq = rcu_dereference(sk->sk_wq);
		set_bit(SOCKWQ_ASYNC_NOSPACE, &wq->flags);
		rcu_read_unlock();

		sk->sk_write_space(sk);
	}
	return ret;
}

/*
 * Construct a stream transport record marker in @buf.
 */
static inline void xs_encode_stream_record_marker(struct xdr_buf *buf)
{
	u32 reclen = buf->len - sizeof(rpc_fraghdr);
	rpc_fraghdr *base = buf->head[0].iov_base;
	*base = cpu_to_be32(RPC_LAST_STREAM_FRAGMENT | reclen);
}

/**
 * xs_local_send_request - write an RPC request to an AF_LOCAL socket
 * @task: RPC task that manages the state of an RPC request
 *
 * Return values:
 *        0:	The request has been sent
 *   EAGAIN:	The socket was blocked, please call again later to
 *		complete the request
 * ENOTCONN:	Caller needs to invoke connect logic then call again
 *    other:	Some other error occured, the request was not sent
 */
static int xs_local_send_request(struct rpc_task *task)
{
	struct rpc_rqst *req = task->tk_rqstp;
	struct rpc_xprt *xprt = req->rq_xprt;
	struct sock_xprt *transport =
				container_of(xprt, struct sock_xprt, xprt);
	struct xdr_buf *xdr = &req->rq_snd_buf;
	int status;
	int sent = 0;

	xs_encode_stream_record_marker(&req->rq_snd_buf);

	xs_pktdump("packet data:",
			req->rq_svec->iov_base, req->rq_svec->iov_len);

	status = xs_sendpages(transport->sock, NULL, 0, xdr, req->rq_bytes_sent,
			      true, &sent);
	dprintk("RPC:       %s(%u) = %d\n",
			__func__, xdr->len - req->rq_bytes_sent, status);

	if (status == -EAGAIN && sock_writeable(transport->inet))
		status = -ENOBUFS;

	if (likely(sent > 0) || status == 0) {
		req->rq_bytes_sent += sent;
		req->rq_xmit_bytes_sent += sent;
		if (likely(req->rq_bytes_sent >= req->rq_slen)) {
			req->rq_bytes_sent = 0;
			return 0;
		}
		status = -EAGAIN;
	}

	switch (status) {
	case -ENOBUFS:
		break;
	case -EAGAIN:
		status = xs_nospace(task);
		break;
	default:
		dprintk("RPC:       sendmsg returned unrecognized error %d\n",
			-status);
	case -EPIPE:
		xs_close(xprt);
		status = -ENOTCONN;
	}

	return status;
}

/**
 * xs_udp_send_request - write an RPC request to a UDP socket
 * @task: address of RPC task that manages the state of an RPC request
 *
 * Return values:
 *        0:	The request has been sent
 *   EAGAIN:	The socket was blocked, please call again later to
 *		complete the request
 * ENOTCONN:	Caller needs to invoke connect logic then call again
 *    other:	Some other error occurred, the request was not sent
 */
static int xs_udp_send_request(struct rpc_task *task)
{
	struct rpc_rqst *req = task->tk_rqstp;
	struct rpc_xprt *xprt = req->rq_xprt;
	struct sock_xprt *transport = container_of(xprt, struct sock_xprt, xprt);
	struct xdr_buf *xdr = &req->rq_snd_buf;
	int sent = 0;
	int status;

	xs_pktdump("packet data:",
				req->rq_svec->iov_base,
				req->rq_svec->iov_len);

	if (!xprt_bound(xprt))
		return -ENOTCONN;
	status = xs_sendpages(transport->sock, xs_addr(xprt), xprt->addrlen,
			      xdr, req->rq_bytes_sent, true, &sent);

	dprintk("RPC:       xs_udp_send_request(%u) = %d\n",
			xdr->len - req->rq_bytes_sent, status);

	/* firewall is blocking us, don't return -EAGAIN or we end up looping */
	if (status == -EPERM)
		goto process_status;

	if (status == -EAGAIN && sock_writeable(transport->inet))
		status = -ENOBUFS;

	if (sent > 0 || status == 0) {
		req->rq_xmit_bytes_sent += sent;
		if (sent >= req->rq_slen)
			return 0;
		/* Still some bytes left; set up for a retry later. */
		status = -EAGAIN;
	}

process_status:
	switch (status) {
	case -ENOTSOCK:
		status = -ENOTCONN;
		/* Should we call xs_close() here? */
		break;
	case -EAGAIN:
		status = xs_nospace(task);
		break;
	case -ENETUNREACH:
	case -ENOBUFS:
	case -EPIPE:
	case -ECONNREFUSED:
	case -EPERM:
		/* When the server has died, an ICMP port unreachable message
		 * prompts ECONNREFUSED. */
		break;
	default:
		dprintk("RPC:       sendmsg returned unrecognized error %d\n",
			-status);
	}

	return status;
}

/**
 * xs_tcp_send_request - write an RPC request to a TCP socket
 * @task: address of RPC task that manages the state of an RPC request
 *
 * Return values:
 *        0:	The request has been sent
 *   EAGAIN:	The socket was blocked, please call again later to
 *		complete the request
 * ENOTCONN:	Caller needs to invoke connect logic then call again
 *    other:	Some other error occurred, the request was not sent
 *
 * XXX: In the case of soft timeouts, should we eventually give up
 *	if sendmsg is not able to make progress?
 */
static int xs_tcp_send_request(struct rpc_task *task)
{
	struct rpc_rqst *req = task->tk_rqstp;
	struct rpc_xprt *xprt = req->rq_xprt;
	struct sock_xprt *transport = container_of(xprt, struct sock_xprt, xprt);
	struct xdr_buf *xdr = &req->rq_snd_buf;
	bool zerocopy = true;
	bool vm_wait = false;
	int status;
	int sent;

	xs_encode_stream_record_marker(&req->rq_snd_buf);

	xs_pktdump("packet data:",
				req->rq_svec->iov_base,
				req->rq_svec->iov_len);
	/* Don't use zero copy if this is a resend. If the RPC call
	 * completes while the socket holds a reference to the pages,
	 * then we may end up resending corrupted data.
	 */
	if (task->tk_flags & RPC_TASK_SENT)
		zerocopy = false;

	/* Continue transmitting the packet/record. We must be careful
	 * to cope with writespace callbacks arriving _after_ we have
	 * called sendmsg(). */
	while (1) {
		sent = 0;
		status = xs_sendpages(transport->sock, NULL, 0, xdr,
				      req->rq_bytes_sent, zerocopy, &sent);

		dprintk("RPC:       xs_tcp_send_request(%u) = %d\n",
				xdr->len - req->rq_bytes_sent, status);

		/* If we've sent the entire packet, immediately
		 * reset the count of bytes sent. */
		req->rq_bytes_sent += sent;
		req->rq_xmit_bytes_sent += sent;
		if (likely(req->rq_bytes_sent >= req->rq_slen)) {
			req->rq_bytes_sent = 0;
			return 0;
		}

		WARN_ON_ONCE(sent == 0 && status == 0);

		if (status == -EAGAIN ) {
			/*
			 * Return EAGAIN if we're sure we're hitting the
			 * socket send buffer limits.
			 */
			if (test_bit(SOCK_NOSPACE, &transport->sock->flags))
				break;
			/*
			 * Did we hit a memory allocation failure?
			 */
			if (sent == 0) {
				status = -ENOBUFS;
				if (vm_wait)
					break;
				/* Retry, knowing now that we're below the
				 * socket send buffer limit
				 */
				vm_wait = true;
			}
			continue;
		}
		if (status < 0)
			break;
		vm_wait = false;
	}

	switch (status) {
	case -ENOTSOCK:
		status = -ENOTCONN;
		/* Should we call xs_close() here? */
		break;
	case -EAGAIN:
		status = xs_nospace(task);
		break;
	case -ECONNRESET:
	case -ECONNREFUSED:
	case -ENOTCONN:
	case -EADDRINUSE:
	case -ENOBUFS:
	case -EPIPE:
		break;
	default:
		dprintk("RPC:       sendmsg returned unrecognized error %d\n",
			-status);
	}

	return status;
}

/**
 * xs_tcp_release_xprt - clean up after a tcp transmission
 * @xprt: transport
 * @task: rpc task
 *
 * This cleans up if an error causes us to abort the transmission of a request.
 * In this case, the socket may need to be reset in order to avoid confusing
 * the server.
 */
static void xs_tcp_release_xprt(struct rpc_xprt *xprt, struct rpc_task *task)
{
	struct rpc_rqst *req;

	if (task != xprt->snd_task)
		return;
	if (task == NULL)
		goto out_release;
	req = task->tk_rqstp;
	if (req == NULL)
		goto out_release;
	if (req->rq_bytes_sent == 0)
		goto out_release;
	if (req->rq_bytes_sent == req->rq_snd_buf.len)
		goto out_release;
	set_bit(XPRT_CLOSE_WAIT, &xprt->state);
out_release:
	xprt_release_xprt(xprt, task);
}

static void xs_save_old_callbacks(struct sock_xprt *transport, struct sock *sk)
{
	transport->old_data_ready = sk->sk_data_ready;
	transport->old_state_change = sk->sk_state_change;
	transport->old_write_space = sk->sk_write_space;
	transport->old_error_report = sk->sk_error_report;
}

static void xs_restore_old_callbacks(struct sock_xprt *transport, struct sock *sk)
{
	sk->sk_data_ready = transport->old_data_ready;
	sk->sk_state_change = transport->old_state_change;
	sk->sk_write_space = transport->old_write_space;
	sk->sk_error_report = transport->old_error_report;
}

static void xs_sock_reset_state_flags(struct rpc_xprt *xprt)
{
	struct sock_xprt *transport = container_of(xprt, struct sock_xprt, xprt);

	clear_bit(XPRT_SOCK_DATA_READY, &transport->sock_state);
}

static void xs_sock_reset_connection_flags(struct rpc_xprt *xprt)
{
	smp_mb__before_atomic();
	clear_bit(XPRT_CLOSE_WAIT, &xprt->state);
	clear_bit(XPRT_CLOSING, &xprt->state);
	xs_sock_reset_state_flags(xprt);
	smp_mb__after_atomic();
}

static void xs_sock_mark_closed(struct rpc_xprt *xprt)
{
	xs_sock_reset_connection_flags(xprt);
	/* Mark transport as closed and wake up all pending tasks */
	xprt_disconnect_done(xprt);
}

/**
 * xs_error_report - callback to handle TCP socket state errors
 * @sk: socket
 *
 * Note: we don't call sock_error() since there may be a rpc_task
 * using the socket, and so we don't want to clear sk->sk_err.
 */
static void xs_error_report(struct sock *sk)
{
	struct rpc_xprt *xprt;
	int err;

	read_lock_bh(&sk->sk_callback_lock);
	if (!(xprt = xprt_from_sock(sk)))
		goto out;

	err = -sk->sk_err;
	if (err == 0)
		goto out;
	/* Is this a reset event? */
	if (sk->sk_state == TCP_CLOSE)
		xs_sock_mark_closed(xprt);
	dprintk("RPC:       xs_error_report client %p, error=%d...\n",
			xprt, -err);
	trace_rpc_socket_error(xprt, sk->sk_socket, err);
	xprt_wake_pending_tasks(xprt, err);
 out:
	read_unlock_bh(&sk->sk_callback_lock);
}

static void xs_reset_transport(struct sock_xprt *transport)
{
	struct socket *sock = transport->sock;
	struct sock *sk = transport->inet;
	struct rpc_xprt *xprt = &transport->xprt;

	if (sk == NULL)
		return;

	if (atomic_read(&transport->xprt.swapper))
		sk_clear_memalloc(sk);

	kernel_sock_shutdown(sock, SHUT_RDWR);

	mutex_lock(&transport->recv_mutex);
	write_lock_bh(&sk->sk_callback_lock);
	transport->inet = NULL;
	transport->sock = NULL;

	sk->sk_user_data = NULL;

	xs_restore_old_callbacks(transport, sk);
	xprt_clear_connected(xprt);
	write_unlock_bh(&sk->sk_callback_lock);
	xs_sock_reset_connection_flags(xprt);
	mutex_unlock(&transport->recv_mutex);

	trace_rpc_socket_close(xprt, sock);
	sock_release(sock);
}

/**
 * xs_close - close a socket
 * @xprt: transport
 *
 * This is used when all requests are complete; ie, no DRC state remains
 * on the server we want to save.
 *
 * The caller _must_ be holding XPRT_LOCKED in order to avoid issues with
 * xs_reset_transport() zeroing the socket from underneath a writer.
 */
static void xs_close(struct rpc_xprt *xprt)
{
	struct sock_xprt *transport = container_of(xprt, struct sock_xprt, xprt);

	dprintk("RPC:       xs_close xprt %p\n", xprt);

	xs_reset_transport(transport);
	xprt->reestablish_timeout = 0;

	xprt_disconnect_done(xprt);
}

static void xs_inject_disconnect(struct rpc_xprt *xprt)
{
	dprintk("RPC:       injecting transport disconnect on xprt=%p\n",
		xprt);
	xprt_disconnect_done(xprt);
}

static void xs_xprt_free(struct rpc_xprt *xprt)
{
	xs_free_peer_addresses(xprt);
	xprt_free(xprt);
}

/**
 * xs_destroy - prepare to shutdown a transport
 * @xprt: doomed transport
 *
 */
static void xs_destroy(struct rpc_xprt *xprt)
{
	struct sock_xprt *transport = container_of(xprt,
			struct sock_xprt, xprt);
	dprintk("RPC:       xs_destroy xprt %p\n", xprt);

	cancel_delayed_work_sync(&transport->connect_worker);
	xs_close(xprt);
	cancel_work_sync(&transport->recv_worker);
	xs_xprt_free(xprt);
	module_put(THIS_MODULE);
}

static int xs_local_copy_to_xdr(struct xdr_buf *xdr, struct sk_buff *skb)
{
	struct xdr_skb_reader desc = {
		.skb		= skb,
		.offset		= sizeof(rpc_fraghdr),
		.count		= skb->len - sizeof(rpc_fraghdr),
	};

	if (xdr_partial_copy_from_skb(xdr, 0, &desc, xdr_skb_read_bits) < 0)
		return -1;
	if (desc.count)
		return -1;
	return 0;
}

/**
 * xs_local_data_read_skb
 * @xprt: transport
 * @sk: socket
 * @skb: skbuff
 *
 * Currently this assumes we can read the whole reply in a single gulp.
 */
static void xs_local_data_read_skb(struct rpc_xprt *xprt,
		struct sock *sk,
		struct sk_buff *skb)
{
	struct rpc_task *task;
	struct rpc_rqst *rovr;
	int repsize, copied;
	u32 _xid;
	__be32 *xp;

	repsize = skb->len - sizeof(rpc_fraghdr);
	if (repsize < 4) {
		dprintk("RPC:       impossible RPC reply size %d\n", repsize);
		return;
	}

	/* Copy the XID from the skb... */
	xp = skb_header_pointer(skb, sizeof(rpc_fraghdr), sizeof(_xid), &_xid);
	if (xp == NULL)
		return;

	/* Look up and lock the request corresponding to the given XID */
	spin_lock_bh(&xprt->transport_lock);
	rovr = xprt_lookup_rqst(xprt, *xp);
	if (!rovr)
		goto out_unlock;
	task = rovr->rq_task;

	copied = rovr->rq_private_buf.buflen;
	if (copied > repsize)
		copied = repsize;

	if (xs_local_copy_to_xdr(&rovr->rq_private_buf, skb)) {
		dprintk("RPC:       sk_buff copy failed\n");
		goto out_unlock;
	}

	xprt_complete_rqst(task, copied);

 out_unlock:
	spin_unlock_bh(&xprt->transport_lock);
}

static void xs_local_data_receive(struct sock_xprt *transport)
{
	struct sk_buff *skb;
	struct sock *sk;
	int err;

	mutex_lock(&transport->recv_mutex);
	sk = transport->inet;
	if (sk == NULL)
		goto out;
	for (;;) {
		skb = skb_recv_datagram(sk, 0, 1, &err);
		if (skb != NULL) {
			xs_local_data_read_skb(&transport->xprt, sk, skb);
			skb_free_datagram(sk, skb);
			continue;
		}
		if (!test_and_clear_bit(XPRT_SOCK_DATA_READY, &transport->sock_state))
			break;
	}
out:
	mutex_unlock(&transport->recv_mutex);
}

static void xs_local_data_receive_workfn(struct work_struct *work)
{
	struct sock_xprt *transport =
		container_of(work, struct sock_xprt, recv_worker);
	xs_local_data_receive(transport);
}

/**
 * xs_udp_data_read_skb - receive callback for UDP sockets
 * @xprt: transport
 * @sk: socket
 * @skb: skbuff
 *
 */
static void xs_udp_data_read_skb(struct rpc_xprt *xprt,
		struct sock *sk,
		struct sk_buff *skb)
{
	struct rpc_task *task;
	struct rpc_rqst *rovr;
	int repsize, copied;
	u32 _xid;
	__be32 *xp;

	repsize = skb->len;
	if (repsize < 4) {
		dprintk("RPC:       impossible RPC reply size %d!\n", repsize);
		return;
	}

	/* Copy the XID from the skb... */
	xp = skb_header_pointer(skb, 0, sizeof(_xid), &_xid);
	if (xp == NULL)
		return;

	/* Look up and lock the request corresponding to the given XID */
	spin_lock_bh(&xprt->transport_lock);
	rovr = xprt_lookup_rqst(xprt, *xp);
	if (!rovr)
		goto out_unlock;
	task = rovr->rq_task;

	if ((copied = rovr->rq_private_buf.buflen) > repsize)
		copied = repsize;

	/* Suck it into the iovec, verify checksum if not done by hw. */
	if (csum_partial_copy_to_xdr(&rovr->rq_private_buf, skb)) {
		__UDPX_INC_STATS(sk, UDP_MIB_INERRORS);
		goto out_unlock;
	}

	__UDPX_INC_STATS(sk, UDP_MIB_INDATAGRAMS);

	xprt_adjust_cwnd(xprt, task, copied);
	xprt_complete_rqst(task, copied);

 out_unlock:
	spin_unlock_bh(&xprt->transport_lock);
}

static void xs_udp_data_receive(struct sock_xprt *transport)
{
	struct sk_buff *skb;
	struct sock *sk;
	int err;

	mutex_lock(&transport->recv_mutex);
	sk = transport->inet;
	if (sk == NULL)
		goto out;
	for (;;) {
		skb = skb_recv_datagram(sk, 0, 1, &err);
		if (skb != NULL) {
			xs_udp_data_read_skb(&transport->xprt, sk, skb);
			skb_free_datagram_locked(sk, skb);
			continue;
		}
		if (!test_and_clear_bit(XPRT_SOCK_DATA_READY, &transport->sock_state))
			break;
	}
out:
	mutex_unlock(&transport->recv_mutex);
}

static void xs_udp_data_receive_workfn(struct work_struct *work)
{
	struct sock_xprt *transport =
		container_of(work, struct sock_xprt, recv_worker);
	xs_udp_data_receive(transport);
}

/**
 * xs_data_ready - "data ready" callback for UDP sockets
 * @sk: socket with data to read
 *
 */
static void xs_data_ready(struct sock *sk)
{
	struct rpc_xprt *xprt;

	read_lock_bh(&sk->sk_callback_lock);
	dprintk("RPC:       xs_data_ready...\n");
	xprt = xprt_from_sock(sk);
	if (xprt != NULL) {
		struct sock_xprt *transport = container_of(xprt,
				struct sock_xprt, xprt);
		transport->old_data_ready(sk);
		/* Any data means we had a useful conversation, so
		 * then we don't need to delay the next reconnect
		 */
		if (xprt->reestablish_timeout)
			xprt->reestablish_timeout = 0;
		if (!test_and_set_bit(XPRT_SOCK_DATA_READY, &transport->sock_state))
			queue_work(xprtiod_workqueue, &transport->recv_worker);
	}
	read_unlock_bh(&sk->sk_callback_lock);
}

/*
 * Helper function to force a TCP close if the server is sending
 * junk and/or it has put us in CLOSE_WAIT
 */
static void xs_tcp_force_close(struct rpc_xprt *xprt)
{
	xprt_force_disconnect(xprt);
}

static inline void xs_tcp_read_fraghdr(struct rpc_xprt *xprt, struct xdr_skb_reader *desc)
{
	struct sock_xprt *transport = container_of(xprt, struct sock_xprt, xprt);
	size_t len, used;
	char *p;

	p = ((char *) &transport->tcp_fraghdr) + transport->tcp_offset;
	len = sizeof(transport->tcp_fraghdr) - transport->tcp_offset;
	used = xdr_skb_read_bits(desc, p, len);
	transport->tcp_offset += used;
	if (used != len)
		return;

	transport->tcp_reclen = ntohl(transport->tcp_fraghdr);
	if (transport->tcp_reclen & RPC_LAST_STREAM_FRAGMENT)
		transport->tcp_flags |= TCP_RCV_LAST_FRAG;
	else
		transport->tcp_flags &= ~TCP_RCV_LAST_FRAG;
	transport->tcp_reclen &= RPC_FRAGMENT_SIZE_MASK;

	transport->tcp_flags &= ~TCP_RCV_COPY_FRAGHDR;
	transport->tcp_offset = 0;

	/* Sanity check of the record length */
	if (unlikely(transport->tcp_reclen < 8)) {
		dprintk("RPC:       invalid TCP record fragment length\n");
		xs_tcp_force_close(xprt);
		return;
	}
	dprintk("RPC:       reading TCP record fragment of length %d\n",
			transport->tcp_reclen);
}

static void xs_tcp_check_fraghdr(struct sock_xprt *transport)
{
	if (transport->tcp_offset == transport->tcp_reclen) {
		transport->tcp_flags |= TCP_RCV_COPY_FRAGHDR;
		transport->tcp_offset = 0;
		if (transport->tcp_flags & TCP_RCV_LAST_FRAG) {
			transport->tcp_flags &= ~TCP_RCV_COPY_DATA;
			transport->tcp_flags |= TCP_RCV_COPY_XID;
			transport->tcp_copied = 0;
		}
	}
}

static inline void xs_tcp_read_xid(struct sock_xprt *transport, struct xdr_skb_reader *desc)
{
	size_t len, used;
	char *p;

	len = sizeof(transport->tcp_xid) - transport->tcp_offset;
	dprintk("RPC:       reading XID (%Zu bytes)\n", len);
	p = ((char *) &transport->tcp_xid) + transport->tcp_offset;
	used = xdr_skb_read_bits(desc, p, len);
	transport->tcp_offset += used;
	if (used != len)
		return;
	transport->tcp_flags &= ~TCP_RCV_COPY_XID;
	transport->tcp_flags |= TCP_RCV_READ_CALLDIR;
	transport->tcp_copied = 4;
	dprintk("RPC:       reading %s XID %08x\n",
			(transport->tcp_flags & TCP_RPC_REPLY) ? "reply for"
							      : "request with",
			ntohl(transport->tcp_xid));
	xs_tcp_check_fraghdr(transport);
}

static inline void xs_tcp_read_calldir(struct sock_xprt *transport,
				       struct xdr_skb_reader *desc)
{
	size_t len, used;
	u32 offset;
	char *p;

	/*
	 * We want transport->tcp_offset to be 8 at the end of this routine
	 * (4 bytes for the xid and 4 bytes for the call/reply flag).
	 * When this function is called for the first time,
	 * transport->tcp_offset is 4 (after having already read the xid).
	 */
	offset = transport->tcp_offset - sizeof(transport->tcp_xid);
	len = sizeof(transport->tcp_calldir) - offset;
	dprintk("RPC:       reading CALL/REPLY flag (%Zu bytes)\n", len);
	p = ((char *) &transport->tcp_calldir) + offset;
	used = xdr_skb_read_bits(desc, p, len);
	transport->tcp_offset += used;
	if (used != len)
		return;
	transport->tcp_flags &= ~TCP_RCV_READ_CALLDIR;
	/*
	 * We don't yet have the XDR buffer, so we will write the calldir
	 * out after we get the buffer from the 'struct rpc_rqst'
	 */
	switch (ntohl(transport->tcp_calldir)) {
	case RPC_REPLY:
		transport->tcp_flags |= TCP_RCV_COPY_CALLDIR;
		transport->tcp_flags |= TCP_RCV_COPY_DATA;
		transport->tcp_flags |= TCP_RPC_REPLY;
		break;
	case RPC_CALL:
		transport->tcp_flags |= TCP_RCV_COPY_CALLDIR;
		transport->tcp_flags |= TCP_RCV_COPY_DATA;
		transport->tcp_flags &= ~TCP_RPC_REPLY;
		break;
	default:
		dprintk("RPC:       invalid request message type\n");
		xs_tcp_force_close(&transport->xprt);
	}
	xs_tcp_check_fraghdr(transport);
}

static inline void xs_tcp_read_common(struct rpc_xprt *xprt,
				     struct xdr_skb_reader *desc,
				     struct rpc_rqst *req)
{
	struct sock_xprt *transport =
				container_of(xprt, struct sock_xprt, xprt);
	struct xdr_buf *rcvbuf;
	size_t len;
	ssize_t r;

	rcvbuf = &req->rq_private_buf;

	if (transport->tcp_flags & TCP_RCV_COPY_CALLDIR) {
		/*
		 * Save the RPC direction in the XDR buffer
		 */
		memcpy(rcvbuf->head[0].iov_base + transport->tcp_copied,
			&transport->tcp_calldir,
			sizeof(transport->tcp_calldir));
		transport->tcp_copied += sizeof(transport->tcp_calldir);
		transport->tcp_flags &= ~TCP_RCV_COPY_CALLDIR;
	}

	len = desc->count;
	if (len > transport->tcp_reclen - transport->tcp_offset) {
		struct xdr_skb_reader my_desc;

		len = transport->tcp_reclen - transport->tcp_offset;
		memcpy(&my_desc, desc, sizeof(my_desc));
		my_desc.count = len;
		r = xdr_partial_copy_from_skb(rcvbuf, transport->tcp_copied,
					  &my_desc, xdr_skb_read_bits);
		desc->count -= r;
		desc->offset += r;
	} else
		r = xdr_partial_copy_from_skb(rcvbuf, transport->tcp_copied,
					  desc, xdr_skb_read_bits);

	if (r > 0) {
		transport->tcp_copied += r;
		transport->tcp_offset += r;
	}
	if (r != len) {
		/* Error when copying to the receive buffer,
		 * usually because we weren't able to allocate
		 * additional buffer pages. All we can do now
		 * is turn off TCP_RCV_COPY_DATA, so the request
		 * will not receive any additional updates,
		 * and time out.
		 * Any remaining data from this record will
		 * be discarded.
		 */
		transport->tcp_flags &= ~TCP_RCV_COPY_DATA;
		dprintk("RPC:       XID %08x truncated request\n",
				ntohl(transport->tcp_xid));
		dprintk("RPC:       xprt = %p, tcp_copied = %lu, "
				"tcp_offset = %u, tcp_reclen = %u\n",
				xprt, transport->tcp_copied,
				transport->tcp_offset, transport->tcp_reclen);
		return;
	}

	dprintk("RPC:       XID %08x read %Zd bytes\n",
			ntohl(transport->tcp_xid), r);
	dprintk("RPC:       xprt = %p, tcp_copied = %lu, tcp_offset = %u, "
			"tcp_reclen = %u\n", xprt, transport->tcp_copied,
			transport->tcp_offset, transport->tcp_reclen);

	if (transport->tcp_copied == req->rq_private_buf.buflen)
		transport->tcp_flags &= ~TCP_RCV_COPY_DATA;
	else if (transport->tcp_offset == transport->tcp_reclen) {
		if (transport->tcp_flags & TCP_RCV_LAST_FRAG)
			transport->tcp_flags &= ~TCP_RCV_COPY_DATA;
	}
}

/*
 * Finds the request corresponding to the RPC xid and invokes the common
 * tcp read code to read the data.
 */
static inline int xs_tcp_read_reply(struct rpc_xprt *xprt,
				    struct xdr_skb_reader *desc)
{
	struct sock_xprt *transport =
				container_of(xprt, struct sock_xprt, xprt);
	struct rpc_rqst *req;

	dprintk("RPC:       read reply XID %08x\n", ntohl(transport->tcp_xid));

	/* Find and lock the request corresponding to this xid */
	spin_lock_bh(&xprt->transport_lock);
	req = xprt_lookup_rqst(xprt, transport->tcp_xid);
	if (!req) {
		dprintk("RPC:       XID %08x request not found!\n",
				ntohl(transport->tcp_xid));
		spin_unlock_bh(&xprt->transport_lock);
		return -1;
	}

	xs_tcp_read_common(xprt, desc, req);

	if (!(transport->tcp_flags & TCP_RCV_COPY_DATA))
		xprt_complete_rqst(req->rq_task, transport->tcp_copied);

	spin_unlock_bh(&xprt->transport_lock);
	return 0;
}

#if defined(CONFIG_SUNRPC_BACKCHANNEL)
/*
 * Obtains an rpc_rqst previously allocated and invokes the common
 * tcp read code to read the data.  The result is placed in the callback
 * queue.
 * If we're unable to obtain the rpc_rqst we schedule the closing of the
 * connection and return -1.
 */
static int xs_tcp_read_callback(struct rpc_xprt *xprt,
				       struct xdr_skb_reader *desc)
{
	struct sock_xprt *transport =
				container_of(xprt, struct sock_xprt, xprt);
	struct rpc_rqst *req;

	/* Look up and lock the request corresponding to the given XID */
	spin_lock_bh(&xprt->transport_lock);
	req = xprt_lookup_bc_request(xprt, transport->tcp_xid);
	if (req == NULL) {
		spin_unlock_bh(&xprt->transport_lock);
		printk(KERN_WARNING "Callback slot table overflowed\n");
		xprt_force_disconnect(xprt);
		return -1;
	}

	dprintk("RPC:       read callback  XID %08x\n", ntohl(req->rq_xid));
	xs_tcp_read_common(xprt, desc, req);

	if (!(transport->tcp_flags & TCP_RCV_COPY_DATA))
		xprt_complete_bc_request(req, transport->tcp_copied);
	spin_unlock_bh(&xprt->transport_lock);

	return 0;
}

static inline int _xs_tcp_read_data(struct rpc_xprt *xprt,
					struct xdr_skb_reader *desc)
{
	struct sock_xprt *transport =
				container_of(xprt, struct sock_xprt, xprt);

	return (transport->tcp_flags & TCP_RPC_REPLY) ?
		xs_tcp_read_reply(xprt, desc) :
		xs_tcp_read_callback(xprt, desc);
}

static int xs_tcp_bc_up(struct svc_serv *serv, struct net *net)
{
	int ret;

	ret = svc_create_xprt(serv, "tcp-bc", net, PF_INET, 0,
			      SVC_SOCK_ANONYMOUS);
	if (ret < 0)
		return ret;
	return 0;
}

static size_t xs_tcp_bc_maxpayload(struct rpc_xprt *xprt)
{
	return PAGE_SIZE;
}
#else
static inline int _xs_tcp_read_data(struct rpc_xprt *xprt,
					struct xdr_skb_reader *desc)
{
	return xs_tcp_read_reply(xprt, desc);
}
#endif /* CONFIG_SUNRPC_BACKCHANNEL */

/*
 * Read data off the transport.  This can be either an RPC_CALL or an
 * RPC_REPLY.  Relay the processing to helper functions.
 */
static void xs_tcp_read_data(struct rpc_xprt *xprt,
				    struct xdr_skb_reader *desc)
{
	struct sock_xprt *transport =
				container_of(xprt, struct sock_xprt, xprt);

	if (_xs_tcp_read_data(xprt, desc) == 0)
		xs_tcp_check_fraghdr(transport);
	else {
		/*
		 * The transport_lock protects the request handling.
		 * There's no need to hold it to update the tcp_flags.
		 */
		transport->tcp_flags &= ~TCP_RCV_COPY_DATA;
	}
}

static inline void xs_tcp_read_discard(struct sock_xprt *transport, struct xdr_skb_reader *desc)
{
	size_t len;

	len = transport->tcp_reclen - transport->tcp_offset;
	if (len > desc->count)
		len = desc->count;
	desc->count -= len;
	desc->offset += len;
	transport->tcp_offset += len;
	dprintk("RPC:       discarded %Zu bytes\n", len);
	xs_tcp_check_fraghdr(transport);
}

static int xs_tcp_data_recv(read_descriptor_t *rd_desc, struct sk_buff *skb, unsigned int offset, size_t len)
{
	struct rpc_xprt *xprt = rd_desc->arg.data;
	struct sock_xprt *transport = container_of(xprt, struct sock_xprt, xprt);
	struct xdr_skb_reader desc = {
		.skb	= skb,
		.offset	= offset,
		.count	= len,
	};

	dprintk("RPC:       xs_tcp_data_recv started\n");
	do {
		trace_xs_tcp_data_recv(transport);
		/* Read in a new fragment marker if necessary */
		/* Can we ever really expect to get completely empty fragments? */
		if (transport->tcp_flags & TCP_RCV_COPY_FRAGHDR) {
			xs_tcp_read_fraghdr(xprt, &desc);
			continue;
		}
		/* Read in the xid if necessary */
		if (transport->tcp_flags & TCP_RCV_COPY_XID) {
			xs_tcp_read_xid(transport, &desc);
			continue;
		}
		/* Read in the call/reply flag */
		if (transport->tcp_flags & TCP_RCV_READ_CALLDIR) {
			xs_tcp_read_calldir(transport, &desc);
			continue;
		}
		/* Read in the request data */
		if (transport->tcp_flags & TCP_RCV_COPY_DATA) {
			xs_tcp_read_data(xprt, &desc);
			continue;
		}
		/* Skip over any trailing bytes on short reads */
		xs_tcp_read_discard(transport, &desc);
	} while (desc.count);
	trace_xs_tcp_data_recv(transport);
	dprintk("RPC:       xs_tcp_data_recv done\n");
	return len - desc.count;
}

static void xs_tcp_data_receive(struct sock_xprt *transport)
{
	struct rpc_xprt *xprt = &transport->xprt;
	struct sock *sk;
	read_descriptor_t rd_desc = {
		.count = 2*1024*1024,
		.arg.data = xprt,
	};
	unsigned long total = 0;
	int read = 0;

	mutex_lock(&transport->recv_mutex);
	sk = transport->inet;
	if (sk == NULL)
		goto out;

	/* We use rd_desc to pass struct xprt to xs_tcp_data_recv */
	for (;;) {
		lock_sock(sk);
		read = tcp_read_sock(sk, &rd_desc, xs_tcp_data_recv);
		if (read <= 0) {
			clear_bit(XPRT_SOCK_DATA_READY, &transport->sock_state);
			release_sock(sk);
			if (!test_bit(XPRT_SOCK_DATA_READY, &transport->sock_state))
				break;
		} else {
			release_sock(sk);
			total += read;
		}
		rd_desc.count = 65536;
	}
out:
	mutex_unlock(&transport->recv_mutex);
	trace_xs_tcp_data_ready(xprt, read, total);
}

static void xs_tcp_data_receive_workfn(struct work_struct *work)
{
	struct sock_xprt *transport =
		container_of(work, struct sock_xprt, recv_worker);
	xs_tcp_data_receive(transport);
}

/**
 * xs_tcp_state_change - callback to handle TCP socket state changes
 * @sk: socket whose state has changed
 *
 */
static void xs_tcp_state_change(struct sock *sk)
{
	struct rpc_xprt *xprt;
	struct sock_xprt *transport;

	read_lock_bh(&sk->sk_callback_lock);
	if (!(xprt = xprt_from_sock(sk)))
		goto out;
	dprintk("RPC:       xs_tcp_state_change client %p...\n", xprt);
	dprintk("RPC:       state %x conn %d dead %d zapped %d sk_shutdown %d\n",
			sk->sk_state, xprt_connected(xprt),
			sock_flag(sk, SOCK_DEAD),
			sock_flag(sk, SOCK_ZAPPED),
			sk->sk_shutdown);

	transport = container_of(xprt, struct sock_xprt, xprt);
	trace_rpc_socket_state_change(xprt, sk->sk_socket);
	switch (sk->sk_state) {
	case TCP_ESTABLISHED:
		spin_lock(&xprt->transport_lock);
		if (!xprt_test_and_set_connected(xprt)) {

			/* Reset TCP record info */
			transport->tcp_offset = 0;
			transport->tcp_reclen = 0;
			transport->tcp_copied = 0;
			transport->tcp_flags =
				TCP_RCV_COPY_FRAGHDR | TCP_RCV_COPY_XID;
			xprt->connect_cookie++;
			clear_bit(XPRT_SOCK_CONNECTING, &transport->sock_state);
			xprt_clear_connecting(xprt);

			xprt_wake_pending_tasks(xprt, -EAGAIN);
		}
		spin_unlock(&xprt->transport_lock);
		break;
	case TCP_FIN_WAIT1:
		/* The client initiated a shutdown of the socket */
		xprt->connect_cookie++;
		xprt->reestablish_timeout = 0;
		set_bit(XPRT_CLOSING, &xprt->state);
		smp_mb__before_atomic();
		clear_bit(XPRT_CONNECTED, &xprt->state);
		clear_bit(XPRT_CLOSE_WAIT, &xprt->state);
		smp_mb__after_atomic();
		break;
	case TCP_CLOSE_WAIT:
		/* The server initiated a shutdown of the socket */
		xprt->connect_cookie++;
		clear_bit(XPRT_CONNECTED, &xprt->state);
		xs_tcp_force_close(xprt);
	case TCP_CLOSING:
		/*
		 * If the server closed down the connection, make sure that
		 * we back off before reconnecting
		 */
		if (xprt->reestablish_timeout < XS_TCP_INIT_REEST_TO)
			xprt->reestablish_timeout = XS_TCP_INIT_REEST_TO;
		break;
	case TCP_LAST_ACK:
		set_bit(XPRT_CLOSING, &xprt->state);
		smp_mb__before_atomic();
		clear_bit(XPRT_CONNECTED, &xprt->state);
		smp_mb__after_atomic();
		break;
	case TCP_CLOSE:
		if (test_and_clear_bit(XPRT_SOCK_CONNECTING,
					&transport->sock_state))
			xprt_clear_connecting(xprt);
		xs_sock_mark_closed(xprt);
	}
 out:
	read_unlock_bh(&sk->sk_callback_lock);
}

static void xs_write_space(struct sock *sk)
{
	struct socket_wq *wq;
	struct rpc_xprt *xprt;

	if (!sk->sk_socket)
		return;
	clear_bit(SOCK_NOSPACE, &sk->sk_socket->flags);

	if (unlikely(!(xprt = xprt_from_sock(sk))))
		return;
	rcu_read_lock();
	wq = rcu_dereference(sk->sk_wq);
	if (!wq || test_and_clear_bit(SOCKWQ_ASYNC_NOSPACE, &wq->flags) == 0)
		goto out;

	xprt_write_space(xprt);
out:
	rcu_read_unlock();
}

/**
 * xs_udp_write_space - callback invoked when socket buffer space
 *                             becomes available
 * @sk: socket whose state has changed
 *
 * Called when more output buffer space is available for this socket.
 * We try not to wake our writers until they can make "significant"
 * progress, otherwise we'll waste resources thrashing kernel_sendmsg
 * with a bunch of small requests.
 */
static void xs_udp_write_space(struct sock *sk)
{
	read_lock_bh(&sk->sk_callback_lock);

	/* from net/core/sock.c:sock_def_write_space */
	if (sock_writeable(sk))
		xs_write_space(sk);

	read_unlock_bh(&sk->sk_callback_lock);
}

/**
 * xs_tcp_write_space - callback invoked when socket buffer space
 *                             becomes available
 * @sk: socket whose state has changed
 *
 * Called when more output buffer space is available for this socket.
 * We try not to wake our writers until they can make "significant"
 * progress, otherwise we'll waste resources thrashing kernel_sendmsg
 * with a bunch of small requests.
 */
static void xs_tcp_write_space(struct sock *sk)
{
	read_lock_bh(&sk->sk_callback_lock);

	/* from net/core/stream.c:sk_stream_write_space */
	if (sk_stream_is_writeable(sk))
		xs_write_space(sk);

	read_unlock_bh(&sk->sk_callback_lock);
}

static void xs_udp_do_set_buffer_size(struct rpc_xprt *xprt)
{
	struct sock_xprt *transport = container_of(xprt, struct sock_xprt, xprt);
	struct sock *sk = transport->inet;

	if (transport->rcvsize) {
		sk->sk_userlocks |= SOCK_RCVBUF_LOCK;
		sk->sk_rcvbuf = transport->rcvsize * xprt->max_reqs * 2;
	}
	if (transport->sndsize) {
		sk->sk_userlocks |= SOCK_SNDBUF_LOCK;
		sk->sk_sndbuf = transport->sndsize * xprt->max_reqs * 2;
		sk->sk_write_space(sk);
	}
}

/**
 * xs_udp_set_buffer_size - set send and receive limits
 * @xprt: generic transport
 * @sndsize: requested size of send buffer, in bytes
 * @rcvsize: requested size of receive buffer, in bytes
 *
 * Set socket send and receive buffer size limits.
 */
static void xs_udp_set_buffer_size(struct rpc_xprt *xprt, size_t sndsize, size_t rcvsize)
{
	struct sock_xprt *transport = container_of(xprt, struct sock_xprt, xprt);

	transport->sndsize = 0;
	if (sndsize)
		transport->sndsize = sndsize + 1024;
	transport->rcvsize = 0;
	if (rcvsize)
		transport->rcvsize = rcvsize + 1024;

	xs_udp_do_set_buffer_size(xprt);
}

/**
 * xs_udp_timer - called when a retransmit timeout occurs on a UDP transport
 * @task: task that timed out
 *
 * Adjust the congestion window after a retransmit timeout has occurred.
 */
static void xs_udp_timer(struct rpc_xprt *xprt, struct rpc_task *task)
{
	xprt_adjust_cwnd(xprt, task, -ETIMEDOUT);
}

static unsigned short xs_get_random_port(void)
{
	unsigned short range = xprt_max_resvport - xprt_min_resvport + 1;
	unsigned short rand = (unsigned short) prandom_u32() % range;
	return rand + xprt_min_resvport;
}

/**
 * xs_set_reuseaddr_port - set the socket's port and address reuse options
 * @sock: socket
 *
 * Note that this function has to be called on all sockets that share the
 * same port, and it must be called before binding.
 */
static void xs_sock_set_reuseport(struct socket *sock)
{
	int opt = 1;

	kernel_setsockopt(sock, SOL_SOCKET, SO_REUSEPORT,
			(char *)&opt, sizeof(opt));
}

static unsigned short xs_sock_getport(struct socket *sock)
{
	struct sockaddr_storage buf;
	int buflen;
	unsigned short port = 0;

	if (kernel_getsockname(sock, (struct sockaddr *)&buf, &buflen) < 0)
		goto out;
	switch (buf.ss_family) {
	case AF_INET6:
		port = ntohs(((struct sockaddr_in6 *)&buf)->sin6_port);
		break;
	case AF_INET:
		port = ntohs(((struct sockaddr_in *)&buf)->sin_port);
	}
out:
	return port;
}

/**
 * xs_set_port - reset the port number in the remote endpoint address
 * @xprt: generic transport
 * @port: new port number
 *
 */
static void xs_set_port(struct rpc_xprt *xprt, unsigned short port)
{
	dprintk("RPC:       setting port for xprt %p to %u\n", xprt, port);

	rpc_set_port(xs_addr(xprt), port);
	xs_update_peer_port(xprt);
}

static void xs_set_srcport(struct sock_xprt *transport, struct socket *sock)
{
	if (transport->srcport == 0)
		transport->srcport = xs_sock_getport(sock);
}

static unsigned short xs_get_srcport(struct sock_xprt *transport)
{
	unsigned short port = transport->srcport;

	if (port == 0 && transport->xprt.resvport)
		port = xs_get_random_port();
	return port;
}

static unsigned short xs_next_srcport(struct sock_xprt *transport, unsigned short port)
{
	if (transport->srcport != 0)
		transport->srcport = 0;
	if (!transport->xprt.resvport)
		return 0;
	if (port <= xprt_min_resvport || port > xprt_max_resvport)
		return xprt_max_resvport;
	return --port;
}
static int xs_bind(struct sock_xprt *transport, struct socket *sock)
{
	struct sockaddr_storage myaddr;
	int err, nloop = 0;
	unsigned short port = xs_get_srcport(transport);
	unsigned short last;

	/*
	 * If we are asking for any ephemeral port (i.e. port == 0 &&
	 * transport->xprt.resvport == 0), don't bind.  Let the local
	 * port selection happen implicitly when the socket is used
	 * (for example at connect time).
	 *
	 * This ensures that we can continue to establish TCP
	 * connections even when all local ephemeral ports are already
	 * a part of some TCP connection.  This makes no difference
	 * for UDP sockets, but also doens't harm them.
	 *
	 * If we're asking for any reserved port (i.e. port == 0 &&
	 * transport->xprt.resvport == 1) xs_get_srcport above will
	 * ensure that port is non-zero and we will bind as needed.
	 */
	if (port == 0)
		return 0;

	memcpy(&myaddr, &transport->srcaddr, transport->xprt.addrlen);
	do {
		rpc_set_port((struct sockaddr *)&myaddr, port);
		err = kernel_bind(sock, (struct sockaddr *)&myaddr,
				transport->xprt.addrlen);
		if (err == 0) {
			transport->srcport = port;
			break;
		}
		last = port;
		port = xs_next_srcport(transport, port);
		if (port > last)
			nloop++;
	} while (err == -EADDRINUSE && nloop != 2);

	if (myaddr.ss_family == AF_INET)
		dprintk("RPC:       %s %pI4:%u: %s (%d)\n", __func__,
				&((struct sockaddr_in *)&myaddr)->sin_addr,
				port, err ? "failed" : "ok", err);
	else
		dprintk("RPC:       %s %pI6:%u: %s (%d)\n", __func__,
				&((struct sockaddr_in6 *)&myaddr)->sin6_addr,
				port, err ? "failed" : "ok", err);
	return err;
}

/*
 * We don't support autobind on AF_LOCAL sockets
 */
static void xs_local_rpcbind(struct rpc_task *task)
{
	xprt_set_bound(task->tk_xprt);
}

static void xs_local_set_port(struct rpc_xprt *xprt, unsigned short port)
{
}

#ifdef CONFIG_DEBUG_LOCK_ALLOC
static struct lock_class_key xs_key[2];
static struct lock_class_key xs_slock_key[2];

static inline void xs_reclassify_socketu(struct socket *sock)
{
	struct sock *sk = sock->sk;

	sock_lock_init_class_and_name(sk, "slock-AF_LOCAL-RPC",
		&xs_slock_key[1], "sk_lock-AF_LOCAL-RPC", &xs_key[1]);
}

static inline void xs_reclassify_socket4(struct socket *sock)
{
	struct sock *sk = sock->sk;

	sock_lock_init_class_and_name(sk, "slock-AF_INET-RPC",
		&xs_slock_key[0], "sk_lock-AF_INET-RPC", &xs_key[0]);
}

static inline void xs_reclassify_socket6(struct socket *sock)
{
	struct sock *sk = sock->sk;

	sock_lock_init_class_and_name(sk, "slock-AF_INET6-RPC",
		&xs_slock_key[1], "sk_lock-AF_INET6-RPC", &xs_key[1]);
}

static inline void xs_reclassify_socket(int family, struct socket *sock)
{
	if (WARN_ON_ONCE(!sock_allow_reclassification(sock->sk)))
		return;

	switch (family) {
	case AF_LOCAL:
		xs_reclassify_socketu(sock);
		break;
	case AF_INET:
		xs_reclassify_socket4(sock);
		break;
	case AF_INET6:
		xs_reclassify_socket6(sock);
		break;
	}
}
#else
static inline void xs_reclassify_socket(int family, struct socket *sock)
{
}
#endif

static void xs_dummy_setup_socket(struct work_struct *work)
{
}

static struct socket *xs_create_sock(struct rpc_xprt *xprt,
		struct sock_xprt *transport, int family, int type,
		int protocol, bool reuseport)
{
	struct socket *sock;
	int err;

	err = __sock_create(xprt->xprt_net, family, type, protocol, &sock, 1);
	if (err < 0) {
		dprintk("RPC:       can't create %d transport socket (%d).\n",
				protocol, -err);
		goto out;
	}
	xs_reclassify_socket(family, sock);

	if (reuseport)
		xs_sock_set_reuseport(sock);

	err = xs_bind(transport, sock);
	if (err) {
		sock_release(sock);
		goto out;
	}

	return sock;
out:
	return ERR_PTR(err);
}

static int xs_local_finish_connecting(struct rpc_xprt *xprt,
				      struct socket *sock)
{
	struct sock_xprt *transport = container_of(xprt, struct sock_xprt,
									xprt);

	if (!transport->inet) {
		struct sock *sk = sock->sk;

		write_lock_bh(&sk->sk_callback_lock);

		xs_save_old_callbacks(transport, sk);

		sk->sk_user_data = xprt;
		sk->sk_data_ready = xs_data_ready;
		sk->sk_write_space = xs_udp_write_space;
		sock_set_flag(sk, SOCK_FASYNC);
		sk->sk_error_report = xs_error_report;
		sk->sk_allocation = GFP_NOIO;

		xprt_clear_connected(xprt);

		/* Reset to new socket */
		transport->sock = sock;
		transport->inet = sk;

		write_unlock_bh(&sk->sk_callback_lock);
	}

	/* Tell the socket layer to start connecting... */
	xprt->stat.connect_count++;
	xprt->stat.connect_start = jiffies;
	return kernel_connect(sock, xs_addr(xprt), xprt->addrlen, 0);
}

/**
 * xs_local_setup_socket - create AF_LOCAL socket, connect to a local endpoint
 * @transport: socket transport to connect
 */
static int xs_local_setup_socket(struct sock_xprt *transport)
{
	struct rpc_xprt *xprt = &transport->xprt;
	struct socket *sock;
	int status = -EIO;

	status = __sock_create(xprt->xprt_net, AF_LOCAL,
					SOCK_STREAM, 0, &sock, 1);
	if (status < 0) {
		dprintk("RPC:       can't create AF_LOCAL "
			"transport socket (%d).\n", -status);
		goto out;
	}
	xs_reclassify_socket(AF_LOCAL, sock);

	dprintk("RPC:       worker connecting xprt %p via AF_LOCAL to %s\n",
			xprt, xprt->address_strings[RPC_DISPLAY_ADDR]);

	status = xs_local_finish_connecting(xprt, sock);
	trace_rpc_socket_connect(xprt, sock, status);
	switch (status) {
	case 0:
		dprintk("RPC:       xprt %p connected to %s\n",
				xprt, xprt->address_strings[RPC_DISPLAY_ADDR]);
		xprt_set_connected(xprt);
	case -ENOBUFS:
		break;
	case -ENOENT:
		dprintk("RPC:       xprt %p: socket %s does not exist\n",
				xprt, xprt->address_strings[RPC_DISPLAY_ADDR]);
		break;
	case -ECONNREFUSED:
		dprintk("RPC:       xprt %p: connection refused for %s\n",
				xprt, xprt->address_strings[RPC_DISPLAY_ADDR]);
		break;
	default:
		printk(KERN_ERR "%s: unhandled error (%d) connecting to %s\n",
				__func__, -status,
				xprt->address_strings[RPC_DISPLAY_ADDR]);
	}

out:
	xprt_clear_connecting(xprt);
	xprt_wake_pending_tasks(xprt, status);
	return status;
}

static void xs_local_connect(struct rpc_xprt *xprt, struct rpc_task *task)
{
	struct sock_xprt *transport = container_of(xprt, struct sock_xprt, xprt);
	int ret;

	 if (RPC_IS_ASYNC(task)) {
		/*
		 * We want the AF_LOCAL connect to be resolved in the
		 * filesystem namespace of the process making the rpc
		 * call.  Thus we connect synchronously.
		 *
		 * If we want to support asynchronous AF_LOCAL calls,
		 * we'll need to figure out how to pass a namespace to
		 * connect.
		 */
		rpc_exit(task, -ENOTCONN);
		return;
	}
	ret = xs_local_setup_socket(transport);
	if (ret && !RPC_IS_SOFTCONN(task))
		msleep_interruptible(15000);
}

#if IS_ENABLED(CONFIG_SUNRPC_SWAP)
/*
 * Note that this should be called with XPRT_LOCKED held (or when we otherwise
 * know that we have exclusive access to the socket), to guard against
 * races with xs_reset_transport.
 */
static void xs_set_memalloc(struct rpc_xprt *xprt)
{
	struct sock_xprt *transport = container_of(xprt, struct sock_xprt,
			xprt);

	/*
	 * If there's no sock, then we have nothing to set. The
	 * reconnecting process will get it for us.
	 */
	if (!transport->inet)
		return;
	if (atomic_read(&xprt->swapper))
		sk_set_memalloc(transport->inet);
}

/**
 * xs_enable_swap - Tag this transport as being used for swap.
 * @xprt: transport to tag
 *
 * Take a reference to this transport on behalf of the rpc_clnt, and
 * optionally mark it for swapping if it wasn't already.
 */
static int
xs_enable_swap(struct rpc_xprt *xprt)
{
	struct sock_xprt *xs = container_of(xprt, struct sock_xprt, xprt);

	if (atomic_inc_return(&xprt->swapper) != 1)
		return 0;
	if (wait_on_bit_lock(&xprt->state, XPRT_LOCKED, TASK_KILLABLE))
		return -ERESTARTSYS;
	if (xs->inet)
		sk_set_memalloc(xs->inet);
	xprt_release_xprt(xprt, NULL);
	return 0;
}

/**
 * xs_disable_swap - Untag this transport as being used for swap.
 * @xprt: transport to tag
 *
 * Drop a "swapper" reference to this xprt on behalf of the rpc_clnt. If the
 * swapper refcount goes to 0, untag the socket as a memalloc socket.
 */
static void
xs_disable_swap(struct rpc_xprt *xprt)
{
	struct sock_xprt *xs = container_of(xprt, struct sock_xprt, xprt);

	if (!atomic_dec_and_test(&xprt->swapper))
		return;
	if (wait_on_bit_lock(&xprt->state, XPRT_LOCKED, TASK_KILLABLE))
		return;
	if (xs->inet)
		sk_clear_memalloc(xs->inet);
	xprt_release_xprt(xprt, NULL);
}
#else
static void xs_set_memalloc(struct rpc_xprt *xprt)
{
}

static int
xs_enable_swap(struct rpc_xprt *xprt)
{
	return -EINVAL;
}

static void
xs_disable_swap(struct rpc_xprt *xprt)
{
}
#endif

static void xs_udp_finish_connecting(struct rpc_xprt *xprt, struct socket *sock)
{
	struct sock_xprt *transport = container_of(xprt, struct sock_xprt, xprt);

	if (!transport->inet) {
		struct sock *sk = sock->sk;

		write_lock_bh(&sk->sk_callback_lock);

		xs_save_old_callbacks(transport, sk);

		sk->sk_user_data = xprt;
		sk->sk_data_ready = xs_data_ready;
		sk->sk_write_space = xs_udp_write_space;
		sock_set_flag(sk, SOCK_FASYNC);
		sk->sk_allocation = GFP_NOIO;

		xprt_set_connected(xprt);

		/* Reset to new socket */
		transport->sock = sock;
		transport->inet = sk;

		xs_set_memalloc(xprt);

		write_unlock_bh(&sk->sk_callback_lock);
	}
	xs_udp_do_set_buffer_size(xprt);

	xprt->stat.connect_start = jiffies;
}

static void xs_udp_setup_socket(struct work_struct *work)
{
	struct sock_xprt *transport =
		container_of(work, struct sock_xprt, connect_worker.work);
	struct rpc_xprt *xprt = &transport->xprt;
	struct socket *sock = transport->sock;
	int status = -EIO;

	sock = xs_create_sock(xprt, transport,
			xs_addr(xprt)->sa_family, SOCK_DGRAM,
			IPPROTO_UDP, false);
	if (IS_ERR(sock))
		goto out;

	dprintk("RPC:       worker connecting xprt %p via %s to "
				"%s (port %s)\n", xprt,
			xprt->address_strings[RPC_DISPLAY_PROTO],
			xprt->address_strings[RPC_DISPLAY_ADDR],
			xprt->address_strings[RPC_DISPLAY_PORT]);

	xs_udp_finish_connecting(xprt, sock);
	trace_rpc_socket_connect(xprt, sock, 0);
	status = 0;
out:
	xprt_unlock_connect(xprt, transport);
	xprt_clear_connecting(xprt);
	xprt_wake_pending_tasks(xprt, status);
}

/**
 * xs_tcp_shutdown - gracefully shut down a TCP socket
 * @xprt: transport
 *
 * Initiates a graceful shutdown of the TCP socket by calling the
 * equivalent of shutdown(SHUT_RDWR);
 */
static void xs_tcp_shutdown(struct rpc_xprt *xprt)
{
	struct sock_xprt *transport = container_of(xprt, struct sock_xprt, xprt);
	struct socket *sock = transport->sock;

	if (sock == NULL)
		return;
	if (xprt_connected(xprt)) {
		kernel_sock_shutdown(sock, SHUT_RDWR);
		trace_rpc_socket_shutdown(xprt, sock);
	} else
		xs_reset_transport(transport);
}

static int xs_tcp_finish_connecting(struct rpc_xprt *xprt, struct socket *sock)
{
	struct sock_xprt *transport = container_of(xprt, struct sock_xprt, xprt);
	int ret = -ENOTCONN;

	if (!transport->inet) {
		struct sock *sk = sock->sk;
		unsigned int keepidle = xprt->timeout->to_initval / HZ;
		unsigned int keepcnt = xprt->timeout->to_retries + 1;
		unsigned int opt_on = 1;
		unsigned int timeo;
		unsigned int addr_pref = IPV6_PREFER_SRC_PUBLIC;

		/* TCP Keepalive options */
		kernel_setsockopt(sock, SOL_SOCKET, SO_KEEPALIVE,
				(char *)&opt_on, sizeof(opt_on));
		kernel_setsockopt(sock, SOL_TCP, TCP_KEEPIDLE,
				(char *)&keepidle, sizeof(keepidle));
		kernel_setsockopt(sock, SOL_TCP, TCP_KEEPINTVL,
				(char *)&keepidle, sizeof(keepidle));
		kernel_setsockopt(sock, SOL_TCP, TCP_KEEPCNT,
				(char *)&keepcnt, sizeof(keepcnt));

		/* Avoid temporary address, they are bad for long-lived
		 * connections such as NFS mounts.
		 * RFC4941, section 3.6 suggests that:
		 *    Individual applications, which have specific
		 *    knowledge about the normal duration of connections,
		 *    MAY override this as appropriate.
		 */
		kernel_setsockopt(sock, SOL_IPV6, IPV6_ADDR_PREFERENCES,
				(char *)&addr_pref, sizeof(addr_pref));

		/* TCP user timeout (see RFC5482) */
		timeo = jiffies_to_msecs(xprt->timeout->to_initval) *
			(xprt->timeout->to_retries + 1);
		kernel_setsockopt(sock, SOL_TCP, TCP_USER_TIMEOUT,
				(char *)&timeo, sizeof(timeo));

		write_lock_bh(&sk->sk_callback_lock);

		xs_save_old_callbacks(transport, sk);

		sk->sk_user_data = xprt;
		sk->sk_data_ready = xs_data_ready;
		sk->sk_state_change = xs_tcp_state_change;
		sk->sk_write_space = xs_tcp_write_space;
		sock_set_flag(sk, SOCK_FASYNC);
		sk->sk_error_report = xs_error_report;
		sk->sk_allocation = GFP_NOIO;

		/* socket options */
		sock_reset_flag(sk, SOCK_LINGER);
		tcp_sk(sk)->nonagle |= TCP_NAGLE_OFF;

		xprt_clear_connected(xprt);

		/* Reset to new socket */
		transport->sock = sock;
		transport->inet = sk;

		write_unlock_bh(&sk->sk_callback_lock);
	}

	if (!xprt_bound(xprt))
		goto out;

	xs_set_memalloc(xprt);

	/* Tell the socket layer to start connecting... */
	xprt->stat.connect_count++;
	xprt->stat.connect_start = jiffies;
	set_bit(XPRT_SOCK_CONNECTING, &transport->sock_state);
	ret = kernel_connect(sock, xs_addr(xprt), xprt->addrlen, O_NONBLOCK);
	switch (ret) {
	case 0:
		xs_set_srcport(transport, sock);
	case -EINPROGRESS:
		/* SYN_SENT! */
		if (xprt->reestablish_timeout < XS_TCP_INIT_REEST_TO)
			xprt->reestablish_timeout = XS_TCP_INIT_REEST_TO;
		break;
	case -EADDRNOTAVAIL:
		/* Source port number is unavailable. Try a new one! */
		transport->srcport = 0;
	}
out:
	return ret;
}

/**
 * xs_tcp_setup_socket - create a TCP socket and connect to a remote endpoint
 *
 * Invoked by a work queue tasklet.
 */
static void xs_tcp_setup_socket(struct work_struct *work)
{
	struct sock_xprt *transport =
		container_of(work, struct sock_xprt, connect_worker.work);
	struct socket *sock = transport->sock;
	struct rpc_xprt *xprt = &transport->xprt;
	int status = -EIO;

	if (!sock) {
		sock = xs_create_sock(xprt, transport,
				xs_addr(xprt)->sa_family, SOCK_STREAM,
				IPPROTO_TCP, true);
		if (IS_ERR(sock)) {
			status = PTR_ERR(sock);
			goto out;
		}
	}

	dprintk("RPC:       worker connecting xprt %p via %s to "
				"%s (port %s)\n", xprt,
			xprt->address_strings[RPC_DISPLAY_PROTO],
			xprt->address_strings[RPC_DISPLAY_ADDR],
			xprt->address_strings[RPC_DISPLAY_PORT]);

	status = xs_tcp_finish_connecting(xprt, sock);
	trace_rpc_socket_connect(xprt, sock, status);
	dprintk("RPC:       %p connect status %d connected %d sock state %d\n",
			xprt, -status, xprt_connected(xprt),
			sock->sk->sk_state);
	switch (status) {
	default:
		printk("%s: connect returned unhandled error %d\n",
			__func__, status);
	case -EADDRNOTAVAIL:
		/* We're probably in TIME_WAIT. Get rid of existing socket,
		 * and retry
		 */
		xs_tcp_force_close(xprt);
		break;
	case 0:
	case -EINPROGRESS:
	case -EALREADY:
		xprt_unlock_connect(xprt, transport);
		return;
	case -EINVAL:
		/* Happens, for instance, if the user specified a link
		 * local IPv6 address without a scope-id.
		 */
	case -ECONNREFUSED:
	case -ECONNRESET:
	case -ENETUNREACH:
	case -EADDRINUSE:
	case -ENOBUFS:
		/* retry with existing socket, after a delay */
		xs_tcp_force_close(xprt);
		goto out;
	}
	status = -EAGAIN;
out:
	xprt_unlock_connect(xprt, transport);
	xprt_clear_connecting(xprt);
	xprt_wake_pending_tasks(xprt, status);
}

static unsigned long xs_reconnect_delay(const struct rpc_xprt *xprt)
{
	unsigned long start, now = jiffies;

	start = xprt->stat.connect_start + xprt->reestablish_timeout;
	if (time_after(start, now))
		return start - now;
	return 0;
}

static void xs_reconnect_backoff(struct rpc_xprt *xprt)
{
	xprt->reestablish_timeout <<= 1;
	if (xprt->reestablish_timeout > xprt->max_reconnect_timeout)
		xprt->reestablish_timeout = xprt->max_reconnect_timeout;
	if (xprt->reestablish_timeout < XS_TCP_INIT_REEST_TO)
		xprt->reestablish_timeout = XS_TCP_INIT_REEST_TO;
}

/**
 * xs_connect - connect a socket to a remote endpoint
 * @xprt: pointer to transport structure
 * @task: address of RPC task that manages state of connect request
 *
 * TCP: If the remote end dropped the connection, delay reconnecting.
 *
 * UDP socket connects are synchronous, but we use a work queue anyway
 * to guarantee that even unprivileged user processes can set up a
 * socket on a privileged port.
 *
 * If a UDP socket connect fails, the delay behavior here prevents
 * retry floods (hard mounts).
 */
static void xs_connect(struct rpc_xprt *xprt, struct rpc_task *task)
{
	struct sock_xprt *transport = container_of(xprt, struct sock_xprt, xprt);
	unsigned long delay = 0;

	WARN_ON_ONCE(!xprt_lock_connect(xprt, task, transport));

	if (transport->sock != NULL) {
		dprintk("RPC:       xs_connect delayed xprt %p for %lu "
				"seconds\n",
				xprt, xprt->reestablish_timeout / HZ);

		/* Start by resetting any existing state */
		xs_reset_transport(transport);

<<<<<<< HEAD
		queue_delayed_work(rpciod_workqueue,
				   &transport->connect_worker,
				   xprt->reestablish_timeout);
		xprt->reestablish_timeout <<= 1;
		if (xprt->reestablish_timeout < XS_TCP_INIT_REEST_TO)
			xprt->reestablish_timeout = XS_TCP_INIT_REEST_TO;
		if (xprt->reestablish_timeout > XS_TCP_MAX_REEST_TO)
			xprt->reestablish_timeout = XS_TCP_MAX_REEST_TO;
	} else {
=======
		delay = xs_reconnect_delay(xprt);
		xs_reconnect_backoff(xprt);

	} else
>>>>>>> f2ed3bfc
		dprintk("RPC:       xs_connect scheduled xprt %p\n", xprt);

	queue_delayed_work(xprtiod_workqueue,
			&transport->connect_worker,
			delay);
}

/**
 * xs_local_print_stats - display AF_LOCAL socket-specifc stats
 * @xprt: rpc_xprt struct containing statistics
 * @seq: output file
 *
 */
static void xs_local_print_stats(struct rpc_xprt *xprt, struct seq_file *seq)
{
	long idle_time = 0;

	if (xprt_connected(xprt))
		idle_time = (long)(jiffies - xprt->last_used) / HZ;

	seq_printf(seq, "\txprt:\tlocal %lu %lu %lu %ld %lu %lu %lu "
			"%llu %llu %lu %llu %llu\n",
			xprt->stat.bind_count,
			xprt->stat.connect_count,
			xprt->stat.connect_time,
			idle_time,
			xprt->stat.sends,
			xprt->stat.recvs,
			xprt->stat.bad_xids,
			xprt->stat.req_u,
			xprt->stat.bklog_u,
			xprt->stat.max_slots,
			xprt->stat.sending_u,
			xprt->stat.pending_u);
}

/**
 * xs_udp_print_stats - display UDP socket-specifc stats
 * @xprt: rpc_xprt struct containing statistics
 * @seq: output file
 *
 */
static void xs_udp_print_stats(struct rpc_xprt *xprt, struct seq_file *seq)
{
	struct sock_xprt *transport = container_of(xprt, struct sock_xprt, xprt);

	seq_printf(seq, "\txprt:\tudp %u %lu %lu %lu %lu %llu %llu "
			"%lu %llu %llu\n",
			transport->srcport,
			xprt->stat.bind_count,
			xprt->stat.sends,
			xprt->stat.recvs,
			xprt->stat.bad_xids,
			xprt->stat.req_u,
			xprt->stat.bklog_u,
			xprt->stat.max_slots,
			xprt->stat.sending_u,
			xprt->stat.pending_u);
}

/**
 * xs_tcp_print_stats - display TCP socket-specifc stats
 * @xprt: rpc_xprt struct containing statistics
 * @seq: output file
 *
 */
static void xs_tcp_print_stats(struct rpc_xprt *xprt, struct seq_file *seq)
{
	struct sock_xprt *transport = container_of(xprt, struct sock_xprt, xprt);
	long idle_time = 0;

	if (xprt_connected(xprt))
		idle_time = (long)(jiffies - xprt->last_used) / HZ;

	seq_printf(seq, "\txprt:\ttcp %u %lu %lu %lu %ld %lu %lu %lu "
			"%llu %llu %lu %llu %llu\n",
			transport->srcport,
			xprt->stat.bind_count,
			xprt->stat.connect_count,
			xprt->stat.connect_time,
			idle_time,
			xprt->stat.sends,
			xprt->stat.recvs,
			xprt->stat.bad_xids,
			xprt->stat.req_u,
			xprt->stat.bklog_u,
			xprt->stat.max_slots,
			xprt->stat.sending_u,
			xprt->stat.pending_u);
}

/*
 * Allocate a bunch of pages for a scratch buffer for the rpc code. The reason
 * we allocate pages instead doing a kmalloc like rpc_malloc is because we want
 * to use the server side send routines.
 */
static int bc_malloc(struct rpc_task *task)
{
	struct rpc_rqst *rqst = task->tk_rqstp;
	size_t size = rqst->rq_callsize;
	struct page *page;
	struct rpc_buffer *buf;

	if (size > PAGE_SIZE - sizeof(struct rpc_buffer)) {
		WARN_ONCE(1, "xprtsock: large bc buffer request (size %zu)\n",
			  size);
		return -EINVAL;
	}

	page = alloc_page(GFP_KERNEL);
	if (!page)
		return -ENOMEM;

	buf = page_address(page);
	buf->len = PAGE_SIZE;

	rqst->rq_buffer = buf->data;
	rqst->rq_rbuffer = (char *)rqst->rq_buffer + rqst->rq_callsize;
	return 0;
}

/*
 * Free the space allocated in the bc_alloc routine
 */
static void bc_free(struct rpc_task *task)
{
	void *buffer = task->tk_rqstp->rq_buffer;
	struct rpc_buffer *buf;

	buf = container_of(buffer, struct rpc_buffer, data);
	free_page((unsigned long)buf);
}

/*
 * Use the svc_sock to send the callback. Must be called with svsk->sk_mutex
 * held. Borrows heavily from svc_tcp_sendto and xs_tcp_send_request.
 */
static int bc_sendto(struct rpc_rqst *req)
{
	int len;
	struct xdr_buf *xbufp = &req->rq_snd_buf;
	struct rpc_xprt *xprt = req->rq_xprt;
	struct sock_xprt *transport =
				container_of(xprt, struct sock_xprt, xprt);
	struct socket *sock = transport->sock;
	unsigned long headoff;
	unsigned long tailoff;

	xs_encode_stream_record_marker(xbufp);

	tailoff = (unsigned long)xbufp->tail[0].iov_base & ~PAGE_MASK;
	headoff = (unsigned long)xbufp->head[0].iov_base & ~PAGE_MASK;
	len = svc_send_common(sock, xbufp,
			      virt_to_page(xbufp->head[0].iov_base), headoff,
			      xbufp->tail[0].iov_base, tailoff);

	if (len != xbufp->len) {
		printk(KERN_NOTICE "Error sending entire callback!\n");
		len = -EAGAIN;
	}

	return len;
}

/*
 * The send routine. Borrows from svc_send
 */
static int bc_send_request(struct rpc_task *task)
{
	struct rpc_rqst *req = task->tk_rqstp;
	struct svc_xprt	*xprt;
	int len;

	dprintk("sending request with xid: %08x\n", ntohl(req->rq_xid));
	/*
	 * Get the server socket associated with this callback xprt
	 */
	xprt = req->rq_xprt->bc_xprt;

	/*
	 * Grab the mutex to serialize data as the connection is shared
	 * with the fore channel
	 */
	if (!mutex_trylock(&xprt->xpt_mutex)) {
		rpc_sleep_on(&xprt->xpt_bc_pending, task, NULL);
		if (!mutex_trylock(&xprt->xpt_mutex))
			return -EAGAIN;
		rpc_wake_up_queued_task(&xprt->xpt_bc_pending, task);
	}
	if (test_bit(XPT_DEAD, &xprt->xpt_flags))
		len = -ENOTCONN;
	else
		len = bc_sendto(req);
	mutex_unlock(&xprt->xpt_mutex);

	if (len > 0)
		len = 0;

	return len;
}

/*
 * The close routine. Since this is client initiated, we do nothing
 */

static void bc_close(struct rpc_xprt *xprt)
{
}

/*
 * The xprt destroy routine. Again, because this connection is client
 * initiated, we do nothing
 */

static void bc_destroy(struct rpc_xprt *xprt)
{
	dprintk("RPC:       bc_destroy xprt %p\n", xprt);

	xs_xprt_free(xprt);
	module_put(THIS_MODULE);
}

static struct rpc_xprt_ops xs_local_ops = {
	.reserve_xprt		= xprt_reserve_xprt,
	.release_xprt		= xs_tcp_release_xprt,
	.alloc_slot		= xprt_alloc_slot,
	.rpcbind		= xs_local_rpcbind,
	.set_port		= xs_local_set_port,
	.connect		= xs_local_connect,
	.buf_alloc		= rpc_malloc,
	.buf_free		= rpc_free,
	.send_request		= xs_local_send_request,
	.set_retrans_timeout	= xprt_set_retrans_timeout_def,
	.close			= xs_close,
	.destroy		= xs_destroy,
	.print_stats		= xs_local_print_stats,
	.enable_swap		= xs_enable_swap,
	.disable_swap		= xs_disable_swap,
};

static struct rpc_xprt_ops xs_udp_ops = {
	.set_buffer_size	= xs_udp_set_buffer_size,
	.reserve_xprt		= xprt_reserve_xprt_cong,
	.release_xprt		= xprt_release_xprt_cong,
	.alloc_slot		= xprt_alloc_slot,
	.rpcbind		= rpcb_getport_async,
	.set_port		= xs_set_port,
	.connect		= xs_connect,
	.buf_alloc		= rpc_malloc,
	.buf_free		= rpc_free,
	.send_request		= xs_udp_send_request,
	.set_retrans_timeout	= xprt_set_retrans_timeout_rtt,
	.timer			= xs_udp_timer,
	.release_request	= xprt_release_rqst_cong,
	.close			= xs_close,
	.destroy		= xs_destroy,
	.print_stats		= xs_udp_print_stats,
	.enable_swap		= xs_enable_swap,
	.disable_swap		= xs_disable_swap,
	.inject_disconnect	= xs_inject_disconnect,
};

static struct rpc_xprt_ops xs_tcp_ops = {
	.reserve_xprt		= xprt_reserve_xprt,
	.release_xprt		= xs_tcp_release_xprt,
	.alloc_slot		= xprt_lock_and_alloc_slot,
	.rpcbind		= rpcb_getport_async,
	.set_port		= xs_set_port,
	.connect		= xs_connect,
	.buf_alloc		= rpc_malloc,
	.buf_free		= rpc_free,
	.send_request		= xs_tcp_send_request,
	.set_retrans_timeout	= xprt_set_retrans_timeout_def,
	.close			= xs_tcp_shutdown,
	.destroy		= xs_destroy,
	.print_stats		= xs_tcp_print_stats,
	.enable_swap		= xs_enable_swap,
	.disable_swap		= xs_disable_swap,
	.inject_disconnect	= xs_inject_disconnect,
#ifdef CONFIG_SUNRPC_BACKCHANNEL
	.bc_setup		= xprt_setup_bc,
	.bc_up			= xs_tcp_bc_up,
	.bc_maxpayload		= xs_tcp_bc_maxpayload,
	.bc_free_rqst		= xprt_free_bc_rqst,
	.bc_destroy		= xprt_destroy_bc,
#endif
};

/*
 * The rpc_xprt_ops for the server backchannel
 */

static struct rpc_xprt_ops bc_tcp_ops = {
	.reserve_xprt		= xprt_reserve_xprt,
	.release_xprt		= xprt_release_xprt,
	.alloc_slot		= xprt_alloc_slot,
	.buf_alloc		= bc_malloc,
	.buf_free		= bc_free,
	.send_request		= bc_send_request,
	.set_retrans_timeout	= xprt_set_retrans_timeout_def,
	.close			= bc_close,
	.destroy		= bc_destroy,
	.print_stats		= xs_tcp_print_stats,
	.enable_swap		= xs_enable_swap,
	.disable_swap		= xs_disable_swap,
	.inject_disconnect	= xs_inject_disconnect,
};

static int xs_init_anyaddr(const int family, struct sockaddr *sap)
{
	static const struct sockaddr_in sin = {
		.sin_family		= AF_INET,
		.sin_addr.s_addr	= htonl(INADDR_ANY),
	};
	static const struct sockaddr_in6 sin6 = {
		.sin6_family		= AF_INET6,
		.sin6_addr		= IN6ADDR_ANY_INIT,
	};

	switch (family) {
	case AF_LOCAL:
		break;
	case AF_INET:
		memcpy(sap, &sin, sizeof(sin));
		break;
	case AF_INET6:
		memcpy(sap, &sin6, sizeof(sin6));
		break;
	default:
		dprintk("RPC:       %s: Bad address family\n", __func__);
		return -EAFNOSUPPORT;
	}
	return 0;
}

static struct rpc_xprt *xs_setup_xprt(struct xprt_create *args,
				      unsigned int slot_table_size,
				      unsigned int max_slot_table_size)
{
	struct rpc_xprt *xprt;
	struct sock_xprt *new;

	if (args->addrlen > sizeof(xprt->addr)) {
		dprintk("RPC:       xs_setup_xprt: address too large\n");
		return ERR_PTR(-EBADF);
	}

	xprt = xprt_alloc(args->net, sizeof(*new), slot_table_size,
			max_slot_table_size);
	if (xprt == NULL) {
		dprintk("RPC:       xs_setup_xprt: couldn't allocate "
				"rpc_xprt\n");
		return ERR_PTR(-ENOMEM);
	}

	new = container_of(xprt, struct sock_xprt, xprt);
	mutex_init(&new->recv_mutex);
	memcpy(&xprt->addr, args->dstaddr, args->addrlen);
	xprt->addrlen = args->addrlen;
	if (args->srcaddr)
		memcpy(&new->srcaddr, args->srcaddr, args->addrlen);
	else {
		int err;
		err = xs_init_anyaddr(args->dstaddr->sa_family,
					(struct sockaddr *)&new->srcaddr);
		if (err != 0) {
			xprt_free(xprt);
			return ERR_PTR(err);
		}
	}

	return xprt;
}

static const struct rpc_timeout xs_local_default_timeout = {
	.to_initval = 10 * HZ,
	.to_maxval = 10 * HZ,
	.to_retries = 2,
};

/**
 * xs_setup_local - Set up transport to use an AF_LOCAL socket
 * @args: rpc transport creation arguments
 *
 * AF_LOCAL is a "tpi_cots_ord" transport, just like TCP
 */
static struct rpc_xprt *xs_setup_local(struct xprt_create *args)
{
	struct sockaddr_un *sun = (struct sockaddr_un *)args->dstaddr;
	struct sock_xprt *transport;
	struct rpc_xprt *xprt;
	struct rpc_xprt *ret;

	xprt = xs_setup_xprt(args, xprt_tcp_slot_table_entries,
			xprt_max_tcp_slot_table_entries);
	if (IS_ERR(xprt))
		return xprt;
	transport = container_of(xprt, struct sock_xprt, xprt);

	xprt->prot = 0;
	xprt->tsh_size = sizeof(rpc_fraghdr) / sizeof(u32);
	xprt->max_payload = RPC_MAX_FRAGMENT_SIZE;

	xprt->bind_timeout = XS_BIND_TO;
	xprt->reestablish_timeout = XS_TCP_INIT_REEST_TO;
	xprt->idle_timeout = XS_IDLE_DISC_TO;

	xprt->ops = &xs_local_ops;
	xprt->timeout = &xs_local_default_timeout;

	INIT_WORK(&transport->recv_worker, xs_local_data_receive_workfn);
	INIT_DELAYED_WORK(&transport->connect_worker,
			xs_dummy_setup_socket);

	switch (sun->sun_family) {
	case AF_LOCAL:
		if (sun->sun_path[0] != '/') {
			dprintk("RPC:       bad AF_LOCAL address: %s\n",
					sun->sun_path);
			ret = ERR_PTR(-EINVAL);
			goto out_err;
		}
		xprt_set_bound(xprt);
		xs_format_peer_addresses(xprt, "local", RPCBIND_NETID_LOCAL);
		ret = ERR_PTR(xs_local_setup_socket(transport));
		if (ret)
			goto out_err;
		break;
	default:
		ret = ERR_PTR(-EAFNOSUPPORT);
		goto out_err;
	}

	dprintk("RPC:       set up xprt to %s via AF_LOCAL\n",
			xprt->address_strings[RPC_DISPLAY_ADDR]);

	if (try_module_get(THIS_MODULE))
		return xprt;
	ret = ERR_PTR(-EINVAL);
out_err:
	xs_xprt_free(xprt);
	return ret;
}

static const struct rpc_timeout xs_udp_default_timeout = {
	.to_initval = 5 * HZ,
	.to_maxval = 30 * HZ,
	.to_increment = 5 * HZ,
	.to_retries = 5,
};

/**
 * xs_setup_udp - Set up transport to use a UDP socket
 * @args: rpc transport creation arguments
 *
 */
static struct rpc_xprt *xs_setup_udp(struct xprt_create *args)
{
	struct sockaddr *addr = args->dstaddr;
	struct rpc_xprt *xprt;
	struct sock_xprt *transport;
	struct rpc_xprt *ret;

	xprt = xs_setup_xprt(args, xprt_udp_slot_table_entries,
			xprt_udp_slot_table_entries);
	if (IS_ERR(xprt))
		return xprt;
	transport = container_of(xprt, struct sock_xprt, xprt);

	xprt->prot = IPPROTO_UDP;
	xprt->tsh_size = 0;
	/* XXX: header size can vary due to auth type, IPv6, etc. */
	xprt->max_payload = (1U << 16) - (MAX_HEADER << 3);

	xprt->bind_timeout = XS_BIND_TO;
	xprt->reestablish_timeout = XS_UDP_REEST_TO;
	xprt->idle_timeout = XS_IDLE_DISC_TO;

	xprt->ops = &xs_udp_ops;

	xprt->timeout = &xs_udp_default_timeout;

	INIT_WORK(&transport->recv_worker, xs_udp_data_receive_workfn);
	INIT_DELAYED_WORK(&transport->connect_worker, xs_udp_setup_socket);

	switch (addr->sa_family) {
	case AF_INET:
		if (((struct sockaddr_in *)addr)->sin_port != htons(0))
			xprt_set_bound(xprt);

		xs_format_peer_addresses(xprt, "udp", RPCBIND_NETID_UDP);
		break;
	case AF_INET6:
		if (((struct sockaddr_in6 *)addr)->sin6_port != htons(0))
			xprt_set_bound(xprt);

		xs_format_peer_addresses(xprt, "udp", RPCBIND_NETID_UDP6);
		break;
	default:
		ret = ERR_PTR(-EAFNOSUPPORT);
		goto out_err;
	}

	if (xprt_bound(xprt))
		dprintk("RPC:       set up xprt to %s (port %s) via %s\n",
				xprt->address_strings[RPC_DISPLAY_ADDR],
				xprt->address_strings[RPC_DISPLAY_PORT],
				xprt->address_strings[RPC_DISPLAY_PROTO]);
	else
		dprintk("RPC:       set up xprt to %s (autobind) via %s\n",
				xprt->address_strings[RPC_DISPLAY_ADDR],
				xprt->address_strings[RPC_DISPLAY_PROTO]);

	if (try_module_get(THIS_MODULE))
		return xprt;
	ret = ERR_PTR(-EINVAL);
out_err:
	xs_xprt_free(xprt);
	return ret;
}

static const struct rpc_timeout xs_tcp_default_timeout = {
	.to_initval = 60 * HZ,
	.to_maxval = 60 * HZ,
	.to_retries = 2,
};

/**
 * xs_setup_tcp - Set up transport to use a TCP socket
 * @args: rpc transport creation arguments
 *
 */
static struct rpc_xprt *xs_setup_tcp(struct xprt_create *args)
{
	struct sockaddr *addr = args->dstaddr;
	struct rpc_xprt *xprt;
	struct sock_xprt *transport;
	struct rpc_xprt *ret;
	unsigned int max_slot_table_size = xprt_max_tcp_slot_table_entries;

	if (args->flags & XPRT_CREATE_INFINITE_SLOTS)
		max_slot_table_size = RPC_MAX_SLOT_TABLE_LIMIT;

	xprt = xs_setup_xprt(args, xprt_tcp_slot_table_entries,
			max_slot_table_size);
	if (IS_ERR(xprt))
		return xprt;
	transport = container_of(xprt, struct sock_xprt, xprt);

	xprt->prot = IPPROTO_TCP;
	xprt->tsh_size = sizeof(rpc_fraghdr) / sizeof(u32);
	xprt->max_payload = RPC_MAX_FRAGMENT_SIZE;

	xprt->bind_timeout = XS_BIND_TO;
	xprt->reestablish_timeout = XS_TCP_INIT_REEST_TO;
	xprt->idle_timeout = XS_IDLE_DISC_TO;

	xprt->ops = &xs_tcp_ops;
	xprt->timeout = &xs_tcp_default_timeout;

	xprt->max_reconnect_timeout = xprt->timeout->to_maxval;

	INIT_WORK(&transport->recv_worker, xs_tcp_data_receive_workfn);
	INIT_DELAYED_WORK(&transport->connect_worker, xs_tcp_setup_socket);

	switch (addr->sa_family) {
	case AF_INET:
		if (((struct sockaddr_in *)addr)->sin_port != htons(0))
			xprt_set_bound(xprt);

		xs_format_peer_addresses(xprt, "tcp", RPCBIND_NETID_TCP);
		break;
	case AF_INET6:
		if (((struct sockaddr_in6 *)addr)->sin6_port != htons(0))
			xprt_set_bound(xprt);

		xs_format_peer_addresses(xprt, "tcp", RPCBIND_NETID_TCP6);
		break;
	default:
		ret = ERR_PTR(-EAFNOSUPPORT);
		goto out_err;
	}

	if (xprt_bound(xprt))
		dprintk("RPC:       set up xprt to %s (port %s) via %s\n",
				xprt->address_strings[RPC_DISPLAY_ADDR],
				xprt->address_strings[RPC_DISPLAY_PORT],
				xprt->address_strings[RPC_DISPLAY_PROTO]);
	else
		dprintk("RPC:       set up xprt to %s (autobind) via %s\n",
				xprt->address_strings[RPC_DISPLAY_ADDR],
				xprt->address_strings[RPC_DISPLAY_PROTO]);

	if (try_module_get(THIS_MODULE))
		return xprt;
	ret = ERR_PTR(-EINVAL);
out_err:
	xs_xprt_free(xprt);
	return ret;
}

/**
 * xs_setup_bc_tcp - Set up transport to use a TCP backchannel socket
 * @args: rpc transport creation arguments
 *
 */
static struct rpc_xprt *xs_setup_bc_tcp(struct xprt_create *args)
{
	struct sockaddr *addr = args->dstaddr;
	struct rpc_xprt *xprt;
	struct sock_xprt *transport;
	struct svc_sock *bc_sock;
	struct rpc_xprt *ret;

	xprt = xs_setup_xprt(args, xprt_tcp_slot_table_entries,
			xprt_tcp_slot_table_entries);
	if (IS_ERR(xprt))
		return xprt;
	transport = container_of(xprt, struct sock_xprt, xprt);

	xprt->prot = IPPROTO_TCP;
	xprt->tsh_size = sizeof(rpc_fraghdr) / sizeof(u32);
	xprt->max_payload = RPC_MAX_FRAGMENT_SIZE;
	xprt->timeout = &xs_tcp_default_timeout;

	/* backchannel */
	xprt_set_bound(xprt);
	xprt->bind_timeout = 0;
	xprt->reestablish_timeout = 0;
	xprt->idle_timeout = 0;

	xprt->ops = &bc_tcp_ops;

	switch (addr->sa_family) {
	case AF_INET:
		xs_format_peer_addresses(xprt, "tcp",
					 RPCBIND_NETID_TCP);
		break;
	case AF_INET6:
		xs_format_peer_addresses(xprt, "tcp",
				   RPCBIND_NETID_TCP6);
		break;
	default:
		ret = ERR_PTR(-EAFNOSUPPORT);
		goto out_err;
	}

	dprintk("RPC:       set up xprt to %s (port %s) via %s\n",
			xprt->address_strings[RPC_DISPLAY_ADDR],
			xprt->address_strings[RPC_DISPLAY_PORT],
			xprt->address_strings[RPC_DISPLAY_PROTO]);

	/*
	 * Once we've associated a backchannel xprt with a connection,
	 * we want to keep it around as long as the connection lasts,
	 * in case we need to start using it for a backchannel again;
	 * this reference won't be dropped until bc_xprt is destroyed.
	 */
	xprt_get(xprt);
	args->bc_xprt->xpt_bc_xprt = xprt;
	xprt->bc_xprt = args->bc_xprt;
	bc_sock = container_of(args->bc_xprt, struct svc_sock, sk_xprt);
	transport->sock = bc_sock->sk_sock;
	transport->inet = bc_sock->sk_sk;

	/*
	 * Since we don't want connections for the backchannel, we set
	 * the xprt status to connected
	 */
	xprt_set_connected(xprt);

	if (try_module_get(THIS_MODULE))
		return xprt;

	args->bc_xprt->xpt_bc_xprt = NULL;
	args->bc_xprt->xpt_bc_xps = NULL;
	xprt_put(xprt);
	ret = ERR_PTR(-EINVAL);
out_err:
	xs_xprt_free(xprt);
	return ret;
}

static struct xprt_class	xs_local_transport = {
	.list		= LIST_HEAD_INIT(xs_local_transport.list),
	.name		= "named UNIX socket",
	.owner		= THIS_MODULE,
	.ident		= XPRT_TRANSPORT_LOCAL,
	.setup		= xs_setup_local,
};

static struct xprt_class	xs_udp_transport = {
	.list		= LIST_HEAD_INIT(xs_udp_transport.list),
	.name		= "udp",
	.owner		= THIS_MODULE,
	.ident		= XPRT_TRANSPORT_UDP,
	.setup		= xs_setup_udp,
};

static struct xprt_class	xs_tcp_transport = {
	.list		= LIST_HEAD_INIT(xs_tcp_transport.list),
	.name		= "tcp",
	.owner		= THIS_MODULE,
	.ident		= XPRT_TRANSPORT_TCP,
	.setup		= xs_setup_tcp,
};

static struct xprt_class	xs_bc_tcp_transport = {
	.list		= LIST_HEAD_INIT(xs_bc_tcp_transport.list),
	.name		= "tcp NFSv4.1 backchannel",
	.owner		= THIS_MODULE,
	.ident		= XPRT_TRANSPORT_BC_TCP,
	.setup		= xs_setup_bc_tcp,
};

/**
 * init_socket_xprt - set up xprtsock's sysctls, register with RPC client
 *
 */
int init_socket_xprt(void)
{
#if IS_ENABLED(CONFIG_SUNRPC_DEBUG)
	if (!sunrpc_table_header)
		sunrpc_table_header = register_sysctl_table(sunrpc_table);
#endif

	xprt_register_transport(&xs_local_transport);
	xprt_register_transport(&xs_udp_transport);
	xprt_register_transport(&xs_tcp_transport);
	xprt_register_transport(&xs_bc_tcp_transport);

	return 0;
}

/**
 * cleanup_socket_xprt - remove xprtsock's sysctls, unregister
 *
 */
void cleanup_socket_xprt(void)
{
#if IS_ENABLED(CONFIG_SUNRPC_DEBUG)
	if (sunrpc_table_header) {
		unregister_sysctl_table(sunrpc_table_header);
		sunrpc_table_header = NULL;
	}
#endif

	xprt_unregister_transport(&xs_local_transport);
	xprt_unregister_transport(&xs_udp_transport);
	xprt_unregister_transport(&xs_tcp_transport);
	xprt_unregister_transport(&xs_bc_tcp_transport);
}

static int param_set_uint_minmax(const char *val,
		const struct kernel_param *kp,
		unsigned int min, unsigned int max)
{
	unsigned int num;
	int ret;

	if (!val)
		return -EINVAL;
	ret = kstrtouint(val, 0, &num);
	if (ret == -EINVAL || num < min || num > max)
		return -EINVAL;
	*((unsigned int *)kp->arg) = num;
	return 0;
}

static int param_set_portnr(const char *val, const struct kernel_param *kp)
{
	if (kp->arg == &xprt_min_resvport)
		return param_set_uint_minmax(val, kp,
			RPC_MIN_RESVPORT,
			xprt_max_resvport);
	return param_set_uint_minmax(val, kp,
			xprt_min_resvport,
			RPC_MAX_RESVPORT);
}

static const struct kernel_param_ops param_ops_portnr = {
	.set = param_set_portnr,
	.get = param_get_uint,
};

#define param_check_portnr(name, p) \
	__param_check(name, p, unsigned int);

module_param_named(min_resvport, xprt_min_resvport, portnr, 0644);
module_param_named(max_resvport, xprt_max_resvport, portnr, 0644);

static int param_set_slot_table_size(const char *val,
				     const struct kernel_param *kp)
{
	return param_set_uint_minmax(val, kp,
			RPC_MIN_SLOT_TABLE,
			RPC_MAX_SLOT_TABLE);
}

static const struct kernel_param_ops param_ops_slot_table_size = {
	.set = param_set_slot_table_size,
	.get = param_get_uint,
};

#define param_check_slot_table_size(name, p) \
	__param_check(name, p, unsigned int);

static int param_set_max_slot_table_size(const char *val,
				     const struct kernel_param *kp)
{
	return param_set_uint_minmax(val, kp,
			RPC_MIN_SLOT_TABLE,
			RPC_MAX_SLOT_TABLE_LIMIT);
}

static const struct kernel_param_ops param_ops_max_slot_table_size = {
	.set = param_set_max_slot_table_size,
	.get = param_get_uint,
};

#define param_check_max_slot_table_size(name, p) \
	__param_check(name, p, unsigned int);

module_param_named(tcp_slot_table_entries, xprt_tcp_slot_table_entries,
		   slot_table_size, 0644);
module_param_named(tcp_max_slot_table_entries, xprt_max_tcp_slot_table_entries,
		   max_slot_table_size, 0644);
module_param_named(udp_slot_table_entries, xprt_udp_slot_table_entries,
		   slot_table_size, 0644);
<|MERGE_RESOLUTION|>--- conflicted
+++ resolved
@@ -2442,22 +2442,10 @@
 		/* Start by resetting any existing state */
 		xs_reset_transport(transport);
 
-<<<<<<< HEAD
-		queue_delayed_work(rpciod_workqueue,
-				   &transport->connect_worker,
-				   xprt->reestablish_timeout);
-		xprt->reestablish_timeout <<= 1;
-		if (xprt->reestablish_timeout < XS_TCP_INIT_REEST_TO)
-			xprt->reestablish_timeout = XS_TCP_INIT_REEST_TO;
-		if (xprt->reestablish_timeout > XS_TCP_MAX_REEST_TO)
-			xprt->reestablish_timeout = XS_TCP_MAX_REEST_TO;
-	} else {
-=======
 		delay = xs_reconnect_delay(xprt);
 		xs_reconnect_backoff(xprt);
 
 	} else
->>>>>>> f2ed3bfc
 		dprintk("RPC:       xs_connect scheduled xprt %p\n", xprt);
 
 	queue_delayed_work(xprtiod_workqueue,
