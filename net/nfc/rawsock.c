--- conflicted
+++ resolved
@@ -329,11 +329,7 @@
 		return -ESOCKTNOSUPPORT;
 
 	if (sock->type == SOCK_RAW) {
-<<<<<<< HEAD
-		if (!capable(CAP_NET_RAW))
-=======
 		if (!ns_capable(net->user_ns, CAP_NET_RAW))
->>>>>>> c1084c27
 			return -EPERM;
 		sock->ops = &rawsock_raw_ops;
 	} else {
