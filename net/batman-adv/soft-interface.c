/* Copyright (C) 2007-2016  B.A.T.M.A.N. contributors:
 *
 * Marek Lindner, Simon Wunderlich
 *
 * This program is free software; you can redistribute it and/or
 * modify it under the terms of version 2 of the GNU General Public
 * License as published by the Free Software Foundation.
 *
 * This program is distributed in the hope that it will be useful, but
 * WITHOUT ANY WARRANTY; without even the implied warranty of
 * MERCHANTABILITY or FITNESS FOR A PARTICULAR PURPOSE. See the GNU
 * General Public License for more details.
 *
 * You should have received a copy of the GNU General Public License
 * along with this program; if not, see <http://www.gnu.org/licenses/>.
 */

#include "soft-interface.h"
#include "main.h"

#include <linux/atomic.h>
#include <linux/byteorder/generic.h>
#include <linux/cache.h>
#include <linux/compiler.h>
#include <linux/errno.h>
#include <linux/etherdevice.h>
#include <linux/ethtool.h>
#include <linux/fs.h>
#include <linux/if_ether.h>
#include <linux/if_vlan.h>
#include <linux/jiffies.h>
#include <linux/kernel.h>
#include <linux/kref.h>
#include <linux/list.h>
#include <linux/lockdep.h>
#include <linux/netdevice.h>
#include <linux/percpu.h>
#include <linux/printk.h>
#include <linux/random.h>
#include <linux/rculist.h>
#include <linux/rcupdate.h>
#include <linux/rtnetlink.h>
#include <linux/skbuff.h>
#include <linux/slab.h>
#include <linux/socket.h>
#include <linux/spinlock.h>
#include <linux/stddef.h>
#include <linux/string.h>
#include <linux/types.h>

#include "bat_algo.h"
#include "bridge_loop_avoidance.h"
#include "debugfs.h"
#include "distributed-arp-table.h"
#include "gateway_client.h"
#include "gateway_common.h"
#include "hard-interface.h"
#include "multicast.h"
#include "network-coding.h"
#include "originator.h"
#include "packet.h"
#include "send.h"
#include "sysfs.h"
#include "translation-table.h"

static int batadv_get_settings(struct net_device *dev, struct ethtool_cmd *cmd);
static void batadv_get_drvinfo(struct net_device *dev,
			       struct ethtool_drvinfo *info);
static u32 batadv_get_msglevel(struct net_device *dev);
static void batadv_set_msglevel(struct net_device *dev, u32 value);
static u32 batadv_get_link(struct net_device *dev);
static void batadv_get_strings(struct net_device *dev, u32 stringset, u8 *data);
static void batadv_get_ethtool_stats(struct net_device *dev,
				     struct ethtool_stats *stats, u64 *data);
static int batadv_get_sset_count(struct net_device *dev, int stringset);

static const struct ethtool_ops batadv_ethtool_ops = {
	.get_settings = batadv_get_settings,
	.get_drvinfo = batadv_get_drvinfo,
	.get_msglevel = batadv_get_msglevel,
	.set_msglevel = batadv_set_msglevel,
	.get_link = batadv_get_link,
	.get_strings = batadv_get_strings,
	.get_ethtool_stats = batadv_get_ethtool_stats,
	.get_sset_count = batadv_get_sset_count,
};

int batadv_skb_head_push(struct sk_buff *skb, unsigned int len)
{
	int result;

	/* TODO: We must check if we can release all references to non-payload
	 * data using skb_header_release in our skbs to allow skb_cow_header to
	 * work optimally. This means that those skbs are not allowed to read
	 * or write any data which is before the current position of skb->data
	 * after that call and thus allow other skbs with the same data buffer
	 * to write freely in that area.
	 */
	result = skb_cow_head(skb, len);
	if (result < 0)
		return result;

	skb_push(skb, len);
	return 0;
}

static int batadv_interface_open(struct net_device *dev)
{
	netif_start_queue(dev);
	return 0;
}

static int batadv_interface_release(struct net_device *dev)
{
	netif_stop_queue(dev);
	return 0;
}

static struct net_device_stats *batadv_interface_stats(struct net_device *dev)
{
	struct batadv_priv *bat_priv = netdev_priv(dev);
	struct net_device_stats *stats = &bat_priv->stats;

	stats->tx_packets = batadv_sum_counter(bat_priv, BATADV_CNT_TX);
	stats->tx_bytes = batadv_sum_counter(bat_priv, BATADV_CNT_TX_BYTES);
	stats->tx_dropped = batadv_sum_counter(bat_priv, BATADV_CNT_TX_DROPPED);
	stats->rx_packets = batadv_sum_counter(bat_priv, BATADV_CNT_RX);
	stats->rx_bytes = batadv_sum_counter(bat_priv, BATADV_CNT_RX_BYTES);
	return stats;
}

static int batadv_interface_set_mac_addr(struct net_device *dev, void *p)
{
	struct batadv_priv *bat_priv = netdev_priv(dev);
	struct batadv_softif_vlan *vlan;
	struct sockaddr *addr = p;
	u8 old_addr[ETH_ALEN];

	if (!is_valid_ether_addr(addr->sa_data))
		return -EADDRNOTAVAIL;

	ether_addr_copy(old_addr, dev->dev_addr);
	ether_addr_copy(dev->dev_addr, addr->sa_data);

	/* only modify transtable if it has been initialized before */
	if (atomic_read(&bat_priv->mesh_state) != BATADV_MESH_ACTIVE)
		return 0;

	rcu_read_lock();
	hlist_for_each_entry_rcu(vlan, &bat_priv->softif_vlan_list, list) {
		batadv_tt_local_remove(bat_priv, old_addr, vlan->vid,
				       "mac address changed", false);
		batadv_tt_local_add(dev, addr->sa_data, vlan->vid,
				    BATADV_NULL_IFINDEX, BATADV_NO_MARK);
	}
	rcu_read_unlock();

	return 0;
}

static int batadv_interface_change_mtu(struct net_device *dev, int new_mtu)
{
	/* check ranges */
	if ((new_mtu < 68) || (new_mtu > batadv_hardif_min_mtu(dev)))
		return -EINVAL;

	dev->mtu = new_mtu;

	return 0;
}

/**
 * batadv_interface_set_rx_mode - set the rx mode of a device
 * @dev: registered network device to modify
 *
 * We do not actually need to set any rx filters for the virtual batman
 * soft interface. However a dummy handler enables a user to set static
 * multicast listeners for instance.
 */
static void batadv_interface_set_rx_mode(struct net_device *dev)
{
}

static int batadv_interface_tx(struct sk_buff *skb,
			       struct net_device *soft_iface)
{
	struct ethhdr *ethhdr;
	struct batadv_priv *bat_priv = netdev_priv(soft_iface);
	struct batadv_hard_iface *primary_if = NULL;
	struct batadv_bcast_packet *bcast_packet;
	static const u8 stp_addr[ETH_ALEN] = {0x01, 0x80, 0xC2, 0x00,
					      0x00, 0x00};
	static const u8 ectp_addr[ETH_ALEN] = {0xCF, 0x00, 0x00, 0x00,
					       0x00, 0x00};
	enum batadv_dhcp_recipient dhcp_rcp = BATADV_DHCP_NO;
	u8 *dst_hint = NULL, chaddr[ETH_ALEN];
	struct vlan_ethhdr *vhdr;
	unsigned int header_len = 0;
	int data_len = skb->len, ret;
	unsigned long brd_delay = 1;
	bool do_bcast = false, client_added;
	unsigned short vid;
	u32 seqno;
	int gw_mode;
	enum batadv_forw_mode forw_mode;
	struct batadv_orig_node *mcast_single_orig = NULL;
	int network_offset = ETH_HLEN;

	if (atomic_read(&bat_priv->mesh_state) != BATADV_MESH_ACTIVE)
		goto dropped;

	netif_trans_update(soft_iface);
	vid = batadv_get_vid(skb, 0);
	ethhdr = eth_hdr(skb);

	switch (ntohs(ethhdr->h_proto)) {
	case ETH_P_8021Q:
		vhdr = vlan_eth_hdr(skb);

<<<<<<< HEAD
		if (vhdr->h_vlan_encapsulated_proto != ethertype) {
=======
		/* drop batman-in-batman packets to prevent loops */
		if (vhdr->h_vlan_encapsulated_proto != htons(ETH_P_BATMAN)) {
>>>>>>> f2ed3bfc
			network_offset += VLAN_HLEN;
			break;
		}

		/* fall through */
	case ETH_P_BATMAN:
		goto dropped;
	}

	skb_set_network_header(skb, network_offset);

	if (batadv_bla_tx(bat_priv, skb, vid))
		goto dropped;

	/* skb->data might have been reallocated by batadv_bla_tx() */
	ethhdr = eth_hdr(skb);

	/* Register the client MAC in the transtable */
	if (!is_multicast_ether_addr(ethhdr->h_source)) {
		client_added = batadv_tt_local_add(soft_iface, ethhdr->h_source,
						   vid, skb->skb_iif,
						   skb->mark);
		if (!client_added)
			goto dropped;
	}

	/* don't accept stp packets. STP does not help in meshes.
	 * better use the bridge loop avoidance ...
	 *
	 * The same goes for ECTP sent at least by some Cisco Switches,
	 * it might confuse the mesh when used with bridge loop avoidance.
	 */
	if (batadv_compare_eth(ethhdr->h_dest, stp_addr))
		goto dropped;

	if (batadv_compare_eth(ethhdr->h_dest, ectp_addr))
		goto dropped;

	gw_mode = atomic_read(&bat_priv->gw.mode);
	if (is_multicast_ether_addr(ethhdr->h_dest)) {
		/* if gw mode is off, broadcast every packet */
		if (gw_mode == BATADV_GW_MODE_OFF) {
			do_bcast = true;
			goto send;
		}

		dhcp_rcp = batadv_gw_dhcp_recipient_get(skb, &header_len,
							chaddr);
		/* skb->data may have been modified by
		 * batadv_gw_dhcp_recipient_get()
		 */
		ethhdr = eth_hdr(skb);
		/* if gw_mode is on, broadcast any non-DHCP message.
		 * All the DHCP packets are going to be sent as unicast
		 */
		if (dhcp_rcp == BATADV_DHCP_NO) {
			do_bcast = true;
			goto send;
		}

		if (dhcp_rcp == BATADV_DHCP_TO_CLIENT)
			dst_hint = chaddr;
		else if ((gw_mode == BATADV_GW_MODE_SERVER) &&
			 (dhcp_rcp == BATADV_DHCP_TO_SERVER))
			/* gateways should not forward any DHCP message if
			 * directed to a DHCP server
			 */
			goto dropped;

send:
		if (do_bcast && !is_broadcast_ether_addr(ethhdr->h_dest)) {
			forw_mode = batadv_mcast_forw_mode(bat_priv, skb,
							   &mcast_single_orig);
			if (forw_mode == BATADV_FORW_NONE)
				goto dropped;

			if (forw_mode == BATADV_FORW_SINGLE)
				do_bcast = false;
		}
	}

	batadv_skb_set_priority(skb, 0);

	/* ethernet packet should be broadcasted */
	if (do_bcast) {
		primary_if = batadv_primary_if_get_selected(bat_priv);
		if (!primary_if)
			goto dropped;

		/* in case of ARP request, we do not immediately broadcasti the
		 * packet, instead we first wait for DAT to try to retrieve the
		 * correct ARP entry
		 */
		if (batadv_dat_snoop_outgoing_arp_request(bat_priv, skb))
			brd_delay = msecs_to_jiffies(ARP_REQ_DELAY);

		if (batadv_skb_head_push(skb, sizeof(*bcast_packet)) < 0)
			goto dropped;

		bcast_packet = (struct batadv_bcast_packet *)skb->data;
		bcast_packet->version = BATADV_COMPAT_VERSION;
		bcast_packet->ttl = BATADV_TTL;

		/* batman packet type: broadcast */
		bcast_packet->packet_type = BATADV_BCAST;
		bcast_packet->reserved = 0;

		/* hw address of first interface is the orig mac because only
		 * this mac is known throughout the mesh
		 */
		ether_addr_copy(bcast_packet->orig,
				primary_if->net_dev->dev_addr);

		/* set broadcast sequence number */
		seqno = atomic_inc_return(&bat_priv->bcast_seqno);
		bcast_packet->seqno = htonl(seqno);

		batadv_add_bcast_packet_to_list(bat_priv, skb, brd_delay);

		/* a copy is stored in the bcast list, therefore removing
		 * the original skb.
		 */
		kfree_skb(skb);

	/* unicast packet */
	} else {
		/* DHCP packets going to a server will use the GW feature */
		if (dhcp_rcp == BATADV_DHCP_TO_SERVER) {
			ret = batadv_gw_out_of_range(bat_priv, skb);
			if (ret)
				goto dropped;
			ret = batadv_send_skb_via_gw(bat_priv, skb, vid);
		} else if (mcast_single_orig) {
			ret = batadv_send_skb_unicast(bat_priv, skb,
						      BATADV_UNICAST, 0,
						      mcast_single_orig, vid);
		} else {
			if (batadv_dat_snoop_outgoing_arp_request(bat_priv,
								  skb))
				goto dropped;

			batadv_dat_snoop_outgoing_arp_reply(bat_priv, skb);

			ret = batadv_send_skb_via_tt(bat_priv, skb, dst_hint,
						     vid);
		}
		if (ret == NET_XMIT_DROP)
			goto dropped_freed;
	}

	batadv_inc_counter(bat_priv, BATADV_CNT_TX);
	batadv_add_counter(bat_priv, BATADV_CNT_TX_BYTES, data_len);
	goto end;

dropped:
	kfree_skb(skb);
dropped_freed:
	batadv_inc_counter(bat_priv, BATADV_CNT_TX_DROPPED);
end:
	if (mcast_single_orig)
		batadv_orig_node_put(mcast_single_orig);
	if (primary_if)
		batadv_hardif_put(primary_if);
	return NETDEV_TX_OK;
}

/**
 * batadv_interface_rx - receive ethernet frame on local batman-adv interface
 * @soft_iface: local interface which will receive the ethernet frame
 * @skb: ethernet frame for @soft_iface
 * @hdr_size: size of already parsed batman-adv header
 * @orig_node: originator from which the batman-adv packet was sent
 *
 * Sends a ethernet frame to the receive path of the local @soft_iface.
 * skb->data has still point to the batman-adv header with the size @hdr_size.
 * The caller has to have parsed this header already and made sure that at least
 * @hdr_size bytes are still available for pull in @skb.
 *
 * The packet may still get dropped. This can happen when the encapsulated
 * ethernet frame is invalid or contains again an batman-adv packet. Also
 * unicast packets will be dropped directly when it was sent between two
 * isolated clients.
 */
void batadv_interface_rx(struct net_device *soft_iface,
			 struct sk_buff *skb, int hdr_size,
			 struct batadv_orig_node *orig_node)
{
	struct batadv_bcast_packet *batadv_bcast_packet;
	struct batadv_priv *bat_priv = netdev_priv(soft_iface);
	struct vlan_ethhdr *vhdr;
	struct ethhdr *ethhdr;
	unsigned short vid;
	bool is_bcast;

	batadv_bcast_packet = (struct batadv_bcast_packet *)skb->data;
	is_bcast = (batadv_bcast_packet->packet_type == BATADV_BCAST);

	skb_pull_rcsum(skb, hdr_size);
	skb_reset_mac_header(skb);

	/* clean the netfilter state now that the batman-adv header has been
	 * removed
	 */
	nf_reset(skb);

	if (unlikely(!pskb_may_pull(skb, ETH_HLEN)))
		goto dropped;

	vid = batadv_get_vid(skb, 0);
	ethhdr = eth_hdr(skb);

	switch (ntohs(ethhdr->h_proto)) {
	case ETH_P_8021Q:
		if (!pskb_may_pull(skb, VLAN_ETH_HLEN))
			goto dropped;

		vhdr = (struct vlan_ethhdr *)skb->data;

		/* drop batman-in-batman packets to prevent loops */
		if (vhdr->h_vlan_encapsulated_proto != htons(ETH_P_BATMAN))
			break;

		/* fall through */
	case ETH_P_BATMAN:
		goto dropped;
	}

	/* skb->dev & skb->pkt_type are set here */
	skb->protocol = eth_type_trans(skb, soft_iface);

	/* should not be necessary anymore as we use skb_pull_rcsum()
	 * TODO: please verify this and remove this TODO
	 * -- Dec 21st 2009, Simon Wunderlich
	 */

	/* skb->ip_summed = CHECKSUM_UNNECESSARY; */

	batadv_inc_counter(bat_priv, BATADV_CNT_RX);
	batadv_add_counter(bat_priv, BATADV_CNT_RX_BYTES,
			   skb->len + ETH_HLEN);

	soft_iface->last_rx = jiffies;

	/* Let the bridge loop avoidance check the packet. If will
	 * not handle it, we can safely push it up.
	 */
	if (batadv_bla_rx(bat_priv, skb, vid, is_bcast))
		goto out;

	if (orig_node)
		batadv_tt_add_temporary_global_entry(bat_priv, orig_node,
						     ethhdr->h_source, vid);

	if (is_multicast_ether_addr(ethhdr->h_dest)) {
		/* set the mark on broadcast packets if AP isolation is ON and
		 * the packet is coming from an "isolated" client
		 */
		if (batadv_vlan_ap_isola_get(bat_priv, vid) &&
		    batadv_tt_global_is_isolated(bat_priv, ethhdr->h_source,
						 vid)) {
			/* save bits in skb->mark not covered by the mask and
			 * apply the mark on the rest
			 */
			skb->mark &= ~bat_priv->isolation_mark_mask;
			skb->mark |= bat_priv->isolation_mark;
		}
	} else if (batadv_is_ap_isolated(bat_priv, ethhdr->h_source,
					 ethhdr->h_dest, vid)) {
		goto dropped;
	}

	netif_rx(skb);
	goto out;

dropped:
	kfree_skb(skb);
out:
	return;
}

/**
 * batadv_softif_vlan_release - release vlan from lists and queue for free after
 *  rcu grace period
 * @ref: kref pointer of the vlan object
 */
static void batadv_softif_vlan_release(struct kref *ref)
{
	struct batadv_softif_vlan *vlan;

	vlan = container_of(ref, struct batadv_softif_vlan, refcount);

	spin_lock_bh(&vlan->bat_priv->softif_vlan_list_lock);
	hlist_del_rcu(&vlan->list);
	spin_unlock_bh(&vlan->bat_priv->softif_vlan_list_lock);

	kfree_rcu(vlan, rcu);
}

/**
 * batadv_softif_vlan_put - decrease the vlan object refcounter and
 *  possibly release it
 * @vlan: the vlan object to release
 */
void batadv_softif_vlan_put(struct batadv_softif_vlan *vlan)
{
	if (!vlan)
		return;
<<<<<<< HEAD

	if (atomic_dec_and_test(&vlan->refcount)) {
		spin_lock_bh(&vlan->bat_priv->softif_vlan_list_lock);
		hlist_del_rcu(&vlan->list);
		spin_unlock_bh(&vlan->bat_priv->softif_vlan_list_lock);
=======
>>>>>>> f2ed3bfc

	kref_put(&vlan->refcount, batadv_softif_vlan_release);
}

/**
 * batadv_softif_vlan_get - get the vlan object for a specific vid
 * @bat_priv: the bat priv with all the soft interface information
 * @vid: the identifier of the vlan object to retrieve
 *
 * Return: the private data of the vlan matching the vid passed as argument or
 * NULL otherwise. The refcounter of the returned object is incremented by 1.
 */
struct batadv_softif_vlan *batadv_softif_vlan_get(struct batadv_priv *bat_priv,
						  unsigned short vid)
{
	struct batadv_softif_vlan *vlan_tmp, *vlan = NULL;

	rcu_read_lock();
	hlist_for_each_entry_rcu(vlan_tmp, &bat_priv->softif_vlan_list, list) {
		if (vlan_tmp->vid != vid)
			continue;

		if (!kref_get_unless_zero(&vlan_tmp->refcount))
			continue;

		vlan = vlan_tmp;
		break;
	}
	rcu_read_unlock();

	return vlan;
}

/**
 * batadv_softif_create_vlan - allocate the needed resources for a new vlan
 * @bat_priv: the bat priv with all the soft interface information
 * @vid: the VLAN identifier
 *
 * Return: 0 on success, a negative error otherwise.
 */
int batadv_softif_create_vlan(struct batadv_priv *bat_priv, unsigned short vid)
{
	struct batadv_softif_vlan *vlan;
	int err;

	vlan = batadv_softif_vlan_get(bat_priv, vid);
	if (vlan) {
		batadv_softif_vlan_put(vlan);
		return -EEXIST;
	}

	vlan = kzalloc(sizeof(*vlan), GFP_ATOMIC);
	if (!vlan)
		return -ENOMEM;

	vlan->bat_priv = bat_priv;
	vlan->vid = vid;
	kref_init(&vlan->refcount);

	atomic_set(&vlan->ap_isolation, 0);

	err = batadv_sysfs_add_vlan(bat_priv->soft_iface, vlan);
	if (err) {
		kfree(vlan);
		return err;
	}

	spin_lock_bh(&bat_priv->softif_vlan_list_lock);
	kref_get(&vlan->refcount);
	hlist_add_head_rcu(&vlan->list, &bat_priv->softif_vlan_list);
	spin_unlock_bh(&bat_priv->softif_vlan_list_lock);

	/* add a new TT local entry. This one will be marked with the NOPURGE
	 * flag
	 */
	batadv_tt_local_add(bat_priv->soft_iface,
			    bat_priv->soft_iface->dev_addr, vid,
			    BATADV_NULL_IFINDEX, BATADV_NO_MARK);

	/* don't return reference to new softif_vlan */
	batadv_softif_vlan_put(vlan);

	return 0;
}

/**
 * batadv_softif_destroy_vlan - remove and destroy a softif_vlan object
 * @bat_priv: the bat priv with all the soft interface information
 * @vlan: the object to remove
 */
static void batadv_softif_destroy_vlan(struct batadv_priv *bat_priv,
				       struct batadv_softif_vlan *vlan)
{
	/* explicitly remove the associated TT local entry because it is marked
	 * with the NOPURGE flag
	 */
	batadv_tt_local_remove(bat_priv, bat_priv->soft_iface->dev_addr,
			       vlan->vid, "vlan interface destroyed", false);

	batadv_sysfs_del_vlan(bat_priv, vlan);
	batadv_softif_vlan_put(vlan);
}

/**
 * batadv_interface_add_vid - ndo_add_vid API implementation
 * @dev: the netdev of the mesh interface
 * @proto: protocol of the the vlan id
 * @vid: identifier of the new vlan
 *
 * Set up all the internal structures for handling the new vlan on top of the
 * mesh interface
 *
 * Return: 0 on success or a negative error code in case of failure.
 */
static int batadv_interface_add_vid(struct net_device *dev, __be16 proto,
				    unsigned short vid)
{
	struct batadv_priv *bat_priv = netdev_priv(dev);
	struct batadv_softif_vlan *vlan;
	int ret;

	/* only 802.1Q vlans are supported.
	 * batman-adv does not know how to handle other types
	 */
	if (proto != htons(ETH_P_8021Q))
		return -EINVAL;

	vid |= BATADV_VLAN_HAS_TAG;

	/* if a new vlan is getting created and it already exists, it means that
	 * it was not deleted yet. batadv_softif_vlan_get() increases the
	 * refcount in order to revive the object.
	 *
	 * if it does not exist then create it.
	 */
	vlan = batadv_softif_vlan_get(bat_priv, vid);
	if (!vlan)
		return batadv_softif_create_vlan(bat_priv, vid);

	/* recreate the sysfs object if it was already destroyed (and it should
	 * be since we received a kill_vid() for this vlan
	 */
	if (!vlan->kobj) {
		ret = batadv_sysfs_add_vlan(bat_priv->soft_iface, vlan);
		if (ret) {
			batadv_softif_vlan_put(vlan);
			return ret;
		}
	}

	/* add a new TT local entry. This one will be marked with the NOPURGE
	 * flag. This must be added again, even if the vlan object already
	 * exists, because the entry was deleted by kill_vid()
	 */
	batadv_tt_local_add(bat_priv->soft_iface,
			    bat_priv->soft_iface->dev_addr, vid,
			    BATADV_NULL_IFINDEX, BATADV_NO_MARK);

	return 0;
}

/**
 * batadv_interface_kill_vid - ndo_kill_vid API implementation
 * @dev: the netdev of the mesh interface
 * @proto: protocol of the the vlan id
 * @vid: identifier of the deleted vlan
 *
 * Destroy all the internal structures used to handle the vlan identified by vid
 * on top of the mesh interface
 *
 * Return: 0 on success, -EINVAL if the specified prototype is not ETH_P_8021Q
 * or -ENOENT if the specified vlan id wasn't registered.
 */
static int batadv_interface_kill_vid(struct net_device *dev, __be16 proto,
				     unsigned short vid)
{
	struct batadv_priv *bat_priv = netdev_priv(dev);
	struct batadv_softif_vlan *vlan;

	/* only 802.1Q vlans are supported. batman-adv does not know how to
	 * handle other types
	 */
	if (proto != htons(ETH_P_8021Q))
		return -EINVAL;

	vlan = batadv_softif_vlan_get(bat_priv, vid | BATADV_VLAN_HAS_TAG);
	if (!vlan)
		return -ENOENT;

	batadv_softif_destroy_vlan(bat_priv, vlan);

	/* finally free the vlan object */
	batadv_softif_vlan_put(vlan);

	return 0;
}

/* batman-adv network devices have devices nesting below it and are a special
 * "super class" of normal network devices; split their locks off into a
 * separate class since they always nest.
 */
static struct lock_class_key batadv_netdev_xmit_lock_key;
static struct lock_class_key batadv_netdev_addr_lock_key;

/**
 * batadv_set_lockdep_class_one - Set lockdep class for a single tx queue
 * @dev: device which owns the tx queue
 * @txq: tx queue to modify
 * @_unused: always NULL
 */
static void batadv_set_lockdep_class_one(struct net_device *dev,
					 struct netdev_queue *txq,
					 void *_unused)
{
	lockdep_set_class(&txq->_xmit_lock, &batadv_netdev_xmit_lock_key);
}

/**
 * batadv_set_lockdep_class - Set txq and addr_list lockdep class
 * @dev: network device to modify
 */
static void batadv_set_lockdep_class(struct net_device *dev)
{
	lockdep_set_class(&dev->addr_list_lock, &batadv_netdev_addr_lock_key);
	netdev_for_each_tx_queue(dev, batadv_set_lockdep_class_one, NULL);
}

/**
 * batadv_softif_init_late - late stage initialization of soft interface
 * @dev: registered network device to modify
 *
 * Return: error code on failures
 */
static int batadv_softif_init_late(struct net_device *dev)
{
	struct batadv_priv *bat_priv;
	u32 random_seqno;
	int ret;
	size_t cnt_len = sizeof(u64) * BATADV_CNT_NUM;

	batadv_set_lockdep_class(dev);

	bat_priv = netdev_priv(dev);
	bat_priv->soft_iface = dev;

	/* batadv_interface_stats() needs to be available as soon as
	 * register_netdevice() has been called
	 */
	bat_priv->bat_counters = __alloc_percpu(cnt_len, __alignof__(u64));
	if (!bat_priv->bat_counters)
		return -ENOMEM;

	atomic_set(&bat_priv->aggregated_ogms, 1);
	atomic_set(&bat_priv->bonding, 0);
#ifdef CONFIG_BATMAN_ADV_BLA
	atomic_set(&bat_priv->bridge_loop_avoidance, 1);
#endif
#ifdef CONFIG_BATMAN_ADV_DAT
	atomic_set(&bat_priv->distributed_arp_table, 1);
#endif
#ifdef CONFIG_BATMAN_ADV_MCAST
	bat_priv->mcast.querier_ipv4.exists = false;
	bat_priv->mcast.querier_ipv4.shadowing = false;
	bat_priv->mcast.querier_ipv6.exists = false;
	bat_priv->mcast.querier_ipv6.shadowing = false;
	bat_priv->mcast.flags = BATADV_NO_FLAGS;
	atomic_set(&bat_priv->multicast_mode, 1);
	atomic_set(&bat_priv->mcast.num_disabled, 0);
	atomic_set(&bat_priv->mcast.num_want_all_unsnoopables, 0);
	atomic_set(&bat_priv->mcast.num_want_all_ipv4, 0);
	atomic_set(&bat_priv->mcast.num_want_all_ipv6, 0);
#endif
	atomic_set(&bat_priv->gw.mode, BATADV_GW_MODE_OFF);
	atomic_set(&bat_priv->gw.sel_class, 20);
	atomic_set(&bat_priv->gw.bandwidth_down, 100);
	atomic_set(&bat_priv->gw.bandwidth_up, 20);
	atomic_set(&bat_priv->orig_interval, 1000);
	atomic_set(&bat_priv->hop_penalty, 30);
#ifdef CONFIG_BATMAN_ADV_DEBUG
	atomic_set(&bat_priv->log_level, 0);
#endif
	atomic_set(&bat_priv->fragmentation, 1);
	atomic_set(&bat_priv->packet_size_max, ETH_DATA_LEN);
	atomic_set(&bat_priv->bcast_queue_left, BATADV_BCAST_QUEUE_LEN);
	atomic_set(&bat_priv->batman_queue_left, BATADV_BATMAN_QUEUE_LEN);

	atomic_set(&bat_priv->mesh_state, BATADV_MESH_INACTIVE);
	atomic_set(&bat_priv->bcast_seqno, 1);
	atomic_set(&bat_priv->tt.vn, 0);
	atomic_set(&bat_priv->tt.local_changes, 0);
	atomic_set(&bat_priv->tt.ogm_append_cnt, 0);
#ifdef CONFIG_BATMAN_ADV_BLA
	atomic_set(&bat_priv->bla.num_requests, 0);
#endif
	atomic_set(&bat_priv->tp_num, 0);

	bat_priv->tt.last_changeset = NULL;
	bat_priv->tt.last_changeset_len = 0;
	bat_priv->isolation_mark = 0;
	bat_priv->isolation_mark_mask = 0;

	/* randomize initial seqno to avoid collision */
	get_random_bytes(&random_seqno, sizeof(random_seqno));
	atomic_set(&bat_priv->frag_seqno, random_seqno);

	bat_priv->primary_if = NULL;
	bat_priv->num_ifaces = 0;

	batadv_nc_init_bat_priv(bat_priv);

	ret = batadv_algo_select(bat_priv, batadv_routing_algo);
	if (ret < 0)
		goto free_bat_counters;

	ret = batadv_debugfs_add_meshif(dev);
	if (ret < 0)
		goto free_bat_counters;

	ret = batadv_mesh_init(dev);
	if (ret < 0)
		goto unreg_debugfs;

	return 0;

unreg_debugfs:
	batadv_debugfs_del_meshif(dev);
free_bat_counters:
	free_percpu(bat_priv->bat_counters);
	bat_priv->bat_counters = NULL;

	return ret;
}

/**
 * batadv_softif_slave_add - Add a slave interface to a batadv_soft_interface
 * @dev: batadv_soft_interface used as master interface
 * @slave_dev: net_device which should become the slave interface
 *
 * Return: 0 if successful or error otherwise.
 */
static int batadv_softif_slave_add(struct net_device *dev,
				   struct net_device *slave_dev)
{
	struct batadv_hard_iface *hard_iface;
	struct net *net = dev_net(dev);
	int ret = -EINVAL;

	hard_iface = batadv_hardif_get_by_netdev(slave_dev);
	if (!hard_iface || hard_iface->soft_iface)
		goto out;

	ret = batadv_hardif_enable_interface(hard_iface, net, dev->name);

out:
	if (hard_iface)
		batadv_hardif_put(hard_iface);
	return ret;
}

/**
 * batadv_softif_slave_del - Delete a slave iface from a batadv_soft_interface
 * @dev: batadv_soft_interface used as master interface
 * @slave_dev: net_device which should be removed from the master interface
 *
 * Return: 0 if successful or error otherwise.
 */
static int batadv_softif_slave_del(struct net_device *dev,
				   struct net_device *slave_dev)
{
	struct batadv_hard_iface *hard_iface;
	int ret = -EINVAL;

	hard_iface = batadv_hardif_get_by_netdev(slave_dev);

	if (!hard_iface || hard_iface->soft_iface != dev)
		goto out;

	batadv_hardif_disable_interface(hard_iface, BATADV_IF_CLEANUP_KEEP);
	ret = 0;

out:
	if (hard_iface)
		batadv_hardif_put(hard_iface);
	return ret;
}

static const struct net_device_ops batadv_netdev_ops = {
	.ndo_init = batadv_softif_init_late,
	.ndo_open = batadv_interface_open,
	.ndo_stop = batadv_interface_release,
	.ndo_get_stats = batadv_interface_stats,
	.ndo_vlan_rx_add_vid = batadv_interface_add_vid,
	.ndo_vlan_rx_kill_vid = batadv_interface_kill_vid,
	.ndo_set_mac_address = batadv_interface_set_mac_addr,
	.ndo_change_mtu = batadv_interface_change_mtu,
	.ndo_set_rx_mode = batadv_interface_set_rx_mode,
	.ndo_start_xmit = batadv_interface_tx,
	.ndo_validate_addr = eth_validate_addr,
	.ndo_add_slave = batadv_softif_slave_add,
	.ndo_del_slave = batadv_softif_slave_del,
};

/**
 * batadv_softif_free - Deconstructor of batadv_soft_interface
 * @dev: Device to cleanup and remove
 */
static void batadv_softif_free(struct net_device *dev)
{
	batadv_debugfs_del_meshif(dev);
	batadv_mesh_free(dev);

	/* some scheduled RCU callbacks need the bat_priv struct to accomplish
	 * their tasks. Wait for them all to be finished before freeing the
	 * netdev and its private data (bat_priv)
	 */
	rcu_barrier();

	free_netdev(dev);
}

/**
 * batadv_softif_init_early - early stage initialization of soft interface
 * @dev: registered network device to modify
 */
static void batadv_softif_init_early(struct net_device *dev)
{
	struct batadv_priv *priv = netdev_priv(dev);

	ether_setup(dev);

	dev->netdev_ops = &batadv_netdev_ops;
	dev->destructor = batadv_softif_free;
	dev->features |= NETIF_F_HW_VLAN_CTAG_FILTER | NETIF_F_NETNS_LOCAL;
	dev->priv_flags |= IFF_NO_QUEUE;

	/* can't call min_mtu, because the needed variables
	 * have not been initialized yet
	 */
	dev->mtu = ETH_DATA_LEN;

	/* generate random address */
	eth_hw_addr_random(dev);

	dev->ethtool_ops = &batadv_ethtool_ops;

	memset(priv, 0, sizeof(*priv));
}

struct net_device *batadv_softif_create(struct net *net, const char *name)
{
	struct net_device *soft_iface;
	int ret;

	soft_iface = alloc_netdev(sizeof(struct batadv_priv), name,
				  NET_NAME_UNKNOWN, batadv_softif_init_early);
	if (!soft_iface)
		return NULL;

	dev_net_set(soft_iface, net);

	soft_iface->rtnl_link_ops = &batadv_link_ops;

	ret = register_netdevice(soft_iface);
	if (ret < 0) {
		pr_err("Unable to register the batman interface '%s': %i\n",
		       name, ret);
		free_netdev(soft_iface);
		return NULL;
	}

	return soft_iface;
}

/**
 * batadv_softif_destroy_sysfs - deletion of batadv_soft_interface via sysfs
 * @soft_iface: the to-be-removed batman-adv interface
 */
void batadv_softif_destroy_sysfs(struct net_device *soft_iface)
{
	struct batadv_priv *bat_priv = netdev_priv(soft_iface);
	struct batadv_softif_vlan *vlan;

	ASSERT_RTNL();

	/* destroy the "untagged" VLAN */
	vlan = batadv_softif_vlan_get(bat_priv, BATADV_NO_FLAGS);
	if (vlan) {
		batadv_softif_destroy_vlan(bat_priv, vlan);
		batadv_softif_vlan_put(vlan);
	}

	batadv_sysfs_del_meshif(soft_iface);
	unregister_netdevice(soft_iface);
}

/**
 * batadv_softif_destroy_netlink - deletion of batadv_soft_interface via netlink
 * @soft_iface: the to-be-removed batman-adv interface
 * @head: list pointer
 */
static void batadv_softif_destroy_netlink(struct net_device *soft_iface,
					  struct list_head *head)
{
	struct batadv_priv *bat_priv = netdev_priv(soft_iface);
	struct batadv_hard_iface *hard_iface;
	struct batadv_softif_vlan *vlan;

	list_for_each_entry(hard_iface, &batadv_hardif_list, list) {
		if (hard_iface->soft_iface == soft_iface)
			batadv_hardif_disable_interface(hard_iface,
							BATADV_IF_CLEANUP_KEEP);
	}

	/* destroy the "untagged" VLAN */
	vlan = batadv_softif_vlan_get(bat_priv, BATADV_NO_FLAGS);
	if (vlan) {
		batadv_softif_destroy_vlan(bat_priv, vlan);
		batadv_softif_vlan_put(vlan);
	}

	batadv_sysfs_del_meshif(soft_iface);
	unregister_netdevice_queue(soft_iface, head);
}

bool batadv_softif_is_valid(const struct net_device *net_dev)
{
	if (net_dev->netdev_ops->ndo_start_xmit == batadv_interface_tx)
		return true;

	return false;
}

struct rtnl_link_ops batadv_link_ops __read_mostly = {
	.kind		= "batadv",
	.priv_size	= sizeof(struct batadv_priv),
	.setup		= batadv_softif_init_early,
	.dellink	= batadv_softif_destroy_netlink,
};

/* ethtool */
static int batadv_get_settings(struct net_device *dev, struct ethtool_cmd *cmd)
{
	cmd->supported = 0;
	cmd->advertising = 0;
	ethtool_cmd_speed_set(cmd, SPEED_10);
	cmd->duplex = DUPLEX_FULL;
	cmd->port = PORT_TP;
	cmd->phy_address = 0;
	cmd->transceiver = XCVR_INTERNAL;
	cmd->autoneg = AUTONEG_DISABLE;
	cmd->maxtxpkt = 0;
	cmd->maxrxpkt = 0;

	return 0;
}

static void batadv_get_drvinfo(struct net_device *dev,
			       struct ethtool_drvinfo *info)
{
	strlcpy(info->driver, "B.A.T.M.A.N. advanced", sizeof(info->driver));
	strlcpy(info->version, BATADV_SOURCE_VERSION, sizeof(info->version));
	strlcpy(info->fw_version, "N/A", sizeof(info->fw_version));
	strlcpy(info->bus_info, "batman", sizeof(info->bus_info));
}

static u32 batadv_get_msglevel(struct net_device *dev)
{
	return -EOPNOTSUPP;
}

static void batadv_set_msglevel(struct net_device *dev, u32 value)
{
}

static u32 batadv_get_link(struct net_device *dev)
{
	return 1;
}

/* Inspired by drivers/net/ethernet/dlink/sundance.c:1702
 * Declare each description string in struct.name[] to get fixed sized buffer
 * and compile time checking for strings longer than ETH_GSTRING_LEN.
 */
static const struct {
	const char name[ETH_GSTRING_LEN];
} batadv_counters_strings[] = {
	{ "tx" },
	{ "tx_bytes" },
	{ "tx_dropped" },
	{ "rx" },
	{ "rx_bytes" },
	{ "forward" },
	{ "forward_bytes" },
	{ "mgmt_tx" },
	{ "mgmt_tx_bytes" },
	{ "mgmt_rx" },
	{ "mgmt_rx_bytes" },
	{ "frag_tx" },
	{ "frag_tx_bytes" },
	{ "frag_rx" },
	{ "frag_rx_bytes" },
	{ "frag_fwd" },
	{ "frag_fwd_bytes" },
	{ "tt_request_tx" },
	{ "tt_request_rx" },
	{ "tt_response_tx" },
	{ "tt_response_rx" },
	{ "tt_roam_adv_tx" },
	{ "tt_roam_adv_rx" },
#ifdef CONFIG_BATMAN_ADV_DAT
	{ "dat_get_tx" },
	{ "dat_get_rx" },
	{ "dat_put_tx" },
	{ "dat_put_rx" },
	{ "dat_cached_reply_tx" },
#endif
#ifdef CONFIG_BATMAN_ADV_NC
	{ "nc_code" },
	{ "nc_code_bytes" },
	{ "nc_recode" },
	{ "nc_recode_bytes" },
	{ "nc_buffer" },
	{ "nc_decode" },
	{ "nc_decode_bytes" },
	{ "nc_decode_failed" },
	{ "nc_sniffed" },
#endif
};

static void batadv_get_strings(struct net_device *dev, u32 stringset, u8 *data)
{
	if (stringset == ETH_SS_STATS)
		memcpy(data, batadv_counters_strings,
		       sizeof(batadv_counters_strings));
}

static void batadv_get_ethtool_stats(struct net_device *dev,
				     struct ethtool_stats *stats, u64 *data)
{
	struct batadv_priv *bat_priv = netdev_priv(dev);
	int i;

	for (i = 0; i < BATADV_CNT_NUM; i++)
		data[i] = batadv_sum_counter(bat_priv, i);
}

static int batadv_get_sset_count(struct net_device *dev, int stringset)
{
	if (stringset == ETH_SS_STATS)
		return BATADV_CNT_NUM;

	return -EOPNOTSUPP;
}<|MERGE_RESOLUTION|>--- conflicted
+++ resolved
@@ -217,12 +217,8 @@
 	case ETH_P_8021Q:
 		vhdr = vlan_eth_hdr(skb);
 
-<<<<<<< HEAD
-		if (vhdr->h_vlan_encapsulated_proto != ethertype) {
-=======
 		/* drop batman-in-batman packets to prevent loops */
 		if (vhdr->h_vlan_encapsulated_proto != htons(ETH_P_BATMAN)) {
->>>>>>> f2ed3bfc
 			network_offset += VLAN_HLEN;
 			break;
 		}
@@ -530,14 +526,6 @@
 {
 	if (!vlan)
 		return;
-<<<<<<< HEAD
-
-	if (atomic_dec_and_test(&vlan->refcount)) {
-		spin_lock_bh(&vlan->bat_priv->softif_vlan_list_lock);
-		hlist_del_rcu(&vlan->list);
-		spin_unlock_bh(&vlan->bat_priv->softif_vlan_list_lock);
-=======
->>>>>>> f2ed3bfc
 
 	kref_put(&vlan->refcount, batadv_softif_vlan_release);
 }
