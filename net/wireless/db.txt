--- conflicted
+++ resolved
@@ -316,11 +316,7 @@
 	(5735 - 5835 @ 20), (30)
 
 # Source:
-<<<<<<< HEAD
-# http://www.mincom.gob.cu/?q=marcoregulatorio
-=======
 # https://www.mincom.gob.cu/es/marco-legal
->>>>>>> de18b1a6
 # - Redes Informáticas
 # Resolución 127- 2011 Reglamento de Banda de frecuencias de 2,4 GHz.
 country CU: DFS-FCC
@@ -436,11 +432,7 @@
 
 # Source:
 # Cuadro nacional de atribución de frecuencias (CNAF)
-<<<<<<< HEAD
-# http://www.mincotur.gob.es/telecomunicaciones/espectro/paginas/cnaf.aspx
-=======
 # https://avancedigital.gob.es/espectro/Paginas/cnaf.aspx
->>>>>>> de18b1a6
 country ES: DFS-ETSI
 	(2400 - 2483.5 @ 40), (100 mW)
 	(5150 - 5250 @ 80), (200 mW), NO-OUTDOOR, AUTO-BW, wmmrule=ETSI
@@ -702,20 +694,12 @@
 	(5735 - 5815 @ 20), (30)
 
 country KR: DFS-JP
-<<<<<<< HEAD
-	(2402 - 2482 @ 40), (13)
-	(5170 - 5250 @ 80), (20), AUTO-BW
-	(5250 - 5330 @ 80), (20), DFS, AUTO-BW
-	(5490 - 5710 @ 160), (30), DFS
-	(5735 - 5835 @ 80), (30)
-=======
 	# ref: https://www.rra.go.kr
 	(2400 - 2483.5 @ 40), (23)
 	(5150 - 5250 @ 80), (23), AUTO-BW
 	(5250 - 5350 @ 80), (20), DFS, AUTO-BW
 	(5470 - 5725 @ 160), (20), DFS
 	(5725 - 5835 @ 80), (23)
->>>>>>> de18b1a6
 	# 60 GHz band channels 1-4,
 	# ref: http://www.law.go.kr/%ED%96%89%EC%A0%95%EA%B7%9C%EC%B9%99/%EB%AC%B4%EC%84%A0%EC%84%A4%EB%B9%84%EA%B7%9C%EC%B9%99
 	(57000 - 66000 @ 2160), (43)
