/*
 * Wireless utility functions
 *
 * Copyright 2007-2009	Johannes Berg <johannes@sipsolutions.net>
 * Copyright 2013-2014  Intel Mobile Communications GmbH
 */
#include <linux/export.h>
#include <linux/bitops.h>
#include <linux/etherdevice.h>
#include <linux/slab.h>
#include <net/cfg80211.h>
#include <net/ip.h>
#include <net/dsfield.h>
#include <linux/if_vlan.h>
#include <linux/mpls.h>
#include "core.h"
#include "rdev-ops.h"


struct ieee80211_rate *
ieee80211_get_response_rate(struct ieee80211_supported_band *sband,
			    u32 basic_rates, int bitrate)
{
	struct ieee80211_rate *result = &sband->bitrates[0];
	int i;

	for (i = 0; i < sband->n_bitrates; i++) {
		if (!(basic_rates & BIT(i)))
			continue;
		if (sband->bitrates[i].bitrate > bitrate)
			continue;
		result = &sband->bitrates[i];
	}

	return result;
}
EXPORT_SYMBOL(ieee80211_get_response_rate);

u32 ieee80211_mandatory_rates(struct ieee80211_supported_band *sband,
			      enum nl80211_bss_scan_width scan_width)
{
	struct ieee80211_rate *bitrates;
	u32 mandatory_rates = 0;
	enum ieee80211_rate_flags mandatory_flag;
	int i;

	if (WARN_ON(!sband))
		return 1;

	if (sband->band == NL80211_BAND_2GHZ) {
		if (scan_width == NL80211_BSS_CHAN_WIDTH_5 ||
		    scan_width == NL80211_BSS_CHAN_WIDTH_10)
			mandatory_flag = IEEE80211_RATE_MANDATORY_G;
		else
			mandatory_flag = IEEE80211_RATE_MANDATORY_B;
	} else {
		mandatory_flag = IEEE80211_RATE_MANDATORY_A;
	}

	bitrates = sband->bitrates;
	for (i = 0; i < sband->n_bitrates; i++)
		if (bitrates[i].flags & mandatory_flag)
			mandatory_rates |= BIT(i);
	return mandatory_rates;
}
EXPORT_SYMBOL(ieee80211_mandatory_rates);

int ieee80211_channel_to_frequency(int chan, enum nl80211_band band)
{
	/* see 802.11 17.3.8.3.2 and Annex J
	 * there are overlapping channel numbers in 5GHz and 2GHz bands */
	if (chan <= 0)
		return 0; /* not supported */
	switch (band) {
	case NL80211_BAND_2GHZ:
		if (chan == 14)
			return 2484;
		else if (chan < 14)
			return 2407 + chan * 5;
		break;
	case NL80211_BAND_5GHZ:
		if (chan >= 182 && chan <= 196)
			return 4000 + chan * 5;
		else
			return 5000 + chan * 5;
		break;
	case NL80211_BAND_60GHZ:
		if (chan < 5)
			return 56160 + chan * 2160;
		break;
	default:
		;
	}
	return 0; /* not supported */
}
EXPORT_SYMBOL(ieee80211_channel_to_frequency);

int ieee80211_frequency_to_channel(int freq)
{
	/* see 802.11 17.3.8.3.2 and Annex J */
	if (freq == 2484)
		return 14;
	else if (freq < 2484)
		return (freq - 2407) / 5;
	else if (freq >= 4910 && freq <= 4980)
		return (freq - 4000) / 5;
	else if (freq <= 45000) /* DMG band lower limit */
		return (freq - 5000) / 5;
	else if (freq >= 58320 && freq <= 64800)
		return (freq - 56160) / 2160;
	else
		return 0;
}
EXPORT_SYMBOL(ieee80211_frequency_to_channel);

struct ieee80211_channel *__ieee80211_get_channel(struct wiphy *wiphy,
						  int freq)
{
	enum nl80211_band band;
	struct ieee80211_supported_band *sband;
	int i;

	for (band = 0; band < NUM_NL80211_BANDS; band++) {
		sband = wiphy->bands[band];

		if (!sband)
			continue;

		for (i = 0; i < sband->n_channels; i++) {
			if (sband->channels[i].center_freq == freq)
				return &sband->channels[i];
		}
	}

	return NULL;
}
EXPORT_SYMBOL(__ieee80211_get_channel);

static void set_mandatory_flags_band(struct ieee80211_supported_band *sband,
				     enum nl80211_band band)
{
	int i, want;

	switch (band) {
	case NL80211_BAND_5GHZ:
		want = 3;
		for (i = 0; i < sband->n_bitrates; i++) {
			if (sband->bitrates[i].bitrate == 60 ||
			    sband->bitrates[i].bitrate == 120 ||
			    sband->bitrates[i].bitrate == 240) {
				sband->bitrates[i].flags |=
					IEEE80211_RATE_MANDATORY_A;
				want--;
			}
		}
		WARN_ON(want);
		break;
	case NL80211_BAND_2GHZ:
		want = 7;
		for (i = 0; i < sband->n_bitrates; i++) {
			if (sband->bitrates[i].bitrate == 10) {
				sband->bitrates[i].flags |=
					IEEE80211_RATE_MANDATORY_B |
					IEEE80211_RATE_MANDATORY_G;
				want--;
			}

			if (sband->bitrates[i].bitrate == 20 ||
			    sband->bitrates[i].bitrate == 55 ||
			    sband->bitrates[i].bitrate == 110 ||
			    sband->bitrates[i].bitrate == 60 ||
			    sband->bitrates[i].bitrate == 120 ||
			    sband->bitrates[i].bitrate == 240) {
				sband->bitrates[i].flags |=
					IEEE80211_RATE_MANDATORY_G;
				want--;
			}

			if (sband->bitrates[i].bitrate != 10 &&
			    sband->bitrates[i].bitrate != 20 &&
			    sband->bitrates[i].bitrate != 55 &&
			    sband->bitrates[i].bitrate != 110)
				sband->bitrates[i].flags |=
					IEEE80211_RATE_ERP_G;
		}
		WARN_ON(want != 0 && want != 3 && want != 6);
		break;
	case NL80211_BAND_60GHZ:
		/* check for mandatory HT MCS 1..4 */
		WARN_ON(!sband->ht_cap.ht_supported);
		WARN_ON((sband->ht_cap.mcs.rx_mask[0] & 0x1e) != 0x1e);
		break;
	case NUM_NL80211_BANDS:
		WARN_ON(1);
		break;
	}
}

void ieee80211_set_bitrate_flags(struct wiphy *wiphy)
{
	enum nl80211_band band;

	for (band = 0; band < NUM_NL80211_BANDS; band++)
		if (wiphy->bands[band])
			set_mandatory_flags_band(wiphy->bands[band], band);
}

bool cfg80211_supported_cipher_suite(struct wiphy *wiphy, u32 cipher)
{
	int i;
	for (i = 0; i < wiphy->n_cipher_suites; i++)
		if (cipher == wiphy->cipher_suites[i])
			return true;
	return false;
}

int cfg80211_validate_key_settings(struct cfg80211_registered_device *rdev,
				   struct key_params *params, int key_idx,
				   bool pairwise, const u8 *mac_addr)
{
	if (key_idx < 0 || key_idx > 5)
		return -EINVAL;

	if (!pairwise && mac_addr && !(rdev->wiphy.flags & WIPHY_FLAG_IBSS_RSN))
		return -EINVAL;

	if (pairwise && !mac_addr)
		return -EINVAL;

	switch (params->cipher) {
	case WLAN_CIPHER_SUITE_TKIP:
	case WLAN_CIPHER_SUITE_CCMP:
	case WLAN_CIPHER_SUITE_CCMP_256:
	case WLAN_CIPHER_SUITE_GCMP:
	case WLAN_CIPHER_SUITE_GCMP_256:
		/* Disallow pairwise keys with non-zero index unless it's WEP
		 * or a vendor specific cipher (because current deployments use
		 * pairwise WEP keys with non-zero indices and for vendor
		 * specific ciphers this should be validated in the driver or
		 * hardware level - but 802.11i clearly specifies to use zero)
		 */
		if (pairwise && key_idx)
			return -EINVAL;
		break;
	case WLAN_CIPHER_SUITE_AES_CMAC:
	case WLAN_CIPHER_SUITE_BIP_CMAC_256:
	case WLAN_CIPHER_SUITE_BIP_GMAC_128:
	case WLAN_CIPHER_SUITE_BIP_GMAC_256:
		/* Disallow BIP (group-only) cipher as pairwise cipher */
		if (pairwise)
			return -EINVAL;
		if (key_idx < 4)
			return -EINVAL;
		break;
	case WLAN_CIPHER_SUITE_WEP40:
	case WLAN_CIPHER_SUITE_WEP104:
		if (key_idx > 3)
			return -EINVAL;
	default:
		break;
	}

	switch (params->cipher) {
	case WLAN_CIPHER_SUITE_WEP40:
		if (params->key_len != WLAN_KEY_LEN_WEP40)
			return -EINVAL;
		break;
	case WLAN_CIPHER_SUITE_TKIP:
		if (params->key_len != WLAN_KEY_LEN_TKIP)
			return -EINVAL;
		break;
	case WLAN_CIPHER_SUITE_CCMP:
		if (params->key_len != WLAN_KEY_LEN_CCMP)
			return -EINVAL;
		break;
	case WLAN_CIPHER_SUITE_CCMP_256:
		if (params->key_len != WLAN_KEY_LEN_CCMP_256)
			return -EINVAL;
		break;
	case WLAN_CIPHER_SUITE_GCMP:
		if (params->key_len != WLAN_KEY_LEN_GCMP)
			return -EINVAL;
		break;
	case WLAN_CIPHER_SUITE_GCMP_256:
		if (params->key_len != WLAN_KEY_LEN_GCMP_256)
			return -EINVAL;
		break;
	case WLAN_CIPHER_SUITE_WEP104:
		if (params->key_len != WLAN_KEY_LEN_WEP104)
			return -EINVAL;
		break;
	case WLAN_CIPHER_SUITE_AES_CMAC:
		if (params->key_len != WLAN_KEY_LEN_AES_CMAC)
			return -EINVAL;
		break;
	case WLAN_CIPHER_SUITE_BIP_CMAC_256:
		if (params->key_len != WLAN_KEY_LEN_BIP_CMAC_256)
			return -EINVAL;
		break;
	case WLAN_CIPHER_SUITE_BIP_GMAC_128:
		if (params->key_len != WLAN_KEY_LEN_BIP_GMAC_128)
			return -EINVAL;
		break;
	case WLAN_CIPHER_SUITE_BIP_GMAC_256:
		if (params->key_len != WLAN_KEY_LEN_BIP_GMAC_256)
			return -EINVAL;
		break;
	default:
		/*
		 * We don't know anything about this algorithm,
		 * allow using it -- but the driver must check
		 * all parameters! We still check below whether
		 * or not the driver supports this algorithm,
		 * of course.
		 */
		break;
	}

	if (params->seq) {
		switch (params->cipher) {
		case WLAN_CIPHER_SUITE_WEP40:
		case WLAN_CIPHER_SUITE_WEP104:
			/* These ciphers do not use key sequence */
			return -EINVAL;
		case WLAN_CIPHER_SUITE_TKIP:
		case WLAN_CIPHER_SUITE_CCMP:
		case WLAN_CIPHER_SUITE_CCMP_256:
		case WLAN_CIPHER_SUITE_GCMP:
		case WLAN_CIPHER_SUITE_GCMP_256:
		case WLAN_CIPHER_SUITE_AES_CMAC:
		case WLAN_CIPHER_SUITE_BIP_CMAC_256:
		case WLAN_CIPHER_SUITE_BIP_GMAC_128:
		case WLAN_CIPHER_SUITE_BIP_GMAC_256:
			if (params->seq_len != 6)
				return -EINVAL;
			break;
		}
	}

	if (!cfg80211_supported_cipher_suite(&rdev->wiphy, params->cipher))
		return -EINVAL;

	return 0;
}

unsigned int __attribute_const__ ieee80211_hdrlen(__le16 fc)
{
	unsigned int hdrlen = 24;

	if (ieee80211_is_data(fc)) {
		if (ieee80211_has_a4(fc))
			hdrlen = 30;
		if (ieee80211_is_data_qos(fc)) {
			hdrlen += IEEE80211_QOS_CTL_LEN;
			if (ieee80211_has_order(fc))
				hdrlen += IEEE80211_HT_CTL_LEN;
		}
		goto out;
	}

	if (ieee80211_is_mgmt(fc)) {
		if (ieee80211_has_order(fc))
			hdrlen += IEEE80211_HT_CTL_LEN;
		goto out;
	}

	if (ieee80211_is_ctl(fc)) {
		/*
		 * ACK and CTS are 10 bytes, all others 16. To see how
		 * to get this condition consider
		 *   subtype mask:   0b0000000011110000 (0x00F0)
		 *   ACK subtype:    0b0000000011010000 (0x00D0)
		 *   CTS subtype:    0b0000000011000000 (0x00C0)
		 *   bits that matter:         ^^^      (0x00E0)
		 *   value of those: 0b0000000011000000 (0x00C0)
		 */
		if ((fc & cpu_to_le16(0x00E0)) == cpu_to_le16(0x00C0))
			hdrlen = 10;
		else
			hdrlen = 16;
	}
out:
	return hdrlen;
}
EXPORT_SYMBOL(ieee80211_hdrlen);

unsigned int ieee80211_get_hdrlen_from_skb(const struct sk_buff *skb)
{
	const struct ieee80211_hdr *hdr =
			(const struct ieee80211_hdr *)skb->data;
	unsigned int hdrlen;

	if (unlikely(skb->len < 10))
		return 0;
	hdrlen = ieee80211_hdrlen(hdr->frame_control);
	if (unlikely(hdrlen > skb->len))
		return 0;
	return hdrlen;
}
EXPORT_SYMBOL(ieee80211_get_hdrlen_from_skb);

static unsigned int __ieee80211_get_mesh_hdrlen(u8 flags)
{
	int ae = flags & MESH_FLAGS_AE;
	/* 802.11-2012, 8.2.4.7.3 */
	switch (ae) {
	default:
	case 0:
		return 6;
	case MESH_FLAGS_AE_A4:
		return 12;
	case MESH_FLAGS_AE_A5_A6:
		return 18;
	}
}

unsigned int ieee80211_get_mesh_hdrlen(struct ieee80211s_hdr *meshhdr)
{
	return __ieee80211_get_mesh_hdrlen(meshhdr->flags);
}
EXPORT_SYMBOL(ieee80211_get_mesh_hdrlen);

int ieee80211_data_to_8023_exthdr(struct sk_buff *skb, struct ethhdr *ehdr,
				  const u8 *addr, enum nl80211_iftype iftype)
{
	struct ieee80211_hdr *hdr = (struct ieee80211_hdr *) skb->data;
	struct {
		u8 hdr[ETH_ALEN] __aligned(2);
		__be16 proto;
	} payload;
	struct ethhdr tmp;
	u16 hdrlen;
	u8 mesh_flags = 0;

	if (unlikely(!ieee80211_is_data_present(hdr->frame_control)))
		return -1;

	hdrlen = ieee80211_hdrlen(hdr->frame_control);
	if (skb->len < hdrlen + 8)
		return -1;

	/* convert IEEE 802.11 header + possible LLC headers into Ethernet
	 * header
	 * IEEE 802.11 address fields:
	 * ToDS FromDS Addr1 Addr2 Addr3 Addr4
	 *   0     0   DA    SA    BSSID n/a
	 *   0     1   DA    BSSID SA    n/a
	 *   1     0   BSSID SA    DA    n/a
	 *   1     1   RA    TA    DA    SA
	 */
	memcpy(tmp.h_dest, ieee80211_get_DA(hdr), ETH_ALEN);
	memcpy(tmp.h_source, ieee80211_get_SA(hdr), ETH_ALEN);

	if (iftype == NL80211_IFTYPE_MESH_POINT)
		skb_copy_bits(skb, hdrlen, &mesh_flags, 1);

	mesh_flags &= MESH_FLAGS_AE;

	switch (hdr->frame_control &
		cpu_to_le16(IEEE80211_FCTL_TODS | IEEE80211_FCTL_FROMDS)) {
	case cpu_to_le16(IEEE80211_FCTL_TODS):
		if (unlikely(iftype != NL80211_IFTYPE_AP &&
			     iftype != NL80211_IFTYPE_AP_VLAN &&
			     iftype != NL80211_IFTYPE_P2P_GO))
			return -1;
		break;
	case cpu_to_le16(IEEE80211_FCTL_TODS | IEEE80211_FCTL_FROMDS):
		if (unlikely(iftype != NL80211_IFTYPE_WDS &&
			     iftype != NL80211_IFTYPE_MESH_POINT &&
			     iftype != NL80211_IFTYPE_AP_VLAN &&
			     iftype != NL80211_IFTYPE_STATION))
			return -1;
		if (iftype == NL80211_IFTYPE_MESH_POINT) {
			if (mesh_flags == MESH_FLAGS_AE_A4)
				return -1;
			if (mesh_flags == MESH_FLAGS_AE_A5_A6) {
				skb_copy_bits(skb, hdrlen +
					offsetof(struct ieee80211s_hdr, eaddr1),
					tmp.h_dest, 2 * ETH_ALEN);
			}
			hdrlen += __ieee80211_get_mesh_hdrlen(mesh_flags);
		}
		break;
	case cpu_to_le16(IEEE80211_FCTL_FROMDS):
		if ((iftype != NL80211_IFTYPE_STATION &&
		     iftype != NL80211_IFTYPE_P2P_CLIENT &&
		     iftype != NL80211_IFTYPE_MESH_POINT) ||
		    (is_multicast_ether_addr(tmp.h_dest) &&
		     ether_addr_equal(tmp.h_source, addr)))
			return -1;
		if (iftype == NL80211_IFTYPE_MESH_POINT) {
			if (mesh_flags == MESH_FLAGS_AE_A5_A6)
				return -1;
			if (mesh_flags == MESH_FLAGS_AE_A4)
				skb_copy_bits(skb, hdrlen +
					offsetof(struct ieee80211s_hdr, eaddr1),
					tmp.h_source, ETH_ALEN);
			hdrlen += __ieee80211_get_mesh_hdrlen(mesh_flags);
		}
		break;
	case cpu_to_le16(0):
		if (iftype != NL80211_IFTYPE_ADHOC &&
		    iftype != NL80211_IFTYPE_STATION &&
		    iftype != NL80211_IFTYPE_OCB)
				return -1;
		break;
	}

	skb_copy_bits(skb, hdrlen, &payload, sizeof(payload));
	tmp.h_proto = payload.proto;

	if (likely((ether_addr_equal(payload.hdr, rfc1042_header) &&
		    tmp.h_proto != htons(ETH_P_AARP) &&
		    tmp.h_proto != htons(ETH_P_IPX)) ||
		   ether_addr_equal(payload.hdr, bridge_tunnel_header)))
		/* remove RFC1042 or Bridge-Tunnel encapsulation and
		 * replace EtherType */
		hdrlen += ETH_ALEN + 2;
	else
		tmp.h_proto = htons(skb->len - hdrlen);

	pskb_pull(skb, hdrlen);

	if (!ehdr)
		ehdr = (struct ethhdr *) skb_push(skb, sizeof(struct ethhdr));
	memcpy(ehdr, &tmp, sizeof(tmp));

	return 0;
}
EXPORT_SYMBOL(ieee80211_data_to_8023_exthdr);

int ieee80211_data_from_8023(struct sk_buff *skb, const u8 *addr,
			     enum nl80211_iftype iftype,
			     const u8 *bssid, bool qos)
{
	struct ieee80211_hdr hdr;
	u16 hdrlen, ethertype;
	__le16 fc;
	const u8 *encaps_data;
	int encaps_len, skip_header_bytes;
	int nh_pos, h_pos;
	int head_need;

	if (unlikely(skb->len < ETH_HLEN))
		return -EINVAL;

	nh_pos = skb_network_header(skb) - skb->data;
	h_pos = skb_transport_header(skb) - skb->data;

	/* convert Ethernet header to proper 802.11 header (based on
	 * operation mode) */
	ethertype = (skb->data[12] << 8) | skb->data[13];
	fc = cpu_to_le16(IEEE80211_FTYPE_DATA | IEEE80211_STYPE_DATA);

	switch (iftype) {
	case NL80211_IFTYPE_AP:
	case NL80211_IFTYPE_AP_VLAN:
	case NL80211_IFTYPE_P2P_GO:
		fc |= cpu_to_le16(IEEE80211_FCTL_FROMDS);
		/* DA BSSID SA */
		memcpy(hdr.addr1, skb->data, ETH_ALEN);
		memcpy(hdr.addr2, addr, ETH_ALEN);
		memcpy(hdr.addr3, skb->data + ETH_ALEN, ETH_ALEN);
		hdrlen = 24;
		break;
	case NL80211_IFTYPE_STATION:
	case NL80211_IFTYPE_P2P_CLIENT:
		fc |= cpu_to_le16(IEEE80211_FCTL_TODS);
		/* BSSID SA DA */
		memcpy(hdr.addr1, bssid, ETH_ALEN);
		memcpy(hdr.addr2, skb->data + ETH_ALEN, ETH_ALEN);
		memcpy(hdr.addr3, skb->data, ETH_ALEN);
		hdrlen = 24;
		break;
	case NL80211_IFTYPE_OCB:
	case NL80211_IFTYPE_ADHOC:
		/* DA SA BSSID */
		memcpy(hdr.addr1, skb->data, ETH_ALEN);
		memcpy(hdr.addr2, skb->data + ETH_ALEN, ETH_ALEN);
		memcpy(hdr.addr3, bssid, ETH_ALEN);
		hdrlen = 24;
		break;
	default:
		return -EOPNOTSUPP;
	}

	if (qos) {
		fc |= cpu_to_le16(IEEE80211_STYPE_QOS_DATA);
		hdrlen += 2;
	}

	hdr.frame_control = fc;
	hdr.duration_id = 0;
	hdr.seq_ctrl = 0;

	skip_header_bytes = ETH_HLEN;
	if (ethertype == ETH_P_AARP || ethertype == ETH_P_IPX) {
		encaps_data = bridge_tunnel_header;
		encaps_len = sizeof(bridge_tunnel_header);
		skip_header_bytes -= 2;
	} else if (ethertype >= ETH_P_802_3_MIN) {
		encaps_data = rfc1042_header;
		encaps_len = sizeof(rfc1042_header);
		skip_header_bytes -= 2;
	} else {
		encaps_data = NULL;
		encaps_len = 0;
	}

	skb_pull(skb, skip_header_bytes);
	nh_pos -= skip_header_bytes;
	h_pos -= skip_header_bytes;

	head_need = hdrlen + encaps_len - skb_headroom(skb);

	if (head_need > 0 || skb_cloned(skb)) {
		head_need = max(head_need, 0);
		if (head_need)
			skb_orphan(skb);

		if (pskb_expand_head(skb, head_need, 0, GFP_ATOMIC))
			return -ENOMEM;

		skb->truesize += head_need;
	}

	if (encaps_data) {
		memcpy(skb_push(skb, encaps_len), encaps_data, encaps_len);
		nh_pos += encaps_len;
		h_pos += encaps_len;
	}

	memcpy(skb_push(skb, hdrlen), &hdr, hdrlen);

	nh_pos += hdrlen;
	h_pos += hdrlen;

	/* Update skb pointers to various headers since this modified frame
	 * is going to go through Linux networking code that may potentially
	 * need things like pointer to IP header. */
	skb_reset_mac_header(skb);
	skb_set_network_header(skb, nh_pos);
	skb_set_transport_header(skb, h_pos);

	return 0;
}
EXPORT_SYMBOL(ieee80211_data_from_8023);

static void
__frame_add_frag(struct sk_buff *skb, struct page *page,
		 void *ptr, int len, int size)
{
	struct skb_shared_info *sh = skb_shinfo(skb);
	int page_offset;

	page_ref_inc(page);
	page_offset = ptr - page_address(page);
	skb_add_rx_frag(skb, sh->nr_frags, page, page_offset, len, size);
}

static void
__ieee80211_amsdu_copy_frag(struct sk_buff *skb, struct sk_buff *frame,
			    int offset, int len)
{
	struct skb_shared_info *sh = skb_shinfo(skb);
	const skb_frag_t *frag = &sh->frags[-1];
	struct page *frag_page;
	void *frag_ptr;
	int frag_len, frag_size;
	int head_size = skb->len - skb->data_len;
	int cur_len;

	frag_page = virt_to_head_page(skb->head);
	frag_ptr = skb->data;
	frag_size = head_size;

	while (offset >= frag_size) {
		offset -= frag_size;
		frag++;
		frag_page = skb_frag_page(frag);
		frag_ptr = skb_frag_address(frag);
		frag_size = skb_frag_size(frag);
	}

	frag_ptr += offset;
	frag_len = frag_size - offset;

	cur_len = min(len, frag_len);

	__frame_add_frag(frame, frag_page, frag_ptr, cur_len, frag_size);
	len -= cur_len;

	while (len > 0) {
		frag++;
		frag_len = skb_frag_size(frag);
		cur_len = min(len, frag_len);
		__frame_add_frag(frame, skb_frag_page(frag),
				 skb_frag_address(frag), cur_len, frag_len);
		len -= cur_len;
	}
}

static struct sk_buff *
__ieee80211_amsdu_copy(struct sk_buff *skb, unsigned int hlen,
		       int offset, int len, bool reuse_frag)
{
	struct sk_buff *frame;
	int cur_len = len;

	if (skb->len - offset < len)
		return NULL;

	/*
	 * When reusing framents, copy some data to the head to simplify
	 * ethernet header handling and speed up protocol header processing
	 * in the stack later.
	 */
	if (reuse_frag)
		cur_len = min_t(int, len, 32);

	/*
	 * Allocate and reserve two bytes more for payload
	 * alignment since sizeof(struct ethhdr) is 14.
	 */
	frame = dev_alloc_skb(hlen + sizeof(struct ethhdr) + 2 + cur_len);
	if (!frame)
		return NULL;

	skb_reserve(frame, hlen + sizeof(struct ethhdr) + 2);
	skb_copy_bits(skb, offset, skb_put(frame, cur_len), cur_len);

	len -= cur_len;
	if (!len)
		return frame;

	offset += cur_len;
	__ieee80211_amsdu_copy_frag(skb, frame, offset, len);

	return frame;
}

void ieee80211_amsdu_to_8023s(struct sk_buff *skb, struct sk_buff_head *list,
			      const u8 *addr, enum nl80211_iftype iftype,
			      const unsigned int extra_headroom,
			      const u8 *check_da, const u8 *check_sa)
{
	unsigned int hlen = ALIGN(extra_headroom, 4);
	struct sk_buff *frame = NULL;
	u16 ethertype;
	u8 *payload;
	int offset = 0, remaining;
	struct ethhdr eth;
	bool reuse_frag = skb->head_frag && !skb_has_frag_list(skb);
	bool reuse_skb = false;
	bool last = false;

	while (!last) {
		unsigned int subframe_len;
		int len;
		u8 padding;

		skb_copy_bits(skb, offset, &eth, sizeof(eth));
		len = ntohs(eth.h_proto);
		subframe_len = sizeof(struct ethhdr) + len;
		padding = (4 - subframe_len) & 0x3;

		/* the last MSDU has no padding */
		remaining = skb->len - offset;
		if (subframe_len > remaining)
			goto purge;

		offset += sizeof(struct ethhdr);
		last = remaining <= subframe_len + padding;

		/* FIXME: should we really accept multicast DA? */
		if ((check_da && !is_multicast_ether_addr(eth.h_dest) &&
		     !ether_addr_equal(check_da, eth.h_dest)) ||
		    (check_sa && !ether_addr_equal(check_sa, eth.h_source))) {
			offset += len + padding;
			continue;
		}

		/* reuse skb for the last subframe */
		if (!skb_is_nonlinear(skb) && !reuse_frag && last) {
			skb_pull(skb, offset);
			frame = skb;
			reuse_skb = true;
		} else {
			frame = __ieee80211_amsdu_copy(skb, hlen, offset, len,
						       reuse_frag);
			if (!frame)
				goto purge;

			offset += len + padding;
		}

		skb_reset_network_header(frame);
		frame->dev = skb->dev;
		frame->priority = skb->priority;

		payload = frame->data;
		ethertype = (payload[6] << 8) | payload[7];
		if (likely((ether_addr_equal(payload, rfc1042_header) &&
			    ethertype != ETH_P_AARP && ethertype != ETH_P_IPX) ||
			   ether_addr_equal(payload, bridge_tunnel_header))) {
			eth.h_proto = htons(ethertype);
			skb_pull(frame, ETH_ALEN + 2);
		}

		memcpy(skb_push(frame, sizeof(eth)), &eth, sizeof(eth));
		__skb_queue_tail(list, frame);
	}

	if (!reuse_skb)
		dev_kfree_skb(skb);

	return;

 purge:
	__skb_queue_purge(list);
	dev_kfree_skb(skb);
}
EXPORT_SYMBOL(ieee80211_amsdu_to_8023s);

/* Given a data frame determine the 802.1p/1d tag to use. */
unsigned int cfg80211_classify8021d(struct sk_buff *skb,
				    struct cfg80211_qos_map *qos_map)
{
	unsigned int dscp;
	unsigned char vlan_priority;

	/* skb->priority values from 256->263 are magic values to
	 * directly indicate a specific 802.1d priority.  This is used
	 * to allow 802.1d priority to be passed directly in from VLAN
	 * tags, etc.
	 */
	if (skb->priority >= 256 && skb->priority <= 263)
		return skb->priority - 256;

	if (skb_vlan_tag_present(skb)) {
		vlan_priority = (skb_vlan_tag_get(skb) & VLAN_PRIO_MASK)
			>> VLAN_PRIO_SHIFT;
		if (vlan_priority > 0)
			return vlan_priority;
	}

	switch (skb->protocol) {
	case htons(ETH_P_IP):
		dscp = ipv4_get_dsfield(ip_hdr(skb)) & 0xfc;
		break;
	case htons(ETH_P_IPV6):
		dscp = ipv6_get_dsfield(ipv6_hdr(skb)) & 0xfc;
		break;
	case htons(ETH_P_MPLS_UC):
	case htons(ETH_P_MPLS_MC): {
		struct mpls_label mpls_tmp, *mpls;

		mpls = skb_header_pointer(skb, sizeof(struct ethhdr),
					  sizeof(*mpls), &mpls_tmp);
		if (!mpls)
			return 0;

		return (ntohl(mpls->entry) & MPLS_LS_TC_MASK)
			>> MPLS_LS_TC_SHIFT;
	}
	case htons(ETH_P_80221):
		/* 802.21 is always network control traffic */
		return 7;
	default:
		return 0;
	}

	if (qos_map) {
		unsigned int i, tmp_dscp = dscp >> 2;

		for (i = 0; i < qos_map->num_des; i++) {
			if (tmp_dscp == qos_map->dscp_exception[i].dscp)
				return qos_map->dscp_exception[i].up;
		}

		for (i = 0; i < 8; i++) {
			if (tmp_dscp >= qos_map->up[i].low &&
			    tmp_dscp <= qos_map->up[i].high)
				return i;
		}
	}

	return dscp >> 5;
}
EXPORT_SYMBOL(cfg80211_classify8021d);

const u8 *ieee80211_bss_get_ie(struct cfg80211_bss *bss, u8 ie)
{
	const struct cfg80211_bss_ies *ies;

	ies = rcu_dereference(bss->ies);
	if (!ies)
		return NULL;

	return cfg80211_find_ie(ie, ies->data, ies->len);
}
EXPORT_SYMBOL(ieee80211_bss_get_ie);

void cfg80211_upload_connect_keys(struct wireless_dev *wdev)
{
	struct cfg80211_registered_device *rdev = wiphy_to_rdev(wdev->wiphy);
	struct net_device *dev = wdev->netdev;
	int i;

	if (!wdev->connect_keys)
		return;

	for (i = 0; i < CFG80211_MAX_WEP_KEYS; i++) {
		if (!wdev->connect_keys->params[i].cipher)
			continue;
		if (rdev_add_key(rdev, dev, i, false, NULL,
				 &wdev->connect_keys->params[i])) {
			netdev_err(dev, "failed to set key %d\n", i);
			continue;
		}
		if (wdev->connect_keys->def == i)
			if (rdev_set_default_key(rdev, dev, i, true, true)) {
				netdev_err(dev, "failed to set defkey %d\n", i);
				continue;
			}
	}

	kzfree(wdev->connect_keys);
	wdev->connect_keys = NULL;
}

void cfg80211_process_wdev_events(struct wireless_dev *wdev)
{
	struct cfg80211_event *ev;
	unsigned long flags;
	const u8 *bssid = NULL;

	spin_lock_irqsave(&wdev->event_lock, flags);
	while (!list_empty(&wdev->event_list)) {
		ev = list_first_entry(&wdev->event_list,
				      struct cfg80211_event, list);
		list_del(&ev->list);
		spin_unlock_irqrestore(&wdev->event_lock, flags);

		wdev_lock(wdev);
		switch (ev->type) {
		case EVENT_CONNECT_RESULT:
			if (!is_zero_ether_addr(ev->cr.bssid))
				bssid = ev->cr.bssid;
			__cfg80211_connect_result(
				wdev->netdev, bssid,
				ev->cr.req_ie, ev->cr.req_ie_len,
				ev->cr.resp_ie, ev->cr.resp_ie_len,
				ev->cr.status,
				ev->cr.status == WLAN_STATUS_SUCCESS,
				ev->cr.bss);
			break;
		case EVENT_ROAMED:
			__cfg80211_roamed(wdev, ev->rm.bss, ev->rm.req_ie,
					  ev->rm.req_ie_len, ev->rm.resp_ie,
					  ev->rm.resp_ie_len);
			break;
		case EVENT_DISCONNECTED:
			__cfg80211_disconnected(wdev->netdev,
						ev->dc.ie, ev->dc.ie_len,
						ev->dc.reason,
						!ev->dc.locally_generated);
			break;
		case EVENT_IBSS_JOINED:
			__cfg80211_ibss_joined(wdev->netdev, ev->ij.bssid,
					       ev->ij.channel);
			break;
		case EVENT_STOPPED:
			__cfg80211_leave(wiphy_to_rdev(wdev->wiphy), wdev);
			break;
		}
		wdev_unlock(wdev);

		kfree(ev);

		spin_lock_irqsave(&wdev->event_lock, flags);
	}
	spin_unlock_irqrestore(&wdev->event_lock, flags);
}

void cfg80211_process_rdev_events(struct cfg80211_registered_device *rdev)
{
	struct wireless_dev *wdev;

	ASSERT_RTNL();

	list_for_each_entry(wdev, &rdev->wiphy.wdev_list, list)
		cfg80211_process_wdev_events(wdev);
}

int cfg80211_change_iface(struct cfg80211_registered_device *rdev,
			  struct net_device *dev, enum nl80211_iftype ntype,
			  u32 *flags, struct vif_params *params)
{
	int err;
	enum nl80211_iftype otype = dev->ieee80211_ptr->iftype;

	ASSERT_RTNL();

	/* don't support changing VLANs, you just re-create them */
	if (otype == NL80211_IFTYPE_AP_VLAN)
		return -EOPNOTSUPP;

	/* cannot change into P2P device or NAN */
	if (ntype == NL80211_IFTYPE_P2P_DEVICE ||
	    ntype == NL80211_IFTYPE_NAN)
		return -EOPNOTSUPP;

	if (!rdev->ops->change_virtual_intf ||
	    !(rdev->wiphy.interface_modes & (1 << ntype)))
		return -EOPNOTSUPP;

	/* if it's part of a bridge, reject changing type to station/ibss */
	if ((dev->priv_flags & IFF_BRIDGE_PORT) &&
	    (ntype == NL80211_IFTYPE_ADHOC ||
	     ntype == NL80211_IFTYPE_STATION ||
	     ntype == NL80211_IFTYPE_P2P_CLIENT))
		return -EBUSY;

	if (ntype != otype) {
		dev->ieee80211_ptr->use_4addr = false;
		dev->ieee80211_ptr->mesh_id_up_len = 0;
		wdev_lock(dev->ieee80211_ptr);
		rdev_set_qos_map(rdev, dev, NULL);
		wdev_unlock(dev->ieee80211_ptr);

		switch (otype) {
		case NL80211_IFTYPE_AP:
			cfg80211_stop_ap(rdev, dev, true);
			break;
		case NL80211_IFTYPE_ADHOC:
			cfg80211_leave_ibss(rdev, dev, false);
			break;
		case NL80211_IFTYPE_STATION:
		case NL80211_IFTYPE_P2P_CLIENT:
			wdev_lock(dev->ieee80211_ptr);
			cfg80211_disconnect(rdev, dev,
					    WLAN_REASON_DEAUTH_LEAVING, true);
			wdev_unlock(dev->ieee80211_ptr);
			break;
		case NL80211_IFTYPE_MESH_POINT:
			/* mesh should be handled? */
			break;
		default:
			break;
		}

		cfg80211_process_rdev_events(rdev);
	}

	err = rdev_change_virtual_intf(rdev, dev, ntype, flags, params);

	WARN_ON(!err && dev->ieee80211_ptr->iftype != ntype);

	if (!err && params && params->use_4addr != -1)
		dev->ieee80211_ptr->use_4addr = params->use_4addr;

	if (!err) {
		dev->priv_flags &= ~IFF_DONT_BRIDGE;
		switch (ntype) {
		case NL80211_IFTYPE_STATION:
			if (dev->ieee80211_ptr->use_4addr)
				break;
			/* fall through */
		case NL80211_IFTYPE_OCB:
		case NL80211_IFTYPE_P2P_CLIENT:
		case NL80211_IFTYPE_ADHOC:
			dev->priv_flags |= IFF_DONT_BRIDGE;
			break;
		case NL80211_IFTYPE_P2P_GO:
		case NL80211_IFTYPE_AP:
		case NL80211_IFTYPE_AP_VLAN:
		case NL80211_IFTYPE_WDS:
		case NL80211_IFTYPE_MESH_POINT:
			/* bridging OK */
			break;
		case NL80211_IFTYPE_MONITOR:
			/* monitor can't bridge anyway */
			break;
		case NL80211_IFTYPE_UNSPECIFIED:
		case NUM_NL80211_IFTYPES:
			/* not happening */
			break;
		case NL80211_IFTYPE_P2P_DEVICE:
		case NL80211_IFTYPE_NAN:
			WARN_ON(1);
			break;
		}
	}

	if (!err && ntype != otype && netif_running(dev)) {
		cfg80211_update_iface_num(rdev, ntype, 1);
		cfg80211_update_iface_num(rdev, otype, -1);
	}

	return err;
}

static u32 cfg80211_calculate_bitrate_60g(struct rate_info *rate)
{
	static const u32 __mcs2bitrate[] = {
		/* control PHY */
		[0] =   275,
		/* SC PHY */
		[1] =  3850,
		[2] =  7700,
		[3] =  9625,
		[4] = 11550,
		[5] = 12512, /* 1251.25 mbps */
		[6] = 15400,
		[7] = 19250,
		[8] = 23100,
		[9] = 25025,
		[10] = 30800,
		[11] = 38500,
		[12] = 46200,
		/* OFDM PHY */
		[13] =  6930,
		[14] =  8662, /* 866.25 mbps */
		[15] = 13860,
		[16] = 17325,
		[17] = 20790,
		[18] = 27720,
		[19] = 34650,
		[20] = 41580,
		[21] = 45045,
		[22] = 51975,
		[23] = 62370,
		[24] = 67568, /* 6756.75 mbps */
		/* LP-SC PHY */
		[25] =  6260,
		[26] =  8340,
		[27] = 11120,
		[28] = 12510,
		[29] = 16680,
		[30] = 22240,
		[31] = 25030,
	};

	if (WARN_ON_ONCE(rate->mcs >= ARRAY_SIZE(__mcs2bitrate)))
		return 0;

	return __mcs2bitrate[rate->mcs];
}

static u32 cfg80211_calculate_bitrate_vht(struct rate_info *rate)
{
	static const u32 base[4][10] = {
		{   6500000,
		   13000000,
		   19500000,
		   26000000,
		   39000000,
		   52000000,
		   58500000,
		   65000000,
		   78000000,
		/* not in the spec, but some devices use this: */
		   86500000,
		},
		{  13500000,
		   27000000,
		   40500000,
		   54000000,
		   81000000,
		  108000000,
		  121500000,
		  135000000,
		  162000000,
		  180000000,
		},
		{  29300000,
		   58500000,
		   87800000,
		  117000000,
		  175500000,
		  234000000,
		  263300000,
		  292500000,
		  351000000,
		  390000000,
		},
		{  58500000,
		  117000000,
		  175500000,
		  234000000,
		  351000000,
		  468000000,
		  526500000,
		  585000000,
		  702000000,
		  780000000,
		},
	};
	u32 bitrate;
	int idx;

	if (rate->mcs > 9)
		goto warn;

	switch (rate->bw) {
	case RATE_INFO_BW_160:
		idx = 3;
		break;
	case RATE_INFO_BW_80:
		idx = 2;
		break;
	case RATE_INFO_BW_40:
		idx = 1;
		break;
	case RATE_INFO_BW_5:
	case RATE_INFO_BW_10:
	default:
		goto warn;
	case RATE_INFO_BW_20:
		idx = 0;
	}

	bitrate = base[idx][rate->mcs];
	bitrate *= rate->nss;

	if (rate->flags & RATE_INFO_FLAGS_SHORT_GI)
		bitrate = (bitrate / 9) * 10;

	/* do NOT round down here */
	return (bitrate + 50000) / 100000;
 warn:
	WARN_ONCE(1, "invalid rate bw=%d, mcs=%d, nss=%d\n",
		  rate->bw, rate->mcs, rate->nss);
	return 0;
}

u32 cfg80211_calculate_bitrate(struct rate_info *rate)
{
	int modulation, streams, bitrate;

	if (!(rate->flags & RATE_INFO_FLAGS_MCS) &&
	    !(rate->flags & RATE_INFO_FLAGS_VHT_MCS))
		return rate->legacy;
	if (rate->flags & RATE_INFO_FLAGS_60G)
		return cfg80211_calculate_bitrate_60g(rate);
	if (rate->flags & RATE_INFO_FLAGS_VHT_MCS)
		return cfg80211_calculate_bitrate_vht(rate);

	/* the formula below does only work for MCS values smaller than 32 */
	if (WARN_ON_ONCE(rate->mcs >= 32))
		return 0;

	modulation = rate->mcs & 7;
	streams = (rate->mcs >> 3) + 1;

	bitrate = (rate->bw == RATE_INFO_BW_40) ? 13500000 : 6500000;

	if (modulation < 4)
		bitrate *= (modulation + 1);
	else if (modulation == 4)
		bitrate *= (modulation + 2);
	else
		bitrate *= (modulation + 3);

	bitrate *= streams;

	if (rate->flags & RATE_INFO_FLAGS_SHORT_GI)
		bitrate = (bitrate / 9) * 10;

	/* do NOT round down here */
	return (bitrate + 50000) / 100000;
}
EXPORT_SYMBOL(cfg80211_calculate_bitrate);

int cfg80211_get_p2p_attr(const u8 *ies, unsigned int len,
			  enum ieee80211_p2p_attr_id attr,
			  u8 *buf, unsigned int bufsize)
{
	u8 *out = buf;
	u16 attr_remaining = 0;
	bool desired_attr = false;
	u16 desired_len = 0;

	while (len > 0) {
		unsigned int iedatalen;
		unsigned int copy;
		const u8 *iedata;

		if (len < 2)
			return -EILSEQ;
		iedatalen = ies[1];
		if (iedatalen + 2 > len)
			return -EILSEQ;

		if (ies[0] != WLAN_EID_VENDOR_SPECIFIC)
			goto cont;

		if (iedatalen < 4)
			goto cont;

		iedata = ies + 2;

		/* check WFA OUI, P2P subtype */
		if (iedata[0] != 0x50 || iedata[1] != 0x6f ||
		    iedata[2] != 0x9a || iedata[3] != 0x09)
			goto cont;

		iedatalen -= 4;
		iedata += 4;

		/* check attribute continuation into this IE */
		copy = min_t(unsigned int, attr_remaining, iedatalen);
		if (copy && desired_attr) {
			desired_len += copy;
			if (out) {
				memcpy(out, iedata, min(bufsize, copy));
				out += min(bufsize, copy);
				bufsize -= min(bufsize, copy);
			}


			if (copy == attr_remaining)
				return desired_len;
		}

		attr_remaining -= copy;
		if (attr_remaining)
			goto cont;

		iedatalen -= copy;
		iedata += copy;

		while (iedatalen > 0) {
			u16 attr_len;

			/* P2P attribute ID & size must fit */
			if (iedatalen < 3)
				return -EILSEQ;
			desired_attr = iedata[0] == attr;
			attr_len = get_unaligned_le16(iedata + 1);
			iedatalen -= 3;
			iedata += 3;

			copy = min_t(unsigned int, attr_len, iedatalen);

			if (desired_attr) {
				desired_len += copy;
				if (out) {
					memcpy(out, iedata, min(bufsize, copy));
					out += min(bufsize, copy);
					bufsize -= min(bufsize, copy);
				}

				if (copy == attr_len)
					return desired_len;
			}

			iedata += copy;
			iedatalen -= copy;
			attr_remaining = attr_len - copy;
		}

 cont:
		len -= ies[1] + 2;
		ies += ies[1] + 2;
	}

	if (attr_remaining && desired_attr)
		return -EILSEQ;

	return -ENOENT;
}
EXPORT_SYMBOL(cfg80211_get_p2p_attr);

static bool ieee80211_id_in_list(const u8 *ids, int n_ids, u8 id)
{
	int i;

	for (i = 0; i < n_ids; i++)
		if (ids[i] == id)
			return true;
	return false;
}

size_t ieee80211_ie_split_ric(const u8 *ies, size_t ielen,
			      const u8 *ids, int n_ids,
			      const u8 *after_ric, int n_after_ric,
			      size_t offset)
{
	size_t pos = offset;

	while (pos < ielen && ieee80211_id_in_list(ids, n_ids, ies[pos])) {
		if (ies[pos] == WLAN_EID_RIC_DATA && n_after_ric) {
			pos += 2 + ies[pos + 1];

			while (pos < ielen &&
			       !ieee80211_id_in_list(after_ric, n_after_ric,
						     ies[pos]))
				pos += 2 + ies[pos + 1];
		} else {
			pos += 2 + ies[pos + 1];
		}
	}

	return pos;
}
EXPORT_SYMBOL(ieee80211_ie_split_ric);

bool ieee80211_operating_class_to_band(u8 operating_class,
				       enum nl80211_band *band)
{
	switch (operating_class) {
	case 112:
	case 115 ... 127:
	case 128 ... 130:
		*band = NL80211_BAND_5GHZ;
		return true;
	case 81:
	case 82:
	case 83:
	case 84:
		*band = NL80211_BAND_2GHZ;
		return true;
	case 180:
		*band = NL80211_BAND_60GHZ;
		return true;
	}

	return false;
}
EXPORT_SYMBOL(ieee80211_operating_class_to_band);

bool ieee80211_chandef_to_operating_class(struct cfg80211_chan_def *chandef,
					  u8 *op_class)
{
	u8 vht_opclass;
	u16 freq = chandef->center_freq1;

	if (freq >= 2412 && freq <= 2472) {
		if (chandef->width > NL80211_CHAN_WIDTH_40)
			return false;

		/* 2.407 GHz, channels 1..13 */
		if (chandef->width == NL80211_CHAN_WIDTH_40) {
			if (freq > chandef->chan->center_freq)
				*op_class = 83; /* HT40+ */
			else
				*op_class = 84; /* HT40- */
		} else {
			*op_class = 81;
		}

		return true;
	}

	if (freq == 2484) {
		if (chandef->width > NL80211_CHAN_WIDTH_40)
			return false;

		*op_class = 82; /* channel 14 */
		return true;
	}

	switch (chandef->width) {
	case NL80211_CHAN_WIDTH_80:
		vht_opclass = 128;
		break;
	case NL80211_CHAN_WIDTH_160:
		vht_opclass = 129;
		break;
	case NL80211_CHAN_WIDTH_80P80:
		vht_opclass = 130;
		break;
	case NL80211_CHAN_WIDTH_10:
	case NL80211_CHAN_WIDTH_5:
		return false; /* unsupported for now */
	default:
		vht_opclass = 0;
		break;
	}

	/* 5 GHz, channels 36..48 */
	if (freq >= 5180 && freq <= 5240) {
		if (vht_opclass) {
			*op_class = vht_opclass;
		} else if (chandef->width == NL80211_CHAN_WIDTH_40) {
			if (freq > chandef->chan->center_freq)
				*op_class = 116;
			else
				*op_class = 117;
		} else {
			*op_class = 115;
		}

		return true;
	}

	/* 5 GHz, channels 52..64 */
	if (freq >= 5260 && freq <= 5320) {
		if (vht_opclass) {
			*op_class = vht_opclass;
		} else if (chandef->width == NL80211_CHAN_WIDTH_40) {
			if (freq > chandef->chan->center_freq)
				*op_class = 119;
			else
				*op_class = 120;
		} else {
			*op_class = 118;
		}

		return true;
	}

	/* 5 GHz, channels 100..144 */
	if (freq >= 5500 && freq <= 5720) {
		if (vht_opclass) {
			*op_class = vht_opclass;
		} else if (chandef->width == NL80211_CHAN_WIDTH_40) {
			if (freq > chandef->chan->center_freq)
				*op_class = 122;
			else
				*op_class = 123;
		} else {
			*op_class = 121;
		}

		return true;
	}

	/* 5 GHz, channels 149..169 */
	if (freq >= 5745 && freq <= 5845) {
		if (vht_opclass) {
			*op_class = vht_opclass;
		} else if (chandef->width == NL80211_CHAN_WIDTH_40) {
			if (freq > chandef->chan->center_freq)
				*op_class = 126;
			else
				*op_class = 127;
		} else if (freq <= 5805) {
			*op_class = 124;
		} else {
			*op_class = 125;
		}

		return true;
	}

	/* 56.16 GHz, channel 1..4 */
	if (freq >= 56160 + 2160 * 1 && freq <= 56160 + 2160 * 4) {
		if (chandef->width >= NL80211_CHAN_WIDTH_40)
			return false;

		*op_class = 180;
		return true;
	}

	/* not supported yet */
	return false;
}
EXPORT_SYMBOL(ieee80211_chandef_to_operating_class);

int cfg80211_validate_beacon_int(struct cfg80211_registered_device *rdev,
				 u32 beacon_int)
{
	struct wireless_dev *wdev;
	int res = 0;

	if (beacon_int < 10 || beacon_int > 10000)
		return -EINVAL;

	list_for_each_entry(wdev, &rdev->wiphy.wdev_list, list) {
		if (!wdev->beacon_interval)
			continue;
		if (wdev->beacon_interval != beacon_int) {
			res = -EINVAL;
			break;
		}
	}

	return res;
}

int cfg80211_iter_combinations(struct wiphy *wiphy,
			       const int num_different_channels,
			       const u8 radar_detect,
			       const int iftype_num[NUM_NL80211_IFTYPES],
			       void (*iter)(const struct ieee80211_iface_combination *c,
					    void *data),
			       void *data)
{
	const struct ieee80211_regdomain *regdom;
	enum nl80211_dfs_regions region = 0;
	int i, j, iftype;
	int num_interfaces = 0;
	u32 used_iftypes = 0;

	if (radar_detect) {
		rcu_read_lock();
		regdom = rcu_dereference(cfg80211_regdomain);
		if (regdom)
			region = regdom->dfs_region;
		rcu_read_unlock();
	}

	for (iftype = 0; iftype < NUM_NL80211_IFTYPES; iftype++) {
		num_interfaces += iftype_num[iftype];
		if (iftype_num[iftype] > 0 &&
		    !(wiphy->software_iftypes & BIT(iftype)))
			used_iftypes |= BIT(iftype);
	}

	for (i = 0; i < wiphy->n_iface_combinations; i++) {
		const struct ieee80211_iface_combination *c;
		struct ieee80211_iface_limit *limits;
		u32 all_iftypes = 0;

		c = &wiphy->iface_combinations[i];

		if (num_interfaces > c->max_interfaces)
			continue;
		if (num_different_channels > c->num_different_channels)
			continue;

		limits = kmemdup(c->limits, sizeof(limits[0]) * c->n_limits,
				 GFP_KERNEL);
		if (!limits)
			return -ENOMEM;

		for (iftype = 0; iftype < NUM_NL80211_IFTYPES; iftype++) {
			if (wiphy->software_iftypes & BIT(iftype))
				continue;
			for (j = 0; j < c->n_limits; j++) {
				all_iftypes |= limits[j].types;
				if (!(limits[j].types & BIT(iftype)))
					continue;
				if (limits[j].max < iftype_num[iftype])
					goto cont;
				limits[j].max -= iftype_num[iftype];
			}
		}

		if (radar_detect != (c->radar_detect_widths & radar_detect))
			goto cont;

		if (radar_detect && c->radar_detect_regions &&
		    !(c->radar_detect_regions & BIT(region)))
			goto cont;

		/* Finally check that all iftypes that we're currently
		 * using are actually part of this combination. If they
		 * aren't then we can't use this combination and have
		 * to continue to the next.
		 */
		if ((all_iftypes & used_iftypes) != used_iftypes)
			goto cont;

		/* This combination covered all interface types and
		 * supported the requested numbers, so we're good.
		 */

		(*iter)(c, data);
 cont:
		kfree(limits);
	}

	return 0;
}
EXPORT_SYMBOL(cfg80211_iter_combinations);

static void
cfg80211_iter_sum_ifcombs(const struct ieee80211_iface_combination *c,
			  void *data)
{
	int *num = data;
	(*num)++;
}

int cfg80211_check_combinations(struct wiphy *wiphy,
				const int num_different_channels,
				const u8 radar_detect,
				const int iftype_num[NUM_NL80211_IFTYPES])
{
	int err, num = 0;

	err = cfg80211_iter_combinations(wiphy, num_different_channels,
					 radar_detect, iftype_num,
					 cfg80211_iter_sum_ifcombs, &num);
	if (err)
		return err;
	if (num == 0)
		return -EBUSY;

	return 0;
}
EXPORT_SYMBOL(cfg80211_check_combinations);

int ieee80211_get_ratemask(struct ieee80211_supported_band *sband,
			   const u8 *rates, unsigned int n_rates,
			   u32 *mask)
{
	int i, j;

	if (!sband)
		return -EINVAL;

	if (n_rates == 0 || n_rates > NL80211_MAX_SUPP_RATES)
		return -EINVAL;

	*mask = 0;

	for (i = 0; i < n_rates; i++) {
		int rate = (rates[i] & 0x7f) * 5;
		bool found = false;

		for (j = 0; j < sband->n_bitrates; j++) {
			if (sband->bitrates[j].bitrate == rate) {
				found = true;
				*mask |= BIT(j);
				break;
			}
		}
		if (!found)
			return -EINVAL;
	}

	/*
	 * mask must have at least one bit set here since we
	 * didn't accept a 0-length rates array nor allowed
	 * entries in the array that didn't exist
	 */

	return 0;
}

unsigned int ieee80211_get_num_supported_channels(struct wiphy *wiphy)
{
	enum nl80211_band band;
	unsigned int n_channels = 0;

	for (band = 0; band < NUM_NL80211_BANDS; band++)
		if (wiphy->bands[band])
			n_channels += wiphy->bands[band]->n_channels;

	return n_channels;
}
EXPORT_SYMBOL(ieee80211_get_num_supported_channels);

int cfg80211_get_station(struct net_device *dev, const u8 *mac_addr,
			 struct station_info *sinfo)
{
	struct cfg80211_registered_device *rdev;
	struct wireless_dev *wdev;

	wdev = dev->ieee80211_ptr;
	if (!wdev)
		return -EOPNOTSUPP;

	rdev = wiphy_to_rdev(wdev->wiphy);
	if (!rdev->ops->get_station)
		return -EOPNOTSUPP;

	return rdev_get_station(rdev, dev, mac_addr, sinfo);
}
EXPORT_SYMBOL(cfg80211_get_station);

void cfg80211_free_nan_func(struct cfg80211_nan_func *f)
{
	int i;

	if (!f)
		return;

	kfree(f->serv_spec_info);
	kfree(f->srf_bf);
	kfree(f->srf_macs);
	for (i = 0; i < f->num_rx_filters; i++)
		kfree(f->rx_filters[i].filter);

	for (i = 0; i < f->num_tx_filters; i++)
		kfree(f->tx_filters[i].filter);

	kfree(f->rx_filters);
	kfree(f->tx_filters);
	kfree(f);
}
EXPORT_SYMBOL(cfg80211_free_nan_func);

/* See IEEE 802.1H for LLC/SNAP encapsulation/decapsulation */
/* Ethernet-II snap header (RFC1042 for most EtherTypes) */
const unsigned char rfc1042_header[] __aligned(2) =
	{ 0xaa, 0xaa, 0x03, 0x00, 0x00, 0x00 };
EXPORT_SYMBOL(rfc1042_header);

/* Bridge-Tunnel header (for EtherTypes ETH_P_AARP and ETH_P_IPX) */
const unsigned char bridge_tunnel_header[] __aligned(2) =
	{ 0xaa, 0xaa, 0x03, 0x00, 0x00, 0xf8 };
EXPORT_SYMBOL(bridge_tunnel_header);

bool cfg80211_is_gratuitous_arp_unsolicited_na(struct sk_buff *skb)
{
<<<<<<< HEAD
	const struct ethhdr *eth = (void *)skb->data;
	const struct {
		struct arphdr hdr;
		u8 ar_sha[ETH_ALEN];
		u8 ar_sip[4];
		u8 ar_tha[ETH_ALEN];
		u8 ar_tip[4];
	} __packed *arp;
	const struct ipv6hdr *ipv6;
	const struct icmp6hdr *icmpv6;

	switch (eth->h_proto) {
	case cpu_to_be16(ETH_P_ARP):
		/* can't say - but will probably be dropped later anyway */
		if (!pskb_may_pull(skb, sizeof(*eth) + sizeof(*arp)))
			return false;

		arp = (void *)(eth + 1);

		if ((arp->hdr.ar_op == cpu_to_be16(ARPOP_REPLY) ||
		     arp->hdr.ar_op == cpu_to_be16(ARPOP_REQUEST)) &&
		    !memcmp(arp->ar_sip, arp->ar_tip, sizeof(arp->ar_sip)))
			return true;
		break;
	case cpu_to_be16(ETH_P_IPV6):
		/* can't say - but will probably be dropped later anyway */
		if (!pskb_may_pull(skb, sizeof(*eth) + sizeof(*ipv6) +
					sizeof(*icmpv6)))
			return false;

		ipv6 = (void *)(eth + 1);
		icmpv6 = (void *)(ipv6 + 1);

		if (icmpv6->icmp6_type == NDISC_NEIGHBOUR_ADVERTISEMENT &&
		    !memcmp(&ipv6->saddr, &ipv6->daddr, sizeof(ipv6->saddr)))
			return true;
		break;
	default:
		/*
		 * no need to support other protocols, proxy service isn't
		 * specified for any others
		 */
		break;
	}

	return false;
}
EXPORT_SYMBOL(cfg80211_is_gratuitous_arp_unsolicited_na);
=======
    const struct ethhdr *eth = (void *)skb->data;
    const struct {
        struct arphdr hdr;
        u8 ar_sha[ETH_ALEN];
        u8 ar_sip[4];
        u8 ar_tha[ETH_ALEN];
        u8 ar_tip[4];
    } __packed *arp;
    const struct ipv6hdr *ipv6;
    const struct icmp6hdr *icmpv6;

    switch (eth->h_proto) {
    case cpu_to_be16(ETH_P_ARP):
        /* can't say - but will probably be dropped later anyway */
        if (!pskb_may_pull(skb, sizeof(*eth) + sizeof(*arp)))
            return false;

        arp = (void *)(eth + 1);

        if ((arp->hdr.ar_op == cpu_to_be16(ARPOP_REPLY) ||
             arp->hdr.ar_op == cpu_to_be16(ARPOP_REQUEST)) &&
            !memcmp(arp->ar_sip, arp->ar_tip, sizeof(arp->ar_sip)))
            return true;
        break;
    case cpu_to_be16(ETH_P_IPV6):
        /* can't say - but will probably be dropped later anyway */
        if (!pskb_may_pull(skb, sizeof(*eth) + sizeof(*ipv6) +
                    sizeof(*icmpv6)))
            return false;

        ipv6 = (void *)(eth + 1);
        icmpv6 = (void *)(ipv6 + 1);

        if (icmpv6->icmp6_type == NDISC_NEIGHBOUR_ADVERTISEMENT &&
            !memcmp(&ipv6->saddr, &ipv6->daddr, sizeof(ipv6->saddr)))
            return true;
        break;
    default:
        /*
         * no need to support other protocols, proxy service isn't
         * specified for any others
         */
        break;
    }

    return false;
}
EXPORT_SYMBOL(cfg80211_is_gratuitous_arp_unsolicited_na);
>>>>>>> 05f46d3f
<|MERGE_RESOLUTION|>--- conflicted
+++ resolved
@@ -1799,7 +1799,6 @@
 
 bool cfg80211_is_gratuitous_arp_unsolicited_na(struct sk_buff *skb)
 {
-<<<<<<< HEAD
 	const struct ethhdr *eth = (void *)skb->data;
 	const struct {
 		struct arphdr hdr;
@@ -1847,54 +1846,4 @@
 
 	return false;
 }
-EXPORT_SYMBOL(cfg80211_is_gratuitous_arp_unsolicited_na);
-=======
-    const struct ethhdr *eth = (void *)skb->data;
-    const struct {
-        struct arphdr hdr;
-        u8 ar_sha[ETH_ALEN];
-        u8 ar_sip[4];
-        u8 ar_tha[ETH_ALEN];
-        u8 ar_tip[4];
-    } __packed *arp;
-    const struct ipv6hdr *ipv6;
-    const struct icmp6hdr *icmpv6;
-
-    switch (eth->h_proto) {
-    case cpu_to_be16(ETH_P_ARP):
-        /* can't say - but will probably be dropped later anyway */
-        if (!pskb_may_pull(skb, sizeof(*eth) + sizeof(*arp)))
-            return false;
-
-        arp = (void *)(eth + 1);
-
-        if ((arp->hdr.ar_op == cpu_to_be16(ARPOP_REPLY) ||
-             arp->hdr.ar_op == cpu_to_be16(ARPOP_REQUEST)) &&
-            !memcmp(arp->ar_sip, arp->ar_tip, sizeof(arp->ar_sip)))
-            return true;
-        break;
-    case cpu_to_be16(ETH_P_IPV6):
-        /* can't say - but will probably be dropped later anyway */
-        if (!pskb_may_pull(skb, sizeof(*eth) + sizeof(*ipv6) +
-                    sizeof(*icmpv6)))
-            return false;
-
-        ipv6 = (void *)(eth + 1);
-        icmpv6 = (void *)(ipv6 + 1);
-
-        if (icmpv6->icmp6_type == NDISC_NEIGHBOUR_ADVERTISEMENT &&
-            !memcmp(&ipv6->saddr, &ipv6->daddr, sizeof(ipv6->saddr)))
-            return true;
-        break;
-    default:
-        /*
-         * no need to support other protocols, proxy service isn't
-         * specified for any others
-         */
-        break;
-    }
-
-    return false;
-}
-EXPORT_SYMBOL(cfg80211_is_gratuitous_arp_unsolicited_na);
->>>>>>> 05f46d3f
+EXPORT_SYMBOL(cfg80211_is_gratuitous_arp_unsolicited_na);