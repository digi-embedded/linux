--- conflicted
+++ resolved
@@ -78,7 +78,6 @@
 	pool->heads_cnt = umem->chunks;
 	pool->free_heads_cnt = umem->chunks;
 	pool->headroom = umem->headroom;
-	pool->tx_headroom = umem->tx_headroom;
 	pool->chunk_size = umem->chunk_size;
 	pool->chunk_shift = ffs(umem->chunk_size) - 1;
 	pool->unaligned = unaligned;
@@ -564,15 +563,6 @@
 			continue;
 		}
 
-<<<<<<< HEAD
-		xskb = pool->free_heads[--pool->free_heads_cnt];
-		*xdp = &xskb->xdp;
-		xskb->orig_addr = addr;
-		xskb->xdp.data_hard_start = pool->addrs + addr + pool->headroom;
-		xskb->frame_dma = (pool->dma_pages[addr >> PAGE_SHIFT] &
-				   ~XSK_NEXT_PG_CONTIG_MASK) + (addr & ~PAGE_MASK);
-		xskb->dma = xskb->frame_dma + pool->headroom + XDP_PACKET_HEADROOM;
-=======
 		if (pool->unaligned) {
 			xskb = pool->free_heads[--pool->free_heads_cnt];
 			xp_init_xskb_addr(xskb, pool, addr);
@@ -583,7 +573,6 @@
 		}
 
 		*xdp = &xskb->xdp;
->>>>>>> 29549c70
 		xdp++;
 	}
 
@@ -601,11 +590,7 @@
 	i = nb_entries;
 	while (i--) {
 		xskb = list_first_entry(&pool->free_list, struct xdp_buff_xsk, free_list_node);
-<<<<<<< HEAD
-		list_del(&xskb->free_list_node);
-=======
 		list_del_init(&xskb->free_list_node);
->>>>>>> 29549c70
 
 		*xdp = &xskb->xdp;
 		xdp++;
@@ -620,11 +605,6 @@
 	u32 nb_entries1 = 0, nb_entries2;
 
 	if (unlikely(pool->dma_need_sync)) {
-<<<<<<< HEAD
-		/* Slow path */
-		*xdp = xp_alloc(pool);
-		return !!*xdp;
-=======
 		struct xdp_buff *buff;
 
 		/* Slow path */
@@ -632,7 +612,6 @@
 		if (buff)
 			*xdp = buff;
 		return !!buff;
->>>>>>> 29549c70
 	}
 
 	if (unlikely(pool->free_list_cnt)) {
