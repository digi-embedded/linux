--- conflicted
+++ resolved
@@ -1675,8 +1675,6 @@
 		flags = (flags & ~SOCK_NONBLOCK) | O_NONBLOCK;
 
 	return sock_alloc_file(sock, flags, NULL);
-<<<<<<< HEAD
-=======
 }
 
 /*	A hook for bpf progs to attach to and update socket protocol.
@@ -1698,7 +1696,6 @@
 __weak noinline int update_socket_protocol(int family, int type, int protocol)
 {
 	return protocol;
->>>>>>> ccf0a997
 }
 
 __diag_pop();
@@ -3599,12 +3596,8 @@
 
 	memcpy(&address, addr, addrlen);
 
-<<<<<<< HEAD
-	return sock->ops->connect(sock, (struct sockaddr *)&address, addrlen, flags);
-=======
 	return READ_ONCE(sock->ops)->connect(sock, (struct sockaddr *)&address,
 					     addrlen, flags);
->>>>>>> ccf0a997
 }
 EXPORT_SYMBOL(kernel_connect);
 
