--- conflicted
+++ resolved
@@ -47,70 +47,6 @@
 	queue->fastopenq.qlen = 0;
 
 	queue->rskq_accept_head = NULL;
-<<<<<<< HEAD
-	lopt->nr_table_entries = nr_table_entries;
-	lopt->max_qlen_log = ilog2(nr_table_entries);
-
-	spin_lock_bh(&queue->syn_wait_lock);
-	queue->listen_opt = lopt;
-	spin_unlock_bh(&queue->syn_wait_lock);
-
-	return 0;
-}
-
-void __reqsk_queue_destroy(struct request_sock_queue *queue)
-{
-	/* This is an error recovery path only, no locking needed */
-	kvfree(queue->listen_opt);
-}
-
-static inline struct listen_sock *reqsk_queue_yank_listen_sk(
-		struct request_sock_queue *queue)
-{
-	struct listen_sock *lopt;
-
-	spin_lock_bh(&queue->syn_wait_lock);
-	lopt = queue->listen_opt;
-	queue->listen_opt = NULL;
-	spin_unlock_bh(&queue->syn_wait_lock);
-
-	return lopt;
-}
-
-void reqsk_queue_destroy(struct request_sock_queue *queue)
-{
-	/* make all the listen_opt local to us */
-	struct listen_sock *lopt = reqsk_queue_yank_listen_sk(queue);
-
-	if (listen_sock_qlen(lopt) != 0) {
-		unsigned int i;
-
-		for (i = 0; i < lopt->nr_table_entries; i++) {
-			struct request_sock *req;
-
-			spin_lock_bh(&queue->syn_wait_lock);
-			while ((req = lopt->syn_table[i]) != NULL) {
-				lopt->syn_table[i] = req->dl_next;
-				/* Because of following del_timer_sync(),
-				 * we must release the spinlock here
-				 * or risk a dead lock.
-				 */
-				spin_unlock_bh(&queue->syn_wait_lock);
-				atomic_inc(&lopt->qlen_dec);
-				if (del_timer_sync(&req->rsk_timer))
-					reqsk_put(req);
-				reqsk_put(req);
-				spin_lock_bh(&queue->syn_wait_lock);
-			}
-			spin_unlock_bh(&queue->syn_wait_lock);
-		}
-	}
-
-	if (WARN_ON(listen_sock_qlen(lopt) != 0))
-		pr_err("qlen %u\n", listen_sock_qlen(lopt));
-	kvfree(lopt);
-=======
->>>>>>> f2ed3bfc
 }
 
 /*
