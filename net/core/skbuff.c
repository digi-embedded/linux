/*
 *	Routines having to do with the 'struct sk_buff' memory handlers.
 *
 *	Authors:	Alan Cox <alan@lxorguk.ukuu.org.uk>
 *			Florian La Roche <rzsfl@rz.uni-sb.de>
 *
 *	Fixes:
 *		Alan Cox	:	Fixed the worst of the load
 *					balancer bugs.
 *		Dave Platt	:	Interrupt stacking fix.
 *	Richard Kooijman	:	Timestamp fixes.
 *		Alan Cox	:	Changed buffer format.
 *		Alan Cox	:	destructor hook for AF_UNIX etc.
 *		Linus Torvalds	:	Better skb_clone.
 *		Alan Cox	:	Added skb_copy.
 *		Alan Cox	:	Added all the changed routines Linus
 *					only put in the headers
 *		Ray VanTassle	:	Fixed --skb->lock in free
 *		Alan Cox	:	skb_copy copy arp field
 *		Andi Kleen	:	slabified it.
 *		Robert Olsson	:	Removed skb_head_pool
 *
 *	NOTE:
 *		The __skb_ routines should be called with interrupts
 *	disabled, or you better be *real* sure that the operation is atomic
 *	with respect to whatever list is being frobbed (e.g. via lock_sock()
 *	or via disabling bottom half handlers, etc).
 *
 *	This program is free software; you can redistribute it and/or
 *	modify it under the terms of the GNU General Public License
 *	as published by the Free Software Foundation; either version
 *	2 of the License, or (at your option) any later version.
 */

/*
 *	The functions in this file will not compile correctly with gcc 2.4.x
 */

#define pr_fmt(fmt) KBUILD_MODNAME ": " fmt

#include <linux/module.h>
#include <linux/types.h>
#include <linux/kernel.h>
#include <linux/mm.h>
#include <linux/interrupt.h>
#include <linux/in.h>
#include <linux/inet.h>
#include <linux/slab.h>
#include <linux/tcp.h>
#include <linux/udp.h>
#include <linux/sctp.h>
#include <linux/netdevice.h>
#ifdef CONFIG_NET_CLS_ACT
#include <net/pkt_sched.h>
#endif
#include <linux/string.h>
#include <linux/skbuff.h>
#include <linux/splice.h>
#include <linux/cache.h>
#include <linux/rtnetlink.h>
#include <linux/init.h>
#include <linux/scatterlist.h>
#include <linux/errqueue.h>
#include <linux/prefetch.h>
#include <linux/if_vlan.h>

#include <net/protocol.h>
#include <net/dst.h>
#include <net/sock.h>
#include <net/checksum.h>
#include <net/ip6_checksum.h>
#include <net/xfrm.h>

#include <linux/uaccess.h>
#include <trace/events/skb.h>
#include <linux/highmem.h>
#include <linux/capability.h>
#include <linux/user_namespace.h>

struct kmem_cache *skbuff_head_cache __read_mostly;
static struct kmem_cache *skbuff_fclone_cache __read_mostly;
int sysctl_max_skb_frags __read_mostly = MAX_SKB_FRAGS;
EXPORT_SYMBOL(sysctl_max_skb_frags);

/**
 *	skb_panic - private function for out-of-line support
 *	@skb:	buffer
 *	@sz:	size
 *	@addr:	address
 *	@msg:	skb_over_panic or skb_under_panic
 *
 *	Out-of-line support for skb_put() and skb_push().
 *	Called via the wrapper skb_over_panic() or skb_under_panic().
 *	Keep out of line to prevent kernel bloat.
 *	__builtin_return_address is not used because it is not always reliable.
 */
static void skb_panic(struct sk_buff *skb, unsigned int sz, void *addr,
		      const char msg[])
{
	pr_emerg("%s: text:%p len:%d put:%d head:%p data:%p tail:%#lx end:%#lx dev:%s\n",
		 msg, addr, skb->len, sz, skb->head, skb->data,
		 (unsigned long)skb->tail, (unsigned long)skb->end,
		 skb->dev ? skb->dev->name : "<NULL>");
	BUG();
}

static void skb_over_panic(struct sk_buff *skb, unsigned int sz, void *addr)
{
	skb_panic(skb, sz, addr, __func__);
}

static void skb_under_panic(struct sk_buff *skb, unsigned int sz, void *addr)
{
	skb_panic(skb, sz, addr, __func__);
}

/*
 * kmalloc_reserve is a wrapper around kmalloc_node_track_caller that tells
 * the caller if emergency pfmemalloc reserves are being used. If it is and
 * the socket is later found to be SOCK_MEMALLOC then PFMEMALLOC reserves
 * may be used. Otherwise, the packet data may be discarded until enough
 * memory is free
 */
#define kmalloc_reserve(size, gfp, node, pfmemalloc) \
	 __kmalloc_reserve(size, gfp, node, _RET_IP_, pfmemalloc)

static void *__kmalloc_reserve(size_t size, gfp_t flags, int node,
			       unsigned long ip, bool *pfmemalloc)
{
	void *obj;
	bool ret_pfmemalloc = false;

	/*
	 * Try a regular allocation, when that fails and we're not entitled
	 * to the reserves, fail.
	 */
	obj = kmalloc_node_track_caller(size,
					flags | __GFP_NOMEMALLOC | __GFP_NOWARN,
					node);
	if (obj || !(gfp_pfmemalloc_allowed(flags)))
		goto out;

	/* Try again but now we are using pfmemalloc reserves */
	ret_pfmemalloc = true;
	obj = kmalloc_node_track_caller(size, flags, node);

out:
	if (pfmemalloc)
		*pfmemalloc = ret_pfmemalloc;

	return obj;
}

/* 	Allocate a new skbuff. We do this ourselves so we can fill in a few
 *	'private' fields and also do memory statistics to find all the
 *	[BEEP] leaks.
 *
 */

/**
 *	__alloc_skb	-	allocate a network buffer
 *	@size: size to allocate
 *	@gfp_mask: allocation mask
 *	@flags: If SKB_ALLOC_FCLONE is set, allocate from fclone cache
 *		instead of head cache and allocate a cloned (child) skb.
 *		If SKB_ALLOC_RX is set, __GFP_MEMALLOC will be used for
 *		allocations in case the data is required for writeback
 *	@node: numa node to allocate memory on
 *
 *	Allocate a new &sk_buff. The returned buffer has no headroom and a
 *	tail room of at least size bytes. The object has a reference count
 *	of one. The return is the buffer. On a failure the return is %NULL.
 *
 *	Buffers may only be allocated from interrupts using a @gfp_mask of
 *	%GFP_ATOMIC.
 */
struct sk_buff *__alloc_skb(unsigned int size, gfp_t gfp_mask,
			    int flags, int node)
{
	struct kmem_cache *cache;
	struct skb_shared_info *shinfo;
	struct sk_buff *skb;
	u8 *data;
	bool pfmemalloc;

	cache = (flags & SKB_ALLOC_FCLONE)
		? skbuff_fclone_cache : skbuff_head_cache;

	if (sk_memalloc_socks() && (flags & SKB_ALLOC_RX))
		gfp_mask |= __GFP_MEMALLOC;

	/* Get the HEAD */
	skb = kmem_cache_alloc_node(cache, gfp_mask & ~__GFP_DMA, node);
	if (!skb)
		goto out;
	prefetchw(skb);

	/* We do our best to align skb_shared_info on a separate cache
	 * line. It usually works because kmalloc(X > SMP_CACHE_BYTES) gives
	 * aligned memory blocks, unless SLUB/SLAB debug is enabled.
	 * Both skb->head and skb_shared_info are cache line aligned.
	 */
	size = SKB_DATA_ALIGN(size);
	size += SKB_DATA_ALIGN(sizeof(struct skb_shared_info));
	data = kmalloc_reserve(size, gfp_mask, node, &pfmemalloc);
	if (!data)
		goto nodata;
	/* kmalloc(size) might give us more room than requested.
	 * Put skb_shared_info exactly at the end of allocated zone,
	 * to allow max possible filling before reallocation.
	 */
	size = SKB_WITH_OVERHEAD(ksize(data));
	prefetchw(data + size);

	/*
	 * Only clear those fields we need to clear, not those that we will
	 * actually initialise below. Hence, don't put any more fields after
	 * the tail pointer in struct sk_buff!
	 */
	memset(skb, 0, offsetof(struct sk_buff, tail));
	/* Account for allocated memory : skb + skb->head */
	skb->truesize = SKB_TRUESIZE(size);
	skb->pfmemalloc = pfmemalloc;
	refcount_set(&skb->users, 1);
	skb->head = data;
	skb->data = data;
	skb_reset_tail_pointer(skb);
	skb->end = skb->tail + size;
	skb->mac_header = (typeof(skb->mac_header))~0U;
	skb->transport_header = (typeof(skb->transport_header))~0U;

	/* make sure we initialize shinfo sequentially */
	shinfo = skb_shinfo(skb);
	memset(shinfo, 0, offsetof(struct skb_shared_info, dataref));
	atomic_set(&shinfo->dataref, 1);

	if (flags & SKB_ALLOC_FCLONE) {
		struct sk_buff_fclones *fclones;

		fclones = container_of(skb, struct sk_buff_fclones, skb1);

		skb->fclone = SKB_FCLONE_ORIG;
		refcount_set(&fclones->fclone_ref, 1);

		fclones->skb2.fclone = SKB_FCLONE_CLONE;
	}
out:
	return skb;
nodata:
	kmem_cache_free(cache, skb);
	skb = NULL;
	goto out;
}
EXPORT_SYMBOL(__alloc_skb);

/**
 * __build_skb - build a network buffer
 * @data: data buffer provided by caller
 * @frag_size: size of data, or 0 if head was kmalloced
 *
 * Allocate a new &sk_buff. Caller provides space holding head and
 * skb_shared_info. @data must have been allocated by kmalloc() only if
 * @frag_size is 0, otherwise data should come from the page allocator
 *  or vmalloc()
 * The return is the new skb buffer.
 * On a failure the return is %NULL, and @data is not freed.
 * Notes :
 *  Before IO, driver allocates only data buffer where NIC put incoming frame
 *  Driver should add room at head (NET_SKB_PAD) and
 *  MUST add room at tail (SKB_DATA_ALIGN(skb_shared_info))
 *  After IO, driver calls build_skb(), to allocate sk_buff and populate it
 *  before giving packet to stack.
 *  RX rings only contains data buffers, not full skbs.
 */
struct sk_buff *__build_skb(void *data, unsigned int frag_size)
{
	struct skb_shared_info *shinfo;
	struct sk_buff *skb;
	unsigned int size = frag_size ? : ksize(data);

	skb = kmem_cache_alloc(skbuff_head_cache, GFP_ATOMIC);
	if (!skb)
		return NULL;

	size -= SKB_DATA_ALIGN(sizeof(struct skb_shared_info));

	memset(skb, 0, offsetof(struct sk_buff, tail));
	skb->truesize = SKB_TRUESIZE(size);
	refcount_set(&skb->users, 1);
	skb->head = data;
	skb->data = data;
	skb_reset_tail_pointer(skb);
	skb->end = skb->tail + size;
	skb->mac_header = (typeof(skb->mac_header))~0U;
	skb->transport_header = (typeof(skb->transport_header))~0U;

	/* make sure we initialize shinfo sequentially */
	shinfo = skb_shinfo(skb);
	memset(shinfo, 0, offsetof(struct skb_shared_info, dataref));
	atomic_set(&shinfo->dataref, 1);

	return skb;
}

/* build_skb() is wrapper over __build_skb(), that specifically
 * takes care of skb->head and skb->pfmemalloc
 * This means that if @frag_size is not zero, then @data must be backed
 * by a page fragment, not kmalloc() or vmalloc()
 */
struct sk_buff *build_skb(void *data, unsigned int frag_size)
{
	struct sk_buff *skb = __build_skb(data, frag_size);

	if (skb && frag_size) {
		skb->head_frag = 1;
		if (page_is_pfmemalloc(virt_to_head_page(data)))
			skb->pfmemalloc = 1;
	}
	return skb;
}
EXPORT_SYMBOL(build_skb);

#define NAPI_SKB_CACHE_SIZE	64

struct napi_alloc_cache {
	struct page_frag_cache page;
	unsigned int skb_count;
	void *skb_cache[NAPI_SKB_CACHE_SIZE];
};

static DEFINE_PER_CPU(struct page_frag_cache, netdev_alloc_cache);
static DEFINE_PER_CPU(struct napi_alloc_cache, napi_alloc_cache);

static void *__netdev_alloc_frag(unsigned int fragsz, gfp_t gfp_mask)
{
	struct page_frag_cache *nc;
	unsigned long flags;
	void *data;

	local_irq_save(flags);
	nc = this_cpu_ptr(&netdev_alloc_cache);
	data = page_frag_alloc(nc, fragsz, gfp_mask);
	local_irq_restore(flags);
	return data;
}

/**
 * netdev_alloc_frag - allocate a page fragment
 * @fragsz: fragment size
 *
 * Allocates a frag from a page for receive buffer.
 * Uses GFP_ATOMIC allocations.
 */
void *netdev_alloc_frag(unsigned int fragsz)
{
	return __netdev_alloc_frag(fragsz, GFP_ATOMIC | __GFP_COLD);
}
EXPORT_SYMBOL(netdev_alloc_frag);

static void *__napi_alloc_frag(unsigned int fragsz, gfp_t gfp_mask)
{
	struct napi_alloc_cache *nc = this_cpu_ptr(&napi_alloc_cache);

	return page_frag_alloc(&nc->page, fragsz, gfp_mask);
}

void *napi_alloc_frag(unsigned int fragsz)
{
	return __napi_alloc_frag(fragsz, GFP_ATOMIC | __GFP_COLD);
}
EXPORT_SYMBOL(napi_alloc_frag);

/**
 *	__netdev_alloc_skb - allocate an skbuff for rx on a specific device
 *	@dev: network device to receive on
 *	@len: length to allocate
 *	@gfp_mask: get_free_pages mask, passed to alloc_skb
 *
 *	Allocate a new &sk_buff and assign it a usage count of one. The
 *	buffer has NET_SKB_PAD headroom built in. Users should allocate
 *	the headroom they think they need without accounting for the
 *	built in space. The built in space is used for optimisations.
 *
 *	%NULL is returned if there is no free memory.
 */
struct sk_buff *__netdev_alloc_skb(struct net_device *dev, unsigned int len,
				   gfp_t gfp_mask)
{
	struct page_frag_cache *nc;
	unsigned long flags;
	struct sk_buff *skb;
	bool pfmemalloc;
	void *data;

	len += NET_SKB_PAD;

	if ((len > SKB_WITH_OVERHEAD(PAGE_SIZE)) ||
	    (gfp_mask & (__GFP_DIRECT_RECLAIM | GFP_DMA))) {
		skb = __alloc_skb(len, gfp_mask, SKB_ALLOC_RX, NUMA_NO_NODE);
		if (!skb)
			goto skb_fail;
		goto skb_success;
	}

	len += SKB_DATA_ALIGN(sizeof(struct skb_shared_info));
	len = SKB_DATA_ALIGN(len);

	if (sk_memalloc_socks())
		gfp_mask |= __GFP_MEMALLOC;

	local_irq_save(flags);

	nc = this_cpu_ptr(&netdev_alloc_cache);
	data = page_frag_alloc(nc, len, gfp_mask);
	pfmemalloc = nc->pfmemalloc;

	local_irq_restore(flags);

	if (unlikely(!data))
		return NULL;

	skb = __build_skb(data, len);
	if (unlikely(!skb)) {
		skb_free_frag(data);
		return NULL;
	}

	/* use OR instead of assignment to avoid clearing of bits in mask */
	if (pfmemalloc)
		skb->pfmemalloc = 1;
	skb->head_frag = 1;

skb_success:
	skb_reserve(skb, NET_SKB_PAD);
	skb->dev = dev;

skb_fail:
	return skb;
}
EXPORT_SYMBOL(__netdev_alloc_skb);

/**
 *	__napi_alloc_skb - allocate skbuff for rx in a specific NAPI instance
 *	@napi: napi instance this buffer was allocated for
 *	@len: length to allocate
 *	@gfp_mask: get_free_pages mask, passed to alloc_skb and alloc_pages
 *
 *	Allocate a new sk_buff for use in NAPI receive.  This buffer will
 *	attempt to allocate the head from a special reserved region used
 *	only for NAPI Rx allocation.  By doing this we can save several
 *	CPU cycles by avoiding having to disable and re-enable IRQs.
 *
 *	%NULL is returned if there is no free memory.
 */
struct sk_buff *__napi_alloc_skb(struct napi_struct *napi, unsigned int len,
				 gfp_t gfp_mask)
{
	struct napi_alloc_cache *nc = this_cpu_ptr(&napi_alloc_cache);
	struct sk_buff *skb;
	void *data;

	len += NET_SKB_PAD + NET_IP_ALIGN;

	if ((len > SKB_WITH_OVERHEAD(PAGE_SIZE)) ||
	    (gfp_mask & (__GFP_DIRECT_RECLAIM | GFP_DMA))) {
		skb = __alloc_skb(len, gfp_mask, SKB_ALLOC_RX, NUMA_NO_NODE);
		if (!skb)
			goto skb_fail;
		goto skb_success;
	}

	len += SKB_DATA_ALIGN(sizeof(struct skb_shared_info));
	len = SKB_DATA_ALIGN(len);

	if (sk_memalloc_socks())
		gfp_mask |= __GFP_MEMALLOC;

	data = page_frag_alloc(&nc->page, len, gfp_mask);
	if (unlikely(!data))
		return NULL;

	skb = __build_skb(data, len);
	if (unlikely(!skb)) {
		skb_free_frag(data);
		return NULL;
	}

	/* use OR instead of assignment to avoid clearing of bits in mask */
	if (nc->page.pfmemalloc)
		skb->pfmemalloc = 1;
	skb->head_frag = 1;

skb_success:
	skb_reserve(skb, NET_SKB_PAD + NET_IP_ALIGN);
	skb->dev = napi->dev;

skb_fail:
	return skb;
}
EXPORT_SYMBOL(__napi_alloc_skb);

void skb_add_rx_frag(struct sk_buff *skb, int i, struct page *page, int off,
		     int size, unsigned int truesize)
{
	skb_fill_page_desc(skb, i, page, off, size);
	skb->len += size;
	skb->data_len += size;
	skb->truesize += truesize;
}
EXPORT_SYMBOL(skb_add_rx_frag);

void skb_coalesce_rx_frag(struct sk_buff *skb, int i, int size,
			  unsigned int truesize)
{
	skb_frag_t *frag = &skb_shinfo(skb)->frags[i];

	skb_frag_size_add(frag, size);
	skb->len += size;
	skb->data_len += size;
	skb->truesize += truesize;
}
EXPORT_SYMBOL(skb_coalesce_rx_frag);

static void skb_drop_list(struct sk_buff **listp)
{
	kfree_skb_list(*listp);
	*listp = NULL;
}

static inline void skb_drop_fraglist(struct sk_buff *skb)
{
	skb_drop_list(&skb_shinfo(skb)->frag_list);
}

static void skb_clone_fraglist(struct sk_buff *skb)
{
	struct sk_buff *list;

	skb_walk_frags(skb, list)
		skb_get(list);
}

static void skb_free_head(struct sk_buff *skb)
{
	unsigned char *head = skb->head;

	if (skb->head_frag)
		skb_free_frag(head);
	else
		kfree(head);
}

static void skb_release_data(struct sk_buff *skb)
{
	struct skb_shared_info *shinfo = skb_shinfo(skb);
	int i;

	if (skb->cloned &&
	    atomic_sub_return(skb->nohdr ? (1 << SKB_DATAREF_SHIFT) + 1 : 1,
			      &shinfo->dataref))
		return;

	for (i = 0; i < shinfo->nr_frags; i++)
		__skb_frag_unref(&shinfo->frags[i]);

	if (shinfo->frag_list)
		kfree_skb_list(shinfo->frag_list);

	skb_zcopy_clear(skb, true);
	skb_free_head(skb);
}

/*
 *	Free an skbuff by memory without cleaning the state.
 */
static void kfree_skbmem(struct sk_buff *skb)
{
	struct sk_buff_fclones *fclones;

	switch (skb->fclone) {
	case SKB_FCLONE_UNAVAILABLE:
		kmem_cache_free(skbuff_head_cache, skb);
		return;

	case SKB_FCLONE_ORIG:
		fclones = container_of(skb, struct sk_buff_fclones, skb1);

		/* We usually free the clone (TX completion) before original skb
		 * This test would have no chance to be true for the clone,
		 * while here, branch prediction will be good.
		 */
		if (refcount_read(&fclones->fclone_ref) == 1)
			goto fastpath;
		break;

	default: /* SKB_FCLONE_CLONE */
		fclones = container_of(skb, struct sk_buff_fclones, skb2);
		break;
	}
	if (!refcount_dec_and_test(&fclones->fclone_ref))
		return;
fastpath:
	kmem_cache_free(skbuff_fclone_cache, fclones);
}

void skb_release_head_state(struct sk_buff *skb)
{
	skb_dst_drop(skb);
	secpath_reset(skb);
	if (skb->destructor) {
		WARN_ON(in_irq());
		skb->destructor(skb);
	}
#if IS_ENABLED(CONFIG_NF_CONNTRACK)
	nf_conntrack_put(skb_nfct(skb));
#endif
#if IS_ENABLED(CONFIG_BRIDGE_NETFILTER)
	nf_bridge_put(skb->nf_bridge);
#endif
}

/* Free everything but the sk_buff shell. */
static void skb_release_all(struct sk_buff *skb)
{
	skb_release_head_state(skb);
	if (likely(skb->head))
		skb_release_data(skb);
}

/**
 *	__kfree_skb - private function
 *	@skb: buffer
 *
 *	Free an sk_buff. Release anything attached to the buffer.
 *	Clean the state. This is an internal helper function. Users should
 *	always call kfree_skb
 */

void __kfree_skb(struct sk_buff *skb)
{
	skb_release_all(skb);
	kfree_skbmem(skb);
}
EXPORT_SYMBOL(__kfree_skb);

/**
 *	kfree_skb - free an sk_buff
 *	@skb: buffer to free
 *
 *	Drop a reference to the buffer and free it if the usage count has
 *	hit zero.
 */
void kfree_skb(struct sk_buff *skb)
{
	if (!skb_unref(skb))
		return;

	trace_kfree_skb(skb, __builtin_return_address(0));
	__kfree_skb(skb);
}
EXPORT_SYMBOL(kfree_skb);

void kfree_skb_list(struct sk_buff *segs)
{
	while (segs) {
		struct sk_buff *next = segs->next;

		kfree_skb(segs);
		segs = next;
	}
}
EXPORT_SYMBOL(kfree_skb_list);

/**
 *	skb_tx_error - report an sk_buff xmit error
 *	@skb: buffer that triggered an error
 *
 *	Report xmit error if a device callback is tracking this skb.
 *	skb must be freed afterwards.
 */
void skb_tx_error(struct sk_buff *skb)
{
	skb_zcopy_clear(skb, true);
}
EXPORT_SYMBOL(skb_tx_error);

/**
 *	consume_skb - free an skbuff
 *	@skb: buffer to free
 *
 *	Drop a ref to the buffer and free it if the usage count has hit zero
 *	Functions identically to kfree_skb, but kfree_skb assumes that the frame
 *	is being dropped after a failure and notes that
 */
void consume_skb(struct sk_buff *skb)
{
	if (!skb_unref(skb))
		return;

	trace_consume_skb(skb);
	__kfree_skb(skb);
}
EXPORT_SYMBOL(consume_skb);

/**
 *	consume_stateless_skb - free an skbuff, assuming it is stateless
 *	@skb: buffer to free
 *
 *	Alike consume_skb(), but this variant assumes that this is the last
 *	skb reference and all the head states have been already dropped
 */
void __consume_stateless_skb(struct sk_buff *skb)
{
	trace_consume_skb(skb);
	skb_release_data(skb);
	kfree_skbmem(skb);
}

void __kfree_skb_flush(void)
{
	struct napi_alloc_cache *nc = this_cpu_ptr(&napi_alloc_cache);

	/* flush skb_cache if containing objects */
	if (nc->skb_count) {
		kmem_cache_free_bulk(skbuff_head_cache, nc->skb_count,
				     nc->skb_cache);
		nc->skb_count = 0;
	}
}

static inline void _kfree_skb_defer(struct sk_buff *skb)
{
	struct napi_alloc_cache *nc = this_cpu_ptr(&napi_alloc_cache);

	/* drop skb->head and call any destructors for packet */
	skb_release_all(skb);

	/* record skb to CPU local list */
	nc->skb_cache[nc->skb_count++] = skb;

#ifdef CONFIG_SLUB
	/* SLUB writes into objects when freeing */
	prefetchw(skb);
#endif

	/* flush skb_cache if it is filled */
	if (unlikely(nc->skb_count == NAPI_SKB_CACHE_SIZE)) {
		kmem_cache_free_bulk(skbuff_head_cache, NAPI_SKB_CACHE_SIZE,
				     nc->skb_cache);
		nc->skb_count = 0;
	}
}
void __kfree_skb_defer(struct sk_buff *skb)
{
	_kfree_skb_defer(skb);
}

void napi_consume_skb(struct sk_buff *skb, int budget)
{
	if (unlikely(!skb))
		return;

	/* Zero budget indicate non-NAPI context called us, like netpoll */
	if (unlikely(!budget)) {
		dev_consume_skb_any(skb);
		return;
	}

	if (!skb_unref(skb))
		return;

	/* if reaching here SKB is ready to free */
	trace_consume_skb(skb);

	/* if SKB is a clone, don't handle this case */
	if (skb->fclone != SKB_FCLONE_UNAVAILABLE) {
		__kfree_skb(skb);
		return;
	}

	_kfree_skb_defer(skb);
}
EXPORT_SYMBOL(napi_consume_skb);

/* Make sure a field is enclosed inside headers_start/headers_end section */
#define CHECK_SKB_FIELD(field) \
	BUILD_BUG_ON(offsetof(struct sk_buff, field) <		\
		     offsetof(struct sk_buff, headers_start));	\
	BUILD_BUG_ON(offsetof(struct sk_buff, field) >		\
		     offsetof(struct sk_buff, headers_end));	\

static void __copy_skb_header(struct sk_buff *new, const struct sk_buff *old)
{
	new->tstamp		= old->tstamp;
	/* We do not copy old->sk */
	new->dev		= old->dev;
	memcpy(new->cb, old->cb, sizeof(old->cb));
	skb_dst_copy(new, old);
#ifdef CONFIG_XFRM
	new->sp			= secpath_get(old->sp);
#endif
	__nf_copy(new, old, false);

	/* Note : this field could be in headers_start/headers_end section
	 * It is not yet because we do not want to have a 16 bit hole
	 */
	new->queue_mapping = old->queue_mapping;

	memcpy(&new->headers_start, &old->headers_start,
	       offsetof(struct sk_buff, headers_end) -
	       offsetof(struct sk_buff, headers_start));
	CHECK_SKB_FIELD(protocol);
	CHECK_SKB_FIELD(csum);
	CHECK_SKB_FIELD(hash);
	CHECK_SKB_FIELD(priority);
	CHECK_SKB_FIELD(skb_iif);
	CHECK_SKB_FIELD(vlan_proto);
	CHECK_SKB_FIELD(vlan_tci);
	CHECK_SKB_FIELD(transport_header);
	CHECK_SKB_FIELD(network_header);
	CHECK_SKB_FIELD(mac_header);
	CHECK_SKB_FIELD(inner_protocol);
	CHECK_SKB_FIELD(inner_transport_header);
	CHECK_SKB_FIELD(inner_network_header);
	CHECK_SKB_FIELD(inner_mac_header);
	CHECK_SKB_FIELD(mark);
#ifdef CONFIG_NETWORK_SECMARK
	CHECK_SKB_FIELD(secmark);
#endif
#ifdef CONFIG_NET_RX_BUSY_POLL
	CHECK_SKB_FIELD(napi_id);
#endif
#ifdef CONFIG_XPS
	CHECK_SKB_FIELD(sender_cpu);
#endif
#ifdef CONFIG_NET_SCHED
	CHECK_SKB_FIELD(tc_index);
#endif

}

/*
 * You should not add any new code to this function.  Add it to
 * __copy_skb_header above instead.
 */
static struct sk_buff *__skb_clone(struct sk_buff *n, struct sk_buff *skb)
{
#define C(x) n->x = skb->x

	n->next = n->prev = NULL;
	n->sk = NULL;
	__copy_skb_header(n, skb);

	C(len);
	C(data_len);
	C(mac_len);
	n->hdr_len = skb->nohdr ? skb_headroom(skb) : skb->hdr_len;
	n->cloned = 1;
	n->nohdr = 0;
	n->peeked = 0;
	C(pfmemalloc);
	n->destructor = NULL;
	C(tail);
	C(end);
	C(head);
	C(head_frag);
	C(data);
	C(truesize);
	refcount_set(&n->users, 1);

	atomic_inc(&(skb_shinfo(skb)->dataref));
	skb->cloned = 1;

	return n;
#undef C
}

/**
 *	skb_morph	-	morph one skb into another
 *	@dst: the skb to receive the contents
 *	@src: the skb to supply the contents
 *
 *	This is identical to skb_clone except that the target skb is
 *	supplied by the user.
 *
 *	The target skb is returned upon exit.
 */
struct sk_buff *skb_morph(struct sk_buff *dst, struct sk_buff *src)
{
	skb_release_all(dst);
	return __skb_clone(dst, src);
}
EXPORT_SYMBOL_GPL(skb_morph);

static int mm_account_pinned_pages(struct mmpin *mmp, size_t size)
{
	unsigned long max_pg, num_pg, new_pg, old_pg;
	struct user_struct *user;

	if (capable(CAP_IPC_LOCK) || !size)
		return 0;

	num_pg = (size >> PAGE_SHIFT) + 2;	/* worst case */
	max_pg = rlimit(RLIMIT_MEMLOCK) >> PAGE_SHIFT;
	user = mmp->user ? : current_user();

	do {
		old_pg = atomic_long_read(&user->locked_vm);
		new_pg = old_pg + num_pg;
		if (new_pg > max_pg)
			return -ENOBUFS;
	} while (atomic_long_cmpxchg(&user->locked_vm, old_pg, new_pg) !=
		 old_pg);

	if (!mmp->user) {
		mmp->user = get_uid(user);
		mmp->num_pg = num_pg;
	} else {
		mmp->num_pg += num_pg;
	}

	return 0;
}

static void mm_unaccount_pinned_pages(struct mmpin *mmp)
{
	if (mmp->user) {
		atomic_long_sub(mmp->num_pg, &mmp->user->locked_vm);
		free_uid(mmp->user);
	}
}

struct ubuf_info *sock_zerocopy_alloc(struct sock *sk, size_t size)
{
	struct ubuf_info *uarg;
	struct sk_buff *skb;

	WARN_ON_ONCE(!in_task());

	skb = sock_omalloc(sk, 0, GFP_KERNEL);
	if (!skb)
		return NULL;

	BUILD_BUG_ON(sizeof(*uarg) > sizeof(skb->cb));
	uarg = (void *)skb->cb;
	uarg->mmp.user = NULL;

	if (mm_account_pinned_pages(&uarg->mmp, size)) {
		kfree_skb(skb);
		return NULL;
	}

	uarg->callback = sock_zerocopy_callback;
	uarg->id = ((u32)atomic_inc_return(&sk->sk_zckey)) - 1;
	uarg->len = 1;
	uarg->bytelen = size;
	uarg->zerocopy = 1;
	refcount_set(&uarg->refcnt, 1);
	sock_hold(sk);

	return uarg;
}
EXPORT_SYMBOL_GPL(sock_zerocopy_alloc);

static inline struct sk_buff *skb_from_uarg(struct ubuf_info *uarg)
{
	return container_of((void *)uarg, struct sk_buff, cb);
}

struct ubuf_info *sock_zerocopy_realloc(struct sock *sk, size_t size,
					struct ubuf_info *uarg)
{
	if (uarg) {
		const u32 byte_limit = 1 << 19;		/* limit to a few TSO */
		u32 bytelen, next;

		/* realloc only when socket is locked (TCP, UDP cork),
		 * so uarg->len and sk_zckey access is serialized
		 */
		if (!sock_owned_by_user(sk)) {
			WARN_ON_ONCE(1);
			return NULL;
		}

		bytelen = uarg->bytelen + size;
		if (uarg->len == USHRT_MAX - 1 || bytelen > byte_limit) {
			/* TCP can create new skb to attach new uarg */
			if (sk->sk_type == SOCK_STREAM)
				goto new_alloc;
			return NULL;
		}

		next = (u32)atomic_read(&sk->sk_zckey);
		if ((u32)(uarg->id + uarg->len) == next) {
			if (mm_account_pinned_pages(&uarg->mmp, size))
				return NULL;
			uarg->len++;
			uarg->bytelen = bytelen;
			atomic_set(&sk->sk_zckey, ++next);
			sock_zerocopy_get(uarg);
			return uarg;
		}
	}

new_alloc:
	return sock_zerocopy_alloc(sk, size);
}
EXPORT_SYMBOL_GPL(sock_zerocopy_realloc);

static bool skb_zerocopy_notify_extend(struct sk_buff *skb, u32 lo, u16 len)
{
	struct sock_exterr_skb *serr = SKB_EXT_ERR(skb);
	u32 old_lo, old_hi;
	u64 sum_len;

	old_lo = serr->ee.ee_info;
	old_hi = serr->ee.ee_data;
	sum_len = old_hi - old_lo + 1ULL + len;

	if (sum_len >= (1ULL << 32))
		return false;

	if (lo != old_hi + 1)
		return false;

	serr->ee.ee_data += len;
	return true;
}

void sock_zerocopy_callback(struct ubuf_info *uarg, bool success)
{
	struct sk_buff *tail, *skb = skb_from_uarg(uarg);
	struct sock_exterr_skb *serr;
	struct sock *sk = skb->sk;
	struct sk_buff_head *q;
	unsigned long flags;
	u32 lo, hi;
	u16 len;

	mm_unaccount_pinned_pages(&uarg->mmp);

	/* if !len, there was only 1 call, and it was aborted
	 * so do not queue a completion notification
	 */
	if (!uarg->len || sock_flag(sk, SOCK_DEAD))
		goto release;

	len = uarg->len;
	lo = uarg->id;
	hi = uarg->id + len - 1;

	serr = SKB_EXT_ERR(skb);
	memset(serr, 0, sizeof(*serr));
	serr->ee.ee_errno = 0;
	serr->ee.ee_origin = SO_EE_ORIGIN_ZEROCOPY;
	serr->ee.ee_data = hi;
	serr->ee.ee_info = lo;
	if (!success)
		serr->ee.ee_code |= SO_EE_CODE_ZEROCOPY_COPIED;

	q = &sk->sk_error_queue;
	spin_lock_irqsave(&q->lock, flags);
	tail = skb_peek_tail(q);
	if (!tail || SKB_EXT_ERR(tail)->ee.ee_origin != SO_EE_ORIGIN_ZEROCOPY ||
	    !skb_zerocopy_notify_extend(tail, lo, len)) {
		__skb_queue_tail(q, skb);
		skb = NULL;
	}
	spin_unlock_irqrestore(&q->lock, flags);

	sk->sk_error_report(sk);

release:
	consume_skb(skb);
	sock_put(sk);
}
EXPORT_SYMBOL_GPL(sock_zerocopy_callback);

void sock_zerocopy_put(struct ubuf_info *uarg)
{
	if (uarg && refcount_dec_and_test(&uarg->refcnt)) {
		if (uarg->callback)
			uarg->callback(uarg, uarg->zerocopy);
		else
			consume_skb(skb_from_uarg(uarg));
	}
}
EXPORT_SYMBOL_GPL(sock_zerocopy_put);

void sock_zerocopy_put_abort(struct ubuf_info *uarg)
{
	if (uarg) {
		struct sock *sk = skb_from_uarg(uarg)->sk;

		atomic_dec(&sk->sk_zckey);
		uarg->len--;

		sock_zerocopy_put(uarg);
	}
}
EXPORT_SYMBOL_GPL(sock_zerocopy_put_abort);

extern int __zerocopy_sg_from_iter(struct sock *sk, struct sk_buff *skb,
				   struct iov_iter *from, size_t length);

int skb_zerocopy_iter_stream(struct sock *sk, struct sk_buff *skb,
			     struct msghdr *msg, int len,
			     struct ubuf_info *uarg)
{
	struct ubuf_info *orig_uarg = skb_zcopy(skb);
	struct iov_iter orig_iter = msg->msg_iter;
	int err, orig_len = skb->len;

	/* An skb can only point to one uarg. This edge case happens when
	 * TCP appends to an skb, but zerocopy_realloc triggered a new alloc.
	 */
	if (orig_uarg && uarg != orig_uarg)
		return -EEXIST;

	err = __zerocopy_sg_from_iter(sk, skb, &msg->msg_iter, len);
	if (err == -EFAULT || (err == -EMSGSIZE && skb->len == orig_len)) {
		struct sock *save_sk = skb->sk;

		/* Streams do not free skb on error. Reset to prev state. */
		msg->msg_iter = orig_iter;
		skb->sk = sk;
		___pskb_trim(skb, orig_len);
		skb->sk = save_sk;
		return err;
	}

	skb_zcopy_set(skb, uarg);
	return skb->len - orig_len;
}
EXPORT_SYMBOL_GPL(skb_zerocopy_iter_stream);

static int skb_zerocopy_clone(struct sk_buff *nskb, struct sk_buff *orig,
			      gfp_t gfp_mask)
{
	if (skb_zcopy(orig)) {
		if (skb_zcopy(nskb)) {
			/* !gfp_mask callers are verified to !skb_zcopy(nskb) */
			if (!gfp_mask) {
				WARN_ON_ONCE(1);
				return -ENOMEM;
			}
			if (skb_uarg(nskb) == skb_uarg(orig))
				return 0;
			if (skb_copy_ubufs(nskb, GFP_ATOMIC))
				return -EIO;
		}
		skb_zcopy_set(nskb, skb_uarg(orig));
	}
	return 0;
}

/**
 *	skb_copy_ubufs	-	copy userspace skb frags buffers to kernel
 *	@skb: the skb to modify
 *	@gfp_mask: allocation priority
 *
 *	This must be called on SKBTX_DEV_ZEROCOPY skb.
 *	It will copy all frags into kernel and drop the reference
 *	to userspace pages.
 *
 *	If this function is called from an interrupt gfp_mask() must be
 *	%GFP_ATOMIC.
 *
 *	Returns 0 on success or a negative error code on failure
 *	to allocate kernel memory to copy to.
 */
int skb_copy_ubufs(struct sk_buff *skb, gfp_t gfp_mask)
{
	int num_frags = skb_shinfo(skb)->nr_frags;
	struct page *page, *head = NULL;
	int i, new_frags;
	u32 d_off;

	if (skb_shared(skb) || skb_unclone(skb, gfp_mask))
		return -EINVAL;

	if (!num_frags)
		goto release;

	new_frags = (__skb_pagelen(skb) + PAGE_SIZE - 1) >> PAGE_SHIFT;
	for (i = 0; i < new_frags; i++) {
		page = alloc_page(gfp_mask);
		if (!page) {
			while (head) {
				struct page *next = (struct page *)page_private(head);
				put_page(head);
				head = next;
			}
			return -ENOMEM;
		}
		set_page_private(page, (unsigned long)head);
		head = page;
	}

	page = head;
	d_off = 0;
	for (i = 0; i < num_frags; i++) {
		skb_frag_t *f = &skb_shinfo(skb)->frags[i];
		u32 p_off, p_len, copied;
		struct page *p;
		u8 *vaddr;

		skb_frag_foreach_page(f, f->page_offset, skb_frag_size(f),
				      p, p_off, p_len, copied) {
			u32 copy, done = 0;
			vaddr = kmap_atomic(p);

			while (done < p_len) {
				if (d_off == PAGE_SIZE) {
					d_off = 0;
					page = (struct page *)page_private(page);
				}
				copy = min_t(u32, PAGE_SIZE - d_off, p_len - done);
				memcpy(page_address(page) + d_off,
				       vaddr + p_off + done, copy);
				done += copy;
				d_off += copy;
			}
			kunmap_atomic(vaddr);
		}
	}

	/* skb frags release userspace buffers */
	for (i = 0; i < num_frags; i++)
		skb_frag_unref(skb, i);

	/* skb frags point to kernel buffers */
	for (i = 0; i < new_frags - 1; i++) {
		__skb_fill_page_desc(skb, i, head, 0, PAGE_SIZE);
		head = (struct page *)page_private(head);
	}
	__skb_fill_page_desc(skb, new_frags - 1, head, 0, d_off);
	skb_shinfo(skb)->nr_frags = new_frags;

release:
	skb_zcopy_clear(skb, false);
	return 0;
}
EXPORT_SYMBOL_GPL(skb_copy_ubufs);

/**
 *	skb_clone	-	duplicate an sk_buff
 *	@skb: buffer to clone
 *	@gfp_mask: allocation priority
 *
 *	Duplicate an &sk_buff. The new one is not owned by a socket. Both
 *	copies share the same packet data but not structure. The new
 *	buffer has a reference count of 1. If the allocation fails the
 *	function returns %NULL otherwise the new buffer is returned.
 *
 *	If this function is called from an interrupt gfp_mask() must be
 *	%GFP_ATOMIC.
 */

struct sk_buff *skb_clone(struct sk_buff *skb, gfp_t gfp_mask)
{
	struct sk_buff_fclones *fclones = container_of(skb,
						       struct sk_buff_fclones,
						       skb1);
	struct sk_buff *n;

	if (skb_orphan_frags(skb, gfp_mask))
		return NULL;

	if (skb->fclone == SKB_FCLONE_ORIG &&
	    refcount_read(&fclones->fclone_ref) == 1) {
		n = &fclones->skb2;
		refcount_set(&fclones->fclone_ref, 2);
	} else {
		if (skb_pfmemalloc(skb))
			gfp_mask |= __GFP_MEMALLOC;

		n = kmem_cache_alloc(skbuff_head_cache, gfp_mask);
		if (!n)
			return NULL;

		n->fclone = SKB_FCLONE_UNAVAILABLE;
	}

	return __skb_clone(n, skb);
}
EXPORT_SYMBOL(skb_clone);

static void skb_headers_offset_update(struct sk_buff *skb, int off)
{
	/* Only adjust this if it actually is csum_start rather than csum */
	if (skb->ip_summed == CHECKSUM_PARTIAL)
		skb->csum_start += off;
	/* {transport,network,mac}_header and tail are relative to skb->head */
	skb->transport_header += off;
	skb->network_header   += off;
	if (skb_mac_header_was_set(skb))
		skb->mac_header += off;
	skb->inner_transport_header += off;
	skb->inner_network_header += off;
	skb->inner_mac_header += off;
}

static void copy_skb_header(struct sk_buff *new, const struct sk_buff *old)
{
	__copy_skb_header(new, old);

	skb_shinfo(new)->gso_size = skb_shinfo(old)->gso_size;
	skb_shinfo(new)->gso_segs = skb_shinfo(old)->gso_segs;
	skb_shinfo(new)->gso_type = skb_shinfo(old)->gso_type;
}

static inline int skb_alloc_rx_flag(const struct sk_buff *skb)
{
	if (skb_pfmemalloc(skb))
		return SKB_ALLOC_RX;
	return 0;
}

/**
 *	skb_copy	-	create private copy of an sk_buff
 *	@skb: buffer to copy
 *	@gfp_mask: allocation priority
 *
 *	Make a copy of both an &sk_buff and its data. This is used when the
 *	caller wishes to modify the data and needs a private copy of the
 *	data to alter. Returns %NULL on failure or the pointer to the buffer
 *	on success. The returned buffer has a reference count of 1.
 *
 *	As by-product this function converts non-linear &sk_buff to linear
 *	one, so that &sk_buff becomes completely private and caller is allowed
 *	to modify all the data of returned buffer. This means that this
 *	function is not recommended for use in circumstances when only
 *	header is going to be modified. Use pskb_copy() instead.
 */

struct sk_buff *skb_copy(const struct sk_buff *skb, gfp_t gfp_mask)
{
	int headerlen = skb_headroom(skb);
	unsigned int size = skb_end_offset(skb) + skb->data_len;
	struct sk_buff *n = __alloc_skb(size, gfp_mask,
					skb_alloc_rx_flag(skb), NUMA_NO_NODE);

	if (!n)
		return NULL;

	/* Set the data pointer */
	skb_reserve(n, headerlen);
	/* Set the tail pointer and length */
	skb_put(n, skb->len);

	if (skb_copy_bits(skb, -headerlen, n->head, headerlen + skb->len))
		BUG();

	copy_skb_header(n, skb);
	return n;
}
EXPORT_SYMBOL(skb_copy);

/**
 *	__pskb_copy_fclone	-  create copy of an sk_buff with private head.
 *	@skb: buffer to copy
 *	@headroom: headroom of new skb
 *	@gfp_mask: allocation priority
 *	@fclone: if true allocate the copy of the skb from the fclone
 *	cache instead of the head cache; it is recommended to set this
 *	to true for the cases where the copy will likely be cloned
 *
 *	Make a copy of both an &sk_buff and part of its data, located
 *	in header. Fragmented data remain shared. This is used when
 *	the caller wishes to modify only header of &sk_buff and needs
 *	private copy of the header to alter. Returns %NULL on failure
 *	or the pointer to the buffer on success.
 *	The returned buffer has a reference count of 1.
 */

struct sk_buff *__pskb_copy_fclone(struct sk_buff *skb, int headroom,
				   gfp_t gfp_mask, bool fclone)
{
	unsigned int size = skb_headlen(skb) + headroom;
	int flags = skb_alloc_rx_flag(skb) | (fclone ? SKB_ALLOC_FCLONE : 0);
	struct sk_buff *n = __alloc_skb(size, gfp_mask, flags, NUMA_NO_NODE);

	if (!n)
		goto out;

	/* Set the data pointer */
	skb_reserve(n, headroom);
	/* Set the tail pointer and length */
	skb_put(n, skb_headlen(skb));
	/* Copy the bytes */
	skb_copy_from_linear_data(skb, n->data, n->len);

	n->truesize += skb->data_len;
	n->data_len  = skb->data_len;
	n->len	     = skb->len;

	if (skb_shinfo(skb)->nr_frags) {
		int i;

		if (skb_orphan_frags(skb, gfp_mask) ||
		    skb_zerocopy_clone(n, skb, gfp_mask)) {
			kfree_skb(n);
			n = NULL;
			goto out;
		}
		for (i = 0; i < skb_shinfo(skb)->nr_frags; i++) {
			skb_shinfo(n)->frags[i] = skb_shinfo(skb)->frags[i];
			skb_frag_ref(skb, i);
		}
		skb_shinfo(n)->nr_frags = i;
	}

	if (skb_has_frag_list(skb)) {
		skb_shinfo(n)->frag_list = skb_shinfo(skb)->frag_list;
		skb_clone_fraglist(n);
	}

	copy_skb_header(n, skb);
out:
	return n;
}
EXPORT_SYMBOL(__pskb_copy_fclone);

/**
 *	pskb_expand_head - reallocate header of &sk_buff
 *	@skb: buffer to reallocate
 *	@nhead: room to add at head
 *	@ntail: room to add at tail
 *	@gfp_mask: allocation priority
 *
 *	Expands (or creates identical copy, if @nhead and @ntail are zero)
 *	header of @skb. &sk_buff itself is not changed. &sk_buff MUST have
 *	reference count of 1. Returns zero in the case of success or error,
 *	if expansion failed. In the last case, &sk_buff is not changed.
 *
 *	All the pointers pointing into skb header may change and must be
 *	reloaded after call to this function.
 */

int pskb_expand_head(struct sk_buff *skb, int nhead, int ntail,
		     gfp_t gfp_mask)
{
	int i, osize = skb_end_offset(skb);
	int size = osize + nhead + ntail;
	long off;
	u8 *data;

	BUG_ON(nhead < 0);

	if (skb_shared(skb))
		BUG();

	size = SKB_DATA_ALIGN(size);

	if (skb_pfmemalloc(skb))
		gfp_mask |= __GFP_MEMALLOC;
	data = kmalloc_reserve(size + SKB_DATA_ALIGN(sizeof(struct skb_shared_info)),
			       gfp_mask, NUMA_NO_NODE, NULL);
	if (!data)
		goto nodata;
	size = SKB_WITH_OVERHEAD(ksize(data));

	/* Copy only real data... and, alas, header. This should be
	 * optimized for the cases when header is void.
	 */
	memcpy(data + nhead, skb->head, skb_tail_pointer(skb) - skb->head);

	memcpy((struct skb_shared_info *)(data + size),
	       skb_shinfo(skb),
	       offsetof(struct skb_shared_info, frags[skb_shinfo(skb)->nr_frags]));

	/*
	 * if shinfo is shared we must drop the old head gracefully, but if it
	 * is not we can just drop the old head and let the existing refcount
	 * be since all we did is relocate the values
	 */
	if (skb_cloned(skb)) {
		if (skb_orphan_frags(skb, gfp_mask))
			goto nofrags;
		if (skb_zcopy(skb))
			refcount_inc(&skb_uarg(skb)->refcnt);
		for (i = 0; i < skb_shinfo(skb)->nr_frags; i++)
			skb_frag_ref(skb, i);

		if (skb_has_frag_list(skb))
			skb_clone_fraglist(skb);

		skb_release_data(skb);
	} else {
		skb_free_head(skb);
	}
	off = (data + nhead) - skb->head;

	skb->head     = data;
	skb->head_frag = 0;
	skb->data    += off;
#ifdef NET_SKBUFF_DATA_USES_OFFSET
	skb->end      = size;
	off           = nhead;
#else
	skb->end      = skb->head + size;
#endif
	skb->tail	      += off;
	skb_headers_offset_update(skb, nhead);
	skb->cloned   = 0;
	skb->hdr_len  = 0;
	skb->nohdr    = 0;
	atomic_set(&skb_shinfo(skb)->dataref, 1);

	/* It is not generally safe to change skb->truesize.
	 * For the moment, we really care of rx path, or
	 * when skb is orphaned (not attached to a socket).
	 */
	if (!skb->sk || skb->destructor == sock_edemux)
		skb->truesize += size - osize;

	return 0;

nofrags:
	kfree(data);
nodata:
	return -ENOMEM;
}
EXPORT_SYMBOL(pskb_expand_head);

/* Make private copy of skb with writable head and some headroom */

struct sk_buff *skb_realloc_headroom(struct sk_buff *skb, unsigned int headroom)
{
	struct sk_buff *skb2;
	int delta = headroom - skb_headroom(skb);

	if (delta <= 0)
		skb2 = pskb_copy(skb, GFP_ATOMIC);
	else {
		skb2 = skb_clone(skb, GFP_ATOMIC);
		if (skb2 && pskb_expand_head(skb2, SKB_DATA_ALIGN(delta), 0,
					     GFP_ATOMIC)) {
			kfree_skb(skb2);
			skb2 = NULL;
		}
	}
	return skb2;
}
EXPORT_SYMBOL(skb_realloc_headroom);

/**
 *	skb_copy_expand	-	copy and expand sk_buff
 *	@skb: buffer to copy
 *	@newheadroom: new free bytes at head
 *	@newtailroom: new free bytes at tail
 *	@gfp_mask: allocation priority
 *
 *	Make a copy of both an &sk_buff and its data and while doing so
 *	allocate additional space.
 *
 *	This is used when the caller wishes to modify the data and needs a
 *	private copy of the data to alter as well as more space for new fields.
 *	Returns %NULL on failure or the pointer to the buffer
 *	on success. The returned buffer has a reference count of 1.
 *
 *	You must pass %GFP_ATOMIC as the allocation priority if this function
 *	is called from an interrupt.
 */
struct sk_buff *skb_copy_expand(const struct sk_buff *skb,
				int newheadroom, int newtailroom,
				gfp_t gfp_mask)
{
	/*
	 *	Allocate the copy buffer
	 */
	struct sk_buff *n = __alloc_skb(newheadroom + skb->len + newtailroom,
					gfp_mask, skb_alloc_rx_flag(skb),
					NUMA_NO_NODE);
	int oldheadroom = skb_headroom(skb);
	int head_copy_len, head_copy_off;

	if (!n)
		return NULL;

	skb_reserve(n, newheadroom);

	/* Set the tail pointer and length */
	skb_put(n, skb->len);

	head_copy_len = oldheadroom;
	head_copy_off = 0;
	if (newheadroom <= head_copy_len)
		head_copy_len = newheadroom;
	else
		head_copy_off = newheadroom - head_copy_len;

	/* Copy the linear header and data. */
	if (skb_copy_bits(skb, -head_copy_len, n->head + head_copy_off,
			  skb->len + head_copy_len))
		BUG();

	copy_skb_header(n, skb);

	skb_headers_offset_update(n, newheadroom - oldheadroom);

	return n;
}
EXPORT_SYMBOL(skb_copy_expand);

/**
 *	__skb_pad		-	zero pad the tail of an skb
 *	@skb: buffer to pad
 *	@pad: space to pad
 *	@free_on_error: free buffer on error
 *
 *	Ensure that a buffer is followed by a padding area that is zero
 *	filled. Used by network drivers which may DMA or transfer data
 *	beyond the buffer end onto the wire.
 *
 *	May return error in out of memory cases. The skb is freed on error
 *	if @free_on_error is true.
 */

int __skb_pad(struct sk_buff *skb, int pad, bool free_on_error)
{
	int err;
	int ntail;

	/* If the skbuff is non linear tailroom is always zero.. */
	if (!skb_cloned(skb) && skb_tailroom(skb) >= pad) {
		memset(skb->data+skb->len, 0, pad);
		return 0;
	}

	ntail = skb->data_len + pad - (skb->end - skb->tail);
	if (likely(skb_cloned(skb) || ntail > 0)) {
		err = pskb_expand_head(skb, 0, ntail, GFP_ATOMIC);
		if (unlikely(err))
			goto free_skb;
	}

	/* FIXME: The use of this function with non-linear skb's really needs
	 * to be audited.
	 */
	err = skb_linearize(skb);
	if (unlikely(err))
		goto free_skb;

	memset(skb->data + skb->len, 0, pad);
	return 0;

free_skb:
	if (free_on_error)
		kfree_skb(skb);
	return err;
}
EXPORT_SYMBOL(__skb_pad);

/**
 *	pskb_put - add data to the tail of a potentially fragmented buffer
 *	@skb: start of the buffer to use
 *	@tail: tail fragment of the buffer to use
 *	@len: amount of data to add
 *
 *	This function extends the used data area of the potentially
 *	fragmented buffer. @tail must be the last fragment of @skb -- or
 *	@skb itself. If this would exceed the total buffer size the kernel
 *	will panic. A pointer to the first byte of the extra data is
 *	returned.
 */

void *pskb_put(struct sk_buff *skb, struct sk_buff *tail, int len)
{
	if (tail != skb) {
		skb->data_len += len;
		skb->len += len;
	}
	return skb_put(tail, len);
}
EXPORT_SYMBOL_GPL(pskb_put);

/**
 *	skb_put - add data to a buffer
 *	@skb: buffer to use
 *	@len: amount of data to add
 *
 *	This function extends the used data area of the buffer. If this would
 *	exceed the total buffer size the kernel will panic. A pointer to the
 *	first byte of the extra data is returned.
 */
void *skb_put(struct sk_buff *skb, unsigned int len)
{
	void *tmp = skb_tail_pointer(skb);
	SKB_LINEAR_ASSERT(skb);
	skb->tail += len;
	skb->len  += len;
	if (unlikely(skb->tail > skb->end))
		skb_over_panic(skb, len, __builtin_return_address(0));
	return tmp;
}
EXPORT_SYMBOL(skb_put);

/**
 *	skb_push - add data to the start of a buffer
 *	@skb: buffer to use
 *	@len: amount of data to add
 *
 *	This function extends the used data area of the buffer at the buffer
 *	start. If this would exceed the total buffer headroom the kernel will
 *	panic. A pointer to the first byte of the extra data is returned.
 */
void *skb_push(struct sk_buff *skb, unsigned int len)
{
	skb->data -= len;
	skb->len  += len;
	if (unlikely(skb->data<skb->head))
		skb_under_panic(skb, len, __builtin_return_address(0));
	return skb->data;
}
EXPORT_SYMBOL(skb_push);

/**
 *	skb_pull - remove data from the start of a buffer
 *	@skb: buffer to use
 *	@len: amount of data to remove
 *
 *	This function removes data from the start of a buffer, returning
 *	the memory to the headroom. A pointer to the next data in the buffer
 *	is returned. Once the data has been pulled future pushes will overwrite
 *	the old data.
 */
void *skb_pull(struct sk_buff *skb, unsigned int len)
{
	return skb_pull_inline(skb, len);
}
EXPORT_SYMBOL(skb_pull);

/**
 *	skb_trim - remove end from a buffer
 *	@skb: buffer to alter
 *	@len: new length
 *
 *	Cut the length of a buffer down by removing data from the tail. If
 *	the buffer is already under the length specified it is not modified.
 *	The skb must be linear.
 */
void skb_trim(struct sk_buff *skb, unsigned int len)
{
	if (skb->len > len)
		__skb_trim(skb, len);
}
EXPORT_SYMBOL(skb_trim);

/* Trims skb to length len. It can change skb pointers.
 */

int ___pskb_trim(struct sk_buff *skb, unsigned int len)
{
	struct sk_buff **fragp;
	struct sk_buff *frag;
	int offset = skb_headlen(skb);
	int nfrags = skb_shinfo(skb)->nr_frags;
	int i;
	int err;

	if (skb_cloned(skb) &&
	    unlikely((err = pskb_expand_head(skb, 0, 0, GFP_ATOMIC))))
		return err;

	i = 0;
	if (offset >= len)
		goto drop_pages;

	for (; i < nfrags; i++) {
		int end = offset + skb_frag_size(&skb_shinfo(skb)->frags[i]);

		if (end < len) {
			offset = end;
			continue;
		}

		skb_frag_size_set(&skb_shinfo(skb)->frags[i++], len - offset);

drop_pages:
		skb_shinfo(skb)->nr_frags = i;

		for (; i < nfrags; i++)
			skb_frag_unref(skb, i);

		if (skb_has_frag_list(skb))
			skb_drop_fraglist(skb);
		goto done;
	}

	for (fragp = &skb_shinfo(skb)->frag_list; (frag = *fragp);
	     fragp = &frag->next) {
		int end = offset + frag->len;

		if (skb_shared(frag)) {
			struct sk_buff *nfrag;

			nfrag = skb_clone(frag, GFP_ATOMIC);
			if (unlikely(!nfrag))
				return -ENOMEM;

			nfrag->next = frag->next;
			consume_skb(frag);
			frag = nfrag;
			*fragp = frag;
		}

		if (end < len) {
			offset = end;
			continue;
		}

		if (end > len &&
		    unlikely((err = pskb_trim(frag, len - offset))))
			return err;

		if (frag->next)
			skb_drop_list(&frag->next);
		break;
	}

done:
	if (len > skb_headlen(skb)) {
		skb->data_len -= skb->len - len;
		skb->len       = len;
	} else {
		skb->len       = len;
		skb->data_len  = 0;
		skb_set_tail_pointer(skb, len);
	}

	if (!skb->sk || skb->destructor == sock_edemux)
		skb_condense(skb);
	return 0;
}
EXPORT_SYMBOL(___pskb_trim);

/* Note : use pskb_trim_rcsum() instead of calling this directly
 */
int pskb_trim_rcsum_slow(struct sk_buff *skb, unsigned int len)
{
	if (skb->ip_summed == CHECKSUM_COMPLETE) {
		int delta = skb->len - len;

<<<<<<< HEAD
		skb->csum = csum_sub(skb->csum,
				     skb_checksum(skb, len, delta, 0));
=======
		skb->csum = csum_block_sub(skb->csum,
					   skb_checksum(skb, len, delta, 0),
					   len);
>>>>>>> ee68d467
	}
	return __pskb_trim(skb, len);
}
EXPORT_SYMBOL(pskb_trim_rcsum_slow);

/**
 *	__pskb_pull_tail - advance tail of skb header
 *	@skb: buffer to reallocate
 *	@delta: number of bytes to advance tail
 *
 *	The function makes a sense only on a fragmented &sk_buff,
 *	it expands header moving its tail forward and copying necessary
 *	data from fragmented part.
 *
 *	&sk_buff MUST have reference count of 1.
 *
 *	Returns %NULL (and &sk_buff does not change) if pull failed
 *	or value of new tail of skb in the case of success.
 *
 *	All the pointers pointing into skb header may change and must be
 *	reloaded after call to this function.
 */

/* Moves tail of skb head forward, copying data from fragmented part,
 * when it is necessary.
 * 1. It may fail due to malloc failure.
 * 2. It may change skb pointers.
 *
 * It is pretty complicated. Luckily, it is called only in exceptional cases.
 */
void *__pskb_pull_tail(struct sk_buff *skb, int delta)
{
	/* If skb has not enough free space at tail, get new one
	 * plus 128 bytes for future expansions. If we have enough
	 * room at tail, reallocate without expansion only if skb is cloned.
	 */
	int i, k, eat = (skb->tail + delta) - skb->end;

	if (eat > 0 || skb_cloned(skb)) {
		if (pskb_expand_head(skb, 0, eat > 0 ? eat + 128 : 0,
				     GFP_ATOMIC))
			return NULL;
	}

	if (skb_copy_bits(skb, skb_headlen(skb), skb_tail_pointer(skb), delta))
		BUG();

	/* Optimization: no fragments, no reasons to preestimate
	 * size of pulled pages. Superb.
	 */
	if (!skb_has_frag_list(skb))
		goto pull_pages;

	/* Estimate size of pulled pages. */
	eat = delta;
	for (i = 0; i < skb_shinfo(skb)->nr_frags; i++) {
		int size = skb_frag_size(&skb_shinfo(skb)->frags[i]);

		if (size >= eat)
			goto pull_pages;
		eat -= size;
	}

	/* If we need update frag list, we are in troubles.
	 * Certainly, it is possible to add an offset to skb data,
	 * but taking into account that pulling is expected to
	 * be very rare operation, it is worth to fight against
	 * further bloating skb head and crucify ourselves here instead.
	 * Pure masohism, indeed. 8)8)
	 */
	if (eat) {
		struct sk_buff *list = skb_shinfo(skb)->frag_list;
		struct sk_buff *clone = NULL;
		struct sk_buff *insp = NULL;

		do {
			BUG_ON(!list);

			if (list->len <= eat) {
				/* Eaten as whole. */
				eat -= list->len;
				list = list->next;
				insp = list;
			} else {
				/* Eaten partially. */

				if (skb_shared(list)) {
					/* Sucks! We need to fork list. :-( */
					clone = skb_clone(list, GFP_ATOMIC);
					if (!clone)
						return NULL;
					insp = list->next;
					list = clone;
				} else {
					/* This may be pulled without
					 * problems. */
					insp = list;
				}
				if (!pskb_pull(list, eat)) {
					kfree_skb(clone);
					return NULL;
				}
				break;
			}
		} while (eat);

		/* Free pulled out fragments. */
		while ((list = skb_shinfo(skb)->frag_list) != insp) {
			skb_shinfo(skb)->frag_list = list->next;
			kfree_skb(list);
		}
		/* And insert new clone at head. */
		if (clone) {
			clone->next = list;
			skb_shinfo(skb)->frag_list = clone;
		}
	}
	/* Success! Now we may commit changes to skb data. */

pull_pages:
	eat = delta;
	k = 0;
	for (i = 0; i < skb_shinfo(skb)->nr_frags; i++) {
		int size = skb_frag_size(&skb_shinfo(skb)->frags[i]);

		if (size <= eat) {
			skb_frag_unref(skb, i);
			eat -= size;
		} else {
			skb_shinfo(skb)->frags[k] = skb_shinfo(skb)->frags[i];
			if (eat) {
				skb_shinfo(skb)->frags[k].page_offset += eat;
				skb_frag_size_sub(&skb_shinfo(skb)->frags[k], eat);
				if (!i)
					goto end;
				eat = 0;
			}
			k++;
		}
	}
	skb_shinfo(skb)->nr_frags = k;

end:
	skb->tail     += delta;
	skb->data_len -= delta;

	if (!skb->data_len)
		skb_zcopy_clear(skb, false);

	return skb_tail_pointer(skb);
}
EXPORT_SYMBOL(__pskb_pull_tail);

/**
 *	skb_copy_bits - copy bits from skb to kernel buffer
 *	@skb: source skb
 *	@offset: offset in source
 *	@to: destination buffer
 *	@len: number of bytes to copy
 *
 *	Copy the specified number of bytes from the source skb to the
 *	destination buffer.
 *
 *	CAUTION ! :
 *		If its prototype is ever changed,
 *		check arch/{*}/net/{*}.S files,
 *		since it is called from BPF assembly code.
 */
int skb_copy_bits(const struct sk_buff *skb, int offset, void *to, int len)
{
	int start = skb_headlen(skb);
	struct sk_buff *frag_iter;
	int i, copy;

	if (offset > (int)skb->len - len)
		goto fault;

	/* Copy header. */
	if ((copy = start - offset) > 0) {
		if (copy > len)
			copy = len;
		skb_copy_from_linear_data_offset(skb, offset, to, copy);
		if ((len -= copy) == 0)
			return 0;
		offset += copy;
		to     += copy;
	}

	for (i = 0; i < skb_shinfo(skb)->nr_frags; i++) {
		int end;
		skb_frag_t *f = &skb_shinfo(skb)->frags[i];

		WARN_ON(start > offset + len);

		end = start + skb_frag_size(f);
		if ((copy = end - offset) > 0) {
			u32 p_off, p_len, copied;
			struct page *p;
			u8 *vaddr;

			if (copy > len)
				copy = len;

			skb_frag_foreach_page(f,
					      f->page_offset + offset - start,
					      copy, p, p_off, p_len, copied) {
				vaddr = kmap_atomic(p);
				memcpy(to + copied, vaddr + p_off, p_len);
				kunmap_atomic(vaddr);
			}

			if ((len -= copy) == 0)
				return 0;
			offset += copy;
			to     += copy;
		}
		start = end;
	}

	skb_walk_frags(skb, frag_iter) {
		int end;

		WARN_ON(start > offset + len);

		end = start + frag_iter->len;
		if ((copy = end - offset) > 0) {
			if (copy > len)
				copy = len;
			if (skb_copy_bits(frag_iter, offset - start, to, copy))
				goto fault;
			if ((len -= copy) == 0)
				return 0;
			offset += copy;
			to     += copy;
		}
		start = end;
	}

	if (!len)
		return 0;

fault:
	return -EFAULT;
}
EXPORT_SYMBOL(skb_copy_bits);

/*
 * Callback from splice_to_pipe(), if we need to release some pages
 * at the end of the spd in case we error'ed out in filling the pipe.
 */
static void sock_spd_release(struct splice_pipe_desc *spd, unsigned int i)
{
	put_page(spd->pages[i]);
}

static struct page *linear_to_page(struct page *page, unsigned int *len,
				   unsigned int *offset,
				   struct sock *sk)
{
	struct page_frag *pfrag = sk_page_frag(sk);

	if (!sk_page_frag_refill(sk, pfrag))
		return NULL;

	*len = min_t(unsigned int, *len, pfrag->size - pfrag->offset);

	memcpy(page_address(pfrag->page) + pfrag->offset,
	       page_address(page) + *offset, *len);
	*offset = pfrag->offset;
	pfrag->offset += *len;

	return pfrag->page;
}

static bool spd_can_coalesce(const struct splice_pipe_desc *spd,
			     struct page *page,
			     unsigned int offset)
{
	return	spd->nr_pages &&
		spd->pages[spd->nr_pages - 1] == page &&
		(spd->partial[spd->nr_pages - 1].offset +
		 spd->partial[spd->nr_pages - 1].len == offset);
}

/*
 * Fill page/offset/length into spd, if it can hold more pages.
 */
static bool spd_fill_page(struct splice_pipe_desc *spd,
			  struct pipe_inode_info *pipe, struct page *page,
			  unsigned int *len, unsigned int offset,
			  bool linear,
			  struct sock *sk)
{
	if (unlikely(spd->nr_pages == MAX_SKB_FRAGS))
		return true;

	if (linear) {
		page = linear_to_page(page, len, &offset, sk);
		if (!page)
			return true;
	}
	if (spd_can_coalesce(spd, page, offset)) {
		spd->partial[spd->nr_pages - 1].len += *len;
		return false;
	}
	get_page(page);
	spd->pages[spd->nr_pages] = page;
	spd->partial[spd->nr_pages].len = *len;
	spd->partial[spd->nr_pages].offset = offset;
	spd->nr_pages++;

	return false;
}

static bool __splice_segment(struct page *page, unsigned int poff,
			     unsigned int plen, unsigned int *off,
			     unsigned int *len,
			     struct splice_pipe_desc *spd, bool linear,
			     struct sock *sk,
			     struct pipe_inode_info *pipe)
{
	if (!*len)
		return true;

	/* skip this segment if already processed */
	if (*off >= plen) {
		*off -= plen;
		return false;
	}

	/* ignore any bits we already processed */
	poff += *off;
	plen -= *off;
	*off = 0;

	do {
		unsigned int flen = min(*len, plen);

		if (spd_fill_page(spd, pipe, page, &flen, poff,
				  linear, sk))
			return true;
		poff += flen;
		plen -= flen;
		*len -= flen;
	} while (*len && plen);

	return false;
}

/*
 * Map linear and fragment data from the skb to spd. It reports true if the
 * pipe is full or if we already spliced the requested length.
 */
static bool __skb_splice_bits(struct sk_buff *skb, struct pipe_inode_info *pipe,
			      unsigned int *offset, unsigned int *len,
			      struct splice_pipe_desc *spd, struct sock *sk)
{
	int seg;
	struct sk_buff *iter;

	/* map the linear part :
	 * If skb->head_frag is set, this 'linear' part is backed by a
	 * fragment, and if the head is not shared with any clones then
	 * we can avoid a copy since we own the head portion of this page.
	 */
	if (__splice_segment(virt_to_page(skb->data),
			     (unsigned long) skb->data & (PAGE_SIZE - 1),
			     skb_headlen(skb),
			     offset, len, spd,
			     skb_head_is_locked(skb),
			     sk, pipe))
		return true;

	/*
	 * then map the fragments
	 */
	for (seg = 0; seg < skb_shinfo(skb)->nr_frags; seg++) {
		const skb_frag_t *f = &skb_shinfo(skb)->frags[seg];

		if (__splice_segment(skb_frag_page(f),
				     f->page_offset, skb_frag_size(f),
				     offset, len, spd, false, sk, pipe))
			return true;
	}

	skb_walk_frags(skb, iter) {
		if (*offset >= iter->len) {
			*offset -= iter->len;
			continue;
		}
		/* __skb_splice_bits() only fails if the output has no room
		 * left, so no point in going over the frag_list for the error
		 * case.
		 */
		if (__skb_splice_bits(iter, pipe, offset, len, spd, sk))
			return true;
	}

	return false;
}

/*
 * Map data from the skb to a pipe. Should handle both the linear part,
 * the fragments, and the frag list.
 */
int skb_splice_bits(struct sk_buff *skb, struct sock *sk, unsigned int offset,
		    struct pipe_inode_info *pipe, unsigned int tlen,
		    unsigned int flags)
{
	struct partial_page partial[MAX_SKB_FRAGS];
	struct page *pages[MAX_SKB_FRAGS];
	struct splice_pipe_desc spd = {
		.pages = pages,
		.partial = partial,
		.nr_pages_max = MAX_SKB_FRAGS,
		.ops = &nosteal_pipe_buf_ops,
		.spd_release = sock_spd_release,
	};
	int ret = 0;

	__skb_splice_bits(skb, pipe, &offset, &tlen, &spd, sk);

	if (spd.nr_pages)
		ret = splice_to_pipe(pipe, &spd);

	return ret;
}
EXPORT_SYMBOL_GPL(skb_splice_bits);

/* Send skb data on a socket. Socket must be locked. */
int skb_send_sock_locked(struct sock *sk, struct sk_buff *skb, int offset,
			 int len)
{
	unsigned int orig_len = len;
	struct sk_buff *head = skb;
	unsigned short fragidx;
	int slen, ret;

do_frag_list:

	/* Deal with head data */
	while (offset < skb_headlen(skb) && len) {
		struct kvec kv;
		struct msghdr msg;

		slen = min_t(int, len, skb_headlen(skb) - offset);
		kv.iov_base = skb->data + offset;
		kv.iov_len = slen;
		memset(&msg, 0, sizeof(msg));

		ret = kernel_sendmsg_locked(sk, &msg, &kv, 1, slen);
		if (ret <= 0)
			goto error;

		offset += ret;
		len -= ret;
	}

	/* All the data was skb head? */
	if (!len)
		goto out;

	/* Make offset relative to start of frags */
	offset -= skb_headlen(skb);

	/* Find where we are in frag list */
	for (fragidx = 0; fragidx < skb_shinfo(skb)->nr_frags; fragidx++) {
		skb_frag_t *frag  = &skb_shinfo(skb)->frags[fragidx];

		if (offset < frag->size)
			break;

		offset -= frag->size;
	}

	for (; len && fragidx < skb_shinfo(skb)->nr_frags; fragidx++) {
		skb_frag_t *frag  = &skb_shinfo(skb)->frags[fragidx];

		slen = min_t(size_t, len, frag->size - offset);

		while (slen) {
			ret = kernel_sendpage_locked(sk, frag->page.p,
						     frag->page_offset + offset,
						     slen, MSG_DONTWAIT);
			if (ret <= 0)
				goto error;

			len -= ret;
			offset += ret;
			slen -= ret;
		}

		offset = 0;
	}

	if (len) {
		/* Process any frag lists */

		if (skb == head) {
			if (skb_has_frag_list(skb)) {
				skb = skb_shinfo(skb)->frag_list;
				goto do_frag_list;
			}
		} else if (skb->next) {
			skb = skb->next;
			goto do_frag_list;
		}
	}

out:
	return orig_len - len;

error:
	return orig_len == len ? ret : orig_len - len;
}
EXPORT_SYMBOL_GPL(skb_send_sock_locked);

/* Send skb data on a socket. */
int skb_send_sock(struct sock *sk, struct sk_buff *skb, int offset, int len)
{
	int ret = 0;

	lock_sock(sk);
	ret = skb_send_sock_locked(sk, skb, offset, len);
	release_sock(sk);

	return ret;
}
EXPORT_SYMBOL_GPL(skb_send_sock);

/**
 *	skb_store_bits - store bits from kernel buffer to skb
 *	@skb: destination buffer
 *	@offset: offset in destination
 *	@from: source buffer
 *	@len: number of bytes to copy
 *
 *	Copy the specified number of bytes from the source buffer to the
 *	destination skb.  This function handles all the messy bits of
 *	traversing fragment lists and such.
 */

int skb_store_bits(struct sk_buff *skb, int offset, const void *from, int len)
{
	int start = skb_headlen(skb);
	struct sk_buff *frag_iter;
	int i, copy;

	if (offset > (int)skb->len - len)
		goto fault;

	if ((copy = start - offset) > 0) {
		if (copy > len)
			copy = len;
		skb_copy_to_linear_data_offset(skb, offset, from, copy);
		if ((len -= copy) == 0)
			return 0;
		offset += copy;
		from += copy;
	}

	for (i = 0; i < skb_shinfo(skb)->nr_frags; i++) {
		skb_frag_t *frag = &skb_shinfo(skb)->frags[i];
		int end;

		WARN_ON(start > offset + len);

		end = start + skb_frag_size(frag);
		if ((copy = end - offset) > 0) {
			u32 p_off, p_len, copied;
			struct page *p;
			u8 *vaddr;

			if (copy > len)
				copy = len;

			skb_frag_foreach_page(frag,
					      frag->page_offset + offset - start,
					      copy, p, p_off, p_len, copied) {
				vaddr = kmap_atomic(p);
				memcpy(vaddr + p_off, from + copied, p_len);
				kunmap_atomic(vaddr);
			}

			if ((len -= copy) == 0)
				return 0;
			offset += copy;
			from += copy;
		}
		start = end;
	}

	skb_walk_frags(skb, frag_iter) {
		int end;

		WARN_ON(start > offset + len);

		end = start + frag_iter->len;
		if ((copy = end - offset) > 0) {
			if (copy > len)
				copy = len;
			if (skb_store_bits(frag_iter, offset - start,
					   from, copy))
				goto fault;
			if ((len -= copy) == 0)
				return 0;
			offset += copy;
			from += copy;
		}
		start = end;
	}
	if (!len)
		return 0;

fault:
	return -EFAULT;
}
EXPORT_SYMBOL(skb_store_bits);

/* Checksum skb data. */
__wsum __skb_checksum(const struct sk_buff *skb, int offset, int len,
		      __wsum csum, const struct skb_checksum_ops *ops)
{
	int start = skb_headlen(skb);
	int i, copy = start - offset;
	struct sk_buff *frag_iter;
	int pos = 0;

	/* Checksum header. */
	if (copy > 0) {
		if (copy > len)
			copy = len;
		csum = ops->update(skb->data + offset, copy, csum);
		if ((len -= copy) == 0)
			return csum;
		offset += copy;
		pos	= copy;
	}

	for (i = 0; i < skb_shinfo(skb)->nr_frags; i++) {
		int end;
		skb_frag_t *frag = &skb_shinfo(skb)->frags[i];

		WARN_ON(start > offset + len);

		end = start + skb_frag_size(frag);
		if ((copy = end - offset) > 0) {
			u32 p_off, p_len, copied;
			struct page *p;
			__wsum csum2;
			u8 *vaddr;

			if (copy > len)
				copy = len;

			skb_frag_foreach_page(frag,
					      frag->page_offset + offset - start,
					      copy, p, p_off, p_len, copied) {
				vaddr = kmap_atomic(p);
				csum2 = ops->update(vaddr + p_off, p_len, 0);
				kunmap_atomic(vaddr);
				csum = ops->combine(csum, csum2, pos, p_len);
				pos += p_len;
			}

			if (!(len -= copy))
				return csum;
			offset += copy;
		}
		start = end;
	}

	skb_walk_frags(skb, frag_iter) {
		int end;

		WARN_ON(start > offset + len);

		end = start + frag_iter->len;
		if ((copy = end - offset) > 0) {
			__wsum csum2;
			if (copy > len)
				copy = len;
			csum2 = __skb_checksum(frag_iter, offset - start,
					       copy, 0, ops);
			csum = ops->combine(csum, csum2, pos, copy);
			if ((len -= copy) == 0)
				return csum;
			offset += copy;
			pos    += copy;
		}
		start = end;
	}
	BUG_ON(len);

	return csum;
}
EXPORT_SYMBOL(__skb_checksum);

__wsum skb_checksum(const struct sk_buff *skb, int offset,
		    int len, __wsum csum)
{
	const struct skb_checksum_ops ops = {
		.update  = csum_partial_ext,
		.combine = csum_block_add_ext,
	};

	return __skb_checksum(skb, offset, len, csum, &ops);
}
EXPORT_SYMBOL(skb_checksum);

/* Both of above in one bottle. */

__wsum skb_copy_and_csum_bits(const struct sk_buff *skb, int offset,
				    u8 *to, int len, __wsum csum)
{
	int start = skb_headlen(skb);
	int i, copy = start - offset;
	struct sk_buff *frag_iter;
	int pos = 0;

	/* Copy header. */
	if (copy > 0) {
		if (copy > len)
			copy = len;
		csum = csum_partial_copy_nocheck(skb->data + offset, to,
						 copy, csum);
		if ((len -= copy) == 0)
			return csum;
		offset += copy;
		to     += copy;
		pos	= copy;
	}

	for (i = 0; i < skb_shinfo(skb)->nr_frags; i++) {
		int end;

		WARN_ON(start > offset + len);

		end = start + skb_frag_size(&skb_shinfo(skb)->frags[i]);
		if ((copy = end - offset) > 0) {
			skb_frag_t *frag = &skb_shinfo(skb)->frags[i];
			u32 p_off, p_len, copied;
			struct page *p;
			__wsum csum2;
			u8 *vaddr;

			if (copy > len)
				copy = len;

			skb_frag_foreach_page(frag,
					      frag->page_offset + offset - start,
					      copy, p, p_off, p_len, copied) {
				vaddr = kmap_atomic(p);
				csum2 = csum_partial_copy_nocheck(vaddr + p_off,
								  to + copied,
								  p_len, 0);
				kunmap_atomic(vaddr);
				csum = csum_block_add(csum, csum2, pos);
				pos += p_len;
			}

			if (!(len -= copy))
				return csum;
			offset += copy;
			to     += copy;
		}
		start = end;
	}

	skb_walk_frags(skb, frag_iter) {
		__wsum csum2;
		int end;

		WARN_ON(start > offset + len);

		end = start + frag_iter->len;
		if ((copy = end - offset) > 0) {
			if (copy > len)
				copy = len;
			csum2 = skb_copy_and_csum_bits(frag_iter,
						       offset - start,
						       to, copy, 0);
			csum = csum_block_add(csum, csum2, pos);
			if ((len -= copy) == 0)
				return csum;
			offset += copy;
			to     += copy;
			pos    += copy;
		}
		start = end;
	}
	BUG_ON(len);
	return csum;
}
EXPORT_SYMBOL(skb_copy_and_csum_bits);

static __wsum warn_crc32c_csum_update(const void *buff, int len, __wsum sum)
{
	net_warn_ratelimited(
		"%s: attempt to compute crc32c without libcrc32c.ko\n",
		__func__);
	return 0;
}

static __wsum warn_crc32c_csum_combine(__wsum csum, __wsum csum2,
				       int offset, int len)
{
	net_warn_ratelimited(
		"%s: attempt to compute crc32c without libcrc32c.ko\n",
		__func__);
	return 0;
}

static const struct skb_checksum_ops default_crc32c_ops = {
	.update  = warn_crc32c_csum_update,
	.combine = warn_crc32c_csum_combine,
};

const struct skb_checksum_ops *crc32c_csum_stub __read_mostly =
	&default_crc32c_ops;
EXPORT_SYMBOL(crc32c_csum_stub);

 /**
 *	skb_zerocopy_headlen - Calculate headroom needed for skb_zerocopy()
 *	@from: source buffer
 *
 *	Calculates the amount of linear headroom needed in the 'to' skb passed
 *	into skb_zerocopy().
 */
unsigned int
skb_zerocopy_headlen(const struct sk_buff *from)
{
	unsigned int hlen = 0;

	if (!from->head_frag ||
	    skb_headlen(from) < L1_CACHE_BYTES ||
	    skb_shinfo(from)->nr_frags >= MAX_SKB_FRAGS)
		hlen = skb_headlen(from);

	if (skb_has_frag_list(from))
		hlen = from->len;

	return hlen;
}
EXPORT_SYMBOL_GPL(skb_zerocopy_headlen);

/**
 *	skb_zerocopy - Zero copy skb to skb
 *	@to: destination buffer
 *	@from: source buffer
 *	@len: number of bytes to copy from source buffer
 *	@hlen: size of linear headroom in destination buffer
 *
 *	Copies up to `len` bytes from `from` to `to` by creating references
 *	to the frags in the source buffer.
 *
 *	The `hlen` as calculated by skb_zerocopy_headlen() specifies the
 *	headroom in the `to` buffer.
 *
 *	Return value:
 *	0: everything is OK
 *	-ENOMEM: couldn't orphan frags of @from due to lack of memory
 *	-EFAULT: skb_copy_bits() found some problem with skb geometry
 */
int
skb_zerocopy(struct sk_buff *to, struct sk_buff *from, int len, int hlen)
{
	int i, j = 0;
	int plen = 0; /* length of skb->head fragment */
	int ret;
	struct page *page;
	unsigned int offset;

	BUG_ON(!from->head_frag && !hlen);

	/* dont bother with small payloads */
	if (len <= skb_tailroom(to))
		return skb_copy_bits(from, 0, skb_put(to, len), len);

	if (hlen) {
		ret = skb_copy_bits(from, 0, skb_put(to, hlen), hlen);
		if (unlikely(ret))
			return ret;
		len -= hlen;
	} else {
		plen = min_t(int, skb_headlen(from), len);
		if (plen) {
			page = virt_to_head_page(from->head);
			offset = from->data - (unsigned char *)page_address(page);
			__skb_fill_page_desc(to, 0, page, offset, plen);
			get_page(page);
			j = 1;
			len -= plen;
		}
	}

	to->truesize += len + plen;
	to->len += len + plen;
	to->data_len += len + plen;

	if (unlikely(skb_orphan_frags(from, GFP_ATOMIC))) {
		skb_tx_error(from);
		return -ENOMEM;
	}
	skb_zerocopy_clone(to, from, GFP_ATOMIC);

	for (i = 0; i < skb_shinfo(from)->nr_frags; i++) {
		if (!len)
			break;
		skb_shinfo(to)->frags[j] = skb_shinfo(from)->frags[i];
		skb_shinfo(to)->frags[j].size = min_t(int, skb_shinfo(to)->frags[j].size, len);
		len -= skb_shinfo(to)->frags[j].size;
		skb_frag_ref(to, j);
		j++;
	}
	skb_shinfo(to)->nr_frags = j;

	return 0;
}
EXPORT_SYMBOL_GPL(skb_zerocopy);

void skb_copy_and_csum_dev(const struct sk_buff *skb, u8 *to)
{
	__wsum csum;
	long csstart;

	if (skb->ip_summed == CHECKSUM_PARTIAL)
		csstart = skb_checksum_start_offset(skb);
	else
		csstart = skb_headlen(skb);

	BUG_ON(csstart > skb_headlen(skb));

	skb_copy_from_linear_data(skb, to, csstart);

	csum = 0;
	if (csstart != skb->len)
		csum = skb_copy_and_csum_bits(skb, csstart, to + csstart,
					      skb->len - csstart, 0);

	if (skb->ip_summed == CHECKSUM_PARTIAL) {
		long csstuff = csstart + skb->csum_offset;

		*((__sum16 *)(to + csstuff)) = csum_fold(csum);
	}
}
EXPORT_SYMBOL(skb_copy_and_csum_dev);

/**
 *	skb_dequeue - remove from the head of the queue
 *	@list: list to dequeue from
 *
 *	Remove the head of the list. The list lock is taken so the function
 *	may be used safely with other locking list functions. The head item is
 *	returned or %NULL if the list is empty.
 */

struct sk_buff *skb_dequeue(struct sk_buff_head *list)
{
	unsigned long flags;
	struct sk_buff *result;

	spin_lock_irqsave(&list->lock, flags);
	result = __skb_dequeue(list);
	spin_unlock_irqrestore(&list->lock, flags);
	return result;
}
EXPORT_SYMBOL(skb_dequeue);

/**
 *	skb_dequeue_tail - remove from the tail of the queue
 *	@list: list to dequeue from
 *
 *	Remove the tail of the list. The list lock is taken so the function
 *	may be used safely with other locking list functions. The tail item is
 *	returned or %NULL if the list is empty.
 */
struct sk_buff *skb_dequeue_tail(struct sk_buff_head *list)
{
	unsigned long flags;
	struct sk_buff *result;

	spin_lock_irqsave(&list->lock, flags);
	result = __skb_dequeue_tail(list);
	spin_unlock_irqrestore(&list->lock, flags);
	return result;
}
EXPORT_SYMBOL(skb_dequeue_tail);

/**
 *	skb_queue_purge - empty a list
 *	@list: list to empty
 *
 *	Delete all buffers on an &sk_buff list. Each buffer is removed from
 *	the list and one reference dropped. This function takes the list
 *	lock and is atomic with respect to other list locking functions.
 */
void skb_queue_purge(struct sk_buff_head *list)
{
	struct sk_buff *skb;
	while ((skb = skb_dequeue(list)) != NULL)
		kfree_skb(skb);
}
EXPORT_SYMBOL(skb_queue_purge);

/**
 *	skb_rbtree_purge - empty a skb rbtree
 *	@root: root of the rbtree to empty
 *	Return value: the sum of truesizes of all purged skbs.
 *
 *	Delete all buffers on an &sk_buff rbtree. Each buffer is removed from
 *	the list and one reference dropped. This function does not take
 *	any lock. Synchronization should be handled by the caller (e.g., TCP
 *	out-of-order queue is protected by the socket lock).
 */
unsigned int skb_rbtree_purge(struct rb_root *root)
{
	struct rb_node *p = rb_first(root);
	unsigned int sum = 0;

	while (p) {
		struct sk_buff *skb = rb_entry(p, struct sk_buff, rbnode);

		p = rb_next(p);
		rb_erase(&skb->rbnode, root);
		sum += skb->truesize;
		kfree_skb(skb);
	}
	return sum;
}

/**
 *	skb_queue_head - queue a buffer at the list head
 *	@list: list to use
 *	@newsk: buffer to queue
 *
 *	Queue a buffer at the start of the list. This function takes the
 *	list lock and can be used safely with other locking &sk_buff functions
 *	safely.
 *
 *	A buffer cannot be placed on two lists at the same time.
 */
void skb_queue_head(struct sk_buff_head *list, struct sk_buff *newsk)
{
	unsigned long flags;

	spin_lock_irqsave(&list->lock, flags);
	__skb_queue_head(list, newsk);
	spin_unlock_irqrestore(&list->lock, flags);
}
EXPORT_SYMBOL(skb_queue_head);

/**
 *	skb_queue_tail - queue a buffer at the list tail
 *	@list: list to use
 *	@newsk: buffer to queue
 *
 *	Queue a buffer at the tail of the list. This function takes the
 *	list lock and can be used safely with other locking &sk_buff functions
 *	safely.
 *
 *	A buffer cannot be placed on two lists at the same time.
 */
void skb_queue_tail(struct sk_buff_head *list, struct sk_buff *newsk)
{
	unsigned long flags;

	spin_lock_irqsave(&list->lock, flags);
	__skb_queue_tail(list, newsk);
	spin_unlock_irqrestore(&list->lock, flags);
}
EXPORT_SYMBOL(skb_queue_tail);

/**
 *	skb_unlink	-	remove a buffer from a list
 *	@skb: buffer to remove
 *	@list: list to use
 *
 *	Remove a packet from a list. The list locks are taken and this
 *	function is atomic with respect to other list locked calls
 *
 *	You must know what list the SKB is on.
 */
void skb_unlink(struct sk_buff *skb, struct sk_buff_head *list)
{
	unsigned long flags;

	spin_lock_irqsave(&list->lock, flags);
	__skb_unlink(skb, list);
	spin_unlock_irqrestore(&list->lock, flags);
}
EXPORT_SYMBOL(skb_unlink);

/**
 *	skb_append	-	append a buffer
 *	@old: buffer to insert after
 *	@newsk: buffer to insert
 *	@list: list to use
 *
 *	Place a packet after a given packet in a list. The list locks are taken
 *	and this function is atomic with respect to other list locked calls.
 *	A buffer cannot be placed on two lists at the same time.
 */
void skb_append(struct sk_buff *old, struct sk_buff *newsk, struct sk_buff_head *list)
{
	unsigned long flags;

	spin_lock_irqsave(&list->lock, flags);
	__skb_queue_after(list, old, newsk);
	spin_unlock_irqrestore(&list->lock, flags);
}
EXPORT_SYMBOL(skb_append);

/**
 *	skb_insert	-	insert a buffer
 *	@old: buffer to insert before
 *	@newsk: buffer to insert
 *	@list: list to use
 *
 *	Place a packet before a given packet in a list. The list locks are
 * 	taken and this function is atomic with respect to other list locked
 *	calls.
 *
 *	A buffer cannot be placed on two lists at the same time.
 */
void skb_insert(struct sk_buff *old, struct sk_buff *newsk, struct sk_buff_head *list)
{
	unsigned long flags;

	spin_lock_irqsave(&list->lock, flags);
	__skb_insert(newsk, old->prev, old, list);
	spin_unlock_irqrestore(&list->lock, flags);
}
EXPORT_SYMBOL(skb_insert);

static inline void skb_split_inside_header(struct sk_buff *skb,
					   struct sk_buff* skb1,
					   const u32 len, const int pos)
{
	int i;

	skb_copy_from_linear_data_offset(skb, len, skb_put(skb1, pos - len),
					 pos - len);
	/* And move data appendix as is. */
	for (i = 0; i < skb_shinfo(skb)->nr_frags; i++)
		skb_shinfo(skb1)->frags[i] = skb_shinfo(skb)->frags[i];

	skb_shinfo(skb1)->nr_frags = skb_shinfo(skb)->nr_frags;
	skb_shinfo(skb)->nr_frags  = 0;
	skb1->data_len		   = skb->data_len;
	skb1->len		   += skb1->data_len;
	skb->data_len		   = 0;
	skb->len		   = len;
	skb_set_tail_pointer(skb, len);
}

static inline void skb_split_no_header(struct sk_buff *skb,
				       struct sk_buff* skb1,
				       const u32 len, int pos)
{
	int i, k = 0;
	const int nfrags = skb_shinfo(skb)->nr_frags;

	skb_shinfo(skb)->nr_frags = 0;
	skb1->len		  = skb1->data_len = skb->len - len;
	skb->len		  = len;
	skb->data_len		  = len - pos;

	for (i = 0; i < nfrags; i++) {
		int size = skb_frag_size(&skb_shinfo(skb)->frags[i]);

		if (pos + size > len) {
			skb_shinfo(skb1)->frags[k] = skb_shinfo(skb)->frags[i];

			if (pos < len) {
				/* Split frag.
				 * We have two variants in this case:
				 * 1. Move all the frag to the second
				 *    part, if it is possible. F.e.
				 *    this approach is mandatory for TUX,
				 *    where splitting is expensive.
				 * 2. Split is accurately. We make this.
				 */
				skb_frag_ref(skb, i);
				skb_shinfo(skb1)->frags[0].page_offset += len - pos;
				skb_frag_size_sub(&skb_shinfo(skb1)->frags[0], len - pos);
				skb_frag_size_set(&skb_shinfo(skb)->frags[i], len - pos);
				skb_shinfo(skb)->nr_frags++;
			}
			k++;
		} else
			skb_shinfo(skb)->nr_frags++;
		pos += size;
	}
	skb_shinfo(skb1)->nr_frags = k;
}

/**
 * skb_split - Split fragmented skb to two parts at length len.
 * @skb: the buffer to split
 * @skb1: the buffer to receive the second part
 * @len: new length for skb
 */
void skb_split(struct sk_buff *skb, struct sk_buff *skb1, const u32 len)
{
	int pos = skb_headlen(skb);

	skb_shinfo(skb1)->tx_flags |= skb_shinfo(skb)->tx_flags &
				      SKBTX_SHARED_FRAG;
	skb_zerocopy_clone(skb1, skb, 0);
	if (len < pos)	/* Split line is inside header. */
		skb_split_inside_header(skb, skb1, len, pos);
	else		/* Second chunk has no header, nothing to copy. */
		skb_split_no_header(skb, skb1, len, pos);
}
EXPORT_SYMBOL(skb_split);

/* Shifting from/to a cloned skb is a no-go.
 *
 * Caller cannot keep skb_shinfo related pointers past calling here!
 */
static int skb_prepare_for_shift(struct sk_buff *skb)
{
	return skb_cloned(skb) && pskb_expand_head(skb, 0, 0, GFP_ATOMIC);
}

/**
 * skb_shift - Shifts paged data partially from skb to another
 * @tgt: buffer into which tail data gets added
 * @skb: buffer from which the paged data comes from
 * @shiftlen: shift up to this many bytes
 *
 * Attempts to shift up to shiftlen worth of bytes, which may be less than
 * the length of the skb, from skb to tgt. Returns number bytes shifted.
 * It's up to caller to free skb if everything was shifted.
 *
 * If @tgt runs out of frags, the whole operation is aborted.
 *
 * Skb cannot include anything else but paged data while tgt is allowed
 * to have non-paged data as well.
 *
 * TODO: full sized shift could be optimized but that would need
 * specialized skb free'er to handle frags without up-to-date nr_frags.
 */
int skb_shift(struct sk_buff *tgt, struct sk_buff *skb, int shiftlen)
{
	int from, to, merge, todo;
	struct skb_frag_struct *fragfrom, *fragto;

	BUG_ON(shiftlen > skb->len);

	if (skb_headlen(skb))
		return 0;
	if (skb_zcopy(tgt) || skb_zcopy(skb))
		return 0;

	todo = shiftlen;
	from = 0;
	to = skb_shinfo(tgt)->nr_frags;
	fragfrom = &skb_shinfo(skb)->frags[from];

	/* Actual merge is delayed until the point when we know we can
	 * commit all, so that we don't have to undo partial changes
	 */
	if (!to ||
	    !skb_can_coalesce(tgt, to, skb_frag_page(fragfrom),
			      fragfrom->page_offset)) {
		merge = -1;
	} else {
		merge = to - 1;

		todo -= skb_frag_size(fragfrom);
		if (todo < 0) {
			if (skb_prepare_for_shift(skb) ||
			    skb_prepare_for_shift(tgt))
				return 0;

			/* All previous frag pointers might be stale! */
			fragfrom = &skb_shinfo(skb)->frags[from];
			fragto = &skb_shinfo(tgt)->frags[merge];

			skb_frag_size_add(fragto, shiftlen);
			skb_frag_size_sub(fragfrom, shiftlen);
			fragfrom->page_offset += shiftlen;

			goto onlymerged;
		}

		from++;
	}

	/* Skip full, not-fitting skb to avoid expensive operations */
	if ((shiftlen == skb->len) &&
	    (skb_shinfo(skb)->nr_frags - from) > (MAX_SKB_FRAGS - to))
		return 0;

	if (skb_prepare_for_shift(skb) || skb_prepare_for_shift(tgt))
		return 0;

	while ((todo > 0) && (from < skb_shinfo(skb)->nr_frags)) {
		if (to == MAX_SKB_FRAGS)
			return 0;

		fragfrom = &skb_shinfo(skb)->frags[from];
		fragto = &skb_shinfo(tgt)->frags[to];

		if (todo >= skb_frag_size(fragfrom)) {
			*fragto = *fragfrom;
			todo -= skb_frag_size(fragfrom);
			from++;
			to++;

		} else {
			__skb_frag_ref(fragfrom);
			fragto->page = fragfrom->page;
			fragto->page_offset = fragfrom->page_offset;
			skb_frag_size_set(fragto, todo);

			fragfrom->page_offset += todo;
			skb_frag_size_sub(fragfrom, todo);
			todo = 0;

			to++;
			break;
		}
	}

	/* Ready to "commit" this state change to tgt */
	skb_shinfo(tgt)->nr_frags = to;

	if (merge >= 0) {
		fragfrom = &skb_shinfo(skb)->frags[0];
		fragto = &skb_shinfo(tgt)->frags[merge];

		skb_frag_size_add(fragto, skb_frag_size(fragfrom));
		__skb_frag_unref(fragfrom);
	}

	/* Reposition in the original skb */
	to = 0;
	while (from < skb_shinfo(skb)->nr_frags)
		skb_shinfo(skb)->frags[to++] = skb_shinfo(skb)->frags[from++];
	skb_shinfo(skb)->nr_frags = to;

	BUG_ON(todo > 0 && !skb_shinfo(skb)->nr_frags);

onlymerged:
	/* Most likely the tgt won't ever need its checksum anymore, skb on
	 * the other hand might need it if it needs to be resent
	 */
	tgt->ip_summed = CHECKSUM_PARTIAL;
	skb->ip_summed = CHECKSUM_PARTIAL;

	/* Yak, is it really working this way? Some helper please? */
	skb->len -= shiftlen;
	skb->data_len -= shiftlen;
	skb->truesize -= shiftlen;
	tgt->len += shiftlen;
	tgt->data_len += shiftlen;
	tgt->truesize += shiftlen;

	return shiftlen;
}

/**
 * skb_prepare_seq_read - Prepare a sequential read of skb data
 * @skb: the buffer to read
 * @from: lower offset of data to be read
 * @to: upper offset of data to be read
 * @st: state variable
 *
 * Initializes the specified state variable. Must be called before
 * invoking skb_seq_read() for the first time.
 */
void skb_prepare_seq_read(struct sk_buff *skb, unsigned int from,
			  unsigned int to, struct skb_seq_state *st)
{
	st->lower_offset = from;
	st->upper_offset = to;
	st->root_skb = st->cur_skb = skb;
	st->frag_idx = st->stepped_offset = 0;
	st->frag_data = NULL;
}
EXPORT_SYMBOL(skb_prepare_seq_read);

/**
 * skb_seq_read - Sequentially read skb data
 * @consumed: number of bytes consumed by the caller so far
 * @data: destination pointer for data to be returned
 * @st: state variable
 *
 * Reads a block of skb data at @consumed relative to the
 * lower offset specified to skb_prepare_seq_read(). Assigns
 * the head of the data block to @data and returns the length
 * of the block or 0 if the end of the skb data or the upper
 * offset has been reached.
 *
 * The caller is not required to consume all of the data
 * returned, i.e. @consumed is typically set to the number
 * of bytes already consumed and the next call to
 * skb_seq_read() will return the remaining part of the block.
 *
 * Note 1: The size of each block of data returned can be arbitrary,
 *       this limitation is the cost for zerocopy sequential
 *       reads of potentially non linear data.
 *
 * Note 2: Fragment lists within fragments are not implemented
 *       at the moment, state->root_skb could be replaced with
 *       a stack for this purpose.
 */
unsigned int skb_seq_read(unsigned int consumed, const u8 **data,
			  struct skb_seq_state *st)
{
	unsigned int block_limit, abs_offset = consumed + st->lower_offset;
	skb_frag_t *frag;

	if (unlikely(abs_offset >= st->upper_offset)) {
		if (st->frag_data) {
			kunmap_atomic(st->frag_data);
			st->frag_data = NULL;
		}
		return 0;
	}

next_skb:
	block_limit = skb_headlen(st->cur_skb) + st->stepped_offset;

	if (abs_offset < block_limit && !st->frag_data) {
		*data = st->cur_skb->data + (abs_offset - st->stepped_offset);
		return block_limit - abs_offset;
	}

	if (st->frag_idx == 0 && !st->frag_data)
		st->stepped_offset += skb_headlen(st->cur_skb);

	while (st->frag_idx < skb_shinfo(st->cur_skb)->nr_frags) {
		frag = &skb_shinfo(st->cur_skb)->frags[st->frag_idx];
		block_limit = skb_frag_size(frag) + st->stepped_offset;

		if (abs_offset < block_limit) {
			if (!st->frag_data)
				st->frag_data = kmap_atomic(skb_frag_page(frag));

			*data = (u8 *) st->frag_data + frag->page_offset +
				(abs_offset - st->stepped_offset);

			return block_limit - abs_offset;
		}

		if (st->frag_data) {
			kunmap_atomic(st->frag_data);
			st->frag_data = NULL;
		}

		st->frag_idx++;
		st->stepped_offset += skb_frag_size(frag);
	}

	if (st->frag_data) {
		kunmap_atomic(st->frag_data);
		st->frag_data = NULL;
	}

	if (st->root_skb == st->cur_skb && skb_has_frag_list(st->root_skb)) {
		st->cur_skb = skb_shinfo(st->root_skb)->frag_list;
		st->frag_idx = 0;
		goto next_skb;
	} else if (st->cur_skb->next) {
		st->cur_skb = st->cur_skb->next;
		st->frag_idx = 0;
		goto next_skb;
	}

	return 0;
}
EXPORT_SYMBOL(skb_seq_read);

/**
 * skb_abort_seq_read - Abort a sequential read of skb data
 * @st: state variable
 *
 * Must be called if skb_seq_read() was not called until it
 * returned 0.
 */
void skb_abort_seq_read(struct skb_seq_state *st)
{
	if (st->frag_data)
		kunmap_atomic(st->frag_data);
}
EXPORT_SYMBOL(skb_abort_seq_read);

#define TS_SKB_CB(state)	((struct skb_seq_state *) &((state)->cb))

static unsigned int skb_ts_get_next_block(unsigned int offset, const u8 **text,
					  struct ts_config *conf,
					  struct ts_state *state)
{
	return skb_seq_read(offset, text, TS_SKB_CB(state));
}

static void skb_ts_finish(struct ts_config *conf, struct ts_state *state)
{
	skb_abort_seq_read(TS_SKB_CB(state));
}

/**
 * skb_find_text - Find a text pattern in skb data
 * @skb: the buffer to look in
 * @from: search offset
 * @to: search limit
 * @config: textsearch configuration
 *
 * Finds a pattern in the skb data according to the specified
 * textsearch configuration. Use textsearch_next() to retrieve
 * subsequent occurrences of the pattern. Returns the offset
 * to the first occurrence or UINT_MAX if no match was found.
 */
unsigned int skb_find_text(struct sk_buff *skb, unsigned int from,
			   unsigned int to, struct ts_config *config)
{
	struct ts_state state;
	unsigned int ret;

	config->get_next_block = skb_ts_get_next_block;
	config->finish = skb_ts_finish;

	skb_prepare_seq_read(skb, from, to, TS_SKB_CB(&state));

	ret = textsearch_find(config, &state);
	return (ret <= to - from ? ret : UINT_MAX);
}
EXPORT_SYMBOL(skb_find_text);

/**
 * skb_append_datato_frags - append the user data to a skb
 * @sk: sock  structure
 * @skb: skb structure to be appended with user data.
 * @getfrag: call back function to be used for getting the user data
 * @from: pointer to user message iov
 * @length: length of the iov message
 *
 * Description: This procedure append the user data in the fragment part
 * of the skb if any page alloc fails user this procedure returns  -ENOMEM
 */
int skb_append_datato_frags(struct sock *sk, struct sk_buff *skb,
			int (*getfrag)(void *from, char *to, int offset,
					int len, int odd, struct sk_buff *skb),
			void *from, int length)
{
	int frg_cnt = skb_shinfo(skb)->nr_frags;
	int copy;
	int offset = 0;
	int ret;
	struct page_frag *pfrag = &current->task_frag;

	do {
		/* Return error if we don't have space for new frag */
		if (frg_cnt >= MAX_SKB_FRAGS)
			return -EMSGSIZE;

		if (!sk_page_frag_refill(sk, pfrag))
			return -ENOMEM;

		/* copy the user data to page */
		copy = min_t(int, length, pfrag->size - pfrag->offset);

		ret = getfrag(from, page_address(pfrag->page) + pfrag->offset,
			      offset, copy, 0, skb);
		if (ret < 0)
			return -EFAULT;

		/* copy was successful so update the size parameters */
		skb_fill_page_desc(skb, frg_cnt, pfrag->page, pfrag->offset,
				   copy);
		frg_cnt++;
		pfrag->offset += copy;
		get_page(pfrag->page);

		skb->truesize += copy;
		refcount_add(copy, &sk->sk_wmem_alloc);
		skb->len += copy;
		skb->data_len += copy;
		offset += copy;
		length -= copy;

	} while (length > 0);

	return 0;
}
EXPORT_SYMBOL(skb_append_datato_frags);

int skb_append_pagefrags(struct sk_buff *skb, struct page *page,
			 int offset, size_t size)
{
	int i = skb_shinfo(skb)->nr_frags;

	if (skb_can_coalesce(skb, i, page, offset)) {
		skb_frag_size_add(&skb_shinfo(skb)->frags[i - 1], size);
	} else if (i < MAX_SKB_FRAGS) {
		get_page(page);
		skb_fill_page_desc(skb, i, page, offset, size);
	} else {
		return -EMSGSIZE;
	}

	return 0;
}
EXPORT_SYMBOL_GPL(skb_append_pagefrags);

/**
 *	skb_pull_rcsum - pull skb and update receive checksum
 *	@skb: buffer to update
 *	@len: length of data pulled
 *
 *	This function performs an skb_pull on the packet and updates
 *	the CHECKSUM_COMPLETE checksum.  It should be used on
 *	receive path processing instead of skb_pull unless you know
 *	that the checksum difference is zero (e.g., a valid IP header)
 *	or you are setting ip_summed to CHECKSUM_NONE.
 */
void *skb_pull_rcsum(struct sk_buff *skb, unsigned int len)
{
	unsigned char *data = skb->data;

	BUG_ON(len > skb->len);
	__skb_pull(skb, len);
	skb_postpull_rcsum(skb, data, len);
	return skb->data;
}
EXPORT_SYMBOL_GPL(skb_pull_rcsum);

/**
 *	skb_segment - Perform protocol segmentation on skb.
 *	@head_skb: buffer to segment
 *	@features: features for the output path (see dev->features)
 *
 *	This function performs segmentation on the given skb.  It returns
 *	a pointer to the first in a list of new skbs for the segments.
 *	In case of error it returns ERR_PTR(err).
 */
struct sk_buff *skb_segment(struct sk_buff *head_skb,
			    netdev_features_t features)
{
	struct sk_buff *segs = NULL;
	struct sk_buff *tail = NULL;
	struct sk_buff *list_skb = skb_shinfo(head_skb)->frag_list;
	skb_frag_t *frag = skb_shinfo(head_skb)->frags;
	unsigned int mss = skb_shinfo(head_skb)->gso_size;
	unsigned int doffset = head_skb->data - skb_mac_header(head_skb);
	struct sk_buff *frag_skb = head_skb;
	unsigned int offset = doffset;
	unsigned int tnl_hlen = skb_tnl_header_len(head_skb);
	unsigned int partial_segs = 0;
	unsigned int headroom;
	unsigned int len = head_skb->len;
	__be16 proto;
	bool csum, sg;
	int nfrags = skb_shinfo(head_skb)->nr_frags;
	int err = -ENOMEM;
	int i = 0;
	int pos;
	int dummy;

	__skb_push(head_skb, doffset);
	proto = skb_network_protocol(head_skb, &dummy);
	if (unlikely(!proto))
		return ERR_PTR(-EINVAL);

	sg = !!(features & NETIF_F_SG);
	csum = !!can_checksum_protocol(features, proto);

	if (sg && csum && (mss != GSO_BY_FRAGS))  {
		if (!(features & NETIF_F_GSO_PARTIAL)) {
			struct sk_buff *iter;
			unsigned int frag_len;

			if (!list_skb ||
			    !net_gso_ok(features, skb_shinfo(head_skb)->gso_type))
				goto normal;

			/* If we get here then all the required
			 * GSO features except frag_list are supported.
			 * Try to split the SKB to multiple GSO SKBs
			 * with no frag_list.
			 * Currently we can do that only when the buffers don't
			 * have a linear part and all the buffers except
			 * the last are of the same length.
			 */
			frag_len = list_skb->len;
			skb_walk_frags(head_skb, iter) {
				if (frag_len != iter->len && iter->next)
					goto normal;
				if (skb_headlen(iter) && !iter->head_frag)
					goto normal;

				len -= iter->len;
			}

			if (len != frag_len)
				goto normal;
		}

		/* GSO partial only requires that we trim off any excess that
		 * doesn't fit into an MSS sized block, so take care of that
		 * now.
		 */
		partial_segs = len / mss;
		if (partial_segs > 1)
			mss *= partial_segs;
		else
			partial_segs = 0;
	}

normal:
	headroom = skb_headroom(head_skb);
	pos = skb_headlen(head_skb);

	do {
		struct sk_buff *nskb;
		skb_frag_t *nskb_frag;
		int hsize;
		int size;

		if (unlikely(mss == GSO_BY_FRAGS)) {
			len = list_skb->len;
		} else {
			len = head_skb->len - offset;
			if (len > mss)
				len = mss;
		}

		hsize = skb_headlen(head_skb) - offset;
		if (hsize < 0)
			hsize = 0;
		if (hsize > len || !sg)
			hsize = len;

		if (!hsize && i >= nfrags && skb_headlen(list_skb) &&
		    (skb_headlen(list_skb) == len || sg)) {
			BUG_ON(skb_headlen(list_skb) > len);

			i = 0;
			nfrags = skb_shinfo(list_skb)->nr_frags;
			frag = skb_shinfo(list_skb)->frags;
			frag_skb = list_skb;
			pos += skb_headlen(list_skb);

			while (pos < offset + len) {
				BUG_ON(i >= nfrags);

				size = skb_frag_size(frag);
				if (pos + size > offset + len)
					break;

				i++;
				pos += size;
				frag++;
			}

			nskb = skb_clone(list_skb, GFP_ATOMIC);
			list_skb = list_skb->next;

			if (unlikely(!nskb))
				goto err;

			if (unlikely(pskb_trim(nskb, len))) {
				kfree_skb(nskb);
				goto err;
			}

			hsize = skb_end_offset(nskb);
			if (skb_cow_head(nskb, doffset + headroom)) {
				kfree_skb(nskb);
				goto err;
			}

			nskb->truesize += skb_end_offset(nskb) - hsize;
			skb_release_head_state(nskb);
			__skb_push(nskb, doffset);
		} else {
			nskb = __alloc_skb(hsize + doffset + headroom,
					   GFP_ATOMIC, skb_alloc_rx_flag(head_skb),
					   NUMA_NO_NODE);

			if (unlikely(!nskb))
				goto err;

			skb_reserve(nskb, headroom);
			__skb_put(nskb, doffset);
		}

		if (segs)
			tail->next = nskb;
		else
			segs = nskb;
		tail = nskb;

		__copy_skb_header(nskb, head_skb);

		skb_headers_offset_update(nskb, skb_headroom(nskb) - headroom);
		skb_reset_mac_len(nskb);

		skb_copy_from_linear_data_offset(head_skb, -tnl_hlen,
						 nskb->data - tnl_hlen,
						 doffset + tnl_hlen);

		if (nskb->len == len + doffset)
			goto perform_csum_check;

		if (!sg) {
			if (!nskb->remcsum_offload)
				nskb->ip_summed = CHECKSUM_NONE;
			SKB_GSO_CB(nskb)->csum =
				skb_copy_and_csum_bits(head_skb, offset,
						       skb_put(nskb, len),
						       len, 0);
			SKB_GSO_CB(nskb)->csum_start =
				skb_headroom(nskb) + doffset;
			continue;
		}

		nskb_frag = skb_shinfo(nskb)->frags;

		skb_copy_from_linear_data_offset(head_skb, offset,
						 skb_put(nskb, hsize), hsize);

		skb_shinfo(nskb)->tx_flags |= skb_shinfo(head_skb)->tx_flags &
					      SKBTX_SHARED_FRAG;

		while (pos < offset + len) {
			if (i >= nfrags) {
				BUG_ON(skb_headlen(list_skb));

				i = 0;
				nfrags = skb_shinfo(list_skb)->nr_frags;
				frag = skb_shinfo(list_skb)->frags;
				frag_skb = list_skb;

				BUG_ON(!nfrags);

				list_skb = list_skb->next;
			}

			if (unlikely(skb_shinfo(nskb)->nr_frags >=
				     MAX_SKB_FRAGS)) {
				net_warn_ratelimited(
					"skb_segment: too many frags: %u %u\n",
					pos, mss);
				err = -EINVAL;
				goto err;
			}

			if (unlikely(skb_orphan_frags(frag_skb, GFP_ATOMIC)))
				goto err;
			if (skb_zerocopy_clone(nskb, frag_skb, GFP_ATOMIC))
				goto err;

			*nskb_frag = *frag;
			__skb_frag_ref(nskb_frag);
			size = skb_frag_size(nskb_frag);

			if (pos < offset) {
				nskb_frag->page_offset += offset - pos;
				skb_frag_size_sub(nskb_frag, offset - pos);
			}

			skb_shinfo(nskb)->nr_frags++;

			if (pos + size <= offset + len) {
				i++;
				frag++;
				pos += size;
			} else {
				skb_frag_size_sub(nskb_frag, pos + size - (offset + len));
				goto skip_fraglist;
			}

			nskb_frag++;
		}

skip_fraglist:
		nskb->data_len = len - hsize;
		nskb->len += nskb->data_len;
		nskb->truesize += nskb->data_len;

perform_csum_check:
		if (!csum) {
			if (skb_has_shared_frag(nskb) &&
			    __skb_linearize(nskb))
				goto err;

			if (!nskb->remcsum_offload)
				nskb->ip_summed = CHECKSUM_NONE;
			SKB_GSO_CB(nskb)->csum =
				skb_checksum(nskb, doffset,
					     nskb->len - doffset, 0);
			SKB_GSO_CB(nskb)->csum_start =
				skb_headroom(nskb) + doffset;
		}
	} while ((offset += len) < head_skb->len);

	/* Some callers want to get the end of the list.
	 * Put it in segs->prev to avoid walking the list.
	 * (see validate_xmit_skb_list() for example)
	 */
	segs->prev = tail;

	if (partial_segs) {
		struct sk_buff *iter;
		int type = skb_shinfo(head_skb)->gso_type;
		unsigned short gso_size = skb_shinfo(head_skb)->gso_size;

		/* Update type to add partial and then remove dodgy if set */
		type |= (features & NETIF_F_GSO_PARTIAL) / NETIF_F_GSO_PARTIAL * SKB_GSO_PARTIAL;
		type &= ~SKB_GSO_DODGY;

		/* Update GSO info and prepare to start updating headers on
		 * our way back down the stack of protocols.
		 */
		for (iter = segs; iter; iter = iter->next) {
			skb_shinfo(iter)->gso_size = gso_size;
			skb_shinfo(iter)->gso_segs = partial_segs;
			skb_shinfo(iter)->gso_type = type;
			SKB_GSO_CB(iter)->data_offset = skb_headroom(iter) + doffset;
		}

		if (tail->len - doffset <= gso_size)
			skb_shinfo(tail)->gso_size = 0;
		else if (tail != segs)
			skb_shinfo(tail)->gso_segs = DIV_ROUND_UP(tail->len - doffset, gso_size);
	}

	/* Following permits correct backpressure, for protocols
	 * using skb_set_owner_w().
	 * Idea is to tranfert ownership from head_skb to last segment.
	 */
	if (head_skb->destructor == sock_wfree) {
		swap(tail->truesize, head_skb->truesize);
		swap(tail->destructor, head_skb->destructor);
		swap(tail->sk, head_skb->sk);
	}
	return segs;

err:
	kfree_skb_list(segs);
	return ERR_PTR(err);
}
EXPORT_SYMBOL_GPL(skb_segment);

int skb_gro_receive(struct sk_buff **head, struct sk_buff *skb)
{
	struct skb_shared_info *pinfo, *skbinfo = skb_shinfo(skb);
	unsigned int offset = skb_gro_offset(skb);
	unsigned int headlen = skb_headlen(skb);
	unsigned int len = skb_gro_len(skb);
	struct sk_buff *lp, *p = *head;
	unsigned int delta_truesize;

	if (unlikely(p->len + len >= 65536))
		return -E2BIG;

	lp = NAPI_GRO_CB(p)->last;
	pinfo = skb_shinfo(lp);

	if (headlen <= offset) {
		skb_frag_t *frag;
		skb_frag_t *frag2;
		int i = skbinfo->nr_frags;
		int nr_frags = pinfo->nr_frags + i;

		if (nr_frags > MAX_SKB_FRAGS)
			goto merge;

		offset -= headlen;
		pinfo->nr_frags = nr_frags;
		skbinfo->nr_frags = 0;

		frag = pinfo->frags + nr_frags;
		frag2 = skbinfo->frags + i;
		do {
			*--frag = *--frag2;
		} while (--i);

		frag->page_offset += offset;
		skb_frag_size_sub(frag, offset);

		/* all fragments truesize : remove (head size + sk_buff) */
		delta_truesize = skb->truesize -
				 SKB_TRUESIZE(skb_end_offset(skb));

		skb->truesize -= skb->data_len;
		skb->len -= skb->data_len;
		skb->data_len = 0;

		NAPI_GRO_CB(skb)->free = NAPI_GRO_FREE;
		goto done;
	} else if (skb->head_frag) {
		int nr_frags = pinfo->nr_frags;
		skb_frag_t *frag = pinfo->frags + nr_frags;
		struct page *page = virt_to_head_page(skb->head);
		unsigned int first_size = headlen - offset;
		unsigned int first_offset;

		if (nr_frags + 1 + skbinfo->nr_frags > MAX_SKB_FRAGS)
			goto merge;

		first_offset = skb->data -
			       (unsigned char *)page_address(page) +
			       offset;

		pinfo->nr_frags = nr_frags + 1 + skbinfo->nr_frags;

		frag->page.p	  = page;
		frag->page_offset = first_offset;
		skb_frag_size_set(frag, first_size);

		memcpy(frag + 1, skbinfo->frags, sizeof(*frag) * skbinfo->nr_frags);
		/* We dont need to clear skbinfo->nr_frags here */

		delta_truesize = skb->truesize - SKB_DATA_ALIGN(sizeof(struct sk_buff));
		NAPI_GRO_CB(skb)->free = NAPI_GRO_FREE_STOLEN_HEAD;
		goto done;
	}

merge:
	delta_truesize = skb->truesize;
	if (offset > headlen) {
		unsigned int eat = offset - headlen;

		skbinfo->frags[0].page_offset += eat;
		skb_frag_size_sub(&skbinfo->frags[0], eat);
		skb->data_len -= eat;
		skb->len -= eat;
		offset = headlen;
	}

	__skb_pull(skb, offset);

	if (NAPI_GRO_CB(p)->last == p)
		skb_shinfo(p)->frag_list = skb;
	else
		NAPI_GRO_CB(p)->last->next = skb;
	NAPI_GRO_CB(p)->last = skb;
	__skb_header_release(skb);
	lp = p;

done:
	NAPI_GRO_CB(p)->count++;
	p->data_len += len;
	p->truesize += delta_truesize;
	p->len += len;
	if (lp != p) {
		lp->data_len += len;
		lp->truesize += delta_truesize;
		lp->len += len;
	}
	NAPI_GRO_CB(skb)->same_flow = 1;
	return 0;
}
EXPORT_SYMBOL_GPL(skb_gro_receive);

void __init skb_init(void)
{
	skbuff_head_cache = kmem_cache_create("skbuff_head_cache",
					      sizeof(struct sk_buff),
					      0,
					      SLAB_HWCACHE_ALIGN|SLAB_PANIC,
					      NULL);
	skbuff_fclone_cache = kmem_cache_create("skbuff_fclone_cache",
						sizeof(struct sk_buff_fclones),
						0,
						SLAB_HWCACHE_ALIGN|SLAB_PANIC,
						NULL);
}

static int
__skb_to_sgvec(struct sk_buff *skb, struct scatterlist *sg, int offset, int len,
	       unsigned int recursion_level)
{
	int start = skb_headlen(skb);
	int i, copy = start - offset;
	struct sk_buff *frag_iter;
	int elt = 0;

	if (unlikely(recursion_level >= 24))
		return -EMSGSIZE;

	if (copy > 0) {
		if (copy > len)
			copy = len;
		sg_set_buf(sg, skb->data + offset, copy);
		elt++;
		if ((len -= copy) == 0)
			return elt;
		offset += copy;
	}

	for (i = 0; i < skb_shinfo(skb)->nr_frags; i++) {
		int end;

		WARN_ON(start > offset + len);

		end = start + skb_frag_size(&skb_shinfo(skb)->frags[i]);
		if ((copy = end - offset) > 0) {
			skb_frag_t *frag = &skb_shinfo(skb)->frags[i];
			if (unlikely(elt && sg_is_last(&sg[elt - 1])))
				return -EMSGSIZE;

			if (copy > len)
				copy = len;
			sg_set_page(&sg[elt], skb_frag_page(frag), copy,
					frag->page_offset+offset-start);
			elt++;
			if (!(len -= copy))
				return elt;
			offset += copy;
		}
		start = end;
	}

	skb_walk_frags(skb, frag_iter) {
		int end, ret;

		WARN_ON(start > offset + len);

		end = start + frag_iter->len;
		if ((copy = end - offset) > 0) {
			if (unlikely(elt && sg_is_last(&sg[elt - 1])))
				return -EMSGSIZE;

			if (copy > len)
				copy = len;
			ret = __skb_to_sgvec(frag_iter, sg+elt, offset - start,
					      copy, recursion_level + 1);
			if (unlikely(ret < 0))
				return ret;
			elt += ret;
			if ((len -= copy) == 0)
				return elt;
			offset += copy;
		}
		start = end;
	}
	BUG_ON(len);
	return elt;
}

/**
 *	skb_to_sgvec - Fill a scatter-gather list from a socket buffer
 *	@skb: Socket buffer containing the buffers to be mapped
 *	@sg: The scatter-gather list to map into
 *	@offset: The offset into the buffer's contents to start mapping
 *	@len: Length of buffer space to be mapped
 *
 *	Fill the specified scatter-gather list with mappings/pointers into a
 *	region of the buffer space attached to a socket buffer. Returns either
 *	the number of scatterlist items used, or -EMSGSIZE if the contents
 *	could not fit.
 */
int skb_to_sgvec(struct sk_buff *skb, struct scatterlist *sg, int offset, int len)
{
	int nsg = __skb_to_sgvec(skb, sg, offset, len, 0);

	if (nsg <= 0)
		return nsg;

	sg_mark_end(&sg[nsg - 1]);

	return nsg;
}
EXPORT_SYMBOL_GPL(skb_to_sgvec);

/* As compared with skb_to_sgvec, skb_to_sgvec_nomark only map skb to given
 * sglist without mark the sg which contain last skb data as the end.
 * So the caller can mannipulate sg list as will when padding new data after
 * the first call without calling sg_unmark_end to expend sg list.
 *
 * Scenario to use skb_to_sgvec_nomark:
 * 1. sg_init_table
 * 2. skb_to_sgvec_nomark(payload1)
 * 3. skb_to_sgvec_nomark(payload2)
 *
 * This is equivalent to:
 * 1. sg_init_table
 * 2. skb_to_sgvec(payload1)
 * 3. sg_unmark_end
 * 4. skb_to_sgvec(payload2)
 *
 * When mapping mutilple payload conditionally, skb_to_sgvec_nomark
 * is more preferable.
 */
int skb_to_sgvec_nomark(struct sk_buff *skb, struct scatterlist *sg,
			int offset, int len)
{
	return __skb_to_sgvec(skb, sg, offset, len, 0);
}
EXPORT_SYMBOL_GPL(skb_to_sgvec_nomark);



/**
 *	skb_cow_data - Check that a socket buffer's data buffers are writable
 *	@skb: The socket buffer to check.
 *	@tailbits: Amount of trailing space to be added
 *	@trailer: Returned pointer to the skb where the @tailbits space begins
 *
 *	Make sure that the data buffers attached to a socket buffer are
 *	writable. If they are not, private copies are made of the data buffers
 *	and the socket buffer is set to use these instead.
 *
 *	If @tailbits is given, make sure that there is space to write @tailbits
 *	bytes of data beyond current end of socket buffer.  @trailer will be
 *	set to point to the skb in which this space begins.
 *
 *	The number of scatterlist elements required to completely map the
 *	COW'd and extended socket buffer will be returned.
 */
int skb_cow_data(struct sk_buff *skb, int tailbits, struct sk_buff **trailer)
{
	int copyflag;
	int elt;
	struct sk_buff *skb1, **skb_p;

	/* If skb is cloned or its head is paged, reallocate
	 * head pulling out all the pages (pages are considered not writable
	 * at the moment even if they are anonymous).
	 */
	if ((skb_cloned(skb) || skb_shinfo(skb)->nr_frags) &&
	    __pskb_pull_tail(skb, skb_pagelen(skb)-skb_headlen(skb)) == NULL)
		return -ENOMEM;

	/* Easy case. Most of packets will go this way. */
	if (!skb_has_frag_list(skb)) {
		/* A little of trouble, not enough of space for trailer.
		 * This should not happen, when stack is tuned to generate
		 * good frames. OK, on miss we reallocate and reserve even more
		 * space, 128 bytes is fair. */

		if (skb_tailroom(skb) < tailbits &&
		    pskb_expand_head(skb, 0, tailbits-skb_tailroom(skb)+128, GFP_ATOMIC))
			return -ENOMEM;

		/* Voila! */
		*trailer = skb;
		return 1;
	}

	/* Misery. We are in troubles, going to mincer fragments... */

	elt = 1;
	skb_p = &skb_shinfo(skb)->frag_list;
	copyflag = 0;

	while ((skb1 = *skb_p) != NULL) {
		int ntail = 0;

		/* The fragment is partially pulled by someone,
		 * this can happen on input. Copy it and everything
		 * after it. */

		if (skb_shared(skb1))
			copyflag = 1;

		/* If the skb is the last, worry about trailer. */

		if (skb1->next == NULL && tailbits) {
			if (skb_shinfo(skb1)->nr_frags ||
			    skb_has_frag_list(skb1) ||
			    skb_tailroom(skb1) < tailbits)
				ntail = tailbits + 128;
		}

		if (copyflag ||
		    skb_cloned(skb1) ||
		    ntail ||
		    skb_shinfo(skb1)->nr_frags ||
		    skb_has_frag_list(skb1)) {
			struct sk_buff *skb2;

			/* Fuck, we are miserable poor guys... */
			if (ntail == 0)
				skb2 = skb_copy(skb1, GFP_ATOMIC);
			else
				skb2 = skb_copy_expand(skb1,
						       skb_headroom(skb1),
						       ntail,
						       GFP_ATOMIC);
			if (unlikely(skb2 == NULL))
				return -ENOMEM;

			if (skb1->sk)
				skb_set_owner_w(skb2, skb1->sk);

			/* Looking around. Are we still alive?
			 * OK, link new skb, drop old one */

			skb2->next = skb1->next;
			*skb_p = skb2;
			kfree_skb(skb1);
			skb1 = skb2;
		}
		elt++;
		*trailer = skb1;
		skb_p = &skb1->next;
	}

	return elt;
}
EXPORT_SYMBOL_GPL(skb_cow_data);

static void sock_rmem_free(struct sk_buff *skb)
{
	struct sock *sk = skb->sk;

	atomic_sub(skb->truesize, &sk->sk_rmem_alloc);
}

static void skb_set_err_queue(struct sk_buff *skb)
{
	/* pkt_type of skbs received on local sockets is never PACKET_OUTGOING.
	 * So, it is safe to (mis)use it to mark skbs on the error queue.
	 */
	skb->pkt_type = PACKET_OUTGOING;
	BUILD_BUG_ON(PACKET_OUTGOING == 0);
}

/*
 * Note: We dont mem charge error packets (no sk_forward_alloc changes)
 */
int sock_queue_err_skb(struct sock *sk, struct sk_buff *skb)
{
	if (atomic_read(&sk->sk_rmem_alloc) + skb->truesize >=
	    (unsigned int)sk->sk_rcvbuf)
		return -ENOMEM;

	skb_orphan(skb);
	skb->sk = sk;
	skb->destructor = sock_rmem_free;
	atomic_add(skb->truesize, &sk->sk_rmem_alloc);
	skb_set_err_queue(skb);

	/* before exiting rcu section, make sure dst is refcounted */
	skb_dst_force(skb);

	skb_queue_tail(&sk->sk_error_queue, skb);
	if (!sock_flag(sk, SOCK_DEAD))
		sk->sk_error_report(sk);
	return 0;
}
EXPORT_SYMBOL(sock_queue_err_skb);

static bool is_icmp_err_skb(const struct sk_buff *skb)
{
	return skb && (SKB_EXT_ERR(skb)->ee.ee_origin == SO_EE_ORIGIN_ICMP ||
		       SKB_EXT_ERR(skb)->ee.ee_origin == SO_EE_ORIGIN_ICMP6);
}

struct sk_buff *sock_dequeue_err_skb(struct sock *sk)
{
	struct sk_buff_head *q = &sk->sk_error_queue;
	struct sk_buff *skb, *skb_next = NULL;
	bool icmp_next = false;
	unsigned long flags;

	spin_lock_irqsave(&q->lock, flags);
	skb = __skb_dequeue(q);
	if (skb && (skb_next = skb_peek(q))) {
		icmp_next = is_icmp_err_skb(skb_next);
		if (icmp_next)
			sk->sk_err = SKB_EXT_ERR(skb_next)->ee.ee_origin;
	}
	spin_unlock_irqrestore(&q->lock, flags);

	if (is_icmp_err_skb(skb) && !icmp_next)
		sk->sk_err = 0;

	if (skb_next)
		sk->sk_error_report(sk);

	return skb;
}
EXPORT_SYMBOL(sock_dequeue_err_skb);

/**
 * skb_clone_sk - create clone of skb, and take reference to socket
 * @skb: the skb to clone
 *
 * This function creates a clone of a buffer that holds a reference on
 * sk_refcnt.  Buffers created via this function are meant to be
 * returned using sock_queue_err_skb, or free via kfree_skb.
 *
 * When passing buffers allocated with this function to sock_queue_err_skb
 * it is necessary to wrap the call with sock_hold/sock_put in order to
 * prevent the socket from being released prior to being enqueued on
 * the sk_error_queue.
 */
struct sk_buff *skb_clone_sk(struct sk_buff *skb)
{
	struct sock *sk = skb->sk;
	struct sk_buff *clone;

	if (!sk || !refcount_inc_not_zero(&sk->sk_refcnt))
		return NULL;

	clone = skb_clone(skb, GFP_ATOMIC);
	if (!clone) {
		sock_put(sk);
		return NULL;
	}

	clone->sk = sk;
	clone->destructor = sock_efree;

	return clone;
}
EXPORT_SYMBOL(skb_clone_sk);

static void __skb_complete_tx_timestamp(struct sk_buff *skb,
					struct sock *sk,
					int tstype,
					bool opt_stats)
{
	struct sock_exterr_skb *serr;
	int err;

	BUILD_BUG_ON(sizeof(struct sock_exterr_skb) > sizeof(skb->cb));

	serr = SKB_EXT_ERR(skb);
	memset(serr, 0, sizeof(*serr));
	serr->ee.ee_errno = ENOMSG;
	serr->ee.ee_origin = SO_EE_ORIGIN_TIMESTAMPING;
	serr->ee.ee_info = tstype;
	serr->opt_stats = opt_stats;
	serr->header.h4.iif = skb->dev ? skb->dev->ifindex : 0;
	if (sk->sk_tsflags & SOF_TIMESTAMPING_OPT_ID) {
		serr->ee.ee_data = skb_shinfo(skb)->tskey;
		if (sk->sk_protocol == IPPROTO_TCP &&
		    sk->sk_type == SOCK_STREAM)
			serr->ee.ee_data -= sk->sk_tskey;
	}

	err = sock_queue_err_skb(sk, skb);

	if (err)
		kfree_skb(skb);
}

static bool skb_may_tx_timestamp(struct sock *sk, bool tsonly)
{
	bool ret;

	if (likely(sysctl_tstamp_allow_data || tsonly))
		return true;

	read_lock_bh(&sk->sk_callback_lock);
	ret = sk->sk_socket && sk->sk_socket->file &&
	      file_ns_capable(sk->sk_socket->file, &init_user_ns, CAP_NET_RAW);
	read_unlock_bh(&sk->sk_callback_lock);
	return ret;
}

void skb_complete_tx_timestamp(struct sk_buff *skb,
			       struct skb_shared_hwtstamps *hwtstamps)
{
	struct sock *sk = skb->sk;

	if (!skb_may_tx_timestamp(sk, false))
		goto err;

	/* Take a reference to prevent skb_orphan() from freeing the socket,
	 * but only if the socket refcount is not zero.
	 */
	if (likely(refcount_inc_not_zero(&sk->sk_refcnt))) {
		*skb_hwtstamps(skb) = *hwtstamps;
		__skb_complete_tx_timestamp(skb, sk, SCM_TSTAMP_SND, false);
		sock_put(sk);
		return;
	}

err:
	kfree_skb(skb);
}
EXPORT_SYMBOL_GPL(skb_complete_tx_timestamp);

void __skb_tstamp_tx(struct sk_buff *orig_skb,
		     struct skb_shared_hwtstamps *hwtstamps,
		     struct sock *sk, int tstype)
{
	struct sk_buff *skb;
	bool tsonly, opt_stats = false;

	if (!sk)
		return;

	if (!hwtstamps && !(sk->sk_tsflags & SOF_TIMESTAMPING_OPT_TX_SWHW) &&
	    skb_shinfo(orig_skb)->tx_flags & SKBTX_IN_PROGRESS)
		return;

	tsonly = sk->sk_tsflags & SOF_TIMESTAMPING_OPT_TSONLY;
	if (!skb_may_tx_timestamp(sk, tsonly))
		return;

	if (tsonly) {
#ifdef CONFIG_INET
		if ((sk->sk_tsflags & SOF_TIMESTAMPING_OPT_STATS) &&
		    sk->sk_protocol == IPPROTO_TCP &&
		    sk->sk_type == SOCK_STREAM) {
			skb = tcp_get_timestamping_opt_stats(sk);
			opt_stats = true;
		} else
#endif
			skb = alloc_skb(0, GFP_ATOMIC);
	} else {
		skb = skb_clone(orig_skb, GFP_ATOMIC);
	}
	if (!skb)
		return;

	if (tsonly) {
		skb_shinfo(skb)->tx_flags |= skb_shinfo(orig_skb)->tx_flags &
					     SKBTX_ANY_TSTAMP;
		skb_shinfo(skb)->tskey = skb_shinfo(orig_skb)->tskey;
	}

	if (hwtstamps)
		*skb_hwtstamps(skb) = *hwtstamps;
	else
		skb->tstamp = ktime_get_real();

	__skb_complete_tx_timestamp(skb, sk, tstype, opt_stats);
}
EXPORT_SYMBOL_GPL(__skb_tstamp_tx);

void skb_tstamp_tx(struct sk_buff *orig_skb,
		   struct skb_shared_hwtstamps *hwtstamps)
{
	return __skb_tstamp_tx(orig_skb, hwtstamps, orig_skb->sk,
			       SCM_TSTAMP_SND);
}
EXPORT_SYMBOL_GPL(skb_tstamp_tx);

void skb_complete_wifi_ack(struct sk_buff *skb, bool acked)
{
	struct sock *sk = skb->sk;
	struct sock_exterr_skb *serr;
	int err = 1;

	skb->wifi_acked_valid = 1;
	skb->wifi_acked = acked;

	serr = SKB_EXT_ERR(skb);
	memset(serr, 0, sizeof(*serr));
	serr->ee.ee_errno = ENOMSG;
	serr->ee.ee_origin = SO_EE_ORIGIN_TXSTATUS;

	/* Take a reference to prevent skb_orphan() from freeing the socket,
	 * but only if the socket refcount is not zero.
	 */
	if (likely(refcount_inc_not_zero(&sk->sk_refcnt))) {
		err = sock_queue_err_skb(sk, skb);
		sock_put(sk);
	}
	if (err)
		kfree_skb(skb);
}
EXPORT_SYMBOL_GPL(skb_complete_wifi_ack);

/**
 * skb_partial_csum_set - set up and verify partial csum values for packet
 * @skb: the skb to set
 * @start: the number of bytes after skb->data to start checksumming.
 * @off: the offset from start to place the checksum.
 *
 * For untrusted partially-checksummed packets, we need to make sure the values
 * for skb->csum_start and skb->csum_offset are valid so we don't oops.
 *
 * This function checks and sets those values and skb->ip_summed: if this
 * returns false you should drop the packet.
 */
bool skb_partial_csum_set(struct sk_buff *skb, u16 start, u16 off)
{
	if (unlikely(start > skb_headlen(skb)) ||
	    unlikely((int)start + off > skb_headlen(skb) - 2)) {
		net_warn_ratelimited("bad partial csum: csum=%u/%u len=%u\n",
				     start, off, skb_headlen(skb));
		return false;
	}
	skb->ip_summed = CHECKSUM_PARTIAL;
	skb->csum_start = skb_headroom(skb) + start;
	skb->csum_offset = off;
	skb_set_transport_header(skb, start);
	return true;
}
EXPORT_SYMBOL_GPL(skb_partial_csum_set);

static int skb_maybe_pull_tail(struct sk_buff *skb, unsigned int len,
			       unsigned int max)
{
	if (skb_headlen(skb) >= len)
		return 0;

	/* If we need to pullup then pullup to the max, so we
	 * won't need to do it again.
	 */
	if (max > skb->len)
		max = skb->len;

	if (__pskb_pull_tail(skb, max - skb_headlen(skb)) == NULL)
		return -ENOMEM;

	if (skb_headlen(skb) < len)
		return -EPROTO;

	return 0;
}

#define MAX_TCP_HDR_LEN (15 * 4)

static __sum16 *skb_checksum_setup_ip(struct sk_buff *skb,
				      typeof(IPPROTO_IP) proto,
				      unsigned int off)
{
	switch (proto) {
		int err;

	case IPPROTO_TCP:
		err = skb_maybe_pull_tail(skb, off + sizeof(struct tcphdr),
					  off + MAX_TCP_HDR_LEN);
		if (!err && !skb_partial_csum_set(skb, off,
						  offsetof(struct tcphdr,
							   check)))
			err = -EPROTO;
		return err ? ERR_PTR(err) : &tcp_hdr(skb)->check;

	case IPPROTO_UDP:
		err = skb_maybe_pull_tail(skb, off + sizeof(struct udphdr),
					  off + sizeof(struct udphdr));
		if (!err && !skb_partial_csum_set(skb, off,
						  offsetof(struct udphdr,
							   check)))
			err = -EPROTO;
		return err ? ERR_PTR(err) : &udp_hdr(skb)->check;
	}

	return ERR_PTR(-EPROTO);
}

/* This value should be large enough to cover a tagged ethernet header plus
 * maximally sized IP and TCP or UDP headers.
 */
#define MAX_IP_HDR_LEN 128

static int skb_checksum_setup_ipv4(struct sk_buff *skb, bool recalculate)
{
	unsigned int off;
	bool fragment;
	__sum16 *csum;
	int err;

	fragment = false;

	err = skb_maybe_pull_tail(skb,
				  sizeof(struct iphdr),
				  MAX_IP_HDR_LEN);
	if (err < 0)
		goto out;

	if (ip_hdr(skb)->frag_off & htons(IP_OFFSET | IP_MF))
		fragment = true;

	off = ip_hdrlen(skb);

	err = -EPROTO;

	if (fragment)
		goto out;

	csum = skb_checksum_setup_ip(skb, ip_hdr(skb)->protocol, off);
	if (IS_ERR(csum))
		return PTR_ERR(csum);

	if (recalculate)
		*csum = ~csum_tcpudp_magic(ip_hdr(skb)->saddr,
					   ip_hdr(skb)->daddr,
					   skb->len - off,
					   ip_hdr(skb)->protocol, 0);
	err = 0;

out:
	return err;
}

/* This value should be large enough to cover a tagged ethernet header plus
 * an IPv6 header, all options, and a maximal TCP or UDP header.
 */
#define MAX_IPV6_HDR_LEN 256

#define OPT_HDR(type, skb, off) \
	(type *)(skb_network_header(skb) + (off))

static int skb_checksum_setup_ipv6(struct sk_buff *skb, bool recalculate)
{
	int err;
	u8 nexthdr;
	unsigned int off;
	unsigned int len;
	bool fragment;
	bool done;
	__sum16 *csum;

	fragment = false;
	done = false;

	off = sizeof(struct ipv6hdr);

	err = skb_maybe_pull_tail(skb, off, MAX_IPV6_HDR_LEN);
	if (err < 0)
		goto out;

	nexthdr = ipv6_hdr(skb)->nexthdr;

	len = sizeof(struct ipv6hdr) + ntohs(ipv6_hdr(skb)->payload_len);
	while (off <= len && !done) {
		switch (nexthdr) {
		case IPPROTO_DSTOPTS:
		case IPPROTO_HOPOPTS:
		case IPPROTO_ROUTING: {
			struct ipv6_opt_hdr *hp;

			err = skb_maybe_pull_tail(skb,
						  off +
						  sizeof(struct ipv6_opt_hdr),
						  MAX_IPV6_HDR_LEN);
			if (err < 0)
				goto out;

			hp = OPT_HDR(struct ipv6_opt_hdr, skb, off);
			nexthdr = hp->nexthdr;
			off += ipv6_optlen(hp);
			break;
		}
		case IPPROTO_AH: {
			struct ip_auth_hdr *hp;

			err = skb_maybe_pull_tail(skb,
						  off +
						  sizeof(struct ip_auth_hdr),
						  MAX_IPV6_HDR_LEN);
			if (err < 0)
				goto out;

			hp = OPT_HDR(struct ip_auth_hdr, skb, off);
			nexthdr = hp->nexthdr;
			off += ipv6_authlen(hp);
			break;
		}
		case IPPROTO_FRAGMENT: {
			struct frag_hdr *hp;

			err = skb_maybe_pull_tail(skb,
						  off +
						  sizeof(struct frag_hdr),
						  MAX_IPV6_HDR_LEN);
			if (err < 0)
				goto out;

			hp = OPT_HDR(struct frag_hdr, skb, off);

			if (hp->frag_off & htons(IP6_OFFSET | IP6_MF))
				fragment = true;

			nexthdr = hp->nexthdr;
			off += sizeof(struct frag_hdr);
			break;
		}
		default:
			done = true;
			break;
		}
	}

	err = -EPROTO;

	if (!done || fragment)
		goto out;

	csum = skb_checksum_setup_ip(skb, nexthdr, off);
	if (IS_ERR(csum))
		return PTR_ERR(csum);

	if (recalculate)
		*csum = ~csum_ipv6_magic(&ipv6_hdr(skb)->saddr,
					 &ipv6_hdr(skb)->daddr,
					 skb->len - off, nexthdr, 0);
	err = 0;

out:
	return err;
}

/**
 * skb_checksum_setup - set up partial checksum offset
 * @skb: the skb to set up
 * @recalculate: if true the pseudo-header checksum will be recalculated
 */
int skb_checksum_setup(struct sk_buff *skb, bool recalculate)
{
	int err;

	switch (skb->protocol) {
	case htons(ETH_P_IP):
		err = skb_checksum_setup_ipv4(skb, recalculate);
		break;

	case htons(ETH_P_IPV6):
		err = skb_checksum_setup_ipv6(skb, recalculate);
		break;

	default:
		err = -EPROTO;
		break;
	}

	return err;
}
EXPORT_SYMBOL(skb_checksum_setup);

/**
 * skb_checksum_maybe_trim - maybe trims the given skb
 * @skb: the skb to check
 * @transport_len: the data length beyond the network header
 *
 * Checks whether the given skb has data beyond the given transport length.
 * If so, returns a cloned skb trimmed to this transport length.
 * Otherwise returns the provided skb. Returns NULL in error cases
 * (e.g. transport_len exceeds skb length or out-of-memory).
 *
 * Caller needs to set the skb transport header and free any returned skb if it
 * differs from the provided skb.
 */
static struct sk_buff *skb_checksum_maybe_trim(struct sk_buff *skb,
					       unsigned int transport_len)
{
	struct sk_buff *skb_chk;
	unsigned int len = skb_transport_offset(skb) + transport_len;
	int ret;

	if (skb->len < len)
		return NULL;
	else if (skb->len == len)
		return skb;

	skb_chk = skb_clone(skb, GFP_ATOMIC);
	if (!skb_chk)
		return NULL;

	ret = pskb_trim_rcsum(skb_chk, len);
	if (ret) {
		kfree_skb(skb_chk);
		return NULL;
	}

	return skb_chk;
}

/**
 * skb_checksum_trimmed - validate checksum of an skb
 * @skb: the skb to check
 * @transport_len: the data length beyond the network header
 * @skb_chkf: checksum function to use
 *
 * Applies the given checksum function skb_chkf to the provided skb.
 * Returns a checked and maybe trimmed skb. Returns NULL on error.
 *
 * If the skb has data beyond the given transport length, then a
 * trimmed & cloned skb is checked and returned.
 *
 * Caller needs to set the skb transport header and free any returned skb if it
 * differs from the provided skb.
 */
struct sk_buff *skb_checksum_trimmed(struct sk_buff *skb,
				     unsigned int transport_len,
				     __sum16(*skb_chkf)(struct sk_buff *skb))
{
	struct sk_buff *skb_chk;
	unsigned int offset = skb_transport_offset(skb);
	__sum16 ret;

	skb_chk = skb_checksum_maybe_trim(skb, transport_len);
	if (!skb_chk)
		goto err;

	if (!pskb_may_pull(skb_chk, offset))
		goto err;

	skb_pull_rcsum(skb_chk, offset);
	ret = skb_chkf(skb_chk);
	skb_push_rcsum(skb_chk, offset);

	if (ret)
		goto err;

	return skb_chk;

err:
	if (skb_chk && skb_chk != skb)
		kfree_skb(skb_chk);

	return NULL;

}
EXPORT_SYMBOL(skb_checksum_trimmed);

void __skb_warn_lro_forwarding(const struct sk_buff *skb)
{
	net_warn_ratelimited("%s: received packets cannot be forwarded while LRO is enabled\n",
			     skb->dev->name);
}
EXPORT_SYMBOL(__skb_warn_lro_forwarding);

void kfree_skb_partial(struct sk_buff *skb, bool head_stolen)
{
	if (head_stolen) {
		skb_release_head_state(skb);
		kmem_cache_free(skbuff_head_cache, skb);
	} else {
		__kfree_skb(skb);
	}
}
EXPORT_SYMBOL(kfree_skb_partial);

/**
 * skb_try_coalesce - try to merge skb to prior one
 * @to: prior buffer
 * @from: buffer to add
 * @fragstolen: pointer to boolean
 * @delta_truesize: how much more was allocated than was requested
 */
bool skb_try_coalesce(struct sk_buff *to, struct sk_buff *from,
		      bool *fragstolen, int *delta_truesize)
{
	int i, delta, len = from->len;

	*fragstolen = false;

	if (skb_cloned(to))
		return false;

	if (len <= skb_tailroom(to)) {
		if (len)
			BUG_ON(skb_copy_bits(from, 0, skb_put(to, len), len));
		*delta_truesize = 0;
		return true;
	}

	if (skb_has_frag_list(to) || skb_has_frag_list(from))
		return false;
	if (skb_zcopy(to) || skb_zcopy(from))
		return false;

	if (skb_headlen(from) != 0) {
		struct page *page;
		unsigned int offset;

		if (skb_shinfo(to)->nr_frags +
		    skb_shinfo(from)->nr_frags >= MAX_SKB_FRAGS)
			return false;

		if (skb_head_is_locked(from))
			return false;

		delta = from->truesize - SKB_DATA_ALIGN(sizeof(struct sk_buff));

		page = virt_to_head_page(from->head);
		offset = from->data - (unsigned char *)page_address(page);

		skb_fill_page_desc(to, skb_shinfo(to)->nr_frags,
				   page, offset, skb_headlen(from));
		*fragstolen = true;
	} else {
		if (skb_shinfo(to)->nr_frags +
		    skb_shinfo(from)->nr_frags > MAX_SKB_FRAGS)
			return false;

		delta = from->truesize - SKB_TRUESIZE(skb_end_offset(from));
	}

	WARN_ON_ONCE(delta < len);

	memcpy(skb_shinfo(to)->frags + skb_shinfo(to)->nr_frags,
	       skb_shinfo(from)->frags,
	       skb_shinfo(from)->nr_frags * sizeof(skb_frag_t));
	skb_shinfo(to)->nr_frags += skb_shinfo(from)->nr_frags;

	if (!skb_cloned(from))
		skb_shinfo(from)->nr_frags = 0;

	/* if the skb is not cloned this does nothing
	 * since we set nr_frags to 0.
	 */
	for (i = 0; i < skb_shinfo(from)->nr_frags; i++)
		skb_frag_ref(from, i);

	to->truesize += delta;
	to->len += len;
	to->data_len += len;

	*delta_truesize = delta;
	return true;
}
EXPORT_SYMBOL(skb_try_coalesce);

/**
 * skb_scrub_packet - scrub an skb
 *
 * @skb: buffer to clean
 * @xnet: packet is crossing netns
 *
 * skb_scrub_packet can be used after encapsulating or decapsulting a packet
 * into/from a tunnel. Some information have to be cleared during these
 * operations.
 * skb_scrub_packet can also be used to clean a skb before injecting it in
 * another namespace (@xnet == true). We have to clear all information in the
 * skb that could impact namespace isolation.
 */
void skb_scrub_packet(struct sk_buff *skb, bool xnet)
{
	skb->tstamp = 0;
	skb->pkt_type = PACKET_HOST;
	skb->skb_iif = 0;
	skb->ignore_df = 0;
	skb_dst_drop(skb);
	secpath_reset(skb);
	nf_reset(skb);
	nf_reset_trace(skb);

#ifdef CONFIG_NET_SWITCHDEV
	skb->offload_fwd_mark = 0;
#endif

	if (!xnet)
		return;

	ipvs_reset(skb);
	skb_orphan(skb);
	skb->mark = 0;
}
EXPORT_SYMBOL_GPL(skb_scrub_packet);

/**
 * skb_gso_transport_seglen - Return length of individual segments of a gso packet
 *
 * @skb: GSO skb
 *
 * skb_gso_transport_seglen is used to determine the real size of the
 * individual segments, including Layer4 headers (TCP/UDP).
 *
 * The MAC/L2 or network (IP, IPv6) headers are not accounted for.
 */
unsigned int skb_gso_transport_seglen(const struct sk_buff *skb)
{
	const struct skb_shared_info *shinfo = skb_shinfo(skb);
	unsigned int thlen = 0;

	if (skb->encapsulation) {
		thlen = skb_inner_transport_header(skb) -
			skb_transport_header(skb);

		if (likely(shinfo->gso_type & (SKB_GSO_TCPV4 | SKB_GSO_TCPV6)))
			thlen += inner_tcp_hdrlen(skb);
	} else if (likely(shinfo->gso_type & (SKB_GSO_TCPV4 | SKB_GSO_TCPV6))) {
		thlen = tcp_hdrlen(skb);
	} else if (unlikely(shinfo->gso_type & SKB_GSO_SCTP)) {
		thlen = sizeof(struct sctphdr);
	}
	/* UFO sets gso_size to the size of the fragmentation
	 * payload, i.e. the size of the L4 (UDP) header is already
	 * accounted for.
	 */
	return thlen + shinfo->gso_size;
}
EXPORT_SYMBOL_GPL(skb_gso_transport_seglen);

/**
 * skb_gso_validate_mtu - Return in case such skb fits a given MTU
 *
 * @skb: GSO skb
 * @mtu: MTU to validate against
 *
 * skb_gso_validate_mtu validates if a given skb will fit a wanted MTU
 * once split.
 */
bool skb_gso_validate_mtu(const struct sk_buff *skb, unsigned int mtu)
{
	const struct skb_shared_info *shinfo = skb_shinfo(skb);
	const struct sk_buff *iter;
	unsigned int hlen;

	hlen = skb_gso_network_seglen(skb);

	if (shinfo->gso_size != GSO_BY_FRAGS)
		return hlen <= mtu;

	/* Undo this so we can re-use header sizes */
	hlen -= GSO_BY_FRAGS;

	skb_walk_frags(skb, iter) {
		if (hlen + skb_headlen(iter) > mtu)
			return false;
	}

	return true;
}
EXPORT_SYMBOL_GPL(skb_gso_validate_mtu);

static struct sk_buff *skb_reorder_vlan_header(struct sk_buff *skb)
{
	int mac_len;

	if (skb_cow(skb, skb_headroom(skb)) < 0) {
		kfree_skb(skb);
		return NULL;
	}

	mac_len = skb->data - skb_mac_header(skb);
	if (likely(mac_len > VLAN_HLEN + ETH_TLEN)) {
		memmove(skb_mac_header(skb) + VLAN_HLEN, skb_mac_header(skb),
			mac_len - VLAN_HLEN - ETH_TLEN);
	}
	skb->mac_header += VLAN_HLEN;
	return skb;
}

struct sk_buff *skb_vlan_untag(struct sk_buff *skb)
{
	struct vlan_hdr *vhdr;
	u16 vlan_tci;

	if (unlikely(skb_vlan_tag_present(skb))) {
		/* vlan_tci is already set-up so leave this for another time */
		return skb;
	}

	skb = skb_share_check(skb, GFP_ATOMIC);
	if (unlikely(!skb))
		goto err_free;

	if (unlikely(!pskb_may_pull(skb, VLAN_HLEN)))
		goto err_free;

	vhdr = (struct vlan_hdr *)skb->data;
	vlan_tci = ntohs(vhdr->h_vlan_TCI);
	__vlan_hwaccel_put_tag(skb, skb->protocol, vlan_tci);

	skb_pull_rcsum(skb, VLAN_HLEN);
	vlan_set_encap_proto(skb, vhdr);

	skb = skb_reorder_vlan_header(skb);
	if (unlikely(!skb))
		goto err_free;

	skb_reset_network_header(skb);
	skb_reset_transport_header(skb);
	skb_reset_mac_len(skb);

	return skb;

err_free:
	kfree_skb(skb);
	return NULL;
}
EXPORT_SYMBOL(skb_vlan_untag);

int skb_ensure_writable(struct sk_buff *skb, int write_len)
{
	if (!pskb_may_pull(skb, write_len))
		return -ENOMEM;

	if (!skb_cloned(skb) || skb_clone_writable(skb, write_len))
		return 0;

	return pskb_expand_head(skb, 0, 0, GFP_ATOMIC);
}
EXPORT_SYMBOL(skb_ensure_writable);

/* remove VLAN header from packet and update csum accordingly.
 * expects a non skb_vlan_tag_present skb with a vlan tag payload
 */
int __skb_vlan_pop(struct sk_buff *skb, u16 *vlan_tci)
{
	struct vlan_hdr *vhdr;
	int offset = skb->data - skb_mac_header(skb);
	int err;

	if (WARN_ONCE(offset,
		      "__skb_vlan_pop got skb with skb->data not at mac header (offset %d)\n",
		      offset)) {
		return -EINVAL;
	}

	err = skb_ensure_writable(skb, VLAN_ETH_HLEN);
	if (unlikely(err))
		return err;

	skb_postpull_rcsum(skb, skb->data + (2 * ETH_ALEN), VLAN_HLEN);

	vhdr = (struct vlan_hdr *)(skb->data + ETH_HLEN);
	*vlan_tci = ntohs(vhdr->h_vlan_TCI);

	memmove(skb->data + VLAN_HLEN, skb->data, 2 * ETH_ALEN);
	__skb_pull(skb, VLAN_HLEN);

	vlan_set_encap_proto(skb, vhdr);
	skb->mac_header += VLAN_HLEN;

	if (skb_network_offset(skb) < ETH_HLEN)
		skb_set_network_header(skb, ETH_HLEN);

	skb_reset_mac_len(skb);

	return err;
}
EXPORT_SYMBOL(__skb_vlan_pop);

/* Pop a vlan tag either from hwaccel or from payload.
 * Expects skb->data at mac header.
 */
int skb_vlan_pop(struct sk_buff *skb)
{
	u16 vlan_tci;
	__be16 vlan_proto;
	int err;

	if (likely(skb_vlan_tag_present(skb))) {
		skb->vlan_tci = 0;
	} else {
		if (unlikely(!eth_type_vlan(skb->protocol)))
			return 0;

		err = __skb_vlan_pop(skb, &vlan_tci);
		if (err)
			return err;
	}
	/* move next vlan tag to hw accel tag */
	if (likely(!eth_type_vlan(skb->protocol)))
		return 0;

	vlan_proto = skb->protocol;
	err = __skb_vlan_pop(skb, &vlan_tci);
	if (unlikely(err))
		return err;

	__vlan_hwaccel_put_tag(skb, vlan_proto, vlan_tci);
	return 0;
}
EXPORT_SYMBOL(skb_vlan_pop);

/* Push a vlan tag either into hwaccel or into payload (if hwaccel tag present).
 * Expects skb->data at mac header.
 */
int skb_vlan_push(struct sk_buff *skb, __be16 vlan_proto, u16 vlan_tci)
{
	if (skb_vlan_tag_present(skb)) {
		int offset = skb->data - skb_mac_header(skb);
		int err;

		if (WARN_ONCE(offset,
			      "skb_vlan_push got skb with skb->data not at mac header (offset %d)\n",
			      offset)) {
			return -EINVAL;
		}

		err = __vlan_insert_tag(skb, skb->vlan_proto,
					skb_vlan_tag_get(skb));
		if (err)
			return err;

		skb->protocol = skb->vlan_proto;
		skb->mac_len += VLAN_HLEN;

		skb_postpush_rcsum(skb, skb->data + (2 * ETH_ALEN), VLAN_HLEN);
	}
	__vlan_hwaccel_put_tag(skb, vlan_proto, vlan_tci);
	return 0;
}
EXPORT_SYMBOL(skb_vlan_push);

/**
 * alloc_skb_with_frags - allocate skb with page frags
 *
 * @header_len: size of linear part
 * @data_len: needed length in frags
 * @max_page_order: max page order desired.
 * @errcode: pointer to error code if any
 * @gfp_mask: allocation mask
 *
 * This can be used to allocate a paged skb, given a maximal order for frags.
 */
struct sk_buff *alloc_skb_with_frags(unsigned long header_len,
				     unsigned long data_len,
				     int max_page_order,
				     int *errcode,
				     gfp_t gfp_mask)
{
	int npages = (data_len + (PAGE_SIZE - 1)) >> PAGE_SHIFT;
	unsigned long chunk;
	struct sk_buff *skb;
	struct page *page;
	int i;

	*errcode = -EMSGSIZE;
	/* Note this test could be relaxed, if we succeed to allocate
	 * high order pages...
	 */
	if (npages > MAX_SKB_FRAGS)
		return NULL;

	*errcode = -ENOBUFS;
	skb = alloc_skb(header_len, gfp_mask);
	if (!skb)
		return NULL;

	skb->truesize += npages << PAGE_SHIFT;

	for (i = 0; npages > 0; i++) {
		int order = max_page_order;

		while (order) {
			if (npages >= 1 << order) {
				page = alloc_pages((gfp_mask & ~__GFP_DIRECT_RECLAIM) |
						   __GFP_COMP |
						   __GFP_NOWARN |
						   __GFP_NORETRY,
						   order);
				if (page)
					goto fill_page;
				/* Do not retry other high order allocations */
				order = 1;
				max_page_order = 0;
			}
			order--;
		}
		page = alloc_page(gfp_mask);
		if (!page)
			goto failure;
fill_page:
		chunk = min_t(unsigned long, data_len,
			      PAGE_SIZE << order);
		skb_fill_page_desc(skb, i, page, 0, chunk);
		data_len -= chunk;
		npages -= 1 << order;
	}
	return skb;

failure:
	kfree_skb(skb);
	return NULL;
}
EXPORT_SYMBOL(alloc_skb_with_frags);

/* carve out the first off bytes from skb when off < headlen */
static int pskb_carve_inside_header(struct sk_buff *skb, const u32 off,
				    const int headlen, gfp_t gfp_mask)
{
	int i;
	int size = skb_end_offset(skb);
	int new_hlen = headlen - off;
	u8 *data;

	size = SKB_DATA_ALIGN(size);

	if (skb_pfmemalloc(skb))
		gfp_mask |= __GFP_MEMALLOC;
	data = kmalloc_reserve(size +
			       SKB_DATA_ALIGN(sizeof(struct skb_shared_info)),
			       gfp_mask, NUMA_NO_NODE, NULL);
	if (!data)
		return -ENOMEM;

	size = SKB_WITH_OVERHEAD(ksize(data));

	/* Copy real data, and all frags */
	skb_copy_from_linear_data_offset(skb, off, data, new_hlen);
	skb->len -= off;

	memcpy((struct skb_shared_info *)(data + size),
	       skb_shinfo(skb),
	       offsetof(struct skb_shared_info,
			frags[skb_shinfo(skb)->nr_frags]));
	if (skb_cloned(skb)) {
		/* drop the old head gracefully */
		if (skb_orphan_frags(skb, gfp_mask)) {
			kfree(data);
			return -ENOMEM;
		}
		for (i = 0; i < skb_shinfo(skb)->nr_frags; i++)
			skb_frag_ref(skb, i);
		if (skb_has_frag_list(skb))
			skb_clone_fraglist(skb);
		skb_release_data(skb);
	} else {
		/* we can reuse existing recount- all we did was
		 * relocate values
		 */
		skb_free_head(skb);
	}

	skb->head = data;
	skb->data = data;
	skb->head_frag = 0;
#ifdef NET_SKBUFF_DATA_USES_OFFSET
	skb->end = size;
#else
	skb->end = skb->head + size;
#endif
	skb_set_tail_pointer(skb, skb_headlen(skb));
	skb_headers_offset_update(skb, 0);
	skb->cloned = 0;
	skb->hdr_len = 0;
	skb->nohdr = 0;
	atomic_set(&skb_shinfo(skb)->dataref, 1);

	return 0;
}

static int pskb_carve(struct sk_buff *skb, const u32 off, gfp_t gfp);

/* carve out the first eat bytes from skb's frag_list. May recurse into
 * pskb_carve()
 */
static int pskb_carve_frag_list(struct sk_buff *skb,
				struct skb_shared_info *shinfo, int eat,
				gfp_t gfp_mask)
{
	struct sk_buff *list = shinfo->frag_list;
	struct sk_buff *clone = NULL;
	struct sk_buff *insp = NULL;

	do {
		if (!list) {
			pr_err("Not enough bytes to eat. Want %d\n", eat);
			return -EFAULT;
		}
		if (list->len <= eat) {
			/* Eaten as whole. */
			eat -= list->len;
			list = list->next;
			insp = list;
		} else {
			/* Eaten partially. */
			if (skb_shared(list)) {
				clone = skb_clone(list, gfp_mask);
				if (!clone)
					return -ENOMEM;
				insp = list->next;
				list = clone;
			} else {
				/* This may be pulled without problems. */
				insp = list;
			}
			if (pskb_carve(list, eat, gfp_mask) < 0) {
				kfree_skb(clone);
				return -ENOMEM;
			}
			break;
		}
	} while (eat);

	/* Free pulled out fragments. */
	while ((list = shinfo->frag_list) != insp) {
		shinfo->frag_list = list->next;
		kfree_skb(list);
	}
	/* And insert new clone at head. */
	if (clone) {
		clone->next = list;
		shinfo->frag_list = clone;
	}
	return 0;
}

/* carve off first len bytes from skb. Split line (off) is in the
 * non-linear part of skb
 */
static int pskb_carve_inside_nonlinear(struct sk_buff *skb, const u32 off,
				       int pos, gfp_t gfp_mask)
{
	int i, k = 0;
	int size = skb_end_offset(skb);
	u8 *data;
	const int nfrags = skb_shinfo(skb)->nr_frags;
	struct skb_shared_info *shinfo;

	size = SKB_DATA_ALIGN(size);

	if (skb_pfmemalloc(skb))
		gfp_mask |= __GFP_MEMALLOC;
	data = kmalloc_reserve(size +
			       SKB_DATA_ALIGN(sizeof(struct skb_shared_info)),
			       gfp_mask, NUMA_NO_NODE, NULL);
	if (!data)
		return -ENOMEM;

	size = SKB_WITH_OVERHEAD(ksize(data));

	memcpy((struct skb_shared_info *)(data + size),
	       skb_shinfo(skb), offsetof(struct skb_shared_info,
					 frags[skb_shinfo(skb)->nr_frags]));
	if (skb_orphan_frags(skb, gfp_mask)) {
		kfree(data);
		return -ENOMEM;
	}
	shinfo = (struct skb_shared_info *)(data + size);
	for (i = 0; i < nfrags; i++) {
		int fsize = skb_frag_size(&skb_shinfo(skb)->frags[i]);

		if (pos + fsize > off) {
			shinfo->frags[k] = skb_shinfo(skb)->frags[i];

			if (pos < off) {
				/* Split frag.
				 * We have two variants in this case:
				 * 1. Move all the frag to the second
				 *    part, if it is possible. F.e.
				 *    this approach is mandatory for TUX,
				 *    where splitting is expensive.
				 * 2. Split is accurately. We make this.
				 */
				shinfo->frags[0].page_offset += off - pos;
				skb_frag_size_sub(&shinfo->frags[0], off - pos);
			}
			skb_frag_ref(skb, i);
			k++;
		}
		pos += fsize;
	}
	shinfo->nr_frags = k;
	if (skb_has_frag_list(skb))
		skb_clone_fraglist(skb);

	if (k == 0) {
		/* split line is in frag list */
		pskb_carve_frag_list(skb, shinfo, off - pos, gfp_mask);
	}
	skb_release_data(skb);

	skb->head = data;
	skb->head_frag = 0;
	skb->data = data;
#ifdef NET_SKBUFF_DATA_USES_OFFSET
	skb->end = size;
#else
	skb->end = skb->head + size;
#endif
	skb_reset_tail_pointer(skb);
	skb_headers_offset_update(skb, 0);
	skb->cloned   = 0;
	skb->hdr_len  = 0;
	skb->nohdr    = 0;
	skb->len -= off;
	skb->data_len = skb->len;
	atomic_set(&skb_shinfo(skb)->dataref, 1);
	return 0;
}

/* remove len bytes from the beginning of the skb */
static int pskb_carve(struct sk_buff *skb, const u32 len, gfp_t gfp)
{
	int headlen = skb_headlen(skb);

	if (len < headlen)
		return pskb_carve_inside_header(skb, len, headlen, gfp);
	else
		return pskb_carve_inside_nonlinear(skb, len, headlen, gfp);
}

/* Extract to_copy bytes starting at off from skb, and return this in
 * a new skb
 */
struct sk_buff *pskb_extract(struct sk_buff *skb, int off,
			     int to_copy, gfp_t gfp)
{
	struct sk_buff  *clone = skb_clone(skb, gfp);

	if (!clone)
		return NULL;

	if (pskb_carve(clone, off, gfp) < 0 ||
	    pskb_trim(clone, to_copy)) {
		kfree_skb(clone);
		return NULL;
	}
	return clone;
}
EXPORT_SYMBOL(pskb_extract);

/**
 * skb_condense - try to get rid of fragments/frag_list if possible
 * @skb: buffer
 *
 * Can be used to save memory before skb is added to a busy queue.
 * If packet has bytes in frags and enough tail room in skb->head,
 * pull all of them, so that we can free the frags right now and adjust
 * truesize.
 * Notes:
 *	We do not reallocate skb->head thus can not fail.
 *	Caller must re-evaluate skb->truesize if needed.
 */
void skb_condense(struct sk_buff *skb)
{
	if (skb->data_len) {
		if (skb->data_len > skb->end - skb->tail ||
		    skb_cloned(skb))
			return;

		/* Nice, we can free page frag(s) right now */
		__pskb_pull_tail(skb, skb->data_len);
	}
	/* At this point, skb->truesize might be over estimated,
	 * because skb had a fragment, and fragments do not tell
	 * their truesize.
	 * When we pulled its content into skb->head, fragment
	 * was freed, but __pskb_pull_tail() could not possibly
	 * adjust skb->truesize, not knowing the frag truesize.
	 */
	skb->truesize = SKB_TRUESIZE(skb_end_offset(skb));
}<|MERGE_RESOLUTION|>--- conflicted
+++ resolved
@@ -1843,14 +1843,9 @@
 	if (skb->ip_summed == CHECKSUM_COMPLETE) {
 		int delta = skb->len - len;
 
-<<<<<<< HEAD
-		skb->csum = csum_sub(skb->csum,
-				     skb_checksum(skb, len, delta, 0));
-=======
 		skb->csum = csum_block_sub(skb->csum,
 					   skb_checksum(skb, len, delta, 0),
 					   len);
->>>>>>> ee68d467
 	}
 	return __pskb_trim(skb, len);
 }
