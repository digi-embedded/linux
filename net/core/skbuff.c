--- conflicted
+++ resolved
@@ -554,8 +554,6 @@
 	void *obj;
 
 	obj_size = SKB_HEAD_ALIGN(*size);
-<<<<<<< HEAD
-=======
 	if (obj_size <= SKB_SMALL_HEAD_CACHE_SIZE &&
 	    !(flags & KMALLOC_NOT_NORMAL_BITS)) {
 		obj = kmem_cache_alloc_node(skb_small_head_cache,
@@ -569,7 +567,6 @@
 		obj = kmem_cache_alloc_node(skb_small_head_cache, flags, node);
 		goto out;
 	}
->>>>>>> ccf0a997
 
 	obj_size = kmalloc_size_roundup(obj_size);
 	/* The following cast might truncate high-order bits of obj_size, this
