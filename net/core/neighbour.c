--- conflicted
+++ resolved
@@ -1969,10 +1969,6 @@
 
 	if (protocol)
 		neigh->protocol = protocol;
-<<<<<<< HEAD
-
-=======
->>>>>>> c1084c27
 	if (ndm->ndm_flags & NTF_EXT_LEARNED)
 		flags |= NEIGH_UPDATE_F_EXT_LEARNED;
 	if (ndm->ndm_flags & NTF_ROUTER)
@@ -1985,14 +1981,7 @@
 	if (!err && ndm->ndm_flags & NTF_USE) {
 		neigh_event_send(neigh, NULL);
 		err = 0;
-<<<<<<< HEAD
-	} else
-		err = __neigh_update(neigh, lladdr, ndm->ndm_state, flags,
-				     NETLINK_CB(skb).portid, extack);
-
-=======
-	}
->>>>>>> c1084c27
+	}
 	neigh_release(neigh);
 out:
 	return err;
