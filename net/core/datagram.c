--- conflicted
+++ resolved
@@ -161,35 +161,6 @@
 	return skb;
 }
 
-static struct sk_buff *skb_set_peeked(struct sk_buff *skb)
-{
-	struct sk_buff *nskb;
-
-	if (skb->peeked)
-		return skb;
-
-	/* We have to unshare an skb before modifying it. */
-	if (!skb_shared(skb))
-		goto done;
-
-	nskb = skb_clone(skb, GFP_ATOMIC);
-	if (!nskb)
-		return ERR_PTR(-ENOMEM);
-
-	skb->prev->next = nskb;
-	skb->next->prev = nskb;
-	nskb->prev = skb->prev;
-	nskb->next = skb->next;
-
-	consume_skb(skb);
-	skb = nskb;
-
-done:
-	skb->peeked = 1;
-
-	return skb;
-}
-
 /**
  *	__skb_try_recv_datagram - Receive a datagram skbuff
  *	@sk: socket
@@ -230,14 +201,8 @@
 					struct sk_buff **last)
 {
 	struct sk_buff_head *queue = &sk->sk_receive_queue;
-<<<<<<< HEAD
-	struct sk_buff *skb, *last;
-	unsigned long cpu_flags;
-	long timeo;
-=======
 	struct sk_buff *skb;
 	unsigned long cpu_flags;
->>>>>>> f2ed3bfc
 	/*
 	 * Caller is allowed not to check sk->sk_err before skb_recv_datagram()
 	 */
@@ -269,16 +234,11 @@
 
 				skb = skb_set_peeked(skb);
 				error = PTR_ERR(skb);
-<<<<<<< HEAD
-				if (IS_ERR(skb))
-					goto unlock_err;
-=======
 				if (IS_ERR(skb)) {
 					spin_unlock_irqrestore(&queue->lock,
 							       cpu_flags);
 					goto no_packet;
 				}
->>>>>>> f2ed3bfc
 
 				atomic_inc(&skb->users);
 			} else
@@ -320,13 +280,6 @@
 	} while (timeo &&
 		!__skb_wait_for_more_packets(sk, err, &timeo, last));
 
-<<<<<<< HEAD
-unlock_err:
-	spin_unlock_irqrestore(&queue->lock, cpu_flags);
-no_packet:
-	*err = error;
-=======
->>>>>>> f2ed3bfc
 	return NULL;
 }
 EXPORT_SYMBOL(__skb_recv_datagram);
