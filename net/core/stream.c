// SPDX-License-Identifier: GPL-2.0
/*
 *     SUCS NET3:
 *
 *     Generic stream handling routines. These are generic for most
 *     protocols. Even IP. Tonight 8-).
 *     This is used because TCP, LLC (others too) layer all have mostly
 *     identical sendmsg() and recvmsg() code.
 *     So we (will) share it here.
 *
 *     Authors:        Arnaldo Carvalho de Melo <acme@conectiva.com.br>
 *                     (from old tcp.c code)
 *                     Alan Cox <alan@lxorguk.ukuu.org.uk> (Borrowed comments 8-))
 */

#include <linux/module.h>
#include <linux/sched/signal.h>
#include <linux/net.h>
#include <linux/signal.h>
#include <linux/tcp.h>
#include <linux/wait.h>
#include <net/sock.h>

/**
 * sk_stream_write_space - stream socket write_space callback.
 * @sk: socket
 *
 * FIXME: write proper description
 */
void sk_stream_write_space(struct sock *sk)
{
	struct socket *sock = sk->sk_socket;
	struct socket_wq *wq;

	if (__sk_stream_is_writeable(sk, 1) && sock) {
		clear_bit(SOCK_NOSPACE, &sock->flags);

		rcu_read_lock();
		wq = rcu_dereference(sk->sk_wq);
		if (skwq_has_sleeper(wq))
			wake_up_interruptible_poll(&wq->wait, EPOLLOUT |
						EPOLLWRNORM | EPOLLWRBAND);
		if (wq && wq->fasync_list && !(sk->sk_shutdown & SEND_SHUTDOWN))
			sock_wake_async(wq, SOCK_WAKE_SPACE, POLL_OUT);
		rcu_read_unlock();
	}
}

/**
 * sk_stream_wait_connect - Wait for a socket to get into the connected state
 * @sk: sock to wait on
 * @timeo_p: for how long to wait
 *
 * Must be called with the socket locked.
 */
int sk_stream_wait_connect(struct sock *sk, long *timeo_p)
{
	DEFINE_WAIT_FUNC(wait, woken_wake_function);
	struct task_struct *tsk = current;
	int done;

	do {
		int err = sock_error(sk);
		if (err)
			return err;
		if ((1 << sk->sk_state) & ~(TCPF_SYN_SENT | TCPF_SYN_RECV))
			return -EPIPE;
		if (!*timeo_p)
			return -EAGAIN;
		if (signal_pending(tsk))
			return sock_intr_errno(*timeo_p);

		add_wait_queue(sk_sleep(sk), &wait);
		sk->sk_write_pending++;
		done = sk_wait_event(sk, timeo_p,
				     !READ_ONCE(sk->sk_err) &&
				     !((1 << READ_ONCE(sk->sk_state)) &
				       ~(TCPF_ESTABLISHED | TCPF_CLOSE_WAIT)), &wait);
		remove_wait_queue(sk_sleep(sk), &wait);
		sk->sk_write_pending--;
	} while (!done);
	return 0;
}
EXPORT_SYMBOL(sk_stream_wait_connect);

/**
 * sk_stream_closing - Return 1 if we still have things to send in our buffers.
 * @sk: socket to verify
 */
static int sk_stream_closing(const struct sock *sk)
{
	return (1 << READ_ONCE(sk->sk_state)) &
	       (TCPF_FIN_WAIT1 | TCPF_CLOSING | TCPF_LAST_ACK);
}

void sk_stream_wait_close(struct sock *sk, long timeout)
{
	if (timeout) {
		DEFINE_WAIT_FUNC(wait, woken_wake_function);

		add_wait_queue(sk_sleep(sk), &wait);

		do {
			if (sk_wait_event(sk, &timeout, !sk_stream_closing(sk), &wait))
				break;
		} while (!signal_pending(current) && timeout);

		remove_wait_queue(sk_sleep(sk), &wait);
	}
}
EXPORT_SYMBOL(sk_stream_wait_close);

/**
 * sk_stream_wait_memory - Wait for more memory for a socket
 * @sk: socket to wait for memory
 * @timeo_p: for how long
 */
int sk_stream_wait_memory(struct sock *sk, long *timeo_p)
{
	int ret, err = 0;
	long vm_wait = 0;
	long current_timeo = *timeo_p;
	DEFINE_WAIT_FUNC(wait, woken_wake_function);

	if (sk_stream_memory_free(sk))
		current_timeo = vm_wait = get_random_u32_below(HZ / 5) + 2;

	add_wait_queue(sk_sleep(sk), &wait);

	while (1) {
		sk_set_bit(SOCKWQ_ASYNC_NOSPACE, sk);

		if (sk->sk_err || (sk->sk_shutdown & SEND_SHUTDOWN))
			goto do_error;
		if (!*timeo_p)
			goto do_eagain;
		if (signal_pending(current))
			goto do_interrupted;
		sk_clear_bit(SOCKWQ_ASYNC_NOSPACE, sk);
		if (sk_stream_memory_free(sk) && !vm_wait)
			break;

		set_bit(SOCK_NOSPACE, &sk->sk_socket->flags);
		sk->sk_write_pending++;
<<<<<<< HEAD
		sk_wait_event(sk, &current_timeo, READ_ONCE(sk->sk_err) ||
						  (READ_ONCE(sk->sk_shutdown) & SEND_SHUTDOWN) ||
						  (sk_stream_memory_free(sk) &&
						  !vm_wait), &wait);
=======
		ret = sk_wait_event(sk, &current_timeo, READ_ONCE(sk->sk_err) ||
				    (READ_ONCE(sk->sk_shutdown) & SEND_SHUTDOWN) ||
				    (sk_stream_memory_free(sk) && !vm_wait),
				    &wait);
>>>>>>> ccf0a997
		sk->sk_write_pending--;
		if (ret < 0)
			goto do_error;

		if (vm_wait) {
			vm_wait -= current_timeo;
			current_timeo = *timeo_p;
			if (current_timeo != MAX_SCHEDULE_TIMEOUT &&
			    (current_timeo -= vm_wait) < 0)
				current_timeo = 0;
			vm_wait = 0;
		}
		*timeo_p = current_timeo;
	}
out:
	if (!sock_flag(sk, SOCK_DEAD))
		remove_wait_queue(sk_sleep(sk), &wait);
	return err;

do_error:
	err = -EPIPE;
	goto out;
do_eagain:
	/* Make sure that whenever EAGAIN is returned, EPOLLOUT event can
	 * be generated later.
	 * When TCP receives ACK packets that make room, tcp_check_space()
	 * only calls tcp_new_space() if SOCK_NOSPACE is set.
	 */
	set_bit(SOCK_NOSPACE, &sk->sk_socket->flags);
	err = -EAGAIN;
	goto out;
do_interrupted:
	err = sock_intr_errno(*timeo_p);
	goto out;
}
EXPORT_SYMBOL(sk_stream_wait_memory);

int sk_stream_error(struct sock *sk, int flags, int err)
{
	if (err == -EPIPE)
		err = sock_error(sk) ? : -EPIPE;
	if (err == -EPIPE && !(flags & MSG_NOSIGNAL))
		send_sig(SIGPIPE, current, 0);
	return err;
}
EXPORT_SYMBOL(sk_stream_error);

void sk_stream_kill_queues(struct sock *sk)
{
	/* First the read buffer. */
	__skb_queue_purge(&sk->sk_receive_queue);

	/* Next, the error queue.
	 * We need to use queue lock, because other threads might
	 * add packets to the queue without socket lock being held.
	 */
	skb_queue_purge(&sk->sk_error_queue);

	/* Next, the write queue. */
	WARN_ON_ONCE(!skb_queue_empty(&sk->sk_write_queue));

	/* Account for returned memory. */
	sk_mem_reclaim_final(sk);

	WARN_ON_ONCE(sk->sk_wmem_queued);

	/* It is _impossible_ for the backlog to contain anything
	 * when we get here.  All user references to this socket
	 * have gone away, only the net layer knows can touch it.
	 */
}
EXPORT_SYMBOL(sk_stream_kill_queues);<|MERGE_RESOLUTION|>--- conflicted
+++ resolved
@@ -142,17 +142,10 @@
 
 		set_bit(SOCK_NOSPACE, &sk->sk_socket->flags);
 		sk->sk_write_pending++;
-<<<<<<< HEAD
-		sk_wait_event(sk, &current_timeo, READ_ONCE(sk->sk_err) ||
-						  (READ_ONCE(sk->sk_shutdown) & SEND_SHUTDOWN) ||
-						  (sk_stream_memory_free(sk) &&
-						  !vm_wait), &wait);
-=======
 		ret = sk_wait_event(sk, &current_timeo, READ_ONCE(sk->sk_err) ||
 				    (READ_ONCE(sk->sk_shutdown) & SEND_SHUTDOWN) ||
 				    (sk_stream_memory_free(sk) && !vm_wait),
 				    &wait);
->>>>>>> ccf0a997
 		sk->sk_write_pending--;
 		if (ret < 0)
 			goto do_error;
