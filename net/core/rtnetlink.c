/*
 * INET		An implementation of the TCP/IP protocol suite for the LINUX
 *		operating system.  INET is implemented using the  BSD Socket
 *		interface as the means of communication with the user level.
 *
 *		Routing netlink socket interface: protocol independent part.
 *
 * Authors:	Alexey Kuznetsov, <kuznet@ms2.inr.ac.ru>
 *
 *		This program is free software; you can redistribute it and/or
 *		modify it under the terms of the GNU General Public License
 *		as published by the Free Software Foundation; either version
 *		2 of the License, or (at your option) any later version.
 *
 *	Fixes:
 *	Vitaly E. Lavrov		RTA_OK arithmetics was wrong.
 */

#include <linux/errno.h>
#include <linux/module.h>
#include <linux/types.h>
#include <linux/socket.h>
#include <linux/kernel.h>
#include <linux/timer.h>
#include <linux/string.h>
#include <linux/sockios.h>
#include <linux/net.h>
#include <linux/fcntl.h>
#include <linux/mm.h>
#include <linux/slab.h>
#include <linux/interrupt.h>
#include <linux/capability.h>
#include <linux/skbuff.h>
#include <linux/init.h>
#include <linux/security.h>
#include <linux/mutex.h>
#include <linux/if_addr.h>
#include <linux/if_bridge.h>
#include <linux/if_vlan.h>
#include <linux/pci.h>
#include <linux/etherdevice.h>

#include <asm/uaccess.h>

#include <linux/inet.h>
#include <linux/netdevice.h>
#include <net/switchdev.h>
#include <net/ip.h>
#include <net/protocol.h>
#include <net/arp.h>
#include <net/route.h>
#include <net/udp.h>
#include <net/tcp.h>
#include <net/sock.h>
#include <net/pkt_sched.h>
#include <net/fib_rules.h>
#include <net/rtnetlink.h>
#include <net/net_namespace.h>

struct rtnl_link {
	rtnl_doit_func		doit;
	rtnl_dumpit_func	dumpit;
	rtnl_calcit_func 	calcit;
};

static DEFINE_MUTEX(rtnl_mutex);

void rtnl_lock(void)
{
	mutex_lock(&rtnl_mutex);
}
EXPORT_SYMBOL(rtnl_lock);

static struct sk_buff *defer_kfree_skb_list;
void rtnl_kfree_skbs(struct sk_buff *head, struct sk_buff *tail)
{
	if (head && tail) {
		tail->next = defer_kfree_skb_list;
		defer_kfree_skb_list = head;
	}
}
EXPORT_SYMBOL(rtnl_kfree_skbs);

void __rtnl_unlock(void)
{
	struct sk_buff *head = defer_kfree_skb_list;

	defer_kfree_skb_list = NULL;

	mutex_unlock(&rtnl_mutex);

	while (head) {
		struct sk_buff *next = head->next;

		kfree_skb(head);
		cond_resched();
		head = next;
	}
}

void rtnl_unlock(void)
{
	/* This fellow will unlock it for us. */
	netdev_run_todo();
}
EXPORT_SYMBOL(rtnl_unlock);

int rtnl_trylock(void)
{
	return mutex_trylock(&rtnl_mutex);
}
EXPORT_SYMBOL(rtnl_trylock);

int rtnl_is_locked(void)
{
	return mutex_is_locked(&rtnl_mutex);
}
EXPORT_SYMBOL(rtnl_is_locked);

#ifdef CONFIG_PROVE_LOCKING
bool lockdep_rtnl_is_held(void)
{
	return lockdep_is_held(&rtnl_mutex);
}
EXPORT_SYMBOL(lockdep_rtnl_is_held);
#endif /* #ifdef CONFIG_PROVE_LOCKING */

static struct rtnl_link *rtnl_msg_handlers[RTNL_FAMILY_MAX + 1];

static inline int rtm_msgindex(int msgtype)
{
	int msgindex = msgtype - RTM_BASE;

	/*
	 * msgindex < 0 implies someone tried to register a netlink
	 * control code. msgindex >= RTM_NR_MSGTYPES may indicate that
	 * the message type has not been added to linux/rtnetlink.h
	 */
	BUG_ON(msgindex < 0 || msgindex >= RTM_NR_MSGTYPES);

	return msgindex;
}

static rtnl_doit_func rtnl_get_doit(int protocol, int msgindex)
{
	struct rtnl_link *tab;

	if (protocol <= RTNL_FAMILY_MAX)
		tab = rtnl_msg_handlers[protocol];
	else
		tab = NULL;

	if (tab == NULL || tab[msgindex].doit == NULL)
		tab = rtnl_msg_handlers[PF_UNSPEC];

	return tab[msgindex].doit;
}

static rtnl_dumpit_func rtnl_get_dumpit(int protocol, int msgindex)
{
	struct rtnl_link *tab;

	if (protocol <= RTNL_FAMILY_MAX)
		tab = rtnl_msg_handlers[protocol];
	else
		tab = NULL;

	if (tab == NULL || tab[msgindex].dumpit == NULL)
		tab = rtnl_msg_handlers[PF_UNSPEC];

	return tab[msgindex].dumpit;
}

static rtnl_calcit_func rtnl_get_calcit(int protocol, int msgindex)
{
	struct rtnl_link *tab;

	if (protocol <= RTNL_FAMILY_MAX)
		tab = rtnl_msg_handlers[protocol];
	else
		tab = NULL;

	if (tab == NULL || tab[msgindex].calcit == NULL)
		tab = rtnl_msg_handlers[PF_UNSPEC];

	return tab[msgindex].calcit;
}

/**
 * __rtnl_register - Register a rtnetlink message type
 * @protocol: Protocol family or PF_UNSPEC
 * @msgtype: rtnetlink message type
 * @doit: Function pointer called for each request message
 * @dumpit: Function pointer called for each dump request (NLM_F_DUMP) message
 * @calcit: Function pointer to calc size of dump message
 *
 * Registers the specified function pointers (at least one of them has
 * to be non-NULL) to be called whenever a request message for the
 * specified protocol family and message type is received.
 *
 * The special protocol family PF_UNSPEC may be used to define fallback
 * function pointers for the case when no entry for the specific protocol
 * family exists.
 *
 * Returns 0 on success or a negative error code.
 */
int __rtnl_register(int protocol, int msgtype,
		    rtnl_doit_func doit, rtnl_dumpit_func dumpit,
		    rtnl_calcit_func calcit)
{
	struct rtnl_link *tab;
	int msgindex;

	BUG_ON(protocol < 0 || protocol > RTNL_FAMILY_MAX);
	msgindex = rtm_msgindex(msgtype);

	tab = rtnl_msg_handlers[protocol];
	if (tab == NULL) {
		tab = kcalloc(RTM_NR_MSGTYPES, sizeof(*tab), GFP_KERNEL);
		if (tab == NULL)
			return -ENOBUFS;

		rtnl_msg_handlers[protocol] = tab;
	}

	if (doit)
		tab[msgindex].doit = doit;

	if (dumpit)
		tab[msgindex].dumpit = dumpit;

	if (calcit)
		tab[msgindex].calcit = calcit;

	return 0;
}
EXPORT_SYMBOL_GPL(__rtnl_register);

/**
 * rtnl_register - Register a rtnetlink message type
 *
 * Identical to __rtnl_register() but panics on failure. This is useful
 * as failure of this function is very unlikely, it can only happen due
 * to lack of memory when allocating the chain to store all message
 * handlers for a protocol. Meant for use in init functions where lack
 * of memory implies no sense in continuing.
 */
void rtnl_register(int protocol, int msgtype,
		   rtnl_doit_func doit, rtnl_dumpit_func dumpit,
		   rtnl_calcit_func calcit)
{
	if (__rtnl_register(protocol, msgtype, doit, dumpit, calcit) < 0)
		panic("Unable to register rtnetlink message handler, "
		      "protocol = %d, message type = %d\n",
		      protocol, msgtype);
}
EXPORT_SYMBOL_GPL(rtnl_register);

/**
 * rtnl_unregister - Unregister a rtnetlink message type
 * @protocol: Protocol family or PF_UNSPEC
 * @msgtype: rtnetlink message type
 *
 * Returns 0 on success or a negative error code.
 */
int rtnl_unregister(int protocol, int msgtype)
{
	int msgindex;

	BUG_ON(protocol < 0 || protocol > RTNL_FAMILY_MAX);
	msgindex = rtm_msgindex(msgtype);

	if (rtnl_msg_handlers[protocol] == NULL)
		return -ENOENT;

	rtnl_msg_handlers[protocol][msgindex].doit = NULL;
	rtnl_msg_handlers[protocol][msgindex].dumpit = NULL;
	rtnl_msg_handlers[protocol][msgindex].calcit = NULL;

	return 0;
}
EXPORT_SYMBOL_GPL(rtnl_unregister);

/**
 * rtnl_unregister_all - Unregister all rtnetlink message type of a protocol
 * @protocol : Protocol family or PF_UNSPEC
 *
 * Identical to calling rtnl_unregster() for all registered message types
 * of a certain protocol family.
 */
void rtnl_unregister_all(int protocol)
{
	BUG_ON(protocol < 0 || protocol > RTNL_FAMILY_MAX);

	kfree(rtnl_msg_handlers[protocol]);
	rtnl_msg_handlers[protocol] = NULL;
}
EXPORT_SYMBOL_GPL(rtnl_unregister_all);

static LIST_HEAD(link_ops);

static const struct rtnl_link_ops *rtnl_link_ops_get(const char *kind)
{
	const struct rtnl_link_ops *ops;

	list_for_each_entry(ops, &link_ops, list) {
		if (!strcmp(ops->kind, kind))
			return ops;
	}
	return NULL;
}

/**
 * __rtnl_link_register - Register rtnl_link_ops with rtnetlink.
 * @ops: struct rtnl_link_ops * to register
 *
 * The caller must hold the rtnl_mutex. This function should be used
 * by drivers that create devices during module initialization. It
 * must be called before registering the devices.
 *
 * Returns 0 on success or a negative error code.
 */
int __rtnl_link_register(struct rtnl_link_ops *ops)
{
	if (rtnl_link_ops_get(ops->kind))
		return -EEXIST;

	/* The check for setup is here because if ops
	 * does not have that filled up, it is not possible
	 * to use the ops for creating device. So do not
	 * fill up dellink as well. That disables rtnl_dellink.
	 */
	if (ops->setup && !ops->dellink)
		ops->dellink = unregister_netdevice_queue;

	list_add_tail(&ops->list, &link_ops);
	return 0;
}
EXPORT_SYMBOL_GPL(__rtnl_link_register);

/**
 * rtnl_link_register - Register rtnl_link_ops with rtnetlink.
 * @ops: struct rtnl_link_ops * to register
 *
 * Returns 0 on success or a negative error code.
 */
int rtnl_link_register(struct rtnl_link_ops *ops)
{
	int err;

	rtnl_lock();
	err = __rtnl_link_register(ops);
	rtnl_unlock();
	return err;
}
EXPORT_SYMBOL_GPL(rtnl_link_register);

static void __rtnl_kill_links(struct net *net, struct rtnl_link_ops *ops)
{
	struct net_device *dev;
	LIST_HEAD(list_kill);

	for_each_netdev(net, dev) {
		if (dev->rtnl_link_ops == ops)
			ops->dellink(dev, &list_kill);
	}
	unregister_netdevice_many(&list_kill);
}

/**
 * __rtnl_link_unregister - Unregister rtnl_link_ops from rtnetlink.
 * @ops: struct rtnl_link_ops * to unregister
 *
 * The caller must hold the rtnl_mutex.
 */
void __rtnl_link_unregister(struct rtnl_link_ops *ops)
{
	struct net *net;

	for_each_net(net) {
		__rtnl_kill_links(net, ops);
	}
	list_del(&ops->list);
}
EXPORT_SYMBOL_GPL(__rtnl_link_unregister);

/* Return with the rtnl_lock held when there are no network
 * devices unregistering in any network namespace.
 */
static void rtnl_lock_unregistering_all(void)
{
	struct net *net;
	bool unregistering;
	DEFINE_WAIT_FUNC(wait, woken_wake_function);

	add_wait_queue(&netdev_unregistering_wq, &wait);
	for (;;) {
		unregistering = false;
		rtnl_lock();
		for_each_net(net) {
			if (net->dev_unreg_count > 0) {
				unregistering = true;
				break;
			}
		}
		if (!unregistering)
			break;
		__rtnl_unlock();

		wait_woken(&wait, TASK_UNINTERRUPTIBLE, MAX_SCHEDULE_TIMEOUT);
	}
	remove_wait_queue(&netdev_unregistering_wq, &wait);
}

/**
 * rtnl_link_unregister - Unregister rtnl_link_ops from rtnetlink.
 * @ops: struct rtnl_link_ops * to unregister
 */
void rtnl_link_unregister(struct rtnl_link_ops *ops)
{
	/* Close the race with cleanup_net() */
	mutex_lock(&net_mutex);
	rtnl_lock_unregistering_all();
	__rtnl_link_unregister(ops);
	rtnl_unlock();
	mutex_unlock(&net_mutex);
}
EXPORT_SYMBOL_GPL(rtnl_link_unregister);

static size_t rtnl_link_get_slave_info_data_size(const struct net_device *dev)
{
	struct net_device *master_dev;
	const struct rtnl_link_ops *ops;

	master_dev = netdev_master_upper_dev_get((struct net_device *) dev);
	if (!master_dev)
		return 0;
	ops = master_dev->rtnl_link_ops;
	if (!ops || !ops->get_slave_size)
		return 0;
	/* IFLA_INFO_SLAVE_DATA + nested data */
	return nla_total_size(sizeof(struct nlattr)) +
	       ops->get_slave_size(master_dev, dev);
}

static size_t rtnl_link_get_size(const struct net_device *dev)
{
	const struct rtnl_link_ops *ops = dev->rtnl_link_ops;
	size_t size;

	if (!ops)
		return 0;

	size = nla_total_size(sizeof(struct nlattr)) + /* IFLA_LINKINFO */
	       nla_total_size(strlen(ops->kind) + 1);  /* IFLA_INFO_KIND */

	if (ops->get_size)
		/* IFLA_INFO_DATA + nested data */
		size += nla_total_size(sizeof(struct nlattr)) +
			ops->get_size(dev);

	if (ops->get_xstats_size)
		/* IFLA_INFO_XSTATS */
		size += nla_total_size(ops->get_xstats_size(dev));

	size += rtnl_link_get_slave_info_data_size(dev);

	return size;
}

static LIST_HEAD(rtnl_af_ops);

static const struct rtnl_af_ops *rtnl_af_lookup(const int family)
{
	const struct rtnl_af_ops *ops;

	list_for_each_entry(ops, &rtnl_af_ops, list) {
		if (ops->family == family)
			return ops;
	}

	return NULL;
}

/**
 * rtnl_af_register - Register rtnl_af_ops with rtnetlink.
 * @ops: struct rtnl_af_ops * to register
 *
 * Returns 0 on success or a negative error code.
 */
void rtnl_af_register(struct rtnl_af_ops *ops)
{
	rtnl_lock();
	list_add_tail(&ops->list, &rtnl_af_ops);
	rtnl_unlock();
}
EXPORT_SYMBOL_GPL(rtnl_af_register);

/**
 * __rtnl_af_unregister - Unregister rtnl_af_ops from rtnetlink.
 * @ops: struct rtnl_af_ops * to unregister
 *
 * The caller must hold the rtnl_mutex.
 */
void __rtnl_af_unregister(struct rtnl_af_ops *ops)
{
	list_del(&ops->list);
}
EXPORT_SYMBOL_GPL(__rtnl_af_unregister);

/**
 * rtnl_af_unregister - Unregister rtnl_af_ops from rtnetlink.
 * @ops: struct rtnl_af_ops * to unregister
 */
void rtnl_af_unregister(struct rtnl_af_ops *ops)
{
	rtnl_lock();
	__rtnl_af_unregister(ops);
	rtnl_unlock();
}
EXPORT_SYMBOL_GPL(rtnl_af_unregister);

static size_t rtnl_link_get_af_size(const struct net_device *dev,
				    u32 ext_filter_mask)
{
	struct rtnl_af_ops *af_ops;
	size_t size;

	/* IFLA_AF_SPEC */
	size = nla_total_size(sizeof(struct nlattr));

	list_for_each_entry(af_ops, &rtnl_af_ops, list) {
		if (af_ops->get_link_af_size) {
			/* AF_* + nested data */
			size += nla_total_size(sizeof(struct nlattr)) +
				af_ops->get_link_af_size(dev, ext_filter_mask);
		}
	}

	return size;
}

static bool rtnl_have_link_slave_info(const struct net_device *dev)
{
	struct net_device *master_dev;

	master_dev = netdev_master_upper_dev_get((struct net_device *) dev);
	if (master_dev && master_dev->rtnl_link_ops)
		return true;
	return false;
}

static int rtnl_link_slave_info_fill(struct sk_buff *skb,
				     const struct net_device *dev)
{
	struct net_device *master_dev;
	const struct rtnl_link_ops *ops;
	struct nlattr *slave_data;
	int err;

	master_dev = netdev_master_upper_dev_get((struct net_device *) dev);
	if (!master_dev)
		return 0;
	ops = master_dev->rtnl_link_ops;
	if (!ops)
		return 0;
	if (nla_put_string(skb, IFLA_INFO_SLAVE_KIND, ops->kind) < 0)
		return -EMSGSIZE;
	if (ops->fill_slave_info) {
		slave_data = nla_nest_start(skb, IFLA_INFO_SLAVE_DATA);
		if (!slave_data)
			return -EMSGSIZE;
		err = ops->fill_slave_info(skb, master_dev, dev);
		if (err < 0)
			goto err_cancel_slave_data;
		nla_nest_end(skb, slave_data);
	}
	return 0;

err_cancel_slave_data:
	nla_nest_cancel(skb, slave_data);
	return err;
}

static int rtnl_link_info_fill(struct sk_buff *skb,
			       const struct net_device *dev)
{
	const struct rtnl_link_ops *ops = dev->rtnl_link_ops;
	struct nlattr *data;
	int err;

	if (!ops)
		return 0;
	if (nla_put_string(skb, IFLA_INFO_KIND, ops->kind) < 0)
		return -EMSGSIZE;
	if (ops->fill_xstats) {
		err = ops->fill_xstats(skb, dev);
		if (err < 0)
			return err;
	}
	if (ops->fill_info) {
		data = nla_nest_start(skb, IFLA_INFO_DATA);
		if (data == NULL)
			return -EMSGSIZE;
		err = ops->fill_info(skb, dev);
		if (err < 0)
			goto err_cancel_data;
		nla_nest_end(skb, data);
	}
	return 0;

err_cancel_data:
	nla_nest_cancel(skb, data);
	return err;
}

static int rtnl_link_fill(struct sk_buff *skb, const struct net_device *dev)
{
	struct nlattr *linkinfo;
	int err = -EMSGSIZE;

	linkinfo = nla_nest_start(skb, IFLA_LINKINFO);
	if (linkinfo == NULL)
		goto out;

	err = rtnl_link_info_fill(skb, dev);
	if (err < 0)
		goto err_cancel_link;

	err = rtnl_link_slave_info_fill(skb, dev);
	if (err < 0)
		goto err_cancel_link;

	nla_nest_end(skb, linkinfo);
	return 0;

err_cancel_link:
	nla_nest_cancel(skb, linkinfo);
out:
	return err;
}

int rtnetlink_send(struct sk_buff *skb, struct net *net, u32 pid, unsigned int group, int echo)
{
	struct sock *rtnl = net->rtnl;
	int err = 0;

	NETLINK_CB(skb).dst_group = group;
	if (echo)
		atomic_inc(&skb->users);
	netlink_broadcast(rtnl, skb, pid, group, GFP_KERNEL);
	if (echo)
		err = netlink_unicast(rtnl, skb, pid, MSG_DONTWAIT);
	return err;
}

int rtnl_unicast(struct sk_buff *skb, struct net *net, u32 pid)
{
	struct sock *rtnl = net->rtnl;

	return nlmsg_unicast(rtnl, skb, pid);
}
EXPORT_SYMBOL(rtnl_unicast);

void rtnl_notify(struct sk_buff *skb, struct net *net, u32 pid, u32 group,
		 struct nlmsghdr *nlh, gfp_t flags)
{
	struct sock *rtnl = net->rtnl;
	int report = 0;

	if (nlh)
		report = nlmsg_report(nlh);

	nlmsg_notify(rtnl, skb, pid, group, report, flags);
}
EXPORT_SYMBOL(rtnl_notify);

void rtnl_set_sk_err(struct net *net, u32 group, int error)
{
	struct sock *rtnl = net->rtnl;

	netlink_set_err(rtnl, 0, group, error);
}
EXPORT_SYMBOL(rtnl_set_sk_err);

int rtnetlink_put_metrics(struct sk_buff *skb, u32 *metrics)
{
	struct nlattr *mx;
	int i, valid = 0;

	mx = nla_nest_start(skb, RTA_METRICS);
	if (mx == NULL)
		return -ENOBUFS;

	for (i = 0; i < RTAX_MAX; i++) {
		if (metrics[i]) {
			if (i == RTAX_CC_ALGO - 1) {
				char tmp[TCP_CA_NAME_MAX], *name;

				name = tcp_ca_get_name_by_key(metrics[i], tmp);
				if (!name)
					continue;
				if (nla_put_string(skb, i + 1, name))
					goto nla_put_failure;
			} else if (i == RTAX_FEATURES - 1) {
				u32 user_features = metrics[i] & RTAX_FEATURE_MASK;

				if (!user_features)
					continue;
				BUILD_BUG_ON(RTAX_FEATURE_MASK & DST_FEATURE_MASK);
				if (nla_put_u32(skb, i + 1, user_features))
					goto nla_put_failure;
			} else {
				if (nla_put_u32(skb, i + 1, metrics[i]))
					goto nla_put_failure;
			}
			valid++;
		}
	}

	if (!valid) {
		nla_nest_cancel(skb, mx);
		return 0;
	}

	return nla_nest_end(skb, mx);

nla_put_failure:
	nla_nest_cancel(skb, mx);
	return -EMSGSIZE;
}
EXPORT_SYMBOL(rtnetlink_put_metrics);

int rtnl_put_cacheinfo(struct sk_buff *skb, struct dst_entry *dst, u32 id,
		       long expires, u32 error)
{
	struct rta_cacheinfo ci = {
		.rta_lastuse = jiffies_delta_to_clock_t(jiffies - dst->lastuse),
		.rta_used = dst->__use,
		.rta_clntref = atomic_read(&(dst->__refcnt)),
		.rta_error = error,
		.rta_id =  id,
	};

	if (expires) {
		unsigned long clock;

		clock = jiffies_to_clock_t(abs(expires));
		clock = min_t(unsigned long, clock, INT_MAX);
		ci.rta_expires = (expires > 0) ? clock : -clock;
	}
	return nla_put(skb, RTA_CACHEINFO, sizeof(ci), &ci);
}
EXPORT_SYMBOL_GPL(rtnl_put_cacheinfo);

static void set_operstate(struct net_device *dev, unsigned char transition)
{
	unsigned char operstate = dev->operstate;

	switch (transition) {
	case IF_OPER_UP:
		if ((operstate == IF_OPER_DORMANT ||
		     operstate == IF_OPER_UNKNOWN) &&
		    !netif_dormant(dev))
			operstate = IF_OPER_UP;
		break;

	case IF_OPER_DORMANT:
		if (operstate == IF_OPER_UP ||
		    operstate == IF_OPER_UNKNOWN)
			operstate = IF_OPER_DORMANT;
		break;
	}

	if (dev->operstate != operstate) {
		write_lock_bh(&dev_base_lock);
		dev->operstate = operstate;
		write_unlock_bh(&dev_base_lock);
		netdev_state_change(dev);
	}
}

static unsigned int rtnl_dev_get_flags(const struct net_device *dev)
{
	return (dev->flags & ~(IFF_PROMISC | IFF_ALLMULTI)) |
	       (dev->gflags & (IFF_PROMISC | IFF_ALLMULTI));
}

static unsigned int rtnl_dev_combine_flags(const struct net_device *dev,
					   const struct ifinfomsg *ifm)
{
	unsigned int flags = ifm->ifi_flags;

	/* bugwards compatibility: ifi_change == 0 is treated as ~0 */
	if (ifm->ifi_change)
		flags = (flags & ifm->ifi_change) |
			(rtnl_dev_get_flags(dev) & ~ifm->ifi_change);

	return flags;
}

static void copy_rtnl_link_stats(struct rtnl_link_stats *a,
				 const struct rtnl_link_stats64 *b)
{
	a->rx_packets = b->rx_packets;
	a->tx_packets = b->tx_packets;
	a->rx_bytes = b->rx_bytes;
	a->tx_bytes = b->tx_bytes;
	a->rx_errors = b->rx_errors;
	a->tx_errors = b->tx_errors;
	a->rx_dropped = b->rx_dropped;
	a->tx_dropped = b->tx_dropped;

	a->multicast = b->multicast;
	a->collisions = b->collisions;

	a->rx_length_errors = b->rx_length_errors;
	a->rx_over_errors = b->rx_over_errors;
	a->rx_crc_errors = b->rx_crc_errors;
	a->rx_frame_errors = b->rx_frame_errors;
	a->rx_fifo_errors = b->rx_fifo_errors;
	a->rx_missed_errors = b->rx_missed_errors;

	a->tx_aborted_errors = b->tx_aborted_errors;
	a->tx_carrier_errors = b->tx_carrier_errors;
	a->tx_fifo_errors = b->tx_fifo_errors;
	a->tx_heartbeat_errors = b->tx_heartbeat_errors;
	a->tx_window_errors = b->tx_window_errors;

	a->rx_compressed = b->rx_compressed;
	a->tx_compressed = b->tx_compressed;

	a->rx_nohandler = b->rx_nohandler;
}

/* All VF info */
static inline int rtnl_vfinfo_size(const struct net_device *dev,
				   u32 ext_filter_mask)
{
	if (dev->dev.parent && dev_is_pci(dev->dev.parent) &&
	    (ext_filter_mask & RTEXT_FILTER_VF)) {
		int num_vfs = dev_num_vf(dev->dev.parent);
		size_t size = nla_total_size(0);
		size += num_vfs *
			(nla_total_size(0) +
			 nla_total_size(sizeof(struct ifla_vf_mac)) +
			 nla_total_size(sizeof(struct ifla_vf_vlan)) +
			 nla_total_size(0) + /* nest IFLA_VF_VLAN_LIST */
			 nla_total_size(MAX_VLAN_LIST_LEN *
					sizeof(struct ifla_vf_vlan_info)) +
			 nla_total_size(sizeof(struct ifla_vf_spoofchk)) +
			 nla_total_size(sizeof(struct ifla_vf_tx_rate)) +
			 nla_total_size(sizeof(struct ifla_vf_rate)) +
			 nla_total_size(sizeof(struct ifla_vf_link_state)) +
			 nla_total_size(sizeof(struct ifla_vf_rss_query_en)) +
			 nla_total_size(0) + /* nest IFLA_VF_STATS */
			 /* IFLA_VF_STATS_RX_PACKETS */
			 nla_total_size_64bit(sizeof(__u64)) +
			 /* IFLA_VF_STATS_TX_PACKETS */
			 nla_total_size_64bit(sizeof(__u64)) +
			 /* IFLA_VF_STATS_RX_BYTES */
			 nla_total_size_64bit(sizeof(__u64)) +
			 /* IFLA_VF_STATS_TX_BYTES */
			 nla_total_size_64bit(sizeof(__u64)) +
			 /* IFLA_VF_STATS_BROADCAST */
			 nla_total_size_64bit(sizeof(__u64)) +
			 /* IFLA_VF_STATS_MULTICAST */
			 nla_total_size_64bit(sizeof(__u64)) +
			 nla_total_size(sizeof(struct ifla_vf_trust)));
		return size;
	} else
		return 0;
}

static size_t rtnl_port_size(const struct net_device *dev,
			     u32 ext_filter_mask)
{
	size_t port_size = nla_total_size(4)		/* PORT_VF */
		+ nla_total_size(PORT_PROFILE_MAX)	/* PORT_PROFILE */
		+ nla_total_size(sizeof(struct ifla_port_vsi))
							/* PORT_VSI_TYPE */
		+ nla_total_size(PORT_UUID_MAX)		/* PORT_INSTANCE_UUID */
		+ nla_total_size(PORT_UUID_MAX)		/* PORT_HOST_UUID */
		+ nla_total_size(1)			/* PROT_VDP_REQUEST */
		+ nla_total_size(2);			/* PORT_VDP_RESPONSE */
	size_t vf_ports_size = nla_total_size(sizeof(struct nlattr));
	size_t vf_port_size = nla_total_size(sizeof(struct nlattr))
		+ port_size;
	size_t port_self_size = nla_total_size(sizeof(struct nlattr))
		+ port_size;

	if (!dev->netdev_ops->ndo_get_vf_port || !dev->dev.parent ||
	    !(ext_filter_mask & RTEXT_FILTER_VF))
		return 0;
	if (dev_num_vf(dev->dev.parent))
		return port_self_size + vf_ports_size +
			vf_port_size * dev_num_vf(dev->dev.parent);
	else
		return port_self_size;
}

static size_t rtnl_xdp_size(const struct net_device *dev)
{
	size_t xdp_size = nla_total_size(0) +	/* nest IFLA_XDP */
			  nla_total_size(1);	/* XDP_ATTACHED */

	if (!dev->netdev_ops->ndo_xdp)
		return 0;
	else
		return xdp_size;
}

static noinline size_t if_nlmsg_size(const struct net_device *dev,
				     u32 ext_filter_mask)
{
	return NLMSG_ALIGN(sizeof(struct ifinfomsg))
	       + nla_total_size(IFNAMSIZ) /* IFLA_IFNAME */
	       + nla_total_size(IFALIASZ) /* IFLA_IFALIAS */
	       + nla_total_size(IFNAMSIZ) /* IFLA_QDISC */
	       + nla_total_size_64bit(sizeof(struct rtnl_link_ifmap))
	       + nla_total_size(sizeof(struct rtnl_link_stats))
	       + nla_total_size_64bit(sizeof(struct rtnl_link_stats64))
	       + nla_total_size(MAX_ADDR_LEN) /* IFLA_ADDRESS */
	       + nla_total_size(MAX_ADDR_LEN) /* IFLA_BROADCAST */
	       + nla_total_size(4) /* IFLA_TXQLEN */
	       + nla_total_size(4) /* IFLA_WEIGHT */
	       + nla_total_size(4) /* IFLA_MTU */
	       + nla_total_size(4) /* IFLA_LINK */
	       + nla_total_size(4) /* IFLA_MASTER */
	       + nla_total_size(1) /* IFLA_CARRIER */
	       + nla_total_size(4) /* IFLA_PROMISCUITY */
	       + nla_total_size(4) /* IFLA_NUM_TX_QUEUES */
	       + nla_total_size(4) /* IFLA_NUM_RX_QUEUES */
	       + nla_total_size(4) /* IFLA_GSO_MAX_SEGS */
	       + nla_total_size(4) /* IFLA_GSO_MAX_SIZE */
	       + nla_total_size(1) /* IFLA_OPERSTATE */
	       + nla_total_size(1) /* IFLA_LINKMODE */
	       + nla_total_size(4) /* IFLA_CARRIER_CHANGES */
	       + nla_total_size(4) /* IFLA_LINK_NETNSID */
	       + nla_total_size(ext_filter_mask
			        & RTEXT_FILTER_VF ? 4 : 0) /* IFLA_NUM_VF */
	       + rtnl_vfinfo_size(dev, ext_filter_mask) /* IFLA_VFINFO_LIST */
	       + rtnl_port_size(dev, ext_filter_mask) /* IFLA_VF_PORTS + IFLA_PORT_SELF */
	       + rtnl_link_get_size(dev) /* IFLA_LINKINFO */
	       + rtnl_link_get_af_size(dev, ext_filter_mask) /* IFLA_AF_SPEC */
	       + nla_total_size(MAX_PHYS_ITEM_ID_LEN) /* IFLA_PHYS_PORT_ID */
	       + nla_total_size(MAX_PHYS_ITEM_ID_LEN) /* IFLA_PHYS_SWITCH_ID */
	       + nla_total_size(IFNAMSIZ) /* IFLA_PHYS_PORT_NAME */
	       + rtnl_xdp_size(dev) /* IFLA_XDP */
	       + nla_total_size(1); /* IFLA_PROTO_DOWN */

}

static int rtnl_vf_ports_fill(struct sk_buff *skb, struct net_device *dev)
{
	struct nlattr *vf_ports;
	struct nlattr *vf_port;
	int vf;
	int err;

	vf_ports = nla_nest_start(skb, IFLA_VF_PORTS);
	if (!vf_ports)
		return -EMSGSIZE;

	for (vf = 0; vf < dev_num_vf(dev->dev.parent); vf++) {
		vf_port = nla_nest_start(skb, IFLA_VF_PORT);
		if (!vf_port)
			goto nla_put_failure;
		if (nla_put_u32(skb, IFLA_PORT_VF, vf))
			goto nla_put_failure;
		err = dev->netdev_ops->ndo_get_vf_port(dev, vf, skb);
		if (err == -EMSGSIZE)
			goto nla_put_failure;
		if (err) {
			nla_nest_cancel(skb, vf_port);
			continue;
		}
		nla_nest_end(skb, vf_port);
	}

	nla_nest_end(skb, vf_ports);

	return 0;

nla_put_failure:
	nla_nest_cancel(skb, vf_ports);
	return -EMSGSIZE;
}

static int rtnl_port_self_fill(struct sk_buff *skb, struct net_device *dev)
{
	struct nlattr *port_self;
	int err;

	port_self = nla_nest_start(skb, IFLA_PORT_SELF);
	if (!port_self)
		return -EMSGSIZE;

	err = dev->netdev_ops->ndo_get_vf_port(dev, PORT_SELF_VF, skb);
	if (err) {
		nla_nest_cancel(skb, port_self);
		return (err == -EMSGSIZE) ? err : 0;
	}

	nla_nest_end(skb, port_self);

	return 0;
}

static int rtnl_port_fill(struct sk_buff *skb, struct net_device *dev,
			  u32 ext_filter_mask)
{
	int err;

	if (!dev->netdev_ops->ndo_get_vf_port || !dev->dev.parent ||
	    !(ext_filter_mask & RTEXT_FILTER_VF))
		return 0;

	err = rtnl_port_self_fill(skb, dev);
	if (err)
		return err;

	if (dev_num_vf(dev->dev.parent)) {
		err = rtnl_vf_ports_fill(skb, dev);
		if (err)
			return err;
	}

	return 0;
}

static int rtnl_phys_port_id_fill(struct sk_buff *skb, struct net_device *dev)
{
	int err;
	struct netdev_phys_item_id ppid;

	err = dev_get_phys_port_id(dev, &ppid);
	if (err) {
		if (err == -EOPNOTSUPP)
			return 0;
		return err;
	}

	if (nla_put(skb, IFLA_PHYS_PORT_ID, ppid.id_len, ppid.id))
		return -EMSGSIZE;

	return 0;
}

static int rtnl_phys_port_name_fill(struct sk_buff *skb, struct net_device *dev)
{
	char name[IFNAMSIZ];
	int err;

	err = dev_get_phys_port_name(dev, name, sizeof(name));
	if (err) {
		if (err == -EOPNOTSUPP)
			return 0;
		return err;
	}

	if (nla_put(skb, IFLA_PHYS_PORT_NAME, strlen(name), name))
		return -EMSGSIZE;

	return 0;
}

static int rtnl_phys_switch_id_fill(struct sk_buff *skb, struct net_device *dev)
{
	int err;
	struct switchdev_attr attr = {
		.orig_dev = dev,
		.id = SWITCHDEV_ATTR_ID_PORT_PARENT_ID,
		.flags = SWITCHDEV_F_NO_RECURSE,
	};

	err = switchdev_port_attr_get(dev, &attr);
	if (err) {
		if (err == -EOPNOTSUPP)
			return 0;
		return err;
	}

	if (nla_put(skb, IFLA_PHYS_SWITCH_ID, attr.u.ppid.id_len,
		    attr.u.ppid.id))
		return -EMSGSIZE;

	return 0;
}

static noinline_for_stack int rtnl_fill_stats(struct sk_buff *skb,
					      struct net_device *dev)
{
	struct rtnl_link_stats64 *sp;
	struct nlattr *attr;

	attr = nla_reserve_64bit(skb, IFLA_STATS64,
				 sizeof(struct rtnl_link_stats64), IFLA_PAD);
	if (!attr)
		return -EMSGSIZE;

	sp = nla_data(attr);
	dev_get_stats(dev, sp);

	attr = nla_reserve(skb, IFLA_STATS,
			   sizeof(struct rtnl_link_stats));
	if (!attr)
		return -EMSGSIZE;

	copy_rtnl_link_stats(nla_data(attr), sp);

	return 0;
}

static noinline_for_stack int rtnl_fill_vfinfo(struct sk_buff *skb,
					       struct net_device *dev,
					       int vfs_num,
					       struct nlattr *vfinfo)
{
	struct ifla_vf_rss_query_en vf_rss_query_en;
	struct nlattr *vf, *vfstats, *vfvlanlist;
	struct ifla_vf_link_state vf_linkstate;
	struct ifla_vf_vlan_info vf_vlan_info;
	struct ifla_vf_spoofchk vf_spoofchk;
	struct ifla_vf_tx_rate vf_tx_rate;
	struct ifla_vf_stats vf_stats;
	struct ifla_vf_trust vf_trust;
	struct ifla_vf_vlan vf_vlan;
	struct ifla_vf_rate vf_rate;
	struct ifla_vf_mac vf_mac;
	struct ifla_vf_info ivi;

	/* Not all SR-IOV capable drivers support the
	 * spoofcheck and "RSS query enable" query.  Preset to
	 * -1 so the user space tool can detect that the driver
	 * didn't report anything.
	 */
	ivi.spoofchk = -1;
	ivi.rss_query_en = -1;
	ivi.trusted = -1;
	memset(ivi.mac, 0, sizeof(ivi.mac));
	/* The default value for VF link state is "auto"
	 * IFLA_VF_LINK_STATE_AUTO which equals zero
	 */
	ivi.linkstate = 0;
	/* VLAN Protocol by default is 802.1Q */
	ivi.vlan_proto = htons(ETH_P_8021Q);
	if (dev->netdev_ops->ndo_get_vf_config(dev, vfs_num, &ivi))
		return 0;

	memset(&vf_vlan_info, 0, sizeof(vf_vlan_info));

	vf_mac.vf =
		vf_vlan.vf =
		vf_vlan_info.vf =
		vf_rate.vf =
		vf_tx_rate.vf =
		vf_spoofchk.vf =
		vf_linkstate.vf =
		vf_rss_query_en.vf =
		vf_trust.vf = ivi.vf;

	memcpy(vf_mac.mac, ivi.mac, sizeof(ivi.mac));
	vf_vlan.vlan = ivi.vlan;
	vf_vlan.qos = ivi.qos;
	vf_vlan_info.vlan = ivi.vlan;
	vf_vlan_info.qos = ivi.qos;
	vf_vlan_info.vlan_proto = ivi.vlan_proto;
	vf_tx_rate.rate = ivi.max_tx_rate;
	vf_rate.min_tx_rate = ivi.min_tx_rate;
	vf_rate.max_tx_rate = ivi.max_tx_rate;
	vf_spoofchk.setting = ivi.spoofchk;
	vf_linkstate.link_state = ivi.linkstate;
	vf_rss_query_en.setting = ivi.rss_query_en;
	vf_trust.setting = ivi.trusted;
	vf = nla_nest_start(skb, IFLA_VF_INFO);
	if (!vf)
		goto nla_put_vfinfo_failure;
	if (nla_put(skb, IFLA_VF_MAC, sizeof(vf_mac), &vf_mac) ||
	    nla_put(skb, IFLA_VF_VLAN, sizeof(vf_vlan), &vf_vlan) ||
	    nla_put(skb, IFLA_VF_RATE, sizeof(vf_rate),
		    &vf_rate) ||
	    nla_put(skb, IFLA_VF_TX_RATE, sizeof(vf_tx_rate),
		    &vf_tx_rate) ||
	    nla_put(skb, IFLA_VF_SPOOFCHK, sizeof(vf_spoofchk),
		    &vf_spoofchk) ||
	    nla_put(skb, IFLA_VF_LINK_STATE, sizeof(vf_linkstate),
		    &vf_linkstate) ||
	    nla_put(skb, IFLA_VF_RSS_QUERY_EN,
		    sizeof(vf_rss_query_en),
		    &vf_rss_query_en) ||
	    nla_put(skb, IFLA_VF_TRUST,
		    sizeof(vf_trust), &vf_trust))
		goto nla_put_vf_failure;
	vfvlanlist = nla_nest_start(skb, IFLA_VF_VLAN_LIST);
	if (!vfvlanlist)
		goto nla_put_vf_failure;
	if (nla_put(skb, IFLA_VF_VLAN_INFO, sizeof(vf_vlan_info),
		    &vf_vlan_info)) {
		nla_nest_cancel(skb, vfvlanlist);
		goto nla_put_vf_failure;
	}
	nla_nest_end(skb, vfvlanlist);
	memset(&vf_stats, 0, sizeof(vf_stats));
	if (dev->netdev_ops->ndo_get_vf_stats)
		dev->netdev_ops->ndo_get_vf_stats(dev, vfs_num,
						&vf_stats);
	vfstats = nla_nest_start(skb, IFLA_VF_STATS);
	if (!vfstats)
		goto nla_put_vf_failure;
	if (nla_put_u64_64bit(skb, IFLA_VF_STATS_RX_PACKETS,
			      vf_stats.rx_packets, IFLA_VF_STATS_PAD) ||
	    nla_put_u64_64bit(skb, IFLA_VF_STATS_TX_PACKETS,
			      vf_stats.tx_packets, IFLA_VF_STATS_PAD) ||
	    nla_put_u64_64bit(skb, IFLA_VF_STATS_RX_BYTES,
			      vf_stats.rx_bytes, IFLA_VF_STATS_PAD) ||
	    nla_put_u64_64bit(skb, IFLA_VF_STATS_TX_BYTES,
			      vf_stats.tx_bytes, IFLA_VF_STATS_PAD) ||
	    nla_put_u64_64bit(skb, IFLA_VF_STATS_BROADCAST,
			      vf_stats.broadcast, IFLA_VF_STATS_PAD) ||
	    nla_put_u64_64bit(skb, IFLA_VF_STATS_MULTICAST,
			      vf_stats.multicast, IFLA_VF_STATS_PAD)) {
		nla_nest_cancel(skb, vfstats);
		goto nla_put_vf_failure;
	}
	nla_nest_end(skb, vfstats);
	nla_nest_end(skb, vf);
	return 0;

nla_put_vf_failure:
	nla_nest_cancel(skb, vf);
nla_put_vfinfo_failure:
	nla_nest_cancel(skb, vfinfo);
	return -EMSGSIZE;
}

static int rtnl_fill_link_ifmap(struct sk_buff *skb, struct net_device *dev)
{
	struct rtnl_link_ifmap map;

	memset(&map, 0, sizeof(map));
	map.mem_start   = dev->mem_start;
	map.mem_end     = dev->mem_end;
	map.base_addr   = dev->base_addr;
	map.irq         = dev->irq;
	map.dma         = dev->dma;
	map.port        = dev->if_port;

	if (nla_put_64bit(skb, IFLA_MAP, sizeof(map), &map, IFLA_PAD))
		return -EMSGSIZE;

	return 0;
}

static int rtnl_xdp_fill(struct sk_buff *skb, struct net_device *dev)
{
	struct netdev_xdp xdp_op = {};
	struct nlattr *xdp;
	int err;

	if (!dev->netdev_ops->ndo_xdp)
		return 0;
	xdp = nla_nest_start(skb, IFLA_XDP);
	if (!xdp)
		return -EMSGSIZE;
	xdp_op.command = XDP_QUERY_PROG;
	err = dev->netdev_ops->ndo_xdp(dev, &xdp_op);
	if (err)
		goto err_cancel;
	err = nla_put_u8(skb, IFLA_XDP_ATTACHED, xdp_op.prog_attached);
	if (err)
		goto err_cancel;

	nla_nest_end(skb, xdp);
	return 0;

err_cancel:
	nla_nest_cancel(skb, xdp);
	return err;
}

static int rtnl_fill_ifinfo(struct sk_buff *skb, struct net_device *dev,
			    int type, u32 pid, u32 seq, u32 change,
			    unsigned int flags, u32 ext_filter_mask)
{
	struct ifinfomsg *ifm;
	struct nlmsghdr *nlh;
	struct nlattr *af_spec;
	struct rtnl_af_ops *af_ops;
	struct net_device *upper_dev = netdev_master_upper_dev_get(dev);

	ASSERT_RTNL();
	nlh = nlmsg_put(skb, pid, seq, type, sizeof(*ifm), flags);
	if (nlh == NULL)
		return -EMSGSIZE;

	ifm = nlmsg_data(nlh);
	ifm->ifi_family = AF_UNSPEC;
	ifm->__ifi_pad = 0;
	ifm->ifi_type = dev->type;
	ifm->ifi_index = dev->ifindex;
	ifm->ifi_flags = dev_get_flags(dev);
	ifm->ifi_change = change;

	if (nla_put_string(skb, IFLA_IFNAME, dev->name) ||
	    nla_put_u32(skb, IFLA_TXQLEN, dev->tx_queue_len) ||
	    nla_put_u8(skb, IFLA_OPERSTATE,
		       netif_running(dev) ? dev->operstate : IF_OPER_DOWN) ||
	    nla_put_u8(skb, IFLA_LINKMODE, dev->link_mode) ||
	    nla_put_u32(skb, IFLA_MTU, dev->mtu) ||
	    nla_put_u32(skb, IFLA_GROUP, dev->group) ||
	    nla_put_u32(skb, IFLA_PROMISCUITY, dev->promiscuity) ||
	    nla_put_u32(skb, IFLA_NUM_TX_QUEUES, dev->num_tx_queues) ||
	    nla_put_u32(skb, IFLA_GSO_MAX_SEGS, dev->gso_max_segs) ||
	    nla_put_u32(skb, IFLA_GSO_MAX_SIZE, dev->gso_max_size) ||
#ifdef CONFIG_RPS
	    nla_put_u32(skb, IFLA_NUM_RX_QUEUES, dev->num_rx_queues) ||
#endif
	    (dev->ifindex != dev_get_iflink(dev) &&
	     nla_put_u32(skb, IFLA_LINK, dev_get_iflink(dev))) ||
	    (upper_dev &&
	     nla_put_u32(skb, IFLA_MASTER, upper_dev->ifindex)) ||
	    nla_put_u8(skb, IFLA_CARRIER, netif_carrier_ok(dev)) ||
	    (dev->qdisc &&
	     nla_put_string(skb, IFLA_QDISC, dev->qdisc->ops->id)) ||
	    (dev->ifalias &&
	     nla_put_string(skb, IFLA_IFALIAS, dev->ifalias)) ||
	    nla_put_u32(skb, IFLA_CARRIER_CHANGES,
			atomic_read(&dev->carrier_changes)) ||
	    nla_put_u8(skb, IFLA_PROTO_DOWN, dev->proto_down))
		goto nla_put_failure;

	if (rtnl_fill_link_ifmap(skb, dev))
		goto nla_put_failure;

	if (dev->addr_len) {
		if (nla_put(skb, IFLA_ADDRESS, dev->addr_len, dev->dev_addr) ||
		    nla_put(skb, IFLA_BROADCAST, dev->addr_len, dev->broadcast))
			goto nla_put_failure;
	}

	if (rtnl_phys_port_id_fill(skb, dev))
		goto nla_put_failure;

	if (rtnl_phys_port_name_fill(skb, dev))
		goto nla_put_failure;

	if (rtnl_phys_switch_id_fill(skb, dev))
		goto nla_put_failure;

	if (rtnl_fill_stats(skb, dev))
		goto nla_put_failure;

	if (dev->dev.parent && (ext_filter_mask & RTEXT_FILTER_VF) &&
	    nla_put_u32(skb, IFLA_NUM_VF, dev_num_vf(dev->dev.parent)))
		goto nla_put_failure;

	if (dev->netdev_ops->ndo_get_vf_config && dev->dev.parent &&
	    ext_filter_mask & RTEXT_FILTER_VF) {
		int i;
		struct nlattr *vfinfo;
		int num_vfs = dev_num_vf(dev->dev.parent);

		vfinfo = nla_nest_start(skb, IFLA_VFINFO_LIST);
		if (!vfinfo)
			goto nla_put_failure;
		for (i = 0; i < num_vfs; i++) {
			if (rtnl_fill_vfinfo(skb, dev, i, vfinfo))
				goto nla_put_failure;
		}

		nla_nest_end(skb, vfinfo);
	}

	if (rtnl_port_fill(skb, dev, ext_filter_mask))
		goto nla_put_failure;

	if (rtnl_xdp_fill(skb, dev))
		goto nla_put_failure;

	if (dev->rtnl_link_ops || rtnl_have_link_slave_info(dev)) {
		if (rtnl_link_fill(skb, dev) < 0)
			goto nla_put_failure;
	}

	if (dev->rtnl_link_ops &&
	    dev->rtnl_link_ops->get_link_net) {
		struct net *link_net = dev->rtnl_link_ops->get_link_net(dev);

		if (!net_eq(dev_net(dev), link_net)) {
			int id = peernet2id_alloc(dev_net(dev), link_net);

			if (nla_put_s32(skb, IFLA_LINK_NETNSID, id))
				goto nla_put_failure;
		}
	}

	if (!(af_spec = nla_nest_start(skb, IFLA_AF_SPEC)))
		goto nla_put_failure;

	list_for_each_entry(af_ops, &rtnl_af_ops, list) {
		if (af_ops->fill_link_af) {
			struct nlattr *af;
			int err;

			if (!(af = nla_nest_start(skb, af_ops->family)))
				goto nla_put_failure;

			err = af_ops->fill_link_af(skb, dev, ext_filter_mask);

			/*
			 * Caller may return ENODATA to indicate that there
			 * was no data to be dumped. This is not an error, it
			 * means we should trim the attribute header and
			 * continue.
			 */
			if (err == -ENODATA)
				nla_nest_cancel(skb, af);
			else if (err < 0)
				goto nla_put_failure;

			nla_nest_end(skb, af);
		}
	}

	nla_nest_end(skb, af_spec);

	nlmsg_end(skb, nlh);
	return 0;

nla_put_failure:
	nlmsg_cancel(skb, nlh);
	return -EMSGSIZE;
}

static const struct nla_policy ifla_policy[IFLA_MAX+1] = {
	[IFLA_IFNAME]		= { .type = NLA_STRING, .len = IFNAMSIZ-1 },
	[IFLA_ADDRESS]		= { .type = NLA_BINARY, .len = MAX_ADDR_LEN },
	[IFLA_BROADCAST]	= { .type = NLA_BINARY, .len = MAX_ADDR_LEN },
	[IFLA_MAP]		= { .len = sizeof(struct rtnl_link_ifmap) },
	[IFLA_MTU]		= { .type = NLA_U32 },
	[IFLA_LINK]		= { .type = NLA_U32 },
	[IFLA_MASTER]		= { .type = NLA_U32 },
	[IFLA_CARRIER]		= { .type = NLA_U8 },
	[IFLA_TXQLEN]		= { .type = NLA_U32 },
	[IFLA_WEIGHT]		= { .type = NLA_U32 },
	[IFLA_OPERSTATE]	= { .type = NLA_U8 },
	[IFLA_LINKMODE]		= { .type = NLA_U8 },
	[IFLA_LINKINFO]		= { .type = NLA_NESTED },
	[IFLA_NET_NS_PID]	= { .type = NLA_U32 },
	[IFLA_NET_NS_FD]	= { .type = NLA_U32 },
	[IFLA_IFALIAS]	        = { .type = NLA_STRING, .len = IFALIASZ-1 },
	[IFLA_VFINFO_LIST]	= {. type = NLA_NESTED },
	[IFLA_VF_PORTS]		= { .type = NLA_NESTED },
	[IFLA_PORT_SELF]	= { .type = NLA_NESTED },
	[IFLA_AF_SPEC]		= { .type = NLA_NESTED },
	[IFLA_EXT_MASK]		= { .type = NLA_U32 },
	[IFLA_PROMISCUITY]	= { .type = NLA_U32 },
	[IFLA_NUM_TX_QUEUES]	= { .type = NLA_U32 },
	[IFLA_NUM_RX_QUEUES]	= { .type = NLA_U32 },
	[IFLA_PHYS_PORT_ID]	= { .type = NLA_BINARY, .len = MAX_PHYS_ITEM_ID_LEN },
	[IFLA_CARRIER_CHANGES]	= { .type = NLA_U32 },  /* ignored */
	[IFLA_PHYS_SWITCH_ID]	= { .type = NLA_BINARY, .len = MAX_PHYS_ITEM_ID_LEN },
	[IFLA_LINK_NETNSID]	= { .type = NLA_S32 },
	[IFLA_PROTO_DOWN]	= { .type = NLA_U8 },
	[IFLA_XDP]		= { .type = NLA_NESTED },
};

static const struct nla_policy ifla_info_policy[IFLA_INFO_MAX+1] = {
	[IFLA_INFO_KIND]	= { .type = NLA_STRING },
	[IFLA_INFO_DATA]	= { .type = NLA_NESTED },
	[IFLA_INFO_SLAVE_KIND]	= { .type = NLA_STRING },
	[IFLA_INFO_SLAVE_DATA]	= { .type = NLA_NESTED },
};

static const struct nla_policy ifla_vf_policy[IFLA_VF_MAX+1] = {
	[IFLA_VF_MAC]		= { .len = sizeof(struct ifla_vf_mac) },
	[IFLA_VF_VLAN]		= { .len = sizeof(struct ifla_vf_vlan) },
	[IFLA_VF_VLAN_LIST]     = { .type = NLA_NESTED },
	[IFLA_VF_TX_RATE]	= { .len = sizeof(struct ifla_vf_tx_rate) },
	[IFLA_VF_SPOOFCHK]	= { .len = sizeof(struct ifla_vf_spoofchk) },
	[IFLA_VF_RATE]		= { .len = sizeof(struct ifla_vf_rate) },
	[IFLA_VF_LINK_STATE]	= { .len = sizeof(struct ifla_vf_link_state) },
	[IFLA_VF_RSS_QUERY_EN]	= { .len = sizeof(struct ifla_vf_rss_query_en) },
	[IFLA_VF_STATS]		= { .type = NLA_NESTED },
	[IFLA_VF_TRUST]		= { .len = sizeof(struct ifla_vf_trust) },
	[IFLA_VF_IB_NODE_GUID]	= { .len = sizeof(struct ifla_vf_guid) },
	[IFLA_VF_IB_PORT_GUID]	= { .len = sizeof(struct ifla_vf_guid) },
};

static const struct nla_policy ifla_port_policy[IFLA_PORT_MAX+1] = {
	[IFLA_PORT_VF]		= { .type = NLA_U32 },
	[IFLA_PORT_PROFILE]	= { .type = NLA_STRING,
				    .len = PORT_PROFILE_MAX },
	[IFLA_PORT_VSI_TYPE]	= { .type = NLA_BINARY,
				    .len = sizeof(struct ifla_port_vsi)},
	[IFLA_PORT_INSTANCE_UUID] = { .type = NLA_BINARY,
				      .len = PORT_UUID_MAX },
	[IFLA_PORT_HOST_UUID]	= { .type = NLA_STRING,
				    .len = PORT_UUID_MAX },
	[IFLA_PORT_REQUEST]	= { .type = NLA_U8, },
	[IFLA_PORT_RESPONSE]	= { .type = NLA_U16, },
};

static const struct nla_policy ifla_xdp_policy[IFLA_XDP_MAX + 1] = {
	[IFLA_XDP_FD]		= { .type = NLA_S32 },
	[IFLA_XDP_ATTACHED]	= { .type = NLA_U8 },
};

static const struct rtnl_link_ops *linkinfo_to_kind_ops(const struct nlattr *nla)
{
	const struct rtnl_link_ops *ops = NULL;
	struct nlattr *linfo[IFLA_INFO_MAX + 1];

	if (nla_parse_nested(linfo, IFLA_INFO_MAX, nla, ifla_info_policy) < 0)
		return NULL;

	if (linfo[IFLA_INFO_KIND]) {
		char kind[MODULE_NAME_LEN];

		nla_strlcpy(kind, linfo[IFLA_INFO_KIND], sizeof(kind));
		ops = rtnl_link_ops_get(kind);
	}

	return ops;
}

static bool link_master_filtered(struct net_device *dev, int master_idx)
{
	struct net_device *master;

	if (!master_idx)
		return false;

	master = netdev_master_upper_dev_get(dev);
	if (!master || master->ifindex != master_idx)
		return true;

	return false;
}

static bool link_kind_filtered(const struct net_device *dev,
			       const struct rtnl_link_ops *kind_ops)
{
	if (kind_ops && dev->rtnl_link_ops != kind_ops)
		return true;

	return false;
}

static bool link_dump_filtered(struct net_device *dev,
			       int master_idx,
			       const struct rtnl_link_ops *kind_ops)
{
	if (link_master_filtered(dev, master_idx) ||
	    link_kind_filtered(dev, kind_ops))
		return true;

	return false;
}

static int rtnl_dump_ifinfo(struct sk_buff *skb, struct netlink_callback *cb)
{
	struct net *net = sock_net(skb->sk);
	int h, s_h;
	int idx = 0, s_idx;
	struct net_device *dev;
	struct hlist_head *head;
	struct nlattr *tb[IFLA_MAX+1];
	u32 ext_filter_mask = 0;
	const struct rtnl_link_ops *kind_ops = NULL;
	unsigned int flags = NLM_F_MULTI;
	int master_idx = 0;
	int err;
	int hdrlen;

	s_h = cb->args[0];
	s_idx = cb->args[1];

	cb->seq = net->dev_base_seq;

	/* A hack to preserve kernel<->userspace interface.
	 * The correct header is ifinfomsg. It is consistent with rtnl_getlink.
	 * However, before Linux v3.9 the code here assumed rtgenmsg and that's
	 * what iproute2 < v3.9.0 used.
	 * We can detect the old iproute2. Even including the IFLA_EXT_MASK
	 * attribute, its netlink message is shorter than struct ifinfomsg.
	 */
	hdrlen = nlmsg_len(cb->nlh) < sizeof(struct ifinfomsg) ?
		 sizeof(struct rtgenmsg) : sizeof(struct ifinfomsg);

	if (nlmsg_parse(cb->nlh, hdrlen, tb, IFLA_MAX, ifla_policy) >= 0) {

		if (tb[IFLA_EXT_MASK])
			ext_filter_mask = nla_get_u32(tb[IFLA_EXT_MASK]);

		if (tb[IFLA_MASTER])
			master_idx = nla_get_u32(tb[IFLA_MASTER]);

		if (tb[IFLA_LINKINFO])
			kind_ops = linkinfo_to_kind_ops(tb[IFLA_LINKINFO]);

		if (master_idx || kind_ops)
			flags |= NLM_F_DUMP_FILTERED;
	}

	for (h = s_h; h < NETDEV_HASHENTRIES; h++, s_idx = 0) {
		idx = 0;
		head = &net->dev_index_head[h];
		hlist_for_each_entry(dev, head, index_hlist) {
			if (link_dump_filtered(dev, master_idx, kind_ops))
				goto cont;
			if (idx < s_idx)
				goto cont;
			err = rtnl_fill_ifinfo(skb, dev, RTM_NEWLINK,
					       NETLINK_CB(cb->skb).portid,
					       cb->nlh->nlmsg_seq, 0,
					       flags,
					       ext_filter_mask);
			/* If we ran out of room on the first message,
			 * we're in trouble
			 */
			WARN_ON((err == -EMSGSIZE) && (skb->len == 0));

			if (err < 0)
				goto out;

			nl_dump_check_consistent(cb, nlmsg_hdr(skb));
cont:
			idx++;
		}
	}
out:
	cb->args[1] = idx;
	cb->args[0] = h;

	return skb->len;
}

int rtnl_nla_parse_ifla(struct nlattr **tb, const struct nlattr *head, int len)
{
	return nla_parse(tb, IFLA_MAX, head, len, ifla_policy);
}
EXPORT_SYMBOL(rtnl_nla_parse_ifla);

struct net *rtnl_link_get_net(struct net *src_net, struct nlattr *tb[])
{
	struct net *net;
	/* Examine the link attributes and figure out which
	 * network namespace we are talking about.
	 */
	if (tb[IFLA_NET_NS_PID])
		net = get_net_ns_by_pid(nla_get_u32(tb[IFLA_NET_NS_PID]));
	else if (tb[IFLA_NET_NS_FD])
		net = get_net_ns_by_fd(nla_get_u32(tb[IFLA_NET_NS_FD]));
	else
		net = get_net(src_net);
	return net;
}
EXPORT_SYMBOL(rtnl_link_get_net);

static int validate_linkmsg(struct net_device *dev, struct nlattr *tb[])
{
	if (dev) {
		if (tb[IFLA_ADDRESS] &&
		    nla_len(tb[IFLA_ADDRESS]) < dev->addr_len)
			return -EINVAL;

		if (tb[IFLA_BROADCAST] &&
		    nla_len(tb[IFLA_BROADCAST]) < dev->addr_len)
			return -EINVAL;
	}

	if (tb[IFLA_AF_SPEC]) {
		struct nlattr *af;
		int rem, err;

		nla_for_each_nested(af, tb[IFLA_AF_SPEC], rem) {
			const struct rtnl_af_ops *af_ops;

			if (!(af_ops = rtnl_af_lookup(nla_type(af))))
				return -EAFNOSUPPORT;

			if (!af_ops->set_link_af)
				return -EOPNOTSUPP;

			if (af_ops->validate_link_af) {
				err = af_ops->validate_link_af(dev, af);
				if (err < 0)
					return err;
			}
		}
	}

	return 0;
}

<<<<<<< HEAD
static int do_setvfinfo(struct net_device *dev, struct nlattr **tb)
=======
static int handle_infiniband_guid(struct net_device *dev, struct ifla_vf_guid *ivt,
				  int guid_type)
>>>>>>> f2ed3bfc
{
	const struct net_device_ops *ops = dev->netdev_ops;
	int err = -EINVAL;

<<<<<<< HEAD
	if (tb[IFLA_VF_MAC]) {
		struct ifla_vf_mac *ivm = nla_data(tb[IFLA_VF_MAC]);

=======
	return ops->ndo_set_vf_guid(dev, ivt->vf, ivt->guid, guid_type);
}

static int handle_vf_guid(struct net_device *dev, struct ifla_vf_guid *ivt, int guid_type)
{
	if (dev->type != ARPHRD_INFINIBAND)
		return -EOPNOTSUPP;

	return handle_infiniband_guid(dev, ivt, guid_type);
}

static int do_setvfinfo(struct net_device *dev, struct nlattr **tb)
{
	const struct net_device_ops *ops = dev->netdev_ops;
	int err = -EINVAL;

	if (tb[IFLA_VF_MAC]) {
		struct ifla_vf_mac *ivm = nla_data(tb[IFLA_VF_MAC]);

>>>>>>> f2ed3bfc
		err = -EOPNOTSUPP;
		if (ops->ndo_set_vf_mac)
			err = ops->ndo_set_vf_mac(dev, ivm->vf,
						  ivm->mac);
		if (err < 0)
			return err;
	}

	if (tb[IFLA_VF_VLAN]) {
		struct ifla_vf_vlan *ivv = nla_data(tb[IFLA_VF_VLAN]);

		err = -EOPNOTSUPP;
		if (ops->ndo_set_vf_vlan)
			err = ops->ndo_set_vf_vlan(dev, ivv->vf, ivv->vlan,
<<<<<<< HEAD
						   ivv->qos);
=======
						   ivv->qos,
						   htons(ETH_P_8021Q));
		if (err < 0)
			return err;
	}

	if (tb[IFLA_VF_VLAN_LIST]) {
		struct ifla_vf_vlan_info *ivvl[MAX_VLAN_LIST_LEN];
		struct nlattr *attr;
		int rem, len = 0;

		err = -EOPNOTSUPP;
		if (!ops->ndo_set_vf_vlan)
			return err;

		nla_for_each_nested(attr, tb[IFLA_VF_VLAN_LIST], rem) {
			if (nla_type(attr) != IFLA_VF_VLAN_INFO ||
			    nla_len(attr) < NLA_HDRLEN) {
				return -EINVAL;
			}
			if (len >= MAX_VLAN_LIST_LEN)
				return -EOPNOTSUPP;
			ivvl[len] = nla_data(attr);

			len++;
		}
		if (len == 0)
			return -EINVAL;

		err = ops->ndo_set_vf_vlan(dev, ivvl[0]->vf, ivvl[0]->vlan,
					   ivvl[0]->qos, ivvl[0]->vlan_proto);
>>>>>>> f2ed3bfc
		if (err < 0)
			return err;
	}

	if (tb[IFLA_VF_TX_RATE]) {
		struct ifla_vf_tx_rate *ivt = nla_data(tb[IFLA_VF_TX_RATE]);
		struct ifla_vf_info ivf;

		err = -EOPNOTSUPP;
		if (ops->ndo_get_vf_config)
			err = ops->ndo_get_vf_config(dev, ivt->vf, &ivf);
		if (err < 0)
			return err;

		err = -EOPNOTSUPP;
		if (ops->ndo_set_vf_rate)
			err = ops->ndo_set_vf_rate(dev, ivt->vf,
						   ivf.min_tx_rate,
						   ivt->rate);
		if (err < 0)
			return err;
	}

	if (tb[IFLA_VF_RATE]) {
		struct ifla_vf_rate *ivt = nla_data(tb[IFLA_VF_RATE]);

		err = -EOPNOTSUPP;
		if (ops->ndo_set_vf_rate)
			err = ops->ndo_set_vf_rate(dev, ivt->vf,
						   ivt->min_tx_rate,
						   ivt->max_tx_rate);
		if (err < 0)
			return err;
<<<<<<< HEAD
	}

	if (tb[IFLA_VF_SPOOFCHK]) {
		struct ifla_vf_spoofchk *ivs = nla_data(tb[IFLA_VF_SPOOFCHK]);

		err = -EOPNOTSUPP;
		if (ops->ndo_set_vf_spoofchk)
			err = ops->ndo_set_vf_spoofchk(dev, ivs->vf,
						       ivs->setting);
		if (err < 0)
			return err;
	}

	if (tb[IFLA_VF_LINK_STATE]) {
		struct ifla_vf_link_state *ivl = nla_data(tb[IFLA_VF_LINK_STATE]);

		err = -EOPNOTSUPP;
		if (ops->ndo_set_vf_link_state)
			err = ops->ndo_set_vf_link_state(dev, ivl->vf,
							 ivl->link_state);
		if (err < 0)
			return err;
	}

	if (tb[IFLA_VF_RSS_QUERY_EN]) {
		struct ifla_vf_rss_query_en *ivrssq_en;

		err = -EOPNOTSUPP;
		ivrssq_en = nla_data(tb[IFLA_VF_RSS_QUERY_EN]);
		if (ops->ndo_set_vf_rss_query_en)
			err = ops->ndo_set_vf_rss_query_en(dev, ivrssq_en->vf,
							   ivrssq_en->setting);
		if (err < 0)
			return err;
=======
	}

	if (tb[IFLA_VF_SPOOFCHK]) {
		struct ifla_vf_spoofchk *ivs = nla_data(tb[IFLA_VF_SPOOFCHK]);

		err = -EOPNOTSUPP;
		if (ops->ndo_set_vf_spoofchk)
			err = ops->ndo_set_vf_spoofchk(dev, ivs->vf,
						       ivs->setting);
		if (err < 0)
			return err;
	}

	if (tb[IFLA_VF_LINK_STATE]) {
		struct ifla_vf_link_state *ivl = nla_data(tb[IFLA_VF_LINK_STATE]);

		err = -EOPNOTSUPP;
		if (ops->ndo_set_vf_link_state)
			err = ops->ndo_set_vf_link_state(dev, ivl->vf,
							 ivl->link_state);
		if (err < 0)
			return err;
	}

	if (tb[IFLA_VF_RSS_QUERY_EN]) {
		struct ifla_vf_rss_query_en *ivrssq_en;

		err = -EOPNOTSUPP;
		ivrssq_en = nla_data(tb[IFLA_VF_RSS_QUERY_EN]);
		if (ops->ndo_set_vf_rss_query_en)
			err = ops->ndo_set_vf_rss_query_en(dev, ivrssq_en->vf,
							   ivrssq_en->setting);
		if (err < 0)
			return err;
	}

	if (tb[IFLA_VF_TRUST]) {
		struct ifla_vf_trust *ivt = nla_data(tb[IFLA_VF_TRUST]);

		err = -EOPNOTSUPP;
		if (ops->ndo_set_vf_trust)
			err = ops->ndo_set_vf_trust(dev, ivt->vf, ivt->setting);
		if (err < 0)
			return err;
	}

	if (tb[IFLA_VF_IB_NODE_GUID]) {
		struct ifla_vf_guid *ivt = nla_data(tb[IFLA_VF_IB_NODE_GUID]);

		if (!ops->ndo_set_vf_guid)
			return -EOPNOTSUPP;

		return handle_vf_guid(dev, ivt, IFLA_VF_IB_NODE_GUID);
	}

	if (tb[IFLA_VF_IB_PORT_GUID]) {
		struct ifla_vf_guid *ivt = nla_data(tb[IFLA_VF_IB_PORT_GUID]);

		if (!ops->ndo_set_vf_guid)
			return -EOPNOTSUPP;

		return handle_vf_guid(dev, ivt, IFLA_VF_IB_PORT_GUID);
>>>>>>> f2ed3bfc
	}

	return err;
}

static int do_set_master(struct net_device *dev, int ifindex)
{
	struct net_device *upper_dev = netdev_master_upper_dev_get(dev);
	const struct net_device_ops *ops;
	int err;

	if (upper_dev) {
		if (upper_dev->ifindex == ifindex)
			return 0;
		ops = upper_dev->netdev_ops;
		if (ops->ndo_del_slave) {
			err = ops->ndo_del_slave(upper_dev, dev);
			if (err)
				return err;
		} else {
			return -EOPNOTSUPP;
		}
	}

	if (ifindex) {
		upper_dev = __dev_get_by_index(dev_net(dev), ifindex);
		if (!upper_dev)
			return -EINVAL;
		ops = upper_dev->netdev_ops;
		if (ops->ndo_add_slave) {
			err = ops->ndo_add_slave(upper_dev, dev);
			if (err)
				return err;
		} else {
			return -EOPNOTSUPP;
		}
	}
	return 0;
}

#define DO_SETLINK_MODIFIED	0x01
/* notify flag means notify + modified. */
#define DO_SETLINK_NOTIFY	0x03
static int do_setlink(const struct sk_buff *skb,
		      struct net_device *dev, struct ifinfomsg *ifm,
		      struct nlattr **tb, char *ifname, int status)
{
	const struct net_device_ops *ops = dev->netdev_ops;
	int err;

	if (tb[IFLA_NET_NS_PID] || tb[IFLA_NET_NS_FD]) {
		struct net *net = rtnl_link_get_net(dev_net(dev), tb);
		if (IS_ERR(net)) {
			err = PTR_ERR(net);
			goto errout;
		}
		if (!netlink_ns_capable(skb, net->user_ns, CAP_NET_ADMIN)) {
			put_net(net);
			err = -EPERM;
			goto errout;
		}
		err = dev_change_net_namespace(dev, net, ifname);
		put_net(net);
		if (err)
			goto errout;
		status |= DO_SETLINK_MODIFIED;
	}

	if (tb[IFLA_MAP]) {
		struct rtnl_link_ifmap *u_map;
		struct ifmap k_map;

		if (!ops->ndo_set_config) {
			err = -EOPNOTSUPP;
			goto errout;
		}

		if (!netif_device_present(dev)) {
			err = -ENODEV;
			goto errout;
		}

		u_map = nla_data(tb[IFLA_MAP]);
		k_map.mem_start = (unsigned long) u_map->mem_start;
		k_map.mem_end = (unsigned long) u_map->mem_end;
		k_map.base_addr = (unsigned short) u_map->base_addr;
		k_map.irq = (unsigned char) u_map->irq;
		k_map.dma = (unsigned char) u_map->dma;
		k_map.port = (unsigned char) u_map->port;

		err = ops->ndo_set_config(dev, &k_map);
		if (err < 0)
			goto errout;

		status |= DO_SETLINK_NOTIFY;
	}

	if (tb[IFLA_ADDRESS]) {
		struct sockaddr *sa;
		int len;

		len = sizeof(sa_family_t) + dev->addr_len;
		sa = kmalloc(len, GFP_KERNEL);
		if (!sa) {
			err = -ENOMEM;
			goto errout;
		}
		sa->sa_family = dev->type;
		memcpy(sa->sa_data, nla_data(tb[IFLA_ADDRESS]),
		       dev->addr_len);
		err = dev_set_mac_address(dev, sa);
		kfree(sa);
		if (err)
			goto errout;
		status |= DO_SETLINK_MODIFIED;
	}

	if (tb[IFLA_MTU]) {
		err = dev_set_mtu(dev, nla_get_u32(tb[IFLA_MTU]));
		if (err < 0)
			goto errout;
		status |= DO_SETLINK_MODIFIED;
	}

	if (tb[IFLA_GROUP]) {
		dev_set_group(dev, nla_get_u32(tb[IFLA_GROUP]));
		status |= DO_SETLINK_NOTIFY;
	}

	/*
	 * Interface selected by interface index but interface
	 * name provided implies that a name change has been
	 * requested.
	 */
	if (ifm->ifi_index > 0 && ifname[0]) {
		err = dev_change_name(dev, ifname);
		if (err < 0)
			goto errout;
		status |= DO_SETLINK_MODIFIED;
	}

	if (tb[IFLA_IFALIAS]) {
		err = dev_set_alias(dev, nla_data(tb[IFLA_IFALIAS]),
				    nla_len(tb[IFLA_IFALIAS]));
		if (err < 0)
			goto errout;
		status |= DO_SETLINK_NOTIFY;
	}

	if (tb[IFLA_BROADCAST]) {
		nla_memcpy(dev->broadcast, tb[IFLA_BROADCAST], dev->addr_len);
		call_netdevice_notifiers(NETDEV_CHANGEADDR, dev);
	}

	if (ifm->ifi_flags || ifm->ifi_change) {
		err = dev_change_flags(dev, rtnl_dev_combine_flags(dev, ifm));
		if (err < 0)
			goto errout;
	}

	if (tb[IFLA_MASTER]) {
		err = do_set_master(dev, nla_get_u32(tb[IFLA_MASTER]));
		if (err)
			goto errout;
		status |= DO_SETLINK_MODIFIED;
	}

	if (tb[IFLA_CARRIER]) {
		err = dev_change_carrier(dev, nla_get_u8(tb[IFLA_CARRIER]));
		if (err)
			goto errout;
		status |= DO_SETLINK_MODIFIED;
	}

	if (tb[IFLA_TXQLEN]) {
		unsigned long value = nla_get_u32(tb[IFLA_TXQLEN]);
		unsigned long orig_len = dev->tx_queue_len;

		if (dev->tx_queue_len ^ value) {
			dev->tx_queue_len = value;
			err = call_netdevice_notifiers(
			      NETDEV_CHANGE_TX_QUEUE_LEN, dev);
			err = notifier_to_errno(err);
			if (err) {
				dev->tx_queue_len = orig_len;
				goto errout;
			}
			status |= DO_SETLINK_NOTIFY;
		}
	}

	if (tb[IFLA_OPERSTATE])
		set_operstate(dev, nla_get_u8(tb[IFLA_OPERSTATE]));

	if (tb[IFLA_LINKMODE]) {
		unsigned char value = nla_get_u8(tb[IFLA_LINKMODE]);

		write_lock_bh(&dev_base_lock);
		if (dev->link_mode ^ value)
			status |= DO_SETLINK_NOTIFY;
		dev->link_mode = value;
		write_unlock_bh(&dev_base_lock);
	}

	if (tb[IFLA_VFINFO_LIST]) {
		struct nlattr *vfinfo[IFLA_VF_MAX + 1];
		struct nlattr *attr;
		int rem;

		nla_for_each_nested(attr, tb[IFLA_VFINFO_LIST], rem) {
			if (nla_type(attr) != IFLA_VF_INFO ||
			    nla_len(attr) < NLA_HDRLEN) {
				err = -EINVAL;
				goto errout;
			}
			err = nla_parse_nested(vfinfo, IFLA_VF_MAX, attr,
					       ifla_vf_policy);
			if (err < 0)
				goto errout;
			err = do_setvfinfo(dev, vfinfo);
			if (err < 0)
				goto errout;
			status |= DO_SETLINK_NOTIFY;
		}
	}
	err = 0;

	if (tb[IFLA_VF_PORTS]) {
		struct nlattr *port[IFLA_PORT_MAX+1];
		struct nlattr *attr;
		int vf;
		int rem;

		err = -EOPNOTSUPP;
		if (!ops->ndo_set_vf_port)
			goto errout;

		nla_for_each_nested(attr, tb[IFLA_VF_PORTS], rem) {
			if (nla_type(attr) != IFLA_VF_PORT ||
			    nla_len(attr) < NLA_HDRLEN) {
				err = -EINVAL;
				goto errout;
			}
			err = nla_parse_nested(port, IFLA_PORT_MAX, attr,
					       ifla_port_policy);
			if (err < 0)
				goto errout;
			if (!port[IFLA_PORT_VF]) {
				err = -EOPNOTSUPP;
				goto errout;
			}
			vf = nla_get_u32(port[IFLA_PORT_VF]);
			err = ops->ndo_set_vf_port(dev, vf, port);
			if (err < 0)
				goto errout;
			status |= DO_SETLINK_NOTIFY;
		}
	}
	err = 0;

	if (tb[IFLA_PORT_SELF]) {
		struct nlattr *port[IFLA_PORT_MAX+1];

		err = nla_parse_nested(port, IFLA_PORT_MAX,
			tb[IFLA_PORT_SELF], ifla_port_policy);
		if (err < 0)
			goto errout;

		err = -EOPNOTSUPP;
		if (ops->ndo_set_vf_port)
			err = ops->ndo_set_vf_port(dev, PORT_SELF_VF, port);
		if (err < 0)
			goto errout;
		status |= DO_SETLINK_NOTIFY;
	}

	if (tb[IFLA_AF_SPEC]) {
		struct nlattr *af;
		int rem;

		nla_for_each_nested(af, tb[IFLA_AF_SPEC], rem) {
			const struct rtnl_af_ops *af_ops;

			if (!(af_ops = rtnl_af_lookup(nla_type(af))))
				BUG();

			err = af_ops->set_link_af(dev, af);
			if (err < 0)
				goto errout;

			status |= DO_SETLINK_NOTIFY;
		}
	}
	err = 0;

	if (tb[IFLA_PROTO_DOWN]) {
		err = dev_change_proto_down(dev,
					    nla_get_u8(tb[IFLA_PROTO_DOWN]));
		if (err)
			goto errout;
		status |= DO_SETLINK_NOTIFY;
	}

	if (tb[IFLA_XDP]) {
		struct nlattr *xdp[IFLA_XDP_MAX + 1];

		err = nla_parse_nested(xdp, IFLA_XDP_MAX, tb[IFLA_XDP],
				       ifla_xdp_policy);
		if (err < 0)
			goto errout;

		if (xdp[IFLA_XDP_ATTACHED]) {
			err = -EINVAL;
			goto errout;
		}
		if (xdp[IFLA_XDP_FD]) {
			err = dev_change_xdp_fd(dev,
						nla_get_s32(xdp[IFLA_XDP_FD]));
			if (err)
				goto errout;
			status |= DO_SETLINK_NOTIFY;
		}
	}

errout:
	if (status & DO_SETLINK_MODIFIED) {
		if (status & DO_SETLINK_NOTIFY)
			netdev_state_change(dev);

		if (err < 0)
			net_warn_ratelimited("A link change request failed with some changes committed already. Interface %s may have been left with an inconsistent configuration, please check.\n",
					     dev->name);
	}

	return err;
}

static int rtnl_setlink(struct sk_buff *skb, struct nlmsghdr *nlh)
{
	struct net *net = sock_net(skb->sk);
	struct ifinfomsg *ifm;
	struct net_device *dev;
	int err;
	struct nlattr *tb[IFLA_MAX+1];
	char ifname[IFNAMSIZ];

	err = nlmsg_parse(nlh, sizeof(*ifm), tb, IFLA_MAX, ifla_policy);
	if (err < 0)
		goto errout;

	if (tb[IFLA_IFNAME])
		nla_strlcpy(ifname, tb[IFLA_IFNAME], IFNAMSIZ);
	else
		ifname[0] = '\0';

	err = -EINVAL;
	ifm = nlmsg_data(nlh);
	if (ifm->ifi_index > 0)
		dev = __dev_get_by_index(net, ifm->ifi_index);
	else if (tb[IFLA_IFNAME])
		dev = __dev_get_by_name(net, ifname);
	else
		goto errout;

	if (dev == NULL) {
		err = -ENODEV;
		goto errout;
	}

	err = validate_linkmsg(dev, tb);
	if (err < 0)
		goto errout;

	err = do_setlink(skb, dev, ifm, tb, ifname, 0);
errout:
	return err;
}

static int rtnl_group_dellink(const struct net *net, int group)
{
	struct net_device *dev, *aux;
	LIST_HEAD(list_kill);
	bool found = false;

	if (!group)
		return -EPERM;

	for_each_netdev(net, dev) {
		if (dev->group == group) {
			const struct rtnl_link_ops *ops;

			found = true;
			ops = dev->rtnl_link_ops;
			if (!ops || !ops->dellink)
				return -EOPNOTSUPP;
		}
	}

	if (!found)
		return -ENODEV;

	for_each_netdev_safe(net, dev, aux) {
		if (dev->group == group) {
			const struct rtnl_link_ops *ops;

			ops = dev->rtnl_link_ops;
			ops->dellink(dev, &list_kill);
		}
	}
	unregister_netdevice_many(&list_kill);

	return 0;
}

int rtnl_delete_link(struct net_device *dev)
{
	const struct rtnl_link_ops *ops;
	LIST_HEAD(list_kill);

	ops = dev->rtnl_link_ops;
	if (!ops || !ops->dellink)
		return -EOPNOTSUPP;

	ops->dellink(dev, &list_kill);
	unregister_netdevice_many(&list_kill);

	return 0;
}
EXPORT_SYMBOL_GPL(rtnl_delete_link);

static int rtnl_dellink(struct sk_buff *skb, struct nlmsghdr *nlh)
{
	struct net *net = sock_net(skb->sk);
	struct net_device *dev;
	struct ifinfomsg *ifm;
	char ifname[IFNAMSIZ];
	struct nlattr *tb[IFLA_MAX+1];
	int err;

	err = nlmsg_parse(nlh, sizeof(*ifm), tb, IFLA_MAX, ifla_policy);
	if (err < 0)
		return err;

	if (tb[IFLA_IFNAME])
		nla_strlcpy(ifname, tb[IFLA_IFNAME], IFNAMSIZ);

	ifm = nlmsg_data(nlh);
	if (ifm->ifi_index > 0)
		dev = __dev_get_by_index(net, ifm->ifi_index);
	else if (tb[IFLA_IFNAME])
		dev = __dev_get_by_name(net, ifname);
	else if (tb[IFLA_GROUP])
		return rtnl_group_dellink(net, nla_get_u32(tb[IFLA_GROUP]));
	else
		return -EINVAL;

	if (!dev)
		return -ENODEV;

	return rtnl_delete_link(dev);
}

int rtnl_configure_link(struct net_device *dev, const struct ifinfomsg *ifm)
{
	unsigned int old_flags;
	int err;

	old_flags = dev->flags;
	if (ifm && (ifm->ifi_flags || ifm->ifi_change)) {
		err = __dev_change_flags(dev, rtnl_dev_combine_flags(dev, ifm));
		if (err < 0)
			return err;
	}

	dev->rtnl_link_state = RTNL_LINK_INITIALIZED;

	__dev_notify_flags(dev, old_flags, ~0U);
	return 0;
}
EXPORT_SYMBOL(rtnl_configure_link);

struct net_device *rtnl_create_link(struct net *net,
	const char *ifname, unsigned char name_assign_type,
	const struct rtnl_link_ops *ops, struct nlattr *tb[])
{
	int err;
	struct net_device *dev;
	unsigned int num_tx_queues = 1;
	unsigned int num_rx_queues = 1;

	if (tb[IFLA_NUM_TX_QUEUES])
		num_tx_queues = nla_get_u32(tb[IFLA_NUM_TX_QUEUES]);
	else if (ops->get_num_tx_queues)
		num_tx_queues = ops->get_num_tx_queues();

	if (tb[IFLA_NUM_RX_QUEUES])
		num_rx_queues = nla_get_u32(tb[IFLA_NUM_RX_QUEUES]);
	else if (ops->get_num_rx_queues)
		num_rx_queues = ops->get_num_rx_queues();

	err = -ENOMEM;
	dev = alloc_netdev_mqs(ops->priv_size, ifname, name_assign_type,
			       ops->setup, num_tx_queues, num_rx_queues);
	if (!dev)
		goto err;

	dev_net_set(dev, net);
	dev->rtnl_link_ops = ops;
	dev->rtnl_link_state = RTNL_LINK_INITIALIZING;

	if (tb[IFLA_MTU])
		dev->mtu = nla_get_u32(tb[IFLA_MTU]);
	if (tb[IFLA_ADDRESS]) {
		memcpy(dev->dev_addr, nla_data(tb[IFLA_ADDRESS]),
				nla_len(tb[IFLA_ADDRESS]));
		dev->addr_assign_type = NET_ADDR_SET;
	}
	if (tb[IFLA_BROADCAST])
		memcpy(dev->broadcast, nla_data(tb[IFLA_BROADCAST]),
				nla_len(tb[IFLA_BROADCAST]));
	if (tb[IFLA_TXQLEN])
		dev->tx_queue_len = nla_get_u32(tb[IFLA_TXQLEN]);
	if (tb[IFLA_OPERSTATE])
		set_operstate(dev, nla_get_u8(tb[IFLA_OPERSTATE]));
	if (tb[IFLA_LINKMODE])
		dev->link_mode = nla_get_u8(tb[IFLA_LINKMODE]);
	if (tb[IFLA_GROUP])
		dev_set_group(dev, nla_get_u32(tb[IFLA_GROUP]));

	return dev;

err:
	return ERR_PTR(err);
}
EXPORT_SYMBOL(rtnl_create_link);

static int rtnl_group_changelink(const struct sk_buff *skb,
		struct net *net, int group,
		struct ifinfomsg *ifm,
		struct nlattr **tb)
{
	struct net_device *dev, *aux;
	int err;

	for_each_netdev_safe(net, dev, aux) {
		if (dev->group == group) {
			err = do_setlink(skb, dev, ifm, tb, NULL, 0);
			if (err < 0)
				return err;
		}
	}

	return 0;
}

static int rtnl_newlink(struct sk_buff *skb, struct nlmsghdr *nlh)
{
	struct net *net = sock_net(skb->sk);
	const struct rtnl_link_ops *ops;
	const struct rtnl_link_ops *m_ops = NULL;
	struct net_device *dev;
	struct net_device *master_dev = NULL;
	struct ifinfomsg *ifm;
	char kind[MODULE_NAME_LEN];
	char ifname[IFNAMSIZ];
	struct nlattr *tb[IFLA_MAX+1];
	struct nlattr *linkinfo[IFLA_INFO_MAX+1];
	unsigned char name_assign_type = NET_NAME_USER;
	int err;

#ifdef CONFIG_MODULES
replay:
#endif
	err = nlmsg_parse(nlh, sizeof(*ifm), tb, IFLA_MAX, ifla_policy);
	if (err < 0)
		return err;

	if (tb[IFLA_IFNAME])
		nla_strlcpy(ifname, tb[IFLA_IFNAME], IFNAMSIZ);
	else
		ifname[0] = '\0';

	ifm = nlmsg_data(nlh);
	if (ifm->ifi_index > 0)
		dev = __dev_get_by_index(net, ifm->ifi_index);
	else {
		if (ifname[0])
			dev = __dev_get_by_name(net, ifname);
		else
			dev = NULL;
	}

	if (dev) {
		master_dev = netdev_master_upper_dev_get(dev);
		if (master_dev)
			m_ops = master_dev->rtnl_link_ops;
	}

	err = validate_linkmsg(dev, tb);
	if (err < 0)
		return err;

	if (tb[IFLA_LINKINFO]) {
		err = nla_parse_nested(linkinfo, IFLA_INFO_MAX,
				       tb[IFLA_LINKINFO], ifla_info_policy);
		if (err < 0)
			return err;
	} else
		memset(linkinfo, 0, sizeof(linkinfo));

	if (linkinfo[IFLA_INFO_KIND]) {
		nla_strlcpy(kind, linkinfo[IFLA_INFO_KIND], sizeof(kind));
		ops = rtnl_link_ops_get(kind);
	} else {
		kind[0] = '\0';
		ops = NULL;
	}

	if (1) {
		struct nlattr *attr[ops ? ops->maxtype + 1 : 1];
		struct nlattr *slave_attr[m_ops ? m_ops->slave_maxtype + 1 : 1];
		struct nlattr **data = NULL;
		struct nlattr **slave_data = NULL;
		struct net *dest_net, *link_net = NULL;

		if (ops) {
			if (ops->maxtype && linkinfo[IFLA_INFO_DATA]) {
				err = nla_parse_nested(attr, ops->maxtype,
						       linkinfo[IFLA_INFO_DATA],
						       ops->policy);
				if (err < 0)
					return err;
				data = attr;
			}
			if (ops->validate) {
				err = ops->validate(tb, data);
				if (err < 0)
					return err;
			}
		}

		if (m_ops) {
			if (m_ops->slave_maxtype &&
			    linkinfo[IFLA_INFO_SLAVE_DATA]) {
				err = nla_parse_nested(slave_attr,
						       m_ops->slave_maxtype,
						       linkinfo[IFLA_INFO_SLAVE_DATA],
						       m_ops->slave_policy);
				if (err < 0)
					return err;
				slave_data = slave_attr;
			}
			if (m_ops->slave_validate) {
				err = m_ops->slave_validate(tb, slave_data);
				if (err < 0)
					return err;
			}
		}

		if (dev) {
			int status = 0;

			if (nlh->nlmsg_flags & NLM_F_EXCL)
				return -EEXIST;
			if (nlh->nlmsg_flags & NLM_F_REPLACE)
				return -EOPNOTSUPP;

			if (linkinfo[IFLA_INFO_DATA]) {
				if (!ops || ops != dev->rtnl_link_ops ||
				    !ops->changelink)
					return -EOPNOTSUPP;

				err = ops->changelink(dev, tb, data);
				if (err < 0)
					return err;
				status |= DO_SETLINK_NOTIFY;
			}

			if (linkinfo[IFLA_INFO_SLAVE_DATA]) {
				if (!m_ops || !m_ops->slave_changelink)
					return -EOPNOTSUPP;

				err = m_ops->slave_changelink(master_dev, dev,
							      tb, slave_data);
				if (err < 0)
					return err;
				status |= DO_SETLINK_NOTIFY;
			}

			return do_setlink(skb, dev, ifm, tb, ifname, status);
		}

		if (!(nlh->nlmsg_flags & NLM_F_CREATE)) {
			if (ifm->ifi_index == 0 && tb[IFLA_GROUP])
				return rtnl_group_changelink(skb, net,
						nla_get_u32(tb[IFLA_GROUP]),
						ifm, tb);
			return -ENODEV;
		}

		if (tb[IFLA_MAP] || tb[IFLA_MASTER] || tb[IFLA_PROTINFO])
			return -EOPNOTSUPP;

		if (!ops) {
#ifdef CONFIG_MODULES
			if (kind[0]) {
				__rtnl_unlock();
				request_module("rtnl-link-%s", kind);
				rtnl_lock();
				ops = rtnl_link_ops_get(kind);
				if (ops)
					goto replay;
			}
#endif
			return -EOPNOTSUPP;
		}

		if (!ops->setup)
			return -EOPNOTSUPP;

		if (!ifname[0]) {
			snprintf(ifname, IFNAMSIZ, "%s%%d", ops->kind);
			name_assign_type = NET_NAME_ENUM;
		}

		dest_net = rtnl_link_get_net(net, tb);
		if (IS_ERR(dest_net))
			return PTR_ERR(dest_net);

		err = -EPERM;
		if (!netlink_ns_capable(skb, dest_net->user_ns, CAP_NET_ADMIN))
			goto out;

		if (tb[IFLA_LINK_NETNSID]) {
			int id = nla_get_s32(tb[IFLA_LINK_NETNSID]);

			link_net = get_net_ns_by_id(dest_net, id);
			if (!link_net) {
				err =  -EINVAL;
				goto out;
			}
			err = -EPERM;
			if (!netlink_ns_capable(skb, link_net->user_ns, CAP_NET_ADMIN))
				goto out;
		}

		dev = rtnl_create_link(link_net ? : dest_net, ifname,
				       name_assign_type, ops, tb);
		if (IS_ERR(dev)) {
			err = PTR_ERR(dev);
			goto out;
		}

		dev->ifindex = ifm->ifi_index;

		if (ops->newlink) {
			err = ops->newlink(link_net ? : net, dev, tb, data);
			/* Drivers should call free_netdev() in ->destructor
			 * and unregister it on failure after registration
			 * so that device could be finally freed in rtnl_unlock.
			 */
			if (err < 0) {
				/* If device is not registered at all, free it now */
				if (dev->reg_state == NETREG_UNINITIALIZED)
					free_netdev(dev);
				goto out;
			}
		} else {
			err = register_netdevice(dev);
			if (err < 0) {
				free_netdev(dev);
				goto out;
			}
		}
		err = rtnl_configure_link(dev, ifm);
		if (err < 0)
			goto out_unregister;
		if (link_net) {
			err = dev_change_net_namespace(dev, dest_net, ifname);
			if (err < 0)
				goto out_unregister;
		}
out:
		if (link_net)
			put_net(link_net);
		put_net(dest_net);
		return err;
out_unregister:
		if (ops->newlink) {
			LIST_HEAD(list_kill);

			ops->dellink(dev, &list_kill);
			unregister_netdevice_many(&list_kill);
		} else {
			unregister_netdevice(dev);
		}
		goto out;
	}
}

static int rtnl_getlink(struct sk_buff *skb, struct nlmsghdr* nlh)
{
	struct net *net = sock_net(skb->sk);
	struct ifinfomsg *ifm;
	char ifname[IFNAMSIZ];
	struct nlattr *tb[IFLA_MAX+1];
	struct net_device *dev = NULL;
	struct sk_buff *nskb;
	int err;
	u32 ext_filter_mask = 0;

	err = nlmsg_parse(nlh, sizeof(*ifm), tb, IFLA_MAX, ifla_policy);
	if (err < 0)
		return err;

	if (tb[IFLA_IFNAME])
		nla_strlcpy(ifname, tb[IFLA_IFNAME], IFNAMSIZ);

	if (tb[IFLA_EXT_MASK])
		ext_filter_mask = nla_get_u32(tb[IFLA_EXT_MASK]);

	ifm = nlmsg_data(nlh);
	if (ifm->ifi_index > 0)
		dev = __dev_get_by_index(net, ifm->ifi_index);
	else if (tb[IFLA_IFNAME])
		dev = __dev_get_by_name(net, ifname);
	else
		return -EINVAL;

	if (dev == NULL)
		return -ENODEV;

	nskb = nlmsg_new(if_nlmsg_size(dev, ext_filter_mask), GFP_KERNEL);
	if (nskb == NULL)
		return -ENOBUFS;

	err = rtnl_fill_ifinfo(nskb, dev, RTM_NEWLINK, NETLINK_CB(skb).portid,
			       nlh->nlmsg_seq, 0, 0, ext_filter_mask);
	if (err < 0) {
		/* -EMSGSIZE implies BUG in if_nlmsg_size */
		WARN_ON(err == -EMSGSIZE);
		kfree_skb(nskb);
	} else
		err = rtnl_unicast(nskb, net, NETLINK_CB(skb).portid);

	return err;
}

static u16 rtnl_calcit(struct sk_buff *skb, struct nlmsghdr *nlh)
{
	struct net *net = sock_net(skb->sk);
	struct net_device *dev;
	struct nlattr *tb[IFLA_MAX+1];
	u32 ext_filter_mask = 0;
	u16 min_ifinfo_dump_size = 0;
	int hdrlen;

	/* Same kernel<->userspace interface hack as in rtnl_dump_ifinfo. */
	hdrlen = nlmsg_len(nlh) < sizeof(struct ifinfomsg) ?
		 sizeof(struct rtgenmsg) : sizeof(struct ifinfomsg);

	if (nlmsg_parse(nlh, hdrlen, tb, IFLA_MAX, ifla_policy) >= 0) {
		if (tb[IFLA_EXT_MASK])
			ext_filter_mask = nla_get_u32(tb[IFLA_EXT_MASK]);
	}

	if (!ext_filter_mask)
		return NLMSG_GOODSIZE;
	/*
	 * traverse the list of net devices and compute the minimum
	 * buffer size based upon the filter mask.
	 */
	list_for_each_entry(dev, &net->dev_base_head, dev_list) {
		min_ifinfo_dump_size = max_t(u16, min_ifinfo_dump_size,
					     if_nlmsg_size(dev,
						           ext_filter_mask));
	}

	return nlmsg_total_size(min_ifinfo_dump_size);
}

static int rtnl_dump_all(struct sk_buff *skb, struct netlink_callback *cb)
{
	int idx;
	int s_idx = cb->family;

	if (s_idx == 0)
		s_idx = 1;
	for (idx = 1; idx <= RTNL_FAMILY_MAX; idx++) {
		int type = cb->nlh->nlmsg_type-RTM_BASE;
		if (idx < s_idx || idx == PF_PACKET)
			continue;
		if (rtnl_msg_handlers[idx] == NULL ||
		    rtnl_msg_handlers[idx][type].dumpit == NULL)
			continue;
		if (idx > s_idx) {
			memset(&cb->args[0], 0, sizeof(cb->args));
			cb->prev_seq = 0;
			cb->seq = 0;
		}
		if (rtnl_msg_handlers[idx][type].dumpit(skb, cb))
			break;
	}
	cb->family = idx;

	return skb->len;
}

struct sk_buff *rtmsg_ifinfo_build_skb(int type, struct net_device *dev,
				       unsigned int change, gfp_t flags)
{
	struct net *net = dev_net(dev);
	struct sk_buff *skb;
	int err = -ENOBUFS;
	size_t if_info_size;

	skb = nlmsg_new((if_info_size = if_nlmsg_size(dev, 0)), flags);
	if (skb == NULL)
		goto errout;

	err = rtnl_fill_ifinfo(skb, dev, type, 0, 0, change, 0, 0);
	if (err < 0) {
		/* -EMSGSIZE implies BUG in if_nlmsg_size() */
		WARN_ON(err == -EMSGSIZE);
		kfree_skb(skb);
		goto errout;
	}
	return skb;
errout:
	if (err < 0)
		rtnl_set_sk_err(net, RTNLGRP_LINK, err);
	return NULL;
}

void rtmsg_ifinfo_send(struct sk_buff *skb, struct net_device *dev, gfp_t flags)
{
	struct net *net = dev_net(dev);

	rtnl_notify(skb, net, 0, RTNLGRP_LINK, NULL, flags);
}

void rtmsg_ifinfo(int type, struct net_device *dev, unsigned int change,
		  gfp_t flags)
{
	struct sk_buff *skb;

	if (dev->reg_state != NETREG_REGISTERED)
		return;

	skb = rtmsg_ifinfo_build_skb(type, dev, change, flags);
	if (skb)
		rtmsg_ifinfo_send(skb, dev, flags);
}
EXPORT_SYMBOL(rtmsg_ifinfo);

static int nlmsg_populate_fdb_fill(struct sk_buff *skb,
				   struct net_device *dev,
				   u8 *addr, u16 vid, u32 pid, u32 seq,
				   int type, unsigned int flags,
				   int nlflags, u16 ndm_state)
{
	struct nlmsghdr *nlh;
	struct ndmsg *ndm;

	nlh = nlmsg_put(skb, pid, seq, type, sizeof(*ndm), nlflags);
	if (!nlh)
		return -EMSGSIZE;

	ndm = nlmsg_data(nlh);
	ndm->ndm_family  = AF_BRIDGE;
	ndm->ndm_pad1	 = 0;
	ndm->ndm_pad2    = 0;
	ndm->ndm_flags	 = flags;
	ndm->ndm_type	 = 0;
	ndm->ndm_ifindex = dev->ifindex;
	ndm->ndm_state   = ndm_state;

	if (nla_put(skb, NDA_LLADDR, ETH_ALEN, addr))
		goto nla_put_failure;
	if (vid)
		if (nla_put(skb, NDA_VLAN, sizeof(u16), &vid))
			goto nla_put_failure;

	nlmsg_end(skb, nlh);
	return 0;

nla_put_failure:
	nlmsg_cancel(skb, nlh);
	return -EMSGSIZE;
}

static inline size_t rtnl_fdb_nlmsg_size(void)
{
	return NLMSG_ALIGN(sizeof(struct ndmsg)) +
	       nla_total_size(ETH_ALEN) +	/* NDA_LLADDR */
	       nla_total_size(sizeof(u16)) +	/* NDA_VLAN */
	       0;
}

static void rtnl_fdb_notify(struct net_device *dev, u8 *addr, u16 vid, int type,
			    u16 ndm_state)
{
	struct net *net = dev_net(dev);
	struct sk_buff *skb;
	int err = -ENOBUFS;

	skb = nlmsg_new(rtnl_fdb_nlmsg_size(), GFP_ATOMIC);
	if (!skb)
		goto errout;

	err = nlmsg_populate_fdb_fill(skb, dev, addr, vid,
				      0, 0, type, NTF_SELF, 0, ndm_state);
	if (err < 0) {
		kfree_skb(skb);
		goto errout;
	}

	rtnl_notify(skb, net, 0, RTNLGRP_NEIGH, NULL, GFP_ATOMIC);
	return;
errout:
	rtnl_set_sk_err(net, RTNLGRP_NEIGH, err);
}

/**
 * ndo_dflt_fdb_add - default netdevice operation to add an FDB entry
 */
int ndo_dflt_fdb_add(struct ndmsg *ndm,
		     struct nlattr *tb[],
		     struct net_device *dev,
		     const unsigned char *addr, u16 vid,
		     u16 flags)
{
	int err = -EINVAL;

	/* If aging addresses are supported device will need to
	 * implement its own handler for this.
	 */
	if (ndm->ndm_state && !(ndm->ndm_state & NUD_PERMANENT)) {
		pr_info("%s: FDB only supports static addresses\n", dev->name);
		return err;
	}

	if (vid) {
		pr_info("%s: vlans aren't supported yet for dev_uc|mc_add()\n", dev->name);
		return err;
	}

	if (is_unicast_ether_addr(addr) || is_link_local_ether_addr(addr))
		err = dev_uc_add_excl(dev, addr);
	else if (is_multicast_ether_addr(addr))
		err = dev_mc_add_excl(dev, addr);

	/* Only return duplicate errors if NLM_F_EXCL is set */
	if (err == -EEXIST && !(flags & NLM_F_EXCL))
		err = 0;

	return err;
}
EXPORT_SYMBOL(ndo_dflt_fdb_add);

static int fdb_vid_parse(struct nlattr *vlan_attr, u16 *p_vid)
{
	u16 vid = 0;

	if (vlan_attr) {
		if (nla_len(vlan_attr) != sizeof(u16)) {
			pr_info("PF_BRIDGE: RTM_NEWNEIGH with invalid vlan\n");
			return -EINVAL;
		}

		vid = nla_get_u16(vlan_attr);

		if (!vid || vid >= VLAN_VID_MASK) {
			pr_info("PF_BRIDGE: RTM_NEWNEIGH with invalid vlan id %d\n",
				vid);
			return -EINVAL;
		}
	}
	*p_vid = vid;
	return 0;
}

static int rtnl_fdb_add(struct sk_buff *skb, struct nlmsghdr *nlh)
{
	struct net *net = sock_net(skb->sk);
	struct ndmsg *ndm;
	struct nlattr *tb[NDA_MAX+1];
	struct net_device *dev;
	u8 *addr;
	u16 vid;
	int err;

	err = nlmsg_parse(nlh, sizeof(*ndm), tb, NDA_MAX, NULL);
	if (err < 0)
		return err;

	ndm = nlmsg_data(nlh);
	if (ndm->ndm_ifindex == 0) {
		pr_info("PF_BRIDGE: RTM_NEWNEIGH with invalid ifindex\n");
		return -EINVAL;
	}

	dev = __dev_get_by_index(net, ndm->ndm_ifindex);
	if (dev == NULL) {
		pr_info("PF_BRIDGE: RTM_NEWNEIGH with unknown ifindex\n");
		return -ENODEV;
	}

	if (!tb[NDA_LLADDR] || nla_len(tb[NDA_LLADDR]) != ETH_ALEN) {
		pr_info("PF_BRIDGE: RTM_NEWNEIGH with invalid address\n");
		return -EINVAL;
	}

	addr = nla_data(tb[NDA_LLADDR]);

	err = fdb_vid_parse(tb[NDA_VLAN], &vid);
	if (err)
		return err;

	err = -EOPNOTSUPP;

	/* Support fdb on master device the net/bridge default case */
	if ((!ndm->ndm_flags || ndm->ndm_flags & NTF_MASTER) &&
	    (dev->priv_flags & IFF_BRIDGE_PORT)) {
		struct net_device *br_dev = netdev_master_upper_dev_get(dev);
		const struct net_device_ops *ops = br_dev->netdev_ops;

		err = ops->ndo_fdb_add(ndm, tb, dev, addr, vid,
				       nlh->nlmsg_flags);
		if (err)
			goto out;
		else
			ndm->ndm_flags &= ~NTF_MASTER;
	}

	/* Embedded bridge, macvlan, and any other device support */
	if ((ndm->ndm_flags & NTF_SELF)) {
		if (dev->netdev_ops->ndo_fdb_add)
			err = dev->netdev_ops->ndo_fdb_add(ndm, tb, dev, addr,
							   vid,
							   nlh->nlmsg_flags);
		else
			err = ndo_dflt_fdb_add(ndm, tb, dev, addr, vid,
					       nlh->nlmsg_flags);

		if (!err) {
			rtnl_fdb_notify(dev, addr, vid, RTM_NEWNEIGH,
					ndm->ndm_state);
			ndm->ndm_flags &= ~NTF_SELF;
		}
	}
out:
	return err;
}

/**
 * ndo_dflt_fdb_del - default netdevice operation to delete an FDB entry
 */
int ndo_dflt_fdb_del(struct ndmsg *ndm,
		     struct nlattr *tb[],
		     struct net_device *dev,
		     const unsigned char *addr, u16 vid)
{
	int err = -EINVAL;

	/* If aging addresses are supported device will need to
	 * implement its own handler for this.
	 */
	if (!(ndm->ndm_state & NUD_PERMANENT)) {
		pr_info("%s: FDB only supports static addresses\n", dev->name);
		return err;
	}

	if (is_unicast_ether_addr(addr) || is_link_local_ether_addr(addr))
		err = dev_uc_del(dev, addr);
	else if (is_multicast_ether_addr(addr))
		err = dev_mc_del(dev, addr);

	return err;
}
EXPORT_SYMBOL(ndo_dflt_fdb_del);

static int rtnl_fdb_del(struct sk_buff *skb, struct nlmsghdr *nlh)
{
	struct net *net = sock_net(skb->sk);
	struct ndmsg *ndm;
	struct nlattr *tb[NDA_MAX+1];
	struct net_device *dev;
	int err = -EINVAL;
	__u8 *addr;
	u16 vid;

	if (!netlink_capable(skb, CAP_NET_ADMIN))
		return -EPERM;

	err = nlmsg_parse(nlh, sizeof(*ndm), tb, NDA_MAX, NULL);
	if (err < 0)
		return err;

	ndm = nlmsg_data(nlh);
	if (ndm->ndm_ifindex == 0) {
		pr_info("PF_BRIDGE: RTM_DELNEIGH with invalid ifindex\n");
		return -EINVAL;
	}

	dev = __dev_get_by_index(net, ndm->ndm_ifindex);
	if (dev == NULL) {
		pr_info("PF_BRIDGE: RTM_DELNEIGH with unknown ifindex\n");
		return -ENODEV;
	}

	if (!tb[NDA_LLADDR] || nla_len(tb[NDA_LLADDR]) != ETH_ALEN) {
		pr_info("PF_BRIDGE: RTM_DELNEIGH with invalid address\n");
		return -EINVAL;
	}

	addr = nla_data(tb[NDA_LLADDR]);

	err = fdb_vid_parse(tb[NDA_VLAN], &vid);
	if (err)
		return err;

	err = -EOPNOTSUPP;

	/* Support fdb on master device the net/bridge default case */
	if ((!ndm->ndm_flags || ndm->ndm_flags & NTF_MASTER) &&
	    (dev->priv_flags & IFF_BRIDGE_PORT)) {
		struct net_device *br_dev = netdev_master_upper_dev_get(dev);
		const struct net_device_ops *ops = br_dev->netdev_ops;

		if (ops->ndo_fdb_del)
			err = ops->ndo_fdb_del(ndm, tb, dev, addr, vid);

		if (err)
			goto out;
		else
			ndm->ndm_flags &= ~NTF_MASTER;
	}

	/* Embedded bridge, macvlan, and any other device support */
	if (ndm->ndm_flags & NTF_SELF) {
		if (dev->netdev_ops->ndo_fdb_del)
			err = dev->netdev_ops->ndo_fdb_del(ndm, tb, dev, addr,
							   vid);
		else
			err = ndo_dflt_fdb_del(ndm, tb, dev, addr, vid);

		if (!err) {
			rtnl_fdb_notify(dev, addr, vid, RTM_DELNEIGH,
					ndm->ndm_state);
			ndm->ndm_flags &= ~NTF_SELF;
		}
	}
out:
	return err;
}

static int nlmsg_populate_fdb(struct sk_buff *skb,
			      struct netlink_callback *cb,
			      struct net_device *dev,
			      int *idx,
			      struct netdev_hw_addr_list *list)
{
	struct netdev_hw_addr *ha;
	int err;
	u32 portid, seq;

	portid = NETLINK_CB(cb->skb).portid;
	seq = cb->nlh->nlmsg_seq;

	list_for_each_entry(ha, &list->list, list) {
		if (*idx < cb->args[2])
			goto skip;

		err = nlmsg_populate_fdb_fill(skb, dev, ha->addr, 0,
					      portid, seq,
					      RTM_NEWNEIGH, NTF_SELF,
					      NLM_F_MULTI, NUD_PERMANENT);
		if (err < 0)
			return err;
skip:
		*idx += 1;
	}
	return 0;
}

/**
 * ndo_dflt_fdb_dump - default netdevice operation to dump an FDB table.
 * @nlh: netlink message header
 * @dev: netdevice
 *
 * Default netdevice operation to dump the existing unicast address list.
 * Returns number of addresses from list put in skb.
 */
int ndo_dflt_fdb_dump(struct sk_buff *skb,
		      struct netlink_callback *cb,
		      struct net_device *dev,
		      struct net_device *filter_dev,
		      int *idx)
{
	int err;

	netif_addr_lock_bh(dev);
	err = nlmsg_populate_fdb(skb, cb, dev, idx, &dev->uc);
	if (err)
		goto out;
	nlmsg_populate_fdb(skb, cb, dev, idx, &dev->mc);
out:
	netif_addr_unlock_bh(dev);
	return err;
}
EXPORT_SYMBOL(ndo_dflt_fdb_dump);

static int rtnl_fdb_dump(struct sk_buff *skb, struct netlink_callback *cb)
{
	struct net_device *dev;
	struct nlattr *tb[IFLA_MAX+1];
	struct net_device *br_dev = NULL;
	const struct net_device_ops *ops = NULL;
	const struct net_device_ops *cops = NULL;
	struct ifinfomsg *ifm = nlmsg_data(cb->nlh);
	struct net *net = sock_net(skb->sk);
	struct hlist_head *head;
	int brport_idx = 0;
	int br_idx = 0;
	int h, s_h;
	int idx = 0, s_idx;
	int err = 0;
	int fidx = 0;

	if (nlmsg_parse(cb->nlh, sizeof(struct ifinfomsg), tb, IFLA_MAX,
			ifla_policy) == 0) {
		if (tb[IFLA_MASTER])
			br_idx = nla_get_u32(tb[IFLA_MASTER]);
	}

	brport_idx = ifm->ifi_index;

	if (br_idx) {
		br_dev = __dev_get_by_index(net, br_idx);
		if (!br_dev)
			return -ENODEV;

		ops = br_dev->netdev_ops;
	}

	s_h = cb->args[0];
	s_idx = cb->args[1];

	for (h = s_h; h < NETDEV_HASHENTRIES; h++, s_idx = 0) {
		idx = 0;
		head = &net->dev_index_head[h];
		hlist_for_each_entry(dev, head, index_hlist) {

			if (brport_idx && (dev->ifindex != brport_idx))
				continue;

			if (!br_idx) { /* user did not specify a specific bridge */
				if (dev->priv_flags & IFF_BRIDGE_PORT) {
					br_dev = netdev_master_upper_dev_get(dev);
					cops = br_dev->netdev_ops;
				}
			} else {
				if (dev != br_dev &&
				    !(dev->priv_flags & IFF_BRIDGE_PORT))
					continue;

				if (br_dev != netdev_master_upper_dev_get(dev) &&
				    !(dev->priv_flags & IFF_EBRIDGE))
					continue;
				cops = ops;
			}

			if (idx < s_idx)
				goto cont;

			if (dev->priv_flags & IFF_BRIDGE_PORT) {
				if (cops && cops->ndo_fdb_dump) {
					err = cops->ndo_fdb_dump(skb, cb,
								br_dev, dev,
								&fidx);
					if (err == -EMSGSIZE)
						goto out;
				}
			}

			if (dev->netdev_ops->ndo_fdb_dump)
				err = dev->netdev_ops->ndo_fdb_dump(skb, cb,
								    dev, NULL,
								    &fidx);
			else
				err = ndo_dflt_fdb_dump(skb, cb, dev, NULL,
							&fidx);
			if (err == -EMSGSIZE)
				goto out;

			cops = NULL;

			/* reset fdb offset to 0 for rest of the interfaces */
			cb->args[2] = 0;
			fidx = 0;
cont:
			idx++;
		}
	}

out:
	cb->args[0] = h;
	cb->args[1] = idx;
	cb->args[2] = fidx;

	return skb->len;
}

static int brport_nla_put_flag(struct sk_buff *skb, u32 flags, u32 mask,
			       unsigned int attrnum, unsigned int flag)
{
	if (mask & flag)
		return nla_put_u8(skb, attrnum, !!(flags & flag));
	return 0;
}

int ndo_dflt_bridge_getlink(struct sk_buff *skb, u32 pid, u32 seq,
			    struct net_device *dev, u16 mode,
			    u32 flags, u32 mask, int nlflags,
			    u32 filter_mask,
			    int (*vlan_fill)(struct sk_buff *skb,
					     struct net_device *dev,
					     u32 filter_mask))
{
	struct nlmsghdr *nlh;
	struct ifinfomsg *ifm;
	struct nlattr *br_afspec;
	struct nlattr *protinfo;
	u8 operstate = netif_running(dev) ? dev->operstate : IF_OPER_DOWN;
	struct net_device *br_dev = netdev_master_upper_dev_get(dev);
	int err = 0;

	nlh = nlmsg_put(skb, pid, seq, RTM_NEWLINK, sizeof(*ifm), nlflags);
	if (nlh == NULL)
		return -EMSGSIZE;

	ifm = nlmsg_data(nlh);
	ifm->ifi_family = AF_BRIDGE;
	ifm->__ifi_pad = 0;
	ifm->ifi_type = dev->type;
	ifm->ifi_index = dev->ifindex;
	ifm->ifi_flags = dev_get_flags(dev);
	ifm->ifi_change = 0;


	if (nla_put_string(skb, IFLA_IFNAME, dev->name) ||
	    nla_put_u32(skb, IFLA_MTU, dev->mtu) ||
	    nla_put_u8(skb, IFLA_OPERSTATE, operstate) ||
	    (br_dev &&
	     nla_put_u32(skb, IFLA_MASTER, br_dev->ifindex)) ||
	    (dev->addr_len &&
	     nla_put(skb, IFLA_ADDRESS, dev->addr_len, dev->dev_addr)) ||
	    (dev->ifindex != dev_get_iflink(dev) &&
	     nla_put_u32(skb, IFLA_LINK, dev_get_iflink(dev))))
		goto nla_put_failure;

	br_afspec = nla_nest_start(skb, IFLA_AF_SPEC);
	if (!br_afspec)
		goto nla_put_failure;

	if (nla_put_u16(skb, IFLA_BRIDGE_FLAGS, BRIDGE_FLAGS_SELF)) {
		nla_nest_cancel(skb, br_afspec);
		goto nla_put_failure;
	}

	if (mode != BRIDGE_MODE_UNDEF) {
		if (nla_put_u16(skb, IFLA_BRIDGE_MODE, mode)) {
			nla_nest_cancel(skb, br_afspec);
			goto nla_put_failure;
		}
	}
	if (vlan_fill) {
		err = vlan_fill(skb, dev, filter_mask);
		if (err) {
			nla_nest_cancel(skb, br_afspec);
			goto nla_put_failure;
		}
	}
	nla_nest_end(skb, br_afspec);

	protinfo = nla_nest_start(skb, IFLA_PROTINFO | NLA_F_NESTED);
	if (!protinfo)
		goto nla_put_failure;

	if (brport_nla_put_flag(skb, flags, mask,
				IFLA_BRPORT_MODE, BR_HAIRPIN_MODE) ||
	    brport_nla_put_flag(skb, flags, mask,
				IFLA_BRPORT_GUARD, BR_BPDU_GUARD) ||
	    brport_nla_put_flag(skb, flags, mask,
				IFLA_BRPORT_FAST_LEAVE,
				BR_MULTICAST_FAST_LEAVE) ||
	    brport_nla_put_flag(skb, flags, mask,
				IFLA_BRPORT_PROTECT, BR_ROOT_BLOCK) ||
	    brport_nla_put_flag(skb, flags, mask,
				IFLA_BRPORT_LEARNING, BR_LEARNING) ||
	    brport_nla_put_flag(skb, flags, mask,
				IFLA_BRPORT_LEARNING_SYNC, BR_LEARNING_SYNC) ||
	    brport_nla_put_flag(skb, flags, mask,
				IFLA_BRPORT_UNICAST_FLOOD, BR_FLOOD) ||
	    brport_nla_put_flag(skb, flags, mask,
				IFLA_BRPORT_PROXYARP, BR_PROXYARP)) {
		nla_nest_cancel(skb, protinfo);
		goto nla_put_failure;
	}

	nla_nest_end(skb, protinfo);

	nlmsg_end(skb, nlh);
	return 0;
nla_put_failure:
	nlmsg_cancel(skb, nlh);
	return err ? err : -EMSGSIZE;
}
EXPORT_SYMBOL_GPL(ndo_dflt_bridge_getlink);

static int rtnl_bridge_getlink(struct sk_buff *skb, struct netlink_callback *cb)
{
	struct net *net = sock_net(skb->sk);
	struct net_device *dev;
	int idx = 0;
	u32 portid = NETLINK_CB(cb->skb).portid;
	u32 seq = cb->nlh->nlmsg_seq;
	u32 filter_mask = 0;
	int err;

	if (nlmsg_len(cb->nlh) > sizeof(struct ifinfomsg)) {
		struct nlattr *extfilt;

		extfilt = nlmsg_find_attr(cb->nlh, sizeof(struct ifinfomsg),
					  IFLA_EXT_MASK);
		if (extfilt) {
			if (nla_len(extfilt) < sizeof(filter_mask))
				return -EINVAL;

			filter_mask = nla_get_u32(extfilt);
		}
	}

	rcu_read_lock();
	for_each_netdev_rcu(net, dev) {
		const struct net_device_ops *ops = dev->netdev_ops;
		struct net_device *br_dev = netdev_master_upper_dev_get(dev);

		if (br_dev && br_dev->netdev_ops->ndo_bridge_getlink) {
			if (idx >= cb->args[0]) {
				err = br_dev->netdev_ops->ndo_bridge_getlink(
						skb, portid, seq, dev,
						filter_mask, NLM_F_MULTI);
				if (err < 0 && err != -EOPNOTSUPP)
					break;
			}
			idx++;
		}

		if (ops->ndo_bridge_getlink) {
			if (idx >= cb->args[0]) {
				err = ops->ndo_bridge_getlink(skb, portid,
							      seq, dev,
							      filter_mask,
							      NLM_F_MULTI);
				if (err < 0 && err != -EOPNOTSUPP)
					break;
			}
			idx++;
		}
	}
	rcu_read_unlock();
	cb->args[0] = idx;

	return skb->len;
}

static inline size_t bridge_nlmsg_size(void)
{
	return NLMSG_ALIGN(sizeof(struct ifinfomsg))
		+ nla_total_size(IFNAMSIZ)	/* IFLA_IFNAME */
		+ nla_total_size(MAX_ADDR_LEN)	/* IFLA_ADDRESS */
		+ nla_total_size(sizeof(u32))	/* IFLA_MASTER */
		+ nla_total_size(sizeof(u32))	/* IFLA_MTU */
		+ nla_total_size(sizeof(u32))	/* IFLA_LINK */
		+ nla_total_size(sizeof(u32))	/* IFLA_OPERSTATE */
		+ nla_total_size(sizeof(u8))	/* IFLA_PROTINFO */
		+ nla_total_size(sizeof(struct nlattr))	/* IFLA_AF_SPEC */
		+ nla_total_size(sizeof(u16))	/* IFLA_BRIDGE_FLAGS */
		+ nla_total_size(sizeof(u16));	/* IFLA_BRIDGE_MODE */
}

static int rtnl_bridge_notify(struct net_device *dev)
{
	struct net *net = dev_net(dev);
	struct sk_buff *skb;
	int err = -EOPNOTSUPP;

	if (!dev->netdev_ops->ndo_bridge_getlink)
		return 0;

	skb = nlmsg_new(bridge_nlmsg_size(), GFP_ATOMIC);
	if (!skb) {
		err = -ENOMEM;
		goto errout;
	}

	err = dev->netdev_ops->ndo_bridge_getlink(skb, 0, 0, dev, 0, 0);
	if (err < 0)
		goto errout;

	if (!skb->len)
		goto errout;

	rtnl_notify(skb, net, 0, RTNLGRP_LINK, NULL, GFP_ATOMIC);
	return 0;
errout:
	WARN_ON(err == -EMSGSIZE);
	kfree_skb(skb);
	if (err)
		rtnl_set_sk_err(net, RTNLGRP_LINK, err);
	return err;
}

static int rtnl_bridge_setlink(struct sk_buff *skb, struct nlmsghdr *nlh)
{
	struct net *net = sock_net(skb->sk);
	struct ifinfomsg *ifm;
	struct net_device *dev;
	struct nlattr *br_spec, *attr = NULL;
	int rem, err = -EOPNOTSUPP;
	u16 flags = 0;
	bool have_flags = false;

	if (nlmsg_len(nlh) < sizeof(*ifm))
		return -EINVAL;

	ifm = nlmsg_data(nlh);
	if (ifm->ifi_family != AF_BRIDGE)
		return -EPFNOSUPPORT;

	dev = __dev_get_by_index(net, ifm->ifi_index);
	if (!dev) {
		pr_info("PF_BRIDGE: RTM_SETLINK with unknown ifindex\n");
		return -ENODEV;
	}

	br_spec = nlmsg_find_attr(nlh, sizeof(struct ifinfomsg), IFLA_AF_SPEC);
	if (br_spec) {
		nla_for_each_nested(attr, br_spec, rem) {
			if (nla_type(attr) == IFLA_BRIDGE_FLAGS) {
				if (nla_len(attr) < sizeof(flags))
					return -EINVAL;

				have_flags = true;
				flags = nla_get_u16(attr);
				break;
			}
		}
	}

	if (!flags || (flags & BRIDGE_FLAGS_MASTER)) {
		struct net_device *br_dev = netdev_master_upper_dev_get(dev);

		if (!br_dev || !br_dev->netdev_ops->ndo_bridge_setlink) {
			err = -EOPNOTSUPP;
			goto out;
		}

		err = br_dev->netdev_ops->ndo_bridge_setlink(dev, nlh, flags);
		if (err)
			goto out;

		flags &= ~BRIDGE_FLAGS_MASTER;
	}

	if ((flags & BRIDGE_FLAGS_SELF)) {
		if (!dev->netdev_ops->ndo_bridge_setlink)
			err = -EOPNOTSUPP;
		else
			err = dev->netdev_ops->ndo_bridge_setlink(dev, nlh,
								  flags);
		if (!err) {
			flags &= ~BRIDGE_FLAGS_SELF;

			/* Generate event to notify upper layer of bridge
			 * change
			 */
			err = rtnl_bridge_notify(dev);
		}
	}

	if (have_flags)
		memcpy(nla_data(attr), &flags, sizeof(flags));
out:
	return err;
}

static int rtnl_bridge_dellink(struct sk_buff *skb, struct nlmsghdr *nlh)
{
	struct net *net = sock_net(skb->sk);
	struct ifinfomsg *ifm;
	struct net_device *dev;
	struct nlattr *br_spec, *attr = NULL;
	int rem, err = -EOPNOTSUPP;
	u16 flags = 0;
	bool have_flags = false;

	if (nlmsg_len(nlh) < sizeof(*ifm))
		return -EINVAL;

	ifm = nlmsg_data(nlh);
	if (ifm->ifi_family != AF_BRIDGE)
		return -EPFNOSUPPORT;

	dev = __dev_get_by_index(net, ifm->ifi_index);
	if (!dev) {
		pr_info("PF_BRIDGE: RTM_SETLINK with unknown ifindex\n");
		return -ENODEV;
	}

	br_spec = nlmsg_find_attr(nlh, sizeof(struct ifinfomsg), IFLA_AF_SPEC);
	if (br_spec) {
		nla_for_each_nested(attr, br_spec, rem) {
			if (nla_type(attr) == IFLA_BRIDGE_FLAGS) {
				if (nla_len(attr) < sizeof(flags))
					return -EINVAL;

				have_flags = true;
				flags = nla_get_u16(attr);
				break;
			}
		}
	}

	if (!flags || (flags & BRIDGE_FLAGS_MASTER)) {
		struct net_device *br_dev = netdev_master_upper_dev_get(dev);

		if (!br_dev || !br_dev->netdev_ops->ndo_bridge_dellink) {
			err = -EOPNOTSUPP;
			goto out;
		}

		err = br_dev->netdev_ops->ndo_bridge_dellink(dev, nlh, flags);
		if (err)
			goto out;

		flags &= ~BRIDGE_FLAGS_MASTER;
	}

	if ((flags & BRIDGE_FLAGS_SELF)) {
		if (!dev->netdev_ops->ndo_bridge_dellink)
			err = -EOPNOTSUPP;
		else
			err = dev->netdev_ops->ndo_bridge_dellink(dev, nlh,
								  flags);

		if (!err) {
			flags &= ~BRIDGE_FLAGS_SELF;

			/* Generate event to notify upper layer of bridge
			 * change
			 */
			err = rtnl_bridge_notify(dev);
		}
	}

	if (have_flags)
		memcpy(nla_data(attr), &flags, sizeof(flags));
out:
	return err;
}

static bool stats_attr_valid(unsigned int mask, int attrid, int idxattr)
{
	return (mask & IFLA_STATS_FILTER_BIT(attrid)) &&
	       (!idxattr || idxattr == attrid);
}

#define IFLA_OFFLOAD_XSTATS_FIRST (IFLA_OFFLOAD_XSTATS_UNSPEC + 1)
static int rtnl_get_offload_stats_attr_size(int attr_id)
{
	switch (attr_id) {
	case IFLA_OFFLOAD_XSTATS_CPU_HIT:
		return sizeof(struct rtnl_link_stats64);
	}

	return 0;
}

static int rtnl_get_offload_stats(struct sk_buff *skb, struct net_device *dev,
				  int *prividx)
{
	struct nlattr *attr = NULL;
	int attr_id, size;
	void *attr_data;
	int err;

	if (!(dev->netdev_ops && dev->netdev_ops->ndo_has_offload_stats &&
	      dev->netdev_ops->ndo_get_offload_stats))
		return -ENODATA;

	for (attr_id = IFLA_OFFLOAD_XSTATS_FIRST;
	     attr_id <= IFLA_OFFLOAD_XSTATS_MAX; attr_id++) {
		if (attr_id < *prividx)
			continue;

		size = rtnl_get_offload_stats_attr_size(attr_id);
		if (!size)
			continue;

		if (!dev->netdev_ops->ndo_has_offload_stats(attr_id))
			continue;

		attr = nla_reserve_64bit(skb, attr_id, size,
					 IFLA_OFFLOAD_XSTATS_UNSPEC);
		if (!attr)
			goto nla_put_failure;

		attr_data = nla_data(attr);
		memset(attr_data, 0, size);
		err = dev->netdev_ops->ndo_get_offload_stats(attr_id, dev,
							     attr_data);
		if (err)
			goto get_offload_stats_failure;
	}

	if (!attr)
		return -ENODATA;

	*prividx = 0;
	return 0;

nla_put_failure:
	err = -EMSGSIZE;
get_offload_stats_failure:
	*prividx = attr_id;
	return err;
}

static int rtnl_get_offload_stats_size(const struct net_device *dev)
{
	int nla_size = 0;
	int attr_id;
	int size;

	if (!(dev->netdev_ops && dev->netdev_ops->ndo_has_offload_stats &&
	      dev->netdev_ops->ndo_get_offload_stats))
		return 0;

	for (attr_id = IFLA_OFFLOAD_XSTATS_FIRST;
	     attr_id <= IFLA_OFFLOAD_XSTATS_MAX; attr_id++) {
		if (!dev->netdev_ops->ndo_has_offload_stats(attr_id))
			continue;
		size = rtnl_get_offload_stats_attr_size(attr_id);
		nla_size += nla_total_size_64bit(size);
	}

	if (nla_size != 0)
		nla_size += nla_total_size(0);

	return nla_size;
}

static int rtnl_fill_statsinfo(struct sk_buff *skb, struct net_device *dev,
			       int type, u32 pid, u32 seq, u32 change,
			       unsigned int flags, unsigned int filter_mask,
			       int *idxattr, int *prividx)
{
	struct if_stats_msg *ifsm;
	struct nlmsghdr *nlh;
	struct nlattr *attr;
	int s_prividx = *prividx;
	int err;

	ASSERT_RTNL();

	nlh = nlmsg_put(skb, pid, seq, type, sizeof(*ifsm), flags);
	if (!nlh)
		return -EMSGSIZE;

	ifsm = nlmsg_data(nlh);
	ifsm->ifindex = dev->ifindex;
	ifsm->filter_mask = filter_mask;

	if (stats_attr_valid(filter_mask, IFLA_STATS_LINK_64, *idxattr)) {
		struct rtnl_link_stats64 *sp;

		attr = nla_reserve_64bit(skb, IFLA_STATS_LINK_64,
					 sizeof(struct rtnl_link_stats64),
					 IFLA_STATS_UNSPEC);
		if (!attr)
			goto nla_put_failure;

		sp = nla_data(attr);
		dev_get_stats(dev, sp);
	}

	if (stats_attr_valid(filter_mask, IFLA_STATS_LINK_XSTATS, *idxattr)) {
		const struct rtnl_link_ops *ops = dev->rtnl_link_ops;

		if (ops && ops->fill_linkxstats) {
			*idxattr = IFLA_STATS_LINK_XSTATS;
			attr = nla_nest_start(skb,
					      IFLA_STATS_LINK_XSTATS);
			if (!attr)
				goto nla_put_failure;

			err = ops->fill_linkxstats(skb, dev, prividx, *idxattr);
			nla_nest_end(skb, attr);
			if (err)
				goto nla_put_failure;
			*idxattr = 0;
		}
	}

	if (stats_attr_valid(filter_mask, IFLA_STATS_LINK_XSTATS_SLAVE,
			     *idxattr)) {
		const struct rtnl_link_ops *ops = NULL;
		const struct net_device *master;

		master = netdev_master_upper_dev_get(dev);
		if (master)
			ops = master->rtnl_link_ops;
		if (ops && ops->fill_linkxstats) {
			*idxattr = IFLA_STATS_LINK_XSTATS_SLAVE;
			attr = nla_nest_start(skb,
					      IFLA_STATS_LINK_XSTATS_SLAVE);
			if (!attr)
				goto nla_put_failure;

			err = ops->fill_linkxstats(skb, dev, prividx, *idxattr);
			nla_nest_end(skb, attr);
			if (err)
				goto nla_put_failure;
			*idxattr = 0;
		}
	}

	if (stats_attr_valid(filter_mask, IFLA_STATS_LINK_OFFLOAD_XSTATS,
			     *idxattr)) {
		*idxattr = IFLA_STATS_LINK_OFFLOAD_XSTATS;
		attr = nla_nest_start(skb, IFLA_STATS_LINK_OFFLOAD_XSTATS);
		if (!attr)
			goto nla_put_failure;

		err = rtnl_get_offload_stats(skb, dev, prividx);
		if (err == -ENODATA)
			nla_nest_cancel(skb, attr);
		else
			nla_nest_end(skb, attr);

		if (err && err != -ENODATA)
			goto nla_put_failure;
		*idxattr = 0;
	}

	nlmsg_end(skb, nlh);

	return 0;

nla_put_failure:
	/* not a multi message or no progress mean a real error */
	if (!(flags & NLM_F_MULTI) || s_prividx == *prividx)
		nlmsg_cancel(skb, nlh);
	else
		nlmsg_end(skb, nlh);

	return -EMSGSIZE;
}

static size_t if_nlmsg_stats_size(const struct net_device *dev,
				  u32 filter_mask)
{
	size_t size = 0;

	if (stats_attr_valid(filter_mask, IFLA_STATS_LINK_64, 0))
		size += nla_total_size_64bit(sizeof(struct rtnl_link_stats64));

	if (stats_attr_valid(filter_mask, IFLA_STATS_LINK_XSTATS, 0)) {
		const struct rtnl_link_ops *ops = dev->rtnl_link_ops;
		int attr = IFLA_STATS_LINK_XSTATS;

		if (ops && ops->get_linkxstats_size) {
			size += nla_total_size(ops->get_linkxstats_size(dev,
									attr));
			/* for IFLA_STATS_LINK_XSTATS */
			size += nla_total_size(0);
		}
	}

	if (stats_attr_valid(filter_mask, IFLA_STATS_LINK_XSTATS_SLAVE, 0)) {
		struct net_device *_dev = (struct net_device *)dev;
		const struct rtnl_link_ops *ops = NULL;
		const struct net_device *master;

		/* netdev_master_upper_dev_get can't take const */
		master = netdev_master_upper_dev_get(_dev);
		if (master)
			ops = master->rtnl_link_ops;
		if (ops && ops->get_linkxstats_size) {
			int attr = IFLA_STATS_LINK_XSTATS_SLAVE;

			size += nla_total_size(ops->get_linkxstats_size(dev,
									attr));
			/* for IFLA_STATS_LINK_XSTATS_SLAVE */
			size += nla_total_size(0);
		}
	}

	if (stats_attr_valid(filter_mask, IFLA_STATS_LINK_OFFLOAD_XSTATS, 0))
		size += rtnl_get_offload_stats_size(dev);

	return size;
}

static int rtnl_stats_get(struct sk_buff *skb, struct nlmsghdr *nlh)
{
	struct net *net = sock_net(skb->sk);
	struct net_device *dev = NULL;
	int idxattr = 0, prividx = 0;
	struct if_stats_msg *ifsm;
	struct sk_buff *nskb;
	u32 filter_mask;
	int err;

	if (nlmsg_len(nlh) < sizeof(*ifsm))
		return -EINVAL;

	ifsm = nlmsg_data(nlh);
	if (ifsm->ifindex > 0)
		dev = __dev_get_by_index(net, ifsm->ifindex);
	else
		return -EINVAL;

	if (!dev)
		return -ENODEV;

	filter_mask = ifsm->filter_mask;
	if (!filter_mask)
		return -EINVAL;

	nskb = nlmsg_new(if_nlmsg_stats_size(dev, filter_mask), GFP_KERNEL);
	if (!nskb)
		return -ENOBUFS;

	err = rtnl_fill_statsinfo(nskb, dev, RTM_NEWSTATS,
				  NETLINK_CB(skb).portid, nlh->nlmsg_seq, 0,
				  0, filter_mask, &idxattr, &prividx);
	if (err < 0) {
		/* -EMSGSIZE implies BUG in if_nlmsg_stats_size */
		WARN_ON(err == -EMSGSIZE);
		kfree_skb(nskb);
	} else {
		err = rtnl_unicast(nskb, net, NETLINK_CB(skb).portid);
	}

	return err;
}

static int rtnl_stats_dump(struct sk_buff *skb, struct netlink_callback *cb)
{
	int h, s_h, err, s_idx, s_idxattr, s_prividx;
	struct net *net = sock_net(skb->sk);
	unsigned int flags = NLM_F_MULTI;
	struct if_stats_msg *ifsm;
	struct hlist_head *head;
	struct net_device *dev;
	u32 filter_mask = 0;
	int idx = 0;

	s_h = cb->args[0];
	s_idx = cb->args[1];
	s_idxattr = cb->args[2];
	s_prividx = cb->args[3];

	cb->seq = net->dev_base_seq;

	if (nlmsg_len(cb->nlh) < sizeof(*ifsm))
		return -EINVAL;

	ifsm = nlmsg_data(cb->nlh);
	filter_mask = ifsm->filter_mask;
	if (!filter_mask)
		return -EINVAL;

	for (h = s_h; h < NETDEV_HASHENTRIES; h++, s_idx = 0) {
		idx = 0;
		head = &net->dev_index_head[h];
		hlist_for_each_entry(dev, head, index_hlist) {
			if (idx < s_idx)
				goto cont;
			err = rtnl_fill_statsinfo(skb, dev, RTM_NEWSTATS,
						  NETLINK_CB(cb->skb).portid,
						  cb->nlh->nlmsg_seq, 0,
						  flags, filter_mask,
						  &s_idxattr, &s_prividx);
			/* If we ran out of room on the first message,
			 * we're in trouble
			 */
			WARN_ON((err == -EMSGSIZE) && (skb->len == 0));

			if (err < 0)
				goto out;
			s_prividx = 0;
			s_idxattr = 0;
			nl_dump_check_consistent(cb, nlmsg_hdr(skb));
cont:
			idx++;
		}
	}
out:
	cb->args[3] = s_prividx;
	cb->args[2] = s_idxattr;
	cb->args[1] = idx;
	cb->args[0] = h;

	return skb->len;
}

/* Process one rtnetlink message. */

static int rtnetlink_rcv_msg(struct sk_buff *skb, struct nlmsghdr *nlh)
{
	struct net *net = sock_net(skb->sk);
	rtnl_doit_func doit;
	int kind;
	int family;
	int type;
	int err;

	type = nlh->nlmsg_type;
	if (type > RTM_MAX)
		return -EOPNOTSUPP;

	type -= RTM_BASE;

	/* All the messages must have at least 1 byte length */
	if (nlmsg_len(nlh) < sizeof(struct rtgenmsg))
		return 0;

	family = ((struct rtgenmsg *)nlmsg_data(nlh))->rtgen_family;
	kind = type&3;

	if (kind != 2 && !netlink_net_capable(skb, CAP_NET_ADMIN))
		return -EPERM;

	if (kind == 2 && nlh->nlmsg_flags&NLM_F_DUMP) {
		struct sock *rtnl;
		rtnl_dumpit_func dumpit;
		rtnl_calcit_func calcit;
		u16 min_dump_alloc = 0;

		dumpit = rtnl_get_dumpit(family, type);
		if (dumpit == NULL)
			return -EOPNOTSUPP;
		calcit = rtnl_get_calcit(family, type);
		if (calcit)
			min_dump_alloc = calcit(skb, nlh);

		__rtnl_unlock();
		rtnl = net->rtnl;
		{
			struct netlink_dump_control c = {
				.dump		= dumpit,
				.min_dump_alloc	= min_dump_alloc,
			};
			err = netlink_dump_start(rtnl, skb, nlh, &c);
		}
		rtnl_lock();
		return err;
	}

	doit = rtnl_get_doit(family, type);
	if (doit == NULL)
		return -EOPNOTSUPP;

	return doit(skb, nlh);
}

static void rtnetlink_rcv(struct sk_buff *skb)
{
	rtnl_lock();
	netlink_rcv_skb(skb, &rtnetlink_rcv_msg);
	rtnl_unlock();
}

static int rtnetlink_event(struct notifier_block *this, unsigned long event, void *ptr)
{
	struct net_device *dev = netdev_notifier_info_to_dev(ptr);

	switch (event) {
	case NETDEV_UP:
	case NETDEV_DOWN:
	case NETDEV_PRE_UP:
	case NETDEV_POST_INIT:
	case NETDEV_REGISTER:
	case NETDEV_CHANGE:
	case NETDEV_PRE_TYPE_CHANGE:
	case NETDEV_GOING_DOWN:
	case NETDEV_UNREGISTER:
	case NETDEV_UNREGISTER_FINAL:
	case NETDEV_RELEASE:
	case NETDEV_JOIN:
	case NETDEV_BONDING_INFO:
		break;
	default:
		rtmsg_ifinfo(RTM_NEWLINK, dev, 0, GFP_KERNEL);
		break;
	}
	return NOTIFY_DONE;
}

static struct notifier_block rtnetlink_dev_notifier = {
	.notifier_call	= rtnetlink_event,
};


static int __net_init rtnetlink_net_init(struct net *net)
{
	struct sock *sk;
	struct netlink_kernel_cfg cfg = {
		.groups		= RTNLGRP_MAX,
		.input		= rtnetlink_rcv,
		.cb_mutex	= &rtnl_mutex,
		.flags		= NL_CFG_F_NONROOT_RECV,
	};

	sk = netlink_kernel_create(net, NETLINK_ROUTE, &cfg);
	if (!sk)
		return -ENOMEM;
	net->rtnl = sk;
	return 0;
}

static void __net_exit rtnetlink_net_exit(struct net *net)
{
	netlink_kernel_release(net->rtnl);
	net->rtnl = NULL;
}

static struct pernet_operations rtnetlink_net_ops = {
	.init = rtnetlink_net_init,
	.exit = rtnetlink_net_exit,
};

void __init rtnetlink_init(void)
{
	if (register_pernet_subsys(&rtnetlink_net_ops))
		panic("rtnetlink_init: cannot initialize rtnetlink\n");

	register_netdevice_notifier(&rtnetlink_dev_notifier);

	rtnl_register(PF_UNSPEC, RTM_GETLINK, rtnl_getlink,
		      rtnl_dump_ifinfo, rtnl_calcit);
	rtnl_register(PF_UNSPEC, RTM_SETLINK, rtnl_setlink, NULL, NULL);
	rtnl_register(PF_UNSPEC, RTM_NEWLINK, rtnl_newlink, NULL, NULL);
	rtnl_register(PF_UNSPEC, RTM_DELLINK, rtnl_dellink, NULL, NULL);

	rtnl_register(PF_UNSPEC, RTM_GETADDR, NULL, rtnl_dump_all, NULL);
	rtnl_register(PF_UNSPEC, RTM_GETROUTE, NULL, rtnl_dump_all, NULL);

	rtnl_register(PF_BRIDGE, RTM_NEWNEIGH, rtnl_fdb_add, NULL, NULL);
	rtnl_register(PF_BRIDGE, RTM_DELNEIGH, rtnl_fdb_del, NULL, NULL);
	rtnl_register(PF_BRIDGE, RTM_GETNEIGH, NULL, rtnl_fdb_dump, NULL);

	rtnl_register(PF_BRIDGE, RTM_GETLINK, NULL, rtnl_bridge_getlink, NULL);
	rtnl_register(PF_BRIDGE, RTM_DELLINK, rtnl_bridge_dellink, NULL, NULL);
	rtnl_register(PF_BRIDGE, RTM_SETLINK, rtnl_bridge_setlink, NULL, NULL);

	rtnl_register(PF_UNSPEC, RTM_GETSTATS, rtnl_stats_get, rtnl_stats_dump,
		      NULL);
}<|MERGE_RESOLUTION|>--- conflicted
+++ resolved
@@ -1695,41 +1695,30 @@
 	return 0;
 }
 
-<<<<<<< HEAD
-static int do_setvfinfo(struct net_device *dev, struct nlattr **tb)
-=======
 static int handle_infiniband_guid(struct net_device *dev, struct ifla_vf_guid *ivt,
 				  int guid_type)
->>>>>>> f2ed3bfc
+{
+	const struct net_device_ops *ops = dev->netdev_ops;
+
+	return ops->ndo_set_vf_guid(dev, ivt->vf, ivt->guid, guid_type);
+}
+
+static int handle_vf_guid(struct net_device *dev, struct ifla_vf_guid *ivt, int guid_type)
+{
+	if (dev->type != ARPHRD_INFINIBAND)
+		return -EOPNOTSUPP;
+
+	return handle_infiniband_guid(dev, ivt, guid_type);
+}
+
+static int do_setvfinfo(struct net_device *dev, struct nlattr **tb)
 {
 	const struct net_device_ops *ops = dev->netdev_ops;
 	int err = -EINVAL;
 
-<<<<<<< HEAD
 	if (tb[IFLA_VF_MAC]) {
 		struct ifla_vf_mac *ivm = nla_data(tb[IFLA_VF_MAC]);
 
-=======
-	return ops->ndo_set_vf_guid(dev, ivt->vf, ivt->guid, guid_type);
-}
-
-static int handle_vf_guid(struct net_device *dev, struct ifla_vf_guid *ivt, int guid_type)
-{
-	if (dev->type != ARPHRD_INFINIBAND)
-		return -EOPNOTSUPP;
-
-	return handle_infiniband_guid(dev, ivt, guid_type);
-}
-
-static int do_setvfinfo(struct net_device *dev, struct nlattr **tb)
-{
-	const struct net_device_ops *ops = dev->netdev_ops;
-	int err = -EINVAL;
-
-	if (tb[IFLA_VF_MAC]) {
-		struct ifla_vf_mac *ivm = nla_data(tb[IFLA_VF_MAC]);
-
->>>>>>> f2ed3bfc
 		err = -EOPNOTSUPP;
 		if (ops->ndo_set_vf_mac)
 			err = ops->ndo_set_vf_mac(dev, ivm->vf,
@@ -1744,9 +1733,6 @@
 		err = -EOPNOTSUPP;
 		if (ops->ndo_set_vf_vlan)
 			err = ops->ndo_set_vf_vlan(dev, ivv->vf, ivv->vlan,
-<<<<<<< HEAD
-						   ivv->qos);
-=======
 						   ivv->qos,
 						   htons(ETH_P_8021Q));
 		if (err < 0)
@@ -1778,7 +1764,6 @@
 
 		err = ops->ndo_set_vf_vlan(dev, ivvl[0]->vf, ivvl[0]->vlan,
 					   ivvl[0]->qos, ivvl[0]->vlan_proto);
->>>>>>> f2ed3bfc
 		if (err < 0)
 			return err;
 	}
@@ -1812,7 +1797,6 @@
 						   ivt->max_tx_rate);
 		if (err < 0)
 			return err;
-<<<<<<< HEAD
 	}
 
 	if (tb[IFLA_VF_SPOOFCHK]) {
@@ -1847,41 +1831,6 @@
 							   ivrssq_en->setting);
 		if (err < 0)
 			return err;
-=======
-	}
-
-	if (tb[IFLA_VF_SPOOFCHK]) {
-		struct ifla_vf_spoofchk *ivs = nla_data(tb[IFLA_VF_SPOOFCHK]);
-
-		err = -EOPNOTSUPP;
-		if (ops->ndo_set_vf_spoofchk)
-			err = ops->ndo_set_vf_spoofchk(dev, ivs->vf,
-						       ivs->setting);
-		if (err < 0)
-			return err;
-	}
-
-	if (tb[IFLA_VF_LINK_STATE]) {
-		struct ifla_vf_link_state *ivl = nla_data(tb[IFLA_VF_LINK_STATE]);
-
-		err = -EOPNOTSUPP;
-		if (ops->ndo_set_vf_link_state)
-			err = ops->ndo_set_vf_link_state(dev, ivl->vf,
-							 ivl->link_state);
-		if (err < 0)
-			return err;
-	}
-
-	if (tb[IFLA_VF_RSS_QUERY_EN]) {
-		struct ifla_vf_rss_query_en *ivrssq_en;
-
-		err = -EOPNOTSUPP;
-		ivrssq_en = nla_data(tb[IFLA_VF_RSS_QUERY_EN]);
-		if (ops->ndo_set_vf_rss_query_en)
-			err = ops->ndo_set_vf_rss_query_en(dev, ivrssq_en->vf,
-							   ivrssq_en->setting);
-		if (err < 0)
-			return err;
 	}
 
 	if (tb[IFLA_VF_TRUST]) {
@@ -1910,7 +1859,6 @@
 			return -EOPNOTSUPP;
 
 		return handle_vf_guid(dev, ivt, IFLA_VF_IB_PORT_GUID);
->>>>>>> f2ed3bfc
 	}
 
 	return err;
