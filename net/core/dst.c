/*
 * net/core/dst.c	Protocol independent destination cache.
 *
 * Authors:		Alexey Kuznetsov, <kuznet@ms2.inr.ac.ru>
 *
 */

#include <linux/bitops.h>
#include <linux/errno.h>
#include <linux/init.h>
#include <linux/kernel.h>
#include <linux/workqueue.h>
#include <linux/mm.h>
#include <linux/module.h>
#include <linux/slab.h>
#include <linux/netdevice.h>
#include <linux/skbuff.h>
#include <linux/string.h>
#include <linux/types.h>
#include <net/net_namespace.h>
#include <linux/sched.h>
#include <linux/prefetch.h>
#include <net/lwtunnel.h>

#include <net/dst.h>
#include <net/dst_metadata.h>

/*
 * Theory of operations:
 * 1) We use a list, protected by a spinlock, to add
 *    new entries from both BH and non-BH context.
 * 2) In order to keep spinlock held for a small delay,
 *    we use a second list where are stored long lived
 *    entries, that are handled by the garbage collect thread
 *    fired by a workqueue.
 * 3) This list is guarded by a mutex,
 *    so that the gc_task and dst_dev_event() can be synchronized.
 */

/*
 * We want to keep lock & list close together
 * to dirty as few cache lines as possible in __dst_free().
 * As this is not a very strong hint, we dont force an alignment on SMP.
 */
static struct {
	spinlock_t		lock;
	struct dst_entry	*list;
	unsigned long		timer_inc;
	unsigned long		timer_expires;
} dst_garbage = {
	.lock = __SPIN_LOCK_UNLOCKED(dst_garbage.lock),
	.timer_inc = DST_GC_MAX,
};
static void dst_gc_task(struct work_struct *work);
static void ___dst_free(struct dst_entry *dst);

static DECLARE_DELAYED_WORK(dst_gc_work, dst_gc_task);

static DEFINE_MUTEX(dst_gc_mutex);
/*
 * long lived entries are maintained in this list, guarded by dst_gc_mutex
 */
static struct dst_entry         *dst_busy_list;

static void dst_gc_task(struct work_struct *work)
{
	int    delayed = 0;
	int    work_performed = 0;
	unsigned long expires = ~0L;
	struct dst_entry *dst, *next, head;
	struct dst_entry *last = &head;

	mutex_lock(&dst_gc_mutex);
	next = dst_busy_list;

loop:
	while ((dst = next) != NULL) {
		next = dst->next;
		prefetch(&next->next);
		cond_resched();
		if (likely(atomic_read(&dst->__refcnt))) {
			last->next = dst;
			last = dst;
			delayed++;
			continue;
		}
		work_performed++;

		dst = dst_destroy(dst);
		if (dst) {
			/* NOHASH and still referenced. Unless it is already
			 * on gc list, invalidate it and add to gc list.
			 *
			 * Note: this is temporary. Actually, NOHASH dst's
			 * must be obsoleted when parent is obsoleted.
			 * But we do not have state "obsoleted, but
			 * referenced by parent", so it is right.
			 */
			if (dst->obsolete > 0)
				continue;

			___dst_free(dst);
			dst->next = next;
			next = dst;
		}
	}

	spin_lock_bh(&dst_garbage.lock);
	next = dst_garbage.list;
	if (next) {
		dst_garbage.list = NULL;
		spin_unlock_bh(&dst_garbage.lock);
		goto loop;
	}
	last->next = NULL;
	dst_busy_list = head.next;
	if (!dst_busy_list)
		dst_garbage.timer_inc = DST_GC_MAX;
	else {
		/*
		 * if we freed less than 1/10 of delayed entries,
		 * we can sleep longer.
		 */
		if (work_performed <= delayed/10) {
			dst_garbage.timer_expires += dst_garbage.timer_inc;
			if (dst_garbage.timer_expires > DST_GC_MAX)
				dst_garbage.timer_expires = DST_GC_MAX;
			dst_garbage.timer_inc += DST_GC_INC;
		} else {
			dst_garbage.timer_inc = DST_GC_INC;
			dst_garbage.timer_expires = DST_GC_MIN;
		}
		expires = dst_garbage.timer_expires;
		/*
		 * if the next desired timer is more than 4 seconds in the
		 * future then round the timer to whole seconds
		 */
		if (expires > 4*HZ)
			expires = round_jiffies_relative(expires);
		schedule_delayed_work(&dst_gc_work, expires);
	}

	spin_unlock_bh(&dst_garbage.lock);
	mutex_unlock(&dst_gc_mutex);
}

int dst_discard_out(struct net *net, struct sock *sk, struct sk_buff *skb)
{
	kfree_skb(skb);
	return 0;
}
EXPORT_SYMBOL(dst_discard_out);

const u32 dst_default_metrics[RTAX_MAX + 1] = {
	/* This initializer is needed to force linker to place this variable
	 * into const section. Otherwise it might end into bss section.
	 * We really want to avoid false sharing on this variable, and catch
	 * any writes on it.
	 */
	[RTAX_MAX] = 0xdeadbeef,
};

void dst_init(struct dst_entry *dst, struct dst_ops *ops,
	      struct net_device *dev, int initial_ref, int initial_obsolete,
	      unsigned short flags)
{
	dst->child = NULL;
	dst->dev = dev;
	if (dev)
		dev_hold(dev);
	dst->ops = ops;
	dst_init_metrics(dst, dst_default_metrics, true);
	dst->expires = 0UL;
	dst->path = dst;
	dst->from = NULL;
#ifdef CONFIG_XFRM
	dst->xfrm = NULL;
#endif
	dst->input = dst_discard;
	dst->output = dst_discard_out;
	dst->error = 0;
	dst->obsolete = initial_obsolete;
	dst->header_len = 0;
	dst->trailer_len = 0;
#ifdef CONFIG_IP_ROUTE_CLASSID
	dst->tclassid = 0;
#endif
	dst->lwtstate = NULL;
	atomic_set(&dst->__refcnt, initial_ref);
	dst->__use = 0;
	dst->lastuse = jiffies;
	dst->flags = flags;
	dst->pending_confirm = 0;
	dst->next = NULL;
	if (!(flags & DST_NOCOUNT))
		dst_entries_add(ops, 1);
}
EXPORT_SYMBOL(dst_init);

void *dst_alloc(struct dst_ops *ops, struct net_device *dev,
		int initial_ref, int initial_obsolete, unsigned short flags)
{
	struct dst_entry *dst;

	if (ops->gc && dst_entries_get_fast(ops) > ops->gc_thresh) {
		if (ops->gc(ops))
			return NULL;
	}

	dst = kmem_cache_alloc(ops->kmem_cachep, GFP_ATOMIC);
	if (!dst)
		return NULL;

	dst_init(dst, ops, dev, initial_ref, initial_obsolete, flags);

	return dst;
}
EXPORT_SYMBOL(dst_alloc);

static void ___dst_free(struct dst_entry *dst)
{
	/* The first case (dev==NULL) is required, when
	   protocol module is unloaded.
	 */
	if (dst->dev == NULL || !(dst->dev->flags&IFF_UP)) {
		dst->input = dst_discard;
		dst->output = dst_discard_out;
	}
	dst->obsolete = DST_OBSOLETE_DEAD;
}

void __dst_free(struct dst_entry *dst)
{
	spin_lock_bh(&dst_garbage.lock);
	___dst_free(dst);
	dst->next = dst_garbage.list;
	dst_garbage.list = dst;
	if (dst_garbage.timer_inc > DST_GC_INC) {
		dst_garbage.timer_inc = DST_GC_INC;
		dst_garbage.timer_expires = DST_GC_MIN;
		mod_delayed_work(system_wq, &dst_gc_work,
				 dst_garbage.timer_expires);
	}
	spin_unlock_bh(&dst_garbage.lock);
}
EXPORT_SYMBOL(__dst_free);

struct dst_entry *dst_destroy(struct dst_entry * dst)
{
	struct dst_entry *child;

	smp_rmb();

again:
	child = dst->child;

	if (!(dst->flags & DST_NOCOUNT))
		dst_entries_add(dst->ops, -1);

	if (dst->ops->destroy)
		dst->ops->destroy(dst);
	if (dst->dev)
		dev_put(dst->dev);

	lwtstate_put(dst->lwtstate);

	if (dst->flags & DST_METADATA)
		metadata_dst_free((struct metadata_dst *)dst);
	else
		kmem_cache_free(dst->ops->kmem_cachep, dst);

	dst = child;
	if (dst) {
		int nohash = dst->flags & DST_NOHASH;

		if (atomic_dec_and_test(&dst->__refcnt)) {
			/* We were real parent of this dst, so kill child. */
			if (nohash)
				goto again;
		} else {
			/* Child is still referenced, return it for freeing. */
			if (nohash)
				return dst;
			/* Child is still in his hash table */
		}
	}
	return NULL;
}
EXPORT_SYMBOL(dst_destroy);

static void dst_destroy_rcu(struct rcu_head *head)
{
	struct dst_entry *dst = container_of(head, struct dst_entry, rcu_head);

	dst = dst_destroy(dst);
	if (dst)
		__dst_free(dst);
}

void dst_release(struct dst_entry *dst)
{
	if (dst) {
		int newrefcnt;
		unsigned short nocache = dst->flags & DST_NOCACHE;

		newrefcnt = atomic_dec_return(&dst->__refcnt);
<<<<<<< HEAD
		WARN_ON(newrefcnt < 0);
		if (!newrefcnt && unlikely(dst->flags & DST_NOCACHE))
=======
		if (unlikely(newrefcnt < 0))
			net_warn_ratelimited("%s: dst:%p refcnt:%d\n",
					     __func__, dst, newrefcnt);
		if (!newrefcnt && unlikely(nocache))
>>>>>>> f2ed3bfc
			call_rcu(&dst->rcu_head, dst_destroy_rcu);
	}
}
EXPORT_SYMBOL(dst_release);

u32 *dst_cow_metrics_generic(struct dst_entry *dst, unsigned long old)
{
	u32 *p = kmalloc(sizeof(u32) * RTAX_MAX, GFP_ATOMIC);

	if (p) {
		u32 *old_p = __DST_METRICS_PTR(old);
		unsigned long prev, new;

		memcpy(p, old_p, sizeof(u32) * RTAX_MAX);

		new = (unsigned long) p;
		prev = cmpxchg(&dst->_metrics, old, new);

		if (prev != old) {
			kfree(p);
			p = __DST_METRICS_PTR(prev);
			if (prev & DST_METRICS_READ_ONLY)
				p = NULL;
		}
	}
	return p;
}
EXPORT_SYMBOL(dst_cow_metrics_generic);

/* Caller asserts that dst_metrics_read_only(dst) is false.  */
void __dst_destroy_metrics_generic(struct dst_entry *dst, unsigned long old)
{
	unsigned long prev, new;

	new = ((unsigned long) dst_default_metrics) | DST_METRICS_READ_ONLY;
	prev = cmpxchg(&dst->_metrics, old, new);
	if (prev == old)
		kfree(__DST_METRICS_PTR(old));
}
EXPORT_SYMBOL(__dst_destroy_metrics_generic);

static struct dst_ops md_dst_ops = {
	.family =		AF_UNSPEC,
};

static int dst_md_discard_out(struct net *net, struct sock *sk, struct sk_buff *skb)
{
	WARN_ONCE(1, "Attempting to call output on metadata dst\n");
	kfree_skb(skb);
	return 0;
}

static int dst_md_discard(struct sk_buff *skb)
{
	WARN_ONCE(1, "Attempting to call input on metadata dst\n");
	kfree_skb(skb);
	return 0;
}

static void __metadata_dst_init(struct metadata_dst *md_dst, u8 optslen)
{
	struct dst_entry *dst;

	dst = &md_dst->dst;
	dst_init(dst, &md_dst_ops, NULL, 1, DST_OBSOLETE_NONE,
		 DST_METADATA | DST_NOCACHE | DST_NOCOUNT);

	dst->input = dst_md_discard;
	dst->output = dst_md_discard_out;

	memset(dst + 1, 0, sizeof(*md_dst) + optslen - sizeof(*dst));
}

struct metadata_dst *metadata_dst_alloc(u8 optslen, gfp_t flags)
{
	struct metadata_dst *md_dst;

	md_dst = kmalloc(sizeof(*md_dst) + optslen, flags);
	if (!md_dst)
		return NULL;

	__metadata_dst_init(md_dst, optslen);

	return md_dst;
}
EXPORT_SYMBOL_GPL(metadata_dst_alloc);

void metadata_dst_free(struct metadata_dst *md_dst)
{
#ifdef CONFIG_DST_CACHE
	dst_cache_destroy(&md_dst->u.tun_info.dst_cache);
#endif
	kfree(md_dst);
}

struct metadata_dst __percpu *metadata_dst_alloc_percpu(u8 optslen, gfp_t flags)
{
	int cpu;
	struct metadata_dst __percpu *md_dst;

	md_dst = __alloc_percpu_gfp(sizeof(struct metadata_dst) + optslen,
				    __alignof__(struct metadata_dst), flags);
	if (!md_dst)
		return NULL;

	for_each_possible_cpu(cpu)
		__metadata_dst_init(per_cpu_ptr(md_dst, cpu), optslen);

	return md_dst;
}
EXPORT_SYMBOL_GPL(metadata_dst_alloc_percpu);

/* Dirty hack. We did it in 2.2 (in __dst_free),
 * we have _very_ good reasons not to repeat
 * this mistake in 2.3, but we have no choice
 * now. _It_ _is_ _explicit_ _deliberate_
 * _race_ _condition_.
 *
 * Commented and originally written by Alexey.
 */
static void dst_ifdown(struct dst_entry *dst, struct net_device *dev,
		       int unregister)
{
	if (dst->ops->ifdown)
		dst->ops->ifdown(dst, dev, unregister);

	if (dev != dst->dev)
		return;

	if (!unregister) {
		dst->input = dst_discard;
		dst->output = dst_discard_out;
	} else {
		dst->dev = dev_net(dst->dev)->loopback_dev;
		dev_hold(dst->dev);
		dev_put(dev);
	}
}

static int dst_dev_event(struct notifier_block *this, unsigned long event,
			 void *ptr)
{
	struct net_device *dev = netdev_notifier_info_to_dev(ptr);
	struct dst_entry *dst, *last = NULL;

	switch (event) {
	case NETDEV_UNREGISTER_FINAL:
	case NETDEV_DOWN:
		mutex_lock(&dst_gc_mutex);
		for (dst = dst_busy_list; dst; dst = dst->next) {
			last = dst;
			dst_ifdown(dst, dev, event != NETDEV_DOWN);
		}

		spin_lock_bh(&dst_garbage.lock);
		dst = dst_garbage.list;
		dst_garbage.list = NULL;
		spin_unlock_bh(&dst_garbage.lock);

		if (last)
			last->next = dst;
		else
			dst_busy_list = dst;
		for (; dst; dst = dst->next)
			dst_ifdown(dst, dev, event != NETDEV_DOWN);
		mutex_unlock(&dst_gc_mutex);
		break;
	}
	return NOTIFY_DONE;
}

static struct notifier_block dst_dev_notifier = {
	.notifier_call	= dst_dev_event,
	.priority = -10, /* must be called after other network notifiers */
};

void __init dst_subsys_init(void)
{
	register_netdevice_notifier(&dst_dev_notifier);
}<|MERGE_RESOLUTION|>--- conflicted
+++ resolved
@@ -304,15 +304,10 @@
 		unsigned short nocache = dst->flags & DST_NOCACHE;
 
 		newrefcnt = atomic_dec_return(&dst->__refcnt);
-<<<<<<< HEAD
-		WARN_ON(newrefcnt < 0);
-		if (!newrefcnt && unlikely(dst->flags & DST_NOCACHE))
-=======
 		if (unlikely(newrefcnt < 0))
 			net_warn_ratelimited("%s: dst:%p refcnt:%d\n",
 					     __func__, dst, newrefcnt);
 		if (!newrefcnt && unlikely(nocache))
->>>>>>> f2ed3bfc
 			call_rcu(&dst->rcu_head, dst_destroy_rcu);
 	}
 }
