// SPDX-License-Identifier: GPL-2.0-or-later
/*
 * INET		An implementation of the TCP/IP protocol suite for the LINUX
 *		operating system.  INET is implemented using the  BSD Socket
 *		interface as the means of communication with the user level.
 *
 *		Generic socket support routines. Memory allocators, socket lock/release
 *		handler for protocols to use and generic option handler.
 *
 * Authors:	Ross Biro
 *		Fred N. van Kempen, <waltje@uWalt.NL.Mugnet.ORG>
 *		Florian La Roche, <flla@stud.uni-sb.de>
 *		Alan Cox, <A.Cox@swansea.ac.uk>
 *
 * Fixes:
 *		Alan Cox	: 	Numerous verify_area() problems
 *		Alan Cox	:	Connecting on a connecting socket
 *					now returns an error for tcp.
 *		Alan Cox	:	sock->protocol is set correctly.
 *					and is not sometimes left as 0.
 *		Alan Cox	:	connect handles icmp errors on a
 *					connect properly. Unfortunately there
 *					is a restart syscall nasty there. I
 *					can't match BSD without hacking the C
 *					library. Ideas urgently sought!
 *		Alan Cox	:	Disallow bind() to addresses that are
 *					not ours - especially broadcast ones!!
 *		Alan Cox	:	Socket 1024 _IS_ ok for users. (fencepost)
 *		Alan Cox	:	sock_wfree/sock_rfree don't destroy sockets,
 *					instead they leave that for the DESTROY timer.
 *		Alan Cox	:	Clean up error flag in accept
 *		Alan Cox	:	TCP ack handling is buggy, the DESTROY timer
 *					was buggy. Put a remove_sock() in the handler
 *					for memory when we hit 0. Also altered the timer
 *					code. The ACK stuff can wait and needs major
 *					TCP layer surgery.
 *		Alan Cox	:	Fixed TCP ack bug, removed remove sock
 *					and fixed timer/inet_bh race.
 *		Alan Cox	:	Added zapped flag for TCP
 *		Alan Cox	:	Move kfree_skb into skbuff.c and tidied up surplus code
 *		Alan Cox	:	for new sk_buff allocations wmalloc/rmalloc now call alloc_skb
 *		Alan Cox	:	kfree_s calls now are kfree_skbmem so we can track skb resources
 *		Alan Cox	:	Supports socket option broadcast now as does udp. Packet and raw need fixing.
 *		Alan Cox	:	Added RCVBUF,SNDBUF size setting. It suddenly occurred to me how easy it was so...
 *		Rick Sladkey	:	Relaxed UDP rules for matching packets.
 *		C.E.Hawkins	:	IFF_PROMISC/SIOCGHWADDR support
 *	Pauline Middelink	:	identd support
 *		Alan Cox	:	Fixed connect() taking signals I think.
 *		Alan Cox	:	SO_LINGER supported
 *		Alan Cox	:	Error reporting fixes
 *		Anonymous	:	inet_create tidied up (sk->reuse setting)
 *		Alan Cox	:	inet sockets don't set sk->type!
 *		Alan Cox	:	Split socket option code
 *		Alan Cox	:	Callbacks
 *		Alan Cox	:	Nagle flag for Charles & Johannes stuff
 *		Alex		:	Removed restriction on inet fioctl
 *		Alan Cox	:	Splitting INET from NET core
 *		Alan Cox	:	Fixed bogus SO_TYPE handling in getsockopt()
 *		Adam Caldwell	:	Missing return in SO_DONTROUTE/SO_DEBUG code
 *		Alan Cox	:	Split IP from generic code
 *		Alan Cox	:	New kfree_skbmem()
 *		Alan Cox	:	Make SO_DEBUG superuser only.
 *		Alan Cox	:	Allow anyone to clear SO_DEBUG
 *					(compatibility fix)
 *		Alan Cox	:	Added optimistic memory grabbing for AF_UNIX throughput.
 *		Alan Cox	:	Allocator for a socket is settable.
 *		Alan Cox	:	SO_ERROR includes soft errors.
 *		Alan Cox	:	Allow NULL arguments on some SO_ opts
 *		Alan Cox	: 	Generic socket allocation to make hooks
 *					easier (suggested by Craig Metz).
 *		Michael Pall	:	SO_ERROR returns positive errno again
 *              Steve Whitehouse:       Added default destructor to free
 *                                      protocol private data.
 *              Steve Whitehouse:       Added various other default routines
 *                                      common to several socket families.
 *              Chris Evans     :       Call suser() check last on F_SETOWN
 *		Jay Schulist	:	Added SO_ATTACH_FILTER and SO_DETACH_FILTER.
 *		Andi Kleen	:	Add sock_kmalloc()/sock_kfree_s()
 *		Andi Kleen	:	Fix write_space callback
 *		Chris Evans	:	Security fixes - signedness again
 *		Arnaldo C. Melo :       cleanups, use skb_queue_purge
 *
 * To Fix:
 */

#define pr_fmt(fmt) KBUILD_MODNAME ": " fmt

#include <asm/unaligned.h>
#include <linux/capability.h>
#include <linux/errno.h>
#include <linux/errqueue.h>
#include <linux/types.h>
#include <linux/socket.h>
#include <linux/in.h>
#include <linux/kernel.h>
#include <linux/module.h>
#include <linux/proc_fs.h>
#include <linux/seq_file.h>
#include <linux/sched.h>
#include <linux/sched/mm.h>
#include <linux/timer.h>
#include <linux/string.h>
#include <linux/sockios.h>
#include <linux/net.h>
#include <linux/mm.h>
#include <linux/slab.h>
#include <linux/interrupt.h>
#include <linux/poll.h>
#include <linux/tcp.h>
#include <linux/init.h>
#include <linux/highmem.h>
#include <linux/user_namespace.h>
#include <linux/static_key.h>
#include <linux/memcontrol.h>
#include <linux/prefetch.h>
#include <linux/compat.h>

#include <linux/uaccess.h>

#include <linux/netdevice.h>
#include <net/protocol.h>
#include <linux/skbuff.h>
#include <net/net_namespace.h>
#include <net/request_sock.h>
#include <net/sock.h>
#include <linux/net_tstamp.h>
#include <net/xfrm.h>
#include <linux/ipsec.h>
#include <net/cls_cgroup.h>
#include <net/netprio_cgroup.h>
#include <linux/sock_diag.h>

#include <linux/filter.h>
#include <net/sock_reuseport.h>
#include <net/bpf_sk_storage.h>

#include <trace/events/sock.h>

#include <net/tcp.h>
#include <net/busy_poll.h>

#include <linux/ethtool.h>

static DEFINE_MUTEX(proto_list_mutex);
static LIST_HEAD(proto_list);

static void sock_inuse_add(struct net *net, int val);

/**
 * sk_ns_capable - General socket capability test
 * @sk: Socket to use a capability on or through
 * @user_ns: The user namespace of the capability to use
 * @cap: The capability to use
 *
 * Test to see if the opener of the socket had when the socket was
 * created and the current process has the capability @cap in the user
 * namespace @user_ns.
 */
bool sk_ns_capable(const struct sock *sk,
		   struct user_namespace *user_ns, int cap)
{
	return file_ns_capable(sk->sk_socket->file, user_ns, cap) &&
		ns_capable(user_ns, cap);
}
EXPORT_SYMBOL(sk_ns_capable);

/**
 * sk_capable - Socket global capability test
 * @sk: Socket to use a capability on or through
 * @cap: The global capability to use
 *
 * Test to see if the opener of the socket had when the socket was
 * created and the current process has the capability @cap in all user
 * namespaces.
 */
bool sk_capable(const struct sock *sk, int cap)
{
	return sk_ns_capable(sk, &init_user_ns, cap);
}
EXPORT_SYMBOL(sk_capable);

/**
 * sk_net_capable - Network namespace socket capability test
 * @sk: Socket to use a capability on or through
 * @cap: The capability to use
 *
 * Test to see if the opener of the socket had when the socket was created
 * and the current process has the capability @cap over the network namespace
 * the socket is a member of.
 */
bool sk_net_capable(const struct sock *sk, int cap)
{
	return sk_ns_capable(sk, sock_net(sk)->user_ns, cap);
}
EXPORT_SYMBOL(sk_net_capable);

/*
 * Each address family might have different locking rules, so we have
 * one slock key per address family and separate keys for internal and
 * userspace sockets.
 */
static struct lock_class_key af_family_keys[AF_MAX];
static struct lock_class_key af_family_kern_keys[AF_MAX];
static struct lock_class_key af_family_slock_keys[AF_MAX];
static struct lock_class_key af_family_kern_slock_keys[AF_MAX];

/*
 * Make lock validator output more readable. (we pre-construct these
 * strings build-time, so that runtime initialization of socket
 * locks is fast):
 */

#define _sock_locks(x)						  \
  x "AF_UNSPEC",	x "AF_UNIX"     ,	x "AF_INET"     , \
  x "AF_AX25"  ,	x "AF_IPX"      ,	x "AF_APPLETALK", \
  x "AF_NETROM",	x "AF_BRIDGE"   ,	x "AF_ATMPVC"   , \
  x "AF_X25"   ,	x "AF_INET6"    ,	x "AF_ROSE"     , \
  x "AF_DECnet",	x "AF_NETBEUI"  ,	x "AF_SECURITY" , \
  x "AF_KEY"   ,	x "AF_NETLINK"  ,	x "AF_PACKET"   , \
  x "AF_ASH"   ,	x "AF_ECONET"   ,	x "AF_ATMSVC"   , \
  x "AF_RDS"   ,	x "AF_SNA"      ,	x "AF_IRDA"     , \
  x "AF_PPPOX" ,	x "AF_WANPIPE"  ,	x "AF_LLC"      , \
  x "27"       ,	x "28"          ,	x "AF_CAN"      , \
  x "AF_TIPC"  ,	x "AF_BLUETOOTH",	x "IUCV"        , \
  x "AF_RXRPC" ,	x "AF_ISDN"     ,	x "AF_PHONET"   , \
  x "AF_IEEE802154",	x "AF_CAIF"	,	x "AF_ALG"      , \
  x "AF_NFC"   ,	x "AF_VSOCK"    ,	x "AF_KCM"      , \
  x "AF_QIPCRTR",	x "AF_SMC"	,	x "AF_XDP"	, \
  x "AF_MCTP"  , \
  x "AF_MAX"

static const char *const af_family_key_strings[AF_MAX+1] = {
	_sock_locks("sk_lock-")
};
static const char *const af_family_slock_key_strings[AF_MAX+1] = {
	_sock_locks("slock-")
};
static const char *const af_family_clock_key_strings[AF_MAX+1] = {
	_sock_locks("clock-")
};

static const char *const af_family_kern_key_strings[AF_MAX+1] = {
	_sock_locks("k-sk_lock-")
};
static const char *const af_family_kern_slock_key_strings[AF_MAX+1] = {
	_sock_locks("k-slock-")
};
static const char *const af_family_kern_clock_key_strings[AF_MAX+1] = {
	_sock_locks("k-clock-")
};
static const char *const af_family_rlock_key_strings[AF_MAX+1] = {
	_sock_locks("rlock-")
};
static const char *const af_family_wlock_key_strings[AF_MAX+1] = {
	_sock_locks("wlock-")
};
static const char *const af_family_elock_key_strings[AF_MAX+1] = {
	_sock_locks("elock-")
};

/*
 * sk_callback_lock and sk queues locking rules are per-address-family,
 * so split the lock classes by using a per-AF key:
 */
static struct lock_class_key af_callback_keys[AF_MAX];
static struct lock_class_key af_rlock_keys[AF_MAX];
static struct lock_class_key af_wlock_keys[AF_MAX];
static struct lock_class_key af_elock_keys[AF_MAX];
static struct lock_class_key af_kern_callback_keys[AF_MAX];

/* Run time adjustable parameters. */
__u32 sysctl_wmem_max __read_mostly = SK_WMEM_MAX;
EXPORT_SYMBOL(sysctl_wmem_max);
__u32 sysctl_rmem_max __read_mostly = SK_RMEM_MAX;
EXPORT_SYMBOL(sysctl_rmem_max);
__u32 sysctl_wmem_default __read_mostly = SK_WMEM_MAX;
__u32 sysctl_rmem_default __read_mostly = SK_RMEM_MAX;

/* Maximal space eaten by iovec or ancillary data plus some space */
int sysctl_optmem_max __read_mostly = sizeof(unsigned long)*(2*UIO_MAXIOV+512);
EXPORT_SYMBOL(sysctl_optmem_max);

int sysctl_tstamp_allow_data __read_mostly = 1;

DEFINE_STATIC_KEY_FALSE(memalloc_socks_key);
EXPORT_SYMBOL_GPL(memalloc_socks_key);

/**
 * sk_set_memalloc - sets %SOCK_MEMALLOC
 * @sk: socket to set it on
 *
 * Set %SOCK_MEMALLOC on a socket for access to emergency reserves.
 * It's the responsibility of the admin to adjust min_free_kbytes
 * to meet the requirements
 */
void sk_set_memalloc(struct sock *sk)
{
	sock_set_flag(sk, SOCK_MEMALLOC);
	sk->sk_allocation |= __GFP_MEMALLOC;
	static_branch_inc(&memalloc_socks_key);
}
EXPORT_SYMBOL_GPL(sk_set_memalloc);

void sk_clear_memalloc(struct sock *sk)
{
	sock_reset_flag(sk, SOCK_MEMALLOC);
	sk->sk_allocation &= ~__GFP_MEMALLOC;
	static_branch_dec(&memalloc_socks_key);

	/*
	 * SOCK_MEMALLOC is allowed to ignore rmem limits to ensure forward
	 * progress of swapping. SOCK_MEMALLOC may be cleared while
	 * it has rmem allocations due to the last swapfile being deactivated
	 * but there is a risk that the socket is unusable due to exceeding
	 * the rmem limits. Reclaim the reserves and obey rmem limits again.
	 */
	sk_mem_reclaim(sk);
}
EXPORT_SYMBOL_GPL(sk_clear_memalloc);

int __sk_backlog_rcv(struct sock *sk, struct sk_buff *skb)
{
	int ret;
	unsigned int noreclaim_flag;

	/* these should have been dropped before queueing */
	BUG_ON(!sock_flag(sk, SOCK_MEMALLOC));

	noreclaim_flag = memalloc_noreclaim_save();
	ret = sk->sk_backlog_rcv(sk, skb);
	memalloc_noreclaim_restore(noreclaim_flag);

	return ret;
}
EXPORT_SYMBOL(__sk_backlog_rcv);

void sk_error_report(struct sock *sk)
{
	sk->sk_error_report(sk);

	switch (sk->sk_family) {
	case AF_INET:
		fallthrough;
	case AF_INET6:
		trace_inet_sk_error_report(sk);
		break;
	default:
		break;
	}
}
EXPORT_SYMBOL(sk_error_report);

static int sock_get_timeout(long timeo, void *optval, bool old_timeval)
{
	struct __kernel_sock_timeval tv;

	if (timeo == MAX_SCHEDULE_TIMEOUT) {
		tv.tv_sec = 0;
		tv.tv_usec = 0;
	} else {
		tv.tv_sec = timeo / HZ;
		tv.tv_usec = ((timeo % HZ) * USEC_PER_SEC) / HZ;
	}

	if (old_timeval && in_compat_syscall() && !COMPAT_USE_64BIT_TIME) {
		struct old_timeval32 tv32 = { tv.tv_sec, tv.tv_usec };
		*(struct old_timeval32 *)optval = tv32;
		return sizeof(tv32);
	}

	if (old_timeval) {
		struct __kernel_old_timeval old_tv;
		old_tv.tv_sec = tv.tv_sec;
		old_tv.tv_usec = tv.tv_usec;
		*(struct __kernel_old_timeval *)optval = old_tv;
		return sizeof(old_tv);
	}

	*(struct __kernel_sock_timeval *)optval = tv;
	return sizeof(tv);
}

static int sock_set_timeout(long *timeo_p, sockptr_t optval, int optlen,
			    bool old_timeval)
{
	struct __kernel_sock_timeval tv;

	if (old_timeval && in_compat_syscall() && !COMPAT_USE_64BIT_TIME) {
		struct old_timeval32 tv32;

		if (optlen < sizeof(tv32))
			return -EINVAL;

		if (copy_from_sockptr(&tv32, optval, sizeof(tv32)))
			return -EFAULT;
		tv.tv_sec = tv32.tv_sec;
		tv.tv_usec = tv32.tv_usec;
	} else if (old_timeval) {
		struct __kernel_old_timeval old_tv;

		if (optlen < sizeof(old_tv))
			return -EINVAL;
		if (copy_from_sockptr(&old_tv, optval, sizeof(old_tv)))
			return -EFAULT;
		tv.tv_sec = old_tv.tv_sec;
		tv.tv_usec = old_tv.tv_usec;
	} else {
		if (optlen < sizeof(tv))
			return -EINVAL;
		if (copy_from_sockptr(&tv, optval, sizeof(tv)))
			return -EFAULT;
	}
	if (tv.tv_usec < 0 || tv.tv_usec >= USEC_PER_SEC)
		return -EDOM;

	if (tv.tv_sec < 0) {
		static int warned __read_mostly;

		*timeo_p = 0;
		if (warned < 10 && net_ratelimit()) {
			warned++;
			pr_info("%s: `%s' (pid %d) tries to set negative timeout\n",
				__func__, current->comm, task_pid_nr(current));
		}
		return 0;
	}
	*timeo_p = MAX_SCHEDULE_TIMEOUT;
	if (tv.tv_sec == 0 && tv.tv_usec == 0)
		return 0;
	if (tv.tv_sec < (MAX_SCHEDULE_TIMEOUT / HZ - 1))
		*timeo_p = tv.tv_sec * HZ + DIV_ROUND_UP((unsigned long)tv.tv_usec, USEC_PER_SEC / HZ);
	return 0;
}

static bool sock_needs_netstamp(const struct sock *sk)
{
	switch (sk->sk_family) {
	case AF_UNSPEC:
	case AF_UNIX:
		return false;
	default:
		return true;
	}
}

static void sock_disable_timestamp(struct sock *sk, unsigned long flags)
{
	if (sk->sk_flags & flags) {
		sk->sk_flags &= ~flags;
		if (sock_needs_netstamp(sk) &&
		    !(sk->sk_flags & SK_FLAGS_TIMESTAMP))
			net_disable_timestamp();
	}
}


int __sock_queue_rcv_skb(struct sock *sk, struct sk_buff *skb)
{
	unsigned long flags;
	struct sk_buff_head *list = &sk->sk_receive_queue;

	if (atomic_read(&sk->sk_rmem_alloc) >= sk->sk_rcvbuf) {
		atomic_inc(&sk->sk_drops);
		trace_sock_rcvqueue_full(sk, skb);
		return -ENOMEM;
	}

	if (!sk_rmem_schedule(sk, skb, skb->truesize)) {
		atomic_inc(&sk->sk_drops);
		return -ENOBUFS;
	}

	skb->dev = NULL;
	skb_set_owner_r(skb, sk);

	/* we escape from rcu protected region, make sure we dont leak
	 * a norefcounted dst
	 */
	skb_dst_force(skb);

	spin_lock_irqsave(&list->lock, flags);
	sock_skb_set_dropcount(sk, skb);
	__skb_queue_tail(list, skb);
	spin_unlock_irqrestore(&list->lock, flags);

	if (!sock_flag(sk, SOCK_DEAD))
		sk->sk_data_ready(sk);
	return 0;
}
EXPORT_SYMBOL(__sock_queue_rcv_skb);

int sock_queue_rcv_skb(struct sock *sk, struct sk_buff *skb)
{
	int err;

	err = sk_filter(sk, skb);
	if (err)
		return err;

	return __sock_queue_rcv_skb(sk, skb);
}
EXPORT_SYMBOL(sock_queue_rcv_skb);

int __sk_receive_skb(struct sock *sk, struct sk_buff *skb,
		     const int nested, unsigned int trim_cap, bool refcounted)
{
	int rc = NET_RX_SUCCESS;

	if (sk_filter_trim_cap(sk, skb, trim_cap))
		goto discard_and_relse;

	skb->dev = NULL;

	if (sk_rcvqueues_full(sk, sk->sk_rcvbuf)) {
		atomic_inc(&sk->sk_drops);
		goto discard_and_relse;
	}
	if (nested)
		bh_lock_sock_nested(sk);
	else
		bh_lock_sock(sk);
	if (!sock_owned_by_user(sk)) {
		/*
		 * trylock + unlock semantics:
		 */
		mutex_acquire(&sk->sk_lock.dep_map, 0, 1, _RET_IP_);

		rc = sk_backlog_rcv(sk, skb);

		mutex_release(&sk->sk_lock.dep_map, _RET_IP_);
	} else if (sk_add_backlog(sk, skb, READ_ONCE(sk->sk_rcvbuf))) {
		bh_unlock_sock(sk);
		atomic_inc(&sk->sk_drops);
		goto discard_and_relse;
	}

	bh_unlock_sock(sk);
out:
	if (refcounted)
		sock_put(sk);
	return rc;
discard_and_relse:
	kfree_skb(skb);
	goto out;
}
EXPORT_SYMBOL(__sk_receive_skb);

INDIRECT_CALLABLE_DECLARE(struct dst_entry *ip6_dst_check(struct dst_entry *,
							  u32));
INDIRECT_CALLABLE_DECLARE(struct dst_entry *ipv4_dst_check(struct dst_entry *,
							   u32));
struct dst_entry *__sk_dst_check(struct sock *sk, u32 cookie)
{
	struct dst_entry *dst = __sk_dst_get(sk);

	if (dst && dst->obsolete &&
	    INDIRECT_CALL_INET(dst->ops->check, ip6_dst_check, ipv4_dst_check,
			       dst, cookie) == NULL) {
		sk_tx_queue_clear(sk);
		sk->sk_dst_pending_confirm = 0;
		RCU_INIT_POINTER(sk->sk_dst_cache, NULL);
		dst_release(dst);
		return NULL;
	}

	return dst;
}
EXPORT_SYMBOL(__sk_dst_check);

struct dst_entry *sk_dst_check(struct sock *sk, u32 cookie)
{
	struct dst_entry *dst = sk_dst_get(sk);

	if (dst && dst->obsolete &&
	    INDIRECT_CALL_INET(dst->ops->check, ip6_dst_check, ipv4_dst_check,
			       dst, cookie) == NULL) {
		sk_dst_reset(sk);
		dst_release(dst);
		return NULL;
	}

	return dst;
}
EXPORT_SYMBOL(sk_dst_check);

static int sock_bindtoindex_locked(struct sock *sk, int ifindex)
{
	int ret = -ENOPROTOOPT;
#ifdef CONFIG_NETDEVICES
	struct net *net = sock_net(sk);

	/* Sorry... */
	ret = -EPERM;
	if (sk->sk_bound_dev_if && !ns_capable(net->user_ns, CAP_NET_RAW))
		goto out;

	ret = -EINVAL;
	if (ifindex < 0)
		goto out;

	sk->sk_bound_dev_if = ifindex;
	if (sk->sk_prot->rehash)
		sk->sk_prot->rehash(sk);
	sk_dst_reset(sk);

	ret = 0;

out:
#endif

	return ret;
}

int sock_bindtoindex(struct sock *sk, int ifindex, bool lock_sk)
{
	int ret;

	if (lock_sk)
		lock_sock(sk);
	ret = sock_bindtoindex_locked(sk, ifindex);
	if (lock_sk)
		release_sock(sk);

	return ret;
}
EXPORT_SYMBOL(sock_bindtoindex);

static int sock_setbindtodevice(struct sock *sk, sockptr_t optval, int optlen)
{
	int ret = -ENOPROTOOPT;
#ifdef CONFIG_NETDEVICES
	struct net *net = sock_net(sk);
	char devname[IFNAMSIZ];
	int index;

	ret = -EINVAL;
	if (optlen < 0)
		goto out;

	/* Bind this socket to a particular device like "eth0",
	 * as specified in the passed interface name. If the
	 * name is "" or the option length is zero the socket
	 * is not bound.
	 */
	if (optlen > IFNAMSIZ - 1)
		optlen = IFNAMSIZ - 1;
	memset(devname, 0, sizeof(devname));

	ret = -EFAULT;
	if (copy_from_sockptr(devname, optval, optlen))
		goto out;

	index = 0;
	if (devname[0] != '\0') {
		struct net_device *dev;

		rcu_read_lock();
		dev = dev_get_by_name_rcu(net, devname);
		if (dev)
			index = dev->ifindex;
		rcu_read_unlock();
		ret = -ENODEV;
		if (!dev)
			goto out;
	}

	return sock_bindtoindex(sk, index, true);
out:
#endif

	return ret;
}

static int sock_getbindtodevice(struct sock *sk, char __user *optval,
				int __user *optlen, int len)
{
	int ret = -ENOPROTOOPT;
#ifdef CONFIG_NETDEVICES
	struct net *net = sock_net(sk);
	char devname[IFNAMSIZ];

	if (sk->sk_bound_dev_if == 0) {
		len = 0;
		goto zero;
	}

	ret = -EINVAL;
	if (len < IFNAMSIZ)
		goto out;

	ret = netdev_get_name(net, devname, sk->sk_bound_dev_if);
	if (ret)
		goto out;

	len = strlen(devname) + 1;

	ret = -EFAULT;
	if (copy_to_user(optval, devname, len))
		goto out;

zero:
	ret = -EFAULT;
	if (put_user(len, optlen))
		goto out;

	ret = 0;

out:
#endif

	return ret;
}

bool sk_mc_loop(struct sock *sk)
{
	if (dev_recursion_level())
		return false;
	if (!sk)
		return true;
	switch (sk->sk_family) {
	case AF_INET:
		return inet_sk(sk)->mc_loop;
#if IS_ENABLED(CONFIG_IPV6)
	case AF_INET6:
		return inet6_sk(sk)->mc_loop;
#endif
	}
	WARN_ON_ONCE(1);
	return true;
}
EXPORT_SYMBOL(sk_mc_loop);

void sock_set_reuseaddr(struct sock *sk)
{
	lock_sock(sk);
	sk->sk_reuse = SK_CAN_REUSE;
	release_sock(sk);
}
EXPORT_SYMBOL(sock_set_reuseaddr);

void sock_set_reuseport(struct sock *sk)
{
	lock_sock(sk);
	sk->sk_reuseport = true;
	release_sock(sk);
}
EXPORT_SYMBOL(sock_set_reuseport);

void sock_no_linger(struct sock *sk)
{
	lock_sock(sk);
	sk->sk_lingertime = 0;
	sock_set_flag(sk, SOCK_LINGER);
	release_sock(sk);
}
EXPORT_SYMBOL(sock_no_linger);

void sock_set_priority(struct sock *sk, u32 priority)
{
	lock_sock(sk);
	sk->sk_priority = priority;
	release_sock(sk);
}
EXPORT_SYMBOL(sock_set_priority);

void sock_set_sndtimeo(struct sock *sk, s64 secs)
{
	lock_sock(sk);
	if (secs && secs < MAX_SCHEDULE_TIMEOUT / HZ - 1)
		sk->sk_sndtimeo = secs * HZ;
	else
		sk->sk_sndtimeo = MAX_SCHEDULE_TIMEOUT;
	release_sock(sk);
}
EXPORT_SYMBOL(sock_set_sndtimeo);

static void __sock_set_timestamps(struct sock *sk, bool val, bool new, bool ns)
{
	if (val)  {
		sock_valbool_flag(sk, SOCK_TSTAMP_NEW, new);
		sock_valbool_flag(sk, SOCK_RCVTSTAMPNS, ns);
		sock_set_flag(sk, SOCK_RCVTSTAMP);
		sock_enable_timestamp(sk, SOCK_TIMESTAMP);
	} else {
		sock_reset_flag(sk, SOCK_RCVTSTAMP);
		sock_reset_flag(sk, SOCK_RCVTSTAMPNS);
	}
}

void sock_enable_timestamps(struct sock *sk)
{
	lock_sock(sk);
	__sock_set_timestamps(sk, true, false, true);
	release_sock(sk);
}
EXPORT_SYMBOL(sock_enable_timestamps);

void sock_set_timestamp(struct sock *sk, int optname, bool valbool)
{
	switch (optname) {
	case SO_TIMESTAMP_OLD:
		__sock_set_timestamps(sk, valbool, false, false);
		break;
	case SO_TIMESTAMP_NEW:
		__sock_set_timestamps(sk, valbool, true, false);
		break;
	case SO_TIMESTAMPNS_OLD:
		__sock_set_timestamps(sk, valbool, false, true);
		break;
	case SO_TIMESTAMPNS_NEW:
		__sock_set_timestamps(sk, valbool, true, true);
		break;
	}
}

static int sock_timestamping_bind_phc(struct sock *sk, int phc_index)
{
	struct net *net = sock_net(sk);
	struct net_device *dev = NULL;
	bool match = false;
	int *vclock_index;
	int i, num;

	if (sk->sk_bound_dev_if)
		dev = dev_get_by_index(net, sk->sk_bound_dev_if);

	if (!dev) {
		pr_err("%s: sock not bind to device\n", __func__);
		return -EOPNOTSUPP;
	}

	num = ethtool_get_phc_vclocks(dev, &vclock_index);
	for (i = 0; i < num; i++) {
		if (*(vclock_index + i) == phc_index) {
			match = true;
			break;
		}
	}

	if (num > 0)
		kfree(vclock_index);

	if (!match)
		return -EINVAL;

	sk->sk_bind_phc = phc_index;

	return 0;
}

int sock_set_timestamping(struct sock *sk, int optname,
			  struct so_timestamping timestamping)
{
	int val = timestamping.flags;
	int ret;

	if (val & ~SOF_TIMESTAMPING_MASK)
		return -EINVAL;

	if (val & SOF_TIMESTAMPING_OPT_ID &&
	    !(sk->sk_tsflags & SOF_TIMESTAMPING_OPT_ID)) {
		if (sk->sk_protocol == IPPROTO_TCP &&
		    sk->sk_type == SOCK_STREAM) {
			if ((1 << sk->sk_state) &
			    (TCPF_CLOSE | TCPF_LISTEN))
				return -EINVAL;
			sk->sk_tskey = tcp_sk(sk)->snd_una;
		} else {
			sk->sk_tskey = 0;
		}
	}

	if (val & SOF_TIMESTAMPING_OPT_STATS &&
	    !(val & SOF_TIMESTAMPING_OPT_TSONLY))
		return -EINVAL;

	if (val & SOF_TIMESTAMPING_BIND_PHC) {
		ret = sock_timestamping_bind_phc(sk, timestamping.bind_phc);
		if (ret)
			return ret;
	}

	sk->sk_tsflags = val;
	sock_valbool_flag(sk, SOCK_TSTAMP_NEW, optname == SO_TIMESTAMPING_NEW);

	if (val & SOF_TIMESTAMPING_RX_SOFTWARE)
		sock_enable_timestamp(sk,
				      SOCK_TIMESTAMPING_RX_SOFTWARE);
	else
		sock_disable_timestamp(sk,
				       (1UL << SOCK_TIMESTAMPING_RX_SOFTWARE));
	return 0;
}

void sock_set_keepalive(struct sock *sk)
{
	lock_sock(sk);
	if (sk->sk_prot->keepalive)
		sk->sk_prot->keepalive(sk, true);
	sock_valbool_flag(sk, SOCK_KEEPOPEN, true);
	release_sock(sk);
}
EXPORT_SYMBOL(sock_set_keepalive);

static void __sock_set_rcvbuf(struct sock *sk, int val)
{
	/* Ensure val * 2 fits into an int, to prevent max_t() from treating it
	 * as a negative value.
	 */
	val = min_t(int, val, INT_MAX / 2);
	sk->sk_userlocks |= SOCK_RCVBUF_LOCK;

	/* We double it on the way in to account for "struct sk_buff" etc.
	 * overhead.   Applications assume that the SO_RCVBUF setting they make
	 * will allow that much actual data to be received on that socket.
	 *
	 * Applications are unaware that "struct sk_buff" and other overheads
	 * allocate from the receive buffer during socket buffer allocation.
	 *
	 * And after considering the possible alternatives, returning the value
	 * we actually used in getsockopt is the most desirable behavior.
	 */
	WRITE_ONCE(sk->sk_rcvbuf, max_t(int, val * 2, SOCK_MIN_RCVBUF));
}

void sock_set_rcvbuf(struct sock *sk, int val)
{
	lock_sock(sk);
	__sock_set_rcvbuf(sk, val);
	release_sock(sk);
}
EXPORT_SYMBOL(sock_set_rcvbuf);

static void __sock_set_mark(struct sock *sk, u32 val)
{
	if (val != sk->sk_mark) {
		sk->sk_mark = val;
		sk_dst_reset(sk);
	}
}

void sock_set_mark(struct sock *sk, u32 val)
{
	lock_sock(sk);
	__sock_set_mark(sk, val);
	release_sock(sk);
}
EXPORT_SYMBOL(sock_set_mark);

/*
 *	This is meant for all protocols to use and covers goings on
 *	at the socket level. Everything here is generic.
 */

int sock_setsockopt(struct socket *sock, int level, int optname,
		    sockptr_t optval, unsigned int optlen)
{
	struct so_timestamping timestamping;
	struct sock_txtime sk_txtime;
	struct sock *sk = sock->sk;
	int val;
	int valbool;
	struct linger ling;
	int ret = 0;

	/*
	 *	Options without arguments
	 */

	if (optname == SO_BINDTODEVICE)
		return sock_setbindtodevice(sk, optval, optlen);

	if (optlen < sizeof(int))
		return -EINVAL;

	if (copy_from_sockptr(&val, optval, sizeof(val)))
		return -EFAULT;

	valbool = val ? 1 : 0;

	lock_sock(sk);

	switch (optname) {
	case SO_DEBUG:
		if (val && !capable(CAP_NET_ADMIN))
			ret = -EACCES;
		else
			sock_valbool_flag(sk, SOCK_DBG, valbool);
		break;
	case SO_REUSEADDR:
		sk->sk_reuse = (valbool ? SK_CAN_REUSE : SK_NO_REUSE);
		break;
	case SO_REUSEPORT:
		sk->sk_reuseport = valbool;
		break;
	case SO_TYPE:
	case SO_PROTOCOL:
	case SO_DOMAIN:
	case SO_ERROR:
		ret = -ENOPROTOOPT;
		break;
	case SO_DONTROUTE:
		sock_valbool_flag(sk, SOCK_LOCALROUTE, valbool);
		sk_dst_reset(sk);
		break;
	case SO_BROADCAST:
		sock_valbool_flag(sk, SOCK_BROADCAST, valbool);
		break;
	case SO_SNDBUF:
		/* Don't error on this BSD doesn't and if you think
		 * about it this is right. Otherwise apps have to
		 * play 'guess the biggest size' games. RCVBUF/SNDBUF
		 * are treated in BSD as hints
		 */
		val = min_t(u32, val, sysctl_wmem_max);
set_sndbuf:
		/* Ensure val * 2 fits into an int, to prevent max_t()
		 * from treating it as a negative value.
		 */
		val = min_t(int, val, INT_MAX / 2);
		sk->sk_userlocks |= SOCK_SNDBUF_LOCK;
		WRITE_ONCE(sk->sk_sndbuf,
			   max_t(int, val * 2, SOCK_MIN_SNDBUF));
		/* Wake up sending tasks if we upped the value. */
		sk->sk_write_space(sk);
		break;

	case SO_SNDBUFFORCE:
		if (!capable(CAP_NET_ADMIN)) {
			ret = -EPERM;
			break;
		}

		/* No negative values (to prevent underflow, as val will be
		 * multiplied by 2).
		 */
		if (val < 0)
			val = 0;
		goto set_sndbuf;

	case SO_RCVBUF:
		/* Don't error on this BSD doesn't and if you think
		 * about it this is right. Otherwise apps have to
		 * play 'guess the biggest size' games. RCVBUF/SNDBUF
		 * are treated in BSD as hints
		 */
		__sock_set_rcvbuf(sk, min_t(u32, val, sysctl_rmem_max));
		break;

	case SO_RCVBUFFORCE:
		if (!capable(CAP_NET_ADMIN)) {
			ret = -EPERM;
			break;
		}

		/* No negative values (to prevent underflow, as val will be
		 * multiplied by 2).
		 */
		__sock_set_rcvbuf(sk, max(val, 0));
		break;

	case SO_KEEPALIVE:
		if (sk->sk_prot->keepalive)
			sk->sk_prot->keepalive(sk, valbool);
		sock_valbool_flag(sk, SOCK_KEEPOPEN, valbool);
		break;

	case SO_OOBINLINE:
		sock_valbool_flag(sk, SOCK_URGINLINE, valbool);
		break;

	case SO_NO_CHECK:
		sk->sk_no_check_tx = valbool;
		break;

	case SO_PRIORITY:
		if ((val >= 0 && val <= 6) ||
		    ns_capable(sock_net(sk)->user_ns, CAP_NET_ADMIN))
			sk->sk_priority = val;
		else
			ret = -EPERM;
		break;

	case SO_LINGER:
		if (optlen < sizeof(ling)) {
			ret = -EINVAL;	/* 1003.1g */
			break;
		}
		if (copy_from_sockptr(&ling, optval, sizeof(ling))) {
			ret = -EFAULT;
			break;
		}
		if (!ling.l_onoff)
			sock_reset_flag(sk, SOCK_LINGER);
		else {
#if (BITS_PER_LONG == 32)
			if ((unsigned int)ling.l_linger >= MAX_SCHEDULE_TIMEOUT/HZ)
				sk->sk_lingertime = MAX_SCHEDULE_TIMEOUT;
			else
#endif
				sk->sk_lingertime = (unsigned int)ling.l_linger * HZ;
			sock_set_flag(sk, SOCK_LINGER);
		}
		break;

	case SO_BSDCOMPAT:
		break;

	case SO_PASSCRED:
		if (valbool)
			set_bit(SOCK_PASSCRED, &sock->flags);
		else
			clear_bit(SOCK_PASSCRED, &sock->flags);
		break;

	case SO_TIMESTAMP_OLD:
	case SO_TIMESTAMP_NEW:
	case SO_TIMESTAMPNS_OLD:
	case SO_TIMESTAMPNS_NEW:
		sock_set_timestamp(sk, optname, valbool);
		break;

	case SO_TIMESTAMPING_NEW:
	case SO_TIMESTAMPING_OLD:
		if (optlen == sizeof(timestamping)) {
			if (copy_from_sockptr(&timestamping, optval,
					      sizeof(timestamping))) {
				ret = -EFAULT;
				break;
			}
		} else {
			memset(&timestamping, 0, sizeof(timestamping));
			timestamping.flags = val;
		}
		ret = sock_set_timestamping(sk, optname, timestamping);
		break;

	case SO_RCVLOWAT:
		if (val < 0)
			val = INT_MAX;
		if (sock->ops->set_rcvlowat)
			ret = sock->ops->set_rcvlowat(sk, val);
		else
			WRITE_ONCE(sk->sk_rcvlowat, val ? : 1);
		break;

	case SO_RCVTIMEO_OLD:
	case SO_RCVTIMEO_NEW:
		ret = sock_set_timeout(&sk->sk_rcvtimeo, optval,
				       optlen, optname == SO_RCVTIMEO_OLD);
		break;

	case SO_SNDTIMEO_OLD:
	case SO_SNDTIMEO_NEW:
		ret = sock_set_timeout(&sk->sk_sndtimeo, optval,
				       optlen, optname == SO_SNDTIMEO_OLD);
		break;

	case SO_ATTACH_FILTER: {
		struct sock_fprog fprog;

		ret = copy_bpf_fprog_from_user(&fprog, optval, optlen);
		if (!ret)
			ret = sk_attach_filter(&fprog, sk);
		break;
	}
	case SO_ATTACH_BPF:
		ret = -EINVAL;
		if (optlen == sizeof(u32)) {
			u32 ufd;

			ret = -EFAULT;
			if (copy_from_sockptr(&ufd, optval, sizeof(ufd)))
				break;

			ret = sk_attach_bpf(ufd, sk);
		}
		break;

	case SO_ATTACH_REUSEPORT_CBPF: {
		struct sock_fprog fprog;

		ret = copy_bpf_fprog_from_user(&fprog, optval, optlen);
		if (!ret)
			ret = sk_reuseport_attach_filter(&fprog, sk);
		break;
	}
	case SO_ATTACH_REUSEPORT_EBPF:
		ret = -EINVAL;
		if (optlen == sizeof(u32)) {
			u32 ufd;

			ret = -EFAULT;
			if (copy_from_sockptr(&ufd, optval, sizeof(ufd)))
				break;

			ret = sk_reuseport_attach_bpf(ufd, sk);
		}
		break;

	case SO_DETACH_REUSEPORT_BPF:
		ret = reuseport_detach_prog(sk);
		break;

	case SO_DETACH_FILTER:
		ret = sk_detach_filter(sk);
		break;

	case SO_LOCK_FILTER:
		if (sock_flag(sk, SOCK_FILTER_LOCKED) && !valbool)
			ret = -EPERM;
		else
			sock_valbool_flag(sk, SOCK_FILTER_LOCKED, valbool);
		break;

	case SO_PASSSEC:
		if (valbool)
			set_bit(SOCK_PASSSEC, &sock->flags);
		else
			clear_bit(SOCK_PASSSEC, &sock->flags);
		break;
	case SO_MARK:
		if (!ns_capable(sock_net(sk)->user_ns, CAP_NET_ADMIN)) {
			ret = -EPERM;
			break;
		}

		__sock_set_mark(sk, val);
		break;

	case SO_RXQ_OVFL:
		sock_valbool_flag(sk, SOCK_RXQ_OVFL, valbool);
		break;

	case SO_WIFI_STATUS:
		sock_valbool_flag(sk, SOCK_WIFI_STATUS, valbool);
		break;

	case SO_PEEK_OFF:
		if (sock->ops->set_peek_off)
			ret = sock->ops->set_peek_off(sk, val);
		else
			ret = -EOPNOTSUPP;
		break;

	case SO_NOFCS:
		sock_valbool_flag(sk, SOCK_NOFCS, valbool);
		break;

	case SO_SELECT_ERR_QUEUE:
		sock_valbool_flag(sk, SOCK_SELECT_ERR_QUEUE, valbool);
		break;

#ifdef CONFIG_NET_RX_BUSY_POLL
	case SO_BUSY_POLL:
		/* allow unprivileged users to decrease the value */
		if ((val > sk->sk_ll_usec) && !capable(CAP_NET_ADMIN))
			ret = -EPERM;
		else {
			if (val < 0)
				ret = -EINVAL;
			else
				WRITE_ONCE(sk->sk_ll_usec, val);
		}
		break;
	case SO_PREFER_BUSY_POLL:
		if (valbool && !capable(CAP_NET_ADMIN))
			ret = -EPERM;
		else
			WRITE_ONCE(sk->sk_prefer_busy_poll, valbool);
		break;
	case SO_BUSY_POLL_BUDGET:
		if (val > READ_ONCE(sk->sk_busy_poll_budget) && !capable(CAP_NET_ADMIN)) {
			ret = -EPERM;
		} else {
			if (val < 0 || val > U16_MAX)
				ret = -EINVAL;
			else
				WRITE_ONCE(sk->sk_busy_poll_budget, val);
		}
		break;
#endif

	case SO_MAX_PACING_RATE:
		{
		unsigned long ulval = (val == ~0U) ? ~0UL : (unsigned int)val;

		if (sizeof(ulval) != sizeof(val) &&
		    optlen >= sizeof(ulval) &&
		    copy_from_sockptr(&ulval, optval, sizeof(ulval))) {
			ret = -EFAULT;
			break;
		}
		if (ulval != ~0UL)
			cmpxchg(&sk->sk_pacing_status,
				SK_PACING_NONE,
				SK_PACING_NEEDED);
		sk->sk_max_pacing_rate = ulval;
		sk->sk_pacing_rate = min(sk->sk_pacing_rate, ulval);
		break;
		}
	case SO_INCOMING_CPU:
		WRITE_ONCE(sk->sk_incoming_cpu, val);
		break;

	case SO_CNX_ADVICE:
		if (val == 1)
			dst_negative_advice(sk);
		break;

	case SO_ZEROCOPY:
		if (sk->sk_family == PF_INET || sk->sk_family == PF_INET6) {
			if (!((sk->sk_type == SOCK_STREAM &&
			       sk->sk_protocol == IPPROTO_TCP) ||
			      (sk->sk_type == SOCK_DGRAM &&
			       sk->sk_protocol == IPPROTO_UDP)))
				ret = -ENOTSUPP;
		} else if (sk->sk_family != PF_RDS) {
			ret = -ENOTSUPP;
		}
		if (!ret) {
			if (val < 0 || val > 1)
				ret = -EINVAL;
			else
				sock_valbool_flag(sk, SOCK_ZEROCOPY, valbool);
		}
		break;

	case SO_TXTIME:
		if (optlen != sizeof(struct sock_txtime)) {
			ret = -EINVAL;
			break;
		} else if (copy_from_sockptr(&sk_txtime, optval,
			   sizeof(struct sock_txtime))) {
			ret = -EFAULT;
			break;
		} else if (sk_txtime.flags & ~SOF_TXTIME_FLAGS_MASK) {
			ret = -EINVAL;
			break;
		}
		/* CLOCK_MONOTONIC is only used by sch_fq, and this packet
		 * scheduler has enough safe guards.
		 */
		if (sk_txtime.clockid != CLOCK_MONOTONIC &&
		    !ns_capable(sock_net(sk)->user_ns, CAP_NET_ADMIN)) {
			ret = -EPERM;
			break;
		}
		sock_valbool_flag(sk, SOCK_TXTIME, true);
		sk->sk_clockid = sk_txtime.clockid;
		sk->sk_txtime_deadline_mode =
			!!(sk_txtime.flags & SOF_TXTIME_DEADLINE_MODE);
		sk->sk_txtime_report_errors =
			!!(sk_txtime.flags & SOF_TXTIME_REPORT_ERRORS);
		break;

	case SO_BINDTOIFINDEX:
		ret = sock_bindtoindex_locked(sk, val);
		break;

	case SO_BUF_LOCK:
		if (val & ~SOCK_BUF_LOCK_MASK) {
			ret = -EINVAL;
			break;
		}
		sk->sk_userlocks = val | (sk->sk_userlocks &
					  ~SOCK_BUF_LOCK_MASK);
		break;

	default:
		ret = -ENOPROTOOPT;
		break;
	}
	release_sock(sk);
	return ret;
}
EXPORT_SYMBOL(sock_setsockopt);

static const struct cred *sk_get_peer_cred(struct sock *sk)
{
	const struct cred *cred;

	spin_lock(&sk->sk_peer_lock);
	cred = get_cred(sk->sk_peer_cred);
	spin_unlock(&sk->sk_peer_lock);

	return cred;
}

static void cred_to_ucred(struct pid *pid, const struct cred *cred,
			  struct ucred *ucred)
{
	ucred->pid = pid_vnr(pid);
	ucred->uid = ucred->gid = -1;
	if (cred) {
		struct user_namespace *current_ns = current_user_ns();

		ucred->uid = from_kuid_munged(current_ns, cred->euid);
		ucred->gid = from_kgid_munged(current_ns, cred->egid);
	}
}

static int groups_to_user(gid_t __user *dst, const struct group_info *src)
{
	struct user_namespace *user_ns = current_user_ns();
	int i;

	for (i = 0; i < src->ngroups; i++)
		if (put_user(from_kgid_munged(user_ns, src->gid[i]), dst + i))
			return -EFAULT;

	return 0;
}

int sock_getsockopt(struct socket *sock, int level, int optname,
		    char __user *optval, int __user *optlen)
{
	struct sock *sk = sock->sk;

	union {
		int val;
		u64 val64;
		unsigned long ulval;
		struct linger ling;
		struct old_timeval32 tm32;
		struct __kernel_old_timeval tm;
		struct  __kernel_sock_timeval stm;
		struct sock_txtime txtime;
		struct so_timestamping timestamping;
	} v;

	int lv = sizeof(int);
	int len;

	if (get_user(len, optlen))
		return -EFAULT;
	if (len < 0)
		return -EINVAL;

	memset(&v, 0, sizeof(v));

	switch (optname) {
	case SO_DEBUG:
		v.val = sock_flag(sk, SOCK_DBG);
		break;

	case SO_DONTROUTE:
		v.val = sock_flag(sk, SOCK_LOCALROUTE);
		break;

	case SO_BROADCAST:
		v.val = sock_flag(sk, SOCK_BROADCAST);
		break;

	case SO_SNDBUF:
		v.val = sk->sk_sndbuf;
		break;

	case SO_RCVBUF:
		v.val = sk->sk_rcvbuf;
		break;

	case SO_REUSEADDR:
		v.val = sk->sk_reuse;
		break;

	case SO_REUSEPORT:
		v.val = sk->sk_reuseport;
		break;

	case SO_KEEPALIVE:
		v.val = sock_flag(sk, SOCK_KEEPOPEN);
		break;

	case SO_TYPE:
		v.val = sk->sk_type;
		break;

	case SO_PROTOCOL:
		v.val = sk->sk_protocol;
		break;

	case SO_DOMAIN:
		v.val = sk->sk_family;
		break;

	case SO_ERROR:
		v.val = -sock_error(sk);
		if (v.val == 0)
			v.val = xchg(&sk->sk_err_soft, 0);
		break;

	case SO_OOBINLINE:
		v.val = sock_flag(sk, SOCK_URGINLINE);
		break;

	case SO_NO_CHECK:
		v.val = sk->sk_no_check_tx;
		break;

	case SO_PRIORITY:
		v.val = sk->sk_priority;
		break;

	case SO_LINGER:
		lv		= sizeof(v.ling);
		v.ling.l_onoff	= sock_flag(sk, SOCK_LINGER);
		v.ling.l_linger	= sk->sk_lingertime / HZ;
		break;

	case SO_BSDCOMPAT:
		break;

	case SO_TIMESTAMP_OLD:
		v.val = sock_flag(sk, SOCK_RCVTSTAMP) &&
				!sock_flag(sk, SOCK_TSTAMP_NEW) &&
				!sock_flag(sk, SOCK_RCVTSTAMPNS);
		break;

	case SO_TIMESTAMPNS_OLD:
		v.val = sock_flag(sk, SOCK_RCVTSTAMPNS) && !sock_flag(sk, SOCK_TSTAMP_NEW);
		break;

	case SO_TIMESTAMP_NEW:
		v.val = sock_flag(sk, SOCK_RCVTSTAMP) && sock_flag(sk, SOCK_TSTAMP_NEW);
		break;

	case SO_TIMESTAMPNS_NEW:
		v.val = sock_flag(sk, SOCK_RCVTSTAMPNS) && sock_flag(sk, SOCK_TSTAMP_NEW);
		break;

	case SO_TIMESTAMPING_OLD:
		lv = sizeof(v.timestamping);
		v.timestamping.flags = sk->sk_tsflags;
		v.timestamping.bind_phc = sk->sk_bind_phc;
		break;

	case SO_RCVTIMEO_OLD:
	case SO_RCVTIMEO_NEW:
		lv = sock_get_timeout(sk->sk_rcvtimeo, &v, SO_RCVTIMEO_OLD == optname);
		break;

	case SO_SNDTIMEO_OLD:
	case SO_SNDTIMEO_NEW:
		lv = sock_get_timeout(sk->sk_sndtimeo, &v, SO_SNDTIMEO_OLD == optname);
		break;

	case SO_RCVLOWAT:
		v.val = sk->sk_rcvlowat;
		break;

	case SO_SNDLOWAT:
		v.val = 1;
		break;

	case SO_PASSCRED:
		v.val = !!test_bit(SOCK_PASSCRED, &sock->flags);
		break;

	case SO_PEERCRED:
	{
		struct ucred peercred;
		if (len > sizeof(peercred))
			len = sizeof(peercred);

		spin_lock(&sk->sk_peer_lock);
		cred_to_ucred(sk->sk_peer_pid, sk->sk_peer_cred, &peercred);
		spin_unlock(&sk->sk_peer_lock);

		if (copy_to_user(optval, &peercred, len))
			return -EFAULT;
		goto lenout;
	}

	case SO_PEERGROUPS:
	{
		const struct cred *cred;
		int ret, n;

		cred = sk_get_peer_cred(sk);
		if (!cred)
			return -ENODATA;

		n = cred->group_info->ngroups;
		if (len < n * sizeof(gid_t)) {
			len = n * sizeof(gid_t);
			put_cred(cred);
			return put_user(len, optlen) ? -EFAULT : -ERANGE;
		}
		len = n * sizeof(gid_t);

		ret = groups_to_user((gid_t __user *)optval, cred->group_info);
		put_cred(cred);
		if (ret)
			return ret;
		goto lenout;
	}

	case SO_PEERNAME:
	{
		char address[128];

		lv = sock->ops->getname(sock, (struct sockaddr *)address, 2);
		if (lv < 0)
			return -ENOTCONN;
		if (lv < len)
			return -EINVAL;
		if (copy_to_user(optval, address, len))
			return -EFAULT;
		goto lenout;
	}

	/* Dubious BSD thing... Probably nobody even uses it, but
	 * the UNIX standard wants it for whatever reason... -DaveM
	 */
	case SO_ACCEPTCONN:
		v.val = sk->sk_state == TCP_LISTEN;
		break;

	case SO_PASSSEC:
		v.val = !!test_bit(SOCK_PASSSEC, &sock->flags);
		break;

	case SO_PEERSEC:
		return security_socket_getpeersec_stream(sock, optval, optlen, len);

	case SO_MARK:
		v.val = sk->sk_mark;
		break;

	case SO_RXQ_OVFL:
		v.val = sock_flag(sk, SOCK_RXQ_OVFL);
		break;

	case SO_WIFI_STATUS:
		v.val = sock_flag(sk, SOCK_WIFI_STATUS);
		break;

	case SO_PEEK_OFF:
		if (!sock->ops->set_peek_off)
			return -EOPNOTSUPP;

		v.val = sk->sk_peek_off;
		break;
	case SO_NOFCS:
		v.val = sock_flag(sk, SOCK_NOFCS);
		break;

	case SO_BINDTODEVICE:
		return sock_getbindtodevice(sk, optval, optlen, len);

	case SO_GET_FILTER:
		len = sk_get_filter(sk, (struct sock_filter __user *)optval, len);
		if (len < 0)
			return len;

		goto lenout;

	case SO_LOCK_FILTER:
		v.val = sock_flag(sk, SOCK_FILTER_LOCKED);
		break;

	case SO_BPF_EXTENSIONS:
		v.val = bpf_tell_extensions();
		break;

	case SO_SELECT_ERR_QUEUE:
		v.val = sock_flag(sk, SOCK_SELECT_ERR_QUEUE);
		break;

#ifdef CONFIG_NET_RX_BUSY_POLL
	case SO_BUSY_POLL:
		v.val = sk->sk_ll_usec;
		break;
	case SO_PREFER_BUSY_POLL:
		v.val = READ_ONCE(sk->sk_prefer_busy_poll);
		break;
#endif

	case SO_MAX_PACING_RATE:
		if (sizeof(v.ulval) != sizeof(v.val) && len >= sizeof(v.ulval)) {
			lv = sizeof(v.ulval);
			v.ulval = sk->sk_max_pacing_rate;
		} else {
			/* 32bit version */
			v.val = min_t(unsigned long, sk->sk_max_pacing_rate, ~0U);
		}
		break;

	case SO_INCOMING_CPU:
		v.val = READ_ONCE(sk->sk_incoming_cpu);
		break;

	case SO_MEMINFO:
	{
		u32 meminfo[SK_MEMINFO_VARS];

		sk_get_meminfo(sk, meminfo);

		len = min_t(unsigned int, len, sizeof(meminfo));
		if (copy_to_user(optval, &meminfo, len))
			return -EFAULT;

		goto lenout;
	}

#ifdef CONFIG_NET_RX_BUSY_POLL
	case SO_INCOMING_NAPI_ID:
		v.val = READ_ONCE(sk->sk_napi_id);

		/* aggregate non-NAPI IDs down to 0 */
		if (v.val < MIN_NAPI_ID)
			v.val = 0;

		break;
#endif

	case SO_COOKIE:
		lv = sizeof(u64);
		if (len < lv)
			return -EINVAL;
		v.val64 = sock_gen_cookie(sk);
		break;

	case SO_ZEROCOPY:
		v.val = sock_flag(sk, SOCK_ZEROCOPY);
		break;

	case SO_TXTIME:
		lv = sizeof(v.txtime);
		v.txtime.clockid = sk->sk_clockid;
		v.txtime.flags |= sk->sk_txtime_deadline_mode ?
				  SOF_TXTIME_DEADLINE_MODE : 0;
		v.txtime.flags |= sk->sk_txtime_report_errors ?
				  SOF_TXTIME_REPORT_ERRORS : 0;
		break;

	case SO_BINDTOIFINDEX:
		v.val = sk->sk_bound_dev_if;
		break;

	case SO_NETNS_COOKIE:
		lv = sizeof(u64);
		if (len != lv)
			return -EINVAL;
		v.val64 = sock_net(sk)->net_cookie;
		break;

	case SO_BUF_LOCK:
		v.val = sk->sk_userlocks & SOCK_BUF_LOCK_MASK;
		break;

	default:
		/* We implement the SO_SNDLOWAT etc to not be settable
		 * (1003.1g 7).
		 */
		return -ENOPROTOOPT;
	}

	if (len > lv)
		len = lv;
	if (copy_to_user(optval, &v, len))
		return -EFAULT;
lenout:
	if (put_user(len, optlen))
		return -EFAULT;
	return 0;
}

/*
 * Initialize an sk_lock.
 *
 * (We also register the sk_lock with the lock validator.)
 */
static inline void sock_lock_init(struct sock *sk)
{
	if (sk->sk_kern_sock)
		sock_lock_init_class_and_name(
			sk,
			af_family_kern_slock_key_strings[sk->sk_family],
			af_family_kern_slock_keys + sk->sk_family,
			af_family_kern_key_strings[sk->sk_family],
			af_family_kern_keys + sk->sk_family);
	else
		sock_lock_init_class_and_name(
			sk,
			af_family_slock_key_strings[sk->sk_family],
			af_family_slock_keys + sk->sk_family,
			af_family_key_strings[sk->sk_family],
			af_family_keys + sk->sk_family);
}

/*
 * Copy all fields from osk to nsk but nsk->sk_refcnt must not change yet,
 * even temporarly, because of RCU lookups. sk_node should also be left as is.
 * We must not copy fields between sk_dontcopy_begin and sk_dontcopy_end
 */
static void sock_copy(struct sock *nsk, const struct sock *osk)
{
	const struct proto *prot = READ_ONCE(osk->sk_prot);
#ifdef CONFIG_SECURITY_NETWORK
	void *sptr = nsk->sk_security;
#endif

	/* If we move sk_tx_queue_mapping out of the private section,
	 * we must check if sk_tx_queue_clear() is called after
	 * sock_copy() in sk_clone_lock().
	 */
	BUILD_BUG_ON(offsetof(struct sock, sk_tx_queue_mapping) <
		     offsetof(struct sock, sk_dontcopy_begin) ||
		     offsetof(struct sock, sk_tx_queue_mapping) >=
		     offsetof(struct sock, sk_dontcopy_end));

	memcpy(nsk, osk, offsetof(struct sock, sk_dontcopy_begin));

	memcpy(&nsk->sk_dontcopy_end, &osk->sk_dontcopy_end,
	       prot->obj_size - offsetof(struct sock, sk_dontcopy_end));

#ifdef CONFIG_SECURITY_NETWORK
	nsk->sk_security = sptr;
	security_sk_clone(osk, nsk);
#endif
}

static struct sock *sk_prot_alloc(struct proto *prot, gfp_t priority,
		int family)
{
	struct sock *sk;
	struct kmem_cache *slab;

	slab = prot->slab;
	if (slab != NULL) {
		sk = kmem_cache_alloc(slab, priority & ~__GFP_ZERO);
		if (!sk)
			return sk;
		if (want_init_on_alloc(priority))
			sk_prot_clear_nulls(sk, prot->obj_size);
	} else
		sk = kmalloc(prot->obj_size, priority);

	if (sk != NULL) {
		if (security_sk_alloc(sk, family, priority))
			goto out_free;

		if (!try_module_get(prot->owner))
			goto out_free_sec;
	}

	return sk;

out_free_sec:
	security_sk_free(sk);
out_free:
	if (slab != NULL)
		kmem_cache_free(slab, sk);
	else
		kfree(sk);
	return NULL;
}

static void sk_prot_free(struct proto *prot, struct sock *sk)
{
	struct kmem_cache *slab;
	struct module *owner;

	owner = prot->owner;
	slab = prot->slab;

	cgroup_sk_free(&sk->sk_cgrp_data);
	mem_cgroup_sk_free(sk);
	security_sk_free(sk);
	if (slab != NULL)
		kmem_cache_free(slab, sk);
	else
		kfree(sk);
	module_put(owner);
}

/**
 *	sk_alloc - All socket objects are allocated here
 *	@net: the applicable net namespace
 *	@family: protocol family
 *	@priority: for allocation (%GFP_KERNEL, %GFP_ATOMIC, etc)
 *	@prot: struct proto associated with this new sock instance
 *	@kern: is this to be a kernel socket?
 */
struct sock *sk_alloc(struct net *net, int family, gfp_t priority,
		      struct proto *prot, int kern)
{
	struct sock *sk;

	sk = sk_prot_alloc(prot, priority | __GFP_ZERO, family);
	if (sk) {
		sk->sk_family = family;
		/*
		 * See comment in struct sock definition to understand
		 * why we need sk_prot_creator -acme
		 */
		sk->sk_prot = sk->sk_prot_creator = prot;
		sk->sk_kern_sock = kern;
		sock_lock_init(sk);
		sk->sk_net_refcnt = kern ? 0 : 1;
		if (likely(sk->sk_net_refcnt)) {
			get_net(net);
			sock_inuse_add(net, 1);
		}

		sock_net_set(sk, net);
		refcount_set(&sk->sk_wmem_alloc, 1);

		mem_cgroup_sk_alloc(sk);
		cgroup_sk_alloc(&sk->sk_cgrp_data);
		sock_update_classid(&sk->sk_cgrp_data);
		sock_update_netprioidx(&sk->sk_cgrp_data);
		sk_tx_queue_clear(sk);
	}

	return sk;
}
EXPORT_SYMBOL(sk_alloc);

/* Sockets having SOCK_RCU_FREE will call this function after one RCU
 * grace period. This is the case for UDP sockets and TCP listeners.
 */
static void __sk_destruct(struct rcu_head *head)
{
	struct sock *sk = container_of(head, struct sock, sk_rcu);
	struct sk_filter *filter;

	if (sk->sk_destruct)
		sk->sk_destruct(sk);

	filter = rcu_dereference_check(sk->sk_filter,
				       refcount_read(&sk->sk_wmem_alloc) == 0);
	if (filter) {
		sk_filter_uncharge(sk, filter);
		RCU_INIT_POINTER(sk->sk_filter, NULL);
	}

	sock_disable_timestamp(sk, SK_FLAGS_TIMESTAMP);

#ifdef CONFIG_BPF_SYSCALL
	bpf_sk_storage_free(sk);
#endif

	if (atomic_read(&sk->sk_omem_alloc))
		pr_debug("%s: optmem leakage (%d bytes) detected\n",
			 __func__, atomic_read(&sk->sk_omem_alloc));

	if (sk->sk_frag.page) {
		put_page(sk->sk_frag.page);
		sk->sk_frag.page = NULL;
	}

	/* We do not need to acquire sk->sk_peer_lock, we are the last user. */
	put_cred(sk->sk_peer_cred);
	put_pid(sk->sk_peer_pid);

	if (likely(sk->sk_net_refcnt))
		put_net(sock_net(sk));
	sk_prot_free(sk->sk_prot_creator, sk);
}

void sk_destruct(struct sock *sk)
{
	bool use_call_rcu = sock_flag(sk, SOCK_RCU_FREE);

	if (rcu_access_pointer(sk->sk_reuseport_cb)) {
		reuseport_detach_sock(sk);
		use_call_rcu = true;
	}

	if (use_call_rcu)
		call_rcu(&sk->sk_rcu, __sk_destruct);
	else
		__sk_destruct(&sk->sk_rcu);
}

static void __sk_free(struct sock *sk)
{
	if (likely(sk->sk_net_refcnt))
		sock_inuse_add(sock_net(sk), -1);

	if (unlikely(sk->sk_net_refcnt && sock_diag_has_destroy_listeners(sk)))
		sock_diag_broadcast_destroy(sk);
	else
		sk_destruct(sk);
}

void sk_free(struct sock *sk)
{
	/*
	 * We subtract one from sk_wmem_alloc and can know if
	 * some packets are still in some tx queue.
	 * If not null, sock_wfree() will call __sk_free(sk) later
	 */
	if (refcount_dec_and_test(&sk->sk_wmem_alloc))
		__sk_free(sk);
}
EXPORT_SYMBOL(sk_free);

static void sk_init_common(struct sock *sk)
{
	skb_queue_head_init(&sk->sk_receive_queue);
	skb_queue_head_init(&sk->sk_write_queue);
	skb_queue_head_init(&sk->sk_error_queue);

	rwlock_init(&sk->sk_callback_lock);
	lockdep_set_class_and_name(&sk->sk_receive_queue.lock,
			af_rlock_keys + sk->sk_family,
			af_family_rlock_key_strings[sk->sk_family]);
	lockdep_set_class_and_name(&sk->sk_write_queue.lock,
			af_wlock_keys + sk->sk_family,
			af_family_wlock_key_strings[sk->sk_family]);
	lockdep_set_class_and_name(&sk->sk_error_queue.lock,
			af_elock_keys + sk->sk_family,
			af_family_elock_key_strings[sk->sk_family]);
	lockdep_set_class_and_name(&sk->sk_callback_lock,
			af_callback_keys + sk->sk_family,
			af_family_clock_key_strings[sk->sk_family]);
}

/**
 *	sk_clone_lock - clone a socket, and lock its clone
 *	@sk: the socket to clone
 *	@priority: for allocation (%GFP_KERNEL, %GFP_ATOMIC, etc)
 *
 *	Caller must unlock socket even in error path (bh_unlock_sock(newsk))
 */
struct sock *sk_clone_lock(const struct sock *sk, const gfp_t priority)
{
	struct proto *prot = READ_ONCE(sk->sk_prot);
	struct sk_filter *filter;
	bool is_charged = true;
	struct sock *newsk;

	newsk = sk_prot_alloc(prot, priority, sk->sk_family);
	if (!newsk)
		goto out;

	sock_copy(newsk, sk);

	newsk->sk_prot_creator = prot;

	/* SANITY */
	if (likely(newsk->sk_net_refcnt)) {
		get_net(sock_net(newsk));
		sock_inuse_add(sock_net(newsk), 1);
	}
	sk_node_init(&newsk->sk_node);
	sock_lock_init(newsk);
	bh_lock_sock(newsk);
	newsk->sk_backlog.head	= newsk->sk_backlog.tail = NULL;
	newsk->sk_backlog.len = 0;

<<<<<<< HEAD
		atomic_set(&newsk->sk_rmem_alloc, 0);
		/*
		 * sk_wmem_alloc set to one (see sk_free() and sock_wfree())
		 */
		refcount_set(&newsk->sk_wmem_alloc, 1);
		atomic_set(&newsk->sk_omem_alloc, 0);
		sk_init_common(newsk);

		newsk->sk_dst_cache	= NULL;
		newsk->sk_dst_pending_confirm = 0;
		newsk->sk_wmem_queued	= 0;
		newsk->sk_forward_alloc = 0;
		atomic_set(&newsk->sk_drops, 0);
		newsk->sk_send_head	= NULL;
		newsk->sk_userlocks	= sk->sk_userlocks & ~SOCK_BINDPORT_LOCK;
		atomic_set(&newsk->sk_zckey, 0);

		sock_reset_flag(newsk, SOCK_DONE);

		/* sk->sk_memcg will be populated at accept() time */
		newsk->sk_memcg = NULL;

		cgroup_sk_clone(&newsk->sk_cgrp_data);
=======
	atomic_set(&newsk->sk_rmem_alloc, 0);
>>>>>>> c1084c27

	/* sk_wmem_alloc set to one (see sk_free() and sock_wfree()) */
	refcount_set(&newsk->sk_wmem_alloc, 1);

	atomic_set(&newsk->sk_omem_alloc, 0);
	sk_init_common(newsk);

	newsk->sk_dst_cache	= NULL;
	newsk->sk_dst_pending_confirm = 0;
	newsk->sk_wmem_queued	= 0;
	newsk->sk_forward_alloc = 0;
	atomic_set(&newsk->sk_drops, 0);
	newsk->sk_send_head	= NULL;
	newsk->sk_userlocks	= sk->sk_userlocks & ~SOCK_BINDPORT_LOCK;
	atomic_set(&newsk->sk_zckey, 0);

	sock_reset_flag(newsk, SOCK_DONE);

	/* sk->sk_memcg will be populated at accept() time */
	newsk->sk_memcg = NULL;

	cgroup_sk_clone(&newsk->sk_cgrp_data);

	rcu_read_lock();
	filter = rcu_dereference(sk->sk_filter);
	if (filter != NULL)
		/* though it's an empty new sock, the charging may fail
		 * if sysctl_optmem_max was changed between creation of
		 * original socket and cloning
		 */
<<<<<<< HEAD
		sk_refcnt_debug_inc(newsk);
		sk_set_socket(newsk, NULL);
		sk_tx_queue_clear(newsk);
		RCU_INIT_POINTER(newsk->sk_wq, NULL);
=======
		is_charged = sk_filter_charge(newsk, filter);
	RCU_INIT_POINTER(newsk->sk_filter, filter);
	rcu_read_unlock();
>>>>>>> c1084c27

	if (unlikely(!is_charged || xfrm_sk_clone_policy(newsk, sk))) {
		/* We need to make sure that we don't uncharge the new
		 * socket if we couldn't charge it in the first place
		 * as otherwise we uncharge the parent's filter.
		 */
		if (!is_charged)
			RCU_INIT_POINTER(newsk->sk_filter, NULL);
		sk_free_unlock_clone(newsk);
		newsk = NULL;
		goto out;
	}
	RCU_INIT_POINTER(newsk->sk_reuseport_cb, NULL);

	if (bpf_sk_storage_clone(sk, newsk)) {
		sk_free_unlock_clone(newsk);
		newsk = NULL;
		goto out;
	}

	/* Clear sk_user_data if parent had the pointer tagged
	 * as not suitable for copying when cloning.
	 */
	if (sk_user_data_is_nocopy(newsk))
		newsk->sk_user_data = NULL;

	newsk->sk_err	   = 0;
	newsk->sk_err_soft = 0;
	newsk->sk_priority = 0;
	newsk->sk_incoming_cpu = raw_smp_processor_id();

	/* Before updating sk_refcnt, we must commit prior changes to memory
	 * (Documentation/RCU/rculist_nulls.rst for details)
	 */
	smp_wmb();
	refcount_set(&newsk->sk_refcnt, 2);

	/* Increment the counter in the same struct proto as the master
	 * sock (sk_refcnt_debug_inc uses newsk->sk_prot->socks, that
	 * is the same as sk->sk_prot->socks, as this field was copied
	 * with memcpy).
	 *
	 * This _changes_ the previous behaviour, where
	 * tcp_create_openreq_child always was incrementing the
	 * equivalent to tcp_prot->socks (inet_sock_nr), so this have
	 * to be taken into account in all callers. -acme
	 */
	sk_refcnt_debug_inc(newsk);
	sk_set_socket(newsk, NULL);
	sk_tx_queue_clear(newsk);
	RCU_INIT_POINTER(newsk->sk_wq, NULL);

	if (newsk->sk_prot->sockets_allocated)
		sk_sockets_allocated_inc(newsk);

	if (sock_needs_netstamp(sk) && newsk->sk_flags & SK_FLAGS_TIMESTAMP)
		net_enable_timestamp();
out:
	return newsk;
}
EXPORT_SYMBOL_GPL(sk_clone_lock);

void sk_free_unlock_clone(struct sock *sk)
{
	/* It is still raw copy of parent, so invalidate
	 * destructor and make plain sk_free() */
	sk->sk_destruct = NULL;
	bh_unlock_sock(sk);
	sk_free(sk);
}
EXPORT_SYMBOL_GPL(sk_free_unlock_clone);

void sk_setup_caps(struct sock *sk, struct dst_entry *dst)
{
	u32 max_segs = 1;

	sk_dst_set(sk, dst);
	sk->sk_route_caps = dst->dev->features | sk->sk_route_forced_caps;
	if (sk->sk_route_caps & NETIF_F_GSO)
		sk->sk_route_caps |= NETIF_F_GSO_SOFTWARE;
	sk->sk_route_caps &= ~sk->sk_route_nocaps;
	if (sk_can_gso(sk)) {
		if (dst->header_len && !xfrm_dst_offload_ok(dst)) {
			sk->sk_route_caps &= ~NETIF_F_GSO_MASK;
		} else {
			sk->sk_route_caps |= NETIF_F_SG | NETIF_F_HW_CSUM;
			sk->sk_gso_max_size = dst->dev->gso_max_size;
			max_segs = max_t(u32, dst->dev->gso_max_segs, 1);
		}
	}
	sk->sk_gso_max_segs = max_segs;
}
EXPORT_SYMBOL_GPL(sk_setup_caps);

/*
 *	Simple resource managers for sockets.
 */


/*
 * Write buffer destructor automatically called from kfree_skb.
 */
void sock_wfree(struct sk_buff *skb)
{
	struct sock *sk = skb->sk;
	unsigned int len = skb->truesize;

	if (!sock_flag(sk, SOCK_USE_WRITE_QUEUE)) {
		/*
		 * Keep a reference on sk_wmem_alloc, this will be released
		 * after sk_write_space() call
		 */
		WARN_ON(refcount_sub_and_test(len - 1, &sk->sk_wmem_alloc));
		sk->sk_write_space(sk);
		len = 1;
	}
	/*
	 * if sk_wmem_alloc reaches 0, we must finish what sk_free()
	 * could not do because of in-flight packets
	 */
	if (refcount_sub_and_test(len, &sk->sk_wmem_alloc))
		__sk_free(sk);
}
EXPORT_SYMBOL(sock_wfree);

/* This variant of sock_wfree() is used by TCP,
 * since it sets SOCK_USE_WRITE_QUEUE.
 */
void __sock_wfree(struct sk_buff *skb)
{
	struct sock *sk = skb->sk;

	if (refcount_sub_and_test(skb->truesize, &sk->sk_wmem_alloc))
		__sk_free(sk);
}

void skb_set_owner_w(struct sk_buff *skb, struct sock *sk)
{
	skb_orphan(skb);
	skb->sk = sk;
#ifdef CONFIG_INET
	if (unlikely(!sk_fullsock(sk))) {
		skb->destructor = sock_edemux;
		sock_hold(sk);
		return;
	}
#endif
	skb->destructor = sock_wfree;
	skb_set_hash_from_sk(skb, sk);
	/*
	 * We used to take a refcount on sk, but following operation
	 * is enough to guarantee sk_free() wont free this sock until
	 * all in-flight packets are completed
	 */
	refcount_add(skb->truesize, &sk->sk_wmem_alloc);
}
EXPORT_SYMBOL(skb_set_owner_w);

static bool can_skb_orphan_partial(const struct sk_buff *skb)
{
#ifdef CONFIG_TLS_DEVICE
	/* Drivers depend on in-order delivery for crypto offload,
	 * partial orphan breaks out-of-order-OK logic.
	 */
	if (skb->decrypted)
		return false;
#endif
	return (skb->destructor == sock_wfree ||
		(IS_ENABLED(CONFIG_INET) && skb->destructor == tcp_wfree));
}

/* This helper is used by netem, as it can hold packets in its
 * delay queue. We want to allow the owner socket to send more
 * packets, as if they were already TX completed by a typical driver.
 * But we also want to keep skb->sk set because some packet schedulers
 * rely on it (sch_fq for example).
 */
void skb_orphan_partial(struct sk_buff *skb)
{
	if (skb_is_tcp_pure_ack(skb))
		return;

	if (can_skb_orphan_partial(skb) && skb_set_owner_sk_safe(skb, skb->sk))
		return;

	skb_orphan(skb);
}
EXPORT_SYMBOL(skb_orphan_partial);

/*
 * Read buffer destructor automatically called from kfree_skb.
 */
void sock_rfree(struct sk_buff *skb)
{
	struct sock *sk = skb->sk;
	unsigned int len = skb->truesize;

	atomic_sub(len, &sk->sk_rmem_alloc);
	sk_mem_uncharge(sk, len);
}
EXPORT_SYMBOL(sock_rfree);

/*
 * Buffer destructor for skbs that are not used directly in read or write
 * path, e.g. for error handler skbs. Automatically called from kfree_skb.
 */
void sock_efree(struct sk_buff *skb)
{
	sock_put(skb->sk);
}
EXPORT_SYMBOL(sock_efree);

/* Buffer destructor for prefetch/receive path where reference count may
 * not be held, e.g. for listen sockets.
 */
#ifdef CONFIG_INET
void sock_pfree(struct sk_buff *skb)
{
	if (sk_is_refcounted(skb->sk))
		sock_gen_put(skb->sk);
}
EXPORT_SYMBOL(sock_pfree);
#endif /* CONFIG_INET */

kuid_t sock_i_uid(struct sock *sk)
{
	kuid_t uid;

	read_lock_bh(&sk->sk_callback_lock);
	uid = sk->sk_socket ? SOCK_INODE(sk->sk_socket)->i_uid : GLOBAL_ROOT_UID;
	read_unlock_bh(&sk->sk_callback_lock);
	return uid;
}
EXPORT_SYMBOL(sock_i_uid);

unsigned long sock_i_ino(struct sock *sk)
{
	unsigned long ino;

	read_lock_bh(&sk->sk_callback_lock);
	ino = sk->sk_socket ? SOCK_INODE(sk->sk_socket)->i_ino : 0;
	read_unlock_bh(&sk->sk_callback_lock);
	return ino;
}
EXPORT_SYMBOL(sock_i_ino);

/*
 * Allocate a skb from the socket's send buffer.
 */
struct sk_buff *sock_wmalloc(struct sock *sk, unsigned long size, int force,
			     gfp_t priority)
{
	if (force ||
	    refcount_read(&sk->sk_wmem_alloc) < READ_ONCE(sk->sk_sndbuf)) {
		struct sk_buff *skb = alloc_skb(size, priority);

		if (skb) {
			skb_set_owner_w(skb, sk);
			return skb;
		}
	}
	return NULL;
}
EXPORT_SYMBOL(sock_wmalloc);

static void sock_ofree(struct sk_buff *skb)
{
	struct sock *sk = skb->sk;

	atomic_sub(skb->truesize, &sk->sk_omem_alloc);
}

struct sk_buff *sock_omalloc(struct sock *sk, unsigned long size,
			     gfp_t priority)
{
	struct sk_buff *skb;

	/* small safe race: SKB_TRUESIZE may differ from final skb->truesize */
	if (atomic_read(&sk->sk_omem_alloc) + SKB_TRUESIZE(size) >
	    sysctl_optmem_max)
		return NULL;

	skb = alloc_skb(size, priority);
	if (!skb)
		return NULL;

	atomic_add(skb->truesize, &sk->sk_omem_alloc);
	skb->sk = sk;
	skb->destructor = sock_ofree;
	return skb;
}

/*
 * Allocate a memory block from the socket's option memory buffer.
 */
void *sock_kmalloc(struct sock *sk, int size, gfp_t priority)
{
	if ((unsigned int)size <= sysctl_optmem_max &&
	    atomic_read(&sk->sk_omem_alloc) + size < sysctl_optmem_max) {
		void *mem;
		/* First do the add, to avoid the race if kmalloc
		 * might sleep.
		 */
		atomic_add(size, &sk->sk_omem_alloc);
		mem = kmalloc(size, priority);
		if (mem)
			return mem;
		atomic_sub(size, &sk->sk_omem_alloc);
	}
	return NULL;
}
EXPORT_SYMBOL(sock_kmalloc);

/* Free an option memory block. Note, we actually want the inline
 * here as this allows gcc to detect the nullify and fold away the
 * condition entirely.
 */
static inline void __sock_kfree_s(struct sock *sk, void *mem, int size,
				  const bool nullify)
{
	if (WARN_ON_ONCE(!mem))
		return;
	if (nullify)
		kfree_sensitive(mem);
	else
		kfree(mem);
	atomic_sub(size, &sk->sk_omem_alloc);
}

void sock_kfree_s(struct sock *sk, void *mem, int size)
{
	__sock_kfree_s(sk, mem, size, false);
}
EXPORT_SYMBOL(sock_kfree_s);

void sock_kzfree_s(struct sock *sk, void *mem, int size)
{
	__sock_kfree_s(sk, mem, size, true);
}
EXPORT_SYMBOL(sock_kzfree_s);

/* It is almost wait_for_tcp_memory minus release_sock/lock_sock.
   I think, these locks should be removed for datagram sockets.
 */
static long sock_wait_for_wmem(struct sock *sk, long timeo)
{
	DEFINE_WAIT(wait);

	sk_clear_bit(SOCKWQ_ASYNC_NOSPACE, sk);
	for (;;) {
		if (!timeo)
			break;
		if (signal_pending(current))
			break;
		set_bit(SOCK_NOSPACE, &sk->sk_socket->flags);
		prepare_to_wait(sk_sleep(sk), &wait, TASK_INTERRUPTIBLE);
		if (refcount_read(&sk->sk_wmem_alloc) < READ_ONCE(sk->sk_sndbuf))
			break;
		if (sk->sk_shutdown & SEND_SHUTDOWN)
			break;
		if (sk->sk_err)
			break;
		timeo = schedule_timeout(timeo);
	}
	finish_wait(sk_sleep(sk), &wait);
	return timeo;
}


/*
 *	Generic send/receive buffer handlers
 */

struct sk_buff *sock_alloc_send_pskb(struct sock *sk, unsigned long header_len,
				     unsigned long data_len, int noblock,
				     int *errcode, int max_page_order)
{
	struct sk_buff *skb;
	long timeo;
	int err;

	timeo = sock_sndtimeo(sk, noblock);
	for (;;) {
		err = sock_error(sk);
		if (err != 0)
			goto failure;

		err = -EPIPE;
		if (sk->sk_shutdown & SEND_SHUTDOWN)
			goto failure;

		if (sk_wmem_alloc_get(sk) < READ_ONCE(sk->sk_sndbuf))
			break;

		sk_set_bit(SOCKWQ_ASYNC_NOSPACE, sk);
		set_bit(SOCK_NOSPACE, &sk->sk_socket->flags);
		err = -EAGAIN;
		if (!timeo)
			goto failure;
		if (signal_pending(current))
			goto interrupted;
		timeo = sock_wait_for_wmem(sk, timeo);
	}
	skb = alloc_skb_with_frags(header_len, data_len, max_page_order,
				   errcode, sk->sk_allocation);
	if (skb)
		skb_set_owner_w(skb, sk);
	return skb;

interrupted:
	err = sock_intr_errno(timeo);
failure:
	*errcode = err;
	return NULL;
}
EXPORT_SYMBOL(sock_alloc_send_pskb);

struct sk_buff *sock_alloc_send_skb(struct sock *sk, unsigned long size,
				    int noblock, int *errcode)
{
	return sock_alloc_send_pskb(sk, size, 0, noblock, errcode, 0);
}
EXPORT_SYMBOL(sock_alloc_send_skb);

int __sock_cmsg_send(struct sock *sk, struct msghdr *msg, struct cmsghdr *cmsg,
		     struct sockcm_cookie *sockc)
{
	u32 tsflags;

	switch (cmsg->cmsg_type) {
	case SO_MARK:
		if (!ns_capable(sock_net(sk)->user_ns, CAP_NET_ADMIN))
			return -EPERM;
		if (cmsg->cmsg_len != CMSG_LEN(sizeof(u32)))
			return -EINVAL;
		sockc->mark = *(u32 *)CMSG_DATA(cmsg);
		break;
	case SO_TIMESTAMPING_OLD:
		if (cmsg->cmsg_len != CMSG_LEN(sizeof(u32)))
			return -EINVAL;

		tsflags = *(u32 *)CMSG_DATA(cmsg);
		if (tsflags & ~SOF_TIMESTAMPING_TX_RECORD_MASK)
			return -EINVAL;

		sockc->tsflags &= ~SOF_TIMESTAMPING_TX_RECORD_MASK;
		sockc->tsflags |= tsflags;
		break;
	case SCM_TXTIME:
		if (!sock_flag(sk, SOCK_TXTIME))
			return -EINVAL;
		if (cmsg->cmsg_len != CMSG_LEN(sizeof(u64)))
			return -EINVAL;
		sockc->transmit_time = get_unaligned((u64 *)CMSG_DATA(cmsg));
		break;
	/* SCM_RIGHTS and SCM_CREDENTIALS are semantically in SOL_UNIX. */
	case SCM_RIGHTS:
	case SCM_CREDENTIALS:
		break;
	default:
		return -EINVAL;
	}
	return 0;
}
EXPORT_SYMBOL(__sock_cmsg_send);

int sock_cmsg_send(struct sock *sk, struct msghdr *msg,
		   struct sockcm_cookie *sockc)
{
	struct cmsghdr *cmsg;
	int ret;

	for_each_cmsghdr(cmsg, msg) {
		if (!CMSG_OK(msg, cmsg))
			return -EINVAL;
		if (cmsg->cmsg_level != SOL_SOCKET)
			continue;
		ret = __sock_cmsg_send(sk, msg, cmsg, sockc);
		if (ret)
			return ret;
	}
	return 0;
}
EXPORT_SYMBOL(sock_cmsg_send);

static void sk_enter_memory_pressure(struct sock *sk)
{
	if (!sk->sk_prot->enter_memory_pressure)
		return;

	sk->sk_prot->enter_memory_pressure(sk);
}

static void sk_leave_memory_pressure(struct sock *sk)
{
	if (sk->sk_prot->leave_memory_pressure) {
		sk->sk_prot->leave_memory_pressure(sk);
	} else {
		unsigned long *memory_pressure = sk->sk_prot->memory_pressure;

		if (memory_pressure && READ_ONCE(*memory_pressure))
			WRITE_ONCE(*memory_pressure, 0);
	}
}

DEFINE_STATIC_KEY_FALSE(net_high_order_alloc_disable_key);

/**
 * skb_page_frag_refill - check that a page_frag contains enough room
 * @sz: minimum size of the fragment we want to get
 * @pfrag: pointer to page_frag
 * @gfp: priority for memory allocation
 *
 * Note: While this allocator tries to use high order pages, there is
 * no guarantee that allocations succeed. Therefore, @sz MUST be
 * less or equal than PAGE_SIZE.
 */
bool skb_page_frag_refill(unsigned int sz, struct page_frag *pfrag, gfp_t gfp)
{
	if (pfrag->page) {
		if (page_ref_count(pfrag->page) == 1) {
			pfrag->offset = 0;
			return true;
		}
		if (pfrag->offset + sz <= pfrag->size)
			return true;
		put_page(pfrag->page);
	}

	pfrag->offset = 0;
	if (SKB_FRAG_PAGE_ORDER &&
	    !static_branch_unlikely(&net_high_order_alloc_disable_key)) {
		/* Avoid direct reclaim but allow kswapd to wake */
		pfrag->page = alloc_pages((gfp & ~__GFP_DIRECT_RECLAIM) |
					  __GFP_COMP | __GFP_NOWARN |
					  __GFP_NORETRY,
					  SKB_FRAG_PAGE_ORDER);
		if (likely(pfrag->page)) {
			pfrag->size = PAGE_SIZE << SKB_FRAG_PAGE_ORDER;
			return true;
		}
	}
	pfrag->page = alloc_page(gfp);
	if (likely(pfrag->page)) {
		pfrag->size = PAGE_SIZE;
		return true;
	}
	return false;
}
EXPORT_SYMBOL(skb_page_frag_refill);

bool sk_page_frag_refill(struct sock *sk, struct page_frag *pfrag)
{
	if (likely(skb_page_frag_refill(32U, pfrag, sk->sk_allocation)))
		return true;

	sk_enter_memory_pressure(sk);
	sk_stream_moderate_sndbuf(sk);
	return false;
}
EXPORT_SYMBOL(sk_page_frag_refill);

void __lock_sock(struct sock *sk)
	__releases(&sk->sk_lock.slock)
	__acquires(&sk->sk_lock.slock)
{
	DEFINE_WAIT(wait);

	for (;;) {
		prepare_to_wait_exclusive(&sk->sk_lock.wq, &wait,
					TASK_UNINTERRUPTIBLE);
		spin_unlock_bh(&sk->sk_lock.slock);
		schedule();
		spin_lock_bh(&sk->sk_lock.slock);
		if (!sock_owned_by_user(sk))
			break;
	}
	finish_wait(&sk->sk_lock.wq, &wait);
}

void __release_sock(struct sock *sk)
	__releases(&sk->sk_lock.slock)
	__acquires(&sk->sk_lock.slock)
{
	struct sk_buff *skb, *next;

	while ((skb = sk->sk_backlog.head) != NULL) {
		sk->sk_backlog.head = sk->sk_backlog.tail = NULL;

		spin_unlock_bh(&sk->sk_lock.slock);

		do {
			next = skb->next;
			prefetch(next);
			WARN_ON_ONCE(skb_dst_is_noref(skb));
			skb_mark_not_on_list(skb);
			sk_backlog_rcv(sk, skb);

			cond_resched();

			skb = next;
		} while (skb != NULL);

		spin_lock_bh(&sk->sk_lock.slock);
	}

	/*
	 * Doing the zeroing here guarantee we can not loop forever
	 * while a wild producer attempts to flood us.
	 */
	sk->sk_backlog.len = 0;
}

void __sk_flush_backlog(struct sock *sk)
{
	spin_lock_bh(&sk->sk_lock.slock);
	__release_sock(sk);
	spin_unlock_bh(&sk->sk_lock.slock);
}

/**
 * sk_wait_data - wait for data to arrive at sk_receive_queue
 * @sk:    sock to wait on
 * @timeo: for how long
 * @skb:   last skb seen on sk_receive_queue
 *
 * Now socket state including sk->sk_err is changed only under lock,
 * hence we may omit checks after joining wait queue.
 * We check receive queue before schedule() only as optimization;
 * it is very likely that release_sock() added new data.
 */
int sk_wait_data(struct sock *sk, long *timeo, const struct sk_buff *skb)
{
	DEFINE_WAIT_FUNC(wait, woken_wake_function);
	int rc;

	add_wait_queue(sk_sleep(sk), &wait);
	sk_set_bit(SOCKWQ_ASYNC_WAITDATA, sk);
	rc = sk_wait_event(sk, timeo, skb_peek_tail(&sk->sk_receive_queue) != skb, &wait);
	sk_clear_bit(SOCKWQ_ASYNC_WAITDATA, sk);
	remove_wait_queue(sk_sleep(sk), &wait);
	return rc;
}
EXPORT_SYMBOL(sk_wait_data);

/**
 *	__sk_mem_raise_allocated - increase memory_allocated
 *	@sk: socket
 *	@size: memory size to allocate
 *	@amt: pages to allocate
 *	@kind: allocation type
 *
 *	Similar to __sk_mem_schedule(), but does not update sk_forward_alloc
 */
int __sk_mem_raise_allocated(struct sock *sk, int size, int amt, int kind)
{
	struct proto *prot = sk->sk_prot;
	long allocated = sk_memory_allocated_add(sk, amt);
	bool memcg_charge = mem_cgroup_sockets_enabled && sk->sk_memcg;
	bool charged = true;

	if (memcg_charge &&
	    !(charged = mem_cgroup_charge_skmem(sk->sk_memcg, amt,
						gfp_memcg_charge())))
		goto suppress_allocation;

	/* Under limit. */
	if (allocated <= sk_prot_mem_limits(sk, 0)) {
		sk_leave_memory_pressure(sk);
		return 1;
	}

	/* Under pressure. */
	if (allocated > sk_prot_mem_limits(sk, 1))
		sk_enter_memory_pressure(sk);

	/* Over hard limit. */
	if (allocated > sk_prot_mem_limits(sk, 2))
		goto suppress_allocation;

	/* guarantee minimum buffer size under pressure */
	if (kind == SK_MEM_RECV) {
		if (atomic_read(&sk->sk_rmem_alloc) < sk_get_rmem0(sk, prot))
			return 1;

	} else { /* SK_MEM_SEND */
		int wmem0 = sk_get_wmem0(sk, prot);

		if (sk->sk_type == SOCK_STREAM) {
			if (sk->sk_wmem_queued < wmem0)
				return 1;
		} else if (refcount_read(&sk->sk_wmem_alloc) < wmem0) {
				return 1;
		}
	}

	if (sk_has_memory_pressure(sk)) {
		u64 alloc;

		if (!sk_under_memory_pressure(sk))
			return 1;
		alloc = sk_sockets_allocated_read_positive(sk);
		if (sk_prot_mem_limits(sk, 2) > alloc *
		    sk_mem_pages(sk->sk_wmem_queued +
				 atomic_read(&sk->sk_rmem_alloc) +
				 sk->sk_forward_alloc))
			return 1;
	}

suppress_allocation:

	if (kind == SK_MEM_SEND && sk->sk_type == SOCK_STREAM) {
		sk_stream_moderate_sndbuf(sk);

		/* Fail only if socket is _under_ its sndbuf.
		 * In this case we cannot block, so that we have to fail.
		 */
		if (sk->sk_wmem_queued + size >= sk->sk_sndbuf) {
			/* Force charge with __GFP_NOFAIL */
			if (memcg_charge && !charged) {
				mem_cgroup_charge_skmem(sk->sk_memcg, amt,
					gfp_memcg_charge() | __GFP_NOFAIL);
			}
			return 1;
		}
	}

	if (kind == SK_MEM_SEND || (kind == SK_MEM_RECV && charged))
		trace_sock_exceed_buf_limit(sk, prot, allocated, kind);

	sk_memory_allocated_sub(sk, amt);

	if (memcg_charge && charged)
		mem_cgroup_uncharge_skmem(sk->sk_memcg, amt);

	return 0;
}
EXPORT_SYMBOL(__sk_mem_raise_allocated);

/**
 *	__sk_mem_schedule - increase sk_forward_alloc and memory_allocated
 *	@sk: socket
 *	@size: memory size to allocate
 *	@kind: allocation type
 *
 *	If kind is SK_MEM_SEND, it means wmem allocation. Otherwise it means
 *	rmem allocation. This function assumes that protocols which have
 *	memory_pressure use sk_wmem_queued as write buffer accounting.
 */
int __sk_mem_schedule(struct sock *sk, int size, int kind)
{
	int ret, amt = sk_mem_pages(size);

	sk->sk_forward_alloc += amt << SK_MEM_QUANTUM_SHIFT;
	ret = __sk_mem_raise_allocated(sk, size, amt, kind);
	if (!ret)
		sk->sk_forward_alloc -= amt << SK_MEM_QUANTUM_SHIFT;
	return ret;
}
EXPORT_SYMBOL(__sk_mem_schedule);

/**
 *	__sk_mem_reduce_allocated - reclaim memory_allocated
 *	@sk: socket
 *	@amount: number of quanta
 *
 *	Similar to __sk_mem_reclaim(), but does not update sk_forward_alloc
 */
void __sk_mem_reduce_allocated(struct sock *sk, int amount)
{
	sk_memory_allocated_sub(sk, amount);

	if (mem_cgroup_sockets_enabled && sk->sk_memcg)
		mem_cgroup_uncharge_skmem(sk->sk_memcg, amount);

	if (sk_under_memory_pressure(sk) &&
	    (sk_memory_allocated(sk) < sk_prot_mem_limits(sk, 0)))
		sk_leave_memory_pressure(sk);
}
EXPORT_SYMBOL(__sk_mem_reduce_allocated);

/**
 *	__sk_mem_reclaim - reclaim sk_forward_alloc and memory_allocated
 *	@sk: socket
 *	@amount: number of bytes (rounded down to a SK_MEM_QUANTUM multiple)
 */
void __sk_mem_reclaim(struct sock *sk, int amount)
{
	amount >>= SK_MEM_QUANTUM_SHIFT;
	sk->sk_forward_alloc -= amount << SK_MEM_QUANTUM_SHIFT;
	__sk_mem_reduce_allocated(sk, amount);
}
EXPORT_SYMBOL(__sk_mem_reclaim);

int sk_set_peek_off(struct sock *sk, int val)
{
	sk->sk_peek_off = val;
	return 0;
}
EXPORT_SYMBOL_GPL(sk_set_peek_off);

/*
 * Set of default routines for initialising struct proto_ops when
 * the protocol does not support a particular function. In certain
 * cases where it makes no sense for a protocol to have a "do nothing"
 * function, some default processing is provided.
 */

int sock_no_bind(struct socket *sock, struct sockaddr *saddr, int len)
{
	return -EOPNOTSUPP;
}
EXPORT_SYMBOL(sock_no_bind);

int sock_no_connect(struct socket *sock, struct sockaddr *saddr,
		    int len, int flags)
{
	return -EOPNOTSUPP;
}
EXPORT_SYMBOL(sock_no_connect);

int sock_no_socketpair(struct socket *sock1, struct socket *sock2)
{
	return -EOPNOTSUPP;
}
EXPORT_SYMBOL(sock_no_socketpair);

int sock_no_accept(struct socket *sock, struct socket *newsock, int flags,
		   bool kern)
{
	return -EOPNOTSUPP;
}
EXPORT_SYMBOL(sock_no_accept);

int sock_no_getname(struct socket *sock, struct sockaddr *saddr,
		    int peer)
{
	return -EOPNOTSUPP;
}
EXPORT_SYMBOL(sock_no_getname);

int sock_no_ioctl(struct socket *sock, unsigned int cmd, unsigned long arg)
{
	return -EOPNOTSUPP;
}
EXPORT_SYMBOL(sock_no_ioctl);

int sock_no_listen(struct socket *sock, int backlog)
{
	return -EOPNOTSUPP;
}
EXPORT_SYMBOL(sock_no_listen);

int sock_no_shutdown(struct socket *sock, int how)
{
	return -EOPNOTSUPP;
}
EXPORT_SYMBOL(sock_no_shutdown);

int sock_no_sendmsg(struct socket *sock, struct msghdr *m, size_t len)
{
	return -EOPNOTSUPP;
}
EXPORT_SYMBOL(sock_no_sendmsg);

int sock_no_sendmsg_locked(struct sock *sk, struct msghdr *m, size_t len)
{
	return -EOPNOTSUPP;
}
EXPORT_SYMBOL(sock_no_sendmsg_locked);

int sock_no_recvmsg(struct socket *sock, struct msghdr *m, size_t len,
		    int flags)
{
	return -EOPNOTSUPP;
}
EXPORT_SYMBOL(sock_no_recvmsg);

int sock_no_mmap(struct file *file, struct socket *sock, struct vm_area_struct *vma)
{
	/* Mirror missing mmap method error code */
	return -ENODEV;
}
EXPORT_SYMBOL(sock_no_mmap);

/*
 * When a file is received (via SCM_RIGHTS, etc), we must bump the
 * various sock-based usage counts.
 */
void __receive_sock(struct file *file)
{
	struct socket *sock;
<<<<<<< HEAD
	int error;

	/*
	 * The resulting value of "error" is ignored here since we only
	 * need to take action when the file is a socket and testing
	 * "sock" for NULL is sufficient.
	 */
	sock = sock_from_file(file, &error);
=======

	sock = sock_from_file(file);
>>>>>>> c1084c27
	if (sock) {
		sock_update_netprioidx(&sock->sk->sk_cgrp_data);
		sock_update_classid(&sock->sk->sk_cgrp_data);
	}
}

ssize_t sock_no_sendpage(struct socket *sock, struct page *page, int offset, size_t size, int flags)
{
	ssize_t res;
	struct msghdr msg = {.msg_flags = flags};
	struct kvec iov;
	char *kaddr = kmap(page);
	iov.iov_base = kaddr + offset;
	iov.iov_len = size;
	res = kernel_sendmsg(sock, &msg, &iov, 1, size);
	kunmap(page);
	return res;
}
EXPORT_SYMBOL(sock_no_sendpage);

ssize_t sock_no_sendpage_locked(struct sock *sk, struct page *page,
				int offset, size_t size, int flags)
{
	ssize_t res;
	struct msghdr msg = {.msg_flags = flags};
	struct kvec iov;
	char *kaddr = kmap(page);

	iov.iov_base = kaddr + offset;
	iov.iov_len = size;
	res = kernel_sendmsg_locked(sk, &msg, &iov, 1, size);
	kunmap(page);
	return res;
}
EXPORT_SYMBOL(sock_no_sendpage_locked);

/*
 *	Default Socket Callbacks
 */

static void sock_def_wakeup(struct sock *sk)
{
	struct socket_wq *wq;

	rcu_read_lock();
	wq = rcu_dereference(sk->sk_wq);
	if (skwq_has_sleeper(wq))
		wake_up_interruptible_all(&wq->wait);
	rcu_read_unlock();
}

static void sock_def_error_report(struct sock *sk)
{
	struct socket_wq *wq;

	rcu_read_lock();
	wq = rcu_dereference(sk->sk_wq);
	if (skwq_has_sleeper(wq))
		wake_up_interruptible_poll(&wq->wait, EPOLLERR);
	sk_wake_async(sk, SOCK_WAKE_IO, POLL_ERR);
	rcu_read_unlock();
}

void sock_def_readable(struct sock *sk)
{
	struct socket_wq *wq;

	rcu_read_lock();
	wq = rcu_dereference(sk->sk_wq);
	if (skwq_has_sleeper(wq))
		wake_up_interruptible_sync_poll(&wq->wait, EPOLLIN | EPOLLPRI |
						EPOLLRDNORM | EPOLLRDBAND);
	sk_wake_async(sk, SOCK_WAKE_WAITD, POLL_IN);
	rcu_read_unlock();
}

static void sock_def_write_space(struct sock *sk)
{
	struct socket_wq *wq;

	rcu_read_lock();

	/* Do not wake up a writer until he can make "significant"
	 * progress.  --DaveM
	 */
	if ((refcount_read(&sk->sk_wmem_alloc) << 1) <= READ_ONCE(sk->sk_sndbuf)) {
		wq = rcu_dereference(sk->sk_wq);
		if (skwq_has_sleeper(wq))
			wake_up_interruptible_sync_poll(&wq->wait, EPOLLOUT |
						EPOLLWRNORM | EPOLLWRBAND);

		/* Should agree with poll, otherwise some programs break */
		if (sock_writeable(sk))
			sk_wake_async(sk, SOCK_WAKE_SPACE, POLL_OUT);
	}

	rcu_read_unlock();
}

static void sock_def_destruct(struct sock *sk)
{
}

void sk_send_sigurg(struct sock *sk)
{
	if (sk->sk_socket && sk->sk_socket->file)
		if (send_sigurg(&sk->sk_socket->file->f_owner))
			sk_wake_async(sk, SOCK_WAKE_URG, POLL_PRI);
}
EXPORT_SYMBOL(sk_send_sigurg);

void sk_reset_timer(struct sock *sk, struct timer_list* timer,
		    unsigned long expires)
{
	if (!mod_timer(timer, expires))
		sock_hold(sk);
}
EXPORT_SYMBOL(sk_reset_timer);

void sk_stop_timer(struct sock *sk, struct timer_list* timer)
{
	if (del_timer(timer))
		__sock_put(sk);
}
EXPORT_SYMBOL(sk_stop_timer);

void sk_stop_timer_sync(struct sock *sk, struct timer_list *timer)
{
	if (del_timer_sync(timer))
		__sock_put(sk);
}
EXPORT_SYMBOL(sk_stop_timer_sync);

void sock_init_data(struct socket *sock, struct sock *sk)
{
	sk_init_common(sk);
	sk->sk_send_head	=	NULL;

	timer_setup(&sk->sk_timer, NULL, 0);

	sk->sk_allocation	=	GFP_KERNEL;
	sk->sk_rcvbuf		=	sysctl_rmem_default;
	sk->sk_sndbuf		=	sysctl_wmem_default;
	sk->sk_state		=	TCP_CLOSE;
	sk_set_socket(sk, sock);

	sock_set_flag(sk, SOCK_ZAPPED);

	if (sock) {
		sk->sk_type	=	sock->type;
		RCU_INIT_POINTER(sk->sk_wq, &sock->wq);
		sock->sk	=	sk;
		sk->sk_uid	=	SOCK_INODE(sock)->i_uid;
	} else {
		RCU_INIT_POINTER(sk->sk_wq, NULL);
		sk->sk_uid	=	make_kuid(sock_net(sk)->user_ns, 0);
	}

	rwlock_init(&sk->sk_callback_lock);
	if (sk->sk_kern_sock)
		lockdep_set_class_and_name(
			&sk->sk_callback_lock,
			af_kern_callback_keys + sk->sk_family,
			af_family_kern_clock_key_strings[sk->sk_family]);
	else
		lockdep_set_class_and_name(
			&sk->sk_callback_lock,
			af_callback_keys + sk->sk_family,
			af_family_clock_key_strings[sk->sk_family]);

	sk->sk_state_change	=	sock_def_wakeup;
	sk->sk_data_ready	=	sock_def_readable;
	sk->sk_write_space	=	sock_def_write_space;
	sk->sk_error_report	=	sock_def_error_report;
	sk->sk_destruct		=	sock_def_destruct;

	sk->sk_frag.page	=	NULL;
	sk->sk_frag.offset	=	0;
	sk->sk_peek_off		=	-1;

	sk->sk_peer_pid 	=	NULL;
	sk->sk_peer_cred	=	NULL;
	spin_lock_init(&sk->sk_peer_lock);

	sk->sk_write_pending	=	0;
	sk->sk_rcvlowat		=	1;
	sk->sk_rcvtimeo		=	MAX_SCHEDULE_TIMEOUT;
	sk->sk_sndtimeo		=	MAX_SCHEDULE_TIMEOUT;

	sk->sk_stamp = SK_DEFAULT_STAMP;
#if BITS_PER_LONG==32
	seqlock_init(&sk->sk_stamp_seq);
#endif
	atomic_set(&sk->sk_zckey, 0);

#ifdef CONFIG_NET_RX_BUSY_POLL
	sk->sk_napi_id		=	0;
	sk->sk_ll_usec		=	sysctl_net_busy_read;
#endif

	sk->sk_max_pacing_rate = ~0UL;
	sk->sk_pacing_rate = ~0UL;
	WRITE_ONCE(sk->sk_pacing_shift, 10);
	sk->sk_incoming_cpu = -1;

	sk_rx_queue_clear(sk);
	/*
	 * Before updating sk_refcnt, we must commit prior changes to memory
	 * (Documentation/RCU/rculist_nulls.rst for details)
	 */
	smp_wmb();
	refcount_set(&sk->sk_refcnt, 1);
	atomic_set(&sk->sk_drops, 0);
}
EXPORT_SYMBOL(sock_init_data);

void lock_sock_nested(struct sock *sk, int subclass)
{
	/* The sk_lock has mutex_lock() semantics here. */
	mutex_acquire(&sk->sk_lock.dep_map, subclass, 0, _RET_IP_);

	might_sleep();
	spin_lock_bh(&sk->sk_lock.slock);
	if (sk->sk_lock.owned)
		__lock_sock(sk);
	sk->sk_lock.owned = 1;
	spin_unlock_bh(&sk->sk_lock.slock);
}
EXPORT_SYMBOL(lock_sock_nested);

void release_sock(struct sock *sk)
{
	spin_lock_bh(&sk->sk_lock.slock);
	if (sk->sk_backlog.tail)
		__release_sock(sk);

	/* Warning : release_cb() might need to release sk ownership,
	 * ie call sock_release_ownership(sk) before us.
	 */
	if (sk->sk_prot->release_cb)
		sk->sk_prot->release_cb(sk);

	sock_release_ownership(sk);
	if (waitqueue_active(&sk->sk_lock.wq))
		wake_up(&sk->sk_lock.wq);
	spin_unlock_bh(&sk->sk_lock.slock);
}
EXPORT_SYMBOL(release_sock);

bool __lock_sock_fast(struct sock *sk) __acquires(&sk->sk_lock.slock)
{
	might_sleep();
	spin_lock_bh(&sk->sk_lock.slock);

	if (!sk->sk_lock.owned) {
		/*
		 * Fast path return with bottom halves disabled and
		 * sock::sk_lock.slock held.
		 *
		 * The 'mutex' is not contended and holding
		 * sock::sk_lock.slock prevents all other lockers to
		 * proceed so the corresponding unlock_sock_fast() can
		 * avoid the slow path of release_sock() completely and
		 * just release slock.
		 *
		 * From a semantical POV this is equivalent to 'acquiring'
		 * the 'mutex', hence the corresponding lockdep
		 * mutex_release() has to happen in the fast path of
		 * unlock_sock_fast().
		 */
		return false;
	}

	__lock_sock(sk);
	sk->sk_lock.owned = 1;
	__acquire(&sk->sk_lock.slock);
	spin_unlock_bh(&sk->sk_lock.slock);
	return true;
}
EXPORT_SYMBOL(__lock_sock_fast);

int sock_gettstamp(struct socket *sock, void __user *userstamp,
		   bool timeval, bool time32)
{
	struct sock *sk = sock->sk;
	struct timespec64 ts;

	sock_enable_timestamp(sk, SOCK_TIMESTAMP);
	ts = ktime_to_timespec64(sock_read_timestamp(sk));
	if (ts.tv_sec == -1)
		return -ENOENT;
	if (ts.tv_sec == 0) {
		ktime_t kt = ktime_get_real();
		sock_write_timestamp(sk, kt);
		ts = ktime_to_timespec64(kt);
	}

	if (timeval)
		ts.tv_nsec /= 1000;

#ifdef CONFIG_COMPAT_32BIT_TIME
	if (time32)
		return put_old_timespec32(&ts, userstamp);
#endif
#ifdef CONFIG_SPARC64
	/* beware of padding in sparc64 timeval */
	if (timeval && !in_compat_syscall()) {
		struct __kernel_old_timeval __user tv = {
			.tv_sec = ts.tv_sec,
			.tv_usec = ts.tv_nsec,
		};
		if (copy_to_user(userstamp, &tv, sizeof(tv)))
			return -EFAULT;
		return 0;
	}
#endif
	return put_timespec64(&ts, userstamp);
}
EXPORT_SYMBOL(sock_gettstamp);

void sock_enable_timestamp(struct sock *sk, enum sock_flags flag)
{
	if (!sock_flag(sk, flag)) {
		unsigned long previous_flags = sk->sk_flags;

		sock_set_flag(sk, flag);
		/*
		 * we just set one of the two flags which require net
		 * time stamping, but time stamping might have been on
		 * already because of the other one
		 */
		if (sock_needs_netstamp(sk) &&
		    !(previous_flags & SK_FLAGS_TIMESTAMP))
			net_enable_timestamp();
	}
}

int sock_recv_errqueue(struct sock *sk, struct msghdr *msg, int len,
		       int level, int type)
{
	struct sock_exterr_skb *serr;
	struct sk_buff *skb;
	int copied, err;

	err = -EAGAIN;
	skb = sock_dequeue_err_skb(sk);
	if (skb == NULL)
		goto out;

	copied = skb->len;
	if (copied > len) {
		msg->msg_flags |= MSG_TRUNC;
		copied = len;
	}
	err = skb_copy_datagram_msg(skb, 0, msg, copied);
	if (err)
		goto out_free_skb;

	sock_recv_timestamp(msg, sk, skb);

	serr = SKB_EXT_ERR(skb);
	put_cmsg(msg, level, type, sizeof(serr->ee), &serr->ee);

	msg->msg_flags |= MSG_ERRQUEUE;
	err = copied;

out_free_skb:
	kfree_skb(skb);
out:
	return err;
}
EXPORT_SYMBOL(sock_recv_errqueue);

/*
 *	Get a socket option on an socket.
 *
 *	FIX: POSIX 1003.1g is very ambiguous here. It states that
 *	asynchronous errors should be reported by getsockopt. We assume
 *	this means if you specify SO_ERROR (otherwise whats the point of it).
 */
int sock_common_getsockopt(struct socket *sock, int level, int optname,
			   char __user *optval, int __user *optlen)
{
	struct sock *sk = sock->sk;

	return sk->sk_prot->getsockopt(sk, level, optname, optval, optlen);
}
EXPORT_SYMBOL(sock_common_getsockopt);

int sock_common_recvmsg(struct socket *sock, struct msghdr *msg, size_t size,
			int flags)
{
	struct sock *sk = sock->sk;
	int addr_len = 0;
	int err;

	err = sk->sk_prot->recvmsg(sk, msg, size, flags & MSG_DONTWAIT,
				   flags & ~MSG_DONTWAIT, &addr_len);
	if (err >= 0)
		msg->msg_namelen = addr_len;
	return err;
}
EXPORT_SYMBOL(sock_common_recvmsg);

/*
 *	Set socket options on an inet socket.
 */
int sock_common_setsockopt(struct socket *sock, int level, int optname,
			   sockptr_t optval, unsigned int optlen)
{
	struct sock *sk = sock->sk;

	return sk->sk_prot->setsockopt(sk, level, optname, optval, optlen);
}
EXPORT_SYMBOL(sock_common_setsockopt);

void sk_common_release(struct sock *sk)
{
	if (sk->sk_prot->destroy)
		sk->sk_prot->destroy(sk);

	/*
	 * Observation: when sk_common_release is called, processes have
	 * no access to socket. But net still has.
	 * Step one, detach it from networking:
	 *
	 * A. Remove from hash tables.
	 */

	sk->sk_prot->unhash(sk);

	/*
	 * In this point socket cannot receive new packets, but it is possible
	 * that some packets are in flight because some CPU runs receiver and
	 * did hash table lookup before we unhashed socket. They will achieve
	 * receive queue and will be purged by socket destructor.
	 *
	 * Also we still have packets pending on receive queue and probably,
	 * our own packets waiting in device queues. sock_destroy will drain
	 * receive queue, but transmitted packets will delay socket destruction
	 * until the last reference will be released.
	 */

	sock_orphan(sk);

	xfrm_sk_free_policy(sk);

	sk_refcnt_debug_release(sk);

	sock_put(sk);
}
EXPORT_SYMBOL(sk_common_release);

void sk_get_meminfo(const struct sock *sk, u32 *mem)
{
	memset(mem, 0, sizeof(*mem) * SK_MEMINFO_VARS);

	mem[SK_MEMINFO_RMEM_ALLOC] = sk_rmem_alloc_get(sk);
	mem[SK_MEMINFO_RCVBUF] = READ_ONCE(sk->sk_rcvbuf);
	mem[SK_MEMINFO_WMEM_ALLOC] = sk_wmem_alloc_get(sk);
	mem[SK_MEMINFO_SNDBUF] = READ_ONCE(sk->sk_sndbuf);
	mem[SK_MEMINFO_FWD_ALLOC] = sk->sk_forward_alloc;
	mem[SK_MEMINFO_WMEM_QUEUED] = READ_ONCE(sk->sk_wmem_queued);
	mem[SK_MEMINFO_OPTMEM] = atomic_read(&sk->sk_omem_alloc);
	mem[SK_MEMINFO_BACKLOG] = READ_ONCE(sk->sk_backlog.len);
	mem[SK_MEMINFO_DROPS] = atomic_read(&sk->sk_drops);
}

#ifdef CONFIG_PROC_FS
#define PROTO_INUSE_NR	64	/* should be enough for the first time */
struct prot_inuse {
	int val[PROTO_INUSE_NR];
};

static DECLARE_BITMAP(proto_inuse_idx, PROTO_INUSE_NR);

void sock_prot_inuse_add(struct net *net, struct proto *prot, int val)
{
	__this_cpu_add(net->core.prot_inuse->val[prot->inuse_idx], val);
}
EXPORT_SYMBOL_GPL(sock_prot_inuse_add);

int sock_prot_inuse_get(struct net *net, struct proto *prot)
{
	int cpu, idx = prot->inuse_idx;
	int res = 0;

	for_each_possible_cpu(cpu)
		res += per_cpu_ptr(net->core.prot_inuse, cpu)->val[idx];

	return res >= 0 ? res : 0;
}
EXPORT_SYMBOL_GPL(sock_prot_inuse_get);

static void sock_inuse_add(struct net *net, int val)
{
	this_cpu_add(*net->core.sock_inuse, val);
}

int sock_inuse_get(struct net *net)
{
	int cpu, res = 0;

	for_each_possible_cpu(cpu)
		res += *per_cpu_ptr(net->core.sock_inuse, cpu);

	return res;
}

EXPORT_SYMBOL_GPL(sock_inuse_get);

static int __net_init sock_inuse_init_net(struct net *net)
{
	net->core.prot_inuse = alloc_percpu(struct prot_inuse);
	if (net->core.prot_inuse == NULL)
		return -ENOMEM;

	net->core.sock_inuse = alloc_percpu(int);
	if (net->core.sock_inuse == NULL)
		goto out;

	return 0;

out:
	free_percpu(net->core.prot_inuse);
	return -ENOMEM;
}

static void __net_exit sock_inuse_exit_net(struct net *net)
{
	free_percpu(net->core.prot_inuse);
	free_percpu(net->core.sock_inuse);
}

static struct pernet_operations net_inuse_ops = {
	.init = sock_inuse_init_net,
	.exit = sock_inuse_exit_net,
};

static __init int net_inuse_init(void)
{
	if (register_pernet_subsys(&net_inuse_ops))
		panic("Cannot initialize net inuse counters");

	return 0;
}

core_initcall(net_inuse_init);

static int assign_proto_idx(struct proto *prot)
{
	prot->inuse_idx = find_first_zero_bit(proto_inuse_idx, PROTO_INUSE_NR);

	if (unlikely(prot->inuse_idx == PROTO_INUSE_NR - 1)) {
		pr_err("PROTO_INUSE_NR exhausted\n");
		return -ENOSPC;
	}

	set_bit(prot->inuse_idx, proto_inuse_idx);
	return 0;
}

static void release_proto_idx(struct proto *prot)
{
	if (prot->inuse_idx != PROTO_INUSE_NR - 1)
		clear_bit(prot->inuse_idx, proto_inuse_idx);
}
#else
static inline int assign_proto_idx(struct proto *prot)
{
	return 0;
}

static inline void release_proto_idx(struct proto *prot)
{
}

static void sock_inuse_add(struct net *net, int val)
{
}
#endif

static void tw_prot_cleanup(struct timewait_sock_ops *twsk_prot)
{
	if (!twsk_prot)
		return;
	kfree(twsk_prot->twsk_slab_name);
	twsk_prot->twsk_slab_name = NULL;
	kmem_cache_destroy(twsk_prot->twsk_slab);
	twsk_prot->twsk_slab = NULL;
}

<<<<<<< HEAD
=======
static int tw_prot_init(const struct proto *prot)
{
	struct timewait_sock_ops *twsk_prot = prot->twsk_prot;

	if (!twsk_prot)
		return 0;

	twsk_prot->twsk_slab_name = kasprintf(GFP_KERNEL, "tw_sock_%s",
					      prot->name);
	if (!twsk_prot->twsk_slab_name)
		return -ENOMEM;

	twsk_prot->twsk_slab =
		kmem_cache_create(twsk_prot->twsk_slab_name,
				  twsk_prot->twsk_obj_size, 0,
				  SLAB_ACCOUNT | prot->slab_flags,
				  NULL);
	if (!twsk_prot->twsk_slab) {
		pr_crit("%s: Can't create timewait sock SLAB cache!\n",
			prot->name);
		return -ENOMEM;
	}

	return 0;
}

>>>>>>> c1084c27
static void req_prot_cleanup(struct request_sock_ops *rsk_prot)
{
	if (!rsk_prot)
		return;
	kfree(rsk_prot->slab_name);
	rsk_prot->slab_name = NULL;
	kmem_cache_destroy(rsk_prot->slab);
	rsk_prot->slab = NULL;
}

static int req_prot_init(const struct proto *prot)
{
	struct request_sock_ops *rsk_prot = prot->rsk_prot;

	if (!rsk_prot)
		return 0;

	rsk_prot->slab_name = kasprintf(GFP_KERNEL, "request_sock_%s",
					prot->name);
	if (!rsk_prot->slab_name)
		return -ENOMEM;

	rsk_prot->slab = kmem_cache_create(rsk_prot->slab_name,
					   rsk_prot->obj_size, 0,
					   SLAB_ACCOUNT | prot->slab_flags,
					   NULL);

	if (!rsk_prot->slab) {
		pr_crit("%s: Can't create request sock SLAB cache!\n",
			prot->name);
		return -ENOMEM;
	}
	return 0;
}

int proto_register(struct proto *prot, int alloc_slab)
{
	int ret = -ENOBUFS;

	if (alloc_slab) {
		prot->slab = kmem_cache_create_usercopy(prot->name,
					prot->obj_size, 0,
					SLAB_HWCACHE_ALIGN | SLAB_ACCOUNT |
					prot->slab_flags,
					prot->useroffset, prot->usersize,
					NULL);

		if (prot->slab == NULL) {
			pr_crit("%s: Can't create sock SLAB cache!\n",
				prot->name);
			goto out;
		}

		if (req_prot_init(prot))
			goto out_free_request_sock_slab;

<<<<<<< HEAD
		if (prot->twsk_prot != NULL) {
			prot->twsk_prot->twsk_slab_name = kasprintf(GFP_KERNEL, "tw_sock_%s", prot->name);

			if (prot->twsk_prot->twsk_slab_name == NULL)
				goto out_free_request_sock_slab;

			prot->twsk_prot->twsk_slab =
				kmem_cache_create(prot->twsk_prot->twsk_slab_name,
						  prot->twsk_prot->twsk_obj_size,
						  0,
						  SLAB_ACCOUNT |
						  prot->slab_flags,
						  NULL);
			if (prot->twsk_prot->twsk_slab == NULL)
				goto out_free_timewait_sock_slab;
		}
=======
		if (tw_prot_init(prot))
			goto out_free_timewait_sock_slab;
>>>>>>> c1084c27
	}

	mutex_lock(&proto_list_mutex);
	ret = assign_proto_idx(prot);
	if (ret) {
		mutex_unlock(&proto_list_mutex);
		goto out_free_timewait_sock_slab;
	}
	list_add(&prot->node, &proto_list);
	mutex_unlock(&proto_list_mutex);
	return ret;

out_free_timewait_sock_slab:
<<<<<<< HEAD
	if (alloc_slab && prot->twsk_prot)
=======
	if (alloc_slab)
>>>>>>> c1084c27
		tw_prot_cleanup(prot->twsk_prot);
out_free_request_sock_slab:
	if (alloc_slab) {
		req_prot_cleanup(prot->rsk_prot);

		kmem_cache_destroy(prot->slab);
		prot->slab = NULL;
	}
out:
	return ret;
}
EXPORT_SYMBOL(proto_register);

void proto_unregister(struct proto *prot)
{
	mutex_lock(&proto_list_mutex);
	release_proto_idx(prot);
	list_del(&prot->node);
	mutex_unlock(&proto_list_mutex);

	kmem_cache_destroy(prot->slab);
	prot->slab = NULL;

	req_prot_cleanup(prot->rsk_prot);
	tw_prot_cleanup(prot->twsk_prot);
}
EXPORT_SYMBOL(proto_unregister);

int sock_load_diag_module(int family, int protocol)
{
	if (!protocol) {
		if (!sock_is_registered(family))
			return -ENOENT;

		return request_module("net-pf-%d-proto-%d-type-%d", PF_NETLINK,
				      NETLINK_SOCK_DIAG, family);
	}

#ifdef CONFIG_INET
	if (family == AF_INET &&
	    protocol != IPPROTO_RAW &&
	    protocol < MAX_INET_PROTOS &&
	    !rcu_access_pointer(inet_protos[protocol]))
		return -ENOENT;
#endif

	return request_module("net-pf-%d-proto-%d-type-%d-%d", PF_NETLINK,
			      NETLINK_SOCK_DIAG, family, protocol);
}
EXPORT_SYMBOL(sock_load_diag_module);

#ifdef CONFIG_PROC_FS
static void *proto_seq_start(struct seq_file *seq, loff_t *pos)
	__acquires(proto_list_mutex)
{
	mutex_lock(&proto_list_mutex);
	return seq_list_start_head(&proto_list, *pos);
}

static void *proto_seq_next(struct seq_file *seq, void *v, loff_t *pos)
{
	return seq_list_next(v, &proto_list, pos);
}

static void proto_seq_stop(struct seq_file *seq, void *v)
	__releases(proto_list_mutex)
{
	mutex_unlock(&proto_list_mutex);
}

static char proto_method_implemented(const void *method)
{
	return method == NULL ? 'n' : 'y';
}
static long sock_prot_memory_allocated(struct proto *proto)
{
	return proto->memory_allocated != NULL ? proto_memory_allocated(proto) : -1L;
}

static const char *sock_prot_memory_pressure(struct proto *proto)
{
	return proto->memory_pressure != NULL ?
	proto_memory_pressure(proto) ? "yes" : "no" : "NI";
}

static void proto_seq_printf(struct seq_file *seq, struct proto *proto)
{

	seq_printf(seq, "%-9s %4u %6d  %6ld   %-3s %6u   %-3s  %-10s "
			"%2c %2c %2c %2c %2c %2c %2c %2c %2c %2c %2c %2c %2c %2c %2c %2c %2c %2c %2c\n",
		   proto->name,
		   proto->obj_size,
		   sock_prot_inuse_get(seq_file_net(seq), proto),
		   sock_prot_memory_allocated(proto),
		   sock_prot_memory_pressure(proto),
		   proto->max_header,
		   proto->slab == NULL ? "no" : "yes",
		   module_name(proto->owner),
		   proto_method_implemented(proto->close),
		   proto_method_implemented(proto->connect),
		   proto_method_implemented(proto->disconnect),
		   proto_method_implemented(proto->accept),
		   proto_method_implemented(proto->ioctl),
		   proto_method_implemented(proto->init),
		   proto_method_implemented(proto->destroy),
		   proto_method_implemented(proto->shutdown),
		   proto_method_implemented(proto->setsockopt),
		   proto_method_implemented(proto->getsockopt),
		   proto_method_implemented(proto->sendmsg),
		   proto_method_implemented(proto->recvmsg),
		   proto_method_implemented(proto->sendpage),
		   proto_method_implemented(proto->bind),
		   proto_method_implemented(proto->backlog_rcv),
		   proto_method_implemented(proto->hash),
		   proto_method_implemented(proto->unhash),
		   proto_method_implemented(proto->get_port),
		   proto_method_implemented(proto->enter_memory_pressure));
}

static int proto_seq_show(struct seq_file *seq, void *v)
{
	if (v == &proto_list)
		seq_printf(seq, "%-9s %-4s %-8s %-6s %-5s %-7s %-4s %-10s %s",
			   "protocol",
			   "size",
			   "sockets",
			   "memory",
			   "press",
			   "maxhdr",
			   "slab",
			   "module",
			   "cl co di ac io in de sh ss gs se re sp bi br ha uh gp em\n");
	else
		proto_seq_printf(seq, list_entry(v, struct proto, node));
	return 0;
}

static const struct seq_operations proto_seq_ops = {
	.start  = proto_seq_start,
	.next   = proto_seq_next,
	.stop   = proto_seq_stop,
	.show   = proto_seq_show,
};

static __net_init int proto_init_net(struct net *net)
{
	if (!proc_create_net("protocols", 0444, net->proc_net, &proto_seq_ops,
			sizeof(struct seq_net_private)))
		return -ENOMEM;

	return 0;
}

static __net_exit void proto_exit_net(struct net *net)
{
	remove_proc_entry("protocols", net->proc_net);
}


static __net_initdata struct pernet_operations proto_net_ops = {
	.init = proto_init_net,
	.exit = proto_exit_net,
};

static int __init proto_init(void)
{
	return register_pernet_subsys(&proto_net_ops);
}

subsys_initcall(proto_init);

#endif /* PROC_FS */

#ifdef CONFIG_NET_RX_BUSY_POLL
bool sk_busy_loop_end(void *p, unsigned long start_time)
{
	struct sock *sk = p;

	return !skb_queue_empty_lockless(&sk->sk_receive_queue) ||
	       sk_busy_loop_timeout(sk, start_time);
}
EXPORT_SYMBOL(sk_busy_loop_end);
#endif /* CONFIG_NET_RX_BUSY_POLL */

int sock_bind_add(struct sock *sk, struct sockaddr *addr, int addr_len)
{
	if (!sk->sk_prot->bind_add)
		return -EOPNOTSUPP;
	return sk->sk_prot->bind_add(sk, addr, addr_len);
}
EXPORT_SYMBOL(sock_bind_add);<|MERGE_RESOLUTION|>--- conflicted
+++ resolved
@@ -2053,33 +2053,7 @@
 	newsk->sk_backlog.head	= newsk->sk_backlog.tail = NULL;
 	newsk->sk_backlog.len = 0;
 
-<<<<<<< HEAD
-		atomic_set(&newsk->sk_rmem_alloc, 0);
-		/*
-		 * sk_wmem_alloc set to one (see sk_free() and sock_wfree())
-		 */
-		refcount_set(&newsk->sk_wmem_alloc, 1);
-		atomic_set(&newsk->sk_omem_alloc, 0);
-		sk_init_common(newsk);
-
-		newsk->sk_dst_cache	= NULL;
-		newsk->sk_dst_pending_confirm = 0;
-		newsk->sk_wmem_queued	= 0;
-		newsk->sk_forward_alloc = 0;
-		atomic_set(&newsk->sk_drops, 0);
-		newsk->sk_send_head	= NULL;
-		newsk->sk_userlocks	= sk->sk_userlocks & ~SOCK_BINDPORT_LOCK;
-		atomic_set(&newsk->sk_zckey, 0);
-
-		sock_reset_flag(newsk, SOCK_DONE);
-
-		/* sk->sk_memcg will be populated at accept() time */
-		newsk->sk_memcg = NULL;
-
-		cgroup_sk_clone(&newsk->sk_cgrp_data);
-=======
 	atomic_set(&newsk->sk_rmem_alloc, 0);
->>>>>>> c1084c27
 
 	/* sk_wmem_alloc set to one (see sk_free() and sock_wfree()) */
 	refcount_set(&newsk->sk_wmem_alloc, 1);
@@ -2110,16 +2084,9 @@
 		 * if sysctl_optmem_max was changed between creation of
 		 * original socket and cloning
 		 */
-<<<<<<< HEAD
-		sk_refcnt_debug_inc(newsk);
-		sk_set_socket(newsk, NULL);
-		sk_tx_queue_clear(newsk);
-		RCU_INIT_POINTER(newsk->sk_wq, NULL);
-=======
 		is_charged = sk_filter_charge(newsk, filter);
 	RCU_INIT_POINTER(newsk->sk_filter, filter);
 	rcu_read_unlock();
->>>>>>> c1084c27
 
 	if (unlikely(!is_charged || xfrm_sk_clone_policy(newsk, sk))) {
 		/* We need to make sure that we don't uncharge the new
@@ -3012,19 +2979,8 @@
 void __receive_sock(struct file *file)
 {
 	struct socket *sock;
-<<<<<<< HEAD
-	int error;
-
-	/*
-	 * The resulting value of "error" is ignored here since we only
-	 * need to take action when the file is a socket and testing
-	 * "sock" for NULL is sufficient.
-	 */
-	sock = sock_from_file(file, &error);
-=======
 
 	sock = sock_from_file(file);
->>>>>>> c1084c27
 	if (sock) {
 		sock_update_netprioidx(&sock->sk->sk_cgrp_data);
 		sock_update_classid(&sock->sk->sk_cgrp_data);
@@ -3617,8 +3573,6 @@
 	twsk_prot->twsk_slab = NULL;
 }
 
-<<<<<<< HEAD
-=======
 static int tw_prot_init(const struct proto *prot)
 {
 	struct timewait_sock_ops *twsk_prot = prot->twsk_prot;
@@ -3645,7 +3599,6 @@
 	return 0;
 }
 
->>>>>>> c1084c27
 static void req_prot_cleanup(struct request_sock_ops *rsk_prot)
 {
 	if (!rsk_prot)
@@ -3702,27 +3655,8 @@
 		if (req_prot_init(prot))
 			goto out_free_request_sock_slab;
 
-<<<<<<< HEAD
-		if (prot->twsk_prot != NULL) {
-			prot->twsk_prot->twsk_slab_name = kasprintf(GFP_KERNEL, "tw_sock_%s", prot->name);
-
-			if (prot->twsk_prot->twsk_slab_name == NULL)
-				goto out_free_request_sock_slab;
-
-			prot->twsk_prot->twsk_slab =
-				kmem_cache_create(prot->twsk_prot->twsk_slab_name,
-						  prot->twsk_prot->twsk_obj_size,
-						  0,
-						  SLAB_ACCOUNT |
-						  prot->slab_flags,
-						  NULL);
-			if (prot->twsk_prot->twsk_slab == NULL)
-				goto out_free_timewait_sock_slab;
-		}
-=======
 		if (tw_prot_init(prot))
 			goto out_free_timewait_sock_slab;
->>>>>>> c1084c27
 	}
 
 	mutex_lock(&proto_list_mutex);
@@ -3736,11 +3670,7 @@
 	return ret;
 
 out_free_timewait_sock_slab:
-<<<<<<< HEAD
-	if (alloc_slab && prot->twsk_prot)
-=======
 	if (alloc_slab)
->>>>>>> c1084c27
 		tw_prot_cleanup(prot->twsk_prot);
 out_free_request_sock_slab:
 	if (alloc_slab) {
