--- conflicted
+++ resolved
@@ -24,11 +24,8 @@
 #define DEFER_TIME (msecs_to_jiffies(1000))
 #define DEFER_WARN_INTERVAL (60 * HZ)
 
-<<<<<<< HEAD
-=======
 #define BIAS_MAX	LONG_MAX
 
->>>>>>> c1084c27
 static int page_pool_init(struct page_pool *pool,
 			  const struct page_pool_params *params)
 {
@@ -335,17 +332,10 @@
 	u32 release_cnt = atomic_read(&pool->pages_state_release_cnt);
 	u32 hold_cnt = READ_ONCE(pool->pages_state_hold_cnt);
 	s32 inflight;
-<<<<<<< HEAD
 
 	inflight = _distance(hold_cnt, release_cnt);
 
-	trace_page_pool_inflight(pool, inflight, hold_cnt, release_cnt);
-=======
-
-	inflight = _distance(hold_cnt, release_cnt);
-
 	trace_page_pool_release(pool, inflight, hold_cnt, release_cnt);
->>>>>>> c1084c27
 	WARN(inflight < 0, "Negative(%d) inflight packet-pages", inflight);
 
 	return inflight;
@@ -375,16 +365,7 @@
 			     DMA_ATTR_SKIP_CPU_SYNC);
 	page_pool_set_dma_addr(page, 0);
 skip_dma_unmap:
-<<<<<<< HEAD
-	/* This may be the last page returned, releasing the pool, so
-	 * it is not safe to reference pool afterwards.
-	 */
-	count = atomic_inc_return(&pool->pages_state_release_cnt);
-	trace_page_pool_state_release(pool, page, count);
-}
-=======
 	page_pool_clear_pp_info(page);
->>>>>>> c1084c27
 
 	/* This may be the last page returned, releasing the pool, so
 	 * it is not safe to reference pool afterwards.
@@ -541,10 +522,6 @@
 }
 EXPORT_SYMBOL(page_pool_put_page_bulk);
 
-<<<<<<< HEAD
-static void page_pool_free(struct page_pool *pool)
-{
-=======
 static struct page *page_pool_drain_frag(struct page_pool *pool,
 					 struct page *page)
 {
@@ -640,7 +617,6 @@
 
 static void page_pool_free(struct page_pool *pool)
 {
->>>>>>> c1084c27
 	if (pool->disconnect)
 		pool->disconnect(pool);
 
@@ -652,11 +628,7 @@
 	kfree(pool);
 }
 
-<<<<<<< HEAD
-static void page_pool_scrub(struct page_pool *pool)
-=======
 static void page_pool_empty_alloc_cache_once(struct page_pool *pool)
->>>>>>> c1084c27
 {
 	struct page *page;
 
@@ -681,11 +653,7 @@
 	/* No more consumers should exist, but producers could still
 	 * be in-flight.
 	 */
-<<<<<<< HEAD
-	__page_pool_empty_ring(pool);
-=======
 	page_pool_empty_ring(pool);
->>>>>>> c1084c27
 }
 
 static int page_pool_release(struct page_pool *pool)
@@ -737,23 +705,13 @@
 	if (!page_pool_put(pool))
 		return;
 
-<<<<<<< HEAD
-=======
 	page_pool_free_frag(pool);
 
->>>>>>> c1084c27
 	if (!page_pool_release(pool))
 		return;
 
 	pool->defer_start = jiffies;
 	pool->defer_warn  = jiffies + DEFER_WARN_INTERVAL;
-<<<<<<< HEAD
-
-	INIT_DELAYED_WORK(&pool->release_dw, page_pool_release_retry);
-	schedule_delayed_work(&pool->release_dw, DEFER_TIME);
-}
-EXPORT_SYMBOL(page_pool_destroy);
-=======
 
 	INIT_DELAYED_WORK(&pool->release_dw, page_pool_release_retry);
 	schedule_delayed_work(&pool->release_dw, DEFER_TIME);
@@ -803,5 +761,4 @@
 
 	return true;
 }
-EXPORT_SYMBOL(page_pool_return_skb_page);
->>>>>>> c1084c27
+EXPORT_SYMBOL(page_pool_return_skb_page);