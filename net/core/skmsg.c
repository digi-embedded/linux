--- conflicted
+++ resolved
@@ -1208,10 +1208,7 @@
 static void sk_psock_verdict_data_ready(struct sock *sk)
 {
 	struct socket *sock = sk->sk_socket;
-<<<<<<< HEAD
-=======
 	const struct proto_ops *ops;
->>>>>>> ccf0a997
 	int copied;
 
 	trace_sk_data_ready(sk);
@@ -1221,11 +1218,7 @@
 	ops = READ_ONCE(sock->ops);
 	if (!ops || !ops->read_skb)
 		return;
-<<<<<<< HEAD
-	copied = sock->ops->read_skb(sk, sk_psock_verdict_recv);
-=======
 	copied = ops->read_skb(sk, sk_psock_verdict_recv);
->>>>>>> ccf0a997
 	if (copied >= 0) {
 		struct sk_psock *psock;
 
