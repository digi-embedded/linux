/*
 * 	NET3	Protocol independent device support routines.
 *
 *		This program is free software; you can redistribute it and/or
 *		modify it under the terms of the GNU General Public License
 *		as published by the Free Software Foundation; either version
 *		2 of the License, or (at your option) any later version.
 *
 *	Derived from the non IP parts of dev.c 1.0.19
 * 		Authors:	Ross Biro
 *				Fred N. van Kempen, <waltje@uWalt.NL.Mugnet.ORG>
 *				Mark Evans, <evansmp@uhura.aston.ac.uk>
 *
 *	Additional Authors:
 *		Florian la Roche <rzsfl@rz.uni-sb.de>
 *		Alan Cox <gw4pts@gw4pts.ampr.org>
 *		David Hinds <dahinds@users.sourceforge.net>
 *		Alexey Kuznetsov <kuznet@ms2.inr.ac.ru>
 *		Adam Sulmicki <adam@cfar.umd.edu>
 *              Pekka Riikonen <priikone@poesidon.pspt.fi>
 *
 *	Changes:
 *              D.J. Barrow     :       Fixed bug where dev->refcnt gets set
 *              			to 2 if register_netdev gets called
 *              			before net_dev_init & also removed a
 *              			few lines of code in the process.
 *		Alan Cox	:	device private ioctl copies fields back.
 *		Alan Cox	:	Transmit queue code does relevant
 *					stunts to keep the queue safe.
 *		Alan Cox	:	Fixed double lock.
 *		Alan Cox	:	Fixed promisc NULL pointer trap
 *		????????	:	Support the full private ioctl range
 *		Alan Cox	:	Moved ioctl permission check into
 *					drivers
 *		Tim Kordas	:	SIOCADDMULTI/SIOCDELMULTI
 *		Alan Cox	:	100 backlog just doesn't cut it when
 *					you start doing multicast video 8)
 *		Alan Cox	:	Rewrote net_bh and list manager.
 *		Alan Cox	: 	Fix ETH_P_ALL echoback lengths.
 *		Alan Cox	:	Took out transmit every packet pass
 *					Saved a few bytes in the ioctl handler
 *		Alan Cox	:	Network driver sets packet type before
 *					calling netif_rx. Saves a function
 *					call a packet.
 *		Alan Cox	:	Hashed net_bh()
 *		Richard Kooijman:	Timestamp fixes.
 *		Alan Cox	:	Wrong field in SIOCGIFDSTADDR
 *		Alan Cox	:	Device lock protection.
 *		Alan Cox	: 	Fixed nasty side effect of device close
 *					changes.
 *		Rudi Cilibrasi	:	Pass the right thing to
 *					set_mac_address()
 *		Dave Miller	:	32bit quantity for the device lock to
 *					make it work out on a Sparc.
 *		Bjorn Ekwall	:	Added KERNELD hack.
 *		Alan Cox	:	Cleaned up the backlog initialise.
 *		Craig Metz	:	SIOCGIFCONF fix if space for under
 *					1 device.
 *	    Thomas Bogendoerfer :	Return ENODEV for dev_open, if there
 *					is no device open function.
 *		Andi Kleen	:	Fix error reporting for SIOCGIFCONF
 *	    Michael Chastain	:	Fix signed/unsigned for SIOCGIFCONF
 *		Cyrus Durgin	:	Cleaned for KMOD
 *		Adam Sulmicki   :	Bug Fix : Network Device Unload
 *					A network device unload needs to purge
 *					the backlog queue.
 *	Paul Rusty Russell	:	SIOCSIFNAME
 *              Pekka Riikonen  :	Netdev boot-time settings code
 *              Andrew Morton   :       Make unregister_netdevice wait
 *              			indefinitely on dev->refcnt
 * 		J Hadi Salim	:	- Backlog queue sampling
 *				        - netif_rx() feedback
 */

#include <asm/uaccess.h>
#include <linux/bitops.h>
#include <linux/capability.h>
#include <linux/cpu.h>
#include <linux/types.h>
#include <linux/kernel.h>
#include <linux/hash.h>
#include <linux/slab.h>
#include <linux/sched.h>
#include <linux/mutex.h>
#include <linux/string.h>
#include <linux/mm.h>
#include <linux/socket.h>
#include <linux/sockios.h>
#include <linux/errno.h>
#include <linux/interrupt.h>
#include <linux/if_ether.h>
#include <linux/netdevice.h>
#include <linux/etherdevice.h>
#include <linux/ethtool.h>
#include <linux/notifier.h>
#include <linux/skbuff.h>
#include <linux/bpf.h>
#include <net/net_namespace.h>
#include <net/sock.h>
#include <net/busy_poll.h>
#include <linux/rtnetlink.h>
#include <linux/stat.h>
#include <net/dst.h>
#include <net/dst_metadata.h>
#include <net/pkt_sched.h>
#include <net/checksum.h>
#include <net/xfrm.h>
#include <linux/highmem.h>
#include <linux/init.h>
#include <linux/module.h>
#include <linux/netpoll.h>
#include <linux/rcupdate.h>
#include <linux/delay.h>
#include <net/iw_handler.h>
#include <asm/current.h>
#include <linux/audit.h>
#include <linux/dmaengine.h>
#include <linux/err.h>
#include <linux/ctype.h>
#include <linux/if_arp.h>
#include <linux/if_vlan.h>
#include <linux/ip.h>
#include <net/ip.h>
#include <net/mpls.h>
#include <linux/ipv6.h>
#include <linux/in.h>
#include <linux/jhash.h>
#include <linux/random.h>
#include <trace/events/napi.h>
#include <trace/events/net.h>
#include <trace/events/skb.h>
#include <linux/pci.h>
#include <linux/inetdevice.h>
#include <linux/cpu_rmap.h>
#include <linux/static_key.h>
#include <linux/hashtable.h>
#include <linux/vmalloc.h>
#include <linux/if_macvlan.h>
#include <linux/errqueue.h>
#include <linux/hrtimer.h>
#include <linux/netfilter_ingress.h>
#include <linux/sctp.h>
#include <linux/crash_dump.h>

#include "net-sysfs.h"

/* Instead of increasing this, you should create a hash table. */
#define MAX_GRO_SKBS 8

/* This should be increased if a protocol with a bigger head is added. */
#define GRO_MAX_HEAD (MAX_HEADER + 128)

static DEFINE_SPINLOCK(ptype_lock);
static DEFINE_SPINLOCK(offload_lock);
struct list_head ptype_base[PTYPE_HASH_SIZE] __read_mostly;
struct list_head ptype_all __read_mostly;	/* Taps */
static struct list_head offload_base __read_mostly;

static int netif_rx_internal(struct sk_buff *skb);
static int call_netdevice_notifiers_info(unsigned long val,
					 struct net_device *dev,
					 struct netdev_notifier_info *info);

/*
 * The @dev_base_head list is protected by @dev_base_lock and the rtnl
 * semaphore.
 *
 * Pure readers hold dev_base_lock for reading, or rcu_read_lock()
 *
 * Writers must hold the rtnl semaphore while they loop through the
 * dev_base_head list, and hold dev_base_lock for writing when they do the
 * actual updates.  This allows pure readers to access the list even
 * while a writer is preparing to update it.
 *
 * To put it another way, dev_base_lock is held for writing only to
 * protect against pure readers; the rtnl semaphore provides the
 * protection against other writers.
 *
 * See, for example usages, register_netdevice() and
 * unregister_netdevice(), which must be called with the rtnl
 * semaphore held.
 */
DEFINE_RWLOCK(dev_base_lock);
EXPORT_SYMBOL(dev_base_lock);

/* protects napi_hash addition/deletion and napi_gen_id */
static DEFINE_SPINLOCK(napi_hash_lock);

static unsigned int napi_gen_id = NR_CPUS;
static DEFINE_READ_MOSTLY_HASHTABLE(napi_hash, 8);

static seqcount_t devnet_rename_seq;

static inline void dev_base_seq_inc(struct net *net)
{
	while (++net->dev_base_seq == 0);
}

static inline struct hlist_head *dev_name_hash(struct net *net, const char *name)
{
	unsigned int hash = full_name_hash(net, name, strnlen(name, IFNAMSIZ));

	return &net->dev_name_head[hash_32(hash, NETDEV_HASHBITS)];
}

static inline struct hlist_head *dev_index_hash(struct net *net, int ifindex)
{
	return &net->dev_index_head[ifindex & (NETDEV_HASHENTRIES - 1)];
}

static inline void rps_lock(struct softnet_data *sd)
{
#ifdef CONFIG_RPS
	spin_lock(&sd->input_pkt_queue.lock);
#endif
}

static inline void rps_unlock(struct softnet_data *sd)
{
#ifdef CONFIG_RPS
	spin_unlock(&sd->input_pkt_queue.lock);
#endif
}

/* Device list insertion */
static void list_netdevice(struct net_device *dev)
{
	struct net *net = dev_net(dev);

	ASSERT_RTNL();

	write_lock_bh(&dev_base_lock);
	list_add_tail_rcu(&dev->dev_list, &net->dev_base_head);
	hlist_add_head_rcu(&dev->name_hlist, dev_name_hash(net, dev->name));
	hlist_add_head_rcu(&dev->index_hlist,
			   dev_index_hash(net, dev->ifindex));
	write_unlock_bh(&dev_base_lock);

	dev_base_seq_inc(net);
}

/* Device list removal
 * caller must respect a RCU grace period before freeing/reusing dev
 */
static void unlist_netdevice(struct net_device *dev)
{
	ASSERT_RTNL();

	/* Unlink dev from the device chain */
	write_lock_bh(&dev_base_lock);
	list_del_rcu(&dev->dev_list);
	hlist_del_rcu(&dev->name_hlist);
	hlist_del_rcu(&dev->index_hlist);
	write_unlock_bh(&dev_base_lock);

	dev_base_seq_inc(dev_net(dev));
}

/*
 *	Our notifier list
 */

static RAW_NOTIFIER_HEAD(netdev_chain);

/*
 *	Device drivers call our routines to queue packets here. We empty the
 *	queue in the local softnet handler.
 */

DEFINE_PER_CPU_ALIGNED(struct softnet_data, softnet_data);
EXPORT_PER_CPU_SYMBOL(softnet_data);

#ifdef CONFIG_LOCKDEP
/*
 * register_netdevice() inits txq->_xmit_lock and sets lockdep class
 * according to dev->type
 */
static const unsigned short netdev_lock_type[] =
	{ARPHRD_NETROM, ARPHRD_ETHER, ARPHRD_EETHER, ARPHRD_AX25,
	 ARPHRD_PRONET, ARPHRD_CHAOS, ARPHRD_IEEE802, ARPHRD_ARCNET,
	 ARPHRD_APPLETLK, ARPHRD_DLCI, ARPHRD_ATM, ARPHRD_METRICOM,
	 ARPHRD_IEEE1394, ARPHRD_EUI64, ARPHRD_INFINIBAND, ARPHRD_SLIP,
	 ARPHRD_CSLIP, ARPHRD_SLIP6, ARPHRD_CSLIP6, ARPHRD_RSRVD,
	 ARPHRD_ADAPT, ARPHRD_ROSE, ARPHRD_X25, ARPHRD_HWX25,
	 ARPHRD_PPP, ARPHRD_CISCO, ARPHRD_LAPB, ARPHRD_DDCMP,
	 ARPHRD_RAWHDLC, ARPHRD_TUNNEL, ARPHRD_TUNNEL6, ARPHRD_FRAD,
	 ARPHRD_SKIP, ARPHRD_LOOPBACK, ARPHRD_LOCALTLK, ARPHRD_FDDI,
	 ARPHRD_BIF, ARPHRD_SIT, ARPHRD_IPDDP, ARPHRD_IPGRE,
	 ARPHRD_PIMREG, ARPHRD_HIPPI, ARPHRD_ASH, ARPHRD_ECONET,
	 ARPHRD_IRDA, ARPHRD_FCPP, ARPHRD_FCAL, ARPHRD_FCPL,
	 ARPHRD_FCFABRIC, ARPHRD_IEEE80211, ARPHRD_IEEE80211_PRISM,
	 ARPHRD_IEEE80211_RADIOTAP, ARPHRD_PHONET, ARPHRD_PHONET_PIPE,
	 ARPHRD_IEEE802154, ARPHRD_VOID, ARPHRD_NONE};

static const char *const netdev_lock_name[] =
	{"_xmit_NETROM", "_xmit_ETHER", "_xmit_EETHER", "_xmit_AX25",
	 "_xmit_PRONET", "_xmit_CHAOS", "_xmit_IEEE802", "_xmit_ARCNET",
	 "_xmit_APPLETLK", "_xmit_DLCI", "_xmit_ATM", "_xmit_METRICOM",
	 "_xmit_IEEE1394", "_xmit_EUI64", "_xmit_INFINIBAND", "_xmit_SLIP",
	 "_xmit_CSLIP", "_xmit_SLIP6", "_xmit_CSLIP6", "_xmit_RSRVD",
	 "_xmit_ADAPT", "_xmit_ROSE", "_xmit_X25", "_xmit_HWX25",
	 "_xmit_PPP", "_xmit_CISCO", "_xmit_LAPB", "_xmit_DDCMP",
	 "_xmit_RAWHDLC", "_xmit_TUNNEL", "_xmit_TUNNEL6", "_xmit_FRAD",
	 "_xmit_SKIP", "_xmit_LOOPBACK", "_xmit_LOCALTLK", "_xmit_FDDI",
	 "_xmit_BIF", "_xmit_SIT", "_xmit_IPDDP", "_xmit_IPGRE",
	 "_xmit_PIMREG", "_xmit_HIPPI", "_xmit_ASH", "_xmit_ECONET",
	 "_xmit_IRDA", "_xmit_FCPP", "_xmit_FCAL", "_xmit_FCPL",
	 "_xmit_FCFABRIC", "_xmit_IEEE80211", "_xmit_IEEE80211_PRISM",
	 "_xmit_IEEE80211_RADIOTAP", "_xmit_PHONET", "_xmit_PHONET_PIPE",
	 "_xmit_IEEE802154", "_xmit_VOID", "_xmit_NONE"};

static struct lock_class_key netdev_xmit_lock_key[ARRAY_SIZE(netdev_lock_type)];
static struct lock_class_key netdev_addr_lock_key[ARRAY_SIZE(netdev_lock_type)];

static inline unsigned short netdev_lock_pos(unsigned short dev_type)
{
	int i;

	for (i = 0; i < ARRAY_SIZE(netdev_lock_type); i++)
		if (netdev_lock_type[i] == dev_type)
			return i;
	/* the last key is used by default */
	return ARRAY_SIZE(netdev_lock_type) - 1;
}

static inline void netdev_set_xmit_lockdep_class(spinlock_t *lock,
						 unsigned short dev_type)
{
	int i;

	i = netdev_lock_pos(dev_type);
	lockdep_set_class_and_name(lock, &netdev_xmit_lock_key[i],
				   netdev_lock_name[i]);
}

static inline void netdev_set_addr_lockdep_class(struct net_device *dev)
{
	int i;

	i = netdev_lock_pos(dev->type);
	lockdep_set_class_and_name(&dev->addr_list_lock,
				   &netdev_addr_lock_key[i],
				   netdev_lock_name[i]);
}
#else
static inline void netdev_set_xmit_lockdep_class(spinlock_t *lock,
						 unsigned short dev_type)
{
}
static inline void netdev_set_addr_lockdep_class(struct net_device *dev)
{
}
#endif

/*******************************************************************************

		Protocol management and registration routines

*******************************************************************************/

/*
 *	Add a protocol ID to the list. Now that the input handler is
 *	smarter we can dispense with all the messy stuff that used to be
 *	here.
 *
 *	BEWARE!!! Protocol handlers, mangling input packets,
 *	MUST BE last in hash buckets and checking protocol handlers
 *	MUST start from promiscuous ptype_all chain in net_bh.
 *	It is true now, do not change it.
 *	Explanation follows: if protocol handler, mangling packet, will
 *	be the first on list, it is not able to sense, that packet
 *	is cloned and should be copied-on-write, so that it will
 *	change it and subsequent readers will get broken packet.
 *							--ANK (980803)
 */

static inline struct list_head *ptype_head(const struct packet_type *pt)
{
	if (pt->type == htons(ETH_P_ALL))
		return pt->dev ? &pt->dev->ptype_all : &ptype_all;
	else
		return pt->dev ? &pt->dev->ptype_specific :
				 &ptype_base[ntohs(pt->type) & PTYPE_HASH_MASK];
}

/**
 *	dev_add_pack - add packet handler
 *	@pt: packet type declaration
 *
 *	Add a protocol handler to the networking stack. The passed &packet_type
 *	is linked into kernel lists and may not be freed until it has been
 *	removed from the kernel lists.
 *
 *	This call does not sleep therefore it can not
 *	guarantee all CPU's that are in middle of receiving packets
 *	will see the new packet type (until the next received packet).
 */

void dev_add_pack(struct packet_type *pt)
{
	struct list_head *head = ptype_head(pt);

	spin_lock(&ptype_lock);
	list_add_rcu(&pt->list, head);
	spin_unlock(&ptype_lock);
}
EXPORT_SYMBOL(dev_add_pack);

/**
 *	__dev_remove_pack	 - remove packet handler
 *	@pt: packet type declaration
 *
 *	Remove a protocol handler that was previously added to the kernel
 *	protocol handlers by dev_add_pack(). The passed &packet_type is removed
 *	from the kernel lists and can be freed or reused once this function
 *	returns.
 *
 *      The packet type might still be in use by receivers
 *	and must not be freed until after all the CPU's have gone
 *	through a quiescent state.
 */
void __dev_remove_pack(struct packet_type *pt)
{
	struct list_head *head = ptype_head(pt);
	struct packet_type *pt1;

	spin_lock(&ptype_lock);

	list_for_each_entry(pt1, head, list) {
		if (pt == pt1) {
			list_del_rcu(&pt->list);
			goto out;
		}
	}

	pr_warn("dev_remove_pack: %p not found\n", pt);
out:
	spin_unlock(&ptype_lock);
}
EXPORT_SYMBOL(__dev_remove_pack);

/**
 *	dev_remove_pack	 - remove packet handler
 *	@pt: packet type declaration
 *
 *	Remove a protocol handler that was previously added to the kernel
 *	protocol handlers by dev_add_pack(). The passed &packet_type is removed
 *	from the kernel lists and can be freed or reused once this function
 *	returns.
 *
 *	This call sleeps to guarantee that no CPU is looking at the packet
 *	type after return.
 */
void dev_remove_pack(struct packet_type *pt)
{
	__dev_remove_pack(pt);

	synchronize_net();
}
EXPORT_SYMBOL(dev_remove_pack);


/**
 *	dev_add_offload - register offload handlers
 *	@po: protocol offload declaration
 *
 *	Add protocol offload handlers to the networking stack. The passed
 *	&proto_offload is linked into kernel lists and may not be freed until
 *	it has been removed from the kernel lists.
 *
 *	This call does not sleep therefore it can not
 *	guarantee all CPU's that are in middle of receiving packets
 *	will see the new offload handlers (until the next received packet).
 */
void dev_add_offload(struct packet_offload *po)
{
	struct packet_offload *elem;

	spin_lock(&offload_lock);
	list_for_each_entry(elem, &offload_base, list) {
		if (po->priority < elem->priority)
			break;
	}
	list_add_rcu(&po->list, elem->list.prev);
	spin_unlock(&offload_lock);
}
EXPORT_SYMBOL(dev_add_offload);

/**
 *	__dev_remove_offload	 - remove offload handler
 *	@po: packet offload declaration
 *
 *	Remove a protocol offload handler that was previously added to the
 *	kernel offload handlers by dev_add_offload(). The passed &offload_type
 *	is removed from the kernel lists and can be freed or reused once this
 *	function returns.
 *
 *      The packet type might still be in use by receivers
 *	and must not be freed until after all the CPU's have gone
 *	through a quiescent state.
 */
static void __dev_remove_offload(struct packet_offload *po)
{
	struct list_head *head = &offload_base;
	struct packet_offload *po1;

	spin_lock(&offload_lock);

	list_for_each_entry(po1, head, list) {
		if (po == po1) {
			list_del_rcu(&po->list);
			goto out;
		}
	}

	pr_warn("dev_remove_offload: %p not found\n", po);
out:
	spin_unlock(&offload_lock);
}

/**
 *	dev_remove_offload	 - remove packet offload handler
 *	@po: packet offload declaration
 *
 *	Remove a packet offload handler that was previously added to the kernel
 *	offload handlers by dev_add_offload(). The passed &offload_type is
 *	removed from the kernel lists and can be freed or reused once this
 *	function returns.
 *
 *	This call sleeps to guarantee that no CPU is looking at the packet
 *	type after return.
 */
void dev_remove_offload(struct packet_offload *po)
{
	__dev_remove_offload(po);

	synchronize_net();
}
EXPORT_SYMBOL(dev_remove_offload);

/******************************************************************************

		      Device Boot-time Settings Routines

*******************************************************************************/

/* Boot time configuration table */
static struct netdev_boot_setup dev_boot_setup[NETDEV_BOOT_SETUP_MAX];

/**
 *	netdev_boot_setup_add	- add new setup entry
 *	@name: name of the device
 *	@map: configured settings for the device
 *
 *	Adds new setup entry to the dev_boot_setup list.  The function
 *	returns 0 on error and 1 on success.  This is a generic routine to
 *	all netdevices.
 */
static int netdev_boot_setup_add(char *name, struct ifmap *map)
{
	struct netdev_boot_setup *s;
	int i;

	s = dev_boot_setup;
	for (i = 0; i < NETDEV_BOOT_SETUP_MAX; i++) {
		if (s[i].name[0] == '\0' || s[i].name[0] == ' ') {
			memset(s[i].name, 0, sizeof(s[i].name));
			strlcpy(s[i].name, name, IFNAMSIZ);
			memcpy(&s[i].map, map, sizeof(s[i].map));
			break;
		}
	}

	return i >= NETDEV_BOOT_SETUP_MAX ? 0 : 1;
}

/**
 *	netdev_boot_setup_check	- check boot time settings
 *	@dev: the netdevice
 *
 * 	Check boot time settings for the device.
 *	The found settings are set for the device to be used
 *	later in the device probing.
 *	Returns 0 if no settings found, 1 if they are.
 */
int netdev_boot_setup_check(struct net_device *dev)
{
	struct netdev_boot_setup *s = dev_boot_setup;
	int i;

	for (i = 0; i < NETDEV_BOOT_SETUP_MAX; i++) {
		if (s[i].name[0] != '\0' && s[i].name[0] != ' ' &&
		    !strcmp(dev->name, s[i].name)) {
			dev->irq 	= s[i].map.irq;
			dev->base_addr 	= s[i].map.base_addr;
			dev->mem_start 	= s[i].map.mem_start;
			dev->mem_end 	= s[i].map.mem_end;
			return 1;
		}
	}
	return 0;
}
EXPORT_SYMBOL(netdev_boot_setup_check);


/**
 *	netdev_boot_base	- get address from boot time settings
 *	@prefix: prefix for network device
 *	@unit: id for network device
 *
 * 	Check boot time settings for the base address of device.
 *	The found settings are set for the device to be used
 *	later in the device probing.
 *	Returns 0 if no settings found.
 */
unsigned long netdev_boot_base(const char *prefix, int unit)
{
	const struct netdev_boot_setup *s = dev_boot_setup;
	char name[IFNAMSIZ];
	int i;

	sprintf(name, "%s%d", prefix, unit);

	/*
	 * If device already registered then return base of 1
	 * to indicate not to probe for this interface
	 */
	if (__dev_get_by_name(&init_net, name))
		return 1;

	for (i = 0; i < NETDEV_BOOT_SETUP_MAX; i++)
		if (!strcmp(name, s[i].name))
			return s[i].map.base_addr;
	return 0;
}

/*
 * Saves at boot time configured settings for any netdevice.
 */
int __init netdev_boot_setup(char *str)
{
	int ints[5];
	struct ifmap map;

	str = get_options(str, ARRAY_SIZE(ints), ints);
	if (!str || !*str)
		return 0;

	/* Save settings */
	memset(&map, 0, sizeof(map));
	if (ints[0] > 0)
		map.irq = ints[1];
	if (ints[0] > 1)
		map.base_addr = ints[2];
	if (ints[0] > 2)
		map.mem_start = ints[3];
	if (ints[0] > 3)
		map.mem_end = ints[4];

	/* Add new entry to the list */
	return netdev_boot_setup_add(str, &map);
}

__setup("netdev=", netdev_boot_setup);

/*******************************************************************************

			    Device Interface Subroutines

*******************************************************************************/

/**
 *	dev_get_iflink	- get 'iflink' value of a interface
 *	@dev: targeted interface
 *
 *	Indicates the ifindex the interface is linked to.
 *	Physical interfaces have the same 'ifindex' and 'iflink' values.
 */

int dev_get_iflink(const struct net_device *dev)
{
	if (dev->netdev_ops && dev->netdev_ops->ndo_get_iflink)
		return dev->netdev_ops->ndo_get_iflink(dev);

	return dev->ifindex;
}
EXPORT_SYMBOL(dev_get_iflink);

/**
 *	dev_fill_metadata_dst - Retrieve tunnel egress information.
 *	@dev: targeted interface
 *	@skb: The packet.
 *
 *	For better visibility of tunnel traffic OVS needs to retrieve
 *	egress tunnel information for a packet. Following API allows
 *	user to get this info.
 */
int dev_fill_metadata_dst(struct net_device *dev, struct sk_buff *skb)
{
	struct ip_tunnel_info *info;

	if (!dev->netdev_ops  || !dev->netdev_ops->ndo_fill_metadata_dst)
		return -EINVAL;

	info = skb_tunnel_info_unclone(skb);
	if (!info)
		return -ENOMEM;
	if (unlikely(!(info->mode & IP_TUNNEL_INFO_TX)))
		return -EINVAL;

	return dev->netdev_ops->ndo_fill_metadata_dst(dev, skb);
}
EXPORT_SYMBOL_GPL(dev_fill_metadata_dst);

/**
 *	__dev_get_by_name	- find a device by its name
 *	@net: the applicable net namespace
 *	@name: name to find
 *
 *	Find an interface by name. Must be called under RTNL semaphore
 *	or @dev_base_lock. If the name is found a pointer to the device
 *	is returned. If the name is not found then %NULL is returned. The
 *	reference counters are not incremented so the caller must be
 *	careful with locks.
 */

struct net_device *__dev_get_by_name(struct net *net, const char *name)
{
	struct net_device *dev;
	struct hlist_head *head = dev_name_hash(net, name);

	hlist_for_each_entry(dev, head, name_hlist)
		if (!strncmp(dev->name, name, IFNAMSIZ))
			return dev;

	return NULL;
}
EXPORT_SYMBOL(__dev_get_by_name);

/**
 *	dev_get_by_name_rcu	- find a device by its name
 *	@net: the applicable net namespace
 *	@name: name to find
 *
 *	Find an interface by name.
 *	If the name is found a pointer to the device is returned.
 * 	If the name is not found then %NULL is returned.
 *	The reference counters are not incremented so the caller must be
 *	careful with locks. The caller must hold RCU lock.
 */

struct net_device *dev_get_by_name_rcu(struct net *net, const char *name)
{
	struct net_device *dev;
	struct hlist_head *head = dev_name_hash(net, name);

	hlist_for_each_entry_rcu(dev, head, name_hlist)
		if (!strncmp(dev->name, name, IFNAMSIZ))
			return dev;

	return NULL;
}
EXPORT_SYMBOL(dev_get_by_name_rcu);

/**
 *	dev_get_by_name		- find a device by its name
 *	@net: the applicable net namespace
 *	@name: name to find
 *
 *	Find an interface by name. This can be called from any
 *	context and does its own locking. The returned handle has
 *	the usage count incremented and the caller must use dev_put() to
 *	release it when it is no longer needed. %NULL is returned if no
 *	matching device is found.
 */

struct net_device *dev_get_by_name(struct net *net, const char *name)
{
	struct net_device *dev;

	rcu_read_lock();
	dev = dev_get_by_name_rcu(net, name);
	if (dev)
		dev_hold(dev);
	rcu_read_unlock();
	return dev;
}
EXPORT_SYMBOL(dev_get_by_name);

/**
 *	__dev_get_by_index - find a device by its ifindex
 *	@net: the applicable net namespace
 *	@ifindex: index of device
 *
 *	Search for an interface by index. Returns %NULL if the device
 *	is not found or a pointer to the device. The device has not
 *	had its reference counter increased so the caller must be careful
 *	about locking. The caller must hold either the RTNL semaphore
 *	or @dev_base_lock.
 */

struct net_device *__dev_get_by_index(struct net *net, int ifindex)
{
	struct net_device *dev;
	struct hlist_head *head = dev_index_hash(net, ifindex);

	hlist_for_each_entry(dev, head, index_hlist)
		if (dev->ifindex == ifindex)
			return dev;

	return NULL;
}
EXPORT_SYMBOL(__dev_get_by_index);

/**
 *	dev_get_by_index_rcu - find a device by its ifindex
 *	@net: the applicable net namespace
 *	@ifindex: index of device
 *
 *	Search for an interface by index. Returns %NULL if the device
 *	is not found or a pointer to the device. The device has not
 *	had its reference counter increased so the caller must be careful
 *	about locking. The caller must hold RCU lock.
 */

struct net_device *dev_get_by_index_rcu(struct net *net, int ifindex)
{
	struct net_device *dev;
	struct hlist_head *head = dev_index_hash(net, ifindex);

	hlist_for_each_entry_rcu(dev, head, index_hlist)
		if (dev->ifindex == ifindex)
			return dev;

	return NULL;
}
EXPORT_SYMBOL(dev_get_by_index_rcu);


/**
 *	dev_get_by_index - find a device by its ifindex
 *	@net: the applicable net namespace
 *	@ifindex: index of device
 *
 *	Search for an interface by index. Returns NULL if the device
 *	is not found or a pointer to the device. The device returned has
 *	had a reference added and the pointer is safe until the user calls
 *	dev_put to indicate they have finished with it.
 */

struct net_device *dev_get_by_index(struct net *net, int ifindex)
{
	struct net_device *dev;

	rcu_read_lock();
	dev = dev_get_by_index_rcu(net, ifindex);
	if (dev)
		dev_hold(dev);
	rcu_read_unlock();
	return dev;
}
EXPORT_SYMBOL(dev_get_by_index);

/**
 *	netdev_get_name - get a netdevice name, knowing its ifindex.
 *	@net: network namespace
 *	@name: a pointer to the buffer where the name will be stored.
 *	@ifindex: the ifindex of the interface to get the name from.
 *
 *	The use of raw_seqcount_begin() and cond_resched() before
 *	retrying is required as we want to give the writers a chance
 *	to complete when CONFIG_PREEMPT is not set.
 */
int netdev_get_name(struct net *net, char *name, int ifindex)
{
	struct net_device *dev;
	unsigned int seq;

retry:
	seq = raw_seqcount_begin(&devnet_rename_seq);
	rcu_read_lock();
	dev = dev_get_by_index_rcu(net, ifindex);
	if (!dev) {
		rcu_read_unlock();
		return -ENODEV;
	}

	strcpy(name, dev->name);
	rcu_read_unlock();
	if (read_seqcount_retry(&devnet_rename_seq, seq)) {
		cond_resched();
		goto retry;
	}

	return 0;
}

/**
 *	dev_getbyhwaddr_rcu - find a device by its hardware address
 *	@net: the applicable net namespace
 *	@type: media type of device
 *	@ha: hardware address
 *
 *	Search for an interface by MAC address. Returns NULL if the device
 *	is not found or a pointer to the device.
 *	The caller must hold RCU or RTNL.
 *	The returned device has not had its ref count increased
 *	and the caller must therefore be careful about locking
 *
 */

struct net_device *dev_getbyhwaddr_rcu(struct net *net, unsigned short type,
				       const char *ha)
{
	struct net_device *dev;

	for_each_netdev_rcu(net, dev)
		if (dev->type == type &&
		    !memcmp(dev->dev_addr, ha, dev->addr_len))
			return dev;

	return NULL;
}
EXPORT_SYMBOL(dev_getbyhwaddr_rcu);

struct net_device *__dev_getfirstbyhwtype(struct net *net, unsigned short type)
{
	struct net_device *dev;

	ASSERT_RTNL();
	for_each_netdev(net, dev)
		if (dev->type == type)
			return dev;

	return NULL;
}
EXPORT_SYMBOL(__dev_getfirstbyhwtype);

struct net_device *dev_getfirstbyhwtype(struct net *net, unsigned short type)
{
	struct net_device *dev, *ret = NULL;

	rcu_read_lock();
	for_each_netdev_rcu(net, dev)
		if (dev->type == type) {
			dev_hold(dev);
			ret = dev;
			break;
		}
	rcu_read_unlock();
	return ret;
}
EXPORT_SYMBOL(dev_getfirstbyhwtype);

/**
 *	__dev_get_by_flags - find any device with given flags
 *	@net: the applicable net namespace
 *	@if_flags: IFF_* values
 *	@mask: bitmask of bits in if_flags to check
 *
 *	Search for any interface with the given flags. Returns NULL if a device
 *	is not found or a pointer to the device. Must be called inside
 *	rtnl_lock(), and result refcount is unchanged.
 */

struct net_device *__dev_get_by_flags(struct net *net, unsigned short if_flags,
				      unsigned short mask)
{
	struct net_device *dev, *ret;

	ASSERT_RTNL();

	ret = NULL;
	for_each_netdev(net, dev) {
		if (((dev->flags ^ if_flags) & mask) == 0) {
			ret = dev;
			break;
		}
	}
	return ret;
}
EXPORT_SYMBOL(__dev_get_by_flags);

/**
 *	dev_valid_name - check if name is okay for network device
 *	@name: name string
 *
 *	Network device names need to be valid file names to
 *	to allow sysfs to work.  We also disallow any kind of
 *	whitespace.
 */
bool dev_valid_name(const char *name)
{
	if (*name == '\0')
		return false;
	if (strlen(name) >= IFNAMSIZ)
		return false;
	if (!strcmp(name, ".") || !strcmp(name, ".."))
		return false;

	while (*name) {
		if (*name == '/' || *name == ':' || isspace(*name))
			return false;
		name++;
	}
	return true;
}
EXPORT_SYMBOL(dev_valid_name);

/**
 *	__dev_alloc_name - allocate a name for a device
 *	@net: network namespace to allocate the device name in
 *	@name: name format string
 *	@buf:  scratch buffer and result name string
 *
 *	Passed a format string - eg "lt%d" it will try and find a suitable
 *	id. It scans list of devices to build up a free map, then chooses
 *	the first empty slot. The caller must hold the dev_base or rtnl lock
 *	while allocating the name and adding the device in order to avoid
 *	duplicates.
 *	Limited to bits_per_byte * page size devices (ie 32K on most platforms).
 *	Returns the number of the unit assigned or a negative errno code.
 */

static int __dev_alloc_name(struct net *net, const char *name, char *buf)
{
	int i = 0;
	const char *p;
	const int max_netdevices = 8*PAGE_SIZE;
	unsigned long *inuse;
	struct net_device *d;

	p = strnchr(name, IFNAMSIZ-1, '%');
	if (p) {
		/*
		 * Verify the string as this thing may have come from
		 * the user.  There must be either one "%d" and no other "%"
		 * characters.
		 */
		if (p[1] != 'd' || strchr(p + 2, '%'))
			return -EINVAL;

		/* Use one page as a bit array of possible slots */
		inuse = (unsigned long *) get_zeroed_page(GFP_ATOMIC);
		if (!inuse)
			return -ENOMEM;

		for_each_netdev(net, d) {
			if (!sscanf(d->name, name, &i))
				continue;
			if (i < 0 || i >= max_netdevices)
				continue;

			/*  avoid cases where sscanf is not exact inverse of printf */
			snprintf(buf, IFNAMSIZ, name, i);
			if (!strncmp(buf, d->name, IFNAMSIZ))
				set_bit(i, inuse);
		}

		i = find_first_zero_bit(inuse, max_netdevices);
		free_page((unsigned long) inuse);
	}

	if (buf != name)
		snprintf(buf, IFNAMSIZ, name, i);
	if (!__dev_get_by_name(net, buf))
		return i;

	/* It is possible to run out of possible slots
	 * when the name is long and there isn't enough space left
	 * for the digits, or if all bits are used.
	 */
	return -ENFILE;
}

/**
 *	dev_alloc_name - allocate a name for a device
 *	@dev: device
 *	@name: name format string
 *
 *	Passed a format string - eg "lt%d" it will try and find a suitable
 *	id. It scans list of devices to build up a free map, then chooses
 *	the first empty slot. The caller must hold the dev_base or rtnl lock
 *	while allocating the name and adding the device in order to avoid
 *	duplicates.
 *	Limited to bits_per_byte * page size devices (ie 32K on most platforms).
 *	Returns the number of the unit assigned or a negative errno code.
 */

int dev_alloc_name(struct net_device *dev, const char *name)
{
	char buf[IFNAMSIZ];
	struct net *net;
	int ret;

	BUG_ON(!dev_net(dev));
	net = dev_net(dev);
	ret = __dev_alloc_name(net, name, buf);
	if (ret >= 0)
		strlcpy(dev->name, buf, IFNAMSIZ);
	return ret;
}
EXPORT_SYMBOL(dev_alloc_name);

static int dev_alloc_name_ns(struct net *net,
			     struct net_device *dev,
			     const char *name)
{
	char buf[IFNAMSIZ];
	int ret;

	ret = __dev_alloc_name(net, name, buf);
	if (ret >= 0)
		strlcpy(dev->name, buf, IFNAMSIZ);
	return ret;
}

static int dev_get_valid_name(struct net *net,
			      struct net_device *dev,
			      const char *name)
{
	BUG_ON(!net);

	if (!dev_valid_name(name))
		return -EINVAL;

	if (strchr(name, '%'))
		return dev_alloc_name_ns(net, dev, name);
	else if (__dev_get_by_name(net, name))
		return -EEXIST;
	else if (dev->name != name)
		strlcpy(dev->name, name, IFNAMSIZ);

	return 0;
}

/**
 *	dev_change_name - change name of a device
 *	@dev: device
 *	@newname: name (or format string) must be at least IFNAMSIZ
 *
 *	Change name of a device, can pass format strings "eth%d".
 *	for wildcarding.
 */
int dev_change_name(struct net_device *dev, const char *newname)
{
	unsigned char old_assign_type;
	char oldname[IFNAMSIZ];
	int err = 0;
	int ret;
	struct net *net;

	ASSERT_RTNL();
	BUG_ON(!dev_net(dev));

	net = dev_net(dev);
	if (dev->flags & IFF_UP)
		return -EBUSY;

	write_seqcount_begin(&devnet_rename_seq);

	if (strncmp(newname, dev->name, IFNAMSIZ) == 0) {
		write_seqcount_end(&devnet_rename_seq);
		return 0;
	}

	memcpy(oldname, dev->name, IFNAMSIZ);

	err = dev_get_valid_name(net, dev, newname);
	if (err < 0) {
		write_seqcount_end(&devnet_rename_seq);
		return err;
	}

	if (oldname[0] && !strchr(oldname, '%'))
		netdev_info(dev, "renamed from %s\n", oldname);

	old_assign_type = dev->name_assign_type;
	dev->name_assign_type = NET_NAME_RENAMED;

rollback:
	ret = device_rename(&dev->dev, dev->name);
	if (ret) {
		memcpy(dev->name, oldname, IFNAMSIZ);
		dev->name_assign_type = old_assign_type;
		write_seqcount_end(&devnet_rename_seq);
		return ret;
	}

	write_seqcount_end(&devnet_rename_seq);

	netdev_adjacent_rename_links(dev, oldname);

	write_lock_bh(&dev_base_lock);
	hlist_del_rcu(&dev->name_hlist);
	write_unlock_bh(&dev_base_lock);

	synchronize_rcu();

	write_lock_bh(&dev_base_lock);
	hlist_add_head_rcu(&dev->name_hlist, dev_name_hash(net, dev->name));
	write_unlock_bh(&dev_base_lock);

	ret = call_netdevice_notifiers(NETDEV_CHANGENAME, dev);
	ret = notifier_to_errno(ret);

	if (ret) {
		/* err >= 0 after dev_alloc_name() or stores the first errno */
		if (err >= 0) {
			err = ret;
			write_seqcount_begin(&devnet_rename_seq);
			memcpy(dev->name, oldname, IFNAMSIZ);
			memcpy(oldname, newname, IFNAMSIZ);
			dev->name_assign_type = old_assign_type;
			old_assign_type = NET_NAME_RENAMED;
			goto rollback;
		} else {
			pr_err("%s: name change rollback failed: %d\n",
			       dev->name, ret);
		}
	}

	return err;
}

/**
 *	dev_set_alias - change ifalias of a device
 *	@dev: device
 *	@alias: name up to IFALIASZ
 *	@len: limit of bytes to copy from info
 *
 *	Set ifalias for a device,
 */
int dev_set_alias(struct net_device *dev, const char *alias, size_t len)
{
	char *new_ifalias;

	ASSERT_RTNL();

	if (len >= IFALIASZ)
		return -EINVAL;

	if (!len) {
		kfree(dev->ifalias);
		dev->ifalias = NULL;
		return 0;
	}

	new_ifalias = krealloc(dev->ifalias, len + 1, GFP_KERNEL);
	if (!new_ifalias)
		return -ENOMEM;
	dev->ifalias = new_ifalias;

	strlcpy(dev->ifalias, alias, len+1);
	return len;
}


/**
 *	netdev_features_change - device changes features
 *	@dev: device to cause notification
 *
 *	Called to indicate a device has changed features.
 */
void netdev_features_change(struct net_device *dev)
{
	call_netdevice_notifiers(NETDEV_FEAT_CHANGE, dev);
}
EXPORT_SYMBOL(netdev_features_change);

/**
 *	netdev_state_change - device changes state
 *	@dev: device to cause notification
 *
 *	Called to indicate a device has changed state. This function calls
 *	the notifier chains for netdev_chain and sends a NEWLINK message
 *	to the routing socket.
 */
void netdev_state_change(struct net_device *dev)
{
	if (dev->flags & IFF_UP) {
		struct netdev_notifier_change_info change_info;

		change_info.flags_changed = 0;
		call_netdevice_notifiers_info(NETDEV_CHANGE, dev,
					      &change_info.info);
		rtmsg_ifinfo(RTM_NEWLINK, dev, 0, GFP_KERNEL);
	}
}
EXPORT_SYMBOL(netdev_state_change);

/**
 * 	netdev_notify_peers - notify network peers about existence of @dev
 * 	@dev: network device
 *
 * Generate traffic such that interested network peers are aware of
 * @dev, such as by generating a gratuitous ARP. This may be used when
 * a device wants to inform the rest of the network about some sort of
 * reconfiguration such as a failover event or virtual machine
 * migration.
 */
void netdev_notify_peers(struct net_device *dev)
{
	rtnl_lock();
	call_netdevice_notifiers(NETDEV_NOTIFY_PEERS, dev);
	rtnl_unlock();
}
EXPORT_SYMBOL(netdev_notify_peers);

static int __dev_open(struct net_device *dev)
{
	const struct net_device_ops *ops = dev->netdev_ops;
	int ret;

	ASSERT_RTNL();

	if (!netif_device_present(dev))
		return -ENODEV;

	/* Block netpoll from trying to do any rx path servicing.
	 * If we don't do this there is a chance ndo_poll_controller
	 * or ndo_poll may be running while we open the device
	 */
	netpoll_poll_disable(dev);

	ret = call_netdevice_notifiers(NETDEV_PRE_UP, dev);
	ret = notifier_to_errno(ret);
	if (ret)
		return ret;

	set_bit(__LINK_STATE_START, &dev->state);

	if (ops->ndo_validate_addr)
		ret = ops->ndo_validate_addr(dev);

	if (!ret && ops->ndo_open)
		ret = ops->ndo_open(dev);

	netpoll_poll_enable(dev);

	if (ret)
		clear_bit(__LINK_STATE_START, &dev->state);
	else {
		dev->flags |= IFF_UP;
		dev_set_rx_mode(dev);
		dev_activate(dev);
		add_device_randomness(dev->dev_addr, dev->addr_len);
	}

	return ret;
}

/**
 *	dev_open	- prepare an interface for use.
 *	@dev:	device to open
 *
 *	Takes a device from down to up state. The device's private open
 *	function is invoked and then the multicast lists are loaded. Finally
 *	the device is moved into the up state and a %NETDEV_UP message is
 *	sent to the netdev notifier chain.
 *
 *	Calling this function on an active interface is a nop. On a failure
 *	a negative errno code is returned.
 */
int dev_open(struct net_device *dev)
{
	int ret;

	if (dev->flags & IFF_UP)
		return 0;

	ret = __dev_open(dev);
	if (ret < 0)
		return ret;

	rtmsg_ifinfo(RTM_NEWLINK, dev, IFF_UP|IFF_RUNNING, GFP_KERNEL);
	call_netdevice_notifiers(NETDEV_UP, dev);

	return ret;
}
EXPORT_SYMBOL(dev_open);

static int __dev_close_many(struct list_head *head)
{
	struct net_device *dev;

	ASSERT_RTNL();
	might_sleep();

	list_for_each_entry(dev, head, close_list) {
		/* Temporarily disable netpoll until the interface is down */
		netpoll_poll_disable(dev);

		call_netdevice_notifiers(NETDEV_GOING_DOWN, dev);

		clear_bit(__LINK_STATE_START, &dev->state);

		/* Synchronize to scheduled poll. We cannot touch poll list, it
		 * can be even on different cpu. So just clear netif_running().
		 *
		 * dev->stop() will invoke napi_disable() on all of it's
		 * napi_struct instances on this device.
		 */
		smp_mb__after_atomic(); /* Commit netif_running(). */
	}

	dev_deactivate_many(head);

	list_for_each_entry(dev, head, close_list) {
		const struct net_device_ops *ops = dev->netdev_ops;

		/*
		 *	Call the device specific close. This cannot fail.
		 *	Only if device is UP
		 *
		 *	We allow it to be called even after a DETACH hot-plug
		 *	event.
		 */
		if (ops->ndo_stop)
			ops->ndo_stop(dev);

		dev->flags &= ~IFF_UP;
		netpoll_poll_enable(dev);
	}

	return 0;
}

static int __dev_close(struct net_device *dev)
{
	int retval;
	LIST_HEAD(single);

	list_add(&dev->close_list, &single);
	retval = __dev_close_many(&single);
	list_del(&single);

	return retval;
}

int dev_close_many(struct list_head *head, bool unlink)
{
	struct net_device *dev, *tmp;

	/* Remove the devices that don't need to be closed */
	list_for_each_entry_safe(dev, tmp, head, close_list)
		if (!(dev->flags & IFF_UP))
			list_del_init(&dev->close_list);

	__dev_close_many(head);

	list_for_each_entry_safe(dev, tmp, head, close_list) {
		rtmsg_ifinfo(RTM_NEWLINK, dev, IFF_UP|IFF_RUNNING, GFP_KERNEL);
		call_netdevice_notifiers(NETDEV_DOWN, dev);
		if (unlink)
			list_del_init(&dev->close_list);
	}

	return 0;
}
EXPORT_SYMBOL(dev_close_many);

/**
 *	dev_close - shutdown an interface.
 *	@dev: device to shutdown
 *
 *	This function moves an active device into down state. A
 *	%NETDEV_GOING_DOWN is sent to the netdev notifier chain. The device
 *	is then deactivated and finally a %NETDEV_DOWN is sent to the notifier
 *	chain.
 */
int dev_close(struct net_device *dev)
{
	if (dev->flags & IFF_UP) {
		LIST_HEAD(single);

		list_add(&dev->close_list, &single);
		dev_close_many(&single, true);
		list_del(&single);
	}
	return 0;
}
EXPORT_SYMBOL(dev_close);


/**
 *	dev_disable_lro - disable Large Receive Offload on a device
 *	@dev: device
 *
 *	Disable Large Receive Offload (LRO) on a net device.  Must be
 *	called under RTNL.  This is needed if received packets may be
 *	forwarded to another interface.
 */
void dev_disable_lro(struct net_device *dev)
{
	struct net_device *lower_dev;
	struct list_head *iter;

	dev->wanted_features &= ~NETIF_F_LRO;
	netdev_update_features(dev);

	if (unlikely(dev->features & NETIF_F_LRO))
		netdev_WARN(dev, "failed to disable LRO!\n");

	netdev_for_each_lower_dev(dev, lower_dev, iter)
		dev_disable_lro(lower_dev);
}
EXPORT_SYMBOL(dev_disable_lro);

static int call_netdevice_notifier(struct notifier_block *nb, unsigned long val,
				   struct net_device *dev)
{
	struct netdev_notifier_info info;

	netdev_notifier_info_init(&info, dev);
	return nb->notifier_call(nb, val, &info);
}

static int dev_boot_phase = 1;

/**
 *	register_netdevice_notifier - register a network notifier block
 *	@nb: notifier
 *
 *	Register a notifier to be called when network device events occur.
 *	The notifier passed is linked into the kernel structures and must
 *	not be reused until it has been unregistered. A negative errno code
 *	is returned on a failure.
 *
 * 	When registered all registration and up events are replayed
 *	to the new notifier to allow device to have a race free
 *	view of the network device list.
 */

int register_netdevice_notifier(struct notifier_block *nb)
{
	struct net_device *dev;
	struct net_device *last;
	struct net *net;
	int err;

	rtnl_lock();
	err = raw_notifier_chain_register(&netdev_chain, nb);
	if (err)
		goto unlock;
	if (dev_boot_phase)
		goto unlock;
	for_each_net(net) {
		for_each_netdev(net, dev) {
			err = call_netdevice_notifier(nb, NETDEV_REGISTER, dev);
			err = notifier_to_errno(err);
			if (err)
				goto rollback;

			if (!(dev->flags & IFF_UP))
				continue;

			call_netdevice_notifier(nb, NETDEV_UP, dev);
		}
	}

unlock:
	rtnl_unlock();
	return err;

rollback:
	last = dev;
	for_each_net(net) {
		for_each_netdev(net, dev) {
			if (dev == last)
				goto outroll;

			if (dev->flags & IFF_UP) {
				call_netdevice_notifier(nb, NETDEV_GOING_DOWN,
							dev);
				call_netdevice_notifier(nb, NETDEV_DOWN, dev);
			}
			call_netdevice_notifier(nb, NETDEV_UNREGISTER, dev);
		}
	}

outroll:
	raw_notifier_chain_unregister(&netdev_chain, nb);
	goto unlock;
}
EXPORT_SYMBOL(register_netdevice_notifier);

/**
 *	unregister_netdevice_notifier - unregister a network notifier block
 *	@nb: notifier
 *
 *	Unregister a notifier previously registered by
 *	register_netdevice_notifier(). The notifier is unlinked into the
 *	kernel structures and may then be reused. A negative errno code
 *	is returned on a failure.
 *
 * 	After unregistering unregister and down device events are synthesized
 *	for all devices on the device list to the removed notifier to remove
 *	the need for special case cleanup code.
 */

int unregister_netdevice_notifier(struct notifier_block *nb)
{
	struct net_device *dev;
	struct net *net;
	int err;

	rtnl_lock();
	err = raw_notifier_chain_unregister(&netdev_chain, nb);
	if (err)
		goto unlock;

	for_each_net(net) {
		for_each_netdev(net, dev) {
			if (dev->flags & IFF_UP) {
				call_netdevice_notifier(nb, NETDEV_GOING_DOWN,
							dev);
				call_netdevice_notifier(nb, NETDEV_DOWN, dev);
			}
			call_netdevice_notifier(nb, NETDEV_UNREGISTER, dev);
		}
	}
unlock:
	rtnl_unlock();
	return err;
}
EXPORT_SYMBOL(unregister_netdevice_notifier);

/**
 *	call_netdevice_notifiers_info - call all network notifier blocks
 *	@val: value passed unmodified to notifier function
 *	@dev: net_device pointer passed unmodified to notifier function
 *	@info: notifier information data
 *
 *	Call all network notifier blocks.  Parameters and return value
 *	are as for raw_notifier_call_chain().
 */

static int call_netdevice_notifiers_info(unsigned long val,
					 struct net_device *dev,
					 struct netdev_notifier_info *info)
{
	ASSERT_RTNL();
	netdev_notifier_info_init(info, dev);
	return raw_notifier_call_chain(&netdev_chain, val, info);
}

/**
 *	call_netdevice_notifiers - call all network notifier blocks
 *      @val: value passed unmodified to notifier function
 *      @dev: net_device pointer passed unmodified to notifier function
 *
 *	Call all network notifier blocks.  Parameters and return value
 *	are as for raw_notifier_call_chain().
 */

int call_netdevice_notifiers(unsigned long val, struct net_device *dev)
{
	struct netdev_notifier_info info;

	return call_netdevice_notifiers_info(val, dev, &info);
}
EXPORT_SYMBOL(call_netdevice_notifiers);

#ifdef CONFIG_NET_INGRESS
static struct static_key ingress_needed __read_mostly;

void net_inc_ingress_queue(void)
{
	static_key_slow_inc(&ingress_needed);
}
EXPORT_SYMBOL_GPL(net_inc_ingress_queue);

void net_dec_ingress_queue(void)
{
	static_key_slow_dec(&ingress_needed);
}
EXPORT_SYMBOL_GPL(net_dec_ingress_queue);
#endif

#ifdef CONFIG_NET_EGRESS
static struct static_key egress_needed __read_mostly;

void net_inc_egress_queue(void)
{
	static_key_slow_inc(&egress_needed);
}
EXPORT_SYMBOL_GPL(net_inc_egress_queue);

void net_dec_egress_queue(void)
{
	static_key_slow_dec(&egress_needed);
}
EXPORT_SYMBOL_GPL(net_dec_egress_queue);
#endif

static struct static_key netstamp_needed __read_mostly;
#ifdef HAVE_JUMP_LABEL
static atomic_t netstamp_needed_deferred;
static void netstamp_clear(struct work_struct *work)
{
	int deferred = atomic_xchg(&netstamp_needed_deferred, 0);

	while (deferred--)
		static_key_slow_dec(&netstamp_needed);
}
static DECLARE_WORK(netstamp_work, netstamp_clear);
#endif

void net_enable_timestamp(void)
{
	static_key_slow_inc(&netstamp_needed);
}
EXPORT_SYMBOL(net_enable_timestamp);

void net_disable_timestamp(void)
{
#ifdef HAVE_JUMP_LABEL
	/* net_disable_timestamp() can be called from non process context */
	atomic_inc(&netstamp_needed_deferred);
	schedule_work(&netstamp_work);
#else
	static_key_slow_dec(&netstamp_needed);
#endif
}
EXPORT_SYMBOL(net_disable_timestamp);

static inline void net_timestamp_set(struct sk_buff *skb)
{
	skb->tstamp.tv64 = 0;
	if (static_key_false(&netstamp_needed))
		__net_timestamp(skb);
}

#define net_timestamp_check(COND, SKB)			\
	if (static_key_false(&netstamp_needed)) {		\
		if ((COND) && !(SKB)->tstamp.tv64)	\
			__net_timestamp(SKB);		\
	}						\

bool is_skb_forwardable(const struct net_device *dev, const struct sk_buff *skb)
{
	unsigned int len;

	if (!(dev->flags & IFF_UP))
		return false;

	len = dev->mtu + dev->hard_header_len + VLAN_HLEN;
	if (skb->len <= len)
		return true;

	/* if TSO is enabled, we don't care about the length as the packet
	 * could be forwarded without being segmented before
	 */
	if (skb_is_gso(skb))
		return true;

	return false;
}
EXPORT_SYMBOL_GPL(is_skb_forwardable);

int __dev_forward_skb(struct net_device *dev, struct sk_buff *skb)
{
	int ret = ____dev_forward_skb(dev, skb);

	if (likely(!ret)) {
		skb->protocol = eth_type_trans(skb, dev);
		skb_postpull_rcsum(skb, eth_hdr(skb), ETH_HLEN);
	}

	return ret;
}
EXPORT_SYMBOL_GPL(__dev_forward_skb);

/**
 * dev_forward_skb - loopback an skb to another netif
 *
 * @dev: destination network device
 * @skb: buffer to forward
 *
 * return values:
 *	NET_RX_SUCCESS	(no congestion)
 *	NET_RX_DROP     (packet was dropped, but freed)
 *
 * dev_forward_skb can be used for injecting an skb from the
 * start_xmit function of one device into the receive queue
 * of another device.
 *
 * The receiving device may be in another namespace, so
 * we have to clear all information in the skb that could
 * impact namespace isolation.
 */
int dev_forward_skb(struct net_device *dev, struct sk_buff *skb)
{
	return __dev_forward_skb(dev, skb) ?: netif_rx_internal(skb);
}
EXPORT_SYMBOL_GPL(dev_forward_skb);

static inline int deliver_skb(struct sk_buff *skb,
			      struct packet_type *pt_prev,
			      struct net_device *orig_dev)
{
	if (unlikely(skb_orphan_frags(skb, GFP_ATOMIC)))
		return -ENOMEM;
	atomic_inc(&skb->users);
	return pt_prev->func(skb, skb->dev, pt_prev, orig_dev);
}

static inline void deliver_ptype_list_skb(struct sk_buff *skb,
					  struct packet_type **pt,
					  struct net_device *orig_dev,
					  __be16 type,
					  struct list_head *ptype_list)
{
	struct packet_type *ptype, *pt_prev = *pt;

	list_for_each_entry_rcu(ptype, ptype_list, list) {
		if (ptype->type != type)
			continue;
		if (pt_prev)
			deliver_skb(skb, pt_prev, orig_dev);
		pt_prev = ptype;
	}
	*pt = pt_prev;
}

static inline bool skb_loop_sk(struct packet_type *ptype, struct sk_buff *skb)
{
	if (!ptype->af_packet_priv || !skb->sk)
		return false;

	if (ptype->id_match)
		return ptype->id_match(ptype, skb->sk);
	else if ((struct sock *)ptype->af_packet_priv == skb->sk)
		return true;

	return false;
}

/*
 *	Support routine. Sends outgoing frames to any network
 *	taps currently in use.
 */

void dev_queue_xmit_nit(struct sk_buff *skb, struct net_device *dev)
{
	struct packet_type *ptype;
	struct sk_buff *skb2 = NULL;
	struct packet_type *pt_prev = NULL;
	struct list_head *ptype_list = &ptype_all;

	rcu_read_lock();
again:
	list_for_each_entry_rcu(ptype, ptype_list, list) {
		/* Never send packets back to the socket
		 * they originated from - MvS (miquels@drinkel.ow.org)
		 */
		if (skb_loop_sk(ptype, skb))
			continue;

		if (pt_prev) {
			deliver_skb(skb2, pt_prev, skb->dev);
			pt_prev = ptype;
			continue;
		}

		/* need to clone skb, done only once */
		skb2 = skb_clone(skb, GFP_ATOMIC);
		if (!skb2)
			goto out_unlock;

		net_timestamp_set(skb2);

		/* skb->nh should be correctly
		 * set by sender, so that the second statement is
		 * just protection against buggy protocols.
		 */
		skb_reset_mac_header(skb2);

		if (skb_network_header(skb2) < skb2->data ||
		    skb_network_header(skb2) > skb_tail_pointer(skb2)) {
			net_crit_ratelimited("protocol %04x is buggy, dev %s\n",
					     ntohs(skb2->protocol),
					     dev->name);
			skb_reset_network_header(skb2);
		}

		skb2->transport_header = skb2->network_header;
		skb2->pkt_type = PACKET_OUTGOING;
		pt_prev = ptype;
	}

	if (ptype_list == &ptype_all) {
		ptype_list = &dev->ptype_all;
		goto again;
	}
out_unlock:
	if (pt_prev)
		pt_prev->func(skb2, skb->dev, pt_prev, skb->dev);
	rcu_read_unlock();
}
EXPORT_SYMBOL_GPL(dev_queue_xmit_nit);

/**
 * netif_setup_tc - Handle tc mappings on real_num_tx_queues change
 * @dev: Network device
 * @txq: number of queues available
 *
 * If real_num_tx_queues is changed the tc mappings may no longer be
 * valid. To resolve this verify the tc mapping remains valid and if
 * not NULL the mapping. With no priorities mapping to this
 * offset/count pair it will no longer be used. In the worst case TC0
 * is invalid nothing can be done so disable priority mappings. If is
 * expected that drivers will fix this mapping if they can before
 * calling netif_set_real_num_tx_queues.
 */
static void netif_setup_tc(struct net_device *dev, unsigned int txq)
{
	int i;
	struct netdev_tc_txq *tc = &dev->tc_to_txq[0];

	/* If TC0 is invalidated disable TC mapping */
	if (tc->offset + tc->count > txq) {
		pr_warn("Number of in use tx queues changed invalidating tc mappings. Priority traffic classification disabled!\n");
		dev->num_tc = 0;
		return;
	}

	/* Invalidated prio to tc mappings set to TC0 */
	for (i = 1; i < TC_BITMASK + 1; i++) {
		int q = netdev_get_prio_tc_map(dev, i);

		tc = &dev->tc_to_txq[q];
		if (tc->offset + tc->count > txq) {
			pr_warn("Number of in use tx queues changed. Priority %i to tc mapping %i is no longer valid. Setting map to 0\n",
				i, q);
			netdev_set_prio_tc_map(dev, i, 0);
		}
	}
}

#ifdef CONFIG_XPS
static DEFINE_MUTEX(xps_map_mutex);
#define xmap_dereference(P)		\
	rcu_dereference_protected((P), lockdep_is_held(&xps_map_mutex))

static struct xps_map *remove_xps_queue(struct xps_dev_maps *dev_maps,
					int cpu, u16 index)
{
	struct xps_map *map = NULL;
	int pos;

	if (dev_maps)
		map = xmap_dereference(dev_maps->cpu_map[cpu]);

	for (pos = 0; map && pos < map->len; pos++) {
		if (map->queues[pos] == index) {
			if (map->len > 1) {
				map->queues[pos] = map->queues[--map->len];
			} else {
				RCU_INIT_POINTER(dev_maps->cpu_map[cpu], NULL);
				kfree_rcu(map, rcu);
				map = NULL;
			}
			break;
		}
	}

	return map;
}

static void netif_reset_xps_queues_gt(struct net_device *dev, u16 index)
{
	struct xps_dev_maps *dev_maps;
	int cpu, i;
	bool active = false;

	mutex_lock(&xps_map_mutex);
	dev_maps = xmap_dereference(dev->xps_maps);

	if (!dev_maps)
		goto out_no_maps;

	for_each_possible_cpu(cpu) {
		for (i = index; i < dev->num_tx_queues; i++) {
			if (!remove_xps_queue(dev_maps, cpu, i))
				break;
		}
		if (i == dev->num_tx_queues)
			active = true;
	}

	if (!active) {
		RCU_INIT_POINTER(dev->xps_maps, NULL);
		kfree_rcu(dev_maps, rcu);
	}

	for (i = index; i < dev->num_tx_queues; i++)
		netdev_queue_numa_node_write(netdev_get_tx_queue(dev, i),
					     NUMA_NO_NODE);

out_no_maps:
	mutex_unlock(&xps_map_mutex);
}

static struct xps_map *expand_xps_map(struct xps_map *map,
				      int cpu, u16 index)
{
	struct xps_map *new_map;
	int alloc_len = XPS_MIN_MAP_ALLOC;
	int i, pos;

	for (pos = 0; map && pos < map->len; pos++) {
		if (map->queues[pos] != index)
			continue;
		return map;
	}

	/* Need to add queue to this CPU's existing map */
	if (map) {
		if (pos < map->alloc_len)
			return map;

		alloc_len = map->alloc_len * 2;
	}

	/* Need to allocate new map to store queue on this CPU's map */
	new_map = kzalloc_node(XPS_MAP_SIZE(alloc_len), GFP_KERNEL,
			       cpu_to_node(cpu));
	if (!new_map)
		return NULL;

	for (i = 0; i < pos; i++)
		new_map->queues[i] = map->queues[i];
	new_map->alloc_len = alloc_len;
	new_map->len = pos;

	return new_map;
}

int netif_set_xps_queue(struct net_device *dev, const struct cpumask *mask,
			u16 index)
{
	struct xps_dev_maps *dev_maps, *new_dev_maps = NULL;
	struct xps_map *map, *new_map;
	int maps_sz = max_t(unsigned int, XPS_DEV_MAPS_SIZE, L1_CACHE_BYTES);
	int cpu, numa_node_id = -2;
	bool active = false;

	mutex_lock(&xps_map_mutex);

	dev_maps = xmap_dereference(dev->xps_maps);

	/* allocate memory for queue storage */
	for_each_online_cpu(cpu) {
		if (!cpumask_test_cpu(cpu, mask))
			continue;

		if (!new_dev_maps)
			new_dev_maps = kzalloc(maps_sz, GFP_KERNEL);
		if (!new_dev_maps) {
			mutex_unlock(&xps_map_mutex);
			return -ENOMEM;
		}

		map = dev_maps ? xmap_dereference(dev_maps->cpu_map[cpu]) :
				 NULL;

		map = expand_xps_map(map, cpu, index);
		if (!map)
			goto error;

		RCU_INIT_POINTER(new_dev_maps->cpu_map[cpu], map);
	}

	if (!new_dev_maps)
		goto out_no_new_maps;

	for_each_possible_cpu(cpu) {
		if (cpumask_test_cpu(cpu, mask) && cpu_online(cpu)) {
			/* add queue to CPU maps */
			int pos = 0;

			map = xmap_dereference(new_dev_maps->cpu_map[cpu]);
			while ((pos < map->len) && (map->queues[pos] != index))
				pos++;

			if (pos == map->len)
				map->queues[map->len++] = index;
#ifdef CONFIG_NUMA
			if (numa_node_id == -2)
				numa_node_id = cpu_to_node(cpu);
			else if (numa_node_id != cpu_to_node(cpu))
				numa_node_id = -1;
#endif
		} else if (dev_maps) {
			/* fill in the new device map from the old device map */
			map = xmap_dereference(dev_maps->cpu_map[cpu]);
			RCU_INIT_POINTER(new_dev_maps->cpu_map[cpu], map);
		}

	}

	rcu_assign_pointer(dev->xps_maps, new_dev_maps);

	/* Cleanup old maps */
	if (dev_maps) {
		for_each_possible_cpu(cpu) {
			new_map = xmap_dereference(new_dev_maps->cpu_map[cpu]);
			map = xmap_dereference(dev_maps->cpu_map[cpu]);
			if (map && map != new_map)
				kfree_rcu(map, rcu);
		}

		kfree_rcu(dev_maps, rcu);
	}

	dev_maps = new_dev_maps;
	active = true;

out_no_new_maps:
	/* update Tx queue numa node */
	netdev_queue_numa_node_write(netdev_get_tx_queue(dev, index),
				     (numa_node_id >= 0) ? numa_node_id :
				     NUMA_NO_NODE);

	if (!dev_maps)
		goto out_no_maps;

	/* removes queue from unused CPUs */
	for_each_possible_cpu(cpu) {
		if (cpumask_test_cpu(cpu, mask) && cpu_online(cpu))
			continue;

		if (remove_xps_queue(dev_maps, cpu, index))
			active = true;
	}

	/* free map if not active */
	if (!active) {
		RCU_INIT_POINTER(dev->xps_maps, NULL);
		kfree_rcu(dev_maps, rcu);
	}

out_no_maps:
	mutex_unlock(&xps_map_mutex);

	return 0;
error:
	/* remove any maps that we added */
	for_each_possible_cpu(cpu) {
		new_map = xmap_dereference(new_dev_maps->cpu_map[cpu]);
		map = dev_maps ? xmap_dereference(dev_maps->cpu_map[cpu]) :
				 NULL;
		if (new_map && new_map != map)
			kfree(new_map);
	}

	mutex_unlock(&xps_map_mutex);

	kfree(new_dev_maps);
	return -ENOMEM;
}
EXPORT_SYMBOL(netif_set_xps_queue);

#endif
/*
 * Routine to help set real_num_tx_queues. To avoid skbs mapped to queues
 * greater then real_num_tx_queues stale skbs on the qdisc must be flushed.
 */
int netif_set_real_num_tx_queues(struct net_device *dev, unsigned int txq)
{
	int rc;

	if (txq < 1 || txq > dev->num_tx_queues)
		return -EINVAL;

	if (dev->reg_state == NETREG_REGISTERED ||
	    dev->reg_state == NETREG_UNREGISTERING) {
		ASSERT_RTNL();

		rc = netdev_queue_update_kobjects(dev, dev->real_num_tx_queues,
						  txq);
		if (rc)
			return rc;

		if (dev->num_tc)
			netif_setup_tc(dev, txq);

		if (txq < dev->real_num_tx_queues) {
			qdisc_reset_all_tx_gt(dev, txq);
#ifdef CONFIG_XPS
			netif_reset_xps_queues_gt(dev, txq);
#endif
		}
	}

	dev->real_num_tx_queues = txq;
	return 0;
}
EXPORT_SYMBOL(netif_set_real_num_tx_queues);

#ifdef CONFIG_SYSFS
/**
 *	netif_set_real_num_rx_queues - set actual number of RX queues used
 *	@dev: Network device
 *	@rxq: Actual number of RX queues
 *
 *	This must be called either with the rtnl_lock held or before
 *	registration of the net device.  Returns 0 on success, or a
 *	negative error code.  If called before registration, it always
 *	succeeds.
 */
int netif_set_real_num_rx_queues(struct net_device *dev, unsigned int rxq)
{
	int rc;

	if (rxq < 1 || rxq > dev->num_rx_queues)
		return -EINVAL;

	if (dev->reg_state == NETREG_REGISTERED) {
		ASSERT_RTNL();

		rc = net_rx_queue_update_kobjects(dev, dev->real_num_rx_queues,
						  rxq);
		if (rc)
			return rc;
	}

	dev->real_num_rx_queues = rxq;
	return 0;
}
EXPORT_SYMBOL(netif_set_real_num_rx_queues);
#endif

/**
 * netif_get_num_default_rss_queues - default number of RSS queues
 *
 * This routine should set an upper limit on the number of RSS queues
 * used by default by multiqueue devices.
 */
int netif_get_num_default_rss_queues(void)
{
	return is_kdump_kernel() ?
		1 : min_t(int, DEFAULT_MAX_NUM_RSS_QUEUES, num_online_cpus());
}
EXPORT_SYMBOL(netif_get_num_default_rss_queues);

static void __netif_reschedule(struct Qdisc *q)
{
	struct softnet_data *sd;
	unsigned long flags;

	local_irq_save(flags);
	sd = this_cpu_ptr(&softnet_data);
	q->next_sched = NULL;
	*sd->output_queue_tailp = q;
	sd->output_queue_tailp = &q->next_sched;
	raise_softirq_irqoff(NET_TX_SOFTIRQ);
	local_irq_restore(flags);
}

void __netif_schedule(struct Qdisc *q)
{
	if (!test_and_set_bit(__QDISC_STATE_SCHED, &q->state))
		__netif_reschedule(q);
}
EXPORT_SYMBOL(__netif_schedule);

struct dev_kfree_skb_cb {
	enum skb_free_reason reason;
};

static struct dev_kfree_skb_cb *get_kfree_skb_cb(const struct sk_buff *skb)
{
	return (struct dev_kfree_skb_cb *)skb->cb;
}

void netif_schedule_queue(struct netdev_queue *txq)
{
	rcu_read_lock();
	if (!(txq->state & QUEUE_STATE_ANY_XOFF)) {
		struct Qdisc *q = rcu_dereference(txq->qdisc);

		__netif_schedule(q);
	}
	rcu_read_unlock();
}
EXPORT_SYMBOL(netif_schedule_queue);

/**
 *	netif_wake_subqueue - allow sending packets on subqueue
 *	@dev: network device
 *	@queue_index: sub queue index
 *
 * Resume individual transmit queue of a device with multiple transmit queues.
 */
void netif_wake_subqueue(struct net_device *dev, u16 queue_index)
{
	struct netdev_queue *txq = netdev_get_tx_queue(dev, queue_index);

	if (test_and_clear_bit(__QUEUE_STATE_DRV_XOFF, &txq->state)) {
		struct Qdisc *q;

		rcu_read_lock();
		q = rcu_dereference(txq->qdisc);
		__netif_schedule(q);
		rcu_read_unlock();
	}
}
EXPORT_SYMBOL(netif_wake_subqueue);

void netif_tx_wake_queue(struct netdev_queue *dev_queue)
{
	if (test_and_clear_bit(__QUEUE_STATE_DRV_XOFF, &dev_queue->state)) {
		struct Qdisc *q;

		rcu_read_lock();
		q = rcu_dereference(dev_queue->qdisc);
		__netif_schedule(q);
		rcu_read_unlock();
	}
}
EXPORT_SYMBOL(netif_tx_wake_queue);

void __dev_kfree_skb_irq(struct sk_buff *skb, enum skb_free_reason reason)
{
	unsigned long flags;

	if (likely(atomic_read(&skb->users) == 1)) {
		smp_rmb();
		atomic_set(&skb->users, 0);
	} else if (likely(!atomic_dec_and_test(&skb->users))) {
		return;
	}
	get_kfree_skb_cb(skb)->reason = reason;
	local_irq_save(flags);
	skb->next = __this_cpu_read(softnet_data.completion_queue);
	__this_cpu_write(softnet_data.completion_queue, skb);
	raise_softirq_irqoff(NET_TX_SOFTIRQ);
	local_irq_restore(flags);
}
EXPORT_SYMBOL(__dev_kfree_skb_irq);

void __dev_kfree_skb_any(struct sk_buff *skb, enum skb_free_reason reason)
{
	if (in_irq() || irqs_disabled())
		__dev_kfree_skb_irq(skb, reason);
	else
		dev_kfree_skb(skb);
}
EXPORT_SYMBOL(__dev_kfree_skb_any);


/**
 * netif_device_detach - mark device as removed
 * @dev: network device
 *
 * Mark device as removed from system and therefore no longer available.
 */
void netif_device_detach(struct net_device *dev)
{
	if (test_and_clear_bit(__LINK_STATE_PRESENT, &dev->state) &&
	    netif_running(dev)) {
		netif_tx_stop_all_queues(dev);
	}
}
EXPORT_SYMBOL(netif_device_detach);

/**
 * netif_device_attach - mark device as attached
 * @dev: network device
 *
 * Mark device as attached from system and restart if needed.
 */
void netif_device_attach(struct net_device *dev)
{
	if (!test_and_set_bit(__LINK_STATE_PRESENT, &dev->state) &&
	    netif_running(dev)) {
		netif_tx_wake_all_queues(dev);
		__netdev_watchdog_up(dev);
	}
}
EXPORT_SYMBOL(netif_device_attach);

/*
 * Returns a Tx hash based on the given packet descriptor a Tx queues' number
 * to be used as a distribution range.
 */
u16 __skb_tx_hash(const struct net_device *dev, struct sk_buff *skb,
		  unsigned int num_tx_queues)
{
	u32 hash;
	u16 qoffset = 0;
	u16 qcount = num_tx_queues;

	if (skb_rx_queue_recorded(skb)) {
		hash = skb_get_rx_queue(skb);
		while (unlikely(hash >= num_tx_queues))
			hash -= num_tx_queues;
		return hash;
	}

	if (dev->num_tc) {
		u8 tc = netdev_get_prio_tc_map(dev, skb->priority);
		qoffset = dev->tc_to_txq[tc].offset;
		qcount = dev->tc_to_txq[tc].count;
	}

	return (u16) reciprocal_scale(skb_get_hash(skb), qcount) + qoffset;
}
EXPORT_SYMBOL(__skb_tx_hash);

static void skb_warn_bad_offload(const struct sk_buff *skb)
{
	static const netdev_features_t null_features;
	struct net_device *dev = skb->dev;
	const char *name = "";

	if (!net_ratelimit())
		return;

	if (dev) {
		if (dev->dev.parent)
			name = dev_driver_string(dev->dev.parent);
		else
			name = netdev_name(dev);
	}
	WARN(1, "%s: caps=(%pNF, %pNF) len=%d data_len=%d gso_size=%d "
	     "gso_type=%d ip_summed=%d\n",
	     name, dev ? &dev->features : &null_features,
	     skb->sk ? &skb->sk->sk_route_caps : &null_features,
	     skb->len, skb->data_len, skb_shinfo(skb)->gso_size,
	     skb_shinfo(skb)->gso_type, skb->ip_summed);
}

/*
 * Invalidate hardware checksum when packet is to be mangled, and
 * complete checksum manually on outgoing path.
 */
int skb_checksum_help(struct sk_buff *skb)
{
	__wsum csum;
	int ret = 0, offset;

	if (skb->ip_summed == CHECKSUM_COMPLETE)
		goto out_set_summed;

	if (unlikely(skb_shinfo(skb)->gso_size)) {
		skb_warn_bad_offload(skb);
		return -EINVAL;
	}

	/* Before computing a checksum, we should make sure no frag could
	 * be modified by an external entity : checksum could be wrong.
	 */
	if (skb_has_shared_frag(skb)) {
		ret = __skb_linearize(skb);
		if (ret)
			goto out;
	}

	offset = skb_checksum_start_offset(skb);
	BUG_ON(offset >= skb_headlen(skb));
	csum = skb_checksum(skb, offset, skb->len - offset, 0);

	offset += skb->csum_offset;
	BUG_ON(offset + sizeof(__sum16) > skb_headlen(skb));

	if (skb_cloned(skb) &&
	    !skb_clone_writable(skb, offset + sizeof(__sum16))) {
		ret = pskb_expand_head(skb, 0, 0, GFP_ATOMIC);
		if (ret)
			goto out;
	}

	*(__sum16 *)(skb->data + offset) = csum_fold(csum) ?: CSUM_MANGLED_0;
out_set_summed:
	skb->ip_summed = CHECKSUM_NONE;
out:
	return ret;
}
EXPORT_SYMBOL(skb_checksum_help);

/* skb_csum_offload_check - Driver helper function to determine if a device
 * with limited checksum offload capabilities is able to offload the checksum
 * for a given packet.
 *
 * Arguments:
 *   skb - sk_buff for the packet in question
 *   spec - contains the description of what device can offload
 *   csum_encapped - returns true if the checksum being offloaded is
 *	      encpasulated. That is it is checksum for the transport header
 *	      in the inner headers.
 *   checksum_help - when set indicates that helper function should
 *	      call skb_checksum_help if offload checks fail
 *
 * Returns:
 *   true: Packet has passed the checksum checks and should be offloadable to
 *	   the device (a driver may still need to check for additional
 *	   restrictions of its device)
 *   false: Checksum is not offloadable. If checksum_help was set then
 *	   skb_checksum_help was called to resolve checksum for non-GSO
 *	   packets and when IP protocol is not SCTP
 */
bool __skb_csum_offload_chk(struct sk_buff *skb,
			    const struct skb_csum_offl_spec *spec,
			    bool *csum_encapped,
			    bool csum_help)
{
	struct iphdr *iph;
	struct ipv6hdr *ipv6;
	void *nhdr;
	int protocol;
	u8 ip_proto;

	if (skb->protocol == htons(ETH_P_8021Q) ||
	    skb->protocol == htons(ETH_P_8021AD)) {
		if (!spec->vlan_okay)
			goto need_help;
	}

	/* We check whether the checksum refers to a transport layer checksum in
	 * the outermost header or an encapsulated transport layer checksum that
	 * corresponds to the inner headers of the skb. If the checksum is for
	 * something else in the packet we need help.
	 */
	if (skb_checksum_start_offset(skb) == skb_transport_offset(skb)) {
		/* Non-encapsulated checksum */
		protocol = eproto_to_ipproto(vlan_get_protocol(skb));
		nhdr = skb_network_header(skb);
		*csum_encapped = false;
		if (spec->no_not_encapped)
			goto need_help;
	} else if (skb->encapsulation && spec->encap_okay &&
		   skb_checksum_start_offset(skb) ==
		   skb_inner_transport_offset(skb)) {
		/* Encapsulated checksum */
		*csum_encapped = true;
		switch (skb->inner_protocol_type) {
		case ENCAP_TYPE_ETHER:
			protocol = eproto_to_ipproto(skb->inner_protocol);
			break;
		case ENCAP_TYPE_IPPROTO:
			protocol = skb->inner_protocol;
			break;
		}
		nhdr = skb_inner_network_header(skb);
	} else {
		goto need_help;
	}

	switch (protocol) {
	case IPPROTO_IP:
		if (!spec->ipv4_okay)
			goto need_help;
		iph = nhdr;
		ip_proto = iph->protocol;
		if (iph->ihl != 5 && !spec->ip_options_okay)
			goto need_help;
		break;
	case IPPROTO_IPV6:
		if (!spec->ipv6_okay)
			goto need_help;
		if (spec->no_encapped_ipv6 && *csum_encapped)
			goto need_help;
		ipv6 = nhdr;
		nhdr += sizeof(*ipv6);
		ip_proto = ipv6->nexthdr;
		break;
	default:
		goto need_help;
	}

ip_proto_again:
	switch (ip_proto) {
	case IPPROTO_TCP:
		if (!spec->tcp_okay ||
		    skb->csum_offset != offsetof(struct tcphdr, check))
			goto need_help;
		break;
	case IPPROTO_UDP:
		if (!spec->udp_okay ||
		    skb->csum_offset != offsetof(struct udphdr, check))
			goto need_help;
		break;
	case IPPROTO_SCTP:
		if (!spec->sctp_okay ||
		    skb->csum_offset != offsetof(struct sctphdr, checksum))
			goto cant_help;
		break;
	case NEXTHDR_HOP:
	case NEXTHDR_ROUTING:
	case NEXTHDR_DEST: {
		u8 *opthdr = nhdr;

		if (protocol != IPPROTO_IPV6 || !spec->ext_hdrs_okay)
			goto need_help;

		ip_proto = opthdr[0];
		nhdr += (opthdr[1] + 1) << 3;

		goto ip_proto_again;
	}
	default:
		goto need_help;
	}

	/* Passed the tests for offloading checksum */
	return true;

need_help:
	if (csum_help && !skb_shinfo(skb)->gso_size)
		skb_checksum_help(skb);
cant_help:
	return false;
}
EXPORT_SYMBOL(__skb_csum_offload_chk);

__be16 skb_network_protocol(struct sk_buff *skb, int *depth)
{
	__be16 type = skb->protocol;

	/* Tunnel gso handlers can set protocol to ethernet. */
	if (type == htons(ETH_P_TEB)) {
		struct ethhdr *eth;

		if (unlikely(!pskb_may_pull(skb, sizeof(struct ethhdr))))
			return 0;

		eth = (struct ethhdr *)skb_mac_header(skb);
		type = eth->h_proto;
	}

	return __vlan_get_protocol(skb, type, depth);
}

/**
 *	skb_mac_gso_segment - mac layer segmentation handler.
 *	@skb: buffer to segment
 *	@features: features for the output path (see dev->features)
 */
struct sk_buff *skb_mac_gso_segment(struct sk_buff *skb,
				    netdev_features_t features)
{
	struct sk_buff *segs = ERR_PTR(-EPROTONOSUPPORT);
	struct packet_offload *ptype;
	int vlan_depth = skb->mac_len;
	__be16 type = skb_network_protocol(skb, &vlan_depth);

	if (unlikely(!type))
		return ERR_PTR(-EINVAL);

	__skb_pull(skb, vlan_depth);

	rcu_read_lock();
	list_for_each_entry_rcu(ptype, &offload_base, list) {
		if (ptype->type == type && ptype->callbacks.gso_segment) {
			segs = ptype->callbacks.gso_segment(skb, features);
			break;
		}
	}
	rcu_read_unlock();

	__skb_push(skb, skb->data - skb_mac_header(skb));

	return segs;
}
EXPORT_SYMBOL(skb_mac_gso_segment);


/* openvswitch calls this on rx path, so we need a different check.
 */
static inline bool skb_needs_check(struct sk_buff *skb, bool tx_path)
{
	if (tx_path)
		return skb->ip_summed != CHECKSUM_PARTIAL;
	else
		return skb->ip_summed == CHECKSUM_NONE;
}

/**
 *	__skb_gso_segment - Perform segmentation on skb.
 *	@skb: buffer to segment
 *	@features: features for the output path (see dev->features)
 *	@tx_path: whether it is called in TX path
 *
 *	This function segments the given skb and returns a list of segments.
 *
 *	It may return NULL if the skb requires no segmentation.  This is
 *	only possible when GSO is used for verifying header integrity.
 *
 *	Segmentation preserves SKB_SGO_CB_OFFSET bytes of previous skb cb.
 */
struct sk_buff *__skb_gso_segment(struct sk_buff *skb,
				  netdev_features_t features, bool tx_path)
{
	if (unlikely(skb_needs_check(skb, tx_path))) {
		int err;

		skb_warn_bad_offload(skb);

		err = skb_cow_head(skb, 0);
		if (err < 0)
			return ERR_PTR(err);
	}

	/* Only report GSO partial support if it will enable us to
	 * support segmentation on this frame without needing additional
	 * work.
	 */
	if (features & NETIF_F_GSO_PARTIAL) {
		netdev_features_t partial_features = NETIF_F_GSO_ROBUST;
		struct net_device *dev = skb->dev;

		partial_features |= dev->features & dev->gso_partial_features;
		if (!skb_gso_ok(skb, features | partial_features))
			features &= ~NETIF_F_GSO_PARTIAL;
	}

	BUILD_BUG_ON(SKB_SGO_CB_OFFSET +
		     sizeof(*SKB_GSO_CB(skb)) > sizeof(skb->cb));

	SKB_GSO_CB(skb)->mac_offset = skb_headroom(skb);
	SKB_GSO_CB(skb)->encap_level = 0;

	skb_reset_mac_header(skb);
	skb_reset_mac_len(skb);

	return skb_mac_gso_segment(skb, features);
}
EXPORT_SYMBOL(__skb_gso_segment);

/* Take action when hardware reception checksum errors are detected. */
#ifdef CONFIG_BUG
void netdev_rx_csum_fault(struct net_device *dev)
{
	if (net_ratelimit()) {
		pr_err("%s: hw csum failure\n", dev ? dev->name : "<unknown>");
		dump_stack();
	}
}
EXPORT_SYMBOL(netdev_rx_csum_fault);
#endif

/* Actually, we should eliminate this check as soon as we know, that:
 * 1. IOMMU is present and allows to map all the memory.
 * 2. No high memory really exists on this machine.
 */

static int illegal_highdma(struct net_device *dev, struct sk_buff *skb)
{
#ifdef CONFIG_HIGHMEM
	int i;
	if (!(dev->features & NETIF_F_HIGHDMA)) {
		for (i = 0; i < skb_shinfo(skb)->nr_frags; i++) {
			skb_frag_t *frag = &skb_shinfo(skb)->frags[i];
			if (PageHighMem(skb_frag_page(frag)))
				return 1;
		}
	}

	if (PCI_DMA_BUS_IS_PHYS) {
		struct device *pdev = dev->dev.parent;

		if (!pdev)
			return 0;
		for (i = 0; i < skb_shinfo(skb)->nr_frags; i++) {
			skb_frag_t *frag = &skb_shinfo(skb)->frags[i];
			dma_addr_t addr = page_to_phys(skb_frag_page(frag));
			if (!pdev->dma_mask || addr + PAGE_SIZE - 1 > *pdev->dma_mask)
				return 1;
		}
	}
#endif
	return 0;
}

/* If MPLS offload request, verify we are testing hardware MPLS features
 * instead of standard features for the netdev.
 */
#if IS_ENABLED(CONFIG_NET_MPLS_GSO)
static netdev_features_t net_mpls_features(struct sk_buff *skb,
					   netdev_features_t features,
					   __be16 type)
{
	if (eth_p_mpls(type))
		features &= skb->dev->mpls_features;

	return features;
}
#else
static netdev_features_t net_mpls_features(struct sk_buff *skb,
					   netdev_features_t features,
					   __be16 type)
{
	return features;
}
#endif

static netdev_features_t harmonize_features(struct sk_buff *skb,
	netdev_features_t features)
{
	int tmp;
	__be16 type;

	type = skb_network_protocol(skb, &tmp);
	features = net_mpls_features(skb, features, type);

	if (skb->ip_summed != CHECKSUM_NONE &&
	    !can_checksum_protocol(features, type)) {
		features &= ~(NETIF_F_CSUM_MASK | NETIF_F_GSO_MASK);
	}
	if (illegal_highdma(skb->dev, skb))
		features &= ~NETIF_F_SG;

	return features;
}

netdev_features_t passthru_features_check(struct sk_buff *skb,
					  struct net_device *dev,
					  netdev_features_t features)
{
	return features;
}
EXPORT_SYMBOL(passthru_features_check);

static netdev_features_t dflt_features_check(const struct sk_buff *skb,
					     struct net_device *dev,
					     netdev_features_t features)
{
	return vlan_features_check(skb, features);
}

static netdev_features_t gso_features_check(const struct sk_buff *skb,
					    struct net_device *dev,
					    netdev_features_t features)
{
	u16 gso_segs = skb_shinfo(skb)->gso_segs;

	if (gso_segs > dev->gso_max_segs)
		return features & ~NETIF_F_GSO_MASK;

	/* Support for GSO partial features requires software
	 * intervention before we can actually process the packets
	 * so we need to strip support for any partial features now
	 * and we can pull them back in after we have partially
	 * segmented the frame.
	 */
	if (!(skb_shinfo(skb)->gso_type & SKB_GSO_PARTIAL))
		features &= ~dev->gso_partial_features;

	/* Make sure to clear the IPv4 ID mangling feature if the
	 * IPv4 header has the potential to be fragmented.
	 */
	if (skb_shinfo(skb)->gso_type & SKB_GSO_TCPV4) {
		struct iphdr *iph = skb->encapsulation ?
				    inner_ip_hdr(skb) : ip_hdr(skb);

		if (!(iph->frag_off & htons(IP_DF)))
			features &= ~NETIF_F_TSO_MANGLEID;
	}

	return features;
}

netdev_features_t netif_skb_features(struct sk_buff *skb)
{
	struct net_device *dev = skb->dev;
	netdev_features_t features = dev->features;

	if (skb_is_gso(skb))
		features = gso_features_check(skb, dev, features);

	/* If encapsulation offload request, verify we are testing
	 * hardware encapsulation features instead of standard
	 * features for the netdev
	 */
	if (skb->encapsulation)
		features &= dev->hw_enc_features;

	if (skb_vlan_tagged(skb))
		features = netdev_intersect_features(features,
						     dev->vlan_features |
						     NETIF_F_HW_VLAN_CTAG_TX |
						     NETIF_F_HW_VLAN_STAG_TX);

	if (dev->netdev_ops->ndo_features_check)
		features &= dev->netdev_ops->ndo_features_check(skb, dev,
								features);
	else
		features &= dflt_features_check(skb, dev, features);

	return harmonize_features(skb, features);
}
EXPORT_SYMBOL(netif_skb_features);

static int xmit_one(struct sk_buff *skb, struct net_device *dev,
		    struct netdev_queue *txq, bool more)
{
	unsigned int len;
	int rc;

	if (!list_empty(&ptype_all) || !list_empty(&dev->ptype_all))
		dev_queue_xmit_nit(skb, dev);

	len = skb->len;
	trace_net_dev_start_xmit(skb, dev);
	rc = netdev_start_xmit(skb, dev, txq, more);
	trace_net_dev_xmit(skb, rc, dev, len);

	return rc;
}

struct sk_buff *dev_hard_start_xmit(struct sk_buff *first, struct net_device *dev,
				    struct netdev_queue *txq, int *ret)
{
	struct sk_buff *skb = first;
	int rc = NETDEV_TX_OK;

	while (skb) {
		struct sk_buff *next = skb->next;

		skb->next = NULL;
		rc = xmit_one(skb, dev, txq, next != NULL);
		if (unlikely(!dev_xmit_complete(rc))) {
			skb->next = next;
			goto out;
		}

		skb = next;
		if (netif_xmit_stopped(txq) && skb) {
			rc = NETDEV_TX_BUSY;
			break;
		}
	}

out:
	*ret = rc;
	return skb;
}

static struct sk_buff *validate_xmit_vlan(struct sk_buff *skb,
					  netdev_features_t features)
{
	if (skb_vlan_tag_present(skb) &&
	    !vlan_hw_offload_capable(features, skb->vlan_proto))
		skb = __vlan_hwaccel_push_inside(skb);
	return skb;
}

static struct sk_buff *validate_xmit_skb(struct sk_buff *skb, struct net_device *dev)
{
	netdev_features_t features;

	features = netif_skb_features(skb);
	skb = validate_xmit_vlan(skb, features);
	if (unlikely(!skb))
		goto out_null;

	if (netif_needs_gso(skb, features)) {
		struct sk_buff *segs;

		segs = skb_gso_segment(skb, features);
		if (IS_ERR(segs)) {
			goto out_kfree_skb;
		} else if (segs) {
			consume_skb(skb);
			skb = segs;
		}
	} else {
		if (skb_needs_linearize(skb, features) &&
		    __skb_linearize(skb))
			goto out_kfree_skb;

		/* If packet is not checksummed and device does not
		 * support checksumming for this protocol, complete
		 * checksumming here.
		 */
		if (skb->ip_summed == CHECKSUM_PARTIAL) {
			if (skb->encapsulation)
				skb_set_inner_transport_header(skb,
							       skb_checksum_start_offset(skb));
			else
				skb_set_transport_header(skb,
							 skb_checksum_start_offset(skb));
			if (!(features & NETIF_F_CSUM_MASK) &&
			    skb_checksum_help(skb))
				goto out_kfree_skb;
		}
	}

	return skb;

out_kfree_skb:
	kfree_skb(skb);
out_null:
	atomic_long_inc(&dev->tx_dropped);
	return NULL;
}

struct sk_buff *validate_xmit_skb_list(struct sk_buff *skb, struct net_device *dev)
{
	struct sk_buff *next, *head = NULL, *tail;

	for (; skb != NULL; skb = next) {
		next = skb->next;
		skb->next = NULL;

		/* in case skb wont be segmented, point to itself */
		skb->prev = skb;

		skb = validate_xmit_skb(skb, dev);
		if (!skb)
			continue;

		if (!head)
			head = skb;
		else
			tail->next = skb;
		/* If skb was segmented, skb->prev points to
		 * the last segment. If not, it still contains skb.
		 */
		tail = skb->prev;
	}
	return head;
}
EXPORT_SYMBOL_GPL(validate_xmit_skb_list);

static void qdisc_pkt_len_init(struct sk_buff *skb)
{
	const struct skb_shared_info *shinfo = skb_shinfo(skb);

	qdisc_skb_cb(skb)->pkt_len = skb->len;

	/* To get more precise estimation of bytes sent on wire,
	 * we add to pkt_len the headers size of all segments
	 */
	if (shinfo->gso_size)  {
		unsigned int hdr_len;
		u16 gso_segs = shinfo->gso_segs;

		/* mac layer + network layer */
		hdr_len = skb_transport_header(skb) - skb_mac_header(skb);

		/* + transport layer */
		if (likely(shinfo->gso_type & (SKB_GSO_TCPV4 | SKB_GSO_TCPV6)))
			hdr_len += tcp_hdrlen(skb);
		else
			hdr_len += sizeof(struct udphdr);

		if (shinfo->gso_type & SKB_GSO_DODGY)
			gso_segs = DIV_ROUND_UP(skb->len - hdr_len,
						shinfo->gso_size);

		qdisc_skb_cb(skb)->pkt_len += (gso_segs - 1) * hdr_len;
	}
}

static inline int __dev_xmit_skb(struct sk_buff *skb, struct Qdisc *q,
				 struct net_device *dev,
				 struct netdev_queue *txq)
{
	spinlock_t *root_lock = qdisc_lock(q);
	struct sk_buff *to_free = NULL;
	bool contended;
	int rc;

	qdisc_calculate_pkt_len(skb, q);
	/*
	 * Heuristic to force contended enqueues to serialize on a
	 * separate lock before trying to get qdisc main lock.
	 * This permits qdisc->running owner to get the lock more
	 * often and dequeue packets faster.
	 */
	contended = qdisc_is_running(q);
	if (unlikely(contended))
		spin_lock(&q->busylock);

	spin_lock(root_lock);
	if (unlikely(test_bit(__QDISC_STATE_DEACTIVATED, &q->state))) {
		__qdisc_drop(skb, &to_free);
		rc = NET_XMIT_DROP;
	} else if ((q->flags & TCQ_F_CAN_BYPASS) && !qdisc_qlen(q) &&
		   qdisc_run_begin(q)) {
		/*
		 * This is a work-conserving queue; there are no old skbs
		 * waiting to be sent out; and the qdisc is not running -
		 * xmit the skb directly.
		 */

		qdisc_bstats_update(q, skb);

		if (sch_direct_xmit(skb, q, dev, txq, root_lock, true)) {
			if (unlikely(contended)) {
				spin_unlock(&q->busylock);
				contended = false;
			}
			__qdisc_run(q);
		} else
			qdisc_run_end(q);

		rc = NET_XMIT_SUCCESS;
	} else {
		rc = q->enqueue(skb, q, &to_free) & NET_XMIT_MASK;
		if (qdisc_run_begin(q)) {
			if (unlikely(contended)) {
				spin_unlock(&q->busylock);
				contended = false;
			}
			__qdisc_run(q);
		}
	}
	spin_unlock(root_lock);
	if (unlikely(to_free))
		kfree_skb_list(to_free);
	if (unlikely(contended))
		spin_unlock(&q->busylock);
	return rc;
}

#if IS_ENABLED(CONFIG_CGROUP_NET_PRIO)
static void skb_update_prio(struct sk_buff *skb)
{
	struct netprio_map *map = rcu_dereference_bh(skb->dev->priomap);

	if (!skb->priority && skb->sk && map) {
		unsigned int prioidx =
			sock_cgroup_prioidx(&skb->sk->sk_cgrp_data);

		if (prioidx < map->priomap_len)
			skb->priority = map->priomap[prioidx];
	}
}
#else
#define skb_update_prio(skb)
#endif

DEFINE_PER_CPU(int, xmit_recursion);
EXPORT_SYMBOL(xmit_recursion);

/**
 *	dev_loopback_xmit - loop back @skb
 *	@net: network namespace this loopback is happening in
 *	@sk:  sk needed to be a netfilter okfn
 *	@skb: buffer to transmit
 */
int dev_loopback_xmit(struct net *net, struct sock *sk, struct sk_buff *skb)
{
	skb_reset_mac_header(skb);
	__skb_pull(skb, skb_network_offset(skb));
	skb->pkt_type = PACKET_LOOPBACK;
	skb->ip_summed = CHECKSUM_UNNECESSARY;
	WARN_ON(!skb_dst(skb));
	skb_dst_force(skb);
	netif_rx_ni(skb);
	return 0;
}
EXPORT_SYMBOL(dev_loopback_xmit);

#ifdef CONFIG_NET_EGRESS
static struct sk_buff *
sch_handle_egress(struct sk_buff *skb, int *ret, struct net_device *dev)
{
	struct tcf_proto *cl = rcu_dereference_bh(dev->egress_cl_list);
	struct tcf_result cl_res;

	if (!cl)
		return skb;

	/* skb->tc_verd and qdisc_skb_cb(skb)->pkt_len were already set
	 * earlier by the caller.
	 */
	qdisc_bstats_cpu_update(cl->q, skb);

	switch (tc_classify(skb, cl, &cl_res, false)) {
	case TC_ACT_OK:
	case TC_ACT_RECLASSIFY:
		skb->tc_index = TC_H_MIN(cl_res.classid);
		break;
	case TC_ACT_SHOT:
		qdisc_qstats_cpu_drop(cl->q);
		*ret = NET_XMIT_DROP;
		kfree_skb(skb);
		return NULL;
	case TC_ACT_STOLEN:
	case TC_ACT_QUEUED:
		*ret = NET_XMIT_SUCCESS;
		consume_skb(skb);
		return NULL;
	case TC_ACT_REDIRECT:
		/* No need to push/pop skb's mac_header here on egress! */
		skb_do_redirect(skb);
		*ret = NET_XMIT_SUCCESS;
		return NULL;
	default:
		break;
	}

	return skb;
}
#endif /* CONFIG_NET_EGRESS */

static inline int get_xps_queue(struct net_device *dev, struct sk_buff *skb)
{
#ifdef CONFIG_XPS
	struct xps_dev_maps *dev_maps;
	struct xps_map *map;
	int queue_index = -1;

	rcu_read_lock();
	dev_maps = rcu_dereference(dev->xps_maps);
	if (dev_maps) {
		map = rcu_dereference(
		    dev_maps->cpu_map[skb->sender_cpu - 1]);
		if (map) {
			if (map->len == 1)
				queue_index = map->queues[0];
			else
				queue_index = map->queues[reciprocal_scale(skb_get_hash(skb),
									   map->len)];
			if (unlikely(queue_index >= dev->real_num_tx_queues))
				queue_index = -1;
		}
	}
	rcu_read_unlock();

	return queue_index;
#else
	return -1;
#endif
}

static u16 __netdev_pick_tx(struct net_device *dev, struct sk_buff *skb)
{
	struct sock *sk = skb->sk;
	int queue_index = sk_tx_queue_get(sk);

	if (queue_index < 0 || skb->ooo_okay ||
	    queue_index >= dev->real_num_tx_queues) {
		int new_index = get_xps_queue(dev, skb);
		if (new_index < 0)
			new_index = skb_tx_hash(dev, skb);

		if (queue_index != new_index && sk &&
		    sk_fullsock(sk) &&
		    rcu_access_pointer(sk->sk_dst_cache))
			sk_tx_queue_set(sk, new_index);

		queue_index = new_index;
	}

	return queue_index;
}

struct netdev_queue *netdev_pick_tx(struct net_device *dev,
				    struct sk_buff *skb,
				    void *accel_priv)
{
	int queue_index = 0;

#ifdef CONFIG_XPS
	u32 sender_cpu = skb->sender_cpu - 1;

	if (sender_cpu >= (u32)NR_CPUS)
		skb->sender_cpu = raw_smp_processor_id() + 1;
#endif

	if (dev->real_num_tx_queues != 1) {
		const struct net_device_ops *ops = dev->netdev_ops;
		if (ops->ndo_select_queue)
			queue_index = ops->ndo_select_queue(dev, skb, accel_priv,
							    __netdev_pick_tx);
		else
			queue_index = __netdev_pick_tx(dev, skb);

		if (!accel_priv)
			queue_index = netdev_cap_txqueue(dev, queue_index);
	}

	skb_set_queue_mapping(skb, queue_index);
	return netdev_get_tx_queue(dev, queue_index);
}

/**
 *	__dev_queue_xmit - transmit a buffer
 *	@skb: buffer to transmit
 *	@accel_priv: private data used for L2 forwarding offload
 *
 *	Queue a buffer for transmission to a network device. The caller must
 *	have set the device and priority and built the buffer before calling
 *	this function. The function can be called from an interrupt.
 *
 *	A negative errno code is returned on a failure. A success does not
 *	guarantee the frame will be transmitted as it may be dropped due
 *	to congestion or traffic shaping.
 *
 * -----------------------------------------------------------------------------------
 *      I notice this method can also return errors from the queue disciplines,
 *      including NET_XMIT_DROP, which is a positive value.  So, errors can also
 *      be positive.
 *
 *      Regardless of the return value, the skb is consumed, so it is currently
 *      difficult to retry a send to this method.  (You can bump the ref count
 *      before sending to hold a reference for retry if you are careful.)
 *
 *      When calling this method, interrupts MUST be enabled.  This is because
 *      the BH enable code must have IRQs enabled so that it will not deadlock.
 *          --BLG
 */
static int __dev_queue_xmit(struct sk_buff *skb, void *accel_priv)
{
	struct net_device *dev = skb->dev;
	struct netdev_queue *txq;
	struct Qdisc *q;
	int rc = -ENOMEM;

	skb_reset_mac_header(skb);

	if (unlikely(skb_shinfo(skb)->tx_flags & SKBTX_SCHED_TSTAMP))
		__skb_tstamp_tx(skb, NULL, skb->sk, SCM_TSTAMP_SCHED);

	/* Disable soft irqs for various locks below. Also
	 * stops preemption for RCU.
	 */
	rcu_read_lock_bh();

	skb_update_prio(skb);

	qdisc_pkt_len_init(skb);
#ifdef CONFIG_NET_CLS_ACT
	skb->tc_verd = SET_TC_AT(skb->tc_verd, AT_EGRESS);
# ifdef CONFIG_NET_EGRESS
	if (static_key_false(&egress_needed)) {
		skb = sch_handle_egress(skb, &rc, dev);
		if (!skb)
			goto out;
	}
# endif
#endif
	/* If device/qdisc don't need skb->dst, release it right now while
	 * its hot in this cpu cache.
	 */
	if (dev->priv_flags & IFF_XMIT_DST_RELEASE)
		skb_dst_drop(skb);
	else
		skb_dst_force(skb);

	txq = netdev_pick_tx(dev, skb, accel_priv);
	q = rcu_dereference_bh(txq->qdisc);

	trace_net_dev_queue(skb);
	if (q->enqueue) {
		rc = __dev_xmit_skb(skb, q, dev, txq);
		goto out;
	}

	/* The device has no queue. Common case for software devices:
	   loopback, all the sorts of tunnels...

	   Really, it is unlikely that netif_tx_lock protection is necessary
	   here.  (f.e. loopback and IP tunnels are clean ignoring statistics
	   counters.)
	   However, it is possible, that they rely on protection
	   made by us here.

	   Check this and shot the lock. It is not prone from deadlocks.
	   Either shot noqueue qdisc, it is even simpler 8)
	 */
	if (dev->flags & IFF_UP) {
		int cpu = smp_processor_id(); /* ok because BHs are off */

		if (txq->xmit_lock_owner != cpu) {
			if (unlikely(__this_cpu_read(xmit_recursion) >
				     XMIT_RECURSION_LIMIT))
				goto recursion_alert;

			skb = validate_xmit_skb(skb, dev);
			if (!skb)
				goto out;

			HARD_TX_LOCK(dev, txq, cpu);

			if (!netif_xmit_stopped(txq)) {
				__this_cpu_inc(xmit_recursion);
				skb = dev_hard_start_xmit(skb, dev, txq, &rc);
				__this_cpu_dec(xmit_recursion);
				if (dev_xmit_complete(rc)) {
					HARD_TX_UNLOCK(dev, txq);
					goto out;
				}
			}
			HARD_TX_UNLOCK(dev, txq);
			net_crit_ratelimited("Virtual device %s asks to queue packet!\n",
					     dev->name);
		} else {
			/* Recursion is detected! It is possible,
			 * unfortunately
			 */
recursion_alert:
			net_crit_ratelimited("Dead loop on virtual device %s, fix it urgently!\n",
					     dev->name);
		}
	}

	rc = -ENETDOWN;
	rcu_read_unlock_bh();

	atomic_long_inc(&dev->tx_dropped);
	kfree_skb_list(skb);
	return rc;
out:
	rcu_read_unlock_bh();
	return rc;
}

int dev_queue_xmit(struct sk_buff *skb)
{
	return __dev_queue_xmit(skb, NULL);
}
EXPORT_SYMBOL(dev_queue_xmit);

int dev_queue_xmit_accel(struct sk_buff *skb, void *accel_priv)
{
	return __dev_queue_xmit(skb, accel_priv);
}
EXPORT_SYMBOL(dev_queue_xmit_accel);


/*=======================================================================
			Receiver routines
  =======================================================================*/

int netdev_max_backlog __read_mostly = 1000;
EXPORT_SYMBOL(netdev_max_backlog);

int netdev_tstamp_prequeue __read_mostly = 1;
int netdev_budget __read_mostly = 300;
int weight_p __read_mostly = 64;            /* old backlog weight */

/* Called with irq disabled */
static inline void ____napi_schedule(struct softnet_data *sd,
				     struct napi_struct *napi)
{
	list_add_tail(&napi->poll_list, &sd->poll_list);
	__raise_softirq_irqoff(NET_RX_SOFTIRQ);
}

#ifdef CONFIG_RPS

/* One global table that all flow-based protocols share. */
struct rps_sock_flow_table __rcu *rps_sock_flow_table __read_mostly;
EXPORT_SYMBOL(rps_sock_flow_table);
u32 rps_cpu_mask __read_mostly;
EXPORT_SYMBOL(rps_cpu_mask);

struct static_key rps_needed __read_mostly;
EXPORT_SYMBOL(rps_needed);

static struct rps_dev_flow *
set_rps_cpu(struct net_device *dev, struct sk_buff *skb,
	    struct rps_dev_flow *rflow, u16 next_cpu)
{
	if (next_cpu < nr_cpu_ids) {
#ifdef CONFIG_RFS_ACCEL
		struct netdev_rx_queue *rxqueue;
		struct rps_dev_flow_table *flow_table;
		struct rps_dev_flow *old_rflow;
		u32 flow_id;
		u16 rxq_index;
		int rc;

		/* Should we steer this flow to a different hardware queue? */
		if (!skb_rx_queue_recorded(skb) || !dev->rx_cpu_rmap ||
		    !(dev->features & NETIF_F_NTUPLE))
			goto out;
		rxq_index = cpu_rmap_lookup_index(dev->rx_cpu_rmap, next_cpu);
		if (rxq_index == skb_get_rx_queue(skb))
			goto out;

		rxqueue = dev->_rx + rxq_index;
		flow_table = rcu_dereference(rxqueue->rps_flow_table);
		if (!flow_table)
			goto out;
		flow_id = skb_get_hash(skb) & flow_table->mask;
		rc = dev->netdev_ops->ndo_rx_flow_steer(dev, skb,
							rxq_index, flow_id);
		if (rc < 0)
			goto out;
		old_rflow = rflow;
		rflow = &flow_table->flows[flow_id];
		rflow->filter = rc;
		if (old_rflow->filter == rflow->filter)
			old_rflow->filter = RPS_NO_FILTER;
	out:
#endif
		rflow->last_qtail =
			per_cpu(softnet_data, next_cpu).input_queue_head;
	}

	rflow->cpu = next_cpu;
	return rflow;
}

/*
 * get_rps_cpu is called from netif_receive_skb and returns the target
 * CPU from the RPS map of the receiving queue for a given skb.
 * rcu_read_lock must be held on entry.
 */
static int get_rps_cpu(struct net_device *dev, struct sk_buff *skb,
		       struct rps_dev_flow **rflowp)
{
	const struct rps_sock_flow_table *sock_flow_table;
	struct netdev_rx_queue *rxqueue = dev->_rx;
	struct rps_dev_flow_table *flow_table;
	struct rps_map *map;
	int cpu = -1;
	u32 tcpu;
	u32 hash;

	if (skb_rx_queue_recorded(skb)) {
		u16 index = skb_get_rx_queue(skb);

		if (unlikely(index >= dev->real_num_rx_queues)) {
			WARN_ONCE(dev->real_num_rx_queues > 1,
				  "%s received packet on queue %u, but number "
				  "of RX queues is %u\n",
				  dev->name, index, dev->real_num_rx_queues);
			goto done;
		}
		rxqueue += index;
	}

	/* Avoid computing hash if RFS/RPS is not active for this rxqueue */

	flow_table = rcu_dereference(rxqueue->rps_flow_table);
	map = rcu_dereference(rxqueue->rps_map);
	if (!flow_table && !map)
		goto done;

	skb_reset_network_header(skb);
	hash = skb_get_hash(skb);
	if (!hash)
		goto done;

	sock_flow_table = rcu_dereference(rps_sock_flow_table);
	if (flow_table && sock_flow_table) {
		struct rps_dev_flow *rflow;
		u32 next_cpu;
		u32 ident;

		/* First check into global flow table if there is a match */
		ident = sock_flow_table->ents[hash & sock_flow_table->mask];
		if ((ident ^ hash) & ~rps_cpu_mask)
			goto try_rps;

		next_cpu = ident & rps_cpu_mask;

		/* OK, now we know there is a match,
		 * we can look at the local (per receive queue) flow table
		 */
		rflow = &flow_table->flows[hash & flow_table->mask];
		tcpu = rflow->cpu;

		/*
		 * If the desired CPU (where last recvmsg was done) is
		 * different from current CPU (one in the rx-queue flow
		 * table entry), switch if one of the following holds:
		 *   - Current CPU is unset (>= nr_cpu_ids).
		 *   - Current CPU is offline.
		 *   - The current CPU's queue tail has advanced beyond the
		 *     last packet that was enqueued using this table entry.
		 *     This guarantees that all previous packets for the flow
		 *     have been dequeued, thus preserving in order delivery.
		 */
		if (unlikely(tcpu != next_cpu) &&
		    (tcpu >= nr_cpu_ids || !cpu_online(tcpu) ||
		     ((int)(per_cpu(softnet_data, tcpu).input_queue_head -
		      rflow->last_qtail)) >= 0)) {
			tcpu = next_cpu;
			rflow = set_rps_cpu(dev, skb, rflow, next_cpu);
		}

		if (tcpu < nr_cpu_ids && cpu_online(tcpu)) {
			*rflowp = rflow;
			cpu = tcpu;
			goto done;
		}
	}

try_rps:

	if (map) {
		tcpu = map->cpus[reciprocal_scale(hash, map->len)];
		if (cpu_online(tcpu)) {
			cpu = tcpu;
			goto done;
		}
	}

done:
	return cpu;
}

#ifdef CONFIG_RFS_ACCEL

/**
 * rps_may_expire_flow - check whether an RFS hardware filter may be removed
 * @dev: Device on which the filter was set
 * @rxq_index: RX queue index
 * @flow_id: Flow ID passed to ndo_rx_flow_steer()
 * @filter_id: Filter ID returned by ndo_rx_flow_steer()
 *
 * Drivers that implement ndo_rx_flow_steer() should periodically call
 * this function for each installed filter and remove the filters for
 * which it returns %true.
 */
bool rps_may_expire_flow(struct net_device *dev, u16 rxq_index,
			 u32 flow_id, u16 filter_id)
{
	struct netdev_rx_queue *rxqueue = dev->_rx + rxq_index;
	struct rps_dev_flow_table *flow_table;
	struct rps_dev_flow *rflow;
	bool expire = true;
	unsigned int cpu;

	rcu_read_lock();
	flow_table = rcu_dereference(rxqueue->rps_flow_table);
	if (flow_table && flow_id <= flow_table->mask) {
		rflow = &flow_table->flows[flow_id];
		cpu = ACCESS_ONCE(rflow->cpu);
		if (rflow->filter == filter_id && cpu < nr_cpu_ids &&
		    ((int)(per_cpu(softnet_data, cpu).input_queue_head -
			   rflow->last_qtail) <
		     (int)(10 * flow_table->mask)))
			expire = false;
	}
	rcu_read_unlock();
	return expire;
}
EXPORT_SYMBOL(rps_may_expire_flow);

#endif /* CONFIG_RFS_ACCEL */

/* Called from hardirq (IPI) context */
static void rps_trigger_softirq(void *data)
{
	struct softnet_data *sd = data;

	____napi_schedule(sd, &sd->backlog);
	sd->received_rps++;
}

#endif /* CONFIG_RPS */

/*
 * Check if this softnet_data structure is another cpu one
 * If yes, queue it to our IPI list and return 1
 * If no, return 0
 */
static int rps_ipi_queued(struct softnet_data *sd)
{
#ifdef CONFIG_RPS
	struct softnet_data *mysd = this_cpu_ptr(&softnet_data);

	if (sd != mysd) {
		sd->rps_ipi_next = mysd->rps_ipi_list;
		mysd->rps_ipi_list = sd;

		__raise_softirq_irqoff(NET_RX_SOFTIRQ);
		return 1;
	}
#endif /* CONFIG_RPS */
	return 0;
}

#ifdef CONFIG_NET_FLOW_LIMIT
int netdev_flow_limit_table_len __read_mostly = (1 << 12);
#endif

static bool skb_flow_limit(struct sk_buff *skb, unsigned int qlen)
{
#ifdef CONFIG_NET_FLOW_LIMIT
	struct sd_flow_limit *fl;
	struct softnet_data *sd;
	unsigned int old_flow, new_flow;

	if (qlen < (netdev_max_backlog >> 1))
		return false;

	sd = this_cpu_ptr(&softnet_data);

	rcu_read_lock();
	fl = rcu_dereference(sd->flow_limit);
	if (fl) {
		new_flow = skb_get_hash(skb) & (fl->num_buckets - 1);
		old_flow = fl->history[fl->history_head];
		fl->history[fl->history_head] = new_flow;

		fl->history_head++;
		fl->history_head &= FLOW_LIMIT_HISTORY - 1;

		if (likely(fl->buckets[old_flow]))
			fl->buckets[old_flow]--;

		if (++fl->buckets[new_flow] > (FLOW_LIMIT_HISTORY >> 1)) {
			fl->count++;
			rcu_read_unlock();
			return true;
		}
	}
	rcu_read_unlock();
#endif
	return false;
}

/*
 * enqueue_to_backlog is called to queue an skb to a per CPU backlog
 * queue (may be a remote CPU queue).
 */
static int enqueue_to_backlog(struct sk_buff *skb, int cpu,
			      unsigned int *qtail)
{
	struct softnet_data *sd;
	unsigned long flags;
	unsigned int qlen;

	sd = &per_cpu(softnet_data, cpu);

	local_irq_save(flags);

	rps_lock(sd);
	if (!netif_running(skb->dev))
		goto drop;
	qlen = skb_queue_len(&sd->input_pkt_queue);
	if (qlen <= netdev_max_backlog && !skb_flow_limit(skb, qlen)) {
		if (qlen) {
enqueue:
			__skb_queue_tail(&sd->input_pkt_queue, skb);
			input_queue_tail_incr_save(sd, qtail);
			rps_unlock(sd);
			local_irq_restore(flags);
			return NET_RX_SUCCESS;
		}

		/* Schedule NAPI for backlog device
		 * We can use non atomic operation since we own the queue lock
		 */
		if (!__test_and_set_bit(NAPI_STATE_SCHED, &sd->backlog.state)) {
			if (!rps_ipi_queued(sd))
				____napi_schedule(sd, &sd->backlog);
		}
		goto enqueue;
	}

drop:
	sd->dropped++;
	rps_unlock(sd);

	local_irq_restore(flags);

	atomic_long_inc(&skb->dev->rx_dropped);
	kfree_skb(skb);
	return NET_RX_DROP;
}

static int netif_rx_internal(struct sk_buff *skb)
{
	int ret;

	net_timestamp_check(netdev_tstamp_prequeue, skb);

	trace_netif_rx(skb);
#ifdef CONFIG_RPS
	if (static_key_false(&rps_needed)) {
		struct rps_dev_flow voidflow, *rflow = &voidflow;
		int cpu;

		preempt_disable();
		rcu_read_lock();

		cpu = get_rps_cpu(skb->dev, skb, &rflow);
		if (cpu < 0)
			cpu = smp_processor_id();

		ret = enqueue_to_backlog(skb, cpu, &rflow->last_qtail);

		rcu_read_unlock();
		preempt_enable();
	} else
#endif
	{
		unsigned int qtail;
		ret = enqueue_to_backlog(skb, get_cpu(), &qtail);
		put_cpu();
	}
	return ret;
}

/**
 *	netif_rx	-	post buffer to the network code
 *	@skb: buffer to post
 *
 *	This function receives a packet from a device driver and queues it for
 *	the upper (protocol) levels to process.  It always succeeds. The buffer
 *	may be dropped during processing for congestion control or by the
 *	protocol layers.
 *
 *	return values:
 *	NET_RX_SUCCESS	(no congestion)
 *	NET_RX_DROP     (packet was dropped)
 *
 */

int netif_rx(struct sk_buff *skb)
{
	trace_netif_rx_entry(skb);

	return netif_rx_internal(skb);
}
EXPORT_SYMBOL(netif_rx);

int netif_rx_ni(struct sk_buff *skb)
{
	int err;

	trace_netif_rx_ni_entry(skb);

	preempt_disable();
	err = netif_rx_internal(skb);
	if (local_softirq_pending())
		do_softirq();
	preempt_enable();

	return err;
}
EXPORT_SYMBOL(netif_rx_ni);

static __latent_entropy void net_tx_action(struct softirq_action *h)
{
	struct softnet_data *sd = this_cpu_ptr(&softnet_data);

	if (sd->completion_queue) {
		struct sk_buff *clist;

		local_irq_disable();
		clist = sd->completion_queue;
		sd->completion_queue = NULL;
		local_irq_enable();

		while (clist) {
			struct sk_buff *skb = clist;
			clist = clist->next;

			WARN_ON(atomic_read(&skb->users));
			if (likely(get_kfree_skb_cb(skb)->reason == SKB_REASON_CONSUMED))
				trace_consume_skb(skb);
			else
				trace_kfree_skb(skb, net_tx_action);

			if (skb->fclone != SKB_FCLONE_UNAVAILABLE)
				__kfree_skb(skb);
			else
				__kfree_skb_defer(skb);
		}

		__kfree_skb_flush();
	}

	if (sd->output_queue) {
		struct Qdisc *head;

		local_irq_disable();
		head = sd->output_queue;
		sd->output_queue = NULL;
		sd->output_queue_tailp = &sd->output_queue;
		local_irq_enable();

		while (head) {
			struct Qdisc *q = head;
			spinlock_t *root_lock;

			head = head->next_sched;

			root_lock = qdisc_lock(q);
			spin_lock(root_lock);
			/* We need to make sure head->next_sched is read
			 * before clearing __QDISC_STATE_SCHED
			 */
			smp_mb__before_atomic();
			clear_bit(__QDISC_STATE_SCHED, &q->state);
			qdisc_run(q);
			spin_unlock(root_lock);
		}
	}
}

#if IS_ENABLED(CONFIG_BRIDGE) && IS_ENABLED(CONFIG_ATM_LANE)
/* This hook is defined here for ATM LANE */
int (*br_fdb_test_addr_hook)(struct net_device *dev,
			     unsigned char *addr) __read_mostly;
EXPORT_SYMBOL_GPL(br_fdb_test_addr_hook);
#endif

static inline struct sk_buff *
sch_handle_ingress(struct sk_buff *skb, struct packet_type **pt_prev, int *ret,
		   struct net_device *orig_dev)
{
#ifdef CONFIG_NET_CLS_ACT
	struct tcf_proto *cl = rcu_dereference_bh(skb->dev->ingress_cl_list);
	struct tcf_result cl_res;

	/* If there's at least one ingress present somewhere (so
	 * we get here via enabled static key), remaining devices
	 * that are not configured with an ingress qdisc will bail
	 * out here.
	 */
	if (!cl)
		return skb;
	if (*pt_prev) {
		*ret = deliver_skb(skb, *pt_prev, orig_dev);
		*pt_prev = NULL;
	}

	qdisc_skb_cb(skb)->pkt_len = skb->len;
	skb->tc_verd = SET_TC_AT(skb->tc_verd, AT_INGRESS);
	qdisc_bstats_cpu_update(cl->q, skb);

	switch (tc_classify(skb, cl, &cl_res, false)) {
	case TC_ACT_OK:
	case TC_ACT_RECLASSIFY:
		skb->tc_index = TC_H_MIN(cl_res.classid);
		break;
	case TC_ACT_SHOT:
		qdisc_qstats_cpu_drop(cl->q);
		kfree_skb(skb);
		return NULL;
	case TC_ACT_STOLEN:
	case TC_ACT_QUEUED:
		consume_skb(skb);
		return NULL;
	case TC_ACT_REDIRECT:
		/* skb_mac_header check was done by cls/act_bpf, so
		 * we can safely push the L2 header back before
		 * redirecting to another netdev
		 */
		__skb_push(skb, skb->mac_len);
		skb_do_redirect(skb);
		return NULL;
	default:
		break;
	}
#endif /* CONFIG_NET_CLS_ACT */
	return skb;
}

/**
 *	netdev_is_rx_handler_busy - check if receive handler is registered
 *	@dev: device to check
 *
 *	Check if a receive handler is already registered for a given device.
 *	Return true if there one.
 *
 *	The caller must hold the rtnl_mutex.
 */
bool netdev_is_rx_handler_busy(struct net_device *dev)
{
	ASSERT_RTNL();
	return dev && rtnl_dereference(dev->rx_handler);
}
EXPORT_SYMBOL_GPL(netdev_is_rx_handler_busy);

/**
 *	netdev_rx_handler_register - register receive handler
 *	@dev: device to register a handler for
 *	@rx_handler: receive handler to register
 *	@rx_handler_data: data pointer that is used by rx handler
 *
 *	Register a receive handler for a device. This handler will then be
 *	called from __netif_receive_skb. A negative errno code is returned
 *	on a failure.
 *
 *	The caller must hold the rtnl_mutex.
 *
 *	For a general description of rx_handler, see enum rx_handler_result.
 */
int netdev_rx_handler_register(struct net_device *dev,
			       rx_handler_func_t *rx_handler,
			       void *rx_handler_data)
{
	ASSERT_RTNL();

	if (dev->rx_handler)
		return -EBUSY;

	/* Note: rx_handler_data must be set before rx_handler */
	rcu_assign_pointer(dev->rx_handler_data, rx_handler_data);
	rcu_assign_pointer(dev->rx_handler, rx_handler);

	return 0;
}
EXPORT_SYMBOL_GPL(netdev_rx_handler_register);

/**
 *	netdev_rx_handler_unregister - unregister receive handler
 *	@dev: device to unregister a handler from
 *
 *	Unregister a receive handler from a device.
 *
 *	The caller must hold the rtnl_mutex.
 */
void netdev_rx_handler_unregister(struct net_device *dev)
{

	ASSERT_RTNL();
	RCU_INIT_POINTER(dev->rx_handler, NULL);
	/* a reader seeing a non NULL rx_handler in a rcu_read_lock()
	 * section has a guarantee to see a non NULL rx_handler_data
	 * as well.
	 */
	synchronize_net();
	RCU_INIT_POINTER(dev->rx_handler_data, NULL);
}
EXPORT_SYMBOL_GPL(netdev_rx_handler_unregister);

/*
 * Limit the use of PFMEMALLOC reserves to those protocols that implement
 * the special handling of PFMEMALLOC skbs.
 */
static bool skb_pfmemalloc_protocol(struct sk_buff *skb)
{
	switch (skb->protocol) {
	case htons(ETH_P_ARP):
	case htons(ETH_P_IP):
	case htons(ETH_P_IPV6):
	case htons(ETH_P_8021Q):
	case htons(ETH_P_8021AD):
		return true;
	default:
		return false;
	}
}

static inline int nf_ingress(struct sk_buff *skb, struct packet_type **pt_prev,
			     int *ret, struct net_device *orig_dev)
{
#ifdef CONFIG_NETFILTER_INGRESS
	if (nf_hook_ingress_active(skb)) {
		int ingress_retval;

		if (*pt_prev) {
			*ret = deliver_skb(skb, *pt_prev, orig_dev);
			*pt_prev = NULL;
		}

		rcu_read_lock();
		ingress_retval = nf_hook_ingress(skb);
		rcu_read_unlock();
		return ingress_retval;
	}
#endif /* CONFIG_NETFILTER_INGRESS */
	return 0;
}

static int __netif_receive_skb_core(struct sk_buff *skb, bool pfmemalloc)
{
	struct packet_type *ptype, *pt_prev;
	rx_handler_func_t *rx_handler;
	struct net_device *orig_dev;
	bool deliver_exact = false;
	int ret = NET_RX_DROP;
	__be16 type;

	net_timestamp_check(!netdev_tstamp_prequeue, skb);

	trace_netif_receive_skb(skb);

	orig_dev = skb->dev;

	skb_reset_network_header(skb);
	if (!skb_transport_header_was_set(skb))
		skb_reset_transport_header(skb);
	skb_reset_mac_len(skb);

	pt_prev = NULL;

another_round:
	skb->skb_iif = skb->dev->ifindex;

	__this_cpu_inc(softnet_data.processed);

	if (skb->protocol == cpu_to_be16(ETH_P_8021Q) ||
	    skb->protocol == cpu_to_be16(ETH_P_8021AD)) {
		skb = skb_vlan_untag(skb);
		if (unlikely(!skb))
			goto out;
	}

#ifdef CONFIG_NET_CLS_ACT
	if (skb->tc_verd & TC_NCLS) {
		skb->tc_verd = CLR_TC_NCLS(skb->tc_verd);
		goto ncls;
	}
#endif

	if (pfmemalloc)
		goto skip_taps;

	list_for_each_entry_rcu(ptype, &ptype_all, list) {
		if (pt_prev)
			ret = deliver_skb(skb, pt_prev, orig_dev);
		pt_prev = ptype;
	}

	list_for_each_entry_rcu(ptype, &skb->dev->ptype_all, list) {
		if (pt_prev)
			ret = deliver_skb(skb, pt_prev, orig_dev);
		pt_prev = ptype;
	}

skip_taps:
#ifdef CONFIG_NET_INGRESS
	if (static_key_false(&ingress_needed)) {
		skb = sch_handle_ingress(skb, &pt_prev, &ret, orig_dev);
		if (!skb)
			goto out;
<<<<<<< HEAD
	}
=======
>>>>>>> f2ed3bfc

		if (nf_ingress(skb, &pt_prev, &ret, orig_dev) < 0)
			goto out;
	}
#endif
#ifdef CONFIG_NET_CLS_ACT
	skb->tc_verd = 0;
ncls:
#endif
	if (pfmemalloc && !skb_pfmemalloc_protocol(skb))
		goto drop;

	if (skb_vlan_tag_present(skb)) {
		if (pt_prev) {
			ret = deliver_skb(skb, pt_prev, orig_dev);
			pt_prev = NULL;
		}
		if (vlan_do_receive(&skb))
			goto another_round;
		else if (unlikely(!skb))
			goto out;
	}

	rx_handler = rcu_dereference(skb->dev->rx_handler);
	if (rx_handler) {
		if (pt_prev) {
			ret = deliver_skb(skb, pt_prev, orig_dev);
			pt_prev = NULL;
		}
		switch (rx_handler(&skb)) {
		case RX_HANDLER_CONSUMED:
			ret = NET_RX_SUCCESS;
			goto out;
		case RX_HANDLER_ANOTHER:
			goto another_round;
		case RX_HANDLER_EXACT:
			deliver_exact = true;
		case RX_HANDLER_PASS:
			break;
		default:
			BUG();
		}
	}

	if (unlikely(skb_vlan_tag_present(skb))) {
		if (skb_vlan_tag_get_id(skb))
			skb->pkt_type = PACKET_OTHERHOST;
		/* Note: we might in the future use prio bits
		 * and set skb->priority like in vlan_do_receive()
		 * For the time being, just ignore Priority Code Point
		 */
		skb->vlan_tci = 0;
	}

	type = skb->protocol;

	/* deliver only exact match when indicated */
	if (likely(!deliver_exact)) {
		deliver_ptype_list_skb(skb, &pt_prev, orig_dev, type,
				       &ptype_base[ntohs(type) &
						   PTYPE_HASH_MASK]);
	}

	deliver_ptype_list_skb(skb, &pt_prev, orig_dev, type,
			       &orig_dev->ptype_specific);

	if (unlikely(skb->dev != orig_dev)) {
		deliver_ptype_list_skb(skb, &pt_prev, orig_dev, type,
				       &skb->dev->ptype_specific);
	}

	if (pt_prev) {
		if (unlikely(skb_orphan_frags(skb, GFP_ATOMIC)))
			goto drop;
		else
			ret = pt_prev->func(skb, skb->dev, pt_prev, orig_dev);
	} else {
drop:
		if (!deliver_exact)
			atomic_long_inc(&skb->dev->rx_dropped);
		else
			atomic_long_inc(&skb->dev->rx_nohandler);
		kfree_skb(skb);
		/* Jamal, now you will not able to escape explaining
		 * me how you were going to use this. :-)
		 */
		ret = NET_RX_DROP;
	}

out:
	return ret;
}

static int __netif_receive_skb(struct sk_buff *skb)
{
	int ret;

	if (sk_memalloc_socks() && skb_pfmemalloc(skb)) {
		unsigned long pflags = current->flags;

		/*
		 * PFMEMALLOC skbs are special, they should
		 * - be delivered to SOCK_MEMALLOC sockets only
		 * - stay away from userspace
		 * - have bounded memory usage
		 *
		 * Use PF_MEMALLOC as this saves us from propagating the allocation
		 * context down to all allocation sites.
		 */
		current->flags |= PF_MEMALLOC;
		ret = __netif_receive_skb_core(skb, true);
		tsk_restore_flags(current, pflags, PF_MEMALLOC);
	} else
		ret = __netif_receive_skb_core(skb, false);

	return ret;
}

static int netif_receive_skb_internal(struct sk_buff *skb)
{
	int ret;

	net_timestamp_check(netdev_tstamp_prequeue, skb);

	if (skb_defer_rx_timestamp(skb))
		return NET_RX_SUCCESS;

	rcu_read_lock();

#ifdef CONFIG_RPS
	if (static_key_false(&rps_needed)) {
		struct rps_dev_flow voidflow, *rflow = &voidflow;
		int cpu = get_rps_cpu(skb->dev, skb, &rflow);

		if (cpu >= 0) {
			ret = enqueue_to_backlog(skb, cpu, &rflow->last_qtail);
			rcu_read_unlock();
			return ret;
		}
	}
#endif
	ret = __netif_receive_skb(skb);
	rcu_read_unlock();
	return ret;
}

/**
 *	netif_receive_skb - process receive buffer from network
 *	@skb: buffer to process
 *
 *	netif_receive_skb() is the main receive data processing function.
 *	It always succeeds. The buffer may be dropped during processing
 *	for congestion control or by the protocol layers.
 *
 *	This function may only be called from softirq context and interrupts
 *	should be enabled.
 *
 *	Return values (usually ignored):
 *	NET_RX_SUCCESS: no congestion
 *	NET_RX_DROP: packet was dropped
 */
int netif_receive_skb(struct sk_buff *skb)
{
	trace_netif_receive_skb_entry(skb);

	return netif_receive_skb_internal(skb);
}
EXPORT_SYMBOL(netif_receive_skb);

DEFINE_PER_CPU(struct work_struct, flush_works);

/* Network device is going away, flush any packets still pending */
static void flush_backlog(struct work_struct *work)
{
	struct sk_buff *skb, *tmp;
	struct softnet_data *sd;

	local_bh_disable();
	sd = this_cpu_ptr(&softnet_data);

	local_irq_disable();
	rps_lock(sd);
	skb_queue_walk_safe(&sd->input_pkt_queue, skb, tmp) {
		if (skb->dev->reg_state == NETREG_UNREGISTERING) {
			__skb_unlink(skb, &sd->input_pkt_queue);
			kfree_skb(skb);
			input_queue_head_incr(sd);
		}
	}
	rps_unlock(sd);
	local_irq_enable();

	skb_queue_walk_safe(&sd->process_queue, skb, tmp) {
		if (skb->dev->reg_state == NETREG_UNREGISTERING) {
			__skb_unlink(skb, &sd->process_queue);
			kfree_skb(skb);
			input_queue_head_incr(sd);
		}
	}
	local_bh_enable();
}

static void flush_all_backlogs(void)
{
	unsigned int cpu;

	get_online_cpus();

	for_each_online_cpu(cpu)
		queue_work_on(cpu, system_highpri_wq,
			      per_cpu_ptr(&flush_works, cpu));

	for_each_online_cpu(cpu)
		flush_work(per_cpu_ptr(&flush_works, cpu));

	put_online_cpus();
}

static int napi_gro_complete(struct sk_buff *skb)
{
	struct packet_offload *ptype;
	__be16 type = skb->protocol;
	struct list_head *head = &offload_base;
	int err = -ENOENT;

	BUILD_BUG_ON(sizeof(struct napi_gro_cb) > sizeof(skb->cb));

	if (NAPI_GRO_CB(skb)->count == 1) {
		skb_shinfo(skb)->gso_size = 0;
		goto out;
	}

	rcu_read_lock();
	list_for_each_entry_rcu(ptype, head, list) {
		if (ptype->type != type || !ptype->callbacks.gro_complete)
			continue;

		err = ptype->callbacks.gro_complete(skb, 0);
		break;
	}
	rcu_read_unlock();

	if (err) {
		WARN_ON(&ptype->list == head);
		kfree_skb(skb);
		return NET_RX_SUCCESS;
	}

out:
	return netif_receive_skb_internal(skb);
}

/* napi->gro_list contains packets ordered by age.
 * youngest packets at the head of it.
 * Complete skbs in reverse order to reduce latencies.
 */
void napi_gro_flush(struct napi_struct *napi, bool flush_old)
{
	struct sk_buff *skb, *prev = NULL;

	/* scan list and build reverse chain */
	for (skb = napi->gro_list; skb != NULL; skb = skb->next) {
		skb->prev = prev;
		prev = skb;
	}

	for (skb = prev; skb; skb = prev) {
		skb->next = NULL;

		if (flush_old && NAPI_GRO_CB(skb)->age == jiffies)
			return;

		prev = skb->prev;
		napi_gro_complete(skb);
		napi->gro_count--;
	}

	napi->gro_list = NULL;
}
EXPORT_SYMBOL(napi_gro_flush);

static void gro_list_prepare(struct napi_struct *napi, struct sk_buff *skb)
{
	struct sk_buff *p;
	unsigned int maclen = skb->dev->hard_header_len;
	u32 hash = skb_get_hash_raw(skb);

	for (p = napi->gro_list; p; p = p->next) {
		unsigned long diffs;

		NAPI_GRO_CB(p)->flush = 0;

		if (hash != skb_get_hash_raw(p)) {
			NAPI_GRO_CB(p)->same_flow = 0;
			continue;
		}

		diffs = (unsigned long)p->dev ^ (unsigned long)skb->dev;
		diffs |= p->vlan_tci ^ skb->vlan_tci;
		diffs |= skb_metadata_dst_cmp(p, skb);
		if (maclen == ETH_HLEN)
			diffs |= compare_ether_header(skb_mac_header(p),
						      skb_mac_header(skb));
		else if (!diffs)
			diffs = memcmp(skb_mac_header(p),
				       skb_mac_header(skb),
				       maclen);
		NAPI_GRO_CB(p)->same_flow = !diffs;
	}
}

static void skb_gro_reset_offset(struct sk_buff *skb)
{
	const struct skb_shared_info *pinfo = skb_shinfo(skb);
	const skb_frag_t *frag0 = &pinfo->frags[0];

	NAPI_GRO_CB(skb)->data_offset = 0;
	NAPI_GRO_CB(skb)->frag0 = NULL;
	NAPI_GRO_CB(skb)->frag0_len = 0;

	if (skb_mac_header(skb) == skb_tail_pointer(skb) &&
	    pinfo->nr_frags &&
	    !PageHighMem(skb_frag_page(frag0))) {
		NAPI_GRO_CB(skb)->frag0 = skb_frag_address(frag0);
		NAPI_GRO_CB(skb)->frag0_len = min_t(unsigned int,
						    skb_frag_size(frag0),
						    skb->end - skb->tail);
	}
}

static void gro_pull_from_frag0(struct sk_buff *skb, int grow)
{
	struct skb_shared_info *pinfo = skb_shinfo(skb);

	BUG_ON(skb->end - skb->tail < grow);

	memcpy(skb_tail_pointer(skb), NAPI_GRO_CB(skb)->frag0, grow);

	skb->data_len -= grow;
	skb->tail += grow;

	pinfo->frags[0].page_offset += grow;
	skb_frag_size_sub(&pinfo->frags[0], grow);

	if (unlikely(!skb_frag_size(&pinfo->frags[0]))) {
		skb_frag_unref(skb, 0);
		memmove(pinfo->frags, pinfo->frags + 1,
			--pinfo->nr_frags * sizeof(pinfo->frags[0]));
	}
}

static enum gro_result dev_gro_receive(struct napi_struct *napi, struct sk_buff *skb)
{
	struct sk_buff **pp = NULL;
	struct packet_offload *ptype;
	__be16 type = skb->protocol;
	struct list_head *head = &offload_base;
	int same_flow;
	enum gro_result ret;
	int grow;

	if (!(skb->dev->features & NETIF_F_GRO))
		goto normal;

	if (skb_is_gso(skb) || skb_has_frag_list(skb) || skb->csum_bad)
		goto normal;

	gro_list_prepare(napi, skb);

	rcu_read_lock();
	list_for_each_entry_rcu(ptype, head, list) {
		if (ptype->type != type || !ptype->callbacks.gro_receive)
			continue;

		skb_set_network_header(skb, skb_gro_offset(skb));
		skb_reset_mac_len(skb);
		NAPI_GRO_CB(skb)->same_flow = 0;
		NAPI_GRO_CB(skb)->flush = 0;
		NAPI_GRO_CB(skb)->free = 0;
		NAPI_GRO_CB(skb)->encap_mark = 0;
		NAPI_GRO_CB(skb)->recursion_counter = 0;
		NAPI_GRO_CB(skb)->is_fou = 0;
		NAPI_GRO_CB(skb)->is_atomic = 1;
		NAPI_GRO_CB(skb)->gro_remcsum_start = 0;

		/* Setup for GRO checksum validation */
		switch (skb->ip_summed) {
		case CHECKSUM_COMPLETE:
			NAPI_GRO_CB(skb)->csum = skb->csum;
			NAPI_GRO_CB(skb)->csum_valid = 1;
			NAPI_GRO_CB(skb)->csum_cnt = 0;
			break;
		case CHECKSUM_UNNECESSARY:
			NAPI_GRO_CB(skb)->csum_cnt = skb->csum_level + 1;
			NAPI_GRO_CB(skb)->csum_valid = 0;
			break;
		default:
			NAPI_GRO_CB(skb)->csum_cnt = 0;
			NAPI_GRO_CB(skb)->csum_valid = 0;
		}

		pp = ptype->callbacks.gro_receive(&napi->gro_list, skb);
		break;
	}
	rcu_read_unlock();

	if (&ptype->list == head)
		goto normal;

	same_flow = NAPI_GRO_CB(skb)->same_flow;
	ret = NAPI_GRO_CB(skb)->free ? GRO_MERGED_FREE : GRO_MERGED;

	if (pp) {
		struct sk_buff *nskb = *pp;

		*pp = nskb->next;
		nskb->next = NULL;
		napi_gro_complete(nskb);
		napi->gro_count--;
	}

	if (same_flow)
		goto ok;

	if (NAPI_GRO_CB(skb)->flush)
		goto normal;

	if (unlikely(napi->gro_count >= MAX_GRO_SKBS)) {
		struct sk_buff *nskb = napi->gro_list;

		/* locate the end of the list to select the 'oldest' flow */
		while (nskb->next) {
			pp = &nskb->next;
			nskb = *pp;
		}
		*pp = NULL;
		nskb->next = NULL;
		napi_gro_complete(nskb);
	} else {
		napi->gro_count++;
	}
	NAPI_GRO_CB(skb)->count = 1;
	NAPI_GRO_CB(skb)->age = jiffies;
	NAPI_GRO_CB(skb)->last = skb;
	skb_shinfo(skb)->gso_size = skb_gro_len(skb);
	skb->next = napi->gro_list;
	napi->gro_list = skb;
	ret = GRO_HELD;

pull:
	grow = skb_gro_offset(skb) - skb_headlen(skb);
	if (grow > 0)
		gro_pull_from_frag0(skb, grow);
ok:
	return ret;

normal:
	ret = GRO_NORMAL;
	goto pull;
}

struct packet_offload *gro_find_receive_by_type(__be16 type)
{
	struct list_head *offload_head = &offload_base;
	struct packet_offload *ptype;

	list_for_each_entry_rcu(ptype, offload_head, list) {
		if (ptype->type != type || !ptype->callbacks.gro_receive)
			continue;
		return ptype;
	}
	return NULL;
}
EXPORT_SYMBOL(gro_find_receive_by_type);

struct packet_offload *gro_find_complete_by_type(__be16 type)
{
	struct list_head *offload_head = &offload_base;
	struct packet_offload *ptype;

	list_for_each_entry_rcu(ptype, offload_head, list) {
		if (ptype->type != type || !ptype->callbacks.gro_complete)
			continue;
		return ptype;
	}
	return NULL;
}
EXPORT_SYMBOL(gro_find_complete_by_type);

static gro_result_t napi_skb_finish(gro_result_t ret, struct sk_buff *skb)
{
	switch (ret) {
	case GRO_NORMAL:
		if (netif_receive_skb_internal(skb))
			ret = GRO_DROP;
		break;

	case GRO_DROP:
		kfree_skb(skb);
		break;

	case GRO_MERGED_FREE:
		if (NAPI_GRO_CB(skb)->free == NAPI_GRO_FREE_STOLEN_HEAD) {
			skb_dst_drop(skb);
			kmem_cache_free(skbuff_head_cache, skb);
		} else {
			__kfree_skb(skb);
		}
		break;

	case GRO_HELD:
	case GRO_MERGED:
		break;
	}

	return ret;
}

gro_result_t napi_gro_receive(struct napi_struct *napi, struct sk_buff *skb)
{
	skb_mark_napi_id(skb, napi);
	trace_napi_gro_receive_entry(skb);

	skb_gro_reset_offset(skb);

	return napi_skb_finish(dev_gro_receive(napi, skb), skb);
}
EXPORT_SYMBOL(napi_gro_receive);

static void napi_reuse_skb(struct napi_struct *napi, struct sk_buff *skb)
{
	if (unlikely(skb->pfmemalloc)) {
		consume_skb(skb);
		return;
	}
	__skb_pull(skb, skb_headlen(skb));
	/* restore the reserve we had after netdev_alloc_skb_ip_align() */
	skb_reserve(skb, NET_SKB_PAD + NET_IP_ALIGN - skb_headroom(skb));
	skb->vlan_tci = 0;
	skb->dev = napi->dev;
	skb->skb_iif = 0;
	skb->encapsulation = 0;
	skb_shinfo(skb)->gso_type = 0;
	skb->truesize = SKB_TRUESIZE(skb_end_offset(skb));

	napi->skb = skb;
}

struct sk_buff *napi_get_frags(struct napi_struct *napi)
{
	struct sk_buff *skb = napi->skb;

	if (!skb) {
		skb = napi_alloc_skb(napi, GRO_MAX_HEAD);
		if (skb) {
			napi->skb = skb;
			skb_mark_napi_id(skb, napi);
		}
	}
	return skb;
}
EXPORT_SYMBOL(napi_get_frags);

static gro_result_t napi_frags_finish(struct napi_struct *napi,
				      struct sk_buff *skb,
				      gro_result_t ret)
{
	switch (ret) {
	case GRO_NORMAL:
	case GRO_HELD:
		__skb_push(skb, ETH_HLEN);
		skb->protocol = eth_type_trans(skb, skb->dev);
		if (ret == GRO_NORMAL && netif_receive_skb_internal(skb))
			ret = GRO_DROP;
		break;

	case GRO_DROP:
	case GRO_MERGED_FREE:
		napi_reuse_skb(napi, skb);
		break;

	case GRO_MERGED:
		break;
	}

	return ret;
}

/* Upper GRO stack assumes network header starts at gro_offset=0
 * Drivers could call both napi_gro_frags() and napi_gro_receive()
 * We copy ethernet header into skb->data to have a common layout.
 */
static struct sk_buff *napi_frags_skb(struct napi_struct *napi)
{
	struct sk_buff *skb = napi->skb;
	const struct ethhdr *eth;
	unsigned int hlen = sizeof(*eth);

	napi->skb = NULL;

	skb_reset_mac_header(skb);
	skb_gro_reset_offset(skb);

	eth = skb_gro_header_fast(skb, 0);
	if (unlikely(skb_gro_header_hard(skb, hlen))) {
		eth = skb_gro_header_slow(skb, hlen, 0);
		if (unlikely(!eth)) {
			net_warn_ratelimited("%s: dropping impossible skb from %s\n",
					     __func__, napi->dev->name);
			napi_reuse_skb(napi, skb);
			return NULL;
		}
	} else {
		gro_pull_from_frag0(skb, hlen);
		NAPI_GRO_CB(skb)->frag0 += hlen;
		NAPI_GRO_CB(skb)->frag0_len -= hlen;
	}
	__skb_pull(skb, hlen);

	/*
	 * This works because the only protocols we care about don't require
	 * special handling.
	 * We'll fix it up properly in napi_frags_finish()
	 */
	skb->protocol = eth->h_proto;

	return skb;
}

gro_result_t napi_gro_frags(struct napi_struct *napi)
{
	struct sk_buff *skb = napi_frags_skb(napi);

	if (!skb)
		return GRO_DROP;

	trace_napi_gro_frags_entry(skb);

	return napi_frags_finish(napi, skb, dev_gro_receive(napi, skb));
}
EXPORT_SYMBOL(napi_gro_frags);

/* Compute the checksum from gro_offset and return the folded value
 * after adding in any pseudo checksum.
 */
__sum16 __skb_gro_checksum_complete(struct sk_buff *skb)
{
	__wsum wsum;
	__sum16 sum;

	wsum = skb_checksum(skb, skb_gro_offset(skb), skb_gro_len(skb), 0);

	/* NAPI_GRO_CB(skb)->csum holds pseudo checksum */
	sum = csum_fold(csum_add(NAPI_GRO_CB(skb)->csum, wsum));
	if (likely(!sum)) {
		if (unlikely(skb->ip_summed == CHECKSUM_COMPLETE) &&
		    !skb->csum_complete_sw)
			netdev_rx_csum_fault(skb->dev);
	}

	NAPI_GRO_CB(skb)->csum = wsum;
	NAPI_GRO_CB(skb)->csum_valid = 1;

	return sum;
}
EXPORT_SYMBOL(__skb_gro_checksum_complete);

/*
 * net_rps_action_and_irq_enable sends any pending IPI's for rps.
 * Note: called with local irq disabled, but exits with local irq enabled.
 */
static void net_rps_action_and_irq_enable(struct softnet_data *sd)
{
#ifdef CONFIG_RPS
	struct softnet_data *remsd = sd->rps_ipi_list;

	if (remsd) {
		sd->rps_ipi_list = NULL;

		local_irq_enable();

		/* Send pending IPI's to kick RPS processing on remote cpus. */
		while (remsd) {
			struct softnet_data *next = remsd->rps_ipi_next;

			if (cpu_online(remsd->cpu))
				smp_call_function_single_async(remsd->cpu,
							   &remsd->csd);
			remsd = next;
		}
	} else
#endif
		local_irq_enable();
}

static bool sd_has_rps_ipi_waiting(struct softnet_data *sd)
{
#ifdef CONFIG_RPS
	return sd->rps_ipi_list != NULL;
#else
	return false;
#endif
}

static int process_backlog(struct napi_struct *napi, int quota)
{
	struct softnet_data *sd = container_of(napi, struct softnet_data, backlog);
	bool again = true;
	int work = 0;

	/* Check if we have pending ipi, its better to send them now,
	 * not waiting net_rx_action() end.
	 */
	if (sd_has_rps_ipi_waiting(sd)) {
		local_irq_disable();
		net_rps_action_and_irq_enable(sd);
	}

	napi->weight = weight_p;
	while (again) {
		struct sk_buff *skb;

		while ((skb = __skb_dequeue(&sd->process_queue))) {
			rcu_read_lock();
<<<<<<< HEAD
			local_irq_enable();
			__netif_receive_skb(skb);
			rcu_read_unlock();
			local_irq_disable();
=======
			__netif_receive_skb(skb);
			rcu_read_unlock();
>>>>>>> f2ed3bfc
			input_queue_head_incr(sd);
			if (++work >= quota)
				return work;

		}

		local_irq_disable();
		rps_lock(sd);
		if (skb_queue_empty(&sd->input_pkt_queue)) {
			/*
			 * Inline a custom version of __napi_complete().
			 * only current cpu owns and manipulates this napi,
			 * and NAPI_STATE_SCHED is the only possible flag set
			 * on backlog.
			 * We can use a plain write instead of clear_bit(),
			 * and we dont need an smp_mb() memory barrier.
			 */
			napi->state = 0;
			again = false;
		} else {
			skb_queue_splice_tail_init(&sd->input_pkt_queue,
						   &sd->process_queue);
		}
		rps_unlock(sd);
		local_irq_enable();
	}

	return work;
}

/**
 * __napi_schedule - schedule for receive
 * @n: entry to schedule
 *
 * The entry's receive function will be scheduled to run.
 * Consider using __napi_schedule_irqoff() if hard irqs are masked.
 */
void __napi_schedule(struct napi_struct *n)
{
	unsigned long flags;

	local_irq_save(flags);
	____napi_schedule(this_cpu_ptr(&softnet_data), n);
	local_irq_restore(flags);
}
EXPORT_SYMBOL(__napi_schedule);

/**
 * __napi_schedule_irqoff - schedule for receive
 * @n: entry to schedule
 *
 * Variant of __napi_schedule() assuming hard irqs are masked
 */
void __napi_schedule_irqoff(struct napi_struct *n)
{
	____napi_schedule(this_cpu_ptr(&softnet_data), n);
}
EXPORT_SYMBOL(__napi_schedule_irqoff);

void __napi_complete(struct napi_struct *n)
{
	BUG_ON(!test_bit(NAPI_STATE_SCHED, &n->state));

	list_del_init(&n->poll_list);
	smp_mb__before_atomic();
	clear_bit(NAPI_STATE_SCHED, &n->state);
}
EXPORT_SYMBOL(__napi_complete);

void napi_complete_done(struct napi_struct *n, int work_done)
{
	unsigned long flags;

	/*
	 * don't let napi dequeue from the cpu poll list
	 * just in case its running on a different cpu
	 */
	if (unlikely(test_bit(NAPI_STATE_NPSVC, &n->state)))
		return;

	if (n->gro_list) {
		unsigned long timeout = 0;

		if (work_done)
			timeout = n->dev->gro_flush_timeout;

		if (timeout)
			hrtimer_start(&n->timer, ns_to_ktime(timeout),
				      HRTIMER_MODE_REL_PINNED);
		else
			napi_gro_flush(n, false);
	}
	if (likely(list_empty(&n->poll_list))) {
		WARN_ON_ONCE(!test_and_clear_bit(NAPI_STATE_SCHED, &n->state));
	} else {
		/* If n->poll_list is not empty, we need to mask irqs */
		local_irq_save(flags);
		__napi_complete(n);
		local_irq_restore(flags);
	}
}
EXPORT_SYMBOL(napi_complete_done);

/* must be called under rcu_read_lock(), as we dont take a reference */
static struct napi_struct *napi_by_id(unsigned int napi_id)
{
	unsigned int hash = napi_id % HASH_SIZE(napi_hash);
	struct napi_struct *napi;

	hlist_for_each_entry_rcu(napi, &napi_hash[hash], napi_hash_node)
		if (napi->napi_id == napi_id)
			return napi;

	return NULL;
}

#if defined(CONFIG_NET_RX_BUSY_POLL)
#define BUSY_POLL_BUDGET 8
bool sk_busy_loop(struct sock *sk, int nonblock)
{
	unsigned long end_time = !nonblock ? sk_busy_loop_end_time(sk) : 0;
	int (*busy_poll)(struct napi_struct *dev);
	struct napi_struct *napi;
	int rc = false;

	rcu_read_lock();

	napi = napi_by_id(sk->sk_napi_id);
	if (!napi)
		goto out;

	/* Note: ndo_busy_poll method is optional in linux-4.5 */
	busy_poll = napi->dev->netdev_ops->ndo_busy_poll;

	do {
		rc = 0;
		local_bh_disable();
		if (busy_poll) {
			rc = busy_poll(napi);
		} else if (napi_schedule_prep(napi)) {
			void *have = netpoll_poll_lock(napi);

			if (test_bit(NAPI_STATE_SCHED, &napi->state)) {
				rc = napi->poll(napi, BUSY_POLL_BUDGET);
				trace_napi_poll(napi, rc, BUSY_POLL_BUDGET);
				if (rc == BUSY_POLL_BUDGET) {
					napi_complete_done(napi, rc);
					napi_schedule(napi);
				}
			}
			netpoll_poll_unlock(have);
		}
		if (rc > 0)
			__NET_ADD_STATS(sock_net(sk),
					LINUX_MIB_BUSYPOLLRXPACKETS, rc);
		local_bh_enable();

		if (rc == LL_FLUSH_FAILED)
			break; /* permanent failure */

		cpu_relax();
	} while (!nonblock && skb_queue_empty(&sk->sk_receive_queue) &&
		 !need_resched() && !busy_loop_timeout(end_time));

	rc = !skb_queue_empty(&sk->sk_receive_queue);
out:
	rcu_read_unlock();
	return rc;
}
EXPORT_SYMBOL(sk_busy_loop);

#endif /* CONFIG_NET_RX_BUSY_POLL */

void napi_hash_add(struct napi_struct *napi)
{
	if (test_bit(NAPI_STATE_NO_BUSY_POLL, &napi->state) ||
	    test_and_set_bit(NAPI_STATE_HASHED, &napi->state))
		return;

	spin_lock(&napi_hash_lock);

	/* 0..NR_CPUS+1 range is reserved for sender_cpu use */
	do {
		if (unlikely(++napi_gen_id < NR_CPUS + 1))
			napi_gen_id = NR_CPUS + 1;
	} while (napi_by_id(napi_gen_id));
	napi->napi_id = napi_gen_id;

	hlist_add_head_rcu(&napi->napi_hash_node,
			   &napi_hash[napi->napi_id % HASH_SIZE(napi_hash)]);

	spin_unlock(&napi_hash_lock);
}
EXPORT_SYMBOL_GPL(napi_hash_add);

/* Warning : caller is responsible to make sure rcu grace period
 * is respected before freeing memory containing @napi
 */
bool napi_hash_del(struct napi_struct *napi)
{
	bool rcu_sync_needed = false;

	spin_lock(&napi_hash_lock);

	if (test_and_clear_bit(NAPI_STATE_HASHED, &napi->state)) {
		rcu_sync_needed = true;
		hlist_del_rcu(&napi->napi_hash_node);
	}
	spin_unlock(&napi_hash_lock);
	return rcu_sync_needed;
}
EXPORT_SYMBOL_GPL(napi_hash_del);

static enum hrtimer_restart napi_watchdog(struct hrtimer *timer)
{
	struct napi_struct *napi;

	napi = container_of(timer, struct napi_struct, timer);
	if (napi->gro_list)
		napi_schedule(napi);

	return HRTIMER_NORESTART;
}

void netif_napi_add(struct net_device *dev, struct napi_struct *napi,
		    int (*poll)(struct napi_struct *, int), int weight)
{
	INIT_LIST_HEAD(&napi->poll_list);
	hrtimer_init(&napi->timer, CLOCK_MONOTONIC, HRTIMER_MODE_REL_PINNED);
	napi->timer.function = napi_watchdog;
	napi->gro_count = 0;
	napi->gro_list = NULL;
	napi->skb = NULL;
	napi->poll = poll;
	if (weight > NAPI_POLL_WEIGHT)
		pr_err_once("netif_napi_add() called with weight %d on device %s\n",
			    weight, dev->name);
	napi->weight = weight;
	list_add(&napi->dev_list, &dev->napi_list);
	napi->dev = dev;
#ifdef CONFIG_NETPOLL
	spin_lock_init(&napi->poll_lock);
	napi->poll_owner = -1;
#endif
	set_bit(NAPI_STATE_SCHED, &napi->state);
	napi_hash_add(napi);
}
EXPORT_SYMBOL(netif_napi_add);

void napi_disable(struct napi_struct *n)
{
	might_sleep();
	set_bit(NAPI_STATE_DISABLE, &n->state);

	while (test_and_set_bit(NAPI_STATE_SCHED, &n->state))
		msleep(1);
	while (test_and_set_bit(NAPI_STATE_NPSVC, &n->state))
		msleep(1);

	hrtimer_cancel(&n->timer);

	clear_bit(NAPI_STATE_DISABLE, &n->state);
}
EXPORT_SYMBOL(napi_disable);

/* Must be called in process context */
void netif_napi_del(struct napi_struct *napi)
{
	might_sleep();
	if (napi_hash_del(napi))
		synchronize_net();
	list_del_init(&napi->dev_list);
	napi_free_frags(napi);

	kfree_skb_list(napi->gro_list);
	napi->gro_list = NULL;
	napi->gro_count = 0;
}
EXPORT_SYMBOL(netif_napi_del);

static int napi_poll(struct napi_struct *n, struct list_head *repoll)
{
	void *have;
	int work, weight;

	list_del_init(&n->poll_list);

	have = netpoll_poll_lock(n);

	weight = n->weight;

	/* This NAPI_STATE_SCHED test is for avoiding a race
	 * with netpoll's poll_napi().  Only the entity which
	 * obtains the lock and sees NAPI_STATE_SCHED set will
	 * actually make the ->poll() call.  Therefore we avoid
	 * accidentally calling ->poll() when NAPI is not scheduled.
	 */
	work = 0;
	if (test_bit(NAPI_STATE_SCHED, &n->state)) {
		work = n->poll(n, weight);
		trace_napi_poll(n, work, weight);
	}

	WARN_ON_ONCE(work > weight);

	if (likely(work < weight))
		goto out_unlock;

	/* Drivers must not modify the NAPI state if they
	 * consume the entire weight.  In such cases this code
	 * still "owns" the NAPI instance and therefore can
	 * move the instance around on the list at-will.
	 */
	if (unlikely(napi_disable_pending(n))) {
		napi_complete(n);
		goto out_unlock;
	}

	if (n->gro_list) {
		/* flush too old packets
		 * If HZ < 1000, flush all packets.
		 */
		napi_gro_flush(n, HZ >= 1000);
	}

	/* Some drivers may have called napi_schedule
	 * prior to exhausting their budget.
	 */
	if (unlikely(!list_empty(&n->poll_list))) {
		pr_warn_once("%s: Budget exhausted after napi rescheduled\n",
			     n->dev ? n->dev->name : "backlog");
		goto out_unlock;
	}

	list_add_tail(&n->poll_list, repoll);

out_unlock:
	netpoll_poll_unlock(have);

	return work;
}

static __latent_entropy void net_rx_action(struct softirq_action *h)
{
	struct softnet_data *sd = this_cpu_ptr(&softnet_data);
	unsigned long time_limit = jiffies + 2;
	int budget = netdev_budget;
	LIST_HEAD(list);
	LIST_HEAD(repoll);

	local_irq_disable();
	list_splice_init(&sd->poll_list, &list);
	local_irq_enable();

	for (;;) {
		struct napi_struct *n;

		if (list_empty(&list)) {
			if (!sd_has_rps_ipi_waiting(sd) && list_empty(&repoll))
				return;
			break;
		}

		n = list_first_entry(&list, struct napi_struct, poll_list);
		budget -= napi_poll(n, &repoll);

		/* If softirq window is exhausted then punt.
		 * Allow this to run for 2 jiffies since which will allow
		 * an average latency of 1.5/HZ.
		 */
		if (unlikely(budget <= 0 ||
			     time_after_eq(jiffies, time_limit))) {
			sd->time_squeeze++;
			break;
		}
	}

	__kfree_skb_flush();
	local_irq_disable();

	list_splice_tail_init(&sd->poll_list, &list);
	list_splice_tail(&repoll, &list);
	list_splice(&list, &sd->poll_list);
	if (!list_empty(&sd->poll_list))
		__raise_softirq_irqoff(NET_RX_SOFTIRQ);

	net_rps_action_and_irq_enable(sd);
}

struct netdev_adjacent {
	struct net_device *dev;

	/* upper master flag, there can only be one master device per list */
	bool master;

	/* counter for the number of times this device was added to us */
	u16 ref_nr;

	/* private field for the users */
	void *private;

	struct list_head list;
	struct rcu_head rcu;
};

static struct netdev_adjacent *__netdev_find_adj(struct net_device *adj_dev,
						 struct list_head *adj_list)
{
	struct netdev_adjacent *adj;

	list_for_each_entry(adj, adj_list, list) {
		if (adj->dev == adj_dev)
			return adj;
	}
	return NULL;
}

/**
 * netdev_has_upper_dev - Check if device is linked to an upper device
 * @dev: device
 * @upper_dev: upper device to check
 *
 * Find out if a device is linked to specified upper device and return true
 * in case it is. Note that this checks only immediate upper device,
 * not through a complete stack of devices. The caller must hold the RTNL lock.
 */
bool netdev_has_upper_dev(struct net_device *dev,
			  struct net_device *upper_dev)
{
	ASSERT_RTNL();

	return __netdev_find_adj(upper_dev, &dev->all_adj_list.upper);
}
EXPORT_SYMBOL(netdev_has_upper_dev);

/**
 * netdev_has_any_upper_dev - Check if device is linked to some device
 * @dev: device
 *
 * Find out if a device is linked to an upper device and return true in case
 * it is. The caller must hold the RTNL lock.
 */
static bool netdev_has_any_upper_dev(struct net_device *dev)
{
	ASSERT_RTNL();

	return !list_empty(&dev->all_adj_list.upper);
}

/**
 * netdev_master_upper_dev_get - Get master upper device
 * @dev: device
 *
 * Find a master upper device and return pointer to it or NULL in case
 * it's not there. The caller must hold the RTNL lock.
 */
struct net_device *netdev_master_upper_dev_get(struct net_device *dev)
{
	struct netdev_adjacent *upper;

	ASSERT_RTNL();

	if (list_empty(&dev->adj_list.upper))
		return NULL;

	upper = list_first_entry(&dev->adj_list.upper,
				 struct netdev_adjacent, list);
	if (likely(upper->master))
		return upper->dev;
	return NULL;
}
EXPORT_SYMBOL(netdev_master_upper_dev_get);

void *netdev_adjacent_get_private(struct list_head *adj_list)
{
	struct netdev_adjacent *adj;

	adj = list_entry(adj_list, struct netdev_adjacent, list);

	return adj->private;
}
EXPORT_SYMBOL(netdev_adjacent_get_private);

/**
 * netdev_upper_get_next_dev_rcu - Get the next dev from upper list
 * @dev: device
 * @iter: list_head ** of the current position
 *
 * Gets the next device from the dev's upper list, starting from iter
 * position. The caller must hold RCU read lock.
 */
struct net_device *netdev_upper_get_next_dev_rcu(struct net_device *dev,
						 struct list_head **iter)
{
	struct netdev_adjacent *upper;

	WARN_ON_ONCE(!rcu_read_lock_held() && !lockdep_rtnl_is_held());

	upper = list_entry_rcu((*iter)->next, struct netdev_adjacent, list);

	if (&upper->list == &dev->adj_list.upper)
		return NULL;

	*iter = &upper->list;

	return upper->dev;
}
EXPORT_SYMBOL(netdev_upper_get_next_dev_rcu);

/**
 * netdev_all_upper_get_next_dev_rcu - Get the next dev from upper list
 * @dev: device
 * @iter: list_head ** of the current position
 *
 * Gets the next device from the dev's upper list, starting from iter
 * position. The caller must hold RCU read lock.
 */
struct net_device *netdev_all_upper_get_next_dev_rcu(struct net_device *dev,
						     struct list_head **iter)
{
	struct netdev_adjacent *upper;

	WARN_ON_ONCE(!rcu_read_lock_held() && !lockdep_rtnl_is_held());

	upper = list_entry_rcu((*iter)->next, struct netdev_adjacent, list);

	if (&upper->list == &dev->all_adj_list.upper)
		return NULL;

	*iter = &upper->list;

	return upper->dev;
}
EXPORT_SYMBOL(netdev_all_upper_get_next_dev_rcu);

/**
 * netdev_lower_get_next_private - Get the next ->private from the
 *				   lower neighbour list
 * @dev: device
 * @iter: list_head ** of the current position
 *
 * Gets the next netdev_adjacent->private from the dev's lower neighbour
 * list, starting from iter position. The caller must hold either hold the
 * RTNL lock or its own locking that guarantees that the neighbour lower
 * list will remain unchanged.
 */
void *netdev_lower_get_next_private(struct net_device *dev,
				    struct list_head **iter)
{
	struct netdev_adjacent *lower;

	lower = list_entry(*iter, struct netdev_adjacent, list);

	if (&lower->list == &dev->adj_list.lower)
		return NULL;

	*iter = lower->list.next;

	return lower->private;
}
EXPORT_SYMBOL(netdev_lower_get_next_private);

/**
 * netdev_lower_get_next_private_rcu - Get the next ->private from the
 *				       lower neighbour list, RCU
 *				       variant
 * @dev: device
 * @iter: list_head ** of the current position
 *
 * Gets the next netdev_adjacent->private from the dev's lower neighbour
 * list, starting from iter position. The caller must hold RCU read lock.
 */
void *netdev_lower_get_next_private_rcu(struct net_device *dev,
					struct list_head **iter)
{
	struct netdev_adjacent *lower;

	WARN_ON_ONCE(!rcu_read_lock_held());

	lower = list_entry_rcu((*iter)->next, struct netdev_adjacent, list);

	if (&lower->list == &dev->adj_list.lower)
		return NULL;

	*iter = &lower->list;

	return lower->private;
}
EXPORT_SYMBOL(netdev_lower_get_next_private_rcu);

/**
 * netdev_lower_get_next - Get the next device from the lower neighbour
 *                         list
 * @dev: device
 * @iter: list_head ** of the current position
 *
 * Gets the next netdev_adjacent from the dev's lower neighbour
 * list, starting from iter position. The caller must hold RTNL lock or
 * its own locking that guarantees that the neighbour lower
 * list will remain unchanged.
 */
void *netdev_lower_get_next(struct net_device *dev, struct list_head **iter)
{
	struct netdev_adjacent *lower;

	lower = list_entry(*iter, struct netdev_adjacent, list);

	if (&lower->list == &dev->adj_list.lower)
		return NULL;

	*iter = lower->list.next;

	return lower->dev;
}
EXPORT_SYMBOL(netdev_lower_get_next);

/**
 * netdev_all_lower_get_next - Get the next device from all lower neighbour list
 * @dev: device
 * @iter: list_head ** of the current position
 *
 * Gets the next netdev_adjacent from the dev's all lower neighbour
 * list, starting from iter position. The caller must hold RTNL lock or
 * its own locking that guarantees that the neighbour all lower
 * list will remain unchanged.
 */
struct net_device *netdev_all_lower_get_next(struct net_device *dev, struct list_head **iter)
{
	struct netdev_adjacent *lower;

	lower = list_entry(*iter, struct netdev_adjacent, list);

	if (&lower->list == &dev->all_adj_list.lower)
		return NULL;

	*iter = lower->list.next;

	return lower->dev;
}
EXPORT_SYMBOL(netdev_all_lower_get_next);

/**
 * netdev_all_lower_get_next_rcu - Get the next device from all
 *				   lower neighbour list, RCU variant
 * @dev: device
 * @iter: list_head ** of the current position
 *
 * Gets the next netdev_adjacent from the dev's all lower neighbour
 * list, starting from iter position. The caller must hold RCU read lock.
 */
struct net_device *netdev_all_lower_get_next_rcu(struct net_device *dev,
						 struct list_head **iter)
{
	struct netdev_adjacent *lower;

	lower = list_entry_rcu((*iter)->next, struct netdev_adjacent, list);

	if (&lower->list == &dev->all_adj_list.lower)
		return NULL;

	*iter = &lower->list;

	return lower->dev;
}
EXPORT_SYMBOL(netdev_all_lower_get_next_rcu);

/**
 * netdev_lower_get_first_private_rcu - Get the first ->private from the
 *				       lower neighbour list, RCU
 *				       variant
 * @dev: device
 *
 * Gets the first netdev_adjacent->private from the dev's lower neighbour
 * list. The caller must hold RCU read lock.
 */
void *netdev_lower_get_first_private_rcu(struct net_device *dev)
{
	struct netdev_adjacent *lower;

	lower = list_first_or_null_rcu(&dev->adj_list.lower,
			struct netdev_adjacent, list);
	if (lower)
		return lower->private;
	return NULL;
}
EXPORT_SYMBOL(netdev_lower_get_first_private_rcu);

/**
 * netdev_master_upper_dev_get_rcu - Get master upper device
 * @dev: device
 *
 * Find a master upper device and return pointer to it or NULL in case
 * it's not there. The caller must hold the RCU read lock.
 */
struct net_device *netdev_master_upper_dev_get_rcu(struct net_device *dev)
{
	struct netdev_adjacent *upper;

	upper = list_first_or_null_rcu(&dev->adj_list.upper,
				       struct netdev_adjacent, list);
	if (upper && likely(upper->master))
		return upper->dev;
	return NULL;
}
EXPORT_SYMBOL(netdev_master_upper_dev_get_rcu);

static int netdev_adjacent_sysfs_add(struct net_device *dev,
			      struct net_device *adj_dev,
			      struct list_head *dev_list)
{
	char linkname[IFNAMSIZ+7];
	sprintf(linkname, dev_list == &dev->adj_list.upper ?
		"upper_%s" : "lower_%s", adj_dev->name);
	return sysfs_create_link(&(dev->dev.kobj), &(adj_dev->dev.kobj),
				 linkname);
}
static void netdev_adjacent_sysfs_del(struct net_device *dev,
			       char *name,
			       struct list_head *dev_list)
{
	char linkname[IFNAMSIZ+7];
	sprintf(linkname, dev_list == &dev->adj_list.upper ?
		"upper_%s" : "lower_%s", name);
	sysfs_remove_link(&(dev->dev.kobj), linkname);
}

static inline bool netdev_adjacent_is_neigh_list(struct net_device *dev,
						 struct net_device *adj_dev,
						 struct list_head *dev_list)
{
	return (dev_list == &dev->adj_list.upper ||
		dev_list == &dev->adj_list.lower) &&
		net_eq(dev_net(dev), dev_net(adj_dev));
}

static int __netdev_adjacent_dev_insert(struct net_device *dev,
					struct net_device *adj_dev,
					u16 ref_nr,
					struct list_head *dev_list,
					void *private, bool master)
{
	struct netdev_adjacent *adj;
	int ret;

	adj = __netdev_find_adj(adj_dev, dev_list);

	if (adj) {
		adj->ref_nr += ref_nr;
		return 0;
	}

	adj = kmalloc(sizeof(*adj), GFP_KERNEL);
	if (!adj)
		return -ENOMEM;

	adj->dev = adj_dev;
	adj->master = master;
	adj->ref_nr = ref_nr;
	adj->private = private;
	dev_hold(adj_dev);

	pr_debug("dev_hold for %s, because of link added from %s to %s\n",
		 adj_dev->name, dev->name, adj_dev->name);

	if (netdev_adjacent_is_neigh_list(dev, adj_dev, dev_list)) {
		ret = netdev_adjacent_sysfs_add(dev, adj_dev, dev_list);
		if (ret)
			goto free_adj;
	}

	/* Ensure that master link is always the first item in list. */
	if (master) {
		ret = sysfs_create_link(&(dev->dev.kobj),
					&(adj_dev->dev.kobj), "master");
		if (ret)
			goto remove_symlinks;

		list_add_rcu(&adj->list, dev_list);
	} else {
		list_add_tail_rcu(&adj->list, dev_list);
	}

	return 0;

remove_symlinks:
	if (netdev_adjacent_is_neigh_list(dev, adj_dev, dev_list))
		netdev_adjacent_sysfs_del(dev, adj_dev->name, dev_list);
free_adj:
	kfree(adj);
	dev_put(adj_dev);

	return ret;
}

static void __netdev_adjacent_dev_remove(struct net_device *dev,
					 struct net_device *adj_dev,
					 u16 ref_nr,
					 struct list_head *dev_list)
{
	struct netdev_adjacent *adj;

	adj = __netdev_find_adj(adj_dev, dev_list);

	if (!adj) {
		pr_err("tried to remove device %s from %s\n",
		       dev->name, adj_dev->name);
		BUG();
	}

	if (adj->ref_nr > ref_nr) {
		pr_debug("%s to %s ref_nr-%d = %d\n", dev->name, adj_dev->name,
			 ref_nr, adj->ref_nr-ref_nr);
		adj->ref_nr -= ref_nr;
		return;
	}

	if (adj->master)
		sysfs_remove_link(&(dev->dev.kobj), "master");

	if (netdev_adjacent_is_neigh_list(dev, adj_dev, dev_list))
		netdev_adjacent_sysfs_del(dev, adj_dev->name, dev_list);

	list_del_rcu(&adj->list);
	pr_debug("dev_put for %s, because link removed from %s to %s\n",
		 adj_dev->name, dev->name, adj_dev->name);
	dev_put(adj_dev);
	kfree_rcu(adj, rcu);
}

static int __netdev_adjacent_dev_link_lists(struct net_device *dev,
					    struct net_device *upper_dev,
					    u16 ref_nr,
					    struct list_head *up_list,
					    struct list_head *down_list,
					    void *private, bool master)
{
	int ret;

	ret = __netdev_adjacent_dev_insert(dev, upper_dev, ref_nr, up_list,
					   private, master);
	if (ret)
		return ret;

	ret = __netdev_adjacent_dev_insert(upper_dev, dev, ref_nr, down_list,
					   private, false);
	if (ret) {
		__netdev_adjacent_dev_remove(dev, upper_dev, ref_nr, up_list);
		return ret;
	}

	return 0;
}

static int __netdev_adjacent_dev_link(struct net_device *dev,
				      struct net_device *upper_dev,
				      u16 ref_nr)
{
	return __netdev_adjacent_dev_link_lists(dev, upper_dev, ref_nr,
						&dev->all_adj_list.upper,
						&upper_dev->all_adj_list.lower,
						NULL, false);
}

static void __netdev_adjacent_dev_unlink_lists(struct net_device *dev,
					       struct net_device *upper_dev,
					       u16 ref_nr,
					       struct list_head *up_list,
					       struct list_head *down_list)
{
	__netdev_adjacent_dev_remove(dev, upper_dev, ref_nr, up_list);
	__netdev_adjacent_dev_remove(upper_dev, dev, ref_nr, down_list);
}

static void __netdev_adjacent_dev_unlink(struct net_device *dev,
					 struct net_device *upper_dev,
					 u16 ref_nr)
{
	__netdev_adjacent_dev_unlink_lists(dev, upper_dev, ref_nr,
					   &dev->all_adj_list.upper,
					   &upper_dev->all_adj_list.lower);
}

static int __netdev_adjacent_dev_link_neighbour(struct net_device *dev,
						struct net_device *upper_dev,
						void *private, bool master)
{
	int ret = __netdev_adjacent_dev_link(dev, upper_dev, 1);

	if (ret)
		return ret;

	ret = __netdev_adjacent_dev_link_lists(dev, upper_dev, 1,
					       &dev->adj_list.upper,
					       &upper_dev->adj_list.lower,
					       private, master);
	if (ret) {
		__netdev_adjacent_dev_unlink(dev, upper_dev, 1);
		return ret;
	}

	return 0;
}

static void __netdev_adjacent_dev_unlink_neighbour(struct net_device *dev,
						   struct net_device *upper_dev)
{
	__netdev_adjacent_dev_unlink(dev, upper_dev, 1);
	__netdev_adjacent_dev_unlink_lists(dev, upper_dev, 1,
					   &dev->adj_list.upper,
					   &upper_dev->adj_list.lower);
}

static int __netdev_upper_dev_link(struct net_device *dev,
				   struct net_device *upper_dev, bool master,
				   void *upper_priv, void *upper_info)
{
	struct netdev_notifier_changeupper_info changeupper_info;
	struct netdev_adjacent *i, *j, *to_i, *to_j;
	int ret = 0;

	ASSERT_RTNL();

	if (dev == upper_dev)
		return -EBUSY;

	/* To prevent loops, check if dev is not upper device to upper_dev. */
	if (__netdev_find_adj(dev, &upper_dev->all_adj_list.upper))
		return -EBUSY;

	if (__netdev_find_adj(upper_dev, &dev->adj_list.upper))
		return -EEXIST;

	if (master && netdev_master_upper_dev_get(dev))
		return -EBUSY;

	changeupper_info.upper_dev = upper_dev;
	changeupper_info.master = master;
	changeupper_info.linking = true;
	changeupper_info.upper_info = upper_info;

	ret = call_netdevice_notifiers_info(NETDEV_PRECHANGEUPPER, dev,
					    &changeupper_info.info);
	ret = notifier_to_errno(ret);
	if (ret)
		return ret;

	ret = __netdev_adjacent_dev_link_neighbour(dev, upper_dev, upper_priv,
						   master);
	if (ret)
		return ret;

	/* Now that we linked these devs, make all the upper_dev's
	 * all_adj_list.upper visible to every dev's all_adj_list.lower an
	 * versa, and don't forget the devices itself. All of these
	 * links are non-neighbours.
	 */
	list_for_each_entry(i, &dev->all_adj_list.lower, list) {
		list_for_each_entry(j, &upper_dev->all_adj_list.upper, list) {
			pr_debug("Interlinking %s with %s, non-neighbour\n",
				 i->dev->name, j->dev->name);
			ret = __netdev_adjacent_dev_link(i->dev, j->dev, i->ref_nr);
			if (ret)
				goto rollback_mesh;
		}
	}

	/* add dev to every upper_dev's upper device */
	list_for_each_entry(i, &upper_dev->all_adj_list.upper, list) {
		pr_debug("linking %s's upper device %s with %s\n",
			 upper_dev->name, i->dev->name, dev->name);
		ret = __netdev_adjacent_dev_link(dev, i->dev, i->ref_nr);
		if (ret)
			goto rollback_upper_mesh;
	}

	/* add upper_dev to every dev's lower device */
	list_for_each_entry(i, &dev->all_adj_list.lower, list) {
		pr_debug("linking %s's lower device %s with %s\n", dev->name,
			 i->dev->name, upper_dev->name);
		ret = __netdev_adjacent_dev_link(i->dev, upper_dev, i->ref_nr);
		if (ret)
			goto rollback_lower_mesh;
	}

	ret = call_netdevice_notifiers_info(NETDEV_CHANGEUPPER, dev,
					    &changeupper_info.info);
	ret = notifier_to_errno(ret);
	if (ret)
		goto rollback_lower_mesh;

	return 0;

rollback_lower_mesh:
	to_i = i;
	list_for_each_entry(i, &dev->all_adj_list.lower, list) {
		if (i == to_i)
			break;
		__netdev_adjacent_dev_unlink(i->dev, upper_dev, i->ref_nr);
	}

	i = NULL;

rollback_upper_mesh:
	to_i = i;
	list_for_each_entry(i, &upper_dev->all_adj_list.upper, list) {
		if (i == to_i)
			break;
		__netdev_adjacent_dev_unlink(dev, i->dev, i->ref_nr);
	}

	i = j = NULL;

rollback_mesh:
	to_i = i;
	to_j = j;
	list_for_each_entry(i, &dev->all_adj_list.lower, list) {
		list_for_each_entry(j, &upper_dev->all_adj_list.upper, list) {
			if (i == to_i && j == to_j)
				break;
			__netdev_adjacent_dev_unlink(i->dev, j->dev, i->ref_nr);
		}
		if (i == to_i)
			break;
	}

	__netdev_adjacent_dev_unlink_neighbour(dev, upper_dev);

	return ret;
}

/**
 * netdev_upper_dev_link - Add a link to the upper device
 * @dev: device
 * @upper_dev: new upper device
 *
 * Adds a link to device which is upper to this one. The caller must hold
 * the RTNL lock. On a failure a negative errno code is returned.
 * On success the reference counts are adjusted and the function
 * returns zero.
 */
int netdev_upper_dev_link(struct net_device *dev,
			  struct net_device *upper_dev)
{
	return __netdev_upper_dev_link(dev, upper_dev, false, NULL, NULL);
}
EXPORT_SYMBOL(netdev_upper_dev_link);

/**
 * netdev_master_upper_dev_link - Add a master link to the upper device
 * @dev: device
 * @upper_dev: new upper device
 * @upper_priv: upper device private
 * @upper_info: upper info to be passed down via notifier
 *
 * Adds a link to device which is upper to this one. In this case, only
 * one master upper device can be linked, although other non-master devices
 * might be linked as well. The caller must hold the RTNL lock.
 * On a failure a negative errno code is returned. On success the reference
 * counts are adjusted and the function returns zero.
 */
int netdev_master_upper_dev_link(struct net_device *dev,
				 struct net_device *upper_dev,
				 void *upper_priv, void *upper_info)
{
	return __netdev_upper_dev_link(dev, upper_dev, true,
				       upper_priv, upper_info);
}
EXPORT_SYMBOL(netdev_master_upper_dev_link);

/**
 * netdev_upper_dev_unlink - Removes a link to upper device
 * @dev: device
 * @upper_dev: new upper device
 *
 * Removes a link to device which is upper to this one. The caller must hold
 * the RTNL lock.
 */
void netdev_upper_dev_unlink(struct net_device *dev,
			     struct net_device *upper_dev)
{
	struct netdev_notifier_changeupper_info changeupper_info;
	struct netdev_adjacent *i, *j;
	ASSERT_RTNL();

	changeupper_info.upper_dev = upper_dev;
	changeupper_info.master = netdev_master_upper_dev_get(dev) == upper_dev;
	changeupper_info.linking = false;

	call_netdevice_notifiers_info(NETDEV_PRECHANGEUPPER, dev,
				      &changeupper_info.info);

	__netdev_adjacent_dev_unlink_neighbour(dev, upper_dev);

	/* Here is the tricky part. We must remove all dev's lower
	 * devices from all upper_dev's upper devices and vice
	 * versa, to maintain the graph relationship.
	 */
	list_for_each_entry(i, &dev->all_adj_list.lower, list)
		list_for_each_entry(j, &upper_dev->all_adj_list.upper, list)
			__netdev_adjacent_dev_unlink(i->dev, j->dev, i->ref_nr);

	/* remove also the devices itself from lower/upper device
	 * list
	 */
	list_for_each_entry(i, &dev->all_adj_list.lower, list)
		__netdev_adjacent_dev_unlink(i->dev, upper_dev, i->ref_nr);

	list_for_each_entry(i, &upper_dev->all_adj_list.upper, list)
		__netdev_adjacent_dev_unlink(dev, i->dev, i->ref_nr);

	call_netdevice_notifiers_info(NETDEV_CHANGEUPPER, dev,
				      &changeupper_info.info);
}
EXPORT_SYMBOL(netdev_upper_dev_unlink);

/**
 * netdev_bonding_info_change - Dispatch event about slave change
 * @dev: device
 * @bonding_info: info to dispatch
 *
 * Send NETDEV_BONDING_INFO to netdev notifiers with info.
 * The caller must hold the RTNL lock.
 */
void netdev_bonding_info_change(struct net_device *dev,
				struct netdev_bonding_info *bonding_info)
{
	struct netdev_notifier_bonding_info	info;

	memcpy(&info.bonding_info, bonding_info,
	       sizeof(struct netdev_bonding_info));
	call_netdevice_notifiers_info(NETDEV_BONDING_INFO, dev,
				      &info.info);
}
EXPORT_SYMBOL(netdev_bonding_info_change);

static void netdev_adjacent_add_links(struct net_device *dev)
{
	struct netdev_adjacent *iter;

	struct net *net = dev_net(dev);

	list_for_each_entry(iter, &dev->adj_list.upper, list) {
		if (!net_eq(net, dev_net(iter->dev)))
			continue;
		netdev_adjacent_sysfs_add(iter->dev, dev,
					  &iter->dev->adj_list.lower);
		netdev_adjacent_sysfs_add(dev, iter->dev,
					  &dev->adj_list.upper);
	}

	list_for_each_entry(iter, &dev->adj_list.lower, list) {
		if (!net_eq(net, dev_net(iter->dev)))
			continue;
		netdev_adjacent_sysfs_add(iter->dev, dev,
					  &iter->dev->adj_list.upper);
		netdev_adjacent_sysfs_add(dev, iter->dev,
					  &dev->adj_list.lower);
	}
}

static void netdev_adjacent_del_links(struct net_device *dev)
{
	struct netdev_adjacent *iter;

	struct net *net = dev_net(dev);

	list_for_each_entry(iter, &dev->adj_list.upper, list) {
		if (!net_eq(net, dev_net(iter->dev)))
			continue;
		netdev_adjacent_sysfs_del(iter->dev, dev->name,
					  &iter->dev->adj_list.lower);
		netdev_adjacent_sysfs_del(dev, iter->dev->name,
					  &dev->adj_list.upper);
	}

	list_for_each_entry(iter, &dev->adj_list.lower, list) {
		if (!net_eq(net, dev_net(iter->dev)))
			continue;
		netdev_adjacent_sysfs_del(iter->dev, dev->name,
					  &iter->dev->adj_list.upper);
		netdev_adjacent_sysfs_del(dev, iter->dev->name,
					  &dev->adj_list.lower);
	}
}

void netdev_adjacent_rename_links(struct net_device *dev, char *oldname)
{
	struct netdev_adjacent *iter;

	struct net *net = dev_net(dev);

	list_for_each_entry(iter, &dev->adj_list.upper, list) {
		if (!net_eq(net, dev_net(iter->dev)))
			continue;
		netdev_adjacent_sysfs_del(iter->dev, oldname,
					  &iter->dev->adj_list.lower);
		netdev_adjacent_sysfs_add(iter->dev, dev,
					  &iter->dev->adj_list.lower);
	}

	list_for_each_entry(iter, &dev->adj_list.lower, list) {
		if (!net_eq(net, dev_net(iter->dev)))
			continue;
		netdev_adjacent_sysfs_del(iter->dev, oldname,
					  &iter->dev->adj_list.upper);
		netdev_adjacent_sysfs_add(iter->dev, dev,
					  &iter->dev->adj_list.upper);
	}
}

void *netdev_lower_dev_get_private(struct net_device *dev,
				   struct net_device *lower_dev)
{
	struct netdev_adjacent *lower;

	if (!lower_dev)
		return NULL;
	lower = __netdev_find_adj(lower_dev, &dev->adj_list.lower);
	if (!lower)
		return NULL;

	return lower->private;
}
EXPORT_SYMBOL(netdev_lower_dev_get_private);


int dev_get_nest_level(struct net_device *dev)
{
	struct net_device *lower = NULL;
	struct list_head *iter;
	int max_nest = -1;
	int nest;

	ASSERT_RTNL();

	netdev_for_each_lower_dev(dev, lower, iter) {
		nest = dev_get_nest_level(lower);
		if (max_nest < nest)
			max_nest = nest;
	}

	return max_nest + 1;
}
EXPORT_SYMBOL(dev_get_nest_level);

/**
 * netdev_lower_change - Dispatch event about lower device state change
 * @lower_dev: device
 * @lower_state_info: state to dispatch
 *
 * Send NETDEV_CHANGELOWERSTATE to netdev notifiers with info.
 * The caller must hold the RTNL lock.
 */
void netdev_lower_state_changed(struct net_device *lower_dev,
				void *lower_state_info)
{
	struct netdev_notifier_changelowerstate_info changelowerstate_info;

	ASSERT_RTNL();
	changelowerstate_info.lower_state_info = lower_state_info;
	call_netdevice_notifiers_info(NETDEV_CHANGELOWERSTATE, lower_dev,
				      &changelowerstate_info.info);
}
EXPORT_SYMBOL(netdev_lower_state_changed);

int netdev_default_l2upper_neigh_construct(struct net_device *dev,
					   struct neighbour *n)
{
	struct net_device *lower_dev, *stop_dev;
	struct list_head *iter;
	int err;

	netdev_for_each_lower_dev(dev, lower_dev, iter) {
		if (!lower_dev->netdev_ops->ndo_neigh_construct)
			continue;
		err = lower_dev->netdev_ops->ndo_neigh_construct(lower_dev, n);
		if (err) {
			stop_dev = lower_dev;
			goto rollback;
		}
	}
	return 0;

rollback:
	netdev_for_each_lower_dev(dev, lower_dev, iter) {
		if (lower_dev == stop_dev)
			break;
		if (!lower_dev->netdev_ops->ndo_neigh_destroy)
			continue;
		lower_dev->netdev_ops->ndo_neigh_destroy(lower_dev, n);
	}
	return err;
}
EXPORT_SYMBOL_GPL(netdev_default_l2upper_neigh_construct);

void netdev_default_l2upper_neigh_destroy(struct net_device *dev,
					  struct neighbour *n)
{
	struct net_device *lower_dev;
	struct list_head *iter;

	netdev_for_each_lower_dev(dev, lower_dev, iter) {
		if (!lower_dev->netdev_ops->ndo_neigh_destroy)
			continue;
		lower_dev->netdev_ops->ndo_neigh_destroy(lower_dev, n);
	}
}
EXPORT_SYMBOL_GPL(netdev_default_l2upper_neigh_destroy);

static void dev_change_rx_flags(struct net_device *dev, int flags)
{
	const struct net_device_ops *ops = dev->netdev_ops;

	if (ops->ndo_change_rx_flags)
		ops->ndo_change_rx_flags(dev, flags);
}

static int __dev_set_promiscuity(struct net_device *dev, int inc, bool notify)
{
	unsigned int old_flags = dev->flags;
	kuid_t uid;
	kgid_t gid;

	ASSERT_RTNL();

	dev->flags |= IFF_PROMISC;
	dev->promiscuity += inc;
	if (dev->promiscuity == 0) {
		/*
		 * Avoid overflow.
		 * If inc causes overflow, untouch promisc and return error.
		 */
		if (inc < 0)
			dev->flags &= ~IFF_PROMISC;
		else {
			dev->promiscuity -= inc;
			pr_warn("%s: promiscuity touches roof, set promiscuity failed. promiscuity feature of device might be broken.\n",
				dev->name);
			return -EOVERFLOW;
		}
	}
	if (dev->flags != old_flags) {
		pr_info("device %s %s promiscuous mode\n",
			dev->name,
			dev->flags & IFF_PROMISC ? "entered" : "left");
		if (audit_enabled) {
			current_uid_gid(&uid, &gid);
			audit_log(current->audit_context, GFP_ATOMIC,
				AUDIT_ANOM_PROMISCUOUS,
				"dev=%s prom=%d old_prom=%d auid=%u uid=%u gid=%u ses=%u",
				dev->name, (dev->flags & IFF_PROMISC),
				(old_flags & IFF_PROMISC),
				from_kuid(&init_user_ns, audit_get_loginuid(current)),
				from_kuid(&init_user_ns, uid),
				from_kgid(&init_user_ns, gid),
				audit_get_sessionid(current));
		}

		dev_change_rx_flags(dev, IFF_PROMISC);
	}
	if (notify)
		__dev_notify_flags(dev, old_flags, IFF_PROMISC);
	return 0;
}

/**
 *	dev_set_promiscuity	- update promiscuity count on a device
 *	@dev: device
 *	@inc: modifier
 *
 *	Add or remove promiscuity from a device. While the count in the device
 *	remains above zero the interface remains promiscuous. Once it hits zero
 *	the device reverts back to normal filtering operation. A negative inc
 *	value is used to drop promiscuity on the device.
 *	Return 0 if successful or a negative errno code on error.
 */
int dev_set_promiscuity(struct net_device *dev, int inc)
{
	unsigned int old_flags = dev->flags;
	int err;

	err = __dev_set_promiscuity(dev, inc, true);
	if (err < 0)
		return err;
	if (dev->flags != old_flags)
		dev_set_rx_mode(dev);
	return err;
}
EXPORT_SYMBOL(dev_set_promiscuity);

static int __dev_set_allmulti(struct net_device *dev, int inc, bool notify)
{
	unsigned int old_flags = dev->flags, old_gflags = dev->gflags;

	ASSERT_RTNL();

	dev->flags |= IFF_ALLMULTI;
	dev->allmulti += inc;
	if (dev->allmulti == 0) {
		/*
		 * Avoid overflow.
		 * If inc causes overflow, untouch allmulti and return error.
		 */
		if (inc < 0)
			dev->flags &= ~IFF_ALLMULTI;
		else {
			dev->allmulti -= inc;
			pr_warn("%s: allmulti touches roof, set allmulti failed. allmulti feature of device might be broken.\n",
				dev->name);
			return -EOVERFLOW;
		}
	}
	if (dev->flags ^ old_flags) {
		dev_change_rx_flags(dev, IFF_ALLMULTI);
		dev_set_rx_mode(dev);
		if (notify)
			__dev_notify_flags(dev, old_flags,
					   dev->gflags ^ old_gflags);
	}
	return 0;
}

/**
 *	dev_set_allmulti	- update allmulti count on a device
 *	@dev: device
 *	@inc: modifier
 *
 *	Add or remove reception of all multicast frames to a device. While the
 *	count in the device remains above zero the interface remains listening
 *	to all interfaces. Once it hits zero the device reverts back to normal
 *	filtering operation. A negative @inc value is used to drop the counter
 *	when releasing a resource needing all multicasts.
 *	Return 0 if successful or a negative errno code on error.
 */

int dev_set_allmulti(struct net_device *dev, int inc)
{
	return __dev_set_allmulti(dev, inc, true);
}
EXPORT_SYMBOL(dev_set_allmulti);

/*
 *	Upload unicast and multicast address lists to device and
 *	configure RX filtering. When the device doesn't support unicast
 *	filtering it is put in promiscuous mode while unicast addresses
 *	are present.
 */
void __dev_set_rx_mode(struct net_device *dev)
{
	const struct net_device_ops *ops = dev->netdev_ops;

	/* dev_open will call this function so the list will stay sane. */
	if (!(dev->flags&IFF_UP))
		return;

	if (!netif_device_present(dev))
		return;

	if (!(dev->priv_flags & IFF_UNICAST_FLT)) {
		/* Unicast addresses changes may only happen under the rtnl,
		 * therefore calling __dev_set_promiscuity here is safe.
		 */
		if (!netdev_uc_empty(dev) && !dev->uc_promisc) {
			__dev_set_promiscuity(dev, 1, false);
			dev->uc_promisc = true;
		} else if (netdev_uc_empty(dev) && dev->uc_promisc) {
			__dev_set_promiscuity(dev, -1, false);
			dev->uc_promisc = false;
		}
	}

	if (ops->ndo_set_rx_mode)
		ops->ndo_set_rx_mode(dev);
}

void dev_set_rx_mode(struct net_device *dev)
{
	netif_addr_lock_bh(dev);
	__dev_set_rx_mode(dev);
	netif_addr_unlock_bh(dev);
}

/**
 *	dev_get_flags - get flags reported to userspace
 *	@dev: device
 *
 *	Get the combination of flag bits exported through APIs to userspace.
 */
unsigned int dev_get_flags(const struct net_device *dev)
{
	unsigned int flags;

	flags = (dev->flags & ~(IFF_PROMISC |
				IFF_ALLMULTI |
				IFF_RUNNING |
				IFF_LOWER_UP |
				IFF_DORMANT)) |
		(dev->gflags & (IFF_PROMISC |
				IFF_ALLMULTI));

	if (netif_running(dev)) {
		if (netif_oper_up(dev))
			flags |= IFF_RUNNING;
		if (netif_carrier_ok(dev))
			flags |= IFF_LOWER_UP;
		if (netif_dormant(dev))
			flags |= IFF_DORMANT;
	}

	return flags;
}
EXPORT_SYMBOL(dev_get_flags);

int __dev_change_flags(struct net_device *dev, unsigned int flags)
{
	unsigned int old_flags = dev->flags;
	int ret;

	ASSERT_RTNL();

	/*
	 *	Set the flags on our device.
	 */

	dev->flags = (flags & (IFF_DEBUG | IFF_NOTRAILERS | IFF_NOARP |
			       IFF_DYNAMIC | IFF_MULTICAST | IFF_PORTSEL |
			       IFF_AUTOMEDIA)) |
		     (dev->flags & (IFF_UP | IFF_VOLATILE | IFF_PROMISC |
				    IFF_ALLMULTI));

	/*
	 *	Load in the correct multicast list now the flags have changed.
	 */

	if ((old_flags ^ flags) & IFF_MULTICAST)
		dev_change_rx_flags(dev, IFF_MULTICAST);

	dev_set_rx_mode(dev);

	/*
	 *	Have we downed the interface. We handle IFF_UP ourselves
	 *	according to user attempts to set it, rather than blindly
	 *	setting it.
	 */

	ret = 0;
	if ((old_flags ^ flags) & IFF_UP)
		ret = ((old_flags & IFF_UP) ? __dev_close : __dev_open)(dev);

	if ((flags ^ dev->gflags) & IFF_PROMISC) {
		int inc = (flags & IFF_PROMISC) ? 1 : -1;
		unsigned int old_flags = dev->flags;

		dev->gflags ^= IFF_PROMISC;

		if (__dev_set_promiscuity(dev, inc, false) >= 0)
			if (dev->flags != old_flags)
				dev_set_rx_mode(dev);
	}

	/* NOTE: order of synchronization of IFF_PROMISC and IFF_ALLMULTI
	   is important. Some (broken) drivers set IFF_PROMISC, when
	   IFF_ALLMULTI is requested not asking us and not reporting.
	 */
	if ((flags ^ dev->gflags) & IFF_ALLMULTI) {
		int inc = (flags & IFF_ALLMULTI) ? 1 : -1;

		dev->gflags ^= IFF_ALLMULTI;
		__dev_set_allmulti(dev, inc, false);
	}

	return ret;
}

void __dev_notify_flags(struct net_device *dev, unsigned int old_flags,
			unsigned int gchanges)
{
	unsigned int changes = dev->flags ^ old_flags;

	if (gchanges)
		rtmsg_ifinfo(RTM_NEWLINK, dev, gchanges, GFP_ATOMIC);

	if (changes & IFF_UP) {
		if (dev->flags & IFF_UP)
			call_netdevice_notifiers(NETDEV_UP, dev);
		else
			call_netdevice_notifiers(NETDEV_DOWN, dev);
	}

	if (dev->flags & IFF_UP &&
	    (changes & ~(IFF_UP | IFF_PROMISC | IFF_ALLMULTI | IFF_VOLATILE))) {
		struct netdev_notifier_change_info change_info;

		change_info.flags_changed = changes;
		call_netdevice_notifiers_info(NETDEV_CHANGE, dev,
					      &change_info.info);
	}
}

/**
 *	dev_change_flags - change device settings
 *	@dev: device
 *	@flags: device state flags
 *
 *	Change settings on device based state flags. The flags are
 *	in the userspace exported format.
 */
int dev_change_flags(struct net_device *dev, unsigned int flags)
{
	int ret;
	unsigned int changes, old_flags = dev->flags, old_gflags = dev->gflags;

	ret = __dev_change_flags(dev, flags);
	if (ret < 0)
		return ret;

	changes = (old_flags ^ dev->flags) | (old_gflags ^ dev->gflags);
	__dev_notify_flags(dev, old_flags, changes);
	return ret;
}
EXPORT_SYMBOL(dev_change_flags);

static int __dev_set_mtu(struct net_device *dev, int new_mtu)
{
	const struct net_device_ops *ops = dev->netdev_ops;

	if (ops->ndo_change_mtu)
		return ops->ndo_change_mtu(dev, new_mtu);

	dev->mtu = new_mtu;
	return 0;
}

/**
 *	dev_set_mtu - Change maximum transfer unit
 *	@dev: device
 *	@new_mtu: new transfer unit
 *
 *	Change the maximum transfer size of the network device.
 */
int dev_set_mtu(struct net_device *dev, int new_mtu)
{
	int err, orig_mtu;

	if (new_mtu == dev->mtu)
		return 0;

	/*	MTU must be positive.	 */
	if (new_mtu < 0)
		return -EINVAL;

	if (!netif_device_present(dev))
		return -ENODEV;

	err = call_netdevice_notifiers(NETDEV_PRECHANGEMTU, dev);
	err = notifier_to_errno(err);
	if (err)
		return err;

	orig_mtu = dev->mtu;
	err = __dev_set_mtu(dev, new_mtu);

	if (!err) {
		err = call_netdevice_notifiers(NETDEV_CHANGEMTU, dev);
		err = notifier_to_errno(err);
		if (err) {
			/* setting mtu back and notifying everyone again,
			 * so that they have a chance to revert changes.
			 */
			__dev_set_mtu(dev, orig_mtu);
			call_netdevice_notifiers(NETDEV_CHANGEMTU, dev);
		}
	}
	return err;
}
EXPORT_SYMBOL(dev_set_mtu);

/**
 *	dev_set_group - Change group this device belongs to
 *	@dev: device
 *	@new_group: group this device should belong to
 */
void dev_set_group(struct net_device *dev, int new_group)
{
	dev->group = new_group;
}
EXPORT_SYMBOL(dev_set_group);

/**
 *	dev_set_mac_address - Change Media Access Control Address
 *	@dev: device
 *	@sa: new address
 *
 *	Change the hardware (MAC) address of the device
 */
int dev_set_mac_address(struct net_device *dev, struct sockaddr *sa)
{
	const struct net_device_ops *ops = dev->netdev_ops;
	int err;

	if (!ops->ndo_set_mac_address)
		return -EOPNOTSUPP;
	if (sa->sa_family != dev->type)
		return -EINVAL;
	if (!netif_device_present(dev))
		return -ENODEV;
	err = ops->ndo_set_mac_address(dev, sa);
	if (err)
		return err;
	dev->addr_assign_type = NET_ADDR_SET;
	call_netdevice_notifiers(NETDEV_CHANGEADDR, dev);
	add_device_randomness(dev->dev_addr, dev->addr_len);
	return 0;
}
EXPORT_SYMBOL(dev_set_mac_address);

/**
 *	dev_change_carrier - Change device carrier
 *	@dev: device
 *	@new_carrier: new value
 *
 *	Change device carrier
 */
int dev_change_carrier(struct net_device *dev, bool new_carrier)
{
	const struct net_device_ops *ops = dev->netdev_ops;

	if (!ops->ndo_change_carrier)
		return -EOPNOTSUPP;
	if (!netif_device_present(dev))
		return -ENODEV;
	return ops->ndo_change_carrier(dev, new_carrier);
}
EXPORT_SYMBOL(dev_change_carrier);

/**
 *	dev_get_phys_port_id - Get device physical port ID
 *	@dev: device
 *	@ppid: port ID
 *
 *	Get device physical port ID
 */
int dev_get_phys_port_id(struct net_device *dev,
			 struct netdev_phys_item_id *ppid)
{
	const struct net_device_ops *ops = dev->netdev_ops;

	if (!ops->ndo_get_phys_port_id)
		return -EOPNOTSUPP;
	return ops->ndo_get_phys_port_id(dev, ppid);
}
EXPORT_SYMBOL(dev_get_phys_port_id);

/**
 *	dev_get_phys_port_name - Get device physical port name
 *	@dev: device
 *	@name: port name
 *	@len: limit of bytes to copy to name
 *
 *	Get device physical port name
 */
int dev_get_phys_port_name(struct net_device *dev,
			   char *name, size_t len)
{
	const struct net_device_ops *ops = dev->netdev_ops;

	if (!ops->ndo_get_phys_port_name)
		return -EOPNOTSUPP;
	return ops->ndo_get_phys_port_name(dev, name, len);
}
EXPORT_SYMBOL(dev_get_phys_port_name);

/**
 *	dev_change_proto_down - update protocol port state information
 *	@dev: device
 *	@proto_down: new value
 *
 *	This info can be used by switch drivers to set the phys state of the
 *	port.
 */
int dev_change_proto_down(struct net_device *dev, bool proto_down)
{
	const struct net_device_ops *ops = dev->netdev_ops;

	if (!ops->ndo_change_proto_down)
		return -EOPNOTSUPP;
	if (!netif_device_present(dev))
		return -ENODEV;
	return ops->ndo_change_proto_down(dev, proto_down);
}
EXPORT_SYMBOL(dev_change_proto_down);

/**
 *	dev_change_xdp_fd - set or clear a bpf program for a device rx path
 *	@dev: device
 *	@fd: new program fd or negative value to clear
 *
 *	Set or clear a bpf program for a device
 */
int dev_change_xdp_fd(struct net_device *dev, int fd)
{
	const struct net_device_ops *ops = dev->netdev_ops;
	struct bpf_prog *prog = NULL;
	struct netdev_xdp xdp = {};
	int err;

	if (!ops->ndo_xdp)
		return -EOPNOTSUPP;
	if (fd >= 0) {
		prog = bpf_prog_get_type(fd, BPF_PROG_TYPE_XDP);
		if (IS_ERR(prog))
			return PTR_ERR(prog);
	}

	xdp.command = XDP_SETUP_PROG;
	xdp.prog = prog;
	err = ops->ndo_xdp(dev, &xdp);
	if (err < 0 && prog)
		bpf_prog_put(prog);

	return err;
}
EXPORT_SYMBOL(dev_change_xdp_fd);

/**
 *	dev_new_index	-	allocate an ifindex
 *	@net: the applicable net namespace
 *
 *	Returns a suitable unique value for a new device interface
 *	number.  The caller must hold the rtnl semaphore or the
 *	dev_base_lock to be sure it remains unique.
 */
static int dev_new_index(struct net *net)
{
	int ifindex = net->ifindex;
	for (;;) {
		if (++ifindex <= 0)
			ifindex = 1;
		if (!__dev_get_by_index(net, ifindex))
			return net->ifindex = ifindex;
	}
}

/* Delayed registration/unregisteration */
static LIST_HEAD(net_todo_list);
DECLARE_WAIT_QUEUE_HEAD(netdev_unregistering_wq);

static void net_set_todo(struct net_device *dev)
{
	list_add_tail(&dev->todo_list, &net_todo_list);
	dev_net(dev)->dev_unreg_count++;
}

static void rollback_registered_many(struct list_head *head)
{
	struct net_device *dev, *tmp;
	LIST_HEAD(close_head);

	BUG_ON(dev_boot_phase);
	ASSERT_RTNL();

	list_for_each_entry_safe(dev, tmp, head, unreg_list) {
		/* Some devices call without registering
		 * for initialization unwind. Remove those
		 * devices and proceed with the remaining.
		 */
		if (dev->reg_state == NETREG_UNINITIALIZED) {
			pr_debug("unregister_netdevice: device %s/%p never was registered\n",
				 dev->name, dev);

			WARN_ON(1);
			list_del(&dev->unreg_list);
			continue;
		}
		dev->dismantle = true;
		BUG_ON(dev->reg_state != NETREG_REGISTERED);
	}

	/* If device is running, close it first. */
	list_for_each_entry(dev, head, unreg_list)
		list_add_tail(&dev->close_list, &close_head);
	dev_close_many(&close_head, true);

	list_for_each_entry(dev, head, unreg_list) {
		/* And unlink it from device chain. */
		unlist_netdevice(dev);

		dev->reg_state = NETREG_UNREGISTERING;
		on_each_cpu(flush_backlog, dev, 1);
	}
	flush_all_backlogs();

	synchronize_net();

	list_for_each_entry(dev, head, unreg_list) {
		struct sk_buff *skb = NULL;

		/* Shutdown queueing discipline. */
		dev_shutdown(dev);


		/* Notify protocols, that we are about to destroy
		   this device. They should clean all the things.
		*/
		call_netdevice_notifiers(NETDEV_UNREGISTER, dev);

		if (!dev->rtnl_link_ops ||
		    dev->rtnl_link_state == RTNL_LINK_INITIALIZED)
			skb = rtmsg_ifinfo_build_skb(RTM_DELLINK, dev, ~0U,
						     GFP_KERNEL);

		/*
		 *	Flush the unicast and multicast chains
		 */
		dev_uc_flush(dev);
		dev_mc_flush(dev);

		if (dev->netdev_ops->ndo_uninit)
			dev->netdev_ops->ndo_uninit(dev);

		if (skb)
			rtmsg_ifinfo_send(skb, dev, GFP_KERNEL);

		/* Notifier chain MUST detach us all upper devices. */
		WARN_ON(netdev_has_any_upper_dev(dev));

		/* Remove entries from kobject tree */
		netdev_unregister_kobject(dev);
#ifdef CONFIG_XPS
		/* Remove XPS queueing entries */
		netif_reset_xps_queues_gt(dev, 0);
#endif
	}

	synchronize_net();

	list_for_each_entry(dev, head, unreg_list)
		dev_put(dev);
}

static void rollback_registered(struct net_device *dev)
{
	LIST_HEAD(single);

	list_add(&dev->unreg_list, &single);
	rollback_registered_many(&single);
	list_del(&single);
}

static netdev_features_t netdev_sync_upper_features(struct net_device *lower,
	struct net_device *upper, netdev_features_t features)
{
	netdev_features_t upper_disables = NETIF_F_UPPER_DISABLES;
	netdev_features_t feature;
	int feature_bit;

	for_each_netdev_feature(&upper_disables, feature_bit) {
		feature = __NETIF_F_BIT(feature_bit);
		if (!(upper->wanted_features & feature)
		    && (features & feature)) {
			netdev_dbg(lower, "Dropping feature %pNF, upper dev %s has it off.\n",
				   &feature, upper->name);
			features &= ~feature;
		}
	}

	return features;
}

static void netdev_sync_lower_features(struct net_device *upper,
	struct net_device *lower, netdev_features_t features)
{
	netdev_features_t upper_disables = NETIF_F_UPPER_DISABLES;
	netdev_features_t feature;
	int feature_bit;

	for_each_netdev_feature(&upper_disables, feature_bit) {
		feature = __NETIF_F_BIT(feature_bit);
		if (!(features & feature) && (lower->features & feature)) {
			netdev_dbg(upper, "Disabling feature %pNF on lower dev %s.\n",
				   &feature, lower->name);
			lower->wanted_features &= ~feature;
			netdev_update_features(lower);

			if (unlikely(lower->features & feature))
				netdev_WARN(upper, "failed to disable %pNF on %s!\n",
					    &feature, lower->name);
		}
	}
}

static netdev_features_t netdev_fix_features(struct net_device *dev,
	netdev_features_t features)
{
	/* Fix illegal checksum combinations */
	if ((features & NETIF_F_HW_CSUM) &&
	    (features & (NETIF_F_IP_CSUM|NETIF_F_IPV6_CSUM))) {
		netdev_warn(dev, "mixed HW and IP checksum settings.\n");
		features &= ~(NETIF_F_IP_CSUM|NETIF_F_IPV6_CSUM);
	}

	/* TSO requires that SG is present as well. */
	if ((features & NETIF_F_ALL_TSO) && !(features & NETIF_F_SG)) {
		netdev_dbg(dev, "Dropping TSO features since no SG feature.\n");
		features &= ~NETIF_F_ALL_TSO;
	}

	if ((features & NETIF_F_TSO) && !(features & NETIF_F_HW_CSUM) &&
					!(features & NETIF_F_IP_CSUM)) {
		netdev_dbg(dev, "Dropping TSO features since no CSUM feature.\n");
		features &= ~NETIF_F_TSO;
		features &= ~NETIF_F_TSO_ECN;
	}

	if ((features & NETIF_F_TSO6) && !(features & NETIF_F_HW_CSUM) &&
					 !(features & NETIF_F_IPV6_CSUM)) {
		netdev_dbg(dev, "Dropping TSO6 features since no CSUM feature.\n");
		features &= ~NETIF_F_TSO6;
	}

	/* TSO with IPv4 ID mangling requires IPv4 TSO be enabled */
	if ((features & NETIF_F_TSO_MANGLEID) && !(features & NETIF_F_TSO))
		features &= ~NETIF_F_TSO_MANGLEID;

	/* TSO ECN requires that TSO is present as well. */
	if ((features & NETIF_F_ALL_TSO) == NETIF_F_TSO_ECN)
		features &= ~NETIF_F_TSO_ECN;

	/* Software GSO depends on SG. */
	if ((features & NETIF_F_GSO) && !(features & NETIF_F_SG)) {
		netdev_dbg(dev, "Dropping NETIF_F_GSO since no SG feature.\n");
		features &= ~NETIF_F_GSO;
	}

	/* UFO needs SG and checksumming */
	if (features & NETIF_F_UFO) {
		/* maybe split UFO into V4 and V6? */
		if (!(features & NETIF_F_HW_CSUM) &&
		    ((features & (NETIF_F_IP_CSUM | NETIF_F_IPV6_CSUM)) !=
		     (NETIF_F_IP_CSUM | NETIF_F_IPV6_CSUM))) {
			netdev_dbg(dev,
				"Dropping NETIF_F_UFO since no checksum offload features.\n");
			features &= ~NETIF_F_UFO;
		}

		if (!(features & NETIF_F_SG)) {
			netdev_dbg(dev,
				"Dropping NETIF_F_UFO since no NETIF_F_SG feature.\n");
			features &= ~NETIF_F_UFO;
		}
	}

	/* GSO partial features require GSO partial be set */
	if ((features & dev->gso_partial_features) &&
	    !(features & NETIF_F_GSO_PARTIAL)) {
		netdev_dbg(dev,
			   "Dropping partially supported GSO features since no GSO partial.\n");
		features &= ~dev->gso_partial_features;
	}

#ifdef CONFIG_NET_RX_BUSY_POLL
	if (dev->netdev_ops->ndo_busy_poll)
		features |= NETIF_F_BUSY_POLL;
	else
#endif
		features &= ~NETIF_F_BUSY_POLL;

	return features;
}

int __netdev_update_features(struct net_device *dev)
{
	struct net_device *upper, *lower;
	netdev_features_t features;
	struct list_head *iter;
	int err = -1;

	ASSERT_RTNL();

	features = netdev_get_wanted_features(dev);

	if (dev->netdev_ops->ndo_fix_features)
		features = dev->netdev_ops->ndo_fix_features(dev, features);

	/* driver might be less strict about feature dependencies */
	features = netdev_fix_features(dev, features);

	/* some features can't be enabled if they're off an an upper device */
	netdev_for_each_upper_dev_rcu(dev, upper, iter)
		features = netdev_sync_upper_features(dev, upper, features);

	if (dev->features == features)
		goto sync_lower;

	netdev_dbg(dev, "Features changed: %pNF -> %pNF\n",
		&dev->features, &features);

	if (dev->netdev_ops->ndo_set_features)
		err = dev->netdev_ops->ndo_set_features(dev, features);
	else
		err = 0;

	if (unlikely(err < 0)) {
		netdev_err(dev,
			"set_features() failed (%d); wanted %pNF, left %pNF\n",
			err, &features, &dev->features);
		/* return non-0 since some features might have changed and
		 * it's better to fire a spurious notification than miss it
		 */
		return -1;
	}

sync_lower:
	/* some features must be disabled on lower devices when disabled
	 * on an upper device (think: bonding master or bridge)
	 */
	netdev_for_each_lower_dev(dev, lower, iter)
		netdev_sync_lower_features(dev, lower, features);

	if (!err)
		dev->features = features;

	return err < 0 ? 0 : 1;
}

/**
 *	netdev_update_features - recalculate device features
 *	@dev: the device to check
 *
 *	Recalculate dev->features set and send notifications if it
 *	has changed. Should be called after driver or hardware dependent
 *	conditions might have changed that influence the features.
 */
void netdev_update_features(struct net_device *dev)
{
	if (__netdev_update_features(dev))
		netdev_features_change(dev);
}
EXPORT_SYMBOL(netdev_update_features);

/**
 *	netdev_change_features - recalculate device features
 *	@dev: the device to check
 *
 *	Recalculate dev->features set and send notifications even
 *	if they have not changed. Should be called instead of
 *	netdev_update_features() if also dev->vlan_features might
 *	have changed to allow the changes to be propagated to stacked
 *	VLAN devices.
 */
void netdev_change_features(struct net_device *dev)
{
	__netdev_update_features(dev);
	netdev_features_change(dev);
}
EXPORT_SYMBOL(netdev_change_features);

/**
 *	netif_stacked_transfer_operstate -	transfer operstate
 *	@rootdev: the root or lower level device to transfer state from
 *	@dev: the device to transfer operstate to
 *
 *	Transfer operational state from root to device. This is normally
 *	called when a stacking relationship exists between the root
 *	device and the device(a leaf device).
 */
void netif_stacked_transfer_operstate(const struct net_device *rootdev,
					struct net_device *dev)
{
	if (rootdev->operstate == IF_OPER_DORMANT)
		netif_dormant_on(dev);
	else
		netif_dormant_off(dev);

	if (netif_carrier_ok(rootdev)) {
		if (!netif_carrier_ok(dev))
			netif_carrier_on(dev);
	} else {
		if (netif_carrier_ok(dev))
			netif_carrier_off(dev);
	}
}
EXPORT_SYMBOL(netif_stacked_transfer_operstate);

#ifdef CONFIG_SYSFS
static int netif_alloc_rx_queues(struct net_device *dev)
{
	unsigned int i, count = dev->num_rx_queues;
	struct netdev_rx_queue *rx;
	size_t sz = count * sizeof(*rx);

	BUG_ON(count < 1);

	rx = kzalloc(sz, GFP_KERNEL | __GFP_NOWARN | __GFP_REPEAT);
	if (!rx) {
		rx = vzalloc(sz);
		if (!rx)
			return -ENOMEM;
	}
	dev->_rx = rx;

	for (i = 0; i < count; i++)
		rx[i].dev = dev;
	return 0;
}
#endif

static void netdev_init_one_queue(struct net_device *dev,
				  struct netdev_queue *queue, void *_unused)
{
	/* Initialize queue lock */
	spin_lock_init(&queue->_xmit_lock);
	netdev_set_xmit_lockdep_class(&queue->_xmit_lock, dev->type);
	queue->xmit_lock_owner = -1;
	netdev_queue_numa_node_write(queue, NUMA_NO_NODE);
	queue->dev = dev;
#ifdef CONFIG_BQL
	dql_init(&queue->dql, HZ);
#endif
}

static void netif_free_tx_queues(struct net_device *dev)
{
	kvfree(dev->_tx);
}

static int netif_alloc_netdev_queues(struct net_device *dev)
{
	unsigned int count = dev->num_tx_queues;
	struct netdev_queue *tx;
	size_t sz = count * sizeof(*tx);

	if (count < 1 || count > 0xffff)
		return -EINVAL;

	tx = kzalloc(sz, GFP_KERNEL | __GFP_NOWARN | __GFP_REPEAT);
	if (!tx) {
		tx = vzalloc(sz);
		if (!tx)
			return -ENOMEM;
	}
	dev->_tx = tx;

	netdev_for_each_tx_queue(dev, netdev_init_one_queue, NULL);
	spin_lock_init(&dev->tx_global_lock);

	return 0;
}

void netif_tx_stop_all_queues(struct net_device *dev)
{
	unsigned int i;

	for (i = 0; i < dev->num_tx_queues; i++) {
		struct netdev_queue *txq = netdev_get_tx_queue(dev, i);
		netif_tx_stop_queue(txq);
	}
}
EXPORT_SYMBOL(netif_tx_stop_all_queues);

/**
 *	register_netdevice	- register a network device
 *	@dev: device to register
 *
 *	Take a completed network device structure and add it to the kernel
 *	interfaces. A %NETDEV_REGISTER message is sent to the netdev notifier
 *	chain. 0 is returned on success. A negative errno code is returned
 *	on a failure to set up the device, or if the name is a duplicate.
 *
 *	Callers must hold the rtnl semaphore. You may want
 *	register_netdev() instead of this.
 *
 *	BUGS:
 *	The locking appears insufficient to guarantee two parallel registers
 *	will not get the same name.
 */

int register_netdevice(struct net_device *dev)
{
	int ret;
	struct net *net = dev_net(dev);

	BUG_ON(dev_boot_phase);
	ASSERT_RTNL();

	might_sleep();

	/* When net_device's are persistent, this will be fatal. */
	BUG_ON(dev->reg_state != NETREG_UNINITIALIZED);
	BUG_ON(!net);

	spin_lock_init(&dev->addr_list_lock);
	netdev_set_addr_lockdep_class(dev);

	ret = dev_get_valid_name(net, dev, dev->name);
	if (ret < 0)
		goto out;

	/* Init, if this function is available */
	if (dev->netdev_ops->ndo_init) {
		ret = dev->netdev_ops->ndo_init(dev);
		if (ret) {
			if (ret > 0)
				ret = -EIO;
			goto out;
		}
	}

	if (((dev->hw_features | dev->features) &
	     NETIF_F_HW_VLAN_CTAG_FILTER) &&
	    (!dev->netdev_ops->ndo_vlan_rx_add_vid ||
	     !dev->netdev_ops->ndo_vlan_rx_kill_vid)) {
		netdev_WARN(dev, "Buggy VLAN acceleration in driver!\n");
		ret = -EINVAL;
		goto err_uninit;
	}

	ret = -EBUSY;
	if (!dev->ifindex)
		dev->ifindex = dev_new_index(net);
	else if (__dev_get_by_index(net, dev->ifindex))
		goto err_uninit;

	/* Transfer changeable features to wanted_features and enable
	 * software offloads (GSO and GRO).
	 */
	dev->hw_features |= NETIF_F_SOFT_FEATURES;
	dev->features |= NETIF_F_SOFT_FEATURES;
	dev->wanted_features = dev->features & dev->hw_features;

	if (!(dev->flags & IFF_LOOPBACK))
		dev->hw_features |= NETIF_F_NOCACHE_COPY;

	/* If IPv4 TCP segmentation offload is supported we should also
	 * allow the device to enable segmenting the frame with the option
	 * of ignoring a static IP ID value.  This doesn't enable the
	 * feature itself but allows the user to enable it later.
	 */
	if (dev->hw_features & NETIF_F_TSO)
		dev->hw_features |= NETIF_F_TSO_MANGLEID;
	if (dev->vlan_features & NETIF_F_TSO)
		dev->vlan_features |= NETIF_F_TSO_MANGLEID;
	if (dev->mpls_features & NETIF_F_TSO)
		dev->mpls_features |= NETIF_F_TSO_MANGLEID;
	if (dev->hw_enc_features & NETIF_F_TSO)
		dev->hw_enc_features |= NETIF_F_TSO_MANGLEID;

	/* Make NETIF_F_HIGHDMA inheritable to VLAN devices.
	 */
	dev->vlan_features |= NETIF_F_HIGHDMA;

	/* Make NETIF_F_SG inheritable to tunnel devices.
	 */
	dev->hw_enc_features |= NETIF_F_SG | NETIF_F_GSO_PARTIAL;

	/* Make NETIF_F_SG inheritable to MPLS.
	 */
	dev->mpls_features |= NETIF_F_SG;

	ret = call_netdevice_notifiers(NETDEV_POST_INIT, dev);
	ret = notifier_to_errno(ret);
	if (ret)
		goto err_uninit;

	ret = netdev_register_kobject(dev);
	if (ret)
		goto err_uninit;
	dev->reg_state = NETREG_REGISTERED;

	__netdev_update_features(dev);

	/*
	 *	Default initial state at registry is that the
	 *	device is present.
	 */

	set_bit(__LINK_STATE_PRESENT, &dev->state);

	linkwatch_init_dev(dev);

	dev_init_scheduler(dev);
	dev_hold(dev);
	list_netdevice(dev);
	add_device_randomness(dev->dev_addr, dev->addr_len);

	/* If the device has permanent device address, driver should
	 * set dev_addr and also addr_assign_type should be set to
	 * NET_ADDR_PERM (default value).
	 */
	if (dev->addr_assign_type == NET_ADDR_PERM)
		memcpy(dev->perm_addr, dev->dev_addr, dev->addr_len);

	/* Notify protocols, that a new device appeared. */
	ret = call_netdevice_notifiers(NETDEV_REGISTER, dev);
	ret = notifier_to_errno(ret);
	if (ret) {
		rollback_registered(dev);
		dev->reg_state = NETREG_UNREGISTERED;
	}
	/*
	 *	Prevent userspace races by waiting until the network
	 *	device is fully setup before sending notifications.
	 */
	if (!dev->rtnl_link_ops ||
	    dev->rtnl_link_state == RTNL_LINK_INITIALIZED)
		rtmsg_ifinfo(RTM_NEWLINK, dev, ~0U, GFP_KERNEL);

out:
	return ret;

err_uninit:
	if (dev->netdev_ops->ndo_uninit)
		dev->netdev_ops->ndo_uninit(dev);
	goto out;
}
EXPORT_SYMBOL(register_netdevice);

/**
 *	init_dummy_netdev	- init a dummy network device for NAPI
 *	@dev: device to init
 *
 *	This takes a network device structure and initialize the minimum
 *	amount of fields so it can be used to schedule NAPI polls without
 *	registering a full blown interface. This is to be used by drivers
 *	that need to tie several hardware interfaces to a single NAPI
 *	poll scheduler due to HW limitations.
 */
int init_dummy_netdev(struct net_device *dev)
{
	/* Clear everything. Note we don't initialize spinlocks
	 * are they aren't supposed to be taken by any of the
	 * NAPI code and this dummy netdev is supposed to be
	 * only ever used for NAPI polls
	 */
	memset(dev, 0, sizeof(struct net_device));

	/* make sure we BUG if trying to hit standard
	 * register/unregister code path
	 */
	dev->reg_state = NETREG_DUMMY;

	/* NAPI wants this */
	INIT_LIST_HEAD(&dev->napi_list);

	/* a dummy interface is started by default */
	set_bit(__LINK_STATE_PRESENT, &dev->state);
	set_bit(__LINK_STATE_START, &dev->state);

	/* Note : We dont allocate pcpu_refcnt for dummy devices,
	 * because users of this 'device' dont need to change
	 * its refcount.
	 */

	return 0;
}
EXPORT_SYMBOL_GPL(init_dummy_netdev);


/**
 *	register_netdev	- register a network device
 *	@dev: device to register
 *
 *	Take a completed network device structure and add it to the kernel
 *	interfaces. A %NETDEV_REGISTER message is sent to the netdev notifier
 *	chain. 0 is returned on success. A negative errno code is returned
 *	on a failure to set up the device, or if the name is a duplicate.
 *
 *	This is a wrapper around register_netdevice that takes the rtnl semaphore
 *	and expands the device name if you passed a format string to
 *	alloc_netdev.
 */
int register_netdev(struct net_device *dev)
{
	int err;

	rtnl_lock();
	err = register_netdevice(dev);
	rtnl_unlock();
	return err;
}
EXPORT_SYMBOL(register_netdev);

int netdev_refcnt_read(const struct net_device *dev)
{
	int i, refcnt = 0;

	for_each_possible_cpu(i)
		refcnt += *per_cpu_ptr(dev->pcpu_refcnt, i);
	return refcnt;
}
EXPORT_SYMBOL(netdev_refcnt_read);

/**
 * netdev_wait_allrefs - wait until all references are gone.
 * @dev: target net_device
 *
 * This is called when unregistering network devices.
 *
 * Any protocol or device that holds a reference should register
 * for netdevice notification, and cleanup and put back the
 * reference if they receive an UNREGISTER event.
 * We can get stuck here if buggy protocols don't correctly
 * call dev_put.
 */
static void netdev_wait_allrefs(struct net_device *dev)
{
	unsigned long rebroadcast_time, warning_time;
	int refcnt;

	linkwatch_forget_dev(dev);

	rebroadcast_time = warning_time = jiffies;
	refcnt = netdev_refcnt_read(dev);

	while (refcnt != 0) {
		if (time_after(jiffies, rebroadcast_time + 1 * HZ)) {
			rtnl_lock();

			/* Rebroadcast unregister notification */
			call_netdevice_notifiers(NETDEV_UNREGISTER, dev);

			__rtnl_unlock();
			rcu_barrier();
			rtnl_lock();

			call_netdevice_notifiers(NETDEV_UNREGISTER_FINAL, dev);
			if (test_bit(__LINK_STATE_LINKWATCH_PENDING,
				     &dev->state)) {
				/* We must not have linkwatch events
				 * pending on unregister. If this
				 * happens, we simply run the queue
				 * unscheduled, resulting in a noop
				 * for this device.
				 */
				linkwatch_run_queue();
			}

			__rtnl_unlock();

			rebroadcast_time = jiffies;
		}

		msleep(250);

		refcnt = netdev_refcnt_read(dev);

		if (time_after(jiffies, warning_time + 10 * HZ)) {
			pr_emerg("unregister_netdevice: waiting for %s to become free. Usage count = %d\n",
				 dev->name, refcnt);
			warning_time = jiffies;
		}
	}
}

/* The sequence is:
 *
 *	rtnl_lock();
 *	...
 *	register_netdevice(x1);
 *	register_netdevice(x2);
 *	...
 *	unregister_netdevice(y1);
 *	unregister_netdevice(y2);
 *      ...
 *	rtnl_unlock();
 *	free_netdev(y1);
 *	free_netdev(y2);
 *
 * We are invoked by rtnl_unlock().
 * This allows us to deal with problems:
 * 1) We can delete sysfs objects which invoke hotplug
 *    without deadlocking with linkwatch via keventd.
 * 2) Since we run with the RTNL semaphore not held, we can sleep
 *    safely in order to wait for the netdev refcnt to drop to zero.
 *
 * We must not return until all unregister events added during
 * the interval the lock was held have been completed.
 */
void netdev_run_todo(void)
{
	struct list_head list;

	/* Snapshot list, allow later requests */
	list_replace_init(&net_todo_list, &list);

	__rtnl_unlock();


	/* Wait for rcu callbacks to finish before next phase */
	if (!list_empty(&list))
		rcu_barrier();

	while (!list_empty(&list)) {
		struct net_device *dev
			= list_first_entry(&list, struct net_device, todo_list);
		list_del(&dev->todo_list);

		rtnl_lock();
		call_netdevice_notifiers(NETDEV_UNREGISTER_FINAL, dev);
		__rtnl_unlock();

		if (unlikely(dev->reg_state != NETREG_UNREGISTERING)) {
			pr_err("network todo '%s' but state %d\n",
			       dev->name, dev->reg_state);
			dump_stack();
			continue;
		}

		dev->reg_state = NETREG_UNREGISTERED;

		netdev_wait_allrefs(dev);

		/* paranoia */
		BUG_ON(netdev_refcnt_read(dev));
		BUG_ON(!list_empty(&dev->ptype_all));
		BUG_ON(!list_empty(&dev->ptype_specific));
		WARN_ON(rcu_access_pointer(dev->ip_ptr));
		WARN_ON(rcu_access_pointer(dev->ip6_ptr));
		WARN_ON(dev->dn_ptr);

		if (dev->destructor)
			dev->destructor(dev);

		/* Report a network device has been unregistered */
		rtnl_lock();
		dev_net(dev)->dev_unreg_count--;
		__rtnl_unlock();
		wake_up(&netdev_unregistering_wq);

		/* Free network device */
		kobject_put(&dev->dev.kobj);
	}
}

/* Convert net_device_stats to rtnl_link_stats64. rtnl_link_stats64 has
 * all the same fields in the same order as net_device_stats, with only
 * the type differing, but rtnl_link_stats64 may have additional fields
 * at the end for newer counters.
 */
void netdev_stats_to_stats64(struct rtnl_link_stats64 *stats64,
			     const struct net_device_stats *netdev_stats)
{
#if BITS_PER_LONG == 64
	BUILD_BUG_ON(sizeof(*stats64) < sizeof(*netdev_stats));
	memcpy(stats64, netdev_stats, sizeof(*stats64));
	/* zero out counters that only exist in rtnl_link_stats64 */
	memset((char *)stats64 + sizeof(*netdev_stats), 0,
	       sizeof(*stats64) - sizeof(*netdev_stats));
#else
	size_t i, n = sizeof(*netdev_stats) / sizeof(unsigned long);
	const unsigned long *src = (const unsigned long *)netdev_stats;
	u64 *dst = (u64 *)stats64;

	BUILD_BUG_ON(n > sizeof(*stats64) / sizeof(u64));
	for (i = 0; i < n; i++)
		dst[i] = src[i];
	/* zero out counters that only exist in rtnl_link_stats64 */
	memset((char *)stats64 + n * sizeof(u64), 0,
	       sizeof(*stats64) - n * sizeof(u64));
#endif
}
EXPORT_SYMBOL(netdev_stats_to_stats64);

/**
 *	dev_get_stats	- get network device statistics
 *	@dev: device to get statistics from
 *	@storage: place to store stats
 *
 *	Get network statistics from device. Return @storage.
 *	The device driver may provide its own method by setting
 *	dev->netdev_ops->get_stats64 or dev->netdev_ops->get_stats;
 *	otherwise the internal statistics structure is used.
 */
struct rtnl_link_stats64 *dev_get_stats(struct net_device *dev,
					struct rtnl_link_stats64 *storage)
{
	const struct net_device_ops *ops = dev->netdev_ops;

	if (ops->ndo_get_stats64) {
		memset(storage, 0, sizeof(*storage));
		ops->ndo_get_stats64(dev, storage);
	} else if (ops->ndo_get_stats) {
		netdev_stats_to_stats64(storage, ops->ndo_get_stats(dev));
	} else {
		netdev_stats_to_stats64(storage, &dev->stats);
	}
	storage->rx_dropped += atomic_long_read(&dev->rx_dropped);
	storage->tx_dropped += atomic_long_read(&dev->tx_dropped);
	storage->rx_nohandler += atomic_long_read(&dev->rx_nohandler);
	return storage;
}
EXPORT_SYMBOL(dev_get_stats);

struct netdev_queue *dev_ingress_queue_create(struct net_device *dev)
{
	struct netdev_queue *queue = dev_ingress_queue(dev);

#ifdef CONFIG_NET_CLS_ACT
	if (queue)
		return queue;
	queue = kzalloc(sizeof(*queue), GFP_KERNEL);
	if (!queue)
		return NULL;
	netdev_init_one_queue(dev, queue, NULL);
	RCU_INIT_POINTER(queue->qdisc, &noop_qdisc);
	queue->qdisc_sleeping = &noop_qdisc;
	rcu_assign_pointer(dev->ingress_queue, queue);
#endif
	return queue;
}

static const struct ethtool_ops default_ethtool_ops;

void netdev_set_default_ethtool_ops(struct net_device *dev,
				    const struct ethtool_ops *ops)
{
	if (dev->ethtool_ops == &default_ethtool_ops)
		dev->ethtool_ops = ops;
}
EXPORT_SYMBOL_GPL(netdev_set_default_ethtool_ops);

void netdev_freemem(struct net_device *dev)
{
	char *addr = (char *)dev - dev->padded;

	kvfree(addr);
}

/**
 *	alloc_netdev_mqs - allocate network device
 *	@sizeof_priv:		size of private data to allocate space for
 *	@name:			device name format string
 *	@name_assign_type: 	origin of device name
 *	@setup:			callback to initialize device
 *	@txqs:			the number of TX subqueues to allocate
 *	@rxqs:			the number of RX subqueues to allocate
 *
 *	Allocates a struct net_device with private data area for driver use
 *	and performs basic initialization.  Also allocates subqueue structs
 *	for each queue on the device.
 */
struct net_device *alloc_netdev_mqs(int sizeof_priv, const char *name,
		unsigned char name_assign_type,
		void (*setup)(struct net_device *),
		unsigned int txqs, unsigned int rxqs)
{
	struct net_device *dev;
	size_t alloc_size;
	struct net_device *p;

	BUG_ON(strlen(name) >= sizeof(dev->name));

	if (txqs < 1) {
		pr_err("alloc_netdev: Unable to allocate device with zero queues\n");
		return NULL;
	}

#ifdef CONFIG_SYSFS
	if (rxqs < 1) {
		pr_err("alloc_netdev: Unable to allocate device with zero RX queues\n");
		return NULL;
	}
#endif

	alloc_size = sizeof(struct net_device);
	if (sizeof_priv) {
		/* ensure 32-byte alignment of private area */
		alloc_size = ALIGN(alloc_size, NETDEV_ALIGN);
		alloc_size += sizeof_priv;
	}
	/* ensure 32-byte alignment of whole construct */
	alloc_size += NETDEV_ALIGN - 1;

	p = kzalloc(alloc_size, GFP_KERNEL | __GFP_NOWARN | __GFP_REPEAT);
	if (!p)
		p = vzalloc(alloc_size);
	if (!p)
		return NULL;

	dev = PTR_ALIGN(p, NETDEV_ALIGN);
	dev->padded = (char *)dev - (char *)p;

	dev->pcpu_refcnt = alloc_percpu(int);
	if (!dev->pcpu_refcnt)
		goto free_dev;

	if (dev_addr_init(dev))
		goto free_pcpu;

	dev_mc_init(dev);
	dev_uc_init(dev);

	dev_net_set(dev, &init_net);

	dev->gso_max_size = GSO_MAX_SIZE;
	dev->gso_max_segs = GSO_MAX_SEGS;

	INIT_LIST_HEAD(&dev->napi_list);
	INIT_LIST_HEAD(&dev->unreg_list);
	INIT_LIST_HEAD(&dev->close_list);
	INIT_LIST_HEAD(&dev->link_watch_list);
	INIT_LIST_HEAD(&dev->adj_list.upper);
	INIT_LIST_HEAD(&dev->adj_list.lower);
	INIT_LIST_HEAD(&dev->all_adj_list.upper);
	INIT_LIST_HEAD(&dev->all_adj_list.lower);
	INIT_LIST_HEAD(&dev->ptype_all);
	INIT_LIST_HEAD(&dev->ptype_specific);
#ifdef CONFIG_NET_SCHED
	hash_init(dev->qdisc_hash);
#endif
	dev->priv_flags = IFF_XMIT_DST_RELEASE | IFF_XMIT_DST_RELEASE_PERM;
	setup(dev);

	if (!dev->tx_queue_len) {
		dev->priv_flags |= IFF_NO_QUEUE;
		dev->tx_queue_len = 1;
	}

	dev->num_tx_queues = txqs;
	dev->real_num_tx_queues = txqs;
	if (netif_alloc_netdev_queues(dev))
		goto free_all;

#ifdef CONFIG_SYSFS
	dev->num_rx_queues = rxqs;
	dev->real_num_rx_queues = rxqs;
	if (netif_alloc_rx_queues(dev))
		goto free_all;
#endif

	strcpy(dev->name, name);
	dev->name_assign_type = name_assign_type;
	dev->group = INIT_NETDEV_GROUP;
	if (!dev->ethtool_ops)
		dev->ethtool_ops = &default_ethtool_ops;

	nf_hook_ingress_init(dev);

	return dev;

free_all:
	free_netdev(dev);
	return NULL;

free_pcpu:
	free_percpu(dev->pcpu_refcnt);
free_dev:
	netdev_freemem(dev);
	return NULL;
}
EXPORT_SYMBOL(alloc_netdev_mqs);

/**
 *	free_netdev - free network device
 *	@dev: device
 *
 *	This function does the last stage of destroying an allocated device
 * 	interface. The reference to the device object is released.
 *	If this is the last reference then it will be freed.
 *	Must be called in process context.
 */
void free_netdev(struct net_device *dev)
{
	struct napi_struct *p, *n;

	might_sleep();
	netif_free_tx_queues(dev);
#ifdef CONFIG_SYSFS
	kvfree(dev->_rx);
#endif

	kfree(rcu_dereference_protected(dev->ingress_queue, 1));

	/* Flush device addresses */
	dev_addr_flush(dev);

	list_for_each_entry_safe(p, n, &dev->napi_list, dev_list)
		netif_napi_del(p);

	free_percpu(dev->pcpu_refcnt);
	dev->pcpu_refcnt = NULL;

	/*  Compatibility with error handling in drivers */
	if (dev->reg_state == NETREG_UNINITIALIZED) {
		netdev_freemem(dev);
		return;
	}

	BUG_ON(dev->reg_state != NETREG_UNREGISTERED);
	dev->reg_state = NETREG_RELEASED;

	/* will free via device release */
	put_device(&dev->dev);
}
EXPORT_SYMBOL(free_netdev);

/**
 *	synchronize_net -  Synchronize with packet receive processing
 *
 *	Wait for packets currently being received to be done.
 *	Does not block later packets from starting.
 */
void synchronize_net(void)
{
	might_sleep();
	if (rtnl_is_locked())
		synchronize_rcu_expedited();
	else
		synchronize_rcu();
}
EXPORT_SYMBOL(synchronize_net);

/**
 *	unregister_netdevice_queue - remove device from the kernel
 *	@dev: device
 *	@head: list
 *
 *	This function shuts down a device interface and removes it
 *	from the kernel tables.
 *	If head not NULL, device is queued to be unregistered later.
 *
 *	Callers must hold the rtnl semaphore.  You may want
 *	unregister_netdev() instead of this.
 */

void unregister_netdevice_queue(struct net_device *dev, struct list_head *head)
{
	ASSERT_RTNL();

	if (head) {
		list_move_tail(&dev->unreg_list, head);
	} else {
		rollback_registered(dev);
		/* Finish processing unregister after unlock */
		net_set_todo(dev);
	}
}
EXPORT_SYMBOL(unregister_netdevice_queue);

/**
 *	unregister_netdevice_many - unregister many devices
 *	@head: list of devices
 *
 *  Note: As most callers use a stack allocated list_head,
 *  we force a list_del() to make sure stack wont be corrupted later.
 */
void unregister_netdevice_many(struct list_head *head)
{
	struct net_device *dev;

	if (!list_empty(head)) {
		rollback_registered_many(head);
		list_for_each_entry(dev, head, unreg_list)
			net_set_todo(dev);
		list_del(head);
	}
}
EXPORT_SYMBOL(unregister_netdevice_many);

/**
 *	unregister_netdev - remove device from the kernel
 *	@dev: device
 *
 *	This function shuts down a device interface and removes it
 *	from the kernel tables.
 *
 *	This is just a wrapper for unregister_netdevice that takes
 *	the rtnl semaphore.  In general you want to use this and not
 *	unregister_netdevice.
 */
void unregister_netdev(struct net_device *dev)
{
	rtnl_lock();
	unregister_netdevice(dev);
	rtnl_unlock();
}
EXPORT_SYMBOL(unregister_netdev);

/**
 *	dev_change_net_namespace - move device to different nethost namespace
 *	@dev: device
 *	@net: network namespace
 *	@pat: If not NULL name pattern to try if the current device name
 *	      is already taken in the destination network namespace.
 *
 *	This function shuts down a device interface and moves it
 *	to a new network namespace. On success 0 is returned, on
 *	a failure a netagive errno code is returned.
 *
 *	Callers must hold the rtnl semaphore.
 */

int dev_change_net_namespace(struct net_device *dev, struct net *net, const char *pat)
{
	int err;

	ASSERT_RTNL();

	/* Don't allow namespace local devices to be moved. */
	err = -EINVAL;
	if (dev->features & NETIF_F_NETNS_LOCAL)
		goto out;

	/* Ensure the device has been registrered */
	if (dev->reg_state != NETREG_REGISTERED)
		goto out;

	/* Get out if there is nothing todo */
	err = 0;
	if (net_eq(dev_net(dev), net))
		goto out;

	/* Pick the destination device name, and ensure
	 * we can use it in the destination network namespace.
	 */
	err = -EEXIST;
	if (__dev_get_by_name(net, dev->name)) {
		/* We get here if we can't use the current device name */
		if (!pat)
			goto out;
		if (dev_get_valid_name(net, dev, pat) < 0)
			goto out;
	}

	/*
	 * And now a mini version of register_netdevice unregister_netdevice.
	 */

	/* If device is running close it first. */
	dev_close(dev);

	/* And unlink it from device chain */
	err = -ENODEV;
	unlist_netdevice(dev);

	synchronize_net();

	/* Shutdown queueing discipline. */
	dev_shutdown(dev);

	/* Notify protocols, that we are about to destroy
	   this device. They should clean all the things.

	   Note that dev->reg_state stays at NETREG_REGISTERED.
	   This is wanted because this way 8021q and macvlan know
	   the device is just moving and can keep their slaves up.
	*/
	call_netdevice_notifiers(NETDEV_UNREGISTER, dev);
	rcu_barrier();
	call_netdevice_notifiers(NETDEV_UNREGISTER_FINAL, dev);
	rtmsg_ifinfo(RTM_DELLINK, dev, ~0U, GFP_KERNEL);

	/*
	 *	Flush the unicast and multicast chains
	 */
	dev_uc_flush(dev);
	dev_mc_flush(dev);

	/* Send a netdev-removed uevent to the old namespace */
	kobject_uevent(&dev->dev.kobj, KOBJ_REMOVE);
	netdev_adjacent_del_links(dev);

	/* Actually switch the network namespace */
	dev_net_set(dev, net);

	/* If there is an ifindex conflict assign a new one */
	if (__dev_get_by_index(net, dev->ifindex))
		dev->ifindex = dev_new_index(net);

	/* Send a netdev-add uevent to the new namespace */
	kobject_uevent(&dev->dev.kobj, KOBJ_ADD);
	netdev_adjacent_add_links(dev);

	/* Fixup kobjects */
	err = device_rename(&dev->dev, dev->name);
	WARN_ON(err);

	/* Add the device back in the hashes */
	list_netdevice(dev);

	/* Notify protocols, that a new device appeared. */
	call_netdevice_notifiers(NETDEV_REGISTER, dev);

	/*
	 *	Prevent userspace races by waiting until the network
	 *	device is fully setup before sending notifications.
	 */
	rtmsg_ifinfo(RTM_NEWLINK, dev, ~0U, GFP_KERNEL);

	synchronize_net();
	err = 0;
out:
	return err;
}
EXPORT_SYMBOL_GPL(dev_change_net_namespace);

static int dev_cpu_callback(struct notifier_block *nfb,
			    unsigned long action,
			    void *ocpu)
{
	struct sk_buff **list_skb;
	struct sk_buff *skb;
	unsigned int cpu, oldcpu = (unsigned long)ocpu;
	struct softnet_data *sd, *oldsd;

	if (action != CPU_DEAD && action != CPU_DEAD_FROZEN)
		return NOTIFY_OK;

	local_irq_disable();
	cpu = smp_processor_id();
	sd = &per_cpu(softnet_data, cpu);
	oldsd = &per_cpu(softnet_data, oldcpu);

	/* Find end of our completion_queue. */
	list_skb = &sd->completion_queue;
	while (*list_skb)
		list_skb = &(*list_skb)->next;
	/* Append completion queue from offline CPU. */
	*list_skb = oldsd->completion_queue;
	oldsd->completion_queue = NULL;

	/* Append output queue from offline CPU. */
	if (oldsd->output_queue) {
		*sd->output_queue_tailp = oldsd->output_queue;
		sd->output_queue_tailp = oldsd->output_queue_tailp;
		oldsd->output_queue = NULL;
		oldsd->output_queue_tailp = &oldsd->output_queue;
	}
	/* Append NAPI poll list from offline CPU, with one exception :
	 * process_backlog() must be called by cpu owning percpu backlog.
	 * We properly handle process_queue & input_pkt_queue later.
	 */
	while (!list_empty(&oldsd->poll_list)) {
		struct napi_struct *napi = list_first_entry(&oldsd->poll_list,
							    struct napi_struct,
							    poll_list);

		list_del_init(&napi->poll_list);
		if (napi->poll == process_backlog)
			napi->state = 0;
		else
			____napi_schedule(sd, napi);
	}

	raise_softirq_irqoff(NET_TX_SOFTIRQ);
	local_irq_enable();

	/* Process offline CPU's input_pkt_queue */
	while ((skb = __skb_dequeue(&oldsd->process_queue))) {
		netif_rx_ni(skb);
		input_queue_head_incr(oldsd);
	}
	while ((skb = skb_dequeue(&oldsd->input_pkt_queue))) {
		netif_rx_ni(skb);
		input_queue_head_incr(oldsd);
	}

	return NOTIFY_OK;
}


/**
 *	netdev_increment_features - increment feature set by one
 *	@all: current feature set
 *	@one: new feature set
 *	@mask: mask feature set
 *
 *	Computes a new feature set after adding a device with feature set
 *	@one to the master device with current feature set @all.  Will not
 *	enable anything that is off in @mask. Returns the new feature set.
 */
netdev_features_t netdev_increment_features(netdev_features_t all,
	netdev_features_t one, netdev_features_t mask)
{
	if (mask & NETIF_F_HW_CSUM)
		mask |= NETIF_F_CSUM_MASK;
	mask |= NETIF_F_VLAN_CHALLENGED;

	all |= one & (NETIF_F_ONE_FOR_ALL | NETIF_F_CSUM_MASK) & mask;
	all &= one | ~NETIF_F_ALL_FOR_ALL;

	/* If one device supports hw checksumming, set for all. */
	if (all & NETIF_F_HW_CSUM)
		all &= ~(NETIF_F_CSUM_MASK & ~NETIF_F_HW_CSUM);

	return all;
}
EXPORT_SYMBOL(netdev_increment_features);

static struct hlist_head * __net_init netdev_create_hash(void)
{
	int i;
	struct hlist_head *hash;

	hash = kmalloc(sizeof(*hash) * NETDEV_HASHENTRIES, GFP_KERNEL);
	if (hash != NULL)
		for (i = 0; i < NETDEV_HASHENTRIES; i++)
			INIT_HLIST_HEAD(&hash[i]);

	return hash;
}

/* Initialize per network namespace state */
static int __net_init netdev_init(struct net *net)
{
	if (net != &init_net)
		INIT_LIST_HEAD(&net->dev_base_head);

	net->dev_name_head = netdev_create_hash();
	if (net->dev_name_head == NULL)
		goto err_name;

	net->dev_index_head = netdev_create_hash();
	if (net->dev_index_head == NULL)
		goto err_idx;

	return 0;

err_idx:
	kfree(net->dev_name_head);
err_name:
	return -ENOMEM;
}

/**
 *	netdev_drivername - network driver for the device
 *	@dev: network device
 *
 *	Determine network driver for device.
 */
const char *netdev_drivername(const struct net_device *dev)
{
	const struct device_driver *driver;
	const struct device *parent;
	const char *empty = "";

	parent = dev->dev.parent;
	if (!parent)
		return empty;

	driver = parent->driver;
	if (driver && driver->name)
		return driver->name;
	return empty;
}

static void __netdev_printk(const char *level, const struct net_device *dev,
			    struct va_format *vaf)
{
	if (dev && dev->dev.parent) {
		dev_printk_emit(level[1] - '0',
				dev->dev.parent,
				"%s %s %s%s: %pV",
				dev_driver_string(dev->dev.parent),
				dev_name(dev->dev.parent),
				netdev_name(dev), netdev_reg_state(dev),
				vaf);
	} else if (dev) {
		printk("%s%s%s: %pV",
		       level, netdev_name(dev), netdev_reg_state(dev), vaf);
	} else {
		printk("%s(NULL net_device): %pV", level, vaf);
	}
}

void netdev_printk(const char *level, const struct net_device *dev,
		   const char *format, ...)
{
	struct va_format vaf;
	va_list args;

	va_start(args, format);

	vaf.fmt = format;
	vaf.va = &args;

	__netdev_printk(level, dev, &vaf);

	va_end(args);
}
EXPORT_SYMBOL(netdev_printk);

#define define_netdev_printk_level(func, level)			\
void func(const struct net_device *dev, const char *fmt, ...)	\
{								\
	struct va_format vaf;					\
	va_list args;						\
								\
	va_start(args, fmt);					\
								\
	vaf.fmt = fmt;						\
	vaf.va = &args;						\
								\
	__netdev_printk(level, dev, &vaf);			\
								\
	va_end(args);						\
}								\
EXPORT_SYMBOL(func);

define_netdev_printk_level(netdev_emerg, KERN_EMERG);
define_netdev_printk_level(netdev_alert, KERN_ALERT);
define_netdev_printk_level(netdev_crit, KERN_CRIT);
define_netdev_printk_level(netdev_err, KERN_ERR);
define_netdev_printk_level(netdev_warn, KERN_WARNING);
define_netdev_printk_level(netdev_notice, KERN_NOTICE);
define_netdev_printk_level(netdev_info, KERN_INFO);

static void __net_exit netdev_exit(struct net *net)
{
	kfree(net->dev_name_head);
	kfree(net->dev_index_head);
}

static struct pernet_operations __net_initdata netdev_net_ops = {
	.init = netdev_init,
	.exit = netdev_exit,
};

static void __net_exit default_device_exit(struct net *net)
{
	struct net_device *dev, *aux;
	/*
	 * Push all migratable network devices back to the
	 * initial network namespace
	 */
	rtnl_lock();
	for_each_netdev_safe(net, dev, aux) {
		int err;
		char fb_name[IFNAMSIZ];

		/* Ignore unmoveable devices (i.e. loopback) */
		if (dev->features & NETIF_F_NETNS_LOCAL)
			continue;

		/* Leave virtual devices for the generic cleanup */
		if (dev->rtnl_link_ops)
			continue;

		/* Push remaining network devices to init_net */
		snprintf(fb_name, IFNAMSIZ, "dev%d", dev->ifindex);
		err = dev_change_net_namespace(dev, &init_net, fb_name);
		if (err) {
			pr_emerg("%s: failed to move %s to init_net: %d\n",
				 __func__, dev->name, err);
			BUG();
		}
	}
	rtnl_unlock();
}

static void __net_exit rtnl_lock_unregistering(struct list_head *net_list)
{
	/* Return with the rtnl_lock held when there are no network
	 * devices unregistering in any network namespace in net_list.
	 */
	struct net *net;
	bool unregistering;
	DEFINE_WAIT_FUNC(wait, woken_wake_function);

	add_wait_queue(&netdev_unregistering_wq, &wait);
	for (;;) {
		unregistering = false;
		rtnl_lock();
		list_for_each_entry(net, net_list, exit_list) {
			if (net->dev_unreg_count > 0) {
				unregistering = true;
				break;
			}
		}
		if (!unregistering)
			break;
		__rtnl_unlock();

		wait_woken(&wait, TASK_UNINTERRUPTIBLE, MAX_SCHEDULE_TIMEOUT);
	}
	remove_wait_queue(&netdev_unregistering_wq, &wait);
}

static void __net_exit default_device_exit_batch(struct list_head *net_list)
{
	/* At exit all network devices most be removed from a network
	 * namespace.  Do this in the reverse order of registration.
	 * Do this across as many network namespaces as possible to
	 * improve batching efficiency.
	 */
	struct net_device *dev;
	struct net *net;
	LIST_HEAD(dev_kill_list);

	/* To prevent network device cleanup code from dereferencing
	 * loopback devices or network devices that have been freed
	 * wait here for all pending unregistrations to complete,
	 * before unregistring the loopback device and allowing the
	 * network namespace be freed.
	 *
	 * The netdev todo list containing all network devices
	 * unregistrations that happen in default_device_exit_batch
	 * will run in the rtnl_unlock() at the end of
	 * default_device_exit_batch.
	 */
	rtnl_lock_unregistering(net_list);
	list_for_each_entry(net, net_list, exit_list) {
		for_each_netdev_reverse(net, dev) {
			if (dev->rtnl_link_ops && dev->rtnl_link_ops->dellink)
				dev->rtnl_link_ops->dellink(dev, &dev_kill_list);
			else
				unregister_netdevice_queue(dev, &dev_kill_list);
		}
	}
	unregister_netdevice_many(&dev_kill_list);
	rtnl_unlock();
}

static struct pernet_operations __net_initdata default_device_ops = {
	.exit = default_device_exit,
	.exit_batch = default_device_exit_batch,
};

/*
 *	Initialize the DEV module. At boot time this walks the device list and
 *	unhooks any devices that fail to initialise (normally hardware not
 *	present) and leaves us with a valid list of present and active devices.
 *
 */

/*
 *       This is called single threaded during boot, so no need
 *       to take the rtnl semaphore.
 */
static int __init net_dev_init(void)
{
	int i, rc = -ENOMEM;

	BUG_ON(!dev_boot_phase);

	if (dev_proc_init())
		goto out;

	if (netdev_kobject_init())
		goto out;

	INIT_LIST_HEAD(&ptype_all);
	for (i = 0; i < PTYPE_HASH_SIZE; i++)
		INIT_LIST_HEAD(&ptype_base[i]);

	INIT_LIST_HEAD(&offload_base);

	if (register_pernet_subsys(&netdev_net_ops))
		goto out;

	/*
	 *	Initialise the packet receive queues.
	 */

	for_each_possible_cpu(i) {
		struct work_struct *flush = per_cpu_ptr(&flush_works, i);
		struct softnet_data *sd = &per_cpu(softnet_data, i);

		INIT_WORK(flush, flush_backlog);

		skb_queue_head_init(&sd->input_pkt_queue);
		skb_queue_head_init(&sd->process_queue);
		INIT_LIST_HEAD(&sd->poll_list);
		sd->output_queue_tailp = &sd->output_queue;
#ifdef CONFIG_RPS
		sd->csd.func = rps_trigger_softirq;
		sd->csd.info = sd;
		sd->cpu = i;
#endif

		sd->backlog.poll = process_backlog;
		sd->backlog.weight = weight_p;
	}

	dev_boot_phase = 0;

	/* The loopback device is special if any other network devices
	 * is present in a network namespace the loopback device must
	 * be present. Since we now dynamically allocate and free the
	 * loopback device ensure this invariant is maintained by
	 * keeping the loopback device as the first device on the
	 * list of network devices.  Ensuring the loopback devices
	 * is the first device that appears and the last network device
	 * that disappears.
	 */
	if (register_pernet_device(&loopback_net_ops))
		goto out;

	if (register_pernet_device(&default_device_ops))
		goto out;

	open_softirq(NET_TX_SOFTIRQ, net_tx_action);
	open_softirq(NET_RX_SOFTIRQ, net_rx_action);

	hotcpu_notifier(dev_cpu_callback, 0);
	dst_subsys_init();
	rc = 0;
out:
	return rc;
}

subsys_initcall(net_dev_init);<|MERGE_RESOLUTION|>--- conflicted
+++ resolved
@@ -4124,10 +4124,6 @@
 		skb = sch_handle_ingress(skb, &pt_prev, &ret, orig_dev);
 		if (!skb)
 			goto out;
-<<<<<<< HEAD
-	}
-=======
->>>>>>> f2ed3bfc
 
 		if (nf_ingress(skb, &pt_prev, &ret, orig_dev) < 0)
 			goto out;
@@ -4852,15 +4848,8 @@
 
 		while ((skb = __skb_dequeue(&sd->process_queue))) {
 			rcu_read_lock();
-<<<<<<< HEAD
-			local_irq_enable();
 			__netif_receive_skb(skb);
 			rcu_read_unlock();
-			local_irq_disable();
-=======
-			__netif_receive_skb(skb);
-			rcu_read_unlock();
->>>>>>> f2ed3bfc
 			input_queue_head_incr(sd);
 			if (++work >= quota)
 				return work;
@@ -6749,7 +6738,6 @@
 		unlist_netdevice(dev);
 
 		dev->reg_state = NETREG_UNREGISTERING;
-		on_each_cpu(flush_backlog, dev, 1);
 	}
 	flush_all_backlogs();
 
