// SPDX-License-Identifier: GPL-2.0-or-later
/*
 * net/core/netclassid_cgroup.c	Classid Cgroupfs Handling
 *
 * Authors:	Thomas Graf <tgraf@suug.ch>
 */

#include <linux/slab.h>
#include <linux/cgroup.h>
#include <linux/fdtable.h>
#include <linux/sched/task.h>

#include <net/cls_cgroup.h>
#include <net/sock.h>

static inline struct cgroup_cls_state *css_cls_state(struct cgroup_subsys_state *css)
{
	return css ? container_of(css, struct cgroup_cls_state, css) : NULL;
}

struct cgroup_cls_state *task_cls_state(struct task_struct *p)
{
	return css_cls_state(task_css_check(p, net_cls_cgrp_id,
					    rcu_read_lock_bh_held()));
}
EXPORT_SYMBOL_GPL(task_cls_state);

static struct cgroup_subsys_state *
cgrp_css_alloc(struct cgroup_subsys_state *parent_css)
{
	struct cgroup_cls_state *cs;

	cs = kzalloc(sizeof(*cs), GFP_KERNEL);
	if (!cs)
		return ERR_PTR(-ENOMEM);

	return &cs->css;
}

static int cgrp_css_online(struct cgroup_subsys_state *css)
{
	struct cgroup_cls_state *cs = css_cls_state(css);
	struct cgroup_cls_state *parent = css_cls_state(css->parent);

	if (parent)
		cs->classid = parent->classid;

	return 0;
}

static void cgrp_css_free(struct cgroup_subsys_state *css)
{
	kfree(css_cls_state(css));
}

/*
 * To avoid freezing of sockets creation for tasks with big number of threads
 * and opened sockets lets release file_lock every 1000 iterated descriptors.
 * New sockets will already have been created with new classid.
 */

struct update_classid_context {
	u32 classid;
	unsigned int batch;
};

#define UPDATE_CLASSID_BATCH 1000

static int update_classid_sock(const void *v, struct file *file, unsigned n)
{
<<<<<<< HEAD
	int err;
	struct update_classid_context *ctx = (void *)v;
	struct socket *sock = sock_from_file(file, &err);

	if (sock) {
		spin_lock(&cgroup_sk_update_lock);
		sock_cgroup_set_classid(&sock->sk->sk_cgrp_data, ctx->classid);
		spin_unlock(&cgroup_sk_update_lock);
=======
	struct update_classid_context *ctx = (void *)v;
	struct socket *sock = sock_from_file(file);

	if (sock)
		sock_cgroup_set_classid(&sock->sk->sk_cgrp_data, ctx->classid);
	if (--ctx->batch == 0) {
		ctx->batch = UPDATE_CLASSID_BATCH;
		return n + 1;
>>>>>>> c1084c27
	}
	if (--ctx->batch == 0) {
		ctx->batch = UPDATE_CLASSID_BATCH;
		return n + 1;
	}
	return 0;
}

static void update_classid_task(struct task_struct *p, u32 classid)
{
	struct update_classid_context ctx = {
		.classid = classid,
		.batch = UPDATE_CLASSID_BATCH
	};
	unsigned int fd = 0;

	do {
		task_lock(p);
		fd = iterate_fd(p->files, fd, update_classid_sock, &ctx);
		task_unlock(p);
		cond_resched();
	} while (fd);
}

static void cgrp_attach(struct cgroup_taskset *tset)
{
	struct cgroup_subsys_state *css;
	struct task_struct *p;

	cgroup_taskset_for_each(p, css, tset) {
		update_classid_task(p, css_cls_state(css)->classid);
	}
}

static u64 read_classid(struct cgroup_subsys_state *css, struct cftype *cft)
{
	return css_cls_state(css)->classid;
}

static int write_classid(struct cgroup_subsys_state *css, struct cftype *cft,
			 u64 value)
{
	struct cgroup_cls_state *cs = css_cls_state(css);
	struct css_task_iter it;
	struct task_struct *p;

	cs->classid = (u32)value;

	css_task_iter_start(css, 0, &it);
	while ((p = css_task_iter_next(&it)))
		update_classid_task(p, cs->classid);
	css_task_iter_end(&it);

	return 0;
}

static struct cftype ss_files[] = {
	{
		.name		= "classid",
		.read_u64	= read_classid,
		.write_u64	= write_classid,
	},
	{ }	/* terminate */
};

struct cgroup_subsys net_cls_cgrp_subsys = {
	.css_alloc		= cgrp_css_alloc,
	.css_online		= cgrp_css_online,
	.css_free		= cgrp_css_free,
	.attach			= cgrp_attach,
	.legacy_cftypes		= ss_files,
};<|MERGE_RESOLUTION|>--- conflicted
+++ resolved
@@ -68,26 +68,11 @@
 
 static int update_classid_sock(const void *v, struct file *file, unsigned n)
 {
-<<<<<<< HEAD
-	int err;
-	struct update_classid_context *ctx = (void *)v;
-	struct socket *sock = sock_from_file(file, &err);
-
-	if (sock) {
-		spin_lock(&cgroup_sk_update_lock);
-		sock_cgroup_set_classid(&sock->sk->sk_cgrp_data, ctx->classid);
-		spin_unlock(&cgroup_sk_update_lock);
-=======
 	struct update_classid_context *ctx = (void *)v;
 	struct socket *sock = sock_from_file(file);
 
 	if (sock)
 		sock_cgroup_set_classid(&sock->sk->sk_cgrp_data, ctx->classid);
-	if (--ctx->batch == 0) {
-		ctx->batch = UPDATE_CLASSID_BATCH;
-		return n + 1;
->>>>>>> c1084c27
-	}
 	if (--ctx->batch == 0) {
 		ctx->batch = UPDATE_CLASSID_BATCH;
 		return n + 1;
