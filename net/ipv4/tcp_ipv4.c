--- conflicted
+++ resolved
@@ -1931,7 +1931,6 @@
 	const struct tcphdr *th;
 	bool refcounted;
 	struct sock *sk;
-	int drop_reason;
 	int ret;
 
 	drop_reason = SKB_DROP_REASON_NOT_SPECIFIED;
@@ -1980,10 +1979,6 @@
 		struct sock *nsk;
 
 		sk = req->rsk_listener;
-<<<<<<< HEAD
-		if (unlikely(!xfrm4_policy_check(sk, XFRM_POLICY_IN, skb) ||
-			     tcp_v4_inbound_md5_hash(sk, skb, dif, sdif))) {
-=======
 		if (!xfrm4_policy_check(sk, XFRM_POLICY_IN, skb))
 			drop_reason = SKB_DROP_REASON_XFRM_POLICY;
 		else
@@ -1991,7 +1986,6 @@
 						   &iph->saddr, &iph->daddr,
 						   AF_INET, dif, sdif);
 		if (unlikely(drop_reason)) {
->>>>>>> 29549c70
 			sk_drops_add(sk, skb);
 			reqsk_put(req);
 			goto discard_it;
@@ -3109,9 +3103,6 @@
 
 static void __net_init tcp_set_hashinfo(struct net *net)
 {
-<<<<<<< HEAD
-	int cnt;
-=======
 	struct inet_hashinfo *hinfo;
 	unsigned int ehash_entries;
 	struct net *old_net;
@@ -3134,7 +3125,6 @@
 		hinfo = &tcp_hashinfo;
 		ehash_entries = tcp_hashinfo.ehash_mask + 1;
 	}
->>>>>>> 29549c70
 
 	net->ipv4.tcp_death_row.hashinfo = hinfo;
 	net->ipv4.tcp_death_row.sysctl_max_tw_buckets = ehash_entries / 2;
