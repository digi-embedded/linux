/*
 *	IPV4 GSO/GRO offload support
 *	Linux INET implementation
 *
 *	This program is free software; you can redistribute it and/or
 *	modify it under the terms of the GNU General Public License
 *	as published by the Free Software Foundation; either version
 *	2 of the License, or (at your option) any later version.
 *
 *	GRE GSO support
 */

#include <linux/skbuff.h>
#include <linux/init.h>
#include <net/protocol.h>
#include <net/gre.h>

static struct sk_buff *gre_gso_segment(struct sk_buff *skb,
				       netdev_features_t features)
{
	int tnl_hlen = skb_inner_mac_header(skb) - skb_transport_header(skb);
	struct sk_buff *segs = ERR_PTR(-EINVAL);
	u16 mac_offset = skb->mac_header;
	__be16 protocol = skb->protocol;
<<<<<<< HEAD
	int tnl_hlen;
	bool csum;

	if (unlikely(skb_shinfo(skb)->gso_type &
				~(SKB_GSO_TCPV4 |
				  SKB_GSO_TCPV6 |
				  SKB_GSO_UDP |
				  SKB_GSO_DODGY |
				  SKB_GSO_TCP_ECN |
				  SKB_GSO_GRE |
				  SKB_GSO_GRE_CSUM |
				  SKB_GSO_IPIP |
				  SKB_GSO_SIT)))
		goto out;
=======
	u16 mac_len = skb->mac_len;
	int gre_offset, outer_hlen;
	bool need_csum, ufo, gso_partial;
>>>>>>> f2ed3bfc

	if (!skb->encapsulation)
		goto out;

	if (unlikely(tnl_hlen < sizeof(struct gre_base_hdr)))
		goto out;

	if (unlikely(!pskb_may_pull(skb, tnl_hlen)))
		goto out;

	/* setup inner skb. */
	skb->encapsulation = 0;
	SKB_GSO_CB(skb)->encap_level = 0;
	__skb_pull(skb, tnl_hlen);
	skb_reset_mac_header(skb);
	skb_set_network_header(skb, skb_inner_network_offset(skb));
	skb->mac_len = skb_inner_network_offset(skb);
	skb->protocol = skb->inner_protocol;

	need_csum = !!(skb_shinfo(skb)->gso_type & SKB_GSO_GRE_CSUM);
	skb->encap_hdr_csum = need_csum;

	ufo = !!(skb_shinfo(skb)->gso_type & SKB_GSO_UDP);

	features &= skb->dev->hw_enc_features;

	/* The only checksum offload we care about from here on out is the
	 * outer one so strip the existing checksum feature flags based
	 * on the fact that we will be computing our checksum in software.
	 */
	if (ufo) {
		features &= ~NETIF_F_CSUM_MASK;
		if (!need_csum)
			features |= NETIF_F_HW_CSUM;
	}

	/* segment inner packet. */
	segs = skb_mac_gso_segment(skb, features);
	if (IS_ERR_OR_NULL(segs)) {
		skb_gso_error_unwind(skb, protocol, tnl_hlen, mac_offset,
				     mac_len);
		goto out;
	}

	gso_partial = !!(skb_shinfo(segs)->gso_type & SKB_GSO_PARTIAL);

	outer_hlen = skb_tnl_header_len(skb);
	gre_offset = outer_hlen - tnl_hlen;
	skb = segs;
	do {
		struct gre_base_hdr *greh;
		__sum16 *pcsum;

		/* Set up inner headers if we are offloading inner checksum */
		if (skb->ip_summed == CHECKSUM_PARTIAL) {
			skb_reset_inner_headers(skb);
			skb->encapsulation = 1;
		}

		skb->mac_len = mac_len;
		skb->protocol = protocol;

		__skb_push(skb, outer_hlen);
		skb_reset_mac_header(skb);
		skb_set_network_header(skb, mac_len);
		skb_set_transport_header(skb, gre_offset);

		if (!need_csum)
			continue;

		greh = (struct gre_base_hdr *)skb_transport_header(skb);
		pcsum = (__sum16 *)(greh + 1);

		if (gso_partial) {
			unsigned int partial_adj;

			/* Adjust checksum to account for the fact that
			 * the partial checksum is based on actual size
			 * whereas headers should be based on MSS size.
			 */
			partial_adj = skb->len + skb_headroom(skb) -
				      SKB_GSO_CB(skb)->data_offset -
				      skb_shinfo(skb)->gso_size;
			*pcsum = ~csum_fold((__force __wsum)htonl(partial_adj));
		} else {
			*pcsum = 0;
		}

		*(pcsum + 1) = 0;
		*pcsum = gso_make_checksum(skb, 0);
	} while ((skb = skb->next));
out:
	return segs;
}

static struct sk_buff **gre_gro_receive(struct sk_buff **head,
					struct sk_buff *skb)
{
	struct sk_buff **pp = NULL;
	struct sk_buff *p;
	const struct gre_base_hdr *greh;
	unsigned int hlen, grehlen;
	unsigned int off;
	int flush = 1;
	struct packet_offload *ptype;
	__be16 type;

	if (NAPI_GRO_CB(skb)->encap_mark)
		goto out;

	NAPI_GRO_CB(skb)->encap_mark = 1;

	off = skb_gro_offset(skb);
	hlen = off + sizeof(*greh);
	greh = skb_gro_header_fast(skb, off);
	if (skb_gro_header_hard(skb, hlen)) {
		greh = skb_gro_header_slow(skb, hlen, off);
		if (unlikely(!greh))
			goto out;
	}

	/* Only support version 0 and K (key), C (csum) flags. Note that
	 * although the support for the S (seq#) flag can be added easily
	 * for GRO, this is problematic for GSO hence can not be enabled
	 * here because a GRO pkt may end up in the forwarding path, thus
	 * requiring GSO support to break it up correctly.
	 */
	if ((greh->flags & ~(GRE_KEY|GRE_CSUM)) != 0)
		goto out;

	/* We can only support GRE_CSUM if we can track the location of
	 * the GRE header.  In the case of FOU/GUE we cannot because the
	 * outer UDP header displaces the GRE header leaving us in a state
	 * of limbo.
	 */
	if ((greh->flags & GRE_CSUM) && NAPI_GRO_CB(skb)->is_fou)
		goto out;

	type = greh->protocol;

	rcu_read_lock();
	ptype = gro_find_receive_by_type(type);
	if (!ptype)
		goto out_unlock;

	grehlen = GRE_HEADER_SECTION;

	if (greh->flags & GRE_KEY)
		grehlen += GRE_HEADER_SECTION;

	if (greh->flags & GRE_CSUM)
		grehlen += GRE_HEADER_SECTION;

	hlen = off + grehlen;
	if (skb_gro_header_hard(skb, hlen)) {
		greh = skb_gro_header_slow(skb, hlen, off);
		if (unlikely(!greh))
			goto out_unlock;
	}

	/* Don't bother verifying checksum if we're going to flush anyway. */
	if ((greh->flags & GRE_CSUM) && !NAPI_GRO_CB(skb)->flush) {
		if (skb_gro_checksum_simple_validate(skb))
			goto out_unlock;

		skb_gro_checksum_try_convert(skb, IPPROTO_GRE, 0,
					     null_compute_pseudo);
	}

	for (p = *head; p; p = p->next) {
		const struct gre_base_hdr *greh2;

		if (!NAPI_GRO_CB(p)->same_flow)
			continue;

		/* The following checks are needed to ensure only pkts
		 * from the same tunnel are considered for aggregation.
		 * The criteria for "the same tunnel" includes:
		 * 1) same version (we only support version 0 here)
		 * 2) same protocol (we only support ETH_P_IP for now)
		 * 3) same set of flags
		 * 4) same key if the key field is present.
		 */
		greh2 = (struct gre_base_hdr *)(p->data + off);

		if (greh2->flags != greh->flags ||
		    greh2->protocol != greh->protocol) {
			NAPI_GRO_CB(p)->same_flow = 0;
			continue;
		}
		if (greh->flags & GRE_KEY) {
			/* compare keys */
			if (*(__be32 *)(greh2+1) != *(__be32 *)(greh+1)) {
				NAPI_GRO_CB(p)->same_flow = 0;
				continue;
			}
		}
	}

	skb_gro_pull(skb, grehlen);

	/* Adjusted NAPI_GRO_CB(skb)->csum after skb_gro_pull()*/
	skb_gro_postpull_rcsum(skb, greh, grehlen);

	pp = call_gro_receive(ptype->callbacks.gro_receive, head, skb);
	flush = 0;

out_unlock:
	rcu_read_unlock();
out:
	NAPI_GRO_CB(skb)->flush |= flush;

	return pp;
}

static int gre_gro_complete(struct sk_buff *skb, int nhoff)
{
	struct gre_base_hdr *greh = (struct gre_base_hdr *)(skb->data + nhoff);
	struct packet_offload *ptype;
	unsigned int grehlen = sizeof(*greh);
	int err = -ENOENT;
	__be16 type;

	skb->encapsulation = 1;
	skb_shinfo(skb)->gso_type = SKB_GSO_GRE;

	type = greh->protocol;
	if (greh->flags & GRE_KEY)
		grehlen += GRE_HEADER_SECTION;

	if (greh->flags & GRE_CSUM)
		grehlen += GRE_HEADER_SECTION;

	rcu_read_lock();
	ptype = gro_find_complete_by_type(type);
	if (ptype)
		err = ptype->callbacks.gro_complete(skb, nhoff + grehlen);

	rcu_read_unlock();

	skb_set_inner_mac_header(skb, nhoff + grehlen);

	return err;
}

static const struct net_offload gre_offload = {
	.callbacks = {
		.gso_segment = gre_gso_segment,
		.gro_receive = gre_gro_receive,
		.gro_complete = gre_gro_complete,
	},
};

static int __init gre_offload_init(void)
{
	int err;

	err = inet_add_offload(&gre_offload, IPPROTO_GRE);
#if IS_ENABLED(CONFIG_IPV6)
	if (err)
		return err;

	err = inet6_add_offload(&gre_offload, IPPROTO_GRE);
	if (err)
		inet_del_offload(&gre_offload, IPPROTO_GRE);
#endif

	return err;
}
device_initcall(gre_offload_init);<|MERGE_RESOLUTION|>--- conflicted
+++ resolved
@@ -22,26 +22,9 @@
 	struct sk_buff *segs = ERR_PTR(-EINVAL);
 	u16 mac_offset = skb->mac_header;
 	__be16 protocol = skb->protocol;
-<<<<<<< HEAD
-	int tnl_hlen;
-	bool csum;
-
-	if (unlikely(skb_shinfo(skb)->gso_type &
-				~(SKB_GSO_TCPV4 |
-				  SKB_GSO_TCPV6 |
-				  SKB_GSO_UDP |
-				  SKB_GSO_DODGY |
-				  SKB_GSO_TCP_ECN |
-				  SKB_GSO_GRE |
-				  SKB_GSO_GRE_CSUM |
-				  SKB_GSO_IPIP |
-				  SKB_GSO_SIT)))
-		goto out;
-=======
 	u16 mac_len = skb->mac_len;
 	int gre_offset, outer_hlen;
 	bool need_csum, ufo, gso_partial;
->>>>>>> f2ed3bfc
 
 	if (!skb->encapsulation)
 		goto out;
