/*
 * INET		An implementation of the TCP/IP protocol suite for the LINUX
 *		operating system.  INET is implemented using the  BSD Socket
 *		interface as the means of communication with the user level.
 *
 *		Implementation of the Transmission Control Protocol(TCP).
 *
 * Authors:	Ross Biro
 *		Fred N. van Kempen, <waltje@uWalt.NL.Mugnet.ORG>
 *		Mark Evans, <evansmp@uhura.aston.ac.uk>
 *		Corey Minyard <wf-rch!minyard@relay.EU.net>
 *		Florian La Roche, <flla@stud.uni-sb.de>
 *		Charles Hedrick, <hedrick@klinzhai.rutgers.edu>
 *		Linus Torvalds, <torvalds@cs.helsinki.fi>
 *		Alan Cox, <gw4pts@gw4pts.ampr.org>
 *		Matthew Dillon, <dillon@apollo.west.oic.com>
 *		Arnt Gulbrandsen, <agulbra@nvg.unit.no>
 *		Jorge Cwik, <jorge@laser.satlink.net>
 */

#include <linux/module.h>
#include <linux/gfp.h>
#include <net/tcp.h>

int sysctl_tcp_thin_linear_timeouts __read_mostly;

/**
 *  tcp_write_err() - close socket and save error info
 *  @sk:  The socket the error has appeared on.
 *
 *  Returns: Nothing (void)
 */

static void tcp_write_err(struct sock *sk)
{
	sk->sk_err = sk->sk_err_soft ? : ETIMEDOUT;
	sk->sk_error_report(sk);

	tcp_done(sk);
	__NET_INC_STATS(sock_net(sk), LINUX_MIB_TCPABORTONTIMEOUT);
}

/**
 *  tcp_out_of_resources() - Close socket if out of resources
 *  @sk:        pointer to current socket
 *  @do_reset:  send a last packet with reset flag
 *
 *  Do not allow orphaned sockets to eat all our resources.
 *  This is direct violation of TCP specs, but it is required
 *  to prevent DoS attacks. It is called when a retransmission timeout
 *  or zero probe timeout occurs on orphaned socket.
 *
 *  Criteria is still not confirmed experimentally and may change.
 *  We kill the socket, if:
 *  1. If number of orphaned sockets exceeds an administratively configured
 *     limit.
 *  2. If we have strong memory pressure.
 */
static int tcp_out_of_resources(struct sock *sk, bool do_reset)
{
	struct tcp_sock *tp = tcp_sk(sk);
	int shift = 0;

	/* If peer does not open window for long time, or did not transmit
	 * anything for long time, penalize it. */
	if ((s32)(tcp_time_stamp - tp->lsndtime) > 2*TCP_RTO_MAX || !do_reset)
		shift++;

	/* If some dubious ICMP arrived, penalize even more. */
	if (sk->sk_err_soft)
		shift++;

	if (tcp_check_oom(sk, shift)) {
		/* Catch exceptional cases, when connection requires reset.
		 *      1. Last segment was sent recently. */
		if ((s32)(tcp_time_stamp - tp->lsndtime) <= TCP_TIMEWAIT_LEN ||
		    /*  2. Window is closed. */
		    (!tp->snd_wnd && !tp->packets_out))
			do_reset = true;
		if (do_reset)
			tcp_send_active_reset(sk, GFP_ATOMIC);
		tcp_done(sk);
		__NET_INC_STATS(sock_net(sk), LINUX_MIB_TCPABORTONMEMORY);
		return 1;
	}
	return 0;
}

/**
 *  tcp_orphan_retries() - Returns maximal number of retries on an orphaned socket
 *  @sk:    Pointer to the current socket.
 *  @alive: bool, socket alive state
 */
static int tcp_orphan_retries(struct sock *sk, bool alive)
{
	int retries = sock_net(sk)->ipv4.sysctl_tcp_orphan_retries; /* May be zero. */

	/* We know from an ICMP that something is wrong. */
	if (sk->sk_err_soft && !alive)
		retries = 0;

	/* However, if socket sent something recently, select some safe
	 * number of retries. 8 corresponds to >100 seconds with minimal
	 * RTO of 200msec. */
	if (retries == 0 && alive)
		retries = 8;
	return retries;
}

static void tcp_mtu_probing(struct inet_connection_sock *icsk, struct sock *sk)
{
	struct net *net = sock_net(sk);

	/* Black hole detection */
	if (net->ipv4.sysctl_tcp_mtu_probing) {
		if (!icsk->icsk_mtup.enabled) {
			icsk->icsk_mtup.enabled = 1;
			icsk->icsk_mtup.probe_timestamp = tcp_time_stamp;
			tcp_sync_mss(sk, icsk->icsk_pmtu_cookie);
		} else {
			struct net *net = sock_net(sk);
			struct tcp_sock *tp = tcp_sk(sk);
			int mss;

			mss = tcp_mtu_to_mss(sk, icsk->icsk_mtup.search_low) >> 1;
			mss = min(net->ipv4.sysctl_tcp_base_mss, mss);
			mss = max(mss, 68 - tp->tcp_header_len);
			icsk->icsk_mtup.search_low = tcp_mss_to_mtu(sk, mss);
			tcp_sync_mss(sk, icsk->icsk_pmtu_cookie);
		}
	}
}


/**
 *  retransmits_timed_out() - returns true if this connection has timed out
 *  @sk:       The current socket
 *  @boundary: max number of retransmissions
 *  @timeout:  A custom timeout value.
 *             If set to 0 the default timeout is calculated and used.
 *             Using TCP_RTO_MIN and the number of unsuccessful retransmits.
 *  @syn_set:  true if the SYN Bit was set.
 *
 * The default "timeout" value this function can calculate and use
 * is equivalent to the timeout of a TCP Connection
 * after "boundary" unsuccessful, exponentially backed-off
 * retransmissions with an initial RTO of TCP_RTO_MIN or TCP_TIMEOUT_INIT if
 * syn_set flag is set.
 *
 */
static bool retransmits_timed_out(struct sock *sk,
				  unsigned int boundary,
				  unsigned int timeout,
				  bool syn_set)
{
	unsigned int linear_backoff_thresh, start_ts;
	unsigned int rto_base = syn_set ? TCP_TIMEOUT_INIT : TCP_RTO_MIN;

	if (!inet_csk(sk)->icsk_retransmits)
		return false;

	start_ts = tcp_sk(sk)->retrans_stamp;
	if (unlikely(!start_ts))
		start_ts = tcp_skb_timestamp(tcp_write_queue_head(sk));

	if (likely(timeout == 0)) {
		linear_backoff_thresh = ilog2(TCP_RTO_MAX/rto_base);

		if (boundary <= linear_backoff_thresh)
			timeout = ((2 << boundary) - 1) * rto_base;
		else
			timeout = ((2 << linear_backoff_thresh) - 1) * rto_base +
				(boundary - linear_backoff_thresh) * TCP_RTO_MAX;
	}
	return (tcp_time_stamp - start_ts) >= timeout;
}

/* A write timeout has occurred. Process the after effects. */
static int tcp_write_timeout(struct sock *sk)
{
	struct inet_connection_sock *icsk = inet_csk(sk);
	struct tcp_sock *tp = tcp_sk(sk);
	struct net *net = sock_net(sk);
	int retry_until;
	bool do_reset, syn_set = false;

	if ((1 << sk->sk_state) & (TCPF_SYN_SENT | TCPF_SYN_RECV)) {
		if (icsk->icsk_retransmits) {
			dst_negative_advice(sk);
			if (tp->syn_fastopen || tp->syn_data)
				tcp_fastopen_cache_set(sk, 0, NULL, true, 0);
			if (tp->syn_data && icsk->icsk_retransmits == 1)
				NET_INC_STATS(sock_net(sk),
					      LINUX_MIB_TCPFASTOPENACTIVEFAIL);
		} else if (!tp->syn_data && !tp->syn_fastopen) {
			sk_rethink_txhash(sk);
		}
		retry_until = icsk->icsk_syn_retries ? : net->ipv4.sysctl_tcp_syn_retries;
		syn_set = true;
	} else {
<<<<<<< HEAD
		if (retransmits_timed_out(sk, sysctl_tcp_retries1, 0, 0)) {
=======
		if (retransmits_timed_out(sk, net->ipv4.sysctl_tcp_retries1, 0, 0)) {
>>>>>>> f2ed3bfc
			/* Some middle-boxes may black-hole Fast Open _after_
			 * the handshake. Therefore we conservatively disable
			 * Fast Open on this path on recurring timeouts with
			 * few or zero bytes acked after Fast Open.
			 */
			if (tp->syn_data_acked &&
			    tp->bytes_acked <= tp->rx_opt.mss_clamp) {
				tcp_fastopen_cache_set(sk, 0, NULL, true, 0);
<<<<<<< HEAD
				if (icsk->icsk_retransmits == sysctl_tcp_retries1)
					NET_INC_STATS_BH(sock_net(sk),
							 LINUX_MIB_TCPFASTOPENACTIVEFAIL);
=======
				if (icsk->icsk_retransmits == net->ipv4.sysctl_tcp_retries1)
					NET_INC_STATS(sock_net(sk),
						      LINUX_MIB_TCPFASTOPENACTIVEFAIL);
>>>>>>> f2ed3bfc
			}
			/* Black hole detection */
			tcp_mtu_probing(icsk, sk);

			dst_negative_advice(sk);
		} else {
			sk_rethink_txhash(sk);
		}

		retry_until = net->ipv4.sysctl_tcp_retries2;
		if (sock_flag(sk, SOCK_DEAD)) {
			const bool alive = icsk->icsk_rto < TCP_RTO_MAX;

			retry_until = tcp_orphan_retries(sk, alive);
			do_reset = alive ||
				!retransmits_timed_out(sk, retry_until, 0, 0);

			if (tcp_out_of_resources(sk, do_reset))
				return 1;
		}
	}

	if (retransmits_timed_out(sk, retry_until,
				  syn_set ? 0 : icsk->icsk_user_timeout, syn_set)) {
		/* Has it gone just too far? */
		tcp_write_err(sk);
		return 1;
	}
	return 0;
}

/* Called with BH disabled */
void tcp_delack_timer_handler(struct sock *sk)
{
	struct tcp_sock *tp = tcp_sk(sk);
	struct inet_connection_sock *icsk = inet_csk(sk);

	sk_mem_reclaim_partial(sk);

	if (sk->sk_state == TCP_CLOSE || !(icsk->icsk_ack.pending & ICSK_ACK_TIMER))
		goto out;

	if (time_after(icsk->icsk_ack.timeout, jiffies)) {
		sk_reset_timer(sk, &icsk->icsk_delack_timer, icsk->icsk_ack.timeout);
		goto out;
	}
	icsk->icsk_ack.pending &= ~ICSK_ACK_TIMER;

	if (!skb_queue_empty(&tp->ucopy.prequeue)) {
		struct sk_buff *skb;

		__NET_INC_STATS(sock_net(sk), LINUX_MIB_TCPSCHEDULERFAILED);

		while ((skb = __skb_dequeue(&tp->ucopy.prequeue)) != NULL)
			sk_backlog_rcv(sk, skb);

		tp->ucopy.memory = 0;
	}

	if (inet_csk_ack_scheduled(sk)) {
		if (!icsk->icsk_ack.pingpong) {
			/* Delayed ACK missed: inflate ATO. */
			icsk->icsk_ack.ato = min(icsk->icsk_ack.ato << 1, icsk->icsk_rto);
		} else {
			/* Delayed ACK missed: leave pingpong mode and
			 * deflate ATO.
			 */
			icsk->icsk_ack.pingpong = 0;
			icsk->icsk_ack.ato      = TCP_ATO_MIN;
		}
		tcp_send_ack(sk);
		__NET_INC_STATS(sock_net(sk), LINUX_MIB_DELAYEDACKS);
	}

out:
	if (tcp_under_memory_pressure(sk))
		sk_mem_reclaim(sk);
}


/**
 *  tcp_delack_timer() - The TCP delayed ACK timeout handler
 *  @data:  Pointer to the current socket. (gets casted to struct sock *)
 *
 *  This function gets (indirectly) called when the kernel timer for a TCP packet
 *  of this socket expires. Calls tcp_delack_timer_handler() to do the actual work.
 *
 *  Returns: Nothing (void)
 */
static void tcp_delack_timer(unsigned long data)
{
	struct sock *sk = (struct sock *)data;

	bh_lock_sock(sk);
	if (!sock_owned_by_user(sk)) {
		tcp_delack_timer_handler(sk);
	} else {
		inet_csk(sk)->icsk_ack.blocked = 1;
		__NET_INC_STATS(sock_net(sk), LINUX_MIB_DELAYEDACKLOCKED);
		/* deleguate our work to tcp_release_cb() */
		if (!test_and_set_bit(TCP_DELACK_TIMER_DEFERRED, &tcp_sk(sk)->tsq_flags))
			sock_hold(sk);
	}
	bh_unlock_sock(sk);
	sock_put(sk);
}

static void tcp_probe_timer(struct sock *sk)
{
	struct inet_connection_sock *icsk = inet_csk(sk);
	struct tcp_sock *tp = tcp_sk(sk);
	int max_probes;
	u32 start_ts;

	if (tp->packets_out || !tcp_send_head(sk)) {
		icsk->icsk_probes_out = 0;
		return;
	}

	/* RFC 1122 4.2.2.17 requires the sender to stay open indefinitely as
	 * long as the receiver continues to respond probes. We support this by
	 * default and reset icsk_probes_out with incoming ACKs. But if the
	 * socket is orphaned or the user specifies TCP_USER_TIMEOUT, we
	 * kill the socket when the retry count and the time exceeds the
	 * corresponding system limit. We also implement similar policy when
	 * we use RTO to probe window in tcp_retransmit_timer().
	 */
	start_ts = tcp_skb_timestamp(tcp_send_head(sk));
	if (!start_ts)
		skb_mstamp_get(&tcp_send_head(sk)->skb_mstamp);
	else if (icsk->icsk_user_timeout &&
		 (s32)(tcp_time_stamp - start_ts) > icsk->icsk_user_timeout)
		goto abort;

	max_probes = sock_net(sk)->ipv4.sysctl_tcp_retries2;
	if (sock_flag(sk, SOCK_DEAD)) {
		const bool alive = inet_csk_rto_backoff(icsk, TCP_RTO_MAX) < TCP_RTO_MAX;

		max_probes = tcp_orphan_retries(sk, alive);
		if (!alive && icsk->icsk_backoff >= max_probes)
			goto abort;
		if (tcp_out_of_resources(sk, true))
			return;
	}

	if (icsk->icsk_probes_out > max_probes) {
abort:		tcp_write_err(sk);
	} else {
		/* Only send another probe if we didn't close things up. */
		tcp_send_probe0(sk);
	}
}

/*
 *	Timer for Fast Open socket to retransmit SYNACK. Note that the
 *	sk here is the child socket, not the parent (listener) socket.
 */
static void tcp_fastopen_synack_timer(struct sock *sk)
{
	struct inet_connection_sock *icsk = inet_csk(sk);
	int max_retries = icsk->icsk_syn_retries ? :
	    sock_net(sk)->ipv4.sysctl_tcp_synack_retries + 1; /* add one more retry for fastopen */
	struct request_sock *req;

	req = tcp_sk(sk)->fastopen_rsk;
	req->rsk_ops->syn_ack_timeout(req);

	if (req->num_timeout >= max_retries) {
		tcp_write_err(sk);
		return;
	}
	/* XXX (TFO) - Unlike regular SYN-ACK retransmit, we ignore error
	 * returned from rtx_syn_ack() to make it more persistent like
	 * regular retransmit because if the child socket has been accepted
	 * it's not good to give up too easily.
	 */
	inet_rtx_syn_ack(sk, req);
	req->num_timeout++;
	icsk->icsk_retransmits++;
	inet_csk_reset_xmit_timer(sk, ICSK_TIME_RETRANS,
			  TCP_TIMEOUT_INIT << req->num_timeout, TCP_RTO_MAX);
}


/**
 *  tcp_retransmit_timer() - The TCP retransmit timeout handler
 *  @sk:  Pointer to the current socket.
 *
 *  This function gets called when the kernel timer for a TCP packet
 *  of this socket expires.
 *
 *  It handles retransmission, timer adjustment and other necesarry measures.
 *
 *  Returns: Nothing (void)
 */
void tcp_retransmit_timer(struct sock *sk)
{
	struct tcp_sock *tp = tcp_sk(sk);
	struct net *net = sock_net(sk);
	struct inet_connection_sock *icsk = inet_csk(sk);

	if (tp->fastopen_rsk) {
		WARN_ON_ONCE(sk->sk_state != TCP_SYN_RECV &&
			     sk->sk_state != TCP_FIN_WAIT1);
		tcp_fastopen_synack_timer(sk);
		/* Before we receive ACK to our SYN-ACK don't retransmit
		 * anything else (e.g., data or FIN segments).
		 */
		return;
	}
	if (!tp->packets_out)
		goto out;

	WARN_ON(tcp_write_queue_empty(sk));

	tp->tlp_high_seq = 0;

	if (!tp->snd_wnd && !sock_flag(sk, SOCK_DEAD) &&
	    !((1 << sk->sk_state) & (TCPF_SYN_SENT | TCPF_SYN_RECV))) {
		/* Receiver dastardly shrinks window. Our retransmits
		 * become zero probes, but we should not timeout this
		 * connection. If the socket is an orphan, time it out,
		 * we cannot allow such beasts to hang infinitely.
		 */
		struct inet_sock *inet = inet_sk(sk);
		if (sk->sk_family == AF_INET) {
			net_dbg_ratelimited("Peer %pI4:%u/%u unexpectedly shrunk window %u:%u (repaired)\n",
					    &inet->inet_daddr,
					    ntohs(inet->inet_dport),
					    inet->inet_num,
					    tp->snd_una, tp->snd_nxt);
		}
#if IS_ENABLED(CONFIG_IPV6)
		else if (sk->sk_family == AF_INET6) {
			net_dbg_ratelimited("Peer %pI6:%u/%u unexpectedly shrunk window %u:%u (repaired)\n",
					    &sk->sk_v6_daddr,
					    ntohs(inet->inet_dport),
					    inet->inet_num,
					    tp->snd_una, tp->snd_nxt);
		}
#endif
		if (tcp_time_stamp - tp->rcv_tstamp > TCP_RTO_MAX) {
			tcp_write_err(sk);
			goto out;
		}
		tcp_enter_loss(sk);
		tcp_retransmit_skb(sk, tcp_write_queue_head(sk), 1);
		__sk_dst_reset(sk);
		goto out_reset_timer;
	}

	if (tcp_write_timeout(sk))
		goto out;

	if (icsk->icsk_retransmits == 0) {
		int mib_idx;

		if (icsk->icsk_ca_state == TCP_CA_Recovery) {
			if (tcp_is_sack(tp))
				mib_idx = LINUX_MIB_TCPSACKRECOVERYFAIL;
			else
				mib_idx = LINUX_MIB_TCPRENORECOVERYFAIL;
		} else if (icsk->icsk_ca_state == TCP_CA_Loss) {
			mib_idx = LINUX_MIB_TCPLOSSFAILURES;
		} else if ((icsk->icsk_ca_state == TCP_CA_Disorder) ||
			   tp->sacked_out) {
			if (tcp_is_sack(tp))
				mib_idx = LINUX_MIB_TCPSACKFAILURES;
			else
				mib_idx = LINUX_MIB_TCPRENOFAILURES;
		} else {
			mib_idx = LINUX_MIB_TCPTIMEOUTS;
		}
		__NET_INC_STATS(sock_net(sk), mib_idx);
	}

	tcp_enter_loss(sk);

	if (tcp_retransmit_skb(sk, tcp_write_queue_head(sk), 1) > 0) {
		/* Retransmission failed because of local congestion,
		 * do not backoff.
		 */
		if (!icsk->icsk_retransmits)
			icsk->icsk_retransmits = 1;
		inet_csk_reset_xmit_timer(sk, ICSK_TIME_RETRANS,
					  min(icsk->icsk_rto, TCP_RESOURCE_PROBE_INTERVAL),
					  TCP_RTO_MAX);
		goto out;
	}

	/* Increase the timeout each time we retransmit.  Note that
	 * we do not increase the rtt estimate.  rto is initialized
	 * from rtt, but increases here.  Jacobson (SIGCOMM 88) suggests
	 * that doubling rto each time is the least we can get away with.
	 * In KA9Q, Karn uses this for the first few times, and then
	 * goes to quadratic.  netBSD doubles, but only goes up to *64,
	 * and clamps at 1 to 64 sec afterwards.  Note that 120 sec is
	 * defined in the protocol as the maximum possible RTT.  I guess
	 * we'll have to use something other than TCP to talk to the
	 * University of Mars.
	 *
	 * PAWS allows us longer timeouts and large windows, so once
	 * implemented ftp to mars will work nicely. We will have to fix
	 * the 120 second clamps though!
	 */
	icsk->icsk_backoff++;
	icsk->icsk_retransmits++;

out_reset_timer:
	/* If stream is thin, use linear timeouts. Since 'icsk_backoff' is
	 * used to reset timer, set to 0. Recalculate 'icsk_rto' as this
	 * might be increased if the stream oscillates between thin and thick,
	 * thus the old value might already be too high compared to the value
	 * set by 'tcp_set_rto' in tcp_input.c which resets the rto without
	 * backoff. Limit to TCP_THIN_LINEAR_RETRIES before initiating
	 * exponential backoff behaviour to avoid continue hammering
	 * linear-timeout retransmissions into a black hole
	 */
	if (sk->sk_state == TCP_ESTABLISHED &&
	    (tp->thin_lto || sysctl_tcp_thin_linear_timeouts) &&
	    tcp_stream_is_thin(tp) &&
	    icsk->icsk_retransmits <= TCP_THIN_LINEAR_RETRIES) {
		icsk->icsk_backoff = 0;
		icsk->icsk_rto = min(__tcp_set_rto(tp), TCP_RTO_MAX);
	} else {
		/* Use normal (exponential) backoff */
		icsk->icsk_rto = min(icsk->icsk_rto << 1, TCP_RTO_MAX);
	}
	inet_csk_reset_xmit_timer(sk, ICSK_TIME_RETRANS, icsk->icsk_rto, TCP_RTO_MAX);
	if (retransmits_timed_out(sk, net->ipv4.sysctl_tcp_retries1 + 1, 0, 0))
		__sk_dst_reset(sk);

out:;
}

/* Called with bottom-half processing disabled.
   Called by tcp_write_timer() */
void tcp_write_timer_handler(struct sock *sk)
{
	struct inet_connection_sock *icsk = inet_csk(sk);
	int event;

	if (sk->sk_state == TCP_CLOSE || !icsk->icsk_pending)
		goto out;

	if (time_after(icsk->icsk_timeout, jiffies)) {
		sk_reset_timer(sk, &icsk->icsk_retransmit_timer, icsk->icsk_timeout);
		goto out;
	}

	event = icsk->icsk_pending;

	switch (event) {
	case ICSK_TIME_EARLY_RETRANS:
		tcp_resume_early_retransmit(sk);
		break;
	case ICSK_TIME_LOSS_PROBE:
		tcp_send_loss_probe(sk);
		break;
	case ICSK_TIME_RETRANS:
		icsk->icsk_pending = 0;
		tcp_retransmit_timer(sk);
		break;
	case ICSK_TIME_PROBE0:
		icsk->icsk_pending = 0;
		tcp_probe_timer(sk);
		break;
	}

out:
	sk_mem_reclaim(sk);
}

static void tcp_write_timer(unsigned long data)
{
	struct sock *sk = (struct sock *)data;

	bh_lock_sock(sk);
	if (!sock_owned_by_user(sk)) {
		tcp_write_timer_handler(sk);
	} else {
		/* delegate our work to tcp_release_cb() */
		if (!test_and_set_bit(TCP_WRITE_TIMER_DEFERRED, &tcp_sk(sk)->tsq_flags))
			sock_hold(sk);
	}
	bh_unlock_sock(sk);
	sock_put(sk);
}

void tcp_syn_ack_timeout(const struct request_sock *req)
{
	struct net *net = read_pnet(&inet_rsk(req)->ireq_net);

	__NET_INC_STATS(net, LINUX_MIB_TCPTIMEOUTS);
}
EXPORT_SYMBOL(tcp_syn_ack_timeout);

void tcp_set_keepalive(struct sock *sk, int val)
{
	if ((1 << sk->sk_state) & (TCPF_CLOSE | TCPF_LISTEN))
		return;

	if (val && !sock_flag(sk, SOCK_KEEPOPEN))
		inet_csk_reset_keepalive_timer(sk, keepalive_time_when(tcp_sk(sk)));
	else if (!val)
		inet_csk_delete_keepalive_timer(sk);
}


static void tcp_keepalive_timer (unsigned long data)
{
	struct sock *sk = (struct sock *) data;
	struct inet_connection_sock *icsk = inet_csk(sk);
	struct tcp_sock *tp = tcp_sk(sk);
	u32 elapsed;

	/* Only process if socket is not in use. */
	bh_lock_sock(sk);
	if (sock_owned_by_user(sk)) {
		/* Try again later. */
		inet_csk_reset_keepalive_timer (sk, HZ/20);
		goto out;
	}

	if (sk->sk_state == TCP_LISTEN) {
		pr_err("Hmm... keepalive on a LISTEN ???\n");
		goto out;
	}

	if (sk->sk_state == TCP_FIN_WAIT2 && sock_flag(sk, SOCK_DEAD)) {
		if (tp->linger2 >= 0) {
			const int tmo = tcp_fin_time(sk) - TCP_TIMEWAIT_LEN;

			if (tmo > 0) {
				tcp_time_wait(sk, TCP_FIN_WAIT2, tmo);
				goto out;
			}
		}
		tcp_send_active_reset(sk, GFP_ATOMIC);
		goto death;
	}

	if (!sock_flag(sk, SOCK_KEEPOPEN) || sk->sk_state == TCP_CLOSE)
		goto out;

	elapsed = keepalive_time_when(tp);

	/* It is alive without keepalive 8) */
	if (tp->packets_out || tcp_send_head(sk))
		goto resched;

	elapsed = keepalive_time_elapsed(tp);

	if (elapsed >= keepalive_time_when(tp)) {
		/* If the TCP_USER_TIMEOUT option is enabled, use that
		 * to determine when to timeout instead.
		 */
		if ((icsk->icsk_user_timeout != 0 &&
		    elapsed >= icsk->icsk_user_timeout &&
		    icsk->icsk_probes_out > 0) ||
		    (icsk->icsk_user_timeout == 0 &&
		    icsk->icsk_probes_out >= keepalive_probes(tp))) {
			tcp_send_active_reset(sk, GFP_ATOMIC);
			tcp_write_err(sk);
			goto out;
		}
		if (tcp_write_wakeup(sk, LINUX_MIB_TCPKEEPALIVE) <= 0) {
			icsk->icsk_probes_out++;
			elapsed = keepalive_intvl_when(tp);
		} else {
			/* If keepalive was lost due to local congestion,
			 * try harder.
			 */
			elapsed = TCP_RESOURCE_PROBE_INTERVAL;
		}
	} else {
		/* It is tp->rcv_tstamp + keepalive_time_when(tp) */
		elapsed = keepalive_time_when(tp) - elapsed;
	}

	sk_mem_reclaim(sk);

resched:
	inet_csk_reset_keepalive_timer (sk, elapsed);
	goto out;

death:
	tcp_done(sk);

out:
	bh_unlock_sock(sk);
	sock_put(sk);
}

void tcp_init_xmit_timers(struct sock *sk)
{
	inet_csk_init_xmit_timers(sk, &tcp_write_timer, &tcp_delack_timer,
				  &tcp_keepalive_timer);
}<|MERGE_RESOLUTION|>--- conflicted
+++ resolved
@@ -198,11 +198,7 @@
 		retry_until = icsk->icsk_syn_retries ? : net->ipv4.sysctl_tcp_syn_retries;
 		syn_set = true;
 	} else {
-<<<<<<< HEAD
-		if (retransmits_timed_out(sk, sysctl_tcp_retries1, 0, 0)) {
-=======
 		if (retransmits_timed_out(sk, net->ipv4.sysctl_tcp_retries1, 0, 0)) {
->>>>>>> f2ed3bfc
 			/* Some middle-boxes may black-hole Fast Open _after_
 			 * the handshake. Therefore we conservatively disable
 			 * Fast Open on this path on recurring timeouts with
@@ -211,15 +207,9 @@
 			if (tp->syn_data_acked &&
 			    tp->bytes_acked <= tp->rx_opt.mss_clamp) {
 				tcp_fastopen_cache_set(sk, 0, NULL, true, 0);
-<<<<<<< HEAD
-				if (icsk->icsk_retransmits == sysctl_tcp_retries1)
-					NET_INC_STATS_BH(sock_net(sk),
-							 LINUX_MIB_TCPFASTOPENACTIVEFAIL);
-=======
 				if (icsk->icsk_retransmits == net->ipv4.sysctl_tcp_retries1)
 					NET_INC_STATS(sock_net(sk),
 						      LINUX_MIB_TCPFASTOPENACTIVEFAIL);
->>>>>>> f2ed3bfc
 			}
 			/* Black hole detection */
 			tcp_mtu_probing(icsk, sk);
