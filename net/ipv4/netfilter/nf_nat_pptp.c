// SPDX-License-Identifier: GPL-2.0-only
/*
 * nf_nat_pptp.c
 *
 * NAT support for PPTP (Point to Point Tunneling Protocol).
 * PPTP is a protocol for creating virtual private networks.
 * It is a specification defined by Microsoft and some vendors
 * working with Microsoft.  PPTP is built on top of a modified
 * version of the Internet Generic Routing Encapsulation Protocol.
 * GRE is defined in RFC 1701 and RFC 1702.  Documentation of
 * PPTP can be found in RFC 2637
 *
 * (C) 2000-2005 by Harald Welte <laforge@gnumonks.org>
 *
 * Development of this code funded by Astaro AG (http://www.astaro.com/)
 *
 * (C) 2006-2012 Patrick McHardy <kaber@trash.net>
 *
 * TODO: - NAT to a unique tuple, not to TCP source port
 * 	   (needs netfilter tuple reservation)
 */

#include <linux/module.h>
#include <linux/tcp.h>

#include <net/netfilter/nf_nat.h>
#include <net/netfilter/nf_nat_helper.h>
#include <net/netfilter/nf_conntrack_helper.h>
#include <net/netfilter/nf_conntrack_expect.h>
#include <net/netfilter/nf_conntrack_zones.h>
#include <linux/netfilter/nf_conntrack_proto_gre.h>
#include <linux/netfilter/nf_conntrack_pptp.h>

#define NF_NAT_PPTP_VERSION "3.0"

#define REQ_CID(req, off)		(*(__be16 *)((char *)(req) + (off)))

MODULE_LICENSE("GPL");
MODULE_AUTHOR("Harald Welte <laforge@gnumonks.org>");
MODULE_DESCRIPTION("Netfilter NAT helper module for PPTP");
MODULE_ALIAS_NF_NAT_HELPER("pptp");

static void pptp_nat_expected(struct nf_conn *ct,
			      struct nf_conntrack_expect *exp)
{
	struct net *net = nf_ct_net(ct);
	const struct nf_conn *master = ct->master;
	struct nf_conntrack_expect *other_exp;
	struct nf_conntrack_tuple t = {};
	const struct nf_ct_pptp_master *ct_pptp_info;
	const struct nf_nat_pptp *nat_pptp_info;
	struct nf_nat_range2 range;
	struct nf_conn_nat *nat;

	nat = nf_ct_nat_ext_add(ct);
	if (WARN_ON_ONCE(!nat))
		return;

	nat_pptp_info = &nat->help.nat_pptp_info;
	ct_pptp_info = nfct_help_data(master);

	/* And here goes the grand finale of corrosion... */
	if (exp->dir == IP_CT_DIR_ORIGINAL) {
		pr_debug("we are PNS->PAC\n");
		/* therefore, build tuple for PAC->PNS */
		t.src.l3num = AF_INET;
		t.src.u3.ip = master->tuplehash[!exp->dir].tuple.src.u3.ip;
		t.src.u.gre.key = ct_pptp_info->pac_call_id;
		t.dst.u3.ip = master->tuplehash[!exp->dir].tuple.dst.u3.ip;
		t.dst.u.gre.key = ct_pptp_info->pns_call_id;
		t.dst.protonum = IPPROTO_GRE;
	} else {
		pr_debug("we are PAC->PNS\n");
		/* build tuple for PNS->PAC */
		t.src.l3num = AF_INET;
		t.src.u3.ip = master->tuplehash[!exp->dir].tuple.src.u3.ip;
		t.src.u.gre.key = nat_pptp_info->pns_call_id;
		t.dst.u3.ip = master->tuplehash[!exp->dir].tuple.dst.u3.ip;
		t.dst.u.gre.key = nat_pptp_info->pac_call_id;
		t.dst.protonum = IPPROTO_GRE;
	}

	pr_debug("trying to unexpect other dir: ");
	nf_ct_dump_tuple_ip(&t);
	other_exp = nf_ct_expect_find_get(net, nf_ct_zone(ct), &t);
	if (other_exp) {
		nf_ct_unexpect_related(other_exp);
		nf_ct_expect_put(other_exp);
		pr_debug("success\n");
	} else {
		pr_debug("not found!\n");
	}

	/* This must be a fresh one. */
	BUG_ON(ct->status & IPS_NAT_DONE_MASK);

	/* Change src to where master sends to */
	range.flags = NF_NAT_RANGE_MAP_IPS;
	range.min_addr = range.max_addr
		= ct->master->tuplehash[!exp->dir].tuple.dst.u3;
	if (exp->dir == IP_CT_DIR_ORIGINAL) {
		range.flags |= NF_NAT_RANGE_PROTO_SPECIFIED;
		range.min_proto = range.max_proto = exp->saved_proto;
	}
	nf_nat_setup_info(ct, &range, NF_NAT_MANIP_SRC);

	/* For DST manip, map port here to where it's expected. */
	range.flags = NF_NAT_RANGE_MAP_IPS;
	range.min_addr = range.max_addr
		= ct->master->tuplehash[!exp->dir].tuple.src.u3;
	if (exp->dir == IP_CT_DIR_REPLY) {
		range.flags |= NF_NAT_RANGE_PROTO_SPECIFIED;
		range.min_proto = range.max_proto = exp->saved_proto;
	}
	nf_nat_setup_info(ct, &range, NF_NAT_MANIP_DST);
}

/* outbound packets == from PNS to PAC */
static int
pptp_outbound_pkt(struct sk_buff *skb,
		  struct nf_conn *ct,
		  enum ip_conntrack_info ctinfo,
		  unsigned int protoff,
		  struct PptpControlHeader *ctlh,
		  union pptp_ctrl_union *pptpReq)

{
	struct nf_ct_pptp_master *ct_pptp_info;
	struct nf_conn_nat *nat = nfct_nat(ct);
	struct nf_nat_pptp *nat_pptp_info;
	u_int16_t msg;
	__be16 new_callid;
	unsigned int cid_off;

	if (WARN_ON_ONCE(!nat))
		return NF_DROP;

	nat_pptp_info = &nat->help.nat_pptp_info;
	ct_pptp_info = nfct_help_data(ct);

	new_callid = ct_pptp_info->pns_call_id;

	switch (msg = ntohs(ctlh->messageType)) {
	case PPTP_OUT_CALL_REQUEST:
		cid_off = offsetof(union pptp_ctrl_union, ocreq.callID);
		/* FIXME: ideally we would want to reserve a call ID
		 * here.  current netfilter NAT core is not able to do
		 * this :( For now we use TCP source port. This breaks
		 * multiple calls within one control session */

		/* save original call ID in nat_info */
		nat_pptp_info->pns_call_id = ct_pptp_info->pns_call_id;

		/* don't use tcph->source since we are at a DSTmanip
		 * hook (e.g. PREROUTING) and pkt is not mangled yet */
		new_callid = ct->tuplehash[IP_CT_DIR_REPLY].tuple.dst.u.tcp.port;

		/* save new call ID in ct info */
		ct_pptp_info->pns_call_id = new_callid;
		break;
	case PPTP_IN_CALL_REPLY:
		cid_off = offsetof(union pptp_ctrl_union, icack.callID);
		break;
	case PPTP_CALL_CLEAR_REQUEST:
		cid_off = offsetof(union pptp_ctrl_union, clrreq.callID);
		break;
	default:
		pr_debug("unknown outbound packet 0x%04x:%s\n", msg,
			 pptp_msg_name(msg));
<<<<<<< HEAD
		/* fall through */
=======
		fallthrough;
>>>>>>> c1084c27
	case PPTP_SET_LINK_INFO:
		/* only need to NAT in case PAC is behind NAT box */
	case PPTP_START_SESSION_REQUEST:
	case PPTP_START_SESSION_REPLY:
	case PPTP_STOP_SESSION_REQUEST:
	case PPTP_STOP_SESSION_REPLY:
	case PPTP_ECHO_REQUEST:
	case PPTP_ECHO_REPLY:
		/* no need to alter packet */
		return NF_ACCEPT;
	}

	/* only OUT_CALL_REQUEST, IN_CALL_REPLY, CALL_CLEAR_REQUEST pass
	 * down to here */
	pr_debug("altering call id from 0x%04x to 0x%04x\n",
		 ntohs(REQ_CID(pptpReq, cid_off)), ntohs(new_callid));

	/* mangle packet */
	if (!nf_nat_mangle_tcp_packet(skb, ct, ctinfo, protoff,
				      cid_off + sizeof(struct pptp_pkt_hdr) +
				      sizeof(struct PptpControlHeader),
				      sizeof(new_callid), (char *)&new_callid,
				      sizeof(new_callid)))
		return NF_DROP;
	return NF_ACCEPT;
}

static void
pptp_exp_gre(struct nf_conntrack_expect *expect_orig,
	     struct nf_conntrack_expect *expect_reply)
{
	const struct nf_conn *ct = expect_orig->master;
	struct nf_conn_nat *nat = nfct_nat(ct);
	struct nf_ct_pptp_master *ct_pptp_info;
	struct nf_nat_pptp *nat_pptp_info;

	if (WARN_ON_ONCE(!nat))
		return;

	nat_pptp_info = &nat->help.nat_pptp_info;
	ct_pptp_info = nfct_help_data(ct);

	/* save original PAC call ID in nat_info */
	nat_pptp_info->pac_call_id = ct_pptp_info->pac_call_id;

	/* alter expectation for PNS->PAC direction */
	expect_orig->saved_proto.gre.key = ct_pptp_info->pns_call_id;
	expect_orig->tuple.src.u.gre.key = nat_pptp_info->pns_call_id;
	expect_orig->tuple.dst.u.gre.key = ct_pptp_info->pac_call_id;
	expect_orig->dir = IP_CT_DIR_ORIGINAL;

	/* alter expectation for PAC->PNS direction */
	expect_reply->saved_proto.gre.key = nat_pptp_info->pns_call_id;
	expect_reply->tuple.src.u.gre.key = nat_pptp_info->pac_call_id;
	expect_reply->tuple.dst.u.gre.key = ct_pptp_info->pns_call_id;
	expect_reply->dir = IP_CT_DIR_REPLY;
}

/* inbound packets == from PAC to PNS */
static int
pptp_inbound_pkt(struct sk_buff *skb,
		 struct nf_conn *ct,
		 enum ip_conntrack_info ctinfo,
		 unsigned int protoff,
		 struct PptpControlHeader *ctlh,
		 union pptp_ctrl_union *pptpReq)
{
	const struct nf_nat_pptp *nat_pptp_info;
	struct nf_conn_nat *nat = nfct_nat(ct);
	u_int16_t msg;
	__be16 new_pcid;
	unsigned int pcid_off;

	if (WARN_ON_ONCE(!nat))
		return NF_DROP;

	nat_pptp_info = &nat->help.nat_pptp_info;
	new_pcid = nat_pptp_info->pns_call_id;

	switch (msg = ntohs(ctlh->messageType)) {
	case PPTP_OUT_CALL_REPLY:
		pcid_off = offsetof(union pptp_ctrl_union, ocack.peersCallID);
		break;
	case PPTP_IN_CALL_CONNECT:
		pcid_off = offsetof(union pptp_ctrl_union, iccon.peersCallID);
		break;
	case PPTP_IN_CALL_REQUEST:
		/* only need to nat in case PAC is behind NAT box */
		return NF_ACCEPT;
	case PPTP_WAN_ERROR_NOTIFY:
		pcid_off = offsetof(union pptp_ctrl_union, wanerr.peersCallID);
		break;
	case PPTP_CALL_DISCONNECT_NOTIFY:
		pcid_off = offsetof(union pptp_ctrl_union, disc.callID);
		break;
	case PPTP_SET_LINK_INFO:
		pcid_off = offsetof(union pptp_ctrl_union, setlink.peersCallID);
		break;
	default:
		pr_debug("unknown inbound packet %s\n", pptp_msg_name(msg));
<<<<<<< HEAD
		/* fall through */
=======
		fallthrough;
>>>>>>> c1084c27
	case PPTP_START_SESSION_REQUEST:
	case PPTP_START_SESSION_REPLY:
	case PPTP_STOP_SESSION_REQUEST:
	case PPTP_STOP_SESSION_REPLY:
	case PPTP_ECHO_REQUEST:
	case PPTP_ECHO_REPLY:
		/* no need to alter packet */
		return NF_ACCEPT;
	}

	/* only OUT_CALL_REPLY, IN_CALL_CONNECT, IN_CALL_REQUEST,
	 * WAN_ERROR_NOTIFY, CALL_DISCONNECT_NOTIFY pass down here */

	/* mangle packet */
	pr_debug("altering peer call id from 0x%04x to 0x%04x\n",
		 ntohs(REQ_CID(pptpReq, pcid_off)), ntohs(new_pcid));

	if (!nf_nat_mangle_tcp_packet(skb, ct, ctinfo, protoff,
				      pcid_off + sizeof(struct pptp_pkt_hdr) +
				      sizeof(struct PptpControlHeader),
				      sizeof(new_pcid), (char *)&new_pcid,
				      sizeof(new_pcid)))
		return NF_DROP;
	return NF_ACCEPT;
}

static int __init nf_nat_helper_pptp_init(void)
{
	BUG_ON(nf_nat_pptp_hook_outbound != NULL);
	RCU_INIT_POINTER(nf_nat_pptp_hook_outbound, pptp_outbound_pkt);

	BUG_ON(nf_nat_pptp_hook_inbound != NULL);
	RCU_INIT_POINTER(nf_nat_pptp_hook_inbound, pptp_inbound_pkt);

	BUG_ON(nf_nat_pptp_hook_exp_gre != NULL);
	RCU_INIT_POINTER(nf_nat_pptp_hook_exp_gre, pptp_exp_gre);

	BUG_ON(nf_nat_pptp_hook_expectfn != NULL);
	RCU_INIT_POINTER(nf_nat_pptp_hook_expectfn, pptp_nat_expected);
	return 0;
}

static void __exit nf_nat_helper_pptp_fini(void)
{
	RCU_INIT_POINTER(nf_nat_pptp_hook_expectfn, NULL);
	RCU_INIT_POINTER(nf_nat_pptp_hook_exp_gre, NULL);
	RCU_INIT_POINTER(nf_nat_pptp_hook_inbound, NULL);
	RCU_INIT_POINTER(nf_nat_pptp_hook_outbound, NULL);
	synchronize_rcu();
}

module_init(nf_nat_helper_pptp_init);
module_exit(nf_nat_helper_pptp_fini);<|MERGE_RESOLUTION|>--- conflicted
+++ resolved
@@ -167,11 +167,7 @@
 	default:
 		pr_debug("unknown outbound packet 0x%04x:%s\n", msg,
 			 pptp_msg_name(msg));
-<<<<<<< HEAD
-		/* fall through */
-=======
 		fallthrough;
->>>>>>> c1084c27
 	case PPTP_SET_LINK_INFO:
 		/* only need to NAT in case PAC is behind NAT box */
 	case PPTP_START_SESSION_REQUEST:
@@ -272,11 +268,7 @@
 		break;
 	default:
 		pr_debug("unknown inbound packet %s\n", pptp_msg_name(msg));
-<<<<<<< HEAD
-		/* fall through */
-=======
 		fallthrough;
->>>>>>> c1084c27
 	case PPTP_START_SESSION_REQUEST:
 	case PPTP_START_SESSION_REPLY:
 	case PPTP_STOP_SESSION_REQUEST:
