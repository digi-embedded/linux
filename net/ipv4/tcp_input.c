--- conflicted
+++ resolved
@@ -3494,11 +3494,7 @@
 	count = READ_ONCE(challenge_count);
 	if (count > 0) {
 		WRITE_ONCE(challenge_count, count - 1);
-<<<<<<< HEAD
-		NET_INC_STATS_BH(sock_net(sk), LINUX_MIB_TCPCHALLENGEACK);
-=======
 		NET_INC_STATS(sock_net(sk), LINUX_MIB_TCPCHALLENGEACK);
->>>>>>> f2ed3bfc
 		tcp_send_ack(sk);
 	}
 }
